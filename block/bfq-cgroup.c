--- conflicted
+++ resolved
@@ -713,13 +713,8 @@
 				     struct bfq_io_cq *bic,
 				     struct bfq_group *bfqg)
 {
-<<<<<<< HEAD
-	struct bfq_queue *async_bfqq = bic_to_bfqq(bic, 0);
-	struct bfq_queue *sync_bfqq = bic_to_bfqq(bic, 1);
-=======
 	struct bfq_queue *async_bfqq = bic_to_bfqq(bic, false);
 	struct bfq_queue *sync_bfqq = bic_to_bfqq(bic, true);
->>>>>>> 9b37665a
 	struct bfq_entity *entity;
 
 	if (async_bfqq) {
@@ -761,13 +756,8 @@
 				 * request from the old cgroup.
 				 */
 				bfq_put_cooperator(sync_bfqq);
-<<<<<<< HEAD
-				bfq_release_process_ref(bfqd, sync_bfqq);
-				bic_set_bfqq(bic, NULL, 1);
-=======
 				bic_set_bfqq(bic, NULL, true);
 				bfq_release_process_ref(bfqd, sync_bfqq);
->>>>>>> 9b37665a
 			}
 		}
 	}
