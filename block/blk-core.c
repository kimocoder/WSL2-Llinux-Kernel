--- conflicted
+++ resolved
@@ -697,15 +697,9 @@
 {
 	if (op_is_write(bio_op(bio)) && bdev_read_only(bio->bi_bdev)) {
 		if (op_is_flush(bio->bi_opf) && !bio_sectors(bio))
-<<<<<<< HEAD
-			return false;
-		pr_warn("Trying to write to read-only block-device %pg\n",
-			bio->bi_bdev);
-=======
 			return;
 		pr_warn_ratelimited("Trying to write to read-only block-device %pg\n",
 				    bio->bi_bdev);
->>>>>>> c33f17e6
 		/* Older lvm-tools actually trigger this */
 	}
 }
