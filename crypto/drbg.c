--- conflicted
+++ resolved
@@ -1519,15 +1519,12 @@
 	if (IS_ERR(drbg->jent)) {
 		const int err = PTR_ERR(drbg->jent);
 
-<<<<<<< HEAD
-=======
 		drbg->jent = NULL;
 		if (fips_enabled)
 			return err;
 		pr_info("DRBG: Continuing without Jitter RNG\n");
 	}
 
->>>>>>> 9b37665a
 	return 0;
 }
 
