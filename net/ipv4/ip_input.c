--- conflicted
+++ resolved
@@ -317,10 +317,6 @@
 			      const struct sk_buff *hint)
 {
 	const struct iphdr *iph = ip_hdr(skb);
-<<<<<<< HEAD
-	int (*edemux)(struct sk_buff *skb);
-=======
->>>>>>> ea6ea9fa
 	int err, drop_reason;
 	struct rtable *rt;
 
