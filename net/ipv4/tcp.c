--- conflicted
+++ resolved
@@ -3991,11 +3991,7 @@
 		val = keepalive_probes(tp);
 		break;
 	case TCP_SYNCNT:
-<<<<<<< HEAD
-		val = icsk->icsk_syn_retries ? :
-=======
 		val = READ_ONCE(icsk->icsk_syn_retries) ? :
->>>>>>> 9b37665a
 			READ_ONCE(net->ipv4.sysctl_tcp_syn_retries);
 		break;
 	case TCP_LINGER2:
