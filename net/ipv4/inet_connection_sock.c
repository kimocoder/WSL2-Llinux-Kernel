// SPDX-License-Identifier: GPL-2.0-or-later
/*
 * INET		An implementation of the TCP/IP protocol suite for the LINUX
 *		operating system.  INET is implemented using the  BSD Socket
 *		interface as the means of communication with the user level.
 *
 *		Support for INET connection oriented protocols.
 *
 * Authors:	See the TCP sources
 */

#include <linux/module.h>
#include <linux/jhash.h>

#include <net/inet_connection_sock.h>
#include <net/inet_hashtables.h>
#include <net/inet_timewait_sock.h>
#include <net/ip.h>
#include <net/route.h>
#include <net/tcp_states.h>
#include <net/xfrm.h>
#include <net/tcp.h>
#include <net/sock_reuseport.h>
#include <net/addrconf.h>

#if IS_ENABLED(CONFIG_IPV6)
/* match_sk*_wildcard == true:  IPV6_ADDR_ANY equals to any IPv6 addresses
 *				if IPv6 only, and any IPv4 addresses
 *				if not IPv6 only
 * match_sk*_wildcard == false: addresses must be exactly the same, i.e.
 *				IPV6_ADDR_ANY only equals to IPV6_ADDR_ANY,
 *				and 0.0.0.0 equals to 0.0.0.0 only
 */
static bool ipv6_rcv_saddr_equal(const struct in6_addr *sk1_rcv_saddr6,
				 const struct in6_addr *sk2_rcv_saddr6,
				 __be32 sk1_rcv_saddr, __be32 sk2_rcv_saddr,
				 bool sk1_ipv6only, bool sk2_ipv6only,
				 bool match_sk1_wildcard,
				 bool match_sk2_wildcard)
{
	int addr_type = ipv6_addr_type(sk1_rcv_saddr6);
	int addr_type2 = sk2_rcv_saddr6 ? ipv6_addr_type(sk2_rcv_saddr6) : IPV6_ADDR_MAPPED;

	/* if both are mapped, treat as IPv4 */
	if (addr_type == IPV6_ADDR_MAPPED && addr_type2 == IPV6_ADDR_MAPPED) {
		if (!sk2_ipv6only) {
			if (sk1_rcv_saddr == sk2_rcv_saddr)
				return true;
			return (match_sk1_wildcard && !sk1_rcv_saddr) ||
				(match_sk2_wildcard && !sk2_rcv_saddr);
		}
		return false;
	}

	if (addr_type == IPV6_ADDR_ANY && addr_type2 == IPV6_ADDR_ANY)
		return true;

	if (addr_type2 == IPV6_ADDR_ANY && match_sk2_wildcard &&
	    !(sk2_ipv6only && addr_type == IPV6_ADDR_MAPPED))
		return true;

	if (addr_type == IPV6_ADDR_ANY && match_sk1_wildcard &&
	    !(sk1_ipv6only && addr_type2 == IPV6_ADDR_MAPPED))
		return true;

	if (sk2_rcv_saddr6 &&
	    ipv6_addr_equal(sk1_rcv_saddr6, sk2_rcv_saddr6))
		return true;

	return false;
}
#endif

/* match_sk*_wildcard == true:  0.0.0.0 equals to any IPv4 addresses
 * match_sk*_wildcard == false: addresses must be exactly the same, i.e.
 *				0.0.0.0 only equals to 0.0.0.0
 */
static bool ipv4_rcv_saddr_equal(__be32 sk1_rcv_saddr, __be32 sk2_rcv_saddr,
				 bool sk2_ipv6only, bool match_sk1_wildcard,
				 bool match_sk2_wildcard)
{
	if (!sk2_ipv6only) {
		if (sk1_rcv_saddr == sk2_rcv_saddr)
			return true;
		return (match_sk1_wildcard && !sk1_rcv_saddr) ||
			(match_sk2_wildcard && !sk2_rcv_saddr);
	}
	return false;
}

bool inet_rcv_saddr_equal(const struct sock *sk, const struct sock *sk2,
			  bool match_wildcard)
{
#if IS_ENABLED(CONFIG_IPV6)
	if (sk->sk_family == AF_INET6)
		return ipv6_rcv_saddr_equal(&sk->sk_v6_rcv_saddr,
					    inet6_rcv_saddr(sk2),
					    sk->sk_rcv_saddr,
					    sk2->sk_rcv_saddr,
					    ipv6_only_sock(sk),
					    ipv6_only_sock(sk2),
					    match_wildcard,
					    match_wildcard);
#endif
	return ipv4_rcv_saddr_equal(sk->sk_rcv_saddr, sk2->sk_rcv_saddr,
				    ipv6_only_sock(sk2), match_wildcard,
				    match_wildcard);
}
EXPORT_SYMBOL(inet_rcv_saddr_equal);

bool inet_rcv_saddr_any(const struct sock *sk)
{
#if IS_ENABLED(CONFIG_IPV6)
	if (sk->sk_family == AF_INET6)
		return ipv6_addr_any(&sk->sk_v6_rcv_saddr);
#endif
	return !sk->sk_rcv_saddr;
}

void inet_get_local_port_range(struct net *net, int *low, int *high)
{
	unsigned int seq;

	do {
		seq = read_seqbegin(&net->ipv4.ip_local_ports.lock);

		*low = net->ipv4.ip_local_ports.range[0];
		*high = net->ipv4.ip_local_ports.range[1];
	} while (read_seqretry(&net->ipv4.ip_local_ports.lock, seq));
}
EXPORT_SYMBOL(inet_get_local_port_range);

static int inet_csk_bind_conflict(const struct sock *sk,
				  const struct inet_bind_bucket *tb,
				  bool relax, bool reuseport_ok)
{
	struct sock *sk2;
	bool reuseport_cb_ok;
	bool reuse = sk->sk_reuse;
	bool reuseport = !!sk->sk_reuseport;
	struct sock_reuseport *reuseport_cb;
	kuid_t uid = sock_i_uid((struct sock *)sk);

	rcu_read_lock();
	reuseport_cb = rcu_dereference(sk->sk_reuseport_cb);
	/* paired with WRITE_ONCE() in __reuseport_(add|detach)_closed_sock */
	reuseport_cb_ok = !reuseport_cb || READ_ONCE(reuseport_cb->num_closed_socks);
	rcu_read_unlock();

	/*
	 * Unlike other sk lookup places we do not check
	 * for sk_net here, since _all_ the socks listed
	 * in tb->owners list belong to the same net - the
	 * one this bucket belongs to.
	 */

	sk_for_each_bound(sk2, &tb->owners) {
		int bound_dev_if2;

		if (sk == sk2)
			continue;
		bound_dev_if2 = READ_ONCE(sk2->sk_bound_dev_if);
		if ((!sk->sk_bound_dev_if ||
		     !bound_dev_if2 ||
		     sk->sk_bound_dev_if == bound_dev_if2)) {
			if (reuse && sk2->sk_reuse &&
			    sk2->sk_state != TCP_LISTEN) {
				if ((!relax ||
				     (!reuseport_ok &&
				      reuseport && sk2->sk_reuseport &&
				      reuseport_cb_ok &&
				      (sk2->sk_state == TCP_TIME_WAIT ||
				       uid_eq(uid, sock_i_uid(sk2))))) &&
				    inet_rcv_saddr_equal(sk, sk2, true))
					break;
			} else if (!reuseport_ok ||
				   !reuseport || !sk2->sk_reuseport ||
				   !reuseport_cb_ok ||
				   (sk2->sk_state != TCP_TIME_WAIT &&
				    !uid_eq(uid, sock_i_uid(sk2)))) {
				if (inet_rcv_saddr_equal(sk, sk2, true))
					break;
			}
		}
	}
	return sk2 != NULL;
}

/*
 * Find an open port number for the socket.  Returns with the
 * inet_bind_hashbucket lock held.
 */
static struct inet_bind_hashbucket *
inet_csk_find_open_port(struct sock *sk, struct inet_bind_bucket **tb_ret, int *port_ret)
{
	struct inet_hashinfo *hinfo = sk->sk_prot->h.hashinfo;
	int port = 0;
	struct inet_bind_hashbucket *head;
	struct net *net = sock_net(sk);
	bool relax = false;
	int i, low, high, attempt_half;
	struct inet_bind_bucket *tb;
	u32 remaining, offset;
	int l3mdev;

	l3mdev = inet_sk_bound_l3mdev(sk);
ports_exhausted:
	attempt_half = (sk->sk_reuse == SK_CAN_REUSE) ? 1 : 0;
other_half_scan:
	inet_get_local_port_range(net, &low, &high);
	high++; /* [32768, 60999] -> [32768, 61000[ */
	if (high - low < 4)
		attempt_half = 0;
	if (attempt_half) {
		int half = low + (((high - low) >> 2) << 1);

		if (attempt_half == 1)
			high = half;
		else
			low = half;
	}
	remaining = high - low;
	if (likely(remaining > 1))
		remaining &= ~1U;

	offset = prandom_u32() % remaining;
	/* __inet_hash_connect() favors ports having @low parity
	 * We do the opposite to not pollute connect() users.
	 */
	offset |= 1U;

other_parity_scan:
	port = low + offset;
	for (i = 0; i < remaining; i += 2, port += 2) {
		if (unlikely(port >= high))
			port -= remaining;
		if (inet_is_local_reserved_port(net, port))
			continue;
		head = &hinfo->bhash[inet_bhashfn(net, port,
						  hinfo->bhash_size)];
		spin_lock_bh(&head->lock);
		inet_bind_bucket_for_each(tb, &head->chain)
			if (net_eq(ib_net(tb), net) && tb->l3mdev == l3mdev &&
			    tb->port == port) {
				if (!inet_csk_bind_conflict(sk, tb, relax, false))
					goto success;
				goto next_port;
			}
		tb = NULL;
		goto success;
next_port:
		spin_unlock_bh(&head->lock);
		cond_resched();
	}

	offset--;
	if (!(offset & 1))
		goto other_parity_scan;

	if (attempt_half == 1) {
		/* OK we now try the upper half of the range */
		attempt_half = 2;
		goto other_half_scan;
	}

	if (READ_ONCE(net->ipv4.sysctl_ip_autobind_reuse) && !relax) {
		/* We still have a chance to connect to different destinations */
		relax = true;
		goto ports_exhausted;
	}
	return NULL;
success:
	*port_ret = port;
	*tb_ret = tb;
	return head;
}

static inline int sk_reuseport_match(struct inet_bind_bucket *tb,
				     struct sock *sk)
{
	kuid_t uid = sock_i_uid(sk);

	if (tb->fastreuseport <= 0)
		return 0;
	if (!sk->sk_reuseport)
		return 0;
	if (rcu_access_pointer(sk->sk_reuseport_cb))
		return 0;
	if (!uid_eq(tb->fastuid, uid))
		return 0;
	/* We only need to check the rcv_saddr if this tb was once marked
	 * without fastreuseport and then was reset, as we can only know that
	 * the fast_*rcv_saddr doesn't have any conflicts with the socks on the
	 * owners list.
	 */
	if (tb->fastreuseport == FASTREUSEPORT_ANY)
		return 1;
#if IS_ENABLED(CONFIG_IPV6)
	if (tb->fast_sk_family == AF_INET6)
		return ipv6_rcv_saddr_equal(&tb->fast_v6_rcv_saddr,
					    inet6_rcv_saddr(sk),
					    tb->fast_rcv_saddr,
					    sk->sk_rcv_saddr,
					    tb->fast_ipv6_only,
					    ipv6_only_sock(sk), true, false);
#endif
	return ipv4_rcv_saddr_equal(tb->fast_rcv_saddr, sk->sk_rcv_saddr,
				    ipv6_only_sock(sk), true, false);
}

void inet_csk_update_fastreuse(struct inet_bind_bucket *tb,
			       struct sock *sk)
{
	kuid_t uid = sock_i_uid(sk);
	bool reuse = sk->sk_reuse && sk->sk_state != TCP_LISTEN;

	if (hlist_empty(&tb->owners)) {
		tb->fastreuse = reuse;
		if (sk->sk_reuseport) {
			tb->fastreuseport = FASTREUSEPORT_ANY;
			tb->fastuid = uid;
			tb->fast_rcv_saddr = sk->sk_rcv_saddr;
			tb->fast_ipv6_only = ipv6_only_sock(sk);
			tb->fast_sk_family = sk->sk_family;
#if IS_ENABLED(CONFIG_IPV6)
			tb->fast_v6_rcv_saddr = sk->sk_v6_rcv_saddr;
#endif
		} else {
			tb->fastreuseport = 0;
		}
	} else {
		if (!reuse)
			tb->fastreuse = 0;
		if (sk->sk_reuseport) {
			/* We didn't match or we don't have fastreuseport set on
			 * the tb, but we have sk_reuseport set on this socket
			 * and we know that there are no bind conflicts with
			 * this socket in this tb, so reset our tb's reuseport
			 * settings so that any subsequent sockets that match
			 * our current socket will be put on the fast path.
			 *
			 * If we reset we need to set FASTREUSEPORT_STRICT so we
			 * do extra checking for all subsequent sk_reuseport
			 * socks.
			 */
			if (!sk_reuseport_match(tb, sk)) {
				tb->fastreuseport = FASTREUSEPORT_STRICT;
				tb->fastuid = uid;
				tb->fast_rcv_saddr = sk->sk_rcv_saddr;
				tb->fast_ipv6_only = ipv6_only_sock(sk);
				tb->fast_sk_family = sk->sk_family;
#if IS_ENABLED(CONFIG_IPV6)
				tb->fast_v6_rcv_saddr = sk->sk_v6_rcv_saddr;
#endif
			}
		} else {
			tb->fastreuseport = 0;
		}
	}
}

/* Obtain a reference to a local port for the given sock,
 * if snum is zero it means select any available local port.
 * We try to allocate an odd port (and leave even ports for connect())
 */
int inet_csk_get_port(struct sock *sk, unsigned short snum)
{
	bool reuse = sk->sk_reuse && sk->sk_state != TCP_LISTEN;
	struct inet_hashinfo *hinfo = sk->sk_prot->h.hashinfo;
	int ret = 1, port = snum;
	struct inet_bind_hashbucket *head;
	struct net *net = sock_net(sk);
	struct inet_bind_bucket *tb = NULL;
	int l3mdev;

	l3mdev = inet_sk_bound_l3mdev(sk);

	if (!port) {
		head = inet_csk_find_open_port(sk, &tb, &port);
		if (!head)
			return ret;
		if (!tb)
			goto tb_not_found;
		goto success;
	}
	head = &hinfo->bhash[inet_bhashfn(net, port,
					  hinfo->bhash_size)];
	spin_lock_bh(&head->lock);
	inet_bind_bucket_for_each(tb, &head->chain)
		if (net_eq(ib_net(tb), net) && tb->l3mdev == l3mdev &&
		    tb->port == port)
			goto tb_found;
tb_not_found:
	tb = inet_bind_bucket_create(hinfo->bind_bucket_cachep,
				     net, head, port, l3mdev);
	if (!tb)
		goto fail_unlock;
tb_found:
	if (!hlist_empty(&tb->owners)) {
		if (sk->sk_reuse == SK_FORCE_REUSE)
			goto success;

		if ((tb->fastreuse > 0 && reuse) ||
		    sk_reuseport_match(tb, sk))
			goto success;
		if (inet_csk_bind_conflict(sk, tb, true, true))
			goto fail_unlock;
	}
success:
	inet_csk_update_fastreuse(tb, sk);

	if (!inet_csk(sk)->icsk_bind_hash)
		inet_bind_hash(sk, tb, port);
	WARN_ON(inet_csk(sk)->icsk_bind_hash != tb);
	ret = 0;

fail_unlock:
	spin_unlock_bh(&head->lock);
	return ret;
}
EXPORT_SYMBOL_GPL(inet_csk_get_port);

/*
 * Wait for an incoming connection, avoid race conditions. This must be called
 * with the socket locked.
 */
static int inet_csk_wait_for_connect(struct sock *sk, long timeo)
{
	struct inet_connection_sock *icsk = inet_csk(sk);
	DEFINE_WAIT(wait);
	int err;

	/*
	 * True wake-one mechanism for incoming connections: only
	 * one process gets woken up, not the 'whole herd'.
	 * Since we do not 'race & poll' for established sockets
	 * anymore, the common case will execute the loop only once.
	 *
	 * Subtle issue: "add_wait_queue_exclusive()" will be added
	 * after any current non-exclusive waiters, and we know that
	 * it will always _stay_ after any new non-exclusive waiters
	 * because all non-exclusive waiters are added at the
	 * beginning of the wait-queue. As such, it's ok to "drop"
	 * our exclusiveness temporarily when we get woken up without
	 * having to remove and re-insert us on the wait queue.
	 */
	for (;;) {
		prepare_to_wait_exclusive(sk_sleep(sk), &wait,
					  TASK_INTERRUPTIBLE);
		release_sock(sk);
		if (reqsk_queue_empty(&icsk->icsk_accept_queue))
			timeo = schedule_timeout(timeo);
		sched_annotate_sleep();
		lock_sock(sk);
		err = 0;
		if (!reqsk_queue_empty(&icsk->icsk_accept_queue))
			break;
		err = -EINVAL;
		if (sk->sk_state != TCP_LISTEN)
			break;
		err = sock_intr_errno(timeo);
		if (signal_pending(current))
			break;
		err = -EAGAIN;
		if (!timeo)
			break;
	}
	finish_wait(sk_sleep(sk), &wait);
	return err;
}

/*
 * This will accept the next outstanding connection.
 */
struct sock *inet_csk_accept(struct sock *sk, int flags, int *err, bool kern)
{
	struct inet_connection_sock *icsk = inet_csk(sk);
	struct request_sock_queue *queue = &icsk->icsk_accept_queue;
	struct request_sock *req;
	struct sock *newsk;
	int error;

	lock_sock(sk);

	/* We need to make sure that this socket is listening,
	 * and that it has something pending.
	 */
	error = -EINVAL;
	if (sk->sk_state != TCP_LISTEN)
		goto out_err;

	/* Find already established connection */
	if (reqsk_queue_empty(queue)) {
		long timeo = sock_rcvtimeo(sk, flags & O_NONBLOCK);

		/* If this is a non blocking socket don't sleep */
		error = -EAGAIN;
		if (!timeo)
			goto out_err;

		error = inet_csk_wait_for_connect(sk, timeo);
		if (error)
			goto out_err;
	}
	req = reqsk_queue_remove(queue, sk);
	newsk = req->sk;

	if (sk->sk_protocol == IPPROTO_TCP &&
	    tcp_rsk(req)->tfo_listener) {
		spin_lock_bh(&queue->fastopenq.lock);
		if (tcp_rsk(req)->tfo_listener) {
			/* We are still waiting for the final ACK from 3WHS
			 * so can't free req now. Instead, we set req->sk to
			 * NULL to signify that the child socket is taken
			 * so reqsk_fastopen_remove() will free the req
			 * when 3WHS finishes (or is aborted).
			 */
			req->sk = NULL;
			req = NULL;
		}
		spin_unlock_bh(&queue->fastopenq.lock);
	}

out:
	release_sock(sk);
	if (newsk && mem_cgroup_sockets_enabled) {
		int amt;

		/* atomically get the memory usage, set and charge the
		 * newsk->sk_memcg.
		 */
		lock_sock(newsk);

		/* The socket has not been accepted yet, no need to look at
		 * newsk->sk_wmem_queued.
		 */
		amt = sk_mem_pages(newsk->sk_forward_alloc +
				   atomic_read(&newsk->sk_rmem_alloc));
		mem_cgroup_sk_alloc(newsk);
		if (newsk->sk_memcg && amt)
			mem_cgroup_charge_skmem(newsk->sk_memcg, amt,
						GFP_KERNEL | __GFP_NOFAIL);

		release_sock(newsk);
	}
	if (req)
		reqsk_put(req);
	return newsk;
out_err:
	newsk = NULL;
	req = NULL;
	*err = error;
	goto out;
}
EXPORT_SYMBOL(inet_csk_accept);

/*
 * Using different timers for retransmit, delayed acks and probes
 * We may wish use just one timer maintaining a list of expire jiffies
 * to optimize.
 */
void inet_csk_init_xmit_timers(struct sock *sk,
			       void (*retransmit_handler)(struct timer_list *t),
			       void (*delack_handler)(struct timer_list *t),
			       void (*keepalive_handler)(struct timer_list *t))
{
	struct inet_connection_sock *icsk = inet_csk(sk);

	timer_setup(&icsk->icsk_retransmit_timer, retransmit_handler, 0);
	timer_setup(&icsk->icsk_delack_timer, delack_handler, 0);
	timer_setup(&sk->sk_timer, keepalive_handler, 0);
	icsk->icsk_pending = icsk->icsk_ack.pending = 0;
}
EXPORT_SYMBOL(inet_csk_init_xmit_timers);

void inet_csk_clear_xmit_timers(struct sock *sk)
{
	struct inet_connection_sock *icsk = inet_csk(sk);

	icsk->icsk_pending = icsk->icsk_ack.pending = 0;

	sk_stop_timer(sk, &icsk->icsk_retransmit_timer);
	sk_stop_timer(sk, &icsk->icsk_delack_timer);
	sk_stop_timer(sk, &sk->sk_timer);
}
EXPORT_SYMBOL(inet_csk_clear_xmit_timers);

void inet_csk_delete_keepalive_timer(struct sock *sk)
{
	sk_stop_timer(sk, &sk->sk_timer);
}
EXPORT_SYMBOL(inet_csk_delete_keepalive_timer);

void inet_csk_reset_keepalive_timer(struct sock *sk, unsigned long len)
{
	sk_reset_timer(sk, &sk->sk_timer, jiffies + len);
}
EXPORT_SYMBOL(inet_csk_reset_keepalive_timer);

struct dst_entry *inet_csk_route_req(const struct sock *sk,
				     struct flowi4 *fl4,
				     const struct request_sock *req)
{
	const struct inet_request_sock *ireq = inet_rsk(req);
	struct net *net = read_pnet(&ireq->ireq_net);
	struct ip_options_rcu *opt;
	struct rtable *rt;

	rcu_read_lock();
	opt = rcu_dereference(ireq->ireq_opt);

	flowi4_init_output(fl4, ireq->ir_iif, ireq->ir_mark,
			   RT_CONN_FLAGS(sk), RT_SCOPE_UNIVERSE,
			   sk->sk_protocol, inet_sk_flowi_flags(sk),
			   (opt && opt->opt.srr) ? opt->opt.faddr : ireq->ir_rmt_addr,
			   ireq->ir_loc_addr, ireq->ir_rmt_port,
			   htons(ireq->ir_num), sk->sk_uid);
	security_req_classify_flow(req, flowi4_to_flowi_common(fl4));
	rt = ip_route_output_flow(net, fl4, sk);
	if (IS_ERR(rt))
		goto no_route;
	if (opt && opt->opt.is_strictroute && rt->rt_uses_gateway)
		goto route_err;
	rcu_read_unlock();
	return &rt->dst;

route_err:
	ip_rt_put(rt);
no_route:
	rcu_read_unlock();
	__IP_INC_STATS(net, IPSTATS_MIB_OUTNOROUTES);
	return NULL;
}
EXPORT_SYMBOL_GPL(inet_csk_route_req);

struct dst_entry *inet_csk_route_child_sock(const struct sock *sk,
					    struct sock *newsk,
					    const struct request_sock *req)
{
	const struct inet_request_sock *ireq = inet_rsk(req);
	struct net *net = read_pnet(&ireq->ireq_net);
	struct inet_sock *newinet = inet_sk(newsk);
	struct ip_options_rcu *opt;
	struct flowi4 *fl4;
	struct rtable *rt;

	opt = rcu_dereference(ireq->ireq_opt);
	fl4 = &newinet->cork.fl.u.ip4;

	flowi4_init_output(fl4, ireq->ir_iif, ireq->ir_mark,
			   RT_CONN_FLAGS(sk), RT_SCOPE_UNIVERSE,
			   sk->sk_protocol, inet_sk_flowi_flags(sk),
			   (opt && opt->opt.srr) ? opt->opt.faddr : ireq->ir_rmt_addr,
			   ireq->ir_loc_addr, ireq->ir_rmt_port,
			   htons(ireq->ir_num), sk->sk_uid);
	security_req_classify_flow(req, flowi4_to_flowi_common(fl4));
	rt = ip_route_output_flow(net, fl4, sk);
	if (IS_ERR(rt))
		goto no_route;
	if (opt && opt->opt.is_strictroute && rt->rt_uses_gateway)
		goto route_err;
	return &rt->dst;

route_err:
	ip_rt_put(rt);
no_route:
	__IP_INC_STATS(net, IPSTATS_MIB_OUTNOROUTES);
	return NULL;
}
EXPORT_SYMBOL_GPL(inet_csk_route_child_sock);

/* Decide when to expire the request and when to resend SYN-ACK */
static void syn_ack_recalc(struct request_sock *req,
			   const int max_syn_ack_retries,
			   const u8 rskq_defer_accept,
			   int *expire, int *resend)
{
	if (!rskq_defer_accept) {
		*expire = req->num_timeout >= max_syn_ack_retries;
		*resend = 1;
		return;
	}
	*expire = req->num_timeout >= max_syn_ack_retries &&
		  (!inet_rsk(req)->acked || req->num_timeout >= rskq_defer_accept);
	/* Do not resend while waiting for data after ACK,
	 * start to resend on end of deferring period to give
	 * last chance for data or ACK to create established socket.
	 */
	*resend = !inet_rsk(req)->acked ||
		  req->num_timeout >= rskq_defer_accept - 1;
}

int inet_rtx_syn_ack(const struct sock *parent, struct request_sock *req)
{
	int err = req->rsk_ops->rtx_syn_ack(parent, req);

	if (!err)
		req->num_retrans++;
	return err;
}
EXPORT_SYMBOL(inet_rtx_syn_ack);

static struct request_sock *inet_reqsk_clone(struct request_sock *req,
					     struct sock *sk)
{
	struct sock *req_sk, *nreq_sk;
	struct request_sock *nreq;

	nreq = kmem_cache_alloc(req->rsk_ops->slab, GFP_ATOMIC | __GFP_NOWARN);
	if (!nreq) {
		__NET_INC_STATS(sock_net(sk), LINUX_MIB_TCPMIGRATEREQFAILURE);

		/* paired with refcount_inc_not_zero() in reuseport_migrate_sock() */
		sock_put(sk);
		return NULL;
	}

	req_sk = req_to_sk(req);
	nreq_sk = req_to_sk(nreq);

	memcpy(nreq_sk, req_sk,
	       offsetof(struct sock, sk_dontcopy_begin));
	memcpy(&nreq_sk->sk_dontcopy_end, &req_sk->sk_dontcopy_end,
	       req->rsk_ops->obj_size - offsetof(struct sock, sk_dontcopy_end));

	sk_node_init(&nreq_sk->sk_node);
	nreq_sk->sk_tx_queue_mapping = req_sk->sk_tx_queue_mapping;
#ifdef CONFIG_SOCK_RX_QUEUE_MAPPING
	nreq_sk->sk_rx_queue_mapping = req_sk->sk_rx_queue_mapping;
#endif
	nreq_sk->sk_incoming_cpu = req_sk->sk_incoming_cpu;

	nreq->rsk_listener = sk;

	/* We need not acquire fastopenq->lock
	 * because the child socket is locked in inet_csk_listen_stop().
	 */
	if (sk->sk_protocol == IPPROTO_TCP && tcp_rsk(nreq)->tfo_listener)
		rcu_assign_pointer(tcp_sk(nreq->sk)->fastopen_rsk, nreq);

	return nreq;
}

static void reqsk_queue_migrated(struct request_sock_queue *queue,
				 const struct request_sock *req)
{
	if (req->num_timeout == 0)
		atomic_inc(&queue->young);
	atomic_inc(&queue->qlen);
}

static void reqsk_migrate_reset(struct request_sock *req)
{
	req->saved_syn = NULL;
#if IS_ENABLED(CONFIG_IPV6)
	inet_rsk(req)->ipv6_opt = NULL;
	inet_rsk(req)->pktopts = NULL;
#else
	inet_rsk(req)->ireq_opt = NULL;
#endif
}

/* return true if req was found in the ehash table */
static bool reqsk_queue_unlink(struct request_sock *req)
{
	struct inet_hashinfo *hashinfo = req_to_sk(req)->sk_prot->h.hashinfo;
	bool found = false;

	if (sk_hashed(req_to_sk(req))) {
		spinlock_t *lock = inet_ehash_lockp(hashinfo, req->rsk_hash);

		spin_lock(lock);
		found = __sk_nulls_del_node_init_rcu(req_to_sk(req));
		spin_unlock(lock);
	}
	if (timer_pending(&req->rsk_timer) && del_timer_sync(&req->rsk_timer))
		reqsk_put(req);
	return found;
}

bool inet_csk_reqsk_queue_drop(struct sock *sk, struct request_sock *req)
{
	bool unlinked = reqsk_queue_unlink(req);

	if (unlinked) {
		reqsk_queue_removed(&inet_csk(sk)->icsk_accept_queue, req);
		reqsk_put(req);
	}
	return unlinked;
}
EXPORT_SYMBOL(inet_csk_reqsk_queue_drop);

void inet_csk_reqsk_queue_drop_and_put(struct sock *sk, struct request_sock *req)
{
	inet_csk_reqsk_queue_drop(sk, req);
	reqsk_put(req);
}
EXPORT_SYMBOL(inet_csk_reqsk_queue_drop_and_put);

static void reqsk_timer_handler(struct timer_list *t)
{
	struct request_sock *req = from_timer(req, t, rsk_timer);
	struct request_sock *nreq = NULL, *oreq = req;
	struct sock *sk_listener = req->rsk_listener;
	struct inet_connection_sock *icsk;
	struct request_sock_queue *queue;
	struct net *net;
	int max_syn_ack_retries, qlen, expire = 0, resend = 0;

	if (inet_sk_state_load(sk_listener) != TCP_LISTEN) {
		struct sock *nsk;

		nsk = reuseport_migrate_sock(sk_listener, req_to_sk(req), NULL);
		if (!nsk)
			goto drop;

		nreq = inet_reqsk_clone(req, nsk);
		if (!nreq)
			goto drop;

		/* The new timer for the cloned req can decrease the 2
		 * by calling inet_csk_reqsk_queue_drop_and_put(), so
		 * hold another count to prevent use-after-free and
		 * call reqsk_put() just before return.
		 */
		refcount_set(&nreq->rsk_refcnt, 2 + 1);
		timer_setup(&nreq->rsk_timer, reqsk_timer_handler, TIMER_PINNED);
		reqsk_queue_migrated(&inet_csk(nsk)->icsk_accept_queue, req);

		req = nreq;
		sk_listener = nsk;
	}

	icsk = inet_csk(sk_listener);
	net = sock_net(sk_listener);
<<<<<<< HEAD
	max_syn_ack_retries = icsk->icsk_syn_retries ? :
=======
	max_syn_ack_retries = READ_ONCE(icsk->icsk_syn_retries) ? :
>>>>>>> 9b37665a
		READ_ONCE(net->ipv4.sysctl_tcp_synack_retries);
	/* Normally all the openreqs are young and become mature
	 * (i.e. converted to established socket) for first timeout.
	 * If synack was not acknowledged for 1 second, it means
	 * one of the following things: synack was lost, ack was lost,
	 * rtt is high or nobody planned to ack (i.e. synflood).
	 * When server is a bit loaded, queue is populated with old
	 * open requests, reducing effective size of queue.
	 * When server is well loaded, queue size reduces to zero
	 * after several minutes of work. It is not synflood,
	 * it is normal operation. The solution is pruning
	 * too old entries overriding normal timeout, when
	 * situation becomes dangerous.
	 *
	 * Essentially, we reserve half of room for young
	 * embrions; and abort old ones without pity, if old
	 * ones are about to clog our table.
	 */
	queue = &icsk->icsk_accept_queue;
	qlen = reqsk_queue_len(queue);
	if ((qlen << 1) > max(8U, READ_ONCE(sk_listener->sk_max_ack_backlog))) {
		int young = reqsk_queue_len_young(queue) << 1;

		while (max_syn_ack_retries > 2) {
			if (qlen < young)
				break;
			max_syn_ack_retries--;
			young <<= 1;
		}
	}
	syn_ack_recalc(req, max_syn_ack_retries, READ_ONCE(queue->rskq_defer_accept),
		       &expire, &resend);
	req->rsk_ops->syn_ack_timeout(req);
	if (!expire &&
	    (!resend ||
	     !inet_rtx_syn_ack(sk_listener, req) ||
	     inet_rsk(req)->acked)) {
		unsigned long timeo;

		if (req->num_timeout++ == 0)
			atomic_dec(&queue->young);
		timeo = min(TCP_TIMEOUT_INIT << req->num_timeout, TCP_RTO_MAX);
		mod_timer(&req->rsk_timer, jiffies + timeo);

		if (!nreq)
			return;

		if (!inet_ehash_insert(req_to_sk(nreq), req_to_sk(oreq), NULL)) {
			/* delete timer */
			inet_csk_reqsk_queue_drop(sk_listener, nreq);
			goto no_ownership;
		}

		__NET_INC_STATS(net, LINUX_MIB_TCPMIGRATEREQSUCCESS);
		reqsk_migrate_reset(oreq);
		reqsk_queue_removed(&inet_csk(oreq->rsk_listener)->icsk_accept_queue, oreq);
		reqsk_put(oreq);

		reqsk_put(nreq);
		return;
	}

	/* Even if we can clone the req, we may need not retransmit any more
	 * SYN+ACKs (nreq->num_timeout > max_syn_ack_retries, etc), or another
	 * CPU may win the "own_req" race so that inet_ehash_insert() fails.
	 */
	if (nreq) {
		__NET_INC_STATS(net, LINUX_MIB_TCPMIGRATEREQFAILURE);
no_ownership:
		reqsk_migrate_reset(nreq);
		reqsk_queue_removed(queue, nreq);
		__reqsk_free(nreq);
	}

drop:
	inet_csk_reqsk_queue_drop_and_put(oreq->rsk_listener, oreq);
}

static void reqsk_queue_hash_req(struct request_sock *req,
				 unsigned long timeout)
{
	timer_setup(&req->rsk_timer, reqsk_timer_handler, TIMER_PINNED);
	mod_timer(&req->rsk_timer, jiffies + timeout);

	inet_ehash_insert(req_to_sk(req), NULL, NULL);
	/* before letting lookups find us, make sure all req fields
	 * are committed to memory and refcnt initialized.
	 */
	smp_wmb();
	refcount_set(&req->rsk_refcnt, 2 + 1);
}

void inet_csk_reqsk_queue_hash_add(struct sock *sk, struct request_sock *req,
				   unsigned long timeout)
{
	reqsk_queue_hash_req(req, timeout);
	inet_csk_reqsk_queue_added(sk);
}
EXPORT_SYMBOL_GPL(inet_csk_reqsk_queue_hash_add);

static void inet_clone_ulp(const struct request_sock *req, struct sock *newsk,
			   const gfp_t priority)
{
	struct inet_connection_sock *icsk = inet_csk(newsk);

	if (!icsk->icsk_ulp_ops)
		return;

	if (icsk->icsk_ulp_ops->clone)
		icsk->icsk_ulp_ops->clone(req, newsk, priority);
}

/**
 *	inet_csk_clone_lock - clone an inet socket, and lock its clone
 *	@sk: the socket to clone
 *	@req: request_sock
 *	@priority: for allocation (%GFP_KERNEL, %GFP_ATOMIC, etc)
 *
 *	Caller must unlock socket even in error path (bh_unlock_sock(newsk))
 */
struct sock *inet_csk_clone_lock(const struct sock *sk,
				 const struct request_sock *req,
				 const gfp_t priority)
{
	struct sock *newsk = sk_clone_lock(sk, priority);

	if (newsk) {
		struct inet_connection_sock *newicsk = inet_csk(newsk);

		newsk->sk_wait_pending = 0;
		inet_sk_set_state(newsk, TCP_SYN_RECV);
		newicsk->icsk_bind_hash = NULL;

		inet_sk(newsk)->inet_dport = inet_rsk(req)->ir_rmt_port;
		inet_sk(newsk)->inet_num = inet_rsk(req)->ir_num;
		inet_sk(newsk)->inet_sport = htons(inet_rsk(req)->ir_num);

		/* listeners have SOCK_RCU_FREE, not the children */
		sock_reset_flag(newsk, SOCK_RCU_FREE);

		inet_sk(newsk)->mc_list = NULL;

		newsk->sk_mark = inet_rsk(req)->ir_mark;
		atomic64_set(&newsk->sk_cookie,
			     atomic64_read(&inet_rsk(req)->ir_cookie));

		newicsk->icsk_retransmits = 0;
		newicsk->icsk_backoff	  = 0;
		newicsk->icsk_probes_out  = 0;
		newicsk->icsk_probes_tstamp = 0;

		/* Deinitialize accept_queue to trap illegal accesses. */
		memset(&newicsk->icsk_accept_queue, 0, sizeof(newicsk->icsk_accept_queue));

		inet_clone_ulp(req, newsk, priority);

		security_inet_csk_clone(newsk, req);
	}
	return newsk;
}
EXPORT_SYMBOL_GPL(inet_csk_clone_lock);

/*
 * At this point, there should be no process reference to this
 * socket, and thus no user references at all.  Therefore we
 * can assume the socket waitqueue is inactive and nobody will
 * try to jump onto it.
 */
void inet_csk_destroy_sock(struct sock *sk)
{
	WARN_ON(sk->sk_state != TCP_CLOSE);
	WARN_ON(!sock_flag(sk, SOCK_DEAD));

	/* It cannot be in hash table! */
	WARN_ON(!sk_unhashed(sk));

	/* If it has not 0 inet_sk(sk)->inet_num, it must be bound */
	WARN_ON(inet_sk(sk)->inet_num && !inet_csk(sk)->icsk_bind_hash);

	sk->sk_prot->destroy(sk);

	sk_stream_kill_queues(sk);

	xfrm_sk_free_policy(sk);

	sk_refcnt_debug_release(sk);

	this_cpu_dec(*sk->sk_prot->orphan_count);

	sock_put(sk);
}
EXPORT_SYMBOL(inet_csk_destroy_sock);

/* This function allows to force a closure of a socket after the call to
 * tcp/dccp_create_openreq_child().
 */
void inet_csk_prepare_forced_close(struct sock *sk)
	__releases(&sk->sk_lock.slock)
{
	/* sk_clone_lock locked the socket and set refcnt to 2 */
	bh_unlock_sock(sk);
	sock_put(sk);
	inet_csk_prepare_for_destroy_sock(sk);
	inet_sk(sk)->inet_num = 0;
}
EXPORT_SYMBOL(inet_csk_prepare_forced_close);

static int inet_ulp_can_listen(const struct sock *sk)
{
	const struct inet_connection_sock *icsk = inet_csk(sk);

	if (icsk->icsk_ulp_ops && !icsk->icsk_ulp_ops->clone)
		return -EINVAL;

	return 0;
}

int inet_csk_listen_start(struct sock *sk, int backlog)
{
	struct inet_connection_sock *icsk = inet_csk(sk);
	struct inet_sock *inet = inet_sk(sk);
	int err;

	err = inet_ulp_can_listen(sk);
	if (unlikely(err))
		return err;

	reqsk_queue_alloc(&icsk->icsk_accept_queue);

	sk->sk_ack_backlog = 0;
	inet_csk_delack_init(sk);

	/* There is race window here: we announce ourselves listening,
	 * but this transition is still not validated by get_port().
	 * It is OK, because this socket enters to hash table only
	 * after validation is complete.
	 */
	err = -EADDRINUSE;
	inet_sk_state_store(sk, TCP_LISTEN);
	if (!sk->sk_prot->get_port(sk, inet->inet_num)) {
		inet->inet_sport = htons(inet->inet_num);

		sk_dst_reset(sk);
		err = sk->sk_prot->hash(sk);

		if (likely(!err))
			return 0;
	}

	inet_sk_set_state(sk, TCP_CLOSE);
	return err;
}
EXPORT_SYMBOL_GPL(inet_csk_listen_start);

static void inet_child_forget(struct sock *sk, struct request_sock *req,
			      struct sock *child)
{
	sk->sk_prot->disconnect(child, O_NONBLOCK);

	sock_orphan(child);

	this_cpu_inc(*sk->sk_prot->orphan_count);

	if (sk->sk_protocol == IPPROTO_TCP && tcp_rsk(req)->tfo_listener) {
		BUG_ON(rcu_access_pointer(tcp_sk(child)->fastopen_rsk) != req);
		BUG_ON(sk != req->rsk_listener);

		/* Paranoid, to prevent race condition if
		 * an inbound pkt destined for child is
		 * blocked by sock lock in tcp_v4_rcv().
		 * Also to satisfy an assertion in
		 * tcp_v4_destroy_sock().
		 */
		RCU_INIT_POINTER(tcp_sk(child)->fastopen_rsk, NULL);
	}
	inet_csk_destroy_sock(child);
}

struct sock *inet_csk_reqsk_queue_add(struct sock *sk,
				      struct request_sock *req,
				      struct sock *child)
{
	struct request_sock_queue *queue = &inet_csk(sk)->icsk_accept_queue;

	spin_lock(&queue->rskq_lock);
	if (unlikely(sk->sk_state != TCP_LISTEN)) {
		inet_child_forget(sk, req, child);
		child = NULL;
	} else {
		req->sk = child;
		req->dl_next = NULL;
		if (queue->rskq_accept_head == NULL)
			WRITE_ONCE(queue->rskq_accept_head, req);
		else
			queue->rskq_accept_tail->dl_next = req;
		queue->rskq_accept_tail = req;
		sk_acceptq_added(sk);
	}
	spin_unlock(&queue->rskq_lock);
	return child;
}
EXPORT_SYMBOL(inet_csk_reqsk_queue_add);

struct sock *inet_csk_complete_hashdance(struct sock *sk, struct sock *child,
					 struct request_sock *req, bool own_req)
{
	if (own_req) {
		inet_csk_reqsk_queue_drop(req->rsk_listener, req);
		reqsk_queue_removed(&inet_csk(req->rsk_listener)->icsk_accept_queue, req);

		if (sk != req->rsk_listener) {
			/* another listening sk has been selected,
			 * migrate the req to it.
			 */
			struct request_sock *nreq;

			/* hold a refcnt for the nreq->rsk_listener
			 * which is assigned in inet_reqsk_clone()
			 */
			sock_hold(sk);
			nreq = inet_reqsk_clone(req, sk);
			if (!nreq) {
				inet_child_forget(sk, req, child);
				goto child_put;
			}

			refcount_set(&nreq->rsk_refcnt, 1);
			if (inet_csk_reqsk_queue_add(sk, nreq, child)) {
				__NET_INC_STATS(sock_net(sk), LINUX_MIB_TCPMIGRATEREQSUCCESS);
				reqsk_migrate_reset(req);
				reqsk_put(req);
				return child;
			}

			__NET_INC_STATS(sock_net(sk), LINUX_MIB_TCPMIGRATEREQFAILURE);
			reqsk_migrate_reset(nreq);
			__reqsk_free(nreq);
		} else if (inet_csk_reqsk_queue_add(sk, req, child)) {
			return child;
		}
	}
	/* Too bad, another child took ownership of the request, undo. */
child_put:
	bh_unlock_sock(child);
	sock_put(child);
	return NULL;
}
EXPORT_SYMBOL(inet_csk_complete_hashdance);

/*
 *	This routine closes sockets which have been at least partially
 *	opened, but not yet accepted.
 */
void inet_csk_listen_stop(struct sock *sk)
{
	struct inet_connection_sock *icsk = inet_csk(sk);
	struct request_sock_queue *queue = &icsk->icsk_accept_queue;
	struct request_sock *next, *req;

	/* Following specs, it would be better either to send FIN
	 * (and enter FIN-WAIT-1, it is normal close)
	 * or to send active reset (abort).
	 * Certainly, it is pretty dangerous while synflood, but it is
	 * bad justification for our negligence 8)
	 * To be honest, we are not able to make either
	 * of the variants now.			--ANK
	 */
	while ((req = reqsk_queue_remove(queue, sk)) != NULL) {
		struct sock *child = req->sk, *nsk;
		struct request_sock *nreq;

		local_bh_disable();
		bh_lock_sock(child);
		WARN_ON(sock_owned_by_user(child));
		sock_hold(child);

		nsk = reuseport_migrate_sock(sk, child, NULL);
		if (nsk) {
			nreq = inet_reqsk_clone(req, nsk);
			if (nreq) {
				refcount_set(&nreq->rsk_refcnt, 1);

				if (inet_csk_reqsk_queue_add(nsk, nreq, child)) {
					__NET_INC_STATS(sock_net(nsk),
							LINUX_MIB_TCPMIGRATEREQSUCCESS);
					reqsk_migrate_reset(req);
				} else {
					__NET_INC_STATS(sock_net(nsk),
							LINUX_MIB_TCPMIGRATEREQFAILURE);
					reqsk_migrate_reset(nreq);
					__reqsk_free(nreq);
				}

				/* inet_csk_reqsk_queue_add() has already
				 * called inet_child_forget() on failure case.
				 */
				goto skip_child_forget;
			}
		}

		inet_child_forget(sk, req, child);
skip_child_forget:
		reqsk_put(req);
		bh_unlock_sock(child);
		local_bh_enable();
		sock_put(child);

		cond_resched();
	}
	if (queue->fastopenq.rskq_rst_head) {
		/* Free all the reqs queued in rskq_rst_head. */
		spin_lock_bh(&queue->fastopenq.lock);
		req = queue->fastopenq.rskq_rst_head;
		queue->fastopenq.rskq_rst_head = NULL;
		spin_unlock_bh(&queue->fastopenq.lock);
		while (req != NULL) {
			next = req->dl_next;
			reqsk_put(req);
			req = next;
		}
	}
	WARN_ON_ONCE(sk->sk_ack_backlog);
}
EXPORT_SYMBOL_GPL(inet_csk_listen_stop);

void inet_csk_addr2sockaddr(struct sock *sk, struct sockaddr *uaddr)
{
	struct sockaddr_in *sin = (struct sockaddr_in *)uaddr;
	const struct inet_sock *inet = inet_sk(sk);

	sin->sin_family		= AF_INET;
	sin->sin_addr.s_addr	= inet->inet_daddr;
	sin->sin_port		= inet->inet_dport;
}
EXPORT_SYMBOL_GPL(inet_csk_addr2sockaddr);

static struct dst_entry *inet_csk_rebuild_route(struct sock *sk, struct flowi *fl)
{
	const struct inet_sock *inet = inet_sk(sk);
	const struct ip_options_rcu *inet_opt;
	__be32 daddr = inet->inet_daddr;
	struct flowi4 *fl4;
	struct rtable *rt;

	rcu_read_lock();
	inet_opt = rcu_dereference(inet->inet_opt);
	if (inet_opt && inet_opt->opt.srr)
		daddr = inet_opt->opt.faddr;
	fl4 = &fl->u.ip4;
	rt = ip_route_output_ports(sock_net(sk), fl4, sk, daddr,
				   inet->inet_saddr, inet->inet_dport,
				   inet->inet_sport, sk->sk_protocol,
				   RT_CONN_FLAGS(sk), sk->sk_bound_dev_if);
	if (IS_ERR(rt))
		rt = NULL;
	if (rt)
		sk_setup_caps(sk, &rt->dst);
	rcu_read_unlock();

	return &rt->dst;
}

struct dst_entry *inet_csk_update_pmtu(struct sock *sk, u32 mtu)
{
	struct dst_entry *dst = __sk_dst_check(sk, 0);
	struct inet_sock *inet = inet_sk(sk);

	if (!dst) {
		dst = inet_csk_rebuild_route(sk, &inet->cork.fl);
		if (!dst)
			goto out;
	}
	dst->ops->update_pmtu(dst, sk, NULL, mtu, true);

	dst = __sk_dst_check(sk, 0);
	if (!dst)
		dst = inet_csk_rebuild_route(sk, &inet->cork.fl);
out:
	return dst;
}
EXPORT_SYMBOL_GPL(inet_csk_update_pmtu);<|MERGE_RESOLUTION|>--- conflicted
+++ resolved
@@ -833,11 +833,7 @@
 
 	icsk = inet_csk(sk_listener);
 	net = sock_net(sk_listener);
-<<<<<<< HEAD
-	max_syn_ack_retries = icsk->icsk_syn_retries ? :
-=======
 	max_syn_ack_retries = READ_ONCE(icsk->icsk_syn_retries) ? :
->>>>>>> 9b37665a
 		READ_ONCE(net->ipv4.sysctl_tcp_synack_retries);
 	/* Normally all the openreqs are young and become mature
 	 * (i.e. converted to established socket) for first timeout.
