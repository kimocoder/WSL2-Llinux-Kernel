// SPDX-License-Identifier: GPL-2.0-or-later
/*
 *	Linux NET3:	GRE over IP protocol decoder.
 *
 *	Authors: Alexey Kuznetsov (kuznet@ms2.inr.ac.ru)
 */

#define pr_fmt(fmt) KBUILD_MODNAME ": " fmt

#include <linux/capability.h>
#include <linux/module.h>
#include <linux/types.h>
#include <linux/kernel.h>
#include <linux/slab.h>
#include <linux/uaccess.h>
#include <linux/skbuff.h>
#include <linux/netdevice.h>
#include <linux/in.h>
#include <linux/tcp.h>
#include <linux/udp.h>
#include <linux/if_arp.h>
#include <linux/if_vlan.h>
#include <linux/init.h>
#include <linux/in6.h>
#include <linux/inetdevice.h>
#include <linux/igmp.h>
#include <linux/netfilter_ipv4.h>
#include <linux/etherdevice.h>
#include <linux/if_ether.h>

#include <net/sock.h>
#include <net/ip.h>
#include <net/icmp.h>
#include <net/protocol.h>
#include <net/ip_tunnels.h>
#include <net/arp.h>
#include <net/checksum.h>
#include <net/dsfield.h>
#include <net/inet_ecn.h>
#include <net/xfrm.h>
#include <net/net_namespace.h>
#include <net/netns/generic.h>
#include <net/rtnetlink.h>
#include <net/gre.h>
#include <net/dst_metadata.h>
#include <net/erspan.h>

/*
   Problems & solutions
   --------------------

   1. The most important issue is detecting local dead loops.
   They would cause complete host lockup in transmit, which
   would be "resolved" by stack overflow or, if queueing is enabled,
   with infinite looping in net_bh.

   We cannot track such dead loops during route installation,
   it is infeasible task. The most general solutions would be
   to keep skb->encapsulation counter (sort of local ttl),
   and silently drop packet when it expires. It is a good
   solution, but it supposes maintaining new variable in ALL
   skb, even if no tunneling is used.

   Current solution: xmit_recursion breaks dead loops. This is a percpu
   counter, since when we enter the first ndo_xmit(), cpu migration is
   forbidden. We force an exit if this counter reaches RECURSION_LIMIT

   2. Networking dead loops would not kill routers, but would really
   kill network. IP hop limit plays role of "t->recursion" in this case,
   if we copy it from packet being encapsulated to upper header.
   It is very good solution, but it introduces two problems:

   - Routing protocols, using packets with ttl=1 (OSPF, RIP2),
     do not work over tunnels.
   - traceroute does not work. I planned to relay ICMP from tunnel,
     so that this problem would be solved and traceroute output
     would even more informative. This idea appeared to be wrong:
     only Linux complies to rfc1812 now (yes, guys, Linux is the only
     true router now :-)), all routers (at least, in neighbourhood of mine)
     return only 8 bytes of payload. It is the end.

   Hence, if we want that OSPF worked or traceroute said something reasonable,
   we should search for another solution.

   One of them is to parse packet trying to detect inner encapsulation
   made by our node. It is difficult or even impossible, especially,
   taking into account fragmentation. TO be short, ttl is not solution at all.

   Current solution: The solution was UNEXPECTEDLY SIMPLE.
   We force DF flag on tunnels with preconfigured hop limit,
   that is ALL. :-) Well, it does not remove the problem completely,
   but exponential growth of network traffic is changed to linear
   (branches, that exceed pmtu are pruned) and tunnel mtu
   rapidly degrades to value <68, where looping stops.
   Yes, it is not good if there exists a router in the loop,
   which does not force DF, even when encapsulating packets have DF set.
   But it is not our problem! Nobody could accuse us, we made
   all that we could make. Even if it is your gated who injected
   fatal route to network, even if it were you who configured
   fatal static route: you are innocent. :-)

   Alexey Kuznetsov.
 */

static bool log_ecn_error = true;
module_param(log_ecn_error, bool, 0644);
MODULE_PARM_DESC(log_ecn_error, "Log packets received with corrupted ECN");

static struct rtnl_link_ops ipgre_link_ops __read_mostly;
static const struct header_ops ipgre_header_ops;

static int ipgre_tunnel_init(struct net_device *dev);
static void erspan_build_header(struct sk_buff *skb,
				u32 id, u32 index,
				bool truncate, bool is_ipv4);

static unsigned int ipgre_net_id __read_mostly;
static unsigned int gre_tap_net_id __read_mostly;
static unsigned int erspan_net_id __read_mostly;

static int ipgre_err(struct sk_buff *skb, u32 info,
		     const struct tnl_ptk_info *tpi)
{

	/* All the routers (except for Linux) return only
	   8 bytes of packet payload. It means, that precise relaying of
	   ICMP in the real Internet is absolutely infeasible.

	   Moreover, Cisco "wise men" put GRE key to the third word
	   in GRE header. It makes impossible maintaining even soft
	   state for keyed GRE tunnels with enabled checksum. Tell
	   them "thank you".

	   Well, I wonder, rfc1812 was written by Cisco employee,
	   what the hell these idiots break standards established
	   by themselves???
	   */
	struct net *net = dev_net(skb->dev);
	struct ip_tunnel_net *itn;
	const struct iphdr *iph;
	const int type = icmp_hdr(skb)->type;
	const int code = icmp_hdr(skb)->code;
	unsigned int data_len = 0;
	struct ip_tunnel *t;

	if (tpi->proto == htons(ETH_P_TEB))
		itn = net_generic(net, gre_tap_net_id);
	else if (tpi->proto == htons(ETH_P_ERSPAN) ||
		 tpi->proto == htons(ETH_P_ERSPAN2))
		itn = net_generic(net, erspan_net_id);
	else
		itn = net_generic(net, ipgre_net_id);

	iph = (const struct iphdr *)(icmp_hdr(skb) + 1);
	t = ip_tunnel_lookup(itn, skb->dev->ifindex, tpi->flags,
			     iph->daddr, iph->saddr, tpi->key);

	if (!t)
		return -ENOENT;

	switch (type) {
	default:
	case ICMP_PARAMETERPROB:
		return 0;

	case ICMP_DEST_UNREACH:
		switch (code) {
		case ICMP_SR_FAILED:
		case ICMP_PORT_UNREACH:
			/* Impossible event. */
			return 0;
		default:
			/* All others are translated to HOST_UNREACH.
			   rfc2003 contains "deep thoughts" about NET_UNREACH,
			   I believe they are just ether pollution. --ANK
			 */
			break;
		}
		break;

	case ICMP_TIME_EXCEEDED:
		if (code != ICMP_EXC_TTL)
			return 0;
		data_len = icmp_hdr(skb)->un.reserved[1] * 4; /* RFC 4884 4.1 */
		break;

	case ICMP_REDIRECT:
		break;
	}

#if IS_ENABLED(CONFIG_IPV6)
       if (tpi->proto == htons(ETH_P_IPV6) &&
           !ip6_err_gen_icmpv6_unreach(skb, iph->ihl * 4 + tpi->hdr_len,
				       type, data_len))
               return 0;
#endif

	if (t->parms.iph.daddr == 0 ||
	    ipv4_is_multicast(t->parms.iph.daddr))
		return 0;

	if (t->parms.iph.ttl == 0 && type == ICMP_TIME_EXCEEDED)
		return 0;

	if (time_before(jiffies, t->err_time + IPTUNNEL_ERR_TIMEO))
		t->err_count++;
	else
		t->err_count = 1;
	t->err_time = jiffies;

	return 0;
}

static void gre_err(struct sk_buff *skb, u32 info)
{
	/* All the routers (except for Linux) return only
	 * 8 bytes of packet payload. It means, that precise relaying of
	 * ICMP in the real Internet is absolutely infeasible.
	 *
	 * Moreover, Cisco "wise men" put GRE key to the third word
	 * in GRE header. It makes impossible maintaining even soft
	 * state for keyed
	 * GRE tunnels with enabled checksum. Tell them "thank you".
	 *
	 * Well, I wonder, rfc1812 was written by Cisco employee,
	 * what the hell these idiots break standards established
	 * by themselves???
	 */

	const struct iphdr *iph = (struct iphdr *)skb->data;
	const int type = icmp_hdr(skb)->type;
	const int code = icmp_hdr(skb)->code;
	struct tnl_ptk_info tpi;

	if (gre_parse_header(skb, &tpi, NULL, htons(ETH_P_IP),
			     iph->ihl * 4) < 0)
		return;

	if (type == ICMP_DEST_UNREACH && code == ICMP_FRAG_NEEDED) {
		ipv4_update_pmtu(skb, dev_net(skb->dev), info,
				 skb->dev->ifindex, IPPROTO_GRE);
		return;
	}
	if (type == ICMP_REDIRECT) {
		ipv4_redirect(skb, dev_net(skb->dev), skb->dev->ifindex,
			      IPPROTO_GRE);
		return;
	}

	ipgre_err(skb, info, &tpi);
}

static bool is_erspan_type1(int gre_hdr_len)
{
	/* Both ERSPAN type I (version 0) and type II (version 1) use
	 * protocol 0x88BE, but the type I has only 4-byte GRE header,
	 * while type II has 8-byte.
	 */
	return gre_hdr_len == 4;
}

static int erspan_rcv(struct sk_buff *skb, struct tnl_ptk_info *tpi,
		      int gre_hdr_len)
{
	struct net *net = dev_net(skb->dev);
	struct metadata_dst *tun_dst = NULL;
	struct erspan_base_hdr *ershdr;
	struct ip_tunnel_net *itn;
	struct ip_tunnel *tunnel;
	const struct iphdr *iph;
	struct erspan_md2 *md2;
	int ver;
	int len;

	itn = net_generic(net, erspan_net_id);
	iph = ip_hdr(skb);
	if (is_erspan_type1(gre_hdr_len)) {
		ver = 0;
		tunnel = ip_tunnel_lookup(itn, skb->dev->ifindex,
					  tpi->flags | TUNNEL_NO_KEY,
					  iph->saddr, iph->daddr, 0);
	} else {
		ershdr = (struct erspan_base_hdr *)(skb->data + gre_hdr_len);
		ver = ershdr->ver;
		tunnel = ip_tunnel_lookup(itn, skb->dev->ifindex,
					  tpi->flags | TUNNEL_KEY,
					  iph->saddr, iph->daddr, tpi->key);
	}

	if (tunnel) {
		if (is_erspan_type1(gre_hdr_len))
			len = gre_hdr_len;
		else
			len = gre_hdr_len + erspan_hdr_len(ver);

		if (unlikely(!pskb_may_pull(skb, len)))
			return PACKET_REJECT;

		if (__iptunnel_pull_header(skb,
					   len,
					   htons(ETH_P_TEB),
					   false, false) < 0)
			goto drop;

		if (tunnel->collect_md) {
			struct erspan_metadata *pkt_md, *md;
			struct ip_tunnel_info *info;
			unsigned char *gh;
			__be64 tun_id;
			__be16 flags;

			tpi->flags |= TUNNEL_KEY;
			flags = tpi->flags;
			tun_id = key32_to_tunnel_id(tpi->key);

			tun_dst = ip_tun_rx_dst(skb, flags,
						tun_id, sizeof(*md));
			if (!tun_dst)
				return PACKET_REJECT;

			/* skb can be uncloned in __iptunnel_pull_header, so
			 * old pkt_md is no longer valid and we need to reset
			 * it
			 */
			gh = skb_network_header(skb) +
			     skb_network_header_len(skb);
			pkt_md = (struct erspan_metadata *)(gh + gre_hdr_len +
							    sizeof(*ershdr));
			md = ip_tunnel_info_opts(&tun_dst->u.tun_info);
			md->version = ver;
			md2 = &md->u.md2;
			memcpy(md2, pkt_md, ver == 1 ? ERSPAN_V1_MDSIZE :
						       ERSPAN_V2_MDSIZE);

			info = &tun_dst->u.tun_info;
			info->key.tun_flags |= TUNNEL_ERSPAN_OPT;
			info->options_len = sizeof(*md);
		}

		skb_reset_mac_header(skb);
		ip_tunnel_rcv(tunnel, skb, tpi, tun_dst, log_ecn_error);
		return PACKET_RCVD;
	}
	return PACKET_REJECT;

drop:
	kfree_skb(skb);
	return PACKET_RCVD;
}

static int __ipgre_rcv(struct sk_buff *skb, const struct tnl_ptk_info *tpi,
		       struct ip_tunnel_net *itn, int hdr_len, bool raw_proto)
{
	struct metadata_dst *tun_dst = NULL;
	const struct iphdr *iph;
	struct ip_tunnel *tunnel;

	iph = ip_hdr(skb);
	tunnel = ip_tunnel_lookup(itn, skb->dev->ifindex, tpi->flags,
				  iph->saddr, iph->daddr, tpi->key);

	if (tunnel) {
		const struct iphdr *tnl_params;

		if (__iptunnel_pull_header(skb, hdr_len, tpi->proto,
					   raw_proto, false) < 0)
			goto drop;

		/* Special case for ipgre_header_parse(), which expects the
		 * mac_header to point to the outer IP header.
		 */
		if (tunnel->dev->header_ops == &ipgre_header_ops)
			skb_pop_mac_header(skb);
		else
			skb_reset_mac_header(skb);

		tnl_params = &tunnel->parms.iph;
		if (tunnel->collect_md || tnl_params->daddr == 0) {
			__be16 flags;
			__be64 tun_id;

			flags = tpi->flags & (TUNNEL_CSUM | TUNNEL_KEY);
			tun_id = key32_to_tunnel_id(tpi->key);
			tun_dst = ip_tun_rx_dst(skb, flags, tun_id, 0);
			if (!tun_dst)
				return PACKET_REJECT;
		}

		ip_tunnel_rcv(tunnel, skb, tpi, tun_dst, log_ecn_error);
		return PACKET_RCVD;
	}
	return PACKET_NEXT;

drop:
	kfree_skb(skb);
	return PACKET_RCVD;
}

static int ipgre_rcv(struct sk_buff *skb, const struct tnl_ptk_info *tpi,
		     int hdr_len)
{
	struct net *net = dev_net(skb->dev);
	struct ip_tunnel_net *itn;
	int res;

	if (tpi->proto == htons(ETH_P_TEB))
		itn = net_generic(net, gre_tap_net_id);
	else
		itn = net_generic(net, ipgre_net_id);

	res = __ipgre_rcv(skb, tpi, itn, hdr_len, false);
	if (res == PACKET_NEXT && tpi->proto == htons(ETH_P_TEB)) {
		/* ipgre tunnels in collect metadata mode should receive
		 * also ETH_P_TEB traffic.
		 */
		itn = net_generic(net, ipgre_net_id);
		res = __ipgre_rcv(skb, tpi, itn, hdr_len, true);
	}
	return res;
}

static int gre_rcv(struct sk_buff *skb)
{
	struct tnl_ptk_info tpi;
	bool csum_err = false;
	int hdr_len;

#ifdef CONFIG_NET_IPGRE_BROADCAST
	if (ipv4_is_multicast(ip_hdr(skb)->daddr)) {
		/* Looped back packet, drop it! */
		if (rt_is_output_route(skb_rtable(skb)))
			goto drop;
	}
#endif

	hdr_len = gre_parse_header(skb, &tpi, &csum_err, htons(ETH_P_IP), 0);
	if (hdr_len < 0)
		goto drop;

	if (unlikely(tpi.proto == htons(ETH_P_ERSPAN) ||
		     tpi.proto == htons(ETH_P_ERSPAN2))) {
		if (erspan_rcv(skb, &tpi, hdr_len) == PACKET_RCVD)
			return 0;
		goto out;
	}

	if (ipgre_rcv(skb, &tpi, hdr_len) == PACKET_RCVD)
		return 0;

out:
	icmp_send(skb, ICMP_DEST_UNREACH, ICMP_PORT_UNREACH, 0);
drop:
	kfree_skb(skb);
	return 0;
}

static void __gre_xmit(struct sk_buff *skb, struct net_device *dev,
		       const struct iphdr *tnl_params,
		       __be16 proto)
{
	struct ip_tunnel *tunnel = netdev_priv(dev);
	__be16 flags = tunnel->parms.o_flags;

	/* Push GRE header. */
	gre_build_header(skb, tunnel->tun_hlen,
			 flags, proto, tunnel->parms.o_key,
			 (flags & TUNNEL_SEQ) ? htonl(atomic_fetch_inc(&tunnel->o_seqno)) : 0);

	ip_tunnel_xmit(skb, dev, tnl_params, tnl_params->protocol);
}

static int gre_handle_offloads(struct sk_buff *skb, bool csum)
{
	return iptunnel_handle_offloads(skb, csum ? SKB_GSO_GRE_CSUM : SKB_GSO_GRE);
}

static void gre_fb_xmit(struct sk_buff *skb, struct net_device *dev,
			__be16 proto)
{
	struct ip_tunnel *tunnel = netdev_priv(dev);
	struct ip_tunnel_info *tun_info;
	const struct ip_tunnel_key *key;
	int tunnel_hlen;
	__be16 flags;

	tun_info = skb_tunnel_info(skb);
	if (unlikely(!tun_info || !(tun_info->mode & IP_TUNNEL_INFO_TX) ||
		     ip_tunnel_info_af(tun_info) != AF_INET))
		goto err_free_skb;

	key = &tun_info->key;
	tunnel_hlen = gre_calc_hlen(key->tun_flags);

	if (skb_cow_head(skb, dev->needed_headroom))
		goto err_free_skb;

	/* Push Tunnel header. */
	if (gre_handle_offloads(skb, !!(tun_info->key.tun_flags & TUNNEL_CSUM)))
		goto err_free_skb;

	flags = tun_info->key.tun_flags &
		(TUNNEL_CSUM | TUNNEL_KEY | TUNNEL_SEQ);
	gre_build_header(skb, tunnel_hlen, flags, proto,
			 tunnel_id_to_key32(tun_info->key.tun_id),
			 (flags & TUNNEL_SEQ) ? htonl(atomic_fetch_inc(&tunnel->o_seqno)) : 0);

	ip_md_tunnel_xmit(skb, dev, IPPROTO_GRE, tunnel_hlen);

	return;

err_free_skb:
	kfree_skb(skb);
	dev->stats.tx_dropped++;
}

static void erspan_fb_xmit(struct sk_buff *skb, struct net_device *dev)
{
	struct ip_tunnel *tunnel = netdev_priv(dev);
	struct ip_tunnel_info *tun_info;
	const struct ip_tunnel_key *key;
	struct erspan_metadata *md;
	bool truncate = false;
	__be16 proto;
	int tunnel_hlen;
	int version;
	int nhoff;

	tun_info = skb_tunnel_info(skb);
	if (unlikely(!tun_info || !(tun_info->mode & IP_TUNNEL_INFO_TX) ||
		     ip_tunnel_info_af(tun_info) != AF_INET))
		goto err_free_skb;

	key = &tun_info->key;
	if (!(tun_info->key.tun_flags & TUNNEL_ERSPAN_OPT))
		goto err_free_skb;
	if (tun_info->options_len < sizeof(*md))
		goto err_free_skb;
	md = ip_tunnel_info_opts(tun_info);

	/* ERSPAN has fixed 8 byte GRE header */
	version = md->version;
	tunnel_hlen = 8 + erspan_hdr_len(version);

	if (skb_cow_head(skb, dev->needed_headroom))
		goto err_free_skb;

	if (gre_handle_offloads(skb, false))
		goto err_free_skb;

	if (skb->len > dev->mtu + dev->hard_header_len) {
		pskb_trim(skb, dev->mtu + dev->hard_header_len);
		truncate = true;
	}

	nhoff = skb_network_offset(skb);
	if (skb->protocol == htons(ETH_P_IP) &&
	    (ntohs(ip_hdr(skb)->tot_len) > skb->len - nhoff))
		truncate = true;

	if (skb->protocol == htons(ETH_P_IPV6)) {
		int thoff;

		if (skb_transport_header_was_set(skb))
<<<<<<< HEAD
			thoff = skb_transport_header(skb) - skb_mac_header(skb);
=======
			thoff = skb_transport_offset(skb);
>>>>>>> 9b37665a
		else
			thoff = nhoff + sizeof(struct ipv6hdr);
		if (ntohs(ipv6_hdr(skb)->payload_len) > skb->len - thoff)
			truncate = true;
	}

	if (version == 1) {
		erspan_build_header(skb, ntohl(tunnel_id_to_key32(key->tun_id)),
				    ntohl(md->u.index), truncate, true);
		proto = htons(ETH_P_ERSPAN);
	} else if (version == 2) {
		erspan_build_header_v2(skb,
				       ntohl(tunnel_id_to_key32(key->tun_id)),
				       md->u.md2.dir,
				       get_hwid(&md->u.md2),
				       truncate, true);
		proto = htons(ETH_P_ERSPAN2);
	} else {
		goto err_free_skb;
	}

	gre_build_header(skb, 8, TUNNEL_SEQ,
			 proto, 0, htonl(atomic_fetch_inc(&tunnel->o_seqno)));

	ip_md_tunnel_xmit(skb, dev, IPPROTO_GRE, tunnel_hlen);

	return;

err_free_skb:
	kfree_skb(skb);
	dev->stats.tx_dropped++;
}

static int gre_fill_metadata_dst(struct net_device *dev, struct sk_buff *skb)
{
	struct ip_tunnel_info *info = skb_tunnel_info(skb);
	const struct ip_tunnel_key *key;
	struct rtable *rt;
	struct flowi4 fl4;

	if (ip_tunnel_info_af(info) != AF_INET)
		return -EINVAL;

	key = &info->key;
	ip_tunnel_init_flow(&fl4, IPPROTO_GRE, key->u.ipv4.dst, key->u.ipv4.src,
			    tunnel_id_to_key32(key->tun_id),
			    key->tos & ~INET_ECN_MASK, 0, skb->mark,
			    skb_get_hash(skb));
	rt = ip_route_output_key(dev_net(dev), &fl4);
	if (IS_ERR(rt))
		return PTR_ERR(rt);

	ip_rt_put(rt);
	info->key.u.ipv4.src = fl4.saddr;
	return 0;
}

static netdev_tx_t ipgre_xmit(struct sk_buff *skb,
			      struct net_device *dev)
{
	struct ip_tunnel *tunnel = netdev_priv(dev);
	const struct iphdr *tnl_params;

	if (!pskb_inet_may_pull(skb))
		goto free_skb;

	if (tunnel->collect_md) {
		gre_fb_xmit(skb, dev, skb->protocol);
		return NETDEV_TX_OK;
	}

	if (dev->header_ops) {
		if (skb_cow_head(skb, 0))
			goto free_skb;

		tnl_params = (const struct iphdr *)skb->data;

		/* Pull skb since ip_tunnel_xmit() needs skb->data pointing
		 * to gre header.
		 */
		skb_pull(skb, tunnel->hlen + sizeof(struct iphdr));
		skb_reset_mac_header(skb);

		if (skb->ip_summed == CHECKSUM_PARTIAL &&
		    skb_checksum_start(skb) < skb->data)
			goto free_skb;
	} else {
		if (skb_cow_head(skb, dev->needed_headroom))
			goto free_skb;

		tnl_params = &tunnel->parms.iph;
	}

	if (gre_handle_offloads(skb, !!(tunnel->parms.o_flags & TUNNEL_CSUM)))
		goto free_skb;

	__gre_xmit(skb, dev, tnl_params, skb->protocol);
	return NETDEV_TX_OK;

free_skb:
	kfree_skb(skb);
	dev->stats.tx_dropped++;
	return NETDEV_TX_OK;
}

static netdev_tx_t erspan_xmit(struct sk_buff *skb,
			       struct net_device *dev)
{
	struct ip_tunnel *tunnel = netdev_priv(dev);
	bool truncate = false;
	__be16 proto;

	if (!pskb_inet_may_pull(skb))
		goto free_skb;

	if (tunnel->collect_md) {
		erspan_fb_xmit(skb, dev);
		return NETDEV_TX_OK;
	}

	if (gre_handle_offloads(skb, false))
		goto free_skb;

	if (skb_cow_head(skb, dev->needed_headroom))
		goto free_skb;

	if (skb->len > dev->mtu + dev->hard_header_len) {
		pskb_trim(skb, dev->mtu + dev->hard_header_len);
		truncate = true;
	}

	/* Push ERSPAN header */
	if (tunnel->erspan_ver == 0) {
		proto = htons(ETH_P_ERSPAN);
		tunnel->parms.o_flags &= ~TUNNEL_SEQ;
	} else if (tunnel->erspan_ver == 1) {
		erspan_build_header(skb, ntohl(tunnel->parms.o_key),
				    tunnel->index,
				    truncate, true);
		proto = htons(ETH_P_ERSPAN);
	} else if (tunnel->erspan_ver == 2) {
		erspan_build_header_v2(skb, ntohl(tunnel->parms.o_key),
				       tunnel->dir, tunnel->hwid,
				       truncate, true);
		proto = htons(ETH_P_ERSPAN2);
	} else {
		goto free_skb;
	}

	tunnel->parms.o_flags &= ~TUNNEL_KEY;
	__gre_xmit(skb, dev, &tunnel->parms.iph, proto);
	return NETDEV_TX_OK;

free_skb:
	kfree_skb(skb);
	dev->stats.tx_dropped++;
	return NETDEV_TX_OK;
}

static netdev_tx_t gre_tap_xmit(struct sk_buff *skb,
				struct net_device *dev)
{
	struct ip_tunnel *tunnel = netdev_priv(dev);

	if (!pskb_inet_may_pull(skb))
		goto free_skb;

	if (tunnel->collect_md) {
		gre_fb_xmit(skb, dev, htons(ETH_P_TEB));
		return NETDEV_TX_OK;
	}

	if (gre_handle_offloads(skb, !!(tunnel->parms.o_flags & TUNNEL_CSUM)))
		goto free_skb;

	if (skb_cow_head(skb, dev->needed_headroom))
		goto free_skb;

	__gre_xmit(skb, dev, &tunnel->parms.iph, htons(ETH_P_TEB));
	return NETDEV_TX_OK;

free_skb:
	kfree_skb(skb);
	dev->stats.tx_dropped++;
	return NETDEV_TX_OK;
}

static void ipgre_link_update(struct net_device *dev, bool set_mtu)
{
	struct ip_tunnel *tunnel = netdev_priv(dev);
	int len;

	len = tunnel->tun_hlen;
	tunnel->tun_hlen = gre_calc_hlen(tunnel->parms.o_flags);
	len = tunnel->tun_hlen - len;
	tunnel->hlen = tunnel->hlen + len;

	if (dev->header_ops)
		dev->hard_header_len += len;
	else
		dev->needed_headroom += len;

	if (set_mtu)
		dev->mtu = max_t(int, dev->mtu - len, 68);

	if (!(tunnel->parms.o_flags & TUNNEL_SEQ)) {
		if (!(tunnel->parms.o_flags & TUNNEL_CSUM) ||
		    tunnel->encap.type == TUNNEL_ENCAP_NONE) {
			dev->features |= NETIF_F_GSO_SOFTWARE;
			dev->hw_features |= NETIF_F_GSO_SOFTWARE;
		} else {
			dev->features &= ~NETIF_F_GSO_SOFTWARE;
			dev->hw_features &= ~NETIF_F_GSO_SOFTWARE;
		}
		dev->features |= NETIF_F_LLTX;
	} else {
		dev->hw_features &= ~NETIF_F_GSO_SOFTWARE;
		dev->features &= ~(NETIF_F_LLTX | NETIF_F_GSO_SOFTWARE);
	}
}

static int ipgre_tunnel_ctl(struct net_device *dev, struct ip_tunnel_parm *p,
			    int cmd)
{
	int err;

	if (cmd == SIOCADDTUNNEL || cmd == SIOCCHGTUNNEL) {
		if (p->iph.version != 4 || p->iph.protocol != IPPROTO_GRE ||
		    p->iph.ihl != 5 || (p->iph.frag_off & htons(~IP_DF)) ||
		    ((p->i_flags | p->o_flags) & (GRE_VERSION | GRE_ROUTING)))
			return -EINVAL;
	}

	p->i_flags = gre_flags_to_tnl_flags(p->i_flags);
	p->o_flags = gre_flags_to_tnl_flags(p->o_flags);

	err = ip_tunnel_ctl(dev, p, cmd);
	if (err)
		return err;

	if (cmd == SIOCCHGTUNNEL) {
		struct ip_tunnel *t = netdev_priv(dev);

		t->parms.i_flags = p->i_flags;
		t->parms.o_flags = p->o_flags;

		if (strcmp(dev->rtnl_link_ops->kind, "erspan"))
			ipgre_link_update(dev, true);
	}

	p->i_flags = gre_tnl_flags_to_gre_flags(p->i_flags);
	p->o_flags = gre_tnl_flags_to_gre_flags(p->o_flags);
	return 0;
}

/* Nice toy. Unfortunately, useless in real life :-)
   It allows to construct virtual multiprotocol broadcast "LAN"
   over the Internet, provided multicast routing is tuned.


   I have no idea was this bicycle invented before me,
   so that I had to set ARPHRD_IPGRE to a random value.
   I have an impression, that Cisco could make something similar,
   but this feature is apparently missing in IOS<=11.2(8).

   I set up 10.66.66/24 and fec0:6666:6666::0/96 as virtual networks
   with broadcast 224.66.66.66. If you have access to mbone, play with me :-)

   ping -t 255 224.66.66.66

   If nobody answers, mbone does not work.

   ip tunnel add Universe mode gre remote 224.66.66.66 local <Your_real_addr> ttl 255
   ip addr add 10.66.66.<somewhat>/24 dev Universe
   ifconfig Universe up
   ifconfig Universe add fe80::<Your_real_addr>/10
   ifconfig Universe add fec0:6666:6666::<Your_real_addr>/96
   ftp 10.66.66.66
   ...
   ftp fec0:6666:6666::193.233.7.65
   ...
 */
static int ipgre_header(struct sk_buff *skb, struct net_device *dev,
			unsigned short type,
			const void *daddr, const void *saddr, unsigned int len)
{
	struct ip_tunnel *t = netdev_priv(dev);
	struct iphdr *iph;
	struct gre_base_hdr *greh;

	iph = skb_push(skb, t->hlen + sizeof(*iph));
	greh = (struct gre_base_hdr *)(iph+1);
	greh->flags = gre_tnl_flags_to_gre_flags(t->parms.o_flags);
	greh->protocol = htons(type);

	memcpy(iph, &t->parms.iph, sizeof(struct iphdr));

	/* Set the source hardware address. */
	if (saddr)
		memcpy(&iph->saddr, saddr, 4);
	if (daddr)
		memcpy(&iph->daddr, daddr, 4);
	if (iph->daddr)
		return t->hlen + sizeof(*iph);

	return -(t->hlen + sizeof(*iph));
}

static int ipgre_header_parse(const struct sk_buff *skb, unsigned char *haddr)
{
	const struct iphdr *iph = (const struct iphdr *) skb_mac_header(skb);
	memcpy(haddr, &iph->saddr, 4);
	return 4;
}

static const struct header_ops ipgre_header_ops = {
	.create	= ipgre_header,
	.parse	= ipgre_header_parse,
};

#ifdef CONFIG_NET_IPGRE_BROADCAST
static int ipgre_open(struct net_device *dev)
{
	struct ip_tunnel *t = netdev_priv(dev);

	if (ipv4_is_multicast(t->parms.iph.daddr)) {
		struct flowi4 fl4;
		struct rtable *rt;

		rt = ip_route_output_gre(t->net, &fl4,
					 t->parms.iph.daddr,
					 t->parms.iph.saddr,
					 t->parms.o_key,
					 RT_TOS(t->parms.iph.tos),
					 t->parms.link);
		if (IS_ERR(rt))
			return -EADDRNOTAVAIL;
		dev = rt->dst.dev;
		ip_rt_put(rt);
		if (!__in_dev_get_rtnl(dev))
			return -EADDRNOTAVAIL;
		t->mlink = dev->ifindex;
		ip_mc_inc_group(__in_dev_get_rtnl(dev), t->parms.iph.daddr);
	}
	return 0;
}

static int ipgre_close(struct net_device *dev)
{
	struct ip_tunnel *t = netdev_priv(dev);

	if (ipv4_is_multicast(t->parms.iph.daddr) && t->mlink) {
		struct in_device *in_dev;
		in_dev = inetdev_by_index(t->net, t->mlink);
		if (in_dev)
			ip_mc_dec_group(in_dev, t->parms.iph.daddr);
	}
	return 0;
}
#endif

static const struct net_device_ops ipgre_netdev_ops = {
	.ndo_init		= ipgre_tunnel_init,
	.ndo_uninit		= ip_tunnel_uninit,
#ifdef CONFIG_NET_IPGRE_BROADCAST
	.ndo_open		= ipgre_open,
	.ndo_stop		= ipgre_close,
#endif
	.ndo_start_xmit		= ipgre_xmit,
	.ndo_siocdevprivate	= ip_tunnel_siocdevprivate,
	.ndo_change_mtu		= ip_tunnel_change_mtu,
	.ndo_get_stats64	= dev_get_tstats64,
	.ndo_get_iflink		= ip_tunnel_get_iflink,
	.ndo_tunnel_ctl		= ipgre_tunnel_ctl,
};

#define GRE_FEATURES (NETIF_F_SG |		\
		      NETIF_F_FRAGLIST |	\
		      NETIF_F_HIGHDMA |		\
		      NETIF_F_HW_CSUM)

static void ipgre_tunnel_setup(struct net_device *dev)
{
	dev->netdev_ops		= &ipgre_netdev_ops;
	dev->type		= ARPHRD_IPGRE;
	ip_tunnel_setup(dev, ipgre_net_id);
}

static void __gre_tunnel_init(struct net_device *dev)
{
	struct ip_tunnel *tunnel;

	tunnel = netdev_priv(dev);
	tunnel->tun_hlen = gre_calc_hlen(tunnel->parms.o_flags);
	tunnel->parms.iph.protocol = IPPROTO_GRE;

	tunnel->hlen = tunnel->tun_hlen + tunnel->encap_hlen;
	dev->needed_headroom = tunnel->hlen + sizeof(tunnel->parms.iph);

	dev->features		|= GRE_FEATURES;
	dev->hw_features	|= GRE_FEATURES;

	if (!(tunnel->parms.o_flags & TUNNEL_SEQ)) {
		/* TCP offload with GRE SEQ is not supported, nor
		 * can we support 2 levels of outer headers requiring
		 * an update.
		 */
		if (!(tunnel->parms.o_flags & TUNNEL_CSUM) ||
		    (tunnel->encap.type == TUNNEL_ENCAP_NONE)) {
			dev->features    |= NETIF_F_GSO_SOFTWARE;
			dev->hw_features |= NETIF_F_GSO_SOFTWARE;
		}

		/* Can use a lockless transmit, unless we generate
		 * output sequences
		 */
		dev->features |= NETIF_F_LLTX;
	}
}

static int ipgre_tunnel_init(struct net_device *dev)
{
	struct ip_tunnel *tunnel = netdev_priv(dev);
	struct iphdr *iph = &tunnel->parms.iph;

	__gre_tunnel_init(dev);

	memcpy(dev->dev_addr, &iph->saddr, 4);
	memcpy(dev->broadcast, &iph->daddr, 4);

	dev->flags		= IFF_NOARP;
	netif_keep_dst(dev);
	dev->addr_len		= 4;

	if (iph->daddr && !tunnel->collect_md) {
#ifdef CONFIG_NET_IPGRE_BROADCAST
		if (ipv4_is_multicast(iph->daddr)) {
			if (!iph->saddr)
				return -EINVAL;
			dev->flags = IFF_BROADCAST;
			dev->header_ops = &ipgre_header_ops;
			dev->hard_header_len = tunnel->hlen + sizeof(*iph);
			dev->needed_headroom = 0;
		}
#endif
	} else if (!tunnel->collect_md) {
		dev->header_ops = &ipgre_header_ops;
		dev->hard_header_len = tunnel->hlen + sizeof(*iph);
		dev->needed_headroom = 0;
	}

	return ip_tunnel_init(dev);
}

static const struct gre_protocol ipgre_protocol = {
	.handler     = gre_rcv,
	.err_handler = gre_err,
};

static int __net_init ipgre_init_net(struct net *net)
{
	return ip_tunnel_init_net(net, ipgre_net_id, &ipgre_link_ops, NULL);
}

static void __net_exit ipgre_exit_batch_net(struct list_head *list_net)
{
	ip_tunnel_delete_nets(list_net, ipgre_net_id, &ipgre_link_ops);
}

static struct pernet_operations ipgre_net_ops = {
	.init = ipgre_init_net,
	.exit_batch = ipgre_exit_batch_net,
	.id   = &ipgre_net_id,
	.size = sizeof(struct ip_tunnel_net),
};

static int ipgre_tunnel_validate(struct nlattr *tb[], struct nlattr *data[],
				 struct netlink_ext_ack *extack)
{
	__be16 flags;

	if (!data)
		return 0;

	flags = 0;
	if (data[IFLA_GRE_IFLAGS])
		flags |= nla_get_be16(data[IFLA_GRE_IFLAGS]);
	if (data[IFLA_GRE_OFLAGS])
		flags |= nla_get_be16(data[IFLA_GRE_OFLAGS]);
	if (flags & (GRE_VERSION|GRE_ROUTING))
		return -EINVAL;

	if (data[IFLA_GRE_COLLECT_METADATA] &&
	    data[IFLA_GRE_ENCAP_TYPE] &&
	    nla_get_u16(data[IFLA_GRE_ENCAP_TYPE]) != TUNNEL_ENCAP_NONE)
		return -EINVAL;

	return 0;
}

static int ipgre_tap_validate(struct nlattr *tb[], struct nlattr *data[],
			      struct netlink_ext_ack *extack)
{
	__be32 daddr;

	if (tb[IFLA_ADDRESS]) {
		if (nla_len(tb[IFLA_ADDRESS]) != ETH_ALEN)
			return -EINVAL;
		if (!is_valid_ether_addr(nla_data(tb[IFLA_ADDRESS])))
			return -EADDRNOTAVAIL;
	}

	if (!data)
		goto out;

	if (data[IFLA_GRE_REMOTE]) {
		memcpy(&daddr, nla_data(data[IFLA_GRE_REMOTE]), 4);
		if (!daddr)
			return -EINVAL;
	}

out:
	return ipgre_tunnel_validate(tb, data, extack);
}

static int erspan_validate(struct nlattr *tb[], struct nlattr *data[],
			   struct netlink_ext_ack *extack)
{
	__be16 flags = 0;
	int ret;

	if (!data)
		return 0;

	ret = ipgre_tap_validate(tb, data, extack);
	if (ret)
		return ret;

	if (data[IFLA_GRE_ERSPAN_VER] &&
	    nla_get_u8(data[IFLA_GRE_ERSPAN_VER]) == 0)
		return 0;

	/* ERSPAN type II/III should only have GRE sequence and key flag */
	if (data[IFLA_GRE_OFLAGS])
		flags |= nla_get_be16(data[IFLA_GRE_OFLAGS]);
	if (data[IFLA_GRE_IFLAGS])
		flags |= nla_get_be16(data[IFLA_GRE_IFLAGS]);
	if (!data[IFLA_GRE_COLLECT_METADATA] &&
	    flags != (GRE_SEQ | GRE_KEY))
		return -EINVAL;

	/* ERSPAN Session ID only has 10-bit. Since we reuse
	 * 32-bit key field as ID, check it's range.
	 */
	if (data[IFLA_GRE_IKEY] &&
	    (ntohl(nla_get_be32(data[IFLA_GRE_IKEY])) & ~ID_MASK))
		return -EINVAL;

	if (data[IFLA_GRE_OKEY] &&
	    (ntohl(nla_get_be32(data[IFLA_GRE_OKEY])) & ~ID_MASK))
		return -EINVAL;

	return 0;
}

static int ipgre_netlink_parms(struct net_device *dev,
				struct nlattr *data[],
				struct nlattr *tb[],
				struct ip_tunnel_parm *parms,
				__u32 *fwmark)
{
	struct ip_tunnel *t = netdev_priv(dev);

	memset(parms, 0, sizeof(*parms));

	parms->iph.protocol = IPPROTO_GRE;

	if (!data)
		return 0;

	if (data[IFLA_GRE_LINK])
		parms->link = nla_get_u32(data[IFLA_GRE_LINK]);

	if (data[IFLA_GRE_IFLAGS])
		parms->i_flags = gre_flags_to_tnl_flags(nla_get_be16(data[IFLA_GRE_IFLAGS]));

	if (data[IFLA_GRE_OFLAGS])
		parms->o_flags = gre_flags_to_tnl_flags(nla_get_be16(data[IFLA_GRE_OFLAGS]));

	if (data[IFLA_GRE_IKEY])
		parms->i_key = nla_get_be32(data[IFLA_GRE_IKEY]);

	if (data[IFLA_GRE_OKEY])
		parms->o_key = nla_get_be32(data[IFLA_GRE_OKEY]);

	if (data[IFLA_GRE_LOCAL])
		parms->iph.saddr = nla_get_in_addr(data[IFLA_GRE_LOCAL]);

	if (data[IFLA_GRE_REMOTE])
		parms->iph.daddr = nla_get_in_addr(data[IFLA_GRE_REMOTE]);

	if (data[IFLA_GRE_TTL])
		parms->iph.ttl = nla_get_u8(data[IFLA_GRE_TTL]);

	if (data[IFLA_GRE_TOS])
		parms->iph.tos = nla_get_u8(data[IFLA_GRE_TOS]);

	if (!data[IFLA_GRE_PMTUDISC] || nla_get_u8(data[IFLA_GRE_PMTUDISC])) {
		if (t->ignore_df)
			return -EINVAL;
		parms->iph.frag_off = htons(IP_DF);
	}

	if (data[IFLA_GRE_COLLECT_METADATA]) {
		t->collect_md = true;
		if (dev->type == ARPHRD_IPGRE)
			dev->type = ARPHRD_NONE;
	}

	if (data[IFLA_GRE_IGNORE_DF]) {
		if (nla_get_u8(data[IFLA_GRE_IGNORE_DF])
		  && (parms->iph.frag_off & htons(IP_DF)))
			return -EINVAL;
		t->ignore_df = !!nla_get_u8(data[IFLA_GRE_IGNORE_DF]);
	}

	if (data[IFLA_GRE_FWMARK])
		*fwmark = nla_get_u32(data[IFLA_GRE_FWMARK]);

	return 0;
}

static int erspan_netlink_parms(struct net_device *dev,
				struct nlattr *data[],
				struct nlattr *tb[],
				struct ip_tunnel_parm *parms,
				__u32 *fwmark)
{
	struct ip_tunnel *t = netdev_priv(dev);
	int err;

	err = ipgre_netlink_parms(dev, data, tb, parms, fwmark);
	if (err)
		return err;
	if (!data)
		return 0;

	if (data[IFLA_GRE_ERSPAN_VER]) {
		t->erspan_ver = nla_get_u8(data[IFLA_GRE_ERSPAN_VER]);

		if (t->erspan_ver > 2)
			return -EINVAL;
	}

	if (t->erspan_ver == 1) {
		if (data[IFLA_GRE_ERSPAN_INDEX]) {
			t->index = nla_get_u32(data[IFLA_GRE_ERSPAN_INDEX]);
			if (t->index & ~INDEX_MASK)
				return -EINVAL;
		}
	} else if (t->erspan_ver == 2) {
		if (data[IFLA_GRE_ERSPAN_DIR]) {
			t->dir = nla_get_u8(data[IFLA_GRE_ERSPAN_DIR]);
			if (t->dir & ~(DIR_MASK >> DIR_OFFSET))
				return -EINVAL;
		}
		if (data[IFLA_GRE_ERSPAN_HWID]) {
			t->hwid = nla_get_u16(data[IFLA_GRE_ERSPAN_HWID]);
			if (t->hwid & ~(HWID_MASK >> HWID_OFFSET))
				return -EINVAL;
		}
	}

	return 0;
}

/* This function returns true when ENCAP attributes are present in the nl msg */
static bool ipgre_netlink_encap_parms(struct nlattr *data[],
				      struct ip_tunnel_encap *ipencap)
{
	bool ret = false;

	memset(ipencap, 0, sizeof(*ipencap));

	if (!data)
		return ret;

	if (data[IFLA_GRE_ENCAP_TYPE]) {
		ret = true;
		ipencap->type = nla_get_u16(data[IFLA_GRE_ENCAP_TYPE]);
	}

	if (data[IFLA_GRE_ENCAP_FLAGS]) {
		ret = true;
		ipencap->flags = nla_get_u16(data[IFLA_GRE_ENCAP_FLAGS]);
	}

	if (data[IFLA_GRE_ENCAP_SPORT]) {
		ret = true;
		ipencap->sport = nla_get_be16(data[IFLA_GRE_ENCAP_SPORT]);
	}

	if (data[IFLA_GRE_ENCAP_DPORT]) {
		ret = true;
		ipencap->dport = nla_get_be16(data[IFLA_GRE_ENCAP_DPORT]);
	}

	return ret;
}

static int gre_tap_init(struct net_device *dev)
{
	__gre_tunnel_init(dev);
	dev->priv_flags |= IFF_LIVE_ADDR_CHANGE;
	netif_keep_dst(dev);

	return ip_tunnel_init(dev);
}

static const struct net_device_ops gre_tap_netdev_ops = {
	.ndo_init		= gre_tap_init,
	.ndo_uninit		= ip_tunnel_uninit,
	.ndo_start_xmit		= gre_tap_xmit,
	.ndo_set_mac_address 	= eth_mac_addr,
	.ndo_validate_addr	= eth_validate_addr,
	.ndo_change_mtu		= ip_tunnel_change_mtu,
	.ndo_get_stats64	= dev_get_tstats64,
	.ndo_get_iflink		= ip_tunnel_get_iflink,
	.ndo_fill_metadata_dst	= gre_fill_metadata_dst,
};

static int erspan_tunnel_init(struct net_device *dev)
{
	struct ip_tunnel *tunnel = netdev_priv(dev);

	if (tunnel->erspan_ver == 0)
		tunnel->tun_hlen = 4; /* 4-byte GRE hdr. */
	else
		tunnel->tun_hlen = 8; /* 8-byte GRE hdr. */

	tunnel->parms.iph.protocol = IPPROTO_GRE;
	tunnel->hlen = tunnel->tun_hlen + tunnel->encap_hlen +
		       erspan_hdr_len(tunnel->erspan_ver);

	dev->features		|= GRE_FEATURES;
	dev->hw_features	|= GRE_FEATURES;
	dev->priv_flags		|= IFF_LIVE_ADDR_CHANGE;
	netif_keep_dst(dev);

	return ip_tunnel_init(dev);
}

static const struct net_device_ops erspan_netdev_ops = {
	.ndo_init		= erspan_tunnel_init,
	.ndo_uninit		= ip_tunnel_uninit,
	.ndo_start_xmit		= erspan_xmit,
	.ndo_set_mac_address	= eth_mac_addr,
	.ndo_validate_addr	= eth_validate_addr,
	.ndo_change_mtu		= ip_tunnel_change_mtu,
	.ndo_get_stats64	= dev_get_tstats64,
	.ndo_get_iflink		= ip_tunnel_get_iflink,
	.ndo_fill_metadata_dst	= gre_fill_metadata_dst,
};

static void ipgre_tap_setup(struct net_device *dev)
{
	ether_setup(dev);
	dev->max_mtu = 0;
	dev->netdev_ops	= &gre_tap_netdev_ops;
	dev->priv_flags &= ~IFF_TX_SKB_SHARING;
	dev->priv_flags	|= IFF_LIVE_ADDR_CHANGE;
	ip_tunnel_setup(dev, gre_tap_net_id);
}

static int
ipgre_newlink_encap_setup(struct net_device *dev, struct nlattr *data[])
{
	struct ip_tunnel_encap ipencap;

	if (ipgre_netlink_encap_parms(data, &ipencap)) {
		struct ip_tunnel *t = netdev_priv(dev);
		int err = ip_tunnel_encap_setup(t, &ipencap);

		if (err < 0)
			return err;
	}

	return 0;
}

static int ipgre_newlink(struct net *src_net, struct net_device *dev,
			 struct nlattr *tb[], struct nlattr *data[],
			 struct netlink_ext_ack *extack)
{
	struct ip_tunnel_parm p;
	__u32 fwmark = 0;
	int err;

	err = ipgre_newlink_encap_setup(dev, data);
	if (err)
		return err;

	err = ipgre_netlink_parms(dev, data, tb, &p, &fwmark);
	if (err < 0)
		return err;
	return ip_tunnel_newlink(dev, tb, &p, fwmark);
}

static int erspan_newlink(struct net *src_net, struct net_device *dev,
			  struct nlattr *tb[], struct nlattr *data[],
			  struct netlink_ext_ack *extack)
{
	struct ip_tunnel_parm p;
	__u32 fwmark = 0;
	int err;

	err = ipgre_newlink_encap_setup(dev, data);
	if (err)
		return err;

	err = erspan_netlink_parms(dev, data, tb, &p, &fwmark);
	if (err)
		return err;
	return ip_tunnel_newlink(dev, tb, &p, fwmark);
}

static int ipgre_changelink(struct net_device *dev, struct nlattr *tb[],
			    struct nlattr *data[],
			    struct netlink_ext_ack *extack)
{
	struct ip_tunnel *t = netdev_priv(dev);
	__u32 fwmark = t->fwmark;
	struct ip_tunnel_parm p;
	int err;

	err = ipgre_newlink_encap_setup(dev, data);
	if (err)
		return err;

	err = ipgre_netlink_parms(dev, data, tb, &p, &fwmark);
	if (err < 0)
		return err;

	err = ip_tunnel_changelink(dev, tb, &p, fwmark);
	if (err < 0)
		return err;

	t->parms.i_flags = p.i_flags;
	t->parms.o_flags = p.o_flags;

	ipgre_link_update(dev, !tb[IFLA_MTU]);

	return 0;
}

static int erspan_changelink(struct net_device *dev, struct nlattr *tb[],
			     struct nlattr *data[],
			     struct netlink_ext_ack *extack)
{
	struct ip_tunnel *t = netdev_priv(dev);
	__u32 fwmark = t->fwmark;
	struct ip_tunnel_parm p;
	int err;

	err = ipgre_newlink_encap_setup(dev, data);
	if (err)
		return err;

	err = erspan_netlink_parms(dev, data, tb, &p, &fwmark);
	if (err < 0)
		return err;

	err = ip_tunnel_changelink(dev, tb, &p, fwmark);
	if (err < 0)
		return err;

	t->parms.i_flags = p.i_flags;
	t->parms.o_flags = p.o_flags;

	return 0;
}

static size_t ipgre_get_size(const struct net_device *dev)
{
	return
		/* IFLA_GRE_LINK */
		nla_total_size(4) +
		/* IFLA_GRE_IFLAGS */
		nla_total_size(2) +
		/* IFLA_GRE_OFLAGS */
		nla_total_size(2) +
		/* IFLA_GRE_IKEY */
		nla_total_size(4) +
		/* IFLA_GRE_OKEY */
		nla_total_size(4) +
		/* IFLA_GRE_LOCAL */
		nla_total_size(4) +
		/* IFLA_GRE_REMOTE */
		nla_total_size(4) +
		/* IFLA_GRE_TTL */
		nla_total_size(1) +
		/* IFLA_GRE_TOS */
		nla_total_size(1) +
		/* IFLA_GRE_PMTUDISC */
		nla_total_size(1) +
		/* IFLA_GRE_ENCAP_TYPE */
		nla_total_size(2) +
		/* IFLA_GRE_ENCAP_FLAGS */
		nla_total_size(2) +
		/* IFLA_GRE_ENCAP_SPORT */
		nla_total_size(2) +
		/* IFLA_GRE_ENCAP_DPORT */
		nla_total_size(2) +
		/* IFLA_GRE_COLLECT_METADATA */
		nla_total_size(0) +
		/* IFLA_GRE_IGNORE_DF */
		nla_total_size(1) +
		/* IFLA_GRE_FWMARK */
		nla_total_size(4) +
		/* IFLA_GRE_ERSPAN_INDEX */
		nla_total_size(4) +
		/* IFLA_GRE_ERSPAN_VER */
		nla_total_size(1) +
		/* IFLA_GRE_ERSPAN_DIR */
		nla_total_size(1) +
		/* IFLA_GRE_ERSPAN_HWID */
		nla_total_size(2) +
		0;
}

static int ipgre_fill_info(struct sk_buff *skb, const struct net_device *dev)
{
	struct ip_tunnel *t = netdev_priv(dev);
	struct ip_tunnel_parm *p = &t->parms;
	__be16 o_flags = p->o_flags;

	if (nla_put_u32(skb, IFLA_GRE_LINK, p->link) ||
	    nla_put_be16(skb, IFLA_GRE_IFLAGS,
			 gre_tnl_flags_to_gre_flags(p->i_flags)) ||
	    nla_put_be16(skb, IFLA_GRE_OFLAGS,
			 gre_tnl_flags_to_gre_flags(o_flags)) ||
	    nla_put_be32(skb, IFLA_GRE_IKEY, p->i_key) ||
	    nla_put_be32(skb, IFLA_GRE_OKEY, p->o_key) ||
	    nla_put_in_addr(skb, IFLA_GRE_LOCAL, p->iph.saddr) ||
	    nla_put_in_addr(skb, IFLA_GRE_REMOTE, p->iph.daddr) ||
	    nla_put_u8(skb, IFLA_GRE_TTL, p->iph.ttl) ||
	    nla_put_u8(skb, IFLA_GRE_TOS, p->iph.tos) ||
	    nla_put_u8(skb, IFLA_GRE_PMTUDISC,
		       !!(p->iph.frag_off & htons(IP_DF))) ||
	    nla_put_u32(skb, IFLA_GRE_FWMARK, t->fwmark))
		goto nla_put_failure;

	if (nla_put_u16(skb, IFLA_GRE_ENCAP_TYPE,
			t->encap.type) ||
	    nla_put_be16(skb, IFLA_GRE_ENCAP_SPORT,
			 t->encap.sport) ||
	    nla_put_be16(skb, IFLA_GRE_ENCAP_DPORT,
			 t->encap.dport) ||
	    nla_put_u16(skb, IFLA_GRE_ENCAP_FLAGS,
			t->encap.flags))
		goto nla_put_failure;

	if (nla_put_u8(skb, IFLA_GRE_IGNORE_DF, t->ignore_df))
		goto nla_put_failure;

	if (t->collect_md) {
		if (nla_put_flag(skb, IFLA_GRE_COLLECT_METADATA))
			goto nla_put_failure;
	}

	return 0;

nla_put_failure:
	return -EMSGSIZE;
}

static int erspan_fill_info(struct sk_buff *skb, const struct net_device *dev)
{
	struct ip_tunnel *t = netdev_priv(dev);

	if (t->erspan_ver <= 2) {
		if (t->erspan_ver != 0 && !t->collect_md)
			t->parms.o_flags |= TUNNEL_KEY;

		if (nla_put_u8(skb, IFLA_GRE_ERSPAN_VER, t->erspan_ver))
			goto nla_put_failure;

		if (t->erspan_ver == 1) {
			if (nla_put_u32(skb, IFLA_GRE_ERSPAN_INDEX, t->index))
				goto nla_put_failure;
		} else if (t->erspan_ver == 2) {
			if (nla_put_u8(skb, IFLA_GRE_ERSPAN_DIR, t->dir))
				goto nla_put_failure;
			if (nla_put_u16(skb, IFLA_GRE_ERSPAN_HWID, t->hwid))
				goto nla_put_failure;
		}
	}

	return ipgre_fill_info(skb, dev);

nla_put_failure:
	return -EMSGSIZE;
}

static void erspan_setup(struct net_device *dev)
{
	struct ip_tunnel *t = netdev_priv(dev);

	ether_setup(dev);
	dev->max_mtu = 0;
	dev->netdev_ops = &erspan_netdev_ops;
	dev->priv_flags &= ~IFF_TX_SKB_SHARING;
	dev->priv_flags |= IFF_LIVE_ADDR_CHANGE;
	ip_tunnel_setup(dev, erspan_net_id);
	t->erspan_ver = 1;
}

static const struct nla_policy ipgre_policy[IFLA_GRE_MAX + 1] = {
	[IFLA_GRE_LINK]		= { .type = NLA_U32 },
	[IFLA_GRE_IFLAGS]	= { .type = NLA_U16 },
	[IFLA_GRE_OFLAGS]	= { .type = NLA_U16 },
	[IFLA_GRE_IKEY]		= { .type = NLA_U32 },
	[IFLA_GRE_OKEY]		= { .type = NLA_U32 },
	[IFLA_GRE_LOCAL]	= { .len = sizeof_field(struct iphdr, saddr) },
	[IFLA_GRE_REMOTE]	= { .len = sizeof_field(struct iphdr, daddr) },
	[IFLA_GRE_TTL]		= { .type = NLA_U8 },
	[IFLA_GRE_TOS]		= { .type = NLA_U8 },
	[IFLA_GRE_PMTUDISC]	= { .type = NLA_U8 },
	[IFLA_GRE_ENCAP_TYPE]	= { .type = NLA_U16 },
	[IFLA_GRE_ENCAP_FLAGS]	= { .type = NLA_U16 },
	[IFLA_GRE_ENCAP_SPORT]	= { .type = NLA_U16 },
	[IFLA_GRE_ENCAP_DPORT]	= { .type = NLA_U16 },
	[IFLA_GRE_COLLECT_METADATA]	= { .type = NLA_FLAG },
	[IFLA_GRE_IGNORE_DF]	= { .type = NLA_U8 },
	[IFLA_GRE_FWMARK]	= { .type = NLA_U32 },
	[IFLA_GRE_ERSPAN_INDEX]	= { .type = NLA_U32 },
	[IFLA_GRE_ERSPAN_VER]	= { .type = NLA_U8 },
	[IFLA_GRE_ERSPAN_DIR]	= { .type = NLA_U8 },
	[IFLA_GRE_ERSPAN_HWID]	= { .type = NLA_U16 },
};

static struct rtnl_link_ops ipgre_link_ops __read_mostly = {
	.kind		= "gre",
	.maxtype	= IFLA_GRE_MAX,
	.policy		= ipgre_policy,
	.priv_size	= sizeof(struct ip_tunnel),
	.setup		= ipgre_tunnel_setup,
	.validate	= ipgre_tunnel_validate,
	.newlink	= ipgre_newlink,
	.changelink	= ipgre_changelink,
	.dellink	= ip_tunnel_dellink,
	.get_size	= ipgre_get_size,
	.fill_info	= ipgre_fill_info,
	.get_link_net	= ip_tunnel_get_link_net,
};

static struct rtnl_link_ops ipgre_tap_ops __read_mostly = {
	.kind		= "gretap",
	.maxtype	= IFLA_GRE_MAX,
	.policy		= ipgre_policy,
	.priv_size	= sizeof(struct ip_tunnel),
	.setup		= ipgre_tap_setup,
	.validate	= ipgre_tap_validate,
	.newlink	= ipgre_newlink,
	.changelink	= ipgre_changelink,
	.dellink	= ip_tunnel_dellink,
	.get_size	= ipgre_get_size,
	.fill_info	= ipgre_fill_info,
	.get_link_net	= ip_tunnel_get_link_net,
};

static struct rtnl_link_ops erspan_link_ops __read_mostly = {
	.kind		= "erspan",
	.maxtype	= IFLA_GRE_MAX,
	.policy		= ipgre_policy,
	.priv_size	= sizeof(struct ip_tunnel),
	.setup		= erspan_setup,
	.validate	= erspan_validate,
	.newlink	= erspan_newlink,
	.changelink	= erspan_changelink,
	.dellink	= ip_tunnel_dellink,
	.get_size	= ipgre_get_size,
	.fill_info	= erspan_fill_info,
	.get_link_net	= ip_tunnel_get_link_net,
};

struct net_device *gretap_fb_dev_create(struct net *net, const char *name,
					u8 name_assign_type)
{
	struct nlattr *tb[IFLA_MAX + 1];
	struct net_device *dev;
	LIST_HEAD(list_kill);
	struct ip_tunnel *t;
	int err;

	memset(&tb, 0, sizeof(tb));

	dev = rtnl_create_link(net, name, name_assign_type,
			       &ipgre_tap_ops, tb, NULL);
	if (IS_ERR(dev))
		return dev;

	/* Configure flow based GRE device. */
	t = netdev_priv(dev);
	t->collect_md = true;

	err = ipgre_newlink(net, dev, tb, NULL, NULL);
	if (err < 0) {
		free_netdev(dev);
		return ERR_PTR(err);
	}

	/* openvswitch users expect packet sizes to be unrestricted,
	 * so set the largest MTU we can.
	 */
	err = __ip_tunnel_change_mtu(dev, IP_MAX_MTU, false);
	if (err)
		goto out;

	err = rtnl_configure_link(dev, NULL);
	if (err < 0)
		goto out;

	return dev;
out:
	ip_tunnel_dellink(dev, &list_kill);
	unregister_netdevice_many(&list_kill);
	return ERR_PTR(err);
}
EXPORT_SYMBOL_GPL(gretap_fb_dev_create);

static int __net_init ipgre_tap_init_net(struct net *net)
{
	return ip_tunnel_init_net(net, gre_tap_net_id, &ipgre_tap_ops, "gretap0");
}

static void __net_exit ipgre_tap_exit_batch_net(struct list_head *list_net)
{
	ip_tunnel_delete_nets(list_net, gre_tap_net_id, &ipgre_tap_ops);
}

static struct pernet_operations ipgre_tap_net_ops = {
	.init = ipgre_tap_init_net,
	.exit_batch = ipgre_tap_exit_batch_net,
	.id   = &gre_tap_net_id,
	.size = sizeof(struct ip_tunnel_net),
};

static int __net_init erspan_init_net(struct net *net)
{
	return ip_tunnel_init_net(net, erspan_net_id,
				  &erspan_link_ops, "erspan0");
}

static void __net_exit erspan_exit_batch_net(struct list_head *net_list)
{
	ip_tunnel_delete_nets(net_list, erspan_net_id, &erspan_link_ops);
}

static struct pernet_operations erspan_net_ops = {
	.init = erspan_init_net,
	.exit_batch = erspan_exit_batch_net,
	.id   = &erspan_net_id,
	.size = sizeof(struct ip_tunnel_net),
};

static int __init ipgre_init(void)
{
	int err;

	pr_info("GRE over IPv4 tunneling driver\n");

	err = register_pernet_device(&ipgre_net_ops);
	if (err < 0)
		return err;

	err = register_pernet_device(&ipgre_tap_net_ops);
	if (err < 0)
		goto pnet_tap_failed;

	err = register_pernet_device(&erspan_net_ops);
	if (err < 0)
		goto pnet_erspan_failed;

	err = gre_add_protocol(&ipgre_protocol, GREPROTO_CISCO);
	if (err < 0) {
		pr_info("%s: can't add protocol\n", __func__);
		goto add_proto_failed;
	}

	err = rtnl_link_register(&ipgre_link_ops);
	if (err < 0)
		goto rtnl_link_failed;

	err = rtnl_link_register(&ipgre_tap_ops);
	if (err < 0)
		goto tap_ops_failed;

	err = rtnl_link_register(&erspan_link_ops);
	if (err < 0)
		goto erspan_link_failed;

	return 0;

erspan_link_failed:
	rtnl_link_unregister(&ipgre_tap_ops);
tap_ops_failed:
	rtnl_link_unregister(&ipgre_link_ops);
rtnl_link_failed:
	gre_del_protocol(&ipgre_protocol, GREPROTO_CISCO);
add_proto_failed:
	unregister_pernet_device(&erspan_net_ops);
pnet_erspan_failed:
	unregister_pernet_device(&ipgre_tap_net_ops);
pnet_tap_failed:
	unregister_pernet_device(&ipgre_net_ops);
	return err;
}

static void __exit ipgre_fini(void)
{
	rtnl_link_unregister(&ipgre_tap_ops);
	rtnl_link_unregister(&ipgre_link_ops);
	rtnl_link_unregister(&erspan_link_ops);
	gre_del_protocol(&ipgre_protocol, GREPROTO_CISCO);
	unregister_pernet_device(&ipgre_tap_net_ops);
	unregister_pernet_device(&ipgre_net_ops);
	unregister_pernet_device(&erspan_net_ops);
}

module_init(ipgre_init);
module_exit(ipgre_fini);
MODULE_LICENSE("GPL");
MODULE_ALIAS_RTNL_LINK("gre");
MODULE_ALIAS_RTNL_LINK("gretap");
MODULE_ALIAS_RTNL_LINK("erspan");
MODULE_ALIAS_NETDEV("gre0");
MODULE_ALIAS_NETDEV("gretap0");
MODULE_ALIAS_NETDEV("erspan0");<|MERGE_RESOLUTION|>--- conflicted
+++ resolved
@@ -561,11 +561,7 @@
 		int thoff;
 
 		if (skb_transport_header_was_set(skb))
-<<<<<<< HEAD
-			thoff = skb_transport_header(skb) - skb_mac_header(skb);
-=======
 			thoff = skb_transport_offset(skb);
->>>>>>> 9b37665a
 		else
 			thoff = nhoff + sizeof(struct ipv6hdr);
 		if (ntohs(ipv6_hdr(skb)->payload_len) > skb->len - thoff)
