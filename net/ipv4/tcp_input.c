// SPDX-License-Identifier: GPL-2.0
/*
 * INET		An implementation of the TCP/IP protocol suite for the LINUX
 *		operating system.  INET is implemented using the  BSD Socket
 *		interface as the means of communication with the user level.
 *
 *		Implementation of the Transmission Control Protocol(TCP).
 *
 * Authors:	Ross Biro
 *		Fred N. van Kempen, <waltje@uWalt.NL.Mugnet.ORG>
 *		Mark Evans, <evansmp@uhura.aston.ac.uk>
 *		Corey Minyard <wf-rch!minyard@relay.EU.net>
 *		Florian La Roche, <flla@stud.uni-sb.de>
 *		Charles Hedrick, <hedrick@klinzhai.rutgers.edu>
 *		Linus Torvalds, <torvalds@cs.helsinki.fi>
 *		Alan Cox, <gw4pts@gw4pts.ampr.org>
 *		Matthew Dillon, <dillon@apollo.west.oic.com>
 *		Arnt Gulbrandsen, <agulbra@nvg.unit.no>
 *		Jorge Cwik, <jorge@laser.satlink.net>
 */

/*
 * Changes:
 *		Pedro Roque	:	Fast Retransmit/Recovery.
 *					Two receive queues.
 *					Retransmit queue handled by TCP.
 *					Better retransmit timer handling.
 *					New congestion avoidance.
 *					Header prediction.
 *					Variable renaming.
 *
 *		Eric		:	Fast Retransmit.
 *		Randy Scott	:	MSS option defines.
 *		Eric Schenk	:	Fixes to slow start algorithm.
 *		Eric Schenk	:	Yet another double ACK bug.
 *		Eric Schenk	:	Delayed ACK bug fixes.
 *		Eric Schenk	:	Floyd style fast retrans war avoidance.
 *		David S. Miller	:	Don't allow zero congestion window.
 *		Eric Schenk	:	Fix retransmitter so that it sends
 *					next packet on ack of previous packet.
 *		Andi Kleen	:	Moved open_request checking here
 *					and process RSTs for open_requests.
 *		Andi Kleen	:	Better prune_queue, and other fixes.
 *		Andrey Savochkin:	Fix RTT measurements in the presence of
 *					timestamps.
 *		Andrey Savochkin:	Check sequence numbers correctly when
 *					removing SACKs due to in sequence incoming
 *					data segments.
 *		Andi Kleen:		Make sure we never ack data there is not
 *					enough room for. Also make this condition
 *					a fatal error if it might still happen.
 *		Andi Kleen:		Add tcp_measure_rcv_mss to make
 *					connections with MSS<min(MTU,ann. MSS)
 *					work without delayed acks.
 *		Andi Kleen:		Process packets with PSH set in the
 *					fast path.
 *		J Hadi Salim:		ECN support
 *	 	Andrei Gurtov,
 *		Pasi Sarolahti,
 *		Panu Kuhlberg:		Experimental audit of TCP (re)transmission
 *					engine. Lots of bugs are found.
 *		Pasi Sarolahti:		F-RTO for dealing with spurious RTOs
 */

#define pr_fmt(fmt) "TCP: " fmt

#include <linux/mm.h>
#include <linux/slab.h>
#include <linux/module.h>
#include <linux/sysctl.h>
#include <linux/kernel.h>
#include <linux/prefetch.h>
#include <net/dst.h>
#include <net/tcp.h>
#include <net/inet_common.h>
#include <linux/ipsec.h>
#include <asm/unaligned.h>
#include <linux/errqueue.h>
#include <trace/events/tcp.h>
#include <linux/jump_label_ratelimit.h>
#include <net/busy_poll.h>
#include <net/mptcp.h>

int sysctl_tcp_max_orphans __read_mostly = NR_FILE;

#define FLAG_DATA		0x01 /* Incoming frame contained data.		*/
#define FLAG_WIN_UPDATE		0x02 /* Incoming ACK was a window update.	*/
#define FLAG_DATA_ACKED		0x04 /* This ACK acknowledged new data.		*/
#define FLAG_RETRANS_DATA_ACKED	0x08 /* "" "" some of which was retransmitted.	*/
#define FLAG_SYN_ACKED		0x10 /* This ACK acknowledged SYN.		*/
#define FLAG_DATA_SACKED	0x20 /* New SACK.				*/
#define FLAG_ECE		0x40 /* ECE in this ACK				*/
#define FLAG_LOST_RETRANS	0x80 /* This ACK marks some retransmission lost */
#define FLAG_SLOWPATH		0x100 /* Do not skip RFC checks for window update.*/
#define FLAG_ORIG_SACK_ACKED	0x200 /* Never retransmitted data are (s)acked	*/
#define FLAG_SND_UNA_ADVANCED	0x400 /* Snd_una was changed (!= FLAG_DATA_ACKED) */
#define FLAG_DSACKING_ACK	0x800 /* SACK blocks contained D-SACK info */
#define FLAG_SET_XMIT_TIMER	0x1000 /* Set TLP or RTO timer */
#define FLAG_SACK_RENEGING	0x2000 /* snd_una advanced to a sacked seq */
#define FLAG_UPDATE_TS_RECENT	0x4000 /* tcp_replace_ts_recent() */
#define FLAG_NO_CHALLENGE_ACK	0x8000 /* do not call tcp_send_challenge_ack()	*/
#define FLAG_ACK_MAYBE_DELAYED	0x10000 /* Likely a delayed ACK */
#define FLAG_DSACK_TLP		0x20000 /* DSACK for tail loss probe */

#define FLAG_ACKED		(FLAG_DATA_ACKED|FLAG_SYN_ACKED)
#define FLAG_NOT_DUP		(FLAG_DATA|FLAG_WIN_UPDATE|FLAG_ACKED)
#define FLAG_CA_ALERT		(FLAG_DATA_SACKED|FLAG_ECE|FLAG_DSACKING_ACK)
#define FLAG_FORWARD_PROGRESS	(FLAG_ACKED|FLAG_DATA_SACKED)

#define TCP_REMNANT (TCP_FLAG_FIN|TCP_FLAG_URG|TCP_FLAG_SYN|TCP_FLAG_PSH)
#define TCP_HP_BITS (~(TCP_RESERVED_BITS|TCP_FLAG_PSH))

#define REXMIT_NONE	0 /* no loss recovery to do */
#define REXMIT_LOST	1 /* retransmit packets marked lost */
#define REXMIT_NEW	2 /* FRTO-style transmit of unsent/new packets */

#if IS_ENABLED(CONFIG_TLS_DEVICE)
static DEFINE_STATIC_KEY_DEFERRED_FALSE(clean_acked_data_enabled, HZ);

void clean_acked_data_enable(struct inet_connection_sock *icsk,
			     void (*cad)(struct sock *sk, u32 ack_seq))
{
	icsk->icsk_clean_acked = cad;
	static_branch_deferred_inc(&clean_acked_data_enabled);
}
EXPORT_SYMBOL_GPL(clean_acked_data_enable);

void clean_acked_data_disable(struct inet_connection_sock *icsk)
{
	static_branch_slow_dec_deferred(&clean_acked_data_enabled);
	icsk->icsk_clean_acked = NULL;
}
EXPORT_SYMBOL_GPL(clean_acked_data_disable);

void clean_acked_data_flush(void)
{
	static_key_deferred_flush(&clean_acked_data_enabled);
}
EXPORT_SYMBOL_GPL(clean_acked_data_flush);
#endif

#ifdef CONFIG_CGROUP_BPF
static void bpf_skops_parse_hdr(struct sock *sk, struct sk_buff *skb)
{
	bool unknown_opt = tcp_sk(sk)->rx_opt.saw_unknown &&
		BPF_SOCK_OPS_TEST_FLAG(tcp_sk(sk),
				       BPF_SOCK_OPS_PARSE_UNKNOWN_HDR_OPT_CB_FLAG);
	bool parse_all_opt = BPF_SOCK_OPS_TEST_FLAG(tcp_sk(sk),
						    BPF_SOCK_OPS_PARSE_ALL_HDR_OPT_CB_FLAG);
	struct bpf_sock_ops_kern sock_ops;

	if (likely(!unknown_opt && !parse_all_opt))
		return;

	/* The skb will be handled in the
	 * bpf_skops_established() or
	 * bpf_skops_write_hdr_opt().
	 */
	switch (sk->sk_state) {
	case TCP_SYN_RECV:
	case TCP_SYN_SENT:
	case TCP_LISTEN:
		return;
	}

	sock_owned_by_me(sk);

	memset(&sock_ops, 0, offsetof(struct bpf_sock_ops_kern, temp));
	sock_ops.op = BPF_SOCK_OPS_PARSE_HDR_OPT_CB;
	sock_ops.is_fullsock = 1;
	sock_ops.sk = sk;
	bpf_skops_init_skb(&sock_ops, skb, tcp_hdrlen(skb));

	BPF_CGROUP_RUN_PROG_SOCK_OPS(&sock_ops);
}

static void bpf_skops_established(struct sock *sk, int bpf_op,
				  struct sk_buff *skb)
{
	struct bpf_sock_ops_kern sock_ops;

	sock_owned_by_me(sk);

	memset(&sock_ops, 0, offsetof(struct bpf_sock_ops_kern, temp));
	sock_ops.op = bpf_op;
	sock_ops.is_fullsock = 1;
	sock_ops.sk = sk;
	/* sk with TCP_REPAIR_ON does not have skb in tcp_finish_connect */
	if (skb)
		bpf_skops_init_skb(&sock_ops, skb, tcp_hdrlen(skb));

	BPF_CGROUP_RUN_PROG_SOCK_OPS(&sock_ops);
}
#else
static void bpf_skops_parse_hdr(struct sock *sk, struct sk_buff *skb)
{
}

static void bpf_skops_established(struct sock *sk, int bpf_op,
				  struct sk_buff *skb)
{
}
#endif

static void tcp_gro_dev_warn(struct sock *sk, const struct sk_buff *skb,
			     unsigned int len)
{
	static bool __once __read_mostly;

	if (!__once) {
		struct net_device *dev;

		__once = true;

		rcu_read_lock();
		dev = dev_get_by_index_rcu(sock_net(sk), skb->skb_iif);
		if (!dev || len >= dev->mtu)
			pr_warn("%s: Driver has suspect GRO implementation, TCP performance may be compromised.\n",
				dev ? dev->name : "Unknown driver");
		rcu_read_unlock();
	}
}

/* Adapt the MSS value used to make delayed ack decision to the
 * real world.
 */
static void tcp_measure_rcv_mss(struct sock *sk, const struct sk_buff *skb)
{
	struct inet_connection_sock *icsk = inet_csk(sk);
	const unsigned int lss = icsk->icsk_ack.last_seg_size;
	unsigned int len;

	icsk->icsk_ack.last_seg_size = 0;

	/* skb->len may jitter because of SACKs, even if peer
	 * sends good full-sized frames.
	 */
	len = skb_shinfo(skb)->gso_size ? : skb->len;
	if (len >= icsk->icsk_ack.rcv_mss) {
		icsk->icsk_ack.rcv_mss = min_t(unsigned int, len,
					       tcp_sk(sk)->advmss);
		/* Account for possibly-removed options */
		if (unlikely(len > icsk->icsk_ack.rcv_mss +
				   MAX_TCP_OPTION_SPACE))
			tcp_gro_dev_warn(sk, skb, len);
	} else {
		/* Otherwise, we make more careful check taking into account,
		 * that SACKs block is variable.
		 *
		 * "len" is invariant segment length, including TCP header.
		 */
		len += skb->data - skb_transport_header(skb);
		if (len >= TCP_MSS_DEFAULT + sizeof(struct tcphdr) ||
		    /* If PSH is not set, packet should be
		     * full sized, provided peer TCP is not badly broken.
		     * This observation (if it is correct 8)) allows
		     * to handle super-low mtu links fairly.
		     */
		    (len >= TCP_MIN_MSS + sizeof(struct tcphdr) &&
		     !(tcp_flag_word(tcp_hdr(skb)) & TCP_REMNANT))) {
			/* Subtract also invariant (if peer is RFC compliant),
			 * tcp header plus fixed timestamp option length.
			 * Resulting "len" is MSS free of SACK jitter.
			 */
			len -= tcp_sk(sk)->tcp_header_len;
			icsk->icsk_ack.last_seg_size = len;
			if (len == lss) {
				icsk->icsk_ack.rcv_mss = len;
				return;
			}
		}
		if (icsk->icsk_ack.pending & ICSK_ACK_PUSHED)
			icsk->icsk_ack.pending |= ICSK_ACK_PUSHED2;
		icsk->icsk_ack.pending |= ICSK_ACK_PUSHED;
	}
}

static void tcp_incr_quickack(struct sock *sk, unsigned int max_quickacks)
{
	struct inet_connection_sock *icsk = inet_csk(sk);
	unsigned int quickacks = tcp_sk(sk)->rcv_wnd / (2 * icsk->icsk_ack.rcv_mss);

	if (quickacks == 0)
		quickacks = 2;
	quickacks = min(quickacks, max_quickacks);
	if (quickacks > icsk->icsk_ack.quick)
		icsk->icsk_ack.quick = quickacks;
}

void tcp_enter_quickack_mode(struct sock *sk, unsigned int max_quickacks)
{
	struct inet_connection_sock *icsk = inet_csk(sk);

	tcp_incr_quickack(sk, max_quickacks);
	inet_csk_exit_pingpong_mode(sk);
	icsk->icsk_ack.ato = TCP_ATO_MIN;
}
EXPORT_SYMBOL(tcp_enter_quickack_mode);

/* Send ACKs quickly, if "quick" count is not exhausted
 * and the session is not interactive.
 */

static bool tcp_in_quickack_mode(struct sock *sk)
{
	const struct inet_connection_sock *icsk = inet_csk(sk);
	const struct dst_entry *dst = __sk_dst_get(sk);

	return (dst && dst_metric(dst, RTAX_QUICKACK)) ||
		(icsk->icsk_ack.quick && !inet_csk_in_pingpong_mode(sk));
}

static void tcp_ecn_queue_cwr(struct tcp_sock *tp)
{
	if (tp->ecn_flags & TCP_ECN_OK)
		tp->ecn_flags |= TCP_ECN_QUEUE_CWR;
}

static void tcp_ecn_accept_cwr(struct sock *sk, const struct sk_buff *skb)
{
	if (tcp_hdr(skb)->cwr) {
		tcp_sk(sk)->ecn_flags &= ~TCP_ECN_DEMAND_CWR;

		/* If the sender is telling us it has entered CWR, then its
		 * cwnd may be very low (even just 1 packet), so we should ACK
		 * immediately.
		 */
		if (TCP_SKB_CB(skb)->seq != TCP_SKB_CB(skb)->end_seq)
			inet_csk(sk)->icsk_ack.pending |= ICSK_ACK_NOW;
	}
}

static void tcp_ecn_withdraw_cwr(struct tcp_sock *tp)
{
	tp->ecn_flags &= ~TCP_ECN_QUEUE_CWR;
}

static void __tcp_ecn_check_ce(struct sock *sk, const struct sk_buff *skb)
{
	struct tcp_sock *tp = tcp_sk(sk);

	switch (TCP_SKB_CB(skb)->ip_dsfield & INET_ECN_MASK) {
	case INET_ECN_NOT_ECT:
		/* Funny extension: if ECT is not set on a segment,
		 * and we already seen ECT on a previous segment,
		 * it is probably a retransmit.
		 */
		if (tp->ecn_flags & TCP_ECN_SEEN)
			tcp_enter_quickack_mode(sk, 2);
		break;
	case INET_ECN_CE:
		if (tcp_ca_needs_ecn(sk))
			tcp_ca_event(sk, CA_EVENT_ECN_IS_CE);

		if (!(tp->ecn_flags & TCP_ECN_DEMAND_CWR)) {
			/* Better not delay acks, sender can have a very low cwnd */
			tcp_enter_quickack_mode(sk, 2);
			tp->ecn_flags |= TCP_ECN_DEMAND_CWR;
		}
		tp->ecn_flags |= TCP_ECN_SEEN;
		break;
	default:
		if (tcp_ca_needs_ecn(sk))
			tcp_ca_event(sk, CA_EVENT_ECN_NO_CE);
		tp->ecn_flags |= TCP_ECN_SEEN;
		break;
	}
}

static void tcp_ecn_check_ce(struct sock *sk, const struct sk_buff *skb)
{
	if (tcp_sk(sk)->ecn_flags & TCP_ECN_OK)
		__tcp_ecn_check_ce(sk, skb);
}

static void tcp_ecn_rcv_synack(struct tcp_sock *tp, const struct tcphdr *th)
{
	if ((tp->ecn_flags & TCP_ECN_OK) && (!th->ece || th->cwr))
		tp->ecn_flags &= ~TCP_ECN_OK;
}

static void tcp_ecn_rcv_syn(struct tcp_sock *tp, const struct tcphdr *th)
{
	if ((tp->ecn_flags & TCP_ECN_OK) && (!th->ece || !th->cwr))
		tp->ecn_flags &= ~TCP_ECN_OK;
}

static bool tcp_ecn_rcv_ecn_echo(const struct tcp_sock *tp, const struct tcphdr *th)
{
	if (th->ece && !th->syn && (tp->ecn_flags & TCP_ECN_OK))
		return true;
	return false;
}

/* Buffer size and advertised window tuning.
 *
 * 1. Tuning sk->sk_sndbuf, when connection enters established state.
 */

static void tcp_sndbuf_expand(struct sock *sk)
{
	const struct tcp_sock *tp = tcp_sk(sk);
	const struct tcp_congestion_ops *ca_ops = inet_csk(sk)->icsk_ca_ops;
	int sndmem, per_mss;
	u32 nr_segs;

	/* Worst case is non GSO/TSO : each frame consumes one skb
	 * and skb->head is kmalloced using power of two area of memory
	 */
	per_mss = max_t(u32, tp->rx_opt.mss_clamp, tp->mss_cache) +
		  MAX_TCP_HEADER +
		  SKB_DATA_ALIGN(sizeof(struct skb_shared_info));

	per_mss = roundup_pow_of_two(per_mss) +
		  SKB_DATA_ALIGN(sizeof(struct sk_buff));

	nr_segs = max_t(u32, TCP_INIT_CWND, tcp_snd_cwnd(tp));
	nr_segs = max_t(u32, nr_segs, tp->reordering + 1);

	/* Fast Recovery (RFC 5681 3.2) :
	 * Cubic needs 1.7 factor, rounded to 2 to include
	 * extra cushion (application might react slowly to EPOLLOUT)
	 */
	sndmem = ca_ops->sndbuf_expand ? ca_ops->sndbuf_expand(sk) : 2;
	sndmem *= nr_segs * per_mss;

	if (sk->sk_sndbuf < sndmem)
		WRITE_ONCE(sk->sk_sndbuf,
			   min(sndmem, READ_ONCE(sock_net(sk)->ipv4.sysctl_tcp_wmem[2])));
}

/* 2. Tuning advertised window (window_clamp, rcv_ssthresh)
 *
 * All tcp_full_space() is split to two parts: "network" buffer, allocated
 * forward and advertised in receiver window (tp->rcv_wnd) and
 * "application buffer", required to isolate scheduling/application
 * latencies from network.
 * window_clamp is maximal advertised window. It can be less than
 * tcp_full_space(), in this case tcp_full_space() - window_clamp
 * is reserved for "application" buffer. The less window_clamp is
 * the smoother our behaviour from viewpoint of network, but the lower
 * throughput and the higher sensitivity of the connection to losses. 8)
 *
 * rcv_ssthresh is more strict window_clamp used at "slow start"
 * phase to predict further behaviour of this connection.
 * It is used for two goals:
 * - to enforce header prediction at sender, even when application
 *   requires some significant "application buffer". It is check #1.
 * - to prevent pruning of receive queue because of misprediction
 *   of receiver window. Check #2.
 *
 * The scheme does not work when sender sends good segments opening
 * window and then starts to feed us spaghetti. But it should work
 * in common situations. Otherwise, we have to rely on queue collapsing.
 */

/* Slow part of check#2. */
static int __tcp_grow_window(const struct sock *sk, const struct sk_buff *skb,
			     unsigned int skbtruesize)
{
	struct tcp_sock *tp = tcp_sk(sk);
	/* Optimize this! */
	int truesize = tcp_win_from_space(sk, skbtruesize) >> 1;
	int window = tcp_win_from_space(sk, READ_ONCE(sock_net(sk)->ipv4.sysctl_tcp_rmem[2])) >> 1;

	while (tp->rcv_ssthresh <= window) {
		if (truesize <= skb->len)
			return 2 * inet_csk(sk)->icsk_ack.rcv_mss;

		truesize >>= 1;
		window >>= 1;
	}
	return 0;
}

/* Even if skb appears to have a bad len/truesize ratio, TCP coalescing
 * can play nice with us, as sk_buff and skb->head might be either
 * freed or shared with up to MAX_SKB_FRAGS segments.
 * Only give a boost to drivers using page frag(s) to hold the frame(s),
 * and if no payload was pulled in skb->head before reaching us.
 */
static u32 truesize_adjust(bool adjust, const struct sk_buff *skb)
{
	u32 truesize = skb->truesize;

	if (adjust && !skb_headlen(skb)) {
		truesize -= SKB_TRUESIZE(skb_end_offset(skb));
		/* paranoid check, some drivers might be buggy */
		if (unlikely((int)truesize < (int)skb->len))
			truesize = skb->truesize;
	}
	return truesize;
}

static void tcp_grow_window(struct sock *sk, const struct sk_buff *skb,
			    bool adjust)
{
	struct tcp_sock *tp = tcp_sk(sk);
	int room;

	room = min_t(int, tp->window_clamp, tcp_space(sk)) - tp->rcv_ssthresh;

	/* Check #1 */
	if (room > 0 && !tcp_under_memory_pressure(sk)) {
		unsigned int truesize = truesize_adjust(adjust, skb);
		int incr;

		/* Check #2. Increase window, if skb with such overhead
		 * will fit to rcvbuf in future.
		 */
		if (tcp_win_from_space(sk, truesize) <= skb->len)
			incr = 2 * tp->advmss;
		else
			incr = __tcp_grow_window(sk, skb, truesize);

		if (incr) {
			incr = max_t(int, incr, 2 * skb->len);
			tp->rcv_ssthresh += min(room, incr);
			inet_csk(sk)->icsk_ack.quick |= 1;
		}
	}
}

/* 3. Try to fixup all. It is made immediately after connection enters
 *    established state.
 */
static void tcp_init_buffer_space(struct sock *sk)
{
	int tcp_app_win = READ_ONCE(sock_net(sk)->ipv4.sysctl_tcp_app_win);
	struct tcp_sock *tp = tcp_sk(sk);
	int maxwin;

	if (!(sk->sk_userlocks & SOCK_SNDBUF_LOCK))
		tcp_sndbuf_expand(sk);

	tcp_mstamp_refresh(tp);
	tp->rcvq_space.time = tp->tcp_mstamp;
	tp->rcvq_space.seq = tp->copied_seq;

	maxwin = tcp_full_space(sk);

	if (tp->window_clamp >= maxwin) {
		tp->window_clamp = maxwin;

		if (tcp_app_win && maxwin > 4 * tp->advmss)
			tp->window_clamp = max(maxwin -
					       (maxwin >> tcp_app_win),
					       4 * tp->advmss);
	}

	/* Force reservation of one segment. */
	if (tcp_app_win &&
	    tp->window_clamp > 2 * tp->advmss &&
	    tp->window_clamp + tp->advmss > maxwin)
		tp->window_clamp = max(2 * tp->advmss, maxwin - tp->advmss);

	tp->rcv_ssthresh = min(tp->rcv_ssthresh, tp->window_clamp);
	tp->snd_cwnd_stamp = tcp_jiffies32;
	tp->rcvq_space.space = min3(tp->rcv_ssthresh, tp->rcv_wnd,
				    (u32)TCP_INIT_CWND * tp->advmss);
}

/* 4. Recalculate window clamp after socket hit its memory bounds. */
static void tcp_clamp_window(struct sock *sk)
{
	struct tcp_sock *tp = tcp_sk(sk);
	struct inet_connection_sock *icsk = inet_csk(sk);
	struct net *net = sock_net(sk);
	int rmem2;

	icsk->icsk_ack.quick = 0;
	rmem2 = READ_ONCE(net->ipv4.sysctl_tcp_rmem[2]);

	if (sk->sk_rcvbuf < rmem2 &&
	    !(sk->sk_userlocks & SOCK_RCVBUF_LOCK) &&
	    !tcp_under_memory_pressure(sk) &&
	    sk_memory_allocated(sk) < sk_prot_mem_limits(sk, 0)) {
		WRITE_ONCE(sk->sk_rcvbuf,
			   min(atomic_read(&sk->sk_rmem_alloc), rmem2));
	}
	if (atomic_read(&sk->sk_rmem_alloc) > sk->sk_rcvbuf)
		tp->rcv_ssthresh = min(tp->window_clamp, 2U * tp->advmss);
}

/* Initialize RCV_MSS value.
 * RCV_MSS is an our guess about MSS used by the peer.
 * We haven't any direct information about the MSS.
 * It's better to underestimate the RCV_MSS rather than overestimate.
 * Overestimations make us ACKing less frequently than needed.
 * Underestimations are more easy to detect and fix by tcp_measure_rcv_mss().
 */
void tcp_initialize_rcv_mss(struct sock *sk)
{
	const struct tcp_sock *tp = tcp_sk(sk);
	unsigned int hint = min_t(unsigned int, tp->advmss, tp->mss_cache);

	hint = min(hint, tp->rcv_wnd / 2);
	hint = min(hint, TCP_MSS_DEFAULT);
	hint = max(hint, TCP_MIN_MSS);

	inet_csk(sk)->icsk_ack.rcv_mss = hint;
}
EXPORT_SYMBOL(tcp_initialize_rcv_mss);

/* Receiver "autotuning" code.
 *
 * The algorithm for RTT estimation w/o timestamps is based on
 * Dynamic Right-Sizing (DRS) by Wu Feng and Mike Fisk of LANL.
 * <https://public.lanl.gov/radiant/pubs.html#DRS>
 *
 * More detail on this code can be found at
 * <http://staff.psc.edu/jheffner/>,
 * though this reference is out of date.  A new paper
 * is pending.
 */
static void tcp_rcv_rtt_update(struct tcp_sock *tp, u32 sample, int win_dep)
{
	u32 new_sample = tp->rcv_rtt_est.rtt_us;
	long m = sample;

	if (new_sample != 0) {
		/* If we sample in larger samples in the non-timestamp
		 * case, we could grossly overestimate the RTT especially
		 * with chatty applications or bulk transfer apps which
		 * are stalled on filesystem I/O.
		 *
		 * Also, since we are only going for a minimum in the
		 * non-timestamp case, we do not smooth things out
		 * else with timestamps disabled convergence takes too
		 * long.
		 */
		if (!win_dep) {
			m -= (new_sample >> 3);
			new_sample += m;
		} else {
			m <<= 3;
			if (m < new_sample)
				new_sample = m;
		}
	} else {
		/* No previous measure. */
		new_sample = m << 3;
	}

	tp->rcv_rtt_est.rtt_us = new_sample;
}

static inline void tcp_rcv_rtt_measure(struct tcp_sock *tp)
{
	u32 delta_us;

	if (tp->rcv_rtt_est.time == 0)
		goto new_measure;
	if (before(tp->rcv_nxt, tp->rcv_rtt_est.seq))
		return;
	delta_us = tcp_stamp_us_delta(tp->tcp_mstamp, tp->rcv_rtt_est.time);
	if (!delta_us)
		delta_us = 1;
	tcp_rcv_rtt_update(tp, delta_us, 1);

new_measure:
	tp->rcv_rtt_est.seq = tp->rcv_nxt + tp->rcv_wnd;
	tp->rcv_rtt_est.time = tp->tcp_mstamp;
}

static inline void tcp_rcv_rtt_measure_ts(struct sock *sk,
					  const struct sk_buff *skb)
{
	struct tcp_sock *tp = tcp_sk(sk);

	if (tp->rx_opt.rcv_tsecr == tp->rcv_rtt_last_tsecr)
		return;
	tp->rcv_rtt_last_tsecr = tp->rx_opt.rcv_tsecr;

	if (TCP_SKB_CB(skb)->end_seq -
	    TCP_SKB_CB(skb)->seq >= inet_csk(sk)->icsk_ack.rcv_mss) {
		u32 delta = tcp_time_stamp(tp) - tp->rx_opt.rcv_tsecr;
		u32 delta_us;

		if (likely(delta < INT_MAX / (USEC_PER_SEC / TCP_TS_HZ))) {
			if (!delta)
				delta = 1;
			delta_us = delta * (USEC_PER_SEC / TCP_TS_HZ);
			tcp_rcv_rtt_update(tp, delta_us, 0);
		}
	}
}

/*
 * This function should be called every time data is copied to user space.
 * It calculates the appropriate TCP receive buffer space.
 */
void tcp_rcv_space_adjust(struct sock *sk)
{
	struct tcp_sock *tp = tcp_sk(sk);
	u32 copied;
	int time;

	trace_tcp_rcv_space_adjust(sk);

	tcp_mstamp_refresh(tp);
	time = tcp_stamp_us_delta(tp->tcp_mstamp, tp->rcvq_space.time);
	if (time < (tp->rcv_rtt_est.rtt_us >> 3) || tp->rcv_rtt_est.rtt_us == 0)
		return;

	/* Number of bytes copied to user in last RTT */
	copied = tp->copied_seq - tp->rcvq_space.seq;
	if (copied <= tp->rcvq_space.space)
		goto new_measure;

	/* A bit of theory :
	 * copied = bytes received in previous RTT, our base window
	 * To cope with packet losses, we need a 2x factor
	 * To cope with slow start, and sender growing its cwin by 100 %
	 * every RTT, we need a 4x factor, because the ACK we are sending
	 * now is for the next RTT, not the current one :
	 * <prev RTT . ><current RTT .. ><next RTT .... >
	 */

	if (READ_ONCE(sock_net(sk)->ipv4.sysctl_tcp_moderate_rcvbuf) &&
	    !(sk->sk_userlocks & SOCK_RCVBUF_LOCK)) {
		int rcvmem, rcvbuf;
		u64 rcvwin, grow;

		/* minimal window to cope with packet losses, assuming
		 * steady state. Add some cushion because of small variations.
		 */
		rcvwin = ((u64)copied << 1) + 16 * tp->advmss;

		/* Accommodate for sender rate increase (eg. slow start) */
		grow = rcvwin * (copied - tp->rcvq_space.space);
		do_div(grow, tp->rcvq_space.space);
		rcvwin += (grow << 1);

		rcvmem = SKB_TRUESIZE(tp->advmss + MAX_TCP_HEADER);
		while (tcp_win_from_space(sk, rcvmem) < tp->advmss)
			rcvmem += 128;

		do_div(rcvwin, tp->advmss);
		rcvbuf = min_t(u64, rcvwin * rcvmem,
			       READ_ONCE(sock_net(sk)->ipv4.sysctl_tcp_rmem[2]));
		if (rcvbuf > sk->sk_rcvbuf) {
			WRITE_ONCE(sk->sk_rcvbuf, rcvbuf);

			/* Make the window clamp follow along.  */
			tp->window_clamp = tcp_win_from_space(sk, rcvbuf);
		}
	}
	tp->rcvq_space.space = copied;

new_measure:
	tp->rcvq_space.seq = tp->copied_seq;
	tp->rcvq_space.time = tp->tcp_mstamp;
}

/* There is something which you must keep in mind when you analyze the
 * behavior of the tp->ato delayed ack timeout interval.  When a
 * connection starts up, we want to ack as quickly as possible.  The
 * problem is that "good" TCP's do slow start at the beginning of data
 * transmission.  The means that until we send the first few ACK's the
 * sender will sit on his end and only queue most of his data, because
 * he can only send snd_cwnd unacked packets at any given time.  For
 * each ACK we send, he increments snd_cwnd and transmits more of his
 * queue.  -DaveM
 */
static void tcp_event_data_recv(struct sock *sk, struct sk_buff *skb)
{
	struct tcp_sock *tp = tcp_sk(sk);
	struct inet_connection_sock *icsk = inet_csk(sk);
	u32 now;

	inet_csk_schedule_ack(sk);

	tcp_measure_rcv_mss(sk, skb);

	tcp_rcv_rtt_measure(tp);

	now = tcp_jiffies32;

	if (!icsk->icsk_ack.ato) {
		/* The _first_ data packet received, initialize
		 * delayed ACK engine.
		 */
		tcp_incr_quickack(sk, TCP_MAX_QUICKACKS);
		icsk->icsk_ack.ato = TCP_ATO_MIN;
	} else {
		int m = now - icsk->icsk_ack.lrcvtime;

		if (m <= TCP_ATO_MIN / 2) {
			/* The fastest case is the first. */
			icsk->icsk_ack.ato = (icsk->icsk_ack.ato >> 1) + TCP_ATO_MIN / 2;
		} else if (m < icsk->icsk_ack.ato) {
			icsk->icsk_ack.ato = (icsk->icsk_ack.ato >> 1) + m;
			if (icsk->icsk_ack.ato > icsk->icsk_rto)
				icsk->icsk_ack.ato = icsk->icsk_rto;
		} else if (m > icsk->icsk_rto) {
			/* Too long gap. Apparently sender failed to
			 * restart window, so that we send ACKs quickly.
			 */
			tcp_incr_quickack(sk, TCP_MAX_QUICKACKS);
			sk_mem_reclaim(sk);
		}
	}
	icsk->icsk_ack.lrcvtime = now;

	tcp_ecn_check_ce(sk, skb);

	if (skb->len >= 128)
		tcp_grow_window(sk, skb, true);
}

/* Called to compute a smoothed rtt estimate. The data fed to this
 * routine either comes from timestamps, or from segments that were
 * known _not_ to have been retransmitted [see Karn/Partridge
 * Proceedings SIGCOMM 87]. The algorithm is from the SIGCOMM 88
 * piece by Van Jacobson.
 * NOTE: the next three routines used to be one big routine.
 * To save cycles in the RFC 1323 implementation it was better to break
 * it up into three procedures. -- erics
 */
static void tcp_rtt_estimator(struct sock *sk, long mrtt_us)
{
	struct tcp_sock *tp = tcp_sk(sk);
	long m = mrtt_us; /* RTT */
	u32 srtt = tp->srtt_us;

	/*	The following amusing code comes from Jacobson's
	 *	article in SIGCOMM '88.  Note that rtt and mdev
	 *	are scaled versions of rtt and mean deviation.
	 *	This is designed to be as fast as possible
	 *	m stands for "measurement".
	 *
	 *	On a 1990 paper the rto value is changed to:
	 *	RTO = rtt + 4 * mdev
	 *
	 * Funny. This algorithm seems to be very broken.
	 * These formulae increase RTO, when it should be decreased, increase
	 * too slowly, when it should be increased quickly, decrease too quickly
	 * etc. I guess in BSD RTO takes ONE value, so that it is absolutely
	 * does not matter how to _calculate_ it. Seems, it was trap
	 * that VJ failed to avoid. 8)
	 */
	if (srtt != 0) {
		m -= (srtt >> 3);	/* m is now error in rtt est */
		srtt += m;		/* rtt = 7/8 rtt + 1/8 new */
		if (m < 0) {
			m = -m;		/* m is now abs(error) */
			m -= (tp->mdev_us >> 2);   /* similar update on mdev */
			/* This is similar to one of Eifel findings.
			 * Eifel blocks mdev updates when rtt decreases.
			 * This solution is a bit different: we use finer gain
			 * for mdev in this case (alpha*beta).
			 * Like Eifel it also prevents growth of rto,
			 * but also it limits too fast rto decreases,
			 * happening in pure Eifel.
			 */
			if (m > 0)
				m >>= 3;
		} else {
			m -= (tp->mdev_us >> 2);   /* similar update on mdev */
		}
		tp->mdev_us += m;		/* mdev = 3/4 mdev + 1/4 new */
		if (tp->mdev_us > tp->mdev_max_us) {
			tp->mdev_max_us = tp->mdev_us;
			if (tp->mdev_max_us > tp->rttvar_us)
				tp->rttvar_us = tp->mdev_max_us;
		}
		if (after(tp->snd_una, tp->rtt_seq)) {
			if (tp->mdev_max_us < tp->rttvar_us)
				tp->rttvar_us -= (tp->rttvar_us - tp->mdev_max_us) >> 2;
			tp->rtt_seq = tp->snd_nxt;
			tp->mdev_max_us = tcp_rto_min_us(sk);

			tcp_bpf_rtt(sk);
		}
	} else {
		/* no previous measure. */
		srtt = m << 3;		/* take the measured time to be rtt */
		tp->mdev_us = m << 1;	/* make sure rto = 3*rtt */
		tp->rttvar_us = max(tp->mdev_us, tcp_rto_min_us(sk));
		tp->mdev_max_us = tp->rttvar_us;
		tp->rtt_seq = tp->snd_nxt;

		tcp_bpf_rtt(sk);
	}
	tp->srtt_us = max(1U, srtt);
}

static void tcp_update_pacing_rate(struct sock *sk)
{
	const struct tcp_sock *tp = tcp_sk(sk);
	u64 rate;

	/* set sk_pacing_rate to 200 % of current rate (mss * cwnd / srtt) */
	rate = (u64)tp->mss_cache * ((USEC_PER_SEC / 100) << 3);

	/* current rate is (cwnd * mss) / srtt
	 * In Slow Start [1], set sk_pacing_rate to 200 % the current rate.
	 * In Congestion Avoidance phase, set it to 120 % the current rate.
	 *
	 * [1] : Normal Slow Start condition is (tp->snd_cwnd < tp->snd_ssthresh)
	 *	 If snd_cwnd >= (tp->snd_ssthresh / 2), we are approaching
	 *	 end of slow start and should slow down.
	 */
	if (tcp_snd_cwnd(tp) < tp->snd_ssthresh / 2)
		rate *= READ_ONCE(sock_net(sk)->ipv4.sysctl_tcp_pacing_ss_ratio);
	else
		rate *= READ_ONCE(sock_net(sk)->ipv4.sysctl_tcp_pacing_ca_ratio);

	rate *= max(tcp_snd_cwnd(tp), tp->packets_out);

	if (likely(tp->srtt_us))
		do_div(rate, tp->srtt_us);

	/* WRITE_ONCE() is needed because sch_fq fetches sk_pacing_rate
	 * without any lock. We want to make sure compiler wont store
	 * intermediate values in this location.
	 */
	WRITE_ONCE(sk->sk_pacing_rate, min_t(u64, rate,
					     sk->sk_max_pacing_rate));
}

/* Calculate rto without backoff.  This is the second half of Van Jacobson's
 * routine referred to above.
 */
static void tcp_set_rto(struct sock *sk)
{
	const struct tcp_sock *tp = tcp_sk(sk);
	/* Old crap is replaced with new one. 8)
	 *
	 * More seriously:
	 * 1. If rtt variance happened to be less 50msec, it is hallucination.
	 *    It cannot be less due to utterly erratic ACK generation made
	 *    at least by solaris and freebsd. "Erratic ACKs" has _nothing_
	 *    to do with delayed acks, because at cwnd>2 true delack timeout
	 *    is invisible. Actually, Linux-2.4 also generates erratic
	 *    ACKs in some circumstances.
	 */
	inet_csk(sk)->icsk_rto = __tcp_set_rto(tp);

	/* 2. Fixups made earlier cannot be right.
	 *    If we do not estimate RTO correctly without them,
	 *    all the algo is pure shit and should be replaced
	 *    with correct one. It is exactly, which we pretend to do.
	 */

	/* NOTE: clamping at TCP_RTO_MIN is not required, current algo
	 * guarantees that rto is higher.
	 */
	tcp_bound_rto(sk);
}

__u32 tcp_init_cwnd(const struct tcp_sock *tp, const struct dst_entry *dst)
{
	__u32 cwnd = (dst ? dst_metric(dst, RTAX_INITCWND) : 0);

	if (!cwnd)
		cwnd = TCP_INIT_CWND;
	return min_t(__u32, cwnd, tp->snd_cwnd_clamp);
}

struct tcp_sacktag_state {
	/* Timestamps for earliest and latest never-retransmitted segment
	 * that was SACKed. RTO needs the earliest RTT to stay conservative,
	 * but congestion control should still get an accurate delay signal.
	 */
	u64	first_sackt;
	u64	last_sackt;
	u32	reord;
	u32	sack_delivered;
	int	flag;
	unsigned int mss_now;
	struct rate_sample *rate;
};

/* Take a notice that peer is sending D-SACKs. Skip update of data delivery
 * and spurious retransmission information if this DSACK is unlikely caused by
 * sender's action:
 * - DSACKed sequence range is larger than maximum receiver's window.
 * - Total no. of DSACKed segments exceed the total no. of retransmitted segs.
 */
static u32 tcp_dsack_seen(struct tcp_sock *tp, u32 start_seq,
			  u32 end_seq, struct tcp_sacktag_state *state)
{
	u32 seq_len, dup_segs = 1;

	if (!before(start_seq, end_seq))
		return 0;

	seq_len = end_seq - start_seq;
	/* Dubious DSACK: DSACKed range greater than maximum advertised rwnd */
	if (seq_len > tp->max_window)
		return 0;
	if (seq_len > tp->mss_cache)
		dup_segs = DIV_ROUND_UP(seq_len, tp->mss_cache);
	else if (tp->tlp_high_seq && tp->tlp_high_seq == end_seq)
		state->flag |= FLAG_DSACK_TLP;

	tp->dsack_dups += dup_segs;
	/* Skip the DSACK if dup segs weren't retransmitted by sender */
	if (tp->dsack_dups > tp->total_retrans)
		return 0;

	tp->rx_opt.sack_ok |= TCP_DSACK_SEEN;
	/* We increase the RACK ordering window in rounds where we receive
	 * DSACKs that may have been due to reordering causing RACK to trigger
	 * a spurious fast recovery. Thus RACK ignores DSACKs that happen
	 * without having seen reordering, or that match TLP probes (TLP
	 * is timer-driven, not triggered by RACK).
	 */
	if (tp->reord_seen && !(state->flag & FLAG_DSACK_TLP))
		tp->rack.dsack_seen = 1;

	state->flag |= FLAG_DSACKING_ACK;
	/* A spurious retransmission is delivered */
	state->sack_delivered += dup_segs;

	return dup_segs;
}

/* It's reordering when higher sequence was delivered (i.e. sacked) before
 * some lower never-retransmitted sequence ("low_seq"). The maximum reordering
 * distance is approximated in full-mss packet distance ("reordering").
 */
static void tcp_check_sack_reordering(struct sock *sk, const u32 low_seq,
				      const int ts)
{
	struct tcp_sock *tp = tcp_sk(sk);
	const u32 mss = tp->mss_cache;
	u32 fack, metric;

	fack = tcp_highest_sack_seq(tp);
	if (!before(low_seq, fack))
		return;

	metric = fack - low_seq;
	if ((metric > tp->reordering * mss) && mss) {
#if FASTRETRANS_DEBUG > 1
		pr_debug("Disorder%d %d %u f%u s%u rr%d\n",
			 tp->rx_opt.sack_ok, inet_csk(sk)->icsk_ca_state,
			 tp->reordering,
			 0,
			 tp->sacked_out,
			 tp->undo_marker ? tp->undo_retrans : 0);
#endif
		tp->reordering = min_t(u32, (metric + mss - 1) / mss,
				       READ_ONCE(sock_net(sk)->ipv4.sysctl_tcp_max_reordering));
	}

	/* This exciting event is worth to be remembered. 8) */
	tp->reord_seen++;
	NET_INC_STATS(sock_net(sk),
		      ts ? LINUX_MIB_TCPTSREORDER : LINUX_MIB_TCPSACKREORDER);
}

 /* This must be called before lost_out or retrans_out are updated
  * on a new loss, because we want to know if all skbs previously
  * known to be lost have already been retransmitted, indicating
  * that this newly lost skb is our next skb to retransmit.
  */
static void tcp_verify_retransmit_hint(struct tcp_sock *tp, struct sk_buff *skb)
{
	if ((!tp->retransmit_skb_hint && tp->retrans_out >= tp->lost_out) ||
	    (tp->retransmit_skb_hint &&
	     before(TCP_SKB_CB(skb)->seq,
		    TCP_SKB_CB(tp->retransmit_skb_hint)->seq)))
		tp->retransmit_skb_hint = skb;
}

/* Sum the number of packets on the wire we have marked as lost, and
 * notify the congestion control module that the given skb was marked lost.
 */
static void tcp_notify_skb_loss_event(struct tcp_sock *tp, const struct sk_buff *skb)
{
	tp->lost += tcp_skb_pcount(skb);
}

void tcp_mark_skb_lost(struct sock *sk, struct sk_buff *skb)
{
	__u8 sacked = TCP_SKB_CB(skb)->sacked;
	struct tcp_sock *tp = tcp_sk(sk);

	if (sacked & TCPCB_SACKED_ACKED)
		return;

	tcp_verify_retransmit_hint(tp, skb);
	if (sacked & TCPCB_LOST) {
		if (sacked & TCPCB_SACKED_RETRANS) {
			/* Account for retransmits that are lost again */
			TCP_SKB_CB(skb)->sacked &= ~TCPCB_SACKED_RETRANS;
			tp->retrans_out -= tcp_skb_pcount(skb);
			NET_ADD_STATS(sock_net(sk), LINUX_MIB_TCPLOSTRETRANSMIT,
				      tcp_skb_pcount(skb));
			tcp_notify_skb_loss_event(tp, skb);
		}
	} else {
		tp->lost_out += tcp_skb_pcount(skb);
		TCP_SKB_CB(skb)->sacked |= TCPCB_LOST;
		tcp_notify_skb_loss_event(tp, skb);
	}
}

/* Updates the delivered and delivered_ce counts */
static void tcp_count_delivered(struct tcp_sock *tp, u32 delivered,
				bool ece_ack)
{
	tp->delivered += delivered;
	if (ece_ack)
		tp->delivered_ce += delivered;
}

/* This procedure tags the retransmission queue when SACKs arrive.
 *
 * We have three tag bits: SACKED(S), RETRANS(R) and LOST(L).
 * Packets in queue with these bits set are counted in variables
 * sacked_out, retrans_out and lost_out, correspondingly.
 *
 * Valid combinations are:
 * Tag  InFlight	Description
 * 0	1		- orig segment is in flight.
 * S	0		- nothing flies, orig reached receiver.
 * L	0		- nothing flies, orig lost by net.
 * R	2		- both orig and retransmit are in flight.
 * L|R	1		- orig is lost, retransmit is in flight.
 * S|R  1		- orig reached receiver, retrans is still in flight.
 * (L|S|R is logically valid, it could occur when L|R is sacked,
 *  but it is equivalent to plain S and code short-curcuits it to S.
 *  L|S is logically invalid, it would mean -1 packet in flight 8))
 *
 * These 6 states form finite state machine, controlled by the following events:
 * 1. New ACK (+SACK) arrives. (tcp_sacktag_write_queue())
 * 2. Retransmission. (tcp_retransmit_skb(), tcp_xmit_retransmit_queue())
 * 3. Loss detection event of two flavors:
 *	A. Scoreboard estimator decided the packet is lost.
 *	   A'. Reno "three dupacks" marks head of queue lost.
 *	B. SACK arrives sacking SND.NXT at the moment, when the
 *	   segment was retransmitted.
 * 4. D-SACK added new rule: D-SACK changes any tag to S.
 *
 * It is pleasant to note, that state diagram turns out to be commutative,
 * so that we are allowed not to be bothered by order of our actions,
 * when multiple events arrive simultaneously. (see the function below).
 *
 * Reordering detection.
 * --------------------
 * Reordering metric is maximal distance, which a packet can be displaced
 * in packet stream. With SACKs we can estimate it:
 *
 * 1. SACK fills old hole and the corresponding segment was not
 *    ever retransmitted -> reordering. Alas, we cannot use it
 *    when segment was retransmitted.
 * 2. The last flaw is solved with D-SACK. D-SACK arrives
 *    for retransmitted and already SACKed segment -> reordering..
 * Both of these heuristics are not used in Loss state, when we cannot
 * account for retransmits accurately.
 *
 * SACK block validation.
 * ----------------------
 *
 * SACK block range validation checks that the received SACK block fits to
 * the expected sequence limits, i.e., it is between SND.UNA and SND.NXT.
 * Note that SND.UNA is not included to the range though being valid because
 * it means that the receiver is rather inconsistent with itself reporting
 * SACK reneging when it should advance SND.UNA. Such SACK block this is
 * perfectly valid, however, in light of RFC2018 which explicitly states
 * that "SACK block MUST reflect the newest segment.  Even if the newest
 * segment is going to be discarded ...", not that it looks very clever
 * in case of head skb. Due to potentional receiver driven attacks, we
 * choose to avoid immediate execution of a walk in write queue due to
 * reneging and defer head skb's loss recovery to standard loss recovery
 * procedure that will eventually trigger (nothing forbids us doing this).
 *
 * Implements also blockage to start_seq wrap-around. Problem lies in the
 * fact that though start_seq (s) is before end_seq (i.e., not reversed),
 * there's no guarantee that it will be before snd_nxt (n). The problem
 * happens when start_seq resides between end_seq wrap (e_w) and snd_nxt
 * wrap (s_w):
 *
 *         <- outs wnd ->                          <- wrapzone ->
 *         u     e      n                         u_w   e_w  s n_w
 *         |     |      |                          |     |   |  |
 * |<------------+------+----- TCP seqno space --------------+---------->|
 * ...-- <2^31 ->|                                           |<--------...
 * ...---- >2^31 ------>|                                    |<--------...
 *
 * Current code wouldn't be vulnerable but it's better still to discard such
 * crazy SACK blocks. Doing this check for start_seq alone closes somewhat
 * similar case (end_seq after snd_nxt wrap) as earlier reversed check in
 * snd_nxt wrap -> snd_una region will then become "well defined", i.e.,
 * equal to the ideal case (infinite seqno space without wrap caused issues).
 *
 * With D-SACK the lower bound is extended to cover sequence space below
 * SND.UNA down to undo_marker, which is the last point of interest. Yet
 * again, D-SACK block must not to go across snd_una (for the same reason as
 * for the normal SACK blocks, explained above). But there all simplicity
 * ends, TCP might receive valid D-SACKs below that. As long as they reside
 * fully below undo_marker they do not affect behavior in anyway and can
 * therefore be safely ignored. In rare cases (which are more or less
 * theoretical ones), the D-SACK will nicely cross that boundary due to skb
 * fragmentation and packet reordering past skb's retransmission. To consider
 * them correctly, the acceptable range must be extended even more though
 * the exact amount is rather hard to quantify. However, tp->max_window can
 * be used as an exaggerated estimate.
 */
static bool tcp_is_sackblock_valid(struct tcp_sock *tp, bool is_dsack,
				   u32 start_seq, u32 end_seq)
{
	/* Too far in future, or reversed (interpretation is ambiguous) */
	if (after(end_seq, tp->snd_nxt) || !before(start_seq, end_seq))
		return false;

	/* Nasty start_seq wrap-around check (see comments above) */
	if (!before(start_seq, tp->snd_nxt))
		return false;

	/* In outstanding window? ...This is valid exit for D-SACKs too.
	 * start_seq == snd_una is non-sensical (see comments above)
	 */
	if (after(start_seq, tp->snd_una))
		return true;

	if (!is_dsack || !tp->undo_marker)
		return false;

	/* ...Then it's D-SACK, and must reside below snd_una completely */
	if (after(end_seq, tp->snd_una))
		return false;

	if (!before(start_seq, tp->undo_marker))
		return true;

	/* Too old */
	if (!after(end_seq, tp->undo_marker))
		return false;

	/* Undo_marker boundary crossing (overestimates a lot). Known already:
	 *   start_seq < undo_marker and end_seq >= undo_marker.
	 */
	return !before(start_seq, end_seq - tp->max_window);
}

static bool tcp_check_dsack(struct sock *sk, const struct sk_buff *ack_skb,
			    struct tcp_sack_block_wire *sp, int num_sacks,
			    u32 prior_snd_una, struct tcp_sacktag_state *state)
{
	struct tcp_sock *tp = tcp_sk(sk);
	u32 start_seq_0 = get_unaligned_be32(&sp[0].start_seq);
	u32 end_seq_0 = get_unaligned_be32(&sp[0].end_seq);
	u32 dup_segs;

	if (before(start_seq_0, TCP_SKB_CB(ack_skb)->ack_seq)) {
		NET_INC_STATS(sock_net(sk), LINUX_MIB_TCPDSACKRECV);
	} else if (num_sacks > 1) {
		u32 end_seq_1 = get_unaligned_be32(&sp[1].end_seq);
		u32 start_seq_1 = get_unaligned_be32(&sp[1].start_seq);

		if (after(end_seq_0, end_seq_1) || before(start_seq_0, start_seq_1))
			return false;
		NET_INC_STATS(sock_net(sk), LINUX_MIB_TCPDSACKOFORECV);
	} else {
		return false;
	}

	dup_segs = tcp_dsack_seen(tp, start_seq_0, end_seq_0, state);
	if (!dup_segs) {	/* Skip dubious DSACK */
		NET_INC_STATS(sock_net(sk), LINUX_MIB_TCPDSACKIGNOREDDUBIOUS);
		return false;
	}

	NET_ADD_STATS(sock_net(sk), LINUX_MIB_TCPDSACKRECVSEGS, dup_segs);

	/* D-SACK for already forgotten data... Do dumb counting. */
	if (tp->undo_marker && tp->undo_retrans > 0 &&
	    !after(end_seq_0, prior_snd_una) &&
	    after(end_seq_0, tp->undo_marker))
		tp->undo_retrans = max_t(int, 0, tp->undo_retrans - dup_segs);

	return true;
}

/* Check if skb is fully within the SACK block. In presence of GSO skbs,
 * the incoming SACK may not exactly match but we can find smaller MSS
 * aligned portion of it that matches. Therefore we might need to fragment
 * which may fail and creates some hassle (caller must handle error case
 * returns).
 *
 * FIXME: this could be merged to shift decision code
 */
static int tcp_match_skb_to_sack(struct sock *sk, struct sk_buff *skb,
				  u32 start_seq, u32 end_seq)
{
	int err;
	bool in_sack;
	unsigned int pkt_len;
	unsigned int mss;

	in_sack = !after(start_seq, TCP_SKB_CB(skb)->seq) &&
		  !before(end_seq, TCP_SKB_CB(skb)->end_seq);

	if (tcp_skb_pcount(skb) > 1 && !in_sack &&
	    after(TCP_SKB_CB(skb)->end_seq, start_seq)) {
		mss = tcp_skb_mss(skb);
		in_sack = !after(start_seq, TCP_SKB_CB(skb)->seq);

		if (!in_sack) {
			pkt_len = start_seq - TCP_SKB_CB(skb)->seq;
			if (pkt_len < mss)
				pkt_len = mss;
		} else {
			pkt_len = end_seq - TCP_SKB_CB(skb)->seq;
			if (pkt_len < mss)
				return -EINVAL;
		}

		/* Round if necessary so that SACKs cover only full MSSes
		 * and/or the remaining small portion (if present)
		 */
		if (pkt_len > mss) {
			unsigned int new_len = (pkt_len / mss) * mss;
			if (!in_sack && new_len < pkt_len)
				new_len += mss;
			pkt_len = new_len;
		}

		if (pkt_len >= skb->len && !in_sack)
			return 0;

		err = tcp_fragment(sk, TCP_FRAG_IN_RTX_QUEUE, skb,
				   pkt_len, mss, GFP_ATOMIC);
		if (err < 0)
			return err;
	}

	return in_sack;
}

/* Mark the given newly-SACKed range as such, adjusting counters and hints. */
static u8 tcp_sacktag_one(struct sock *sk,
			  struct tcp_sacktag_state *state, u8 sacked,
			  u32 start_seq, u32 end_seq,
			  int dup_sack, int pcount,
			  u64 xmit_time)
{
	struct tcp_sock *tp = tcp_sk(sk);

	/* Account D-SACK for retransmitted packet. */
	if (dup_sack && (sacked & TCPCB_RETRANS)) {
		if (tp->undo_marker && tp->undo_retrans > 0 &&
		    after(end_seq, tp->undo_marker))
			tp->undo_retrans = max_t(int, 0, tp->undo_retrans - pcount);
		if ((sacked & TCPCB_SACKED_ACKED) &&
		    before(start_seq, state->reord))
				state->reord = start_seq;
	}

	/* Nothing to do; acked frame is about to be dropped (was ACKed). */
	if (!after(end_seq, tp->snd_una))
		return sacked;

	if (!(sacked & TCPCB_SACKED_ACKED)) {
		tcp_rack_advance(tp, sacked, end_seq, xmit_time);

		if (sacked & TCPCB_SACKED_RETRANS) {
			/* If the segment is not tagged as lost,
			 * we do not clear RETRANS, believing
			 * that retransmission is still in flight.
			 */
			if (sacked & TCPCB_LOST) {
				sacked &= ~(TCPCB_LOST|TCPCB_SACKED_RETRANS);
				tp->lost_out -= pcount;
				tp->retrans_out -= pcount;
			}
		} else {
			if (!(sacked & TCPCB_RETRANS)) {
				/* New sack for not retransmitted frame,
				 * which was in hole. It is reordering.
				 */
				if (before(start_seq,
					   tcp_highest_sack_seq(tp)) &&
				    before(start_seq, state->reord))
					state->reord = start_seq;

				if (!after(end_seq, tp->high_seq))
					state->flag |= FLAG_ORIG_SACK_ACKED;
				if (state->first_sackt == 0)
					state->first_sackt = xmit_time;
				state->last_sackt = xmit_time;
			}

			if (sacked & TCPCB_LOST) {
				sacked &= ~TCPCB_LOST;
				tp->lost_out -= pcount;
			}
		}

		sacked |= TCPCB_SACKED_ACKED;
		state->flag |= FLAG_DATA_SACKED;
		tp->sacked_out += pcount;
		/* Out-of-order packets delivered */
		state->sack_delivered += pcount;

		/* Lost marker hint past SACKed? Tweak RFC3517 cnt */
		if (tp->lost_skb_hint &&
		    before(start_seq, TCP_SKB_CB(tp->lost_skb_hint)->seq))
			tp->lost_cnt_hint += pcount;
	}

	/* D-SACK. We can detect redundant retransmission in S|R and plain R
	 * frames and clear it. undo_retrans is decreased above, L|R frames
	 * are accounted above as well.
	 */
	if (dup_sack && (sacked & TCPCB_SACKED_RETRANS)) {
		sacked &= ~TCPCB_SACKED_RETRANS;
		tp->retrans_out -= pcount;
	}

	return sacked;
}

/* Shift newly-SACKed bytes from this skb to the immediately previous
 * already-SACKed sk_buff. Mark the newly-SACKed bytes as such.
 */
static bool tcp_shifted_skb(struct sock *sk, struct sk_buff *prev,
			    struct sk_buff *skb,
			    struct tcp_sacktag_state *state,
			    unsigned int pcount, int shifted, int mss,
			    bool dup_sack)
{
	struct tcp_sock *tp = tcp_sk(sk);
	u32 start_seq = TCP_SKB_CB(skb)->seq;	/* start of newly-SACKed */
	u32 end_seq = start_seq + shifted;	/* end of newly-SACKed */

	BUG_ON(!pcount);

	/* Adjust counters and hints for the newly sacked sequence
	 * range but discard the return value since prev is already
	 * marked. We must tag the range first because the seq
	 * advancement below implicitly advances
	 * tcp_highest_sack_seq() when skb is highest_sack.
	 */
	tcp_sacktag_one(sk, state, TCP_SKB_CB(skb)->sacked,
			start_seq, end_seq, dup_sack, pcount,
			tcp_skb_timestamp_us(skb));
	tcp_rate_skb_delivered(sk, skb, state->rate);

	if (skb == tp->lost_skb_hint)
		tp->lost_cnt_hint += pcount;

	TCP_SKB_CB(prev)->end_seq += shifted;
	TCP_SKB_CB(skb)->seq += shifted;

	tcp_skb_pcount_add(prev, pcount);
	WARN_ON_ONCE(tcp_skb_pcount(skb) < pcount);
	tcp_skb_pcount_add(skb, -pcount);

	/* When we're adding to gso_segs == 1, gso_size will be zero,
	 * in theory this shouldn't be necessary but as long as DSACK
	 * code can come after this skb later on it's better to keep
	 * setting gso_size to something.
	 */
	if (!TCP_SKB_CB(prev)->tcp_gso_size)
		TCP_SKB_CB(prev)->tcp_gso_size = mss;

	/* CHECKME: To clear or not to clear? Mimics normal skb currently */
	if (tcp_skb_pcount(skb) <= 1)
		TCP_SKB_CB(skb)->tcp_gso_size = 0;

	/* Difference in this won't matter, both ACKed by the same cumul. ACK */
	TCP_SKB_CB(prev)->sacked |= (TCP_SKB_CB(skb)->sacked & TCPCB_EVER_RETRANS);

	if (skb->len > 0) {
		BUG_ON(!tcp_skb_pcount(skb));
		NET_INC_STATS(sock_net(sk), LINUX_MIB_SACKSHIFTED);
		return false;
	}

	/* Whole SKB was eaten :-) */

	if (skb == tp->retransmit_skb_hint)
		tp->retransmit_skb_hint = prev;
	if (skb == tp->lost_skb_hint) {
		tp->lost_skb_hint = prev;
		tp->lost_cnt_hint -= tcp_skb_pcount(prev);
	}

	TCP_SKB_CB(prev)->tcp_flags |= TCP_SKB_CB(skb)->tcp_flags;
	TCP_SKB_CB(prev)->eor = TCP_SKB_CB(skb)->eor;
	if (TCP_SKB_CB(skb)->tcp_flags & TCPHDR_FIN)
		TCP_SKB_CB(prev)->end_seq++;

	if (skb == tcp_highest_sack(sk))
		tcp_advance_highest_sack(sk, skb);

	tcp_skb_collapse_tstamp(prev, skb);
	if (unlikely(TCP_SKB_CB(prev)->tx.delivered_mstamp))
		TCP_SKB_CB(prev)->tx.delivered_mstamp = 0;

	tcp_rtx_queue_unlink_and_free(skb, sk);

	NET_INC_STATS(sock_net(sk), LINUX_MIB_SACKMERGED);

	return true;
}

/* I wish gso_size would have a bit more sane initialization than
 * something-or-zero which complicates things
 */
static int tcp_skb_seglen(const struct sk_buff *skb)
{
	return tcp_skb_pcount(skb) == 1 ? skb->len : tcp_skb_mss(skb);
}

/* Shifting pages past head area doesn't work */
static int skb_can_shift(const struct sk_buff *skb)
{
	return !skb_headlen(skb) && skb_is_nonlinear(skb);
}

int tcp_skb_shift(struct sk_buff *to, struct sk_buff *from,
		  int pcount, int shiftlen)
{
	/* TCP min gso_size is 8 bytes (TCP_MIN_GSO_SIZE)
	 * Since TCP_SKB_CB(skb)->tcp_gso_segs is 16 bits, we need
	 * to make sure not storing more than 65535 * 8 bytes per skb,
	 * even if current MSS is bigger.
	 */
	if (unlikely(to->len + shiftlen >= 65535 * TCP_MIN_GSO_SIZE))
		return 0;
	if (unlikely(tcp_skb_pcount(to) + pcount > 65535))
		return 0;
	return skb_shift(to, from, shiftlen);
}

/* Try collapsing SACK blocks spanning across multiple skbs to a single
 * skb.
 */
static struct sk_buff *tcp_shift_skb_data(struct sock *sk, struct sk_buff *skb,
					  struct tcp_sacktag_state *state,
					  u32 start_seq, u32 end_seq,
					  bool dup_sack)
{
	struct tcp_sock *tp = tcp_sk(sk);
	struct sk_buff *prev;
	int mss;
	int pcount = 0;
	int len;
	int in_sack;

	/* Normally R but no L won't result in plain S */
	if (!dup_sack &&
	    (TCP_SKB_CB(skb)->sacked & (TCPCB_LOST|TCPCB_SACKED_RETRANS)) == TCPCB_SACKED_RETRANS)
		goto fallback;
	if (!skb_can_shift(skb))
		goto fallback;
	/* This frame is about to be dropped (was ACKed). */
	if (!after(TCP_SKB_CB(skb)->end_seq, tp->snd_una))
		goto fallback;

	/* Can only happen with delayed DSACK + discard craziness */
	prev = skb_rb_prev(skb);
	if (!prev)
		goto fallback;

	if ((TCP_SKB_CB(prev)->sacked & TCPCB_TAGBITS) != TCPCB_SACKED_ACKED)
		goto fallback;

	if (!tcp_skb_can_collapse(prev, skb))
		goto fallback;

	in_sack = !after(start_seq, TCP_SKB_CB(skb)->seq) &&
		  !before(end_seq, TCP_SKB_CB(skb)->end_seq);

	if (in_sack) {
		len = skb->len;
		pcount = tcp_skb_pcount(skb);
		mss = tcp_skb_seglen(skb);

		/* TODO: Fix DSACKs to not fragment already SACKed and we can
		 * drop this restriction as unnecessary
		 */
		if (mss != tcp_skb_seglen(prev))
			goto fallback;
	} else {
		if (!after(TCP_SKB_CB(skb)->end_seq, start_seq))
			goto noop;
		/* CHECKME: This is non-MSS split case only?, this will
		 * cause skipped skbs due to advancing loop btw, original
		 * has that feature too
		 */
		if (tcp_skb_pcount(skb) <= 1)
			goto noop;

		in_sack = !after(start_seq, TCP_SKB_CB(skb)->seq);
		if (!in_sack) {
			/* TODO: head merge to next could be attempted here
			 * if (!after(TCP_SKB_CB(skb)->end_seq, end_seq)),
			 * though it might not be worth of the additional hassle
			 *
			 * ...we can probably just fallback to what was done
			 * previously. We could try merging non-SACKed ones
			 * as well but it probably isn't going to buy off
			 * because later SACKs might again split them, and
			 * it would make skb timestamp tracking considerably
			 * harder problem.
			 */
			goto fallback;
		}

		len = end_seq - TCP_SKB_CB(skb)->seq;
		BUG_ON(len < 0);
		BUG_ON(len > skb->len);

		/* MSS boundaries should be honoured or else pcount will
		 * severely break even though it makes things bit trickier.
		 * Optimize common case to avoid most of the divides
		 */
		mss = tcp_skb_mss(skb);

		/* TODO: Fix DSACKs to not fragment already SACKed and we can
		 * drop this restriction as unnecessary
		 */
		if (mss != tcp_skb_seglen(prev))
			goto fallback;

		if (len == mss) {
			pcount = 1;
		} else if (len < mss) {
			goto noop;
		} else {
			pcount = len / mss;
			len = pcount * mss;
		}
	}

	/* tcp_sacktag_one() won't SACK-tag ranges below snd_una */
	if (!after(TCP_SKB_CB(skb)->seq + len, tp->snd_una))
		goto fallback;

	if (!tcp_skb_shift(prev, skb, pcount, len))
		goto fallback;
	if (!tcp_shifted_skb(sk, prev, skb, state, pcount, len, mss, dup_sack))
		goto out;

	/* Hole filled allows collapsing with the next as well, this is very
	 * useful when hole on every nth skb pattern happens
	 */
	skb = skb_rb_next(prev);
	if (!skb)
		goto out;

	if (!skb_can_shift(skb) ||
	    ((TCP_SKB_CB(skb)->sacked & TCPCB_TAGBITS) != TCPCB_SACKED_ACKED) ||
	    (mss != tcp_skb_seglen(skb)))
		goto out;

	if (!tcp_skb_can_collapse(prev, skb))
		goto out;
	len = skb->len;
	pcount = tcp_skb_pcount(skb);
	if (tcp_skb_shift(prev, skb, pcount, len))
		tcp_shifted_skb(sk, prev, skb, state, pcount,
				len, mss, 0);

out:
	return prev;

noop:
	return skb;

fallback:
	NET_INC_STATS(sock_net(sk), LINUX_MIB_SACKSHIFTFALLBACK);
	return NULL;
}

static struct sk_buff *tcp_sacktag_walk(struct sk_buff *skb, struct sock *sk,
					struct tcp_sack_block *next_dup,
					struct tcp_sacktag_state *state,
					u32 start_seq, u32 end_seq,
					bool dup_sack_in)
{
	struct tcp_sock *tp = tcp_sk(sk);
	struct sk_buff *tmp;

	skb_rbtree_walk_from(skb) {
		int in_sack = 0;
		bool dup_sack = dup_sack_in;

		/* queue is in-order => we can short-circuit the walk early */
		if (!before(TCP_SKB_CB(skb)->seq, end_seq))
			break;

		if (next_dup  &&
		    before(TCP_SKB_CB(skb)->seq, next_dup->end_seq)) {
			in_sack = tcp_match_skb_to_sack(sk, skb,
							next_dup->start_seq,
							next_dup->end_seq);
			if (in_sack > 0)
				dup_sack = true;
		}

		/* skb reference here is a bit tricky to get right, since
		 * shifting can eat and free both this skb and the next,
		 * so not even _safe variant of the loop is enough.
		 */
		if (in_sack <= 0) {
			tmp = tcp_shift_skb_data(sk, skb, state,
						 start_seq, end_seq, dup_sack);
			if (tmp) {
				if (tmp != skb) {
					skb = tmp;
					continue;
				}

				in_sack = 0;
			} else {
				in_sack = tcp_match_skb_to_sack(sk, skb,
								start_seq,
								end_seq);
			}
		}

		if (unlikely(in_sack < 0))
			break;

		if (in_sack) {
			TCP_SKB_CB(skb)->sacked =
				tcp_sacktag_one(sk,
						state,
						TCP_SKB_CB(skb)->sacked,
						TCP_SKB_CB(skb)->seq,
						TCP_SKB_CB(skb)->end_seq,
						dup_sack,
						tcp_skb_pcount(skb),
						tcp_skb_timestamp_us(skb));
			tcp_rate_skb_delivered(sk, skb, state->rate);
			if (TCP_SKB_CB(skb)->sacked & TCPCB_SACKED_ACKED)
				list_del_init(&skb->tcp_tsorted_anchor);

			if (!before(TCP_SKB_CB(skb)->seq,
				    tcp_highest_sack_seq(tp)))
				tcp_advance_highest_sack(sk, skb);
		}
	}
	return skb;
}

static struct sk_buff *tcp_sacktag_bsearch(struct sock *sk, u32 seq)
{
	struct rb_node *parent, **p = &sk->tcp_rtx_queue.rb_node;
	struct sk_buff *skb;

	while (*p) {
		parent = *p;
		skb = rb_to_skb(parent);
		if (before(seq, TCP_SKB_CB(skb)->seq)) {
			p = &parent->rb_left;
			continue;
		}
		if (!before(seq, TCP_SKB_CB(skb)->end_seq)) {
			p = &parent->rb_right;
			continue;
		}
		return skb;
	}
	return NULL;
}

static struct sk_buff *tcp_sacktag_skip(struct sk_buff *skb, struct sock *sk,
					u32 skip_to_seq)
{
	if (skb && after(TCP_SKB_CB(skb)->seq, skip_to_seq))
		return skb;

	return tcp_sacktag_bsearch(sk, skip_to_seq);
}

static struct sk_buff *tcp_maybe_skipping_dsack(struct sk_buff *skb,
						struct sock *sk,
						struct tcp_sack_block *next_dup,
						struct tcp_sacktag_state *state,
						u32 skip_to_seq)
{
	if (!next_dup)
		return skb;

	if (before(next_dup->start_seq, skip_to_seq)) {
		skb = tcp_sacktag_skip(skb, sk, next_dup->start_seq);
		skb = tcp_sacktag_walk(skb, sk, NULL, state,
				       next_dup->start_seq, next_dup->end_seq,
				       1);
	}

	return skb;
}

static int tcp_sack_cache_ok(const struct tcp_sock *tp, const struct tcp_sack_block *cache)
{
	return cache < tp->recv_sack_cache + ARRAY_SIZE(tp->recv_sack_cache);
}

static int
tcp_sacktag_write_queue(struct sock *sk, const struct sk_buff *ack_skb,
			u32 prior_snd_una, struct tcp_sacktag_state *state)
{
	struct tcp_sock *tp = tcp_sk(sk);
	const unsigned char *ptr = (skb_transport_header(ack_skb) +
				    TCP_SKB_CB(ack_skb)->sacked);
	struct tcp_sack_block_wire *sp_wire = (struct tcp_sack_block_wire *)(ptr+2);
	struct tcp_sack_block sp[TCP_NUM_SACKS];
	struct tcp_sack_block *cache;
	struct sk_buff *skb;
	int num_sacks = min(TCP_NUM_SACKS, (ptr[1] - TCPOLEN_SACK_BASE) >> 3);
	int used_sacks;
	bool found_dup_sack = false;
	int i, j;
	int first_sack_index;

	state->flag = 0;
	state->reord = tp->snd_nxt;

	if (!tp->sacked_out)
		tcp_highest_sack_reset(sk);

	found_dup_sack = tcp_check_dsack(sk, ack_skb, sp_wire,
					 num_sacks, prior_snd_una, state);

	/* Eliminate too old ACKs, but take into
	 * account more or less fresh ones, they can
	 * contain valid SACK info.
	 */
	if (before(TCP_SKB_CB(ack_skb)->ack_seq, prior_snd_una - tp->max_window))
		return 0;

	if (!tp->packets_out)
		goto out;

	used_sacks = 0;
	first_sack_index = 0;
	for (i = 0; i < num_sacks; i++) {
		bool dup_sack = !i && found_dup_sack;

		sp[used_sacks].start_seq = get_unaligned_be32(&sp_wire[i].start_seq);
		sp[used_sacks].end_seq = get_unaligned_be32(&sp_wire[i].end_seq);

		if (!tcp_is_sackblock_valid(tp, dup_sack,
					    sp[used_sacks].start_seq,
					    sp[used_sacks].end_seq)) {
			int mib_idx;

			if (dup_sack) {
				if (!tp->undo_marker)
					mib_idx = LINUX_MIB_TCPDSACKIGNOREDNOUNDO;
				else
					mib_idx = LINUX_MIB_TCPDSACKIGNOREDOLD;
			} else {
				/* Don't count olds caused by ACK reordering */
				if ((TCP_SKB_CB(ack_skb)->ack_seq != tp->snd_una) &&
				    !after(sp[used_sacks].end_seq, tp->snd_una))
					continue;
				mib_idx = LINUX_MIB_TCPSACKDISCARD;
			}

			NET_INC_STATS(sock_net(sk), mib_idx);
			if (i == 0)
				first_sack_index = -1;
			continue;
		}

		/* Ignore very old stuff early */
		if (!after(sp[used_sacks].end_seq, prior_snd_una)) {
			if (i == 0)
				first_sack_index = -1;
			continue;
		}

		used_sacks++;
	}

	/* order SACK blocks to allow in order walk of the retrans queue */
	for (i = used_sacks - 1; i > 0; i--) {
		for (j = 0; j < i; j++) {
			if (after(sp[j].start_seq, sp[j + 1].start_seq)) {
				swap(sp[j], sp[j + 1]);

				/* Track where the first SACK block goes to */
				if (j == first_sack_index)
					first_sack_index = j + 1;
			}
		}
	}

	state->mss_now = tcp_current_mss(sk);
	skb = NULL;
	i = 0;

	if (!tp->sacked_out) {
		/* It's already past, so skip checking against it */
		cache = tp->recv_sack_cache + ARRAY_SIZE(tp->recv_sack_cache);
	} else {
		cache = tp->recv_sack_cache;
		/* Skip empty blocks in at head of the cache */
		while (tcp_sack_cache_ok(tp, cache) && !cache->start_seq &&
		       !cache->end_seq)
			cache++;
	}

	while (i < used_sacks) {
		u32 start_seq = sp[i].start_seq;
		u32 end_seq = sp[i].end_seq;
		bool dup_sack = (found_dup_sack && (i == first_sack_index));
		struct tcp_sack_block *next_dup = NULL;

		if (found_dup_sack && ((i + 1) == first_sack_index))
			next_dup = &sp[i + 1];

		/* Skip too early cached blocks */
		while (tcp_sack_cache_ok(tp, cache) &&
		       !before(start_seq, cache->end_seq))
			cache++;

		/* Can skip some work by looking recv_sack_cache? */
		if (tcp_sack_cache_ok(tp, cache) && !dup_sack &&
		    after(end_seq, cache->start_seq)) {

			/* Head todo? */
			if (before(start_seq, cache->start_seq)) {
				skb = tcp_sacktag_skip(skb, sk, start_seq);
				skb = tcp_sacktag_walk(skb, sk, next_dup,
						       state,
						       start_seq,
						       cache->start_seq,
						       dup_sack);
			}

			/* Rest of the block already fully processed? */
			if (!after(end_seq, cache->end_seq))
				goto advance_sp;

			skb = tcp_maybe_skipping_dsack(skb, sk, next_dup,
						       state,
						       cache->end_seq);

			/* ...tail remains todo... */
			if (tcp_highest_sack_seq(tp) == cache->end_seq) {
				/* ...but better entrypoint exists! */
				skb = tcp_highest_sack(sk);
				if (!skb)
					break;
				cache++;
				goto walk;
			}

			skb = tcp_sacktag_skip(skb, sk, cache->end_seq);
			/* Check overlap against next cached too (past this one already) */
			cache++;
			continue;
		}

		if (!before(start_seq, tcp_highest_sack_seq(tp))) {
			skb = tcp_highest_sack(sk);
			if (!skb)
				break;
		}
		skb = tcp_sacktag_skip(skb, sk, start_seq);

walk:
		skb = tcp_sacktag_walk(skb, sk, next_dup, state,
				       start_seq, end_seq, dup_sack);

advance_sp:
		i++;
	}

	/* Clear the head of the cache sack blocks so we can skip it next time */
	for (i = 0; i < ARRAY_SIZE(tp->recv_sack_cache) - used_sacks; i++) {
		tp->recv_sack_cache[i].start_seq = 0;
		tp->recv_sack_cache[i].end_seq = 0;
	}
	for (j = 0; j < used_sacks; j++)
		tp->recv_sack_cache[i++] = sp[j];

	if (inet_csk(sk)->icsk_ca_state != TCP_CA_Loss || tp->undo_marker)
		tcp_check_sack_reordering(sk, state->reord, 0);

	tcp_verify_left_out(tp);
out:

#if FASTRETRANS_DEBUG > 0
	WARN_ON((int)tp->sacked_out < 0);
	WARN_ON((int)tp->lost_out < 0);
	WARN_ON((int)tp->retrans_out < 0);
	WARN_ON((int)tcp_packets_in_flight(tp) < 0);
#endif
	return state->flag;
}

/* Limits sacked_out so that sum with lost_out isn't ever larger than
 * packets_out. Returns false if sacked_out adjustement wasn't necessary.
 */
static bool tcp_limit_reno_sacked(struct tcp_sock *tp)
{
	u32 holes;

	holes = max(tp->lost_out, 1U);
	holes = min(holes, tp->packets_out);

	if ((tp->sacked_out + holes) > tp->packets_out) {
		tp->sacked_out = tp->packets_out - holes;
		return true;
	}
	return false;
}

/* If we receive more dupacks than we expected counting segments
 * in assumption of absent reordering, interpret this as reordering.
 * The only another reason could be bug in receiver TCP.
 */
static void tcp_check_reno_reordering(struct sock *sk, const int addend)
{
	struct tcp_sock *tp = tcp_sk(sk);

	if (!tcp_limit_reno_sacked(tp))
		return;

	tp->reordering = min_t(u32, tp->packets_out + addend,
			       READ_ONCE(sock_net(sk)->ipv4.sysctl_tcp_max_reordering));
	tp->reord_seen++;
	NET_INC_STATS(sock_net(sk), LINUX_MIB_TCPRENOREORDER);
}

/* Emulate SACKs for SACKless connection: account for a new dupack. */

static void tcp_add_reno_sack(struct sock *sk, int num_dupack, bool ece_ack)
{
	if (num_dupack) {
		struct tcp_sock *tp = tcp_sk(sk);
		u32 prior_sacked = tp->sacked_out;
		s32 delivered;

		tp->sacked_out += num_dupack;
		tcp_check_reno_reordering(sk, 0);
		delivered = tp->sacked_out - prior_sacked;
		if (delivered > 0)
			tcp_count_delivered(tp, delivered, ece_ack);
		tcp_verify_left_out(tp);
	}
}

/* Account for ACK, ACKing some data in Reno Recovery phase. */

static void tcp_remove_reno_sacks(struct sock *sk, int acked, bool ece_ack)
{
	struct tcp_sock *tp = tcp_sk(sk);

	if (acked > 0) {
		/* One ACK acked hole. The rest eat duplicate ACKs. */
		tcp_count_delivered(tp, max_t(int, acked - tp->sacked_out, 1),
				    ece_ack);
		if (acked - 1 >= tp->sacked_out)
			tp->sacked_out = 0;
		else
			tp->sacked_out -= acked - 1;
	}
	tcp_check_reno_reordering(sk, acked);
	tcp_verify_left_out(tp);
}

static inline void tcp_reset_reno_sack(struct tcp_sock *tp)
{
	tp->sacked_out = 0;
}

void tcp_clear_retrans(struct tcp_sock *tp)
{
	tp->retrans_out = 0;
	tp->lost_out = 0;
	tp->undo_marker = 0;
	tp->undo_retrans = -1;
	tp->sacked_out = 0;
}

static inline void tcp_init_undo(struct tcp_sock *tp)
{
	tp->undo_marker = tp->snd_una;
	/* Retransmission still in flight may cause DSACKs later. */
	tp->undo_retrans = tp->retrans_out ? : -1;
}

static bool tcp_is_rack(const struct sock *sk)
{
	return READ_ONCE(sock_net(sk)->ipv4.sysctl_tcp_recovery) &
		TCP_RACK_LOSS_DETECTION;
}

/* If we detect SACK reneging, forget all SACK information
 * and reset tags completely, otherwise preserve SACKs. If receiver
 * dropped its ofo queue, we will know this due to reneging detection.
 */
static void tcp_timeout_mark_lost(struct sock *sk)
{
	struct tcp_sock *tp = tcp_sk(sk);
	struct sk_buff *skb, *head;
	bool is_reneg;			/* is receiver reneging on SACKs? */

	head = tcp_rtx_queue_head(sk);
	is_reneg = head && (TCP_SKB_CB(head)->sacked & TCPCB_SACKED_ACKED);
	if (is_reneg) {
		NET_INC_STATS(sock_net(sk), LINUX_MIB_TCPSACKRENEGING);
		tp->sacked_out = 0;
		/* Mark SACK reneging until we recover from this loss event. */
		tp->is_sack_reneg = 1;
	} else if (tcp_is_reno(tp)) {
		tcp_reset_reno_sack(tp);
	}

	skb = head;
	skb_rbtree_walk_from(skb) {
		if (is_reneg)
			TCP_SKB_CB(skb)->sacked &= ~TCPCB_SACKED_ACKED;
		else if (tcp_is_rack(sk) && skb != head &&
			 tcp_rack_skb_timeout(tp, skb, 0) > 0)
			continue; /* Don't mark recently sent ones lost yet */
		tcp_mark_skb_lost(sk, skb);
	}
	tcp_verify_left_out(tp);
	tcp_clear_all_retrans_hints(tp);
}

/* Enter Loss state. */
void tcp_enter_loss(struct sock *sk)
{
	const struct inet_connection_sock *icsk = inet_csk(sk);
	struct tcp_sock *tp = tcp_sk(sk);
	struct net *net = sock_net(sk);
	bool new_recovery = icsk->icsk_ca_state < TCP_CA_Recovery;
	u8 reordering;

	tcp_timeout_mark_lost(sk);

	/* Reduce ssthresh if it has not yet been made inside this window. */
	if (icsk->icsk_ca_state <= TCP_CA_Disorder ||
	    !after(tp->high_seq, tp->snd_una) ||
	    (icsk->icsk_ca_state == TCP_CA_Loss && !icsk->icsk_retransmits)) {
		tp->prior_ssthresh = tcp_current_ssthresh(sk);
		tp->prior_cwnd = tcp_snd_cwnd(tp);
		tp->snd_ssthresh = icsk->icsk_ca_ops->ssthresh(sk);
		tcp_ca_event(sk, CA_EVENT_LOSS);
		tcp_init_undo(tp);
	}
	tcp_snd_cwnd_set(tp, tcp_packets_in_flight(tp) + 1);
	tp->snd_cwnd_cnt   = 0;
	tp->snd_cwnd_stamp = tcp_jiffies32;

	/* Timeout in disordered state after receiving substantial DUPACKs
	 * suggests that the degree of reordering is over-estimated.
	 */
	reordering = READ_ONCE(net->ipv4.sysctl_tcp_reordering);
	if (icsk->icsk_ca_state <= TCP_CA_Disorder &&
	    tp->sacked_out >= reordering)
		tp->reordering = min_t(unsigned int, tp->reordering,
				       reordering);

	tcp_set_ca_state(sk, TCP_CA_Loss);
	tp->high_seq = tp->snd_nxt;
	tcp_ecn_queue_cwr(tp);

	/* F-RTO RFC5682 sec 3.1 step 1: retransmit SND.UNA if no previous
	 * loss recovery is underway except recurring timeout(s) on
	 * the same SND.UNA (sec 3.2). Disable F-RTO on path MTU probing
	 */
	tp->frto = READ_ONCE(net->ipv4.sysctl_tcp_frto) &&
		   (new_recovery || icsk->icsk_retransmits) &&
		   !inet_csk(sk)->icsk_mtup.probe_size;
}

/* If ACK arrived pointing to a remembered SACK, it means that our
 * remembered SACKs do not reflect real state of receiver i.e.
 * receiver _host_ is heavily congested (or buggy).
 *
 * To avoid big spurious retransmission bursts due to transient SACK
 * scoreboard oddities that look like reneging, we give the receiver a
 * little time (max(RTT/2, 10ms)) to send us some more ACKs that will
 * restore sanity to the SACK scoreboard. If the apparent reneging
 * persists until this RTO then we'll clear the SACK scoreboard.
 */
static bool tcp_check_sack_reneging(struct sock *sk, int flag)
{
	if (flag & FLAG_SACK_RENEGING &&
	    flag & FLAG_SND_UNA_ADVANCED) {
		struct tcp_sock *tp = tcp_sk(sk);
		unsigned long delay = max(usecs_to_jiffies(tp->srtt_us >> 4),
					  msecs_to_jiffies(10));

		inet_csk_reset_xmit_timer(sk, ICSK_TIME_RETRANS,
					  delay, TCP_RTO_MAX);
		return true;
	}
	return false;
}

/* Heurestics to calculate number of duplicate ACKs. There's no dupACKs
 * counter when SACK is enabled (without SACK, sacked_out is used for
 * that purpose).
 *
 * With reordering, holes may still be in flight, so RFC3517 recovery
 * uses pure sacked_out (total number of SACKed segments) even though
 * it violates the RFC that uses duplicate ACKs, often these are equal
 * but when e.g. out-of-window ACKs or packet duplication occurs,
 * they differ. Since neither occurs due to loss, TCP should really
 * ignore them.
 */
static inline int tcp_dupack_heuristics(const struct tcp_sock *tp)
{
	return tp->sacked_out + 1;
}

/* Linux NewReno/SACK/ECN state machine.
 * --------------------------------------
 *
 * "Open"	Normal state, no dubious events, fast path.
 * "Disorder"   In all the respects it is "Open",
 *		but requires a bit more attention. It is entered when
 *		we see some SACKs or dupacks. It is split of "Open"
 *		mainly to move some processing from fast path to slow one.
 * "CWR"	CWND was reduced due to some Congestion Notification event.
 *		It can be ECN, ICMP source quench, local device congestion.
 * "Recovery"	CWND was reduced, we are fast-retransmitting.
 * "Loss"	CWND was reduced due to RTO timeout or SACK reneging.
 *
 * tcp_fastretrans_alert() is entered:
 * - each incoming ACK, if state is not "Open"
 * - when arrived ACK is unusual, namely:
 *	* SACK
 *	* Duplicate ACK.
 *	* ECN ECE.
 *
 * Counting packets in flight is pretty simple.
 *
 *	in_flight = packets_out - left_out + retrans_out
 *
 *	packets_out is SND.NXT-SND.UNA counted in packets.
 *
 *	retrans_out is number of retransmitted segments.
 *
 *	left_out is number of segments left network, but not ACKed yet.
 *
 *		left_out = sacked_out + lost_out
 *
 *     sacked_out: Packets, which arrived to receiver out of order
 *		   and hence not ACKed. With SACKs this number is simply
 *		   amount of SACKed data. Even without SACKs
 *		   it is easy to give pretty reliable estimate of this number,
 *		   counting duplicate ACKs.
 *
 *       lost_out: Packets lost by network. TCP has no explicit
 *		   "loss notification" feedback from network (for now).
 *		   It means that this number can be only _guessed_.
 *		   Actually, it is the heuristics to predict lossage that
 *		   distinguishes different algorithms.
 *
 *	F.e. after RTO, when all the queue is considered as lost,
 *	lost_out = packets_out and in_flight = retrans_out.
 *
 *		Essentially, we have now a few algorithms detecting
 *		lost packets.
 *
 *		If the receiver supports SACK:
 *
 *		RFC6675/3517: It is the conventional algorithm. A packet is
 *		considered lost if the number of higher sequence packets
 *		SACKed is greater than or equal the DUPACK thoreshold
 *		(reordering). This is implemented in tcp_mark_head_lost and
 *		tcp_update_scoreboard.
 *
 *		RACK (draft-ietf-tcpm-rack-01): it is a newer algorithm
 *		(2017-) that checks timing instead of counting DUPACKs.
 *		Essentially a packet is considered lost if it's not S/ACKed
 *		after RTT + reordering_window, where both metrics are
 *		dynamically measured and adjusted. This is implemented in
 *		tcp_rack_mark_lost.
 *
 *		If the receiver does not support SACK:
 *
 *		NewReno (RFC6582): in Recovery we assume that one segment
 *		is lost (classic Reno). While we are in Recovery and
 *		a partial ACK arrives, we assume that one more packet
 *		is lost (NewReno). This heuristics are the same in NewReno
 *		and SACK.
 *
 * Really tricky (and requiring careful tuning) part of algorithm
 * is hidden in functions tcp_time_to_recover() and tcp_xmit_retransmit_queue().
 * The first determines the moment _when_ we should reduce CWND and,
 * hence, slow down forward transmission. In fact, it determines the moment
 * when we decide that hole is caused by loss, rather than by a reorder.
 *
 * tcp_xmit_retransmit_queue() decides, _what_ we should retransmit to fill
 * holes, caused by lost packets.
 *
 * And the most logically complicated part of algorithm is undo
 * heuristics. We detect false retransmits due to both too early
 * fast retransmit (reordering) and underestimated RTO, analyzing
 * timestamps and D-SACKs. When we detect that some segments were
 * retransmitted by mistake and CWND reduction was wrong, we undo
 * window reduction and abort recovery phase. This logic is hidden
 * inside several functions named tcp_try_undo_<something>.
 */

/* This function decides, when we should leave Disordered state
 * and enter Recovery phase, reducing congestion window.
 *
 * Main question: may we further continue forward transmission
 * with the same cwnd?
 */
static bool tcp_time_to_recover(struct sock *sk, int flag)
{
	struct tcp_sock *tp = tcp_sk(sk);

	/* Trick#1: The loss is proven. */
	if (tp->lost_out)
		return true;

	/* Not-A-Trick#2 : Classic rule... */
	if (!tcp_is_rack(sk) && tcp_dupack_heuristics(tp) > tp->reordering)
		return true;

	return false;
}

/* Detect loss in event "A" above by marking head of queue up as lost.
 * For RFC3517 SACK, a segment is considered lost if it
 * has at least tp->reordering SACKed seqments above it; "packets" refers to
 * the maximum SACKed segments to pass before reaching this limit.
 */
static void tcp_mark_head_lost(struct sock *sk, int packets, int mark_head)
{
	struct tcp_sock *tp = tcp_sk(sk);
	struct sk_buff *skb;
	int cnt;
	/* Use SACK to deduce losses of new sequences sent during recovery */
	const u32 loss_high = tp->snd_nxt;

	WARN_ON(packets > tp->packets_out);
	skb = tp->lost_skb_hint;
	if (skb) {
		/* Head already handled? */
		if (mark_head && after(TCP_SKB_CB(skb)->seq, tp->snd_una))
			return;
		cnt = tp->lost_cnt_hint;
	} else {
		skb = tcp_rtx_queue_head(sk);
		cnt = 0;
	}

	skb_rbtree_walk_from(skb) {
		/* TODO: do this better */
		/* this is not the most efficient way to do this... */
		tp->lost_skb_hint = skb;
		tp->lost_cnt_hint = cnt;

		if (after(TCP_SKB_CB(skb)->end_seq, loss_high))
			break;

		if (TCP_SKB_CB(skb)->sacked & TCPCB_SACKED_ACKED)
			cnt += tcp_skb_pcount(skb);

		if (cnt > packets)
			break;

		if (!(TCP_SKB_CB(skb)->sacked & TCPCB_LOST))
			tcp_mark_skb_lost(sk, skb);

		if (mark_head)
			break;
	}
	tcp_verify_left_out(tp);
}

/* Account newly detected lost packet(s) */

static void tcp_update_scoreboard(struct sock *sk, int fast_rexmit)
{
	struct tcp_sock *tp = tcp_sk(sk);

	if (tcp_is_sack(tp)) {
		int sacked_upto = tp->sacked_out - tp->reordering;
		if (sacked_upto >= 0)
			tcp_mark_head_lost(sk, sacked_upto, 0);
		else if (fast_rexmit)
			tcp_mark_head_lost(sk, 1, 1);
	}
}

static bool tcp_tsopt_ecr_before(const struct tcp_sock *tp, u32 when)
{
	return tp->rx_opt.saw_tstamp && tp->rx_opt.rcv_tsecr &&
	       before(tp->rx_opt.rcv_tsecr, when);
}

/* skb is spurious retransmitted if the returned timestamp echo
 * reply is prior to the skb transmission time
 */
static bool tcp_skb_spurious_retrans(const struct tcp_sock *tp,
				     const struct sk_buff *skb)
{
	return (TCP_SKB_CB(skb)->sacked & TCPCB_RETRANS) &&
	       tcp_tsopt_ecr_before(tp, tcp_skb_timestamp(skb));
}

/* Nothing was retransmitted or returned timestamp is less
 * than timestamp of the first retransmission.
 */
static inline bool tcp_packet_delayed(const struct tcp_sock *tp)
{
	return tp->retrans_stamp &&
	       tcp_tsopt_ecr_before(tp, tp->retrans_stamp);
}

/* Undo procedures. */

/* We can clear retrans_stamp when there are no retransmissions in the
 * window. It would seem that it is trivially available for us in
 * tp->retrans_out, however, that kind of assumptions doesn't consider
 * what will happen if errors occur when sending retransmission for the
 * second time. ...It could the that such segment has only
 * TCPCB_EVER_RETRANS set at the present time. It seems that checking
 * the head skb is enough except for some reneging corner cases that
 * are not worth the effort.
 *
 * Main reason for all this complexity is the fact that connection dying
 * time now depends on the validity of the retrans_stamp, in particular,
 * that successive retransmissions of a segment must not advance
 * retrans_stamp under any conditions.
 */
static bool tcp_any_retrans_done(const struct sock *sk)
{
	const struct tcp_sock *tp = tcp_sk(sk);
	struct sk_buff *skb;

	if (tp->retrans_out)
		return true;

	skb = tcp_rtx_queue_head(sk);
	if (unlikely(skb && TCP_SKB_CB(skb)->sacked & TCPCB_EVER_RETRANS))
		return true;

	return false;
}

static void DBGUNDO(struct sock *sk, const char *msg)
{
#if FASTRETRANS_DEBUG > 1
	struct tcp_sock *tp = tcp_sk(sk);
	struct inet_sock *inet = inet_sk(sk);

	if (sk->sk_family == AF_INET) {
		pr_debug("Undo %s %pI4/%u c%u l%u ss%u/%u p%u\n",
			 msg,
			 &inet->inet_daddr, ntohs(inet->inet_dport),
			 tcp_snd_cwnd(tp), tcp_left_out(tp),
			 tp->snd_ssthresh, tp->prior_ssthresh,
			 tp->packets_out);
	}
#if IS_ENABLED(CONFIG_IPV6)
	else if (sk->sk_family == AF_INET6) {
		pr_debug("Undo %s %pI6/%u c%u l%u ss%u/%u p%u\n",
			 msg,
			 &sk->sk_v6_daddr, ntohs(inet->inet_dport),
			 tcp_snd_cwnd(tp), tcp_left_out(tp),
			 tp->snd_ssthresh, tp->prior_ssthresh,
			 tp->packets_out);
	}
#endif
#endif
}

static void tcp_undo_cwnd_reduction(struct sock *sk, bool unmark_loss)
{
	struct tcp_sock *tp = tcp_sk(sk);

	if (unmark_loss) {
		struct sk_buff *skb;

		skb_rbtree_walk(skb, &sk->tcp_rtx_queue) {
			TCP_SKB_CB(skb)->sacked &= ~TCPCB_LOST;
		}
		tp->lost_out = 0;
		tcp_clear_all_retrans_hints(tp);
	}

	if (tp->prior_ssthresh) {
		const struct inet_connection_sock *icsk = inet_csk(sk);

		tcp_snd_cwnd_set(tp, icsk->icsk_ca_ops->undo_cwnd(sk));

		if (tp->prior_ssthresh > tp->snd_ssthresh) {
			tp->snd_ssthresh = tp->prior_ssthresh;
			tcp_ecn_withdraw_cwr(tp);
		}
	}
	tp->snd_cwnd_stamp = tcp_jiffies32;
	tp->undo_marker = 0;
	tp->rack.advanced = 1; /* Force RACK to re-exam losses */
}

static inline bool tcp_may_undo(const struct tcp_sock *tp)
{
	return tp->undo_marker && (!tp->undo_retrans || tcp_packet_delayed(tp));
}

static bool tcp_is_non_sack_preventing_reopen(struct sock *sk)
{
	struct tcp_sock *tp = tcp_sk(sk);

	if (tp->snd_una == tp->high_seq && tcp_is_reno(tp)) {
		/* Hold old state until something *above* high_seq
		 * is ACKed. For Reno it is MUST to prevent false
		 * fast retransmits (RFC2582). SACK TCP is safe. */
		if (!tcp_any_retrans_done(sk))
			tp->retrans_stamp = 0;
		return true;
	}
	return false;
}

/* People celebrate: "We love our President!" */
static bool tcp_try_undo_recovery(struct sock *sk)
{
	struct tcp_sock *tp = tcp_sk(sk);

	if (tcp_may_undo(tp)) {
		int mib_idx;

		/* Happy end! We did not retransmit anything
		 * or our original transmission succeeded.
		 */
		DBGUNDO(sk, inet_csk(sk)->icsk_ca_state == TCP_CA_Loss ? "loss" : "retrans");
		tcp_undo_cwnd_reduction(sk, false);
		if (inet_csk(sk)->icsk_ca_state == TCP_CA_Loss)
			mib_idx = LINUX_MIB_TCPLOSSUNDO;
		else
			mib_idx = LINUX_MIB_TCPFULLUNDO;

		NET_INC_STATS(sock_net(sk), mib_idx);
	} else if (tp->rack.reo_wnd_persist) {
		tp->rack.reo_wnd_persist--;
	}
	if (tcp_is_non_sack_preventing_reopen(sk))
		return true;
	tcp_set_ca_state(sk, TCP_CA_Open);
	tp->is_sack_reneg = 0;
	return false;
}

/* Try to undo cwnd reduction, because D-SACKs acked all retransmitted data */
static bool tcp_try_undo_dsack(struct sock *sk)
{
	struct tcp_sock *tp = tcp_sk(sk);

	if (tp->undo_marker && !tp->undo_retrans) {
		tp->rack.reo_wnd_persist = min(TCP_RACK_RECOVERY_THRESH,
					       tp->rack.reo_wnd_persist + 1);
		DBGUNDO(sk, "D-SACK");
		tcp_undo_cwnd_reduction(sk, false);
		NET_INC_STATS(sock_net(sk), LINUX_MIB_TCPDSACKUNDO);
		return true;
	}
	return false;
}

/* Undo during loss recovery after partial ACK or using F-RTO. */
static bool tcp_try_undo_loss(struct sock *sk, bool frto_undo)
{
	struct tcp_sock *tp = tcp_sk(sk);

	if (frto_undo || tcp_may_undo(tp)) {
		tcp_undo_cwnd_reduction(sk, true);

		DBGUNDO(sk, "partial loss");
		NET_INC_STATS(sock_net(sk), LINUX_MIB_TCPLOSSUNDO);
		if (frto_undo)
			NET_INC_STATS(sock_net(sk),
					LINUX_MIB_TCPSPURIOUSRTOS);
		inet_csk(sk)->icsk_retransmits = 0;
		if (tcp_is_non_sack_preventing_reopen(sk))
			return true;
		if (frto_undo || tcp_is_sack(tp)) {
			tcp_set_ca_state(sk, TCP_CA_Open);
			tp->is_sack_reneg = 0;
		}
		return true;
	}
	return false;
}

/* The cwnd reduction in CWR and Recovery uses the PRR algorithm in RFC 6937.
 * It computes the number of packets to send (sndcnt) based on packets newly
 * delivered:
 *   1) If the packets in flight is larger than ssthresh, PRR spreads the
 *	cwnd reductions across a full RTT.
 *   2) Otherwise PRR uses packet conservation to send as much as delivered.
 *      But when SND_UNA is acked without further losses,
 *      slow starts cwnd up to ssthresh to speed up the recovery.
 */
static void tcp_init_cwnd_reduction(struct sock *sk)
{
	struct tcp_sock *tp = tcp_sk(sk);

	tp->high_seq = tp->snd_nxt;
	tp->tlp_high_seq = 0;
	tp->snd_cwnd_cnt = 0;
	tp->prior_cwnd = tcp_snd_cwnd(tp);
	tp->prr_delivered = 0;
	tp->prr_out = 0;
	tp->snd_ssthresh = inet_csk(sk)->icsk_ca_ops->ssthresh(sk);
	tcp_ecn_queue_cwr(tp);
}

void tcp_cwnd_reduction(struct sock *sk, int newly_acked_sacked, int newly_lost, int flag)
{
	struct tcp_sock *tp = tcp_sk(sk);
	int sndcnt = 0;
	int delta = tp->snd_ssthresh - tcp_packets_in_flight(tp);

	if (newly_acked_sacked <= 0 || WARN_ON_ONCE(!tp->prior_cwnd))
		return;

	tp->prr_delivered += newly_acked_sacked;
	if (delta < 0) {
		u64 dividend = (u64)tp->snd_ssthresh * tp->prr_delivered +
			       tp->prior_cwnd - 1;
		sndcnt = div_u64(dividend, tp->prior_cwnd) - tp->prr_out;
	} else if (flag & FLAG_SND_UNA_ADVANCED && !newly_lost) {
		sndcnt = min_t(int, delta,
			       max_t(int, tp->prr_delivered - tp->prr_out,
				     newly_acked_sacked) + 1);
	} else {
		sndcnt = min(delta, newly_acked_sacked);
	}
	/* Force a fast retransmit upon entering fast recovery */
	sndcnt = max(sndcnt, (tp->prr_out ? 0 : 1));
	tcp_snd_cwnd_set(tp, tcp_packets_in_flight(tp) + sndcnt);
}

static inline void tcp_end_cwnd_reduction(struct sock *sk)
{
	struct tcp_sock *tp = tcp_sk(sk);

	if (inet_csk(sk)->icsk_ca_ops->cong_control)
		return;

	/* Reset cwnd to ssthresh in CWR or Recovery (unless it's undone) */
	if (tp->snd_ssthresh < TCP_INFINITE_SSTHRESH &&
	    (inet_csk(sk)->icsk_ca_state == TCP_CA_CWR || tp->undo_marker)) {
		tcp_snd_cwnd_set(tp, tp->snd_ssthresh);
		tp->snd_cwnd_stamp = tcp_jiffies32;
	}
	tcp_ca_event(sk, CA_EVENT_COMPLETE_CWR);
}

/* Enter CWR state. Disable cwnd undo since congestion is proven with ECN */
void tcp_enter_cwr(struct sock *sk)
{
	struct tcp_sock *tp = tcp_sk(sk);

	tp->prior_ssthresh = 0;
	if (inet_csk(sk)->icsk_ca_state < TCP_CA_CWR) {
		tp->undo_marker = 0;
		tcp_init_cwnd_reduction(sk);
		tcp_set_ca_state(sk, TCP_CA_CWR);
	}
}
EXPORT_SYMBOL(tcp_enter_cwr);

static void tcp_try_keep_open(struct sock *sk)
{
	struct tcp_sock *tp = tcp_sk(sk);
	int state = TCP_CA_Open;

	if (tcp_left_out(tp) || tcp_any_retrans_done(sk))
		state = TCP_CA_Disorder;

	if (inet_csk(sk)->icsk_ca_state != state) {
		tcp_set_ca_state(sk, state);
		tp->high_seq = tp->snd_nxt;
	}
}

static void tcp_try_to_open(struct sock *sk, int flag)
{
	struct tcp_sock *tp = tcp_sk(sk);

	tcp_verify_left_out(tp);

	if (!tcp_any_retrans_done(sk))
		tp->retrans_stamp = 0;

	if (flag & FLAG_ECE)
		tcp_enter_cwr(sk);

	if (inet_csk(sk)->icsk_ca_state != TCP_CA_CWR) {
		tcp_try_keep_open(sk);
	}
}

static void tcp_mtup_probe_failed(struct sock *sk)
{
	struct inet_connection_sock *icsk = inet_csk(sk);

	icsk->icsk_mtup.search_high = icsk->icsk_mtup.probe_size - 1;
	icsk->icsk_mtup.probe_size = 0;
	NET_INC_STATS(sock_net(sk), LINUX_MIB_TCPMTUPFAIL);
}

static void tcp_mtup_probe_success(struct sock *sk)
{
	struct tcp_sock *tp = tcp_sk(sk);
	struct inet_connection_sock *icsk = inet_csk(sk);
	u64 val;

	tp->prior_ssthresh = tcp_current_ssthresh(sk);

	val = (u64)tcp_snd_cwnd(tp) * tcp_mss_to_mtu(sk, tp->mss_cache);
	do_div(val, icsk->icsk_mtup.probe_size);
	WARN_ON_ONCE((u32)val != val);
	tcp_snd_cwnd_set(tp, max_t(u32, 1U, val));

	tp->snd_cwnd_cnt = 0;
	tp->snd_cwnd_stamp = tcp_jiffies32;
	tp->snd_ssthresh = tcp_current_ssthresh(sk);

	icsk->icsk_mtup.search_low = icsk->icsk_mtup.probe_size;
	icsk->icsk_mtup.probe_size = 0;
	tcp_sync_mss(sk, icsk->icsk_pmtu_cookie);
	NET_INC_STATS(sock_net(sk), LINUX_MIB_TCPMTUPSUCCESS);
}

/* Do a simple retransmit without using the backoff mechanisms in
 * tcp_timer. This is used for path mtu discovery.
 * The socket is already locked here.
 */
void tcp_simple_retransmit(struct sock *sk)
{
	const struct inet_connection_sock *icsk = inet_csk(sk);
	struct tcp_sock *tp = tcp_sk(sk);
	struct sk_buff *skb;
	int mss;

	/* A fastopen SYN request is stored as two separate packets within
	 * the retransmit queue, this is done by tcp_send_syn_data().
	 * As a result simply checking the MSS of the frames in the queue
	 * will not work for the SYN packet.
	 *
	 * Us being here is an indication of a path MTU issue so we can
	 * assume that the fastopen SYN was lost and just mark all the
	 * frames in the retransmit queue as lost. We will use an MSS of
	 * -1 to mark all frames as lost, otherwise compute the current MSS.
	 */
	if (tp->syn_data && sk->sk_state == TCP_SYN_SENT)
		mss = -1;
	else
		mss = tcp_current_mss(sk);

	skb_rbtree_walk(skb, &sk->tcp_rtx_queue) {
		if (tcp_skb_seglen(skb) > mss)
			tcp_mark_skb_lost(sk, skb);
	}

	tcp_clear_retrans_hints_partial(tp);

	if (!tp->lost_out)
		return;

	if (tcp_is_reno(tp))
		tcp_limit_reno_sacked(tp);

	tcp_verify_left_out(tp);

	/* Don't muck with the congestion window here.
	 * Reason is that we do not increase amount of _data_
	 * in network, but units changed and effective
	 * cwnd/ssthresh really reduced now.
	 */
	if (icsk->icsk_ca_state != TCP_CA_Loss) {
		tp->high_seq = tp->snd_nxt;
		tp->snd_ssthresh = tcp_current_ssthresh(sk);
		tp->prior_ssthresh = 0;
		tp->undo_marker = 0;
		tcp_set_ca_state(sk, TCP_CA_Loss);
	}
	tcp_xmit_retransmit_queue(sk);
}
EXPORT_SYMBOL(tcp_simple_retransmit);

void tcp_enter_recovery(struct sock *sk, bool ece_ack)
{
	struct tcp_sock *tp = tcp_sk(sk);
	int mib_idx;

	if (tcp_is_reno(tp))
		mib_idx = LINUX_MIB_TCPRENORECOVERY;
	else
		mib_idx = LINUX_MIB_TCPSACKRECOVERY;

	NET_INC_STATS(sock_net(sk), mib_idx);

	tp->prior_ssthresh = 0;
	tcp_init_undo(tp);

	if (!tcp_in_cwnd_reduction(sk)) {
		if (!ece_ack)
			tp->prior_ssthresh = tcp_current_ssthresh(sk);
		tcp_init_cwnd_reduction(sk);
	}
	tcp_set_ca_state(sk, TCP_CA_Recovery);
}

/* Process an ACK in CA_Loss state. Move to CA_Open if lost data are
 * recovered or spurious. Otherwise retransmits more on partial ACKs.
 */
static void tcp_process_loss(struct sock *sk, int flag, int num_dupack,
			     int *rexmit)
{
	struct tcp_sock *tp = tcp_sk(sk);
	bool recovered = !before(tp->snd_una, tp->high_seq);

	if ((flag & FLAG_SND_UNA_ADVANCED || rcu_access_pointer(tp->fastopen_rsk)) &&
	    tcp_try_undo_loss(sk, false))
		return;

	if (tp->frto) { /* F-RTO RFC5682 sec 3.1 (sack enhanced version). */
		/* Step 3.b. A timeout is spurious if not all data are
		 * lost, i.e., never-retransmitted data are (s)acked.
		 */
		if ((flag & FLAG_ORIG_SACK_ACKED) &&
		    tcp_try_undo_loss(sk, true))
			return;

		if (after(tp->snd_nxt, tp->high_seq)) {
			if (flag & FLAG_DATA_SACKED || num_dupack)
				tp->frto = 0; /* Step 3.a. loss was real */
		} else if (flag & FLAG_SND_UNA_ADVANCED && !recovered) {
			tp->high_seq = tp->snd_nxt;
			/* Step 2.b. Try send new data (but deferred until cwnd
			 * is updated in tcp_ack()). Otherwise fall back to
			 * the conventional recovery.
			 */
			if (!tcp_write_queue_empty(sk) &&
			    after(tcp_wnd_end(tp), tp->snd_nxt)) {
				*rexmit = REXMIT_NEW;
				return;
			}
			tp->frto = 0;
		}
	}

	if (recovered) {
		/* F-RTO RFC5682 sec 3.1 step 2.a and 1st part of step 3.a */
		tcp_try_undo_recovery(sk);
		return;
	}
	if (tcp_is_reno(tp)) {
		/* A Reno DUPACK means new data in F-RTO step 2.b above are
		 * delivered. Lower inflight to clock out (re)tranmissions.
		 */
		if (after(tp->snd_nxt, tp->high_seq) && num_dupack)
			tcp_add_reno_sack(sk, num_dupack, flag & FLAG_ECE);
		else if (flag & FLAG_SND_UNA_ADVANCED)
			tcp_reset_reno_sack(tp);
	}
	*rexmit = REXMIT_LOST;
}

static bool tcp_force_fast_retransmit(struct sock *sk)
{
	struct tcp_sock *tp = tcp_sk(sk);

	return after(tcp_highest_sack_seq(tp),
		     tp->snd_una + tp->reordering * tp->mss_cache);
}

/* Undo during fast recovery after partial ACK. */
static bool tcp_try_undo_partial(struct sock *sk, u32 prior_snd_una,
				 bool *do_lost)
{
	struct tcp_sock *tp = tcp_sk(sk);

	if (tp->undo_marker && tcp_packet_delayed(tp)) {
		/* Plain luck! Hole if filled with delayed
		 * packet, rather than with a retransmit. Check reordering.
		 */
		tcp_check_sack_reordering(sk, prior_snd_una, 1);

		/* We are getting evidence that the reordering degree is higher
		 * than we realized. If there are no retransmits out then we
		 * can undo. Otherwise we clock out new packets but do not
		 * mark more packets lost or retransmit more.
		 */
		if (tp->retrans_out)
			return true;

		if (!tcp_any_retrans_done(sk))
			tp->retrans_stamp = 0;

		DBGUNDO(sk, "partial recovery");
		tcp_undo_cwnd_reduction(sk, true);
		NET_INC_STATS(sock_net(sk), LINUX_MIB_TCPPARTIALUNDO);
		tcp_try_keep_open(sk);
	} else {
		/* Partial ACK arrived. Force fast retransmit. */
		*do_lost = tcp_force_fast_retransmit(sk);
	}
	return false;
}

static void tcp_identify_packet_loss(struct sock *sk, int *ack_flag)
{
	struct tcp_sock *tp = tcp_sk(sk);

	if (tcp_rtx_queue_empty(sk))
		return;

	if (unlikely(tcp_is_reno(tp))) {
		tcp_newreno_mark_lost(sk, *ack_flag & FLAG_SND_UNA_ADVANCED);
	} else if (tcp_is_rack(sk)) {
		u32 prior_retrans = tp->retrans_out;

		if (tcp_rack_mark_lost(sk))
			*ack_flag &= ~FLAG_SET_XMIT_TIMER;
		if (prior_retrans > tp->retrans_out)
			*ack_flag |= FLAG_LOST_RETRANS;
	}
}

/* Process an event, which can update packets-in-flight not trivially.
 * Main goal of this function is to calculate new estimate for left_out,
 * taking into account both packets sitting in receiver's buffer and
 * packets lost by network.
 *
 * Besides that it updates the congestion state when packet loss or ECN
 * is detected. But it does not reduce the cwnd, it is done by the
 * congestion control later.
 *
 * It does _not_ decide what to send, it is made in function
 * tcp_xmit_retransmit_queue().
 */
static void tcp_fastretrans_alert(struct sock *sk, const u32 prior_snd_una,
				  int num_dupack, int *ack_flag, int *rexmit)
{
	struct inet_connection_sock *icsk = inet_csk(sk);
	struct tcp_sock *tp = tcp_sk(sk);
	int fast_rexmit = 0, flag = *ack_flag;
	bool ece_ack = flag & FLAG_ECE;
	bool do_lost = num_dupack || ((flag & FLAG_DATA_SACKED) &&
				      tcp_force_fast_retransmit(sk));

	if (!tp->packets_out && tp->sacked_out)
		tp->sacked_out = 0;

	/* Now state machine starts.
	 * A. ECE, hence prohibit cwnd undoing, the reduction is required. */
	if (ece_ack)
		tp->prior_ssthresh = 0;

	/* B. In all the states check for reneging SACKs. */
	if (tcp_check_sack_reneging(sk, flag))
		return;

	/* C. Check consistency of the current state. */
	tcp_verify_left_out(tp);

	/* D. Check state exit conditions. State can be terminated
	 *    when high_seq is ACKed. */
	if (icsk->icsk_ca_state == TCP_CA_Open) {
		WARN_ON(tp->retrans_out != 0 && !tp->syn_data);
		tp->retrans_stamp = 0;
	} else if (!before(tp->snd_una, tp->high_seq)) {
		switch (icsk->icsk_ca_state) {
		case TCP_CA_CWR:
			/* CWR is to be held something *above* high_seq
			 * is ACKed for CWR bit to reach receiver. */
			if (tp->snd_una != tp->high_seq) {
				tcp_end_cwnd_reduction(sk);
				tcp_set_ca_state(sk, TCP_CA_Open);
			}
			break;

		case TCP_CA_Recovery:
			if (tcp_is_reno(tp))
				tcp_reset_reno_sack(tp);
			if (tcp_try_undo_recovery(sk))
				return;
			tcp_end_cwnd_reduction(sk);
			break;
		}
	}

	/* E. Process state. */
	switch (icsk->icsk_ca_state) {
	case TCP_CA_Recovery:
		if (!(flag & FLAG_SND_UNA_ADVANCED)) {
			if (tcp_is_reno(tp))
				tcp_add_reno_sack(sk, num_dupack, ece_ack);
		} else if (tcp_try_undo_partial(sk, prior_snd_una, &do_lost))
			return;

		if (tcp_try_undo_dsack(sk))
			tcp_try_keep_open(sk);

		tcp_identify_packet_loss(sk, ack_flag);
		if (icsk->icsk_ca_state != TCP_CA_Recovery) {
			if (!tcp_time_to_recover(sk, flag))
				return;
			/* Undo reverts the recovery state. If loss is evident,
			 * starts a new recovery (e.g. reordering then loss);
			 */
			tcp_enter_recovery(sk, ece_ack);
		}
		break;
	case TCP_CA_Loss:
		tcp_process_loss(sk, flag, num_dupack, rexmit);
		tcp_identify_packet_loss(sk, ack_flag);
		if (!(icsk->icsk_ca_state == TCP_CA_Open ||
		      (*ack_flag & FLAG_LOST_RETRANS)))
			return;
		/* Change state if cwnd is undone or retransmits are lost */
		fallthrough;
	default:
		if (tcp_is_reno(tp)) {
			if (flag & FLAG_SND_UNA_ADVANCED)
				tcp_reset_reno_sack(tp);
			tcp_add_reno_sack(sk, num_dupack, ece_ack);
		}

		if (icsk->icsk_ca_state <= TCP_CA_Disorder)
			tcp_try_undo_dsack(sk);

		tcp_identify_packet_loss(sk, ack_flag);
		if (!tcp_time_to_recover(sk, flag)) {
			tcp_try_to_open(sk, flag);
			return;
		}

		/* MTU probe failure: don't reduce cwnd */
		if (icsk->icsk_ca_state < TCP_CA_CWR &&
		    icsk->icsk_mtup.probe_size &&
		    tp->snd_una == tp->mtu_probe.probe_seq_start) {
			tcp_mtup_probe_failed(sk);
			/* Restores the reduction we did in tcp_mtup_probe() */
			tcp_snd_cwnd_set(tp, tcp_snd_cwnd(tp) + 1);
			tcp_simple_retransmit(sk);
			return;
		}

		/* Otherwise enter Recovery state */
		tcp_enter_recovery(sk, ece_ack);
		fast_rexmit = 1;
	}

	if (!tcp_is_rack(sk) && do_lost)
		tcp_update_scoreboard(sk, fast_rexmit);
	*rexmit = REXMIT_LOST;
}

static void tcp_update_rtt_min(struct sock *sk, u32 rtt_us, const int flag)
{
	u32 wlen = READ_ONCE(sock_net(sk)->ipv4.sysctl_tcp_min_rtt_wlen) * HZ;
	struct tcp_sock *tp = tcp_sk(sk);

	if ((flag & FLAG_ACK_MAYBE_DELAYED) && rtt_us > tcp_min_rtt(tp)) {
		/* If the remote keeps returning delayed ACKs, eventually
		 * the min filter would pick it up and overestimate the
		 * prop. delay when it expires. Skip suspected delayed ACKs.
		 */
		return;
	}
	minmax_running_min(&tp->rtt_min, wlen, tcp_jiffies32,
			   rtt_us ? : jiffies_to_usecs(1));
}

static bool tcp_ack_update_rtt(struct sock *sk, const int flag,
			       long seq_rtt_us, long sack_rtt_us,
			       long ca_rtt_us, struct rate_sample *rs)
{
	const struct tcp_sock *tp = tcp_sk(sk);

	/* Prefer RTT measured from ACK's timing to TS-ECR. This is because
	 * broken middle-boxes or peers may corrupt TS-ECR fields. But
	 * Karn's algorithm forbids taking RTT if some retransmitted data
	 * is acked (RFC6298).
	 */
	if (seq_rtt_us < 0)
		seq_rtt_us = sack_rtt_us;

	/* RTTM Rule: A TSecr value received in a segment is used to
	 * update the averaged RTT measurement only if the segment
	 * acknowledges some new data, i.e., only if it advances the
	 * left edge of the send window.
	 * See draft-ietf-tcplw-high-performance-00, section 3.3.
	 */
	if (seq_rtt_us < 0 && tp->rx_opt.saw_tstamp && tp->rx_opt.rcv_tsecr &&
	    flag & FLAG_ACKED) {
		u32 delta = tcp_time_stamp(tp) - tp->rx_opt.rcv_tsecr;

		if (likely(delta < INT_MAX / (USEC_PER_SEC / TCP_TS_HZ))) {
			if (!delta)
				delta = 1;
			seq_rtt_us = delta * (USEC_PER_SEC / TCP_TS_HZ);
			ca_rtt_us = seq_rtt_us;
		}
	}
	rs->rtt_us = ca_rtt_us; /* RTT of last (S)ACKed packet (or -1) */
	if (seq_rtt_us < 0)
		return false;

	/* ca_rtt_us >= 0 is counting on the invariant that ca_rtt_us is
	 * always taken together with ACK, SACK, or TS-opts. Any negative
	 * values will be skipped with the seq_rtt_us < 0 check above.
	 */
	tcp_update_rtt_min(sk, ca_rtt_us, flag);
	tcp_rtt_estimator(sk, seq_rtt_us);
	tcp_set_rto(sk);

	/* RFC6298: only reset backoff on valid RTT measurement. */
	inet_csk(sk)->icsk_backoff = 0;
	return true;
}

/* Compute time elapsed between (last) SYNACK and the ACK completing 3WHS. */
void tcp_synack_rtt_meas(struct sock *sk, struct request_sock *req)
{
	struct rate_sample rs;
	long rtt_us = -1L;

	if (req && !req->num_retrans && tcp_rsk(req)->snt_synack)
		rtt_us = tcp_stamp_us_delta(tcp_clock_us(), tcp_rsk(req)->snt_synack);

	tcp_ack_update_rtt(sk, FLAG_SYN_ACKED, rtt_us, -1L, rtt_us, &rs);
}


static void tcp_cong_avoid(struct sock *sk, u32 ack, u32 acked)
{
	const struct inet_connection_sock *icsk = inet_csk(sk);

	icsk->icsk_ca_ops->cong_avoid(sk, ack, acked);
	tcp_sk(sk)->snd_cwnd_stamp = tcp_jiffies32;
}

/* Restart timer after forward progress on connection.
 * RFC2988 recommends to restart timer to now+rto.
 */
void tcp_rearm_rto(struct sock *sk)
{
	const struct inet_connection_sock *icsk = inet_csk(sk);
	struct tcp_sock *tp = tcp_sk(sk);

	/* If the retrans timer is currently being used by Fast Open
	 * for SYN-ACK retrans purpose, stay put.
	 */
	if (rcu_access_pointer(tp->fastopen_rsk))
		return;

	if (!tp->packets_out) {
		inet_csk_clear_xmit_timer(sk, ICSK_TIME_RETRANS);
	} else {
		u32 rto = inet_csk(sk)->icsk_rto;
		/* Offset the time elapsed after installing regular RTO */
		if (icsk->icsk_pending == ICSK_TIME_REO_TIMEOUT ||
		    icsk->icsk_pending == ICSK_TIME_LOSS_PROBE) {
			s64 delta_us = tcp_rto_delta_us(sk);
			/* delta_us may not be positive if the socket is locked
			 * when the retrans timer fires and is rescheduled.
			 */
			rto = usecs_to_jiffies(max_t(int, delta_us, 1));
		}
		tcp_reset_xmit_timer(sk, ICSK_TIME_RETRANS, rto,
				     TCP_RTO_MAX);
	}
}

/* Try to schedule a loss probe; if that doesn't work, then schedule an RTO. */
static void tcp_set_xmit_timer(struct sock *sk)
{
	if (!tcp_schedule_loss_probe(sk, true))
		tcp_rearm_rto(sk);
}

/* If we get here, the whole TSO packet has not been acked. */
static u32 tcp_tso_acked(struct sock *sk, struct sk_buff *skb)
{
	struct tcp_sock *tp = tcp_sk(sk);
	u32 packets_acked;

	BUG_ON(!after(TCP_SKB_CB(skb)->end_seq, tp->snd_una));

	packets_acked = tcp_skb_pcount(skb);
	if (tcp_trim_head(sk, skb, tp->snd_una - TCP_SKB_CB(skb)->seq))
		return 0;
	packets_acked -= tcp_skb_pcount(skb);

	if (packets_acked) {
		BUG_ON(tcp_skb_pcount(skb) == 0);
		BUG_ON(!before(TCP_SKB_CB(skb)->seq, TCP_SKB_CB(skb)->end_seq));
	}

	return packets_acked;
}

static void tcp_ack_tstamp(struct sock *sk, struct sk_buff *skb,
			   const struct sk_buff *ack_skb, u32 prior_snd_una)
{
	const struct skb_shared_info *shinfo;

	/* Avoid cache line misses to get skb_shinfo() and shinfo->tx_flags */
	if (likely(!TCP_SKB_CB(skb)->txstamp_ack))
		return;

	shinfo = skb_shinfo(skb);
	if (!before(shinfo->tskey, prior_snd_una) &&
	    before(shinfo->tskey, tcp_sk(sk)->snd_una)) {
		tcp_skb_tsorted_save(skb) {
			__skb_tstamp_tx(skb, ack_skb, NULL, sk, SCM_TSTAMP_ACK);
		} tcp_skb_tsorted_restore(skb);
	}
}

/* Remove acknowledged frames from the retransmission queue. If our packet
 * is before the ack sequence we can discard it as it's confirmed to have
 * arrived at the other end.
 */
static int tcp_clean_rtx_queue(struct sock *sk, const struct sk_buff *ack_skb,
			       u32 prior_fack, u32 prior_snd_una,
			       struct tcp_sacktag_state *sack, bool ece_ack)
{
	const struct inet_connection_sock *icsk = inet_csk(sk);
	u64 first_ackt, last_ackt;
	struct tcp_sock *tp = tcp_sk(sk);
	u32 prior_sacked = tp->sacked_out;
	u32 reord = tp->snd_nxt; /* lowest acked un-retx un-sacked seq */
	struct sk_buff *skb, *next;
	bool fully_acked = true;
	long sack_rtt_us = -1L;
	long seq_rtt_us = -1L;
	long ca_rtt_us = -1L;
	u32 pkts_acked = 0;
	u32 last_in_flight = 0;
	bool rtt_update;
	int flag = 0;

	first_ackt = 0;

	for (skb = skb_rb_first(&sk->tcp_rtx_queue); skb; skb = next) {
		struct tcp_skb_cb *scb = TCP_SKB_CB(skb);
		const u32 start_seq = scb->seq;
		u8 sacked = scb->sacked;
		u32 acked_pcount;

		/* Determine how many packets and what bytes were acked, tso and else */
		if (after(scb->end_seq, tp->snd_una)) {
			if (tcp_skb_pcount(skb) == 1 ||
			    !after(tp->snd_una, scb->seq))
				break;

			acked_pcount = tcp_tso_acked(sk, skb);
			if (!acked_pcount)
				break;
			fully_acked = false;
		} else {
			acked_pcount = tcp_skb_pcount(skb);
		}

		if (unlikely(sacked & TCPCB_RETRANS)) {
			if (sacked & TCPCB_SACKED_RETRANS)
				tp->retrans_out -= acked_pcount;
			flag |= FLAG_RETRANS_DATA_ACKED;
		} else if (!(sacked & TCPCB_SACKED_ACKED)) {
			last_ackt = tcp_skb_timestamp_us(skb);
			WARN_ON_ONCE(last_ackt == 0);
			if (!first_ackt)
				first_ackt = last_ackt;

			last_in_flight = TCP_SKB_CB(skb)->tx.in_flight;
			if (before(start_seq, reord))
				reord = start_seq;
			if (!after(scb->end_seq, tp->high_seq))
				flag |= FLAG_ORIG_SACK_ACKED;
		}

		if (sacked & TCPCB_SACKED_ACKED) {
			tp->sacked_out -= acked_pcount;
		} else if (tcp_is_sack(tp)) {
			tcp_count_delivered(tp, acked_pcount, ece_ack);
			if (!tcp_skb_spurious_retrans(tp, skb))
				tcp_rack_advance(tp, sacked, scb->end_seq,
						 tcp_skb_timestamp_us(skb));
		}
		if (sacked & TCPCB_LOST)
			tp->lost_out -= acked_pcount;

		tp->packets_out -= acked_pcount;
		pkts_acked += acked_pcount;
		tcp_rate_skb_delivered(sk, skb, sack->rate);

		/* Initial outgoing SYN's get put onto the write_queue
		 * just like anything else we transmit.  It is not
		 * true data, and if we misinform our callers that
		 * this ACK acks real data, we will erroneously exit
		 * connection startup slow start one packet too
		 * quickly.  This is severely frowned upon behavior.
		 */
		if (likely(!(scb->tcp_flags & TCPHDR_SYN))) {
			flag |= FLAG_DATA_ACKED;
		} else {
			flag |= FLAG_SYN_ACKED;
			tp->retrans_stamp = 0;
		}

		if (!fully_acked)
			break;

		tcp_ack_tstamp(sk, skb, ack_skb, prior_snd_una);

		next = skb_rb_next(skb);
		if (unlikely(skb == tp->retransmit_skb_hint))
			tp->retransmit_skb_hint = NULL;
		if (unlikely(skb == tp->lost_skb_hint))
			tp->lost_skb_hint = NULL;
		tcp_highest_sack_replace(sk, skb, next);
		tcp_rtx_queue_unlink_and_free(skb, sk);
	}

	if (!skb)
		tcp_chrono_stop(sk, TCP_CHRONO_BUSY);

	if (likely(between(tp->snd_up, prior_snd_una, tp->snd_una)))
		tp->snd_up = tp->snd_una;

	if (skb) {
		tcp_ack_tstamp(sk, skb, ack_skb, prior_snd_una);
		if (TCP_SKB_CB(skb)->sacked & TCPCB_SACKED_ACKED)
			flag |= FLAG_SACK_RENEGING;
	}

	if (likely(first_ackt) && !(flag & FLAG_RETRANS_DATA_ACKED)) {
		seq_rtt_us = tcp_stamp_us_delta(tp->tcp_mstamp, first_ackt);
		ca_rtt_us = tcp_stamp_us_delta(tp->tcp_mstamp, last_ackt);

		if (pkts_acked == 1 && last_in_flight < tp->mss_cache &&
		    last_in_flight && !prior_sacked && fully_acked &&
		    sack->rate->prior_delivered + 1 == tp->delivered &&
		    !(flag & (FLAG_CA_ALERT | FLAG_SYN_ACKED))) {
			/* Conservatively mark a delayed ACK. It's typically
			 * from a lone runt packet over the round trip to
			 * a receiver w/o out-of-order or CE events.
			 */
			flag |= FLAG_ACK_MAYBE_DELAYED;
		}
	}
	if (sack->first_sackt) {
		sack_rtt_us = tcp_stamp_us_delta(tp->tcp_mstamp, sack->first_sackt);
		ca_rtt_us = tcp_stamp_us_delta(tp->tcp_mstamp, sack->last_sackt);
	}
	rtt_update = tcp_ack_update_rtt(sk, flag, seq_rtt_us, sack_rtt_us,
					ca_rtt_us, sack->rate);

	if (flag & FLAG_ACKED) {
		flag |= FLAG_SET_XMIT_TIMER;  /* set TLP or RTO timer */
		if (unlikely(icsk->icsk_mtup.probe_size &&
			     !after(tp->mtu_probe.probe_seq_end, tp->snd_una))) {
			tcp_mtup_probe_success(sk);
		}

		if (tcp_is_reno(tp)) {
			tcp_remove_reno_sacks(sk, pkts_acked, ece_ack);

			/* If any of the cumulatively ACKed segments was
			 * retransmitted, non-SACK case cannot confirm that
			 * progress was due to original transmission due to
			 * lack of TCPCB_SACKED_ACKED bits even if some of
			 * the packets may have been never retransmitted.
			 */
			if (flag & FLAG_RETRANS_DATA_ACKED)
				flag &= ~FLAG_ORIG_SACK_ACKED;
		} else {
			int delta;

			/* Non-retransmitted hole got filled? That's reordering */
			if (before(reord, prior_fack))
				tcp_check_sack_reordering(sk, reord, 0);

			delta = prior_sacked - tp->sacked_out;
			tp->lost_cnt_hint -= min(tp->lost_cnt_hint, delta);
		}
	} else if (skb && rtt_update && sack_rtt_us >= 0 &&
		   sack_rtt_us > tcp_stamp_us_delta(tp->tcp_mstamp,
						    tcp_skb_timestamp_us(skb))) {
		/* Do not re-arm RTO if the sack RTT is measured from data sent
		 * after when the head was last (re)transmitted. Otherwise the
		 * timeout may continue to extend in loss recovery.
		 */
		flag |= FLAG_SET_XMIT_TIMER;  /* set TLP or RTO timer */
	}

	if (icsk->icsk_ca_ops->pkts_acked) {
		struct ack_sample sample = { .pkts_acked = pkts_acked,
					     .rtt_us = sack->rate->rtt_us,
					     .in_flight = last_in_flight };

		icsk->icsk_ca_ops->pkts_acked(sk, &sample);
	}

#if FASTRETRANS_DEBUG > 0
	WARN_ON((int)tp->sacked_out < 0);
	WARN_ON((int)tp->lost_out < 0);
	WARN_ON((int)tp->retrans_out < 0);
	if (!tp->packets_out && tcp_is_sack(tp)) {
		icsk = inet_csk(sk);
		if (tp->lost_out) {
			pr_debug("Leak l=%u %d\n",
				 tp->lost_out, icsk->icsk_ca_state);
			tp->lost_out = 0;
		}
		if (tp->sacked_out) {
			pr_debug("Leak s=%u %d\n",
				 tp->sacked_out, icsk->icsk_ca_state);
			tp->sacked_out = 0;
		}
		if (tp->retrans_out) {
			pr_debug("Leak r=%u %d\n",
				 tp->retrans_out, icsk->icsk_ca_state);
			tp->retrans_out = 0;
		}
	}
#endif
	return flag;
}

static void tcp_ack_probe(struct sock *sk)
{
	struct inet_connection_sock *icsk = inet_csk(sk);
	struct sk_buff *head = tcp_send_head(sk);
	const struct tcp_sock *tp = tcp_sk(sk);

	/* Was it a usable window open? */
	if (!head)
		return;
	if (!after(TCP_SKB_CB(head)->end_seq, tcp_wnd_end(tp))) {
		icsk->icsk_backoff = 0;
		icsk->icsk_probes_tstamp = 0;
		inet_csk_clear_xmit_timer(sk, ICSK_TIME_PROBE0);
		/* Socket must be waked up by subsequent tcp_data_snd_check().
		 * This function is not for random using!
		 */
	} else {
		unsigned long when = tcp_probe0_when(sk, TCP_RTO_MAX);

		when = tcp_clamp_probe0_to_user_timeout(sk, when);
		tcp_reset_xmit_timer(sk, ICSK_TIME_PROBE0, when, TCP_RTO_MAX);
	}
}

static inline bool tcp_ack_is_dubious(const struct sock *sk, const int flag)
{
	return !(flag & FLAG_NOT_DUP) || (flag & FLAG_CA_ALERT) ||
		inet_csk(sk)->icsk_ca_state != TCP_CA_Open;
}

/* Decide wheather to run the increase function of congestion control. */
static inline bool tcp_may_raise_cwnd(const struct sock *sk, const int flag)
{
	/* If reordering is high then always grow cwnd whenever data is
	 * delivered regardless of its ordering. Otherwise stay conservative
	 * and only grow cwnd on in-order delivery (RFC5681). A stretched ACK w/
	 * new SACK or ECE mark may first advance cwnd here and later reduce
	 * cwnd in tcp_fastretrans_alert() based on more states.
	 */
	if (tcp_sk(sk)->reordering >
	    READ_ONCE(sock_net(sk)->ipv4.sysctl_tcp_reordering))
		return flag & FLAG_FORWARD_PROGRESS;

	return flag & FLAG_DATA_ACKED;
}

/* The "ultimate" congestion control function that aims to replace the rigid
 * cwnd increase and decrease control (tcp_cong_avoid,tcp_*cwnd_reduction).
 * It's called toward the end of processing an ACK with precise rate
 * information. All transmission or retransmission are delayed afterwards.
 */
static void tcp_cong_control(struct sock *sk, u32 ack, u32 acked_sacked,
			     int flag, const struct rate_sample *rs)
{
	const struct inet_connection_sock *icsk = inet_csk(sk);

	if (icsk->icsk_ca_ops->cong_control) {
		icsk->icsk_ca_ops->cong_control(sk, rs);
		return;
	}

	if (tcp_in_cwnd_reduction(sk)) {
		/* Reduce cwnd if state mandates */
		tcp_cwnd_reduction(sk, acked_sacked, rs->losses, flag);
	} else if (tcp_may_raise_cwnd(sk, flag)) {
		/* Advance cwnd if state allows */
		tcp_cong_avoid(sk, ack, acked_sacked);
	}
	tcp_update_pacing_rate(sk);
}

/* Check that window update is acceptable.
 * The function assumes that snd_una<=ack<=snd_next.
 */
static inline bool tcp_may_update_window(const struct tcp_sock *tp,
					const u32 ack, const u32 ack_seq,
					const u32 nwin)
{
	return	after(ack, tp->snd_una) ||
		after(ack_seq, tp->snd_wl1) ||
		(ack_seq == tp->snd_wl1 && nwin > tp->snd_wnd);
}

/* If we update tp->snd_una, also update tp->bytes_acked */
static void tcp_snd_una_update(struct tcp_sock *tp, u32 ack)
{
	u32 delta = ack - tp->snd_una;

	sock_owned_by_me((struct sock *)tp);
	tp->bytes_acked += delta;
	tp->snd_una = ack;
}

/* If we update tp->rcv_nxt, also update tp->bytes_received */
static void tcp_rcv_nxt_update(struct tcp_sock *tp, u32 seq)
{
	u32 delta = seq - tp->rcv_nxt;

	sock_owned_by_me((struct sock *)tp);
	tp->bytes_received += delta;
	WRITE_ONCE(tp->rcv_nxt, seq);
}

/* Update our send window.
 *
 * Window update algorithm, described in RFC793/RFC1122 (used in linux-2.2
 * and in FreeBSD. NetBSD's one is even worse.) is wrong.
 */
static int tcp_ack_update_window(struct sock *sk, const struct sk_buff *skb, u32 ack,
				 u32 ack_seq)
{
	struct tcp_sock *tp = tcp_sk(sk);
	int flag = 0;
	u32 nwin = ntohs(tcp_hdr(skb)->window);

	if (likely(!tcp_hdr(skb)->syn))
		nwin <<= tp->rx_opt.snd_wscale;

	if (tcp_may_update_window(tp, ack, ack_seq, nwin)) {
		flag |= FLAG_WIN_UPDATE;
		tcp_update_wl(tp, ack_seq);

		if (tp->snd_wnd != nwin) {
			tp->snd_wnd = nwin;

			/* Note, it is the only place, where
			 * fast path is recovered for sending TCP.
			 */
			tp->pred_flags = 0;
			tcp_fast_path_check(sk);

			if (!tcp_write_queue_empty(sk))
				tcp_slow_start_after_idle_check(sk);

			if (nwin > tp->max_window) {
				tp->max_window = nwin;
				tcp_sync_mss(sk, inet_csk(sk)->icsk_pmtu_cookie);
			}
		}
	}

	tcp_snd_una_update(tp, ack);

	return flag;
}

static bool __tcp_oow_rate_limited(struct net *net, int mib_idx,
				   u32 *last_oow_ack_time)
{
	/* Paired with the WRITE_ONCE() in this function. */
	u32 val = READ_ONCE(*last_oow_ack_time);

<<<<<<< HEAD
=======
	if (val) {
		s32 elapsed = (s32)(tcp_jiffies32 - val);

>>>>>>> 9b37665a
		if (0 <= elapsed &&
		    elapsed < READ_ONCE(net->ipv4.sysctl_tcp_invalid_ratelimit)) {
			NET_INC_STATS(net, mib_idx);
			return true;	/* rate-limited: don't send yet! */
		}
	}

	/* Paired with the prior READ_ONCE() and with itself,
	 * as we might be lockless.
	 */
	WRITE_ONCE(*last_oow_ack_time, tcp_jiffies32);

	return false;	/* not rate-limited: go ahead, send dupack now! */
}

/* Return true if we're currently rate-limiting out-of-window ACKs and
 * thus shouldn't send a dupack right now. We rate-limit dupacks in
 * response to out-of-window SYNs or ACKs to mitigate ACK loops or DoS
 * attacks that send repeated SYNs or ACKs for the same connection. To
 * do this, we do not send a duplicate SYNACK or ACK if the remote
 * endpoint is sending out-of-window SYNs or pure ACKs at a high rate.
 */
bool tcp_oow_rate_limited(struct net *net, const struct sk_buff *skb,
			  int mib_idx, u32 *last_oow_ack_time)
{
	/* Data packets without SYNs are not likely part of an ACK loop. */
	if ((TCP_SKB_CB(skb)->seq != TCP_SKB_CB(skb)->end_seq) &&
	    !tcp_hdr(skb)->syn)
		return false;

	return __tcp_oow_rate_limited(net, mib_idx, last_oow_ack_time);
}

/* RFC 5961 7 [ACK Throttling] */
static void tcp_send_challenge_ack(struct sock *sk, const struct sk_buff *skb)
{
	/* unprotected vars, we dont care of overwrites */
	static u32 challenge_timestamp;
	static unsigned int challenge_count;
	struct tcp_sock *tp = tcp_sk(sk);
	struct net *net = sock_net(sk);
	u32 count, now;

	/* First check our per-socket dupack rate limit. */
	if (__tcp_oow_rate_limited(net,
				   LINUX_MIB_TCPACKSKIPPEDCHALLENGE,
				   &tp->last_oow_ack_time))
		return;

	/* Then check host-wide RFC 5961 rate limit. */
	now = jiffies / HZ;
	if (now != READ_ONCE(challenge_timestamp)) {
		u32 ack_limit = READ_ONCE(net->ipv4.sysctl_tcp_challenge_ack_limit);
		u32 half = (ack_limit + 1) >> 1;

		WRITE_ONCE(challenge_timestamp, now);
		WRITE_ONCE(challenge_count, half + prandom_u32_max(ack_limit));
	}
	count = READ_ONCE(challenge_count);
	if (count > 0) {
		WRITE_ONCE(challenge_count, count - 1);
		NET_INC_STATS(net, LINUX_MIB_TCPCHALLENGEACK);
		tcp_send_ack(sk);
	}
}

static void tcp_store_ts_recent(struct tcp_sock *tp)
{
	tp->rx_opt.ts_recent = tp->rx_opt.rcv_tsval;
	tp->rx_opt.ts_recent_stamp = ktime_get_seconds();
}

static void tcp_replace_ts_recent(struct tcp_sock *tp, u32 seq)
{
	if (tp->rx_opt.saw_tstamp && !after(seq, tp->rcv_wup)) {
		/* PAWS bug workaround wrt. ACK frames, the PAWS discard
		 * extra check below makes sure this can only happen
		 * for pure ACK frames.  -DaveM
		 *
		 * Not only, also it occurs for expired timestamps.
		 */

		if (tcp_paws_check(&tp->rx_opt, 0))
			tcp_store_ts_recent(tp);
	}
}

/* This routine deals with acks during a TLP episode and ends an episode by
 * resetting tlp_high_seq. Ref: TLP algorithm in draft-ietf-tcpm-rack
 */
static void tcp_process_tlp_ack(struct sock *sk, u32 ack, int flag)
{
	struct tcp_sock *tp = tcp_sk(sk);

	if (before(ack, tp->tlp_high_seq))
		return;

	if (!tp->tlp_retrans) {
		/* TLP of new data has been acknowledged */
		tp->tlp_high_seq = 0;
	} else if (flag & FLAG_DSACK_TLP) {
		/* This DSACK means original and TLP probe arrived; no loss */
		tp->tlp_high_seq = 0;
	} else if (after(ack, tp->tlp_high_seq)) {
		/* ACK advances: there was a loss, so reduce cwnd. Reset
		 * tlp_high_seq in tcp_init_cwnd_reduction()
		 */
		tcp_init_cwnd_reduction(sk);
		tcp_set_ca_state(sk, TCP_CA_CWR);
		tcp_end_cwnd_reduction(sk);
		tcp_try_keep_open(sk);
		NET_INC_STATS(sock_net(sk),
				LINUX_MIB_TCPLOSSPROBERECOVERY);
	} else if (!(flag & (FLAG_SND_UNA_ADVANCED |
			     FLAG_NOT_DUP | FLAG_DATA_SACKED))) {
		/* Pure dupack: original and TLP probe arrived; no loss */
		tp->tlp_high_seq = 0;
	}
}

static inline void tcp_in_ack_event(struct sock *sk, u32 flags)
{
	const struct inet_connection_sock *icsk = inet_csk(sk);

	if (icsk->icsk_ca_ops->in_ack_event)
		icsk->icsk_ca_ops->in_ack_event(sk, flags);
}

/* Congestion control has updated the cwnd already. So if we're in
 * loss recovery then now we do any new sends (for FRTO) or
 * retransmits (for CA_Loss or CA_recovery) that make sense.
 */
static void tcp_xmit_recovery(struct sock *sk, int rexmit)
{
	struct tcp_sock *tp = tcp_sk(sk);

	if (rexmit == REXMIT_NONE || sk->sk_state == TCP_SYN_SENT)
		return;

	if (unlikely(rexmit == REXMIT_NEW)) {
		__tcp_push_pending_frames(sk, tcp_current_mss(sk),
					  TCP_NAGLE_OFF);
		if (after(tp->snd_nxt, tp->high_seq))
			return;
		tp->frto = 0;
	}
	tcp_xmit_retransmit_queue(sk);
}

/* Returns the number of packets newly acked or sacked by the current ACK */
static u32 tcp_newly_delivered(struct sock *sk, u32 prior_delivered, int flag)
{
	const struct net *net = sock_net(sk);
	struct tcp_sock *tp = tcp_sk(sk);
	u32 delivered;

	delivered = tp->delivered - prior_delivered;
	NET_ADD_STATS(net, LINUX_MIB_TCPDELIVERED, delivered);
	if (flag & FLAG_ECE)
		NET_ADD_STATS(net, LINUX_MIB_TCPDELIVEREDCE, delivered);

	return delivered;
}

/* This routine deals with incoming acks, but not outgoing ones. */
static int tcp_ack(struct sock *sk, const struct sk_buff *skb, int flag)
{
	struct inet_connection_sock *icsk = inet_csk(sk);
	struct tcp_sock *tp = tcp_sk(sk);
	struct tcp_sacktag_state sack_state;
	struct rate_sample rs = { .prior_delivered = 0 };
	u32 prior_snd_una = tp->snd_una;
	bool is_sack_reneg = tp->is_sack_reneg;
	u32 ack_seq = TCP_SKB_CB(skb)->seq;
	u32 ack = TCP_SKB_CB(skb)->ack_seq;
	int num_dupack = 0;
	int prior_packets = tp->packets_out;
	u32 delivered = tp->delivered;
	u32 lost = tp->lost;
	int rexmit = REXMIT_NONE; /* Flag to (re)transmit to recover losses */
	u32 prior_fack;

	sack_state.first_sackt = 0;
	sack_state.rate = &rs;
	sack_state.sack_delivered = 0;

	/* We very likely will need to access rtx queue. */
	prefetch(sk->tcp_rtx_queue.rb_node);

	/* If the ack is older than previous acks
	 * then we can probably ignore it.
	 */
	if (before(ack, prior_snd_una)) {
		/* RFC 5961 5.2 [Blind Data Injection Attack].[Mitigation] */
		if (before(ack, prior_snd_una - tp->max_window)) {
			if (!(flag & FLAG_NO_CHALLENGE_ACK))
				tcp_send_challenge_ack(sk, skb);
			return -1;
		}
		goto old_ack;
	}

	/* If the ack includes data we haven't sent yet, discard
	 * this segment (RFC793 Section 3.9).
	 */
	if (after(ack, tp->snd_nxt))
		return -1;

	if (after(ack, prior_snd_una)) {
		flag |= FLAG_SND_UNA_ADVANCED;
		icsk->icsk_retransmits = 0;

#if IS_ENABLED(CONFIG_TLS_DEVICE)
		if (static_branch_unlikely(&clean_acked_data_enabled.key))
			if (icsk->icsk_clean_acked)
				icsk->icsk_clean_acked(sk, ack);
#endif
	}

	prior_fack = tcp_is_sack(tp) ? tcp_highest_sack_seq(tp) : tp->snd_una;
	rs.prior_in_flight = tcp_packets_in_flight(tp);

	/* ts_recent update must be made after we are sure that the packet
	 * is in window.
	 */
	if (flag & FLAG_UPDATE_TS_RECENT)
		tcp_replace_ts_recent(tp, TCP_SKB_CB(skb)->seq);

	if ((flag & (FLAG_SLOWPATH | FLAG_SND_UNA_ADVANCED)) ==
	    FLAG_SND_UNA_ADVANCED) {
		/* Window is constant, pure forward advance.
		 * No more checks are required.
		 * Note, we use the fact that SND.UNA>=SND.WL2.
		 */
		tcp_update_wl(tp, ack_seq);
		tcp_snd_una_update(tp, ack);
		flag |= FLAG_WIN_UPDATE;

		tcp_in_ack_event(sk, CA_ACK_WIN_UPDATE);

		NET_INC_STATS(sock_net(sk), LINUX_MIB_TCPHPACKS);
	} else {
		u32 ack_ev_flags = CA_ACK_SLOWPATH;

		if (ack_seq != TCP_SKB_CB(skb)->end_seq)
			flag |= FLAG_DATA;
		else
			NET_INC_STATS(sock_net(sk), LINUX_MIB_TCPPUREACKS);

		flag |= tcp_ack_update_window(sk, skb, ack, ack_seq);

		if (TCP_SKB_CB(skb)->sacked)
			flag |= tcp_sacktag_write_queue(sk, skb, prior_snd_una,
							&sack_state);

		if (tcp_ecn_rcv_ecn_echo(tp, tcp_hdr(skb))) {
			flag |= FLAG_ECE;
			ack_ev_flags |= CA_ACK_ECE;
		}

		if (sack_state.sack_delivered)
			tcp_count_delivered(tp, sack_state.sack_delivered,
					    flag & FLAG_ECE);

		if (flag & FLAG_WIN_UPDATE)
			ack_ev_flags |= CA_ACK_WIN_UPDATE;

		tcp_in_ack_event(sk, ack_ev_flags);
	}

	/* This is a deviation from RFC3168 since it states that:
	 * "When the TCP data sender is ready to set the CWR bit after reducing
	 * the congestion window, it SHOULD set the CWR bit only on the first
	 * new data packet that it transmits."
	 * We accept CWR on pure ACKs to be more robust
	 * with widely-deployed TCP implementations that do this.
	 */
	tcp_ecn_accept_cwr(sk, skb);

	/* We passed data and got it acked, remove any soft error
	 * log. Something worked...
	 */
	sk->sk_err_soft = 0;
	icsk->icsk_probes_out = 0;
	tp->rcv_tstamp = tcp_jiffies32;
	if (!prior_packets)
		goto no_queue;

	/* See if we can take anything off of the retransmit queue. */
	flag |= tcp_clean_rtx_queue(sk, skb, prior_fack, prior_snd_una,
				    &sack_state, flag & FLAG_ECE);

	tcp_rack_update_reo_wnd(sk, &rs);

	if (tp->tlp_high_seq)
		tcp_process_tlp_ack(sk, ack, flag);

	if (tcp_ack_is_dubious(sk, flag)) {
		if (!(flag & (FLAG_SND_UNA_ADVANCED |
			      FLAG_NOT_DUP | FLAG_DSACKING_ACK))) {
			num_dupack = 1;
			/* Consider if pure acks were aggregated in tcp_add_backlog() */
			if (!(flag & FLAG_DATA))
				num_dupack = max_t(u16, 1, skb_shinfo(skb)->gso_segs);
		}
		tcp_fastretrans_alert(sk, prior_snd_una, num_dupack, &flag,
				      &rexmit);
	}

	/* If needed, reset TLP/RTO timer when RACK doesn't set. */
	if (flag & FLAG_SET_XMIT_TIMER)
		tcp_set_xmit_timer(sk);

	if ((flag & FLAG_FORWARD_PROGRESS) || !(flag & FLAG_NOT_DUP))
		sk_dst_confirm(sk);

	delivered = tcp_newly_delivered(sk, delivered, flag);
	lost = tp->lost - lost;			/* freshly marked lost */
	rs.is_ack_delayed = !!(flag & FLAG_ACK_MAYBE_DELAYED);
	tcp_rate_gen(sk, delivered, lost, is_sack_reneg, sack_state.rate);
	tcp_cong_control(sk, ack, delivered, flag, sack_state.rate);
	tcp_xmit_recovery(sk, rexmit);
	return 1;

no_queue:
	/* If data was DSACKed, see if we can undo a cwnd reduction. */
	if (flag & FLAG_DSACKING_ACK) {
		tcp_fastretrans_alert(sk, prior_snd_una, num_dupack, &flag,
				      &rexmit);
		tcp_newly_delivered(sk, delivered, flag);
	}
	/* If this ack opens up a zero window, clear backoff.  It was
	 * being used to time the probes, and is probably far higher than
	 * it needs to be for normal retransmission.
	 */
	tcp_ack_probe(sk);

	if (tp->tlp_high_seq)
		tcp_process_tlp_ack(sk, ack, flag);
	return 1;

old_ack:
	/* If data was SACKed, tag it and see if we should send more data.
	 * If data was DSACKed, see if we can undo a cwnd reduction.
	 */
	if (TCP_SKB_CB(skb)->sacked) {
		flag |= tcp_sacktag_write_queue(sk, skb, prior_snd_una,
						&sack_state);
		tcp_fastretrans_alert(sk, prior_snd_una, num_dupack, &flag,
				      &rexmit);
		tcp_newly_delivered(sk, delivered, flag);
		tcp_xmit_recovery(sk, rexmit);
	}

	return 0;
}

static void tcp_parse_fastopen_option(int len, const unsigned char *cookie,
				      bool syn, struct tcp_fastopen_cookie *foc,
				      bool exp_opt)
{
	/* Valid only in SYN or SYN-ACK with an even length.  */
	if (!foc || !syn || len < 0 || (len & 1))
		return;

	if (len >= TCP_FASTOPEN_COOKIE_MIN &&
	    len <= TCP_FASTOPEN_COOKIE_MAX)
		memcpy(foc->val, cookie, len);
	else if (len != 0)
		len = -1;
	foc->len = len;
	foc->exp = exp_opt;
}

static bool smc_parse_options(const struct tcphdr *th,
			      struct tcp_options_received *opt_rx,
			      const unsigned char *ptr,
			      int opsize)
{
#if IS_ENABLED(CONFIG_SMC)
	if (static_branch_unlikely(&tcp_have_smc)) {
		if (th->syn && !(opsize & 1) &&
		    opsize >= TCPOLEN_EXP_SMC_BASE &&
		    get_unaligned_be32(ptr) == TCPOPT_SMC_MAGIC) {
			opt_rx->smc_ok = 1;
			return true;
		}
	}
#endif
	return false;
}

/* Try to parse the MSS option from the TCP header. Return 0 on failure, clamped
 * value on success.
 */
static u16 tcp_parse_mss_option(const struct tcphdr *th, u16 user_mss)
{
	const unsigned char *ptr = (const unsigned char *)(th + 1);
	int length = (th->doff * 4) - sizeof(struct tcphdr);
	u16 mss = 0;

	while (length > 0) {
		int opcode = *ptr++;
		int opsize;

		switch (opcode) {
		case TCPOPT_EOL:
			return mss;
		case TCPOPT_NOP:	/* Ref: RFC 793 section 3.1 */
			length--;
			continue;
		default:
			if (length < 2)
				return mss;
			opsize = *ptr++;
			if (opsize < 2) /* "silly options" */
				return mss;
			if (opsize > length)
				return mss;	/* fail on partial options */
			if (opcode == TCPOPT_MSS && opsize == TCPOLEN_MSS) {
				u16 in_mss = get_unaligned_be16(ptr);

				if (in_mss) {
					if (user_mss && user_mss < in_mss)
						in_mss = user_mss;
					mss = in_mss;
				}
			}
			ptr += opsize - 2;
			length -= opsize;
		}
	}
	return mss;
}

/* Look for tcp options. Normally only called on SYN and SYNACK packets.
 * But, this can also be called on packets in the established flow when
 * the fast version below fails.
 */
void tcp_parse_options(const struct net *net,
		       const struct sk_buff *skb,
		       struct tcp_options_received *opt_rx, int estab,
		       struct tcp_fastopen_cookie *foc)
{
	const unsigned char *ptr;
	const struct tcphdr *th = tcp_hdr(skb);
	int length = (th->doff * 4) - sizeof(struct tcphdr);

	ptr = (const unsigned char *)(th + 1);
	opt_rx->saw_tstamp = 0;
	opt_rx->saw_unknown = 0;

	while (length > 0) {
		int opcode = *ptr++;
		int opsize;

		switch (opcode) {
		case TCPOPT_EOL:
			return;
		case TCPOPT_NOP:	/* Ref: RFC 793 section 3.1 */
			length--;
			continue;
		default:
			if (length < 2)
				return;
			opsize = *ptr++;
			if (opsize < 2) /* "silly options" */
				return;
			if (opsize > length)
				return;	/* don't parse partial options */
			switch (opcode) {
			case TCPOPT_MSS:
				if (opsize == TCPOLEN_MSS && th->syn && !estab) {
					u16 in_mss = get_unaligned_be16(ptr);
					if (in_mss) {
						if (opt_rx->user_mss &&
						    opt_rx->user_mss < in_mss)
							in_mss = opt_rx->user_mss;
						opt_rx->mss_clamp = in_mss;
					}
				}
				break;
			case TCPOPT_WINDOW:
				if (opsize == TCPOLEN_WINDOW && th->syn &&
				    !estab && READ_ONCE(net->ipv4.sysctl_tcp_window_scaling)) {
					__u8 snd_wscale = *(__u8 *)ptr;
					opt_rx->wscale_ok = 1;
					if (snd_wscale > TCP_MAX_WSCALE) {
						net_info_ratelimited("%s: Illegal window scaling value %d > %u received\n",
								     __func__,
								     snd_wscale,
								     TCP_MAX_WSCALE);
						snd_wscale = TCP_MAX_WSCALE;
					}
					opt_rx->snd_wscale = snd_wscale;
				}
				break;
			case TCPOPT_TIMESTAMP:
				if ((opsize == TCPOLEN_TIMESTAMP) &&
				    ((estab && opt_rx->tstamp_ok) ||
				     (!estab && READ_ONCE(net->ipv4.sysctl_tcp_timestamps)))) {
					opt_rx->saw_tstamp = 1;
					opt_rx->rcv_tsval = get_unaligned_be32(ptr);
					opt_rx->rcv_tsecr = get_unaligned_be32(ptr + 4);
				}
				break;
			case TCPOPT_SACK_PERM:
				if (opsize == TCPOLEN_SACK_PERM && th->syn &&
				    !estab && READ_ONCE(net->ipv4.sysctl_tcp_sack)) {
					opt_rx->sack_ok = TCP_SACK_SEEN;
					tcp_sack_reset(opt_rx);
				}
				break;

			case TCPOPT_SACK:
				if ((opsize >= (TCPOLEN_SACK_BASE + TCPOLEN_SACK_PERBLOCK)) &&
				   !((opsize - TCPOLEN_SACK_BASE) % TCPOLEN_SACK_PERBLOCK) &&
				   opt_rx->sack_ok) {
					TCP_SKB_CB(skb)->sacked = (ptr - 2) - (unsigned char *)th;
				}
				break;
#ifdef CONFIG_TCP_MD5SIG
			case TCPOPT_MD5SIG:
				/*
				 * The MD5 Hash has already been
				 * checked (see tcp_v{4,6}_do_rcv()).
				 */
				break;
#endif
			case TCPOPT_FASTOPEN:
				tcp_parse_fastopen_option(
					opsize - TCPOLEN_FASTOPEN_BASE,
					ptr, th->syn, foc, false);
				break;

			case TCPOPT_EXP:
				/* Fast Open option shares code 254 using a
				 * 16 bits magic number.
				 */
				if (opsize >= TCPOLEN_EXP_FASTOPEN_BASE &&
				    get_unaligned_be16(ptr) ==
				    TCPOPT_FASTOPEN_MAGIC) {
					tcp_parse_fastopen_option(opsize -
						TCPOLEN_EXP_FASTOPEN_BASE,
						ptr + 2, th->syn, foc, true);
					break;
				}

				if (smc_parse_options(th, opt_rx, ptr, opsize))
					break;

				opt_rx->saw_unknown = 1;
				break;

			default:
				opt_rx->saw_unknown = 1;
			}
			ptr += opsize-2;
			length -= opsize;
		}
	}
}
EXPORT_SYMBOL(tcp_parse_options);

static bool tcp_parse_aligned_timestamp(struct tcp_sock *tp, const struct tcphdr *th)
{
	const __be32 *ptr = (const __be32 *)(th + 1);

	if (*ptr == htonl((TCPOPT_NOP << 24) | (TCPOPT_NOP << 16)
			  | (TCPOPT_TIMESTAMP << 8) | TCPOLEN_TIMESTAMP)) {
		tp->rx_opt.saw_tstamp = 1;
		++ptr;
		tp->rx_opt.rcv_tsval = ntohl(*ptr);
		++ptr;
		if (*ptr)
			tp->rx_opt.rcv_tsecr = ntohl(*ptr) - tp->tsoffset;
		else
			tp->rx_opt.rcv_tsecr = 0;
		return true;
	}
	return false;
}

/* Fast parse options. This hopes to only see timestamps.
 * If it is wrong it falls back on tcp_parse_options().
 */
static bool tcp_fast_parse_options(const struct net *net,
				   const struct sk_buff *skb,
				   const struct tcphdr *th, struct tcp_sock *tp)
{
	/* In the spirit of fast parsing, compare doff directly to constant
	 * values.  Because equality is used, short doff can be ignored here.
	 */
	if (th->doff == (sizeof(*th) / 4)) {
		tp->rx_opt.saw_tstamp = 0;
		return false;
	} else if (tp->rx_opt.tstamp_ok &&
		   th->doff == ((sizeof(*th) + TCPOLEN_TSTAMP_ALIGNED) / 4)) {
		if (tcp_parse_aligned_timestamp(tp, th))
			return true;
	}

	tcp_parse_options(net, skb, &tp->rx_opt, 1, NULL);
	if (tp->rx_opt.saw_tstamp && tp->rx_opt.rcv_tsecr)
		tp->rx_opt.rcv_tsecr -= tp->tsoffset;

	return true;
}

#ifdef CONFIG_TCP_MD5SIG
/*
 * Parse MD5 Signature option
 */
const u8 *tcp_parse_md5sig_option(const struct tcphdr *th)
{
	int length = (th->doff << 2) - sizeof(*th);
	const u8 *ptr = (const u8 *)(th + 1);

	/* If not enough data remaining, we can short cut */
	while (length >= TCPOLEN_MD5SIG) {
		int opcode = *ptr++;
		int opsize;

		switch (opcode) {
		case TCPOPT_EOL:
			return NULL;
		case TCPOPT_NOP:
			length--;
			continue;
		default:
			opsize = *ptr++;
			if (opsize < 2 || opsize > length)
				return NULL;
			if (opcode == TCPOPT_MD5SIG)
				return opsize == TCPOLEN_MD5SIG ? ptr : NULL;
		}
		ptr += opsize - 2;
		length -= opsize;
	}
	return NULL;
}
EXPORT_SYMBOL(tcp_parse_md5sig_option);
#endif

/* Sorry, PAWS as specified is broken wrt. pure-ACKs -DaveM
 *
 * It is not fatal. If this ACK does _not_ change critical state (seqs, window)
 * it can pass through stack. So, the following predicate verifies that
 * this segment is not used for anything but congestion avoidance or
 * fast retransmit. Moreover, we even are able to eliminate most of such
 * second order effects, if we apply some small "replay" window (~RTO)
 * to timestamp space.
 *
 * All these measures still do not guarantee that we reject wrapped ACKs
 * on networks with high bandwidth, when sequence space is recycled fastly,
 * but it guarantees that such events will be very rare and do not affect
 * connection seriously. This doesn't look nice, but alas, PAWS is really
 * buggy extension.
 *
 * [ Later note. Even worse! It is buggy for segments _with_ data. RFC
 * states that events when retransmit arrives after original data are rare.
 * It is a blatant lie. VJ forgot about fast retransmit! 8)8) It is
 * the biggest problem on large power networks even with minor reordering.
 * OK, let's give it small replay window. If peer clock is even 1hz, it is safe
 * up to bandwidth of 18Gigabit/sec. 8) ]
 */

static int tcp_disordered_ack(const struct sock *sk, const struct sk_buff *skb)
{
	const struct tcp_sock *tp = tcp_sk(sk);
	const struct tcphdr *th = tcp_hdr(skb);
	u32 seq = TCP_SKB_CB(skb)->seq;
	u32 ack = TCP_SKB_CB(skb)->ack_seq;

	return (/* 1. Pure ACK with correct sequence number. */
		(th->ack && seq == TCP_SKB_CB(skb)->end_seq && seq == tp->rcv_nxt) &&

		/* 2. ... and duplicate ACK. */
		ack == tp->snd_una &&

		/* 3. ... and does not update window. */
		!tcp_may_update_window(tp, ack, seq, ntohs(th->window) << tp->rx_opt.snd_wscale) &&

		/* 4. ... and sits in replay window. */
		(s32)(tp->rx_opt.ts_recent - tp->rx_opt.rcv_tsval) <= (inet_csk(sk)->icsk_rto * 1024) / HZ);
}

static inline bool tcp_paws_discard(const struct sock *sk,
				   const struct sk_buff *skb)
{
	const struct tcp_sock *tp = tcp_sk(sk);

	return !tcp_paws_check(&tp->rx_opt, TCP_PAWS_WINDOW) &&
	       !tcp_disordered_ack(sk, skb);
}

/* Check segment sequence number for validity.
 *
 * Segment controls are considered valid, if the segment
 * fits to the window after truncation to the window. Acceptability
 * of data (and SYN, FIN, of course) is checked separately.
 * See tcp_data_queue(), for example.
 *
 * Also, controls (RST is main one) are accepted using RCV.WUP instead
 * of RCV.NXT. Peer still did not advance his SND.UNA when we
 * delayed ACK, so that hisSND.UNA<=ourRCV.WUP.
 * (borrowed from freebsd)
 */

static inline bool tcp_sequence(const struct tcp_sock *tp, u32 seq, u32 end_seq)
{
	return	!before(end_seq, tp->rcv_wup) &&
		!after(seq, tp->rcv_nxt + tcp_receive_window(tp));
}

/* When we get a reset we do this. */
void tcp_reset(struct sock *sk, struct sk_buff *skb)
{
	trace_tcp_receive_reset(sk);

	/* mptcp can't tell us to ignore reset pkts,
	 * so just ignore the return value of mptcp_incoming_options().
	 */
	if (sk_is_mptcp(sk))
		mptcp_incoming_options(sk, skb);

	/* We want the right error as BSD sees it (and indeed as we do). */
	switch (sk->sk_state) {
	case TCP_SYN_SENT:
		sk->sk_err = ECONNREFUSED;
		break;
	case TCP_CLOSE_WAIT:
		sk->sk_err = EPIPE;
		break;
	case TCP_CLOSE:
		return;
	default:
		sk->sk_err = ECONNRESET;
	}
	/* This barrier is coupled with smp_rmb() in tcp_poll() */
	smp_wmb();

	tcp_write_queue_purge(sk);
	tcp_done(sk);

	if (!sock_flag(sk, SOCK_DEAD))
		sk_error_report(sk);
}

/*
 * 	Process the FIN bit. This now behaves as it is supposed to work
 *	and the FIN takes effect when it is validly part of sequence
 *	space. Not before when we get holes.
 *
 *	If we are ESTABLISHED, a received fin moves us to CLOSE-WAIT
 *	(and thence onto LAST-ACK and finally, CLOSE, we never enter
 *	TIME-WAIT)
 *
 *	If we are in FINWAIT-1, a received FIN indicates simultaneous
 *	close and we go into CLOSING (and later onto TIME-WAIT)
 *
 *	If we are in FINWAIT-2, a received FIN moves us to TIME-WAIT.
 */
void tcp_fin(struct sock *sk)
{
	struct tcp_sock *tp = tcp_sk(sk);

	inet_csk_schedule_ack(sk);

	WRITE_ONCE(sk->sk_shutdown, sk->sk_shutdown | RCV_SHUTDOWN);
	sock_set_flag(sk, SOCK_DONE);

	switch (sk->sk_state) {
	case TCP_SYN_RECV:
	case TCP_ESTABLISHED:
		/* Move to CLOSE_WAIT */
		tcp_set_state(sk, TCP_CLOSE_WAIT);
		inet_csk_enter_pingpong_mode(sk);
		break;

	case TCP_CLOSE_WAIT:
	case TCP_CLOSING:
		/* Received a retransmission of the FIN, do
		 * nothing.
		 */
		break;
	case TCP_LAST_ACK:
		/* RFC793: Remain in the LAST-ACK state. */
		break;

	case TCP_FIN_WAIT1:
		/* This case occurs when a simultaneous close
		 * happens, we must ack the received FIN and
		 * enter the CLOSING state.
		 */
		tcp_send_ack(sk);
		tcp_set_state(sk, TCP_CLOSING);
		break;
	case TCP_FIN_WAIT2:
		/* Received a FIN -- send ACK and enter TIME_WAIT. */
		tcp_send_ack(sk);
		tcp_time_wait(sk, TCP_TIME_WAIT, 0);
		break;
	default:
		/* Only TCP_LISTEN and TCP_CLOSE are left, in these
		 * cases we should never reach this piece of code.
		 */
		pr_err("%s: Impossible, sk->sk_state=%d\n",
		       __func__, sk->sk_state);
		break;
	}

	/* It _is_ possible, that we have something out-of-order _after_ FIN.
	 * Probably, we should reset in this case. For now drop them.
	 */
	skb_rbtree_purge(&tp->out_of_order_queue);
	if (tcp_is_sack(tp))
		tcp_sack_reset(&tp->rx_opt);
	sk_mem_reclaim(sk);

	if (!sock_flag(sk, SOCK_DEAD)) {
		sk->sk_state_change(sk);

		/* Do not send POLL_HUP for half duplex close. */
		if (sk->sk_shutdown == SHUTDOWN_MASK ||
		    sk->sk_state == TCP_CLOSE)
			sk_wake_async(sk, SOCK_WAKE_WAITD, POLL_HUP);
		else
			sk_wake_async(sk, SOCK_WAKE_WAITD, POLL_IN);
	}
}

static inline bool tcp_sack_extend(struct tcp_sack_block *sp, u32 seq,
				  u32 end_seq)
{
	if (!after(seq, sp->end_seq) && !after(sp->start_seq, end_seq)) {
		if (before(seq, sp->start_seq))
			sp->start_seq = seq;
		if (after(end_seq, sp->end_seq))
			sp->end_seq = end_seq;
		return true;
	}
	return false;
}

static void tcp_dsack_set(struct sock *sk, u32 seq, u32 end_seq)
{
	struct tcp_sock *tp = tcp_sk(sk);

	if (tcp_is_sack(tp) && READ_ONCE(sock_net(sk)->ipv4.sysctl_tcp_dsack)) {
		int mib_idx;

		if (before(seq, tp->rcv_nxt))
			mib_idx = LINUX_MIB_TCPDSACKOLDSENT;
		else
			mib_idx = LINUX_MIB_TCPDSACKOFOSENT;

		NET_INC_STATS(sock_net(sk), mib_idx);

		tp->rx_opt.dsack = 1;
		tp->duplicate_sack[0].start_seq = seq;
		tp->duplicate_sack[0].end_seq = end_seq;
	}
}

static void tcp_dsack_extend(struct sock *sk, u32 seq, u32 end_seq)
{
	struct tcp_sock *tp = tcp_sk(sk);

	if (!tp->rx_opt.dsack)
		tcp_dsack_set(sk, seq, end_seq);
	else
		tcp_sack_extend(tp->duplicate_sack, seq, end_seq);
}

static void tcp_rcv_spurious_retrans(struct sock *sk, const struct sk_buff *skb)
{
	/* When the ACK path fails or drops most ACKs, the sender would
	 * timeout and spuriously retransmit the same segment repeatedly.
	 * The receiver remembers and reflects via DSACKs. Leverage the
	 * DSACK state and change the txhash to re-route speculatively.
	 */
	if (TCP_SKB_CB(skb)->seq == tcp_sk(sk)->duplicate_sack[0].start_seq &&
	    sk_rethink_txhash(sk))
		NET_INC_STATS(sock_net(sk), LINUX_MIB_TCPDUPLICATEDATAREHASH);
}

static void tcp_send_dupack(struct sock *sk, const struct sk_buff *skb)
{
	struct tcp_sock *tp = tcp_sk(sk);

	if (TCP_SKB_CB(skb)->end_seq != TCP_SKB_CB(skb)->seq &&
	    before(TCP_SKB_CB(skb)->seq, tp->rcv_nxt)) {
		NET_INC_STATS(sock_net(sk), LINUX_MIB_DELAYEDACKLOST);
		tcp_enter_quickack_mode(sk, TCP_MAX_QUICKACKS);

		if (tcp_is_sack(tp) && READ_ONCE(sock_net(sk)->ipv4.sysctl_tcp_dsack)) {
			u32 end_seq = TCP_SKB_CB(skb)->end_seq;

			tcp_rcv_spurious_retrans(sk, skb);
			if (after(TCP_SKB_CB(skb)->end_seq, tp->rcv_nxt))
				end_seq = tp->rcv_nxt;
			tcp_dsack_set(sk, TCP_SKB_CB(skb)->seq, end_seq);
		}
	}

	tcp_send_ack(sk);
}

/* These routines update the SACK block as out-of-order packets arrive or
 * in-order packets close up the sequence space.
 */
static void tcp_sack_maybe_coalesce(struct tcp_sock *tp)
{
	int this_sack;
	struct tcp_sack_block *sp = &tp->selective_acks[0];
	struct tcp_sack_block *swalk = sp + 1;

	/* See if the recent change to the first SACK eats into
	 * or hits the sequence space of other SACK blocks, if so coalesce.
	 */
	for (this_sack = 1; this_sack < tp->rx_opt.num_sacks;) {
		if (tcp_sack_extend(sp, swalk->start_seq, swalk->end_seq)) {
			int i;

			/* Zap SWALK, by moving every further SACK up by one slot.
			 * Decrease num_sacks.
			 */
			tp->rx_opt.num_sacks--;
			for (i = this_sack; i < tp->rx_opt.num_sacks; i++)
				sp[i] = sp[i + 1];
			continue;
		}
		this_sack++;
		swalk++;
	}
}

static void tcp_sack_compress_send_ack(struct sock *sk)
{
	struct tcp_sock *tp = tcp_sk(sk);

	if (!tp->compressed_ack)
		return;

	if (hrtimer_try_to_cancel(&tp->compressed_ack_timer) == 1)
		__sock_put(sk);

	/* Since we have to send one ack finally,
	 * substract one from tp->compressed_ack to keep
	 * LINUX_MIB_TCPACKCOMPRESSED accurate.
	 */
	NET_ADD_STATS(sock_net(sk), LINUX_MIB_TCPACKCOMPRESSED,
		      tp->compressed_ack - 1);

	tp->compressed_ack = 0;
	tcp_send_ack(sk);
}

/* Reasonable amount of sack blocks included in TCP SACK option
 * The max is 4, but this becomes 3 if TCP timestamps are there.
 * Given that SACK packets might be lost, be conservative and use 2.
 */
#define TCP_SACK_BLOCKS_EXPECTED 2

static void tcp_sack_new_ofo_skb(struct sock *sk, u32 seq, u32 end_seq)
{
	struct tcp_sock *tp = tcp_sk(sk);
	struct tcp_sack_block *sp = &tp->selective_acks[0];
	int cur_sacks = tp->rx_opt.num_sacks;
	int this_sack;

	if (!cur_sacks)
		goto new_sack;

	for (this_sack = 0; this_sack < cur_sacks; this_sack++, sp++) {
		if (tcp_sack_extend(sp, seq, end_seq)) {
			if (this_sack >= TCP_SACK_BLOCKS_EXPECTED)
				tcp_sack_compress_send_ack(sk);
			/* Rotate this_sack to the first one. */
			for (; this_sack > 0; this_sack--, sp--)
				swap(*sp, *(sp - 1));
			if (cur_sacks > 1)
				tcp_sack_maybe_coalesce(tp);
			return;
		}
	}

	if (this_sack >= TCP_SACK_BLOCKS_EXPECTED)
		tcp_sack_compress_send_ack(sk);

	/* Could not find an adjacent existing SACK, build a new one,
	 * put it at the front, and shift everyone else down.  We
	 * always know there is at least one SACK present already here.
	 *
	 * If the sack array is full, forget about the last one.
	 */
	if (this_sack >= TCP_NUM_SACKS) {
		this_sack--;
		tp->rx_opt.num_sacks--;
		sp--;
	}
	for (; this_sack > 0; this_sack--, sp--)
		*sp = *(sp - 1);

new_sack:
	/* Build the new head SACK, and we're done. */
	sp->start_seq = seq;
	sp->end_seq = end_seq;
	tp->rx_opt.num_sacks++;
}

/* RCV.NXT advances, some SACKs should be eaten. */

static void tcp_sack_remove(struct tcp_sock *tp)
{
	struct tcp_sack_block *sp = &tp->selective_acks[0];
	int num_sacks = tp->rx_opt.num_sacks;
	int this_sack;

	/* Empty ofo queue, hence, all the SACKs are eaten. Clear. */
	if (RB_EMPTY_ROOT(&tp->out_of_order_queue)) {
		tp->rx_opt.num_sacks = 0;
		return;
	}

	for (this_sack = 0; this_sack < num_sacks;) {
		/* Check if the start of the sack is covered by RCV.NXT. */
		if (!before(tp->rcv_nxt, sp->start_seq)) {
			int i;

			/* RCV.NXT must cover all the block! */
			WARN_ON(before(tp->rcv_nxt, sp->end_seq));

			/* Zap this SACK, by moving forward any other SACKS. */
			for (i = this_sack+1; i < num_sacks; i++)
				tp->selective_acks[i-1] = tp->selective_acks[i];
			num_sacks--;
			continue;
		}
		this_sack++;
		sp++;
	}
	tp->rx_opt.num_sacks = num_sacks;
}

/**
 * tcp_try_coalesce - try to merge skb to prior one
 * @sk: socket
 * @to: prior buffer
 * @from: buffer to add in queue
 * @fragstolen: pointer to boolean
 *
 * Before queueing skb @from after @to, try to merge them
 * to reduce overall memory use and queue lengths, if cost is small.
 * Packets in ofo or receive queues can stay a long time.
 * Better try to coalesce them right now to avoid future collapses.
 * Returns true if caller should free @from instead of queueing it
 */
static bool tcp_try_coalesce(struct sock *sk,
			     struct sk_buff *to,
			     struct sk_buff *from,
			     bool *fragstolen)
{
	int delta;

	*fragstolen = false;

	/* Its possible this segment overlaps with prior segment in queue */
	if (TCP_SKB_CB(from)->seq != TCP_SKB_CB(to)->end_seq)
		return false;

	if (!mptcp_skb_can_collapse(to, from))
		return false;

#ifdef CONFIG_TLS_DEVICE
	if (from->decrypted != to->decrypted)
		return false;
#endif

	if (!skb_try_coalesce(to, from, fragstolen, &delta))
		return false;

	atomic_add(delta, &sk->sk_rmem_alloc);
	sk_mem_charge(sk, delta);
	NET_INC_STATS(sock_net(sk), LINUX_MIB_TCPRCVCOALESCE);
	TCP_SKB_CB(to)->end_seq = TCP_SKB_CB(from)->end_seq;
	TCP_SKB_CB(to)->ack_seq = TCP_SKB_CB(from)->ack_seq;
	TCP_SKB_CB(to)->tcp_flags |= TCP_SKB_CB(from)->tcp_flags;

	if (TCP_SKB_CB(from)->has_rxtstamp) {
		TCP_SKB_CB(to)->has_rxtstamp = true;
		to->tstamp = from->tstamp;
		skb_hwtstamps(to)->hwtstamp = skb_hwtstamps(from)->hwtstamp;
	}

	return true;
}

static bool tcp_ooo_try_coalesce(struct sock *sk,
			     struct sk_buff *to,
			     struct sk_buff *from,
			     bool *fragstolen)
{
	bool res = tcp_try_coalesce(sk, to, from, fragstolen);

	/* In case tcp_drop() is called later, update to->gso_segs */
	if (res) {
		u32 gso_segs = max_t(u16, 1, skb_shinfo(to)->gso_segs) +
			       max_t(u16, 1, skb_shinfo(from)->gso_segs);

		skb_shinfo(to)->gso_segs = min_t(u32, gso_segs, 0xFFFF);
	}
	return res;
}

static void tcp_drop(struct sock *sk, struct sk_buff *skb)
{
	sk_drops_add(sk, skb);
	__kfree_skb(skb);
}

/* This one checks to see if we can put data from the
 * out_of_order queue into the receive_queue.
 */
static void tcp_ofo_queue(struct sock *sk)
{
	struct tcp_sock *tp = tcp_sk(sk);
	__u32 dsack_high = tp->rcv_nxt;
	bool fin, fragstolen, eaten;
	struct sk_buff *skb, *tail;
	struct rb_node *p;

	p = rb_first(&tp->out_of_order_queue);
	while (p) {
		skb = rb_to_skb(p);
		if (after(TCP_SKB_CB(skb)->seq, tp->rcv_nxt))
			break;

		if (before(TCP_SKB_CB(skb)->seq, dsack_high)) {
			__u32 dsack = dsack_high;
			if (before(TCP_SKB_CB(skb)->end_seq, dsack_high))
				dsack_high = TCP_SKB_CB(skb)->end_seq;
			tcp_dsack_extend(sk, TCP_SKB_CB(skb)->seq, dsack);
		}
		p = rb_next(p);
		rb_erase(&skb->rbnode, &tp->out_of_order_queue);

		if (unlikely(!after(TCP_SKB_CB(skb)->end_seq, tp->rcv_nxt))) {
			tcp_drop(sk, skb);
			continue;
		}

		tail = skb_peek_tail(&sk->sk_receive_queue);
		eaten = tail && tcp_try_coalesce(sk, tail, skb, &fragstolen);
		tcp_rcv_nxt_update(tp, TCP_SKB_CB(skb)->end_seq);
		fin = TCP_SKB_CB(skb)->tcp_flags & TCPHDR_FIN;
		if (!eaten)
			__skb_queue_tail(&sk->sk_receive_queue, skb);
		else
			kfree_skb_partial(skb, fragstolen);

		if (unlikely(fin)) {
			tcp_fin(sk);
			/* tcp_fin() purges tp->out_of_order_queue,
			 * so we must end this loop right now.
			 */
			break;
		}
	}
}

static bool tcp_prune_ofo_queue(struct sock *sk);
static int tcp_prune_queue(struct sock *sk);

static int tcp_try_rmem_schedule(struct sock *sk, struct sk_buff *skb,
				 unsigned int size)
{
	if (atomic_read(&sk->sk_rmem_alloc) > sk->sk_rcvbuf ||
	    !sk_rmem_schedule(sk, skb, size)) {

		if (tcp_prune_queue(sk) < 0)
			return -1;

		while (!sk_rmem_schedule(sk, skb, size)) {
			if (!tcp_prune_ofo_queue(sk))
				return -1;
		}
	}
	return 0;
}

static void tcp_data_queue_ofo(struct sock *sk, struct sk_buff *skb)
{
	struct tcp_sock *tp = tcp_sk(sk);
	struct rb_node **p, *parent;
	struct sk_buff *skb1;
	u32 seq, end_seq;
	bool fragstolen;

	tcp_ecn_check_ce(sk, skb);

	if (unlikely(tcp_try_rmem_schedule(sk, skb, skb->truesize))) {
		NET_INC_STATS(sock_net(sk), LINUX_MIB_TCPOFODROP);
		sk->sk_data_ready(sk);
		tcp_drop(sk, skb);
		return;
	}

	/* Disable header prediction. */
	tp->pred_flags = 0;
	inet_csk_schedule_ack(sk);

	tp->rcv_ooopack += max_t(u16, 1, skb_shinfo(skb)->gso_segs);
	NET_INC_STATS(sock_net(sk), LINUX_MIB_TCPOFOQUEUE);
	seq = TCP_SKB_CB(skb)->seq;
	end_seq = TCP_SKB_CB(skb)->end_seq;

	p = &tp->out_of_order_queue.rb_node;
	if (RB_EMPTY_ROOT(&tp->out_of_order_queue)) {
		/* Initial out of order segment, build 1 SACK. */
		if (tcp_is_sack(tp)) {
			tp->rx_opt.num_sacks = 1;
			tp->selective_acks[0].start_seq = seq;
			tp->selective_acks[0].end_seq = end_seq;
		}
		rb_link_node(&skb->rbnode, NULL, p);
		rb_insert_color(&skb->rbnode, &tp->out_of_order_queue);
		tp->ooo_last_skb = skb;
		goto end;
	}

	/* In the typical case, we are adding an skb to the end of the list.
	 * Use of ooo_last_skb avoids the O(Log(N)) rbtree lookup.
	 */
	if (tcp_ooo_try_coalesce(sk, tp->ooo_last_skb,
				 skb, &fragstolen)) {
coalesce_done:
		/* For non sack flows, do not grow window to force DUPACK
		 * and trigger fast retransmit.
		 */
		if (tcp_is_sack(tp))
			tcp_grow_window(sk, skb, true);
		kfree_skb_partial(skb, fragstolen);
		skb = NULL;
		goto add_sack;
	}
	/* Can avoid an rbtree lookup if we are adding skb after ooo_last_skb */
	if (!before(seq, TCP_SKB_CB(tp->ooo_last_skb)->end_seq)) {
		parent = &tp->ooo_last_skb->rbnode;
		p = &parent->rb_right;
		goto insert;
	}

	/* Find place to insert this segment. Handle overlaps on the way. */
	parent = NULL;
	while (*p) {
		parent = *p;
		skb1 = rb_to_skb(parent);
		if (before(seq, TCP_SKB_CB(skb1)->seq)) {
			p = &parent->rb_left;
			continue;
		}
		if (before(seq, TCP_SKB_CB(skb1)->end_seq)) {
			if (!after(end_seq, TCP_SKB_CB(skb1)->end_seq)) {
				/* All the bits are present. Drop. */
				NET_INC_STATS(sock_net(sk),
					      LINUX_MIB_TCPOFOMERGE);
				tcp_drop(sk, skb);
				skb = NULL;
				tcp_dsack_set(sk, seq, end_seq);
				goto add_sack;
			}
			if (after(seq, TCP_SKB_CB(skb1)->seq)) {
				/* Partial overlap. */
				tcp_dsack_set(sk, seq, TCP_SKB_CB(skb1)->end_seq);
			} else {
				/* skb's seq == skb1's seq and skb covers skb1.
				 * Replace skb1 with skb.
				 */
				rb_replace_node(&skb1->rbnode, &skb->rbnode,
						&tp->out_of_order_queue);
				tcp_dsack_extend(sk,
						 TCP_SKB_CB(skb1)->seq,
						 TCP_SKB_CB(skb1)->end_seq);
				NET_INC_STATS(sock_net(sk),
					      LINUX_MIB_TCPOFOMERGE);
				tcp_drop(sk, skb1);
				goto merge_right;
			}
		} else if (tcp_ooo_try_coalesce(sk, skb1,
						skb, &fragstolen)) {
			goto coalesce_done;
		}
		p = &parent->rb_right;
	}
insert:
	/* Insert segment into RB tree. */
	rb_link_node(&skb->rbnode, parent, p);
	rb_insert_color(&skb->rbnode, &tp->out_of_order_queue);

merge_right:
	/* Remove other segments covered by skb. */
	while ((skb1 = skb_rb_next(skb)) != NULL) {
		if (!after(end_seq, TCP_SKB_CB(skb1)->seq))
			break;
		if (before(end_seq, TCP_SKB_CB(skb1)->end_seq)) {
			tcp_dsack_extend(sk, TCP_SKB_CB(skb1)->seq,
					 end_seq);
			break;
		}
		rb_erase(&skb1->rbnode, &tp->out_of_order_queue);
		tcp_dsack_extend(sk, TCP_SKB_CB(skb1)->seq,
				 TCP_SKB_CB(skb1)->end_seq);
		NET_INC_STATS(sock_net(sk), LINUX_MIB_TCPOFOMERGE);
		tcp_drop(sk, skb1);
	}
	/* If there is no skb after us, we are the last_skb ! */
	if (!skb1)
		tp->ooo_last_skb = skb;

add_sack:
	if (tcp_is_sack(tp))
		tcp_sack_new_ofo_skb(sk, seq, end_seq);
end:
	if (skb) {
		/* For non sack flows, do not grow window to force DUPACK
		 * and trigger fast retransmit.
		 */
		if (tcp_is_sack(tp))
			tcp_grow_window(sk, skb, false);
		skb_condense(skb);
		skb_set_owner_r(skb, sk);
	}
}

static int __must_check tcp_queue_rcv(struct sock *sk, struct sk_buff *skb,
				      bool *fragstolen)
{
	int eaten;
	struct sk_buff *tail = skb_peek_tail(&sk->sk_receive_queue);

	eaten = (tail &&
		 tcp_try_coalesce(sk, tail,
				  skb, fragstolen)) ? 1 : 0;
	tcp_rcv_nxt_update(tcp_sk(sk), TCP_SKB_CB(skb)->end_seq);
	if (!eaten) {
		__skb_queue_tail(&sk->sk_receive_queue, skb);
		skb_set_owner_r(skb, sk);
	}
	return eaten;
}

int tcp_send_rcvq(struct sock *sk, struct msghdr *msg, size_t size)
{
	struct sk_buff *skb;
	int err = -ENOMEM;
	int data_len = 0;
	bool fragstolen;

	if (size == 0)
		return 0;

	if (size > PAGE_SIZE) {
		int npages = min_t(size_t, size >> PAGE_SHIFT, MAX_SKB_FRAGS);

		data_len = npages << PAGE_SHIFT;
		size = data_len + (size & ~PAGE_MASK);
	}
	skb = alloc_skb_with_frags(size - data_len, data_len,
				   PAGE_ALLOC_COSTLY_ORDER,
				   &err, sk->sk_allocation);
	if (!skb)
		goto err;

	skb_put(skb, size - data_len);
	skb->data_len = data_len;
	skb->len = size;

	if (tcp_try_rmem_schedule(sk, skb, skb->truesize)) {
		NET_INC_STATS(sock_net(sk), LINUX_MIB_TCPRCVQDROP);
		goto err_free;
	}

	err = skb_copy_datagram_from_iter(skb, 0, &msg->msg_iter, size);
	if (err)
		goto err_free;

	TCP_SKB_CB(skb)->seq = tcp_sk(sk)->rcv_nxt;
	TCP_SKB_CB(skb)->end_seq = TCP_SKB_CB(skb)->seq + size;
	TCP_SKB_CB(skb)->ack_seq = tcp_sk(sk)->snd_una - 1;

	if (tcp_queue_rcv(sk, skb, &fragstolen)) {
		WARN_ON_ONCE(fragstolen); /* should not happen */
		__kfree_skb(skb);
	}
	return size;

err_free:
	kfree_skb(skb);
err:
	return err;

}

void tcp_data_ready(struct sock *sk)
{
	if (tcp_epollin_ready(sk, sk->sk_rcvlowat) || sock_flag(sk, SOCK_DONE))
		sk->sk_data_ready(sk);
}

static void tcp_data_queue(struct sock *sk, struct sk_buff *skb)
{
	struct tcp_sock *tp = tcp_sk(sk);
	bool fragstolen;
	int eaten;

	/* If a subflow has been reset, the packet should not continue
	 * to be processed, drop the packet.
	 */
	if (sk_is_mptcp(sk) && !mptcp_incoming_options(sk, skb)) {
		__kfree_skb(skb);
		return;
	}

	if (TCP_SKB_CB(skb)->seq == TCP_SKB_CB(skb)->end_seq) {
		__kfree_skb(skb);
		return;
	}
	skb_dst_drop(skb);
	__skb_pull(skb, tcp_hdr(skb)->doff * 4);

	tp->rx_opt.dsack = 0;

	/*  Queue data for delivery to the user.
	 *  Packets in sequence go to the receive queue.
	 *  Out of sequence packets to the out_of_order_queue.
	 */
	if (TCP_SKB_CB(skb)->seq == tp->rcv_nxt) {
		if (tcp_receive_window(tp) == 0) {
			NET_INC_STATS(sock_net(sk), LINUX_MIB_TCPZEROWINDOWDROP);
			goto out_of_window;
		}

		/* Ok. In sequence. In window. */
queue_and_out:
		if (skb_queue_len(&sk->sk_receive_queue) == 0)
			sk_forced_mem_schedule(sk, skb->truesize);
		else if (tcp_try_rmem_schedule(sk, skb, skb->truesize)) {
			NET_INC_STATS(sock_net(sk), LINUX_MIB_TCPRCVQDROP);
			sk->sk_data_ready(sk);
			goto drop;
		}

		eaten = tcp_queue_rcv(sk, skb, &fragstolen);
		if (skb->len)
			tcp_event_data_recv(sk, skb);
		if (TCP_SKB_CB(skb)->tcp_flags & TCPHDR_FIN)
			tcp_fin(sk);

		if (!RB_EMPTY_ROOT(&tp->out_of_order_queue)) {
			tcp_ofo_queue(sk);

			/* RFC5681. 4.2. SHOULD send immediate ACK, when
			 * gap in queue is filled.
			 */
			if (RB_EMPTY_ROOT(&tp->out_of_order_queue))
				inet_csk(sk)->icsk_ack.pending |= ICSK_ACK_NOW;
		}

		if (tp->rx_opt.num_sacks)
			tcp_sack_remove(tp);

		tcp_fast_path_check(sk);

		if (eaten > 0)
			kfree_skb_partial(skb, fragstolen);
		if (!sock_flag(sk, SOCK_DEAD))
			tcp_data_ready(sk);
		return;
	}

	if (!after(TCP_SKB_CB(skb)->end_seq, tp->rcv_nxt)) {
		tcp_rcv_spurious_retrans(sk, skb);
		/* A retransmit, 2nd most common case.  Force an immediate ack. */
		NET_INC_STATS(sock_net(sk), LINUX_MIB_DELAYEDACKLOST);
		tcp_dsack_set(sk, TCP_SKB_CB(skb)->seq, TCP_SKB_CB(skb)->end_seq);

out_of_window:
		tcp_enter_quickack_mode(sk, TCP_MAX_QUICKACKS);
		inet_csk_schedule_ack(sk);
drop:
		tcp_drop(sk, skb);
		return;
	}

	/* Out of window. F.e. zero window probe. */
	if (!before(TCP_SKB_CB(skb)->seq, tp->rcv_nxt + tcp_receive_window(tp)))
		goto out_of_window;

	if (before(TCP_SKB_CB(skb)->seq, tp->rcv_nxt)) {
		/* Partial packet, seq < rcv_next < end_seq */
		tcp_dsack_set(sk, TCP_SKB_CB(skb)->seq, tp->rcv_nxt);

		/* If window is closed, drop tail of packet. But after
		 * remembering D-SACK for its head made in previous line.
		 */
		if (!tcp_receive_window(tp)) {
			NET_INC_STATS(sock_net(sk), LINUX_MIB_TCPZEROWINDOWDROP);
			goto out_of_window;
		}
		goto queue_and_out;
	}

	tcp_data_queue_ofo(sk, skb);
}

static struct sk_buff *tcp_skb_next(struct sk_buff *skb, struct sk_buff_head *list)
{
	if (list)
		return !skb_queue_is_last(list, skb) ? skb->next : NULL;

	return skb_rb_next(skb);
}

static struct sk_buff *tcp_collapse_one(struct sock *sk, struct sk_buff *skb,
					struct sk_buff_head *list,
					struct rb_root *root)
{
	struct sk_buff *next = tcp_skb_next(skb, list);

	if (list)
		__skb_unlink(skb, list);
	else
		rb_erase(&skb->rbnode, root);

	__kfree_skb(skb);
	NET_INC_STATS(sock_net(sk), LINUX_MIB_TCPRCVCOLLAPSED);

	return next;
}

/* Insert skb into rb tree, ordered by TCP_SKB_CB(skb)->seq */
void tcp_rbtree_insert(struct rb_root *root, struct sk_buff *skb)
{
	struct rb_node **p = &root->rb_node;
	struct rb_node *parent = NULL;
	struct sk_buff *skb1;

	while (*p) {
		parent = *p;
		skb1 = rb_to_skb(parent);
		if (before(TCP_SKB_CB(skb)->seq, TCP_SKB_CB(skb1)->seq))
			p = &parent->rb_left;
		else
			p = &parent->rb_right;
	}
	rb_link_node(&skb->rbnode, parent, p);
	rb_insert_color(&skb->rbnode, root);
}

/* Collapse contiguous sequence of skbs head..tail with
 * sequence numbers start..end.
 *
 * If tail is NULL, this means until the end of the queue.
 *
 * Segments with FIN/SYN are not collapsed (only because this
 * simplifies code)
 */
static void
tcp_collapse(struct sock *sk, struct sk_buff_head *list, struct rb_root *root,
	     struct sk_buff *head, struct sk_buff *tail, u32 start, u32 end)
{
	struct sk_buff *skb = head, *n;
	struct sk_buff_head tmp;
	bool end_of_skbs;

	/* First, check that queue is collapsible and find
	 * the point where collapsing can be useful.
	 */
restart:
	for (end_of_skbs = true; skb != NULL && skb != tail; skb = n) {
		n = tcp_skb_next(skb, list);

		/* No new bits? It is possible on ofo queue. */
		if (!before(start, TCP_SKB_CB(skb)->end_seq)) {
			skb = tcp_collapse_one(sk, skb, list, root);
			if (!skb)
				break;
			goto restart;
		}

		/* The first skb to collapse is:
		 * - not SYN/FIN and
		 * - bloated or contains data before "start" or
		 *   overlaps to the next one and mptcp allow collapsing.
		 */
		if (!(TCP_SKB_CB(skb)->tcp_flags & (TCPHDR_SYN | TCPHDR_FIN)) &&
		    (tcp_win_from_space(sk, skb->truesize) > skb->len ||
		     before(TCP_SKB_CB(skb)->seq, start))) {
			end_of_skbs = false;
			break;
		}

		if (n && n != tail && mptcp_skb_can_collapse(skb, n) &&
		    TCP_SKB_CB(skb)->end_seq != TCP_SKB_CB(n)->seq) {
			end_of_skbs = false;
			break;
		}

		/* Decided to skip this, advance start seq. */
		start = TCP_SKB_CB(skb)->end_seq;
	}
	if (end_of_skbs ||
	    (TCP_SKB_CB(skb)->tcp_flags & (TCPHDR_SYN | TCPHDR_FIN)))
		return;

	__skb_queue_head_init(&tmp);

	while (before(start, end)) {
		int copy = min_t(int, SKB_MAX_ORDER(0, 0), end - start);
		struct sk_buff *nskb;

		nskb = alloc_skb(copy, GFP_ATOMIC);
		if (!nskb)
			break;

		memcpy(nskb->cb, skb->cb, sizeof(skb->cb));
#ifdef CONFIG_TLS_DEVICE
		nskb->decrypted = skb->decrypted;
#endif
		TCP_SKB_CB(nskb)->seq = TCP_SKB_CB(nskb)->end_seq = start;
		if (list)
			__skb_queue_before(list, skb, nskb);
		else
			__skb_queue_tail(&tmp, nskb); /* defer rbtree insertion */
		skb_set_owner_r(nskb, sk);
		mptcp_skb_ext_move(nskb, skb);

		/* Copy data, releasing collapsed skbs. */
		while (copy > 0) {
			int offset = start - TCP_SKB_CB(skb)->seq;
			int size = TCP_SKB_CB(skb)->end_seq - start;

			BUG_ON(offset < 0);
			if (size > 0) {
				size = min(copy, size);
				if (skb_copy_bits(skb, offset, skb_put(nskb, size), size))
					BUG();
				TCP_SKB_CB(nskb)->end_seq += size;
				copy -= size;
				start += size;
			}
			if (!before(start, TCP_SKB_CB(skb)->end_seq)) {
				skb = tcp_collapse_one(sk, skb, list, root);
				if (!skb ||
				    skb == tail ||
				    !mptcp_skb_can_collapse(nskb, skb) ||
				    (TCP_SKB_CB(skb)->tcp_flags & (TCPHDR_SYN | TCPHDR_FIN)))
					goto end;
#ifdef CONFIG_TLS_DEVICE
				if (skb->decrypted != nskb->decrypted)
					goto end;
#endif
			}
		}
	}
end:
	skb_queue_walk_safe(&tmp, skb, n)
		tcp_rbtree_insert(root, skb);
}

/* Collapse ofo queue. Algorithm: select contiguous sequence of skbs
 * and tcp_collapse() them until all the queue is collapsed.
 */
static void tcp_collapse_ofo_queue(struct sock *sk)
{
	struct tcp_sock *tp = tcp_sk(sk);
	u32 range_truesize, sum_tiny = 0;
	struct sk_buff *skb, *head;
	u32 start, end;

	skb = skb_rb_first(&tp->out_of_order_queue);
new_range:
	if (!skb) {
		tp->ooo_last_skb = skb_rb_last(&tp->out_of_order_queue);
		return;
	}
	start = TCP_SKB_CB(skb)->seq;
	end = TCP_SKB_CB(skb)->end_seq;
	range_truesize = skb->truesize;

	for (head = skb;;) {
		skb = skb_rb_next(skb);

		/* Range is terminated when we see a gap or when
		 * we are at the queue end.
		 */
		if (!skb ||
		    after(TCP_SKB_CB(skb)->seq, end) ||
		    before(TCP_SKB_CB(skb)->end_seq, start)) {
			/* Do not attempt collapsing tiny skbs */
			if (range_truesize != head->truesize ||
			    end - start >= SKB_WITH_OVERHEAD(SK_MEM_QUANTUM)) {
				tcp_collapse(sk, NULL, &tp->out_of_order_queue,
					     head, skb, start, end);
			} else {
				sum_tiny += range_truesize;
				if (sum_tiny > sk->sk_rcvbuf >> 3)
					return;
			}
			goto new_range;
		}

		range_truesize += skb->truesize;
		if (unlikely(before(TCP_SKB_CB(skb)->seq, start)))
			start = TCP_SKB_CB(skb)->seq;
		if (after(TCP_SKB_CB(skb)->end_seq, end))
			end = TCP_SKB_CB(skb)->end_seq;
	}
}

/*
 * Clean the out-of-order queue to make room.
 * We drop high sequences packets to :
 * 1) Let a chance for holes to be filled.
 * 2) not add too big latencies if thousands of packets sit there.
 *    (But if application shrinks SO_RCVBUF, we could still end up
 *     freeing whole queue here)
 * 3) Drop at least 12.5 % of sk_rcvbuf to avoid malicious attacks.
 *
 * Return true if queue has shrunk.
 */
static bool tcp_prune_ofo_queue(struct sock *sk)
{
	struct tcp_sock *tp = tcp_sk(sk);
	struct rb_node *node, *prev;
	int goal;

	if (RB_EMPTY_ROOT(&tp->out_of_order_queue))
		return false;

	NET_INC_STATS(sock_net(sk), LINUX_MIB_OFOPRUNED);
	goal = sk->sk_rcvbuf >> 3;
	node = &tp->ooo_last_skb->rbnode;
	do {
		prev = rb_prev(node);
		rb_erase(node, &tp->out_of_order_queue);
		goal -= rb_to_skb(node)->truesize;
		tcp_drop(sk, rb_to_skb(node));
		if (!prev || goal <= 0) {
			sk_mem_reclaim(sk);
			if (atomic_read(&sk->sk_rmem_alloc) <= sk->sk_rcvbuf &&
			    !tcp_under_memory_pressure(sk))
				break;
			goal = sk->sk_rcvbuf >> 3;
		}
		node = prev;
	} while (node);
	tp->ooo_last_skb = rb_to_skb(prev);

	/* Reset SACK state.  A conforming SACK implementation will
	 * do the same at a timeout based retransmit.  When a connection
	 * is in a sad state like this, we care only about integrity
	 * of the connection not performance.
	 */
	if (tp->rx_opt.sack_ok)
		tcp_sack_reset(&tp->rx_opt);
	return true;
}

/* Reduce allocated memory if we can, trying to get
 * the socket within its memory limits again.
 *
 * Return less than zero if we should start dropping frames
 * until the socket owning process reads some of the data
 * to stabilize the situation.
 */
static int tcp_prune_queue(struct sock *sk)
{
	struct tcp_sock *tp = tcp_sk(sk);

	NET_INC_STATS(sock_net(sk), LINUX_MIB_PRUNECALLED);

	if (atomic_read(&sk->sk_rmem_alloc) >= sk->sk_rcvbuf)
		tcp_clamp_window(sk);
	else if (tcp_under_memory_pressure(sk))
		tp->rcv_ssthresh = min(tp->rcv_ssthresh, 4U * tp->advmss);

	if (atomic_read(&sk->sk_rmem_alloc) <= sk->sk_rcvbuf)
		return 0;

	tcp_collapse_ofo_queue(sk);
	if (!skb_queue_empty(&sk->sk_receive_queue))
		tcp_collapse(sk, &sk->sk_receive_queue, NULL,
			     skb_peek(&sk->sk_receive_queue),
			     NULL,
			     tp->copied_seq, tp->rcv_nxt);
	sk_mem_reclaim(sk);

	if (atomic_read(&sk->sk_rmem_alloc) <= sk->sk_rcvbuf)
		return 0;

	/* Collapsing did not help, destructive actions follow.
	 * This must not ever occur. */

	tcp_prune_ofo_queue(sk);

	if (atomic_read(&sk->sk_rmem_alloc) <= sk->sk_rcvbuf)
		return 0;

	/* If we are really being abused, tell the caller to silently
	 * drop receive data on the floor.  It will get retransmitted
	 * and hopefully then we'll have sufficient space.
	 */
	NET_INC_STATS(sock_net(sk), LINUX_MIB_RCVPRUNED);

	/* Massive buffer overcommit. */
	tp->pred_flags = 0;
	return -1;
}

static bool tcp_should_expand_sndbuf(const struct sock *sk)
{
	const struct tcp_sock *tp = tcp_sk(sk);

	/* If the user specified a specific send buffer setting, do
	 * not modify it.
	 */
	if (sk->sk_userlocks & SOCK_SNDBUF_LOCK)
		return false;

	/* If we are under global TCP memory pressure, do not expand.  */
	if (tcp_under_memory_pressure(sk))
		return false;

	/* If we are under soft global TCP memory pressure, do not expand.  */
	if (sk_memory_allocated(sk) >= sk_prot_mem_limits(sk, 0))
		return false;

	/* If we filled the congestion window, do not expand.  */
	if (tcp_packets_in_flight(tp) >= tcp_snd_cwnd(tp))
		return false;

	return true;
}

static void tcp_new_space(struct sock *sk)
{
	struct tcp_sock *tp = tcp_sk(sk);

	if (tcp_should_expand_sndbuf(sk)) {
		tcp_sndbuf_expand(sk);
		tp->snd_cwnd_stamp = tcp_jiffies32;
	}

	INDIRECT_CALL_1(sk->sk_write_space, sk_stream_write_space, sk);
}

/* Caller made space either from:
 * 1) Freeing skbs in rtx queues (after tp->snd_una has advanced)
 * 2) Sent skbs from output queue (and thus advancing tp->snd_nxt)
 *
 * We might be able to generate EPOLLOUT to the application if:
 * 1) Space consumed in output/rtx queues is below sk->sk_sndbuf/2
 * 2) notsent amount (tp->write_seq - tp->snd_nxt) became
 *    small enough that tcp_stream_memory_free() decides it
 *    is time to generate EPOLLOUT.
 */
void tcp_check_space(struct sock *sk)
{
	/* pairs with tcp_poll() */
	smp_mb();
	if (sk->sk_socket &&
	    test_bit(SOCK_NOSPACE, &sk->sk_socket->flags)) {
		tcp_new_space(sk);
		if (!test_bit(SOCK_NOSPACE, &sk->sk_socket->flags))
			tcp_chrono_stop(sk, TCP_CHRONO_SNDBUF_LIMITED);
	}
}

static inline void tcp_data_snd_check(struct sock *sk)
{
	tcp_push_pending_frames(sk);
	tcp_check_space(sk);
}

/*
 * Check if sending an ack is needed.
 */
static void __tcp_ack_snd_check(struct sock *sk, int ofo_possible)
{
	struct tcp_sock *tp = tcp_sk(sk);
	unsigned long rtt, delay;

	    /* More than one full frame received... */
	if (((tp->rcv_nxt - tp->rcv_wup) > inet_csk(sk)->icsk_ack.rcv_mss &&
	     /* ... and right edge of window advances far enough.
	      * (tcp_recvmsg() will send ACK otherwise).
	      * If application uses SO_RCVLOWAT, we want send ack now if
	      * we have not received enough bytes to satisfy the condition.
	      */
	    (tp->rcv_nxt - tp->copied_seq < sk->sk_rcvlowat ||
	     __tcp_select_window(sk) >= tp->rcv_wnd)) ||
	    /* We ACK each frame or... */
	    tcp_in_quickack_mode(sk) ||
	    /* Protocol state mandates a one-time immediate ACK */
	    inet_csk(sk)->icsk_ack.pending & ICSK_ACK_NOW) {
send_now:
		tcp_send_ack(sk);
		return;
	}

	if (!ofo_possible || RB_EMPTY_ROOT(&tp->out_of_order_queue)) {
		tcp_send_delayed_ack(sk);
		return;
	}

	if (!tcp_is_sack(tp) ||
	    tp->compressed_ack >= READ_ONCE(sock_net(sk)->ipv4.sysctl_tcp_comp_sack_nr))
		goto send_now;

	if (tp->compressed_ack_rcv_nxt != tp->rcv_nxt) {
		tp->compressed_ack_rcv_nxt = tp->rcv_nxt;
		tp->dup_ack_counter = 0;
	}
	if (tp->dup_ack_counter < TCP_FASTRETRANS_THRESH) {
		tp->dup_ack_counter++;
		goto send_now;
	}
	tp->compressed_ack++;
	if (hrtimer_is_queued(&tp->compressed_ack_timer))
		return;

	/* compress ack timer : 5 % of rtt, but no more than tcp_comp_sack_delay_ns */

	rtt = tp->rcv_rtt_est.rtt_us;
	if (tp->srtt_us && tp->srtt_us < rtt)
		rtt = tp->srtt_us;

	delay = min_t(unsigned long,
		      READ_ONCE(sock_net(sk)->ipv4.sysctl_tcp_comp_sack_delay_ns),
		      rtt * (NSEC_PER_USEC >> 3)/20);
	sock_hold(sk);
	hrtimer_start_range_ns(&tp->compressed_ack_timer, ns_to_ktime(delay),
			       READ_ONCE(sock_net(sk)->ipv4.sysctl_tcp_comp_sack_slack_ns),
			       HRTIMER_MODE_REL_PINNED_SOFT);
}

static inline void tcp_ack_snd_check(struct sock *sk)
{
	if (!inet_csk_ack_scheduled(sk)) {
		/* We sent a data segment already. */
		return;
	}
	__tcp_ack_snd_check(sk, 1);
}

/*
 *	This routine is only called when we have urgent data
 *	signaled. Its the 'slow' part of tcp_urg. It could be
 *	moved inline now as tcp_urg is only called from one
 *	place. We handle URGent data wrong. We have to - as
 *	BSD still doesn't use the correction from RFC961.
 *	For 1003.1g we should support a new option TCP_STDURG to permit
 *	either form (or just set the sysctl tcp_stdurg).
 */

static void tcp_check_urg(struct sock *sk, const struct tcphdr *th)
{
	struct tcp_sock *tp = tcp_sk(sk);
	u32 ptr = ntohs(th->urg_ptr);

	if (ptr && !READ_ONCE(sock_net(sk)->ipv4.sysctl_tcp_stdurg))
		ptr--;
	ptr += ntohl(th->seq);

	/* Ignore urgent data that we've already seen and read. */
	if (after(tp->copied_seq, ptr))
		return;

	/* Do not replay urg ptr.
	 *
	 * NOTE: interesting situation not covered by specs.
	 * Misbehaving sender may send urg ptr, pointing to segment,
	 * which we already have in ofo queue. We are not able to fetch
	 * such data and will stay in TCP_URG_NOTYET until will be eaten
	 * by recvmsg(). Seems, we are not obliged to handle such wicked
	 * situations. But it is worth to think about possibility of some
	 * DoSes using some hypothetical application level deadlock.
	 */
	if (before(ptr, tp->rcv_nxt))
		return;

	/* Do we already have a newer (or duplicate) urgent pointer? */
	if (tp->urg_data && !after(ptr, tp->urg_seq))
		return;

	/* Tell the world about our new urgent pointer. */
	sk_send_sigurg(sk);

	/* We may be adding urgent data when the last byte read was
	 * urgent. To do this requires some care. We cannot just ignore
	 * tp->copied_seq since we would read the last urgent byte again
	 * as data, nor can we alter copied_seq until this data arrives
	 * or we break the semantics of SIOCATMARK (and thus sockatmark())
	 *
	 * NOTE. Double Dutch. Rendering to plain English: author of comment
	 * above did something sort of 	send("A", MSG_OOB); send("B", MSG_OOB);
	 * and expect that both A and B disappear from stream. This is _wrong_.
	 * Though this happens in BSD with high probability, this is occasional.
	 * Any application relying on this is buggy. Note also, that fix "works"
	 * only in this artificial test. Insert some normal data between A and B and we will
	 * decline of BSD again. Verdict: it is better to remove to trap
	 * buggy users.
	 */
	if (tp->urg_seq == tp->copied_seq && tp->urg_data &&
	    !sock_flag(sk, SOCK_URGINLINE) && tp->copied_seq != tp->rcv_nxt) {
		struct sk_buff *skb = skb_peek(&sk->sk_receive_queue);
		tp->copied_seq++;
		if (skb && !before(tp->copied_seq, TCP_SKB_CB(skb)->end_seq)) {
			__skb_unlink(skb, &sk->sk_receive_queue);
			__kfree_skb(skb);
		}
	}

	tp->urg_data = TCP_URG_NOTYET;
	WRITE_ONCE(tp->urg_seq, ptr);

	/* Disable header prediction. */
	tp->pred_flags = 0;
}

/* This is the 'fast' part of urgent handling. */
static void tcp_urg(struct sock *sk, struct sk_buff *skb, const struct tcphdr *th)
{
	struct tcp_sock *tp = tcp_sk(sk);

	/* Check if we get a new urgent pointer - normally not. */
	if (th->urg)
		tcp_check_urg(sk, th);

	/* Do we wait for any urgent data? - normally not... */
	if (tp->urg_data == TCP_URG_NOTYET) {
		u32 ptr = tp->urg_seq - ntohl(th->seq) + (th->doff * 4) -
			  th->syn;

		/* Is the urgent pointer pointing into this packet? */
		if (ptr < skb->len) {
			u8 tmp;
			if (skb_copy_bits(skb, ptr, &tmp, 1))
				BUG();
			tp->urg_data = TCP_URG_VALID | tmp;
			if (!sock_flag(sk, SOCK_DEAD))
				sk->sk_data_ready(sk);
		}
	}
}

/* Accept RST for rcv_nxt - 1 after a FIN.
 * When tcp connections are abruptly terminated from Mac OSX (via ^C), a
 * FIN is sent followed by a RST packet. The RST is sent with the same
 * sequence number as the FIN, and thus according to RFC 5961 a challenge
 * ACK should be sent. However, Mac OSX rate limits replies to challenge
 * ACKs on the closed socket. In addition middleboxes can drop either the
 * challenge ACK or a subsequent RST.
 */
static bool tcp_reset_check(const struct sock *sk, const struct sk_buff *skb)
{
	struct tcp_sock *tp = tcp_sk(sk);

	return unlikely(TCP_SKB_CB(skb)->seq == (tp->rcv_nxt - 1) &&
			(1 << sk->sk_state) & (TCPF_CLOSE_WAIT | TCPF_LAST_ACK |
					       TCPF_CLOSING));
}

/* Does PAWS and seqno based validation of an incoming segment, flags will
 * play significant role here.
 */
static bool tcp_validate_incoming(struct sock *sk, struct sk_buff *skb,
				  const struct tcphdr *th, int syn_inerr)
{
	struct tcp_sock *tp = tcp_sk(sk);
	bool rst_seq_match = false;

	/* RFC1323: H1. Apply PAWS check first. */
	if (tcp_fast_parse_options(sock_net(sk), skb, th, tp) &&
	    tp->rx_opt.saw_tstamp &&
	    tcp_paws_discard(sk, skb)) {
		if (!th->rst) {
			NET_INC_STATS(sock_net(sk), LINUX_MIB_PAWSESTABREJECTED);
			if (!tcp_oow_rate_limited(sock_net(sk), skb,
						  LINUX_MIB_TCPACKSKIPPEDPAWS,
						  &tp->last_oow_ack_time))
				tcp_send_dupack(sk, skb);
			goto discard;
		}
		/* Reset is accepted even if it did not pass PAWS. */
	}

	/* Step 1: check sequence number */
	if (!tcp_sequence(tp, TCP_SKB_CB(skb)->seq, TCP_SKB_CB(skb)->end_seq)) {
		/* RFC793, page 37: "In all states except SYN-SENT, all reset
		 * (RST) segments are validated by checking their SEQ-fields."
		 * And page 69: "If an incoming segment is not acceptable,
		 * an acknowledgment should be sent in reply (unless the RST
		 * bit is set, if so drop the segment and return)".
		 */
		if (!th->rst) {
			if (th->syn)
				goto syn_challenge;
			if (!tcp_oow_rate_limited(sock_net(sk), skb,
						  LINUX_MIB_TCPACKSKIPPEDSEQ,
						  &tp->last_oow_ack_time))
				tcp_send_dupack(sk, skb);
		} else if (tcp_reset_check(sk, skb)) {
			tcp_reset(sk, skb);
		}
		goto discard;
	}

	/* Step 2: check RST bit */
	if (th->rst) {
		/* RFC 5961 3.2 (extend to match against (RCV.NXT - 1) after a
		 * FIN and SACK too if available):
		 * If seq num matches RCV.NXT or (RCV.NXT - 1) after a FIN, or
		 * the right-most SACK block,
		 * then
		 *     RESET the connection
		 * else
		 *     Send a challenge ACK
		 */
		if (TCP_SKB_CB(skb)->seq == tp->rcv_nxt ||
		    tcp_reset_check(sk, skb)) {
			rst_seq_match = true;
		} else if (tcp_is_sack(tp) && tp->rx_opt.num_sacks > 0) {
			struct tcp_sack_block *sp = &tp->selective_acks[0];
			int max_sack = sp[0].end_seq;
			int this_sack;

			for (this_sack = 1; this_sack < tp->rx_opt.num_sacks;
			     ++this_sack) {
				max_sack = after(sp[this_sack].end_seq,
						 max_sack) ?
					sp[this_sack].end_seq : max_sack;
			}

			if (TCP_SKB_CB(skb)->seq == max_sack)
				rst_seq_match = true;
		}

		if (rst_seq_match)
			tcp_reset(sk, skb);
		else {
			/* Disable TFO if RST is out-of-order
			 * and no data has been received
			 * for current active TFO socket
			 */
			if (tp->syn_fastopen && !tp->data_segs_in &&
			    sk->sk_state == TCP_ESTABLISHED)
				tcp_fastopen_active_disable(sk);
			tcp_send_challenge_ack(sk, skb);
		}
		goto discard;
	}

	/* step 3: check security and precedence [ignored] */

	/* step 4: Check for a SYN
	 * RFC 5961 4.2 : Send a challenge ack
	 */
	if (th->syn) {
syn_challenge:
		if (syn_inerr)
			TCP_INC_STATS(sock_net(sk), TCP_MIB_INERRS);
		NET_INC_STATS(sock_net(sk), LINUX_MIB_TCPSYNCHALLENGE);
		tcp_send_challenge_ack(sk, skb);
		goto discard;
	}

	bpf_skops_parse_hdr(sk, skb);

	return true;

discard:
	tcp_drop(sk, skb);
	return false;
}

/*
 *	TCP receive function for the ESTABLISHED state.
 *
 *	It is split into a fast path and a slow path. The fast path is
 * 	disabled when:
 *	- A zero window was announced from us - zero window probing
 *        is only handled properly in the slow path.
 *	- Out of order segments arrived.
 *	- Urgent data is expected.
 *	- There is no buffer space left
 *	- Unexpected TCP flags/window values/header lengths are received
 *	  (detected by checking the TCP header against pred_flags)
 *	- Data is sent in both directions. Fast path only supports pure senders
 *	  or pure receivers (this means either the sequence number or the ack
 *	  value must stay constant)
 *	- Unexpected TCP option.
 *
 *	When these conditions are not satisfied it drops into a standard
 *	receive procedure patterned after RFC793 to handle all cases.
 *	The first three cases are guaranteed by proper pred_flags setting,
 *	the rest is checked inline. Fast processing is turned on in
 *	tcp_data_queue when everything is OK.
 */
void tcp_rcv_established(struct sock *sk, struct sk_buff *skb)
{
	const struct tcphdr *th = (const struct tcphdr *)skb->data;
	struct tcp_sock *tp = tcp_sk(sk);
	unsigned int len = skb->len;

	/* TCP congestion window tracking */
	trace_tcp_probe(sk, skb);

	tcp_mstamp_refresh(tp);
	if (unlikely(!rcu_access_pointer(sk->sk_rx_dst)))
		inet_csk(sk)->icsk_af_ops->sk_rx_dst_set(sk, skb);
	/*
	 *	Header prediction.
	 *	The code loosely follows the one in the famous
	 *	"30 instruction TCP receive" Van Jacobson mail.
	 *
	 *	Van's trick is to deposit buffers into socket queue
	 *	on a device interrupt, to call tcp_recv function
	 *	on the receive process context and checksum and copy
	 *	the buffer to user space. smart...
	 *
	 *	Our current scheme is not silly either but we take the
	 *	extra cost of the net_bh soft interrupt processing...
	 *	We do checksum and copy also but from device to kernel.
	 */

	tp->rx_opt.saw_tstamp = 0;

	/*	pred_flags is 0xS?10 << 16 + snd_wnd
	 *	if header_prediction is to be made
	 *	'S' will always be tp->tcp_header_len >> 2
	 *	'?' will be 0 for the fast path, otherwise pred_flags is 0 to
	 *  turn it off	(when there are holes in the receive
	 *	 space for instance)
	 *	PSH flag is ignored.
	 */

	if ((tcp_flag_word(th) & TCP_HP_BITS) == tp->pred_flags &&
	    TCP_SKB_CB(skb)->seq == tp->rcv_nxt &&
	    !after(TCP_SKB_CB(skb)->ack_seq, tp->snd_nxt)) {
		int tcp_header_len = tp->tcp_header_len;

		/* Timestamp header prediction: tcp_header_len
		 * is automatically equal to th->doff*4 due to pred_flags
		 * match.
		 */

		/* Check timestamp */
		if (tcp_header_len == sizeof(struct tcphdr) + TCPOLEN_TSTAMP_ALIGNED) {
			/* No? Slow path! */
			if (!tcp_parse_aligned_timestamp(tp, th))
				goto slow_path;

			/* If PAWS failed, check it more carefully in slow path */
			if ((s32)(tp->rx_opt.rcv_tsval - tp->rx_opt.ts_recent) < 0)
				goto slow_path;

			/* DO NOT update ts_recent here, if checksum fails
			 * and timestamp was corrupted part, it will result
			 * in a hung connection since we will drop all
			 * future packets due to the PAWS test.
			 */
		}

		if (len <= tcp_header_len) {
			/* Bulk data transfer: sender */
			if (len == tcp_header_len) {
				/* Predicted packet is in window by definition.
				 * seq == rcv_nxt and rcv_wup <= rcv_nxt.
				 * Hence, check seq<=rcv_wup reduces to:
				 */
				if (tcp_header_len ==
				    (sizeof(struct tcphdr) + TCPOLEN_TSTAMP_ALIGNED) &&
				    tp->rcv_nxt == tp->rcv_wup)
					tcp_store_ts_recent(tp);

				/* We know that such packets are checksummed
				 * on entry.
				 */
				tcp_ack(sk, skb, 0);
				__kfree_skb(skb);
				tcp_data_snd_check(sk);
				/* When receiving pure ack in fast path, update
				 * last ts ecr directly instead of calling
				 * tcp_rcv_rtt_measure_ts()
				 */
				tp->rcv_rtt_last_tsecr = tp->rx_opt.rcv_tsecr;
				return;
			} else { /* Header too small */
				TCP_INC_STATS(sock_net(sk), TCP_MIB_INERRS);
				goto discard;
			}
		} else {
			int eaten = 0;
			bool fragstolen = false;

			if (tcp_checksum_complete(skb))
				goto csum_error;

			if ((int)skb->truesize > sk->sk_forward_alloc)
				goto step5;

			/* Predicted packet is in window by definition.
			 * seq == rcv_nxt and rcv_wup <= rcv_nxt.
			 * Hence, check seq<=rcv_wup reduces to:
			 */
			if (tcp_header_len ==
			    (sizeof(struct tcphdr) + TCPOLEN_TSTAMP_ALIGNED) &&
			    tp->rcv_nxt == tp->rcv_wup)
				tcp_store_ts_recent(tp);

			tcp_rcv_rtt_measure_ts(sk, skb);

			NET_INC_STATS(sock_net(sk), LINUX_MIB_TCPHPHITS);

			/* Bulk data transfer: receiver */
			__skb_pull(skb, tcp_header_len);
			eaten = tcp_queue_rcv(sk, skb, &fragstolen);

			tcp_event_data_recv(sk, skb);

			if (TCP_SKB_CB(skb)->ack_seq != tp->snd_una) {
				/* Well, only one small jumplet in fast path... */
				tcp_ack(sk, skb, FLAG_DATA);
				tcp_data_snd_check(sk);
				if (!inet_csk_ack_scheduled(sk))
					goto no_ack;
			} else {
				tcp_update_wl(tp, TCP_SKB_CB(skb)->seq);
			}

			__tcp_ack_snd_check(sk, 0);
no_ack:
			if (eaten)
				kfree_skb_partial(skb, fragstolen);
			tcp_data_ready(sk);
			return;
		}
	}

slow_path:
	if (len < (th->doff << 2) || tcp_checksum_complete(skb))
		goto csum_error;

	if (!th->ack && !th->rst && !th->syn)
		goto discard;

	/*
	 *	Standard slow path.
	 */

	if (!tcp_validate_incoming(sk, skb, th, 1))
		return;

step5:
	if (tcp_ack(sk, skb, FLAG_SLOWPATH | FLAG_UPDATE_TS_RECENT) < 0)
		goto discard;

	tcp_rcv_rtt_measure_ts(sk, skb);

	/* Process urgent data. */
	tcp_urg(sk, skb, th);

	/* step 7: process the segment text */
	tcp_data_queue(sk, skb);

	tcp_data_snd_check(sk);
	tcp_ack_snd_check(sk);
	return;

csum_error:
	trace_tcp_bad_csum(skb);
	TCP_INC_STATS(sock_net(sk), TCP_MIB_CSUMERRORS);
	TCP_INC_STATS(sock_net(sk), TCP_MIB_INERRS);

discard:
	tcp_drop(sk, skb);
}
EXPORT_SYMBOL(tcp_rcv_established);

void tcp_init_transfer(struct sock *sk, int bpf_op, struct sk_buff *skb)
{
	struct inet_connection_sock *icsk = inet_csk(sk);
	struct tcp_sock *tp = tcp_sk(sk);

	tcp_mtup_init(sk);
	icsk->icsk_af_ops->rebuild_header(sk);
	tcp_init_metrics(sk);

	/* Initialize the congestion window to start the transfer.
	 * Cut cwnd down to 1 per RFC5681 if SYN or SYN-ACK has been
	 * retransmitted. In light of RFC6298 more aggressive 1sec
	 * initRTO, we only reset cwnd when more than 1 SYN/SYN-ACK
	 * retransmission has occurred.
	 */
	if (tp->total_retrans > 1 && tp->undo_marker)
		tcp_snd_cwnd_set(tp, 1);
	else
		tcp_snd_cwnd_set(tp, tcp_init_cwnd(tp, __sk_dst_get(sk)));
	tp->snd_cwnd_stamp = tcp_jiffies32;

	bpf_skops_established(sk, bpf_op, skb);
	/* Initialize congestion control unless BPF initialized it already: */
	if (!icsk->icsk_ca_initialized)
		tcp_init_congestion_control(sk);
	tcp_init_buffer_space(sk);
}

void tcp_finish_connect(struct sock *sk, struct sk_buff *skb)
{
	struct tcp_sock *tp = tcp_sk(sk);
	struct inet_connection_sock *icsk = inet_csk(sk);

	tcp_set_state(sk, TCP_ESTABLISHED);
	icsk->icsk_ack.lrcvtime = tcp_jiffies32;

	if (skb) {
		icsk->icsk_af_ops->sk_rx_dst_set(sk, skb);
		security_inet_conn_established(sk, skb);
		sk_mark_napi_id(sk, skb);
	}

	tcp_init_transfer(sk, BPF_SOCK_OPS_ACTIVE_ESTABLISHED_CB, skb);

	/* Prevent spurious tcp_cwnd_restart() on first data
	 * packet.
	 */
	tp->lsndtime = tcp_jiffies32;

	if (sock_flag(sk, SOCK_KEEPOPEN))
		inet_csk_reset_keepalive_timer(sk, keepalive_time_when(tp));

	if (!tp->rx_opt.snd_wscale)
		__tcp_fast_path_on(tp, tp->snd_wnd);
	else
		tp->pred_flags = 0;
}

static bool tcp_rcv_fastopen_synack(struct sock *sk, struct sk_buff *synack,
				    struct tcp_fastopen_cookie *cookie)
{
	struct tcp_sock *tp = tcp_sk(sk);
	struct sk_buff *data = tp->syn_data ? tcp_rtx_queue_head(sk) : NULL;
	u16 mss = tp->rx_opt.mss_clamp, try_exp = 0;
	bool syn_drop = false;

	if (mss == tp->rx_opt.user_mss) {
		struct tcp_options_received opt;

		/* Get original SYNACK MSS value if user MSS sets mss_clamp */
		tcp_clear_options(&opt);
		opt.user_mss = opt.mss_clamp = 0;
		tcp_parse_options(sock_net(sk), synack, &opt, 0, NULL);
		mss = opt.mss_clamp;
	}

	if (!tp->syn_fastopen) {
		/* Ignore an unsolicited cookie */
		cookie->len = -1;
	} else if (tp->total_retrans) {
		/* SYN timed out and the SYN-ACK neither has a cookie nor
		 * acknowledges data. Presumably the remote received only
		 * the retransmitted (regular) SYNs: either the original
		 * SYN-data or the corresponding SYN-ACK was dropped.
		 */
		syn_drop = (cookie->len < 0 && data);
	} else if (cookie->len < 0 && !tp->syn_data) {
		/* We requested a cookie but didn't get it. If we did not use
		 * the (old) exp opt format then try so next time (try_exp=1).
		 * Otherwise we go back to use the RFC7413 opt (try_exp=2).
		 */
		try_exp = tp->syn_fastopen_exp ? 2 : 1;
	}

	tcp_fastopen_cache_set(sk, mss, cookie, syn_drop, try_exp);

	if (data) { /* Retransmit unacked data in SYN */
		if (tp->total_retrans)
			tp->fastopen_client_fail = TFO_SYN_RETRANSMITTED;
		else
			tp->fastopen_client_fail = TFO_DATA_NOT_ACKED;
		skb_rbtree_walk_from(data)
			 tcp_mark_skb_lost(sk, data);
		tcp_xmit_retransmit_queue(sk);
		NET_INC_STATS(sock_net(sk),
				LINUX_MIB_TCPFASTOPENACTIVEFAIL);
		return true;
	}
	tp->syn_data_acked = tp->syn_data;
	if (tp->syn_data_acked) {
		NET_INC_STATS(sock_net(sk), LINUX_MIB_TCPFASTOPENACTIVE);
		/* SYN-data is counted as two separate packets in tcp_ack() */
		if (tp->delivered > 1)
			--tp->delivered;
	}

	tcp_fastopen_add_skb(sk, synack);

	return false;
}

static void smc_check_reset_syn(struct tcp_sock *tp)
{
#if IS_ENABLED(CONFIG_SMC)
	if (static_branch_unlikely(&tcp_have_smc)) {
		if (tp->syn_smc && !tp->rx_opt.smc_ok)
			tp->syn_smc = 0;
	}
#endif
}

static void tcp_try_undo_spurious_syn(struct sock *sk)
{
	struct tcp_sock *tp = tcp_sk(sk);
	u32 syn_stamp;

	/* undo_marker is set when SYN or SYNACK times out. The timeout is
	 * spurious if the ACK's timestamp option echo value matches the
	 * original SYN timestamp.
	 */
	syn_stamp = tp->retrans_stamp;
	if (tp->undo_marker && syn_stamp && tp->rx_opt.saw_tstamp &&
	    syn_stamp == tp->rx_opt.rcv_tsecr)
		tp->undo_marker = 0;
}

static int tcp_rcv_synsent_state_process(struct sock *sk, struct sk_buff *skb,
					 const struct tcphdr *th)
{
	struct inet_connection_sock *icsk = inet_csk(sk);
	struct tcp_sock *tp = tcp_sk(sk);
	struct tcp_fastopen_cookie foc = { .len = -1 };
	int saved_clamp = tp->rx_opt.mss_clamp;
	bool fastopen_fail;

	tcp_parse_options(sock_net(sk), skb, &tp->rx_opt, 0, &foc);
	if (tp->rx_opt.saw_tstamp && tp->rx_opt.rcv_tsecr)
		tp->rx_opt.rcv_tsecr -= tp->tsoffset;

	if (th->ack) {
		/* rfc793:
		 * "If the state is SYN-SENT then
		 *    first check the ACK bit
		 *      If the ACK bit is set
		 *	  If SEG.ACK =< ISS, or SEG.ACK > SND.NXT, send
		 *        a reset (unless the RST bit is set, if so drop
		 *        the segment and return)"
		 */
		if (!after(TCP_SKB_CB(skb)->ack_seq, tp->snd_una) ||
		    after(TCP_SKB_CB(skb)->ack_seq, tp->snd_nxt)) {
			/* Previous FIN/ACK or RST/ACK might be ignored. */
			if (icsk->icsk_retransmits == 0)
				inet_csk_reset_xmit_timer(sk,
						ICSK_TIME_RETRANS,
						TCP_TIMEOUT_MIN, TCP_RTO_MAX);
			goto reset_and_undo;
		}

		if (tp->rx_opt.saw_tstamp && tp->rx_opt.rcv_tsecr &&
		    !between(tp->rx_opt.rcv_tsecr, tp->retrans_stamp,
			     tcp_time_stamp(tp))) {
			NET_INC_STATS(sock_net(sk),
					LINUX_MIB_PAWSACTIVEREJECTED);
			goto reset_and_undo;
		}

		/* Now ACK is acceptable.
		 *
		 * "If the RST bit is set
		 *    If the ACK was acceptable then signal the user "error:
		 *    connection reset", drop the segment, enter CLOSED state,
		 *    delete TCB, and return."
		 */

		if (th->rst) {
			tcp_reset(sk, skb);
			goto discard;
		}

		/* rfc793:
		 *   "fifth, if neither of the SYN or RST bits is set then
		 *    drop the segment and return."
		 *
		 *    See note below!
		 *                                        --ANK(990513)
		 */
		if (!th->syn)
			goto discard_and_undo;

		/* rfc793:
		 *   "If the SYN bit is on ...
		 *    are acceptable then ...
		 *    (our SYN has been ACKed), change the connection
		 *    state to ESTABLISHED..."
		 */

		tcp_ecn_rcv_synack(tp, th);

		tcp_init_wl(tp, TCP_SKB_CB(skb)->seq);
		tcp_try_undo_spurious_syn(sk);
		tcp_ack(sk, skb, FLAG_SLOWPATH);

		/* Ok.. it's good. Set up sequence numbers and
		 * move to established.
		 */
		WRITE_ONCE(tp->rcv_nxt, TCP_SKB_CB(skb)->seq + 1);
		tp->rcv_wup = TCP_SKB_CB(skb)->seq + 1;

		/* RFC1323: The window in SYN & SYN/ACK segments is
		 * never scaled.
		 */
		tp->snd_wnd = ntohs(th->window);

		if (!tp->rx_opt.wscale_ok) {
			tp->rx_opt.snd_wscale = tp->rx_opt.rcv_wscale = 0;
			tp->window_clamp = min(tp->window_clamp, 65535U);
		}

		if (tp->rx_opt.saw_tstamp) {
			tp->rx_opt.tstamp_ok	   = 1;
			tp->tcp_header_len =
				sizeof(struct tcphdr) + TCPOLEN_TSTAMP_ALIGNED;
			tp->advmss	    -= TCPOLEN_TSTAMP_ALIGNED;
			tcp_store_ts_recent(tp);
		} else {
			tp->tcp_header_len = sizeof(struct tcphdr);
		}

		tcp_sync_mss(sk, icsk->icsk_pmtu_cookie);
		tcp_initialize_rcv_mss(sk);

		/* Remember, tcp_poll() does not lock socket!
		 * Change state from SYN-SENT only after copied_seq
		 * is initialized. */
		WRITE_ONCE(tp->copied_seq, tp->rcv_nxt);

		smc_check_reset_syn(tp);

		smp_mb();

		tcp_finish_connect(sk, skb);

		fastopen_fail = (tp->syn_fastopen || tp->syn_data) &&
				tcp_rcv_fastopen_synack(sk, skb, &foc);

		if (!sock_flag(sk, SOCK_DEAD)) {
			sk->sk_state_change(sk);
			sk_wake_async(sk, SOCK_WAKE_IO, POLL_OUT);
		}
		if (fastopen_fail)
			return -1;
		if (sk->sk_write_pending ||
		    icsk->icsk_accept_queue.rskq_defer_accept ||
		    inet_csk_in_pingpong_mode(sk)) {
			/* Save one ACK. Data will be ready after
			 * several ticks, if write_pending is set.
			 *
			 * It may be deleted, but with this feature tcpdumps
			 * look so _wonderfully_ clever, that I was not able
			 * to stand against the temptation 8)     --ANK
			 */
			inet_csk_schedule_ack(sk);
			tcp_enter_quickack_mode(sk, TCP_MAX_QUICKACKS);
			inet_csk_reset_xmit_timer(sk, ICSK_TIME_DACK,
						  TCP_DELACK_MAX, TCP_RTO_MAX);

discard:
			tcp_drop(sk, skb);
			return 0;
		} else {
			tcp_send_ack(sk);
		}
		return -1;
	}

	/* No ACK in the segment */

	if (th->rst) {
		/* rfc793:
		 * "If the RST bit is set
		 *
		 *      Otherwise (no ACK) drop the segment and return."
		 */

		goto discard_and_undo;
	}

	/* PAWS check. */
	if (tp->rx_opt.ts_recent_stamp && tp->rx_opt.saw_tstamp &&
	    tcp_paws_reject(&tp->rx_opt, 0))
		goto discard_and_undo;

	if (th->syn) {
		/* We see SYN without ACK. It is attempt of
		 * simultaneous connect with crossed SYNs.
		 * Particularly, it can be connect to self.
		 */
		tcp_set_state(sk, TCP_SYN_RECV);

		if (tp->rx_opt.saw_tstamp) {
			tp->rx_opt.tstamp_ok = 1;
			tcp_store_ts_recent(tp);
			tp->tcp_header_len =
				sizeof(struct tcphdr) + TCPOLEN_TSTAMP_ALIGNED;
		} else {
			tp->tcp_header_len = sizeof(struct tcphdr);
		}

		WRITE_ONCE(tp->rcv_nxt, TCP_SKB_CB(skb)->seq + 1);
		WRITE_ONCE(tp->copied_seq, tp->rcv_nxt);
		tp->rcv_wup = TCP_SKB_CB(skb)->seq + 1;

		/* RFC1323: The window in SYN & SYN/ACK segments is
		 * never scaled.
		 */
		tp->snd_wnd    = ntohs(th->window);
		tp->snd_wl1    = TCP_SKB_CB(skb)->seq;
		tp->max_window = tp->snd_wnd;

		tcp_ecn_rcv_syn(tp, th);

		tcp_mtup_init(sk);
		tcp_sync_mss(sk, icsk->icsk_pmtu_cookie);
		tcp_initialize_rcv_mss(sk);

		tcp_send_synack(sk);
#if 0
		/* Note, we could accept data and URG from this segment.
		 * There are no obstacles to make this (except that we must
		 * either change tcp_recvmsg() to prevent it from returning data
		 * before 3WHS completes per RFC793, or employ TCP Fast Open).
		 *
		 * However, if we ignore data in ACKless segments sometimes,
		 * we have no reasons to accept it sometimes.
		 * Also, seems the code doing it in step6 of tcp_rcv_state_process
		 * is not flawless. So, discard packet for sanity.
		 * Uncomment this return to process the data.
		 */
		return -1;
#else
		goto discard;
#endif
	}
	/* "fifth, if neither of the SYN or RST bits is set then
	 * drop the segment and return."
	 */

discard_and_undo:
	tcp_clear_options(&tp->rx_opt);
	tp->rx_opt.mss_clamp = saved_clamp;
	goto discard;

reset_and_undo:
	tcp_clear_options(&tp->rx_opt);
	tp->rx_opt.mss_clamp = saved_clamp;
	return 1;
}

static void tcp_rcv_synrecv_state_fastopen(struct sock *sk)
{
	struct request_sock *req;

	/* If we are still handling the SYNACK RTO, see if timestamp ECR allows
	 * undo. If peer SACKs triggered fast recovery, we can't undo here.
	 */
	if (inet_csk(sk)->icsk_ca_state == TCP_CA_Loss)
		tcp_try_undo_loss(sk, false);

	/* Reset rtx states to prevent spurious retransmits_timed_out() */
	tcp_sk(sk)->retrans_stamp = 0;
	inet_csk(sk)->icsk_retransmits = 0;

	/* Once we leave TCP_SYN_RECV or TCP_FIN_WAIT_1,
	 * we no longer need req so release it.
	 */
	req = rcu_dereference_protected(tcp_sk(sk)->fastopen_rsk,
					lockdep_sock_is_held(sk));
	reqsk_fastopen_remove(sk, req, false);

	/* Re-arm the timer because data may have been sent out.
	 * This is similar to the regular data transmission case
	 * when new data has just been ack'ed.
	 *
	 * (TFO) - we could try to be more aggressive and
	 * retransmitting any data sooner based on when they
	 * are sent out.
	 */
	tcp_rearm_rto(sk);
}

/*
 *	This function implements the receiving procedure of RFC 793 for
 *	all states except ESTABLISHED and TIME_WAIT.
 *	It's called from both tcp_v4_rcv and tcp_v6_rcv and should be
 *	address independent.
 */

int tcp_rcv_state_process(struct sock *sk, struct sk_buff *skb)
{
	struct tcp_sock *tp = tcp_sk(sk);
	struct inet_connection_sock *icsk = inet_csk(sk);
	const struct tcphdr *th = tcp_hdr(skb);
	struct request_sock *req;
	int queued = 0;
	bool acceptable;

	switch (sk->sk_state) {
	case TCP_CLOSE:
		goto discard;

	case TCP_LISTEN:
		if (th->ack)
			return 1;

		if (th->rst)
			goto discard;

		if (th->syn) {
			if (th->fin)
				goto discard;
			/* It is possible that we process SYN packets from backlog,
			 * so we need to make sure to disable BH and RCU right there.
			 */
			rcu_read_lock();
			local_bh_disable();
			acceptable = icsk->icsk_af_ops->conn_request(sk, skb) >= 0;
			local_bh_enable();
			rcu_read_unlock();

			if (!acceptable)
				return 1;
			consume_skb(skb);
			return 0;
		}
		goto discard;

	case TCP_SYN_SENT:
		tp->rx_opt.saw_tstamp = 0;
		tcp_mstamp_refresh(tp);
		queued = tcp_rcv_synsent_state_process(sk, skb, th);
		if (queued >= 0)
			return queued;

		/* Do step6 onward by hand. */
		tcp_urg(sk, skb, th);
		__kfree_skb(skb);
		tcp_data_snd_check(sk);
		return 0;
	}

	tcp_mstamp_refresh(tp);
	tp->rx_opt.saw_tstamp = 0;
	req = rcu_dereference_protected(tp->fastopen_rsk,
					lockdep_sock_is_held(sk));
	if (req) {
		bool req_stolen;

		WARN_ON_ONCE(sk->sk_state != TCP_SYN_RECV &&
		    sk->sk_state != TCP_FIN_WAIT1);

		if (!tcp_check_req(sk, skb, req, true, &req_stolen))
			goto discard;
	}

	if (!th->ack && !th->rst && !th->syn)
		goto discard;

	if (!tcp_validate_incoming(sk, skb, th, 0))
		return 0;

	/* step 5: check the ACK field */
	acceptable = tcp_ack(sk, skb, FLAG_SLOWPATH |
				      FLAG_UPDATE_TS_RECENT |
				      FLAG_NO_CHALLENGE_ACK) > 0;

	if (!acceptable) {
		if (sk->sk_state == TCP_SYN_RECV)
			return 1;	/* send one RST */
		tcp_send_challenge_ack(sk, skb);
		goto discard;
	}
	switch (sk->sk_state) {
	case TCP_SYN_RECV:
		tp->delivered++; /* SYN-ACK delivery isn't tracked in tcp_ack */
		if (!tp->srtt_us)
			tcp_synack_rtt_meas(sk, req);

		if (req) {
			tcp_rcv_synrecv_state_fastopen(sk);
		} else {
			tcp_try_undo_spurious_syn(sk);
			tp->retrans_stamp = 0;
			tcp_init_transfer(sk, BPF_SOCK_OPS_PASSIVE_ESTABLISHED_CB,
					  skb);
			WRITE_ONCE(tp->copied_seq, tp->rcv_nxt);
		}
		smp_mb();
		tcp_set_state(sk, TCP_ESTABLISHED);
		sk->sk_state_change(sk);

		/* Note, that this wakeup is only for marginal crossed SYN case.
		 * Passively open sockets are not waked up, because
		 * sk->sk_sleep == NULL and sk->sk_socket == NULL.
		 */
		if (sk->sk_socket)
			sk_wake_async(sk, SOCK_WAKE_IO, POLL_OUT);

		tp->snd_una = TCP_SKB_CB(skb)->ack_seq;
		tp->snd_wnd = ntohs(th->window) << tp->rx_opt.snd_wscale;
		tcp_init_wl(tp, TCP_SKB_CB(skb)->seq);

		if (tp->rx_opt.tstamp_ok)
			tp->advmss -= TCPOLEN_TSTAMP_ALIGNED;

		if (!inet_csk(sk)->icsk_ca_ops->cong_control)
			tcp_update_pacing_rate(sk);

		/* Prevent spurious tcp_cwnd_restart() on first data packet */
		tp->lsndtime = tcp_jiffies32;

		tcp_initialize_rcv_mss(sk);
		tcp_fast_path_on(tp);
		break;

	case TCP_FIN_WAIT1: {
		int tmo;

		if (req)
			tcp_rcv_synrecv_state_fastopen(sk);

		if (tp->snd_una != tp->write_seq)
			break;

		tcp_set_state(sk, TCP_FIN_WAIT2);
		WRITE_ONCE(sk->sk_shutdown, sk->sk_shutdown | SEND_SHUTDOWN);

		sk_dst_confirm(sk);

		if (!sock_flag(sk, SOCK_DEAD)) {
			/* Wake up lingering close() */
			sk->sk_state_change(sk);
			break;
		}

		if (tp->linger2 < 0) {
			tcp_done(sk);
			NET_INC_STATS(sock_net(sk), LINUX_MIB_TCPABORTONDATA);
			return 1;
		}
		if (TCP_SKB_CB(skb)->end_seq != TCP_SKB_CB(skb)->seq &&
		    after(TCP_SKB_CB(skb)->end_seq - th->fin, tp->rcv_nxt)) {
			/* Receive out of order FIN after close() */
			if (tp->syn_fastopen && th->fin)
				tcp_fastopen_active_disable(sk);
			tcp_done(sk);
			NET_INC_STATS(sock_net(sk), LINUX_MIB_TCPABORTONDATA);
			return 1;
		}

		tmo = tcp_fin_time(sk);
		if (tmo > TCP_TIMEWAIT_LEN) {
			inet_csk_reset_keepalive_timer(sk, tmo - TCP_TIMEWAIT_LEN);
		} else if (th->fin || sock_owned_by_user(sk)) {
			/* Bad case. We could lose such FIN otherwise.
			 * It is not a big problem, but it looks confusing
			 * and not so rare event. We still can lose it now,
			 * if it spins in bh_lock_sock(), but it is really
			 * marginal case.
			 */
			inet_csk_reset_keepalive_timer(sk, tmo);
		} else {
			tcp_time_wait(sk, TCP_FIN_WAIT2, tmo);
			goto discard;
		}
		break;
	}

	case TCP_CLOSING:
		if (tp->snd_una == tp->write_seq) {
			tcp_time_wait(sk, TCP_TIME_WAIT, 0);
			goto discard;
		}
		break;

	case TCP_LAST_ACK:
		if (tp->snd_una == tp->write_seq) {
			tcp_update_metrics(sk);
			tcp_done(sk);
			goto discard;
		}
		break;
	}

	/* step 6: check the URG bit */
	tcp_urg(sk, skb, th);

	/* step 7: process the segment text */
	switch (sk->sk_state) {
	case TCP_CLOSE_WAIT:
	case TCP_CLOSING:
	case TCP_LAST_ACK:
		if (!before(TCP_SKB_CB(skb)->seq, tp->rcv_nxt)) {
			/* If a subflow has been reset, the packet should not
			 * continue to be processed, drop the packet.
			 */
			if (sk_is_mptcp(sk) && !mptcp_incoming_options(sk, skb))
				goto discard;
			break;
		}
		fallthrough;
	case TCP_FIN_WAIT1:
	case TCP_FIN_WAIT2:
		/* RFC 793 says to queue data in these states,
		 * RFC 1122 says we MUST send a reset.
		 * BSD 4.4 also does reset.
		 */
		if (sk->sk_shutdown & RCV_SHUTDOWN) {
			if (TCP_SKB_CB(skb)->end_seq != TCP_SKB_CB(skb)->seq &&
			    after(TCP_SKB_CB(skb)->end_seq - th->fin, tp->rcv_nxt)) {
				NET_INC_STATS(sock_net(sk), LINUX_MIB_TCPABORTONDATA);
				tcp_reset(sk, skb);
				return 1;
			}
		}
		fallthrough;
	case TCP_ESTABLISHED:
		tcp_data_queue(sk, skb);
		queued = 1;
		break;
	}

	/* tcp_data could move socket to TIME-WAIT */
	if (sk->sk_state != TCP_CLOSE) {
		tcp_data_snd_check(sk);
		tcp_ack_snd_check(sk);
	}

	if (!queued) {
discard:
		tcp_drop(sk, skb);
	}
	return 0;
}
EXPORT_SYMBOL(tcp_rcv_state_process);

static inline void pr_drop_req(struct request_sock *req, __u16 port, int family)
{
	struct inet_request_sock *ireq = inet_rsk(req);

	if (family == AF_INET)
		net_dbg_ratelimited("drop open request from %pI4/%u\n",
				    &ireq->ir_rmt_addr, port);
#if IS_ENABLED(CONFIG_IPV6)
	else if (family == AF_INET6)
		net_dbg_ratelimited("drop open request from %pI6/%u\n",
				    &ireq->ir_v6_rmt_addr, port);
#endif
}

/* RFC3168 : 6.1.1 SYN packets must not have ECT/ECN bits set
 *
 * If we receive a SYN packet with these bits set, it means a
 * network is playing bad games with TOS bits. In order to
 * avoid possible false congestion notifications, we disable
 * TCP ECN negotiation.
 *
 * Exception: tcp_ca wants ECN. This is required for DCTCP
 * congestion control: Linux DCTCP asserts ECT on all packets,
 * including SYN, which is most optimal solution; however,
 * others, such as FreeBSD do not.
 *
 * Exception: At least one of the reserved bits of the TCP header (th->res1) is
 * set, indicating the use of a future TCP extension (such as AccECN). See
 * RFC8311 §4.3 which updates RFC3168 to allow the development of such
 * extensions.
 */
static void tcp_ecn_create_request(struct request_sock *req,
				   const struct sk_buff *skb,
				   const struct sock *listen_sk,
				   const struct dst_entry *dst)
{
	const struct tcphdr *th = tcp_hdr(skb);
	const struct net *net = sock_net(listen_sk);
	bool th_ecn = th->ece && th->cwr;
	bool ect, ecn_ok;
	u32 ecn_ok_dst;

	if (!th_ecn)
		return;

	ect = !INET_ECN_is_not_ect(TCP_SKB_CB(skb)->ip_dsfield);
	ecn_ok_dst = dst_feature(dst, DST_FEATURE_ECN_MASK);
	ecn_ok = READ_ONCE(net->ipv4.sysctl_tcp_ecn) || ecn_ok_dst;

	if (((!ect || th->res1) && ecn_ok) || tcp_ca_needs_ecn(listen_sk) ||
	    (ecn_ok_dst & DST_FEATURE_ECN_CA) ||
	    tcp_bpf_ca_needs_ecn((struct sock *)req))
		inet_rsk(req)->ecn_ok = 1;
}

static void tcp_openreq_init(struct request_sock *req,
			     const struct tcp_options_received *rx_opt,
			     struct sk_buff *skb, const struct sock *sk)
{
	struct inet_request_sock *ireq = inet_rsk(req);

	req->rsk_rcv_wnd = 0;		/* So that tcp_send_synack() knows! */
	tcp_rsk(req)->rcv_isn = TCP_SKB_CB(skb)->seq;
	tcp_rsk(req)->rcv_nxt = TCP_SKB_CB(skb)->seq + 1;
	tcp_rsk(req)->snt_synack = 0;
	tcp_rsk(req)->last_oow_ack_time = 0;
	req->mss = rx_opt->mss_clamp;
	req->ts_recent = rx_opt->saw_tstamp ? rx_opt->rcv_tsval : 0;
	ireq->tstamp_ok = rx_opt->tstamp_ok;
	ireq->sack_ok = rx_opt->sack_ok;
	ireq->snd_wscale = rx_opt->snd_wscale;
	ireq->wscale_ok = rx_opt->wscale_ok;
	ireq->acked = 0;
	ireq->ecn_ok = 0;
	ireq->ir_rmt_port = tcp_hdr(skb)->source;
	ireq->ir_num = ntohs(tcp_hdr(skb)->dest);
	ireq->ir_mark = inet_request_mark(sk, skb);
#if IS_ENABLED(CONFIG_SMC)
	ireq->smc_ok = rx_opt->smc_ok;
#endif
}

struct request_sock *inet_reqsk_alloc(const struct request_sock_ops *ops,
				      struct sock *sk_listener,
				      bool attach_listener)
{
	struct request_sock *req = reqsk_alloc(ops, sk_listener,
					       attach_listener);

	if (req) {
		struct inet_request_sock *ireq = inet_rsk(req);

		ireq->ireq_opt = NULL;
#if IS_ENABLED(CONFIG_IPV6)
		ireq->pktopts = NULL;
#endif
		atomic64_set(&ireq->ir_cookie, 0);
		ireq->ireq_state = TCP_NEW_SYN_RECV;
		write_pnet(&ireq->ireq_net, sock_net(sk_listener));
		ireq->ireq_family = sk_listener->sk_family;
	}

	return req;
}
EXPORT_SYMBOL(inet_reqsk_alloc);

/*
 * Return true if a syncookie should be sent
 */
static bool tcp_syn_flood_action(const struct sock *sk, const char *proto)
{
	struct request_sock_queue *queue = &inet_csk(sk)->icsk_accept_queue;
	const char *msg = "Dropping request";
	struct net *net = sock_net(sk);
	bool want_cookie = false;
	u8 syncookies;

	syncookies = READ_ONCE(net->ipv4.sysctl_tcp_syncookies);

#ifdef CONFIG_SYN_COOKIES
	if (syncookies) {
		msg = "Sending cookies";
		want_cookie = true;
		__NET_INC_STATS(sock_net(sk), LINUX_MIB_TCPREQQFULLDOCOOKIES);
	} else
#endif
		__NET_INC_STATS(sock_net(sk), LINUX_MIB_TCPREQQFULLDROP);

	if (!queue->synflood_warned && syncookies != 2 &&
	    xchg(&queue->synflood_warned, 1) == 0)
		net_info_ratelimited("%s: Possible SYN flooding on port %d. %s.  Check SNMP counters.\n",
				     proto, sk->sk_num, msg);

	return want_cookie;
}

static void tcp_reqsk_record_syn(const struct sock *sk,
				 struct request_sock *req,
				 const struct sk_buff *skb)
{
	if (tcp_sk(sk)->save_syn) {
		u32 len = skb_network_header_len(skb) + tcp_hdrlen(skb);
		struct saved_syn *saved_syn;
		u32 mac_hdrlen;
		void *base;

		if (tcp_sk(sk)->save_syn == 2) {  /* Save full header. */
			base = skb_mac_header(skb);
			mac_hdrlen = skb_mac_header_len(skb);
			len += mac_hdrlen;
		} else {
			base = skb_network_header(skb);
			mac_hdrlen = 0;
		}

		saved_syn = kmalloc(struct_size(saved_syn, data, len),
				    GFP_ATOMIC);
		if (saved_syn) {
			saved_syn->mac_hdrlen = mac_hdrlen;
			saved_syn->network_hdrlen = skb_network_header_len(skb);
			saved_syn->tcp_hdrlen = tcp_hdrlen(skb);
			memcpy(saved_syn->data, base, len);
			req->saved_syn = saved_syn;
		}
	}
}

/* If a SYN cookie is required and supported, returns a clamped MSS value to be
 * used for SYN cookie generation.
 */
u16 tcp_get_syncookie_mss(struct request_sock_ops *rsk_ops,
			  const struct tcp_request_sock_ops *af_ops,
			  struct sock *sk, struct tcphdr *th)
{
	struct tcp_sock *tp = tcp_sk(sk);
	u16 mss;

	if (READ_ONCE(sock_net(sk)->ipv4.sysctl_tcp_syncookies) != 2 &&
	    !inet_csk_reqsk_queue_is_full(sk))
		return 0;

	if (!tcp_syn_flood_action(sk, rsk_ops->slab_name))
		return 0;

	if (sk_acceptq_is_full(sk)) {
		NET_INC_STATS(sock_net(sk), LINUX_MIB_LISTENOVERFLOWS);
		return 0;
	}

	mss = tcp_parse_mss_option(th, tp->rx_opt.user_mss);
	if (!mss)
		mss = af_ops->mss_clamp;

	return mss;
}
EXPORT_SYMBOL_GPL(tcp_get_syncookie_mss);

int tcp_conn_request(struct request_sock_ops *rsk_ops,
		     const struct tcp_request_sock_ops *af_ops,
		     struct sock *sk, struct sk_buff *skb)
{
	struct tcp_fastopen_cookie foc = { .len = -1 };
	__u32 isn = TCP_SKB_CB(skb)->tcp_tw_isn;
	struct tcp_options_received tmp_opt;
	struct tcp_sock *tp = tcp_sk(sk);
	struct net *net = sock_net(sk);
	struct sock *fastopen_sk = NULL;
	struct request_sock *req;
	bool want_cookie = false;
	struct dst_entry *dst;
	struct flowi fl;
	u8 syncookies;

	syncookies = READ_ONCE(net->ipv4.sysctl_tcp_syncookies);

	/* TW buckets are converted to open requests without
	 * limitations, they conserve resources and peer is
	 * evidently real one.
	 */
	if ((syncookies == 2 || inet_csk_reqsk_queue_is_full(sk)) && !isn) {
		want_cookie = tcp_syn_flood_action(sk, rsk_ops->slab_name);
		if (!want_cookie)
			goto drop;
	}

	if (sk_acceptq_is_full(sk)) {
		NET_INC_STATS(sock_net(sk), LINUX_MIB_LISTENOVERFLOWS);
		goto drop;
	}

	req = inet_reqsk_alloc(rsk_ops, sk, !want_cookie);
	if (!req)
		goto drop;

	req->syncookie = want_cookie;
	tcp_rsk(req)->af_specific = af_ops;
	tcp_rsk(req)->ts_off = 0;
#if IS_ENABLED(CONFIG_MPTCP)
	tcp_rsk(req)->is_mptcp = 0;
#endif

	tcp_clear_options(&tmp_opt);
	tmp_opt.mss_clamp = af_ops->mss_clamp;
	tmp_opt.user_mss  = tp->rx_opt.user_mss;
	tcp_parse_options(sock_net(sk), skb, &tmp_opt, 0,
			  want_cookie ? NULL : &foc);

	if (want_cookie && !tmp_opt.saw_tstamp)
		tcp_clear_options(&tmp_opt);

	if (IS_ENABLED(CONFIG_SMC) && want_cookie)
		tmp_opt.smc_ok = 0;

	tmp_opt.tstamp_ok = tmp_opt.saw_tstamp;
	tcp_openreq_init(req, &tmp_opt, skb, sk);
	inet_rsk(req)->no_srccheck = inet_sk(sk)->transparent;

	/* Note: tcp_v6_init_req() might override ir_iif for link locals */
	inet_rsk(req)->ir_iif = inet_request_bound_dev_if(sk, skb);

	dst = af_ops->route_req(sk, skb, &fl, req);
	if (!dst)
		goto drop_and_free;

	if (tmp_opt.tstamp_ok)
		tcp_rsk(req)->ts_off = af_ops->init_ts_off(net, skb);

	if (!want_cookie && !isn) {
		int max_syn_backlog = READ_ONCE(net->ipv4.sysctl_max_syn_backlog);

		/* Kill the following clause, if you dislike this way. */
		if (!syncookies &&
		    (max_syn_backlog - inet_csk_reqsk_queue_len(sk) <
		     (max_syn_backlog >> 2)) &&
		    !tcp_peer_is_proven(req, dst)) {
			/* Without syncookies last quarter of
			 * backlog is filled with destinations,
			 * proven to be alive.
			 * It means that we continue to communicate
			 * to destinations, already remembered
			 * to the moment of synflood.
			 */
			pr_drop_req(req, ntohs(tcp_hdr(skb)->source),
				    rsk_ops->family);
			goto drop_and_release;
		}

		isn = af_ops->init_seq(skb);
	}

	tcp_ecn_create_request(req, skb, sk, dst);

	if (want_cookie) {
		isn = cookie_init_sequence(af_ops, sk, skb, &req->mss);
		if (!tmp_opt.tstamp_ok)
			inet_rsk(req)->ecn_ok = 0;
	}

	tcp_rsk(req)->snt_isn = isn;
	tcp_rsk(req)->txhash = net_tx_rndhash();
	tcp_rsk(req)->syn_tos = TCP_SKB_CB(skb)->ip_dsfield;
	tcp_openreq_init_rwin(req, sk, dst);
	sk_rx_queue_set(req_to_sk(req), skb);
	if (!want_cookie) {
		tcp_reqsk_record_syn(sk, req, skb);
		fastopen_sk = tcp_try_fastopen(sk, skb, req, &foc, dst);
	}
	if (fastopen_sk) {
		af_ops->send_synack(fastopen_sk, dst, &fl, req,
				    &foc, TCP_SYNACK_FASTOPEN, skb);
		/* Add the child socket directly into the accept queue */
		if (!inet_csk_reqsk_queue_add(sk, req, fastopen_sk)) {
			reqsk_fastopen_remove(fastopen_sk, req, false);
			bh_unlock_sock(fastopen_sk);
			sock_put(fastopen_sk);
			goto drop_and_free;
		}
		sk->sk_data_ready(sk);
		bh_unlock_sock(fastopen_sk);
		sock_put(fastopen_sk);
	} else {
		tcp_rsk(req)->tfo_listener = false;
		if (!want_cookie)
			inet_csk_reqsk_queue_hash_add(sk, req,
				tcp_timeout_init((struct sock *)req));
		af_ops->send_synack(sk, dst, &fl, req, &foc,
				    !want_cookie ? TCP_SYNACK_NORMAL :
						   TCP_SYNACK_COOKIE,
				    skb);
		if (want_cookie) {
			reqsk_free(req);
			return 0;
		}
	}
	reqsk_put(req);
	return 0;

drop_and_release:
	dst_release(dst);
drop_and_free:
	__reqsk_free(req);
drop:
	tcp_listendrop(sk);
	return 0;
}
EXPORT_SYMBOL(tcp_conn_request);<|MERGE_RESOLUTION|>--- conflicted
+++ resolved
@@ -3587,12 +3587,9 @@
 	/* Paired with the WRITE_ONCE() in this function. */
 	u32 val = READ_ONCE(*last_oow_ack_time);
 
-<<<<<<< HEAD
-=======
 	if (val) {
 		s32 elapsed = (s32)(tcp_jiffies32 - val);
 
->>>>>>> 9b37665a
 		if (0 <= elapsed &&
 		    elapsed < READ_ONCE(net->ipv4.sysctl_tcp_invalid_ratelimit)) {
 			NET_INC_STATS(net, mib_idx);
