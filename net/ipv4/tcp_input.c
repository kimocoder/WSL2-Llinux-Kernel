--- conflicted
+++ resolved
@@ -2197,13 +2197,8 @@
  */
 static bool tcp_check_sack_reneging(struct sock *sk, int *ack_flag)
 {
-<<<<<<< HEAD
-	if (flag & FLAG_SACK_RENEGING &&
-	    flag & FLAG_SND_UNA_ADVANCED) {
-=======
 	if (*ack_flag & FLAG_SACK_RENEGING &&
 	    *ack_flag & FLAG_SND_UNA_ADVANCED) {
->>>>>>> c33f17e6
 		struct tcp_sock *tp = tcp_sk(sk);
 		unsigned long delay = max(usecs_to_jiffies(tp->srtt_us >> 4),
 					  msecs_to_jiffies(10));
@@ -3604,17 +3599,10 @@
 {
 	/* Paired with the WRITE_ONCE() in this function. */
 	u32 val = READ_ONCE(*last_oow_ack_time);
-<<<<<<< HEAD
 
 	if (val) {
 		s32 elapsed = (s32)(tcp_jiffies32 - val);
 
-=======
-
-	if (val) {
-		s32 elapsed = (s32)(tcp_jiffies32 - val);
-
->>>>>>> c33f17e6
 		if (0 <= elapsed &&
 		    elapsed < READ_ONCE(net->ipv4.sysctl_tcp_invalid_ratelimit)) {
 			NET_INC_STATS(net, mib_idx);
