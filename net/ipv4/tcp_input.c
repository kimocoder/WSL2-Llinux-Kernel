/*
 * INET		An implementation of the TCP/IP protocol suite for the LINUX
 *		operating system.  INET is implemented using the  BSD Socket
 *		interface as the means of communication with the user level.
 *
 *		Implementation of the Transmission Control Protocol(TCP).
 *
 * Authors:	Ross Biro
 *		Fred N. van Kempen, <waltje@uWalt.NL.Mugnet.ORG>
 *		Mark Evans, <evansmp@uhura.aston.ac.uk>
 *		Corey Minyard <wf-rch!minyard@relay.EU.net>
 *		Florian La Roche, <flla@stud.uni-sb.de>
 *		Charles Hedrick, <hedrick@klinzhai.rutgers.edu>
 *		Linus Torvalds, <torvalds@cs.helsinki.fi>
 *		Alan Cox, <gw4pts@gw4pts.ampr.org>
 *		Matthew Dillon, <dillon@apollo.west.oic.com>
 *		Arnt Gulbrandsen, <agulbra@nvg.unit.no>
 *		Jorge Cwik, <jorge@laser.satlink.net>
 */

/*
 * Changes:
 *		Pedro Roque	:	Fast Retransmit/Recovery.
 *					Two receive queues.
 *					Retransmit queue handled by TCP.
 *					Better retransmit timer handling.
 *					New congestion avoidance.
 *					Header prediction.
 *					Variable renaming.
 *
 *		Eric		:	Fast Retransmit.
 *		Randy Scott	:	MSS option defines.
 *		Eric Schenk	:	Fixes to slow start algorithm.
 *		Eric Schenk	:	Yet another double ACK bug.
 *		Eric Schenk	:	Delayed ACK bug fixes.
 *		Eric Schenk	:	Floyd style fast retrans war avoidance.
 *		David S. Miller	:	Don't allow zero congestion window.
 *		Eric Schenk	:	Fix retransmitter so that it sends
 *					next packet on ack of previous packet.
 *		Andi Kleen	:	Moved open_request checking here
 *					and process RSTs for open_requests.
 *		Andi Kleen	:	Better prune_queue, and other fixes.
 *		Andrey Savochkin:	Fix RTT measurements in the presence of
 *					timestamps.
 *		Andrey Savochkin:	Check sequence numbers correctly when
 *					removing SACKs due to in sequence incoming
 *					data segments.
 *		Andi Kleen:		Make sure we never ack data there is not
 *					enough room for. Also make this condition
 *					a fatal error if it might still happen.
 *		Andi Kleen:		Add tcp_measure_rcv_mss to make
 *					connections with MSS<min(MTU,ann. MSS)
 *					work without delayed acks.
 *		Andi Kleen:		Process packets with PSH set in the
 *					fast path.
 *		J Hadi Salim:		ECN support
 *	 	Andrei Gurtov,
 *		Pasi Sarolahti,
 *		Panu Kuhlberg:		Experimental audit of TCP (re)transmission
 *					engine. Lots of bugs are found.
 *		Pasi Sarolahti:		F-RTO for dealing with spurious RTOs
 */

#define pr_fmt(fmt) "TCP: " fmt

#include <linux/mm.h>
#include <linux/slab.h>
#include <linux/module.h>
#include <linux/sysctl.h>
#include <linux/kernel.h>
#include <net/dst.h>
#include <net/tcp.h>
#include <net/inet_common.h>
#include <linux/ipsec.h>
#include <asm/unaligned.h>
#include <net/netdma.h>

int sysctl_tcp_timestamps __read_mostly = 1;
int sysctl_tcp_window_scaling __read_mostly = 1;
int sysctl_tcp_sack __read_mostly = 1;
int sysctl_tcp_fack __read_mostly = 1;
int sysctl_tcp_reordering __read_mostly = TCP_FASTRETRANS_THRESH;
EXPORT_SYMBOL(sysctl_tcp_reordering);
int sysctl_tcp_dsack __read_mostly = 1;
int sysctl_tcp_app_win __read_mostly = 31;
int sysctl_tcp_adv_win_scale __read_mostly = 1;
EXPORT_SYMBOL(sysctl_tcp_adv_win_scale);

/* rfc5961 challenge ack rate limiting */
int sysctl_tcp_challenge_ack_limit = 100;

int sysctl_tcp_stdurg __read_mostly;
int sysctl_tcp_rfc1337 __read_mostly;
int sysctl_tcp_max_orphans __read_mostly = NR_FILE;
int sysctl_tcp_frto __read_mostly = 2;

int sysctl_tcp_thin_dupack __read_mostly;

int sysctl_tcp_moderate_rcvbuf __read_mostly = 1;
int sysctl_tcp_early_retrans __read_mostly = 3;

#define FLAG_DATA		0x01 /* Incoming frame contained data.		*/
#define FLAG_WIN_UPDATE		0x02 /* Incoming ACK was a window update.	*/
#define FLAG_DATA_ACKED		0x04 /* This ACK acknowledged new data.		*/
#define FLAG_RETRANS_DATA_ACKED	0x08 /* "" "" some of which was retransmitted.	*/
#define FLAG_SYN_ACKED		0x10 /* This ACK acknowledged SYN.		*/
#define FLAG_DATA_SACKED	0x20 /* New SACK.				*/
#define FLAG_ECE		0x40 /* ECE in this ACK				*/
#define FLAG_SLOWPATH		0x100 /* Do not skip RFC checks for window update.*/
#define FLAG_ORIG_SACK_ACKED	0x200 /* Never retransmitted data are (s)acked	*/
#define FLAG_SND_UNA_ADVANCED	0x400 /* Snd_una was changed (!= FLAG_DATA_ACKED) */
#define FLAG_DSACKING_ACK	0x800 /* SACK blocks contained D-SACK info */
#define FLAG_SACK_RENEGING	0x2000 /* snd_una advanced to a sacked seq */
#define FLAG_UPDATE_TS_RECENT	0x4000 /* tcp_replace_ts_recent() */

#define FLAG_ACKED		(FLAG_DATA_ACKED|FLAG_SYN_ACKED)
#define FLAG_NOT_DUP		(FLAG_DATA|FLAG_WIN_UPDATE|FLAG_ACKED)
#define FLAG_CA_ALERT		(FLAG_DATA_SACKED|FLAG_ECE)
#define FLAG_FORWARD_PROGRESS	(FLAG_ACKED|FLAG_DATA_SACKED)

#define TCP_REMNANT (TCP_FLAG_FIN|TCP_FLAG_URG|TCP_FLAG_SYN|TCP_FLAG_PSH)
#define TCP_HP_BITS (~(TCP_RESERVED_BITS|TCP_FLAG_PSH))

/* Adapt the MSS value used to make delayed ack decision to the
 * real world.
 */
static void tcp_measure_rcv_mss(struct sock *sk, const struct sk_buff *skb)
{
	struct inet_connection_sock *icsk = inet_csk(sk);
	const unsigned int lss = icsk->icsk_ack.last_seg_size;
	unsigned int len;

	icsk->icsk_ack.last_seg_size = 0;

	/* skb->len may jitter because of SACKs, even if peer
	 * sends good full-sized frames.
	 */
	len = skb_shinfo(skb)->gso_size ? : skb->len;
	if (len >= icsk->icsk_ack.rcv_mss) {
		icsk->icsk_ack.rcv_mss = len;
	} else {
		/* Otherwise, we make more careful check taking into account,
		 * that SACKs block is variable.
		 *
		 * "len" is invariant segment length, including TCP header.
		 */
		len += skb->data - skb_transport_header(skb);
		if (len >= TCP_MSS_DEFAULT + sizeof(struct tcphdr) ||
		    /* If PSH is not set, packet should be
		     * full sized, provided peer TCP is not badly broken.
		     * This observation (if it is correct 8)) allows
		     * to handle super-low mtu links fairly.
		     */
		    (len >= TCP_MIN_MSS + sizeof(struct tcphdr) &&
		     !(tcp_flag_word(tcp_hdr(skb)) & TCP_REMNANT))) {
			/* Subtract also invariant (if peer is RFC compliant),
			 * tcp header plus fixed timestamp option length.
			 * Resulting "len" is MSS free of SACK jitter.
			 */
			len -= tcp_sk(sk)->tcp_header_len;
			icsk->icsk_ack.last_seg_size = len;
			if (len == lss) {
				icsk->icsk_ack.rcv_mss = len;
				return;
			}
		}
		if (icsk->icsk_ack.pending & ICSK_ACK_PUSHED)
			icsk->icsk_ack.pending |= ICSK_ACK_PUSHED2;
		icsk->icsk_ack.pending |= ICSK_ACK_PUSHED;
	}
}

static void tcp_incr_quickack(struct sock *sk)
{
	struct inet_connection_sock *icsk = inet_csk(sk);
	unsigned int quickacks = tcp_sk(sk)->rcv_wnd / (2 * icsk->icsk_ack.rcv_mss);

	if (quickacks == 0)
		quickacks = 2;
	if (quickacks > icsk->icsk_ack.quick)
		icsk->icsk_ack.quick = min(quickacks, TCP_MAX_QUICKACKS);
}

static void tcp_enter_quickack_mode(struct sock *sk)
{
	struct inet_connection_sock *icsk = inet_csk(sk);
	tcp_incr_quickack(sk);
	icsk->icsk_ack.pingpong = 0;
	icsk->icsk_ack.ato = TCP_ATO_MIN;
}

/* Send ACKs quickly, if "quick" count is not exhausted
 * and the session is not interactive.
 */

static inline bool tcp_in_quickack_mode(const struct sock *sk)
{
	const struct inet_connection_sock *icsk = inet_csk(sk);

	return icsk->icsk_ack.quick && !icsk->icsk_ack.pingpong;
}

static inline void TCP_ECN_queue_cwr(struct tcp_sock *tp)
{
	if (tp->ecn_flags & TCP_ECN_OK)
		tp->ecn_flags |= TCP_ECN_QUEUE_CWR;
}

static inline void TCP_ECN_accept_cwr(struct tcp_sock *tp, const struct sk_buff *skb)
{
	if (tcp_hdr(skb)->cwr)
		tp->ecn_flags &= ~TCP_ECN_DEMAND_CWR;
}

static inline void TCP_ECN_withdraw_cwr(struct tcp_sock *tp)
{
	tp->ecn_flags &= ~TCP_ECN_DEMAND_CWR;
}

static inline void TCP_ECN_check_ce(struct tcp_sock *tp, const struct sk_buff *skb)
{
	if (!(tp->ecn_flags & TCP_ECN_OK))
		return;

	switch (TCP_SKB_CB(skb)->ip_dsfield & INET_ECN_MASK) {
	case INET_ECN_NOT_ECT:
		/* Funny extension: if ECT is not set on a segment,
		 * and we already seen ECT on a previous segment,
		 * it is probably a retransmit.
		 */
		if (tp->ecn_flags & TCP_ECN_SEEN)
			tcp_enter_quickack_mode((struct sock *)tp);
		break;
	case INET_ECN_CE:
		if (!(tp->ecn_flags & TCP_ECN_DEMAND_CWR)) {
			/* Better not delay acks, sender can have a very low cwnd */
			tcp_enter_quickack_mode((struct sock *)tp);
			tp->ecn_flags |= TCP_ECN_DEMAND_CWR;
		}
		/* fallinto */
	default:
		tp->ecn_flags |= TCP_ECN_SEEN;
	}
}

static inline void TCP_ECN_rcv_synack(struct tcp_sock *tp, const struct tcphdr *th)
{
	if ((tp->ecn_flags & TCP_ECN_OK) && (!th->ece || th->cwr))
		tp->ecn_flags &= ~TCP_ECN_OK;
}

static inline void TCP_ECN_rcv_syn(struct tcp_sock *tp, const struct tcphdr *th)
{
	if ((tp->ecn_flags & TCP_ECN_OK) && (!th->ece || !th->cwr))
		tp->ecn_flags &= ~TCP_ECN_OK;
}

static bool TCP_ECN_rcv_ecn_echo(const struct tcp_sock *tp, const struct tcphdr *th)
{
	if (th->ece && !th->syn && (tp->ecn_flags & TCP_ECN_OK))
		return true;
	return false;
}

/* Buffer size and advertised window tuning.
 *
 * 1. Tuning sk->sk_sndbuf, when connection enters established state.
 */

static void tcp_fixup_sndbuf(struct sock *sk)
{
	int sndmem = SKB_TRUESIZE(tcp_sk(sk)->rx_opt.mss_clamp + MAX_TCP_HEADER);

	sndmem *= TCP_INIT_CWND;
	if (sk->sk_sndbuf < sndmem)
		sk->sk_sndbuf = min(sndmem, sysctl_tcp_wmem[2]);
}

/* 2. Tuning advertised window (window_clamp, rcv_ssthresh)
 *
 * All tcp_full_space() is split to two parts: "network" buffer, allocated
 * forward and advertised in receiver window (tp->rcv_wnd) and
 * "application buffer", required to isolate scheduling/application
 * latencies from network.
 * window_clamp is maximal advertised window. It can be less than
 * tcp_full_space(), in this case tcp_full_space() - window_clamp
 * is reserved for "application" buffer. The less window_clamp is
 * the smoother our behaviour from viewpoint of network, but the lower
 * throughput and the higher sensitivity of the connection to losses. 8)
 *
 * rcv_ssthresh is more strict window_clamp used at "slow start"
 * phase to predict further behaviour of this connection.
 * It is used for two goals:
 * - to enforce header prediction at sender, even when application
 *   requires some significant "application buffer". It is check #1.
 * - to prevent pruning of receive queue because of misprediction
 *   of receiver window. Check #2.
 *
 * The scheme does not work when sender sends good segments opening
 * window and then starts to feed us spaghetti. But it should work
 * in common situations. Otherwise, we have to rely on queue collapsing.
 */

/* Slow part of check#2. */
static int __tcp_grow_window(const struct sock *sk, const struct sk_buff *skb)
{
	struct tcp_sock *tp = tcp_sk(sk);
	/* Optimize this! */
	int truesize = tcp_win_from_space(skb->truesize) >> 1;
	int window = tcp_win_from_space(sysctl_tcp_rmem[2]) >> 1;

	while (tp->rcv_ssthresh <= window) {
		if (truesize <= skb->len)
			return 2 * inet_csk(sk)->icsk_ack.rcv_mss;

		truesize >>= 1;
		window >>= 1;
	}
	return 0;
}

static void tcp_grow_window(struct sock *sk, const struct sk_buff *skb)
{
	struct tcp_sock *tp = tcp_sk(sk);

	/* Check #1 */
	if (tp->rcv_ssthresh < tp->window_clamp &&
	    (int)tp->rcv_ssthresh < tcp_space(sk) &&
	    !sk_under_memory_pressure(sk)) {
		int incr;

		/* Check #2. Increase window, if skb with such overhead
		 * will fit to rcvbuf in future.
		 */
		if (tcp_win_from_space(skb->truesize) <= skb->len)
			incr = 2 * tp->advmss;
		else
			incr = __tcp_grow_window(sk, skb);

		if (incr) {
			incr = max_t(int, incr, 2 * skb->len);
			tp->rcv_ssthresh = min(tp->rcv_ssthresh + incr,
					       tp->window_clamp);
			inet_csk(sk)->icsk_ack.quick |= 1;
		}
	}
}

/* 3. Tuning rcvbuf, when connection enters established state. */

static void tcp_fixup_rcvbuf(struct sock *sk)
{
	u32 mss = tcp_sk(sk)->advmss;
	u32 icwnd = TCP_DEFAULT_INIT_RCVWND;
	int rcvmem;

	/* Limit to 10 segments if mss <= 1460,
	 * or 14600/mss segments, with a minimum of two segments.
	 */
	if (mss > 1460)
		icwnd = max_t(u32, (1460 * TCP_DEFAULT_INIT_RCVWND) / mss, 2);

	rcvmem = SKB_TRUESIZE(mss + MAX_TCP_HEADER);
	while (tcp_win_from_space(rcvmem) < mss)
		rcvmem += 128;

	rcvmem *= icwnd;

	if (sk->sk_rcvbuf < rcvmem)
		sk->sk_rcvbuf = min(rcvmem, sysctl_tcp_rmem[2]);
}

/* 4. Try to fixup all. It is made immediately after connection enters
 *    established state.
 */
void tcp_init_buffer_space(struct sock *sk)
{
	struct tcp_sock *tp = tcp_sk(sk);
	int maxwin;

	if (!(sk->sk_userlocks & SOCK_RCVBUF_LOCK))
		tcp_fixup_rcvbuf(sk);
	if (!(sk->sk_userlocks & SOCK_SNDBUF_LOCK))
		tcp_fixup_sndbuf(sk);

	tp->rcvq_space.space = tp->rcv_wnd;

	maxwin = tcp_full_space(sk);

	if (tp->window_clamp >= maxwin) {
		tp->window_clamp = maxwin;

		if (sysctl_tcp_app_win && maxwin > 4 * tp->advmss)
			tp->window_clamp = max(maxwin -
					       (maxwin >> sysctl_tcp_app_win),
					       4 * tp->advmss);
	}

	/* Force reservation of one segment. */
	if (sysctl_tcp_app_win &&
	    tp->window_clamp > 2 * tp->advmss &&
	    tp->window_clamp + tp->advmss > maxwin)
		tp->window_clamp = max(2 * tp->advmss, maxwin - tp->advmss);

	tp->rcv_ssthresh = min(tp->rcv_ssthresh, tp->window_clamp);
	tp->snd_cwnd_stamp = tcp_time_stamp;
}

/* 5. Recalculate window clamp after socket hit its memory bounds. */
static void tcp_clamp_window(struct sock *sk)
{
	struct tcp_sock *tp = tcp_sk(sk);
	struct inet_connection_sock *icsk = inet_csk(sk);

	icsk->icsk_ack.quick = 0;

	if (sk->sk_rcvbuf < sysctl_tcp_rmem[2] &&
	    !(sk->sk_userlocks & SOCK_RCVBUF_LOCK) &&
	    !sk_under_memory_pressure(sk) &&
	    sk_memory_allocated(sk) < sk_prot_mem_limits(sk, 0)) {
		sk->sk_rcvbuf = min(atomic_read(&sk->sk_rmem_alloc),
				    sysctl_tcp_rmem[2]);
	}
	if (atomic_read(&sk->sk_rmem_alloc) > sk->sk_rcvbuf)
		tp->rcv_ssthresh = min(tp->window_clamp, 2U * tp->advmss);
}

/* Initialize RCV_MSS value.
 * RCV_MSS is an our guess about MSS used by the peer.
 * We haven't any direct information about the MSS.
 * It's better to underestimate the RCV_MSS rather than overestimate.
 * Overestimations make us ACKing less frequently than needed.
 * Underestimations are more easy to detect and fix by tcp_measure_rcv_mss().
 */
void tcp_initialize_rcv_mss(struct sock *sk)
{
	const struct tcp_sock *tp = tcp_sk(sk);
	unsigned int hint = min_t(unsigned int, tp->advmss, tp->mss_cache);

	hint = min(hint, tp->rcv_wnd / 2);
	hint = min(hint, TCP_MSS_DEFAULT);
	hint = max(hint, TCP_MIN_MSS);

	inet_csk(sk)->icsk_ack.rcv_mss = hint;
}
EXPORT_SYMBOL(tcp_initialize_rcv_mss);

/* Receiver "autotuning" code.
 *
 * The algorithm for RTT estimation w/o timestamps is based on
 * Dynamic Right-Sizing (DRS) by Wu Feng and Mike Fisk of LANL.
 * <http://public.lanl.gov/radiant/pubs.html#DRS>
 *
 * More detail on this code can be found at
 * <http://staff.psc.edu/jheffner/>,
 * though this reference is out of date.  A new paper
 * is pending.
 */
static void tcp_rcv_rtt_update(struct tcp_sock *tp, u32 sample, int win_dep)
{
	u32 new_sample = tp->rcv_rtt_est.rtt;
	long m = sample;

	if (m == 0)
		m = 1;

	if (new_sample != 0) {
		/* If we sample in larger samples in the non-timestamp
		 * case, we could grossly overestimate the RTT especially
		 * with chatty applications or bulk transfer apps which
		 * are stalled on filesystem I/O.
		 *
		 * Also, since we are only going for a minimum in the
		 * non-timestamp case, we do not smooth things out
		 * else with timestamps disabled convergence takes too
		 * long.
		 */
		if (!win_dep) {
			m -= (new_sample >> 3);
			new_sample += m;
		} else {
			m <<= 3;
			if (m < new_sample)
				new_sample = m;
		}
	} else {
		/* No previous measure. */
		new_sample = m << 3;
	}

	if (tp->rcv_rtt_est.rtt != new_sample)
		tp->rcv_rtt_est.rtt = new_sample;
}

static inline void tcp_rcv_rtt_measure(struct tcp_sock *tp)
{
	if (tp->rcv_rtt_est.time == 0)
		goto new_measure;
	if (before(tp->rcv_nxt, tp->rcv_rtt_est.seq))
		return;
	tcp_rcv_rtt_update(tp, tcp_time_stamp - tp->rcv_rtt_est.time, 1);

new_measure:
	tp->rcv_rtt_est.seq = tp->rcv_nxt + tp->rcv_wnd;
	tp->rcv_rtt_est.time = tcp_time_stamp;
}

static inline void tcp_rcv_rtt_measure_ts(struct sock *sk,
					  const struct sk_buff *skb)
{
	struct tcp_sock *tp = tcp_sk(sk);
	if (tp->rx_opt.rcv_tsecr &&
	    (TCP_SKB_CB(skb)->end_seq -
	     TCP_SKB_CB(skb)->seq >= inet_csk(sk)->icsk_ack.rcv_mss))
		tcp_rcv_rtt_update(tp, tcp_time_stamp - tp->rx_opt.rcv_tsecr, 0);
}

/*
 * This function should be called every time data is copied to user space.
 * It calculates the appropriate TCP receive buffer space.
 */
void tcp_rcv_space_adjust(struct sock *sk)
{
	struct tcp_sock *tp = tcp_sk(sk);
	int time;
	int space;

	if (tp->rcvq_space.time == 0)
		goto new_measure;

	time = tcp_time_stamp - tp->rcvq_space.time;
	if (time < (tp->rcv_rtt_est.rtt >> 3) || tp->rcv_rtt_est.rtt == 0)
		return;

	space = 2 * (tp->copied_seq - tp->rcvq_space.seq);

	space = max(tp->rcvq_space.space, space);

	if (tp->rcvq_space.space != space) {
		int rcvmem;

		tp->rcvq_space.space = space;

		if (sysctl_tcp_moderate_rcvbuf &&
		    !(sk->sk_userlocks & SOCK_RCVBUF_LOCK)) {
			int new_clamp = space;

			/* Receive space grows, normalize in order to
			 * take into account packet headers and sk_buff
			 * structure overhead.
			 */
			space /= tp->advmss;
			if (!space)
				space = 1;
			rcvmem = SKB_TRUESIZE(tp->advmss + MAX_TCP_HEADER);
			while (tcp_win_from_space(rcvmem) < tp->advmss)
				rcvmem += 128;
			space *= rcvmem;
			space = min(space, sysctl_tcp_rmem[2]);
			if (space > sk->sk_rcvbuf) {
				sk->sk_rcvbuf = space;

				/* Make the window clamp follow along.  */
				tp->window_clamp = new_clamp;
			}
		}
	}

new_measure:
	tp->rcvq_space.seq = tp->copied_seq;
	tp->rcvq_space.time = tcp_time_stamp;
}

/* There is something which you must keep in mind when you analyze the
 * behavior of the tp->ato delayed ack timeout interval.  When a
 * connection starts up, we want to ack as quickly as possible.  The
 * problem is that "good" TCP's do slow start at the beginning of data
 * transmission.  The means that until we send the first few ACK's the
 * sender will sit on his end and only queue most of his data, because
 * he can only send snd_cwnd unacked packets at any given time.  For
 * each ACK we send, he increments snd_cwnd and transmits more of his
 * queue.  -DaveM
 */
static void tcp_event_data_recv(struct sock *sk, struct sk_buff *skb)
{
	struct tcp_sock *tp = tcp_sk(sk);
	struct inet_connection_sock *icsk = inet_csk(sk);
	u32 now;

	inet_csk_schedule_ack(sk);

	tcp_measure_rcv_mss(sk, skb);

	tcp_rcv_rtt_measure(tp);

	now = tcp_time_stamp;

	if (!icsk->icsk_ack.ato) {
		/* The _first_ data packet received, initialize
		 * delayed ACK engine.
		 */
		tcp_incr_quickack(sk);
		icsk->icsk_ack.ato = TCP_ATO_MIN;
	} else {
		int m = now - icsk->icsk_ack.lrcvtime;

		if (m <= TCP_ATO_MIN / 2) {
			/* The fastest case is the first. */
			icsk->icsk_ack.ato = (icsk->icsk_ack.ato >> 1) + TCP_ATO_MIN / 2;
		} else if (m < icsk->icsk_ack.ato) {
			icsk->icsk_ack.ato = (icsk->icsk_ack.ato >> 1) + m;
			if (icsk->icsk_ack.ato > icsk->icsk_rto)
				icsk->icsk_ack.ato = icsk->icsk_rto;
		} else if (m > icsk->icsk_rto) {
			/* Too long gap. Apparently sender failed to
			 * restart window, so that we send ACKs quickly.
			 */
			tcp_incr_quickack(sk);
			sk_mem_reclaim(sk);
		}
	}
	icsk->icsk_ack.lrcvtime = now;

	TCP_ECN_check_ce(tp, skb);

	if (skb->len >= 128)
		tcp_grow_window(sk, skb);
}

/* Called to compute a smoothed rtt estimate. The data fed to this
 * routine either comes from timestamps, or from segments that were
 * known _not_ to have been retransmitted [see Karn/Partridge
 * Proceedings SIGCOMM 87]. The algorithm is from the SIGCOMM 88
 * piece by Van Jacobson.
 * NOTE: the next three routines used to be one big routine.
 * To save cycles in the RFC 1323 implementation it was better to break
 * it up into three procedures. -- erics
 */
static void tcp_rtt_estimator(struct sock *sk, const __u32 mrtt)
{
	struct tcp_sock *tp = tcp_sk(sk);
	long m = mrtt; /* RTT */

	/*	The following amusing code comes from Jacobson's
	 *	article in SIGCOMM '88.  Note that rtt and mdev
	 *	are scaled versions of rtt and mean deviation.
	 *	This is designed to be as fast as possible
	 *	m stands for "measurement".
	 *
	 *	On a 1990 paper the rto value is changed to:
	 *	RTO = rtt + 4 * mdev
	 *
	 * Funny. This algorithm seems to be very broken.
	 * These formulae increase RTO, when it should be decreased, increase
	 * too slowly, when it should be increased quickly, decrease too quickly
	 * etc. I guess in BSD RTO takes ONE value, so that it is absolutely
	 * does not matter how to _calculate_ it. Seems, it was trap
	 * that VJ failed to avoid. 8)
	 */
	if (m == 0)
		m = 1;
	if (tp->srtt != 0) {
		m -= (tp->srtt >> 3);	/* m is now error in rtt est */
		tp->srtt += m;		/* rtt = 7/8 rtt + 1/8 new */
		if (m < 0) {
			m = -m;		/* m is now abs(error) */
			m -= (tp->mdev >> 2);   /* similar update on mdev */
			/* This is similar to one of Eifel findings.
			 * Eifel blocks mdev updates when rtt decreases.
			 * This solution is a bit different: we use finer gain
			 * for mdev in this case (alpha*beta).
			 * Like Eifel it also prevents growth of rto,
			 * but also it limits too fast rto decreases,
			 * happening in pure Eifel.
			 */
			if (m > 0)
				m >>= 3;
		} else {
			m -= (tp->mdev >> 2);   /* similar update on mdev */
		}
		tp->mdev += m;	    	/* mdev = 3/4 mdev + 1/4 new */
		if (tp->mdev > tp->mdev_max) {
			tp->mdev_max = tp->mdev;
			if (tp->mdev_max > tp->rttvar)
				tp->rttvar = tp->mdev_max;
		}
		if (after(tp->snd_una, tp->rtt_seq)) {
			if (tp->mdev_max < tp->rttvar)
				tp->rttvar -= (tp->rttvar - tp->mdev_max) >> 2;
			tp->rtt_seq = tp->snd_nxt;
			tp->mdev_max = tcp_rto_min(sk);
		}
	} else {
		/* no previous measure. */
		tp->srtt = m << 3;	/* take the measured time to be rtt */
		tp->mdev = m << 1;	/* make sure rto = 3*rtt */
		tp->mdev_max = tp->rttvar = max(tp->mdev, tcp_rto_min(sk));
		tp->rtt_seq = tp->snd_nxt;
	}
}

/* Calculate rto without backoff.  This is the second half of Van Jacobson's
 * routine referred to above.
 */
void tcp_set_rto(struct sock *sk)
{
	const struct tcp_sock *tp = tcp_sk(sk);
	/* Old crap is replaced with new one. 8)
	 *
	 * More seriously:
	 * 1. If rtt variance happened to be less 50msec, it is hallucination.
	 *    It cannot be less due to utterly erratic ACK generation made
	 *    at least by solaris and freebsd. "Erratic ACKs" has _nothing_
	 *    to do with delayed acks, because at cwnd>2 true delack timeout
	 *    is invisible. Actually, Linux-2.4 also generates erratic
	 *    ACKs in some circumstances.
	 */
	inet_csk(sk)->icsk_rto = __tcp_set_rto(tp);

	/* 2. Fixups made earlier cannot be right.
	 *    If we do not estimate RTO correctly without them,
	 *    all the algo is pure shit and should be replaced
	 *    with correct one. It is exactly, which we pretend to do.
	 */

	/* NOTE: clamping at TCP_RTO_MIN is not required, current algo
	 * guarantees that rto is higher.
	 */
	tcp_bound_rto(sk);
}

__u32 tcp_init_cwnd(const struct tcp_sock *tp, const struct dst_entry *dst)
{
	__u32 cwnd = (dst ? dst_metric(dst, RTAX_INITCWND) : 0);

	if (!cwnd)
		cwnd = TCP_INIT_CWND;
	return min_t(__u32, cwnd, tp->snd_cwnd_clamp);
}

/*
 * Packet counting of FACK is based on in-order assumptions, therefore TCP
 * disables it when reordering is detected
 */
void tcp_disable_fack(struct tcp_sock *tp)
{
	/* RFC3517 uses different metric in lost marker => reset on change */
	if (tcp_is_fack(tp))
		tp->lost_skb_hint = NULL;
	tp->rx_opt.sack_ok &= ~TCP_FACK_ENABLED;
}

/* Take a notice that peer is sending D-SACKs */
static void tcp_dsack_seen(struct tcp_sock *tp)
{
	tp->rx_opt.sack_ok |= TCP_DSACK_SEEN;
}

static void tcp_update_reordering(struct sock *sk, const int metric,
				  const int ts)
{
	struct tcp_sock *tp = tcp_sk(sk);
	if (metric > tp->reordering) {
		int mib_idx;

		tp->reordering = min(TCP_MAX_REORDERING, metric);

		/* This exciting event is worth to be remembered. 8) */
		if (ts)
			mib_idx = LINUX_MIB_TCPTSREORDER;
		else if (tcp_is_reno(tp))
			mib_idx = LINUX_MIB_TCPRENOREORDER;
		else if (tcp_is_fack(tp))
			mib_idx = LINUX_MIB_TCPFACKREORDER;
		else
			mib_idx = LINUX_MIB_TCPSACKREORDER;

		NET_INC_STATS_BH(sock_net(sk), mib_idx);
#if FASTRETRANS_DEBUG > 1
		pr_debug("Disorder%d %d %u f%u s%u rr%d\n",
			 tp->rx_opt.sack_ok, inet_csk(sk)->icsk_ca_state,
			 tp->reordering,
			 tp->fackets_out,
			 tp->sacked_out,
			 tp->undo_marker ? tp->undo_retrans : 0);
#endif
		tcp_disable_fack(tp);
	}

	if (metric > 0)
		tcp_disable_early_retrans(tp);
}

/* This must be called before lost_out is incremented */
static void tcp_verify_retransmit_hint(struct tcp_sock *tp, struct sk_buff *skb)
{
	if ((tp->retransmit_skb_hint == NULL) ||
	    before(TCP_SKB_CB(skb)->seq,
		   TCP_SKB_CB(tp->retransmit_skb_hint)->seq))
		tp->retransmit_skb_hint = skb;

	if (!tp->lost_out ||
	    after(TCP_SKB_CB(skb)->end_seq, tp->retransmit_high))
		tp->retransmit_high = TCP_SKB_CB(skb)->end_seq;
}

static void tcp_skb_mark_lost(struct tcp_sock *tp, struct sk_buff *skb)
{
	if (!(TCP_SKB_CB(skb)->sacked & (TCPCB_LOST|TCPCB_SACKED_ACKED))) {
		tcp_verify_retransmit_hint(tp, skb);

		tp->lost_out += tcp_skb_pcount(skb);
		TCP_SKB_CB(skb)->sacked |= TCPCB_LOST;
	}
}

static void tcp_skb_mark_lost_uncond_verify(struct tcp_sock *tp,
					    struct sk_buff *skb)
{
	tcp_verify_retransmit_hint(tp, skb);

	if (!(TCP_SKB_CB(skb)->sacked & (TCPCB_LOST|TCPCB_SACKED_ACKED))) {
		tp->lost_out += tcp_skb_pcount(skb);
		TCP_SKB_CB(skb)->sacked |= TCPCB_LOST;
	}
}

/* This procedure tags the retransmission queue when SACKs arrive.
 *
 * We have three tag bits: SACKED(S), RETRANS(R) and LOST(L).
 * Packets in queue with these bits set are counted in variables
 * sacked_out, retrans_out and lost_out, correspondingly.
 *
 * Valid combinations are:
 * Tag  InFlight	Description
 * 0	1		- orig segment is in flight.
 * S	0		- nothing flies, orig reached receiver.
 * L	0		- nothing flies, orig lost by net.
 * R	2		- both orig and retransmit are in flight.
 * L|R	1		- orig is lost, retransmit is in flight.
 * S|R  1		- orig reached receiver, retrans is still in flight.
 * (L|S|R is logically valid, it could occur when L|R is sacked,
 *  but it is equivalent to plain S and code short-curcuits it to S.
 *  L|S is logically invalid, it would mean -1 packet in flight 8))
 *
 * These 6 states form finite state machine, controlled by the following events:
 * 1. New ACK (+SACK) arrives. (tcp_sacktag_write_queue())
 * 2. Retransmission. (tcp_retransmit_skb(), tcp_xmit_retransmit_queue())
 * 3. Loss detection event of two flavors:
 *	A. Scoreboard estimator decided the packet is lost.
 *	   A'. Reno "three dupacks" marks head of queue lost.
 *	   A''. Its FACK modification, head until snd.fack is lost.
 *	B. SACK arrives sacking SND.NXT at the moment, when the
 *	   segment was retransmitted.
 * 4. D-SACK added new rule: D-SACK changes any tag to S.
 *
 * It is pleasant to note, that state diagram turns out to be commutative,
 * so that we are allowed not to be bothered by order of our actions,
 * when multiple events arrive simultaneously. (see the function below).
 *
 * Reordering detection.
 * --------------------
 * Reordering metric is maximal distance, which a packet can be displaced
 * in packet stream. With SACKs we can estimate it:
 *
 * 1. SACK fills old hole and the corresponding segment was not
 *    ever retransmitted -> reordering. Alas, we cannot use it
 *    when segment was retransmitted.
 * 2. The last flaw is solved with D-SACK. D-SACK arrives
 *    for retransmitted and already SACKed segment -> reordering..
 * Both of these heuristics are not used in Loss state, when we cannot
 * account for retransmits accurately.
 *
 * SACK block validation.
 * ----------------------
 *
 * SACK block range validation checks that the received SACK block fits to
 * the expected sequence limits, i.e., it is between SND.UNA and SND.NXT.
 * Note that SND.UNA is not included to the range though being valid because
 * it means that the receiver is rather inconsistent with itself reporting
 * SACK reneging when it should advance SND.UNA. Such SACK block this is
 * perfectly valid, however, in light of RFC2018 which explicitly states
 * that "SACK block MUST reflect the newest segment.  Even if the newest
 * segment is going to be discarded ...", not that it looks very clever
 * in case of head skb. Due to potentional receiver driven attacks, we
 * choose to avoid immediate execution of a walk in write queue due to
 * reneging and defer head skb's loss recovery to standard loss recovery
 * procedure that will eventually trigger (nothing forbids us doing this).
 *
 * Implements also blockage to start_seq wrap-around. Problem lies in the
 * fact that though start_seq (s) is before end_seq (i.e., not reversed),
 * there's no guarantee that it will be before snd_nxt (n). The problem
 * happens when start_seq resides between end_seq wrap (e_w) and snd_nxt
 * wrap (s_w):
 *
 *         <- outs wnd ->                          <- wrapzone ->
 *         u     e      n                         u_w   e_w  s n_w
 *         |     |      |                          |     |   |  |
 * |<------------+------+----- TCP seqno space --------------+---------->|
 * ...-- <2^31 ->|                                           |<--------...
 * ...---- >2^31 ------>|                                    |<--------...
 *
 * Current code wouldn't be vulnerable but it's better still to discard such
 * crazy SACK blocks. Doing this check for start_seq alone closes somewhat
 * similar case (end_seq after snd_nxt wrap) as earlier reversed check in
 * snd_nxt wrap -> snd_una region will then become "well defined", i.e.,
 * equal to the ideal case (infinite seqno space without wrap caused issues).
 *
 * With D-SACK the lower bound is extended to cover sequence space below
 * SND.UNA down to undo_marker, which is the last point of interest. Yet
 * again, D-SACK block must not to go across snd_una (for the same reason as
 * for the normal SACK blocks, explained above). But there all simplicity
 * ends, TCP might receive valid D-SACKs below that. As long as they reside
 * fully below undo_marker they do not affect behavior in anyway and can
 * therefore be safely ignored. In rare cases (which are more or less
 * theoretical ones), the D-SACK will nicely cross that boundary due to skb
 * fragmentation and packet reordering past skb's retransmission. To consider
 * them correctly, the acceptable range must be extended even more though
 * the exact amount is rather hard to quantify. However, tp->max_window can
 * be used as an exaggerated estimate.
 */
static bool tcp_is_sackblock_valid(struct tcp_sock *tp, bool is_dsack,
				   u32 start_seq, u32 end_seq)
{
	/* Too far in future, or reversed (interpretation is ambiguous) */
	if (after(end_seq, tp->snd_nxt) || !before(start_seq, end_seq))
		return false;

	/* Nasty start_seq wrap-around check (see comments above) */
	if (!before(start_seq, tp->snd_nxt))
		return false;

	/* In outstanding window? ...This is valid exit for D-SACKs too.
	 * start_seq == snd_una is non-sensical (see comments above)
	 */
	if (after(start_seq, tp->snd_una))
		return true;

	if (!is_dsack || !tp->undo_marker)
		return false;

	/* ...Then it's D-SACK, and must reside below snd_una completely */
	if (after(end_seq, tp->snd_una))
		return false;

	if (!before(start_seq, tp->undo_marker))
		return true;

	/* Too old */
	if (!after(end_seq, tp->undo_marker))
		return false;

	/* Undo_marker boundary crossing (overestimates a lot). Known already:
	 *   start_seq < undo_marker and end_seq >= undo_marker.
	 */
	return !before(start_seq, end_seq - tp->max_window);
}

/* Check for lost retransmit. This superb idea is borrowed from "ratehalving".
 * Event "B". Later note: FACK people cheated me again 8), we have to account
 * for reordering! Ugly, but should help.
 *
 * Search retransmitted skbs from write_queue that were sent when snd_nxt was
 * less than what is now known to be received by the other end (derived from
 * highest SACK block). Also calculate the lowest snd_nxt among the remaining
 * retransmitted skbs to avoid some costly processing per ACKs.
 */
static void tcp_mark_lost_retrans(struct sock *sk)
{
	const struct inet_connection_sock *icsk = inet_csk(sk);
	struct tcp_sock *tp = tcp_sk(sk);
	struct sk_buff *skb;
	int cnt = 0;
	u32 new_low_seq = tp->snd_nxt;
	u32 received_upto = tcp_highest_sack_seq(tp);

	if (!tcp_is_fack(tp) || !tp->retrans_out ||
	    !after(received_upto, tp->lost_retrans_low) ||
	    icsk->icsk_ca_state != TCP_CA_Recovery)
		return;

	tcp_for_write_queue(skb, sk) {
		u32 ack_seq = TCP_SKB_CB(skb)->ack_seq;

		if (skb == tcp_send_head(sk))
			break;
		if (cnt == tp->retrans_out)
			break;
		if (!after(TCP_SKB_CB(skb)->end_seq, tp->snd_una))
			continue;

		if (!(TCP_SKB_CB(skb)->sacked & TCPCB_SACKED_RETRANS))
			continue;

		/* TODO: We would like to get rid of tcp_is_fack(tp) only
		 * constraint here (see above) but figuring out that at
		 * least tp->reordering SACK blocks reside between ack_seq
		 * and received_upto is not easy task to do cheaply with
		 * the available datastructures.
		 *
		 * Whether FACK should check here for tp->reordering segs
		 * in-between one could argue for either way (it would be
		 * rather simple to implement as we could count fack_count
		 * during the walk and do tp->fackets_out - fack_count).
		 */
		if (after(received_upto, ack_seq)) {
			TCP_SKB_CB(skb)->sacked &= ~TCPCB_SACKED_RETRANS;
			tp->retrans_out -= tcp_skb_pcount(skb);

			tcp_skb_mark_lost_uncond_verify(tp, skb);
			NET_INC_STATS_BH(sock_net(sk), LINUX_MIB_TCPLOSTRETRANSMIT);
		} else {
			if (before(ack_seq, new_low_seq))
				new_low_seq = ack_seq;
			cnt += tcp_skb_pcount(skb);
		}
	}

	if (tp->retrans_out)
		tp->lost_retrans_low = new_low_seq;
}

static bool tcp_check_dsack(struct sock *sk, const struct sk_buff *ack_skb,
			    struct tcp_sack_block_wire *sp, int num_sacks,
			    u32 prior_snd_una)
{
	struct tcp_sock *tp = tcp_sk(sk);
	u32 start_seq_0 = get_unaligned_be32(&sp[0].start_seq);
	u32 end_seq_0 = get_unaligned_be32(&sp[0].end_seq);
	bool dup_sack = false;

	if (before(start_seq_0, TCP_SKB_CB(ack_skb)->ack_seq)) {
		dup_sack = true;
		tcp_dsack_seen(tp);
		NET_INC_STATS_BH(sock_net(sk), LINUX_MIB_TCPDSACKRECV);
	} else if (num_sacks > 1) {
		u32 end_seq_1 = get_unaligned_be32(&sp[1].end_seq);
		u32 start_seq_1 = get_unaligned_be32(&sp[1].start_seq);

		if (!after(end_seq_0, end_seq_1) &&
		    !before(start_seq_0, start_seq_1)) {
			dup_sack = true;
			tcp_dsack_seen(tp);
			NET_INC_STATS_BH(sock_net(sk),
					LINUX_MIB_TCPDSACKOFORECV);
		}
	}

	/* D-SACK for already forgotten data... Do dumb counting. */
	if (dup_sack && tp->undo_marker && tp->undo_retrans &&
	    !after(end_seq_0, prior_snd_una) &&
	    after(end_seq_0, tp->undo_marker))
		tp->undo_retrans--;

	return dup_sack;
}

struct tcp_sacktag_state {
	int reord;
	int fack_count;
	int flag;
};

/* Check if skb is fully within the SACK block. In presence of GSO skbs,
 * the incoming SACK may not exactly match but we can find smaller MSS
 * aligned portion of it that matches. Therefore we might need to fragment
 * which may fail and creates some hassle (caller must handle error case
 * returns).
 *
 * FIXME: this could be merged to shift decision code
 */
static int tcp_match_skb_to_sack(struct sock *sk, struct sk_buff *skb,
				  u32 start_seq, u32 end_seq)
{
	int err;
	bool in_sack;
	unsigned int pkt_len;
	unsigned int mss;

	in_sack = !after(start_seq, TCP_SKB_CB(skb)->seq) &&
		  !before(end_seq, TCP_SKB_CB(skb)->end_seq);

	if (tcp_skb_pcount(skb) > 1 && !in_sack &&
	    after(TCP_SKB_CB(skb)->end_seq, start_seq)) {
		mss = tcp_skb_mss(skb);
		in_sack = !after(start_seq, TCP_SKB_CB(skb)->seq);

		if (!in_sack) {
			pkt_len = start_seq - TCP_SKB_CB(skb)->seq;
			if (pkt_len < mss)
				pkt_len = mss;
		} else {
			pkt_len = end_seq - TCP_SKB_CB(skb)->seq;
			if (pkt_len < mss)
				return -EINVAL;
		}

		/* Round if necessary so that SACKs cover only full MSSes
		 * and/or the remaining small portion (if present)
		 */
		if (pkt_len > mss) {
			unsigned int new_len = (pkt_len / mss) * mss;
			if (!in_sack && new_len < pkt_len) {
				new_len += mss;
				if (new_len > skb->len)
					return 0;
			}
			pkt_len = new_len;
		}
		err = tcp_fragment(sk, skb, pkt_len, mss);
		if (err < 0)
			return err;
	}

	return in_sack;
}

/* Mark the given newly-SACKed range as such, adjusting counters and hints. */
static u8 tcp_sacktag_one(struct sock *sk,
			  struct tcp_sacktag_state *state, u8 sacked,
			  u32 start_seq, u32 end_seq,
			  bool dup_sack, int pcount)
{
	struct tcp_sock *tp = tcp_sk(sk);
	int fack_count = state->fack_count;

	/* Account D-SACK for retransmitted packet. */
	if (dup_sack && (sacked & TCPCB_RETRANS)) {
		if (tp->undo_marker && tp->undo_retrans &&
		    after(end_seq, tp->undo_marker))
			tp->undo_retrans--;
		if (sacked & TCPCB_SACKED_ACKED)
			state->reord = min(fack_count, state->reord);
	}

	/* Nothing to do; acked frame is about to be dropped (was ACKed). */
	if (!after(end_seq, tp->snd_una))
		return sacked;

	if (!(sacked & TCPCB_SACKED_ACKED)) {
		if (sacked & TCPCB_SACKED_RETRANS) {
			/* If the segment is not tagged as lost,
			 * we do not clear RETRANS, believing
			 * that retransmission is still in flight.
			 */
			if (sacked & TCPCB_LOST) {
				sacked &= ~(TCPCB_LOST|TCPCB_SACKED_RETRANS);
				tp->lost_out -= pcount;
				tp->retrans_out -= pcount;
			}
		} else {
			if (!(sacked & TCPCB_RETRANS)) {
				/* New sack for not retransmitted frame,
				 * which was in hole. It is reordering.
				 */
				if (before(start_seq,
					   tcp_highest_sack_seq(tp)))
					state->reord = min(fack_count,
							   state->reord);
				if (!after(end_seq, tp->high_seq))
					state->flag |= FLAG_ORIG_SACK_ACKED;
			}

			if (sacked & TCPCB_LOST) {
				sacked &= ~TCPCB_LOST;
				tp->lost_out -= pcount;
			}
		}

		sacked |= TCPCB_SACKED_ACKED;
		state->flag |= FLAG_DATA_SACKED;
		tp->sacked_out += pcount;

		fack_count += pcount;

		/* Lost marker hint past SACKed? Tweak RFC3517 cnt */
		if (!tcp_is_fack(tp) && (tp->lost_skb_hint != NULL) &&
		    before(start_seq, TCP_SKB_CB(tp->lost_skb_hint)->seq))
			tp->lost_cnt_hint += pcount;

		if (fack_count > tp->fackets_out)
			tp->fackets_out = fack_count;
	}

	/* D-SACK. We can detect redundant retransmission in S|R and plain R
	 * frames and clear it. undo_retrans is decreased above, L|R frames
	 * are accounted above as well.
	 */
	if (dup_sack && (sacked & TCPCB_SACKED_RETRANS)) {
		sacked &= ~TCPCB_SACKED_RETRANS;
		tp->retrans_out -= pcount;
	}

	return sacked;
}

/* Shift newly-SACKed bytes from this skb to the immediately previous
 * already-SACKed sk_buff. Mark the newly-SACKed bytes as such.
 */
static bool tcp_shifted_skb(struct sock *sk, struct sk_buff *skb,
			    struct tcp_sacktag_state *state,
			    unsigned int pcount, int shifted, int mss,
			    bool dup_sack)
{
	struct tcp_sock *tp = tcp_sk(sk);
	struct sk_buff *prev = tcp_write_queue_prev(sk, skb);
	u32 start_seq = TCP_SKB_CB(skb)->seq;	/* start of newly-SACKed */
	u32 end_seq = start_seq + shifted;	/* end of newly-SACKed */

	BUG_ON(!pcount);

	/* Adjust counters and hints for the newly sacked sequence
	 * range but discard the return value since prev is already
	 * marked. We must tag the range first because the seq
	 * advancement below implicitly advances
	 * tcp_highest_sack_seq() when skb is highest_sack.
	 */
	tcp_sacktag_one(sk, state, TCP_SKB_CB(skb)->sacked,
			start_seq, end_seq, dup_sack, pcount);

	if (skb == tp->lost_skb_hint)
		tp->lost_cnt_hint += pcount;

	TCP_SKB_CB(prev)->end_seq += shifted;
	TCP_SKB_CB(skb)->seq += shifted;

	skb_shinfo(prev)->gso_segs += pcount;
	BUG_ON(skb_shinfo(skb)->gso_segs < pcount);
	skb_shinfo(skb)->gso_segs -= pcount;

	/* When we're adding to gso_segs == 1, gso_size will be zero,
	 * in theory this shouldn't be necessary but as long as DSACK
	 * code can come after this skb later on it's better to keep
	 * setting gso_size to something.
	 */
	if (!skb_shinfo(prev)->gso_size) {
		skb_shinfo(prev)->gso_size = mss;
		skb_shinfo(prev)->gso_type = sk->sk_gso_type;
	}

	/* CHECKME: To clear or not to clear? Mimics normal skb currently */
	if (skb_shinfo(skb)->gso_segs <= 1) {
		skb_shinfo(skb)->gso_size = 0;
		skb_shinfo(skb)->gso_type = 0;
	}

	/* Difference in this won't matter, both ACKed by the same cumul. ACK */
	TCP_SKB_CB(prev)->sacked |= (TCP_SKB_CB(skb)->sacked & TCPCB_EVER_RETRANS);

	if (skb->len > 0) {
		BUG_ON(!tcp_skb_pcount(skb));
		NET_INC_STATS_BH(sock_net(sk), LINUX_MIB_SACKSHIFTED);
		return false;
	}

	/* Whole SKB was eaten :-) */

	if (skb == tp->retransmit_skb_hint)
		tp->retransmit_skb_hint = prev;
	if (skb == tp->scoreboard_skb_hint)
		tp->scoreboard_skb_hint = prev;
	if (skb == tp->lost_skb_hint) {
		tp->lost_skb_hint = prev;
		tp->lost_cnt_hint -= tcp_skb_pcount(prev);
	}

	TCP_SKB_CB(skb)->tcp_flags |= TCP_SKB_CB(prev)->tcp_flags;
	if (skb == tcp_highest_sack(sk))
		tcp_advance_highest_sack(sk, skb);

	tcp_unlink_write_queue(skb, sk);
	sk_wmem_free_skb(sk, skb);

	NET_INC_STATS_BH(sock_net(sk), LINUX_MIB_SACKMERGED);

	return true;
}

/* I wish gso_size would have a bit more sane initialization than
 * something-or-zero which complicates things
 */
static int tcp_skb_seglen(const struct sk_buff *skb)
{
	return tcp_skb_pcount(skb) == 1 ? skb->len : tcp_skb_mss(skb);
}

/* Shifting pages past head area doesn't work */
static int skb_can_shift(const struct sk_buff *skb)
{
	return !skb_headlen(skb) && skb_is_nonlinear(skb);
}

/* Try collapsing SACK blocks spanning across multiple skbs to a single
 * skb.
 */
static struct sk_buff *tcp_shift_skb_data(struct sock *sk, struct sk_buff *skb,
					  struct tcp_sacktag_state *state,
					  u32 start_seq, u32 end_seq,
					  bool dup_sack)
{
	struct tcp_sock *tp = tcp_sk(sk);
	struct sk_buff *prev;
	int mss;
	int pcount = 0;
	int len;
	int in_sack;

	if (!sk_can_gso(sk))
		goto fallback;

	/* Normally R but no L won't result in plain S */
	if (!dup_sack &&
	    (TCP_SKB_CB(skb)->sacked & (TCPCB_LOST|TCPCB_SACKED_RETRANS)) == TCPCB_SACKED_RETRANS)
		goto fallback;
	if (!skb_can_shift(skb))
		goto fallback;
	/* This frame is about to be dropped (was ACKed). */
	if (!after(TCP_SKB_CB(skb)->end_seq, tp->snd_una))
		goto fallback;

	/* Can only happen with delayed DSACK + discard craziness */
	if (unlikely(skb == tcp_write_queue_head(sk)))
		goto fallback;
	prev = tcp_write_queue_prev(sk, skb);

	if ((TCP_SKB_CB(prev)->sacked & TCPCB_TAGBITS) != TCPCB_SACKED_ACKED)
		goto fallback;

	in_sack = !after(start_seq, TCP_SKB_CB(skb)->seq) &&
		  !before(end_seq, TCP_SKB_CB(skb)->end_seq);

	if (in_sack) {
		len = skb->len;
		pcount = tcp_skb_pcount(skb);
		mss = tcp_skb_seglen(skb);

		/* TODO: Fix DSACKs to not fragment already SACKed and we can
		 * drop this restriction as unnecessary
		 */
		if (mss != tcp_skb_seglen(prev))
			goto fallback;
	} else {
		if (!after(TCP_SKB_CB(skb)->end_seq, start_seq))
			goto noop;
		/* CHECKME: This is non-MSS split case only?, this will
		 * cause skipped skbs due to advancing loop btw, original
		 * has that feature too
		 */
		if (tcp_skb_pcount(skb) <= 1)
			goto noop;

		in_sack = !after(start_seq, TCP_SKB_CB(skb)->seq);
		if (!in_sack) {
			/* TODO: head merge to next could be attempted here
			 * if (!after(TCP_SKB_CB(skb)->end_seq, end_seq)),
			 * though it might not be worth of the additional hassle
			 *
			 * ...we can probably just fallback to what was done
			 * previously. We could try merging non-SACKed ones
			 * as well but it probably isn't going to buy off
			 * because later SACKs might again split them, and
			 * it would make skb timestamp tracking considerably
			 * harder problem.
			 */
			goto fallback;
		}

		len = end_seq - TCP_SKB_CB(skb)->seq;
		BUG_ON(len < 0);
		BUG_ON(len > skb->len);

		/* MSS boundaries should be honoured or else pcount will
		 * severely break even though it makes things bit trickier.
		 * Optimize common case to avoid most of the divides
		 */
		mss = tcp_skb_mss(skb);

		/* TODO: Fix DSACKs to not fragment already SACKed and we can
		 * drop this restriction as unnecessary
		 */
		if (mss != tcp_skb_seglen(prev))
			goto fallback;

		if (len == mss) {
			pcount = 1;
		} else if (len < mss) {
			goto noop;
		} else {
			pcount = len / mss;
			len = pcount * mss;
		}
	}

	/* tcp_sacktag_one() won't SACK-tag ranges below snd_una */
	if (!after(TCP_SKB_CB(skb)->seq + len, tp->snd_una))
		goto fallback;

	if (!skb_shift(prev, skb, len))
		goto fallback;
	if (!tcp_shifted_skb(sk, skb, state, pcount, len, mss, dup_sack))
		goto out;

	/* Hole filled allows collapsing with the next as well, this is very
	 * useful when hole on every nth skb pattern happens
	 */
	if (prev == tcp_write_queue_tail(sk))
		goto out;
	skb = tcp_write_queue_next(sk, prev);

	if (!skb_can_shift(skb) ||
	    (skb == tcp_send_head(sk)) ||
	    ((TCP_SKB_CB(skb)->sacked & TCPCB_TAGBITS) != TCPCB_SACKED_ACKED) ||
	    (mss != tcp_skb_seglen(skb)))
		goto out;

	len = skb->len;
	if (skb_shift(prev, skb, len)) {
		pcount += tcp_skb_pcount(skb);
		tcp_shifted_skb(sk, skb, state, tcp_skb_pcount(skb), len, mss, 0);
	}

out:
	state->fack_count += pcount;
	return prev;

noop:
	return skb;

fallback:
	NET_INC_STATS_BH(sock_net(sk), LINUX_MIB_SACKSHIFTFALLBACK);
	return NULL;
}

static struct sk_buff *tcp_sacktag_walk(struct sk_buff *skb, struct sock *sk,
					struct tcp_sack_block *next_dup,
					struct tcp_sacktag_state *state,
					u32 start_seq, u32 end_seq,
					bool dup_sack_in)
{
	struct tcp_sock *tp = tcp_sk(sk);
	struct sk_buff *tmp;

	tcp_for_write_queue_from(skb, sk) {
		int in_sack = 0;
		bool dup_sack = dup_sack_in;

		if (skb == tcp_send_head(sk))
			break;

		/* queue is in-order => we can short-circuit the walk early */
		if (!before(TCP_SKB_CB(skb)->seq, end_seq))
			break;

		if ((next_dup != NULL) &&
		    before(TCP_SKB_CB(skb)->seq, next_dup->end_seq)) {
			in_sack = tcp_match_skb_to_sack(sk, skb,
							next_dup->start_seq,
							next_dup->end_seq);
			if (in_sack > 0)
				dup_sack = true;
		}

		/* skb reference here is a bit tricky to get right, since
		 * shifting can eat and free both this skb and the next,
		 * so not even _safe variant of the loop is enough.
		 */
		if (in_sack <= 0) {
			tmp = tcp_shift_skb_data(sk, skb, state,
						 start_seq, end_seq, dup_sack);
			if (tmp != NULL) {
				if (tmp != skb) {
					skb = tmp;
					continue;
				}

				in_sack = 0;
			} else {
				in_sack = tcp_match_skb_to_sack(sk, skb,
								start_seq,
								end_seq);
			}
		}

		if (unlikely(in_sack < 0))
			break;

		if (in_sack) {
			TCP_SKB_CB(skb)->sacked =
				tcp_sacktag_one(sk,
						state,
						TCP_SKB_CB(skb)->sacked,
						TCP_SKB_CB(skb)->seq,
						TCP_SKB_CB(skb)->end_seq,
						dup_sack,
						tcp_skb_pcount(skb));

			if (!before(TCP_SKB_CB(skb)->seq,
				    tcp_highest_sack_seq(tp)))
				tcp_advance_highest_sack(sk, skb);
		}

		state->fack_count += tcp_skb_pcount(skb);
	}
	return skb;
}

/* Avoid all extra work that is being done by sacktag while walking in
 * a normal way
 */
static struct sk_buff *tcp_sacktag_skip(struct sk_buff *skb, struct sock *sk,
					struct tcp_sacktag_state *state,
					u32 skip_to_seq)
{
	tcp_for_write_queue_from(skb, sk) {
		if (skb == tcp_send_head(sk))
			break;

		if (after(TCP_SKB_CB(skb)->end_seq, skip_to_seq))
			break;

		state->fack_count += tcp_skb_pcount(skb);
	}
	return skb;
}

static struct sk_buff *tcp_maybe_skipping_dsack(struct sk_buff *skb,
						struct sock *sk,
						struct tcp_sack_block *next_dup,
						struct tcp_sacktag_state *state,
						u32 skip_to_seq)
{
	if (next_dup == NULL)
		return skb;

	if (before(next_dup->start_seq, skip_to_seq)) {
		skb = tcp_sacktag_skip(skb, sk, state, next_dup->start_seq);
		skb = tcp_sacktag_walk(skb, sk, NULL, state,
				       next_dup->start_seq, next_dup->end_seq,
				       1);
	}

	return skb;
}

static int tcp_sack_cache_ok(const struct tcp_sock *tp, const struct tcp_sack_block *cache)
{
	return cache < tp->recv_sack_cache + ARRAY_SIZE(tp->recv_sack_cache);
}

static int
tcp_sacktag_write_queue(struct sock *sk, const struct sk_buff *ack_skb,
			u32 prior_snd_una)
{
	struct tcp_sock *tp = tcp_sk(sk);
	const unsigned char *ptr = (skb_transport_header(ack_skb) +
				    TCP_SKB_CB(ack_skb)->sacked);
	struct tcp_sack_block_wire *sp_wire = (struct tcp_sack_block_wire *)(ptr+2);
	struct tcp_sack_block sp[TCP_NUM_SACKS];
	struct tcp_sack_block *cache;
	struct tcp_sacktag_state state;
	struct sk_buff *skb;
	int num_sacks = min(TCP_NUM_SACKS, (ptr[1] - TCPOLEN_SACK_BASE) >> 3);
	int used_sacks;
	bool found_dup_sack = false;
	int i, j;
	int first_sack_index;

	state.flag = 0;
	state.reord = tp->packets_out;

	if (!tp->sacked_out) {
		if (WARN_ON(tp->fackets_out))
			tp->fackets_out = 0;
		tcp_highest_sack_reset(sk);
	}

	found_dup_sack = tcp_check_dsack(sk, ack_skb, sp_wire,
					 num_sacks, prior_snd_una);
	if (found_dup_sack)
		state.flag |= FLAG_DSACKING_ACK;

	/* Eliminate too old ACKs, but take into
	 * account more or less fresh ones, they can
	 * contain valid SACK info.
	 */
	if (before(TCP_SKB_CB(ack_skb)->ack_seq, prior_snd_una - tp->max_window))
		return 0;

	if (!tp->packets_out)
		goto out;

	used_sacks = 0;
	first_sack_index = 0;
	for (i = 0; i < num_sacks; i++) {
		bool dup_sack = !i && found_dup_sack;

		sp[used_sacks].start_seq = get_unaligned_be32(&sp_wire[i].start_seq);
		sp[used_sacks].end_seq = get_unaligned_be32(&sp_wire[i].end_seq);

		if (!tcp_is_sackblock_valid(tp, dup_sack,
					    sp[used_sacks].start_seq,
					    sp[used_sacks].end_seq)) {
			int mib_idx;

			if (dup_sack) {
				if (!tp->undo_marker)
					mib_idx = LINUX_MIB_TCPDSACKIGNOREDNOUNDO;
				else
					mib_idx = LINUX_MIB_TCPDSACKIGNOREDOLD;
			} else {
				/* Don't count olds caused by ACK reordering */
				if ((TCP_SKB_CB(ack_skb)->ack_seq != tp->snd_una) &&
				    !after(sp[used_sacks].end_seq, tp->snd_una))
					continue;
				mib_idx = LINUX_MIB_TCPSACKDISCARD;
			}

			NET_INC_STATS_BH(sock_net(sk), mib_idx);
			if (i == 0)
				first_sack_index = -1;
			continue;
		}

		/* Ignore very old stuff early */
		if (!after(sp[used_sacks].end_seq, prior_snd_una))
			continue;

		used_sacks++;
	}

	/* order SACK blocks to allow in order walk of the retrans queue */
	for (i = used_sacks - 1; i > 0; i--) {
		for (j = 0; j < i; j++) {
			if (after(sp[j].start_seq, sp[j + 1].start_seq)) {
				swap(sp[j], sp[j + 1]);

				/* Track where the first SACK block goes to */
				if (j == first_sack_index)
					first_sack_index = j + 1;
			}
		}
	}

	skb = tcp_write_queue_head(sk);
	state.fack_count = 0;
	i = 0;

	if (!tp->sacked_out) {
		/* It's already past, so skip checking against it */
		cache = tp->recv_sack_cache + ARRAY_SIZE(tp->recv_sack_cache);
	} else {
		cache = tp->recv_sack_cache;
		/* Skip empty blocks in at head of the cache */
		while (tcp_sack_cache_ok(tp, cache) && !cache->start_seq &&
		       !cache->end_seq)
			cache++;
	}

	while (i < used_sacks) {
		u32 start_seq = sp[i].start_seq;
		u32 end_seq = sp[i].end_seq;
		bool dup_sack = (found_dup_sack && (i == first_sack_index));
		struct tcp_sack_block *next_dup = NULL;

		if (found_dup_sack && ((i + 1) == first_sack_index))
			next_dup = &sp[i + 1];

		/* Skip too early cached blocks */
		while (tcp_sack_cache_ok(tp, cache) &&
		       !before(start_seq, cache->end_seq))
			cache++;

		/* Can skip some work by looking recv_sack_cache? */
		if (tcp_sack_cache_ok(tp, cache) && !dup_sack &&
		    after(end_seq, cache->start_seq)) {

			/* Head todo? */
			if (before(start_seq, cache->start_seq)) {
				skb = tcp_sacktag_skip(skb, sk, &state,
						       start_seq);
				skb = tcp_sacktag_walk(skb, sk, next_dup,
						       &state,
						       start_seq,
						       cache->start_seq,
						       dup_sack);
			}

			/* Rest of the block already fully processed? */
			if (!after(end_seq, cache->end_seq))
				goto advance_sp;

			skb = tcp_maybe_skipping_dsack(skb, sk, next_dup,
						       &state,
						       cache->end_seq);

			/* ...tail remains todo... */
			if (tcp_highest_sack_seq(tp) == cache->end_seq) {
				/* ...but better entrypoint exists! */
				skb = tcp_highest_sack(sk);
				if (skb == NULL)
					break;
				state.fack_count = tp->fackets_out;
				cache++;
				goto walk;
			}

			skb = tcp_sacktag_skip(skb, sk, &state, cache->end_seq);
			/* Check overlap against next cached too (past this one already) */
			cache++;
			continue;
		}

		if (!before(start_seq, tcp_highest_sack_seq(tp))) {
			skb = tcp_highest_sack(sk);
			if (skb == NULL)
				break;
			state.fack_count = tp->fackets_out;
		}
		skb = tcp_sacktag_skip(skb, sk, &state, start_seq);

walk:
		skb = tcp_sacktag_walk(skb, sk, next_dup, &state,
				       start_seq, end_seq, dup_sack);

advance_sp:
		i++;
	}

	/* Clear the head of the cache sack blocks so we can skip it next time */
	for (i = 0; i < ARRAY_SIZE(tp->recv_sack_cache) - used_sacks; i++) {
		tp->recv_sack_cache[i].start_seq = 0;
		tp->recv_sack_cache[i].end_seq = 0;
	}
	for (j = 0; j < used_sacks; j++)
		tp->recv_sack_cache[i++] = sp[j];

	tcp_mark_lost_retrans(sk);

	tcp_verify_left_out(tp);

	if ((state.reord < tp->fackets_out) &&
	    ((inet_csk(sk)->icsk_ca_state != TCP_CA_Loss) || tp->undo_marker))
		tcp_update_reordering(sk, tp->fackets_out - state.reord, 0);

out:

#if FASTRETRANS_DEBUG > 0
	WARN_ON((int)tp->sacked_out < 0);
	WARN_ON((int)tp->lost_out < 0);
	WARN_ON((int)tp->retrans_out < 0);
	WARN_ON((int)tcp_packets_in_flight(tp) < 0);
#endif
	return state.flag;
}

/* Limits sacked_out so that sum with lost_out isn't ever larger than
 * packets_out. Returns false if sacked_out adjustement wasn't necessary.
 */
static bool tcp_limit_reno_sacked(struct tcp_sock *tp)
{
	u32 holes;

	holes = max(tp->lost_out, 1U);
	holes = min(holes, tp->packets_out);

	if ((tp->sacked_out + holes) > tp->packets_out) {
		tp->sacked_out = tp->packets_out - holes;
		return true;
	}
	return false;
}

/* If we receive more dupacks than we expected counting segments
 * in assumption of absent reordering, interpret this as reordering.
 * The only another reason could be bug in receiver TCP.
 */
static void tcp_check_reno_reordering(struct sock *sk, const int addend)
{
	struct tcp_sock *tp = tcp_sk(sk);
	if (tcp_limit_reno_sacked(tp))
		tcp_update_reordering(sk, tp->packets_out + addend, 0);
}

/* Emulate SACKs for SACKless connection: account for a new dupack. */

static void tcp_add_reno_sack(struct sock *sk)
{
	struct tcp_sock *tp = tcp_sk(sk);
	tp->sacked_out++;
	tcp_check_reno_reordering(sk, 0);
	tcp_verify_left_out(tp);
}

/* Account for ACK, ACKing some data in Reno Recovery phase. */

static void tcp_remove_reno_sacks(struct sock *sk, int acked)
{
	struct tcp_sock *tp = tcp_sk(sk);

	if (acked > 0) {
		/* One ACK acked hole. The rest eat duplicate ACKs. */
		if (acked - 1 >= tp->sacked_out)
			tp->sacked_out = 0;
		else
			tp->sacked_out -= acked - 1;
	}
	tcp_check_reno_reordering(sk, acked);
	tcp_verify_left_out(tp);
}

static inline void tcp_reset_reno_sack(struct tcp_sock *tp)
{
	tp->sacked_out = 0;
}

static void tcp_clear_retrans_partial(struct tcp_sock *tp)
{
	tp->retrans_out = 0;
	tp->lost_out = 0;

	tp->undo_marker = 0;
	tp->undo_retrans = 0;
}

void tcp_clear_retrans(struct tcp_sock *tp)
{
	tcp_clear_retrans_partial(tp);

	tp->fackets_out = 0;
	tp->sacked_out = 0;
}

/* Enter Loss state. If "how" is not zero, forget all SACK information
 * and reset tags completely, otherwise preserve SACKs. If receiver
 * dropped its ofo queue, we will know this due to reneging detection.
 */
void tcp_enter_loss(struct sock *sk, int how)
{
	const struct inet_connection_sock *icsk = inet_csk(sk);
	struct tcp_sock *tp = tcp_sk(sk);
	struct sk_buff *skb;
	bool new_recovery = false;

	/* Reduce ssthresh if it has not yet been made inside this window. */
	if (icsk->icsk_ca_state <= TCP_CA_Disorder ||
	    !after(tp->high_seq, tp->snd_una) ||
	    (icsk->icsk_ca_state == TCP_CA_Loss && !icsk->icsk_retransmits)) {
		new_recovery = true;
		tp->prior_ssthresh = tcp_current_ssthresh(sk);
		tp->snd_ssthresh = icsk->icsk_ca_ops->ssthresh(sk);
		tcp_ca_event(sk, CA_EVENT_LOSS);
	}
	tp->snd_cwnd	   = 1;
	tp->snd_cwnd_cnt   = 0;
	tp->snd_cwnd_stamp = tcp_time_stamp;

	tcp_clear_retrans_partial(tp);

	if (tcp_is_reno(tp))
		tcp_reset_reno_sack(tp);

	tp->undo_marker = tp->snd_una;
	if (how) {
		tp->sacked_out = 0;
		tp->fackets_out = 0;
	}
	tcp_clear_all_retrans_hints(tp);

	tcp_for_write_queue(skb, sk) {
		if (skb == tcp_send_head(sk))
			break;

		if (TCP_SKB_CB(skb)->sacked & TCPCB_RETRANS)
			tp->undo_marker = 0;
		TCP_SKB_CB(skb)->sacked &= (~TCPCB_TAGBITS)|TCPCB_SACKED_ACKED;
		if (!(TCP_SKB_CB(skb)->sacked&TCPCB_SACKED_ACKED) || how) {
			TCP_SKB_CB(skb)->sacked &= ~TCPCB_SACKED_ACKED;
			TCP_SKB_CB(skb)->sacked |= TCPCB_LOST;
			tp->lost_out += tcp_skb_pcount(skb);
			tp->retransmit_high = TCP_SKB_CB(skb)->end_seq;
		}
	}
	tcp_verify_left_out(tp);

	tp->reordering = min_t(unsigned int, tp->reordering,
			       sysctl_tcp_reordering);
	tcp_set_ca_state(sk, TCP_CA_Loss);
	tp->high_seq = tp->snd_nxt;
	TCP_ECN_queue_cwr(tp);

	/* F-RTO RFC5682 sec 3.1 step 1: retransmit SND.UNA if no previous
	 * loss recovery is underway except recurring timeout(s) on
	 * the same SND.UNA (sec 3.2). Disable F-RTO on path MTU probing
	 */
	tp->frto = sysctl_tcp_frto &&
		   (new_recovery || icsk->icsk_retransmits) &&
		   !inet_csk(sk)->icsk_mtup.probe_size;
}

/* If ACK arrived pointing to a remembered SACK, it means that our
 * remembered SACKs do not reflect real state of receiver i.e.
 * receiver _host_ is heavily congested (or buggy).
 *
 * Do processing similar to RTO timeout.
 */
static bool tcp_check_sack_reneging(struct sock *sk, int flag)
{
	if (flag & FLAG_SACK_RENEGING) {
		struct inet_connection_sock *icsk = inet_csk(sk);
		NET_INC_STATS_BH(sock_net(sk), LINUX_MIB_TCPSACKRENEGING);

		tcp_enter_loss(sk, 1);
		icsk->icsk_retransmits++;
		tcp_retransmit_skb(sk, tcp_write_queue_head(sk));
		inet_csk_reset_xmit_timer(sk, ICSK_TIME_RETRANS,
					  icsk->icsk_rto, TCP_RTO_MAX);
		return true;
	}
	return false;
}

static inline int tcp_fackets_out(const struct tcp_sock *tp)
{
	return tcp_is_reno(tp) ? tp->sacked_out + 1 : tp->fackets_out;
}

/* Heurestics to calculate number of duplicate ACKs. There's no dupACKs
 * counter when SACK is enabled (without SACK, sacked_out is used for
 * that purpose).
 *
 * Instead, with FACK TCP uses fackets_out that includes both SACKed
 * segments up to the highest received SACK block so far and holes in
 * between them.
 *
 * With reordering, holes may still be in flight, so RFC3517 recovery
 * uses pure sacked_out (total number of SACKed segments) even though
 * it violates the RFC that uses duplicate ACKs, often these are equal
 * but when e.g. out-of-window ACKs or packet duplication occurs,
 * they differ. Since neither occurs due to loss, TCP should really
 * ignore them.
 */
static inline int tcp_dupack_heuristics(const struct tcp_sock *tp)
{
	return tcp_is_fack(tp) ? tp->fackets_out : tp->sacked_out + 1;
}

static bool tcp_pause_early_retransmit(struct sock *sk, int flag)
{
	struct tcp_sock *tp = tcp_sk(sk);
	unsigned long delay;

	/* Delay early retransmit and entering fast recovery for
	 * max(RTT/4, 2msec) unless ack has ECE mark, no RTT samples
	 * available, or RTO is scheduled to fire first.
	 */
	if (sysctl_tcp_early_retrans < 2 || sysctl_tcp_early_retrans > 3 ||
	    (flag & FLAG_ECE) || !tp->srtt)
		return false;

	delay = max_t(unsigned long, (tp->srtt >> 5), msecs_to_jiffies(2));
	if (!time_after(inet_csk(sk)->icsk_timeout, (jiffies + delay)))
		return false;

	inet_csk_reset_xmit_timer(sk, ICSK_TIME_EARLY_RETRANS, delay,
				  TCP_RTO_MAX);
	return true;
}

static inline int tcp_skb_timedout(const struct sock *sk,
				   const struct sk_buff *skb)
{
	return tcp_time_stamp - TCP_SKB_CB(skb)->when > inet_csk(sk)->icsk_rto;
}

static inline int tcp_head_timedout(const struct sock *sk)
{
	const struct tcp_sock *tp = tcp_sk(sk);

	return tp->packets_out &&
	       tcp_skb_timedout(sk, tcp_write_queue_head(sk));
}

/* Linux NewReno/SACK/FACK/ECN state machine.
 * --------------------------------------
 *
 * "Open"	Normal state, no dubious events, fast path.
 * "Disorder"   In all the respects it is "Open",
 *		but requires a bit more attention. It is entered when
 *		we see some SACKs or dupacks. It is split of "Open"
 *		mainly to move some processing from fast path to slow one.
 * "CWR"	CWND was reduced due to some Congestion Notification event.
 *		It can be ECN, ICMP source quench, local device congestion.
 * "Recovery"	CWND was reduced, we are fast-retransmitting.
 * "Loss"	CWND was reduced due to RTO timeout or SACK reneging.
 *
 * tcp_fastretrans_alert() is entered:
 * - each incoming ACK, if state is not "Open"
 * - when arrived ACK is unusual, namely:
 *	* SACK
 *	* Duplicate ACK.
 *	* ECN ECE.
 *
 * Counting packets in flight is pretty simple.
 *
 *	in_flight = packets_out - left_out + retrans_out
 *
 *	packets_out is SND.NXT-SND.UNA counted in packets.
 *
 *	retrans_out is number of retransmitted segments.
 *
 *	left_out is number of segments left network, but not ACKed yet.
 *
 *		left_out = sacked_out + lost_out
 *
 *     sacked_out: Packets, which arrived to receiver out of order
 *		   and hence not ACKed. With SACKs this number is simply
 *		   amount of SACKed data. Even without SACKs
 *		   it is easy to give pretty reliable estimate of this number,
 *		   counting duplicate ACKs.
 *
 *       lost_out: Packets lost by network. TCP has no explicit
 *		   "loss notification" feedback from network (for now).
 *		   It means that this number can be only _guessed_.
 *		   Actually, it is the heuristics to predict lossage that
 *		   distinguishes different algorithms.
 *
 *	F.e. after RTO, when all the queue is considered as lost,
 *	lost_out = packets_out and in_flight = retrans_out.
 *
 *		Essentially, we have now two algorithms counting
 *		lost packets.
 *
 *		FACK: It is the simplest heuristics. As soon as we decided
 *		that something is lost, we decide that _all_ not SACKed
 *		packets until the most forward SACK are lost. I.e.
 *		lost_out = fackets_out - sacked_out and left_out = fackets_out.
 *		It is absolutely correct estimate, if network does not reorder
 *		packets. And it loses any connection to reality when reordering
 *		takes place. We use FACK by default until reordering
 *		is suspected on the path to this destination.
 *
 *		NewReno: when Recovery is entered, we assume that one segment
 *		is lost (classic Reno). While we are in Recovery and
 *		a partial ACK arrives, we assume that one more packet
 *		is lost (NewReno). This heuristics are the same in NewReno
 *		and SACK.
 *
 *  Imagine, that's all! Forget about all this shamanism about CWND inflation
 *  deflation etc. CWND is real congestion window, never inflated, changes
 *  only according to classic VJ rules.
 *
 * Really tricky (and requiring careful tuning) part of algorithm
 * is hidden in functions tcp_time_to_recover() and tcp_xmit_retransmit_queue().
 * The first determines the moment _when_ we should reduce CWND and,
 * hence, slow down forward transmission. In fact, it determines the moment
 * when we decide that hole is caused by loss, rather than by a reorder.
 *
 * tcp_xmit_retransmit_queue() decides, _what_ we should retransmit to fill
 * holes, caused by lost packets.
 *
 * And the most logically complicated part of algorithm is undo
 * heuristics. We detect false retransmits due to both too early
 * fast retransmit (reordering) and underestimated RTO, analyzing
 * timestamps and D-SACKs. When we detect that some segments were
 * retransmitted by mistake and CWND reduction was wrong, we undo
 * window reduction and abort recovery phase. This logic is hidden
 * inside several functions named tcp_try_undo_<something>.
 */

/* This function decides, when we should leave Disordered state
 * and enter Recovery phase, reducing congestion window.
 *
 * Main question: may we further continue forward transmission
 * with the same cwnd?
 */
static bool tcp_time_to_recover(struct sock *sk, int flag)
{
	struct tcp_sock *tp = tcp_sk(sk);
	__u32 packets_out;

	/* Trick#1: The loss is proven. */
	if (tp->lost_out)
		return true;

	/* Not-A-Trick#2 : Classic rule... */
	if (tcp_dupack_heuristics(tp) > tp->reordering)
		return true;

	/* Trick#3 : when we use RFC2988 timer restart, fast
	 * retransmit can be triggered by timeout of queue head.
	 */
	if (tcp_is_fack(tp) && tcp_head_timedout(sk))
		return true;

	/* Trick#4: It is still not OK... But will it be useful to delay
	 * recovery more?
	 */
	packets_out = tp->packets_out;
	if (packets_out <= tp->reordering &&
	    tp->sacked_out >= max_t(__u32, packets_out/2, sysctl_tcp_reordering) &&
	    !tcp_may_send_now(sk)) {
		/* We have nothing to send. This connection is limited
		 * either by receiver window or by application.
		 */
		return true;
	}

	/* If a thin stream is detected, retransmit after first
	 * received dupack. Employ only if SACK is supported in order
	 * to avoid possible corner-case series of spurious retransmissions
	 * Use only if there are no unsent data.
	 */
	if ((tp->thin_dupack || sysctl_tcp_thin_dupack) &&
	    tcp_stream_is_thin(tp) && tcp_dupack_heuristics(tp) > 1 &&
	    tcp_is_sack(tp) && !tcp_send_head(sk))
		return true;

	/* Trick#6: TCP early retransmit, per RFC5827.  To avoid spurious
	 * retransmissions due to small network reorderings, we implement
	 * Mitigation A.3 in the RFC and delay the retransmission for a short
	 * interval if appropriate.
	 */
	if (tp->do_early_retrans && !tp->retrans_out && tp->sacked_out &&
	    (tp->packets_out >= (tp->sacked_out + 1) && tp->packets_out < 4) &&
	    !tcp_may_send_now(sk))
		return !tcp_pause_early_retransmit(sk, flag);

	return false;
}

/* New heuristics: it is possible only after we switched to restart timer
 * each time when something is ACKed. Hence, we can detect timed out packets
 * during fast retransmit without falling to slow start.
 *
 * Usefulness of this as is very questionable, since we should know which of
 * the segments is the next to timeout which is relatively expensive to find
 * in general case unless we add some data structure just for that. The
 * current approach certainly won't find the right one too often and when it
 * finally does find _something_ it usually marks large part of the window
 * right away (because a retransmission with a larger timestamp blocks the
 * loop from advancing). -ij
 */
static void tcp_timeout_skbs(struct sock *sk)
{
	struct tcp_sock *tp = tcp_sk(sk);
	struct sk_buff *skb;

	if (!tcp_is_fack(tp) || !tcp_head_timedout(sk))
		return;

	skb = tp->scoreboard_skb_hint;
	if (tp->scoreboard_skb_hint == NULL)
		skb = tcp_write_queue_head(sk);

	tcp_for_write_queue_from(skb, sk) {
		if (skb == tcp_send_head(sk))
			break;
		if (!tcp_skb_timedout(sk, skb))
			break;

		tcp_skb_mark_lost(tp, skb);
	}

	tp->scoreboard_skb_hint = skb;

	tcp_verify_left_out(tp);
}

/* Detect loss in event "A" above by marking head of queue up as lost.
 * For FACK or non-SACK(Reno) senders, the first "packets" number of segments
 * are considered lost. For RFC3517 SACK, a segment is considered lost if it
 * has at least tp->reordering SACKed seqments above it; "packets" refers to
 * the maximum SACKed segments to pass before reaching this limit.
 */
static void tcp_mark_head_lost(struct sock *sk, int packets, int mark_head)
{
	struct tcp_sock *tp = tcp_sk(sk);
	struct sk_buff *skb;
	int cnt, oldcnt;
	int err;
	unsigned int mss;
	/* Use SACK to deduce losses of new sequences sent during recovery */
	const u32 loss_high = tcp_is_sack(tp) ?  tp->snd_nxt : tp->high_seq;

	WARN_ON(packets > tp->packets_out);
	if (tp->lost_skb_hint) {
		skb = tp->lost_skb_hint;
		cnt = tp->lost_cnt_hint;
		/* Head already handled? */
		if (mark_head && skb != tcp_write_queue_head(sk))
			return;
	} else {
		skb = tcp_write_queue_head(sk);
		cnt = 0;
	}

	tcp_for_write_queue_from(skb, sk) {
		if (skb == tcp_send_head(sk))
			break;
		/* TODO: do this better */
		/* this is not the most efficient way to do this... */
		tp->lost_skb_hint = skb;
		tp->lost_cnt_hint = cnt;

		if (after(TCP_SKB_CB(skb)->end_seq, loss_high))
			break;

		oldcnt = cnt;
		if (tcp_is_fack(tp) || tcp_is_reno(tp) ||
		    (TCP_SKB_CB(skb)->sacked & TCPCB_SACKED_ACKED))
			cnt += tcp_skb_pcount(skb);

		if (cnt > packets) {
			if ((tcp_is_sack(tp) && !tcp_is_fack(tp)) ||
			    (TCP_SKB_CB(skb)->sacked & TCPCB_SACKED_ACKED) ||
			    (oldcnt >= packets))
				break;

			mss = skb_shinfo(skb)->gso_size;
			err = tcp_fragment(sk, skb, (packets - oldcnt) * mss, mss);
			if (err < 0)
				break;
			cnt = packets;
		}

		tcp_skb_mark_lost(tp, skb);

		if (mark_head)
			break;
	}
	tcp_verify_left_out(tp);
}

/* Account newly detected lost packet(s) */

static void tcp_update_scoreboard(struct sock *sk, int fast_rexmit)
{
	struct tcp_sock *tp = tcp_sk(sk);

	if (tcp_is_reno(tp)) {
		tcp_mark_head_lost(sk, 1, 1);
	} else if (tcp_is_fack(tp)) {
		int lost = tp->fackets_out - tp->reordering;
		if (lost <= 0)
			lost = 1;
		tcp_mark_head_lost(sk, lost, 0);
	} else {
		int sacked_upto = tp->sacked_out - tp->reordering;
		if (sacked_upto >= 0)
			tcp_mark_head_lost(sk, sacked_upto, 0);
		else if (fast_rexmit)
			tcp_mark_head_lost(sk, 1, 1);
	}

	tcp_timeout_skbs(sk);
}

/* CWND moderation, preventing bursts due to too big ACKs
 * in dubious situations.
 */
static inline void tcp_moderate_cwnd(struct tcp_sock *tp)
{
	tp->snd_cwnd = min(tp->snd_cwnd,
			   tcp_packets_in_flight(tp) + tcp_max_burst(tp));
	tp->snd_cwnd_stamp = tcp_time_stamp;
}

/* Nothing was retransmitted or returned timestamp is less
 * than timestamp of the first retransmission.
 */
static inline bool tcp_packet_delayed(const struct tcp_sock *tp)
{
	return !tp->retrans_stamp ||
		(tp->rx_opt.saw_tstamp && tp->rx_opt.rcv_tsecr &&
		 before(tp->rx_opt.rcv_tsecr, tp->retrans_stamp));
}

/* Undo procedures. */

#if FASTRETRANS_DEBUG > 1
static void DBGUNDO(struct sock *sk, const char *msg)
{
	struct tcp_sock *tp = tcp_sk(sk);
	struct inet_sock *inet = inet_sk(sk);

	if (sk->sk_family == AF_INET) {
		pr_debug("Undo %s %pI4/%u c%u l%u ss%u/%u p%u\n",
			 msg,
			 &inet->inet_daddr, ntohs(inet->inet_dport),
			 tp->snd_cwnd, tcp_left_out(tp),
			 tp->snd_ssthresh, tp->prior_ssthresh,
			 tp->packets_out);
	}
#if IS_ENABLED(CONFIG_IPV6)
	else if (sk->sk_family == AF_INET6) {
		struct ipv6_pinfo *np = inet6_sk(sk);
		pr_debug("Undo %s %pI6/%u c%u l%u ss%u/%u p%u\n",
			 msg,
			 &np->daddr, ntohs(inet->inet_dport),
			 tp->snd_cwnd, tcp_left_out(tp),
			 tp->snd_ssthresh, tp->prior_ssthresh,
			 tp->packets_out);
	}
#endif
}
#else
#define DBGUNDO(x...) do { } while (0)
#endif

static void tcp_undo_cwr(struct sock *sk, const bool undo_ssthresh)
{
	struct tcp_sock *tp = tcp_sk(sk);

	if (tp->prior_ssthresh) {
		const struct inet_connection_sock *icsk = inet_csk(sk);

		if (icsk->icsk_ca_ops->undo_cwnd)
			tp->snd_cwnd = icsk->icsk_ca_ops->undo_cwnd(sk);
		else
			tp->snd_cwnd = max(tp->snd_cwnd, tp->snd_ssthresh << 1);

		if (undo_ssthresh && tp->prior_ssthresh > tp->snd_ssthresh) {
			tp->snd_ssthresh = tp->prior_ssthresh;
			TCP_ECN_withdraw_cwr(tp);
		}
	} else {
		tp->snd_cwnd = max(tp->snd_cwnd, tp->snd_ssthresh);
	}
	tp->snd_cwnd_stamp = tcp_time_stamp;
}

static inline bool tcp_may_undo(const struct tcp_sock *tp)
{
	return tp->undo_marker && (!tp->undo_retrans || tcp_packet_delayed(tp));
}

/* People celebrate: "We love our President!" */
static bool tcp_try_undo_recovery(struct sock *sk)
{
	struct tcp_sock *tp = tcp_sk(sk);

	if (tcp_may_undo(tp)) {
		int mib_idx;

		/* Happy end! We did not retransmit anything
		 * or our original transmission succeeded.
		 */
		DBGUNDO(sk, inet_csk(sk)->icsk_ca_state == TCP_CA_Loss ? "loss" : "retrans");
		tcp_undo_cwr(sk, true);
		if (inet_csk(sk)->icsk_ca_state == TCP_CA_Loss)
			mib_idx = LINUX_MIB_TCPLOSSUNDO;
		else
			mib_idx = LINUX_MIB_TCPFULLUNDO;

		NET_INC_STATS_BH(sock_net(sk), mib_idx);
		tp->undo_marker = 0;
	}
	if (tp->snd_una == tp->high_seq && tcp_is_reno(tp)) {
		/* Hold old state until something *above* high_seq
		 * is ACKed. For Reno it is MUST to prevent false
		 * fast retransmits (RFC2582). SACK TCP is safe. */
		tcp_moderate_cwnd(tp);
		return true;
	}
	tcp_set_ca_state(sk, TCP_CA_Open);
	return false;
}

/* Try to undo cwnd reduction, because D-SACKs acked all retransmitted data */
static void tcp_try_undo_dsack(struct sock *sk)
{
	struct tcp_sock *tp = tcp_sk(sk);

	if (tp->undo_marker && !tp->undo_retrans) {
		DBGUNDO(sk, "D-SACK");
		tcp_undo_cwr(sk, true);
		tp->undo_marker = 0;
		NET_INC_STATS_BH(sock_net(sk), LINUX_MIB_TCPDSACKUNDO);
	}
}

/* We can clear retrans_stamp when there are no retransmissions in the
 * window. It would seem that it is trivially available for us in
 * tp->retrans_out, however, that kind of assumptions doesn't consider
 * what will happen if errors occur when sending retransmission for the
 * second time. ...It could the that such segment has only
 * TCPCB_EVER_RETRANS set at the present time. It seems that checking
 * the head skb is enough except for some reneging corner cases that
 * are not worth the effort.
 *
 * Main reason for all this complexity is the fact that connection dying
 * time now depends on the validity of the retrans_stamp, in particular,
 * that successive retransmissions of a segment must not advance
 * retrans_stamp under any conditions.
 */
static bool tcp_any_retrans_done(const struct sock *sk)
{
	const struct tcp_sock *tp = tcp_sk(sk);
	struct sk_buff *skb;

	if (tp->retrans_out)
		return true;

	skb = tcp_write_queue_head(sk);
	if (unlikely(skb && TCP_SKB_CB(skb)->sacked & TCPCB_EVER_RETRANS))
		return true;

	return false;
}

/* Undo during fast recovery after partial ACK. */

static int tcp_try_undo_partial(struct sock *sk, int acked)
{
	struct tcp_sock *tp = tcp_sk(sk);
	/* Partial ACK arrived. Force Hoe's retransmit. */
	int failed = tcp_is_reno(tp) || (tcp_fackets_out(tp) > tp->reordering);

	if (tcp_may_undo(tp)) {
		/* Plain luck! Hole if filled with delayed
		 * packet, rather than with a retransmit.
		 */
		if (!tcp_any_retrans_done(sk))
			tp->retrans_stamp = 0;

		tcp_update_reordering(sk, tcp_fackets_out(tp) + acked, 1);

		DBGUNDO(sk, "Hoe");
		tcp_undo_cwr(sk, false);
		NET_INC_STATS_BH(sock_net(sk), LINUX_MIB_TCPPARTIALUNDO);

		/* So... Do not make Hoe's retransmit yet.
		 * If the first packet was delayed, the rest
		 * ones are most probably delayed as well.
		 */
		failed = 0;
	}
	return failed;
}

/* Undo during loss recovery after partial ACK or using F-RTO. */
static bool tcp_try_undo_loss(struct sock *sk, bool frto_undo)
{
	struct tcp_sock *tp = tcp_sk(sk);

	if (frto_undo || tcp_may_undo(tp)) {
		struct sk_buff *skb;
		tcp_for_write_queue(skb, sk) {
			if (skb == tcp_send_head(sk))
				break;
			TCP_SKB_CB(skb)->sacked &= ~TCPCB_LOST;
		}

		tcp_clear_all_retrans_hints(tp);

		DBGUNDO(sk, "partial loss");
		tp->lost_out = 0;
		tcp_undo_cwr(sk, true);
		NET_INC_STATS_BH(sock_net(sk), LINUX_MIB_TCPLOSSUNDO);
		if (frto_undo)
			NET_INC_STATS_BH(sock_net(sk),
					 LINUX_MIB_TCPSPURIOUSRTOS);
		inet_csk(sk)->icsk_retransmits = 0;
		tp->undo_marker = 0;
		if (frto_undo || tcp_is_sack(tp))
			tcp_set_ca_state(sk, TCP_CA_Open);
		return true;
	}
	return false;
}

/* The cwnd reduction in CWR and Recovery use the PRR algorithm
 * https://datatracker.ietf.org/doc/draft-ietf-tcpm-proportional-rate-reduction/
 * It computes the number of packets to send (sndcnt) based on packets newly
 * delivered:
 *   1) If the packets in flight is larger than ssthresh, PRR spreads the
 *	cwnd reductions across a full RTT.
 *   2) If packets in flight is lower than ssthresh (such as due to excess
 *	losses and/or application stalls), do not perform any further cwnd
 *	reductions, but instead slow start up to ssthresh.
 */
static void tcp_init_cwnd_reduction(struct sock *sk, const bool set_ssthresh)
{
	struct tcp_sock *tp = tcp_sk(sk);

	tp->high_seq = tp->snd_nxt;
	tp->tlp_high_seq = 0;
	tp->snd_cwnd_cnt = 0;
	tp->prior_cwnd = tp->snd_cwnd;
	tp->prr_delivered = 0;
	tp->prr_out = 0;
	if (set_ssthresh)
		tp->snd_ssthresh = inet_csk(sk)->icsk_ca_ops->ssthresh(sk);
	TCP_ECN_queue_cwr(tp);
}

static void tcp_cwnd_reduction(struct sock *sk, int newly_acked_sacked,
			       int fast_rexmit)
{
	struct tcp_sock *tp = tcp_sk(sk);
	int sndcnt = 0;
	int delta = tp->snd_ssthresh - tcp_packets_in_flight(tp);

	tp->prr_delivered += newly_acked_sacked;
	if (tcp_packets_in_flight(tp) > tp->snd_ssthresh) {
		u64 dividend = (u64)tp->snd_ssthresh * tp->prr_delivered +
			       tp->prior_cwnd - 1;
		sndcnt = div_u64(dividend, tp->prior_cwnd) - tp->prr_out;
	} else {
		sndcnt = min_t(int, delta,
			       max_t(int, tp->prr_delivered - tp->prr_out,
				     newly_acked_sacked) + 1);
	}

	sndcnt = max(sndcnt, (fast_rexmit ? 1 : 0));
	tp->snd_cwnd = tcp_packets_in_flight(tp) + sndcnt;
}

static inline void tcp_end_cwnd_reduction(struct sock *sk)
{
	struct tcp_sock *tp = tcp_sk(sk);

	/* Reset cwnd to ssthresh in CWR or Recovery (unless it's undone) */
	if (inet_csk(sk)->icsk_ca_state == TCP_CA_CWR ||
	    (tp->undo_marker && tp->snd_ssthresh < TCP_INFINITE_SSTHRESH)) {
		tp->snd_cwnd = tp->snd_ssthresh;
		tp->snd_cwnd_stamp = tcp_time_stamp;
	}
	tcp_ca_event(sk, CA_EVENT_COMPLETE_CWR);
}

/* Enter CWR state. Disable cwnd undo since congestion is proven with ECN */
void tcp_enter_cwr(struct sock *sk, const int set_ssthresh)
{
	struct tcp_sock *tp = tcp_sk(sk);

	tp->prior_ssthresh = 0;
	if (inet_csk(sk)->icsk_ca_state < TCP_CA_CWR) {
		tp->undo_marker = 0;
		tcp_init_cwnd_reduction(sk, set_ssthresh);
		tcp_set_ca_state(sk, TCP_CA_CWR);
	}
}

static void tcp_try_keep_open(struct sock *sk)
{
	struct tcp_sock *tp = tcp_sk(sk);
	int state = TCP_CA_Open;

	if (tcp_left_out(tp) || tcp_any_retrans_done(sk))
		state = TCP_CA_Disorder;

	if (inet_csk(sk)->icsk_ca_state != state) {
		tcp_set_ca_state(sk, state);
		tp->high_seq = tp->snd_nxt;
	}
}

static void tcp_try_to_open(struct sock *sk, int flag, int newly_acked_sacked)
{
	struct tcp_sock *tp = tcp_sk(sk);

	tcp_verify_left_out(tp);

	if (!tcp_any_retrans_done(sk))
		tp->retrans_stamp = 0;

	if (flag & FLAG_ECE)
		tcp_enter_cwr(sk, 1);

	if (inet_csk(sk)->icsk_ca_state != TCP_CA_CWR) {
		tcp_try_keep_open(sk);
		if (inet_csk(sk)->icsk_ca_state != TCP_CA_Open)
			tcp_moderate_cwnd(tp);
	} else {
		tcp_cwnd_reduction(sk, newly_acked_sacked, 0);
	}
}

static void tcp_mtup_probe_failed(struct sock *sk)
{
	struct inet_connection_sock *icsk = inet_csk(sk);

	icsk->icsk_mtup.search_high = icsk->icsk_mtup.probe_size - 1;
	icsk->icsk_mtup.probe_size = 0;
}

static void tcp_mtup_probe_success(struct sock *sk)
{
	struct tcp_sock *tp = tcp_sk(sk);
	struct inet_connection_sock *icsk = inet_csk(sk);

	/* FIXME: breaks with very large cwnd */
	tp->prior_ssthresh = tcp_current_ssthresh(sk);
	tp->snd_cwnd = tp->snd_cwnd *
		       tcp_mss_to_mtu(sk, tp->mss_cache) /
		       icsk->icsk_mtup.probe_size;
	tp->snd_cwnd_cnt = 0;
	tp->snd_cwnd_stamp = tcp_time_stamp;
	tp->snd_ssthresh = tcp_current_ssthresh(sk);

	icsk->icsk_mtup.search_low = icsk->icsk_mtup.probe_size;
	icsk->icsk_mtup.probe_size = 0;
	tcp_sync_mss(sk, icsk->icsk_pmtu_cookie);
}

/* Do a simple retransmit without using the backoff mechanisms in
 * tcp_timer. This is used for path mtu discovery.
 * The socket is already locked here.
 */
void tcp_simple_retransmit(struct sock *sk)
{
	const struct inet_connection_sock *icsk = inet_csk(sk);
	struct tcp_sock *tp = tcp_sk(sk);
	struct sk_buff *skb;
	unsigned int mss = tcp_current_mss(sk);
	u32 prior_lost = tp->lost_out;

	tcp_for_write_queue(skb, sk) {
		if (skb == tcp_send_head(sk))
			break;
		if (tcp_skb_seglen(skb) > mss &&
		    !(TCP_SKB_CB(skb)->sacked & TCPCB_SACKED_ACKED)) {
			if (TCP_SKB_CB(skb)->sacked & TCPCB_SACKED_RETRANS) {
				TCP_SKB_CB(skb)->sacked &= ~TCPCB_SACKED_RETRANS;
				tp->retrans_out -= tcp_skb_pcount(skb);
			}
			tcp_skb_mark_lost_uncond_verify(tp, skb);
		}
	}

	tcp_clear_retrans_hints_partial(tp);

	if (prior_lost == tp->lost_out)
		return;

	if (tcp_is_reno(tp))
		tcp_limit_reno_sacked(tp);

	tcp_verify_left_out(tp);

	/* Don't muck with the congestion window here.
	 * Reason is that we do not increase amount of _data_
	 * in network, but units changed and effective
	 * cwnd/ssthresh really reduced now.
	 */
	if (icsk->icsk_ca_state != TCP_CA_Loss) {
		tp->high_seq = tp->snd_nxt;
		tp->snd_ssthresh = tcp_current_ssthresh(sk);
		tp->prior_ssthresh = 0;
		tp->undo_marker = 0;
		tcp_set_ca_state(sk, TCP_CA_Loss);
	}
	tcp_xmit_retransmit_queue(sk);
}
EXPORT_SYMBOL(tcp_simple_retransmit);

static void tcp_enter_recovery(struct sock *sk, bool ece_ack)
{
	struct tcp_sock *tp = tcp_sk(sk);
	int mib_idx;

	if (tcp_is_reno(tp))
		mib_idx = LINUX_MIB_TCPRENORECOVERY;
	else
		mib_idx = LINUX_MIB_TCPSACKRECOVERY;

	NET_INC_STATS_BH(sock_net(sk), mib_idx);

	tp->prior_ssthresh = 0;
	tp->undo_marker = tp->snd_una;
	tp->undo_retrans = tp->retrans_out;

	if (inet_csk(sk)->icsk_ca_state < TCP_CA_CWR) {
		if (!ece_ack)
			tp->prior_ssthresh = tcp_current_ssthresh(sk);
		tcp_init_cwnd_reduction(sk, true);
	}
	tcp_set_ca_state(sk, TCP_CA_Recovery);
}

/* Process an ACK in CA_Loss state. Move to CA_Open if lost data are
 * recovered or spurious. Otherwise retransmits more on partial ACKs.
 */
static void tcp_process_loss(struct sock *sk, int flag, bool is_dupack)
{
	struct inet_connection_sock *icsk = inet_csk(sk);
	struct tcp_sock *tp = tcp_sk(sk);
	bool recovered = !before(tp->snd_una, tp->high_seq);

	if (tp->frto) { /* F-RTO RFC5682 sec 3.1 (sack enhanced version). */
		if (flag & FLAG_ORIG_SACK_ACKED) {
			/* Step 3.b. A timeout is spurious if not all data are
			 * lost, i.e., never-retransmitted data are (s)acked.
			 */
			tcp_try_undo_loss(sk, true);
			return;
		}
		if (after(tp->snd_nxt, tp->high_seq) &&
		    (flag & FLAG_DATA_SACKED || is_dupack)) {
			tp->frto = 0; /* Loss was real: 2nd part of step 3.a */
		} else if (flag & FLAG_SND_UNA_ADVANCED && !recovered) {
			tp->high_seq = tp->snd_nxt;
			__tcp_push_pending_frames(sk, tcp_current_mss(sk),
						  TCP_NAGLE_OFF);
			if (after(tp->snd_nxt, tp->high_seq))
				return; /* Step 2.b */
			tp->frto = 0;
		}
	}

	if (recovered) {
		/* F-RTO RFC5682 sec 3.1 step 2.a and 1st part of step 3.a */
		icsk->icsk_retransmits = 0;
		tcp_try_undo_recovery(sk);
		return;
	}
	if (flag & FLAG_DATA_ACKED)
		icsk->icsk_retransmits = 0;
	if (tcp_is_reno(tp)) {
		/* A Reno DUPACK means new data in F-RTO step 2.b above are
		 * delivered. Lower inflight to clock out (re)tranmissions.
		 */
		if (after(tp->snd_nxt, tp->high_seq) && is_dupack)
			tcp_add_reno_sack(sk);
		else if (flag & FLAG_SND_UNA_ADVANCED)
			tcp_reset_reno_sack(tp);
	}
	if (tcp_try_undo_loss(sk, false))
		return;
	tcp_xmit_retransmit_queue(sk);
}

/* Process an event, which can update packets-in-flight not trivially.
 * Main goal of this function is to calculate new estimate for left_out,
 * taking into account both packets sitting in receiver's buffer and
 * packets lost by network.
 *
 * Besides that it does CWND reduction, when packet loss is detected
 * and changes state of machine.
 *
 * It does _not_ decide what to send, it is made in function
 * tcp_xmit_retransmit_queue().
 */
static void tcp_fastretrans_alert(struct sock *sk, int pkts_acked,
				  int prior_sacked, bool is_dupack,
				  int flag)
{
	struct inet_connection_sock *icsk = inet_csk(sk);
	struct tcp_sock *tp = tcp_sk(sk);
	int do_lost = is_dupack || ((flag & FLAG_DATA_SACKED) &&
				    (tcp_fackets_out(tp) > tp->reordering));
	int newly_acked_sacked = 0;
	int fast_rexmit = 0;

	if (WARN_ON(!tp->packets_out && tp->sacked_out))
		tp->sacked_out = 0;
	if (WARN_ON(!tp->sacked_out && tp->fackets_out))
		tp->fackets_out = 0;

	/* Now state machine starts.
	 * A. ECE, hence prohibit cwnd undoing, the reduction is required. */
	if (flag & FLAG_ECE)
		tp->prior_ssthresh = 0;

	/* B. In all the states check for reneging SACKs. */
	if (tcp_check_sack_reneging(sk, flag))
		return;

	/* C. Check consistency of the current state. */
	tcp_verify_left_out(tp);

	/* D. Check state exit conditions. State can be terminated
	 *    when high_seq is ACKed. */
	if (icsk->icsk_ca_state == TCP_CA_Open) {
		WARN_ON(tp->retrans_out != 0);
		tp->retrans_stamp = 0;
	} else if (!before(tp->snd_una, tp->high_seq)) {
		switch (icsk->icsk_ca_state) {
		case TCP_CA_CWR:
			/* CWR is to be held something *above* high_seq
			 * is ACKed for CWR bit to reach receiver. */
			if (tp->snd_una != tp->high_seq) {
				tcp_end_cwnd_reduction(sk);
				tcp_set_ca_state(sk, TCP_CA_Open);
			}
			break;

		case TCP_CA_Recovery:
			if (tcp_is_reno(tp))
				tcp_reset_reno_sack(tp);
			if (tcp_try_undo_recovery(sk))
				return;
			tcp_end_cwnd_reduction(sk);
			break;
		}
	}

	/* E. Process state. */
	switch (icsk->icsk_ca_state) {
	case TCP_CA_Recovery:
		if (!(flag & FLAG_SND_UNA_ADVANCED)) {
			if (tcp_is_reno(tp) && is_dupack)
				tcp_add_reno_sack(sk);
		} else
			do_lost = tcp_try_undo_partial(sk, pkts_acked);
		newly_acked_sacked = pkts_acked + tp->sacked_out - prior_sacked;
		break;
	case TCP_CA_Loss:
		tcp_process_loss(sk, flag, is_dupack);
		if (icsk->icsk_ca_state != TCP_CA_Open)
			return;
		/* Fall through to processing in Open state. */
	default:
		if (tcp_is_reno(tp)) {
			if (flag & FLAG_SND_UNA_ADVANCED)
				tcp_reset_reno_sack(tp);
			if (is_dupack)
				tcp_add_reno_sack(sk);
		}
		newly_acked_sacked = pkts_acked + tp->sacked_out - prior_sacked;

		if (icsk->icsk_ca_state <= TCP_CA_Disorder)
			tcp_try_undo_dsack(sk);

		if (!tcp_time_to_recover(sk, flag)) {
			tcp_try_to_open(sk, flag, newly_acked_sacked);
			return;
		}

		/* MTU probe failure: don't reduce cwnd */
		if (icsk->icsk_ca_state < TCP_CA_CWR &&
		    icsk->icsk_mtup.probe_size &&
		    tp->snd_una == tp->mtu_probe.probe_seq_start) {
			tcp_mtup_probe_failed(sk);
			/* Restores the reduction we did in tcp_mtup_probe() */
			tp->snd_cwnd++;
			tcp_simple_retransmit(sk);
			return;
		}

		/* Otherwise enter Recovery state */
		tcp_enter_recovery(sk, (flag & FLAG_ECE));
		fast_rexmit = 1;
	}

	if (do_lost || (tcp_is_fack(tp) && tcp_head_timedout(sk)))
		tcp_update_scoreboard(sk, fast_rexmit);
	tcp_cwnd_reduction(sk, newly_acked_sacked, fast_rexmit);
	tcp_xmit_retransmit_queue(sk);
}

void tcp_valid_rtt_meas(struct sock *sk, u32 seq_rtt)
{
	tcp_rtt_estimator(sk, seq_rtt);
	tcp_set_rto(sk);
	inet_csk(sk)->icsk_backoff = 0;
}
EXPORT_SYMBOL(tcp_valid_rtt_meas);

/* Read draft-ietf-tcplw-high-performance before mucking
 * with this code. (Supersedes RFC1323)
 */
static void tcp_ack_saw_tstamp(struct sock *sk, int flag)
{
	/* RTTM Rule: A TSecr value received in a segment is used to
	 * update the averaged RTT measurement only if the segment
	 * acknowledges some new data, i.e., only if it advances the
	 * left edge of the send window.
	 *
	 * See draft-ietf-tcplw-high-performance-00, section 3.3.
	 * 1998/04/10 Andrey V. Savochkin <saw@msu.ru>
	 *
	 * Changed: reset backoff as soon as we see the first valid sample.
	 * If we do not, we get strongly overestimated rto. With timestamps
	 * samples are accepted even from very old segments: f.e., when rtt=1
	 * increases to 8, we retransmit 5 times and after 8 seconds delayed
	 * answer arrives rto becomes 120 seconds! If at least one of segments
	 * in window is lost... Voila.	 			--ANK (010210)
	 */
	struct tcp_sock *tp = tcp_sk(sk);

	tcp_valid_rtt_meas(sk, tcp_time_stamp - tp->rx_opt.rcv_tsecr);
}

static void tcp_ack_no_tstamp(struct sock *sk, u32 seq_rtt, int flag)
{
	/* We don't have a timestamp. Can only use
	 * packets that are not retransmitted to determine
	 * rtt estimates. Also, we must not reset the
	 * backoff for rto until we get a non-retransmitted
	 * packet. This allows us to deal with a situation
	 * where the network delay has increased suddenly.
	 * I.e. Karn's algorithm. (SIGCOMM '87, p5.)
	 */

	if (flag & FLAG_RETRANS_DATA_ACKED)
		return;

	tcp_valid_rtt_meas(sk, seq_rtt);
}

static inline void tcp_ack_update_rtt(struct sock *sk, const int flag,
				      const s32 seq_rtt)
{
	const struct tcp_sock *tp = tcp_sk(sk);
	/* Note that peer MAY send zero echo. In this case it is ignored. (rfc1323) */
	if (tp->rx_opt.saw_tstamp && tp->rx_opt.rcv_tsecr)
		tcp_ack_saw_tstamp(sk, flag);
	else if (seq_rtt >= 0)
		tcp_ack_no_tstamp(sk, seq_rtt, flag);
}

static void tcp_cong_avoid(struct sock *sk, u32 ack, u32 in_flight)
{
	const struct inet_connection_sock *icsk = inet_csk(sk);
	icsk->icsk_ca_ops->cong_avoid(sk, ack, in_flight);
	tcp_sk(sk)->snd_cwnd_stamp = tcp_time_stamp;
}

/* Restart timer after forward progress on connection.
 * RFC2988 recommends to restart timer to now+rto.
 */
void tcp_rearm_rto(struct sock *sk)
{
	const struct inet_connection_sock *icsk = inet_csk(sk);
	struct tcp_sock *tp = tcp_sk(sk);

	/* If the retrans timer is currently being used by Fast Open
	 * for SYN-ACK retrans purpose, stay put.
	 */
	if (tp->fastopen_rsk)
		return;

	if (!tp->packets_out) {
		inet_csk_clear_xmit_timer(sk, ICSK_TIME_RETRANS);
	} else {
		u32 rto = inet_csk(sk)->icsk_rto;
		/* Offset the time elapsed after installing regular RTO */
		if (icsk->icsk_pending == ICSK_TIME_EARLY_RETRANS ||
		    icsk->icsk_pending == ICSK_TIME_LOSS_PROBE) {
			struct sk_buff *skb = tcp_write_queue_head(sk);
			const u32 rto_time_stamp = TCP_SKB_CB(skb)->when + rto;
			s32 delta = (s32)(rto_time_stamp - tcp_time_stamp);
			/* delta may not be positive if the socket is locked
			 * when the retrans timer fires and is rescheduled.
			 */
			if (delta > 0)
				rto = delta;
		}
		inet_csk_reset_xmit_timer(sk, ICSK_TIME_RETRANS, rto,
					  TCP_RTO_MAX);
	}
}

/* This function is called when the delayed ER timer fires. TCP enters
 * fast recovery and performs fast-retransmit.
 */
void tcp_resume_early_retransmit(struct sock *sk)
{
	struct tcp_sock *tp = tcp_sk(sk);

	tcp_rearm_rto(sk);

	/* Stop if ER is disabled after the delayed ER timer is scheduled */
	if (!tp->do_early_retrans)
		return;

	tcp_enter_recovery(sk, false);
	tcp_update_scoreboard(sk, 1);
	tcp_xmit_retransmit_queue(sk);
}

/* If we get here, the whole TSO packet has not been acked. */
static u32 tcp_tso_acked(struct sock *sk, struct sk_buff *skb)
{
	struct tcp_sock *tp = tcp_sk(sk);
	u32 packets_acked;

	BUG_ON(!after(TCP_SKB_CB(skb)->end_seq, tp->snd_una));

	packets_acked = tcp_skb_pcount(skb);
	if (tcp_trim_head(sk, skb, tp->snd_una - TCP_SKB_CB(skb)->seq))
		return 0;
	packets_acked -= tcp_skb_pcount(skb);

	if (packets_acked) {
		BUG_ON(tcp_skb_pcount(skb) == 0);
		BUG_ON(!before(TCP_SKB_CB(skb)->seq, TCP_SKB_CB(skb)->end_seq));
	}

	return packets_acked;
}

/* Remove acknowledged frames from the retransmission queue. If our packet
 * is before the ack sequence we can discard it as it's confirmed to have
 * arrived at the other end.
 */
static int tcp_clean_rtx_queue(struct sock *sk, int prior_fackets,
			       u32 prior_snd_una)
{
	struct tcp_sock *tp = tcp_sk(sk);
	const struct inet_connection_sock *icsk = inet_csk(sk);
	struct sk_buff *skb;
	u32 now = tcp_time_stamp;
	int fully_acked = true;
	int flag = 0;
	u32 pkts_acked = 0;
	u32 reord = tp->packets_out;
	u32 prior_sacked = tp->sacked_out;
	s32 seq_rtt = -1;
	s32 ca_seq_rtt = -1;
	ktime_t last_ackt = net_invalid_timestamp();

	while ((skb = tcp_write_queue_head(sk)) && skb != tcp_send_head(sk)) {
		struct tcp_skb_cb *scb = TCP_SKB_CB(skb);
		u32 acked_pcount;
		u8 sacked = scb->sacked;

		/* Determine how many packets and what bytes were acked, tso and else */
		if (after(scb->end_seq, tp->snd_una)) {
			if (tcp_skb_pcount(skb) == 1 ||
			    !after(tp->snd_una, scb->seq))
				break;

			acked_pcount = tcp_tso_acked(sk, skb);
			if (!acked_pcount)
				break;

			fully_acked = false;
		} else {
			acked_pcount = tcp_skb_pcount(skb);
		}

		if (sacked & TCPCB_RETRANS) {
			if (sacked & TCPCB_SACKED_RETRANS)
				tp->retrans_out -= acked_pcount;
			flag |= FLAG_RETRANS_DATA_ACKED;
			ca_seq_rtt = -1;
			seq_rtt = -1;
		} else {
			ca_seq_rtt = now - scb->when;
			last_ackt = skb->tstamp;
			if (seq_rtt < 0) {
				seq_rtt = ca_seq_rtt;
			}
			if (!(sacked & TCPCB_SACKED_ACKED))
				reord = min(pkts_acked, reord);
			if (!after(scb->end_seq, tp->high_seq))
				flag |= FLAG_ORIG_SACK_ACKED;
		}

		if (sacked & TCPCB_SACKED_ACKED)
			tp->sacked_out -= acked_pcount;
		if (sacked & TCPCB_LOST)
			tp->lost_out -= acked_pcount;

		tp->packets_out -= acked_pcount;
		pkts_acked += acked_pcount;

		/* Initial outgoing SYN's get put onto the write_queue
		 * just like anything else we transmit.  It is not
		 * true data, and if we misinform our callers that
		 * this ACK acks real data, we will erroneously exit
		 * connection startup slow start one packet too
		 * quickly.  This is severely frowned upon behavior.
		 */
		if (!(scb->tcp_flags & TCPHDR_SYN)) {
			flag |= FLAG_DATA_ACKED;
		} else {
			flag |= FLAG_SYN_ACKED;
			tp->retrans_stamp = 0;
		}

		if (!fully_acked)
			break;

		tcp_unlink_write_queue(skb, sk);
		sk_wmem_free_skb(sk, skb);
		tp->scoreboard_skb_hint = NULL;
		if (skb == tp->retransmit_skb_hint)
			tp->retransmit_skb_hint = NULL;
		if (skb == tp->lost_skb_hint)
			tp->lost_skb_hint = NULL;
	}

	if (likely(between(tp->snd_up, prior_snd_una, tp->snd_una)))
		tp->snd_up = tp->snd_una;

	if (skb && (TCP_SKB_CB(skb)->sacked & TCPCB_SACKED_ACKED))
		flag |= FLAG_SACK_RENEGING;

	if (flag & FLAG_ACKED) {
		const struct tcp_congestion_ops *ca_ops
			= inet_csk(sk)->icsk_ca_ops;

		if (unlikely(icsk->icsk_mtup.probe_size &&
			     !after(tp->mtu_probe.probe_seq_end, tp->snd_una))) {
			tcp_mtup_probe_success(sk);
		}

		tcp_ack_update_rtt(sk, flag, seq_rtt);
		tcp_rearm_rto(sk);

		if (tcp_is_reno(tp)) {
			tcp_remove_reno_sacks(sk, pkts_acked);
		} else {
			int delta;

			/* Non-retransmitted hole got filled? That's reordering */
			if (reord < prior_fackets)
				tcp_update_reordering(sk, tp->fackets_out - reord, 0);

			delta = tcp_is_fack(tp) ? pkts_acked :
						  prior_sacked - tp->sacked_out;
			tp->lost_cnt_hint -= min(tp->lost_cnt_hint, delta);
		}

		tp->fackets_out -= min(pkts_acked, tp->fackets_out);

		if (ca_ops->pkts_acked) {
			s32 rtt_us = -1;

			/* Is the ACK triggering packet unambiguous? */
			if (!(flag & FLAG_RETRANS_DATA_ACKED)) {
				/* High resolution needed and available? */
				if (ca_ops->flags & TCP_CONG_RTT_STAMP &&
				    !ktime_equal(last_ackt,
						 net_invalid_timestamp()))
					rtt_us = ktime_us_delta(ktime_get_real(),
								last_ackt);
				else if (ca_seq_rtt >= 0)
					rtt_us = jiffies_to_usecs(ca_seq_rtt);
			}

			ca_ops->pkts_acked(sk, pkts_acked, rtt_us);
		}
	}

#if FASTRETRANS_DEBUG > 0
	WARN_ON((int)tp->sacked_out < 0);
	WARN_ON((int)tp->lost_out < 0);
	WARN_ON((int)tp->retrans_out < 0);
	if (!tp->packets_out && tcp_is_sack(tp)) {
		icsk = inet_csk(sk);
		if (tp->lost_out) {
			pr_debug("Leak l=%u %d\n",
				 tp->lost_out, icsk->icsk_ca_state);
			tp->lost_out = 0;
		}
		if (tp->sacked_out) {
			pr_debug("Leak s=%u %d\n",
				 tp->sacked_out, icsk->icsk_ca_state);
			tp->sacked_out = 0;
		}
		if (tp->retrans_out) {
			pr_debug("Leak r=%u %d\n",
				 tp->retrans_out, icsk->icsk_ca_state);
			tp->retrans_out = 0;
		}
	}
#endif
	return flag;
}

static void tcp_ack_probe(struct sock *sk)
{
	const struct tcp_sock *tp = tcp_sk(sk);
	struct inet_connection_sock *icsk = inet_csk(sk);

	/* Was it a usable window open? */

	if (!after(TCP_SKB_CB(tcp_send_head(sk))->end_seq, tcp_wnd_end(tp))) {
		icsk->icsk_backoff = 0;
		inet_csk_clear_xmit_timer(sk, ICSK_TIME_PROBE0);
		/* Socket must be waked up by subsequent tcp_data_snd_check().
		 * This function is not for random using!
		 */
	} else {
		inet_csk_reset_xmit_timer(sk, ICSK_TIME_PROBE0,
					  min(icsk->icsk_rto << icsk->icsk_backoff, TCP_RTO_MAX),
					  TCP_RTO_MAX);
	}
}

static inline bool tcp_ack_is_dubious(const struct sock *sk, const int flag)
{
	return !(flag & FLAG_NOT_DUP) || (flag & FLAG_CA_ALERT) ||
		inet_csk(sk)->icsk_ca_state != TCP_CA_Open;
}

static inline bool tcp_may_raise_cwnd(const struct sock *sk, const int flag)
{
	const struct tcp_sock *tp = tcp_sk(sk);
	return (!(flag & FLAG_ECE) || tp->snd_cwnd < tp->snd_ssthresh) &&
		!tcp_in_cwnd_reduction(sk);
}

/* Check that window update is acceptable.
 * The function assumes that snd_una<=ack<=snd_next.
 */
static inline bool tcp_may_update_window(const struct tcp_sock *tp,
					const u32 ack, const u32 ack_seq,
					const u32 nwin)
{
	return	after(ack, tp->snd_una) ||
		after(ack_seq, tp->snd_wl1) ||
		(ack_seq == tp->snd_wl1 && nwin > tp->snd_wnd);
}

/* Update our send window.
 *
 * Window update algorithm, described in RFC793/RFC1122 (used in linux-2.2
 * and in FreeBSD. NetBSD's one is even worse.) is wrong.
 */
static int tcp_ack_update_window(struct sock *sk, const struct sk_buff *skb, u32 ack,
				 u32 ack_seq)
{
	struct tcp_sock *tp = tcp_sk(sk);
	int flag = 0;
	u32 nwin = ntohs(tcp_hdr(skb)->window);

	if (likely(!tcp_hdr(skb)->syn))
		nwin <<= tp->rx_opt.snd_wscale;

	if (tcp_may_update_window(tp, ack, ack_seq, nwin)) {
		flag |= FLAG_WIN_UPDATE;
		tcp_update_wl(tp, ack_seq);

		if (tp->snd_wnd != nwin) {
			tp->snd_wnd = nwin;

			/* Note, it is the only place, where
			 * fast path is recovered for sending TCP.
			 */
			tp->pred_flags = 0;
			tcp_fast_path_check(sk);

			if (nwin > tp->max_window) {
				tp->max_window = nwin;
				tcp_sync_mss(sk, inet_csk(sk)->icsk_pmtu_cookie);
			}
		}
	}

	tp->snd_una = ack;

	return flag;
}

/* RFC 5961 7 [ACK Throttling] */
static void tcp_send_challenge_ack(struct sock *sk)
{
	/* unprotected vars, we dont care of overwrites */
	static u32 challenge_timestamp;
	static unsigned int challenge_count;
	u32 now = jiffies / HZ;

	if (now != challenge_timestamp) {
		challenge_timestamp = now;
		challenge_count = 0;
	}
	if (++challenge_count <= sysctl_tcp_challenge_ack_limit) {
		NET_INC_STATS_BH(sock_net(sk), LINUX_MIB_TCPCHALLENGEACK);
		tcp_send_ack(sk);
	}
}

<<<<<<< HEAD
/* This routine deals with acks during a TLP episode.
 * Ref: loss detection algorithm in draft-dukkipati-tcpm-tcp-loss-probe.
 */
static void tcp_process_tlp_ack(struct sock *sk, u32 ack, int flag)
{
	struct tcp_sock *tp = tcp_sk(sk);
	bool is_tlp_dupack = (ack == tp->tlp_high_seq) &&
			     !(flag & (FLAG_SND_UNA_ADVANCED |
				       FLAG_NOT_DUP | FLAG_DATA_SACKED));

	/* Mark the end of TLP episode on receiving TLP dupack or when
	 * ack is after tlp_high_seq.
	 */
	if (is_tlp_dupack) {
		tp->tlp_high_seq = 0;
		return;
	}

	if (after(ack, tp->tlp_high_seq)) {
		tp->tlp_high_seq = 0;
		/* Don't reduce cwnd if DSACK arrives for TLP retrans. */
		if (!(flag & FLAG_DSACKING_ACK)) {
			tcp_init_cwnd_reduction(sk, true);
			tcp_set_ca_state(sk, TCP_CA_CWR);
			tcp_end_cwnd_reduction(sk);
			tcp_set_ca_state(sk, TCP_CA_Open);
			NET_INC_STATS_BH(sock_net(sk),
					 LINUX_MIB_TCPLOSSPROBERECOVERY);
		}
=======
static void tcp_store_ts_recent(struct tcp_sock *tp)
{
	tp->rx_opt.ts_recent = tp->rx_opt.rcv_tsval;
	tp->rx_opt.ts_recent_stamp = get_seconds();
}

static void tcp_replace_ts_recent(struct tcp_sock *tp, u32 seq)
{
	if (tp->rx_opt.saw_tstamp && !after(seq, tp->rcv_wup)) {
		/* PAWS bug workaround wrt. ACK frames, the PAWS discard
		 * extra check below makes sure this can only happen
		 * for pure ACK frames.  -DaveM
		 *
		 * Not only, also it occurs for expired timestamps.
		 */

		if (tcp_paws_check(&tp->rx_opt, 0))
			tcp_store_ts_recent(tp);
>>>>>>> 60d509fa
	}
}

/* This routine deals with incoming acks, but not outgoing ones. */
static int tcp_ack(struct sock *sk, const struct sk_buff *skb, int flag)
{
	struct inet_connection_sock *icsk = inet_csk(sk);
	struct tcp_sock *tp = tcp_sk(sk);
	u32 prior_snd_una = tp->snd_una;
	u32 ack_seq = TCP_SKB_CB(skb)->seq;
	u32 ack = TCP_SKB_CB(skb)->ack_seq;
	bool is_dupack = false;
	u32 prior_in_flight;
	u32 prior_fackets;
	int prior_packets;
	int prior_sacked = tp->sacked_out;
	int pkts_acked = 0;

	/* If the ack is older than previous acks
	 * then we can probably ignore it.
	 */
	if (before(ack, prior_snd_una)) {
		/* RFC 5961 5.2 [Blind Data Injection Attack].[Mitigation] */
		if (before(ack, prior_snd_una - tp->max_window)) {
			tcp_send_challenge_ack(sk);
			return -1;
		}
		goto old_ack;
	}

	/* If the ack includes data we haven't sent yet, discard
	 * this segment (RFC793 Section 3.9).
	 */
	if (after(ack, tp->snd_nxt))
		goto invalid_ack;

	if (icsk->icsk_pending == ICSK_TIME_EARLY_RETRANS ||
	    icsk->icsk_pending == ICSK_TIME_LOSS_PROBE)
		tcp_rearm_rto(sk);

	if (after(ack, prior_snd_una))
		flag |= FLAG_SND_UNA_ADVANCED;

	prior_fackets = tp->fackets_out;
	prior_in_flight = tcp_packets_in_flight(tp);

	/* ts_recent update must be made after we are sure that the packet
	 * is in window.
	 */
	if (flag & FLAG_UPDATE_TS_RECENT)
		tcp_replace_ts_recent(tp, TCP_SKB_CB(skb)->seq);

	if (!(flag & FLAG_SLOWPATH) && after(ack, prior_snd_una)) {
		/* Window is constant, pure forward advance.
		 * No more checks are required.
		 * Note, we use the fact that SND.UNA>=SND.WL2.
		 */
		tcp_update_wl(tp, ack_seq);
		tp->snd_una = ack;
		flag |= FLAG_WIN_UPDATE;

		tcp_ca_event(sk, CA_EVENT_FAST_ACK);

		NET_INC_STATS_BH(sock_net(sk), LINUX_MIB_TCPHPACKS);
	} else {
		if (ack_seq != TCP_SKB_CB(skb)->end_seq)
			flag |= FLAG_DATA;
		else
			NET_INC_STATS_BH(sock_net(sk), LINUX_MIB_TCPPUREACKS);

		flag |= tcp_ack_update_window(sk, skb, ack, ack_seq);

		if (TCP_SKB_CB(skb)->sacked)
			flag |= tcp_sacktag_write_queue(sk, skb, prior_snd_una);

		if (TCP_ECN_rcv_ecn_echo(tp, tcp_hdr(skb)))
			flag |= FLAG_ECE;

		tcp_ca_event(sk, CA_EVENT_SLOW_ACK);
	}

	/* We passed data and got it acked, remove any soft error
	 * log. Something worked...
	 */
	sk->sk_err_soft = 0;
	icsk->icsk_probes_out = 0;
	tp->rcv_tstamp = tcp_time_stamp;
	prior_packets = tp->packets_out;
	if (!prior_packets)
		goto no_queue;

	/* See if we can take anything off of the retransmit queue. */
	flag |= tcp_clean_rtx_queue(sk, prior_fackets, prior_snd_una);

	pkts_acked = prior_packets - tp->packets_out;

	if (tcp_ack_is_dubious(sk, flag)) {
		/* Advance CWND, if state allows this. */
		if ((flag & FLAG_DATA_ACKED) && tcp_may_raise_cwnd(sk, flag))
			tcp_cong_avoid(sk, ack, prior_in_flight);
		is_dupack = !(flag & (FLAG_SND_UNA_ADVANCED | FLAG_NOT_DUP));
		tcp_fastretrans_alert(sk, pkts_acked, prior_sacked,
				      is_dupack, flag);
	} else {
		if (flag & FLAG_DATA_ACKED)
			tcp_cong_avoid(sk, ack, prior_in_flight);
	}

	if (tp->tlp_high_seq)
		tcp_process_tlp_ack(sk, ack, flag);

	if ((flag & FLAG_FORWARD_PROGRESS) || !(flag & FLAG_NOT_DUP)) {
		struct dst_entry *dst = __sk_dst_get(sk);
		if (dst)
			dst_confirm(dst);
	}

	if (icsk->icsk_pending == ICSK_TIME_RETRANS)
		tcp_schedule_loss_probe(sk);
	return 1;

no_queue:
	/* If data was DSACKed, see if we can undo a cwnd reduction. */
	if (flag & FLAG_DSACKING_ACK)
		tcp_fastretrans_alert(sk, pkts_acked, prior_sacked,
				      is_dupack, flag);
	/* If this ack opens up a zero window, clear backoff.  It was
	 * being used to time the probes, and is probably far higher than
	 * it needs to be for normal retransmission.
	 */
	if (tcp_send_head(sk))
		tcp_ack_probe(sk);

	if (tp->tlp_high_seq)
		tcp_process_tlp_ack(sk, ack, flag);
	return 1;

invalid_ack:
	SOCK_DEBUG(sk, "Ack %u after %u:%u\n", ack, tp->snd_una, tp->snd_nxt);
	return -1;

old_ack:
	/* If data was SACKed, tag it and see if we should send more data.
	 * If data was DSACKed, see if we can undo a cwnd reduction.
	 */
	if (TCP_SKB_CB(skb)->sacked) {
		flag |= tcp_sacktag_write_queue(sk, skb, prior_snd_una);
		tcp_fastretrans_alert(sk, pkts_acked, prior_sacked,
				      is_dupack, flag);
	}

	SOCK_DEBUG(sk, "Ack %u before %u:%u\n", ack, tp->snd_una, tp->snd_nxt);
	return 0;
}

/* Look for tcp options. Normally only called on SYN and SYNACK packets.
 * But, this can also be called on packets in the established flow when
 * the fast version below fails.
 */
void tcp_parse_options(const struct sk_buff *skb,
		       struct tcp_options_received *opt_rx, int estab,
		       struct tcp_fastopen_cookie *foc)
{
	const unsigned char *ptr;
	const struct tcphdr *th = tcp_hdr(skb);
	int length = (th->doff * 4) - sizeof(struct tcphdr);

	ptr = (const unsigned char *)(th + 1);
	opt_rx->saw_tstamp = 0;

	while (length > 0) {
		int opcode = *ptr++;
		int opsize;

		switch (opcode) {
		case TCPOPT_EOL:
			return;
		case TCPOPT_NOP:	/* Ref: RFC 793 section 3.1 */
			length--;
			continue;
		default:
			opsize = *ptr++;
			if (opsize < 2) /* "silly options" */
				return;
			if (opsize > length)
				return;	/* don't parse partial options */
			switch (opcode) {
			case TCPOPT_MSS:
				if (opsize == TCPOLEN_MSS && th->syn && !estab) {
					u16 in_mss = get_unaligned_be16(ptr);
					if (in_mss) {
						if (opt_rx->user_mss &&
						    opt_rx->user_mss < in_mss)
							in_mss = opt_rx->user_mss;
						opt_rx->mss_clamp = in_mss;
					}
				}
				break;
			case TCPOPT_WINDOW:
				if (opsize == TCPOLEN_WINDOW && th->syn &&
				    !estab && sysctl_tcp_window_scaling) {
					__u8 snd_wscale = *(__u8 *)ptr;
					opt_rx->wscale_ok = 1;
					if (snd_wscale > 14) {
						net_info_ratelimited("%s: Illegal window scaling value %d >14 received\n",
								     __func__,
								     snd_wscale);
						snd_wscale = 14;
					}
					opt_rx->snd_wscale = snd_wscale;
				}
				break;
			case TCPOPT_TIMESTAMP:
				if ((opsize == TCPOLEN_TIMESTAMP) &&
				    ((estab && opt_rx->tstamp_ok) ||
				     (!estab && sysctl_tcp_timestamps))) {
					opt_rx->saw_tstamp = 1;
					opt_rx->rcv_tsval = get_unaligned_be32(ptr);
					opt_rx->rcv_tsecr = get_unaligned_be32(ptr + 4);
				}
				break;
			case TCPOPT_SACK_PERM:
				if (opsize == TCPOLEN_SACK_PERM && th->syn &&
				    !estab && sysctl_tcp_sack) {
					opt_rx->sack_ok = TCP_SACK_SEEN;
					tcp_sack_reset(opt_rx);
				}
				break;

			case TCPOPT_SACK:
				if ((opsize >= (TCPOLEN_SACK_BASE + TCPOLEN_SACK_PERBLOCK)) &&
				   !((opsize - TCPOLEN_SACK_BASE) % TCPOLEN_SACK_PERBLOCK) &&
				   opt_rx->sack_ok) {
					TCP_SKB_CB(skb)->sacked = (ptr - 2) - (unsigned char *)th;
				}
				break;
#ifdef CONFIG_TCP_MD5SIG
			case TCPOPT_MD5SIG:
				/*
				 * The MD5 Hash has already been
				 * checked (see tcp_v{4,6}_do_rcv()).
				 */
				break;
#endif
			case TCPOPT_EXP:
				/* Fast Open option shares code 254 using a
				 * 16 bits magic number. It's valid only in
				 * SYN or SYN-ACK with an even size.
				 */
				if (opsize < TCPOLEN_EXP_FASTOPEN_BASE ||
				    get_unaligned_be16(ptr) != TCPOPT_FASTOPEN_MAGIC ||
				    foc == NULL || !th->syn || (opsize & 1))
					break;
				foc->len = opsize - TCPOLEN_EXP_FASTOPEN_BASE;
				if (foc->len >= TCP_FASTOPEN_COOKIE_MIN &&
				    foc->len <= TCP_FASTOPEN_COOKIE_MAX)
					memcpy(foc->val, ptr + 2, foc->len);
				else if (foc->len != 0)
					foc->len = -1;
				break;

			}
			ptr += opsize-2;
			length -= opsize;
		}
	}
}
EXPORT_SYMBOL(tcp_parse_options);

static bool tcp_parse_aligned_timestamp(struct tcp_sock *tp, const struct tcphdr *th)
{
	const __be32 *ptr = (const __be32 *)(th + 1);

	if (*ptr == htonl((TCPOPT_NOP << 24) | (TCPOPT_NOP << 16)
			  | (TCPOPT_TIMESTAMP << 8) | TCPOLEN_TIMESTAMP)) {
		tp->rx_opt.saw_tstamp = 1;
		++ptr;
		tp->rx_opt.rcv_tsval = ntohl(*ptr);
		++ptr;
		tp->rx_opt.rcv_tsecr = ntohl(*ptr) - tp->tsoffset;
		return true;
	}
	return false;
}

/* Fast parse options. This hopes to only see timestamps.
 * If it is wrong it falls back on tcp_parse_options().
 */
static bool tcp_fast_parse_options(const struct sk_buff *skb,
				   const struct tcphdr *th, struct tcp_sock *tp)
{
	/* In the spirit of fast parsing, compare doff directly to constant
	 * values.  Because equality is used, short doff can be ignored here.
	 */
	if (th->doff == (sizeof(*th) / 4)) {
		tp->rx_opt.saw_tstamp = 0;
		return false;
	} else if (tp->rx_opt.tstamp_ok &&
		   th->doff == ((sizeof(*th) + TCPOLEN_TSTAMP_ALIGNED) / 4)) {
		if (tcp_parse_aligned_timestamp(tp, th))
			return true;
	}

	tcp_parse_options(skb, &tp->rx_opt, 1, NULL);
	if (tp->rx_opt.saw_tstamp)
		tp->rx_opt.rcv_tsecr -= tp->tsoffset;

	return true;
}

#ifdef CONFIG_TCP_MD5SIG
/*
 * Parse MD5 Signature option
 */
const u8 *tcp_parse_md5sig_option(const struct tcphdr *th)
{
	int length = (th->doff << 2) - sizeof(*th);
	const u8 *ptr = (const u8 *)(th + 1);

	/* If the TCP option is too short, we can short cut */
	if (length < TCPOLEN_MD5SIG)
		return NULL;

	while (length > 0) {
		int opcode = *ptr++;
		int opsize;

		switch(opcode) {
		case TCPOPT_EOL:
			return NULL;
		case TCPOPT_NOP:
			length--;
			continue;
		default:
			opsize = *ptr++;
			if (opsize < 2 || opsize > length)
				return NULL;
			if (opcode == TCPOPT_MD5SIG)
				return opsize == TCPOLEN_MD5SIG ? ptr : NULL;
		}
		ptr += opsize - 2;
		length -= opsize;
	}
	return NULL;
}
EXPORT_SYMBOL(tcp_parse_md5sig_option);
#endif

/* Sorry, PAWS as specified is broken wrt. pure-ACKs -DaveM
 *
 * It is not fatal. If this ACK does _not_ change critical state (seqs, window)
 * it can pass through stack. So, the following predicate verifies that
 * this segment is not used for anything but congestion avoidance or
 * fast retransmit. Moreover, we even are able to eliminate most of such
 * second order effects, if we apply some small "replay" window (~RTO)
 * to timestamp space.
 *
 * All these measures still do not guarantee that we reject wrapped ACKs
 * on networks with high bandwidth, when sequence space is recycled fastly,
 * but it guarantees that such events will be very rare and do not affect
 * connection seriously. This doesn't look nice, but alas, PAWS is really
 * buggy extension.
 *
 * [ Later note. Even worse! It is buggy for segments _with_ data. RFC
 * states that events when retransmit arrives after original data are rare.
 * It is a blatant lie. VJ forgot about fast retransmit! 8)8) It is
 * the biggest problem on large power networks even with minor reordering.
 * OK, let's give it small replay window. If peer clock is even 1hz, it is safe
 * up to bandwidth of 18Gigabit/sec. 8) ]
 */

static int tcp_disordered_ack(const struct sock *sk, const struct sk_buff *skb)
{
	const struct tcp_sock *tp = tcp_sk(sk);
	const struct tcphdr *th = tcp_hdr(skb);
	u32 seq = TCP_SKB_CB(skb)->seq;
	u32 ack = TCP_SKB_CB(skb)->ack_seq;

	return (/* 1. Pure ACK with correct sequence number. */
		(th->ack && seq == TCP_SKB_CB(skb)->end_seq && seq == tp->rcv_nxt) &&

		/* 2. ... and duplicate ACK. */
		ack == tp->snd_una &&

		/* 3. ... and does not update window. */
		!tcp_may_update_window(tp, ack, seq, ntohs(th->window) << tp->rx_opt.snd_wscale) &&

		/* 4. ... and sits in replay window. */
		(s32)(tp->rx_opt.ts_recent - tp->rx_opt.rcv_tsval) <= (inet_csk(sk)->icsk_rto * 1024) / HZ);
}

static inline bool tcp_paws_discard(const struct sock *sk,
				   const struct sk_buff *skb)
{
	const struct tcp_sock *tp = tcp_sk(sk);

	return !tcp_paws_check(&tp->rx_opt, TCP_PAWS_WINDOW) &&
	       !tcp_disordered_ack(sk, skb);
}

/* Check segment sequence number for validity.
 *
 * Segment controls are considered valid, if the segment
 * fits to the window after truncation to the window. Acceptability
 * of data (and SYN, FIN, of course) is checked separately.
 * See tcp_data_queue(), for example.
 *
 * Also, controls (RST is main one) are accepted using RCV.WUP instead
 * of RCV.NXT. Peer still did not advance his SND.UNA when we
 * delayed ACK, so that hisSND.UNA<=ourRCV.WUP.
 * (borrowed from freebsd)
 */

static inline bool tcp_sequence(const struct tcp_sock *tp, u32 seq, u32 end_seq)
{
	return	!before(end_seq, tp->rcv_wup) &&
		!after(seq, tp->rcv_nxt + tcp_receive_window(tp));
}

/* When we get a reset we do this. */
void tcp_reset(struct sock *sk)
{
	/* We want the right error as BSD sees it (and indeed as we do). */
	switch (sk->sk_state) {
	case TCP_SYN_SENT:
		sk->sk_err = ECONNREFUSED;
		break;
	case TCP_CLOSE_WAIT:
		sk->sk_err = EPIPE;
		break;
	case TCP_CLOSE:
		return;
	default:
		sk->sk_err = ECONNRESET;
	}
	/* This barrier is coupled with smp_rmb() in tcp_poll() */
	smp_wmb();

	if (!sock_flag(sk, SOCK_DEAD))
		sk->sk_error_report(sk);

	tcp_done(sk);
}

/*
 * 	Process the FIN bit. This now behaves as it is supposed to work
 *	and the FIN takes effect when it is validly part of sequence
 *	space. Not before when we get holes.
 *
 *	If we are ESTABLISHED, a received fin moves us to CLOSE-WAIT
 *	(and thence onto LAST-ACK and finally, CLOSE, we never enter
 *	TIME-WAIT)
 *
 *	If we are in FINWAIT-1, a received FIN indicates simultaneous
 *	close and we go into CLOSING (and later onto TIME-WAIT)
 *
 *	If we are in FINWAIT-2, a received FIN moves us to TIME-WAIT.
 */
static void tcp_fin(struct sock *sk)
{
	struct tcp_sock *tp = tcp_sk(sk);

	inet_csk_schedule_ack(sk);

	sk->sk_shutdown |= RCV_SHUTDOWN;
	sock_set_flag(sk, SOCK_DONE);

	switch (sk->sk_state) {
	case TCP_SYN_RECV:
	case TCP_ESTABLISHED:
		/* Move to CLOSE_WAIT */
		tcp_set_state(sk, TCP_CLOSE_WAIT);
		inet_csk(sk)->icsk_ack.pingpong = 1;
		break;

	case TCP_CLOSE_WAIT:
	case TCP_CLOSING:
		/* Received a retransmission of the FIN, do
		 * nothing.
		 */
		break;
	case TCP_LAST_ACK:
		/* RFC793: Remain in the LAST-ACK state. */
		break;

	case TCP_FIN_WAIT1:
		/* This case occurs when a simultaneous close
		 * happens, we must ack the received FIN and
		 * enter the CLOSING state.
		 */
		tcp_send_ack(sk);
		tcp_set_state(sk, TCP_CLOSING);
		break;
	case TCP_FIN_WAIT2:
		/* Received a FIN -- send ACK and enter TIME_WAIT. */
		tcp_send_ack(sk);
		tcp_time_wait(sk, TCP_TIME_WAIT, 0);
		break;
	default:
		/* Only TCP_LISTEN and TCP_CLOSE are left, in these
		 * cases we should never reach this piece of code.
		 */
		pr_err("%s: Impossible, sk->sk_state=%d\n",
		       __func__, sk->sk_state);
		break;
	}

	/* It _is_ possible, that we have something out-of-order _after_ FIN.
	 * Probably, we should reset in this case. For now drop them.
	 */
	__skb_queue_purge(&tp->out_of_order_queue);
	if (tcp_is_sack(tp))
		tcp_sack_reset(&tp->rx_opt);
	sk_mem_reclaim(sk);

	if (!sock_flag(sk, SOCK_DEAD)) {
		sk->sk_state_change(sk);

		/* Do not send POLL_HUP for half duplex close. */
		if (sk->sk_shutdown == SHUTDOWN_MASK ||
		    sk->sk_state == TCP_CLOSE)
			sk_wake_async(sk, SOCK_WAKE_WAITD, POLL_HUP);
		else
			sk_wake_async(sk, SOCK_WAKE_WAITD, POLL_IN);
	}
}

static inline bool tcp_sack_extend(struct tcp_sack_block *sp, u32 seq,
				  u32 end_seq)
{
	if (!after(seq, sp->end_seq) && !after(sp->start_seq, end_seq)) {
		if (before(seq, sp->start_seq))
			sp->start_seq = seq;
		if (after(end_seq, sp->end_seq))
			sp->end_seq = end_seq;
		return true;
	}
	return false;
}

static void tcp_dsack_set(struct sock *sk, u32 seq, u32 end_seq)
{
	struct tcp_sock *tp = tcp_sk(sk);

	if (tcp_is_sack(tp) && sysctl_tcp_dsack) {
		int mib_idx;

		if (before(seq, tp->rcv_nxt))
			mib_idx = LINUX_MIB_TCPDSACKOLDSENT;
		else
			mib_idx = LINUX_MIB_TCPDSACKOFOSENT;

		NET_INC_STATS_BH(sock_net(sk), mib_idx);

		tp->rx_opt.dsack = 1;
		tp->duplicate_sack[0].start_seq = seq;
		tp->duplicate_sack[0].end_seq = end_seq;
	}
}

static void tcp_dsack_extend(struct sock *sk, u32 seq, u32 end_seq)
{
	struct tcp_sock *tp = tcp_sk(sk);

	if (!tp->rx_opt.dsack)
		tcp_dsack_set(sk, seq, end_seq);
	else
		tcp_sack_extend(tp->duplicate_sack, seq, end_seq);
}

static void tcp_send_dupack(struct sock *sk, const struct sk_buff *skb)
{
	struct tcp_sock *tp = tcp_sk(sk);

	if (TCP_SKB_CB(skb)->end_seq != TCP_SKB_CB(skb)->seq &&
	    before(TCP_SKB_CB(skb)->seq, tp->rcv_nxt)) {
		NET_INC_STATS_BH(sock_net(sk), LINUX_MIB_DELAYEDACKLOST);
		tcp_enter_quickack_mode(sk);

		if (tcp_is_sack(tp) && sysctl_tcp_dsack) {
			u32 end_seq = TCP_SKB_CB(skb)->end_seq;

			if (after(TCP_SKB_CB(skb)->end_seq, tp->rcv_nxt))
				end_seq = tp->rcv_nxt;
			tcp_dsack_set(sk, TCP_SKB_CB(skb)->seq, end_seq);
		}
	}

	tcp_send_ack(sk);
}

/* These routines update the SACK block as out-of-order packets arrive or
 * in-order packets close up the sequence space.
 */
static void tcp_sack_maybe_coalesce(struct tcp_sock *tp)
{
	int this_sack;
	struct tcp_sack_block *sp = &tp->selective_acks[0];
	struct tcp_sack_block *swalk = sp + 1;

	/* See if the recent change to the first SACK eats into
	 * or hits the sequence space of other SACK blocks, if so coalesce.
	 */
	for (this_sack = 1; this_sack < tp->rx_opt.num_sacks;) {
		if (tcp_sack_extend(sp, swalk->start_seq, swalk->end_seq)) {
			int i;

			/* Zap SWALK, by moving every further SACK up by one slot.
			 * Decrease num_sacks.
			 */
			tp->rx_opt.num_sacks--;
			for (i = this_sack; i < tp->rx_opt.num_sacks; i++)
				sp[i] = sp[i + 1];
			continue;
		}
		this_sack++, swalk++;
	}
}

static void tcp_sack_new_ofo_skb(struct sock *sk, u32 seq, u32 end_seq)
{
	struct tcp_sock *tp = tcp_sk(sk);
	struct tcp_sack_block *sp = &tp->selective_acks[0];
	int cur_sacks = tp->rx_opt.num_sacks;
	int this_sack;

	if (!cur_sacks)
		goto new_sack;

	for (this_sack = 0; this_sack < cur_sacks; this_sack++, sp++) {
		if (tcp_sack_extend(sp, seq, end_seq)) {
			/* Rotate this_sack to the first one. */
			for (; this_sack > 0; this_sack--, sp--)
				swap(*sp, *(sp - 1));
			if (cur_sacks > 1)
				tcp_sack_maybe_coalesce(tp);
			return;
		}
	}

	/* Could not find an adjacent existing SACK, build a new one,
	 * put it at the front, and shift everyone else down.  We
	 * always know there is at least one SACK present already here.
	 *
	 * If the sack array is full, forget about the last one.
	 */
	if (this_sack >= TCP_NUM_SACKS) {
		this_sack--;
		tp->rx_opt.num_sacks--;
		sp--;
	}
	for (; this_sack > 0; this_sack--, sp--)
		*sp = *(sp - 1);

new_sack:
	/* Build the new head SACK, and we're done. */
	sp->start_seq = seq;
	sp->end_seq = end_seq;
	tp->rx_opt.num_sacks++;
}

/* RCV.NXT advances, some SACKs should be eaten. */

static void tcp_sack_remove(struct tcp_sock *tp)
{
	struct tcp_sack_block *sp = &tp->selective_acks[0];
	int num_sacks = tp->rx_opt.num_sacks;
	int this_sack;

	/* Empty ofo queue, hence, all the SACKs are eaten. Clear. */
	if (skb_queue_empty(&tp->out_of_order_queue)) {
		tp->rx_opt.num_sacks = 0;
		return;
	}

	for (this_sack = 0; this_sack < num_sacks;) {
		/* Check if the start of the sack is covered by RCV.NXT. */
		if (!before(tp->rcv_nxt, sp->start_seq)) {
			int i;

			/* RCV.NXT must cover all the block! */
			WARN_ON(before(tp->rcv_nxt, sp->end_seq));

			/* Zap this SACK, by moving forward any other SACKS. */
			for (i=this_sack+1; i < num_sacks; i++)
				tp->selective_acks[i-1] = tp->selective_acks[i];
			num_sacks--;
			continue;
		}
		this_sack++;
		sp++;
	}
	tp->rx_opt.num_sacks = num_sacks;
}

/* This one checks to see if we can put data from the
 * out_of_order queue into the receive_queue.
 */
static void tcp_ofo_queue(struct sock *sk)
{
	struct tcp_sock *tp = tcp_sk(sk);
	__u32 dsack_high = tp->rcv_nxt;
	struct sk_buff *skb;

	while ((skb = skb_peek(&tp->out_of_order_queue)) != NULL) {
		if (after(TCP_SKB_CB(skb)->seq, tp->rcv_nxt))
			break;

		if (before(TCP_SKB_CB(skb)->seq, dsack_high)) {
			__u32 dsack = dsack_high;
			if (before(TCP_SKB_CB(skb)->end_seq, dsack_high))
				dsack_high = TCP_SKB_CB(skb)->end_seq;
			tcp_dsack_extend(sk, TCP_SKB_CB(skb)->seq, dsack);
		}

		if (!after(TCP_SKB_CB(skb)->end_seq, tp->rcv_nxt)) {
			SOCK_DEBUG(sk, "ofo packet was already received\n");
			__skb_unlink(skb, &tp->out_of_order_queue);
			__kfree_skb(skb);
			continue;
		}
		SOCK_DEBUG(sk, "ofo requeuing : rcv_next %X seq %X - %X\n",
			   tp->rcv_nxt, TCP_SKB_CB(skb)->seq,
			   TCP_SKB_CB(skb)->end_seq);

		__skb_unlink(skb, &tp->out_of_order_queue);
		__skb_queue_tail(&sk->sk_receive_queue, skb);
		tp->rcv_nxt = TCP_SKB_CB(skb)->end_seq;
		if (tcp_hdr(skb)->fin)
			tcp_fin(sk);
	}
}

static bool tcp_prune_ofo_queue(struct sock *sk);
static int tcp_prune_queue(struct sock *sk);

static int tcp_try_rmem_schedule(struct sock *sk, struct sk_buff *skb,
				 unsigned int size)
{
	if (atomic_read(&sk->sk_rmem_alloc) > sk->sk_rcvbuf ||
	    !sk_rmem_schedule(sk, skb, size)) {

		if (tcp_prune_queue(sk) < 0)
			return -1;

		if (!sk_rmem_schedule(sk, skb, size)) {
			if (!tcp_prune_ofo_queue(sk))
				return -1;

			if (!sk_rmem_schedule(sk, skb, size))
				return -1;
		}
	}
	return 0;
}

/**
 * tcp_try_coalesce - try to merge skb to prior one
 * @sk: socket
 * @to: prior buffer
 * @from: buffer to add in queue
 * @fragstolen: pointer to boolean
 *
 * Before queueing skb @from after @to, try to merge them
 * to reduce overall memory use and queue lengths, if cost is small.
 * Packets in ofo or receive queues can stay a long time.
 * Better try to coalesce them right now to avoid future collapses.
 * Returns true if caller should free @from instead of queueing it
 */
static bool tcp_try_coalesce(struct sock *sk,
			     struct sk_buff *to,
			     struct sk_buff *from,
			     bool *fragstolen)
{
	int delta;

	*fragstolen = false;

	if (tcp_hdr(from)->fin)
		return false;

	/* Its possible this segment overlaps with prior segment in queue */
	if (TCP_SKB_CB(from)->seq != TCP_SKB_CB(to)->end_seq)
		return false;

	if (!skb_try_coalesce(to, from, fragstolen, &delta))
		return false;

	atomic_add(delta, &sk->sk_rmem_alloc);
	sk_mem_charge(sk, delta);
	NET_INC_STATS_BH(sock_net(sk), LINUX_MIB_TCPRCVCOALESCE);
	TCP_SKB_CB(to)->end_seq = TCP_SKB_CB(from)->end_seq;
	TCP_SKB_CB(to)->ack_seq = TCP_SKB_CB(from)->ack_seq;
	return true;
}

static void tcp_data_queue_ofo(struct sock *sk, struct sk_buff *skb)
{
	struct tcp_sock *tp = tcp_sk(sk);
	struct sk_buff *skb1;
	u32 seq, end_seq;

	TCP_ECN_check_ce(tp, skb);

	if (unlikely(tcp_try_rmem_schedule(sk, skb, skb->truesize))) {
		NET_INC_STATS_BH(sock_net(sk), LINUX_MIB_TCPOFODROP);
		__kfree_skb(skb);
		return;
	}

	/* Disable header prediction. */
	tp->pred_flags = 0;
	inet_csk_schedule_ack(sk);

	NET_INC_STATS_BH(sock_net(sk), LINUX_MIB_TCPOFOQUEUE);
	SOCK_DEBUG(sk, "out of order segment: rcv_next %X seq %X - %X\n",
		   tp->rcv_nxt, TCP_SKB_CB(skb)->seq, TCP_SKB_CB(skb)->end_seq);

	skb1 = skb_peek_tail(&tp->out_of_order_queue);
	if (!skb1) {
		/* Initial out of order segment, build 1 SACK. */
		if (tcp_is_sack(tp)) {
			tp->rx_opt.num_sacks = 1;
			tp->selective_acks[0].start_seq = TCP_SKB_CB(skb)->seq;
			tp->selective_acks[0].end_seq =
						TCP_SKB_CB(skb)->end_seq;
		}
		__skb_queue_head(&tp->out_of_order_queue, skb);
		goto end;
	}

	seq = TCP_SKB_CB(skb)->seq;
	end_seq = TCP_SKB_CB(skb)->end_seq;

	if (seq == TCP_SKB_CB(skb1)->end_seq) {
		bool fragstolen;

		if (!tcp_try_coalesce(sk, skb1, skb, &fragstolen)) {
			__skb_queue_after(&tp->out_of_order_queue, skb1, skb);
		} else {
			kfree_skb_partial(skb, fragstolen);
			skb = NULL;
		}

		if (!tp->rx_opt.num_sacks ||
		    tp->selective_acks[0].end_seq != seq)
			goto add_sack;

		/* Common case: data arrive in order after hole. */
		tp->selective_acks[0].end_seq = end_seq;
		goto end;
	}

	/* Find place to insert this segment. */
	while (1) {
		if (!after(TCP_SKB_CB(skb1)->seq, seq))
			break;
		if (skb_queue_is_first(&tp->out_of_order_queue, skb1)) {
			skb1 = NULL;
			break;
		}
		skb1 = skb_queue_prev(&tp->out_of_order_queue, skb1);
	}

	/* Do skb overlap to previous one? */
	if (skb1 && before(seq, TCP_SKB_CB(skb1)->end_seq)) {
		if (!after(end_seq, TCP_SKB_CB(skb1)->end_seq)) {
			/* All the bits are present. Drop. */
			NET_INC_STATS_BH(sock_net(sk), LINUX_MIB_TCPOFOMERGE);
			__kfree_skb(skb);
			skb = NULL;
			tcp_dsack_set(sk, seq, end_seq);
			goto add_sack;
		}
		if (after(seq, TCP_SKB_CB(skb1)->seq)) {
			/* Partial overlap. */
			tcp_dsack_set(sk, seq,
				      TCP_SKB_CB(skb1)->end_seq);
		} else {
			if (skb_queue_is_first(&tp->out_of_order_queue,
					       skb1))
				skb1 = NULL;
			else
				skb1 = skb_queue_prev(
					&tp->out_of_order_queue,
					skb1);
		}
	}
	if (!skb1)
		__skb_queue_head(&tp->out_of_order_queue, skb);
	else
		__skb_queue_after(&tp->out_of_order_queue, skb1, skb);

	/* And clean segments covered by new one as whole. */
	while (!skb_queue_is_last(&tp->out_of_order_queue, skb)) {
		skb1 = skb_queue_next(&tp->out_of_order_queue, skb);

		if (!after(end_seq, TCP_SKB_CB(skb1)->seq))
			break;
		if (before(end_seq, TCP_SKB_CB(skb1)->end_seq)) {
			tcp_dsack_extend(sk, TCP_SKB_CB(skb1)->seq,
					 end_seq);
			break;
		}
		__skb_unlink(skb1, &tp->out_of_order_queue);
		tcp_dsack_extend(sk, TCP_SKB_CB(skb1)->seq,
				 TCP_SKB_CB(skb1)->end_seq);
		NET_INC_STATS_BH(sock_net(sk), LINUX_MIB_TCPOFOMERGE);
		__kfree_skb(skb1);
	}

add_sack:
	if (tcp_is_sack(tp))
		tcp_sack_new_ofo_skb(sk, seq, end_seq);
end:
	if (skb)
		skb_set_owner_r(skb, sk);
}

static int __must_check tcp_queue_rcv(struct sock *sk, struct sk_buff *skb, int hdrlen,
		  bool *fragstolen)
{
	int eaten;
	struct sk_buff *tail = skb_peek_tail(&sk->sk_receive_queue);

	__skb_pull(skb, hdrlen);
	eaten = (tail &&
		 tcp_try_coalesce(sk, tail, skb, fragstolen)) ? 1 : 0;
	tcp_sk(sk)->rcv_nxt = TCP_SKB_CB(skb)->end_seq;
	if (!eaten) {
		__skb_queue_tail(&sk->sk_receive_queue, skb);
		skb_set_owner_r(skb, sk);
	}
	return eaten;
}

int tcp_send_rcvq(struct sock *sk, struct msghdr *msg, size_t size)
{
	struct sk_buff *skb = NULL;
	struct tcphdr *th;
	bool fragstolen;

	if (size == 0)
		return 0;

	skb = alloc_skb(size + sizeof(*th), sk->sk_allocation);
	if (!skb)
		goto err;

	if (tcp_try_rmem_schedule(sk, skb, size + sizeof(*th)))
		goto err_free;

	th = (struct tcphdr *)skb_put(skb, sizeof(*th));
	skb_reset_transport_header(skb);
	memset(th, 0, sizeof(*th));

	if (memcpy_fromiovec(skb_put(skb, size), msg->msg_iov, size))
		goto err_free;

	TCP_SKB_CB(skb)->seq = tcp_sk(sk)->rcv_nxt;
	TCP_SKB_CB(skb)->end_seq = TCP_SKB_CB(skb)->seq + size;
	TCP_SKB_CB(skb)->ack_seq = tcp_sk(sk)->snd_una - 1;

	if (tcp_queue_rcv(sk, skb, sizeof(*th), &fragstolen)) {
		WARN_ON_ONCE(fragstolen); /* should not happen */
		__kfree_skb(skb);
	}
	return size;

err_free:
	kfree_skb(skb);
err:
	return -ENOMEM;
}

static void tcp_data_queue(struct sock *sk, struct sk_buff *skb)
{
	const struct tcphdr *th = tcp_hdr(skb);
	struct tcp_sock *tp = tcp_sk(sk);
	int eaten = -1;
	bool fragstolen = false;

	if (TCP_SKB_CB(skb)->seq == TCP_SKB_CB(skb)->end_seq)
		goto drop;

	skb_dst_drop(skb);
	__skb_pull(skb, th->doff * 4);

	TCP_ECN_accept_cwr(tp, skb);

	tp->rx_opt.dsack = 0;

	/*  Queue data for delivery to the user.
	 *  Packets in sequence go to the receive queue.
	 *  Out of sequence packets to the out_of_order_queue.
	 */
	if (TCP_SKB_CB(skb)->seq == tp->rcv_nxt) {
		if (tcp_receive_window(tp) == 0)
			goto out_of_window;

		/* Ok. In sequence. In window. */
		if (tp->ucopy.task == current &&
		    tp->copied_seq == tp->rcv_nxt && tp->ucopy.len &&
		    sock_owned_by_user(sk) && !tp->urg_data) {
			int chunk = min_t(unsigned int, skb->len,
					  tp->ucopy.len);

			__set_current_state(TASK_RUNNING);

			local_bh_enable();
			if (!skb_copy_datagram_iovec(skb, 0, tp->ucopy.iov, chunk)) {
				tp->ucopy.len -= chunk;
				tp->copied_seq += chunk;
				eaten = (chunk == skb->len);
				tcp_rcv_space_adjust(sk);
			}
			local_bh_disable();
		}

		if (eaten <= 0) {
queue_and_out:
			if (eaten < 0 &&
			    tcp_try_rmem_schedule(sk, skb, skb->truesize))
				goto drop;

			eaten = tcp_queue_rcv(sk, skb, 0, &fragstolen);
		}
		tp->rcv_nxt = TCP_SKB_CB(skb)->end_seq;
		if (skb->len)
			tcp_event_data_recv(sk, skb);
		if (th->fin)
			tcp_fin(sk);

		if (!skb_queue_empty(&tp->out_of_order_queue)) {
			tcp_ofo_queue(sk);

			/* RFC2581. 4.2. SHOULD send immediate ACK, when
			 * gap in queue is filled.
			 */
			if (skb_queue_empty(&tp->out_of_order_queue))
				inet_csk(sk)->icsk_ack.pingpong = 0;
		}

		if (tp->rx_opt.num_sacks)
			tcp_sack_remove(tp);

		tcp_fast_path_check(sk);

		if (eaten > 0)
			kfree_skb_partial(skb, fragstolen);
		if (!sock_flag(sk, SOCK_DEAD))
			sk->sk_data_ready(sk, 0);
		return;
	}

	if (!after(TCP_SKB_CB(skb)->end_seq, tp->rcv_nxt)) {
		/* A retransmit, 2nd most common case.  Force an immediate ack. */
		NET_INC_STATS_BH(sock_net(sk), LINUX_MIB_DELAYEDACKLOST);
		tcp_dsack_set(sk, TCP_SKB_CB(skb)->seq, TCP_SKB_CB(skb)->end_seq);

out_of_window:
		tcp_enter_quickack_mode(sk);
		inet_csk_schedule_ack(sk);
drop:
		__kfree_skb(skb);
		return;
	}

	/* Out of window. F.e. zero window probe. */
	if (!before(TCP_SKB_CB(skb)->seq, tp->rcv_nxt + tcp_receive_window(tp)))
		goto out_of_window;

	tcp_enter_quickack_mode(sk);

	if (before(TCP_SKB_CB(skb)->seq, tp->rcv_nxt)) {
		/* Partial packet, seq < rcv_next < end_seq */
		SOCK_DEBUG(sk, "partial packet: rcv_next %X seq %X - %X\n",
			   tp->rcv_nxt, TCP_SKB_CB(skb)->seq,
			   TCP_SKB_CB(skb)->end_seq);

		tcp_dsack_set(sk, TCP_SKB_CB(skb)->seq, tp->rcv_nxt);

		/* If window is closed, drop tail of packet. But after
		 * remembering D-SACK for its head made in previous line.
		 */
		if (!tcp_receive_window(tp))
			goto out_of_window;
		goto queue_and_out;
	}

	tcp_data_queue_ofo(sk, skb);
}

static struct sk_buff *tcp_collapse_one(struct sock *sk, struct sk_buff *skb,
					struct sk_buff_head *list)
{
	struct sk_buff *next = NULL;

	if (!skb_queue_is_last(list, skb))
		next = skb_queue_next(list, skb);

	__skb_unlink(skb, list);
	__kfree_skb(skb);
	NET_INC_STATS_BH(sock_net(sk), LINUX_MIB_TCPRCVCOLLAPSED);

	return next;
}

/* Collapse contiguous sequence of skbs head..tail with
 * sequence numbers start..end.
 *
 * If tail is NULL, this means until the end of the list.
 *
 * Segments with FIN/SYN are not collapsed (only because this
 * simplifies code)
 */
static void
tcp_collapse(struct sock *sk, struct sk_buff_head *list,
	     struct sk_buff *head, struct sk_buff *tail,
	     u32 start, u32 end)
{
	struct sk_buff *skb, *n;
	bool end_of_skbs;

	/* First, check that queue is collapsible and find
	 * the point where collapsing can be useful. */
	skb = head;
restart:
	end_of_skbs = true;
	skb_queue_walk_from_safe(list, skb, n) {
		if (skb == tail)
			break;
		/* No new bits? It is possible on ofo queue. */
		if (!before(start, TCP_SKB_CB(skb)->end_seq)) {
			skb = tcp_collapse_one(sk, skb, list);
			if (!skb)
				break;
			goto restart;
		}

		/* The first skb to collapse is:
		 * - not SYN/FIN and
		 * - bloated or contains data before "start" or
		 *   overlaps to the next one.
		 */
		if (!tcp_hdr(skb)->syn && !tcp_hdr(skb)->fin &&
		    (tcp_win_from_space(skb->truesize) > skb->len ||
		     before(TCP_SKB_CB(skb)->seq, start))) {
			end_of_skbs = false;
			break;
		}

		if (!skb_queue_is_last(list, skb)) {
			struct sk_buff *next = skb_queue_next(list, skb);
			if (next != tail &&
			    TCP_SKB_CB(skb)->end_seq != TCP_SKB_CB(next)->seq) {
				end_of_skbs = false;
				break;
			}
		}

		/* Decided to skip this, advance start seq. */
		start = TCP_SKB_CB(skb)->end_seq;
	}
	if (end_of_skbs || tcp_hdr(skb)->syn || tcp_hdr(skb)->fin)
		return;

	while (before(start, end)) {
		struct sk_buff *nskb;
		unsigned int header = skb_headroom(skb);
		int copy = SKB_MAX_ORDER(header, 0);

		/* Too big header? This can happen with IPv6. */
		if (copy < 0)
			return;
		if (end - start < copy)
			copy = end - start;
		nskb = alloc_skb(copy + header, GFP_ATOMIC);
		if (!nskb)
			return;

		skb_set_mac_header(nskb, skb_mac_header(skb) - skb->head);
		skb_set_network_header(nskb, (skb_network_header(skb) -
					      skb->head));
		skb_set_transport_header(nskb, (skb_transport_header(skb) -
						skb->head));
		skb_reserve(nskb, header);
		memcpy(nskb->head, skb->head, header);
		memcpy(nskb->cb, skb->cb, sizeof(skb->cb));
		TCP_SKB_CB(nskb)->seq = TCP_SKB_CB(nskb)->end_seq = start;
		__skb_queue_before(list, skb, nskb);
		skb_set_owner_r(nskb, sk);

		/* Copy data, releasing collapsed skbs. */
		while (copy > 0) {
			int offset = start - TCP_SKB_CB(skb)->seq;
			int size = TCP_SKB_CB(skb)->end_seq - start;

			BUG_ON(offset < 0);
			if (size > 0) {
				size = min(copy, size);
				if (skb_copy_bits(skb, offset, skb_put(nskb, size), size))
					BUG();
				TCP_SKB_CB(nskb)->end_seq += size;
				copy -= size;
				start += size;
			}
			if (!before(start, TCP_SKB_CB(skb)->end_seq)) {
				skb = tcp_collapse_one(sk, skb, list);
				if (!skb ||
				    skb == tail ||
				    tcp_hdr(skb)->syn ||
				    tcp_hdr(skb)->fin)
					return;
			}
		}
	}
}

/* Collapse ofo queue. Algorithm: select contiguous sequence of skbs
 * and tcp_collapse() them until all the queue is collapsed.
 */
static void tcp_collapse_ofo_queue(struct sock *sk)
{
	struct tcp_sock *tp = tcp_sk(sk);
	struct sk_buff *skb = skb_peek(&tp->out_of_order_queue);
	struct sk_buff *head;
	u32 start, end;

	if (skb == NULL)
		return;

	start = TCP_SKB_CB(skb)->seq;
	end = TCP_SKB_CB(skb)->end_seq;
	head = skb;

	for (;;) {
		struct sk_buff *next = NULL;

		if (!skb_queue_is_last(&tp->out_of_order_queue, skb))
			next = skb_queue_next(&tp->out_of_order_queue, skb);
		skb = next;

		/* Segment is terminated when we see gap or when
		 * we are at the end of all the queue. */
		if (!skb ||
		    after(TCP_SKB_CB(skb)->seq, end) ||
		    before(TCP_SKB_CB(skb)->end_seq, start)) {
			tcp_collapse(sk, &tp->out_of_order_queue,
				     head, skb, start, end);
			head = skb;
			if (!skb)
				break;
			/* Start new segment */
			start = TCP_SKB_CB(skb)->seq;
			end = TCP_SKB_CB(skb)->end_seq;
		} else {
			if (before(TCP_SKB_CB(skb)->seq, start))
				start = TCP_SKB_CB(skb)->seq;
			if (after(TCP_SKB_CB(skb)->end_seq, end))
				end = TCP_SKB_CB(skb)->end_seq;
		}
	}
}

/*
 * Purge the out-of-order queue.
 * Return true if queue was pruned.
 */
static bool tcp_prune_ofo_queue(struct sock *sk)
{
	struct tcp_sock *tp = tcp_sk(sk);
	bool res = false;

	if (!skb_queue_empty(&tp->out_of_order_queue)) {
		NET_INC_STATS_BH(sock_net(sk), LINUX_MIB_OFOPRUNED);
		__skb_queue_purge(&tp->out_of_order_queue);

		/* Reset SACK state.  A conforming SACK implementation will
		 * do the same at a timeout based retransmit.  When a connection
		 * is in a sad state like this, we care only about integrity
		 * of the connection not performance.
		 */
		if (tp->rx_opt.sack_ok)
			tcp_sack_reset(&tp->rx_opt);
		sk_mem_reclaim(sk);
		res = true;
	}
	return res;
}

/* Reduce allocated memory if we can, trying to get
 * the socket within its memory limits again.
 *
 * Return less than zero if we should start dropping frames
 * until the socket owning process reads some of the data
 * to stabilize the situation.
 */
static int tcp_prune_queue(struct sock *sk)
{
	struct tcp_sock *tp = tcp_sk(sk);

	SOCK_DEBUG(sk, "prune_queue: c=%x\n", tp->copied_seq);

	NET_INC_STATS_BH(sock_net(sk), LINUX_MIB_PRUNECALLED);

	if (atomic_read(&sk->sk_rmem_alloc) >= sk->sk_rcvbuf)
		tcp_clamp_window(sk);
	else if (sk_under_memory_pressure(sk))
		tp->rcv_ssthresh = min(tp->rcv_ssthresh, 4U * tp->advmss);

	tcp_collapse_ofo_queue(sk);
	if (!skb_queue_empty(&sk->sk_receive_queue))
		tcp_collapse(sk, &sk->sk_receive_queue,
			     skb_peek(&sk->sk_receive_queue),
			     NULL,
			     tp->copied_seq, tp->rcv_nxt);
	sk_mem_reclaim(sk);

	if (atomic_read(&sk->sk_rmem_alloc) <= sk->sk_rcvbuf)
		return 0;

	/* Collapsing did not help, destructive actions follow.
	 * This must not ever occur. */

	tcp_prune_ofo_queue(sk);

	if (atomic_read(&sk->sk_rmem_alloc) <= sk->sk_rcvbuf)
		return 0;

	/* If we are really being abused, tell the caller to silently
	 * drop receive data on the floor.  It will get retransmitted
	 * and hopefully then we'll have sufficient space.
	 */
	NET_INC_STATS_BH(sock_net(sk), LINUX_MIB_RCVPRUNED);

	/* Massive buffer overcommit. */
	tp->pred_flags = 0;
	return -1;
}

/* RFC2861, slow part. Adjust cwnd, after it was not full during one rto.
 * As additional protections, we do not touch cwnd in retransmission phases,
 * and if application hit its sndbuf limit recently.
 */
void tcp_cwnd_application_limited(struct sock *sk)
{
	struct tcp_sock *tp = tcp_sk(sk);

	if (inet_csk(sk)->icsk_ca_state == TCP_CA_Open &&
	    sk->sk_socket && !test_bit(SOCK_NOSPACE, &sk->sk_socket->flags)) {
		/* Limited by application or receiver window. */
		u32 init_win = tcp_init_cwnd(tp, __sk_dst_get(sk));
		u32 win_used = max(tp->snd_cwnd_used, init_win);
		if (win_used < tp->snd_cwnd) {
			tp->snd_ssthresh = tcp_current_ssthresh(sk);
			tp->snd_cwnd = (tp->snd_cwnd + win_used) >> 1;
		}
		tp->snd_cwnd_used = 0;
	}
	tp->snd_cwnd_stamp = tcp_time_stamp;
}

static bool tcp_should_expand_sndbuf(const struct sock *sk)
{
	const struct tcp_sock *tp = tcp_sk(sk);

	/* If the user specified a specific send buffer setting, do
	 * not modify it.
	 */
	if (sk->sk_userlocks & SOCK_SNDBUF_LOCK)
		return false;

	/* If we are under global TCP memory pressure, do not expand.  */
	if (sk_under_memory_pressure(sk))
		return false;

	/* If we are under soft global TCP memory pressure, do not expand.  */
	if (sk_memory_allocated(sk) >= sk_prot_mem_limits(sk, 0))
		return false;

	/* If we filled the congestion window, do not expand.  */
	if (tp->packets_out >= tp->snd_cwnd)
		return false;

	return true;
}

/* When incoming ACK allowed to free some skb from write_queue,
 * we remember this event in flag SOCK_QUEUE_SHRUNK and wake up socket
 * on the exit from tcp input handler.
 *
 * PROBLEM: sndbuf expansion does not work well with largesend.
 */
static void tcp_new_space(struct sock *sk)
{
	struct tcp_sock *tp = tcp_sk(sk);

	if (tcp_should_expand_sndbuf(sk)) {
		int sndmem = SKB_TRUESIZE(max_t(u32,
						tp->rx_opt.mss_clamp,
						tp->mss_cache) +
					  MAX_TCP_HEADER);
		int demanded = max_t(unsigned int, tp->snd_cwnd,
				     tp->reordering + 1);
		sndmem *= 2 * demanded;
		if (sndmem > sk->sk_sndbuf)
			sk->sk_sndbuf = min(sndmem, sysctl_tcp_wmem[2]);
		tp->snd_cwnd_stamp = tcp_time_stamp;
	}

	sk->sk_write_space(sk);
}

static void tcp_check_space(struct sock *sk)
{
	if (sock_flag(sk, SOCK_QUEUE_SHRUNK)) {
		sock_reset_flag(sk, SOCK_QUEUE_SHRUNK);
		if (sk->sk_socket &&
		    test_bit(SOCK_NOSPACE, &sk->sk_socket->flags))
			tcp_new_space(sk);
	}
}

static inline void tcp_data_snd_check(struct sock *sk)
{
	tcp_push_pending_frames(sk);
	tcp_check_space(sk);
}

/*
 * Check if sending an ack is needed.
 */
static void __tcp_ack_snd_check(struct sock *sk, int ofo_possible)
{
	struct tcp_sock *tp = tcp_sk(sk);

	    /* More than one full frame received... */
	if (((tp->rcv_nxt - tp->rcv_wup) > inet_csk(sk)->icsk_ack.rcv_mss &&
	     /* ... and right edge of window advances far enough.
	      * (tcp_recvmsg() will send ACK otherwise). Or...
	      */
	     __tcp_select_window(sk) >= tp->rcv_wnd) ||
	    /* We ACK each frame or... */
	    tcp_in_quickack_mode(sk) ||
	    /* We have out of order data. */
	    (ofo_possible && skb_peek(&tp->out_of_order_queue))) {
		/* Then ack it now */
		tcp_send_ack(sk);
	} else {
		/* Else, send delayed ack. */
		tcp_send_delayed_ack(sk);
	}
}

static inline void tcp_ack_snd_check(struct sock *sk)
{
	if (!inet_csk_ack_scheduled(sk)) {
		/* We sent a data segment already. */
		return;
	}
	__tcp_ack_snd_check(sk, 1);
}

/*
 *	This routine is only called when we have urgent data
 *	signaled. Its the 'slow' part of tcp_urg. It could be
 *	moved inline now as tcp_urg is only called from one
 *	place. We handle URGent data wrong. We have to - as
 *	BSD still doesn't use the correction from RFC961.
 *	For 1003.1g we should support a new option TCP_STDURG to permit
 *	either form (or just set the sysctl tcp_stdurg).
 */

static void tcp_check_urg(struct sock *sk, const struct tcphdr *th)
{
	struct tcp_sock *tp = tcp_sk(sk);
	u32 ptr = ntohs(th->urg_ptr);

	if (ptr && !sysctl_tcp_stdurg)
		ptr--;
	ptr += ntohl(th->seq);

	/* Ignore urgent data that we've already seen and read. */
	if (after(tp->copied_seq, ptr))
		return;

	/* Do not replay urg ptr.
	 *
	 * NOTE: interesting situation not covered by specs.
	 * Misbehaving sender may send urg ptr, pointing to segment,
	 * which we already have in ofo queue. We are not able to fetch
	 * such data and will stay in TCP_URG_NOTYET until will be eaten
	 * by recvmsg(). Seems, we are not obliged to handle such wicked
	 * situations. But it is worth to think about possibility of some
	 * DoSes using some hypothetical application level deadlock.
	 */
	if (before(ptr, tp->rcv_nxt))
		return;

	/* Do we already have a newer (or duplicate) urgent pointer? */
	if (tp->urg_data && !after(ptr, tp->urg_seq))
		return;

	/* Tell the world about our new urgent pointer. */
	sk_send_sigurg(sk);

	/* We may be adding urgent data when the last byte read was
	 * urgent. To do this requires some care. We cannot just ignore
	 * tp->copied_seq since we would read the last urgent byte again
	 * as data, nor can we alter copied_seq until this data arrives
	 * or we break the semantics of SIOCATMARK (and thus sockatmark())
	 *
	 * NOTE. Double Dutch. Rendering to plain English: author of comment
	 * above did something sort of 	send("A", MSG_OOB); send("B", MSG_OOB);
	 * and expect that both A and B disappear from stream. This is _wrong_.
	 * Though this happens in BSD with high probability, this is occasional.
	 * Any application relying on this is buggy. Note also, that fix "works"
	 * only in this artificial test. Insert some normal data between A and B and we will
	 * decline of BSD again. Verdict: it is better to remove to trap
	 * buggy users.
	 */
	if (tp->urg_seq == tp->copied_seq && tp->urg_data &&
	    !sock_flag(sk, SOCK_URGINLINE) && tp->copied_seq != tp->rcv_nxt) {
		struct sk_buff *skb = skb_peek(&sk->sk_receive_queue);
		tp->copied_seq++;
		if (skb && !before(tp->copied_seq, TCP_SKB_CB(skb)->end_seq)) {
			__skb_unlink(skb, &sk->sk_receive_queue);
			__kfree_skb(skb);
		}
	}

	tp->urg_data = TCP_URG_NOTYET;
	tp->urg_seq = ptr;

	/* Disable header prediction. */
	tp->pred_flags = 0;
}

/* This is the 'fast' part of urgent handling. */
static void tcp_urg(struct sock *sk, struct sk_buff *skb, const struct tcphdr *th)
{
	struct tcp_sock *tp = tcp_sk(sk);

	/* Check if we get a new urgent pointer - normally not. */
	if (th->urg)
		tcp_check_urg(sk, th);

	/* Do we wait for any urgent data? - normally not... */
	if (tp->urg_data == TCP_URG_NOTYET) {
		u32 ptr = tp->urg_seq - ntohl(th->seq) + (th->doff * 4) -
			  th->syn;

		/* Is the urgent pointer pointing into this packet? */
		if (ptr < skb->len) {
			u8 tmp;
			if (skb_copy_bits(skb, ptr, &tmp, 1))
				BUG();
			tp->urg_data = TCP_URG_VALID | tmp;
			if (!sock_flag(sk, SOCK_DEAD))
				sk->sk_data_ready(sk, 0);
		}
	}
}

static int tcp_copy_to_iovec(struct sock *sk, struct sk_buff *skb, int hlen)
{
	struct tcp_sock *tp = tcp_sk(sk);
	int chunk = skb->len - hlen;
	int err;

	local_bh_enable();
	if (skb_csum_unnecessary(skb))
		err = skb_copy_datagram_iovec(skb, hlen, tp->ucopy.iov, chunk);
	else
		err = skb_copy_and_csum_datagram_iovec(skb, hlen,
						       tp->ucopy.iov);

	if (!err) {
		tp->ucopy.len -= chunk;
		tp->copied_seq += chunk;
		tcp_rcv_space_adjust(sk);
	}

	local_bh_disable();
	return err;
}

static __sum16 __tcp_checksum_complete_user(struct sock *sk,
					    struct sk_buff *skb)
{
	__sum16 result;

	if (sock_owned_by_user(sk)) {
		local_bh_enable();
		result = __tcp_checksum_complete(skb);
		local_bh_disable();
	} else {
		result = __tcp_checksum_complete(skb);
	}
	return result;
}

static inline bool tcp_checksum_complete_user(struct sock *sk,
					     struct sk_buff *skb)
{
	return !skb_csum_unnecessary(skb) &&
	       __tcp_checksum_complete_user(sk, skb);
}

#ifdef CONFIG_NET_DMA
static bool tcp_dma_try_early_copy(struct sock *sk, struct sk_buff *skb,
				  int hlen)
{
	struct tcp_sock *tp = tcp_sk(sk);
	int chunk = skb->len - hlen;
	int dma_cookie;
	bool copied_early = false;

	if (tp->ucopy.wakeup)
		return false;

	if (!tp->ucopy.dma_chan && tp->ucopy.pinned_list)
		tp->ucopy.dma_chan = net_dma_find_channel();

	if (tp->ucopy.dma_chan && skb_csum_unnecessary(skb)) {

		dma_cookie = dma_skb_copy_datagram_iovec(tp->ucopy.dma_chan,
							 skb, hlen,
							 tp->ucopy.iov, chunk,
							 tp->ucopy.pinned_list);

		if (dma_cookie < 0)
			goto out;

		tp->ucopy.dma_cookie = dma_cookie;
		copied_early = true;

		tp->ucopy.len -= chunk;
		tp->copied_seq += chunk;
		tcp_rcv_space_adjust(sk);

		if ((tp->ucopy.len == 0) ||
		    (tcp_flag_word(tcp_hdr(skb)) & TCP_FLAG_PSH) ||
		    (atomic_read(&sk->sk_rmem_alloc) > (sk->sk_rcvbuf >> 1))) {
			tp->ucopy.wakeup = 1;
			sk->sk_data_ready(sk, 0);
		}
	} else if (chunk > 0) {
		tp->ucopy.wakeup = 1;
		sk->sk_data_ready(sk, 0);
	}
out:
	return copied_early;
}
#endif /* CONFIG_NET_DMA */

/* Does PAWS and seqno based validation of an incoming segment, flags will
 * play significant role here.
 */
static bool tcp_validate_incoming(struct sock *sk, struct sk_buff *skb,
				  const struct tcphdr *th, int syn_inerr)
{
	struct tcp_sock *tp = tcp_sk(sk);

	/* RFC1323: H1. Apply PAWS check first. */
	if (tcp_fast_parse_options(skb, th, tp) && tp->rx_opt.saw_tstamp &&
	    tcp_paws_discard(sk, skb)) {
		if (!th->rst) {
			NET_INC_STATS_BH(sock_net(sk), LINUX_MIB_PAWSESTABREJECTED);
			tcp_send_dupack(sk, skb);
			goto discard;
		}
		/* Reset is accepted even if it did not pass PAWS. */
	}

	/* Step 1: check sequence number */
	if (!tcp_sequence(tp, TCP_SKB_CB(skb)->seq, TCP_SKB_CB(skb)->end_seq)) {
		/* RFC793, page 37: "In all states except SYN-SENT, all reset
		 * (RST) segments are validated by checking their SEQ-fields."
		 * And page 69: "If an incoming segment is not acceptable,
		 * an acknowledgment should be sent in reply (unless the RST
		 * bit is set, if so drop the segment and return)".
		 */
		if (!th->rst) {
			if (th->syn)
				goto syn_challenge;
			tcp_send_dupack(sk, skb);
		}
		goto discard;
	}

	/* Step 2: check RST bit */
	if (th->rst) {
		/* RFC 5961 3.2 :
		 * If sequence number exactly matches RCV.NXT, then
		 *     RESET the connection
		 * else
		 *     Send a challenge ACK
		 */
		if (TCP_SKB_CB(skb)->seq == tp->rcv_nxt)
			tcp_reset(sk);
		else
			tcp_send_challenge_ack(sk);
		goto discard;
	}

	/* step 3: check security and precedence [ignored] */

	/* step 4: Check for a SYN
	 * RFC 5691 4.2 : Send a challenge ack
	 */
	if (th->syn) {
syn_challenge:
		if (syn_inerr)
			TCP_INC_STATS_BH(sock_net(sk), TCP_MIB_INERRS);
		NET_INC_STATS_BH(sock_net(sk), LINUX_MIB_TCPSYNCHALLENGE);
		tcp_send_challenge_ack(sk);
		goto discard;
	}

	return true;

discard:
	__kfree_skb(skb);
	return false;
}

/*
 *	TCP receive function for the ESTABLISHED state.
 *
 *	It is split into a fast path and a slow path. The fast path is
 * 	disabled when:
 *	- A zero window was announced from us - zero window probing
 *        is only handled properly in the slow path.
 *	- Out of order segments arrived.
 *	- Urgent data is expected.
 *	- There is no buffer space left
 *	- Unexpected TCP flags/window values/header lengths are received
 *	  (detected by checking the TCP header against pred_flags)
 *	- Data is sent in both directions. Fast path only supports pure senders
 *	  or pure receivers (this means either the sequence number or the ack
 *	  value must stay constant)
 *	- Unexpected TCP option.
 *
 *	When these conditions are not satisfied it drops into a standard
 *	receive procedure patterned after RFC793 to handle all cases.
 *	The first three cases are guaranteed by proper pred_flags setting,
 *	the rest is checked inline. Fast processing is turned on in
 *	tcp_data_queue when everything is OK.
 */
int tcp_rcv_established(struct sock *sk, struct sk_buff *skb,
			const struct tcphdr *th, unsigned int len)
{
	struct tcp_sock *tp = tcp_sk(sk);

	if (unlikely(sk->sk_rx_dst == NULL))
		inet_csk(sk)->icsk_af_ops->sk_rx_dst_set(sk, skb);
	/*
	 *	Header prediction.
	 *	The code loosely follows the one in the famous
	 *	"30 instruction TCP receive" Van Jacobson mail.
	 *
	 *	Van's trick is to deposit buffers into socket queue
	 *	on a device interrupt, to call tcp_recv function
	 *	on the receive process context and checksum and copy
	 *	the buffer to user space. smart...
	 *
	 *	Our current scheme is not silly either but we take the
	 *	extra cost of the net_bh soft interrupt processing...
	 *	We do checksum and copy also but from device to kernel.
	 */

	tp->rx_opt.saw_tstamp = 0;

	/*	pred_flags is 0xS?10 << 16 + snd_wnd
	 *	if header_prediction is to be made
	 *	'S' will always be tp->tcp_header_len >> 2
	 *	'?' will be 0 for the fast path, otherwise pred_flags is 0 to
	 *  turn it off	(when there are holes in the receive
	 *	 space for instance)
	 *	PSH flag is ignored.
	 */

	if ((tcp_flag_word(th) & TCP_HP_BITS) == tp->pred_flags &&
	    TCP_SKB_CB(skb)->seq == tp->rcv_nxt &&
	    !after(TCP_SKB_CB(skb)->ack_seq, tp->snd_nxt)) {
		int tcp_header_len = tp->tcp_header_len;

		/* Timestamp header prediction: tcp_header_len
		 * is automatically equal to th->doff*4 due to pred_flags
		 * match.
		 */

		/* Check timestamp */
		if (tcp_header_len == sizeof(struct tcphdr) + TCPOLEN_TSTAMP_ALIGNED) {
			/* No? Slow path! */
			if (!tcp_parse_aligned_timestamp(tp, th))
				goto slow_path;

			/* If PAWS failed, check it more carefully in slow path */
			if ((s32)(tp->rx_opt.rcv_tsval - tp->rx_opt.ts_recent) < 0)
				goto slow_path;

			/* DO NOT update ts_recent here, if checksum fails
			 * and timestamp was corrupted part, it will result
			 * in a hung connection since we will drop all
			 * future packets due to the PAWS test.
			 */
		}

		if (len <= tcp_header_len) {
			/* Bulk data transfer: sender */
			if (len == tcp_header_len) {
				/* Predicted packet is in window by definition.
				 * seq == rcv_nxt and rcv_wup <= rcv_nxt.
				 * Hence, check seq<=rcv_wup reduces to:
				 */
				if (tcp_header_len ==
				    (sizeof(struct tcphdr) + TCPOLEN_TSTAMP_ALIGNED) &&
				    tp->rcv_nxt == tp->rcv_wup)
					tcp_store_ts_recent(tp);

				/* We know that such packets are checksummed
				 * on entry.
				 */
				tcp_ack(sk, skb, 0);
				__kfree_skb(skb);
				tcp_data_snd_check(sk);
				return 0;
			} else { /* Header too small */
				TCP_INC_STATS_BH(sock_net(sk), TCP_MIB_INERRS);
				goto discard;
			}
		} else {
			int eaten = 0;
			int copied_early = 0;
			bool fragstolen = false;

			if (tp->copied_seq == tp->rcv_nxt &&
			    len - tcp_header_len <= tp->ucopy.len) {
#ifdef CONFIG_NET_DMA
				if (tp->ucopy.task == current &&
				    sock_owned_by_user(sk) &&
				    tcp_dma_try_early_copy(sk, skb, tcp_header_len)) {
					copied_early = 1;
					eaten = 1;
				}
#endif
				if (tp->ucopy.task == current &&
				    sock_owned_by_user(sk) && !copied_early) {
					__set_current_state(TASK_RUNNING);

					if (!tcp_copy_to_iovec(sk, skb, tcp_header_len))
						eaten = 1;
				}
				if (eaten) {
					/* Predicted packet is in window by definition.
					 * seq == rcv_nxt and rcv_wup <= rcv_nxt.
					 * Hence, check seq<=rcv_wup reduces to:
					 */
					if (tcp_header_len ==
					    (sizeof(struct tcphdr) +
					     TCPOLEN_TSTAMP_ALIGNED) &&
					    tp->rcv_nxt == tp->rcv_wup)
						tcp_store_ts_recent(tp);

					tcp_rcv_rtt_measure_ts(sk, skb);

					__skb_pull(skb, tcp_header_len);
					tp->rcv_nxt = TCP_SKB_CB(skb)->end_seq;
					NET_INC_STATS_BH(sock_net(sk), LINUX_MIB_TCPHPHITSTOUSER);
				}
				if (copied_early)
					tcp_cleanup_rbuf(sk, skb->len);
			}
			if (!eaten) {
				if (tcp_checksum_complete_user(sk, skb))
					goto csum_error;

				if ((int)skb->truesize > sk->sk_forward_alloc)
					goto step5;

				/* Predicted packet is in window by definition.
				 * seq == rcv_nxt and rcv_wup <= rcv_nxt.
				 * Hence, check seq<=rcv_wup reduces to:
				 */
				if (tcp_header_len ==
				    (sizeof(struct tcphdr) + TCPOLEN_TSTAMP_ALIGNED) &&
				    tp->rcv_nxt == tp->rcv_wup)
					tcp_store_ts_recent(tp);

				tcp_rcv_rtt_measure_ts(sk, skb);

				NET_INC_STATS_BH(sock_net(sk), LINUX_MIB_TCPHPHITS);

				/* Bulk data transfer: receiver */
				eaten = tcp_queue_rcv(sk, skb, tcp_header_len,
						      &fragstolen);
			}

			tcp_event_data_recv(sk, skb);

			if (TCP_SKB_CB(skb)->ack_seq != tp->snd_una) {
				/* Well, only one small jumplet in fast path... */
				tcp_ack(sk, skb, FLAG_DATA);
				tcp_data_snd_check(sk);
				if (!inet_csk_ack_scheduled(sk))
					goto no_ack;
			}

			if (!copied_early || tp->rcv_nxt != tp->rcv_wup)
				__tcp_ack_snd_check(sk, 0);
no_ack:
#ifdef CONFIG_NET_DMA
			if (copied_early)
				__skb_queue_tail(&sk->sk_async_wait_queue, skb);
			else
#endif
			if (eaten)
				kfree_skb_partial(skb, fragstolen);
			sk->sk_data_ready(sk, 0);
			return 0;
		}
	}

slow_path:
	if (len < (th->doff << 2) || tcp_checksum_complete_user(sk, skb))
		goto csum_error;

	if (!th->ack && !th->rst)
		goto discard;

	/*
	 *	Standard slow path.
	 */

	if (!tcp_validate_incoming(sk, skb, th, 1))
		return 0;

step5:
	if (tcp_ack(sk, skb, FLAG_SLOWPATH | FLAG_UPDATE_TS_RECENT) < 0)
		goto discard;

	tcp_rcv_rtt_measure_ts(sk, skb);

	/* Process urgent data. */
	tcp_urg(sk, skb, th);

	/* step 7: process the segment text */
	tcp_data_queue(sk, skb);

	tcp_data_snd_check(sk);
	tcp_ack_snd_check(sk);
	return 0;

csum_error:
	TCP_INC_STATS_BH(sock_net(sk), TCP_MIB_INERRS);

discard:
	__kfree_skb(skb);
	return 0;
}
EXPORT_SYMBOL(tcp_rcv_established);

void tcp_finish_connect(struct sock *sk, struct sk_buff *skb)
{
	struct tcp_sock *tp = tcp_sk(sk);
	struct inet_connection_sock *icsk = inet_csk(sk);

	tcp_set_state(sk, TCP_ESTABLISHED);

	if (skb != NULL) {
		icsk->icsk_af_ops->sk_rx_dst_set(sk, skb);
		security_inet_conn_established(sk, skb);
	}

	/* Make sure socket is routed, for correct metrics.  */
	icsk->icsk_af_ops->rebuild_header(sk);

	tcp_init_metrics(sk);

	tcp_init_congestion_control(sk);

	/* Prevent spurious tcp_cwnd_restart() on first data
	 * packet.
	 */
	tp->lsndtime = tcp_time_stamp;

	tcp_init_buffer_space(sk);

	if (sock_flag(sk, SOCK_KEEPOPEN))
		inet_csk_reset_keepalive_timer(sk, keepalive_time_when(tp));

	if (!tp->rx_opt.snd_wscale)
		__tcp_fast_path_on(tp, tp->snd_wnd);
	else
		tp->pred_flags = 0;

	if (!sock_flag(sk, SOCK_DEAD)) {
		sk->sk_state_change(sk);
		sk_wake_async(sk, SOCK_WAKE_IO, POLL_OUT);
	}
}

static bool tcp_rcv_fastopen_synack(struct sock *sk, struct sk_buff *synack,
				    struct tcp_fastopen_cookie *cookie)
{
	struct tcp_sock *tp = tcp_sk(sk);
	struct sk_buff *data = tp->syn_data ? tcp_write_queue_head(sk) : NULL;
	u16 mss = tp->rx_opt.mss_clamp;
	bool syn_drop;

	if (mss == tp->rx_opt.user_mss) {
		struct tcp_options_received opt;

		/* Get original SYNACK MSS value if user MSS sets mss_clamp */
		tcp_clear_options(&opt);
		opt.user_mss = opt.mss_clamp = 0;
		tcp_parse_options(synack, &opt, 0, NULL);
		mss = opt.mss_clamp;
	}

	if (!tp->syn_fastopen)  /* Ignore an unsolicited cookie */
		cookie->len = -1;

	/* The SYN-ACK neither has cookie nor acknowledges the data. Presumably
	 * the remote receives only the retransmitted (regular) SYNs: either
	 * the original SYN-data or the corresponding SYN-ACK is lost.
	 */
	syn_drop = (cookie->len <= 0 && data && tp->total_retrans);

	tcp_fastopen_cache_set(sk, mss, cookie, syn_drop);

	if (data) { /* Retransmit unacked data in SYN */
		tcp_for_write_queue_from(data, sk) {
			if (data == tcp_send_head(sk) ||
			    __tcp_retransmit_skb(sk, data))
				break;
		}
		tcp_rearm_rto(sk);
		return true;
	}
	tp->syn_data_acked = tp->syn_data;
	return false;
}

static int tcp_rcv_synsent_state_process(struct sock *sk, struct sk_buff *skb,
					 const struct tcphdr *th, unsigned int len)
{
	struct inet_connection_sock *icsk = inet_csk(sk);
	struct tcp_sock *tp = tcp_sk(sk);
	struct tcp_fastopen_cookie foc = { .len = -1 };
	int saved_clamp = tp->rx_opt.mss_clamp;

	tcp_parse_options(skb, &tp->rx_opt, 0, &foc);
	if (tp->rx_opt.saw_tstamp)
		tp->rx_opt.rcv_tsecr -= tp->tsoffset;

	if (th->ack) {
		/* rfc793:
		 * "If the state is SYN-SENT then
		 *    first check the ACK bit
		 *      If the ACK bit is set
		 *	  If SEG.ACK =< ISS, or SEG.ACK > SND.NXT, send
		 *        a reset (unless the RST bit is set, if so drop
		 *        the segment and return)"
		 */
		if (!after(TCP_SKB_CB(skb)->ack_seq, tp->snd_una) ||
		    after(TCP_SKB_CB(skb)->ack_seq, tp->snd_nxt))
			goto reset_and_undo;

		if (tp->rx_opt.saw_tstamp && tp->rx_opt.rcv_tsecr &&
		    !between(tp->rx_opt.rcv_tsecr, tp->retrans_stamp,
			     tcp_time_stamp)) {
			NET_INC_STATS_BH(sock_net(sk), LINUX_MIB_PAWSACTIVEREJECTED);
			goto reset_and_undo;
		}

		/* Now ACK is acceptable.
		 *
		 * "If the RST bit is set
		 *    If the ACK was acceptable then signal the user "error:
		 *    connection reset", drop the segment, enter CLOSED state,
		 *    delete TCB, and return."
		 */

		if (th->rst) {
			tcp_reset(sk);
			goto discard;
		}

		/* rfc793:
		 *   "fifth, if neither of the SYN or RST bits is set then
		 *    drop the segment and return."
		 *
		 *    See note below!
		 *                                        --ANK(990513)
		 */
		if (!th->syn)
			goto discard_and_undo;

		/* rfc793:
		 *   "If the SYN bit is on ...
		 *    are acceptable then ...
		 *    (our SYN has been ACKed), change the connection
		 *    state to ESTABLISHED..."
		 */

		TCP_ECN_rcv_synack(tp, th);

		tcp_init_wl(tp, TCP_SKB_CB(skb)->seq);
		tcp_ack(sk, skb, FLAG_SLOWPATH);

		/* Ok.. it's good. Set up sequence numbers and
		 * move to established.
		 */
		tp->rcv_nxt = TCP_SKB_CB(skb)->seq + 1;
		tp->rcv_wup = TCP_SKB_CB(skb)->seq + 1;

		/* RFC1323: The window in SYN & SYN/ACK segments is
		 * never scaled.
		 */
		tp->snd_wnd = ntohs(th->window);

		if (!tp->rx_opt.wscale_ok) {
			tp->rx_opt.snd_wscale = tp->rx_opt.rcv_wscale = 0;
			tp->window_clamp = min(tp->window_clamp, 65535U);
		}

		if (tp->rx_opt.saw_tstamp) {
			tp->rx_opt.tstamp_ok	   = 1;
			tp->tcp_header_len =
				sizeof(struct tcphdr) + TCPOLEN_TSTAMP_ALIGNED;
			tp->advmss	    -= TCPOLEN_TSTAMP_ALIGNED;
			tcp_store_ts_recent(tp);
		} else {
			tp->tcp_header_len = sizeof(struct tcphdr);
		}

		if (tcp_is_sack(tp) && sysctl_tcp_fack)
			tcp_enable_fack(tp);

		tcp_mtup_init(sk);
		tcp_sync_mss(sk, icsk->icsk_pmtu_cookie);
		tcp_initialize_rcv_mss(sk);

		/* Remember, tcp_poll() does not lock socket!
		 * Change state from SYN-SENT only after copied_seq
		 * is initialized. */
		tp->copied_seq = tp->rcv_nxt;

		smp_mb();

		tcp_finish_connect(sk, skb);

		if ((tp->syn_fastopen || tp->syn_data) &&
		    tcp_rcv_fastopen_synack(sk, skb, &foc))
			return -1;

		if (sk->sk_write_pending ||
		    icsk->icsk_accept_queue.rskq_defer_accept ||
		    icsk->icsk_ack.pingpong) {
			/* Save one ACK. Data will be ready after
			 * several ticks, if write_pending is set.
			 *
			 * It may be deleted, but with this feature tcpdumps
			 * look so _wonderfully_ clever, that I was not able
			 * to stand against the temptation 8)     --ANK
			 */
			inet_csk_schedule_ack(sk);
			icsk->icsk_ack.lrcvtime = tcp_time_stamp;
			tcp_enter_quickack_mode(sk);
			inet_csk_reset_xmit_timer(sk, ICSK_TIME_DACK,
						  TCP_DELACK_MAX, TCP_RTO_MAX);

discard:
			__kfree_skb(skb);
			return 0;
		} else {
			tcp_send_ack(sk);
		}
		return -1;
	}

	/* No ACK in the segment */

	if (th->rst) {
		/* rfc793:
		 * "If the RST bit is set
		 *
		 *      Otherwise (no ACK) drop the segment and return."
		 */

		goto discard_and_undo;
	}

	/* PAWS check. */
	if (tp->rx_opt.ts_recent_stamp && tp->rx_opt.saw_tstamp &&
	    tcp_paws_reject(&tp->rx_opt, 0))
		goto discard_and_undo;

	if (th->syn) {
		/* We see SYN without ACK. It is attempt of
		 * simultaneous connect with crossed SYNs.
		 * Particularly, it can be connect to self.
		 */
		tcp_set_state(sk, TCP_SYN_RECV);

		if (tp->rx_opt.saw_tstamp) {
			tp->rx_opt.tstamp_ok = 1;
			tcp_store_ts_recent(tp);
			tp->tcp_header_len =
				sizeof(struct tcphdr) + TCPOLEN_TSTAMP_ALIGNED;
		} else {
			tp->tcp_header_len = sizeof(struct tcphdr);
		}

		tp->rcv_nxt = TCP_SKB_CB(skb)->seq + 1;
		tp->rcv_wup = TCP_SKB_CB(skb)->seq + 1;

		/* RFC1323: The window in SYN & SYN/ACK segments is
		 * never scaled.
		 */
		tp->snd_wnd    = ntohs(th->window);
		tp->snd_wl1    = TCP_SKB_CB(skb)->seq;
		tp->max_window = tp->snd_wnd;

		TCP_ECN_rcv_syn(tp, th);

		tcp_mtup_init(sk);
		tcp_sync_mss(sk, icsk->icsk_pmtu_cookie);
		tcp_initialize_rcv_mss(sk);

		tcp_send_synack(sk);
#if 0
		/* Note, we could accept data and URG from this segment.
		 * There are no obstacles to make this (except that we must
		 * either change tcp_recvmsg() to prevent it from returning data
		 * before 3WHS completes per RFC793, or employ TCP Fast Open).
		 *
		 * However, if we ignore data in ACKless segments sometimes,
		 * we have no reasons to accept it sometimes.
		 * Also, seems the code doing it in step6 of tcp_rcv_state_process
		 * is not flawless. So, discard packet for sanity.
		 * Uncomment this return to process the data.
		 */
		return -1;
#else
		goto discard;
#endif
	}
	/* "fifth, if neither of the SYN or RST bits is set then
	 * drop the segment and return."
	 */

discard_and_undo:
	tcp_clear_options(&tp->rx_opt);
	tp->rx_opt.mss_clamp = saved_clamp;
	goto discard;

reset_and_undo:
	tcp_clear_options(&tp->rx_opt);
	tp->rx_opt.mss_clamp = saved_clamp;
	return 1;
}

/*
 *	This function implements the receiving procedure of RFC 793 for
 *	all states except ESTABLISHED and TIME_WAIT.
 *	It's called from both tcp_v4_rcv and tcp_v6_rcv and should be
 *	address independent.
 */

int tcp_rcv_state_process(struct sock *sk, struct sk_buff *skb,
			  const struct tcphdr *th, unsigned int len)
{
	struct tcp_sock *tp = tcp_sk(sk);
	struct inet_connection_sock *icsk = inet_csk(sk);
	struct request_sock *req;
	int queued = 0;

	tp->rx_opt.saw_tstamp = 0;

	switch (sk->sk_state) {
	case TCP_CLOSE:
		goto discard;

	case TCP_LISTEN:
		if (th->ack)
			return 1;

		if (th->rst)
			goto discard;

		if (th->syn) {
			if (th->fin)
				goto discard;
			if (icsk->icsk_af_ops->conn_request(sk, skb) < 0)
				return 1;

			/* Now we have several options: In theory there is
			 * nothing else in the frame. KA9Q has an option to
			 * send data with the syn, BSD accepts data with the
			 * syn up to the [to be] advertised window and
			 * Solaris 2.1 gives you a protocol error. For now
			 * we just ignore it, that fits the spec precisely
			 * and avoids incompatibilities. It would be nice in
			 * future to drop through and process the data.
			 *
			 * Now that TTCP is starting to be used we ought to
			 * queue this data.
			 * But, this leaves one open to an easy denial of
			 * service attack, and SYN cookies can't defend
			 * against this problem. So, we drop the data
			 * in the interest of security over speed unless
			 * it's still in use.
			 */
			kfree_skb(skb);
			return 0;
		}
		goto discard;

	case TCP_SYN_SENT:
		queued = tcp_rcv_synsent_state_process(sk, skb, th, len);
		if (queued >= 0)
			return queued;

		/* Do step6 onward by hand. */
		tcp_urg(sk, skb, th);
		__kfree_skb(skb);
		tcp_data_snd_check(sk);
		return 0;
	}

	req = tp->fastopen_rsk;
	if (req != NULL) {
		WARN_ON_ONCE(sk->sk_state != TCP_SYN_RECV &&
		    sk->sk_state != TCP_FIN_WAIT1);

		if (tcp_check_req(sk, skb, req, NULL, true) == NULL)
			goto discard;
	}

	if (!th->ack && !th->rst)
		goto discard;

	if (!tcp_validate_incoming(sk, skb, th, 0))
		return 0;

	/* step 5: check the ACK field */
	if (true) {
		int acceptable = tcp_ack(sk, skb, FLAG_SLOWPATH |
						  FLAG_UPDATE_TS_RECENT) > 0;

		switch (sk->sk_state) {
		case TCP_SYN_RECV:
			if (acceptable) {
				/* Once we leave TCP_SYN_RECV, we no longer
				 * need req so release it.
				 */
				if (req) {
					tcp_synack_rtt_meas(sk, req);
					tp->total_retrans = req->num_retrans;

					reqsk_fastopen_remove(sk, req, false);
				} else {
					/* Make sure socket is routed, for
					 * correct metrics.
					 */
					icsk->icsk_af_ops->rebuild_header(sk);
					tcp_init_congestion_control(sk);

					tcp_mtup_init(sk);
					tcp_init_buffer_space(sk);
					tp->copied_seq = tp->rcv_nxt;
				}
				smp_mb();
				tcp_set_state(sk, TCP_ESTABLISHED);
				sk->sk_state_change(sk);

				/* Note, that this wakeup is only for marginal
				 * crossed SYN case. Passively open sockets
				 * are not waked up, because sk->sk_sleep ==
				 * NULL and sk->sk_socket == NULL.
				 */
				if (sk->sk_socket)
					sk_wake_async(sk,
						      SOCK_WAKE_IO, POLL_OUT);

				tp->snd_una = TCP_SKB_CB(skb)->ack_seq;
				tp->snd_wnd = ntohs(th->window) <<
					      tp->rx_opt.snd_wscale;
				tcp_init_wl(tp, TCP_SKB_CB(skb)->seq);

				if (tp->rx_opt.tstamp_ok)
					tp->advmss -= TCPOLEN_TSTAMP_ALIGNED;

				if (req) {
					/* Re-arm the timer because data may
					 * have been sent out. This is similar
					 * to the regular data transmission case
					 * when new data has just been ack'ed.
					 *
					 * (TFO) - we could try to be more
					 * aggressive and retranmitting any data
					 * sooner based on when they were sent
					 * out.
					 */
					tcp_rearm_rto(sk);
				} else
					tcp_init_metrics(sk);

				/* Prevent spurious tcp_cwnd_restart() on
				 * first data packet.
				 */
				tp->lsndtime = tcp_time_stamp;

				tcp_initialize_rcv_mss(sk);
				tcp_fast_path_on(tp);
			} else {
				return 1;
			}
			break;

		case TCP_FIN_WAIT1:
			/* If we enter the TCP_FIN_WAIT1 state and we are a
			 * Fast Open socket and this is the first acceptable
			 * ACK we have received, this would have acknowledged
			 * our SYNACK so stop the SYNACK timer.
			 */
			if (req != NULL) {
				/* Return RST if ack_seq is invalid.
				 * Note that RFC793 only says to generate a
				 * DUPACK for it but for TCP Fast Open it seems
				 * better to treat this case like TCP_SYN_RECV
				 * above.
				 */
				if (!acceptable)
					return 1;
				/* We no longer need the request sock. */
				reqsk_fastopen_remove(sk, req, false);
				tcp_rearm_rto(sk);
			}
			if (tp->snd_una == tp->write_seq) {
				struct dst_entry *dst;

				tcp_set_state(sk, TCP_FIN_WAIT2);
				sk->sk_shutdown |= SEND_SHUTDOWN;

				dst = __sk_dst_get(sk);
				if (dst)
					dst_confirm(dst);

				if (!sock_flag(sk, SOCK_DEAD))
					/* Wake up lingering close() */
					sk->sk_state_change(sk);
				else {
					int tmo;

					if (tp->linger2 < 0 ||
					    (TCP_SKB_CB(skb)->end_seq != TCP_SKB_CB(skb)->seq &&
					     after(TCP_SKB_CB(skb)->end_seq - th->fin, tp->rcv_nxt))) {
						tcp_done(sk);
						NET_INC_STATS_BH(sock_net(sk), LINUX_MIB_TCPABORTONDATA);
						return 1;
					}

					tmo = tcp_fin_time(sk);
					if (tmo > TCP_TIMEWAIT_LEN) {
						inet_csk_reset_keepalive_timer(sk, tmo - TCP_TIMEWAIT_LEN);
					} else if (th->fin || sock_owned_by_user(sk)) {
						/* Bad case. We could lose such FIN otherwise.
						 * It is not a big problem, but it looks confusing
						 * and not so rare event. We still can lose it now,
						 * if it spins in bh_lock_sock(), but it is really
						 * marginal case.
						 */
						inet_csk_reset_keepalive_timer(sk, tmo);
					} else {
						tcp_time_wait(sk, TCP_FIN_WAIT2, tmo);
						goto discard;
					}
				}
			}
			break;

		case TCP_CLOSING:
			if (tp->snd_una == tp->write_seq) {
				tcp_time_wait(sk, TCP_TIME_WAIT, 0);
				goto discard;
			}
			break;

		case TCP_LAST_ACK:
			if (tp->snd_una == tp->write_seq) {
				tcp_update_metrics(sk);
				tcp_done(sk);
				goto discard;
			}
			break;
		}
	}

	/* step 6: check the URG bit */
	tcp_urg(sk, skb, th);

	/* step 7: process the segment text */
	switch (sk->sk_state) {
	case TCP_CLOSE_WAIT:
	case TCP_CLOSING:
	case TCP_LAST_ACK:
		if (!before(TCP_SKB_CB(skb)->seq, tp->rcv_nxt))
			break;
	case TCP_FIN_WAIT1:
	case TCP_FIN_WAIT2:
		/* RFC 793 says to queue data in these states,
		 * RFC 1122 says we MUST send a reset.
		 * BSD 4.4 also does reset.
		 */
		if (sk->sk_shutdown & RCV_SHUTDOWN) {
			if (TCP_SKB_CB(skb)->end_seq != TCP_SKB_CB(skb)->seq &&
			    after(TCP_SKB_CB(skb)->end_seq - th->fin, tp->rcv_nxt)) {
				NET_INC_STATS_BH(sock_net(sk), LINUX_MIB_TCPABORTONDATA);
				tcp_reset(sk);
				return 1;
			}
		}
		/* Fall through */
	case TCP_ESTABLISHED:
		tcp_data_queue(sk, skb);
		queued = 1;
		break;
	}

	/* tcp_data could move socket to TIME-WAIT */
	if (sk->sk_state != TCP_CLOSE) {
		tcp_data_snd_check(sk);
		tcp_ack_snd_check(sk);
	}

	if (!queued) {
discard:
		__kfree_skb(skb);
	}
	return 0;
}
EXPORT_SYMBOL(tcp_rcv_state_process);<|MERGE_RESOLUTION|>--- conflicted
+++ resolved
@@ -3266,7 +3266,27 @@
 	}
 }
 
-<<<<<<< HEAD
+static void tcp_store_ts_recent(struct tcp_sock *tp)
+{
+	tp->rx_opt.ts_recent = tp->rx_opt.rcv_tsval;
+	tp->rx_opt.ts_recent_stamp = get_seconds();
+}
+
+static void tcp_replace_ts_recent(struct tcp_sock *tp, u32 seq)
+{
+	if (tp->rx_opt.saw_tstamp && !after(seq, tp->rcv_wup)) {
+		/* PAWS bug workaround wrt. ACK frames, the PAWS discard
+		 * extra check below makes sure this can only happen
+		 * for pure ACK frames.  -DaveM
+		 *
+		 * Not only, also it occurs for expired timestamps.
+		 */
+
+		if (tcp_paws_check(&tp->rx_opt, 0))
+			tcp_store_ts_recent(tp);
+	}
+}
+
 /* This routine deals with acks during a TLP episode.
  * Ref: loss detection algorithm in draft-dukkipati-tcpm-tcp-loss-probe.
  */
@@ -3296,26 +3316,6 @@
 			NET_INC_STATS_BH(sock_net(sk),
 					 LINUX_MIB_TCPLOSSPROBERECOVERY);
 		}
-=======
-static void tcp_store_ts_recent(struct tcp_sock *tp)
-{
-	tp->rx_opt.ts_recent = tp->rx_opt.rcv_tsval;
-	tp->rx_opt.ts_recent_stamp = get_seconds();
-}
-
-static void tcp_replace_ts_recent(struct tcp_sock *tp, u32 seq)
-{
-	if (tp->rx_opt.saw_tstamp && !after(seq, tp->rcv_wup)) {
-		/* PAWS bug workaround wrt. ACK frames, the PAWS discard
-		 * extra check below makes sure this can only happen
-		 * for pure ACK frames.  -DaveM
-		 *
-		 * Not only, also it occurs for expired timestamps.
-		 */
-
-		if (tcp_paws_check(&tp->rx_opt, 0))
-			tcp_store_ts_recent(tp);
->>>>>>> 60d509fa
 	}
 }
 
