// SPDX-License-Identifier: GPL-2.0-or-later
/*
 * INET		An implementation of the TCP/IP protocol suite for the LINUX
 *		operating system.  INET is implemented using the BSD Socket
 *		interface as the means of communication with the user level.
 *
 *		Generic INET transport hashtables
 *
 * Authors:	Lotsa people, from code originally in tcp
 */

#include <linux/module.h>
#include <linux/random.h>
#include <linux/sched.h>
#include <linux/slab.h>
#include <linux/wait.h>
#include <linux/vmalloc.h>
#include <linux/memblock.h>

#include <net/addrconf.h>
#include <net/inet_connection_sock.h>
#include <net/inet_hashtables.h>
#if IS_ENABLED(CONFIG_IPV6)
#include <net/inet6_hashtables.h>
#endif
#include <net/secure_seq.h>
#include <net/ip.h>
#include <net/tcp.h>
#include <net/sock_reuseport.h>

static u32 inet_ehashfn(const struct net *net, const __be32 laddr,
			const __u16 lport, const __be32 faddr,
			const __be16 fport)
{
	static u32 inet_ehash_secret __read_mostly;

	net_get_random_once(&inet_ehash_secret, sizeof(inet_ehash_secret));

	return __inet_ehashfn(laddr, lport, faddr, fport,
			      inet_ehash_secret + net_hash_mix(net));
}

/* This function handles inet_sock, but also timewait and request sockets
 * for IPv4/IPv6.
 */
static u32 sk_ehashfn(const struct sock *sk)
{
#if IS_ENABLED(CONFIG_IPV6)
	if (sk->sk_family == AF_INET6 &&
	    !ipv6_addr_v4mapped(&sk->sk_v6_daddr))
		return inet6_ehashfn(sock_net(sk),
				     &sk->sk_v6_rcv_saddr, sk->sk_num,
				     &sk->sk_v6_daddr, sk->sk_dport);
#endif
	return inet_ehashfn(sock_net(sk),
			    sk->sk_rcv_saddr, sk->sk_num,
			    sk->sk_daddr, sk->sk_dport);
}

/*
 * Allocate and initialize a new local port bind bucket.
 * The bindhash mutex for snum's hash chain must be held here.
 */
struct inet_bind_bucket *inet_bind_bucket_create(struct kmem_cache *cachep,
						 struct net *net,
						 struct inet_bind_hashbucket *head,
						 const unsigned short snum,
						 int l3mdev)
{
	struct inet_bind_bucket *tb = kmem_cache_alloc(cachep, GFP_ATOMIC);

	if (tb) {
		write_pnet(&tb->ib_net, net);
		tb->l3mdev    = l3mdev;
		tb->port      = snum;
		tb->fastreuse = 0;
		tb->fastreuseport = 0;
		INIT_HLIST_HEAD(&tb->owners);
		hlist_add_head(&tb->node, &head->chain);
	}
	return tb;
}

/*
 * Caller must hold hashbucket lock for this tb with local BH disabled
 */
void inet_bind_bucket_destroy(struct kmem_cache *cachep, struct inet_bind_bucket *tb)
{
	if (hlist_empty(&tb->owners)) {
		__hlist_del(&tb->node);
		kmem_cache_free(cachep, tb);
	}
}

void inet_bind_hash(struct sock *sk, struct inet_bind_bucket *tb,
		    const unsigned short snum)
{
	inet_sk(sk)->inet_num = snum;
	sk_add_bind_node(sk, &tb->owners);
	inet_csk(sk)->icsk_bind_hash = tb;
}

/*
 * Get rid of any references to a local port held by the given sock.
 */
static void __inet_put_port(struct sock *sk)
{
	struct inet_hashinfo *hashinfo = sk->sk_prot->h.hashinfo;
	const int bhash = inet_bhashfn(sock_net(sk), inet_sk(sk)->inet_num,
			hashinfo->bhash_size);
	struct inet_bind_hashbucket *head = &hashinfo->bhash[bhash];
	struct inet_bind_bucket *tb;

	spin_lock(&head->lock);
	tb = inet_csk(sk)->icsk_bind_hash;
	__sk_del_bind_node(sk);
	inet_csk(sk)->icsk_bind_hash = NULL;
	inet_sk(sk)->inet_num = 0;
	inet_bind_bucket_destroy(hashinfo->bind_bucket_cachep, tb);
	spin_unlock(&head->lock);
}

void inet_put_port(struct sock *sk)
{
	local_bh_disable();
	__inet_put_port(sk);
	local_bh_enable();
}
EXPORT_SYMBOL(inet_put_port);

int __inet_inherit_port(const struct sock *sk, struct sock *child)
{
	struct inet_hashinfo *table = sk->sk_prot->h.hashinfo;
	unsigned short port = inet_sk(child)->inet_num;
	const int bhash = inet_bhashfn(sock_net(sk), port,
			table->bhash_size);
	struct inet_bind_hashbucket *head = &table->bhash[bhash];
	struct inet_bind_bucket *tb;
	int l3mdev;

	spin_lock(&head->lock);
	tb = inet_csk(sk)->icsk_bind_hash;
	if (unlikely(!tb)) {
		spin_unlock(&head->lock);
		return -ENOENT;
	}
	if (tb->port != port) {
		l3mdev = inet_sk_bound_l3mdev(sk);

		/* NOTE: using tproxy and redirecting skbs to a proxy
		 * on a different listener port breaks the assumption
		 * that the listener socket's icsk_bind_hash is the same
		 * as that of the child socket. We have to look up or
		 * create a new bind bucket for the child here. */
		inet_bind_bucket_for_each(tb, &head->chain) {
			if (net_eq(ib_net(tb), sock_net(sk)) &&
			    tb->l3mdev == l3mdev && tb->port == port)
				break;
		}
		if (!tb) {
			tb = inet_bind_bucket_create(table->bind_bucket_cachep,
						     sock_net(sk), head, port,
						     l3mdev);
			if (!tb) {
				spin_unlock(&head->lock);
				return -ENOMEM;
			}
		}
		inet_csk_update_fastreuse(tb, child);
	}
	inet_bind_hash(child, tb, port);
	spin_unlock(&head->lock);

	return 0;
}
EXPORT_SYMBOL_GPL(__inet_inherit_port);

static struct inet_listen_hashbucket *
inet_lhash2_bucket_sk(struct inet_hashinfo *h, struct sock *sk)
{
	u32 hash;

#if IS_ENABLED(CONFIG_IPV6)
	if (sk->sk_family == AF_INET6)
		hash = ipv6_portaddr_hash(sock_net(sk),
					  &sk->sk_v6_rcv_saddr,
					  inet_sk(sk)->inet_num);
	else
#endif
		hash = ipv4_portaddr_hash(sock_net(sk),
					  inet_sk(sk)->inet_rcv_saddr,
					  inet_sk(sk)->inet_num);
	return inet_lhash2_bucket(h, hash);
}

static void inet_hash2(struct inet_hashinfo *h, struct sock *sk)
{
	struct inet_listen_hashbucket *ilb2;

	if (!h->lhash2)
		return;

	ilb2 = inet_lhash2_bucket_sk(h, sk);

	spin_lock(&ilb2->lock);
	if (sk->sk_reuseport && sk->sk_family == AF_INET6)
		hlist_add_tail_rcu(&inet_csk(sk)->icsk_listen_portaddr_node,
				   &ilb2->head);
	else
		hlist_add_head_rcu(&inet_csk(sk)->icsk_listen_portaddr_node,
				   &ilb2->head);
	ilb2->count++;
	spin_unlock(&ilb2->lock);
}

static void inet_unhash2(struct inet_hashinfo *h, struct sock *sk)
{
	struct inet_listen_hashbucket *ilb2;

	if (!h->lhash2 ||
	    WARN_ON_ONCE(hlist_unhashed(&inet_csk(sk)->icsk_listen_portaddr_node)))
		return;

	ilb2 = inet_lhash2_bucket_sk(h, sk);

	spin_lock(&ilb2->lock);
	hlist_del_init_rcu(&inet_csk(sk)->icsk_listen_portaddr_node);
	ilb2->count--;
	spin_unlock(&ilb2->lock);
}

static inline int compute_score(struct sock *sk, struct net *net,
				const unsigned short hnum, const __be32 daddr,
				const int dif, const int sdif)
{
	int score = -1;

	if (net_eq(sock_net(sk), net) && sk->sk_num == hnum &&
			!ipv6_only_sock(sk)) {
		if (sk->sk_rcv_saddr != daddr)
			return -1;

		if (!inet_sk_bound_dev_eq(net, sk->sk_bound_dev_if, dif, sdif))
			return -1;
		score =  sk->sk_bound_dev_if ? 2 : 1;

		if (sk->sk_family == PF_INET)
			score++;
		if (READ_ONCE(sk->sk_incoming_cpu) == raw_smp_processor_id())
			score++;
	}
	return score;
}

static inline struct sock *lookup_reuseport(struct net *net, struct sock *sk,
					    struct sk_buff *skb, int doff,
					    __be32 saddr, __be16 sport,
					    __be32 daddr, unsigned short hnum)
{
	struct sock *reuse_sk = NULL;
	u32 phash;

	if (sk->sk_reuseport) {
		phash = inet_ehashfn(net, daddr, hnum, saddr, sport);
		reuse_sk = reuseport_select_sock(sk, phash, skb, doff);
	}
	return reuse_sk;
}

/*
 * Here are some nice properties to exploit here. The BSD API
 * does not allow a listening sock to specify the remote port nor the
 * remote address for the connection. So always assume those are both
 * wildcarded during the search since they can never be otherwise.
 */

/* called with rcu_read_lock() : No refcount taken on the socket */
static struct sock *inet_lhash2_lookup(struct net *net,
				struct inet_listen_hashbucket *ilb2,
				struct sk_buff *skb, int doff,
				const __be32 saddr, __be16 sport,
				const __be32 daddr, const unsigned short hnum,
				const int dif, const int sdif)
{
	struct inet_connection_sock *icsk;
	struct sock *sk, *result = NULL;
	int score, hiscore = 0;

	inet_lhash2_for_each_icsk_rcu(icsk, &ilb2->head) {
		sk = (struct sock *)icsk;
		score = compute_score(sk, net, hnum, daddr, dif, sdif);
		if (score > hiscore) {
			result = lookup_reuseport(net, sk, skb, doff,
						  saddr, sport, daddr, hnum);
			if (result)
				return result;

			result = sk;
			hiscore = score;
		}
	}

	return result;
}

static inline struct sock *inet_lookup_run_bpf(struct net *net,
					       struct inet_hashinfo *hashinfo,
					       struct sk_buff *skb, int doff,
					       __be32 saddr, __be16 sport,
					       __be32 daddr, u16 hnum)
{
	struct sock *sk, *reuse_sk;
	bool no_reuseport;

	if (hashinfo != &tcp_hashinfo)
		return NULL; /* only TCP is supported */

	no_reuseport = bpf_sk_lookup_run_v4(net, IPPROTO_TCP,
					    saddr, sport, daddr, hnum, &sk);
	if (no_reuseport || IS_ERR_OR_NULL(sk))
		return sk;

	reuse_sk = lookup_reuseport(net, sk, skb, doff, saddr, sport, daddr, hnum);
	if (reuse_sk)
		sk = reuse_sk;
	return sk;
}

struct sock *__inet_lookup_listener(struct net *net,
				    struct inet_hashinfo *hashinfo,
				    struct sk_buff *skb, int doff,
				    const __be32 saddr, __be16 sport,
				    const __be32 daddr, const unsigned short hnum,
				    const int dif, const int sdif)
{
	struct inet_listen_hashbucket *ilb2;
	struct sock *result = NULL;
	unsigned int hash2;

	/* Lookup redirect from BPF */
	if (static_branch_unlikely(&bpf_sk_lookup_enabled)) {
		result = inet_lookup_run_bpf(net, hashinfo, skb, doff,
					     saddr, sport, daddr, hnum);
		if (result)
			goto done;
	}

	hash2 = ipv4_portaddr_hash(net, daddr, hnum);
	ilb2 = inet_lhash2_bucket(hashinfo, hash2);

	result = inet_lhash2_lookup(net, ilb2, skb, doff,
				    saddr, sport, daddr, hnum,
				    dif, sdif);
	if (result)
		goto done;

	/* Lookup lhash2 with INADDR_ANY */
	hash2 = ipv4_portaddr_hash(net, htonl(INADDR_ANY), hnum);
	ilb2 = inet_lhash2_bucket(hashinfo, hash2);

	result = inet_lhash2_lookup(net, ilb2, skb, doff,
				    saddr, sport, htonl(INADDR_ANY), hnum,
				    dif, sdif);
done:
	if (IS_ERR(result))
		return NULL;
	return result;
}
EXPORT_SYMBOL_GPL(__inet_lookup_listener);

/* All sockets share common refcount, but have different destructors */
void sock_gen_put(struct sock *sk)
{
	if (!refcount_dec_and_test(&sk->sk_refcnt))
		return;

	if (sk->sk_state == TCP_TIME_WAIT)
		inet_twsk_free(inet_twsk(sk));
	else if (sk->sk_state == TCP_NEW_SYN_RECV)
		reqsk_free(inet_reqsk(sk));
	else
		sk_free(sk);
}
EXPORT_SYMBOL_GPL(sock_gen_put);

void sock_edemux(struct sk_buff *skb)
{
	sock_gen_put(skb->sk);
}
EXPORT_SYMBOL(sock_edemux);

struct sock *__inet_lookup_established(struct net *net,
				  struct inet_hashinfo *hashinfo,
				  const __be32 saddr, const __be16 sport,
				  const __be32 daddr, const u16 hnum,
				  const int dif, const int sdif)
{
	INET_ADDR_COOKIE(acookie, saddr, daddr);
	const __portpair ports = INET_COMBINED_PORTS(sport, hnum);
	struct sock *sk;
	const struct hlist_nulls_node *node;
	/* Optimize here for direct hit, only listening connections can
	 * have wildcards anyways.
	 */
	unsigned int hash = inet_ehashfn(net, daddr, hnum, saddr, sport);
	unsigned int slot = hash & hashinfo->ehash_mask;
	struct inet_ehash_bucket *head = &hashinfo->ehash[slot];

begin:
	sk_nulls_for_each_rcu(sk, node, &head->chain) {
		if (sk->sk_hash != hash)
			continue;
		if (likely(INET_MATCH(net, sk, acookie, ports, dif, sdif))) {
			if (unlikely(!refcount_inc_not_zero(&sk->sk_refcnt)))
				goto out;
			if (unlikely(!INET_MATCH(net, sk, acookie,
						 ports, dif, sdif))) {
				sock_gen_put(sk);
				goto begin;
			}
			goto found;
		}
	}
	/*
	 * if the nulls value we got at the end of this lookup is
	 * not the expected one, we must restart lookup.
	 * We probably met an item that was moved to another chain.
	 */
	if (get_nulls_value(node) != slot)
		goto begin;
out:
	sk = NULL;
found:
	return sk;
}
EXPORT_SYMBOL_GPL(__inet_lookup_established);

/* called with local bh disabled */
static int __inet_check_established(struct inet_timewait_death_row *death_row,
				    struct sock *sk, __u16 lport,
				    struct inet_timewait_sock **twp)
{
	struct inet_hashinfo *hinfo = death_row->hashinfo;
	struct inet_sock *inet = inet_sk(sk);
	__be32 daddr = inet->inet_rcv_saddr;
	__be32 saddr = inet->inet_daddr;
	int dif = sk->sk_bound_dev_if;
	struct net *net = sock_net(sk);
	int sdif = l3mdev_master_ifindex_by_index(net, dif);
	INET_ADDR_COOKIE(acookie, saddr, daddr);
	const __portpair ports = INET_COMBINED_PORTS(inet->inet_dport, lport);
	unsigned int hash = inet_ehashfn(net, daddr, lport,
					 saddr, inet->inet_dport);
	struct inet_ehash_bucket *head = inet_ehash_bucket(hinfo, hash);
	spinlock_t *lock = inet_ehash_lockp(hinfo, hash);
	struct sock *sk2;
	const struct hlist_nulls_node *node;
	struct inet_timewait_sock *tw = NULL;

	spin_lock(lock);

	sk_nulls_for_each(sk2, node, &head->chain) {
		if (sk2->sk_hash != hash)
			continue;

		if (likely(INET_MATCH(net, sk2, acookie, ports, dif, sdif))) {
			if (sk2->sk_state == TCP_TIME_WAIT) {
				tw = inet_twsk(sk2);
				if (twsk_unique(sk, sk2, twp))
					break;
			}
			goto not_unique;
		}
	}

	/* Must record num and sport now. Otherwise we will see
	 * in hash table socket with a funny identity.
	 */
	inet->inet_num = lport;
	inet->inet_sport = htons(lport);
	sk->sk_hash = hash;
	WARN_ON(!sk_unhashed(sk));
	__sk_nulls_add_node_rcu(sk, &head->chain);
	if (tw) {
		sk_nulls_del_node_init_rcu((struct sock *)tw);
		__NET_INC_STATS(net, LINUX_MIB_TIMEWAITRECYCLED);
	}
	spin_unlock(lock);
	sock_prot_inuse_add(sock_net(sk), sk->sk_prot, 1);

	if (twp) {
		*twp = tw;
	} else if (tw) {
		/* Silly. Should hash-dance instead... */
		inet_twsk_deschedule_put(tw);
	}
	return 0;

not_unique:
	spin_unlock(lock);
	return -EADDRNOTAVAIL;
}

static u64 inet_sk_port_offset(const struct sock *sk)
{
	const struct inet_sock *inet = inet_sk(sk);

	return secure_ipv4_port_ephemeral(inet->inet_rcv_saddr,
					  inet->inet_daddr,
					  inet->inet_dport);
}

/* Searches for an exsiting socket in the ehash bucket list.
 * Returns true if found, false otherwise.
 */
static bool inet_ehash_lookup_by_sk(struct sock *sk,
				    struct hlist_nulls_head *list)
{
	const __portpair ports = INET_COMBINED_PORTS(sk->sk_dport, sk->sk_num);
	const int sdif = sk->sk_bound_dev_if;
	const int dif = sk->sk_bound_dev_if;
	const struct hlist_nulls_node *node;
	struct net *net = sock_net(sk);
	struct sock *esk;

	INET_ADDR_COOKIE(acookie, sk->sk_daddr, sk->sk_rcv_saddr);

	sk_nulls_for_each_rcu(esk, node, list) {
		if (esk->sk_hash != sk->sk_hash)
			continue;
		if (sk->sk_family == AF_INET) {
			if (unlikely(INET_MATCH(net, esk, acookie,
						ports, dif, sdif))) {
				return true;
			}
		}
#if IS_ENABLED(CONFIG_IPV6)
		else if (sk->sk_family == AF_INET6) {
			if (unlikely(inet6_match(net, esk,
						 &sk->sk_v6_daddr,
						 &sk->sk_v6_rcv_saddr,
						 ports, dif, sdif))) {
				return true;
			}
		}
#endif
	}
	return false;
}

/* Insert a socket into ehash, and eventually remove another one
 * (The another one can be a SYN_RECV or TIMEWAIT)
 * If an existing socket already exists, socket sk is not inserted,
 * and sets found_dup_sk parameter to true.
 */
bool inet_ehash_insert(struct sock *sk, struct sock *osk, bool *found_dup_sk)
{
	struct inet_hashinfo *hashinfo = sk->sk_prot->h.hashinfo;
	struct hlist_nulls_head *list;
	struct inet_ehash_bucket *head;
	spinlock_t *lock;
	bool ret = true;

	WARN_ON_ONCE(!sk_unhashed(sk));

	sk->sk_hash = sk_ehashfn(sk);
	head = inet_ehash_bucket(hashinfo, sk->sk_hash);
	list = &head->chain;
	lock = inet_ehash_lockp(hashinfo, sk->sk_hash);

	spin_lock(lock);
	if (osk) {
		WARN_ON_ONCE(sk->sk_hash != osk->sk_hash);
		ret = sk_nulls_del_node_init_rcu(osk);
	} else if (found_dup_sk) {
		*found_dup_sk = inet_ehash_lookup_by_sk(sk, list);
		if (*found_dup_sk)
			ret = false;
	}

	if (ret)
		__sk_nulls_add_node_rcu(sk, list);

	spin_unlock(lock);

	return ret;
}

bool inet_ehash_nolisten(struct sock *sk, struct sock *osk, bool *found_dup_sk)
{
	bool ok = inet_ehash_insert(sk, osk, found_dup_sk);

	if (ok) {
		sock_prot_inuse_add(sock_net(sk), sk->sk_prot, 1);
	} else {
		this_cpu_inc(*sk->sk_prot->orphan_count);
		inet_sk_set_state(sk, TCP_CLOSE);
		sock_set_flag(sk, SOCK_DEAD);
		inet_csk_destroy_sock(sk);
	}
	return ok;
}
EXPORT_SYMBOL_GPL(inet_ehash_nolisten);

static int inet_reuseport_add_sock(struct sock *sk,
				   struct inet_listen_hashbucket *ilb)
{
	struct inet_bind_bucket *tb = inet_csk(sk)->icsk_bind_hash;
	const struct hlist_nulls_node *node;
	struct sock *sk2;
	kuid_t uid = sock_i_uid(sk);

	sk_nulls_for_each_rcu(sk2, node, &ilb->nulls_head) {
		if (sk2 != sk &&
		    sk2->sk_family == sk->sk_family &&
		    ipv6_only_sock(sk2) == ipv6_only_sock(sk) &&
		    sk2->sk_bound_dev_if == sk->sk_bound_dev_if &&
		    inet_csk(sk2)->icsk_bind_hash == tb &&
		    sk2->sk_reuseport && uid_eq(uid, sock_i_uid(sk2)) &&
		    inet_rcv_saddr_equal(sk, sk2, false))
			return reuseport_add_sock(sk, sk2,
						  inet_rcv_saddr_any(sk));
	}

	return reuseport_alloc(sk, inet_rcv_saddr_any(sk));
}

int __inet_hash(struct sock *sk, struct sock *osk)
{
	struct inet_hashinfo *hashinfo = sk->sk_prot->h.hashinfo;
	struct inet_listen_hashbucket *ilb;
	int err = 0;

	if (sk->sk_state != TCP_LISTEN) {
		local_bh_disable();
		inet_ehash_nolisten(sk, osk, NULL);
		local_bh_enable();
		return 0;
	}
	WARN_ON(!sk_unhashed(sk));
	ilb = &hashinfo->listening_hash[inet_sk_listen_hashfn(sk)];

	spin_lock(&ilb->lock);
	if (sk->sk_reuseport) {
		err = inet_reuseport_add_sock(sk, ilb);
		if (err)
			goto unlock;
	}
	if (IS_ENABLED(CONFIG_IPV6) && sk->sk_reuseport &&
		sk->sk_family == AF_INET6)
		__sk_nulls_add_node_tail_rcu(sk, &ilb->nulls_head);
	else
		__sk_nulls_add_node_rcu(sk, &ilb->nulls_head);
	inet_hash2(hashinfo, sk);
	ilb->count++;
	sock_set_flag(sk, SOCK_RCU_FREE);
	sock_prot_inuse_add(sock_net(sk), sk->sk_prot, 1);
unlock:
	spin_unlock(&ilb->lock);

	return err;
}
EXPORT_SYMBOL(__inet_hash);

int inet_hash(struct sock *sk)
{
	int err = 0;

	if (sk->sk_state != TCP_CLOSE)
		err = __inet_hash(sk, NULL);

	return err;
}
EXPORT_SYMBOL_GPL(inet_hash);

static void __inet_unhash(struct sock *sk, struct inet_listen_hashbucket *ilb)
{
	if (sk_unhashed(sk))
		return;

	if (rcu_access_pointer(sk->sk_reuseport_cb))
		reuseport_stop_listen_sock(sk);
	if (ilb) {
		struct inet_hashinfo *hashinfo = sk->sk_prot->h.hashinfo;

		inet_unhash2(hashinfo, sk);
		ilb->count--;
	}
	__sk_nulls_del_node_init_rcu(sk);
	sock_prot_inuse_add(sock_net(sk), sk->sk_prot, -1);
}

void inet_unhash(struct sock *sk)
{
	struct inet_hashinfo *hashinfo = sk->sk_prot->h.hashinfo;

	if (sk_unhashed(sk))
		return;

	if (sk->sk_state == TCP_LISTEN) {
		struct inet_listen_hashbucket *ilb;

		ilb = &hashinfo->listening_hash[inet_sk_listen_hashfn(sk)];
		/* Don't disable bottom halves while acquiring the lock to
		 * avoid circular locking dependency on PREEMPT_RT.
		 */
		spin_lock(&ilb->lock);
		__inet_unhash(sk, ilb);
		spin_unlock(&ilb->lock);
	} else {
		spinlock_t *lock = inet_ehash_lockp(hashinfo, sk->sk_hash);

		spin_lock_bh(lock);
		__inet_unhash(sk, NULL);
		spin_unlock_bh(lock);
	}
}
EXPORT_SYMBOL_GPL(inet_unhash);

/* RFC 6056 3.3.4.  Algorithm 4: Double-Hash Port Selection Algorithm
 * Note that we use 32bit integers (vs RFC 'short integers')
 * because 2^16 is not a multiple of num_ephemeral and this
 * property might be used by clever attacker.
 * RFC claims using TABLE_LENGTH=10 buckets gives an improvement, though
 * attacks were since demonstrated, thus we use 65536 instead to really
 * give more isolation and privacy, at the expense of 256kB of kernel
 * memory.
 */
#define INET_TABLE_PERTURB_SHIFT 16
#define INET_TABLE_PERTURB_SIZE (1 << INET_TABLE_PERTURB_SHIFT)
static u32 *table_perturb;

int __inet_hash_connect(struct inet_timewait_death_row *death_row,
		struct sock *sk, u64 port_offset,
		int (*check_established)(struct inet_timewait_death_row *,
			struct sock *, __u16, struct inet_timewait_sock **))
{
	struct inet_hashinfo *hinfo = death_row->hashinfo;
	struct inet_timewait_sock *tw = NULL;
	struct inet_bind_hashbucket *head;
	int port = inet_sk(sk)->inet_num;
	struct net *net = sock_net(sk);
	struct inet_bind_bucket *tb;
	u32 remaining, offset;
	int ret, i, low, high;
	int l3mdev;
	u32 index;

	if (port) {
		head = &hinfo->bhash[inet_bhashfn(net, port,
						  hinfo->bhash_size)];
		tb = inet_csk(sk)->icsk_bind_hash;
		spin_lock_bh(&head->lock);
		if (sk_head(&tb->owners) == sk && !sk->sk_bind_node.next) {
			inet_ehash_nolisten(sk, NULL, NULL);
			spin_unlock_bh(&head->lock);
			return 0;
		}
		spin_unlock(&head->lock);
		/* No definite answer... Walk to established hash table */
		ret = check_established(death_row, sk, port, NULL);
		local_bh_enable();
		return ret;
	}

	l3mdev = inet_sk_bound_l3mdev(sk);

	inet_get_local_port_range(net, &low, &high);
	high++; /* [32768, 60999] -> [32768, 61000[ */
	remaining = high - low;
	if (likely(remaining > 1))
		remaining &= ~1U;

<<<<<<< HEAD
	net_get_random_once(table_perturb,
			    INET_TABLE_PERTURB_SIZE * sizeof(*table_perturb));
=======
	get_random_slow_once(table_perturb,
			     INET_TABLE_PERTURB_SIZE * sizeof(*table_perturb));
>>>>>>> ea6ea9fa
	index = port_offset & (INET_TABLE_PERTURB_SIZE - 1);

	offset = READ_ONCE(table_perturb[index]) + (port_offset >> 32);
	offset %= remaining;

	/* In first pass we try ports of @low parity.
	 * inet_csk_get_port() does the opposite choice.
	 */
	offset &= ~1U;
other_parity_scan:
	port = low + offset;
	for (i = 0; i < remaining; i += 2, port += 2) {
		if (unlikely(port >= high))
			port -= remaining;
		if (inet_is_local_reserved_port(net, port))
			continue;
		head = &hinfo->bhash[inet_bhashfn(net, port,
						  hinfo->bhash_size)];
		spin_lock_bh(&head->lock);

		/* Does not bother with rcv_saddr checks, because
		 * the established check is already unique enough.
		 */
		inet_bind_bucket_for_each(tb, &head->chain) {
			if (net_eq(ib_net(tb), net) && tb->l3mdev == l3mdev &&
			    tb->port == port) {
				if (tb->fastreuse >= 0 ||
				    tb->fastreuseport >= 0)
					goto next_port;
				WARN_ON(hlist_empty(&tb->owners));
				if (!check_established(death_row, sk,
						       port, &tw))
					goto ok;
				goto next_port;
			}
		}

		tb = inet_bind_bucket_create(hinfo->bind_bucket_cachep,
					     net, head, port, l3mdev);
		if (!tb) {
			spin_unlock_bh(&head->lock);
			return -ENOMEM;
		}
		tb->fastreuse = -1;
		tb->fastreuseport = -1;
		goto ok;
next_port:
		spin_unlock_bh(&head->lock);
		cond_resched();
	}

	offset++;
	if ((offset & 1) && remaining > 1)
		goto other_parity_scan;

	return -EADDRNOTAVAIL;

ok:
	/* Here we want to add a little bit of randomness to the next source
	 * port that will be chosen. We use a max() with a random here so that
	 * on low contention the randomness is maximal and on high contention
	 * it may be inexistent.
	 */
	i = max_t(int, i, (prandom_u32() & 7) * 2);
	WRITE_ONCE(table_perturb[index], READ_ONCE(table_perturb[index]) + i + 2);

	/* Head lock still held and bh's disabled */
	inet_bind_hash(sk, tb, port);
	if (sk_unhashed(sk)) {
		inet_sk(sk)->inet_sport = htons(port);
		inet_ehash_nolisten(sk, (struct sock *)tw, NULL);
	}
	if (tw)
		inet_twsk_bind_unhash(tw, hinfo);
	spin_unlock(&head->lock);
	if (tw)
		inet_twsk_deschedule_put(tw);
	local_bh_enable();
	return 0;
}

/*
 * Bind a port for a connect operation and hash it.
 */
int inet_hash_connect(struct inet_timewait_death_row *death_row,
		      struct sock *sk)
{
	u64 port_offset = 0;

	if (!inet_sk(sk)->inet_num)
		port_offset = inet_sk_port_offset(sk);
	return __inet_hash_connect(death_row, sk, port_offset,
				   __inet_check_established);
}
EXPORT_SYMBOL_GPL(inet_hash_connect);

void inet_hashinfo_init(struct inet_hashinfo *h)
{
	int i;

	for (i = 0; i < INET_LHTABLE_SIZE; i++) {
		spin_lock_init(&h->listening_hash[i].lock);
		INIT_HLIST_NULLS_HEAD(&h->listening_hash[i].nulls_head,
				      i + LISTENING_NULLS_BASE);
		h->listening_hash[i].count = 0;
	}

	h->lhash2 = NULL;
}
EXPORT_SYMBOL_GPL(inet_hashinfo_init);

static void init_hashinfo_lhash2(struct inet_hashinfo *h)
{
	int i;

	for (i = 0; i <= h->lhash2_mask; i++) {
		spin_lock_init(&h->lhash2[i].lock);
		INIT_HLIST_HEAD(&h->lhash2[i].head);
		h->lhash2[i].count = 0;
	}
}

void __init inet_hashinfo2_init(struct inet_hashinfo *h, const char *name,
				unsigned long numentries, int scale,
				unsigned long low_limit,
				unsigned long high_limit)
{
	h->lhash2 = alloc_large_system_hash(name,
					    sizeof(*h->lhash2),
					    numentries,
					    scale,
					    0,
					    NULL,
					    &h->lhash2_mask,
					    low_limit,
					    high_limit);
	init_hashinfo_lhash2(h);

	/* this one is used for source ports of outgoing connections */
	table_perturb = alloc_large_system_hash("Table-perturb",
						sizeof(*table_perturb),
						INET_TABLE_PERTURB_SIZE,
						0, 0, NULL, NULL,
						INET_TABLE_PERTURB_SIZE,
						INET_TABLE_PERTURB_SIZE);
}

int inet_hashinfo2_init_mod(struct inet_hashinfo *h)
{
	h->lhash2 = kmalloc_array(INET_LHTABLE_SIZE, sizeof(*h->lhash2), GFP_KERNEL);
	if (!h->lhash2)
		return -ENOMEM;

	h->lhash2_mask = INET_LHTABLE_SIZE - 1;
	/* INET_LHTABLE_SIZE must be a power of 2 */
	BUG_ON(INET_LHTABLE_SIZE & h->lhash2_mask);

	init_hashinfo_lhash2(h);
	return 0;
}
EXPORT_SYMBOL_GPL(inet_hashinfo2_init_mod);

int inet_ehash_locks_alloc(struct inet_hashinfo *hashinfo)
{
	unsigned int locksz = sizeof(spinlock_t);
	unsigned int i, nblocks = 1;

	if (locksz != 0) {
		/* allocate 2 cache lines or at least one spinlock per cpu */
		nblocks = max(2U * L1_CACHE_BYTES / locksz, 1U);
		nblocks = roundup_pow_of_two(nblocks * num_possible_cpus());

		/* no more locks than number of hash buckets */
		nblocks = min(nblocks, hashinfo->ehash_mask + 1);

		hashinfo->ehash_locks = kvmalloc_array(nblocks, locksz, GFP_KERNEL);
		if (!hashinfo->ehash_locks)
			return -ENOMEM;

		for (i = 0; i < nblocks; i++)
			spin_lock_init(&hashinfo->ehash_locks[i]);
	}
	hashinfo->ehash_locks_mask = nblocks - 1;
	return 0;
}
EXPORT_SYMBOL_GPL(inet_ehash_locks_alloc);<|MERGE_RESOLUTION|>--- conflicted
+++ resolved
@@ -771,13 +771,8 @@
 	if (likely(remaining > 1))
 		remaining &= ~1U;
 
-<<<<<<< HEAD
-	net_get_random_once(table_perturb,
-			    INET_TABLE_PERTURB_SIZE * sizeof(*table_perturb));
-=======
 	get_random_slow_once(table_perturb,
 			     INET_TABLE_PERTURB_SIZE * sizeof(*table_perturb));
->>>>>>> ea6ea9fa
 	index = port_offset & (INET_TABLE_PERTURB_SIZE - 1);
 
 	offset = READ_ONCE(table_perturb[index]) + (port_offset >> 32);
