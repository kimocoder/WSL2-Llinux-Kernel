// SPDX-License-Identifier: GPL-2.0
/* Multipath TCP
 *
 * Copyright (c) 2017 - 2019, Intel Corporation.
 */

#define pr_fmt(fmt) "MPTCP: " fmt

#include <linux/kernel.h>
#include <linux/module.h>
#include <linux/netdevice.h>
#include <crypto/algapi.h>
#include <crypto/sha2.h>
#include <net/sock.h>
#include <net/inet_common.h>
#include <net/inet_hashtables.h>
#include <net/protocol.h>
#include <net/tcp.h>
#if IS_ENABLED(CONFIG_MPTCP_IPV6)
#include <net/ip6_route.h>
#include <net/transp_v6.h>
#endif
#include <net/mptcp.h>
#include <uapi/linux/mptcp.h>
#include "protocol.h"
#include "mib.h"

#include <trace/events/mptcp.h>

static void mptcp_subflow_ops_undo_override(struct sock *ssk);

static void SUBFLOW_REQ_INC_STATS(struct request_sock *req,
				  enum linux_mptcp_mib_field field)
{
	MPTCP_INC_STATS(sock_net(req_to_sk(req)), field);
}

static void subflow_req_destructor(struct request_sock *req)
{
	struct mptcp_subflow_request_sock *subflow_req = mptcp_subflow_rsk(req);

	pr_debug("subflow_req=%p", subflow_req);

	if (subflow_req->msk)
		sock_put((struct sock *)subflow_req->msk);

	mptcp_token_destroy_request(req);
}

static void subflow_generate_hmac(u64 key1, u64 key2, u32 nonce1, u32 nonce2,
				  void *hmac)
{
	u8 msg[8];

	put_unaligned_be32(nonce1, &msg[0]);
	put_unaligned_be32(nonce2, &msg[4]);

	mptcp_crypto_hmac_sha(key1, key2, msg, 8, hmac);
}

static bool mptcp_can_accept_new_subflow(const struct mptcp_sock *msk)
{
	return mptcp_is_fully_established((void *)msk) &&
	       READ_ONCE(msk->pm.accept_subflow);
}

/* validate received token and create truncated hmac and nonce for SYN-ACK */
static void subflow_req_create_thmac(struct mptcp_subflow_request_sock *subflow_req)
{
	struct mptcp_sock *msk = subflow_req->msk;
	u8 hmac[SHA256_DIGEST_SIZE];

	get_random_bytes(&subflow_req->local_nonce, sizeof(u32));

	subflow_generate_hmac(msk->local_key, msk->remote_key,
			      subflow_req->local_nonce,
			      subflow_req->remote_nonce, hmac);

	subflow_req->thmac = get_unaligned_be64(hmac);
}

static struct mptcp_sock *subflow_token_join_request(struct request_sock *req)
{
	struct mptcp_subflow_request_sock *subflow_req = mptcp_subflow_rsk(req);
	struct mptcp_sock *msk;
	int local_id;

	msk = mptcp_token_get_sock(sock_net(req_to_sk(req)), subflow_req->token);
	if (!msk) {
		SUBFLOW_REQ_INC_STATS(req, MPTCP_MIB_JOINNOTOKEN);
		return NULL;
	}

	local_id = mptcp_pm_get_local_id(msk, (struct sock_common *)req);
	if (local_id < 0) {
		sock_put((struct sock *)msk);
		return NULL;
	}
	subflow_req->local_id = local_id;

	return msk;
}

static void subflow_init_req(struct request_sock *req, const struct sock *sk_listener)
{
	struct mptcp_subflow_request_sock *subflow_req = mptcp_subflow_rsk(req);

	subflow_req->mp_capable = 0;
	subflow_req->mp_join = 0;
	subflow_req->csum_reqd = mptcp_is_checksum_enabled(sock_net(sk_listener));
	subflow_req->allow_join_id0 = mptcp_allow_join_id0(sock_net(sk_listener));
	subflow_req->msk = NULL;
	mptcp_token_init_request(req);
}

static bool subflow_use_different_sport(struct mptcp_sock *msk, const struct sock *sk)
{
	return inet_sk(sk)->inet_sport != inet_sk((struct sock *)msk)->inet_sport;
}

static void subflow_add_reset_reason(struct sk_buff *skb, u8 reason)
{
	struct mptcp_ext *mpext = skb_ext_add(skb, SKB_EXT_MPTCP);

	if (mpext) {
		memset(mpext, 0, sizeof(*mpext));
		mpext->reset_reason = reason;
	}
}

/* Init mptcp request socket.
 *
 * Returns an error code if a JOIN has failed and a TCP reset
 * should be sent.
 */
static int subflow_check_req(struct request_sock *req,
			     const struct sock *sk_listener,
			     struct sk_buff *skb)
{
	struct mptcp_subflow_context *listener = mptcp_subflow_ctx(sk_listener);
	struct mptcp_subflow_request_sock *subflow_req = mptcp_subflow_rsk(req);
	struct mptcp_options_received mp_opt;
	bool opt_mp_capable, opt_mp_join;

	pr_debug("subflow_req=%p, listener=%p", subflow_req, listener);

#ifdef CONFIG_TCP_MD5SIG
	/* no MPTCP if MD5SIG is enabled on this socket or we may run out of
	 * TCP option space.
	 */
	if (rcu_access_pointer(tcp_sk(sk_listener)->md5sig_info))
		return -EINVAL;
#endif

	mptcp_get_options(sk_listener, skb, &mp_opt);

	opt_mp_capable = !!(mp_opt.suboptions & OPTIONS_MPTCP_MPC);
	opt_mp_join = !!(mp_opt.suboptions & OPTIONS_MPTCP_MPJ);
	if (opt_mp_capable) {
		SUBFLOW_REQ_INC_STATS(req, MPTCP_MIB_MPCAPABLEPASSIVE);

		if (opt_mp_join)
			return 0;
	} else if (opt_mp_join) {
		SUBFLOW_REQ_INC_STATS(req, MPTCP_MIB_JOINSYNRX);
	}

	if (opt_mp_capable && listener->request_mptcp) {
		int err, retries = MPTCP_TOKEN_MAX_RETRIES;

		subflow_req->ssn_offset = TCP_SKB_CB(skb)->seq;
again:
		do {
			get_random_bytes(&subflow_req->local_key, sizeof(subflow_req->local_key));
		} while (subflow_req->local_key == 0);

		if (unlikely(req->syncookie)) {
			mptcp_crypto_key_sha(subflow_req->local_key,
					     &subflow_req->token,
					     &subflow_req->idsn);
			if (mptcp_token_exists(subflow_req->token)) {
				if (retries-- > 0)
					goto again;
				SUBFLOW_REQ_INC_STATS(req, MPTCP_MIB_TOKENFALLBACKINIT);
			} else {
				subflow_req->mp_capable = 1;
			}
			return 0;
		}

		err = mptcp_token_new_request(req);
		if (err == 0)
			subflow_req->mp_capable = 1;
		else if (retries-- > 0)
			goto again;
		else
			SUBFLOW_REQ_INC_STATS(req, MPTCP_MIB_TOKENFALLBACKINIT);

	} else if (opt_mp_join && listener->request_mptcp) {
		subflow_req->ssn_offset = TCP_SKB_CB(skb)->seq;
		subflow_req->mp_join = 1;
		subflow_req->backup = mp_opt.backup;
		subflow_req->remote_id = mp_opt.join_id;
		subflow_req->token = mp_opt.token;
		subflow_req->remote_nonce = mp_opt.nonce;
		subflow_req->msk = subflow_token_join_request(req);

		/* Can't fall back to TCP in this case. */
		if (!subflow_req->msk) {
			subflow_add_reset_reason(skb, MPTCP_RST_EMPTCP);
			return -EPERM;
		}

		if (subflow_use_different_sport(subflow_req->msk, sk_listener)) {
			pr_debug("syn inet_sport=%d %d",
				 ntohs(inet_sk(sk_listener)->inet_sport),
				 ntohs(inet_sk((struct sock *)subflow_req->msk)->inet_sport));
			if (!mptcp_pm_sport_in_anno_list(subflow_req->msk, sk_listener)) {
				SUBFLOW_REQ_INC_STATS(req, MPTCP_MIB_MISMATCHPORTSYNRX);
				return -EPERM;
			}
			SUBFLOW_REQ_INC_STATS(req, MPTCP_MIB_JOINPORTSYNRX);
		}

		subflow_req_create_thmac(subflow_req);

		if (unlikely(req->syncookie)) {
			if (mptcp_can_accept_new_subflow(subflow_req->msk))
				subflow_init_req_cookie_join_save(subflow_req, skb);
			else
				return -EPERM;
		}

		pr_debug("token=%u, remote_nonce=%u msk=%p", subflow_req->token,
			 subflow_req->remote_nonce, subflow_req->msk);
	}

	return 0;
}

int mptcp_subflow_init_cookie_req(struct request_sock *req,
				  const struct sock *sk_listener,
				  struct sk_buff *skb)
{
	struct mptcp_subflow_context *listener = mptcp_subflow_ctx(sk_listener);
	struct mptcp_subflow_request_sock *subflow_req = mptcp_subflow_rsk(req);
	struct mptcp_options_received mp_opt;
	bool opt_mp_capable, opt_mp_join;
	int err;

	subflow_init_req(req, sk_listener);
	mptcp_get_options(sk_listener, skb, &mp_opt);

	opt_mp_capable = !!(mp_opt.suboptions & OPTIONS_MPTCP_MPC);
	opt_mp_join = !!(mp_opt.suboptions & OPTIONS_MPTCP_MPJ);
	if (opt_mp_capable && opt_mp_join)
		return -EINVAL;

	if (opt_mp_capable && listener->request_mptcp) {
		if (mp_opt.sndr_key == 0)
			return -EINVAL;

		subflow_req->local_key = mp_opt.rcvr_key;
		err = mptcp_token_new_request(req);
		if (err)
			return err;

		subflow_req->mp_capable = 1;
		subflow_req->ssn_offset = TCP_SKB_CB(skb)->seq - 1;
	} else if (opt_mp_join && listener->request_mptcp) {
		if (!mptcp_token_join_cookie_init_state(subflow_req, skb))
			return -EINVAL;

		subflow_req->mp_join = 1;
		subflow_req->ssn_offset = TCP_SKB_CB(skb)->seq - 1;
	}

	return 0;
}
EXPORT_SYMBOL_GPL(mptcp_subflow_init_cookie_req);

static struct dst_entry *subflow_v4_route_req(const struct sock *sk,
					      struct sk_buff *skb,
					      struct flowi *fl,
					      struct request_sock *req)
{
	struct dst_entry *dst;
	int err;

	tcp_rsk(req)->is_mptcp = 1;
	subflow_init_req(req, sk);

	dst = tcp_request_sock_ipv4_ops.route_req(sk, skb, fl, req);
	if (!dst)
		return NULL;

	err = subflow_check_req(req, sk, skb);
	if (err == 0)
		return dst;

	dst_release(dst);
	if (!req->syncookie)
		tcp_request_sock_ops.send_reset(sk, skb);
	return NULL;
}

#if IS_ENABLED(CONFIG_MPTCP_IPV6)
static struct dst_entry *subflow_v6_route_req(const struct sock *sk,
					      struct sk_buff *skb,
					      struct flowi *fl,
					      struct request_sock *req)
{
	struct dst_entry *dst;
	int err;

	tcp_rsk(req)->is_mptcp = 1;
	subflow_init_req(req, sk);

	dst = tcp_request_sock_ipv6_ops.route_req(sk, skb, fl, req);
	if (!dst)
		return NULL;

	err = subflow_check_req(req, sk, skb);
	if (err == 0)
		return dst;

	dst_release(dst);
	if (!req->syncookie)
		tcp6_request_sock_ops.send_reset(sk, skb);
	return NULL;
}
#endif

/* validate received truncated hmac and create hmac for third ACK */
static bool subflow_thmac_valid(struct mptcp_subflow_context *subflow)
{
	u8 hmac[SHA256_DIGEST_SIZE];
	u64 thmac;

	subflow_generate_hmac(subflow->remote_key, subflow->local_key,
			      subflow->remote_nonce, subflow->local_nonce,
			      hmac);

	thmac = get_unaligned_be64(hmac);
	pr_debug("subflow=%p, token=%u, thmac=%llu, subflow->thmac=%llu\n",
		 subflow, subflow->token,
		 (unsigned long long)thmac,
		 (unsigned long long)subflow->thmac);

	return thmac == subflow->thmac;
}

void mptcp_subflow_reset(struct sock *ssk)
{
	struct mptcp_subflow_context *subflow = mptcp_subflow_ctx(ssk);
	struct sock *sk = subflow->conn;

	/* must hold: tcp_done() could drop last reference on parent */
	sock_hold(sk);

	tcp_send_active_reset(ssk, GFP_ATOMIC);
	tcp_done(ssk);
	if (!test_and_set_bit(MPTCP_WORK_CLOSE_SUBFLOW, &mptcp_sk(sk)->flags))
		mptcp_schedule_work(sk);

	sock_put(sk);
}

static bool subflow_use_different_dport(struct mptcp_sock *msk, const struct sock *sk)
{
	return inet_sk(sk)->inet_dport != inet_sk((struct sock *)msk)->inet_dport;
}

void __mptcp_set_connected(struct sock *sk)
{
	if (sk->sk_state == TCP_SYN_SENT) {
		inet_sk_state_store(sk, TCP_ESTABLISHED);
		sk->sk_state_change(sk);
	}
}

static void mptcp_set_connected(struct sock *sk)
{
	mptcp_data_lock(sk);
	if (!sock_owned_by_user(sk))
		__mptcp_set_connected(sk);
	else
		set_bit(MPTCP_CONNECTED, &mptcp_sk(sk)->flags);
	mptcp_data_unlock(sk);
}

static void subflow_finish_connect(struct sock *sk, const struct sk_buff *skb)
{
	struct mptcp_subflow_context *subflow = mptcp_subflow_ctx(sk);
	struct mptcp_options_received mp_opt;
	struct sock *parent = subflow->conn;

	subflow->icsk_af_ops->sk_rx_dst_set(sk, skb);

	/* be sure no special action on any packet other than syn-ack */
	if (subflow->conn_finished)
		return;

	mptcp_propagate_sndbuf(parent, sk);
	subflow->rel_write_seq = 1;
	subflow->conn_finished = 1;
	subflow->ssn_offset = TCP_SKB_CB(skb)->seq;
	pr_debug("subflow=%p synack seq=%x", subflow, subflow->ssn_offset);

	mptcp_get_options(sk, skb, &mp_opt);
	if (subflow->request_mptcp) {
		if (!(mp_opt.suboptions & OPTIONS_MPTCP_MPC)) {
			MPTCP_INC_STATS(sock_net(sk),
					MPTCP_MIB_MPCAPABLEACTIVEFALLBACK);
			mptcp_do_fallback(sk);
			pr_fallback(mptcp_sk(subflow->conn));
			goto fallback;
		}

		if (mp_opt.suboptions & OPTION_MPTCP_CSUMREQD)
			WRITE_ONCE(mptcp_sk(parent)->csum_enabled, true);
		if (mp_opt.deny_join_id0)
			WRITE_ONCE(mptcp_sk(parent)->pm.remote_deny_join_id0, true);
		subflow->mp_capable = 1;
		subflow->can_ack = 1;
		subflow->remote_key = mp_opt.sndr_key;
		pr_debug("subflow=%p, remote_key=%llu", subflow,
			 subflow->remote_key);
		MPTCP_INC_STATS(sock_net(sk), MPTCP_MIB_MPCAPABLEACTIVEACK);
		mptcp_finish_connect(sk);
		mptcp_set_connected(parent);
	} else if (subflow->request_join) {
		u8 hmac[SHA256_DIGEST_SIZE];

		if (!(mp_opt.suboptions & OPTIONS_MPTCP_MPJ)) {
			subflow->reset_reason = MPTCP_RST_EMPTCP;
			goto do_reset;
		}

		subflow->backup = mp_opt.backup;
		subflow->thmac = mp_opt.thmac;
		subflow->remote_nonce = mp_opt.nonce;
		pr_debug("subflow=%p, thmac=%llu, remote_nonce=%u backup=%d",
			 subflow, subflow->thmac, subflow->remote_nonce,
			 subflow->backup);

		if (!subflow_thmac_valid(subflow)) {
			MPTCP_INC_STATS(sock_net(sk), MPTCP_MIB_JOINACKMAC);
			subflow->reset_reason = MPTCP_RST_EMPTCP;
			goto do_reset;
		}

		if (!mptcp_finish_join(sk))
			goto do_reset;

		subflow_generate_hmac(subflow->local_key, subflow->remote_key,
				      subflow->local_nonce,
				      subflow->remote_nonce,
				      hmac);
		memcpy(subflow->hmac, hmac, MPTCPOPT_HMAC_LEN);

		subflow->mp_join = 1;
		MPTCP_INC_STATS(sock_net(sk), MPTCP_MIB_JOINSYNACKRX);

		if (subflow_use_different_dport(mptcp_sk(parent), sk)) {
			pr_debug("synack inet_dport=%d %d",
				 ntohs(inet_sk(sk)->inet_dport),
				 ntohs(inet_sk(parent)->inet_dport));
			MPTCP_INC_STATS(sock_net(sk), MPTCP_MIB_JOINPORTSYNACKRX);
		}
	} else if (mptcp_check_fallback(sk)) {
fallback:
		mptcp_rcv_space_init(mptcp_sk(parent), sk);
		mptcp_set_connected(parent);
	}
	return;

do_reset:
	subflow->reset_transient = 0;
	mptcp_subflow_reset(sk);
}

static struct request_sock_ops mptcp_subflow_v4_request_sock_ops __ro_after_init;
static struct tcp_request_sock_ops subflow_request_sock_ipv4_ops __ro_after_init;

static int subflow_v4_conn_request(struct sock *sk, struct sk_buff *skb)
{
	struct mptcp_subflow_context *subflow = mptcp_subflow_ctx(sk);

	pr_debug("subflow=%p", subflow);

	/* Never answer to SYNs sent to broadcast or multicast */
	if (skb_rtable(skb)->rt_flags & (RTCF_BROADCAST | RTCF_MULTICAST))
		goto drop;

	return tcp_conn_request(&mptcp_subflow_v4_request_sock_ops,
				&subflow_request_sock_ipv4_ops,
				sk, skb);
drop:
	tcp_listendrop(sk);
	return 0;
}

static void subflow_v4_req_destructor(struct request_sock *req)
{
	subflow_req_destructor(req);
	tcp_request_sock_ops.destructor(req);
}

#if IS_ENABLED(CONFIG_MPTCP_IPV6)
static struct request_sock_ops mptcp_subflow_v6_request_sock_ops __ro_after_init;
static struct tcp_request_sock_ops subflow_request_sock_ipv6_ops __ro_after_init;
static struct inet_connection_sock_af_ops subflow_v6_specific __ro_after_init;
static struct inet_connection_sock_af_ops subflow_v6m_specific __ro_after_init;
<<<<<<< HEAD
static struct proto tcpv6_prot_override;
=======
static struct proto tcpv6_prot_override __ro_after_init;
>>>>>>> 9b37665a

static int subflow_v6_conn_request(struct sock *sk, struct sk_buff *skb)
{
	struct mptcp_subflow_context *subflow = mptcp_subflow_ctx(sk);

	pr_debug("subflow=%p", subflow);

	if (skb->protocol == htons(ETH_P_IP))
		return subflow_v4_conn_request(sk, skb);

	if (!ipv6_unicast_destination(skb))
		goto drop;

	if (ipv6_addr_v4mapped(&ipv6_hdr(skb)->saddr)) {
		__IP6_INC_STATS(sock_net(sk), NULL, IPSTATS_MIB_INHDRERRORS);
		return 0;
	}

	return tcp_conn_request(&mptcp_subflow_v6_request_sock_ops,
				&subflow_request_sock_ipv6_ops, sk, skb);

drop:
	tcp_listendrop(sk);
	return 0; /* don't send reset */
}

static void subflow_v6_req_destructor(struct request_sock *req)
{
	subflow_req_destructor(req);
	tcp6_request_sock_ops.destructor(req);
}
<<<<<<< HEAD
#endif

struct request_sock *mptcp_subflow_reqsk_alloc(const struct request_sock_ops *ops,
					       struct sock *sk_listener,
					       bool attach_listener)
{
	if (ops->family == AF_INET)
		ops = &mptcp_subflow_v4_request_sock_ops;
#if IS_ENABLED(CONFIG_MPTCP_IPV6)
	else if (ops->family == AF_INET6)
		ops = &mptcp_subflow_v6_request_sock_ops;
#endif

=======
#endif

struct request_sock *mptcp_subflow_reqsk_alloc(const struct request_sock_ops *ops,
					       struct sock *sk_listener,
					       bool attach_listener)
{
	if (ops->family == AF_INET)
		ops = &mptcp_subflow_v4_request_sock_ops;
#if IS_ENABLED(CONFIG_MPTCP_IPV6)
	else if (ops->family == AF_INET6)
		ops = &mptcp_subflow_v6_request_sock_ops;
#endif

>>>>>>> 9b37665a
	return inet_reqsk_alloc(ops, sk_listener, attach_listener);
}
EXPORT_SYMBOL(mptcp_subflow_reqsk_alloc);

/* validate hmac received in third ACK */
static bool subflow_hmac_valid(const struct request_sock *req,
			       const struct mptcp_options_received *mp_opt)
{
	const struct mptcp_subflow_request_sock *subflow_req;
	u8 hmac[SHA256_DIGEST_SIZE];
	struct mptcp_sock *msk;

	subflow_req = mptcp_subflow_rsk(req);
	msk = subflow_req->msk;
	if (!msk)
		return false;

	subflow_generate_hmac(msk->remote_key, msk->local_key,
			      subflow_req->remote_nonce,
			      subflow_req->local_nonce, hmac);

	return !crypto_memneq(hmac, mp_opt->hmac, MPTCPOPT_HMAC_LEN);
}

static void mptcp_sock_destruct(struct sock *sk)
{
	/* if new mptcp socket isn't accepted, it is free'd
	 * from the tcp listener sockets request queue, linked
	 * from req->sk.  The tcp socket is released.
	 * This calls the ULP release function which will
	 * also remove the mptcp socket, via
	 * sock_put(ctx->conn).
	 *
	 * Problem is that the mptcp socket will be in
	 * ESTABLISHED state and will not have the SOCK_DEAD flag.
	 * Both result in warnings from inet_sock_destruct.
	 */
	if ((1 << sk->sk_state) & (TCPF_ESTABLISHED | TCPF_CLOSE_WAIT)) {
		sk->sk_state = TCP_CLOSE;
		WARN_ON_ONCE(sk->sk_socket);
		sock_orphan(sk);
	}

	mptcp_destroy_common(mptcp_sk(sk));
	inet_sock_destruct(sk);
}

static void mptcp_force_close(struct sock *sk)
{
	/* the msk is not yet exposed to user-space */
	inet_sk_state_store(sk, TCP_CLOSE);
	sk_common_release(sk);
}

static void subflow_ulp_fallback(struct sock *sk,
				 struct mptcp_subflow_context *old_ctx)
{
	struct inet_connection_sock *icsk = inet_csk(sk);

	mptcp_subflow_tcp_fallback(sk, old_ctx);
	icsk->icsk_ulp_ops = NULL;
	rcu_assign_pointer(icsk->icsk_ulp_data, NULL);
	tcp_sk(sk)->is_mptcp = 0;

	mptcp_subflow_ops_undo_override(sk);
}

static void subflow_drop_ctx(struct sock *ssk)
{
	struct mptcp_subflow_context *ctx = mptcp_subflow_ctx(ssk);

	if (!ctx)
		return;

	subflow_ulp_fallback(ssk, ctx);
	if (ctx->conn)
		sock_put(ctx->conn);

	kfree_rcu(ctx, rcu);
}

void mptcp_subflow_fully_established(struct mptcp_subflow_context *subflow,
				     struct mptcp_options_received *mp_opt)
{
	struct mptcp_sock *msk = mptcp_sk(subflow->conn);

	subflow->remote_key = mp_opt->sndr_key;
	subflow->fully_established = 1;
	subflow->can_ack = 1;
	WRITE_ONCE(msk->fully_established, true);
}

static struct sock *subflow_syn_recv_sock(const struct sock *sk,
					  struct sk_buff *skb,
					  struct request_sock *req,
					  struct dst_entry *dst,
					  struct request_sock *req_unhash,
					  bool *own_req)
{
	struct mptcp_subflow_context *listener = mptcp_subflow_ctx(sk);
	struct mptcp_subflow_request_sock *subflow_req;
	struct mptcp_options_received mp_opt;
	bool fallback, fallback_is_fatal;
	struct sock *new_msk = NULL;
	struct sock *child;

	pr_debug("listener=%p, req=%p, conn=%p", listener, req, listener->conn);

	/* After child creation we must look for MPC even when options
	 * are not parsed
	 */
	mp_opt.suboptions = 0;

	/* hopefully temporary handling for MP_JOIN+syncookie */
	subflow_req = mptcp_subflow_rsk(req);
	fallback_is_fatal = tcp_rsk(req)->is_mptcp && subflow_req->mp_join;
	fallback = !tcp_rsk(req)->is_mptcp;
	if (fallback)
		goto create_child;

	/* if the sk is MP_CAPABLE, we try to fetch the client key */
	if (subflow_req->mp_capable) {
		/* we can receive and accept an in-window, out-of-order pkt,
		 * which may not carry the MP_CAPABLE opt even on mptcp enabled
		 * paths: always try to extract the peer key, and fallback
		 * for packets missing it.
		 * Even OoO DSS packets coming legitly after dropped or
		 * reordered MPC will cause fallback, but we don't have other
		 * options.
		 */
		mptcp_get_options(sk, skb, &mp_opt);
		if (!(mp_opt.suboptions & OPTIONS_MPTCP_MPC)) {
			fallback = true;
			goto create_child;
		}

		new_msk = mptcp_sk_clone(listener->conn, &mp_opt, req);
		if (!new_msk)
			fallback = true;
	} else if (subflow_req->mp_join) {
		mptcp_get_options(sk, skb, &mp_opt);
		if (!(mp_opt.suboptions & OPTIONS_MPTCP_MPJ) ||
		    !subflow_hmac_valid(req, &mp_opt) ||
		    !mptcp_can_accept_new_subflow(subflow_req->msk)) {
			SUBFLOW_REQ_INC_STATS(req, MPTCP_MIB_JOINACKMAC);
			fallback = true;
		}
	}

create_child:
	child = listener->icsk_af_ops->syn_recv_sock(sk, skb, req, dst,
						     req_unhash, own_req);

	if (child && *own_req) {
		struct mptcp_subflow_context *ctx = mptcp_subflow_ctx(child);

		tcp_rsk(req)->drop_req = false;

		/* we need to fallback on ctx allocation failure and on pre-reqs
		 * checking above. In the latter scenario we additionally need
		 * to reset the context to non MPTCP status.
		 */
		if (!ctx || fallback) {
			if (fallback_is_fatal) {
				subflow_add_reset_reason(skb, MPTCP_RST_EMPTCP);
				goto dispose_child;
			}

			subflow_drop_ctx(child);
			goto out;
		}

		/* ssk inherits options of listener sk */
		ctx->setsockopt_seq = listener->setsockopt_seq;

		if (ctx->mp_capable) {
			/* this can't race with mptcp_close(), as the msk is
			 * not yet exposted to user-space
			 */
			inet_sk_state_store((void *)new_msk, TCP_ESTABLISHED);

			/* record the newly created socket as the first msk
			 * subflow, but don't link it yet into conn_list
			 */
			WRITE_ONCE(mptcp_sk(new_msk)->first, child);

			/* new mpc subflow takes ownership of the newly
			 * created mptcp socket
			 */
			new_msk->sk_destruct = mptcp_sock_destruct;
			mptcp_sk(new_msk)->setsockopt_seq = ctx->setsockopt_seq;
			mptcp_pm_new_connection(mptcp_sk(new_msk), child, 1);
			mptcp_token_accept(subflow_req, mptcp_sk(new_msk));
			ctx->conn = new_msk;
			new_msk = NULL;

			/* with OoO packets we can reach here without ingress
			 * mpc option
			 */
			if (mp_opt.suboptions & OPTIONS_MPTCP_MPC)
				mptcp_subflow_fully_established(ctx, &mp_opt);
		} else if (ctx->mp_join) {
			struct mptcp_sock *owner;

			owner = subflow_req->msk;
			if (!owner) {
				subflow_add_reset_reason(skb, MPTCP_RST_EPROHIBIT);
				goto dispose_child;
			}

			/* move the msk reference ownership to the subflow */
			subflow_req->msk = NULL;
			ctx->conn = (struct sock *)owner;

			if (subflow_use_different_sport(owner, sk)) {
				pr_debug("ack inet_sport=%d %d",
					 ntohs(inet_sk(sk)->inet_sport),
					 ntohs(inet_sk((struct sock *)owner)->inet_sport));
				if (!mptcp_pm_sport_in_anno_list(owner, sk)) {
					SUBFLOW_REQ_INC_STATS(req, MPTCP_MIB_MISMATCHPORTACKRX);
					goto dispose_child;
				}
				SUBFLOW_REQ_INC_STATS(req, MPTCP_MIB_JOINPORTACKRX);
			}

			if (!mptcp_finish_join(child))
				goto dispose_child;

			SUBFLOW_REQ_INC_STATS(req, MPTCP_MIB_JOINACKRX);
			tcp_rsk(req)->drop_req = true;
		}
	}

out:
	/* dispose of the left over mptcp master, if any */
	if (unlikely(new_msk))
		mptcp_force_close(new_msk);

	/* check for expected invariant - should never trigger, just help
	 * catching eariler subtle bugs
	 */
	WARN_ON_ONCE(child && *own_req && tcp_sk(child)->is_mptcp &&
		     (!mptcp_subflow_ctx(child) ||
		      !mptcp_subflow_ctx(child)->conn));
	return child;

dispose_child:
	subflow_drop_ctx(child);
	tcp_rsk(req)->drop_req = true;
	inet_csk_prepare_for_destroy_sock(child);
	tcp_done(child);
	req->rsk_ops->send_reset(sk, skb);

	/* The last child reference will be released by the caller */
	return child;
}

static struct inet_connection_sock_af_ops subflow_specific __ro_after_init;
<<<<<<< HEAD
static struct proto tcp_prot_override;
=======
static struct proto tcp_prot_override __ro_after_init;
>>>>>>> 9b37665a

enum mapping_status {
	MAPPING_OK,
	MAPPING_INVALID,
	MAPPING_EMPTY,
	MAPPING_DATA_FIN,
	MAPPING_DUMMY
};

static void dbg_bad_map(struct mptcp_subflow_context *subflow, u32 ssn)
{
	pr_debug("Bad mapping: ssn=%d map_seq=%d map_data_len=%d",
		 ssn, subflow->map_subflow_seq, subflow->map_data_len);
}

static bool skb_is_fully_mapped(struct sock *ssk, struct sk_buff *skb)
{
	struct mptcp_subflow_context *subflow = mptcp_subflow_ctx(ssk);
	unsigned int skb_consumed;

	skb_consumed = tcp_sk(ssk)->copied_seq - TCP_SKB_CB(skb)->seq;
	if (WARN_ON_ONCE(skb_consumed >= skb->len))
		return true;

	return skb->len - skb_consumed <= subflow->map_data_len -
					  mptcp_subflow_get_map_offset(subflow);
}

static bool validate_mapping(struct sock *ssk, struct sk_buff *skb)
{
	struct mptcp_subflow_context *subflow = mptcp_subflow_ctx(ssk);
	u32 ssn = tcp_sk(ssk)->copied_seq - subflow->ssn_offset;

	if (unlikely(before(ssn, subflow->map_subflow_seq))) {
		/* Mapping covers data later in the subflow stream,
		 * currently unsupported.
		 */
		dbg_bad_map(subflow, ssn);
		return false;
	}
	if (unlikely(!before(ssn, subflow->map_subflow_seq +
				  subflow->map_data_len))) {
		/* Mapping does covers past subflow data, invalid */
		dbg_bad_map(subflow, ssn);
		return false;
	}
	return true;
}

static enum mapping_status validate_data_csum(struct sock *ssk, struct sk_buff *skb,
					      bool csum_reqd)
{
	struct mptcp_subflow_context *subflow = mptcp_subflow_ctx(ssk);
	u32 offset, seq, delta;
	__sum16 csum;
	int len;

	if (!csum_reqd)
		return MAPPING_OK;

	/* mapping already validated on previous traversal */
	if (subflow->map_csum_len == subflow->map_data_len)
		return MAPPING_OK;

	/* traverse the receive queue, ensuring it contains a full
	 * DSS mapping and accumulating the related csum.
	 * Preserve the accoumlate csum across multiple calls, to compute
	 * the csum only once
	 */
	delta = subflow->map_data_len - subflow->map_csum_len;
	for (;;) {
		seq = tcp_sk(ssk)->copied_seq + subflow->map_csum_len;
		offset = seq - TCP_SKB_CB(skb)->seq;

		/* if the current skb has not been accounted yet, csum its contents
		 * up to the amount covered by the current DSS
		 */
		if (offset < skb->len) {
			__wsum csum;

			len = min(skb->len - offset, delta);
			csum = skb_checksum(skb, offset, len, 0);
			subflow->map_data_csum = csum_block_add(subflow->map_data_csum, csum,
								subflow->map_csum_len);

			delta -= len;
			subflow->map_csum_len += len;
		}
		if (delta == 0)
			break;

		if (skb_queue_is_last(&ssk->sk_receive_queue, skb)) {
			/* if this subflow is closed, the partial mapping
			 * will be never completed; flush the pending skbs, so
			 * that subflow_sched_work_if_closed() can kick in
			 */
			if (unlikely(ssk->sk_state == TCP_CLOSE))
				while ((skb = skb_peek(&ssk->sk_receive_queue)))
					sk_eat_skb(ssk, skb);

			/* not enough data to validate the csum */
			return MAPPING_EMPTY;
		}

		/* the DSS mapping for next skbs will be validated later,
		 * when a get_mapping_status call will process such skb
		 */
		skb = skb->next;
	}

	/* note that 'map_data_len' accounts only for the carried data, does
	 * not include the eventual seq increment due to the data fin,
	 * while the pseudo header requires the original DSS data len,
	 * including that
	 */
	csum = __mptcp_make_csum(subflow->map_seq,
				 subflow->map_subflow_seq,
				 subflow->map_data_len + subflow->map_data_fin,
				 subflow->map_data_csum);
	if (unlikely(csum)) {
		MPTCP_INC_STATS(sock_net(ssk), MPTCP_MIB_DATACSUMERR);
		if (subflow->mp_join || subflow->valid_csum_seen) {
			subflow->send_mp_fail = 1;
			MPTCP_INC_STATS(sock_net(ssk), MPTCP_MIB_MPFAILTX);
		}
		return subflow->mp_join ? MAPPING_INVALID : MAPPING_DUMMY;
	}

	subflow->valid_csum_seen = 1;
	return MAPPING_OK;
}

static enum mapping_status get_mapping_status(struct sock *ssk,
					      struct mptcp_sock *msk)
{
	struct mptcp_subflow_context *subflow = mptcp_subflow_ctx(ssk);
	bool csum_reqd = READ_ONCE(msk->csum_enabled);
	struct mptcp_ext *mpext;
	struct sk_buff *skb;
	u16 data_len;
	u64 map_seq;

	skb = skb_peek(&ssk->sk_receive_queue);
	if (!skb)
		return MAPPING_EMPTY;

	if (mptcp_check_fallback(ssk))
		return MAPPING_DUMMY;

	mpext = mptcp_get_ext(skb);
	if (!mpext || !mpext->use_map) {
		if (!subflow->map_valid && !skb->len) {
			/* the TCP stack deliver 0 len FIN pkt to the receive
			 * queue, that is the only 0len pkts ever expected here,
			 * and we can admit no mapping only for 0 len pkts
			 */
			if (!(TCP_SKB_CB(skb)->tcp_flags & TCPHDR_FIN))
				WARN_ONCE(1, "0len seq %d:%d flags %x",
					  TCP_SKB_CB(skb)->seq,
					  TCP_SKB_CB(skb)->end_seq,
					  TCP_SKB_CB(skb)->tcp_flags);
			sk_eat_skb(ssk, skb);
			return MAPPING_EMPTY;
		}

		if (!subflow->map_valid)
			return MAPPING_INVALID;

		goto validate_seq;
	}

	trace_get_mapping_status(mpext);

	data_len = mpext->data_len;
	if (data_len == 0) {
		MPTCP_INC_STATS(sock_net(ssk), MPTCP_MIB_INFINITEMAPRX);
		return MAPPING_INVALID;
	}

	if (mpext->data_fin == 1) {
		if (data_len == 1) {
			bool updated = mptcp_update_rcv_data_fin(msk, mpext->data_seq,
								 mpext->dsn64);
			pr_debug("DATA_FIN with no payload seq=%llu", mpext->data_seq);
			if (subflow->map_valid) {
				/* A DATA_FIN might arrive in a DSS
				 * option before the previous mapping
				 * has been fully consumed. Continue
				 * handling the existing mapping.
				 */
				skb_ext_del(skb, SKB_EXT_MPTCP);
				return MAPPING_OK;
			} else {
				if (updated)
					mptcp_schedule_work((struct sock *)msk);

				return MAPPING_DATA_FIN;
			}
		} else {
			u64 data_fin_seq = mpext->data_seq + data_len - 1;

			/* If mpext->data_seq is a 32-bit value, data_fin_seq
			 * must also be limited to 32 bits.
			 */
			if (!mpext->dsn64)
				data_fin_seq &= GENMASK_ULL(31, 0);

			mptcp_update_rcv_data_fin(msk, data_fin_seq, mpext->dsn64);
			pr_debug("DATA_FIN with mapping seq=%llu dsn64=%d",
				 data_fin_seq, mpext->dsn64);
		}

		/* Adjust for DATA_FIN using 1 byte of sequence space */
		data_len--;
	}

	map_seq = mptcp_expand_seq(READ_ONCE(msk->ack_seq), mpext->data_seq, mpext->dsn64);
	WRITE_ONCE(mptcp_sk(subflow->conn)->use_64bit_ack, !!mpext->dsn64);

	if (subflow->map_valid) {
		/* Allow replacing only with an identical map */
		if (subflow->map_seq == map_seq &&
		    subflow->map_subflow_seq == mpext->subflow_seq &&
		    subflow->map_data_len == data_len &&
		    subflow->map_csum_reqd == mpext->csum_reqd) {
			skb_ext_del(skb, SKB_EXT_MPTCP);
			goto validate_csum;
		}

		/* If this skb data are fully covered by the current mapping,
		 * the new map would need caching, which is not supported
		 */
		if (skb_is_fully_mapped(ssk, skb)) {
			MPTCP_INC_STATS(sock_net(ssk), MPTCP_MIB_DSSNOMATCH);
			return MAPPING_INVALID;
		}

		/* will validate the next map after consuming the current one */
		goto validate_csum;
	}

	subflow->map_seq = map_seq;
	subflow->map_subflow_seq = mpext->subflow_seq;
	subflow->map_data_len = data_len;
	subflow->map_valid = 1;
	subflow->map_data_fin = mpext->data_fin;
	subflow->mpc_map = mpext->mpc_map;
	subflow->map_csum_reqd = mpext->csum_reqd;
	subflow->map_csum_len = 0;
	subflow->map_data_csum = csum_unfold(mpext->csum);

	/* Cfr RFC 8684 Section 3.3.0 */
	if (unlikely(subflow->map_csum_reqd != csum_reqd))
		return MAPPING_INVALID;

	pr_debug("new map seq=%llu subflow_seq=%u data_len=%u csum=%d:%u",
		 subflow->map_seq, subflow->map_subflow_seq,
		 subflow->map_data_len, subflow->map_csum_reqd,
		 subflow->map_data_csum);

validate_seq:
	/* we revalidate valid mapping on new skb, because we must ensure
	 * the current skb is completely covered by the available mapping
	 */
	if (!validate_mapping(ssk, skb)) {
		MPTCP_INC_STATS(sock_net(ssk), MPTCP_MIB_DSSTCPMISMATCH);
		return MAPPING_INVALID;
	}

	skb_ext_del(skb, SKB_EXT_MPTCP);

validate_csum:
	return validate_data_csum(ssk, skb, csum_reqd);
}

static void mptcp_subflow_discard_data(struct sock *ssk, struct sk_buff *skb,
				       u64 limit)
{
	struct mptcp_subflow_context *subflow = mptcp_subflow_ctx(ssk);
	bool fin = TCP_SKB_CB(skb)->tcp_flags & TCPHDR_FIN;
	u32 incr;

	incr = limit >= skb->len ? skb->len + fin : limit;

	pr_debug("discarding=%d len=%d seq=%d", incr, skb->len,
		 subflow->map_subflow_seq);
	MPTCP_INC_STATS(sock_net(ssk), MPTCP_MIB_DUPDATA);
	tcp_sk(ssk)->copied_seq += incr;
	if (!before(tcp_sk(ssk)->copied_seq, TCP_SKB_CB(skb)->end_seq))
		sk_eat_skb(ssk, skb);
	if (mptcp_subflow_get_map_offset(subflow) >= subflow->map_data_len)
		subflow->map_valid = 0;
}

/* sched mptcp worker to remove the subflow if no more data is pending */
static void subflow_sched_work_if_closed(struct mptcp_sock *msk, struct sock *ssk)
{
	if (likely(ssk->sk_state != TCP_CLOSE))
		return;

	if (skb_queue_empty(&ssk->sk_receive_queue) &&
	    !test_and_set_bit(MPTCP_WORK_CLOSE_SUBFLOW, &msk->flags))
		mptcp_schedule_work((struct sock *)msk);
}

static bool subflow_can_fallback(struct mptcp_subflow_context *subflow)
{
	struct mptcp_sock *msk = mptcp_sk(subflow->conn);

	if (subflow->mp_join)
		return false;
	else if (READ_ONCE(msk->csum_enabled))
		return !subflow->valid_csum_seen;
	else
		return !subflow->fully_established;
}

static bool subflow_can_fallback(struct mptcp_subflow_context *subflow)
{
	struct mptcp_sock *msk = mptcp_sk(subflow->conn);

	if (subflow->mp_join)
		return false;
	else if (READ_ONCE(msk->csum_enabled))
		return !subflow->valid_csum_seen;
	else
		return !subflow->fully_established;
}

static bool subflow_check_data_avail(struct sock *ssk)
{
	struct mptcp_subflow_context *subflow = mptcp_subflow_ctx(ssk);
	enum mapping_status status;
	struct mptcp_sock *msk;
	struct sk_buff *skb;

	if (!skb_peek(&ssk->sk_receive_queue))
		WRITE_ONCE(subflow->data_avail, 0);
	if (subflow->data_avail)
		return true;

	msk = mptcp_sk(subflow->conn);
	for (;;) {
		u64 ack_seq;
		u64 old_ack;

		status = get_mapping_status(ssk, msk);
		trace_subflow_check_data_avail(status, skb_peek(&ssk->sk_receive_queue));
		if (unlikely(status == MAPPING_INVALID))
			goto fallback;

		if (unlikely(status == MAPPING_DUMMY))
			goto fallback;

		if (status != MAPPING_OK)
			goto no_data;

		skb = skb_peek(&ssk->sk_receive_queue);
		if (WARN_ON_ONCE(!skb))
			goto no_data;

		/* if msk lacks the remote key, this subflow must provide an
		 * MP_CAPABLE-based mapping
		 */
		if (unlikely(!READ_ONCE(msk->can_ack))) {
			if (!subflow->mpc_map)
				goto fallback;
			WRITE_ONCE(msk->remote_key, subflow->remote_key);
			WRITE_ONCE(msk->ack_seq, subflow->map_seq);
			WRITE_ONCE(msk->can_ack, true);
		}

		old_ack = READ_ONCE(msk->ack_seq);
		ack_seq = mptcp_subflow_get_mapped_dsn(subflow);
		pr_debug("msk ack_seq=%llx subflow ack_seq=%llx", old_ack,
			 ack_seq);
		if (unlikely(before64(ack_seq, old_ack))) {
			mptcp_subflow_discard_data(ssk, skb, old_ack - ack_seq);
			continue;
		}

		WRITE_ONCE(subflow->data_avail, MPTCP_SUBFLOW_DATA_AVAIL);
		break;
	}
	return true;

no_data:
	subflow_sched_work_if_closed(msk, ssk);
	return false;

fallback:
	/* RFC 8684 section 3.7. */
	if (subflow->send_mp_fail) {
		if (mptcp_has_another_subflow(ssk)) {
			while ((skb = skb_peek(&ssk->sk_receive_queue)))
				sk_eat_skb(ssk, skb);
		}
		ssk->sk_err = EBADMSG;
		tcp_set_state(ssk, TCP_CLOSE);
		subflow->reset_transient = 0;
		subflow->reset_reason = MPTCP_RST_EMIDDLEBOX;
		tcp_send_active_reset(ssk, GFP_ATOMIC);
		WRITE_ONCE(subflow->data_avail, 0);
		return true;
	}

	if (!subflow_can_fallback(subflow)) {
		/* fatal protocol error, close the socket.
		 * subflow_error_report() will introduce the appropriate barriers
		 */
		ssk->sk_err = EBADMSG;
		tcp_set_state(ssk, TCP_CLOSE);
		subflow->reset_transient = 0;
		subflow->reset_reason = MPTCP_RST_EMPTCP;
		tcp_send_active_reset(ssk, GFP_ATOMIC);
		WRITE_ONCE(subflow->data_avail, 0);
		return false;
	}

	__mptcp_do_fallback(msk);
	skb = skb_peek(&ssk->sk_receive_queue);
	subflow->map_valid = 1;
	subflow->map_seq = READ_ONCE(msk->ack_seq);
	subflow->map_data_len = skb->len;
	subflow->map_subflow_seq = tcp_sk(ssk)->copied_seq - subflow->ssn_offset;
	WRITE_ONCE(subflow->data_avail, MPTCP_SUBFLOW_DATA_AVAIL);
	return true;
}

bool mptcp_subflow_data_available(struct sock *sk)
{
	struct mptcp_subflow_context *subflow = mptcp_subflow_ctx(sk);

	/* check if current mapping is still valid */
	if (subflow->map_valid &&
	    mptcp_subflow_get_map_offset(subflow) >= subflow->map_data_len) {
		subflow->map_valid = 0;
		WRITE_ONCE(subflow->data_avail, 0);

		pr_debug("Done with mapping: seq=%u data_len=%u",
			 subflow->map_subflow_seq,
			 subflow->map_data_len);
	}

	return subflow_check_data_avail(sk);
}

/* If ssk has an mptcp parent socket, use the mptcp rcvbuf occupancy,
 * not the ssk one.
 *
 * In mptcp, rwin is about the mptcp-level connection data.
 *
 * Data that is still on the ssk rx queue can thus be ignored,
 * as far as mptcp peer is concerned that data is still inflight.
 * DSS ACK is updated when skb is moved to the mptcp rx queue.
 */
void mptcp_space(const struct sock *ssk, int *space, int *full_space)
{
	const struct mptcp_subflow_context *subflow = mptcp_subflow_ctx(ssk);
	const struct sock *sk = subflow->conn;

	*space = __mptcp_space(sk);
	*full_space = tcp_full_space(sk);
}

void __mptcp_error_report(struct sock *sk)
{
	struct mptcp_subflow_context *subflow;
	struct mptcp_sock *msk = mptcp_sk(sk);

	mptcp_for_each_subflow(msk, subflow) {
		struct sock *ssk = mptcp_subflow_tcp_sock(subflow);
		int err = sock_error(ssk);
		int ssk_state;

		if (!err)
			continue;

		/* only propagate errors on fallen-back sockets or
		 * on MPC connect
		 */
		if (sk->sk_state != TCP_SYN_SENT && !__mptcp_check_fallback(msk))
			continue;

		/* We need to propagate only transition to CLOSE state.
		 * Orphaned socket will see such state change via
		 * subflow_sched_work_if_closed() and that path will properly
		 * destroy the msk as needed.
		 */
		ssk_state = inet_sk_state_load(ssk);
		if (ssk_state == TCP_CLOSE && !sock_flag(sk, SOCK_DEAD))
			inet_sk_state_store(sk, ssk_state);
		sk->sk_err = -err;

		/* This barrier is coupled with smp_rmb() in mptcp_poll() */
		smp_wmb();
		sk_error_report(sk);
		break;
	}
}

static void subflow_error_report(struct sock *ssk)
{
	struct sock *sk = mptcp_subflow_ctx(ssk)->conn;

	/* bail early if this is a no-op, so that we avoid introducing a
	 * problematic lockdep dependency between TCP accept queue lock
	 * and msk socket spinlock
	 */
	if (!sk->sk_socket)
		return;

	mptcp_data_lock(sk);
	if (!sock_owned_by_user(sk))
		__mptcp_error_report(sk);
	else
		set_bit(MPTCP_ERROR_REPORT,  &mptcp_sk(sk)->flags);
	mptcp_data_unlock(sk);
}

static void subflow_data_ready(struct sock *sk)
{
	struct mptcp_subflow_context *subflow = mptcp_subflow_ctx(sk);
	u16 state = 1 << inet_sk_state_load(sk);
	struct sock *parent = subflow->conn;
	struct mptcp_sock *msk;

	msk = mptcp_sk(parent);
	if (state & TCPF_LISTEN) {
		/* MPJ subflow are removed from accept queue before reaching here,
		 * avoid stray wakeups
		 */
		if (reqsk_queue_empty(&inet_csk(sk)->icsk_accept_queue))
			return;

		set_bit(MPTCP_DATA_READY, &msk->flags);
		parent->sk_data_ready(parent);
		return;
	}

	WARN_ON_ONCE(!__mptcp_check_fallback(msk) && !subflow->mp_capable &&
		     !subflow->mp_join && !(state & TCPF_CLOSE));

	if (mptcp_subflow_data_available(sk))
		mptcp_data_ready(parent, sk);
	else if (unlikely(sk->sk_err))
		subflow_error_report(sk);
}

static void subflow_write_space(struct sock *ssk)
{
	struct sock *sk = mptcp_subflow_ctx(ssk)->conn;

	mptcp_propagate_sndbuf(sk, ssk);
	mptcp_write_space(sk);
}

static const struct inet_connection_sock_af_ops *
subflow_default_af_ops(struct sock *sk)
{
#if IS_ENABLED(CONFIG_MPTCP_IPV6)
	if (sk->sk_family == AF_INET6)
		return &subflow_v6_specific;
#endif
	return &subflow_specific;
}

#if IS_ENABLED(CONFIG_MPTCP_IPV6)
void mptcpv6_handle_mapped(struct sock *sk, bool mapped)
{
	struct mptcp_subflow_context *subflow = mptcp_subflow_ctx(sk);
	struct inet_connection_sock *icsk = inet_csk(sk);
	const struct inet_connection_sock_af_ops *target;

	target = mapped ? &subflow_v6m_specific : subflow_default_af_ops(sk);

	pr_debug("subflow=%p family=%d ops=%p target=%p mapped=%d",
		 subflow, sk->sk_family, icsk->icsk_af_ops, target, mapped);

	if (likely(icsk->icsk_af_ops == target))
		return;

	subflow->icsk_af_ops = icsk->icsk_af_ops;
	icsk->icsk_af_ops = target;
}
#endif

void mptcp_info2sockaddr(const struct mptcp_addr_info *info,
			 struct sockaddr_storage *addr,
			 unsigned short family)
{
	memset(addr, 0, sizeof(*addr));
	addr->ss_family = family;
	if (addr->ss_family == AF_INET) {
		struct sockaddr_in *in_addr = (struct sockaddr_in *)addr;

		if (info->family == AF_INET)
			in_addr->sin_addr = info->addr;
#if IS_ENABLED(CONFIG_MPTCP_IPV6)
		else if (ipv6_addr_v4mapped(&info->addr6))
			in_addr->sin_addr.s_addr = info->addr6.s6_addr32[3];
#endif
		in_addr->sin_port = info->port;
	}
#if IS_ENABLED(CONFIG_MPTCP_IPV6)
	else if (addr->ss_family == AF_INET6) {
		struct sockaddr_in6 *in6_addr = (struct sockaddr_in6 *)addr;

		if (info->family == AF_INET)
			ipv6_addr_set_v4mapped(info->addr.s_addr,
					       &in6_addr->sin6_addr);
		else
			in6_addr->sin6_addr = info->addr6;
		in6_addr->sin6_port = info->port;
	}
#endif
}

int __mptcp_subflow_connect(struct sock *sk, const struct mptcp_addr_info *loc,
			    const struct mptcp_addr_info *remote)
{
	struct mptcp_sock *msk = mptcp_sk(sk);
	struct mptcp_subflow_context *subflow;
	struct sockaddr_storage addr;
	int remote_id = remote->id;
	int local_id = loc->id;
	struct socket *sf;
	struct sock *ssk;
	u32 remote_token;
	int addrlen;
	int ifindex;
	u8 flags;
	int err;

	if (!mptcp_is_fully_established(sk))
		return -ENOTCONN;

	err = mptcp_subflow_create_socket(sk, &sf);
	if (err)
		return err;

	ssk = sf->sk;
	subflow = mptcp_subflow_ctx(ssk);
	do {
		get_random_bytes(&subflow->local_nonce, sizeof(u32));
	} while (!subflow->local_nonce);

	if (!local_id) {
		err = mptcp_pm_get_local_id(msk, (struct sock_common *)ssk);
		if (err < 0)
			goto failed;

		local_id = err;
	}

	mptcp_pm_get_flags_and_ifindex_by_id(sock_net(sk), local_id,
					     &flags, &ifindex);
	subflow->remote_key = msk->remote_key;
	subflow->local_key = msk->local_key;
	subflow->token = msk->token;
	mptcp_info2sockaddr(loc, &addr, ssk->sk_family);

	addrlen = sizeof(struct sockaddr_in);
#if IS_ENABLED(CONFIG_MPTCP_IPV6)
	if (addr.ss_family == AF_INET6)
		addrlen = sizeof(struct sockaddr_in6);
#endif
	ssk->sk_bound_dev_if = ifindex;
	err = kernel_bind(sf, (struct sockaddr *)&addr, addrlen);
	if (err)
		goto failed;

	mptcp_crypto_key_sha(subflow->remote_key, &remote_token, NULL);
	pr_debug("msk=%p remote_token=%u local_id=%d remote_id=%d", msk,
		 remote_token, local_id, remote_id);
	subflow->remote_token = remote_token;
	subflow->local_id = local_id;
	subflow->remote_id = remote_id;
	subflow->request_join = 1;
	subflow->request_bkup = !!(flags & MPTCP_PM_ADDR_FLAG_BACKUP);
	mptcp_info2sockaddr(remote, &addr, ssk->sk_family);

	mptcp_add_pending_subflow(msk, subflow);
	mptcp_sockopt_sync(msk, ssk);
	err = kernel_connect(sf, (struct sockaddr *)&addr, addrlen, O_NONBLOCK);
	if (err && err != -EINPROGRESS)
		goto failed_unlink;

	/* discard the subflow socket */
	mptcp_sock_graft(ssk, sk->sk_socket);
	iput(SOCK_INODE(sf));
	return err;

failed_unlink:
	spin_lock_bh(&msk->join_list_lock);
	list_del(&subflow->node);
	spin_unlock_bh(&msk->join_list_lock);
	sock_put(mptcp_subflow_tcp_sock(subflow));

failed:
	subflow->disposable = 1;
	sock_release(sf);
	return err;
}

static void mptcp_attach_cgroup(struct sock *parent, struct sock *child)
{
#ifdef CONFIG_SOCK_CGROUP_DATA
	struct sock_cgroup_data *parent_skcd = &parent->sk_cgrp_data,
				*child_skcd = &child->sk_cgrp_data;

	/* only the additional subflows created by kworkers have to be modified */
	if (cgroup_id(sock_cgroup_ptr(parent_skcd)) !=
	    cgroup_id(sock_cgroup_ptr(child_skcd))) {
#ifdef CONFIG_MEMCG
		struct mem_cgroup *memcg = parent->sk_memcg;

		mem_cgroup_sk_free(child);
		if (memcg && css_tryget(&memcg->css))
			child->sk_memcg = memcg;
#endif /* CONFIG_MEMCG */

		cgroup_sk_free(child_skcd);
		*child_skcd = *parent_skcd;
		cgroup_sk_clone(child_skcd);
	}
#endif /* CONFIG_SOCK_CGROUP_DATA */
}

static void mptcp_subflow_ops_override(struct sock *ssk)
{
#if IS_ENABLED(CONFIG_MPTCP_IPV6)
	if (ssk->sk_prot == &tcpv6_prot)
		ssk->sk_prot = &tcpv6_prot_override;
	else
#endif
		ssk->sk_prot = &tcp_prot_override;
}

static void mptcp_subflow_ops_undo_override(struct sock *ssk)
{
#if IS_ENABLED(CONFIG_MPTCP_IPV6)
	if (ssk->sk_prot == &tcpv6_prot_override)
		ssk->sk_prot = &tcpv6_prot;
	else
#endif
		ssk->sk_prot = &tcp_prot;
}
int mptcp_subflow_create_socket(struct sock *sk, struct socket **new_sock)
{
	struct mptcp_subflow_context *subflow;
	struct net *net = sock_net(sk);
	struct socket *sf;
	int err;

	/* un-accepted server sockets can reach here - on bad configuration
	 * bail early to avoid greater trouble later
	 */
	if (unlikely(!sk->sk_socket))
		return -EINVAL;

	err = sock_create_kern(net, sk->sk_family, SOCK_STREAM, IPPROTO_TCP,
			       &sf);
	if (err)
		return err;

	lock_sock_nested(sf->sk, SINGLE_DEPTH_NESTING);

	/* the newly created socket has to be in the same cgroup as its parent */
	mptcp_attach_cgroup(sk, sf->sk);

	/* kernel sockets do not by default acquire net ref, but TCP timer
	 * needs it.
	 */
	sf->sk->sk_net_refcnt = 1;
	get_net(net);
#ifdef CONFIG_PROC_FS
	this_cpu_add(*net->core.sock_inuse, 1);
#endif
	err = tcp_set_ulp(sf->sk, "mptcp");
	release_sock(sf->sk);

	if (err) {
		sock_release(sf);
		return err;
	}

	/* the newly created socket really belongs to the owning MPTCP master
	 * socket, even if for additional subflows the allocation is performed
	 * by a kernel workqueue. Adjust inode references, so that the
	 * procfs/diag interaces really show this one belonging to the correct
	 * user.
	 */
	SOCK_INODE(sf)->i_ino = SOCK_INODE(sk->sk_socket)->i_ino;
	SOCK_INODE(sf)->i_uid = SOCK_INODE(sk->sk_socket)->i_uid;
	SOCK_INODE(sf)->i_gid = SOCK_INODE(sk->sk_socket)->i_gid;

	subflow = mptcp_subflow_ctx(sf->sk);
	pr_debug("subflow=%p", subflow);

	*new_sock = sf;
	sock_hold(sk);
	subflow->conn = sk;
	mptcp_subflow_ops_override(sf->sk);

	return 0;
}

static struct mptcp_subflow_context *subflow_create_ctx(struct sock *sk,
							gfp_t priority)
{
	struct inet_connection_sock *icsk = inet_csk(sk);
	struct mptcp_subflow_context *ctx;

	ctx = kzalloc(sizeof(*ctx), priority);
	if (!ctx)
		return NULL;

	rcu_assign_pointer(icsk->icsk_ulp_data, ctx);
	INIT_LIST_HEAD(&ctx->node);
	INIT_LIST_HEAD(&ctx->delegated_node);

	pr_debug("subflow=%p", ctx);

	ctx->tcp_sock = sk;

	return ctx;
}

static void __subflow_state_change(struct sock *sk)
{
	struct socket_wq *wq;

	rcu_read_lock();
	wq = rcu_dereference(sk->sk_wq);
	if (skwq_has_sleeper(wq))
		wake_up_interruptible_all(&wq->wait);
	rcu_read_unlock();
}

static bool subflow_is_done(const struct sock *sk)
{
	return sk->sk_shutdown & RCV_SHUTDOWN || sk->sk_state == TCP_CLOSE;
}

static void subflow_state_change(struct sock *sk)
{
	struct mptcp_subflow_context *subflow = mptcp_subflow_ctx(sk);
	struct sock *parent = subflow->conn;
	struct mptcp_sock *msk;

	__subflow_state_change(sk);

	msk = mptcp_sk(parent);
	if (subflow_simultaneous_connect(sk)) {
		mptcp_propagate_sndbuf(parent, sk);
		mptcp_do_fallback(sk);
		mptcp_rcv_space_init(msk, sk);
		pr_fallback(msk);
		subflow->conn_finished = 1;
		mptcp_set_connected(parent);
	}

	/* as recvmsg() does not acquire the subflow socket for ssk selection
	 * a fin packet carrying a DSS can be unnoticed if we don't trigger
	 * the data available machinery here.
	 */
	if (mptcp_subflow_data_available(sk))
		mptcp_data_ready(parent, sk);
	else if (unlikely(sk->sk_err))
		subflow_error_report(sk);

	subflow_sched_work_if_closed(mptcp_sk(parent), sk);

	/* when the fallback subflow closes the rx side, trigger a 'dummy'
	 * ingress data fin, so that the msk state will follow along
	 */
	if (__mptcp_check_fallback(msk) && subflow_is_done(sk) && msk->first == sk &&
	    mptcp_update_rcv_data_fin(msk, READ_ONCE(msk->ack_seq), true))
		mptcp_schedule_work(parent);
}

static int subflow_ulp_init(struct sock *sk)
{
	struct inet_connection_sock *icsk = inet_csk(sk);
	struct mptcp_subflow_context *ctx;
	struct tcp_sock *tp = tcp_sk(sk);
	int err = 0;

	/* disallow attaching ULP to a socket unless it has been
	 * created with sock_create_kern()
	 */
	if (!sk->sk_kern_sock) {
		err = -EOPNOTSUPP;
		goto out;
	}

	ctx = subflow_create_ctx(sk, GFP_KERNEL);
	if (!ctx) {
		err = -ENOMEM;
		goto out;
	}

	pr_debug("subflow=%p, family=%d", ctx, sk->sk_family);

	tp->is_mptcp = 1;
	ctx->icsk_af_ops = icsk->icsk_af_ops;
	icsk->icsk_af_ops = subflow_default_af_ops(sk);
	ctx->tcp_data_ready = sk->sk_data_ready;
	ctx->tcp_state_change = sk->sk_state_change;
	ctx->tcp_write_space = sk->sk_write_space;
	ctx->tcp_error_report = sk->sk_error_report;
	sk->sk_data_ready = subflow_data_ready;
	sk->sk_write_space = subflow_write_space;
	sk->sk_state_change = subflow_state_change;
	sk->sk_error_report = subflow_error_report;
out:
	return err;
}

static void subflow_ulp_release(struct sock *ssk)
{
	struct mptcp_subflow_context *ctx = mptcp_subflow_ctx(ssk);
	bool release = true;
	struct sock *sk;

	if (!ctx)
		return;

	sk = ctx->conn;
	if (sk) {
		/* if the msk has been orphaned, keep the ctx
		 * alive, will be freed by __mptcp_close_ssk(),
		 * when the subflow is still unaccepted
		 */
		release = ctx->disposable || list_empty(&ctx->node);
		sock_put(sk);
	}

	mptcp_subflow_ops_undo_override(ssk);
	if (release)
		kfree_rcu(ctx, rcu);
}

static void subflow_ulp_clone(const struct request_sock *req,
			      struct sock *newsk,
			      const gfp_t priority)
{
	struct mptcp_subflow_request_sock *subflow_req = mptcp_subflow_rsk(req);
	struct mptcp_subflow_context *old_ctx = mptcp_subflow_ctx(newsk);
	struct mptcp_subflow_context *new_ctx;

	if (!tcp_rsk(req)->is_mptcp ||
	    (!subflow_req->mp_capable && !subflow_req->mp_join)) {
		subflow_ulp_fallback(newsk, old_ctx);
		return;
	}

	new_ctx = subflow_create_ctx(newsk, priority);
	if (!new_ctx) {
		subflow_ulp_fallback(newsk, old_ctx);
		return;
	}

	new_ctx->conn_finished = 1;
	new_ctx->icsk_af_ops = old_ctx->icsk_af_ops;
	new_ctx->tcp_data_ready = old_ctx->tcp_data_ready;
	new_ctx->tcp_state_change = old_ctx->tcp_state_change;
	new_ctx->tcp_write_space = old_ctx->tcp_write_space;
	new_ctx->tcp_error_report = old_ctx->tcp_error_report;
	new_ctx->rel_write_seq = 1;
	new_ctx->tcp_sock = newsk;

	if (subflow_req->mp_capable) {
		/* see comments in subflow_syn_recv_sock(), MPTCP connection
		 * is fully established only after we receive the remote key
		 */
		new_ctx->mp_capable = 1;
		new_ctx->local_key = subflow_req->local_key;
		new_ctx->token = subflow_req->token;
		new_ctx->ssn_offset = subflow_req->ssn_offset;
		new_ctx->idsn = subflow_req->idsn;
	} else if (subflow_req->mp_join) {
		new_ctx->ssn_offset = subflow_req->ssn_offset;
		new_ctx->mp_join = 1;
		new_ctx->fully_established = 1;
		new_ctx->backup = subflow_req->backup;
		new_ctx->local_id = subflow_req->local_id;
		new_ctx->remote_id = subflow_req->remote_id;
		new_ctx->token = subflow_req->token;
		new_ctx->thmac = subflow_req->thmac;
	}
}

static void tcp_release_cb_override(struct sock *ssk)
{
	struct mptcp_subflow_context *subflow = mptcp_subflow_ctx(ssk);

	if (mptcp_subflow_has_delegated_action(subflow))
		mptcp_subflow_process_delegated(ssk);

	tcp_release_cb(ssk);
}

static struct tcp_ulp_ops subflow_ulp_ops __read_mostly = {
	.name		= "mptcp",
	.owner		= THIS_MODULE,
	.init		= subflow_ulp_init,
	.release	= subflow_ulp_release,
	.clone		= subflow_ulp_clone,
};

static int subflow_ops_init(struct request_sock_ops *subflow_ops)
{
	subflow_ops->obj_size = sizeof(struct mptcp_subflow_request_sock);

	subflow_ops->slab = kmem_cache_create(subflow_ops->slab_name,
					      subflow_ops->obj_size, 0,
					      SLAB_ACCOUNT |
					      SLAB_TYPESAFE_BY_RCU,
					      NULL);
	if (!subflow_ops->slab)
		return -ENOMEM;

	return 0;
}

void __init mptcp_subflow_init(void)
{
	mptcp_subflow_v4_request_sock_ops = tcp_request_sock_ops;
	mptcp_subflow_v4_request_sock_ops.slab_name = "request_sock_subflow_v4";
	mptcp_subflow_v4_request_sock_ops.destructor = subflow_v4_req_destructor;

	if (subflow_ops_init(&mptcp_subflow_v4_request_sock_ops) != 0)
		panic("MPTCP: failed to init subflow v4 request sock ops\n");

	subflow_request_sock_ipv4_ops = tcp_request_sock_ipv4_ops;
	subflow_request_sock_ipv4_ops.route_req = subflow_v4_route_req;

	subflow_specific = ipv4_specific;
	subflow_specific.conn_request = subflow_v4_conn_request;
	subflow_specific.syn_recv_sock = subflow_syn_recv_sock;
	subflow_specific.sk_rx_dst_set = subflow_finish_connect;

	tcp_prot_override = tcp_prot;
	tcp_prot_override.release_cb = tcp_release_cb_override;

#if IS_ENABLED(CONFIG_MPTCP_IPV6)
	/* In struct mptcp_subflow_request_sock, we assume the TCP request sock
	 * structures for v4 and v6 have the same size. It should not changed in
	 * the future but better to make sure to be warned if it is no longer
	 * the case.
	 */
	BUILD_BUG_ON(sizeof(struct tcp_request_sock) != sizeof(struct tcp6_request_sock));

	mptcp_subflow_v6_request_sock_ops = tcp6_request_sock_ops;
	mptcp_subflow_v6_request_sock_ops.slab_name = "request_sock_subflow_v6";
	mptcp_subflow_v6_request_sock_ops.destructor = subflow_v6_req_destructor;

	if (subflow_ops_init(&mptcp_subflow_v6_request_sock_ops) != 0)
		panic("MPTCP: failed to init subflow v6 request sock ops\n");

	subflow_request_sock_ipv6_ops = tcp_request_sock_ipv6_ops;
	subflow_request_sock_ipv6_ops.route_req = subflow_v6_route_req;

	subflow_v6_specific = ipv6_specific;
	subflow_v6_specific.conn_request = subflow_v6_conn_request;
	subflow_v6_specific.syn_recv_sock = subflow_syn_recv_sock;
	subflow_v6_specific.sk_rx_dst_set = subflow_finish_connect;

	subflow_v6m_specific = subflow_v6_specific;
	subflow_v6m_specific.queue_xmit = ipv4_specific.queue_xmit;
	subflow_v6m_specific.send_check = ipv4_specific.send_check;
	subflow_v6m_specific.net_header_len = ipv4_specific.net_header_len;
	subflow_v6m_specific.mtu_reduced = ipv4_specific.mtu_reduced;
	subflow_v6m_specific.net_frag_header_len = 0;

	tcpv6_prot_override = tcpv6_prot;
	tcpv6_prot_override.release_cb = tcp_release_cb_override;
#endif

	mptcp_diag_subflow_init(&subflow_ulp_ops);

	if (tcp_register_ulp(&subflow_ulp_ops) != 0)
		panic("MPTCP: failed to register subflows to ULP\n");
}<|MERGE_RESOLUTION|>--- conflicted
+++ resolved
@@ -512,11 +512,7 @@
 static struct tcp_request_sock_ops subflow_request_sock_ipv6_ops __ro_after_init;
 static struct inet_connection_sock_af_ops subflow_v6_specific __ro_after_init;
 static struct inet_connection_sock_af_ops subflow_v6m_specific __ro_after_init;
-<<<<<<< HEAD
-static struct proto tcpv6_prot_override;
-=======
 static struct proto tcpv6_prot_override __ro_after_init;
->>>>>>> 9b37665a
 
 static int subflow_v6_conn_request(struct sock *sk, struct sk_buff *skb)
 {
@@ -548,7 +544,6 @@
 	subflow_req_destructor(req);
 	tcp6_request_sock_ops.destructor(req);
 }
-<<<<<<< HEAD
 #endif
 
 struct request_sock *mptcp_subflow_reqsk_alloc(const struct request_sock_ops *ops,
@@ -562,21 +557,6 @@
 		ops = &mptcp_subflow_v6_request_sock_ops;
 #endif
 
-=======
-#endif
-
-struct request_sock *mptcp_subflow_reqsk_alloc(const struct request_sock_ops *ops,
-					       struct sock *sk_listener,
-					       bool attach_listener)
-{
-	if (ops->family == AF_INET)
-		ops = &mptcp_subflow_v4_request_sock_ops;
-#if IS_ENABLED(CONFIG_MPTCP_IPV6)
-	else if (ops->family == AF_INET6)
-		ops = &mptcp_subflow_v6_request_sock_ops;
-#endif
-
->>>>>>> 9b37665a
 	return inet_reqsk_alloc(ops, sk_listener, attach_listener);
 }
 EXPORT_SYMBOL(mptcp_subflow_reqsk_alloc);
@@ -835,11 +815,7 @@
 }
 
 static struct inet_connection_sock_af_ops subflow_specific __ro_after_init;
-<<<<<<< HEAD
-static struct proto tcp_prot_override;
-=======
 static struct proto tcp_prot_override __ro_after_init;
->>>>>>> 9b37665a
 
 enum mapping_status {
 	MAPPING_OK,
@@ -1143,18 +1119,6 @@
 	if (skb_queue_empty(&ssk->sk_receive_queue) &&
 	    !test_and_set_bit(MPTCP_WORK_CLOSE_SUBFLOW, &msk->flags))
 		mptcp_schedule_work((struct sock *)msk);
-}
-
-static bool subflow_can_fallback(struct mptcp_subflow_context *subflow)
-{
-	struct mptcp_sock *msk = mptcp_sk(subflow->conn);
-
-	if (subflow->mp_join)
-		return false;
-	else if (READ_ONCE(msk->csum_enabled))
-		return !subflow->valid_csum_seen;
-	else
-		return !subflow->fully_established;
 }
 
 static bool subflow_can_fallback(struct mptcp_subflow_context *subflow)
