--- conflicted
+++ resolved
@@ -91,11 +91,6 @@
 static int
 dns_resolver_preparse(struct key_preparsed_payload *prep)
 {
-<<<<<<< HEAD
-	const struct dns_server_list_v1_header *v1;
-	const struct dns_payload_header *bin;
-=======
->>>>>>> 5eb2b831
 	struct user_key_payload *upayload;
 	unsigned long derrno;
 	int ret;
@@ -128,10 +123,6 @@
 			return -EINVAL;
 		}
 
-<<<<<<< HEAD
-		v1 = (const struct dns_server_list_v1_header *)bin;
-=======
->>>>>>> 5eb2b831
 		if ((v1->status != DNS_LOOKUP_GOOD &&
 		     v1->status != DNS_LOOKUP_GOOD_WITH_BAD)) {
 			if (prep->expiry == TIME64_MAX)
