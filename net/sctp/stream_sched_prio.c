--- conflicted
+++ resolved
@@ -208,25 +208,8 @@
 
 static void sctp_sched_prio_free_sid(struct sctp_stream *stream, __u16 sid)
 {
-<<<<<<< HEAD
-	struct sctp_stream_priorities *prio = SCTP_SO(stream, sid)->ext->prio_head;
-	int i;
-
-	if (!prio)
-		return;
-
-	SCTP_SO(stream, sid)->ext->prio_head = NULL;
-	for (i = 0; i < stream->outcnt; i++) {
-		if (SCTP_SO(stream, i)->ext &&
-		    SCTP_SO(stream, i)->ext->prio_head == prio)
-			return;
-	}
-
-	kfree(prio);
-=======
 	sctp_sched_prio_head_put(SCTP_SO(stream, sid)->ext->prio_head);
 	SCTP_SO(stream, sid)->ext->prio_head = NULL;
->>>>>>> 9b37665a
 }
 
 static void sctp_sched_prio_free(struct sctp_stream *stream)
