// SPDX-License-Identifier: GPL-2.0-only
/*
 *  net/dccp/proto.c
 *
 *  An implementation of the DCCP protocol
 *  Arnaldo Carvalho de Melo <acme@conectiva.com.br>
 */

#include <linux/dccp.h>
#include <linux/module.h>
#include <linux/types.h>
#include <linux/sched.h>
#include <linux/kernel.h>
#include <linux/skbuff.h>
#include <linux/netdevice.h>
#include <linux/in.h>
#include <linux/if_arp.h>
#include <linux/init.h>
#include <linux/random.h>
#include <linux/slab.h>
#include <net/checksum.h>

#include <net/inet_sock.h>
#include <net/inet_common.h>
#include <net/sock.h>
#include <net/xfrm.h>

#include <asm/ioctls.h>
#include <linux/spinlock.h>
#include <linux/timer.h>
#include <linux/delay.h>
#include <linux/poll.h>

#include "ccid.h"
#include "dccp.h"
#include "feat.h"

#define CREATE_TRACE_POINTS
#include "trace.h"

DEFINE_SNMP_STAT(struct dccp_mib, dccp_statistics) __read_mostly;

EXPORT_SYMBOL_GPL(dccp_statistics);

DEFINE_PER_CPU(unsigned int, dccp_orphan_count);
EXPORT_PER_CPU_SYMBOL_GPL(dccp_orphan_count);

struct inet_hashinfo dccp_hashinfo;
EXPORT_SYMBOL_GPL(dccp_hashinfo);

/* the maximum queue length for tx in packets. 0 is no limit */
int sysctl_dccp_tx_qlen __read_mostly = 5;

#ifdef CONFIG_IP_DCCP_DEBUG
static const char *dccp_state_name(const int state)
{
	static const char *const dccp_state_names[] = {
	[DCCP_OPEN]		= "OPEN",
	[DCCP_REQUESTING]	= "REQUESTING",
	[DCCP_PARTOPEN]		= "PARTOPEN",
	[DCCP_LISTEN]		= "LISTEN",
	[DCCP_RESPOND]		= "RESPOND",
	[DCCP_CLOSING]		= "CLOSING",
	[DCCP_ACTIVE_CLOSEREQ]	= "CLOSEREQ",
	[DCCP_PASSIVE_CLOSE]	= "PASSIVE_CLOSE",
	[DCCP_PASSIVE_CLOSEREQ]	= "PASSIVE_CLOSEREQ",
	[DCCP_TIME_WAIT]	= "TIME_WAIT",
	[DCCP_CLOSED]		= "CLOSED",
	};

	if (state >= DCCP_MAX_STATES)
		return "INVALID STATE!";
	else
		return dccp_state_names[state];
}
#endif

void dccp_set_state(struct sock *sk, const int state)
{
	const int oldstate = sk->sk_state;

	dccp_pr_debug("%s(%p)  %s  -->  %s\n", dccp_role(sk), sk,
		      dccp_state_name(oldstate), dccp_state_name(state));
	WARN_ON(state == oldstate);

	switch (state) {
	case DCCP_OPEN:
		if (oldstate != DCCP_OPEN)
			DCCP_INC_STATS(DCCP_MIB_CURRESTAB);
		/* Client retransmits all Confirm options until entering OPEN */
		if (oldstate == DCCP_PARTOPEN)
			dccp_feat_list_purge(&dccp_sk(sk)->dccps_featneg);
		break;

	case DCCP_CLOSED:
		if (oldstate == DCCP_OPEN || oldstate == DCCP_ACTIVE_CLOSEREQ ||
		    oldstate == DCCP_CLOSING)
			DCCP_INC_STATS(DCCP_MIB_ESTABRESETS);

		sk->sk_prot->unhash(sk);
		if (inet_csk(sk)->icsk_bind_hash != NULL &&
		    !(sk->sk_userlocks & SOCK_BINDPORT_LOCK))
			inet_put_port(sk);
		fallthrough;
	default:
		if (oldstate == DCCP_OPEN)
			DCCP_DEC_STATS(DCCP_MIB_CURRESTAB);
	}

	/* Change state AFTER socket is unhashed to avoid closed
	 * socket sitting in hash tables.
	 */
	inet_sk_set_state(sk, state);
}

EXPORT_SYMBOL_GPL(dccp_set_state);

static void dccp_finish_passive_close(struct sock *sk)
{
	switch (sk->sk_state) {
	case DCCP_PASSIVE_CLOSE:
		/* Node (client or server) has received Close packet. */
		dccp_send_reset(sk, DCCP_RESET_CODE_CLOSED);
		dccp_set_state(sk, DCCP_CLOSED);
		break;
	case DCCP_PASSIVE_CLOSEREQ:
		/*
		 * Client received CloseReq. We set the `active' flag so that
		 * dccp_send_close() retransmits the Close as per RFC 4340, 8.3.
		 */
		dccp_send_close(sk, 1);
		dccp_set_state(sk, DCCP_CLOSING);
	}
}

void dccp_done(struct sock *sk)
{
	dccp_set_state(sk, DCCP_CLOSED);
	dccp_clear_xmit_timers(sk);

	sk->sk_shutdown = SHUTDOWN_MASK;

	if (!sock_flag(sk, SOCK_DEAD))
		sk->sk_state_change(sk);
	else
		inet_csk_destroy_sock(sk);
}

EXPORT_SYMBOL_GPL(dccp_done);

const char *dccp_packet_name(const int type)
{
	static const char *const dccp_packet_names[] = {
		[DCCP_PKT_REQUEST]  = "REQUEST",
		[DCCP_PKT_RESPONSE] = "RESPONSE",
		[DCCP_PKT_DATA]	    = "DATA",
		[DCCP_PKT_ACK]	    = "ACK",
		[DCCP_PKT_DATAACK]  = "DATAACK",
		[DCCP_PKT_CLOSEREQ] = "CLOSEREQ",
		[DCCP_PKT_CLOSE]    = "CLOSE",
		[DCCP_PKT_RESET]    = "RESET",
		[DCCP_PKT_SYNC]	    = "SYNC",
		[DCCP_PKT_SYNCACK]  = "SYNCACK",
	};

	if (type >= DCCP_NR_PKT_TYPES)
		return "INVALID";
	else
		return dccp_packet_names[type];
}

EXPORT_SYMBOL_GPL(dccp_packet_name);

void dccp_destruct_common(struct sock *sk)
{
	struct dccp_sock *dp = dccp_sk(sk);

	ccid_hc_tx_delete(dp->dccps_hc_tx_ccid, sk);
	dp->dccps_hc_tx_ccid = NULL;
}
EXPORT_SYMBOL_GPL(dccp_destruct_common);

static void dccp_sk_destruct(struct sock *sk)
{
	dccp_destruct_common(sk);
	inet_sock_destruct(sk);
}

int dccp_init_sock(struct sock *sk, const __u8 ctl_sock_initialized)
{
	struct dccp_sock *dp = dccp_sk(sk);
	struct inet_connection_sock *icsk = inet_csk(sk);

	icsk->icsk_rto		= DCCP_TIMEOUT_INIT;
	icsk->icsk_syn_retries	= sysctl_dccp_request_retries;
	sk->sk_state		= DCCP_CLOSED;
	sk->sk_write_space	= dccp_write_space;
	sk->sk_destruct		= dccp_sk_destruct;
	icsk->icsk_sync_mss	= dccp_sync_mss;
	dp->dccps_mss_cache	= 536;
	dp->dccps_rate_last	= jiffies;
	dp->dccps_role		= DCCP_ROLE_UNDEFINED;
	dp->dccps_service	= DCCP_SERVICE_CODE_IS_ABSENT;
	dp->dccps_tx_qlen	= sysctl_dccp_tx_qlen;

	dccp_init_xmit_timers(sk);

	INIT_LIST_HEAD(&dp->dccps_featneg);
	/* control socket doesn't need feat nego */
	if (likely(ctl_sock_initialized))
		return dccp_feat_init(sk);
	return 0;
}

EXPORT_SYMBOL_GPL(dccp_init_sock);

void dccp_destroy_sock(struct sock *sk)
{
	struct dccp_sock *dp = dccp_sk(sk);

	__skb_queue_purge(&sk->sk_write_queue);
	if (sk->sk_send_head != NULL) {
		kfree_skb(sk->sk_send_head);
		sk->sk_send_head = NULL;
	}

	/* Clean up a referenced DCCP bind bucket. */
	if (inet_csk(sk)->icsk_bind_hash != NULL)
		inet_put_port(sk);

	kfree(dp->dccps_service_list);
	dp->dccps_service_list = NULL;

	if (dp->dccps_hc_rx_ackvec != NULL) {
		dccp_ackvec_free(dp->dccps_hc_rx_ackvec);
		dp->dccps_hc_rx_ackvec = NULL;
	}
	ccid_hc_rx_delete(dp->dccps_hc_rx_ccid, sk);
	dp->dccps_hc_rx_ccid = NULL;

	/* clean up feature negotiation state */
	dccp_feat_list_purge(&dp->dccps_featneg);
}

EXPORT_SYMBOL_GPL(dccp_destroy_sock);

static inline int dccp_listen_start(struct sock *sk, int backlog)
{
	struct dccp_sock *dp = dccp_sk(sk);

	dp->dccps_role = DCCP_ROLE_LISTEN;
	/* do not start to listen if feature negotiation setup fails */
	if (dccp_feat_finalise_settings(dp))
		return -EPROTO;
	return inet_csk_listen_start(sk, backlog);
}

static inline int dccp_need_reset(int state)
{
	return state != DCCP_CLOSED && state != DCCP_LISTEN &&
	       state != DCCP_REQUESTING;
}

int dccp_disconnect(struct sock *sk, int flags)
{
	struct inet_connection_sock *icsk = inet_csk(sk);
	struct inet_sock *inet = inet_sk(sk);
	struct dccp_sock *dp = dccp_sk(sk);
	const int old_state = sk->sk_state;

	if (old_state != DCCP_CLOSED)
		dccp_set_state(sk, DCCP_CLOSED);

	/*
	 * This corresponds to the ABORT function of RFC793, sec. 3.8
	 * TCP uses a RST segment, DCCP a Reset packet with Code 2, "Aborted".
	 */
	if (old_state == DCCP_LISTEN) {
		inet_csk_listen_stop(sk);
	} else if (dccp_need_reset(old_state)) {
		dccp_send_reset(sk, DCCP_RESET_CODE_ABORTED);
		sk->sk_err = ECONNRESET;
	} else if (old_state == DCCP_REQUESTING)
		sk->sk_err = ECONNRESET;

	dccp_clear_xmit_timers(sk);
	ccid_hc_rx_delete(dp->dccps_hc_rx_ccid, sk);
	dp->dccps_hc_rx_ccid = NULL;

	__skb_queue_purge(&sk->sk_receive_queue);
	__skb_queue_purge(&sk->sk_write_queue);
	if (sk->sk_send_head != NULL) {
		__kfree_skb(sk->sk_send_head);
		sk->sk_send_head = NULL;
	}

	inet->inet_dport = 0;

	if (!(sk->sk_userlocks & SOCK_BINDADDR_LOCK))
		inet_reset_saddr(sk);

	sk->sk_shutdown = 0;
	sock_reset_flag(sk, SOCK_DONE);

	icsk->icsk_backoff = 0;
	inet_csk_delack_init(sk);
	__sk_dst_reset(sk);

	WARN_ON(inet->inet_num && !icsk->icsk_bind_hash);

	sk_error_report(sk);
	return 0;
}

EXPORT_SYMBOL_GPL(dccp_disconnect);

/*
 *	Wait for a DCCP event.
 *
 *	Note that we don't need to lock the socket, as the upper poll layers
 *	take care of normal races (between the test and the event) and we don't
 *	go look at any of the socket buffers directly.
 */
__poll_t dccp_poll(struct file *file, struct socket *sock,
		       poll_table *wait)
{
	struct sock *sk = sock->sk;
	__poll_t mask;
	u8 shutdown;
	int state;

	sock_poll_wait(file, sock, wait);

	state = inet_sk_state_load(sk);
	if (state == DCCP_LISTEN)
		return inet_csk_listen_poll(sk);

	/* Socket is not locked. We are protected from async events
	   by poll logic and correct handling of state changes
	   made by another threads is impossible in any case.
	 */

	mask = 0;
	if (READ_ONCE(sk->sk_err))
		mask = EPOLLERR;
	shutdown = READ_ONCE(sk->sk_shutdown);

	if (shutdown == SHUTDOWN_MASK || state == DCCP_CLOSED)
		mask |= EPOLLHUP;
	if (shutdown & RCV_SHUTDOWN)
		mask |= EPOLLIN | EPOLLRDNORM | EPOLLRDHUP;

	/* Connected? */
	if ((1 << state) & ~(DCCPF_REQUESTING | DCCPF_RESPOND)) {
		if (atomic_read(&sk->sk_rmem_alloc) > 0)
			mask |= EPOLLIN | EPOLLRDNORM;

		if (!(shutdown & SEND_SHUTDOWN)) {
			if (sk_stream_is_writeable(sk)) {
				mask |= EPOLLOUT | EPOLLWRNORM;
			} else {  /* send SIGIO later */
				sk_set_bit(SOCKWQ_ASYNC_NOSPACE, sk);
				set_bit(SOCK_NOSPACE, &sk->sk_socket->flags);

				/* Race breaker. If space is freed after
				 * wspace test but before the flags are set,
				 * IO signal will be lost.
				 */
				if (sk_stream_is_writeable(sk))
					mask |= EPOLLOUT | EPOLLWRNORM;
			}
		}
	}
	return mask;
}
EXPORT_SYMBOL_GPL(dccp_poll);

int dccp_ioctl(struct sock *sk, int cmd, unsigned long arg)
{
	int rc = -ENOTCONN;

	lock_sock(sk);

	if (sk->sk_state == DCCP_LISTEN)
		goto out;

	switch (cmd) {
	case SIOCOUTQ: {
		int amount = sk_wmem_alloc_get(sk);
		/* Using sk_wmem_alloc here because sk_wmem_queued is not used by DCCP and
		 * always 0, comparably to UDP.
		 */

		rc = put_user(amount, (int __user *)arg);
	}
		break;
	case SIOCINQ: {
		struct sk_buff *skb;
		unsigned long amount = 0;

		skb = skb_peek(&sk->sk_receive_queue);
		if (skb != NULL) {
			/*
			 * We will only return the amount of this packet since
			 * that is all that will be read.
			 */
			amount = skb->len;
		}
		rc = put_user(amount, (int __user *)arg);
	}
		break;
	default:
		rc = -ENOIOCTLCMD;
		break;
	}
out:
	release_sock(sk);
	return rc;
}

EXPORT_SYMBOL_GPL(dccp_ioctl);

static int dccp_setsockopt_service(struct sock *sk, const __be32 service,
				   sockptr_t optval, unsigned int optlen)
{
	struct dccp_sock *dp = dccp_sk(sk);
	struct dccp_service_list *sl = NULL;

	if (service == DCCP_SERVICE_INVALID_VALUE ||
	    optlen > DCCP_SERVICE_LIST_MAX_LEN * sizeof(u32))
		return -EINVAL;

	if (optlen > sizeof(service)) {
		sl = kmalloc(optlen, GFP_KERNEL);
		if (sl == NULL)
			return -ENOMEM;

		sl->dccpsl_nr = optlen / sizeof(u32) - 1;
		if (copy_from_sockptr_offset(sl->dccpsl_list, optval,
				sizeof(service), optlen - sizeof(service)) ||
		    dccp_list_has_service(sl, DCCP_SERVICE_INVALID_VALUE)) {
			kfree(sl);
			return -EFAULT;
		}
	}

	lock_sock(sk);
	dp->dccps_service = service;

	kfree(dp->dccps_service_list);

	dp->dccps_service_list = sl;
	release_sock(sk);
	return 0;
}

static int dccp_setsockopt_cscov(struct sock *sk, int cscov, bool rx)
{
	u8 *list, len;
	int i, rc;

	if (cscov < 0 || cscov > 15)
		return -EINVAL;
	/*
	 * Populate a list of permissible values, in the range cscov...15. This
	 * is necessary since feature negotiation of single values only works if
	 * both sides incidentally choose the same value. Since the list starts
	 * lowest-value first, negotiation will pick the smallest shared value.
	 */
	if (cscov == 0)
		return 0;
	len = 16 - cscov;

	list = kmalloc(len, GFP_KERNEL);
	if (list == NULL)
		return -ENOBUFS;

	for (i = 0; i < len; i++)
		list[i] = cscov++;

	rc = dccp_feat_register_sp(sk, DCCPF_MIN_CSUM_COVER, rx, list, len);

	if (rc == 0) {
		if (rx)
			dccp_sk(sk)->dccps_pcrlen = cscov;
		else
			dccp_sk(sk)->dccps_pcslen = cscov;
	}
	kfree(list);
	return rc;
}

static int dccp_setsockopt_ccid(struct sock *sk, int type,
				sockptr_t optval, unsigned int optlen)
{
	u8 *val;
	int rc = 0;

	if (optlen < 1 || optlen > DCCP_FEAT_MAX_SP_VALS)
		return -EINVAL;

	val = memdup_sockptr(optval, optlen);
	if (IS_ERR(val))
		return PTR_ERR(val);

	lock_sock(sk);
	if (type == DCCP_SOCKOPT_TX_CCID || type == DCCP_SOCKOPT_CCID)
		rc = dccp_feat_register_sp(sk, DCCPF_CCID, 1, val, optlen);

	if (!rc && (type == DCCP_SOCKOPT_RX_CCID || type == DCCP_SOCKOPT_CCID))
		rc = dccp_feat_register_sp(sk, DCCPF_CCID, 0, val, optlen);
	release_sock(sk);

	kfree(val);
	return rc;
}

static int do_dccp_setsockopt(struct sock *sk, int level, int optname,
		sockptr_t optval, unsigned int optlen)
{
	struct dccp_sock *dp = dccp_sk(sk);
	int val, err = 0;

	switch (optname) {
	case DCCP_SOCKOPT_PACKET_SIZE:
		DCCP_WARN("sockopt(PACKET_SIZE) is deprecated: fix your app\n");
		return 0;
	case DCCP_SOCKOPT_CHANGE_L:
	case DCCP_SOCKOPT_CHANGE_R:
		DCCP_WARN("sockopt(CHANGE_L/R) is deprecated: fix your app\n");
		return 0;
	case DCCP_SOCKOPT_CCID:
	case DCCP_SOCKOPT_RX_CCID:
	case DCCP_SOCKOPT_TX_CCID:
		return dccp_setsockopt_ccid(sk, optname, optval, optlen);
	}

	if (optlen < (int)sizeof(int))
		return -EINVAL;

	if (copy_from_sockptr(&val, optval, sizeof(int)))
		return -EFAULT;

	if (optname == DCCP_SOCKOPT_SERVICE)
		return dccp_setsockopt_service(sk, val, optval, optlen);

	lock_sock(sk);
	switch (optname) {
	case DCCP_SOCKOPT_SERVER_TIMEWAIT:
		if (dp->dccps_role != DCCP_ROLE_SERVER)
			err = -EOPNOTSUPP;
		else
			dp->dccps_server_timewait = (val != 0);
		break;
	case DCCP_SOCKOPT_SEND_CSCOV:
		err = dccp_setsockopt_cscov(sk, val, false);
		break;
	case DCCP_SOCKOPT_RECV_CSCOV:
		err = dccp_setsockopt_cscov(sk, val, true);
		break;
	case DCCP_SOCKOPT_QPOLICY_ID:
		if (sk->sk_state != DCCP_CLOSED)
			err = -EISCONN;
		else if (val < 0 || val >= DCCPQ_POLICY_MAX)
			err = -EINVAL;
		else
			dp->dccps_qpolicy = val;
		break;
	case DCCP_SOCKOPT_QPOLICY_TXQLEN:
		if (val < 0)
			err = -EINVAL;
		else
			dp->dccps_tx_qlen = val;
		break;
	default:
		err = -ENOPROTOOPT;
		break;
	}
	release_sock(sk);

	return err;
}

int dccp_setsockopt(struct sock *sk, int level, int optname, sockptr_t optval,
		    unsigned int optlen)
{
	if (level != SOL_DCCP)
		return inet_csk(sk)->icsk_af_ops->setsockopt(sk, level,
							     optname, optval,
							     optlen);
	return do_dccp_setsockopt(sk, level, optname, optval, optlen);
}

EXPORT_SYMBOL_GPL(dccp_setsockopt);

static int dccp_getsockopt_service(struct sock *sk, int len,
				   __be32 __user *optval,
				   int __user *optlen)
{
	const struct dccp_sock *dp = dccp_sk(sk);
	const struct dccp_service_list *sl;
	int err = -ENOENT, slen = 0, total_len = sizeof(u32);

	lock_sock(sk);
	if ((sl = dp->dccps_service_list) != NULL) {
		slen = sl->dccpsl_nr * sizeof(u32);
		total_len += slen;
	}

	err = -EINVAL;
	if (total_len > len)
		goto out;

	err = 0;
	if (put_user(total_len, optlen) ||
	    put_user(dp->dccps_service, optval) ||
	    (sl != NULL && copy_to_user(optval + 1, sl->dccpsl_list, slen)))
		err = -EFAULT;
out:
	release_sock(sk);
	return err;
}

static int do_dccp_getsockopt(struct sock *sk, int level, int optname,
		    char __user *optval, int __user *optlen)
{
	struct dccp_sock *dp;
	int val, len;

	if (get_user(len, optlen))
		return -EFAULT;

	if (len < (int)sizeof(int))
		return -EINVAL;

	dp = dccp_sk(sk);

	switch (optname) {
	case DCCP_SOCKOPT_PACKET_SIZE:
		DCCP_WARN("sockopt(PACKET_SIZE) is deprecated: fix your app\n");
		return 0;
	case DCCP_SOCKOPT_SERVICE:
		return dccp_getsockopt_service(sk, len,
					       (__be32 __user *)optval, optlen);
	case DCCP_SOCKOPT_GET_CUR_MPS:
		val = READ_ONCE(dp->dccps_mss_cache);
		break;
	case DCCP_SOCKOPT_AVAILABLE_CCIDS:
		return ccid_getsockopt_builtin_ccids(sk, len, optval, optlen);
	case DCCP_SOCKOPT_TX_CCID:
		val = ccid_get_current_tx_ccid(dp);
		if (val < 0)
			return -ENOPROTOOPT;
		break;
	case DCCP_SOCKOPT_RX_CCID:
		val = ccid_get_current_rx_ccid(dp);
		if (val < 0)
			return -ENOPROTOOPT;
		break;
	case DCCP_SOCKOPT_SERVER_TIMEWAIT:
		val = dp->dccps_server_timewait;
		break;
	case DCCP_SOCKOPT_SEND_CSCOV:
		val = dp->dccps_pcslen;
		break;
	case DCCP_SOCKOPT_RECV_CSCOV:
		val = dp->dccps_pcrlen;
		break;
	case DCCP_SOCKOPT_QPOLICY_ID:
		val = dp->dccps_qpolicy;
		break;
	case DCCP_SOCKOPT_QPOLICY_TXQLEN:
		val = dp->dccps_tx_qlen;
		break;
	case 128 ... 191:
		return ccid_hc_rx_getsockopt(dp->dccps_hc_rx_ccid, sk, optname,
					     len, (u32 __user *)optval, optlen);
	case 192 ... 255:
		return ccid_hc_tx_getsockopt(dp->dccps_hc_tx_ccid, sk, optname,
					     len, (u32 __user *)optval, optlen);
	default:
		return -ENOPROTOOPT;
	}

	len = sizeof(val);
	if (put_user(len, optlen) || copy_to_user(optval, &val, len))
		return -EFAULT;

	return 0;
}

int dccp_getsockopt(struct sock *sk, int level, int optname,
		    char __user *optval, int __user *optlen)
{
	if (level != SOL_DCCP)
		return inet_csk(sk)->icsk_af_ops->getsockopt(sk, level,
							     optname, optval,
							     optlen);
	return do_dccp_getsockopt(sk, level, optname, optval, optlen);
}

EXPORT_SYMBOL_GPL(dccp_getsockopt);

static int dccp_msghdr_parse(struct msghdr *msg, struct sk_buff *skb)
{
	struct cmsghdr *cmsg;

	/*
	 * Assign an (opaque) qpolicy priority value to skb->priority.
	 *
	 * We are overloading this skb field for use with the qpolicy subystem.
	 * The skb->priority is normally used for the SO_PRIORITY option, which
	 * is initialised from sk_priority. Since the assignment of sk_priority
	 * to skb->priority happens later (on layer 3), we overload this field
	 * for use with queueing priorities as long as the skb is on layer 4.
	 * The default priority value (if nothing is set) is 0.
	 */
	skb->priority = 0;

	for_each_cmsghdr(cmsg, msg) {
		if (!CMSG_OK(msg, cmsg))
			return -EINVAL;

		if (cmsg->cmsg_level != SOL_DCCP)
			continue;

		if (cmsg->cmsg_type <= DCCP_SCM_QPOLICY_MAX &&
		    !dccp_qpolicy_param_ok(skb->sk, cmsg->cmsg_type))
			return -EINVAL;

		switch (cmsg->cmsg_type) {
		case DCCP_SCM_PRIORITY:
			if (cmsg->cmsg_len != CMSG_LEN(sizeof(__u32)))
				return -EINVAL;
			skb->priority = *(__u32 *)CMSG_DATA(cmsg);
			break;
		default:
			return -EINVAL;
		}
	}
	return 0;
}

int dccp_sendmsg(struct sock *sk, struct msghdr *msg, size_t len)
{
	const struct dccp_sock *dp = dccp_sk(sk);
	const int flags = msg->msg_flags;
	const int noblock = flags & MSG_DONTWAIT;
	struct sk_buff *skb;
	int rc, size;
	long timeo;

	trace_dccp_probe(sk, len);

	if (len > READ_ONCE(dp->dccps_mss_cache))
		return -EMSGSIZE;

	lock_sock(sk);

	timeo = sock_sndtimeo(sk, noblock);

	/*
	 * We have to use sk_stream_wait_connect here to set sk_write_pending,
	 * so that the trick in dccp_rcv_request_sent_state_process.
	 */
	/* Wait for a connection to finish. */
	if ((1 << sk->sk_state) & ~(DCCPF_OPEN | DCCPF_PARTOPEN))
		if ((rc = sk_stream_wait_connect(sk, &timeo)) != 0)
			goto out_release;

	size = sk->sk_prot->max_header + len;
	release_sock(sk);
	skb = sock_alloc_send_skb(sk, size, noblock, &rc);
	lock_sock(sk);
	if (skb == NULL)
		goto out_release;

	if (dccp_qpolicy_full(sk)) {
		rc = -EAGAIN;
		goto out_discard;
	}

	if (sk->sk_state == DCCP_CLOSED) {
		rc = -ENOTCONN;
		goto out_discard;
	}

	/* We need to check dccps_mss_cache after socket is locked. */
	if (len > dp->dccps_mss_cache) {
		rc = -EMSGSIZE;
		goto out_discard;
	}

	skb_reserve(skb, sk->sk_prot->max_header);
	rc = memcpy_from_msg(skb_put(skb, len), msg, len);
	if (rc != 0)
		goto out_discard;

	rc = dccp_msghdr_parse(msg, skb);
	if (rc != 0)
		goto out_discard;

	dccp_qpolicy_push(sk, skb);
	/*
	 * The xmit_timer is set if the TX CCID is rate-based and will expire
	 * when congestion control permits to release further packets into the
	 * network. Window-based CCIDs do not use this timer.
	 */
	if (!timer_pending(&dp->dccps_xmit_timer))
		dccp_write_xmit(sk);
out_release:
	release_sock(sk);
	return rc ? : len;
out_discard:
	kfree_skb(skb);
	goto out_release;
}

EXPORT_SYMBOL_GPL(dccp_sendmsg);

int dccp_recvmsg(struct sock *sk, struct msghdr *msg, size_t len, int nonblock,
		 int flags, int *addr_len)
{
	const struct dccp_hdr *dh;
	long timeo;

	lock_sock(sk);

	if (sk->sk_state == DCCP_LISTEN) {
		len = -ENOTCONN;
		goto out;
	}

	timeo = sock_rcvtimeo(sk, nonblock);

	do {
		struct sk_buff *skb = skb_peek(&sk->sk_receive_queue);

		if (skb == NULL)
			goto verify_sock_status;

		dh = dccp_hdr(skb);

		switch (dh->dccph_type) {
		case DCCP_PKT_DATA:
		case DCCP_PKT_DATAACK:
			goto found_ok_skb;

		case DCCP_PKT_CLOSE:
		case DCCP_PKT_CLOSEREQ:
			if (!(flags & MSG_PEEK))
				dccp_finish_passive_close(sk);
			fallthrough;
		case DCCP_PKT_RESET:
			dccp_pr_debug("found fin (%s) ok!\n",
				      dccp_packet_name(dh->dccph_type));
			len = 0;
			goto found_fin_ok;
		default:
			dccp_pr_debug("packet_type=%s\n",
				      dccp_packet_name(dh->dccph_type));
			sk_eat_skb(sk, skb);
		}
verify_sock_status:
		if (sock_flag(sk, SOCK_DONE)) {
			len = 0;
			break;
		}

		if (sk->sk_err) {
			len = sock_error(sk);
			break;
		}

		if (sk->sk_shutdown & RCV_SHUTDOWN) {
			len = 0;
			break;
		}

		if (sk->sk_state == DCCP_CLOSED) {
			if (!sock_flag(sk, SOCK_DONE)) {
				/* This occurs when user tries to read
				 * from never connected socket.
				 */
				len = -ENOTCONN;
				break;
			}
			len = 0;
			break;
		}

		if (!timeo) {
			len = -EAGAIN;
			break;
		}

		if (signal_pending(current)) {
			len = sock_intr_errno(timeo);
			break;
		}

		sk_wait_data(sk, &timeo, NULL);
		continue;
	found_ok_skb:
		if (len > skb->len)
			len = skb->len;
		else if (len < skb->len)
			msg->msg_flags |= MSG_TRUNC;

		if (skb_copy_datagram_msg(skb, 0, msg, len)) {
			/* Exception. Bailout! */
			len = -EFAULT;
			break;
		}
		if (flags & MSG_TRUNC)
			len = skb->len;
	found_fin_ok:
		if (!(flags & MSG_PEEK))
			sk_eat_skb(sk, skb);
		break;
	} while (1);
out:
	release_sock(sk);
	return len;
}

EXPORT_SYMBOL_GPL(dccp_recvmsg);

int inet_dccp_listen(struct socket *sock, int backlog)
{
	struct sock *sk = sock->sk;
	unsigned char old_state;
	int err;

	lock_sock(sk);

	err = -EINVAL;
	if (sock->state != SS_UNCONNECTED || sock->type != SOCK_DCCP)
		goto out;

	old_state = sk->sk_state;
	if (!((1 << old_state) & (DCCPF_CLOSED | DCCPF_LISTEN)))
		goto out;

	WRITE_ONCE(sk->sk_max_ack_backlog, backlog);
	/* Really, if the socket is already in listen state
	 * we can only allow the backlog to be adjusted.
	 */
	if (old_state != DCCP_LISTEN) {
		/*
		 * FIXME: here it probably should be sk->sk_prot->listen_start
		 * see tcp_listen_start
		 */
		err = dccp_listen_start(sk, backlog);
		if (err)
			goto out;
	}
	err = 0;

out:
	release_sock(sk);
	return err;
}

EXPORT_SYMBOL_GPL(inet_dccp_listen);

static void dccp_terminate_connection(struct sock *sk)
{
	u8 next_state = DCCP_CLOSED;

	switch (sk->sk_state) {
	case DCCP_PASSIVE_CLOSE:
	case DCCP_PASSIVE_CLOSEREQ:
		dccp_finish_passive_close(sk);
		break;
	case DCCP_PARTOPEN:
		dccp_pr_debug("Stop PARTOPEN timer (%p)\n", sk);
		inet_csk_clear_xmit_timer(sk, ICSK_TIME_DACK);
		fallthrough;
	case DCCP_OPEN:
		dccp_send_close(sk, 1);

		if (dccp_sk(sk)->dccps_role == DCCP_ROLE_SERVER &&
		    !dccp_sk(sk)->dccps_server_timewait)
			next_state = DCCP_ACTIVE_CLOSEREQ;
		else
			next_state = DCCP_CLOSING;
		fallthrough;
	default:
		dccp_set_state(sk, next_state);
	}
}

void dccp_close(struct sock *sk, long timeout)
{
	struct dccp_sock *dp = dccp_sk(sk);
	struct sk_buff *skb;
	u32 data_was_unread = 0;
	int state;

	lock_sock(sk);

	sk->sk_shutdown = SHUTDOWN_MASK;

	if (sk->sk_state == DCCP_LISTEN) {
		dccp_set_state(sk, DCCP_CLOSED);

		/* Special case. */
		inet_csk_listen_stop(sk);

		goto adjudge_to_death;
	}

	sk_stop_timer(sk, &dp->dccps_xmit_timer);

	/*
	 * We need to flush the recv. buffs.  We do this only on the
	 * descriptor close, not protocol-sourced closes, because the
	  *reader process may not have drained the data yet!
	 */
	while ((skb = __skb_dequeue(&sk->sk_receive_queue)) != NULL) {
		data_was_unread += skb->len;
		__kfree_skb(skb);
	}

	/* If socket has been already reset kill it. */
	if (sk->sk_state == DCCP_CLOSED)
		goto adjudge_to_death;

	if (data_was_unread) {
		/* Unread data was tossed, send an appropriate Reset Code */
		DCCP_WARN("ABORT with %u bytes unread\n", data_was_unread);
		dccp_send_reset(sk, DCCP_RESET_CODE_ABORTED);
		dccp_set_state(sk, DCCP_CLOSED);
	} else if (sock_flag(sk, SOCK_LINGER) && !sk->sk_lingertime) {
		/* Check zero linger _after_ checking for unread data. */
		sk->sk_prot->disconnect(sk, 0);
	} else if (sk->sk_state != DCCP_CLOSED) {
		/*
		 * Normal connection termination. May need to wait if there are
		 * still packets in the TX queue that are delayed by the CCID.
		 */
		dccp_flush_write_queue(sk, &timeout);
		dccp_terminate_connection(sk);
	}

	/*
	 * Flush write queue. This may be necessary in several cases:
	 * - we have been closed by the peer but still have application data;
	 * - abortive termination (unread data or zero linger time),
	 * - normal termination but queue could not be flushed within time limit
	 */
	__skb_queue_purge(&sk->sk_write_queue);

	sk_stream_wait_close(sk, timeout);

adjudge_to_death:
	state = sk->sk_state;
	sock_hold(sk);
	sock_orphan(sk);

	/*
	 * It is the last release_sock in its life. It will remove backlog.
	 */
	release_sock(sk);
	/*
	 * Now socket is owned by kernel and we acquire BH lock
	 * to finish close. No need to check for user refs.
	 */
	local_bh_disable();
	bh_lock_sock(sk);
	WARN_ON(sock_owned_by_user(sk));

	this_cpu_inc(dccp_orphan_count);

	/* Have we already been destroyed by a softirq or backlog? */
	if (state != DCCP_CLOSED && sk->sk_state == DCCP_CLOSED)
		goto out;

	if (sk->sk_state == DCCP_CLOSED)
		inet_csk_destroy_sock(sk);

	/* Otherwise, socket is reprieved until protocol close. */

out:
	bh_unlock_sock(sk);
	local_bh_enable();
	sock_put(sk);
}

EXPORT_SYMBOL_GPL(dccp_close);

void dccp_shutdown(struct sock *sk, int how)
{
	dccp_pr_debug("called shutdown(%x)\n", how);
}

EXPORT_SYMBOL_GPL(dccp_shutdown);

static inline int __init dccp_mib_init(void)
{
	dccp_statistics = alloc_percpu(struct dccp_mib);
	if (!dccp_statistics)
		return -ENOMEM;
	return 0;
}

static inline void dccp_mib_exit(void)
{
	free_percpu(dccp_statistics);
}

static int thash_entries;
module_param(thash_entries, int, 0444);
MODULE_PARM_DESC(thash_entries, "Number of ehash buckets");

#ifdef CONFIG_IP_DCCP_DEBUG
bool dccp_debug;
module_param(dccp_debug, bool, 0644);
MODULE_PARM_DESC(dccp_debug, "Enable debug messages");

EXPORT_SYMBOL_GPL(dccp_debug);
#endif

static int __init dccp_init(void)
{
	unsigned long goal;
	unsigned long nr_pages = totalram_pages();
	int ehash_order, bhash_order, i;
	int rc;

	BUILD_BUG_ON(sizeof(struct dccp_skb_cb) >
		     sizeof_field(struct sk_buff, cb));
<<<<<<< HEAD
	inet_hashinfo_init(&dccp_hashinfo);
=======
>>>>>>> c33f17e6
	rc = inet_hashinfo2_init_mod(&dccp_hashinfo);
	if (rc)
		goto out_fail;
	rc = -ENOBUFS;
	dccp_hashinfo.bind_bucket_cachep =
		kmem_cache_create("dccp_bind_bucket",
				  sizeof(struct inet_bind_bucket), 0,
				  SLAB_HWCACHE_ALIGN | SLAB_ACCOUNT, NULL);
	if (!dccp_hashinfo.bind_bucket_cachep)
		goto out_free_hashinfo2;

	/*
	 * Size and allocate the main established and bind bucket
	 * hash tables.
	 *
	 * The methodology is similar to that of the buffer cache.
	 */
	if (nr_pages >= (128 * 1024))
		goal = nr_pages >> (21 - PAGE_SHIFT);
	else
		goal = nr_pages >> (23 - PAGE_SHIFT);

	if (thash_entries)
		goal = (thash_entries *
			sizeof(struct inet_ehash_bucket)) >> PAGE_SHIFT;
	for (ehash_order = 0; (1UL << ehash_order) < goal; ehash_order++)
		;
	do {
		unsigned long hash_size = (1UL << ehash_order) * PAGE_SIZE /
					sizeof(struct inet_ehash_bucket);

		while (hash_size & (hash_size - 1))
			hash_size--;
		dccp_hashinfo.ehash_mask = hash_size - 1;
		dccp_hashinfo.ehash = (struct inet_ehash_bucket *)
			__get_free_pages(GFP_ATOMIC|__GFP_NOWARN, ehash_order);
	} while (!dccp_hashinfo.ehash && --ehash_order > 0);

	if (!dccp_hashinfo.ehash) {
		DCCP_CRIT("Failed to allocate DCCP established hash table");
		goto out_free_bind_bucket_cachep;
	}

	for (i = 0; i <= dccp_hashinfo.ehash_mask; i++)
		INIT_HLIST_NULLS_HEAD(&dccp_hashinfo.ehash[i].chain, i);

	if (inet_ehash_locks_alloc(&dccp_hashinfo))
			goto out_free_dccp_ehash;

	bhash_order = ehash_order;

	do {
		dccp_hashinfo.bhash_size = (1UL << bhash_order) * PAGE_SIZE /
					sizeof(struct inet_bind_hashbucket);
		if ((dccp_hashinfo.bhash_size > (64 * 1024)) &&
		    bhash_order > 0)
			continue;
		dccp_hashinfo.bhash = (struct inet_bind_hashbucket *)
			__get_free_pages(GFP_ATOMIC|__GFP_NOWARN, bhash_order);
	} while (!dccp_hashinfo.bhash && --bhash_order >= 0);

	if (!dccp_hashinfo.bhash) {
		DCCP_CRIT("Failed to allocate DCCP bind hash table");
		goto out_free_dccp_locks;
	}

	for (i = 0; i < dccp_hashinfo.bhash_size; i++) {
		spin_lock_init(&dccp_hashinfo.bhash[i].lock);
		INIT_HLIST_HEAD(&dccp_hashinfo.bhash[i].chain);
	}

	rc = dccp_mib_init();
	if (rc)
		goto out_free_dccp_bhash;

	rc = dccp_ackvec_init();
	if (rc)
		goto out_free_dccp_mib;

	rc = dccp_sysctl_init();
	if (rc)
		goto out_ackvec_exit;

	rc = ccid_initialize_builtins();
	if (rc)
		goto out_sysctl_exit;

	dccp_timestamping_init();

	return 0;

out_sysctl_exit:
	dccp_sysctl_exit();
out_ackvec_exit:
	dccp_ackvec_exit();
out_free_dccp_mib:
	dccp_mib_exit();
out_free_dccp_bhash:
	free_pages((unsigned long)dccp_hashinfo.bhash, bhash_order);
out_free_dccp_locks:
	inet_ehash_locks_free(&dccp_hashinfo);
out_free_dccp_ehash:
	free_pages((unsigned long)dccp_hashinfo.ehash, ehash_order);
out_free_bind_bucket_cachep:
	kmem_cache_destroy(dccp_hashinfo.bind_bucket_cachep);
out_free_hashinfo2:
	inet_hashinfo2_free_mod(&dccp_hashinfo);
out_fail:
	dccp_hashinfo.bhash = NULL;
	dccp_hashinfo.ehash = NULL;
	dccp_hashinfo.bind_bucket_cachep = NULL;
	return rc;
}

static void __exit dccp_fini(void)
{
	ccid_cleanup_builtins();
	dccp_mib_exit();
	free_pages((unsigned long)dccp_hashinfo.bhash,
		   get_order(dccp_hashinfo.bhash_size *
			     sizeof(struct inet_bind_hashbucket)));
	free_pages((unsigned long)dccp_hashinfo.ehash,
		   get_order((dccp_hashinfo.ehash_mask + 1) *
			     sizeof(struct inet_ehash_bucket)));
	inet_ehash_locks_free(&dccp_hashinfo);
	kmem_cache_destroy(dccp_hashinfo.bind_bucket_cachep);
	dccp_ackvec_exit();
	dccp_sysctl_exit();
	inet_hashinfo2_free_mod(&dccp_hashinfo);
}

module_init(dccp_init);
module_exit(dccp_fini);

MODULE_LICENSE("GPL");
MODULE_AUTHOR("Arnaldo Carvalho de Melo <acme@conectiva.com.br>");
MODULE_DESCRIPTION("DCCP - Datagram Congestion Controlled Protocol");<|MERGE_RESOLUTION|>--- conflicted
+++ resolved
@@ -1131,10 +1131,6 @@
 
 	BUILD_BUG_ON(sizeof(struct dccp_skb_cb) >
 		     sizeof_field(struct sk_buff, cb));
-<<<<<<< HEAD
-	inet_hashinfo_init(&dccp_hashinfo);
-=======
->>>>>>> c33f17e6
 	rc = inet_hashinfo2_init_mod(&dccp_hashinfo);
 	if (rc)
 		goto out_fail;
