--- conflicted
+++ resolved
@@ -3644,15 +3644,6 @@
 		}
 		xfrm_nr = ti;
 
-<<<<<<< HEAD
-		if (net->xfrm.policy_default[dir] == XFRM_USERPOLICY_BLOCK &&
-		    !xfrm_nr) {
-			XFRM_INC_STATS(net, LINUX_MIB_XFRMINNOSTATES);
-			goto reject;
-		}
-
-=======
->>>>>>> 9b37665a
 		if (npols > 1) {
 			xfrm_tmpl_sort(stp, tpp, xfrm_nr, family);
 			tpp = stp;
