--- conflicted
+++ resolved
@@ -278,11 +278,7 @@
 	case XFRMA_MTIMER_THRESH:
 		return xfrm_nla_cpy(dst, src, nla_len(src));
 	default:
-<<<<<<< HEAD
-		BUILD_BUG_ON(XFRMA_MAX != XFRMA_IF_ID);
-=======
 		BUILD_BUG_ON(XFRMA_MAX != XFRMA_MTIMER_THRESH);
->>>>>>> 13e45d7f
 		pr_warn_once("unsupported nla_type %d\n", src->nla_type);
 		return -EOPNOTSUPP;
 	}
