// SPDX-License-Identifier: GPL-2.0-or-later
/* L2TPv3 IP encapsulation support for IPv6
 *
 * Copyright (c) 2012 Katalix Systems Ltd
 */

#define pr_fmt(fmt) KBUILD_MODNAME ": " fmt

#include <linux/icmp.h>
#include <linux/module.h>
#include <linux/skbuff.h>
#include <linux/random.h>
#include <linux/socket.h>
#include <linux/l2tp.h>
#include <linux/in.h>
#include <linux/in6.h>
#include <net/sock.h>
#include <net/ip.h>
#include <net/icmp.h>
#include <net/udp.h>
#include <net/inet_common.h>
#include <net/tcp_states.h>
#include <net/protocol.h>
#include <net/xfrm.h>

#include <net/transp_v6.h>
#include <net/addrconf.h>
#include <net/ip6_route.h>

#include "l2tp_core.h"

struct l2tp_ip6_sock {
	/* inet_sock has to be the first member of l2tp_ip6_sock */
	struct inet_sock	inet;

	u32			conn_id;
	u32			peer_conn_id;

	/* ipv6_pinfo has to be the last member of l2tp_ip6_sock, see
	 * inet6_sk_generic
	 */
	struct ipv6_pinfo	inet6;
};

static DEFINE_RWLOCK(l2tp_ip6_lock);
static struct hlist_head l2tp_ip6_table;
static struct hlist_head l2tp_ip6_bind_table;

static inline struct l2tp_ip6_sock *l2tp_ip6_sk(const struct sock *sk)
{
	return (struct l2tp_ip6_sock *)sk;
}

static struct sock *__l2tp_ip6_bind_lookup(const struct net *net,
					   const struct in6_addr *laddr,
					   const struct in6_addr *raddr,
					   int dif, u32 tunnel_id)
{
	struct sock *sk;

	sk_for_each_bound(sk, &l2tp_ip6_bind_table) {
		const struct in6_addr *sk_laddr = inet6_rcv_saddr(sk);
		const struct in6_addr *sk_raddr = &sk->sk_v6_daddr;
		const struct l2tp_ip6_sock *l2tp = l2tp_ip6_sk(sk);

		if (!net_eq(sock_net(sk), net))
			continue;

		if (sk->sk_bound_dev_if && dif && sk->sk_bound_dev_if != dif)
			continue;

		if (sk_laddr && !ipv6_addr_any(sk_laddr) &&
		    !ipv6_addr_any(laddr) && !ipv6_addr_equal(sk_laddr, laddr))
			continue;

		if (!ipv6_addr_any(sk_raddr) && raddr &&
		    !ipv6_addr_any(raddr) && !ipv6_addr_equal(sk_raddr, raddr))
			continue;

		if (l2tp->conn_id != tunnel_id)
			continue;

		goto found;
	}

	sk = NULL;
found:
	return sk;
}

/* When processing receive frames, there are two cases to
 * consider. Data frames consist of a non-zero session-id and an
 * optional cookie. Control frames consist of a regular L2TP header
 * preceded by 32-bits of zeros.
 *
 * L2TPv3 Session Header Over IP
 *
 *  0                   1                   2                   3
 *  0 1 2 3 4 5 6 7 8 9 0 1 2 3 4 5 6 7 8 9 0 1 2 3 4 5 6 7 8 9 0 1
 * +-+-+-+-+-+-+-+-+-+-+-+-+-+-+-+-+-+-+-+-+-+-+-+-+-+-+-+-+-+-+-+-+
 * |                           Session ID                          |
 * +-+-+-+-+-+-+-+-+-+-+-+-+-+-+-+-+-+-+-+-+-+-+-+-+-+-+-+-+-+-+-+-+
 * |               Cookie (optional, maximum 64 bits)...
 * +-+-+-+-+-+-+-+-+-+-+-+-+-+-+-+-+-+-+-+-+-+-+-+-+-+-+-+-+-+-+-+-+
 *                                                                 |
 * +-+-+-+-+-+-+-+-+-+-+-+-+-+-+-+-+-+-+-+-+-+-+-+-+-+-+-+-+-+-+-+-+
 *
 * L2TPv3 Control Message Header Over IP
 *
 *  0                   1                   2                   3
 *  0 1 2 3 4 5 6 7 8 9 0 1 2 3 4 5 6 7 8 9 0 1 2 3 4 5 6 7 8 9 0 1
 * +-+-+-+-+-+-+-+-+-+-+-+-+-+-+-+-+-+-+-+-+-+-+-+-+-+-+-+-+-+-+-+-+
 * |                      (32 bits of zeros)                       |
 * +-+-+-+-+-+-+-+-+-+-+-+-+-+-+-+-+-+-+-+-+-+-+-+-+-+-+-+-+-+-+-+-+
 * |T|L|x|x|S|x|x|x|x|x|x|x|  Ver  |             Length            |
 * +-+-+-+-+-+-+-+-+-+-+-+-+-+-+-+-+-+-+-+-+-+-+-+-+-+-+-+-+-+-+-+-+
 * |                     Control Connection ID                     |
 * +-+-+-+-+-+-+-+-+-+-+-+-+-+-+-+-+-+-+-+-+-+-+-+-+-+-+-+-+-+-+-+-+
 * |               Ns              |               Nr              |
 * +-+-+-+-+-+-+-+-+-+-+-+-+-+-+-+-+-+-+-+-+-+-+-+-+-+-+-+-+-+-+-+-+
 *
 * All control frames are passed to userspace.
 */
static int l2tp_ip6_recv(struct sk_buff *skb)
{
	struct net *net = dev_net(skb->dev);
	struct sock *sk;
	u32 session_id;
	u32 tunnel_id;
	unsigned char *ptr, *optr;
	struct l2tp_session *session;
	struct l2tp_tunnel *tunnel = NULL;
	struct ipv6hdr *iph;

	if (!pskb_may_pull(skb, 4))
		goto discard;

	/* Point to L2TP header */
	optr = skb->data;
	ptr = skb->data;
	session_id = ntohl(*((__be32 *)ptr));
	ptr += 4;

	/* RFC3931: L2TP/IP packets have the first 4 bytes containing
	 * the session_id. If it is 0, the packet is a L2TP control
	 * frame and the session_id value can be discarded.
	 */
	if (session_id == 0) {
		__skb_pull(skb, 4);
		goto pass_up;
	}

	/* Ok, this is a data packet. Lookup the session. */
	session = l2tp_session_get(net, session_id);
	if (!session)
		goto discard;

	tunnel = session->tunnel;
	if (!tunnel)
		goto discard_sess;

	if (l2tp_v3_ensure_opt_in_linear(session, skb, &ptr, &optr))
		goto discard_sess;

	l2tp_recv_common(session, skb, ptr, optr, 0, skb->len);
	l2tp_session_dec_refcount(session);

	return 0;

pass_up:
	/* Get the tunnel_id from the L2TP header */
	if (!pskb_may_pull(skb, 12))
		goto discard;

	if ((skb->data[0] & 0xc0) != 0xc0)
		goto discard;

	tunnel_id = ntohl(*(__be32 *)&skb->data[4]);
	iph = ipv6_hdr(skb);

	read_lock_bh(&l2tp_ip6_lock);
	sk = __l2tp_ip6_bind_lookup(net, &iph->daddr, &iph->saddr,
				    inet6_iif(skb), tunnel_id);
	if (!sk) {
		read_unlock_bh(&l2tp_ip6_lock);
		goto discard;
	}
	sock_hold(sk);
	read_unlock_bh(&l2tp_ip6_lock);

	if (!xfrm6_policy_check(sk, XFRM_POLICY_IN, skb))
		goto discard_put;

	nf_reset_ct(skb);

	return sk_receive_skb(sk, skb, 1);

discard_sess:
	l2tp_session_dec_refcount(session);
	goto discard;

discard_put:
	sock_put(sk);

discard:
	kfree_skb(skb);
	return 0;
}

static int l2tp_ip6_hash(struct sock *sk)
{
	if (sk_unhashed(sk)) {
		write_lock_bh(&l2tp_ip6_lock);
		sk_add_node(sk, &l2tp_ip6_table);
		write_unlock_bh(&l2tp_ip6_lock);
	}
	return 0;
}

static void l2tp_ip6_unhash(struct sock *sk)
{
	if (sk_unhashed(sk))
		return;
	write_lock_bh(&l2tp_ip6_lock);
	sk_del_node_init(sk);
	write_unlock_bh(&l2tp_ip6_lock);
}

static int l2tp_ip6_open(struct sock *sk)
{
	/* Prevent autobind. We don't have ports. */
	inet_sk(sk)->inet_num = IPPROTO_L2TP;

	l2tp_ip6_hash(sk);
	return 0;
}

static void l2tp_ip6_close(struct sock *sk, long timeout)
{
	write_lock_bh(&l2tp_ip6_lock);
	hlist_del_init(&sk->sk_bind_node);
	sk_del_node_init(sk);
	write_unlock_bh(&l2tp_ip6_lock);

	sk_common_release(sk);
}

static void l2tp_ip6_destroy_sock(struct sock *sk)
{
	struct l2tp_tunnel *tunnel = l2tp_sk_to_tunnel(sk);

	lock_sock(sk);
	ip6_flush_pending_frames(sk);
	release_sock(sk);

	if (tunnel)
		l2tp_tunnel_delete(tunnel);
}

static int l2tp_ip6_bind(struct sock *sk, struct sockaddr *uaddr, int addr_len)
{
	struct inet_sock *inet = inet_sk(sk);
	struct ipv6_pinfo *np = inet6_sk(sk);
	struct sockaddr_l2tpip6 *addr = (struct sockaddr_l2tpip6 *)uaddr;
	struct net *net = sock_net(sk);
	__be32 v4addr = 0;
	int bound_dev_if;
	int addr_type;
	int err;

	if (addr->l2tp_family != AF_INET6)
		return -EINVAL;
	if (addr_len < sizeof(*addr))
		return -EINVAL;

	addr_type = ipv6_addr_type(&addr->l2tp_addr);

	/* l2tp_ip6 sockets are IPv6 only */
	if (addr_type == IPV6_ADDR_MAPPED)
		return -EADDRNOTAVAIL;

	/* L2TP is point-point, not multicast */
	if (addr_type & IPV6_ADDR_MULTICAST)
		return -EADDRNOTAVAIL;

	lock_sock(sk);

	err = -EINVAL;
	if (!sock_flag(sk, SOCK_ZAPPED))
		goto out_unlock;

	if (sk->sk_state != TCP_CLOSE)
		goto out_unlock;

	bound_dev_if = sk->sk_bound_dev_if;

	/* Check if the address belongs to the host. */
	rcu_read_lock();
	if (addr_type != IPV6_ADDR_ANY) {
		struct net_device *dev = NULL;

		if (addr_type & IPV6_ADDR_LINKLOCAL) {
			if (addr->l2tp_scope_id)
				bound_dev_if = addr->l2tp_scope_id;

			/* Binding to link-local address requires an
			 * interface.
			 */
			if (!bound_dev_if)
				goto out_unlock_rcu;

			err = -ENODEV;
			dev = dev_get_by_index_rcu(sock_net(sk), bound_dev_if);
			if (!dev)
				goto out_unlock_rcu;
		}

		/* ipv4 addr of the socket is invalid.  Only the
		 * unspecified and mapped address have a v4 equivalent.
		 */
		v4addr = LOOPBACK4_IPV6;
		err = -EADDRNOTAVAIL;
		if (!ipv6_chk_addr(sock_net(sk), &addr->l2tp_addr, dev, 0))
			goto out_unlock_rcu;
	}
	rcu_read_unlock();

	write_lock_bh(&l2tp_ip6_lock);
	if (__l2tp_ip6_bind_lookup(net, &addr->l2tp_addr, NULL, bound_dev_if,
				   addr->l2tp_conn_id)) {
		write_unlock_bh(&l2tp_ip6_lock);
		err = -EADDRINUSE;
		goto out_unlock;
	}

	inet->inet_saddr = v4addr;
	inet->inet_rcv_saddr = v4addr;
	sk->sk_bound_dev_if = bound_dev_if;
	sk->sk_v6_rcv_saddr = addr->l2tp_addr;
	np->saddr = addr->l2tp_addr;

	l2tp_ip6_sk(sk)->conn_id = addr->l2tp_conn_id;

	sk_add_bind_node(sk, &l2tp_ip6_bind_table);
	sk_del_node_init(sk);
	write_unlock_bh(&l2tp_ip6_lock);

	sock_reset_flag(sk, SOCK_ZAPPED);
	release_sock(sk);
	return 0;

out_unlock_rcu:
	rcu_read_unlock();
out_unlock:
	release_sock(sk);

	return err;
}

static int l2tp_ip6_connect(struct sock *sk, struct sockaddr *uaddr,
			    int addr_len)
{
	struct sockaddr_l2tpip6 *lsa = (struct sockaddr_l2tpip6 *)uaddr;
	struct sockaddr_in6	*usin = (struct sockaddr_in6 *)uaddr;
	struct in6_addr	*daddr;
	int	addr_type;
	int rc;

	if (addr_len < sizeof(*lsa))
		return -EINVAL;

	if (usin->sin6_family != AF_INET6)
		return -EINVAL;

	addr_type = ipv6_addr_type(&usin->sin6_addr);
	if (addr_type & IPV6_ADDR_MULTICAST)
		return -EINVAL;

	if (addr_type & IPV6_ADDR_MAPPED) {
		daddr = &usin->sin6_addr;
		if (ipv4_is_multicast(daddr->s6_addr32[3]))
			return -EINVAL;
	}

	lock_sock(sk);

	 /* Must bind first - autobinding does not work */
	if (sock_flag(sk, SOCK_ZAPPED)) {
		rc = -EINVAL;
		goto out_sk;
	}

	rc = __ip6_datagram_connect(sk, uaddr, addr_len);
	if (rc < 0)
		goto out_sk;

	l2tp_ip6_sk(sk)->peer_conn_id = lsa->l2tp_conn_id;

	write_lock_bh(&l2tp_ip6_lock);
	hlist_del_init(&sk->sk_bind_node);
	sk_add_bind_node(sk, &l2tp_ip6_bind_table);
	write_unlock_bh(&l2tp_ip6_lock);

out_sk:
	release_sock(sk);

	return rc;
}

static int l2tp_ip6_disconnect(struct sock *sk, int flags)
{
	if (sock_flag(sk, SOCK_ZAPPED))
		return 0;

	return __udp_disconnect(sk, flags);
}

static int l2tp_ip6_getname(struct socket *sock, struct sockaddr *uaddr,
			    int peer)
{
	struct sockaddr_l2tpip6 *lsa = (struct sockaddr_l2tpip6 *)uaddr;
	struct sock *sk = sock->sk;
	struct ipv6_pinfo *np = inet6_sk(sk);
	struct l2tp_ip6_sock *lsk = l2tp_ip6_sk(sk);

	lsa->l2tp_family = AF_INET6;
	lsa->l2tp_flowinfo = 0;
	lsa->l2tp_scope_id = 0;
	lsa->l2tp_unused = 0;
	if (peer) {
		if (!lsk->peer_conn_id)
			return -ENOTCONN;
		lsa->l2tp_conn_id = lsk->peer_conn_id;
		lsa->l2tp_addr = sk->sk_v6_daddr;
		if (np->sndflow)
			lsa->l2tp_flowinfo = np->flow_label;
	} else {
		if (ipv6_addr_any(&sk->sk_v6_rcv_saddr))
			lsa->l2tp_addr = np->saddr;
		else
			lsa->l2tp_addr = sk->sk_v6_rcv_saddr;

		lsa->l2tp_conn_id = lsk->conn_id;
	}
	if (ipv6_addr_type(&lsa->l2tp_addr) & IPV6_ADDR_LINKLOCAL)
		lsa->l2tp_scope_id = sk->sk_bound_dev_if;
	return sizeof(*lsa);
}

static int l2tp_ip6_backlog_recv(struct sock *sk, struct sk_buff *skb)
{
	int rc;

	/* Charge it to the socket, dropping if the queue is full. */
	rc = sock_queue_rcv_skb(sk, skb);
	if (rc < 0)
		goto drop;

	return 0;

drop:
	IP_INC_STATS(sock_net(sk), IPSTATS_MIB_INDISCARDS);
	kfree_skb(skb);
	return -1;
}

static int l2tp_ip6_push_pending_frames(struct sock *sk)
{
	struct sk_buff *skb;
	__be32 *transhdr = NULL;
	int err = 0;

	skb = skb_peek(&sk->sk_write_queue);
	if (!skb)
		goto out;

	transhdr = (__be32 *)skb_transport_header(skb);
	*transhdr = 0;

	err = ip6_push_pending_frames(sk);

out:
	return err;
}

/* Userspace will call sendmsg() on the tunnel socket to send L2TP
 * control frames.
 */
static int l2tp_ip6_sendmsg(struct sock *sk, struct msghdr *msg, size_t len)
{
	struct ipv6_txoptions opt_space;
	DECLARE_SOCKADDR(struct sockaddr_l2tpip6 *, lsa, msg->msg_name);
	struct in6_addr *daddr, *final_p, final;
	struct ipv6_pinfo *np = inet6_sk(sk);
	struct ipv6_txoptions *opt_to_free = NULL;
	struct ipv6_txoptions *opt = NULL;
	struct ip6_flowlabel *flowlabel = NULL;
	struct dst_entry *dst = NULL;
	struct flowi6 fl6;
	struct ipcm6_cookie ipc6;
	int addr_len = msg->msg_namelen;
	int transhdrlen = 4; /* zero session-id */
	int ulen;
	int err;

	/* Rough check on arithmetic overflow,
	 * better check is made in ip6_append_data().
	 */
	if (len > INT_MAX - transhdrlen)
		return -EMSGSIZE;

	/* Mirror BSD error message compatibility */
	if (msg->msg_flags & MSG_OOB)
		return -EOPNOTSUPP;

	/* Get and verify the address */
	memset(&fl6, 0, sizeof(fl6));

	fl6.flowi6_mark = sk->sk_mark;
	fl6.flowi6_uid = sk->sk_uid;

	ipcm6_init(&ipc6);

	if (lsa) {
		if (addr_len < SIN6_LEN_RFC2133)
			return -EINVAL;

		if (lsa->l2tp_family && lsa->l2tp_family != AF_INET6)
			return -EAFNOSUPPORT;

		daddr = &lsa->l2tp_addr;
		if (np->sndflow) {
			fl6.flowlabel = lsa->l2tp_flowinfo & IPV6_FLOWINFO_MASK;
			if (fl6.flowlabel & IPV6_FLOWLABEL_MASK) {
				flowlabel = fl6_sock_lookup(sk, fl6.flowlabel);
				if (IS_ERR(flowlabel))
					return -EINVAL;
			}
		}

		/* Otherwise it will be difficult to maintain
		 * sk->sk_dst_cache.
		 */
		if (sk->sk_state == TCP_ESTABLISHED &&
		    ipv6_addr_equal(daddr, &sk->sk_v6_daddr))
			daddr = &sk->sk_v6_daddr;

		if (addr_len >= sizeof(struct sockaddr_in6) &&
		    lsa->l2tp_scope_id &&
		    ipv6_addr_type(daddr) & IPV6_ADDR_LINKLOCAL)
			fl6.flowi6_oif = lsa->l2tp_scope_id;
	} else {
		if (sk->sk_state != TCP_ESTABLISHED)
			return -EDESTADDRREQ;

		daddr = &sk->sk_v6_daddr;
		fl6.flowlabel = np->flow_label;
	}

	if (fl6.flowi6_oif == 0)
		fl6.flowi6_oif = sk->sk_bound_dev_if;

	if (msg->msg_controllen) {
		opt = &opt_space;
		memset(opt, 0, sizeof(struct ipv6_txoptions));
		opt->tot_len = sizeof(struct ipv6_txoptions);
		ipc6.opt = opt;

		err = ip6_datagram_send_ctl(sock_net(sk), sk, msg, &fl6, &ipc6);
		if (err < 0) {
			fl6_sock_release(flowlabel);
			return err;
		}
		if ((fl6.flowlabel & IPV6_FLOWLABEL_MASK) && !flowlabel) {
			flowlabel = fl6_sock_lookup(sk, fl6.flowlabel);
			if (IS_ERR(flowlabel))
				return -EINVAL;
		}
		if (!(opt->opt_nflen | opt->opt_flen))
			opt = NULL;
	}

	if (!opt) {
		opt = txopt_get(np);
		opt_to_free = opt;
	}
	if (flowlabel)
		opt = fl6_merge_options(&opt_space, flowlabel, opt);
	opt = ipv6_fixup_options(&opt_space, opt);
	ipc6.opt = opt;

	fl6.flowi6_proto = sk->sk_protocol;
	if (!ipv6_addr_any(daddr))
		fl6.daddr = *daddr;
	else
		fl6.daddr.s6_addr[15] = 0x1; /* :: means loopback (BSD'ism) */
	if (ipv6_addr_any(&fl6.saddr) && !ipv6_addr_any(&np->saddr))
		fl6.saddr = np->saddr;

	final_p = fl6_update_dst(&fl6, opt, &final);

	if (!fl6.flowi6_oif && ipv6_addr_is_multicast(&fl6.daddr))
		fl6.flowi6_oif = np->mcast_oif;
	else if (!fl6.flowi6_oif)
		fl6.flowi6_oif = np->ucast_oif;

	security_sk_classify_flow(sk, flowi6_to_flowi_common(&fl6));

	if (ipc6.tclass < 0)
		ipc6.tclass = np->tclass;

	fl6.flowlabel = ip6_make_flowinfo(ipc6.tclass, fl6.flowlabel);

	dst = ip6_dst_lookup_flow(sock_net(sk), sk, &fl6, final_p);
	if (IS_ERR(dst)) {
		err = PTR_ERR(dst);
		goto out;
	}

	if (ipc6.hlimit < 0)
		ipc6.hlimit = ip6_sk_dst_hoplimit(np, &fl6, dst);

	if (ipc6.dontfrag < 0)
		ipc6.dontfrag = np->dontfrag;

	if (msg->msg_flags & MSG_CONFIRM)
		goto do_confirm;

back_from_confirm:
	lock_sock(sk);
<<<<<<< HEAD
	ulen = len + skb_queue_empty(&sk->sk_write_queue) ? transhdrlen : 0;
=======
	ulen = len + (skb_queue_empty(&sk->sk_write_queue) ? transhdrlen : 0);
>>>>>>> 5eb2b831
	err = ip6_append_data(sk, ip_generic_getfrag, msg,
			      ulen, transhdrlen, &ipc6,
			      &fl6, (struct rt6_info *)dst,
			      msg->msg_flags);
	if (err)
		ip6_flush_pending_frames(sk);
	else if (!(msg->msg_flags & MSG_MORE))
		err = l2tp_ip6_push_pending_frames(sk);
	release_sock(sk);
done:
	dst_release(dst);
out:
	fl6_sock_release(flowlabel);
	txopt_put(opt_to_free);

	return err < 0 ? err : len;

do_confirm:
	if (msg->msg_flags & MSG_PROBE)
		dst_confirm_neigh(dst, &fl6.daddr);
	if (!(msg->msg_flags & MSG_PROBE) || len)
		goto back_from_confirm;
	err = 0;
	goto done;
}

static int l2tp_ip6_recvmsg(struct sock *sk, struct msghdr *msg, size_t len,
			    int noblock, int flags, int *addr_len)
{
	struct ipv6_pinfo *np = inet6_sk(sk);
	DECLARE_SOCKADDR(struct sockaddr_l2tpip6 *, lsa, msg->msg_name);
	size_t copied = 0;
	int err = -EOPNOTSUPP;
	struct sk_buff *skb;

	if (flags & MSG_OOB)
		goto out;

	if (flags & MSG_ERRQUEUE)
		return ipv6_recv_error(sk, msg, len, addr_len);

	skb = skb_recv_datagram(sk, flags, noblock, &err);
	if (!skb)
		goto out;

	copied = skb->len;
	if (len < copied) {
		msg->msg_flags |= MSG_TRUNC;
		copied = len;
	}

	err = skb_copy_datagram_msg(skb, 0, msg, copied);
	if (err)
		goto done;

	sock_recv_timestamp(msg, sk, skb);

	/* Copy the address. */
	if (lsa) {
		lsa->l2tp_family = AF_INET6;
		lsa->l2tp_unused = 0;
		lsa->l2tp_addr = ipv6_hdr(skb)->saddr;
		lsa->l2tp_flowinfo = 0;
		lsa->l2tp_scope_id = 0;
		lsa->l2tp_conn_id = 0;
		if (ipv6_addr_type(&lsa->l2tp_addr) & IPV6_ADDR_LINKLOCAL)
			lsa->l2tp_scope_id = inet6_iif(skb);
		*addr_len = sizeof(*lsa);
	}

	if (np->rxopt.all)
		ip6_datagram_recv_ctl(sk, msg, skb);

	if (flags & MSG_TRUNC)
		copied = skb->len;
done:
	skb_free_datagram(sk, skb);
out:
	return err ? err : copied;
}

static struct proto l2tp_ip6_prot = {
	.name		   = "L2TP/IPv6",
	.owner		   = THIS_MODULE,
	.init		   = l2tp_ip6_open,
	.close		   = l2tp_ip6_close,
	.bind		   = l2tp_ip6_bind,
	.connect	   = l2tp_ip6_connect,
	.disconnect	   = l2tp_ip6_disconnect,
	.ioctl		   = l2tp_ioctl,
	.destroy	   = l2tp_ip6_destroy_sock,
	.setsockopt	   = ipv6_setsockopt,
	.getsockopt	   = ipv6_getsockopt,
	.sendmsg	   = l2tp_ip6_sendmsg,
	.recvmsg	   = l2tp_ip6_recvmsg,
	.backlog_rcv	   = l2tp_ip6_backlog_recv,
	.hash		   = l2tp_ip6_hash,
	.unhash		   = l2tp_ip6_unhash,
	.obj_size	   = sizeof(struct l2tp_ip6_sock),
};

static const struct proto_ops l2tp_ip6_ops = {
	.family		   = PF_INET6,
	.owner		   = THIS_MODULE,
	.release	   = inet6_release,
	.bind		   = inet6_bind,
	.connect	   = inet_dgram_connect,
	.socketpair	   = sock_no_socketpair,
	.accept		   = sock_no_accept,
	.getname	   = l2tp_ip6_getname,
	.poll		   = datagram_poll,
	.ioctl		   = inet6_ioctl,
	.gettstamp	   = sock_gettstamp,
	.listen		   = sock_no_listen,
	.shutdown	   = inet_shutdown,
	.setsockopt	   = sock_common_setsockopt,
	.getsockopt	   = sock_common_getsockopt,
	.sendmsg	   = inet_sendmsg,
	.recvmsg	   = sock_common_recvmsg,
	.mmap		   = sock_no_mmap,
	.sendpage	   = sock_no_sendpage,
#ifdef CONFIG_COMPAT
	.compat_ioctl	   = inet6_compat_ioctl,
#endif
};

static struct inet_protosw l2tp_ip6_protosw = {
	.type		= SOCK_DGRAM,
	.protocol	= IPPROTO_L2TP,
	.prot		= &l2tp_ip6_prot,
	.ops		= &l2tp_ip6_ops,
};

static struct inet6_protocol l2tp_ip6_protocol __read_mostly = {
	.handler	= l2tp_ip6_recv,
};

static int __init l2tp_ip6_init(void)
{
	int err;

	pr_info("L2TP IP encapsulation support for IPv6 (L2TPv3)\n");

	err = proto_register(&l2tp_ip6_prot, 1);
	if (err != 0)
		goto out;

	err = inet6_add_protocol(&l2tp_ip6_protocol, IPPROTO_L2TP);
	if (err)
		goto out1;

	inet6_register_protosw(&l2tp_ip6_protosw);
	return 0;

out1:
	proto_unregister(&l2tp_ip6_prot);
out:
	return err;
}

static void __exit l2tp_ip6_exit(void)
{
	inet6_unregister_protosw(&l2tp_ip6_protosw);
	inet6_del_protocol(&l2tp_ip6_protocol, IPPROTO_L2TP);
	proto_unregister(&l2tp_ip6_prot);
}

module_init(l2tp_ip6_init);
module_exit(l2tp_ip6_exit);

MODULE_LICENSE("GPL");
MODULE_AUTHOR("Chris Elston <celston@katalix.com>");
MODULE_DESCRIPTION("L2TP IP encapsulation for IPv6");
MODULE_VERSION("1.0");

/* Use the value of SOCK_DGRAM (2) directory, because __stringify doesn't like
 * enums
 */
MODULE_ALIAS_NET_PF_PROTO_TYPE(PF_INET6, 2, IPPROTO_L2TP);
MODULE_ALIAS_NET_PF_PROTO(PF_INET6, IPPROTO_L2TP);<|MERGE_RESOLUTION|>--- conflicted
+++ resolved
@@ -628,11 +628,7 @@
 
 back_from_confirm:
 	lock_sock(sk);
-<<<<<<< HEAD
-	ulen = len + skb_queue_empty(&sk->sk_write_queue) ? transhdrlen : 0;
-=======
 	ulen = len + (skb_queue_empty(&sk->sk_write_queue) ? transhdrlen : 0);
->>>>>>> 5eb2b831
 	err = ip6_append_data(sk, ip_generic_getfrag, msg,
 			      ulen, transhdrlen, &ipc6,
 			      &fl6, (struct rt6_info *)dst,
