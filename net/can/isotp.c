// SPDX-License-Identifier: (GPL-2.0 OR BSD-3-Clause)
/* isotp.c - ISO 15765-2 CAN transport protocol for protocol family CAN
 *
 * This implementation does not provide ISO-TP specific return values to the
 * userspace.
 *
 * - RX path timeout of data reception leads to -ETIMEDOUT
 * - RX path SN mismatch leads to -EILSEQ
 * - RX path data reception with wrong padding leads to -EBADMSG
 * - TX path flowcontrol reception timeout leads to -ECOMM
 * - TX path flowcontrol reception overflow leads to -EMSGSIZE
 * - TX path flowcontrol reception with wrong layout/padding leads to -EBADMSG
 * - when a transfer (tx) is on the run the next write() blocks until it's done
 * - use CAN_ISOTP_WAIT_TX_DONE flag to block the caller until the PDU is sent
 * - as we have static buffers the check whether the PDU fits into the buffer
 *   is done at FF reception time (no support for sending 'wait frames')
 * - take care of the tx-queue-len as traffic shaping is still on the TODO list
 *
 * Copyright (c) 2020 Volkswagen Group Electronic Research
 * All rights reserved.
 *
 * Redistribution and use in source and binary forms, with or without
 * modification, are permitted provided that the following conditions
 * are met:
 * 1. Redistributions of source code must retain the above copyright
 *    notice, this list of conditions and the following disclaimer.
 * 2. Redistributions in binary form must reproduce the above copyright
 *    notice, this list of conditions and the following disclaimer in the
 *    documentation and/or other materials provided with the distribution.
 * 3. Neither the name of Volkswagen nor the names of its contributors
 *    may be used to endorse or promote products derived from this software
 *    without specific prior written permission.
 *
 * Alternatively, provided that this notice is retained in full, this
 * software may be distributed under the terms of the GNU General
 * Public License ("GPL") version 2, in which case the provisions of the
 * GPL apply INSTEAD OF those given above.
 *
 * The provided data structures and external interfaces from this code
 * are not restricted to be used by modules with a GPL compatible license.
 *
 * THIS SOFTWARE IS PROVIDED BY THE COPYRIGHT HOLDERS AND CONTRIBUTORS
 * "AS IS" AND ANY EXPRESS OR IMPLIED WARRANTIES, INCLUDING, BUT NOT
 * LIMITED TO, THE IMPLIED WARRANTIES OF MERCHANTABILITY AND FITNESS FOR
 * A PARTICULAR PURPOSE ARE DISCLAIMED. IN NO EVENT SHALL THE COPYRIGHT
 * OWNER OR CONTRIBUTORS BE LIABLE FOR ANY DIRECT, INDIRECT, INCIDENTAL,
 * SPECIAL, EXEMPLARY, OR CONSEQUENTIAL DAMAGES (INCLUDING, BUT NOT
 * LIMITED TO, PROCUREMENT OF SUBSTITUTE GOODS OR SERVICES; LOSS OF USE,
 * DATA, OR PROFITS; OR BUSINESS INTERRUPTION) HOWEVER CAUSED AND ON ANY
 * THEORY OF LIABILITY, WHETHER IN CONTRACT, STRICT LIABILITY, OR TORT
 * (INCLUDING NEGLIGENCE OR OTHERWISE) ARISING IN ANY WAY OUT OF THE USE
 * OF THIS SOFTWARE, EVEN IF ADVISED OF THE POSSIBILITY OF SUCH
 * DAMAGE.
 */

#include <linux/module.h>
#include <linux/init.h>
#include <linux/interrupt.h>
#include <linux/spinlock.h>
#include <linux/hrtimer.h>
#include <linux/wait.h>
#include <linux/uio.h>
#include <linux/net.h>
#include <linux/netdevice.h>
#include <linux/socket.h>
#include <linux/if_arp.h>
#include <linux/skbuff.h>
#include <linux/can.h>
#include <linux/can/core.h>
#include <linux/can/skb.h>
#include <linux/can/isotp.h>
#include <linux/slab.h>
#include <net/sock.h>
#include <net/net_namespace.h>

MODULE_DESCRIPTION("PF_CAN isotp 15765-2:2016 protocol");
MODULE_LICENSE("Dual BSD/GPL");
MODULE_AUTHOR("Oliver Hartkopp <socketcan@hartkopp.net>");
MODULE_ALIAS("can-proto-6");

#define ISOTP_MIN_NAMELEN CAN_REQUIRED_SIZE(struct sockaddr_can, can_addr.tp)

#define SINGLE_MASK(id) (((id) & CAN_EFF_FLAG) ? \
			 (CAN_EFF_MASK | CAN_EFF_FLAG | CAN_RTR_FLAG) : \
			 (CAN_SFF_MASK | CAN_EFF_FLAG | CAN_RTR_FLAG))

/* ISO 15765-2:2016 supports more than 4095 byte per ISO PDU as the FF_DL can
 * take full 32 bit values (4 Gbyte). We would need some good concept to handle
 * this between user space and kernel space. For now increase the static buffer
 * to something about 8 kbyte to be able to test this new functionality.
 */
#define MAX_MSG_LENGTH 8200

/* N_PCI type values in bits 7-4 of N_PCI bytes */
#define N_PCI_SF 0x00	/* single frame */
#define N_PCI_FF 0x10	/* first frame */
#define N_PCI_CF 0x20	/* consecutive frame */
#define N_PCI_FC 0x30	/* flow control */

#define N_PCI_SZ 1	/* size of the PCI byte #1 */
#define SF_PCI_SZ4 1	/* size of SingleFrame PCI including 4 bit SF_DL */
#define SF_PCI_SZ8 2	/* size of SingleFrame PCI including 8 bit SF_DL */
#define FF_PCI_SZ12 2	/* size of FirstFrame PCI including 12 bit FF_DL */
#define FF_PCI_SZ32 6	/* size of FirstFrame PCI including 32 bit FF_DL */
#define FC_CONTENT_SZ 3	/* flow control content size in byte (FS/BS/STmin) */

#define ISOTP_CHECK_PADDING (CAN_ISOTP_CHK_PAD_LEN | CAN_ISOTP_CHK_PAD_DATA)

/* Flow Status given in FC frame */
#define ISOTP_FC_CTS 0		/* clear to send */
#define ISOTP_FC_WT 1		/* wait */
#define ISOTP_FC_OVFLW 2	/* overflow */

enum {
	ISOTP_IDLE = 0,
	ISOTP_WAIT_FIRST_FC,
	ISOTP_WAIT_FC,
	ISOTP_WAIT_DATA,
	ISOTP_SENDING
};

struct tpcon {
	unsigned int idx;
	unsigned int len;
	u32 state;
	u8 bs;
	u8 sn;
	u8 ll_dl;
	u8 buf[MAX_MSG_LENGTH + 1];
};

struct isotp_sock {
	struct sock sk;
	int bound;
	int ifindex;
	canid_t txid;
	canid_t rxid;
	ktime_t tx_gap;
	ktime_t lastrxcf_tstamp;
	struct hrtimer rxtimer, txtimer;
	struct can_isotp_options opt;
	struct can_isotp_fc_options rxfc, txfc;
	struct can_isotp_ll_options ll;
	u32 frame_txtime;
	u32 force_tx_stmin;
	u32 force_rx_stmin;
	struct tpcon rx, tx;
	struct list_head notifier;
	wait_queue_head_t wait;
	spinlock_t rx_lock; /* protect single thread state machine */
};

static LIST_HEAD(isotp_notifier_list);
static DEFINE_SPINLOCK(isotp_notifier_lock);
static struct isotp_sock *isotp_busy_notifier;

static inline struct isotp_sock *isotp_sk(const struct sock *sk)
{
	return (struct isotp_sock *)sk;
}

static enum hrtimer_restart isotp_rx_timer_handler(struct hrtimer *hrtimer)
{
	struct isotp_sock *so = container_of(hrtimer, struct isotp_sock,
					     rxtimer);
	struct sock *sk = &so->sk;

	if (so->rx.state == ISOTP_WAIT_DATA) {
		/* we did not get new data frames in time */

		/* report 'connection timed out' */
		sk->sk_err = ETIMEDOUT;
		if (!sock_flag(sk, SOCK_DEAD))
			sk_error_report(sk);

		/* reset rx state */
		so->rx.state = ISOTP_IDLE;
	}

	return HRTIMER_NORESTART;
}

static int isotp_send_fc(struct sock *sk, int ae, u8 flowstatus)
{
	struct net_device *dev;
	struct sk_buff *nskb;
	struct canfd_frame *ncf;
	struct isotp_sock *so = isotp_sk(sk);
	int can_send_ret;

	nskb = alloc_skb(so->ll.mtu + sizeof(struct can_skb_priv), gfp_any());
	if (!nskb)
		return 1;

	dev = dev_get_by_index(sock_net(sk), so->ifindex);
	if (!dev) {
		kfree_skb(nskb);
		return 1;
	}

	can_skb_reserve(nskb);
	can_skb_prv(nskb)->ifindex = dev->ifindex;
	can_skb_prv(nskb)->skbcnt = 0;

	nskb->dev = dev;
	can_skb_set_owner(nskb, sk);
	ncf = (struct canfd_frame *)nskb->data;
	skb_put_zero(nskb, so->ll.mtu);

	/* create & send flow control reply */
	ncf->can_id = so->txid;

	if (so->opt.flags & CAN_ISOTP_TX_PADDING) {
		memset(ncf->data, so->opt.txpad_content, CAN_MAX_DLEN);
		ncf->len = CAN_MAX_DLEN;
	} else {
		ncf->len = ae + FC_CONTENT_SZ;
	}

	ncf->data[ae] = N_PCI_FC | flowstatus;
	ncf->data[ae + 1] = so->rxfc.bs;
	ncf->data[ae + 2] = so->rxfc.stmin;

	if (ae)
		ncf->data[0] = so->opt.ext_address;

	ncf->flags = so->ll.tx_flags;

	can_send_ret = can_send(nskb, 1);
	if (can_send_ret)
		pr_notice_once("can-isotp: %s: can_send_ret %pe\n",
			       __func__, ERR_PTR(can_send_ret));

	dev_put(dev);

	/* reset blocksize counter */
	so->rx.bs = 0;

	/* reset last CF frame rx timestamp for rx stmin enforcement */
	so->lastrxcf_tstamp = ktime_set(0, 0);

	/* start rx timeout watchdog */
	hrtimer_start(&so->rxtimer, ktime_set(1, 0), HRTIMER_MODE_REL_SOFT);
	return 0;
}

static void isotp_rcv_skb(struct sk_buff *skb, struct sock *sk)
{
	struct sockaddr_can *addr = (struct sockaddr_can *)skb->cb;

	BUILD_BUG_ON(sizeof(skb->cb) < sizeof(struct sockaddr_can));

	memset(addr, 0, sizeof(*addr));
	addr->can_family = AF_CAN;
	addr->can_ifindex = skb->dev->ifindex;

	if (sock_queue_rcv_skb(sk, skb) < 0)
		kfree_skb(skb);
}

static u8 padlen(u8 datalen)
{
	static const u8 plen[] = {
		8, 8, 8, 8, 8, 8, 8, 8, 8,	/* 0 - 8 */
		12, 12, 12, 12,			/* 9 - 12 */
		16, 16, 16, 16,			/* 13 - 16 */
		20, 20, 20, 20,			/* 17 - 20 */
		24, 24, 24, 24,			/* 21 - 24 */
		32, 32, 32, 32, 32, 32, 32, 32,	/* 25 - 32 */
		48, 48, 48, 48, 48, 48, 48, 48,	/* 33 - 40 */
		48, 48, 48, 48, 48, 48, 48, 48	/* 41 - 48 */
	};

	if (datalen > 48)
		return 64;

	return plen[datalen];
}

/* check for length optimization and return 1/true when the check fails */
static int check_optimized(struct canfd_frame *cf, int start_index)
{
	/* for CAN_DL <= 8 the start_index is equal to the CAN_DL as the
	 * padding would start at this point. E.g. if the padding would
	 * start at cf.data[7] cf->len has to be 7 to be optimal.
	 * Note: The data[] index starts with zero.
	 */
	if (cf->len <= CAN_MAX_DLEN)
		return (cf->len != start_index);

	/* This relation is also valid in the non-linear DLC range, where
	 * we need to take care of the minimal next possible CAN_DL.
	 * The correct check would be (padlen(cf->len) != padlen(start_index)).
	 * But as cf->len can only take discrete values from 12, .., 64 at this
	 * point the padlen(cf->len) is always equal to cf->len.
	 */
	return (cf->len != padlen(start_index));
}

/* check padding and return 1/true when the check fails */
static int check_pad(struct isotp_sock *so, struct canfd_frame *cf,
		     int start_index, u8 content)
{
	int i;

	/* no RX_PADDING value => check length of optimized frame length */
	if (!(so->opt.flags & CAN_ISOTP_RX_PADDING)) {
		if (so->opt.flags & CAN_ISOTP_CHK_PAD_LEN)
			return check_optimized(cf, start_index);

		/* no valid test against empty value => ignore frame */
		return 1;
	}

	/* check datalength of correctly padded CAN frame */
	if ((so->opt.flags & CAN_ISOTP_CHK_PAD_LEN) &&
	    cf->len != padlen(cf->len))
		return 1;

	/* check padding content */
	if (so->opt.flags & CAN_ISOTP_CHK_PAD_DATA) {
		for (i = start_index; i < cf->len; i++)
			if (cf->data[i] != content)
				return 1;
	}
	return 0;
}

static int isotp_rcv_fc(struct isotp_sock *so, struct canfd_frame *cf, int ae)
{
	struct sock *sk = &so->sk;

	if (so->tx.state != ISOTP_WAIT_FC &&
	    so->tx.state != ISOTP_WAIT_FIRST_FC)
		return 0;

	hrtimer_cancel(&so->txtimer);

	if ((cf->len < ae + FC_CONTENT_SZ) ||
	    ((so->opt.flags & ISOTP_CHECK_PADDING) &&
	     check_pad(so, cf, ae + FC_CONTENT_SZ, so->opt.rxpad_content))) {
		/* malformed PDU - report 'not a data message' */
		sk->sk_err = EBADMSG;
		if (!sock_flag(sk, SOCK_DEAD))
			sk_error_report(sk);

		so->tx.state = ISOTP_IDLE;
		wake_up_interruptible(&so->wait);
		return 1;
	}

	/* get communication parameters only from the first FC frame */
	if (so->tx.state == ISOTP_WAIT_FIRST_FC) {
		so->txfc.bs = cf->data[ae + 1];
		so->txfc.stmin = cf->data[ae + 2];

		/* fix wrong STmin values according spec */
		if (so->txfc.stmin > 0x7F &&
		    (so->txfc.stmin < 0xF1 || so->txfc.stmin > 0xF9))
			so->txfc.stmin = 0x7F;

		so->tx_gap = ktime_set(0, 0);
		/* add transmission time for CAN frame N_As */
		so->tx_gap = ktime_add_ns(so->tx_gap, so->frame_txtime);
		/* add waiting time for consecutive frames N_Cs */
		if (so->opt.flags & CAN_ISOTP_FORCE_TXSTMIN)
			so->tx_gap = ktime_add_ns(so->tx_gap,
						  so->force_tx_stmin);
		else if (so->txfc.stmin < 0x80)
			so->tx_gap = ktime_add_ns(so->tx_gap,
						  so->txfc.stmin * 1000000);
		else
			so->tx_gap = ktime_add_ns(so->tx_gap,
						  (so->txfc.stmin - 0xF0)
						  * 100000);
		so->tx.state = ISOTP_WAIT_FC;
	}

	switch (cf->data[ae] & 0x0F) {
	case ISOTP_FC_CTS:
		so->tx.bs = 0;
		so->tx.state = ISOTP_SENDING;
		/* start cyclic timer for sending CF frame */
		hrtimer_start(&so->txtimer, so->tx_gap,
			      HRTIMER_MODE_REL_SOFT);
		break;

	case ISOTP_FC_WT:
		/* start timer to wait for next FC frame */
		hrtimer_start(&so->txtimer, ktime_set(1, 0),
			      HRTIMER_MODE_REL_SOFT);
		break;

	case ISOTP_FC_OVFLW:
		/* overflow on receiver side - report 'message too long' */
		sk->sk_err = EMSGSIZE;
		if (!sock_flag(sk, SOCK_DEAD))
			sk_error_report(sk);
		fallthrough;

	default:
		/* stop this tx job */
		so->tx.state = ISOTP_IDLE;
		wake_up_interruptible(&so->wait);
	}
	return 0;
}

static int isotp_rcv_sf(struct sock *sk, struct canfd_frame *cf, int pcilen,
			struct sk_buff *skb, int len)
{
	struct isotp_sock *so = isotp_sk(sk);
	struct sk_buff *nskb;

	hrtimer_cancel(&so->rxtimer);
	so->rx.state = ISOTP_IDLE;

	if (!len || len > cf->len - pcilen)
		return 1;

	if ((so->opt.flags & ISOTP_CHECK_PADDING) &&
	    check_pad(so, cf, pcilen + len, so->opt.rxpad_content)) {
		/* malformed PDU - report 'not a data message' */
		sk->sk_err = EBADMSG;
		if (!sock_flag(sk, SOCK_DEAD))
			sk_error_report(sk);
		return 1;
	}

	nskb = alloc_skb(len, gfp_any());
	if (!nskb)
		return 1;

	memcpy(skb_put(nskb, len), &cf->data[pcilen], len);

	nskb->tstamp = skb->tstamp;
	nskb->dev = skb->dev;
	isotp_rcv_skb(nskb, sk);
	return 0;
}

static int isotp_rcv_ff(struct sock *sk, struct canfd_frame *cf, int ae)
{
	struct isotp_sock *so = isotp_sk(sk);
	int i;
	int off;
	int ff_pci_sz;

	hrtimer_cancel(&so->rxtimer);
	so->rx.state = ISOTP_IDLE;

	/* get the used sender LL_DL from the (first) CAN frame data length */
	so->rx.ll_dl = padlen(cf->len);

	/* the first frame has to use the entire frame up to LL_DL length */
	if (cf->len != so->rx.ll_dl)
		return 1;

	/* get the FF_DL */
	so->rx.len = (cf->data[ae] & 0x0F) << 8;
	so->rx.len += cf->data[ae + 1];

	/* Check for FF_DL escape sequence supporting 32 bit PDU length */
	if (so->rx.len) {
		ff_pci_sz = FF_PCI_SZ12;
	} else {
		/* FF_DL = 0 => get real length from next 4 bytes */
		so->rx.len = cf->data[ae + 2] << 24;
		so->rx.len += cf->data[ae + 3] << 16;
		so->rx.len += cf->data[ae + 4] << 8;
		so->rx.len += cf->data[ae + 5];
		ff_pci_sz = FF_PCI_SZ32;
	}

	/* take care of a potential SF_DL ESC offset for TX_DL > 8 */
	off = (so->rx.ll_dl > CAN_MAX_DLEN) ? 1 : 0;

	if (so->rx.len + ae + off + ff_pci_sz < so->rx.ll_dl)
		return 1;

	if (so->rx.len > MAX_MSG_LENGTH) {
		/* send FC frame with overflow status */
		isotp_send_fc(sk, ae, ISOTP_FC_OVFLW);
		return 1;
	}

	/* copy the first received data bytes */
	so->rx.idx = 0;
	for (i = ae + ff_pci_sz; i < so->rx.ll_dl; i++)
		so->rx.buf[so->rx.idx++] = cf->data[i];

	/* initial setup for this pdu reception */
	so->rx.sn = 1;
	so->rx.state = ISOTP_WAIT_DATA;

	/* no creation of flow control frames */
	if (so->opt.flags & CAN_ISOTP_LISTEN_MODE)
		return 0;

	/* send our first FC frame */
	isotp_send_fc(sk, ae, ISOTP_FC_CTS);
	return 0;
}

static int isotp_rcv_cf(struct sock *sk, struct canfd_frame *cf, int ae,
			struct sk_buff *skb)
{
	struct isotp_sock *so = isotp_sk(sk);
	struct sk_buff *nskb;
	int i;

	if (so->rx.state != ISOTP_WAIT_DATA)
		return 0;

	/* drop if timestamp gap is less than force_rx_stmin nano secs */
	if (so->opt.flags & CAN_ISOTP_FORCE_RXSTMIN) {
		if (ktime_to_ns(ktime_sub(skb->tstamp, so->lastrxcf_tstamp)) <
		    so->force_rx_stmin)
			return 0;

		so->lastrxcf_tstamp = skb->tstamp;
	}

	hrtimer_cancel(&so->rxtimer);

	/* CFs are never longer than the FF */
	if (cf->len > so->rx.ll_dl)
		return 1;

	/* CFs have usually the LL_DL length */
	if (cf->len < so->rx.ll_dl) {
		/* this is only allowed for the last CF */
		if (so->rx.len - so->rx.idx > so->rx.ll_dl - ae - N_PCI_SZ)
			return 1;
	}

	if ((cf->data[ae] & 0x0F) != so->rx.sn) {
		/* wrong sn detected - report 'illegal byte sequence' */
		sk->sk_err = EILSEQ;
		if (!sock_flag(sk, SOCK_DEAD))
			sk_error_report(sk);

		/* reset rx state */
		so->rx.state = ISOTP_IDLE;
		return 1;
	}
	so->rx.sn++;
	so->rx.sn %= 16;

	for (i = ae + N_PCI_SZ; i < cf->len; i++) {
		so->rx.buf[so->rx.idx++] = cf->data[i];
		if (so->rx.idx >= so->rx.len)
			break;
	}

	if (so->rx.idx >= so->rx.len) {
		/* we are done */
		so->rx.state = ISOTP_IDLE;

		if ((so->opt.flags & ISOTP_CHECK_PADDING) &&
		    check_pad(so, cf, i + 1, so->opt.rxpad_content)) {
			/* malformed PDU - report 'not a data message' */
			sk->sk_err = EBADMSG;
			if (!sock_flag(sk, SOCK_DEAD))
				sk_error_report(sk);
			return 1;
		}

		nskb = alloc_skb(so->rx.len, gfp_any());
		if (!nskb)
			return 1;

		memcpy(skb_put(nskb, so->rx.len), so->rx.buf,
		       so->rx.len);

		nskb->tstamp = skb->tstamp;
		nskb->dev = skb->dev;
		isotp_rcv_skb(nskb, sk);
		return 0;
	}

	/* perform blocksize handling, if enabled */
	if (!so->rxfc.bs || ++so->rx.bs < so->rxfc.bs) {
		/* start rx timeout watchdog */
		hrtimer_start(&so->rxtimer, ktime_set(1, 0),
			      HRTIMER_MODE_REL_SOFT);
		return 0;
	}

	/* no creation of flow control frames */
	if (so->opt.flags & CAN_ISOTP_LISTEN_MODE)
		return 0;

	/* we reached the specified blocksize so->rxfc.bs */
	isotp_send_fc(sk, ae, ISOTP_FC_CTS);
	return 0;
}

static void isotp_rcv(struct sk_buff *skb, void *data)
{
	struct sock *sk = (struct sock *)data;
	struct isotp_sock *so = isotp_sk(sk);
	struct canfd_frame *cf;
	int ae = (so->opt.flags & CAN_ISOTP_EXTEND_ADDR) ? 1 : 0;
	u8 n_pci_type, sf_dl;

	/* Strictly receive only frames with the configured MTU size
	 * => clear separation of CAN2.0 / CAN FD transport channels
	 */
	if (skb->len != so->ll.mtu)
		return;

	cf = (struct canfd_frame *)skb->data;

	/* if enabled: check reception of my configured extended address */
	if (ae && cf->data[0] != so->opt.rx_ext_address)
		return;

	n_pci_type = cf->data[ae] & 0xF0;

	/* Make sure the state changes and data structures stay consistent at
	 * CAN frame reception time. This locking is not needed in real world
	 * use cases but the inconsistency can be triggered with syzkaller.
	 */
	spin_lock(&so->rx_lock);

	if (so->opt.flags & CAN_ISOTP_HALF_DUPLEX) {
		/* check rx/tx path half duplex expectations */
		if ((so->tx.state != ISOTP_IDLE && n_pci_type != N_PCI_FC) ||
		    (so->rx.state != ISOTP_IDLE && n_pci_type == N_PCI_FC))
			goto out_unlock;
	}

	switch (n_pci_type) {
	case N_PCI_FC:
		/* tx path: flow control frame containing the FC parameters */
		isotp_rcv_fc(so, cf, ae);
		break;

	case N_PCI_SF:
		/* rx path: single frame
		 *
		 * As we do not have a rx.ll_dl configuration, we can only test
		 * if the CAN frames payload length matches the LL_DL == 8
		 * requirements - no matter if it's CAN 2.0 or CAN FD
		 */

		/* get the SF_DL from the N_PCI byte */
		sf_dl = cf->data[ae] & 0x0F;

		if (cf->len <= CAN_MAX_DLEN) {
			isotp_rcv_sf(sk, cf, SF_PCI_SZ4 + ae, skb, sf_dl);
		} else {
			if (skb->len == CANFD_MTU) {
				/* We have a CAN FD frame and CAN_DL is greater than 8:
				 * Only frames with the SF_DL == 0 ESC value are valid.
				 *
				 * If so take care of the increased SF PCI size
				 * (SF_PCI_SZ8) to point to the message content behind
				 * the extended SF PCI info and get the real SF_DL
				 * length value from the formerly first data byte.
				 */
				if (sf_dl == 0)
					isotp_rcv_sf(sk, cf, SF_PCI_SZ8 + ae, skb,
						     cf->data[SF_PCI_SZ4 + ae]);
			}
		}
		break;

	case N_PCI_FF:
		/* rx path: first frame */
		isotp_rcv_ff(sk, cf, ae);
		break;

	case N_PCI_CF:
		/* rx path: consecutive frame */
		isotp_rcv_cf(sk, cf, ae, skb);
		break;
	}

out_unlock:
	spin_unlock(&so->rx_lock);
}

static void isotp_fill_dataframe(struct canfd_frame *cf, struct isotp_sock *so,
				 int ae, int off)
{
	int pcilen = N_PCI_SZ + ae + off;
	int space = so->tx.ll_dl - pcilen;
	int num = min_t(int, so->tx.len - so->tx.idx, space);
	int i;

	cf->can_id = so->txid;
	cf->len = num + pcilen;

	if (num < space) {
		if (so->opt.flags & CAN_ISOTP_TX_PADDING) {
			/* user requested padding */
			cf->len = padlen(cf->len);
			memset(cf->data, so->opt.txpad_content, cf->len);
		} else if (cf->len > CAN_MAX_DLEN) {
			/* mandatory padding for CAN FD frames */
			cf->len = padlen(cf->len);
			memset(cf->data, CAN_ISOTP_DEFAULT_PAD_CONTENT,
			       cf->len);
		}
	}

	for (i = 0; i < num; i++)
		cf->data[pcilen + i] = so->tx.buf[so->tx.idx++];

	if (ae)
		cf->data[0] = so->opt.ext_address;
}

static void isotp_create_fframe(struct canfd_frame *cf, struct isotp_sock *so,
				int ae)
{
	int i;
	int ff_pci_sz;

	cf->can_id = so->txid;
	cf->len = so->tx.ll_dl;
	if (ae)
		cf->data[0] = so->opt.ext_address;

	/* create N_PCI bytes with 12/32 bit FF_DL data length */
	if (so->tx.len > 4095) {
		/* use 32 bit FF_DL notation */
		cf->data[ae] = N_PCI_FF;
		cf->data[ae + 1] = 0;
		cf->data[ae + 2] = (u8)(so->tx.len >> 24) & 0xFFU;
		cf->data[ae + 3] = (u8)(so->tx.len >> 16) & 0xFFU;
		cf->data[ae + 4] = (u8)(so->tx.len >> 8) & 0xFFU;
		cf->data[ae + 5] = (u8)so->tx.len & 0xFFU;
		ff_pci_sz = FF_PCI_SZ32;
	} else {
		/* use 12 bit FF_DL notation */
		cf->data[ae] = (u8)(so->tx.len >> 8) | N_PCI_FF;
		cf->data[ae + 1] = (u8)so->tx.len & 0xFFU;
		ff_pci_sz = FF_PCI_SZ12;
	}

	/* add first data bytes depending on ae */
	for (i = ae + ff_pci_sz; i < so->tx.ll_dl; i++)
		cf->data[i] = so->tx.buf[so->tx.idx++];

	so->tx.sn = 1;
	so->tx.state = ISOTP_WAIT_FIRST_FC;
}

static enum hrtimer_restart isotp_tx_timer_handler(struct hrtimer *hrtimer)
{
	struct isotp_sock *so = container_of(hrtimer, struct isotp_sock,
					     txtimer);
	struct sock *sk = &so->sk;
	struct sk_buff *skb;
	struct net_device *dev;
	struct canfd_frame *cf;
	enum hrtimer_restart restart = HRTIMER_NORESTART;
	int can_send_ret;
	int ae = (so->opt.flags & CAN_ISOTP_EXTEND_ADDR) ? 1 : 0;

	switch (so->tx.state) {
	case ISOTP_WAIT_FC:
	case ISOTP_WAIT_FIRST_FC:

		/* we did not get any flow control frame in time */

		/* report 'communication error on send' */
		sk->sk_err = ECOMM;
		if (!sock_flag(sk, SOCK_DEAD))
			sk_error_report(sk);

		/* reset tx state */
		so->tx.state = ISOTP_IDLE;
		wake_up_interruptible(&so->wait);
		break;

	case ISOTP_SENDING:

		/* push out the next segmented pdu */
		dev = dev_get_by_index(sock_net(sk), so->ifindex);
		if (!dev)
			break;

isotp_tx_burst:
		skb = alloc_skb(so->ll.mtu + sizeof(struct can_skb_priv),
				GFP_ATOMIC);
		if (!skb) {
			dev_put(dev);
			break;
		}

		can_skb_reserve(skb);
		can_skb_prv(skb)->ifindex = dev->ifindex;
		can_skb_prv(skb)->skbcnt = 0;

		cf = (struct canfd_frame *)skb->data;
		skb_put_zero(skb, so->ll.mtu);

		/* create consecutive frame */
		isotp_fill_dataframe(cf, so, ae, 0);

		/* place consecutive frame N_PCI in appropriate index */
		cf->data[ae] = N_PCI_CF | so->tx.sn++;
		so->tx.sn %= 16;
		so->tx.bs++;

		cf->flags = so->ll.tx_flags;

		skb->dev = dev;
		can_skb_set_owner(skb, sk);

		can_send_ret = can_send(skb, 1);
		if (can_send_ret) {
			pr_notice_once("can-isotp: %s: can_send_ret %pe\n",
				       __func__, ERR_PTR(can_send_ret));
			if (can_send_ret == -ENOBUFS)
				pr_notice_once("can-isotp: tx queue is full, increasing txqueuelen may prevent this error\n");
		}
		if (so->tx.idx >= so->tx.len) {
			/* we are done */
			so->tx.state = ISOTP_IDLE;
			dev_put(dev);
			wake_up_interruptible(&so->wait);
			break;
		}

		if (so->txfc.bs && so->tx.bs >= so->txfc.bs) {
			/* stop and wait for FC */
			so->tx.state = ISOTP_WAIT_FC;
			dev_put(dev);
			hrtimer_set_expires(&so->txtimer,
					    ktime_add(ktime_get(),
						      ktime_set(1, 0)));
			restart = HRTIMER_RESTART;
			break;
		}

		/* no gap between data frames needed => use burst mode */
		if (!so->tx_gap)
			goto isotp_tx_burst;

		/* start timer to send next data frame with correct delay */
		dev_put(dev);
		hrtimer_set_expires(&so->txtimer,
				    ktime_add(ktime_get(), so->tx_gap));
		restart = HRTIMER_RESTART;
		break;

	default:
		WARN_ON_ONCE(1);
	}

	return restart;
}

static int isotp_sendmsg(struct socket *sock, struct msghdr *msg, size_t size)
{
	struct sock *sk = sock->sk;
	struct isotp_sock *so = isotp_sk(sk);
	u32 old_state = so->tx.state;
	struct sk_buff *skb;
	struct net_device *dev;
	struct canfd_frame *cf;
	int ae = (so->opt.flags & CAN_ISOTP_EXTEND_ADDR) ? 1 : 0;
	int wait_tx_done = (so->opt.flags & CAN_ISOTP_WAIT_TX_DONE) ? 1 : 0;
	s64 hrtimer_sec = 0;
	int off;
	int err;

	if (!so->bound)
		return -EADDRNOTAVAIL;

	/* we do not support multiple buffers - for now */
	if (cmpxchg(&so->tx.state, ISOTP_IDLE, ISOTP_SENDING) != ISOTP_IDLE ||
	    wq_has_sleeper(&so->wait)) {
		if (msg->msg_flags & MSG_DONTWAIT) {
			err = -EAGAIN;
			goto err_out;
		}

		/* wait for complete transmission of current pdu */
		err = wait_event_interruptible(so->wait, so->tx.state == ISOTP_IDLE);
		if (err)
			goto err_out;
	}

	if (!size || size > MAX_MSG_LENGTH) {
		err = -EINVAL;
		goto err_out_drop;
	}

	/* take care of a potential SF_DL ESC offset for TX_DL > 8 */
	off = (so->tx.ll_dl > CAN_MAX_DLEN) ? 1 : 0;

	/* does the given data fit into a single frame for SF_BROADCAST? */
	if ((so->opt.flags & CAN_ISOTP_SF_BROADCAST) &&
	    (size > so->tx.ll_dl - SF_PCI_SZ4 - ae - off)) {
		err = -EINVAL;
		goto err_out_drop;
	}

	err = memcpy_from_msg(so->tx.buf, msg, size);
	if (err < 0)
		goto err_out_drop;

	dev = dev_get_by_index(sock_net(sk), so->ifindex);
	if (!dev) {
		err = -ENXIO;
		goto err_out_drop;
	}

	skb = sock_alloc_send_skb(sk, so->ll.mtu + sizeof(struct can_skb_priv),
				  msg->msg_flags & MSG_DONTWAIT, &err);
	if (!skb) {
		dev_put(dev);
		goto err_out_drop;
	}

	can_skb_reserve(skb);
	can_skb_prv(skb)->ifindex = dev->ifindex;
	can_skb_prv(skb)->skbcnt = 0;

	so->tx.len = size;
	so->tx.idx = 0;

	cf = (struct canfd_frame *)skb->data;
	skb_put_zero(skb, so->ll.mtu);

	/* check for single frame transmission depending on TX_DL */
	if (size <= so->tx.ll_dl - SF_PCI_SZ4 - ae - off) {
		/* The message size generally fits into a SingleFrame - good.
		 *
		 * SF_DL ESC offset optimization:
		 *
		 * When TX_DL is greater 8 but the message would still fit
		 * into a 8 byte CAN frame, we can omit the offset.
		 * This prevents a protocol caused length extension from
		 * CAN_DL = 8 to CAN_DL = 12 due to the SF_SL ESC handling.
		 */
		if (size <= CAN_MAX_DLEN - SF_PCI_SZ4 - ae)
			off = 0;

		isotp_fill_dataframe(cf, so, ae, off);

		/* place single frame N_PCI w/o length in appropriate index */
		cf->data[ae] = N_PCI_SF;

		/* place SF_DL size value depending on the SF_DL ESC offset */
		if (off)
			cf->data[SF_PCI_SZ4 + ae] = size;
		else
			cf->data[ae] |= size;

		so->tx.state = ISOTP_IDLE;
		wake_up_interruptible(&so->wait);

		/* don't enable wait queue for a single frame transmission */
		wait_tx_done = 0;
	} else {
		/* send first frame and wait for FC */

		isotp_create_fframe(cf, so, ae);

		/* start timeout for FC */
		hrtimer_sec = 1;
		hrtimer_start(&so->txtimer, ktime_set(hrtimer_sec, 0),
			      HRTIMER_MODE_REL_SOFT);
	}

	/* send the first or only CAN frame */
	cf->flags = so->ll.tx_flags;

	skb->dev = dev;
	skb->sk = sk;
	err = can_send(skb, 1);
	dev_put(dev);
	if (err) {
		pr_notice_once("can-isotp: %s: can_send_ret %pe\n",
			       __func__, ERR_PTR(err));

		/* no transmission -> no timeout monitoring */
		if (hrtimer_sec)
			hrtimer_cancel(&so->txtimer);

		goto err_out_drop;
	}

	if (wait_tx_done) {
		/* wait for complete transmission of current pdu */
		wait_event_interruptible(so->wait, so->tx.state == ISOTP_IDLE);

		err = sock_error(sk);
		if (err)
			return err;
	}

	return size;

err_out_drop:
	/* drop this PDU and unlock a potential wait queue */
	old_state = ISOTP_IDLE;
err_out:
	so->tx.state = old_state;
	if (so->tx.state == ISOTP_IDLE)
		wake_up_interruptible(&so->wait);

	return err;
}

static int isotp_recvmsg(struct socket *sock, struct msghdr *msg, size_t size,
			 int flags)
{
	struct sock *sk = sock->sk;
	struct sk_buff *skb;
	struct isotp_sock *so = isotp_sk(sk);
	int noblock = flags & MSG_DONTWAIT;
	int ret = 0;

<<<<<<< HEAD
	if (flags & ~(MSG_DONTWAIT | MSG_TRUNC | MSG_PEEK))
		return -EINVAL;

	if (!so->bound)
		return -EADDRNOTAVAIL;

=======
	if (flags & ~(MSG_DONTWAIT | MSG_TRUNC | MSG_PEEK | MSG_CMSG_COMPAT))
		return -EINVAL;

	if (!so->bound)
		return -EADDRNOTAVAIL;

>>>>>>> 9b37665a
	flags &= ~MSG_DONTWAIT;
	skb = skb_recv_datagram(sk, flags, noblock, &ret);
	if (!skb)
		return ret;

	if (size < skb->len)
		msg->msg_flags |= MSG_TRUNC;
	else
		size = skb->len;

	ret = memcpy_to_msg(msg, skb->data, size);
	if (ret < 0)
		goto out_err;

	sock_recv_timestamp(msg, sk, skb);

	if (msg->msg_name) {
		__sockaddr_check_size(ISOTP_MIN_NAMELEN);
		msg->msg_namelen = ISOTP_MIN_NAMELEN;
		memcpy(msg->msg_name, skb->cb, msg->msg_namelen);
	}

	/* set length of return value */
	ret = (flags & MSG_TRUNC) ? skb->len : size;

out_err:
	skb_free_datagram(sk, skb);

	return ret;
}

static int isotp_release(struct socket *sock)
{
	struct sock *sk = sock->sk;
	struct isotp_sock *so;
	struct net *net;

	if (!sk)
		return 0;

	so = isotp_sk(sk);
	net = sock_net(sk);

	/* wait for complete transmission of current pdu */
	wait_event_interruptible(so->wait, so->tx.state == ISOTP_IDLE);

	spin_lock(&isotp_notifier_lock);
	while (isotp_busy_notifier == so) {
		spin_unlock(&isotp_notifier_lock);
		schedule_timeout_uninterruptible(1);
		spin_lock(&isotp_notifier_lock);
	}
	list_del(&so->notifier);
	spin_unlock(&isotp_notifier_lock);

	lock_sock(sk);

	/* remove current filters & unregister */
	if (so->bound && (!(so->opt.flags & CAN_ISOTP_SF_BROADCAST))) {
		if (so->ifindex) {
			struct net_device *dev;

			dev = dev_get_by_index(net, so->ifindex);
			if (dev) {
				can_rx_unregister(net, dev, so->rxid,
						  SINGLE_MASK(so->rxid),
						  isotp_rcv, sk);
				dev_put(dev);
				synchronize_rcu();
			}
		}
	}

	hrtimer_cancel(&so->txtimer);
	hrtimer_cancel(&so->rxtimer);

	so->ifindex = 0;
	so->bound = 0;

	sock_orphan(sk);
	sock->sk = NULL;

	release_sock(sk);
	sock_put(sk);

	return 0;
}

static int isotp_bind(struct socket *sock, struct sockaddr *uaddr, int len)
{
	struct sockaddr_can *addr = (struct sockaddr_can *)uaddr;
	struct sock *sk = sock->sk;
	struct isotp_sock *so = isotp_sk(sk);
	struct net *net = sock_net(sk);
	int ifindex;
	struct net_device *dev;
	canid_t tx_id, rx_id;
	int err = 0;
	int notify_enetdown = 0;
	int do_rx_reg = 1;

	if (len < ISOTP_MIN_NAMELEN)
		return -EINVAL;

	/* sanitize tx/rx CAN identifiers */
	tx_id = addr->can_addr.tp.tx_id;
	if (tx_id & CAN_EFF_FLAG)
		tx_id &= (CAN_EFF_FLAG | CAN_EFF_MASK);
	else
		tx_id &= CAN_SFF_MASK;

	rx_id = addr->can_addr.tp.rx_id;
	if (rx_id & CAN_EFF_FLAG)
		rx_id &= (CAN_EFF_FLAG | CAN_EFF_MASK);
	else
		rx_id &= CAN_SFF_MASK;

	if (!addr->can_ifindex)
		return -ENODEV;

	lock_sock(sk);

	if (so->bound) {
		err = -EINVAL;
		goto out;
	}

	/* do not register frame reception for functional addressing */
	if (so->opt.flags & CAN_ISOTP_SF_BROADCAST)
		do_rx_reg = 0;

	/* do not validate rx address for functional addressing */
	if (do_rx_reg && rx_id == tx_id) {
		err = -EADDRNOTAVAIL;
		goto out;
	}

	dev = dev_get_by_index(net, addr->can_ifindex);
	if (!dev) {
		err = -ENODEV;
		goto out;
	}
	if (dev->type != ARPHRD_CAN) {
		dev_put(dev);
		err = -ENODEV;
		goto out;
	}
	if (dev->mtu < so->ll.mtu) {
		dev_put(dev);
		err = -EINVAL;
		goto out;
	}
	if (!(dev->flags & IFF_UP))
		notify_enetdown = 1;

	ifindex = dev->ifindex;

	if (do_rx_reg)
		can_rx_register(net, dev, rx_id, SINGLE_MASK(rx_id),
				isotp_rcv, sk, "isotp", sk);

	dev_put(dev);

	/* switch to new settings */
	so->ifindex = ifindex;
	so->rxid = rx_id;
	so->txid = tx_id;
	so->bound = 1;

out:
	release_sock(sk);

	if (notify_enetdown) {
		sk->sk_err = ENETDOWN;
		if (!sock_flag(sk, SOCK_DEAD))
			sk_error_report(sk);
	}

	return err;
}

static int isotp_getname(struct socket *sock, struct sockaddr *uaddr, int peer)
{
	struct sockaddr_can *addr = (struct sockaddr_can *)uaddr;
	struct sock *sk = sock->sk;
	struct isotp_sock *so = isotp_sk(sk);

	if (peer)
		return -EOPNOTSUPP;

	memset(addr, 0, ISOTP_MIN_NAMELEN);
	addr->can_family = AF_CAN;
	addr->can_ifindex = so->ifindex;
	addr->can_addr.tp.rx_id = so->rxid;
	addr->can_addr.tp.tx_id = so->txid;

	return ISOTP_MIN_NAMELEN;
}

static int isotp_setsockopt_locked(struct socket *sock, int level, int optname,
			    sockptr_t optval, unsigned int optlen)
{
	struct sock *sk = sock->sk;
	struct isotp_sock *so = isotp_sk(sk);
	int ret = 0;

	if (so->bound)
		return -EISCONN;

	switch (optname) {
	case CAN_ISOTP_OPTS:
		if (optlen != sizeof(struct can_isotp_options))
			return -EINVAL;

		if (copy_from_sockptr(&so->opt, optval, optlen))
			return -EFAULT;

		/* no separate rx_ext_address is given => use ext_address */
		if (!(so->opt.flags & CAN_ISOTP_RX_EXT_ADDR))
			so->opt.rx_ext_address = so->opt.ext_address;

		/* check for frame_txtime changes (0 => no changes) */
		if (so->opt.frame_txtime) {
			if (so->opt.frame_txtime == CAN_ISOTP_FRAME_TXTIME_ZERO)
				so->frame_txtime = 0;
			else
				so->frame_txtime = so->opt.frame_txtime;
		}
		break;

	case CAN_ISOTP_RECV_FC:
		if (optlen != sizeof(struct can_isotp_fc_options))
			return -EINVAL;

		if (copy_from_sockptr(&so->rxfc, optval, optlen))
			return -EFAULT;
		break;

	case CAN_ISOTP_TX_STMIN:
		if (optlen != sizeof(u32))
			return -EINVAL;

		if (copy_from_sockptr(&so->force_tx_stmin, optval, optlen))
			return -EFAULT;
		break;

	case CAN_ISOTP_RX_STMIN:
		if (optlen != sizeof(u32))
			return -EINVAL;

		if (copy_from_sockptr(&so->force_rx_stmin, optval, optlen))
			return -EFAULT;
		break;

	case CAN_ISOTP_LL_OPTS:
		if (optlen == sizeof(struct can_isotp_ll_options)) {
			struct can_isotp_ll_options ll;

			if (copy_from_sockptr(&ll, optval, optlen))
				return -EFAULT;

			/* check for correct ISO 11898-1 DLC data length */
			if (ll.tx_dl != padlen(ll.tx_dl))
				return -EINVAL;

			if (ll.mtu != CAN_MTU && ll.mtu != CANFD_MTU)
				return -EINVAL;

			if (ll.mtu == CAN_MTU &&
			    (ll.tx_dl > CAN_MAX_DLEN || ll.tx_flags != 0))
				return -EINVAL;

			memcpy(&so->ll, &ll, sizeof(ll));

			/* set ll_dl for tx path to similar place as for rx */
			so->tx.ll_dl = ll.tx_dl;
		} else {
			return -EINVAL;
		}
		break;

	default:
		ret = -ENOPROTOOPT;
	}

	return ret;
}

static int isotp_setsockopt(struct socket *sock, int level, int optname,
			    sockptr_t optval, unsigned int optlen)

{
	struct sock *sk = sock->sk;
	int ret;

	if (level != SOL_CAN_ISOTP)
		return -EINVAL;

	lock_sock(sk);
	ret = isotp_setsockopt_locked(sock, level, optname, optval, optlen);
	release_sock(sk);
	return ret;
}

static int isotp_getsockopt(struct socket *sock, int level, int optname,
			    char __user *optval, int __user *optlen)
{
	struct sock *sk = sock->sk;
	struct isotp_sock *so = isotp_sk(sk);
	int len;
	void *val;

	if (level != SOL_CAN_ISOTP)
		return -EINVAL;
	if (get_user(len, optlen))
		return -EFAULT;
	if (len < 0)
		return -EINVAL;

	switch (optname) {
	case CAN_ISOTP_OPTS:
		len = min_t(int, len, sizeof(struct can_isotp_options));
		val = &so->opt;
		break;

	case CAN_ISOTP_RECV_FC:
		len = min_t(int, len, sizeof(struct can_isotp_fc_options));
		val = &so->rxfc;
		break;

	case CAN_ISOTP_TX_STMIN:
		len = min_t(int, len, sizeof(u32));
		val = &so->force_tx_stmin;
		break;

	case CAN_ISOTP_RX_STMIN:
		len = min_t(int, len, sizeof(u32));
		val = &so->force_rx_stmin;
		break;

	case CAN_ISOTP_LL_OPTS:
		len = min_t(int, len, sizeof(struct can_isotp_ll_options));
		val = &so->ll;
		break;

	default:
		return -ENOPROTOOPT;
	}

	if (put_user(len, optlen))
		return -EFAULT;
	if (copy_to_user(optval, val, len))
		return -EFAULT;
	return 0;
}

static void isotp_notify(struct isotp_sock *so, unsigned long msg,
			 struct net_device *dev)
{
	struct sock *sk = &so->sk;

	if (!net_eq(dev_net(dev), sock_net(sk)))
		return;

	if (so->ifindex != dev->ifindex)
		return;

	switch (msg) {
	case NETDEV_UNREGISTER:
		lock_sock(sk);
		/* remove current filters & unregister */
		if (so->bound && (!(so->opt.flags & CAN_ISOTP_SF_BROADCAST)))
			can_rx_unregister(dev_net(dev), dev, so->rxid,
					  SINGLE_MASK(so->rxid),
					  isotp_rcv, sk);

		so->ifindex = 0;
		so->bound  = 0;
		release_sock(sk);

		sk->sk_err = ENODEV;
		if (!sock_flag(sk, SOCK_DEAD))
			sk_error_report(sk);
		break;

	case NETDEV_DOWN:
		sk->sk_err = ENETDOWN;
		if (!sock_flag(sk, SOCK_DEAD))
			sk_error_report(sk);
		break;
	}
}

static int isotp_notifier(struct notifier_block *nb, unsigned long msg,
			  void *ptr)
{
	struct net_device *dev = netdev_notifier_info_to_dev(ptr);

	if (dev->type != ARPHRD_CAN)
		return NOTIFY_DONE;
	if (msg != NETDEV_UNREGISTER && msg != NETDEV_DOWN)
		return NOTIFY_DONE;
	if (unlikely(isotp_busy_notifier)) /* Check for reentrant bug. */
		return NOTIFY_DONE;

	spin_lock(&isotp_notifier_lock);
	list_for_each_entry(isotp_busy_notifier, &isotp_notifier_list, notifier) {
		spin_unlock(&isotp_notifier_lock);
		isotp_notify(isotp_busy_notifier, msg, dev);
		spin_lock(&isotp_notifier_lock);
	}
	isotp_busy_notifier = NULL;
	spin_unlock(&isotp_notifier_lock);
	return NOTIFY_DONE;
}

static int isotp_init(struct sock *sk)
{
	struct isotp_sock *so = isotp_sk(sk);

	so->ifindex = 0;
	so->bound = 0;

	so->opt.flags = CAN_ISOTP_DEFAULT_FLAGS;
	so->opt.ext_address = CAN_ISOTP_DEFAULT_EXT_ADDRESS;
	so->opt.rx_ext_address = CAN_ISOTP_DEFAULT_EXT_ADDRESS;
	so->opt.rxpad_content = CAN_ISOTP_DEFAULT_PAD_CONTENT;
	so->opt.txpad_content = CAN_ISOTP_DEFAULT_PAD_CONTENT;
	so->opt.frame_txtime = CAN_ISOTP_DEFAULT_FRAME_TXTIME;
	so->frame_txtime = CAN_ISOTP_DEFAULT_FRAME_TXTIME;
	so->rxfc.bs = CAN_ISOTP_DEFAULT_RECV_BS;
	so->rxfc.stmin = CAN_ISOTP_DEFAULT_RECV_STMIN;
	so->rxfc.wftmax = CAN_ISOTP_DEFAULT_RECV_WFTMAX;
	so->ll.mtu = CAN_ISOTP_DEFAULT_LL_MTU;
	so->ll.tx_dl = CAN_ISOTP_DEFAULT_LL_TX_DL;
	so->ll.tx_flags = CAN_ISOTP_DEFAULT_LL_TX_FLAGS;

	/* set ll_dl for tx path to similar place as for rx */
	so->tx.ll_dl = so->ll.tx_dl;

	so->rx.state = ISOTP_IDLE;
	so->tx.state = ISOTP_IDLE;

	hrtimer_init(&so->rxtimer, CLOCK_MONOTONIC, HRTIMER_MODE_REL_SOFT);
	so->rxtimer.function = isotp_rx_timer_handler;
	hrtimer_init(&so->txtimer, CLOCK_MONOTONIC, HRTIMER_MODE_REL_SOFT);
	so->txtimer.function = isotp_tx_timer_handler;

	init_waitqueue_head(&so->wait);
	spin_lock_init(&so->rx_lock);

	spin_lock(&isotp_notifier_lock);
	list_add_tail(&so->notifier, &isotp_notifier_list);
	spin_unlock(&isotp_notifier_lock);

	return 0;
}

static __poll_t isotp_poll(struct file *file, struct socket *sock, poll_table *wait)
{
	struct sock *sk = sock->sk;
	struct isotp_sock *so = isotp_sk(sk);

	__poll_t mask = datagram_poll(file, sock, wait);
	poll_wait(file, &so->wait, wait);

	/* Check for false positives due to TX state */
	if ((mask & EPOLLWRNORM) && (so->tx.state != ISOTP_IDLE))
		mask &= ~(EPOLLOUT | EPOLLWRNORM);

	return mask;
}

static int isotp_sock_no_ioctlcmd(struct socket *sock, unsigned int cmd,
				  unsigned long arg)
{
	/* no ioctls for socket layer -> hand it down to NIC layer */
	return -ENOIOCTLCMD;
}

static const struct proto_ops isotp_ops = {
	.family = PF_CAN,
	.release = isotp_release,
	.bind = isotp_bind,
	.connect = sock_no_connect,
	.socketpair = sock_no_socketpair,
	.accept = sock_no_accept,
	.getname = isotp_getname,
	.poll = isotp_poll,
	.ioctl = isotp_sock_no_ioctlcmd,
	.gettstamp = sock_gettstamp,
	.listen = sock_no_listen,
	.shutdown = sock_no_shutdown,
	.setsockopt = isotp_setsockopt,
	.getsockopt = isotp_getsockopt,
	.sendmsg = isotp_sendmsg,
	.recvmsg = isotp_recvmsg,
	.mmap = sock_no_mmap,
	.sendpage = sock_no_sendpage,
};

static struct proto isotp_proto __read_mostly = {
	.name = "CAN_ISOTP",
	.owner = THIS_MODULE,
	.obj_size = sizeof(struct isotp_sock),
	.init = isotp_init,
};

static const struct can_proto isotp_can_proto = {
	.type = SOCK_DGRAM,
	.protocol = CAN_ISOTP,
	.ops = &isotp_ops,
	.prot = &isotp_proto,
};

static struct notifier_block canisotp_notifier = {
	.notifier_call = isotp_notifier
};

static __init int isotp_module_init(void)
{
	int err;

	pr_info("can: isotp protocol\n");

	err = can_proto_register(&isotp_can_proto);
	if (err < 0)
		pr_err("can: registration of isotp protocol failed %pe\n", ERR_PTR(err));
	else
		register_netdevice_notifier(&canisotp_notifier);

	return err;
}

static __exit void isotp_module_exit(void)
{
	can_proto_unregister(&isotp_can_proto);
	unregister_netdevice_notifier(&canisotp_notifier);
}

module_init(isotp_module_init);
module_exit(isotp_module_exit);<|MERGE_RESOLUTION|>--- conflicted
+++ resolved
@@ -1019,21 +1019,12 @@
 	int noblock = flags & MSG_DONTWAIT;
 	int ret = 0;
 
-<<<<<<< HEAD
-	if (flags & ~(MSG_DONTWAIT | MSG_TRUNC | MSG_PEEK))
+	if (flags & ~(MSG_DONTWAIT | MSG_TRUNC | MSG_PEEK | MSG_CMSG_COMPAT))
 		return -EINVAL;
 
 	if (!so->bound)
 		return -EADDRNOTAVAIL;
 
-=======
-	if (flags & ~(MSG_DONTWAIT | MSG_TRUNC | MSG_PEEK | MSG_CMSG_COMPAT))
-		return -EINVAL;
-
-	if (!so->bound)
-		return -EADDRNOTAVAIL;
-
->>>>>>> 9b37665a
 	flags &= ~MSG_DONTWAIT;
 	skb = skb_recv_datagram(sk, flags, noblock, &ret);
 	if (!skb)
