// SPDX-License-Identifier: GPL-2.0-only
/*
 * Copyright (c) 2007-2009 Patrick McHardy <kaber@trash.net>
 *
 * Development of this code funded by Astaro AG (http://www.astaro.com/)
 */

#include <linux/module.h>
#include <linux/init.h>
#include <linux/list.h>
#include <linux/skbuff.h>
#include <linux/netlink.h>
#include <linux/vmalloc.h>
#include <linux/rhashtable.h>
#include <linux/audit.h>
#include <linux/netfilter.h>
#include <linux/netfilter/nfnetlink.h>
#include <linux/netfilter/nf_tables.h>
#include <net/netfilter/nf_flow_table.h>
#include <net/netfilter/nf_tables_core.h>
#include <net/netfilter/nf_tables.h>
#include <net/netfilter/nf_tables_offload.h>
#include <net/net_namespace.h>
#include <net/sock.h>

#define NFT_MODULE_AUTOLOAD_LIMIT (MODULE_NAME_LEN - sizeof("nft-expr-255-"))
#define NFT_SET_MAX_ANONLEN 16

unsigned int nf_tables_net_id __read_mostly;

static LIST_HEAD(nf_tables_expressions);
static LIST_HEAD(nf_tables_objects);
static LIST_HEAD(nf_tables_flowtables);
static LIST_HEAD(nf_tables_destroy_list);
static LIST_HEAD(nf_tables_gc_list);
static DEFINE_SPINLOCK(nf_tables_destroy_list_lock);
static DEFINE_SPINLOCK(nf_tables_gc_list_lock);

enum {
	NFT_VALIDATE_SKIP	= 0,
	NFT_VALIDATE_NEED,
	NFT_VALIDATE_DO,
};

static struct rhltable nft_objname_ht;

static u32 nft_chain_hash(const void *data, u32 len, u32 seed);
static u32 nft_chain_hash_obj(const void *data, u32 len, u32 seed);
static int nft_chain_hash_cmp(struct rhashtable_compare_arg *, const void *);

static u32 nft_objname_hash(const void *data, u32 len, u32 seed);
static u32 nft_objname_hash_obj(const void *data, u32 len, u32 seed);
static int nft_objname_hash_cmp(struct rhashtable_compare_arg *, const void *);

static const struct rhashtable_params nft_chain_ht_params = {
	.head_offset		= offsetof(struct nft_chain, rhlhead),
	.key_offset		= offsetof(struct nft_chain, name),
	.hashfn			= nft_chain_hash,
	.obj_hashfn		= nft_chain_hash_obj,
	.obj_cmpfn		= nft_chain_hash_cmp,
	.automatic_shrinking	= true,
};

static const struct rhashtable_params nft_objname_ht_params = {
	.head_offset		= offsetof(struct nft_object, rhlhead),
	.key_offset		= offsetof(struct nft_object, key),
	.hashfn			= nft_objname_hash,
	.obj_hashfn		= nft_objname_hash_obj,
	.obj_cmpfn		= nft_objname_hash_cmp,
	.automatic_shrinking	= true,
};

struct nft_audit_data {
	struct nft_table *table;
	int entries;
	int op;
	struct list_head list;
};

static const u8 nft2audit_op[NFT_MSG_MAX] = { // enum nf_tables_msg_types
	[NFT_MSG_NEWTABLE]	= AUDIT_NFT_OP_TABLE_REGISTER,
	[NFT_MSG_GETTABLE]	= AUDIT_NFT_OP_INVALID,
	[NFT_MSG_DELTABLE]	= AUDIT_NFT_OP_TABLE_UNREGISTER,
	[NFT_MSG_NEWCHAIN]	= AUDIT_NFT_OP_CHAIN_REGISTER,
	[NFT_MSG_GETCHAIN]	= AUDIT_NFT_OP_INVALID,
	[NFT_MSG_DELCHAIN]	= AUDIT_NFT_OP_CHAIN_UNREGISTER,
	[NFT_MSG_NEWRULE]	= AUDIT_NFT_OP_RULE_REGISTER,
	[NFT_MSG_GETRULE]	= AUDIT_NFT_OP_INVALID,
	[NFT_MSG_DELRULE]	= AUDIT_NFT_OP_RULE_UNREGISTER,
	[NFT_MSG_NEWSET]	= AUDIT_NFT_OP_SET_REGISTER,
	[NFT_MSG_GETSET]	= AUDIT_NFT_OP_INVALID,
	[NFT_MSG_DELSET]	= AUDIT_NFT_OP_SET_UNREGISTER,
	[NFT_MSG_NEWSETELEM]	= AUDIT_NFT_OP_SETELEM_REGISTER,
	[NFT_MSG_GETSETELEM]	= AUDIT_NFT_OP_INVALID,
	[NFT_MSG_DELSETELEM]	= AUDIT_NFT_OP_SETELEM_UNREGISTER,
	[NFT_MSG_NEWGEN]	= AUDIT_NFT_OP_GEN_REGISTER,
	[NFT_MSG_GETGEN]	= AUDIT_NFT_OP_INVALID,
	[NFT_MSG_TRACE]		= AUDIT_NFT_OP_INVALID,
	[NFT_MSG_NEWOBJ]	= AUDIT_NFT_OP_OBJ_REGISTER,
	[NFT_MSG_GETOBJ]	= AUDIT_NFT_OP_INVALID,
	[NFT_MSG_DELOBJ]	= AUDIT_NFT_OP_OBJ_UNREGISTER,
	[NFT_MSG_GETOBJ_RESET]	= AUDIT_NFT_OP_OBJ_RESET,
	[NFT_MSG_NEWFLOWTABLE]	= AUDIT_NFT_OP_FLOWTABLE_REGISTER,
	[NFT_MSG_GETFLOWTABLE]	= AUDIT_NFT_OP_INVALID,
	[NFT_MSG_DELFLOWTABLE]	= AUDIT_NFT_OP_FLOWTABLE_UNREGISTER,
};

static void nft_validate_state_update(struct net *net, u8 new_validate_state)
{
	struct nftables_pernet *nft_net = nft_pernet(net);

	switch (nft_net->validate_state) {
	case NFT_VALIDATE_SKIP:
		WARN_ON_ONCE(new_validate_state == NFT_VALIDATE_DO);
		break;
	case NFT_VALIDATE_NEED:
		break;
	case NFT_VALIDATE_DO:
		if (new_validate_state == NFT_VALIDATE_NEED)
			return;
	}

	nft_net->validate_state = new_validate_state;
}
static void nf_tables_trans_destroy_work(struct work_struct *w);
static DECLARE_WORK(trans_destroy_work, nf_tables_trans_destroy_work);

static void nft_trans_gc_work(struct work_struct *work);
static DECLARE_WORK(trans_gc_work, nft_trans_gc_work);

static void nft_ctx_init(struct nft_ctx *ctx,
			 struct net *net,
			 const struct sk_buff *skb,
			 const struct nlmsghdr *nlh,
			 u8 family,
			 struct nft_table *table,
			 struct nft_chain *chain,
			 const struct nlattr * const *nla)
{
	ctx->net	= net;
	ctx->family	= family;
	ctx->level	= 0;
	ctx->table	= table;
	ctx->chain	= chain;
	ctx->nla   	= nla;
	ctx->portid	= NETLINK_CB(skb).portid;
	ctx->report	= nlmsg_report(nlh);
	ctx->flags	= nlh->nlmsg_flags;
	ctx->seq	= nlh->nlmsg_seq;
}

static struct nft_trans *nft_trans_alloc_gfp(const struct nft_ctx *ctx,
					     int msg_type, u32 size, gfp_t gfp)
{
	struct nft_trans *trans;

	trans = kzalloc(sizeof(struct nft_trans) + size, gfp);
	if (trans == NULL)
		return NULL;

	INIT_LIST_HEAD(&trans->list);
	INIT_LIST_HEAD(&trans->binding_list);
	trans->msg_type = msg_type;
	trans->ctx	= *ctx;

	return trans;
}

static struct nft_trans *nft_trans_alloc(const struct nft_ctx *ctx,
					 int msg_type, u32 size)
{
	return nft_trans_alloc_gfp(ctx, msg_type, size, GFP_KERNEL);
}

static void nft_trans_list_del(struct nft_trans *trans)
{
	list_del(&trans->list);
	list_del(&trans->binding_list);
}

static void nft_trans_destroy(struct nft_trans *trans)
{
	nft_trans_list_del(trans);
	kfree(trans);
}

static void __nft_set_trans_bind(const struct nft_ctx *ctx, struct nft_set *set,
				 bool bind)
{
	struct nftables_pernet *nft_net;
	struct net *net = ctx->net;
	struct nft_trans *trans;

	if (!nft_set_is_anonymous(set))
		return;

	nft_net = nft_pernet(net);
	list_for_each_entry_reverse(trans, &nft_net->commit_list, list) {
		switch (trans->msg_type) {
		case NFT_MSG_NEWSET:
			if (nft_trans_set(trans) == set)
				nft_trans_set_bound(trans) = bind;
			break;
		case NFT_MSG_NEWSETELEM:
			if (nft_trans_elem_set(trans) == set)
				nft_trans_elem_set_bound(trans) = bind;
			break;
		}
	}
}

static void nft_set_trans_bind(const struct nft_ctx *ctx, struct nft_set *set)
{
	return __nft_set_trans_bind(ctx, set, true);
}

static void nft_set_trans_unbind(const struct nft_ctx *ctx, struct nft_set *set)
{
	return __nft_set_trans_bind(ctx, set, false);
}

static void __nft_chain_trans_bind(const struct nft_ctx *ctx,
				   struct nft_chain *chain, bool bind)
{
	struct nftables_pernet *nft_net;
	struct net *net = ctx->net;
	struct nft_trans *trans;

	if (!nft_chain_binding(chain))
		return;

	nft_net = nft_pernet(net);
	list_for_each_entry_reverse(trans, &nft_net->commit_list, list) {
		switch (trans->msg_type) {
		case NFT_MSG_NEWCHAIN:
			if (nft_trans_chain(trans) == chain)
				nft_trans_chain_bound(trans) = bind;
			break;
		case NFT_MSG_NEWRULE:
			if (trans->ctx.chain == chain)
				nft_trans_rule_bound(trans) = bind;
			break;
		}
	}
}

static void nft_chain_trans_bind(const struct nft_ctx *ctx,
				 struct nft_chain *chain)
{
	__nft_chain_trans_bind(ctx, chain, true);
}

int nf_tables_bind_chain(const struct nft_ctx *ctx, struct nft_chain *chain)
{
	if (!nft_chain_binding(chain))
		return 0;

	if (nft_chain_binding(ctx->chain))
		return -EOPNOTSUPP;

	if (chain->bound)
		return -EBUSY;

	if (!nft_use_inc(&chain->use))
		return -EMFILE;

	chain->bound = true;
	nft_chain_trans_bind(ctx, chain);

	return 0;
}

void nf_tables_unbind_chain(const struct nft_ctx *ctx, struct nft_chain *chain)
{
	__nft_chain_trans_bind(ctx, chain, false);
}

static int nft_netdev_register_hooks(struct net *net,
				     struct list_head *hook_list)
{
	struct nft_hook *hook;
	int err, j;

	j = 0;
	list_for_each_entry(hook, hook_list, list) {
		err = nf_register_net_hook(net, &hook->ops);
		if (err < 0)
			goto err_register;

		j++;
	}
	return 0;

err_register:
	list_for_each_entry(hook, hook_list, list) {
		if (j-- <= 0)
			break;

		nf_unregister_net_hook(net, &hook->ops);
	}
	return err;
}

static void nft_netdev_unregister_hooks(struct net *net,
					struct list_head *hook_list,
					bool release_netdev)
{
	struct nft_hook *hook, *next;

	list_for_each_entry_safe(hook, next, hook_list, list) {
		nf_unregister_net_hook(net, &hook->ops);
		if (release_netdev) {
			list_del(&hook->list);
			kfree_rcu(hook, rcu);
		}
	}
}

static int nf_tables_register_hook(struct net *net,
				   const struct nft_table *table,
				   struct nft_chain *chain)
{
	struct nft_base_chain *basechain;
	const struct nf_hook_ops *ops;

	if (table->flags & NFT_TABLE_F_DORMANT ||
	    !nft_is_base_chain(chain))
		return 0;

	basechain = nft_base_chain(chain);
	ops = &basechain->ops;

	if (basechain->type->ops_register)
		return basechain->type->ops_register(net, ops);

	if (nft_base_chain_netdev(table->family, basechain->ops.hooknum))
		return nft_netdev_register_hooks(net, &basechain->hook_list);

	return nf_register_net_hook(net, &basechain->ops);
}

static void __nf_tables_unregister_hook(struct net *net,
					const struct nft_table *table,
					struct nft_chain *chain,
					bool release_netdev)
{
	struct nft_base_chain *basechain;
	const struct nf_hook_ops *ops;

	if (table->flags & NFT_TABLE_F_DORMANT ||
	    !nft_is_base_chain(chain))
		return;
	basechain = nft_base_chain(chain);
	ops = &basechain->ops;

	if (basechain->type->ops_unregister)
		return basechain->type->ops_unregister(net, ops);

	if (nft_base_chain_netdev(table->family, basechain->ops.hooknum))
		nft_netdev_unregister_hooks(net, &basechain->hook_list,
					    release_netdev);
	else
		nf_unregister_net_hook(net, &basechain->ops);
}

static void nf_tables_unregister_hook(struct net *net,
				      const struct nft_table *table,
				      struct nft_chain *chain)
{
	return __nf_tables_unregister_hook(net, table, chain, false);
}

static void nft_trans_commit_list_add_tail(struct net *net, struct nft_trans *trans)
{
	struct nftables_pernet *nft_net = nft_pernet(net);

	switch (trans->msg_type) {
	case NFT_MSG_NEWSET:
		if (!nft_trans_set_update(trans) &&
		    nft_set_is_anonymous(nft_trans_set(trans)))
			list_add_tail(&trans->binding_list, &nft_net->binding_list);
		break;
	case NFT_MSG_NEWCHAIN:
		if (!nft_trans_chain_update(trans) &&
		    nft_chain_binding(nft_trans_chain(trans)))
			list_add_tail(&trans->binding_list, &nft_net->binding_list);
		break;
	}

	list_add_tail(&trans->list, &nft_net->commit_list);
}

static int nft_trans_table_add(struct nft_ctx *ctx, int msg_type)
{
	struct nft_trans *trans;

	trans = nft_trans_alloc(ctx, msg_type, sizeof(struct nft_trans_table));
	if (trans == NULL)
		return -ENOMEM;

	if (msg_type == NFT_MSG_NEWTABLE)
		nft_activate_next(ctx->net, ctx->table);

	nft_trans_commit_list_add_tail(ctx->net, trans);
	return 0;
}

static int nft_deltable(struct nft_ctx *ctx)
{
	int err;

	err = nft_trans_table_add(ctx, NFT_MSG_DELTABLE);
	if (err < 0)
		return err;

	nft_deactivate_next(ctx->net, ctx->table);
	return err;
}

static struct nft_trans *nft_trans_chain_add(struct nft_ctx *ctx, int msg_type)
{
	struct nft_trans *trans;

	trans = nft_trans_alloc(ctx, msg_type, sizeof(struct nft_trans_chain));
	if (trans == NULL)
		return ERR_PTR(-ENOMEM);

	if (msg_type == NFT_MSG_NEWCHAIN) {
		nft_activate_next(ctx->net, ctx->chain);

		if (ctx->nla[NFTA_CHAIN_ID]) {
			nft_trans_chain_id(trans) =
				ntohl(nla_get_be32(ctx->nla[NFTA_CHAIN_ID]));
		}
	}
	nft_trans_chain(trans) = ctx->chain;
	nft_trans_commit_list_add_tail(ctx->net, trans);

	return trans;
}

static int nft_delchain(struct nft_ctx *ctx)
{
	struct nft_trans *trans;

	trans = nft_trans_chain_add(ctx, NFT_MSG_DELCHAIN);
	if (IS_ERR(trans))
		return PTR_ERR(trans);

	nft_use_dec(&ctx->table->use);
	nft_deactivate_next(ctx->net, ctx->chain);

	return 0;
}

void nft_rule_expr_activate(const struct nft_ctx *ctx, struct nft_rule *rule)
{
	struct nft_expr *expr;

	expr = nft_expr_first(rule);
	while (nft_expr_more(rule, expr)) {
		if (expr->ops->activate)
			expr->ops->activate(ctx, expr);

		expr = nft_expr_next(expr);
	}
}

void nft_rule_expr_deactivate(const struct nft_ctx *ctx, struct nft_rule *rule,
			      enum nft_trans_phase phase)
{
	struct nft_expr *expr;

	expr = nft_expr_first(rule);
	while (nft_expr_more(rule, expr)) {
		if (expr->ops->deactivate)
			expr->ops->deactivate(ctx, expr, phase);

		expr = nft_expr_next(expr);
	}
}

static int
nf_tables_delrule_deactivate(struct nft_ctx *ctx, struct nft_rule *rule)
{
	/* You cannot delete the same rule twice */
	if (nft_is_active_next(ctx->net, rule)) {
		nft_deactivate_next(ctx->net, rule);
		nft_use_dec(&ctx->chain->use);
		return 0;
	}
	return -ENOENT;
}

static struct nft_trans *nft_trans_rule_add(struct nft_ctx *ctx, int msg_type,
					    struct nft_rule *rule)
{
	struct nft_trans *trans;

	trans = nft_trans_alloc(ctx, msg_type, sizeof(struct nft_trans_rule));
	if (trans == NULL)
		return NULL;

	if (msg_type == NFT_MSG_NEWRULE && ctx->nla[NFTA_RULE_ID] != NULL) {
		nft_trans_rule_id(trans) =
			ntohl(nla_get_be32(ctx->nla[NFTA_RULE_ID]));
	}
	nft_trans_rule(trans) = rule;
	nft_trans_commit_list_add_tail(ctx->net, trans);

	return trans;
}

static int nft_delrule(struct nft_ctx *ctx, struct nft_rule *rule)
{
	struct nft_flow_rule *flow;
	struct nft_trans *trans;
	int err;

	trans = nft_trans_rule_add(ctx, NFT_MSG_DELRULE, rule);
	if (trans == NULL)
		return -ENOMEM;

	if (ctx->chain->flags & NFT_CHAIN_HW_OFFLOAD) {
		flow = nft_flow_rule_create(ctx->net, rule);
		if (IS_ERR(flow)) {
			nft_trans_destroy(trans);
			return PTR_ERR(flow);
		}

		nft_trans_flow_rule(trans) = flow;
	}

	err = nf_tables_delrule_deactivate(ctx, rule);
	if (err < 0) {
		nft_trans_destroy(trans);
		return err;
	}
	nft_rule_expr_deactivate(ctx, rule, NFT_TRANS_PREPARE);

	return 0;
}

static int nft_delrule_by_chain(struct nft_ctx *ctx)
{
	struct nft_rule *rule;
	int err;

	list_for_each_entry(rule, &ctx->chain->rules, list) {
		if (!nft_is_active_next(ctx->net, rule))
			continue;

		err = nft_delrule(ctx, rule);
		if (err < 0)
			return err;
	}
	return 0;
}

static int __nft_trans_set_add(const struct nft_ctx *ctx, int msg_type,
			       struct nft_set *set,
			       const struct nft_set_desc *desc)
{
	struct nft_trans *trans;

	trans = nft_trans_alloc(ctx, msg_type, sizeof(struct nft_trans_set));
	if (trans == NULL)
		return -ENOMEM;

	if (msg_type == NFT_MSG_NEWSET && ctx->nla[NFTA_SET_ID] && !desc) {
		nft_trans_set_id(trans) =
			ntohl(nla_get_be32(ctx->nla[NFTA_SET_ID]));
		nft_activate_next(ctx->net, set);
	}
	nft_trans_set(trans) = set;
	if (desc) {
		nft_trans_set_update(trans) = true;
		nft_trans_set_gc_int(trans) = desc->gc_int;
		nft_trans_set_timeout(trans) = desc->timeout;
	}
	nft_trans_commit_list_add_tail(ctx->net, trans);

	return 0;
}

static int nft_trans_set_add(const struct nft_ctx *ctx, int msg_type,
			     struct nft_set *set)
{
	return __nft_trans_set_add(ctx, msg_type, set, NULL);
}

static int nft_mapelem_deactivate(const struct nft_ctx *ctx,
				  struct nft_set *set,
				  const struct nft_set_iter *iter,
				  struct nft_set_elem *elem)
{
	nft_setelem_data_deactivate(ctx->net, set, elem);

	return 0;
}

struct nft_set_elem_catchall {
	struct list_head	list;
	struct rcu_head		rcu;
	void			*elem;
};

static void nft_map_catchall_deactivate(const struct nft_ctx *ctx,
					struct nft_set *set)
{
	u8 genmask = nft_genmask_next(ctx->net);
	struct nft_set_elem_catchall *catchall;
	struct nft_set_elem elem;
	struct nft_set_ext *ext;

	list_for_each_entry(catchall, &set->catchall_list, list) {
		ext = nft_set_elem_ext(set, catchall->elem);
		if (!nft_set_elem_active(ext, genmask))
			continue;

		elem.priv = catchall->elem;
		nft_setelem_data_deactivate(ctx->net, set, &elem);
		break;
	}
}

static void nft_map_deactivate(const struct nft_ctx *ctx, struct nft_set *set)
{
	struct nft_set_iter iter = {
		.genmask	= nft_genmask_next(ctx->net),
		.fn		= nft_mapelem_deactivate,
	};

	set->ops->walk(ctx, set, &iter);
	WARN_ON_ONCE(iter.err);

	nft_map_catchall_deactivate(ctx, set);
}

static int nft_delset(const struct nft_ctx *ctx, struct nft_set *set)
{
	int err;

	err = nft_trans_set_add(ctx, NFT_MSG_DELSET, set);
	if (err < 0)
		return err;

	if (set->flags & (NFT_SET_MAP | NFT_SET_OBJECT))
		nft_map_deactivate(ctx, set);

	nft_deactivate_next(ctx->net, set);
	nft_use_dec(&ctx->table->use);

	return err;
}

static int nft_trans_obj_add(struct nft_ctx *ctx, int msg_type,
			     struct nft_object *obj)
{
	struct nft_trans *trans;

	trans = nft_trans_alloc(ctx, msg_type, sizeof(struct nft_trans_obj));
	if (trans == NULL)
		return -ENOMEM;

	if (msg_type == NFT_MSG_NEWOBJ)
		nft_activate_next(ctx->net, obj);

	nft_trans_obj(trans) = obj;
	nft_trans_commit_list_add_tail(ctx->net, trans);

	return 0;
}

static int nft_delobj(struct nft_ctx *ctx, struct nft_object *obj)
{
	int err;

	err = nft_trans_obj_add(ctx, NFT_MSG_DELOBJ, obj);
	if (err < 0)
		return err;

	nft_deactivate_next(ctx->net, obj);
	nft_use_dec(&ctx->table->use);

	return err;
}

static int nft_trans_flowtable_add(struct nft_ctx *ctx, int msg_type,
				   struct nft_flowtable *flowtable)
{
	struct nft_trans *trans;

	trans = nft_trans_alloc(ctx, msg_type,
				sizeof(struct nft_trans_flowtable));
	if (trans == NULL)
		return -ENOMEM;

	if (msg_type == NFT_MSG_NEWFLOWTABLE)
		nft_activate_next(ctx->net, flowtable);

	INIT_LIST_HEAD(&nft_trans_flowtable_hooks(trans));
	nft_trans_flowtable(trans) = flowtable;
	nft_trans_commit_list_add_tail(ctx->net, trans);

	return 0;
}

static int nft_delflowtable(struct nft_ctx *ctx,
			    struct nft_flowtable *flowtable)
{
	int err;

	err = nft_trans_flowtable_add(ctx, NFT_MSG_DELFLOWTABLE, flowtable);
	if (err < 0)
		return err;

	nft_deactivate_next(ctx->net, flowtable);
	nft_use_dec(&ctx->table->use);

	return err;
}

/*
 * Tables
 */

static struct nft_table *nft_table_lookup(const struct net *net,
					  const struct nlattr *nla,
					  u8 family, u8 genmask, u32 nlpid)
{
	struct nftables_pernet *nft_net;
	struct nft_table *table;

	if (nla == NULL)
		return ERR_PTR(-EINVAL);

	nft_net = nft_pernet(net);
	list_for_each_entry_rcu(table, &nft_net->tables, list,
				lockdep_is_held(&nft_net->commit_mutex)) {
		if (!nla_strcmp(nla, table->name) &&
		    table->family == family &&
		    nft_active_genmask(table, genmask)) {
			if (nft_table_has_owner(table) &&
			    nlpid && table->nlpid != nlpid)
				return ERR_PTR(-EPERM);

			return table;
		}
	}

	return ERR_PTR(-ENOENT);
}

static struct nft_table *nft_table_lookup_byhandle(const struct net *net,
						   const struct nlattr *nla,
						   int family, u8 genmask, u32 nlpid)
{
	struct nftables_pernet *nft_net;
	struct nft_table *table;

	nft_net = nft_pernet(net);
	list_for_each_entry(table, &nft_net->tables, list) {
		if (be64_to_cpu(nla_get_be64(nla)) == table->handle &&
		    table->family == family &&
		    nft_active_genmask(table, genmask)) {
			if (nft_table_has_owner(table) &&
			    nlpid && table->nlpid != nlpid)
				return ERR_PTR(-EPERM);

			return table;
		}
	}

	return ERR_PTR(-ENOENT);
}

static inline u64 nf_tables_alloc_handle(struct nft_table *table)
{
	return ++table->hgenerator;
}

static const struct nft_chain_type *chain_type[NFPROTO_NUMPROTO][NFT_CHAIN_T_MAX];

static const struct nft_chain_type *
__nft_chain_type_get(u8 family, enum nft_chain_types type)
{
	if (family >= NFPROTO_NUMPROTO ||
	    type >= NFT_CHAIN_T_MAX)
		return NULL;

	return chain_type[family][type];
}

static const struct nft_chain_type *
__nf_tables_chain_type_lookup(const struct nlattr *nla, u8 family)
{
	const struct nft_chain_type *type;
	int i;

	for (i = 0; i < NFT_CHAIN_T_MAX; i++) {
		type = __nft_chain_type_get(family, i);
		if (!type)
			continue;
		if (!nla_strcmp(nla, type->name))
			return type;
	}
	return NULL;
}

struct nft_module_request {
	struct list_head	list;
	char			module[MODULE_NAME_LEN];
	bool			done;
};

#ifdef CONFIG_MODULES
__printf(2, 3) int nft_request_module(struct net *net, const char *fmt,
				      ...)
{
	char module_name[MODULE_NAME_LEN];
	struct nftables_pernet *nft_net;
	struct nft_module_request *req;
	va_list args;
	int ret;

	va_start(args, fmt);
	ret = vsnprintf(module_name, MODULE_NAME_LEN, fmt, args);
	va_end(args);
	if (ret >= MODULE_NAME_LEN)
		return 0;

	nft_net = nft_pernet(net);
	list_for_each_entry(req, &nft_net->module_list, list) {
		if (!strcmp(req->module, module_name)) {
			if (req->done)
				return 0;

			/* A request to load this module already exists. */
			return -EAGAIN;
		}
	}

	req = kmalloc(sizeof(*req), GFP_KERNEL);
	if (!req)
		return -ENOMEM;

	req->done = false;
	strlcpy(req->module, module_name, MODULE_NAME_LEN);
	list_add_tail(&req->list, &nft_net->module_list);

	return -EAGAIN;
}
EXPORT_SYMBOL_GPL(nft_request_module);
#endif

static void lockdep_nfnl_nft_mutex_not_held(void)
{
#ifdef CONFIG_PROVE_LOCKING
	if (debug_locks)
		WARN_ON_ONCE(lockdep_nfnl_is_held(NFNL_SUBSYS_NFTABLES));
#endif
}

static const struct nft_chain_type *
nf_tables_chain_type_lookup(struct net *net, const struct nlattr *nla,
			    u8 family, bool autoload)
{
	const struct nft_chain_type *type;

	type = __nf_tables_chain_type_lookup(nla, family);
	if (type != NULL)
		return type;

	lockdep_nfnl_nft_mutex_not_held();
#ifdef CONFIG_MODULES
	if (autoload) {
		if (nft_request_module(net, "nft-chain-%u-%.*s", family,
				       nla_len(nla),
				       (const char *)nla_data(nla)) == -EAGAIN)
			return ERR_PTR(-EAGAIN);
	}
#endif
	return ERR_PTR(-ENOENT);
}

static __be16 nft_base_seq(const struct net *net)
{
	struct nftables_pernet *nft_net = nft_pernet(net);

	return htons(nft_net->base_seq & 0xffff);
}

static const struct nla_policy nft_table_policy[NFTA_TABLE_MAX + 1] = {
	[NFTA_TABLE_NAME]	= { .type = NLA_STRING,
				    .len = NFT_TABLE_MAXNAMELEN - 1 },
	[NFTA_TABLE_FLAGS]	= { .type = NLA_U32 },
	[NFTA_TABLE_HANDLE]	= { .type = NLA_U64 },
	[NFTA_TABLE_USERDATA]	= { .type = NLA_BINARY,
				    .len = NFT_USERDATA_MAXLEN }
};

static int nf_tables_fill_table_info(struct sk_buff *skb, struct net *net,
				     u32 portid, u32 seq, int event, u32 flags,
				     int family, const struct nft_table *table)
{
	struct nlmsghdr *nlh;

	event = nfnl_msg_type(NFNL_SUBSYS_NFTABLES, event);
	nlh = nfnl_msg_put(skb, portid, seq, event, flags, family,
			   NFNETLINK_V0, nft_base_seq(net));
	if (!nlh)
		goto nla_put_failure;

	if (nla_put_string(skb, NFTA_TABLE_NAME, table->name) ||
	    nla_put_be32(skb, NFTA_TABLE_FLAGS,
			 htonl(table->flags & NFT_TABLE_F_MASK)) ||
	    nla_put_be32(skb, NFTA_TABLE_USE, htonl(table->use)) ||
	    nla_put_be64(skb, NFTA_TABLE_HANDLE, cpu_to_be64(table->handle),
			 NFTA_TABLE_PAD))
		goto nla_put_failure;
	if (nft_table_has_owner(table) &&
	    nla_put_be32(skb, NFTA_TABLE_OWNER, htonl(table->nlpid)))
		goto nla_put_failure;

	if (table->udata) {
		if (nla_put(skb, NFTA_TABLE_USERDATA, table->udlen, table->udata))
			goto nla_put_failure;
	}

	nlmsg_end(skb, nlh);
	return 0;

nla_put_failure:
	nlmsg_trim(skb, nlh);
	return -1;
}

struct nftnl_skb_parms {
	bool report;
};
#define NFT_CB(skb)	(*(struct nftnl_skb_parms*)&((skb)->cb))

static void nft_notify_enqueue(struct sk_buff *skb, bool report,
			       struct list_head *notify_list)
{
	NFT_CB(skb).report = report;
	list_add_tail(&skb->list, notify_list);
}

static void nf_tables_table_notify(const struct nft_ctx *ctx, int event)
{
	struct nftables_pernet *nft_net;
	struct sk_buff *skb;
	u16 flags = 0;
	int err;

	if (!ctx->report &&
	    !nfnetlink_has_listeners(ctx->net, NFNLGRP_NFTABLES))
		return;

	skb = nlmsg_new(NLMSG_GOODSIZE, GFP_KERNEL);
	if (skb == NULL)
		goto err;

	if (ctx->flags & (NLM_F_CREATE | NLM_F_EXCL))
		flags |= ctx->flags & (NLM_F_CREATE | NLM_F_EXCL);

	err = nf_tables_fill_table_info(skb, ctx->net, ctx->portid, ctx->seq,
					event, flags, ctx->family, ctx->table);
	if (err < 0) {
		kfree_skb(skb);
		goto err;
	}

	nft_net = nft_pernet(ctx->net);
	nft_notify_enqueue(skb, ctx->report, &nft_net->notify_list);
	return;
err:
	nfnetlink_set_err(ctx->net, ctx->portid, NFNLGRP_NFTABLES, -ENOBUFS);
}

static int nf_tables_dump_tables(struct sk_buff *skb,
				 struct netlink_callback *cb)
{
	const struct nfgenmsg *nfmsg = nlmsg_data(cb->nlh);
	struct nftables_pernet *nft_net;
	const struct nft_table *table;
	unsigned int idx = 0, s_idx = cb->args[0];
	struct net *net = sock_net(skb->sk);
	int family = nfmsg->nfgen_family;

	rcu_read_lock();
	nft_net = nft_pernet(net);
	cb->seq = READ_ONCE(nft_net->base_seq);

	list_for_each_entry_rcu(table, &nft_net->tables, list) {
		if (family != NFPROTO_UNSPEC && family != table->family)
			continue;

		if (idx < s_idx)
			goto cont;
		if (idx > s_idx)
			memset(&cb->args[1], 0,
			       sizeof(cb->args) - sizeof(cb->args[0]));
		if (!nft_is_active(net, table))
			continue;
		if (nf_tables_fill_table_info(skb, net,
					      NETLINK_CB(cb->skb).portid,
					      cb->nlh->nlmsg_seq,
					      NFT_MSG_NEWTABLE, NLM_F_MULTI,
					      table->family, table) < 0)
			goto done;

		nl_dump_check_consistent(cb, nlmsg_hdr(skb));
cont:
		idx++;
	}
done:
	rcu_read_unlock();
	cb->args[0] = idx;
	return skb->len;
}

static int nft_netlink_dump_start_rcu(struct sock *nlsk, struct sk_buff *skb,
				      const struct nlmsghdr *nlh,
				      struct netlink_dump_control *c)
{
	int err;

	if (!try_module_get(THIS_MODULE))
		return -EINVAL;

	rcu_read_unlock();
	err = netlink_dump_start(nlsk, skb, nlh, c);
	rcu_read_lock();
	module_put(THIS_MODULE);

	return err;
}

/* called with rcu_read_lock held */
static int nf_tables_gettable(struct sk_buff *skb, const struct nfnl_info *info,
			      const struct nlattr * const nla[])
{
	struct netlink_ext_ack *extack = info->extack;
	u8 genmask = nft_genmask_cur(info->net);
	u8 family = info->nfmsg->nfgen_family;
	const struct nft_table *table;
	struct net *net = info->net;
	struct sk_buff *skb2;
	int err;

	if (info->nlh->nlmsg_flags & NLM_F_DUMP) {
		struct netlink_dump_control c = {
			.dump = nf_tables_dump_tables,
			.module = THIS_MODULE,
		};

		return nft_netlink_dump_start_rcu(info->sk, skb, info->nlh, &c);
	}

	table = nft_table_lookup(net, nla[NFTA_TABLE_NAME], family, genmask, 0);
	if (IS_ERR(table)) {
		NL_SET_BAD_ATTR(extack, nla[NFTA_TABLE_NAME]);
		return PTR_ERR(table);
	}

	skb2 = alloc_skb(NLMSG_GOODSIZE, GFP_ATOMIC);
	if (!skb2)
		return -ENOMEM;

	err = nf_tables_fill_table_info(skb2, net, NETLINK_CB(skb).portid,
					info->nlh->nlmsg_seq, NFT_MSG_NEWTABLE,
					0, family, table);
	if (err < 0)
		goto err_fill_table_info;

	return nfnetlink_unicast(skb2, net, NETLINK_CB(skb).portid);

err_fill_table_info:
	kfree_skb(skb2);
	return err;
}

static void nft_table_disable(struct net *net, struct nft_table *table, u32 cnt)
{
	struct nft_chain *chain;
	u32 i = 0;

	list_for_each_entry(chain, &table->chains, list) {
		if (!nft_is_active_next(net, chain))
			continue;
		if (!nft_is_base_chain(chain))
			continue;

		if (cnt && i++ == cnt)
			break;

		nf_tables_unregister_hook(net, table, chain);
	}
}

static int nf_tables_table_enable(struct net *net, struct nft_table *table)
{
	struct nft_chain *chain;
	int err, i = 0;

	list_for_each_entry(chain, &table->chains, list) {
		if (!nft_is_active_next(net, chain))
			continue;
		if (!nft_is_base_chain(chain))
			continue;

		err = nf_tables_register_hook(net, table, chain);
		if (err < 0)
			goto err_register_hooks;

		i++;
	}
	return 0;

err_register_hooks:
	if (i)
		nft_table_disable(net, table, i);
	return err;
}

static void nf_tables_table_disable(struct net *net, struct nft_table *table)
{
	table->flags &= ~NFT_TABLE_F_DORMANT;
	nft_table_disable(net, table, 0);
	table->flags |= NFT_TABLE_F_DORMANT;
}

#define __NFT_TABLE_F_INTERNAL		(NFT_TABLE_F_MASK + 1)
#define __NFT_TABLE_F_WAS_DORMANT	(__NFT_TABLE_F_INTERNAL << 0)
#define __NFT_TABLE_F_WAS_AWAKEN	(__NFT_TABLE_F_INTERNAL << 1)
#define __NFT_TABLE_F_UPDATE		(__NFT_TABLE_F_WAS_DORMANT | \
					 __NFT_TABLE_F_WAS_AWAKEN)

static int nf_tables_updtable(struct nft_ctx *ctx)
{
	struct nft_trans *trans;
	u32 flags;
	int ret;

	if (!ctx->nla[NFTA_TABLE_FLAGS])
		return 0;

	flags = ntohl(nla_get_be32(ctx->nla[NFTA_TABLE_FLAGS]));
	if (flags & ~NFT_TABLE_F_MASK)
		return -EOPNOTSUPP;

	if (flags == ctx->table->flags)
		return 0;

	if ((nft_table_has_owner(ctx->table) &&
	     !(flags & NFT_TABLE_F_OWNER)) ||
	    (!nft_table_has_owner(ctx->table) &&
	     flags & NFT_TABLE_F_OWNER))
		return -EOPNOTSUPP;

	/* No dormant off/on/off/on games in single transaction */
	if (ctx->table->flags & __NFT_TABLE_F_UPDATE)
		return -EINVAL;

	trans = nft_trans_alloc(ctx, NFT_MSG_NEWTABLE,
				sizeof(struct nft_trans_table));
	if (trans == NULL)
		return -ENOMEM;

	if ((flags & NFT_TABLE_F_DORMANT) &&
	    !(ctx->table->flags & NFT_TABLE_F_DORMANT)) {
		ctx->table->flags |= NFT_TABLE_F_DORMANT;
		if (!(ctx->table->flags & __NFT_TABLE_F_UPDATE))
			ctx->table->flags |= __NFT_TABLE_F_WAS_AWAKEN;
	} else if (!(flags & NFT_TABLE_F_DORMANT) &&
		   ctx->table->flags & NFT_TABLE_F_DORMANT) {
		ctx->table->flags &= ~NFT_TABLE_F_DORMANT;
		if (!(ctx->table->flags & __NFT_TABLE_F_UPDATE)) {
			ret = nf_tables_table_enable(ctx->net, ctx->table);
			if (ret < 0)
				goto err_register_hooks;

			ctx->table->flags |= __NFT_TABLE_F_WAS_DORMANT;
		}
	}

	nft_trans_table_update(trans) = true;
	nft_trans_commit_list_add_tail(ctx->net, trans);

	return 0;

err_register_hooks:
	ctx->table->flags |= NFT_TABLE_F_DORMANT;
	nft_trans_destroy(trans);
	return ret;
}

static u32 nft_chain_hash(const void *data, u32 len, u32 seed)
{
	const char *name = data;

	return jhash(name, strlen(name), seed);
}

static u32 nft_chain_hash_obj(const void *data, u32 len, u32 seed)
{
	const struct nft_chain *chain = data;

	return nft_chain_hash(chain->name, 0, seed);
}

static int nft_chain_hash_cmp(struct rhashtable_compare_arg *arg,
			      const void *ptr)
{
	const struct nft_chain *chain = ptr;
	const char *name = arg->key;

	return strcmp(chain->name, name);
}

static u32 nft_objname_hash(const void *data, u32 len, u32 seed)
{
	const struct nft_object_hash_key *k = data;

	seed ^= hash_ptr(k->table, 32);

	return jhash(k->name, strlen(k->name), seed);
}

static u32 nft_objname_hash_obj(const void *data, u32 len, u32 seed)
{
	const struct nft_object *obj = data;

	return nft_objname_hash(&obj->key, 0, seed);
}

static int nft_objname_hash_cmp(struct rhashtable_compare_arg *arg,
				const void *ptr)
{
	const struct nft_object_hash_key *k = arg->key;
	const struct nft_object *obj = ptr;

	if (obj->key.table != k->table)
		return -1;

	return strcmp(obj->key.name, k->name);
}

static bool nft_supported_family(u8 family)
{
	return false
#ifdef CONFIG_NF_TABLES_INET
		|| family == NFPROTO_INET
#endif
#ifdef CONFIG_NF_TABLES_IPV4
		|| family == NFPROTO_IPV4
#endif
#ifdef CONFIG_NF_TABLES_ARP
		|| family == NFPROTO_ARP
#endif
#ifdef CONFIG_NF_TABLES_NETDEV
		|| family == NFPROTO_NETDEV
#endif
#if IS_ENABLED(CONFIG_NF_TABLES_BRIDGE)
		|| family == NFPROTO_BRIDGE
#endif
#ifdef CONFIG_NF_TABLES_IPV6
		|| family == NFPROTO_IPV6
#endif
		;
}

static int nf_tables_newtable(struct sk_buff *skb, const struct nfnl_info *info,
			      const struct nlattr * const nla[])
{
	struct nftables_pernet *nft_net = nft_pernet(info->net);
	struct netlink_ext_ack *extack = info->extack;
	u8 genmask = nft_genmask_next(info->net);
	u8 family = info->nfmsg->nfgen_family;
	struct net *net = info->net;
	const struct nlattr *attr;
	struct nft_table *table;
	struct nft_ctx ctx;
	u32 flags = 0;
	int err;

	if (!nft_supported_family(family))
		return -EOPNOTSUPP;

	lockdep_assert_held(&nft_net->commit_mutex);
	attr = nla[NFTA_TABLE_NAME];
	table = nft_table_lookup(net, attr, family, genmask,
				 NETLINK_CB(skb).portid);
	if (IS_ERR(table)) {
		if (PTR_ERR(table) != -ENOENT)
			return PTR_ERR(table);
	} else {
		if (info->nlh->nlmsg_flags & NLM_F_EXCL) {
			NL_SET_BAD_ATTR(extack, attr);
			return -EEXIST;
		}
		if (info->nlh->nlmsg_flags & NLM_F_REPLACE)
			return -EOPNOTSUPP;

		nft_ctx_init(&ctx, net, skb, info->nlh, family, table, NULL, nla);

		return nf_tables_updtable(&ctx);
	}

	if (nla[NFTA_TABLE_FLAGS]) {
		flags = ntohl(nla_get_be32(nla[NFTA_TABLE_FLAGS]));
		if (flags & ~NFT_TABLE_F_MASK)
			return -EOPNOTSUPP;
	}

	err = -ENOMEM;
	table = kzalloc(sizeof(*table), GFP_KERNEL);
	if (table == NULL)
		goto err_kzalloc;

	table->name = nla_strdup(attr, GFP_KERNEL);
	if (table->name == NULL)
		goto err_strdup;

	if (nla[NFTA_TABLE_USERDATA]) {
		table->udata = nla_memdup(nla[NFTA_TABLE_USERDATA], GFP_KERNEL);
		if (table->udata == NULL)
			goto err_table_udata;

		table->udlen = nla_len(nla[NFTA_TABLE_USERDATA]);
	}

	err = rhltable_init(&table->chains_ht, &nft_chain_ht_params);
	if (err)
		goto err_chain_ht;

	INIT_LIST_HEAD(&table->chains);
	INIT_LIST_HEAD(&table->sets);
	INIT_LIST_HEAD(&table->objects);
	INIT_LIST_HEAD(&table->flowtables);
	table->family = family;
	table->flags = flags;
	table->handle = ++nft_net->table_handle;
	if (table->flags & NFT_TABLE_F_OWNER)
		table->nlpid = NETLINK_CB(skb).portid;

	nft_ctx_init(&ctx, net, skb, info->nlh, family, table, NULL, nla);
	err = nft_trans_table_add(&ctx, NFT_MSG_NEWTABLE);
	if (err < 0)
		goto err_trans;

	list_add_tail_rcu(&table->list, &nft_net->tables);
	return 0;
err_trans:
	rhltable_destroy(&table->chains_ht);
err_chain_ht:
	kfree(table->udata);
err_table_udata:
	kfree(table->name);
err_strdup:
	kfree(table);
err_kzalloc:
	return err;
}

static int nft_flush_table(struct nft_ctx *ctx)
{
	struct nft_flowtable *flowtable, *nft;
	struct nft_chain *chain, *nc;
	struct nft_object *obj, *ne;
	struct nft_set *set, *ns;
	int err;

	list_for_each_entry(chain, &ctx->table->chains, list) {
		if (!nft_is_active_next(ctx->net, chain))
			continue;

		if (nft_chain_binding(chain))
			continue;

		ctx->chain = chain;

		err = nft_delrule_by_chain(ctx);
		if (err < 0)
			goto out;
	}

	list_for_each_entry_safe(set, ns, &ctx->table->sets, list) {
		if (!nft_is_active_next(ctx->net, set))
			continue;

		if (nft_set_is_anonymous(set))
			continue;

		err = nft_delset(ctx, set);
		if (err < 0)
			goto out;
	}

	list_for_each_entry_safe(flowtable, nft, &ctx->table->flowtables, list) {
		if (!nft_is_active_next(ctx->net, flowtable))
			continue;

		err = nft_delflowtable(ctx, flowtable);
		if (err < 0)
			goto out;
	}

	list_for_each_entry_safe(obj, ne, &ctx->table->objects, list) {
		if (!nft_is_active_next(ctx->net, obj))
			continue;

		err = nft_delobj(ctx, obj);
		if (err < 0)
			goto out;
	}

	list_for_each_entry_safe(chain, nc, &ctx->table->chains, list) {
		if (!nft_is_active_next(ctx->net, chain))
			continue;

		if (nft_chain_binding(chain))
			continue;

		ctx->chain = chain;

		err = nft_delchain(ctx);
		if (err < 0)
			goto out;
	}

	err = nft_deltable(ctx);
out:
	return err;
}

static int nft_flush(struct nft_ctx *ctx, int family)
{
	struct nftables_pernet *nft_net = nft_pernet(ctx->net);
	const struct nlattr * const *nla = ctx->nla;
	struct nft_table *table, *nt;
	int err = 0;

	list_for_each_entry_safe(table, nt, &nft_net->tables, list) {
		if (family != AF_UNSPEC && table->family != family)
			continue;

		ctx->family = table->family;

		if (!nft_is_active_next(ctx->net, table))
			continue;

		if (nft_table_has_owner(table) && table->nlpid != ctx->portid)
			continue;

		if (nla[NFTA_TABLE_NAME] &&
		    nla_strcmp(nla[NFTA_TABLE_NAME], table->name) != 0)
			continue;

		ctx->table = table;

		err = nft_flush_table(ctx);
		if (err < 0)
			goto out;
	}
out:
	return err;
}

static int nf_tables_deltable(struct sk_buff *skb, const struct nfnl_info *info,
			      const struct nlattr * const nla[])
{
	struct netlink_ext_ack *extack = info->extack;
	u8 genmask = nft_genmask_next(info->net);
	u8 family = info->nfmsg->nfgen_family;
	struct net *net = info->net;
	const struct nlattr *attr;
	struct nft_table *table;
	struct nft_ctx ctx;

	nft_ctx_init(&ctx, net, skb, info->nlh, 0, NULL, NULL, nla);
	if (family == AF_UNSPEC ||
	    (!nla[NFTA_TABLE_NAME] && !nla[NFTA_TABLE_HANDLE]))
		return nft_flush(&ctx, family);

	if (nla[NFTA_TABLE_HANDLE]) {
		attr = nla[NFTA_TABLE_HANDLE];
		table = nft_table_lookup_byhandle(net, attr, family, genmask,
						  NETLINK_CB(skb).portid);
	} else {
		attr = nla[NFTA_TABLE_NAME];
		table = nft_table_lookup(net, attr, family, genmask,
					 NETLINK_CB(skb).portid);
	}

	if (IS_ERR(table)) {
		NL_SET_BAD_ATTR(extack, attr);
		return PTR_ERR(table);
	}

	if (info->nlh->nlmsg_flags & NLM_F_NONREC &&
	    table->use > 0)
		return -EBUSY;

	ctx.family = family;
	ctx.table = table;

	return nft_flush_table(&ctx);
}

static void nf_tables_table_destroy(struct nft_ctx *ctx)
{
	if (WARN_ON(ctx->table->use > 0))
		return;

	rhltable_destroy(&ctx->table->chains_ht);
	kfree(ctx->table->name);
	kfree(ctx->table->udata);
	kfree(ctx->table);
}

void nft_register_chain_type(const struct nft_chain_type *ctype)
{
	nfnl_lock(NFNL_SUBSYS_NFTABLES);
	if (WARN_ON(__nft_chain_type_get(ctype->family, ctype->type))) {
		nfnl_unlock(NFNL_SUBSYS_NFTABLES);
		return;
	}
	chain_type[ctype->family][ctype->type] = ctype;
	nfnl_unlock(NFNL_SUBSYS_NFTABLES);
}
EXPORT_SYMBOL_GPL(nft_register_chain_type);

void nft_unregister_chain_type(const struct nft_chain_type *ctype)
{
	nfnl_lock(NFNL_SUBSYS_NFTABLES);
	chain_type[ctype->family][ctype->type] = NULL;
	nfnl_unlock(NFNL_SUBSYS_NFTABLES);
}
EXPORT_SYMBOL_GPL(nft_unregister_chain_type);

/*
 * Chains
 */

static struct nft_chain *
nft_chain_lookup_byhandle(const struct nft_table *table, u64 handle, u8 genmask)
{
	struct nft_chain *chain;

	list_for_each_entry(chain, &table->chains, list) {
		if (chain->handle == handle &&
		    nft_active_genmask(chain, genmask))
			return chain;
	}

	return ERR_PTR(-ENOENT);
}

static bool lockdep_commit_lock_is_held(const struct net *net)
{
#ifdef CONFIG_PROVE_LOCKING
	struct nftables_pernet *nft_net = nft_pernet(net);

	return lockdep_is_held(&nft_net->commit_mutex);
#else
	return true;
#endif
}

static struct nft_chain *nft_chain_lookup(struct net *net,
					  struct nft_table *table,
					  const struct nlattr *nla, u8 genmask)
{
	char search[NFT_CHAIN_MAXNAMELEN + 1];
	struct rhlist_head *tmp, *list;
	struct nft_chain *chain;

	if (nla == NULL)
		return ERR_PTR(-EINVAL);

	nla_strscpy(search, nla, sizeof(search));

	WARN_ON(!rcu_read_lock_held() &&
		!lockdep_commit_lock_is_held(net));

	chain = ERR_PTR(-ENOENT);
	rcu_read_lock();
	list = rhltable_lookup(&table->chains_ht, search, nft_chain_ht_params);
	if (!list)
		goto out_unlock;

	rhl_for_each_entry_rcu(chain, tmp, list, rhlhead) {
		if (nft_active_genmask(chain, genmask))
			goto out_unlock;
	}
	chain = ERR_PTR(-ENOENT);
out_unlock:
	rcu_read_unlock();
	return chain;
}

static const struct nla_policy nft_chain_policy[NFTA_CHAIN_MAX + 1] = {
	[NFTA_CHAIN_TABLE]	= { .type = NLA_STRING,
				    .len = NFT_TABLE_MAXNAMELEN - 1 },
	[NFTA_CHAIN_HANDLE]	= { .type = NLA_U64 },
	[NFTA_CHAIN_NAME]	= { .type = NLA_STRING,
				    .len = NFT_CHAIN_MAXNAMELEN - 1 },
	[NFTA_CHAIN_HOOK]	= { .type = NLA_NESTED },
	[NFTA_CHAIN_POLICY]	= { .type = NLA_U32 },
	[NFTA_CHAIN_TYPE]	= { .type = NLA_STRING,
				    .len = NFT_MODULE_AUTOLOAD_LIMIT },
	[NFTA_CHAIN_COUNTERS]	= { .type = NLA_NESTED },
	[NFTA_CHAIN_FLAGS]	= { .type = NLA_U32 },
	[NFTA_CHAIN_ID]		= { .type = NLA_U32 },
	[NFTA_CHAIN_USERDATA]	= { .type = NLA_BINARY,
				    .len = NFT_USERDATA_MAXLEN },
};

static const struct nla_policy nft_hook_policy[NFTA_HOOK_MAX + 1] = {
	[NFTA_HOOK_HOOKNUM]	= { .type = NLA_U32 },
	[NFTA_HOOK_PRIORITY]	= { .type = NLA_U32 },
	[NFTA_HOOK_DEV]		= { .type = NLA_STRING,
				    .len = IFNAMSIZ - 1 },
};

static int nft_dump_stats(struct sk_buff *skb, struct nft_stats __percpu *stats)
{
	struct nft_stats *cpu_stats, total;
	struct nlattr *nest;
	unsigned int seq;
	u64 pkts, bytes;
	int cpu;

	if (!stats)
		return 0;

	memset(&total, 0, sizeof(total));
	for_each_possible_cpu(cpu) {
		cpu_stats = per_cpu_ptr(stats, cpu);
		do {
			seq = u64_stats_fetch_begin_irq(&cpu_stats->syncp);
			pkts = cpu_stats->pkts;
			bytes = cpu_stats->bytes;
		} while (u64_stats_fetch_retry_irq(&cpu_stats->syncp, seq));
		total.pkts += pkts;
		total.bytes += bytes;
	}
	nest = nla_nest_start_noflag(skb, NFTA_CHAIN_COUNTERS);
	if (nest == NULL)
		goto nla_put_failure;

	if (nla_put_be64(skb, NFTA_COUNTER_PACKETS, cpu_to_be64(total.pkts),
			 NFTA_COUNTER_PAD) ||
	    nla_put_be64(skb, NFTA_COUNTER_BYTES, cpu_to_be64(total.bytes),
			 NFTA_COUNTER_PAD))
		goto nla_put_failure;

	nla_nest_end(skb, nest);
	return 0;

nla_put_failure:
	return -ENOSPC;
}

static int nft_dump_basechain_hook(struct sk_buff *skb, int family,
				   const struct nft_base_chain *basechain)
{
	const struct nf_hook_ops *ops = &basechain->ops;
	struct nft_hook *hook, *first = NULL;
	struct nlattr *nest, *nest_devs;
	int n = 0;

	nest = nla_nest_start_noflag(skb, NFTA_CHAIN_HOOK);
	if (nest == NULL)
		goto nla_put_failure;
	if (nla_put_be32(skb, NFTA_HOOK_HOOKNUM, htonl(ops->hooknum)))
		goto nla_put_failure;
	if (nla_put_be32(skb, NFTA_HOOK_PRIORITY, htonl(ops->priority)))
		goto nla_put_failure;

	if (nft_base_chain_netdev(family, ops->hooknum)) {
		nest_devs = nla_nest_start_noflag(skb, NFTA_HOOK_DEVS);
		list_for_each_entry(hook, &basechain->hook_list, list) {
			if (!first)
				first = hook;

			if (nla_put_string(skb, NFTA_DEVICE_NAME,
					   hook->ops.dev->name))
				goto nla_put_failure;
			n++;
		}
		nla_nest_end(skb, nest_devs);

		if (n == 1 &&
		    nla_put_string(skb, NFTA_HOOK_DEV, first->ops.dev->name))
			goto nla_put_failure;
	}
	nla_nest_end(skb, nest);

	return 0;
nla_put_failure:
	return -1;
}

static int nf_tables_fill_chain_info(struct sk_buff *skb, struct net *net,
				     u32 portid, u32 seq, int event, u32 flags,
				     int family, const struct nft_table *table,
				     const struct nft_chain *chain)
{
	struct nlmsghdr *nlh;

	event = nfnl_msg_type(NFNL_SUBSYS_NFTABLES, event);
	nlh = nfnl_msg_put(skb, portid, seq, event, flags, family,
			   NFNETLINK_V0, nft_base_seq(net));
	if (!nlh)
		goto nla_put_failure;

	if (nla_put_string(skb, NFTA_CHAIN_TABLE, table->name))
		goto nla_put_failure;
	if (nla_put_be64(skb, NFTA_CHAIN_HANDLE, cpu_to_be64(chain->handle),
			 NFTA_CHAIN_PAD))
		goto nla_put_failure;
	if (nla_put_string(skb, NFTA_CHAIN_NAME, chain->name))
		goto nla_put_failure;

	if (nft_is_base_chain(chain)) {
		const struct nft_base_chain *basechain = nft_base_chain(chain);
		struct nft_stats __percpu *stats;

		if (nft_dump_basechain_hook(skb, family, basechain))
			goto nla_put_failure;

		if (nla_put_be32(skb, NFTA_CHAIN_POLICY,
				 htonl(basechain->policy)))
			goto nla_put_failure;

		if (nla_put_string(skb, NFTA_CHAIN_TYPE, basechain->type->name))
			goto nla_put_failure;

		stats = rcu_dereference_check(basechain->stats,
					      lockdep_commit_lock_is_held(net));
		if (nft_dump_stats(skb, stats))
			goto nla_put_failure;
	}

	if (chain->flags &&
	    nla_put_be32(skb, NFTA_CHAIN_FLAGS, htonl(chain->flags)))
		goto nla_put_failure;

	if (nla_put_be32(skb, NFTA_CHAIN_USE, htonl(chain->use)))
		goto nla_put_failure;

	if (chain->udata &&
	    nla_put(skb, NFTA_CHAIN_USERDATA, chain->udlen, chain->udata))
		goto nla_put_failure;

	nlmsg_end(skb, nlh);
	return 0;

nla_put_failure:
	nlmsg_trim(skb, nlh);
	return -1;
}

static void nf_tables_chain_notify(const struct nft_ctx *ctx, int event)
{
	struct nftables_pernet *nft_net;
	struct sk_buff *skb;
	u16 flags = 0;
	int err;

	if (!ctx->report &&
	    !nfnetlink_has_listeners(ctx->net, NFNLGRP_NFTABLES))
		return;

	skb = nlmsg_new(NLMSG_GOODSIZE, GFP_KERNEL);
	if (skb == NULL)
		goto err;

	if (ctx->flags & (NLM_F_CREATE | NLM_F_EXCL))
		flags |= ctx->flags & (NLM_F_CREATE | NLM_F_EXCL);

	err = nf_tables_fill_chain_info(skb, ctx->net, ctx->portid, ctx->seq,
					event, flags, ctx->family, ctx->table,
					ctx->chain);
	if (err < 0) {
		kfree_skb(skb);
		goto err;
	}

	nft_net = nft_pernet(ctx->net);
	nft_notify_enqueue(skb, ctx->report, &nft_net->notify_list);
	return;
err:
	nfnetlink_set_err(ctx->net, ctx->portid, NFNLGRP_NFTABLES, -ENOBUFS);
}

static int nf_tables_dump_chains(struct sk_buff *skb,
				 struct netlink_callback *cb)
{
	const struct nfgenmsg *nfmsg = nlmsg_data(cb->nlh);
	unsigned int idx = 0, s_idx = cb->args[0];
	struct net *net = sock_net(skb->sk);
	int family = nfmsg->nfgen_family;
	struct nftables_pernet *nft_net;
	const struct nft_table *table;
	const struct nft_chain *chain;

	rcu_read_lock();
	nft_net = nft_pernet(net);
	cb->seq = READ_ONCE(nft_net->base_seq);

	list_for_each_entry_rcu(table, &nft_net->tables, list) {
		if (family != NFPROTO_UNSPEC && family != table->family)
			continue;

		list_for_each_entry_rcu(chain, &table->chains, list) {
			if (idx < s_idx)
				goto cont;
			if (idx > s_idx)
				memset(&cb->args[1], 0,
				       sizeof(cb->args) - sizeof(cb->args[0]));
			if (!nft_is_active(net, chain))
				continue;
			if (nf_tables_fill_chain_info(skb, net,
						      NETLINK_CB(cb->skb).portid,
						      cb->nlh->nlmsg_seq,
						      NFT_MSG_NEWCHAIN,
						      NLM_F_MULTI,
						      table->family, table,
						      chain) < 0)
				goto done;

			nl_dump_check_consistent(cb, nlmsg_hdr(skb));
cont:
			idx++;
		}
	}
done:
	rcu_read_unlock();
	cb->args[0] = idx;
	return skb->len;
}

/* called with rcu_read_lock held */
static int nf_tables_getchain(struct sk_buff *skb, const struct nfnl_info *info,
			      const struct nlattr * const nla[])
{
	struct netlink_ext_ack *extack = info->extack;
	u8 genmask = nft_genmask_cur(info->net);
	u8 family = info->nfmsg->nfgen_family;
	const struct nft_chain *chain;
	struct net *net = info->net;
	struct nft_table *table;
	struct sk_buff *skb2;
	int err;

	if (info->nlh->nlmsg_flags & NLM_F_DUMP) {
		struct netlink_dump_control c = {
			.dump = nf_tables_dump_chains,
			.module = THIS_MODULE,
		};

		return nft_netlink_dump_start_rcu(info->sk, skb, info->nlh, &c);
	}

	table = nft_table_lookup(net, nla[NFTA_CHAIN_TABLE], family, genmask, 0);
	if (IS_ERR(table)) {
		NL_SET_BAD_ATTR(extack, nla[NFTA_CHAIN_TABLE]);
		return PTR_ERR(table);
	}

	chain = nft_chain_lookup(net, table, nla[NFTA_CHAIN_NAME], genmask);
	if (IS_ERR(chain)) {
		NL_SET_BAD_ATTR(extack, nla[NFTA_CHAIN_NAME]);
		return PTR_ERR(chain);
	}

	skb2 = alloc_skb(NLMSG_GOODSIZE, GFP_ATOMIC);
	if (!skb2)
		return -ENOMEM;

	err = nf_tables_fill_chain_info(skb2, net, NETLINK_CB(skb).portid,
					info->nlh->nlmsg_seq, NFT_MSG_NEWCHAIN,
					0, family, table, chain);
	if (err < 0)
		goto err_fill_chain_info;

	return nfnetlink_unicast(skb2, net, NETLINK_CB(skb).portid);

err_fill_chain_info:
	kfree_skb(skb2);
	return err;
}

static const struct nla_policy nft_counter_policy[NFTA_COUNTER_MAX + 1] = {
	[NFTA_COUNTER_PACKETS]	= { .type = NLA_U64 },
	[NFTA_COUNTER_BYTES]	= { .type = NLA_U64 },
};

static struct nft_stats __percpu *nft_stats_alloc(const struct nlattr *attr)
{
	struct nlattr *tb[NFTA_COUNTER_MAX+1];
	struct nft_stats __percpu *newstats;
	struct nft_stats *stats;
	int err;

	err = nla_parse_nested_deprecated(tb, NFTA_COUNTER_MAX, attr,
					  nft_counter_policy, NULL);
	if (err < 0)
		return ERR_PTR(err);

	if (!tb[NFTA_COUNTER_BYTES] || !tb[NFTA_COUNTER_PACKETS])
		return ERR_PTR(-EINVAL);

	newstats = netdev_alloc_pcpu_stats(struct nft_stats);
	if (newstats == NULL)
		return ERR_PTR(-ENOMEM);

	/* Restore old counters on this cpu, no problem. Per-cpu statistics
	 * are not exposed to userspace.
	 */
	preempt_disable();
	stats = this_cpu_ptr(newstats);
	stats->bytes = be64_to_cpu(nla_get_be64(tb[NFTA_COUNTER_BYTES]));
	stats->pkts = be64_to_cpu(nla_get_be64(tb[NFTA_COUNTER_PACKETS]));
	preempt_enable();

	return newstats;
}

static void nft_chain_stats_replace(struct nft_trans *trans)
{
	struct nft_base_chain *chain = nft_base_chain(trans->ctx.chain);

	if (!nft_trans_chain_stats(trans))
		return;

	nft_trans_chain_stats(trans) =
		rcu_replace_pointer(chain->stats, nft_trans_chain_stats(trans),
				    lockdep_commit_lock_is_held(trans->ctx.net));

	if (!nft_trans_chain_stats(trans))
		static_branch_inc(&nft_counters_enabled);
}

static void nf_tables_chain_free_chain_rules(struct nft_chain *chain)
{
	struct nft_rule **g0 = rcu_dereference_raw(chain->rules_gen_0);
	struct nft_rule **g1 = rcu_dereference_raw(chain->rules_gen_1);

	if (g0 != g1)
		kvfree(g1);
	kvfree(g0);

	/* should be NULL either via abort or via successful commit */
	WARN_ON_ONCE(chain->rules_next);
	kvfree(chain->rules_next);
}

void nf_tables_chain_destroy(struct nft_ctx *ctx)
{
	struct nft_chain *chain = ctx->chain;
	struct nft_hook *hook, *next;

	if (WARN_ON(chain->use > 0))
		return;

	/* no concurrent access possible anymore */
	nf_tables_chain_free_chain_rules(chain);

	if (nft_is_base_chain(chain)) {
		struct nft_base_chain *basechain = nft_base_chain(chain);

		if (nft_base_chain_netdev(ctx->family, basechain->ops.hooknum)) {
			list_for_each_entry_safe(hook, next,
						 &basechain->hook_list, list) {
				list_del_rcu(&hook->list);
				kfree_rcu(hook, rcu);
			}
		}
		module_put(basechain->type->owner);
		if (rcu_access_pointer(basechain->stats)) {
			static_branch_dec(&nft_counters_enabled);
			free_percpu(rcu_dereference_raw(basechain->stats));
		}
		kfree(chain->name);
		kfree(chain->udata);
		kfree(basechain);
	} else {
		kfree(chain->name);
		kfree(chain->udata);
		kfree(chain);
	}
}

static struct nft_hook *nft_netdev_hook_alloc(struct net *net,
					      const struct nlattr *attr)
{
	struct net_device *dev;
	char ifname[IFNAMSIZ];
	struct nft_hook *hook;
	int err;

	hook = kmalloc(sizeof(struct nft_hook), GFP_KERNEL);
	if (!hook) {
		err = -ENOMEM;
		goto err_hook_alloc;
	}

	nla_strscpy(ifname, attr, IFNAMSIZ);
	/* nf_tables_netdev_event() is called under rtnl_mutex, this is
	 * indirectly serializing all the other holders of the commit_mutex with
	 * the rtnl_mutex.
	 */
	dev = __dev_get_by_name(net, ifname);
	if (!dev) {
		err = -ENOENT;
		goto err_hook_dev;
	}
	hook->ops.dev = dev;

	return hook;

err_hook_dev:
	kfree(hook);
err_hook_alloc:
	return ERR_PTR(err);
}

static struct nft_hook *nft_hook_list_find(struct list_head *hook_list,
					   const struct nft_hook *this)
{
	struct nft_hook *hook;

	list_for_each_entry(hook, hook_list, list) {
		if (this->ops.dev == hook->ops.dev)
			return hook;
	}

	return NULL;
}

static int nf_tables_parse_netdev_hooks(struct net *net,
					const struct nlattr *attr,
					struct list_head *hook_list)
{
	struct nft_hook *hook, *next;
	const struct nlattr *tmp;
	int rem, n = 0, err;

	nla_for_each_nested(tmp, attr, rem) {
		if (nla_type(tmp) != NFTA_DEVICE_NAME) {
			err = -EINVAL;
			goto err_hook;
		}

		hook = nft_netdev_hook_alloc(net, tmp);
		if (IS_ERR(hook)) {
			err = PTR_ERR(hook);
			goto err_hook;
		}
		if (nft_hook_list_find(hook_list, hook)) {
			kfree(hook);
			err = -EEXIST;
			goto err_hook;
		}
		list_add_tail(&hook->list, hook_list);
		n++;

		if (n == NFT_NETDEVICE_MAX) {
			err = -EFBIG;
			goto err_hook;
		}
	}

	return 0;

err_hook:
	list_for_each_entry_safe(hook, next, hook_list, list) {
		list_del(&hook->list);
		kfree(hook);
	}
	return err;
}

struct nft_chain_hook {
	u32				num;
	s32				priority;
	const struct nft_chain_type	*type;
	struct list_head		list;
};

static int nft_chain_parse_netdev(struct net *net,
				  struct nlattr *tb[],
				  struct list_head *hook_list)
{
	struct nft_hook *hook;
	int err;

	if (tb[NFTA_HOOK_DEV]) {
		hook = nft_netdev_hook_alloc(net, tb[NFTA_HOOK_DEV]);
		if (IS_ERR(hook))
			return PTR_ERR(hook);

		list_add_tail(&hook->list, hook_list);
	} else if (tb[NFTA_HOOK_DEVS]) {
		err = nf_tables_parse_netdev_hooks(net, tb[NFTA_HOOK_DEVS],
						   hook_list);
		if (err < 0)
			return err;

		if (list_empty(hook_list))
			return -EINVAL;
	} else {
		return -EINVAL;
	}

	return 0;
}

static int nft_chain_parse_hook(struct net *net,
				const struct nlattr * const nla[],
				struct nft_chain_hook *hook, u8 family,
				struct netlink_ext_ack *extack, bool autoload)
{
	struct nftables_pernet *nft_net = nft_pernet(net);
	struct nlattr *ha[NFTA_HOOK_MAX + 1];
	const struct nft_chain_type *type;
	int err;

	lockdep_assert_held(&nft_net->commit_mutex);
	lockdep_nfnl_nft_mutex_not_held();

	err = nla_parse_nested_deprecated(ha, NFTA_HOOK_MAX,
					  nla[NFTA_CHAIN_HOOK],
					  nft_hook_policy, NULL);
	if (err < 0)
		return err;

	if (ha[NFTA_HOOK_HOOKNUM] == NULL ||
	    ha[NFTA_HOOK_PRIORITY] == NULL)
		return -EINVAL;

	hook->num = ntohl(nla_get_be32(ha[NFTA_HOOK_HOOKNUM]));
	hook->priority = ntohl(nla_get_be32(ha[NFTA_HOOK_PRIORITY]));

	type = __nft_chain_type_get(family, NFT_CHAIN_T_DEFAULT);
	if (!type)
		return -EOPNOTSUPP;

	if (nla[NFTA_CHAIN_TYPE]) {
		type = nf_tables_chain_type_lookup(net, nla[NFTA_CHAIN_TYPE],
						   family, autoload);
		if (IS_ERR(type)) {
			NL_SET_BAD_ATTR(extack, nla[NFTA_CHAIN_TYPE]);
			return PTR_ERR(type);
		}
	}
	if (hook->num >= NFT_MAX_HOOKS || !(type->hook_mask & (1 << hook->num)))
		return -EOPNOTSUPP;

	if (type->type == NFT_CHAIN_T_NAT &&
	    hook->priority <= NF_IP_PRI_CONNTRACK)
		return -EOPNOTSUPP;

	if (!try_module_get(type->owner)) {
		if (nla[NFTA_CHAIN_TYPE])
			NL_SET_BAD_ATTR(extack, nla[NFTA_CHAIN_TYPE]);
		return -ENOENT;
	}

	hook->type = type;

	INIT_LIST_HEAD(&hook->list);
	if (nft_base_chain_netdev(family, hook->num)) {
		err = nft_chain_parse_netdev(net, ha, &hook->list);
		if (err < 0) {
			module_put(type->owner);
			return err;
		}
	} else if (ha[NFTA_HOOK_DEV] || ha[NFTA_HOOK_DEVS]) {
		module_put(type->owner);
		return -EOPNOTSUPP;
	}

	return 0;
}

static void nft_chain_release_hook(struct nft_chain_hook *hook)
{
	struct nft_hook *h, *next;

	list_for_each_entry_safe(h, next, &hook->list, list) {
		list_del(&h->list);
		kfree(h);
	}
	module_put(hook->type->owner);
}

struct nft_rules_old {
	struct rcu_head h;
	struct nft_rule **start;
};

static struct nft_rule **nf_tables_chain_alloc_rules(const struct nft_chain *chain,
						     unsigned int alloc)
{
	if (alloc > INT_MAX)
		return NULL;

	alloc += 1;	/* NULL, ends rules */
	if (sizeof(struct nft_rule *) > INT_MAX / alloc)
		return NULL;

	alloc *= sizeof(struct nft_rule *);
	alloc += sizeof(struct nft_rules_old);

	return kvmalloc(alloc, GFP_KERNEL);
}

static void nft_basechain_hook_init(struct nf_hook_ops *ops, u8 family,
				    const struct nft_chain_hook *hook,
				    struct nft_chain *chain)
{
	ops->pf			= family;
	ops->hooknum		= hook->num;
	ops->priority		= hook->priority;
	ops->priv		= chain;
	ops->hook		= hook->type->hooks[ops->hooknum];
	ops->hook_ops_type	= NF_HOOK_OP_NF_TABLES;
}

static int nft_basechain_init(struct nft_base_chain *basechain, u8 family,
			      struct nft_chain_hook *hook, u32 flags)
{
	struct nft_chain *chain;
	struct nft_hook *h;

	basechain->type = hook->type;
	INIT_LIST_HEAD(&basechain->hook_list);
	chain = &basechain->chain;

	if (nft_base_chain_netdev(family, hook->num)) {
		list_splice_init(&hook->list, &basechain->hook_list);
		list_for_each_entry(h, &basechain->hook_list, list)
			nft_basechain_hook_init(&h->ops, family, hook, chain);

		basechain->ops.hooknum	= hook->num;
		basechain->ops.priority	= hook->priority;
	} else {
		nft_basechain_hook_init(&basechain->ops, family, hook, chain);
	}

	chain->flags |= NFT_CHAIN_BASE | flags;
	basechain->policy = NF_ACCEPT;
	if (chain->flags & NFT_CHAIN_HW_OFFLOAD &&
	    !nft_chain_offload_support(basechain)) {
		list_splice_init(&basechain->hook_list, &hook->list);
		return -EOPNOTSUPP;
	}

	flow_block_init(&basechain->flow_block);

	return 0;
}

int nft_chain_add(struct nft_table *table, struct nft_chain *chain)
{
	int err;

	err = rhltable_insert_key(&table->chains_ht, chain->name,
				  &chain->rhlhead, nft_chain_ht_params);
	if (err)
		return err;

	list_add_tail_rcu(&chain->list, &table->chains);

	return 0;
}

static u64 chain_id;

static int nf_tables_addchain(struct nft_ctx *ctx, u8 family, u8 genmask,
			      u8 policy, u32 flags,
			      struct netlink_ext_ack *extack)
{
	const struct nlattr * const *nla = ctx->nla;
	struct nft_table *table = ctx->table;
	struct nft_base_chain *basechain;
	struct net *net = ctx->net;
	char name[NFT_NAME_MAXLEN];
	struct nft_trans *trans;
	struct nft_chain *chain;
	struct nft_rule **rules;
	int err;

	if (nla[NFTA_CHAIN_HOOK]) {
		struct nft_stats __percpu *stats = NULL;
		struct nft_chain_hook hook;

		if (flags & NFT_CHAIN_BINDING)
			return -EOPNOTSUPP;

		err = nft_chain_parse_hook(net, nla, &hook, family, extack,
					   true);
		if (err < 0)
			return err;

		basechain = kzalloc(sizeof(*basechain), GFP_KERNEL);
		if (basechain == NULL) {
			nft_chain_release_hook(&hook);
			return -ENOMEM;
		}
		chain = &basechain->chain;

		if (nla[NFTA_CHAIN_COUNTERS]) {
			stats = nft_stats_alloc(nla[NFTA_CHAIN_COUNTERS]);
			if (IS_ERR(stats)) {
				nft_chain_release_hook(&hook);
				kfree(basechain);
				return PTR_ERR(stats);
			}
			rcu_assign_pointer(basechain->stats, stats);
		}

		err = nft_basechain_init(basechain, family, &hook, flags);
		if (err < 0) {
			nft_chain_release_hook(&hook);
			kfree(basechain);
			free_percpu(stats);
			return err;
		}
		if (stats)
			static_branch_inc(&nft_counters_enabled);
	} else {
		if (flags & NFT_CHAIN_BASE)
			return -EINVAL;
		if (flags & NFT_CHAIN_HW_OFFLOAD)
			return -EOPNOTSUPP;

		chain = kzalloc(sizeof(*chain), GFP_KERNEL);
		if (chain == NULL)
			return -ENOMEM;

		chain->flags = flags;
	}
	ctx->chain = chain;

	INIT_LIST_HEAD(&chain->rules);
	chain->handle = nf_tables_alloc_handle(table);
	chain->table = table;

	if (nla[NFTA_CHAIN_NAME]) {
		chain->name = nla_strdup(nla[NFTA_CHAIN_NAME], GFP_KERNEL);
	} else {
		if (!(flags & NFT_CHAIN_BINDING)) {
			err = -EINVAL;
			goto err_destroy_chain;
		}

		snprintf(name, sizeof(name), "__chain%llu", ++chain_id);
		chain->name = kstrdup(name, GFP_KERNEL);
	}

	if (!chain->name) {
		err = -ENOMEM;
		goto err_destroy_chain;
	}

	if (nla[NFTA_CHAIN_USERDATA]) {
		chain->udata = nla_memdup(nla[NFTA_CHAIN_USERDATA], GFP_KERNEL);
		if (chain->udata == NULL) {
			err = -ENOMEM;
			goto err_destroy_chain;
		}
		chain->udlen = nla_len(nla[NFTA_CHAIN_USERDATA]);
	}

	rules = nf_tables_chain_alloc_rules(chain, 0);
	if (!rules) {
		err = -ENOMEM;
		goto err_destroy_chain;
	}

	*rules = NULL;
	rcu_assign_pointer(chain->rules_gen_0, rules);
	rcu_assign_pointer(chain->rules_gen_1, rules);

	err = nf_tables_register_hook(net, table, chain);
	if (err < 0)
		goto err_destroy_chain;

	if (!nft_use_inc(&table->use)) {
		err = -EMFILE;
		goto err_use;
	}

	trans = nft_trans_chain_add(ctx, NFT_MSG_NEWCHAIN);
	if (IS_ERR(trans)) {
		err = PTR_ERR(trans);
		goto err_unregister_hook;
	}

	nft_trans_chain_policy(trans) = NFT_CHAIN_POLICY_UNSET;
	if (nft_is_base_chain(chain))
		nft_trans_chain_policy(trans) = policy;

	err = nft_chain_add(table, chain);
	if (err < 0) {
		nft_trans_destroy(trans);
		goto err_unregister_hook;
	}

	return 0;

err_unregister_hook:
	nft_use_dec_restore(&table->use);
err_use:
	nf_tables_unregister_hook(net, table, chain);
err_destroy_chain:
	nf_tables_chain_destroy(ctx);

	return err;
}

static bool nft_hook_list_equal(struct list_head *hook_list1,
				struct list_head *hook_list2)
{
	struct nft_hook *hook;
	int n = 0, m = 0;

	n = 0;
	list_for_each_entry(hook, hook_list2, list) {
		if (!nft_hook_list_find(hook_list1, hook))
			return false;

		n++;
	}
	list_for_each_entry(hook, hook_list1, list)
		m++;

	return n == m;
}

static int nf_tables_updchain(struct nft_ctx *ctx, u8 genmask, u8 policy,
			      u32 flags, const struct nlattr *attr,
			      struct netlink_ext_ack *extack)
{
	const struct nlattr * const *nla = ctx->nla;
	struct nft_table *table = ctx->table;
	struct nft_chain *chain = ctx->chain;
	struct nft_base_chain *basechain;
	struct nft_stats *stats = NULL;
	struct nft_chain_hook hook;
	struct nf_hook_ops *ops;
	struct nft_trans *trans;
	int err;

	if (chain->flags ^ flags)
		return -EOPNOTSUPP;

	if (nla[NFTA_CHAIN_HOOK]) {
		if (!nft_is_base_chain(chain)) {
			NL_SET_BAD_ATTR(extack, attr);
			return -EEXIST;
		}
		err = nft_chain_parse_hook(ctx->net, nla, &hook, ctx->family,
					   extack, false);
		if (err < 0)
			return err;

		basechain = nft_base_chain(chain);
		if (basechain->type != hook.type) {
			nft_chain_release_hook(&hook);
			NL_SET_BAD_ATTR(extack, attr);
			return -EEXIST;
		}

		if (nft_base_chain_netdev(ctx->family, hook.num)) {
			if (!nft_hook_list_equal(&basechain->hook_list,
						 &hook.list)) {
				nft_chain_release_hook(&hook);
				NL_SET_BAD_ATTR(extack, attr);
				return -EEXIST;
			}
		} else {
			ops = &basechain->ops;
			if (ops->hooknum != hook.num ||
			    ops->priority != hook.priority) {
				nft_chain_release_hook(&hook);
				NL_SET_BAD_ATTR(extack, attr);
				return -EEXIST;
			}
		}
		nft_chain_release_hook(&hook);
	}

	if (nla[NFTA_CHAIN_HANDLE] &&
	    nla[NFTA_CHAIN_NAME]) {
		struct nft_chain *chain2;

		chain2 = nft_chain_lookup(ctx->net, table,
					  nla[NFTA_CHAIN_NAME], genmask);
		if (!IS_ERR(chain2)) {
			NL_SET_BAD_ATTR(extack, nla[NFTA_CHAIN_NAME]);
			return -EEXIST;
		}
	}

	if (nla[NFTA_CHAIN_COUNTERS]) {
		if (!nft_is_base_chain(chain))
			return -EOPNOTSUPP;

		stats = nft_stats_alloc(nla[NFTA_CHAIN_COUNTERS]);
		if (IS_ERR(stats))
			return PTR_ERR(stats);
	}

	err = -ENOMEM;
	trans = nft_trans_alloc(ctx, NFT_MSG_NEWCHAIN,
				sizeof(struct nft_trans_chain));
	if (trans == NULL)
		goto err;

	nft_trans_chain_stats(trans) = stats;
	nft_trans_chain_update(trans) = true;

	if (nla[NFTA_CHAIN_POLICY])
		nft_trans_chain_policy(trans) = policy;
	else
		nft_trans_chain_policy(trans) = -1;

	if (nla[NFTA_CHAIN_HANDLE] &&
	    nla[NFTA_CHAIN_NAME]) {
		struct nftables_pernet *nft_net = nft_pernet(ctx->net);
		struct nft_trans *tmp;
		char *name;

		err = -ENOMEM;
		name = nla_strdup(nla[NFTA_CHAIN_NAME], GFP_KERNEL);
		if (!name)
			goto err;

		err = -EEXIST;
		list_for_each_entry(tmp, &nft_net->commit_list, list) {
			if (tmp->msg_type == NFT_MSG_NEWCHAIN &&
			    tmp->ctx.table == table &&
			    nft_trans_chain_update(tmp) &&
			    nft_trans_chain_name(tmp) &&
			    strcmp(name, nft_trans_chain_name(tmp)) == 0) {
				NL_SET_BAD_ATTR(extack, nla[NFTA_CHAIN_NAME]);
				kfree(name);
				goto err;
			}
		}

		nft_trans_chain_name(trans) = name;
	}
	nft_trans_commit_list_add_tail(ctx->net, trans);

	return 0;
err:
	free_percpu(stats);
	kfree(trans);
	return err;
}

static struct nft_chain *nft_chain_lookup_byid(const struct net *net,
					       const struct nft_table *table,
					       const struct nlattr *nla, u8 genmask)
{
	struct nftables_pernet *nft_net = nft_pernet(net);
	u32 id = ntohl(nla_get_be32(nla));
	struct nft_trans *trans;

	list_for_each_entry(trans, &nft_net->commit_list, list) {
		struct nft_chain *chain = trans->ctx.chain;

		if (trans->msg_type == NFT_MSG_NEWCHAIN &&
		    chain->table == table &&
		    id == nft_trans_chain_id(trans) &&
		    nft_active_genmask(chain, genmask))
			return chain;
	}
	return ERR_PTR(-ENOENT);
}

static int nf_tables_newchain(struct sk_buff *skb, const struct nfnl_info *info,
			      const struct nlattr * const nla[])
{
	struct nftables_pernet *nft_net = nft_pernet(info->net);
	struct netlink_ext_ack *extack = info->extack;
	u8 genmask = nft_genmask_next(info->net);
	u8 family = info->nfmsg->nfgen_family;
	struct nft_chain *chain = NULL;
	struct net *net = info->net;
	const struct nlattr *attr;
	struct nft_table *table;
	u8 policy = NF_ACCEPT;
	struct nft_ctx ctx;
	u64 handle = 0;
	u32 flags = 0;

	lockdep_assert_held(&nft_net->commit_mutex);

	table = nft_table_lookup(net, nla[NFTA_CHAIN_TABLE], family, genmask,
				 NETLINK_CB(skb).portid);
	if (IS_ERR(table)) {
		NL_SET_BAD_ATTR(extack, nla[NFTA_CHAIN_TABLE]);
		return PTR_ERR(table);
	}

	chain = NULL;
	attr = nla[NFTA_CHAIN_NAME];

	if (nla[NFTA_CHAIN_HANDLE]) {
		handle = be64_to_cpu(nla_get_be64(nla[NFTA_CHAIN_HANDLE]));
		chain = nft_chain_lookup_byhandle(table, handle, genmask);
		if (IS_ERR(chain)) {
			NL_SET_BAD_ATTR(extack, nla[NFTA_CHAIN_HANDLE]);
			return PTR_ERR(chain);
		}
		attr = nla[NFTA_CHAIN_HANDLE];
	} else if (nla[NFTA_CHAIN_NAME]) {
		chain = nft_chain_lookup(net, table, attr, genmask);
		if (IS_ERR(chain)) {
			if (PTR_ERR(chain) != -ENOENT) {
				NL_SET_BAD_ATTR(extack, attr);
				return PTR_ERR(chain);
			}
			chain = NULL;
		}
	} else if (!nla[NFTA_CHAIN_ID]) {
		return -EINVAL;
	}

	if (nla[NFTA_CHAIN_POLICY]) {
		if (chain != NULL &&
		    !nft_is_base_chain(chain)) {
			NL_SET_BAD_ATTR(extack, nla[NFTA_CHAIN_POLICY]);
			return -EOPNOTSUPP;
		}

		if (chain == NULL &&
		    nla[NFTA_CHAIN_HOOK] == NULL) {
			NL_SET_BAD_ATTR(extack, nla[NFTA_CHAIN_POLICY]);
			return -EOPNOTSUPP;
		}

		policy = ntohl(nla_get_be32(nla[NFTA_CHAIN_POLICY]));
		switch (policy) {
		case NF_DROP:
		case NF_ACCEPT:
			break;
		default:
			return -EINVAL;
		}
	}

	if (nla[NFTA_CHAIN_FLAGS])
		flags = ntohl(nla_get_be32(nla[NFTA_CHAIN_FLAGS]));
	else if (chain)
		flags = chain->flags;

	if (flags & ~NFT_CHAIN_FLAGS)
		return -EOPNOTSUPP;

	nft_ctx_init(&ctx, net, skb, info->nlh, family, table, chain, nla);

	if (chain != NULL) {
		if (chain->flags & NFT_CHAIN_BINDING)
			return -EINVAL;

		if (info->nlh->nlmsg_flags & NLM_F_EXCL) {
			NL_SET_BAD_ATTR(extack, attr);
			return -EEXIST;
		}
		if (info->nlh->nlmsg_flags & NLM_F_REPLACE)
			return -EOPNOTSUPP;

		flags |= chain->flags & NFT_CHAIN_BASE;
		return nf_tables_updchain(&ctx, genmask, policy, flags, attr,
					  extack);
	}

	return nf_tables_addchain(&ctx, family, genmask, policy, flags, extack);
}

static int nf_tables_delchain(struct sk_buff *skb, const struct nfnl_info *info,
			      const struct nlattr * const nla[])
{
	struct netlink_ext_ack *extack = info->extack;
	u8 genmask = nft_genmask_next(info->net);
	u8 family = info->nfmsg->nfgen_family;
	struct net *net = info->net;
	const struct nlattr *attr;
	struct nft_table *table;
	struct nft_chain *chain;
	struct nft_rule *rule;
	struct nft_ctx ctx;
	u64 handle;
	u32 use;
	int err;

	table = nft_table_lookup(net, nla[NFTA_CHAIN_TABLE], family, genmask,
				 NETLINK_CB(skb).portid);
	if (IS_ERR(table)) {
		NL_SET_BAD_ATTR(extack, nla[NFTA_CHAIN_TABLE]);
		return PTR_ERR(table);
	}

	if (nla[NFTA_CHAIN_HANDLE]) {
		attr = nla[NFTA_CHAIN_HANDLE];
		handle = be64_to_cpu(nla_get_be64(attr));
		chain = nft_chain_lookup_byhandle(table, handle, genmask);
	} else {
		attr = nla[NFTA_CHAIN_NAME];
		chain = nft_chain_lookup(net, table, attr, genmask);
	}
	if (IS_ERR(chain)) {
		NL_SET_BAD_ATTR(extack, attr);
		return PTR_ERR(chain);
	}

	if (nft_chain_binding(chain))
		return -EOPNOTSUPP;

	if (info->nlh->nlmsg_flags & NLM_F_NONREC &&
	    chain->use > 0)
		return -EBUSY;

	nft_ctx_init(&ctx, net, skb, info->nlh, family, table, chain, nla);

	use = chain->use;
	list_for_each_entry(rule, &chain->rules, list) {
		if (!nft_is_active_next(net, rule))
			continue;
		use--;

		err = nft_delrule(&ctx, rule);
		if (err < 0)
			return err;
	}

	/* There are rules and elements that are still holding references to us,
	 * we cannot do a recursive removal in this case.
	 */
	if (use > 0) {
		NL_SET_BAD_ATTR(extack, attr);
		return -EBUSY;
	}

	return nft_delchain(&ctx);
}

/*
 * Expressions
 */

/**
 *	nft_register_expr - register nf_tables expr type
 *	@type: expr type
 *
 *	Registers the expr type for use with nf_tables. Returns zero on
 *	success or a negative errno code otherwise.
 */
int nft_register_expr(struct nft_expr_type *type)
{
	nfnl_lock(NFNL_SUBSYS_NFTABLES);
	if (type->family == NFPROTO_UNSPEC)
		list_add_tail_rcu(&type->list, &nf_tables_expressions);
	else
		list_add_rcu(&type->list, &nf_tables_expressions);
	nfnl_unlock(NFNL_SUBSYS_NFTABLES);
	return 0;
}
EXPORT_SYMBOL_GPL(nft_register_expr);

/**
 *	nft_unregister_expr - unregister nf_tables expr type
 *	@type: expr type
 *
 * 	Unregisters the expr typefor use with nf_tables.
 */
void nft_unregister_expr(struct nft_expr_type *type)
{
	nfnl_lock(NFNL_SUBSYS_NFTABLES);
	list_del_rcu(&type->list);
	nfnl_unlock(NFNL_SUBSYS_NFTABLES);
}
EXPORT_SYMBOL_GPL(nft_unregister_expr);

static const struct nft_expr_type *__nft_expr_type_get(u8 family,
						       struct nlattr *nla)
{
	const struct nft_expr_type *type, *candidate = NULL;

	list_for_each_entry(type, &nf_tables_expressions, list) {
		if (!nla_strcmp(nla, type->name)) {
			if (!type->family && !candidate)
				candidate = type;
			else if (type->family == family)
				candidate = type;
		}
	}
	return candidate;
}

#ifdef CONFIG_MODULES
static int nft_expr_type_request_module(struct net *net, u8 family,
					struct nlattr *nla)
{
	if (nft_request_module(net, "nft-expr-%u-%.*s", family,
			       nla_len(nla), (char *)nla_data(nla)) == -EAGAIN)
		return -EAGAIN;

	return 0;
}
#endif

static const struct nft_expr_type *nft_expr_type_get(struct net *net,
						     u8 family,
						     struct nlattr *nla)
{
	const struct nft_expr_type *type;

	if (nla == NULL)
		return ERR_PTR(-EINVAL);

	type = __nft_expr_type_get(family, nla);
	if (type != NULL && try_module_get(type->owner))
		return type;

	lockdep_nfnl_nft_mutex_not_held();
#ifdef CONFIG_MODULES
	if (type == NULL) {
		if (nft_expr_type_request_module(net, family, nla) == -EAGAIN)
			return ERR_PTR(-EAGAIN);

		if (nft_request_module(net, "nft-expr-%.*s",
				       nla_len(nla),
				       (char *)nla_data(nla)) == -EAGAIN)
			return ERR_PTR(-EAGAIN);
	}
#endif
	return ERR_PTR(-ENOENT);
}

static const struct nla_policy nft_expr_policy[NFTA_EXPR_MAX + 1] = {
	[NFTA_EXPR_NAME]	= { .type = NLA_STRING,
				    .len = NFT_MODULE_AUTOLOAD_LIMIT },
	[NFTA_EXPR_DATA]	= { .type = NLA_NESTED },
};

static int nf_tables_fill_expr_info(struct sk_buff *skb,
				    const struct nft_expr *expr)
{
	if (nla_put_string(skb, NFTA_EXPR_NAME, expr->ops->type->name))
		goto nla_put_failure;

	if (expr->ops->dump) {
		struct nlattr *data = nla_nest_start_noflag(skb,
							    NFTA_EXPR_DATA);
		if (data == NULL)
			goto nla_put_failure;
		if (expr->ops->dump(skb, expr) < 0)
			goto nla_put_failure;
		nla_nest_end(skb, data);
	}

	return skb->len;

nla_put_failure:
	return -1;
};

int nft_expr_dump(struct sk_buff *skb, unsigned int attr,
		  const struct nft_expr *expr)
{
	struct nlattr *nest;

	nest = nla_nest_start_noflag(skb, attr);
	if (!nest)
		goto nla_put_failure;
	if (nf_tables_fill_expr_info(skb, expr) < 0)
		goto nla_put_failure;
	nla_nest_end(skb, nest);
	return 0;

nla_put_failure:
	return -1;
}

struct nft_expr_info {
	const struct nft_expr_ops	*ops;
	const struct nlattr		*attr;
	struct nlattr			*tb[NFT_EXPR_MAXATTR + 1];
};

static int nf_tables_expr_parse(const struct nft_ctx *ctx,
				const struct nlattr *nla,
				struct nft_expr_info *info)
{
	const struct nft_expr_type *type;
	const struct nft_expr_ops *ops;
	struct nlattr *tb[NFTA_EXPR_MAX + 1];
	int err;

	err = nla_parse_nested_deprecated(tb, NFTA_EXPR_MAX, nla,
					  nft_expr_policy, NULL);
	if (err < 0)
		return err;

	type = nft_expr_type_get(ctx->net, ctx->family, tb[NFTA_EXPR_NAME]);
	if (IS_ERR(type))
		return PTR_ERR(type);

	if (tb[NFTA_EXPR_DATA]) {
		err = nla_parse_nested_deprecated(info->tb, type->maxattr,
						  tb[NFTA_EXPR_DATA],
						  type->policy, NULL);
		if (err < 0)
			goto err1;
	} else
		memset(info->tb, 0, sizeof(info->tb[0]) * (type->maxattr + 1));

	if (type->select_ops != NULL) {
		ops = type->select_ops(ctx,
				       (const struct nlattr * const *)info->tb);
		if (IS_ERR(ops)) {
			err = PTR_ERR(ops);
#ifdef CONFIG_MODULES
			if (err == -EAGAIN)
				if (nft_expr_type_request_module(ctx->net,
								 ctx->family,
								 tb[NFTA_EXPR_NAME]) != -EAGAIN)
					err = -ENOENT;
#endif
			goto err1;
		}
	} else
		ops = type->ops;

	info->attr = nla;
	info->ops = ops;

	return 0;

err1:
	module_put(type->owner);
	return err;
}

static int nf_tables_newexpr(const struct nft_ctx *ctx,
			     const struct nft_expr_info *expr_info,
			     struct nft_expr *expr)
{
	const struct nft_expr_ops *ops = expr_info->ops;
	int err;

	expr->ops = ops;
	if (ops->init) {
		err = ops->init(ctx, expr, (const struct nlattr **)expr_info->tb);
		if (err < 0)
			goto err1;
	}

	return 0;
err1:
	expr->ops = NULL;
	return err;
}

static void nf_tables_expr_destroy(const struct nft_ctx *ctx,
				   struct nft_expr *expr)
{
	const struct nft_expr_type *type = expr->ops->type;

	if (expr->ops->destroy)
		expr->ops->destroy(ctx, expr);
	module_put(type->owner);
}

static struct nft_expr *nft_expr_init(const struct nft_ctx *ctx,
				      const struct nlattr *nla)
{
	struct nft_expr_info expr_info;
	struct nft_expr *expr;
	struct module *owner;
	int err;

	err = nf_tables_expr_parse(ctx, nla, &expr_info);
	if (err < 0)
		goto err_expr_parse;

	err = -EOPNOTSUPP;
	if (!(expr_info.ops->type->flags & NFT_EXPR_STATEFUL))
		goto err_expr_stateful;

	err = -ENOMEM;
	expr = kzalloc(expr_info.ops->size, GFP_KERNEL);
	if (expr == NULL)
		goto err_expr_stateful;

	err = nf_tables_newexpr(ctx, &expr_info, expr);
	if (err < 0)
		goto err_expr_new;

	return expr;
err_expr_new:
	kfree(expr);
err_expr_stateful:
	owner = expr_info.ops->type->owner;
	if (expr_info.ops->type->release_ops)
		expr_info.ops->type->release_ops(expr_info.ops);

	module_put(owner);
err_expr_parse:
	return ERR_PTR(err);
}

int nft_expr_clone(struct nft_expr *dst, struct nft_expr *src)
{
	int err;

	if (src->ops->clone) {
		dst->ops = src->ops;
		err = src->ops->clone(dst, src);
		if (err < 0)
			return err;
	} else {
		memcpy(dst, src, src->ops->size);
	}

	__module_get(src->ops->type->owner);

	return 0;
}

void nft_expr_destroy(const struct nft_ctx *ctx, struct nft_expr *expr)
{
	nf_tables_expr_destroy(ctx, expr);
	kfree(expr);
}

/*
 * Rules
 */

static struct nft_rule *__nft_rule_lookup(const struct nft_chain *chain,
					  u64 handle)
{
	struct nft_rule *rule;

	// FIXME: this sucks
	list_for_each_entry_rcu(rule, &chain->rules, list) {
		if (handle == rule->handle)
			return rule;
	}

	return ERR_PTR(-ENOENT);
}

static struct nft_rule *nft_rule_lookup(const struct nft_chain *chain,
					const struct nlattr *nla)
{
	if (nla == NULL)
		return ERR_PTR(-EINVAL);

	return __nft_rule_lookup(chain, be64_to_cpu(nla_get_be64(nla)));
}

static const struct nla_policy nft_rule_policy[NFTA_RULE_MAX + 1] = {
	[NFTA_RULE_TABLE]	= { .type = NLA_STRING,
				    .len = NFT_TABLE_MAXNAMELEN - 1 },
	[NFTA_RULE_CHAIN]	= { .type = NLA_STRING,
				    .len = NFT_CHAIN_MAXNAMELEN - 1 },
	[NFTA_RULE_HANDLE]	= { .type = NLA_U64 },
	[NFTA_RULE_EXPRESSIONS]	= { .type = NLA_NESTED },
	[NFTA_RULE_COMPAT]	= { .type = NLA_NESTED },
	[NFTA_RULE_POSITION]	= { .type = NLA_U64 },
	[NFTA_RULE_USERDATA]	= { .type = NLA_BINARY,
				    .len = NFT_USERDATA_MAXLEN },
	[NFTA_RULE_ID]		= { .type = NLA_U32 },
	[NFTA_RULE_POSITION_ID]	= { .type = NLA_U32 },
	[NFTA_RULE_CHAIN_ID]	= { .type = NLA_U32 },
};

static int nf_tables_fill_rule_info(struct sk_buff *skb, struct net *net,
				    u32 portid, u32 seq, int event,
				    u32 flags, int family,
				    const struct nft_table *table,
				    const struct nft_chain *chain,
				    const struct nft_rule *rule, u64 handle)
{
	struct nlmsghdr *nlh;
	const struct nft_expr *expr, *next;
	struct nlattr *list;
	u16 type = nfnl_msg_type(NFNL_SUBSYS_NFTABLES, event);

	nlh = nfnl_msg_put(skb, portid, seq, type, flags, family, NFNETLINK_V0,
			   nft_base_seq(net));
	if (!nlh)
		goto nla_put_failure;

	if (nla_put_string(skb, NFTA_RULE_TABLE, table->name))
		goto nla_put_failure;
	if (nla_put_string(skb, NFTA_RULE_CHAIN, chain->name))
		goto nla_put_failure;
	if (nla_put_be64(skb, NFTA_RULE_HANDLE, cpu_to_be64(rule->handle),
			 NFTA_RULE_PAD))
		goto nla_put_failure;

	if (event != NFT_MSG_DELRULE && handle) {
		if (nla_put_be64(skb, NFTA_RULE_POSITION, cpu_to_be64(handle),
				 NFTA_RULE_PAD))
			goto nla_put_failure;
	}

	if (chain->flags & NFT_CHAIN_HW_OFFLOAD)
		nft_flow_rule_stats(chain, rule);

	list = nla_nest_start_noflag(skb, NFTA_RULE_EXPRESSIONS);
	if (list == NULL)
		goto nla_put_failure;
	nft_rule_for_each_expr(expr, next, rule) {
		if (nft_expr_dump(skb, NFTA_LIST_ELEM, expr) < 0)
			goto nla_put_failure;
	}
	nla_nest_end(skb, list);

	if (rule->udata) {
		struct nft_userdata *udata = nft_userdata(rule);
		if (nla_put(skb, NFTA_RULE_USERDATA, udata->len + 1,
			    udata->data) < 0)
			goto nla_put_failure;
	}

	nlmsg_end(skb, nlh);
	return 0;

nla_put_failure:
	nlmsg_trim(skb, nlh);
	return -1;
}

static void nf_tables_rule_notify(const struct nft_ctx *ctx,
				  const struct nft_rule *rule, int event)
{
	struct nftables_pernet *nft_net = nft_pernet(ctx->net);
	const struct nft_rule *prule;
	struct sk_buff *skb;
	u64 handle = 0;
	u16 flags = 0;
	int err;

	if (!ctx->report &&
	    !nfnetlink_has_listeners(ctx->net, NFNLGRP_NFTABLES))
		return;

	skb = nlmsg_new(NLMSG_GOODSIZE, GFP_KERNEL);
	if (skb == NULL)
		goto err;

	if (event == NFT_MSG_NEWRULE &&
	    !list_is_first(&rule->list, &ctx->chain->rules) &&
	    !list_is_last(&rule->list, &ctx->chain->rules)) {
		prule = list_prev_entry(rule, list);
		handle = prule->handle;
	}
	if (ctx->flags & (NLM_F_APPEND | NLM_F_REPLACE))
		flags |= NLM_F_APPEND;
	if (ctx->flags & (NLM_F_CREATE | NLM_F_EXCL))
		flags |= ctx->flags & (NLM_F_CREATE | NLM_F_EXCL);

	err = nf_tables_fill_rule_info(skb, ctx->net, ctx->portid, ctx->seq,
				       event, flags, ctx->family, ctx->table,
				       ctx->chain, rule, handle);
	if (err < 0) {
		kfree_skb(skb);
		goto err;
	}

	nft_notify_enqueue(skb, ctx->report, &nft_net->notify_list);
	return;
err:
	nfnetlink_set_err(ctx->net, ctx->portid, NFNLGRP_NFTABLES, -ENOBUFS);
}

struct nft_rule_dump_ctx {
	char *table;
	char *chain;
};

static int __nf_tables_dump_rules(struct sk_buff *skb,
				  unsigned int *idx,
				  struct netlink_callback *cb,
				  const struct nft_table *table,
				  const struct nft_chain *chain)
{
	struct net *net = sock_net(skb->sk);
	const struct nft_rule *rule, *prule;
	unsigned int s_idx = cb->args[0];
	u64 handle;

	prule = NULL;
	list_for_each_entry_rcu(rule, &chain->rules, list) {
		if (!nft_is_active(net, rule))
			goto cont_skip;
		if (*idx < s_idx)
			goto cont;
		if (prule)
			handle = prule->handle;
		else
			handle = 0;

		if (nf_tables_fill_rule_info(skb, net, NETLINK_CB(cb->skb).portid,
					cb->nlh->nlmsg_seq,
					NFT_MSG_NEWRULE,
					NLM_F_MULTI | NLM_F_APPEND,
					table->family,
					table, chain, rule, handle) < 0)
			return 1;

		nl_dump_check_consistent(cb, nlmsg_hdr(skb));
cont:
		prule = rule;
cont_skip:
		(*idx)++;
	}
	return 0;
}

static int nf_tables_dump_rules(struct sk_buff *skb,
				struct netlink_callback *cb)
{
	const struct nfgenmsg *nfmsg = nlmsg_data(cb->nlh);
	const struct nft_rule_dump_ctx *ctx = cb->data;
	struct nft_table *table;
	const struct nft_chain *chain;
	unsigned int idx = 0;
	struct net *net = sock_net(skb->sk);
	int family = nfmsg->nfgen_family;
	struct nftables_pernet *nft_net;

	rcu_read_lock();
	nft_net = nft_pernet(net);
	cb->seq = READ_ONCE(nft_net->base_seq);

	list_for_each_entry_rcu(table, &nft_net->tables, list) {
		if (family != NFPROTO_UNSPEC && family != table->family)
			continue;

		if (ctx && ctx->table && strcmp(ctx->table, table->name) != 0)
			continue;

		if (ctx && ctx->table && ctx->chain) {
			struct rhlist_head *list, *tmp;

			list = rhltable_lookup(&table->chains_ht, ctx->chain,
					       nft_chain_ht_params);
			if (!list)
				goto done;

			rhl_for_each_entry_rcu(chain, tmp, list, rhlhead) {
				if (!nft_is_active(net, chain))
					continue;
				__nf_tables_dump_rules(skb, &idx,
						       cb, table, chain);
				break;
			}
			goto done;
		}

		list_for_each_entry_rcu(chain, &table->chains, list) {
			if (__nf_tables_dump_rules(skb, &idx, cb, table, chain))
				goto done;
		}

		if (ctx && ctx->table)
			break;
	}
done:
	rcu_read_unlock();

	cb->args[0] = idx;
	return skb->len;
}

static int nf_tables_dump_rules_start(struct netlink_callback *cb)
{
	const struct nlattr * const *nla = cb->data;
	struct nft_rule_dump_ctx *ctx = NULL;

	if (nla[NFTA_RULE_TABLE] || nla[NFTA_RULE_CHAIN]) {
		ctx = kzalloc(sizeof(*ctx), GFP_ATOMIC);
		if (!ctx)
			return -ENOMEM;

		if (nla[NFTA_RULE_TABLE]) {
			ctx->table = nla_strdup(nla[NFTA_RULE_TABLE],
							GFP_ATOMIC);
			if (!ctx->table) {
				kfree(ctx);
				return -ENOMEM;
			}
		}
		if (nla[NFTA_RULE_CHAIN]) {
			ctx->chain = nla_strdup(nla[NFTA_RULE_CHAIN],
						GFP_ATOMIC);
			if (!ctx->chain) {
				kfree(ctx->table);
				kfree(ctx);
				return -ENOMEM;
			}
		}
	}

	cb->data = ctx;
	return 0;
}

static int nf_tables_dump_rules_done(struct netlink_callback *cb)
{
	struct nft_rule_dump_ctx *ctx = cb->data;

	if (ctx) {
		kfree(ctx->table);
		kfree(ctx->chain);
		kfree(ctx);
	}
	return 0;
}

/* called with rcu_read_lock held */
static int nf_tables_getrule(struct sk_buff *skb, const struct nfnl_info *info,
			     const struct nlattr * const nla[])
{
	struct netlink_ext_ack *extack = info->extack;
	u8 genmask = nft_genmask_cur(info->net);
	u8 family = info->nfmsg->nfgen_family;
	const struct nft_chain *chain;
	const struct nft_rule *rule;
	struct net *net = info->net;
	struct nft_table *table;
	struct sk_buff *skb2;
	int err;

	if (info->nlh->nlmsg_flags & NLM_F_DUMP) {
		struct netlink_dump_control c = {
			.start= nf_tables_dump_rules_start,
			.dump = nf_tables_dump_rules,
			.done = nf_tables_dump_rules_done,
			.module = THIS_MODULE,
			.data = (void *)nla,
		};

		return nft_netlink_dump_start_rcu(info->sk, skb, info->nlh, &c);
	}

	table = nft_table_lookup(net, nla[NFTA_RULE_TABLE], family, genmask, 0);
	if (IS_ERR(table)) {
		NL_SET_BAD_ATTR(extack, nla[NFTA_RULE_TABLE]);
		return PTR_ERR(table);
	}

	chain = nft_chain_lookup(net, table, nla[NFTA_RULE_CHAIN], genmask);
	if (IS_ERR(chain)) {
		NL_SET_BAD_ATTR(extack, nla[NFTA_RULE_CHAIN]);
		return PTR_ERR(chain);
	}

	rule = nft_rule_lookup(chain, nla[NFTA_RULE_HANDLE]);
	if (IS_ERR(rule)) {
		NL_SET_BAD_ATTR(extack, nla[NFTA_RULE_HANDLE]);
		return PTR_ERR(rule);
	}

	skb2 = alloc_skb(NLMSG_GOODSIZE, GFP_ATOMIC);
	if (!skb2)
		return -ENOMEM;

	err = nf_tables_fill_rule_info(skb2, net, NETLINK_CB(skb).portid,
				       info->nlh->nlmsg_seq, NFT_MSG_NEWRULE, 0,
				       family, table, chain, rule, 0);
	if (err < 0)
		goto err_fill_rule_info;

	return nfnetlink_unicast(skb2, net, NETLINK_CB(skb).portid);

err_fill_rule_info:
	kfree_skb(skb2);
	return err;
}

void nf_tables_rule_destroy(const struct nft_ctx *ctx, struct nft_rule *rule)
{
	struct nft_expr *expr, *next;

	/*
	 * Careful: some expressions might not be initialized in case this
	 * is called on error from nf_tables_newrule().
	 */
	expr = nft_expr_first(rule);
	while (nft_expr_more(rule, expr)) {
		next = nft_expr_next(expr);
		nf_tables_expr_destroy(ctx, expr);
		expr = next;
	}
	kfree(rule);
}

static void nf_tables_rule_release(const struct nft_ctx *ctx, struct nft_rule *rule)
{
	nft_rule_expr_deactivate(ctx, rule, NFT_TRANS_RELEASE);
	nf_tables_rule_destroy(ctx, rule);
}

int nft_chain_validate(const struct nft_ctx *ctx, const struct nft_chain *chain)
{
	struct nft_expr *expr, *last;
	const struct nft_data *data;
	struct nft_rule *rule;
	int err;

	if (ctx->level == NFT_JUMP_STACK_SIZE)
		return -EMLINK;

	list_for_each_entry(rule, &chain->rules, list) {
		if (!nft_is_active_next(ctx->net, rule))
			continue;

		nft_rule_for_each_expr(expr, last, rule) {
			if (!expr->ops->validate)
				continue;

			err = expr->ops->validate(ctx, expr, &data);
			if (err < 0)
				return err;
		}
	}

	return 0;
}
EXPORT_SYMBOL_GPL(nft_chain_validate);

static int nft_table_validate(struct net *net, const struct nft_table *table)
{
	struct nft_chain *chain;
	struct nft_ctx ctx = {
		.net	= net,
		.family	= table->family,
	};
	int err;

	list_for_each_entry(chain, &table->chains, list) {
		if (!nft_is_base_chain(chain))
			continue;

		ctx.chain = chain;
		err = nft_chain_validate(&ctx, chain);
		if (err < 0)
			return err;

		cond_resched();
	}

	return 0;
}

int nft_setelem_validate(const struct nft_ctx *ctx, struct nft_set *set,
			 const struct nft_set_iter *iter,
			 struct nft_set_elem *elem)
{
	const struct nft_set_ext *ext = nft_set_elem_ext(set, elem->priv);
	struct nft_ctx *pctx = (struct nft_ctx *)ctx;
	const struct nft_data *data;
	int err;

	if (nft_set_ext_exists(ext, NFT_SET_EXT_FLAGS) &&
	    *nft_set_ext_flags(ext) & NFT_SET_ELEM_INTERVAL_END)
		return 0;

	data = nft_set_ext_data(ext);
	switch (data->verdict.code) {
	case NFT_JUMP:
	case NFT_GOTO:
		pctx->level++;
		err = nft_chain_validate(ctx, data->verdict.chain);
		if (err < 0)
			return err;
		pctx->level--;
		break;
	default:
		break;
	}

	return 0;
}

<<<<<<< HEAD
int nft_setelem_validate(const struct nft_ctx *ctx, struct nft_set *set,
			 const struct nft_set_iter *iter,
			 struct nft_set_elem *elem)
{
	const struct nft_set_ext *ext = nft_set_elem_ext(set, elem->priv);
	struct nft_ctx *pctx = (struct nft_ctx *)ctx;
	const struct nft_data *data;
	int err;

	if (nft_set_ext_exists(ext, NFT_SET_EXT_FLAGS) &&
	    *nft_set_ext_flags(ext) & NFT_SET_ELEM_INTERVAL_END)
		return 0;

	data = nft_set_ext_data(ext);
	switch (data->verdict.code) {
	case NFT_JUMP:
	case NFT_GOTO:
		pctx->level++;
		err = nft_chain_validate(ctx, data->verdict.chain);
		if (err < 0)
			return err;
		pctx->level--;
		break;
	default:
		break;
	}

	return 0;
}

=======
>>>>>>> 5eb2b831
int nft_set_catchall_validate(const struct nft_ctx *ctx, struct nft_set *set)
{
	u8 genmask = nft_genmask_next(ctx->net);
	struct nft_set_elem_catchall *catchall;
	struct nft_set_elem elem;
	struct nft_set_ext *ext;
	int ret = 0;

	list_for_each_entry_rcu(catchall, &set->catchall_list, list) {
		ext = nft_set_elem_ext(set, catchall->elem);
		if (!nft_set_elem_active(ext, genmask))
			continue;

		elem.priv = catchall->elem;
		ret = nft_setelem_validate(ctx, set, NULL, &elem);
		if (ret < 0)
			return ret;
	}

	return ret;
}

static struct nft_rule *nft_rule_lookup_byid(const struct net *net,
					     const struct nft_chain *chain,
					     const struct nlattr *nla);

#define NFT_RULE_MAXEXPRS	128

static int nf_tables_newrule(struct sk_buff *skb, const struct nfnl_info *info,
			     const struct nlattr * const nla[])
{
	struct nftables_pernet *nft_net = nft_pernet(info->net);
	struct netlink_ext_ack *extack = info->extack;
	unsigned int size, i, n, ulen = 0, usize = 0;
	u8 genmask = nft_genmask_next(info->net);
	struct nft_rule *rule, *old_rule = NULL;
	struct nft_expr_info *expr_info = NULL;
	u8 family = info->nfmsg->nfgen_family;
	struct nft_flow_rule *flow = NULL;
	struct net *net = info->net;
	struct nft_userdata *udata;
	struct nft_table *table;
	struct nft_chain *chain;
	struct nft_trans *trans;
	u64 handle, pos_handle;
	struct nft_expr *expr;
	struct nft_ctx ctx;
	struct nlattr *tmp;
	int err, rem;

	lockdep_assert_held(&nft_net->commit_mutex);

	table = nft_table_lookup(net, nla[NFTA_RULE_TABLE], family, genmask,
				 NETLINK_CB(skb).portid);
	if (IS_ERR(table)) {
		NL_SET_BAD_ATTR(extack, nla[NFTA_RULE_TABLE]);
		return PTR_ERR(table);
	}

	if (nla[NFTA_RULE_CHAIN]) {
		chain = nft_chain_lookup(net, table, nla[NFTA_RULE_CHAIN],
					 genmask);
		if (IS_ERR(chain)) {
			NL_SET_BAD_ATTR(extack, nla[NFTA_RULE_CHAIN]);
			return PTR_ERR(chain);
		}

	} else if (nla[NFTA_RULE_CHAIN_ID]) {
		chain = nft_chain_lookup_byid(net, table, nla[NFTA_RULE_CHAIN_ID],
					      genmask);
		if (IS_ERR(chain)) {
			NL_SET_BAD_ATTR(extack, nla[NFTA_RULE_CHAIN_ID]);
			return PTR_ERR(chain);
		}
	} else {
		return -EINVAL;
	}

	if (nft_chain_is_bound(chain))
		return -EOPNOTSUPP;

	if (nla[NFTA_RULE_HANDLE]) {
		handle = be64_to_cpu(nla_get_be64(nla[NFTA_RULE_HANDLE]));
		rule = __nft_rule_lookup(chain, handle);
		if (IS_ERR(rule)) {
			NL_SET_BAD_ATTR(extack, nla[NFTA_RULE_HANDLE]);
			return PTR_ERR(rule);
		}

		if (info->nlh->nlmsg_flags & NLM_F_EXCL) {
			NL_SET_BAD_ATTR(extack, nla[NFTA_RULE_HANDLE]);
			return -EEXIST;
		}
		if (info->nlh->nlmsg_flags & NLM_F_REPLACE)
			old_rule = rule;
		else
			return -EOPNOTSUPP;
	} else {
		if (!(info->nlh->nlmsg_flags & NLM_F_CREATE) ||
		    info->nlh->nlmsg_flags & NLM_F_REPLACE)
			return -EINVAL;
		handle = nf_tables_alloc_handle(table);

		if (nla[NFTA_RULE_POSITION]) {
			pos_handle = be64_to_cpu(nla_get_be64(nla[NFTA_RULE_POSITION]));
			old_rule = __nft_rule_lookup(chain, pos_handle);
			if (IS_ERR(old_rule)) {
				NL_SET_BAD_ATTR(extack, nla[NFTA_RULE_POSITION]);
				return PTR_ERR(old_rule);
			}
		} else if (nla[NFTA_RULE_POSITION_ID]) {
			old_rule = nft_rule_lookup_byid(net, chain, nla[NFTA_RULE_POSITION_ID]);
			if (IS_ERR(old_rule)) {
				NL_SET_BAD_ATTR(extack, nla[NFTA_RULE_POSITION_ID]);
				return PTR_ERR(old_rule);
			}
		}
	}

	nft_ctx_init(&ctx, net, skb, info->nlh, family, table, chain, nla);

	n = 0;
	size = 0;
	if (nla[NFTA_RULE_EXPRESSIONS]) {
		expr_info = kvmalloc_array(NFT_RULE_MAXEXPRS,
					   sizeof(struct nft_expr_info),
					   GFP_KERNEL);
		if (!expr_info)
			return -ENOMEM;

		nla_for_each_nested(tmp, nla[NFTA_RULE_EXPRESSIONS], rem) {
			err = -EINVAL;
			if (nla_type(tmp) != NFTA_LIST_ELEM)
				goto err_release_expr;
			if (n == NFT_RULE_MAXEXPRS)
				goto err_release_expr;
			err = nf_tables_expr_parse(&ctx, tmp, &expr_info[n]);
			if (err < 0) {
				NL_SET_BAD_ATTR(extack, tmp);
				goto err_release_expr;
			}
			size += expr_info[n].ops->size;
			n++;
		}
	}
	/* Check for overflow of dlen field */
	err = -EFBIG;
	if (size >= 1 << 12)
		goto err_release_expr;

	if (nla[NFTA_RULE_USERDATA]) {
		ulen = nla_len(nla[NFTA_RULE_USERDATA]);
		if (ulen > 0)
			usize = sizeof(struct nft_userdata) + ulen;
	}

	err = -ENOMEM;
	rule = kzalloc(sizeof(*rule) + size + usize, GFP_KERNEL);
	if (rule == NULL)
		goto err_release_expr;

	nft_activate_next(net, rule);

	rule->handle = handle;
	rule->dlen   = size;
	rule->udata  = ulen ? 1 : 0;

	if (ulen) {
		udata = nft_userdata(rule);
		udata->len = ulen - 1;
		nla_memcpy(udata->data, nla[NFTA_RULE_USERDATA], ulen);
	}

	expr = nft_expr_first(rule);
	for (i = 0; i < n; i++) {
		err = nf_tables_newexpr(&ctx, &expr_info[i], expr);
		if (err < 0) {
			NL_SET_BAD_ATTR(extack, expr_info[i].attr);
			goto err_release_rule;
		}

		if (expr_info[i].ops->validate)
			nft_validate_state_update(net, NFT_VALIDATE_NEED);

		expr_info[i].ops = NULL;
		expr = nft_expr_next(expr);
	}

	if (chain->flags & NFT_CHAIN_HW_OFFLOAD) {
		flow = nft_flow_rule_create(net, rule);
		if (IS_ERR(flow)) {
			err = PTR_ERR(flow);
			goto err_release_rule;
		}
	}

	if (!nft_use_inc(&chain->use)) {
		err = -EMFILE;
		goto err_release_rule;
	}

	if (info->nlh->nlmsg_flags & NLM_F_REPLACE) {
		if (nft_chain_binding(chain)) {
			err = -EOPNOTSUPP;
			goto err_destroy_flow_rule;
		}

		err = nft_delrule(&ctx, old_rule);
		if (err < 0)
			goto err_destroy_flow_rule;

		trans = nft_trans_rule_add(&ctx, NFT_MSG_NEWRULE, rule);
		if (trans == NULL) {
			err = -ENOMEM;
			goto err_destroy_flow_rule;
		}
		list_add_tail_rcu(&rule->list, &old_rule->list);
	} else {
		trans = nft_trans_rule_add(&ctx, NFT_MSG_NEWRULE, rule);
		if (!trans) {
			err = -ENOMEM;
			goto err_destroy_flow_rule;
		}

		if (info->nlh->nlmsg_flags & NLM_F_APPEND) {
			if (old_rule)
				list_add_rcu(&rule->list, &old_rule->list);
			else
				list_add_tail_rcu(&rule->list, &chain->rules);
		 } else {
			if (old_rule)
				list_add_tail_rcu(&rule->list, &old_rule->list);
			else
				list_add_rcu(&rule->list, &chain->rules);
		}
	}
	kvfree(expr_info);

	if (flow)
		nft_trans_flow_rule(trans) = flow;

	if (nft_net->validate_state == NFT_VALIDATE_DO)
		return nft_table_validate(net, table);

	return 0;

err_destroy_flow_rule:
	nft_use_dec_restore(&chain->use);
	if (flow)
		nft_flow_rule_destroy(flow);
err_release_rule:
	nft_rule_expr_deactivate(&ctx, rule, NFT_TRANS_PREPARE_ERROR);
	nf_tables_rule_destroy(&ctx, rule);
err_release_expr:
	for (i = 0; i < n; i++) {
		if (expr_info[i].ops) {
			module_put(expr_info[i].ops->type->owner);
			if (expr_info[i].ops->type->release_ops)
				expr_info[i].ops->type->release_ops(expr_info[i].ops);
		}
	}
	kvfree(expr_info);

	return err;
}

static struct nft_rule *nft_rule_lookup_byid(const struct net *net,
					     const struct nft_chain *chain,
					     const struct nlattr *nla)
{
	struct nftables_pernet *nft_net = nft_pernet(net);
	u32 id = ntohl(nla_get_be32(nla));
	struct nft_trans *trans;

	list_for_each_entry(trans, &nft_net->commit_list, list) {
		if (trans->msg_type == NFT_MSG_NEWRULE &&
		    trans->ctx.chain == chain &&
		    id == nft_trans_rule_id(trans))
			return nft_trans_rule(trans);
	}
	return ERR_PTR(-ENOENT);
}

static int nf_tables_delrule(struct sk_buff *skb, const struct nfnl_info *info,
			     const struct nlattr * const nla[])
{
	struct netlink_ext_ack *extack = info->extack;
	u8 genmask = nft_genmask_next(info->net);
	u8 family = info->nfmsg->nfgen_family;
	struct nft_chain *chain = NULL;
	struct net *net = info->net;
	struct nft_table *table;
	struct nft_rule *rule;
	struct nft_ctx ctx;
	int err = 0;

	table = nft_table_lookup(net, nla[NFTA_RULE_TABLE], family, genmask,
				 NETLINK_CB(skb).portid);
	if (IS_ERR(table)) {
		NL_SET_BAD_ATTR(extack, nla[NFTA_RULE_TABLE]);
		return PTR_ERR(table);
	}

	if (nla[NFTA_RULE_CHAIN]) {
		chain = nft_chain_lookup(net, table, nla[NFTA_RULE_CHAIN],
					 genmask);
		if (IS_ERR(chain)) {
			NL_SET_BAD_ATTR(extack, nla[NFTA_RULE_CHAIN]);
			return PTR_ERR(chain);
		}
		if (nft_chain_binding(chain))
			return -EOPNOTSUPP;
	}

	nft_ctx_init(&ctx, net, skb, info->nlh, family, table, chain, nla);

	if (chain) {
		if (nla[NFTA_RULE_HANDLE]) {
			rule = nft_rule_lookup(chain, nla[NFTA_RULE_HANDLE]);
			if (IS_ERR(rule)) {
				NL_SET_BAD_ATTR(extack, nla[NFTA_RULE_HANDLE]);
				return PTR_ERR(rule);
			}

			err = nft_delrule(&ctx, rule);
		} else if (nla[NFTA_RULE_ID]) {
			rule = nft_rule_lookup_byid(net, chain, nla[NFTA_RULE_ID]);
			if (IS_ERR(rule)) {
				NL_SET_BAD_ATTR(extack, nla[NFTA_RULE_ID]);
				return PTR_ERR(rule);
			}

			err = nft_delrule(&ctx, rule);
		} else {
			err = nft_delrule_by_chain(&ctx);
		}
	} else {
		list_for_each_entry(chain, &table->chains, list) {
			if (!nft_is_active_next(net, chain))
				continue;
			if (nft_chain_binding(chain))
				continue;

			ctx.chain = chain;
			err = nft_delrule_by_chain(&ctx);
			if (err < 0)
				break;
		}
	}

	return err;
}

/*
 * Sets
 */
static const struct nft_set_type *nft_set_types[] = {
	&nft_set_hash_fast_type,
	&nft_set_hash_type,
	&nft_set_rhash_type,
	&nft_set_bitmap_type,
	&nft_set_rbtree_type,
#if defined(CONFIG_X86_64) && !defined(CONFIG_UML)
	&nft_set_pipapo_avx2_type,
#endif
	&nft_set_pipapo_type,
};

#define NFT_SET_FEATURES	(NFT_SET_INTERVAL | NFT_SET_MAP | \
				 NFT_SET_TIMEOUT | NFT_SET_OBJECT | \
				 NFT_SET_EVAL)

static bool nft_set_ops_candidate(const struct nft_set_type *type, u32 flags)
{
	return (flags & type->features) == (flags & NFT_SET_FEATURES);
}

/*
 * Select a set implementation based on the data characteristics and the
 * given policy. The total memory use might not be known if no size is
 * given, in that case the amount of memory per element is used.
 */
static const struct nft_set_ops *
nft_select_set_ops(const struct nft_ctx *ctx,
		   const struct nlattr * const nla[],
		   const struct nft_set_desc *desc)
{
	struct nftables_pernet *nft_net = nft_pernet(ctx->net);
	const struct nft_set_ops *ops, *bops;
	struct nft_set_estimate est, best;
	const struct nft_set_type *type;
	u32 flags = 0;
	int i;

	lockdep_assert_held(&nft_net->commit_mutex);
	lockdep_nfnl_nft_mutex_not_held();

	if (nla[NFTA_SET_FLAGS] != NULL)
		flags = ntohl(nla_get_be32(nla[NFTA_SET_FLAGS]));

	bops	    = NULL;
	best.size   = ~0;
	best.lookup = ~0;
	best.space  = ~0;

	for (i = 0; i < ARRAY_SIZE(nft_set_types); i++) {
		type = nft_set_types[i];
		ops = &type->ops;

		if (!nft_set_ops_candidate(type, flags))
			continue;
		if (!ops->estimate(desc, flags, &est))
			continue;

		switch (desc->policy) {
		case NFT_SET_POL_PERFORMANCE:
			if (est.lookup < best.lookup)
				break;
			if (est.lookup == best.lookup &&
			    est.space < best.space)
				break;
			continue;
		case NFT_SET_POL_MEMORY:
			if (!desc->size) {
				if (est.space < best.space)
					break;
				if (est.space == best.space &&
				    est.lookup < best.lookup)
					break;
			} else if (est.size < best.size || !bops) {
				break;
			}
			continue;
		default:
			break;
		}

		bops = ops;
		best = est;
	}

	if (bops != NULL)
		return bops;

	return ERR_PTR(-EOPNOTSUPP);
}

static const struct nla_policy nft_set_policy[NFTA_SET_MAX + 1] = {
	[NFTA_SET_TABLE]		= { .type = NLA_STRING,
					    .len = NFT_TABLE_MAXNAMELEN - 1 },
	[NFTA_SET_NAME]			= { .type = NLA_STRING,
					    .len = NFT_SET_MAXNAMELEN - 1 },
	[NFTA_SET_FLAGS]		= { .type = NLA_U32 },
	[NFTA_SET_KEY_TYPE]		= { .type = NLA_U32 },
	[NFTA_SET_KEY_LEN]		= { .type = NLA_U32 },
	[NFTA_SET_DATA_TYPE]		= { .type = NLA_U32 },
	[NFTA_SET_DATA_LEN]		= { .type = NLA_U32 },
	[NFTA_SET_POLICY]		= { .type = NLA_U32 },
	[NFTA_SET_DESC]			= { .type = NLA_NESTED },
	[NFTA_SET_ID]			= { .type = NLA_U32 },
	[NFTA_SET_TIMEOUT]		= { .type = NLA_U64 },
	[NFTA_SET_GC_INTERVAL]		= { .type = NLA_U32 },
	[NFTA_SET_USERDATA]		= { .type = NLA_BINARY,
					    .len  = NFT_USERDATA_MAXLEN },
	[NFTA_SET_OBJ_TYPE]		= { .type = NLA_U32 },
	[NFTA_SET_HANDLE]		= { .type = NLA_U64 },
	[NFTA_SET_EXPR]			= { .type = NLA_NESTED },
	[NFTA_SET_EXPRESSIONS]		= { .type = NLA_NESTED },
};

static const struct nla_policy nft_set_desc_policy[NFTA_SET_DESC_MAX + 1] = {
	[NFTA_SET_DESC_SIZE]		= { .type = NLA_U32 },
	[NFTA_SET_DESC_CONCAT]		= { .type = NLA_NESTED },
};

static struct nft_set *nft_set_lookup(const struct nft_table *table,
				      const struct nlattr *nla, u8 genmask)
{
	struct nft_set *set;

	if (nla == NULL)
		return ERR_PTR(-EINVAL);

	list_for_each_entry_rcu(set, &table->sets, list) {
		if (!nla_strcmp(nla, set->name) &&
		    nft_active_genmask(set, genmask))
			return set;
	}
	return ERR_PTR(-ENOENT);
}

static struct nft_set *nft_set_lookup_byhandle(const struct nft_table *table,
					       const struct nlattr *nla,
					       u8 genmask)
{
	struct nft_set *set;

	list_for_each_entry(set, &table->sets, list) {
		if (be64_to_cpu(nla_get_be64(nla)) == set->handle &&
		    nft_active_genmask(set, genmask))
			return set;
	}
	return ERR_PTR(-ENOENT);
}

static struct nft_set *nft_set_lookup_byid(const struct net *net,
					   const struct nft_table *table,
					   const struct nlattr *nla, u8 genmask)
{
	struct nftables_pernet *nft_net = nft_pernet(net);
	u32 id = ntohl(nla_get_be32(nla));
	struct nft_trans *trans;

	list_for_each_entry(trans, &nft_net->commit_list, list) {
		if (trans->msg_type == NFT_MSG_NEWSET) {
			struct nft_set *set = nft_trans_set(trans);

			if (id == nft_trans_set_id(trans) &&
			    set->table == table &&
			    nft_active_genmask(set, genmask))
				return set;
		}
	}
	return ERR_PTR(-ENOENT);
}

struct nft_set *nft_set_lookup_global(const struct net *net,
				      const struct nft_table *table,
				      const struct nlattr *nla_set_name,
				      const struct nlattr *nla_set_id,
				      u8 genmask)
{
	struct nft_set *set;

	set = nft_set_lookup(table, nla_set_name, genmask);
	if (IS_ERR(set)) {
		if (!nla_set_id)
			return set;

		set = nft_set_lookup_byid(net, table, nla_set_id, genmask);
	}
	return set;
}
EXPORT_SYMBOL_GPL(nft_set_lookup_global);

static int nf_tables_set_alloc_name(struct nft_ctx *ctx, struct nft_set *set,
				    const char *name)
{
	const struct nft_set *i;
	const char *p;
	unsigned long *inuse;
	unsigned int n = 0, min = 0;

	p = strchr(name, '%');
	if (p != NULL) {
		if (p[1] != 'd' || strchr(p + 2, '%'))
			return -EINVAL;

		if (strnlen(name, NFT_SET_MAX_ANONLEN) >= NFT_SET_MAX_ANONLEN)
			return -EINVAL;

		inuse = (unsigned long *)get_zeroed_page(GFP_KERNEL);
		if (inuse == NULL)
			return -ENOMEM;
cont:
		list_for_each_entry(i, &ctx->table->sets, list) {
			int tmp;

			if (!nft_is_active_next(ctx->net, i))
				continue;
			if (!sscanf(i->name, name, &tmp))
				continue;
			if (tmp < min || tmp >= min + BITS_PER_BYTE * PAGE_SIZE)
				continue;

			set_bit(tmp - min, inuse);
		}

		n = find_first_zero_bit(inuse, BITS_PER_BYTE * PAGE_SIZE);
		if (n >= BITS_PER_BYTE * PAGE_SIZE) {
			min += BITS_PER_BYTE * PAGE_SIZE;
			memset(inuse, 0, PAGE_SIZE);
			goto cont;
		}
		free_page((unsigned long)inuse);
	}

	set->name = kasprintf(GFP_KERNEL, name, min + n);
	if (!set->name)
		return -ENOMEM;

	list_for_each_entry(i, &ctx->table->sets, list) {
		if (!nft_is_active_next(ctx->net, i))
			continue;
		if (!strcmp(set->name, i->name)) {
			kfree(set->name);
			set->name = NULL;
			return -ENFILE;
		}
	}
	return 0;
}

int nf_msecs_to_jiffies64(const struct nlattr *nla, u64 *result)
{
	u64 ms = be64_to_cpu(nla_get_be64(nla));
	u64 max = (u64)(~((u64)0));

	max = div_u64(max, NSEC_PER_MSEC);
	if (ms >= max)
		return -ERANGE;

	ms *= NSEC_PER_MSEC;
	*result = nsecs_to_jiffies64(ms);
	return 0;
}

__be64 nf_jiffies64_to_msecs(u64 input)
{
	return cpu_to_be64(jiffies64_to_msecs(input));
}

static int nf_tables_fill_set_concat(struct sk_buff *skb,
				     const struct nft_set *set)
{
	struct nlattr *concat, *field;
	int i;

	concat = nla_nest_start_noflag(skb, NFTA_SET_DESC_CONCAT);
	if (!concat)
		return -ENOMEM;

	for (i = 0; i < set->field_count; i++) {
		field = nla_nest_start_noflag(skb, NFTA_LIST_ELEM);
		if (!field)
			return -ENOMEM;

		if (nla_put_be32(skb, NFTA_SET_FIELD_LEN,
				 htonl(set->field_len[i])))
			return -ENOMEM;

		nla_nest_end(skb, field);
	}

	nla_nest_end(skb, concat);

	return 0;
}

static int nf_tables_fill_set(struct sk_buff *skb, const struct nft_ctx *ctx,
			      const struct nft_set *set, u16 event, u16 flags)
{
	u64 timeout = READ_ONCE(set->timeout);
	u32 gc_int = READ_ONCE(set->gc_int);
	u32 portid = ctx->portid;
	struct nlmsghdr *nlh;
	struct nlattr *nest;
	u32 seq = ctx->seq;
	int i;

	event = nfnl_msg_type(NFNL_SUBSYS_NFTABLES, event);
	nlh = nfnl_msg_put(skb, portid, seq, event, flags, ctx->family,
			   NFNETLINK_V0, nft_base_seq(ctx->net));
	if (!nlh)
		goto nla_put_failure;

	if (nla_put_string(skb, NFTA_SET_TABLE, ctx->table->name))
		goto nla_put_failure;
	if (nla_put_string(skb, NFTA_SET_NAME, set->name))
		goto nla_put_failure;
	if (nla_put_be64(skb, NFTA_SET_HANDLE, cpu_to_be64(set->handle),
			 NFTA_SET_PAD))
		goto nla_put_failure;
	if (set->flags != 0)
		if (nla_put_be32(skb, NFTA_SET_FLAGS, htonl(set->flags)))
			goto nla_put_failure;

	if (nla_put_be32(skb, NFTA_SET_KEY_TYPE, htonl(set->ktype)))
		goto nla_put_failure;
	if (nla_put_be32(skb, NFTA_SET_KEY_LEN, htonl(set->klen)))
		goto nla_put_failure;
	if (set->flags & NFT_SET_MAP) {
		if (nla_put_be32(skb, NFTA_SET_DATA_TYPE, htonl(set->dtype)))
			goto nla_put_failure;
		if (nla_put_be32(skb, NFTA_SET_DATA_LEN, htonl(set->dlen)))
			goto nla_put_failure;
	}
	if (set->flags & NFT_SET_OBJECT &&
	    nla_put_be32(skb, NFTA_SET_OBJ_TYPE, htonl(set->objtype)))
		goto nla_put_failure;

	if (timeout &&
	    nla_put_be64(skb, NFTA_SET_TIMEOUT,
			 nf_jiffies64_to_msecs(timeout),
			 NFTA_SET_PAD))
		goto nla_put_failure;
	if (gc_int &&
	    nla_put_be32(skb, NFTA_SET_GC_INTERVAL, htonl(gc_int)))
		goto nla_put_failure;

	if (set->policy != NFT_SET_POL_PERFORMANCE) {
		if (nla_put_be32(skb, NFTA_SET_POLICY, htonl(set->policy)))
			goto nla_put_failure;
	}

	if (set->udata &&
	    nla_put(skb, NFTA_SET_USERDATA, set->udlen, set->udata))
		goto nla_put_failure;

	nest = nla_nest_start_noflag(skb, NFTA_SET_DESC);
	if (!nest)
		goto nla_put_failure;
	if (set->size &&
	    nla_put_be32(skb, NFTA_SET_DESC_SIZE, htonl(set->size)))
		goto nla_put_failure;

	if (set->field_count > 1 &&
	    nf_tables_fill_set_concat(skb, set))
		goto nla_put_failure;

	nla_nest_end(skb, nest);

	if (set->num_exprs == 1) {
		nest = nla_nest_start_noflag(skb, NFTA_SET_EXPR);
		if (nf_tables_fill_expr_info(skb, set->exprs[0]) < 0)
			goto nla_put_failure;

		nla_nest_end(skb, nest);
	} else if (set->num_exprs > 1) {
		nest = nla_nest_start_noflag(skb, NFTA_SET_EXPRESSIONS);
		if (nest == NULL)
			goto nla_put_failure;

		for (i = 0; i < set->num_exprs; i++) {
			if (nft_expr_dump(skb, NFTA_LIST_ELEM,
					  set->exprs[i]) < 0)
				goto nla_put_failure;
		}
		nla_nest_end(skb, nest);
	}

	nlmsg_end(skb, nlh);
	return 0;

nla_put_failure:
	nlmsg_trim(skb, nlh);
	return -1;
}

static void nf_tables_set_notify(const struct nft_ctx *ctx,
				 const struct nft_set *set, int event,
			         gfp_t gfp_flags)
{
	struct nftables_pernet *nft_net = nft_pernet(ctx->net);
	u32 portid = ctx->portid;
	struct sk_buff *skb;
	u16 flags = 0;
	int err;

	if (!ctx->report &&
	    !nfnetlink_has_listeners(ctx->net, NFNLGRP_NFTABLES))
		return;

	skb = nlmsg_new(NLMSG_GOODSIZE, gfp_flags);
	if (skb == NULL)
		goto err;

	if (ctx->flags & (NLM_F_CREATE | NLM_F_EXCL))
		flags |= ctx->flags & (NLM_F_CREATE | NLM_F_EXCL);

	err = nf_tables_fill_set(skb, ctx, set, event, flags);
	if (err < 0) {
		kfree_skb(skb);
		goto err;
	}

	nft_notify_enqueue(skb, ctx->report, &nft_net->notify_list);
	return;
err:
	nfnetlink_set_err(ctx->net, portid, NFNLGRP_NFTABLES, -ENOBUFS);
}

static int nf_tables_dump_sets(struct sk_buff *skb, struct netlink_callback *cb)
{
	const struct nft_set *set;
	unsigned int idx, s_idx = cb->args[0];
	struct nft_table *table, *cur_table = (struct nft_table *)cb->args[2];
	struct net *net = sock_net(skb->sk);
	struct nft_ctx *ctx = cb->data, ctx_set;
	struct nftables_pernet *nft_net;

	if (cb->args[1])
		return skb->len;

	rcu_read_lock();
	nft_net = nft_pernet(net);
	cb->seq = READ_ONCE(nft_net->base_seq);

	list_for_each_entry_rcu(table, &nft_net->tables, list) {
		if (ctx->family != NFPROTO_UNSPEC &&
		    ctx->family != table->family)
			continue;

		if (ctx->table && ctx->table != table)
			continue;

		if (cur_table) {
			if (cur_table != table)
				continue;

			cur_table = NULL;
		}
		idx = 0;
		list_for_each_entry_rcu(set, &table->sets, list) {
			if (idx < s_idx)
				goto cont;
			if (!nft_is_active(net, set))
				goto cont;

			ctx_set = *ctx;
			ctx_set.table = table;
			ctx_set.family = table->family;

			if (nf_tables_fill_set(skb, &ctx_set, set,
					       NFT_MSG_NEWSET,
					       NLM_F_MULTI) < 0) {
				cb->args[0] = idx;
				cb->args[2] = (unsigned long) table;
				goto done;
			}
			nl_dump_check_consistent(cb, nlmsg_hdr(skb));
cont:
			idx++;
		}
		if (s_idx)
			s_idx = 0;
	}
	cb->args[1] = 1;
done:
	rcu_read_unlock();
	return skb->len;
}

static int nf_tables_dump_sets_start(struct netlink_callback *cb)
{
	struct nft_ctx *ctx_dump = NULL;

	ctx_dump = kmemdup(cb->data, sizeof(*ctx_dump), GFP_ATOMIC);
	if (ctx_dump == NULL)
		return -ENOMEM;

	cb->data = ctx_dump;
	return 0;
}

static int nf_tables_dump_sets_done(struct netlink_callback *cb)
{
	kfree(cb->data);
	return 0;
}

/* called with rcu_read_lock held */
static int nf_tables_getset(struct sk_buff *skb, const struct nfnl_info *info,
			    const struct nlattr * const nla[])
{
	struct netlink_ext_ack *extack = info->extack;
	u8 genmask = nft_genmask_cur(info->net);
	u8 family = info->nfmsg->nfgen_family;
	struct nft_table *table = NULL;
	struct net *net = info->net;
	const struct nft_set *set;
	struct sk_buff *skb2;
	struct nft_ctx ctx;
	int err;

	if (nla[NFTA_SET_TABLE]) {
		table = nft_table_lookup(net, nla[NFTA_SET_TABLE], family,
					 genmask, 0);
		if (IS_ERR(table)) {
			NL_SET_BAD_ATTR(extack, nla[NFTA_SET_TABLE]);
			return PTR_ERR(table);
		}
	}

	nft_ctx_init(&ctx, net, skb, info->nlh, family, table, NULL, nla);

	if (info->nlh->nlmsg_flags & NLM_F_DUMP) {
		struct netlink_dump_control c = {
			.start = nf_tables_dump_sets_start,
			.dump = nf_tables_dump_sets,
			.done = nf_tables_dump_sets_done,
			.data = &ctx,
			.module = THIS_MODULE,
		};

		return nft_netlink_dump_start_rcu(info->sk, skb, info->nlh, &c);
	}

	/* Only accept unspec with dump */
	if (info->nfmsg->nfgen_family == NFPROTO_UNSPEC)
		return -EAFNOSUPPORT;
	if (!nla[NFTA_SET_TABLE])
		return -EINVAL;

	set = nft_set_lookup(table, nla[NFTA_SET_NAME], genmask);
	if (IS_ERR(set))
		return PTR_ERR(set);

	skb2 = alloc_skb(NLMSG_GOODSIZE, GFP_ATOMIC);
	if (skb2 == NULL)
		return -ENOMEM;

	err = nf_tables_fill_set(skb2, &ctx, set, NFT_MSG_NEWSET, 0);
	if (err < 0)
		goto err_fill_set_info;

	return nfnetlink_unicast(skb2, net, NETLINK_CB(skb).portid);

err_fill_set_info:
	kfree_skb(skb2);
	return err;
}

static const struct nla_policy nft_concat_policy[NFTA_SET_FIELD_MAX + 1] = {
	[NFTA_SET_FIELD_LEN]	= { .type = NLA_U32 },
};

static int nft_set_desc_concat_parse(const struct nlattr *attr,
				     struct nft_set_desc *desc)
{
	struct nlattr *tb[NFTA_SET_FIELD_MAX + 1];
	u32 len;
	int err;

	if (desc->field_count >= ARRAY_SIZE(desc->field_len))
		return -E2BIG;

	err = nla_parse_nested_deprecated(tb, NFTA_SET_FIELD_MAX, attr,
					  nft_concat_policy, NULL);
	if (err < 0)
		return err;

	if (!tb[NFTA_SET_FIELD_LEN])
		return -EINVAL;

	len = ntohl(nla_get_be32(tb[NFTA_SET_FIELD_LEN]));
	if (!len || len > U8_MAX)
		return -EINVAL;

	desc->field_len[desc->field_count++] = len;

	return 0;
}

static int nft_set_desc_concat(struct nft_set_desc *desc,
			       const struct nlattr *nla)
{
	u32 num_regs = 0, key_num_regs = 0;
	struct nlattr *attr;
<<<<<<< HEAD
	u32 num_regs = 0;
=======
>>>>>>> 5eb2b831
	int rem, err, i;

	nla_for_each_nested(attr, nla, rem) {
		if (nla_type(attr) != NFTA_LIST_ELEM)
			return -EINVAL;

		err = nft_set_desc_concat_parse(attr, desc);
		if (err < 0)
			return err;
	}

	for (i = 0; i < desc->field_count; i++)
		num_regs += DIV_ROUND_UP(desc->field_len[i], sizeof(u32));

<<<<<<< HEAD
=======
	key_num_regs = DIV_ROUND_UP(desc->klen, sizeof(u32));
	if (key_num_regs != num_regs)
		return -EINVAL;

>>>>>>> 5eb2b831
	if (num_regs > NFT_REG32_COUNT)
		return -E2BIG;

	return 0;
}

static int nf_tables_set_desc_parse(struct nft_set_desc *desc,
				    const struct nlattr *nla)
{
	struct nlattr *da[NFTA_SET_DESC_MAX + 1];
	int err;

	err = nla_parse_nested_deprecated(da, NFTA_SET_DESC_MAX, nla,
					  nft_set_desc_policy, NULL);
	if (err < 0)
		return err;

	if (da[NFTA_SET_DESC_SIZE] != NULL)
		desc->size = ntohl(nla_get_be32(da[NFTA_SET_DESC_SIZE]));
	if (da[NFTA_SET_DESC_CONCAT])
		err = nft_set_desc_concat(desc, da[NFTA_SET_DESC_CONCAT]);

	return err;
}

static int nft_set_expr_alloc(struct nft_ctx *ctx, struct nft_set *set,
			      const struct nlattr * const *nla,
			      struct nft_expr **exprs, int *num_exprs,
			      u32 flags)
{
	struct nft_expr *expr;
<<<<<<< HEAD
	int err, i;
=======
	int err, i;

	if (nla[NFTA_SET_EXPR]) {
		expr = nft_set_elem_expr_alloc(ctx, set, nla[NFTA_SET_EXPR]);
		if (IS_ERR(expr)) {
			err = PTR_ERR(expr);
			goto err_set_expr_alloc;
		}
		exprs[0] = expr;
		(*num_exprs)++;
	} else if (nla[NFTA_SET_EXPRESSIONS]) {
		struct nlattr *tmp;
		int left;

		if (!(flags & NFT_SET_EXPR)) {
			err = -EINVAL;
			goto err_set_expr_alloc;
		}
		i = 0;
		nla_for_each_nested(tmp, nla[NFTA_SET_EXPRESSIONS], left) {
			if (i == NFT_SET_EXPR_MAX) {
				err = -E2BIG;
				goto err_set_expr_alloc;
			}
			if (nla_type(tmp) != NFTA_LIST_ELEM) {
				err = -EINVAL;
				goto err_set_expr_alloc;
			}
			expr = nft_set_elem_expr_alloc(ctx, set, tmp);
			if (IS_ERR(expr)) {
				err = PTR_ERR(expr);
				goto err_set_expr_alloc;
			}
			exprs[i++] = expr;
			(*num_exprs)++;
		}
	}

	return 0;

err_set_expr_alloc:
	for (i = 0; i < *num_exprs; i++)
		nft_expr_destroy(ctx, exprs[i]);

	return err;
}

static bool nft_set_is_same(const struct nft_set *set,
			    const struct nft_set_desc *desc,
			    struct nft_expr *exprs[], u32 num_exprs, u32 flags)
{
	int i;

	if (set->ktype != desc->ktype ||
	    set->dtype != desc->dtype ||
	    set->flags != flags ||
	    set->klen != desc->klen ||
	    set->dlen != desc->dlen ||
	    set->field_count != desc->field_count ||
	    set->num_exprs != num_exprs)
		return false;

	for (i = 0; i < desc->field_count; i++) {
		if (set->field_len[i] != desc->field_len[i])
			return false;
	}

	for (i = 0; i < num_exprs; i++) {
		if (set->exprs[i]->ops != exprs[i]->ops)
			return false;
	}

	return true;
}

static int nf_tables_newset(struct sk_buff *skb, const struct nfnl_info *info,
			    const struct nlattr * const nla[])
{
	struct netlink_ext_ack *extack = info->extack;
	u8 genmask = nft_genmask_next(info->net);
	u8 family = info->nfmsg->nfgen_family;
	const struct nft_set_ops *ops;
	struct net *net = info->net;
	struct nft_set_desc desc;
	struct nft_table *table;
	unsigned char *udata;
	struct nft_set *set;
	struct nft_ctx ctx;
	size_t alloc_size;
	int num_exprs = 0;
	char *name;
	int err, i;
	u16 udlen;
	u32 flags;
	u64 size;
>>>>>>> 5eb2b831

	if (nla[NFTA_SET_EXPR]) {
		expr = nft_set_elem_expr_alloc(ctx, set, nla[NFTA_SET_EXPR]);
		if (IS_ERR(expr)) {
			err = PTR_ERR(expr);
			goto err_set_expr_alloc;
		}
		exprs[0] = expr;
		(*num_exprs)++;
	} else if (nla[NFTA_SET_EXPRESSIONS]) {
		struct nlattr *tmp;
		int left;

		if (!(flags & NFT_SET_EXPR)) {
			err = -EINVAL;
			goto err_set_expr_alloc;
		}
		i = 0;
		nla_for_each_nested(tmp, nla[NFTA_SET_EXPRESSIONS], left) {
			if (i == NFT_SET_EXPR_MAX) {
				err = -E2BIG;
				goto err_set_expr_alloc;
			}
			if (nla_type(tmp) != NFTA_LIST_ELEM) {
				err = -EINVAL;
				goto err_set_expr_alloc;
			}
			expr = nft_set_elem_expr_alloc(ctx, set, tmp);
			if (IS_ERR(expr)) {
				err = PTR_ERR(expr);
				goto err_set_expr_alloc;
			}
			exprs[i++] = expr;
			(*num_exprs)++;
		}
	}

	return 0;

err_set_expr_alloc:
	for (i = 0; i < *num_exprs; i++)
		nft_expr_destroy(ctx, exprs[i]);

	return err;
}

static bool nft_set_is_same(const struct nft_set *set,
			    const struct nft_set_desc *desc,
			    struct nft_expr *exprs[], u32 num_exprs, u32 flags)
{
	int i;

	if (set->ktype != desc->ktype ||
	    set->dtype != desc->dtype ||
	    set->flags != flags ||
	    set->klen != desc->klen ||
	    set->dlen != desc->dlen ||
	    set->field_count != desc->field_count ||
	    set->num_exprs != num_exprs)
		return false;

	for (i = 0; i < desc->field_count; i++) {
		if (set->field_len[i] != desc->field_len[i])
			return false;
	}

	for (i = 0; i < num_exprs; i++) {
		if (set->exprs[i]->ops != exprs[i]->ops)
			return false;
	}

	return true;
}

static int nf_tables_newset(struct sk_buff *skb, const struct nfnl_info *info,
			    const struct nlattr * const nla[])
{
	struct netlink_ext_ack *extack = info->extack;
	u8 genmask = nft_genmask_next(info->net);
	u8 family = info->nfmsg->nfgen_family;
	const struct nft_set_ops *ops;
	struct net *net = info->net;
	struct nft_set_desc desc;
	struct nft_table *table;
	unsigned char *udata;
	struct nft_set *set;
	struct nft_ctx ctx;
	size_t alloc_size;
	int num_exprs = 0;
	char *name;
	int err, i;
	u16 udlen;
	u32 flags;
	u64 size;

	if (nla[NFTA_SET_TABLE] == NULL ||
	    nla[NFTA_SET_NAME] == NULL ||
	    nla[NFTA_SET_KEY_LEN] == NULL ||
	    nla[NFTA_SET_ID] == NULL)
		return -EINVAL;

	memset(&desc, 0, sizeof(desc));

	desc.ktype = NFT_DATA_VALUE;
	if (nla[NFTA_SET_KEY_TYPE] != NULL) {
		desc.ktype = ntohl(nla_get_be32(nla[NFTA_SET_KEY_TYPE]));
		if ((desc.ktype & NFT_DATA_RESERVED_MASK) == NFT_DATA_RESERVED_MASK)
			return -EINVAL;
	}

	desc.klen = ntohl(nla_get_be32(nla[NFTA_SET_KEY_LEN]));
	if (desc.klen == 0 || desc.klen > NFT_DATA_VALUE_MAXLEN)
		return -EINVAL;

	flags = 0;
	if (nla[NFTA_SET_FLAGS] != NULL) {
		flags = ntohl(nla_get_be32(nla[NFTA_SET_FLAGS]));
		if (flags & ~(NFT_SET_ANONYMOUS | NFT_SET_CONSTANT |
			      NFT_SET_INTERVAL | NFT_SET_TIMEOUT |
			      NFT_SET_MAP | NFT_SET_EVAL |
			      NFT_SET_OBJECT | NFT_SET_CONCAT | NFT_SET_EXPR))
			return -EOPNOTSUPP;
		/* Only one of these operations is supported */
		if ((flags & (NFT_SET_MAP | NFT_SET_OBJECT)) ==
			     (NFT_SET_MAP | NFT_SET_OBJECT))
			return -EOPNOTSUPP;
		if ((flags & (NFT_SET_EVAL | NFT_SET_OBJECT)) ==
			     (NFT_SET_EVAL | NFT_SET_OBJECT))
			return -EOPNOTSUPP;
	}

	desc.dtype = 0;
	if (nla[NFTA_SET_DATA_TYPE] != NULL) {
		if (!(flags & NFT_SET_MAP))
			return -EINVAL;

		desc.dtype = ntohl(nla_get_be32(nla[NFTA_SET_DATA_TYPE]));
		if ((desc.dtype & NFT_DATA_RESERVED_MASK) == NFT_DATA_RESERVED_MASK &&
		    desc.dtype != NFT_DATA_VERDICT)
			return -EINVAL;

		if (desc.dtype != NFT_DATA_VERDICT) {
			if (nla[NFTA_SET_DATA_LEN] == NULL)
				return -EINVAL;
			desc.dlen = ntohl(nla_get_be32(nla[NFTA_SET_DATA_LEN]));
			if (desc.dlen == 0 || desc.dlen > NFT_DATA_VALUE_MAXLEN)
				return -EINVAL;
		} else
			desc.dlen = sizeof(struct nft_verdict);
	} else if (flags & NFT_SET_MAP)
		return -EINVAL;

	if (nla[NFTA_SET_OBJ_TYPE] != NULL) {
		if (!(flags & NFT_SET_OBJECT))
			return -EINVAL;

		desc.objtype = ntohl(nla_get_be32(nla[NFTA_SET_OBJ_TYPE]));
		if (desc.objtype == NFT_OBJECT_UNSPEC ||
		    desc.objtype > NFT_OBJECT_MAX)
			return -EOPNOTSUPP;
	} else if (flags & NFT_SET_OBJECT)
		return -EINVAL;
	else
		desc.objtype = NFT_OBJECT_UNSPEC;

	desc.timeout = 0;
	if (nla[NFTA_SET_TIMEOUT] != NULL) {
		if (!(flags & NFT_SET_TIMEOUT))
			return -EINVAL;

		err = nf_msecs_to_jiffies64(nla[NFTA_SET_TIMEOUT], &desc.timeout);
		if (err)
			return err;
	}
	desc.gc_int = 0;
	if (nla[NFTA_SET_GC_INTERVAL] != NULL) {
		if (!(flags & NFT_SET_TIMEOUT))
			return -EINVAL;
		desc.gc_int = ntohl(nla_get_be32(nla[NFTA_SET_GC_INTERVAL]));
	}

	desc.policy = NFT_SET_POL_PERFORMANCE;
<<<<<<< HEAD
	if (nla[NFTA_SET_POLICY] != NULL)
		desc.policy = ntohl(nla_get_be32(nla[NFTA_SET_POLICY]));
=======
	if (nla[NFTA_SET_POLICY] != NULL) {
		desc.policy = ntohl(nla_get_be32(nla[NFTA_SET_POLICY]));
		switch (desc.policy) {
		case NFT_SET_POL_PERFORMANCE:
		case NFT_SET_POL_MEMORY:
			break;
		default:
			return -EOPNOTSUPP;
		}
	}
>>>>>>> 5eb2b831

	if (nla[NFTA_SET_DESC] != NULL) {
		err = nf_tables_set_desc_parse(&desc, nla[NFTA_SET_DESC]);
		if (err < 0)
			return err;

<<<<<<< HEAD
		if (desc.field_count > 1 && !(flags & NFT_SET_CONCAT))
			return -EINVAL;
=======
		if (desc.field_count > 1) {
			if (!(flags & NFT_SET_CONCAT))
				return -EINVAL;
		} else if (flags & NFT_SET_CONCAT) {
			return -EINVAL;
		}
>>>>>>> 5eb2b831
	} else if (flags & NFT_SET_CONCAT) {
		return -EINVAL;
	}

	if (nla[NFTA_SET_EXPR] || nla[NFTA_SET_EXPRESSIONS])
		desc.expr = true;

	table = nft_table_lookup(net, nla[NFTA_SET_TABLE], family, genmask,
				 NETLINK_CB(skb).portid);
	if (IS_ERR(table)) {
		NL_SET_BAD_ATTR(extack, nla[NFTA_SET_TABLE]);
		return PTR_ERR(table);
	}

	nft_ctx_init(&ctx, net, skb, info->nlh, family, table, NULL, nla);

	set = nft_set_lookup(table, nla[NFTA_SET_NAME], genmask);
	if (IS_ERR(set)) {
		if (PTR_ERR(set) != -ENOENT) {
			NL_SET_BAD_ATTR(extack, nla[NFTA_SET_NAME]);
			return PTR_ERR(set);
		}
	} else {
		struct nft_expr *exprs[NFT_SET_EXPR_MAX] = {};

		if (info->nlh->nlmsg_flags & NLM_F_EXCL) {
			NL_SET_BAD_ATTR(extack, nla[NFTA_SET_NAME]);
			return -EEXIST;
		}
		if (info->nlh->nlmsg_flags & NLM_F_REPLACE)
			return -EOPNOTSUPP;

		if (nft_set_is_anonymous(set))
			return -EOPNOTSUPP;

		err = nft_set_expr_alloc(&ctx, set, nla, exprs, &num_exprs, flags);
		if (err < 0)
			return err;

		err = 0;
		if (!nft_set_is_same(set, &desc, exprs, num_exprs, flags)) {
			NL_SET_BAD_ATTR(extack, nla[NFTA_SET_NAME]);
			err = -EEXIST;
		}

		for (i = 0; i < num_exprs; i++)
			nft_expr_destroy(&ctx, exprs[i]);

		if (err < 0)
			return err;

		return __nft_trans_set_add(&ctx, NFT_MSG_NEWSET, set, &desc);
	}

	if (!(info->nlh->nlmsg_flags & NLM_F_CREATE))
		return -ENOENT;

	ops = nft_select_set_ops(&ctx, nla, &desc);
	if (IS_ERR(ops))
		return PTR_ERR(ops);

	udlen = 0;
	if (nla[NFTA_SET_USERDATA])
		udlen = nla_len(nla[NFTA_SET_USERDATA]);

	size = 0;
	if (ops->privsize != NULL)
		size = ops->privsize(nla, &desc);
	alloc_size = sizeof(*set) + size + udlen;
	if (alloc_size < size || alloc_size > INT_MAX)
		return -ENOMEM;

	if (!nft_use_inc(&table->use))
		return -EMFILE;

	set = kvzalloc(alloc_size, GFP_KERNEL);
	if (!set) {
		err = -ENOMEM;
		goto err_alloc;
	}

	name = nla_strdup(nla[NFTA_SET_NAME], GFP_KERNEL);
	if (!name) {
		err = -ENOMEM;
		goto err_set_name;
	}

	err = nf_tables_set_alloc_name(&ctx, set, name);
	kfree(name);
	if (err < 0)
		goto err_set_name;

	udata = NULL;
	if (udlen) {
		udata = set->data + size;
		nla_memcpy(udata, nla[NFTA_SET_USERDATA], udlen);
	}

	INIT_LIST_HEAD(&set->bindings);
	INIT_LIST_HEAD(&set->catchall_list);
	refcount_set(&set->refs, 1);
	set->table = table;
	write_pnet(&set->net, net);
	set->ops = ops;
	set->ktype = desc.ktype;
	set->klen = desc.klen;
	set->dtype = desc.dtype;
	set->objtype = desc.objtype;
	set->dlen = desc.dlen;
	set->flags = flags;
	set->size = desc.size;
	set->policy = desc.policy;
	set->udlen = udlen;
	set->udata = udata;
	set->timeout = desc.timeout;
	set->gc_int = desc.gc_int;

	set->field_count = desc.field_count;
	for (i = 0; i < desc.field_count; i++)
		set->field_len[i] = desc.field_len[i];

	err = ops->init(set, &desc, nla);
	if (err < 0)
		goto err_set_init;

	err = nft_set_expr_alloc(&ctx, set, nla, set->exprs, &num_exprs, flags);
	if (err < 0)
		goto err_set_destroy;

	set->num_exprs = num_exprs;
	set->handle = nf_tables_alloc_handle(table);
	INIT_LIST_HEAD(&set->pending_update);

	err = nft_trans_set_add(&ctx, NFT_MSG_NEWSET, set);
	if (err < 0)
		goto err_set_expr_alloc;

	list_add_tail_rcu(&set->list, &table->sets);

	return 0;

err_set_expr_alloc:
	for (i = 0; i < set->num_exprs; i++)
		nft_expr_destroy(&ctx, set->exprs[i]);
err_set_destroy:
	ops->destroy(&ctx, set);
err_set_init:
	kfree(set->name);
err_set_name:
	kvfree(set);
err_alloc:
	nft_use_dec_restore(&table->use);

	return err;
}

static void nft_set_catchall_destroy(const struct nft_ctx *ctx,
				     struct nft_set *set)
{
	struct nft_set_elem_catchall *next, *catchall;

	list_for_each_entry_safe(catchall, next, &set->catchall_list, list) {
		list_del_rcu(&catchall->list);
		nf_tables_set_elem_destroy(ctx, set, catchall->elem);
		kfree_rcu(catchall, rcu);
	}
}

static void nft_set_put(struct nft_set *set)
{
	if (refcount_dec_and_test(&set->refs)) {
		kfree(set->name);
		kvfree(set);
	}
}

static void nft_set_destroy(const struct nft_ctx *ctx, struct nft_set *set)
{
	int i;

	if (WARN_ON(set->use > 0))
		return;

	for (i = 0; i < set->num_exprs; i++)
		nft_expr_destroy(ctx, set->exprs[i]);

	set->ops->destroy(ctx, set);
	nft_set_catchall_destroy(ctx, set);
	nft_set_put(set);
}

static int nf_tables_delset(struct sk_buff *skb, const struct nfnl_info *info,
			    const struct nlattr * const nla[])
{
	struct netlink_ext_ack *extack = info->extack;
	u8 genmask = nft_genmask_next(info->net);
	u8 family = info->nfmsg->nfgen_family;
	struct net *net = info->net;
	const struct nlattr *attr;
	struct nft_table *table;
	struct nft_set *set;
	struct nft_ctx ctx;

	if (info->nfmsg->nfgen_family == NFPROTO_UNSPEC)
		return -EAFNOSUPPORT;

	table = nft_table_lookup(net, nla[NFTA_SET_TABLE], family,
				 genmask, NETLINK_CB(skb).portid);
	if (IS_ERR(table)) {
		NL_SET_BAD_ATTR(extack, nla[NFTA_SET_TABLE]);
		return PTR_ERR(table);
	}

	if (nla[NFTA_SET_HANDLE]) {
		attr = nla[NFTA_SET_HANDLE];
		set = nft_set_lookup_byhandle(table, attr, genmask);
	} else {
		attr = nla[NFTA_SET_NAME];
		set = nft_set_lookup(table, attr, genmask);
	}

	if (IS_ERR(set)) {
		NL_SET_BAD_ATTR(extack, attr);
		return PTR_ERR(set);
	}
	if (set->use ||
	    (info->nlh->nlmsg_flags & NLM_F_NONREC &&
	     atomic_read(&set->nelems) > 0)) {
		NL_SET_BAD_ATTR(extack, attr);
		return -EBUSY;
	}

	nft_ctx_init(&ctx, net, skb, info->nlh, family, table, NULL, nla);

	return nft_delset(&ctx, set);
}

static int nft_validate_register_store(const struct nft_ctx *ctx,
				       enum nft_registers reg,
				       const struct nft_data *data,
				       enum nft_data_types type,
				       unsigned int len);

static int nft_setelem_data_validate(const struct nft_ctx *ctx,
				     struct nft_set *set,
				     struct nft_set_elem *elem)
{
	const struct nft_set_ext *ext = nft_set_elem_ext(set, elem->priv);
	enum nft_registers dreg;

	dreg = nft_type_to_reg(set->dtype);
	return nft_validate_register_store(ctx, dreg, nft_set_ext_data(ext),
					   set->dtype == NFT_DATA_VERDICT ?
					   NFT_DATA_VERDICT : NFT_DATA_VALUE,
					   set->dlen);
}

static int nf_tables_bind_check_setelem(const struct nft_ctx *ctx,
					struct nft_set *set,
					const struct nft_set_iter *iter,
					struct nft_set_elem *elem)
{
	return nft_setelem_data_validate(ctx, set, elem);
}

static int nft_set_catchall_bind_check(const struct nft_ctx *ctx,
				       struct nft_set *set)
{
	u8 genmask = nft_genmask_next(ctx->net);
	struct nft_set_elem_catchall *catchall;
	struct nft_set_elem elem;
	struct nft_set_ext *ext;
	int ret = 0;

	list_for_each_entry_rcu(catchall, &set->catchall_list, list) {
		ext = nft_set_elem_ext(set, catchall->elem);
		if (!nft_set_elem_active(ext, genmask))
			continue;

		elem.priv = catchall->elem;
		ret = nft_setelem_data_validate(ctx, set, &elem);
		if (ret < 0)
			break;
	}

	return ret;
}

int nf_tables_bind_set(const struct nft_ctx *ctx, struct nft_set *set,
		       struct nft_set_binding *binding)
{
	struct nft_set_binding *i;
	struct nft_set_iter iter;

	if (!list_empty(&set->bindings) && nft_set_is_anonymous(set))
		return -EBUSY;

	if (binding->flags & NFT_SET_MAP) {
		/* If the set is already bound to the same chain all
		 * jumps are already validated for that chain.
		 */
		list_for_each_entry(i, &set->bindings, list) {
			if (i->flags & NFT_SET_MAP &&
			    i->chain == binding->chain)
				goto bind;
		}

		iter.genmask	= nft_genmask_next(ctx->net);
		iter.skip 	= 0;
		iter.count	= 0;
		iter.err	= 0;
		iter.fn		= nf_tables_bind_check_setelem;

		set->ops->walk(ctx, set, &iter);
		if (!iter.err)
			iter.err = nft_set_catchall_bind_check(ctx, set);

		if (iter.err < 0)
			return iter.err;
	}
bind:
	if (!nft_use_inc(&set->use))
		return -EMFILE;

	binding->chain = ctx->chain;
	list_add_tail_rcu(&binding->list, &set->bindings);
	nft_set_trans_bind(ctx, set);

	return 0;
}
EXPORT_SYMBOL_GPL(nf_tables_bind_set);

static void nf_tables_unbind_set(const struct nft_ctx *ctx, struct nft_set *set,
				 struct nft_set_binding *binding, bool event)
{
	list_del_rcu(&binding->list);

	if (list_empty(&set->bindings) && nft_set_is_anonymous(set)) {
		list_del_rcu(&set->list);
		if (event)
			nf_tables_set_notify(ctx, set, NFT_MSG_DELSET,
					     GFP_KERNEL);
	}
}

static void nft_setelem_data_activate(const struct net *net,
				      const struct nft_set *set,
				      struct nft_set_elem *elem);

static int nft_mapelem_activate(const struct nft_ctx *ctx,
				struct nft_set *set,
				const struct nft_set_iter *iter,
				struct nft_set_elem *elem)
{
	nft_setelem_data_activate(ctx->net, set, elem);

	return 0;
}

static void nft_map_catchall_activate(const struct nft_ctx *ctx,
				      struct nft_set *set)
{
	u8 genmask = nft_genmask_next(ctx->net);
	struct nft_set_elem_catchall *catchall;
	struct nft_set_elem elem;
	struct nft_set_ext *ext;

	list_for_each_entry(catchall, &set->catchall_list, list) {
		ext = nft_set_elem_ext(set, catchall->elem);
		if (!nft_set_elem_active(ext, genmask))
			continue;

		elem.priv = catchall->elem;
		nft_setelem_data_activate(ctx->net, set, &elem);
		break;
	}
}

static void nft_map_activate(const struct nft_ctx *ctx, struct nft_set *set)
{
	struct nft_set_iter iter = {
		.genmask	= nft_genmask_next(ctx->net),
		.fn		= nft_mapelem_activate,
	};

	set->ops->walk(ctx, set, &iter);
	WARN_ON_ONCE(iter.err);

	nft_map_catchall_activate(ctx, set);
}

void nf_tables_activate_set(const struct nft_ctx *ctx, struct nft_set *set)
{
	if (nft_set_is_anonymous(set)) {
		if (set->flags & (NFT_SET_MAP | NFT_SET_OBJECT))
			nft_map_activate(ctx, set);

		nft_clear(ctx->net, set);
	}

	nft_use_inc_restore(&set->use);
}
EXPORT_SYMBOL_GPL(nf_tables_activate_set);

void nf_tables_deactivate_set(const struct nft_ctx *ctx, struct nft_set *set,
			      struct nft_set_binding *binding,
			      enum nft_trans_phase phase)
{
	switch (phase) {
	case NFT_TRANS_PREPARE_ERROR:
		nft_set_trans_unbind(ctx, set);
		if (nft_set_is_anonymous(set))
			nft_deactivate_next(ctx->net, set);
		else
			list_del_rcu(&binding->list);

		nft_use_dec(&set->use);
		break;
	case NFT_TRANS_PREPARE:
		if (nft_set_is_anonymous(set)) {
			if (set->flags & (NFT_SET_MAP | NFT_SET_OBJECT))
				nft_map_deactivate(ctx, set);

			nft_deactivate_next(ctx->net, set);
		}
		nft_use_dec(&set->use);
		return;
	case NFT_TRANS_ABORT:
	case NFT_TRANS_RELEASE:
		if (nft_set_is_anonymous(set) &&
		    set->flags & (NFT_SET_MAP | NFT_SET_OBJECT))
			nft_map_deactivate(ctx, set);

		nft_use_dec(&set->use);
		fallthrough;
	default:
		nf_tables_unbind_set(ctx, set, binding,
				     phase == NFT_TRANS_COMMIT);
	}
}
EXPORT_SYMBOL_GPL(nf_tables_deactivate_set);

void nf_tables_destroy_set(const struct nft_ctx *ctx, struct nft_set *set)
{
	if (list_empty(&set->bindings) && nft_set_is_anonymous(set))
		nft_set_destroy(ctx, set);
}
EXPORT_SYMBOL_GPL(nf_tables_destroy_set);

const struct nft_set_ext_type nft_set_ext_types[] = {
	[NFT_SET_EXT_KEY]		= {
		.align	= __alignof__(u32),
	},
	[NFT_SET_EXT_DATA]		= {
		.align	= __alignof__(u32),
	},
	[NFT_SET_EXT_EXPRESSIONS]	= {
		.align	= __alignof__(struct nft_set_elem_expr),
	},
	[NFT_SET_EXT_OBJREF]		= {
		.len	= sizeof(struct nft_object *),
		.align	= __alignof__(struct nft_object *),
	},
	[NFT_SET_EXT_FLAGS]		= {
		.len	= sizeof(u8),
		.align	= __alignof__(u8),
	},
	[NFT_SET_EXT_TIMEOUT]		= {
		.len	= sizeof(u64),
		.align	= __alignof__(u64),
	},
	[NFT_SET_EXT_EXPIRATION]	= {
		.len	= sizeof(u64),
		.align	= __alignof__(u64),
	},
	[NFT_SET_EXT_USERDATA]		= {
		.len	= sizeof(struct nft_userdata),
		.align	= __alignof__(struct nft_userdata),
	},
	[NFT_SET_EXT_KEY_END]		= {
		.align	= __alignof__(u32),
	},
};

/*
 * Set elements
 */

static const struct nla_policy nft_set_elem_policy[NFTA_SET_ELEM_MAX + 1] = {
	[NFTA_SET_ELEM_KEY]		= { .type = NLA_NESTED },
	[NFTA_SET_ELEM_DATA]		= { .type = NLA_NESTED },
	[NFTA_SET_ELEM_FLAGS]		= { .type = NLA_U32 },
	[NFTA_SET_ELEM_TIMEOUT]		= { .type = NLA_U64 },
	[NFTA_SET_ELEM_EXPIRATION]	= { .type = NLA_U64 },
	[NFTA_SET_ELEM_USERDATA]	= { .type = NLA_BINARY,
					    .len = NFT_USERDATA_MAXLEN },
	[NFTA_SET_ELEM_EXPR]		= { .type = NLA_NESTED },
	[NFTA_SET_ELEM_OBJREF]		= { .type = NLA_STRING,
					    .len = NFT_OBJ_MAXNAMELEN - 1 },
	[NFTA_SET_ELEM_KEY_END]		= { .type = NLA_NESTED },
	[NFTA_SET_ELEM_EXPRESSIONS]	= { .type = NLA_NESTED },
};

static const struct nla_policy nft_set_elem_list_policy[NFTA_SET_ELEM_LIST_MAX + 1] = {
	[NFTA_SET_ELEM_LIST_TABLE]	= { .type = NLA_STRING,
					    .len = NFT_TABLE_MAXNAMELEN - 1 },
	[NFTA_SET_ELEM_LIST_SET]	= { .type = NLA_STRING,
					    .len = NFT_SET_MAXNAMELEN - 1 },
	[NFTA_SET_ELEM_LIST_ELEMENTS]	= { .type = NLA_NESTED },
	[NFTA_SET_ELEM_LIST_SET_ID]	= { .type = NLA_U32 },
};

static int nft_set_elem_expr_dump(struct sk_buff *skb,
				  const struct nft_set *set,
				  const struct nft_set_ext *ext)
{
	struct nft_set_elem_expr *elem_expr;
	u32 size, num_exprs = 0;
	struct nft_expr *expr;
	struct nlattr *nest;

	elem_expr = nft_set_ext_expr(ext);
	nft_setelem_expr_foreach(expr, elem_expr, size)
		num_exprs++;

	if (num_exprs == 1) {
		expr = nft_setelem_expr_at(elem_expr, 0);
		if (nft_expr_dump(skb, NFTA_SET_ELEM_EXPR, expr) < 0)
			return -1;

		return 0;
	} else if (num_exprs > 1) {
		nest = nla_nest_start_noflag(skb, NFTA_SET_ELEM_EXPRESSIONS);
		if (nest == NULL)
			goto nla_put_failure;

		nft_setelem_expr_foreach(expr, elem_expr, size) {
			expr = nft_setelem_expr_at(elem_expr, size);
			if (nft_expr_dump(skb, NFTA_LIST_ELEM, expr) < 0)
				goto nla_put_failure;
		}
		nla_nest_end(skb, nest);
	}
	return 0;

nla_put_failure:
	return -1;
}

static int nf_tables_fill_setelem(struct sk_buff *skb,
				  const struct nft_set *set,
				  const struct nft_set_elem *elem)
{
	const struct nft_set_ext *ext = nft_set_elem_ext(set, elem->priv);
	unsigned char *b = skb_tail_pointer(skb);
	struct nlattr *nest;

	nest = nla_nest_start_noflag(skb, NFTA_LIST_ELEM);
	if (nest == NULL)
		goto nla_put_failure;

	if (nft_set_ext_exists(ext, NFT_SET_EXT_KEY) &&
	    nft_data_dump(skb, NFTA_SET_ELEM_KEY, nft_set_ext_key(ext),
			  NFT_DATA_VALUE, set->klen) < 0)
		goto nla_put_failure;

	if (nft_set_ext_exists(ext, NFT_SET_EXT_KEY_END) &&
	    nft_data_dump(skb, NFTA_SET_ELEM_KEY_END, nft_set_ext_key_end(ext),
			  NFT_DATA_VALUE, set->klen) < 0)
		goto nla_put_failure;

	if (nft_set_ext_exists(ext, NFT_SET_EXT_DATA) &&
	    nft_data_dump(skb, NFTA_SET_ELEM_DATA, nft_set_ext_data(ext),
			  set->dtype == NFT_DATA_VERDICT ? NFT_DATA_VERDICT : NFT_DATA_VALUE,
			  set->dlen) < 0)
		goto nla_put_failure;

	if (nft_set_ext_exists(ext, NFT_SET_EXT_EXPRESSIONS) &&
	    nft_set_elem_expr_dump(skb, set, ext))
		goto nla_put_failure;

	if (nft_set_ext_exists(ext, NFT_SET_EXT_OBJREF) &&
	    nla_put_string(skb, NFTA_SET_ELEM_OBJREF,
			   (*nft_set_ext_obj(ext))->key.name) < 0)
		goto nla_put_failure;

	if (nft_set_ext_exists(ext, NFT_SET_EXT_FLAGS) &&
	    nla_put_be32(skb, NFTA_SET_ELEM_FLAGS,
		         htonl(*nft_set_ext_flags(ext))))
		goto nla_put_failure;

	if (nft_set_ext_exists(ext, NFT_SET_EXT_TIMEOUT) &&
	    nla_put_be64(skb, NFTA_SET_ELEM_TIMEOUT,
			 nf_jiffies64_to_msecs(*nft_set_ext_timeout(ext)),
			 NFTA_SET_ELEM_PAD))
		goto nla_put_failure;

	if (nft_set_ext_exists(ext, NFT_SET_EXT_EXPIRATION)) {
		u64 expires, now = get_jiffies_64();

		expires = *nft_set_ext_expiration(ext);
		if (time_before64(now, expires))
			expires -= now;
		else
			expires = 0;

		if (nla_put_be64(skb, NFTA_SET_ELEM_EXPIRATION,
				 nf_jiffies64_to_msecs(expires),
				 NFTA_SET_ELEM_PAD))
			goto nla_put_failure;
	}

	if (nft_set_ext_exists(ext, NFT_SET_EXT_USERDATA)) {
		struct nft_userdata *udata;

		udata = nft_set_ext_userdata(ext);
		if (nla_put(skb, NFTA_SET_ELEM_USERDATA,
			    udata->len + 1, udata->data))
			goto nla_put_failure;
	}

	nla_nest_end(skb, nest);
	return 0;

nla_put_failure:
	nlmsg_trim(skb, b);
	return -EMSGSIZE;
}

struct nft_set_dump_args {
	const struct netlink_callback	*cb;
	struct nft_set_iter		iter;
	struct sk_buff			*skb;
};

static int nf_tables_dump_setelem(const struct nft_ctx *ctx,
				  struct nft_set *set,
				  const struct nft_set_iter *iter,
				  struct nft_set_elem *elem)
{
	const struct nft_set_ext *ext = nft_set_elem_ext(set, elem->priv);
	struct nft_set_dump_args *args;

<<<<<<< HEAD
	if (nft_set_elem_expired(ext))
=======
	if (nft_set_elem_expired(ext) || nft_set_elem_is_dead(ext))
>>>>>>> 5eb2b831
		return 0;

	args = container_of(iter, struct nft_set_dump_args, iter);
	return nf_tables_fill_setelem(args->skb, set, elem);
}

struct nft_set_dump_ctx {
	const struct nft_set	*set;
	struct nft_ctx		ctx;
};

static int nft_set_catchall_dump(struct net *net, struct sk_buff *skb,
				 const struct nft_set *set)
{
	struct nft_set_elem_catchall *catchall;
	u8 genmask = nft_genmask_cur(net);
	struct nft_set_elem elem;
	struct nft_set_ext *ext;
	int ret = 0;

	list_for_each_entry_rcu(catchall, &set->catchall_list, list) {
		ext = nft_set_elem_ext(set, catchall->elem);
		if (!nft_set_elem_active(ext, genmask) ||
		    nft_set_elem_expired(ext))
			continue;

		elem.priv = catchall->elem;
		ret = nf_tables_fill_setelem(skb, set, &elem);
		break;
	}

	return ret;
}

static int nf_tables_dump_set(struct sk_buff *skb, struct netlink_callback *cb)
{
	struct nft_set_dump_ctx *dump_ctx = cb->data;
	struct net *net = sock_net(skb->sk);
	struct nftables_pernet *nft_net;
	struct nft_table *table;
	struct nft_set *set;
	struct nft_set_dump_args args;
	bool set_found = false;
	struct nlmsghdr *nlh;
	struct nlattr *nest;
	u32 portid, seq;
	int event;

	rcu_read_lock();
	nft_net = nft_pernet(net);
	cb->seq = READ_ONCE(nft_net->base_seq);

	list_for_each_entry_rcu(table, &nft_net->tables, list) {
		if (dump_ctx->ctx.family != NFPROTO_UNSPEC &&
		    dump_ctx->ctx.family != table->family)
			continue;

		if (table != dump_ctx->ctx.table)
			continue;

		list_for_each_entry_rcu(set, &table->sets, list) {
			if (set == dump_ctx->set) {
				set_found = true;
				break;
			}
		}
		break;
	}

	if (!set_found) {
		rcu_read_unlock();
		return -ENOENT;
	}

	event  = nfnl_msg_type(NFNL_SUBSYS_NFTABLES, NFT_MSG_NEWSETELEM);
	portid = NETLINK_CB(cb->skb).portid;
	seq    = cb->nlh->nlmsg_seq;

	nlh = nfnl_msg_put(skb, portid, seq, event, NLM_F_MULTI,
			   table->family, NFNETLINK_V0, nft_base_seq(net));
	if (!nlh)
		goto nla_put_failure;

	if (nla_put_string(skb, NFTA_SET_ELEM_LIST_TABLE, table->name))
		goto nla_put_failure;
	if (nla_put_string(skb, NFTA_SET_ELEM_LIST_SET, set->name))
		goto nla_put_failure;

	nest = nla_nest_start_noflag(skb, NFTA_SET_ELEM_LIST_ELEMENTS);
	if (nest == NULL)
		goto nla_put_failure;

	args.cb			= cb;
	args.skb		= skb;
	args.iter.genmask	= nft_genmask_cur(net);
	args.iter.skip		= cb->args[0];
	args.iter.count		= 0;
	args.iter.err		= 0;
	args.iter.fn		= nf_tables_dump_setelem;
	set->ops->walk(&dump_ctx->ctx, set, &args.iter);

	if (!args.iter.err && args.iter.count == cb->args[0])
		args.iter.err = nft_set_catchall_dump(net, skb, set);
	rcu_read_unlock();

	nla_nest_end(skb, nest);
	nlmsg_end(skb, nlh);

	if (args.iter.err && args.iter.err != -EMSGSIZE)
		return args.iter.err;
	if (args.iter.count == cb->args[0])
		return 0;

	cb->args[0] = args.iter.count;
	return skb->len;

nla_put_failure:
	rcu_read_unlock();
	return -ENOSPC;
}

static int nf_tables_dump_set_start(struct netlink_callback *cb)
{
	struct nft_set_dump_ctx *dump_ctx = cb->data;

	cb->data = kmemdup(dump_ctx, sizeof(*dump_ctx), GFP_ATOMIC);

	return cb->data ? 0 : -ENOMEM;
}

static int nf_tables_dump_set_done(struct netlink_callback *cb)
{
	kfree(cb->data);
	return 0;
}

static int nf_tables_fill_setelem_info(struct sk_buff *skb,
				       const struct nft_ctx *ctx, u32 seq,
				       u32 portid, int event, u16 flags,
				       const struct nft_set *set,
				       const struct nft_set_elem *elem)
{
	struct nlmsghdr *nlh;
	struct nlattr *nest;
	int err;

	event = nfnl_msg_type(NFNL_SUBSYS_NFTABLES, event);
	nlh = nfnl_msg_put(skb, portid, seq, event, flags, ctx->family,
			   NFNETLINK_V0, nft_base_seq(ctx->net));
	if (!nlh)
		goto nla_put_failure;

	if (nla_put_string(skb, NFTA_SET_TABLE, ctx->table->name))
		goto nla_put_failure;
	if (nla_put_string(skb, NFTA_SET_NAME, set->name))
		goto nla_put_failure;

	nest = nla_nest_start_noflag(skb, NFTA_SET_ELEM_LIST_ELEMENTS);
	if (nest == NULL)
		goto nla_put_failure;

	err = nf_tables_fill_setelem(skb, set, elem);
	if (err < 0)
		goto nla_put_failure;

	nla_nest_end(skb, nest);

	nlmsg_end(skb, nlh);
	return 0;

nla_put_failure:
	nlmsg_trim(skb, nlh);
	return -1;
}

static int nft_setelem_parse_flags(const struct nft_set *set,
				   const struct nlattr *attr, u32 *flags)
{
	if (attr == NULL)
		return 0;

	*flags = ntohl(nla_get_be32(attr));
	if (*flags & ~(NFT_SET_ELEM_INTERVAL_END | NFT_SET_ELEM_CATCHALL))
		return -EOPNOTSUPP;
	if (!(set->flags & NFT_SET_INTERVAL) &&
	    *flags & NFT_SET_ELEM_INTERVAL_END)
		return -EINVAL;
	if ((*flags & (NFT_SET_ELEM_INTERVAL_END | NFT_SET_ELEM_CATCHALL)) ==
	    (NFT_SET_ELEM_INTERVAL_END | NFT_SET_ELEM_CATCHALL))
		return -EINVAL;

	return 0;
}

static int nft_setelem_parse_key(struct nft_ctx *ctx, struct nft_set *set,
				 struct nft_data *key, struct nlattr *attr)
{
	struct nft_data_desc desc = {
		.type	= NFT_DATA_VALUE,
		.size	= NFT_DATA_VALUE_MAXLEN,
		.len	= set->klen,
	};

	return nft_data_init(ctx, key, &desc, attr);
}

static int nft_setelem_parse_data(struct nft_ctx *ctx, struct nft_set *set,
				  struct nft_data_desc *desc,
				  struct nft_data *data,
				  struct nlattr *attr)
{
	u32 dtype;

	if (set->dtype == NFT_DATA_VERDICT)
		dtype = NFT_DATA_VERDICT;
	else
		dtype = NFT_DATA_VALUE;

	desc->type = dtype;
	desc->size = NFT_DATA_VALUE_MAXLEN;
	desc->len = set->dlen;
	desc->flags = NFT_DATA_DESC_SETELEM;

	return nft_data_init(ctx, data, desc, attr);
}

static void *nft_setelem_catchall_get(const struct net *net,
				      const struct nft_set *set)
{
	struct nft_set_elem_catchall *catchall;
	u8 genmask = nft_genmask_cur(net);
	struct nft_set_ext *ext;
	void *priv = NULL;

	list_for_each_entry_rcu(catchall, &set->catchall_list, list) {
		ext = nft_set_elem_ext(set, catchall->elem);
		if (!nft_set_elem_active(ext, genmask) ||
		    nft_set_elem_expired(ext))
			continue;

		priv = catchall->elem;
		break;
	}

	return priv;
}

static int nft_setelem_get(struct nft_ctx *ctx, struct nft_set *set,
			   struct nft_set_elem *elem, u32 flags)
{
	void *priv;

	if (!(flags & NFT_SET_ELEM_CATCHALL)) {
		priv = set->ops->get(ctx->net, set, elem, flags);
		if (IS_ERR(priv))
			return PTR_ERR(priv);
	} else {
		priv = nft_setelem_catchall_get(ctx->net, set);
		if (!priv)
			return -ENOENT;
	}
	elem->priv = priv;

	return 0;
}

static int nft_get_set_elem(struct nft_ctx *ctx, struct nft_set *set,
			    const struct nlattr *attr)
{
	struct nlattr *nla[NFTA_SET_ELEM_MAX + 1];
	struct nft_set_elem elem;
	struct sk_buff *skb;
	uint32_t flags = 0;
	int err;

	err = nla_parse_nested_deprecated(nla, NFTA_SET_ELEM_MAX, attr,
					  nft_set_elem_policy, NULL);
	if (err < 0)
		return err;

	err = nft_setelem_parse_flags(set, nla[NFTA_SET_ELEM_FLAGS], &flags);
	if (err < 0)
		return err;

	if (!nla[NFTA_SET_ELEM_KEY] && !(flags & NFT_SET_ELEM_CATCHALL))
		return -EINVAL;

	if (nla[NFTA_SET_ELEM_KEY]) {
		err = nft_setelem_parse_key(ctx, set, &elem.key.val,
					    nla[NFTA_SET_ELEM_KEY]);
		if (err < 0)
			return err;
	}

	if (nla[NFTA_SET_ELEM_KEY_END]) {
		err = nft_setelem_parse_key(ctx, set, &elem.key_end.val,
					    nla[NFTA_SET_ELEM_KEY_END]);
		if (err < 0)
			return err;
	}

	err = nft_setelem_get(ctx, set, &elem, flags);
	if (err < 0)
		return err;

	err = -ENOMEM;
	skb = nlmsg_new(NLMSG_GOODSIZE, GFP_ATOMIC);
	if (skb == NULL)
		return err;

	err = nf_tables_fill_setelem_info(skb, ctx, ctx->seq, ctx->portid,
					  NFT_MSG_NEWSETELEM, 0, set, &elem);
	if (err < 0)
		goto err_fill_setelem;

	return nfnetlink_unicast(skb, ctx->net, ctx->portid);

err_fill_setelem:
	kfree_skb(skb);
	return err;
}

/* called with rcu_read_lock held */
static int nf_tables_getsetelem(struct sk_buff *skb,
				const struct nfnl_info *info,
				const struct nlattr * const nla[])
{
	struct netlink_ext_ack *extack = info->extack;
	u8 genmask = nft_genmask_cur(info->net);
	u8 family = info->nfmsg->nfgen_family;
	struct net *net = info->net;
	struct nft_table *table;
	struct nft_set *set;
	struct nlattr *attr;
	struct nft_ctx ctx;
	int rem, err = 0;

	table = nft_table_lookup(net, nla[NFTA_SET_ELEM_LIST_TABLE], family,
				 genmask, 0);
	if (IS_ERR(table)) {
		NL_SET_BAD_ATTR(extack, nla[NFTA_SET_ELEM_LIST_TABLE]);
		return PTR_ERR(table);
	}

	set = nft_set_lookup(table, nla[NFTA_SET_ELEM_LIST_SET], genmask);
	if (IS_ERR(set))
		return PTR_ERR(set);

	nft_ctx_init(&ctx, net, skb, info->nlh, family, table, NULL, nla);

	if (info->nlh->nlmsg_flags & NLM_F_DUMP) {
		struct netlink_dump_control c = {
			.start = nf_tables_dump_set_start,
			.dump = nf_tables_dump_set,
			.done = nf_tables_dump_set_done,
			.module = THIS_MODULE,
		};
		struct nft_set_dump_ctx dump_ctx = {
			.set = set,
			.ctx = ctx,
		};

		c.data = &dump_ctx;
		return nft_netlink_dump_start_rcu(info->sk, skb, info->nlh, &c);
	}

	if (!nla[NFTA_SET_ELEM_LIST_ELEMENTS])
		return -EINVAL;

	nla_for_each_nested(attr, nla[NFTA_SET_ELEM_LIST_ELEMENTS], rem) {
		err = nft_get_set_elem(&ctx, set, attr);
		if (err < 0)
			break;
	}

	return err;
}

static void nf_tables_setelem_notify(const struct nft_ctx *ctx,
				     const struct nft_set *set,
				     const struct nft_set_elem *elem,
				     int event)
{
	struct nftables_pernet *nft_net;
	struct net *net = ctx->net;
	u32 portid = ctx->portid;
	struct sk_buff *skb;
	u16 flags = 0;
	int err;

	if (!ctx->report && !nfnetlink_has_listeners(net, NFNLGRP_NFTABLES))
		return;

	skb = nlmsg_new(NLMSG_GOODSIZE, GFP_KERNEL);
	if (skb == NULL)
		goto err;

	if (ctx->flags & (NLM_F_CREATE | NLM_F_EXCL))
		flags |= ctx->flags & (NLM_F_CREATE | NLM_F_EXCL);

	err = nf_tables_fill_setelem_info(skb, ctx, 0, portid, event, flags,
					  set, elem);
	if (err < 0) {
		kfree_skb(skb);
		goto err;
	}

	nft_net = nft_pernet(net);
	nft_notify_enqueue(skb, ctx->report, &nft_net->notify_list);
	return;
err:
	nfnetlink_set_err(net, portid, NFNLGRP_NFTABLES, -ENOBUFS);
}

static struct nft_trans *nft_trans_elem_alloc(struct nft_ctx *ctx,
					      int msg_type,
					      struct nft_set *set)
{
	struct nft_trans *trans;

	trans = nft_trans_alloc(ctx, msg_type, sizeof(struct nft_trans_elem));
	if (trans == NULL)
		return NULL;

	nft_trans_elem_set(trans) = set;
	return trans;
}

struct nft_expr *nft_set_elem_expr_alloc(const struct nft_ctx *ctx,
					 const struct nft_set *set,
					 const struct nlattr *attr)
{
	struct nft_expr *expr;
	int err;

	expr = nft_expr_init(ctx, attr);
	if (IS_ERR(expr))
		return expr;

	err = -EOPNOTSUPP;
	if (expr->ops->type->flags & NFT_EXPR_GC) {
		if (set->flags & NFT_SET_TIMEOUT)
			goto err_set_elem_expr;
		if (!set->ops->gc_init)
			goto err_set_elem_expr;
		set->ops->gc_init(set);
	}

	return expr;

err_set_elem_expr:
	nft_expr_destroy(ctx, expr);
	return ERR_PTR(err);
}

void *nft_set_elem_init(const struct nft_set *set,
			const struct nft_set_ext_tmpl *tmpl,
			const u32 *key, const u32 *key_end,
			const u32 *data, u64 timeout, u64 expiration, gfp_t gfp)
{
	struct nft_set_ext *ext;
	void *elem;

	elem = kzalloc(set->ops->elemsize + tmpl->len, gfp);
	if (elem == NULL)
		return NULL;

	ext = nft_set_elem_ext(set, elem);
	nft_set_ext_init(ext, tmpl);

	if (nft_set_ext_exists(ext, NFT_SET_EXT_KEY))
		memcpy(nft_set_ext_key(ext), key, set->klen);
	if (nft_set_ext_exists(ext, NFT_SET_EXT_KEY_END))
		memcpy(nft_set_ext_key_end(ext), key_end, set->klen);
	if (nft_set_ext_exists(ext, NFT_SET_EXT_DATA))
		memcpy(nft_set_ext_data(ext), data, set->dlen);
	if (nft_set_ext_exists(ext, NFT_SET_EXT_EXPIRATION)) {
		*nft_set_ext_expiration(ext) = get_jiffies_64() + expiration;
		if (expiration == 0)
			*nft_set_ext_expiration(ext) += timeout;
	}
	if (nft_set_ext_exists(ext, NFT_SET_EXT_TIMEOUT))
		*nft_set_ext_timeout(ext) = timeout;

	return elem;
}

static void __nft_set_elem_expr_destroy(const struct nft_ctx *ctx,
					struct nft_expr *expr)
{
	if (expr->ops->destroy_clone) {
		expr->ops->destroy_clone(ctx, expr);
		module_put(expr->ops->type->owner);
	} else {
		nf_tables_expr_destroy(ctx, expr);
	}
}

static void nft_set_elem_expr_destroy(const struct nft_ctx *ctx,
				      struct nft_set_elem_expr *elem_expr)
{
	struct nft_expr *expr;
	u32 size;

	nft_setelem_expr_foreach(expr, elem_expr, size)
		__nft_set_elem_expr_destroy(ctx, expr);
}

/* Drop references and destroy. Called from gc, dynset and abort path. */
void nft_set_elem_destroy(const struct nft_set *set, void *elem,
			  bool destroy_expr)
{
	struct nft_set_ext *ext = nft_set_elem_ext(set, elem);
	struct nft_ctx ctx = {
		.net	= read_pnet(&set->net),
		.family	= set->table->family,
	};

	nft_data_release(nft_set_ext_key(ext), NFT_DATA_VALUE);
	if (nft_set_ext_exists(ext, NFT_SET_EXT_DATA))
		nft_data_release(nft_set_ext_data(ext), set->dtype);
	if (destroy_expr && nft_set_ext_exists(ext, NFT_SET_EXT_EXPRESSIONS))
		nft_set_elem_expr_destroy(&ctx, nft_set_ext_expr(ext));

	if (nft_set_ext_exists(ext, NFT_SET_EXT_OBJREF))
		nft_use_dec(&(*nft_set_ext_obj(ext))->use);
	kfree(elem);
}
EXPORT_SYMBOL_GPL(nft_set_elem_destroy);

/* Destroy element. References have been already dropped in the preparation
 * path via nft_setelem_data_deactivate().
 */
void nf_tables_set_elem_destroy(const struct nft_ctx *ctx,
				const struct nft_set *set, void *elem)
{
	struct nft_set_ext *ext = nft_set_elem_ext(set, elem);

	if (nft_set_ext_exists(ext, NFT_SET_EXT_EXPRESSIONS))
		nft_set_elem_expr_destroy(ctx, nft_set_ext_expr(ext));

	kfree(elem);
}

int nft_set_elem_expr_clone(const struct nft_ctx *ctx, struct nft_set *set,
			    struct nft_expr *expr_array[])
{
	struct nft_expr *expr;
	int err, i, k;

	for (i = 0; i < set->num_exprs; i++) {
		expr = kzalloc(set->exprs[i]->ops->size, GFP_KERNEL_ACCOUNT);
		if (!expr)
			goto err_expr;

		err = nft_expr_clone(expr, set->exprs[i]);
		if (err < 0) {
			kfree(expr);
			goto err_expr;
		}
		expr_array[i] = expr;
	}

	return 0;

err_expr:
	for (k = i - 1; k >= 0; k--)
		nft_expr_destroy(ctx, expr_array[k]);

	return -ENOMEM;
}

static int nft_set_elem_expr_setup(struct nft_ctx *ctx,
				   const struct nft_set_ext *ext,
				   struct nft_expr *expr_array[],
				   u32 num_exprs)
{
	struct nft_set_elem_expr *elem_expr = nft_set_ext_expr(ext);
	struct nft_expr *expr;
	int i, err;

	for (i = 0; i < num_exprs; i++) {
		expr = nft_setelem_expr_at(elem_expr, elem_expr->size);
		err = nft_expr_clone(expr, expr_array[i]);
		if (err < 0)
			goto err_elem_expr_setup;

		elem_expr->size += expr_array[i]->ops->size;
		nft_expr_destroy(ctx, expr_array[i]);
		expr_array[i] = NULL;
	}

	return 0;

err_elem_expr_setup:
	for (; i < num_exprs; i++) {
		nft_expr_destroy(ctx, expr_array[i]);
		expr_array[i] = NULL;
	}

	return -ENOMEM;
}

struct nft_set_ext *nft_set_catchall_lookup(const struct net *net,
					    const struct nft_set *set)
{
	struct nft_set_elem_catchall *catchall;
	u8 genmask = nft_genmask_cur(net);
	struct nft_set_ext *ext;

	list_for_each_entry_rcu(catchall, &set->catchall_list, list) {
		ext = nft_set_elem_ext(set, catchall->elem);
		if (nft_set_elem_active(ext, genmask) &&
		    !nft_set_elem_expired(ext) &&
		    !nft_set_elem_is_dead(ext))
			return ext;
	}

	return NULL;
}
EXPORT_SYMBOL_GPL(nft_set_catchall_lookup);

static int nft_setelem_catchall_insert(const struct net *net,
				       struct nft_set *set,
				       const struct nft_set_elem *elem,
				       struct nft_set_ext **pext)
{
	struct nft_set_elem_catchall *catchall;
	u8 genmask = nft_genmask_next(net);
	struct nft_set_ext *ext;

	list_for_each_entry(catchall, &set->catchall_list, list) {
		ext = nft_set_elem_ext(set, catchall->elem);
		if (nft_set_elem_active(ext, genmask)) {
			*pext = ext;
			return -EEXIST;
		}
	}

	catchall = kmalloc(sizeof(*catchall), GFP_KERNEL);
	if (!catchall)
		return -ENOMEM;

	catchall->elem = elem->priv;
	list_add_tail_rcu(&catchall->list, &set->catchall_list);

	return 0;
}

static int nft_setelem_insert(const struct net *net,
			      struct nft_set *set,
			      const struct nft_set_elem *elem,
			      struct nft_set_ext **ext, unsigned int flags)
{
	int ret;

	if (flags & NFT_SET_ELEM_CATCHALL)
		ret = nft_setelem_catchall_insert(net, set, elem, ext);
	else
		ret = set->ops->insert(net, set, elem, ext);

	return ret;
}

static bool nft_setelem_is_catchall(const struct nft_set *set,
				    const struct nft_set_elem *elem)
{
	struct nft_set_ext *ext = nft_set_elem_ext(set, elem->priv);

	if (nft_set_ext_exists(ext, NFT_SET_EXT_FLAGS) &&
	    *nft_set_ext_flags(ext) & NFT_SET_ELEM_CATCHALL)
		return true;

	return false;
}

static void nft_setelem_activate(struct net *net, struct nft_set *set,
				 struct nft_set_elem *elem)
{
	struct nft_set_ext *ext = nft_set_elem_ext(set, elem->priv);

	if (nft_setelem_is_catchall(set, elem)) {
		nft_set_elem_change_active(net, set, ext);
	} else {
		set->ops->activate(net, set, elem);
	}
}

static int nft_setelem_catchall_deactivate(const struct net *net,
					   struct nft_set *set,
					   struct nft_set_elem *elem)
{
	struct nft_set_elem_catchall *catchall;
	struct nft_set_ext *ext;

	list_for_each_entry(catchall, &set->catchall_list, list) {
		ext = nft_set_elem_ext(set, catchall->elem);
<<<<<<< HEAD
		if (!nft_is_active(net, ext))
=======
		if (!nft_is_active_next(net, ext))
>>>>>>> 5eb2b831
			continue;

		kfree(elem->priv);
		elem->priv = catchall->elem;
		nft_set_elem_change_active(net, set, ext);
		return 0;
	}

	return -ENOENT;
}

static int __nft_setelem_deactivate(const struct net *net,
				    struct nft_set *set,
				    struct nft_set_elem *elem)
{
	void *priv;

	priv = set->ops->deactivate(net, set, elem);
	if (!priv)
		return -ENOENT;

	kfree(elem->priv);
	elem->priv = priv;
	set->ndeact++;

	return 0;
}

static int nft_setelem_deactivate(const struct net *net,
				  struct nft_set *set,
				  struct nft_set_elem *elem, u32 flags)
{
	int ret;

	if (flags & NFT_SET_ELEM_CATCHALL)
		ret = nft_setelem_catchall_deactivate(net, set, elem);
	else
		ret = __nft_setelem_deactivate(net, set, elem);

	return ret;
}

static void nft_setelem_catchall_destroy(struct nft_set_elem_catchall *catchall)
{
	list_del_rcu(&catchall->list);
	kfree_rcu(catchall, rcu);
}

static void nft_setelem_catchall_remove(const struct net *net,
					const struct nft_set *set,
					const struct nft_set_elem *elem)
{
	struct nft_set_elem_catchall *catchall, *next;

	list_for_each_entry_safe(catchall, next, &set->catchall_list, list) {
		if (catchall->elem == elem->priv) {
			nft_setelem_catchall_destroy(catchall);
			break;
		}
	}
}

static void nft_setelem_remove(const struct net *net,
			       const struct nft_set *set,
			       const struct nft_set_elem *elem)
{
	if (nft_setelem_is_catchall(set, elem))
		nft_setelem_catchall_remove(net, set, elem);
	else
		set->ops->remove(net, set, elem);
}

static bool nft_setelem_valid_key_end(const struct nft_set *set,
				      struct nlattr **nla, u32 flags)
{
	if ((set->flags & (NFT_SET_CONCAT | NFT_SET_INTERVAL)) ==
			  (NFT_SET_CONCAT | NFT_SET_INTERVAL)) {
		if (flags & NFT_SET_ELEM_INTERVAL_END)
			return false;

		if (nla[NFTA_SET_ELEM_KEY_END] &&
		    flags & NFT_SET_ELEM_CATCHALL)
			return false;
	} else {
		if (nla[NFTA_SET_ELEM_KEY_END])
			return false;
	}

	return true;
}

static int nft_add_set_elem(struct nft_ctx *ctx, struct nft_set *set,
			    const struct nlattr *attr, u32 nlmsg_flags)
{
	struct nft_expr *expr_array[NFT_SET_EXPR_MAX] = {};
	struct nlattr *nla[NFTA_SET_ELEM_MAX + 1];
	u8 genmask = nft_genmask_next(ctx->net);
	u32 flags = 0, size = 0, num_exprs = 0;
	struct nft_set_ext_tmpl tmpl;
	struct nft_set_ext *ext, *ext2;
	struct nft_set_elem elem;
	struct nft_set_binding *binding;
	struct nft_object *obj = NULL;
	struct nft_userdata *udata;
	struct nft_data_desc desc;
	enum nft_registers dreg;
	struct nft_trans *trans;
	u64 timeout;
	u64 expiration;
	int err, i;
	u8 ulen;

	err = nla_parse_nested_deprecated(nla, NFTA_SET_ELEM_MAX, attr,
					  nft_set_elem_policy, NULL);
	if (err < 0)
		return err;

	nft_set_ext_prepare(&tmpl);

	err = nft_setelem_parse_flags(set, nla[NFTA_SET_ELEM_FLAGS], &flags);
	if (err < 0)
		return err;

	if (((flags & NFT_SET_ELEM_CATCHALL) && nla[NFTA_SET_ELEM_KEY]) ||
	    (!(flags & NFT_SET_ELEM_CATCHALL) && !nla[NFTA_SET_ELEM_KEY]))
		return -EINVAL;

	if (flags != 0) {
		err = nft_set_ext_add(&tmpl, NFT_SET_EXT_FLAGS);
		if (err < 0)
			return err;
	}
<<<<<<< HEAD
=======

	if (set->flags & NFT_SET_MAP) {
		if (nla[NFTA_SET_ELEM_DATA] == NULL &&
		    !(flags & NFT_SET_ELEM_INTERVAL_END))
			return -EINVAL;
	} else {
		if (nla[NFTA_SET_ELEM_DATA] != NULL)
			return -EINVAL;
	}
>>>>>>> 5eb2b831

	if (set->flags & NFT_SET_OBJECT) {
		if (!nla[NFTA_SET_ELEM_OBJREF] &&
		    !(flags & NFT_SET_ELEM_INTERVAL_END))
			return -EINVAL;
	} else {
		if (nla[NFTA_SET_ELEM_OBJREF])
			return -EINVAL;
	}

<<<<<<< HEAD
	if (set->flags & NFT_SET_OBJECT) {
		if (!nla[NFTA_SET_ELEM_OBJREF] &&
		    !(flags & NFT_SET_ELEM_INTERVAL_END))
			return -EINVAL;
	} else {
		if (nla[NFTA_SET_ELEM_OBJREF])
			return -EINVAL;
	}

=======
>>>>>>> 5eb2b831
	if (!nft_setelem_valid_key_end(set, nla, flags))
		return -EINVAL;

	if ((flags & NFT_SET_ELEM_INTERVAL_END) &&
	     (nla[NFTA_SET_ELEM_DATA] ||
	      nla[NFTA_SET_ELEM_OBJREF] ||
	      nla[NFTA_SET_ELEM_TIMEOUT] ||
	      nla[NFTA_SET_ELEM_EXPIRATION] ||
	      nla[NFTA_SET_ELEM_USERDATA] ||
	      nla[NFTA_SET_ELEM_EXPR] ||
	      nla[NFTA_SET_ELEM_KEY_END] ||
	      nla[NFTA_SET_ELEM_EXPRESSIONS]))
		return -EINVAL;

	timeout = 0;
	if (nla[NFTA_SET_ELEM_TIMEOUT] != NULL) {
		if (!(set->flags & NFT_SET_TIMEOUT))
			return -EINVAL;
		err = nf_msecs_to_jiffies64(nla[NFTA_SET_ELEM_TIMEOUT],
					    &timeout);
		if (err)
			return err;
	} else if (set->flags & NFT_SET_TIMEOUT &&
		   !(flags & NFT_SET_ELEM_INTERVAL_END)) {
		timeout = READ_ONCE(set->timeout);
	}

	expiration = 0;
	if (nla[NFTA_SET_ELEM_EXPIRATION] != NULL) {
		if (!(set->flags & NFT_SET_TIMEOUT))
			return -EINVAL;
		err = nf_msecs_to_jiffies64(nla[NFTA_SET_ELEM_EXPIRATION],
					    &expiration);
		if (err)
			return err;
	}

	if (nla[NFTA_SET_ELEM_EXPR]) {
		struct nft_expr *expr;

		if (set->num_exprs && set->num_exprs != 1)
			return -EOPNOTSUPP;

		expr = nft_set_elem_expr_alloc(ctx, set,
					       nla[NFTA_SET_ELEM_EXPR]);
		if (IS_ERR(expr))
			return PTR_ERR(expr);

		expr_array[0] = expr;
		num_exprs = 1;

		if (set->num_exprs && set->exprs[0]->ops != expr->ops) {
			err = -EOPNOTSUPP;
			goto err_set_elem_expr;
		}
	} else if (nla[NFTA_SET_ELEM_EXPRESSIONS]) {
		struct nft_expr *expr;
		struct nlattr *tmp;
		int left;

		i = 0;
		nla_for_each_nested(tmp, nla[NFTA_SET_ELEM_EXPRESSIONS], left) {
			if (i == NFT_SET_EXPR_MAX ||
			    (set->num_exprs && set->num_exprs == i)) {
				err = -E2BIG;
				goto err_set_elem_expr;
			}
			if (nla_type(tmp) != NFTA_LIST_ELEM) {
				err = -EINVAL;
				goto err_set_elem_expr;
			}
			expr = nft_set_elem_expr_alloc(ctx, set, tmp);
			if (IS_ERR(expr)) {
				err = PTR_ERR(expr);
				goto err_set_elem_expr;
			}
			expr_array[i] = expr;
			num_exprs++;

			if (set->num_exprs && expr->ops != set->exprs[i]->ops) {
				err = -EOPNOTSUPP;
				goto err_set_elem_expr;
			}
			i++;
		}
		if (set->num_exprs && set->num_exprs != i) {
			err = -EOPNOTSUPP;
			goto err_set_elem_expr;
		}
	} else if (set->num_exprs > 0 &&
		   !(flags & NFT_SET_ELEM_INTERVAL_END)) {
		err = nft_set_elem_expr_clone(ctx, set, expr_array);
		if (err < 0)
			goto err_set_elem_expr_clone;

		num_exprs = set->num_exprs;
	}

	if (nla[NFTA_SET_ELEM_KEY]) {
		err = nft_setelem_parse_key(ctx, set, &elem.key.val,
					    nla[NFTA_SET_ELEM_KEY]);
		if (err < 0)
			goto err_set_elem_expr;

		err = nft_set_ext_add_length(&tmpl, NFT_SET_EXT_KEY, set->klen);
		if (err < 0)
			goto err_parse_key;
	}

	if (nla[NFTA_SET_ELEM_KEY_END]) {
		err = nft_setelem_parse_key(ctx, set, &elem.key_end.val,
					    nla[NFTA_SET_ELEM_KEY_END]);
		if (err < 0)
			goto err_parse_key;

		err = nft_set_ext_add_length(&tmpl, NFT_SET_EXT_KEY_END, set->klen);
		if (err < 0)
			goto err_parse_key_end;
	}

	if (timeout > 0) {
		err = nft_set_ext_add(&tmpl, NFT_SET_EXT_EXPIRATION);
		if (err < 0)
			goto err_parse_key_end;

		if (timeout != READ_ONCE(set->timeout)) {
			err = nft_set_ext_add(&tmpl, NFT_SET_EXT_TIMEOUT);
			if (err < 0)
				goto err_parse_key_end;
		}
	}

	if (num_exprs) {
		for (i = 0; i < num_exprs; i++)
			size += expr_array[i]->ops->size;

		err = nft_set_ext_add_length(&tmpl, NFT_SET_EXT_EXPRESSIONS,
					     sizeof(struct nft_set_elem_expr) + size);
		if (err < 0)
			goto err_parse_key_end;
	}

	if (nla[NFTA_SET_ELEM_OBJREF] != NULL) {
		obj = nft_obj_lookup(ctx->net, ctx->table,
				     nla[NFTA_SET_ELEM_OBJREF],
				     set->objtype, genmask);
		if (IS_ERR(obj)) {
			err = PTR_ERR(obj);
			obj = NULL;
<<<<<<< HEAD
			goto err_parse_key_end;
		}

		if (!nft_use_inc(&obj->use)) {
			err = -EMFILE;
			obj = NULL;
			goto err_parse_key_end;
		}

=======
			goto err_parse_key_end;
		}

		if (!nft_use_inc(&obj->use)) {
			err = -EMFILE;
			obj = NULL;
			goto err_parse_key_end;
		}

>>>>>>> 5eb2b831
		err = nft_set_ext_add(&tmpl, NFT_SET_EXT_OBJREF);
		if (err < 0)
			goto err_parse_key_end;
	}

	if (nla[NFTA_SET_ELEM_DATA] != NULL) {
		err = nft_setelem_parse_data(ctx, set, &desc, &elem.data.val,
					     nla[NFTA_SET_ELEM_DATA]);
		if (err < 0)
			goto err_parse_key_end;

		dreg = nft_type_to_reg(set->dtype);
		list_for_each_entry(binding, &set->bindings, list) {
			struct nft_ctx bind_ctx = {
				.net	= ctx->net,
				.family	= ctx->family,
				.table	= ctx->table,
				.chain	= (struct nft_chain *)binding->chain,
			};

			if (!(binding->flags & NFT_SET_MAP))
				continue;

			err = nft_validate_register_store(&bind_ctx, dreg,
							  &elem.data.val,
							  desc.type, desc.len);
			if (err < 0)
				goto err_parse_data;

			if (desc.type == NFT_DATA_VERDICT &&
			    (elem.data.val.verdict.code == NFT_GOTO ||
			     elem.data.val.verdict.code == NFT_JUMP))
				nft_validate_state_update(ctx->net,
							  NFT_VALIDATE_NEED);
		}

		err = nft_set_ext_add_length(&tmpl, NFT_SET_EXT_DATA, desc.len);
		if (err < 0)
			goto err_parse_data;
	}

	/* The full maximum length of userdata can exceed the maximum
	 * offset value (U8_MAX) for following extensions, therefor it
	 * must be the last extension added.
	 */
	ulen = 0;
	if (nla[NFTA_SET_ELEM_USERDATA] != NULL) {
		ulen = nla_len(nla[NFTA_SET_ELEM_USERDATA]);
		if (ulen > 0) {
			err = nft_set_ext_add_length(&tmpl, NFT_SET_EXT_USERDATA,
						     ulen);
			if (err < 0)
				goto err_parse_data;
		}
	}

	err = -ENOMEM;
	elem.priv = nft_set_elem_init(set, &tmpl, elem.key.val.data,
				      elem.key_end.val.data, elem.data.val.data,
				      timeout, expiration, GFP_KERNEL);
	if (elem.priv == NULL)
		goto err_parse_data;

	ext = nft_set_elem_ext(set, elem.priv);
	if (flags)
		*nft_set_ext_flags(ext) = flags;
	if (ulen > 0) {
		udata = nft_set_ext_userdata(ext);
		udata->len = ulen - 1;
		nla_memcpy(&udata->data, nla[NFTA_SET_ELEM_USERDATA], ulen);
	}
	if (obj)
		*nft_set_ext_obj(ext) = obj;

	err = nft_set_elem_expr_setup(ctx, ext, expr_array, num_exprs);
	if (err < 0)
		goto err_elem_expr;

	trans = nft_trans_elem_alloc(ctx, NFT_MSG_NEWSETELEM, set);
	if (trans == NULL) {
		err = -ENOMEM;
		goto err_elem_expr;
	}

	ext->genmask = nft_genmask_cur(ctx->net);

	err = nft_setelem_insert(ctx->net, set, &elem, &ext2, flags);
	if (err) {
		if (err == -EEXIST) {
			if (nft_set_ext_exists(ext, NFT_SET_EXT_DATA) ^
			    nft_set_ext_exists(ext2, NFT_SET_EXT_DATA) ||
			    nft_set_ext_exists(ext, NFT_SET_EXT_OBJREF) ^
			    nft_set_ext_exists(ext2, NFT_SET_EXT_OBJREF))
				goto err_element_clash;
			if ((nft_set_ext_exists(ext, NFT_SET_EXT_DATA) &&
			     nft_set_ext_exists(ext2, NFT_SET_EXT_DATA) &&
			     memcmp(nft_set_ext_data(ext),
				    nft_set_ext_data(ext2), set->dlen) != 0) ||
			    (nft_set_ext_exists(ext, NFT_SET_EXT_OBJREF) &&
			     nft_set_ext_exists(ext2, NFT_SET_EXT_OBJREF) &&
			     *nft_set_ext_obj(ext) != *nft_set_ext_obj(ext2)))
				goto err_element_clash;
			else if (!(nlmsg_flags & NLM_F_EXCL))
				err = 0;
		} else if (err == -ENOTEMPTY) {
			/* ENOTEMPTY reports overlapping between this element
			 * and an existing one.
			 */
			err = -EEXIST;
		}
		goto err_element_clash;
	}

	if (!(flags & NFT_SET_ELEM_CATCHALL) && set->size &&
	    !atomic_add_unless(&set->nelems, 1, set->size + set->ndeact)) {
		err = -ENFILE;
		goto err_set_full;
	}

	nft_trans_elem(trans) = elem;
	nft_trans_commit_list_add_tail(ctx->net, trans);
	return 0;

err_set_full:
	nft_setelem_remove(ctx->net, set, &elem);
err_element_clash:
	kfree(trans);
err_elem_expr:
	nf_tables_set_elem_destroy(ctx, set, elem.priv);
err_parse_data:
	if (nla[NFTA_SET_ELEM_DATA] != NULL)
		nft_data_release(&elem.data.val, desc.type);
err_parse_key_end:
	if (obj)
		nft_use_dec_restore(&obj->use);

	nft_data_release(&elem.key_end.val, NFT_DATA_VALUE);
err_parse_key:
	nft_data_release(&elem.key.val, NFT_DATA_VALUE);
err_set_elem_expr:
	for (i = 0; i < num_exprs && expr_array[i]; i++)
		nft_expr_destroy(ctx, expr_array[i]);
err_set_elem_expr_clone:
	return err;
}

static int nf_tables_newsetelem(struct sk_buff *skb,
				const struct nfnl_info *info,
				const struct nlattr * const nla[])
{
	struct nftables_pernet *nft_net = nft_pernet(info->net);
	struct netlink_ext_ack *extack = info->extack;
	u8 genmask = nft_genmask_next(info->net);
	u8 family = info->nfmsg->nfgen_family;
	struct net *net = info->net;
	const struct nlattr *attr;
	struct nft_table *table;
	struct nft_set *set;
	struct nft_ctx ctx;
	int rem, err;

	if (nla[NFTA_SET_ELEM_LIST_ELEMENTS] == NULL)
		return -EINVAL;

	table = nft_table_lookup(net, nla[NFTA_SET_ELEM_LIST_TABLE], family,
				 genmask, NETLINK_CB(skb).portid);
	if (IS_ERR(table)) {
		NL_SET_BAD_ATTR(extack, nla[NFTA_SET_ELEM_LIST_TABLE]);
		return PTR_ERR(table);
	}

	set = nft_set_lookup_global(net, table, nla[NFTA_SET_ELEM_LIST_SET],
				    nla[NFTA_SET_ELEM_LIST_SET_ID], genmask);
	if (IS_ERR(set))
		return PTR_ERR(set);

	if (!list_empty(&set->bindings) &&
	    (set->flags & (NFT_SET_CONSTANT | NFT_SET_ANONYMOUS)))
		return -EBUSY;

	nft_ctx_init(&ctx, net, skb, info->nlh, family, table, NULL, nla);

	nla_for_each_nested(attr, nla[NFTA_SET_ELEM_LIST_ELEMENTS], rem) {
		err = nft_add_set_elem(&ctx, set, attr, info->nlh->nlmsg_flags);
		if (err < 0)
			return err;
	}

	if (nft_net->validate_state == NFT_VALIDATE_DO)
		return nft_table_validate(net, table);

	return 0;
}

/**
 *	nft_data_hold - hold a nft_data item
 *
 *	@data: struct nft_data to release
 *	@type: type of data
 *
 *	Hold a nft_data item. NFT_DATA_VALUE types can be silently discarded,
 *	NFT_DATA_VERDICT bumps the reference to chains in case of NFT_JUMP and
 *	NFT_GOTO verdicts. This function must be called on active data objects
 *	from the second phase of the commit protocol.
 */
void nft_data_hold(const struct nft_data *data, enum nft_data_types type)
{
	struct nft_chain *chain;

	if (type == NFT_DATA_VERDICT) {
		switch (data->verdict.code) {
		case NFT_JUMP:
		case NFT_GOTO:
			chain = data->verdict.chain;
			nft_use_inc_restore(&chain->use);
			break;
		}
	}
}

static void nft_setelem_data_activate(const struct net *net,
				      const struct nft_set *set,
				      struct nft_set_elem *elem)
{
	const struct nft_set_ext *ext = nft_set_elem_ext(set, elem->priv);

	if (nft_set_ext_exists(ext, NFT_SET_EXT_DATA))
		nft_data_hold(nft_set_ext_data(ext), set->dtype);
	if (nft_set_ext_exists(ext, NFT_SET_EXT_OBJREF))
		nft_use_inc_restore(&(*nft_set_ext_obj(ext))->use);
}

void nft_setelem_data_deactivate(const struct net *net,
				 const struct nft_set *set,
				 struct nft_set_elem *elem)
{
	const struct nft_set_ext *ext = nft_set_elem_ext(set, elem->priv);

	if (nft_set_ext_exists(ext, NFT_SET_EXT_DATA))
		nft_data_release(nft_set_ext_data(ext), set->dtype);
	if (nft_set_ext_exists(ext, NFT_SET_EXT_OBJREF))
		nft_use_dec(&(*nft_set_ext_obj(ext))->use);
}

static int nft_del_setelem(struct nft_ctx *ctx, struct nft_set *set,
			   const struct nlattr *attr)
{
	struct nlattr *nla[NFTA_SET_ELEM_MAX + 1];
	struct nft_set_ext_tmpl tmpl;
	struct nft_set_elem elem;
	struct nft_set_ext *ext;
	struct nft_trans *trans;
	u32 flags = 0;
	int err;

	err = nla_parse_nested_deprecated(nla, NFTA_SET_ELEM_MAX, attr,
					  nft_set_elem_policy, NULL);
	if (err < 0)
		return err;

	err = nft_setelem_parse_flags(set, nla[NFTA_SET_ELEM_FLAGS], &flags);
	if (err < 0)
		return err;

	if (!nla[NFTA_SET_ELEM_KEY] && !(flags & NFT_SET_ELEM_CATCHALL))
		return -EINVAL;

	if (!nft_setelem_valid_key_end(set, nla, flags))
		return -EINVAL;

	nft_set_ext_prepare(&tmpl);

	if (flags != 0) {
		err = nft_set_ext_add(&tmpl, NFT_SET_EXT_FLAGS);
		if (err < 0)
			return err;
	}

	if (nla[NFTA_SET_ELEM_KEY]) {
		err = nft_setelem_parse_key(ctx, set, &elem.key.val,
					    nla[NFTA_SET_ELEM_KEY]);
		if (err < 0)
			return err;

		err = nft_set_ext_add_length(&tmpl, NFT_SET_EXT_KEY, set->klen);
		if (err < 0)
			goto fail_elem;
	}

	if (nla[NFTA_SET_ELEM_KEY_END]) {
		err = nft_setelem_parse_key(ctx, set, &elem.key_end.val,
					    nla[NFTA_SET_ELEM_KEY_END]);
		if (err < 0)
			goto fail_elem;

		err = nft_set_ext_add_length(&tmpl, NFT_SET_EXT_KEY_END, set->klen);
		if (err < 0)
			goto fail_elem_key_end;
	}

	err = -ENOMEM;
	elem.priv = nft_set_elem_init(set, &tmpl, elem.key.val.data,
				      elem.key_end.val.data, NULL, 0, 0,
				      GFP_KERNEL);
	if (elem.priv == NULL)
		goto fail_elem_key_end;

	ext = nft_set_elem_ext(set, elem.priv);
	if (flags)
		*nft_set_ext_flags(ext) = flags;

	trans = nft_trans_elem_alloc(ctx, NFT_MSG_DELSETELEM, set);
	if (trans == NULL)
		goto fail_trans;

	err = nft_setelem_deactivate(ctx->net, set, &elem, flags);
	if (err < 0)
		goto fail_ops;

	nft_setelem_data_deactivate(ctx->net, set, &elem);

	nft_trans_elem(trans) = elem;
	nft_trans_commit_list_add_tail(ctx->net, trans);
	return 0;

fail_ops:
	kfree(trans);
fail_trans:
	kfree(elem.priv);
fail_elem_key_end:
	nft_data_release(&elem.key_end.val, NFT_DATA_VALUE);
fail_elem:
	nft_data_release(&elem.key.val, NFT_DATA_VALUE);
	return err;
}

static int nft_setelem_flush(const struct nft_ctx *ctx,
			     struct nft_set *set,
			     const struct nft_set_iter *iter,
			     struct nft_set_elem *elem)
{
	struct nft_trans *trans;
	int err;

	trans = nft_trans_alloc_gfp(ctx, NFT_MSG_DELSETELEM,
				    sizeof(struct nft_trans_elem), GFP_ATOMIC);
	if (!trans)
		return -ENOMEM;

	if (!set->ops->flush(ctx->net, set, elem->priv)) {
		err = -ENOENT;
		goto err1;
	}
	set->ndeact++;

	nft_setelem_data_deactivate(ctx->net, set, elem);
	nft_trans_elem_set(trans) = set;
	nft_trans_elem(trans) = *elem;
	nft_trans_commit_list_add_tail(ctx->net, trans);

	return 0;
err1:
	kfree(trans);
	return err;
}

static int __nft_set_catchall_flush(const struct nft_ctx *ctx,
				    struct nft_set *set,
				    struct nft_set_elem *elem)
{
	struct nft_trans *trans;

	trans = nft_trans_alloc_gfp(ctx, NFT_MSG_DELSETELEM,
				    sizeof(struct nft_trans_elem), GFP_KERNEL);
	if (!trans)
		return -ENOMEM;

	nft_setelem_data_deactivate(ctx->net, set, elem);
	nft_trans_elem_set(trans) = set;
	nft_trans_elem(trans) = *elem;
	nft_trans_commit_list_add_tail(ctx->net, trans);

	return 0;
}

static int nft_set_catchall_flush(const struct nft_ctx *ctx,
				  struct nft_set *set)
{
	u8 genmask = nft_genmask_next(ctx->net);
	struct nft_set_elem_catchall *catchall;
	struct nft_set_elem elem;
	struct nft_set_ext *ext;
	int ret = 0;

	list_for_each_entry_rcu(catchall, &set->catchall_list, list) {
		ext = nft_set_elem_ext(set, catchall->elem);
		if (!nft_set_elem_active(ext, genmask))
			continue;

		elem.priv = catchall->elem;
		ret = __nft_set_catchall_flush(ctx, set, &elem);
		if (ret < 0)
			break;
		nft_set_elem_change_active(ctx->net, set, ext);
	}

	return ret;
}

static int nft_set_flush(struct nft_ctx *ctx, struct nft_set *set, u8 genmask)
{
	struct nft_set_iter iter = {
		.genmask	= genmask,
		.fn		= nft_setelem_flush,
	};

	set->ops->walk(ctx, set, &iter);
	if (!iter.err)
		iter.err = nft_set_catchall_flush(ctx, set);

	return iter.err;
}

static int nf_tables_delsetelem(struct sk_buff *skb,
				const struct nfnl_info *info,
				const struct nlattr * const nla[])
{
	struct netlink_ext_ack *extack = info->extack;
	u8 genmask = nft_genmask_next(info->net);
	u8 family = info->nfmsg->nfgen_family;
	struct net *net = info->net;
	const struct nlattr *attr;
	struct nft_table *table;
	struct nft_set *set;
	struct nft_ctx ctx;
	int rem, err = 0;

	table = nft_table_lookup(net, nla[NFTA_SET_ELEM_LIST_TABLE], family,
				 genmask, NETLINK_CB(skb).portid);
	if (IS_ERR(table)) {
		NL_SET_BAD_ATTR(extack, nla[NFTA_SET_ELEM_LIST_TABLE]);
		return PTR_ERR(table);
	}

	set = nft_set_lookup(table, nla[NFTA_SET_ELEM_LIST_SET], genmask);
	if (IS_ERR(set))
		return PTR_ERR(set);

	if (nft_set_is_anonymous(set))
		return -EOPNOTSUPP;

	if (!list_empty(&set->bindings) && (set->flags & NFT_SET_CONSTANT))
		return -EBUSY;

	nft_ctx_init(&ctx, net, skb, info->nlh, family, table, NULL, nla);

	if (!nla[NFTA_SET_ELEM_LIST_ELEMENTS])
		return nft_set_flush(&ctx, set, genmask);

	nla_for_each_nested(attr, nla[NFTA_SET_ELEM_LIST_ELEMENTS], rem) {
		err = nft_del_setelem(&ctx, set, attr);
		if (err < 0)
			break;
	}
	return err;
}

/*
 * Stateful objects
 */

/**
 *	nft_register_obj- register nf_tables stateful object type
 *	@obj_type: object type
 *
 *	Registers the object type for use with nf_tables. Returns zero on
 *	success or a negative errno code otherwise.
 */
int nft_register_obj(struct nft_object_type *obj_type)
{
	if (obj_type->type == NFT_OBJECT_UNSPEC)
		return -EINVAL;

	nfnl_lock(NFNL_SUBSYS_NFTABLES);
	list_add_rcu(&obj_type->list, &nf_tables_objects);
	nfnl_unlock(NFNL_SUBSYS_NFTABLES);
	return 0;
}
EXPORT_SYMBOL_GPL(nft_register_obj);

/**
 *	nft_unregister_obj - unregister nf_tables object type
 *	@obj_type: object type
 *
 * 	Unregisters the object type for use with nf_tables.
 */
void nft_unregister_obj(struct nft_object_type *obj_type)
{
	nfnl_lock(NFNL_SUBSYS_NFTABLES);
	list_del_rcu(&obj_type->list);
	nfnl_unlock(NFNL_SUBSYS_NFTABLES);
}
EXPORT_SYMBOL_GPL(nft_unregister_obj);

struct nft_object *nft_obj_lookup(const struct net *net,
				  const struct nft_table *table,
				  const struct nlattr *nla, u32 objtype,
				  u8 genmask)
{
	struct nft_object_hash_key k = { .table = table };
	char search[NFT_OBJ_MAXNAMELEN];
	struct rhlist_head *tmp, *list;
	struct nft_object *obj;

	nla_strscpy(search, nla, sizeof(search));
	k.name = search;

	WARN_ON_ONCE(!rcu_read_lock_held() &&
		     !lockdep_commit_lock_is_held(net));

	rcu_read_lock();
	list = rhltable_lookup(&nft_objname_ht, &k, nft_objname_ht_params);
	if (!list)
		goto out;

	rhl_for_each_entry_rcu(obj, tmp, list, rhlhead) {
		if (objtype == obj->ops->type->type &&
		    nft_active_genmask(obj, genmask)) {
			rcu_read_unlock();
			return obj;
		}
	}
out:
	rcu_read_unlock();
	return ERR_PTR(-ENOENT);
}
EXPORT_SYMBOL_GPL(nft_obj_lookup);

static struct nft_object *nft_obj_lookup_byhandle(const struct nft_table *table,
						  const struct nlattr *nla,
						  u32 objtype, u8 genmask)
{
	struct nft_object *obj;

	list_for_each_entry(obj, &table->objects, list) {
		if (be64_to_cpu(nla_get_be64(nla)) == obj->handle &&
		    objtype == obj->ops->type->type &&
		    nft_active_genmask(obj, genmask))
			return obj;
	}
	return ERR_PTR(-ENOENT);
}

static const struct nla_policy nft_obj_policy[NFTA_OBJ_MAX + 1] = {
	[NFTA_OBJ_TABLE]	= { .type = NLA_STRING,
				    .len = NFT_TABLE_MAXNAMELEN - 1 },
	[NFTA_OBJ_NAME]		= { .type = NLA_STRING,
				    .len = NFT_OBJ_MAXNAMELEN - 1 },
	[NFTA_OBJ_TYPE]		= { .type = NLA_U32 },
	[NFTA_OBJ_DATA]		= { .type = NLA_NESTED },
	[NFTA_OBJ_HANDLE]	= { .type = NLA_U64},
	[NFTA_OBJ_USERDATA]	= { .type = NLA_BINARY,
				    .len = NFT_USERDATA_MAXLEN },
};

static struct nft_object *nft_obj_init(const struct nft_ctx *ctx,
				       const struct nft_object_type *type,
				       const struct nlattr *attr)
{
	struct nlattr **tb;
	const struct nft_object_ops *ops;
	struct nft_object *obj;
	int err = -ENOMEM;

	tb = kmalloc_array(type->maxattr + 1, sizeof(*tb), GFP_KERNEL);
	if (!tb)
		goto err1;

	if (attr) {
		err = nla_parse_nested_deprecated(tb, type->maxattr, attr,
						  type->policy, NULL);
		if (err < 0)
			goto err2;
	} else {
		memset(tb, 0, sizeof(tb[0]) * (type->maxattr + 1));
	}

	if (type->select_ops) {
		ops = type->select_ops(ctx, (const struct nlattr * const *)tb);
		if (IS_ERR(ops)) {
			err = PTR_ERR(ops);
			goto err2;
		}
	} else {
		ops = type->ops;
	}

	err = -ENOMEM;
	obj = kzalloc(sizeof(*obj) + ops->size, GFP_KERNEL);
	if (!obj)
		goto err2;

	err = ops->init(ctx, (const struct nlattr * const *)tb, obj);
	if (err < 0)
		goto err3;

	obj->ops = ops;

	kfree(tb);
	return obj;
err3:
	kfree(obj);
err2:
	kfree(tb);
err1:
	return ERR_PTR(err);
}

static int nft_object_dump(struct sk_buff *skb, unsigned int attr,
			   struct nft_object *obj, bool reset)
{
	struct nlattr *nest;

	nest = nla_nest_start_noflag(skb, attr);
	if (!nest)
		goto nla_put_failure;
	if (obj->ops->dump(skb, obj, reset) < 0)
		goto nla_put_failure;
	nla_nest_end(skb, nest);
	return 0;

nla_put_failure:
	return -1;
}

static const struct nft_object_type *__nft_obj_type_get(u32 objtype, u8 family)
{
	const struct nft_object_type *type;

	list_for_each_entry(type, &nf_tables_objects, list) {
		if (type->family != NFPROTO_UNSPEC &&
		    type->family != family)
			continue;

		if (objtype == type->type)
			return type;
	}
	return NULL;
}

static const struct nft_object_type *
nft_obj_type_get(struct net *net, u32 objtype, u8 family)
{
	const struct nft_object_type *type;

	type = __nft_obj_type_get(objtype, family);
	if (type != NULL && try_module_get(type->owner))
		return type;

	lockdep_nfnl_nft_mutex_not_held();
#ifdef CONFIG_MODULES
	if (type == NULL) {
		if (nft_request_module(net, "nft-obj-%u", objtype) == -EAGAIN)
			return ERR_PTR(-EAGAIN);
	}
#endif
	return ERR_PTR(-ENOENT);
}

static int nf_tables_updobj(const struct nft_ctx *ctx,
			    const struct nft_object_type *type,
			    const struct nlattr *attr,
			    struct nft_object *obj)
{
	struct nft_object *newobj;
	struct nft_trans *trans;
	int err = -ENOMEM;

	if (!try_module_get(type->owner))
		return -ENOENT;

	trans = nft_trans_alloc(ctx, NFT_MSG_NEWOBJ,
				sizeof(struct nft_trans_obj));
	if (!trans)
		goto err_trans;

	newobj = nft_obj_init(ctx, type, attr);
	if (IS_ERR(newobj)) {
		err = PTR_ERR(newobj);
		goto err_free_trans;
	}

	nft_trans_obj(trans) = obj;
	nft_trans_obj_update(trans) = true;
	nft_trans_obj_newobj(trans) = newobj;
	nft_trans_commit_list_add_tail(ctx->net, trans);

	return 0;

err_free_trans:
	kfree(trans);
err_trans:
	module_put(type->owner);
	return err;
}

static int nf_tables_newobj(struct sk_buff *skb, const struct nfnl_info *info,
			    const struct nlattr * const nla[])
{
	struct netlink_ext_ack *extack = info->extack;
	u8 genmask = nft_genmask_next(info->net);
	u8 family = info->nfmsg->nfgen_family;
	const struct nft_object_type *type;
	struct net *net = info->net;
	struct nft_table *table;
	struct nft_object *obj;
	struct nft_ctx ctx;
	u32 objtype;
	int err;

	if (!nla[NFTA_OBJ_TYPE] ||
	    !nla[NFTA_OBJ_NAME] ||
	    !nla[NFTA_OBJ_DATA])
		return -EINVAL;

	table = nft_table_lookup(net, nla[NFTA_OBJ_TABLE], family, genmask,
				 NETLINK_CB(skb).portid);
	if (IS_ERR(table)) {
		NL_SET_BAD_ATTR(extack, nla[NFTA_OBJ_TABLE]);
		return PTR_ERR(table);
	}

	objtype = ntohl(nla_get_be32(nla[NFTA_OBJ_TYPE]));
	obj = nft_obj_lookup(net, table, nla[NFTA_OBJ_NAME], objtype, genmask);
	if (IS_ERR(obj)) {
		err = PTR_ERR(obj);
		if (err != -ENOENT) {
			NL_SET_BAD_ATTR(extack, nla[NFTA_OBJ_NAME]);
			return err;
		}
	} else {
		if (info->nlh->nlmsg_flags & NLM_F_EXCL) {
			NL_SET_BAD_ATTR(extack, nla[NFTA_OBJ_NAME]);
			return -EEXIST;
		}
		if (info->nlh->nlmsg_flags & NLM_F_REPLACE)
			return -EOPNOTSUPP;

<<<<<<< HEAD
		type = __nft_obj_type_get(objtype);
=======
		type = __nft_obj_type_get(objtype, family);
>>>>>>> 5eb2b831
		if (WARN_ON_ONCE(!type))
			return -ENOENT;

		nft_ctx_init(&ctx, net, skb, info->nlh, family, table, NULL, nla);

		return nf_tables_updobj(&ctx, type, nla[NFTA_OBJ_DATA], obj);
	}

	nft_ctx_init(&ctx, net, skb, info->nlh, family, table, NULL, nla);

	if (!nft_use_inc(&table->use))
		return -EMFILE;

<<<<<<< HEAD
	type = nft_obj_type_get(net, objtype);
=======
	type = nft_obj_type_get(net, objtype, family);
>>>>>>> 5eb2b831
	if (IS_ERR(type)) {
		err = PTR_ERR(type);
		goto err_type;
	}

	obj = nft_obj_init(&ctx, type, nla[NFTA_OBJ_DATA]);
	if (IS_ERR(obj)) {
		err = PTR_ERR(obj);
		goto err_init;
	}
	obj->key.table = table;
	obj->handle = nf_tables_alloc_handle(table);

	obj->key.name = nla_strdup(nla[NFTA_OBJ_NAME], GFP_KERNEL);
	if (!obj->key.name) {
		err = -ENOMEM;
		goto err_strdup;
	}

	if (nla[NFTA_OBJ_USERDATA]) {
		obj->udata = nla_memdup(nla[NFTA_OBJ_USERDATA], GFP_KERNEL);
		if (obj->udata == NULL)
			goto err_userdata;

		obj->udlen = nla_len(nla[NFTA_OBJ_USERDATA]);
	}

	err = nft_trans_obj_add(&ctx, NFT_MSG_NEWOBJ, obj);
	if (err < 0)
		goto err_trans;

	err = rhltable_insert(&nft_objname_ht, &obj->rhlhead,
			      nft_objname_ht_params);
	if (err < 0)
		goto err_obj_ht;

	list_add_tail_rcu(&obj->list, &table->objects);

	return 0;
err_obj_ht:
	/* queued in transaction log */
	INIT_LIST_HEAD(&obj->list);
	return err;
err_trans:
	kfree(obj->udata);
err_userdata:
	kfree(obj->key.name);
err_strdup:
	if (obj->ops->destroy)
		obj->ops->destroy(&ctx, obj);
	kfree(obj);
err_init:
	module_put(type->owner);
err_type:
	nft_use_dec_restore(&table->use);

	return err;
}

static int nf_tables_fill_obj_info(struct sk_buff *skb, struct net *net,
				   u32 portid, u32 seq, int event, u32 flags,
				   int family, const struct nft_table *table,
				   struct nft_object *obj, bool reset)
{
	struct nlmsghdr *nlh;

	event = nfnl_msg_type(NFNL_SUBSYS_NFTABLES, event);
	nlh = nfnl_msg_put(skb, portid, seq, event, flags, family,
			   NFNETLINK_V0, nft_base_seq(net));
	if (!nlh)
		goto nla_put_failure;

	if (nla_put_string(skb, NFTA_OBJ_TABLE, table->name) ||
	    nla_put_string(skb, NFTA_OBJ_NAME, obj->key.name) ||
	    nla_put_be32(skb, NFTA_OBJ_TYPE, htonl(obj->ops->type->type)) ||
	    nla_put_be32(skb, NFTA_OBJ_USE, htonl(obj->use)) ||
	    nft_object_dump(skb, NFTA_OBJ_DATA, obj, reset) ||
	    nla_put_be64(skb, NFTA_OBJ_HANDLE, cpu_to_be64(obj->handle),
			 NFTA_OBJ_PAD))
		goto nla_put_failure;

	if (obj->udata &&
	    nla_put(skb, NFTA_OBJ_USERDATA, obj->udlen, obj->udata))
		goto nla_put_failure;

	nlmsg_end(skb, nlh);
	return 0;

nla_put_failure:
	nlmsg_trim(skb, nlh);
	return -1;
}

struct nft_obj_filter {
	char		*table;
	u32		type;
};

static int nf_tables_dump_obj(struct sk_buff *skb, struct netlink_callback *cb)
{
	const struct nfgenmsg *nfmsg = nlmsg_data(cb->nlh);
	const struct nft_table *table;
	unsigned int idx = 0, s_idx = cb->args[0];
	struct nft_obj_filter *filter = cb->data;
	struct net *net = sock_net(skb->sk);
	int family = nfmsg->nfgen_family;
	struct nftables_pernet *nft_net;
	struct nft_object *obj;
	bool reset = false;

	if (NFNL_MSG_TYPE(cb->nlh->nlmsg_type) == NFT_MSG_GETOBJ_RESET)
		reset = true;

	rcu_read_lock();
	nft_net = nft_pernet(net);
	cb->seq = READ_ONCE(nft_net->base_seq);

	list_for_each_entry_rcu(table, &nft_net->tables, list) {
		if (family != NFPROTO_UNSPEC && family != table->family)
			continue;

		list_for_each_entry_rcu(obj, &table->objects, list) {
			if (!nft_is_active(net, obj))
				goto cont;
			if (idx < s_idx)
				goto cont;
			if (idx > s_idx)
				memset(&cb->args[1], 0,
				       sizeof(cb->args) - sizeof(cb->args[0]));
			if (filter && filter->table &&
			    strcmp(filter->table, table->name))
				goto cont;
			if (filter &&
			    filter->type != NFT_OBJECT_UNSPEC &&
			    obj->ops->type->type != filter->type)
				goto cont;
			if (reset) {
				char *buf = kasprintf(GFP_ATOMIC,
						      "%s:%u",
						      table->name,
						      nft_net->base_seq);

				audit_log_nfcfg(buf,
						family,
						obj->handle,
						AUDIT_NFT_OP_OBJ_RESET,
						GFP_ATOMIC);
				kfree(buf);
			}

			if (nf_tables_fill_obj_info(skb, net, NETLINK_CB(cb->skb).portid,
						    cb->nlh->nlmsg_seq,
						    NFT_MSG_NEWOBJ,
						    NLM_F_MULTI | NLM_F_APPEND,
						    table->family, table,
						    obj, reset) < 0)
				goto done;

			nl_dump_check_consistent(cb, nlmsg_hdr(skb));
cont:
			idx++;
		}
	}
done:
	rcu_read_unlock();

	cb->args[0] = idx;
	return skb->len;
}

static int nf_tables_dump_obj_start(struct netlink_callback *cb)
{
	const struct nlattr * const *nla = cb->data;
	struct nft_obj_filter *filter = NULL;

	if (nla[NFTA_OBJ_TABLE] || nla[NFTA_OBJ_TYPE]) {
		filter = kzalloc(sizeof(*filter), GFP_ATOMIC);
		if (!filter)
			return -ENOMEM;

		if (nla[NFTA_OBJ_TABLE]) {
			filter->table = nla_strdup(nla[NFTA_OBJ_TABLE], GFP_ATOMIC);
			if (!filter->table) {
				kfree(filter);
				return -ENOMEM;
			}
		}

		if (nla[NFTA_OBJ_TYPE])
			filter->type = ntohl(nla_get_be32(nla[NFTA_OBJ_TYPE]));
	}

	cb->data = filter;
	return 0;
}

static int nf_tables_dump_obj_done(struct netlink_callback *cb)
{
	struct nft_obj_filter *filter = cb->data;

	if (filter) {
		kfree(filter->table);
		kfree(filter);
	}

	return 0;
}

/* called with rcu_read_lock held */
static int nf_tables_getobj(struct sk_buff *skb, const struct nfnl_info *info,
			    const struct nlattr * const nla[])
{
	struct netlink_ext_ack *extack = info->extack;
	u8 genmask = nft_genmask_cur(info->net);
	u8 family = info->nfmsg->nfgen_family;
	const struct nft_table *table;
	struct net *net = info->net;
	struct nft_object *obj;
	struct sk_buff *skb2;
	bool reset = false;
	u32 objtype;
	int err;

	if (info->nlh->nlmsg_flags & NLM_F_DUMP) {
		struct netlink_dump_control c = {
			.start = nf_tables_dump_obj_start,
			.dump = nf_tables_dump_obj,
			.done = nf_tables_dump_obj_done,
			.module = THIS_MODULE,
			.data = (void *)nla,
		};

		return nft_netlink_dump_start_rcu(info->sk, skb, info->nlh, &c);
	}

	if (!nla[NFTA_OBJ_NAME] ||
	    !nla[NFTA_OBJ_TYPE])
		return -EINVAL;

	table = nft_table_lookup(net, nla[NFTA_OBJ_TABLE], family, genmask, 0);
	if (IS_ERR(table)) {
		NL_SET_BAD_ATTR(extack, nla[NFTA_OBJ_TABLE]);
		return PTR_ERR(table);
	}

	objtype = ntohl(nla_get_be32(nla[NFTA_OBJ_TYPE]));
	obj = nft_obj_lookup(net, table, nla[NFTA_OBJ_NAME], objtype, genmask);
	if (IS_ERR(obj)) {
		NL_SET_BAD_ATTR(extack, nla[NFTA_OBJ_NAME]);
		return PTR_ERR(obj);
	}

	skb2 = alloc_skb(NLMSG_GOODSIZE, GFP_ATOMIC);
	if (!skb2)
		return -ENOMEM;

	if (NFNL_MSG_TYPE(info->nlh->nlmsg_type) == NFT_MSG_GETOBJ_RESET)
		reset = true;

	if (reset) {
		const struct nftables_pernet *nft_net;
		char *buf;

		nft_net = nft_pernet(net);
		buf = kasprintf(GFP_ATOMIC, "%s:%u", table->name, nft_net->base_seq);

		audit_log_nfcfg(buf,
				family,
				obj->handle,
				AUDIT_NFT_OP_OBJ_RESET,
				GFP_ATOMIC);
		kfree(buf);
	}

	err = nf_tables_fill_obj_info(skb2, net, NETLINK_CB(skb).portid,
				      info->nlh->nlmsg_seq, NFT_MSG_NEWOBJ, 0,
				      family, table, obj, reset);
	if (err < 0)
		goto err_fill_obj_info;

	return nfnetlink_unicast(skb2, net, NETLINK_CB(skb).portid);

err_fill_obj_info:
	kfree_skb(skb2);
	return err;
}

static void nft_obj_destroy(const struct nft_ctx *ctx, struct nft_object *obj)
{
	if (obj->ops->destroy)
		obj->ops->destroy(ctx, obj);

	module_put(obj->ops->type->owner);
	kfree(obj->key.name);
	kfree(obj->udata);
	kfree(obj);
}

static int nf_tables_delobj(struct sk_buff *skb, const struct nfnl_info *info,
			    const struct nlattr * const nla[])
{
	struct netlink_ext_ack *extack = info->extack;
	u8 genmask = nft_genmask_next(info->net);
	u8 family = info->nfmsg->nfgen_family;
	struct net *net = info->net;
	const struct nlattr *attr;
	struct nft_table *table;
	struct nft_object *obj;
	struct nft_ctx ctx;
	u32 objtype;

	if (!nla[NFTA_OBJ_TYPE] ||
	    (!nla[NFTA_OBJ_NAME] && !nla[NFTA_OBJ_HANDLE]))
		return -EINVAL;

	table = nft_table_lookup(net, nla[NFTA_OBJ_TABLE], family, genmask,
				 NETLINK_CB(skb).portid);
	if (IS_ERR(table)) {
		NL_SET_BAD_ATTR(extack, nla[NFTA_OBJ_TABLE]);
		return PTR_ERR(table);
	}

	objtype = ntohl(nla_get_be32(nla[NFTA_OBJ_TYPE]));
	if (nla[NFTA_OBJ_HANDLE]) {
		attr = nla[NFTA_OBJ_HANDLE];
		obj = nft_obj_lookup_byhandle(table, attr, objtype, genmask);
	} else {
		attr = nla[NFTA_OBJ_NAME];
		obj = nft_obj_lookup(net, table, attr, objtype, genmask);
	}

	if (IS_ERR(obj)) {
		NL_SET_BAD_ATTR(extack, attr);
		return PTR_ERR(obj);
	}
	if (obj->use > 0) {
		NL_SET_BAD_ATTR(extack, attr);
		return -EBUSY;
	}

	nft_ctx_init(&ctx, net, skb, info->nlh, family, table, NULL, nla);

	return nft_delobj(&ctx, obj);
}

void nft_obj_notify(struct net *net, const struct nft_table *table,
		    struct nft_object *obj, u32 portid, u32 seq, int event,
		    u16 flags, int family, int report, gfp_t gfp)
{
	struct nftables_pernet *nft_net = nft_pernet(net);
	struct sk_buff *skb;
	int err;
	char *buf = kasprintf(gfp, "%s:%u",
			      table->name, nft_net->base_seq);

	audit_log_nfcfg(buf,
			family,
			obj->handle,
			event == NFT_MSG_NEWOBJ ?
				 AUDIT_NFT_OP_OBJ_REGISTER :
				 AUDIT_NFT_OP_OBJ_UNREGISTER,
			gfp);
	kfree(buf);

	if (!report &&
	    !nfnetlink_has_listeners(net, NFNLGRP_NFTABLES))
		return;

	skb = nlmsg_new(NLMSG_GOODSIZE, gfp);
	if (skb == NULL)
		goto err;

	err = nf_tables_fill_obj_info(skb, net, portid, seq, event,
				      flags & (NLM_F_CREATE | NLM_F_EXCL),
				      family, table, obj, false);
	if (err < 0) {
		kfree_skb(skb);
		goto err;
	}

	nft_notify_enqueue(skb, report, &nft_net->notify_list);
	return;
err:
	nfnetlink_set_err(net, portid, NFNLGRP_NFTABLES, -ENOBUFS);
}
EXPORT_SYMBOL_GPL(nft_obj_notify);

static void nf_tables_obj_notify(const struct nft_ctx *ctx,
				 struct nft_object *obj, int event)
{
	nft_obj_notify(ctx->net, ctx->table, obj, ctx->portid, ctx->seq, event,
		       ctx->flags, ctx->family, ctx->report, GFP_KERNEL);
}

/*
 * Flow tables
 */
void nft_register_flowtable_type(struct nf_flowtable_type *type)
{
	nfnl_lock(NFNL_SUBSYS_NFTABLES);
	list_add_tail_rcu(&type->list, &nf_tables_flowtables);
	nfnl_unlock(NFNL_SUBSYS_NFTABLES);
}
EXPORT_SYMBOL_GPL(nft_register_flowtable_type);

void nft_unregister_flowtable_type(struct nf_flowtable_type *type)
{
	nfnl_lock(NFNL_SUBSYS_NFTABLES);
	list_del_rcu(&type->list);
	nfnl_unlock(NFNL_SUBSYS_NFTABLES);
}
EXPORT_SYMBOL_GPL(nft_unregister_flowtable_type);

static const struct nla_policy nft_flowtable_policy[NFTA_FLOWTABLE_MAX + 1] = {
	[NFTA_FLOWTABLE_TABLE]		= { .type = NLA_STRING,
					    .len = NFT_NAME_MAXLEN - 1 },
	[NFTA_FLOWTABLE_NAME]		= { .type = NLA_STRING,
					    .len = NFT_NAME_MAXLEN - 1 },
	[NFTA_FLOWTABLE_HOOK]		= { .type = NLA_NESTED },
	[NFTA_FLOWTABLE_HANDLE]		= { .type = NLA_U64 },
	[NFTA_FLOWTABLE_FLAGS]		= { .type = NLA_U32 },
};

struct nft_flowtable *nft_flowtable_lookup(const struct nft_table *table,
					   const struct nlattr *nla, u8 genmask)
{
	struct nft_flowtable *flowtable;

	list_for_each_entry_rcu(flowtable, &table->flowtables, list) {
		if (!nla_strcmp(nla, flowtable->name) &&
		    nft_active_genmask(flowtable, genmask))
			return flowtable;
	}
	return ERR_PTR(-ENOENT);
}
EXPORT_SYMBOL_GPL(nft_flowtable_lookup);

void nf_tables_deactivate_flowtable(const struct nft_ctx *ctx,
				    struct nft_flowtable *flowtable,
				    enum nft_trans_phase phase)
{
	switch (phase) {
	case NFT_TRANS_PREPARE_ERROR:
	case NFT_TRANS_PREPARE:
	case NFT_TRANS_ABORT:
	case NFT_TRANS_RELEASE:
		nft_use_dec(&flowtable->use);
		fallthrough;
	default:
		return;
	}
}
EXPORT_SYMBOL_GPL(nf_tables_deactivate_flowtable);

static struct nft_flowtable *
nft_flowtable_lookup_byhandle(const struct nft_table *table,
			      const struct nlattr *nla, u8 genmask)
{
       struct nft_flowtable *flowtable;

       list_for_each_entry(flowtable, &table->flowtables, list) {
               if (be64_to_cpu(nla_get_be64(nla)) == flowtable->handle &&
                   nft_active_genmask(flowtable, genmask))
                       return flowtable;
       }
       return ERR_PTR(-ENOENT);
}

struct nft_flowtable_hook {
	u32			num;
	int			priority;
	struct list_head	list;
};

static const struct nla_policy nft_flowtable_hook_policy[NFTA_FLOWTABLE_HOOK_MAX + 1] = {
	[NFTA_FLOWTABLE_HOOK_NUM]	= { .type = NLA_U32 },
	[NFTA_FLOWTABLE_HOOK_PRIORITY]	= { .type = NLA_U32 },
	[NFTA_FLOWTABLE_HOOK_DEVS]	= { .type = NLA_NESTED },
};

static int nft_flowtable_parse_hook(const struct nft_ctx *ctx,
				    const struct nlattr *attr,
				    struct nft_flowtable_hook *flowtable_hook,
				    struct nft_flowtable *flowtable, bool add)
{
	struct nlattr *tb[NFTA_FLOWTABLE_HOOK_MAX + 1];
	struct nft_hook *hook;
	int hooknum, priority;
	int err;

	INIT_LIST_HEAD(&flowtable_hook->list);

	err = nla_parse_nested_deprecated(tb, NFTA_FLOWTABLE_HOOK_MAX, attr,
					  nft_flowtable_hook_policy, NULL);
	if (err < 0)
		return err;

	if (add) {
		if (!tb[NFTA_FLOWTABLE_HOOK_NUM] ||
		    !tb[NFTA_FLOWTABLE_HOOK_PRIORITY])
			return -EINVAL;

		hooknum = ntohl(nla_get_be32(tb[NFTA_FLOWTABLE_HOOK_NUM]));
		if (hooknum != NF_NETDEV_INGRESS)
			return -EOPNOTSUPP;

		priority = ntohl(nla_get_be32(tb[NFTA_FLOWTABLE_HOOK_PRIORITY]));

		flowtable_hook->priority	= priority;
		flowtable_hook->num		= hooknum;
	} else {
		if (tb[NFTA_FLOWTABLE_HOOK_NUM]) {
			hooknum = ntohl(nla_get_be32(tb[NFTA_FLOWTABLE_HOOK_NUM]));
			if (hooknum != flowtable->hooknum)
				return -EOPNOTSUPP;
		}

		if (tb[NFTA_FLOWTABLE_HOOK_PRIORITY]) {
			priority = ntohl(nla_get_be32(tb[NFTA_FLOWTABLE_HOOK_PRIORITY]));
			if (priority != flowtable->data.priority)
				return -EOPNOTSUPP;
		}

		flowtable_hook->priority	= flowtable->data.priority;
		flowtable_hook->num		= flowtable->hooknum;
	}

	if (tb[NFTA_FLOWTABLE_HOOK_DEVS]) {
		err = nf_tables_parse_netdev_hooks(ctx->net,
						   tb[NFTA_FLOWTABLE_HOOK_DEVS],
						   &flowtable_hook->list);
		if (err < 0)
			return err;
	}

	list_for_each_entry(hook, &flowtable_hook->list, list) {
		hook->ops.pf		= NFPROTO_NETDEV;
		hook->ops.hooknum	= flowtable_hook->num;
		hook->ops.priority	= flowtable_hook->priority;
		hook->ops.priv		= &flowtable->data;
		hook->ops.hook		= flowtable->data.type->hook;
	}

	return err;
}

static const struct nf_flowtable_type *__nft_flowtable_type_get(u8 family)
{
	const struct nf_flowtable_type *type;

	list_for_each_entry(type, &nf_tables_flowtables, list) {
		if (family == type->family)
			return type;
	}
	return NULL;
}

static const struct nf_flowtable_type *
nft_flowtable_type_get(struct net *net, u8 family)
{
	const struct nf_flowtable_type *type;

	type = __nft_flowtable_type_get(family);
	if (type != NULL && try_module_get(type->owner))
		return type;

	lockdep_nfnl_nft_mutex_not_held();
#ifdef CONFIG_MODULES
	if (type == NULL) {
		if (nft_request_module(net, "nf-flowtable-%u", family) == -EAGAIN)
			return ERR_PTR(-EAGAIN);
	}
#endif
	return ERR_PTR(-ENOENT);
}

/* Only called from error and netdev event paths. */
static void nft_unregister_flowtable_hook(struct net *net,
					  struct nft_flowtable *flowtable,
					  struct nft_hook *hook)
{
	nf_unregister_net_hook(net, &hook->ops);
	flowtable->data.type->setup(&flowtable->data, hook->ops.dev,
				    FLOW_BLOCK_UNBIND);
}

static void __nft_unregister_flowtable_net_hooks(struct net *net,
						 struct list_head *hook_list,
					         bool release_netdev)
{
	struct nft_hook *hook, *next;

	list_for_each_entry_safe(hook, next, hook_list, list) {
		nf_unregister_net_hook(net, &hook->ops);
		if (release_netdev) {
			list_del(&hook->list);
			kfree_rcu(hook, rcu);
		}
	}
}

static void nft_unregister_flowtable_net_hooks(struct net *net,
					       struct list_head *hook_list)
{
	__nft_unregister_flowtable_net_hooks(net, hook_list, false);
}

static int nft_register_flowtable_net_hooks(struct net *net,
					    struct nft_table *table,
					    struct list_head *hook_list,
					    struct nft_flowtable *flowtable)
{
	struct nft_hook *hook, *hook2, *next;
	struct nft_flowtable *ft;
	int err, i = 0;

	list_for_each_entry(hook, hook_list, list) {
		list_for_each_entry(ft, &table->flowtables, list) {
			if (!nft_is_active_next(net, ft))
				continue;

			list_for_each_entry(hook2, &ft->hook_list, list) {
				if (hook->ops.dev == hook2->ops.dev &&
				    hook->ops.pf == hook2->ops.pf) {
					err = -EEXIST;
					goto err_unregister_net_hooks;
				}
			}
		}

		err = flowtable->data.type->setup(&flowtable->data,
						  hook->ops.dev,
						  FLOW_BLOCK_BIND);
		if (err < 0)
			goto err_unregister_net_hooks;

		err = nf_register_net_hook(net, &hook->ops);
		if (err < 0) {
			flowtable->data.type->setup(&flowtable->data,
						    hook->ops.dev,
						    FLOW_BLOCK_UNBIND);
			goto err_unregister_net_hooks;
		}

		i++;
	}

	return 0;

err_unregister_net_hooks:
	list_for_each_entry_safe(hook, next, hook_list, list) {
		if (i-- <= 0)
			break;

		nft_unregister_flowtable_hook(net, flowtable, hook);
		list_del_rcu(&hook->list);
		kfree_rcu(hook, rcu);
	}

	return err;
}

static void nft_flowtable_hooks_destroy(struct list_head *hook_list)
{
	struct nft_hook *hook, *next;

	list_for_each_entry_safe(hook, next, hook_list, list) {
		list_del_rcu(&hook->list);
		kfree_rcu(hook, rcu);
	}
}

static int nft_flowtable_update(struct nft_ctx *ctx, const struct nlmsghdr *nlh,
				struct nft_flowtable *flowtable)
{
	const struct nlattr * const *nla = ctx->nla;
	struct nft_flowtable_hook flowtable_hook;
	struct nft_hook *hook, *next;
	struct nft_trans *trans;
	bool unregister = false;
	u32 flags;
	int err;

	err = nft_flowtable_parse_hook(ctx, nla[NFTA_FLOWTABLE_HOOK],
				       &flowtable_hook, flowtable, false);
	if (err < 0)
		return err;

	list_for_each_entry_safe(hook, next, &flowtable_hook.list, list) {
		if (nft_hook_list_find(&flowtable->hook_list, hook)) {
			list_del(&hook->list);
			kfree(hook);
		}
	}

	if (nla[NFTA_FLOWTABLE_FLAGS]) {
		flags = ntohl(nla_get_be32(nla[NFTA_FLOWTABLE_FLAGS]));
		if (flags & ~NFT_FLOWTABLE_MASK) {
			err = -EOPNOTSUPP;
			goto err_flowtable_update_hook;
		}
		if ((flowtable->data.flags & NFT_FLOWTABLE_HW_OFFLOAD) ^
		    (flags & NFT_FLOWTABLE_HW_OFFLOAD)) {
			err = -EOPNOTSUPP;
			goto err_flowtable_update_hook;
		}
	} else {
		flags = flowtable->data.flags;
	}

	err = nft_register_flowtable_net_hooks(ctx->net, ctx->table,
					       &flowtable_hook.list, flowtable);
	if (err < 0)
		goto err_flowtable_update_hook;

	trans = nft_trans_alloc(ctx, NFT_MSG_NEWFLOWTABLE,
				sizeof(struct nft_trans_flowtable));
	if (!trans) {
		unregister = true;
		err = -ENOMEM;
		goto err_flowtable_update_hook;
	}

	nft_trans_flowtable_flags(trans) = flags;
	nft_trans_flowtable(trans) = flowtable;
	nft_trans_flowtable_update(trans) = true;
	INIT_LIST_HEAD(&nft_trans_flowtable_hooks(trans));
	list_splice(&flowtable_hook.list, &nft_trans_flowtable_hooks(trans));

	nft_trans_commit_list_add_tail(ctx->net, trans);

	return 0;

err_flowtable_update_hook:
	list_for_each_entry_safe(hook, next, &flowtable_hook.list, list) {
		if (unregister)
			nft_unregister_flowtable_hook(ctx->net, flowtable, hook);
		list_del_rcu(&hook->list);
		kfree_rcu(hook, rcu);
	}

	return err;

}

static int nf_tables_newflowtable(struct sk_buff *skb,
				  const struct nfnl_info *info,
				  const struct nlattr * const nla[])
{
	struct netlink_ext_ack *extack = info->extack;
	struct nft_flowtable_hook flowtable_hook;
	u8 genmask = nft_genmask_next(info->net);
	u8 family = info->nfmsg->nfgen_family;
	const struct nf_flowtable_type *type;
	struct nft_flowtable *flowtable;
	struct nft_hook *hook, *next;
	struct net *net = info->net;
	struct nft_table *table;
	struct nft_ctx ctx;
	int err;

	if (!nla[NFTA_FLOWTABLE_TABLE] ||
	    !nla[NFTA_FLOWTABLE_NAME] ||
	    !nla[NFTA_FLOWTABLE_HOOK])
		return -EINVAL;

	table = nft_table_lookup(net, nla[NFTA_FLOWTABLE_TABLE], family,
				 genmask, NETLINK_CB(skb).portid);
	if (IS_ERR(table)) {
		NL_SET_BAD_ATTR(extack, nla[NFTA_FLOWTABLE_TABLE]);
		return PTR_ERR(table);
	}

	flowtable = nft_flowtable_lookup(table, nla[NFTA_FLOWTABLE_NAME],
					 genmask);
	if (IS_ERR(flowtable)) {
		err = PTR_ERR(flowtable);
		if (err != -ENOENT) {
			NL_SET_BAD_ATTR(extack, nla[NFTA_FLOWTABLE_NAME]);
			return err;
		}
	} else {
		if (info->nlh->nlmsg_flags & NLM_F_EXCL) {
			NL_SET_BAD_ATTR(extack, nla[NFTA_FLOWTABLE_NAME]);
			return -EEXIST;
		}

		nft_ctx_init(&ctx, net, skb, info->nlh, family, table, NULL, nla);

		return nft_flowtable_update(&ctx, info->nlh, flowtable);
	}

	nft_ctx_init(&ctx, net, skb, info->nlh, family, table, NULL, nla);

	if (!nft_use_inc(&table->use))
		return -EMFILE;

	flowtable = kzalloc(sizeof(*flowtable), GFP_KERNEL);
	if (!flowtable) {
		err = -ENOMEM;
		goto flowtable_alloc;
	}

	flowtable->table = table;
	flowtable->handle = nf_tables_alloc_handle(table);
	INIT_LIST_HEAD(&flowtable->hook_list);

	flowtable->name = nla_strdup(nla[NFTA_FLOWTABLE_NAME], GFP_KERNEL);
	if (!flowtable->name) {
		err = -ENOMEM;
		goto err1;
	}

	type = nft_flowtable_type_get(net, family);
	if (IS_ERR(type)) {
		err = PTR_ERR(type);
		goto err2;
	}

	if (nla[NFTA_FLOWTABLE_FLAGS]) {
		flowtable->data.flags =
			ntohl(nla_get_be32(nla[NFTA_FLOWTABLE_FLAGS]));
		if (flowtable->data.flags & ~NFT_FLOWTABLE_MASK) {
			err = -EOPNOTSUPP;
			goto err3;
		}
	}

	write_pnet(&flowtable->data.net, net);
	flowtable->data.type = type;
	err = type->init(&flowtable->data);
	if (err < 0)
		goto err3;

	err = nft_flowtable_parse_hook(&ctx, nla[NFTA_FLOWTABLE_HOOK],
				       &flowtable_hook, flowtable, true);
	if (err < 0)
		goto err4;

	list_splice(&flowtable_hook.list, &flowtable->hook_list);
	flowtable->data.priority = flowtable_hook.priority;
	flowtable->hooknum = flowtable_hook.num;

	err = nft_register_flowtable_net_hooks(ctx.net, table,
					       &flowtable->hook_list,
					       flowtable);
	if (err < 0) {
		nft_flowtable_hooks_destroy(&flowtable->hook_list);
		goto err4;
	}

	err = nft_trans_flowtable_add(&ctx, NFT_MSG_NEWFLOWTABLE, flowtable);
	if (err < 0)
		goto err5;

	list_add_tail_rcu(&flowtable->list, &table->flowtables);

	return 0;
err5:
	list_for_each_entry_safe(hook, next, &flowtable->hook_list, list) {
		nft_unregister_flowtable_hook(net, flowtable, hook);
		list_del_rcu(&hook->list);
		kfree_rcu(hook, rcu);
	}
err4:
	flowtable->data.type->free(&flowtable->data);
err3:
	module_put(type->owner);
err2:
	kfree(flowtable->name);
err1:
	kfree(flowtable);
flowtable_alloc:
	nft_use_dec_restore(&table->use);

	return err;
}

static void nft_flowtable_hook_release(struct nft_flowtable_hook *flowtable_hook)
{
	struct nft_hook *this, *next;

	list_for_each_entry_safe(this, next, &flowtable_hook->list, list) {
		list_del(&this->list);
		kfree(this);
	}
}

static int nft_delflowtable_hook(struct nft_ctx *ctx,
				 struct nft_flowtable *flowtable)
{
	const struct nlattr * const *nla = ctx->nla;
	struct nft_flowtable_hook flowtable_hook;
	LIST_HEAD(flowtable_del_list);
	struct nft_hook *this, *hook;
	struct nft_trans *trans;
	int err;

	err = nft_flowtable_parse_hook(ctx, nla[NFTA_FLOWTABLE_HOOK],
				       &flowtable_hook, flowtable, false);
	if (err < 0)
		return err;

	list_for_each_entry(this, &flowtable_hook.list, list) {
		hook = nft_hook_list_find(&flowtable->hook_list, this);
		if (!hook) {
			err = -ENOENT;
			goto err_flowtable_del_hook;
		}
		list_move(&hook->list, &flowtable_del_list);
	}

	trans = nft_trans_alloc(ctx, NFT_MSG_DELFLOWTABLE,
				sizeof(struct nft_trans_flowtable));
	if (!trans) {
		err = -ENOMEM;
		goto err_flowtable_del_hook;
	}

	nft_trans_flowtable(trans) = flowtable;
	nft_trans_flowtable_update(trans) = true;
	INIT_LIST_HEAD(&nft_trans_flowtable_hooks(trans));
	list_splice(&flowtable_del_list, &nft_trans_flowtable_hooks(trans));
	nft_flowtable_hook_release(&flowtable_hook);

	nft_trans_commit_list_add_tail(ctx->net, trans);

	return 0;

err_flowtable_del_hook:
	list_splice(&flowtable_del_list, &flowtable->hook_list);
	nft_flowtable_hook_release(&flowtable_hook);

	return err;
}

static int nf_tables_delflowtable(struct sk_buff *skb,
				  const struct nfnl_info *info,
				  const struct nlattr * const nla[])
{
	struct netlink_ext_ack *extack = info->extack;
	u8 genmask = nft_genmask_next(info->net);
	u8 family = info->nfmsg->nfgen_family;
	struct nft_flowtable *flowtable;
	struct net *net = info->net;
	const struct nlattr *attr;
	struct nft_table *table;
	struct nft_ctx ctx;

	if (!nla[NFTA_FLOWTABLE_TABLE] ||
	    (!nla[NFTA_FLOWTABLE_NAME] &&
	     !nla[NFTA_FLOWTABLE_HANDLE]))
		return -EINVAL;

	table = nft_table_lookup(net, nla[NFTA_FLOWTABLE_TABLE], family,
				 genmask, NETLINK_CB(skb).portid);
	if (IS_ERR(table)) {
		NL_SET_BAD_ATTR(extack, nla[NFTA_FLOWTABLE_TABLE]);
		return PTR_ERR(table);
	}

	if (nla[NFTA_FLOWTABLE_HANDLE]) {
		attr = nla[NFTA_FLOWTABLE_HANDLE];
		flowtable = nft_flowtable_lookup_byhandle(table, attr, genmask);
	} else {
		attr = nla[NFTA_FLOWTABLE_NAME];
		flowtable = nft_flowtable_lookup(table, attr, genmask);
	}

	if (IS_ERR(flowtable)) {
		NL_SET_BAD_ATTR(extack, attr);
		return PTR_ERR(flowtable);
	}

	nft_ctx_init(&ctx, net, skb, info->nlh, family, table, NULL, nla);

	if (nla[NFTA_FLOWTABLE_HOOK])
		return nft_delflowtable_hook(&ctx, flowtable);

	if (flowtable->use > 0) {
		NL_SET_BAD_ATTR(extack, attr);
		return -EBUSY;
	}

	return nft_delflowtable(&ctx, flowtable);
}

static int nf_tables_fill_flowtable_info(struct sk_buff *skb, struct net *net,
					 u32 portid, u32 seq, int event,
					 u32 flags, int family,
					 struct nft_flowtable *flowtable,
					 struct list_head *hook_list)
{
	struct nlattr *nest, *nest_devs;
	struct nft_hook *hook;
	struct nlmsghdr *nlh;

	event = nfnl_msg_type(NFNL_SUBSYS_NFTABLES, event);
	nlh = nfnl_msg_put(skb, portid, seq, event, flags, family,
			   NFNETLINK_V0, nft_base_seq(net));
	if (!nlh)
		goto nla_put_failure;

	if (nla_put_string(skb, NFTA_FLOWTABLE_TABLE, flowtable->table->name) ||
	    nla_put_string(skb, NFTA_FLOWTABLE_NAME, flowtable->name) ||
	    nla_put_be32(skb, NFTA_FLOWTABLE_USE, htonl(flowtable->use)) ||
	    nla_put_be64(skb, NFTA_FLOWTABLE_HANDLE, cpu_to_be64(flowtable->handle),
			 NFTA_FLOWTABLE_PAD) ||
	    nla_put_be32(skb, NFTA_FLOWTABLE_FLAGS, htonl(flowtable->data.flags)))
		goto nla_put_failure;

	nest = nla_nest_start_noflag(skb, NFTA_FLOWTABLE_HOOK);
	if (!nest)
		goto nla_put_failure;
	if (nla_put_be32(skb, NFTA_FLOWTABLE_HOOK_NUM, htonl(flowtable->hooknum)) ||
	    nla_put_be32(skb, NFTA_FLOWTABLE_HOOK_PRIORITY, htonl(flowtable->data.priority)))
		goto nla_put_failure;

	nest_devs = nla_nest_start_noflag(skb, NFTA_FLOWTABLE_HOOK_DEVS);
	if (!nest_devs)
		goto nla_put_failure;

	list_for_each_entry_rcu(hook, hook_list, list) {
		if (nla_put_string(skb, NFTA_DEVICE_NAME, hook->ops.dev->name))
			goto nla_put_failure;
	}
	nla_nest_end(skb, nest_devs);
	nla_nest_end(skb, nest);

	nlmsg_end(skb, nlh);
	return 0;

nla_put_failure:
	nlmsg_trim(skb, nlh);
	return -1;
}

struct nft_flowtable_filter {
	char		*table;
};

static int nf_tables_dump_flowtable(struct sk_buff *skb,
				    struct netlink_callback *cb)
{
	const struct nfgenmsg *nfmsg = nlmsg_data(cb->nlh);
	struct nft_flowtable_filter *filter = cb->data;
	unsigned int idx = 0, s_idx = cb->args[0];
	struct net *net = sock_net(skb->sk);
	int family = nfmsg->nfgen_family;
	struct nft_flowtable *flowtable;
	struct nftables_pernet *nft_net;
	const struct nft_table *table;

	rcu_read_lock();
	nft_net = nft_pernet(net);
	cb->seq = READ_ONCE(nft_net->base_seq);

	list_for_each_entry_rcu(table, &nft_net->tables, list) {
		if (family != NFPROTO_UNSPEC && family != table->family)
			continue;

		list_for_each_entry_rcu(flowtable, &table->flowtables, list) {
			if (!nft_is_active(net, flowtable))
				goto cont;
			if (idx < s_idx)
				goto cont;
			if (idx > s_idx)
				memset(&cb->args[1], 0,
				       sizeof(cb->args) - sizeof(cb->args[0]));
			if (filter && filter->table &&
			    strcmp(filter->table, table->name))
				goto cont;

			if (nf_tables_fill_flowtable_info(skb, net, NETLINK_CB(cb->skb).portid,
							  cb->nlh->nlmsg_seq,
							  NFT_MSG_NEWFLOWTABLE,
							  NLM_F_MULTI | NLM_F_APPEND,
							  table->family,
							  flowtable,
							  &flowtable->hook_list) < 0)
				goto done;

			nl_dump_check_consistent(cb, nlmsg_hdr(skb));
cont:
			idx++;
		}
	}
done:
	rcu_read_unlock();

	cb->args[0] = idx;
	return skb->len;
}

static int nf_tables_dump_flowtable_start(struct netlink_callback *cb)
{
	const struct nlattr * const *nla = cb->data;
	struct nft_flowtable_filter *filter = NULL;

	if (nla[NFTA_FLOWTABLE_TABLE]) {
		filter = kzalloc(sizeof(*filter), GFP_ATOMIC);
		if (!filter)
			return -ENOMEM;

		filter->table = nla_strdup(nla[NFTA_FLOWTABLE_TABLE],
					   GFP_ATOMIC);
		if (!filter->table) {
			kfree(filter);
			return -ENOMEM;
		}
	}

	cb->data = filter;
	return 0;
}

static int nf_tables_dump_flowtable_done(struct netlink_callback *cb)
{
	struct nft_flowtable_filter *filter = cb->data;

	if (!filter)
		return 0;

	kfree(filter->table);
	kfree(filter);

	return 0;
}

/* called with rcu_read_lock held */
static int nf_tables_getflowtable(struct sk_buff *skb,
				  const struct nfnl_info *info,
				  const struct nlattr * const nla[])
{
	u8 genmask = nft_genmask_cur(info->net);
	u8 family = info->nfmsg->nfgen_family;
	struct nft_flowtable *flowtable;
	const struct nft_table *table;
	struct net *net = info->net;
	struct sk_buff *skb2;
	int err;

	if (info->nlh->nlmsg_flags & NLM_F_DUMP) {
		struct netlink_dump_control c = {
			.start = nf_tables_dump_flowtable_start,
			.dump = nf_tables_dump_flowtable,
			.done = nf_tables_dump_flowtable_done,
			.module = THIS_MODULE,
			.data = (void *)nla,
		};

		return nft_netlink_dump_start_rcu(info->sk, skb, info->nlh, &c);
	}

	if (!nla[NFTA_FLOWTABLE_NAME])
		return -EINVAL;

	table = nft_table_lookup(net, nla[NFTA_FLOWTABLE_TABLE], family,
				 genmask, 0);
	if (IS_ERR(table))
		return PTR_ERR(table);

	flowtable = nft_flowtable_lookup(table, nla[NFTA_FLOWTABLE_NAME],
					 genmask);
	if (IS_ERR(flowtable))
		return PTR_ERR(flowtable);

	skb2 = alloc_skb(NLMSG_GOODSIZE, GFP_ATOMIC);
	if (!skb2)
		return -ENOMEM;

	err = nf_tables_fill_flowtable_info(skb2, net, NETLINK_CB(skb).portid,
					    info->nlh->nlmsg_seq,
					    NFT_MSG_NEWFLOWTABLE, 0, family,
					    flowtable, &flowtable->hook_list);
	if (err < 0)
		goto err_fill_flowtable_info;

	return nfnetlink_unicast(skb2, net, NETLINK_CB(skb).portid);

err_fill_flowtable_info:
	kfree_skb(skb2);
	return err;
}

static void nf_tables_flowtable_notify(struct nft_ctx *ctx,
				       struct nft_flowtable *flowtable,
				       struct list_head *hook_list,
				       int event)
{
	struct nftables_pernet *nft_net = nft_pernet(ctx->net);
	struct sk_buff *skb;
	u16 flags = 0;
	int err;

	if (!ctx->report &&
	    !nfnetlink_has_listeners(ctx->net, NFNLGRP_NFTABLES))
		return;

	skb = nlmsg_new(NLMSG_GOODSIZE, GFP_KERNEL);
	if (skb == NULL)
		goto err;

	if (ctx->flags & (NLM_F_CREATE | NLM_F_EXCL))
		flags |= ctx->flags & (NLM_F_CREATE | NLM_F_EXCL);

	err = nf_tables_fill_flowtable_info(skb, ctx->net, ctx->portid,
					    ctx->seq, event, flags,
					    ctx->family, flowtable, hook_list);
	if (err < 0) {
		kfree_skb(skb);
		goto err;
	}

	nft_notify_enqueue(skb, ctx->report, &nft_net->notify_list);
	return;
err:
	nfnetlink_set_err(ctx->net, ctx->portid, NFNLGRP_NFTABLES, -ENOBUFS);
}

static void nf_tables_flowtable_destroy(struct nft_flowtable *flowtable)
{
	struct nft_hook *hook, *next;

	flowtable->data.type->free(&flowtable->data);
	list_for_each_entry_safe(hook, next, &flowtable->hook_list, list) {
		flowtable->data.type->setup(&flowtable->data, hook->ops.dev,
					    FLOW_BLOCK_UNBIND);
		list_del_rcu(&hook->list);
		kfree(hook);
	}
	kfree(flowtable->name);
	module_put(flowtable->data.type->owner);
	kfree(flowtable);
}

static int nf_tables_fill_gen_info(struct sk_buff *skb, struct net *net,
				   u32 portid, u32 seq)
{
	struct nftables_pernet *nft_net = nft_pernet(net);
	struct nlmsghdr *nlh;
	char buf[TASK_COMM_LEN];
	int event = nfnl_msg_type(NFNL_SUBSYS_NFTABLES, NFT_MSG_NEWGEN);

	nlh = nfnl_msg_put(skb, portid, seq, event, 0, AF_UNSPEC,
			   NFNETLINK_V0, nft_base_seq(net));
	if (!nlh)
		goto nla_put_failure;

	if (nla_put_be32(skb, NFTA_GEN_ID, htonl(nft_net->base_seq)) ||
	    nla_put_be32(skb, NFTA_GEN_PROC_PID, htonl(task_pid_nr(current))) ||
	    nla_put_string(skb, NFTA_GEN_PROC_NAME, get_task_comm(buf, current)))
		goto nla_put_failure;

	nlmsg_end(skb, nlh);
	return 0;

nla_put_failure:
	nlmsg_trim(skb, nlh);
	return -EMSGSIZE;
}

static void nft_flowtable_event(unsigned long event, struct net_device *dev,
				struct nft_flowtable *flowtable)
{
	struct nft_hook *hook;

	list_for_each_entry(hook, &flowtable->hook_list, list) {
		if (hook->ops.dev != dev)
			continue;

		/* flow_offload_netdev_event() cleans up entries for us. */
		nft_unregister_flowtable_hook(dev_net(dev), flowtable, hook);
		list_del_rcu(&hook->list);
		kfree_rcu(hook, rcu);
		break;
	}
}

static int nf_tables_flowtable_event(struct notifier_block *this,
				     unsigned long event, void *ptr)
{
	struct net_device *dev = netdev_notifier_info_to_dev(ptr);
	struct nft_flowtable *flowtable;
	struct nftables_pernet *nft_net;
	struct nft_table *table;
	struct net *net;

	if (event != NETDEV_UNREGISTER)
		return 0;

	net = dev_net(dev);
	nft_net = nft_pernet(net);
	mutex_lock(&nft_net->commit_mutex);
	list_for_each_entry(table, &nft_net->tables, list) {
		list_for_each_entry(flowtable, &table->flowtables, list) {
			nft_flowtable_event(event, dev, flowtable);
		}
	}
	mutex_unlock(&nft_net->commit_mutex);

	return NOTIFY_DONE;
}

static struct notifier_block nf_tables_flowtable_notifier = {
	.notifier_call	= nf_tables_flowtable_event,
};

static void nf_tables_gen_notify(struct net *net, struct sk_buff *skb,
				 int event)
{
	struct nlmsghdr *nlh = nlmsg_hdr(skb);
	struct sk_buff *skb2;
	int err;

	if (!nlmsg_report(nlh) &&
	    !nfnetlink_has_listeners(net, NFNLGRP_NFTABLES))
		return;

	skb2 = nlmsg_new(NLMSG_GOODSIZE, GFP_KERNEL);
	if (skb2 == NULL)
		goto err;

	err = nf_tables_fill_gen_info(skb2, net, NETLINK_CB(skb).portid,
				      nlh->nlmsg_seq);
	if (err < 0) {
		kfree_skb(skb2);
		goto err;
	}

	nfnetlink_send(skb2, net, NETLINK_CB(skb).portid, NFNLGRP_NFTABLES,
		       nlmsg_report(nlh), GFP_KERNEL);
	return;
err:
	nfnetlink_set_err(net, NETLINK_CB(skb).portid, NFNLGRP_NFTABLES,
			  -ENOBUFS);
}

static int nf_tables_getgen(struct sk_buff *skb, const struct nfnl_info *info,
			    const struct nlattr * const nla[])
{
	struct sk_buff *skb2;
	int err;

	skb2 = alloc_skb(NLMSG_GOODSIZE, GFP_ATOMIC);
	if (skb2 == NULL)
		return -ENOMEM;

	err = nf_tables_fill_gen_info(skb2, info->net, NETLINK_CB(skb).portid,
				      info->nlh->nlmsg_seq);
	if (err < 0)
		goto err_fill_gen_info;

	return nfnetlink_unicast(skb2, info->net, NETLINK_CB(skb).portid);

err_fill_gen_info:
	kfree_skb(skb2);
	return err;
}

static const struct nfnl_callback nf_tables_cb[NFT_MSG_MAX] = {
	[NFT_MSG_NEWTABLE] = {
		.call		= nf_tables_newtable,
		.type		= NFNL_CB_BATCH,
		.attr_count	= NFTA_TABLE_MAX,
		.policy		= nft_table_policy,
	},
	[NFT_MSG_GETTABLE] = {
		.call		= nf_tables_gettable,
		.type		= NFNL_CB_RCU,
		.attr_count	= NFTA_TABLE_MAX,
		.policy		= nft_table_policy,
	},
	[NFT_MSG_DELTABLE] = {
		.call		= nf_tables_deltable,
		.type		= NFNL_CB_BATCH,
		.attr_count	= NFTA_TABLE_MAX,
		.policy		= nft_table_policy,
	},
	[NFT_MSG_NEWCHAIN] = {
		.call		= nf_tables_newchain,
		.type		= NFNL_CB_BATCH,
		.attr_count	= NFTA_CHAIN_MAX,
		.policy		= nft_chain_policy,
	},
	[NFT_MSG_GETCHAIN] = {
		.call		= nf_tables_getchain,
		.type		= NFNL_CB_RCU,
		.attr_count	= NFTA_CHAIN_MAX,
		.policy		= nft_chain_policy,
	},
	[NFT_MSG_DELCHAIN] = {
		.call		= nf_tables_delchain,
		.type		= NFNL_CB_BATCH,
		.attr_count	= NFTA_CHAIN_MAX,
		.policy		= nft_chain_policy,
	},
	[NFT_MSG_NEWRULE] = {
		.call		= nf_tables_newrule,
		.type		= NFNL_CB_BATCH,
		.attr_count	= NFTA_RULE_MAX,
		.policy		= nft_rule_policy,
	},
	[NFT_MSG_GETRULE] = {
		.call		= nf_tables_getrule,
		.type		= NFNL_CB_RCU,
		.attr_count	= NFTA_RULE_MAX,
		.policy		= nft_rule_policy,
	},
	[NFT_MSG_DELRULE] = {
		.call		= nf_tables_delrule,
		.type		= NFNL_CB_BATCH,
		.attr_count	= NFTA_RULE_MAX,
		.policy		= nft_rule_policy,
	},
	[NFT_MSG_NEWSET] = {
		.call		= nf_tables_newset,
		.type		= NFNL_CB_BATCH,
		.attr_count	= NFTA_SET_MAX,
		.policy		= nft_set_policy,
	},
	[NFT_MSG_GETSET] = {
		.call		= nf_tables_getset,
		.type		= NFNL_CB_RCU,
		.attr_count	= NFTA_SET_MAX,
		.policy		= nft_set_policy,
	},
	[NFT_MSG_DELSET] = {
		.call		= nf_tables_delset,
		.type		= NFNL_CB_BATCH,
		.attr_count	= NFTA_SET_MAX,
		.policy		= nft_set_policy,
	},
	[NFT_MSG_NEWSETELEM] = {
		.call		= nf_tables_newsetelem,
		.type		= NFNL_CB_BATCH,
		.attr_count	= NFTA_SET_ELEM_LIST_MAX,
		.policy		= nft_set_elem_list_policy,
	},
	[NFT_MSG_GETSETELEM] = {
		.call		= nf_tables_getsetelem,
		.type		= NFNL_CB_RCU,
		.attr_count	= NFTA_SET_ELEM_LIST_MAX,
		.policy		= nft_set_elem_list_policy,
	},
	[NFT_MSG_DELSETELEM] = {
		.call		= nf_tables_delsetelem,
		.type		= NFNL_CB_BATCH,
		.attr_count	= NFTA_SET_ELEM_LIST_MAX,
		.policy		= nft_set_elem_list_policy,
	},
	[NFT_MSG_GETGEN] = {
		.call		= nf_tables_getgen,
		.type		= NFNL_CB_RCU,
	},
	[NFT_MSG_NEWOBJ] = {
		.call		= nf_tables_newobj,
		.type		= NFNL_CB_BATCH,
		.attr_count	= NFTA_OBJ_MAX,
		.policy		= nft_obj_policy,
	},
	[NFT_MSG_GETOBJ] = {
		.call		= nf_tables_getobj,
		.type		= NFNL_CB_RCU,
		.attr_count	= NFTA_OBJ_MAX,
		.policy		= nft_obj_policy,
	},
	[NFT_MSG_DELOBJ] = {
		.call		= nf_tables_delobj,
		.type		= NFNL_CB_BATCH,
		.attr_count	= NFTA_OBJ_MAX,
		.policy		= nft_obj_policy,
	},
	[NFT_MSG_GETOBJ_RESET] = {
		.call		= nf_tables_getobj,
		.type		= NFNL_CB_RCU,
		.attr_count	= NFTA_OBJ_MAX,
		.policy		= nft_obj_policy,
	},
	[NFT_MSG_NEWFLOWTABLE] = {
		.call		= nf_tables_newflowtable,
		.type		= NFNL_CB_BATCH,
		.attr_count	= NFTA_FLOWTABLE_MAX,
		.policy		= nft_flowtable_policy,
	},
	[NFT_MSG_GETFLOWTABLE] = {
		.call		= nf_tables_getflowtable,
		.type		= NFNL_CB_RCU,
		.attr_count	= NFTA_FLOWTABLE_MAX,
		.policy		= nft_flowtable_policy,
	},
	[NFT_MSG_DELFLOWTABLE] = {
		.call		= nf_tables_delflowtable,
		.type		= NFNL_CB_BATCH,
		.attr_count	= NFTA_FLOWTABLE_MAX,
		.policy		= nft_flowtable_policy,
	},
};

static int nf_tables_validate(struct net *net)
{
	struct nftables_pernet *nft_net = nft_pernet(net);
	struct nft_table *table;

	switch (nft_net->validate_state) {
	case NFT_VALIDATE_SKIP:
		break;
	case NFT_VALIDATE_NEED:
		nft_validate_state_update(net, NFT_VALIDATE_DO);
		fallthrough;
	case NFT_VALIDATE_DO:
		list_for_each_entry(table, &nft_net->tables, list) {
			if (nft_table_validate(net, table) < 0)
				return -EAGAIN;
		}

		nft_validate_state_update(net, NFT_VALIDATE_SKIP);
		break;
	}

	return 0;
}

/* a drop policy has to be deferred until all rules have been activated,
 * otherwise a large ruleset that contains a drop-policy base chain will
 * cause all packets to get dropped until the full transaction has been
 * processed.
 *
 * We defer the drop policy until the transaction has been finalized.
 */
static void nft_chain_commit_drop_policy(struct nft_trans *trans)
{
	struct nft_base_chain *basechain;

	if (nft_trans_chain_policy(trans) != NF_DROP)
		return;

	if (!nft_is_base_chain(trans->ctx.chain))
		return;

	basechain = nft_base_chain(trans->ctx.chain);
	basechain->policy = NF_DROP;
}

static void nft_chain_commit_update(struct nft_trans *trans)
{
	struct nft_base_chain *basechain;

	if (nft_trans_chain_name(trans)) {
		rhltable_remove(&trans->ctx.table->chains_ht,
				&trans->ctx.chain->rhlhead,
				nft_chain_ht_params);
		swap(trans->ctx.chain->name, nft_trans_chain_name(trans));
		rhltable_insert_key(&trans->ctx.table->chains_ht,
				    trans->ctx.chain->name,
				    &trans->ctx.chain->rhlhead,
				    nft_chain_ht_params);
	}

	if (!nft_is_base_chain(trans->ctx.chain))
		return;

	nft_chain_stats_replace(trans);

	basechain = nft_base_chain(trans->ctx.chain);

	switch (nft_trans_chain_policy(trans)) {
	case NF_DROP:
	case NF_ACCEPT:
		basechain->policy = nft_trans_chain_policy(trans);
		break;
	}
}

static void nft_obj_commit_update(struct nft_trans *trans)
{
	struct nft_object *newobj;
	struct nft_object *obj;

	obj = nft_trans_obj(trans);
	newobj = nft_trans_obj_newobj(trans);

	if (obj->ops->update)
		obj->ops->update(obj, newobj);

	nft_obj_destroy(&trans->ctx, newobj);
}

static void nft_commit_release(struct nft_trans *trans)
{
	switch (trans->msg_type) {
	case NFT_MSG_DELTABLE:
		nf_tables_table_destroy(&trans->ctx);
		break;
	case NFT_MSG_NEWCHAIN:
		free_percpu(nft_trans_chain_stats(trans));
		kfree(nft_trans_chain_name(trans));
		break;
	case NFT_MSG_DELCHAIN:
		nf_tables_chain_destroy(&trans->ctx);
		break;
	case NFT_MSG_DELRULE:
		nf_tables_rule_destroy(&trans->ctx, nft_trans_rule(trans));
		break;
	case NFT_MSG_DELSET:
		nft_set_destroy(&trans->ctx, nft_trans_set(trans));
		break;
	case NFT_MSG_DELSETELEM:
		nf_tables_set_elem_destroy(&trans->ctx,
					   nft_trans_elem_set(trans),
					   nft_trans_elem(trans).priv);
		break;
	case NFT_MSG_DELOBJ:
		nft_obj_destroy(&trans->ctx, nft_trans_obj(trans));
		break;
	case NFT_MSG_DELFLOWTABLE:
		if (nft_trans_flowtable_update(trans))
			nft_flowtable_hooks_destroy(&nft_trans_flowtable_hooks(trans));
		else
			nf_tables_flowtable_destroy(nft_trans_flowtable(trans));
		break;
	}

	if (trans->put_net)
		put_net(trans->ctx.net);

	kfree(trans);
}

static void nf_tables_trans_destroy_work(struct work_struct *w)
{
	struct nft_trans *trans, *next;
	LIST_HEAD(head);

	spin_lock(&nf_tables_destroy_list_lock);
	list_splice_init(&nf_tables_destroy_list, &head);
	spin_unlock(&nf_tables_destroy_list_lock);

	if (list_empty(&head))
		return;

	synchronize_rcu();

	list_for_each_entry_safe(trans, next, &head, list) {
		nft_trans_list_del(trans);
		nft_commit_release(trans);
	}
}

void nf_tables_trans_destroy_flush_work(void)
{
	flush_work(&trans_destroy_work);
}
EXPORT_SYMBOL_GPL(nf_tables_trans_destroy_flush_work);

static int nf_tables_commit_chain_prepare(struct net *net, struct nft_chain *chain)
{
	struct nft_rule *rule;
	unsigned int alloc = 0;
	int i;

	/* already handled or inactive chain? */
	if (chain->rules_next || !nft_is_active_next(net, chain))
		return 0;

	rule = list_entry(&chain->rules, struct nft_rule, list);
	i = 0;

	list_for_each_entry_continue(rule, &chain->rules, list) {
		if (nft_is_active_next(net, rule))
			alloc++;
	}

	chain->rules_next = nf_tables_chain_alloc_rules(chain, alloc);
	if (!chain->rules_next)
		return -ENOMEM;

	list_for_each_entry_continue(rule, &chain->rules, list) {
		if (nft_is_active_next(net, rule))
			chain->rules_next[i++] = rule;
	}

	chain->rules_next[i] = NULL;
	return 0;
}

static void nf_tables_commit_chain_prepare_cancel(struct net *net)
{
	struct nftables_pernet *nft_net = nft_pernet(net);
	struct nft_trans *trans, *next;

	list_for_each_entry_safe(trans, next, &nft_net->commit_list, list) {
		struct nft_chain *chain = trans->ctx.chain;

		if (trans->msg_type == NFT_MSG_NEWRULE ||
		    trans->msg_type == NFT_MSG_DELRULE) {
			kvfree(chain->rules_next);
			chain->rules_next = NULL;
		}
	}
}

static void __nf_tables_commit_chain_free_rules_old(struct rcu_head *h)
{
	struct nft_rules_old *o = container_of(h, struct nft_rules_old, h);

	kvfree(o->start);
}

static void nf_tables_commit_chain_free_rules_old(struct nft_rule **rules)
{
	struct nft_rule **r = rules;
	struct nft_rules_old *old;

	while (*r)
		r++;

	r++;	/* rcu_head is after end marker */
	old = (void *) r;
	old->start = rules;

	call_rcu(&old->h, __nf_tables_commit_chain_free_rules_old);
}

static void nf_tables_commit_chain(struct net *net, struct nft_chain *chain)
{
	struct nft_rule **g0, **g1;
	bool next_genbit;

	next_genbit = nft_gencursor_next(net);

	g0 = rcu_dereference_protected(chain->rules_gen_0,
				       lockdep_commit_lock_is_held(net));
	g1 = rcu_dereference_protected(chain->rules_gen_1,
				       lockdep_commit_lock_is_held(net));

	/* No changes to this chain? */
	if (chain->rules_next == NULL) {
		/* chain had no change in last or next generation */
		if (g0 == g1)
			return;
		/*
		 * chain had no change in this generation; make sure next
		 * one uses same rules as current generation.
		 */
		if (next_genbit) {
			rcu_assign_pointer(chain->rules_gen_1, g0);
			nf_tables_commit_chain_free_rules_old(g1);
		} else {
			rcu_assign_pointer(chain->rules_gen_0, g1);
			nf_tables_commit_chain_free_rules_old(g0);
		}

		return;
	}

	if (next_genbit)
		rcu_assign_pointer(chain->rules_gen_1, chain->rules_next);
	else
		rcu_assign_pointer(chain->rules_gen_0, chain->rules_next);

	chain->rules_next = NULL;

	if (g0 == g1)
		return;

	if (next_genbit)
		nf_tables_commit_chain_free_rules_old(g1);
	else
		nf_tables_commit_chain_free_rules_old(g0);
}

static void nft_obj_del(struct nft_object *obj)
{
	rhltable_remove(&nft_objname_ht, &obj->rhlhead, nft_objname_ht_params);
	list_del_rcu(&obj->list);
}

void nft_chain_del(struct nft_chain *chain)
{
	struct nft_table *table = chain->table;

	WARN_ON_ONCE(rhltable_remove(&table->chains_ht, &chain->rhlhead,
				     nft_chain_ht_params));
	list_del_rcu(&chain->list);
}

static void nft_trans_gc_setelem_remove(struct nft_ctx *ctx,
					struct nft_trans_gc *trans)
{
	void **priv = trans->priv;
	unsigned int i;

	for (i = 0; i < trans->count; i++) {
		struct nft_set_elem elem = {
			.priv = priv[i],
		};

		nft_setelem_data_deactivate(ctx->net, trans->set, &elem);
		nft_setelem_remove(ctx->net, trans->set, &elem);
	}
}

void nft_trans_gc_destroy(struct nft_trans_gc *trans)
{
	nft_set_put(trans->set);
	put_net(trans->net);
	kfree(trans);
}

static void nft_trans_gc_trans_free(struct rcu_head *rcu)
{
	struct nft_set_elem elem = {};
	struct nft_trans_gc *trans;
	struct nft_ctx ctx = {};
	unsigned int i;

	trans = container_of(rcu, struct nft_trans_gc, rcu);
	ctx.net	= read_pnet(&trans->set->net);

	for (i = 0; i < trans->count; i++) {
		elem.priv = trans->priv[i];
		if (!nft_setelem_is_catchall(trans->set, &elem))
			atomic_dec(&trans->set->nelems);

		nf_tables_set_elem_destroy(&ctx, trans->set, elem.priv);
	}

	nft_trans_gc_destroy(trans);
}

static bool nft_trans_gc_work_done(struct nft_trans_gc *trans)
{
	struct nftables_pernet *nft_net;
	struct nft_ctx ctx = {};

	nft_net = nft_pernet(trans->net);

	mutex_lock(&nft_net->commit_mutex);

	/* Check for race with transaction, otherwise this batch refers to
	 * stale objects that might not be there anymore. Skip transaction if
	 * set has been destroyed from control plane transaction in case gc
	 * worker loses race.
	 */
	if (READ_ONCE(nft_net->gc_seq) != trans->seq || trans->set->dead) {
		mutex_unlock(&nft_net->commit_mutex);
		return false;
	}

	ctx.net = trans->net;
	ctx.table = trans->set->table;

	nft_trans_gc_setelem_remove(&ctx, trans);
	mutex_unlock(&nft_net->commit_mutex);

	return true;
}

static void nft_trans_gc_work(struct work_struct *work)
{
	struct nft_trans_gc *trans, *next;
	LIST_HEAD(trans_gc_list);

	spin_lock(&nf_tables_gc_list_lock);
	list_splice_init(&nf_tables_gc_list, &trans_gc_list);
	spin_unlock(&nf_tables_gc_list_lock);

	list_for_each_entry_safe(trans, next, &trans_gc_list, list) {
		list_del(&trans->list);
		if (!nft_trans_gc_work_done(trans)) {
			nft_trans_gc_destroy(trans);
			continue;
		}
		call_rcu(&trans->rcu, nft_trans_gc_trans_free);
	}
}

struct nft_trans_gc *nft_trans_gc_alloc(struct nft_set *set,
					unsigned int gc_seq, gfp_t gfp)
{
	struct net *net = read_pnet(&set->net);
	struct nft_trans_gc *trans;

	trans = kzalloc(sizeof(*trans), gfp);
	if (!trans)
		return NULL;

	trans->net = maybe_get_net(net);
	if (!trans->net) {
		kfree(trans);
		return NULL;
	}

	refcount_inc(&set->refs);
	trans->set = set;
	trans->seq = gc_seq;

	return trans;
}

void nft_trans_gc_elem_add(struct nft_trans_gc *trans, void *priv)
{
	trans->priv[trans->count++] = priv;
}

static void nft_trans_gc_queue_work(struct nft_trans_gc *trans)
{
	spin_lock(&nf_tables_gc_list_lock);
	list_add_tail(&trans->list, &nf_tables_gc_list);
	spin_unlock(&nf_tables_gc_list_lock);

	schedule_work(&trans_gc_work);
}

static int nft_trans_gc_space(struct nft_trans_gc *trans)
{
	return NFT_TRANS_GC_BATCHCOUNT - trans->count;
}

struct nft_trans_gc *nft_trans_gc_queue_async(struct nft_trans_gc *gc,
					      unsigned int gc_seq, gfp_t gfp)
{
	struct nft_set *set;

	if (nft_trans_gc_space(gc))
		return gc;

	set = gc->set;
	nft_trans_gc_queue_work(gc);

	return nft_trans_gc_alloc(set, gc_seq, gfp);
}

void nft_trans_gc_queue_async_done(struct nft_trans_gc *trans)
{
	if (trans->count == 0) {
		nft_trans_gc_destroy(trans);
		return;
	}

	nft_trans_gc_queue_work(trans);
}

struct nft_trans_gc *nft_trans_gc_queue_sync(struct nft_trans_gc *gc, gfp_t gfp)
{
	struct nft_set *set;

	if (WARN_ON_ONCE(!lockdep_commit_lock_is_held(gc->net)))
		return NULL;

	if (nft_trans_gc_space(gc))
		return gc;

	set = gc->set;
	call_rcu(&gc->rcu, nft_trans_gc_trans_free);

	return nft_trans_gc_alloc(set, 0, gfp);
}

void nft_trans_gc_queue_sync_done(struct nft_trans_gc *trans)
{
	WARN_ON_ONCE(!lockdep_commit_lock_is_held(trans->net));

	if (trans->count == 0) {
		nft_trans_gc_destroy(trans);
		return;
	}

	call_rcu(&trans->rcu, nft_trans_gc_trans_free);
}

struct nft_trans_gc *nft_trans_gc_catchall_async(struct nft_trans_gc *gc,
						 unsigned int gc_seq)
{
	struct nft_set_elem_catchall *catchall;
	const struct nft_set *set = gc->set;
	struct nft_set_ext *ext;

	list_for_each_entry_rcu(catchall, &set->catchall_list, list) {
		ext = nft_set_elem_ext(set, catchall->elem);

		if (!nft_set_elem_expired(ext))
			continue;
		if (nft_set_elem_is_dead(ext))
			goto dead_elem;

		nft_set_elem_dead(ext);
dead_elem:
		gc = nft_trans_gc_queue_async(gc, gc_seq, GFP_ATOMIC);
		if (!gc)
			return NULL;

		nft_trans_gc_elem_add(gc, catchall->elem);
	}

	return gc;
}

<<<<<<< HEAD
static void nft_trans_gc_setelem_remove(struct nft_ctx *ctx,
					struct nft_trans_gc *trans)
{
	void **priv = trans->priv;
	unsigned int i;

	for (i = 0; i < trans->count; i++) {
		struct nft_set_elem elem = {
			.priv = priv[i],
		};

		nft_setelem_data_deactivate(ctx->net, trans->set, &elem);
		nft_setelem_remove(ctx->net, trans->set, &elem);
	}
}

void nft_trans_gc_destroy(struct nft_trans_gc *trans)
{
	nft_set_put(trans->set);
	put_net(trans->net);
	kfree(trans);
}

static void nft_trans_gc_trans_free(struct rcu_head *rcu)
{
	struct nft_set_elem elem = {};
	struct nft_trans_gc *trans;
	struct nft_ctx ctx = {};
	unsigned int i;

	trans = container_of(rcu, struct nft_trans_gc, rcu);
	ctx.net	= read_pnet(&trans->set->net);

	for (i = 0; i < trans->count; i++) {
		elem.priv = trans->priv[i];
		if (!nft_setelem_is_catchall(trans->set, &elem))
			atomic_dec(&trans->set->nelems);

		nf_tables_set_elem_destroy(&ctx, trans->set, elem.priv);
	}

	nft_trans_gc_destroy(trans);
}

static bool nft_trans_gc_work_done(struct nft_trans_gc *trans)
{
	struct nftables_pernet *nft_net;
	struct nft_ctx ctx = {};

	nft_net = nft_pernet(trans->net);

	mutex_lock(&nft_net->commit_mutex);

	/* Check for race with transaction, otherwise this batch refers to
	 * stale objects that might not be there anymore. Skip transaction if
	 * set has been destroyed from control plane transaction in case gc
	 * worker loses race.
	 */
	if (READ_ONCE(nft_net->gc_seq) != trans->seq || trans->set->dead) {
		mutex_unlock(&nft_net->commit_mutex);
		return false;
	}

	ctx.net = trans->net;
	ctx.table = trans->set->table;

	nft_trans_gc_setelem_remove(&ctx, trans);
	mutex_unlock(&nft_net->commit_mutex);

	return true;
}

static void nft_trans_gc_work(struct work_struct *work)
{
	struct nft_trans_gc *trans, *next;
	LIST_HEAD(trans_gc_list);

	spin_lock(&nf_tables_gc_list_lock);
	list_splice_init(&nf_tables_gc_list, &trans_gc_list);
	spin_unlock(&nf_tables_gc_list_lock);

	list_for_each_entry_safe(trans, next, &trans_gc_list, list) {
		list_del(&trans->list);
		if (!nft_trans_gc_work_done(trans)) {
			nft_trans_gc_destroy(trans);
			continue;
		}
		call_rcu(&trans->rcu, nft_trans_gc_trans_free);
	}
}

struct nft_trans_gc *nft_trans_gc_alloc(struct nft_set *set,
					unsigned int gc_seq, gfp_t gfp)
{
	struct net *net = read_pnet(&set->net);
	struct nft_trans_gc *trans;

	trans = kzalloc(sizeof(*trans), gfp);
	if (!trans)
		return NULL;

	trans->net = maybe_get_net(net);
	if (!trans->net) {
		kfree(trans);
		return NULL;
	}

	refcount_inc(&set->refs);
	trans->set = set;
	trans->seq = gc_seq;

	return trans;
}

void nft_trans_gc_elem_add(struct nft_trans_gc *trans, void *priv)
{
	trans->priv[trans->count++] = priv;
}

static void nft_trans_gc_queue_work(struct nft_trans_gc *trans)
{
	spin_lock(&nf_tables_gc_list_lock);
	list_add_tail(&trans->list, &nf_tables_gc_list);
	spin_unlock(&nf_tables_gc_list_lock);

	schedule_work(&trans_gc_work);
}

static int nft_trans_gc_space(struct nft_trans_gc *trans)
{
	return NFT_TRANS_GC_BATCHCOUNT - trans->count;
}

struct nft_trans_gc *nft_trans_gc_queue_async(struct nft_trans_gc *gc,
					      unsigned int gc_seq, gfp_t gfp)
{
	struct nft_set *set;

	if (nft_trans_gc_space(gc))
		return gc;

	set = gc->set;
	nft_trans_gc_queue_work(gc);

	return nft_trans_gc_alloc(set, gc_seq, gfp);
}

void nft_trans_gc_queue_async_done(struct nft_trans_gc *trans)
{
	if (trans->count == 0) {
		nft_trans_gc_destroy(trans);
		return;
	}

	nft_trans_gc_queue_work(trans);
}

struct nft_trans_gc *nft_trans_gc_queue_sync(struct nft_trans_gc *gc, gfp_t gfp)
{
	struct nft_set *set;

	if (WARN_ON_ONCE(!lockdep_commit_lock_is_held(gc->net)))
		return NULL;

	if (nft_trans_gc_space(gc))
		return gc;

	set = gc->set;
	call_rcu(&gc->rcu, nft_trans_gc_trans_free);

	return nft_trans_gc_alloc(set, 0, gfp);
}

void nft_trans_gc_queue_sync_done(struct nft_trans_gc *trans)
{
	WARN_ON_ONCE(!lockdep_commit_lock_is_held(trans->net));

	if (trans->count == 0) {
		nft_trans_gc_destroy(trans);
		return;
	}

	call_rcu(&trans->rcu, nft_trans_gc_trans_free);
}

struct nft_trans_gc *nft_trans_gc_catchall_async(struct nft_trans_gc *gc,
						 unsigned int gc_seq)
{
	struct nft_set_elem_catchall *catchall;
	const struct nft_set *set = gc->set;
	struct nft_set_ext *ext;

	list_for_each_entry_rcu(catchall, &set->catchall_list, list) {
		ext = nft_set_elem_ext(set, catchall->elem);

		if (!nft_set_elem_expired(ext))
			continue;
		if (nft_set_elem_is_dead(ext))
			goto dead_elem;

		nft_set_elem_dead(ext);
dead_elem:
		gc = nft_trans_gc_queue_async(gc, gc_seq, GFP_ATOMIC);
		if (!gc)
			return NULL;

		nft_trans_gc_elem_add(gc, catchall->elem);
	}

	return gc;
}

struct nft_trans_gc *nft_trans_gc_catchall_sync(struct nft_trans_gc *gc)
{
	struct nft_set_elem_catchall *catchall, *next;
	const struct nft_set *set = gc->set;
	struct nft_set_elem elem;
	struct nft_set_ext *ext;

=======
struct nft_trans_gc *nft_trans_gc_catchall_sync(struct nft_trans_gc *gc)
{
	struct nft_set_elem_catchall *catchall, *next;
	const struct nft_set *set = gc->set;
	struct nft_set_elem elem;
	struct nft_set_ext *ext;

>>>>>>> 5eb2b831
	WARN_ON_ONCE(!lockdep_commit_lock_is_held(gc->net));

	list_for_each_entry_safe(catchall, next, &set->catchall_list, list) {
		ext = nft_set_elem_ext(set, catchall->elem);

		if (!nft_set_elem_expired(ext))
			continue;

		gc = nft_trans_gc_queue_sync(gc, GFP_KERNEL);
		if (!gc)
			return NULL;

		memset(&elem, 0, sizeof(elem));
		elem.priv = catchall->elem;

		nft_setelem_data_deactivate(gc->net, gc->set, &elem);
		nft_setelem_catchall_destroy(catchall);
		nft_trans_gc_elem_add(gc, elem.priv);
	}

	return gc;
}

static void nf_tables_module_autoload_cleanup(struct net *net)
{
	struct nftables_pernet *nft_net = nft_pernet(net);
	struct nft_module_request *req, *next;

	WARN_ON_ONCE(!list_empty(&nft_net->commit_list));
	list_for_each_entry_safe(req, next, &nft_net->module_list, list) {
		WARN_ON_ONCE(!req->done);
		list_del(&req->list);
		kfree(req);
	}
}

static void nf_tables_commit_release(struct net *net)
{
	struct nftables_pernet *nft_net = nft_pernet(net);
	struct nft_trans *trans;

	/* all side effects have to be made visible.
	 * For example, if a chain named 'foo' has been deleted, a
	 * new transaction must not find it anymore.
	 *
	 * Memory reclaim happens asynchronously from work queue
	 * to prevent expensive synchronize_rcu() in commit phase.
	 */
	if (list_empty(&nft_net->commit_list)) {
		nf_tables_module_autoload_cleanup(net);
		mutex_unlock(&nft_net->commit_mutex);
		return;
	}

	trans = list_last_entry(&nft_net->commit_list,
				struct nft_trans, list);
	get_net(trans->ctx.net);
	WARN_ON_ONCE(trans->put_net);

	trans->put_net = true;
	spin_lock(&nf_tables_destroy_list_lock);
	list_splice_tail_init(&nft_net->commit_list, &nf_tables_destroy_list);
	spin_unlock(&nf_tables_destroy_list_lock);

	nf_tables_module_autoload_cleanup(net);
	schedule_work(&trans_destroy_work);

	mutex_unlock(&nft_net->commit_mutex);
}

static void nft_commit_notify(struct net *net, u32 portid)
{
	struct nftables_pernet *nft_net = nft_pernet(net);
	struct sk_buff *batch_skb = NULL, *nskb, *skb;
	unsigned char *data;
	int len;

	list_for_each_entry_safe(skb, nskb, &nft_net->notify_list, list) {
		if (!batch_skb) {
new_batch:
			batch_skb = skb;
			len = NLMSG_GOODSIZE - skb->len;
			list_del(&skb->list);
			continue;
		}
		len -= skb->len;
		if (len > 0 && NFT_CB(skb).report == NFT_CB(batch_skb).report) {
			data = skb_put(batch_skb, skb->len);
			memcpy(data, skb->data, skb->len);
			list_del(&skb->list);
			kfree_skb(skb);
			continue;
		}
		nfnetlink_send(batch_skb, net, portid, NFNLGRP_NFTABLES,
			       NFT_CB(batch_skb).report, GFP_KERNEL);
		goto new_batch;
	}

	if (batch_skb) {
		nfnetlink_send(batch_skb, net, portid, NFNLGRP_NFTABLES,
			       NFT_CB(batch_skb).report, GFP_KERNEL);
	}

	WARN_ON_ONCE(!list_empty(&nft_net->notify_list));
}

static int nf_tables_commit_audit_alloc(struct list_head *adl,
					struct nft_table *table)
{
	struct nft_audit_data *adp;

	list_for_each_entry(adp, adl, list) {
		if (adp->table == table)
			return 0;
	}
	adp = kzalloc(sizeof(*adp), GFP_KERNEL);
	if (!adp)
		return -ENOMEM;
	adp->table = table;
	list_add(&adp->list, adl);
	return 0;
}

static void nf_tables_commit_audit_free(struct list_head *adl)
{
	struct nft_audit_data *adp, *adn;

	list_for_each_entry_safe(adp, adn, adl, list) {
		list_del(&adp->list);
		kfree(adp);
	}
}

static void nf_tables_commit_audit_collect(struct list_head *adl,
					   struct nft_table *table, u32 op)
{
	struct nft_audit_data *adp;

	list_for_each_entry(adp, adl, list) {
		if (adp->table == table)
			goto found;
	}
	WARN_ONCE(1, "table=%s not expected in commit list", table->name);
	return;
found:
	adp->entries++;
	if (!adp->op || adp->op > op)
		adp->op = op;
}

#define AUNFTABLENAMELEN (NFT_TABLE_MAXNAMELEN + 22)

static void nf_tables_commit_audit_log(struct list_head *adl, u32 generation)
{
	struct nft_audit_data *adp, *adn;
	char aubuf[AUNFTABLENAMELEN];

	list_for_each_entry_safe(adp, adn, adl, list) {
		snprintf(aubuf, AUNFTABLENAMELEN, "%s:%u", adp->table->name,
			 generation);
		audit_log_nfcfg(aubuf, adp->table->family, adp->entries,
				nft2audit_op[adp->op], GFP_KERNEL);
		list_del(&adp->list);
		kfree(adp);
	}
}

static void nft_set_commit_update(struct list_head *set_update_list)
{
	struct nft_set *set, *next;

	list_for_each_entry_safe(set, next, set_update_list, pending_update) {
		list_del_init(&set->pending_update);

		if (!set->ops->commit || set->dead)
			continue;

		set->ops->commit(set);
	}
}

static unsigned int nft_gc_seq_begin(struct nftables_pernet *nft_net)
{
	unsigned int gc_seq;

	/* Bump gc counter, it becomes odd, this is the busy mark. */
	gc_seq = READ_ONCE(nft_net->gc_seq);
	WRITE_ONCE(nft_net->gc_seq, ++gc_seq);

	return gc_seq;
}

static void nft_gc_seq_end(struct nftables_pernet *nft_net, unsigned int gc_seq)
{
	WRITE_ONCE(nft_net->gc_seq, ++gc_seq);
}

static int nf_tables_commit(struct net *net, struct sk_buff *skb)
{
	struct nftables_pernet *nft_net = nft_pernet(net);
	struct nft_trans *trans, *next;
	unsigned int base_seq, gc_seq;
	LIST_HEAD(set_update_list);
	struct nft_trans_elem *te;
	struct nft_chain *chain;
	struct nft_table *table;
	LIST_HEAD(adl);
	int err;

	if (list_empty(&nft_net->commit_list)) {
		mutex_unlock(&nft_net->commit_mutex);
		return 0;
	}

	list_for_each_entry(trans, &nft_net->binding_list, binding_list) {
		switch (trans->msg_type) {
		case NFT_MSG_NEWSET:
			if (!nft_trans_set_update(trans) &&
			    nft_set_is_anonymous(nft_trans_set(trans)) &&
			    !nft_trans_set_bound(trans)) {
				pr_warn_once("nftables ruleset with unbound set\n");
				return -EINVAL;
			}
			break;
		case NFT_MSG_NEWCHAIN:
			if (!nft_trans_chain_update(trans) &&
			    nft_chain_binding(nft_trans_chain(trans)) &&
			    !nft_trans_chain_bound(trans)) {
				pr_warn_once("nftables ruleset with unbound chain\n");
				return -EINVAL;
			}
			break;
		}
	}

	/* 0. Validate ruleset, otherwise roll back for error reporting. */
	if (nf_tables_validate(net) < 0)
		return -EAGAIN;

	err = nft_flow_rule_offload_commit(net);
	if (err < 0)
		return err;

	/* 1.  Allocate space for next generation rules_gen_X[] */
	list_for_each_entry_safe(trans, next, &nft_net->commit_list, list) {
		int ret;

		ret = nf_tables_commit_audit_alloc(&adl, trans->ctx.table);
		if (ret) {
			nf_tables_commit_chain_prepare_cancel(net);
			nf_tables_commit_audit_free(&adl);
			return ret;
		}
		if (trans->msg_type == NFT_MSG_NEWRULE ||
		    trans->msg_type == NFT_MSG_DELRULE) {
			chain = trans->ctx.chain;

			ret = nf_tables_commit_chain_prepare(net, chain);
			if (ret < 0) {
				nf_tables_commit_chain_prepare_cancel(net);
				nf_tables_commit_audit_free(&adl);
				return ret;
			}
		}
	}

	/* step 2.  Make rules_gen_X visible to packet path */
	list_for_each_entry(table, &nft_net->tables, list) {
		list_for_each_entry(chain, &table->chains, list)
			nf_tables_commit_chain(net, chain);
	}

	/*
	 * Bump generation counter, invalidate any dump in progress.
	 * Cannot fail after this point.
	 */
	base_seq = READ_ONCE(nft_net->base_seq);
	while (++base_seq == 0)
		;

	WRITE_ONCE(nft_net->base_seq, base_seq);

	gc_seq = nft_gc_seq_begin(nft_net);

	/* step 3. Start new generation, rules_gen_X now in use. */
	net->nft.gencursor = nft_gencursor_next(net);

	list_for_each_entry_safe(trans, next, &nft_net->commit_list, list) {
		nf_tables_commit_audit_collect(&adl, trans->ctx.table,
					       trans->msg_type);
		switch (trans->msg_type) {
		case NFT_MSG_NEWTABLE:
			if (nft_trans_table_update(trans)) {
				if (!(trans->ctx.table->flags & __NFT_TABLE_F_UPDATE)) {
					nft_trans_destroy(trans);
					break;
				}
				if (trans->ctx.table->flags & NFT_TABLE_F_DORMANT)
					nf_tables_table_disable(net, trans->ctx.table);

				trans->ctx.table->flags &= ~__NFT_TABLE_F_UPDATE;
			} else {
				nft_clear(net, trans->ctx.table);
			}
			nf_tables_table_notify(&trans->ctx, NFT_MSG_NEWTABLE);
			nft_trans_destroy(trans);
			break;
		case NFT_MSG_DELTABLE:
			list_del_rcu(&trans->ctx.table->list);
			nf_tables_table_notify(&trans->ctx, NFT_MSG_DELTABLE);
			break;
		case NFT_MSG_NEWCHAIN:
			if (nft_trans_chain_update(trans)) {
				nft_chain_commit_update(trans);
				nf_tables_chain_notify(&trans->ctx, NFT_MSG_NEWCHAIN);
				/* trans destroyed after rcu grace period */
			} else {
				nft_chain_commit_drop_policy(trans);
				nft_clear(net, trans->ctx.chain);
				nf_tables_chain_notify(&trans->ctx, NFT_MSG_NEWCHAIN);
				nft_trans_destroy(trans);
			}
			break;
		case NFT_MSG_DELCHAIN:
			nft_chain_del(trans->ctx.chain);
			nf_tables_chain_notify(&trans->ctx, NFT_MSG_DELCHAIN);
			nf_tables_unregister_hook(trans->ctx.net,
						  trans->ctx.table,
						  trans->ctx.chain);
			break;
		case NFT_MSG_NEWRULE:
			nft_clear(trans->ctx.net, nft_trans_rule(trans));
			nf_tables_rule_notify(&trans->ctx,
					      nft_trans_rule(trans),
					      NFT_MSG_NEWRULE);
			if (trans->ctx.chain->flags & NFT_CHAIN_HW_OFFLOAD)
				nft_flow_rule_destroy(nft_trans_flow_rule(trans));

			nft_trans_destroy(trans);
			break;
		case NFT_MSG_DELRULE:
			list_del_rcu(&nft_trans_rule(trans)->list);
			nf_tables_rule_notify(&trans->ctx,
					      nft_trans_rule(trans),
					      NFT_MSG_DELRULE);
			nft_rule_expr_deactivate(&trans->ctx,
						 nft_trans_rule(trans),
						 NFT_TRANS_COMMIT);

			if (trans->ctx.chain->flags & NFT_CHAIN_HW_OFFLOAD)
				nft_flow_rule_destroy(nft_trans_flow_rule(trans));
			break;
		case NFT_MSG_NEWSET:
			if (nft_trans_set_update(trans)) {
				struct nft_set *set = nft_trans_set(trans);

				WRITE_ONCE(set->timeout, nft_trans_set_timeout(trans));
				WRITE_ONCE(set->gc_int, nft_trans_set_gc_int(trans));
			} else {
				nft_clear(net, nft_trans_set(trans));
				/* This avoids hitting -EBUSY when deleting the table
				 * from the transaction.
				 */
				if (nft_set_is_anonymous(nft_trans_set(trans)) &&
				    !list_empty(&nft_trans_set(trans)->bindings))
					nft_use_dec(&trans->ctx.table->use);
			}
			nf_tables_set_notify(&trans->ctx, nft_trans_set(trans),
					     NFT_MSG_NEWSET, GFP_KERNEL);
			nft_trans_destroy(trans);
			break;
		case NFT_MSG_DELSET:
			nft_trans_set(trans)->dead = 1;
			list_del_rcu(&nft_trans_set(trans)->list);
			nf_tables_set_notify(&trans->ctx, nft_trans_set(trans),
					     NFT_MSG_DELSET, GFP_KERNEL);
			break;
		case NFT_MSG_NEWSETELEM:
			te = (struct nft_trans_elem *)trans->data;

			nft_setelem_activate(net, te->set, &te->elem);
			nf_tables_setelem_notify(&trans->ctx, te->set,
						 &te->elem,
						 NFT_MSG_NEWSETELEM);
			if (te->set->ops->commit &&
			    list_empty(&te->set->pending_update)) {
				list_add_tail(&te->set->pending_update,
					      &set_update_list);
			}
			nft_trans_destroy(trans);
			break;
		case NFT_MSG_DELSETELEM:
			te = (struct nft_trans_elem *)trans->data;

			nf_tables_setelem_notify(&trans->ctx, te->set,
						 &te->elem,
						 NFT_MSG_DELSETELEM);
			nft_setelem_remove(net, te->set, &te->elem);
			if (!nft_setelem_is_catchall(te->set, &te->elem)) {
				atomic_dec(&te->set->nelems);
				te->set->ndeact--;
			}
			if (te->set->ops->commit &&
			    list_empty(&te->set->pending_update)) {
				list_add_tail(&te->set->pending_update,
					      &set_update_list);
			}
			break;
		case NFT_MSG_NEWOBJ:
			if (nft_trans_obj_update(trans)) {
				nft_obj_commit_update(trans);
				nf_tables_obj_notify(&trans->ctx,
						     nft_trans_obj(trans),
						     NFT_MSG_NEWOBJ);
			} else {
				nft_clear(net, nft_trans_obj(trans));
				nf_tables_obj_notify(&trans->ctx,
						     nft_trans_obj(trans),
						     NFT_MSG_NEWOBJ);
				nft_trans_destroy(trans);
			}
			break;
		case NFT_MSG_DELOBJ:
			nft_obj_del(nft_trans_obj(trans));
			nf_tables_obj_notify(&trans->ctx, nft_trans_obj(trans),
					     NFT_MSG_DELOBJ);
			break;
		case NFT_MSG_NEWFLOWTABLE:
			if (nft_trans_flowtable_update(trans)) {
				nft_trans_flowtable(trans)->data.flags =
					nft_trans_flowtable_flags(trans);
				nf_tables_flowtable_notify(&trans->ctx,
							   nft_trans_flowtable(trans),
							   &nft_trans_flowtable_hooks(trans),
							   NFT_MSG_NEWFLOWTABLE);
				list_splice(&nft_trans_flowtable_hooks(trans),
					    &nft_trans_flowtable(trans)->hook_list);
			} else {
				nft_clear(net, nft_trans_flowtable(trans));
				nf_tables_flowtable_notify(&trans->ctx,
							   nft_trans_flowtable(trans),
							   &nft_trans_flowtable(trans)->hook_list,
							   NFT_MSG_NEWFLOWTABLE);
			}
			nft_trans_destroy(trans);
			break;
		case NFT_MSG_DELFLOWTABLE:
			if (nft_trans_flowtable_update(trans)) {
				nf_tables_flowtable_notify(&trans->ctx,
							   nft_trans_flowtable(trans),
							   &nft_trans_flowtable_hooks(trans),
							   NFT_MSG_DELFLOWTABLE);
				nft_unregister_flowtable_net_hooks(net,
								   &nft_trans_flowtable_hooks(trans));
			} else {
				list_del_rcu(&nft_trans_flowtable(trans)->list);
				nf_tables_flowtable_notify(&trans->ctx,
							   nft_trans_flowtable(trans),
							   &nft_trans_flowtable(trans)->hook_list,
							   NFT_MSG_DELFLOWTABLE);
				nft_unregister_flowtable_net_hooks(net,
						&nft_trans_flowtable(trans)->hook_list);
			}
			break;
		}
	}

	nft_set_commit_update(&set_update_list);

	nft_commit_notify(net, NETLINK_CB(skb).portid);
	nf_tables_gen_notify(net, skb, NFT_MSG_NEWGEN);
	nf_tables_commit_audit_log(&adl, nft_net->base_seq);

	nft_gc_seq_end(nft_net, gc_seq);
	nf_tables_commit_release(net);

	return 0;
}

static void nf_tables_module_autoload(struct net *net)
{
	struct nftables_pernet *nft_net = nft_pernet(net);
	struct nft_module_request *req, *next;
	LIST_HEAD(module_list);

	list_splice_init(&nft_net->module_list, &module_list);
	mutex_unlock(&nft_net->commit_mutex);
	list_for_each_entry_safe(req, next, &module_list, list) {
		request_module("%s", req->module);
		req->done = true;
	}
	mutex_lock(&nft_net->commit_mutex);
	list_splice(&module_list, &nft_net->module_list);
}

static void nf_tables_abort_release(struct nft_trans *trans)
{
	switch (trans->msg_type) {
	case NFT_MSG_NEWTABLE:
		nf_tables_table_destroy(&trans->ctx);
		break;
	case NFT_MSG_NEWCHAIN:
		nf_tables_chain_destroy(&trans->ctx);
		break;
	case NFT_MSG_NEWRULE:
		nf_tables_rule_destroy(&trans->ctx, nft_trans_rule(trans));
		break;
	case NFT_MSG_NEWSET:
		nft_set_destroy(&trans->ctx, nft_trans_set(trans));
		break;
	case NFT_MSG_NEWSETELEM:
		nft_set_elem_destroy(nft_trans_elem_set(trans),
				     nft_trans_elem(trans).priv, true);
		break;
	case NFT_MSG_NEWOBJ:
		nft_obj_destroy(&trans->ctx, nft_trans_obj(trans));
		break;
	case NFT_MSG_NEWFLOWTABLE:
		if (nft_trans_flowtable_update(trans))
			nft_flowtable_hooks_destroy(&nft_trans_flowtable_hooks(trans));
		else
			nf_tables_flowtable_destroy(nft_trans_flowtable(trans));
		break;
	}
	kfree(trans);
}

static void nft_set_abort_update(struct list_head *set_update_list)
{
	struct nft_set *set, *next;

	list_for_each_entry_safe(set, next, set_update_list, pending_update) {
		list_del_init(&set->pending_update);

		if (!set->ops->abort)
			continue;

		set->ops->abort(set);
	}
}

static int __nf_tables_abort(struct net *net, enum nfnl_abort_action action)
{
	struct nftables_pernet *nft_net = nft_pernet(net);
	struct nft_trans *trans, *next;
	LIST_HEAD(set_update_list);
	struct nft_trans_elem *te;

	if (action == NFNL_ABORT_VALIDATE &&
	    nf_tables_validate(net) < 0)
		return -EAGAIN;

	list_for_each_entry_safe_reverse(trans, next, &nft_net->commit_list,
					 list) {
		switch (trans->msg_type) {
		case NFT_MSG_NEWTABLE:
			if (nft_trans_table_update(trans)) {
				if (!(trans->ctx.table->flags & __NFT_TABLE_F_UPDATE)) {
					nft_trans_destroy(trans);
					break;
				}
				if (trans->ctx.table->flags & __NFT_TABLE_F_WAS_DORMANT) {
					nf_tables_table_disable(net, trans->ctx.table);
					trans->ctx.table->flags |= NFT_TABLE_F_DORMANT;
				} else if (trans->ctx.table->flags & __NFT_TABLE_F_WAS_AWAKEN) {
					trans->ctx.table->flags &= ~NFT_TABLE_F_DORMANT;
				}
				trans->ctx.table->flags &= ~__NFT_TABLE_F_UPDATE;
				nft_trans_destroy(trans);
			} else {
				list_del_rcu(&trans->ctx.table->list);
			}
			break;
		case NFT_MSG_DELTABLE:
			nft_clear(trans->ctx.net, trans->ctx.table);
			nft_trans_destroy(trans);
			break;
		case NFT_MSG_NEWCHAIN:
			if (nft_trans_chain_update(trans)) {
				free_percpu(nft_trans_chain_stats(trans));
				kfree(nft_trans_chain_name(trans));
				nft_trans_destroy(trans);
			} else {
				if (nft_trans_chain_bound(trans)) {
					nft_trans_destroy(trans);
					break;
				}
				nft_use_dec_restore(&trans->ctx.table->use);
				nft_chain_del(trans->ctx.chain);
				nf_tables_unregister_hook(trans->ctx.net,
							  trans->ctx.table,
							  trans->ctx.chain);
			}
			break;
		case NFT_MSG_DELCHAIN:
			nft_use_inc_restore(&trans->ctx.table->use);
			nft_clear(trans->ctx.net, trans->ctx.chain);
			nft_trans_destroy(trans);
			break;
		case NFT_MSG_NEWRULE:
			if (nft_trans_rule_bound(trans)) {
				nft_trans_destroy(trans);
				break;
			}
			nft_use_dec_restore(&trans->ctx.chain->use);
			list_del_rcu(&nft_trans_rule(trans)->list);
			nft_rule_expr_deactivate(&trans->ctx,
						 nft_trans_rule(trans),
						 NFT_TRANS_ABORT);
			if (trans->ctx.chain->flags & NFT_CHAIN_HW_OFFLOAD)
				nft_flow_rule_destroy(nft_trans_flow_rule(trans));
			break;
		case NFT_MSG_DELRULE:
			nft_use_inc_restore(&trans->ctx.chain->use);
			nft_clear(trans->ctx.net, nft_trans_rule(trans));
			nft_rule_expr_activate(&trans->ctx, nft_trans_rule(trans));
			if (trans->ctx.chain->flags & NFT_CHAIN_HW_OFFLOAD)
				nft_flow_rule_destroy(nft_trans_flow_rule(trans));

			nft_trans_destroy(trans);
			break;
		case NFT_MSG_NEWSET:
			if (nft_trans_set_update(trans)) {
				nft_trans_destroy(trans);
				break;
			}
			nft_use_dec_restore(&trans->ctx.table->use);
			if (nft_trans_set_bound(trans)) {
				nft_trans_destroy(trans);
				break;
			}
			nft_trans_set(trans)->dead = 1;
			list_del_rcu(&nft_trans_set(trans)->list);
			break;
		case NFT_MSG_DELSET:
			nft_use_inc_restore(&trans->ctx.table->use);
			nft_clear(trans->ctx.net, nft_trans_set(trans));
			if (nft_trans_set(trans)->flags & (NFT_SET_MAP | NFT_SET_OBJECT))
				nft_map_activate(&trans->ctx, nft_trans_set(trans));

			nft_trans_destroy(trans);
			break;
		case NFT_MSG_NEWSETELEM:
			if (nft_trans_elem_set_bound(trans)) {
				nft_trans_destroy(trans);
				break;
			}
			te = (struct nft_trans_elem *)trans->data;
			nft_setelem_remove(net, te->set, &te->elem);
			if (!nft_setelem_is_catchall(te->set, &te->elem))
				atomic_dec(&te->set->nelems);

			if (te->set->ops->abort &&
			    list_empty(&te->set->pending_update)) {
				list_add_tail(&te->set->pending_update,
					      &set_update_list);
			}
			break;
		case NFT_MSG_DELSETELEM:
			te = (struct nft_trans_elem *)trans->data;

			nft_setelem_data_activate(net, te->set, &te->elem);
			nft_setelem_activate(net, te->set, &te->elem);
			if (!nft_setelem_is_catchall(te->set, &te->elem))
				te->set->ndeact--;

			if (te->set->ops->abort &&
			    list_empty(&te->set->pending_update)) {
				list_add_tail(&te->set->pending_update,
					      &set_update_list);
			}
			nft_trans_destroy(trans);
			break;
		case NFT_MSG_NEWOBJ:
			if (nft_trans_obj_update(trans)) {
				nft_obj_destroy(&trans->ctx, nft_trans_obj_newobj(trans));
				nft_trans_destroy(trans);
			} else {
				nft_use_dec_restore(&trans->ctx.table->use);
				nft_obj_del(nft_trans_obj(trans));
			}
			break;
		case NFT_MSG_DELOBJ:
			nft_use_inc_restore(&trans->ctx.table->use);
			nft_clear(trans->ctx.net, nft_trans_obj(trans));
			nft_trans_destroy(trans);
			break;
		case NFT_MSG_NEWFLOWTABLE:
			if (nft_trans_flowtable_update(trans)) {
				nft_unregister_flowtable_net_hooks(net,
						&nft_trans_flowtable_hooks(trans));
			} else {
				nft_use_dec_restore(&trans->ctx.table->use);
				list_del_rcu(&nft_trans_flowtable(trans)->list);
				nft_unregister_flowtable_net_hooks(net,
						&nft_trans_flowtable(trans)->hook_list);
			}
			break;
		case NFT_MSG_DELFLOWTABLE:
			if (nft_trans_flowtable_update(trans)) {
				list_splice(&nft_trans_flowtable_hooks(trans),
					    &nft_trans_flowtable(trans)->hook_list);
			} else {
				nft_use_inc_restore(&trans->ctx.table->use);
				nft_clear(trans->ctx.net, nft_trans_flowtable(trans));
			}
			nft_trans_destroy(trans);
			break;
		}
	}

	nft_set_abort_update(&set_update_list);

	synchronize_rcu();

	list_for_each_entry_safe_reverse(trans, next,
					 &nft_net->commit_list, list) {
		nft_trans_list_del(trans);
		nf_tables_abort_release(trans);
	}

	if (action == NFNL_ABORT_AUTOLOAD)
		nf_tables_module_autoload(net);
	else
		nf_tables_module_autoload_cleanup(net);

	return 0;
}

static int nf_tables_abort(struct net *net, struct sk_buff *skb,
			   enum nfnl_abort_action action)
{
	struct nftables_pernet *nft_net = nft_pernet(net);
	unsigned int gc_seq;
	int ret;

	gc_seq = nft_gc_seq_begin(nft_net);
	ret = __nf_tables_abort(net, action);
	nft_gc_seq_end(nft_net, gc_seq);

	mutex_unlock(&nft_net->commit_mutex);

	return ret;
}

static bool nf_tables_valid_genid(struct net *net, u32 genid)
{
	struct nftables_pernet *nft_net = nft_pernet(net);
	bool genid_ok;

	mutex_lock(&nft_net->commit_mutex);

	genid_ok = genid == 0 || nft_net->base_seq == genid;
	if (!genid_ok)
		mutex_unlock(&nft_net->commit_mutex);

	/* else, commit mutex has to be released by commit or abort function */
	return genid_ok;
}

static const struct nfnetlink_subsystem nf_tables_subsys = {
	.name		= "nf_tables",
	.subsys_id	= NFNL_SUBSYS_NFTABLES,
	.cb_count	= NFT_MSG_MAX,
	.cb		= nf_tables_cb,
	.commit		= nf_tables_commit,
	.abort		= nf_tables_abort,
	.valid_genid	= nf_tables_valid_genid,
	.owner		= THIS_MODULE,
};

int nft_chain_validate_dependency(const struct nft_chain *chain,
				  enum nft_chain_types type)
{
	const struct nft_base_chain *basechain;

	if (nft_is_base_chain(chain)) {
		basechain = nft_base_chain(chain);
		if (basechain->type->type != type)
			return -EOPNOTSUPP;
	}
	return 0;
}
EXPORT_SYMBOL_GPL(nft_chain_validate_dependency);

int nft_chain_validate_hooks(const struct nft_chain *chain,
			     unsigned int hook_flags)
{
	struct nft_base_chain *basechain;

	if (nft_is_base_chain(chain)) {
		basechain = nft_base_chain(chain);

		if ((1 << basechain->ops.hooknum) & hook_flags)
			return 0;

		return -EOPNOTSUPP;
	}

	return 0;
}
EXPORT_SYMBOL_GPL(nft_chain_validate_hooks);

/*
 * Loop detection - walk through the ruleset beginning at the destination chain
 * of a new jump until either the source chain is reached (loop) or all
 * reachable chains have been traversed.
 *
 * The loop check is performed whenever a new jump verdict is added to an
 * expression or verdict map or a verdict map is bound to a new chain.
 */

static int nf_tables_check_loops(const struct nft_ctx *ctx,
				 const struct nft_chain *chain);

static int nft_check_loops(const struct nft_ctx *ctx,
			   const struct nft_set_ext *ext)
{
	const struct nft_data *data;
	int ret;

	data = nft_set_ext_data(ext);
	switch (data->verdict.code) {
	case NFT_JUMP:
	case NFT_GOTO:
		ret = nf_tables_check_loops(ctx, data->verdict.chain);
		break;
	default:
		ret = 0;
		break;
	}

	return ret;
}

static int nf_tables_loop_check_setelem(const struct nft_ctx *ctx,
					struct nft_set *set,
					const struct nft_set_iter *iter,
					struct nft_set_elem *elem)
{
	const struct nft_set_ext *ext = nft_set_elem_ext(set, elem->priv);

	if (nft_set_ext_exists(ext, NFT_SET_EXT_FLAGS) &&
	    *nft_set_ext_flags(ext) & NFT_SET_ELEM_INTERVAL_END)
		return 0;

	return nft_check_loops(ctx, ext);
}

static int nft_set_catchall_loops(const struct nft_ctx *ctx,
				  struct nft_set *set)
{
	u8 genmask = nft_genmask_next(ctx->net);
	struct nft_set_elem_catchall *catchall;
	struct nft_set_ext *ext;
	int ret = 0;

	list_for_each_entry_rcu(catchall, &set->catchall_list, list) {
		ext = nft_set_elem_ext(set, catchall->elem);
		if (!nft_set_elem_active(ext, genmask))
			continue;

		ret = nft_check_loops(ctx, ext);
		if (ret < 0)
			return ret;
	}

	return ret;
}

static int nf_tables_check_loops(const struct nft_ctx *ctx,
				 const struct nft_chain *chain)
{
	const struct nft_rule *rule;
	const struct nft_expr *expr, *last;
	struct nft_set *set;
	struct nft_set_binding *binding;
	struct nft_set_iter iter;

	if (ctx->chain == chain)
		return -ELOOP;

	list_for_each_entry(rule, &chain->rules, list) {
		nft_rule_for_each_expr(expr, last, rule) {
			struct nft_immediate_expr *priv;
			const struct nft_data *data;
			int err;

			if (strcmp(expr->ops->type->name, "immediate"))
				continue;

			priv = nft_expr_priv(expr);
			if (priv->dreg != NFT_REG_VERDICT)
				continue;

			data = &priv->data;
			switch (data->verdict.code) {
			case NFT_JUMP:
			case NFT_GOTO:
				err = nf_tables_check_loops(ctx,
							data->verdict.chain);
				if (err < 0)
					return err;
				break;
			default:
				break;
			}
		}
	}

	list_for_each_entry(set, &ctx->table->sets, list) {
		if (!nft_is_active_next(ctx->net, set))
			continue;
		if (!(set->flags & NFT_SET_MAP) ||
		    set->dtype != NFT_DATA_VERDICT)
			continue;

		list_for_each_entry(binding, &set->bindings, list) {
			if (!(binding->flags & NFT_SET_MAP) ||
			    binding->chain != chain)
				continue;

			iter.genmask	= nft_genmask_next(ctx->net);
			iter.skip 	= 0;
			iter.count	= 0;
			iter.err	= 0;
			iter.fn		= nf_tables_loop_check_setelem;

			set->ops->walk(ctx, set, &iter);
			if (!iter.err)
				iter.err = nft_set_catchall_loops(ctx, set);

			if (iter.err < 0)
				return iter.err;
		}
	}

	return 0;
}

/**
 *	nft_parse_u32_check - fetch u32 attribute and check for maximum value
 *
 *	@attr: netlink attribute to fetch value from
 *	@max: maximum value to be stored in dest
 *	@dest: pointer to the variable
 *
 *	Parse, check and store a given u32 netlink attribute into variable.
 *	This function returns -ERANGE if the value goes over maximum value.
 *	Otherwise a 0 is returned and the attribute value is stored in the
 *	destination variable.
 */
int nft_parse_u32_check(const struct nlattr *attr, int max, u32 *dest)
{
	u32 val;

	val = ntohl(nla_get_be32(attr));
	if (val > max)
		return -ERANGE;

	*dest = val;
	return 0;
}
EXPORT_SYMBOL_GPL(nft_parse_u32_check);

static int nft_parse_register(const struct nlattr *attr, u32 *preg)
{
	unsigned int reg;

	reg = ntohl(nla_get_be32(attr));
	switch (reg) {
	case NFT_REG_VERDICT...NFT_REG_4:
		*preg = reg * NFT_REG_SIZE / NFT_REG32_SIZE;
		break;
	case NFT_REG32_00...NFT_REG32_15:
		*preg = reg + NFT_REG_SIZE / NFT_REG32_SIZE - NFT_REG32_00;
		break;
	default:
		return -ERANGE;
	}

	return 0;
}

/**
 *	nft_dump_register - dump a register value to a netlink attribute
 *
 *	@skb: socket buffer
 *	@attr: attribute number
 *	@reg: register number
 *
 *	Construct a netlink attribute containing the register number. For
 *	compatibility reasons, register numbers being a multiple of 4 are
 *	translated to the corresponding 128 bit register numbers.
 */
int nft_dump_register(struct sk_buff *skb, unsigned int attr, unsigned int reg)
{
	if (reg % (NFT_REG_SIZE / NFT_REG32_SIZE) == 0)
		reg = reg / (NFT_REG_SIZE / NFT_REG32_SIZE);
	else
		reg = reg - NFT_REG_SIZE / NFT_REG32_SIZE + NFT_REG32_00;

	return nla_put_be32(skb, attr, htonl(reg));
}
EXPORT_SYMBOL_GPL(nft_dump_register);

static int nft_validate_register_load(enum nft_registers reg, unsigned int len)
{
	if (reg < NFT_REG_1 * NFT_REG_SIZE / NFT_REG32_SIZE)
		return -EINVAL;
	if (len == 0)
		return -EINVAL;
	if (reg * NFT_REG32_SIZE + len > sizeof_field(struct nft_regs, data))
		return -ERANGE;

	return 0;
}

int nft_parse_register_load(const struct nlattr *attr, u8 *sreg, u32 len)
{
	u32 reg;
	int err;

	err = nft_parse_register(attr, &reg);
	if (err < 0)
		return err;

	err = nft_validate_register_load(reg, len);
	if (err < 0)
		return err;

	*sreg = reg;
	return 0;
}
EXPORT_SYMBOL_GPL(nft_parse_register_load);

static int nft_validate_register_store(const struct nft_ctx *ctx,
				       enum nft_registers reg,
				       const struct nft_data *data,
				       enum nft_data_types type,
				       unsigned int len)
{
	int err;

	switch (reg) {
	case NFT_REG_VERDICT:
		if (type != NFT_DATA_VERDICT)
			return -EINVAL;

		if (data != NULL &&
		    (data->verdict.code == NFT_GOTO ||
		     data->verdict.code == NFT_JUMP)) {
			err = nf_tables_check_loops(ctx, data->verdict.chain);
			if (err < 0)
				return err;
		}

		return 0;
	default:
		if (reg < NFT_REG_1 * NFT_REG_SIZE / NFT_REG32_SIZE)
			return -EINVAL;
		if (len == 0)
			return -EINVAL;
		if (reg * NFT_REG32_SIZE + len >
		    sizeof_field(struct nft_regs, data))
			return -ERANGE;

		if (data != NULL && type != NFT_DATA_VALUE)
			return -EINVAL;
		return 0;
	}
}

int nft_parse_register_store(const struct nft_ctx *ctx,
			     const struct nlattr *attr, u8 *dreg,
			     const struct nft_data *data,
			     enum nft_data_types type, unsigned int len)
{
	int err;
	u32 reg;

	err = nft_parse_register(attr, &reg);
	if (err < 0)
		return err;

	err = nft_validate_register_store(ctx, reg, data, type, len);
	if (err < 0)
		return err;

	*dreg = reg;
	return 0;
}
EXPORT_SYMBOL_GPL(nft_parse_register_store);

static const struct nla_policy nft_verdict_policy[NFTA_VERDICT_MAX + 1] = {
	[NFTA_VERDICT_CODE]	= { .type = NLA_U32 },
	[NFTA_VERDICT_CHAIN]	= { .type = NLA_STRING,
				    .len = NFT_CHAIN_MAXNAMELEN - 1 },
	[NFTA_VERDICT_CHAIN_ID]	= { .type = NLA_U32 },
};

static int nft_verdict_init(const struct nft_ctx *ctx, struct nft_data *data,
			    struct nft_data_desc *desc, const struct nlattr *nla)
{
	u8 genmask = nft_genmask_next(ctx->net);
	struct nlattr *tb[NFTA_VERDICT_MAX + 1];
	struct nft_chain *chain;
	int err;

	err = nla_parse_nested_deprecated(tb, NFTA_VERDICT_MAX, nla,
					  nft_verdict_policy, NULL);
	if (err < 0)
		return err;

	if (!tb[NFTA_VERDICT_CODE])
		return -EINVAL;

	/* zero padding hole for memcmp */
	memset(data, 0, sizeof(*data));
	data->verdict.code = ntohl(nla_get_be32(tb[NFTA_VERDICT_CODE]));

	switch (data->verdict.code) {
	case NF_ACCEPT:
	case NF_DROP:
	case NF_QUEUE:
		break;
	case NFT_CONTINUE:
	case NFT_BREAK:
	case NFT_RETURN:
		break;
	case NFT_JUMP:
	case NFT_GOTO:
		if (tb[NFTA_VERDICT_CHAIN]) {
			chain = nft_chain_lookup(ctx->net, ctx->table,
						 tb[NFTA_VERDICT_CHAIN],
						 genmask);
		} else if (tb[NFTA_VERDICT_CHAIN_ID]) {
			chain = nft_chain_lookup_byid(ctx->net, ctx->table,
						      tb[NFTA_VERDICT_CHAIN_ID],
						      genmask);
			if (IS_ERR(chain))
				return PTR_ERR(chain);
		} else {
			return -EINVAL;
		}

		if (IS_ERR(chain))
			return PTR_ERR(chain);
		if (nft_is_base_chain(chain))
			return -EOPNOTSUPP;
		if (nft_chain_is_bound(chain))
			return -EINVAL;
		if (desc->flags & NFT_DATA_DESC_SETELEM &&
		    chain->flags & NFT_CHAIN_BINDING)
			return -EINVAL;
		if (!nft_use_inc(&chain->use))
			return -EMFILE;

		data->verdict.chain = chain;
		break;
	default:
		return -EINVAL;
	}

	desc->len = sizeof(data->verdict);

	return 0;
}

static void nft_verdict_uninit(const struct nft_data *data)
{
	struct nft_chain *chain;

	switch (data->verdict.code) {
	case NFT_JUMP:
	case NFT_GOTO:
		chain = data->verdict.chain;
		nft_use_dec(&chain->use);
		break;
	}
}

int nft_verdict_dump(struct sk_buff *skb, int type, const struct nft_verdict *v)
{
	struct nlattr *nest;

	nest = nla_nest_start_noflag(skb, type);
	if (!nest)
		goto nla_put_failure;

	if (nla_put_be32(skb, NFTA_VERDICT_CODE, htonl(v->code)))
		goto nla_put_failure;

	switch (v->code) {
	case NFT_JUMP:
	case NFT_GOTO:
		if (nla_put_string(skb, NFTA_VERDICT_CHAIN,
				   v->chain->name))
			goto nla_put_failure;
	}
	nla_nest_end(skb, nest);
	return 0;

nla_put_failure:
	return -1;
}

static int nft_value_init(const struct nft_ctx *ctx,
			  struct nft_data *data, struct nft_data_desc *desc,
			  const struct nlattr *nla)
{
	unsigned int len;

	len = nla_len(nla);
	if (len == 0)
		return -EINVAL;
	if (len > desc->size)
		return -EOVERFLOW;
	if (desc->len) {
		if (len != desc->len)
			return -EINVAL;
	} else {
		desc->len = len;
	}

	nla_memcpy(data->data, nla, len);

	return 0;
}

static int nft_value_dump(struct sk_buff *skb, const struct nft_data *data,
			  unsigned int len)
{
	return nla_put(skb, NFTA_DATA_VALUE, len, data->data);
}

static const struct nla_policy nft_data_policy[NFTA_DATA_MAX + 1] = {
	[NFTA_DATA_VALUE]	= { .type = NLA_BINARY },
	[NFTA_DATA_VERDICT]	= { .type = NLA_NESTED },
};

/**
 *	nft_data_init - parse nf_tables data netlink attributes
 *
 *	@ctx: context of the expression using the data
 *	@data: destination struct nft_data
 *	@desc: data description
 *	@nla: netlink attribute containing data
 *
 *	Parse the netlink data attributes and initialize a struct nft_data.
 *	The type and length of data are returned in the data description.
 *
 *	The caller can indicate that it only wants to accept data of type
 *	NFT_DATA_VALUE by passing NULL for the ctx argument.
 */
int nft_data_init(const struct nft_ctx *ctx, struct nft_data *data,
		  struct nft_data_desc *desc, const struct nlattr *nla)
{
	struct nlattr *tb[NFTA_DATA_MAX + 1];
	int err;

	if (WARN_ON_ONCE(!desc->size))
		return -EINVAL;

	err = nla_parse_nested_deprecated(tb, NFTA_DATA_MAX, nla,
					  nft_data_policy, NULL);
	if (err < 0)
		return err;

	if (tb[NFTA_DATA_VALUE]) {
		if (desc->type != NFT_DATA_VALUE)
			return -EINVAL;

		err = nft_value_init(ctx, data, desc, tb[NFTA_DATA_VALUE]);
	} else if (tb[NFTA_DATA_VERDICT] && ctx != NULL) {
		if (desc->type != NFT_DATA_VERDICT)
			return -EINVAL;

		err = nft_verdict_init(ctx, data, desc, tb[NFTA_DATA_VERDICT]);
	} else {
		err = -EINVAL;
	}

	return err;
}
EXPORT_SYMBOL_GPL(nft_data_init);

/**
 *	nft_data_release - release a nft_data item
 *
 *	@data: struct nft_data to release
 *	@type: type of data
 *
 *	Release a nft_data item. NFT_DATA_VALUE types can be silently discarded,
 *	all others need to be released by calling this function.
 */
void nft_data_release(const struct nft_data *data, enum nft_data_types type)
{
	if (type < NFT_DATA_VERDICT)
		return;
	switch (type) {
	case NFT_DATA_VERDICT:
		return nft_verdict_uninit(data);
	default:
		WARN_ON(1);
	}
}
EXPORT_SYMBOL_GPL(nft_data_release);

int nft_data_dump(struct sk_buff *skb, int attr, const struct nft_data *data,
		  enum nft_data_types type, unsigned int len)
{
	struct nlattr *nest;
	int err;

	nest = nla_nest_start_noflag(skb, attr);
	if (nest == NULL)
		return -1;

	switch (type) {
	case NFT_DATA_VALUE:
		err = nft_value_dump(skb, data, len);
		break;
	case NFT_DATA_VERDICT:
		err = nft_verdict_dump(skb, NFTA_DATA_VERDICT, &data->verdict);
		break;
	default:
		err = -EINVAL;
		WARN_ON(1);
	}

	nla_nest_end(skb, nest);
	return err;
}
EXPORT_SYMBOL_GPL(nft_data_dump);

int __nft_release_basechain(struct nft_ctx *ctx)
{
	struct nft_rule *rule, *nr;

	if (WARN_ON(!nft_is_base_chain(ctx->chain)))
		return 0;

	nf_tables_unregister_hook(ctx->net, ctx->chain->table, ctx->chain);
	list_for_each_entry_safe(rule, nr, &ctx->chain->rules, list) {
		list_del(&rule->list);
		nft_use_dec(&ctx->chain->use);
		nf_tables_rule_release(ctx, rule);
	}
	nft_chain_del(ctx->chain);
	nft_use_dec(&ctx->table->use);
	nf_tables_chain_destroy(ctx);

	return 0;
}
EXPORT_SYMBOL_GPL(__nft_release_basechain);

static void __nft_release_hook(struct net *net, struct nft_table *table)
{
	struct nft_flowtable *flowtable;
	struct nft_chain *chain;

	list_for_each_entry(chain, &table->chains, list)
		__nf_tables_unregister_hook(net, table, chain, true);
	list_for_each_entry(flowtable, &table->flowtables, list)
		__nft_unregister_flowtable_net_hooks(net, &flowtable->hook_list,
						     true);
}

static void __nft_release_hooks(struct net *net)
{
	struct nftables_pernet *nft_net = nft_pernet(net);
	struct nft_table *table;

	list_for_each_entry(table, &nft_net->tables, list) {
		if (nft_table_has_owner(table))
			continue;

		__nft_release_hook(net, table);
	}
}

static void __nft_release_table(struct net *net, struct nft_table *table)
{
	struct nft_flowtable *flowtable, *nf;
	struct nft_chain *chain, *nc;
	struct nft_object *obj, *ne;
	struct nft_rule *rule, *nr;
	struct nft_set *set, *ns;
	struct nft_ctx ctx = {
		.net	= net,
		.family	= NFPROTO_NETDEV,
	};

	ctx.family = table->family;
	ctx.table = table;
	list_for_each_entry(chain, &table->chains, list) {
		if (nft_chain_binding(chain))
			continue;

		ctx.chain = chain;
		list_for_each_entry_safe(rule, nr, &chain->rules, list) {
			list_del(&rule->list);
			nft_use_dec(&chain->use);
			nf_tables_rule_release(&ctx, rule);
		}
	}
	list_for_each_entry_safe(flowtable, nf, &table->flowtables, list) {
		list_del(&flowtable->list);
		nft_use_dec(&table->use);
		nf_tables_flowtable_destroy(flowtable);
	}
	list_for_each_entry_safe(set, ns, &table->sets, list) {
		list_del(&set->list);
		nft_use_dec(&table->use);
		if (set->flags & (NFT_SET_MAP | NFT_SET_OBJECT))
			nft_map_deactivate(&ctx, set);

		nft_set_destroy(&ctx, set);
	}
	list_for_each_entry_safe(obj, ne, &table->objects, list) {
		nft_obj_del(obj);
		nft_use_dec(&table->use);
		nft_obj_destroy(&ctx, obj);
	}
	list_for_each_entry_safe(chain, nc, &table->chains, list) {
		ctx.chain = chain;
		nft_chain_del(chain);
		nft_use_dec(&table->use);
		nf_tables_chain_destroy(&ctx);
	}
	nf_tables_table_destroy(&ctx);
}

static void __nft_release_tables(struct net *net)
{
	struct nftables_pernet *nft_net = nft_pernet(net);
	struct nft_table *table, *nt;

	list_for_each_entry_safe(table, nt, &nft_net->tables, list) {
		if (nft_table_has_owner(table))
			continue;

		list_del(&table->list);

		__nft_release_table(net, table);
	}
}

static int nft_rcv_nl_event(struct notifier_block *this, unsigned long event,
			    void *ptr)
{
	struct nft_table *table, *to_delete[8];
	struct nftables_pernet *nft_net;
	struct netlink_notify *n = ptr;
	struct net *net = n->net;
	unsigned int deleted;
	bool restart = false;
	unsigned int gc_seq;

	if (event != NETLINK_URELEASE || n->protocol != NETLINK_NETFILTER)
		return NOTIFY_DONE;

	nft_net = nft_pernet(net);
	deleted = 0;
	mutex_lock(&nft_net->commit_mutex);

	gc_seq = nft_gc_seq_begin(nft_net);

	if (!list_empty(&nf_tables_destroy_list))
		nf_tables_trans_destroy_flush_work();
again:
	list_for_each_entry(table, &nft_net->tables, list) {
		if (nft_table_has_owner(table) &&
		    n->portid == table->nlpid) {
			__nft_release_hook(net, table);
			list_del_rcu(&table->list);
			to_delete[deleted++] = table;
			if (deleted >= ARRAY_SIZE(to_delete))
				break;
		}
	}
	if (deleted) {
		restart = deleted >= ARRAY_SIZE(to_delete);
		synchronize_rcu();
		while (deleted)
			__nft_release_table(net, to_delete[--deleted]);

		if (restart)
			goto again;
	}
	nft_gc_seq_end(nft_net, gc_seq);

	mutex_unlock(&nft_net->commit_mutex);

	return NOTIFY_DONE;
}

static struct notifier_block nft_nl_notifier = {
	.notifier_call  = nft_rcv_nl_event,
};

static int __net_init nf_tables_init_net(struct net *net)
{
	struct nftables_pernet *nft_net = nft_pernet(net);

	INIT_LIST_HEAD(&nft_net->tables);
	INIT_LIST_HEAD(&nft_net->commit_list);
	INIT_LIST_HEAD(&nft_net->binding_list);
	INIT_LIST_HEAD(&nft_net->module_list);
	INIT_LIST_HEAD(&nft_net->notify_list);
	mutex_init(&nft_net->commit_mutex);
	nft_net->base_seq = 1;
	nft_net->validate_state = NFT_VALIDATE_SKIP;
	nft_net->gc_seq = 0;

	return 0;
}

static void __net_exit nf_tables_pre_exit_net(struct net *net)
{
	struct nftables_pernet *nft_net = nft_pernet(net);

	mutex_lock(&nft_net->commit_mutex);
	__nft_release_hooks(net);
	mutex_unlock(&nft_net->commit_mutex);
}

static void __net_exit nf_tables_exit_net(struct net *net)
{
	struct nftables_pernet *nft_net = nft_pernet(net);
	unsigned int gc_seq;

	mutex_lock(&nft_net->commit_mutex);

	gc_seq = nft_gc_seq_begin(nft_net);

	if (!list_empty(&nft_net->commit_list) ||
	    !list_empty(&nft_net->module_list))
		__nf_tables_abort(net, NFNL_ABORT_NONE);

	__nft_release_tables(net);

	nft_gc_seq_end(nft_net, gc_seq);

	mutex_unlock(&nft_net->commit_mutex);
	WARN_ON_ONCE(!list_empty(&nft_net->tables));
	WARN_ON_ONCE(!list_empty(&nft_net->module_list));
	WARN_ON_ONCE(!list_empty(&nft_net->notify_list));
}

static void nf_tables_exit_batch(struct list_head *net_exit_list)
{
	flush_work(&trans_gc_work);
}

static struct pernet_operations nf_tables_net_ops = {
	.init		= nf_tables_init_net,
	.pre_exit	= nf_tables_pre_exit_net,
	.exit		= nf_tables_exit_net,
	.exit_batch	= nf_tables_exit_batch,
	.id		= &nf_tables_net_id,
	.size		= sizeof(struct nftables_pernet),
};

static int __init nf_tables_module_init(void)
{
	int err;

	err = register_pernet_subsys(&nf_tables_net_ops);
	if (err < 0)
		return err;

	err = nft_chain_filter_init();
	if (err < 0)
		goto err_chain_filter;

	err = nf_tables_core_module_init();
	if (err < 0)
		goto err_core_module;

	err = register_netdevice_notifier(&nf_tables_flowtable_notifier);
	if (err < 0)
		goto err_netdev_notifier;

	err = rhltable_init(&nft_objname_ht, &nft_objname_ht_params);
	if (err < 0)
		goto err_rht_objname;

	err = nft_offload_init();
	if (err < 0)
		goto err_offload;

	err = netlink_register_notifier(&nft_nl_notifier);
	if (err < 0)
		goto err_netlink_notifier;

	/* must be last */
	err = nfnetlink_subsys_register(&nf_tables_subsys);
	if (err < 0)
		goto err_nfnl_subsys;

	nft_chain_route_init();

	return err;

err_nfnl_subsys:
	netlink_unregister_notifier(&nft_nl_notifier);
err_netlink_notifier:
	nft_offload_exit();
err_offload:
	rhltable_destroy(&nft_objname_ht);
err_rht_objname:
	unregister_netdevice_notifier(&nf_tables_flowtable_notifier);
err_netdev_notifier:
	nf_tables_core_module_exit();
err_core_module:
	nft_chain_filter_fini();
err_chain_filter:
	unregister_pernet_subsys(&nf_tables_net_ops);
	return err;
}

static void __exit nf_tables_module_exit(void)
{
	nfnetlink_subsys_unregister(&nf_tables_subsys);
	netlink_unregister_notifier(&nft_nl_notifier);
	nft_offload_exit();
	unregister_netdevice_notifier(&nf_tables_flowtable_notifier);
	nft_chain_filter_fini();
	nft_chain_route_fini();
	unregister_pernet_subsys(&nf_tables_net_ops);
	cancel_work_sync(&trans_gc_work);
	cancel_work_sync(&trans_destroy_work);
	rcu_barrier();
	rhltable_destroy(&nft_objname_ht);
	nf_tables_core_module_exit();
}

module_init(nf_tables_module_init);
module_exit(nf_tables_module_exit);

MODULE_LICENSE("GPL");
MODULE_AUTHOR("Patrick McHardy <kaber@trash.net>");
MODULE_ALIAS_NFNL_SUBSYS(NFNL_SUBSYS_NFTABLES);<|MERGE_RESOLUTION|>--- conflicted
+++ resolved
@@ -3503,39 +3503,6 @@
 	return 0;
 }
 
-<<<<<<< HEAD
-int nft_setelem_validate(const struct nft_ctx *ctx, struct nft_set *set,
-			 const struct nft_set_iter *iter,
-			 struct nft_set_elem *elem)
-{
-	const struct nft_set_ext *ext = nft_set_elem_ext(set, elem->priv);
-	struct nft_ctx *pctx = (struct nft_ctx *)ctx;
-	const struct nft_data *data;
-	int err;
-
-	if (nft_set_ext_exists(ext, NFT_SET_EXT_FLAGS) &&
-	    *nft_set_ext_flags(ext) & NFT_SET_ELEM_INTERVAL_END)
-		return 0;
-
-	data = nft_set_ext_data(ext);
-	switch (data->verdict.code) {
-	case NFT_JUMP:
-	case NFT_GOTO:
-		pctx->level++;
-		err = nft_chain_validate(ctx, data->verdict.chain);
-		if (err < 0)
-			return err;
-		pctx->level--;
-		break;
-	default:
-		break;
-	}
-
-	return 0;
-}
-
-=======
->>>>>>> 5eb2b831
 int nft_set_catchall_validate(const struct nft_ctx *ctx, struct nft_set *set)
 {
 	u8 genmask = nft_genmask_next(ctx->net);
@@ -4495,10 +4462,6 @@
 {
 	u32 num_regs = 0, key_num_regs = 0;
 	struct nlattr *attr;
-<<<<<<< HEAD
-	u32 num_regs = 0;
-=======
->>>>>>> 5eb2b831
 	int rem, err, i;
 
 	nla_for_each_nested(attr, nla, rem) {
@@ -4513,13 +4476,10 @@
 	for (i = 0; i < desc->field_count; i++)
 		num_regs += DIV_ROUND_UP(desc->field_len[i], sizeof(u32));
 
-<<<<<<< HEAD
-=======
 	key_num_regs = DIV_ROUND_UP(desc->klen, sizeof(u32));
 	if (key_num_regs != num_regs)
 		return -EINVAL;
 
->>>>>>> 5eb2b831
 	if (num_regs > NFT_REG32_COUNT)
 		return -E2BIG;
 
@@ -4551,9 +4511,6 @@
 			      u32 flags)
 {
 	struct nft_expr *expr;
-<<<<<<< HEAD
-	int err, i;
-=======
 	int err, i;
 
 	if (nla[NFTA_SET_EXPR]) {
@@ -4649,101 +4606,6 @@
 	u16 udlen;
 	u32 flags;
 	u64 size;
->>>>>>> 5eb2b831
-
-	if (nla[NFTA_SET_EXPR]) {
-		expr = nft_set_elem_expr_alloc(ctx, set, nla[NFTA_SET_EXPR]);
-		if (IS_ERR(expr)) {
-			err = PTR_ERR(expr);
-			goto err_set_expr_alloc;
-		}
-		exprs[0] = expr;
-		(*num_exprs)++;
-	} else if (nla[NFTA_SET_EXPRESSIONS]) {
-		struct nlattr *tmp;
-		int left;
-
-		if (!(flags & NFT_SET_EXPR)) {
-			err = -EINVAL;
-			goto err_set_expr_alloc;
-		}
-		i = 0;
-		nla_for_each_nested(tmp, nla[NFTA_SET_EXPRESSIONS], left) {
-			if (i == NFT_SET_EXPR_MAX) {
-				err = -E2BIG;
-				goto err_set_expr_alloc;
-			}
-			if (nla_type(tmp) != NFTA_LIST_ELEM) {
-				err = -EINVAL;
-				goto err_set_expr_alloc;
-			}
-			expr = nft_set_elem_expr_alloc(ctx, set, tmp);
-			if (IS_ERR(expr)) {
-				err = PTR_ERR(expr);
-				goto err_set_expr_alloc;
-			}
-			exprs[i++] = expr;
-			(*num_exprs)++;
-		}
-	}
-
-	return 0;
-
-err_set_expr_alloc:
-	for (i = 0; i < *num_exprs; i++)
-		nft_expr_destroy(ctx, exprs[i]);
-
-	return err;
-}
-
-static bool nft_set_is_same(const struct nft_set *set,
-			    const struct nft_set_desc *desc,
-			    struct nft_expr *exprs[], u32 num_exprs, u32 flags)
-{
-	int i;
-
-	if (set->ktype != desc->ktype ||
-	    set->dtype != desc->dtype ||
-	    set->flags != flags ||
-	    set->klen != desc->klen ||
-	    set->dlen != desc->dlen ||
-	    set->field_count != desc->field_count ||
-	    set->num_exprs != num_exprs)
-		return false;
-
-	for (i = 0; i < desc->field_count; i++) {
-		if (set->field_len[i] != desc->field_len[i])
-			return false;
-	}
-
-	for (i = 0; i < num_exprs; i++) {
-		if (set->exprs[i]->ops != exprs[i]->ops)
-			return false;
-	}
-
-	return true;
-}
-
-static int nf_tables_newset(struct sk_buff *skb, const struct nfnl_info *info,
-			    const struct nlattr * const nla[])
-{
-	struct netlink_ext_ack *extack = info->extack;
-	u8 genmask = nft_genmask_next(info->net);
-	u8 family = info->nfmsg->nfgen_family;
-	const struct nft_set_ops *ops;
-	struct net *net = info->net;
-	struct nft_set_desc desc;
-	struct nft_table *table;
-	unsigned char *udata;
-	struct nft_set *set;
-	struct nft_ctx ctx;
-	size_t alloc_size;
-	int num_exprs = 0;
-	char *name;
-	int err, i;
-	u16 udlen;
-	u32 flags;
-	u64 size;
 
 	if (nla[NFTA_SET_TABLE] == NULL ||
 	    nla[NFTA_SET_NAME] == NULL ||
@@ -4832,10 +4694,6 @@
 	}
 
 	desc.policy = NFT_SET_POL_PERFORMANCE;
-<<<<<<< HEAD
-	if (nla[NFTA_SET_POLICY] != NULL)
-		desc.policy = ntohl(nla_get_be32(nla[NFTA_SET_POLICY]));
-=======
 	if (nla[NFTA_SET_POLICY] != NULL) {
 		desc.policy = ntohl(nla_get_be32(nla[NFTA_SET_POLICY]));
 		switch (desc.policy) {
@@ -4846,24 +4704,18 @@
 			return -EOPNOTSUPP;
 		}
 	}
->>>>>>> 5eb2b831
 
 	if (nla[NFTA_SET_DESC] != NULL) {
 		err = nf_tables_set_desc_parse(&desc, nla[NFTA_SET_DESC]);
 		if (err < 0)
 			return err;
 
-<<<<<<< HEAD
-		if (desc.field_count > 1 && !(flags & NFT_SET_CONCAT))
-			return -EINVAL;
-=======
 		if (desc.field_count > 1) {
 			if (!(flags & NFT_SET_CONCAT))
 				return -EINVAL;
 		} else if (flags & NFT_SET_CONCAT) {
 			return -EINVAL;
 		}
->>>>>>> 5eb2b831
 	} else if (flags & NFT_SET_CONCAT) {
 		return -EINVAL;
 	}
@@ -5507,11 +5359,7 @@
 	const struct nft_set_ext *ext = nft_set_elem_ext(set, elem->priv);
 	struct nft_set_dump_args *args;
 
-<<<<<<< HEAD
-	if (nft_set_elem_expired(ext))
-=======
 	if (nft_set_elem_expired(ext) || nft_set_elem_is_dead(ext))
->>>>>>> 5eb2b831
 		return 0;
 
 	args = container_of(iter, struct nft_set_dump_args, iter);
@@ -6209,11 +6057,7 @@
 
 	list_for_each_entry(catchall, &set->catchall_list, list) {
 		ext = nft_set_elem_ext(set, catchall->elem);
-<<<<<<< HEAD
-		if (!nft_is_active(net, ext))
-=======
 		if (!nft_is_active_next(net, ext))
->>>>>>> 5eb2b831
 			continue;
 
 		kfree(elem->priv);
@@ -6346,8 +6190,6 @@
 		if (err < 0)
 			return err;
 	}
-<<<<<<< HEAD
-=======
 
 	if (set->flags & NFT_SET_MAP) {
 		if (nla[NFTA_SET_ELEM_DATA] == NULL &&
@@ -6357,7 +6199,6 @@
 		if (nla[NFTA_SET_ELEM_DATA] != NULL)
 			return -EINVAL;
 	}
->>>>>>> 5eb2b831
 
 	if (set->flags & NFT_SET_OBJECT) {
 		if (!nla[NFTA_SET_ELEM_OBJREF] &&
@@ -6368,18 +6209,6 @@
 			return -EINVAL;
 	}
 
-<<<<<<< HEAD
-	if (set->flags & NFT_SET_OBJECT) {
-		if (!nla[NFTA_SET_ELEM_OBJREF] &&
-		    !(flags & NFT_SET_ELEM_INTERVAL_END))
-			return -EINVAL;
-	} else {
-		if (nla[NFTA_SET_ELEM_OBJREF])
-			return -EINVAL;
-	}
-
-=======
->>>>>>> 5eb2b831
 	if (!nft_setelem_valid_key_end(set, nla, flags))
 		return -EINVAL;
 
@@ -6529,7 +6358,6 @@
 		if (IS_ERR(obj)) {
 			err = PTR_ERR(obj);
 			obj = NULL;
-<<<<<<< HEAD
 			goto err_parse_key_end;
 		}
 
@@ -6539,17 +6367,6 @@
 			goto err_parse_key_end;
 		}
 
-=======
-			goto err_parse_key_end;
-		}
-
-		if (!nft_use_inc(&obj->use)) {
-			err = -EMFILE;
-			obj = NULL;
-			goto err_parse_key_end;
-		}
-
->>>>>>> 5eb2b831
 		err = nft_set_ext_add(&tmpl, NFT_SET_EXT_OBJREF);
 		if (err < 0)
 			goto err_parse_key_end;
@@ -7298,11 +7115,7 @@
 		if (info->nlh->nlmsg_flags & NLM_F_REPLACE)
 			return -EOPNOTSUPP;
 
-<<<<<<< HEAD
-		type = __nft_obj_type_get(objtype);
-=======
 		type = __nft_obj_type_get(objtype, family);
->>>>>>> 5eb2b831
 		if (WARN_ON_ONCE(!type))
 			return -ENOENT;
 
@@ -7316,11 +7129,7 @@
 	if (!nft_use_inc(&table->use))
 		return -EMFILE;
 
-<<<<<<< HEAD
-	type = nft_obj_type_get(net, objtype);
-=======
 	type = nft_obj_type_get(net, objtype, family);
->>>>>>> 5eb2b831
 	if (IS_ERR(type)) {
 		err = PTR_ERR(type);
 		goto err_type;
@@ -9320,219 +9129,6 @@
 	return gc;
 }
 
-<<<<<<< HEAD
-static void nft_trans_gc_setelem_remove(struct nft_ctx *ctx,
-					struct nft_trans_gc *trans)
-{
-	void **priv = trans->priv;
-	unsigned int i;
-
-	for (i = 0; i < trans->count; i++) {
-		struct nft_set_elem elem = {
-			.priv = priv[i],
-		};
-
-		nft_setelem_data_deactivate(ctx->net, trans->set, &elem);
-		nft_setelem_remove(ctx->net, trans->set, &elem);
-	}
-}
-
-void nft_trans_gc_destroy(struct nft_trans_gc *trans)
-{
-	nft_set_put(trans->set);
-	put_net(trans->net);
-	kfree(trans);
-}
-
-static void nft_trans_gc_trans_free(struct rcu_head *rcu)
-{
-	struct nft_set_elem elem = {};
-	struct nft_trans_gc *trans;
-	struct nft_ctx ctx = {};
-	unsigned int i;
-
-	trans = container_of(rcu, struct nft_trans_gc, rcu);
-	ctx.net	= read_pnet(&trans->set->net);
-
-	for (i = 0; i < trans->count; i++) {
-		elem.priv = trans->priv[i];
-		if (!nft_setelem_is_catchall(trans->set, &elem))
-			atomic_dec(&trans->set->nelems);
-
-		nf_tables_set_elem_destroy(&ctx, trans->set, elem.priv);
-	}
-
-	nft_trans_gc_destroy(trans);
-}
-
-static bool nft_trans_gc_work_done(struct nft_trans_gc *trans)
-{
-	struct nftables_pernet *nft_net;
-	struct nft_ctx ctx = {};
-
-	nft_net = nft_pernet(trans->net);
-
-	mutex_lock(&nft_net->commit_mutex);
-
-	/* Check for race with transaction, otherwise this batch refers to
-	 * stale objects that might not be there anymore. Skip transaction if
-	 * set has been destroyed from control plane transaction in case gc
-	 * worker loses race.
-	 */
-	if (READ_ONCE(nft_net->gc_seq) != trans->seq || trans->set->dead) {
-		mutex_unlock(&nft_net->commit_mutex);
-		return false;
-	}
-
-	ctx.net = trans->net;
-	ctx.table = trans->set->table;
-
-	nft_trans_gc_setelem_remove(&ctx, trans);
-	mutex_unlock(&nft_net->commit_mutex);
-
-	return true;
-}
-
-static void nft_trans_gc_work(struct work_struct *work)
-{
-	struct nft_trans_gc *trans, *next;
-	LIST_HEAD(trans_gc_list);
-
-	spin_lock(&nf_tables_gc_list_lock);
-	list_splice_init(&nf_tables_gc_list, &trans_gc_list);
-	spin_unlock(&nf_tables_gc_list_lock);
-
-	list_for_each_entry_safe(trans, next, &trans_gc_list, list) {
-		list_del(&trans->list);
-		if (!nft_trans_gc_work_done(trans)) {
-			nft_trans_gc_destroy(trans);
-			continue;
-		}
-		call_rcu(&trans->rcu, nft_trans_gc_trans_free);
-	}
-}
-
-struct nft_trans_gc *nft_trans_gc_alloc(struct nft_set *set,
-					unsigned int gc_seq, gfp_t gfp)
-{
-	struct net *net = read_pnet(&set->net);
-	struct nft_trans_gc *trans;
-
-	trans = kzalloc(sizeof(*trans), gfp);
-	if (!trans)
-		return NULL;
-
-	trans->net = maybe_get_net(net);
-	if (!trans->net) {
-		kfree(trans);
-		return NULL;
-	}
-
-	refcount_inc(&set->refs);
-	trans->set = set;
-	trans->seq = gc_seq;
-
-	return trans;
-}
-
-void nft_trans_gc_elem_add(struct nft_trans_gc *trans, void *priv)
-{
-	trans->priv[trans->count++] = priv;
-}
-
-static void nft_trans_gc_queue_work(struct nft_trans_gc *trans)
-{
-	spin_lock(&nf_tables_gc_list_lock);
-	list_add_tail(&trans->list, &nf_tables_gc_list);
-	spin_unlock(&nf_tables_gc_list_lock);
-
-	schedule_work(&trans_gc_work);
-}
-
-static int nft_trans_gc_space(struct nft_trans_gc *trans)
-{
-	return NFT_TRANS_GC_BATCHCOUNT - trans->count;
-}
-
-struct nft_trans_gc *nft_trans_gc_queue_async(struct nft_trans_gc *gc,
-					      unsigned int gc_seq, gfp_t gfp)
-{
-	struct nft_set *set;
-
-	if (nft_trans_gc_space(gc))
-		return gc;
-
-	set = gc->set;
-	nft_trans_gc_queue_work(gc);
-
-	return nft_trans_gc_alloc(set, gc_seq, gfp);
-}
-
-void nft_trans_gc_queue_async_done(struct nft_trans_gc *trans)
-{
-	if (trans->count == 0) {
-		nft_trans_gc_destroy(trans);
-		return;
-	}
-
-	nft_trans_gc_queue_work(trans);
-}
-
-struct nft_trans_gc *nft_trans_gc_queue_sync(struct nft_trans_gc *gc, gfp_t gfp)
-{
-	struct nft_set *set;
-
-	if (WARN_ON_ONCE(!lockdep_commit_lock_is_held(gc->net)))
-		return NULL;
-
-	if (nft_trans_gc_space(gc))
-		return gc;
-
-	set = gc->set;
-	call_rcu(&gc->rcu, nft_trans_gc_trans_free);
-
-	return nft_trans_gc_alloc(set, 0, gfp);
-}
-
-void nft_trans_gc_queue_sync_done(struct nft_trans_gc *trans)
-{
-	WARN_ON_ONCE(!lockdep_commit_lock_is_held(trans->net));
-
-	if (trans->count == 0) {
-		nft_trans_gc_destroy(trans);
-		return;
-	}
-
-	call_rcu(&trans->rcu, nft_trans_gc_trans_free);
-}
-
-struct nft_trans_gc *nft_trans_gc_catchall_async(struct nft_trans_gc *gc,
-						 unsigned int gc_seq)
-{
-	struct nft_set_elem_catchall *catchall;
-	const struct nft_set *set = gc->set;
-	struct nft_set_ext *ext;
-
-	list_for_each_entry_rcu(catchall, &set->catchall_list, list) {
-		ext = nft_set_elem_ext(set, catchall->elem);
-
-		if (!nft_set_elem_expired(ext))
-			continue;
-		if (nft_set_elem_is_dead(ext))
-			goto dead_elem;
-
-		nft_set_elem_dead(ext);
-dead_elem:
-		gc = nft_trans_gc_queue_async(gc, gc_seq, GFP_ATOMIC);
-		if (!gc)
-			return NULL;
-
-		nft_trans_gc_elem_add(gc, catchall->elem);
-	}
-
-	return gc;
-}
-
 struct nft_trans_gc *nft_trans_gc_catchall_sync(struct nft_trans_gc *gc)
 {
 	struct nft_set_elem_catchall *catchall, *next;
@@ -9540,15 +9136,6 @@
 	struct nft_set_elem elem;
 	struct nft_set_ext *ext;
 
-=======
-struct nft_trans_gc *nft_trans_gc_catchall_sync(struct nft_trans_gc *gc)
-{
-	struct nft_set_elem_catchall *catchall, *next;
-	const struct nft_set *set = gc->set;
-	struct nft_set_elem elem;
-	struct nft_set_ext *ext;
-
->>>>>>> 5eb2b831
 	WARN_ON_ONCE(!lockdep_commit_lock_is_held(gc->net));
 
 	list_for_each_entry_safe(catchall, next, &set->catchall_list, list) {
