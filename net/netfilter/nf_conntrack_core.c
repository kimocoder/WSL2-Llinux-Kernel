// SPDX-License-Identifier: GPL-2.0-only
/* Connection state tracking for netfilter.  This is separated from,
   but required by, the NAT layer; it can also be used by an iptables
   extension. */

/* (C) 1999-2001 Paul `Rusty' Russell
 * (C) 2002-2006 Netfilter Core Team <coreteam@netfilter.org>
 * (C) 2003,2004 USAGI/WIDE Project <http://www.linux-ipv6.org>
 * (C) 2005-2012 Patrick McHardy <kaber@trash.net>
 */

#define pr_fmt(fmt) KBUILD_MODNAME ": " fmt

#include <linux/types.h>
#include <linux/netfilter.h>
#include <linux/module.h>
#include <linux/sched.h>
#include <linux/skbuff.h>
#include <linux/proc_fs.h>
#include <linux/vmalloc.h>
#include <linux/stddef.h>
#include <linux/slab.h>
#include <linux/random.h>
#include <linux/siphash.h>
#include <linux/err.h>
#include <linux/percpu.h>
#include <linux/moduleparam.h>
#include <linux/notifier.h>
#include <linux/kernel.h>
#include <linux/netdevice.h>
#include <linux/socket.h>
#include <linux/mm.h>
#include <linux/nsproxy.h>
#include <linux/rculist_nulls.h>

#include <net/netfilter/nf_conntrack.h>
#include <net/netfilter/nf_conntrack_l4proto.h>
#include <net/netfilter/nf_conntrack_expect.h>
#include <net/netfilter/nf_conntrack_helper.h>
#include <net/netfilter/nf_conntrack_seqadj.h>
#include <net/netfilter/nf_conntrack_core.h>
#include <net/netfilter/nf_conntrack_extend.h>
#include <net/netfilter/nf_conntrack_acct.h>
#include <net/netfilter/nf_conntrack_ecache.h>
#include <net/netfilter/nf_conntrack_zones.h>
#include <net/netfilter/nf_conntrack_timestamp.h>
#include <net/netfilter/nf_conntrack_timeout.h>
#include <net/netfilter/nf_conntrack_labels.h>
#include <net/netfilter/nf_conntrack_synproxy.h>
#include <net/netfilter/nf_nat.h>
#include <net/netfilter/nf_nat_helper.h>
#include <net/netns/hash.h>
#include <net/ip.h>

#include "nf_internals.h"

__cacheline_aligned_in_smp spinlock_t nf_conntrack_locks[CONNTRACK_LOCKS];
EXPORT_SYMBOL_GPL(nf_conntrack_locks);

__cacheline_aligned_in_smp DEFINE_SPINLOCK(nf_conntrack_expect_lock);
EXPORT_SYMBOL_GPL(nf_conntrack_expect_lock);

struct hlist_nulls_head *nf_conntrack_hash __read_mostly;
EXPORT_SYMBOL_GPL(nf_conntrack_hash);

struct conntrack_gc_work {
	struct delayed_work	dwork;
	u32			next_bucket;
	u32			avg_timeout;
<<<<<<< HEAD
=======
	u32			count;
>>>>>>> ea6ea9fa
	u32			start_time;
	bool			exiting;
	bool			early_drop;
};

static __read_mostly struct kmem_cache *nf_conntrack_cachep;
static DEFINE_SPINLOCK(nf_conntrack_locks_all_lock);
static __read_mostly bool nf_conntrack_locks_all;

/* serialize hash resizes and nf_ct_iterate_cleanup */
static DEFINE_MUTEX(nf_conntrack_mutex);

#define GC_SCAN_INTERVAL_MAX	(60ul * HZ)
#define GC_SCAN_INTERVAL_MIN	(1ul * HZ)

/* clamp timeouts to this value (TCP unacked) */
#define GC_SCAN_INTERVAL_CLAMP	(300ul * HZ)

<<<<<<< HEAD
/* large initial bias so that we don't scan often just because we have
 * three entries with a 1s timeout.
 */
#define GC_SCAN_INTERVAL_INIT	INT_MAX
=======
/* Initial bias pretending we have 100 entries at the upper bound so we don't
 * wakeup often just because we have three entries with a 1s timeout while still
 * allowing non-idle machines to wakeup more often when needed.
 */
#define GC_SCAN_INITIAL_COUNT	100
#define GC_SCAN_INTERVAL_INIT	GC_SCAN_INTERVAL_MAX
>>>>>>> ea6ea9fa

#define GC_SCAN_MAX_DURATION	msecs_to_jiffies(10)
#define GC_SCAN_EXPIRED_MAX	(64000u / HZ)

#define MIN_CHAINLEN	8u
#define MAX_CHAINLEN	(32u - MIN_CHAINLEN)

static struct conntrack_gc_work conntrack_gc_work;

void nf_conntrack_lock(spinlock_t *lock) __acquires(lock)
{
	/* 1) Acquire the lock */
	spin_lock(lock);

	/* 2) read nf_conntrack_locks_all, with ACQUIRE semantics
	 * It pairs with the smp_store_release() in nf_conntrack_all_unlock()
	 */
	if (likely(smp_load_acquire(&nf_conntrack_locks_all) == false))
		return;

	/* fast path failed, unlock */
	spin_unlock(lock);

	/* Slow path 1) get global lock */
	spin_lock(&nf_conntrack_locks_all_lock);

	/* Slow path 2) get the lock we want */
	spin_lock(lock);

	/* Slow path 3) release the global lock */
	spin_unlock(&nf_conntrack_locks_all_lock);
}
EXPORT_SYMBOL_GPL(nf_conntrack_lock);

static void nf_conntrack_double_unlock(unsigned int h1, unsigned int h2)
{
	h1 %= CONNTRACK_LOCKS;
	h2 %= CONNTRACK_LOCKS;
	spin_unlock(&nf_conntrack_locks[h1]);
	if (h1 != h2)
		spin_unlock(&nf_conntrack_locks[h2]);
}

/* return true if we need to recompute hashes (in case hash table was resized) */
static bool nf_conntrack_double_lock(struct net *net, unsigned int h1,
				     unsigned int h2, unsigned int sequence)
{
	h1 %= CONNTRACK_LOCKS;
	h2 %= CONNTRACK_LOCKS;
	if (h1 <= h2) {
		nf_conntrack_lock(&nf_conntrack_locks[h1]);
		if (h1 != h2)
			spin_lock_nested(&nf_conntrack_locks[h2],
					 SINGLE_DEPTH_NESTING);
	} else {
		nf_conntrack_lock(&nf_conntrack_locks[h2]);
		spin_lock_nested(&nf_conntrack_locks[h1],
				 SINGLE_DEPTH_NESTING);
	}
	if (read_seqcount_retry(&nf_conntrack_generation, sequence)) {
		nf_conntrack_double_unlock(h1, h2);
		return true;
	}
	return false;
}

static void nf_conntrack_all_lock(void)
	__acquires(&nf_conntrack_locks_all_lock)
{
	int i;

	spin_lock(&nf_conntrack_locks_all_lock);

	/* For nf_contrack_locks_all, only the latest time when another
	 * CPU will see an update is controlled, by the "release" of the
	 * spin_lock below.
	 * The earliest time is not controlled, an thus KCSAN could detect
	 * a race when nf_conntract_lock() reads the variable.
	 * WRITE_ONCE() is used to ensure the compiler will not
	 * optimize the write.
	 */
	WRITE_ONCE(nf_conntrack_locks_all, true);

	for (i = 0; i < CONNTRACK_LOCKS; i++) {
		spin_lock(&nf_conntrack_locks[i]);

		/* This spin_unlock provides the "release" to ensure that
		 * nf_conntrack_locks_all==true is visible to everyone that
		 * acquired spin_lock(&nf_conntrack_locks[]).
		 */
		spin_unlock(&nf_conntrack_locks[i]);
	}
}

static void nf_conntrack_all_unlock(void)
	__releases(&nf_conntrack_locks_all_lock)
{
	/* All prior stores must be complete before we clear
	 * 'nf_conntrack_locks_all'. Otherwise nf_conntrack_lock()
	 * might observe the false value but not the entire
	 * critical section.
	 * It pairs with the smp_load_acquire() in nf_conntrack_lock()
	 */
	smp_store_release(&nf_conntrack_locks_all, false);
	spin_unlock(&nf_conntrack_locks_all_lock);
}

unsigned int nf_conntrack_htable_size __read_mostly;
EXPORT_SYMBOL_GPL(nf_conntrack_htable_size);

unsigned int nf_conntrack_max __read_mostly;
EXPORT_SYMBOL_GPL(nf_conntrack_max);
seqcount_spinlock_t nf_conntrack_generation __read_mostly;
static siphash_key_t nf_conntrack_hash_rnd __read_mostly;

static u32 hash_conntrack_raw(const struct nf_conntrack_tuple *tuple,
			      unsigned int zoneid,
			      const struct net *net)
{
	struct {
		struct nf_conntrack_man src;
		union nf_inet_addr dst_addr;
		unsigned int zone;
		u32 net_mix;
		u16 dport;
		u16 proto;
	} __aligned(SIPHASH_ALIGNMENT) combined;

	get_random_once(&nf_conntrack_hash_rnd, sizeof(nf_conntrack_hash_rnd));

	memset(&combined, 0, sizeof(combined));

	/* The direction must be ignored, so handle usable members manually. */
	combined.src = tuple->src;
	combined.dst_addr = tuple->dst.u3;
	combined.zone = zoneid;
	combined.net_mix = net_hash_mix(net);
	combined.dport = (__force __u16)tuple->dst.u.all;
	combined.proto = tuple->dst.protonum;

	return (u32)siphash(&combined, sizeof(combined), &nf_conntrack_hash_rnd);
}

static u32 scale_hash(u32 hash)
{
	return reciprocal_scale(hash, nf_conntrack_htable_size);
}

static u32 __hash_conntrack(const struct net *net,
			    const struct nf_conntrack_tuple *tuple,
			    unsigned int zoneid,
			    unsigned int size)
{
	return reciprocal_scale(hash_conntrack_raw(tuple, zoneid, net), size);
}

static u32 hash_conntrack(const struct net *net,
			  const struct nf_conntrack_tuple *tuple,
			  unsigned int zoneid)
{
	return scale_hash(hash_conntrack_raw(tuple, zoneid, net));
}

static bool nf_ct_get_tuple_ports(const struct sk_buff *skb,
				  unsigned int dataoff,
				  struct nf_conntrack_tuple *tuple)
{	struct {
		__be16 sport;
		__be16 dport;
	} _inet_hdr, *inet_hdr;

	/* Actually only need first 4 bytes to get ports. */
	inet_hdr = skb_header_pointer(skb, dataoff, sizeof(_inet_hdr), &_inet_hdr);
	if (!inet_hdr)
		return false;

	tuple->src.u.udp.port = inet_hdr->sport;
	tuple->dst.u.udp.port = inet_hdr->dport;
	return true;
}

static bool
nf_ct_get_tuple(const struct sk_buff *skb,
		unsigned int nhoff,
		unsigned int dataoff,
		u_int16_t l3num,
		u_int8_t protonum,
		struct net *net,
		struct nf_conntrack_tuple *tuple)
{
	unsigned int size;
	const __be32 *ap;
	__be32 _addrs[8];

	memset(tuple, 0, sizeof(*tuple));

	tuple->src.l3num = l3num;
	switch (l3num) {
	case NFPROTO_IPV4:
		nhoff += offsetof(struct iphdr, saddr);
		size = 2 * sizeof(__be32);
		break;
	case NFPROTO_IPV6:
		nhoff += offsetof(struct ipv6hdr, saddr);
		size = sizeof(_addrs);
		break;
	default:
		return true;
	}

	ap = skb_header_pointer(skb, nhoff, size, _addrs);
	if (!ap)
		return false;

	switch (l3num) {
	case NFPROTO_IPV4:
		tuple->src.u3.ip = ap[0];
		tuple->dst.u3.ip = ap[1];
		break;
	case NFPROTO_IPV6:
		memcpy(tuple->src.u3.ip6, ap, sizeof(tuple->src.u3.ip6));
		memcpy(tuple->dst.u3.ip6, ap + 4, sizeof(tuple->dst.u3.ip6));
		break;
	}

	tuple->dst.protonum = protonum;
	tuple->dst.dir = IP_CT_DIR_ORIGINAL;

	switch (protonum) {
#if IS_ENABLED(CONFIG_IPV6)
	case IPPROTO_ICMPV6:
		return icmpv6_pkt_to_tuple(skb, dataoff, net, tuple);
#endif
	case IPPROTO_ICMP:
		return icmp_pkt_to_tuple(skb, dataoff, net, tuple);
#ifdef CONFIG_NF_CT_PROTO_GRE
	case IPPROTO_GRE:
		return gre_pkt_to_tuple(skb, dataoff, net, tuple);
#endif
	case IPPROTO_TCP:
	case IPPROTO_UDP: /* fallthrough */
		return nf_ct_get_tuple_ports(skb, dataoff, tuple);
#ifdef CONFIG_NF_CT_PROTO_UDPLITE
	case IPPROTO_UDPLITE:
		return nf_ct_get_tuple_ports(skb, dataoff, tuple);
#endif
#ifdef CONFIG_NF_CT_PROTO_SCTP
	case IPPROTO_SCTP:
		return nf_ct_get_tuple_ports(skb, dataoff, tuple);
#endif
#ifdef CONFIG_NF_CT_PROTO_DCCP
	case IPPROTO_DCCP:
		return nf_ct_get_tuple_ports(skb, dataoff, tuple);
#endif
	default:
		break;
	}

	return true;
}

static int ipv4_get_l4proto(const struct sk_buff *skb, unsigned int nhoff,
			    u_int8_t *protonum)
{
	int dataoff = -1;
	const struct iphdr *iph;
	struct iphdr _iph;

	iph = skb_header_pointer(skb, nhoff, sizeof(_iph), &_iph);
	if (!iph)
		return -1;

	/* Conntrack defragments packets, we might still see fragments
	 * inside ICMP packets though.
	 */
	if (iph->frag_off & htons(IP_OFFSET))
		return -1;

	dataoff = nhoff + (iph->ihl << 2);
	*protonum = iph->protocol;

	/* Check bogus IP headers */
	if (dataoff > skb->len) {
		pr_debug("bogus IPv4 packet: nhoff %u, ihl %u, skblen %u\n",
			 nhoff, iph->ihl << 2, skb->len);
		return -1;
	}
	return dataoff;
}

#if IS_ENABLED(CONFIG_IPV6)
static int ipv6_get_l4proto(const struct sk_buff *skb, unsigned int nhoff,
			    u8 *protonum)
{
	int protoff = -1;
	unsigned int extoff = nhoff + sizeof(struct ipv6hdr);
	__be16 frag_off;
	u8 nexthdr;

	if (skb_copy_bits(skb, nhoff + offsetof(struct ipv6hdr, nexthdr),
			  &nexthdr, sizeof(nexthdr)) != 0) {
		pr_debug("can't get nexthdr\n");
		return -1;
	}
	protoff = ipv6_skip_exthdr(skb, extoff, &nexthdr, &frag_off);
	/*
	 * (protoff == skb->len) means the packet has not data, just
	 * IPv6 and possibly extensions headers, but it is tracked anyway
	 */
	if (protoff < 0 || (frag_off & htons(~0x7)) != 0) {
		pr_debug("can't find proto in pkt\n");
		return -1;
	}

	*protonum = nexthdr;
	return protoff;
}
#endif

static int get_l4proto(const struct sk_buff *skb,
		       unsigned int nhoff, u8 pf, u8 *l4num)
{
	switch (pf) {
	case NFPROTO_IPV4:
		return ipv4_get_l4proto(skb, nhoff, l4num);
#if IS_ENABLED(CONFIG_IPV6)
	case NFPROTO_IPV6:
		return ipv6_get_l4proto(skb, nhoff, l4num);
#endif
	default:
		*l4num = 0;
		break;
	}
	return -1;
}

bool nf_ct_get_tuplepr(const struct sk_buff *skb, unsigned int nhoff,
		       u_int16_t l3num,
		       struct net *net, struct nf_conntrack_tuple *tuple)
{
	u8 protonum;
	int protoff;

	protoff = get_l4proto(skb, nhoff, l3num, &protonum);
	if (protoff <= 0)
		return false;

	return nf_ct_get_tuple(skb, nhoff, protoff, l3num, protonum, net, tuple);
}
EXPORT_SYMBOL_GPL(nf_ct_get_tuplepr);

bool
nf_ct_invert_tuple(struct nf_conntrack_tuple *inverse,
		   const struct nf_conntrack_tuple *orig)
{
	memset(inverse, 0, sizeof(*inverse));

	inverse->src.l3num = orig->src.l3num;

	switch (orig->src.l3num) {
	case NFPROTO_IPV4:
		inverse->src.u3.ip = orig->dst.u3.ip;
		inverse->dst.u3.ip = orig->src.u3.ip;
		break;
	case NFPROTO_IPV6:
		inverse->src.u3.in6 = orig->dst.u3.in6;
		inverse->dst.u3.in6 = orig->src.u3.in6;
		break;
	default:
		break;
	}

	inverse->dst.dir = !orig->dst.dir;

	inverse->dst.protonum = orig->dst.protonum;

	switch (orig->dst.protonum) {
	case IPPROTO_ICMP:
		return nf_conntrack_invert_icmp_tuple(inverse, orig);
#if IS_ENABLED(CONFIG_IPV6)
	case IPPROTO_ICMPV6:
		return nf_conntrack_invert_icmpv6_tuple(inverse, orig);
#endif
	}

	inverse->src.u.all = orig->dst.u.all;
	inverse->dst.u.all = orig->src.u.all;
	return true;
}
EXPORT_SYMBOL_GPL(nf_ct_invert_tuple);

/* Generate a almost-unique pseudo-id for a given conntrack.
 *
 * intentionally doesn't re-use any of the seeds used for hash
 * table location, we assume id gets exposed to userspace.
 *
 * Following nf_conn items do not change throughout lifetime
 * of the nf_conn:
 *
 * 1. nf_conn address
 * 2. nf_conn->master address (normally NULL)
 * 3. the associated net namespace
 * 4. the original direction tuple
 */
u32 nf_ct_get_id(const struct nf_conn *ct)
{
	static __read_mostly siphash_key_t ct_id_seed;
	unsigned long a, b, c, d;

	net_get_random_once(&ct_id_seed, sizeof(ct_id_seed));

	a = (unsigned long)ct;
	b = (unsigned long)ct->master;
	c = (unsigned long)nf_ct_net(ct);
	d = (unsigned long)siphash(&ct->tuplehash[IP_CT_DIR_ORIGINAL].tuple,
				   sizeof(ct->tuplehash[IP_CT_DIR_ORIGINAL].tuple),
				   &ct_id_seed);
#ifdef CONFIG_64BIT
	return siphash_4u64((u64)a, (u64)b, (u64)c, (u64)d, &ct_id_seed);
#else
	return siphash_4u32((u32)a, (u32)b, (u32)c, (u32)d, &ct_id_seed);
#endif
}
EXPORT_SYMBOL_GPL(nf_ct_get_id);

static void
clean_from_lists(struct nf_conn *ct)
{
	pr_debug("clean_from_lists(%p)\n", ct);
	hlist_nulls_del_rcu(&ct->tuplehash[IP_CT_DIR_ORIGINAL].hnnode);
	hlist_nulls_del_rcu(&ct->tuplehash[IP_CT_DIR_REPLY].hnnode);

	/* Destroy all pending expectations */
	nf_ct_remove_expectations(ct);
}

/* must be called with local_bh_disable */
static void nf_ct_add_to_dying_list(struct nf_conn *ct)
{
	struct ct_pcpu *pcpu;

	/* add this conntrack to the (per cpu) dying list */
	ct->cpu = smp_processor_id();
	pcpu = per_cpu_ptr(nf_ct_net(ct)->ct.pcpu_lists, ct->cpu);

	spin_lock(&pcpu->lock);
	hlist_nulls_add_head(&ct->tuplehash[IP_CT_DIR_ORIGINAL].hnnode,
			     &pcpu->dying);
	spin_unlock(&pcpu->lock);
}

/* must be called with local_bh_disable */
static void nf_ct_add_to_unconfirmed_list(struct nf_conn *ct)
{
	struct ct_pcpu *pcpu;

	/* add this conntrack to the (per cpu) unconfirmed list */
	ct->cpu = smp_processor_id();
	pcpu = per_cpu_ptr(nf_ct_net(ct)->ct.pcpu_lists, ct->cpu);

	spin_lock(&pcpu->lock);
	hlist_nulls_add_head(&ct->tuplehash[IP_CT_DIR_ORIGINAL].hnnode,
			     &pcpu->unconfirmed);
	spin_unlock(&pcpu->lock);
}

/* must be called with local_bh_disable */
static void nf_ct_del_from_dying_or_unconfirmed_list(struct nf_conn *ct)
{
	struct ct_pcpu *pcpu;

	/* We overload first tuple to link into unconfirmed or dying list.*/
	pcpu = per_cpu_ptr(nf_ct_net(ct)->ct.pcpu_lists, ct->cpu);

	spin_lock(&pcpu->lock);
	BUG_ON(hlist_nulls_unhashed(&ct->tuplehash[IP_CT_DIR_ORIGINAL].hnnode));
	hlist_nulls_del_rcu(&ct->tuplehash[IP_CT_DIR_ORIGINAL].hnnode);
	spin_unlock(&pcpu->lock);
}

#define NFCT_ALIGN(len)	(((len) + NFCT_INFOMASK) & ~NFCT_INFOMASK)

/* Released via nf_ct_destroy() */
struct nf_conn *nf_ct_tmpl_alloc(struct net *net,
				 const struct nf_conntrack_zone *zone,
				 gfp_t flags)
{
	struct nf_conn *tmpl, *p;

	if (ARCH_KMALLOC_MINALIGN <= NFCT_INFOMASK) {
		tmpl = kzalloc(sizeof(*tmpl) + NFCT_INFOMASK, flags);
		if (!tmpl)
			return NULL;

		p = tmpl;
		tmpl = (struct nf_conn *)NFCT_ALIGN((unsigned long)p);
		if (tmpl != p) {
			tmpl = (struct nf_conn *)NFCT_ALIGN((unsigned long)p);
			tmpl->proto.tmpl_padto = (char *)tmpl - (char *)p;
		}
	} else {
		tmpl = kzalloc(sizeof(*tmpl), flags);
		if (!tmpl)
			return NULL;
	}

	tmpl->status = IPS_TEMPLATE;
	write_pnet(&tmpl->ct_net, net);
	nf_ct_zone_add(tmpl, zone);
	refcount_set(&tmpl->ct_general.use, 1);

	return tmpl;
}
EXPORT_SYMBOL_GPL(nf_ct_tmpl_alloc);

void nf_ct_tmpl_free(struct nf_conn *tmpl)
{
	nf_ct_ext_destroy(tmpl);

	if (ARCH_KMALLOC_MINALIGN <= NFCT_INFOMASK)
		kfree((char *)tmpl - tmpl->proto.tmpl_padto);
	else
		kfree(tmpl);
}
EXPORT_SYMBOL_GPL(nf_ct_tmpl_free);

static void destroy_gre_conntrack(struct nf_conn *ct)
{
#ifdef CONFIG_NF_CT_PROTO_GRE
	struct nf_conn *master = ct->master;

	if (master)
		nf_ct_gre_keymap_destroy(master);
#endif
}

void nf_ct_destroy(struct nf_conntrack *nfct)
{
	struct nf_conn *ct = (struct nf_conn *)nfct;

	pr_debug("%s(%p)\n", __func__, ct);
	WARN_ON(refcount_read(&nfct->use) != 0);

	if (unlikely(nf_ct_is_template(ct))) {
		nf_ct_tmpl_free(ct);
		return;
	}

	if (unlikely(nf_ct_protonum(ct) == IPPROTO_GRE))
		destroy_gre_conntrack(ct);

	local_bh_disable();
	/* Expectations will have been removed in clean_from_lists,
	 * except TFTP can create an expectation on the first packet,
	 * before connection is in the list, so we need to clean here,
	 * too.
	 */
	nf_ct_remove_expectations(ct);

	nf_ct_del_from_dying_or_unconfirmed_list(ct);

	local_bh_enable();

	if (ct->master)
		nf_ct_put(ct->master);

	pr_debug("%s: returning ct=%p to slab\n", __func__, ct);
	nf_conntrack_free(ct);
}
EXPORT_SYMBOL(nf_ct_destroy);

static void nf_ct_delete_from_lists(struct nf_conn *ct)
{
	struct net *net = nf_ct_net(ct);
	unsigned int hash, reply_hash;
	unsigned int sequence;

	nf_ct_helper_destroy(ct);

	local_bh_disable();
	do {
		sequence = read_seqcount_begin(&nf_conntrack_generation);
		hash = hash_conntrack(net,
				      &ct->tuplehash[IP_CT_DIR_ORIGINAL].tuple,
				      nf_ct_zone_id(nf_ct_zone(ct), IP_CT_DIR_ORIGINAL));
		reply_hash = hash_conntrack(net,
					   &ct->tuplehash[IP_CT_DIR_REPLY].tuple,
					   nf_ct_zone_id(nf_ct_zone(ct), IP_CT_DIR_REPLY));
	} while (nf_conntrack_double_lock(net, hash, reply_hash, sequence));

	clean_from_lists(ct);
	nf_conntrack_double_unlock(hash, reply_hash);

	nf_ct_add_to_dying_list(ct);

	local_bh_enable();
}

bool nf_ct_delete(struct nf_conn *ct, u32 portid, int report)
{
	struct nf_conn_tstamp *tstamp;
	struct net *net;

	if (test_and_set_bit(IPS_DYING_BIT, &ct->status))
		return false;

	tstamp = nf_conn_tstamp_find(ct);
	if (tstamp) {
		s32 timeout = READ_ONCE(ct->timeout) - nfct_time_stamp;

		tstamp->stop = ktime_get_real_ns();
		if (timeout < 0)
			tstamp->stop -= jiffies_to_nsecs(-timeout);
	}

	if (nf_conntrack_event_report(IPCT_DESTROY, ct,
				    portid, report) < 0) {
		/* destroy event was not delivered. nf_ct_put will
		 * be done by event cache worker on redelivery.
		 */
		nf_ct_delete_from_lists(ct);
		nf_conntrack_ecache_work(nf_ct_net(ct), NFCT_ECACHE_DESTROY_FAIL);
		return false;
	}

	net = nf_ct_net(ct);
	if (nf_conntrack_ecache_dwork_pending(net))
		nf_conntrack_ecache_work(net, NFCT_ECACHE_DESTROY_SENT);
	nf_ct_delete_from_lists(ct);
	nf_ct_put(ct);
	return true;
}
EXPORT_SYMBOL_GPL(nf_ct_delete);

static inline bool
nf_ct_key_equal(struct nf_conntrack_tuple_hash *h,
		const struct nf_conntrack_tuple *tuple,
		const struct nf_conntrack_zone *zone,
		const struct net *net)
{
	struct nf_conn *ct = nf_ct_tuplehash_to_ctrack(h);

	/* A conntrack can be recreated with the equal tuple,
	 * so we need to check that the conntrack is confirmed
	 */
	return nf_ct_tuple_equal(tuple, &h->tuple) &&
	       nf_ct_zone_equal(ct, zone, NF_CT_DIRECTION(h)) &&
	       nf_ct_is_confirmed(ct) &&
	       net_eq(net, nf_ct_net(ct));
}

static inline bool
nf_ct_match(const struct nf_conn *ct1, const struct nf_conn *ct2)
{
	return nf_ct_tuple_equal(&ct1->tuplehash[IP_CT_DIR_ORIGINAL].tuple,
				 &ct2->tuplehash[IP_CT_DIR_ORIGINAL].tuple) &&
	       nf_ct_tuple_equal(&ct1->tuplehash[IP_CT_DIR_REPLY].tuple,
				 &ct2->tuplehash[IP_CT_DIR_REPLY].tuple) &&
	       nf_ct_zone_equal(ct1, nf_ct_zone(ct2), IP_CT_DIR_ORIGINAL) &&
	       nf_ct_zone_equal(ct1, nf_ct_zone(ct2), IP_CT_DIR_REPLY) &&
	       net_eq(nf_ct_net(ct1), nf_ct_net(ct2));
}

/* caller must hold rcu readlock and none of the nf_conntrack_locks */
static void nf_ct_gc_expired(struct nf_conn *ct)
{
	if (!refcount_inc_not_zero(&ct->ct_general.use))
		return;

	if (nf_ct_should_gc(ct))
		nf_ct_kill(ct);

	nf_ct_put(ct);
}

/*
 * Warning :
 * - Caller must take a reference on returned object
 *   and recheck nf_ct_tuple_equal(tuple, &h->tuple)
 */
static struct nf_conntrack_tuple_hash *
____nf_conntrack_find(struct net *net, const struct nf_conntrack_zone *zone,
		      const struct nf_conntrack_tuple *tuple, u32 hash)
{
	struct nf_conntrack_tuple_hash *h;
	struct hlist_nulls_head *ct_hash;
	struct hlist_nulls_node *n;
	unsigned int bucket, hsize;

begin:
	nf_conntrack_get_ht(&ct_hash, &hsize);
	bucket = reciprocal_scale(hash, hsize);

	hlist_nulls_for_each_entry_rcu(h, n, &ct_hash[bucket], hnnode) {
		struct nf_conn *ct;

		ct = nf_ct_tuplehash_to_ctrack(h);
		if (nf_ct_is_expired(ct)) {
			nf_ct_gc_expired(ct);
			continue;
		}

		if (nf_ct_key_equal(h, tuple, zone, net))
			return h;
	}
	/*
	 * if the nulls value we got at the end of this lookup is
	 * not the expected one, we must restart lookup.
	 * We probably met an item that was moved to another chain.
	 */
	if (get_nulls_value(n) != bucket) {
		NF_CT_STAT_INC_ATOMIC(net, search_restart);
		goto begin;
	}

	return NULL;
}

/* Find a connection corresponding to a tuple. */
static struct nf_conntrack_tuple_hash *
__nf_conntrack_find_get(struct net *net, const struct nf_conntrack_zone *zone,
			const struct nf_conntrack_tuple *tuple, u32 hash)
{
	struct nf_conntrack_tuple_hash *h;
	struct nf_conn *ct;

	rcu_read_lock();

	h = ____nf_conntrack_find(net, zone, tuple, hash);
	if (h) {
		/* We have a candidate that matches the tuple we're interested
		 * in, try to obtain a reference and re-check tuple
		 */
		ct = nf_ct_tuplehash_to_ctrack(h);
		if (likely(refcount_inc_not_zero(&ct->ct_general.use))) {
			if (likely(nf_ct_key_equal(h, tuple, zone, net)))
				goto found;

			/* TYPESAFE_BY_RCU recycled the candidate */
			nf_ct_put(ct);
		}

		h = NULL;
	}
found:
	rcu_read_unlock();

	return h;
}

struct nf_conntrack_tuple_hash *
nf_conntrack_find_get(struct net *net, const struct nf_conntrack_zone *zone,
		      const struct nf_conntrack_tuple *tuple)
{
	unsigned int rid, zone_id = nf_ct_zone_id(zone, IP_CT_DIR_ORIGINAL);
	struct nf_conntrack_tuple_hash *thash;

	thash = __nf_conntrack_find_get(net, zone, tuple,
					hash_conntrack_raw(tuple, zone_id, net));

	if (thash)
		return thash;

	rid = nf_ct_zone_id(zone, IP_CT_DIR_REPLY);
	if (rid != zone_id)
		return __nf_conntrack_find_get(net, zone, tuple,
					       hash_conntrack_raw(tuple, rid, net));
	return thash;
}
EXPORT_SYMBOL_GPL(nf_conntrack_find_get);

static void __nf_conntrack_hash_insert(struct nf_conn *ct,
				       unsigned int hash,
				       unsigned int reply_hash)
{
	hlist_nulls_add_head_rcu(&ct->tuplehash[IP_CT_DIR_ORIGINAL].hnnode,
			   &nf_conntrack_hash[hash]);
	hlist_nulls_add_head_rcu(&ct->tuplehash[IP_CT_DIR_REPLY].hnnode,
			   &nf_conntrack_hash[reply_hash]);
}

int
nf_conntrack_hash_check_insert(struct nf_conn *ct)
{
	const struct nf_conntrack_zone *zone;
	struct net *net = nf_ct_net(ct);
	unsigned int hash, reply_hash;
	struct nf_conntrack_tuple_hash *h;
	struct hlist_nulls_node *n;
	unsigned int max_chainlen;
	unsigned int chainlen = 0;
	unsigned int sequence;
	int err = -EEXIST;

	zone = nf_ct_zone(ct);

	local_bh_disable();
	do {
		sequence = read_seqcount_begin(&nf_conntrack_generation);
		hash = hash_conntrack(net,
				      &ct->tuplehash[IP_CT_DIR_ORIGINAL].tuple,
				      nf_ct_zone_id(nf_ct_zone(ct), IP_CT_DIR_ORIGINAL));
		reply_hash = hash_conntrack(net,
					   &ct->tuplehash[IP_CT_DIR_REPLY].tuple,
					   nf_ct_zone_id(nf_ct_zone(ct), IP_CT_DIR_REPLY));
	} while (nf_conntrack_double_lock(net, hash, reply_hash, sequence));

	max_chainlen = MIN_CHAINLEN + prandom_u32_max(MAX_CHAINLEN);

	/* See if there's one in the list already, including reverse */
	hlist_nulls_for_each_entry(h, n, &nf_conntrack_hash[hash], hnnode) {
		if (nf_ct_key_equal(h, &ct->tuplehash[IP_CT_DIR_ORIGINAL].tuple,
				    zone, net))
			goto out;

		if (chainlen++ > max_chainlen)
			goto chaintoolong;
	}

	chainlen = 0;

	hlist_nulls_for_each_entry(h, n, &nf_conntrack_hash[reply_hash], hnnode) {
		if (nf_ct_key_equal(h, &ct->tuplehash[IP_CT_DIR_REPLY].tuple,
				    zone, net))
			goto out;
		if (chainlen++ > max_chainlen)
			goto chaintoolong;
	}

	smp_wmb();
	/* The caller holds a reference to this object */
	refcount_set(&ct->ct_general.use, 2);
	__nf_conntrack_hash_insert(ct, hash, reply_hash);
	nf_conntrack_double_unlock(hash, reply_hash);
	NF_CT_STAT_INC(net, insert);
	local_bh_enable();
	return 0;
chaintoolong:
	NF_CT_STAT_INC(net, chaintoolong);
	err = -ENOSPC;
out:
	nf_conntrack_double_unlock(hash, reply_hash);
	local_bh_enable();
	return err;
}
EXPORT_SYMBOL_GPL(nf_conntrack_hash_check_insert);

void nf_ct_acct_add(struct nf_conn *ct, u32 dir, unsigned int packets,
		    unsigned int bytes)
{
	struct nf_conn_acct *acct;

	acct = nf_conn_acct_find(ct);
	if (acct) {
		struct nf_conn_counter *counter = acct->counter;

		atomic64_add(packets, &counter[dir].packets);
		atomic64_add(bytes, &counter[dir].bytes);
	}
}
EXPORT_SYMBOL_GPL(nf_ct_acct_add);

static void nf_ct_acct_merge(struct nf_conn *ct, enum ip_conntrack_info ctinfo,
			     const struct nf_conn *loser_ct)
{
	struct nf_conn_acct *acct;

	acct = nf_conn_acct_find(loser_ct);
	if (acct) {
		struct nf_conn_counter *counter = acct->counter;
		unsigned int bytes;

		/* u32 should be fine since we must have seen one packet. */
		bytes = atomic64_read(&counter[CTINFO2DIR(ctinfo)].bytes);
		nf_ct_acct_update(ct, CTINFO2DIR(ctinfo), bytes);
	}
}

static void __nf_conntrack_insert_prepare(struct nf_conn *ct)
{
	struct nf_conn_tstamp *tstamp;

	refcount_inc(&ct->ct_general.use);
	ct->status |= IPS_CONFIRMED;

	/* set conntrack timestamp, if enabled. */
	tstamp = nf_conn_tstamp_find(ct);
	if (tstamp)
		tstamp->start = ktime_get_real_ns();
}

/* caller must hold locks to prevent concurrent changes */
static int __nf_ct_resolve_clash(struct sk_buff *skb,
				 struct nf_conntrack_tuple_hash *h)
{
	/* This is the conntrack entry already in hashes that won race. */
	struct nf_conn *ct = nf_ct_tuplehash_to_ctrack(h);
	enum ip_conntrack_info ctinfo;
	struct nf_conn *loser_ct;

	loser_ct = nf_ct_get(skb, &ctinfo);

	if (nf_ct_is_dying(ct))
		return NF_DROP;

	if (((ct->status & IPS_NAT_DONE_MASK) == 0) ||
	    nf_ct_match(ct, loser_ct)) {
		struct net *net = nf_ct_net(ct);

		nf_conntrack_get(&ct->ct_general);

		nf_ct_acct_merge(ct, ctinfo, loser_ct);
		nf_ct_add_to_dying_list(loser_ct);
		nf_ct_put(loser_ct);
		nf_ct_set(skb, ct, ctinfo);

		NF_CT_STAT_INC(net, clash_resolve);
		return NF_ACCEPT;
	}

	return NF_DROP;
}

/**
 * nf_ct_resolve_clash_harder - attempt to insert clashing conntrack entry
 *
 * @skb: skb that causes the collision
 * @repl_idx: hash slot for reply direction
 *
 * Called when origin or reply direction had a clash.
 * The skb can be handled without packet drop provided the reply direction
 * is unique or there the existing entry has the identical tuple in both
 * directions.
 *
 * Caller must hold conntrack table locks to prevent concurrent updates.
 *
 * Returns NF_DROP if the clash could not be handled.
 */
static int nf_ct_resolve_clash_harder(struct sk_buff *skb, u32 repl_idx)
{
	struct nf_conn *loser_ct = (struct nf_conn *)skb_nfct(skb);
	const struct nf_conntrack_zone *zone;
	struct nf_conntrack_tuple_hash *h;
	struct hlist_nulls_node *n;
	struct net *net;

	zone = nf_ct_zone(loser_ct);
	net = nf_ct_net(loser_ct);

	/* Reply direction must never result in a clash, unless both origin
	 * and reply tuples are identical.
	 */
	hlist_nulls_for_each_entry(h, n, &nf_conntrack_hash[repl_idx], hnnode) {
		if (nf_ct_key_equal(h,
				    &loser_ct->tuplehash[IP_CT_DIR_REPLY].tuple,
				    zone, net))
			return __nf_ct_resolve_clash(skb, h);
	}

	/* We want the clashing entry to go away real soon: 1 second timeout. */
	WRITE_ONCE(loser_ct->timeout, nfct_time_stamp + HZ);

	/* IPS_NAT_CLASH removes the entry automatically on the first
	 * reply.  Also prevents UDP tracker from moving the entry to
	 * ASSURED state, i.e. the entry can always be evicted under
	 * pressure.
	 */
	loser_ct->status |= IPS_FIXED_TIMEOUT | IPS_NAT_CLASH;

	__nf_conntrack_insert_prepare(loser_ct);

	/* fake add for ORIGINAL dir: we want lookups to only find the entry
	 * already in the table.  This also hides the clashing entry from
	 * ctnetlink iteration, i.e. conntrack -L won't show them.
	 */
	hlist_nulls_add_fake(&loser_ct->tuplehash[IP_CT_DIR_ORIGINAL].hnnode);

	hlist_nulls_add_head_rcu(&loser_ct->tuplehash[IP_CT_DIR_REPLY].hnnode,
				 &nf_conntrack_hash[repl_idx]);

	NF_CT_STAT_INC(net, clash_resolve);
	return NF_ACCEPT;
}

/**
 * nf_ct_resolve_clash - attempt to handle clash without packet drop
 *
 * @skb: skb that causes the clash
 * @h: tuplehash of the clashing entry already in table
 * @reply_hash: hash slot for reply direction
 *
 * A conntrack entry can be inserted to the connection tracking table
 * if there is no existing entry with an identical tuple.
 *
 * If there is one, @skb (and the assocated, unconfirmed conntrack) has
 * to be dropped.  In case @skb is retransmitted, next conntrack lookup
 * will find the already-existing entry.
 *
 * The major problem with such packet drop is the extra delay added by
 * the packet loss -- it will take some time for a retransmit to occur
 * (or the sender to time out when waiting for a reply).
 *
 * This function attempts to handle the situation without packet drop.
 *
 * If @skb has no NAT transformation or if the colliding entries are
 * exactly the same, only the to-be-confirmed conntrack entry is discarded
 * and @skb is associated with the conntrack entry already in the table.
 *
 * Failing that, the new, unconfirmed conntrack is still added to the table
 * provided that the collision only occurs in the ORIGINAL direction.
 * The new entry will be added only in the non-clashing REPLY direction,
 * so packets in the ORIGINAL direction will continue to match the existing
 * entry.  The new entry will also have a fixed timeout so it expires --
 * due to the collision, it will only see reply traffic.
 *
 * Returns NF_DROP if the clash could not be resolved.
 */
static __cold noinline int
nf_ct_resolve_clash(struct sk_buff *skb, struct nf_conntrack_tuple_hash *h,
		    u32 reply_hash)
{
	/* This is the conntrack entry already in hashes that won race. */
	struct nf_conn *ct = nf_ct_tuplehash_to_ctrack(h);
	const struct nf_conntrack_l4proto *l4proto;
	enum ip_conntrack_info ctinfo;
	struct nf_conn *loser_ct;
	struct net *net;
	int ret;

	loser_ct = nf_ct_get(skb, &ctinfo);
	net = nf_ct_net(loser_ct);

	l4proto = nf_ct_l4proto_find(nf_ct_protonum(ct));
	if (!l4proto->allow_clash)
		goto drop;

	ret = __nf_ct_resolve_clash(skb, h);
	if (ret == NF_ACCEPT)
		return ret;

	ret = nf_ct_resolve_clash_harder(skb, reply_hash);
	if (ret == NF_ACCEPT)
		return ret;

drop:
	nf_ct_add_to_dying_list(loser_ct);
	NF_CT_STAT_INC(net, drop);
	NF_CT_STAT_INC(net, insert_failed);
	return NF_DROP;
}

/* Confirm a connection given skb; places it in hash table */
int
__nf_conntrack_confirm(struct sk_buff *skb)
{
	unsigned int chainlen = 0, sequence, max_chainlen;
	const struct nf_conntrack_zone *zone;
	unsigned int hash, reply_hash;
	struct nf_conntrack_tuple_hash *h;
	struct nf_conn *ct;
	struct nf_conn_help *help;
	struct hlist_nulls_node *n;
	enum ip_conntrack_info ctinfo;
	struct net *net;
	int ret = NF_DROP;

	ct = nf_ct_get(skb, &ctinfo);
	net = nf_ct_net(ct);

	/* ipt_REJECT uses nf_conntrack_attach to attach related
	   ICMP/TCP RST packets in other direction.  Actual packet
	   which created connection will be IP_CT_NEW or for an
	   expected connection, IP_CT_RELATED. */
	if (CTINFO2DIR(ctinfo) != IP_CT_DIR_ORIGINAL)
		return NF_ACCEPT;

	zone = nf_ct_zone(ct);
	local_bh_disable();

	do {
		sequence = read_seqcount_begin(&nf_conntrack_generation);
		/* reuse the hash saved before */
		hash = *(unsigned long *)&ct->tuplehash[IP_CT_DIR_REPLY].hnnode.pprev;
		hash = scale_hash(hash);
		reply_hash = hash_conntrack(net,
					   &ct->tuplehash[IP_CT_DIR_REPLY].tuple,
					   nf_ct_zone_id(nf_ct_zone(ct), IP_CT_DIR_REPLY));
	} while (nf_conntrack_double_lock(net, hash, reply_hash, sequence));

	/* We're not in hash table, and we refuse to set up related
	 * connections for unconfirmed conns.  But packet copies and
	 * REJECT will give spurious warnings here.
	 */

	/* Another skb with the same unconfirmed conntrack may
	 * win the race. This may happen for bridge(br_flood)
	 * or broadcast/multicast packets do skb_clone with
	 * unconfirmed conntrack.
	 */
	if (unlikely(nf_ct_is_confirmed(ct))) {
		WARN_ON_ONCE(1);
		nf_conntrack_double_unlock(hash, reply_hash);
		local_bh_enable();
		return NF_DROP;
	}

	pr_debug("Confirming conntrack %p\n", ct);
	/* We have to check the DYING flag after unlink to prevent
	 * a race against nf_ct_get_next_corpse() possibly called from
	 * user context, else we insert an already 'dead' hash, blocking
	 * further use of that particular connection -JM.
	 */
	nf_ct_del_from_dying_or_unconfirmed_list(ct);

	if (unlikely(nf_ct_is_dying(ct))) {
		nf_ct_add_to_dying_list(ct);
		NF_CT_STAT_INC(net, insert_failed);
		goto dying;
	}

	max_chainlen = MIN_CHAINLEN + prandom_u32_max(MAX_CHAINLEN);
	/* See if there's one in the list already, including reverse:
	   NAT could have grabbed it without realizing, since we're
	   not in the hash.  If there is, we lost race. */
	hlist_nulls_for_each_entry(h, n, &nf_conntrack_hash[hash], hnnode) {
		if (nf_ct_key_equal(h, &ct->tuplehash[IP_CT_DIR_ORIGINAL].tuple,
				    zone, net))
			goto out;
		if (chainlen++ > max_chainlen)
			goto chaintoolong;
	}

	chainlen = 0;
	hlist_nulls_for_each_entry(h, n, &nf_conntrack_hash[reply_hash], hnnode) {
		if (nf_ct_key_equal(h, &ct->tuplehash[IP_CT_DIR_REPLY].tuple,
				    zone, net))
			goto out;
		if (chainlen++ > max_chainlen) {
chaintoolong:
			nf_ct_add_to_dying_list(ct);
			NF_CT_STAT_INC(net, chaintoolong);
			NF_CT_STAT_INC(net, insert_failed);
			ret = NF_DROP;
			goto dying;
		}
	}

	/* Timer relative to confirmation time, not original
	   setting time, otherwise we'd get timer wrap in
	   weird delay cases. */
	ct->timeout += nfct_time_stamp;

	__nf_conntrack_insert_prepare(ct);

	/* Since the lookup is lockless, hash insertion must be done after
	 * starting the timer and setting the CONFIRMED bit. The RCU barriers
	 * guarantee that no other CPU can find the conntrack before the above
	 * stores are visible.
	 */
	__nf_conntrack_hash_insert(ct, hash, reply_hash);
	nf_conntrack_double_unlock(hash, reply_hash);
	local_bh_enable();

	help = nfct_help(ct);
	if (help && help->helper)
		nf_conntrack_event_cache(IPCT_HELPER, ct);

	nf_conntrack_event_cache(master_ct(ct) ?
				 IPCT_RELATED : IPCT_NEW, ct);
	return NF_ACCEPT;

out:
	ret = nf_ct_resolve_clash(skb, h, reply_hash);
dying:
	nf_conntrack_double_unlock(hash, reply_hash);
	local_bh_enable();
	return ret;
}
EXPORT_SYMBOL_GPL(__nf_conntrack_confirm);

/* Returns true if a connection correspondings to the tuple (required
   for NAT). */
int
nf_conntrack_tuple_taken(const struct nf_conntrack_tuple *tuple,
			 const struct nf_conn *ignored_conntrack)
{
	struct net *net = nf_ct_net(ignored_conntrack);
	const struct nf_conntrack_zone *zone;
	struct nf_conntrack_tuple_hash *h;
	struct hlist_nulls_head *ct_hash;
	unsigned int hash, hsize;
	struct hlist_nulls_node *n;
	struct nf_conn *ct;

	zone = nf_ct_zone(ignored_conntrack);

	rcu_read_lock();
 begin:
	nf_conntrack_get_ht(&ct_hash, &hsize);
	hash = __hash_conntrack(net, tuple, nf_ct_zone_id(zone, IP_CT_DIR_REPLY), hsize);

	hlist_nulls_for_each_entry_rcu(h, n, &ct_hash[hash], hnnode) {
		ct = nf_ct_tuplehash_to_ctrack(h);

		if (ct == ignored_conntrack)
			continue;

		if (nf_ct_is_expired(ct)) {
			nf_ct_gc_expired(ct);
			continue;
		}

		if (nf_ct_key_equal(h, tuple, zone, net)) {
			/* Tuple is taken already, so caller will need to find
			 * a new source port to use.
			 *
			 * Only exception:
			 * If the *original tuples* are identical, then both
			 * conntracks refer to the same flow.
			 * This is a rare situation, it can occur e.g. when
			 * more than one UDP packet is sent from same socket
			 * in different threads.
			 *
			 * Let nf_ct_resolve_clash() deal with this later.
			 */
			if (nf_ct_tuple_equal(&ignored_conntrack->tuplehash[IP_CT_DIR_ORIGINAL].tuple,
					      &ct->tuplehash[IP_CT_DIR_ORIGINAL].tuple) &&
					      nf_ct_zone_equal(ct, zone, IP_CT_DIR_ORIGINAL))
				continue;

			NF_CT_STAT_INC_ATOMIC(net, found);
			rcu_read_unlock();
			return 1;
		}
	}

	if (get_nulls_value(n) != hash) {
		NF_CT_STAT_INC_ATOMIC(net, search_restart);
		goto begin;
	}

	rcu_read_unlock();

	return 0;
}
EXPORT_SYMBOL_GPL(nf_conntrack_tuple_taken);

#define NF_CT_EVICTION_RANGE	8

/* There's a small race here where we may free a just-assured
   connection.  Too bad: we're in trouble anyway. */
static unsigned int early_drop_list(struct net *net,
				    struct hlist_nulls_head *head)
{
	struct nf_conntrack_tuple_hash *h;
	struct hlist_nulls_node *n;
	unsigned int drops = 0;
	struct nf_conn *tmp;

	hlist_nulls_for_each_entry_rcu(h, n, head, hnnode) {
		tmp = nf_ct_tuplehash_to_ctrack(h);

		if (test_bit(IPS_OFFLOAD_BIT, &tmp->status))
			continue;

		if (nf_ct_is_expired(tmp)) {
			nf_ct_gc_expired(tmp);
			continue;
		}

		if (test_bit(IPS_ASSURED_BIT, &tmp->status) ||
		    !net_eq(nf_ct_net(tmp), net) ||
		    nf_ct_is_dying(tmp))
			continue;

		if (!refcount_inc_not_zero(&tmp->ct_general.use))
			continue;

		/* kill only if still in same netns -- might have moved due to
		 * SLAB_TYPESAFE_BY_RCU rules.
		 *
		 * We steal the timer reference.  If that fails timer has
		 * already fired or someone else deleted it. Just drop ref
		 * and move to next entry.
		 */
		if (net_eq(nf_ct_net(tmp), net) &&
		    nf_ct_is_confirmed(tmp) &&
		    nf_ct_delete(tmp, 0, 0))
			drops++;

		nf_ct_put(tmp);
	}

	return drops;
}

static noinline int early_drop(struct net *net, unsigned int hash)
{
	unsigned int i, bucket;

	for (i = 0; i < NF_CT_EVICTION_RANGE; i++) {
		struct hlist_nulls_head *ct_hash;
		unsigned int hsize, drops;

		rcu_read_lock();
		nf_conntrack_get_ht(&ct_hash, &hsize);
		if (!i)
			bucket = reciprocal_scale(hash, hsize);
		else
			bucket = (bucket + 1) % hsize;

		drops = early_drop_list(net, &ct_hash[bucket]);
		rcu_read_unlock();

		if (drops) {
			NF_CT_STAT_ADD_ATOMIC(net, early_drop, drops);
			return true;
		}
	}

	return false;
}

static bool gc_worker_skip_ct(const struct nf_conn *ct)
{
	return !nf_ct_is_confirmed(ct) || nf_ct_is_dying(ct);
}

static bool gc_worker_can_early_drop(const struct nf_conn *ct)
{
	const struct nf_conntrack_l4proto *l4proto;

	if (!test_bit(IPS_ASSURED_BIT, &ct->status))
		return true;

	l4proto = nf_ct_l4proto_find(nf_ct_protonum(ct));
	if (l4proto->can_early_drop && l4proto->can_early_drop(ct))
		return true;

	return false;
}

static void gc_worker(struct work_struct *work)
{
	unsigned int i, hashsz, nf_conntrack_max95 = 0;
	u32 end_time, start_time = nfct_time_stamp;
	struct conntrack_gc_work *gc_work;
	unsigned int expired_count = 0;
	unsigned long next_run;
	s32 delta_time;
<<<<<<< HEAD
=======
	long count;
>>>>>>> ea6ea9fa

	gc_work = container_of(work, struct conntrack_gc_work, dwork.work);

	i = gc_work->next_bucket;
	if (gc_work->early_drop)
		nf_conntrack_max95 = nf_conntrack_max / 100u * 95u;

	if (i == 0) {
		gc_work->avg_timeout = GC_SCAN_INTERVAL_INIT;
<<<<<<< HEAD
=======
		gc_work->count = GC_SCAN_INITIAL_COUNT;
>>>>>>> ea6ea9fa
		gc_work->start_time = start_time;
	}

	next_run = gc_work->avg_timeout;
<<<<<<< HEAD
=======
	count = gc_work->count;
>>>>>>> ea6ea9fa

	end_time = start_time + GC_SCAN_MAX_DURATION;

	do {
		struct nf_conntrack_tuple_hash *h;
		struct hlist_nulls_head *ct_hash;
		struct hlist_nulls_node *n;
		struct nf_conn *tmp;

		rcu_read_lock();

		nf_conntrack_get_ht(&ct_hash, &hashsz);
		if (i >= hashsz) {
			rcu_read_unlock();
			break;
		}

		hlist_nulls_for_each_entry_rcu(h, n, &ct_hash[i], hnnode) {
			struct nf_conntrack_net *cnet;
			unsigned long expires;
			struct net *net;
			long expires;

			tmp = nf_ct_tuplehash_to_ctrack(h);

			if (test_bit(IPS_OFFLOAD_BIT, &tmp->status)) {
				nf_ct_offload_timeout(tmp);
				continue;
			}

			if (expired_count > GC_SCAN_EXPIRED_MAX) {
				rcu_read_unlock();

				gc_work->next_bucket = i;
				gc_work->avg_timeout = next_run;
<<<<<<< HEAD
=======
				gc_work->count = count;
>>>>>>> ea6ea9fa

				delta_time = nfct_time_stamp - gc_work->start_time;

				/* re-sched immediately if total cycle time is exceeded */
				next_run = delta_time < (s32)GC_SCAN_INTERVAL_MAX;
				goto early_exit;
			}

			if (nf_ct_is_expired(tmp)) {
				nf_ct_gc_expired(tmp);
				expired_count++;
				continue;
			}

			expires = clamp(nf_ct_expires(tmp), GC_SCAN_INTERVAL_MIN, GC_SCAN_INTERVAL_CLAMP);
<<<<<<< HEAD
			next_run += expires;
			next_run /= 2u;
=======
			expires = (expires - (long)next_run) / ++count;
			next_run += expires;
>>>>>>> ea6ea9fa

			if (nf_conntrack_max95 == 0 || gc_worker_skip_ct(tmp))
				continue;

			net = nf_ct_net(tmp);
			cnet = nf_ct_pernet(net);
			if (atomic_read(&cnet->count) < nf_conntrack_max95)
				continue;

			/* need to take reference to avoid possible races */
			if (!refcount_inc_not_zero(&tmp->ct_general.use))
				continue;

			if (gc_worker_skip_ct(tmp)) {
				nf_ct_put(tmp);
				continue;
			}

			if (gc_worker_can_early_drop(tmp)) {
				nf_ct_kill(tmp);
				expired_count++;
			}

			nf_ct_put(tmp);
		}

		/* could check get_nulls_value() here and restart if ct
		 * was moved to another chain.  But given gc is best-effort
		 * we will just continue with next hash slot.
		 */
		rcu_read_unlock();
		cond_resched();
		i++;

		delta_time = nfct_time_stamp - end_time;
		if (delta_time > 0 && i < hashsz) {
			gc_work->avg_timeout = next_run;
<<<<<<< HEAD
=======
			gc_work->count = count;
>>>>>>> ea6ea9fa
			gc_work->next_bucket = i;
			next_run = 0;
			goto early_exit;
		}
	} while (i < hashsz);

	gc_work->next_bucket = 0;

	next_run = clamp(next_run, GC_SCAN_INTERVAL_MIN, GC_SCAN_INTERVAL_MAX);

	delta_time = max_t(s32, nfct_time_stamp - gc_work->start_time, 1);
	if (next_run > (unsigned long)delta_time)
		next_run -= delta_time;
	else
		next_run = 1;

early_exit:
	if (gc_work->exiting)
		return;

	if (next_run)
		gc_work->early_drop = false;

	queue_delayed_work(system_power_efficient_wq, &gc_work->dwork, next_run);
}

static void conntrack_gc_work_init(struct conntrack_gc_work *gc_work)
{
	INIT_DELAYED_WORK(&gc_work->dwork, gc_worker);
	gc_work->exiting = false;
}

static struct nf_conn *
__nf_conntrack_alloc(struct net *net,
		     const struct nf_conntrack_zone *zone,
		     const struct nf_conntrack_tuple *orig,
		     const struct nf_conntrack_tuple *repl,
		     gfp_t gfp, u32 hash)
{
	struct nf_conntrack_net *cnet = nf_ct_pernet(net);
	unsigned int ct_count;
	struct nf_conn *ct;

	/* We don't want any race condition at early drop stage */
	ct_count = atomic_inc_return(&cnet->count);

	if (nf_conntrack_max && unlikely(ct_count > nf_conntrack_max)) {
		if (!early_drop(net, hash)) {
			if (!conntrack_gc_work.early_drop)
				conntrack_gc_work.early_drop = true;
			atomic_dec(&cnet->count);
			net_warn_ratelimited("nf_conntrack: table full, dropping packet\n");
			return ERR_PTR(-ENOMEM);
		}
	}

	/*
	 * Do not use kmem_cache_zalloc(), as this cache uses
	 * SLAB_TYPESAFE_BY_RCU.
	 */
	ct = kmem_cache_alloc(nf_conntrack_cachep, gfp);
	if (ct == NULL)
		goto out;

	spin_lock_init(&ct->lock);
	ct->tuplehash[IP_CT_DIR_ORIGINAL].tuple = *orig;
	ct->tuplehash[IP_CT_DIR_ORIGINAL].hnnode.pprev = NULL;
	ct->tuplehash[IP_CT_DIR_REPLY].tuple = *repl;
	/* save hash for reusing when confirming */
	*(unsigned long *)(&ct->tuplehash[IP_CT_DIR_REPLY].hnnode.pprev) = hash;
	ct->status = 0;
	WRITE_ONCE(ct->timeout, 0);
	write_pnet(&ct->ct_net, net);
	memset(&ct->__nfct_init_offset, 0,
	       offsetof(struct nf_conn, proto) -
	       offsetof(struct nf_conn, __nfct_init_offset));

	nf_ct_zone_add(ct, zone);

	/* Because we use RCU lookups, we set ct_general.use to zero before
	 * this is inserted in any list.
	 */
	refcount_set(&ct->ct_general.use, 0);
	return ct;
out:
	atomic_dec(&cnet->count);
	return ERR_PTR(-ENOMEM);
}

struct nf_conn *nf_conntrack_alloc(struct net *net,
				   const struct nf_conntrack_zone *zone,
				   const struct nf_conntrack_tuple *orig,
				   const struct nf_conntrack_tuple *repl,
				   gfp_t gfp)
{
	return __nf_conntrack_alloc(net, zone, orig, repl, gfp, 0);
}
EXPORT_SYMBOL_GPL(nf_conntrack_alloc);

void nf_conntrack_free(struct nf_conn *ct)
{
	struct net *net = nf_ct_net(ct);
	struct nf_conntrack_net *cnet;

	/* A freed object has refcnt == 0, that's
	 * the golden rule for SLAB_TYPESAFE_BY_RCU
	 */
	WARN_ON(refcount_read(&ct->ct_general.use) != 0);

	nf_ct_ext_destroy(ct);
	kmem_cache_free(nf_conntrack_cachep, ct);
	cnet = nf_ct_pernet(net);

	smp_mb__before_atomic();
	atomic_dec(&cnet->count);
}
EXPORT_SYMBOL_GPL(nf_conntrack_free);


/* Allocate a new conntrack: we return -ENOMEM if classification
   failed due to stress.  Otherwise it really is unclassifiable. */
static noinline struct nf_conntrack_tuple_hash *
init_conntrack(struct net *net, struct nf_conn *tmpl,
	       const struct nf_conntrack_tuple *tuple,
	       struct sk_buff *skb,
	       unsigned int dataoff, u32 hash)
{
	struct nf_conn *ct;
	struct nf_conn_help *help;
	struct nf_conntrack_tuple repl_tuple;
	struct nf_conntrack_ecache *ecache;
	struct nf_conntrack_expect *exp = NULL;
	const struct nf_conntrack_zone *zone;
	struct nf_conn_timeout *timeout_ext;
	struct nf_conntrack_zone tmp;
	struct nf_conntrack_net *cnet;

	if (!nf_ct_invert_tuple(&repl_tuple, tuple)) {
		pr_debug("Can't invert tuple.\n");
		return NULL;
	}

	zone = nf_ct_zone_tmpl(tmpl, skb, &tmp);
	ct = __nf_conntrack_alloc(net, zone, tuple, &repl_tuple, GFP_ATOMIC,
				  hash);
	if (IS_ERR(ct))
		return (struct nf_conntrack_tuple_hash *)ct;

	if (!nf_ct_add_synproxy(ct, tmpl)) {
		nf_conntrack_free(ct);
		return ERR_PTR(-ENOMEM);
	}

	timeout_ext = tmpl ? nf_ct_timeout_find(tmpl) : NULL;

	if (timeout_ext)
		nf_ct_timeout_ext_add(ct, rcu_dereference(timeout_ext->timeout),
				      GFP_ATOMIC);

	nf_ct_acct_ext_add(ct, GFP_ATOMIC);
	nf_ct_tstamp_ext_add(ct, GFP_ATOMIC);
	nf_ct_labels_ext_add(ct);

	ecache = tmpl ? nf_ct_ecache_find(tmpl) : NULL;
	nf_ct_ecache_ext_add(ct, ecache ? ecache->ctmask : 0,
				 ecache ? ecache->expmask : 0,
			     GFP_ATOMIC);

	local_bh_disable();
	cnet = nf_ct_pernet(net);
	if (cnet->expect_count) {
		spin_lock(&nf_conntrack_expect_lock);
		exp = nf_ct_find_expectation(net, zone, tuple);
		if (exp) {
			pr_debug("expectation arrives ct=%p exp=%p\n",
				 ct, exp);
			/* Welcome, Mr. Bond.  We've been expecting you... */
			__set_bit(IPS_EXPECTED_BIT, &ct->status);
			/* exp->master safe, refcnt bumped in nf_ct_find_expectation */
			ct->master = exp->master;
			if (exp->helper) {
				help = nf_ct_helper_ext_add(ct, GFP_ATOMIC);
				if (help)
					rcu_assign_pointer(help->helper, exp->helper);
			}

#ifdef CONFIG_NF_CONNTRACK_MARK
			ct->mark = exp->master->mark;
#endif
#ifdef CONFIG_NF_CONNTRACK_SECMARK
			ct->secmark = exp->master->secmark;
#endif
			NF_CT_STAT_INC(net, expect_new);
		}
		spin_unlock(&nf_conntrack_expect_lock);
	}
	if (!exp)
		__nf_ct_try_assign_helper(ct, tmpl, GFP_ATOMIC);

	/* Now it is inserted into the unconfirmed list, set refcount to 1. */
	refcount_set(&ct->ct_general.use, 1);
	nf_ct_add_to_unconfirmed_list(ct);

	local_bh_enable();

	if (exp) {
		if (exp->expectfn)
			exp->expectfn(ct, exp);
		nf_ct_expect_put(exp);
	}

	return &ct->tuplehash[IP_CT_DIR_ORIGINAL];
}

/* On success, returns 0, sets skb->_nfct | ctinfo */
static int
resolve_normal_ct(struct nf_conn *tmpl,
		  struct sk_buff *skb,
		  unsigned int dataoff,
		  u_int8_t protonum,
		  const struct nf_hook_state *state)
{
	const struct nf_conntrack_zone *zone;
	struct nf_conntrack_tuple tuple;
	struct nf_conntrack_tuple_hash *h;
	enum ip_conntrack_info ctinfo;
	struct nf_conntrack_zone tmp;
	u32 hash, zone_id, rid;
	struct nf_conn *ct;

	if (!nf_ct_get_tuple(skb, skb_network_offset(skb),
			     dataoff, state->pf, protonum, state->net,
			     &tuple)) {
		pr_debug("Can't get tuple\n");
		return 0;
	}

	/* look for tuple match */
	zone = nf_ct_zone_tmpl(tmpl, skb, &tmp);

	zone_id = nf_ct_zone_id(zone, IP_CT_DIR_ORIGINAL);
	hash = hash_conntrack_raw(&tuple, zone_id, state->net);
	h = __nf_conntrack_find_get(state->net, zone, &tuple, hash);

	if (!h) {
		rid = nf_ct_zone_id(zone, IP_CT_DIR_REPLY);
		if (zone_id != rid) {
			u32 tmp = hash_conntrack_raw(&tuple, rid, state->net);

			h = __nf_conntrack_find_get(state->net, zone, &tuple, tmp);
		}
	}

	if (!h) {
		h = init_conntrack(state->net, tmpl, &tuple,
				   skb, dataoff, hash);
		if (!h)
			return 0;
		if (IS_ERR(h))
			return PTR_ERR(h);
	}
	ct = nf_ct_tuplehash_to_ctrack(h);

	/* It exists; we have (non-exclusive) reference. */
	if (NF_CT_DIRECTION(h) == IP_CT_DIR_REPLY) {
		ctinfo = IP_CT_ESTABLISHED_REPLY;
	} else {
		/* Once we've had two way comms, always ESTABLISHED. */
		if (test_bit(IPS_SEEN_REPLY_BIT, &ct->status)) {
			pr_debug("normal packet for %p\n", ct);
			ctinfo = IP_CT_ESTABLISHED;
		} else if (test_bit(IPS_EXPECTED_BIT, &ct->status)) {
			pr_debug("related packet for %p\n", ct);
			ctinfo = IP_CT_RELATED;
		} else {
			pr_debug("new packet for %p\n", ct);
			ctinfo = IP_CT_NEW;
		}
	}
	nf_ct_set(skb, ct, ctinfo);
	return 0;
}

/*
 * icmp packets need special treatment to handle error messages that are
 * related to a connection.
 *
 * Callers need to check if skb has a conntrack assigned when this
 * helper returns; in such case skb belongs to an already known connection.
 */
static unsigned int __cold
nf_conntrack_handle_icmp(struct nf_conn *tmpl,
			 struct sk_buff *skb,
			 unsigned int dataoff,
			 u8 protonum,
			 const struct nf_hook_state *state)
{
	int ret;

	if (state->pf == NFPROTO_IPV4 && protonum == IPPROTO_ICMP)
		ret = nf_conntrack_icmpv4_error(tmpl, skb, dataoff, state);
#if IS_ENABLED(CONFIG_IPV6)
	else if (state->pf == NFPROTO_IPV6 && protonum == IPPROTO_ICMPV6)
		ret = nf_conntrack_icmpv6_error(tmpl, skb, dataoff, state);
#endif
	else
		return NF_ACCEPT;

	if (ret <= 0)
		NF_CT_STAT_INC_ATOMIC(state->net, error);

	return ret;
}

static int generic_packet(struct nf_conn *ct, struct sk_buff *skb,
			  enum ip_conntrack_info ctinfo)
{
	const unsigned int *timeout = nf_ct_timeout_lookup(ct);

	if (!timeout)
		timeout = &nf_generic_pernet(nf_ct_net(ct))->timeout;

	nf_ct_refresh_acct(ct, ctinfo, skb, *timeout);
	return NF_ACCEPT;
}

/* Returns verdict for packet, or -1 for invalid. */
static int nf_conntrack_handle_packet(struct nf_conn *ct,
				      struct sk_buff *skb,
				      unsigned int dataoff,
				      enum ip_conntrack_info ctinfo,
				      const struct nf_hook_state *state)
{
	switch (nf_ct_protonum(ct)) {
	case IPPROTO_TCP:
		return nf_conntrack_tcp_packet(ct, skb, dataoff,
					       ctinfo, state);
	case IPPROTO_UDP:
		return nf_conntrack_udp_packet(ct, skb, dataoff,
					       ctinfo, state);
	case IPPROTO_ICMP:
		return nf_conntrack_icmp_packet(ct, skb, ctinfo, state);
#if IS_ENABLED(CONFIG_IPV6)
	case IPPROTO_ICMPV6:
		return nf_conntrack_icmpv6_packet(ct, skb, ctinfo, state);
#endif
#ifdef CONFIG_NF_CT_PROTO_UDPLITE
	case IPPROTO_UDPLITE:
		return nf_conntrack_udplite_packet(ct, skb, dataoff,
						   ctinfo, state);
#endif
#ifdef CONFIG_NF_CT_PROTO_SCTP
	case IPPROTO_SCTP:
		return nf_conntrack_sctp_packet(ct, skb, dataoff,
						ctinfo, state);
#endif
#ifdef CONFIG_NF_CT_PROTO_DCCP
	case IPPROTO_DCCP:
		return nf_conntrack_dccp_packet(ct, skb, dataoff,
						ctinfo, state);
#endif
#ifdef CONFIG_NF_CT_PROTO_GRE
	case IPPROTO_GRE:
		return nf_conntrack_gre_packet(ct, skb, dataoff,
					       ctinfo, state);
#endif
	}

	return generic_packet(ct, skb, ctinfo);
}

unsigned int
nf_conntrack_in(struct sk_buff *skb, const struct nf_hook_state *state)
{
	enum ip_conntrack_info ctinfo;
	struct nf_conn *ct, *tmpl;
	u_int8_t protonum;
	int dataoff, ret;

	tmpl = nf_ct_get(skb, &ctinfo);
	if (tmpl || ctinfo == IP_CT_UNTRACKED) {
		/* Previously seen (loopback or untracked)?  Ignore. */
		if ((tmpl && !nf_ct_is_template(tmpl)) ||
		     ctinfo == IP_CT_UNTRACKED)
			return NF_ACCEPT;
		skb->_nfct = 0;
	}

	/* rcu_read_lock()ed by nf_hook_thresh */
	dataoff = get_l4proto(skb, skb_network_offset(skb), state->pf, &protonum);
	if (dataoff <= 0) {
		pr_debug("not prepared to track yet or error occurred\n");
		NF_CT_STAT_INC_ATOMIC(state->net, invalid);
		ret = NF_ACCEPT;
		goto out;
	}

	if (protonum == IPPROTO_ICMP || protonum == IPPROTO_ICMPV6) {
		ret = nf_conntrack_handle_icmp(tmpl, skb, dataoff,
					       protonum, state);
		if (ret <= 0) {
			ret = -ret;
			goto out;
		}
		/* ICMP[v6] protocol trackers may assign one conntrack. */
		if (skb->_nfct)
			goto out;
	}
repeat:
	ret = resolve_normal_ct(tmpl, skb, dataoff,
				protonum, state);
	if (ret < 0) {
		/* Too stressed to deal. */
		NF_CT_STAT_INC_ATOMIC(state->net, drop);
		ret = NF_DROP;
		goto out;
	}

	ct = nf_ct_get(skb, &ctinfo);
	if (!ct) {
		/* Not valid part of a connection */
		NF_CT_STAT_INC_ATOMIC(state->net, invalid);
		ret = NF_ACCEPT;
		goto out;
	}

	ret = nf_conntrack_handle_packet(ct, skb, dataoff, ctinfo, state);
	if (ret <= 0) {
		/* Invalid: inverse of the return code tells
		 * the netfilter core what to do */
		pr_debug("nf_conntrack_in: Can't track with proto module\n");
		nf_ct_put(ct);
		skb->_nfct = 0;
		/* Special case: TCP tracker reports an attempt to reopen a
		 * closed/aborted connection. We have to go back and create a
		 * fresh conntrack.
		 */
		if (ret == -NF_REPEAT)
			goto repeat;

		NF_CT_STAT_INC_ATOMIC(state->net, invalid);
		if (ret == -NF_DROP)
			NF_CT_STAT_INC_ATOMIC(state->net, drop);

		ret = -ret;
		goto out;
	}

	if (ctinfo == IP_CT_ESTABLISHED_REPLY &&
	    !test_and_set_bit(IPS_SEEN_REPLY_BIT, &ct->status))
		nf_conntrack_event_cache(IPCT_REPLY, ct);
out:
	if (tmpl)
		nf_ct_put(tmpl);

	return ret;
}
EXPORT_SYMBOL_GPL(nf_conntrack_in);

/* Alter reply tuple (maybe alter helper).  This is for NAT, and is
   implicitly racy: see __nf_conntrack_confirm */
void nf_conntrack_alter_reply(struct nf_conn *ct,
			      const struct nf_conntrack_tuple *newreply)
{
	struct nf_conn_help *help = nfct_help(ct);

	/* Should be unconfirmed, so not in hash table yet */
	WARN_ON(nf_ct_is_confirmed(ct));

	pr_debug("Altering reply tuple of %p to ", ct);
	nf_ct_dump_tuple(newreply);

	ct->tuplehash[IP_CT_DIR_REPLY].tuple = *newreply;
	if (ct->master || (help && !hlist_empty(&help->expectations)))
		return;

	rcu_read_lock();
	__nf_ct_try_assign_helper(ct, NULL, GFP_ATOMIC);
	rcu_read_unlock();
}
EXPORT_SYMBOL_GPL(nf_conntrack_alter_reply);

/* Refresh conntrack for this many jiffies and do accounting if do_acct is 1 */
void __nf_ct_refresh_acct(struct nf_conn *ct,
			  enum ip_conntrack_info ctinfo,
			  const struct sk_buff *skb,
			  u32 extra_jiffies,
			  bool do_acct)
{
	/* Only update if this is not a fixed timeout */
	if (test_bit(IPS_FIXED_TIMEOUT_BIT, &ct->status))
		goto acct;

	/* If not in hash table, timer will not be active yet */
	if (nf_ct_is_confirmed(ct))
		extra_jiffies += nfct_time_stamp;

	if (READ_ONCE(ct->timeout) != extra_jiffies)
		WRITE_ONCE(ct->timeout, extra_jiffies);
acct:
	if (do_acct)
		nf_ct_acct_update(ct, CTINFO2DIR(ctinfo), skb->len);
}
EXPORT_SYMBOL_GPL(__nf_ct_refresh_acct);

bool nf_ct_kill_acct(struct nf_conn *ct,
		     enum ip_conntrack_info ctinfo,
		     const struct sk_buff *skb)
{
	nf_ct_acct_update(ct, CTINFO2DIR(ctinfo), skb->len);

	return nf_ct_delete(ct, 0, 0);
}
EXPORT_SYMBOL_GPL(nf_ct_kill_acct);

#if IS_ENABLED(CONFIG_NF_CT_NETLINK)

#include <linux/netfilter/nfnetlink.h>
#include <linux/netfilter/nfnetlink_conntrack.h>
#include <linux/mutex.h>

/* Generic function for tcp/udp/sctp/dccp and alike. */
int nf_ct_port_tuple_to_nlattr(struct sk_buff *skb,
			       const struct nf_conntrack_tuple *tuple)
{
	if (nla_put_be16(skb, CTA_PROTO_SRC_PORT, tuple->src.u.tcp.port) ||
	    nla_put_be16(skb, CTA_PROTO_DST_PORT, tuple->dst.u.tcp.port))
		goto nla_put_failure;
	return 0;

nla_put_failure:
	return -1;
}
EXPORT_SYMBOL_GPL(nf_ct_port_tuple_to_nlattr);

const struct nla_policy nf_ct_port_nla_policy[CTA_PROTO_MAX+1] = {
	[CTA_PROTO_SRC_PORT]  = { .type = NLA_U16 },
	[CTA_PROTO_DST_PORT]  = { .type = NLA_U16 },
};
EXPORT_SYMBOL_GPL(nf_ct_port_nla_policy);

int nf_ct_port_nlattr_to_tuple(struct nlattr *tb[],
			       struct nf_conntrack_tuple *t,
			       u_int32_t flags)
{
	if (flags & CTA_FILTER_FLAG(CTA_PROTO_SRC_PORT)) {
		if (!tb[CTA_PROTO_SRC_PORT])
			return -EINVAL;

		t->src.u.tcp.port = nla_get_be16(tb[CTA_PROTO_SRC_PORT]);
	}

	if (flags & CTA_FILTER_FLAG(CTA_PROTO_DST_PORT)) {
		if (!tb[CTA_PROTO_DST_PORT])
			return -EINVAL;

		t->dst.u.tcp.port = nla_get_be16(tb[CTA_PROTO_DST_PORT]);
	}

	return 0;
}
EXPORT_SYMBOL_GPL(nf_ct_port_nlattr_to_tuple);

unsigned int nf_ct_port_nlattr_tuple_size(void)
{
	static unsigned int size __read_mostly;

	if (!size)
		size = nla_policy_len(nf_ct_port_nla_policy, CTA_PROTO_MAX + 1);

	return size;
}
EXPORT_SYMBOL_GPL(nf_ct_port_nlattr_tuple_size);
#endif

/* Used by ipt_REJECT and ip6t_REJECT. */
static void nf_conntrack_attach(struct sk_buff *nskb, const struct sk_buff *skb)
{
	struct nf_conn *ct;
	enum ip_conntrack_info ctinfo;

	/* This ICMP is in reverse direction to the packet which caused it */
	ct = nf_ct_get(skb, &ctinfo);
	if (CTINFO2DIR(ctinfo) == IP_CT_DIR_ORIGINAL)
		ctinfo = IP_CT_RELATED_REPLY;
	else
		ctinfo = IP_CT_RELATED;

	/* Attach to new skbuff, and increment count */
	nf_ct_set(nskb, ct, ctinfo);
	nf_conntrack_get(skb_nfct(nskb));
}

static int __nf_conntrack_update(struct net *net, struct sk_buff *skb,
				 struct nf_conn *ct,
				 enum ip_conntrack_info ctinfo)
{
	struct nf_conntrack_tuple_hash *h;
	struct nf_conntrack_tuple tuple;
	struct nf_nat_hook *nat_hook;
	unsigned int status;
	int dataoff;
	u16 l3num;
	u8 l4num;

	l3num = nf_ct_l3num(ct);

	dataoff = get_l4proto(skb, skb_network_offset(skb), l3num, &l4num);
	if (dataoff <= 0)
		return -1;

	if (!nf_ct_get_tuple(skb, skb_network_offset(skb), dataoff, l3num,
			     l4num, net, &tuple))
		return -1;

	if (ct->status & IPS_SRC_NAT) {
		memcpy(tuple.src.u3.all,
		       ct->tuplehash[IP_CT_DIR_ORIGINAL].tuple.src.u3.all,
		       sizeof(tuple.src.u3.all));
		tuple.src.u.all =
			ct->tuplehash[IP_CT_DIR_ORIGINAL].tuple.src.u.all;
	}

	if (ct->status & IPS_DST_NAT) {
		memcpy(tuple.dst.u3.all,
		       ct->tuplehash[IP_CT_DIR_ORIGINAL].tuple.dst.u3.all,
		       sizeof(tuple.dst.u3.all));
		tuple.dst.u.all =
			ct->tuplehash[IP_CT_DIR_ORIGINAL].tuple.dst.u.all;
	}

	h = nf_conntrack_find_get(net, nf_ct_zone(ct), &tuple);
	if (!h)
		return 0;

	/* Store status bits of the conntrack that is clashing to re-do NAT
	 * mangling according to what it has been done already to this packet.
	 */
	status = ct->status;

	nf_ct_put(ct);
	ct = nf_ct_tuplehash_to_ctrack(h);
	nf_ct_set(skb, ct, ctinfo);

	nat_hook = rcu_dereference(nf_nat_hook);
	if (!nat_hook)
		return 0;

	if (status & IPS_SRC_NAT &&
	    nat_hook->manip_pkt(skb, ct, NF_NAT_MANIP_SRC,
				IP_CT_DIR_ORIGINAL) == NF_DROP)
		return -1;

	if (status & IPS_DST_NAT &&
	    nat_hook->manip_pkt(skb, ct, NF_NAT_MANIP_DST,
				IP_CT_DIR_ORIGINAL) == NF_DROP)
		return -1;

	return 0;
}

/* This packet is coming from userspace via nf_queue, complete the packet
 * processing after the helper invocation in nf_confirm().
 */
static int nf_confirm_cthelper(struct sk_buff *skb, struct nf_conn *ct,
			       enum ip_conntrack_info ctinfo)
{
	const struct nf_conntrack_helper *helper;
	const struct nf_conn_help *help;
	int protoff;

	help = nfct_help(ct);
	if (!help)
		return 0;

	helper = rcu_dereference(help->helper);
	if (!(helper->flags & NF_CT_HELPER_F_USERSPACE))
		return 0;

	switch (nf_ct_l3num(ct)) {
	case NFPROTO_IPV4:
		protoff = skb_network_offset(skb) + ip_hdrlen(skb);
		break;
#if IS_ENABLED(CONFIG_IPV6)
	case NFPROTO_IPV6: {
		__be16 frag_off;
		u8 pnum;

		pnum = ipv6_hdr(skb)->nexthdr;
		protoff = ipv6_skip_exthdr(skb, sizeof(struct ipv6hdr), &pnum,
					   &frag_off);
		if (protoff < 0 || (frag_off & htons(~0x7)) != 0)
			return 0;
		break;
	}
#endif
	default:
		return 0;
	}

	if (test_bit(IPS_SEQ_ADJUST_BIT, &ct->status) &&
	    !nf_is_loopback_packet(skb)) {
		if (!nf_ct_seq_adjust(skb, ct, ctinfo, protoff)) {
			NF_CT_STAT_INC_ATOMIC(nf_ct_net(ct), drop);
			return -1;
		}
	}

	/* We've seen it coming out the other side: confirm it */
	return nf_conntrack_confirm(skb) == NF_DROP ? - 1 : 0;
}

static int nf_conntrack_update(struct net *net, struct sk_buff *skb)
{
	enum ip_conntrack_info ctinfo;
	struct nf_conn *ct;
	int err;

	ct = nf_ct_get(skb, &ctinfo);
	if (!ct)
		return 0;

	if (!nf_ct_is_confirmed(ct)) {
		err = __nf_conntrack_update(net, skb, ct, ctinfo);
		if (err < 0)
			return err;

		ct = nf_ct_get(skb, &ctinfo);
	}

	return nf_confirm_cthelper(skb, ct, ctinfo);
}

static bool nf_conntrack_get_tuple_skb(struct nf_conntrack_tuple *dst_tuple,
				       const struct sk_buff *skb)
{
	const struct nf_conntrack_tuple *src_tuple;
	const struct nf_conntrack_tuple_hash *hash;
	struct nf_conntrack_tuple srctuple;
	enum ip_conntrack_info ctinfo;
	struct nf_conn *ct;

	ct = nf_ct_get(skb, &ctinfo);
	if (ct) {
		src_tuple = nf_ct_tuple(ct, CTINFO2DIR(ctinfo));
		memcpy(dst_tuple, src_tuple, sizeof(*dst_tuple));
		return true;
	}

	if (!nf_ct_get_tuplepr(skb, skb_network_offset(skb),
			       NFPROTO_IPV4, dev_net(skb->dev),
			       &srctuple))
		return false;

	hash = nf_conntrack_find_get(dev_net(skb->dev),
				     &nf_ct_zone_dflt,
				     &srctuple);
	if (!hash)
		return false;

	ct = nf_ct_tuplehash_to_ctrack(hash);
	src_tuple = nf_ct_tuple(ct, !hash->tuple.dst.dir);
	memcpy(dst_tuple, src_tuple, sizeof(*dst_tuple));
	nf_ct_put(ct);

	return true;
}

/* Bring out ya dead! */
static struct nf_conn *
get_next_corpse(int (*iter)(struct nf_conn *i, void *data),
		void *data, unsigned int *bucket)
{
	struct nf_conntrack_tuple_hash *h;
	struct nf_conn *ct;
	struct hlist_nulls_node *n;
	spinlock_t *lockp;

	for (; *bucket < nf_conntrack_htable_size; (*bucket)++) {
		struct hlist_nulls_head *hslot = &nf_conntrack_hash[*bucket];

		if (hlist_nulls_empty(hslot))
			continue;

		lockp = &nf_conntrack_locks[*bucket % CONNTRACK_LOCKS];
		local_bh_disable();
		nf_conntrack_lock(lockp);
		hlist_nulls_for_each_entry(h, n, hslot, hnnode) {
			if (NF_CT_DIRECTION(h) != IP_CT_DIR_REPLY)
				continue;
			/* All nf_conn objects are added to hash table twice, one
			 * for original direction tuple, once for the reply tuple.
			 *
			 * Exception: In the IPS_NAT_CLASH case, only the reply
			 * tuple is added (the original tuple already existed for
			 * a different object).
			 *
			 * We only need to call the iterator once for each
			 * conntrack, so we just use the 'reply' direction
			 * tuple while iterating.
			 */
			ct = nf_ct_tuplehash_to_ctrack(h);
			if (iter(ct, data))
				goto found;
		}
		spin_unlock(lockp);
		local_bh_enable();
		cond_resched();
	}

	return NULL;
found:
	refcount_inc(&ct->ct_general.use);
	spin_unlock(lockp);
	local_bh_enable();
	return ct;
}

static void nf_ct_iterate_cleanup(int (*iter)(struct nf_conn *i, void *data),
				  void *data, u32 portid, int report)
{
	unsigned int bucket = 0;
	struct nf_conn *ct;

	might_sleep();

	mutex_lock(&nf_conntrack_mutex);
	while ((ct = get_next_corpse(iter, data, &bucket)) != NULL) {
		/* Time to push up daises... */

		nf_ct_delete(ct, portid, report);
		nf_ct_put(ct);
		cond_resched();
	}
	mutex_unlock(&nf_conntrack_mutex);
}

struct iter_data {
	int (*iter)(struct nf_conn *i, void *data);
	void *data;
	struct net *net;
};

static int iter_net_only(struct nf_conn *i, void *data)
{
	struct iter_data *d = data;

	if (!net_eq(d->net, nf_ct_net(i)))
		return 0;

	return d->iter(i, d->data);
}

static void
__nf_ct_unconfirmed_destroy(struct net *net)
{
	int cpu;

	for_each_possible_cpu(cpu) {
		struct nf_conntrack_tuple_hash *h;
		struct hlist_nulls_node *n;
		struct ct_pcpu *pcpu;

		pcpu = per_cpu_ptr(net->ct.pcpu_lists, cpu);

		spin_lock_bh(&pcpu->lock);
		hlist_nulls_for_each_entry(h, n, &pcpu->unconfirmed, hnnode) {
			struct nf_conn *ct;

			ct = nf_ct_tuplehash_to_ctrack(h);

			/* we cannot call iter() on unconfirmed list, the
			 * owning cpu can reallocate ct->ext at any time.
			 */
			set_bit(IPS_DYING_BIT, &ct->status);
		}
		spin_unlock_bh(&pcpu->lock);
		cond_resched();
	}
}

void nf_ct_unconfirmed_destroy(struct net *net)
{
	struct nf_conntrack_net *cnet = nf_ct_pernet(net);

	might_sleep();

	if (atomic_read(&cnet->count) > 0) {
		__nf_ct_unconfirmed_destroy(net);
		nf_queue_nf_hook_drop(net);
		synchronize_net();
	}
}
EXPORT_SYMBOL_GPL(nf_ct_unconfirmed_destroy);

void nf_ct_iterate_cleanup_net(struct net *net,
			       int (*iter)(struct nf_conn *i, void *data),
			       void *data, u32 portid, int report)
{
	struct nf_conntrack_net *cnet = nf_ct_pernet(net);
	struct iter_data d;

	might_sleep();

	if (atomic_read(&cnet->count) == 0)
		return;

	d.iter = iter;
	d.data = data;
	d.net = net;

	nf_ct_iterate_cleanup(iter_net_only, &d, portid, report);
}
EXPORT_SYMBOL_GPL(nf_ct_iterate_cleanup_net);

/**
 * nf_ct_iterate_destroy - destroy unconfirmed conntracks and iterate table
 * @iter: callback to invoke for each conntrack
 * @data: data to pass to @iter
 *
 * Like nf_ct_iterate_cleanup, but first marks conntracks on the
 * unconfirmed list as dying (so they will not be inserted into
 * main table).
 *
 * Can only be called in module exit path.
 */
void
nf_ct_iterate_destroy(int (*iter)(struct nf_conn *i, void *data), void *data)
{
	struct net *net;

	down_read(&net_rwsem);
	for_each_net(net) {
		struct nf_conntrack_net *cnet = nf_ct_pernet(net);

		if (atomic_read(&cnet->count) == 0)
			continue;
		__nf_ct_unconfirmed_destroy(net);
		nf_queue_nf_hook_drop(net);
	}
	up_read(&net_rwsem);

	/* Need to wait for netns cleanup worker to finish, if its
	 * running -- it might have deleted a net namespace from
	 * the global list, so our __nf_ct_unconfirmed_destroy() might
	 * not have affected all namespaces.
	 */
	net_ns_barrier();

	/* a conntrack could have been unlinked from unconfirmed list
	 * before we grabbed pcpu lock in __nf_ct_unconfirmed_destroy().
	 * This makes sure its inserted into conntrack table.
	 */
	synchronize_net();

	nf_ct_iterate_cleanup(iter, data, 0, 0);
}
EXPORT_SYMBOL_GPL(nf_ct_iterate_destroy);

static int kill_all(struct nf_conn *i, void *data)
{
	return net_eq(nf_ct_net(i), data);
}

void nf_conntrack_cleanup_start(void)
{
	conntrack_gc_work.exiting = true;
	RCU_INIT_POINTER(ip_ct_attach, NULL);
}

void nf_conntrack_cleanup_end(void)
{
	RCU_INIT_POINTER(nf_ct_hook, NULL);
	cancel_delayed_work_sync(&conntrack_gc_work.dwork);
	kvfree(nf_conntrack_hash);

	nf_conntrack_proto_fini();
	nf_conntrack_seqadj_fini();
	nf_conntrack_labels_fini();
	nf_conntrack_helper_fini();
	nf_conntrack_timeout_fini();
	nf_conntrack_ecache_fini();
	nf_conntrack_tstamp_fini();
	nf_conntrack_acct_fini();
	nf_conntrack_expect_fini();

	kmem_cache_destroy(nf_conntrack_cachep);
}

/*
 * Mishearing the voices in his head, our hero wonders how he's
 * supposed to kill the mall.
 */
void nf_conntrack_cleanup_net(struct net *net)
{
	LIST_HEAD(single);

	list_add(&net->exit_list, &single);
	nf_conntrack_cleanup_net_list(&single);
}

void nf_conntrack_cleanup_net_list(struct list_head *net_exit_list)
{
	int busy;
	struct net *net;

	/*
	 * This makes sure all current packets have passed through
	 *  netfilter framework.  Roll on, two-stage module
	 *  delete...
	 */
	synchronize_net();
i_see_dead_people:
	busy = 0;
	list_for_each_entry(net, net_exit_list, exit_list) {
		struct nf_conntrack_net *cnet = nf_ct_pernet(net);

		nf_ct_iterate_cleanup(kill_all, net, 0, 0);
		if (atomic_read(&cnet->count) != 0)
			busy = 1;
	}
	if (busy) {
		schedule();
		goto i_see_dead_people;
	}

	list_for_each_entry(net, net_exit_list, exit_list) {
		nf_conntrack_ecache_pernet_fini(net);
		nf_conntrack_expect_pernet_fini(net);
		free_percpu(net->ct.stat);
		free_percpu(net->ct.pcpu_lists);
	}
}

void *nf_ct_alloc_hashtable(unsigned int *sizep, int nulls)
{
	struct hlist_nulls_head *hash;
	unsigned int nr_slots, i;

	if (*sizep > (UINT_MAX / sizeof(struct hlist_nulls_head)))
		return NULL;

	BUILD_BUG_ON(sizeof(struct hlist_nulls_head) != sizeof(struct hlist_head));
	nr_slots = *sizep = roundup(*sizep, PAGE_SIZE / sizeof(struct hlist_nulls_head));

	hash = kvcalloc(nr_slots, sizeof(struct hlist_nulls_head), GFP_KERNEL);

	if (hash && nulls)
		for (i = 0; i < nr_slots; i++)
			INIT_HLIST_NULLS_HEAD(&hash[i], i);

	return hash;
}
EXPORT_SYMBOL_GPL(nf_ct_alloc_hashtable);

int nf_conntrack_hash_resize(unsigned int hashsize)
{
	int i, bucket;
	unsigned int old_size;
	struct hlist_nulls_head *hash, *old_hash;
	struct nf_conntrack_tuple_hash *h;
	struct nf_conn *ct;

	if (!hashsize)
		return -EINVAL;

	hash = nf_ct_alloc_hashtable(&hashsize, 1);
	if (!hash)
		return -ENOMEM;

	mutex_lock(&nf_conntrack_mutex);
	old_size = nf_conntrack_htable_size;
	if (old_size == hashsize) {
		mutex_unlock(&nf_conntrack_mutex);
		kvfree(hash);
		return 0;
	}

	local_bh_disable();
	nf_conntrack_all_lock();
	write_seqcount_begin(&nf_conntrack_generation);

	/* Lookups in the old hash might happen in parallel, which means we
	 * might get false negatives during connection lookup. New connections
	 * created because of a false negative won't make it into the hash
	 * though since that required taking the locks.
	 */

	for (i = 0; i < nf_conntrack_htable_size; i++) {
		while (!hlist_nulls_empty(&nf_conntrack_hash[i])) {
			unsigned int zone_id;

			h = hlist_nulls_entry(nf_conntrack_hash[i].first,
					      struct nf_conntrack_tuple_hash, hnnode);
			ct = nf_ct_tuplehash_to_ctrack(h);
			hlist_nulls_del_rcu(&h->hnnode);

			zone_id = nf_ct_zone_id(nf_ct_zone(ct), NF_CT_DIRECTION(h));
			bucket = __hash_conntrack(nf_ct_net(ct),
						  &h->tuple, zone_id, hashsize);
			hlist_nulls_add_head_rcu(&h->hnnode, &hash[bucket]);
		}
	}
	old_size = nf_conntrack_htable_size;
	old_hash = nf_conntrack_hash;

	nf_conntrack_hash = hash;
	nf_conntrack_htable_size = hashsize;

	write_seqcount_end(&nf_conntrack_generation);
	nf_conntrack_all_unlock();
	local_bh_enable();

	mutex_unlock(&nf_conntrack_mutex);

	synchronize_net();
	kvfree(old_hash);
	return 0;
}

int nf_conntrack_set_hashsize(const char *val, const struct kernel_param *kp)
{
	unsigned int hashsize;
	int rc;

	if (current->nsproxy->net_ns != &init_net)
		return -EOPNOTSUPP;

	/* On boot, we can set this without any fancy locking. */
	if (!nf_conntrack_hash)
		return param_set_uint(val, kp);

	rc = kstrtouint(val, 0, &hashsize);
	if (rc)
		return rc;

	return nf_conntrack_hash_resize(hashsize);
}

static __always_inline unsigned int total_extension_size(void)
{
	/* remember to add new extensions below */
	BUILD_BUG_ON(NF_CT_EXT_NUM > 9);

	return sizeof(struct nf_ct_ext) +
	       sizeof(struct nf_conn_help)
#if IS_ENABLED(CONFIG_NF_NAT)
		+ sizeof(struct nf_conn_nat)
#endif
		+ sizeof(struct nf_conn_seqadj)
		+ sizeof(struct nf_conn_acct)
#ifdef CONFIG_NF_CONNTRACK_EVENTS
		+ sizeof(struct nf_conntrack_ecache)
#endif
#ifdef CONFIG_NF_CONNTRACK_TIMESTAMP
		+ sizeof(struct nf_conn_tstamp)
#endif
#ifdef CONFIG_NF_CONNTRACK_TIMEOUT
		+ sizeof(struct nf_conn_timeout)
#endif
#ifdef CONFIG_NF_CONNTRACK_LABELS
		+ sizeof(struct nf_conn_labels)
#endif
#if IS_ENABLED(CONFIG_NETFILTER_SYNPROXY)
		+ sizeof(struct nf_conn_synproxy)
#endif
	;
};

int nf_conntrack_init_start(void)
{
	unsigned long nr_pages = totalram_pages();
	int max_factor = 8;
	int ret = -ENOMEM;
	int i;

	/* struct nf_ct_ext uses u8 to store offsets/size */
	BUILD_BUG_ON(total_extension_size() > 255u);

	seqcount_spinlock_init(&nf_conntrack_generation,
			       &nf_conntrack_locks_all_lock);

	for (i = 0; i < CONNTRACK_LOCKS; i++)
		spin_lock_init(&nf_conntrack_locks[i]);

	if (!nf_conntrack_htable_size) {
		nf_conntrack_htable_size
			= (((nr_pages << PAGE_SHIFT) / 16384)
			   / sizeof(struct hlist_head));
		if (BITS_PER_LONG >= 64 &&
		    nr_pages > (4 * (1024 * 1024 * 1024 / PAGE_SIZE)))
			nf_conntrack_htable_size = 262144;
		else if (nr_pages > (1024 * 1024 * 1024 / PAGE_SIZE))
			nf_conntrack_htable_size = 65536;

		if (nf_conntrack_htable_size < 1024)
			nf_conntrack_htable_size = 1024;
		/* Use a max. factor of one by default to keep the average
		 * hash chain length at 2 entries.  Each entry has to be added
		 * twice (once for original direction, once for reply).
		 * When a table size is given we use the old value of 8 to
		 * avoid implicit reduction of the max entries setting.
		 */
		max_factor = 1;
	}

	nf_conntrack_hash = nf_ct_alloc_hashtable(&nf_conntrack_htable_size, 1);
	if (!nf_conntrack_hash)
		return -ENOMEM;

	nf_conntrack_max = max_factor * nf_conntrack_htable_size;

	nf_conntrack_cachep = kmem_cache_create("nf_conntrack",
						sizeof(struct nf_conn),
						NFCT_INFOMASK + 1,
						SLAB_TYPESAFE_BY_RCU | SLAB_HWCACHE_ALIGN, NULL);
	if (!nf_conntrack_cachep)
		goto err_cachep;

	ret = nf_conntrack_expect_init();
	if (ret < 0)
		goto err_expect;

	ret = nf_conntrack_acct_init();
	if (ret < 0)
		goto err_acct;

	ret = nf_conntrack_tstamp_init();
	if (ret < 0)
		goto err_tstamp;

	ret = nf_conntrack_ecache_init();
	if (ret < 0)
		goto err_ecache;

	ret = nf_conntrack_timeout_init();
	if (ret < 0)
		goto err_timeout;

	ret = nf_conntrack_helper_init();
	if (ret < 0)
		goto err_helper;

	ret = nf_conntrack_labels_init();
	if (ret < 0)
		goto err_labels;

	ret = nf_conntrack_seqadj_init();
	if (ret < 0)
		goto err_seqadj;

	ret = nf_conntrack_proto_init();
	if (ret < 0)
		goto err_proto;

	conntrack_gc_work_init(&conntrack_gc_work);
	queue_delayed_work(system_power_efficient_wq, &conntrack_gc_work.dwork, HZ);

	return 0;

err_proto:
	nf_conntrack_seqadj_fini();
err_seqadj:
	nf_conntrack_labels_fini();
err_labels:
	nf_conntrack_helper_fini();
err_helper:
	nf_conntrack_timeout_fini();
err_timeout:
	nf_conntrack_ecache_fini();
err_ecache:
	nf_conntrack_tstamp_fini();
err_tstamp:
	nf_conntrack_acct_fini();
err_acct:
	nf_conntrack_expect_fini();
err_expect:
	kmem_cache_destroy(nf_conntrack_cachep);
err_cachep:
	kvfree(nf_conntrack_hash);
	return ret;
}

static struct nf_ct_hook nf_conntrack_hook = {
	.update		= nf_conntrack_update,
	.destroy	= nf_ct_destroy,
	.get_tuple_skb  = nf_conntrack_get_tuple_skb,
};

void nf_conntrack_init_end(void)
{
	/* For use by REJECT target */
	RCU_INIT_POINTER(ip_ct_attach, nf_conntrack_attach);
	RCU_INIT_POINTER(nf_ct_hook, &nf_conntrack_hook);
}

/*
 * We need to use special "null" values, not used in hash table
 */
#define UNCONFIRMED_NULLS_VAL	((1<<30)+0)
#define DYING_NULLS_VAL		((1<<30)+1)

int nf_conntrack_init_net(struct net *net)
{
	struct nf_conntrack_net *cnet = nf_ct_pernet(net);
	int ret = -ENOMEM;
	int cpu;

	BUILD_BUG_ON(IP_CT_UNTRACKED == IP_CT_NUMBER);
	BUILD_BUG_ON_NOT_POWER_OF_2(CONNTRACK_LOCKS);
	atomic_set(&cnet->count, 0);

	net->ct.pcpu_lists = alloc_percpu(struct ct_pcpu);
	if (!net->ct.pcpu_lists)
		goto err_stat;

	for_each_possible_cpu(cpu) {
		struct ct_pcpu *pcpu = per_cpu_ptr(net->ct.pcpu_lists, cpu);

		spin_lock_init(&pcpu->lock);
		INIT_HLIST_NULLS_HEAD(&pcpu->unconfirmed, UNCONFIRMED_NULLS_VAL);
		INIT_HLIST_NULLS_HEAD(&pcpu->dying, DYING_NULLS_VAL);
	}

	net->ct.stat = alloc_percpu(struct ip_conntrack_stat);
	if (!net->ct.stat)
		goto err_pcpu_lists;

	ret = nf_conntrack_expect_pernet_init(net);
	if (ret < 0)
		goto err_expect;

	nf_conntrack_acct_pernet_init(net);
	nf_conntrack_tstamp_pernet_init(net);
	nf_conntrack_ecache_pernet_init(net);
	nf_conntrack_helper_pernet_init(net);
	nf_conntrack_proto_pernet_init(net);

	return 0;

err_expect:
	free_percpu(net->ct.stat);
err_pcpu_lists:
	free_percpu(net->ct.pcpu_lists);
err_stat:
	return ret;
}<|MERGE_RESOLUTION|>--- conflicted
+++ resolved
@@ -67,10 +67,7 @@
 	struct delayed_work	dwork;
 	u32			next_bucket;
 	u32			avg_timeout;
-<<<<<<< HEAD
-=======
 	u32			count;
->>>>>>> ea6ea9fa
 	u32			start_time;
 	bool			exiting;
 	bool			early_drop;
@@ -89,19 +86,12 @@
 /* clamp timeouts to this value (TCP unacked) */
 #define GC_SCAN_INTERVAL_CLAMP	(300ul * HZ)
 
-<<<<<<< HEAD
-/* large initial bias so that we don't scan often just because we have
- * three entries with a 1s timeout.
- */
-#define GC_SCAN_INTERVAL_INIT	INT_MAX
-=======
 /* Initial bias pretending we have 100 entries at the upper bound so we don't
  * wakeup often just because we have three entries with a 1s timeout while still
  * allowing non-idle machines to wakeup more often when needed.
  */
 #define GC_SCAN_INITIAL_COUNT	100
 #define GC_SCAN_INTERVAL_INIT	GC_SCAN_INTERVAL_MAX
->>>>>>> ea6ea9fa
 
 #define GC_SCAN_MAX_DURATION	msecs_to_jiffies(10)
 #define GC_SCAN_EXPIRED_MAX	(64000u / HZ)
@@ -1452,10 +1442,7 @@
 	unsigned int expired_count = 0;
 	unsigned long next_run;
 	s32 delta_time;
-<<<<<<< HEAD
-=======
 	long count;
->>>>>>> ea6ea9fa
 
 	gc_work = container_of(work, struct conntrack_gc_work, dwork.work);
 
@@ -1465,18 +1452,12 @@
 
 	if (i == 0) {
 		gc_work->avg_timeout = GC_SCAN_INTERVAL_INIT;
-<<<<<<< HEAD
-=======
 		gc_work->count = GC_SCAN_INITIAL_COUNT;
->>>>>>> ea6ea9fa
 		gc_work->start_time = start_time;
 	}
 
 	next_run = gc_work->avg_timeout;
-<<<<<<< HEAD
-=======
 	count = gc_work->count;
->>>>>>> ea6ea9fa
 
 	end_time = start_time + GC_SCAN_MAX_DURATION;
 
@@ -1496,7 +1477,6 @@
 
 		hlist_nulls_for_each_entry_rcu(h, n, &ct_hash[i], hnnode) {
 			struct nf_conntrack_net *cnet;
-			unsigned long expires;
 			struct net *net;
 			long expires;
 
@@ -1512,10 +1492,7 @@
 
 				gc_work->next_bucket = i;
 				gc_work->avg_timeout = next_run;
-<<<<<<< HEAD
-=======
 				gc_work->count = count;
->>>>>>> ea6ea9fa
 
 				delta_time = nfct_time_stamp - gc_work->start_time;
 
@@ -1531,13 +1508,8 @@
 			}
 
 			expires = clamp(nf_ct_expires(tmp), GC_SCAN_INTERVAL_MIN, GC_SCAN_INTERVAL_CLAMP);
-<<<<<<< HEAD
-			next_run += expires;
-			next_run /= 2u;
-=======
 			expires = (expires - (long)next_run) / ++count;
 			next_run += expires;
->>>>>>> ea6ea9fa
 
 			if (nf_conntrack_max95 == 0 || gc_worker_skip_ct(tmp))
 				continue;
@@ -1575,10 +1547,7 @@
 		delta_time = nfct_time_stamp - end_time;
 		if (delta_time > 0 && i < hashsz) {
 			gc_work->avg_timeout = next_run;
-<<<<<<< HEAD
-=======
 			gc_work->count = count;
->>>>>>> ea6ea9fa
 			gc_work->next_bucket = i;
 			next_run = 0;
 			goto early_exit;
