// SPDX-License-Identifier: GPL-2.0-only
/*
 * Copyright (c) 2008-2009 Patrick McHardy <kaber@trash.net>
 *
 * Development of this code funded by Astaro AG (http://www.astaro.com/)
 */

#include <linux/kernel.h>
#include <linux/init.h>
#include <linux/module.h>
#include <linux/netlink.h>
#include <linux/netfilter.h>
#include <linux/netfilter/nf_tables.h>
#include <net/netfilter/nf_tables_core.h>
#include <net/netfilter/nf_tables.h>
#include <net/netfilter/nf_tables_offload.h>

void nft_immediate_eval(const struct nft_expr *expr,
			struct nft_regs *regs,
			const struct nft_pktinfo *pkt)
{
	const struct nft_immediate_expr *priv = nft_expr_priv(expr);

	nft_data_copy(&regs->data[priv->dreg], &priv->data, priv->dlen);
}

static const struct nla_policy nft_immediate_policy[NFTA_IMMEDIATE_MAX + 1] = {
	[NFTA_IMMEDIATE_DREG]	= { .type = NLA_U32 },
	[NFTA_IMMEDIATE_DATA]	= { .type = NLA_NESTED },
};

static enum nft_data_types nft_reg_to_type(const struct nlattr *nla)
{
	enum nft_data_types type;
	u8 reg;

	reg = ntohl(nla_get_be32(nla));
	if (reg == NFT_REG_VERDICT)
		type = NFT_DATA_VERDICT;
	else
		type = NFT_DATA_VALUE;

	return type;
}

static int nft_immediate_init(const struct nft_ctx *ctx,
			      const struct nft_expr *expr,
			      const struct nlattr * const tb[])
{
	struct nft_immediate_expr *priv = nft_expr_priv(expr);
	struct nft_data_desc desc = {
		.size	= sizeof(priv->data),
	};
	int err;

	if (tb[NFTA_IMMEDIATE_DREG] == NULL ||
	    tb[NFTA_IMMEDIATE_DATA] == NULL)
		return -EINVAL;

	desc.type = nft_reg_to_type(tb[NFTA_IMMEDIATE_DREG]);
	err = nft_data_init(ctx, &priv->data, &desc, tb[NFTA_IMMEDIATE_DATA]);
	if (err < 0)
		return err;

	priv->dlen = desc.len;

	err = nft_parse_register_store(ctx, tb[NFTA_IMMEDIATE_DREG],
				       &priv->dreg, &priv->data, desc.type,
				       desc.len);
	if (err < 0)
		goto err1;

	if (priv->dreg == NFT_REG_VERDICT) {
		struct nft_chain *chain = priv->data.verdict.chain;

		switch (priv->data.verdict.code) {
		case NFT_JUMP:
		case NFT_GOTO:
			err = nf_tables_bind_chain(ctx, chain);
			if (err < 0)
<<<<<<< HEAD
				return err;
=======
				goto err1;
>>>>>>> 5eb2b831
			break;
		default:
			break;
		}
	}

	return 0;

err1:
	nft_data_release(&priv->data, desc.type);
	return err;
}

static void nft_immediate_activate(const struct nft_ctx *ctx,
				   const struct nft_expr *expr)
{
	const struct nft_immediate_expr *priv = nft_expr_priv(expr);
	const struct nft_data *data = &priv->data;
	struct nft_ctx chain_ctx;
	struct nft_chain *chain;
	struct nft_rule *rule;

	if (priv->dreg == NFT_REG_VERDICT) {
		switch (data->verdict.code) {
		case NFT_JUMP:
		case NFT_GOTO:
			chain = data->verdict.chain;
			if (!nft_chain_binding(chain))
				break;

			chain_ctx = *ctx;
			chain_ctx.chain = chain;

			list_for_each_entry(rule, &chain->rules, list)
				nft_rule_expr_activate(&chain_ctx, rule);

			nft_clear(ctx->net, chain);
			break;
		default:
			break;
		}
	}

	return nft_data_hold(&priv->data, nft_dreg_to_type(priv->dreg));
}

static void nft_immediate_chain_deactivate(const struct nft_ctx *ctx,
					   struct nft_chain *chain,
					   enum nft_trans_phase phase)
{
	struct nft_ctx chain_ctx;
	struct nft_rule *rule;

	chain_ctx = *ctx;
	chain_ctx.chain = chain;

	list_for_each_entry(rule, &chain->rules, list)
		nft_rule_expr_deactivate(&chain_ctx, rule, phase);
}

static void nft_immediate_deactivate(const struct nft_ctx *ctx,
				     const struct nft_expr *expr,
				     enum nft_trans_phase phase)
{
	const struct nft_immediate_expr *priv = nft_expr_priv(expr);
	const struct nft_data *data = &priv->data;
	struct nft_chain *chain;

	if (priv->dreg == NFT_REG_VERDICT) {
		switch (data->verdict.code) {
		case NFT_JUMP:
		case NFT_GOTO:
			chain = data->verdict.chain;
			if (!nft_chain_binding(chain))
				break;

			switch (phase) {
			case NFT_TRANS_PREPARE_ERROR:
				nf_tables_unbind_chain(ctx, chain);
				nft_deactivate_next(ctx->net, chain);
				break;
			case NFT_TRANS_PREPARE:
				nft_immediate_chain_deactivate(ctx, chain, phase);
				nft_deactivate_next(ctx->net, chain);
				break;
			default:
				nft_immediate_chain_deactivate(ctx, chain, phase);
				nft_chain_del(chain);
				chain->bound = false;
				nft_use_dec(&chain->table->use);
				break;
			}
			break;
		default:
			break;
		}
	}

	if (phase == NFT_TRANS_COMMIT)
		return;

	return nft_data_release(&priv->data, nft_dreg_to_type(priv->dreg));
}

static void nft_immediate_destroy(const struct nft_ctx *ctx,
				  const struct nft_expr *expr)
{
	const struct nft_immediate_expr *priv = nft_expr_priv(expr);
	const struct nft_data *data = &priv->data;
	struct nft_rule *rule, *n;
	struct nft_ctx chain_ctx;
	struct nft_chain *chain;

	if (priv->dreg != NFT_REG_VERDICT)
		return;

	switch (data->verdict.code) {
	case NFT_JUMP:
	case NFT_GOTO:
		chain = data->verdict.chain;

		if (!nft_chain_binding(chain))
			break;

		/* Rule construction failed, but chain is already bound:
		 * let the transaction records release this chain and its rules.
		 */
		if (chain->bound) {
			nft_use_dec(&chain->use);
			break;
		}

		/* Rule has been deleted, release chain and its rules. */
		chain_ctx = *ctx;
		chain_ctx.chain = chain;

		nft_use_dec(&chain->use);
		list_for_each_entry_safe(rule, n, &chain->rules, list) {
			nft_use_dec(&chain->use);
			list_del(&rule->list);
			nf_tables_rule_destroy(&chain_ctx, rule);
		}
		nf_tables_chain_destroy(&chain_ctx);
		break;
	default:
		break;
	}
}

static int nft_immediate_dump(struct sk_buff *skb, const struct nft_expr *expr)
{
	const struct nft_immediate_expr *priv = nft_expr_priv(expr);

	if (nft_dump_register(skb, NFTA_IMMEDIATE_DREG, priv->dreg))
		goto nla_put_failure;

	return nft_data_dump(skb, NFTA_IMMEDIATE_DATA, &priv->data,
			     nft_dreg_to_type(priv->dreg), priv->dlen);

nla_put_failure:
	return -1;
}

static int nft_immediate_validate(const struct nft_ctx *ctx,
				  const struct nft_expr *expr,
				  const struct nft_data **d)
{
	const struct nft_immediate_expr *priv = nft_expr_priv(expr);
	struct nft_ctx *pctx = (struct nft_ctx *)ctx;
	const struct nft_data *data;
	int err;

	if (priv->dreg != NFT_REG_VERDICT)
		return 0;

	data = &priv->data;

	switch (data->verdict.code) {
	case NFT_JUMP:
	case NFT_GOTO:
		pctx->level++;
		err = nft_chain_validate(ctx, data->verdict.chain);
		if (err < 0)
			return err;
		pctx->level--;
		break;
	default:
		break;
	}

	return 0;
}

static int nft_immediate_offload_verdict(struct nft_offload_ctx *ctx,
					 struct nft_flow_rule *flow,
					 const struct nft_immediate_expr *priv)
{
	struct flow_action_entry *entry;
	const struct nft_data *data;

	entry = &flow->rule->action.entries[ctx->num_actions++];

	data = &priv->data;
	switch (data->verdict.code) {
	case NF_ACCEPT:
		entry->id = FLOW_ACTION_ACCEPT;
		break;
	case NF_DROP:
		entry->id = FLOW_ACTION_DROP;
		break;
	default:
		return -EOPNOTSUPP;
	}

	return 0;
}

static int nft_immediate_offload(struct nft_offload_ctx *ctx,
				 struct nft_flow_rule *flow,
				 const struct nft_expr *expr)
{
	const struct nft_immediate_expr *priv = nft_expr_priv(expr);

	if (priv->dreg == NFT_REG_VERDICT)
		return nft_immediate_offload_verdict(ctx, flow, priv);

	memcpy(&ctx->regs[priv->dreg].data, &priv->data, sizeof(priv->data));

	return 0;
}

static bool nft_immediate_offload_action(const struct nft_expr *expr)
{
	const struct nft_immediate_expr *priv = nft_expr_priv(expr);

	if (priv->dreg == NFT_REG_VERDICT)
		return true;

	return false;
}

static const struct nft_expr_ops nft_imm_ops = {
	.type		= &nft_imm_type,
	.size		= NFT_EXPR_SIZE(sizeof(struct nft_immediate_expr)),
	.eval		= nft_immediate_eval,
	.init		= nft_immediate_init,
	.activate	= nft_immediate_activate,
	.deactivate	= nft_immediate_deactivate,
	.destroy	= nft_immediate_destroy,
	.dump		= nft_immediate_dump,
	.validate	= nft_immediate_validate,
	.offload	= nft_immediate_offload,
	.offload_action	= nft_immediate_offload_action,
};

struct nft_expr_type nft_imm_type __read_mostly = {
	.name		= "immediate",
	.ops		= &nft_imm_ops,
	.policy		= nft_immediate_policy,
	.maxattr	= NFTA_IMMEDIATE_MAX,
	.owner		= THIS_MODULE,
};<|MERGE_RESOLUTION|>--- conflicted
+++ resolved
@@ -78,11 +78,7 @@
 		case NFT_GOTO:
 			err = nf_tables_bind_chain(ctx, chain);
 			if (err < 0)
-<<<<<<< HEAD
-				return err;
-=======
 				goto err1;
->>>>>>> 5eb2b831
 			break;
 		default:
 			break;
