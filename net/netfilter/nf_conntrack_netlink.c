/* Connection tracking via netlink socket. Allows for user space
 * protocol helpers and general trouble making from userspace.
 *
 * (C) 2001 by Jay Schulist <jschlst@samba.org>
 * (C) 2002-2006 by Harald Welte <laforge@gnumonks.org>
 * (C) 2003 by Patrick Mchardy <kaber@trash.net>
 * (C) 2005-2012 by Pablo Neira Ayuso <pablo@netfilter.org>
 *
 * Initial connection tracking via netlink development funded and
 * generally made possible by Network Robots, Inc. (www.networkrobots.com)
 *
 * Further development of this code funded by Astaro AG (http://www.astaro.com)
 *
 * This software may be used and distributed according to the terms
 * of the GNU General Public License, incorporated herein by reference.
 */

#include <linux/init.h>
#include <linux/module.h>
#include <linux/kernel.h>
#include <linux/rculist.h>
#include <linux/rculist_nulls.h>
#include <linux/types.h>
#include <linux/timer.h>
#include <linux/security.h>
#include <linux/skbuff.h>
#include <linux/errno.h>
#include <linux/netlink.h>
#include <linux/spinlock.h>
#include <linux/interrupt.h>
#include <linux/slab.h>
#include <linux/siphash.h>

#include <linux/netfilter.h>
#include <net/netlink.h>
#include <net/sock.h>
#include <net/netfilter/nf_conntrack.h>
#include <net/netfilter/nf_conntrack_core.h>
#include <net/netfilter/nf_conntrack_expect.h>
#include <net/netfilter/nf_conntrack_helper.h>
#include <net/netfilter/nf_conntrack_seqadj.h>
#include <net/netfilter/nf_conntrack_l4proto.h>
#include <net/netfilter/nf_conntrack_tuple.h>
#include <net/netfilter/nf_conntrack_acct.h>
#include <net/netfilter/nf_conntrack_zones.h>
#include <net/netfilter/nf_conntrack_timestamp.h>
#include <net/netfilter/nf_conntrack_labels.h>
#include <net/netfilter/nf_conntrack_synproxy.h>
#if IS_ENABLED(CONFIG_NF_NAT)
#include <net/netfilter/nf_nat.h>
#include <net/netfilter/nf_nat_helper.h>
#endif

#include <linux/netfilter/nfnetlink.h>
#include <linux/netfilter/nfnetlink_conntrack.h>

#include "nf_internals.h"

MODULE_LICENSE("GPL");

static int ctnetlink_dump_tuples_proto(struct sk_buff *skb,
				const struct nf_conntrack_tuple *tuple,
				const struct nf_conntrack_l4proto *l4proto)
{
	int ret = 0;
	struct nlattr *nest_parms;

	nest_parms = nla_nest_start(skb, CTA_TUPLE_PROTO);
	if (!nest_parms)
		goto nla_put_failure;
	if (nla_put_u8(skb, CTA_PROTO_NUM, tuple->dst.protonum))
		goto nla_put_failure;

	if (likely(l4proto->tuple_to_nlattr))
		ret = l4proto->tuple_to_nlattr(skb, tuple);

	nla_nest_end(skb, nest_parms);

	return ret;

nla_put_failure:
	return -1;
}

static int ipv4_tuple_to_nlattr(struct sk_buff *skb,
				const struct nf_conntrack_tuple *tuple)
{
	if (nla_put_in_addr(skb, CTA_IP_V4_SRC, tuple->src.u3.ip) ||
	    nla_put_in_addr(skb, CTA_IP_V4_DST, tuple->dst.u3.ip))
		return -EMSGSIZE;
	return 0;
}

static int ipv6_tuple_to_nlattr(struct sk_buff *skb,
				const struct nf_conntrack_tuple *tuple)
{
	if (nla_put_in6_addr(skb, CTA_IP_V6_SRC, &tuple->src.u3.in6) ||
	    nla_put_in6_addr(skb, CTA_IP_V6_DST, &tuple->dst.u3.in6))
		return -EMSGSIZE;
	return 0;
}

static int ctnetlink_dump_tuples_ip(struct sk_buff *skb,
				    const struct nf_conntrack_tuple *tuple)
{
	int ret = 0;
	struct nlattr *nest_parms;

	nest_parms = nla_nest_start(skb, CTA_TUPLE_IP);
	if (!nest_parms)
		goto nla_put_failure;

	switch (tuple->src.l3num) {
	case NFPROTO_IPV4:
		ret = ipv4_tuple_to_nlattr(skb, tuple);
		break;
	case NFPROTO_IPV6:
		ret = ipv6_tuple_to_nlattr(skb, tuple);
		break;
	}

	nla_nest_end(skb, nest_parms);

	return ret;

nla_put_failure:
	return -1;
}

static int ctnetlink_dump_tuples(struct sk_buff *skb,
				 const struct nf_conntrack_tuple *tuple)
{
	const struct nf_conntrack_l4proto *l4proto;
	int ret;

	rcu_read_lock();
	ret = ctnetlink_dump_tuples_ip(skb, tuple);

	if (ret >= 0) {
		l4proto = nf_ct_l4proto_find(tuple->dst.protonum);
		ret = ctnetlink_dump_tuples_proto(skb, tuple, l4proto);
	}
	rcu_read_unlock();
	return ret;
}

static int ctnetlink_dump_zone_id(struct sk_buff *skb, int attrtype,
				  const struct nf_conntrack_zone *zone, int dir)
{
	if (zone->id == NF_CT_DEFAULT_ZONE_ID || zone->dir != dir)
		return 0;
	if (nla_put_be16(skb, attrtype, htons(zone->id)))
		goto nla_put_failure;
	return 0;

nla_put_failure:
	return -1;
}

static int ctnetlink_dump_status(struct sk_buff *skb, const struct nf_conn *ct)
{
	if (nla_put_be32(skb, CTA_STATUS, htonl(ct->status)))
		goto nla_put_failure;
	return 0;

nla_put_failure:
	return -1;
}

static int ctnetlink_dump_timeout(struct sk_buff *skb, const struct nf_conn *ct,
				  bool skip_zero)
{
	long timeout = nf_ct_expires(ct) / HZ;

	if (skip_zero && timeout == 0)
		return 0;

	if (nla_put_be32(skb, CTA_TIMEOUT, htonl(timeout)))
		goto nla_put_failure;
	return 0;

nla_put_failure:
	return -1;
}

static int ctnetlink_dump_protoinfo(struct sk_buff *skb, struct nf_conn *ct,
				    bool destroy)
{
	const struct nf_conntrack_l4proto *l4proto;
	struct nlattr *nest_proto;
	int ret;

	l4proto = nf_ct_l4proto_find(nf_ct_protonum(ct));
	if (!l4proto->to_nlattr)
		return 0;

	nest_proto = nla_nest_start(skb, CTA_PROTOINFO);
	if (!nest_proto)
		goto nla_put_failure;

	ret = l4proto->to_nlattr(skb, nest_proto, ct, destroy);

	nla_nest_end(skb, nest_proto);

	return ret;

nla_put_failure:
	return -1;
}

static int ctnetlink_dump_helpinfo(struct sk_buff *skb,
				   const struct nf_conn *ct)
{
	struct nlattr *nest_helper;
	const struct nf_conn_help *help = nfct_help(ct);
	struct nf_conntrack_helper *helper;

	if (!help)
		return 0;

	rcu_read_lock();
	helper = rcu_dereference(help->helper);
	if (!helper)
		goto out;

	nest_helper = nla_nest_start(skb, CTA_HELP);
	if (!nest_helper)
		goto nla_put_failure;
	if (nla_put_string(skb, CTA_HELP_NAME, helper->name))
		goto nla_put_failure;

	if (helper->to_nlattr)
		helper->to_nlattr(skb, ct);

	nla_nest_end(skb, nest_helper);
out:
	rcu_read_unlock();
	return 0;

nla_put_failure:
	rcu_read_unlock();
	return -1;
}

static int
dump_counters(struct sk_buff *skb, struct nf_conn_acct *acct,
	      enum ip_conntrack_dir dir, int type)
{
	enum ctattr_type attr = dir ? CTA_COUNTERS_REPLY: CTA_COUNTERS_ORIG;
	struct nf_conn_counter *counter = acct->counter;
	struct nlattr *nest_count;
	u64 pkts, bytes;

	if (type == IPCTNL_MSG_CT_GET_CTRZERO) {
		pkts = atomic64_xchg(&counter[dir].packets, 0);
		bytes = atomic64_xchg(&counter[dir].bytes, 0);
	} else {
		pkts = atomic64_read(&counter[dir].packets);
		bytes = atomic64_read(&counter[dir].bytes);
	}

	nest_count = nla_nest_start(skb, attr);
	if (!nest_count)
		goto nla_put_failure;

	if (nla_put_be64(skb, CTA_COUNTERS_PACKETS, cpu_to_be64(pkts),
			 CTA_COUNTERS_PAD) ||
	    nla_put_be64(skb, CTA_COUNTERS_BYTES, cpu_to_be64(bytes),
			 CTA_COUNTERS_PAD))
		goto nla_put_failure;

	nla_nest_end(skb, nest_count);

	return 0;

nla_put_failure:
	return -1;
}

static int
ctnetlink_dump_acct(struct sk_buff *skb, const struct nf_conn *ct, int type)
{
	struct nf_conn_acct *acct = nf_conn_acct_find(ct);

	if (!acct)
		return 0;

	if (dump_counters(skb, acct, IP_CT_DIR_ORIGINAL, type) < 0)
		return -1;
	if (dump_counters(skb, acct, IP_CT_DIR_REPLY, type) < 0)
		return -1;

	return 0;
}

static int
ctnetlink_dump_timestamp(struct sk_buff *skb, const struct nf_conn *ct)
{
	struct nlattr *nest_count;
	const struct nf_conn_tstamp *tstamp;

	tstamp = nf_conn_tstamp_find(ct);
	if (!tstamp)
		return 0;

	nest_count = nla_nest_start(skb, CTA_TIMESTAMP);
	if (!nest_count)
		goto nla_put_failure;

	if (nla_put_be64(skb, CTA_TIMESTAMP_START, cpu_to_be64(tstamp->start),
			 CTA_TIMESTAMP_PAD) ||
	    (tstamp->stop != 0 && nla_put_be64(skb, CTA_TIMESTAMP_STOP,
					       cpu_to_be64(tstamp->stop),
					       CTA_TIMESTAMP_PAD)))
		goto nla_put_failure;
	nla_nest_end(skb, nest_count);

	return 0;

nla_put_failure:
	return -1;
}

#ifdef CONFIG_NF_CONNTRACK_MARK
static int ctnetlink_dump_mark(struct sk_buff *skb, const struct nf_conn *ct,
			       bool dump)
{
	u32 mark = READ_ONCE(ct->mark);

<<<<<<< HEAD
	if (!mark)
=======
	if (!mark && !dump)
>>>>>>> 9b37665a
		return 0;

	if (nla_put_be32(skb, CTA_MARK, htonl(mark)))
		goto nla_put_failure;
	return 0;

nla_put_failure:
	return -1;
}
#else
#define ctnetlink_dump_mark(a, b, c) (0)
#endif

#ifdef CONFIG_NF_CONNTRACK_SECMARK
static int ctnetlink_dump_secctx(struct sk_buff *skb, const struct nf_conn *ct)
{
	struct nlattr *nest_secctx;
	int len, ret;
	char *secctx;

	ret = security_secid_to_secctx(ct->secmark, &secctx, &len);
	if (ret)
		return 0;

	ret = -1;
	nest_secctx = nla_nest_start(skb, CTA_SECCTX);
	if (!nest_secctx)
		goto nla_put_failure;

	if (nla_put_string(skb, CTA_SECCTX_NAME, secctx))
		goto nla_put_failure;
	nla_nest_end(skb, nest_secctx);

	ret = 0;
nla_put_failure:
	security_release_secctx(secctx, len);
	return ret;
}
#else
#define ctnetlink_dump_secctx(a, b) (0)
#endif

#ifdef CONFIG_NF_CONNTRACK_LABELS
static inline int ctnetlink_label_size(const struct nf_conn *ct)
{
	struct nf_conn_labels *labels = nf_ct_labels_find(ct);

	if (!labels)
		return 0;
	return nla_total_size(sizeof(labels->bits));
}

static int
ctnetlink_dump_labels(struct sk_buff *skb, const struct nf_conn *ct)
{
	struct nf_conn_labels *labels = nf_ct_labels_find(ct);
	unsigned int i;

	if (!labels)
		return 0;

	i = 0;
	do {
		if (labels->bits[i] != 0)
			return nla_put(skb, CTA_LABELS, sizeof(labels->bits),
				       labels->bits);
		i++;
	} while (i < ARRAY_SIZE(labels->bits));

	return 0;
}
#else
#define ctnetlink_dump_labels(a, b) (0)
#define ctnetlink_label_size(a)	(0)
#endif

#define master_tuple(ct) &(ct->master->tuplehash[IP_CT_DIR_ORIGINAL].tuple)

static int ctnetlink_dump_master(struct sk_buff *skb, const struct nf_conn *ct)
{
	struct nlattr *nest_parms;

	if (!(ct->status & IPS_EXPECTED))
		return 0;

	nest_parms = nla_nest_start(skb, CTA_TUPLE_MASTER);
	if (!nest_parms)
		goto nla_put_failure;
	if (ctnetlink_dump_tuples(skb, master_tuple(ct)) < 0)
		goto nla_put_failure;
	nla_nest_end(skb, nest_parms);

	return 0;

nla_put_failure:
	return -1;
}

static int
dump_ct_seq_adj(struct sk_buff *skb, const struct nf_ct_seqadj *seq, int type)
{
	struct nlattr *nest_parms;

	nest_parms = nla_nest_start(skb, type);
	if (!nest_parms)
		goto nla_put_failure;

	if (nla_put_be32(skb, CTA_SEQADJ_CORRECTION_POS,
			 htonl(seq->correction_pos)) ||
	    nla_put_be32(skb, CTA_SEQADJ_OFFSET_BEFORE,
			 htonl(seq->offset_before)) ||
	    nla_put_be32(skb, CTA_SEQADJ_OFFSET_AFTER,
			 htonl(seq->offset_after)))
		goto nla_put_failure;

	nla_nest_end(skb, nest_parms);

	return 0;

nla_put_failure:
	return -1;
}

static int ctnetlink_dump_ct_seq_adj(struct sk_buff *skb, struct nf_conn *ct)
{
	struct nf_conn_seqadj *seqadj = nfct_seqadj(ct);
	struct nf_ct_seqadj *seq;

	if (!(ct->status & IPS_SEQ_ADJUST) || !seqadj)
		return 0;

	spin_lock_bh(&ct->lock);
	seq = &seqadj->seq[IP_CT_DIR_ORIGINAL];
	if (dump_ct_seq_adj(skb, seq, CTA_SEQ_ADJ_ORIG) == -1)
		goto err;

	seq = &seqadj->seq[IP_CT_DIR_REPLY];
	if (dump_ct_seq_adj(skb, seq, CTA_SEQ_ADJ_REPLY) == -1)
		goto err;

	spin_unlock_bh(&ct->lock);
	return 0;
err:
	spin_unlock_bh(&ct->lock);
	return -1;
}

static int ctnetlink_dump_ct_synproxy(struct sk_buff *skb, struct nf_conn *ct)
{
	struct nf_conn_synproxy *synproxy = nfct_synproxy(ct);
	struct nlattr *nest_parms;

	if (!synproxy)
		return 0;

	nest_parms = nla_nest_start(skb, CTA_SYNPROXY);
	if (!nest_parms)
		goto nla_put_failure;

	if (nla_put_be32(skb, CTA_SYNPROXY_ISN, htonl(synproxy->isn)) ||
	    nla_put_be32(skb, CTA_SYNPROXY_ITS, htonl(synproxy->its)) ||
	    nla_put_be32(skb, CTA_SYNPROXY_TSOFF, htonl(synproxy->tsoff)))
		goto nla_put_failure;

	nla_nest_end(skb, nest_parms);

	return 0;

nla_put_failure:
	return -1;
}

static int ctnetlink_dump_id(struct sk_buff *skb, const struct nf_conn *ct)
{
	__be32 id = (__force __be32)nf_ct_get_id(ct);

	if (nla_put_be32(skb, CTA_ID, id))
		goto nla_put_failure;
	return 0;

nla_put_failure:
	return -1;
}

static int ctnetlink_dump_use(struct sk_buff *skb, const struct nf_conn *ct)
{
	if (nla_put_be32(skb, CTA_USE, htonl(refcount_read(&ct->ct_general.use))))
		goto nla_put_failure;
	return 0;

nla_put_failure:
	return -1;
}

/* all these functions access ct->ext. Caller must either hold a reference
 * on ct or prevent its deletion by holding either the bucket spinlock or
 * pcpu dying list lock.
 */
static int ctnetlink_dump_extinfo(struct sk_buff *skb,
				  struct nf_conn *ct, u32 type)
{
	if (ctnetlink_dump_acct(skb, ct, type) < 0 ||
	    ctnetlink_dump_timestamp(skb, ct) < 0 ||
	    ctnetlink_dump_helpinfo(skb, ct) < 0 ||
	    ctnetlink_dump_labels(skb, ct) < 0 ||
	    ctnetlink_dump_ct_seq_adj(skb, ct) < 0 ||
	    ctnetlink_dump_ct_synproxy(skb, ct) < 0)
		return -1;

	return 0;
}

static int ctnetlink_dump_info(struct sk_buff *skb, struct nf_conn *ct)
{
	if (ctnetlink_dump_status(skb, ct) < 0 ||
	    ctnetlink_dump_mark(skb, ct, true) < 0 ||
	    ctnetlink_dump_secctx(skb, ct) < 0 ||
	    ctnetlink_dump_id(skb, ct) < 0 ||
	    ctnetlink_dump_use(skb, ct) < 0 ||
	    ctnetlink_dump_master(skb, ct) < 0)
		return -1;

	if (!test_bit(IPS_OFFLOAD_BIT, &ct->status) &&
	    (ctnetlink_dump_timeout(skb, ct, false) < 0 ||
	     ctnetlink_dump_protoinfo(skb, ct, false) < 0))
		return -1;

	return 0;
}

static int
ctnetlink_fill_info(struct sk_buff *skb, u32 portid, u32 seq, u32 type,
		    struct nf_conn *ct, bool extinfo, unsigned int flags)
{
	const struct nf_conntrack_zone *zone;
	struct nlmsghdr *nlh;
	struct nlattr *nest_parms;
	unsigned int event;

	if (portid)
		flags |= NLM_F_MULTI;
	event = nfnl_msg_type(NFNL_SUBSYS_CTNETLINK, IPCTNL_MSG_CT_NEW);
	nlh = nfnl_msg_put(skb, portid, seq, event, flags, nf_ct_l3num(ct),
			   NFNETLINK_V0, 0);
	if (!nlh)
		goto nlmsg_failure;

	zone = nf_ct_zone(ct);

	nest_parms = nla_nest_start(skb, CTA_TUPLE_ORIG);
	if (!nest_parms)
		goto nla_put_failure;
	if (ctnetlink_dump_tuples(skb, nf_ct_tuple(ct, IP_CT_DIR_ORIGINAL)) < 0)
		goto nla_put_failure;
	if (ctnetlink_dump_zone_id(skb, CTA_TUPLE_ZONE, zone,
				   NF_CT_ZONE_DIR_ORIG) < 0)
		goto nla_put_failure;
	nla_nest_end(skb, nest_parms);

	nest_parms = nla_nest_start(skb, CTA_TUPLE_REPLY);
	if (!nest_parms)
		goto nla_put_failure;
	if (ctnetlink_dump_tuples(skb, nf_ct_tuple(ct, IP_CT_DIR_REPLY)) < 0)
		goto nla_put_failure;
	if (ctnetlink_dump_zone_id(skb, CTA_TUPLE_ZONE, zone,
				   NF_CT_ZONE_DIR_REPL) < 0)
		goto nla_put_failure;
	nla_nest_end(skb, nest_parms);

	if (ctnetlink_dump_zone_id(skb, CTA_ZONE, zone,
				   NF_CT_DEFAULT_ZONE_DIR) < 0)
		goto nla_put_failure;

	if (ctnetlink_dump_info(skb, ct) < 0)
		goto nla_put_failure;
	if (extinfo && ctnetlink_dump_extinfo(skb, ct, type) < 0)
		goto nla_put_failure;

	nlmsg_end(skb, nlh);
	return skb->len;

nlmsg_failure:
nla_put_failure:
	nlmsg_cancel(skb, nlh);
	return -1;
}

static const struct nla_policy cta_ip_nla_policy[CTA_IP_MAX + 1] = {
	[CTA_IP_V4_SRC]	= { .type = NLA_U32 },
	[CTA_IP_V4_DST]	= { .type = NLA_U32 },
	[CTA_IP_V6_SRC]	= { .len = sizeof(__be32) * 4 },
	[CTA_IP_V6_DST]	= { .len = sizeof(__be32) * 4 },
};

#if defined(CONFIG_NETFILTER_NETLINK_GLUE_CT) || defined(CONFIG_NF_CONNTRACK_EVENTS)
static size_t ctnetlink_proto_size(const struct nf_conn *ct)
{
	const struct nf_conntrack_l4proto *l4proto;
	size_t len, len4 = 0;

	len = nla_policy_len(cta_ip_nla_policy, CTA_IP_MAX + 1);
	len *= 3u; /* ORIG, REPLY, MASTER */

	l4proto = nf_ct_l4proto_find(nf_ct_protonum(ct));
	len += l4proto->nlattr_size;
	if (l4proto->nlattr_tuple_size) {
		len4 = l4proto->nlattr_tuple_size();
		len4 *= 3u; /* ORIG, REPLY, MASTER */
	}

	return len + len4;
}
#endif

static inline size_t ctnetlink_acct_size(const struct nf_conn *ct)
{
	if (!nf_ct_ext_exist(ct, NF_CT_EXT_ACCT))
		return 0;
	return 2 * nla_total_size(0) /* CTA_COUNTERS_ORIG|REPL */
	       + 2 * nla_total_size_64bit(sizeof(uint64_t)) /* CTA_COUNTERS_PACKETS */
	       + 2 * nla_total_size_64bit(sizeof(uint64_t)) /* CTA_COUNTERS_BYTES */
	       ;
}

static inline int ctnetlink_secctx_size(const struct nf_conn *ct)
{
#ifdef CONFIG_NF_CONNTRACK_SECMARK
	int len, ret;

	ret = security_secid_to_secctx(ct->secmark, NULL, &len);
	if (ret)
		return 0;

	return nla_total_size(0) /* CTA_SECCTX */
	       + nla_total_size(sizeof(char) * len); /* CTA_SECCTX_NAME */
#else
	return 0;
#endif
}

static inline size_t ctnetlink_timestamp_size(const struct nf_conn *ct)
{
#ifdef CONFIG_NF_CONNTRACK_TIMESTAMP
	if (!nf_ct_ext_exist(ct, NF_CT_EXT_TSTAMP))
		return 0;
	return nla_total_size(0) + 2 * nla_total_size_64bit(sizeof(uint64_t));
#else
	return 0;
#endif
}

#ifdef CONFIG_NF_CONNTRACK_EVENTS
static size_t ctnetlink_nlmsg_size(const struct nf_conn *ct)
{
	return NLMSG_ALIGN(sizeof(struct nfgenmsg))
	       + 3 * nla_total_size(0) /* CTA_TUPLE_ORIG|REPL|MASTER */
	       + 3 * nla_total_size(0) /* CTA_TUPLE_IP */
	       + 3 * nla_total_size(0) /* CTA_TUPLE_PROTO */
	       + 3 * nla_total_size(sizeof(u_int8_t)) /* CTA_PROTO_NUM */
	       + nla_total_size(sizeof(u_int32_t)) /* CTA_ID */
	       + nla_total_size(sizeof(u_int32_t)) /* CTA_STATUS */
	       + ctnetlink_acct_size(ct)
	       + ctnetlink_timestamp_size(ct)
	       + nla_total_size(sizeof(u_int32_t)) /* CTA_TIMEOUT */
	       + nla_total_size(0) /* CTA_PROTOINFO */
	       + nla_total_size(0) /* CTA_HELP */
	       + nla_total_size(NF_CT_HELPER_NAME_LEN) /* CTA_HELP_NAME */
	       + ctnetlink_secctx_size(ct)
#if IS_ENABLED(CONFIG_NF_NAT)
	       + 2 * nla_total_size(0) /* CTA_NAT_SEQ_ADJ_ORIG|REPL */
	       + 6 * nla_total_size(sizeof(u_int32_t)) /* CTA_NAT_SEQ_OFFSET */
#endif
#ifdef CONFIG_NF_CONNTRACK_MARK
	       + nla_total_size(sizeof(u_int32_t)) /* CTA_MARK */
#endif
#ifdef CONFIG_NF_CONNTRACK_ZONES
	       + nla_total_size(sizeof(u_int16_t)) /* CTA_ZONE|CTA_TUPLE_ZONE */
#endif
	       + ctnetlink_proto_size(ct)
	       + ctnetlink_label_size(ct)
	       ;
}

static int
ctnetlink_conntrack_event(unsigned int events, const struct nf_ct_event *item)
{
	const struct nf_conntrack_zone *zone;
	struct net *net;
	struct nlmsghdr *nlh;
	struct nlattr *nest_parms;
	struct nf_conn *ct = item->ct;
	struct sk_buff *skb;
	unsigned int type;
	unsigned int flags = 0, group;
	int err;

	if (events & (1 << IPCT_DESTROY)) {
		type = IPCTNL_MSG_CT_DELETE;
		group = NFNLGRP_CONNTRACK_DESTROY;
	} else if (events & ((1 << IPCT_NEW) | (1 << IPCT_RELATED))) {
		type = IPCTNL_MSG_CT_NEW;
		flags = NLM_F_CREATE|NLM_F_EXCL;
		group = NFNLGRP_CONNTRACK_NEW;
	} else if (events) {
		type = IPCTNL_MSG_CT_NEW;
		group = NFNLGRP_CONNTRACK_UPDATE;
	} else
		return 0;

	net = nf_ct_net(ct);
	if (!item->report && !nfnetlink_has_listeners(net, group))
		return 0;

	skb = nlmsg_new(ctnetlink_nlmsg_size(ct), GFP_ATOMIC);
	if (skb == NULL)
		goto errout;

	type = nfnl_msg_type(NFNL_SUBSYS_CTNETLINK, type);
	nlh = nfnl_msg_put(skb, item->portid, 0, type, flags, nf_ct_l3num(ct),
			   NFNETLINK_V0, 0);
	if (!nlh)
		goto nlmsg_failure;

	zone = nf_ct_zone(ct);

	nest_parms = nla_nest_start(skb, CTA_TUPLE_ORIG);
	if (!nest_parms)
		goto nla_put_failure;
	if (ctnetlink_dump_tuples(skb, nf_ct_tuple(ct, IP_CT_DIR_ORIGINAL)) < 0)
		goto nla_put_failure;
	if (ctnetlink_dump_zone_id(skb, CTA_TUPLE_ZONE, zone,
				   NF_CT_ZONE_DIR_ORIG) < 0)
		goto nla_put_failure;
	nla_nest_end(skb, nest_parms);

	nest_parms = nla_nest_start(skb, CTA_TUPLE_REPLY);
	if (!nest_parms)
		goto nla_put_failure;
	if (ctnetlink_dump_tuples(skb, nf_ct_tuple(ct, IP_CT_DIR_REPLY)) < 0)
		goto nla_put_failure;
	if (ctnetlink_dump_zone_id(skb, CTA_TUPLE_ZONE, zone,
				   NF_CT_ZONE_DIR_REPL) < 0)
		goto nla_put_failure;
	nla_nest_end(skb, nest_parms);

	if (ctnetlink_dump_zone_id(skb, CTA_ZONE, zone,
				   NF_CT_DEFAULT_ZONE_DIR) < 0)
		goto nla_put_failure;

	if (ctnetlink_dump_id(skb, ct) < 0)
		goto nla_put_failure;

	if (ctnetlink_dump_status(skb, ct) < 0)
		goto nla_put_failure;

	if (events & (1 << IPCT_DESTROY)) {
		if (ctnetlink_dump_timeout(skb, ct, true) < 0)
			goto nla_put_failure;

		if (ctnetlink_dump_acct(skb, ct, type) < 0 ||
		    ctnetlink_dump_timestamp(skb, ct) < 0 ||
		    ctnetlink_dump_protoinfo(skb, ct, true) < 0)
			goto nla_put_failure;
	} else {
		if (ctnetlink_dump_timeout(skb, ct, false) < 0)
			goto nla_put_failure;

		if (events & (1 << IPCT_PROTOINFO) &&
		    ctnetlink_dump_protoinfo(skb, ct, false) < 0)
			goto nla_put_failure;

		if ((events & (1 << IPCT_HELPER) || nfct_help(ct))
		    && ctnetlink_dump_helpinfo(skb, ct) < 0)
			goto nla_put_failure;

#ifdef CONFIG_NF_CONNTRACK_SECMARK
		if ((events & (1 << IPCT_SECMARK) || ct->secmark)
		    && ctnetlink_dump_secctx(skb, ct) < 0)
			goto nla_put_failure;
#endif
		if (events & (1 << IPCT_LABEL) &&
		     ctnetlink_dump_labels(skb, ct) < 0)
			goto nla_put_failure;

		if (events & (1 << IPCT_RELATED) &&
		    ctnetlink_dump_master(skb, ct) < 0)
			goto nla_put_failure;

		if (events & (1 << IPCT_SEQADJ) &&
		    ctnetlink_dump_ct_seq_adj(skb, ct) < 0)
			goto nla_put_failure;

		if (events & (1 << IPCT_SYNPROXY) &&
		    ctnetlink_dump_ct_synproxy(skb, ct) < 0)
			goto nla_put_failure;
	}

#ifdef CONFIG_NF_CONNTRACK_MARK
<<<<<<< HEAD
	if (events & (1 << IPCT_MARK) &&
	    ctnetlink_dump_mark(skb, ct) < 0)
=======
	if (ctnetlink_dump_mark(skb, ct, events & (1 << IPCT_MARK)))
>>>>>>> 9b37665a
		goto nla_put_failure;
#endif
	nlmsg_end(skb, nlh);
	err = nfnetlink_send(skb, net, item->portid, group, item->report,
			     GFP_ATOMIC);
	if (err == -ENOBUFS || err == -EAGAIN)
		return -ENOBUFS;

	return 0;

nla_put_failure:
	nlmsg_cancel(skb, nlh);
nlmsg_failure:
	kfree_skb(skb);
errout:
	if (nfnetlink_set_err(net, 0, group, -ENOBUFS) > 0)
		return -ENOBUFS;

	return 0;
}
#endif /* CONFIG_NF_CONNTRACK_EVENTS */

static int ctnetlink_done(struct netlink_callback *cb)
{
	if (cb->args[1])
		nf_ct_put((struct nf_conn *)cb->args[1]);
	kfree(cb->data);
	return 0;
}

struct ctnetlink_filter_u32 {
	u32 val;
	u32 mask;
};

struct ctnetlink_filter {
	u8 family;

	u_int32_t orig_flags;
	u_int32_t reply_flags;

	struct nf_conntrack_tuple orig;
	struct nf_conntrack_tuple reply;
	struct nf_conntrack_zone zone;

	struct ctnetlink_filter_u32 mark;
	struct ctnetlink_filter_u32 status;
};

static const struct nla_policy cta_filter_nla_policy[CTA_FILTER_MAX + 1] = {
	[CTA_FILTER_ORIG_FLAGS]		= { .type = NLA_U32 },
	[CTA_FILTER_REPLY_FLAGS]	= { .type = NLA_U32 },
};

static int ctnetlink_parse_filter(const struct nlattr *attr,
				  struct ctnetlink_filter *filter)
{
	struct nlattr *tb[CTA_FILTER_MAX + 1];
	int ret = 0;

	ret = nla_parse_nested(tb, CTA_FILTER_MAX, attr, cta_filter_nla_policy,
			       NULL);
	if (ret)
		return ret;

	if (tb[CTA_FILTER_ORIG_FLAGS]) {
		filter->orig_flags = nla_get_u32(tb[CTA_FILTER_ORIG_FLAGS]);
		if (filter->orig_flags & ~CTA_FILTER_F_ALL)
			return -EOPNOTSUPP;
	}

	if (tb[CTA_FILTER_REPLY_FLAGS]) {
		filter->reply_flags = nla_get_u32(tb[CTA_FILTER_REPLY_FLAGS]);
		if (filter->reply_flags & ~CTA_FILTER_F_ALL)
			return -EOPNOTSUPP;
	}

	return 0;
}

static int ctnetlink_parse_zone(const struct nlattr *attr,
				struct nf_conntrack_zone *zone);
static int ctnetlink_parse_tuple_filter(const struct nlattr * const cda[],
					 struct nf_conntrack_tuple *tuple,
					 u32 type, u_int8_t l3num,
					 struct nf_conntrack_zone *zone,
					 u_int32_t flags);

static int ctnetlink_filter_parse_mark(struct ctnetlink_filter_u32 *mark,
				       const struct nlattr * const cda[])
{
#ifdef CONFIG_NF_CONNTRACK_MARK
	if (cda[CTA_MARK]) {
		mark->val = ntohl(nla_get_be32(cda[CTA_MARK]));

		if (cda[CTA_MARK_MASK])
			mark->mask = ntohl(nla_get_be32(cda[CTA_MARK_MASK]));
		else
			mark->mask = 0xffffffff;
	} else if (cda[CTA_MARK_MASK]) {
		return -EINVAL;
	}
#endif
	return 0;
}

static int ctnetlink_filter_parse_status(struct ctnetlink_filter_u32 *status,
					 const struct nlattr * const cda[])
{
	if (cda[CTA_STATUS]) {
		status->val = ntohl(nla_get_be32(cda[CTA_STATUS]));
		if (cda[CTA_STATUS_MASK])
			status->mask = ntohl(nla_get_be32(cda[CTA_STATUS_MASK]));
		else
			status->mask = status->val;

		/* status->val == 0? always true, else always false. */
		if (status->mask == 0)
			return -EINVAL;
	} else if (cda[CTA_STATUS_MASK]) {
		return -EINVAL;
	}

	/* CTA_STATUS is NLA_U32, if this fires UAPI needs to be extended */
	BUILD_BUG_ON(__IPS_MAX_BIT >= 32);
	return 0;
}

static struct ctnetlink_filter *
ctnetlink_alloc_filter(const struct nlattr * const cda[], u8 family)
{
	struct ctnetlink_filter *filter;
	int err;

#ifndef CONFIG_NF_CONNTRACK_MARK
	if (cda[CTA_MARK] || cda[CTA_MARK_MASK])
		return ERR_PTR(-EOPNOTSUPP);
#endif

	filter = kzalloc(sizeof(*filter), GFP_KERNEL);
	if (filter == NULL)
		return ERR_PTR(-ENOMEM);

	filter->family = family;

	err = ctnetlink_filter_parse_mark(&filter->mark, cda);
	if (err)
		goto err_filter;

	err = ctnetlink_filter_parse_status(&filter->status, cda);
	if (err)
		goto err_filter;

	if (!cda[CTA_FILTER])
		return filter;

	err = ctnetlink_parse_zone(cda[CTA_ZONE], &filter->zone);
	if (err < 0)
		goto err_filter;

	err = ctnetlink_parse_filter(cda[CTA_FILTER], filter);
	if (err < 0)
		goto err_filter;

	if (filter->orig_flags) {
		if (!cda[CTA_TUPLE_ORIG]) {
			err = -EINVAL;
			goto err_filter;
		}

		err = ctnetlink_parse_tuple_filter(cda, &filter->orig,
						   CTA_TUPLE_ORIG,
						   filter->family,
						   &filter->zone,
						   filter->orig_flags);
		if (err < 0)
			goto err_filter;
	}

	if (filter->reply_flags) {
		if (!cda[CTA_TUPLE_REPLY]) {
			err = -EINVAL;
			goto err_filter;
		}

		err = ctnetlink_parse_tuple_filter(cda, &filter->reply,
						   CTA_TUPLE_REPLY,
						   filter->family,
						   &filter->zone,
						   filter->reply_flags);
		if (err < 0)
			goto err_filter;
	}

	return filter;

err_filter:
	kfree(filter);

	return ERR_PTR(err);
}

static bool ctnetlink_needs_filter(u8 family, const struct nlattr * const *cda)
{
	return family || cda[CTA_MARK] || cda[CTA_FILTER] || cda[CTA_STATUS];
}

static int ctnetlink_start(struct netlink_callback *cb)
{
	const struct nlattr * const *cda = cb->data;
	struct ctnetlink_filter *filter = NULL;
	struct nfgenmsg *nfmsg = nlmsg_data(cb->nlh);
	u8 family = nfmsg->nfgen_family;

	if (ctnetlink_needs_filter(family, cda)) {
		filter = ctnetlink_alloc_filter(cda, family);
		if (IS_ERR(filter))
			return PTR_ERR(filter);
	}

	cb->data = filter;
	return 0;
}

static int ctnetlink_filter_match_tuple(struct nf_conntrack_tuple *filter_tuple,
					struct nf_conntrack_tuple *ct_tuple,
					u_int32_t flags, int family)
{
	switch (family) {
	case NFPROTO_IPV4:
		if ((flags & CTA_FILTER_FLAG(CTA_IP_SRC)) &&
		    filter_tuple->src.u3.ip != ct_tuple->src.u3.ip)
			return  0;

		if ((flags & CTA_FILTER_FLAG(CTA_IP_DST)) &&
		    filter_tuple->dst.u3.ip != ct_tuple->dst.u3.ip)
			return  0;
		break;
	case NFPROTO_IPV6:
		if ((flags & CTA_FILTER_FLAG(CTA_IP_SRC)) &&
		    !ipv6_addr_cmp(&filter_tuple->src.u3.in6,
				   &ct_tuple->src.u3.in6))
			return 0;

		if ((flags & CTA_FILTER_FLAG(CTA_IP_DST)) &&
		    !ipv6_addr_cmp(&filter_tuple->dst.u3.in6,
				   &ct_tuple->dst.u3.in6))
			return 0;
		break;
	}

	if ((flags & CTA_FILTER_FLAG(CTA_PROTO_NUM)) &&
	    filter_tuple->dst.protonum != ct_tuple->dst.protonum)
		return 0;

	switch (ct_tuple->dst.protonum) {
	case IPPROTO_TCP:
	case IPPROTO_UDP:
		if ((flags & CTA_FILTER_FLAG(CTA_PROTO_SRC_PORT)) &&
		    filter_tuple->src.u.tcp.port != ct_tuple->src.u.tcp.port)
			return 0;

		if ((flags & CTA_FILTER_FLAG(CTA_PROTO_DST_PORT)) &&
		    filter_tuple->dst.u.tcp.port != ct_tuple->dst.u.tcp.port)
			return 0;
		break;
	case IPPROTO_ICMP:
		if ((flags & CTA_FILTER_FLAG(CTA_PROTO_ICMP_TYPE)) &&
		    filter_tuple->dst.u.icmp.type != ct_tuple->dst.u.icmp.type)
			return 0;
		if ((flags & CTA_FILTER_FLAG(CTA_PROTO_ICMP_CODE)) &&
		    filter_tuple->dst.u.icmp.code != ct_tuple->dst.u.icmp.code)
			return 0;
		if ((flags & CTA_FILTER_FLAG(CTA_PROTO_ICMP_ID)) &&
		    filter_tuple->src.u.icmp.id != ct_tuple->src.u.icmp.id)
			return 0;
		break;
	case IPPROTO_ICMPV6:
		if ((flags & CTA_FILTER_FLAG(CTA_PROTO_ICMPV6_TYPE)) &&
		    filter_tuple->dst.u.icmp.type != ct_tuple->dst.u.icmp.type)
			return 0;
		if ((flags & CTA_FILTER_FLAG(CTA_PROTO_ICMPV6_CODE)) &&
		    filter_tuple->dst.u.icmp.code != ct_tuple->dst.u.icmp.code)
			return 0;
		if ((flags & CTA_FILTER_FLAG(CTA_PROTO_ICMPV6_ID)) &&
		    filter_tuple->src.u.icmp.id != ct_tuple->src.u.icmp.id)
			return 0;
		break;
	}

	return 1;
}

static int ctnetlink_filter_match(struct nf_conn *ct, void *data)
{
	struct ctnetlink_filter *filter = data;
	struct nf_conntrack_tuple *tuple;
	u32 status;

	if (filter == NULL)
		goto out;

	/* Match entries of a given L3 protocol number.
	 * If it is not specified, ie. l3proto == 0,
	 * then match everything.
	 */
	if (filter->family && nf_ct_l3num(ct) != filter->family)
		goto ignore_entry;

	if (filter->orig_flags) {
		tuple = nf_ct_tuple(ct, IP_CT_DIR_ORIGINAL);
		if (!ctnetlink_filter_match_tuple(&filter->orig, tuple,
						  filter->orig_flags,
						  filter->family))
			goto ignore_entry;
	}

	if (filter->reply_flags) {
		tuple = nf_ct_tuple(ct, IP_CT_DIR_REPLY);
		if (!ctnetlink_filter_match_tuple(&filter->reply, tuple,
						  filter->reply_flags,
						  filter->family))
			goto ignore_entry;
	}

#ifdef CONFIG_NF_CONNTRACK_MARK
	if ((READ_ONCE(ct->mark) & filter->mark.mask) != filter->mark.val)
		goto ignore_entry;
#endif
	status = (u32)READ_ONCE(ct->status);
	if ((status & filter->status.mask) != filter->status.val)
		goto ignore_entry;

out:
	return 1;

ignore_entry:
	return 0;
}

static int
ctnetlink_dump_table(struct sk_buff *skb, struct netlink_callback *cb)
{
	unsigned int flags = cb->data ? NLM_F_DUMP_FILTERED : 0;
	struct net *net = sock_net(skb->sk);
	struct nf_conn *ct, *last;
	struct nf_conntrack_tuple_hash *h;
	struct hlist_nulls_node *n;
	struct nf_conn *nf_ct_evict[8];
	int res, i;
	spinlock_t *lockp;

	last = (struct nf_conn *)cb->args[1];
	i = 0;

	local_bh_disable();
	for (; cb->args[0] < nf_conntrack_htable_size; cb->args[0]++) {
restart:
		while (i) {
			i--;
			if (nf_ct_should_gc(nf_ct_evict[i]))
				nf_ct_kill(nf_ct_evict[i]);
			nf_ct_put(nf_ct_evict[i]);
		}

		lockp = &nf_conntrack_locks[cb->args[0] % CONNTRACK_LOCKS];
		nf_conntrack_lock(lockp);
		if (cb->args[0] >= nf_conntrack_htable_size) {
			spin_unlock(lockp);
			goto out;
		}
		hlist_nulls_for_each_entry(h, n, &nf_conntrack_hash[cb->args[0]],
					   hnnode) {
			if (NF_CT_DIRECTION(h) != IP_CT_DIR_ORIGINAL)
				continue;
			ct = nf_ct_tuplehash_to_ctrack(h);
			if (nf_ct_is_expired(ct)) {
				if (i < ARRAY_SIZE(nf_ct_evict) &&
				    refcount_inc_not_zero(&ct->ct_general.use))
					nf_ct_evict[i++] = ct;
				continue;
			}

			if (!net_eq(net, nf_ct_net(ct)))
				continue;

			if (cb->args[1]) {
				if (ct != last)
					continue;
				cb->args[1] = 0;
			}
			if (!ctnetlink_filter_match(ct, cb->data))
				continue;

			res =
			ctnetlink_fill_info(skb, NETLINK_CB(cb->skb).portid,
					    cb->nlh->nlmsg_seq,
					    NFNL_MSG_TYPE(cb->nlh->nlmsg_type),
					    ct, true, flags);
			if (res < 0) {
				nf_conntrack_get(&ct->ct_general);
				cb->args[1] = (unsigned long)ct;
				spin_unlock(lockp);
				goto out;
			}
		}
		spin_unlock(lockp);
		if (cb->args[1]) {
			cb->args[1] = 0;
			goto restart;
		}
	}
out:
	local_bh_enable();
	if (last) {
		/* nf ct hash resize happened, now clear the leftover. */
		if ((struct nf_conn *)cb->args[1] == last)
			cb->args[1] = 0;

		nf_ct_put(last);
	}

	while (i) {
		i--;
		if (nf_ct_should_gc(nf_ct_evict[i]))
			nf_ct_kill(nf_ct_evict[i]);
		nf_ct_put(nf_ct_evict[i]);
	}

	return skb->len;
}

static int ipv4_nlattr_to_tuple(struct nlattr *tb[],
				struct nf_conntrack_tuple *t,
				u_int32_t flags)
{
	if (flags & CTA_FILTER_FLAG(CTA_IP_SRC)) {
		if (!tb[CTA_IP_V4_SRC])
			return -EINVAL;

		t->src.u3.ip = nla_get_in_addr(tb[CTA_IP_V4_SRC]);
	}

	if (flags & CTA_FILTER_FLAG(CTA_IP_DST)) {
		if (!tb[CTA_IP_V4_DST])
			return -EINVAL;

		t->dst.u3.ip = nla_get_in_addr(tb[CTA_IP_V4_DST]);
	}

	return 0;
}

static int ipv6_nlattr_to_tuple(struct nlattr *tb[],
				struct nf_conntrack_tuple *t,
				u_int32_t flags)
{
	if (flags & CTA_FILTER_FLAG(CTA_IP_SRC)) {
		if (!tb[CTA_IP_V6_SRC])
			return -EINVAL;

		t->src.u3.in6 = nla_get_in6_addr(tb[CTA_IP_V6_SRC]);
	}

	if (flags & CTA_FILTER_FLAG(CTA_IP_DST)) {
		if (!tb[CTA_IP_V6_DST])
			return -EINVAL;

		t->dst.u3.in6 = nla_get_in6_addr(tb[CTA_IP_V6_DST]);
	}

	return 0;
}

static int ctnetlink_parse_tuple_ip(struct nlattr *attr,
				    struct nf_conntrack_tuple *tuple,
				    u_int32_t flags)
{
	struct nlattr *tb[CTA_IP_MAX+1];
	int ret = 0;

	ret = nla_parse_nested_deprecated(tb, CTA_IP_MAX, attr, NULL, NULL);
	if (ret < 0)
		return ret;

	ret = nla_validate_nested_deprecated(attr, CTA_IP_MAX,
					     cta_ip_nla_policy, NULL);
	if (ret)
		return ret;

	switch (tuple->src.l3num) {
	case NFPROTO_IPV4:
		ret = ipv4_nlattr_to_tuple(tb, tuple, flags);
		break;
	case NFPROTO_IPV6:
		ret = ipv6_nlattr_to_tuple(tb, tuple, flags);
		break;
	}

	return ret;
}

static const struct nla_policy proto_nla_policy[CTA_PROTO_MAX+1] = {
	[CTA_PROTO_NUM]	= { .type = NLA_U8 },
};

static int ctnetlink_parse_tuple_proto(struct nlattr *attr,
				       struct nf_conntrack_tuple *tuple,
				       u_int32_t flags)
{
	const struct nf_conntrack_l4proto *l4proto;
	struct nlattr *tb[CTA_PROTO_MAX+1];
	int ret = 0;

	ret = nla_parse_nested_deprecated(tb, CTA_PROTO_MAX, attr,
					  proto_nla_policy, NULL);
	if (ret < 0)
		return ret;

	if (!(flags & CTA_FILTER_FLAG(CTA_PROTO_NUM)))
		return 0;

	if (!tb[CTA_PROTO_NUM])
		return -EINVAL;

	tuple->dst.protonum = nla_get_u8(tb[CTA_PROTO_NUM]);

	rcu_read_lock();
	l4proto = nf_ct_l4proto_find(tuple->dst.protonum);

	if (likely(l4proto->nlattr_to_tuple)) {
		ret = nla_validate_nested_deprecated(attr, CTA_PROTO_MAX,
						     l4proto->nla_policy,
						     NULL);
		if (ret == 0)
			ret = l4proto->nlattr_to_tuple(tb, tuple, flags);
	}

	rcu_read_unlock();

	return ret;
}

static int
ctnetlink_parse_zone(const struct nlattr *attr,
		     struct nf_conntrack_zone *zone)
{
	nf_ct_zone_init(zone, NF_CT_DEFAULT_ZONE_ID,
			NF_CT_DEFAULT_ZONE_DIR, 0);
#ifdef CONFIG_NF_CONNTRACK_ZONES
	if (attr)
		zone->id = ntohs(nla_get_be16(attr));
#else
	if (attr)
		return -EOPNOTSUPP;
#endif
	return 0;
}

static int
ctnetlink_parse_tuple_zone(struct nlattr *attr, enum ctattr_type type,
			   struct nf_conntrack_zone *zone)
{
	int ret;

	if (zone->id != NF_CT_DEFAULT_ZONE_ID)
		return -EINVAL;

	ret = ctnetlink_parse_zone(attr, zone);
	if (ret < 0)
		return ret;

	if (type == CTA_TUPLE_REPLY)
		zone->dir = NF_CT_ZONE_DIR_REPL;
	else
		zone->dir = NF_CT_ZONE_DIR_ORIG;

	return 0;
}

static const struct nla_policy tuple_nla_policy[CTA_TUPLE_MAX+1] = {
	[CTA_TUPLE_IP]		= { .type = NLA_NESTED },
	[CTA_TUPLE_PROTO]	= { .type = NLA_NESTED },
	[CTA_TUPLE_ZONE]	= { .type = NLA_U16 },
};

#define CTA_FILTER_F_ALL_CTA_PROTO \
  (CTA_FILTER_F_CTA_PROTO_SRC_PORT | \
   CTA_FILTER_F_CTA_PROTO_DST_PORT | \
   CTA_FILTER_F_CTA_PROTO_ICMP_TYPE | \
   CTA_FILTER_F_CTA_PROTO_ICMP_CODE | \
   CTA_FILTER_F_CTA_PROTO_ICMP_ID | \
   CTA_FILTER_F_CTA_PROTO_ICMPV6_TYPE | \
   CTA_FILTER_F_CTA_PROTO_ICMPV6_CODE | \
   CTA_FILTER_F_CTA_PROTO_ICMPV6_ID)

static int
ctnetlink_parse_tuple_filter(const struct nlattr * const cda[],
			      struct nf_conntrack_tuple *tuple, u32 type,
			      u_int8_t l3num, struct nf_conntrack_zone *zone,
			      u_int32_t flags)
{
	struct nlattr *tb[CTA_TUPLE_MAX+1];
	int err;

	memset(tuple, 0, sizeof(*tuple));

	err = nla_parse_nested_deprecated(tb, CTA_TUPLE_MAX, cda[type],
					  tuple_nla_policy, NULL);
	if (err < 0)
		return err;

	if (l3num != NFPROTO_IPV4 && l3num != NFPROTO_IPV6)
		return -EOPNOTSUPP;
	tuple->src.l3num = l3num;

	if (flags & CTA_FILTER_FLAG(CTA_IP_DST) ||
	    flags & CTA_FILTER_FLAG(CTA_IP_SRC)) {
		if (!tb[CTA_TUPLE_IP])
			return -EINVAL;

		err = ctnetlink_parse_tuple_ip(tb[CTA_TUPLE_IP], tuple, flags);
		if (err < 0)
			return err;
	}

	if (flags & CTA_FILTER_FLAG(CTA_PROTO_NUM)) {
		if (!tb[CTA_TUPLE_PROTO])
			return -EINVAL;

		err = ctnetlink_parse_tuple_proto(tb[CTA_TUPLE_PROTO], tuple, flags);
		if (err < 0)
			return err;
	} else if (flags & CTA_FILTER_FLAG(ALL_CTA_PROTO)) {
		/* Can't manage proto flags without a protonum  */
		return -EINVAL;
	}

	if ((flags & CTA_FILTER_FLAG(CTA_TUPLE_ZONE)) && tb[CTA_TUPLE_ZONE]) {
		if (!zone)
			return -EINVAL;

		err = ctnetlink_parse_tuple_zone(tb[CTA_TUPLE_ZONE],
						 type, zone);
		if (err < 0)
			return err;
	}

	/* orig and expect tuples get DIR_ORIGINAL */
	if (type == CTA_TUPLE_REPLY)
		tuple->dst.dir = IP_CT_DIR_REPLY;
	else
		tuple->dst.dir = IP_CT_DIR_ORIGINAL;

	return 0;
}

static int
ctnetlink_parse_tuple(const struct nlattr * const cda[],
		      struct nf_conntrack_tuple *tuple, u32 type,
		      u_int8_t l3num, struct nf_conntrack_zone *zone)
{
	return ctnetlink_parse_tuple_filter(cda, tuple, type, l3num, zone,
					    CTA_FILTER_FLAG(ALL));
}

static const struct nla_policy help_nla_policy[CTA_HELP_MAX+1] = {
	[CTA_HELP_NAME]		= { .type = NLA_NUL_STRING,
				    .len = NF_CT_HELPER_NAME_LEN - 1 },
};

static int ctnetlink_parse_help(const struct nlattr *attr, char **helper_name,
				struct nlattr **helpinfo)
{
	int err;
	struct nlattr *tb[CTA_HELP_MAX+1];

	err = nla_parse_nested_deprecated(tb, CTA_HELP_MAX, attr,
					  help_nla_policy, NULL);
	if (err < 0)
		return err;

	if (!tb[CTA_HELP_NAME])
		return -EINVAL;

	*helper_name = nla_data(tb[CTA_HELP_NAME]);

	if (tb[CTA_HELP_INFO])
		*helpinfo = tb[CTA_HELP_INFO];

	return 0;
}

static const struct nla_policy ct_nla_policy[CTA_MAX+1] = {
	[CTA_TUPLE_ORIG]	= { .type = NLA_NESTED },
	[CTA_TUPLE_REPLY]	= { .type = NLA_NESTED },
	[CTA_STATUS] 		= { .type = NLA_U32 },
	[CTA_PROTOINFO]		= { .type = NLA_NESTED },
	[CTA_HELP]		= { .type = NLA_NESTED },
	[CTA_NAT_SRC]		= { .type = NLA_NESTED },
	[CTA_TIMEOUT] 		= { .type = NLA_U32 },
	[CTA_MARK]		= { .type = NLA_U32 },
	[CTA_ID]		= { .type = NLA_U32 },
	[CTA_NAT_DST]		= { .type = NLA_NESTED },
	[CTA_TUPLE_MASTER]	= { .type = NLA_NESTED },
	[CTA_NAT_SEQ_ADJ_ORIG]  = { .type = NLA_NESTED },
	[CTA_NAT_SEQ_ADJ_REPLY] = { .type = NLA_NESTED },
	[CTA_ZONE]		= { .type = NLA_U16 },
	[CTA_MARK_MASK]		= { .type = NLA_U32 },
	[CTA_LABELS]		= { .type = NLA_BINARY,
				    .len = NF_CT_LABELS_MAX_SIZE },
	[CTA_LABELS_MASK]	= { .type = NLA_BINARY,
				    .len = NF_CT_LABELS_MAX_SIZE },
	[CTA_FILTER]		= { .type = NLA_NESTED },
	[CTA_STATUS_MASK]	= { .type = NLA_U32 },
};

static int ctnetlink_flush_iterate(struct nf_conn *ct, void *data)
{
	return ctnetlink_filter_match(ct, data);
}

static int ctnetlink_flush_conntrack(struct net *net,
				     const struct nlattr * const cda[],
				     u32 portid, int report, u8 family)
{
	struct ctnetlink_filter *filter = NULL;

	if (ctnetlink_needs_filter(family, cda)) {
		if (cda[CTA_FILTER])
			return -EOPNOTSUPP;

		filter = ctnetlink_alloc_filter(cda, family);
		if (IS_ERR(filter))
			return PTR_ERR(filter);
	}

	nf_ct_iterate_cleanup_net(net, ctnetlink_flush_iterate, filter,
				  portid, report);
	kfree(filter);

	return 0;
}

static int ctnetlink_del_conntrack(struct sk_buff *skb,
				   const struct nfnl_info *info,
				   const struct nlattr * const cda[])
{
	u8 family = info->nfmsg->nfgen_family;
	struct nf_conntrack_tuple_hash *h;
	struct nf_conntrack_tuple tuple;
	struct nf_conntrack_zone zone;
	struct nf_conn *ct;
	int err;

	err = ctnetlink_parse_zone(cda[CTA_ZONE], &zone);
	if (err < 0)
		return err;

	if (cda[CTA_TUPLE_ORIG])
		err = ctnetlink_parse_tuple(cda, &tuple, CTA_TUPLE_ORIG,
					    family, &zone);
	else if (cda[CTA_TUPLE_REPLY])
		err = ctnetlink_parse_tuple(cda, &tuple, CTA_TUPLE_REPLY,
					    family, &zone);
	else {
		u_int8_t u3 = info->nfmsg->version ? family : AF_UNSPEC;

		return ctnetlink_flush_conntrack(info->net, cda,
						 NETLINK_CB(skb).portid,
						 nlmsg_report(info->nlh), u3);
	}

	if (err < 0)
		return err;

	h = nf_conntrack_find_get(info->net, &zone, &tuple);
	if (!h)
		return -ENOENT;

	ct = nf_ct_tuplehash_to_ctrack(h);

	if (cda[CTA_ID]) {
		__be32 id = nla_get_be32(cda[CTA_ID]);

		if (id != (__force __be32)nf_ct_get_id(ct)) {
			nf_ct_put(ct);
			return -ENOENT;
		}
	}

	nf_ct_delete(ct, NETLINK_CB(skb).portid, nlmsg_report(info->nlh));
	nf_ct_put(ct);

	return 0;
}

static int ctnetlink_get_conntrack(struct sk_buff *skb,
				   const struct nfnl_info *info,
				   const struct nlattr * const cda[])
{
	u_int8_t u3 = info->nfmsg->nfgen_family;
	struct nf_conntrack_tuple_hash *h;
	struct nf_conntrack_tuple tuple;
	struct nf_conntrack_zone zone;
	struct sk_buff *skb2;
	struct nf_conn *ct;
	int err;

	if (info->nlh->nlmsg_flags & NLM_F_DUMP) {
		struct netlink_dump_control c = {
			.start = ctnetlink_start,
			.dump = ctnetlink_dump_table,
			.done = ctnetlink_done,
			.data = (void *)cda,
		};

		return netlink_dump_start(info->sk, skb, info->nlh, &c);
	}

	err = ctnetlink_parse_zone(cda[CTA_ZONE], &zone);
	if (err < 0)
		return err;

	if (cda[CTA_TUPLE_ORIG])
		err = ctnetlink_parse_tuple(cda, &tuple, CTA_TUPLE_ORIG,
					    u3, &zone);
	else if (cda[CTA_TUPLE_REPLY])
		err = ctnetlink_parse_tuple(cda, &tuple, CTA_TUPLE_REPLY,
					    u3, &zone);
	else
		return -EINVAL;

	if (err < 0)
		return err;

	h = nf_conntrack_find_get(info->net, &zone, &tuple);
	if (!h)
		return -ENOENT;

	ct = nf_ct_tuplehash_to_ctrack(h);

	skb2 = nlmsg_new(NLMSG_DEFAULT_SIZE, GFP_KERNEL);
	if (!skb2) {
		nf_ct_put(ct);
		return -ENOMEM;
	}

	err = ctnetlink_fill_info(skb2, NETLINK_CB(skb).portid,
				  info->nlh->nlmsg_seq,
				  NFNL_MSG_TYPE(info->nlh->nlmsg_type), ct,
				  true, 0);
	nf_ct_put(ct);
	if (err <= 0) {
		kfree_skb(skb2);
		return -ENOMEM;
	}

	return nfnetlink_unicast(skb2, info->net, NETLINK_CB(skb).portid);
}

static int ctnetlink_done_list(struct netlink_callback *cb)
{
	if (cb->args[1])
		nf_ct_put((struct nf_conn *)cb->args[1]);
	return 0;
}

static int
ctnetlink_dump_list(struct sk_buff *skb, struct netlink_callback *cb, bool dying)
{
	struct nf_conn *ct, *last;
	struct nf_conntrack_tuple_hash *h;
	struct hlist_nulls_node *n;
	struct nfgenmsg *nfmsg = nlmsg_data(cb->nlh);
	u_int8_t l3proto = nfmsg->nfgen_family;
	int res;
	int cpu;
	struct hlist_nulls_head *list;
	struct net *net = sock_net(skb->sk);

	if (cb->args[2])
		return 0;

	last = (struct nf_conn *)cb->args[1];

	for (cpu = cb->args[0]; cpu < nr_cpu_ids; cpu++) {
		struct ct_pcpu *pcpu;

		if (!cpu_possible(cpu))
			continue;

		pcpu = per_cpu_ptr(net->ct.pcpu_lists, cpu);
		spin_lock_bh(&pcpu->lock);
		list = dying ? &pcpu->dying : &pcpu->unconfirmed;
restart:
		hlist_nulls_for_each_entry(h, n, list, hnnode) {
			ct = nf_ct_tuplehash_to_ctrack(h);
			if (l3proto && nf_ct_l3num(ct) != l3proto)
				continue;
			if (cb->args[1]) {
				if (ct != last)
					continue;
				cb->args[1] = 0;
			}

			/* We can't dump extension info for the unconfirmed
			 * list because unconfirmed conntracks can have
			 * ct->ext reallocated (and thus freed).
			 *
			 * In the dying list case ct->ext can't be free'd
			 * until after we drop pcpu->lock.
			 */
			res = ctnetlink_fill_info(skb, NETLINK_CB(cb->skb).portid,
						  cb->nlh->nlmsg_seq,
						  NFNL_MSG_TYPE(cb->nlh->nlmsg_type),
						  ct, dying ? true : false, 0);
			if (res < 0) {
				if (!refcount_inc_not_zero(&ct->ct_general.use))
					continue;
				cb->args[0] = cpu;
				cb->args[1] = (unsigned long)ct;
				spin_unlock_bh(&pcpu->lock);
				goto out;
			}
		}
		if (cb->args[1]) {
			cb->args[1] = 0;
			goto restart;
		}
		spin_unlock_bh(&pcpu->lock);
	}
	cb->args[2] = 1;
out:
	if (last)
		nf_ct_put(last);

	return skb->len;
}

static int
ctnetlink_dump_dying(struct sk_buff *skb, struct netlink_callback *cb)
{
	return ctnetlink_dump_list(skb, cb, true);
}

static int ctnetlink_get_ct_dying(struct sk_buff *skb,
				  const struct nfnl_info *info,
				  const struct nlattr * const cda[])
{
	if (info->nlh->nlmsg_flags & NLM_F_DUMP) {
		struct netlink_dump_control c = {
			.dump = ctnetlink_dump_dying,
			.done = ctnetlink_done_list,
		};
		return netlink_dump_start(info->sk, skb, info->nlh, &c);
	}

	return -EOPNOTSUPP;
}

static int
ctnetlink_dump_unconfirmed(struct sk_buff *skb, struct netlink_callback *cb)
{
	return ctnetlink_dump_list(skb, cb, false);
}

static int ctnetlink_get_ct_unconfirmed(struct sk_buff *skb,
					const struct nfnl_info *info,
					const struct nlattr * const cda[])
{
	if (info->nlh->nlmsg_flags & NLM_F_DUMP) {
		struct netlink_dump_control c = {
			.dump = ctnetlink_dump_unconfirmed,
			.done = ctnetlink_done_list,
		};
		return netlink_dump_start(info->sk, skb, info->nlh, &c);
	}

	return -EOPNOTSUPP;
}

#if IS_ENABLED(CONFIG_NF_NAT)
static int
ctnetlink_parse_nat_setup(struct nf_conn *ct,
			  enum nf_nat_manip_type manip,
			  const struct nlattr *attr)
	__must_hold(RCU)
{
	struct nf_nat_hook *nat_hook;
	int err;

	nat_hook = rcu_dereference(nf_nat_hook);
	if (!nat_hook) {
#ifdef CONFIG_MODULES
		rcu_read_unlock();
		nfnl_unlock(NFNL_SUBSYS_CTNETLINK);
		if (request_module("nf-nat") < 0) {
			nfnl_lock(NFNL_SUBSYS_CTNETLINK);
			rcu_read_lock();
			return -EOPNOTSUPP;
		}
		nfnl_lock(NFNL_SUBSYS_CTNETLINK);
		rcu_read_lock();
		nat_hook = rcu_dereference(nf_nat_hook);
		if (nat_hook)
			return -EAGAIN;
#endif
		return -EOPNOTSUPP;
	}

	err = nat_hook->parse_nat_setup(ct, manip, attr);
	if (err == -EAGAIN) {
#ifdef CONFIG_MODULES
		rcu_read_unlock();
		nfnl_unlock(NFNL_SUBSYS_CTNETLINK);
		if (request_module("nf-nat-%u", nf_ct_l3num(ct)) < 0) {
			nfnl_lock(NFNL_SUBSYS_CTNETLINK);
			rcu_read_lock();
			return -EOPNOTSUPP;
		}
		nfnl_lock(NFNL_SUBSYS_CTNETLINK);
		rcu_read_lock();
#else
		err = -EOPNOTSUPP;
#endif
	}
	return err;
}
#endif

static void
__ctnetlink_change_status(struct nf_conn *ct, unsigned long on,
			  unsigned long off)
{
	unsigned int bit;

	/* Ignore these unchangable bits */
	on &= ~IPS_UNCHANGEABLE_MASK;
	off &= ~IPS_UNCHANGEABLE_MASK;

	for (bit = 0; bit < __IPS_MAX_BIT; bit++) {
		if (on & (1 << bit))
			set_bit(bit, &ct->status);
		else if (off & (1 << bit))
			clear_bit(bit, &ct->status);
	}
}

static int
ctnetlink_change_status(struct nf_conn *ct, const struct nlattr * const cda[])
{
	unsigned long d;
	unsigned int status = ntohl(nla_get_be32(cda[CTA_STATUS]));
	d = ct->status ^ status;

	if (d & (IPS_EXPECTED|IPS_CONFIRMED|IPS_DYING))
		/* unchangeable */
		return -EBUSY;

	if (d & IPS_SEEN_REPLY && !(status & IPS_SEEN_REPLY))
		/* SEEN_REPLY bit can only be set */
		return -EBUSY;

	if (d & IPS_ASSURED && !(status & IPS_ASSURED))
		/* ASSURED bit can only be set */
		return -EBUSY;

	__ctnetlink_change_status(ct, status, 0);
	return 0;
}

static int
ctnetlink_setup_nat(struct nf_conn *ct, const struct nlattr * const cda[])
{
#if IS_ENABLED(CONFIG_NF_NAT)
	int ret;

	if (!cda[CTA_NAT_DST] && !cda[CTA_NAT_SRC])
		return 0;

	ret = ctnetlink_parse_nat_setup(ct, NF_NAT_MANIP_DST,
					cda[CTA_NAT_DST]);
	if (ret < 0)
		return ret;

	return ctnetlink_parse_nat_setup(ct, NF_NAT_MANIP_SRC,
					 cda[CTA_NAT_SRC]);
#else
	if (!cda[CTA_NAT_DST] && !cda[CTA_NAT_SRC])
		return 0;
	return -EOPNOTSUPP;
#endif
}

static int ctnetlink_change_helper(struct nf_conn *ct,
				   const struct nlattr * const cda[])
{
	struct nf_conntrack_helper *helper;
	struct nf_conn_help *help = nfct_help(ct);
	char *helpname = NULL;
	struct nlattr *helpinfo = NULL;
	int err;

	err = ctnetlink_parse_help(cda[CTA_HELP], &helpname, &helpinfo);
	if (err < 0)
		return err;

	/* don't change helper of sibling connections */
	if (ct->master) {
		/* If we try to change the helper to the same thing twice,
		 * treat the second attempt as a no-op instead of returning
		 * an error.
		 */
		err = -EBUSY;
		if (help) {
			rcu_read_lock();
			helper = rcu_dereference(help->helper);
			if (helper && !strcmp(helper->name, helpname))
				err = 0;
			rcu_read_unlock();
		}

		return err;
	}

	if (!strcmp(helpname, "")) {
		if (help && help->helper) {
			/* we had a helper before ... */
			nf_ct_remove_expectations(ct);
			RCU_INIT_POINTER(help->helper, NULL);
		}

		return 0;
	}

	rcu_read_lock();
	helper = __nf_conntrack_helper_find(helpname, nf_ct_l3num(ct),
					    nf_ct_protonum(ct));
	if (helper == NULL) {
		rcu_read_unlock();
		return -EOPNOTSUPP;
	}

	if (help) {
		if (help->helper == helper) {
			/* update private helper data if allowed. */
			if (helper->from_nlattr)
				helper->from_nlattr(helpinfo, ct);
			err = 0;
		} else
			err = -EBUSY;
	} else {
		/* we cannot set a helper for an existing conntrack */
		err = -EOPNOTSUPP;
	}

	rcu_read_unlock();
	return err;
}

static int ctnetlink_change_timeout(struct nf_conn *ct,
				    const struct nlattr * const cda[])
{
	u64 timeout = (u64)ntohl(nla_get_be32(cda[CTA_TIMEOUT])) * HZ;

	if (timeout > INT_MAX)
		timeout = INT_MAX;
	WRITE_ONCE(ct->timeout, nfct_time_stamp + (u32)timeout);

	if (test_bit(IPS_DYING_BIT, &ct->status))
		return -ETIME;

	return 0;
}

#if defined(CONFIG_NF_CONNTRACK_MARK)
static void ctnetlink_change_mark(struct nf_conn *ct,
				    const struct nlattr * const cda[])
{
	u32 mark, newmark, mask = 0;

	if (cda[CTA_MARK_MASK])
		mask = ~ntohl(nla_get_be32(cda[CTA_MARK_MASK]));

	mark = ntohl(nla_get_be32(cda[CTA_MARK]));
	newmark = (READ_ONCE(ct->mark) & mask) ^ mark;
	if (newmark != READ_ONCE(ct->mark))
		WRITE_ONCE(ct->mark, newmark);
}
#endif

static const struct nla_policy protoinfo_policy[CTA_PROTOINFO_MAX+1] = {
	[CTA_PROTOINFO_TCP]	= { .type = NLA_NESTED },
	[CTA_PROTOINFO_DCCP]	= { .type = NLA_NESTED },
	[CTA_PROTOINFO_SCTP]	= { .type = NLA_NESTED },
};

static int ctnetlink_change_protoinfo(struct nf_conn *ct,
				      const struct nlattr * const cda[])
{
	const struct nlattr *attr = cda[CTA_PROTOINFO];
	const struct nf_conntrack_l4proto *l4proto;
	struct nlattr *tb[CTA_PROTOINFO_MAX+1];
	int err = 0;

	err = nla_parse_nested_deprecated(tb, CTA_PROTOINFO_MAX, attr,
					  protoinfo_policy, NULL);
	if (err < 0)
		return err;

	l4proto = nf_ct_l4proto_find(nf_ct_protonum(ct));
	if (l4proto->from_nlattr)
		err = l4proto->from_nlattr(tb, ct);

	return err;
}

static const struct nla_policy seqadj_policy[CTA_SEQADJ_MAX+1] = {
	[CTA_SEQADJ_CORRECTION_POS]	= { .type = NLA_U32 },
	[CTA_SEQADJ_OFFSET_BEFORE]	= { .type = NLA_U32 },
	[CTA_SEQADJ_OFFSET_AFTER]	= { .type = NLA_U32 },
};

static int change_seq_adj(struct nf_ct_seqadj *seq,
			  const struct nlattr * const attr)
{
	int err;
	struct nlattr *cda[CTA_SEQADJ_MAX+1];

	err = nla_parse_nested_deprecated(cda, CTA_SEQADJ_MAX, attr,
					  seqadj_policy, NULL);
	if (err < 0)
		return err;

	if (!cda[CTA_SEQADJ_CORRECTION_POS])
		return -EINVAL;

	seq->correction_pos =
		ntohl(nla_get_be32(cda[CTA_SEQADJ_CORRECTION_POS]));

	if (!cda[CTA_SEQADJ_OFFSET_BEFORE])
		return -EINVAL;

	seq->offset_before =
		ntohl(nla_get_be32(cda[CTA_SEQADJ_OFFSET_BEFORE]));

	if (!cda[CTA_SEQADJ_OFFSET_AFTER])
		return -EINVAL;

	seq->offset_after =
		ntohl(nla_get_be32(cda[CTA_SEQADJ_OFFSET_AFTER]));

	return 0;
}

static int
ctnetlink_change_seq_adj(struct nf_conn *ct,
			 const struct nlattr * const cda[])
{
	struct nf_conn_seqadj *seqadj = nfct_seqadj(ct);
	int ret = 0;

	if (!seqadj)
		return 0;

	spin_lock_bh(&ct->lock);
	if (cda[CTA_SEQ_ADJ_ORIG]) {
		ret = change_seq_adj(&seqadj->seq[IP_CT_DIR_ORIGINAL],
				     cda[CTA_SEQ_ADJ_ORIG]);
		if (ret < 0)
			goto err;

		set_bit(IPS_SEQ_ADJUST_BIT, &ct->status);
	}

	if (cda[CTA_SEQ_ADJ_REPLY]) {
		ret = change_seq_adj(&seqadj->seq[IP_CT_DIR_REPLY],
				     cda[CTA_SEQ_ADJ_REPLY]);
		if (ret < 0)
			goto err;

		set_bit(IPS_SEQ_ADJUST_BIT, &ct->status);
	}

	spin_unlock_bh(&ct->lock);
	return 0;
err:
	spin_unlock_bh(&ct->lock);
	return ret;
}

static const struct nla_policy synproxy_policy[CTA_SYNPROXY_MAX + 1] = {
	[CTA_SYNPROXY_ISN]	= { .type = NLA_U32 },
	[CTA_SYNPROXY_ITS]	= { .type = NLA_U32 },
	[CTA_SYNPROXY_TSOFF]	= { .type = NLA_U32 },
};

static int ctnetlink_change_synproxy(struct nf_conn *ct,
				     const struct nlattr * const cda[])
{
	struct nf_conn_synproxy *synproxy = nfct_synproxy(ct);
	struct nlattr *tb[CTA_SYNPROXY_MAX + 1];
	int err;

	if (!synproxy)
		return 0;

	err = nla_parse_nested_deprecated(tb, CTA_SYNPROXY_MAX,
					  cda[CTA_SYNPROXY], synproxy_policy,
					  NULL);
	if (err < 0)
		return err;

	if (!tb[CTA_SYNPROXY_ISN] ||
	    !tb[CTA_SYNPROXY_ITS] ||
	    !tb[CTA_SYNPROXY_TSOFF])
		return -EINVAL;

	synproxy->isn = ntohl(nla_get_be32(tb[CTA_SYNPROXY_ISN]));
	synproxy->its = ntohl(nla_get_be32(tb[CTA_SYNPROXY_ITS]));
	synproxy->tsoff = ntohl(nla_get_be32(tb[CTA_SYNPROXY_TSOFF]));

	return 0;
}

static int
ctnetlink_attach_labels(struct nf_conn *ct, const struct nlattr * const cda[])
{
#ifdef CONFIG_NF_CONNTRACK_LABELS
	size_t len = nla_len(cda[CTA_LABELS]);
	const void *mask = cda[CTA_LABELS_MASK];

	if (len & (sizeof(u32)-1)) /* must be multiple of u32 */
		return -EINVAL;

	if (mask) {
		if (nla_len(cda[CTA_LABELS_MASK]) == 0 ||
		    nla_len(cda[CTA_LABELS_MASK]) != len)
			return -EINVAL;
		mask = nla_data(cda[CTA_LABELS_MASK]);
	}

	len /= sizeof(u32);

	return nf_connlabels_replace(ct, nla_data(cda[CTA_LABELS]), mask, len);
#else
	return -EOPNOTSUPP;
#endif
}

static int
ctnetlink_change_conntrack(struct nf_conn *ct,
			   const struct nlattr * const cda[])
{
	int err;

	/* only allow NAT changes and master assignation for new conntracks */
	if (cda[CTA_NAT_SRC] || cda[CTA_NAT_DST] || cda[CTA_TUPLE_MASTER])
		return -EOPNOTSUPP;

	if (cda[CTA_HELP]) {
		err = ctnetlink_change_helper(ct, cda);
		if (err < 0)
			return err;
	}

	if (cda[CTA_TIMEOUT]) {
		err = ctnetlink_change_timeout(ct, cda);
		if (err < 0)
			return err;
	}

	if (cda[CTA_STATUS]) {
		err = ctnetlink_change_status(ct, cda);
		if (err < 0)
			return err;
	}

	if (cda[CTA_PROTOINFO]) {
		err = ctnetlink_change_protoinfo(ct, cda);
		if (err < 0)
			return err;
	}

#if defined(CONFIG_NF_CONNTRACK_MARK)
	if (cda[CTA_MARK])
		ctnetlink_change_mark(ct, cda);
#endif

	if (cda[CTA_SEQ_ADJ_ORIG] || cda[CTA_SEQ_ADJ_REPLY]) {
		err = ctnetlink_change_seq_adj(ct, cda);
		if (err < 0)
			return err;
	}

	if (cda[CTA_SYNPROXY]) {
		err = ctnetlink_change_synproxy(ct, cda);
		if (err < 0)
			return err;
	}

	if (cda[CTA_LABELS]) {
		err = ctnetlink_attach_labels(ct, cda);
		if (err < 0)
			return err;
	}

	return 0;
}

static struct nf_conn *
ctnetlink_create_conntrack(struct net *net,
			   const struct nf_conntrack_zone *zone,
			   const struct nlattr * const cda[],
			   struct nf_conntrack_tuple *otuple,
			   struct nf_conntrack_tuple *rtuple,
			   u8 u3)
{
	struct nf_conn *ct;
	int err = -EINVAL;
	struct nf_conntrack_helper *helper;
	struct nf_conn_tstamp *tstamp;
	u64 timeout;

	ct = nf_conntrack_alloc(net, zone, otuple, rtuple, GFP_ATOMIC);
	if (IS_ERR(ct))
		return ERR_PTR(-ENOMEM);

	if (!cda[CTA_TIMEOUT])
		goto err1;

	timeout = (u64)ntohl(nla_get_be32(cda[CTA_TIMEOUT])) * HZ;
	if (timeout > INT_MAX)
		timeout = INT_MAX;
	ct->timeout = (u32)timeout + nfct_time_stamp;

	rcu_read_lock();
 	if (cda[CTA_HELP]) {
		char *helpname = NULL;
		struct nlattr *helpinfo = NULL;

		err = ctnetlink_parse_help(cda[CTA_HELP], &helpname, &helpinfo);
 		if (err < 0)
			goto err2;

		helper = __nf_conntrack_helper_find(helpname, nf_ct_l3num(ct),
						    nf_ct_protonum(ct));
		if (helper == NULL) {
			rcu_read_unlock();
#ifdef CONFIG_MODULES
			if (request_module("nfct-helper-%s", helpname) < 0) {
				err = -EOPNOTSUPP;
				goto err1;
			}

			rcu_read_lock();
			helper = __nf_conntrack_helper_find(helpname,
							    nf_ct_l3num(ct),
							    nf_ct_protonum(ct));
			if (helper) {
				err = -EAGAIN;
				goto err2;
			}
			rcu_read_unlock();
#endif
			err = -EOPNOTSUPP;
			goto err1;
		} else {
			struct nf_conn_help *help;

			help = nf_ct_helper_ext_add(ct, GFP_ATOMIC);
			if (help == NULL) {
				err = -ENOMEM;
				goto err2;
			}
			/* set private helper data if allowed. */
			if (helper->from_nlattr)
				helper->from_nlattr(helpinfo, ct);

			/* disable helper auto-assignment for this entry */
			ct->status |= IPS_HELPER;
			RCU_INIT_POINTER(help->helper, helper);
		}
	} else {
		/* try an implicit helper assignation */
		err = __nf_ct_try_assign_helper(ct, NULL, GFP_ATOMIC);
		if (err < 0)
			goto err2;
	}

	err = ctnetlink_setup_nat(ct, cda);
	if (err < 0)
		goto err2;

	nf_ct_acct_ext_add(ct, GFP_ATOMIC);
	nf_ct_tstamp_ext_add(ct, GFP_ATOMIC);
	nf_ct_ecache_ext_add(ct, 0, 0, GFP_ATOMIC);
	nf_ct_labels_ext_add(ct);
	nfct_seqadj_ext_add(ct);
	nfct_synproxy_ext_add(ct);

	/* we must add conntrack extensions before confirmation. */
	ct->status |= IPS_CONFIRMED;

	if (cda[CTA_STATUS]) {
		err = ctnetlink_change_status(ct, cda);
		if (err < 0)
			goto err2;
	}

	if (cda[CTA_SEQ_ADJ_ORIG] || cda[CTA_SEQ_ADJ_REPLY]) {
		err = ctnetlink_change_seq_adj(ct, cda);
		if (err < 0)
			goto err2;
	}

	memset(&ct->proto, 0, sizeof(ct->proto));
	if (cda[CTA_PROTOINFO]) {
		err = ctnetlink_change_protoinfo(ct, cda);
		if (err < 0)
			goto err2;
	}

	if (cda[CTA_SYNPROXY]) {
		err = ctnetlink_change_synproxy(ct, cda);
		if (err < 0)
			goto err2;
	}

#if defined(CONFIG_NF_CONNTRACK_MARK)
	if (cda[CTA_MARK])
		ctnetlink_change_mark(ct, cda);
#endif

	/* setup master conntrack: this is a confirmed expectation */
	if (cda[CTA_TUPLE_MASTER]) {
		struct nf_conntrack_tuple master;
		struct nf_conntrack_tuple_hash *master_h;
		struct nf_conn *master_ct;

		err = ctnetlink_parse_tuple(cda, &master, CTA_TUPLE_MASTER,
					    u3, NULL);
		if (err < 0)
			goto err2;

		master_h = nf_conntrack_find_get(net, zone, &master);
		if (master_h == NULL) {
			err = -ENOENT;
			goto err2;
		}
		master_ct = nf_ct_tuplehash_to_ctrack(master_h);
		__set_bit(IPS_EXPECTED_BIT, &ct->status);
		ct->master = master_ct;
	}
	tstamp = nf_conn_tstamp_find(ct);
	if (tstamp)
		tstamp->start = ktime_get_real_ns();

	err = nf_conntrack_hash_check_insert(ct);
	if (err < 0)
		goto err3;

	rcu_read_unlock();

	return ct;

err3:
	if (ct->master)
		nf_ct_put(ct->master);
err2:
	rcu_read_unlock();
err1:
	nf_conntrack_free(ct);
	return ERR_PTR(err);
}

static int ctnetlink_new_conntrack(struct sk_buff *skb,
				   const struct nfnl_info *info,
				   const struct nlattr * const cda[])
{
	struct nf_conntrack_tuple otuple, rtuple;
	struct nf_conntrack_tuple_hash *h = NULL;
	u_int8_t u3 = info->nfmsg->nfgen_family;
	struct nf_conntrack_zone zone;
	struct nf_conn *ct;
	int err;

	err = ctnetlink_parse_zone(cda[CTA_ZONE], &zone);
	if (err < 0)
		return err;

	if (cda[CTA_TUPLE_ORIG]) {
		err = ctnetlink_parse_tuple(cda, &otuple, CTA_TUPLE_ORIG,
					    u3, &zone);
		if (err < 0)
			return err;
	}

	if (cda[CTA_TUPLE_REPLY]) {
		err = ctnetlink_parse_tuple(cda, &rtuple, CTA_TUPLE_REPLY,
					    u3, &zone);
		if (err < 0)
			return err;
	}

	if (cda[CTA_TUPLE_ORIG])
		h = nf_conntrack_find_get(info->net, &zone, &otuple);
	else if (cda[CTA_TUPLE_REPLY])
		h = nf_conntrack_find_get(info->net, &zone, &rtuple);

	if (h == NULL) {
		err = -ENOENT;
		if (info->nlh->nlmsg_flags & NLM_F_CREATE) {
			enum ip_conntrack_events events;

			if (!cda[CTA_TUPLE_ORIG] || !cda[CTA_TUPLE_REPLY])
				return -EINVAL;
			if (otuple.dst.protonum != rtuple.dst.protonum)
				return -EINVAL;

			ct = ctnetlink_create_conntrack(info->net, &zone, cda,
							&otuple, &rtuple, u3);
			if (IS_ERR(ct))
				return PTR_ERR(ct);

			err = 0;
			if (test_bit(IPS_EXPECTED_BIT, &ct->status))
				events = 1 << IPCT_RELATED;
			else
				events = 1 << IPCT_NEW;

			if (cda[CTA_LABELS] &&
			    ctnetlink_attach_labels(ct, cda) == 0)
				events |= (1 << IPCT_LABEL);

			nf_conntrack_eventmask_report((1 << IPCT_REPLY) |
						      (1 << IPCT_ASSURED) |
						      (1 << IPCT_HELPER) |
						      (1 << IPCT_PROTOINFO) |
						      (1 << IPCT_SEQADJ) |
						      (1 << IPCT_MARK) |
						      (1 << IPCT_SYNPROXY) |
						      events,
						      ct, NETLINK_CB(skb).portid,
						      nlmsg_report(info->nlh));
			nf_ct_put(ct);
		}

		return err;
	}
	/* implicit 'else' */

	err = -EEXIST;
	ct = nf_ct_tuplehash_to_ctrack(h);
	if (!(info->nlh->nlmsg_flags & NLM_F_EXCL)) {
		err = ctnetlink_change_conntrack(ct, cda);
		if (err == 0) {
			nf_conntrack_eventmask_report((1 << IPCT_REPLY) |
						      (1 << IPCT_ASSURED) |
						      (1 << IPCT_HELPER) |
						      (1 << IPCT_LABEL) |
						      (1 << IPCT_PROTOINFO) |
						      (1 << IPCT_SEQADJ) |
						      (1 << IPCT_MARK) |
						      (1 << IPCT_SYNPROXY),
						      ct, NETLINK_CB(skb).portid,
						      nlmsg_report(info->nlh));
		}
	}

	nf_ct_put(ct);
	return err;
}

static int
ctnetlink_ct_stat_cpu_fill_info(struct sk_buff *skb, u32 portid, u32 seq,
				__u16 cpu, const struct ip_conntrack_stat *st)
{
	struct nlmsghdr *nlh;
	unsigned int flags = portid ? NLM_F_MULTI : 0, event;

	event = nfnl_msg_type(NFNL_SUBSYS_CTNETLINK,
			      IPCTNL_MSG_CT_GET_STATS_CPU);
	nlh = nfnl_msg_put(skb, portid, seq, event, flags, AF_UNSPEC,
			   NFNETLINK_V0, htons(cpu));
	if (!nlh)
		goto nlmsg_failure;

	if (nla_put_be32(skb, CTA_STATS_FOUND, htonl(st->found)) ||
	    nla_put_be32(skb, CTA_STATS_INVALID, htonl(st->invalid)) ||
	    nla_put_be32(skb, CTA_STATS_INSERT, htonl(st->insert)) ||
	    nla_put_be32(skb, CTA_STATS_INSERT_FAILED,
				htonl(st->insert_failed)) ||
	    nla_put_be32(skb, CTA_STATS_DROP, htonl(st->drop)) ||
	    nla_put_be32(skb, CTA_STATS_EARLY_DROP, htonl(st->early_drop)) ||
	    nla_put_be32(skb, CTA_STATS_ERROR, htonl(st->error)) ||
	    nla_put_be32(skb, CTA_STATS_SEARCH_RESTART,
				htonl(st->search_restart)) ||
	    nla_put_be32(skb, CTA_STATS_CLASH_RESOLVE,
				htonl(st->clash_resolve)) ||
	    nla_put_be32(skb, CTA_STATS_CHAIN_TOOLONG,
			 htonl(st->chaintoolong)))
		goto nla_put_failure;

	nlmsg_end(skb, nlh);
	return skb->len;

nla_put_failure:
nlmsg_failure:
	nlmsg_cancel(skb, nlh);
	return -1;
}

static int
ctnetlink_ct_stat_cpu_dump(struct sk_buff *skb, struct netlink_callback *cb)
{
	int cpu;
	struct net *net = sock_net(skb->sk);

	if (cb->args[0] == nr_cpu_ids)
		return 0;

	for (cpu = cb->args[0]; cpu < nr_cpu_ids; cpu++) {
		const struct ip_conntrack_stat *st;

		if (!cpu_possible(cpu))
			continue;

		st = per_cpu_ptr(net->ct.stat, cpu);
		if (ctnetlink_ct_stat_cpu_fill_info(skb,
						    NETLINK_CB(cb->skb).portid,
						    cb->nlh->nlmsg_seq,
						    cpu, st) < 0)
				break;
	}
	cb->args[0] = cpu;

	return skb->len;
}

static int ctnetlink_stat_ct_cpu(struct sk_buff *skb,
				 const struct nfnl_info *info,
				 const struct nlattr * const cda[])
{
	if (info->nlh->nlmsg_flags & NLM_F_DUMP) {
		struct netlink_dump_control c = {
			.dump = ctnetlink_ct_stat_cpu_dump,
		};
		return netlink_dump_start(info->sk, skb, info->nlh, &c);
	}

	return 0;
}

static int
ctnetlink_stat_ct_fill_info(struct sk_buff *skb, u32 portid, u32 seq, u32 type,
			    struct net *net)
{
	unsigned int flags = portid ? NLM_F_MULTI : 0, event;
	unsigned int nr_conntracks;
	struct nlmsghdr *nlh;

	event = nfnl_msg_type(NFNL_SUBSYS_CTNETLINK, IPCTNL_MSG_CT_GET_STATS);
	nlh = nfnl_msg_put(skb, portid, seq, event, flags, AF_UNSPEC,
			   NFNETLINK_V0, 0);
	if (!nlh)
		goto nlmsg_failure;

	nr_conntracks = nf_conntrack_count(net);
	if (nla_put_be32(skb, CTA_STATS_GLOBAL_ENTRIES, htonl(nr_conntracks)))
		goto nla_put_failure;

	if (nla_put_be32(skb, CTA_STATS_GLOBAL_MAX_ENTRIES, htonl(nf_conntrack_max)))
		goto nla_put_failure;

	nlmsg_end(skb, nlh);
	return skb->len;

nla_put_failure:
nlmsg_failure:
	nlmsg_cancel(skb, nlh);
	return -1;
}

static int ctnetlink_stat_ct(struct sk_buff *skb, const struct nfnl_info *info,
			     const struct nlattr * const cda[])
{
	struct sk_buff *skb2;
	int err;

	skb2 = nlmsg_new(NLMSG_DEFAULT_SIZE, GFP_KERNEL);
	if (skb2 == NULL)
		return -ENOMEM;

	err = ctnetlink_stat_ct_fill_info(skb2, NETLINK_CB(skb).portid,
					  info->nlh->nlmsg_seq,
					  NFNL_MSG_TYPE(info->nlh->nlmsg_type),
					  sock_net(skb->sk));
	if (err <= 0) {
		kfree_skb(skb2);
		return -ENOMEM;
	}

	return nfnetlink_unicast(skb2, info->net, NETLINK_CB(skb).portid);
}

static const struct nla_policy exp_nla_policy[CTA_EXPECT_MAX+1] = {
	[CTA_EXPECT_MASTER]	= { .type = NLA_NESTED },
	[CTA_EXPECT_TUPLE]	= { .type = NLA_NESTED },
	[CTA_EXPECT_MASK]	= { .type = NLA_NESTED },
	[CTA_EXPECT_TIMEOUT]	= { .type = NLA_U32 },
	[CTA_EXPECT_ID]		= { .type = NLA_U32 },
	[CTA_EXPECT_HELP_NAME]	= { .type = NLA_NUL_STRING,
				    .len = NF_CT_HELPER_NAME_LEN - 1 },
	[CTA_EXPECT_ZONE]	= { .type = NLA_U16 },
	[CTA_EXPECT_FLAGS]	= { .type = NLA_U32 },
	[CTA_EXPECT_CLASS]	= { .type = NLA_U32 },
	[CTA_EXPECT_NAT]	= { .type = NLA_NESTED },
	[CTA_EXPECT_FN]		= { .type = NLA_NUL_STRING },
};

static struct nf_conntrack_expect *
ctnetlink_alloc_expect(const struct nlattr *const cda[], struct nf_conn *ct,
		       struct nf_conntrack_helper *helper,
		       struct nf_conntrack_tuple *tuple,
		       struct nf_conntrack_tuple *mask);

#ifdef CONFIG_NETFILTER_NETLINK_GLUE_CT
static size_t
ctnetlink_glue_build_size(const struct nf_conn *ct)
{
	return 3 * nla_total_size(0) /* CTA_TUPLE_ORIG|REPL|MASTER */
	       + 3 * nla_total_size(0) /* CTA_TUPLE_IP */
	       + 3 * nla_total_size(0) /* CTA_TUPLE_PROTO */
	       + 3 * nla_total_size(sizeof(u_int8_t)) /* CTA_PROTO_NUM */
	       + nla_total_size(sizeof(u_int32_t)) /* CTA_ID */
	       + nla_total_size(sizeof(u_int32_t)) /* CTA_STATUS */
	       + nla_total_size(sizeof(u_int32_t)) /* CTA_TIMEOUT */
	       + nla_total_size(0) /* CTA_PROTOINFO */
	       + nla_total_size(0) /* CTA_HELP */
	       + nla_total_size(NF_CT_HELPER_NAME_LEN) /* CTA_HELP_NAME */
	       + ctnetlink_secctx_size(ct)
	       + ctnetlink_acct_size(ct)
	       + ctnetlink_timestamp_size(ct)
#if IS_ENABLED(CONFIG_NF_NAT)
	       + 2 * nla_total_size(0) /* CTA_NAT_SEQ_ADJ_ORIG|REPL */
	       + 6 * nla_total_size(sizeof(u_int32_t)) /* CTA_NAT_SEQ_OFFSET */
#endif
#ifdef CONFIG_NF_CONNTRACK_MARK
	       + nla_total_size(sizeof(u_int32_t)) /* CTA_MARK */
#endif
#ifdef CONFIG_NF_CONNTRACK_ZONES
	       + nla_total_size(sizeof(u_int16_t)) /* CTA_ZONE|CTA_TUPLE_ZONE */
#endif
	       + ctnetlink_proto_size(ct)
	       ;
}

static int __ctnetlink_glue_build(struct sk_buff *skb, struct nf_conn *ct)
{
	const struct nf_conntrack_zone *zone;
	struct nlattr *nest_parms;

	zone = nf_ct_zone(ct);

	nest_parms = nla_nest_start(skb, CTA_TUPLE_ORIG);
	if (!nest_parms)
		goto nla_put_failure;
	if (ctnetlink_dump_tuples(skb, nf_ct_tuple(ct, IP_CT_DIR_ORIGINAL)) < 0)
		goto nla_put_failure;
	if (ctnetlink_dump_zone_id(skb, CTA_TUPLE_ZONE, zone,
				   NF_CT_ZONE_DIR_ORIG) < 0)
		goto nla_put_failure;
	nla_nest_end(skb, nest_parms);

	nest_parms = nla_nest_start(skb, CTA_TUPLE_REPLY);
	if (!nest_parms)
		goto nla_put_failure;
	if (ctnetlink_dump_tuples(skb, nf_ct_tuple(ct, IP_CT_DIR_REPLY)) < 0)
		goto nla_put_failure;
	if (ctnetlink_dump_zone_id(skb, CTA_TUPLE_ZONE, zone,
				   NF_CT_ZONE_DIR_REPL) < 0)
		goto nla_put_failure;
	nla_nest_end(skb, nest_parms);

	if (ctnetlink_dump_zone_id(skb, CTA_ZONE, zone,
				   NF_CT_DEFAULT_ZONE_DIR) < 0)
		goto nla_put_failure;

	if (ctnetlink_dump_id(skb, ct) < 0)
		goto nla_put_failure;

	if (ctnetlink_dump_status(skb, ct) < 0)
		goto nla_put_failure;

	if (ctnetlink_dump_timeout(skb, ct, false) < 0)
		goto nla_put_failure;

	if (ctnetlink_dump_protoinfo(skb, ct, false) < 0)
		goto nla_put_failure;

	if (ctnetlink_dump_acct(skb, ct, IPCTNL_MSG_CT_GET) < 0 ||
	    ctnetlink_dump_timestamp(skb, ct) < 0)
		goto nla_put_failure;

	if (ctnetlink_dump_helpinfo(skb, ct) < 0)
		goto nla_put_failure;

#ifdef CONFIG_NF_CONNTRACK_SECMARK
	if (ct->secmark && ctnetlink_dump_secctx(skb, ct) < 0)
		goto nla_put_failure;
#endif
	if (ct->master && ctnetlink_dump_master(skb, ct) < 0)
		goto nla_put_failure;

	if ((ct->status & IPS_SEQ_ADJUST) &&
	    ctnetlink_dump_ct_seq_adj(skb, ct) < 0)
		goto nla_put_failure;

	if (ctnetlink_dump_ct_synproxy(skb, ct) < 0)
		goto nla_put_failure;

#ifdef CONFIG_NF_CONNTRACK_MARK
<<<<<<< HEAD
	if (ctnetlink_dump_mark(skb, ct) < 0)
=======
	if (ctnetlink_dump_mark(skb, ct, true) < 0)
>>>>>>> 9b37665a
		goto nla_put_failure;
#endif
	if (ctnetlink_dump_labels(skb, ct) < 0)
		goto nla_put_failure;
	return 0;

nla_put_failure:
	return -ENOSPC;
}

static int
ctnetlink_glue_build(struct sk_buff *skb, struct nf_conn *ct,
		     enum ip_conntrack_info ctinfo,
		     u_int16_t ct_attr, u_int16_t ct_info_attr)
{
	struct nlattr *nest_parms;

	nest_parms = nla_nest_start(skb, ct_attr);
	if (!nest_parms)
		goto nla_put_failure;

	if (__ctnetlink_glue_build(skb, ct) < 0)
		goto nla_put_failure;

	nla_nest_end(skb, nest_parms);

	if (nla_put_be32(skb, ct_info_attr, htonl(ctinfo)))
		goto nla_put_failure;

	return 0;

nla_put_failure:
	return -ENOSPC;
}

static int
ctnetlink_update_status(struct nf_conn *ct, const struct nlattr * const cda[])
{
	unsigned int status = ntohl(nla_get_be32(cda[CTA_STATUS]));
	unsigned long d = ct->status ^ status;

	if (d & IPS_SEEN_REPLY && !(status & IPS_SEEN_REPLY))
		/* SEEN_REPLY bit can only be set */
		return -EBUSY;

	if (d & IPS_ASSURED && !(status & IPS_ASSURED))
		/* ASSURED bit can only be set */
		return -EBUSY;

	/* This check is less strict than ctnetlink_change_status()
	 * because callers often flip IPS_EXPECTED bits when sending
	 * an NFQA_CT attribute to the kernel.  So ignore the
	 * unchangeable bits but do not error out. Also user programs
	 * are allowed to clear the bits that they are allowed to change.
	 */
	__ctnetlink_change_status(ct, status, ~status);
	return 0;
}

static int
ctnetlink_glue_parse_ct(const struct nlattr *cda[], struct nf_conn *ct)
{
	int err;

	if (cda[CTA_TIMEOUT]) {
		err = ctnetlink_change_timeout(ct, cda);
		if (err < 0)
			return err;
	}
	if (cda[CTA_STATUS]) {
		err = ctnetlink_update_status(ct, cda);
		if (err < 0)
			return err;
	}
	if (cda[CTA_HELP]) {
		err = ctnetlink_change_helper(ct, cda);
		if (err < 0)
			return err;
	}
	if (cda[CTA_LABELS]) {
		err = ctnetlink_attach_labels(ct, cda);
		if (err < 0)
			return err;
	}
#if defined(CONFIG_NF_CONNTRACK_MARK)
	if (cda[CTA_MARK]) {
		ctnetlink_change_mark(ct, cda);
	}
#endif
	return 0;
}

static int
ctnetlink_glue_parse(const struct nlattr *attr, struct nf_conn *ct)
{
	struct nlattr *cda[CTA_MAX+1];
	int ret;

	ret = nla_parse_nested_deprecated(cda, CTA_MAX, attr, ct_nla_policy,
					  NULL);
	if (ret < 0)
		return ret;

	return ctnetlink_glue_parse_ct((const struct nlattr **)cda, ct);
}

static int ctnetlink_glue_exp_parse(const struct nlattr * const *cda,
				    const struct nf_conn *ct,
				    struct nf_conntrack_tuple *tuple,
				    struct nf_conntrack_tuple *mask)
{
	int err;

	err = ctnetlink_parse_tuple(cda, tuple, CTA_EXPECT_TUPLE,
				    nf_ct_l3num(ct), NULL);
	if (err < 0)
		return err;

	return ctnetlink_parse_tuple(cda, mask, CTA_EXPECT_MASK,
				     nf_ct_l3num(ct), NULL);
}

static int
ctnetlink_glue_attach_expect(const struct nlattr *attr, struct nf_conn *ct,
			     u32 portid, u32 report)
{
	struct nlattr *cda[CTA_EXPECT_MAX+1];
	struct nf_conntrack_tuple tuple, mask;
	struct nf_conntrack_helper *helper = NULL;
	struct nf_conntrack_expect *exp;
	int err;

	err = nla_parse_nested_deprecated(cda, CTA_EXPECT_MAX, attr,
					  exp_nla_policy, NULL);
	if (err < 0)
		return err;

	err = ctnetlink_glue_exp_parse((const struct nlattr * const *)cda,
				       ct, &tuple, &mask);
	if (err < 0)
		return err;

	if (cda[CTA_EXPECT_HELP_NAME]) {
		const char *helpname = nla_data(cda[CTA_EXPECT_HELP_NAME]);

		helper = __nf_conntrack_helper_find(helpname, nf_ct_l3num(ct),
						    nf_ct_protonum(ct));
		if (helper == NULL)
			return -EOPNOTSUPP;
	}

	exp = ctnetlink_alloc_expect((const struct nlattr * const *)cda, ct,
				     helper, &tuple, &mask);
	if (IS_ERR(exp))
		return PTR_ERR(exp);

	err = nf_ct_expect_related_report(exp, portid, report, 0);
	nf_ct_expect_put(exp);
	return err;
}

static void ctnetlink_glue_seqadj(struct sk_buff *skb, struct nf_conn *ct,
				  enum ip_conntrack_info ctinfo, int diff)
{
	if (!(ct->status & IPS_NAT_MASK))
		return;

	nf_ct_tcp_seqadj_set(skb, ct, ctinfo, diff);
}

static struct nfnl_ct_hook ctnetlink_glue_hook = {
	.build_size	= ctnetlink_glue_build_size,
	.build		= ctnetlink_glue_build,
	.parse		= ctnetlink_glue_parse,
	.attach_expect	= ctnetlink_glue_attach_expect,
	.seq_adjust	= ctnetlink_glue_seqadj,
};
#endif /* CONFIG_NETFILTER_NETLINK_GLUE_CT */

/***********************************************************************
 * EXPECT
 ***********************************************************************/

static int ctnetlink_exp_dump_tuple(struct sk_buff *skb,
				    const struct nf_conntrack_tuple *tuple,
				    u32 type)
{
	struct nlattr *nest_parms;

	nest_parms = nla_nest_start(skb, type);
	if (!nest_parms)
		goto nla_put_failure;
	if (ctnetlink_dump_tuples(skb, tuple) < 0)
		goto nla_put_failure;
	nla_nest_end(skb, nest_parms);

	return 0;

nla_put_failure:
	return -1;
}

static int ctnetlink_exp_dump_mask(struct sk_buff *skb,
				   const struct nf_conntrack_tuple *tuple,
				   const struct nf_conntrack_tuple_mask *mask)
{
	const struct nf_conntrack_l4proto *l4proto;
	struct nf_conntrack_tuple m;
	struct nlattr *nest_parms;
	int ret;

	memset(&m, 0xFF, sizeof(m));
	memcpy(&m.src.u3, &mask->src.u3, sizeof(m.src.u3));
	m.src.u.all = mask->src.u.all;
	m.src.l3num = tuple->src.l3num;
	m.dst.protonum = tuple->dst.protonum;

	nest_parms = nla_nest_start(skb, CTA_EXPECT_MASK);
	if (!nest_parms)
		goto nla_put_failure;

	rcu_read_lock();
	ret = ctnetlink_dump_tuples_ip(skb, &m);
	if (ret >= 0) {
		l4proto = nf_ct_l4proto_find(tuple->dst.protonum);
		ret = ctnetlink_dump_tuples_proto(skb, &m, l4proto);
	}
	rcu_read_unlock();

	if (unlikely(ret < 0))
		goto nla_put_failure;

	nla_nest_end(skb, nest_parms);

	return 0;

nla_put_failure:
	return -1;
}

#if IS_ENABLED(CONFIG_NF_NAT)
static const union nf_inet_addr any_addr;
#endif

static __be32 nf_expect_get_id(const struct nf_conntrack_expect *exp)
{
	static __read_mostly siphash_key_t exp_id_seed;
	unsigned long a, b, c, d;

	net_get_random_once(&exp_id_seed, sizeof(exp_id_seed));

	a = (unsigned long)exp;
	b = (unsigned long)exp->helper;
	c = (unsigned long)exp->master;
	d = (unsigned long)siphash(&exp->tuple, sizeof(exp->tuple), &exp_id_seed);

#ifdef CONFIG_64BIT
	return (__force __be32)siphash_4u64((u64)a, (u64)b, (u64)c, (u64)d, &exp_id_seed);
#else
	return (__force __be32)siphash_4u32((u32)a, (u32)b, (u32)c, (u32)d, &exp_id_seed);
#endif
}

static int
ctnetlink_exp_dump_expect(struct sk_buff *skb,
			  const struct nf_conntrack_expect *exp)
{
	struct nf_conn *master = exp->master;
	long timeout = ((long)exp->timeout.expires - (long)jiffies) / HZ;
	struct nf_conn_help *help;
#if IS_ENABLED(CONFIG_NF_NAT)
	struct nlattr *nest_parms;
	struct nf_conntrack_tuple nat_tuple = {};
#endif
	struct nf_ct_helper_expectfn *expfn;

	if (timeout < 0)
		timeout = 0;

	if (ctnetlink_exp_dump_tuple(skb, &exp->tuple, CTA_EXPECT_TUPLE) < 0)
		goto nla_put_failure;
	if (ctnetlink_exp_dump_mask(skb, &exp->tuple, &exp->mask) < 0)
		goto nla_put_failure;
	if (ctnetlink_exp_dump_tuple(skb,
				 &master->tuplehash[IP_CT_DIR_ORIGINAL].tuple,
				 CTA_EXPECT_MASTER) < 0)
		goto nla_put_failure;

#if IS_ENABLED(CONFIG_NF_NAT)
	if (!nf_inet_addr_cmp(&exp->saved_addr, &any_addr) ||
	    exp->saved_proto.all) {
		nest_parms = nla_nest_start(skb, CTA_EXPECT_NAT);
		if (!nest_parms)
			goto nla_put_failure;

		if (nla_put_be32(skb, CTA_EXPECT_NAT_DIR, htonl(exp->dir)))
			goto nla_put_failure;

		nat_tuple.src.l3num = nf_ct_l3num(master);
		nat_tuple.src.u3 = exp->saved_addr;
		nat_tuple.dst.protonum = nf_ct_protonum(master);
		nat_tuple.src.u = exp->saved_proto;

		if (ctnetlink_exp_dump_tuple(skb, &nat_tuple,
						CTA_EXPECT_NAT_TUPLE) < 0)
	                goto nla_put_failure;
	        nla_nest_end(skb, nest_parms);
	}
#endif
	if (nla_put_be32(skb, CTA_EXPECT_TIMEOUT, htonl(timeout)) ||
	    nla_put_be32(skb, CTA_EXPECT_ID, nf_expect_get_id(exp)) ||
	    nla_put_be32(skb, CTA_EXPECT_FLAGS, htonl(exp->flags)) ||
	    nla_put_be32(skb, CTA_EXPECT_CLASS, htonl(exp->class)))
		goto nla_put_failure;
	help = nfct_help(master);
	if (help) {
		struct nf_conntrack_helper *helper;

		helper = rcu_dereference(help->helper);
		if (helper &&
		    nla_put_string(skb, CTA_EXPECT_HELP_NAME, helper->name))
			goto nla_put_failure;
	}
	expfn = nf_ct_helper_expectfn_find_by_symbol(exp->expectfn);
	if (expfn != NULL &&
	    nla_put_string(skb, CTA_EXPECT_FN, expfn->name))
		goto nla_put_failure;

	return 0;

nla_put_failure:
	return -1;
}

static int
ctnetlink_exp_fill_info(struct sk_buff *skb, u32 portid, u32 seq,
			int event, const struct nf_conntrack_expect *exp)
{
	struct nlmsghdr *nlh;
	unsigned int flags = portid ? NLM_F_MULTI : 0;

	event = nfnl_msg_type(NFNL_SUBSYS_CTNETLINK_EXP, event);
	nlh = nfnl_msg_put(skb, portid, seq, event, flags,
			   exp->tuple.src.l3num, NFNETLINK_V0, 0);
	if (!nlh)
		goto nlmsg_failure;

	if (ctnetlink_exp_dump_expect(skb, exp) < 0)
		goto nla_put_failure;

	nlmsg_end(skb, nlh);
	return skb->len;

nlmsg_failure:
nla_put_failure:
	nlmsg_cancel(skb, nlh);
	return -1;
}

#ifdef CONFIG_NF_CONNTRACK_EVENTS
static int
ctnetlink_expect_event(unsigned int events, const struct nf_exp_event *item)
{
	struct nf_conntrack_expect *exp = item->exp;
	struct net *net = nf_ct_exp_net(exp);
	struct nlmsghdr *nlh;
	struct sk_buff *skb;
	unsigned int type, group;
	int flags = 0;

	if (events & (1 << IPEXP_DESTROY)) {
		type = IPCTNL_MSG_EXP_DELETE;
		group = NFNLGRP_CONNTRACK_EXP_DESTROY;
	} else if (events & (1 << IPEXP_NEW)) {
		type = IPCTNL_MSG_EXP_NEW;
		flags = NLM_F_CREATE|NLM_F_EXCL;
		group = NFNLGRP_CONNTRACK_EXP_NEW;
	} else
		return 0;

	if (!item->report && !nfnetlink_has_listeners(net, group))
		return 0;

	skb = nlmsg_new(NLMSG_DEFAULT_SIZE, GFP_ATOMIC);
	if (skb == NULL)
		goto errout;

	type = nfnl_msg_type(NFNL_SUBSYS_CTNETLINK_EXP, type);
	nlh = nfnl_msg_put(skb, item->portid, 0, type, flags,
			   exp->tuple.src.l3num, NFNETLINK_V0, 0);
	if (!nlh)
		goto nlmsg_failure;

	if (ctnetlink_exp_dump_expect(skb, exp) < 0)
		goto nla_put_failure;

	nlmsg_end(skb, nlh);
	nfnetlink_send(skb, net, item->portid, group, item->report, GFP_ATOMIC);
	return 0;

nla_put_failure:
	nlmsg_cancel(skb, nlh);
nlmsg_failure:
	kfree_skb(skb);
errout:
	nfnetlink_set_err(net, 0, 0, -ENOBUFS);
	return 0;
}
#endif
static int ctnetlink_exp_done(struct netlink_callback *cb)
{
	if (cb->args[1])
		nf_ct_expect_put((struct nf_conntrack_expect *)cb->args[1]);
	return 0;
}

static int
ctnetlink_exp_dump_table(struct sk_buff *skb, struct netlink_callback *cb)
{
	struct net *net = sock_net(skb->sk);
	struct nf_conntrack_expect *exp, *last;
	struct nfgenmsg *nfmsg = nlmsg_data(cb->nlh);
	u_int8_t l3proto = nfmsg->nfgen_family;

	rcu_read_lock();
	last = (struct nf_conntrack_expect *)cb->args[1];
	for (; cb->args[0] < nf_ct_expect_hsize; cb->args[0]++) {
restart:
		hlist_for_each_entry_rcu(exp, &nf_ct_expect_hash[cb->args[0]],
					 hnode) {
			if (l3proto && exp->tuple.src.l3num != l3proto)
				continue;

			if (!net_eq(nf_ct_net(exp->master), net))
				continue;

			if (cb->args[1]) {
				if (exp != last)
					continue;
				cb->args[1] = 0;
			}
			if (ctnetlink_exp_fill_info(skb,
						    NETLINK_CB(cb->skb).portid,
						    cb->nlh->nlmsg_seq,
						    IPCTNL_MSG_EXP_NEW,
						    exp) < 0) {
				if (!refcount_inc_not_zero(&exp->use))
					continue;
				cb->args[1] = (unsigned long)exp;
				goto out;
			}
		}
		if (cb->args[1]) {
			cb->args[1] = 0;
			goto restart;
		}
	}
out:
	rcu_read_unlock();
	if (last)
		nf_ct_expect_put(last);

	return skb->len;
}

static int
ctnetlink_exp_ct_dump_table(struct sk_buff *skb, struct netlink_callback *cb)
{
	struct nf_conntrack_expect *exp, *last;
	struct nfgenmsg *nfmsg = nlmsg_data(cb->nlh);
	struct nf_conn *ct = cb->data;
	struct nf_conn_help *help = nfct_help(ct);
	u_int8_t l3proto = nfmsg->nfgen_family;

	if (cb->args[0])
		return 0;

	rcu_read_lock();
	last = (struct nf_conntrack_expect *)cb->args[1];
restart:
	hlist_for_each_entry_rcu(exp, &help->expectations, lnode) {
		if (l3proto && exp->tuple.src.l3num != l3proto)
			continue;
		if (cb->args[1]) {
			if (exp != last)
				continue;
			cb->args[1] = 0;
		}
		if (ctnetlink_exp_fill_info(skb, NETLINK_CB(cb->skb).portid,
					    cb->nlh->nlmsg_seq,
					    IPCTNL_MSG_EXP_NEW,
					    exp) < 0) {
			if (!refcount_inc_not_zero(&exp->use))
				continue;
			cb->args[1] = (unsigned long)exp;
			goto out;
		}
	}
	if (cb->args[1]) {
		cb->args[1] = 0;
		goto restart;
	}
	cb->args[0] = 1;
out:
	rcu_read_unlock();
	if (last)
		nf_ct_expect_put(last);

	return skb->len;
}

static int ctnetlink_dump_exp_ct(struct net *net, struct sock *ctnl,
				 struct sk_buff *skb,
				 const struct nlmsghdr *nlh,
				 const struct nlattr * const cda[],
				 struct netlink_ext_ack *extack)
{
	int err;
	struct nfgenmsg *nfmsg = nlmsg_data(nlh);
	u_int8_t u3 = nfmsg->nfgen_family;
	struct nf_conntrack_tuple tuple;
	struct nf_conntrack_tuple_hash *h;
	struct nf_conn *ct;
	struct nf_conntrack_zone zone;
	struct netlink_dump_control c = {
		.dump = ctnetlink_exp_ct_dump_table,
		.done = ctnetlink_exp_done,
	};

	err = ctnetlink_parse_tuple(cda, &tuple, CTA_EXPECT_MASTER,
				    u3, NULL);
	if (err < 0)
		return err;

	err = ctnetlink_parse_zone(cda[CTA_EXPECT_ZONE], &zone);
	if (err < 0)
		return err;

	h = nf_conntrack_find_get(net, &zone, &tuple);
	if (!h)
		return -ENOENT;

	ct = nf_ct_tuplehash_to_ctrack(h);
	/* No expectation linked to this connection tracking. */
	if (!nfct_help(ct)) {
		nf_ct_put(ct);
		return 0;
	}

	c.data = ct;

	err = netlink_dump_start(ctnl, skb, nlh, &c);
	nf_ct_put(ct);

	return err;
}

static int ctnetlink_get_expect(struct sk_buff *skb,
				const struct nfnl_info *info,
				const struct nlattr * const cda[])
{
	u_int8_t u3 = info->nfmsg->nfgen_family;
	struct nf_conntrack_tuple tuple;
	struct nf_conntrack_expect *exp;
	struct nf_conntrack_zone zone;
	struct sk_buff *skb2;
	int err;

	if (info->nlh->nlmsg_flags & NLM_F_DUMP) {
		if (cda[CTA_EXPECT_MASTER])
			return ctnetlink_dump_exp_ct(info->net, info->sk, skb,
						     info->nlh, cda,
						     info->extack);
		else {
			struct netlink_dump_control c = {
				.dump = ctnetlink_exp_dump_table,
				.done = ctnetlink_exp_done,
			};
			return netlink_dump_start(info->sk, skb, info->nlh, &c);
		}
	}

	err = ctnetlink_parse_zone(cda[CTA_EXPECT_ZONE], &zone);
	if (err < 0)
		return err;

	if (cda[CTA_EXPECT_TUPLE])
		err = ctnetlink_parse_tuple(cda, &tuple, CTA_EXPECT_TUPLE,
					    u3, NULL);
	else if (cda[CTA_EXPECT_MASTER])
		err = ctnetlink_parse_tuple(cda, &tuple, CTA_EXPECT_MASTER,
					    u3, NULL);
	else
		return -EINVAL;

	if (err < 0)
		return err;

	exp = nf_ct_expect_find_get(info->net, &zone, &tuple);
	if (!exp)
		return -ENOENT;

	if (cda[CTA_EXPECT_ID]) {
		__be32 id = nla_get_be32(cda[CTA_EXPECT_ID]);

		if (id != nf_expect_get_id(exp)) {
			nf_ct_expect_put(exp);
			return -ENOENT;
		}
	}

	skb2 = nlmsg_new(NLMSG_DEFAULT_SIZE, GFP_KERNEL);
	if (!skb2) {
		nf_ct_expect_put(exp);
		return -ENOMEM;
	}

	rcu_read_lock();
	err = ctnetlink_exp_fill_info(skb2, NETLINK_CB(skb).portid,
				      info->nlh->nlmsg_seq, IPCTNL_MSG_EXP_NEW,
				      exp);
	rcu_read_unlock();
	nf_ct_expect_put(exp);
	if (err <= 0) {
		kfree_skb(skb2);
		return -ENOMEM;
	}

	return nfnetlink_unicast(skb2, info->net, NETLINK_CB(skb).portid);
}

static bool expect_iter_name(struct nf_conntrack_expect *exp, void *data)
{
	const struct nf_conn_help *m_help;
	const char *name = data;

	m_help = nfct_help(exp->master);

	return strcmp(m_help->helper->name, name) == 0;
}

static bool expect_iter_all(struct nf_conntrack_expect *exp, void *data)
{
	return true;
}

static int ctnetlink_del_expect(struct sk_buff *skb,
				const struct nfnl_info *info,
				const struct nlattr * const cda[])
{
	u_int8_t u3 = info->nfmsg->nfgen_family;
	struct nf_conntrack_expect *exp;
	struct nf_conntrack_tuple tuple;
	struct nf_conntrack_zone zone;
	int err;

	if (cda[CTA_EXPECT_TUPLE]) {
		/* delete a single expect by tuple */
		err = ctnetlink_parse_zone(cda[CTA_EXPECT_ZONE], &zone);
		if (err < 0)
			return err;

		err = ctnetlink_parse_tuple(cda, &tuple, CTA_EXPECT_TUPLE,
					    u3, NULL);
		if (err < 0)
			return err;

		/* bump usage count to 2 */
		exp = nf_ct_expect_find_get(info->net, &zone, &tuple);
		if (!exp)
			return -ENOENT;

		if (cda[CTA_EXPECT_ID]) {
			__be32 id = nla_get_be32(cda[CTA_EXPECT_ID]);
			if (ntohl(id) != (u32)(unsigned long)exp) {
				nf_ct_expect_put(exp);
				return -ENOENT;
			}
		}

		/* after list removal, usage count == 1 */
		spin_lock_bh(&nf_conntrack_expect_lock);
		if (del_timer(&exp->timeout)) {
			nf_ct_unlink_expect_report(exp, NETLINK_CB(skb).portid,
						   nlmsg_report(info->nlh));
			nf_ct_expect_put(exp);
		}
		spin_unlock_bh(&nf_conntrack_expect_lock);
		/* have to put what we 'get' above.
		 * after this line usage count == 0 */
		nf_ct_expect_put(exp);
	} else if (cda[CTA_EXPECT_HELP_NAME]) {
		char *name = nla_data(cda[CTA_EXPECT_HELP_NAME]);

		nf_ct_expect_iterate_net(info->net, expect_iter_name, name,
					 NETLINK_CB(skb).portid,
					 nlmsg_report(info->nlh));
	} else {
		/* This basically means we have to flush everything*/
		nf_ct_expect_iterate_net(info->net, expect_iter_all, NULL,
					 NETLINK_CB(skb).portid,
					 nlmsg_report(info->nlh));
	}

	return 0;
}
static int
ctnetlink_change_expect(struct nf_conntrack_expect *x,
			const struct nlattr * const cda[])
{
	if (cda[CTA_EXPECT_TIMEOUT]) {
		if (!del_timer(&x->timeout))
			return -ETIME;

		x->timeout.expires = jiffies +
			ntohl(nla_get_be32(cda[CTA_EXPECT_TIMEOUT])) * HZ;
		add_timer(&x->timeout);
	}
	return 0;
}

#if IS_ENABLED(CONFIG_NF_NAT)
static const struct nla_policy exp_nat_nla_policy[CTA_EXPECT_NAT_MAX+1] = {
	[CTA_EXPECT_NAT_DIR]	= { .type = NLA_U32 },
	[CTA_EXPECT_NAT_TUPLE]	= { .type = NLA_NESTED },
};
#endif

static int
ctnetlink_parse_expect_nat(const struct nlattr *attr,
			   struct nf_conntrack_expect *exp,
			   u_int8_t u3)
{
#if IS_ENABLED(CONFIG_NF_NAT)
	struct nlattr *tb[CTA_EXPECT_NAT_MAX+1];
	struct nf_conntrack_tuple nat_tuple = {};
	int err;

	err = nla_parse_nested_deprecated(tb, CTA_EXPECT_NAT_MAX, attr,
					  exp_nat_nla_policy, NULL);
	if (err < 0)
		return err;

	if (!tb[CTA_EXPECT_NAT_DIR] || !tb[CTA_EXPECT_NAT_TUPLE])
		return -EINVAL;

	err = ctnetlink_parse_tuple((const struct nlattr * const *)tb,
				    &nat_tuple, CTA_EXPECT_NAT_TUPLE,
				    u3, NULL);
	if (err < 0)
		return err;

	exp->saved_addr = nat_tuple.src.u3;
	exp->saved_proto = nat_tuple.src.u;
	exp->dir = ntohl(nla_get_be32(tb[CTA_EXPECT_NAT_DIR]));

	return 0;
#else
	return -EOPNOTSUPP;
#endif
}

static struct nf_conntrack_expect *
ctnetlink_alloc_expect(const struct nlattr * const cda[], struct nf_conn *ct,
		       struct nf_conntrack_helper *helper,
		       struct nf_conntrack_tuple *tuple,
		       struct nf_conntrack_tuple *mask)
{
	u_int32_t class = 0;
	struct nf_conntrack_expect *exp;
	struct nf_conn_help *help;
	int err;

	help = nfct_help(ct);
	if (!help)
		return ERR_PTR(-EOPNOTSUPP);

	if (cda[CTA_EXPECT_CLASS] && helper) {
		class = ntohl(nla_get_be32(cda[CTA_EXPECT_CLASS]));
		if (class > helper->expect_class_max)
			return ERR_PTR(-EINVAL);
	}
	exp = nf_ct_expect_alloc(ct);
	if (!exp)
		return ERR_PTR(-ENOMEM);

	if (cda[CTA_EXPECT_FLAGS]) {
		exp->flags = ntohl(nla_get_be32(cda[CTA_EXPECT_FLAGS]));
		exp->flags &= ~NF_CT_EXPECT_USERSPACE;
	} else {
		exp->flags = 0;
	}
	if (cda[CTA_EXPECT_FN]) {
		const char *name = nla_data(cda[CTA_EXPECT_FN]);
		struct nf_ct_helper_expectfn *expfn;

		expfn = nf_ct_helper_expectfn_find_by_name(name);
		if (expfn == NULL) {
			err = -EINVAL;
			goto err_out;
		}
		exp->expectfn = expfn->expectfn;
	} else
		exp->expectfn = NULL;

	exp->class = class;
	exp->master = ct;
	exp->helper = helper;
	exp->tuple = *tuple;
	exp->mask.src.u3 = mask->src.u3;
	exp->mask.src.u.all = mask->src.u.all;

	if (cda[CTA_EXPECT_NAT]) {
		err = ctnetlink_parse_expect_nat(cda[CTA_EXPECT_NAT],
						 exp, nf_ct_l3num(ct));
		if (err < 0)
			goto err_out;
	}
	return exp;
err_out:
	nf_ct_expect_put(exp);
	return ERR_PTR(err);
}

static int
ctnetlink_create_expect(struct net *net,
			const struct nf_conntrack_zone *zone,
			const struct nlattr * const cda[],
			u_int8_t u3, u32 portid, int report)
{
	struct nf_conntrack_tuple tuple, mask, master_tuple;
	struct nf_conntrack_tuple_hash *h = NULL;
	struct nf_conntrack_helper *helper = NULL;
	struct nf_conntrack_expect *exp;
	struct nf_conn *ct;
	int err;

	/* caller guarantees that those three CTA_EXPECT_* exist */
	err = ctnetlink_parse_tuple(cda, &tuple, CTA_EXPECT_TUPLE,
				    u3, NULL);
	if (err < 0)
		return err;
	err = ctnetlink_parse_tuple(cda, &mask, CTA_EXPECT_MASK,
				    u3, NULL);
	if (err < 0)
		return err;
	err = ctnetlink_parse_tuple(cda, &master_tuple, CTA_EXPECT_MASTER,
				    u3, NULL);
	if (err < 0)
		return err;

	/* Look for master conntrack of this expectation */
	h = nf_conntrack_find_get(net, zone, &master_tuple);
	if (!h)
		return -ENOENT;
	ct = nf_ct_tuplehash_to_ctrack(h);

	rcu_read_lock();
	if (cda[CTA_EXPECT_HELP_NAME]) {
		const char *helpname = nla_data(cda[CTA_EXPECT_HELP_NAME]);

		helper = __nf_conntrack_helper_find(helpname, u3,
						    nf_ct_protonum(ct));
		if (helper == NULL) {
			rcu_read_unlock();
#ifdef CONFIG_MODULES
			if (request_module("nfct-helper-%s", helpname) < 0) {
				err = -EOPNOTSUPP;
				goto err_ct;
			}
			rcu_read_lock();
			helper = __nf_conntrack_helper_find(helpname, u3,
							    nf_ct_protonum(ct));
			if (helper) {
				err = -EAGAIN;
				goto err_rcu;
			}
			rcu_read_unlock();
#endif
			err = -EOPNOTSUPP;
			goto err_ct;
		}
	}

	exp = ctnetlink_alloc_expect(cda, ct, helper, &tuple, &mask);
	if (IS_ERR(exp)) {
		err = PTR_ERR(exp);
		goto err_rcu;
	}

	err = nf_ct_expect_related_report(exp, portid, report, 0);
	nf_ct_expect_put(exp);
err_rcu:
	rcu_read_unlock();
err_ct:
	nf_ct_put(ct);
	return err;
}

static int ctnetlink_new_expect(struct sk_buff *skb,
				const struct nfnl_info *info,
				const struct nlattr * const cda[])
{
	u_int8_t u3 = info->nfmsg->nfgen_family;
	struct nf_conntrack_tuple tuple;
	struct nf_conntrack_expect *exp;
	struct nf_conntrack_zone zone;
	int err;

	if (!cda[CTA_EXPECT_TUPLE]
	    || !cda[CTA_EXPECT_MASK]
	    || !cda[CTA_EXPECT_MASTER])
		return -EINVAL;

	err = ctnetlink_parse_zone(cda[CTA_EXPECT_ZONE], &zone);
	if (err < 0)
		return err;

	err = ctnetlink_parse_tuple(cda, &tuple, CTA_EXPECT_TUPLE,
				    u3, NULL);
	if (err < 0)
		return err;

	spin_lock_bh(&nf_conntrack_expect_lock);
	exp = __nf_ct_expect_find(info->net, &zone, &tuple);
	if (!exp) {
		spin_unlock_bh(&nf_conntrack_expect_lock);
		err = -ENOENT;
		if (info->nlh->nlmsg_flags & NLM_F_CREATE) {
			err = ctnetlink_create_expect(info->net, &zone, cda, u3,
						      NETLINK_CB(skb).portid,
						      nlmsg_report(info->nlh));
		}
		return err;
	}

	err = -EEXIST;
	if (!(info->nlh->nlmsg_flags & NLM_F_EXCL))
		err = ctnetlink_change_expect(exp, cda);
	spin_unlock_bh(&nf_conntrack_expect_lock);

	return err;
}

static int
ctnetlink_exp_stat_fill_info(struct sk_buff *skb, u32 portid, u32 seq, int cpu,
			     const struct ip_conntrack_stat *st)
{
	struct nlmsghdr *nlh;
	unsigned int flags = portid ? NLM_F_MULTI : 0, event;

	event = nfnl_msg_type(NFNL_SUBSYS_CTNETLINK,
			      IPCTNL_MSG_EXP_GET_STATS_CPU);
	nlh = nfnl_msg_put(skb, portid, seq, event, flags, AF_UNSPEC,
			   NFNETLINK_V0, htons(cpu));
	if (!nlh)
		goto nlmsg_failure;

	if (nla_put_be32(skb, CTA_STATS_EXP_NEW, htonl(st->expect_new)) ||
	    nla_put_be32(skb, CTA_STATS_EXP_CREATE, htonl(st->expect_create)) ||
	    nla_put_be32(skb, CTA_STATS_EXP_DELETE, htonl(st->expect_delete)))
		goto nla_put_failure;

	nlmsg_end(skb, nlh);
	return skb->len;

nla_put_failure:
nlmsg_failure:
	nlmsg_cancel(skb, nlh);
	return -1;
}

static int
ctnetlink_exp_stat_cpu_dump(struct sk_buff *skb, struct netlink_callback *cb)
{
	int cpu;
	struct net *net = sock_net(skb->sk);

	if (cb->args[0] == nr_cpu_ids)
		return 0;

	for (cpu = cb->args[0]; cpu < nr_cpu_ids; cpu++) {
		const struct ip_conntrack_stat *st;

		if (!cpu_possible(cpu))
			continue;

		st = per_cpu_ptr(net->ct.stat, cpu);
		if (ctnetlink_exp_stat_fill_info(skb, NETLINK_CB(cb->skb).portid,
						 cb->nlh->nlmsg_seq,
						 cpu, st) < 0)
			break;
	}
	cb->args[0] = cpu;

	return skb->len;
}

static int ctnetlink_stat_exp_cpu(struct sk_buff *skb,
				  const struct nfnl_info *info,
				  const struct nlattr * const cda[])
{
	if (info->nlh->nlmsg_flags & NLM_F_DUMP) {
		struct netlink_dump_control c = {
			.dump = ctnetlink_exp_stat_cpu_dump,
		};
		return netlink_dump_start(info->sk, skb, info->nlh, &c);
	}

	return 0;
}

#ifdef CONFIG_NF_CONNTRACK_EVENTS
static struct nf_ct_event_notifier ctnl_notifier = {
	.ct_event = ctnetlink_conntrack_event,
	.exp_event = ctnetlink_expect_event,
};
#endif

static const struct nfnl_callback ctnl_cb[IPCTNL_MSG_MAX] = {
	[IPCTNL_MSG_CT_NEW]	= {
		.call		= ctnetlink_new_conntrack,
		.type		= NFNL_CB_MUTEX,
		.attr_count	= CTA_MAX,
		.policy		= ct_nla_policy
	},
	[IPCTNL_MSG_CT_GET]	= {
		.call		= ctnetlink_get_conntrack,
		.type		= NFNL_CB_MUTEX,
		.attr_count	= CTA_MAX,
		.policy		= ct_nla_policy
	},
	[IPCTNL_MSG_CT_DELETE]	= {
		.call		= ctnetlink_del_conntrack,
		.type		= NFNL_CB_MUTEX,
		.attr_count	= CTA_MAX,
		.policy		= ct_nla_policy
	},
	[IPCTNL_MSG_CT_GET_CTRZERO] = {
		.call		= ctnetlink_get_conntrack,
		.type		= NFNL_CB_MUTEX,
		.attr_count	= CTA_MAX,
		.policy		= ct_nla_policy
	},
	[IPCTNL_MSG_CT_GET_STATS_CPU] = {
		.call		= ctnetlink_stat_ct_cpu,
		.type		= NFNL_CB_MUTEX,
	},
	[IPCTNL_MSG_CT_GET_STATS] = {
		.call		= ctnetlink_stat_ct,
		.type		= NFNL_CB_MUTEX,
	},
	[IPCTNL_MSG_CT_GET_DYING] = {
		.call		= ctnetlink_get_ct_dying,
		.type		= NFNL_CB_MUTEX,
	},
	[IPCTNL_MSG_CT_GET_UNCONFIRMED]	= {
		.call		= ctnetlink_get_ct_unconfirmed,
		.type		= NFNL_CB_MUTEX,
	},
};

static const struct nfnl_callback ctnl_exp_cb[IPCTNL_MSG_EXP_MAX] = {
	[IPCTNL_MSG_EXP_GET] = {
		.call		= ctnetlink_get_expect,
		.type		= NFNL_CB_MUTEX,
		.attr_count	= CTA_EXPECT_MAX,
		.policy		= exp_nla_policy
	},
	[IPCTNL_MSG_EXP_NEW] = {
		.call		= ctnetlink_new_expect,
		.type		= NFNL_CB_MUTEX,
		.attr_count	= CTA_EXPECT_MAX,
		.policy		= exp_nla_policy
	},
	[IPCTNL_MSG_EXP_DELETE] = {
		.call		= ctnetlink_del_expect,
		.type		= NFNL_CB_MUTEX,
		.attr_count	= CTA_EXPECT_MAX,
		.policy		= exp_nla_policy
	},
	[IPCTNL_MSG_EXP_GET_STATS_CPU] = {
		.call		= ctnetlink_stat_exp_cpu,
		.type		= NFNL_CB_MUTEX,
	},
};

static const struct nfnetlink_subsystem ctnl_subsys = {
	.name				= "conntrack",
	.subsys_id			= NFNL_SUBSYS_CTNETLINK,
	.cb_count			= IPCTNL_MSG_MAX,
	.cb				= ctnl_cb,
};

static const struct nfnetlink_subsystem ctnl_exp_subsys = {
	.name				= "conntrack_expect",
	.subsys_id			= NFNL_SUBSYS_CTNETLINK_EXP,
	.cb_count			= IPCTNL_MSG_EXP_MAX,
	.cb				= ctnl_exp_cb,
};

MODULE_ALIAS("ip_conntrack_netlink");
MODULE_ALIAS_NFNL_SUBSYS(NFNL_SUBSYS_CTNETLINK);
MODULE_ALIAS_NFNL_SUBSYS(NFNL_SUBSYS_CTNETLINK_EXP);

static int __net_init ctnetlink_net_init(struct net *net)
{
#ifdef CONFIG_NF_CONNTRACK_EVENTS
	nf_conntrack_register_notifier(net, &ctnl_notifier);
#endif
	return 0;
}

static void ctnetlink_net_pre_exit(struct net *net)
{
#ifdef CONFIG_NF_CONNTRACK_EVENTS
	nf_conntrack_unregister_notifier(net);
#endif
}

static struct pernet_operations ctnetlink_net_ops = {
	.init		= ctnetlink_net_init,
	.pre_exit	= ctnetlink_net_pre_exit,
};

static int __init ctnetlink_init(void)
{
	int ret;

	ret = nfnetlink_subsys_register(&ctnl_subsys);
	if (ret < 0) {
		pr_err("ctnetlink_init: cannot register with nfnetlink.\n");
		goto err_out;
	}

	ret = nfnetlink_subsys_register(&ctnl_exp_subsys);
	if (ret < 0) {
		pr_err("ctnetlink_init: cannot register exp with nfnetlink.\n");
		goto err_unreg_subsys;
	}

	ret = register_pernet_subsys(&ctnetlink_net_ops);
	if (ret < 0) {
		pr_err("ctnetlink_init: cannot register pernet operations\n");
		goto err_unreg_exp_subsys;
	}
#ifdef CONFIG_NETFILTER_NETLINK_GLUE_CT
	/* setup interaction between nf_queue and nf_conntrack_netlink. */
	RCU_INIT_POINTER(nfnl_ct_hook, &ctnetlink_glue_hook);
#endif
	return 0;

err_unreg_exp_subsys:
	nfnetlink_subsys_unregister(&ctnl_exp_subsys);
err_unreg_subsys:
	nfnetlink_subsys_unregister(&ctnl_subsys);
err_out:
	return ret;
}

static void __exit ctnetlink_exit(void)
{
	unregister_pernet_subsys(&ctnetlink_net_ops);
	nfnetlink_subsys_unregister(&ctnl_exp_subsys);
	nfnetlink_subsys_unregister(&ctnl_subsys);
#ifdef CONFIG_NETFILTER_NETLINK_GLUE_CT
	RCU_INIT_POINTER(nfnl_ct_hook, NULL);
#endif
	synchronize_rcu();
}

module_init(ctnetlink_init);
module_exit(ctnetlink_exit);<|MERGE_RESOLUTION|>--- conflicted
+++ resolved
@@ -327,11 +327,7 @@
 {
 	u32 mark = READ_ONCE(ct->mark);
 
-<<<<<<< HEAD
-	if (!mark)
-=======
 	if (!mark && !dump)
->>>>>>> 9b37665a
 		return 0;
 
 	if (nla_put_be32(skb, CTA_MARK, htonl(mark)))
@@ -830,12 +826,7 @@
 	}
 
 #ifdef CONFIG_NF_CONNTRACK_MARK
-<<<<<<< HEAD
-	if (events & (1 << IPCT_MARK) &&
-	    ctnetlink_dump_mark(skb, ct) < 0)
-=======
 	if (ctnetlink_dump_mark(skb, ct, events & (1 << IPCT_MARK)))
->>>>>>> 9b37665a
 		goto nla_put_failure;
 #endif
 	nlmsg_end(skb, nlh);
@@ -2760,11 +2751,7 @@
 		goto nla_put_failure;
 
 #ifdef CONFIG_NF_CONNTRACK_MARK
-<<<<<<< HEAD
-	if (ctnetlink_dump_mark(skb, ct) < 0)
-=======
 	if (ctnetlink_dump_mark(skb, ct, true) < 0)
->>>>>>> 9b37665a
 		goto nla_put_failure;
 #endif
 	if (ctnetlink_dump_labels(skb, ct) < 0)
