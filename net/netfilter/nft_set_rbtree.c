--- conflicted
+++ resolved
@@ -304,21 +304,6 @@
 		}
 	}
 
-<<<<<<< HEAD
-				if (nft_set_elem_active(&rbe->ext, genmask) &&
-				    !nft_set_elem_expired(&rbe->ext))
-					overlap = false;
-			} else if (nft_set_elem_active(&rbe->ext, genmask) &&
-				   !nft_set_elem_expired(&rbe->ext)) {
-				*ext = &rbe->ext;
-				return -EEXIST;
-			} else {
-				overlap = false;
-				if (nft_rbtree_interval_end(rbe))
-					p = &parent->rb_left;
-				else
-					p = &parent->rb_right;
-=======
 	if (!first)
 		first = rb_first(&priv->root);
 
@@ -351,7 +336,6 @@
 			if (nft_rbtree_interval_end(rbe)) {
 				rbe_le = rbe;
 				break;
->>>>>>> 9b37665a
 			}
 
 			/* first element that is greater or equal to key value. */
