// SPDX-License-Identifier: GPL-2.0
/* XDP sockets
 *
 * AF_XDP sockets allows a channel between XDP programs and userspace
 * applications.
 * Copyright(c) 2018 Intel Corporation.
 *
 * Author(s): Björn Töpel <bjorn.topel@intel.com>
 *	      Magnus Karlsson <magnus.karlsson@intel.com>
 */

#define pr_fmt(fmt) "AF_XDP: %s: " fmt, __func__

#include <linux/if_xdp.h>
#include <linux/init.h>
#include <linux/sched/mm.h>
#include <linux/sched/signal.h>
#include <linux/sched/task.h>
#include <linux/socket.h>
#include <linux/file.h>
#include <linux/uaccess.h>
#include <linux/net.h>
#include <linux/netdevice.h>
#include <linux/rculist.h>
#include <net/xdp_sock_drv.h>
#include <net/busy_poll.h>
#include <net/xdp.h>

#include "xsk_queue.h"
#include "xdp_umem.h"
#include "xsk.h"

#define TX_BATCH_SIZE 32

static DEFINE_PER_CPU(struct list_head, xskmap_flush_list);

void xsk_set_rx_need_wakeup(struct xsk_buff_pool *pool)
{
	if (pool->cached_need_wakeup & XDP_WAKEUP_RX)
		return;

	pool->fq->ring->flags |= XDP_RING_NEED_WAKEUP;
	pool->cached_need_wakeup |= XDP_WAKEUP_RX;
}
EXPORT_SYMBOL(xsk_set_rx_need_wakeup);

void xsk_set_tx_need_wakeup(struct xsk_buff_pool *pool)
{
	struct xdp_sock *xs;

	if (pool->cached_need_wakeup & XDP_WAKEUP_TX)
		return;

	rcu_read_lock();
	list_for_each_entry_rcu(xs, &pool->xsk_tx_list, tx_list) {
		xs->tx->ring->flags |= XDP_RING_NEED_WAKEUP;
	}
	rcu_read_unlock();

	pool->cached_need_wakeup |= XDP_WAKEUP_TX;
}
EXPORT_SYMBOL(xsk_set_tx_need_wakeup);

void xsk_clear_rx_need_wakeup(struct xsk_buff_pool *pool)
{
	if (!(pool->cached_need_wakeup & XDP_WAKEUP_RX))
		return;

	pool->fq->ring->flags &= ~XDP_RING_NEED_WAKEUP;
	pool->cached_need_wakeup &= ~XDP_WAKEUP_RX;
}
EXPORT_SYMBOL(xsk_clear_rx_need_wakeup);

void xsk_clear_tx_need_wakeup(struct xsk_buff_pool *pool)
{
	struct xdp_sock *xs;

	if (!(pool->cached_need_wakeup & XDP_WAKEUP_TX))
		return;

	rcu_read_lock();
	list_for_each_entry_rcu(xs, &pool->xsk_tx_list, tx_list) {
		xs->tx->ring->flags &= ~XDP_RING_NEED_WAKEUP;
	}
	rcu_read_unlock();

	pool->cached_need_wakeup &= ~XDP_WAKEUP_TX;
}
EXPORT_SYMBOL(xsk_clear_tx_need_wakeup);

bool xsk_uses_need_wakeup(struct xsk_buff_pool *pool)
{
	return pool->uses_need_wakeup;
}
EXPORT_SYMBOL(xsk_uses_need_wakeup);

struct xsk_buff_pool *xsk_get_pool_from_qid(struct net_device *dev,
					    u16 queue_id)
{
	if (queue_id < dev->real_num_rx_queues)
		return dev->_rx[queue_id].pool;
	if (queue_id < dev->real_num_tx_queues)
		return dev->_tx[queue_id].pool;

	return NULL;
}
EXPORT_SYMBOL(xsk_get_pool_from_qid);

void xsk_clear_pool_at_qid(struct net_device *dev, u16 queue_id)
{
	if (queue_id < dev->num_rx_queues)
		dev->_rx[queue_id].pool = NULL;
	if (queue_id < dev->num_tx_queues)
		dev->_tx[queue_id].pool = NULL;
}

/* The buffer pool is stored both in the _rx struct and the _tx struct as we do
 * not know if the device has more tx queues than rx, or the opposite.
 * This might also change during run time.
 */
int xsk_reg_pool_at_qid(struct net_device *dev, struct xsk_buff_pool *pool,
			u16 queue_id)
{
	if (queue_id >= max_t(unsigned int,
			      dev->real_num_rx_queues,
			      dev->real_num_tx_queues))
		return -EINVAL;

	if (queue_id < dev->real_num_rx_queues)
		dev->_rx[queue_id].pool = pool;
	if (queue_id < dev->real_num_tx_queues)
		dev->_tx[queue_id].pool = pool;

	return 0;
}

void xp_release(struct xdp_buff_xsk *xskb)
{
	xskb->pool->free_heads[xskb->pool->free_heads_cnt++] = xskb;
}

static u64 xp_get_handle(struct xdp_buff_xsk *xskb)
{
	u64 offset = xskb->xdp.data - xskb->xdp.data_hard_start;

	offset += xskb->pool->headroom;
	if (!xskb->pool->unaligned)
		return xskb->orig_addr + offset;
	return xskb->orig_addr + (offset << XSK_UNALIGNED_BUF_OFFSET_SHIFT);
}

static int __xsk_rcv_zc(struct xdp_sock *xs, struct xdp_buff *xdp, u32 len)
{
	struct xdp_buff_xsk *xskb = container_of(xdp, struct xdp_buff_xsk, xdp);
	u64 addr;
	int err;

	addr = xp_get_handle(xskb);
	err = xskq_prod_reserve_desc(xs->rx, addr, len);
	if (err) {
		xs->rx_queue_full++;
		return err;
	}

	xp_release(xskb);
	return 0;
}

static void xsk_copy_xdp(struct xdp_buff *to, struct xdp_buff *from, u32 len)
{
	void *from_buf, *to_buf;
	u32 metalen;

	if (unlikely(xdp_data_meta_unsupported(from))) {
		from_buf = from->data;
		to_buf = to->data;
		metalen = 0;
	} else {
		from_buf = from->data_meta;
		metalen = from->data - from->data_meta;
		to_buf = to->data - metalen;
	}

	memcpy(to_buf, from_buf, len + metalen);
}

static int __xsk_rcv(struct xdp_sock *xs, struct xdp_buff *xdp)
{
	struct xdp_buff *xsk_xdp;
	int err;
	u32 len;

	len = xdp->data_end - xdp->data;
	if (len > xsk_pool_get_rx_frame_size(xs->pool)) {
		xs->rx_dropped++;
		return -ENOSPC;
	}

	xsk_xdp = xsk_buff_alloc(xs->pool);
	if (!xsk_xdp) {
		xs->rx_dropped++;
		return -ENOSPC;
	}

	xsk_copy_xdp(xsk_xdp, xdp, len);
	err = __xsk_rcv_zc(xs, xsk_xdp, len);
	if (err) {
		xsk_buff_free(xsk_xdp);
		return err;
	}
	return 0;
}

static bool xsk_tx_writeable(struct xdp_sock *xs)
{
	if (xskq_cons_present_entries(xs->tx) > xs->tx->nentries / 2)
		return false;

	return true;
}

static bool xsk_is_bound(struct xdp_sock *xs)
{
	if (READ_ONCE(xs->state) == XSK_BOUND) {
		/* Matches smp_wmb() in bind(). */
		smp_rmb();
		return true;
	}
	return false;
}

static int xsk_rcv_check(struct xdp_sock *xs, struct xdp_buff *xdp)
{
	if (!xsk_is_bound(xs))
		return -EINVAL;

	if (xs->dev != xdp->rxq->dev || xs->queue_id != xdp->rxq->queue_index)
		return -EINVAL;

	sk_mark_napi_id_once_xdp(&xs->sk, xdp);
	return 0;
}

static void xsk_flush(struct xdp_sock *xs)
{
	xskq_prod_submit(xs->rx);
	__xskq_cons_release(xs->pool->fq);
	sock_def_readable(&xs->sk);
}

int xsk_generic_rcv(struct xdp_sock *xs, struct xdp_buff *xdp)
{
	int err;

	spin_lock_bh(&xs->rx_lock);
	err = xsk_rcv_check(xs, xdp);
	if (!err) {
		err = __xsk_rcv(xs, xdp);
		xsk_flush(xs);
	}
	spin_unlock_bh(&xs->rx_lock);
	return err;
}

static int xsk_rcv(struct xdp_sock *xs, struct xdp_buff *xdp)
{
	int err;
	u32 len;

	err = xsk_rcv_check(xs, xdp);
	if (err)
		return err;

	if (xdp->rxq->mem.type == MEM_TYPE_XSK_BUFF_POOL) {
		len = xdp->data_end - xdp->data;
		return __xsk_rcv_zc(xs, xdp, len);
	}

	err = __xsk_rcv(xs, xdp);
	if (!err)
		xdp_return_buff(xdp);
	return err;
}

int __xsk_map_redirect(struct xdp_sock *xs, struct xdp_buff *xdp)
{
	struct list_head *flush_list = this_cpu_ptr(&xskmap_flush_list);
	int err;

	err = xsk_rcv(xs, xdp);
	if (err)
		return err;

	if (!xs->flush_node.prev)
		list_add(&xs->flush_node, flush_list);

	return 0;
}

void __xsk_map_flush(void)
{
	struct list_head *flush_list = this_cpu_ptr(&xskmap_flush_list);
	struct xdp_sock *xs, *tmp;

	list_for_each_entry_safe(xs, tmp, flush_list, flush_node) {
		xsk_flush(xs);
		__list_del_clearprev(&xs->flush_node);
	}
}

void xsk_tx_completed(struct xsk_buff_pool *pool, u32 nb_entries)
{
	xskq_prod_submit_n(pool->cq, nb_entries);
}
EXPORT_SYMBOL(xsk_tx_completed);

void xsk_tx_release(struct xsk_buff_pool *pool)
{
	struct xdp_sock *xs;

	rcu_read_lock();
	list_for_each_entry_rcu(xs, &pool->xsk_tx_list, tx_list) {
		__xskq_cons_release(xs->tx);
		if (xsk_tx_writeable(xs))
			xs->sk.sk_write_space(&xs->sk);
	}
	rcu_read_unlock();
}
EXPORT_SYMBOL(xsk_tx_release);

bool xsk_tx_peek_desc(struct xsk_buff_pool *pool, struct xdp_desc *desc)
{
	struct xdp_sock *xs;

	rcu_read_lock();
	list_for_each_entry_rcu(xs, &pool->xsk_tx_list, tx_list) {
		if (!xskq_cons_peek_desc(xs->tx, desc, pool)) {
			xs->tx->queue_empty_descs++;
			continue;
		}

		/* This is the backpressure mechanism for the Tx path.
		 * Reserve space in the completion queue and only proceed
		 * if there is space in it. This avoids having to implement
		 * any buffering in the Tx path.
		 */
		if (xskq_prod_reserve_addr(pool->cq, desc->addr))
			goto out;

		xskq_cons_release(xs->tx);
		rcu_read_unlock();
		return true;
	}

out:
	rcu_read_unlock();
	return false;
}
EXPORT_SYMBOL(xsk_tx_peek_desc);

static u32 xsk_tx_peek_release_fallback(struct xsk_buff_pool *pool, u32 max_entries)
{
	struct xdp_desc *descs = pool->tx_descs;
	u32 nb_pkts = 0;

	while (nb_pkts < max_entries && xsk_tx_peek_desc(pool, &descs[nb_pkts]))
		nb_pkts++;

	xsk_tx_release(pool);
	return nb_pkts;
}

<<<<<<< HEAD
u32 xsk_tx_peek_release_desc_batch(struct xsk_buff_pool *pool, u32 max_entries)
=======
u32 xsk_tx_peek_release_desc_batch(struct xsk_buff_pool *pool, u32 nb_pkts)
>>>>>>> ea6ea9fa
{
	struct xdp_sock *xs;

	rcu_read_lock();
	if (!list_is_singular(&pool->xsk_tx_list)) {
		/* Fallback to the non-batched version */
		rcu_read_unlock();
<<<<<<< HEAD
		return xsk_tx_peek_release_fallback(pool, max_entries);
=======
		return xsk_tx_peek_release_fallback(pool, nb_pkts);
>>>>>>> ea6ea9fa
	}

	xs = list_first_or_null_rcu(&pool->xsk_tx_list, struct xdp_sock, tx_list);
	if (!xs) {
		nb_pkts = 0;
		goto out;
	}

<<<<<<< HEAD
	max_entries = xskq_cons_nb_entries(xs->tx, max_entries);
	nb_pkts = xskq_cons_read_desc_batch(xs->tx, pool, max_entries);
	if (!nb_pkts) {
		xs->tx->queue_empty_descs++;
		goto out;
	}
=======
	nb_pkts = xskq_cons_nb_entries(xs->tx, nb_pkts);
>>>>>>> ea6ea9fa

	/* This is the backpressure mechanism for the Tx path. Try to
	 * reserve space in the completion queue for all packets, but
	 * if there are fewer slots available, just process that many
	 * packets. This avoids having to implement any buffering in
	 * the Tx path.
	 */
<<<<<<< HEAD
	nb_pkts = xskq_prod_reserve_addr_batch(pool->cq, pool->tx_descs, nb_pkts);
	if (!nb_pkts)
		goto out;

	xskq_cons_release_n(xs->tx, max_entries);
=======
	nb_pkts = xskq_prod_nb_free(pool->cq, nb_pkts);
	if (!nb_pkts)
		goto out;

	nb_pkts = xskq_cons_read_desc_batch(xs->tx, pool, nb_pkts);
	if (!nb_pkts) {
		xs->tx->queue_empty_descs++;
		goto out;
	}

>>>>>>> ea6ea9fa
	__xskq_cons_release(xs->tx);
	xskq_prod_write_addr_batch(pool->cq, pool->tx_descs, nb_pkts);
	xs->sk.sk_write_space(&xs->sk);

out:
	rcu_read_unlock();
	return nb_pkts;
}
EXPORT_SYMBOL(xsk_tx_peek_release_desc_batch);

static int xsk_wakeup(struct xdp_sock *xs, u8 flags)
{
	struct net_device *dev = xs->dev;

	return dev->netdev_ops->ndo_xsk_wakeup(dev, xs->queue_id, flags);
}

static void xsk_destruct_skb(struct sk_buff *skb)
{
	u64 addr = (u64)(long)skb_shinfo(skb)->destructor_arg;
	struct xdp_sock *xs = xdp_sk(skb->sk);
	unsigned long flags;

	spin_lock_irqsave(&xs->pool->cq_lock, flags);
	xskq_prod_submit_addr(xs->pool->cq, addr);
	spin_unlock_irqrestore(&xs->pool->cq_lock, flags);

	sock_wfree(skb);
}

static struct sk_buff *xsk_build_skb_zerocopy(struct xdp_sock *xs,
					      struct xdp_desc *desc)
{
	struct xsk_buff_pool *pool = xs->pool;
	u32 hr, len, ts, offset, copy, copied;
	struct sk_buff *skb;
	struct page *page;
	void *buffer;
	int err, i;
	u64 addr;

	hr = max(NET_SKB_PAD, L1_CACHE_ALIGN(xs->dev->needed_headroom));

	skb = sock_alloc_send_skb(&xs->sk, hr, 1, &err);
	if (unlikely(!skb))
		return ERR_PTR(err);

	skb_reserve(skb, hr);

	addr = desc->addr;
	len = desc->len;
	ts = pool->unaligned ? len : pool->chunk_size;

	buffer = xsk_buff_raw_get_data(pool, addr);
	offset = offset_in_page(buffer);
	addr = buffer - pool->addrs;

	for (copied = 0, i = 0; copied < len; i++) {
		page = pool->umem->pgs[addr >> PAGE_SHIFT];
		get_page(page);

		copy = min_t(u32, PAGE_SIZE - offset, len - copied);
		skb_fill_page_desc(skb, i, page, offset, copy);

		copied += copy;
		addr += copy;
		offset = 0;
	}

	skb->len += len;
	skb->data_len += len;
	skb->truesize += ts;

	refcount_add(ts, &xs->sk.sk_wmem_alloc);

	return skb;
}

static struct sk_buff *xsk_build_skb(struct xdp_sock *xs,
				     struct xdp_desc *desc)
{
	struct net_device *dev = xs->dev;
	struct sk_buff *skb;

	if (dev->priv_flags & IFF_TX_SKB_NO_LINEAR) {
		skb = xsk_build_skb_zerocopy(xs, desc);
		if (IS_ERR(skb))
			return skb;
	} else {
		u32 hr, tr, len;
		void *buffer;
		int err;

		hr = max(NET_SKB_PAD, L1_CACHE_ALIGN(dev->needed_headroom));
		tr = dev->needed_tailroom;
		len = desc->len;

		skb = sock_alloc_send_skb(&xs->sk, hr + len + tr, 1, &err);
		if (unlikely(!skb))
			return ERR_PTR(err);

		skb_reserve(skb, hr);
		skb_put(skb, len);

		buffer = xsk_buff_raw_get_data(xs->pool, desc->addr);
		err = skb_store_bits(skb, 0, buffer, len);
		if (unlikely(err)) {
			kfree_skb(skb);
			return ERR_PTR(err);
		}
	}

	skb->dev = dev;
	skb->priority = xs->sk.sk_priority;
	skb->mark = xs->sk.sk_mark;
	skb_shinfo(skb)->destructor_arg = (void *)(long)desc->addr;
	skb->destructor = xsk_destruct_skb;

	return skb;
}

static int xsk_generic_xmit(struct sock *sk)
{
	struct xdp_sock *xs = xdp_sk(sk);
	u32 max_batch = TX_BATCH_SIZE;
	bool sent_frame = false;
	struct xdp_desc desc;
	struct sk_buff *skb;
	unsigned long flags;
	int err = 0;

	mutex_lock(&xs->mutex);

	/* Since we dropped the RCU read lock, the socket state might have changed. */
	if (unlikely(!xsk_is_bound(xs))) {
		err = -ENXIO;
		goto out;
	}

	if (xs->queue_id >= xs->dev->real_num_tx_queues)
		goto out;

	while (xskq_cons_peek_desc(xs->tx, &desc, xs->pool)) {
		if (max_batch-- == 0) {
			err = -EAGAIN;
			goto out;
		}

		/* This is the backpressure mechanism for the Tx path.
		 * Reserve space in the completion queue and only proceed
		 * if there is space in it. This avoids having to implement
		 * any buffering in the Tx path.
		 */
		spin_lock_irqsave(&xs->pool->cq_lock, flags);
		if (xskq_prod_reserve(xs->pool->cq)) {
			spin_unlock_irqrestore(&xs->pool->cq_lock, flags);
			goto out;
		}
		spin_unlock_irqrestore(&xs->pool->cq_lock, flags);

		skb = xsk_build_skb(xs, &desc);
		if (IS_ERR(skb)) {
			err = PTR_ERR(skb);
			spin_lock_irqsave(&xs->pool->cq_lock, flags);
			xskq_prod_cancel(xs->pool->cq);
			spin_unlock_irqrestore(&xs->pool->cq_lock, flags);
			goto out;
		}

		err = __dev_direct_xmit(skb, xs->queue_id);
		if  (err == NETDEV_TX_BUSY) {
			/* Tell user-space to retry the send */
			skb->destructor = sock_wfree;
			spin_lock_irqsave(&xs->pool->cq_lock, flags);
			xskq_prod_cancel(xs->pool->cq);
			spin_unlock_irqrestore(&xs->pool->cq_lock, flags);
			/* Free skb without triggering the perf drop trace */
			consume_skb(skb);
			err = -EAGAIN;
			goto out;
		}

		xskq_cons_release(xs->tx);
		/* Ignore NET_XMIT_CN as packet might have been sent */
		if (err == NET_XMIT_DROP) {
			/* SKB completed but not sent */
			err = -EBUSY;
			goto out;
		}

		sent_frame = true;
	}

	xs->tx->queue_empty_descs++;

out:
	if (sent_frame)
		if (xsk_tx_writeable(xs))
			sk->sk_write_space(sk);

	mutex_unlock(&xs->mutex);
	return err;
}

static int xsk_xmit(struct sock *sk)
{
	struct xdp_sock *xs = xdp_sk(sk);
	int ret;

	if (unlikely(!(xs->dev->flags & IFF_UP)))
		return -ENETDOWN;
	if (unlikely(!xs->tx))
		return -ENOBUFS;

	if (xs->zc)
		return xsk_wakeup(xs, XDP_WAKEUP_TX);

	/* Drop the RCU lock since the SKB path might sleep. */
	rcu_read_unlock();
	ret = xsk_generic_xmit(sk);
	/* Reaquire RCU lock before going into common code. */
	rcu_read_lock();

	return ret;
}

static bool xsk_no_wakeup(struct sock *sk)
{
#ifdef CONFIG_NET_RX_BUSY_POLL
	/* Prefer busy-polling, skip the wakeup. */
	return READ_ONCE(sk->sk_prefer_busy_poll) && READ_ONCE(sk->sk_ll_usec) &&
		READ_ONCE(sk->sk_napi_id) >= MIN_NAPI_ID;
#else
	return false;
#endif
}

static int __xsk_sendmsg(struct socket *sock, struct msghdr *m, size_t total_len)
{
	bool need_wait = !(m->msg_flags & MSG_DONTWAIT);
	struct sock *sk = sock->sk;
	struct xdp_sock *xs = xdp_sk(sk);
	struct xsk_buff_pool *pool;

	if (unlikely(!xsk_is_bound(xs)))
		return -ENXIO;
	if (unlikely(need_wait))
		return -EOPNOTSUPP;

	if (sk_can_busy_loop(sk))
		sk_busy_loop(sk, 1); /* only support non-blocking sockets */

	if (xs->zc && xsk_no_wakeup(sk))
		return 0;

	pool = xs->pool;
	if (pool->cached_need_wakeup & XDP_WAKEUP_TX)
		return xsk_xmit(sk);
	return 0;
}

static int xsk_sendmsg(struct socket *sock, struct msghdr *m, size_t total_len)
{
	int ret;

	rcu_read_lock();
	ret = __xsk_sendmsg(sock, m, total_len);
	rcu_read_unlock();

	return ret;
}

static int __xsk_recvmsg(struct socket *sock, struct msghdr *m, size_t len, int flags)
{
	bool need_wait = !(flags & MSG_DONTWAIT);
	struct sock *sk = sock->sk;
	struct xdp_sock *xs = xdp_sk(sk);

	if (unlikely(!xsk_is_bound(xs)))
		return -ENXIO;
	if (unlikely(!(xs->dev->flags & IFF_UP)))
		return -ENETDOWN;
	if (unlikely(!xs->rx))
		return -ENOBUFS;
	if (unlikely(need_wait))
		return -EOPNOTSUPP;

	if (sk_can_busy_loop(sk))
		sk_busy_loop(sk, 1); /* only support non-blocking sockets */

	if (xsk_no_wakeup(sk))
		return 0;

	if (xs->pool->cached_need_wakeup & XDP_WAKEUP_RX && xs->zc)
		return xsk_wakeup(xs, XDP_WAKEUP_RX);
	return 0;
}

static int xsk_recvmsg(struct socket *sock, struct msghdr *m, size_t len, int flags)
{
	int ret;

	rcu_read_lock();
	ret = __xsk_recvmsg(sock, m, len, flags);
	rcu_read_unlock();

	return ret;
}

static __poll_t xsk_poll(struct file *file, struct socket *sock,
			     struct poll_table_struct *wait)
{
	__poll_t mask = 0;
	struct sock *sk = sock->sk;
	struct xdp_sock *xs = xdp_sk(sk);
	struct xsk_buff_pool *pool;

	sock_poll_wait(file, sock, wait);

	rcu_read_lock();
	if (unlikely(!xsk_is_bound(xs))) {
		rcu_read_unlock();
		return mask;
	}

	pool = xs->pool;

	if (pool->cached_need_wakeup) {
		if (xs->zc)
			xsk_wakeup(xs, pool->cached_need_wakeup);
		else
			/* Poll needs to drive Tx also in copy mode */
			xsk_xmit(sk);
	}

	if (xs->rx && !xskq_prod_is_empty(xs->rx))
		mask |= EPOLLIN | EPOLLRDNORM;
	if (xs->tx && xsk_tx_writeable(xs))
		mask |= EPOLLOUT | EPOLLWRNORM;

	rcu_read_unlock();
	return mask;
}

static int xsk_init_queue(u32 entries, struct xsk_queue **queue,
			  bool umem_queue)
{
	struct xsk_queue *q;

	if (entries == 0 || *queue || !is_power_of_2(entries))
		return -EINVAL;

	q = xskq_create(entries, umem_queue);
	if (!q)
		return -ENOMEM;

	/* Make sure queue is ready before it can be seen by others */
	smp_wmb();
	WRITE_ONCE(*queue, q);
	return 0;
}

static void xsk_unbind_dev(struct xdp_sock *xs)
{
	struct net_device *dev = xs->dev;

	if (xs->state != XSK_BOUND)
		return;
	WRITE_ONCE(xs->state, XSK_UNBOUND);

	/* Wait for driver to stop using the xdp socket. */
	xp_del_xsk(xs->pool, xs);
	synchronize_net();
	dev_put(dev);
}

static struct xsk_map *xsk_get_map_list_entry(struct xdp_sock *xs,
					      struct xdp_sock __rcu ***map_entry)
{
	struct xsk_map *map = NULL;
	struct xsk_map_node *node;

	*map_entry = NULL;

	spin_lock_bh(&xs->map_list_lock);
	node = list_first_entry_or_null(&xs->map_list, struct xsk_map_node,
					node);
	if (node) {
		bpf_map_inc(&node->map->map);
		map = node->map;
		*map_entry = node->map_entry;
	}
	spin_unlock_bh(&xs->map_list_lock);
	return map;
}

static void xsk_delete_from_maps(struct xdp_sock *xs)
{
	/* This function removes the current XDP socket from all the
	 * maps it resides in. We need to take extra care here, due to
	 * the two locks involved. Each map has a lock synchronizing
	 * updates to the entries, and each socket has a lock that
	 * synchronizes access to the list of maps (map_list). For
	 * deadlock avoidance the locks need to be taken in the order
	 * "map lock"->"socket map list lock". We start off by
	 * accessing the socket map list, and take a reference to the
	 * map to guarantee existence between the
	 * xsk_get_map_list_entry() and xsk_map_try_sock_delete()
	 * calls. Then we ask the map to remove the socket, which
	 * tries to remove the socket from the map. Note that there
	 * might be updates to the map between
	 * xsk_get_map_list_entry() and xsk_map_try_sock_delete().
	 */
	struct xdp_sock __rcu **map_entry = NULL;
	struct xsk_map *map;

	while ((map = xsk_get_map_list_entry(xs, &map_entry))) {
		xsk_map_try_sock_delete(map, xs, map_entry);
		bpf_map_put(&map->map);
	}
}

static int xsk_release(struct socket *sock)
{
	struct sock *sk = sock->sk;
	struct xdp_sock *xs = xdp_sk(sk);
	struct net *net;

	if (!sk)
		return 0;

	net = sock_net(sk);

	mutex_lock(&net->xdp.lock);
	sk_del_node_init_rcu(sk);
	mutex_unlock(&net->xdp.lock);

	local_bh_disable();
	sock_prot_inuse_add(net, sk->sk_prot, -1);
	local_bh_enable();

	xsk_delete_from_maps(xs);
	mutex_lock(&xs->mutex);
	xsk_unbind_dev(xs);
	mutex_unlock(&xs->mutex);

	xskq_destroy(xs->rx);
	xskq_destroy(xs->tx);
	xskq_destroy(xs->fq_tmp);
	xskq_destroy(xs->cq_tmp);

	sock_orphan(sk);
	sock->sk = NULL;

	sk_refcnt_debug_release(sk);
	sock_put(sk);

	return 0;
}

static struct socket *xsk_lookup_xsk_from_fd(int fd)
{
	struct socket *sock;
	int err;

	sock = sockfd_lookup(fd, &err);
	if (!sock)
		return ERR_PTR(-ENOTSOCK);

	if (sock->sk->sk_family != PF_XDP) {
		sockfd_put(sock);
		return ERR_PTR(-ENOPROTOOPT);
	}

	return sock;
}

static bool xsk_validate_queues(struct xdp_sock *xs)
{
	return xs->fq_tmp && xs->cq_tmp;
}

static int xsk_bind(struct socket *sock, struct sockaddr *addr, int addr_len)
{
	struct sockaddr_xdp *sxdp = (struct sockaddr_xdp *)addr;
	struct sock *sk = sock->sk;
	struct xdp_sock *xs = xdp_sk(sk);
	struct net_device *dev;
	u32 flags, qid;
	int err = 0;

	if (addr_len < sizeof(struct sockaddr_xdp))
		return -EINVAL;
	if (sxdp->sxdp_family != AF_XDP)
		return -EINVAL;

	flags = sxdp->sxdp_flags;
	if (flags & ~(XDP_SHARED_UMEM | XDP_COPY | XDP_ZEROCOPY |
		      XDP_USE_NEED_WAKEUP))
		return -EINVAL;

	rtnl_lock();
	mutex_lock(&xs->mutex);
	if (xs->state != XSK_READY) {
		err = -EBUSY;
		goto out_release;
	}

	dev = dev_get_by_index(sock_net(sk), sxdp->sxdp_ifindex);
	if (!dev) {
		err = -ENODEV;
		goto out_release;
	}

	if (!xs->rx && !xs->tx) {
		err = -EINVAL;
		goto out_unlock;
	}

	qid = sxdp->sxdp_queue_id;

	if (flags & XDP_SHARED_UMEM) {
		struct xdp_sock *umem_xs;
		struct socket *sock;

		if ((flags & XDP_COPY) || (flags & XDP_ZEROCOPY) ||
		    (flags & XDP_USE_NEED_WAKEUP)) {
			/* Cannot specify flags for shared sockets. */
			err = -EINVAL;
			goto out_unlock;
		}

		if (xs->umem) {
			/* We have already our own. */
			err = -EINVAL;
			goto out_unlock;
		}

		sock = xsk_lookup_xsk_from_fd(sxdp->sxdp_shared_umem_fd);
		if (IS_ERR(sock)) {
			err = PTR_ERR(sock);
			goto out_unlock;
		}

		umem_xs = xdp_sk(sock->sk);
		if (!xsk_is_bound(umem_xs)) {
			err = -EBADF;
			sockfd_put(sock);
			goto out_unlock;
		}

		if (umem_xs->queue_id != qid || umem_xs->dev != dev) {
			/* Share the umem with another socket on another qid
			 * and/or device.
			 */
			xs->pool = xp_create_and_assign_umem(xs,
							     umem_xs->umem);
			if (!xs->pool) {
				err = -ENOMEM;
				sockfd_put(sock);
				goto out_unlock;
			}

			err = xp_assign_dev_shared(xs->pool, umem_xs, dev,
						   qid);
			if (err) {
				xp_destroy(xs->pool);
				xs->pool = NULL;
				sockfd_put(sock);
				goto out_unlock;
			}
		} else {
			/* Share the buffer pool with the other socket. */
			if (xs->fq_tmp || xs->cq_tmp) {
				/* Do not allow setting your own fq or cq. */
				err = -EINVAL;
				sockfd_put(sock);
				goto out_unlock;
			}

			xp_get_pool(umem_xs->pool);
			xs->pool = umem_xs->pool;

			/* If underlying shared umem was created without Tx
			 * ring, allocate Tx descs array that Tx batching API
			 * utilizes
			 */
			if (xs->tx && !xs->pool->tx_descs) {
				err = xp_alloc_tx_descs(xs->pool, xs);
				if (err) {
					xp_put_pool(xs->pool);
					sockfd_put(sock);
					goto out_unlock;
				}
			}
		}

		xdp_get_umem(umem_xs->umem);
		WRITE_ONCE(xs->umem, umem_xs->umem);
		sockfd_put(sock);
	} else if (!xs->umem || !xsk_validate_queues(xs)) {
		err = -EINVAL;
		goto out_unlock;
	} else {
		/* This xsk has its own umem. */
		xs->pool = xp_create_and_assign_umem(xs, xs->umem);
		if (!xs->pool) {
			err = -ENOMEM;
			goto out_unlock;
		}

		err = xp_assign_dev(xs->pool, dev, qid, flags);
		if (err) {
			xp_destroy(xs->pool);
			xs->pool = NULL;
			goto out_unlock;
		}
	}

	/* FQ and CQ are now owned by the buffer pool and cleaned up with it. */
	xs->fq_tmp = NULL;
	xs->cq_tmp = NULL;

	xs->dev = dev;
	xs->zc = xs->umem->zc;
	xs->queue_id = qid;
	xp_add_xsk(xs->pool, xs);

out_unlock:
	if (err) {
		dev_put(dev);
	} else {
		/* Matches smp_rmb() in bind() for shared umem
		 * sockets, and xsk_is_bound().
		 */
		smp_wmb();
		WRITE_ONCE(xs->state, XSK_BOUND);
	}
out_release:
	mutex_unlock(&xs->mutex);
	rtnl_unlock();
	return err;
}

struct xdp_umem_reg_v1 {
	__u64 addr; /* Start of packet data area */
	__u64 len; /* Length of packet data area */
	__u32 chunk_size;
	__u32 headroom;
};

static int xsk_setsockopt(struct socket *sock, int level, int optname,
			  sockptr_t optval, unsigned int optlen)
{
	struct sock *sk = sock->sk;
	struct xdp_sock *xs = xdp_sk(sk);
	int err;

	if (level != SOL_XDP)
		return -ENOPROTOOPT;

	switch (optname) {
	case XDP_RX_RING:
	case XDP_TX_RING:
	{
		struct xsk_queue **q;
		int entries;

		if (optlen < sizeof(entries))
			return -EINVAL;
		if (copy_from_sockptr(&entries, optval, sizeof(entries)))
			return -EFAULT;

		mutex_lock(&xs->mutex);
		if (xs->state != XSK_READY) {
			mutex_unlock(&xs->mutex);
			return -EBUSY;
		}
		q = (optname == XDP_TX_RING) ? &xs->tx : &xs->rx;
		err = xsk_init_queue(entries, q, false);
		if (!err && optname == XDP_TX_RING)
			/* Tx needs to be explicitly woken up the first time */
			xs->tx->ring->flags |= XDP_RING_NEED_WAKEUP;
		mutex_unlock(&xs->mutex);
		return err;
	}
	case XDP_UMEM_REG:
	{
		size_t mr_size = sizeof(struct xdp_umem_reg);
		struct xdp_umem_reg mr = {};
		struct xdp_umem *umem;

		if (optlen < sizeof(struct xdp_umem_reg_v1))
			return -EINVAL;
		else if (optlen < sizeof(mr))
			mr_size = sizeof(struct xdp_umem_reg_v1);

		if (copy_from_sockptr(&mr, optval, mr_size))
			return -EFAULT;

		mutex_lock(&xs->mutex);
		if (xs->state != XSK_READY || xs->umem) {
			mutex_unlock(&xs->mutex);
			return -EBUSY;
		}

		umem = xdp_umem_create(&mr);
		if (IS_ERR(umem)) {
			mutex_unlock(&xs->mutex);
			return PTR_ERR(umem);
		}

		/* Make sure umem is ready before it can be seen by others */
		smp_wmb();
		WRITE_ONCE(xs->umem, umem);
		mutex_unlock(&xs->mutex);
		return 0;
	}
	case XDP_UMEM_FILL_RING:
	case XDP_UMEM_COMPLETION_RING:
	{
		struct xsk_queue **q;
		int entries;

		if (copy_from_sockptr(&entries, optval, sizeof(entries)))
			return -EFAULT;

		mutex_lock(&xs->mutex);
		if (xs->state != XSK_READY) {
			mutex_unlock(&xs->mutex);
			return -EBUSY;
		}

		q = (optname == XDP_UMEM_FILL_RING) ? &xs->fq_tmp :
			&xs->cq_tmp;
		err = xsk_init_queue(entries, q, true);
		mutex_unlock(&xs->mutex);
		return err;
	}
	default:
		break;
	}

	return -ENOPROTOOPT;
}

static void xsk_enter_rxtx_offsets(struct xdp_ring_offset_v1 *ring)
{
	ring->producer = offsetof(struct xdp_rxtx_ring, ptrs.producer);
	ring->consumer = offsetof(struct xdp_rxtx_ring, ptrs.consumer);
	ring->desc = offsetof(struct xdp_rxtx_ring, desc);
}

static void xsk_enter_umem_offsets(struct xdp_ring_offset_v1 *ring)
{
	ring->producer = offsetof(struct xdp_umem_ring, ptrs.producer);
	ring->consumer = offsetof(struct xdp_umem_ring, ptrs.consumer);
	ring->desc = offsetof(struct xdp_umem_ring, desc);
}

struct xdp_statistics_v1 {
	__u64 rx_dropped;
	__u64 rx_invalid_descs;
	__u64 tx_invalid_descs;
};

static int xsk_getsockopt(struct socket *sock, int level, int optname,
			  char __user *optval, int __user *optlen)
{
	struct sock *sk = sock->sk;
	struct xdp_sock *xs = xdp_sk(sk);
	int len;

	if (level != SOL_XDP)
		return -ENOPROTOOPT;

	if (get_user(len, optlen))
		return -EFAULT;
	if (len < 0)
		return -EINVAL;

	switch (optname) {
	case XDP_STATISTICS:
	{
		struct xdp_statistics stats = {};
		bool extra_stats = true;
		size_t stats_size;

		if (len < sizeof(struct xdp_statistics_v1)) {
			return -EINVAL;
		} else if (len < sizeof(stats)) {
			extra_stats = false;
			stats_size = sizeof(struct xdp_statistics_v1);
		} else {
			stats_size = sizeof(stats);
		}

		mutex_lock(&xs->mutex);
		stats.rx_dropped = xs->rx_dropped;
		if (extra_stats) {
			stats.rx_ring_full = xs->rx_queue_full;
			stats.rx_fill_ring_empty_descs =
				xs->pool ? xskq_nb_queue_empty_descs(xs->pool->fq) : 0;
			stats.tx_ring_empty_descs = xskq_nb_queue_empty_descs(xs->tx);
		} else {
			stats.rx_dropped += xs->rx_queue_full;
		}
		stats.rx_invalid_descs = xskq_nb_invalid_descs(xs->rx);
		stats.tx_invalid_descs = xskq_nb_invalid_descs(xs->tx);
		mutex_unlock(&xs->mutex);

		if (copy_to_user(optval, &stats, stats_size))
			return -EFAULT;
		if (put_user(stats_size, optlen))
			return -EFAULT;

		return 0;
	}
	case XDP_MMAP_OFFSETS:
	{
		struct xdp_mmap_offsets off;
		struct xdp_mmap_offsets_v1 off_v1;
		bool flags_supported = true;
		void *to_copy;

		if (len < sizeof(off_v1))
			return -EINVAL;
		else if (len < sizeof(off))
			flags_supported = false;

		if (flags_supported) {
			/* xdp_ring_offset is identical to xdp_ring_offset_v1
			 * except for the flags field added to the end.
			 */
			xsk_enter_rxtx_offsets((struct xdp_ring_offset_v1 *)
					       &off.rx);
			xsk_enter_rxtx_offsets((struct xdp_ring_offset_v1 *)
					       &off.tx);
			xsk_enter_umem_offsets((struct xdp_ring_offset_v1 *)
					       &off.fr);
			xsk_enter_umem_offsets((struct xdp_ring_offset_v1 *)
					       &off.cr);
			off.rx.flags = offsetof(struct xdp_rxtx_ring,
						ptrs.flags);
			off.tx.flags = offsetof(struct xdp_rxtx_ring,
						ptrs.flags);
			off.fr.flags = offsetof(struct xdp_umem_ring,
						ptrs.flags);
			off.cr.flags = offsetof(struct xdp_umem_ring,
						ptrs.flags);

			len = sizeof(off);
			to_copy = &off;
		} else {
			xsk_enter_rxtx_offsets(&off_v1.rx);
			xsk_enter_rxtx_offsets(&off_v1.tx);
			xsk_enter_umem_offsets(&off_v1.fr);
			xsk_enter_umem_offsets(&off_v1.cr);

			len = sizeof(off_v1);
			to_copy = &off_v1;
		}

		if (copy_to_user(optval, to_copy, len))
			return -EFAULT;
		if (put_user(len, optlen))
			return -EFAULT;

		return 0;
	}
	case XDP_OPTIONS:
	{
		struct xdp_options opts = {};

		if (len < sizeof(opts))
			return -EINVAL;

		mutex_lock(&xs->mutex);
		if (xs->zc)
			opts.flags |= XDP_OPTIONS_ZEROCOPY;
		mutex_unlock(&xs->mutex);

		len = sizeof(opts);
		if (copy_to_user(optval, &opts, len))
			return -EFAULT;
		if (put_user(len, optlen))
			return -EFAULT;

		return 0;
	}
	default:
		break;
	}

	return -EOPNOTSUPP;
}

static int xsk_mmap(struct file *file, struct socket *sock,
		    struct vm_area_struct *vma)
{
	loff_t offset = (loff_t)vma->vm_pgoff << PAGE_SHIFT;
	unsigned long size = vma->vm_end - vma->vm_start;
	struct xdp_sock *xs = xdp_sk(sock->sk);
	struct xsk_queue *q = NULL;
	unsigned long pfn;
	struct page *qpg;

	if (READ_ONCE(xs->state) != XSK_READY)
		return -EBUSY;

	if (offset == XDP_PGOFF_RX_RING) {
		q = READ_ONCE(xs->rx);
	} else if (offset == XDP_PGOFF_TX_RING) {
		q = READ_ONCE(xs->tx);
	} else {
		/* Matches the smp_wmb() in XDP_UMEM_REG */
		smp_rmb();
		if (offset == XDP_UMEM_PGOFF_FILL_RING)
			q = READ_ONCE(xs->fq_tmp);
		else if (offset == XDP_UMEM_PGOFF_COMPLETION_RING)
			q = READ_ONCE(xs->cq_tmp);
	}

	if (!q)
		return -EINVAL;

	/* Matches the smp_wmb() in xsk_init_queue */
	smp_rmb();
	qpg = virt_to_head_page(q->ring);
	if (size > page_size(qpg))
		return -EINVAL;

	pfn = virt_to_phys(q->ring) >> PAGE_SHIFT;
	return remap_pfn_range(vma, vma->vm_start, pfn,
			       size, vma->vm_page_prot);
}

static int xsk_notifier(struct notifier_block *this,
			unsigned long msg, void *ptr)
{
	struct net_device *dev = netdev_notifier_info_to_dev(ptr);
	struct net *net = dev_net(dev);
	struct sock *sk;

	switch (msg) {
	case NETDEV_UNREGISTER:
		mutex_lock(&net->xdp.lock);
		sk_for_each(sk, &net->xdp.list) {
			struct xdp_sock *xs = xdp_sk(sk);

			mutex_lock(&xs->mutex);
			if (xs->dev == dev) {
				sk->sk_err = ENETDOWN;
				if (!sock_flag(sk, SOCK_DEAD))
					sk_error_report(sk);

				xsk_unbind_dev(xs);

				/* Clear device references. */
				xp_clear_dev(xs->pool);
			}
			mutex_unlock(&xs->mutex);
		}
		mutex_unlock(&net->xdp.lock);
		break;
	}
	return NOTIFY_DONE;
}

static struct proto xsk_proto = {
	.name =		"XDP",
	.owner =	THIS_MODULE,
	.obj_size =	sizeof(struct xdp_sock),
};

static const struct proto_ops xsk_proto_ops = {
	.family		= PF_XDP,
	.owner		= THIS_MODULE,
	.release	= xsk_release,
	.bind		= xsk_bind,
	.connect	= sock_no_connect,
	.socketpair	= sock_no_socketpair,
	.accept		= sock_no_accept,
	.getname	= sock_no_getname,
	.poll		= xsk_poll,
	.ioctl		= sock_no_ioctl,
	.listen		= sock_no_listen,
	.shutdown	= sock_no_shutdown,
	.setsockopt	= xsk_setsockopt,
	.getsockopt	= xsk_getsockopt,
	.sendmsg	= xsk_sendmsg,
	.recvmsg	= xsk_recvmsg,
	.mmap		= xsk_mmap,
	.sendpage	= sock_no_sendpage,
};

static void xsk_destruct(struct sock *sk)
{
	struct xdp_sock *xs = xdp_sk(sk);

	if (!sock_flag(sk, SOCK_DEAD))
		return;

	if (!xp_put_pool(xs->pool))
		xdp_put_umem(xs->umem, !xs->pool);

	sk_refcnt_debug_dec(sk);
}

static int xsk_create(struct net *net, struct socket *sock, int protocol,
		      int kern)
{
	struct xdp_sock *xs;
	struct sock *sk;

	if (!ns_capable(net->user_ns, CAP_NET_RAW))
		return -EPERM;
	if (sock->type != SOCK_RAW)
		return -ESOCKTNOSUPPORT;

	if (protocol)
		return -EPROTONOSUPPORT;

	sock->state = SS_UNCONNECTED;

	sk = sk_alloc(net, PF_XDP, GFP_KERNEL, &xsk_proto, kern);
	if (!sk)
		return -ENOBUFS;

	sock->ops = &xsk_proto_ops;

	sock_init_data(sock, sk);

	sk->sk_family = PF_XDP;

	sk->sk_destruct = xsk_destruct;
	sk_refcnt_debug_inc(sk);

	sock_set_flag(sk, SOCK_RCU_FREE);

	xs = xdp_sk(sk);
	xs->state = XSK_READY;
	mutex_init(&xs->mutex);
	spin_lock_init(&xs->rx_lock);

	INIT_LIST_HEAD(&xs->map_list);
	spin_lock_init(&xs->map_list_lock);

	mutex_lock(&net->xdp.lock);
	sk_add_node_rcu(sk, &net->xdp.list);
	mutex_unlock(&net->xdp.lock);

	local_bh_disable();
	sock_prot_inuse_add(net, &xsk_proto, 1);
	local_bh_enable();

	return 0;
}

static const struct net_proto_family xsk_family_ops = {
	.family = PF_XDP,
	.create = xsk_create,
	.owner	= THIS_MODULE,
};

static struct notifier_block xsk_netdev_notifier = {
	.notifier_call	= xsk_notifier,
};

static int __net_init xsk_net_init(struct net *net)
{
	mutex_init(&net->xdp.lock);
	INIT_HLIST_HEAD(&net->xdp.list);
	return 0;
}

static void __net_exit xsk_net_exit(struct net *net)
{
	WARN_ON_ONCE(!hlist_empty(&net->xdp.list));
}

static struct pernet_operations xsk_net_ops = {
	.init = xsk_net_init,
	.exit = xsk_net_exit,
};

static int __init xsk_init(void)
{
	int err, cpu;

	err = proto_register(&xsk_proto, 0 /* no slab */);
	if (err)
		goto out;

	err = sock_register(&xsk_family_ops);
	if (err)
		goto out_proto;

	err = register_pernet_subsys(&xsk_net_ops);
	if (err)
		goto out_sk;

	err = register_netdevice_notifier(&xsk_netdev_notifier);
	if (err)
		goto out_pernet;

	for_each_possible_cpu(cpu)
		INIT_LIST_HEAD(&per_cpu(xskmap_flush_list, cpu));
	return 0;

out_pernet:
	unregister_pernet_subsys(&xsk_net_ops);
out_sk:
	sock_unregister(PF_XDP);
out_proto:
	proto_unregister(&xsk_proto);
out:
	return err;
}

fs_initcall(xsk_init);<|MERGE_RESOLUTION|>--- conflicted
+++ resolved
@@ -370,11 +370,7 @@
 	return nb_pkts;
 }
 
-<<<<<<< HEAD
-u32 xsk_tx_peek_release_desc_batch(struct xsk_buff_pool *pool, u32 max_entries)
-=======
 u32 xsk_tx_peek_release_desc_batch(struct xsk_buff_pool *pool, u32 nb_pkts)
->>>>>>> ea6ea9fa
 {
 	struct xdp_sock *xs;
 
@@ -382,11 +378,7 @@
 	if (!list_is_singular(&pool->xsk_tx_list)) {
 		/* Fallback to the non-batched version */
 		rcu_read_unlock();
-<<<<<<< HEAD
-		return xsk_tx_peek_release_fallback(pool, max_entries);
-=======
 		return xsk_tx_peek_release_fallback(pool, nb_pkts);
->>>>>>> ea6ea9fa
 	}
 
 	xs = list_first_or_null_rcu(&pool->xsk_tx_list, struct xdp_sock, tx_list);
@@ -395,16 +387,7 @@
 		goto out;
 	}
 
-<<<<<<< HEAD
-	max_entries = xskq_cons_nb_entries(xs->tx, max_entries);
-	nb_pkts = xskq_cons_read_desc_batch(xs->tx, pool, max_entries);
-	if (!nb_pkts) {
-		xs->tx->queue_empty_descs++;
-		goto out;
-	}
-=======
 	nb_pkts = xskq_cons_nb_entries(xs->tx, nb_pkts);
->>>>>>> ea6ea9fa
 
 	/* This is the backpressure mechanism for the Tx path. Try to
 	 * reserve space in the completion queue for all packets, but
@@ -412,13 +395,6 @@
 	 * packets. This avoids having to implement any buffering in
 	 * the Tx path.
 	 */
-<<<<<<< HEAD
-	nb_pkts = xskq_prod_reserve_addr_batch(pool->cq, pool->tx_descs, nb_pkts);
-	if (!nb_pkts)
-		goto out;
-
-	xskq_cons_release_n(xs->tx, max_entries);
-=======
 	nb_pkts = xskq_prod_nb_free(pool->cq, nb_pkts);
 	if (!nb_pkts)
 		goto out;
@@ -429,7 +405,6 @@
 		goto out;
 	}
 
->>>>>>> ea6ea9fa
 	__xskq_cons_release(xs->tx);
 	xskq_prod_write_addr_batch(pool->cq, pool->tx_descs, nb_pkts);
 	xs->sk.sk_write_space(&xs->sk);
