--- conflicted
+++ resolved
@@ -201,14 +201,11 @@
 	return false;
 }
 
-<<<<<<< HEAD
-=======
 static inline void xskq_cons_release_n(struct xsk_queue *q, u32 cnt)
 {
 	q->cached_cons += cnt;
 }
 
->>>>>>> ea6ea9fa
 static inline u32 xskq_cons_read_desc_batch(struct xsk_queue *q, struct xsk_buff_pool *pool,
 					    u32 max)
 {
