// SPDX-License-Identifier: GPL-2.0-or-later
/*
 * NET		An implementation of the SOCKET network access protocol.
 *
 * Version:	@(#)socket.c	1.1.93	18/02/95
 *
 * Authors:	Orest Zborowski, <obz@Kodak.COM>
 *		Ross Biro
 *		Fred N. van Kempen, <waltje@uWalt.NL.Mugnet.ORG>
 *
 * Fixes:
 *		Anonymous	:	NOTSOCK/BADF cleanup. Error fix in
 *					shutdown()
 *		Alan Cox	:	verify_area() fixes
 *		Alan Cox	:	Removed DDI
 *		Jonathan Kamens	:	SOCK_DGRAM reconnect bug
 *		Alan Cox	:	Moved a load of checks to the very
 *					top level.
 *		Alan Cox	:	Move address structures to/from user
 *					mode above the protocol layers.
 *		Rob Janssen	:	Allow 0 length sends.
 *		Alan Cox	:	Asynchronous I/O support (cribbed from the
 *					tty drivers).
 *		Niibe Yutaka	:	Asynchronous I/O for writes (4.4BSD style)
 *		Jeff Uphoff	:	Made max number of sockets command-line
 *					configurable.
 *		Matti Aarnio	:	Made the number of sockets dynamic,
 *					to be allocated when needed, and mr.
 *					Uphoff's max is used as max to be
 *					allowed to allocate.
 *		Linus		:	Argh. removed all the socket allocation
 *					altogether: it's in the inode now.
 *		Alan Cox	:	Made sock_alloc()/sock_release() public
 *					for NetROM and future kernel nfsd type
 *					stuff.
 *		Alan Cox	:	sendmsg/recvmsg basics.
 *		Tom Dyas	:	Export net symbols.
 *		Marcin Dalecki	:	Fixed problems with CONFIG_NET="n".
 *		Alan Cox	:	Added thread locking to sys_* calls
 *					for sockets. May have errors at the
 *					moment.
 *		Kevin Buhr	:	Fixed the dumb errors in the above.
 *		Andi Kleen	:	Some small cleanups, optimizations,
 *					and fixed a copy_from_user() bug.
 *		Tigran Aivazian	:	sys_send(args) calls sys_sendto(args, NULL, 0)
 *		Tigran Aivazian	:	Made listen(2) backlog sanity checks
 *					protocol-independent
 *
 *	This module is effectively the top level interface to the BSD socket
 *	paradigm.
 *
 *	Based upon Swansea University Computer Society NET3.039
 */

#include <linux/ethtool.h>
#include <linux/mm.h>
#include <linux/socket.h>
#include <linux/file.h>
#include <linux/net.h>
#include <linux/interrupt.h>
#include <linux/thread_info.h>
#include <linux/rcupdate.h>
#include <linux/netdevice.h>
#include <linux/proc_fs.h>
#include <linux/seq_file.h>
#include <linux/mutex.h>
#include <linux/if_bridge.h>
#include <linux/if_vlan.h>
#include <linux/ptp_classify.h>
#include <linux/init.h>
#include <linux/poll.h>
#include <linux/cache.h>
#include <linux/module.h>
#include <linux/highmem.h>
#include <linux/mount.h>
#include <linux/pseudo_fs.h>
#include <linux/security.h>
#include <linux/syscalls.h>
#include <linux/compat.h>
#include <linux/kmod.h>
#include <linux/audit.h>
#include <linux/wireless.h>
#include <linux/nsproxy.h>
#include <linux/magic.h>
#include <linux/slab.h>
#include <linux/xattr.h>
#include <linux/nospec.h>
#include <linux/indirect_call_wrapper.h>

#include <linux/uaccess.h>
#include <asm/unistd.h>

#include <net/compat.h>
#include <net/wext.h>
#include <net/cls_cgroup.h>

#include <net/sock.h>
#include <linux/netfilter.h>

#include <linux/if_tun.h>
#include <linux/ipv6_route.h>
#include <linux/route.h>
#include <linux/termios.h>
#include <linux/sockios.h>
#include <net/busy_poll.h>
#include <linux/errqueue.h>
#include <linux/ptp_clock_kernel.h>

#ifdef CONFIG_NET_RX_BUSY_POLL
unsigned int sysctl_net_busy_read __read_mostly;
unsigned int sysctl_net_busy_poll __read_mostly;
#endif

static ssize_t sock_read_iter(struct kiocb *iocb, struct iov_iter *to);
static ssize_t sock_write_iter(struct kiocb *iocb, struct iov_iter *from);
static int sock_mmap(struct file *file, struct vm_area_struct *vma);

static int sock_close(struct inode *inode, struct file *file);
static __poll_t sock_poll(struct file *file,
			      struct poll_table_struct *wait);
static long sock_ioctl(struct file *file, unsigned int cmd, unsigned long arg);
#ifdef CONFIG_COMPAT
static long compat_sock_ioctl(struct file *file,
			      unsigned int cmd, unsigned long arg);
#endif
static int sock_fasync(int fd, struct file *filp, int on);
static ssize_t sock_sendpage(struct file *file, struct page *page,
			     int offset, size_t size, loff_t *ppos, int more);
static ssize_t sock_splice_read(struct file *file, loff_t *ppos,
				struct pipe_inode_info *pipe, size_t len,
				unsigned int flags);

#ifdef CONFIG_PROC_FS
static void sock_show_fdinfo(struct seq_file *m, struct file *f)
{
	struct socket *sock = f->private_data;

	if (sock->ops->show_fdinfo)
		sock->ops->show_fdinfo(m, sock);
}
#else
#define sock_show_fdinfo NULL
#endif

/*
 *	Socket files have a set of 'special' operations as well as the generic file ones. These don't appear
 *	in the operation structures but are done directly via the socketcall() multiplexor.
 */

static const struct file_operations socket_file_ops = {
	.owner =	THIS_MODULE,
	.llseek =	no_llseek,
	.read_iter =	sock_read_iter,
	.write_iter =	sock_write_iter,
	.poll =		sock_poll,
	.unlocked_ioctl = sock_ioctl,
#ifdef CONFIG_COMPAT
	.compat_ioctl = compat_sock_ioctl,
#endif
	.mmap =		sock_mmap,
	.release =	sock_close,
	.fasync =	sock_fasync,
	.sendpage =	sock_sendpage,
	.splice_write = generic_splice_sendpage,
	.splice_read =	sock_splice_read,
	.show_fdinfo =	sock_show_fdinfo,
};

static const char * const pf_family_names[] = {
	[PF_UNSPEC]	= "PF_UNSPEC",
	[PF_UNIX]	= "PF_UNIX/PF_LOCAL",
	[PF_INET]	= "PF_INET",
	[PF_AX25]	= "PF_AX25",
	[PF_IPX]	= "PF_IPX",
	[PF_APPLETALK]	= "PF_APPLETALK",
	[PF_NETROM]	= "PF_NETROM",
	[PF_BRIDGE]	= "PF_BRIDGE",
	[PF_ATMPVC]	= "PF_ATMPVC",
	[PF_X25]	= "PF_X25",
	[PF_INET6]	= "PF_INET6",
	[PF_ROSE]	= "PF_ROSE",
	[PF_DECnet]	= "PF_DECnet",
	[PF_NETBEUI]	= "PF_NETBEUI",
	[PF_SECURITY]	= "PF_SECURITY",
	[PF_KEY]	= "PF_KEY",
	[PF_NETLINK]	= "PF_NETLINK/PF_ROUTE",
	[PF_PACKET]	= "PF_PACKET",
	[PF_ASH]	= "PF_ASH",
	[PF_ECONET]	= "PF_ECONET",
	[PF_ATMSVC]	= "PF_ATMSVC",
	[PF_RDS]	= "PF_RDS",
	[PF_SNA]	= "PF_SNA",
	[PF_IRDA]	= "PF_IRDA",
	[PF_PPPOX]	= "PF_PPPOX",
	[PF_WANPIPE]	= "PF_WANPIPE",
	[PF_LLC]	= "PF_LLC",
	[PF_IB]		= "PF_IB",
	[PF_MPLS]	= "PF_MPLS",
	[PF_CAN]	= "PF_CAN",
	[PF_TIPC]	= "PF_TIPC",
	[PF_BLUETOOTH]	= "PF_BLUETOOTH",
	[PF_IUCV]	= "PF_IUCV",
	[PF_RXRPC]	= "PF_RXRPC",
	[PF_ISDN]	= "PF_ISDN",
	[PF_PHONET]	= "PF_PHONET",
	[PF_IEEE802154]	= "PF_IEEE802154",
	[PF_CAIF]	= "PF_CAIF",
	[PF_ALG]	= "PF_ALG",
	[PF_NFC]	= "PF_NFC",
	[PF_VSOCK]	= "PF_VSOCK",
	[PF_KCM]	= "PF_KCM",
	[PF_QIPCRTR]	= "PF_QIPCRTR",
	[PF_SMC]	= "PF_SMC",
	[PF_XDP]	= "PF_XDP",
	[PF_MCTP]	= "PF_MCTP",
};

/*
 *	The protocol list. Each protocol is registered in here.
 */

static DEFINE_SPINLOCK(net_family_lock);
static const struct net_proto_family __rcu *net_families[NPROTO] __read_mostly;

/*
 * Support routines.
 * Move socket addresses back and forth across the kernel/user
 * divide and look after the messy bits.
 */

/**
 *	move_addr_to_kernel	-	copy a socket address into kernel space
 *	@uaddr: Address in user space
 *	@kaddr: Address in kernel space
 *	@ulen: Length in user space
 *
 *	The address is copied into kernel space. If the provided address is
 *	too long an error code of -EINVAL is returned. If the copy gives
 *	invalid addresses -EFAULT is returned. On a success 0 is returned.
 */

int move_addr_to_kernel(void __user *uaddr, int ulen, struct sockaddr_storage *kaddr)
{
	if (ulen < 0 || ulen > sizeof(struct sockaddr_storage))
		return -EINVAL;
	if (ulen == 0)
		return 0;
	if (copy_from_user(kaddr, uaddr, ulen))
		return -EFAULT;
	return audit_sockaddr(ulen, kaddr);
}

/**
 *	move_addr_to_user	-	copy an address to user space
 *	@kaddr: kernel space address
 *	@klen: length of address in kernel
 *	@uaddr: user space address
 *	@ulen: pointer to user length field
 *
 *	The value pointed to by ulen on entry is the buffer length available.
 *	This is overwritten with the buffer space used. -EINVAL is returned
 *	if an overlong buffer is specified or a negative buffer size. -EFAULT
 *	is returned if either the buffer or the length field are not
 *	accessible.
 *	After copying the data up to the limit the user specifies, the true
 *	length of the data is written over the length limit the user
 *	specified. Zero is returned for a success.
 */

static int move_addr_to_user(struct sockaddr_storage *kaddr, int klen,
			     void __user *uaddr, int __user *ulen)
{
	int err;
	int len;

	BUG_ON(klen > sizeof(struct sockaddr_storage));
	err = get_user(len, ulen);
	if (err)
		return err;
	if (len > klen)
		len = klen;
	if (len < 0)
		return -EINVAL;
	if (len) {
		if (audit_sockaddr(klen, kaddr))
			return -ENOMEM;
		if (copy_to_user(uaddr, kaddr, len))
			return -EFAULT;
	}
	/*
	 *      "fromlen shall refer to the value before truncation.."
	 *                      1003.1g
	 */
	return __put_user(klen, ulen);
}

static struct kmem_cache *sock_inode_cachep __ro_after_init;

static struct inode *sock_alloc_inode(struct super_block *sb)
{
	struct socket_alloc *ei;

	ei = kmem_cache_alloc(sock_inode_cachep, GFP_KERNEL);
	if (!ei)
		return NULL;
	init_waitqueue_head(&ei->socket.wq.wait);
	ei->socket.wq.fasync_list = NULL;
	ei->socket.wq.flags = 0;

	ei->socket.state = SS_UNCONNECTED;
	ei->socket.flags = 0;
	ei->socket.ops = NULL;
	ei->socket.sk = NULL;
	ei->socket.file = NULL;

	return &ei->vfs_inode;
}

static void sock_free_inode(struct inode *inode)
{
	struct socket_alloc *ei;

	ei = container_of(inode, struct socket_alloc, vfs_inode);
	kmem_cache_free(sock_inode_cachep, ei);
}

static void init_once(void *foo)
{
	struct socket_alloc *ei = (struct socket_alloc *)foo;

	inode_init_once(&ei->vfs_inode);
}

static void init_inodecache(void)
{
	sock_inode_cachep = kmem_cache_create("sock_inode_cache",
					      sizeof(struct socket_alloc),
					      0,
					      (SLAB_HWCACHE_ALIGN |
					       SLAB_RECLAIM_ACCOUNT |
					       SLAB_MEM_SPREAD | SLAB_ACCOUNT),
					      init_once);
	BUG_ON(sock_inode_cachep == NULL);
}

static const struct super_operations sockfs_ops = {
	.alloc_inode	= sock_alloc_inode,
	.free_inode	= sock_free_inode,
	.statfs		= simple_statfs,
};

/*
 * sockfs_dname() is called from d_path().
 */
static char *sockfs_dname(struct dentry *dentry, char *buffer, int buflen)
{
	return dynamic_dname(dentry, buffer, buflen, "socket:[%lu]",
				d_inode(dentry)->i_ino);
}

static const struct dentry_operations sockfs_dentry_operations = {
	.d_dname  = sockfs_dname,
};

static int sockfs_xattr_get(const struct xattr_handler *handler,
			    struct dentry *dentry, struct inode *inode,
			    const char *suffix, void *value, size_t size)
{
	if (value) {
		if (dentry->d_name.len + 1 > size)
			return -ERANGE;
		memcpy(value, dentry->d_name.name, dentry->d_name.len + 1);
	}
	return dentry->d_name.len + 1;
}

#define XATTR_SOCKPROTONAME_SUFFIX "sockprotoname"
#define XATTR_NAME_SOCKPROTONAME (XATTR_SYSTEM_PREFIX XATTR_SOCKPROTONAME_SUFFIX)
#define XATTR_NAME_SOCKPROTONAME_LEN (sizeof(XATTR_NAME_SOCKPROTONAME)-1)

static const struct xattr_handler sockfs_xattr_handler = {
	.name = XATTR_NAME_SOCKPROTONAME,
	.get = sockfs_xattr_get,
};

static int sockfs_security_xattr_set(const struct xattr_handler *handler,
				     struct user_namespace *mnt_userns,
				     struct dentry *dentry, struct inode *inode,
				     const char *suffix, const void *value,
				     size_t size, int flags)
{
	/* Handled by LSM. */
	return -EAGAIN;
}

static const struct xattr_handler sockfs_security_xattr_handler = {
	.prefix = XATTR_SECURITY_PREFIX,
	.set = sockfs_security_xattr_set,
};

static const struct xattr_handler *sockfs_xattr_handlers[] = {
	&sockfs_xattr_handler,
	&sockfs_security_xattr_handler,
	NULL
};

static int sockfs_init_fs_context(struct fs_context *fc)
{
	struct pseudo_fs_context *ctx = init_pseudo(fc, SOCKFS_MAGIC);
	if (!ctx)
		return -ENOMEM;
	ctx->ops = &sockfs_ops;
	ctx->dops = &sockfs_dentry_operations;
	ctx->xattr = sockfs_xattr_handlers;
	return 0;
}

static struct vfsmount *sock_mnt __read_mostly;

static struct file_system_type sock_fs_type = {
	.name =		"sockfs",
	.init_fs_context = sockfs_init_fs_context,
	.kill_sb =	kill_anon_super,
};

/*
 *	Obtains the first available file descriptor and sets it up for use.
 *
 *	These functions create file structures and maps them to fd space
 *	of the current process. On success it returns file descriptor
 *	and file struct implicitly stored in sock->file.
 *	Note that another thread may close file descriptor before we return
 *	from this function. We use the fact that now we do not refer
 *	to socket after mapping. If one day we will need it, this
 *	function will increment ref. count on file by 1.
 *
 *	In any case returned fd MAY BE not valid!
 *	This race condition is unavoidable
 *	with shared fd spaces, we cannot solve it inside kernel,
 *	but we take care of internal coherence yet.
 */

/**
 *	sock_alloc_file - Bind a &socket to a &file
 *	@sock: socket
 *	@flags: file status flags
 *	@dname: protocol name
 *
 *	Returns the &file bound with @sock, implicitly storing it
 *	in sock->file. If dname is %NULL, sets to "".
 *	On failure the return is a ERR pointer (see linux/err.h).
 *	This function uses GFP_KERNEL internally.
 */

struct file *sock_alloc_file(struct socket *sock, int flags, const char *dname)
{
	struct file *file;

	if (!dname)
		dname = sock->sk ? sock->sk->sk_prot_creator->name : "";

	file = alloc_file_pseudo(SOCK_INODE(sock), sock_mnt, dname,
				O_RDWR | (flags & O_NONBLOCK),
				&socket_file_ops);
	if (IS_ERR(file)) {
		sock_release(sock);
		return file;
	}

	sock->file = file;
	file->private_data = sock;
	stream_open(SOCK_INODE(sock), file);
	return file;
}
EXPORT_SYMBOL(sock_alloc_file);

static int sock_map_fd(struct socket *sock, int flags)
{
	struct file *newfile;
	int fd = get_unused_fd_flags(flags);
	if (unlikely(fd < 0)) {
		sock_release(sock);
		return fd;
	}

	newfile = sock_alloc_file(sock, flags, NULL);
	if (!IS_ERR(newfile)) {
		fd_install(fd, newfile);
		return fd;
	}

	put_unused_fd(fd);
	return PTR_ERR(newfile);
}

/**
 *	sock_from_file - Return the &socket bounded to @file.
 *	@file: file
 *
 *	On failure returns %NULL.
 */

struct socket *sock_from_file(struct file *file)
{
	if (file->f_op == &socket_file_ops)
		return file->private_data;	/* set in sock_map_fd */

	return NULL;
}
EXPORT_SYMBOL(sock_from_file);

/**
 *	sockfd_lookup - Go from a file number to its socket slot
 *	@fd: file handle
 *	@err: pointer to an error code return
 *
 *	The file handle passed in is locked and the socket it is bound
 *	to is returned. If an error occurs the err pointer is overwritten
 *	with a negative errno code and NULL is returned. The function checks
 *	for both invalid handles and passing a handle which is not a socket.
 *
 *	On a success the socket object pointer is returned.
 */

struct socket *sockfd_lookup(int fd, int *err)
{
	struct file *file;
	struct socket *sock;

	file = fget(fd);
	if (!file) {
		*err = -EBADF;
		return NULL;
	}

	sock = sock_from_file(file);
	if (!sock) {
		*err = -ENOTSOCK;
		fput(file);
	}
	return sock;
}
EXPORT_SYMBOL(sockfd_lookup);

static struct socket *sockfd_lookup_light(int fd, int *err, int *fput_needed)
{
	struct fd f = fdget(fd);
	struct socket *sock;

	*err = -EBADF;
	if (f.file) {
		sock = sock_from_file(f.file);
		if (likely(sock)) {
			*fput_needed = f.flags & FDPUT_FPUT;
			return sock;
		}
		*err = -ENOTSOCK;
		fdput(f);
	}
	return NULL;
}

static ssize_t sockfs_listxattr(struct dentry *dentry, char *buffer,
				size_t size)
{
	ssize_t len;
	ssize_t used = 0;

	len = security_inode_listsecurity(d_inode(dentry), buffer, size);
	if (len < 0)
		return len;
	used += len;
	if (buffer) {
		if (size < used)
			return -ERANGE;
		buffer += len;
	}

	len = (XATTR_NAME_SOCKPROTONAME_LEN + 1);
	used += len;
	if (buffer) {
		if (size < used)
			return -ERANGE;
		memcpy(buffer, XATTR_NAME_SOCKPROTONAME, len);
		buffer += len;
	}

	return used;
}

static int sockfs_setattr(struct user_namespace *mnt_userns,
			  struct dentry *dentry, struct iattr *iattr)
{
	int err = simple_setattr(&init_user_ns, dentry, iattr);

	if (!err && (iattr->ia_valid & ATTR_UID)) {
		struct socket *sock = SOCKET_I(d_inode(dentry));

		if (sock->sk)
			sock->sk->sk_uid = iattr->ia_uid;
		else
			err = -ENOENT;
	}

	return err;
}

static const struct inode_operations sockfs_inode_ops = {
	.listxattr = sockfs_listxattr,
	.setattr = sockfs_setattr,
};

/**
 *	sock_alloc - allocate a socket
 *
 *	Allocate a new inode and socket object. The two are bound together
 *	and initialised. The socket is then returned. If we are out of inodes
 *	NULL is returned. This functions uses GFP_KERNEL internally.
 */

struct socket *sock_alloc(void)
{
	struct inode *inode;
	struct socket *sock;

	inode = new_inode_pseudo(sock_mnt->mnt_sb);
	if (!inode)
		return NULL;

	sock = SOCKET_I(inode);

	inode->i_ino = get_next_ino();
	inode->i_mode = S_IFSOCK | S_IRWXUGO;
	inode->i_uid = current_fsuid();
	inode->i_gid = current_fsgid();
	inode->i_op = &sockfs_inode_ops;

	return sock;
}
EXPORT_SYMBOL(sock_alloc);

static void __sock_release(struct socket *sock, struct inode *inode)
{
	if (sock->ops) {
		struct module *owner = sock->ops->owner;

		if (inode)
			inode_lock(inode);
		sock->ops->release(sock);
		sock->sk = NULL;
		if (inode)
			inode_unlock(inode);
		sock->ops = NULL;
		module_put(owner);
	}

	if (sock->wq.fasync_list)
		pr_err("%s: fasync list not empty!\n", __func__);

	if (!sock->file) {
		iput(SOCK_INODE(sock));
		return;
	}
	sock->file = NULL;
}

/**
 *	sock_release - close a socket
 *	@sock: socket to close
 *
 *	The socket is released from the protocol stack if it has a release
 *	callback, and the inode is then released if the socket is bound to
 *	an inode not a file.
 */
void sock_release(struct socket *sock)
{
	__sock_release(sock, NULL);
}
EXPORT_SYMBOL(sock_release);

void __sock_tx_timestamp(__u16 tsflags, __u8 *tx_flags)
{
	u8 flags = *tx_flags;

	if (tsflags & SOF_TIMESTAMPING_TX_HARDWARE)
		flags |= SKBTX_HW_TSTAMP;

	if (tsflags & SOF_TIMESTAMPING_TX_SOFTWARE)
		flags |= SKBTX_SW_TSTAMP;

	if (tsflags & SOF_TIMESTAMPING_TX_SCHED)
		flags |= SKBTX_SCHED_TSTAMP;

	*tx_flags = flags;
}
EXPORT_SYMBOL(__sock_tx_timestamp);

INDIRECT_CALLABLE_DECLARE(int inet_sendmsg(struct socket *, struct msghdr *,
					   size_t));
INDIRECT_CALLABLE_DECLARE(int inet6_sendmsg(struct socket *, struct msghdr *,
					    size_t));
static inline int sock_sendmsg_nosec(struct socket *sock, struct msghdr *msg)
{
	int ret = INDIRECT_CALL_INET(sock->ops->sendmsg, inet6_sendmsg,
				     inet_sendmsg, sock, msg,
				     msg_data_left(msg));
	BUG_ON(ret == -EIOCBQUEUED);
	return ret;
}

static int __sock_sendmsg(struct socket *sock, struct msghdr *msg)
{
	int err = security_socket_sendmsg(sock, msg,
					  msg_data_left(msg));

	return err ?: sock_sendmsg_nosec(sock, msg);
}

/**
 *	sock_sendmsg - send a message through @sock
 *	@sock: socket
 *	@msg: message to send
 *
 *	Sends @msg through @sock, passing through LSM.
 *	Returns the number of bytes sent, or an error code.
 */
int sock_sendmsg(struct socket *sock, struct msghdr *msg)
{
	struct sockaddr_storage *save_addr = (struct sockaddr_storage *)msg->msg_name;
	struct sockaddr_storage address;
<<<<<<< HEAD
=======
	int save_len = msg->msg_namelen;
>>>>>>> 5eb2b831
	int ret;

	if (msg->msg_name) {
		memcpy(&address, msg->msg_name, msg->msg_namelen);
		msg->msg_name = &address;
	}

	ret = __sock_sendmsg(sock, msg);
	msg->msg_name = save_addr;
<<<<<<< HEAD
=======
	msg->msg_namelen = save_len;
>>>>>>> 5eb2b831

	return ret;
}
EXPORT_SYMBOL(sock_sendmsg);

/**
 *	kernel_sendmsg - send a message through @sock (kernel-space)
 *	@sock: socket
 *	@msg: message header
 *	@vec: kernel vec
 *	@num: vec array length
 *	@size: total message data size
 *
 *	Builds the message data with @vec and sends it through @sock.
 *	Returns the number of bytes sent, or an error code.
 */

int kernel_sendmsg(struct socket *sock, struct msghdr *msg,
		   struct kvec *vec, size_t num, size_t size)
{
	iov_iter_kvec(&msg->msg_iter, WRITE, vec, num, size);
	return sock_sendmsg(sock, msg);
}
EXPORT_SYMBOL(kernel_sendmsg);

/**
 *	kernel_sendmsg_locked - send a message through @sock (kernel-space)
 *	@sk: sock
 *	@msg: message header
 *	@vec: output s/g array
 *	@num: output s/g array length
 *	@size: total message data size
 *
 *	Builds the message data with @vec and sends it through @sock.
 *	Returns the number of bytes sent, or an error code.
 *	Caller must hold @sk.
 */

int kernel_sendmsg_locked(struct sock *sk, struct msghdr *msg,
			  struct kvec *vec, size_t num, size_t size)
{
	struct socket *sock = sk->sk_socket;

	if (!sock->ops->sendmsg_locked)
		return sock_no_sendmsg_locked(sk, msg, size);

	iov_iter_kvec(&msg->msg_iter, WRITE, vec, num, size);

	return sock->ops->sendmsg_locked(sk, msg, msg_data_left(msg));
}
EXPORT_SYMBOL(kernel_sendmsg_locked);

static bool skb_is_err_queue(const struct sk_buff *skb)
{
	/* pkt_type of skbs enqueued on the error queue are set to
	 * PACKET_OUTGOING in skb_set_err_queue(). This is only safe to do
	 * in recvmsg, since skbs received on a local socket will never
	 * have a pkt_type of PACKET_OUTGOING.
	 */
	return skb->pkt_type == PACKET_OUTGOING;
}

/* On transmit, software and hardware timestamps are returned independently.
 * As the two skb clones share the hardware timestamp, which may be updated
 * before the software timestamp is received, a hardware TX timestamp may be
 * returned only if there is no software TX timestamp. Ignore false software
 * timestamps, which may be made in the __sock_recv_timestamp() call when the
 * option SO_TIMESTAMP_OLD(NS) is enabled on the socket, even when the skb has a
 * hardware timestamp.
 */
static bool skb_is_swtx_tstamp(const struct sk_buff *skb, int false_tstamp)
{
	return skb->tstamp && !false_tstamp && skb_is_err_queue(skb);
}

static void put_ts_pktinfo(struct msghdr *msg, struct sk_buff *skb)
{
	struct scm_ts_pktinfo ts_pktinfo;
	struct net_device *orig_dev;

	if (!skb_mac_header_was_set(skb))
		return;

	memset(&ts_pktinfo, 0, sizeof(ts_pktinfo));

	rcu_read_lock();
	orig_dev = dev_get_by_napi_id(skb_napi_id(skb));
	if (orig_dev)
		ts_pktinfo.if_index = orig_dev->ifindex;
	rcu_read_unlock();

	ts_pktinfo.pkt_length = skb->len - skb_mac_offset(skb);
	put_cmsg(msg, SOL_SOCKET, SCM_TIMESTAMPING_PKTINFO,
		 sizeof(ts_pktinfo), &ts_pktinfo);
}

/*
 * called from sock_recv_timestamp() if sock_flag(sk, SOCK_RCVTSTAMP)
 */
void __sock_recv_timestamp(struct msghdr *msg, struct sock *sk,
	struct sk_buff *skb)
{
	int need_software_tstamp = sock_flag(sk, SOCK_RCVTSTAMP);
	int new_tstamp = sock_flag(sk, SOCK_TSTAMP_NEW);
	struct scm_timestamping_internal tss;

	int empty = 1, false_tstamp = 0;
	struct skb_shared_hwtstamps *shhwtstamps =
		skb_hwtstamps(skb);
	ktime_t hwtstamp;

	/* Race occurred between timestamp enabling and packet
	   receiving.  Fill in the current time for now. */
	if (need_software_tstamp && skb->tstamp == 0) {
		__net_timestamp(skb);
		false_tstamp = 1;
	}

	if (need_software_tstamp) {
		if (!sock_flag(sk, SOCK_RCVTSTAMPNS)) {
			if (new_tstamp) {
				struct __kernel_sock_timeval tv;

				skb_get_new_timestamp(skb, &tv);
				put_cmsg(msg, SOL_SOCKET, SO_TIMESTAMP_NEW,
					 sizeof(tv), &tv);
			} else {
				struct __kernel_old_timeval tv;

				skb_get_timestamp(skb, &tv);
				put_cmsg(msg, SOL_SOCKET, SO_TIMESTAMP_OLD,
					 sizeof(tv), &tv);
			}
		} else {
			if (new_tstamp) {
				struct __kernel_timespec ts;

				skb_get_new_timestampns(skb, &ts);
				put_cmsg(msg, SOL_SOCKET, SO_TIMESTAMPNS_NEW,
					 sizeof(ts), &ts);
			} else {
				struct __kernel_old_timespec ts;

				skb_get_timestampns(skb, &ts);
				put_cmsg(msg, SOL_SOCKET, SO_TIMESTAMPNS_OLD,
					 sizeof(ts), &ts);
			}
		}
	}

	memset(&tss, 0, sizeof(tss));
	if ((sk->sk_tsflags & SOF_TIMESTAMPING_SOFTWARE) &&
	    ktime_to_timespec64_cond(skb->tstamp, tss.ts + 0))
		empty = 0;
	if (shhwtstamps &&
	    (sk->sk_tsflags & SOF_TIMESTAMPING_RAW_HARDWARE) &&
	    !skb_is_swtx_tstamp(skb, false_tstamp)) {
		if (sk->sk_tsflags & SOF_TIMESTAMPING_BIND_PHC)
			hwtstamp = ptp_convert_timestamp(shhwtstamps,
							 sk->sk_bind_phc);
		else
			hwtstamp = shhwtstamps->hwtstamp;

		if (ktime_to_timespec64_cond(hwtstamp, tss.ts + 2)) {
			empty = 0;

			if ((sk->sk_tsflags & SOF_TIMESTAMPING_OPT_PKTINFO) &&
			    !skb_is_err_queue(skb))
				put_ts_pktinfo(msg, skb);
		}
	}
	if (!empty) {
		if (sock_flag(sk, SOCK_TSTAMP_NEW))
			put_cmsg_scm_timestamping64(msg, &tss);
		else
			put_cmsg_scm_timestamping(msg, &tss);

		if (skb_is_err_queue(skb) && skb->len &&
		    SKB_EXT_ERR(skb)->opt_stats)
			put_cmsg(msg, SOL_SOCKET, SCM_TIMESTAMPING_OPT_STATS,
				 skb->len, skb->data);
	}
}
EXPORT_SYMBOL_GPL(__sock_recv_timestamp);

void __sock_recv_wifi_status(struct msghdr *msg, struct sock *sk,
	struct sk_buff *skb)
{
	int ack;

	if (!sock_flag(sk, SOCK_WIFI_STATUS))
		return;
	if (!skb->wifi_acked_valid)
		return;

	ack = skb->wifi_acked;

	put_cmsg(msg, SOL_SOCKET, SCM_WIFI_STATUS, sizeof(ack), &ack);
}
EXPORT_SYMBOL_GPL(__sock_recv_wifi_status);

static inline void sock_recv_drops(struct msghdr *msg, struct sock *sk,
				   struct sk_buff *skb)
{
	if (sock_flag(sk, SOCK_RXQ_OVFL) && skb && SOCK_SKB_CB(skb)->dropcount)
		put_cmsg(msg, SOL_SOCKET, SO_RXQ_OVFL,
			sizeof(__u32), &SOCK_SKB_CB(skb)->dropcount);
}

void __sock_recv_ts_and_drops(struct msghdr *msg, struct sock *sk,
	struct sk_buff *skb)
{
	sock_recv_timestamp(msg, sk, skb);
	sock_recv_drops(msg, sk, skb);
}
EXPORT_SYMBOL_GPL(__sock_recv_ts_and_drops);

INDIRECT_CALLABLE_DECLARE(int inet_recvmsg(struct socket *, struct msghdr *,
					   size_t, int));
INDIRECT_CALLABLE_DECLARE(int inet6_recvmsg(struct socket *, struct msghdr *,
					    size_t, int));
static inline int sock_recvmsg_nosec(struct socket *sock, struct msghdr *msg,
				     int flags)
{
	return INDIRECT_CALL_INET(sock->ops->recvmsg, inet6_recvmsg,
				  inet_recvmsg, sock, msg, msg_data_left(msg),
				  flags);
}

/**
 *	sock_recvmsg - receive a message from @sock
 *	@sock: socket
 *	@msg: message to receive
 *	@flags: message flags
 *
 *	Receives @msg from @sock, passing through LSM. Returns the total number
 *	of bytes received, or an error.
 */
int sock_recvmsg(struct socket *sock, struct msghdr *msg, int flags)
{
	int err = security_socket_recvmsg(sock, msg, msg_data_left(msg), flags);

	return err ?: sock_recvmsg_nosec(sock, msg, flags);
}
EXPORT_SYMBOL(sock_recvmsg);

/**
 *	kernel_recvmsg - Receive a message from a socket (kernel space)
 *	@sock: The socket to receive the message from
 *	@msg: Received message
 *	@vec: Input s/g array for message data
 *	@num: Size of input s/g array
 *	@size: Number of bytes to read
 *	@flags: Message flags (MSG_DONTWAIT, etc...)
 *
 *	On return the msg structure contains the scatter/gather array passed in the
 *	vec argument. The array is modified so that it consists of the unfilled
 *	portion of the original array.
 *
 *	The returned value is the total number of bytes received, or an error.
 */

int kernel_recvmsg(struct socket *sock, struct msghdr *msg,
		   struct kvec *vec, size_t num, size_t size, int flags)
{
	msg->msg_control_is_user = false;
	iov_iter_kvec(&msg->msg_iter, READ, vec, num, size);
	return sock_recvmsg(sock, msg, flags);
}
EXPORT_SYMBOL(kernel_recvmsg);

static ssize_t sock_sendpage(struct file *file, struct page *page,
			     int offset, size_t size, loff_t *ppos, int more)
{
	struct socket *sock;
	int flags;

	sock = file->private_data;

	flags = (file->f_flags & O_NONBLOCK) ? MSG_DONTWAIT : 0;
	/* more is a combination of MSG_MORE and MSG_SENDPAGE_NOTLAST */
	flags |= more;

	return kernel_sendpage(sock, page, offset, size, flags);
}

static ssize_t sock_splice_read(struct file *file, loff_t *ppos,
				struct pipe_inode_info *pipe, size_t len,
				unsigned int flags)
{
	struct socket *sock = file->private_data;

	if (unlikely(!sock->ops->splice_read))
		return generic_file_splice_read(file, ppos, pipe, len, flags);

	return sock->ops->splice_read(sock, ppos, pipe, len, flags);
}

static ssize_t sock_read_iter(struct kiocb *iocb, struct iov_iter *to)
{
	struct file *file = iocb->ki_filp;
	struct socket *sock = file->private_data;
	struct msghdr msg = {.msg_iter = *to,
			     .msg_iocb = iocb};
	ssize_t res;

	if (file->f_flags & O_NONBLOCK || (iocb->ki_flags & IOCB_NOWAIT))
		msg.msg_flags = MSG_DONTWAIT;

	if (iocb->ki_pos != 0)
		return -ESPIPE;

	if (!iov_iter_count(to))	/* Match SYS5 behaviour */
		return 0;

	res = sock_recvmsg(sock, &msg, msg.msg_flags);
	*to = msg.msg_iter;
	return res;
}

static ssize_t sock_write_iter(struct kiocb *iocb, struct iov_iter *from)
{
	struct file *file = iocb->ki_filp;
	struct socket *sock = file->private_data;
	struct msghdr msg = {.msg_iter = *from,
			     .msg_iocb = iocb};
	ssize_t res;

	if (iocb->ki_pos != 0)
		return -ESPIPE;

	if (file->f_flags & O_NONBLOCK || (iocb->ki_flags & IOCB_NOWAIT))
		msg.msg_flags = MSG_DONTWAIT;

	if (sock->type == SOCK_SEQPACKET)
		msg.msg_flags |= MSG_EOR;

	res = __sock_sendmsg(sock, &msg);
	*from = msg.msg_iter;
	return res;
}

/*
 * Atomic setting of ioctl hooks to avoid race
 * with module unload.
 */

static DEFINE_MUTEX(br_ioctl_mutex);
static int (*br_ioctl_hook)(struct net *net, struct net_bridge *br,
			    unsigned int cmd, struct ifreq *ifr,
			    void __user *uarg);

void brioctl_set(int (*hook)(struct net *net, struct net_bridge *br,
			     unsigned int cmd, struct ifreq *ifr,
			     void __user *uarg))
{
	mutex_lock(&br_ioctl_mutex);
	br_ioctl_hook = hook;
	mutex_unlock(&br_ioctl_mutex);
}
EXPORT_SYMBOL(brioctl_set);

int br_ioctl_call(struct net *net, struct net_bridge *br, unsigned int cmd,
		  struct ifreq *ifr, void __user *uarg)
{
	int err = -ENOPKG;

	if (!br_ioctl_hook)
		request_module("bridge");

	mutex_lock(&br_ioctl_mutex);
	if (br_ioctl_hook)
		err = br_ioctl_hook(net, br, cmd, ifr, uarg);
	mutex_unlock(&br_ioctl_mutex);

	return err;
}

static DEFINE_MUTEX(vlan_ioctl_mutex);
static int (*vlan_ioctl_hook) (struct net *, void __user *arg);

void vlan_ioctl_set(int (*hook) (struct net *, void __user *))
{
	mutex_lock(&vlan_ioctl_mutex);
	vlan_ioctl_hook = hook;
	mutex_unlock(&vlan_ioctl_mutex);
}
EXPORT_SYMBOL(vlan_ioctl_set);

static long sock_do_ioctl(struct net *net, struct socket *sock,
			  unsigned int cmd, unsigned long arg)
{
	struct ifreq ifr;
	bool need_copyout;
	int err;
	void __user *argp = (void __user *)arg;
	void __user *data;

	err = sock->ops->ioctl(sock, cmd, arg);

	/*
	 * If this ioctl is unknown try to hand it down
	 * to the NIC driver.
	 */
	if (err != -ENOIOCTLCMD)
		return err;

	if (!is_socket_ioctl_cmd(cmd))
		return -ENOTTY;

	if (get_user_ifreq(&ifr, &data, argp))
		return -EFAULT;
	err = dev_ioctl(net, cmd, &ifr, data, &need_copyout);
	if (!err && need_copyout)
		if (put_user_ifreq(&ifr, argp))
			return -EFAULT;

	return err;
}

/*
 *	With an ioctl, arg may well be a user mode pointer, but we don't know
 *	what to do with it - that's up to the protocol still.
 */

static long sock_ioctl(struct file *file, unsigned cmd, unsigned long arg)
{
	struct socket *sock;
	struct sock *sk;
	void __user *argp = (void __user *)arg;
	int pid, err;
	struct net *net;

	sock = file->private_data;
	sk = sock->sk;
	net = sock_net(sk);
	if (unlikely(cmd >= SIOCDEVPRIVATE && cmd <= (SIOCDEVPRIVATE + 15))) {
		struct ifreq ifr;
		void __user *data;
		bool need_copyout;
		if (get_user_ifreq(&ifr, &data, argp))
			return -EFAULT;
		err = dev_ioctl(net, cmd, &ifr, data, &need_copyout);
		if (!err && need_copyout)
			if (put_user_ifreq(&ifr, argp))
				return -EFAULT;
	} else
#ifdef CONFIG_WEXT_CORE
	if (cmd >= SIOCIWFIRST && cmd <= SIOCIWLAST) {
		err = wext_handle_ioctl(net, cmd, argp);
	} else
#endif
		switch (cmd) {
		case FIOSETOWN:
		case SIOCSPGRP:
			err = -EFAULT;
			if (get_user(pid, (int __user *)argp))
				break;
			err = f_setown(sock->file, pid, 1);
			break;
		case FIOGETOWN:
		case SIOCGPGRP:
			err = put_user(f_getown(sock->file),
				       (int __user *)argp);
			break;
		case SIOCGIFBR:
		case SIOCSIFBR:
		case SIOCBRADDBR:
		case SIOCBRDELBR:
			err = br_ioctl_call(net, NULL, cmd, NULL, argp);
			break;
		case SIOCGIFVLAN:
		case SIOCSIFVLAN:
			err = -ENOPKG;
			if (!vlan_ioctl_hook)
				request_module("8021q");

			mutex_lock(&vlan_ioctl_mutex);
			if (vlan_ioctl_hook)
				err = vlan_ioctl_hook(net, argp);
			mutex_unlock(&vlan_ioctl_mutex);
			break;
		case SIOCGSKNS:
			err = -EPERM;
			if (!ns_capable(net->user_ns, CAP_NET_ADMIN))
				break;

			err = open_related_ns(&net->ns, get_net_ns);
			break;
		case SIOCGSTAMP_OLD:
		case SIOCGSTAMPNS_OLD:
			if (!sock->ops->gettstamp) {
				err = -ENOIOCTLCMD;
				break;
			}
			err = sock->ops->gettstamp(sock, argp,
						   cmd == SIOCGSTAMP_OLD,
						   !IS_ENABLED(CONFIG_64BIT));
			break;
		case SIOCGSTAMP_NEW:
		case SIOCGSTAMPNS_NEW:
			if (!sock->ops->gettstamp) {
				err = -ENOIOCTLCMD;
				break;
			}
			err = sock->ops->gettstamp(sock, argp,
						   cmd == SIOCGSTAMP_NEW,
						   false);
			break;

		case SIOCGIFCONF:
			err = dev_ifconf(net, argp);
			break;

		default:
			err = sock_do_ioctl(net, sock, cmd, arg);
			break;
		}
	return err;
}

/**
 *	sock_create_lite - creates a socket
 *	@family: protocol family (AF_INET, ...)
 *	@type: communication type (SOCK_STREAM, ...)
 *	@protocol: protocol (0, ...)
 *	@res: new socket
 *
 *	Creates a new socket and assigns it to @res, passing through LSM.
 *	The new socket initialization is not complete, see kernel_accept().
 *	Returns 0 or an error. On failure @res is set to %NULL.
 *	This function internally uses GFP_KERNEL.
 */

int sock_create_lite(int family, int type, int protocol, struct socket **res)
{
	int err;
	struct socket *sock = NULL;

	err = security_socket_create(family, type, protocol, 1);
	if (err)
		goto out;

	sock = sock_alloc();
	if (!sock) {
		err = -ENOMEM;
		goto out;
	}

	sock->type = type;
	err = security_socket_post_create(sock, family, type, protocol, 1);
	if (err)
		goto out_release;

out:
	*res = sock;
	return err;
out_release:
	sock_release(sock);
	sock = NULL;
	goto out;
}
EXPORT_SYMBOL(sock_create_lite);

/* No kernel lock held - perfect */
static __poll_t sock_poll(struct file *file, poll_table *wait)
{
	struct socket *sock = file->private_data;
	__poll_t events = poll_requested_events(wait), flag = 0;

	if (!sock->ops->poll)
		return 0;

	if (sk_can_busy_loop(sock->sk)) {
		/* poll once if requested by the syscall */
		if (events & POLL_BUSY_LOOP)
			sk_busy_loop(sock->sk, 1);

		/* if this socket can poll_ll, tell the system call */
		flag = POLL_BUSY_LOOP;
	}

	return sock->ops->poll(file, sock, wait) | flag;
}

static int sock_mmap(struct file *file, struct vm_area_struct *vma)
{
	struct socket *sock = file->private_data;

	return sock->ops->mmap(file, sock, vma);
}

static int sock_close(struct inode *inode, struct file *filp)
{
	__sock_release(SOCKET_I(inode), inode);
	return 0;
}

/*
 *	Update the socket async list
 *
 *	Fasync_list locking strategy.
 *
 *	1. fasync_list is modified only under process context socket lock
 *	   i.e. under semaphore.
 *	2. fasync_list is used under read_lock(&sk->sk_callback_lock)
 *	   or under socket lock
 */

static int sock_fasync(int fd, struct file *filp, int on)
{
	struct socket *sock = filp->private_data;
	struct sock *sk = sock->sk;
	struct socket_wq *wq = &sock->wq;

	if (sk == NULL)
		return -EINVAL;

	lock_sock(sk);
	fasync_helper(fd, filp, on, &wq->fasync_list);

	if (!wq->fasync_list)
		sock_reset_flag(sk, SOCK_FASYNC);
	else
		sock_set_flag(sk, SOCK_FASYNC);

	release_sock(sk);
	return 0;
}

/* This function may be called only under rcu_lock */

int sock_wake_async(struct socket_wq *wq, int how, int band)
{
	if (!wq || !wq->fasync_list)
		return -1;

	switch (how) {
	case SOCK_WAKE_WAITD:
		if (test_bit(SOCKWQ_ASYNC_WAITDATA, &wq->flags))
			break;
		goto call_kill;
	case SOCK_WAKE_SPACE:
		if (!test_and_clear_bit(SOCKWQ_ASYNC_NOSPACE, &wq->flags))
			break;
		fallthrough;
	case SOCK_WAKE_IO:
call_kill:
		kill_fasync(&wq->fasync_list, SIGIO, band);
		break;
	case SOCK_WAKE_URG:
		kill_fasync(&wq->fasync_list, SIGURG, band);
	}

	return 0;
}
EXPORT_SYMBOL(sock_wake_async);

/**
 *	__sock_create - creates a socket
 *	@net: net namespace
 *	@family: protocol family (AF_INET, ...)
 *	@type: communication type (SOCK_STREAM, ...)
 *	@protocol: protocol (0, ...)
 *	@res: new socket
 *	@kern: boolean for kernel space sockets
 *
 *	Creates a new socket and assigns it to @res, passing through LSM.
 *	Returns 0 or an error. On failure @res is set to %NULL. @kern must
 *	be set to true if the socket resides in kernel space.
 *	This function internally uses GFP_KERNEL.
 */

int __sock_create(struct net *net, int family, int type, int protocol,
			 struct socket **res, int kern)
{
	int err;
	struct socket *sock;
	const struct net_proto_family *pf;

	/*
	 *      Check protocol is in range
	 */
	if (family < 0 || family >= NPROTO)
		return -EAFNOSUPPORT;
	if (type < 0 || type >= SOCK_MAX)
		return -EINVAL;

	/* Compatibility.

	   This uglymoron is moved from INET layer to here to avoid
	   deadlock in module load.
	 */
	if (family == PF_INET && type == SOCK_PACKET) {
		pr_info_once("%s uses obsolete (PF_INET,SOCK_PACKET)\n",
			     current->comm);
		family = PF_PACKET;
	}

	err = security_socket_create(family, type, protocol, kern);
	if (err)
		return err;

	/*
	 *	Allocate the socket and allow the family to set things up. if
	 *	the protocol is 0, the family is instructed to select an appropriate
	 *	default.
	 */
	sock = sock_alloc();
	if (!sock) {
		net_warn_ratelimited("socket: no more sockets\n");
		return -ENFILE;	/* Not exactly a match, but its the
				   closest posix thing */
	}

	sock->type = type;

#ifdef CONFIG_MODULES
	/* Attempt to load a protocol module if the find failed.
	 *
	 * 12/09/1996 Marcin: But! this makes REALLY only sense, if the user
	 * requested real, full-featured networking support upon configuration.
	 * Otherwise module support will break!
	 */
	if (rcu_access_pointer(net_families[family]) == NULL)
		request_module("net-pf-%d", family);
#endif

	rcu_read_lock();
	pf = rcu_dereference(net_families[family]);
	err = -EAFNOSUPPORT;
	if (!pf)
		goto out_release;

	/*
	 * We will call the ->create function, that possibly is in a loadable
	 * module, so we have to bump that loadable module refcnt first.
	 */
	if (!try_module_get(pf->owner))
		goto out_release;

	/* Now protected by module ref count */
	rcu_read_unlock();

	err = pf->create(net, sock, protocol, kern);
	if (err < 0)
		goto out_module_put;

	/*
	 * Now to bump the refcnt of the [loadable] module that owns this
	 * socket at sock_release time we decrement its refcnt.
	 */
	if (!try_module_get(sock->ops->owner))
		goto out_module_busy;

	/*
	 * Now that we're done with the ->create function, the [loadable]
	 * module can have its refcnt decremented
	 */
	module_put(pf->owner);
	err = security_socket_post_create(sock, family, type, protocol, kern);
	if (err)
		goto out_sock_release;
	*res = sock;

	return 0;

out_module_busy:
	err = -EAFNOSUPPORT;
out_module_put:
	sock->ops = NULL;
	module_put(pf->owner);
out_sock_release:
	sock_release(sock);
	return err;

out_release:
	rcu_read_unlock();
	goto out_sock_release;
}
EXPORT_SYMBOL(__sock_create);

/**
 *	sock_create - creates a socket
 *	@family: protocol family (AF_INET, ...)
 *	@type: communication type (SOCK_STREAM, ...)
 *	@protocol: protocol (0, ...)
 *	@res: new socket
 *
 *	A wrapper around __sock_create().
 *	Returns 0 or an error. This function internally uses GFP_KERNEL.
 */

int sock_create(int family, int type, int protocol, struct socket **res)
{
	return __sock_create(current->nsproxy->net_ns, family, type, protocol, res, 0);
}
EXPORT_SYMBOL(sock_create);

/**
 *	sock_create_kern - creates a socket (kernel space)
 *	@net: net namespace
 *	@family: protocol family (AF_INET, ...)
 *	@type: communication type (SOCK_STREAM, ...)
 *	@protocol: protocol (0, ...)
 *	@res: new socket
 *
 *	A wrapper around __sock_create().
 *	Returns 0 or an error. This function internally uses GFP_KERNEL.
 */

int sock_create_kern(struct net *net, int family, int type, int protocol, struct socket **res)
{
	return __sock_create(net, family, type, protocol, res, 1);
}
EXPORT_SYMBOL(sock_create_kern);

int __sys_socket(int family, int type, int protocol)
{
	int retval;
	struct socket *sock;
	int flags;

	/* Check the SOCK_* constants for consistency.  */
	BUILD_BUG_ON(SOCK_CLOEXEC != O_CLOEXEC);
	BUILD_BUG_ON((SOCK_MAX | SOCK_TYPE_MASK) != SOCK_TYPE_MASK);
	BUILD_BUG_ON(SOCK_CLOEXEC & SOCK_TYPE_MASK);
	BUILD_BUG_ON(SOCK_NONBLOCK & SOCK_TYPE_MASK);

	flags = type & ~SOCK_TYPE_MASK;
	if (flags & ~(SOCK_CLOEXEC | SOCK_NONBLOCK))
		return -EINVAL;
	type &= SOCK_TYPE_MASK;

	if (SOCK_NONBLOCK != O_NONBLOCK && (flags & SOCK_NONBLOCK))
		flags = (flags & ~SOCK_NONBLOCK) | O_NONBLOCK;

	retval = sock_create(family, type, protocol, &sock);
	if (retval < 0)
		return retval;

	return sock_map_fd(sock, flags & (O_CLOEXEC | O_NONBLOCK));
}

SYSCALL_DEFINE3(socket, int, family, int, type, int, protocol)
{
	return __sys_socket(family, type, protocol);
}

/*
 *	Create a pair of connected sockets.
 */

int __sys_socketpair(int family, int type, int protocol, int __user *usockvec)
{
	struct socket *sock1, *sock2;
	int fd1, fd2, err;
	struct file *newfile1, *newfile2;
	int flags;

	flags = type & ~SOCK_TYPE_MASK;
	if (flags & ~(SOCK_CLOEXEC | SOCK_NONBLOCK))
		return -EINVAL;
	type &= SOCK_TYPE_MASK;

	if (SOCK_NONBLOCK != O_NONBLOCK && (flags & SOCK_NONBLOCK))
		flags = (flags & ~SOCK_NONBLOCK) | O_NONBLOCK;

	/*
	 * reserve descriptors and make sure we won't fail
	 * to return them to userland.
	 */
	fd1 = get_unused_fd_flags(flags);
	if (unlikely(fd1 < 0))
		return fd1;

	fd2 = get_unused_fd_flags(flags);
	if (unlikely(fd2 < 0)) {
		put_unused_fd(fd1);
		return fd2;
	}

	err = put_user(fd1, &usockvec[0]);
	if (err)
		goto out;

	err = put_user(fd2, &usockvec[1]);
	if (err)
		goto out;

	/*
	 * Obtain the first socket and check if the underlying protocol
	 * supports the socketpair call.
	 */

	err = sock_create(family, type, protocol, &sock1);
	if (unlikely(err < 0))
		goto out;

	err = sock_create(family, type, protocol, &sock2);
	if (unlikely(err < 0)) {
		sock_release(sock1);
		goto out;
	}

	err = security_socket_socketpair(sock1, sock2);
	if (unlikely(err)) {
		sock_release(sock2);
		sock_release(sock1);
		goto out;
	}

	err = sock1->ops->socketpair(sock1, sock2);
	if (unlikely(err < 0)) {
		sock_release(sock2);
		sock_release(sock1);
		goto out;
	}

	newfile1 = sock_alloc_file(sock1, flags, NULL);
	if (IS_ERR(newfile1)) {
		err = PTR_ERR(newfile1);
		sock_release(sock2);
		goto out;
	}

	newfile2 = sock_alloc_file(sock2, flags, NULL);
	if (IS_ERR(newfile2)) {
		err = PTR_ERR(newfile2);
		fput(newfile1);
		goto out;
	}

	audit_fd_pair(fd1, fd2);

	fd_install(fd1, newfile1);
	fd_install(fd2, newfile2);
	return 0;

out:
	put_unused_fd(fd2);
	put_unused_fd(fd1);
	return err;
}

SYSCALL_DEFINE4(socketpair, int, family, int, type, int, protocol,
		int __user *, usockvec)
{
	return __sys_socketpair(family, type, protocol, usockvec);
}

/*
 *	Bind a name to a socket. Nothing much to do here since it's
 *	the protocol's responsibility to handle the local address.
 *
 *	We move the socket address to kernel space before we call
 *	the protocol layer (having also checked the address is ok).
 */

int __sys_bind(int fd, struct sockaddr __user *umyaddr, int addrlen)
{
	struct socket *sock;
	struct sockaddr_storage address;
	int err, fput_needed;

	sock = sockfd_lookup_light(fd, &err, &fput_needed);
	if (sock) {
		err = move_addr_to_kernel(umyaddr, addrlen, &address);
		if (!err) {
			err = security_socket_bind(sock,
						   (struct sockaddr *)&address,
						   addrlen);
			if (!err)
				err = sock->ops->bind(sock,
						      (struct sockaddr *)
						      &address, addrlen);
		}
		fput_light(sock->file, fput_needed);
	}
	return err;
}

SYSCALL_DEFINE3(bind, int, fd, struct sockaddr __user *, umyaddr, int, addrlen)
{
	return __sys_bind(fd, umyaddr, addrlen);
}

/*
 *	Perform a listen. Basically, we allow the protocol to do anything
 *	necessary for a listen, and if that works, we mark the socket as
 *	ready for listening.
 */

int __sys_listen(int fd, int backlog)
{
	struct socket *sock;
	int err, fput_needed;
	int somaxconn;

	sock = sockfd_lookup_light(fd, &err, &fput_needed);
	if (sock) {
		somaxconn = READ_ONCE(sock_net(sock->sk)->core.sysctl_somaxconn);
		if ((unsigned int)backlog > somaxconn)
			backlog = somaxconn;

		err = security_socket_listen(sock, backlog);
		if (!err)
			err = sock->ops->listen(sock, backlog);

		fput_light(sock->file, fput_needed);
	}
	return err;
}

SYSCALL_DEFINE2(listen, int, fd, int, backlog)
{
	return __sys_listen(fd, backlog);
}

struct file *do_accept(struct file *file, unsigned file_flags,
		       struct sockaddr __user *upeer_sockaddr,
		       int __user *upeer_addrlen, int flags)
{
	struct socket *sock, *newsock;
	struct file *newfile;
	int err, len;
	struct sockaddr_storage address;

	sock = sock_from_file(file);
	if (!sock)
		return ERR_PTR(-ENOTSOCK);

	newsock = sock_alloc();
	if (!newsock)
		return ERR_PTR(-ENFILE);

	newsock->type = sock->type;
	newsock->ops = sock->ops;

	/*
	 * We don't need try_module_get here, as the listening socket (sock)
	 * has the protocol module (sock->ops->owner) held.
	 */
	__module_get(newsock->ops->owner);

	newfile = sock_alloc_file(newsock, flags, sock->sk->sk_prot_creator->name);
	if (IS_ERR(newfile))
		return newfile;

	err = security_socket_accept(sock, newsock);
	if (err)
		goto out_fd;

	err = sock->ops->accept(sock, newsock, sock->file->f_flags | file_flags,
					false);
	if (err < 0)
		goto out_fd;

	if (upeer_sockaddr) {
		len = newsock->ops->getname(newsock,
					(struct sockaddr *)&address, 2);
		if (len < 0) {
			err = -ECONNABORTED;
			goto out_fd;
		}
		err = move_addr_to_user(&address,
					len, upeer_sockaddr, upeer_addrlen);
		if (err < 0)
			goto out_fd;
	}

	/* File flags are not inherited via accept() unlike another OSes. */
	return newfile;
out_fd:
	fput(newfile);
	return ERR_PTR(err);
}

int __sys_accept4_file(struct file *file, unsigned file_flags,
		       struct sockaddr __user *upeer_sockaddr,
		       int __user *upeer_addrlen, int flags,
		       unsigned long nofile)
{
	struct file *newfile;
	int newfd;

	if (flags & ~(SOCK_CLOEXEC | SOCK_NONBLOCK))
		return -EINVAL;

	if (SOCK_NONBLOCK != O_NONBLOCK && (flags & SOCK_NONBLOCK))
		flags = (flags & ~SOCK_NONBLOCK) | O_NONBLOCK;

	newfd = __get_unused_fd_flags(flags, nofile);
	if (unlikely(newfd < 0))
		return newfd;

	newfile = do_accept(file, file_flags, upeer_sockaddr, upeer_addrlen,
			    flags);
	if (IS_ERR(newfile)) {
		put_unused_fd(newfd);
		return PTR_ERR(newfile);
	}
	fd_install(newfd, newfile);
	return newfd;
}

/*
 *	For accept, we attempt to create a new socket, set up the link
 *	with the client, wake up the client, then return the new
 *	connected fd. We collect the address of the connector in kernel
 *	space and move it to user at the very end. This is unclean because
 *	we open the socket then return an error.
 *
 *	1003.1g adds the ability to recvmsg() to query connection pending
 *	status to recvmsg. We need to add that support in a way thats
 *	clean when we restructure accept also.
 */

int __sys_accept4(int fd, struct sockaddr __user *upeer_sockaddr,
		  int __user *upeer_addrlen, int flags)
{
	int ret = -EBADF;
	struct fd f;

	f = fdget(fd);
	if (f.file) {
		ret = __sys_accept4_file(f.file, 0, upeer_sockaddr,
						upeer_addrlen, flags,
						rlimit(RLIMIT_NOFILE));
		fdput(f);
	}

	return ret;
}

SYSCALL_DEFINE4(accept4, int, fd, struct sockaddr __user *, upeer_sockaddr,
		int __user *, upeer_addrlen, int, flags)
{
	return __sys_accept4(fd, upeer_sockaddr, upeer_addrlen, flags);
}

SYSCALL_DEFINE3(accept, int, fd, struct sockaddr __user *, upeer_sockaddr,
		int __user *, upeer_addrlen)
{
	return __sys_accept4(fd, upeer_sockaddr, upeer_addrlen, 0);
}

/*
 *	Attempt to connect to a socket with the server address.  The address
 *	is in user space so we verify it is OK and move it to kernel space.
 *
 *	For 1003.1g we need to add clean support for a bind to AF_UNSPEC to
 *	break bindings
 *
 *	NOTE: 1003.1g draft 6.3 is broken with respect to AX.25/NetROM and
 *	other SEQPACKET protocols that take time to connect() as it doesn't
 *	include the -EINPROGRESS status for such sockets.
 */

int __sys_connect_file(struct file *file, struct sockaddr_storage *address,
		       int addrlen, int file_flags)
{
	struct socket *sock;
	int err;

	sock = sock_from_file(file);
	if (!sock) {
		err = -ENOTSOCK;
		goto out;
	}

	err =
	    security_socket_connect(sock, (struct sockaddr *)address, addrlen);
	if (err)
		goto out;

	err = sock->ops->connect(sock, (struct sockaddr *)address, addrlen,
				 sock->file->f_flags | file_flags);
out:
	return err;
}

int __sys_connect(int fd, struct sockaddr __user *uservaddr, int addrlen)
{
	int ret = -EBADF;
	struct fd f;

	f = fdget(fd);
	if (f.file) {
		struct sockaddr_storage address;

		ret = move_addr_to_kernel(uservaddr, addrlen, &address);
		if (!ret)
			ret = __sys_connect_file(f.file, &address, addrlen, 0);
		fdput(f);
	}

	return ret;
}

SYSCALL_DEFINE3(connect, int, fd, struct sockaddr __user *, uservaddr,
		int, addrlen)
{
	return __sys_connect(fd, uservaddr, addrlen);
}

/*
 *	Get the local address ('name') of a socket object. Move the obtained
 *	name to user space.
 */

int __sys_getsockname(int fd, struct sockaddr __user *usockaddr,
		      int __user *usockaddr_len)
{
	struct socket *sock;
	struct sockaddr_storage address;
	int err, fput_needed;

	sock = sockfd_lookup_light(fd, &err, &fput_needed);
	if (!sock)
		goto out;

	err = security_socket_getsockname(sock);
	if (err)
		goto out_put;

	err = sock->ops->getname(sock, (struct sockaddr *)&address, 0);
	if (err < 0)
		goto out_put;
        /* "err" is actually length in this case */
	err = move_addr_to_user(&address, err, usockaddr, usockaddr_len);

out_put:
	fput_light(sock->file, fput_needed);
out:
	return err;
}

SYSCALL_DEFINE3(getsockname, int, fd, struct sockaddr __user *, usockaddr,
		int __user *, usockaddr_len)
{
	return __sys_getsockname(fd, usockaddr, usockaddr_len);
}

/*
 *	Get the remote address ('name') of a socket object. Move the obtained
 *	name to user space.
 */

int __sys_getpeername(int fd, struct sockaddr __user *usockaddr,
		      int __user *usockaddr_len)
{
	struct socket *sock;
	struct sockaddr_storage address;
	int err, fput_needed;

	sock = sockfd_lookup_light(fd, &err, &fput_needed);
	if (sock != NULL) {
		err = security_socket_getpeername(sock);
		if (err) {
			fput_light(sock->file, fput_needed);
			return err;
		}

		err = sock->ops->getname(sock, (struct sockaddr *)&address, 1);
		if (err >= 0)
			/* "err" is actually length in this case */
			err = move_addr_to_user(&address, err, usockaddr,
						usockaddr_len);
		fput_light(sock->file, fput_needed);
	}
	return err;
}

SYSCALL_DEFINE3(getpeername, int, fd, struct sockaddr __user *, usockaddr,
		int __user *, usockaddr_len)
{
	return __sys_getpeername(fd, usockaddr, usockaddr_len);
}

/*
 *	Send a datagram to a given address. We move the address into kernel
 *	space and check the user space data area is readable before invoking
 *	the protocol.
 */
int __sys_sendto(int fd, void __user *buff, size_t len, unsigned int flags,
		 struct sockaddr __user *addr,  int addr_len)
{
	struct socket *sock;
	struct sockaddr_storage address;
	int err;
	struct msghdr msg;
	struct iovec iov;
	int fput_needed;

	err = import_single_range(WRITE, buff, len, &iov, &msg.msg_iter);
	if (unlikely(err))
		return err;
	sock = sockfd_lookup_light(fd, &err, &fput_needed);
	if (!sock)
		goto out;

	msg.msg_name = NULL;
	msg.msg_control = NULL;
	msg.msg_controllen = 0;
	msg.msg_namelen = 0;
	if (addr) {
		err = move_addr_to_kernel(addr, addr_len, &address);
		if (err < 0)
			goto out_put;
		msg.msg_name = (struct sockaddr *)&address;
		msg.msg_namelen = addr_len;
	}
	if (sock->file->f_flags & O_NONBLOCK)
		flags |= MSG_DONTWAIT;
	msg.msg_flags = flags;
	err = __sock_sendmsg(sock, &msg);

out_put:
	fput_light(sock->file, fput_needed);
out:
	return err;
}

SYSCALL_DEFINE6(sendto, int, fd, void __user *, buff, size_t, len,
		unsigned int, flags, struct sockaddr __user *, addr,
		int, addr_len)
{
	return __sys_sendto(fd, buff, len, flags, addr, addr_len);
}

/*
 *	Send a datagram down a socket.
 */

SYSCALL_DEFINE4(send, int, fd, void __user *, buff, size_t, len,
		unsigned int, flags)
{
	return __sys_sendto(fd, buff, len, flags, NULL, 0);
}

/*
 *	Receive a frame from the socket and optionally record the address of the
 *	sender. We verify the buffers are writable and if needed move the
 *	sender address from kernel to user space.
 */
int __sys_recvfrom(int fd, void __user *ubuf, size_t size, unsigned int flags,
		   struct sockaddr __user *addr, int __user *addr_len)
{
	struct socket *sock;
	struct iovec iov;
	struct msghdr msg;
	struct sockaddr_storage address;
	int err, err2;
	int fput_needed;

	err = import_single_range(READ, ubuf, size, &iov, &msg.msg_iter);
	if (unlikely(err))
		return err;
	sock = sockfd_lookup_light(fd, &err, &fput_needed);
	if (!sock)
		goto out;

	msg.msg_control = NULL;
	msg.msg_controllen = 0;
	/* Save some cycles and don't copy the address if not needed */
	msg.msg_name = addr ? (struct sockaddr *)&address : NULL;
	/* We assume all kernel code knows the size of sockaddr_storage */
	msg.msg_namelen = 0;
	msg.msg_iocb = NULL;
	msg.msg_flags = 0;
	if (sock->file->f_flags & O_NONBLOCK)
		flags |= MSG_DONTWAIT;
	err = sock_recvmsg(sock, &msg, flags);

	if (err >= 0 && addr != NULL) {
		err2 = move_addr_to_user(&address,
					 msg.msg_namelen, addr, addr_len);
		if (err2 < 0)
			err = err2;
	}

	fput_light(sock->file, fput_needed);
out:
	return err;
}

SYSCALL_DEFINE6(recvfrom, int, fd, void __user *, ubuf, size_t, size,
		unsigned int, flags, struct sockaddr __user *, addr,
		int __user *, addr_len)
{
	return __sys_recvfrom(fd, ubuf, size, flags, addr, addr_len);
}

/*
 *	Receive a datagram from a socket.
 */

SYSCALL_DEFINE4(recv, int, fd, void __user *, ubuf, size_t, size,
		unsigned int, flags)
{
	return __sys_recvfrom(fd, ubuf, size, flags, NULL, NULL);
}

static bool sock_use_custom_sol_socket(const struct socket *sock)
{
	const struct sock *sk = sock->sk;

	/* Use sock->ops->setsockopt() for MPTCP */
	return IS_ENABLED(CONFIG_MPTCP) &&
	       sk->sk_protocol == IPPROTO_MPTCP &&
	       sk->sk_type == SOCK_STREAM &&
	       (sk->sk_family == AF_INET || sk->sk_family == AF_INET6);
}

/*
 *	Set a socket option. Because we don't know the option lengths we have
 *	to pass the user mode parameter for the protocols to sort out.
 */
int __sys_setsockopt(int fd, int level, int optname, char __user *user_optval,
		int optlen)
{
	sockptr_t optval = USER_SOCKPTR(user_optval);
	char *kernel_optval = NULL;
	int err, fput_needed;
	struct socket *sock;

	if (optlen < 0)
		return -EINVAL;

	sock = sockfd_lookup_light(fd, &err, &fput_needed);
	if (!sock)
		return err;

	err = security_socket_setsockopt(sock, level, optname);
	if (err)
		goto out_put;

	if (!in_compat_syscall())
		err = BPF_CGROUP_RUN_PROG_SETSOCKOPT(sock->sk, &level, &optname,
						     user_optval, &optlen,
						     &kernel_optval);
	if (err < 0)
		goto out_put;
	if (err > 0) {
		err = 0;
		goto out_put;
	}

	if (kernel_optval)
		optval = KERNEL_SOCKPTR(kernel_optval);
	if (level == SOL_SOCKET && !sock_use_custom_sol_socket(sock))
		err = sock_setsockopt(sock, level, optname, optval, optlen);
	else if (unlikely(!sock->ops->setsockopt))
		err = -EOPNOTSUPP;
	else
		err = sock->ops->setsockopt(sock, level, optname, optval,
					    optlen);
	kfree(kernel_optval);
out_put:
	fput_light(sock->file, fput_needed);
	return err;
}

SYSCALL_DEFINE5(setsockopt, int, fd, int, level, int, optname,
		char __user *, optval, int, optlen)
{
	return __sys_setsockopt(fd, level, optname, optval, optlen);
}

INDIRECT_CALLABLE_DECLARE(bool tcp_bpf_bypass_getsockopt(int level,
							 int optname));

/*
 *	Get a socket option. Because we don't know the option lengths we have
 *	to pass a user mode parameter for the protocols to sort out.
 */
int __sys_getsockopt(int fd, int level, int optname, char __user *optval,
		int __user *optlen)
{
	int err, fput_needed;
	struct socket *sock;
	int max_optlen;

	sock = sockfd_lookup_light(fd, &err, &fput_needed);
	if (!sock)
		return err;

	err = security_socket_getsockopt(sock, level, optname);
	if (err)
		goto out_put;

	if (!in_compat_syscall())
		max_optlen = BPF_CGROUP_GETSOCKOPT_MAX_OPTLEN(optlen);

	if (level == SOL_SOCKET)
		err = sock_getsockopt(sock, level, optname, optval, optlen);
	else if (unlikely(!sock->ops->getsockopt))
		err = -EOPNOTSUPP;
	else
		err = sock->ops->getsockopt(sock, level, optname, optval,
					    optlen);

	if (!in_compat_syscall())
		err = BPF_CGROUP_RUN_PROG_GETSOCKOPT(sock->sk, level, optname,
						     optval, optlen, max_optlen,
						     err);
out_put:
	fput_light(sock->file, fput_needed);
	return err;
}

SYSCALL_DEFINE5(getsockopt, int, fd, int, level, int, optname,
		char __user *, optval, int __user *, optlen)
{
	return __sys_getsockopt(fd, level, optname, optval, optlen);
}

/*
 *	Shutdown a socket.
 */

int __sys_shutdown_sock(struct socket *sock, int how)
{
	int err;

	err = security_socket_shutdown(sock, how);
	if (!err)
		err = sock->ops->shutdown(sock, how);

	return err;
}

int __sys_shutdown(int fd, int how)
{
	int err, fput_needed;
	struct socket *sock;

	sock = sockfd_lookup_light(fd, &err, &fput_needed);
	if (sock != NULL) {
		err = __sys_shutdown_sock(sock, how);
		fput_light(sock->file, fput_needed);
	}
	return err;
}

SYSCALL_DEFINE2(shutdown, int, fd, int, how)
{
	return __sys_shutdown(fd, how);
}

/* A couple of helpful macros for getting the address of the 32/64 bit
 * fields which are the same type (int / unsigned) on our platforms.
 */
#define COMPAT_MSG(msg, member)	((MSG_CMSG_COMPAT & flags) ? &msg##_compat->member : &msg->member)
#define COMPAT_NAMELEN(msg)	COMPAT_MSG(msg, msg_namelen)
#define COMPAT_FLAGS(msg)	COMPAT_MSG(msg, msg_flags)

struct used_address {
	struct sockaddr_storage name;
	unsigned int name_len;
};

int __copy_msghdr_from_user(struct msghdr *kmsg,
			    struct user_msghdr __user *umsg,
			    struct sockaddr __user **save_addr,
			    struct iovec __user **uiov, size_t *nsegs)
{
	struct user_msghdr msg;
	ssize_t err;

	if (copy_from_user(&msg, umsg, sizeof(*umsg)))
		return -EFAULT;

	kmsg->msg_control_is_user = true;
	kmsg->msg_control_user = msg.msg_control;
	kmsg->msg_controllen = msg.msg_controllen;
	kmsg->msg_flags = msg.msg_flags;

	kmsg->msg_namelen = msg.msg_namelen;
	if (!msg.msg_name)
		kmsg->msg_namelen = 0;

	if (kmsg->msg_namelen < 0)
		return -EINVAL;

	if (kmsg->msg_namelen > sizeof(struct sockaddr_storage))
		kmsg->msg_namelen = sizeof(struct sockaddr_storage);

	if (save_addr)
		*save_addr = msg.msg_name;

	if (msg.msg_name && kmsg->msg_namelen) {
		if (!save_addr) {
			err = move_addr_to_kernel(msg.msg_name,
						  kmsg->msg_namelen,
						  kmsg->msg_name);
			if (err < 0)
				return err;
		}
	} else {
		kmsg->msg_name = NULL;
		kmsg->msg_namelen = 0;
	}

	if (msg.msg_iovlen > UIO_MAXIOV)
		return -EMSGSIZE;

	kmsg->msg_iocb = NULL;
	*uiov = msg.msg_iov;
	*nsegs = msg.msg_iovlen;
	return 0;
}

static int copy_msghdr_from_user(struct msghdr *kmsg,
				 struct user_msghdr __user *umsg,
				 struct sockaddr __user **save_addr,
				 struct iovec **iov)
{
	struct user_msghdr msg;
	ssize_t err;

	err = __copy_msghdr_from_user(kmsg, umsg, save_addr, &msg.msg_iov,
					&msg.msg_iovlen);
	if (err)
		return err;

	err = import_iovec(save_addr ? READ : WRITE,
			    msg.msg_iov, msg.msg_iovlen,
			    UIO_FASTIOV, iov, &kmsg->msg_iter);
	return err < 0 ? err : 0;
}

static int ____sys_sendmsg(struct socket *sock, struct msghdr *msg_sys,
			   unsigned int flags, struct used_address *used_address,
			   unsigned int allowed_msghdr_flags)
{
	unsigned char ctl[sizeof(struct cmsghdr) + 20]
				__aligned(sizeof(__kernel_size_t));
	/* 20 is size of ipv6_pktinfo */
	unsigned char *ctl_buf = ctl;
	int ctl_len;
	ssize_t err;

	err = -ENOBUFS;

	if (msg_sys->msg_controllen > INT_MAX)
		goto out;
	flags |= (msg_sys->msg_flags & allowed_msghdr_flags);
	ctl_len = msg_sys->msg_controllen;
	if ((MSG_CMSG_COMPAT & flags) && ctl_len) {
		err =
		    cmsghdr_from_user_compat_to_kern(msg_sys, sock->sk, ctl,
						     sizeof(ctl));
		if (err)
			goto out;
		ctl_buf = msg_sys->msg_control;
		ctl_len = msg_sys->msg_controllen;
	} else if (ctl_len) {
		BUILD_BUG_ON(sizeof(struct cmsghdr) !=
			     CMSG_ALIGN(sizeof(struct cmsghdr)));
		if (ctl_len > sizeof(ctl)) {
			ctl_buf = sock_kmalloc(sock->sk, ctl_len, GFP_KERNEL);
			if (ctl_buf == NULL)
				goto out;
		}
		err = -EFAULT;
		if (copy_from_user(ctl_buf, msg_sys->msg_control_user, ctl_len))
			goto out_freectl;
		msg_sys->msg_control = ctl_buf;
		msg_sys->msg_control_is_user = false;
	}
	msg_sys->msg_flags = flags;

	if (sock->file->f_flags & O_NONBLOCK)
		msg_sys->msg_flags |= MSG_DONTWAIT;
	/*
	 * If this is sendmmsg() and current destination address is same as
	 * previously succeeded address, omit asking LSM's decision.
	 * used_address->name_len is initialized to UINT_MAX so that the first
	 * destination address never matches.
	 */
	if (used_address && msg_sys->msg_name &&
	    used_address->name_len == msg_sys->msg_namelen &&
	    !memcmp(&used_address->name, msg_sys->msg_name,
		    used_address->name_len)) {
		err = sock_sendmsg_nosec(sock, msg_sys);
		goto out_freectl;
	}
	err = __sock_sendmsg(sock, msg_sys);
	/*
	 * If this is sendmmsg() and sending to current destination address was
	 * successful, remember it.
	 */
	if (used_address && err >= 0) {
		used_address->name_len = msg_sys->msg_namelen;
		if (msg_sys->msg_name)
			memcpy(&used_address->name, msg_sys->msg_name,
			       used_address->name_len);
	}

out_freectl:
	if (ctl_buf != ctl)
		sock_kfree_s(sock->sk, ctl_buf, ctl_len);
out:
	return err;
}

int sendmsg_copy_msghdr(struct msghdr *msg,
			struct user_msghdr __user *umsg, unsigned flags,
			struct iovec **iov)
{
	int err;

	if (flags & MSG_CMSG_COMPAT) {
		struct compat_msghdr __user *msg_compat;

		msg_compat = (struct compat_msghdr __user *) umsg;
		err = get_compat_msghdr(msg, msg_compat, NULL, iov);
	} else {
		err = copy_msghdr_from_user(msg, umsg, NULL, iov);
	}
	if (err < 0)
		return err;

	return 0;
}

static int ___sys_sendmsg(struct socket *sock, struct user_msghdr __user *msg,
			 struct msghdr *msg_sys, unsigned int flags,
			 struct used_address *used_address,
			 unsigned int allowed_msghdr_flags)
{
	struct sockaddr_storage address;
	struct iovec iovstack[UIO_FASTIOV], *iov = iovstack;
	ssize_t err;

	msg_sys->msg_name = &address;

	err = sendmsg_copy_msghdr(msg_sys, msg, flags, &iov);
	if (err < 0)
		return err;

	err = ____sys_sendmsg(sock, msg_sys, flags, used_address,
				allowed_msghdr_flags);
	kfree(iov);
	return err;
}

/*
 *	BSD sendmsg interface
 */
long __sys_sendmsg_sock(struct socket *sock, struct msghdr *msg,
			unsigned int flags)
{
	return ____sys_sendmsg(sock, msg, flags, NULL, 0);
}

long __sys_sendmsg(int fd, struct user_msghdr __user *msg, unsigned int flags,
		   bool forbid_cmsg_compat)
{
	int fput_needed, err;
	struct msghdr msg_sys;
	struct socket *sock;

	if (forbid_cmsg_compat && (flags & MSG_CMSG_COMPAT))
		return -EINVAL;

	sock = sockfd_lookup_light(fd, &err, &fput_needed);
	if (!sock)
		goto out;

	err = ___sys_sendmsg(sock, msg, &msg_sys, flags, NULL, 0);

	fput_light(sock->file, fput_needed);
out:
	return err;
}

SYSCALL_DEFINE3(sendmsg, int, fd, struct user_msghdr __user *, msg, unsigned int, flags)
{
	return __sys_sendmsg(fd, msg, flags, true);
}

/*
 *	Linux sendmmsg interface
 */

int __sys_sendmmsg(int fd, struct mmsghdr __user *mmsg, unsigned int vlen,
		   unsigned int flags, bool forbid_cmsg_compat)
{
	int fput_needed, err, datagrams;
	struct socket *sock;
	struct mmsghdr __user *entry;
	struct compat_mmsghdr __user *compat_entry;
	struct msghdr msg_sys;
	struct used_address used_address;
	unsigned int oflags = flags;

	if (forbid_cmsg_compat && (flags & MSG_CMSG_COMPAT))
		return -EINVAL;

	if (vlen > UIO_MAXIOV)
		vlen = UIO_MAXIOV;

	datagrams = 0;

	sock = sockfd_lookup_light(fd, &err, &fput_needed);
	if (!sock)
		return err;

	used_address.name_len = UINT_MAX;
	entry = mmsg;
	compat_entry = (struct compat_mmsghdr __user *)mmsg;
	err = 0;
	flags |= MSG_BATCH;

	while (datagrams < vlen) {
		if (datagrams == vlen - 1)
			flags = oflags;

		if (MSG_CMSG_COMPAT & flags) {
			err = ___sys_sendmsg(sock, (struct user_msghdr __user *)compat_entry,
					     &msg_sys, flags, &used_address, MSG_EOR);
			if (err < 0)
				break;
			err = __put_user(err, &compat_entry->msg_len);
			++compat_entry;
		} else {
			err = ___sys_sendmsg(sock,
					     (struct user_msghdr __user *)entry,
					     &msg_sys, flags, &used_address, MSG_EOR);
			if (err < 0)
				break;
			err = put_user(err, &entry->msg_len);
			++entry;
		}

		if (err)
			break;
		++datagrams;
		if (msg_data_left(&msg_sys))
			break;
		cond_resched();
	}

	fput_light(sock->file, fput_needed);

	/* We only return an error if no datagrams were able to be sent */
	if (datagrams != 0)
		return datagrams;

	return err;
}

SYSCALL_DEFINE4(sendmmsg, int, fd, struct mmsghdr __user *, mmsg,
		unsigned int, vlen, unsigned int, flags)
{
	return __sys_sendmmsg(fd, mmsg, vlen, flags, true);
}

int recvmsg_copy_msghdr(struct msghdr *msg,
			struct user_msghdr __user *umsg, unsigned flags,
			struct sockaddr __user **uaddr,
			struct iovec **iov)
{
	ssize_t err;

	if (MSG_CMSG_COMPAT & flags) {
		struct compat_msghdr __user *msg_compat;

		msg_compat = (struct compat_msghdr __user *) umsg;
		err = get_compat_msghdr(msg, msg_compat, uaddr, iov);
	} else {
		err = copy_msghdr_from_user(msg, umsg, uaddr, iov);
	}
	if (err < 0)
		return err;

	return 0;
}

static int ____sys_recvmsg(struct socket *sock, struct msghdr *msg_sys,
			   struct user_msghdr __user *msg,
			   struct sockaddr __user *uaddr,
			   unsigned int flags, int nosec)
{
	struct compat_msghdr __user *msg_compat =
					(struct compat_msghdr __user *) msg;
	int __user *uaddr_len = COMPAT_NAMELEN(msg);
	struct sockaddr_storage addr;
	unsigned long cmsg_ptr;
	int len;
	ssize_t err;

	msg_sys->msg_name = &addr;
	cmsg_ptr = (unsigned long)msg_sys->msg_control;
	msg_sys->msg_flags = flags & (MSG_CMSG_CLOEXEC|MSG_CMSG_COMPAT);

	/* We assume all kernel code knows the size of sockaddr_storage */
	msg_sys->msg_namelen = 0;

	if (sock->file->f_flags & O_NONBLOCK)
		flags |= MSG_DONTWAIT;

	if (unlikely(nosec))
		err = sock_recvmsg_nosec(sock, msg_sys, flags);
	else
		err = sock_recvmsg(sock, msg_sys, flags);

	if (err < 0)
		goto out;
	len = err;

	if (uaddr != NULL) {
		err = move_addr_to_user(&addr,
					msg_sys->msg_namelen, uaddr,
					uaddr_len);
		if (err < 0)
			goto out;
	}
	err = __put_user((msg_sys->msg_flags & ~MSG_CMSG_COMPAT),
			 COMPAT_FLAGS(msg));
	if (err)
		goto out;
	if (MSG_CMSG_COMPAT & flags)
		err = __put_user((unsigned long)msg_sys->msg_control - cmsg_ptr,
				 &msg_compat->msg_controllen);
	else
		err = __put_user((unsigned long)msg_sys->msg_control - cmsg_ptr,
				 &msg->msg_controllen);
	if (err)
		goto out;
	err = len;
out:
	return err;
}

static int ___sys_recvmsg(struct socket *sock, struct user_msghdr __user *msg,
			 struct msghdr *msg_sys, unsigned int flags, int nosec)
{
	struct iovec iovstack[UIO_FASTIOV], *iov = iovstack;
	/* user mode address pointers */
	struct sockaddr __user *uaddr;
	ssize_t err;

	err = recvmsg_copy_msghdr(msg_sys, msg, flags, &uaddr, &iov);
	if (err < 0)
		return err;

	err = ____sys_recvmsg(sock, msg_sys, msg, uaddr, flags, nosec);
	kfree(iov);
	return err;
}

/*
 *	BSD recvmsg interface
 */

long __sys_recvmsg_sock(struct socket *sock, struct msghdr *msg,
			struct user_msghdr __user *umsg,
			struct sockaddr __user *uaddr, unsigned int flags)
{
	return ____sys_recvmsg(sock, msg, umsg, uaddr, flags, 0);
}

long __sys_recvmsg(int fd, struct user_msghdr __user *msg, unsigned int flags,
		   bool forbid_cmsg_compat)
{
	int fput_needed, err;
	struct msghdr msg_sys;
	struct socket *sock;

	if (forbid_cmsg_compat && (flags & MSG_CMSG_COMPAT))
		return -EINVAL;

	sock = sockfd_lookup_light(fd, &err, &fput_needed);
	if (!sock)
		goto out;

	err = ___sys_recvmsg(sock, msg, &msg_sys, flags, 0);

	fput_light(sock->file, fput_needed);
out:
	return err;
}

SYSCALL_DEFINE3(recvmsg, int, fd, struct user_msghdr __user *, msg,
		unsigned int, flags)
{
	return __sys_recvmsg(fd, msg, flags, true);
}

/*
 *     Linux recvmmsg interface
 */

static int do_recvmmsg(int fd, struct mmsghdr __user *mmsg,
			  unsigned int vlen, unsigned int flags,
			  struct timespec64 *timeout)
{
	int fput_needed, err, datagrams;
	struct socket *sock;
	struct mmsghdr __user *entry;
	struct compat_mmsghdr __user *compat_entry;
	struct msghdr msg_sys;
	struct timespec64 end_time;
	struct timespec64 timeout64;

	if (timeout &&
	    poll_select_set_timeout(&end_time, timeout->tv_sec,
				    timeout->tv_nsec))
		return -EINVAL;

	datagrams = 0;

	sock = sockfd_lookup_light(fd, &err, &fput_needed);
	if (!sock)
		return err;

	if (likely(!(flags & MSG_ERRQUEUE))) {
		err = sock_error(sock->sk);
		if (err) {
			datagrams = err;
			goto out_put;
		}
	}

	entry = mmsg;
	compat_entry = (struct compat_mmsghdr __user *)mmsg;

	while (datagrams < vlen) {
		/*
		 * No need to ask LSM for more than the first datagram.
		 */
		if (MSG_CMSG_COMPAT & flags) {
			err = ___sys_recvmsg(sock, (struct user_msghdr __user *)compat_entry,
					     &msg_sys, flags & ~MSG_WAITFORONE,
					     datagrams);
			if (err < 0)
				break;
			err = __put_user(err, &compat_entry->msg_len);
			++compat_entry;
		} else {
			err = ___sys_recvmsg(sock,
					     (struct user_msghdr __user *)entry,
					     &msg_sys, flags & ~MSG_WAITFORONE,
					     datagrams);
			if (err < 0)
				break;
			err = put_user(err, &entry->msg_len);
			++entry;
		}

		if (err)
			break;
		++datagrams;

		/* MSG_WAITFORONE turns on MSG_DONTWAIT after one packet */
		if (flags & MSG_WAITFORONE)
			flags |= MSG_DONTWAIT;

		if (timeout) {
			ktime_get_ts64(&timeout64);
			*timeout = timespec64_sub(end_time, timeout64);
			if (timeout->tv_sec < 0) {
				timeout->tv_sec = timeout->tv_nsec = 0;
				break;
			}

			/* Timeout, return less than vlen datagrams */
			if (timeout->tv_nsec == 0 && timeout->tv_sec == 0)
				break;
		}

		/* Out of band data, return right away */
		if (msg_sys.msg_flags & MSG_OOB)
			break;
		cond_resched();
	}

	if (err == 0)
		goto out_put;

	if (datagrams == 0) {
		datagrams = err;
		goto out_put;
	}

	/*
	 * We may return less entries than requested (vlen) if the
	 * sock is non block and there aren't enough datagrams...
	 */
	if (err != -EAGAIN) {
		/*
		 * ... or  if recvmsg returns an error after we
		 * received some datagrams, where we record the
		 * error to return on the next call or if the
		 * app asks about it using getsockopt(SO_ERROR).
		 */
		WRITE_ONCE(sock->sk->sk_err, -err);
	}
out_put:
	fput_light(sock->file, fput_needed);

	return datagrams;
}

int __sys_recvmmsg(int fd, struct mmsghdr __user *mmsg,
		   unsigned int vlen, unsigned int flags,
		   struct __kernel_timespec __user *timeout,
		   struct old_timespec32 __user *timeout32)
{
	int datagrams;
	struct timespec64 timeout_sys;

	if (timeout && get_timespec64(&timeout_sys, timeout))
		return -EFAULT;

	if (timeout32 && get_old_timespec32(&timeout_sys, timeout32))
		return -EFAULT;

	if (!timeout && !timeout32)
		return do_recvmmsg(fd, mmsg, vlen, flags, NULL);

	datagrams = do_recvmmsg(fd, mmsg, vlen, flags, &timeout_sys);

	if (datagrams <= 0)
		return datagrams;

	if (timeout && put_timespec64(&timeout_sys, timeout))
		datagrams = -EFAULT;

	if (timeout32 && put_old_timespec32(&timeout_sys, timeout32))
		datagrams = -EFAULT;

	return datagrams;
}

SYSCALL_DEFINE5(recvmmsg, int, fd, struct mmsghdr __user *, mmsg,
		unsigned int, vlen, unsigned int, flags,
		struct __kernel_timespec __user *, timeout)
{
	if (flags & MSG_CMSG_COMPAT)
		return -EINVAL;

	return __sys_recvmmsg(fd, mmsg, vlen, flags, timeout, NULL);
}

#ifdef CONFIG_COMPAT_32BIT_TIME
SYSCALL_DEFINE5(recvmmsg_time32, int, fd, struct mmsghdr __user *, mmsg,
		unsigned int, vlen, unsigned int, flags,
		struct old_timespec32 __user *, timeout)
{
	if (flags & MSG_CMSG_COMPAT)
		return -EINVAL;

	return __sys_recvmmsg(fd, mmsg, vlen, flags, NULL, timeout);
}
#endif

#ifdef __ARCH_WANT_SYS_SOCKETCALL
/* Argument list sizes for sys_socketcall */
#define AL(x) ((x) * sizeof(unsigned long))
static const unsigned char nargs[21] = {
	AL(0), AL(3), AL(3), AL(3), AL(2), AL(3),
	AL(3), AL(3), AL(4), AL(4), AL(4), AL(6),
	AL(6), AL(2), AL(5), AL(5), AL(3), AL(3),
	AL(4), AL(5), AL(4)
};

#undef AL

/*
 *	System call vectors.
 *
 *	Argument checking cleaned up. Saved 20% in size.
 *  This function doesn't need to set the kernel lock because
 *  it is set by the callees.
 */

SYSCALL_DEFINE2(socketcall, int, call, unsigned long __user *, args)
{
	unsigned long a[AUDITSC_ARGS];
	unsigned long a0, a1;
	int err;
	unsigned int len;

	if (call < 1 || call > SYS_SENDMMSG)
		return -EINVAL;
	call = array_index_nospec(call, SYS_SENDMMSG + 1);

	len = nargs[call];
	if (len > sizeof(a))
		return -EINVAL;

	/* copy_from_user should be SMP safe. */
	if (copy_from_user(a, args, len))
		return -EFAULT;

	err = audit_socketcall(nargs[call] / sizeof(unsigned long), a);
	if (err)
		return err;

	a0 = a[0];
	a1 = a[1];

	switch (call) {
	case SYS_SOCKET:
		err = __sys_socket(a0, a1, a[2]);
		break;
	case SYS_BIND:
		err = __sys_bind(a0, (struct sockaddr __user *)a1, a[2]);
		break;
	case SYS_CONNECT:
		err = __sys_connect(a0, (struct sockaddr __user *)a1, a[2]);
		break;
	case SYS_LISTEN:
		err = __sys_listen(a0, a1);
		break;
	case SYS_ACCEPT:
		err = __sys_accept4(a0, (struct sockaddr __user *)a1,
				    (int __user *)a[2], 0);
		break;
	case SYS_GETSOCKNAME:
		err =
		    __sys_getsockname(a0, (struct sockaddr __user *)a1,
				      (int __user *)a[2]);
		break;
	case SYS_GETPEERNAME:
		err =
		    __sys_getpeername(a0, (struct sockaddr __user *)a1,
				      (int __user *)a[2]);
		break;
	case SYS_SOCKETPAIR:
		err = __sys_socketpair(a0, a1, a[2], (int __user *)a[3]);
		break;
	case SYS_SEND:
		err = __sys_sendto(a0, (void __user *)a1, a[2], a[3],
				   NULL, 0);
		break;
	case SYS_SENDTO:
		err = __sys_sendto(a0, (void __user *)a1, a[2], a[3],
				   (struct sockaddr __user *)a[4], a[5]);
		break;
	case SYS_RECV:
		err = __sys_recvfrom(a0, (void __user *)a1, a[2], a[3],
				     NULL, NULL);
		break;
	case SYS_RECVFROM:
		err = __sys_recvfrom(a0, (void __user *)a1, a[2], a[3],
				     (struct sockaddr __user *)a[4],
				     (int __user *)a[5]);
		break;
	case SYS_SHUTDOWN:
		err = __sys_shutdown(a0, a1);
		break;
	case SYS_SETSOCKOPT:
		err = __sys_setsockopt(a0, a1, a[2], (char __user *)a[3],
				       a[4]);
		break;
	case SYS_GETSOCKOPT:
		err =
		    __sys_getsockopt(a0, a1, a[2], (char __user *)a[3],
				     (int __user *)a[4]);
		break;
	case SYS_SENDMSG:
		err = __sys_sendmsg(a0, (struct user_msghdr __user *)a1,
				    a[2], true);
		break;
	case SYS_SENDMMSG:
		err = __sys_sendmmsg(a0, (struct mmsghdr __user *)a1, a[2],
				     a[3], true);
		break;
	case SYS_RECVMSG:
		err = __sys_recvmsg(a0, (struct user_msghdr __user *)a1,
				    a[2], true);
		break;
	case SYS_RECVMMSG:
		if (IS_ENABLED(CONFIG_64BIT))
			err = __sys_recvmmsg(a0, (struct mmsghdr __user *)a1,
					     a[2], a[3],
					     (struct __kernel_timespec __user *)a[4],
					     NULL);
		else
			err = __sys_recvmmsg(a0, (struct mmsghdr __user *)a1,
					     a[2], a[3], NULL,
					     (struct old_timespec32 __user *)a[4]);
		break;
	case SYS_ACCEPT4:
		err = __sys_accept4(a0, (struct sockaddr __user *)a1,
				    (int __user *)a[2], a[3]);
		break;
	default:
		err = -EINVAL;
		break;
	}
	return err;
}

#endif				/* __ARCH_WANT_SYS_SOCKETCALL */

/**
 *	sock_register - add a socket protocol handler
 *	@ops: description of protocol
 *
 *	This function is called by a protocol handler that wants to
 *	advertise its address family, and have it linked into the
 *	socket interface. The value ops->family corresponds to the
 *	socket system call protocol family.
 */
int sock_register(const struct net_proto_family *ops)
{
	int err;

	if (ops->family >= NPROTO) {
		pr_crit("protocol %d >= NPROTO(%d)\n", ops->family, NPROTO);
		return -ENOBUFS;
	}

	spin_lock(&net_family_lock);
	if (rcu_dereference_protected(net_families[ops->family],
				      lockdep_is_held(&net_family_lock)))
		err = -EEXIST;
	else {
		rcu_assign_pointer(net_families[ops->family], ops);
		err = 0;
	}
	spin_unlock(&net_family_lock);

	pr_info("NET: Registered %s protocol family\n", pf_family_names[ops->family]);
	return err;
}
EXPORT_SYMBOL(sock_register);

/**
 *	sock_unregister - remove a protocol handler
 *	@family: protocol family to remove
 *
 *	This function is called by a protocol handler that wants to
 *	remove its address family, and have it unlinked from the
 *	new socket creation.
 *
 *	If protocol handler is a module, then it can use module reference
 *	counts to protect against new references. If protocol handler is not
 *	a module then it needs to provide its own protection in
 *	the ops->create routine.
 */
void sock_unregister(int family)
{
	BUG_ON(family < 0 || family >= NPROTO);

	spin_lock(&net_family_lock);
	RCU_INIT_POINTER(net_families[family], NULL);
	spin_unlock(&net_family_lock);

	synchronize_rcu();

	pr_info("NET: Unregistered %s protocol family\n", pf_family_names[family]);
}
EXPORT_SYMBOL(sock_unregister);

bool sock_is_registered(int family)
{
	return family < NPROTO && rcu_access_pointer(net_families[family]);
}

static int __init sock_init(void)
{
	int err;
	/*
	 *      Initialize the network sysctl infrastructure.
	 */
	err = net_sysctl_init();
	if (err)
		goto out;

	/*
	 *      Initialize skbuff SLAB cache
	 */
	skb_init();

	/*
	 *      Initialize the protocols module.
	 */

	init_inodecache();

	err = register_filesystem(&sock_fs_type);
	if (err)
		goto out;
	sock_mnt = kern_mount(&sock_fs_type);
	if (IS_ERR(sock_mnt)) {
		err = PTR_ERR(sock_mnt);
		goto out_mount;
	}

	/* The real protocol initialization is performed in later initcalls.
	 */

#ifdef CONFIG_NETFILTER
	err = netfilter_init();
	if (err)
		goto out;
#endif

	ptp_classifier_init();

out:
	return err;

out_mount:
	unregister_filesystem(&sock_fs_type);
	goto out;
}

core_initcall(sock_init);	/* early initcall */

#ifdef CONFIG_PROC_FS
void socket_seq_show(struct seq_file *seq)
{
	seq_printf(seq, "sockets: used %d\n",
		   sock_inuse_get(seq->private));
}
#endif				/* CONFIG_PROC_FS */

/* Handle the fact that while struct ifreq has the same *layout* on
 * 32/64 for everything but ifreq::ifru_ifmap and ifreq::ifru_data,
 * which are handled elsewhere, it still has different *size* due to
 * ifreq::ifru_ifmap (which is 16 bytes on 32 bit, 24 bytes on 64-bit,
 * resulting in struct ifreq being 32 and 40 bytes respectively).
 * As a result, if the struct happens to be at the end of a page and
 * the next page isn't readable/writable, we get a fault. To prevent
 * that, copy back and forth to the full size.
 */
int get_user_ifreq(struct ifreq *ifr, void __user **ifrdata, void __user *arg)
{
	if (in_compat_syscall()) {
		struct compat_ifreq *ifr32 = (struct compat_ifreq *)ifr;

		memset(ifr, 0, sizeof(*ifr));
		if (copy_from_user(ifr32, arg, sizeof(*ifr32)))
			return -EFAULT;

		if (ifrdata)
			*ifrdata = compat_ptr(ifr32->ifr_data);

		return 0;
	}

	if (copy_from_user(ifr, arg, sizeof(*ifr)))
		return -EFAULT;

	if (ifrdata)
		*ifrdata = ifr->ifr_data;

	return 0;
}
EXPORT_SYMBOL(get_user_ifreq);

int put_user_ifreq(struct ifreq *ifr, void __user *arg)
{
	size_t size = sizeof(*ifr);

	if (in_compat_syscall())
		size = sizeof(struct compat_ifreq);

	if (copy_to_user(arg, ifr, size))
		return -EFAULT;

	return 0;
}
EXPORT_SYMBOL(put_user_ifreq);

#ifdef CONFIG_COMPAT
static int compat_siocwandev(struct net *net, struct compat_ifreq __user *uifr32)
{
	compat_uptr_t uptr32;
	struct ifreq ifr;
	void __user *saved;
	int err;

	if (get_user_ifreq(&ifr, NULL, uifr32))
		return -EFAULT;

	if (get_user(uptr32, &uifr32->ifr_settings.ifs_ifsu))
		return -EFAULT;

	saved = ifr.ifr_settings.ifs_ifsu.raw_hdlc;
	ifr.ifr_settings.ifs_ifsu.raw_hdlc = compat_ptr(uptr32);

	err = dev_ioctl(net, SIOCWANDEV, &ifr, NULL, NULL);
	if (!err) {
		ifr.ifr_settings.ifs_ifsu.raw_hdlc = saved;
		if (put_user_ifreq(&ifr, uifr32))
			err = -EFAULT;
	}
	return err;
}

/* Handle ioctls that use ifreq::ifr_data and just need struct ifreq converted */
static int compat_ifr_data_ioctl(struct net *net, unsigned int cmd,
				 struct compat_ifreq __user *u_ifreq32)
{
	struct ifreq ifreq;
	void __user *data;

	if (!is_socket_ioctl_cmd(cmd))
		return -ENOTTY;
	if (get_user_ifreq(&ifreq, &data, u_ifreq32))
		return -EFAULT;
	ifreq.ifr_data = data;

	return dev_ioctl(net, cmd, &ifreq, data, NULL);
}

/* Since old style bridge ioctl's endup using SIOCDEVPRIVATE
 * for some operations; this forces use of the newer bridge-utils that
 * use compatible ioctls
 */
static int old_bridge_ioctl(compat_ulong_t __user *argp)
{
	compat_ulong_t tmp;

	if (get_user(tmp, argp))
		return -EFAULT;
	if (tmp == BRCTL_GET_VERSION)
		return BRCTL_VERSION + 1;
	return -EINVAL;
}

static int compat_sock_ioctl_trans(struct file *file, struct socket *sock,
			 unsigned int cmd, unsigned long arg)
{
	void __user *argp = compat_ptr(arg);
	struct sock *sk = sock->sk;
	struct net *net = sock_net(sk);

	if (cmd >= SIOCDEVPRIVATE && cmd <= (SIOCDEVPRIVATE + 15))
		return sock_ioctl(file, cmd, (unsigned long)argp);

	switch (cmd) {
	case SIOCSIFBR:
	case SIOCGIFBR:
		return old_bridge_ioctl(argp);
	case SIOCWANDEV:
		return compat_siocwandev(net, argp);
	case SIOCGSTAMP_OLD:
	case SIOCGSTAMPNS_OLD:
		if (!sock->ops->gettstamp)
			return -ENOIOCTLCMD;
		return sock->ops->gettstamp(sock, argp, cmd == SIOCGSTAMP_OLD,
					    !COMPAT_USE_64BIT_TIME);

	case SIOCETHTOOL:
	case SIOCBONDSLAVEINFOQUERY:
	case SIOCBONDINFOQUERY:
	case SIOCSHWTSTAMP:
	case SIOCGHWTSTAMP:
		return compat_ifr_data_ioctl(net, cmd, argp);

	case FIOSETOWN:
	case SIOCSPGRP:
	case FIOGETOWN:
	case SIOCGPGRP:
	case SIOCBRADDBR:
	case SIOCBRDELBR:
	case SIOCGIFVLAN:
	case SIOCSIFVLAN:
	case SIOCGSKNS:
	case SIOCGSTAMP_NEW:
	case SIOCGSTAMPNS_NEW:
	case SIOCGIFCONF:
		return sock_ioctl(file, cmd, arg);

	case SIOCGIFFLAGS:
	case SIOCSIFFLAGS:
	case SIOCGIFMAP:
	case SIOCSIFMAP:
	case SIOCGIFMETRIC:
	case SIOCSIFMETRIC:
	case SIOCGIFMTU:
	case SIOCSIFMTU:
	case SIOCGIFMEM:
	case SIOCSIFMEM:
	case SIOCGIFHWADDR:
	case SIOCSIFHWADDR:
	case SIOCADDMULTI:
	case SIOCDELMULTI:
	case SIOCGIFINDEX:
	case SIOCGIFADDR:
	case SIOCSIFADDR:
	case SIOCSIFHWBROADCAST:
	case SIOCDIFADDR:
	case SIOCGIFBRDADDR:
	case SIOCSIFBRDADDR:
	case SIOCGIFDSTADDR:
	case SIOCSIFDSTADDR:
	case SIOCGIFNETMASK:
	case SIOCSIFNETMASK:
	case SIOCSIFPFLAGS:
	case SIOCGIFPFLAGS:
	case SIOCGIFTXQLEN:
	case SIOCSIFTXQLEN:
	case SIOCBRADDIF:
	case SIOCBRDELIF:
	case SIOCGIFNAME:
	case SIOCSIFNAME:
	case SIOCGMIIPHY:
	case SIOCGMIIREG:
	case SIOCSMIIREG:
	case SIOCBONDENSLAVE:
	case SIOCBONDRELEASE:
	case SIOCBONDSETHWADDR:
	case SIOCBONDCHANGEACTIVE:
	case SIOCSARP:
	case SIOCGARP:
	case SIOCDARP:
	case SIOCOUTQ:
	case SIOCOUTQNSD:
	case SIOCATMARK:
		return sock_do_ioctl(net, sock, cmd, arg);
	}

	return -ENOIOCTLCMD;
}

static long compat_sock_ioctl(struct file *file, unsigned int cmd,
			      unsigned long arg)
{
	struct socket *sock = file->private_data;
	int ret = -ENOIOCTLCMD;
	struct sock *sk;
	struct net *net;

	sk = sock->sk;
	net = sock_net(sk);

	if (sock->ops->compat_ioctl)
		ret = sock->ops->compat_ioctl(sock, cmd, arg);

	if (ret == -ENOIOCTLCMD &&
	    (cmd >= SIOCIWFIRST && cmd <= SIOCIWLAST))
		ret = compat_wext_handle_ioctl(net, cmd, arg);

	if (ret == -ENOIOCTLCMD)
		ret = compat_sock_ioctl_trans(file, sock, cmd, arg);

	return ret;
}
#endif

/**
 *	kernel_bind - bind an address to a socket (kernel space)
 *	@sock: socket
 *	@addr: address
 *	@addrlen: length of address
 *
 *	Returns 0 or an error.
 */

int kernel_bind(struct socket *sock, struct sockaddr *addr, int addrlen)
{
	struct sockaddr_storage address;

	memcpy(&address, addr, addrlen);

	return sock->ops->bind(sock, (struct sockaddr *)&address, addrlen);
}
EXPORT_SYMBOL(kernel_bind);

/**
 *	kernel_listen - move socket to listening state (kernel space)
 *	@sock: socket
 *	@backlog: pending connections queue size
 *
 *	Returns 0 or an error.
 */

int kernel_listen(struct socket *sock, int backlog)
{
	return sock->ops->listen(sock, backlog);
}
EXPORT_SYMBOL(kernel_listen);

/**
 *	kernel_accept - accept a connection (kernel space)
 *	@sock: listening socket
 *	@newsock: new connected socket
 *	@flags: flags
 *
 *	@flags must be SOCK_CLOEXEC, SOCK_NONBLOCK or 0.
 *	If it fails, @newsock is guaranteed to be %NULL.
 *	Returns 0 or an error.
 */

int kernel_accept(struct socket *sock, struct socket **newsock, int flags)
{
	struct sock *sk = sock->sk;
	int err;

	err = sock_create_lite(sk->sk_family, sk->sk_type, sk->sk_protocol,
			       newsock);
	if (err < 0)
		goto done;

	err = sock->ops->accept(sock, *newsock, flags, true);
	if (err < 0) {
		sock_release(*newsock);
		*newsock = NULL;
		goto done;
	}

	(*newsock)->ops = sock->ops;
	__module_get((*newsock)->ops->owner);

done:
	return err;
}
EXPORT_SYMBOL(kernel_accept);

/**
 *	kernel_connect - connect a socket (kernel space)
 *	@sock: socket
 *	@addr: address
 *	@addrlen: address length
 *	@flags: flags (O_NONBLOCK, ...)
 *
 *	For datagram sockets, @addr is the address to which datagrams are sent
 *	by default, and the only address from which datagrams are received.
 *	For stream sockets, attempts to connect to @addr.
 *	Returns 0 or an error code.
 */

int kernel_connect(struct socket *sock, struct sockaddr *addr, int addrlen,
		   int flags)
{
	struct sockaddr_storage address;

	memcpy(&address, addr, addrlen);

	return sock->ops->connect(sock, (struct sockaddr *)&address, addrlen, flags);
}
EXPORT_SYMBOL(kernel_connect);

/**
 *	kernel_getsockname - get the address which the socket is bound (kernel space)
 *	@sock: socket
 *	@addr: address holder
 *
 * 	Fills the @addr pointer with the address which the socket is bound.
 *	Returns 0 or an error code.
 */

int kernel_getsockname(struct socket *sock, struct sockaddr *addr)
{
	return sock->ops->getname(sock, addr, 0);
}
EXPORT_SYMBOL(kernel_getsockname);

/**
 *	kernel_getpeername - get the address which the socket is connected (kernel space)
 *	@sock: socket
 *	@addr: address holder
 *
 * 	Fills the @addr pointer with the address which the socket is connected.
 *	Returns 0 or an error code.
 */

int kernel_getpeername(struct socket *sock, struct sockaddr *addr)
{
	return sock->ops->getname(sock, addr, 1);
}
EXPORT_SYMBOL(kernel_getpeername);

/**
 *	kernel_sendpage - send a &page through a socket (kernel space)
 *	@sock: socket
 *	@page: page
 *	@offset: page offset
 *	@size: total size in bytes
 *	@flags: flags (MSG_DONTWAIT, ...)
 *
 *	Returns the total amount sent in bytes or an error.
 */

int kernel_sendpage(struct socket *sock, struct page *page, int offset,
		    size_t size, int flags)
{
	if (sock->ops->sendpage) {
		/* Warn in case the improper page to zero-copy send */
		WARN_ONCE(!sendpage_ok(page), "improper page for zero-copy send");
		return sock->ops->sendpage(sock, page, offset, size, flags);
	}
	return sock_no_sendpage(sock, page, offset, size, flags);
}
EXPORT_SYMBOL(kernel_sendpage);

/**
 *	kernel_sendpage_locked - send a &page through the locked sock (kernel space)
 *	@sk: sock
 *	@page: page
 *	@offset: page offset
 *	@size: total size in bytes
 *	@flags: flags (MSG_DONTWAIT, ...)
 *
 *	Returns the total amount sent in bytes or an error.
 *	Caller must hold @sk.
 */

int kernel_sendpage_locked(struct sock *sk, struct page *page, int offset,
			   size_t size, int flags)
{
	struct socket *sock = sk->sk_socket;

	if (sock->ops->sendpage_locked)
		return sock->ops->sendpage_locked(sk, page, offset, size,
						  flags);

	return sock_no_sendpage_locked(sk, page, offset, size, flags);
}
EXPORT_SYMBOL(kernel_sendpage_locked);

/**
 *	kernel_sock_shutdown - shut down part of a full-duplex connection (kernel space)
 *	@sock: socket
 *	@how: connection part
 *
 *	Returns 0 or an error.
 */

int kernel_sock_shutdown(struct socket *sock, enum sock_shutdown_cmd how)
{
	return sock->ops->shutdown(sock, how);
}
EXPORT_SYMBOL(kernel_sock_shutdown);

/**
 *	kernel_sock_ip_overhead - returns the IP overhead imposed by a socket
 *	@sk: socket
 *
 *	This routine returns the IP overhead imposed by a socket i.e.
 *	the length of the underlying IP header, depending on whether
 *	this is an IPv4 or IPv6 socket and the length from IP options turned
 *	on at the socket. Assumes that the caller has a lock on the socket.
 */

u32 kernel_sock_ip_overhead(struct sock *sk)
{
	struct inet_sock *inet;
	struct ip_options_rcu *opt;
	u32 overhead = 0;
#if IS_ENABLED(CONFIG_IPV6)
	struct ipv6_pinfo *np;
	struct ipv6_txoptions *optv6 = NULL;
#endif /* IS_ENABLED(CONFIG_IPV6) */

	if (!sk)
		return overhead;

	switch (sk->sk_family) {
	case AF_INET:
		inet = inet_sk(sk);
		overhead += sizeof(struct iphdr);
		opt = rcu_dereference_protected(inet->inet_opt,
						sock_owned_by_user(sk));
		if (opt)
			overhead += opt->opt.optlen;
		return overhead;
#if IS_ENABLED(CONFIG_IPV6)
	case AF_INET6:
		np = inet6_sk(sk);
		overhead += sizeof(struct ipv6hdr);
		if (np)
			optv6 = rcu_dereference_protected(np->opt,
							  sock_owned_by_user(sk));
		if (optv6)
			overhead += (optv6->opt_flen + optv6->opt_nflen);
		return overhead;
#endif /* IS_ENABLED(CONFIG_IPV6) */
	default: /* Returns 0 overhead if the socket is not ipv4 or ipv6 */
		return overhead;
	}
}
EXPORT_SYMBOL(kernel_sock_ip_overhead);<|MERGE_RESOLUTION|>--- conflicted
+++ resolved
@@ -728,10 +728,7 @@
 {
 	struct sockaddr_storage *save_addr = (struct sockaddr_storage *)msg->msg_name;
 	struct sockaddr_storage address;
-<<<<<<< HEAD
-=======
 	int save_len = msg->msg_namelen;
->>>>>>> 5eb2b831
 	int ret;
 
 	if (msg->msg_name) {
@@ -741,10 +738,7 @@
 
 	ret = __sock_sendmsg(sock, msg);
 	msg->msg_name = save_addr;
-<<<<<<< HEAD
-=======
 	msg->msg_namelen = save_len;
->>>>>>> 5eb2b831
 
 	return ret;
 }
