--- conflicted
+++ resolved
@@ -247,26 +247,6 @@
 		ret = -ENOMEM;
 		goto put_chain;
 	}
-<<<<<<< HEAD
-	memcpy(p->tcfp_keys, parm->keys, ksize);
-	p->tcfp_off_max_hint = 0;
-	for (i = 0; i < p->tcfp_nkeys; ++i) {
-		u32 cur = p->tcfp_keys[i].off;
-
-		/* sanitize the shift value for any later use */
-		p->tcfp_keys[i].shift = min_t(size_t, BITS_PER_TYPE(int) - 1,
-					      p->tcfp_keys[i].shift);
-
-		/* The AT option can read a single byte, we can bound the actual
-		 * value with uchar max.
-		 */
-		cur += (0xff & p->tcfp_keys[i].offmask) >> p->tcfp_keys[i].shift;
-
-		/* Each key touches 4 bytes starting from the computed offset */
-		p->tcfp_off_max_hint = max(p->tcfp_off_max_hint, cur + 4);
-	}
-=======
->>>>>>> 9b37665a
 
 	memcpy(nparms->tcfp_keys, parm->keys, ksize);
 
@@ -397,12 +377,6 @@
 	enum pedit_header_type htype = TCA_PEDIT_KEY_EX_HDR_TYPE_NETWORK;
 	enum pedit_cmd cmd = TCA_PEDIT_KEY_EX_CMD_SET;
 	struct tcf_pedit *p = to_pedit(a);
-<<<<<<< HEAD
-	u32 max_offset;
-	int i;
-
-	spin_lock(&p->tcf_lock);
-=======
 	struct tcf_pedit_key_ex *tkey_ex;
 	struct tcf_pedit_parms *parms;
 	struct tc_pedit_key *tkey;
@@ -417,14 +391,6 @@
 		     parms->tcfp_off_max_hint;
 	if (skb_ensure_writable(skb, min(skb->len, max_offset)))
 		goto done;
->>>>>>> 9b37665a
-
-	max_offset = (skb_transport_header_was_set(skb) ?
-		      skb_transport_offset(skb) :
-		      skb_network_offset(skb)) +
-		     p->tcfp_off_max_hint;
-	if (skb_ensure_writable(skb, min(skb->len, max_offset)))
-		goto unlock;
 
 	tcf_lastuse_update(&p->tcf_tm);
 	tcf_action_update_bstats(&p->common, skb);
@@ -506,12 +472,6 @@
 bad:
 	spin_lock(&p->tcf_lock);
 	p->tcf_qstats.overlimits++;
-<<<<<<< HEAD
-done:
-	bstats_update(&p->tcf_bstats, skb);
-unlock:
-=======
->>>>>>> 9b37665a
 	spin_unlock(&p->tcf_lock);
 done:
 	return p->tcf_action;
