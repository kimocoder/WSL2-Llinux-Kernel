// SPDX-License-Identifier: GPL-2.0-or-later
/*
 * net/sched/sch_api.c	Packet scheduler API.
 *
 * Authors:	Alexey Kuznetsov, <kuznet@ms2.inr.ac.ru>
 *
 * Fixes:
 *
 * Rani Assaf <rani@magic.metawire.com> :980802: JIFFIES and CPU clock sources are repaired.
 * Eduardo J. Blanco <ejbs@netlabs.com.uy> :990222: kmod support
 * Jamal Hadi Salim <hadi@nortelnetworks.com>: 990601: ingress support
 */

#include <linux/module.h>
#include <linux/types.h>
#include <linux/kernel.h>
#include <linux/string.h>
#include <linux/errno.h>
#include <linux/skbuff.h>
#include <linux/init.h>
#include <linux/proc_fs.h>
#include <linux/seq_file.h>
#include <linux/kmod.h>
#include <linux/list.h>
#include <linux/hrtimer.h>
#include <linux/slab.h>
#include <linux/hashtable.h>

#include <net/net_namespace.h>
#include <net/sock.h>
#include <net/netlink.h>
#include <net/pkt_sched.h>
#include <net/pkt_cls.h>

#include <trace/events/qdisc.h>

/*

   Short review.
   -------------

   This file consists of two interrelated parts:

   1. queueing disciplines manager frontend.
   2. traffic classes manager frontend.

   Generally, queueing discipline ("qdisc") is a black box,
   which is able to enqueue packets and to dequeue them (when
   device is ready to send something) in order and at times
   determined by algorithm hidden in it.

   qdisc's are divided to two categories:
   - "queues", which have no internal structure visible from outside.
   - "schedulers", which split all the packets to "traffic classes",
     using "packet classifiers" (look at cls_api.c)

   In turn, classes may have child qdiscs (as rule, queues)
   attached to them etc. etc. etc.

   The goal of the routines in this file is to translate
   information supplied by user in the form of handles
   to more intelligible for kernel form, to make some sanity
   checks and part of work, which is common to all qdiscs
   and to provide rtnetlink notifications.

   All real intelligent work is done inside qdisc modules.



   Every discipline has two major routines: enqueue and dequeue.

   ---dequeue

   dequeue usually returns a skb to send. It is allowed to return NULL,
   but it does not mean that queue is empty, it just means that
   discipline does not want to send anything this time.
   Queue is really empty if q->q.qlen == 0.
   For complicated disciplines with multiple queues q->q is not
   real packet queue, but however q->q.qlen must be valid.

   ---enqueue

   enqueue returns 0, if packet was enqueued successfully.
   If packet (this one or another one) was dropped, it returns
   not zero error code.
   NET_XMIT_DROP 	- this packet dropped
     Expected action: do not backoff, but wait until queue will clear.
   NET_XMIT_CN	 	- probably this packet enqueued, but another one dropped.
     Expected action: backoff or ignore

   Auxiliary routines:

   ---peek

   like dequeue but without removing a packet from the queue

   ---reset

   returns qdisc to initial state: purge all buffers, clear all
   timers, counters (except for statistics) etc.

   ---init

   initializes newly created qdisc.

   ---destroy

   destroys resources allocated by init and during lifetime of qdisc.

   ---change

   changes qdisc parameters.
 */

/* Protects list of registered TC modules. It is pure SMP lock. */
static DEFINE_RWLOCK(qdisc_mod_lock);


/************************************************
 *	Queueing disciplines manipulation.	*
 ************************************************/


/* The list of all installed queueing disciplines. */

static struct Qdisc_ops *qdisc_base;

/* Register/unregister queueing discipline */

int register_qdisc(struct Qdisc_ops *qops)
{
	struct Qdisc_ops *q, **qp;
	int rc = -EEXIST;

	write_lock(&qdisc_mod_lock);
	for (qp = &qdisc_base; (q = *qp) != NULL; qp = &q->next)
		if (!strcmp(qops->id, q->id))
			goto out;

	if (qops->enqueue == NULL)
		qops->enqueue = noop_qdisc_ops.enqueue;
	if (qops->peek == NULL) {
		if (qops->dequeue == NULL)
			qops->peek = noop_qdisc_ops.peek;
		else
			goto out_einval;
	}
	if (qops->dequeue == NULL)
		qops->dequeue = noop_qdisc_ops.dequeue;

	if (qops->cl_ops) {
		const struct Qdisc_class_ops *cops = qops->cl_ops;

		if (!(cops->find && cops->walk && cops->leaf))
			goto out_einval;

		if (cops->tcf_block && !(cops->bind_tcf && cops->unbind_tcf))
			goto out_einval;
	}

	qops->next = NULL;
	*qp = qops;
	rc = 0;
out:
	write_unlock(&qdisc_mod_lock);
	return rc;

out_einval:
	rc = -EINVAL;
	goto out;
}
EXPORT_SYMBOL(register_qdisc);

int unregister_qdisc(struct Qdisc_ops *qops)
{
	struct Qdisc_ops *q, **qp;
	int err = -ENOENT;

	write_lock(&qdisc_mod_lock);
	for (qp = &qdisc_base; (q = *qp) != NULL; qp = &q->next)
		if (q == qops)
			break;
	if (q) {
		*qp = q->next;
		q->next = NULL;
		err = 0;
	}
	write_unlock(&qdisc_mod_lock);
	return err;
}
EXPORT_SYMBOL(unregister_qdisc);

/* Get default qdisc if not otherwise specified */
void qdisc_get_default(char *name, size_t len)
{
	read_lock(&qdisc_mod_lock);
	strlcpy(name, default_qdisc_ops->id, len);
	read_unlock(&qdisc_mod_lock);
}

static struct Qdisc_ops *qdisc_lookup_default(const char *name)
{
	struct Qdisc_ops *q = NULL;

	for (q = qdisc_base; q; q = q->next) {
		if (!strcmp(name, q->id)) {
			if (!try_module_get(q->owner))
				q = NULL;
			break;
		}
	}

	return q;
}

/* Set new default qdisc to use */
int qdisc_set_default(const char *name)
{
	const struct Qdisc_ops *ops;

	if (!capable(CAP_NET_ADMIN))
		return -EPERM;

	write_lock(&qdisc_mod_lock);
	ops = qdisc_lookup_default(name);
	if (!ops) {
		/* Not found, drop lock and try to load module */
		write_unlock(&qdisc_mod_lock);
		request_module("sch_%s", name);
		write_lock(&qdisc_mod_lock);

		ops = qdisc_lookup_default(name);
	}

	if (ops) {
		/* Set new default */
		module_put(default_qdisc_ops->owner);
		default_qdisc_ops = ops;
	}
	write_unlock(&qdisc_mod_lock);

	return ops ? 0 : -ENOENT;
}

#ifdef CONFIG_NET_SCH_DEFAULT
/* Set default value from kernel config */
static int __init sch_default_qdisc(void)
{
	return qdisc_set_default(CONFIG_DEFAULT_NET_SCH);
}
late_initcall(sch_default_qdisc);
#endif

/* We know handle. Find qdisc among all qdisc's attached to device
 * (root qdisc, all its children, children of children etc.)
 * Note: caller either uses rtnl or rcu_read_lock()
 */

static struct Qdisc *qdisc_match_from_root(struct Qdisc *root, u32 handle)
{
	struct Qdisc *q;

	if (!qdisc_dev(root))
		return (root->handle == handle ? root : NULL);

	if (!(root->flags & TCQ_F_BUILTIN) &&
	    root->handle == handle)
		return root;

	hash_for_each_possible_rcu(qdisc_dev(root)->qdisc_hash, q, hash, handle,
				   lockdep_rtnl_is_held()) {
		if (q->handle == handle)
			return q;
	}
	return NULL;
}

void qdisc_hash_add(struct Qdisc *q, bool invisible)
{
	if ((q->parent != TC_H_ROOT) && !(q->flags & TCQ_F_INGRESS)) {
		ASSERT_RTNL();
		hash_add_rcu(qdisc_dev(q)->qdisc_hash, &q->hash, q->handle);
		if (invisible)
			q->flags |= TCQ_F_INVISIBLE;
	}
}
EXPORT_SYMBOL(qdisc_hash_add);

void qdisc_hash_del(struct Qdisc *q)
{
	if ((q->parent != TC_H_ROOT) && !(q->flags & TCQ_F_INGRESS)) {
		ASSERT_RTNL();
		hash_del_rcu(&q->hash);
	}
}
EXPORT_SYMBOL(qdisc_hash_del);

struct Qdisc *qdisc_lookup(struct net_device *dev, u32 handle)
{
	struct Qdisc *q;

	if (!handle)
		return NULL;
	q = qdisc_match_from_root(rtnl_dereference(dev->qdisc), handle);
	if (q)
		goto out;

	if (dev_ingress_queue(dev))
		q = qdisc_match_from_root(
			dev_ingress_queue(dev)->qdisc_sleeping,
			handle);
out:
	return q;
}

struct Qdisc *qdisc_lookup_rcu(struct net_device *dev, u32 handle)
{
	struct netdev_queue *nq;
	struct Qdisc *q;

	if (!handle)
		return NULL;
	q = qdisc_match_from_root(rcu_dereference(dev->qdisc), handle);
	if (q)
		goto out;

	nq = dev_ingress_queue_rcu(dev);
	if (nq)
		q = qdisc_match_from_root(nq->qdisc_sleeping, handle);
out:
	return q;
}

static struct Qdisc *qdisc_leaf(struct Qdisc *p, u32 classid)
{
	unsigned long cl;
	const struct Qdisc_class_ops *cops = p->ops->cl_ops;

	if (cops == NULL)
		return NULL;
	cl = cops->find(p, classid);

	if (cl == 0)
		return NULL;
	return cops->leaf(p, cl);
}

/* Find queueing discipline by name */

static struct Qdisc_ops *qdisc_lookup_ops(struct nlattr *kind)
{
	struct Qdisc_ops *q = NULL;

	if (kind) {
		read_lock(&qdisc_mod_lock);
		for (q = qdisc_base; q; q = q->next) {
			if (nla_strcmp(kind, q->id) == 0) {
				if (!try_module_get(q->owner))
					q = NULL;
				break;
			}
		}
		read_unlock(&qdisc_mod_lock);
	}
	return q;
}

/* The linklayer setting were not transferred from iproute2, in older
 * versions, and the rate tables lookup systems have been dropped in
 * the kernel. To keep backward compatible with older iproute2 tc
 * utils, we detect the linklayer setting by detecting if the rate
 * table were modified.
 *
 * For linklayer ATM table entries, the rate table will be aligned to
 * 48 bytes, thus some table entries will contain the same value.  The
 * mpu (min packet unit) is also encoded into the old rate table, thus
 * starting from the mpu, we find low and high table entries for
 * mapping this cell.  If these entries contain the same value, when
 * the rate tables have been modified for linklayer ATM.
 *
 * This is done by rounding mpu to the nearest 48 bytes cell/entry,
 * and then roundup to the next cell, calc the table entry one below,
 * and compare.
 */
static __u8 __detect_linklayer(struct tc_ratespec *r, __u32 *rtab)
{
	int low       = roundup(r->mpu, 48);
	int high      = roundup(low+1, 48);
	int cell_low  = low >> r->cell_log;
	int cell_high = (high >> r->cell_log) - 1;

	/* rtab is too inaccurate at rates > 100Mbit/s */
	if ((r->rate > (100000000/8)) || (rtab[0] == 0)) {
		pr_debug("TC linklayer: Giving up ATM detection\n");
		return TC_LINKLAYER_ETHERNET;
	}

	if ((cell_high > cell_low) && (cell_high < 256)
	    && (rtab[cell_low] == rtab[cell_high])) {
		pr_debug("TC linklayer: Detected ATM, low(%d)=high(%d)=%u\n",
			 cell_low, cell_high, rtab[cell_high]);
		return TC_LINKLAYER_ATM;
	}
	return TC_LINKLAYER_ETHERNET;
}

static struct qdisc_rate_table *qdisc_rtab_list;

struct qdisc_rate_table *qdisc_get_rtab(struct tc_ratespec *r,
					struct nlattr *tab,
					struct netlink_ext_ack *extack)
{
	struct qdisc_rate_table *rtab;

	if (tab == NULL || r->rate == 0 ||
	    r->cell_log == 0 || r->cell_log >= 32 ||
	    nla_len(tab) != TC_RTAB_SIZE) {
		NL_SET_ERR_MSG(extack, "Invalid rate table parameters for searching");
		return NULL;
	}

	for (rtab = qdisc_rtab_list; rtab; rtab = rtab->next) {
		if (!memcmp(&rtab->rate, r, sizeof(struct tc_ratespec)) &&
		    !memcmp(&rtab->data, nla_data(tab), 1024)) {
			rtab->refcnt++;
			return rtab;
		}
	}

	rtab = kmalloc(sizeof(*rtab), GFP_KERNEL);
	if (rtab) {
		rtab->rate = *r;
		rtab->refcnt = 1;
		memcpy(rtab->data, nla_data(tab), 1024);
		if (r->linklayer == TC_LINKLAYER_UNAWARE)
			r->linklayer = __detect_linklayer(r, rtab->data);
		rtab->next = qdisc_rtab_list;
		qdisc_rtab_list = rtab;
	} else {
		NL_SET_ERR_MSG(extack, "Failed to allocate new qdisc rate table");
	}
	return rtab;
}
EXPORT_SYMBOL(qdisc_get_rtab);

void qdisc_put_rtab(struct qdisc_rate_table *tab)
{
	struct qdisc_rate_table *rtab, **rtabp;

	if (!tab || --tab->refcnt)
		return;

	for (rtabp = &qdisc_rtab_list;
	     (rtab = *rtabp) != NULL;
	     rtabp = &rtab->next) {
		if (rtab == tab) {
			*rtabp = rtab->next;
			kfree(rtab);
			return;
		}
	}
}
EXPORT_SYMBOL(qdisc_put_rtab);

static LIST_HEAD(qdisc_stab_list);

static const struct nla_policy stab_policy[TCA_STAB_MAX + 1] = {
	[TCA_STAB_BASE]	= { .len = sizeof(struct tc_sizespec) },
	[TCA_STAB_DATA] = { .type = NLA_BINARY },
};

static struct qdisc_size_table *qdisc_get_stab(struct nlattr *opt,
					       struct netlink_ext_ack *extack)
{
	struct nlattr *tb[TCA_STAB_MAX + 1];
	struct qdisc_size_table *stab;
	struct tc_sizespec *s;
	unsigned int tsize = 0;
	u16 *tab = NULL;
	int err;

	err = nla_parse_nested_deprecated(tb, TCA_STAB_MAX, opt, stab_policy,
					  extack);
	if (err < 0)
		return ERR_PTR(err);
	if (!tb[TCA_STAB_BASE]) {
		NL_SET_ERR_MSG(extack, "Size table base attribute is missing");
		return ERR_PTR(-EINVAL);
	}

	s = nla_data(tb[TCA_STAB_BASE]);

	if (s->tsize > 0) {
		if (!tb[TCA_STAB_DATA]) {
			NL_SET_ERR_MSG(extack, "Size table data attribute is missing");
			return ERR_PTR(-EINVAL);
		}
		tab = nla_data(tb[TCA_STAB_DATA]);
		tsize = nla_len(tb[TCA_STAB_DATA]) / sizeof(u16);
	}

	if (tsize != s->tsize || (!tab && tsize > 0)) {
		NL_SET_ERR_MSG(extack, "Invalid size of size table");
		return ERR_PTR(-EINVAL);
	}

	list_for_each_entry(stab, &qdisc_stab_list, list) {
		if (memcmp(&stab->szopts, s, sizeof(*s)))
			continue;
		if (tsize > 0 && memcmp(stab->data, tab, tsize * sizeof(u16)))
			continue;
		stab->refcnt++;
		return stab;
	}

	if (s->size_log > STAB_SIZE_LOG_MAX ||
	    s->cell_log > STAB_SIZE_LOG_MAX) {
		NL_SET_ERR_MSG(extack, "Invalid logarithmic size of size table");
		return ERR_PTR(-EINVAL);
	}

	stab = kmalloc(sizeof(*stab) + tsize * sizeof(u16), GFP_KERNEL);
	if (!stab)
		return ERR_PTR(-ENOMEM);

	stab->refcnt = 1;
	stab->szopts = *s;
	if (tsize > 0)
		memcpy(stab->data, tab, tsize * sizeof(u16));

	list_add_tail(&stab->list, &qdisc_stab_list);

	return stab;
}

void qdisc_put_stab(struct qdisc_size_table *tab)
{
	if (!tab)
		return;

	if (--tab->refcnt == 0) {
		list_del(&tab->list);
		kfree_rcu(tab, rcu);
	}
}
EXPORT_SYMBOL(qdisc_put_stab);

static int qdisc_dump_stab(struct sk_buff *skb, struct qdisc_size_table *stab)
{
	struct nlattr *nest;

	nest = nla_nest_start_noflag(skb, TCA_STAB);
	if (nest == NULL)
		goto nla_put_failure;
	if (nla_put(skb, TCA_STAB_BASE, sizeof(stab->szopts), &stab->szopts))
		goto nla_put_failure;
	nla_nest_end(skb, nest);

	return skb->len;

nla_put_failure:
	return -1;
}

void __qdisc_calculate_pkt_len(struct sk_buff *skb,
			       const struct qdisc_size_table *stab)
{
	int pkt_len, slot;

	pkt_len = skb->len + stab->szopts.overhead;
	if (unlikely(!stab->szopts.tsize))
		goto out;

	slot = pkt_len + stab->szopts.cell_align;
	if (unlikely(slot < 0))
		slot = 0;

	slot >>= stab->szopts.cell_log;
	if (likely(slot < stab->szopts.tsize))
		pkt_len = stab->data[slot];
	else
		pkt_len = stab->data[stab->szopts.tsize - 1] *
				(slot / stab->szopts.tsize) +
				stab->data[slot % stab->szopts.tsize];

	pkt_len <<= stab->szopts.size_log;
out:
	if (unlikely(pkt_len < 1))
		pkt_len = 1;
	qdisc_skb_cb(skb)->pkt_len = pkt_len;
}
EXPORT_SYMBOL(__qdisc_calculate_pkt_len);

void qdisc_warn_nonwc(const char *txt, struct Qdisc *qdisc)
{
	if (!(qdisc->flags & TCQ_F_WARN_NONWC)) {
		pr_warn("%s: %s qdisc %X: is non-work-conserving?\n",
			txt, qdisc->ops->id, qdisc->handle >> 16);
		qdisc->flags |= TCQ_F_WARN_NONWC;
	}
}
EXPORT_SYMBOL(qdisc_warn_nonwc);

static enum hrtimer_restart qdisc_watchdog(struct hrtimer *timer)
{
	struct qdisc_watchdog *wd = container_of(timer, struct qdisc_watchdog,
						 timer);

	rcu_read_lock();
	__netif_schedule(qdisc_root(wd->qdisc));
	rcu_read_unlock();

	return HRTIMER_NORESTART;
}

void qdisc_watchdog_init_clockid(struct qdisc_watchdog *wd, struct Qdisc *qdisc,
				 clockid_t clockid)
{
	hrtimer_init(&wd->timer, clockid, HRTIMER_MODE_ABS_PINNED);
	wd->timer.function = qdisc_watchdog;
	wd->qdisc = qdisc;
}
EXPORT_SYMBOL(qdisc_watchdog_init_clockid);

void qdisc_watchdog_init(struct qdisc_watchdog *wd, struct Qdisc *qdisc)
{
	qdisc_watchdog_init_clockid(wd, qdisc, CLOCK_MONOTONIC);
}
EXPORT_SYMBOL(qdisc_watchdog_init);

void qdisc_watchdog_schedule_range_ns(struct qdisc_watchdog *wd, u64 expires,
				      u64 delta_ns)
{
	if (test_bit(__QDISC_STATE_DEACTIVATED,
		     &qdisc_root_sleeping(wd->qdisc)->state))
		return;

	if (hrtimer_is_queued(&wd->timer)) {
		/* If timer is already set in [expires, expires + delta_ns],
		 * do not reprogram it.
		 */
		if (wd->last_expires - expires <= delta_ns)
			return;
	}

	wd->last_expires = expires;
	hrtimer_start_range_ns(&wd->timer,
			       ns_to_ktime(expires),
			       delta_ns,
			       HRTIMER_MODE_ABS_PINNED);
}
EXPORT_SYMBOL(qdisc_watchdog_schedule_range_ns);

void qdisc_watchdog_cancel(struct qdisc_watchdog *wd)
{
	hrtimer_cancel(&wd->timer);
}
EXPORT_SYMBOL(qdisc_watchdog_cancel);

static struct hlist_head *qdisc_class_hash_alloc(unsigned int n)
{
	struct hlist_head *h;
	unsigned int i;

	h = kvmalloc_array(n, sizeof(struct hlist_head), GFP_KERNEL);

	if (h != NULL) {
		for (i = 0; i < n; i++)
			INIT_HLIST_HEAD(&h[i]);
	}
	return h;
}

void qdisc_class_hash_grow(struct Qdisc *sch, struct Qdisc_class_hash *clhash)
{
	struct Qdisc_class_common *cl;
	struct hlist_node *next;
	struct hlist_head *nhash, *ohash;
	unsigned int nsize, nmask, osize;
	unsigned int i, h;

	/* Rehash when load factor exceeds 0.75 */
	if (clhash->hashelems * 4 <= clhash->hashsize * 3)
		return;
	nsize = clhash->hashsize * 2;
	nmask = nsize - 1;
	nhash = qdisc_class_hash_alloc(nsize);
	if (nhash == NULL)
		return;

	ohash = clhash->hash;
	osize = clhash->hashsize;

	sch_tree_lock(sch);
	for (i = 0; i < osize; i++) {
		hlist_for_each_entry_safe(cl, next, &ohash[i], hnode) {
			h = qdisc_class_hash(cl->classid, nmask);
			hlist_add_head(&cl->hnode, &nhash[h]);
		}
	}
	clhash->hash     = nhash;
	clhash->hashsize = nsize;
	clhash->hashmask = nmask;
	sch_tree_unlock(sch);

	kvfree(ohash);
}
EXPORT_SYMBOL(qdisc_class_hash_grow);

int qdisc_class_hash_init(struct Qdisc_class_hash *clhash)
{
	unsigned int size = 4;

	clhash->hash = qdisc_class_hash_alloc(size);
	if (!clhash->hash)
		return -ENOMEM;
	clhash->hashsize  = size;
	clhash->hashmask  = size - 1;
	clhash->hashelems = 0;
	return 0;
}
EXPORT_SYMBOL(qdisc_class_hash_init);

void qdisc_class_hash_destroy(struct Qdisc_class_hash *clhash)
{
	kvfree(clhash->hash);
}
EXPORT_SYMBOL(qdisc_class_hash_destroy);

void qdisc_class_hash_insert(struct Qdisc_class_hash *clhash,
			     struct Qdisc_class_common *cl)
{
	unsigned int h;

	INIT_HLIST_NODE(&cl->hnode);
	h = qdisc_class_hash(cl->classid, clhash->hashmask);
	hlist_add_head(&cl->hnode, &clhash->hash[h]);
	clhash->hashelems++;
}
EXPORT_SYMBOL(qdisc_class_hash_insert);

void qdisc_class_hash_remove(struct Qdisc_class_hash *clhash,
			     struct Qdisc_class_common *cl)
{
	hlist_del(&cl->hnode);
	clhash->hashelems--;
}
EXPORT_SYMBOL(qdisc_class_hash_remove);

/* Allocate an unique handle from space managed by kernel
 * Possible range is [8000-FFFF]:0000 (0x8000 values)
 */
static u32 qdisc_alloc_handle(struct net_device *dev)
{
	int i = 0x8000;
	static u32 autohandle = TC_H_MAKE(0x80000000U, 0);

	do {
		autohandle += TC_H_MAKE(0x10000U, 0);
		if (autohandle == TC_H_MAKE(TC_H_ROOT, 0))
			autohandle = TC_H_MAKE(0x80000000U, 0);
		if (!qdisc_lookup(dev, autohandle))
			return autohandle;
		cond_resched();
	} while	(--i > 0);

	return 0;
}

void qdisc_tree_reduce_backlog(struct Qdisc *sch, int n, int len)
{
	bool qdisc_is_offloaded = sch->flags & TCQ_F_OFFLOADED;
	const struct Qdisc_class_ops *cops;
	unsigned long cl;
	u32 parentid;
	bool notify;
	int drops;

	if (n == 0 && len == 0)
		return;
	drops = max_t(int, n, 0);
	rcu_read_lock();
	while ((parentid = sch->parent)) {
		if (TC_H_MAJ(parentid) == TC_H_MAJ(TC_H_INGRESS))
			break;

		if (sch->flags & TCQ_F_NOPARENT)
			break;
		/* Notify parent qdisc only if child qdisc becomes empty.
		 *
		 * If child was empty even before update then backlog
		 * counter is screwed and we skip notification because
		 * parent class is already passive.
		 *
		 * If the original child was offloaded then it is allowed
		 * to be seem as empty, so the parent is notified anyway.
		 */
		notify = !sch->q.qlen && !WARN_ON_ONCE(!n &&
						       !qdisc_is_offloaded);
		/* TODO: perform the search on a per txq basis */
		sch = qdisc_lookup(qdisc_dev(sch), TC_H_MAJ(parentid));
		if (sch == NULL) {
			WARN_ON_ONCE(parentid != TC_H_ROOT);
			break;
		}
		cops = sch->ops->cl_ops;
		if (notify && cops->qlen_notify) {
			cl = cops->find(sch, parentid);
			cops->qlen_notify(sch, cl);
		}
		sch->q.qlen -= n;
		sch->qstats.backlog -= len;
		__qdisc_qstats_drop(sch, drops);
	}
	rcu_read_unlock();
}
EXPORT_SYMBOL(qdisc_tree_reduce_backlog);

int qdisc_offload_dump_helper(struct Qdisc *sch, enum tc_setup_type type,
			      void *type_data)
{
	struct net_device *dev = qdisc_dev(sch);
	int err;

	sch->flags &= ~TCQ_F_OFFLOADED;
	if (!tc_can_offload(dev) || !dev->netdev_ops->ndo_setup_tc)
		return 0;

	err = dev->netdev_ops->ndo_setup_tc(dev, type, type_data);
	if (err == -EOPNOTSUPP)
		return 0;

	if (!err)
		sch->flags |= TCQ_F_OFFLOADED;

	return err;
}
EXPORT_SYMBOL(qdisc_offload_dump_helper);

void qdisc_offload_graft_helper(struct net_device *dev, struct Qdisc *sch,
				struct Qdisc *new, struct Qdisc *old,
				enum tc_setup_type type, void *type_data,
				struct netlink_ext_ack *extack)
{
	bool any_qdisc_is_offloaded;
	int err;

	if (!tc_can_offload(dev) || !dev->netdev_ops->ndo_setup_tc)
		return;

	err = dev->netdev_ops->ndo_setup_tc(dev, type, type_data);

	/* Don't report error if the graft is part of destroy operation. */
	if (!err || !new || new == &noop_qdisc)
		return;

	/* Don't report error if the parent, the old child and the new
	 * one are not offloaded.
	 */
	any_qdisc_is_offloaded = new->flags & TCQ_F_OFFLOADED;
	any_qdisc_is_offloaded |= sch && sch->flags & TCQ_F_OFFLOADED;
	any_qdisc_is_offloaded |= old && old->flags & TCQ_F_OFFLOADED;

	if (any_qdisc_is_offloaded)
		NL_SET_ERR_MSG(extack, "Offloading graft operation failed.");
}
EXPORT_SYMBOL(qdisc_offload_graft_helper);

static void qdisc_offload_graft_root(struct net_device *dev,
				     struct Qdisc *new, struct Qdisc *old,
				     struct netlink_ext_ack *extack)
{
	struct tc_root_qopt_offload graft_offload = {
		.command	= TC_ROOT_GRAFT,
		.handle		= new ? new->handle : 0,
		.ingress	= (new && new->flags & TCQ_F_INGRESS) ||
				  (old && old->flags & TCQ_F_INGRESS),
	};

	qdisc_offload_graft_helper(dev, NULL, new, old,
				   TC_SETUP_ROOT_QDISC, &graft_offload, extack);
}

static int tc_fill_qdisc(struct sk_buff *skb, struct Qdisc *q, u32 clid,
			 u32 portid, u32 seq, u16 flags, int event)
{
	struct gnet_stats_basic_cpu __percpu *cpu_bstats = NULL;
	struct gnet_stats_queue __percpu *cpu_qstats = NULL;
	struct tcmsg *tcm;
	struct nlmsghdr  *nlh;
	unsigned char *b = skb_tail_pointer(skb);
	struct gnet_dump d;
	struct qdisc_size_table *stab;
	u32 block_index;
	__u32 qlen;

	cond_resched();
	nlh = nlmsg_put(skb, portid, seq, event, sizeof(*tcm), flags);
	if (!nlh)
		goto out_nlmsg_trim;
	tcm = nlmsg_data(nlh);
	tcm->tcm_family = AF_UNSPEC;
	tcm->tcm__pad1 = 0;
	tcm->tcm__pad2 = 0;
	tcm->tcm_ifindex = qdisc_dev(q)->ifindex;
	tcm->tcm_parent = clid;
	tcm->tcm_handle = q->handle;
	tcm->tcm_info = refcount_read(&q->refcnt);
	if (nla_put_string(skb, TCA_KIND, q->ops->id))
		goto nla_put_failure;
	if (q->ops->ingress_block_get) {
		block_index = q->ops->ingress_block_get(q);
		if (block_index &&
		    nla_put_u32(skb, TCA_INGRESS_BLOCK, block_index))
			goto nla_put_failure;
	}
	if (q->ops->egress_block_get) {
		block_index = q->ops->egress_block_get(q);
		if (block_index &&
		    nla_put_u32(skb, TCA_EGRESS_BLOCK, block_index))
			goto nla_put_failure;
	}
	if (q->ops->dump && q->ops->dump(q, skb) < 0)
		goto nla_put_failure;
	if (nla_put_u8(skb, TCA_HW_OFFLOAD, !!(q->flags & TCQ_F_OFFLOADED)))
		goto nla_put_failure;
	qlen = qdisc_qlen_sum(q);

	stab = rtnl_dereference(q->stab);
	if (stab && qdisc_dump_stab(skb, stab) < 0)
		goto nla_put_failure;

	if (gnet_stats_start_copy_compat(skb, TCA_STATS2, TCA_STATS, TCA_XSTATS,
					 NULL, &d, TCA_PAD) < 0)
		goto nla_put_failure;

	if (q->ops->dump_stats && q->ops->dump_stats(q, &d) < 0)
		goto nla_put_failure;

	if (qdisc_is_percpu_stats(q)) {
		cpu_bstats = q->cpu_bstats;
		cpu_qstats = q->cpu_qstats;
	}

	if (gnet_stats_copy_basic(qdisc_root_sleeping_running(q),
				  &d, cpu_bstats, &q->bstats) < 0 ||
	    gnet_stats_copy_rate_est(&d, &q->rate_est) < 0 ||
	    gnet_stats_copy_queue(&d, cpu_qstats, &q->qstats, qlen) < 0)
		goto nla_put_failure;

	if (gnet_stats_finish_copy(&d) < 0)
		goto nla_put_failure;

	nlh->nlmsg_len = skb_tail_pointer(skb) - b;
	return skb->len;

out_nlmsg_trim:
nla_put_failure:
	nlmsg_trim(skb, b);
	return -1;
}

static bool tc_qdisc_dump_ignore(struct Qdisc *q, bool dump_invisible)
{
	if (q->flags & TCQ_F_BUILTIN)
		return true;
	if ((q->flags & TCQ_F_INVISIBLE) && !dump_invisible)
		return true;

	return false;
}

static int qdisc_notify(struct net *net, struct sk_buff *oskb,
			struct nlmsghdr *n, u32 clid,
			struct Qdisc *old, struct Qdisc *new)
{
	struct sk_buff *skb;
	u32 portid = oskb ? NETLINK_CB(oskb).portid : 0;

	skb = alloc_skb(NLMSG_GOODSIZE, GFP_KERNEL);
	if (!skb)
		return -ENOBUFS;

	if (old && !tc_qdisc_dump_ignore(old, false)) {
		if (tc_fill_qdisc(skb, old, clid, portid, n->nlmsg_seq,
				  0, RTM_DELQDISC) < 0)
			goto err_out;
	}
	if (new && !tc_qdisc_dump_ignore(new, false)) {
		if (tc_fill_qdisc(skb, new, clid, portid, n->nlmsg_seq,
				  old ? NLM_F_REPLACE : 0, RTM_NEWQDISC) < 0)
			goto err_out;
	}

	if (skb->len)
		return rtnetlink_send(skb, net, portid, RTNLGRP_TC,
				      n->nlmsg_flags & NLM_F_ECHO);

err_out:
	kfree_skb(skb);
	return -EINVAL;
}

static void notify_and_destroy(struct net *net, struct sk_buff *skb,
			       struct nlmsghdr *n, u32 clid,
			       struct Qdisc *old, struct Qdisc *new)
{
	if (new || old)
		qdisc_notify(net, skb, n, clid, old, new);

	if (old)
		qdisc_put(old);
}

static void qdisc_clear_nolock(struct Qdisc *sch)
{
	sch->flags &= ~TCQ_F_NOLOCK;
	if (!(sch->flags & TCQ_F_CPUSTATS))
		return;

	free_percpu(sch->cpu_bstats);
	free_percpu(sch->cpu_qstats);
	sch->cpu_bstats = NULL;
	sch->cpu_qstats = NULL;
	sch->flags &= ~TCQ_F_CPUSTATS;
}

/* Graft qdisc "new" to class "classid" of qdisc "parent" or
 * to device "dev".
 *
 * When appropriate send a netlink notification using 'skb'
 * and "n".
 *
 * On success, destroy old qdisc.
 */

static int qdisc_graft(struct net_device *dev, struct Qdisc *parent,
		       struct sk_buff *skb, struct nlmsghdr *n, u32 classid,
		       struct Qdisc *new, struct Qdisc *old,
		       struct netlink_ext_ack *extack)
{
	struct Qdisc *q = old;
	struct net *net = dev_net(dev);

	if (parent == NULL) {
		unsigned int i, num_q, ingress;

		ingress = 0;
		num_q = dev->num_tx_queues;
		if ((q && q->flags & TCQ_F_INGRESS) ||
		    (new && new->flags & TCQ_F_INGRESS)) {
			num_q = 1;
			ingress = 1;
			if (!dev_ingress_queue(dev)) {
				NL_SET_ERR_MSG(extack, "Device does not have an ingress queue");
				return -ENOENT;
			}
		}

		if (dev->flags & IFF_UP)
			dev_deactivate(dev);

		qdisc_offload_graft_root(dev, new, old, extack);

		if (new && new->ops->attach && !ingress)
			goto skip;

		for (i = 0; i < num_q; i++) {
			struct netdev_queue *dev_queue = dev_ingress_queue(dev);

			if (!ingress)
				dev_queue = netdev_get_tx_queue(dev, i);

			old = dev_graft_qdisc(dev_queue, new);
			if (new && i > 0)
				qdisc_refcount_inc(new);

			if (!ingress)
				qdisc_put(old);
		}

skip:
		if (!ingress) {
<<<<<<< HEAD
			notify_and_destroy(net, skb, n, classid,
					   rtnl_dereference(dev->qdisc), new);
			if (new && !new->ops->attach)
				qdisc_refcount_inc(new);
			rcu_assign_pointer(dev->qdisc, new ? : &noop_qdisc);
=======
			old = rtnl_dereference(dev->qdisc);
			if (new && !new->ops->attach)
				qdisc_refcount_inc(new);
			rcu_assign_pointer(dev->qdisc, new ? : &noop_qdisc);

			notify_and_destroy(net, skb, n, classid, old, new);
>>>>>>> ea6ea9fa

			if (new && new->ops->attach)
				new->ops->attach(new);
		} else {
			notify_and_destroy(net, skb, n, classid, old, new);
		}

		if (dev->flags & IFF_UP)
			dev_activate(dev);
	} else {
		const struct Qdisc_class_ops *cops = parent->ops->cl_ops;
		unsigned long cl;
		int err;

		/* Only support running class lockless if parent is lockless */
		if (new && (new->flags & TCQ_F_NOLOCK) && !(parent->flags & TCQ_F_NOLOCK))
			qdisc_clear_nolock(new);

		if (!cops || !cops->graft)
			return -EOPNOTSUPP;

		cl = cops->find(parent, classid);
		if (!cl) {
			NL_SET_ERR_MSG(extack, "Specified class not found");
			return -ENOENT;
		}

		err = cops->graft(parent, cl, new, &old, extack);
		if (err)
			return err;
		notify_and_destroy(net, skb, n, classid, old, new);
	}
	return 0;
}

static int qdisc_block_indexes_set(struct Qdisc *sch, struct nlattr **tca,
				   struct netlink_ext_ack *extack)
{
	u32 block_index;

	if (tca[TCA_INGRESS_BLOCK]) {
		block_index = nla_get_u32(tca[TCA_INGRESS_BLOCK]);

		if (!block_index) {
			NL_SET_ERR_MSG(extack, "Ingress block index cannot be 0");
			return -EINVAL;
		}
		if (!sch->ops->ingress_block_set) {
			NL_SET_ERR_MSG(extack, "Ingress block sharing is not supported");
			return -EOPNOTSUPP;
		}
		sch->ops->ingress_block_set(sch, block_index);
	}
	if (tca[TCA_EGRESS_BLOCK]) {
		block_index = nla_get_u32(tca[TCA_EGRESS_BLOCK]);

		if (!block_index) {
			NL_SET_ERR_MSG(extack, "Egress block index cannot be 0");
			return -EINVAL;
		}
		if (!sch->ops->egress_block_set) {
			NL_SET_ERR_MSG(extack, "Egress block sharing is not supported");
			return -EOPNOTSUPP;
		}
		sch->ops->egress_block_set(sch, block_index);
	}
	return 0;
}

/*
   Allocate and initialize new qdisc.

   Parameters are passed via opt.
 */

static struct Qdisc *qdisc_create(struct net_device *dev,
				  struct netdev_queue *dev_queue,
				  struct Qdisc *p, u32 parent, u32 handle,
				  struct nlattr **tca, int *errp,
				  struct netlink_ext_ack *extack)
{
	int err;
	struct nlattr *kind = tca[TCA_KIND];
	struct Qdisc *sch;
	struct Qdisc_ops *ops;
	struct qdisc_size_table *stab;

	ops = qdisc_lookup_ops(kind);
#ifdef CONFIG_MODULES
	if (ops == NULL && kind != NULL) {
		char name[IFNAMSIZ];
		if (nla_strscpy(name, kind, IFNAMSIZ) >= 0) {
			/* We dropped the RTNL semaphore in order to
			 * perform the module load.  So, even if we
			 * succeeded in loading the module we have to
			 * tell the caller to replay the request.  We
			 * indicate this using -EAGAIN.
			 * We replay the request because the device may
			 * go away in the mean time.
			 */
			rtnl_unlock();
			request_module("sch_%s", name);
			rtnl_lock();
			ops = qdisc_lookup_ops(kind);
			if (ops != NULL) {
				/* We will try again qdisc_lookup_ops,
				 * so don't keep a reference.
				 */
				module_put(ops->owner);
				err = -EAGAIN;
				goto err_out;
			}
		}
	}
#endif

	err = -ENOENT;
	if (!ops) {
		NL_SET_ERR_MSG(extack, "Specified qdisc kind is unknown");
		goto err_out;
	}

	sch = qdisc_alloc(dev_queue, ops, extack);
	if (IS_ERR(sch)) {
		err = PTR_ERR(sch);
		goto err_out2;
	}

	sch->parent = parent;

	if (handle == TC_H_INGRESS) {
		sch->flags |= TCQ_F_INGRESS;
		handle = TC_H_MAKE(TC_H_INGRESS, 0);
	} else {
		if (handle == 0) {
			handle = qdisc_alloc_handle(dev);
			if (handle == 0) {
				NL_SET_ERR_MSG(extack, "Maximum number of qdisc handles was exceeded");
				err = -ENOSPC;
				goto err_out3;
			}
		}
		if (!netif_is_multiqueue(dev))
			sch->flags |= TCQ_F_ONETXQUEUE;
	}

	sch->handle = handle;

	/* This exist to keep backward compatible with a userspace
	 * loophole, what allowed userspace to get IFF_NO_QUEUE
	 * facility on older kernels by setting tx_queue_len=0 (prior
	 * to qdisc init), and then forgot to reinit tx_queue_len
	 * before again attaching a qdisc.
	 */
	if ((dev->priv_flags & IFF_NO_QUEUE) && (dev->tx_queue_len == 0)) {
		dev->tx_queue_len = DEFAULT_TX_QUEUE_LEN;
		netdev_info(dev, "Caught tx_queue_len zero misconfig\n");
	}

	err = qdisc_block_indexes_set(sch, tca, extack);
	if (err)
		goto err_out3;

	if (ops->init) {
		err = ops->init(sch, tca[TCA_OPTIONS], extack);
		if (err != 0)
			goto err_out5;
	}

	if (tca[TCA_STAB]) {
		stab = qdisc_get_stab(tca[TCA_STAB], extack);
		if (IS_ERR(stab)) {
			err = PTR_ERR(stab);
			goto err_out4;
		}
		rcu_assign_pointer(sch->stab, stab);
	}
	if (tca[TCA_RATE]) {
		seqcount_t *running;

		err = -EOPNOTSUPP;
		if (sch->flags & TCQ_F_MQROOT) {
			NL_SET_ERR_MSG(extack, "Cannot attach rate estimator to a multi-queue root qdisc");
			goto err_out4;
		}

		if (sch->parent != TC_H_ROOT &&
		    !(sch->flags & TCQ_F_INGRESS) &&
		    (!p || !(p->flags & TCQ_F_MQROOT)))
			running = qdisc_root_sleeping_running(sch);
		else
			running = &sch->running;

		err = gen_new_estimator(&sch->bstats,
					sch->cpu_bstats,
					&sch->rate_est,
					NULL,
					running,
					tca[TCA_RATE]);
		if (err) {
			NL_SET_ERR_MSG(extack, "Failed to generate new estimator");
			goto err_out4;
		}
	}

	qdisc_hash_add(sch, false);
	trace_qdisc_create(ops, dev, parent);

	return sch;

err_out5:
	/* ops->init() failed, we call ->destroy() like qdisc_create_dflt() */
	if (ops->destroy)
		ops->destroy(sch);
err_out3:
	dev_put(dev);
	qdisc_free(sch);
err_out2:
	module_put(ops->owner);
err_out:
	*errp = err;
	return NULL;

err_out4:
	/*
	 * Any broken qdiscs that would require a ops->reset() here?
	 * The qdisc was never in action so it shouldn't be necessary.
	 */
	qdisc_put_stab(rtnl_dereference(sch->stab));
	if (ops->destroy)
		ops->destroy(sch);
	goto err_out3;
}

static int qdisc_change(struct Qdisc *sch, struct nlattr **tca,
			struct netlink_ext_ack *extack)
{
	struct qdisc_size_table *ostab, *stab = NULL;
	int err = 0;

	if (tca[TCA_OPTIONS]) {
		if (!sch->ops->change) {
			NL_SET_ERR_MSG(extack, "Change operation not supported by specified qdisc");
			return -EINVAL;
		}
		if (tca[TCA_INGRESS_BLOCK] || tca[TCA_EGRESS_BLOCK]) {
			NL_SET_ERR_MSG(extack, "Change of blocks is not supported");
			return -EOPNOTSUPP;
		}
		err = sch->ops->change(sch, tca[TCA_OPTIONS], extack);
		if (err)
			return err;
	}

	if (tca[TCA_STAB]) {
		stab = qdisc_get_stab(tca[TCA_STAB], extack);
		if (IS_ERR(stab))
			return PTR_ERR(stab);
	}

	ostab = rtnl_dereference(sch->stab);
	rcu_assign_pointer(sch->stab, stab);
	qdisc_put_stab(ostab);

	if (tca[TCA_RATE]) {
		/* NB: ignores errors from replace_estimator
		   because change can't be undone. */
		if (sch->flags & TCQ_F_MQROOT)
			goto out;
		gen_replace_estimator(&sch->bstats,
				      sch->cpu_bstats,
				      &sch->rate_est,
				      NULL,
				      qdisc_root_sleeping_running(sch),
				      tca[TCA_RATE]);
	}
out:
	return 0;
}

struct check_loop_arg {
	struct qdisc_walker	w;
	struct Qdisc		*p;
	int			depth;
};

static int check_loop_fn(struct Qdisc *q, unsigned long cl,
			 struct qdisc_walker *w);

static int check_loop(struct Qdisc *q, struct Qdisc *p, int depth)
{
	struct check_loop_arg	arg;

	if (q->ops->cl_ops == NULL)
		return 0;

	arg.w.stop = arg.w.skip = arg.w.count = 0;
	arg.w.fn = check_loop_fn;
	arg.depth = depth;
	arg.p = p;
	q->ops->cl_ops->walk(q, &arg.w);
	return arg.w.stop ? -ELOOP : 0;
}

static int
check_loop_fn(struct Qdisc *q, unsigned long cl, struct qdisc_walker *w)
{
	struct Qdisc *leaf;
	const struct Qdisc_class_ops *cops = q->ops->cl_ops;
	struct check_loop_arg *arg = (struct check_loop_arg *)w;

	leaf = cops->leaf(q, cl);
	if (leaf) {
		if (leaf == arg->p || arg->depth > 7)
			return -ELOOP;
		return check_loop(leaf, arg->p, arg->depth + 1);
	}
	return 0;
}

const struct nla_policy rtm_tca_policy[TCA_MAX + 1] = {
	[TCA_KIND]		= { .type = NLA_STRING },
	[TCA_RATE]		= { .type = NLA_BINARY,
				    .len = sizeof(struct tc_estimator) },
	[TCA_STAB]		= { .type = NLA_NESTED },
	[TCA_DUMP_INVISIBLE]	= { .type = NLA_FLAG },
	[TCA_CHAIN]		= { .type = NLA_U32 },
	[TCA_INGRESS_BLOCK]	= { .type = NLA_U32 },
	[TCA_EGRESS_BLOCK]	= { .type = NLA_U32 },
};

/*
 * Delete/get qdisc.
 */

static int tc_get_qdisc(struct sk_buff *skb, struct nlmsghdr *n,
			struct netlink_ext_ack *extack)
{
	struct net *net = sock_net(skb->sk);
	struct tcmsg *tcm = nlmsg_data(n);
	struct nlattr *tca[TCA_MAX + 1];
	struct net_device *dev;
	u32 clid;
	struct Qdisc *q = NULL;
	struct Qdisc *p = NULL;
	int err;

	if ((n->nlmsg_type != RTM_GETQDISC) &&
	    !netlink_ns_capable(skb, net->user_ns, CAP_NET_ADMIN))
		return -EPERM;

	err = nlmsg_parse_deprecated(n, sizeof(*tcm), tca, TCA_MAX,
				     rtm_tca_policy, extack);
	if (err < 0)
		return err;

	dev = __dev_get_by_index(net, tcm->tcm_ifindex);
	if (!dev)
		return -ENODEV;

	clid = tcm->tcm_parent;
	if (clid) {
		if (clid != TC_H_ROOT) {
			if (TC_H_MAJ(clid) != TC_H_MAJ(TC_H_INGRESS)) {
				p = qdisc_lookup(dev, TC_H_MAJ(clid));
				if (!p) {
					NL_SET_ERR_MSG(extack, "Failed to find qdisc with specified classid");
					return -ENOENT;
				}
				q = qdisc_leaf(p, clid);
			} else if (dev_ingress_queue(dev)) {
				q = dev_ingress_queue(dev)->qdisc_sleeping;
			}
		} else {
			q = rtnl_dereference(dev->qdisc);
		}
		if (!q) {
			NL_SET_ERR_MSG(extack, "Cannot find specified qdisc on specified device");
			return -ENOENT;
		}

		if (tcm->tcm_handle && q->handle != tcm->tcm_handle) {
			NL_SET_ERR_MSG(extack, "Invalid handle");
			return -EINVAL;
		}
	} else {
		q = qdisc_lookup(dev, tcm->tcm_handle);
		if (!q) {
			NL_SET_ERR_MSG(extack, "Failed to find qdisc with specified handle");
			return -ENOENT;
		}
	}

	if (tca[TCA_KIND] && nla_strcmp(tca[TCA_KIND], q->ops->id)) {
		NL_SET_ERR_MSG(extack, "Invalid qdisc name");
		return -EINVAL;
	}

	if (n->nlmsg_type == RTM_DELQDISC) {
		if (!clid) {
			NL_SET_ERR_MSG(extack, "Classid cannot be zero");
			return -EINVAL;
		}
		if (q->handle == 0) {
			NL_SET_ERR_MSG(extack, "Cannot delete qdisc with handle of zero");
			return -ENOENT;
		}
		err = qdisc_graft(dev, p, skb, n, clid, NULL, q, extack);
		if (err != 0)
			return err;
	} else {
		qdisc_notify(net, skb, n, clid, NULL, q);
	}
	return 0;
}

/*
 * Create/change qdisc.
 */

static int tc_modify_qdisc(struct sk_buff *skb, struct nlmsghdr *n,
			   struct netlink_ext_ack *extack)
{
	struct net *net = sock_net(skb->sk);
	struct tcmsg *tcm;
	struct nlattr *tca[TCA_MAX + 1];
	struct net_device *dev;
	u32 clid;
	struct Qdisc *q, *p;
	int err;

	if (!netlink_ns_capable(skb, net->user_ns, CAP_NET_ADMIN))
		return -EPERM;

replay:
	/* Reinit, just in case something touches this. */
	err = nlmsg_parse_deprecated(n, sizeof(*tcm), tca, TCA_MAX,
				     rtm_tca_policy, extack);
	if (err < 0)
		return err;

	tcm = nlmsg_data(n);
	clid = tcm->tcm_parent;
	q = p = NULL;

	dev = __dev_get_by_index(net, tcm->tcm_ifindex);
	if (!dev)
		return -ENODEV;


	if (clid) {
		if (clid != TC_H_ROOT) {
			if (clid != TC_H_INGRESS) {
				p = qdisc_lookup(dev, TC_H_MAJ(clid));
				if (!p) {
					NL_SET_ERR_MSG(extack, "Failed to find specified qdisc");
					return -ENOENT;
				}
				q = qdisc_leaf(p, clid);
			} else if (dev_ingress_queue_create(dev)) {
				q = dev_ingress_queue(dev)->qdisc_sleeping;
			}
		} else {
			q = rtnl_dereference(dev->qdisc);
		}

		/* It may be default qdisc, ignore it */
		if (q && q->handle == 0)
			q = NULL;

		if (!q || !tcm->tcm_handle || q->handle != tcm->tcm_handle) {
			if (tcm->tcm_handle) {
				if (q && !(n->nlmsg_flags & NLM_F_REPLACE)) {
					NL_SET_ERR_MSG(extack, "NLM_F_REPLACE needed to override");
					return -EEXIST;
				}
				if (TC_H_MIN(tcm->tcm_handle)) {
					NL_SET_ERR_MSG(extack, "Invalid minor handle");
					return -EINVAL;
				}
				q = qdisc_lookup(dev, tcm->tcm_handle);
				if (!q)
					goto create_n_graft;
				if (n->nlmsg_flags & NLM_F_EXCL) {
					NL_SET_ERR_MSG(extack, "Exclusivity flag on, cannot override");
					return -EEXIST;
				}
				if (tca[TCA_KIND] &&
				    nla_strcmp(tca[TCA_KIND], q->ops->id)) {
					NL_SET_ERR_MSG(extack, "Invalid qdisc name");
					return -EINVAL;
				}
				if (q == p ||
				    (p && check_loop(q, p, 0))) {
					NL_SET_ERR_MSG(extack, "Qdisc parent/child loop detected");
					return -ELOOP;
				}
				qdisc_refcount_inc(q);
				goto graft;
			} else {
				if (!q)
					goto create_n_graft;

				/* This magic test requires explanation.
				 *
				 *   We know, that some child q is already
				 *   attached to this parent and have choice:
				 *   either to change it or to create/graft new one.
				 *
				 *   1. We are allowed to create/graft only
				 *   if CREATE and REPLACE flags are set.
				 *
				 *   2. If EXCL is set, requestor wanted to say,
				 *   that qdisc tcm_handle is not expected
				 *   to exist, so that we choose create/graft too.
				 *
				 *   3. The last case is when no flags are set.
				 *   Alas, it is sort of hole in API, we
				 *   cannot decide what to do unambiguously.
				 *   For now we select create/graft, if
				 *   user gave KIND, which does not match existing.
				 */
				if ((n->nlmsg_flags & NLM_F_CREATE) &&
				    (n->nlmsg_flags & NLM_F_REPLACE) &&
				    ((n->nlmsg_flags & NLM_F_EXCL) ||
				     (tca[TCA_KIND] &&
				      nla_strcmp(tca[TCA_KIND], q->ops->id))))
					goto create_n_graft;
			}
		}
	} else {
		if (!tcm->tcm_handle) {
			NL_SET_ERR_MSG(extack, "Handle cannot be zero");
			return -EINVAL;
		}
		q = qdisc_lookup(dev, tcm->tcm_handle);
	}

	/* Change qdisc parameters */
	if (!q) {
		NL_SET_ERR_MSG(extack, "Specified qdisc not found");
		return -ENOENT;
	}
	if (n->nlmsg_flags & NLM_F_EXCL) {
		NL_SET_ERR_MSG(extack, "Exclusivity flag on, cannot modify");
		return -EEXIST;
	}
	if (tca[TCA_KIND] && nla_strcmp(tca[TCA_KIND], q->ops->id)) {
		NL_SET_ERR_MSG(extack, "Invalid qdisc name");
		return -EINVAL;
	}
	err = qdisc_change(q, tca, extack);
	if (err == 0)
		qdisc_notify(net, skb, n, clid, NULL, q);
	return err;

create_n_graft:
	if (!(n->nlmsg_flags & NLM_F_CREATE)) {
		NL_SET_ERR_MSG(extack, "Qdisc not found. To create specify NLM_F_CREATE flag");
		return -ENOENT;
	}
	if (clid == TC_H_INGRESS) {
		if (dev_ingress_queue(dev)) {
			q = qdisc_create(dev, dev_ingress_queue(dev), p,
					 tcm->tcm_parent, tcm->tcm_parent,
					 tca, &err, extack);
		} else {
			NL_SET_ERR_MSG(extack, "Cannot find ingress queue for specified device");
			err = -ENOENT;
		}
	} else {
		struct netdev_queue *dev_queue;

		if (p && p->ops->cl_ops && p->ops->cl_ops->select_queue)
			dev_queue = p->ops->cl_ops->select_queue(p, tcm);
		else if (p)
			dev_queue = p->dev_queue;
		else
			dev_queue = netdev_get_tx_queue(dev, 0);

		q = qdisc_create(dev, dev_queue, p,
				 tcm->tcm_parent, tcm->tcm_handle,
				 tca, &err, extack);
	}
	if (q == NULL) {
		if (err == -EAGAIN)
			goto replay;
		return err;
	}

graft:
	err = qdisc_graft(dev, p, skb, n, clid, q, NULL, extack);
	if (err) {
		if (q)
			qdisc_put(q);
		return err;
	}

	return 0;
}

static int tc_dump_qdisc_root(struct Qdisc *root, struct sk_buff *skb,
			      struct netlink_callback *cb,
			      int *q_idx_p, int s_q_idx, bool recur,
			      bool dump_invisible)
{
	int ret = 0, q_idx = *q_idx_p;
	struct Qdisc *q;
	int b;

	if (!root)
		return 0;

	q = root;
	if (q_idx < s_q_idx) {
		q_idx++;
	} else {
		if (!tc_qdisc_dump_ignore(q, dump_invisible) &&
		    tc_fill_qdisc(skb, q, q->parent, NETLINK_CB(cb->skb).portid,
				  cb->nlh->nlmsg_seq, NLM_F_MULTI,
				  RTM_NEWQDISC) <= 0)
			goto done;
		q_idx++;
	}

	/* If dumping singletons, there is no qdisc_dev(root) and the singleton
	 * itself has already been dumped.
	 *
	 * If we've already dumped the top-level (ingress) qdisc above and the global
	 * qdisc hashtable, we don't want to hit it again
	 */
	if (!qdisc_dev(root) || !recur)
		goto out;

	hash_for_each(qdisc_dev(root)->qdisc_hash, b, q, hash) {
		if (q_idx < s_q_idx) {
			q_idx++;
			continue;
		}
		if (!tc_qdisc_dump_ignore(q, dump_invisible) &&
		    tc_fill_qdisc(skb, q, q->parent, NETLINK_CB(cb->skb).portid,
				  cb->nlh->nlmsg_seq, NLM_F_MULTI,
				  RTM_NEWQDISC) <= 0)
			goto done;
		q_idx++;
	}

out:
	*q_idx_p = q_idx;
	return ret;
done:
	ret = -1;
	goto out;
}

static int tc_dump_qdisc(struct sk_buff *skb, struct netlink_callback *cb)
{
	struct net *net = sock_net(skb->sk);
	int idx, q_idx;
	int s_idx, s_q_idx;
	struct net_device *dev;
	const struct nlmsghdr *nlh = cb->nlh;
	struct nlattr *tca[TCA_MAX + 1];
	int err;

	s_idx = cb->args[0];
	s_q_idx = q_idx = cb->args[1];

	idx = 0;
	ASSERT_RTNL();

	err = nlmsg_parse_deprecated(nlh, sizeof(struct tcmsg), tca, TCA_MAX,
				     rtm_tca_policy, cb->extack);
	if (err < 0)
		return err;

	for_each_netdev(net, dev) {
		struct netdev_queue *dev_queue;

		if (idx < s_idx)
			goto cont;
		if (idx > s_idx)
			s_q_idx = 0;
		q_idx = 0;

		if (tc_dump_qdisc_root(rtnl_dereference(dev->qdisc),
				       skb, cb, &q_idx, s_q_idx,
				       true, tca[TCA_DUMP_INVISIBLE]) < 0)
			goto done;

		dev_queue = dev_ingress_queue(dev);
		if (dev_queue &&
		    tc_dump_qdisc_root(dev_queue->qdisc_sleeping, skb, cb,
				       &q_idx, s_q_idx, false,
				       tca[TCA_DUMP_INVISIBLE]) < 0)
			goto done;

cont:
		idx++;
	}

done:
	cb->args[0] = idx;
	cb->args[1] = q_idx;

	return skb->len;
}



/************************************************
 *	Traffic classes manipulation.		*
 ************************************************/

static int tc_fill_tclass(struct sk_buff *skb, struct Qdisc *q,
			  unsigned long cl,
			  u32 portid, u32 seq, u16 flags, int event)
{
	struct tcmsg *tcm;
	struct nlmsghdr  *nlh;
	unsigned char *b = skb_tail_pointer(skb);
	struct gnet_dump d;
	const struct Qdisc_class_ops *cl_ops = q->ops->cl_ops;

	cond_resched();
	nlh = nlmsg_put(skb, portid, seq, event, sizeof(*tcm), flags);
	if (!nlh)
		goto out_nlmsg_trim;
	tcm = nlmsg_data(nlh);
	tcm->tcm_family = AF_UNSPEC;
	tcm->tcm__pad1 = 0;
	tcm->tcm__pad2 = 0;
	tcm->tcm_ifindex = qdisc_dev(q)->ifindex;
	tcm->tcm_parent = q->handle;
	tcm->tcm_handle = q->handle;
	tcm->tcm_info = 0;
	if (nla_put_string(skb, TCA_KIND, q->ops->id))
		goto nla_put_failure;
	if (cl_ops->dump && cl_ops->dump(q, cl, skb, tcm) < 0)
		goto nla_put_failure;

	if (gnet_stats_start_copy_compat(skb, TCA_STATS2, TCA_STATS, TCA_XSTATS,
					 NULL, &d, TCA_PAD) < 0)
		goto nla_put_failure;

	if (cl_ops->dump_stats && cl_ops->dump_stats(q, cl, &d) < 0)
		goto nla_put_failure;

	if (gnet_stats_finish_copy(&d) < 0)
		goto nla_put_failure;

	nlh->nlmsg_len = skb_tail_pointer(skb) - b;
	return skb->len;

out_nlmsg_trim:
nla_put_failure:
	nlmsg_trim(skb, b);
	return -1;
}

static int tclass_notify(struct net *net, struct sk_buff *oskb,
			 struct nlmsghdr *n, struct Qdisc *q,
			 unsigned long cl, int event)
{
	struct sk_buff *skb;
	u32 portid = oskb ? NETLINK_CB(oskb).portid : 0;

	skb = alloc_skb(NLMSG_GOODSIZE, GFP_KERNEL);
	if (!skb)
		return -ENOBUFS;

	if (tc_fill_tclass(skb, q, cl, portid, n->nlmsg_seq, 0, event) < 0) {
		kfree_skb(skb);
		return -EINVAL;
	}

	return rtnetlink_send(skb, net, portid, RTNLGRP_TC,
			      n->nlmsg_flags & NLM_F_ECHO);
}

static int tclass_del_notify(struct net *net,
			     const struct Qdisc_class_ops *cops,
			     struct sk_buff *oskb, struct nlmsghdr *n,
			     struct Qdisc *q, unsigned long cl,
			     struct netlink_ext_ack *extack)
{
	u32 portid = oskb ? NETLINK_CB(oskb).portid : 0;
	struct sk_buff *skb;
	int err = 0;

	if (!cops->delete)
		return -EOPNOTSUPP;

	skb = alloc_skb(NLMSG_GOODSIZE, GFP_KERNEL);
	if (!skb)
		return -ENOBUFS;

	if (tc_fill_tclass(skb, q, cl, portid, n->nlmsg_seq, 0,
			   RTM_DELTCLASS) < 0) {
		kfree_skb(skb);
		return -EINVAL;
	}

	err = cops->delete(q, cl, extack);
	if (err) {
		kfree_skb(skb);
		return err;
	}

	err = rtnetlink_send(skb, net, portid, RTNLGRP_TC,
			     n->nlmsg_flags & NLM_F_ECHO);
	return err;
}

#ifdef CONFIG_NET_CLS

struct tcf_bind_args {
	struct tcf_walker w;
	unsigned long base;
	unsigned long cl;
	u32 classid;
};

static int tcf_node_bind(struct tcf_proto *tp, void *n, struct tcf_walker *arg)
{
	struct tcf_bind_args *a = (void *)arg;

	if (tp->ops->bind_class) {
		struct Qdisc *q = tcf_block_q(tp->chain->block);

		sch_tree_lock(q);
		tp->ops->bind_class(n, a->classid, a->cl, q, a->base);
		sch_tree_unlock(q);
	}
	return 0;
}

struct tc_bind_class_args {
	struct qdisc_walker w;
	unsigned long new_cl;
	u32 portid;
	u32 clid;
};

static int tc_bind_class_walker(struct Qdisc *q, unsigned long cl,
				struct qdisc_walker *w)
{
	struct tc_bind_class_args *a = (struct tc_bind_class_args *)w;
	const struct Qdisc_class_ops *cops = q->ops->cl_ops;
	struct tcf_block *block;
	struct tcf_chain *chain;

	block = cops->tcf_block(q, cl, NULL);
	if (!block)
		return 0;
	for (chain = tcf_get_next_chain(block, NULL);
	     chain;
	     chain = tcf_get_next_chain(block, chain)) {
		struct tcf_proto *tp;

		for (tp = tcf_get_next_proto(chain, NULL);
		     tp; tp = tcf_get_next_proto(chain, tp)) {
			struct tcf_bind_args arg = {};

			arg.w.fn = tcf_node_bind;
			arg.classid = a->clid;
			arg.base = cl;
			arg.cl = a->new_cl;
			tp->ops->walk(tp, &arg.w, true);
		}
	}

	return 0;
}

static void tc_bind_tclass(struct Qdisc *q, u32 portid, u32 clid,
			   unsigned long new_cl)
{
	const struct Qdisc_class_ops *cops = q->ops->cl_ops;
	struct tc_bind_class_args args = {};

	if (!cops->tcf_block)
		return;
	args.portid = portid;
	args.clid = clid;
	args.new_cl = new_cl;
	args.w.fn = tc_bind_class_walker;
	q->ops->cl_ops->walk(q, &args.w);
}

#else

static void tc_bind_tclass(struct Qdisc *q, u32 portid, u32 clid,
			   unsigned long new_cl)
{
}

#endif

static int tc_ctl_tclass(struct sk_buff *skb, struct nlmsghdr *n,
			 struct netlink_ext_ack *extack)
{
	struct net *net = sock_net(skb->sk);
	struct tcmsg *tcm = nlmsg_data(n);
	struct nlattr *tca[TCA_MAX + 1];
	struct net_device *dev;
	struct Qdisc *q = NULL;
	const struct Qdisc_class_ops *cops;
	unsigned long cl = 0;
	unsigned long new_cl;
	u32 portid;
	u32 clid;
	u32 qid;
	int err;

	if ((n->nlmsg_type != RTM_GETTCLASS) &&
	    !netlink_ns_capable(skb, net->user_ns, CAP_NET_ADMIN))
		return -EPERM;

	err = nlmsg_parse_deprecated(n, sizeof(*tcm), tca, TCA_MAX,
				     rtm_tca_policy, extack);
	if (err < 0)
		return err;

	dev = __dev_get_by_index(net, tcm->tcm_ifindex);
	if (!dev)
		return -ENODEV;

	/*
	   parent == TC_H_UNSPEC - unspecified parent.
	   parent == TC_H_ROOT   - class is root, which has no parent.
	   parent == X:0	 - parent is root class.
	   parent == X:Y	 - parent is a node in hierarchy.
	   parent == 0:Y	 - parent is X:Y, where X:0 is qdisc.

	   handle == 0:0	 - generate handle from kernel pool.
	   handle == 0:Y	 - class is X:Y, where X:0 is qdisc.
	   handle == X:Y	 - clear.
	   handle == X:0	 - root class.
	 */

	/* Step 1. Determine qdisc handle X:0 */

	portid = tcm->tcm_parent;
	clid = tcm->tcm_handle;
	qid = TC_H_MAJ(clid);

	if (portid != TC_H_ROOT) {
		u32 qid1 = TC_H_MAJ(portid);

		if (qid && qid1) {
			/* If both majors are known, they must be identical. */
			if (qid != qid1)
				return -EINVAL;
		} else if (qid1) {
			qid = qid1;
		} else if (qid == 0)
			qid = rtnl_dereference(dev->qdisc)->handle;

		/* Now qid is genuine qdisc handle consistent
		 * both with parent and child.
		 *
		 * TC_H_MAJ(portid) still may be unspecified, complete it now.
		 */
		if (portid)
			portid = TC_H_MAKE(qid, portid);
	} else {
		if (qid == 0)
			qid = rtnl_dereference(dev->qdisc)->handle;
	}

	/* OK. Locate qdisc */
	q = qdisc_lookup(dev, qid);
	if (!q)
		return -ENOENT;

	/* An check that it supports classes */
	cops = q->ops->cl_ops;
	if (cops == NULL)
		return -EINVAL;

	/* Now try to get class */
	if (clid == 0) {
		if (portid == TC_H_ROOT)
			clid = qid;
	} else
		clid = TC_H_MAKE(qid, clid);

	if (clid)
		cl = cops->find(q, clid);

	if (cl == 0) {
		err = -ENOENT;
		if (n->nlmsg_type != RTM_NEWTCLASS ||
		    !(n->nlmsg_flags & NLM_F_CREATE))
			goto out;
	} else {
		switch (n->nlmsg_type) {
		case RTM_NEWTCLASS:
			err = -EEXIST;
			if (n->nlmsg_flags & NLM_F_EXCL)
				goto out;
			break;
		case RTM_DELTCLASS:
			err = tclass_del_notify(net, cops, skb, n, q, cl, extack);
			/* Unbind the class with flilters with 0 */
			tc_bind_tclass(q, portid, clid, 0);
			goto out;
		case RTM_GETTCLASS:
			err = tclass_notify(net, skb, n, q, cl, RTM_NEWTCLASS);
			goto out;
		default:
			err = -EINVAL;
			goto out;
		}
	}

	if (tca[TCA_INGRESS_BLOCK] || tca[TCA_EGRESS_BLOCK]) {
		NL_SET_ERR_MSG(extack, "Shared blocks are not supported for classes");
		return -EOPNOTSUPP;
	}

	new_cl = cl;
	err = -EOPNOTSUPP;
	if (cops->change)
		err = cops->change(q, clid, portid, tca, &new_cl, extack);
	if (err == 0) {
		tclass_notify(net, skb, n, q, new_cl, RTM_NEWTCLASS);
		/* We just create a new class, need to do reverse binding. */
		if (cl != new_cl)
			tc_bind_tclass(q, portid, clid, new_cl);
	}
out:
	return err;
}

struct qdisc_dump_args {
	struct qdisc_walker	w;
	struct sk_buff		*skb;
	struct netlink_callback	*cb;
};

static int qdisc_class_dump(struct Qdisc *q, unsigned long cl,
			    struct qdisc_walker *arg)
{
	struct qdisc_dump_args *a = (struct qdisc_dump_args *)arg;

	return tc_fill_tclass(a->skb, q, cl, NETLINK_CB(a->cb->skb).portid,
			      a->cb->nlh->nlmsg_seq, NLM_F_MULTI,
			      RTM_NEWTCLASS);
}

static int tc_dump_tclass_qdisc(struct Qdisc *q, struct sk_buff *skb,
				struct tcmsg *tcm, struct netlink_callback *cb,
				int *t_p, int s_t)
{
	struct qdisc_dump_args arg;

	if (tc_qdisc_dump_ignore(q, false) ||
	    *t_p < s_t || !q->ops->cl_ops ||
	    (tcm->tcm_parent &&
	     TC_H_MAJ(tcm->tcm_parent) != q->handle)) {
		(*t_p)++;
		return 0;
	}
	if (*t_p > s_t)
		memset(&cb->args[1], 0, sizeof(cb->args)-sizeof(cb->args[0]));
	arg.w.fn = qdisc_class_dump;
	arg.skb = skb;
	arg.cb = cb;
	arg.w.stop  = 0;
	arg.w.skip = cb->args[1];
	arg.w.count = 0;
	q->ops->cl_ops->walk(q, &arg.w);
	cb->args[1] = arg.w.count;
	if (arg.w.stop)
		return -1;
	(*t_p)++;
	return 0;
}

static int tc_dump_tclass_root(struct Qdisc *root, struct sk_buff *skb,
			       struct tcmsg *tcm, struct netlink_callback *cb,
			       int *t_p, int s_t, bool recur)
{
	struct Qdisc *q;
	int b;

	if (!root)
		return 0;

	if (tc_dump_tclass_qdisc(root, skb, tcm, cb, t_p, s_t) < 0)
		return -1;

	if (!qdisc_dev(root) || !recur)
		return 0;

	if (tcm->tcm_parent) {
		q = qdisc_match_from_root(root, TC_H_MAJ(tcm->tcm_parent));
		if (q && q != root &&
		    tc_dump_tclass_qdisc(q, skb, tcm, cb, t_p, s_t) < 0)
			return -1;
		return 0;
	}
	hash_for_each(qdisc_dev(root)->qdisc_hash, b, q, hash) {
		if (tc_dump_tclass_qdisc(q, skb, tcm, cb, t_p, s_t) < 0)
			return -1;
	}

	return 0;
}

static int tc_dump_tclass(struct sk_buff *skb, struct netlink_callback *cb)
{
	struct tcmsg *tcm = nlmsg_data(cb->nlh);
	struct net *net = sock_net(skb->sk);
	struct netdev_queue *dev_queue;
	struct net_device *dev;
	int t, s_t;

	if (nlmsg_len(cb->nlh) < sizeof(*tcm))
		return 0;
	dev = dev_get_by_index(net, tcm->tcm_ifindex);
	if (!dev)
		return 0;

	s_t = cb->args[0];
	t = 0;

	if (tc_dump_tclass_root(rtnl_dereference(dev->qdisc),
				skb, tcm, cb, &t, s_t, true) < 0)
		goto done;

	dev_queue = dev_ingress_queue(dev);
	if (dev_queue &&
	    tc_dump_tclass_root(dev_queue->qdisc_sleeping, skb, tcm, cb,
				&t, s_t, false) < 0)
		goto done;

done:
	cb->args[0] = t;

	dev_put(dev);
	return skb->len;
}

#ifdef CONFIG_PROC_FS
static int psched_show(struct seq_file *seq, void *v)
{
	seq_printf(seq, "%08x %08x %08x %08x\n",
		   (u32)NSEC_PER_USEC, (u32)PSCHED_TICKS2NS(1),
		   1000000,
		   (u32)NSEC_PER_SEC / hrtimer_resolution);

	return 0;
}

static int __net_init psched_net_init(struct net *net)
{
	struct proc_dir_entry *e;

	e = proc_create_single("psched", 0, net->proc_net, psched_show);
	if (e == NULL)
		return -ENOMEM;

	return 0;
}

static void __net_exit psched_net_exit(struct net *net)
{
	remove_proc_entry("psched", net->proc_net);
}
#else
static int __net_init psched_net_init(struct net *net)
{
	return 0;
}

static void __net_exit psched_net_exit(struct net *net)
{
}
#endif

static struct pernet_operations psched_net_ops = {
	.init = psched_net_init,
	.exit = psched_net_exit,
};

static int __init pktsched_init(void)
{
	int err;

	err = register_pernet_subsys(&psched_net_ops);
	if (err) {
		pr_err("pktsched_init: "
		       "cannot initialize per netns operations\n");
		return err;
	}

	register_qdisc(&pfifo_fast_ops);
	register_qdisc(&pfifo_qdisc_ops);
	register_qdisc(&bfifo_qdisc_ops);
	register_qdisc(&pfifo_head_drop_qdisc_ops);
	register_qdisc(&mq_qdisc_ops);
	register_qdisc(&noqueue_qdisc_ops);

	rtnl_register(PF_UNSPEC, RTM_NEWQDISC, tc_modify_qdisc, NULL, 0);
	rtnl_register(PF_UNSPEC, RTM_DELQDISC, tc_get_qdisc, NULL, 0);
	rtnl_register(PF_UNSPEC, RTM_GETQDISC, tc_get_qdisc, tc_dump_qdisc,
		      0);
	rtnl_register(PF_UNSPEC, RTM_NEWTCLASS, tc_ctl_tclass, NULL, 0);
	rtnl_register(PF_UNSPEC, RTM_DELTCLASS, tc_ctl_tclass, NULL, 0);
	rtnl_register(PF_UNSPEC, RTM_GETTCLASS, tc_ctl_tclass, tc_dump_tclass,
		      0);

	return 0;
}

subsys_initcall(pktsched_init);<|MERGE_RESOLUTION|>--- conflicted
+++ resolved
@@ -1081,20 +1081,12 @@
 
 skip:
 		if (!ingress) {
-<<<<<<< HEAD
-			notify_and_destroy(net, skb, n, classid,
-					   rtnl_dereference(dev->qdisc), new);
-			if (new && !new->ops->attach)
-				qdisc_refcount_inc(new);
-			rcu_assign_pointer(dev->qdisc, new ? : &noop_qdisc);
-=======
 			old = rtnl_dereference(dev->qdisc);
 			if (new && !new->ops->attach)
 				qdisc_refcount_inc(new);
 			rcu_assign_pointer(dev->qdisc, new ? : &noop_qdisc);
 
 			notify_and_destroy(net, skb, n, classid, old, new);
->>>>>>> ea6ea9fa
 
 			if (new && new->ops->attach)
 				new->ops->attach(new);
