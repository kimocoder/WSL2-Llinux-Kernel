--- conflicted
+++ resolved
@@ -2220,12 +2220,8 @@
 	s_t = cb->args[0];
 	t = 0;
 
-<<<<<<< HEAD
-	if (tc_dump_tclass_root(dev->qdisc, skb, tcm, cb, &t, s_t, true) < 0)
-=======
 	if (tc_dump_tclass_root(rtnl_dereference(dev->qdisc),
 				skb, tcm, cb, &t, s_t, true) < 0)
->>>>>>> 13e45d7f
 		goto done;
 
 	dev_queue = dev_ingress_queue(dev);
