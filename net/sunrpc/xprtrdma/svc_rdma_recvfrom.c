--- conflicted
+++ resolved
@@ -825,10 +825,6 @@
 		goto out_err;
 	if (ret == 0)
 		goto out_drop;
-<<<<<<< HEAD
-	rqstp->rq_xprt_hlen = 0;
-=======
->>>>>>> 9b37665a
 
 	if (svc_rdma_is_reverse_direction_reply(xprt, ctxt))
 		goto out_backchannel;
