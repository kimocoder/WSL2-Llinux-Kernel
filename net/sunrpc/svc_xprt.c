// SPDX-License-Identifier: GPL-2.0-only
/*
 * linux/net/sunrpc/svc_xprt.c
 *
 * Author: Tom Tucker <tom@opengridcomputing.com>
 */

#include <linux/sched.h>
#include <linux/errno.h>
#include <linux/freezer.h>
#include <linux/kthread.h>
#include <linux/slab.h>
#include <net/sock.h>
#include <linux/sunrpc/addr.h>
#include <linux/sunrpc/stats.h>
#include <linux/sunrpc/svc_xprt.h>
#include <linux/sunrpc/svcsock.h>
#include <linux/sunrpc/xprt.h>
#include <linux/module.h>
#include <linux/netdevice.h>
#include <trace/events/sunrpc.h>

#define RPCDBG_FACILITY	RPCDBG_SVCXPRT

static unsigned int svc_rpc_per_connection_limit __read_mostly;
module_param(svc_rpc_per_connection_limit, uint, 0644);


static struct svc_deferred_req *svc_deferred_dequeue(struct svc_xprt *xprt);
static int svc_deferred_recv(struct svc_rqst *rqstp);
static struct cache_deferred_req *svc_defer(struct cache_req *req);
static void svc_age_temp_xprts(struct timer_list *t);
static void svc_delete_xprt(struct svc_xprt *xprt);

/* apparently the "standard" is that clients close
 * idle connections after 5 minutes, servers after
 * 6 minutes
 *   http://nfsv4bat.org/Documents/ConnectAThon/1996/nfstcp.pdf
 */
static int svc_conn_age_period = 6*60;

/* List of registered transport classes */
static DEFINE_SPINLOCK(svc_xprt_class_lock);
static LIST_HEAD(svc_xprt_class_list);

/* SMP locking strategy:
 *
 *	svc_pool->sp_lock protects most of the fields of that pool.
 *	svc_serv->sv_lock protects sv_tempsocks, sv_permsocks, sv_tmpcnt.
 *	when both need to be taken (rare), svc_serv->sv_lock is first.
 *	The "service mutex" protects svc_serv->sv_nrthread.
 *	svc_sock->sk_lock protects the svc_sock->sk_deferred list
 *             and the ->sk_info_authunix cache.
 *
 *	The XPT_BUSY bit in xprt->xpt_flags prevents a transport being
 *	enqueued multiply. During normal transport processing this bit
 *	is set by svc_xprt_enqueue and cleared by svc_xprt_received.
 *	Providers should not manipulate this bit directly.
 *
 *	Some flags can be set to certain values at any time
 *	providing that certain rules are followed:
 *
 *	XPT_CONN, XPT_DATA:
 *		- Can be set or cleared at any time.
 *		- After a set, svc_xprt_enqueue must be called to enqueue
 *		  the transport for processing.
 *		- After a clear, the transport must be read/accepted.
 *		  If this succeeds, it must be set again.
 *	XPT_CLOSE:
 *		- Can set at any time. It is never cleared.
 *      XPT_DEAD:
 *		- Can only be set while XPT_BUSY is held which ensures
 *		  that no other thread will be using the transport or will
 *		  try to set XPT_DEAD.
 */
int svc_reg_xprt_class(struct svc_xprt_class *xcl)
{
	struct svc_xprt_class *cl;
	int res = -EEXIST;

	dprintk("svc: Adding svc transport class '%s'\n", xcl->xcl_name);

	INIT_LIST_HEAD(&xcl->xcl_list);
	spin_lock(&svc_xprt_class_lock);
	/* Make sure there isn't already a class with the same name */
	list_for_each_entry(cl, &svc_xprt_class_list, xcl_list) {
		if (strcmp(xcl->xcl_name, cl->xcl_name) == 0)
			goto out;
	}
	list_add_tail(&xcl->xcl_list, &svc_xprt_class_list);
	res = 0;
out:
	spin_unlock(&svc_xprt_class_lock);
	return res;
}
EXPORT_SYMBOL_GPL(svc_reg_xprt_class);

void svc_unreg_xprt_class(struct svc_xprt_class *xcl)
{
	dprintk("svc: Removing svc transport class '%s'\n", xcl->xcl_name);
	spin_lock(&svc_xprt_class_lock);
	list_del_init(&xcl->xcl_list);
	spin_unlock(&svc_xprt_class_lock);
}
EXPORT_SYMBOL_GPL(svc_unreg_xprt_class);

/**
 * svc_print_xprts - Format the transport list for printing
 * @buf: target buffer for formatted address
 * @maxlen: length of target buffer
 *
 * Fills in @buf with a string containing a list of transport names, each name
 * terminated with '\n'. If the buffer is too small, some entries may be
 * missing, but it is guaranteed that all lines in the output buffer are
 * complete.
 *
 * Returns positive length of the filled-in string.
 */
int svc_print_xprts(char *buf, int maxlen)
{
	struct svc_xprt_class *xcl;
	char tmpstr[80];
	int len = 0;
	buf[0] = '\0';

	spin_lock(&svc_xprt_class_lock);
	list_for_each_entry(xcl, &svc_xprt_class_list, xcl_list) {
		int slen;

		slen = snprintf(tmpstr, sizeof(tmpstr), "%s %d\n",
				xcl->xcl_name, xcl->xcl_max_payload);
		if (slen >= sizeof(tmpstr) || len + slen >= maxlen)
			break;
		len += slen;
		strcat(buf, tmpstr);
	}
	spin_unlock(&svc_xprt_class_lock);

	return len;
}

/**
 * svc_xprt_deferred_close - Close a transport
 * @xprt: transport instance
 *
 * Used in contexts that need to defer the work of shutting down
 * the transport to an nfsd thread.
 */
void svc_xprt_deferred_close(struct svc_xprt *xprt)
{
	if (!test_and_set_bit(XPT_CLOSE, &xprt->xpt_flags))
		svc_xprt_enqueue(xprt);
}
EXPORT_SYMBOL_GPL(svc_xprt_deferred_close);

static void svc_xprt_free(struct kref *kref)
{
	struct svc_xprt *xprt =
		container_of(kref, struct svc_xprt, xpt_ref);
	struct module *owner = xprt->xpt_class->xcl_owner;
	if (test_bit(XPT_CACHE_AUTH, &xprt->xpt_flags))
		svcauth_unix_info_release(xprt);
	put_cred(xprt->xpt_cred);
	put_net(xprt->xpt_net);
	/* See comment on corresponding get in xs_setup_bc_tcp(): */
	if (xprt->xpt_bc_xprt)
		xprt_put(xprt->xpt_bc_xprt);
	if (xprt->xpt_bc_xps)
		xprt_switch_put(xprt->xpt_bc_xps);
	trace_svc_xprt_free(xprt);
	xprt->xpt_ops->xpo_free(xprt);
	module_put(owner);
}

void svc_xprt_put(struct svc_xprt *xprt)
{
	kref_put(&xprt->xpt_ref, svc_xprt_free);
}
EXPORT_SYMBOL_GPL(svc_xprt_put);

/*
 * Called by transport drivers to initialize the transport independent
 * portion of the transport instance.
 */
void svc_xprt_init(struct net *net, struct svc_xprt_class *xcl,
		   struct svc_xprt *xprt, struct svc_serv *serv)
{
	memset(xprt, 0, sizeof(*xprt));
	xprt->xpt_class = xcl;
	xprt->xpt_ops = xcl->xcl_ops;
	kref_init(&xprt->xpt_ref);
	xprt->xpt_server = serv;
	INIT_LIST_HEAD(&xprt->xpt_list);
	INIT_LIST_HEAD(&xprt->xpt_ready);
	INIT_LIST_HEAD(&xprt->xpt_deferred);
	INIT_LIST_HEAD(&xprt->xpt_users);
	mutex_init(&xprt->xpt_mutex);
	spin_lock_init(&xprt->xpt_lock);
	set_bit(XPT_BUSY, &xprt->xpt_flags);
	xprt->xpt_net = get_net(net);
	strcpy(xprt->xpt_remotebuf, "uninitialized");
}
EXPORT_SYMBOL_GPL(svc_xprt_init);

static struct svc_xprt *__svc_xpo_create(struct svc_xprt_class *xcl,
					 struct svc_serv *serv,
					 struct net *net,
					 const int family,
					 const unsigned short port,
					 int flags)
{
	struct sockaddr_in sin = {
		.sin_family		= AF_INET,
		.sin_addr.s_addr	= htonl(INADDR_ANY),
		.sin_port		= htons(port),
	};
#if IS_ENABLED(CONFIG_IPV6)
	struct sockaddr_in6 sin6 = {
		.sin6_family		= AF_INET6,
		.sin6_addr		= IN6ADDR_ANY_INIT,
		.sin6_port		= htons(port),
	};
#endif
	struct svc_xprt *xprt;
	struct sockaddr *sap;
	size_t len;

	switch (family) {
	case PF_INET:
		sap = (struct sockaddr *)&sin;
		len = sizeof(sin);
		break;
#if IS_ENABLED(CONFIG_IPV6)
	case PF_INET6:
		sap = (struct sockaddr *)&sin6;
		len = sizeof(sin6);
		break;
#endif
	default:
		return ERR_PTR(-EAFNOSUPPORT);
	}

	xprt = xcl->xcl_ops->xpo_create(serv, net, sap, len, flags);
	if (IS_ERR(xprt))
		trace_svc_xprt_create_err(serv->sv_program->pg_name,
					  xcl->xcl_name, sap, len, xprt);
	return xprt;
}

/**
 * svc_xprt_received - start next receiver thread
 * @xprt: controlling transport
 *
 * The caller must hold the XPT_BUSY bit and must
 * not thereafter touch transport data.
 *
 * Note: XPT_DATA only gets cleared when a read-attempt finds no (or
 * insufficient) data.
 */
void svc_xprt_received(struct svc_xprt *xprt)
{
	if (!test_bit(XPT_BUSY, &xprt->xpt_flags)) {
		WARN_ONCE(1, "xprt=0x%p already busy!", xprt);
		return;
	}

	trace_svc_xprt_received(xprt);

	/* As soon as we clear busy, the xprt could be closed and
	 * 'put', so we need a reference to call svc_enqueue_xprt with:
	 */
	svc_xprt_get(xprt);
	smp_mb__before_atomic();
	clear_bit(XPT_BUSY, &xprt->xpt_flags);
	xprt->xpt_server->sv_ops->svo_enqueue_xprt(xprt);
	svc_xprt_put(xprt);
}
EXPORT_SYMBOL_GPL(svc_xprt_received);

void svc_add_new_perm_xprt(struct svc_serv *serv, struct svc_xprt *new)
{
	clear_bit(XPT_TEMP, &new->xpt_flags);
	spin_lock_bh(&serv->sv_lock);
	list_add(&new->xpt_list, &serv->sv_permsocks);
	spin_unlock_bh(&serv->sv_lock);
	svc_xprt_received(new);
}

static int _svc_create_xprt(struct svc_serv *serv, const char *xprt_name,
			    struct net *net, const int family,
			    const unsigned short port, int flags,
			    const struct cred *cred)
{
	struct svc_xprt_class *xcl;

	spin_lock(&svc_xprt_class_lock);
	list_for_each_entry(xcl, &svc_xprt_class_list, xcl_list) {
		struct svc_xprt *newxprt;
		unsigned short newport;

		if (strcmp(xprt_name, xcl->xcl_name))
			continue;

		if (!try_module_get(xcl->xcl_owner))
			goto err;

		spin_unlock(&svc_xprt_class_lock);
		newxprt = __svc_xpo_create(xcl, serv, net, family, port, flags);
		if (IS_ERR(newxprt)) {
			module_put(xcl->xcl_owner);
			return PTR_ERR(newxprt);
		}
		newxprt->xpt_cred = get_cred(cred);
		svc_add_new_perm_xprt(serv, newxprt);
		newport = svc_xprt_local_port(newxprt);
		return newport;
	}
 err:
	spin_unlock(&svc_xprt_class_lock);
	/* This errno is exposed to user space.  Provide a reasonable
	 * perror msg for a bad transport. */
	return -EPROTONOSUPPORT;
}

int svc_create_xprt(struct svc_serv *serv, const char *xprt_name,
		    struct net *net, const int family,
		    const unsigned short port, int flags,
		    const struct cred *cred)
{
	int err;

	err = _svc_create_xprt(serv, xprt_name, net, family, port, flags, cred);
	if (err == -EPROTONOSUPPORT) {
		request_module("svc%s", xprt_name);
		err = _svc_create_xprt(serv, xprt_name, net, family, port, flags, cred);
	}
	return err;
}
EXPORT_SYMBOL_GPL(svc_create_xprt);

/*
 * Copy the local and remote xprt addresses to the rqstp structure
 */
void svc_xprt_copy_addrs(struct svc_rqst *rqstp, struct svc_xprt *xprt)
{
	memcpy(&rqstp->rq_addr, &xprt->xpt_remote, xprt->xpt_remotelen);
	rqstp->rq_addrlen = xprt->xpt_remotelen;

	/*
	 * Destination address in request is needed for binding the
	 * source address in RPC replies/callbacks later.
	 */
	memcpy(&rqstp->rq_daddr, &xprt->xpt_local, xprt->xpt_locallen);
	rqstp->rq_daddrlen = xprt->xpt_locallen;
}
EXPORT_SYMBOL_GPL(svc_xprt_copy_addrs);

/**
 * svc_print_addr - Format rq_addr field for printing
 * @rqstp: svc_rqst struct containing address to print
 * @buf: target buffer for formatted address
 * @len: length of target buffer
 *
 */
char *svc_print_addr(struct svc_rqst *rqstp, char *buf, size_t len)
{
	return __svc_print_addr(svc_addr(rqstp), buf, len);
}
EXPORT_SYMBOL_GPL(svc_print_addr);

static bool svc_xprt_slots_in_range(struct svc_xprt *xprt)
{
	unsigned int limit = svc_rpc_per_connection_limit;
	int nrqsts = atomic_read(&xprt->xpt_nr_rqsts);

	return limit == 0 || (nrqsts >= 0 && nrqsts < limit);
}

static bool svc_xprt_reserve_slot(struct svc_rqst *rqstp, struct svc_xprt *xprt)
{
	if (!test_bit(RQ_DATA, &rqstp->rq_flags)) {
		if (!svc_xprt_slots_in_range(xprt))
			return false;
		atomic_inc(&xprt->xpt_nr_rqsts);
		set_bit(RQ_DATA, &rqstp->rq_flags);
	}
	return true;
}

static void svc_xprt_release_slot(struct svc_rqst *rqstp)
{
	struct svc_xprt	*xprt = rqstp->rq_xprt;
	if (test_and_clear_bit(RQ_DATA, &rqstp->rq_flags)) {
		atomic_dec(&xprt->xpt_nr_rqsts);
		smp_wmb(); /* See smp_rmb() in svc_xprt_ready() */
		svc_xprt_enqueue(xprt);
	}
}

static bool svc_xprt_ready(struct svc_xprt *xprt)
{
	unsigned long xpt_flags;

	/*
	 * If another cpu has recently updated xpt_flags,
	 * sk_sock->flags, xpt_reserved, or xpt_nr_rqsts, we need to
	 * know about it; otherwise it's possible that both that cpu and
	 * this one could call svc_xprt_enqueue() without either
	 * svc_xprt_enqueue() recognizing that the conditions below
	 * are satisfied, and we could stall indefinitely:
	 */
	smp_rmb();
	xpt_flags = READ_ONCE(xprt->xpt_flags);

	if (xpt_flags & (BIT(XPT_CONN) | BIT(XPT_CLOSE)))
		return true;
	if (xpt_flags & (BIT(XPT_DATA) | BIT(XPT_DEFERRED))) {
		if (xprt->xpt_ops->xpo_has_wspace(xprt) &&
		    svc_xprt_slots_in_range(xprt))
			return true;
		trace_svc_xprt_no_write_space(xprt);
		return false;
	}
	return false;
}

void svc_xprt_do_enqueue(struct svc_xprt *xprt)
{
	struct svc_pool *pool;
	struct svc_rqst	*rqstp = NULL;
	int cpu;

	if (!svc_xprt_ready(xprt))
		return;

	/* Mark transport as busy. It will remain in this state until
	 * the provider calls svc_xprt_received. We update XPT_BUSY
	 * atomically because it also guards against trying to enqueue
	 * the transport twice.
	 */
	if (test_and_set_bit(XPT_BUSY, &xprt->xpt_flags))
		return;

	cpu = get_cpu();
	pool = svc_pool_for_cpu(xprt->xpt_server, cpu);

	atomic_long_inc(&pool->sp_stats.packets);

	spin_lock_bh(&pool->sp_lock);
	list_add_tail(&xprt->xpt_ready, &pool->sp_sockets);
	pool->sp_stats.sockets_queued++;
	spin_unlock_bh(&pool->sp_lock);

	/* find a thread for this xprt */
	rcu_read_lock();
	list_for_each_entry_rcu(rqstp, &pool->sp_all_threads, rq_all) {
		if (test_and_set_bit(RQ_BUSY, &rqstp->rq_flags))
			continue;
		atomic_long_inc(&pool->sp_stats.threads_woken);
		rqstp->rq_qtime = ktime_get();
		wake_up_process(rqstp->rq_task);
		goto out_unlock;
	}
	set_bit(SP_CONGESTED, &pool->sp_flags);
	rqstp = NULL;
out_unlock:
	rcu_read_unlock();
	put_cpu();
	trace_svc_xprt_do_enqueue(xprt, rqstp);
}
EXPORT_SYMBOL_GPL(svc_xprt_do_enqueue);

/*
 * Queue up a transport with data pending. If there are idle nfsd
 * processes, wake 'em up.
 *
 */
void svc_xprt_enqueue(struct svc_xprt *xprt)
{
	if (test_bit(XPT_BUSY, &xprt->xpt_flags))
		return;
	xprt->xpt_server->sv_ops->svo_enqueue_xprt(xprt);
}
EXPORT_SYMBOL_GPL(svc_xprt_enqueue);

/*
 * Dequeue the first transport, if there is one.
 */
static struct svc_xprt *svc_xprt_dequeue(struct svc_pool *pool)
{
	struct svc_xprt	*xprt = NULL;

	if (list_empty(&pool->sp_sockets))
		goto out;

	spin_lock_bh(&pool->sp_lock);
	if (likely(!list_empty(&pool->sp_sockets))) {
		xprt = list_first_entry(&pool->sp_sockets,
					struct svc_xprt, xpt_ready);
		list_del_init(&xprt->xpt_ready);
		svc_xprt_get(xprt);
	}
	spin_unlock_bh(&pool->sp_lock);
out:
	return xprt;
}

/**
 * svc_reserve - change the space reserved for the reply to a request.
 * @rqstp:  The request in question
 * @space: new max space to reserve
 *
 * Each request reserves some space on the output queue of the transport
 * to make sure the reply fits.  This function reduces that reserved
 * space to be the amount of space used already, plus @space.
 *
 */
void svc_reserve(struct svc_rqst *rqstp, int space)
{
	struct svc_xprt *xprt = rqstp->rq_xprt;

	space += rqstp->rq_res.head[0].iov_len;

	if (xprt && space < rqstp->rq_reserved) {
		atomic_sub((rqstp->rq_reserved - space), &xprt->xpt_reserved);
		rqstp->rq_reserved = space;
		smp_wmb(); /* See smp_rmb() in svc_xprt_ready() */
		svc_xprt_enqueue(xprt);
	}
}
EXPORT_SYMBOL_GPL(svc_reserve);

static void free_deferred(struct svc_xprt *xprt, struct svc_deferred_req *dr)
{
	if (!dr)
		return;

	xprt->xpt_ops->xpo_release_ctxt(xprt, dr->xprt_ctxt);
	kfree(dr);
}

static void svc_xprt_release(struct svc_rqst *rqstp)
{
	struct svc_xprt	*xprt = rqstp->rq_xprt;

	xprt->xpt_ops->xpo_release_ctxt(xprt, rqstp->rq_xprt_ctxt);
	rqstp->rq_xprt_ctxt = NULL;

	free_deferred(xprt, rqstp->rq_deferred);
	rqstp->rq_deferred = NULL;

	pagevec_release(&rqstp->rq_pvec);
	svc_free_res_pages(rqstp);
	rqstp->rq_res.page_len = 0;
	rqstp->rq_res.page_base = 0;

	/* Reset response buffer and release
	 * the reservation.
	 * But first, check that enough space was reserved
	 * for the reply, otherwise we have a bug!
	 */
	if ((rqstp->rq_res.len) >  rqstp->rq_reserved)
		printk(KERN_ERR "RPC request reserved %d but used %d\n",
		       rqstp->rq_reserved,
		       rqstp->rq_res.len);

	rqstp->rq_res.head[0].iov_len = 0;
	svc_reserve(rqstp, 0);
	svc_xprt_release_slot(rqstp);
	rqstp->rq_xprt = NULL;
	svc_xprt_put(xprt);
}

/*
 * Some svc_serv's will have occasional work to do, even when a xprt is not
 * waiting to be serviced. This function is there to "kick" a task in one of
 * those services so that it can wake up and do that work. Note that we only
 * bother with pool 0 as we don't need to wake up more than one thread for
 * this purpose.
 */
void svc_wake_up(struct svc_serv *serv)
{
	struct svc_rqst	*rqstp;
	struct svc_pool *pool;

	pool = &serv->sv_pools[0];

	rcu_read_lock();
	list_for_each_entry_rcu(rqstp, &pool->sp_all_threads, rq_all) {
		/* skip any that aren't queued */
		if (test_bit(RQ_BUSY, &rqstp->rq_flags))
			continue;
		rcu_read_unlock();
		wake_up_process(rqstp->rq_task);
		trace_svc_wake_up(rqstp->rq_task->pid);
		return;
	}
	rcu_read_unlock();

	/* No free entries available */
	set_bit(SP_TASK_PENDING, &pool->sp_flags);
	smp_wmb();
	trace_svc_wake_up(0);
}
EXPORT_SYMBOL_GPL(svc_wake_up);

int svc_port_is_privileged(struct sockaddr *sin)
{
	switch (sin->sa_family) {
	case AF_INET:
		return ntohs(((struct sockaddr_in *)sin)->sin_port)
			< PROT_SOCK;
	case AF_INET6:
		return ntohs(((struct sockaddr_in6 *)sin)->sin6_port)
			< PROT_SOCK;
	default:
		return 0;
	}
}

/*
 * Make sure that we don't have too many active connections. If we have,
 * something must be dropped. It's not clear what will happen if we allow
 * "too many" connections, but when dealing with network-facing software,
 * we have to code defensively. Here we do that by imposing hard limits.
 *
 * There's no point in trying to do random drop here for DoS
 * prevention. The NFS clients does 1 reconnect in 15 seconds. An
 * attacker can easily beat that.
 *
 * The only somewhat efficient mechanism would be if drop old
 * connections from the same IP first. But right now we don't even
 * record the client IP in svc_sock.
 *
 * single-threaded services that expect a lot of clients will probably
 * need to set sv_maxconn to override the default value which is based
 * on the number of threads
 */
static void svc_check_conn_limits(struct svc_serv *serv)
{
	unsigned int limit = serv->sv_maxconn ? serv->sv_maxconn :
				(serv->sv_nrthreads+3) * 20;

	if (serv->sv_tmpcnt > limit) {
		struct svc_xprt *xprt = NULL;
		spin_lock_bh(&serv->sv_lock);
		if (!list_empty(&serv->sv_tempsocks)) {
			/* Try to help the admin */
			net_notice_ratelimited("%s: too many open connections, consider increasing the %s\n",
					       serv->sv_name, serv->sv_maxconn ?
					       "max number of connections" :
					       "number of threads");
			/*
			 * Always select the oldest connection. It's not fair,
			 * but so is life
			 */
			xprt = list_entry(serv->sv_tempsocks.prev,
					  struct svc_xprt,
					  xpt_list);
			set_bit(XPT_CLOSE, &xprt->xpt_flags);
			svc_xprt_get(xprt);
		}
		spin_unlock_bh(&serv->sv_lock);

		if (xprt) {
			svc_xprt_enqueue(xprt);
			svc_xprt_put(xprt);
		}
	}
}

static int svc_alloc_arg(struct svc_rqst *rqstp)
{
	struct svc_serv *serv = rqstp->rq_server;
	struct xdr_buf *arg = &rqstp->rq_arg;
	unsigned long pages, filled, ret;

	pagevec_init(&rqstp->rq_pvec);

	pages = (serv->sv_max_mesg + 2 * PAGE_SIZE) >> PAGE_SHIFT;
	if (pages > RPCSVC_MAXPAGES) {
		pr_warn_once("svc: warning: pages=%lu > RPCSVC_MAXPAGES=%lu\n",
			     pages, RPCSVC_MAXPAGES);
		/* use as many pages as possible */
		pages = RPCSVC_MAXPAGES;
	}

	for (filled = 0; filled < pages; filled = ret) {
		ret = alloc_pages_bulk_array(GFP_KERNEL, pages,
					     rqstp->rq_pages);
		if (ret > filled)
			/* Made progress, don't sleep yet */
			continue;

		set_current_state(TASK_INTERRUPTIBLE);
		if (signalled() || kthread_should_stop()) {
			set_current_state(TASK_RUNNING);
			return -EINTR;
		}
		schedule_timeout(msecs_to_jiffies(500));
	}
	rqstp->rq_page_end = &rqstp->rq_pages[pages];
	rqstp->rq_pages[pages] = NULL; /* this might be seen in nfsd_splice_actor() */

	/* Make arg->head point to first page and arg->pages point to rest */
	arg->head[0].iov_base = page_address(rqstp->rq_pages[0]);
	arg->head[0].iov_len = PAGE_SIZE;
	arg->pages = rqstp->rq_pages + 1;
	arg->page_base = 0;
	/* save at least one page for response */
	arg->page_len = (pages-2)*PAGE_SIZE;
	arg->len = (pages-1)*PAGE_SIZE;
	arg->tail[0].iov_len = 0;
	return 0;
}

static bool
rqst_should_sleep(struct svc_rqst *rqstp)
{
	struct svc_pool		*pool = rqstp->rq_pool;

	/* did someone call svc_wake_up? */
	if (test_and_clear_bit(SP_TASK_PENDING, &pool->sp_flags))
		return false;

	/* was a socket queued? */
	if (!list_empty(&pool->sp_sockets))
		return false;

	/* are we shutting down? */
	if (signalled() || kthread_should_stop())
		return false;

	/* are we freezing? */
	if (freezing(current))
		return false;

	return true;
}

static struct svc_xprt *svc_get_next_xprt(struct svc_rqst *rqstp, long timeout)
{
	struct svc_pool		*pool = rqstp->rq_pool;
	long			time_left = 0;

	/* rq_xprt should be clear on entry */
	WARN_ON_ONCE(rqstp->rq_xprt);

	rqstp->rq_xprt = svc_xprt_dequeue(pool);
	if (rqstp->rq_xprt)
		goto out_found;

	/*
	 * We have to be able to interrupt this wait
	 * to bring down the daemons ...
	 */
	set_current_state(TASK_INTERRUPTIBLE);
	smp_mb__before_atomic();
	clear_bit(SP_CONGESTED, &pool->sp_flags);
	clear_bit(RQ_BUSY, &rqstp->rq_flags);
	smp_mb__after_atomic();

	if (likely(rqst_should_sleep(rqstp)))
		time_left = schedule_timeout(timeout);
	else
		__set_current_state(TASK_RUNNING);

	try_to_freeze();

	set_bit(RQ_BUSY, &rqstp->rq_flags);
	smp_mb__after_atomic();
	rqstp->rq_xprt = svc_xprt_dequeue(pool);
	if (rqstp->rq_xprt)
		goto out_found;

	if (!time_left)
		atomic_long_inc(&pool->sp_stats.threads_timedout);

	if (signalled() || kthread_should_stop())
		return ERR_PTR(-EINTR);
	return ERR_PTR(-EAGAIN);
out_found:
	/* Normally we will wait up to 5 seconds for any required
	 * cache information to be provided.
	 */
	if (!test_bit(SP_CONGESTED, &pool->sp_flags))
		rqstp->rq_chandle.thread_wait = 5*HZ;
	else
		rqstp->rq_chandle.thread_wait = 1*HZ;
	trace_svc_xprt_dequeue(rqstp);
	return rqstp->rq_xprt;
}

static void svc_add_new_temp_xprt(struct svc_serv *serv, struct svc_xprt *newxpt)
{
	spin_lock_bh(&serv->sv_lock);
	set_bit(XPT_TEMP, &newxpt->xpt_flags);
	list_add(&newxpt->xpt_list, &serv->sv_tempsocks);
	serv->sv_tmpcnt++;
	if (serv->sv_temptimer.function == NULL) {
		/* setup timer to age temp transports */
		serv->sv_temptimer.function = svc_age_temp_xprts;
		mod_timer(&serv->sv_temptimer,
			  jiffies + svc_conn_age_period * HZ);
	}
	spin_unlock_bh(&serv->sv_lock);
	svc_xprt_received(newxpt);
}

static int svc_handle_xprt(struct svc_rqst *rqstp, struct svc_xprt *xprt)
{
	struct svc_serv *serv = rqstp->rq_server;
	int len = 0;

	if (test_bit(XPT_CLOSE, &xprt->xpt_flags)) {
		if (test_and_clear_bit(XPT_KILL_TEMP, &xprt->xpt_flags))
			xprt->xpt_ops->xpo_kill_temp_xprt(xprt);
		svc_delete_xprt(xprt);
		/* Leave XPT_BUSY set on the dead xprt: */
		goto out;
	}
	if (test_bit(XPT_LISTENER, &xprt->xpt_flags)) {
		struct svc_xprt *newxpt;
		/*
		 * We know this module_get will succeed because the
		 * listener holds a reference too
		 */
		__module_get(xprt->xpt_class->xcl_owner);
		svc_check_conn_limits(xprt->xpt_server);
		newxpt = xprt->xpt_ops->xpo_accept(xprt);
		if (newxpt) {
			newxpt->xpt_cred = get_cred(xprt->xpt_cred);
			svc_add_new_temp_xprt(serv, newxpt);
			trace_svc_xprt_accept(newxpt, serv->sv_name);
		} else {
			module_put(xprt->xpt_class->xcl_owner);
		}
		svc_xprt_received(xprt);
	} else if (svc_xprt_reserve_slot(rqstp, xprt)) {
		/* XPT_DATA|XPT_DEFERRED case: */
		dprintk("svc: server %p, pool %u, transport %p, inuse=%d\n",
			rqstp, rqstp->rq_pool->sp_id, xprt,
			kref_read(&xprt->xpt_ref));
		rqstp->rq_deferred = svc_deferred_dequeue(xprt);
		if (rqstp->rq_deferred)
			len = svc_deferred_recv(rqstp);
		else
			len = xprt->xpt_ops->xpo_recvfrom(rqstp);
		rqstp->rq_stime = ktime_get();
		rqstp->rq_reserved = serv->sv_max_mesg;
		atomic_add(rqstp->rq_reserved, &xprt->xpt_reserved);
	} else
		svc_xprt_received(xprt);
out:
	trace_svc_handle_xprt(xprt, len);
	return len;
}

/*
 * Receive the next request on any transport.  This code is carefully
 * organised not to touch any cachelines in the shared svc_serv
 * structure, only cachelines in the local svc_pool.
 */
int svc_recv(struct svc_rqst *rqstp, long timeout)
{
	struct svc_xprt		*xprt = NULL;
	struct svc_serv		*serv = rqstp->rq_server;
	int			len, err;

	err = svc_alloc_arg(rqstp);
	if (err)
		goto out;

	try_to_freeze();
	cond_resched();
	err = -EINTR;
	if (signalled() || kthread_should_stop())
		goto out;

	xprt = svc_get_next_xprt(rqstp, timeout);
	if (IS_ERR(xprt)) {
		err = PTR_ERR(xprt);
		goto out;
	}

	len = svc_handle_xprt(rqstp, xprt);

	/* No data, incomplete (TCP) read, or accept() */
	err = -EAGAIN;
	if (len <= 0)
		goto out_release;
	trace_svc_xdr_recvfrom(&rqstp->rq_arg);

	clear_bit(XPT_OLD, &xprt->xpt_flags);

	xprt->xpt_ops->xpo_secure_port(rqstp);
	rqstp->rq_chandle.defer = svc_defer;
	rqstp->rq_xid = svc_getu32(&rqstp->rq_arg.head[0]);

	if (serv->sv_stats)
		serv->sv_stats->netcnt++;
	return len;
out_release:
	rqstp->rq_res.len = 0;
	svc_xprt_release(rqstp);
out:
	return err;
}
EXPORT_SYMBOL_GPL(svc_recv);

/*
 * Drop request
 */
void svc_drop(struct svc_rqst *rqstp)
{
	trace_svc_drop(rqstp);
	svc_xprt_release(rqstp);
}
EXPORT_SYMBOL_GPL(svc_drop);

/*
 * Return reply to client.
 */
int svc_send(struct svc_rqst *rqstp)
{
	struct svc_xprt	*xprt;
	int		len = -EFAULT;
	struct xdr_buf	*xb;

	xprt = rqstp->rq_xprt;
	if (!xprt)
		goto out;

	/* calculate over-all length */
	xb = &rqstp->rq_res;
	xb->len = xb->head[0].iov_len +
		xb->page_len +
		xb->tail[0].iov_len;
	trace_svc_xdr_sendto(rqstp->rq_xid, xb);
	trace_svc_stats_latency(rqstp);

	len = xprt->xpt_ops->xpo_sendto(rqstp);

	trace_svc_send(rqstp, len);
	svc_xprt_release(rqstp);

	if (len == -ECONNREFUSED || len == -ENOTCONN || len == -EAGAIN)
		len = 0;
out:
	return len;
}

/*
 * Timer function to close old temporary transports, using
 * a mark-and-sweep algorithm.
 */
static void svc_age_temp_xprts(struct timer_list *t)
{
	struct svc_serv *serv = from_timer(serv, t, sv_temptimer);
	struct svc_xprt *xprt;
	struct list_head *le, *next;

	dprintk("svc_age_temp_xprts\n");

	if (!spin_trylock_bh(&serv->sv_lock)) {
		/* busy, try again 1 sec later */
		dprintk("svc_age_temp_xprts: busy\n");
		mod_timer(&serv->sv_temptimer, jiffies + HZ);
		return;
	}

	list_for_each_safe(le, next, &serv->sv_tempsocks) {
		xprt = list_entry(le, struct svc_xprt, xpt_list);

		/* First time through, just mark it OLD. Second time
		 * through, close it. */
		if (!test_and_set_bit(XPT_OLD, &xprt->xpt_flags))
			continue;
		if (kref_read(&xprt->xpt_ref) > 1 ||
		    test_bit(XPT_BUSY, &xprt->xpt_flags))
			continue;
		list_del_init(le);
		set_bit(XPT_CLOSE, &xprt->xpt_flags);
		dprintk("queuing xprt %p for closing\n", xprt);

		/* a thread will dequeue and close it soon */
		svc_xprt_enqueue(xprt);
	}
	spin_unlock_bh(&serv->sv_lock);

	mod_timer(&serv->sv_temptimer, jiffies + svc_conn_age_period * HZ);
}

/* Close temporary transports whose xpt_local matches server_addr immediately
 * instead of waiting for them to be picked up by the timer.
 *
 * This is meant to be called from a notifier_block that runs when an ip
 * address is deleted.
 */
void svc_age_temp_xprts_now(struct svc_serv *serv, struct sockaddr *server_addr)
{
	struct svc_xprt *xprt;
	struct list_head *le, *next;
	LIST_HEAD(to_be_closed);

	spin_lock_bh(&serv->sv_lock);
	list_for_each_safe(le, next, &serv->sv_tempsocks) {
		xprt = list_entry(le, struct svc_xprt, xpt_list);
		if (rpc_cmp_addr(server_addr, (struct sockaddr *)
				&xprt->xpt_local)) {
			dprintk("svc_age_temp_xprts_now: found %p\n", xprt);
			list_move(le, &to_be_closed);
		}
	}
	spin_unlock_bh(&serv->sv_lock);

	while (!list_empty(&to_be_closed)) {
		le = to_be_closed.next;
		list_del_init(le);
		xprt = list_entry(le, struct svc_xprt, xpt_list);
		set_bit(XPT_CLOSE, &xprt->xpt_flags);
		set_bit(XPT_KILL_TEMP, &xprt->xpt_flags);
		dprintk("svc_age_temp_xprts_now: queuing xprt %p for closing\n",
				xprt);
		svc_xprt_enqueue(xprt);
	}
}
EXPORT_SYMBOL_GPL(svc_age_temp_xprts_now);

static void call_xpt_users(struct svc_xprt *xprt)
{
	struct svc_xpt_user *u;

	spin_lock(&xprt->xpt_lock);
	while (!list_empty(&xprt->xpt_users)) {
		u = list_first_entry(&xprt->xpt_users, struct svc_xpt_user, list);
		list_del_init(&u->list);
		u->callback(u);
	}
	spin_unlock(&xprt->xpt_lock);
}

/*
 * Remove a dead transport
 */
static void svc_delete_xprt(struct svc_xprt *xprt)
{
	struct svc_serv	*serv = xprt->xpt_server;
	struct svc_deferred_req *dr;

	if (test_and_set_bit(XPT_DEAD, &xprt->xpt_flags))
		return;

	trace_svc_xprt_detach(xprt);
	xprt->xpt_ops->xpo_detach(xprt);
	if (xprt->xpt_bc_xprt)
		xprt->xpt_bc_xprt->ops->close(xprt->xpt_bc_xprt);

	spin_lock_bh(&serv->sv_lock);
	list_del_init(&xprt->xpt_list);
	WARN_ON_ONCE(!list_empty(&xprt->xpt_ready));
	if (test_bit(XPT_TEMP, &xprt->xpt_flags))
		serv->sv_tmpcnt--;
	spin_unlock_bh(&serv->sv_lock);

	while ((dr = svc_deferred_dequeue(xprt)) != NULL)
		free_deferred(xprt, dr);

	call_xpt_users(xprt);
	svc_xprt_put(xprt);
}

void svc_close_xprt(struct svc_xprt *xprt)
{
	trace_svc_xprt_close(xprt);
	set_bit(XPT_CLOSE, &xprt->xpt_flags);
	if (test_and_set_bit(XPT_BUSY, &xprt->xpt_flags))
		/* someone else will have to effect the close */
		return;
	/*
	 * We expect svc_close_xprt() to work even when no threads are
	 * running (e.g., while configuring the server before starting
	 * any threads), so if the transport isn't busy, we delete
	 * it ourself:
	 */
	svc_delete_xprt(xprt);
}
EXPORT_SYMBOL_GPL(svc_close_xprt);

static int svc_close_list(struct svc_serv *serv, struct list_head *xprt_list, struct net *net)
{
	struct svc_xprt *xprt;
	int ret = 0;

	spin_lock_bh(&serv->sv_lock);
	list_for_each_entry(xprt, xprt_list, xpt_list) {
		if (xprt->xpt_net != net)
			continue;
		ret++;
		set_bit(XPT_CLOSE, &xprt->xpt_flags);
		svc_xprt_enqueue(xprt);
	}
	spin_unlock_bh(&serv->sv_lock);
	return ret;
}

static struct svc_xprt *svc_dequeue_net(struct svc_serv *serv, struct net *net)
{
	struct svc_pool *pool;
	struct svc_xprt *xprt;
	struct svc_xprt *tmp;
	int i;

	for (i = 0; i < serv->sv_nrpools; i++) {
		pool = &serv->sv_pools[i];

		spin_lock_bh(&pool->sp_lock);
		list_for_each_entry_safe(xprt, tmp, &pool->sp_sockets, xpt_ready) {
			if (xprt->xpt_net != net)
				continue;
			list_del_init(&xprt->xpt_ready);
			spin_unlock_bh(&pool->sp_lock);
			return xprt;
		}
		spin_unlock_bh(&pool->sp_lock);
	}
	return NULL;
}

static void svc_clean_up_xprts(struct svc_serv *serv, struct net *net)
{
	struct svc_xprt *xprt;

	while ((xprt = svc_dequeue_net(serv, net))) {
		set_bit(XPT_CLOSE, &xprt->xpt_flags);
		svc_delete_xprt(xprt);
	}
}

/*
 * Server threads may still be running (especially in the case where the
 * service is still running in other network namespaces).
 *
 * So we shut down sockets the same way we would on a running server, by
 * setting XPT_CLOSE, enqueuing, and letting a thread pick it up to do
 * the close.  In the case there are no such other threads,
 * threads running, svc_clean_up_xprts() does a simple version of a
 * server's main event loop, and in the case where there are other
 * threads, we may need to wait a little while and then check again to
 * see if they're done.
 */
void svc_close_net(struct svc_serv *serv, struct net *net)
{
	int delay = 0;

	while (svc_close_list(serv, &serv->sv_permsocks, net) +
	       svc_close_list(serv, &serv->sv_tempsocks, net)) {

		svc_clean_up_xprts(serv, net);
		msleep(delay++);
	}
}

/*
 * Handle defer and revisit of requests
 */

static void svc_revisit(struct cache_deferred_req *dreq, int too_many)
{
	struct svc_deferred_req *dr =
		container_of(dreq, struct svc_deferred_req, handle);
	struct svc_xprt *xprt = dr->xprt;

	spin_lock(&xprt->xpt_lock);
	set_bit(XPT_DEFERRED, &xprt->xpt_flags);
	if (too_many || test_bit(XPT_DEAD, &xprt->xpt_flags)) {
		spin_unlock(&xprt->xpt_lock);
		trace_svc_defer_drop(dr);
		free_deferred(xprt, dr);
		svc_xprt_put(xprt);
		return;
	}
	dr->xprt = NULL;
	list_add(&dr->handle.recent, &xprt->xpt_deferred);
	spin_unlock(&xprt->xpt_lock);
	trace_svc_defer_queue(dr);
	svc_xprt_enqueue(xprt);
	svc_xprt_put(xprt);
}

/*
 * Save the request off for later processing. The request buffer looks
 * like this:
 *
 * <xprt-header><rpc-header><rpc-pagelist><rpc-tail>
 *
 * This code can only handle requests that consist of an xprt-header
 * and rpc-header.
 */
static struct cache_deferred_req *svc_defer(struct cache_req *req)
{
	struct svc_rqst *rqstp = container_of(req, struct svc_rqst, rq_chandle);
	struct svc_deferred_req *dr;

	if (rqstp->rq_arg.page_len || !test_bit(RQ_USEDEFERRAL, &rqstp->rq_flags))
		return NULL; /* if more than a page, give up FIXME */
	if (rqstp->rq_deferred) {
		dr = rqstp->rq_deferred;
		rqstp->rq_deferred = NULL;
	} else {
		size_t skip;
		size_t size;
		/* FIXME maybe discard if size too large */
		size = sizeof(struct svc_deferred_req) + rqstp->rq_arg.len;
		dr = kmalloc(size, GFP_KERNEL);
		if (dr == NULL)
			return NULL;

		dr->handle.owner = rqstp->rq_server;
		dr->prot = rqstp->rq_prot;
		memcpy(&dr->addr, &rqstp->rq_addr, rqstp->rq_addrlen);
		dr->addrlen = rqstp->rq_addrlen;
		dr->daddr = rqstp->rq_daddr;
		dr->argslen = rqstp->rq_arg.len >> 2;
<<<<<<< HEAD
		dr->xprt_hlen = rqstp->rq_xprt_hlen;
		dr->xprt_ctxt = rqstp->rq_xprt_ctxt;
		rqstp->rq_xprt_ctxt = NULL;
=======
>>>>>>> 9b37665a

		/* back up head to the start of the buffer and copy */
		skip = rqstp->rq_arg.len - rqstp->rq_arg.head[0].iov_len;
		memcpy(dr->args, rqstp->rq_arg.head[0].iov_base - skip,
		       dr->argslen << 2);
	}
	dr->xprt_ctxt = rqstp->rq_xprt_ctxt;
	rqstp->rq_xprt_ctxt = NULL;
	trace_svc_defer(rqstp);
	svc_xprt_get(rqstp->rq_xprt);
	dr->xprt = rqstp->rq_xprt;
	set_bit(RQ_DROPME, &rqstp->rq_flags);

	dr->handle.revisit = svc_revisit;
	return &dr->handle;
}

/*
 * recv data from a deferred request into an active one
 */
static noinline int svc_deferred_recv(struct svc_rqst *rqstp)
{
	struct svc_deferred_req *dr = rqstp->rq_deferred;

	trace_svc_defer_recv(dr);

	/* setup iov_base past transport header */
	rqstp->rq_arg.head[0].iov_base = dr->args;
	/* The iov_len does not include the transport header bytes */
	rqstp->rq_arg.head[0].iov_len = dr->argslen << 2;
	rqstp->rq_arg.page_len = 0;
	/* The rq_arg.len includes the transport header bytes */
	rqstp->rq_arg.len     = dr->argslen << 2;
	rqstp->rq_prot        = dr->prot;
	memcpy(&rqstp->rq_addr, &dr->addr, dr->addrlen);
	rqstp->rq_addrlen     = dr->addrlen;
	/* Save off transport header len in case we get deferred again */
	rqstp->rq_daddr       = dr->daddr;
	rqstp->rq_respages    = rqstp->rq_pages;
	rqstp->rq_xprt_ctxt   = dr->xprt_ctxt;
<<<<<<< HEAD
=======

	dr->xprt_ctxt = NULL;
>>>>>>> 9b37665a
	svc_xprt_received(rqstp->rq_xprt);
	return dr->argslen << 2;
}


static struct svc_deferred_req *svc_deferred_dequeue(struct svc_xprt *xprt)
{
	struct svc_deferred_req *dr = NULL;

	if (!test_bit(XPT_DEFERRED, &xprt->xpt_flags))
		return NULL;
	spin_lock(&xprt->xpt_lock);
	if (!list_empty(&xprt->xpt_deferred)) {
		dr = list_entry(xprt->xpt_deferred.next,
				struct svc_deferred_req,
				handle.recent);
		list_del_init(&dr->handle.recent);
	} else
		clear_bit(XPT_DEFERRED, &xprt->xpt_flags);
	spin_unlock(&xprt->xpt_lock);
	return dr;
}

/**
 * svc_find_xprt - find an RPC transport instance
 * @serv: pointer to svc_serv to search
 * @xcl_name: C string containing transport's class name
 * @net: owner net pointer
 * @af: Address family of transport's local address
 * @port: transport's IP port number
 *
 * Return the transport instance pointer for the endpoint accepting
 * connections/peer traffic from the specified transport class,
 * address family and port.
 *
 * Specifying 0 for the address family or port is effectively a
 * wild-card, and will result in matching the first transport in the
 * service's list that has a matching class name.
 */
struct svc_xprt *svc_find_xprt(struct svc_serv *serv, const char *xcl_name,
			       struct net *net, const sa_family_t af,
			       const unsigned short port)
{
	struct svc_xprt *xprt;
	struct svc_xprt *found = NULL;

	/* Sanity check the args */
	if (serv == NULL || xcl_name == NULL)
		return found;

	spin_lock_bh(&serv->sv_lock);
	list_for_each_entry(xprt, &serv->sv_permsocks, xpt_list) {
		if (xprt->xpt_net != net)
			continue;
		if (strcmp(xprt->xpt_class->xcl_name, xcl_name))
			continue;
		if (af != AF_UNSPEC && af != xprt->xpt_local.ss_family)
			continue;
		if (port != 0 && port != svc_xprt_local_port(xprt))
			continue;
		found = xprt;
		svc_xprt_get(xprt);
		break;
	}
	spin_unlock_bh(&serv->sv_lock);
	return found;
}
EXPORT_SYMBOL_GPL(svc_find_xprt);

static int svc_one_xprt_name(const struct svc_xprt *xprt,
			     char *pos, int remaining)
{
	int len;

	len = snprintf(pos, remaining, "%s %u\n",
			xprt->xpt_class->xcl_name,
			svc_xprt_local_port(xprt));
	if (len >= remaining)
		return -ENAMETOOLONG;
	return len;
}

/**
 * svc_xprt_names - format a buffer with a list of transport names
 * @serv: pointer to an RPC service
 * @buf: pointer to a buffer to be filled in
 * @buflen: length of buffer to be filled in
 *
 * Fills in @buf with a string containing a list of transport names,
 * each name terminated with '\n'.
 *
 * Returns positive length of the filled-in string on success; otherwise
 * a negative errno value is returned if an error occurs.
 */
int svc_xprt_names(struct svc_serv *serv, char *buf, const int buflen)
{
	struct svc_xprt *xprt;
	int len, totlen;
	char *pos;

	/* Sanity check args */
	if (!serv)
		return 0;

	spin_lock_bh(&serv->sv_lock);

	pos = buf;
	totlen = 0;
	list_for_each_entry(xprt, &serv->sv_permsocks, xpt_list) {
		len = svc_one_xprt_name(xprt, pos, buflen - totlen);
		if (len < 0) {
			*buf = '\0';
			totlen = len;
		}
		if (len <= 0)
			break;

		pos += len;
		totlen += len;
	}

	spin_unlock_bh(&serv->sv_lock);
	return totlen;
}
EXPORT_SYMBOL_GPL(svc_xprt_names);


/*----------------------------------------------------------------------------*/

static void *svc_pool_stats_start(struct seq_file *m, loff_t *pos)
{
	unsigned int pidx = (unsigned int)*pos;
	struct svc_serv *serv = m->private;

	dprintk("svc_pool_stats_start, *pidx=%u\n", pidx);

	if (!pidx)
		return SEQ_START_TOKEN;
	return (pidx > serv->sv_nrpools ? NULL : &serv->sv_pools[pidx-1]);
}

static void *svc_pool_stats_next(struct seq_file *m, void *p, loff_t *pos)
{
	struct svc_pool *pool = p;
	struct svc_serv *serv = m->private;

	dprintk("svc_pool_stats_next, *pos=%llu\n", *pos);

	if (p == SEQ_START_TOKEN) {
		pool = &serv->sv_pools[0];
	} else {
		unsigned int pidx = (pool - &serv->sv_pools[0]);
		if (pidx < serv->sv_nrpools-1)
			pool = &serv->sv_pools[pidx+1];
		else
			pool = NULL;
	}
	++*pos;
	return pool;
}

static void svc_pool_stats_stop(struct seq_file *m, void *p)
{
}

static int svc_pool_stats_show(struct seq_file *m, void *p)
{
	struct svc_pool *pool = p;

	if (p == SEQ_START_TOKEN) {
		seq_puts(m, "# pool packets-arrived sockets-enqueued threads-woken threads-timedout\n");
		return 0;
	}

	seq_printf(m, "%u %lu %lu %lu %lu\n",
		pool->sp_id,
		(unsigned long)atomic_long_read(&pool->sp_stats.packets),
		pool->sp_stats.sockets_queued,
		(unsigned long)atomic_long_read(&pool->sp_stats.threads_woken),
		(unsigned long)atomic_long_read(&pool->sp_stats.threads_timedout));

	return 0;
}

static const struct seq_operations svc_pool_stats_seq_ops = {
	.start	= svc_pool_stats_start,
	.next	= svc_pool_stats_next,
	.stop	= svc_pool_stats_stop,
	.show	= svc_pool_stats_show,
};

int svc_pool_stats_open(struct svc_serv *serv, struct file *file)
{
	int err;

	err = seq_open(file, &svc_pool_stats_seq_ops);
	if (!err)
		((struct seq_file *) file->private_data)->private = serv;
	return err;
}
EXPORT_SYMBOL(svc_pool_stats_open);

/*----------------------------------------------------------------------------*/<|MERGE_RESOLUTION|>--- conflicted
+++ resolved
@@ -1222,12 +1222,6 @@
 		dr->addrlen = rqstp->rq_addrlen;
 		dr->daddr = rqstp->rq_daddr;
 		dr->argslen = rqstp->rq_arg.len >> 2;
-<<<<<<< HEAD
-		dr->xprt_hlen = rqstp->rq_xprt_hlen;
-		dr->xprt_ctxt = rqstp->rq_xprt_ctxt;
-		rqstp->rq_xprt_ctxt = NULL;
-=======
->>>>>>> 9b37665a
 
 		/* back up head to the start of the buffer and copy */
 		skip = rqstp->rq_arg.len - rqstp->rq_arg.head[0].iov_len;
@@ -1268,11 +1262,8 @@
 	rqstp->rq_daddr       = dr->daddr;
 	rqstp->rq_respages    = rqstp->rq_pages;
 	rqstp->rq_xprt_ctxt   = dr->xprt_ctxt;
-<<<<<<< HEAD
-=======
 
 	dr->xprt_ctxt = NULL;
->>>>>>> 9b37665a
 	svc_xprt_received(rqstp->rq_xprt);
 	return dr->argslen << 2;
 }
