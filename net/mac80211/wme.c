// SPDX-License-Identifier: GPL-2.0-only
/*
 * Copyright 2004, Instant802 Networks, Inc.
 * Copyright 2013-2014  Intel Mobile Communications GmbH
 */

#include <linux/netdevice.h>
#include <linux/skbuff.h>
#include <linux/module.h>
#include <linux/if_arp.h>
#include <linux/types.h>
#include <net/ip.h>
#include <net/pkt_sched.h>

#include <net/mac80211.h>
#include "ieee80211_i.h"
#include "wme.h"

/* Default mapping in classifier to work with default
 * queue setup.
 */
const int ieee802_1d_to_ac[8] = {
	IEEE80211_AC_BE,
	IEEE80211_AC_BK,
	IEEE80211_AC_BK,
	IEEE80211_AC_BE,
	IEEE80211_AC_VI,
	IEEE80211_AC_VI,
	IEEE80211_AC_VO,
	IEEE80211_AC_VO
};

static int wme_downgrade_ac(struct sk_buff *skb)
{
	switch (skb->priority) {
	case 6:
	case 7:
		skb->priority = 5; /* VO -> VI */
		return 0;
	case 4:
	case 5:
		skb->priority = 3; /* VI -> BE */
		return 0;
	case 0:
	case 3:
		skb->priority = 2; /* BE -> BK */
		return 0;
	default:
		return -1;
	}
}

/**
 * ieee80211_fix_reserved_tid - return the TID to use if this one is reserved
 * @tid: the assumed-reserved TID
 *
 * Returns: the alternative TID to use, or 0 on error
 */
static inline u8 ieee80211_fix_reserved_tid(u8 tid)
{
	switch (tid) {
	case 0:
		return 3;
	case 1:
		return 2;
	case 2:
		return 1;
	case 3:
		return 0;
	case 4:
		return 5;
	case 5:
		return 4;
	case 6:
		return 7;
	case 7:
		return 6;
	}

	return 0;
}

static u16 ieee80211_downgrade_queue(struct ieee80211_sub_if_data *sdata,
				     struct sta_info *sta, struct sk_buff *skb)
{
	struct ieee80211_if_managed *ifmgd = &sdata->u.mgd;

	/* in case we are a client verify acm is not set for this ac */
	while (sdata->wmm_acm & BIT(skb->priority)) {
		int ac = ieee802_1d_to_ac[skb->priority];

		if (ifmgd->tx_tspec[ac].admitted_time &&
		    skb->priority == ifmgd->tx_tspec[ac].up)
			return ac;

		if (wme_downgrade_ac(skb)) {
			/*
			 * This should not really happen. The AP has marked all
			 * lower ACs to require admission control which is not
			 * a reasonable configuration. Allow the frame to be
			 * transmitted using AC_BK as a workaround.
			 */
			break;
		}
	}

	/* Check to see if this is a reserved TID */
	if (sta && sta->reserved_tid == skb->priority)
		skb->priority = ieee80211_fix_reserved_tid(skb->priority);

	/* look up which queue to use for frames with this 1d tag */
	return ieee802_1d_to_ac[skb->priority];
}

/* Indicate which queue to use for this fully formed 802.11 frame */
u16 ieee80211_select_queue_80211(struct ieee80211_sub_if_data *sdata,
				 struct sk_buff *skb,
				 struct ieee80211_hdr *hdr)
{
	struct ieee80211_local *local = sdata->local;
	struct ieee80211_tx_info *info = IEEE80211_SKB_CB(skb);
	u8 *p;

	if ((info->control.flags & IEEE80211_TX_CTRL_DONT_REORDER) ||
	    local->hw.queues < IEEE80211_NUM_ACS)
		return 0;

	if (!ieee80211_is_data(hdr->frame_control)) {
		skb->priority = 7;
		return ieee802_1d_to_ac[skb->priority];
	}
	if (!ieee80211_is_data_qos(hdr->frame_control)) {
		skb->priority = 0;
		return ieee802_1d_to_ac[skb->priority];
	}

	p = ieee80211_get_qos_ctl(hdr);
	skb->priority = *p & IEEE80211_QOS_CTL_TAG1D_MASK;

	return ieee80211_downgrade_queue(sdata, NULL, skb);
}

u16 __ieee80211_select_queue(struct ieee80211_sub_if_data *sdata,
			     struct sta_info *sta, struct sk_buff *skb)
{
<<<<<<< HEAD
=======
	const struct ethhdr *eth = (void *)skb->data;
>>>>>>> 9b37665a
	struct mac80211_qos_map *qos_map;
	bool qos;

	/* all mesh/ocb stations are required to support WME */
<<<<<<< HEAD
	if (sta && (sdata->vif.type == NL80211_IFTYPE_MESH_POINT ||
		    sdata->vif.type == NL80211_IFTYPE_OCB))
=======
	if ((sdata->vif.type == NL80211_IFTYPE_MESH_POINT &&
	    !is_multicast_ether_addr(eth->h_dest)) ||
	    (sdata->vif.type == NL80211_IFTYPE_OCB && sta))
>>>>>>> 9b37665a
		qos = true;
	else if (sta)
		qos = sta->sta.wme;
	else
		qos = false;

	if (!qos) {
		skb->priority = 0; /* required for correct WPA/11i MIC */
		return IEEE80211_AC_BE;
	}

	if (skb->protocol == sdata->control_port_protocol) {
		skb->priority = 7;
		goto downgrade;
	}

	/* use the data classifier to determine what 802.1d tag the
	 * data frame has */
	qos_map = rcu_dereference(sdata->qos_map);
	skb->priority = cfg80211_classify8021d(skb, qos_map ?
					       &qos_map->qos_map : NULL);

 downgrade:
	return ieee80211_downgrade_queue(sdata, sta, skb);
}


/* Indicate which queue to use. */
u16 ieee80211_select_queue(struct ieee80211_sub_if_data *sdata,
			   struct sk_buff *skb)
{
	struct ieee80211_local *local = sdata->local;
	struct sta_info *sta = NULL;
	const u8 *ra = NULL;
	u16 ret;

	/* when using iTXQ, we can do this later */
	if (local->ops->wake_tx_queue)
		return 0;

	if (local->hw.queues < IEEE80211_NUM_ACS || skb->len < 6) {
		skb->priority = 0; /* required for correct WPA/11i MIC */
		return 0;
	}

	rcu_read_lock();
	switch (sdata->vif.type) {
	case NL80211_IFTYPE_AP_VLAN:
		sta = rcu_dereference(sdata->u.vlan.sta);
		if (sta)
			break;
		fallthrough;
	case NL80211_IFTYPE_AP:
		ra = skb->data;
		break;
	case NL80211_IFTYPE_STATION:
		/* might be a TDLS station */
		sta = sta_info_get(sdata, skb->data);
		if (sta)
			break;

		ra = sdata->u.mgd.bssid;
		break;
	case NL80211_IFTYPE_ADHOC:
		ra = skb->data;
		break;
	default:
		break;
	}

	if (!sta && ra && !is_multicast_ether_addr(ra))
		sta = sta_info_get(sdata, ra);

	ret = __ieee80211_select_queue(sdata, sta, skb);

	rcu_read_unlock();
	return ret;
}

/**
 * ieee80211_set_qos_hdr - Fill in the QoS header if there is one.
 *
 * @sdata: local subif
 * @skb: packet to be updated
 */
void ieee80211_set_qos_hdr(struct ieee80211_sub_if_data *sdata,
			   struct sk_buff *skb)
{
	struct ieee80211_hdr *hdr = (void *)skb->data;
	struct ieee80211_tx_info *info = IEEE80211_SKB_CB(skb);
	u8 tid = skb->priority & IEEE80211_QOS_CTL_TAG1D_MASK;
	u8 flags;
	u8 *p;

	if (!ieee80211_is_data_qos(hdr->frame_control))
		return;

	p = ieee80211_get_qos_ctl(hdr);

	/* don't overwrite the QoS field of injected frames */
	if (info->flags & IEEE80211_TX_CTL_INJECTED) {
		/* do take into account Ack policy of injected frames */
		if (*p & IEEE80211_QOS_CTL_ACK_POLICY_NOACK)
			info->flags |= IEEE80211_TX_CTL_NO_ACK;
		return;
	}

	/* set up the first byte */

	/*
	 * preserve everything but the TID and ACK policy
	 * (which we both write here)
	 */
	flags = *p & ~(IEEE80211_QOS_CTL_TID_MASK |
		       IEEE80211_QOS_CTL_ACK_POLICY_MASK);

	if (is_multicast_ether_addr(hdr->addr1) ||
	    sdata->noack_map & BIT(tid)) {
		flags |= IEEE80211_QOS_CTL_ACK_POLICY_NOACK;
		info->flags |= IEEE80211_TX_CTL_NO_ACK;
	}

	*p = flags | tid;

	/* set up the second byte */
	p++;

	if (ieee80211_vif_is_mesh(&sdata->vif)) {
		/* preserve RSPI and Mesh PS Level bit */
		*p &= ((IEEE80211_QOS_CTL_RSPI |
			IEEE80211_QOS_CTL_MESH_PS_LEVEL) >> 8);

		/* Nulls don't have a mesh header (frame body) */
		if (!ieee80211_is_qos_nullfunc(hdr->frame_control))
			*p |= (IEEE80211_QOS_CTL_MESH_CONTROL_PRESENT >> 8);
	} else {
		*p = 0;
	}
}<|MERGE_RESOLUTION|>--- conflicted
+++ resolved
@@ -143,22 +143,14 @@
 u16 __ieee80211_select_queue(struct ieee80211_sub_if_data *sdata,
 			     struct sta_info *sta, struct sk_buff *skb)
 {
-<<<<<<< HEAD
-=======
 	const struct ethhdr *eth = (void *)skb->data;
->>>>>>> 9b37665a
 	struct mac80211_qos_map *qos_map;
 	bool qos;
 
 	/* all mesh/ocb stations are required to support WME */
-<<<<<<< HEAD
-	if (sta && (sdata->vif.type == NL80211_IFTYPE_MESH_POINT ||
-		    sdata->vif.type == NL80211_IFTYPE_OCB))
-=======
 	if ((sdata->vif.type == NL80211_IFTYPE_MESH_POINT &&
 	    !is_multicast_ether_addr(eth->h_dest)) ||
 	    (sdata->vif.type == NL80211_IFTYPE_OCB && sta))
->>>>>>> 9b37665a
 		qos = true;
 	else if (sta)
 		qos = sta->sta.wme;
