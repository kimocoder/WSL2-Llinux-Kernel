// SPDX-License-Identifier: GPL-2.0-or-later
/*
 *	GRE over IPv6 protocol decoder.
 *
 *	Authors: Dmitry Kozlov (xeb@mail.ru)
 */

#define pr_fmt(fmt) KBUILD_MODNAME ": " fmt

#include <linux/capability.h>
#include <linux/module.h>
#include <linux/types.h>
#include <linux/kernel.h>
#include <linux/slab.h>
#include <linux/uaccess.h>
#include <linux/skbuff.h>
#include <linux/netdevice.h>
#include <linux/in.h>
#include <linux/tcp.h>
#include <linux/udp.h>
#include <linux/if_arp.h>
#include <linux/init.h>
#include <linux/in6.h>
#include <linux/inetdevice.h>
#include <linux/igmp.h>
#include <linux/netfilter_ipv4.h>
#include <linux/etherdevice.h>
#include <linux/if_ether.h>
#include <linux/hash.h>
#include <linux/if_tunnel.h>
#include <linux/ip6_tunnel.h>

#include <net/sock.h>
#include <net/ip.h>
#include <net/ip_tunnels.h>
#include <net/icmp.h>
#include <net/protocol.h>
#include <net/addrconf.h>
#include <net/arp.h>
#include <net/checksum.h>
#include <net/dsfield.h>
#include <net/inet_ecn.h>
#include <net/xfrm.h>
#include <net/net_namespace.h>
#include <net/netns/generic.h>
#include <net/rtnetlink.h>

#include <net/ipv6.h>
#include <net/ip6_fib.h>
#include <net/ip6_route.h>
#include <net/ip6_tunnel.h>
#include <net/gre.h>
#include <net/erspan.h>
#include <net/dst_metadata.h>


static bool log_ecn_error = true;
module_param(log_ecn_error, bool, 0644);
MODULE_PARM_DESC(log_ecn_error, "Log packets received with corrupted ECN");

#define IP6_GRE_HASH_SIZE_SHIFT  5
#define IP6_GRE_HASH_SIZE (1 << IP6_GRE_HASH_SIZE_SHIFT)

static unsigned int ip6gre_net_id __read_mostly;
struct ip6gre_net {
	struct ip6_tnl __rcu *tunnels[4][IP6_GRE_HASH_SIZE];

	struct ip6_tnl __rcu *collect_md_tun;
	struct ip6_tnl __rcu *collect_md_tun_erspan;
	struct net_device *fb_tunnel_dev;
};

static struct rtnl_link_ops ip6gre_link_ops __read_mostly;
static struct rtnl_link_ops ip6gre_tap_ops __read_mostly;
static struct rtnl_link_ops ip6erspan_tap_ops __read_mostly;
static int ip6gre_tunnel_init(struct net_device *dev);
static void ip6gre_tunnel_setup(struct net_device *dev);
static void ip6gre_tunnel_link(struct ip6gre_net *ign, struct ip6_tnl *t);
static void ip6gre_tnl_link_config(struct ip6_tnl *t, int set_mtu);
static void ip6erspan_tnl_link_config(struct ip6_tnl *t, int set_mtu);

/* Tunnel hash table */

/*
   4 hash tables:

   3: (remote,local)
   2: (remote,*)
   1: (*,local)
   0: (*,*)

   We require exact key match i.e. if a key is present in packet
   it will match only tunnel with the same key; if it is not present,
   it will match only keyless tunnel.

   All keysless packets, if not matched configured keyless tunnels
   will match fallback tunnel.
 */

#define HASH_KEY(key) (((__force u32)key^((__force u32)key>>4))&(IP6_GRE_HASH_SIZE - 1))
static u32 HASH_ADDR(const struct in6_addr *addr)
{
	u32 hash = ipv6_addr_hash(addr);

	return hash_32(hash, IP6_GRE_HASH_SIZE_SHIFT);
}

#define tunnels_r_l	tunnels[3]
#define tunnels_r	tunnels[2]
#define tunnels_l	tunnels[1]
#define tunnels_wc	tunnels[0]

/* Given src, dst and key, find appropriate for input tunnel. */

static struct ip6_tnl *ip6gre_tunnel_lookup(struct net_device *dev,
		const struct in6_addr *remote, const struct in6_addr *local,
		__be32 key, __be16 gre_proto)
{
	struct net *net = dev_net(dev);
	int link = dev->ifindex;
	unsigned int h0 = HASH_ADDR(remote);
	unsigned int h1 = HASH_KEY(key);
	struct ip6_tnl *t, *cand = NULL;
	struct ip6gre_net *ign = net_generic(net, ip6gre_net_id);
	int dev_type = (gre_proto == htons(ETH_P_TEB) ||
			gre_proto == htons(ETH_P_ERSPAN) ||
			gre_proto == htons(ETH_P_ERSPAN2)) ?
		       ARPHRD_ETHER : ARPHRD_IP6GRE;
	int score, cand_score = 4;
	struct net_device *ndev;

	for_each_ip_tunnel_rcu(t, ign->tunnels_r_l[h0 ^ h1]) {
		if (!ipv6_addr_equal(local, &t->parms.laddr) ||
		    !ipv6_addr_equal(remote, &t->parms.raddr) ||
		    key != t->parms.i_key ||
		    !(t->dev->flags & IFF_UP))
			continue;

		if (t->dev->type != ARPHRD_IP6GRE &&
		    t->dev->type != dev_type)
			continue;

		score = 0;
		if (t->parms.link != link)
			score |= 1;
		if (t->dev->type != dev_type)
			score |= 2;
		if (score == 0)
			return t;

		if (score < cand_score) {
			cand = t;
			cand_score = score;
		}
	}

	for_each_ip_tunnel_rcu(t, ign->tunnels_r[h0 ^ h1]) {
		if (!ipv6_addr_equal(remote, &t->parms.raddr) ||
		    key != t->parms.i_key ||
		    !(t->dev->flags & IFF_UP))
			continue;

		if (t->dev->type != ARPHRD_IP6GRE &&
		    t->dev->type != dev_type)
			continue;

		score = 0;
		if (t->parms.link != link)
			score |= 1;
		if (t->dev->type != dev_type)
			score |= 2;
		if (score == 0)
			return t;

		if (score < cand_score) {
			cand = t;
			cand_score = score;
		}
	}

	for_each_ip_tunnel_rcu(t, ign->tunnels_l[h1]) {
		if ((!ipv6_addr_equal(local, &t->parms.laddr) &&
			  (!ipv6_addr_equal(local, &t->parms.raddr) ||
				 !ipv6_addr_is_multicast(local))) ||
		    key != t->parms.i_key ||
		    !(t->dev->flags & IFF_UP))
			continue;

		if (t->dev->type != ARPHRD_IP6GRE &&
		    t->dev->type != dev_type)
			continue;

		score = 0;
		if (t->parms.link != link)
			score |= 1;
		if (t->dev->type != dev_type)
			score |= 2;
		if (score == 0)
			return t;

		if (score < cand_score) {
			cand = t;
			cand_score = score;
		}
	}

	for_each_ip_tunnel_rcu(t, ign->tunnels_wc[h1]) {
		if (t->parms.i_key != key ||
		    !(t->dev->flags & IFF_UP))
			continue;

		if (t->dev->type != ARPHRD_IP6GRE &&
		    t->dev->type != dev_type)
			continue;

		score = 0;
		if (t->parms.link != link)
			score |= 1;
		if (t->dev->type != dev_type)
			score |= 2;
		if (score == 0)
			return t;

		if (score < cand_score) {
			cand = t;
			cand_score = score;
		}
	}

	if (cand)
		return cand;

	if (gre_proto == htons(ETH_P_ERSPAN) ||
	    gre_proto == htons(ETH_P_ERSPAN2))
		t = rcu_dereference(ign->collect_md_tun_erspan);
	else
		t = rcu_dereference(ign->collect_md_tun);

	if (t && t->dev->flags & IFF_UP)
		return t;

	ndev = READ_ONCE(ign->fb_tunnel_dev);
	if (ndev && ndev->flags & IFF_UP)
		return netdev_priv(ndev);

	return NULL;
}

static struct ip6_tnl __rcu **__ip6gre_bucket(struct ip6gre_net *ign,
		const struct __ip6_tnl_parm *p)
{
	const struct in6_addr *remote = &p->raddr;
	const struct in6_addr *local = &p->laddr;
	unsigned int h = HASH_KEY(p->i_key);
	int prio = 0;

	if (!ipv6_addr_any(local))
		prio |= 1;
	if (!ipv6_addr_any(remote) && !ipv6_addr_is_multicast(remote)) {
		prio |= 2;
		h ^= HASH_ADDR(remote);
	}

	return &ign->tunnels[prio][h];
}

static void ip6gre_tunnel_link_md(struct ip6gre_net *ign, struct ip6_tnl *t)
{
	if (t->parms.collect_md)
		rcu_assign_pointer(ign->collect_md_tun, t);
}

static void ip6erspan_tunnel_link_md(struct ip6gre_net *ign, struct ip6_tnl *t)
{
	if (t->parms.collect_md)
		rcu_assign_pointer(ign->collect_md_tun_erspan, t);
}

static void ip6gre_tunnel_unlink_md(struct ip6gre_net *ign, struct ip6_tnl *t)
{
	if (t->parms.collect_md)
		rcu_assign_pointer(ign->collect_md_tun, NULL);
}

static void ip6erspan_tunnel_unlink_md(struct ip6gre_net *ign,
				       struct ip6_tnl *t)
{
	if (t->parms.collect_md)
		rcu_assign_pointer(ign->collect_md_tun_erspan, NULL);
}

static inline struct ip6_tnl __rcu **ip6gre_bucket(struct ip6gre_net *ign,
		const struct ip6_tnl *t)
{
	return __ip6gre_bucket(ign, &t->parms);
}

static void ip6gre_tunnel_link(struct ip6gre_net *ign, struct ip6_tnl *t)
{
	struct ip6_tnl __rcu **tp = ip6gre_bucket(ign, t);

	rcu_assign_pointer(t->next, rtnl_dereference(*tp));
	rcu_assign_pointer(*tp, t);
}

static void ip6gre_tunnel_unlink(struct ip6gre_net *ign, struct ip6_tnl *t)
{
	struct ip6_tnl __rcu **tp;
	struct ip6_tnl *iter;

	for (tp = ip6gre_bucket(ign, t);
	     (iter = rtnl_dereference(*tp)) != NULL;
	     tp = &iter->next) {
		if (t == iter) {
			rcu_assign_pointer(*tp, t->next);
			break;
		}
	}
}

static struct ip6_tnl *ip6gre_tunnel_find(struct net *net,
					   const struct __ip6_tnl_parm *parms,
					   int type)
{
	const struct in6_addr *remote = &parms->raddr;
	const struct in6_addr *local = &parms->laddr;
	__be32 key = parms->i_key;
	int link = parms->link;
	struct ip6_tnl *t;
	struct ip6_tnl __rcu **tp;
	struct ip6gre_net *ign = net_generic(net, ip6gre_net_id);

	for (tp = __ip6gre_bucket(ign, parms);
	     (t = rtnl_dereference(*tp)) != NULL;
	     tp = &t->next)
		if (ipv6_addr_equal(local, &t->parms.laddr) &&
		    ipv6_addr_equal(remote, &t->parms.raddr) &&
		    key == t->parms.i_key &&
		    link == t->parms.link &&
		    type == t->dev->type)
			break;

	return t;
}

static struct ip6_tnl *ip6gre_tunnel_locate(struct net *net,
		const struct __ip6_tnl_parm *parms, int create)
{
	struct ip6_tnl *t, *nt;
	struct net_device *dev;
	char name[IFNAMSIZ];
	struct ip6gre_net *ign = net_generic(net, ip6gre_net_id);

	t = ip6gre_tunnel_find(net, parms, ARPHRD_IP6GRE);
	if (t && create)
		return NULL;
	if (t || !create)
		return t;

	if (parms->name[0]) {
		if (!dev_valid_name(parms->name))
			return NULL;
		strlcpy(name, parms->name, IFNAMSIZ);
	} else {
		strcpy(name, "ip6gre%d");
	}
	dev = alloc_netdev(sizeof(*t), name, NET_NAME_UNKNOWN,
			   ip6gre_tunnel_setup);
	if (!dev)
		return NULL;

	dev_net_set(dev, net);

	nt = netdev_priv(dev);
	nt->parms = *parms;
	dev->rtnl_link_ops = &ip6gre_link_ops;

	nt->dev = dev;
	nt->net = dev_net(dev);

	if (register_netdevice(dev) < 0)
		goto failed_free;

	ip6gre_tnl_link_config(nt, 1);

	/* Can use a lockless transmit, unless we generate output sequences */
	if (!(nt->parms.o_flags & TUNNEL_SEQ))
		dev->features |= NETIF_F_LLTX;

	ip6gre_tunnel_link(ign, nt);
	return nt;

failed_free:
	free_netdev(dev);
	return NULL;
}

static void ip6erspan_tunnel_uninit(struct net_device *dev)
{
	struct ip6_tnl *t = netdev_priv(dev);
	struct ip6gre_net *ign = net_generic(t->net, ip6gre_net_id);

	ip6erspan_tunnel_unlink_md(ign, t);
	ip6gre_tunnel_unlink(ign, t);
	dst_cache_reset(&t->dst_cache);
	dev_put(dev);
}

static void ip6gre_tunnel_uninit(struct net_device *dev)
{
	struct ip6_tnl *t = netdev_priv(dev);
	struct ip6gre_net *ign = net_generic(t->net, ip6gre_net_id);

	ip6gre_tunnel_unlink_md(ign, t);
	ip6gre_tunnel_unlink(ign, t);
	if (ign->fb_tunnel_dev == dev)
		WRITE_ONCE(ign->fb_tunnel_dev, NULL);
	dst_cache_reset(&t->dst_cache);
	dev_put(dev);
}


static int ip6gre_err(struct sk_buff *skb, struct inet6_skb_parm *opt,
		       u8 type, u8 code, int offset, __be32 info)
{
	struct net *net = dev_net(skb->dev);
	const struct ipv6hdr *ipv6h;
	struct tnl_ptk_info tpi;
	struct ip6_tnl *t;

	if (gre_parse_header(skb, &tpi, NULL, htons(ETH_P_IPV6),
			     offset) < 0)
		return -EINVAL;

	ipv6h = (const struct ipv6hdr *)skb->data;
	t = ip6gre_tunnel_lookup(skb->dev, &ipv6h->daddr, &ipv6h->saddr,
				 tpi.key, tpi.proto);
	if (!t)
		return -ENOENT;

	switch (type) {
	case ICMPV6_DEST_UNREACH:
		net_dbg_ratelimited("%s: Path to destination invalid or inactive!\n",
				    t->parms.name);
		if (code != ICMPV6_PORT_UNREACH)
			break;
		return 0;
	case ICMPV6_TIME_EXCEED:
		if (code == ICMPV6_EXC_HOPLIMIT) {
			net_dbg_ratelimited("%s: Too small hop limit or routing loop in tunnel!\n",
					    t->parms.name);
			break;
		}
		return 0;
	case ICMPV6_PARAMPROB: {
		struct ipv6_tlv_tnl_enc_lim *tel;
		__u32 teli;

		teli = 0;
		if (code == ICMPV6_HDR_FIELD)
			teli = ip6_tnl_parse_tlv_enc_lim(skb, skb->data);

		if (teli && teli == be32_to_cpu(info) - 2) {
			tel = (struct ipv6_tlv_tnl_enc_lim *) &skb->data[teli];
			if (tel->encap_limit == 0) {
				net_dbg_ratelimited("%s: Too small encapsulation limit or routing loop in tunnel!\n",
						    t->parms.name);
			}
		} else {
			net_dbg_ratelimited("%s: Recipient unable to parse tunneled packet!\n",
					    t->parms.name);
		}
		return 0;
	}
	case ICMPV6_PKT_TOOBIG:
		ip6_update_pmtu(skb, net, info, 0, 0, sock_net_uid(net, NULL));
		return 0;
	case NDISC_REDIRECT:
		ip6_redirect(skb, net, skb->dev->ifindex, 0,
			     sock_net_uid(net, NULL));
		return 0;
	}

	if (time_before(jiffies, t->err_time + IP6TUNNEL_ERR_TIMEO))
		t->err_count++;
	else
		t->err_count = 1;
	t->err_time = jiffies;

	return 0;
}

static int ip6gre_rcv(struct sk_buff *skb, const struct tnl_ptk_info *tpi)
{
	const struct ipv6hdr *ipv6h;
	struct ip6_tnl *tunnel;

	ipv6h = ipv6_hdr(skb);
	tunnel = ip6gre_tunnel_lookup(skb->dev,
				      &ipv6h->saddr, &ipv6h->daddr, tpi->key,
				      tpi->proto);
	if (tunnel) {
		if (tunnel->parms.collect_md) {
			struct metadata_dst *tun_dst;
			__be64 tun_id;
			__be16 flags;

			flags = tpi->flags;
			tun_id = key32_to_tunnel_id(tpi->key);

			tun_dst = ipv6_tun_rx_dst(skb, flags, tun_id, 0);
			if (!tun_dst)
				return PACKET_REJECT;

			ip6_tnl_rcv(tunnel, skb, tpi, tun_dst, log_ecn_error);
		} else {
			ip6_tnl_rcv(tunnel, skb, tpi, NULL, log_ecn_error);
		}

		return PACKET_RCVD;
	}

	return PACKET_REJECT;
}

static int ip6erspan_rcv(struct sk_buff *skb,
			 struct tnl_ptk_info *tpi,
			 int gre_hdr_len)
{
	struct erspan_base_hdr *ershdr;
	const struct ipv6hdr *ipv6h;
	struct erspan_md2 *md2;
	struct ip6_tnl *tunnel;
	u8 ver;

	ipv6h = ipv6_hdr(skb);
	ershdr = (struct erspan_base_hdr *)skb->data;
	ver = ershdr->ver;

	tunnel = ip6gre_tunnel_lookup(skb->dev,
				      &ipv6h->saddr, &ipv6h->daddr, tpi->key,
				      tpi->proto);
	if (tunnel) {
		int len = erspan_hdr_len(ver);

		if (unlikely(!pskb_may_pull(skb, len)))
			return PACKET_REJECT;

		if (__iptunnel_pull_header(skb, len,
					   htons(ETH_P_TEB),
					   false, false) < 0)
			return PACKET_REJECT;

		if (tunnel->parms.collect_md) {
			struct erspan_metadata *pkt_md, *md;
			struct metadata_dst *tun_dst;
			struct ip_tunnel_info *info;
			unsigned char *gh;
			__be64 tun_id;
			__be16 flags;

			tpi->flags |= TUNNEL_KEY;
			flags = tpi->flags;
			tun_id = key32_to_tunnel_id(tpi->key);

			tun_dst = ipv6_tun_rx_dst(skb, flags, tun_id,
						  sizeof(*md));
			if (!tun_dst)
				return PACKET_REJECT;

			/* skb can be uncloned in __iptunnel_pull_header, so
			 * old pkt_md is no longer valid and we need to reset
			 * it
			 */
			gh = skb_network_header(skb) +
			     skb_network_header_len(skb);
			pkt_md = (struct erspan_metadata *)(gh + gre_hdr_len +
							    sizeof(*ershdr));
			info = &tun_dst->u.tun_info;
			md = ip_tunnel_info_opts(info);
			md->version = ver;
			md2 = &md->u.md2;
			memcpy(md2, pkt_md, ver == 1 ? ERSPAN_V1_MDSIZE :
						       ERSPAN_V2_MDSIZE);
			info->key.tun_flags |= TUNNEL_ERSPAN_OPT;
			info->options_len = sizeof(*md);

			ip6_tnl_rcv(tunnel, skb, tpi, tun_dst, log_ecn_error);

		} else {
			ip6_tnl_rcv(tunnel, skb, tpi, NULL, log_ecn_error);
		}

		return PACKET_RCVD;
	}

	return PACKET_REJECT;
}

static int gre_rcv(struct sk_buff *skb)
{
	struct tnl_ptk_info tpi;
	bool csum_err = false;
	int hdr_len;

	hdr_len = gre_parse_header(skb, &tpi, &csum_err, htons(ETH_P_IPV6), 0);
	if (hdr_len < 0)
		goto drop;

	if (iptunnel_pull_header(skb, hdr_len, tpi.proto, false))
		goto drop;

	if (unlikely(tpi.proto == htons(ETH_P_ERSPAN) ||
		     tpi.proto == htons(ETH_P_ERSPAN2))) {
		if (ip6erspan_rcv(skb, &tpi, hdr_len) == PACKET_RCVD)
			return 0;
		goto out;
	}

	if (ip6gre_rcv(skb, &tpi) == PACKET_RCVD)
		return 0;

out:
	icmpv6_send(skb, ICMPV6_DEST_UNREACH, ICMPV6_PORT_UNREACH, 0);
drop:
	kfree_skb(skb);
	return 0;
}

static int gre_handle_offloads(struct sk_buff *skb, bool csum)
{
	return iptunnel_handle_offloads(skb,
					csum ? SKB_GSO_GRE_CSUM : SKB_GSO_GRE);
}

static void prepare_ip6gre_xmit_ipv4(struct sk_buff *skb,
				     struct net_device *dev,
				     struct flowi6 *fl6, __u8 *dsfield,
				     int *encap_limit)
{
	const struct iphdr *iph = ip_hdr(skb);
	struct ip6_tnl *t = netdev_priv(dev);

	if (!(t->parms.flags & IP6_TNL_F_IGN_ENCAP_LIMIT))
		*encap_limit = t->parms.encap_limit;

	memcpy(fl6, &t->fl.u.ip6, sizeof(*fl6));

	if (t->parms.flags & IP6_TNL_F_USE_ORIG_TCLASS)
		*dsfield = ipv4_get_dsfield(iph);
	else
		*dsfield = ip6_tclass(t->parms.flowinfo);

	if (t->parms.flags & IP6_TNL_F_USE_ORIG_FWMARK)
		fl6->flowi6_mark = skb->mark;
	else
		fl6->flowi6_mark = t->parms.fwmark;

	fl6->flowi6_uid = sock_net_uid(dev_net(dev), NULL);
}

static int prepare_ip6gre_xmit_ipv6(struct sk_buff *skb,
				    struct net_device *dev,
				    struct flowi6 *fl6, __u8 *dsfield,
				    int *encap_limit)
{
	struct ipv6hdr *ipv6h;
	struct ip6_tnl *t = netdev_priv(dev);
	__u16 offset;

	offset = ip6_tnl_parse_tlv_enc_lim(skb, skb_network_header(skb));
	/* ip6_tnl_parse_tlv_enc_lim() might have reallocated skb->head */
	ipv6h = ipv6_hdr(skb);

	if (offset > 0) {
		struct ipv6_tlv_tnl_enc_lim *tel;

		tel = (struct ipv6_tlv_tnl_enc_lim *)&skb_network_header(skb)[offset];
		if (tel->encap_limit == 0) {
			icmpv6_ndo_send(skb, ICMPV6_PARAMPROB,
					ICMPV6_HDR_FIELD, offset + 2);
			return -1;
		}
		*encap_limit = tel->encap_limit - 1;
	} else if (!(t->parms.flags & IP6_TNL_F_IGN_ENCAP_LIMIT)) {
		*encap_limit = t->parms.encap_limit;
	}

	memcpy(fl6, &t->fl.u.ip6, sizeof(*fl6));

	if (t->parms.flags & IP6_TNL_F_USE_ORIG_TCLASS)
		*dsfield = ipv6_get_dsfield(ipv6h);
	else
		*dsfield = ip6_tclass(t->parms.flowinfo);

	if (t->parms.flags & IP6_TNL_F_USE_ORIG_FLOWLABEL)
		fl6->flowlabel |= ip6_flowlabel(ipv6h);

	if (t->parms.flags & IP6_TNL_F_USE_ORIG_FWMARK)
		fl6->flowi6_mark = skb->mark;
	else
		fl6->flowi6_mark = t->parms.fwmark;

	fl6->flowi6_uid = sock_net_uid(dev_net(dev), NULL);

	return 0;
}

static struct ip_tunnel_info *skb_tunnel_info_txcheck(struct sk_buff *skb)
{
	struct ip_tunnel_info *tun_info;

	tun_info = skb_tunnel_info(skb);
	if (unlikely(!tun_info || !(tun_info->mode & IP_TUNNEL_INFO_TX)))
		return ERR_PTR(-EINVAL);

	return tun_info;
}

static netdev_tx_t __gre6_xmit(struct sk_buff *skb,
			       struct net_device *dev, __u8 dsfield,
			       struct flowi6 *fl6, int encap_limit,
			       __u32 *pmtu, __be16 proto)
{
	struct ip6_tnl *tunnel = netdev_priv(dev);
	__be16 protocol;
	__be16 flags;

	if (dev->type == ARPHRD_ETHER)
		IPCB(skb)->flags = 0;

	if (dev->header_ops && dev->type == ARPHRD_IP6GRE)
		fl6->daddr = ((struct ipv6hdr *)skb->data)->daddr;
	else
		fl6->daddr = tunnel->parms.raddr;

	/* Push GRE header. */
	protocol = (dev->type == ARPHRD_ETHER) ? htons(ETH_P_TEB) : proto;

	if (tunnel->parms.collect_md) {
		struct ip_tunnel_info *tun_info;
		const struct ip_tunnel_key *key;
		int tun_hlen;

		tun_info = skb_tunnel_info_txcheck(skb);
		if (IS_ERR(tun_info) ||
		    unlikely(ip_tunnel_info_af(tun_info) != AF_INET6))
			return -EINVAL;

		key = &tun_info->key;
		memset(fl6, 0, sizeof(*fl6));
		fl6->flowi6_proto = IPPROTO_GRE;
		fl6->daddr = key->u.ipv6.dst;
		fl6->flowlabel = key->label;
		fl6->flowi6_uid = sock_net_uid(dev_net(dev), NULL);
		fl6->fl6_gre_key = tunnel_id_to_key32(key->tun_id);

		dsfield = key->tos;
		flags = key->tun_flags &
			(TUNNEL_CSUM | TUNNEL_KEY | TUNNEL_SEQ);
		tun_hlen = gre_calc_hlen(flags);
<<<<<<< HEAD

		if (skb_cow_head(skb, dev->needed_headroom ?: tun_hlen + tunnel->encap_hlen))
			return -ENOMEM;

=======

		if (skb_cow_head(skb, dev->needed_headroom ?: tun_hlen + tunnel->encap_hlen))
			return -ENOMEM;

>>>>>>> 9b37665a
		gre_build_header(skb, tun_hlen,
				 flags, protocol,
				 tunnel_id_to_key32(tun_info->key.tun_id),
				 (flags & TUNNEL_SEQ) ? htonl(atomic_fetch_inc(&tunnel->o_seqno))
						      : 0);

	} else {
		if (skb_cow_head(skb, dev->needed_headroom ?: tunnel->hlen))
			return -ENOMEM;
<<<<<<< HEAD

		flags = tunnel->parms.o_flags;

=======

		flags = tunnel->parms.o_flags;

>>>>>>> 9b37665a
		gre_build_header(skb, tunnel->tun_hlen, flags,
				 protocol, tunnel->parms.o_key,
				 (flags & TUNNEL_SEQ) ? htonl(atomic_fetch_inc(&tunnel->o_seqno))
						      : 0);
	}

	return ip6_tnl_xmit(skb, dev, dsfield, fl6, encap_limit, pmtu,
			    NEXTHDR_GRE);
}

static inline int ip6gre_xmit_ipv4(struct sk_buff *skb, struct net_device *dev)
{
	struct ip6_tnl *t = netdev_priv(dev);
	int encap_limit = -1;
	struct flowi6 fl6;
	__u8 dsfield = 0;
	__u32 mtu;
	int err;

	memset(&(IPCB(skb)->opt), 0, sizeof(IPCB(skb)->opt));

	if (!t->parms.collect_md)
		prepare_ip6gre_xmit_ipv4(skb, dev, &fl6,
					 &dsfield, &encap_limit);

	err = gre_handle_offloads(skb, !!(t->parms.o_flags & TUNNEL_CSUM));
	if (err)
		return -1;

	err = __gre6_xmit(skb, dev, dsfield, &fl6, encap_limit, &mtu,
			  skb->protocol);
	if (err != 0) {
		/* XXX: send ICMP error even if DF is not set. */
		if (err == -EMSGSIZE)
			icmp_ndo_send(skb, ICMP_DEST_UNREACH, ICMP_FRAG_NEEDED,
				      htonl(mtu));
		return -1;
	}

	return 0;
}

static inline int ip6gre_xmit_ipv6(struct sk_buff *skb, struct net_device *dev)
{
	struct ip6_tnl *t = netdev_priv(dev);
	struct ipv6hdr *ipv6h = ipv6_hdr(skb);
	int encap_limit = -1;
	struct flowi6 fl6;
	__u8 dsfield = 0;
	__u32 mtu;
	int err;

	if (ipv6_addr_equal(&t->parms.raddr, &ipv6h->saddr))
		return -1;

	if (!t->parms.collect_md &&
	    prepare_ip6gre_xmit_ipv6(skb, dev, &fl6, &dsfield, &encap_limit))
		return -1;

	if (gre_handle_offloads(skb, !!(t->parms.o_flags & TUNNEL_CSUM)))
		return -1;

	err = __gre6_xmit(skb, dev, dsfield, &fl6, encap_limit,
			  &mtu, skb->protocol);
	if (err != 0) {
		if (err == -EMSGSIZE)
			icmpv6_ndo_send(skb, ICMPV6_PKT_TOOBIG, 0, mtu);
		return -1;
	}

	return 0;
}

/**
 * ip6gre_tnl_addr_conflict - compare packet addresses to tunnel's own
 *   @t: the outgoing tunnel device
 *   @hdr: IPv6 header from the incoming packet
 *
 * Description:
 *   Avoid trivial tunneling loop by checking that tunnel exit-point
 *   doesn't match source of incoming packet.
 *
 * Return:
 *   1 if conflict,
 *   0 else
 **/

static inline bool ip6gre_tnl_addr_conflict(const struct ip6_tnl *t,
	const struct ipv6hdr *hdr)
{
	return ipv6_addr_equal(&t->parms.raddr, &hdr->saddr);
}

static int ip6gre_xmit_other(struct sk_buff *skb, struct net_device *dev)
{
	struct ip6_tnl *t = netdev_priv(dev);
	int encap_limit = -1;
	struct flowi6 fl6;
	__u32 mtu;
	int err;

	if (!(t->parms.flags & IP6_TNL_F_IGN_ENCAP_LIMIT))
		encap_limit = t->parms.encap_limit;

	if (!t->parms.collect_md)
		memcpy(&fl6, &t->fl.u.ip6, sizeof(fl6));

	err = gre_handle_offloads(skb, !!(t->parms.o_flags & TUNNEL_CSUM));
	if (err)
		return err;

	err = __gre6_xmit(skb, dev, 0, &fl6, encap_limit, &mtu, skb->protocol);

	return err;
}

static netdev_tx_t ip6gre_tunnel_xmit(struct sk_buff *skb,
	struct net_device *dev)
{
	struct ip6_tnl *t = netdev_priv(dev);
	struct net_device_stats *stats = &t->dev->stats;
	int ret;

	if (!pskb_inet_may_pull(skb))
		goto tx_err;

	if (!ip6_tnl_xmit_ctl(t, &t->parms.laddr, &t->parms.raddr))
		goto tx_err;

	switch (skb->protocol) {
	case htons(ETH_P_IP):
		ret = ip6gre_xmit_ipv4(skb, dev);
		break;
	case htons(ETH_P_IPV6):
		ret = ip6gre_xmit_ipv6(skb, dev);
		break;
	default:
		ret = ip6gre_xmit_other(skb, dev);
		break;
	}

	if (ret < 0)
		goto tx_err;

	return NETDEV_TX_OK;

tx_err:
	if (!t->parms.collect_md || !IS_ERR(skb_tunnel_info_txcheck(skb)))
		stats->tx_errors++;
	stats->tx_dropped++;
	kfree_skb(skb);
	return NETDEV_TX_OK;
}

static netdev_tx_t ip6erspan_tunnel_xmit(struct sk_buff *skb,
					 struct net_device *dev)
{
	struct ip_tunnel_info *tun_info = NULL;
	struct ip6_tnl *t = netdev_priv(dev);
	struct dst_entry *dst = skb_dst(skb);
	struct net_device_stats *stats;
	bool truncate = false;
	int encap_limit = -1;
	__u8 dsfield = false;
	struct flowi6 fl6;
	int err = -EINVAL;
	__be16 proto;
	__u32 mtu;
	int nhoff;

	if (!pskb_inet_may_pull(skb))
		goto tx_err;

	if (!ip6_tnl_xmit_ctl(t, &t->parms.laddr, &t->parms.raddr))
		goto tx_err;

	if (gre_handle_offloads(skb, false))
		goto tx_err;

	if (skb->len > dev->mtu + dev->hard_header_len) {
		if (pskb_trim(skb, dev->mtu + dev->hard_header_len))
			goto tx_err;
		truncate = true;
	}

	nhoff = skb_network_offset(skb);
	if (skb->protocol == htons(ETH_P_IP) &&
	    (ntohs(ip_hdr(skb)->tot_len) > skb->len - nhoff))
		truncate = true;

	if (skb->protocol == htons(ETH_P_IPV6)) {
		int thoff;

		if (skb_transport_header_was_set(skb))
<<<<<<< HEAD
			thoff = skb_transport_header(skb) - skb_mac_header(skb);
=======
			thoff = skb_transport_offset(skb);
>>>>>>> 9b37665a
		else
			thoff = nhoff + sizeof(struct ipv6hdr);
		if (ntohs(ipv6_hdr(skb)->payload_len) > skb->len - thoff)
			truncate = true;
	}

	if (skb_cow_head(skb, dev->needed_headroom ?: t->hlen))
		goto tx_err;

	t->parms.o_flags &= ~TUNNEL_KEY;
	IPCB(skb)->flags = 0;

	/* For collect_md mode, derive fl6 from the tunnel key,
	 * for native mode, call prepare_ip6gre_xmit_{ipv4,ipv6}.
	 */
	if (t->parms.collect_md) {
		const struct ip_tunnel_key *key;
		struct erspan_metadata *md;
		__be32 tun_id;

		tun_info = skb_tunnel_info_txcheck(skb);
		if (IS_ERR(tun_info) ||
		    unlikely(ip_tunnel_info_af(tun_info) != AF_INET6))
			goto tx_err;

		key = &tun_info->key;
		memset(&fl6, 0, sizeof(fl6));
		fl6.flowi6_proto = IPPROTO_GRE;
		fl6.daddr = key->u.ipv6.dst;
		fl6.flowlabel = key->label;
		fl6.flowi6_uid = sock_net_uid(dev_net(dev), NULL);
		fl6.fl6_gre_key = tunnel_id_to_key32(key->tun_id);

		dsfield = key->tos;
		if (!(tun_info->key.tun_flags & TUNNEL_ERSPAN_OPT))
			goto tx_err;
		if (tun_info->options_len < sizeof(*md))
			goto tx_err;
		md = ip_tunnel_info_opts(tun_info);

		tun_id = tunnel_id_to_key32(key->tun_id);
		if (md->version == 1) {
			erspan_build_header(skb,
					    ntohl(tun_id),
					    ntohl(md->u.index), truncate,
					    false);
			proto = htons(ETH_P_ERSPAN);
		} else if (md->version == 2) {
			erspan_build_header_v2(skb,
					       ntohl(tun_id),
					       md->u.md2.dir,
					       get_hwid(&md->u.md2),
					       truncate, false);
			proto = htons(ETH_P_ERSPAN2);
		} else {
			goto tx_err;
		}
	} else {
		switch (skb->protocol) {
		case htons(ETH_P_IP):
			memset(&(IPCB(skb)->opt), 0, sizeof(IPCB(skb)->opt));
			prepare_ip6gre_xmit_ipv4(skb, dev, &fl6,
						 &dsfield, &encap_limit);
			break;
		case htons(ETH_P_IPV6):
			if (ipv6_addr_equal(&t->parms.raddr, &ipv6_hdr(skb)->saddr))
				goto tx_err;
			if (prepare_ip6gre_xmit_ipv6(skb, dev, &fl6,
						     &dsfield, &encap_limit))
				goto tx_err;
			break;
		default:
			memcpy(&fl6, &t->fl.u.ip6, sizeof(fl6));
			break;
		}

		if (t->parms.erspan_ver == 1) {
			erspan_build_header(skb, ntohl(t->parms.o_key),
					    t->parms.index,
					    truncate, false);
			proto = htons(ETH_P_ERSPAN);
		} else if (t->parms.erspan_ver == 2) {
			erspan_build_header_v2(skb, ntohl(t->parms.o_key),
					       t->parms.dir,
					       t->parms.hwid,
					       truncate, false);
			proto = htons(ETH_P_ERSPAN2);
		} else {
			goto tx_err;
		}

		fl6.daddr = t->parms.raddr;
	}

	/* Push GRE header. */
<<<<<<< HEAD
	proto = (t->parms.erspan_ver == 1) ? htons(ETH_P_ERSPAN)
					   : htons(ETH_P_ERSPAN2);
=======
>>>>>>> 9b37665a
	gre_build_header(skb, 8, TUNNEL_SEQ, proto, 0, htonl(atomic_fetch_inc(&t->o_seqno)));

	/* TooBig packet may have updated dst->dev's mtu */
	if (!t->parms.collect_md && dst && dst_mtu(dst) > dst->dev->mtu)
		dst->ops->update_pmtu(dst, NULL, skb, dst->dev->mtu, false);

	err = ip6_tnl_xmit(skb, dev, dsfield, &fl6, encap_limit, &mtu,
			   NEXTHDR_GRE);
	if (err != 0) {
		/* XXX: send ICMP error even if DF is not set. */
		if (err == -EMSGSIZE) {
			if (skb->protocol == htons(ETH_P_IP))
				icmp_ndo_send(skb, ICMP_DEST_UNREACH,
					      ICMP_FRAG_NEEDED, htonl(mtu));
			else
				icmpv6_ndo_send(skb, ICMPV6_PKT_TOOBIG, 0, mtu);
		}

		goto tx_err;
	}
	return NETDEV_TX_OK;

tx_err:
	stats = &t->dev->stats;
	if (!IS_ERR(tun_info))
		stats->tx_errors++;
	stats->tx_dropped++;
	kfree_skb(skb);
	return NETDEV_TX_OK;
}

static void ip6gre_tnl_link_config_common(struct ip6_tnl *t)
{
	struct net_device *dev = t->dev;
	struct __ip6_tnl_parm *p = &t->parms;
	struct flowi6 *fl6 = &t->fl.u.ip6;

	if (dev->type != ARPHRD_ETHER) {
		memcpy(dev->dev_addr, &p->laddr, sizeof(struct in6_addr));
		memcpy(dev->broadcast, &p->raddr, sizeof(struct in6_addr));
	}

	/* Set up flowi template */
	fl6->saddr = p->laddr;
	fl6->daddr = p->raddr;
	fl6->flowi6_oif = p->link;
	fl6->flowlabel = 0;
	fl6->flowi6_proto = IPPROTO_GRE;
	fl6->fl6_gre_key = t->parms.o_key;

	if (!(p->flags&IP6_TNL_F_USE_ORIG_TCLASS))
		fl6->flowlabel |= IPV6_TCLASS_MASK & p->flowinfo;
	if (!(p->flags&IP6_TNL_F_USE_ORIG_FLOWLABEL))
		fl6->flowlabel |= IPV6_FLOWLABEL_MASK & p->flowinfo;

	p->flags &= ~(IP6_TNL_F_CAP_XMIT|IP6_TNL_F_CAP_RCV|IP6_TNL_F_CAP_PER_PACKET);
	p->flags |= ip6_tnl_get_cap(t, &p->laddr, &p->raddr);

	if (p->flags&IP6_TNL_F_CAP_XMIT &&
			p->flags&IP6_TNL_F_CAP_RCV && dev->type != ARPHRD_ETHER)
		dev->flags |= IFF_POINTOPOINT;
	else
		dev->flags &= ~IFF_POINTOPOINT;
}

static void ip6gre_tnl_link_config_route(struct ip6_tnl *t, int set_mtu,
					 int t_hlen)
{
	const struct __ip6_tnl_parm *p = &t->parms;
	struct net_device *dev = t->dev;

	if (p->flags & IP6_TNL_F_CAP_XMIT) {
		int strict = (ipv6_addr_type(&p->raddr) &
			      (IPV6_ADDR_MULTICAST|IPV6_ADDR_LINKLOCAL));

		struct rt6_info *rt = rt6_lookup(t->net,
						 &p->raddr, &p->laddr,
						 p->link, NULL, strict);

		if (!rt)
			return;

		if (rt->dst.dev) {
			unsigned short dst_len = rt->dst.dev->hard_header_len +
						 t_hlen;

			if (t->dev->header_ops)
				dev->hard_header_len = dst_len;
			else
				dev->needed_headroom = dst_len;

			if (set_mtu) {
				int mtu = rt->dst.dev->mtu - t_hlen;

				if (!(t->parms.flags & IP6_TNL_F_IGN_ENCAP_LIMIT))
					mtu -= 8;
				if (dev->type == ARPHRD_ETHER)
					mtu -= ETH_HLEN;

				if (mtu < IPV6_MIN_MTU)
					mtu = IPV6_MIN_MTU;
				WRITE_ONCE(dev->mtu, mtu);
			}
		}
		ip6_rt_put(rt);
	}
}

static int ip6gre_calc_hlen(struct ip6_tnl *tunnel)
{
	int t_hlen;

	tunnel->tun_hlen = gre_calc_hlen(tunnel->parms.o_flags);
	tunnel->hlen = tunnel->tun_hlen + tunnel->encap_hlen;

	t_hlen = tunnel->hlen + sizeof(struct ipv6hdr);

	if (tunnel->dev->header_ops)
		tunnel->dev->hard_header_len = LL_MAX_HEADER + t_hlen;
	else
		tunnel->dev->needed_headroom = LL_MAX_HEADER + t_hlen;

	return t_hlen;
}

static void ip6gre_tnl_link_config(struct ip6_tnl *t, int set_mtu)
{
	ip6gre_tnl_link_config_common(t);
	ip6gre_tnl_link_config_route(t, set_mtu, ip6gre_calc_hlen(t));
}

static void ip6gre_tnl_copy_tnl_parm(struct ip6_tnl *t,
				     const struct __ip6_tnl_parm *p)
{
	t->parms.laddr = p->laddr;
	t->parms.raddr = p->raddr;
	t->parms.flags = p->flags;
	t->parms.hop_limit = p->hop_limit;
	t->parms.encap_limit = p->encap_limit;
	t->parms.flowinfo = p->flowinfo;
	t->parms.link = p->link;
	t->parms.proto = p->proto;
	t->parms.i_key = p->i_key;
	t->parms.o_key = p->o_key;
	t->parms.i_flags = p->i_flags;
	t->parms.o_flags = p->o_flags;
	t->parms.fwmark = p->fwmark;
	t->parms.erspan_ver = p->erspan_ver;
	t->parms.index = p->index;
	t->parms.dir = p->dir;
	t->parms.hwid = p->hwid;
	dst_cache_reset(&t->dst_cache);
}

static int ip6gre_tnl_change(struct ip6_tnl *t, const struct __ip6_tnl_parm *p,
			     int set_mtu)
{
	ip6gre_tnl_copy_tnl_parm(t, p);
	ip6gre_tnl_link_config(t, set_mtu);
	return 0;
}

static void ip6gre_tnl_parm_from_user(struct __ip6_tnl_parm *p,
	const struct ip6_tnl_parm2 *u)
{
	p->laddr = u->laddr;
	p->raddr = u->raddr;
	p->flags = u->flags;
	p->hop_limit = u->hop_limit;
	p->encap_limit = u->encap_limit;
	p->flowinfo = u->flowinfo;
	p->link = u->link;
	p->i_key = u->i_key;
	p->o_key = u->o_key;
	p->i_flags = gre_flags_to_tnl_flags(u->i_flags);
	p->o_flags = gre_flags_to_tnl_flags(u->o_flags);
	memcpy(p->name, u->name, sizeof(u->name));
}

static void ip6gre_tnl_parm_to_user(struct ip6_tnl_parm2 *u,
	const struct __ip6_tnl_parm *p)
{
	u->proto = IPPROTO_GRE;
	u->laddr = p->laddr;
	u->raddr = p->raddr;
	u->flags = p->flags;
	u->hop_limit = p->hop_limit;
	u->encap_limit = p->encap_limit;
	u->flowinfo = p->flowinfo;
	u->link = p->link;
	u->i_key = p->i_key;
	u->o_key = p->o_key;
	u->i_flags = gre_tnl_flags_to_gre_flags(p->i_flags);
	u->o_flags = gre_tnl_flags_to_gre_flags(p->o_flags);
	memcpy(u->name, p->name, sizeof(u->name));
}

static int ip6gre_tunnel_siocdevprivate(struct net_device *dev,
					struct ifreq *ifr, void __user *data,
					int cmd)
{
	int err = 0;
	struct ip6_tnl_parm2 p;
	struct __ip6_tnl_parm p1;
	struct ip6_tnl *t = netdev_priv(dev);
	struct net *net = t->net;
	struct ip6gre_net *ign = net_generic(net, ip6gre_net_id);

	memset(&p1, 0, sizeof(p1));

	switch (cmd) {
	case SIOCGETTUNNEL:
		if (dev == ign->fb_tunnel_dev) {
			if (copy_from_user(&p, data, sizeof(p))) {
				err = -EFAULT;
				break;
			}
			ip6gre_tnl_parm_from_user(&p1, &p);
			t = ip6gre_tunnel_locate(net, &p1, 0);
			if (!t)
				t = netdev_priv(dev);
		}
		memset(&p, 0, sizeof(p));
		ip6gre_tnl_parm_to_user(&p, &t->parms);
		if (copy_to_user(data, &p, sizeof(p)))
			err = -EFAULT;
		break;

	case SIOCADDTUNNEL:
	case SIOCCHGTUNNEL:
		err = -EPERM;
		if (!ns_capable(net->user_ns, CAP_NET_ADMIN))
			goto done;

		err = -EFAULT;
		if (copy_from_user(&p, data, sizeof(p)))
			goto done;

		err = -EINVAL;
		if ((p.i_flags|p.o_flags)&(GRE_VERSION|GRE_ROUTING))
			goto done;

		if (!(p.i_flags&GRE_KEY))
			p.i_key = 0;
		if (!(p.o_flags&GRE_KEY))
			p.o_key = 0;

		ip6gre_tnl_parm_from_user(&p1, &p);
		t = ip6gre_tunnel_locate(net, &p1, cmd == SIOCADDTUNNEL);

		if (dev != ign->fb_tunnel_dev && cmd == SIOCCHGTUNNEL) {
			if (t) {
				if (t->dev != dev) {
					err = -EEXIST;
					break;
				}
			} else {
				t = netdev_priv(dev);

				ip6gre_tunnel_unlink(ign, t);
				synchronize_net();
				ip6gre_tnl_change(t, &p1, 1);
				ip6gre_tunnel_link(ign, t);
				netdev_state_change(dev);
			}
		}

		if (t) {
			err = 0;

			memset(&p, 0, sizeof(p));
			ip6gre_tnl_parm_to_user(&p, &t->parms);
			if (copy_to_user(data, &p, sizeof(p)))
				err = -EFAULT;
		} else
			err = (cmd == SIOCADDTUNNEL ? -ENOBUFS : -ENOENT);
		break;

	case SIOCDELTUNNEL:
		err = -EPERM;
		if (!ns_capable(net->user_ns, CAP_NET_ADMIN))
			goto done;

		if (dev == ign->fb_tunnel_dev) {
			err = -EFAULT;
			if (copy_from_user(&p, data, sizeof(p)))
				goto done;
			err = -ENOENT;
			ip6gre_tnl_parm_from_user(&p1, &p);
			t = ip6gre_tunnel_locate(net, &p1, 0);
			if (!t)
				goto done;
			err = -EPERM;
			if (t == netdev_priv(ign->fb_tunnel_dev))
				goto done;
			dev = t->dev;
		}
		unregister_netdevice(dev);
		err = 0;
		break;

	default:
		err = -EINVAL;
	}

done:
	return err;
}

static int ip6gre_header(struct sk_buff *skb, struct net_device *dev,
			 unsigned short type, const void *daddr,
			 const void *saddr, unsigned int len)
{
	struct ip6_tnl *t = netdev_priv(dev);
	struct ipv6hdr *ipv6h;
	__be16 *p;

	ipv6h = skb_push(skb, t->hlen + sizeof(*ipv6h));
	ip6_flow_hdr(ipv6h, 0, ip6_make_flowlabel(dev_net(dev), skb,
						  t->fl.u.ip6.flowlabel,
						  true, &t->fl.u.ip6));
	ipv6h->hop_limit = t->parms.hop_limit;
	ipv6h->nexthdr = NEXTHDR_GRE;
	ipv6h->saddr = t->parms.laddr;
	ipv6h->daddr = t->parms.raddr;

	p = (__be16 *)(ipv6h + 1);
	p[0] = t->parms.o_flags;
	p[1] = htons(type);

	/*
	 *	Set the source hardware address.
	 */

	if (saddr)
		memcpy(&ipv6h->saddr, saddr, sizeof(struct in6_addr));
	if (daddr)
		memcpy(&ipv6h->daddr, daddr, sizeof(struct in6_addr));
	if (!ipv6_addr_any(&ipv6h->daddr))
		return t->hlen;

	return -t->hlen;
}

static const struct header_ops ip6gre_header_ops = {
	.create	= ip6gre_header,
};

static const struct net_device_ops ip6gre_netdev_ops = {
	.ndo_init		= ip6gre_tunnel_init,
	.ndo_uninit		= ip6gre_tunnel_uninit,
	.ndo_start_xmit		= ip6gre_tunnel_xmit,
	.ndo_siocdevprivate	= ip6gre_tunnel_siocdevprivate,
	.ndo_change_mtu		= ip6_tnl_change_mtu,
	.ndo_get_stats64	= dev_get_tstats64,
	.ndo_get_iflink		= ip6_tnl_get_iflink,
};

static void ip6gre_dev_free(struct net_device *dev)
{
	struct ip6_tnl *t = netdev_priv(dev);

	gro_cells_destroy(&t->gro_cells);
	dst_cache_destroy(&t->dst_cache);
	free_percpu(dev->tstats);
}

static void ip6gre_tunnel_setup(struct net_device *dev)
{
	dev->netdev_ops = &ip6gre_netdev_ops;
	dev->needs_free_netdev = true;
	dev->priv_destructor = ip6gre_dev_free;

	dev->type = ARPHRD_IP6GRE;

	dev->flags |= IFF_NOARP;
	dev->addr_len = sizeof(struct in6_addr);
	netif_keep_dst(dev);
	/* This perm addr will be used as interface identifier by IPv6 */
	dev->addr_assign_type = NET_ADDR_RANDOM;
	eth_random_addr(dev->perm_addr);
}

#define GRE6_FEATURES (NETIF_F_SG |		\
		       NETIF_F_FRAGLIST |	\
		       NETIF_F_HIGHDMA |	\
		       NETIF_F_HW_CSUM)

static void ip6gre_tnl_init_features(struct net_device *dev)
{
	struct ip6_tnl *nt = netdev_priv(dev);

	dev->features		|= GRE6_FEATURES;
	dev->hw_features	|= GRE6_FEATURES;

	if (!(nt->parms.o_flags & TUNNEL_SEQ)) {
		/* TCP offload with GRE SEQ is not supported, nor
		 * can we support 2 levels of outer headers requiring
		 * an update.
		 */
		if (!(nt->parms.o_flags & TUNNEL_CSUM) ||
		    nt->encap.type == TUNNEL_ENCAP_NONE) {
			dev->features    |= NETIF_F_GSO_SOFTWARE;
			dev->hw_features |= NETIF_F_GSO_SOFTWARE;
		}

		/* Can use a lockless transmit, unless we generate
		 * output sequences
		 */
		dev->features |= NETIF_F_LLTX;
	}
}

static int ip6gre_tunnel_init_common(struct net_device *dev)
{
	struct ip6_tnl *tunnel;
	int ret;
	int t_hlen;

	tunnel = netdev_priv(dev);

	tunnel->dev = dev;
	tunnel->net = dev_net(dev);
	strcpy(tunnel->parms.name, dev->name);

	dev->tstats = netdev_alloc_pcpu_stats(struct pcpu_sw_netstats);
	if (!dev->tstats)
		return -ENOMEM;

	ret = dst_cache_init(&tunnel->dst_cache, GFP_KERNEL);
	if (ret)
		goto cleanup_alloc_pcpu_stats;

	ret = gro_cells_init(&tunnel->gro_cells, dev);
	if (ret)
		goto cleanup_dst_cache_init;

	t_hlen = ip6gre_calc_hlen(tunnel);
	dev->mtu = ETH_DATA_LEN - t_hlen;
	if (dev->type == ARPHRD_ETHER)
		dev->mtu -= ETH_HLEN;
	if (!(tunnel->parms.flags & IP6_TNL_F_IGN_ENCAP_LIMIT))
		dev->mtu -= 8;

	if (tunnel->parms.collect_md) {
		netif_keep_dst(dev);
	}
	ip6gre_tnl_init_features(dev);

	dev_hold(dev);
	return 0;

cleanup_dst_cache_init:
	dst_cache_destroy(&tunnel->dst_cache);
cleanup_alloc_pcpu_stats:
	free_percpu(dev->tstats);
	dev->tstats = NULL;
	return ret;
}

static int ip6gre_tunnel_init(struct net_device *dev)
{
	struct ip6_tnl *tunnel;
	int ret;

	ret = ip6gre_tunnel_init_common(dev);
	if (ret)
		return ret;

	tunnel = netdev_priv(dev);

	if (tunnel->parms.collect_md)
		return 0;

	memcpy(dev->dev_addr, &tunnel->parms.laddr, sizeof(struct in6_addr));
	memcpy(dev->broadcast, &tunnel->parms.raddr, sizeof(struct in6_addr));

	if (ipv6_addr_any(&tunnel->parms.raddr))
		dev->header_ops = &ip6gre_header_ops;

	return 0;
}

static void ip6gre_fb_tunnel_init(struct net_device *dev)
{
	struct ip6_tnl *tunnel = netdev_priv(dev);

	tunnel->dev = dev;
	tunnel->net = dev_net(dev);
	strcpy(tunnel->parms.name, dev->name);

	tunnel->hlen		= sizeof(struct ipv6hdr) + 4;
}

static struct inet6_protocol ip6gre_protocol __read_mostly = {
	.handler     = gre_rcv,
	.err_handler = ip6gre_err,
	.flags       = INET6_PROTO_FINAL,
};

static void ip6gre_destroy_tunnels(struct net *net, struct list_head *head)
{
	struct ip6gre_net *ign = net_generic(net, ip6gre_net_id);
	struct net_device *dev, *aux;
	int prio;

	for_each_netdev_safe(net, dev, aux)
		if (dev->rtnl_link_ops == &ip6gre_link_ops ||
		    dev->rtnl_link_ops == &ip6gre_tap_ops ||
		    dev->rtnl_link_ops == &ip6erspan_tap_ops)
			unregister_netdevice_queue(dev, head);

	for (prio = 0; prio < 4; prio++) {
		int h;
		for (h = 0; h < IP6_GRE_HASH_SIZE; h++) {
			struct ip6_tnl *t;

			t = rtnl_dereference(ign->tunnels[prio][h]);

			while (t) {
				/* If dev is in the same netns, it has already
				 * been added to the list by the previous loop.
				 */
				if (!net_eq(dev_net(t->dev), net))
					unregister_netdevice_queue(t->dev,
								   head);
				t = rtnl_dereference(t->next);
			}
		}
	}
}

static int __net_init ip6gre_init_net(struct net *net)
{
	struct ip6gre_net *ign = net_generic(net, ip6gre_net_id);
	struct net_device *ndev;
	int err;

	if (!net_has_fallback_tunnels(net))
		return 0;
	ndev = alloc_netdev(sizeof(struct ip6_tnl), "ip6gre0",
			    NET_NAME_UNKNOWN, ip6gre_tunnel_setup);
	if (!ndev) {
		err = -ENOMEM;
		goto err_alloc_dev;
	}
	ign->fb_tunnel_dev = ndev;
	dev_net_set(ign->fb_tunnel_dev, net);
	/* FB netdevice is special: we have one, and only one per netns.
	 * Allowing to move it to another netns is clearly unsafe.
	 */
	ign->fb_tunnel_dev->features |= NETIF_F_NETNS_LOCAL;


	ip6gre_fb_tunnel_init(ign->fb_tunnel_dev);
	ign->fb_tunnel_dev->rtnl_link_ops = &ip6gre_link_ops;

	err = register_netdev(ign->fb_tunnel_dev);
	if (err)
		goto err_reg_dev;

	rcu_assign_pointer(ign->tunnels_wc[0],
			   netdev_priv(ign->fb_tunnel_dev));
	return 0;

err_reg_dev:
	free_netdev(ndev);
err_alloc_dev:
	return err;
}

static void __net_exit ip6gre_exit_batch_net(struct list_head *net_list)
{
	struct net *net;
	LIST_HEAD(list);

	rtnl_lock();
	list_for_each_entry(net, net_list, exit_list)
		ip6gre_destroy_tunnels(net, &list);
	unregister_netdevice_many(&list);
	rtnl_unlock();
}

static struct pernet_operations ip6gre_net_ops = {
	.init = ip6gre_init_net,
	.exit_batch = ip6gre_exit_batch_net,
	.id   = &ip6gre_net_id,
	.size = sizeof(struct ip6gre_net),
};

static int ip6gre_tunnel_validate(struct nlattr *tb[], struct nlattr *data[],
				  struct netlink_ext_ack *extack)
{
	__be16 flags;

	if (!data)
		return 0;

	flags = 0;
	if (data[IFLA_GRE_IFLAGS])
		flags |= nla_get_be16(data[IFLA_GRE_IFLAGS]);
	if (data[IFLA_GRE_OFLAGS])
		flags |= nla_get_be16(data[IFLA_GRE_OFLAGS]);
	if (flags & (GRE_VERSION|GRE_ROUTING))
		return -EINVAL;

	return 0;
}

static int ip6gre_tap_validate(struct nlattr *tb[], struct nlattr *data[],
			       struct netlink_ext_ack *extack)
{
	struct in6_addr daddr;

	if (tb[IFLA_ADDRESS]) {
		if (nla_len(tb[IFLA_ADDRESS]) != ETH_ALEN)
			return -EINVAL;
		if (!is_valid_ether_addr(nla_data(tb[IFLA_ADDRESS])))
			return -EADDRNOTAVAIL;
	}

	if (!data)
		goto out;

	if (data[IFLA_GRE_REMOTE]) {
		daddr = nla_get_in6_addr(data[IFLA_GRE_REMOTE]);
		if (ipv6_addr_any(&daddr))
			return -EINVAL;
	}

out:
	return ip6gre_tunnel_validate(tb, data, extack);
}

static int ip6erspan_tap_validate(struct nlattr *tb[], struct nlattr *data[],
				  struct netlink_ext_ack *extack)
{
	__be16 flags = 0;
	int ret, ver = 0;

	if (!data)
		return 0;

	ret = ip6gre_tap_validate(tb, data, extack);
	if (ret)
		return ret;

	/* ERSPAN should only have GRE sequence and key flag */
	if (data[IFLA_GRE_OFLAGS])
		flags |= nla_get_be16(data[IFLA_GRE_OFLAGS]);
	if (data[IFLA_GRE_IFLAGS])
		flags |= nla_get_be16(data[IFLA_GRE_IFLAGS]);
	if (!data[IFLA_GRE_COLLECT_METADATA] &&
	    flags != (GRE_SEQ | GRE_KEY))
		return -EINVAL;

	/* ERSPAN Session ID only has 10-bit. Since we reuse
	 * 32-bit key field as ID, check it's range.
	 */
	if (data[IFLA_GRE_IKEY] &&
	    (ntohl(nla_get_be32(data[IFLA_GRE_IKEY])) & ~ID_MASK))
		return -EINVAL;

	if (data[IFLA_GRE_OKEY] &&
	    (ntohl(nla_get_be32(data[IFLA_GRE_OKEY])) & ~ID_MASK))
		return -EINVAL;

	if (data[IFLA_GRE_ERSPAN_VER]) {
		ver = nla_get_u8(data[IFLA_GRE_ERSPAN_VER]);
		if (ver != 1 && ver != 2)
			return -EINVAL;
	}

	if (ver == 1) {
		if (data[IFLA_GRE_ERSPAN_INDEX]) {
			u32 index = nla_get_u32(data[IFLA_GRE_ERSPAN_INDEX]);

			if (index & ~INDEX_MASK)
				return -EINVAL;
		}
	} else if (ver == 2) {
		if (data[IFLA_GRE_ERSPAN_DIR]) {
			u16 dir = nla_get_u8(data[IFLA_GRE_ERSPAN_DIR]);

			if (dir & ~(DIR_MASK >> DIR_OFFSET))
				return -EINVAL;
		}

		if (data[IFLA_GRE_ERSPAN_HWID]) {
			u16 hwid = nla_get_u16(data[IFLA_GRE_ERSPAN_HWID]);

			if (hwid & ~(HWID_MASK >> HWID_OFFSET))
				return -EINVAL;
		}
	}

	return 0;
}

static void ip6erspan_set_version(struct nlattr *data[],
				  struct __ip6_tnl_parm *parms)
{
	if (!data)
		return;

	parms->erspan_ver = 1;
	if (data[IFLA_GRE_ERSPAN_VER])
		parms->erspan_ver = nla_get_u8(data[IFLA_GRE_ERSPAN_VER]);

	if (parms->erspan_ver == 1) {
		if (data[IFLA_GRE_ERSPAN_INDEX])
			parms->index = nla_get_u32(data[IFLA_GRE_ERSPAN_INDEX]);
	} else if (parms->erspan_ver == 2) {
		if (data[IFLA_GRE_ERSPAN_DIR])
			parms->dir = nla_get_u8(data[IFLA_GRE_ERSPAN_DIR]);
		if (data[IFLA_GRE_ERSPAN_HWID])
			parms->hwid = nla_get_u16(data[IFLA_GRE_ERSPAN_HWID]);
	}
}

static void ip6gre_netlink_parms(struct nlattr *data[],
				struct __ip6_tnl_parm *parms)
{
	memset(parms, 0, sizeof(*parms));

	if (!data)
		return;

	if (data[IFLA_GRE_LINK])
		parms->link = nla_get_u32(data[IFLA_GRE_LINK]);

	if (data[IFLA_GRE_IFLAGS])
		parms->i_flags = gre_flags_to_tnl_flags(
				nla_get_be16(data[IFLA_GRE_IFLAGS]));

	if (data[IFLA_GRE_OFLAGS])
		parms->o_flags = gre_flags_to_tnl_flags(
				nla_get_be16(data[IFLA_GRE_OFLAGS]));

	if (data[IFLA_GRE_IKEY])
		parms->i_key = nla_get_be32(data[IFLA_GRE_IKEY]);

	if (data[IFLA_GRE_OKEY])
		parms->o_key = nla_get_be32(data[IFLA_GRE_OKEY]);

	if (data[IFLA_GRE_LOCAL])
		parms->laddr = nla_get_in6_addr(data[IFLA_GRE_LOCAL]);

	if (data[IFLA_GRE_REMOTE])
		parms->raddr = nla_get_in6_addr(data[IFLA_GRE_REMOTE]);

	if (data[IFLA_GRE_TTL])
		parms->hop_limit = nla_get_u8(data[IFLA_GRE_TTL]);

	if (data[IFLA_GRE_ENCAP_LIMIT])
		parms->encap_limit = nla_get_u8(data[IFLA_GRE_ENCAP_LIMIT]);

	if (data[IFLA_GRE_FLOWINFO])
		parms->flowinfo = nla_get_be32(data[IFLA_GRE_FLOWINFO]);

	if (data[IFLA_GRE_FLAGS])
		parms->flags = nla_get_u32(data[IFLA_GRE_FLAGS]);

	if (data[IFLA_GRE_FWMARK])
		parms->fwmark = nla_get_u32(data[IFLA_GRE_FWMARK]);

	if (data[IFLA_GRE_COLLECT_METADATA])
		parms->collect_md = true;
}

static int ip6gre_tap_init(struct net_device *dev)
{
	int ret;

	ret = ip6gre_tunnel_init_common(dev);
	if (ret)
		return ret;

	dev->priv_flags |= IFF_LIVE_ADDR_CHANGE;

	return 0;
}

static const struct net_device_ops ip6gre_tap_netdev_ops = {
	.ndo_init = ip6gre_tap_init,
	.ndo_uninit = ip6gre_tunnel_uninit,
	.ndo_start_xmit = ip6gre_tunnel_xmit,
	.ndo_set_mac_address = eth_mac_addr,
	.ndo_validate_addr = eth_validate_addr,
	.ndo_change_mtu = ip6_tnl_change_mtu,
	.ndo_get_stats64 = dev_get_tstats64,
	.ndo_get_iflink = ip6_tnl_get_iflink,
};

static int ip6erspan_calc_hlen(struct ip6_tnl *tunnel)
{
	int t_hlen;

	tunnel->tun_hlen = 8;
	tunnel->hlen = tunnel->tun_hlen + tunnel->encap_hlen +
		       erspan_hdr_len(tunnel->parms.erspan_ver);

	t_hlen = tunnel->hlen + sizeof(struct ipv6hdr);
	tunnel->dev->needed_headroom = LL_MAX_HEADER + t_hlen;
	return t_hlen;
}

static int ip6erspan_tap_init(struct net_device *dev)
{
	struct ip6_tnl *tunnel;
	int t_hlen;
	int ret;

	tunnel = netdev_priv(dev);

	tunnel->dev = dev;
	tunnel->net = dev_net(dev);
	strcpy(tunnel->parms.name, dev->name);

	dev->tstats = netdev_alloc_pcpu_stats(struct pcpu_sw_netstats);
	if (!dev->tstats)
		return -ENOMEM;

	ret = dst_cache_init(&tunnel->dst_cache, GFP_KERNEL);
	if (ret)
		goto cleanup_alloc_pcpu_stats;

	ret = gro_cells_init(&tunnel->gro_cells, dev);
	if (ret)
		goto cleanup_dst_cache_init;

	t_hlen = ip6erspan_calc_hlen(tunnel);
	dev->mtu = ETH_DATA_LEN - t_hlen;
	if (dev->type == ARPHRD_ETHER)
		dev->mtu -= ETH_HLEN;
	if (!(tunnel->parms.flags & IP6_TNL_F_IGN_ENCAP_LIMIT))
		dev->mtu -= 8;

	dev->priv_flags |= IFF_LIVE_ADDR_CHANGE;
	ip6erspan_tnl_link_config(tunnel, 1);

	dev_hold(dev);
	return 0;

cleanup_dst_cache_init:
	dst_cache_destroy(&tunnel->dst_cache);
cleanup_alloc_pcpu_stats:
	free_percpu(dev->tstats);
	dev->tstats = NULL;
	return ret;
}

static const struct net_device_ops ip6erspan_netdev_ops = {
	.ndo_init =		ip6erspan_tap_init,
	.ndo_uninit =		ip6erspan_tunnel_uninit,
	.ndo_start_xmit =	ip6erspan_tunnel_xmit,
	.ndo_set_mac_address =	eth_mac_addr,
	.ndo_validate_addr =	eth_validate_addr,
	.ndo_change_mtu =	ip6_tnl_change_mtu,
	.ndo_get_stats64 =	dev_get_tstats64,
	.ndo_get_iflink =	ip6_tnl_get_iflink,
};

static void ip6gre_tap_setup(struct net_device *dev)
{

	ether_setup(dev);

	dev->max_mtu = 0;
	dev->netdev_ops = &ip6gre_tap_netdev_ops;
	dev->needs_free_netdev = true;
	dev->priv_destructor = ip6gre_dev_free;

	dev->priv_flags &= ~IFF_TX_SKB_SHARING;
	dev->priv_flags |= IFF_LIVE_ADDR_CHANGE;
	netif_keep_dst(dev);
}

static bool ip6gre_netlink_encap_parms(struct nlattr *data[],
				       struct ip_tunnel_encap *ipencap)
{
	bool ret = false;

	memset(ipencap, 0, sizeof(*ipencap));

	if (!data)
		return ret;

	if (data[IFLA_GRE_ENCAP_TYPE]) {
		ret = true;
		ipencap->type = nla_get_u16(data[IFLA_GRE_ENCAP_TYPE]);
	}

	if (data[IFLA_GRE_ENCAP_FLAGS]) {
		ret = true;
		ipencap->flags = nla_get_u16(data[IFLA_GRE_ENCAP_FLAGS]);
	}

	if (data[IFLA_GRE_ENCAP_SPORT]) {
		ret = true;
		ipencap->sport = nla_get_be16(data[IFLA_GRE_ENCAP_SPORT]);
	}

	if (data[IFLA_GRE_ENCAP_DPORT]) {
		ret = true;
		ipencap->dport = nla_get_be16(data[IFLA_GRE_ENCAP_DPORT]);
	}

	return ret;
}

static int ip6gre_newlink_common(struct net *src_net, struct net_device *dev,
				 struct nlattr *tb[], struct nlattr *data[],
				 struct netlink_ext_ack *extack)
{
	struct ip6_tnl *nt;
	struct ip_tunnel_encap ipencap;
	int err;

	nt = netdev_priv(dev);

	if (ip6gre_netlink_encap_parms(data, &ipencap)) {
		int err = ip6_tnl_encap_setup(nt, &ipencap);

		if (err < 0)
			return err;
	}

	if (dev->type == ARPHRD_ETHER && !tb[IFLA_ADDRESS])
		eth_hw_addr_random(dev);

	nt->dev = dev;
	nt->net = dev_net(dev);

	err = register_netdevice(dev);
	if (err)
		goto out;

	if (tb[IFLA_MTU])
		ip6_tnl_change_mtu(dev, nla_get_u32(tb[IFLA_MTU]));

out:
	return err;
}

static int ip6gre_newlink(struct net *src_net, struct net_device *dev,
			  struct nlattr *tb[], struct nlattr *data[],
			  struct netlink_ext_ack *extack)
{
	struct ip6_tnl *nt = netdev_priv(dev);
	struct net *net = dev_net(dev);
	struct ip6gre_net *ign;
	int err;

	ip6gre_netlink_parms(data, &nt->parms);
	ign = net_generic(net, ip6gre_net_id);

	if (nt->parms.collect_md) {
		if (rtnl_dereference(ign->collect_md_tun))
			return -EEXIST;
	} else {
		if (ip6gre_tunnel_find(net, &nt->parms, dev->type))
			return -EEXIST;
	}

	err = ip6gre_newlink_common(src_net, dev, tb, data, extack);
	if (!err) {
		ip6gre_tnl_link_config(nt, !tb[IFLA_MTU]);
		ip6gre_tunnel_link_md(ign, nt);
		ip6gre_tunnel_link(net_generic(net, ip6gre_net_id), nt);
	}
	return err;
}

static struct ip6_tnl *
ip6gre_changelink_common(struct net_device *dev, struct nlattr *tb[],
			 struct nlattr *data[], struct __ip6_tnl_parm *p_p,
			 struct netlink_ext_ack *extack)
{
	struct ip6_tnl *t, *nt = netdev_priv(dev);
	struct net *net = nt->net;
	struct ip6gre_net *ign = net_generic(net, ip6gre_net_id);
	struct ip_tunnel_encap ipencap;

	if (dev == ign->fb_tunnel_dev)
		return ERR_PTR(-EINVAL);

	if (ip6gre_netlink_encap_parms(data, &ipencap)) {
		int err = ip6_tnl_encap_setup(nt, &ipencap);

		if (err < 0)
			return ERR_PTR(err);
	}

	ip6gre_netlink_parms(data, p_p);

	t = ip6gre_tunnel_locate(net, p_p, 0);

	if (t) {
		if (t->dev != dev)
			return ERR_PTR(-EEXIST);
	} else {
		t = nt;
	}

	return t;
}

static int ip6gre_changelink(struct net_device *dev, struct nlattr *tb[],
			     struct nlattr *data[],
			     struct netlink_ext_ack *extack)
{
	struct ip6_tnl *t = netdev_priv(dev);
	struct ip6gre_net *ign = net_generic(t->net, ip6gre_net_id);
	struct __ip6_tnl_parm p;

	t = ip6gre_changelink_common(dev, tb, data, &p, extack);
	if (IS_ERR(t))
		return PTR_ERR(t);

	ip6gre_tunnel_unlink_md(ign, t);
	ip6gre_tunnel_unlink(ign, t);
	ip6gre_tnl_change(t, &p, !tb[IFLA_MTU]);
	ip6gre_tunnel_link_md(ign, t);
	ip6gre_tunnel_link(ign, t);
	return 0;
}

static void ip6gre_dellink(struct net_device *dev, struct list_head *head)
{
	struct net *net = dev_net(dev);
	struct ip6gre_net *ign = net_generic(net, ip6gre_net_id);

	if (dev != ign->fb_tunnel_dev)
		unregister_netdevice_queue(dev, head);
}

static size_t ip6gre_get_size(const struct net_device *dev)
{
	return
		/* IFLA_GRE_LINK */
		nla_total_size(4) +
		/* IFLA_GRE_IFLAGS */
		nla_total_size(2) +
		/* IFLA_GRE_OFLAGS */
		nla_total_size(2) +
		/* IFLA_GRE_IKEY */
		nla_total_size(4) +
		/* IFLA_GRE_OKEY */
		nla_total_size(4) +
		/* IFLA_GRE_LOCAL */
		nla_total_size(sizeof(struct in6_addr)) +
		/* IFLA_GRE_REMOTE */
		nla_total_size(sizeof(struct in6_addr)) +
		/* IFLA_GRE_TTL */
		nla_total_size(1) +
		/* IFLA_GRE_ENCAP_LIMIT */
		nla_total_size(1) +
		/* IFLA_GRE_FLOWINFO */
		nla_total_size(4) +
		/* IFLA_GRE_FLAGS */
		nla_total_size(4) +
		/* IFLA_GRE_ENCAP_TYPE */
		nla_total_size(2) +
		/* IFLA_GRE_ENCAP_FLAGS */
		nla_total_size(2) +
		/* IFLA_GRE_ENCAP_SPORT */
		nla_total_size(2) +
		/* IFLA_GRE_ENCAP_DPORT */
		nla_total_size(2) +
		/* IFLA_GRE_COLLECT_METADATA */
		nla_total_size(0) +
		/* IFLA_GRE_FWMARK */
		nla_total_size(4) +
		/* IFLA_GRE_ERSPAN_INDEX */
		nla_total_size(4) +
		0;
}

static int ip6gre_fill_info(struct sk_buff *skb, const struct net_device *dev)
{
	struct ip6_tnl *t = netdev_priv(dev);
	struct __ip6_tnl_parm *p = &t->parms;
	__be16 o_flags = p->o_flags;

	if (p->erspan_ver == 1 || p->erspan_ver == 2) {
		if (!p->collect_md)
			o_flags |= TUNNEL_KEY;

		if (nla_put_u8(skb, IFLA_GRE_ERSPAN_VER, p->erspan_ver))
			goto nla_put_failure;

		if (p->erspan_ver == 1) {
			if (nla_put_u32(skb, IFLA_GRE_ERSPAN_INDEX, p->index))
				goto nla_put_failure;
		} else {
			if (nla_put_u8(skb, IFLA_GRE_ERSPAN_DIR, p->dir))
				goto nla_put_failure;
			if (nla_put_u16(skb, IFLA_GRE_ERSPAN_HWID, p->hwid))
				goto nla_put_failure;
		}
	}

	if (nla_put_u32(skb, IFLA_GRE_LINK, p->link) ||
	    nla_put_be16(skb, IFLA_GRE_IFLAGS,
			 gre_tnl_flags_to_gre_flags(p->i_flags)) ||
	    nla_put_be16(skb, IFLA_GRE_OFLAGS,
			 gre_tnl_flags_to_gre_flags(o_flags)) ||
	    nla_put_be32(skb, IFLA_GRE_IKEY, p->i_key) ||
	    nla_put_be32(skb, IFLA_GRE_OKEY, p->o_key) ||
	    nla_put_in6_addr(skb, IFLA_GRE_LOCAL, &p->laddr) ||
	    nla_put_in6_addr(skb, IFLA_GRE_REMOTE, &p->raddr) ||
	    nla_put_u8(skb, IFLA_GRE_TTL, p->hop_limit) ||
	    nla_put_u8(skb, IFLA_GRE_ENCAP_LIMIT, p->encap_limit) ||
	    nla_put_be32(skb, IFLA_GRE_FLOWINFO, p->flowinfo) ||
	    nla_put_u32(skb, IFLA_GRE_FLAGS, p->flags) ||
	    nla_put_u32(skb, IFLA_GRE_FWMARK, p->fwmark))
		goto nla_put_failure;

	if (nla_put_u16(skb, IFLA_GRE_ENCAP_TYPE,
			t->encap.type) ||
	    nla_put_be16(skb, IFLA_GRE_ENCAP_SPORT,
			 t->encap.sport) ||
	    nla_put_be16(skb, IFLA_GRE_ENCAP_DPORT,
			 t->encap.dport) ||
	    nla_put_u16(skb, IFLA_GRE_ENCAP_FLAGS,
			t->encap.flags))
		goto nla_put_failure;

	if (p->collect_md) {
		if (nla_put_flag(skb, IFLA_GRE_COLLECT_METADATA))
			goto nla_put_failure;
	}

	return 0;

nla_put_failure:
	return -EMSGSIZE;
}

static const struct nla_policy ip6gre_policy[IFLA_GRE_MAX + 1] = {
	[IFLA_GRE_LINK]        = { .type = NLA_U32 },
	[IFLA_GRE_IFLAGS]      = { .type = NLA_U16 },
	[IFLA_GRE_OFLAGS]      = { .type = NLA_U16 },
	[IFLA_GRE_IKEY]        = { .type = NLA_U32 },
	[IFLA_GRE_OKEY]        = { .type = NLA_U32 },
	[IFLA_GRE_LOCAL]       = { .len = sizeof_field(struct ipv6hdr, saddr) },
	[IFLA_GRE_REMOTE]      = { .len = sizeof_field(struct ipv6hdr, daddr) },
	[IFLA_GRE_TTL]         = { .type = NLA_U8 },
	[IFLA_GRE_ENCAP_LIMIT] = { .type = NLA_U8 },
	[IFLA_GRE_FLOWINFO]    = { .type = NLA_U32 },
	[IFLA_GRE_FLAGS]       = { .type = NLA_U32 },
	[IFLA_GRE_ENCAP_TYPE]   = { .type = NLA_U16 },
	[IFLA_GRE_ENCAP_FLAGS]  = { .type = NLA_U16 },
	[IFLA_GRE_ENCAP_SPORT]  = { .type = NLA_U16 },
	[IFLA_GRE_ENCAP_DPORT]  = { .type = NLA_U16 },
	[IFLA_GRE_COLLECT_METADATA] = { .type = NLA_FLAG },
	[IFLA_GRE_FWMARK]       = { .type = NLA_U32 },
	[IFLA_GRE_ERSPAN_INDEX] = { .type = NLA_U32 },
	[IFLA_GRE_ERSPAN_VER]	= { .type = NLA_U8 },
	[IFLA_GRE_ERSPAN_DIR]	= { .type = NLA_U8 },
	[IFLA_GRE_ERSPAN_HWID]	= { .type = NLA_U16 },
};

static void ip6erspan_tap_setup(struct net_device *dev)
{
	ether_setup(dev);

	dev->max_mtu = 0;
	dev->netdev_ops = &ip6erspan_netdev_ops;
	dev->needs_free_netdev = true;
	dev->priv_destructor = ip6gre_dev_free;

	dev->priv_flags &= ~IFF_TX_SKB_SHARING;
	dev->priv_flags |= IFF_LIVE_ADDR_CHANGE;
	netif_keep_dst(dev);
}

static int ip6erspan_newlink(struct net *src_net, struct net_device *dev,
			     struct nlattr *tb[], struct nlattr *data[],
			     struct netlink_ext_ack *extack)
{
	struct ip6_tnl *nt = netdev_priv(dev);
	struct net *net = dev_net(dev);
	struct ip6gre_net *ign;
	int err;

	ip6gre_netlink_parms(data, &nt->parms);
	ip6erspan_set_version(data, &nt->parms);
	ign = net_generic(net, ip6gre_net_id);

	if (nt->parms.collect_md) {
		if (rtnl_dereference(ign->collect_md_tun_erspan))
			return -EEXIST;
	} else {
		if (ip6gre_tunnel_find(net, &nt->parms, dev->type))
			return -EEXIST;
	}

	err = ip6gre_newlink_common(src_net, dev, tb, data, extack);
	if (!err) {
		ip6erspan_tnl_link_config(nt, !tb[IFLA_MTU]);
		ip6erspan_tunnel_link_md(ign, nt);
		ip6gre_tunnel_link(net_generic(net, ip6gre_net_id), nt);
	}
	return err;
}

static void ip6erspan_tnl_link_config(struct ip6_tnl *t, int set_mtu)
{
	ip6gre_tnl_link_config_common(t);
	ip6gre_tnl_link_config_route(t, set_mtu, ip6erspan_calc_hlen(t));
}

static int ip6erspan_tnl_change(struct ip6_tnl *t,
				const struct __ip6_tnl_parm *p, int set_mtu)
{
	ip6gre_tnl_copy_tnl_parm(t, p);
	ip6erspan_tnl_link_config(t, set_mtu);
	return 0;
}

static int ip6erspan_changelink(struct net_device *dev, struct nlattr *tb[],
				struct nlattr *data[],
				struct netlink_ext_ack *extack)
{
	struct ip6gre_net *ign = net_generic(dev_net(dev), ip6gre_net_id);
	struct __ip6_tnl_parm p;
	struct ip6_tnl *t;

	t = ip6gre_changelink_common(dev, tb, data, &p, extack);
	if (IS_ERR(t))
		return PTR_ERR(t);

	ip6erspan_set_version(data, &p);
	ip6gre_tunnel_unlink_md(ign, t);
	ip6gre_tunnel_unlink(ign, t);
	ip6erspan_tnl_change(t, &p, !tb[IFLA_MTU]);
	ip6erspan_tunnel_link_md(ign, t);
	ip6gre_tunnel_link(ign, t);
	return 0;
}

static struct rtnl_link_ops ip6gre_link_ops __read_mostly = {
	.kind		= "ip6gre",
	.maxtype	= IFLA_GRE_MAX,
	.policy		= ip6gre_policy,
	.priv_size	= sizeof(struct ip6_tnl),
	.setup		= ip6gre_tunnel_setup,
	.validate	= ip6gre_tunnel_validate,
	.newlink	= ip6gre_newlink,
	.changelink	= ip6gre_changelink,
	.dellink	= ip6gre_dellink,
	.get_size	= ip6gre_get_size,
	.fill_info	= ip6gre_fill_info,
	.get_link_net	= ip6_tnl_get_link_net,
};

static struct rtnl_link_ops ip6gre_tap_ops __read_mostly = {
	.kind		= "ip6gretap",
	.maxtype	= IFLA_GRE_MAX,
	.policy		= ip6gre_policy,
	.priv_size	= sizeof(struct ip6_tnl),
	.setup		= ip6gre_tap_setup,
	.validate	= ip6gre_tap_validate,
	.newlink	= ip6gre_newlink,
	.changelink	= ip6gre_changelink,
	.get_size	= ip6gre_get_size,
	.fill_info	= ip6gre_fill_info,
	.get_link_net	= ip6_tnl_get_link_net,
};

static struct rtnl_link_ops ip6erspan_tap_ops __read_mostly = {
	.kind		= "ip6erspan",
	.maxtype	= IFLA_GRE_MAX,
	.policy		= ip6gre_policy,
	.priv_size	= sizeof(struct ip6_tnl),
	.setup		= ip6erspan_tap_setup,
	.validate	= ip6erspan_tap_validate,
	.newlink	= ip6erspan_newlink,
	.changelink	= ip6erspan_changelink,
	.get_size	= ip6gre_get_size,
	.fill_info	= ip6gre_fill_info,
	.get_link_net	= ip6_tnl_get_link_net,
};

/*
 *	And now the modules code and kernel interface.
 */

static int __init ip6gre_init(void)
{
	int err;

	pr_info("GRE over IPv6 tunneling driver\n");

	err = register_pernet_device(&ip6gre_net_ops);
	if (err < 0)
		return err;

	err = inet6_add_protocol(&ip6gre_protocol, IPPROTO_GRE);
	if (err < 0) {
		pr_info("%s: can't add protocol\n", __func__);
		goto add_proto_failed;
	}

	err = rtnl_link_register(&ip6gre_link_ops);
	if (err < 0)
		goto rtnl_link_failed;

	err = rtnl_link_register(&ip6gre_tap_ops);
	if (err < 0)
		goto tap_ops_failed;

	err = rtnl_link_register(&ip6erspan_tap_ops);
	if (err < 0)
		goto erspan_link_failed;

out:
	return err;

erspan_link_failed:
	rtnl_link_unregister(&ip6gre_tap_ops);
tap_ops_failed:
	rtnl_link_unregister(&ip6gre_link_ops);
rtnl_link_failed:
	inet6_del_protocol(&ip6gre_protocol, IPPROTO_GRE);
add_proto_failed:
	unregister_pernet_device(&ip6gre_net_ops);
	goto out;
}

static void __exit ip6gre_fini(void)
{
	rtnl_link_unregister(&ip6gre_tap_ops);
	rtnl_link_unregister(&ip6gre_link_ops);
	rtnl_link_unregister(&ip6erspan_tap_ops);
	inet6_del_protocol(&ip6gre_protocol, IPPROTO_GRE);
	unregister_pernet_device(&ip6gre_net_ops);
}

module_init(ip6gre_init);
module_exit(ip6gre_fini);
MODULE_LICENSE("GPL");
MODULE_AUTHOR("D. Kozlov (xeb@mail.ru)");
MODULE_DESCRIPTION("GRE over IPv6 tunneling device");
MODULE_ALIAS_RTNL_LINK("ip6gre");
MODULE_ALIAS_RTNL_LINK("ip6gretap");
MODULE_ALIAS_RTNL_LINK("ip6erspan");
MODULE_ALIAS_NETDEV("ip6gre0");<|MERGE_RESOLUTION|>--- conflicted
+++ resolved
@@ -759,17 +759,10 @@
 		flags = key->tun_flags &
 			(TUNNEL_CSUM | TUNNEL_KEY | TUNNEL_SEQ);
 		tun_hlen = gre_calc_hlen(flags);
-<<<<<<< HEAD
 
 		if (skb_cow_head(skb, dev->needed_headroom ?: tun_hlen + tunnel->encap_hlen))
 			return -ENOMEM;
 
-=======
-
-		if (skb_cow_head(skb, dev->needed_headroom ?: tun_hlen + tunnel->encap_hlen))
-			return -ENOMEM;
-
->>>>>>> 9b37665a
 		gre_build_header(skb, tun_hlen,
 				 flags, protocol,
 				 tunnel_id_to_key32(tun_info->key.tun_id),
@@ -779,15 +772,9 @@
 	} else {
 		if (skb_cow_head(skb, dev->needed_headroom ?: tunnel->hlen))
 			return -ENOMEM;
-<<<<<<< HEAD
 
 		flags = tunnel->parms.o_flags;
 
-=======
-
-		flags = tunnel->parms.o_flags;
-
->>>>>>> 9b37665a
 		gre_build_header(skb, tunnel->tun_hlen, flags,
 				 protocol, tunnel->parms.o_key,
 				 (flags & TUNNEL_SEQ) ? htonl(atomic_fetch_inc(&tunnel->o_seqno))
@@ -982,11 +969,7 @@
 		int thoff;
 
 		if (skb_transport_header_was_set(skb))
-<<<<<<< HEAD
-			thoff = skb_transport_header(skb) - skb_mac_header(skb);
-=======
 			thoff = skb_transport_offset(skb);
->>>>>>> 9b37665a
 		else
 			thoff = nhoff + sizeof(struct ipv6hdr);
 		if (ntohs(ipv6_hdr(skb)->payload_len) > skb->len - thoff)
@@ -1082,11 +1065,6 @@
 	}
 
 	/* Push GRE header. */
-<<<<<<< HEAD
-	proto = (t->parms.erspan_ver == 1) ? htons(ETH_P_ERSPAN)
-					   : htons(ETH_P_ERSPAN2);
-=======
->>>>>>> 9b37665a
 	gre_build_header(skb, 8, TUNNEL_SEQ, proto, 0, htonl(atomic_fetch_inc(&t->o_seqno)));
 
 	/* TooBig packet may have updated dst->dev's mtu */
