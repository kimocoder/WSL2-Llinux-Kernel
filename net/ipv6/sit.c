--- conflicted
+++ resolved
@@ -1130,20 +1130,13 @@
 		tdev = __dev_get_by_index(tunnel->net, tunnel->parms.link);
 
 	if (tdev && !netif_is_l3_master(tdev)) {
-<<<<<<< HEAD
-		int t_hlen = tunnel->hlen + sizeof(struct iphdr);
-=======
->>>>>>> 9b37665a
 		int mtu;
 
 		mtu = tdev->mtu - t_hlen;
 		if (mtu < IPV6_MIN_MTU)
 			mtu = IPV6_MIN_MTU;
 		WRITE_ONCE(dev->mtu, mtu);
-<<<<<<< HEAD
-=======
 		hlen = tdev->hard_header_len + tdev->needed_headroom;
->>>>>>> 9b37665a
 	}
 	dev->needed_headroom = t_hlen + hlen;
 }
