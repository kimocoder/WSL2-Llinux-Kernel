// SPDX-License-Identifier: GPL-2.0
/* Copyright (c) 2017 - 2018 Covalent IO, Inc. http://covalent.io */

#include <linux/bpf.h>
#include <linux/btf_ids.h>
#include <linux/filter.h>
#include <linux/errno.h>
#include <linux/file.h>
#include <linux/net.h>
#include <linux/workqueue.h>
#include <linux/skmsg.h>
#include <linux/list.h>
#include <linux/jhash.h>
#include <linux/sock_diag.h>
#include <net/udp.h>

struct bpf_stab {
	struct bpf_map map;
	struct sock **sks;
	struct sk_psock_progs progs;
	raw_spinlock_t lock;
};

#define SOCK_CREATE_FLAG_MASK				\
	(BPF_F_NUMA_NODE | BPF_F_RDONLY | BPF_F_WRONLY)

static int sock_map_prog_update(struct bpf_map *map, struct bpf_prog *prog,
				struct bpf_prog *old, u32 which);
static struct sk_psock_progs *sock_map_progs(struct bpf_map *map);

static struct bpf_map *sock_map_alloc(union bpf_attr *attr)
{
	struct bpf_stab *stab;

	if (!capable(CAP_NET_ADMIN))
		return ERR_PTR(-EPERM);
	if (attr->max_entries == 0 ||
	    attr->key_size    != 4 ||
	    (attr->value_size != sizeof(u32) &&
	     attr->value_size != sizeof(u64)) ||
	    attr->map_flags & ~SOCK_CREATE_FLAG_MASK)
		return ERR_PTR(-EINVAL);

	stab = kzalloc(sizeof(*stab), GFP_USER | __GFP_ACCOUNT);
	if (!stab)
		return ERR_PTR(-ENOMEM);

	bpf_map_init_from_attr(&stab->map, attr);
	raw_spin_lock_init(&stab->lock);

	stab->sks = bpf_map_area_alloc((u64) stab->map.max_entries *
				       sizeof(struct sock *),
				       stab->map.numa_node);
	if (!stab->sks) {
		kfree(stab);
		return ERR_PTR(-ENOMEM);
	}

	return &stab->map;
}

int sock_map_get_from_fd(const union bpf_attr *attr, struct bpf_prog *prog)
{
	u32 ufd = attr->target_fd;
	struct bpf_map *map;
	struct fd f;
	int ret;

	if (attr->attach_flags || attr->replace_bpf_fd)
		return -EINVAL;

	f = fdget(ufd);
	map = __bpf_map_get(f);
	if (IS_ERR(map))
		return PTR_ERR(map);
	ret = sock_map_prog_update(map, prog, NULL, attr->attach_type);
	fdput(f);
	return ret;
}

int sock_map_prog_detach(const union bpf_attr *attr, enum bpf_prog_type ptype)
{
	u32 ufd = attr->target_fd;
	struct bpf_prog *prog;
	struct bpf_map *map;
	struct fd f;
	int ret;

	if (attr->attach_flags || attr->replace_bpf_fd)
		return -EINVAL;

	f = fdget(ufd);
	map = __bpf_map_get(f);
	if (IS_ERR(map))
		return PTR_ERR(map);

	prog = bpf_prog_get(attr->attach_bpf_fd);
	if (IS_ERR(prog)) {
		ret = PTR_ERR(prog);
		goto put_map;
	}

	if (prog->type != ptype) {
		ret = -EINVAL;
		goto put_prog;
	}

	ret = sock_map_prog_update(map, NULL, prog, attr->attach_type);
put_prog:
	bpf_prog_put(prog);
put_map:
	fdput(f);
	return ret;
}

static void sock_map_sk_acquire(struct sock *sk)
	__acquires(&sk->sk_lock.slock)
{
	lock_sock(sk);
	preempt_disable();
	rcu_read_lock();
}

static void sock_map_sk_release(struct sock *sk)
	__releases(&sk->sk_lock.slock)
{
	rcu_read_unlock();
	preempt_enable();
	release_sock(sk);
}

static void sock_map_add_link(struct sk_psock *psock,
			      struct sk_psock_link *link,
			      struct bpf_map *map, void *link_raw)
{
	link->link_raw = link_raw;
	link->map = map;
	spin_lock_bh(&psock->link_lock);
	list_add_tail(&link->list, &psock->link);
	spin_unlock_bh(&psock->link_lock);
}

static void sock_map_del_link(struct sock *sk,
			      struct sk_psock *psock, void *link_raw)
{
	bool strp_stop = false, verdict_stop = false;
	struct sk_psock_link *link, *tmp;

	spin_lock_bh(&psock->link_lock);
	list_for_each_entry_safe(link, tmp, &psock->link, list) {
		if (link->link_raw == link_raw) {
			struct bpf_map *map = link->map;
			struct bpf_stab *stab = container_of(map, struct bpf_stab,
							     map);
			if (psock->saved_data_ready && stab->progs.stream_parser)
				strp_stop = true;
			if (psock->saved_data_ready && stab->progs.stream_verdict)
				verdict_stop = true;
			if (psock->saved_data_ready && stab->progs.skb_verdict)
				verdict_stop = true;
			list_del(&link->list);
			sk_psock_free_link(link);
		}
	}
	spin_unlock_bh(&psock->link_lock);
	if (strp_stop || verdict_stop) {
		write_lock_bh(&sk->sk_callback_lock);
		if (strp_stop)
			sk_psock_stop_strp(sk, psock);
		if (verdict_stop)
			sk_psock_stop_verdict(sk, psock);

		if (psock->psock_update_sk_prot)
			psock->psock_update_sk_prot(sk, psock, false);
		write_unlock_bh(&sk->sk_callback_lock);
	}
}

static void sock_map_unref(struct sock *sk, void *link_raw)
{
	struct sk_psock *psock = sk_psock(sk);

	if (likely(psock)) {
		sock_map_del_link(sk, psock, link_raw);
		sk_psock_put(sk, psock);
	}
}

static int sock_map_init_proto(struct sock *sk, struct sk_psock *psock)
{
	if (!sk->sk_prot->psock_update_sk_prot)
		return -EINVAL;
	psock->psock_update_sk_prot = sk->sk_prot->psock_update_sk_prot;
	return sk->sk_prot->psock_update_sk_prot(sk, psock, false);
}

static struct sk_psock *sock_map_psock_get_checked(struct sock *sk)
{
	struct sk_psock *psock;

	rcu_read_lock();
	psock = sk_psock(sk);
	if (psock) {
		if (sk->sk_prot->close != sock_map_close) {
			psock = ERR_PTR(-EBUSY);
			goto out;
		}

		if (!refcount_inc_not_zero(&psock->refcnt))
			psock = ERR_PTR(-EBUSY);
	}
out:
	rcu_read_unlock();
	return psock;
}

static int sock_map_link(struct bpf_map *map, struct sock *sk)
{
	struct sk_psock_progs *progs = sock_map_progs(map);
	struct bpf_prog *stream_verdict = NULL;
	struct bpf_prog *stream_parser = NULL;
	struct bpf_prog *skb_verdict = NULL;
	struct bpf_prog *msg_parser = NULL;
	struct sk_psock *psock;
	int ret;

	stream_verdict = READ_ONCE(progs->stream_verdict);
	if (stream_verdict) {
		stream_verdict = bpf_prog_inc_not_zero(stream_verdict);
		if (IS_ERR(stream_verdict))
			return PTR_ERR(stream_verdict);
	}

	stream_parser = READ_ONCE(progs->stream_parser);
	if (stream_parser) {
		stream_parser = bpf_prog_inc_not_zero(stream_parser);
		if (IS_ERR(stream_parser)) {
			ret = PTR_ERR(stream_parser);
			goto out_put_stream_verdict;
		}
	}

	msg_parser = READ_ONCE(progs->msg_parser);
	if (msg_parser) {
		msg_parser = bpf_prog_inc_not_zero(msg_parser);
		if (IS_ERR(msg_parser)) {
			ret = PTR_ERR(msg_parser);
			goto out_put_stream_parser;
		}
	}

	skb_verdict = READ_ONCE(progs->skb_verdict);
	if (skb_verdict) {
		skb_verdict = bpf_prog_inc_not_zero(skb_verdict);
		if (IS_ERR(skb_verdict)) {
			ret = PTR_ERR(skb_verdict);
			goto out_put_msg_parser;
		}
	}

	psock = sock_map_psock_get_checked(sk);
	if (IS_ERR(psock)) {
		ret = PTR_ERR(psock);
		goto out_progs;
	}

	if (psock) {
		if ((msg_parser && READ_ONCE(psock->progs.msg_parser)) ||
		    (stream_parser  && READ_ONCE(psock->progs.stream_parser)) ||
		    (skb_verdict && READ_ONCE(psock->progs.skb_verdict)) ||
		    (skb_verdict && READ_ONCE(psock->progs.stream_verdict)) ||
		    (stream_verdict && READ_ONCE(psock->progs.skb_verdict)) ||
		    (stream_verdict && READ_ONCE(psock->progs.stream_verdict))) {
			sk_psock_put(sk, psock);
			ret = -EBUSY;
			goto out_progs;
		}
	} else {
		psock = sk_psock_init(sk, map->numa_node);
		if (IS_ERR(psock)) {
			ret = PTR_ERR(psock);
			goto out_progs;
		}
	}

	if (msg_parser)
		psock_set_prog(&psock->progs.msg_parser, msg_parser);
	if (stream_parser)
		psock_set_prog(&psock->progs.stream_parser, stream_parser);
	if (stream_verdict)
		psock_set_prog(&psock->progs.stream_verdict, stream_verdict);
	if (skb_verdict)
		psock_set_prog(&psock->progs.skb_verdict, skb_verdict);

	/* msg_* and stream_* programs references tracked in psock after this
	 * point. Reference dec and cleanup will occur through psock destructor
	 */
	ret = sock_map_init_proto(sk, psock);
	if (ret < 0) {
		sk_psock_put(sk, psock);
		goto out;
	}

	write_lock_bh(&sk->sk_callback_lock);
	if (stream_parser && stream_verdict && !psock->saved_data_ready) {
		ret = sk_psock_init_strp(sk, psock);
		if (ret) {
			write_unlock_bh(&sk->sk_callback_lock);
			sk_psock_put(sk, psock);
			goto out;
		}
		sk_psock_start_strp(sk, psock);
	} else if (!stream_parser && stream_verdict && !psock->saved_data_ready) {
		sk_psock_start_verdict(sk,psock);
	} else if (!stream_verdict && skb_verdict && !psock->saved_data_ready) {
		sk_psock_start_verdict(sk, psock);
	}
	write_unlock_bh(&sk->sk_callback_lock);
	return 0;
out_progs:
	if (skb_verdict)
		bpf_prog_put(skb_verdict);
out_put_msg_parser:
	if (msg_parser)
		bpf_prog_put(msg_parser);
out_put_stream_parser:
	if (stream_parser)
		bpf_prog_put(stream_parser);
out_put_stream_verdict:
	if (stream_verdict)
		bpf_prog_put(stream_verdict);
out:
	return ret;
}

static void sock_map_free(struct bpf_map *map)
{
	struct bpf_stab *stab = container_of(map, struct bpf_stab, map);
	int i;

	/* After the sync no updates or deletes will be in-flight so it
	 * is safe to walk map and remove entries without risking a race
	 * in EEXIST update case.
	 */
	synchronize_rcu();
	for (i = 0; i < stab->map.max_entries; i++) {
		struct sock **psk = &stab->sks[i];
		struct sock *sk;

		sk = xchg(psk, NULL);
		if (sk) {
			sock_hold(sk);
			lock_sock(sk);
			rcu_read_lock();
			sock_map_unref(sk, psk);
			rcu_read_unlock();
			release_sock(sk);
			sock_put(sk);
		}
	}

	/* wait for psock readers accessing its map link */
	synchronize_rcu();

	bpf_map_area_free(stab->sks);
	kfree(stab);
}

static void sock_map_release_progs(struct bpf_map *map)
{
	psock_progs_drop(&container_of(map, struct bpf_stab, map)->progs);
}

static struct sock *__sock_map_lookup_elem(struct bpf_map *map, u32 key)
{
	struct bpf_stab *stab = container_of(map, struct bpf_stab, map);

	WARN_ON_ONCE(!rcu_read_lock_held());

	if (unlikely(key >= map->max_entries))
		return NULL;
	return READ_ONCE(stab->sks[key]);
}

static void *sock_map_lookup(struct bpf_map *map, void *key)
{
	struct sock *sk;

	sk = __sock_map_lookup_elem(map, *(u32 *)key);
	if (!sk)
		return NULL;
	if (sk_is_refcounted(sk) && !refcount_inc_not_zero(&sk->sk_refcnt))
		return NULL;
	return sk;
}

static void *sock_map_lookup_sys(struct bpf_map *map, void *key)
{
	struct sock *sk;

	if (map->value_size != sizeof(u64))
		return ERR_PTR(-ENOSPC);

	sk = __sock_map_lookup_elem(map, *(u32 *)key);
	if (!sk)
		return ERR_PTR(-ENOENT);

	__sock_gen_cookie(sk);
	return &sk->sk_cookie;
}

static int __sock_map_delete(struct bpf_stab *stab, struct sock *sk_test,
			     struct sock **psk)
{
	struct sock *sk;
	int err = 0;

	raw_spin_lock_bh(&stab->lock);
	sk = *psk;
	if (!sk_test || sk_test == sk)
		sk = xchg(psk, NULL);

	if (likely(sk))
		sock_map_unref(sk, psk);
	else
		err = -EINVAL;

	raw_spin_unlock_bh(&stab->lock);
	return err;
}

static void sock_map_delete_from_link(struct bpf_map *map, struct sock *sk,
				      void *link_raw)
{
	struct bpf_stab *stab = container_of(map, struct bpf_stab, map);

	__sock_map_delete(stab, sk, link_raw);
}

static int sock_map_delete_elem(struct bpf_map *map, void *key)
{
	struct bpf_stab *stab = container_of(map, struct bpf_stab, map);
	u32 i = *(u32 *)key;
	struct sock **psk;

	if (unlikely(i >= map->max_entries))
		return -EINVAL;

	psk = &stab->sks[i];
	return __sock_map_delete(stab, NULL, psk);
}

static int sock_map_get_next_key(struct bpf_map *map, void *key, void *next)
{
	struct bpf_stab *stab = container_of(map, struct bpf_stab, map);
	u32 i = key ? *(u32 *)key : U32_MAX;
	u32 *key_next = next;

	if (i == stab->map.max_entries - 1)
		return -ENOENT;
	if (i >= stab->map.max_entries)
		*key_next = 0;
	else
		*key_next = i + 1;
	return 0;
}

static int sock_map_update_common(struct bpf_map *map, u32 idx,
				  struct sock *sk, u64 flags)
{
	struct bpf_stab *stab = container_of(map, struct bpf_stab, map);
	struct sk_psock_link *link;
	struct sk_psock *psock;
	struct sock *osk;
	int ret;

	WARN_ON_ONCE(!rcu_read_lock_held());
	if (unlikely(flags > BPF_EXIST))
		return -EINVAL;
	if (unlikely(idx >= map->max_entries))
		return -E2BIG;

	link = sk_psock_init_link();
	if (!link)
		return -ENOMEM;

	ret = sock_map_link(map, sk);
	if (ret < 0)
		goto out_free;

	psock = sk_psock(sk);
	WARN_ON_ONCE(!psock);

	raw_spin_lock_bh(&stab->lock);
	osk = stab->sks[idx];
	if (osk && flags == BPF_NOEXIST) {
		ret = -EEXIST;
		goto out_unlock;
	} else if (!osk && flags == BPF_EXIST) {
		ret = -ENOENT;
		goto out_unlock;
	}

	sock_map_add_link(psock, link, map, &stab->sks[idx]);
	stab->sks[idx] = sk;
	if (osk)
		sock_map_unref(osk, &stab->sks[idx]);
	raw_spin_unlock_bh(&stab->lock);
	return 0;
out_unlock:
	raw_spin_unlock_bh(&stab->lock);
	if (psock)
		sk_psock_put(sk, psock);
out_free:
	sk_psock_free_link(link);
	return ret;
}

static bool sock_map_op_okay(const struct bpf_sock_ops_kern *ops)
{
	return ops->op == BPF_SOCK_OPS_PASSIVE_ESTABLISHED_CB ||
	       ops->op == BPF_SOCK_OPS_ACTIVE_ESTABLISHED_CB ||
	       ops->op == BPF_SOCK_OPS_TCP_LISTEN_CB;
}

static bool sk_is_tcp(const struct sock *sk)
{
	return sk->sk_type == SOCK_STREAM &&
	       sk->sk_protocol == IPPROTO_TCP;
}

static bool sock_map_redirect_allowed(const struct sock *sk)
{
	if (sk_is_tcp(sk))
		return sk->sk_state != TCP_LISTEN;
	else
		return sk->sk_state == TCP_ESTABLISHED;
}

static bool sock_map_sk_is_suitable(const struct sock *sk)
{
	return !!sk->sk_prot->psock_update_sk_prot;
}

static bool sock_map_sk_state_allowed(const struct sock *sk)
{
	if (sk_is_tcp(sk))
		return (1 << sk->sk_state) & (TCPF_ESTABLISHED | TCPF_LISTEN);
	return true;
}

static int sock_hash_update_common(struct bpf_map *map, void *key,
				   struct sock *sk, u64 flags);

int sock_map_update_elem_sys(struct bpf_map *map, void *key, void *value,
			     u64 flags)
{
	struct socket *sock;
	struct sock *sk;
	int ret;
	u64 ufd;

	if (map->value_size == sizeof(u64))
		ufd = *(u64 *)value;
	else
		ufd = *(u32 *)value;
	if (ufd > S32_MAX)
		return -EINVAL;

	sock = sockfd_lookup(ufd, &ret);
	if (!sock)
		return ret;
	sk = sock->sk;
	if (!sk) {
		ret = -EINVAL;
		goto out;
	}
	if (!sock_map_sk_is_suitable(sk)) {
		ret = -EOPNOTSUPP;
		goto out;
	}

	sock_map_sk_acquire(sk);
	if (!sock_map_sk_state_allowed(sk))
		ret = -EOPNOTSUPP;
	else if (map->map_type == BPF_MAP_TYPE_SOCKMAP)
		ret = sock_map_update_common(map, *(u32 *)key, sk, flags);
	else
		ret = sock_hash_update_common(map, key, sk, flags);
	sock_map_sk_release(sk);
out:
	sockfd_put(sock);
	return ret;
}

static int sock_map_update_elem(struct bpf_map *map, void *key,
				void *value, u64 flags)
{
	struct sock *sk = (struct sock *)value;
	int ret;

	if (unlikely(!sk || !sk_fullsock(sk)))
		return -EINVAL;

	if (!sock_map_sk_is_suitable(sk))
		return -EOPNOTSUPP;

	local_bh_disable();
	bh_lock_sock(sk);
	if (!sock_map_sk_state_allowed(sk))
		ret = -EOPNOTSUPP;
	else if (map->map_type == BPF_MAP_TYPE_SOCKMAP)
		ret = sock_map_update_common(map, *(u32 *)key, sk, flags);
	else
		ret = sock_hash_update_common(map, key, sk, flags);
	bh_unlock_sock(sk);
	local_bh_enable();
	return ret;
}

BPF_CALL_4(bpf_sock_map_update, struct bpf_sock_ops_kern *, sops,
	   struct bpf_map *, map, void *, key, u64, flags)
{
	WARN_ON_ONCE(!rcu_read_lock_held());

	if (likely(sock_map_sk_is_suitable(sops->sk) &&
		   sock_map_op_okay(sops)))
		return sock_map_update_common(map, *(u32 *)key, sops->sk,
					      flags);
	return -EOPNOTSUPP;
}

const struct bpf_func_proto bpf_sock_map_update_proto = {
	.func		= bpf_sock_map_update,
	.gpl_only	= false,
	.pkt_access	= true,
	.ret_type	= RET_INTEGER,
	.arg1_type	= ARG_PTR_TO_CTX,
	.arg2_type	= ARG_CONST_MAP_PTR,
	.arg3_type	= ARG_PTR_TO_MAP_KEY,
	.arg4_type	= ARG_ANYTHING,
};

BPF_CALL_4(bpf_sk_redirect_map, struct sk_buff *, skb,
	   struct bpf_map *, map, u32, key, u64, flags)
{
	struct sock *sk;

	if (unlikely(flags & ~(BPF_F_INGRESS)))
		return SK_DROP;

	sk = __sock_map_lookup_elem(map, key);
	if (unlikely(!sk || !sock_map_redirect_allowed(sk)))
		return SK_DROP;

	skb_bpf_set_redir(skb, sk, flags & BPF_F_INGRESS);
	return SK_PASS;
}

const struct bpf_func_proto bpf_sk_redirect_map_proto = {
	.func           = bpf_sk_redirect_map,
	.gpl_only       = false,
	.ret_type       = RET_INTEGER,
	.arg1_type	= ARG_PTR_TO_CTX,
	.arg2_type      = ARG_CONST_MAP_PTR,
	.arg3_type      = ARG_ANYTHING,
	.arg4_type      = ARG_ANYTHING,
};

BPF_CALL_4(bpf_msg_redirect_map, struct sk_msg *, msg,
	   struct bpf_map *, map, u32, key, u64, flags)
{
	struct sock *sk;

	if (unlikely(flags & ~(BPF_F_INGRESS)))
		return SK_DROP;

	sk = __sock_map_lookup_elem(map, key);
	if (unlikely(!sk || !sock_map_redirect_allowed(sk)))
		return SK_DROP;

	msg->flags = flags;
	msg->sk_redir = sk;
	return SK_PASS;
}

const struct bpf_func_proto bpf_msg_redirect_map_proto = {
	.func           = bpf_msg_redirect_map,
	.gpl_only       = false,
	.ret_type       = RET_INTEGER,
	.arg1_type	= ARG_PTR_TO_CTX,
	.arg2_type      = ARG_CONST_MAP_PTR,
	.arg3_type      = ARG_ANYTHING,
	.arg4_type      = ARG_ANYTHING,
};

struct sock_map_seq_info {
	struct bpf_map *map;
	struct sock *sk;
	u32 index;
};

struct bpf_iter__sockmap {
	__bpf_md_ptr(struct bpf_iter_meta *, meta);
	__bpf_md_ptr(struct bpf_map *, map);
	__bpf_md_ptr(void *, key);
	__bpf_md_ptr(struct sock *, sk);
};

DEFINE_BPF_ITER_FUNC(sockmap, struct bpf_iter_meta *meta,
		     struct bpf_map *map, void *key,
		     struct sock *sk)

static void *sock_map_seq_lookup_elem(struct sock_map_seq_info *info)
{
	if (unlikely(info->index >= info->map->max_entries))
		return NULL;

	info->sk = __sock_map_lookup_elem(info->map, info->index);

	/* can't return sk directly, since that might be NULL */
	return info;
}

static void *sock_map_seq_start(struct seq_file *seq, loff_t *pos)
	__acquires(rcu)
{
	struct sock_map_seq_info *info = seq->private;

	if (*pos == 0)
		++*pos;

	/* pairs with sock_map_seq_stop */
	rcu_read_lock();
	return sock_map_seq_lookup_elem(info);
}

static void *sock_map_seq_next(struct seq_file *seq, void *v, loff_t *pos)
	__must_hold(rcu)
{
	struct sock_map_seq_info *info = seq->private;

	++*pos;
	++info->index;

	return sock_map_seq_lookup_elem(info);
}

static int sock_map_seq_show(struct seq_file *seq, void *v)
	__must_hold(rcu)
{
	struct sock_map_seq_info *info = seq->private;
	struct bpf_iter__sockmap ctx = {};
	struct bpf_iter_meta meta;
	struct bpf_prog *prog;

	meta.seq = seq;
	prog = bpf_iter_get_info(&meta, !v);
	if (!prog)
		return 0;

	ctx.meta = &meta;
	ctx.map = info->map;
	if (v) {
		ctx.key = &info->index;
		ctx.sk = info->sk;
	}

	return bpf_iter_run_prog(prog, &ctx);
}

static void sock_map_seq_stop(struct seq_file *seq, void *v)
	__releases(rcu)
{
	if (!v)
		(void)sock_map_seq_show(seq, NULL);

	/* pairs with sock_map_seq_start */
	rcu_read_unlock();
}

static const struct seq_operations sock_map_seq_ops = {
	.start	= sock_map_seq_start,
	.next	= sock_map_seq_next,
	.stop	= sock_map_seq_stop,
	.show	= sock_map_seq_show,
};

static int sock_map_init_seq_private(void *priv_data,
				     struct bpf_iter_aux_info *aux)
{
	struct sock_map_seq_info *info = priv_data;

	bpf_map_inc_with_uref(aux->map);
	info->map = aux->map;
	return 0;
}

static void sock_map_fini_seq_private(void *priv_data)
{
	struct sock_map_seq_info *info = priv_data;

	bpf_map_put_with_uref(info->map);
}

static const struct bpf_iter_seq_info sock_map_iter_seq_info = {
	.seq_ops		= &sock_map_seq_ops,
	.init_seq_private	= sock_map_init_seq_private,
	.fini_seq_private	= sock_map_fini_seq_private,
	.seq_priv_size		= sizeof(struct sock_map_seq_info),
};

static int sock_map_btf_id;
const struct bpf_map_ops sock_map_ops = {
	.map_meta_equal		= bpf_map_meta_equal,
	.map_alloc		= sock_map_alloc,
	.map_free		= sock_map_free,
	.map_get_next_key	= sock_map_get_next_key,
	.map_lookup_elem_sys_only = sock_map_lookup_sys,
	.map_update_elem	= sock_map_update_elem,
	.map_delete_elem	= sock_map_delete_elem,
	.map_lookup_elem	= sock_map_lookup,
	.map_release_uref	= sock_map_release_progs,
	.map_check_btf		= map_check_no_btf,
	.map_btf_name		= "bpf_stab",
	.map_btf_id		= &sock_map_btf_id,
	.iter_seq_info		= &sock_map_iter_seq_info,
};

struct bpf_shtab_elem {
	struct rcu_head rcu;
	u32 hash;
	struct sock *sk;
	struct hlist_node node;
	u8 key[];
};

struct bpf_shtab_bucket {
	struct hlist_head head;
	raw_spinlock_t lock;
};

struct bpf_shtab {
	struct bpf_map map;
	struct bpf_shtab_bucket *buckets;
	u32 buckets_num;
	u32 elem_size;
	struct sk_psock_progs progs;
	atomic_t count;
};

static inline u32 sock_hash_bucket_hash(const void *key, u32 len)
{
	return jhash(key, len, 0);
}

static struct bpf_shtab_bucket *sock_hash_select_bucket(struct bpf_shtab *htab,
							u32 hash)
{
	return &htab->buckets[hash & (htab->buckets_num - 1)];
}

static struct bpf_shtab_elem *
sock_hash_lookup_elem_raw(struct hlist_head *head, u32 hash, void *key,
			  u32 key_size)
{
	struct bpf_shtab_elem *elem;

	hlist_for_each_entry_rcu(elem, head, node) {
		if (elem->hash == hash &&
		    !memcmp(&elem->key, key, key_size))
			return elem;
	}

	return NULL;
}

static struct sock *__sock_hash_lookup_elem(struct bpf_map *map, void *key)
{
	struct bpf_shtab *htab = container_of(map, struct bpf_shtab, map);
	u32 key_size = map->key_size, hash;
	struct bpf_shtab_bucket *bucket;
	struct bpf_shtab_elem *elem;

	WARN_ON_ONCE(!rcu_read_lock_held());

	hash = sock_hash_bucket_hash(key, key_size);
	bucket = sock_hash_select_bucket(htab, hash);
	elem = sock_hash_lookup_elem_raw(&bucket->head, hash, key, key_size);

	return elem ? elem->sk : NULL;
}

static void sock_hash_free_elem(struct bpf_shtab *htab,
				struct bpf_shtab_elem *elem)
{
	atomic_dec(&htab->count);
	kfree_rcu(elem, rcu);
}

static void sock_hash_delete_from_link(struct bpf_map *map, struct sock *sk,
				       void *link_raw)
{
	struct bpf_shtab *htab = container_of(map, struct bpf_shtab, map);
	struct bpf_shtab_elem *elem_probe, *elem = link_raw;
	struct bpf_shtab_bucket *bucket;

	WARN_ON_ONCE(!rcu_read_lock_held());
	bucket = sock_hash_select_bucket(htab, elem->hash);

	/* elem may be deleted in parallel from the map, but access here
	 * is okay since it's going away only after RCU grace period.
	 * However, we need to check whether it's still present.
	 */
	raw_spin_lock_bh(&bucket->lock);
	elem_probe = sock_hash_lookup_elem_raw(&bucket->head, elem->hash,
					       elem->key, map->key_size);
	if (elem_probe && elem_probe == elem) {
		hlist_del_rcu(&elem->node);
		sock_map_unref(elem->sk, elem);
		sock_hash_free_elem(htab, elem);
	}
	raw_spin_unlock_bh(&bucket->lock);
}

static int sock_hash_delete_elem(struct bpf_map *map, void *key)
{
	struct bpf_shtab *htab = container_of(map, struct bpf_shtab, map);
	u32 hash, key_size = map->key_size;
	struct bpf_shtab_bucket *bucket;
	struct bpf_shtab_elem *elem;
	int ret = -ENOENT;

	hash = sock_hash_bucket_hash(key, key_size);
	bucket = sock_hash_select_bucket(htab, hash);

	raw_spin_lock_bh(&bucket->lock);
	elem = sock_hash_lookup_elem_raw(&bucket->head, hash, key, key_size);
	if (elem) {
		hlist_del_rcu(&elem->node);
		sock_map_unref(elem->sk, elem);
		sock_hash_free_elem(htab, elem);
		ret = 0;
	}
	raw_spin_unlock_bh(&bucket->lock);
	return ret;
}

static struct bpf_shtab_elem *sock_hash_alloc_elem(struct bpf_shtab *htab,
						   void *key, u32 key_size,
						   u32 hash, struct sock *sk,
						   struct bpf_shtab_elem *old)
{
	struct bpf_shtab_elem *new;

	if (atomic_inc_return(&htab->count) > htab->map.max_entries) {
		if (!old) {
			atomic_dec(&htab->count);
			return ERR_PTR(-E2BIG);
		}
	}

	new = bpf_map_kmalloc_node(&htab->map, htab->elem_size,
				   GFP_ATOMIC | __GFP_NOWARN,
				   htab->map.numa_node);
	if (!new) {
		atomic_dec(&htab->count);
		return ERR_PTR(-ENOMEM);
	}
	memcpy(new->key, key, key_size);
	new->sk = sk;
	new->hash = hash;
	return new;
}

static int sock_hash_update_common(struct bpf_map *map, void *key,
				   struct sock *sk, u64 flags)
{
	struct bpf_shtab *htab = container_of(map, struct bpf_shtab, map);
	u32 key_size = map->key_size, hash;
	struct bpf_shtab_elem *elem, *elem_new;
	struct bpf_shtab_bucket *bucket;
	struct sk_psock_link *link;
	struct sk_psock *psock;
	int ret;

	WARN_ON_ONCE(!rcu_read_lock_held());
	if (unlikely(flags > BPF_EXIST))
		return -EINVAL;

	link = sk_psock_init_link();
	if (!link)
		return -ENOMEM;

	ret = sock_map_link(map, sk);
	if (ret < 0)
		goto out_free;

	psock = sk_psock(sk);
	WARN_ON_ONCE(!psock);

	hash = sock_hash_bucket_hash(key, key_size);
	bucket = sock_hash_select_bucket(htab, hash);

	raw_spin_lock_bh(&bucket->lock);
	elem = sock_hash_lookup_elem_raw(&bucket->head, hash, key, key_size);
	if (elem && flags == BPF_NOEXIST) {
		ret = -EEXIST;
		goto out_unlock;
	} else if (!elem && flags == BPF_EXIST) {
		ret = -ENOENT;
		goto out_unlock;
	}

	elem_new = sock_hash_alloc_elem(htab, key, key_size, hash, sk, elem);
	if (IS_ERR(elem_new)) {
		ret = PTR_ERR(elem_new);
		goto out_unlock;
	}

	sock_map_add_link(psock, link, map, elem_new);
	/* Add new element to the head of the list, so that
	 * concurrent search will find it before old elem.
	 */
	hlist_add_head_rcu(&elem_new->node, &bucket->head);
	if (elem) {
		hlist_del_rcu(&elem->node);
		sock_map_unref(elem->sk, elem);
		sock_hash_free_elem(htab, elem);
	}
	raw_spin_unlock_bh(&bucket->lock);
	return 0;
out_unlock:
	raw_spin_unlock_bh(&bucket->lock);
	sk_psock_put(sk, psock);
out_free:
	sk_psock_free_link(link);
	return ret;
}

static int sock_hash_get_next_key(struct bpf_map *map, void *key,
				  void *key_next)
{
	struct bpf_shtab *htab = container_of(map, struct bpf_shtab, map);
	struct bpf_shtab_elem *elem, *elem_next;
	u32 hash, key_size = map->key_size;
	struct hlist_head *head;
	int i = 0;

	if (!key)
		goto find_first_elem;
	hash = sock_hash_bucket_hash(key, key_size);
	head = &sock_hash_select_bucket(htab, hash)->head;
	elem = sock_hash_lookup_elem_raw(head, hash, key, key_size);
	if (!elem)
		goto find_first_elem;

	elem_next = hlist_entry_safe(rcu_dereference(hlist_next_rcu(&elem->node)),
				     struct bpf_shtab_elem, node);
	if (elem_next) {
		memcpy(key_next, elem_next->key, key_size);
		return 0;
	}

	i = hash & (htab->buckets_num - 1);
	i++;
find_first_elem:
	for (; i < htab->buckets_num; i++) {
		head = &sock_hash_select_bucket(htab, i)->head;
		elem_next = hlist_entry_safe(rcu_dereference(hlist_first_rcu(head)),
					     struct bpf_shtab_elem, node);
		if (elem_next) {
			memcpy(key_next, elem_next->key, key_size);
			return 0;
		}
	}

	return -ENOENT;
}

static struct bpf_map *sock_hash_alloc(union bpf_attr *attr)
{
	struct bpf_shtab *htab;
	int i, err;

	if (!capable(CAP_NET_ADMIN))
		return ERR_PTR(-EPERM);
	if (attr->max_entries == 0 ||
	    attr->key_size    == 0 ||
	    (attr->value_size != sizeof(u32) &&
	     attr->value_size != sizeof(u64)) ||
	    attr->map_flags & ~SOCK_CREATE_FLAG_MASK)
		return ERR_PTR(-EINVAL);
	if (attr->key_size > MAX_BPF_STACK)
		return ERR_PTR(-E2BIG);

	htab = kzalloc(sizeof(*htab), GFP_USER | __GFP_ACCOUNT);
	if (!htab)
		return ERR_PTR(-ENOMEM);

	bpf_map_init_from_attr(&htab->map, attr);

	htab->buckets_num = roundup_pow_of_two(htab->map.max_entries);
	htab->elem_size = sizeof(struct bpf_shtab_elem) +
			  round_up(htab->map.key_size, 8);
	if (htab->buckets_num == 0 ||
	    htab->buckets_num > U32_MAX / sizeof(struct bpf_shtab_bucket)) {
		err = -EINVAL;
		goto free_htab;
	}

	htab->buckets = bpf_map_area_alloc(htab->buckets_num *
					   sizeof(struct bpf_shtab_bucket),
					   htab->map.numa_node);
	if (!htab->buckets) {
		err = -ENOMEM;
		goto free_htab;
	}

	for (i = 0; i < htab->buckets_num; i++) {
		INIT_HLIST_HEAD(&htab->buckets[i].head);
		raw_spin_lock_init(&htab->buckets[i].lock);
	}

	return &htab->map;
free_htab:
	kfree(htab);
	return ERR_PTR(err);
}

static void sock_hash_free(struct bpf_map *map)
{
	struct bpf_shtab *htab = container_of(map, struct bpf_shtab, map);
	struct bpf_shtab_bucket *bucket;
	struct hlist_head unlink_list;
	struct bpf_shtab_elem *elem;
	struct hlist_node *node;
	int i;

	/* After the sync no updates or deletes will be in-flight so it
	 * is safe to walk map and remove entries without risking a race
	 * in EEXIST update case.
	 */
	synchronize_rcu();
	for (i = 0; i < htab->buckets_num; i++) {
		bucket = sock_hash_select_bucket(htab, i);

		/* We are racing with sock_hash_delete_from_link to
		 * enter the spin-lock critical section. Every socket on
		 * the list is still linked to sockhash. Since link
		 * exists, psock exists and holds a ref to socket. That
		 * lets us to grab a socket ref too.
		 */
		raw_spin_lock_bh(&bucket->lock);
		hlist_for_each_entry(elem, &bucket->head, node)
			sock_hold(elem->sk);
		hlist_move_list(&bucket->head, &unlink_list);
		raw_spin_unlock_bh(&bucket->lock);

		/* Process removed entries out of atomic context to
		 * block for socket lock before deleting the psock's
		 * link to sockhash.
		 */
		hlist_for_each_entry_safe(elem, node, &unlink_list, node) {
			hlist_del(&elem->node);
			lock_sock(elem->sk);
			rcu_read_lock();
			sock_map_unref(elem->sk, elem);
			rcu_read_unlock();
			release_sock(elem->sk);
			sock_put(elem->sk);
			sock_hash_free_elem(htab, elem);
		}
	}

	/* wait for psock readers accessing its map link */
	synchronize_rcu();

	bpf_map_area_free(htab->buckets);
	kfree(htab);
}

static void *sock_hash_lookup_sys(struct bpf_map *map, void *key)
{
	struct sock *sk;

	if (map->value_size != sizeof(u64))
		return ERR_PTR(-ENOSPC);

	sk = __sock_hash_lookup_elem(map, key);
	if (!sk)
		return ERR_PTR(-ENOENT);

	__sock_gen_cookie(sk);
	return &sk->sk_cookie;
}

static void *sock_hash_lookup(struct bpf_map *map, void *key)
{
	struct sock *sk;

	sk = __sock_hash_lookup_elem(map, key);
	if (!sk)
		return NULL;
	if (sk_is_refcounted(sk) && !refcount_inc_not_zero(&sk->sk_refcnt))
		return NULL;
	return sk;
}

static void sock_hash_release_progs(struct bpf_map *map)
{
	psock_progs_drop(&container_of(map, struct bpf_shtab, map)->progs);
}

BPF_CALL_4(bpf_sock_hash_update, struct bpf_sock_ops_kern *, sops,
	   struct bpf_map *, map, void *, key, u64, flags)
{
	WARN_ON_ONCE(!rcu_read_lock_held());

	if (likely(sock_map_sk_is_suitable(sops->sk) &&
		   sock_map_op_okay(sops)))
		return sock_hash_update_common(map, key, sops->sk, flags);
	return -EOPNOTSUPP;
}

const struct bpf_func_proto bpf_sock_hash_update_proto = {
	.func		= bpf_sock_hash_update,
	.gpl_only	= false,
	.pkt_access	= true,
	.ret_type	= RET_INTEGER,
	.arg1_type	= ARG_PTR_TO_CTX,
	.arg2_type	= ARG_CONST_MAP_PTR,
	.arg3_type	= ARG_PTR_TO_MAP_KEY,
	.arg4_type	= ARG_ANYTHING,
};

BPF_CALL_4(bpf_sk_redirect_hash, struct sk_buff *, skb,
	   struct bpf_map *, map, void *, key, u64, flags)
{
	struct sock *sk;

	if (unlikely(flags & ~(BPF_F_INGRESS)))
		return SK_DROP;

	sk = __sock_hash_lookup_elem(map, key);
	if (unlikely(!sk || !sock_map_redirect_allowed(sk)))
		return SK_DROP;

	skb_bpf_set_redir(skb, sk, flags & BPF_F_INGRESS);
	return SK_PASS;
}

const struct bpf_func_proto bpf_sk_redirect_hash_proto = {
	.func           = bpf_sk_redirect_hash,
	.gpl_only       = false,
	.ret_type       = RET_INTEGER,
	.arg1_type	= ARG_PTR_TO_CTX,
	.arg2_type      = ARG_CONST_MAP_PTR,
	.arg3_type      = ARG_PTR_TO_MAP_KEY,
	.arg4_type      = ARG_ANYTHING,
};

BPF_CALL_4(bpf_msg_redirect_hash, struct sk_msg *, msg,
	   struct bpf_map *, map, void *, key, u64, flags)
{
	struct sock *sk;

	if (unlikely(flags & ~(BPF_F_INGRESS)))
		return SK_DROP;

	sk = __sock_hash_lookup_elem(map, key);
	if (unlikely(!sk || !sock_map_redirect_allowed(sk)))
		return SK_DROP;

	msg->flags = flags;
	msg->sk_redir = sk;
	return SK_PASS;
}

const struct bpf_func_proto bpf_msg_redirect_hash_proto = {
	.func           = bpf_msg_redirect_hash,
	.gpl_only       = false,
	.ret_type       = RET_INTEGER,
	.arg1_type	= ARG_PTR_TO_CTX,
	.arg2_type      = ARG_CONST_MAP_PTR,
	.arg3_type      = ARG_PTR_TO_MAP_KEY,
	.arg4_type      = ARG_ANYTHING,
};

struct sock_hash_seq_info {
	struct bpf_map *map;
	struct bpf_shtab *htab;
	u32 bucket_id;
};

static void *sock_hash_seq_find_next(struct sock_hash_seq_info *info,
				     struct bpf_shtab_elem *prev_elem)
{
	const struct bpf_shtab *htab = info->htab;
	struct bpf_shtab_bucket *bucket;
	struct bpf_shtab_elem *elem;
	struct hlist_node *node;

	/* try to find next elem in the same bucket */
	if (prev_elem) {
		node = rcu_dereference(hlist_next_rcu(&prev_elem->node));
		elem = hlist_entry_safe(node, struct bpf_shtab_elem, node);
		if (elem)
			return elem;

		/* no more elements, continue in the next bucket */
		info->bucket_id++;
	}

	for (; info->bucket_id < htab->buckets_num; info->bucket_id++) {
		bucket = &htab->buckets[info->bucket_id];
		node = rcu_dereference(hlist_first_rcu(&bucket->head));
		elem = hlist_entry_safe(node, struct bpf_shtab_elem, node);
		if (elem)
			return elem;
	}

	return NULL;
}

static void *sock_hash_seq_start(struct seq_file *seq, loff_t *pos)
	__acquires(rcu)
{
	struct sock_hash_seq_info *info = seq->private;

	if (*pos == 0)
		++*pos;

	/* pairs with sock_hash_seq_stop */
	rcu_read_lock();
	return sock_hash_seq_find_next(info, NULL);
}

static void *sock_hash_seq_next(struct seq_file *seq, void *v, loff_t *pos)
	__must_hold(rcu)
{
	struct sock_hash_seq_info *info = seq->private;

	++*pos;
	return sock_hash_seq_find_next(info, v);
}

static int sock_hash_seq_show(struct seq_file *seq, void *v)
	__must_hold(rcu)
{
	struct sock_hash_seq_info *info = seq->private;
	struct bpf_iter__sockmap ctx = {};
	struct bpf_shtab_elem *elem = v;
	struct bpf_iter_meta meta;
	struct bpf_prog *prog;

	meta.seq = seq;
	prog = bpf_iter_get_info(&meta, !elem);
	if (!prog)
		return 0;

	ctx.meta = &meta;
	ctx.map = info->map;
	if (elem) {
		ctx.key = elem->key;
		ctx.sk = elem->sk;
	}

	return bpf_iter_run_prog(prog, &ctx);
}

static void sock_hash_seq_stop(struct seq_file *seq, void *v)
	__releases(rcu)
{
	if (!v)
		(void)sock_hash_seq_show(seq, NULL);

	/* pairs with sock_hash_seq_start */
	rcu_read_unlock();
}

static const struct seq_operations sock_hash_seq_ops = {
	.start	= sock_hash_seq_start,
	.next	= sock_hash_seq_next,
	.stop	= sock_hash_seq_stop,
	.show	= sock_hash_seq_show,
};

static int sock_hash_init_seq_private(void *priv_data,
				      struct bpf_iter_aux_info *aux)
{
	struct sock_hash_seq_info *info = priv_data;

	bpf_map_inc_with_uref(aux->map);
	info->map = aux->map;
	info->htab = container_of(aux->map, struct bpf_shtab, map);
	return 0;
}

static void sock_hash_fini_seq_private(void *priv_data)
{
	struct sock_hash_seq_info *info = priv_data;

	bpf_map_put_with_uref(info->map);
}

static const struct bpf_iter_seq_info sock_hash_iter_seq_info = {
	.seq_ops		= &sock_hash_seq_ops,
	.init_seq_private	= sock_hash_init_seq_private,
	.fini_seq_private	= sock_hash_fini_seq_private,
	.seq_priv_size		= sizeof(struct sock_hash_seq_info),
};

static int sock_hash_map_btf_id;
const struct bpf_map_ops sock_hash_ops = {
	.map_meta_equal		= bpf_map_meta_equal,
	.map_alloc		= sock_hash_alloc,
	.map_free		= sock_hash_free,
	.map_get_next_key	= sock_hash_get_next_key,
	.map_update_elem	= sock_map_update_elem,
	.map_delete_elem	= sock_hash_delete_elem,
	.map_lookup_elem	= sock_hash_lookup,
	.map_lookup_elem_sys_only = sock_hash_lookup_sys,
	.map_release_uref	= sock_hash_release_progs,
	.map_check_btf		= map_check_no_btf,
	.map_btf_name		= "bpf_shtab",
	.map_btf_id		= &sock_hash_map_btf_id,
	.iter_seq_info		= &sock_hash_iter_seq_info,
};

static struct sk_psock_progs *sock_map_progs(struct bpf_map *map)
{
	switch (map->map_type) {
	case BPF_MAP_TYPE_SOCKMAP:
		return &container_of(map, struct bpf_stab, map)->progs;
	case BPF_MAP_TYPE_SOCKHASH:
		return &container_of(map, struct bpf_shtab, map)->progs;
	default:
		break;
	}

	return NULL;
}

static int sock_map_prog_update(struct bpf_map *map, struct bpf_prog *prog,
				struct bpf_prog *old, u32 which)
{
	struct sk_psock_progs *progs = sock_map_progs(map);
	struct bpf_prog **pprog;

	if (!progs)
		return -EOPNOTSUPP;

	switch (which) {
	case BPF_SK_MSG_VERDICT:
		pprog = &progs->msg_parser;
		break;
#if IS_ENABLED(CONFIG_BPF_STREAM_PARSER)
	case BPF_SK_SKB_STREAM_PARSER:
		pprog = &progs->stream_parser;
		break;
#endif
	case BPF_SK_SKB_STREAM_VERDICT:
		if (progs->skb_verdict)
			return -EBUSY;
		pprog = &progs->stream_verdict;
		break;
	case BPF_SK_SKB_VERDICT:
		if (progs->stream_verdict)
			return -EBUSY;
		pprog = &progs->skb_verdict;
		break;
	default:
		return -EOPNOTSUPP;
	}

	if (old)
		return psock_replace_prog(pprog, prog, old);

	psock_set_prog(pprog, prog);
	return 0;
}

static void sock_map_unlink(struct sock *sk, struct sk_psock_link *link)
{
	switch (link->map->map_type) {
	case BPF_MAP_TYPE_SOCKMAP:
		return sock_map_delete_from_link(link->map, sk,
						 link->link_raw);
	case BPF_MAP_TYPE_SOCKHASH:
		return sock_hash_delete_from_link(link->map, sk,
						  link->link_raw);
	default:
		break;
	}
}

static void sock_map_remove_links(struct sock *sk, struct sk_psock *psock)
{
	struct sk_psock_link *link;

	while ((link = sk_psock_link_pop(psock))) {
		sock_map_unlink(sk, link);
		sk_psock_free_link(link);
	}
}

void sock_map_unhash(struct sock *sk)
{
	void (*saved_unhash)(struct sock *sk);
	struct sk_psock *psock;

	rcu_read_lock();
	psock = sk_psock(sk);
	if (unlikely(!psock)) {
		rcu_read_unlock();
		saved_unhash = READ_ONCE(sk->sk_prot)->unhash;
	} else {
		saved_unhash = psock->saved_unhash;
		sock_map_remove_links(sk, psock);
		rcu_read_unlock();
	}
	if (WARN_ON_ONCE(saved_unhash == sock_map_unhash))
		return;
	if (saved_unhash)
		saved_unhash(sk);
}
EXPORT_SYMBOL_GPL(sock_map_unhash);

void sock_map_destroy(struct sock *sk)
{
	void (*saved_destroy)(struct sock *sk);
	struct sk_psock *psock;

	rcu_read_lock();
	psock = sk_psock_get(sk);
	if (unlikely(!psock)) {
		rcu_read_unlock();
<<<<<<< HEAD
		if (sk->sk_prot->destroy)
			sk->sk_prot->destroy(sk);
		return;
	}

	saved_destroy = psock->saved_destroy;
	sock_map_remove_links(sk, psock);
	rcu_read_unlock();
	sk_psock_stop(psock);
	sk_psock_put(sk, psock);
	saved_destroy(sk);
=======
		saved_destroy = READ_ONCE(sk->sk_prot)->destroy;
	} else {
		saved_destroy = psock->saved_destroy;
		sock_map_remove_links(sk, psock);
		rcu_read_unlock();
		sk_psock_stop(psock);
		sk_psock_put(sk, psock);
	}
	if (WARN_ON_ONCE(saved_destroy == sock_map_destroy))
		return;
	if (saved_destroy)
		saved_destroy(sk);
>>>>>>> 9b37665a
}
EXPORT_SYMBOL_GPL(sock_map_destroy);

void sock_map_close(struct sock *sk, long timeout)
{
	void (*saved_close)(struct sock *sk, long timeout);
	struct sk_psock *psock;

	lock_sock(sk);
	rcu_read_lock();
	psock = sk_psock_get(sk);
	if (unlikely(!psock)) {
		rcu_read_unlock();
		release_sock(sk);
		saved_close = READ_ONCE(sk->sk_prot)->close;
	} else {
		saved_close = psock->saved_close;
		sock_map_remove_links(sk, psock);
		rcu_read_unlock();
		sk_psock_stop(psock);
		release_sock(sk);
		cancel_work_sync(&psock->work);
		sk_psock_put(sk, psock);
	}
<<<<<<< HEAD

	saved_close = psock->saved_close;
	sock_map_remove_links(sk, psock);
	rcu_read_unlock();
	sk_psock_stop(psock);
	release_sock(sk);
	cancel_work_sync(&psock->work);
	sk_psock_put(sk, psock);
=======
	/* Make sure we do not recurse. This is a bug.
	 * Leak the socket instead of crashing on a stack overflow.
	 */
	if (WARN_ON_ONCE(saved_close == sock_map_close))
		return;
>>>>>>> 9b37665a
	saved_close(sk, timeout);
}
EXPORT_SYMBOL_GPL(sock_map_close);

static int sock_map_iter_attach_target(struct bpf_prog *prog,
				       union bpf_iter_link_info *linfo,
				       struct bpf_iter_aux_info *aux)
{
	struct bpf_map *map;
	int err = -EINVAL;

	if (!linfo->map.map_fd)
		return -EBADF;

	map = bpf_map_get_with_uref(linfo->map.map_fd);
	if (IS_ERR(map))
		return PTR_ERR(map);

	if (map->map_type != BPF_MAP_TYPE_SOCKMAP &&
	    map->map_type != BPF_MAP_TYPE_SOCKHASH)
		goto put_map;

	if (prog->aux->max_rdonly_access > map->key_size) {
		err = -EACCES;
		goto put_map;
	}

	aux->map = map;
	return 0;

put_map:
	bpf_map_put_with_uref(map);
	return err;
}

static void sock_map_iter_detach_target(struct bpf_iter_aux_info *aux)
{
	bpf_map_put_with_uref(aux->map);
}

static struct bpf_iter_reg sock_map_iter_reg = {
	.target			= "sockmap",
	.attach_target		= sock_map_iter_attach_target,
	.detach_target		= sock_map_iter_detach_target,
	.show_fdinfo		= bpf_iter_map_show_fdinfo,
	.fill_link_info		= bpf_iter_map_fill_link_info,
	.ctx_arg_info_size	= 2,
	.ctx_arg_info		= {
		{ offsetof(struct bpf_iter__sockmap, key),
		  PTR_TO_BUF | PTR_MAYBE_NULL | MEM_RDONLY },
		{ offsetof(struct bpf_iter__sockmap, sk),
		  PTR_TO_BTF_ID_OR_NULL },
	},
};

static int __init bpf_sockmap_iter_init(void)
{
	sock_map_iter_reg.ctx_arg_info[1].btf_id =
		btf_sock_ids[BTF_SOCK_TYPE_SOCK];
	return bpf_iter_reg_target(&sock_map_iter_reg);
}
late_initcall(bpf_sockmap_iter_init);<|MERGE_RESOLUTION|>--- conflicted
+++ resolved
@@ -1536,19 +1536,6 @@
 	psock = sk_psock_get(sk);
 	if (unlikely(!psock)) {
 		rcu_read_unlock();
-<<<<<<< HEAD
-		if (sk->sk_prot->destroy)
-			sk->sk_prot->destroy(sk);
-		return;
-	}
-
-	saved_destroy = psock->saved_destroy;
-	sock_map_remove_links(sk, psock);
-	rcu_read_unlock();
-	sk_psock_stop(psock);
-	sk_psock_put(sk, psock);
-	saved_destroy(sk);
-=======
 		saved_destroy = READ_ONCE(sk->sk_prot)->destroy;
 	} else {
 		saved_destroy = psock->saved_destroy;
@@ -1561,7 +1548,6 @@
 		return;
 	if (saved_destroy)
 		saved_destroy(sk);
->>>>>>> 9b37665a
 }
 EXPORT_SYMBOL_GPL(sock_map_destroy);
 
@@ -1586,22 +1572,11 @@
 		cancel_work_sync(&psock->work);
 		sk_psock_put(sk, psock);
 	}
-<<<<<<< HEAD
-
-	saved_close = psock->saved_close;
-	sock_map_remove_links(sk, psock);
-	rcu_read_unlock();
-	sk_psock_stop(psock);
-	release_sock(sk);
-	cancel_work_sync(&psock->work);
-	sk_psock_put(sk, psock);
-=======
 	/* Make sure we do not recurse. This is a bug.
 	 * Leak the socket instead of crashing on a stack overflow.
 	 */
 	if (WARN_ON_ONCE(saved_close == sock_map_close))
 		return;
->>>>>>> 9b37665a
 	saved_close(sk, timeout);
 }
 EXPORT_SYMBOL_GPL(sock_map_close);
