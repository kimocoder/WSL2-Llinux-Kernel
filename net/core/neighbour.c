// SPDX-License-Identifier: GPL-2.0-or-later
/*
 *	Generic address resolution entity
 *
 *	Authors:
 *	Pedro Roque		<roque@di.fc.ul.pt>
 *	Alexey Kuznetsov	<kuznet@ms2.inr.ac.ru>
 *
 *	Fixes:
 *	Vitaly E. Lavrov	releasing NULL neighbor in neigh_add.
 *	Harald Welte		Add neighbour cache statistics like rtstat
 */

#define pr_fmt(fmt) KBUILD_MODNAME ": " fmt

#include <linux/slab.h>
#include <linux/kmemleak.h>
#include <linux/types.h>
#include <linux/kernel.h>
#include <linux/module.h>
#include <linux/socket.h>
#include <linux/netdevice.h>
#include <linux/proc_fs.h>
#ifdef CONFIG_SYSCTL
#include <linux/sysctl.h>
#endif
#include <linux/times.h>
#include <net/net_namespace.h>
#include <net/neighbour.h>
#include <net/arp.h>
#include <net/dst.h>
#include <net/sock.h>
#include <net/netevent.h>
#include <net/netlink.h>
#include <linux/rtnetlink.h>
#include <linux/random.h>
#include <linux/string.h>
#include <linux/log2.h>
#include <linux/inetdevice.h>
#include <net/addrconf.h>

#include <trace/events/neigh.h>

#define NEIGH_DEBUG 1
#define neigh_dbg(level, fmt, ...)		\
do {						\
	if (level <= NEIGH_DEBUG)		\
		pr_debug(fmt, ##__VA_ARGS__);	\
} while (0)

#define PNEIGH_HASHMASK		0xF

static void neigh_timer_handler(struct timer_list *t);
static void __neigh_notify(struct neighbour *n, int type, int flags,
			   u32 pid);
static void neigh_update_notify(struct neighbour *neigh, u32 nlmsg_pid);
static int pneigh_ifdown_and_unlock(struct neigh_table *tbl,
				    struct net_device *dev);

#ifdef CONFIG_PROC_FS
static const struct seq_operations neigh_stat_seq_ops;
#endif

/*
   Neighbour hash table buckets are protected with rwlock tbl->lock.

   - All the scans/updates to hash buckets MUST be made under this lock.
   - NOTHING clever should be made under this lock: no callbacks
     to protocol backends, no attempts to send something to network.
     It will result in deadlocks, if backend/driver wants to use neighbour
     cache.
   - If the entry requires some non-trivial actions, increase
     its reference count and release table lock.

   Neighbour entries are protected:
   - with reference count.
   - with rwlock neigh->lock

   Reference count prevents destruction.

   neigh->lock mainly serializes ll address data and its validity state.
   However, the same lock is used to protect another entry fields:
    - timer
    - resolution queue

   Again, nothing clever shall be made under neigh->lock,
   the most complicated procedure, which we allow is dev->hard_header.
   It is supposed, that dev->hard_header is simplistic and does
   not make callbacks to neighbour tables.
 */

static int neigh_blackhole(struct neighbour *neigh, struct sk_buff *skb)
{
	kfree_skb(skb);
	return -ENETDOWN;
}

static void neigh_cleanup_and_release(struct neighbour *neigh)
{
	trace_neigh_cleanup_and_release(neigh, 0);
	__neigh_notify(neigh, RTM_DELNEIGH, 0, 0);
	call_netevent_notifiers(NETEVENT_NEIGH_UPDATE, neigh);
	neigh_release(neigh);
}

/*
 * It is random distribution in the interval (1/2)*base...(3/2)*base.
 * It corresponds to default IPv6 settings and is not overridable,
 * because it is really reasonable choice.
 */

unsigned long neigh_rand_reach_time(unsigned long base)
{
	return base ? (prandom_u32() % base) + (base >> 1) : 0;
}
EXPORT_SYMBOL(neigh_rand_reach_time);

static void neigh_mark_dead(struct neighbour *n)
{
	n->dead = 1;
	if (!list_empty(&n->gc_list)) {
		list_del_init(&n->gc_list);
		atomic_dec(&n->tbl->gc_entries);
	}
}

static void neigh_update_gc_list(struct neighbour *n)
{
	bool on_gc_list, exempt_from_gc;

	write_lock_bh(&n->tbl->lock);
	write_lock(&n->lock);

	if (n->dead)
		goto out;

	/* remove from the gc list if new state is permanent or if neighbor
	 * is externally learned; otherwise entry should be on the gc list
	 */
	exempt_from_gc = n->nud_state & NUD_PERMANENT ||
			 n->flags & NTF_EXT_LEARNED;
	on_gc_list = !list_empty(&n->gc_list);

	if (exempt_from_gc && on_gc_list) {
		list_del_init(&n->gc_list);
		atomic_dec(&n->tbl->gc_entries);
	} else if (!exempt_from_gc && !on_gc_list) {
		/* add entries to the tail; cleaning removes from the front */
		list_add_tail(&n->gc_list, &n->tbl->gc_list);
		atomic_inc(&n->tbl->gc_entries);
	}

out:
	write_unlock(&n->lock);
	write_unlock_bh(&n->tbl->lock);
}

static bool neigh_update_ext_learned(struct neighbour *neigh, u32 flags,
				     int *notify)
{
	bool rc = false;
	u8 ndm_flags;

	if (!(flags & NEIGH_UPDATE_F_ADMIN))
		return rc;

	ndm_flags = (flags & NEIGH_UPDATE_F_EXT_LEARNED) ? NTF_EXT_LEARNED : 0;
	if ((neigh->flags ^ ndm_flags) & NTF_EXT_LEARNED) {
		if (ndm_flags & NTF_EXT_LEARNED)
			neigh->flags |= NTF_EXT_LEARNED;
		else
			neigh->flags &= ~NTF_EXT_LEARNED;
		rc = true;
		*notify = 1;
	}

	return rc;
}

static bool neigh_del(struct neighbour *n, struct neighbour __rcu **np,
		      struct neigh_table *tbl)
{
	bool retval = false;

	write_lock(&n->lock);
	if (refcount_read(&n->refcnt) == 1) {
		struct neighbour *neigh;

		neigh = rcu_dereference_protected(n->next,
						  lockdep_is_held(&tbl->lock));
		rcu_assign_pointer(*np, neigh);
		neigh_mark_dead(n);
		retval = true;
	}
	write_unlock(&n->lock);
	if (retval)
		neigh_cleanup_and_release(n);
	return retval;
}

bool neigh_remove_one(struct neighbour *ndel, struct neigh_table *tbl)
{
	struct neigh_hash_table *nht;
	void *pkey = ndel->primary_key;
	u32 hash_val;
	struct neighbour *n;
	struct neighbour __rcu **np;

	nht = rcu_dereference_protected(tbl->nht,
					lockdep_is_held(&tbl->lock));
	hash_val = tbl->hash(pkey, ndel->dev, nht->hash_rnd);
	hash_val = hash_val >> (32 - nht->hash_shift);

	np = &nht->hash_buckets[hash_val];
	while ((n = rcu_dereference_protected(*np,
					      lockdep_is_held(&tbl->lock)))) {
		if (n == ndel)
			return neigh_del(n, np, tbl);
		np = &n->next;
	}
	return false;
}

static int neigh_forced_gc(struct neigh_table *tbl)
{
	int max_clean = atomic_read(&tbl->gc_entries) - tbl->gc_thresh2;
	unsigned long tref = jiffies - 5 * HZ;
	struct neighbour *n, *tmp;
	int shrunk = 0;

	NEIGH_CACHE_STAT_INC(tbl, forced_gc_runs);

	write_lock_bh(&tbl->lock);

	list_for_each_entry_safe(n, tmp, &tbl->gc_list, gc_list) {
		if (refcount_read(&n->refcnt) == 1) {
			bool remove = false;

			write_lock(&n->lock);
			if ((n->nud_state == NUD_FAILED) ||
			    (n->nud_state == NUD_NOARP) ||
			    (tbl->is_multicast &&
			     tbl->is_multicast(n->primary_key)) ||
			    !time_in_range(n->updated, tref, jiffies))
				remove = true;
			write_unlock(&n->lock);

			if (remove && neigh_remove_one(n, tbl))
				shrunk++;
			if (shrunk >= max_clean)
				break;
		}
	}

	tbl->last_flush = jiffies;

	write_unlock_bh(&tbl->lock);

	return shrunk;
}

static void neigh_add_timer(struct neighbour *n, unsigned long when)
{
	/* Use safe distance from the jiffies - LONG_MAX point while timer
	 * is running in DELAY/PROBE state but still show to user space
	 * large times in the past.
	 */
	unsigned long mint = jiffies - (LONG_MAX - 86400 * HZ);

	neigh_hold(n);
	if (!time_in_range(n->confirmed, mint, jiffies))
		n->confirmed = mint;
	if (time_before(n->used, n->confirmed))
		n->used = n->confirmed;
	if (unlikely(mod_timer(&n->timer, when))) {
		printk("NEIGH: BUG, double timer add, state is %x\n",
		       n->nud_state);
		dump_stack();
	}
}

static int neigh_del_timer(struct neighbour *n)
{
	if ((n->nud_state & NUD_IN_TIMER) &&
	    del_timer(&n->timer)) {
		neigh_release(n);
		return 1;
	}
	return 0;
}

static void pneigh_queue_purge(struct sk_buff_head *list, struct net *net)
{
	struct sk_buff_head tmp;
	unsigned long flags;
	struct sk_buff *skb;

	skb_queue_head_init(&tmp);
	spin_lock_irqsave(&list->lock, flags);
	skb = skb_peek(list);
	while (skb != NULL) {
		struct sk_buff *skb_next = skb_peek_next(skb, list);
		if (net == NULL || net_eq(dev_net(skb->dev), net)) {
			__skb_unlink(skb, list);
			__skb_queue_tail(&tmp, skb);
		}
		skb = skb_next;
	}
	spin_unlock_irqrestore(&list->lock, flags);

	while ((skb = __skb_dequeue(&tmp))) {
		dev_put(skb->dev);
		kfree_skb(skb);
	}
}

static void neigh_flush_dev(struct neigh_table *tbl, struct net_device *dev,
			    bool skip_perm)
{
	int i;
	struct neigh_hash_table *nht;

	nht = rcu_dereference_protected(tbl->nht,
					lockdep_is_held(&tbl->lock));

	for (i = 0; i < (1 << nht->hash_shift); i++) {
		struct neighbour *n;
		struct neighbour __rcu **np = &nht->hash_buckets[i];

		while ((n = rcu_dereference_protected(*np,
					lockdep_is_held(&tbl->lock))) != NULL) {
			if (dev && n->dev != dev) {
				np = &n->next;
				continue;
			}
			if (skip_perm && n->nud_state & NUD_PERMANENT) {
				np = &n->next;
				continue;
			}
			rcu_assign_pointer(*np,
				   rcu_dereference_protected(n->next,
						lockdep_is_held(&tbl->lock)));
			write_lock(&n->lock);
			neigh_del_timer(n);
			neigh_mark_dead(n);
			if (refcount_read(&n->refcnt) != 1) {
				/* The most unpleasant situation.
				   We must destroy neighbour entry,
				   but someone still uses it.

				   The destroy will be delayed until
				   the last user releases us, but
				   we must kill timers etc. and move
				   it to safe state.
				 */
				__skb_queue_purge(&n->arp_queue);
				n->arp_queue_len_bytes = 0;
				n->output = neigh_blackhole;
				if (n->nud_state & NUD_VALID)
					n->nud_state = NUD_NOARP;
				else
					n->nud_state = NUD_NONE;
				neigh_dbg(2, "neigh %p is stray\n", n);
			}
			write_unlock(&n->lock);
			neigh_cleanup_and_release(n);
		}
	}
}

void neigh_changeaddr(struct neigh_table *tbl, struct net_device *dev)
{
	write_lock_bh(&tbl->lock);
	neigh_flush_dev(tbl, dev, false);
	write_unlock_bh(&tbl->lock);
}
EXPORT_SYMBOL(neigh_changeaddr);

static int __neigh_ifdown(struct neigh_table *tbl, struct net_device *dev,
			  bool skip_perm)
{
	write_lock_bh(&tbl->lock);
	neigh_flush_dev(tbl, dev, skip_perm);
	pneigh_ifdown_and_unlock(tbl, dev);
	pneigh_queue_purge(&tbl->proxy_queue, dev ? dev_net(dev) : NULL);
	if (skb_queue_empty_lockless(&tbl->proxy_queue))
		del_timer_sync(&tbl->proxy_timer);
	return 0;
}

int neigh_carrier_down(struct neigh_table *tbl, struct net_device *dev)
{
	__neigh_ifdown(tbl, dev, true);
	return 0;
}
EXPORT_SYMBOL(neigh_carrier_down);

int neigh_ifdown(struct neigh_table *tbl, struct net_device *dev)
{
	__neigh_ifdown(tbl, dev, false);
	return 0;
}
EXPORT_SYMBOL(neigh_ifdown);

static struct neighbour *neigh_alloc(struct neigh_table *tbl,
				     struct net_device *dev,
				     u8 flags, bool exempt_from_gc)
{
	struct neighbour *n = NULL;
	unsigned long now = jiffies;
	int entries;

	if (exempt_from_gc)
		goto do_alloc;

	entries = atomic_inc_return(&tbl->gc_entries) - 1;
	if (entries >= tbl->gc_thresh3 ||
	    (entries >= tbl->gc_thresh2 &&
	     time_after(now, tbl->last_flush + 5 * HZ))) {
		if (!neigh_forced_gc(tbl) &&
		    entries >= tbl->gc_thresh3) {
			net_info_ratelimited("%s: neighbor table overflow!\n",
					     tbl->id);
			NEIGH_CACHE_STAT_INC(tbl, table_fulls);
			goto out_entries;
		}
	}

do_alloc:
	n = kzalloc(tbl->entry_size + dev->neigh_priv_len, GFP_ATOMIC);
	if (!n)
		goto out_entries;

	__skb_queue_head_init(&n->arp_queue);
	rwlock_init(&n->lock);
	seqlock_init(&n->ha_lock);
	n->updated	  = n->used = now;
	n->nud_state	  = NUD_NONE;
	n->output	  = neigh_blackhole;
	n->flags	  = flags;
	seqlock_init(&n->hh.hh_lock);
	n->parms	  = neigh_parms_clone(&tbl->parms);
	timer_setup(&n->timer, neigh_timer_handler, 0);

	NEIGH_CACHE_STAT_INC(tbl, allocs);
	n->tbl		  = tbl;
	refcount_set(&n->refcnt, 1);
	n->dead		  = 1;
	INIT_LIST_HEAD(&n->gc_list);

	atomic_inc(&tbl->entries);
out:
	return n;

out_entries:
	if (!exempt_from_gc)
		atomic_dec(&tbl->gc_entries);
	goto out;
}

static void neigh_get_hash_rnd(u32 *x)
{
	*x = get_random_u32() | 1;
}

static struct neigh_hash_table *neigh_hash_alloc(unsigned int shift)
{
	size_t size = (1 << shift) * sizeof(struct neighbour *);
	struct neigh_hash_table *ret;
	struct neighbour __rcu **buckets;
	int i;

	ret = kmalloc(sizeof(*ret), GFP_ATOMIC);
	if (!ret)
		return NULL;
	if (size <= PAGE_SIZE) {
		buckets = kzalloc(size, GFP_ATOMIC);
	} else {
		buckets = (struct neighbour __rcu **)
			  __get_free_pages(GFP_ATOMIC | __GFP_ZERO,
					   get_order(size));
		kmemleak_alloc(buckets, size, 1, GFP_ATOMIC);
	}
	if (!buckets) {
		kfree(ret);
		return NULL;
	}
	ret->hash_buckets = buckets;
	ret->hash_shift = shift;
	for (i = 0; i < NEIGH_NUM_HASH_RND; i++)
		neigh_get_hash_rnd(&ret->hash_rnd[i]);
	return ret;
}

static void neigh_hash_free_rcu(struct rcu_head *head)
{
	struct neigh_hash_table *nht = container_of(head,
						    struct neigh_hash_table,
						    rcu);
	size_t size = (1 << nht->hash_shift) * sizeof(struct neighbour *);
	struct neighbour __rcu **buckets = nht->hash_buckets;

	if (size <= PAGE_SIZE) {
		kfree(buckets);
	} else {
		kmemleak_free(buckets);
		free_pages((unsigned long)buckets, get_order(size));
	}
	kfree(nht);
}

static struct neigh_hash_table *neigh_hash_grow(struct neigh_table *tbl,
						unsigned long new_shift)
{
	unsigned int i, hash;
	struct neigh_hash_table *new_nht, *old_nht;

	NEIGH_CACHE_STAT_INC(tbl, hash_grows);

	old_nht = rcu_dereference_protected(tbl->nht,
					    lockdep_is_held(&tbl->lock));
	new_nht = neigh_hash_alloc(new_shift);
	if (!new_nht)
		return old_nht;

	for (i = 0; i < (1 << old_nht->hash_shift); i++) {
		struct neighbour *n, *next;

		for (n = rcu_dereference_protected(old_nht->hash_buckets[i],
						   lockdep_is_held(&tbl->lock));
		     n != NULL;
		     n = next) {
			hash = tbl->hash(n->primary_key, n->dev,
					 new_nht->hash_rnd);

			hash >>= (32 - new_nht->hash_shift);
			next = rcu_dereference_protected(n->next,
						lockdep_is_held(&tbl->lock));

			rcu_assign_pointer(n->next,
					   rcu_dereference_protected(
						new_nht->hash_buckets[hash],
						lockdep_is_held(&tbl->lock)));
			rcu_assign_pointer(new_nht->hash_buckets[hash], n);
		}
	}

	rcu_assign_pointer(tbl->nht, new_nht);
	call_rcu(&old_nht->rcu, neigh_hash_free_rcu);
	return new_nht;
}

struct neighbour *neigh_lookup(struct neigh_table *tbl, const void *pkey,
			       struct net_device *dev)
{
	struct neighbour *n;

	NEIGH_CACHE_STAT_INC(tbl, lookups);

	rcu_read_lock_bh();
	n = __neigh_lookup_noref(tbl, pkey, dev);
	if (n) {
		if (!refcount_inc_not_zero(&n->refcnt))
			n = NULL;
		NEIGH_CACHE_STAT_INC(tbl, hits);
	}

	rcu_read_unlock_bh();
	return n;
}
EXPORT_SYMBOL(neigh_lookup);

static struct neighbour *
___neigh_create(struct neigh_table *tbl, const void *pkey,
		struct net_device *dev, u8 flags,
		bool exempt_from_gc, bool want_ref)
{
	u32 hash_val, key_len = tbl->key_len;
	struct neighbour *n1, *rc, *n;
	struct neigh_hash_table *nht;
<<<<<<< HEAD

	NEIGH_CACHE_STAT_INC(tbl, lookups);

	rcu_read_lock_bh();
	nht = rcu_dereference_bh(tbl->nht);
	hash_val = tbl->hash(pkey, NULL, nht->hash_rnd) >> (32 - nht->hash_shift);

	for (n = rcu_dereference_bh(nht->hash_buckets[hash_val]);
	     n != NULL;
	     n = rcu_dereference_bh(n->next)) {
		if (!memcmp(n->primary_key, pkey, key_len) &&
		    net_eq(dev_net(n->dev), net)) {
			if (!refcount_inc_not_zero(&n->refcnt))
				n = NULL;
			NEIGH_CACHE_STAT_INC(tbl, hits);
			break;
		}
	}

	rcu_read_unlock_bh();
	return n;
}
EXPORT_SYMBOL(neigh_lookup_nodev);

static struct neighbour *
___neigh_create(struct neigh_table *tbl, const void *pkey,
		struct net_device *dev, u8 flags,
		bool exempt_from_gc, bool want_ref)
{
	u32 hash_val, key_len = tbl->key_len;
	struct neighbour *n1, *rc, *n;
	struct neigh_hash_table *nht;
=======
>>>>>>> 9b37665a
	int error;

	n = neigh_alloc(tbl, dev, flags, exempt_from_gc);
	trace_neigh_create(tbl, dev, pkey, n, exempt_from_gc);
	if (!n) {
		rc = ERR_PTR(-ENOBUFS);
		goto out;
	}

	memcpy(n->primary_key, pkey, key_len);
	n->dev = dev;
	dev_hold(dev);

	/* Protocol specific setup. */
	if (tbl->constructor &&	(error = tbl->constructor(n)) < 0) {
		rc = ERR_PTR(error);
		goto out_neigh_release;
	}

	if (dev->netdev_ops->ndo_neigh_construct) {
		error = dev->netdev_ops->ndo_neigh_construct(dev, n);
		if (error < 0) {
			rc = ERR_PTR(error);
			goto out_neigh_release;
		}
	}

	/* Device specific setup. */
	if (n->parms->neigh_setup &&
	    (error = n->parms->neigh_setup(n)) < 0) {
		rc = ERR_PTR(error);
		goto out_neigh_release;
	}

	n->confirmed = jiffies - (NEIGH_VAR(n->parms, BASE_REACHABLE_TIME) << 1);

	write_lock_bh(&tbl->lock);
	nht = rcu_dereference_protected(tbl->nht,
					lockdep_is_held(&tbl->lock));

	if (atomic_read(&tbl->entries) > (1 << nht->hash_shift))
		nht = neigh_hash_grow(tbl, nht->hash_shift + 1);

	hash_val = tbl->hash(n->primary_key, dev, nht->hash_rnd) >> (32 - nht->hash_shift);

	if (n->parms->dead) {
		rc = ERR_PTR(-EINVAL);
		goto out_tbl_unlock;
	}

	for (n1 = rcu_dereference_protected(nht->hash_buckets[hash_val],
					    lockdep_is_held(&tbl->lock));
	     n1 != NULL;
	     n1 = rcu_dereference_protected(n1->next,
			lockdep_is_held(&tbl->lock))) {
		if (dev == n1->dev && !memcmp(n1->primary_key, n->primary_key, key_len)) {
			if (want_ref)
				neigh_hold(n1);
			rc = n1;
			goto out_tbl_unlock;
		}
	}

	n->dead = 0;
	if (!exempt_from_gc)
		list_add_tail(&n->gc_list, &n->tbl->gc_list);

	if (want_ref)
		neigh_hold(n);
	rcu_assign_pointer(n->next,
			   rcu_dereference_protected(nht->hash_buckets[hash_val],
						     lockdep_is_held(&tbl->lock)));
	rcu_assign_pointer(nht->hash_buckets[hash_val], n);
	write_unlock_bh(&tbl->lock);
	neigh_dbg(2, "neigh %p is created\n", n);
	rc = n;
out:
	return rc;
out_tbl_unlock:
	write_unlock_bh(&tbl->lock);
out_neigh_release:
	if (!exempt_from_gc)
		atomic_dec(&tbl->gc_entries);
	neigh_release(n);
	goto out;
}

struct neighbour *__neigh_create(struct neigh_table *tbl, const void *pkey,
				 struct net_device *dev, bool want_ref)
{
	return ___neigh_create(tbl, pkey, dev, 0, false, want_ref);
}
EXPORT_SYMBOL(__neigh_create);

static u32 pneigh_hash(const void *pkey, unsigned int key_len)
{
	u32 hash_val = *(u32 *)(pkey + key_len - 4);
	hash_val ^= (hash_val >> 16);
	hash_val ^= hash_val >> 8;
	hash_val ^= hash_val >> 4;
	hash_val &= PNEIGH_HASHMASK;
	return hash_val;
}

static struct pneigh_entry *__pneigh_lookup_1(struct pneigh_entry *n,
					      struct net *net,
					      const void *pkey,
					      unsigned int key_len,
					      struct net_device *dev)
{
	while (n) {
		if (!memcmp(n->key, pkey, key_len) &&
		    net_eq(pneigh_net(n), net) &&
		    (n->dev == dev || !n->dev))
			return n;
		n = n->next;
	}
	return NULL;
}

struct pneigh_entry *__pneigh_lookup(struct neigh_table *tbl,
		struct net *net, const void *pkey, struct net_device *dev)
{
	unsigned int key_len = tbl->key_len;
	u32 hash_val = pneigh_hash(pkey, key_len);

	return __pneigh_lookup_1(tbl->phash_buckets[hash_val],
				 net, pkey, key_len, dev);
}
EXPORT_SYMBOL_GPL(__pneigh_lookup);

struct pneigh_entry * pneigh_lookup(struct neigh_table *tbl,
				    struct net *net, const void *pkey,
				    struct net_device *dev, int creat)
{
	struct pneigh_entry *n;
	unsigned int key_len = tbl->key_len;
	u32 hash_val = pneigh_hash(pkey, key_len);

	read_lock_bh(&tbl->lock);
	n = __pneigh_lookup_1(tbl->phash_buckets[hash_val],
			      net, pkey, key_len, dev);
	read_unlock_bh(&tbl->lock);

	if (n || !creat)
		goto out;

	ASSERT_RTNL();

	n = kzalloc(sizeof(*n) + key_len, GFP_KERNEL);
	if (!n)
		goto out;

	write_pnet(&n->net, net);
	memcpy(n->key, pkey, key_len);
	n->dev = dev;
	dev_hold(dev);

	if (tbl->pconstructor && tbl->pconstructor(n)) {
		dev_put(dev);
		kfree(n);
		n = NULL;
		goto out;
	}

	write_lock_bh(&tbl->lock);
	n->next = tbl->phash_buckets[hash_val];
	tbl->phash_buckets[hash_val] = n;
	write_unlock_bh(&tbl->lock);
out:
	return n;
}
EXPORT_SYMBOL(pneigh_lookup);


int pneigh_delete(struct neigh_table *tbl, struct net *net, const void *pkey,
		  struct net_device *dev)
{
	struct pneigh_entry *n, **np;
	unsigned int key_len = tbl->key_len;
	u32 hash_val = pneigh_hash(pkey, key_len);

	write_lock_bh(&tbl->lock);
	for (np = &tbl->phash_buckets[hash_val]; (n = *np) != NULL;
	     np = &n->next) {
		if (!memcmp(n->key, pkey, key_len) && n->dev == dev &&
		    net_eq(pneigh_net(n), net)) {
			*np = n->next;
			write_unlock_bh(&tbl->lock);
			if (tbl->pdestructor)
				tbl->pdestructor(n);
			dev_put(n->dev);
			kfree(n);
			return 0;
		}
	}
	write_unlock_bh(&tbl->lock);
	return -ENOENT;
}

static int pneigh_ifdown_and_unlock(struct neigh_table *tbl,
				    struct net_device *dev)
{
	struct pneigh_entry *n, **np, *freelist = NULL;
	u32 h;

	for (h = 0; h <= PNEIGH_HASHMASK; h++) {
		np = &tbl->phash_buckets[h];
		while ((n = *np) != NULL) {
			if (!dev || n->dev == dev) {
				*np = n->next;
				n->next = freelist;
				freelist = n;
				continue;
			}
			np = &n->next;
		}
	}
	write_unlock_bh(&tbl->lock);
	while ((n = freelist)) {
		freelist = n->next;
		n->next = NULL;
		if (tbl->pdestructor)
			tbl->pdestructor(n);
		dev_put(n->dev);
		kfree(n);
	}
	return -ENOENT;
}

static void neigh_parms_destroy(struct neigh_parms *parms);

static inline void neigh_parms_put(struct neigh_parms *parms)
{
	if (refcount_dec_and_test(&parms->refcnt))
		neigh_parms_destroy(parms);
}

/*
 *	neighbour must already be out of the table;
 *
 */
void neigh_destroy(struct neighbour *neigh)
{
	struct net_device *dev = neigh->dev;

	NEIGH_CACHE_STAT_INC(neigh->tbl, destroys);

	if (!neigh->dead) {
		pr_warn("Destroying alive neighbour %p\n", neigh);
		dump_stack();
		return;
	}

	if (neigh_del_timer(neigh))
		pr_warn("Impossible event\n");

	write_lock_bh(&neigh->lock);
	__skb_queue_purge(&neigh->arp_queue);
	write_unlock_bh(&neigh->lock);
	neigh->arp_queue_len_bytes = 0;

	if (dev->netdev_ops->ndo_neigh_destroy)
		dev->netdev_ops->ndo_neigh_destroy(dev, neigh);

	dev_put(dev);
	neigh_parms_put(neigh->parms);

	neigh_dbg(2, "neigh %p is destroyed\n", neigh);

	atomic_dec(&neigh->tbl->entries);
	kfree_rcu(neigh, rcu);
}
EXPORT_SYMBOL(neigh_destroy);

/* Neighbour state is suspicious;
   disable fast path.

   Called with write_locked neigh.
 */
static void neigh_suspect(struct neighbour *neigh)
{
	neigh_dbg(2, "neigh %p is suspected\n", neigh);

	neigh->output = neigh->ops->output;
}

/* Neighbour state is OK;
   enable fast path.

   Called with write_locked neigh.
 */
static void neigh_connect(struct neighbour *neigh)
{
	neigh_dbg(2, "neigh %p is connected\n", neigh);

	neigh->output = neigh->ops->connected_output;
}

static void neigh_periodic_work(struct work_struct *work)
{
	struct neigh_table *tbl = container_of(work, struct neigh_table, gc_work.work);
	struct neighbour *n;
	struct neighbour __rcu **np;
	unsigned int i;
	struct neigh_hash_table *nht;

	NEIGH_CACHE_STAT_INC(tbl, periodic_gc_runs);

	write_lock_bh(&tbl->lock);
	nht = rcu_dereference_protected(tbl->nht,
					lockdep_is_held(&tbl->lock));

	/*
	 *	periodically recompute ReachableTime from random function
	 */

	if (time_after(jiffies, tbl->last_rand + 300 * HZ)) {
		struct neigh_parms *p;
		tbl->last_rand = jiffies;
		list_for_each_entry(p, &tbl->parms_list, list)
			p->reachable_time =
				neigh_rand_reach_time(NEIGH_VAR(p, BASE_REACHABLE_TIME));
	}

	if (atomic_read(&tbl->entries) < tbl->gc_thresh1)
		goto out;

	for (i = 0 ; i < (1 << nht->hash_shift); i++) {
		np = &nht->hash_buckets[i];

		while ((n = rcu_dereference_protected(*np,
				lockdep_is_held(&tbl->lock))) != NULL) {
			unsigned int state;

			write_lock(&n->lock);

			state = n->nud_state;
			if ((state & (NUD_PERMANENT | NUD_IN_TIMER)) ||
			    (n->flags & NTF_EXT_LEARNED)) {
				write_unlock(&n->lock);
				goto next_elt;
			}

			if (time_before(n->used, n->confirmed) &&
			    time_is_before_eq_jiffies(n->confirmed))
				n->used = n->confirmed;

			if (refcount_read(&n->refcnt) == 1 &&
			    (state == NUD_FAILED ||
			     !time_in_range_open(jiffies, n->used,
						 n->used + NEIGH_VAR(n->parms, GC_STALETIME)))) {
				*np = n->next;
				neigh_mark_dead(n);
				write_unlock(&n->lock);
				neigh_cleanup_and_release(n);
				continue;
			}
			write_unlock(&n->lock);

next_elt:
			np = &n->next;
		}
		/*
		 * It's fine to release lock here, even if hash table
		 * grows while we are preempted.
		 */
		write_unlock_bh(&tbl->lock);
		cond_resched();
		write_lock_bh(&tbl->lock);
		nht = rcu_dereference_protected(tbl->nht,
						lockdep_is_held(&tbl->lock));
	}
out:
	/* Cycle through all hash buckets every BASE_REACHABLE_TIME/2 ticks.
	 * ARP entry timeouts range from 1/2 BASE_REACHABLE_TIME to 3/2
	 * BASE_REACHABLE_TIME.
	 */
	queue_delayed_work(system_power_efficient_wq, &tbl->gc_work,
			      NEIGH_VAR(&tbl->parms, BASE_REACHABLE_TIME) >> 1);
	write_unlock_bh(&tbl->lock);
}

static __inline__ int neigh_max_probes(struct neighbour *n)
{
	struct neigh_parms *p = n->parms;
	return NEIGH_VAR(p, UCAST_PROBES) + NEIGH_VAR(p, APP_PROBES) +
	       (n->nud_state & NUD_PROBE ? NEIGH_VAR(p, MCAST_REPROBES) :
	        NEIGH_VAR(p, MCAST_PROBES));
}

static void neigh_invalidate(struct neighbour *neigh)
	__releases(neigh->lock)
	__acquires(neigh->lock)
{
	struct sk_buff *skb;

	NEIGH_CACHE_STAT_INC(neigh->tbl, res_failed);
	neigh_dbg(2, "neigh %p is failed\n", neigh);
	neigh->updated = jiffies;

	/* It is very thin place. report_unreachable is very complicated
	   routine. Particularly, it can hit the same neighbour entry!

	   So that, we try to be accurate and avoid dead loop. --ANK
	 */
	while (neigh->nud_state == NUD_FAILED &&
	       (skb = __skb_dequeue(&neigh->arp_queue)) != NULL) {
		write_unlock(&neigh->lock);
		neigh->ops->error_report(neigh, skb);
		write_lock(&neigh->lock);
	}
	__skb_queue_purge(&neigh->arp_queue);
	neigh->arp_queue_len_bytes = 0;
}

static void neigh_probe(struct neighbour *neigh)
	__releases(neigh->lock)
{
	struct sk_buff *skb = skb_peek_tail(&neigh->arp_queue);
	/* keep skb alive even if arp_queue overflows */
	if (skb)
		skb = skb_clone(skb, GFP_ATOMIC);
	write_unlock(&neigh->lock);
	if (neigh->ops->solicit)
		neigh->ops->solicit(neigh, skb);
	atomic_inc(&neigh->probes);
	consume_skb(skb);
}

/* Called when a timer expires for a neighbour entry. */

static void neigh_timer_handler(struct timer_list *t)
{
	unsigned long now, next;
	struct neighbour *neigh = from_timer(neigh, t, timer);
	unsigned int state;
	int notify = 0;

	write_lock(&neigh->lock);

	state = neigh->nud_state;
	now = jiffies;
	next = now + HZ;

	if (!(state & NUD_IN_TIMER))
		goto out;

	if (state & NUD_REACHABLE) {
		if (time_before_eq(now,
				   neigh->confirmed + neigh->parms->reachable_time)) {
			neigh_dbg(2, "neigh %p is still alive\n", neigh);
			next = neigh->confirmed + neigh->parms->reachable_time;
		} else if (time_before_eq(now,
					  neigh->used +
					  NEIGH_VAR(neigh->parms, DELAY_PROBE_TIME))) {
			neigh_dbg(2, "neigh %p is delayed\n", neigh);
			neigh->nud_state = NUD_DELAY;
			neigh->updated = jiffies;
			neigh_suspect(neigh);
			next = now + NEIGH_VAR(neigh->parms, DELAY_PROBE_TIME);
		} else {
			neigh_dbg(2, "neigh %p is suspected\n", neigh);
			neigh->nud_state = NUD_STALE;
			neigh->updated = jiffies;
			neigh_suspect(neigh);
			notify = 1;
		}
	} else if (state & NUD_DELAY) {
		if (time_before_eq(now,
				   neigh->confirmed +
				   NEIGH_VAR(neigh->parms, DELAY_PROBE_TIME))) {
			neigh_dbg(2, "neigh %p is now reachable\n", neigh);
			neigh->nud_state = NUD_REACHABLE;
			neigh->updated = jiffies;
			neigh_connect(neigh);
			notify = 1;
			next = neigh->confirmed + neigh->parms->reachable_time;
		} else {
			neigh_dbg(2, "neigh %p is probed\n", neigh);
			neigh->nud_state = NUD_PROBE;
			neigh->updated = jiffies;
			atomic_set(&neigh->probes, 0);
			notify = 1;
			next = now + max(NEIGH_VAR(neigh->parms, RETRANS_TIME),
					 HZ/100);
		}
	} else {
		/* NUD_PROBE|NUD_INCOMPLETE */
		next = now + max(NEIGH_VAR(neigh->parms, RETRANS_TIME), HZ/100);
	}

	if ((neigh->nud_state & (NUD_INCOMPLETE | NUD_PROBE)) &&
	    atomic_read(&neigh->probes) >= neigh_max_probes(neigh)) {
		neigh->nud_state = NUD_FAILED;
		notify = 1;
		neigh_invalidate(neigh);
		goto out;
	}

	if (neigh->nud_state & NUD_IN_TIMER) {
		if (time_before(next, jiffies + HZ/100))
			next = jiffies + HZ/100;
		if (!mod_timer(&neigh->timer, next))
			neigh_hold(neigh);
	}
	if (neigh->nud_state & (NUD_INCOMPLETE | NUD_PROBE)) {
		neigh_probe(neigh);
	} else {
out:
		write_unlock(&neigh->lock);
	}

	if (notify)
		neigh_update_notify(neigh, 0);

	trace_neigh_timer_handler(neigh, 0);

	neigh_release(neigh);
}

int __neigh_event_send(struct neighbour *neigh, struct sk_buff *skb)
{
	int rc;
	bool immediate_probe = false;

	write_lock_bh(&neigh->lock);

	rc = 0;
	if (neigh->nud_state & (NUD_CONNECTED | NUD_DELAY | NUD_PROBE))
		goto out_unlock_bh;
	if (neigh->dead)
		goto out_dead;

	if (!(neigh->nud_state & (NUD_STALE | NUD_INCOMPLETE))) {
		if (NEIGH_VAR(neigh->parms, MCAST_PROBES) +
		    NEIGH_VAR(neigh->parms, APP_PROBES)) {
			unsigned long next, now = jiffies;

			atomic_set(&neigh->probes,
				   NEIGH_VAR(neigh->parms, UCAST_PROBES));
			neigh_del_timer(neigh);
			neigh->nud_state     = NUD_INCOMPLETE;
			neigh->updated = now;
			next = now + max(NEIGH_VAR(neigh->parms, RETRANS_TIME),
					 HZ/100);
			neigh_add_timer(neigh, next);
			immediate_probe = true;
		} else {
			neigh->nud_state = NUD_FAILED;
			neigh->updated = jiffies;
			write_unlock_bh(&neigh->lock);

			kfree_skb(skb);
			return 1;
		}
	} else if (neigh->nud_state & NUD_STALE) {
		neigh_dbg(2, "neigh %p is delayed\n", neigh);
		neigh_del_timer(neigh);
		neigh->nud_state = NUD_DELAY;
		neigh->updated = jiffies;
		neigh_add_timer(neigh, jiffies +
				NEIGH_VAR(neigh->parms, DELAY_PROBE_TIME));
	}

	if (neigh->nud_state == NUD_INCOMPLETE) {
		if (skb) {
			while (neigh->arp_queue_len_bytes + skb->truesize >
			       NEIGH_VAR(neigh->parms, QUEUE_LEN_BYTES)) {
				struct sk_buff *buff;

				buff = __skb_dequeue(&neigh->arp_queue);
				if (!buff)
					break;
				neigh->arp_queue_len_bytes -= buff->truesize;
				kfree_skb(buff);
				NEIGH_CACHE_STAT_INC(neigh->tbl, unres_discards);
			}
			skb_dst_force(skb);
			__skb_queue_tail(&neigh->arp_queue, skb);
			neigh->arp_queue_len_bytes += skb->truesize;
		}
		rc = 1;
	}
out_unlock_bh:
	if (immediate_probe)
		neigh_probe(neigh);
	else
		write_unlock(&neigh->lock);
	local_bh_enable();
	trace_neigh_event_send_done(neigh, rc);
	return rc;

out_dead:
	if (neigh->nud_state & NUD_STALE)
		goto out_unlock_bh;
	write_unlock_bh(&neigh->lock);
	kfree_skb(skb);
	trace_neigh_event_send_dead(neigh, 1);
	return 1;
}
EXPORT_SYMBOL(__neigh_event_send);

static void neigh_update_hhs(struct neighbour *neigh)
{
	struct hh_cache *hh;
	void (*update)(struct hh_cache*, const struct net_device*, const unsigned char *)
		= NULL;

	if (neigh->dev->header_ops)
		update = neigh->dev->header_ops->cache_update;

	if (update) {
		hh = &neigh->hh;
		if (READ_ONCE(hh->hh_len)) {
			write_seqlock_bh(&hh->hh_lock);
			update(hh, neigh->dev, neigh->ha);
			write_sequnlock_bh(&hh->hh_lock);
		}
	}
}



/* Generic update routine.
   -- lladdr is new lladdr or NULL, if it is not supplied.
   -- new    is new state.
   -- flags
	NEIGH_UPDATE_F_OVERRIDE allows to override existing lladdr,
				if it is different.
	NEIGH_UPDATE_F_WEAK_OVERRIDE will suspect existing "connected"
				lladdr instead of overriding it
				if it is different.
	NEIGH_UPDATE_F_ADMIN	means that the change is administrative.
	NEIGH_UPDATE_F_USE	means that the entry is user triggered.
	NEIGH_UPDATE_F_OVERRIDE_ISROUTER allows to override existing
				NTF_ROUTER flag.
	NEIGH_UPDATE_F_ISROUTER	indicates if the neighbour is known as
				a router.

   Caller MUST hold reference count on the entry.
 */

static int __neigh_update(struct neighbour *neigh, const u8 *lladdr,
			  u8 new, u32 flags, u32 nlmsg_pid,
			  struct netlink_ext_ack *extack)
{
	bool ext_learn_change = false;
	u8 old;
	int err;
	int notify = 0;
	struct net_device *dev;
	int update_isrouter = 0;

	trace_neigh_update(neigh, lladdr, new, flags, nlmsg_pid);

	write_lock_bh(&neigh->lock);

	dev    = neigh->dev;
	old    = neigh->nud_state;
	err    = -EPERM;

	if (neigh->dead) {
		NL_SET_ERR_MSG(extack, "Neighbor entry is now dead");
		new = old;
		goto out;
	}
	if (!(flags & NEIGH_UPDATE_F_ADMIN) &&
	    (old & (NUD_NOARP | NUD_PERMANENT)))
		goto out;

	ext_learn_change = neigh_update_ext_learned(neigh, flags, &notify);
	if (flags & NEIGH_UPDATE_F_USE) {
		new = old & ~NUD_PERMANENT;
		neigh->nud_state = new;
		err = 0;
		goto out;
	}

	if (!(new & NUD_VALID)) {
		neigh_del_timer(neigh);
		if (old & NUD_CONNECTED)
			neigh_suspect(neigh);
		neigh->nud_state = new;
		err = 0;
		notify = old & NUD_VALID;
		if ((old & (NUD_INCOMPLETE | NUD_PROBE)) &&
		    (new & NUD_FAILED)) {
			neigh_invalidate(neigh);
			notify = 1;
		}
		goto out;
	}

	/* Compare new lladdr with cached one */
	if (!dev->addr_len) {
		/* First case: device needs no address. */
		lladdr = neigh->ha;
	} else if (lladdr) {
		/* The second case: if something is already cached
		   and a new address is proposed:
		   - compare new & old
		   - if they are different, check override flag
		 */
		if ((old & NUD_VALID) &&
		    !memcmp(lladdr, neigh->ha, dev->addr_len))
			lladdr = neigh->ha;
	} else {
		/* No address is supplied; if we know something,
		   use it, otherwise discard the request.
		 */
		err = -EINVAL;
		if (!(old & NUD_VALID)) {
			NL_SET_ERR_MSG(extack, "No link layer address given");
			goto out;
		}
		lladdr = neigh->ha;
	}

	/* Update confirmed timestamp for neighbour entry after we
	 * received ARP packet even if it doesn't change IP to MAC binding.
	 */
	if (new & NUD_CONNECTED)
		neigh->confirmed = jiffies;

	/* If entry was valid and address is not changed,
	   do not change entry state, if new one is STALE.
	 */
	err = 0;
	update_isrouter = flags & NEIGH_UPDATE_F_OVERRIDE_ISROUTER;
	if (old & NUD_VALID) {
		if (lladdr != neigh->ha && !(flags & NEIGH_UPDATE_F_OVERRIDE)) {
			update_isrouter = 0;
			if ((flags & NEIGH_UPDATE_F_WEAK_OVERRIDE) &&
			    (old & NUD_CONNECTED)) {
				lladdr = neigh->ha;
				new = NUD_STALE;
			} else
				goto out;
		} else {
			if (lladdr == neigh->ha && new == NUD_STALE &&
			    !(flags & NEIGH_UPDATE_F_ADMIN))
				new = old;
		}
	}

	/* Update timestamp only once we know we will make a change to the
	 * neighbour entry. Otherwise we risk to move the locktime window with
	 * noop updates and ignore relevant ARP updates.
	 */
	if (new != old || lladdr != neigh->ha)
		neigh->updated = jiffies;

	if (new != old) {
		neigh_del_timer(neigh);
		if (new & NUD_PROBE)
			atomic_set(&neigh->probes, 0);
		if (new & NUD_IN_TIMER)
			neigh_add_timer(neigh, (jiffies +
						((new & NUD_REACHABLE) ?
						 neigh->parms->reachable_time :
						 0)));
		neigh->nud_state = new;
		notify = 1;
	}

	if (lladdr != neigh->ha) {
		write_seqlock(&neigh->ha_lock);
		memcpy(&neigh->ha, lladdr, dev->addr_len);
		write_sequnlock(&neigh->ha_lock);
		neigh_update_hhs(neigh);
		if (!(new & NUD_CONNECTED))
			neigh->confirmed = jiffies -
				      (NEIGH_VAR(neigh->parms, BASE_REACHABLE_TIME) << 1);
		notify = 1;
	}
	if (new == old)
		goto out;
	if (new & NUD_CONNECTED)
		neigh_connect(neigh);
	else
		neigh_suspect(neigh);
	if (!(old & NUD_VALID)) {
		struct sk_buff *skb;

		/* Again: avoid dead loop if something went wrong */

		while (neigh->nud_state & NUD_VALID &&
		       (skb = __skb_dequeue(&neigh->arp_queue)) != NULL) {
			struct dst_entry *dst = skb_dst(skb);
			struct neighbour *n2, *n1 = neigh;
			write_unlock_bh(&neigh->lock);

			rcu_read_lock();

			/* Why not just use 'neigh' as-is?  The problem is that
			 * things such as shaper, eql, and sch_teql can end up
			 * using alternative, different, neigh objects to output
			 * the packet in the output path.  So what we need to do
			 * here is re-lookup the top-level neigh in the path so
			 * we can reinject the packet there.
			 */
			n2 = NULL;
			if (dst && dst->obsolete != DST_OBSOLETE_DEAD) {
				n2 = dst_neigh_lookup_skb(dst, skb);
				if (n2)
					n1 = n2;
			}
			n1->output(n1, skb);
			if (n2)
				neigh_release(n2);
			rcu_read_unlock();

			write_lock_bh(&neigh->lock);
		}
		__skb_queue_purge(&neigh->arp_queue);
		neigh->arp_queue_len_bytes = 0;
	}
out:
	if (update_isrouter)
		neigh_update_is_router(neigh, flags, &notify);
	write_unlock_bh(&neigh->lock);

	if (((new ^ old) & NUD_PERMANENT) || ext_learn_change)
		neigh_update_gc_list(neigh);

	if (notify)
		neigh_update_notify(neigh, nlmsg_pid);

	trace_neigh_update_done(neigh, err);

	return err;
}

int neigh_update(struct neighbour *neigh, const u8 *lladdr, u8 new,
		 u32 flags, u32 nlmsg_pid)
{
	return __neigh_update(neigh, lladdr, new, flags, nlmsg_pid, NULL);
}
EXPORT_SYMBOL(neigh_update);

/* Update the neigh to listen temporarily for probe responses, even if it is
 * in a NUD_FAILED state. The caller has to hold neigh->lock for writing.
 */
void __neigh_set_probe_once(struct neighbour *neigh)
{
	if (neigh->dead)
		return;
	neigh->updated = jiffies;
	if (!(neigh->nud_state & NUD_FAILED))
		return;
	neigh->nud_state = NUD_INCOMPLETE;
	atomic_set(&neigh->probes, neigh_max_probes(neigh));
	neigh_add_timer(neigh,
			jiffies + max(NEIGH_VAR(neigh->parms, RETRANS_TIME),
				      HZ/100));
}
EXPORT_SYMBOL(__neigh_set_probe_once);

struct neighbour *neigh_event_ns(struct neigh_table *tbl,
				 u8 *lladdr, void *saddr,
				 struct net_device *dev)
{
	struct neighbour *neigh = __neigh_lookup(tbl, saddr, dev,
						 lladdr || !dev->addr_len);
	if (neigh)
		neigh_update(neigh, lladdr, NUD_STALE,
			     NEIGH_UPDATE_F_OVERRIDE, 0);
	return neigh;
}
EXPORT_SYMBOL(neigh_event_ns);

/* called with read_lock_bh(&n->lock); */
static void neigh_hh_init(struct neighbour *n)
{
	struct net_device *dev = n->dev;
	__be16 prot = n->tbl->protocol;
	struct hh_cache	*hh = &n->hh;

	write_lock_bh(&n->lock);

	/* Only one thread can come in here and initialize the
	 * hh_cache entry.
	 */
	if (!hh->hh_len)
		dev->header_ops->cache(n, hh, prot);

	write_unlock_bh(&n->lock);
}

/* Slow and careful. */

int neigh_resolve_output(struct neighbour *neigh, struct sk_buff *skb)
{
	int rc = 0;

	if (!neigh_event_send(neigh, skb)) {
		int err;
		struct net_device *dev = neigh->dev;
		unsigned int seq;

		if (dev->header_ops->cache && !READ_ONCE(neigh->hh.hh_len))
			neigh_hh_init(neigh);

		do {
			__skb_pull(skb, skb_network_offset(skb));
			seq = read_seqbegin(&neigh->ha_lock);
			err = dev_hard_header(skb, dev, ntohs(skb->protocol),
					      neigh->ha, NULL, skb->len);
		} while (read_seqretry(&neigh->ha_lock, seq));

		if (err >= 0)
			rc = dev_queue_xmit(skb);
		else
			goto out_kfree_skb;
	}
out:
	return rc;
out_kfree_skb:
	rc = -EINVAL;
	kfree_skb(skb);
	goto out;
}
EXPORT_SYMBOL(neigh_resolve_output);

/* As fast as possible without hh cache */

int neigh_connected_output(struct neighbour *neigh, struct sk_buff *skb)
{
	struct net_device *dev = neigh->dev;
	unsigned int seq;
	int err;

	do {
		__skb_pull(skb, skb_network_offset(skb));
		seq = read_seqbegin(&neigh->ha_lock);
		err = dev_hard_header(skb, dev, ntohs(skb->protocol),
				      neigh->ha, NULL, skb->len);
	} while (read_seqretry(&neigh->ha_lock, seq));

	if (err >= 0)
		err = dev_queue_xmit(skb);
	else {
		err = -EINVAL;
		kfree_skb(skb);
	}
	return err;
}
EXPORT_SYMBOL(neigh_connected_output);

int neigh_direct_output(struct neighbour *neigh, struct sk_buff *skb)
{
	return dev_queue_xmit(skb);
}
EXPORT_SYMBOL(neigh_direct_output);

static void neigh_proxy_process(struct timer_list *t)
{
	struct neigh_table *tbl = from_timer(tbl, t, proxy_timer);
	long sched_next = 0;
	unsigned long now = jiffies;
	struct sk_buff *skb, *n;

	spin_lock(&tbl->proxy_queue.lock);

	skb_queue_walk_safe(&tbl->proxy_queue, skb, n) {
		long tdif = NEIGH_CB(skb)->sched_next - now;

		if (tdif <= 0) {
			struct net_device *dev = skb->dev;

			__skb_unlink(skb, &tbl->proxy_queue);
			if (tbl->proxy_redo && netif_running(dev)) {
				rcu_read_lock();
				tbl->proxy_redo(skb);
				rcu_read_unlock();
			} else {
				kfree_skb(skb);
			}

			dev_put(dev);
		} else if (!sched_next || tdif < sched_next)
			sched_next = tdif;
	}
	del_timer(&tbl->proxy_timer);
	if (sched_next)
		mod_timer(&tbl->proxy_timer, jiffies + sched_next);
	spin_unlock(&tbl->proxy_queue.lock);
}

void pneigh_enqueue(struct neigh_table *tbl, struct neigh_parms *p,
		    struct sk_buff *skb)
{
	unsigned long sched_next = jiffies +
			prandom_u32_max(NEIGH_VAR(p, PROXY_DELAY));

	if (tbl->proxy_queue.qlen > NEIGH_VAR(p, PROXY_QLEN)) {
		kfree_skb(skb);
		return;
	}

	NEIGH_CB(skb)->sched_next = sched_next;
	NEIGH_CB(skb)->flags |= LOCALLY_ENQUEUED;

	spin_lock(&tbl->proxy_queue.lock);
	if (del_timer(&tbl->proxy_timer)) {
		if (time_before(tbl->proxy_timer.expires, sched_next))
			sched_next = tbl->proxy_timer.expires;
	}
	skb_dst_drop(skb);
	dev_hold(skb->dev);
	__skb_queue_tail(&tbl->proxy_queue, skb);
	mod_timer(&tbl->proxy_timer, sched_next);
	spin_unlock(&tbl->proxy_queue.lock);
}
EXPORT_SYMBOL(pneigh_enqueue);

static inline struct neigh_parms *lookup_neigh_parms(struct neigh_table *tbl,
						      struct net *net, int ifindex)
{
	struct neigh_parms *p;

	list_for_each_entry(p, &tbl->parms_list, list) {
		if ((p->dev && p->dev->ifindex == ifindex && net_eq(neigh_parms_net(p), net)) ||
		    (!p->dev && !ifindex && net_eq(net, &init_net)))
			return p;
	}

	return NULL;
}

struct neigh_parms *neigh_parms_alloc(struct net_device *dev,
				      struct neigh_table *tbl)
{
	struct neigh_parms *p;
	struct net *net = dev_net(dev);
	const struct net_device_ops *ops = dev->netdev_ops;

	p = kmemdup(&tbl->parms, sizeof(*p), GFP_KERNEL);
	if (p) {
		p->tbl		  = tbl;
		refcount_set(&p->refcnt, 1);
		p->reachable_time =
				neigh_rand_reach_time(NEIGH_VAR(p, BASE_REACHABLE_TIME));
		dev_hold(dev);
		p->dev = dev;
		write_pnet(&p->net, net);
		p->sysctl_table = NULL;

		if (ops->ndo_neigh_setup && ops->ndo_neigh_setup(dev, p)) {
			dev_put(dev);
			kfree(p);
			return NULL;
		}

		write_lock_bh(&tbl->lock);
		list_add(&p->list, &tbl->parms.list);
		write_unlock_bh(&tbl->lock);

		neigh_parms_data_state_cleanall(p);
	}
	return p;
}
EXPORT_SYMBOL(neigh_parms_alloc);

static void neigh_rcu_free_parms(struct rcu_head *head)
{
	struct neigh_parms *parms =
		container_of(head, struct neigh_parms, rcu_head);

	neigh_parms_put(parms);
}

void neigh_parms_release(struct neigh_table *tbl, struct neigh_parms *parms)
{
	if (!parms || parms == &tbl->parms)
		return;
	write_lock_bh(&tbl->lock);
	list_del(&parms->list);
	parms->dead = 1;
	write_unlock_bh(&tbl->lock);
	dev_put(parms->dev);
	call_rcu(&parms->rcu_head, neigh_rcu_free_parms);
}
EXPORT_SYMBOL(neigh_parms_release);

static void neigh_parms_destroy(struct neigh_parms *parms)
{
	kfree(parms);
}

static struct lock_class_key neigh_table_proxy_queue_class;

static struct neigh_table *neigh_tables[NEIGH_NR_TABLES] __read_mostly;

void neigh_table_init(int index, struct neigh_table *tbl)
{
	unsigned long now = jiffies;
	unsigned long phsize;

	INIT_LIST_HEAD(&tbl->parms_list);
	INIT_LIST_HEAD(&tbl->gc_list);
	list_add(&tbl->parms.list, &tbl->parms_list);
	write_pnet(&tbl->parms.net, &init_net);
	refcount_set(&tbl->parms.refcnt, 1);
	tbl->parms.reachable_time =
			  neigh_rand_reach_time(NEIGH_VAR(&tbl->parms, BASE_REACHABLE_TIME));

	tbl->stats = alloc_percpu(struct neigh_statistics);
	if (!tbl->stats)
		panic("cannot create neighbour cache statistics");

#ifdef CONFIG_PROC_FS
	if (!proc_create_seq_data(tbl->id, 0, init_net.proc_net_stat,
			      &neigh_stat_seq_ops, tbl))
		panic("cannot create neighbour proc dir entry");
#endif

	RCU_INIT_POINTER(tbl->nht, neigh_hash_alloc(3));

	phsize = (PNEIGH_HASHMASK + 1) * sizeof(struct pneigh_entry *);
	tbl->phash_buckets = kzalloc(phsize, GFP_KERNEL);

	if (!tbl->nht || !tbl->phash_buckets)
		panic("cannot allocate neighbour cache hashes");

	if (!tbl->entry_size)
		tbl->entry_size = ALIGN(offsetof(struct neighbour, primary_key) +
					tbl->key_len, NEIGH_PRIV_ALIGN);
	else
		WARN_ON(tbl->entry_size % NEIGH_PRIV_ALIGN);

	rwlock_init(&tbl->lock);
	INIT_DEFERRABLE_WORK(&tbl->gc_work, neigh_periodic_work);
	queue_delayed_work(system_power_efficient_wq, &tbl->gc_work,
			tbl->parms.reachable_time);
	timer_setup(&tbl->proxy_timer, neigh_proxy_process, 0);
	skb_queue_head_init_class(&tbl->proxy_queue,
			&neigh_table_proxy_queue_class);

	tbl->last_flush = now;
	tbl->last_rand	= now + tbl->parms.reachable_time * 20;

	neigh_tables[index] = tbl;
}
EXPORT_SYMBOL(neigh_table_init);

int neigh_table_clear(int index, struct neigh_table *tbl)
{
	neigh_tables[index] = NULL;
	/* It is not clean... Fix it to unload IPv6 module safely */
	cancel_delayed_work_sync(&tbl->gc_work);
	del_timer_sync(&tbl->proxy_timer);
	pneigh_queue_purge(&tbl->proxy_queue, NULL);
	neigh_ifdown(tbl, NULL);
	if (atomic_read(&tbl->entries))
		pr_crit("neighbour leakage\n");

	call_rcu(&rcu_dereference_protected(tbl->nht, 1)->rcu,
		 neigh_hash_free_rcu);
	tbl->nht = NULL;

	kfree(tbl->phash_buckets);
	tbl->phash_buckets = NULL;

	remove_proc_entry(tbl->id, init_net.proc_net_stat);

	free_percpu(tbl->stats);
	tbl->stats = NULL;

	return 0;
}
EXPORT_SYMBOL(neigh_table_clear);

static struct neigh_table *neigh_find_table(int family)
{
	struct neigh_table *tbl = NULL;

	switch (family) {
	case AF_INET:
		tbl = neigh_tables[NEIGH_ARP_TABLE];
		break;
	case AF_INET6:
		tbl = neigh_tables[NEIGH_ND_TABLE];
		break;
	}

	return tbl;
}

const struct nla_policy nda_policy[NDA_MAX+1] = {
	[NDA_UNSPEC]		= { .strict_start_type = NDA_NH_ID },
	[NDA_DST]		= { .type = NLA_BINARY, .len = MAX_ADDR_LEN },
	[NDA_LLADDR]		= { .type = NLA_BINARY, .len = MAX_ADDR_LEN },
	[NDA_CACHEINFO]		= { .len = sizeof(struct nda_cacheinfo) },
	[NDA_PROBES]		= { .type = NLA_U32 },
	[NDA_VLAN]		= { .type = NLA_U16 },
	[NDA_PORT]		= { .type = NLA_U16 },
	[NDA_VNI]		= { .type = NLA_U32 },
	[NDA_IFINDEX]		= { .type = NLA_U32 },
	[NDA_MASTER]		= { .type = NLA_U32 },
	[NDA_PROTOCOL]		= { .type = NLA_U8 },
	[NDA_NH_ID]		= { .type = NLA_U32 },
	[NDA_FDB_EXT_ATTRS]	= { .type = NLA_NESTED },
};

static int neigh_delete(struct sk_buff *skb, struct nlmsghdr *nlh,
			struct netlink_ext_ack *extack)
{
	struct net *net = sock_net(skb->sk);
	struct ndmsg *ndm;
	struct nlattr *dst_attr;
	struct neigh_table *tbl;
	struct neighbour *neigh;
	struct net_device *dev = NULL;
	int err = -EINVAL;

	ASSERT_RTNL();
	if (nlmsg_len(nlh) < sizeof(*ndm))
		goto out;

	dst_attr = nlmsg_find_attr(nlh, sizeof(*ndm), NDA_DST);
	if (!dst_attr) {
		NL_SET_ERR_MSG(extack, "Network address not specified");
		goto out;
	}

	ndm = nlmsg_data(nlh);
	if (ndm->ndm_ifindex) {
		dev = __dev_get_by_index(net, ndm->ndm_ifindex);
		if (dev == NULL) {
			err = -ENODEV;
			goto out;
		}
	}

	tbl = neigh_find_table(ndm->ndm_family);
	if (tbl == NULL)
		return -EAFNOSUPPORT;

	if (nla_len(dst_attr) < (int)tbl->key_len) {
		NL_SET_ERR_MSG(extack, "Invalid network address");
		goto out;
	}

	if (ndm->ndm_flags & NTF_PROXY) {
		err = pneigh_delete(tbl, net, nla_data(dst_attr), dev);
		goto out;
	}

	if (dev == NULL)
		goto out;

	neigh = neigh_lookup(tbl, nla_data(dst_attr), dev);
	if (neigh == NULL) {
		err = -ENOENT;
		goto out;
	}

	err = __neigh_update(neigh, NULL, NUD_FAILED,
			     NEIGH_UPDATE_F_OVERRIDE | NEIGH_UPDATE_F_ADMIN,
			     NETLINK_CB(skb).portid, extack);
	write_lock_bh(&tbl->lock);
	neigh_release(neigh);
	neigh_remove_one(neigh, tbl);
	write_unlock_bh(&tbl->lock);

out:
	return err;
}

static int neigh_add(struct sk_buff *skb, struct nlmsghdr *nlh,
		     struct netlink_ext_ack *extack)
{
	int flags = NEIGH_UPDATE_F_ADMIN | NEIGH_UPDATE_F_OVERRIDE |
		NEIGH_UPDATE_F_OVERRIDE_ISROUTER;
	struct net *net = sock_net(skb->sk);
	struct ndmsg *ndm;
	struct nlattr *tb[NDA_MAX+1];
	struct neigh_table *tbl;
	struct net_device *dev = NULL;
	struct neighbour *neigh;
	void *dst, *lladdr;
	u8 protocol = 0;
	int err;

	ASSERT_RTNL();
	err = nlmsg_parse_deprecated(nlh, sizeof(*ndm), tb, NDA_MAX,
				     nda_policy, extack);
	if (err < 0)
		goto out;

	err = -EINVAL;
	if (!tb[NDA_DST]) {
		NL_SET_ERR_MSG(extack, "Network address not specified");
		goto out;
	}

	ndm = nlmsg_data(nlh);
	if (ndm->ndm_ifindex) {
		dev = __dev_get_by_index(net, ndm->ndm_ifindex);
		if (dev == NULL) {
			err = -ENODEV;
			goto out;
		}

		if (tb[NDA_LLADDR] && nla_len(tb[NDA_LLADDR]) < dev->addr_len) {
			NL_SET_ERR_MSG(extack, "Invalid link address");
			goto out;
		}
	}

	tbl = neigh_find_table(ndm->ndm_family);
	if (tbl == NULL)
		return -EAFNOSUPPORT;

	if (nla_len(tb[NDA_DST]) < (int)tbl->key_len) {
		NL_SET_ERR_MSG(extack, "Invalid network address");
		goto out;
	}

	dst = nla_data(tb[NDA_DST]);
	lladdr = tb[NDA_LLADDR] ? nla_data(tb[NDA_LLADDR]) : NULL;

	if (tb[NDA_PROTOCOL])
		protocol = nla_get_u8(tb[NDA_PROTOCOL]);

	if (ndm->ndm_flags & NTF_PROXY) {
		struct pneigh_entry *pn;

		err = -ENOBUFS;
		pn = pneigh_lookup(tbl, net, dst, dev, 1);
		if (pn) {
			pn->flags = ndm->ndm_flags;
			if (protocol)
				pn->protocol = protocol;
			err = 0;
		}
		goto out;
	}

	if (!dev) {
		NL_SET_ERR_MSG(extack, "Device not specified");
		goto out;
	}

	if (tbl->allow_add && !tbl->allow_add(dev, extack)) {
		err = -EINVAL;
		goto out;
	}

	neigh = neigh_lookup(tbl, dst, dev);
	if (neigh == NULL) {
		bool exempt_from_gc;

		if (!(nlh->nlmsg_flags & NLM_F_CREATE)) {
			err = -ENOENT;
			goto out;
		}

		exempt_from_gc = ndm->ndm_state & NUD_PERMANENT ||
				 ndm->ndm_flags & NTF_EXT_LEARNED;
		neigh = ___neigh_create(tbl, dst, dev,
					ndm->ndm_flags & NTF_EXT_LEARNED,
					exempt_from_gc, true);
		if (IS_ERR(neigh)) {
			err = PTR_ERR(neigh);
			goto out;
		}
	} else {
		if (nlh->nlmsg_flags & NLM_F_EXCL) {
			err = -EEXIST;
			neigh_release(neigh);
			goto out;
		}

		if (!(nlh->nlmsg_flags & NLM_F_REPLACE))
			flags &= ~(NEIGH_UPDATE_F_OVERRIDE |
				   NEIGH_UPDATE_F_OVERRIDE_ISROUTER);
	}

	if (protocol)
		neigh->protocol = protocol;
	if (ndm->ndm_flags & NTF_EXT_LEARNED)
		flags |= NEIGH_UPDATE_F_EXT_LEARNED;
	if (ndm->ndm_flags & NTF_ROUTER)
		flags |= NEIGH_UPDATE_F_ISROUTER;
	if (ndm->ndm_flags & NTF_USE)
		flags |= NEIGH_UPDATE_F_USE;

	err = __neigh_update(neigh, lladdr, ndm->ndm_state, flags,
			     NETLINK_CB(skb).portid, extack);
	if (!err && ndm->ndm_flags & NTF_USE) {
		neigh_event_send(neigh, NULL);
		err = 0;
	}
	neigh_release(neigh);
out:
	return err;
}

static int neightbl_fill_parms(struct sk_buff *skb, struct neigh_parms *parms)
{
	struct nlattr *nest;

	nest = nla_nest_start_noflag(skb, NDTA_PARMS);
	if (nest == NULL)
		return -ENOBUFS;

	if ((parms->dev &&
	     nla_put_u32(skb, NDTPA_IFINDEX, parms->dev->ifindex)) ||
	    nla_put_u32(skb, NDTPA_REFCNT, refcount_read(&parms->refcnt)) ||
	    nla_put_u32(skb, NDTPA_QUEUE_LENBYTES,
			NEIGH_VAR(parms, QUEUE_LEN_BYTES)) ||
	    /* approximative value for deprecated QUEUE_LEN (in packets) */
	    nla_put_u32(skb, NDTPA_QUEUE_LEN,
			NEIGH_VAR(parms, QUEUE_LEN_BYTES) / SKB_TRUESIZE(ETH_FRAME_LEN)) ||
	    nla_put_u32(skb, NDTPA_PROXY_QLEN, NEIGH_VAR(parms, PROXY_QLEN)) ||
	    nla_put_u32(skb, NDTPA_APP_PROBES, NEIGH_VAR(parms, APP_PROBES)) ||
	    nla_put_u32(skb, NDTPA_UCAST_PROBES,
			NEIGH_VAR(parms, UCAST_PROBES)) ||
	    nla_put_u32(skb, NDTPA_MCAST_PROBES,
			NEIGH_VAR(parms, MCAST_PROBES)) ||
	    nla_put_u32(skb, NDTPA_MCAST_REPROBES,
			NEIGH_VAR(parms, MCAST_REPROBES)) ||
	    nla_put_msecs(skb, NDTPA_REACHABLE_TIME, parms->reachable_time,
			  NDTPA_PAD) ||
	    nla_put_msecs(skb, NDTPA_BASE_REACHABLE_TIME,
			  NEIGH_VAR(parms, BASE_REACHABLE_TIME), NDTPA_PAD) ||
	    nla_put_msecs(skb, NDTPA_GC_STALETIME,
			  NEIGH_VAR(parms, GC_STALETIME), NDTPA_PAD) ||
	    nla_put_msecs(skb, NDTPA_DELAY_PROBE_TIME,
			  NEIGH_VAR(parms, DELAY_PROBE_TIME), NDTPA_PAD) ||
	    nla_put_msecs(skb, NDTPA_RETRANS_TIME,
			  NEIGH_VAR(parms, RETRANS_TIME), NDTPA_PAD) ||
	    nla_put_msecs(skb, NDTPA_ANYCAST_DELAY,
			  NEIGH_VAR(parms, ANYCAST_DELAY), NDTPA_PAD) ||
	    nla_put_msecs(skb, NDTPA_PROXY_DELAY,
			  NEIGH_VAR(parms, PROXY_DELAY), NDTPA_PAD) ||
	    nla_put_msecs(skb, NDTPA_LOCKTIME,
			  NEIGH_VAR(parms, LOCKTIME), NDTPA_PAD))
		goto nla_put_failure;
	return nla_nest_end(skb, nest);

nla_put_failure:
	nla_nest_cancel(skb, nest);
	return -EMSGSIZE;
}

static int neightbl_fill_info(struct sk_buff *skb, struct neigh_table *tbl,
			      u32 pid, u32 seq, int type, int flags)
{
	struct nlmsghdr *nlh;
	struct ndtmsg *ndtmsg;

	nlh = nlmsg_put(skb, pid, seq, type, sizeof(*ndtmsg), flags);
	if (nlh == NULL)
		return -EMSGSIZE;

	ndtmsg = nlmsg_data(nlh);

	read_lock_bh(&tbl->lock);
	ndtmsg->ndtm_family = tbl->family;
	ndtmsg->ndtm_pad1   = 0;
	ndtmsg->ndtm_pad2   = 0;

	if (nla_put_string(skb, NDTA_NAME, tbl->id) ||
	    nla_put_msecs(skb, NDTA_GC_INTERVAL, tbl->gc_interval, NDTA_PAD) ||
	    nla_put_u32(skb, NDTA_THRESH1, tbl->gc_thresh1) ||
	    nla_put_u32(skb, NDTA_THRESH2, tbl->gc_thresh2) ||
	    nla_put_u32(skb, NDTA_THRESH3, tbl->gc_thresh3))
		goto nla_put_failure;
	{
		unsigned long now = jiffies;
		long flush_delta = now - tbl->last_flush;
		long rand_delta = now - tbl->last_rand;
		struct neigh_hash_table *nht;
		struct ndt_config ndc = {
			.ndtc_key_len		= tbl->key_len,
			.ndtc_entry_size	= tbl->entry_size,
			.ndtc_entries		= atomic_read(&tbl->entries),
			.ndtc_last_flush	= jiffies_to_msecs(flush_delta),
			.ndtc_last_rand		= jiffies_to_msecs(rand_delta),
			.ndtc_proxy_qlen	= tbl->proxy_queue.qlen,
		};

		rcu_read_lock_bh();
		nht = rcu_dereference_bh(tbl->nht);
		ndc.ndtc_hash_rnd = nht->hash_rnd[0];
		ndc.ndtc_hash_mask = ((1 << nht->hash_shift) - 1);
		rcu_read_unlock_bh();

		if (nla_put(skb, NDTA_CONFIG, sizeof(ndc), &ndc))
			goto nla_put_failure;
	}

	{
		int cpu;
		struct ndt_stats ndst;

		memset(&ndst, 0, sizeof(ndst));

		for_each_possible_cpu(cpu) {
			struct neigh_statistics	*st;

			st = per_cpu_ptr(tbl->stats, cpu);
			ndst.ndts_allocs		+= st->allocs;
			ndst.ndts_destroys		+= st->destroys;
			ndst.ndts_hash_grows		+= st->hash_grows;
			ndst.ndts_res_failed		+= st->res_failed;
			ndst.ndts_lookups		+= st->lookups;
			ndst.ndts_hits			+= st->hits;
			ndst.ndts_rcv_probes_mcast	+= st->rcv_probes_mcast;
			ndst.ndts_rcv_probes_ucast	+= st->rcv_probes_ucast;
			ndst.ndts_periodic_gc_runs	+= st->periodic_gc_runs;
			ndst.ndts_forced_gc_runs	+= st->forced_gc_runs;
			ndst.ndts_table_fulls		+= st->table_fulls;
		}

		if (nla_put_64bit(skb, NDTA_STATS, sizeof(ndst), &ndst,
				  NDTA_PAD))
			goto nla_put_failure;
	}

	BUG_ON(tbl->parms.dev);
	if (neightbl_fill_parms(skb, &tbl->parms) < 0)
		goto nla_put_failure;

	read_unlock_bh(&tbl->lock);
	nlmsg_end(skb, nlh);
	return 0;

nla_put_failure:
	read_unlock_bh(&tbl->lock);
	nlmsg_cancel(skb, nlh);
	return -EMSGSIZE;
}

static int neightbl_fill_param_info(struct sk_buff *skb,
				    struct neigh_table *tbl,
				    struct neigh_parms *parms,
				    u32 pid, u32 seq, int type,
				    unsigned int flags)
{
	struct ndtmsg *ndtmsg;
	struct nlmsghdr *nlh;

	nlh = nlmsg_put(skb, pid, seq, type, sizeof(*ndtmsg), flags);
	if (nlh == NULL)
		return -EMSGSIZE;

	ndtmsg = nlmsg_data(nlh);

	read_lock_bh(&tbl->lock);
	ndtmsg->ndtm_family = tbl->family;
	ndtmsg->ndtm_pad1   = 0;
	ndtmsg->ndtm_pad2   = 0;

	if (nla_put_string(skb, NDTA_NAME, tbl->id) < 0 ||
	    neightbl_fill_parms(skb, parms) < 0)
		goto errout;

	read_unlock_bh(&tbl->lock);
	nlmsg_end(skb, nlh);
	return 0;
errout:
	read_unlock_bh(&tbl->lock);
	nlmsg_cancel(skb, nlh);
	return -EMSGSIZE;
}

static const struct nla_policy nl_neightbl_policy[NDTA_MAX+1] = {
	[NDTA_NAME]		= { .type = NLA_STRING },
	[NDTA_THRESH1]		= { .type = NLA_U32 },
	[NDTA_THRESH2]		= { .type = NLA_U32 },
	[NDTA_THRESH3]		= { .type = NLA_U32 },
	[NDTA_GC_INTERVAL]	= { .type = NLA_U64 },
	[NDTA_PARMS]		= { .type = NLA_NESTED },
};

static const struct nla_policy nl_ntbl_parm_policy[NDTPA_MAX+1] = {
	[NDTPA_IFINDEX]			= { .type = NLA_U32 },
	[NDTPA_QUEUE_LEN]		= { .type = NLA_U32 },
	[NDTPA_PROXY_QLEN]		= { .type = NLA_U32 },
	[NDTPA_APP_PROBES]		= { .type = NLA_U32 },
	[NDTPA_UCAST_PROBES]		= { .type = NLA_U32 },
	[NDTPA_MCAST_PROBES]		= { .type = NLA_U32 },
	[NDTPA_MCAST_REPROBES]		= { .type = NLA_U32 },
	[NDTPA_BASE_REACHABLE_TIME]	= { .type = NLA_U64 },
	[NDTPA_GC_STALETIME]		= { .type = NLA_U64 },
	[NDTPA_DELAY_PROBE_TIME]	= { .type = NLA_U64 },
	[NDTPA_RETRANS_TIME]		= { .type = NLA_U64 },
	[NDTPA_ANYCAST_DELAY]		= { .type = NLA_U64 },
	[NDTPA_PROXY_DELAY]		= { .type = NLA_U64 },
	[NDTPA_LOCKTIME]		= { .type = NLA_U64 },
};

static int neightbl_set(struct sk_buff *skb, struct nlmsghdr *nlh,
			struct netlink_ext_ack *extack)
{
	struct net *net = sock_net(skb->sk);
	struct neigh_table *tbl;
	struct ndtmsg *ndtmsg;
	struct nlattr *tb[NDTA_MAX+1];
	bool found = false;
	int err, tidx;

	err = nlmsg_parse_deprecated(nlh, sizeof(*ndtmsg), tb, NDTA_MAX,
				     nl_neightbl_policy, extack);
	if (err < 0)
		goto errout;

	if (tb[NDTA_NAME] == NULL) {
		err = -EINVAL;
		goto errout;
	}

	ndtmsg = nlmsg_data(nlh);

	for (tidx = 0; tidx < NEIGH_NR_TABLES; tidx++) {
		tbl = neigh_tables[tidx];
		if (!tbl)
			continue;
		if (ndtmsg->ndtm_family && tbl->family != ndtmsg->ndtm_family)
			continue;
		if (nla_strcmp(tb[NDTA_NAME], tbl->id) == 0) {
			found = true;
			break;
		}
	}

	if (!found)
		return -ENOENT;

	/*
	 * We acquire tbl->lock to be nice to the periodic timers and
	 * make sure they always see a consistent set of values.
	 */
	write_lock_bh(&tbl->lock);

	if (tb[NDTA_PARMS]) {
		struct nlattr *tbp[NDTPA_MAX+1];
		struct neigh_parms *p;
		int i, ifindex = 0;

		err = nla_parse_nested_deprecated(tbp, NDTPA_MAX,
						  tb[NDTA_PARMS],
						  nl_ntbl_parm_policy, extack);
		if (err < 0)
			goto errout_tbl_lock;

		if (tbp[NDTPA_IFINDEX])
			ifindex = nla_get_u32(tbp[NDTPA_IFINDEX]);

		p = lookup_neigh_parms(tbl, net, ifindex);
		if (p == NULL) {
			err = -ENOENT;
			goto errout_tbl_lock;
		}

		for (i = 1; i <= NDTPA_MAX; i++) {
			if (tbp[i] == NULL)
				continue;

			switch (i) {
			case NDTPA_QUEUE_LEN:
				NEIGH_VAR_SET(p, QUEUE_LEN_BYTES,
					      nla_get_u32(tbp[i]) *
					      SKB_TRUESIZE(ETH_FRAME_LEN));
				break;
			case NDTPA_QUEUE_LENBYTES:
				NEIGH_VAR_SET(p, QUEUE_LEN_BYTES,
					      nla_get_u32(tbp[i]));
				break;
			case NDTPA_PROXY_QLEN:
				NEIGH_VAR_SET(p, PROXY_QLEN,
					      nla_get_u32(tbp[i]));
				break;
			case NDTPA_APP_PROBES:
				NEIGH_VAR_SET(p, APP_PROBES,
					      nla_get_u32(tbp[i]));
				break;
			case NDTPA_UCAST_PROBES:
				NEIGH_VAR_SET(p, UCAST_PROBES,
					      nla_get_u32(tbp[i]));
				break;
			case NDTPA_MCAST_PROBES:
				NEIGH_VAR_SET(p, MCAST_PROBES,
					      nla_get_u32(tbp[i]));
				break;
			case NDTPA_MCAST_REPROBES:
				NEIGH_VAR_SET(p, MCAST_REPROBES,
					      nla_get_u32(tbp[i]));
				break;
			case NDTPA_BASE_REACHABLE_TIME:
				NEIGH_VAR_SET(p, BASE_REACHABLE_TIME,
					      nla_get_msecs(tbp[i]));
				/* update reachable_time as well, otherwise, the change will
				 * only be effective after the next time neigh_periodic_work
				 * decides to recompute it (can be multiple minutes)
				 */
				p->reachable_time =
					neigh_rand_reach_time(NEIGH_VAR(p, BASE_REACHABLE_TIME));
				break;
			case NDTPA_GC_STALETIME:
				NEIGH_VAR_SET(p, GC_STALETIME,
					      nla_get_msecs(tbp[i]));
				break;
			case NDTPA_DELAY_PROBE_TIME:
				NEIGH_VAR_SET(p, DELAY_PROBE_TIME,
					      nla_get_msecs(tbp[i]));
				call_netevent_notifiers(NETEVENT_DELAY_PROBE_TIME_UPDATE, p);
				break;
			case NDTPA_RETRANS_TIME:
				NEIGH_VAR_SET(p, RETRANS_TIME,
					      nla_get_msecs(tbp[i]));
				break;
			case NDTPA_ANYCAST_DELAY:
				NEIGH_VAR_SET(p, ANYCAST_DELAY,
					      nla_get_msecs(tbp[i]));
				break;
			case NDTPA_PROXY_DELAY:
				NEIGH_VAR_SET(p, PROXY_DELAY,
					      nla_get_msecs(tbp[i]));
				break;
			case NDTPA_LOCKTIME:
				NEIGH_VAR_SET(p, LOCKTIME,
					      nla_get_msecs(tbp[i]));
				break;
			}
		}
	}

	err = -ENOENT;
	if ((tb[NDTA_THRESH1] || tb[NDTA_THRESH2] ||
	     tb[NDTA_THRESH3] || tb[NDTA_GC_INTERVAL]) &&
	    !net_eq(net, &init_net))
		goto errout_tbl_lock;

	if (tb[NDTA_THRESH1])
		tbl->gc_thresh1 = nla_get_u32(tb[NDTA_THRESH1]);

	if (tb[NDTA_THRESH2])
		tbl->gc_thresh2 = nla_get_u32(tb[NDTA_THRESH2]);

	if (tb[NDTA_THRESH3])
		tbl->gc_thresh3 = nla_get_u32(tb[NDTA_THRESH3]);

	if (tb[NDTA_GC_INTERVAL])
		tbl->gc_interval = nla_get_msecs(tb[NDTA_GC_INTERVAL]);

	err = 0;

errout_tbl_lock:
	write_unlock_bh(&tbl->lock);
errout:
	return err;
}

static int neightbl_valid_dump_info(const struct nlmsghdr *nlh,
				    struct netlink_ext_ack *extack)
{
	struct ndtmsg *ndtm;

	if (nlh->nlmsg_len < nlmsg_msg_size(sizeof(*ndtm))) {
		NL_SET_ERR_MSG(extack, "Invalid header for neighbor table dump request");
		return -EINVAL;
	}

	ndtm = nlmsg_data(nlh);
	if (ndtm->ndtm_pad1  || ndtm->ndtm_pad2) {
		NL_SET_ERR_MSG(extack, "Invalid values in header for neighbor table dump request");
		return -EINVAL;
	}

	if (nlmsg_attrlen(nlh, sizeof(*ndtm))) {
		NL_SET_ERR_MSG(extack, "Invalid data after header in neighbor table dump request");
		return -EINVAL;
	}

	return 0;
}

static int neightbl_dump_info(struct sk_buff *skb, struct netlink_callback *cb)
{
	const struct nlmsghdr *nlh = cb->nlh;
	struct net *net = sock_net(skb->sk);
	int family, tidx, nidx = 0;
	int tbl_skip = cb->args[0];
	int neigh_skip = cb->args[1];
	struct neigh_table *tbl;

	if (cb->strict_check) {
		int err = neightbl_valid_dump_info(nlh, cb->extack);

		if (err < 0)
			return err;
	}

	family = ((struct rtgenmsg *)nlmsg_data(nlh))->rtgen_family;

	for (tidx = 0; tidx < NEIGH_NR_TABLES; tidx++) {
		struct neigh_parms *p;

		tbl = neigh_tables[tidx];
		if (!tbl)
			continue;

		if (tidx < tbl_skip || (family && tbl->family != family))
			continue;

		if (neightbl_fill_info(skb, tbl, NETLINK_CB(cb->skb).portid,
				       nlh->nlmsg_seq, RTM_NEWNEIGHTBL,
				       NLM_F_MULTI) < 0)
			break;

		nidx = 0;
		p = list_next_entry(&tbl->parms, list);
		list_for_each_entry_from(p, &tbl->parms_list, list) {
			if (!net_eq(neigh_parms_net(p), net))
				continue;

			if (nidx < neigh_skip)
				goto next;

			if (neightbl_fill_param_info(skb, tbl, p,
						     NETLINK_CB(cb->skb).portid,
						     nlh->nlmsg_seq,
						     RTM_NEWNEIGHTBL,
						     NLM_F_MULTI) < 0)
				goto out;
		next:
			nidx++;
		}

		neigh_skip = 0;
	}
out:
	cb->args[0] = tidx;
	cb->args[1] = nidx;

	return skb->len;
}

static int neigh_fill_info(struct sk_buff *skb, struct neighbour *neigh,
			   u32 pid, u32 seq, int type, unsigned int flags)
{
	unsigned long now = jiffies;
	struct nda_cacheinfo ci;
	struct nlmsghdr *nlh;
	struct ndmsg *ndm;

	nlh = nlmsg_put(skb, pid, seq, type, sizeof(*ndm), flags);
	if (nlh == NULL)
		return -EMSGSIZE;

	ndm = nlmsg_data(nlh);
	ndm->ndm_family	 = neigh->ops->family;
	ndm->ndm_pad1    = 0;
	ndm->ndm_pad2    = 0;
	ndm->ndm_flags	 = neigh->flags;
	ndm->ndm_type	 = neigh->type;
	ndm->ndm_ifindex = neigh->dev->ifindex;

	if (nla_put(skb, NDA_DST, neigh->tbl->key_len, neigh->primary_key))
		goto nla_put_failure;

	read_lock_bh(&neigh->lock);
	ndm->ndm_state	 = neigh->nud_state;
	if (neigh->nud_state & NUD_VALID) {
		char haddr[MAX_ADDR_LEN];

		neigh_ha_snapshot(haddr, neigh, neigh->dev);
		if (nla_put(skb, NDA_LLADDR, neigh->dev->addr_len, haddr) < 0) {
			read_unlock_bh(&neigh->lock);
			goto nla_put_failure;
		}
	}

	ci.ndm_used	 = jiffies_to_clock_t(now - neigh->used);
	ci.ndm_confirmed = jiffies_to_clock_t(now - neigh->confirmed);
	ci.ndm_updated	 = jiffies_to_clock_t(now - neigh->updated);
	ci.ndm_refcnt	 = refcount_read(&neigh->refcnt) - 1;
	read_unlock_bh(&neigh->lock);

	if (nla_put_u32(skb, NDA_PROBES, atomic_read(&neigh->probes)) ||
	    nla_put(skb, NDA_CACHEINFO, sizeof(ci), &ci))
		goto nla_put_failure;

	if (neigh->protocol && nla_put_u8(skb, NDA_PROTOCOL, neigh->protocol))
		goto nla_put_failure;

	nlmsg_end(skb, nlh);
	return 0;

nla_put_failure:
	nlmsg_cancel(skb, nlh);
	return -EMSGSIZE;
}

static int pneigh_fill_info(struct sk_buff *skb, struct pneigh_entry *pn,
			    u32 pid, u32 seq, int type, unsigned int flags,
			    struct neigh_table *tbl)
{
	struct nlmsghdr *nlh;
	struct ndmsg *ndm;

	nlh = nlmsg_put(skb, pid, seq, type, sizeof(*ndm), flags);
	if (nlh == NULL)
		return -EMSGSIZE;

	ndm = nlmsg_data(nlh);
	ndm->ndm_family	 = tbl->family;
	ndm->ndm_pad1    = 0;
	ndm->ndm_pad2    = 0;
	ndm->ndm_flags	 = pn->flags | NTF_PROXY;
	ndm->ndm_type	 = RTN_UNICAST;
	ndm->ndm_ifindex = pn->dev ? pn->dev->ifindex : 0;
	ndm->ndm_state	 = NUD_NONE;

	if (nla_put(skb, NDA_DST, tbl->key_len, pn->key))
		goto nla_put_failure;

	if (pn->protocol && nla_put_u8(skb, NDA_PROTOCOL, pn->protocol))
		goto nla_put_failure;

	nlmsg_end(skb, nlh);
	return 0;

nla_put_failure:
	nlmsg_cancel(skb, nlh);
	return -EMSGSIZE;
}

static void neigh_update_notify(struct neighbour *neigh, u32 nlmsg_pid)
{
	call_netevent_notifiers(NETEVENT_NEIGH_UPDATE, neigh);
	__neigh_notify(neigh, RTM_NEWNEIGH, 0, nlmsg_pid);
}

static bool neigh_master_filtered(struct net_device *dev, int master_idx)
{
	struct net_device *master;

	if (!master_idx)
		return false;

	master = dev ? netdev_master_upper_dev_get(dev) : NULL;

	/* 0 is already used to denote NDA_MASTER wasn't passed, therefore need another
	 * invalid value for ifindex to denote "no master".
	 */
	if (master_idx == -1)
		return !!master;

	if (!master || master->ifindex != master_idx)
		return true;

	return false;
}

static bool neigh_ifindex_filtered(struct net_device *dev, int filter_idx)
{
	if (filter_idx && (!dev || dev->ifindex != filter_idx))
		return true;

	return false;
}

struct neigh_dump_filter {
	int master_idx;
	int dev_idx;
};

static int neigh_dump_table(struct neigh_table *tbl, struct sk_buff *skb,
			    struct netlink_callback *cb,
			    struct neigh_dump_filter *filter)
{
	struct net *net = sock_net(skb->sk);
	struct neighbour *n;
	int rc, h, s_h = cb->args[1];
	int idx, s_idx = idx = cb->args[2];
	struct neigh_hash_table *nht;
	unsigned int flags = NLM_F_MULTI;

	if (filter->dev_idx || filter->master_idx)
		flags |= NLM_F_DUMP_FILTERED;

	rcu_read_lock_bh();
	nht = rcu_dereference_bh(tbl->nht);

	for (h = s_h; h < (1 << nht->hash_shift); h++) {
		if (h > s_h)
			s_idx = 0;
		for (n = rcu_dereference_bh(nht->hash_buckets[h]), idx = 0;
		     n != NULL;
		     n = rcu_dereference_bh(n->next)) {
			if (idx < s_idx || !net_eq(dev_net(n->dev), net))
				goto next;
			if (neigh_ifindex_filtered(n->dev, filter->dev_idx) ||
			    neigh_master_filtered(n->dev, filter->master_idx))
				goto next;
			if (neigh_fill_info(skb, n, NETLINK_CB(cb->skb).portid,
					    cb->nlh->nlmsg_seq,
					    RTM_NEWNEIGH,
					    flags) < 0) {
				rc = -1;
				goto out;
			}
next:
			idx++;
		}
	}
	rc = skb->len;
out:
	rcu_read_unlock_bh();
	cb->args[1] = h;
	cb->args[2] = idx;
	return rc;
}

static int pneigh_dump_table(struct neigh_table *tbl, struct sk_buff *skb,
			     struct netlink_callback *cb,
			     struct neigh_dump_filter *filter)
{
	struct pneigh_entry *n;
	struct net *net = sock_net(skb->sk);
	int rc, h, s_h = cb->args[3];
	int idx, s_idx = idx = cb->args[4];
	unsigned int flags = NLM_F_MULTI;

	if (filter->dev_idx || filter->master_idx)
		flags |= NLM_F_DUMP_FILTERED;

	read_lock_bh(&tbl->lock);

	for (h = s_h; h <= PNEIGH_HASHMASK; h++) {
		if (h > s_h)
			s_idx = 0;
		for (n = tbl->phash_buckets[h], idx = 0; n; n = n->next) {
			if (idx < s_idx || pneigh_net(n) != net)
				goto next;
			if (neigh_ifindex_filtered(n->dev, filter->dev_idx) ||
			    neigh_master_filtered(n->dev, filter->master_idx))
				goto next;
			if (pneigh_fill_info(skb, n, NETLINK_CB(cb->skb).portid,
					    cb->nlh->nlmsg_seq,
					    RTM_NEWNEIGH, flags, tbl) < 0) {
				read_unlock_bh(&tbl->lock);
				rc = -1;
				goto out;
			}
		next:
			idx++;
		}
	}

	read_unlock_bh(&tbl->lock);
	rc = skb->len;
out:
	cb->args[3] = h;
	cb->args[4] = idx;
	return rc;

}

static int neigh_valid_dump_req(const struct nlmsghdr *nlh,
				bool strict_check,
				struct neigh_dump_filter *filter,
				struct netlink_ext_ack *extack)
{
	struct nlattr *tb[NDA_MAX + 1];
	int err, i;

	if (strict_check) {
		struct ndmsg *ndm;

		if (nlh->nlmsg_len < nlmsg_msg_size(sizeof(*ndm))) {
			NL_SET_ERR_MSG(extack, "Invalid header for neighbor dump request");
			return -EINVAL;
		}

		ndm = nlmsg_data(nlh);
		if (ndm->ndm_pad1  || ndm->ndm_pad2  || ndm->ndm_ifindex ||
		    ndm->ndm_state || ndm->ndm_type) {
			NL_SET_ERR_MSG(extack, "Invalid values in header for neighbor dump request");
			return -EINVAL;
		}

		if (ndm->ndm_flags & ~NTF_PROXY) {
			NL_SET_ERR_MSG(extack, "Invalid flags in header for neighbor dump request");
			return -EINVAL;
		}

		err = nlmsg_parse_deprecated_strict(nlh, sizeof(struct ndmsg),
						    tb, NDA_MAX, nda_policy,
						    extack);
	} else {
		err = nlmsg_parse_deprecated(nlh, sizeof(struct ndmsg), tb,
					     NDA_MAX, nda_policy, extack);
	}
	if (err < 0)
		return err;

	for (i = 0; i <= NDA_MAX; ++i) {
		if (!tb[i])
			continue;

		/* all new attributes should require strict_check */
		switch (i) {
		case NDA_IFINDEX:
			filter->dev_idx = nla_get_u32(tb[i]);
			break;
		case NDA_MASTER:
			filter->master_idx = nla_get_u32(tb[i]);
			break;
		default:
			if (strict_check) {
				NL_SET_ERR_MSG(extack, "Unsupported attribute in neighbor dump request");
				return -EINVAL;
			}
		}
	}

	return 0;
}

static int neigh_dump_info(struct sk_buff *skb, struct netlink_callback *cb)
{
	const struct nlmsghdr *nlh = cb->nlh;
	struct neigh_dump_filter filter = {};
	struct neigh_table *tbl;
	int t, family, s_t;
	int proxy = 0;
	int err;

	family = ((struct rtgenmsg *)nlmsg_data(nlh))->rtgen_family;

	/* check for full ndmsg structure presence, family member is
	 * the same for both structures
	 */
	if (nlmsg_len(nlh) >= sizeof(struct ndmsg) &&
	    ((struct ndmsg *)nlmsg_data(nlh))->ndm_flags == NTF_PROXY)
		proxy = 1;

	err = neigh_valid_dump_req(nlh, cb->strict_check, &filter, cb->extack);
	if (err < 0 && cb->strict_check)
		return err;

	s_t = cb->args[0];

	for (t = 0; t < NEIGH_NR_TABLES; t++) {
		tbl = neigh_tables[t];

		if (!tbl)
			continue;
		if (t < s_t || (family && tbl->family != family))
			continue;
		if (t > s_t)
			memset(&cb->args[1], 0, sizeof(cb->args) -
						sizeof(cb->args[0]));
		if (proxy)
			err = pneigh_dump_table(tbl, skb, cb, &filter);
		else
			err = neigh_dump_table(tbl, skb, cb, &filter);
		if (err < 0)
			break;
	}

	cb->args[0] = t;
	return skb->len;
}

static int neigh_valid_get_req(const struct nlmsghdr *nlh,
			       struct neigh_table **tbl,
			       void **dst, int *dev_idx, u8 *ndm_flags,
			       struct netlink_ext_ack *extack)
{
	struct nlattr *tb[NDA_MAX + 1];
	struct ndmsg *ndm;
	int err, i;

	if (nlh->nlmsg_len < nlmsg_msg_size(sizeof(*ndm))) {
		NL_SET_ERR_MSG(extack, "Invalid header for neighbor get request");
		return -EINVAL;
	}

	ndm = nlmsg_data(nlh);
	if (ndm->ndm_pad1  || ndm->ndm_pad2  || ndm->ndm_state ||
	    ndm->ndm_type) {
		NL_SET_ERR_MSG(extack, "Invalid values in header for neighbor get request");
		return -EINVAL;
	}

	if (ndm->ndm_flags & ~NTF_PROXY) {
		NL_SET_ERR_MSG(extack, "Invalid flags in header for neighbor get request");
		return -EINVAL;
	}

	err = nlmsg_parse_deprecated_strict(nlh, sizeof(struct ndmsg), tb,
					    NDA_MAX, nda_policy, extack);
	if (err < 0)
		return err;

	*ndm_flags = ndm->ndm_flags;
	*dev_idx = ndm->ndm_ifindex;
	*tbl = neigh_find_table(ndm->ndm_family);
	if (*tbl == NULL) {
		NL_SET_ERR_MSG(extack, "Unsupported family in header for neighbor get request");
		return -EAFNOSUPPORT;
	}

	for (i = 0; i <= NDA_MAX; ++i) {
		if (!tb[i])
			continue;

		switch (i) {
		case NDA_DST:
			if (nla_len(tb[i]) != (int)(*tbl)->key_len) {
				NL_SET_ERR_MSG(extack, "Invalid network address in neighbor get request");
				return -EINVAL;
			}
			*dst = nla_data(tb[i]);
			break;
		default:
			NL_SET_ERR_MSG(extack, "Unsupported attribute in neighbor get request");
			return -EINVAL;
		}
	}

	return 0;
}

static inline size_t neigh_nlmsg_size(void)
{
	return NLMSG_ALIGN(sizeof(struct ndmsg))
	       + nla_total_size(MAX_ADDR_LEN) /* NDA_DST */
	       + nla_total_size(MAX_ADDR_LEN) /* NDA_LLADDR */
	       + nla_total_size(sizeof(struct nda_cacheinfo))
	       + nla_total_size(4)  /* NDA_PROBES */
	       + nla_total_size(1); /* NDA_PROTOCOL */
}

static int neigh_get_reply(struct net *net, struct neighbour *neigh,
			   u32 pid, u32 seq)
{
	struct sk_buff *skb;
	int err = 0;

	skb = nlmsg_new(neigh_nlmsg_size(), GFP_KERNEL);
	if (!skb)
		return -ENOBUFS;

	err = neigh_fill_info(skb, neigh, pid, seq, RTM_NEWNEIGH, 0);
	if (err) {
		kfree_skb(skb);
		goto errout;
	}

	err = rtnl_unicast(skb, net, pid);
errout:
	return err;
}

static inline size_t pneigh_nlmsg_size(void)
{
	return NLMSG_ALIGN(sizeof(struct ndmsg))
	       + nla_total_size(MAX_ADDR_LEN) /* NDA_DST */
	       + nla_total_size(1); /* NDA_PROTOCOL */
}

static int pneigh_get_reply(struct net *net, struct pneigh_entry *neigh,
			    u32 pid, u32 seq, struct neigh_table *tbl)
{
	struct sk_buff *skb;
	int err = 0;

	skb = nlmsg_new(pneigh_nlmsg_size(), GFP_KERNEL);
	if (!skb)
		return -ENOBUFS;

	err = pneigh_fill_info(skb, neigh, pid, seq, RTM_NEWNEIGH, 0, tbl);
	if (err) {
		kfree_skb(skb);
		goto errout;
	}

	err = rtnl_unicast(skb, net, pid);
errout:
	return err;
}

static int neigh_get(struct sk_buff *in_skb, struct nlmsghdr *nlh,
		     struct netlink_ext_ack *extack)
{
	struct net *net = sock_net(in_skb->sk);
	struct net_device *dev = NULL;
	struct neigh_table *tbl = NULL;
	struct neighbour *neigh;
	void *dst = NULL;
	u8 ndm_flags = 0;
	int dev_idx = 0;
	int err;

	err = neigh_valid_get_req(nlh, &tbl, &dst, &dev_idx, &ndm_flags,
				  extack);
	if (err < 0)
		return err;

	if (dev_idx) {
		dev = __dev_get_by_index(net, dev_idx);
		if (!dev) {
			NL_SET_ERR_MSG(extack, "Unknown device ifindex");
			return -ENODEV;
		}
	}

	if (!dst) {
		NL_SET_ERR_MSG(extack, "Network address not specified");
		return -EINVAL;
	}

	if (ndm_flags & NTF_PROXY) {
		struct pneigh_entry *pn;

		pn = pneigh_lookup(tbl, net, dst, dev, 0);
		if (!pn) {
			NL_SET_ERR_MSG(extack, "Proxy neighbour entry not found");
			return -ENOENT;
		}
		return pneigh_get_reply(net, pn, NETLINK_CB(in_skb).portid,
					nlh->nlmsg_seq, tbl);
	}

	if (!dev) {
		NL_SET_ERR_MSG(extack, "No device specified");
		return -EINVAL;
	}

	neigh = neigh_lookup(tbl, dst, dev);
	if (!neigh) {
		NL_SET_ERR_MSG(extack, "Neighbour entry not found");
		return -ENOENT;
	}

	err = neigh_get_reply(net, neigh, NETLINK_CB(in_skb).portid,
			      nlh->nlmsg_seq);

	neigh_release(neigh);

	return err;
}

void neigh_for_each(struct neigh_table *tbl, void (*cb)(struct neighbour *, void *), void *cookie)
{
	int chain;
	struct neigh_hash_table *nht;

	rcu_read_lock_bh();
	nht = rcu_dereference_bh(tbl->nht);

	read_lock(&tbl->lock); /* avoid resizes */
	for (chain = 0; chain < (1 << nht->hash_shift); chain++) {
		struct neighbour *n;

		for (n = rcu_dereference_bh(nht->hash_buckets[chain]);
		     n != NULL;
		     n = rcu_dereference_bh(n->next))
			cb(n, cookie);
	}
	read_unlock(&tbl->lock);
	rcu_read_unlock_bh();
}
EXPORT_SYMBOL(neigh_for_each);

/* The tbl->lock must be held as a writer and BH disabled. */
void __neigh_for_each_release(struct neigh_table *tbl,
			      int (*cb)(struct neighbour *))
{
	int chain;
	struct neigh_hash_table *nht;

	nht = rcu_dereference_protected(tbl->nht,
					lockdep_is_held(&tbl->lock));
	for (chain = 0; chain < (1 << nht->hash_shift); chain++) {
		struct neighbour *n;
		struct neighbour __rcu **np;

		np = &nht->hash_buckets[chain];
		while ((n = rcu_dereference_protected(*np,
					lockdep_is_held(&tbl->lock))) != NULL) {
			int release;

			write_lock(&n->lock);
			release = cb(n);
			if (release) {
				rcu_assign_pointer(*np,
					rcu_dereference_protected(n->next,
						lockdep_is_held(&tbl->lock)));
				neigh_mark_dead(n);
			} else
				np = &n->next;
			write_unlock(&n->lock);
			if (release)
				neigh_cleanup_and_release(n);
		}
	}
}
EXPORT_SYMBOL(__neigh_for_each_release);

int neigh_xmit(int index, struct net_device *dev,
	       const void *addr, struct sk_buff *skb)
{
	int err = -EAFNOSUPPORT;
	if (likely(index < NEIGH_NR_TABLES)) {
		struct neigh_table *tbl;
		struct neighbour *neigh;

		tbl = neigh_tables[index];
		if (!tbl)
			goto out;
		rcu_read_lock_bh();
		if (index == NEIGH_ARP_TABLE) {
			u32 key = *((u32 *)addr);

			neigh = __ipv4_neigh_lookup_noref(dev, key);
		} else {
			neigh = __neigh_lookup_noref(tbl, addr, dev);
		}
		if (!neigh)
			neigh = __neigh_create(tbl, addr, dev, false);
		err = PTR_ERR(neigh);
		if (IS_ERR(neigh)) {
			rcu_read_unlock_bh();
			goto out_kfree_skb;
		}
		err = neigh->output(neigh, skb);
		rcu_read_unlock_bh();
	}
	else if (index == NEIGH_LINK_TABLE) {
		err = dev_hard_header(skb, dev, ntohs(skb->protocol),
				      addr, NULL, skb->len);
		if (err < 0)
			goto out_kfree_skb;
		err = dev_queue_xmit(skb);
	}
out:
	return err;
out_kfree_skb:
	kfree_skb(skb);
	goto out;
}
EXPORT_SYMBOL(neigh_xmit);

#ifdef CONFIG_PROC_FS

static struct neighbour *neigh_get_first(struct seq_file *seq)
{
	struct neigh_seq_state *state = seq->private;
	struct net *net = seq_file_net(seq);
	struct neigh_hash_table *nht = state->nht;
	struct neighbour *n = NULL;
	int bucket;

	state->flags &= ~NEIGH_SEQ_IS_PNEIGH;
	for (bucket = 0; bucket < (1 << nht->hash_shift); bucket++) {
		n = rcu_dereference_bh(nht->hash_buckets[bucket]);

		while (n) {
			if (!net_eq(dev_net(n->dev), net))
				goto next;
			if (state->neigh_sub_iter) {
				loff_t fakep = 0;
				void *v;

				v = state->neigh_sub_iter(state, n, &fakep);
				if (!v)
					goto next;
			}
			if (!(state->flags & NEIGH_SEQ_SKIP_NOARP))
				break;
			if (n->nud_state & ~NUD_NOARP)
				break;
next:
			n = rcu_dereference_bh(n->next);
		}

		if (n)
			break;
	}
	state->bucket = bucket;

	return n;
}

static struct neighbour *neigh_get_next(struct seq_file *seq,
					struct neighbour *n,
					loff_t *pos)
{
	struct neigh_seq_state *state = seq->private;
	struct net *net = seq_file_net(seq);
	struct neigh_hash_table *nht = state->nht;

	if (state->neigh_sub_iter) {
		void *v = state->neigh_sub_iter(state, n, pos);
		if (v)
			return n;
	}
	n = rcu_dereference_bh(n->next);

	while (1) {
		while (n) {
			if (!net_eq(dev_net(n->dev), net))
				goto next;
			if (state->neigh_sub_iter) {
				void *v = state->neigh_sub_iter(state, n, pos);
				if (v)
					return n;
				goto next;
			}
			if (!(state->flags & NEIGH_SEQ_SKIP_NOARP))
				break;

			if (n->nud_state & ~NUD_NOARP)
				break;
next:
			n = rcu_dereference_bh(n->next);
		}

		if (n)
			break;

		if (++state->bucket >= (1 << nht->hash_shift))
			break;

		n = rcu_dereference_bh(nht->hash_buckets[state->bucket]);
	}

	if (n && pos)
		--(*pos);
	return n;
}

static struct neighbour *neigh_get_idx(struct seq_file *seq, loff_t *pos)
{
	struct neighbour *n = neigh_get_first(seq);

	if (n) {
		--(*pos);
		while (*pos) {
			n = neigh_get_next(seq, n, pos);
			if (!n)
				break;
		}
	}
	return *pos ? NULL : n;
}

static struct pneigh_entry *pneigh_get_first(struct seq_file *seq)
{
	struct neigh_seq_state *state = seq->private;
	struct net *net = seq_file_net(seq);
	struct neigh_table *tbl = state->tbl;
	struct pneigh_entry *pn = NULL;
	int bucket;

	state->flags |= NEIGH_SEQ_IS_PNEIGH;
	for (bucket = 0; bucket <= PNEIGH_HASHMASK; bucket++) {
		pn = tbl->phash_buckets[bucket];
		while (pn && !net_eq(pneigh_net(pn), net))
			pn = pn->next;
		if (pn)
			break;
	}
	state->bucket = bucket;

	return pn;
}

static struct pneigh_entry *pneigh_get_next(struct seq_file *seq,
					    struct pneigh_entry *pn,
					    loff_t *pos)
{
	struct neigh_seq_state *state = seq->private;
	struct net *net = seq_file_net(seq);
	struct neigh_table *tbl = state->tbl;

	do {
		pn = pn->next;
	} while (pn && !net_eq(pneigh_net(pn), net));

	while (!pn) {
		if (++state->bucket > PNEIGH_HASHMASK)
			break;
		pn = tbl->phash_buckets[state->bucket];
		while (pn && !net_eq(pneigh_net(pn), net))
			pn = pn->next;
		if (pn)
			break;
	}

	if (pn && pos)
		--(*pos);

	return pn;
}

static struct pneigh_entry *pneigh_get_idx(struct seq_file *seq, loff_t *pos)
{
	struct pneigh_entry *pn = pneigh_get_first(seq);

	if (pn) {
		--(*pos);
		while (*pos) {
			pn = pneigh_get_next(seq, pn, pos);
			if (!pn)
				break;
		}
	}
	return *pos ? NULL : pn;
}

static void *neigh_get_idx_any(struct seq_file *seq, loff_t *pos)
{
	struct neigh_seq_state *state = seq->private;
	void *rc;
	loff_t idxpos = *pos;

	rc = neigh_get_idx(seq, &idxpos);
	if (!rc && !(state->flags & NEIGH_SEQ_NEIGH_ONLY))
		rc = pneigh_get_idx(seq, &idxpos);

	return rc;
}

void *neigh_seq_start(struct seq_file *seq, loff_t *pos, struct neigh_table *tbl, unsigned int neigh_seq_flags)
	__acquires(tbl->lock)
	__acquires(rcu_bh)
{
	struct neigh_seq_state *state = seq->private;

	state->tbl = tbl;
	state->bucket = 0;
	state->flags = (neigh_seq_flags & ~NEIGH_SEQ_IS_PNEIGH);

	rcu_read_lock_bh();
	state->nht = rcu_dereference_bh(tbl->nht);
	read_lock(&tbl->lock);

	return *pos ? neigh_get_idx_any(seq, pos) : SEQ_START_TOKEN;
}
EXPORT_SYMBOL(neigh_seq_start);

void *neigh_seq_next(struct seq_file *seq, void *v, loff_t *pos)
{
	struct neigh_seq_state *state;
	void *rc;

	if (v == SEQ_START_TOKEN) {
		rc = neigh_get_first(seq);
		goto out;
	}

	state = seq->private;
	if (!(state->flags & NEIGH_SEQ_IS_PNEIGH)) {
		rc = neigh_get_next(seq, v, NULL);
		if (rc)
			goto out;
		if (!(state->flags & NEIGH_SEQ_NEIGH_ONLY))
			rc = pneigh_get_first(seq);
	} else {
		BUG_ON(state->flags & NEIGH_SEQ_NEIGH_ONLY);
		rc = pneigh_get_next(seq, v, NULL);
	}
out:
	++(*pos);
	return rc;
}
EXPORT_SYMBOL(neigh_seq_next);

void neigh_seq_stop(struct seq_file *seq, void *v)
	__releases(tbl->lock)
	__releases(rcu_bh)
{
	struct neigh_seq_state *state = seq->private;
	struct neigh_table *tbl = state->tbl;

	read_unlock(&tbl->lock);
	rcu_read_unlock_bh();
}
EXPORT_SYMBOL(neigh_seq_stop);

/* statistics via seq_file */

static void *neigh_stat_seq_start(struct seq_file *seq, loff_t *pos)
{
	struct neigh_table *tbl = PDE_DATA(file_inode(seq->file));
	int cpu;

	if (*pos == 0)
		return SEQ_START_TOKEN;

	for (cpu = *pos-1; cpu < nr_cpu_ids; ++cpu) {
		if (!cpu_possible(cpu))
			continue;
		*pos = cpu+1;
		return per_cpu_ptr(tbl->stats, cpu);
	}
	return NULL;
}

static void *neigh_stat_seq_next(struct seq_file *seq, void *v, loff_t *pos)
{
	struct neigh_table *tbl = PDE_DATA(file_inode(seq->file));
	int cpu;

	for (cpu = *pos; cpu < nr_cpu_ids; ++cpu) {
		if (!cpu_possible(cpu))
			continue;
		*pos = cpu+1;
		return per_cpu_ptr(tbl->stats, cpu);
	}
	(*pos)++;
	return NULL;
}

static void neigh_stat_seq_stop(struct seq_file *seq, void *v)
{

}

static int neigh_stat_seq_show(struct seq_file *seq, void *v)
{
	struct neigh_table *tbl = PDE_DATA(file_inode(seq->file));
	struct neigh_statistics *st = v;

	if (v == SEQ_START_TOKEN) {
		seq_puts(seq, "entries  allocs   destroys hash_grows lookups  hits     res_failed rcv_probes_mcast rcv_probes_ucast periodic_gc_runs forced_gc_runs unresolved_discards table_fulls\n");
		return 0;
	}

	seq_printf(seq, "%08x %08lx %08lx %08lx   %08lx %08lx %08lx   "
			"%08lx         %08lx         %08lx         "
			"%08lx       %08lx            %08lx\n",
		   atomic_read(&tbl->entries),

		   st->allocs,
		   st->destroys,
		   st->hash_grows,

		   st->lookups,
		   st->hits,

		   st->res_failed,

		   st->rcv_probes_mcast,
		   st->rcv_probes_ucast,

		   st->periodic_gc_runs,
		   st->forced_gc_runs,
		   st->unres_discards,
		   st->table_fulls
		   );

	return 0;
}

static const struct seq_operations neigh_stat_seq_ops = {
	.start	= neigh_stat_seq_start,
	.next	= neigh_stat_seq_next,
	.stop	= neigh_stat_seq_stop,
	.show	= neigh_stat_seq_show,
};
#endif /* CONFIG_PROC_FS */

static void __neigh_notify(struct neighbour *n, int type, int flags,
			   u32 pid)
{
	struct net *net = dev_net(n->dev);
	struct sk_buff *skb;
	int err = -ENOBUFS;

	skb = nlmsg_new(neigh_nlmsg_size(), GFP_ATOMIC);
	if (skb == NULL)
		goto errout;

	err = neigh_fill_info(skb, n, pid, 0, type, flags);
	if (err < 0) {
		/* -EMSGSIZE implies BUG in neigh_nlmsg_size() */
		WARN_ON(err == -EMSGSIZE);
		kfree_skb(skb);
		goto errout;
	}
	rtnl_notify(skb, net, 0, RTNLGRP_NEIGH, NULL, GFP_ATOMIC);
	return;
errout:
	if (err < 0)
		rtnl_set_sk_err(net, RTNLGRP_NEIGH, err);
}

void neigh_app_ns(struct neighbour *n)
{
	__neigh_notify(n, RTM_GETNEIGH, NLM_F_REQUEST, 0);
}
EXPORT_SYMBOL(neigh_app_ns);

#ifdef CONFIG_SYSCTL
static int unres_qlen_max = INT_MAX / SKB_TRUESIZE(ETH_FRAME_LEN);

static int proc_unres_qlen(struct ctl_table *ctl, int write,
			   void *buffer, size_t *lenp, loff_t *ppos)
{
	int size, ret;
	struct ctl_table tmp = *ctl;

	tmp.extra1 = SYSCTL_ZERO;
	tmp.extra2 = &unres_qlen_max;
	tmp.data = &size;

	size = *(int *)ctl->data / SKB_TRUESIZE(ETH_FRAME_LEN);
	ret = proc_dointvec_minmax(&tmp, write, buffer, lenp, ppos);

	if (write && !ret)
		*(int *)ctl->data = size * SKB_TRUESIZE(ETH_FRAME_LEN);
	return ret;
}

static struct neigh_parms *neigh_get_dev_parms_rcu(struct net_device *dev,
						   int family)
{
	switch (family) {
	case AF_INET:
		return __in_dev_arp_parms_get_rcu(dev);
	case AF_INET6:
		return __in6_dev_nd_parms_get_rcu(dev);
	}
	return NULL;
}

static void neigh_copy_dflt_parms(struct net *net, struct neigh_parms *p,
				  int index)
{
	struct net_device *dev;
	int family = neigh_parms_family(p);

	rcu_read_lock();
	for_each_netdev_rcu(net, dev) {
		struct neigh_parms *dst_p =
				neigh_get_dev_parms_rcu(dev, family);

		if (dst_p && !test_bit(index, dst_p->data_state))
			dst_p->data[index] = p->data[index];
	}
	rcu_read_unlock();
}

static void neigh_proc_update(struct ctl_table *ctl, int write)
{
	struct net_device *dev = ctl->extra1;
	struct neigh_parms *p = ctl->extra2;
	struct net *net = neigh_parms_net(p);
	int index = (int *) ctl->data - p->data;

	if (!write)
		return;

	set_bit(index, p->data_state);
	if (index == NEIGH_VAR_DELAY_PROBE_TIME)
		call_netevent_notifiers(NETEVENT_DELAY_PROBE_TIME_UPDATE, p);
	if (!dev) /* NULL dev means this is default value */
		neigh_copy_dflt_parms(net, p, index);
}

static int neigh_proc_dointvec_zero_intmax(struct ctl_table *ctl, int write,
					   void *buffer, size_t *lenp,
					   loff_t *ppos)
{
	struct ctl_table tmp = *ctl;
	int ret;

	tmp.extra1 = SYSCTL_ZERO;
	tmp.extra2 = SYSCTL_INT_MAX;

	ret = proc_dointvec_minmax(&tmp, write, buffer, lenp, ppos);
	neigh_proc_update(ctl, write);
	return ret;
}

int neigh_proc_dointvec(struct ctl_table *ctl, int write, void *buffer,
			size_t *lenp, loff_t *ppos)
{
	int ret = proc_dointvec(ctl, write, buffer, lenp, ppos);

	neigh_proc_update(ctl, write);
	return ret;
}
EXPORT_SYMBOL(neigh_proc_dointvec);

int neigh_proc_dointvec_jiffies(struct ctl_table *ctl, int write, void *buffer,
				size_t *lenp, loff_t *ppos)
{
	int ret = proc_dointvec_jiffies(ctl, write, buffer, lenp, ppos);

	neigh_proc_update(ctl, write);
	return ret;
}
EXPORT_SYMBOL(neigh_proc_dointvec_jiffies);

static int neigh_proc_dointvec_userhz_jiffies(struct ctl_table *ctl, int write,
					      void *buffer, size_t *lenp,
					      loff_t *ppos)
{
	int ret = proc_dointvec_userhz_jiffies(ctl, write, buffer, lenp, ppos);

	neigh_proc_update(ctl, write);
	return ret;
}

int neigh_proc_dointvec_ms_jiffies(struct ctl_table *ctl, int write,
				   void *buffer, size_t *lenp, loff_t *ppos)
{
	int ret = proc_dointvec_ms_jiffies(ctl, write, buffer, lenp, ppos);

	neigh_proc_update(ctl, write);
	return ret;
}
EXPORT_SYMBOL(neigh_proc_dointvec_ms_jiffies);

static int neigh_proc_dointvec_unres_qlen(struct ctl_table *ctl, int write,
					  void *buffer, size_t *lenp,
					  loff_t *ppos)
{
	int ret = proc_unres_qlen(ctl, write, buffer, lenp, ppos);

	neigh_proc_update(ctl, write);
	return ret;
}

static int neigh_proc_base_reachable_time(struct ctl_table *ctl, int write,
					  void *buffer, size_t *lenp,
					  loff_t *ppos)
{
	struct neigh_parms *p = ctl->extra2;
	int ret;

	if (strcmp(ctl->procname, "base_reachable_time") == 0)
		ret = neigh_proc_dointvec_jiffies(ctl, write, buffer, lenp, ppos);
	else if (strcmp(ctl->procname, "base_reachable_time_ms") == 0)
		ret = neigh_proc_dointvec_ms_jiffies(ctl, write, buffer, lenp, ppos);
	else
		ret = -1;

	if (write && ret == 0) {
		/* update reachable_time as well, otherwise, the change will
		 * only be effective after the next time neigh_periodic_work
		 * decides to recompute it
		 */
		p->reachable_time =
			neigh_rand_reach_time(NEIGH_VAR(p, BASE_REACHABLE_TIME));
	}
	return ret;
}

#define NEIGH_PARMS_DATA_OFFSET(index)	\
	(&((struct neigh_parms *) 0)->data[index])

#define NEIGH_SYSCTL_ENTRY(attr, data_attr, name, mval, proc) \
	[NEIGH_VAR_ ## attr] = { \
		.procname	= name, \
		.data		= NEIGH_PARMS_DATA_OFFSET(NEIGH_VAR_ ## data_attr), \
		.maxlen		= sizeof(int), \
		.mode		= mval, \
		.proc_handler	= proc, \
	}

#define NEIGH_SYSCTL_ZERO_INTMAX_ENTRY(attr, name) \
	NEIGH_SYSCTL_ENTRY(attr, attr, name, 0644, neigh_proc_dointvec_zero_intmax)

#define NEIGH_SYSCTL_JIFFIES_ENTRY(attr, name) \
	NEIGH_SYSCTL_ENTRY(attr, attr, name, 0644, neigh_proc_dointvec_jiffies)

#define NEIGH_SYSCTL_USERHZ_JIFFIES_ENTRY(attr, name) \
	NEIGH_SYSCTL_ENTRY(attr, attr, name, 0644, neigh_proc_dointvec_userhz_jiffies)

#define NEIGH_SYSCTL_MS_JIFFIES_REUSED_ENTRY(attr, data_attr, name) \
	NEIGH_SYSCTL_ENTRY(attr, data_attr, name, 0644, neigh_proc_dointvec_ms_jiffies)

#define NEIGH_SYSCTL_UNRES_QLEN_REUSED_ENTRY(attr, data_attr, name) \
	NEIGH_SYSCTL_ENTRY(attr, data_attr, name, 0644, neigh_proc_dointvec_unres_qlen)

static struct neigh_sysctl_table {
	struct ctl_table_header *sysctl_header;
	struct ctl_table neigh_vars[NEIGH_VAR_MAX + 1];
} neigh_sysctl_template __read_mostly = {
	.neigh_vars = {
		NEIGH_SYSCTL_ZERO_INTMAX_ENTRY(MCAST_PROBES, "mcast_solicit"),
		NEIGH_SYSCTL_ZERO_INTMAX_ENTRY(UCAST_PROBES, "ucast_solicit"),
		NEIGH_SYSCTL_ZERO_INTMAX_ENTRY(APP_PROBES, "app_solicit"),
		NEIGH_SYSCTL_ZERO_INTMAX_ENTRY(MCAST_REPROBES, "mcast_resolicit"),
		NEIGH_SYSCTL_USERHZ_JIFFIES_ENTRY(RETRANS_TIME, "retrans_time"),
		NEIGH_SYSCTL_JIFFIES_ENTRY(BASE_REACHABLE_TIME, "base_reachable_time"),
		NEIGH_SYSCTL_JIFFIES_ENTRY(DELAY_PROBE_TIME, "delay_first_probe_time"),
		NEIGH_SYSCTL_JIFFIES_ENTRY(GC_STALETIME, "gc_stale_time"),
		NEIGH_SYSCTL_ZERO_INTMAX_ENTRY(QUEUE_LEN_BYTES, "unres_qlen_bytes"),
		NEIGH_SYSCTL_ZERO_INTMAX_ENTRY(PROXY_QLEN, "proxy_qlen"),
		NEIGH_SYSCTL_USERHZ_JIFFIES_ENTRY(ANYCAST_DELAY, "anycast_delay"),
		NEIGH_SYSCTL_USERHZ_JIFFIES_ENTRY(PROXY_DELAY, "proxy_delay"),
		NEIGH_SYSCTL_USERHZ_JIFFIES_ENTRY(LOCKTIME, "locktime"),
		NEIGH_SYSCTL_UNRES_QLEN_REUSED_ENTRY(QUEUE_LEN, QUEUE_LEN_BYTES, "unres_qlen"),
		NEIGH_SYSCTL_MS_JIFFIES_REUSED_ENTRY(RETRANS_TIME_MS, RETRANS_TIME, "retrans_time_ms"),
		NEIGH_SYSCTL_MS_JIFFIES_REUSED_ENTRY(BASE_REACHABLE_TIME_MS, BASE_REACHABLE_TIME, "base_reachable_time_ms"),
		[NEIGH_VAR_GC_INTERVAL] = {
			.procname	= "gc_interval",
			.maxlen		= sizeof(int),
			.mode		= 0644,
			.proc_handler	= proc_dointvec_jiffies,
		},
		[NEIGH_VAR_GC_THRESH1] = {
			.procname	= "gc_thresh1",
			.maxlen		= sizeof(int),
			.mode		= 0644,
			.extra1		= SYSCTL_ZERO,
			.extra2		= SYSCTL_INT_MAX,
			.proc_handler	= proc_dointvec_minmax,
		},
		[NEIGH_VAR_GC_THRESH2] = {
			.procname	= "gc_thresh2",
			.maxlen		= sizeof(int),
			.mode		= 0644,
			.extra1		= SYSCTL_ZERO,
			.extra2		= SYSCTL_INT_MAX,
			.proc_handler	= proc_dointvec_minmax,
		},
		[NEIGH_VAR_GC_THRESH3] = {
			.procname	= "gc_thresh3",
			.maxlen		= sizeof(int),
			.mode		= 0644,
			.extra1		= SYSCTL_ZERO,
			.extra2		= SYSCTL_INT_MAX,
			.proc_handler	= proc_dointvec_minmax,
		},
		{},
	},
};

int neigh_sysctl_register(struct net_device *dev, struct neigh_parms *p,
			  proc_handler *handler)
{
	int i;
	struct neigh_sysctl_table *t;
	const char *dev_name_source;
	char neigh_path[ sizeof("net//neigh/") + IFNAMSIZ + IFNAMSIZ ];
	char *p_name;

	t = kmemdup(&neigh_sysctl_template, sizeof(*t), GFP_KERNEL);
	if (!t)
		goto err;

	for (i = 0; i < NEIGH_VAR_GC_INTERVAL; i++) {
		t->neigh_vars[i].data += (long) p;
		t->neigh_vars[i].extra1 = dev;
		t->neigh_vars[i].extra2 = p;
	}

	if (dev) {
		dev_name_source = dev->name;
		/* Terminate the table early */
		memset(&t->neigh_vars[NEIGH_VAR_GC_INTERVAL], 0,
		       sizeof(t->neigh_vars[NEIGH_VAR_GC_INTERVAL]));
	} else {
		struct neigh_table *tbl = p->tbl;
		dev_name_source = "default";
		t->neigh_vars[NEIGH_VAR_GC_INTERVAL].data = &tbl->gc_interval;
		t->neigh_vars[NEIGH_VAR_GC_THRESH1].data = &tbl->gc_thresh1;
		t->neigh_vars[NEIGH_VAR_GC_THRESH2].data = &tbl->gc_thresh2;
		t->neigh_vars[NEIGH_VAR_GC_THRESH3].data = &tbl->gc_thresh3;
	}

	if (handler) {
		/* RetransTime */
		t->neigh_vars[NEIGH_VAR_RETRANS_TIME].proc_handler = handler;
		/* ReachableTime */
		t->neigh_vars[NEIGH_VAR_BASE_REACHABLE_TIME].proc_handler = handler;
		/* RetransTime (in milliseconds)*/
		t->neigh_vars[NEIGH_VAR_RETRANS_TIME_MS].proc_handler = handler;
		/* ReachableTime (in milliseconds) */
		t->neigh_vars[NEIGH_VAR_BASE_REACHABLE_TIME_MS].proc_handler = handler;
	} else {
		/* Those handlers will update p->reachable_time after
		 * base_reachable_time(_ms) is set to ensure the new timer starts being
		 * applied after the next neighbour update instead of waiting for
		 * neigh_periodic_work to update its value (can be multiple minutes)
		 * So any handler that replaces them should do this as well
		 */
		/* ReachableTime */
		t->neigh_vars[NEIGH_VAR_BASE_REACHABLE_TIME].proc_handler =
			neigh_proc_base_reachable_time;
		/* ReachableTime (in milliseconds) */
		t->neigh_vars[NEIGH_VAR_BASE_REACHABLE_TIME_MS].proc_handler =
			neigh_proc_base_reachable_time;
	}

	/* Don't export sysctls to unprivileged users */
	if (neigh_parms_net(p)->user_ns != &init_user_ns)
		t->neigh_vars[0].procname = NULL;

	switch (neigh_parms_family(p)) {
	case AF_INET:
	      p_name = "ipv4";
	      break;
	case AF_INET6:
	      p_name = "ipv6";
	      break;
	default:
	      BUG();
	}

	snprintf(neigh_path, sizeof(neigh_path), "net/%s/neigh/%s",
		p_name, dev_name_source);
	t->sysctl_header =
		register_net_sysctl(neigh_parms_net(p), neigh_path, t->neigh_vars);
	if (!t->sysctl_header)
		goto free;

	p->sysctl_table = t;
	return 0;

free:
	kfree(t);
err:
	return -ENOBUFS;
}
EXPORT_SYMBOL(neigh_sysctl_register);

void neigh_sysctl_unregister(struct neigh_parms *p)
{
	if (p->sysctl_table) {
		struct neigh_sysctl_table *t = p->sysctl_table;
		p->sysctl_table = NULL;
		unregister_net_sysctl_table(t->sysctl_header);
		kfree(t);
	}
}
EXPORT_SYMBOL(neigh_sysctl_unregister);

#endif	/* CONFIG_SYSCTL */

static int __init neigh_init(void)
{
	rtnl_register(PF_UNSPEC, RTM_NEWNEIGH, neigh_add, NULL, 0);
	rtnl_register(PF_UNSPEC, RTM_DELNEIGH, neigh_delete, NULL, 0);
	rtnl_register(PF_UNSPEC, RTM_GETNEIGH, neigh_get, neigh_dump_info, 0);

	rtnl_register(PF_UNSPEC, RTM_GETNEIGHTBL, NULL, neightbl_dump_info,
		      0);
	rtnl_register(PF_UNSPEC, RTM_SETNEIGHTBL, neightbl_set, NULL, 0);

	return 0;
}

subsys_initcall(neigh_init);<|MERGE_RESOLUTION|>--- conflicted
+++ resolved
@@ -578,41 +578,6 @@
 	u32 hash_val, key_len = tbl->key_len;
 	struct neighbour *n1, *rc, *n;
 	struct neigh_hash_table *nht;
-<<<<<<< HEAD
-
-	NEIGH_CACHE_STAT_INC(tbl, lookups);
-
-	rcu_read_lock_bh();
-	nht = rcu_dereference_bh(tbl->nht);
-	hash_val = tbl->hash(pkey, NULL, nht->hash_rnd) >> (32 - nht->hash_shift);
-
-	for (n = rcu_dereference_bh(nht->hash_buckets[hash_val]);
-	     n != NULL;
-	     n = rcu_dereference_bh(n->next)) {
-		if (!memcmp(n->primary_key, pkey, key_len) &&
-		    net_eq(dev_net(n->dev), net)) {
-			if (!refcount_inc_not_zero(&n->refcnt))
-				n = NULL;
-			NEIGH_CACHE_STAT_INC(tbl, hits);
-			break;
-		}
-	}
-
-	rcu_read_unlock_bh();
-	return n;
-}
-EXPORT_SYMBOL(neigh_lookup_nodev);
-
-static struct neighbour *
-___neigh_create(struct neigh_table *tbl, const void *pkey,
-		struct net_device *dev, u8 flags,
-		bool exempt_from_gc, bool want_ref)
-{
-	u32 hash_val, key_len = tbl->key_len;
-	struct neighbour *n1, *rc, *n;
-	struct neigh_hash_table *nht;
-=======
->>>>>>> 9b37665a
 	int error;
 
 	n = neigh_alloc(tbl, dev, flags, exempt_from_gc);
