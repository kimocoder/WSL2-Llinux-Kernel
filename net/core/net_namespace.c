--- conflicted
+++ resolved
@@ -137,20 +137,12 @@
 		return 0;
 
 	if (ops->id && ops->size) {
-<<<<<<< HEAD
-=======
 		ng = rcu_dereference_protected(net->gen,
 					       lockdep_is_held(&pernet_ops_rwsem));
 		ng->ptr[*ops->id] = NULL;
 	}
 
->>>>>>> 9b37665a
 cleanup:
-		ng = rcu_dereference_protected(net->gen,
-					       lockdep_is_held(&pernet_ops_rwsem));
-		ng->ptr[*ops->id] = NULL;
-	}
-
 	kfree(data);
 
 out:
