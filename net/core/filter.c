// SPDX-License-Identifier: GPL-2.0-or-later
/*
 * Linux Socket Filter - Kernel level socket filtering
 *
 * Based on the design of the Berkeley Packet Filter. The new
 * internal format has been designed by PLUMgrid:
 *
 *	Copyright (c) 2011 - 2014 PLUMgrid, http://plumgrid.com
 *
 * Authors:
 *
 *	Jay Schulist <jschlst@samba.org>
 *	Alexei Starovoitov <ast@plumgrid.com>
 *	Daniel Borkmann <dborkman@redhat.com>
 *
 * Andi Kleen - Fix a few bad bugs and races.
 * Kris Katterjohn - Added many additional checks in bpf_check_classic()
 */

#include <linux/atomic.h>
#include <linux/module.h>
#include <linux/types.h>
#include <linux/mm.h>
#include <linux/fcntl.h>
#include <linux/socket.h>
#include <linux/sock_diag.h>
#include <linux/in.h>
#include <linux/inet.h>
#include <linux/netdevice.h>
#include <linux/if_packet.h>
#include <linux/if_arp.h>
#include <linux/gfp.h>
#include <net/inet_common.h>
#include <net/ip.h>
#include <net/protocol.h>
#include <net/netlink.h>
#include <linux/skbuff.h>
#include <linux/skmsg.h>
#include <net/sock.h>
#include <net/flow_dissector.h>
#include <linux/errno.h>
#include <linux/timer.h>
#include <linux/uaccess.h>
#include <asm/unaligned.h>
#include <linux/filter.h>
#include <linux/ratelimit.h>
#include <linux/seccomp.h>
#include <linux/if_vlan.h>
#include <linux/bpf.h>
#include <linux/btf.h>
#include <net/sch_generic.h>
#include <net/cls_cgroup.h>
#include <net/dst_metadata.h>
#include <net/dst.h>
#include <net/sock_reuseport.h>
#include <net/busy_poll.h>
#include <net/tcp.h>
#include <net/xfrm.h>
#include <net/udp.h>
#include <linux/bpf_trace.h>
#include <net/xdp_sock.h>
#include <linux/inetdevice.h>
#include <net/inet_hashtables.h>
#include <net/inet6_hashtables.h>
#include <net/ip_fib.h>
#include <net/nexthop.h>
#include <net/flow.h>
#include <net/arp.h>
#include <net/ipv6.h>
#include <net/net_namespace.h>
#include <linux/seg6_local.h>
#include <net/seg6.h>
#include <net/seg6_local.h>
#include <net/lwtunnel.h>
#include <net/ipv6_stubs.h>
#include <net/bpf_sk_storage.h>
#include <net/transp_v6.h>
#include <linux/btf_ids.h>
#include <net/tls.h>
#include <net/xdp.h>

static const struct bpf_func_proto *
bpf_sk_base_func_proto(enum bpf_func_id func_id);

int copy_bpf_fprog_from_user(struct sock_fprog *dst, sockptr_t src, int len)
{
	if (in_compat_syscall()) {
		struct compat_sock_fprog f32;

		if (len != sizeof(f32))
			return -EINVAL;
		if (copy_from_sockptr(&f32, src, sizeof(f32)))
			return -EFAULT;
		memset(dst, 0, sizeof(*dst));
		dst->len = f32.len;
		dst->filter = compat_ptr(f32.filter);
	} else {
		if (len != sizeof(*dst))
			return -EINVAL;
		if (copy_from_sockptr(dst, src, sizeof(*dst)))
			return -EFAULT;
	}

	return 0;
}
EXPORT_SYMBOL_GPL(copy_bpf_fprog_from_user);

/**
 *	sk_filter_trim_cap - run a packet through a socket filter
 *	@sk: sock associated with &sk_buff
 *	@skb: buffer to filter
 *	@cap: limit on how short the eBPF program may trim the packet
 *
 * Run the eBPF program and then cut skb->data to correct size returned by
 * the program. If pkt_len is 0 we toss packet. If skb->len is smaller
 * than pkt_len we keep whole skb->data. This is the socket level
 * wrapper to bpf_prog_run. It returns 0 if the packet should
 * be accepted or -EPERM if the packet should be tossed.
 *
 */
int sk_filter_trim_cap(struct sock *sk, struct sk_buff *skb, unsigned int cap)
{
	int err;
	struct sk_filter *filter;

	/*
	 * If the skb was allocated from pfmemalloc reserves, only
	 * allow SOCK_MEMALLOC sockets to use it as this socket is
	 * helping free memory
	 */
	if (skb_pfmemalloc(skb) && !sock_flag(sk, SOCK_MEMALLOC)) {
		NET_INC_STATS(sock_net(sk), LINUX_MIB_PFMEMALLOCDROP);
		return -ENOMEM;
	}
	err = BPF_CGROUP_RUN_PROG_INET_INGRESS(sk, skb);
	if (err)
		return err;

	err = security_sock_rcv_skb(sk, skb);
	if (err)
		return err;

	rcu_read_lock();
	filter = rcu_dereference(sk->sk_filter);
	if (filter) {
		struct sock *save_sk = skb->sk;
		unsigned int pkt_len;

		skb->sk = sk;
		pkt_len = bpf_prog_run_save_cb(filter->prog, skb);
		skb->sk = save_sk;
		err = pkt_len ? pskb_trim(skb, max(cap, pkt_len)) : -EPERM;
	}
	rcu_read_unlock();

	return err;
}
EXPORT_SYMBOL(sk_filter_trim_cap);

BPF_CALL_1(bpf_skb_get_pay_offset, struct sk_buff *, skb)
{
	return skb_get_poff(skb);
}

BPF_CALL_3(bpf_skb_get_nlattr, struct sk_buff *, skb, u32, a, u32, x)
{
	struct nlattr *nla;

	if (skb_is_nonlinear(skb))
		return 0;

	if (skb->len < sizeof(struct nlattr))
		return 0;

	if (a > skb->len - sizeof(struct nlattr))
		return 0;

	nla = nla_find((struct nlattr *) &skb->data[a], skb->len - a, x);
	if (nla)
		return (void *) nla - (void *) skb->data;

	return 0;
}

BPF_CALL_3(bpf_skb_get_nlattr_nest, struct sk_buff *, skb, u32, a, u32, x)
{
	struct nlattr *nla;

	if (skb_is_nonlinear(skb))
		return 0;

	if (skb->len < sizeof(struct nlattr))
		return 0;

	if (a > skb->len - sizeof(struct nlattr))
		return 0;

	nla = (struct nlattr *) &skb->data[a];
	if (nla->nla_len > skb->len - a)
		return 0;

	nla = nla_find_nested(nla, x);
	if (nla)
		return (void *) nla - (void *) skb->data;

	return 0;
}

BPF_CALL_4(bpf_skb_load_helper_8, const struct sk_buff *, skb, const void *,
	   data, int, headlen, int, offset)
{
	u8 tmp, *ptr;
	const int len = sizeof(tmp);

	if (offset >= 0) {
		if (headlen - offset >= len)
			return *(u8 *)(data + offset);
		if (!skb_copy_bits(skb, offset, &tmp, sizeof(tmp)))
			return tmp;
	} else {
		ptr = bpf_internal_load_pointer_neg_helper(skb, offset, len);
		if (likely(ptr))
			return *(u8 *)ptr;
	}

	return -EFAULT;
}

BPF_CALL_2(bpf_skb_load_helper_8_no_cache, const struct sk_buff *, skb,
	   int, offset)
{
	return ____bpf_skb_load_helper_8(skb, skb->data, skb->len - skb->data_len,
					 offset);
}

BPF_CALL_4(bpf_skb_load_helper_16, const struct sk_buff *, skb, const void *,
	   data, int, headlen, int, offset)
{
	u16 tmp, *ptr;
	const int len = sizeof(tmp);

	if (offset >= 0) {
		if (headlen - offset >= len)
			return get_unaligned_be16(data + offset);
		if (!skb_copy_bits(skb, offset, &tmp, sizeof(tmp)))
			return be16_to_cpu(tmp);
	} else {
		ptr = bpf_internal_load_pointer_neg_helper(skb, offset, len);
		if (likely(ptr))
			return get_unaligned_be16(ptr);
	}

	return -EFAULT;
}

BPF_CALL_2(bpf_skb_load_helper_16_no_cache, const struct sk_buff *, skb,
	   int, offset)
{
	return ____bpf_skb_load_helper_16(skb, skb->data, skb->len - skb->data_len,
					  offset);
}

BPF_CALL_4(bpf_skb_load_helper_32, const struct sk_buff *, skb, const void *,
	   data, int, headlen, int, offset)
{
	u32 tmp, *ptr;
	const int len = sizeof(tmp);

	if (likely(offset >= 0)) {
		if (headlen - offset >= len)
			return get_unaligned_be32(data + offset);
		if (!skb_copy_bits(skb, offset, &tmp, sizeof(tmp)))
			return be32_to_cpu(tmp);
	} else {
		ptr = bpf_internal_load_pointer_neg_helper(skb, offset, len);
		if (likely(ptr))
			return get_unaligned_be32(ptr);
	}

	return -EFAULT;
}

BPF_CALL_2(bpf_skb_load_helper_32_no_cache, const struct sk_buff *, skb,
	   int, offset)
{
	return ____bpf_skb_load_helper_32(skb, skb->data, skb->len - skb->data_len,
					  offset);
}

static u32 convert_skb_access(int skb_field, int dst_reg, int src_reg,
			      struct bpf_insn *insn_buf)
{
	struct bpf_insn *insn = insn_buf;

	switch (skb_field) {
	case SKF_AD_MARK:
		BUILD_BUG_ON(sizeof_field(struct sk_buff, mark) != 4);

		*insn++ = BPF_LDX_MEM(BPF_W, dst_reg, src_reg,
				      offsetof(struct sk_buff, mark));
		break;

	case SKF_AD_PKTTYPE:
		*insn++ = BPF_LDX_MEM(BPF_B, dst_reg, src_reg, PKT_TYPE_OFFSET());
		*insn++ = BPF_ALU32_IMM(BPF_AND, dst_reg, PKT_TYPE_MAX);
#ifdef __BIG_ENDIAN_BITFIELD
		*insn++ = BPF_ALU32_IMM(BPF_RSH, dst_reg, 5);
#endif
		break;

	case SKF_AD_QUEUE:
		BUILD_BUG_ON(sizeof_field(struct sk_buff, queue_mapping) != 2);

		*insn++ = BPF_LDX_MEM(BPF_H, dst_reg, src_reg,
				      offsetof(struct sk_buff, queue_mapping));
		break;

	case SKF_AD_VLAN_TAG:
		BUILD_BUG_ON(sizeof_field(struct sk_buff, vlan_tci) != 2);

		/* dst_reg = *(u16 *) (src_reg + offsetof(vlan_tci)) */
		*insn++ = BPF_LDX_MEM(BPF_H, dst_reg, src_reg,
				      offsetof(struct sk_buff, vlan_tci));
		break;
	case SKF_AD_VLAN_TAG_PRESENT:
		*insn++ = BPF_LDX_MEM(BPF_B, dst_reg, src_reg, PKT_VLAN_PRESENT_OFFSET());
		if (PKT_VLAN_PRESENT_BIT)
			*insn++ = BPF_ALU32_IMM(BPF_RSH, dst_reg, PKT_VLAN_PRESENT_BIT);
		if (PKT_VLAN_PRESENT_BIT < 7)
			*insn++ = BPF_ALU32_IMM(BPF_AND, dst_reg, 1);
		break;
	}

	return insn - insn_buf;
}

static bool convert_bpf_extensions(struct sock_filter *fp,
				   struct bpf_insn **insnp)
{
	struct bpf_insn *insn = *insnp;
	u32 cnt;

	switch (fp->k) {
	case SKF_AD_OFF + SKF_AD_PROTOCOL:
		BUILD_BUG_ON(sizeof_field(struct sk_buff, protocol) != 2);

		/* A = *(u16 *) (CTX + offsetof(protocol)) */
		*insn++ = BPF_LDX_MEM(BPF_H, BPF_REG_A, BPF_REG_CTX,
				      offsetof(struct sk_buff, protocol));
		/* A = ntohs(A) [emitting a nop or swap16] */
		*insn = BPF_ENDIAN(BPF_FROM_BE, BPF_REG_A, 16);
		break;

	case SKF_AD_OFF + SKF_AD_PKTTYPE:
		cnt = convert_skb_access(SKF_AD_PKTTYPE, BPF_REG_A, BPF_REG_CTX, insn);
		insn += cnt - 1;
		break;

	case SKF_AD_OFF + SKF_AD_IFINDEX:
	case SKF_AD_OFF + SKF_AD_HATYPE:
		BUILD_BUG_ON(sizeof_field(struct net_device, ifindex) != 4);
		BUILD_BUG_ON(sizeof_field(struct net_device, type) != 2);

		*insn++ = BPF_LDX_MEM(BPF_FIELD_SIZEOF(struct sk_buff, dev),
				      BPF_REG_TMP, BPF_REG_CTX,
				      offsetof(struct sk_buff, dev));
		/* if (tmp != 0) goto pc + 1 */
		*insn++ = BPF_JMP_IMM(BPF_JNE, BPF_REG_TMP, 0, 1);
		*insn++ = BPF_EXIT_INSN();
		if (fp->k == SKF_AD_OFF + SKF_AD_IFINDEX)
			*insn = BPF_LDX_MEM(BPF_W, BPF_REG_A, BPF_REG_TMP,
					    offsetof(struct net_device, ifindex));
		else
			*insn = BPF_LDX_MEM(BPF_H, BPF_REG_A, BPF_REG_TMP,
					    offsetof(struct net_device, type));
		break;

	case SKF_AD_OFF + SKF_AD_MARK:
		cnt = convert_skb_access(SKF_AD_MARK, BPF_REG_A, BPF_REG_CTX, insn);
		insn += cnt - 1;
		break;

	case SKF_AD_OFF + SKF_AD_RXHASH:
		BUILD_BUG_ON(sizeof_field(struct sk_buff, hash) != 4);

		*insn = BPF_LDX_MEM(BPF_W, BPF_REG_A, BPF_REG_CTX,
				    offsetof(struct sk_buff, hash));
		break;

	case SKF_AD_OFF + SKF_AD_QUEUE:
		cnt = convert_skb_access(SKF_AD_QUEUE, BPF_REG_A, BPF_REG_CTX, insn);
		insn += cnt - 1;
		break;

	case SKF_AD_OFF + SKF_AD_VLAN_TAG:
		cnt = convert_skb_access(SKF_AD_VLAN_TAG,
					 BPF_REG_A, BPF_REG_CTX, insn);
		insn += cnt - 1;
		break;

	case SKF_AD_OFF + SKF_AD_VLAN_TAG_PRESENT:
		cnt = convert_skb_access(SKF_AD_VLAN_TAG_PRESENT,
					 BPF_REG_A, BPF_REG_CTX, insn);
		insn += cnt - 1;
		break;

	case SKF_AD_OFF + SKF_AD_VLAN_TPID:
		BUILD_BUG_ON(sizeof_field(struct sk_buff, vlan_proto) != 2);

		/* A = *(u16 *) (CTX + offsetof(vlan_proto)) */
		*insn++ = BPF_LDX_MEM(BPF_H, BPF_REG_A, BPF_REG_CTX,
				      offsetof(struct sk_buff, vlan_proto));
		/* A = ntohs(A) [emitting a nop or swap16] */
		*insn = BPF_ENDIAN(BPF_FROM_BE, BPF_REG_A, 16);
		break;

	case SKF_AD_OFF + SKF_AD_PAY_OFFSET:
	case SKF_AD_OFF + SKF_AD_NLATTR:
	case SKF_AD_OFF + SKF_AD_NLATTR_NEST:
	case SKF_AD_OFF + SKF_AD_CPU:
	case SKF_AD_OFF + SKF_AD_RANDOM:
		/* arg1 = CTX */
		*insn++ = BPF_MOV64_REG(BPF_REG_ARG1, BPF_REG_CTX);
		/* arg2 = A */
		*insn++ = BPF_MOV64_REG(BPF_REG_ARG2, BPF_REG_A);
		/* arg3 = X */
		*insn++ = BPF_MOV64_REG(BPF_REG_ARG3, BPF_REG_X);
		/* Emit call(arg1=CTX, arg2=A, arg3=X) */
		switch (fp->k) {
		case SKF_AD_OFF + SKF_AD_PAY_OFFSET:
			*insn = BPF_EMIT_CALL(bpf_skb_get_pay_offset);
			break;
		case SKF_AD_OFF + SKF_AD_NLATTR:
			*insn = BPF_EMIT_CALL(bpf_skb_get_nlattr);
			break;
		case SKF_AD_OFF + SKF_AD_NLATTR_NEST:
			*insn = BPF_EMIT_CALL(bpf_skb_get_nlattr_nest);
			break;
		case SKF_AD_OFF + SKF_AD_CPU:
			*insn = BPF_EMIT_CALL(bpf_get_raw_cpu_id);
			break;
		case SKF_AD_OFF + SKF_AD_RANDOM:
			*insn = BPF_EMIT_CALL(bpf_user_rnd_u32);
			bpf_user_rnd_init_once();
			break;
		}
		break;

	case SKF_AD_OFF + SKF_AD_ALU_XOR_X:
		/* A ^= X */
		*insn = BPF_ALU32_REG(BPF_XOR, BPF_REG_A, BPF_REG_X);
		break;

	default:
		/* This is just a dummy call to avoid letting the compiler
		 * evict __bpf_call_base() as an optimization. Placed here
		 * where no-one bothers.
		 */
		BUG_ON(__bpf_call_base(0, 0, 0, 0, 0) != 0);
		return false;
	}

	*insnp = insn;
	return true;
}

static bool convert_bpf_ld_abs(struct sock_filter *fp, struct bpf_insn **insnp)
{
	const bool unaligned_ok = IS_BUILTIN(CONFIG_HAVE_EFFICIENT_UNALIGNED_ACCESS);
	int size = bpf_size_to_bytes(BPF_SIZE(fp->code));
	bool endian = BPF_SIZE(fp->code) == BPF_H ||
		      BPF_SIZE(fp->code) == BPF_W;
	bool indirect = BPF_MODE(fp->code) == BPF_IND;
	const int ip_align = NET_IP_ALIGN;
	struct bpf_insn *insn = *insnp;
	int offset = fp->k;

	if (!indirect &&
	    ((unaligned_ok && offset >= 0) ||
	     (!unaligned_ok && offset >= 0 &&
	      offset + ip_align >= 0 &&
	      offset + ip_align % size == 0))) {
		bool ldx_off_ok = offset <= S16_MAX;

		*insn++ = BPF_MOV64_REG(BPF_REG_TMP, BPF_REG_H);
		if (offset)
			*insn++ = BPF_ALU64_IMM(BPF_SUB, BPF_REG_TMP, offset);
		*insn++ = BPF_JMP_IMM(BPF_JSLT, BPF_REG_TMP,
				      size, 2 + endian + (!ldx_off_ok * 2));
		if (ldx_off_ok) {
			*insn++ = BPF_LDX_MEM(BPF_SIZE(fp->code), BPF_REG_A,
					      BPF_REG_D, offset);
		} else {
			*insn++ = BPF_MOV64_REG(BPF_REG_TMP, BPF_REG_D);
			*insn++ = BPF_ALU64_IMM(BPF_ADD, BPF_REG_TMP, offset);
			*insn++ = BPF_LDX_MEM(BPF_SIZE(fp->code), BPF_REG_A,
					      BPF_REG_TMP, 0);
		}
		if (endian)
			*insn++ = BPF_ENDIAN(BPF_FROM_BE, BPF_REG_A, size * 8);
		*insn++ = BPF_JMP_A(8);
	}

	*insn++ = BPF_MOV64_REG(BPF_REG_ARG1, BPF_REG_CTX);
	*insn++ = BPF_MOV64_REG(BPF_REG_ARG2, BPF_REG_D);
	*insn++ = BPF_MOV64_REG(BPF_REG_ARG3, BPF_REG_H);
	if (!indirect) {
		*insn++ = BPF_MOV64_IMM(BPF_REG_ARG4, offset);
	} else {
		*insn++ = BPF_MOV64_REG(BPF_REG_ARG4, BPF_REG_X);
		if (fp->k)
			*insn++ = BPF_ALU64_IMM(BPF_ADD, BPF_REG_ARG4, offset);
	}

	switch (BPF_SIZE(fp->code)) {
	case BPF_B:
		*insn++ = BPF_EMIT_CALL(bpf_skb_load_helper_8);
		break;
	case BPF_H:
		*insn++ = BPF_EMIT_CALL(bpf_skb_load_helper_16);
		break;
	case BPF_W:
		*insn++ = BPF_EMIT_CALL(bpf_skb_load_helper_32);
		break;
	default:
		return false;
	}

	*insn++ = BPF_JMP_IMM(BPF_JSGE, BPF_REG_A, 0, 2);
	*insn++ = BPF_ALU32_REG(BPF_XOR, BPF_REG_A, BPF_REG_A);
	*insn   = BPF_EXIT_INSN();

	*insnp = insn;
	return true;
}

/**
 *	bpf_convert_filter - convert filter program
 *	@prog: the user passed filter program
 *	@len: the length of the user passed filter program
 *	@new_prog: allocated 'struct bpf_prog' or NULL
 *	@new_len: pointer to store length of converted program
 *	@seen_ld_abs: bool whether we've seen ld_abs/ind
 *
 * Remap 'sock_filter' style classic BPF (cBPF) instruction set to 'bpf_insn'
 * style extended BPF (eBPF).
 * Conversion workflow:
 *
 * 1) First pass for calculating the new program length:
 *   bpf_convert_filter(old_prog, old_len, NULL, &new_len, &seen_ld_abs)
 *
 * 2) 2nd pass to remap in two passes: 1st pass finds new
 *    jump offsets, 2nd pass remapping:
 *   bpf_convert_filter(old_prog, old_len, new_prog, &new_len, &seen_ld_abs)
 */
static int bpf_convert_filter(struct sock_filter *prog, int len,
			      struct bpf_prog *new_prog, int *new_len,
			      bool *seen_ld_abs)
{
	int new_flen = 0, pass = 0, target, i, stack_off;
	struct bpf_insn *new_insn, *first_insn = NULL;
	struct sock_filter *fp;
	int *addrs = NULL;
	u8 bpf_src;

	BUILD_BUG_ON(BPF_MEMWORDS * sizeof(u32) > MAX_BPF_STACK);
	BUILD_BUG_ON(BPF_REG_FP + 1 != MAX_BPF_REG);

	if (len <= 0 || len > BPF_MAXINSNS)
		return -EINVAL;

	if (new_prog) {
		first_insn = new_prog->insnsi;
		addrs = kcalloc(len, sizeof(*addrs),
				GFP_KERNEL | __GFP_NOWARN);
		if (!addrs)
			return -ENOMEM;
	}

do_pass:
	new_insn = first_insn;
	fp = prog;

	/* Classic BPF related prologue emission. */
	if (new_prog) {
		/* Classic BPF expects A and X to be reset first. These need
		 * to be guaranteed to be the first two instructions.
		 */
		*new_insn++ = BPF_ALU32_REG(BPF_XOR, BPF_REG_A, BPF_REG_A);
		*new_insn++ = BPF_ALU32_REG(BPF_XOR, BPF_REG_X, BPF_REG_X);

		/* All programs must keep CTX in callee saved BPF_REG_CTX.
		 * In eBPF case it's done by the compiler, here we need to
		 * do this ourself. Initial CTX is present in BPF_REG_ARG1.
		 */
		*new_insn++ = BPF_MOV64_REG(BPF_REG_CTX, BPF_REG_ARG1);
		if (*seen_ld_abs) {
			/* For packet access in classic BPF, cache skb->data
			 * in callee-saved BPF R8 and skb->len - skb->data_len
			 * (headlen) in BPF R9. Since classic BPF is read-only
			 * on CTX, we only need to cache it once.
			 */
			*new_insn++ = BPF_LDX_MEM(BPF_FIELD_SIZEOF(struct sk_buff, data),
						  BPF_REG_D, BPF_REG_CTX,
						  offsetof(struct sk_buff, data));
			*new_insn++ = BPF_LDX_MEM(BPF_W, BPF_REG_H, BPF_REG_CTX,
						  offsetof(struct sk_buff, len));
			*new_insn++ = BPF_LDX_MEM(BPF_W, BPF_REG_TMP, BPF_REG_CTX,
						  offsetof(struct sk_buff, data_len));
			*new_insn++ = BPF_ALU32_REG(BPF_SUB, BPF_REG_H, BPF_REG_TMP);
		}
	} else {
		new_insn += 3;
	}

	for (i = 0; i < len; fp++, i++) {
		struct bpf_insn tmp_insns[32] = { };
		struct bpf_insn *insn = tmp_insns;

		if (addrs)
			addrs[i] = new_insn - first_insn;

		switch (fp->code) {
		/* All arithmetic insns and skb loads map as-is. */
		case BPF_ALU | BPF_ADD | BPF_X:
		case BPF_ALU | BPF_ADD | BPF_K:
		case BPF_ALU | BPF_SUB | BPF_X:
		case BPF_ALU | BPF_SUB | BPF_K:
		case BPF_ALU | BPF_AND | BPF_X:
		case BPF_ALU | BPF_AND | BPF_K:
		case BPF_ALU | BPF_OR | BPF_X:
		case BPF_ALU | BPF_OR | BPF_K:
		case BPF_ALU | BPF_LSH | BPF_X:
		case BPF_ALU | BPF_LSH | BPF_K:
		case BPF_ALU | BPF_RSH | BPF_X:
		case BPF_ALU | BPF_RSH | BPF_K:
		case BPF_ALU | BPF_XOR | BPF_X:
		case BPF_ALU | BPF_XOR | BPF_K:
		case BPF_ALU | BPF_MUL | BPF_X:
		case BPF_ALU | BPF_MUL | BPF_K:
		case BPF_ALU | BPF_DIV | BPF_X:
		case BPF_ALU | BPF_DIV | BPF_K:
		case BPF_ALU | BPF_MOD | BPF_X:
		case BPF_ALU | BPF_MOD | BPF_K:
		case BPF_ALU | BPF_NEG:
		case BPF_LD | BPF_ABS | BPF_W:
		case BPF_LD | BPF_ABS | BPF_H:
		case BPF_LD | BPF_ABS | BPF_B:
		case BPF_LD | BPF_IND | BPF_W:
		case BPF_LD | BPF_IND | BPF_H:
		case BPF_LD | BPF_IND | BPF_B:
			/* Check for overloaded BPF extension and
			 * directly convert it if found, otherwise
			 * just move on with mapping.
			 */
			if (BPF_CLASS(fp->code) == BPF_LD &&
			    BPF_MODE(fp->code) == BPF_ABS &&
			    convert_bpf_extensions(fp, &insn))
				break;
			if (BPF_CLASS(fp->code) == BPF_LD &&
			    convert_bpf_ld_abs(fp, &insn)) {
				*seen_ld_abs = true;
				break;
			}

			if (fp->code == (BPF_ALU | BPF_DIV | BPF_X) ||
			    fp->code == (BPF_ALU | BPF_MOD | BPF_X)) {
				*insn++ = BPF_MOV32_REG(BPF_REG_X, BPF_REG_X);
				/* Error with exception code on div/mod by 0.
				 * For cBPF programs, this was always return 0.
				 */
				*insn++ = BPF_JMP_IMM(BPF_JNE, BPF_REG_X, 0, 2);
				*insn++ = BPF_ALU32_REG(BPF_XOR, BPF_REG_A, BPF_REG_A);
				*insn++ = BPF_EXIT_INSN();
			}

			*insn = BPF_RAW_INSN(fp->code, BPF_REG_A, BPF_REG_X, 0, fp->k);
			break;

		/* Jump transformation cannot use BPF block macros
		 * everywhere as offset calculation and target updates
		 * require a bit more work than the rest, i.e. jump
		 * opcodes map as-is, but offsets need adjustment.
		 */

#define BPF_EMIT_JMP							\
	do {								\
		const s32 off_min = S16_MIN, off_max = S16_MAX;		\
		s32 off;						\
									\
		if (target >= len || target < 0)			\
			goto err;					\
		off = addrs ? addrs[target] - addrs[i] - 1 : 0;		\
		/* Adjust pc relative offset for 2nd or 3rd insn. */	\
		off -= insn - tmp_insns;				\
		/* Reject anything not fitting into insn->off. */	\
		if (off < off_min || off > off_max)			\
			goto err;					\
		insn->off = off;					\
	} while (0)

		case BPF_JMP | BPF_JA:
			target = i + fp->k + 1;
			insn->code = fp->code;
			BPF_EMIT_JMP;
			break;

		case BPF_JMP | BPF_JEQ | BPF_K:
		case BPF_JMP | BPF_JEQ | BPF_X:
		case BPF_JMP | BPF_JSET | BPF_K:
		case BPF_JMP | BPF_JSET | BPF_X:
		case BPF_JMP | BPF_JGT | BPF_K:
		case BPF_JMP | BPF_JGT | BPF_X:
		case BPF_JMP | BPF_JGE | BPF_K:
		case BPF_JMP | BPF_JGE | BPF_X:
			if (BPF_SRC(fp->code) == BPF_K && (int) fp->k < 0) {
				/* BPF immediates are signed, zero extend
				 * immediate into tmp register and use it
				 * in compare insn.
				 */
				*insn++ = BPF_MOV32_IMM(BPF_REG_TMP, fp->k);

				insn->dst_reg = BPF_REG_A;
				insn->src_reg = BPF_REG_TMP;
				bpf_src = BPF_X;
			} else {
				insn->dst_reg = BPF_REG_A;
				insn->imm = fp->k;
				bpf_src = BPF_SRC(fp->code);
				insn->src_reg = bpf_src == BPF_X ? BPF_REG_X : 0;
			}

			/* Common case where 'jump_false' is next insn. */
			if (fp->jf == 0) {
				insn->code = BPF_JMP | BPF_OP(fp->code) | bpf_src;
				target = i + fp->jt + 1;
				BPF_EMIT_JMP;
				break;
			}

			/* Convert some jumps when 'jump_true' is next insn. */
			if (fp->jt == 0) {
				switch (BPF_OP(fp->code)) {
				case BPF_JEQ:
					insn->code = BPF_JMP | BPF_JNE | bpf_src;
					break;
				case BPF_JGT:
					insn->code = BPF_JMP | BPF_JLE | bpf_src;
					break;
				case BPF_JGE:
					insn->code = BPF_JMP | BPF_JLT | bpf_src;
					break;
				default:
					goto jmp_rest;
				}

				target = i + fp->jf + 1;
				BPF_EMIT_JMP;
				break;
			}
jmp_rest:
			/* Other jumps are mapped into two insns: Jxx and JA. */
			target = i + fp->jt + 1;
			insn->code = BPF_JMP | BPF_OP(fp->code) | bpf_src;
			BPF_EMIT_JMP;
			insn++;

			insn->code = BPF_JMP | BPF_JA;
			target = i + fp->jf + 1;
			BPF_EMIT_JMP;
			break;

		/* ldxb 4 * ([14] & 0xf) is remaped into 6 insns. */
		case BPF_LDX | BPF_MSH | BPF_B: {
			struct sock_filter tmp = {
				.code	= BPF_LD | BPF_ABS | BPF_B,
				.k	= fp->k,
			};

			*seen_ld_abs = true;

			/* X = A */
			*insn++ = BPF_MOV64_REG(BPF_REG_X, BPF_REG_A);
			/* A = BPF_R0 = *(u8 *) (skb->data + K) */
			convert_bpf_ld_abs(&tmp, &insn);
			insn++;
			/* A &= 0xf */
			*insn++ = BPF_ALU32_IMM(BPF_AND, BPF_REG_A, 0xf);
			/* A <<= 2 */
			*insn++ = BPF_ALU32_IMM(BPF_LSH, BPF_REG_A, 2);
			/* tmp = X */
			*insn++ = BPF_MOV64_REG(BPF_REG_TMP, BPF_REG_X);
			/* X = A */
			*insn++ = BPF_MOV64_REG(BPF_REG_X, BPF_REG_A);
			/* A = tmp */
			*insn = BPF_MOV64_REG(BPF_REG_A, BPF_REG_TMP);
			break;
		}
		/* RET_K is remaped into 2 insns. RET_A case doesn't need an
		 * extra mov as BPF_REG_0 is already mapped into BPF_REG_A.
		 */
		case BPF_RET | BPF_A:
		case BPF_RET | BPF_K:
			if (BPF_RVAL(fp->code) == BPF_K)
				*insn++ = BPF_MOV32_RAW(BPF_K, BPF_REG_0,
							0, fp->k);
			*insn = BPF_EXIT_INSN();
			break;

		/* Store to stack. */
		case BPF_ST:
		case BPF_STX:
			stack_off = fp->k * 4  + 4;
			*insn = BPF_STX_MEM(BPF_W, BPF_REG_FP, BPF_CLASS(fp->code) ==
					    BPF_ST ? BPF_REG_A : BPF_REG_X,
					    -stack_off);
			/* check_load_and_stores() verifies that classic BPF can
			 * load from stack only after write, so tracking
			 * stack_depth for ST|STX insns is enough
			 */
			if (new_prog && new_prog->aux->stack_depth < stack_off)
				new_prog->aux->stack_depth = stack_off;
			break;

		/* Load from stack. */
		case BPF_LD | BPF_MEM:
		case BPF_LDX | BPF_MEM:
			stack_off = fp->k * 4  + 4;
			*insn = BPF_LDX_MEM(BPF_W, BPF_CLASS(fp->code) == BPF_LD  ?
					    BPF_REG_A : BPF_REG_X, BPF_REG_FP,
					    -stack_off);
			break;

		/* A = K or X = K */
		case BPF_LD | BPF_IMM:
		case BPF_LDX | BPF_IMM:
			*insn = BPF_MOV32_IMM(BPF_CLASS(fp->code) == BPF_LD ?
					      BPF_REG_A : BPF_REG_X, fp->k);
			break;

		/* X = A */
		case BPF_MISC | BPF_TAX:
			*insn = BPF_MOV64_REG(BPF_REG_X, BPF_REG_A);
			break;

		/* A = X */
		case BPF_MISC | BPF_TXA:
			*insn = BPF_MOV64_REG(BPF_REG_A, BPF_REG_X);
			break;

		/* A = skb->len or X = skb->len */
		case BPF_LD | BPF_W | BPF_LEN:
		case BPF_LDX | BPF_W | BPF_LEN:
			*insn = BPF_LDX_MEM(BPF_W, BPF_CLASS(fp->code) == BPF_LD ?
					    BPF_REG_A : BPF_REG_X, BPF_REG_CTX,
					    offsetof(struct sk_buff, len));
			break;

		/* Access seccomp_data fields. */
		case BPF_LDX | BPF_ABS | BPF_W:
			/* A = *(u32 *) (ctx + K) */
			*insn = BPF_LDX_MEM(BPF_W, BPF_REG_A, BPF_REG_CTX, fp->k);
			break;

		/* Unknown instruction. */
		default:
			goto err;
		}

		insn++;
		if (new_prog)
			memcpy(new_insn, tmp_insns,
			       sizeof(*insn) * (insn - tmp_insns));
		new_insn += insn - tmp_insns;
	}

	if (!new_prog) {
		/* Only calculating new length. */
		*new_len = new_insn - first_insn;
		if (*seen_ld_abs)
			*new_len += 4; /* Prologue bits. */
		return 0;
	}

	pass++;
	if (new_flen != new_insn - first_insn) {
		new_flen = new_insn - first_insn;
		if (pass > 2)
			goto err;
		goto do_pass;
	}

	kfree(addrs);
	BUG_ON(*new_len != new_flen);
	return 0;
err:
	kfree(addrs);
	return -EINVAL;
}

/* Security:
 *
 * As we dont want to clear mem[] array for each packet going through
 * __bpf_prog_run(), we check that filter loaded by user never try to read
 * a cell if not previously written, and we check all branches to be sure
 * a malicious user doesn't try to abuse us.
 */
static int check_load_and_stores(const struct sock_filter *filter, int flen)
{
	u16 *masks, memvalid = 0; /* One bit per cell, 16 cells */
	int pc, ret = 0;

	BUILD_BUG_ON(BPF_MEMWORDS > 16);

	masks = kmalloc_array(flen, sizeof(*masks), GFP_KERNEL);
	if (!masks)
		return -ENOMEM;

	memset(masks, 0xff, flen * sizeof(*masks));

	for (pc = 0; pc < flen; pc++) {
		memvalid &= masks[pc];

		switch (filter[pc].code) {
		case BPF_ST:
		case BPF_STX:
			memvalid |= (1 << filter[pc].k);
			break;
		case BPF_LD | BPF_MEM:
		case BPF_LDX | BPF_MEM:
			if (!(memvalid & (1 << filter[pc].k))) {
				ret = -EINVAL;
				goto error;
			}
			break;
		case BPF_JMP | BPF_JA:
			/* A jump must set masks on target */
			masks[pc + 1 + filter[pc].k] &= memvalid;
			memvalid = ~0;
			break;
		case BPF_JMP | BPF_JEQ | BPF_K:
		case BPF_JMP | BPF_JEQ | BPF_X:
		case BPF_JMP | BPF_JGE | BPF_K:
		case BPF_JMP | BPF_JGE | BPF_X:
		case BPF_JMP | BPF_JGT | BPF_K:
		case BPF_JMP | BPF_JGT | BPF_X:
		case BPF_JMP | BPF_JSET | BPF_K:
		case BPF_JMP | BPF_JSET | BPF_X:
			/* A jump must set masks on targets */
			masks[pc + 1 + filter[pc].jt] &= memvalid;
			masks[pc + 1 + filter[pc].jf] &= memvalid;
			memvalid = ~0;
			break;
		}
	}
error:
	kfree(masks);
	return ret;
}

static bool chk_code_allowed(u16 code_to_probe)
{
	static const bool codes[] = {
		/* 32 bit ALU operations */
		[BPF_ALU | BPF_ADD | BPF_K] = true,
		[BPF_ALU | BPF_ADD | BPF_X] = true,
		[BPF_ALU | BPF_SUB | BPF_K] = true,
		[BPF_ALU | BPF_SUB | BPF_X] = true,
		[BPF_ALU | BPF_MUL | BPF_K] = true,
		[BPF_ALU | BPF_MUL | BPF_X] = true,
		[BPF_ALU | BPF_DIV | BPF_K] = true,
		[BPF_ALU | BPF_DIV | BPF_X] = true,
		[BPF_ALU | BPF_MOD | BPF_K] = true,
		[BPF_ALU | BPF_MOD | BPF_X] = true,
		[BPF_ALU | BPF_AND | BPF_K] = true,
		[BPF_ALU | BPF_AND | BPF_X] = true,
		[BPF_ALU | BPF_OR | BPF_K] = true,
		[BPF_ALU | BPF_OR | BPF_X] = true,
		[BPF_ALU | BPF_XOR | BPF_K] = true,
		[BPF_ALU | BPF_XOR | BPF_X] = true,
		[BPF_ALU | BPF_LSH | BPF_K] = true,
		[BPF_ALU | BPF_LSH | BPF_X] = true,
		[BPF_ALU | BPF_RSH | BPF_K] = true,
		[BPF_ALU | BPF_RSH | BPF_X] = true,
		[BPF_ALU | BPF_NEG] = true,
		/* Load instructions */
		[BPF_LD | BPF_W | BPF_ABS] = true,
		[BPF_LD | BPF_H | BPF_ABS] = true,
		[BPF_LD | BPF_B | BPF_ABS] = true,
		[BPF_LD | BPF_W | BPF_LEN] = true,
		[BPF_LD | BPF_W | BPF_IND] = true,
		[BPF_LD | BPF_H | BPF_IND] = true,
		[BPF_LD | BPF_B | BPF_IND] = true,
		[BPF_LD | BPF_IMM] = true,
		[BPF_LD | BPF_MEM] = true,
		[BPF_LDX | BPF_W | BPF_LEN] = true,
		[BPF_LDX | BPF_B | BPF_MSH] = true,
		[BPF_LDX | BPF_IMM] = true,
		[BPF_LDX | BPF_MEM] = true,
		/* Store instructions */
		[BPF_ST] = true,
		[BPF_STX] = true,
		/* Misc instructions */
		[BPF_MISC | BPF_TAX] = true,
		[BPF_MISC | BPF_TXA] = true,
		/* Return instructions */
		[BPF_RET | BPF_K] = true,
		[BPF_RET | BPF_A] = true,
		/* Jump instructions */
		[BPF_JMP | BPF_JA] = true,
		[BPF_JMP | BPF_JEQ | BPF_K] = true,
		[BPF_JMP | BPF_JEQ | BPF_X] = true,
		[BPF_JMP | BPF_JGE | BPF_K] = true,
		[BPF_JMP | BPF_JGE | BPF_X] = true,
		[BPF_JMP | BPF_JGT | BPF_K] = true,
		[BPF_JMP | BPF_JGT | BPF_X] = true,
		[BPF_JMP | BPF_JSET | BPF_K] = true,
		[BPF_JMP | BPF_JSET | BPF_X] = true,
	};

	if (code_to_probe >= ARRAY_SIZE(codes))
		return false;

	return codes[code_to_probe];
}

static bool bpf_check_basics_ok(const struct sock_filter *filter,
				unsigned int flen)
{
	if (filter == NULL)
		return false;
	if (flen == 0 || flen > BPF_MAXINSNS)
		return false;

	return true;
}

/**
 *	bpf_check_classic - verify socket filter code
 *	@filter: filter to verify
 *	@flen: length of filter
 *
 * Check the user's filter code. If we let some ugly
 * filter code slip through kaboom! The filter must contain
 * no references or jumps that are out of range, no illegal
 * instructions, and must end with a RET instruction.
 *
 * All jumps are forward as they are not signed.
 *
 * Returns 0 if the rule set is legal or -EINVAL if not.
 */
static int bpf_check_classic(const struct sock_filter *filter,
			     unsigned int flen)
{
	bool anc_found;
	int pc;

	/* Check the filter code now */
	for (pc = 0; pc < flen; pc++) {
		const struct sock_filter *ftest = &filter[pc];

		/* May we actually operate on this code? */
		if (!chk_code_allowed(ftest->code))
			return -EINVAL;

		/* Some instructions need special checks */
		switch (ftest->code) {
		case BPF_ALU | BPF_DIV | BPF_K:
		case BPF_ALU | BPF_MOD | BPF_K:
			/* Check for division by zero */
			if (ftest->k == 0)
				return -EINVAL;
			break;
		case BPF_ALU | BPF_LSH | BPF_K:
		case BPF_ALU | BPF_RSH | BPF_K:
			if (ftest->k >= 32)
				return -EINVAL;
			break;
		case BPF_LD | BPF_MEM:
		case BPF_LDX | BPF_MEM:
		case BPF_ST:
		case BPF_STX:
			/* Check for invalid memory addresses */
			if (ftest->k >= BPF_MEMWORDS)
				return -EINVAL;
			break;
		case BPF_JMP | BPF_JA:
			/* Note, the large ftest->k might cause loops.
			 * Compare this with conditional jumps below,
			 * where offsets are limited. --ANK (981016)
			 */
			if (ftest->k >= (unsigned int)(flen - pc - 1))
				return -EINVAL;
			break;
		case BPF_JMP | BPF_JEQ | BPF_K:
		case BPF_JMP | BPF_JEQ | BPF_X:
		case BPF_JMP | BPF_JGE | BPF_K:
		case BPF_JMP | BPF_JGE | BPF_X:
		case BPF_JMP | BPF_JGT | BPF_K:
		case BPF_JMP | BPF_JGT | BPF_X:
		case BPF_JMP | BPF_JSET | BPF_K:
		case BPF_JMP | BPF_JSET | BPF_X:
			/* Both conditionals must be safe */
			if (pc + ftest->jt + 1 >= flen ||
			    pc + ftest->jf + 1 >= flen)
				return -EINVAL;
			break;
		case BPF_LD | BPF_W | BPF_ABS:
		case BPF_LD | BPF_H | BPF_ABS:
		case BPF_LD | BPF_B | BPF_ABS:
			anc_found = false;
			if (bpf_anc_helper(ftest) & BPF_ANC)
				anc_found = true;
			/* Ancillary operation unknown or unsupported */
			if (anc_found == false && ftest->k >= SKF_AD_OFF)
				return -EINVAL;
		}
	}

	/* Last instruction must be a RET code */
	switch (filter[flen - 1].code) {
	case BPF_RET | BPF_K:
	case BPF_RET | BPF_A:
		return check_load_and_stores(filter, flen);
	}

	return -EINVAL;
}

static int bpf_prog_store_orig_filter(struct bpf_prog *fp,
				      const struct sock_fprog *fprog)
{
	unsigned int fsize = bpf_classic_proglen(fprog);
	struct sock_fprog_kern *fkprog;

	fp->orig_prog = kmalloc(sizeof(*fkprog), GFP_KERNEL);
	if (!fp->orig_prog)
		return -ENOMEM;

	fkprog = fp->orig_prog;
	fkprog->len = fprog->len;

	fkprog->filter = kmemdup(fp->insns, fsize,
				 GFP_KERNEL | __GFP_NOWARN);
	if (!fkprog->filter) {
		kfree(fp->orig_prog);
		return -ENOMEM;
	}

	return 0;
}

static void bpf_release_orig_filter(struct bpf_prog *fp)
{
	struct sock_fprog_kern *fprog = fp->orig_prog;

	if (fprog) {
		kfree(fprog->filter);
		kfree(fprog);
	}
}

static void __bpf_prog_release(struct bpf_prog *prog)
{
	if (prog->type == BPF_PROG_TYPE_SOCKET_FILTER) {
		bpf_prog_put(prog);
	} else {
		bpf_release_orig_filter(prog);
		bpf_prog_free(prog);
	}
}

static void __sk_filter_release(struct sk_filter *fp)
{
	__bpf_prog_release(fp->prog);
	kfree(fp);
}

/**
 * 	sk_filter_release_rcu - Release a socket filter by rcu_head
 *	@rcu: rcu_head that contains the sk_filter to free
 */
static void sk_filter_release_rcu(struct rcu_head *rcu)
{
	struct sk_filter *fp = container_of(rcu, struct sk_filter, rcu);

	__sk_filter_release(fp);
}

/**
 *	sk_filter_release - release a socket filter
 *	@fp: filter to remove
 *
 *	Remove a filter from a socket and release its resources.
 */
static void sk_filter_release(struct sk_filter *fp)
{
	if (refcount_dec_and_test(&fp->refcnt))
		call_rcu(&fp->rcu, sk_filter_release_rcu);
}

void sk_filter_uncharge(struct sock *sk, struct sk_filter *fp)
{
	u32 filter_size = bpf_prog_size(fp->prog->len);

	atomic_sub(filter_size, &sk->sk_omem_alloc);
	sk_filter_release(fp);
}

/* try to charge the socket memory if there is space available
 * return true on success
 */
static bool __sk_filter_charge(struct sock *sk, struct sk_filter *fp)
{
	u32 filter_size = bpf_prog_size(fp->prog->len);
	int optmem_max = READ_ONCE(sysctl_optmem_max);

	/* same check as in sock_kmalloc() */
	if (filter_size <= optmem_max &&
	    atomic_read(&sk->sk_omem_alloc) + filter_size < optmem_max) {
		atomic_add(filter_size, &sk->sk_omem_alloc);
		return true;
	}
	return false;
}

bool sk_filter_charge(struct sock *sk, struct sk_filter *fp)
{
	if (!refcount_inc_not_zero(&fp->refcnt))
		return false;

	if (!__sk_filter_charge(sk, fp)) {
		sk_filter_release(fp);
		return false;
	}
	return true;
}

static struct bpf_prog *bpf_migrate_filter(struct bpf_prog *fp)
{
	struct sock_filter *old_prog;
	struct bpf_prog *old_fp;
	int err, new_len, old_len = fp->len;
	bool seen_ld_abs = false;

	/* We are free to overwrite insns et al right here as it
	 * won't be used at this point in time anymore internally
	 * after the migration to the internal BPF instruction
	 * representation.
	 */
	BUILD_BUG_ON(sizeof(struct sock_filter) !=
		     sizeof(struct bpf_insn));

	/* Conversion cannot happen on overlapping memory areas,
	 * so we need to keep the user BPF around until the 2nd
	 * pass. At this time, the user BPF is stored in fp->insns.
	 */
	old_prog = kmemdup(fp->insns, old_len * sizeof(struct sock_filter),
			   GFP_KERNEL | __GFP_NOWARN);
	if (!old_prog) {
		err = -ENOMEM;
		goto out_err;
	}

	/* 1st pass: calculate the new program length. */
	err = bpf_convert_filter(old_prog, old_len, NULL, &new_len,
				 &seen_ld_abs);
	if (err)
		goto out_err_free;

	/* Expand fp for appending the new filter representation. */
	old_fp = fp;
	fp = bpf_prog_realloc(old_fp, bpf_prog_size(new_len), 0);
	if (!fp) {
		/* The old_fp is still around in case we couldn't
		 * allocate new memory, so uncharge on that one.
		 */
		fp = old_fp;
		err = -ENOMEM;
		goto out_err_free;
	}

	fp->len = new_len;

	/* 2nd pass: remap sock_filter insns into bpf_insn insns. */
	err = bpf_convert_filter(old_prog, old_len, fp, &new_len,
				 &seen_ld_abs);
	if (err)
		/* 2nd bpf_convert_filter() can fail only if it fails
		 * to allocate memory, remapping must succeed. Note,
		 * that at this time old_fp has already been released
		 * by krealloc().
		 */
		goto out_err_free;

	fp = bpf_prog_select_runtime(fp, &err);
	if (err)
		goto out_err_free;

	kfree(old_prog);
	return fp;

out_err_free:
	kfree(old_prog);
out_err:
	__bpf_prog_release(fp);
	return ERR_PTR(err);
}

static struct bpf_prog *bpf_prepare_filter(struct bpf_prog *fp,
					   bpf_aux_classic_check_t trans)
{
	int err;

	fp->bpf_func = NULL;
	fp->jited = 0;

	err = bpf_check_classic(fp->insns, fp->len);
	if (err) {
		__bpf_prog_release(fp);
		return ERR_PTR(err);
	}

	/* There might be additional checks and transformations
	 * needed on classic filters, f.e. in case of seccomp.
	 */
	if (trans) {
		err = trans(fp->insns, fp->len);
		if (err) {
			__bpf_prog_release(fp);
			return ERR_PTR(err);
		}
	}

	/* Probe if we can JIT compile the filter and if so, do
	 * the compilation of the filter.
	 */
	bpf_jit_compile(fp);

	/* JIT compiler couldn't process this filter, so do the
	 * internal BPF translation for the optimized interpreter.
	 */
	if (!fp->jited)
		fp = bpf_migrate_filter(fp);

	return fp;
}

/**
 *	bpf_prog_create - create an unattached filter
 *	@pfp: the unattached filter that is created
 *	@fprog: the filter program
 *
 * Create a filter independent of any socket. We first run some
 * sanity checks on it to make sure it does not explode on us later.
 * If an error occurs or there is insufficient memory for the filter
 * a negative errno code is returned. On success the return is zero.
 */
int bpf_prog_create(struct bpf_prog **pfp, struct sock_fprog_kern *fprog)
{
	unsigned int fsize = bpf_classic_proglen(fprog);
	struct bpf_prog *fp;

	/* Make sure new filter is there and in the right amounts. */
	if (!bpf_check_basics_ok(fprog->filter, fprog->len))
		return -EINVAL;

	fp = bpf_prog_alloc(bpf_prog_size(fprog->len), 0);
	if (!fp)
		return -ENOMEM;

	memcpy(fp->insns, fprog->filter, fsize);

	fp->len = fprog->len;
	/* Since unattached filters are not copied back to user
	 * space through sk_get_filter(), we do not need to hold
	 * a copy here, and can spare us the work.
	 */
	fp->orig_prog = NULL;

	/* bpf_prepare_filter() already takes care of freeing
	 * memory in case something goes wrong.
	 */
	fp = bpf_prepare_filter(fp, NULL);
	if (IS_ERR(fp))
		return PTR_ERR(fp);

	*pfp = fp;
	return 0;
}
EXPORT_SYMBOL_GPL(bpf_prog_create);

/**
 *	bpf_prog_create_from_user - create an unattached filter from user buffer
 *	@pfp: the unattached filter that is created
 *	@fprog: the filter program
 *	@trans: post-classic verifier transformation handler
 *	@save_orig: save classic BPF program
 *
 * This function effectively does the same as bpf_prog_create(), only
 * that it builds up its insns buffer from user space provided buffer.
 * It also allows for passing a bpf_aux_classic_check_t handler.
 */
int bpf_prog_create_from_user(struct bpf_prog **pfp, struct sock_fprog *fprog,
			      bpf_aux_classic_check_t trans, bool save_orig)
{
	unsigned int fsize = bpf_classic_proglen(fprog);
	struct bpf_prog *fp;
	int err;

	/* Make sure new filter is there and in the right amounts. */
	if (!bpf_check_basics_ok(fprog->filter, fprog->len))
		return -EINVAL;

	fp = bpf_prog_alloc(bpf_prog_size(fprog->len), 0);
	if (!fp)
		return -ENOMEM;

	if (copy_from_user(fp->insns, fprog->filter, fsize)) {
		__bpf_prog_free(fp);
		return -EFAULT;
	}

	fp->len = fprog->len;
	fp->orig_prog = NULL;

	if (save_orig) {
		err = bpf_prog_store_orig_filter(fp, fprog);
		if (err) {
			__bpf_prog_free(fp);
			return -ENOMEM;
		}
	}

	/* bpf_prepare_filter() already takes care of freeing
	 * memory in case something goes wrong.
	 */
	fp = bpf_prepare_filter(fp, trans);
	if (IS_ERR(fp))
		return PTR_ERR(fp);

	*pfp = fp;
	return 0;
}
EXPORT_SYMBOL_GPL(bpf_prog_create_from_user);

void bpf_prog_destroy(struct bpf_prog *fp)
{
	__bpf_prog_release(fp);
}
EXPORT_SYMBOL_GPL(bpf_prog_destroy);

static int __sk_attach_prog(struct bpf_prog *prog, struct sock *sk)
{
	struct sk_filter *fp, *old_fp;

	fp = kmalloc(sizeof(*fp), GFP_KERNEL);
	if (!fp)
		return -ENOMEM;

	fp->prog = prog;

	if (!__sk_filter_charge(sk, fp)) {
		kfree(fp);
		return -ENOMEM;
	}
	refcount_set(&fp->refcnt, 1);

	old_fp = rcu_dereference_protected(sk->sk_filter,
					   lockdep_sock_is_held(sk));
	rcu_assign_pointer(sk->sk_filter, fp);

	if (old_fp)
		sk_filter_uncharge(sk, old_fp);

	return 0;
}

static
struct bpf_prog *__get_filter(struct sock_fprog *fprog, struct sock *sk)
{
	unsigned int fsize = bpf_classic_proglen(fprog);
	struct bpf_prog *prog;
	int err;

	if (sock_flag(sk, SOCK_FILTER_LOCKED))
		return ERR_PTR(-EPERM);

	/* Make sure new filter is there and in the right amounts. */
	if (!bpf_check_basics_ok(fprog->filter, fprog->len))
		return ERR_PTR(-EINVAL);

	prog = bpf_prog_alloc(bpf_prog_size(fprog->len), 0);
	if (!prog)
		return ERR_PTR(-ENOMEM);

	if (copy_from_user(prog->insns, fprog->filter, fsize)) {
		__bpf_prog_free(prog);
		return ERR_PTR(-EFAULT);
	}

	prog->len = fprog->len;

	err = bpf_prog_store_orig_filter(prog, fprog);
	if (err) {
		__bpf_prog_free(prog);
		return ERR_PTR(-ENOMEM);
	}

	/* bpf_prepare_filter() already takes care of freeing
	 * memory in case something goes wrong.
	 */
	return bpf_prepare_filter(prog, NULL);
}

/**
 *	sk_attach_filter - attach a socket filter
 *	@fprog: the filter program
 *	@sk: the socket to use
 *
 * Attach the user's filter code. We first run some sanity checks on
 * it to make sure it does not explode on us later. If an error
 * occurs or there is insufficient memory for the filter a negative
 * errno code is returned. On success the return is zero.
 */
int sk_attach_filter(struct sock_fprog *fprog, struct sock *sk)
{
	struct bpf_prog *prog = __get_filter(fprog, sk);
	int err;

	if (IS_ERR(prog))
		return PTR_ERR(prog);

	err = __sk_attach_prog(prog, sk);
	if (err < 0) {
		__bpf_prog_release(prog);
		return err;
	}

	return 0;
}
EXPORT_SYMBOL_GPL(sk_attach_filter);

int sk_reuseport_attach_filter(struct sock_fprog *fprog, struct sock *sk)
{
	struct bpf_prog *prog = __get_filter(fprog, sk);
	int err;

	if (IS_ERR(prog))
		return PTR_ERR(prog);

	if (bpf_prog_size(prog->len) > READ_ONCE(sysctl_optmem_max))
		err = -ENOMEM;
	else
		err = reuseport_attach_prog(sk, prog);

	if (err)
		__bpf_prog_release(prog);

	return err;
}

static struct bpf_prog *__get_bpf(u32 ufd, struct sock *sk)
{
	if (sock_flag(sk, SOCK_FILTER_LOCKED))
		return ERR_PTR(-EPERM);

	return bpf_prog_get_type(ufd, BPF_PROG_TYPE_SOCKET_FILTER);
}

int sk_attach_bpf(u32 ufd, struct sock *sk)
{
	struct bpf_prog *prog = __get_bpf(ufd, sk);
	int err;

	if (IS_ERR(prog))
		return PTR_ERR(prog);

	err = __sk_attach_prog(prog, sk);
	if (err < 0) {
		bpf_prog_put(prog);
		return err;
	}

	return 0;
}

int sk_reuseport_attach_bpf(u32 ufd, struct sock *sk)
{
	struct bpf_prog *prog;
	int err;

	if (sock_flag(sk, SOCK_FILTER_LOCKED))
		return -EPERM;

	prog = bpf_prog_get_type(ufd, BPF_PROG_TYPE_SOCKET_FILTER);
	if (PTR_ERR(prog) == -EINVAL)
		prog = bpf_prog_get_type(ufd, BPF_PROG_TYPE_SK_REUSEPORT);
	if (IS_ERR(prog))
		return PTR_ERR(prog);

	if (prog->type == BPF_PROG_TYPE_SK_REUSEPORT) {
		/* Like other non BPF_PROG_TYPE_SOCKET_FILTER
		 * bpf prog (e.g. sockmap).  It depends on the
		 * limitation imposed by bpf_prog_load().
		 * Hence, sysctl_optmem_max is not checked.
		 */
		if ((sk->sk_type != SOCK_STREAM &&
		     sk->sk_type != SOCK_DGRAM) ||
		    (sk->sk_protocol != IPPROTO_UDP &&
		     sk->sk_protocol != IPPROTO_TCP) ||
		    (sk->sk_family != AF_INET &&
		     sk->sk_family != AF_INET6)) {
			err = -ENOTSUPP;
			goto err_prog_put;
		}
	} else {
		/* BPF_PROG_TYPE_SOCKET_FILTER */
		if (bpf_prog_size(prog->len) > READ_ONCE(sysctl_optmem_max)) {
			err = -ENOMEM;
			goto err_prog_put;
		}
	}

	err = reuseport_attach_prog(sk, prog);
err_prog_put:
	if (err)
		bpf_prog_put(prog);

	return err;
}

void sk_reuseport_prog_free(struct bpf_prog *prog)
{
	if (!prog)
		return;

	if (prog->type == BPF_PROG_TYPE_SK_REUSEPORT)
		bpf_prog_put(prog);
	else
		bpf_prog_destroy(prog);
}

struct bpf_scratchpad {
	union {
		__be32 diff[MAX_BPF_STACK / sizeof(__be32)];
		u8     buff[MAX_BPF_STACK];
	};
};

static DEFINE_PER_CPU(struct bpf_scratchpad, bpf_sp);

static inline int __bpf_try_make_writable(struct sk_buff *skb,
					  unsigned int write_len)
{
	return skb_ensure_writable(skb, write_len);
}

static inline int bpf_try_make_writable(struct sk_buff *skb,
					unsigned int write_len)
{
	int err = __bpf_try_make_writable(skb, write_len);

	bpf_compute_data_pointers(skb);
	return err;
}

static int bpf_try_make_head_writable(struct sk_buff *skb)
{
	return bpf_try_make_writable(skb, skb_headlen(skb));
}

static inline void bpf_push_mac_rcsum(struct sk_buff *skb)
{
	if (skb_at_tc_ingress(skb))
		skb_postpush_rcsum(skb, skb_mac_header(skb), skb->mac_len);
}

static inline void bpf_pull_mac_rcsum(struct sk_buff *skb)
{
	if (skb_at_tc_ingress(skb))
		skb_postpull_rcsum(skb, skb_mac_header(skb), skb->mac_len);
}

BPF_CALL_5(bpf_skb_store_bytes, struct sk_buff *, skb, u32, offset,
	   const void *, from, u32, len, u64, flags)
{
	void *ptr;

	if (unlikely(flags & ~(BPF_F_RECOMPUTE_CSUM | BPF_F_INVALIDATE_HASH)))
		return -EINVAL;
	if (unlikely(offset > INT_MAX))
		return -EFAULT;
	if (unlikely(bpf_try_make_writable(skb, offset + len)))
		return -EFAULT;

	ptr = skb->data + offset;
	if (flags & BPF_F_RECOMPUTE_CSUM)
		__skb_postpull_rcsum(skb, ptr, len, offset);

	memcpy(ptr, from, len);

	if (flags & BPF_F_RECOMPUTE_CSUM)
		__skb_postpush_rcsum(skb, ptr, len, offset);
	if (flags & BPF_F_INVALIDATE_HASH)
		skb_clear_hash(skb);

	return 0;
}

static const struct bpf_func_proto bpf_skb_store_bytes_proto = {
	.func		= bpf_skb_store_bytes,
	.gpl_only	= false,
	.ret_type	= RET_INTEGER,
	.arg1_type	= ARG_PTR_TO_CTX,
	.arg2_type	= ARG_ANYTHING,
	.arg3_type	= ARG_PTR_TO_MEM | MEM_RDONLY,
	.arg4_type	= ARG_CONST_SIZE,
	.arg5_type	= ARG_ANYTHING,
};

BPF_CALL_4(bpf_skb_load_bytes, const struct sk_buff *, skb, u32, offset,
	   void *, to, u32, len)
{
	void *ptr;

	if (unlikely(offset > INT_MAX))
		goto err_clear;

	ptr = skb_header_pointer(skb, offset, len, to);
	if (unlikely(!ptr))
		goto err_clear;
	if (ptr != to)
		memcpy(to, ptr, len);

	return 0;
err_clear:
	memset(to, 0, len);
	return -EFAULT;
}

static const struct bpf_func_proto bpf_skb_load_bytes_proto = {
	.func		= bpf_skb_load_bytes,
	.gpl_only	= false,
	.ret_type	= RET_INTEGER,
	.arg1_type	= ARG_PTR_TO_CTX,
	.arg2_type	= ARG_ANYTHING,
	.arg3_type	= ARG_PTR_TO_UNINIT_MEM,
	.arg4_type	= ARG_CONST_SIZE,
};

BPF_CALL_4(bpf_flow_dissector_load_bytes,
	   const struct bpf_flow_dissector *, ctx, u32, offset,
	   void *, to, u32, len)
{
	void *ptr;

	if (unlikely(offset > 0xffff))
		goto err_clear;

	if (unlikely(!ctx->skb))
		goto err_clear;

	ptr = skb_header_pointer(ctx->skb, offset, len, to);
	if (unlikely(!ptr))
		goto err_clear;
	if (ptr != to)
		memcpy(to, ptr, len);

	return 0;
err_clear:
	memset(to, 0, len);
	return -EFAULT;
}

static const struct bpf_func_proto bpf_flow_dissector_load_bytes_proto = {
	.func		= bpf_flow_dissector_load_bytes,
	.gpl_only	= false,
	.ret_type	= RET_INTEGER,
	.arg1_type	= ARG_PTR_TO_CTX,
	.arg2_type	= ARG_ANYTHING,
	.arg3_type	= ARG_PTR_TO_UNINIT_MEM,
	.arg4_type	= ARG_CONST_SIZE,
};

BPF_CALL_5(bpf_skb_load_bytes_relative, const struct sk_buff *, skb,
	   u32, offset, void *, to, u32, len, u32, start_header)
{
	u8 *end = skb_tail_pointer(skb);
	u8 *start, *ptr;

	if (unlikely(offset > 0xffff))
		goto err_clear;

	switch (start_header) {
	case BPF_HDR_START_MAC:
		if (unlikely(!skb_mac_header_was_set(skb)))
			goto err_clear;
		start = skb_mac_header(skb);
		break;
	case BPF_HDR_START_NET:
		start = skb_network_header(skb);
		break;
	default:
		goto err_clear;
	}

	ptr = start + offset;

	if (likely(ptr + len <= end)) {
		memcpy(to, ptr, len);
		return 0;
	}

err_clear:
	memset(to, 0, len);
	return -EFAULT;
}

static const struct bpf_func_proto bpf_skb_load_bytes_relative_proto = {
	.func		= bpf_skb_load_bytes_relative,
	.gpl_only	= false,
	.ret_type	= RET_INTEGER,
	.arg1_type	= ARG_PTR_TO_CTX,
	.arg2_type	= ARG_ANYTHING,
	.arg3_type	= ARG_PTR_TO_UNINIT_MEM,
	.arg4_type	= ARG_CONST_SIZE,
	.arg5_type	= ARG_ANYTHING,
};

BPF_CALL_2(bpf_skb_pull_data, struct sk_buff *, skb, u32, len)
{
	/* Idea is the following: should the needed direct read/write
	 * test fail during runtime, we can pull in more data and redo
	 * again, since implicitly, we invalidate previous checks here.
	 *
	 * Or, since we know how much we need to make read/writeable,
	 * this can be done once at the program beginning for direct
	 * access case. By this we overcome limitations of only current
	 * headroom being accessible.
	 */
	return bpf_try_make_writable(skb, len ? : skb_headlen(skb));
}

static const struct bpf_func_proto bpf_skb_pull_data_proto = {
	.func		= bpf_skb_pull_data,
	.gpl_only	= false,
	.ret_type	= RET_INTEGER,
	.arg1_type	= ARG_PTR_TO_CTX,
	.arg2_type	= ARG_ANYTHING,
};

BPF_CALL_1(bpf_sk_fullsock, struct sock *, sk)
{
	return sk_fullsock(sk) ? (unsigned long)sk : (unsigned long)NULL;
}

static const struct bpf_func_proto bpf_sk_fullsock_proto = {
	.func		= bpf_sk_fullsock,
	.gpl_only	= false,
	.ret_type	= RET_PTR_TO_SOCKET_OR_NULL,
	.arg1_type	= ARG_PTR_TO_SOCK_COMMON,
};

static inline int sk_skb_try_make_writable(struct sk_buff *skb,
					   unsigned int write_len)
{
	return __bpf_try_make_writable(skb, write_len);
}

BPF_CALL_2(sk_skb_pull_data, struct sk_buff *, skb, u32, len)
{
	/* Idea is the following: should the needed direct read/write
	 * test fail during runtime, we can pull in more data and redo
	 * again, since implicitly, we invalidate previous checks here.
	 *
	 * Or, since we know how much we need to make read/writeable,
	 * this can be done once at the program beginning for direct
	 * access case. By this we overcome limitations of only current
	 * headroom being accessible.
	 */
	return sk_skb_try_make_writable(skb, len ? : skb_headlen(skb));
}

static const struct bpf_func_proto sk_skb_pull_data_proto = {
	.func		= sk_skb_pull_data,
	.gpl_only	= false,
	.ret_type	= RET_INTEGER,
	.arg1_type	= ARG_PTR_TO_CTX,
	.arg2_type	= ARG_ANYTHING,
};

BPF_CALL_5(bpf_l3_csum_replace, struct sk_buff *, skb, u32, offset,
	   u64, from, u64, to, u64, flags)
{
	__sum16 *ptr;

	if (unlikely(flags & ~(BPF_F_HDR_FIELD_MASK)))
		return -EINVAL;
	if (unlikely(offset > 0xffff || offset & 1))
		return -EFAULT;
	if (unlikely(bpf_try_make_writable(skb, offset + sizeof(*ptr))))
		return -EFAULT;

	ptr = (__sum16 *)(skb->data + offset);
	switch (flags & BPF_F_HDR_FIELD_MASK) {
	case 0:
		if (unlikely(from != 0))
			return -EINVAL;

		csum_replace_by_diff(ptr, to);
		break;
	case 2:
		csum_replace2(ptr, from, to);
		break;
	case 4:
		csum_replace4(ptr, from, to);
		break;
	default:
		return -EINVAL;
	}

	return 0;
}

static const struct bpf_func_proto bpf_l3_csum_replace_proto = {
	.func		= bpf_l3_csum_replace,
	.gpl_only	= false,
	.ret_type	= RET_INTEGER,
	.arg1_type	= ARG_PTR_TO_CTX,
	.arg2_type	= ARG_ANYTHING,
	.arg3_type	= ARG_ANYTHING,
	.arg4_type	= ARG_ANYTHING,
	.arg5_type	= ARG_ANYTHING,
};

BPF_CALL_5(bpf_l4_csum_replace, struct sk_buff *, skb, u32, offset,
	   u64, from, u64, to, u64, flags)
{
	bool is_pseudo = flags & BPF_F_PSEUDO_HDR;
	bool is_mmzero = flags & BPF_F_MARK_MANGLED_0;
	bool do_mforce = flags & BPF_F_MARK_ENFORCE;
	__sum16 *ptr;

	if (unlikely(flags & ~(BPF_F_MARK_MANGLED_0 | BPF_F_MARK_ENFORCE |
			       BPF_F_PSEUDO_HDR | BPF_F_HDR_FIELD_MASK)))
		return -EINVAL;
	if (unlikely(offset > 0xffff || offset & 1))
		return -EFAULT;
	if (unlikely(bpf_try_make_writable(skb, offset + sizeof(*ptr))))
		return -EFAULT;

	ptr = (__sum16 *)(skb->data + offset);
	if (is_mmzero && !do_mforce && !*ptr)
		return 0;

	switch (flags & BPF_F_HDR_FIELD_MASK) {
	case 0:
		if (unlikely(from != 0))
			return -EINVAL;

		inet_proto_csum_replace_by_diff(ptr, skb, to, is_pseudo);
		break;
	case 2:
		inet_proto_csum_replace2(ptr, skb, from, to, is_pseudo);
		break;
	case 4:
		inet_proto_csum_replace4(ptr, skb, from, to, is_pseudo);
		break;
	default:
		return -EINVAL;
	}

	if (is_mmzero && !*ptr)
		*ptr = CSUM_MANGLED_0;
	return 0;
}

static const struct bpf_func_proto bpf_l4_csum_replace_proto = {
	.func		= bpf_l4_csum_replace,
	.gpl_only	= false,
	.ret_type	= RET_INTEGER,
	.arg1_type	= ARG_PTR_TO_CTX,
	.arg2_type	= ARG_ANYTHING,
	.arg3_type	= ARG_ANYTHING,
	.arg4_type	= ARG_ANYTHING,
	.arg5_type	= ARG_ANYTHING,
};

BPF_CALL_5(bpf_csum_diff, __be32 *, from, u32, from_size,
	   __be32 *, to, u32, to_size, __wsum, seed)
{
	struct bpf_scratchpad *sp = this_cpu_ptr(&bpf_sp);
	u32 diff_size = from_size + to_size;
	int i, j = 0;

	/* This is quite flexible, some examples:
	 *
	 * from_size == 0, to_size > 0,  seed := csum --> pushing data
	 * from_size > 0,  to_size == 0, seed := csum --> pulling data
	 * from_size > 0,  to_size > 0,  seed := 0    --> diffing data
	 *
	 * Even for diffing, from_size and to_size don't need to be equal.
	 */
	if (unlikely(((from_size | to_size) & (sizeof(__be32) - 1)) ||
		     diff_size > sizeof(sp->diff)))
		return -EINVAL;

	for (i = 0; i < from_size / sizeof(__be32); i++, j++)
		sp->diff[j] = ~from[i];
	for (i = 0; i <   to_size / sizeof(__be32); i++, j++)
		sp->diff[j] = to[i];

	return csum_partial(sp->diff, diff_size, seed);
}

static const struct bpf_func_proto bpf_csum_diff_proto = {
	.func		= bpf_csum_diff,
	.gpl_only	= false,
	.pkt_access	= true,
	.ret_type	= RET_INTEGER,
	.arg1_type	= ARG_PTR_TO_MEM | PTR_MAYBE_NULL | MEM_RDONLY,
	.arg2_type	= ARG_CONST_SIZE_OR_ZERO,
	.arg3_type	= ARG_PTR_TO_MEM | PTR_MAYBE_NULL | MEM_RDONLY,
	.arg4_type	= ARG_CONST_SIZE_OR_ZERO,
	.arg5_type	= ARG_ANYTHING,
};

BPF_CALL_2(bpf_csum_update, struct sk_buff *, skb, __wsum, csum)
{
	/* The interface is to be used in combination with bpf_csum_diff()
	 * for direct packet writes. csum rotation for alignment as well
	 * as emulating csum_sub() can be done from the eBPF program.
	 */
	if (skb->ip_summed == CHECKSUM_COMPLETE)
		return (skb->csum = csum_add(skb->csum, csum));

	return -ENOTSUPP;
}

static const struct bpf_func_proto bpf_csum_update_proto = {
	.func		= bpf_csum_update,
	.gpl_only	= false,
	.ret_type	= RET_INTEGER,
	.arg1_type	= ARG_PTR_TO_CTX,
	.arg2_type	= ARG_ANYTHING,
};

BPF_CALL_2(bpf_csum_level, struct sk_buff *, skb, u64, level)
{
	/* The interface is to be used in combination with bpf_skb_adjust_room()
	 * for encap/decap of packet headers when BPF_F_ADJ_ROOM_NO_CSUM_RESET
	 * is passed as flags, for example.
	 */
	switch (level) {
	case BPF_CSUM_LEVEL_INC:
		__skb_incr_checksum_unnecessary(skb);
		break;
	case BPF_CSUM_LEVEL_DEC:
		__skb_decr_checksum_unnecessary(skb);
		break;
	case BPF_CSUM_LEVEL_RESET:
		__skb_reset_checksum_unnecessary(skb);
		break;
	case BPF_CSUM_LEVEL_QUERY:
		return skb->ip_summed == CHECKSUM_UNNECESSARY ?
		       skb->csum_level : -EACCES;
	default:
		return -EINVAL;
	}

	return 0;
}

static const struct bpf_func_proto bpf_csum_level_proto = {
	.func		= bpf_csum_level,
	.gpl_only	= false,
	.ret_type	= RET_INTEGER,
	.arg1_type	= ARG_PTR_TO_CTX,
	.arg2_type	= ARG_ANYTHING,
};

static inline int __bpf_rx_skb(struct net_device *dev, struct sk_buff *skb)
{
	return dev_forward_skb_nomtu(dev, skb);
}

static inline int __bpf_rx_skb_no_mac(struct net_device *dev,
				      struct sk_buff *skb)
{
	int ret = ____dev_forward_skb(dev, skb, false);

	if (likely(!ret)) {
		skb->dev = dev;
		ret = netif_rx(skb);
	}

	return ret;
}

static inline int __bpf_tx_skb(struct net_device *dev, struct sk_buff *skb)
{
	int ret;

	if (dev_xmit_recursion()) {
		net_crit_ratelimited("bpf: recursion limit reached on datapath, buggy bpf program?\n");
		kfree_skb(skb);
		return -ENETDOWN;
	}

	skb->dev = dev;
	skb->tstamp = 0;

	dev_xmit_recursion_inc();
	ret = dev_queue_xmit(skb);
	dev_xmit_recursion_dec();

	return ret;
}

static int __bpf_redirect_no_mac(struct sk_buff *skb, struct net_device *dev,
				 u32 flags)
{
	unsigned int mlen = skb_network_offset(skb);

	if (unlikely(skb->len <= mlen)) {
		kfree_skb(skb);
		return -ERANGE;
	}

	if (mlen) {
		__skb_pull(skb, mlen);
		if (unlikely(!skb->len)) {
			kfree_skb(skb);
			return -ERANGE;
		}

		/* At ingress, the mac header has already been pulled once.
		 * At egress, skb_pospull_rcsum has to be done in case that
		 * the skb is originated from ingress (i.e. a forwarded skb)
		 * to ensure that rcsum starts at net header.
		 */
		if (!skb_at_tc_ingress(skb))
			skb_postpull_rcsum(skb, skb_mac_header(skb), mlen);
	}
	skb_pop_mac_header(skb);
	skb_reset_mac_len(skb);
	return flags & BPF_F_INGRESS ?
	       __bpf_rx_skb_no_mac(dev, skb) : __bpf_tx_skb(dev, skb);
}

static int __bpf_redirect_common(struct sk_buff *skb, struct net_device *dev,
				 u32 flags)
{
	/* Verify that a link layer header is carried */
	if (unlikely(skb->mac_header >= skb->network_header || skb->len == 0)) {
		kfree_skb(skb);
		return -ERANGE;
	}

	bpf_push_mac_rcsum(skb);
	return flags & BPF_F_INGRESS ?
	       __bpf_rx_skb(dev, skb) : __bpf_tx_skb(dev, skb);
}

static int __bpf_redirect(struct sk_buff *skb, struct net_device *dev,
			  u32 flags)
{
	if (dev_is_mac_header_xmit(dev))
		return __bpf_redirect_common(skb, dev, flags);
	else
		return __bpf_redirect_no_mac(skb, dev, flags);
}

#if IS_ENABLED(CONFIG_IPV6)
static int bpf_out_neigh_v6(struct net *net, struct sk_buff *skb,
			    struct net_device *dev, struct bpf_nh_params *nh)
{
	u32 hh_len = LL_RESERVED_SPACE(dev);
	const struct in6_addr *nexthop;
	struct dst_entry *dst = NULL;
	struct neighbour *neigh;

	if (dev_xmit_recursion()) {
		net_crit_ratelimited("bpf: recursion limit reached on datapath, buggy bpf program?\n");
		goto out_drop;
	}

	skb->dev = dev;
	skb->tstamp = 0;

	if (unlikely(skb_headroom(skb) < hh_len && dev->header_ops)) {
		skb = skb_expand_head(skb, hh_len);
		if (!skb)
			return -ENOMEM;
	}

	rcu_read_lock_bh();
	if (!nh) {
		dst = skb_dst(skb);
		nexthop = rt6_nexthop(container_of(dst, struct rt6_info, dst),
				      &ipv6_hdr(skb)->daddr);
	} else {
		nexthop = &nh->ipv6_nh;
	}
	neigh = ip_neigh_gw6(dev, nexthop);
	if (likely(!IS_ERR(neigh))) {
		int ret;

		sock_confirm_neigh(skb, neigh);
		dev_xmit_recursion_inc();
		ret = neigh_output(neigh, skb, false);
		dev_xmit_recursion_dec();
		rcu_read_unlock_bh();
		return ret;
	}
	rcu_read_unlock_bh();
	if (dst)
		IP6_INC_STATS(net, ip6_dst_idev(dst), IPSTATS_MIB_OUTNOROUTES);
out_drop:
	kfree_skb(skb);
	return -ENETDOWN;
}

static int __bpf_redirect_neigh_v6(struct sk_buff *skb, struct net_device *dev,
				   struct bpf_nh_params *nh)
{
	const struct ipv6hdr *ip6h = ipv6_hdr(skb);
	struct net *net = dev_net(dev);
	int err, ret = NET_XMIT_DROP;

	if (!nh) {
		struct dst_entry *dst;
		struct flowi6 fl6 = {
			.flowi6_flags = FLOWI_FLAG_ANYSRC,
			.flowi6_mark  = skb->mark,
			.flowlabel    = ip6_flowinfo(ip6h),
			.flowi6_oif   = dev->ifindex,
			.flowi6_proto = ip6h->nexthdr,
			.daddr	      = ip6h->daddr,
			.saddr	      = ip6h->saddr,
		};

		dst = ipv6_stub->ipv6_dst_lookup_flow(net, NULL, &fl6, NULL);
		if (IS_ERR(dst))
			goto out_drop;

		skb_dst_set(skb, dst);
	} else if (nh->nh_family != AF_INET6) {
		goto out_drop;
	}

	err = bpf_out_neigh_v6(net, skb, dev, nh);
	if (unlikely(net_xmit_eval(err)))
		dev->stats.tx_errors++;
	else
		ret = NET_XMIT_SUCCESS;
	goto out_xmit;
out_drop:
	dev->stats.tx_errors++;
	kfree_skb(skb);
out_xmit:
	return ret;
}
#else
static int __bpf_redirect_neigh_v6(struct sk_buff *skb, struct net_device *dev,
				   struct bpf_nh_params *nh)
{
	kfree_skb(skb);
	return NET_XMIT_DROP;
}
#endif /* CONFIG_IPV6 */

#if IS_ENABLED(CONFIG_INET)
static int bpf_out_neigh_v4(struct net *net, struct sk_buff *skb,
			    struct net_device *dev, struct bpf_nh_params *nh)
{
	u32 hh_len = LL_RESERVED_SPACE(dev);
	struct neighbour *neigh;
	bool is_v6gw = false;

	if (dev_xmit_recursion()) {
		net_crit_ratelimited("bpf: recursion limit reached on datapath, buggy bpf program?\n");
		goto out_drop;
	}

	skb->dev = dev;
	skb->tstamp = 0;

	if (unlikely(skb_headroom(skb) < hh_len && dev->header_ops)) {
		skb = skb_expand_head(skb, hh_len);
		if (!skb)
			return -ENOMEM;
	}

	rcu_read_lock_bh();
	if (!nh) {
		struct dst_entry *dst = skb_dst(skb);
		struct rtable *rt = container_of(dst, struct rtable, dst);

		neigh = ip_neigh_for_gw(rt, skb, &is_v6gw);
	} else if (nh->nh_family == AF_INET6) {
		neigh = ip_neigh_gw6(dev, &nh->ipv6_nh);
		is_v6gw = true;
	} else if (nh->nh_family == AF_INET) {
		neigh = ip_neigh_gw4(dev, nh->ipv4_nh);
	} else {
		rcu_read_unlock_bh();
		goto out_drop;
	}

	if (likely(!IS_ERR(neigh))) {
		int ret;

		sock_confirm_neigh(skb, neigh);
		dev_xmit_recursion_inc();
		ret = neigh_output(neigh, skb, is_v6gw);
		dev_xmit_recursion_dec();
		rcu_read_unlock_bh();
		return ret;
	}
	rcu_read_unlock_bh();
out_drop:
	kfree_skb(skb);
	return -ENETDOWN;
}

static int __bpf_redirect_neigh_v4(struct sk_buff *skb, struct net_device *dev,
				   struct bpf_nh_params *nh)
{
	const struct iphdr *ip4h = ip_hdr(skb);
	struct net *net = dev_net(dev);
	int err, ret = NET_XMIT_DROP;

	if (!nh) {
		struct flowi4 fl4 = {
			.flowi4_flags = FLOWI_FLAG_ANYSRC,
			.flowi4_mark  = skb->mark,
			.flowi4_tos   = RT_TOS(ip4h->tos),
			.flowi4_oif   = dev->ifindex,
			.flowi4_proto = ip4h->protocol,
			.daddr	      = ip4h->daddr,
			.saddr	      = ip4h->saddr,
		};
		struct rtable *rt;

		rt = ip_route_output_flow(net, &fl4, NULL);
		if (IS_ERR(rt))
			goto out_drop;
		if (rt->rt_type != RTN_UNICAST && rt->rt_type != RTN_LOCAL) {
			ip_rt_put(rt);
			goto out_drop;
		}

		skb_dst_set(skb, &rt->dst);
	}

	err = bpf_out_neigh_v4(net, skb, dev, nh);
	if (unlikely(net_xmit_eval(err)))
		dev->stats.tx_errors++;
	else
		ret = NET_XMIT_SUCCESS;
	goto out_xmit;
out_drop:
	dev->stats.tx_errors++;
	kfree_skb(skb);
out_xmit:
	return ret;
}
#else
static int __bpf_redirect_neigh_v4(struct sk_buff *skb, struct net_device *dev,
				   struct bpf_nh_params *nh)
{
	kfree_skb(skb);
	return NET_XMIT_DROP;
}
#endif /* CONFIG_INET */

static int __bpf_redirect_neigh(struct sk_buff *skb, struct net_device *dev,
				struct bpf_nh_params *nh)
{
	struct ethhdr *ethh = eth_hdr(skb);

	if (unlikely(skb->mac_header >= skb->network_header))
		goto out;
	bpf_push_mac_rcsum(skb);
	if (is_multicast_ether_addr(ethh->h_dest))
		goto out;

	skb_pull(skb, sizeof(*ethh));
	skb_unset_mac_header(skb);
	skb_reset_network_header(skb);

	if (skb->protocol == htons(ETH_P_IP))
		return __bpf_redirect_neigh_v4(skb, dev, nh);
	else if (skb->protocol == htons(ETH_P_IPV6))
		return __bpf_redirect_neigh_v6(skb, dev, nh);
out:
	kfree_skb(skb);
	return -ENOTSUPP;
}

/* Internal, non-exposed redirect flags. */
enum {
	BPF_F_NEIGH	= (1ULL << 1),
	BPF_F_PEER	= (1ULL << 2),
	BPF_F_NEXTHOP	= (1ULL << 3),
#define BPF_F_REDIRECT_INTERNAL	(BPF_F_NEIGH | BPF_F_PEER | BPF_F_NEXTHOP)
};

BPF_CALL_3(bpf_clone_redirect, struct sk_buff *, skb, u32, ifindex, u64, flags)
{
	struct net_device *dev;
	struct sk_buff *clone;
	int ret;

	if (unlikely(flags & (~(BPF_F_INGRESS) | BPF_F_REDIRECT_INTERNAL)))
		return -EINVAL;

	dev = dev_get_by_index_rcu(dev_net(skb->dev), ifindex);
	if (unlikely(!dev))
		return -EINVAL;

	clone = skb_clone(skb, GFP_ATOMIC);
	if (unlikely(!clone))
		return -ENOMEM;

	/* For direct write, we need to keep the invariant that the skbs
	 * we're dealing with need to be uncloned. Should uncloning fail
	 * here, we need to free the just generated clone to unclone once
	 * again.
	 */
	ret = bpf_try_make_head_writable(skb);
	if (unlikely(ret)) {
		kfree_skb(clone);
		return -ENOMEM;
	}

	return __bpf_redirect(clone, dev, flags);
}

static const struct bpf_func_proto bpf_clone_redirect_proto = {
	.func           = bpf_clone_redirect,
	.gpl_only       = false,
	.ret_type       = RET_INTEGER,
	.arg1_type      = ARG_PTR_TO_CTX,
	.arg2_type      = ARG_ANYTHING,
	.arg3_type      = ARG_ANYTHING,
};

DEFINE_PER_CPU(struct bpf_redirect_info, bpf_redirect_info);
EXPORT_PER_CPU_SYMBOL_GPL(bpf_redirect_info);

int skb_do_redirect(struct sk_buff *skb)
{
	struct bpf_redirect_info *ri = this_cpu_ptr(&bpf_redirect_info);
	struct net *net = dev_net(skb->dev);
	struct net_device *dev;
	u32 flags = ri->flags;

	dev = dev_get_by_index_rcu(net, ri->tgt_index);
	ri->tgt_index = 0;
	ri->flags = 0;
	if (unlikely(!dev))
		goto out_drop;
	if (flags & BPF_F_PEER) {
		const struct net_device_ops *ops = dev->netdev_ops;

		if (unlikely(!ops->ndo_get_peer_dev ||
			     !skb_at_tc_ingress(skb)))
			goto out_drop;
		dev = ops->ndo_get_peer_dev(dev);
		if (unlikely(!dev ||
			     !(dev->flags & IFF_UP) ||
			     net_eq(net, dev_net(dev))))
			goto out_drop;
		skb->dev = dev;
		return -EAGAIN;
	}
	return flags & BPF_F_NEIGH ?
	       __bpf_redirect_neigh(skb, dev, flags & BPF_F_NEXTHOP ?
				    &ri->nh : NULL) :
	       __bpf_redirect(skb, dev, flags);
out_drop:
	kfree_skb(skb);
	return -EINVAL;
}

BPF_CALL_2(bpf_redirect, u32, ifindex, u64, flags)
{
	struct bpf_redirect_info *ri = this_cpu_ptr(&bpf_redirect_info);

	if (unlikely(flags & (~(BPF_F_INGRESS) | BPF_F_REDIRECT_INTERNAL)))
		return TC_ACT_SHOT;

	ri->flags = flags;
	ri->tgt_index = ifindex;

	return TC_ACT_REDIRECT;
}

static const struct bpf_func_proto bpf_redirect_proto = {
	.func           = bpf_redirect,
	.gpl_only       = false,
	.ret_type       = RET_INTEGER,
	.arg1_type      = ARG_ANYTHING,
	.arg2_type      = ARG_ANYTHING,
};

BPF_CALL_2(bpf_redirect_peer, u32, ifindex, u64, flags)
{
	struct bpf_redirect_info *ri = this_cpu_ptr(&bpf_redirect_info);

	if (unlikely(flags))
		return TC_ACT_SHOT;

	ri->flags = BPF_F_PEER;
	ri->tgt_index = ifindex;

	return TC_ACT_REDIRECT;
}

static const struct bpf_func_proto bpf_redirect_peer_proto = {
	.func           = bpf_redirect_peer,
	.gpl_only       = false,
	.ret_type       = RET_INTEGER,
	.arg1_type      = ARG_ANYTHING,
	.arg2_type      = ARG_ANYTHING,
};

BPF_CALL_4(bpf_redirect_neigh, u32, ifindex, struct bpf_redir_neigh *, params,
	   int, plen, u64, flags)
{
	struct bpf_redirect_info *ri = this_cpu_ptr(&bpf_redirect_info);

	if (unlikely((plen && plen < sizeof(*params)) || flags))
		return TC_ACT_SHOT;

	ri->flags = BPF_F_NEIGH | (plen ? BPF_F_NEXTHOP : 0);
	ri->tgt_index = ifindex;

	BUILD_BUG_ON(sizeof(struct bpf_redir_neigh) != sizeof(struct bpf_nh_params));
	if (plen)
		memcpy(&ri->nh, params, sizeof(ri->nh));

	return TC_ACT_REDIRECT;
}

static const struct bpf_func_proto bpf_redirect_neigh_proto = {
	.func		= bpf_redirect_neigh,
	.gpl_only	= false,
	.ret_type	= RET_INTEGER,
	.arg1_type	= ARG_ANYTHING,
	.arg2_type      = ARG_PTR_TO_MEM | PTR_MAYBE_NULL | MEM_RDONLY,
	.arg3_type      = ARG_CONST_SIZE_OR_ZERO,
	.arg4_type	= ARG_ANYTHING,
};

BPF_CALL_2(bpf_msg_apply_bytes, struct sk_msg *, msg, u32, bytes)
{
	msg->apply_bytes = bytes;
	return 0;
}

static const struct bpf_func_proto bpf_msg_apply_bytes_proto = {
	.func           = bpf_msg_apply_bytes,
	.gpl_only       = false,
	.ret_type       = RET_INTEGER,
	.arg1_type	= ARG_PTR_TO_CTX,
	.arg2_type      = ARG_ANYTHING,
};

BPF_CALL_2(bpf_msg_cork_bytes, struct sk_msg *, msg, u32, bytes)
{
	msg->cork_bytes = bytes;
	return 0;
}

static const struct bpf_func_proto bpf_msg_cork_bytes_proto = {
	.func           = bpf_msg_cork_bytes,
	.gpl_only       = false,
	.ret_type       = RET_INTEGER,
	.arg1_type	= ARG_PTR_TO_CTX,
	.arg2_type      = ARG_ANYTHING,
};

BPF_CALL_4(bpf_msg_pull_data, struct sk_msg *, msg, u32, start,
	   u32, end, u64, flags)
{
	u32 len = 0, offset = 0, copy = 0, poffset = 0, bytes = end - start;
	u32 first_sge, last_sge, i, shift, bytes_sg_total;
	struct scatterlist *sge;
	u8 *raw, *to, *from;
	struct page *page;

	if (unlikely(flags || end <= start))
		return -EINVAL;

	/* First find the starting scatterlist element */
	i = msg->sg.start;
	do {
		offset += len;
		len = sk_msg_elem(msg, i)->length;
		if (start < offset + len)
			break;
		sk_msg_iter_var_next(i);
	} while (i != msg->sg.end);

	if (unlikely(start >= offset + len))
		return -EINVAL;

	first_sge = i;
	/* The start may point into the sg element so we need to also
	 * account for the headroom.
	 */
	bytes_sg_total = start - offset + bytes;
	if (!test_bit(i, &msg->sg.copy) && bytes_sg_total <= len)
		goto out;

	/* At this point we need to linearize multiple scatterlist
	 * elements or a single shared page. Either way we need to
	 * copy into a linear buffer exclusively owned by BPF. Then
	 * place the buffer in the scatterlist and fixup the original
	 * entries by removing the entries now in the linear buffer
	 * and shifting the remaining entries. For now we do not try
	 * to copy partial entries to avoid complexity of running out
	 * of sg_entry slots. The downside is reading a single byte
	 * will copy the entire sg entry.
	 */
	do {
		copy += sk_msg_elem(msg, i)->length;
		sk_msg_iter_var_next(i);
		if (bytes_sg_total <= copy)
			break;
	} while (i != msg->sg.end);
	last_sge = i;

	if (unlikely(bytes_sg_total > copy))
		return -EINVAL;

	page = alloc_pages(__GFP_NOWARN | GFP_ATOMIC | __GFP_COMP,
			   get_order(copy));
	if (unlikely(!page))
		return -ENOMEM;

	raw = page_address(page);
	i = first_sge;
	do {
		sge = sk_msg_elem(msg, i);
		from = sg_virt(sge);
		len = sge->length;
		to = raw + poffset;

		memcpy(to, from, len);
		poffset += len;
		sge->length = 0;
		put_page(sg_page(sge));

		sk_msg_iter_var_next(i);
	} while (i != last_sge);

	sg_set_page(&msg->sg.data[first_sge], page, copy, 0);

	/* To repair sg ring we need to shift entries. If we only
	 * had a single entry though we can just replace it and
	 * be done. Otherwise walk the ring and shift the entries.
	 */
	WARN_ON_ONCE(last_sge == first_sge);
	shift = last_sge > first_sge ?
		last_sge - first_sge - 1 :
		NR_MSG_FRAG_IDS - first_sge + last_sge - 1;
	if (!shift)
		goto out;

	i = first_sge;
	sk_msg_iter_var_next(i);
	do {
		u32 move_from;

		if (i + shift >= NR_MSG_FRAG_IDS)
			move_from = i + shift - NR_MSG_FRAG_IDS;
		else
			move_from = i + shift;
		if (move_from == msg->sg.end)
			break;

		msg->sg.data[i] = msg->sg.data[move_from];
		msg->sg.data[move_from].length = 0;
		msg->sg.data[move_from].page_link = 0;
		msg->sg.data[move_from].offset = 0;
		sk_msg_iter_var_next(i);
	} while (1);

	msg->sg.end = msg->sg.end - shift > msg->sg.end ?
		      msg->sg.end - shift + NR_MSG_FRAG_IDS :
		      msg->sg.end - shift;
out:
	msg->data = sg_virt(&msg->sg.data[first_sge]) + start - offset;
	msg->data_end = msg->data + bytes;
	return 0;
}

static const struct bpf_func_proto bpf_msg_pull_data_proto = {
	.func		= bpf_msg_pull_data,
	.gpl_only	= false,
	.ret_type	= RET_INTEGER,
	.arg1_type	= ARG_PTR_TO_CTX,
	.arg2_type	= ARG_ANYTHING,
	.arg3_type	= ARG_ANYTHING,
	.arg4_type	= ARG_ANYTHING,
};

BPF_CALL_4(bpf_msg_push_data, struct sk_msg *, msg, u32, start,
	   u32, len, u64, flags)
{
	struct scatterlist sge, nsge, nnsge, rsge = {0}, *psge;
	u32 new, i = 0, l = 0, space, copy = 0, offset = 0;
	u8 *raw, *to, *from;
	struct page *page;

	if (unlikely(flags))
		return -EINVAL;

	if (unlikely(len == 0))
		return 0;

	/* First find the starting scatterlist element */
	i = msg->sg.start;
	do {
		offset += l;
		l = sk_msg_elem(msg, i)->length;

		if (start < offset + l)
			break;
		sk_msg_iter_var_next(i);
	} while (i != msg->sg.end);

	if (start >= offset + l)
		return -EINVAL;

	space = MAX_MSG_FRAGS - sk_msg_elem_used(msg);

	/* If no space available will fallback to copy, we need at
	 * least one scatterlist elem available to push data into
	 * when start aligns to the beginning of an element or two
	 * when it falls inside an element. We handle the start equals
	 * offset case because its the common case for inserting a
	 * header.
	 */
	if (!space || (space == 1 && start != offset))
		copy = msg->sg.data[i].length;

	page = alloc_pages(__GFP_NOWARN | GFP_ATOMIC | __GFP_COMP,
			   get_order(copy + len));
	if (unlikely(!page))
		return -ENOMEM;

	if (copy) {
		int front, back;

		raw = page_address(page);

		psge = sk_msg_elem(msg, i);
		front = start - offset;
		back = psge->length - front;
		from = sg_virt(psge);

		if (front)
			memcpy(raw, from, front);

		if (back) {
			from += front;
			to = raw + front + len;

			memcpy(to, from, back);
		}

		put_page(sg_page(psge));
	} else if (start - offset) {
		psge = sk_msg_elem(msg, i);
		rsge = sk_msg_elem_cpy(msg, i);

		psge->length = start - offset;
		rsge.length -= psge->length;
		rsge.offset += start;

		sk_msg_iter_var_next(i);
		sg_unmark_end(psge);
		sg_unmark_end(&rsge);
		sk_msg_iter_next(msg, end);
	}

	/* Slot(s) to place newly allocated data */
	new = i;

	/* Shift one or two slots as needed */
	if (!copy) {
		sge = sk_msg_elem_cpy(msg, i);

		sk_msg_iter_var_next(i);
		sg_unmark_end(&sge);
		sk_msg_iter_next(msg, end);

		nsge = sk_msg_elem_cpy(msg, i);
		if (rsge.length) {
			sk_msg_iter_var_next(i);
			nnsge = sk_msg_elem_cpy(msg, i);
		}

		while (i != msg->sg.end) {
			msg->sg.data[i] = sge;
			sge = nsge;
			sk_msg_iter_var_next(i);
			if (rsge.length) {
				nsge = nnsge;
				nnsge = sk_msg_elem_cpy(msg, i);
			} else {
				nsge = sk_msg_elem_cpy(msg, i);
			}
		}
	}

	/* Place newly allocated data buffer */
	sk_mem_charge(msg->sk, len);
	msg->sg.size += len;
	__clear_bit(new, &msg->sg.copy);
	sg_set_page(&msg->sg.data[new], page, len + copy, 0);
	if (rsge.length) {
		get_page(sg_page(&rsge));
		sk_msg_iter_var_next(new);
		msg->sg.data[new] = rsge;
	}

	sk_msg_compute_data_pointers(msg);
	return 0;
}

static const struct bpf_func_proto bpf_msg_push_data_proto = {
	.func		= bpf_msg_push_data,
	.gpl_only	= false,
	.ret_type	= RET_INTEGER,
	.arg1_type	= ARG_PTR_TO_CTX,
	.arg2_type	= ARG_ANYTHING,
	.arg3_type	= ARG_ANYTHING,
	.arg4_type	= ARG_ANYTHING,
};

static void sk_msg_shift_left(struct sk_msg *msg, int i)
{
	int prev;

	do {
		prev = i;
		sk_msg_iter_var_next(i);
		msg->sg.data[prev] = msg->sg.data[i];
	} while (i != msg->sg.end);

	sk_msg_iter_prev(msg, end);
}

static void sk_msg_shift_right(struct sk_msg *msg, int i)
{
	struct scatterlist tmp, sge;

	sk_msg_iter_next(msg, end);
	sge = sk_msg_elem_cpy(msg, i);
	sk_msg_iter_var_next(i);
	tmp = sk_msg_elem_cpy(msg, i);

	while (i != msg->sg.end) {
		msg->sg.data[i] = sge;
		sk_msg_iter_var_next(i);
		sge = tmp;
		tmp = sk_msg_elem_cpy(msg, i);
	}
}

BPF_CALL_4(bpf_msg_pop_data, struct sk_msg *, msg, u32, start,
	   u32, len, u64, flags)
{
	u32 i = 0, l = 0, space, offset = 0;
	u64 last = start + len;
	int pop;

	if (unlikely(flags))
		return -EINVAL;

	/* First find the starting scatterlist element */
	i = msg->sg.start;
	do {
		offset += l;
		l = sk_msg_elem(msg, i)->length;

		if (start < offset + l)
			break;
		sk_msg_iter_var_next(i);
	} while (i != msg->sg.end);

	/* Bounds checks: start and pop must be inside message */
	if (start >= offset + l || last >= msg->sg.size)
		return -EINVAL;

	space = MAX_MSG_FRAGS - sk_msg_elem_used(msg);

	pop = len;
	/* --------------| offset
	 * -| start      |-------- len -------|
	 *
	 *  |----- a ----|-------- pop -------|----- b ----|
	 *  |______________________________________________| length
	 *
	 *
	 * a:   region at front of scatter element to save
	 * b:   region at back of scatter element to save when length > A + pop
	 * pop: region to pop from element, same as input 'pop' here will be
	 *      decremented below per iteration.
	 *
	 * Two top-level cases to handle when start != offset, first B is non
	 * zero and second B is zero corresponding to when a pop includes more
	 * than one element.
	 *
	 * Then if B is non-zero AND there is no space allocate space and
	 * compact A, B regions into page. If there is space shift ring to
	 * the rigth free'ing the next element in ring to place B, leaving
	 * A untouched except to reduce length.
	 */
	if (start != offset) {
		struct scatterlist *nsge, *sge = sk_msg_elem(msg, i);
		int a = start;
		int b = sge->length - pop - a;

		sk_msg_iter_var_next(i);

		if (pop < sge->length - a) {
			if (space) {
				sge->length = a;
				sk_msg_shift_right(msg, i);
				nsge = sk_msg_elem(msg, i);
				get_page(sg_page(sge));
				sg_set_page(nsge,
					    sg_page(sge),
					    b, sge->offset + pop + a);
			} else {
				struct page *page, *orig;
				u8 *to, *from;

				page = alloc_pages(__GFP_NOWARN |
						   __GFP_COMP   | GFP_ATOMIC,
						   get_order(a + b));
				if (unlikely(!page))
					return -ENOMEM;

				sge->length = a;
				orig = sg_page(sge);
				from = sg_virt(sge);
				to = page_address(page);
				memcpy(to, from, a);
				memcpy(to + a, from + a + pop, b);
				sg_set_page(sge, page, a + b, 0);
				put_page(orig);
			}
			pop = 0;
		} else if (pop >= sge->length - a) {
			pop -= (sge->length - a);
			sge->length = a;
		}
	}

	/* From above the current layout _must_ be as follows,
	 *
	 * -| offset
	 * -| start
	 *
	 *  |---- pop ---|---------------- b ------------|
	 *  |____________________________________________| length
	 *
	 * Offset and start of the current msg elem are equal because in the
	 * previous case we handled offset != start and either consumed the
	 * entire element and advanced to the next element OR pop == 0.
	 *
	 * Two cases to handle here are first pop is less than the length
	 * leaving some remainder b above. Simply adjust the element's layout
	 * in this case. Or pop >= length of the element so that b = 0. In this
	 * case advance to next element decrementing pop.
	 */
	while (pop) {
		struct scatterlist *sge = sk_msg_elem(msg, i);

		if (pop < sge->length) {
			sge->length -= pop;
			sge->offset += pop;
			pop = 0;
		} else {
			pop -= sge->length;
			sk_msg_shift_left(msg, i);
		}
		sk_msg_iter_var_next(i);
	}

	sk_mem_uncharge(msg->sk, len - pop);
	msg->sg.size -= (len - pop);
	sk_msg_compute_data_pointers(msg);
	return 0;
}

static const struct bpf_func_proto bpf_msg_pop_data_proto = {
	.func		= bpf_msg_pop_data,
	.gpl_only	= false,
	.ret_type	= RET_INTEGER,
	.arg1_type	= ARG_PTR_TO_CTX,
	.arg2_type	= ARG_ANYTHING,
	.arg3_type	= ARG_ANYTHING,
	.arg4_type	= ARG_ANYTHING,
};

#ifdef CONFIG_CGROUP_NET_CLASSID
BPF_CALL_0(bpf_get_cgroup_classid_curr)
{
	return __task_get_classid(current);
}

static const struct bpf_func_proto bpf_get_cgroup_classid_curr_proto = {
	.func		= bpf_get_cgroup_classid_curr,
	.gpl_only	= false,
	.ret_type	= RET_INTEGER,
};

BPF_CALL_1(bpf_skb_cgroup_classid, const struct sk_buff *, skb)
{
	struct sock *sk = skb_to_full_sk(skb);

	if (!sk || !sk_fullsock(sk))
		return 0;

	return sock_cgroup_classid(&sk->sk_cgrp_data);
}

static const struct bpf_func_proto bpf_skb_cgroup_classid_proto = {
	.func		= bpf_skb_cgroup_classid,
	.gpl_only	= false,
	.ret_type	= RET_INTEGER,
	.arg1_type	= ARG_PTR_TO_CTX,
};
#endif

BPF_CALL_1(bpf_get_cgroup_classid, const struct sk_buff *, skb)
{
	return task_get_classid(skb);
}

static const struct bpf_func_proto bpf_get_cgroup_classid_proto = {
	.func           = bpf_get_cgroup_classid,
	.gpl_only       = false,
	.ret_type       = RET_INTEGER,
	.arg1_type      = ARG_PTR_TO_CTX,
};

BPF_CALL_1(bpf_get_route_realm, const struct sk_buff *, skb)
{
	return dst_tclassid(skb);
}

static const struct bpf_func_proto bpf_get_route_realm_proto = {
	.func           = bpf_get_route_realm,
	.gpl_only       = false,
	.ret_type       = RET_INTEGER,
	.arg1_type      = ARG_PTR_TO_CTX,
};

BPF_CALL_1(bpf_get_hash_recalc, struct sk_buff *, skb)
{
	/* If skb_clear_hash() was called due to mangling, we can
	 * trigger SW recalculation here. Later access to hash
	 * can then use the inline skb->hash via context directly
	 * instead of calling this helper again.
	 */
	return skb_get_hash(skb);
}

static const struct bpf_func_proto bpf_get_hash_recalc_proto = {
	.func		= bpf_get_hash_recalc,
	.gpl_only	= false,
	.ret_type	= RET_INTEGER,
	.arg1_type	= ARG_PTR_TO_CTX,
};

BPF_CALL_1(bpf_set_hash_invalid, struct sk_buff *, skb)
{
	/* After all direct packet write, this can be used once for
	 * triggering a lazy recalc on next skb_get_hash() invocation.
	 */
	skb_clear_hash(skb);
	return 0;
}

static const struct bpf_func_proto bpf_set_hash_invalid_proto = {
	.func		= bpf_set_hash_invalid,
	.gpl_only	= false,
	.ret_type	= RET_INTEGER,
	.arg1_type	= ARG_PTR_TO_CTX,
};

BPF_CALL_2(bpf_set_hash, struct sk_buff *, skb, u32, hash)
{
	/* Set user specified hash as L4(+), so that it gets returned
	 * on skb_get_hash() call unless BPF prog later on triggers a
	 * skb_clear_hash().
	 */
	__skb_set_sw_hash(skb, hash, true);
	return 0;
}

static const struct bpf_func_proto bpf_set_hash_proto = {
	.func		= bpf_set_hash,
	.gpl_only	= false,
	.ret_type	= RET_INTEGER,
	.arg1_type	= ARG_PTR_TO_CTX,
	.arg2_type	= ARG_ANYTHING,
};

BPF_CALL_3(bpf_skb_vlan_push, struct sk_buff *, skb, __be16, vlan_proto,
	   u16, vlan_tci)
{
	int ret;

	if (unlikely(vlan_proto != htons(ETH_P_8021Q) &&
		     vlan_proto != htons(ETH_P_8021AD)))
		vlan_proto = htons(ETH_P_8021Q);

	bpf_push_mac_rcsum(skb);
	ret = skb_vlan_push(skb, vlan_proto, vlan_tci);
	bpf_pull_mac_rcsum(skb);

	bpf_compute_data_pointers(skb);
	return ret;
}

static const struct bpf_func_proto bpf_skb_vlan_push_proto = {
	.func           = bpf_skb_vlan_push,
	.gpl_only       = false,
	.ret_type       = RET_INTEGER,
	.arg1_type      = ARG_PTR_TO_CTX,
	.arg2_type      = ARG_ANYTHING,
	.arg3_type      = ARG_ANYTHING,
};

BPF_CALL_1(bpf_skb_vlan_pop, struct sk_buff *, skb)
{
	int ret;

	bpf_push_mac_rcsum(skb);
	ret = skb_vlan_pop(skb);
	bpf_pull_mac_rcsum(skb);

	bpf_compute_data_pointers(skb);
	return ret;
}

static const struct bpf_func_proto bpf_skb_vlan_pop_proto = {
	.func           = bpf_skb_vlan_pop,
	.gpl_only       = false,
	.ret_type       = RET_INTEGER,
	.arg1_type      = ARG_PTR_TO_CTX,
};

static int bpf_skb_generic_push(struct sk_buff *skb, u32 off, u32 len)
{
	/* Caller already did skb_cow() with len as headroom,
	 * so no need to do it here.
	 */
	skb_push(skb, len);
	memmove(skb->data, skb->data + len, off);
	memset(skb->data + off, 0, len);

	/* No skb_postpush_rcsum(skb, skb->data + off, len)
	 * needed here as it does not change the skb->csum
	 * result for checksum complete when summing over
	 * zeroed blocks.
	 */
	return 0;
}

static int bpf_skb_generic_pop(struct sk_buff *skb, u32 off, u32 len)
{
	void *old_data;

	/* skb_ensure_writable() is not needed here, as we're
	 * already working on an uncloned skb.
	 */
	if (unlikely(!pskb_may_pull(skb, off + len)))
		return -ENOMEM;

	old_data = skb->data;
	__skb_pull(skb, len);
	skb_postpull_rcsum(skb, old_data + off, len);
	memmove(skb->data, old_data, off);

	return 0;
}

static int bpf_skb_net_hdr_push(struct sk_buff *skb, u32 off, u32 len)
{
	bool trans_same = skb->transport_header == skb->network_header;
	int ret;

	/* There's no need for __skb_push()/__skb_pull() pair to
	 * get to the start of the mac header as we're guaranteed
	 * to always start from here under eBPF.
	 */
	ret = bpf_skb_generic_push(skb, off, len);
	if (likely(!ret)) {
		skb->mac_header -= len;
		skb->network_header -= len;
		if (trans_same)
			skb->transport_header = skb->network_header;
	}

	return ret;
}

static int bpf_skb_net_hdr_pop(struct sk_buff *skb, u32 off, u32 len)
{
	bool trans_same = skb->transport_header == skb->network_header;
	int ret;

	/* Same here, __skb_push()/__skb_pull() pair not needed. */
	ret = bpf_skb_generic_pop(skb, off, len);
	if (likely(!ret)) {
		skb->mac_header += len;
		skb->network_header += len;
		if (trans_same)
			skb->transport_header = skb->network_header;
	}

	return ret;
}

static int bpf_skb_proto_4_to_6(struct sk_buff *skb)
{
	const u32 len_diff = sizeof(struct ipv6hdr) - sizeof(struct iphdr);
	u32 off = skb_mac_header_len(skb);
	int ret;

	ret = skb_cow(skb, len_diff);
	if (unlikely(ret < 0))
		return ret;

	ret = bpf_skb_net_hdr_push(skb, off, len_diff);
	if (unlikely(ret < 0))
		return ret;

	if (skb_is_gso(skb)) {
		struct skb_shared_info *shinfo = skb_shinfo(skb);

		/* SKB_GSO_TCPV4 needs to be changed into SKB_GSO_TCPV6. */
		if (shinfo->gso_type & SKB_GSO_TCPV4) {
			shinfo->gso_type &= ~SKB_GSO_TCPV4;
			shinfo->gso_type |=  SKB_GSO_TCPV6;
		}
	}

	skb->protocol = htons(ETH_P_IPV6);
	skb_clear_hash(skb);

	return 0;
}

static int bpf_skb_proto_6_to_4(struct sk_buff *skb)
{
	const u32 len_diff = sizeof(struct ipv6hdr) - sizeof(struct iphdr);
	u32 off = skb_mac_header_len(skb);
	int ret;

	ret = skb_unclone(skb, GFP_ATOMIC);
	if (unlikely(ret < 0))
		return ret;

	ret = bpf_skb_net_hdr_pop(skb, off, len_diff);
	if (unlikely(ret < 0))
		return ret;

	if (skb_is_gso(skb)) {
		struct skb_shared_info *shinfo = skb_shinfo(skb);

		/* SKB_GSO_TCPV6 needs to be changed into SKB_GSO_TCPV4. */
		if (shinfo->gso_type & SKB_GSO_TCPV6) {
			shinfo->gso_type &= ~SKB_GSO_TCPV6;
			shinfo->gso_type |=  SKB_GSO_TCPV4;
		}
	}

	skb->protocol = htons(ETH_P_IP);
	skb_clear_hash(skb);

	return 0;
}

static int bpf_skb_proto_xlat(struct sk_buff *skb, __be16 to_proto)
{
	__be16 from_proto = skb->protocol;

	if (from_proto == htons(ETH_P_IP) &&
	      to_proto == htons(ETH_P_IPV6))
		return bpf_skb_proto_4_to_6(skb);

	if (from_proto == htons(ETH_P_IPV6) &&
	      to_proto == htons(ETH_P_IP))
		return bpf_skb_proto_6_to_4(skb);

	return -ENOTSUPP;
}

BPF_CALL_3(bpf_skb_change_proto, struct sk_buff *, skb, __be16, proto,
	   u64, flags)
{
	int ret;

	if (unlikely(flags))
		return -EINVAL;

	/* General idea is that this helper does the basic groundwork
	 * needed for changing the protocol, and eBPF program fills the
	 * rest through bpf_skb_store_bytes(), bpf_lX_csum_replace()
	 * and other helpers, rather than passing a raw buffer here.
	 *
	 * The rationale is to keep this minimal and without a need to
	 * deal with raw packet data. F.e. even if we would pass buffers
	 * here, the program still needs to call the bpf_lX_csum_replace()
	 * helpers anyway. Plus, this way we keep also separation of
	 * concerns, since f.e. bpf_skb_store_bytes() should only take
	 * care of stores.
	 *
	 * Currently, additional options and extension header space are
	 * not supported, but flags register is reserved so we can adapt
	 * that. For offloads, we mark packet as dodgy, so that headers
	 * need to be verified first.
	 */
	ret = bpf_skb_proto_xlat(skb, proto);
	bpf_compute_data_pointers(skb);
	return ret;
}

static const struct bpf_func_proto bpf_skb_change_proto_proto = {
	.func		= bpf_skb_change_proto,
	.gpl_only	= false,
	.ret_type	= RET_INTEGER,
	.arg1_type	= ARG_PTR_TO_CTX,
	.arg2_type	= ARG_ANYTHING,
	.arg3_type	= ARG_ANYTHING,
};

BPF_CALL_2(bpf_skb_change_type, struct sk_buff *, skb, u32, pkt_type)
{
	/* We only allow a restricted subset to be changed for now. */
	if (unlikely(!skb_pkt_type_ok(skb->pkt_type) ||
		     !skb_pkt_type_ok(pkt_type)))
		return -EINVAL;

	skb->pkt_type = pkt_type;
	return 0;
}

static const struct bpf_func_proto bpf_skb_change_type_proto = {
	.func		= bpf_skb_change_type,
	.gpl_only	= false,
	.ret_type	= RET_INTEGER,
	.arg1_type	= ARG_PTR_TO_CTX,
	.arg2_type	= ARG_ANYTHING,
};

static u32 bpf_skb_net_base_len(const struct sk_buff *skb)
{
	switch (skb->protocol) {
	case htons(ETH_P_IP):
		return sizeof(struct iphdr);
	case htons(ETH_P_IPV6):
		return sizeof(struct ipv6hdr);
	default:
		return ~0U;
	}
}

#define BPF_F_ADJ_ROOM_ENCAP_L3_MASK	(BPF_F_ADJ_ROOM_ENCAP_L3_IPV4 | \
					 BPF_F_ADJ_ROOM_ENCAP_L3_IPV6)

#define BPF_F_ADJ_ROOM_MASK		(BPF_F_ADJ_ROOM_FIXED_GSO | \
					 BPF_F_ADJ_ROOM_ENCAP_L3_MASK | \
					 BPF_F_ADJ_ROOM_ENCAP_L4_GRE | \
					 BPF_F_ADJ_ROOM_ENCAP_L4_UDP | \
					 BPF_F_ADJ_ROOM_ENCAP_L2_ETH | \
					 BPF_F_ADJ_ROOM_ENCAP_L2( \
					  BPF_ADJ_ROOM_ENCAP_L2_MASK))

static int bpf_skb_net_grow(struct sk_buff *skb, u32 off, u32 len_diff,
			    u64 flags)
{
	u8 inner_mac_len = flags >> BPF_ADJ_ROOM_ENCAP_L2_SHIFT;
	bool encap = flags & BPF_F_ADJ_ROOM_ENCAP_L3_MASK;
	u16 mac_len = 0, inner_net = 0, inner_trans = 0;
	unsigned int gso_type = SKB_GSO_DODGY;
	int ret;

	if (skb_is_gso(skb) && !skb_is_gso_tcp(skb)) {
		/* udp gso_size delineates datagrams, only allow if fixed */
		if (!(skb_shinfo(skb)->gso_type & SKB_GSO_UDP_L4) ||
		    !(flags & BPF_F_ADJ_ROOM_FIXED_GSO))
			return -ENOTSUPP;
	}

	ret = skb_cow_head(skb, len_diff);
	if (unlikely(ret < 0))
		return ret;

	if (encap) {
		if (skb->protocol != htons(ETH_P_IP) &&
		    skb->protocol != htons(ETH_P_IPV6))
			return -ENOTSUPP;

		if (flags & BPF_F_ADJ_ROOM_ENCAP_L3_IPV4 &&
		    flags & BPF_F_ADJ_ROOM_ENCAP_L3_IPV6)
			return -EINVAL;

		if (flags & BPF_F_ADJ_ROOM_ENCAP_L4_GRE &&
		    flags & BPF_F_ADJ_ROOM_ENCAP_L4_UDP)
			return -EINVAL;

		if (flags & BPF_F_ADJ_ROOM_ENCAP_L2_ETH &&
		    inner_mac_len < ETH_HLEN)
			return -EINVAL;

		if (skb->encapsulation)
			return -EALREADY;

		mac_len = skb->network_header - skb->mac_header;
		inner_net = skb->network_header;
		if (inner_mac_len > len_diff)
			return -EINVAL;
		inner_trans = skb->transport_header;
	}

	ret = bpf_skb_net_hdr_push(skb, off, len_diff);
	if (unlikely(ret < 0))
		return ret;

	if (encap) {
		skb->inner_mac_header = inner_net - inner_mac_len;
		skb->inner_network_header = inner_net;
		skb->inner_transport_header = inner_trans;

		if (flags & BPF_F_ADJ_ROOM_ENCAP_L2_ETH)
			skb_set_inner_protocol(skb, htons(ETH_P_TEB));
		else
			skb_set_inner_protocol(skb, skb->protocol);

		skb->encapsulation = 1;
		skb_set_network_header(skb, mac_len);

		if (flags & BPF_F_ADJ_ROOM_ENCAP_L4_UDP)
			gso_type |= SKB_GSO_UDP_TUNNEL;
		else if (flags & BPF_F_ADJ_ROOM_ENCAP_L4_GRE)
			gso_type |= SKB_GSO_GRE;
		else if (flags & BPF_F_ADJ_ROOM_ENCAP_L3_IPV6)
			gso_type |= SKB_GSO_IPXIP6;
		else if (flags & BPF_F_ADJ_ROOM_ENCAP_L3_IPV4)
			gso_type |= SKB_GSO_IPXIP4;

		if (flags & BPF_F_ADJ_ROOM_ENCAP_L4_GRE ||
		    flags & BPF_F_ADJ_ROOM_ENCAP_L4_UDP) {
			int nh_len = flags & BPF_F_ADJ_ROOM_ENCAP_L3_IPV6 ?
					sizeof(struct ipv6hdr) :
					sizeof(struct iphdr);

			skb_set_transport_header(skb, mac_len + nh_len);
		}

		/* Match skb->protocol to new outer l3 protocol */
		if (skb->protocol == htons(ETH_P_IP) &&
		    flags & BPF_F_ADJ_ROOM_ENCAP_L3_IPV6)
			skb->protocol = htons(ETH_P_IPV6);
		else if (skb->protocol == htons(ETH_P_IPV6) &&
			 flags & BPF_F_ADJ_ROOM_ENCAP_L3_IPV4)
			skb->protocol = htons(ETH_P_IP);
	}

	if (skb_is_gso(skb)) {
		struct skb_shared_info *shinfo = skb_shinfo(skb);

		/* Due to header grow, MSS needs to be downgraded. */
		if (!(flags & BPF_F_ADJ_ROOM_FIXED_GSO))
			skb_decrease_gso_size(shinfo, len_diff);

		/* Header must be checked, and gso_segs recomputed. */
		shinfo->gso_type |= gso_type;
		shinfo->gso_segs = 0;
	}

	return 0;
}

static int bpf_skb_net_shrink(struct sk_buff *skb, u32 off, u32 len_diff,
			      u64 flags)
{
	int ret;

	if (unlikely(flags & ~(BPF_F_ADJ_ROOM_FIXED_GSO |
			       BPF_F_ADJ_ROOM_NO_CSUM_RESET)))
		return -EINVAL;

	if (skb_is_gso(skb) && !skb_is_gso_tcp(skb)) {
		/* udp gso_size delineates datagrams, only allow if fixed */
		if (!(skb_shinfo(skb)->gso_type & SKB_GSO_UDP_L4) ||
		    !(flags & BPF_F_ADJ_ROOM_FIXED_GSO))
			return -ENOTSUPP;
	}

	ret = skb_unclone(skb, GFP_ATOMIC);
	if (unlikely(ret < 0))
		return ret;

	ret = bpf_skb_net_hdr_pop(skb, off, len_diff);
	if (unlikely(ret < 0))
		return ret;

	if (skb_is_gso(skb)) {
		struct skb_shared_info *shinfo = skb_shinfo(skb);

		/* Due to header shrink, MSS can be upgraded. */
		if (!(flags & BPF_F_ADJ_ROOM_FIXED_GSO))
			skb_increase_gso_size(shinfo, len_diff);

		/* Header must be checked, and gso_segs recomputed. */
		shinfo->gso_type |= SKB_GSO_DODGY;
		shinfo->gso_segs = 0;
	}

	return 0;
}

#define BPF_SKB_MAX_LEN SKB_MAX_ALLOC

BPF_CALL_4(sk_skb_adjust_room, struct sk_buff *, skb, s32, len_diff,
	   u32, mode, u64, flags)
{
	u32 len_diff_abs = abs(len_diff);
	bool shrink = len_diff < 0;
	int ret = 0;

	if (unlikely(flags || mode))
		return -EINVAL;
	if (unlikely(len_diff_abs > 0xfffU))
		return -EFAULT;

	if (!shrink) {
		ret = skb_cow(skb, len_diff);
		if (unlikely(ret < 0))
			return ret;
		__skb_push(skb, len_diff_abs);
		memset(skb->data, 0, len_diff_abs);
	} else {
		if (unlikely(!pskb_may_pull(skb, len_diff_abs)))
			return -ENOMEM;
		__skb_pull(skb, len_diff_abs);
	}
	if (tls_sw_has_ctx_rx(skb->sk)) {
		struct strp_msg *rxm = strp_msg(skb);

		rxm->full_len += len_diff;
	}
	return ret;
}

static const struct bpf_func_proto sk_skb_adjust_room_proto = {
	.func		= sk_skb_adjust_room,
	.gpl_only	= false,
	.ret_type	= RET_INTEGER,
	.arg1_type	= ARG_PTR_TO_CTX,
	.arg2_type	= ARG_ANYTHING,
	.arg3_type	= ARG_ANYTHING,
	.arg4_type	= ARG_ANYTHING,
};

BPF_CALL_4(bpf_skb_adjust_room, struct sk_buff *, skb, s32, len_diff,
	   u32, mode, u64, flags)
{
	u32 len_cur, len_diff_abs = abs(len_diff);
	u32 len_min = bpf_skb_net_base_len(skb);
	u32 len_max = BPF_SKB_MAX_LEN;
	__be16 proto = skb->protocol;
	bool shrink = len_diff < 0;
	u32 off;
	int ret;

	if (unlikely(flags & ~(BPF_F_ADJ_ROOM_MASK |
			       BPF_F_ADJ_ROOM_NO_CSUM_RESET)))
		return -EINVAL;
	if (unlikely(len_diff_abs > 0xfffU))
		return -EFAULT;
	if (unlikely(proto != htons(ETH_P_IP) &&
		     proto != htons(ETH_P_IPV6)))
		return -ENOTSUPP;

	off = skb_mac_header_len(skb);
	switch (mode) {
	case BPF_ADJ_ROOM_NET:
		off += bpf_skb_net_base_len(skb);
		break;
	case BPF_ADJ_ROOM_MAC:
		break;
	default:
		return -ENOTSUPP;
	}

	len_cur = skb->len - skb_network_offset(skb);
	if ((shrink && (len_diff_abs >= len_cur ||
			len_cur - len_diff_abs < len_min)) ||
	    (!shrink && (skb->len + len_diff_abs > len_max &&
			 !skb_is_gso(skb))))
		return -ENOTSUPP;

	ret = shrink ? bpf_skb_net_shrink(skb, off, len_diff_abs, flags) :
		       bpf_skb_net_grow(skb, off, len_diff_abs, flags);
	if (!ret && !(flags & BPF_F_ADJ_ROOM_NO_CSUM_RESET))
		__skb_reset_checksum_unnecessary(skb);

	bpf_compute_data_pointers(skb);
	return ret;
}

static const struct bpf_func_proto bpf_skb_adjust_room_proto = {
	.func		= bpf_skb_adjust_room,
	.gpl_only	= false,
	.ret_type	= RET_INTEGER,
	.arg1_type	= ARG_PTR_TO_CTX,
	.arg2_type	= ARG_ANYTHING,
	.arg3_type	= ARG_ANYTHING,
	.arg4_type	= ARG_ANYTHING,
};

static u32 __bpf_skb_min_len(const struct sk_buff *skb)
{
	u32 min_len = skb_network_offset(skb);

	if (skb_transport_header_was_set(skb))
		min_len = skb_transport_offset(skb);
	if (skb->ip_summed == CHECKSUM_PARTIAL)
		min_len = skb_checksum_start_offset(skb) +
			  skb->csum_offset + sizeof(__sum16);
	return min_len;
}

static int bpf_skb_grow_rcsum(struct sk_buff *skb, unsigned int new_len)
{
	unsigned int old_len = skb->len;
	int ret;

	ret = __skb_grow_rcsum(skb, new_len);
	if (!ret)
		memset(skb->data + old_len, 0, new_len - old_len);
	return ret;
}

static int bpf_skb_trim_rcsum(struct sk_buff *skb, unsigned int new_len)
{
	return __skb_trim_rcsum(skb, new_len);
}

static inline int __bpf_skb_change_tail(struct sk_buff *skb, u32 new_len,
					u64 flags)
{
	u32 max_len = BPF_SKB_MAX_LEN;
	u32 min_len = __bpf_skb_min_len(skb);
	int ret;

	if (unlikely(flags || new_len > max_len || new_len < min_len))
		return -EINVAL;
	if (skb->encapsulation)
		return -ENOTSUPP;

	/* The basic idea of this helper is that it's performing the
	 * needed work to either grow or trim an skb, and eBPF program
	 * rewrites the rest via helpers like bpf_skb_store_bytes(),
	 * bpf_lX_csum_replace() and others rather than passing a raw
	 * buffer here. This one is a slow path helper and intended
	 * for replies with control messages.
	 *
	 * Like in bpf_skb_change_proto(), we want to keep this rather
	 * minimal and without protocol specifics so that we are able
	 * to separate concerns as in bpf_skb_store_bytes() should only
	 * be the one responsible for writing buffers.
	 *
	 * It's really expected to be a slow path operation here for
	 * control message replies, so we're implicitly linearizing,
	 * uncloning and drop offloads from the skb by this.
	 */
	ret = __bpf_try_make_writable(skb, skb->len);
	if (!ret) {
		if (new_len > skb->len)
			ret = bpf_skb_grow_rcsum(skb, new_len);
		else if (new_len < skb->len)
			ret = bpf_skb_trim_rcsum(skb, new_len);
		if (!ret && skb_is_gso(skb))
			skb_gso_reset(skb);
	}
	return ret;
}

BPF_CALL_3(bpf_skb_change_tail, struct sk_buff *, skb, u32, new_len,
	   u64, flags)
{
	int ret = __bpf_skb_change_tail(skb, new_len, flags);

	bpf_compute_data_pointers(skb);
	return ret;
}

static const struct bpf_func_proto bpf_skb_change_tail_proto = {
	.func		= bpf_skb_change_tail,
	.gpl_only	= false,
	.ret_type	= RET_INTEGER,
	.arg1_type	= ARG_PTR_TO_CTX,
	.arg2_type	= ARG_ANYTHING,
	.arg3_type	= ARG_ANYTHING,
};

BPF_CALL_3(sk_skb_change_tail, struct sk_buff *, skb, u32, new_len,
	   u64, flags)
{
	return __bpf_skb_change_tail(skb, new_len, flags);
}

static const struct bpf_func_proto sk_skb_change_tail_proto = {
	.func		= sk_skb_change_tail,
	.gpl_only	= false,
	.ret_type	= RET_INTEGER,
	.arg1_type	= ARG_PTR_TO_CTX,
	.arg2_type	= ARG_ANYTHING,
	.arg3_type	= ARG_ANYTHING,
};

static inline int __bpf_skb_change_head(struct sk_buff *skb, u32 head_room,
					u64 flags)
{
	u32 max_len = BPF_SKB_MAX_LEN;
	u32 new_len = skb->len + head_room;
	int ret;

	if (unlikely(flags || (!skb_is_gso(skb) && new_len > max_len) ||
		     new_len < skb->len))
		return -EINVAL;

	ret = skb_cow(skb, head_room);
	if (likely(!ret)) {
		/* Idea for this helper is that we currently only
		 * allow to expand on mac header. This means that
		 * skb->protocol network header, etc, stay as is.
		 * Compared to bpf_skb_change_tail(), we're more
		 * flexible due to not needing to linearize or
		 * reset GSO. Intention for this helper is to be
		 * used by an L3 skb that needs to push mac header
		 * for redirection into L2 device.
		 */
		__skb_push(skb, head_room);
		memset(skb->data, 0, head_room);
		skb_reset_mac_header(skb);
		skb_reset_mac_len(skb);
	}

	return ret;
}

BPF_CALL_3(bpf_skb_change_head, struct sk_buff *, skb, u32, head_room,
	   u64, flags)
{
	int ret = __bpf_skb_change_head(skb, head_room, flags);

	bpf_compute_data_pointers(skb);
	return ret;
}

static const struct bpf_func_proto bpf_skb_change_head_proto = {
	.func		= bpf_skb_change_head,
	.gpl_only	= false,
	.ret_type	= RET_INTEGER,
	.arg1_type	= ARG_PTR_TO_CTX,
	.arg2_type	= ARG_ANYTHING,
	.arg3_type	= ARG_ANYTHING,
};

BPF_CALL_3(sk_skb_change_head, struct sk_buff *, skb, u32, head_room,
	   u64, flags)
{
	return __bpf_skb_change_head(skb, head_room, flags);
}

static const struct bpf_func_proto sk_skb_change_head_proto = {
	.func		= sk_skb_change_head,
	.gpl_only	= false,
	.ret_type	= RET_INTEGER,
	.arg1_type	= ARG_PTR_TO_CTX,
	.arg2_type	= ARG_ANYTHING,
	.arg3_type	= ARG_ANYTHING,
};
static unsigned long xdp_get_metalen(const struct xdp_buff *xdp)
{
	return xdp_data_meta_unsupported(xdp) ? 0 :
	       xdp->data - xdp->data_meta;
}

BPF_CALL_2(bpf_xdp_adjust_head, struct xdp_buff *, xdp, int, offset)
{
	void *xdp_frame_end = xdp->data_hard_start + sizeof(struct xdp_frame);
	unsigned long metalen = xdp_get_metalen(xdp);
	void *data_start = xdp_frame_end + metalen;
	void *data = xdp->data + offset;

	if (unlikely(data < data_start ||
		     data > xdp->data_end - ETH_HLEN))
		return -EINVAL;

	if (metalen)
		memmove(xdp->data_meta + offset,
			xdp->data_meta, metalen);
	xdp->data_meta += offset;
	xdp->data = data;

	return 0;
}

static const struct bpf_func_proto bpf_xdp_adjust_head_proto = {
	.func		= bpf_xdp_adjust_head,
	.gpl_only	= false,
	.ret_type	= RET_INTEGER,
	.arg1_type	= ARG_PTR_TO_CTX,
	.arg2_type	= ARG_ANYTHING,
};

BPF_CALL_2(bpf_xdp_adjust_tail, struct xdp_buff *, xdp, int, offset)
{
	void *data_hard_end = xdp_data_hard_end(xdp); /* use xdp->frame_sz */
	void *data_end = xdp->data_end + offset;

	/* Notice that xdp_data_hard_end have reserved some tailroom */
	if (unlikely(data_end > data_hard_end))
		return -EINVAL;

	/* ALL drivers MUST init xdp->frame_sz, chicken check below */
	if (unlikely(xdp->frame_sz > PAGE_SIZE)) {
		WARN_ONCE(1, "Too BIG xdp->frame_sz = %d\n", xdp->frame_sz);
		return -EINVAL;
	}

	if (unlikely(data_end < xdp->data + ETH_HLEN))
		return -EINVAL;

	/* Clear memory area on grow, can contain uninit kernel memory */
	if (offset > 0)
		memset(xdp->data_end, 0, offset);

	xdp->data_end = data_end;

	return 0;
}

static const struct bpf_func_proto bpf_xdp_adjust_tail_proto = {
	.func		= bpf_xdp_adjust_tail,
	.gpl_only	= false,
	.ret_type	= RET_INTEGER,
	.arg1_type	= ARG_PTR_TO_CTX,
	.arg2_type	= ARG_ANYTHING,
};

BPF_CALL_2(bpf_xdp_adjust_meta, struct xdp_buff *, xdp, int, offset)
{
	void *xdp_frame_end = xdp->data_hard_start + sizeof(struct xdp_frame);
	void *meta = xdp->data_meta + offset;
	unsigned long metalen = xdp->data - meta;

	if (xdp_data_meta_unsupported(xdp))
		return -ENOTSUPP;
	if (unlikely(meta < xdp_frame_end ||
		     meta > xdp->data))
		return -EINVAL;
	if (unlikely(xdp_metalen_invalid(metalen)))
		return -EACCES;

	xdp->data_meta = meta;

	return 0;
}

static const struct bpf_func_proto bpf_xdp_adjust_meta_proto = {
	.func		= bpf_xdp_adjust_meta,
	.gpl_only	= false,
	.ret_type	= RET_INTEGER,
	.arg1_type	= ARG_PTR_TO_CTX,
	.arg2_type	= ARG_ANYTHING,
};

/* XDP_REDIRECT works by a three-step process, implemented in the functions
 * below:
 *
 * 1. The bpf_redirect() and bpf_redirect_map() helpers will lookup the target
 *    of the redirect and store it (along with some other metadata) in a per-CPU
 *    struct bpf_redirect_info.
 *
 * 2. When the program returns the XDP_REDIRECT return code, the driver will
 *    call xdp_do_redirect() which will use the information in struct
 *    bpf_redirect_info to actually enqueue the frame into a map type-specific
 *    bulk queue structure.
 *
 * 3. Before exiting its NAPI poll loop, the driver will call xdp_do_flush(),
 *    which will flush all the different bulk queues, thus completing the
 *    redirect.
 *
 * Pointers to the map entries will be kept around for this whole sequence of
 * steps, protected by RCU. However, there is no top-level rcu_read_lock() in
 * the core code; instead, the RCU protection relies on everything happening
 * inside a single NAPI poll sequence, which means it's between a pair of calls
 * to local_bh_disable()/local_bh_enable().
 *
 * The map entries are marked as __rcu and the map code makes sure to
 * dereference those pointers with rcu_dereference_check() in a way that works
 * for both sections that to hold an rcu_read_lock() and sections that are
 * called from NAPI without a separate rcu_read_lock(). The code below does not
 * use RCU annotations, but relies on those in the map code.
 */
void xdp_do_flush(void)
{
	__dev_flush();
	__cpu_map_flush();
	__xsk_map_flush();
}
EXPORT_SYMBOL_GPL(xdp_do_flush);

void bpf_clear_redirect_map(struct bpf_map *map)
{
	struct bpf_redirect_info *ri;
	int cpu;

	for_each_possible_cpu(cpu) {
		ri = per_cpu_ptr(&bpf_redirect_info, cpu);
		/* Avoid polluting remote cacheline due to writes if
		 * not needed. Once we pass this test, we need the
		 * cmpxchg() to make sure it hasn't been changed in
		 * the meantime by remote CPU.
		 */
		if (unlikely(READ_ONCE(ri->map) == map))
			cmpxchg(&ri->map, map, NULL);
	}
}

DEFINE_STATIC_KEY_FALSE(bpf_master_redirect_enabled_key);
EXPORT_SYMBOL_GPL(bpf_master_redirect_enabled_key);

u32 xdp_master_redirect(struct xdp_buff *xdp)
{
	struct net_device *master, *slave;
	struct bpf_redirect_info *ri = this_cpu_ptr(&bpf_redirect_info);

	master = netdev_master_upper_dev_get_rcu(xdp->rxq->dev);
	slave = master->netdev_ops->ndo_xdp_get_xmit_slave(master, xdp);
	if (slave && slave != xdp->rxq->dev) {
		/* The target device is different from the receiving device, so
		 * redirect it to the new device.
		 * Using XDP_REDIRECT gets the correct behaviour from XDP enabled
		 * drivers to unmap the packet from their rx ring.
		 */
		ri->tgt_index = slave->ifindex;
		ri->map_id = INT_MAX;
		ri->map_type = BPF_MAP_TYPE_UNSPEC;
		return XDP_REDIRECT;
	}
	return XDP_TX;
}
EXPORT_SYMBOL_GPL(xdp_master_redirect);

int xdp_do_redirect(struct net_device *dev, struct xdp_buff *xdp,
		    struct bpf_prog *xdp_prog)
{
	struct bpf_redirect_info *ri = this_cpu_ptr(&bpf_redirect_info);
	enum bpf_map_type map_type = ri->map_type;
	void *fwd = ri->tgt_value;
	u32 map_id = ri->map_id;
	struct bpf_map *map;
	int err;

	ri->map_id = 0; /* Valid map id idr range: [1,INT_MAX[ */
	ri->map_type = BPF_MAP_TYPE_UNSPEC;

	switch (map_type) {
	case BPF_MAP_TYPE_DEVMAP:
		fallthrough;
	case BPF_MAP_TYPE_DEVMAP_HASH:
		map = READ_ONCE(ri->map);
		if (unlikely(map)) {
			WRITE_ONCE(ri->map, NULL);
			err = dev_map_enqueue_multi(xdp, dev, map,
						    ri->flags & BPF_F_EXCLUDE_INGRESS);
		} else {
			err = dev_map_enqueue(fwd, xdp, dev);
		}
		break;
	case BPF_MAP_TYPE_CPUMAP:
		err = cpu_map_enqueue(fwd, xdp, dev);
		break;
	case BPF_MAP_TYPE_XSKMAP:
		err = __xsk_map_redirect(fwd, xdp);
		break;
	case BPF_MAP_TYPE_UNSPEC:
		if (map_id == INT_MAX) {
			fwd = dev_get_by_index_rcu(dev_net(dev), ri->tgt_index);
			if (unlikely(!fwd)) {
				err = -EINVAL;
				break;
			}
			err = dev_xdp_enqueue(fwd, xdp, dev);
			break;
		}
		fallthrough;
	default:
		err = -EBADRQC;
	}

	if (unlikely(err))
		goto err;

	_trace_xdp_redirect_map(dev, xdp_prog, fwd, map_type, map_id, ri->tgt_index);
	return 0;
err:
	_trace_xdp_redirect_map_err(dev, xdp_prog, fwd, map_type, map_id, ri->tgt_index, err);
	return err;
}
EXPORT_SYMBOL_GPL(xdp_do_redirect);

static int xdp_do_generic_redirect_map(struct net_device *dev,
				       struct sk_buff *skb,
				       struct xdp_buff *xdp,
				       struct bpf_prog *xdp_prog,
				       void *fwd,
				       enum bpf_map_type map_type, u32 map_id)
{
	struct bpf_redirect_info *ri = this_cpu_ptr(&bpf_redirect_info);
	struct bpf_map *map;
	int err;

	switch (map_type) {
	case BPF_MAP_TYPE_DEVMAP:
		fallthrough;
	case BPF_MAP_TYPE_DEVMAP_HASH:
		map = READ_ONCE(ri->map);
		if (unlikely(map)) {
			WRITE_ONCE(ri->map, NULL);
			err = dev_map_redirect_multi(dev, skb, xdp_prog, map,
						     ri->flags & BPF_F_EXCLUDE_INGRESS);
		} else {
			err = dev_map_generic_redirect(fwd, skb, xdp_prog);
		}
		if (unlikely(err))
			goto err;
		break;
	case BPF_MAP_TYPE_XSKMAP:
		err = xsk_generic_rcv(fwd, xdp);
		if (err)
			goto err;
		consume_skb(skb);
		break;
	case BPF_MAP_TYPE_CPUMAP:
		err = cpu_map_generic_redirect(fwd, skb);
		if (unlikely(err))
			goto err;
		break;
	default:
		err = -EBADRQC;
		goto err;
	}

	_trace_xdp_redirect_map(dev, xdp_prog, fwd, map_type, map_id, ri->tgt_index);
	return 0;
err:
	_trace_xdp_redirect_map_err(dev, xdp_prog, fwd, map_type, map_id, ri->tgt_index, err);
	return err;
}

int xdp_do_generic_redirect(struct net_device *dev, struct sk_buff *skb,
			    struct xdp_buff *xdp, struct bpf_prog *xdp_prog)
{
	struct bpf_redirect_info *ri = this_cpu_ptr(&bpf_redirect_info);
	enum bpf_map_type map_type = ri->map_type;
	void *fwd = ri->tgt_value;
	u32 map_id = ri->map_id;
	int err;

	ri->map_id = 0; /* Valid map id idr range: [1,INT_MAX[ */
	ri->map_type = BPF_MAP_TYPE_UNSPEC;

	if (map_type == BPF_MAP_TYPE_UNSPEC && map_id == INT_MAX) {
		fwd = dev_get_by_index_rcu(dev_net(dev), ri->tgt_index);
		if (unlikely(!fwd)) {
			err = -EINVAL;
			goto err;
		}

		err = xdp_ok_fwd_dev(fwd, skb->len);
		if (unlikely(err))
			goto err;

		skb->dev = fwd;
		_trace_xdp_redirect(dev, xdp_prog, ri->tgt_index);
		generic_xdp_tx(skb, xdp_prog);
		return 0;
	}

	return xdp_do_generic_redirect_map(dev, skb, xdp, xdp_prog, fwd, map_type, map_id);
err:
	_trace_xdp_redirect_err(dev, xdp_prog, ri->tgt_index, err);
	return err;
}

BPF_CALL_2(bpf_xdp_redirect, u32, ifindex, u64, flags)
{
	struct bpf_redirect_info *ri = this_cpu_ptr(&bpf_redirect_info);

	if (unlikely(flags))
		return XDP_ABORTED;

	/* NB! Map type UNSPEC and map_id == INT_MAX (never generated
	 * by map_idr) is used for ifindex based XDP redirect.
	 */
	ri->tgt_index = ifindex;
	ri->map_id = INT_MAX;
	ri->map_type = BPF_MAP_TYPE_UNSPEC;

	return XDP_REDIRECT;
}

static const struct bpf_func_proto bpf_xdp_redirect_proto = {
	.func           = bpf_xdp_redirect,
	.gpl_only       = false,
	.ret_type       = RET_INTEGER,
	.arg1_type      = ARG_ANYTHING,
	.arg2_type      = ARG_ANYTHING,
};

BPF_CALL_3(bpf_xdp_redirect_map, struct bpf_map *, map, u32, ifindex,
	   u64, flags)
{
	return map->ops->map_redirect(map, ifindex, flags);
}

static const struct bpf_func_proto bpf_xdp_redirect_map_proto = {
	.func           = bpf_xdp_redirect_map,
	.gpl_only       = false,
	.ret_type       = RET_INTEGER,
	.arg1_type      = ARG_CONST_MAP_PTR,
	.arg2_type      = ARG_ANYTHING,
	.arg3_type      = ARG_ANYTHING,
};

static unsigned long bpf_skb_copy(void *dst_buff, const void *skb,
				  unsigned long off, unsigned long len)
{
	void *ptr = skb_header_pointer(skb, off, len, dst_buff);

	if (unlikely(!ptr))
		return len;
	if (ptr != dst_buff)
		memcpy(dst_buff, ptr, len);

	return 0;
}

BPF_CALL_5(bpf_skb_event_output, struct sk_buff *, skb, struct bpf_map *, map,
	   u64, flags, void *, meta, u64, meta_size)
{
	u64 skb_size = (flags & BPF_F_CTXLEN_MASK) >> 32;

	if (unlikely(flags & ~(BPF_F_CTXLEN_MASK | BPF_F_INDEX_MASK)))
		return -EINVAL;
	if (unlikely(!skb || skb_size > skb->len))
		return -EFAULT;

	return bpf_event_output(map, flags, meta, meta_size, skb, skb_size,
				bpf_skb_copy);
}

static const struct bpf_func_proto bpf_skb_event_output_proto = {
	.func		= bpf_skb_event_output,
	.gpl_only	= true,
	.ret_type	= RET_INTEGER,
	.arg1_type	= ARG_PTR_TO_CTX,
	.arg2_type	= ARG_CONST_MAP_PTR,
	.arg3_type	= ARG_ANYTHING,
	.arg4_type	= ARG_PTR_TO_MEM | MEM_RDONLY,
	.arg5_type	= ARG_CONST_SIZE_OR_ZERO,
};

BTF_ID_LIST_SINGLE(bpf_skb_output_btf_ids, struct, sk_buff)

const struct bpf_func_proto bpf_skb_output_proto = {
	.func		= bpf_skb_event_output,
	.gpl_only	= true,
	.ret_type	= RET_INTEGER,
	.arg1_type	= ARG_PTR_TO_BTF_ID,
	.arg1_btf_id	= &bpf_skb_output_btf_ids[0],
	.arg2_type	= ARG_CONST_MAP_PTR,
	.arg3_type	= ARG_ANYTHING,
	.arg4_type	= ARG_PTR_TO_MEM | MEM_RDONLY,
	.arg5_type	= ARG_CONST_SIZE_OR_ZERO,
};

static unsigned short bpf_tunnel_key_af(u64 flags)
{
	return flags & BPF_F_TUNINFO_IPV6 ? AF_INET6 : AF_INET;
}

BPF_CALL_4(bpf_skb_get_tunnel_key, struct sk_buff *, skb, struct bpf_tunnel_key *, to,
	   u32, size, u64, flags)
{
	const struct ip_tunnel_info *info = skb_tunnel_info(skb);
	u8 compat[sizeof(struct bpf_tunnel_key)];
	void *to_orig = to;
	int err;

	if (unlikely(!info || (flags & ~(BPF_F_TUNINFO_IPV6)))) {
		err = -EINVAL;
		goto err_clear;
	}
	if (ip_tunnel_info_af(info) != bpf_tunnel_key_af(flags)) {
		err = -EPROTO;
		goto err_clear;
	}
	if (unlikely(size != sizeof(struct bpf_tunnel_key))) {
		err = -EINVAL;
		switch (size) {
		case offsetof(struct bpf_tunnel_key, tunnel_label):
		case offsetof(struct bpf_tunnel_key, tunnel_ext):
			goto set_compat;
		case offsetof(struct bpf_tunnel_key, remote_ipv6[1]):
			/* Fixup deprecated structure layouts here, so we have
			 * a common path later on.
			 */
			if (ip_tunnel_info_af(info) != AF_INET)
				goto err_clear;
set_compat:
			to = (struct bpf_tunnel_key *)compat;
			break;
		default:
			goto err_clear;
		}
	}

	to->tunnel_id = be64_to_cpu(info->key.tun_id);
	to->tunnel_tos = info->key.tos;
	to->tunnel_ttl = info->key.ttl;
	to->tunnel_ext = 0;

	if (flags & BPF_F_TUNINFO_IPV6) {
		memcpy(to->remote_ipv6, &info->key.u.ipv6.src,
		       sizeof(to->remote_ipv6));
		to->tunnel_label = be32_to_cpu(info->key.label);
	} else {
		to->remote_ipv4 = be32_to_cpu(info->key.u.ipv4.src);
		memset(&to->remote_ipv6[1], 0, sizeof(__u32) * 3);
		to->tunnel_label = 0;
	}

	if (unlikely(size != sizeof(struct bpf_tunnel_key)))
		memcpy(to_orig, to, size);

	return 0;
err_clear:
	memset(to_orig, 0, size);
	return err;
}

static const struct bpf_func_proto bpf_skb_get_tunnel_key_proto = {
	.func		= bpf_skb_get_tunnel_key,
	.gpl_only	= false,
	.ret_type	= RET_INTEGER,
	.arg1_type	= ARG_PTR_TO_CTX,
	.arg2_type	= ARG_PTR_TO_UNINIT_MEM,
	.arg3_type	= ARG_CONST_SIZE,
	.arg4_type	= ARG_ANYTHING,
};

BPF_CALL_3(bpf_skb_get_tunnel_opt, struct sk_buff *, skb, u8 *, to, u32, size)
{
	const struct ip_tunnel_info *info = skb_tunnel_info(skb);
	int err;

	if (unlikely(!info ||
		     !(info->key.tun_flags & TUNNEL_OPTIONS_PRESENT))) {
		err = -ENOENT;
		goto err_clear;
	}
	if (unlikely(size < info->options_len)) {
		err = -ENOMEM;
		goto err_clear;
	}

	ip_tunnel_info_opts_get(to, info);
	if (size > info->options_len)
		memset(to + info->options_len, 0, size - info->options_len);

	return info->options_len;
err_clear:
	memset(to, 0, size);
	return err;
}

static const struct bpf_func_proto bpf_skb_get_tunnel_opt_proto = {
	.func		= bpf_skb_get_tunnel_opt,
	.gpl_only	= false,
	.ret_type	= RET_INTEGER,
	.arg1_type	= ARG_PTR_TO_CTX,
	.arg2_type	= ARG_PTR_TO_UNINIT_MEM,
	.arg3_type	= ARG_CONST_SIZE,
};

static struct metadata_dst __percpu *md_dst;

BPF_CALL_4(bpf_skb_set_tunnel_key, struct sk_buff *, skb,
	   const struct bpf_tunnel_key *, from, u32, size, u64, flags)
{
	struct metadata_dst *md = this_cpu_ptr(md_dst);
	u8 compat[sizeof(struct bpf_tunnel_key)];
	struct ip_tunnel_info *info;

	if (unlikely(flags & ~(BPF_F_TUNINFO_IPV6 | BPF_F_ZERO_CSUM_TX |
			       BPF_F_DONT_FRAGMENT | BPF_F_SEQ_NUMBER)))
		return -EINVAL;
	if (unlikely(size != sizeof(struct bpf_tunnel_key))) {
		switch (size) {
		case offsetof(struct bpf_tunnel_key, tunnel_label):
		case offsetof(struct bpf_tunnel_key, tunnel_ext):
		case offsetof(struct bpf_tunnel_key, remote_ipv6[1]):
			/* Fixup deprecated structure layouts here, so we have
			 * a common path later on.
			 */
			memcpy(compat, from, size);
			memset(compat + size, 0, sizeof(compat) - size);
			from = (const struct bpf_tunnel_key *) compat;
			break;
		default:
			return -EINVAL;
		}
	}
	if (unlikely((!(flags & BPF_F_TUNINFO_IPV6) && from->tunnel_label) ||
		     from->tunnel_ext))
		return -EINVAL;

	skb_dst_drop(skb);
	dst_hold((struct dst_entry *) md);
	skb_dst_set(skb, (struct dst_entry *) md);

	info = &md->u.tun_info;
	memset(info, 0, sizeof(*info));
	info->mode = IP_TUNNEL_INFO_TX;

	info->key.tun_flags = TUNNEL_KEY | TUNNEL_CSUM | TUNNEL_NOCACHE;
	if (flags & BPF_F_DONT_FRAGMENT)
		info->key.tun_flags |= TUNNEL_DONT_FRAGMENT;
	if (flags & BPF_F_ZERO_CSUM_TX)
		info->key.tun_flags &= ~TUNNEL_CSUM;
	if (flags & BPF_F_SEQ_NUMBER)
		info->key.tun_flags |= TUNNEL_SEQ;

	info->key.tun_id = cpu_to_be64(from->tunnel_id);
	info->key.tos = from->tunnel_tos;
	info->key.ttl = from->tunnel_ttl;

	if (flags & BPF_F_TUNINFO_IPV6) {
		info->mode |= IP_TUNNEL_INFO_IPV6;
		memcpy(&info->key.u.ipv6.dst, from->remote_ipv6,
		       sizeof(from->remote_ipv6));
		info->key.label = cpu_to_be32(from->tunnel_label) &
				  IPV6_FLOWLABEL_MASK;
	} else {
		info->key.u.ipv4.dst = cpu_to_be32(from->remote_ipv4);
	}

	return 0;
}

static const struct bpf_func_proto bpf_skb_set_tunnel_key_proto = {
	.func		= bpf_skb_set_tunnel_key,
	.gpl_only	= false,
	.ret_type	= RET_INTEGER,
	.arg1_type	= ARG_PTR_TO_CTX,
	.arg2_type	= ARG_PTR_TO_MEM | MEM_RDONLY,
	.arg3_type	= ARG_CONST_SIZE,
	.arg4_type	= ARG_ANYTHING,
};

BPF_CALL_3(bpf_skb_set_tunnel_opt, struct sk_buff *, skb,
	   const u8 *, from, u32, size)
{
	struct ip_tunnel_info *info = skb_tunnel_info(skb);
	const struct metadata_dst *md = this_cpu_ptr(md_dst);

	if (unlikely(info != &md->u.tun_info || (size & (sizeof(u32) - 1))))
		return -EINVAL;
	if (unlikely(size > IP_TUNNEL_OPTS_MAX))
		return -ENOMEM;

	ip_tunnel_info_opts_set(info, from, size, TUNNEL_OPTIONS_PRESENT);

	return 0;
}

static const struct bpf_func_proto bpf_skb_set_tunnel_opt_proto = {
	.func		= bpf_skb_set_tunnel_opt,
	.gpl_only	= false,
	.ret_type	= RET_INTEGER,
	.arg1_type	= ARG_PTR_TO_CTX,
	.arg2_type	= ARG_PTR_TO_MEM | MEM_RDONLY,
	.arg3_type	= ARG_CONST_SIZE,
};

static const struct bpf_func_proto *
bpf_get_skb_set_tunnel_proto(enum bpf_func_id which)
{
	if (!md_dst) {
		struct metadata_dst __percpu *tmp;

		tmp = metadata_dst_alloc_percpu(IP_TUNNEL_OPTS_MAX,
						METADATA_IP_TUNNEL,
						GFP_KERNEL);
		if (!tmp)
			return NULL;
		if (cmpxchg(&md_dst, NULL, tmp))
			metadata_dst_free_percpu(tmp);
	}

	switch (which) {
	case BPF_FUNC_skb_set_tunnel_key:
		return &bpf_skb_set_tunnel_key_proto;
	case BPF_FUNC_skb_set_tunnel_opt:
		return &bpf_skb_set_tunnel_opt_proto;
	default:
		return NULL;
	}
}

BPF_CALL_3(bpf_skb_under_cgroup, struct sk_buff *, skb, struct bpf_map *, map,
	   u32, idx)
{
	struct bpf_array *array = container_of(map, struct bpf_array, map);
	struct cgroup *cgrp;
	struct sock *sk;

	sk = skb_to_full_sk(skb);
	if (!sk || !sk_fullsock(sk))
		return -ENOENT;
	if (unlikely(idx >= array->map.max_entries))
		return -E2BIG;

	cgrp = READ_ONCE(array->ptrs[idx]);
	if (unlikely(!cgrp))
		return -EAGAIN;

	return sk_under_cgroup_hierarchy(sk, cgrp);
}

static const struct bpf_func_proto bpf_skb_under_cgroup_proto = {
	.func		= bpf_skb_under_cgroup,
	.gpl_only	= false,
	.ret_type	= RET_INTEGER,
	.arg1_type	= ARG_PTR_TO_CTX,
	.arg2_type	= ARG_CONST_MAP_PTR,
	.arg3_type	= ARG_ANYTHING,
};

#ifdef CONFIG_SOCK_CGROUP_DATA
static inline u64 __bpf_sk_cgroup_id(struct sock *sk)
{
	struct cgroup *cgrp;

	sk = sk_to_full_sk(sk);
	if (!sk || !sk_fullsock(sk))
		return 0;

	cgrp = sock_cgroup_ptr(&sk->sk_cgrp_data);
	return cgroup_id(cgrp);
}

BPF_CALL_1(bpf_skb_cgroup_id, const struct sk_buff *, skb)
{
	return __bpf_sk_cgroup_id(skb->sk);
}

static const struct bpf_func_proto bpf_skb_cgroup_id_proto = {
	.func           = bpf_skb_cgroup_id,
	.gpl_only       = false,
	.ret_type       = RET_INTEGER,
	.arg1_type      = ARG_PTR_TO_CTX,
};

static inline u64 __bpf_sk_ancestor_cgroup_id(struct sock *sk,
					      int ancestor_level)
{
	struct cgroup *ancestor;
	struct cgroup *cgrp;

	sk = sk_to_full_sk(sk);
	if (!sk || !sk_fullsock(sk))
		return 0;

	cgrp = sock_cgroup_ptr(&sk->sk_cgrp_data);
	ancestor = cgroup_ancestor(cgrp, ancestor_level);
	if (!ancestor)
		return 0;

	return cgroup_id(ancestor);
}

BPF_CALL_2(bpf_skb_ancestor_cgroup_id, const struct sk_buff *, skb, int,
	   ancestor_level)
{
	return __bpf_sk_ancestor_cgroup_id(skb->sk, ancestor_level);
}

static const struct bpf_func_proto bpf_skb_ancestor_cgroup_id_proto = {
	.func           = bpf_skb_ancestor_cgroup_id,
	.gpl_only       = false,
	.ret_type       = RET_INTEGER,
	.arg1_type      = ARG_PTR_TO_CTX,
	.arg2_type      = ARG_ANYTHING,
};

BPF_CALL_1(bpf_sk_cgroup_id, struct sock *, sk)
{
	return __bpf_sk_cgroup_id(sk);
}

static const struct bpf_func_proto bpf_sk_cgroup_id_proto = {
	.func           = bpf_sk_cgroup_id,
	.gpl_only       = false,
	.ret_type       = RET_INTEGER,
	.arg1_type      = ARG_PTR_TO_BTF_ID_SOCK_COMMON,
};

BPF_CALL_2(bpf_sk_ancestor_cgroup_id, struct sock *, sk, int, ancestor_level)
{
	return __bpf_sk_ancestor_cgroup_id(sk, ancestor_level);
}

static const struct bpf_func_proto bpf_sk_ancestor_cgroup_id_proto = {
	.func           = bpf_sk_ancestor_cgroup_id,
	.gpl_only       = false,
	.ret_type       = RET_INTEGER,
	.arg1_type      = ARG_PTR_TO_BTF_ID_SOCK_COMMON,
	.arg2_type      = ARG_ANYTHING,
};
#endif

static unsigned long bpf_xdp_copy(void *dst_buff, const void *src_buff,
				  unsigned long off, unsigned long len)
{
	memcpy(dst_buff, src_buff + off, len);
	return 0;
}

BPF_CALL_5(bpf_xdp_event_output, struct xdp_buff *, xdp, struct bpf_map *, map,
	   u64, flags, void *, meta, u64, meta_size)
{
	u64 xdp_size = (flags & BPF_F_CTXLEN_MASK) >> 32;

	if (unlikely(flags & ~(BPF_F_CTXLEN_MASK | BPF_F_INDEX_MASK)))
		return -EINVAL;
	if (unlikely(!xdp ||
		     xdp_size > (unsigned long)(xdp->data_end - xdp->data)))
		return -EFAULT;

	return bpf_event_output(map, flags, meta, meta_size, xdp->data,
				xdp_size, bpf_xdp_copy);
}

static const struct bpf_func_proto bpf_xdp_event_output_proto = {
	.func		= bpf_xdp_event_output,
	.gpl_only	= true,
	.ret_type	= RET_INTEGER,
	.arg1_type	= ARG_PTR_TO_CTX,
	.arg2_type	= ARG_CONST_MAP_PTR,
	.arg3_type	= ARG_ANYTHING,
	.arg4_type	= ARG_PTR_TO_MEM | MEM_RDONLY,
	.arg5_type	= ARG_CONST_SIZE_OR_ZERO,
};

BTF_ID_LIST_SINGLE(bpf_xdp_output_btf_ids, struct, xdp_buff)

const struct bpf_func_proto bpf_xdp_output_proto = {
	.func		= bpf_xdp_event_output,
	.gpl_only	= true,
	.ret_type	= RET_INTEGER,
	.arg1_type	= ARG_PTR_TO_BTF_ID,
	.arg1_btf_id	= &bpf_xdp_output_btf_ids[0],
	.arg2_type	= ARG_CONST_MAP_PTR,
	.arg3_type	= ARG_ANYTHING,
	.arg4_type	= ARG_PTR_TO_MEM | MEM_RDONLY,
	.arg5_type	= ARG_CONST_SIZE_OR_ZERO,
};

BPF_CALL_1(bpf_get_socket_cookie, struct sk_buff *, skb)
{
	return skb->sk ? __sock_gen_cookie(skb->sk) : 0;
}

static const struct bpf_func_proto bpf_get_socket_cookie_proto = {
	.func           = bpf_get_socket_cookie,
	.gpl_only       = false,
	.ret_type       = RET_INTEGER,
	.arg1_type      = ARG_PTR_TO_CTX,
};

BPF_CALL_1(bpf_get_socket_cookie_sock_addr, struct bpf_sock_addr_kern *, ctx)
{
	return __sock_gen_cookie(ctx->sk);
}

static const struct bpf_func_proto bpf_get_socket_cookie_sock_addr_proto = {
	.func		= bpf_get_socket_cookie_sock_addr,
	.gpl_only	= false,
	.ret_type	= RET_INTEGER,
	.arg1_type	= ARG_PTR_TO_CTX,
};

BPF_CALL_1(bpf_get_socket_cookie_sock, struct sock *, ctx)
{
	return __sock_gen_cookie(ctx);
}

static const struct bpf_func_proto bpf_get_socket_cookie_sock_proto = {
	.func		= bpf_get_socket_cookie_sock,
	.gpl_only	= false,
	.ret_type	= RET_INTEGER,
	.arg1_type	= ARG_PTR_TO_CTX,
};

BPF_CALL_1(bpf_get_socket_ptr_cookie, struct sock *, sk)
{
	return sk ? sock_gen_cookie(sk) : 0;
}

const struct bpf_func_proto bpf_get_socket_ptr_cookie_proto = {
	.func		= bpf_get_socket_ptr_cookie,
	.gpl_only	= false,
	.ret_type	= RET_INTEGER,
	.arg1_type	= ARG_PTR_TO_BTF_ID_SOCK_COMMON,
};

BPF_CALL_1(bpf_get_socket_cookie_sock_ops, struct bpf_sock_ops_kern *, ctx)
{
	return __sock_gen_cookie(ctx->sk);
}

static const struct bpf_func_proto bpf_get_socket_cookie_sock_ops_proto = {
	.func		= bpf_get_socket_cookie_sock_ops,
	.gpl_only	= false,
	.ret_type	= RET_INTEGER,
	.arg1_type	= ARG_PTR_TO_CTX,
};

static u64 __bpf_get_netns_cookie(struct sock *sk)
{
	const struct net *net = sk ? sock_net(sk) : &init_net;

	return net->net_cookie;
}

BPF_CALL_1(bpf_get_netns_cookie_sock, struct sock *, ctx)
{
	return __bpf_get_netns_cookie(ctx);
}

static const struct bpf_func_proto bpf_get_netns_cookie_sock_proto = {
	.func		= bpf_get_netns_cookie_sock,
	.gpl_only	= false,
	.ret_type	= RET_INTEGER,
	.arg1_type	= ARG_PTR_TO_CTX_OR_NULL,
};

BPF_CALL_1(bpf_get_netns_cookie_sock_addr, struct bpf_sock_addr_kern *, ctx)
{
	return __bpf_get_netns_cookie(ctx ? ctx->sk : NULL);
}

static const struct bpf_func_proto bpf_get_netns_cookie_sock_addr_proto = {
	.func		= bpf_get_netns_cookie_sock_addr,
	.gpl_only	= false,
	.ret_type	= RET_INTEGER,
	.arg1_type	= ARG_PTR_TO_CTX_OR_NULL,
};

BPF_CALL_1(bpf_get_netns_cookie_sock_ops, struct bpf_sock_ops_kern *, ctx)
{
	return __bpf_get_netns_cookie(ctx ? ctx->sk : NULL);
}

static const struct bpf_func_proto bpf_get_netns_cookie_sock_ops_proto = {
	.func		= bpf_get_netns_cookie_sock_ops,
	.gpl_only	= false,
	.ret_type	= RET_INTEGER,
	.arg1_type	= ARG_PTR_TO_CTX_OR_NULL,
};

BPF_CALL_1(bpf_get_netns_cookie_sk_msg, struct sk_msg *, ctx)
{
	return __bpf_get_netns_cookie(ctx ? ctx->sk : NULL);
}

static const struct bpf_func_proto bpf_get_netns_cookie_sk_msg_proto = {
	.func		= bpf_get_netns_cookie_sk_msg,
	.gpl_only	= false,
	.ret_type	= RET_INTEGER,
	.arg1_type	= ARG_PTR_TO_CTX_OR_NULL,
};

BPF_CALL_1(bpf_get_socket_uid, struct sk_buff *, skb)
{
	struct sock *sk = sk_to_full_sk(skb->sk);
	kuid_t kuid;

	if (!sk || !sk_fullsock(sk))
		return overflowuid;
	kuid = sock_net_uid(sock_net(sk), sk);
	return from_kuid_munged(sock_net(sk)->user_ns, kuid);
}

static const struct bpf_func_proto bpf_get_socket_uid_proto = {
	.func           = bpf_get_socket_uid,
	.gpl_only       = false,
	.ret_type       = RET_INTEGER,
	.arg1_type      = ARG_PTR_TO_CTX,
};

static int _bpf_setsockopt(struct sock *sk, int level, int optname,
			   char *optval, int optlen)
{
	char devname[IFNAMSIZ];
	int val, valbool;
	struct net *net;
	int ifindex;
	int ret = 0;

	if (!sk_fullsock(sk))
		return -EINVAL;

	sock_owned_by_me(sk);

	if (level == SOL_SOCKET) {
		if (optlen != sizeof(int) && optname != SO_BINDTODEVICE)
			return -EINVAL;
		val = *((int *)optval);
		valbool = val ? 1 : 0;

		/* Only some socketops are supported */
		switch (optname) {
		case SO_RCVBUF:
			val = min_t(u32, val, READ_ONCE(sysctl_rmem_max));
			val = min_t(int, val, INT_MAX / 2);
			sk->sk_userlocks |= SOCK_RCVBUF_LOCK;
			WRITE_ONCE(sk->sk_rcvbuf,
				   max_t(int, val * 2, SOCK_MIN_RCVBUF));
			break;
		case SO_SNDBUF:
			val = min_t(u32, val, READ_ONCE(sysctl_wmem_max));
			val = min_t(int, val, INT_MAX / 2);
			sk->sk_userlocks |= SOCK_SNDBUF_LOCK;
			WRITE_ONCE(sk->sk_sndbuf,
				   max_t(int, val * 2, SOCK_MIN_SNDBUF));
			break;
		case SO_MAX_PACING_RATE: /* 32bit version */
			if (val != ~0U)
				cmpxchg(&sk->sk_pacing_status,
					SK_PACING_NONE,
					SK_PACING_NEEDED);
			sk->sk_max_pacing_rate = (val == ~0U) ?
						 ~0UL : (unsigned int)val;
			sk->sk_pacing_rate = min(sk->sk_pacing_rate,
						 sk->sk_max_pacing_rate);
			break;
		case SO_PRIORITY:
			sk->sk_priority = val;
			break;
		case SO_RCVLOWAT:
			if (val < 0)
				val = INT_MAX;
			WRITE_ONCE(sk->sk_rcvlowat, val ? : 1);
			break;
		case SO_MARK:
			if (sk->sk_mark != val) {
				sk->sk_mark = val;
				sk_dst_reset(sk);
			}
			break;
		case SO_BINDTODEVICE:
			optlen = min_t(long, optlen, IFNAMSIZ - 1);
			strncpy(devname, optval, optlen);
			devname[optlen] = 0;

			ifindex = 0;
			if (devname[0] != '\0') {
				struct net_device *dev;

				ret = -ENODEV;

				net = sock_net(sk);
				dev = dev_get_by_name(net, devname);
				if (!dev)
					break;
				ifindex = dev->ifindex;
				dev_put(dev);
			}
			fallthrough;
		case SO_BINDTOIFINDEX:
			if (optname == SO_BINDTOIFINDEX)
				ifindex = val;
			ret = sock_bindtoindex(sk, ifindex, false);
			break;
		case SO_KEEPALIVE:
			if (sk->sk_prot->keepalive)
				sk->sk_prot->keepalive(sk, valbool);
			sock_valbool_flag(sk, SOCK_KEEPOPEN, valbool);
			break;
		case SO_REUSEPORT:
			sk->sk_reuseport = valbool;
			break;
		default:
			ret = -EINVAL;
		}
#ifdef CONFIG_INET
	} else if (level == SOL_IP) {
		if (optlen != sizeof(int) || sk->sk_family != AF_INET)
			return -EINVAL;

		val = *((int *)optval);
		/* Only some options are supported */
		switch (optname) {
		case IP_TOS:
			if (val < -1 || val > 0xff) {
				ret = -EINVAL;
			} else {
				struct inet_sock *inet = inet_sk(sk);

				if (val == -1)
					val = 0;
				inet->tos = val;
			}
			break;
		default:
			ret = -EINVAL;
		}
#if IS_ENABLED(CONFIG_IPV6)
	} else if (level == SOL_IPV6) {
		if (optlen != sizeof(int) || sk->sk_family != AF_INET6)
			return -EINVAL;

		val = *((int *)optval);
		/* Only some options are supported */
		switch (optname) {
		case IPV6_TCLASS:
			if (val < -1 || val > 0xff) {
				ret = -EINVAL;
			} else {
				struct ipv6_pinfo *np = inet6_sk(sk);

				if (val == -1)
					val = 0;
				np->tclass = val;
			}
			break;
		default:
			ret = -EINVAL;
		}
#endif
	} else if (level == SOL_TCP &&
		   sk->sk_prot->setsockopt == tcp_setsockopt) {
		if (optname == TCP_CONGESTION) {
			char name[TCP_CA_NAME_MAX];

			strncpy(name, optval, min_t(long, optlen,
						    TCP_CA_NAME_MAX-1));
			name[TCP_CA_NAME_MAX-1] = 0;
			ret = tcp_set_congestion_control(sk, name, false, true);
		} else {
			struct inet_connection_sock *icsk = inet_csk(sk);
			struct tcp_sock *tp = tcp_sk(sk);
			unsigned long timeout;

			if (optlen != sizeof(int))
				return -EINVAL;

			val = *((int *)optval);
			/* Only some options are supported */
			switch (optname) {
			case TCP_BPF_IW:
				if (val <= 0 || tp->data_segs_out > tp->syn_data)
					ret = -EINVAL;
				else
					tcp_snd_cwnd_set(tp, val);
				break;
			case TCP_BPF_SNDCWND_CLAMP:
				if (val <= 0) {
					ret = -EINVAL;
				} else {
					tp->snd_cwnd_clamp = val;
					tp->snd_ssthresh = val;
				}
				break;
			case TCP_BPF_DELACK_MAX:
				timeout = usecs_to_jiffies(val);
				if (timeout > TCP_DELACK_MAX ||
				    timeout < TCP_TIMEOUT_MIN)
					return -EINVAL;
				inet_csk(sk)->icsk_delack_max = timeout;
				break;
			case TCP_BPF_RTO_MIN:
				timeout = usecs_to_jiffies(val);
				if (timeout > TCP_RTO_MIN ||
				    timeout < TCP_TIMEOUT_MIN)
					return -EINVAL;
				inet_csk(sk)->icsk_rto_min = timeout;
				break;
			case TCP_SAVE_SYN:
				if (val < 0 || val > 1)
					ret = -EINVAL;
				else
					tp->save_syn = val;
				break;
			case TCP_KEEPIDLE:
				ret = tcp_sock_set_keepidle_locked(sk, val);
				break;
			case TCP_KEEPINTVL:
				if (val < 1 || val > MAX_TCP_KEEPINTVL)
					ret = -EINVAL;
				else
					tp->keepalive_intvl = val * HZ;
				break;
			case TCP_KEEPCNT:
				if (val < 1 || val > MAX_TCP_KEEPCNT)
					ret = -EINVAL;
				else
					tp->keepalive_probes = val;
				break;
			case TCP_SYNCNT:
				if (val < 1 || val > MAX_TCP_SYNCNT)
					ret = -EINVAL;
				else
					icsk->icsk_syn_retries = val;
				break;
			case TCP_USER_TIMEOUT:
				if (val < 0)
					ret = -EINVAL;
				else
					icsk->icsk_user_timeout = val;
				break;
			case TCP_NOTSENT_LOWAT:
				tp->notsent_lowat = val;
				sk->sk_write_space(sk);
				break;
			case TCP_WINDOW_CLAMP:
				ret = tcp_set_window_clamp(sk, val);
				break;
			default:
				ret = -EINVAL;
			}
		}
#endif
	} else {
		ret = -EINVAL;
	}
	return ret;
}

static int _bpf_getsockopt(struct sock *sk, int level, int optname,
			   char *optval, int optlen)
{
	if (!sk_fullsock(sk))
		goto err_clear;

	sock_owned_by_me(sk);

	if (level == SOL_SOCKET) {
		if (optlen != sizeof(int))
			goto err_clear;

		switch (optname) {
		case SO_MARK:
			*((int *)optval) = sk->sk_mark;
			break;
		case SO_PRIORITY:
			*((int *)optval) = sk->sk_priority;
			break;
		case SO_BINDTOIFINDEX:
			*((int *)optval) = sk->sk_bound_dev_if;
			break;
		case SO_REUSEPORT:
			*((int *)optval) = sk->sk_reuseport;
			break;
		default:
			goto err_clear;
		}
#ifdef CONFIG_INET
	} else if (level == SOL_TCP && sk->sk_prot->getsockopt == tcp_getsockopt) {
		struct inet_connection_sock *icsk;
		struct tcp_sock *tp;

		switch (optname) {
		case TCP_CONGESTION:
			icsk = inet_csk(sk);

			if (!icsk->icsk_ca_ops || optlen <= 1)
				goto err_clear;
			strncpy(optval, icsk->icsk_ca_ops->name, optlen);
			optval[optlen - 1] = 0;
			break;
		case TCP_SAVED_SYN:
			tp = tcp_sk(sk);

			if (optlen <= 0 || !tp->saved_syn ||
			    optlen > tcp_saved_syn_len(tp->saved_syn))
				goto err_clear;
			memcpy(optval, tp->saved_syn->data, optlen);
			break;
		default:
			goto err_clear;
		}
	} else if (level == SOL_IP) {
		struct inet_sock *inet = inet_sk(sk);

		if (optlen != sizeof(int) || sk->sk_family != AF_INET)
			goto err_clear;

		/* Only some options are supported */
		switch (optname) {
		case IP_TOS:
			*((int *)optval) = (int)inet->tos;
			break;
		default:
			goto err_clear;
		}
#if IS_ENABLED(CONFIG_IPV6)
	} else if (level == SOL_IPV6) {
		struct ipv6_pinfo *np = inet6_sk(sk);

		if (optlen != sizeof(int) || sk->sk_family != AF_INET6)
			goto err_clear;

		/* Only some options are supported */
		switch (optname) {
		case IPV6_TCLASS:
			*((int *)optval) = (int)np->tclass;
			break;
		default:
			goto err_clear;
		}
#endif
#endif
	} else {
		goto err_clear;
	}
	return 0;
err_clear:
	memset(optval, 0, optlen);
	return -EINVAL;
}

BPF_CALL_5(bpf_sk_setsockopt, struct sock *, sk, int, level,
	   int, optname, char *, optval, int, optlen)
{
	if (level == SOL_TCP && optname == TCP_CONGESTION) {
		if (optlen >= sizeof("cdg") - 1 &&
		    !strncmp("cdg", optval, optlen))
			return -ENOTSUPP;
	}

	return _bpf_setsockopt(sk, level, optname, optval, optlen);
}

const struct bpf_func_proto bpf_sk_setsockopt_proto = {
	.func		= bpf_sk_setsockopt,
	.gpl_only	= false,
	.ret_type	= RET_INTEGER,
	.arg1_type	= ARG_PTR_TO_BTF_ID_SOCK_COMMON,
	.arg2_type	= ARG_ANYTHING,
	.arg3_type	= ARG_ANYTHING,
	.arg4_type	= ARG_PTR_TO_MEM | MEM_RDONLY,
	.arg5_type	= ARG_CONST_SIZE,
};

BPF_CALL_5(bpf_sk_getsockopt, struct sock *, sk, int, level,
	   int, optname, char *, optval, int, optlen)
{
	return _bpf_getsockopt(sk, level, optname, optval, optlen);
}

const struct bpf_func_proto bpf_sk_getsockopt_proto = {
	.func		= bpf_sk_getsockopt,
	.gpl_only	= false,
	.ret_type	= RET_INTEGER,
	.arg1_type	= ARG_PTR_TO_BTF_ID_SOCK_COMMON,
	.arg2_type	= ARG_ANYTHING,
	.arg3_type	= ARG_ANYTHING,
	.arg4_type	= ARG_PTR_TO_UNINIT_MEM,
	.arg5_type	= ARG_CONST_SIZE,
};

BPF_CALL_5(bpf_sock_addr_setsockopt, struct bpf_sock_addr_kern *, ctx,
	   int, level, int, optname, char *, optval, int, optlen)
{
	return _bpf_setsockopt(ctx->sk, level, optname, optval, optlen);
}

static const struct bpf_func_proto bpf_sock_addr_setsockopt_proto = {
	.func		= bpf_sock_addr_setsockopt,
	.gpl_only	= false,
	.ret_type	= RET_INTEGER,
	.arg1_type	= ARG_PTR_TO_CTX,
	.arg2_type	= ARG_ANYTHING,
	.arg3_type	= ARG_ANYTHING,
	.arg4_type	= ARG_PTR_TO_MEM | MEM_RDONLY,
	.arg5_type	= ARG_CONST_SIZE,
};

BPF_CALL_5(bpf_sock_addr_getsockopt, struct bpf_sock_addr_kern *, ctx,
	   int, level, int, optname, char *, optval, int, optlen)
{
	return _bpf_getsockopt(ctx->sk, level, optname, optval, optlen);
}

static const struct bpf_func_proto bpf_sock_addr_getsockopt_proto = {
	.func		= bpf_sock_addr_getsockopt,
	.gpl_only	= false,
	.ret_type	= RET_INTEGER,
	.arg1_type	= ARG_PTR_TO_CTX,
	.arg2_type	= ARG_ANYTHING,
	.arg3_type	= ARG_ANYTHING,
	.arg4_type	= ARG_PTR_TO_UNINIT_MEM,
	.arg5_type	= ARG_CONST_SIZE,
};

BPF_CALL_5(bpf_sock_ops_setsockopt, struct bpf_sock_ops_kern *, bpf_sock,
	   int, level, int, optname, char *, optval, int, optlen)
{
	return _bpf_setsockopt(bpf_sock->sk, level, optname, optval, optlen);
}

static const struct bpf_func_proto bpf_sock_ops_setsockopt_proto = {
	.func		= bpf_sock_ops_setsockopt,
	.gpl_only	= false,
	.ret_type	= RET_INTEGER,
	.arg1_type	= ARG_PTR_TO_CTX,
	.arg2_type	= ARG_ANYTHING,
	.arg3_type	= ARG_ANYTHING,
	.arg4_type	= ARG_PTR_TO_MEM | MEM_RDONLY,
	.arg5_type	= ARG_CONST_SIZE,
};

static int bpf_sock_ops_get_syn(struct bpf_sock_ops_kern *bpf_sock,
				int optname, const u8 **start)
{
	struct sk_buff *syn_skb = bpf_sock->syn_skb;
	const u8 *hdr_start;
	int ret;

	if (syn_skb) {
		/* sk is a request_sock here */

		if (optname == TCP_BPF_SYN) {
			hdr_start = syn_skb->data;
			ret = tcp_hdrlen(syn_skb);
		} else if (optname == TCP_BPF_SYN_IP) {
			hdr_start = skb_network_header(syn_skb);
			ret = skb_network_header_len(syn_skb) +
				tcp_hdrlen(syn_skb);
		} else {
			/* optname == TCP_BPF_SYN_MAC */
			hdr_start = skb_mac_header(syn_skb);
			ret = skb_mac_header_len(syn_skb) +
				skb_network_header_len(syn_skb) +
				tcp_hdrlen(syn_skb);
		}
	} else {
		struct sock *sk = bpf_sock->sk;
		struct saved_syn *saved_syn;

		if (sk->sk_state == TCP_NEW_SYN_RECV)
			/* synack retransmit. bpf_sock->syn_skb will
			 * not be available.  It has to resort to
			 * saved_syn (if it is saved).
			 */
			saved_syn = inet_reqsk(sk)->saved_syn;
		else
			saved_syn = tcp_sk(sk)->saved_syn;

		if (!saved_syn)
			return -ENOENT;

		if (optname == TCP_BPF_SYN) {
			hdr_start = saved_syn->data +
				saved_syn->mac_hdrlen +
				saved_syn->network_hdrlen;
			ret = saved_syn->tcp_hdrlen;
		} else if (optname == TCP_BPF_SYN_IP) {
			hdr_start = saved_syn->data +
				saved_syn->mac_hdrlen;
			ret = saved_syn->network_hdrlen +
				saved_syn->tcp_hdrlen;
		} else {
			/* optname == TCP_BPF_SYN_MAC */

			/* TCP_SAVE_SYN may not have saved the mac hdr */
			if (!saved_syn->mac_hdrlen)
				return -ENOENT;

			hdr_start = saved_syn->data;
			ret = saved_syn->mac_hdrlen +
				saved_syn->network_hdrlen +
				saved_syn->tcp_hdrlen;
		}
	}

	*start = hdr_start;
	return ret;
}

BPF_CALL_5(bpf_sock_ops_getsockopt, struct bpf_sock_ops_kern *, bpf_sock,
	   int, level, int, optname, char *, optval, int, optlen)
{
	if (IS_ENABLED(CONFIG_INET) && level == SOL_TCP &&
	    optname >= TCP_BPF_SYN && optname <= TCP_BPF_SYN_MAC) {
		int ret, copy_len = 0;
		const u8 *start;

		ret = bpf_sock_ops_get_syn(bpf_sock, optname, &start);
		if (ret > 0) {
			copy_len = ret;
			if (optlen < copy_len) {
				copy_len = optlen;
				ret = -ENOSPC;
			}

			memcpy(optval, start, copy_len);
		}

		/* Zero out unused buffer at the end */
		memset(optval + copy_len, 0, optlen - copy_len);

		return ret;
	}

	return _bpf_getsockopt(bpf_sock->sk, level, optname, optval, optlen);
}

static const struct bpf_func_proto bpf_sock_ops_getsockopt_proto = {
	.func		= bpf_sock_ops_getsockopt,
	.gpl_only	= false,
	.ret_type	= RET_INTEGER,
	.arg1_type	= ARG_PTR_TO_CTX,
	.arg2_type	= ARG_ANYTHING,
	.arg3_type	= ARG_ANYTHING,
	.arg4_type	= ARG_PTR_TO_UNINIT_MEM,
	.arg5_type	= ARG_CONST_SIZE,
};

BPF_CALL_2(bpf_sock_ops_cb_flags_set, struct bpf_sock_ops_kern *, bpf_sock,
	   int, argval)
{
	struct sock *sk = bpf_sock->sk;
	int val = argval & BPF_SOCK_OPS_ALL_CB_FLAGS;

	if (!IS_ENABLED(CONFIG_INET) || !sk_fullsock(sk))
		return -EINVAL;

	tcp_sk(sk)->bpf_sock_ops_cb_flags = val;

	return argval & (~BPF_SOCK_OPS_ALL_CB_FLAGS);
}

static const struct bpf_func_proto bpf_sock_ops_cb_flags_set_proto = {
	.func		= bpf_sock_ops_cb_flags_set,
	.gpl_only	= false,
	.ret_type	= RET_INTEGER,
	.arg1_type	= ARG_PTR_TO_CTX,
	.arg2_type	= ARG_ANYTHING,
};

const struct ipv6_bpf_stub *ipv6_bpf_stub __read_mostly;
EXPORT_SYMBOL_GPL(ipv6_bpf_stub);

BPF_CALL_3(bpf_bind, struct bpf_sock_addr_kern *, ctx, struct sockaddr *, addr,
	   int, addr_len)
{
#ifdef CONFIG_INET
	struct sock *sk = ctx->sk;
	u32 flags = BIND_FROM_BPF;
	int err;

	err = -EINVAL;
	if (addr_len < offsetofend(struct sockaddr, sa_family))
		return err;
	if (addr->sa_family == AF_INET) {
		if (addr_len < sizeof(struct sockaddr_in))
			return err;
		if (((struct sockaddr_in *)addr)->sin_port == htons(0))
			flags |= BIND_FORCE_ADDRESS_NO_PORT;
		return __inet_bind(sk, addr, addr_len, flags);
#if IS_ENABLED(CONFIG_IPV6)
	} else if (addr->sa_family == AF_INET6) {
		if (addr_len < SIN6_LEN_RFC2133)
			return err;
		if (((struct sockaddr_in6 *)addr)->sin6_port == htons(0))
			flags |= BIND_FORCE_ADDRESS_NO_PORT;
		/* ipv6_bpf_stub cannot be NULL, since it's called from
		 * bpf_cgroup_inet6_connect hook and ipv6 is already loaded
		 */
		return ipv6_bpf_stub->inet6_bind(sk, addr, addr_len, flags);
#endif /* CONFIG_IPV6 */
	}
#endif /* CONFIG_INET */

	return -EAFNOSUPPORT;
}

static const struct bpf_func_proto bpf_bind_proto = {
	.func		= bpf_bind,
	.gpl_only	= false,
	.ret_type	= RET_INTEGER,
	.arg1_type	= ARG_PTR_TO_CTX,
	.arg2_type	= ARG_PTR_TO_MEM | MEM_RDONLY,
	.arg3_type	= ARG_CONST_SIZE,
};

#ifdef CONFIG_XFRM
BPF_CALL_5(bpf_skb_get_xfrm_state, struct sk_buff *, skb, u32, index,
	   struct bpf_xfrm_state *, to, u32, size, u64, flags)
{
	const struct sec_path *sp = skb_sec_path(skb);
	const struct xfrm_state *x;

	if (!sp || unlikely(index >= sp->len || flags))
		goto err_clear;

	x = sp->xvec[index];

	if (unlikely(size != sizeof(struct bpf_xfrm_state)))
		goto err_clear;

	to->reqid = x->props.reqid;
	to->spi = x->id.spi;
	to->family = x->props.family;
	to->ext = 0;

	if (to->family == AF_INET6) {
		memcpy(to->remote_ipv6, x->props.saddr.a6,
		       sizeof(to->remote_ipv6));
	} else {
		to->remote_ipv4 = x->props.saddr.a4;
		memset(&to->remote_ipv6[1], 0, sizeof(__u32) * 3);
	}

	return 0;
err_clear:
	memset(to, 0, size);
	return -EINVAL;
}

static const struct bpf_func_proto bpf_skb_get_xfrm_state_proto = {
	.func		= bpf_skb_get_xfrm_state,
	.gpl_only	= false,
	.ret_type	= RET_INTEGER,
	.arg1_type	= ARG_PTR_TO_CTX,
	.arg2_type	= ARG_ANYTHING,
	.arg3_type	= ARG_PTR_TO_UNINIT_MEM,
	.arg4_type	= ARG_CONST_SIZE,
	.arg5_type	= ARG_ANYTHING,
};
#endif

#if IS_ENABLED(CONFIG_INET) || IS_ENABLED(CONFIG_IPV6)
static int bpf_fib_set_fwd_params(struct bpf_fib_lookup *params,
				  const struct neighbour *neigh,
				  const struct net_device *dev, u32 mtu)
{
	memcpy(params->dmac, neigh->ha, ETH_ALEN);
	memcpy(params->smac, dev->dev_addr, ETH_ALEN);
	params->h_vlan_TCI = 0;
	params->h_vlan_proto = 0;
	if (mtu)
		params->mtu_result = mtu; /* union with tot_len */

	return 0;
}
#endif

#if IS_ENABLED(CONFIG_INET)
static int bpf_ipv4_fib_lookup(struct net *net, struct bpf_fib_lookup *params,
			       u32 flags, bool check_mtu)
{
	struct fib_nh_common *nhc;
	struct in_device *in_dev;
	struct neighbour *neigh;
	struct net_device *dev;
	struct fib_result res;
	struct flowi4 fl4;
	u32 mtu = 0;
	int err;

	dev = dev_get_by_index_rcu(net, params->ifindex);
	if (unlikely(!dev))
		return -ENODEV;

	/* verify forwarding is enabled on this interface */
	in_dev = __in_dev_get_rcu(dev);
	if (unlikely(!in_dev || !IN_DEV_FORWARD(in_dev)))
		return BPF_FIB_LKUP_RET_FWD_DISABLED;

	if (flags & BPF_FIB_LOOKUP_OUTPUT) {
		fl4.flowi4_iif = 1;
		fl4.flowi4_oif = params->ifindex;
	} else {
		fl4.flowi4_iif = params->ifindex;
		fl4.flowi4_oif = 0;
	}
	fl4.flowi4_tos = params->tos & IPTOS_RT_MASK;
	fl4.flowi4_scope = RT_SCOPE_UNIVERSE;
	fl4.flowi4_flags = 0;

	fl4.flowi4_proto = params->l4_protocol;
	fl4.daddr = params->ipv4_dst;
	fl4.saddr = params->ipv4_src;
	fl4.fl4_sport = params->sport;
	fl4.fl4_dport = params->dport;
	fl4.flowi4_multipath_hash = 0;

	if (flags & BPF_FIB_LOOKUP_DIRECT) {
		u32 tbid = l3mdev_fib_table_rcu(dev) ? : RT_TABLE_MAIN;
		struct fib_table *tb;

		tb = fib_get_table(net, tbid);
		if (unlikely(!tb))
			return BPF_FIB_LKUP_RET_NOT_FWDED;

		err = fib_table_lookup(tb, &fl4, &res, FIB_LOOKUP_NOREF);
	} else {
		fl4.flowi4_mark = 0;
		fl4.flowi4_secid = 0;
		fl4.flowi4_tun_key.tun_id = 0;
		fl4.flowi4_uid = sock_net_uid(net, NULL);

		err = fib_lookup(net, &fl4, &res, FIB_LOOKUP_NOREF);
	}

	if (err) {
		/* map fib lookup errors to RTN_ type */
		if (err == -EINVAL)
			return BPF_FIB_LKUP_RET_BLACKHOLE;
		if (err == -EHOSTUNREACH)
			return BPF_FIB_LKUP_RET_UNREACHABLE;
		if (err == -EACCES)
			return BPF_FIB_LKUP_RET_PROHIBIT;

		return BPF_FIB_LKUP_RET_NOT_FWDED;
	}

	if (res.type != RTN_UNICAST)
		return BPF_FIB_LKUP_RET_NOT_FWDED;

	if (fib_info_num_path(res.fi) > 1)
		fib_select_path(net, &res, &fl4, NULL);

	if (check_mtu) {
		mtu = ip_mtu_from_fib_result(&res, params->ipv4_dst);
		if (params->tot_len > mtu) {
			params->mtu_result = mtu; /* union with tot_len */
			return BPF_FIB_LKUP_RET_FRAG_NEEDED;
		}
	}

	nhc = res.nhc;

	/* do not handle lwt encaps right now */
	if (nhc->nhc_lwtstate)
		return BPF_FIB_LKUP_RET_UNSUPP_LWT;

	dev = nhc->nhc_dev;

	params->rt_metric = res.fi->fib_priority;
	params->ifindex = dev->ifindex;

	/* xdp and cls_bpf programs are run in RCU-bh so
	 * rcu_read_lock_bh is not needed here
	 */
	if (likely(nhc->nhc_gw_family != AF_INET6)) {
		if (nhc->nhc_gw_family)
			params->ipv4_dst = nhc->nhc_gw.ipv4;

		neigh = __ipv4_neigh_lookup_noref(dev,
						 (__force u32)params->ipv4_dst);
	} else {
		struct in6_addr *dst = (struct in6_addr *)params->ipv6_dst;

		params->family = AF_INET6;
		*dst = nhc->nhc_gw.ipv6;
		neigh = __ipv6_neigh_lookup_noref_stub(dev, dst);
	}

	if (!neigh || !(neigh->nud_state & NUD_VALID))
		return BPF_FIB_LKUP_RET_NO_NEIGH;

	return bpf_fib_set_fwd_params(params, neigh, dev, mtu);
}
#endif

#if IS_ENABLED(CONFIG_IPV6)
static int bpf_ipv6_fib_lookup(struct net *net, struct bpf_fib_lookup *params,
			       u32 flags, bool check_mtu)
{
	struct in6_addr *src = (struct in6_addr *) params->ipv6_src;
	struct in6_addr *dst = (struct in6_addr *) params->ipv6_dst;
	struct fib6_result res = {};
	struct neighbour *neigh;
	struct net_device *dev;
	struct inet6_dev *idev;
	struct flowi6 fl6;
	int strict = 0;
	int oif, err;
	u32 mtu = 0;

	/* link local addresses are never forwarded */
	if (rt6_need_strict(dst) || rt6_need_strict(src))
		return BPF_FIB_LKUP_RET_NOT_FWDED;

	dev = dev_get_by_index_rcu(net, params->ifindex);
	if (unlikely(!dev))
		return -ENODEV;

	idev = __in6_dev_get_safely(dev);
	if (unlikely(!idev || !idev->cnf.forwarding))
		return BPF_FIB_LKUP_RET_FWD_DISABLED;

	if (flags & BPF_FIB_LOOKUP_OUTPUT) {
		fl6.flowi6_iif = 1;
		oif = fl6.flowi6_oif = params->ifindex;
	} else {
		oif = fl6.flowi6_iif = params->ifindex;
		fl6.flowi6_oif = 0;
		strict = RT6_LOOKUP_F_HAS_SADDR;
	}
	fl6.flowlabel = params->flowinfo;
	fl6.flowi6_scope = 0;
	fl6.flowi6_flags = 0;
	fl6.mp_hash = 0;

	fl6.flowi6_proto = params->l4_protocol;
	fl6.daddr = *dst;
	fl6.saddr = *src;
	fl6.fl6_sport = params->sport;
	fl6.fl6_dport = params->dport;

	if (flags & BPF_FIB_LOOKUP_DIRECT) {
		u32 tbid = l3mdev_fib_table_rcu(dev) ? : RT_TABLE_MAIN;
		struct fib6_table *tb;

		tb = ipv6_stub->fib6_get_table(net, tbid);
		if (unlikely(!tb))
			return BPF_FIB_LKUP_RET_NOT_FWDED;

		err = ipv6_stub->fib6_table_lookup(net, tb, oif, &fl6, &res,
						   strict);
	} else {
		fl6.flowi6_mark = 0;
		fl6.flowi6_secid = 0;
		fl6.flowi6_tun_key.tun_id = 0;
		fl6.flowi6_uid = sock_net_uid(net, NULL);

		err = ipv6_stub->fib6_lookup(net, oif, &fl6, &res, strict);
	}

	if (unlikely(err || IS_ERR_OR_NULL(res.f6i) ||
		     res.f6i == net->ipv6.fib6_null_entry))
		return BPF_FIB_LKUP_RET_NOT_FWDED;

	switch (res.fib6_type) {
	/* only unicast is forwarded */
	case RTN_UNICAST:
		break;
	case RTN_BLACKHOLE:
		return BPF_FIB_LKUP_RET_BLACKHOLE;
	case RTN_UNREACHABLE:
		return BPF_FIB_LKUP_RET_UNREACHABLE;
	case RTN_PROHIBIT:
		return BPF_FIB_LKUP_RET_PROHIBIT;
	default:
		return BPF_FIB_LKUP_RET_NOT_FWDED;
	}

	ipv6_stub->fib6_select_path(net, &res, &fl6, fl6.flowi6_oif,
				    fl6.flowi6_oif != 0, NULL, strict);

	if (check_mtu) {
		mtu = ipv6_stub->ip6_mtu_from_fib6(&res, dst, src);
		if (params->tot_len > mtu) {
			params->mtu_result = mtu; /* union with tot_len */
			return BPF_FIB_LKUP_RET_FRAG_NEEDED;
		}
	}

	if (res.nh->fib_nh_lws)
		return BPF_FIB_LKUP_RET_UNSUPP_LWT;

	if (res.nh->fib_nh_gw_family)
		*dst = res.nh->fib_nh_gw6;

	dev = res.nh->fib_nh_dev;
	params->rt_metric = res.f6i->fib6_metric;
	params->ifindex = dev->ifindex;

	/* xdp and cls_bpf programs are run in RCU-bh so rcu_read_lock_bh is
	 * not needed here.
	 */
	neigh = __ipv6_neigh_lookup_noref_stub(dev, dst);
	if (!neigh || !(neigh->nud_state & NUD_VALID))
		return BPF_FIB_LKUP_RET_NO_NEIGH;

	return bpf_fib_set_fwd_params(params, neigh, dev, mtu);
}
#endif

BPF_CALL_4(bpf_xdp_fib_lookup, struct xdp_buff *, ctx,
	   struct bpf_fib_lookup *, params, int, plen, u32, flags)
{
	if (plen < sizeof(*params))
		return -EINVAL;

	if (flags & ~(BPF_FIB_LOOKUP_DIRECT | BPF_FIB_LOOKUP_OUTPUT))
		return -EINVAL;

	switch (params->family) {
#if IS_ENABLED(CONFIG_INET)
	case AF_INET:
		return bpf_ipv4_fib_lookup(dev_net(ctx->rxq->dev), params,
					   flags, true);
#endif
#if IS_ENABLED(CONFIG_IPV6)
	case AF_INET6:
		return bpf_ipv6_fib_lookup(dev_net(ctx->rxq->dev), params,
					   flags, true);
#endif
	}
	return -EAFNOSUPPORT;
}

static const struct bpf_func_proto bpf_xdp_fib_lookup_proto = {
	.func		= bpf_xdp_fib_lookup,
	.gpl_only	= true,
	.ret_type	= RET_INTEGER,
	.arg1_type      = ARG_PTR_TO_CTX,
	.arg2_type      = ARG_PTR_TO_MEM,
	.arg3_type      = ARG_CONST_SIZE,
	.arg4_type	= ARG_ANYTHING,
};

BPF_CALL_4(bpf_skb_fib_lookup, struct sk_buff *, skb,
	   struct bpf_fib_lookup *, params, int, plen, u32, flags)
{
	struct net *net = dev_net(skb->dev);
	int rc = -EAFNOSUPPORT;
	bool check_mtu = false;

	if (plen < sizeof(*params))
		return -EINVAL;

	if (flags & ~(BPF_FIB_LOOKUP_DIRECT | BPF_FIB_LOOKUP_OUTPUT))
		return -EINVAL;

	if (params->tot_len)
		check_mtu = true;

	switch (params->family) {
#if IS_ENABLED(CONFIG_INET)
	case AF_INET:
		rc = bpf_ipv4_fib_lookup(net, params, flags, check_mtu);
		break;
#endif
#if IS_ENABLED(CONFIG_IPV6)
	case AF_INET6:
		rc = bpf_ipv6_fib_lookup(net, params, flags, check_mtu);
		break;
#endif
	}

	if (rc == BPF_FIB_LKUP_RET_SUCCESS && !check_mtu) {
		struct net_device *dev;

		/* When tot_len isn't provided by user, check skb
		 * against MTU of FIB lookup resulting net_device
		 */
		dev = dev_get_by_index_rcu(net, params->ifindex);
		if (!is_skb_forwardable(dev, skb))
			rc = BPF_FIB_LKUP_RET_FRAG_NEEDED;

		params->mtu_result = dev->mtu; /* union with tot_len */
	}

	return rc;
}

static const struct bpf_func_proto bpf_skb_fib_lookup_proto = {
	.func		= bpf_skb_fib_lookup,
	.gpl_only	= true,
	.ret_type	= RET_INTEGER,
	.arg1_type      = ARG_PTR_TO_CTX,
	.arg2_type      = ARG_PTR_TO_MEM,
	.arg3_type      = ARG_CONST_SIZE,
	.arg4_type	= ARG_ANYTHING,
};

static struct net_device *__dev_via_ifindex(struct net_device *dev_curr,
					    u32 ifindex)
{
	struct net *netns = dev_net(dev_curr);

	/* Non-redirect use-cases can use ifindex=0 and save ifindex lookup */
	if (ifindex == 0)
		return dev_curr;

	return dev_get_by_index_rcu(netns, ifindex);
}

BPF_CALL_5(bpf_skb_check_mtu, struct sk_buff *, skb,
	   u32, ifindex, u32 *, mtu_len, s32, len_diff, u64, flags)
{
	int ret = BPF_MTU_CHK_RET_FRAG_NEEDED;
	struct net_device *dev = skb->dev;
	int skb_len, dev_len;
	int mtu;

	if (unlikely(flags & ~(BPF_MTU_CHK_SEGS)))
		return -EINVAL;

	if (unlikely(flags & BPF_MTU_CHK_SEGS && (len_diff || *mtu_len)))
		return -EINVAL;

	dev = __dev_via_ifindex(dev, ifindex);
	if (unlikely(!dev))
		return -ENODEV;

	mtu = READ_ONCE(dev->mtu);

	dev_len = mtu + dev->hard_header_len;

	/* If set use *mtu_len as input, L3 as iph->tot_len (like fib_lookup) */
	skb_len = *mtu_len ? *mtu_len + dev->hard_header_len : skb->len;

	skb_len += len_diff; /* minus result pass check */
	if (skb_len <= dev_len) {
		ret = BPF_MTU_CHK_RET_SUCCESS;
		goto out;
	}
	/* At this point, skb->len exceed MTU, but as it include length of all
	 * segments, it can still be below MTU.  The SKB can possibly get
	 * re-segmented in transmit path (see validate_xmit_skb).  Thus, user
	 * must choose if segs are to be MTU checked.
	 */
	if (skb_is_gso(skb)) {
		ret = BPF_MTU_CHK_RET_SUCCESS;

		if (flags & BPF_MTU_CHK_SEGS &&
		    !skb_gso_validate_network_len(skb, mtu))
			ret = BPF_MTU_CHK_RET_SEGS_TOOBIG;
	}
out:
	/* BPF verifier guarantees valid pointer */
	*mtu_len = mtu;

	return ret;
}

BPF_CALL_5(bpf_xdp_check_mtu, struct xdp_buff *, xdp,
	   u32, ifindex, u32 *, mtu_len, s32, len_diff, u64, flags)
{
	struct net_device *dev = xdp->rxq->dev;
	int xdp_len = xdp->data_end - xdp->data;
	int ret = BPF_MTU_CHK_RET_SUCCESS;
	int mtu, dev_len;

	/* XDP variant doesn't support multi-buffer segment check (yet) */
	if (unlikely(flags))
		return -EINVAL;

	dev = __dev_via_ifindex(dev, ifindex);
	if (unlikely(!dev))
		return -ENODEV;

	mtu = READ_ONCE(dev->mtu);

	/* Add L2-header as dev MTU is L3 size */
	dev_len = mtu + dev->hard_header_len;

	/* Use *mtu_len as input, L3 as iph->tot_len (like fib_lookup) */
	if (*mtu_len)
		xdp_len = *mtu_len + dev->hard_header_len;

	xdp_len += len_diff; /* minus result pass check */
	if (xdp_len > dev_len)
		ret = BPF_MTU_CHK_RET_FRAG_NEEDED;

	/* BPF verifier guarantees valid pointer */
	*mtu_len = mtu;

	return ret;
}

static const struct bpf_func_proto bpf_skb_check_mtu_proto = {
	.func		= bpf_skb_check_mtu,
	.gpl_only	= true,
	.ret_type	= RET_INTEGER,
	.arg1_type      = ARG_PTR_TO_CTX,
	.arg2_type      = ARG_ANYTHING,
	.arg3_type      = ARG_PTR_TO_INT,
	.arg4_type      = ARG_ANYTHING,
	.arg5_type      = ARG_ANYTHING,
};

static const struct bpf_func_proto bpf_xdp_check_mtu_proto = {
	.func		= bpf_xdp_check_mtu,
	.gpl_only	= true,
	.ret_type	= RET_INTEGER,
	.arg1_type      = ARG_PTR_TO_CTX,
	.arg2_type      = ARG_ANYTHING,
	.arg3_type      = ARG_PTR_TO_INT,
	.arg4_type      = ARG_ANYTHING,
	.arg5_type      = ARG_ANYTHING,
};

#if IS_ENABLED(CONFIG_IPV6_SEG6_BPF)
static int bpf_push_seg6_encap(struct sk_buff *skb, u32 type, void *hdr, u32 len)
{
	int err;
	struct ipv6_sr_hdr *srh = (struct ipv6_sr_hdr *)hdr;

	if (!seg6_validate_srh(srh, len, false))
		return -EINVAL;

	switch (type) {
	case BPF_LWT_ENCAP_SEG6_INLINE:
		if (skb->protocol != htons(ETH_P_IPV6))
			return -EBADMSG;

		err = seg6_do_srh_inline(skb, srh);
		break;
	case BPF_LWT_ENCAP_SEG6:
		skb_reset_inner_headers(skb);
		skb->encapsulation = 1;
		err = seg6_do_srh_encap(skb, srh, IPPROTO_IPV6);
		break;
	default:
		return -EINVAL;
	}

	bpf_compute_data_pointers(skb);
	if (err)
		return err;

	skb_set_transport_header(skb, sizeof(struct ipv6hdr));

	return seg6_lookup_nexthop(skb, NULL, 0);
}
#endif /* CONFIG_IPV6_SEG6_BPF */

#if IS_ENABLED(CONFIG_LWTUNNEL_BPF)
static int bpf_push_ip_encap(struct sk_buff *skb, void *hdr, u32 len,
			     bool ingress)
{
	return bpf_lwt_push_ip_encap(skb, hdr, len, ingress);
}
#endif

BPF_CALL_4(bpf_lwt_in_push_encap, struct sk_buff *, skb, u32, type, void *, hdr,
	   u32, len)
{
	switch (type) {
#if IS_ENABLED(CONFIG_IPV6_SEG6_BPF)
	case BPF_LWT_ENCAP_SEG6:
	case BPF_LWT_ENCAP_SEG6_INLINE:
		return bpf_push_seg6_encap(skb, type, hdr, len);
#endif
#if IS_ENABLED(CONFIG_LWTUNNEL_BPF)
	case BPF_LWT_ENCAP_IP:
		return bpf_push_ip_encap(skb, hdr, len, true /* ingress */);
#endif
	default:
		return -EINVAL;
	}
}

BPF_CALL_4(bpf_lwt_xmit_push_encap, struct sk_buff *, skb, u32, type,
	   void *, hdr, u32, len)
{
	switch (type) {
#if IS_ENABLED(CONFIG_LWTUNNEL_BPF)
	case BPF_LWT_ENCAP_IP:
		return bpf_push_ip_encap(skb, hdr, len, false /* egress */);
#endif
	default:
		return -EINVAL;
	}
}

static const struct bpf_func_proto bpf_lwt_in_push_encap_proto = {
	.func		= bpf_lwt_in_push_encap,
	.gpl_only	= false,
	.ret_type	= RET_INTEGER,
	.arg1_type	= ARG_PTR_TO_CTX,
	.arg2_type	= ARG_ANYTHING,
	.arg3_type	= ARG_PTR_TO_MEM | MEM_RDONLY,
	.arg4_type	= ARG_CONST_SIZE
};

static const struct bpf_func_proto bpf_lwt_xmit_push_encap_proto = {
	.func		= bpf_lwt_xmit_push_encap,
	.gpl_only	= false,
	.ret_type	= RET_INTEGER,
	.arg1_type	= ARG_PTR_TO_CTX,
	.arg2_type	= ARG_ANYTHING,
	.arg3_type	= ARG_PTR_TO_MEM | MEM_RDONLY,
	.arg4_type	= ARG_CONST_SIZE
};

#if IS_ENABLED(CONFIG_IPV6_SEG6_BPF)
BPF_CALL_4(bpf_lwt_seg6_store_bytes, struct sk_buff *, skb, u32, offset,
	   const void *, from, u32, len)
{
	struct seg6_bpf_srh_state *srh_state =
		this_cpu_ptr(&seg6_bpf_srh_states);
	struct ipv6_sr_hdr *srh = srh_state->srh;
	void *srh_tlvs, *srh_end, *ptr;
	int srhoff = 0;

	if (srh == NULL)
		return -EINVAL;

	srh_tlvs = (void *)((char *)srh + ((srh->first_segment + 1) << 4));
	srh_end = (void *)((char *)srh + sizeof(*srh) + srh_state->hdrlen);

	ptr = skb->data + offset;
	if (ptr >= srh_tlvs && ptr + len <= srh_end)
		srh_state->valid = false;
	else if (ptr < (void *)&srh->flags ||
		 ptr + len > (void *)&srh->segments)
		return -EFAULT;

	if (unlikely(bpf_try_make_writable(skb, offset + len)))
		return -EFAULT;
	if (ipv6_find_hdr(skb, &srhoff, IPPROTO_ROUTING, NULL, NULL) < 0)
		return -EINVAL;
	srh_state->srh = (struct ipv6_sr_hdr *)(skb->data + srhoff);

	memcpy(skb->data + offset, from, len);
	return 0;
}

static const struct bpf_func_proto bpf_lwt_seg6_store_bytes_proto = {
	.func		= bpf_lwt_seg6_store_bytes,
	.gpl_only	= false,
	.ret_type	= RET_INTEGER,
	.arg1_type	= ARG_PTR_TO_CTX,
	.arg2_type	= ARG_ANYTHING,
	.arg3_type	= ARG_PTR_TO_MEM | MEM_RDONLY,
	.arg4_type	= ARG_CONST_SIZE
};

static void bpf_update_srh_state(struct sk_buff *skb)
{
	struct seg6_bpf_srh_state *srh_state =
		this_cpu_ptr(&seg6_bpf_srh_states);
	int srhoff = 0;

	if (ipv6_find_hdr(skb, &srhoff, IPPROTO_ROUTING, NULL, NULL) < 0) {
		srh_state->srh = NULL;
	} else {
		srh_state->srh = (struct ipv6_sr_hdr *)(skb->data + srhoff);
		srh_state->hdrlen = srh_state->srh->hdrlen << 3;
		srh_state->valid = true;
	}
}

BPF_CALL_4(bpf_lwt_seg6_action, struct sk_buff *, skb,
	   u32, action, void *, param, u32, param_len)
{
	struct seg6_bpf_srh_state *srh_state =
		this_cpu_ptr(&seg6_bpf_srh_states);
	int hdroff = 0;
	int err;

	switch (action) {
	case SEG6_LOCAL_ACTION_END_X:
		if (!seg6_bpf_has_valid_srh(skb))
			return -EBADMSG;
		if (param_len != sizeof(struct in6_addr))
			return -EINVAL;
		return seg6_lookup_nexthop(skb, (struct in6_addr *)param, 0);
	case SEG6_LOCAL_ACTION_END_T:
		if (!seg6_bpf_has_valid_srh(skb))
			return -EBADMSG;
		if (param_len != sizeof(int))
			return -EINVAL;
		return seg6_lookup_nexthop(skb, NULL, *(int *)param);
	case SEG6_LOCAL_ACTION_END_DT6:
		if (!seg6_bpf_has_valid_srh(skb))
			return -EBADMSG;
		if (param_len != sizeof(int))
			return -EINVAL;

		if (ipv6_find_hdr(skb, &hdroff, IPPROTO_IPV6, NULL, NULL) < 0)
			return -EBADMSG;
		if (!pskb_pull(skb, hdroff))
			return -EBADMSG;

		skb_postpull_rcsum(skb, skb_network_header(skb), hdroff);
		skb_reset_network_header(skb);
		skb_reset_transport_header(skb);
		skb->encapsulation = 0;

		bpf_compute_data_pointers(skb);
		bpf_update_srh_state(skb);
		return seg6_lookup_nexthop(skb, NULL, *(int *)param);
	case SEG6_LOCAL_ACTION_END_B6:
		if (srh_state->srh && !seg6_bpf_has_valid_srh(skb))
			return -EBADMSG;
		err = bpf_push_seg6_encap(skb, BPF_LWT_ENCAP_SEG6_INLINE,
					  param, param_len);
		if (!err)
			bpf_update_srh_state(skb);

		return err;
	case SEG6_LOCAL_ACTION_END_B6_ENCAP:
		if (srh_state->srh && !seg6_bpf_has_valid_srh(skb))
			return -EBADMSG;
		err = bpf_push_seg6_encap(skb, BPF_LWT_ENCAP_SEG6,
					  param, param_len);
		if (!err)
			bpf_update_srh_state(skb);

		return err;
	default:
		return -EINVAL;
	}
}

static const struct bpf_func_proto bpf_lwt_seg6_action_proto = {
	.func		= bpf_lwt_seg6_action,
	.gpl_only	= false,
	.ret_type	= RET_INTEGER,
	.arg1_type	= ARG_PTR_TO_CTX,
	.arg2_type	= ARG_ANYTHING,
	.arg3_type	= ARG_PTR_TO_MEM | MEM_RDONLY,
	.arg4_type	= ARG_CONST_SIZE
};

BPF_CALL_3(bpf_lwt_seg6_adjust_srh, struct sk_buff *, skb, u32, offset,
	   s32, len)
{
	struct seg6_bpf_srh_state *srh_state =
		this_cpu_ptr(&seg6_bpf_srh_states);
	struct ipv6_sr_hdr *srh = srh_state->srh;
	void *srh_end, *srh_tlvs, *ptr;
	struct ipv6hdr *hdr;
	int srhoff = 0;
	int ret;

	if (unlikely(srh == NULL))
		return -EINVAL;

	srh_tlvs = (void *)((unsigned char *)srh + sizeof(*srh) +
			((srh->first_segment + 1) << 4));
	srh_end = (void *)((unsigned char *)srh + sizeof(*srh) +
			srh_state->hdrlen);
	ptr = skb->data + offset;

	if (unlikely(ptr < srh_tlvs || ptr > srh_end))
		return -EFAULT;
	if (unlikely(len < 0 && (void *)((char *)ptr - len) > srh_end))
		return -EFAULT;

	if (len > 0) {
		ret = skb_cow_head(skb, len);
		if (unlikely(ret < 0))
			return ret;

		ret = bpf_skb_net_hdr_push(skb, offset, len);
	} else {
		ret = bpf_skb_net_hdr_pop(skb, offset, -1 * len);
	}

	bpf_compute_data_pointers(skb);
	if (unlikely(ret < 0))
		return ret;

	hdr = (struct ipv6hdr *)skb->data;
	hdr->payload_len = htons(skb->len - sizeof(struct ipv6hdr));

	if (ipv6_find_hdr(skb, &srhoff, IPPROTO_ROUTING, NULL, NULL) < 0)
		return -EINVAL;
	srh_state->srh = (struct ipv6_sr_hdr *)(skb->data + srhoff);
	srh_state->hdrlen += len;
	srh_state->valid = false;
	return 0;
}

static const struct bpf_func_proto bpf_lwt_seg6_adjust_srh_proto = {
	.func		= bpf_lwt_seg6_adjust_srh,
	.gpl_only	= false,
	.ret_type	= RET_INTEGER,
	.arg1_type	= ARG_PTR_TO_CTX,
	.arg2_type	= ARG_ANYTHING,
	.arg3_type	= ARG_ANYTHING,
};
#endif /* CONFIG_IPV6_SEG6_BPF */

#ifdef CONFIG_INET
static struct sock *sk_lookup(struct net *net, struct bpf_sock_tuple *tuple,
			      int dif, int sdif, u8 family, u8 proto)
{
	bool refcounted = false;
	struct sock *sk = NULL;

	if (family == AF_INET) {
		__be32 src4 = tuple->ipv4.saddr;
		__be32 dst4 = tuple->ipv4.daddr;

		if (proto == IPPROTO_TCP)
			sk = __inet_lookup(net, &tcp_hashinfo, NULL, 0,
					   src4, tuple->ipv4.sport,
					   dst4, tuple->ipv4.dport,
					   dif, sdif, &refcounted);
		else
			sk = __udp4_lib_lookup(net, src4, tuple->ipv4.sport,
					       dst4, tuple->ipv4.dport,
					       dif, sdif, &udp_table, NULL);
#if IS_ENABLED(CONFIG_IPV6)
	} else {
		struct in6_addr *src6 = (struct in6_addr *)&tuple->ipv6.saddr;
		struct in6_addr *dst6 = (struct in6_addr *)&tuple->ipv6.daddr;

		if (proto == IPPROTO_TCP)
			sk = __inet6_lookup(net, &tcp_hashinfo, NULL, 0,
					    src6, tuple->ipv6.sport,
					    dst6, ntohs(tuple->ipv6.dport),
					    dif, sdif, &refcounted);
		else if (likely(ipv6_bpf_stub))
			sk = ipv6_bpf_stub->udp6_lib_lookup(net,
							    src6, tuple->ipv6.sport,
							    dst6, tuple->ipv6.dport,
							    dif, sdif,
							    &udp_table, NULL);
#endif
	}

	if (unlikely(sk && !refcounted && !sock_flag(sk, SOCK_RCU_FREE))) {
		WARN_ONCE(1, "Found non-RCU, unreferenced socket!");
		sk = NULL;
	}
	return sk;
}

/* bpf_skc_lookup performs the core lookup for different types of sockets,
 * taking a reference on the socket if it doesn't have the flag SOCK_RCU_FREE.
 * Returns the socket as an 'unsigned long' to simplify the casting in the
 * callers to satisfy BPF_CALL declarations.
 */
static struct sock *
__bpf_skc_lookup(struct sk_buff *skb, struct bpf_sock_tuple *tuple, u32 len,
		 struct net *caller_net, u32 ifindex, u8 proto, u64 netns_id,
		 u64 flags, int sdif)
{
	struct sock *sk = NULL;
	struct net *net;
	u8 family;

	if (len == sizeof(tuple->ipv4))
		family = AF_INET;
	else if (len == sizeof(tuple->ipv6))
		family = AF_INET6;
	else
		return NULL;

	if (unlikely(flags || !((s32)netns_id < 0 || netns_id <= S32_MAX)))
		goto out;

	if (sdif < 0) {
		if (family == AF_INET)
			sdif = inet_sdif(skb);
		else
			sdif = inet6_sdif(skb);
	}

	if ((s32)netns_id < 0) {
		net = caller_net;
		sk = sk_lookup(net, tuple, ifindex, sdif, family, proto);
	} else {
		net = get_net_ns_by_id(caller_net, netns_id);
		if (unlikely(!net))
			goto out;
		sk = sk_lookup(net, tuple, ifindex, sdif, family, proto);
		put_net(net);
	}

out:
	return sk;
}

static struct sock *
__bpf_sk_lookup(struct sk_buff *skb, struct bpf_sock_tuple *tuple, u32 len,
		struct net *caller_net, u32 ifindex, u8 proto, u64 netns_id,
		u64 flags, int sdif)
{
	struct sock *sk = __bpf_skc_lookup(skb, tuple, len, caller_net,
					   ifindex, proto, netns_id, flags,
					   sdif);

	if (sk) {
		struct sock *sk2 = sk_to_full_sk(sk);

		/* sk_to_full_sk() may return (sk)->rsk_listener, so make sure the original sk
		 * sock refcnt is decremented to prevent a request_sock leak.
		 */
		if (!sk_fullsock(sk2))
			sk2 = NULL;
		if (sk2 != sk) {
			sock_gen_put(sk);
			/* Ensure there is no need to bump sk2 refcnt */
			if (unlikely(sk2 && !sock_flag(sk2, SOCK_RCU_FREE))) {
				WARN_ONCE(1, "Found non-RCU, unreferenced socket!");
				return NULL;
			}
			sk = sk2;
		}
	}

	return sk;
}

static struct sock *
bpf_skc_lookup(struct sk_buff *skb, struct bpf_sock_tuple *tuple, u32 len,
	       u8 proto, u64 netns_id, u64 flags)
{
	struct net *caller_net;
	int ifindex;

	if (skb->dev) {
		caller_net = dev_net(skb->dev);
		ifindex = skb->dev->ifindex;
	} else {
		caller_net = sock_net(skb->sk);
		ifindex = 0;
	}

	return __bpf_skc_lookup(skb, tuple, len, caller_net, ifindex, proto,
				netns_id, flags, -1);
}

static struct sock *
bpf_sk_lookup(struct sk_buff *skb, struct bpf_sock_tuple *tuple, u32 len,
	      u8 proto, u64 netns_id, u64 flags)
{
	struct sock *sk = bpf_skc_lookup(skb, tuple, len, proto, netns_id,
					 flags);

	if (sk) {
		struct sock *sk2 = sk_to_full_sk(sk);

		/* sk_to_full_sk() may return (sk)->rsk_listener, so make sure the original sk
		 * sock refcnt is decremented to prevent a request_sock leak.
		 */
		if (!sk_fullsock(sk2))
			sk2 = NULL;
		if (sk2 != sk) {
			sock_gen_put(sk);
			/* Ensure there is no need to bump sk2 refcnt */
			if (unlikely(sk2 && !sock_flag(sk2, SOCK_RCU_FREE))) {
				WARN_ONCE(1, "Found non-RCU, unreferenced socket!");
				return NULL;
			}
			sk = sk2;
		}
	}

	return sk;
}

BPF_CALL_5(bpf_skc_lookup_tcp, struct sk_buff *, skb,
	   struct bpf_sock_tuple *, tuple, u32, len, u64, netns_id, u64, flags)
{
	return (unsigned long)bpf_skc_lookup(skb, tuple, len, IPPROTO_TCP,
					     netns_id, flags);
}

static const struct bpf_func_proto bpf_skc_lookup_tcp_proto = {
	.func		= bpf_skc_lookup_tcp,
	.gpl_only	= false,
	.pkt_access	= true,
	.ret_type	= RET_PTR_TO_SOCK_COMMON_OR_NULL,
	.arg1_type	= ARG_PTR_TO_CTX,
	.arg2_type	= ARG_PTR_TO_MEM | MEM_RDONLY,
	.arg3_type	= ARG_CONST_SIZE,
	.arg4_type	= ARG_ANYTHING,
	.arg5_type	= ARG_ANYTHING,
};

BPF_CALL_5(bpf_sk_lookup_tcp, struct sk_buff *, skb,
	   struct bpf_sock_tuple *, tuple, u32, len, u64, netns_id, u64, flags)
{
	return (unsigned long)bpf_sk_lookup(skb, tuple, len, IPPROTO_TCP,
					    netns_id, flags);
}

static const struct bpf_func_proto bpf_sk_lookup_tcp_proto = {
	.func		= bpf_sk_lookup_tcp,
	.gpl_only	= false,
	.pkt_access	= true,
	.ret_type	= RET_PTR_TO_SOCKET_OR_NULL,
	.arg1_type	= ARG_PTR_TO_CTX,
	.arg2_type	= ARG_PTR_TO_MEM | MEM_RDONLY,
	.arg3_type	= ARG_CONST_SIZE,
	.arg4_type	= ARG_ANYTHING,
	.arg5_type	= ARG_ANYTHING,
};

BPF_CALL_5(bpf_sk_lookup_udp, struct sk_buff *, skb,
	   struct bpf_sock_tuple *, tuple, u32, len, u64, netns_id, u64, flags)
{
	return (unsigned long)bpf_sk_lookup(skb, tuple, len, IPPROTO_UDP,
					    netns_id, flags);
}

static const struct bpf_func_proto bpf_sk_lookup_udp_proto = {
	.func		= bpf_sk_lookup_udp,
	.gpl_only	= false,
	.pkt_access	= true,
	.ret_type	= RET_PTR_TO_SOCKET_OR_NULL,
	.arg1_type	= ARG_PTR_TO_CTX,
	.arg2_type	= ARG_PTR_TO_MEM | MEM_RDONLY,
<<<<<<< HEAD
=======
	.arg3_type	= ARG_CONST_SIZE,
	.arg4_type	= ARG_ANYTHING,
	.arg5_type	= ARG_ANYTHING,
};

BPF_CALL_5(bpf_tc_skc_lookup_tcp, struct sk_buff *, skb,
	   struct bpf_sock_tuple *, tuple, u32, len, u64, netns_id, u64, flags)
{
	struct net_device *dev = skb->dev;
	int ifindex = dev->ifindex, sdif = dev_sdif(dev);
	struct net *caller_net = dev_net(dev);

	return (unsigned long)__bpf_skc_lookup(skb, tuple, len, caller_net,
					       ifindex, IPPROTO_TCP, netns_id,
					       flags, sdif);
}

static const struct bpf_func_proto bpf_tc_skc_lookup_tcp_proto = {
	.func		= bpf_tc_skc_lookup_tcp,
	.gpl_only	= false,
	.pkt_access	= true,
	.ret_type	= RET_PTR_TO_SOCK_COMMON_OR_NULL,
	.arg1_type	= ARG_PTR_TO_CTX,
	.arg2_type	= ARG_PTR_TO_MEM | MEM_RDONLY,
	.arg3_type	= ARG_CONST_SIZE,
	.arg4_type	= ARG_ANYTHING,
	.arg5_type	= ARG_ANYTHING,
};

BPF_CALL_5(bpf_tc_sk_lookup_tcp, struct sk_buff *, skb,
	   struct bpf_sock_tuple *, tuple, u32, len, u64, netns_id, u64, flags)
{
	struct net_device *dev = skb->dev;
	int ifindex = dev->ifindex, sdif = dev_sdif(dev);
	struct net *caller_net = dev_net(dev);

	return (unsigned long)__bpf_sk_lookup(skb, tuple, len, caller_net,
					      ifindex, IPPROTO_TCP, netns_id,
					      flags, sdif);
}

static const struct bpf_func_proto bpf_tc_sk_lookup_tcp_proto = {
	.func		= bpf_tc_sk_lookup_tcp,
	.gpl_only	= false,
	.pkt_access	= true,
	.ret_type	= RET_PTR_TO_SOCKET_OR_NULL,
	.arg1_type	= ARG_PTR_TO_CTX,
	.arg2_type	= ARG_PTR_TO_MEM | MEM_RDONLY,
	.arg3_type	= ARG_CONST_SIZE,
	.arg4_type	= ARG_ANYTHING,
	.arg5_type	= ARG_ANYTHING,
};

BPF_CALL_5(bpf_tc_sk_lookup_udp, struct sk_buff *, skb,
	   struct bpf_sock_tuple *, tuple, u32, len, u64, netns_id, u64, flags)
{
	struct net_device *dev = skb->dev;
	int ifindex = dev->ifindex, sdif = dev_sdif(dev);
	struct net *caller_net = dev_net(dev);

	return (unsigned long)__bpf_sk_lookup(skb, tuple, len, caller_net,
					      ifindex, IPPROTO_UDP, netns_id,
					      flags, sdif);
}

static const struct bpf_func_proto bpf_tc_sk_lookup_udp_proto = {
	.func		= bpf_tc_sk_lookup_udp,
	.gpl_only	= false,
	.pkt_access	= true,
	.ret_type	= RET_PTR_TO_SOCKET_OR_NULL,
	.arg1_type	= ARG_PTR_TO_CTX,
	.arg2_type	= ARG_PTR_TO_MEM | MEM_RDONLY,
>>>>>>> 9b37665a
	.arg3_type	= ARG_CONST_SIZE,
	.arg4_type	= ARG_ANYTHING,
	.arg5_type	= ARG_ANYTHING,
};

BPF_CALL_1(bpf_sk_release, struct sock *, sk)
{
	if (sk && sk_is_refcounted(sk))
		sock_gen_put(sk);
	return 0;
}

static const struct bpf_func_proto bpf_sk_release_proto = {
	.func		= bpf_sk_release,
	.gpl_only	= false,
	.ret_type	= RET_INTEGER,
	.arg1_type	= ARG_PTR_TO_BTF_ID_SOCK_COMMON,
};

BPF_CALL_5(bpf_xdp_sk_lookup_udp, struct xdp_buff *, ctx,
	   struct bpf_sock_tuple *, tuple, u32, len, u32, netns_id, u64, flags)
{
	struct net_device *dev = ctx->rxq->dev;
	int ifindex = dev->ifindex, sdif = dev_sdif(dev);
	struct net *caller_net = dev_net(dev);

	return (unsigned long)__bpf_sk_lookup(NULL, tuple, len, caller_net,
					      ifindex, IPPROTO_UDP, netns_id,
					      flags, sdif);
}

static const struct bpf_func_proto bpf_xdp_sk_lookup_udp_proto = {
	.func           = bpf_xdp_sk_lookup_udp,
	.gpl_only       = false,
	.pkt_access     = true,
	.ret_type       = RET_PTR_TO_SOCKET_OR_NULL,
	.arg1_type      = ARG_PTR_TO_CTX,
	.arg2_type      = ARG_PTR_TO_MEM | MEM_RDONLY,
	.arg3_type      = ARG_CONST_SIZE,
	.arg4_type      = ARG_ANYTHING,
	.arg5_type      = ARG_ANYTHING,
};

BPF_CALL_5(bpf_xdp_skc_lookup_tcp, struct xdp_buff *, ctx,
	   struct bpf_sock_tuple *, tuple, u32, len, u32, netns_id, u64, flags)
{
	struct net_device *dev = ctx->rxq->dev;
	int ifindex = dev->ifindex, sdif = dev_sdif(dev);
	struct net *caller_net = dev_net(dev);

	return (unsigned long)__bpf_skc_lookup(NULL, tuple, len, caller_net,
					       ifindex, IPPROTO_TCP, netns_id,
					       flags, sdif);
}

static const struct bpf_func_proto bpf_xdp_skc_lookup_tcp_proto = {
	.func           = bpf_xdp_skc_lookup_tcp,
	.gpl_only       = false,
	.pkt_access     = true,
	.ret_type       = RET_PTR_TO_SOCK_COMMON_OR_NULL,
	.arg1_type      = ARG_PTR_TO_CTX,
	.arg2_type      = ARG_PTR_TO_MEM | MEM_RDONLY,
	.arg3_type      = ARG_CONST_SIZE,
	.arg4_type      = ARG_ANYTHING,
	.arg5_type      = ARG_ANYTHING,
};

BPF_CALL_5(bpf_xdp_sk_lookup_tcp, struct xdp_buff *, ctx,
	   struct bpf_sock_tuple *, tuple, u32, len, u32, netns_id, u64, flags)
{
	struct net_device *dev = ctx->rxq->dev;
	int ifindex = dev->ifindex, sdif = dev_sdif(dev);
	struct net *caller_net = dev_net(dev);

	return (unsigned long)__bpf_sk_lookup(NULL, tuple, len, caller_net,
					      ifindex, IPPROTO_TCP, netns_id,
					      flags, sdif);
}

static const struct bpf_func_proto bpf_xdp_sk_lookup_tcp_proto = {
	.func           = bpf_xdp_sk_lookup_tcp,
	.gpl_only       = false,
	.pkt_access     = true,
	.ret_type       = RET_PTR_TO_SOCKET_OR_NULL,
	.arg1_type      = ARG_PTR_TO_CTX,
	.arg2_type      = ARG_PTR_TO_MEM | MEM_RDONLY,
	.arg3_type      = ARG_CONST_SIZE,
	.arg4_type      = ARG_ANYTHING,
	.arg5_type      = ARG_ANYTHING,
};

BPF_CALL_5(bpf_sock_addr_skc_lookup_tcp, struct bpf_sock_addr_kern *, ctx,
	   struct bpf_sock_tuple *, tuple, u32, len, u64, netns_id, u64, flags)
{
	return (unsigned long)__bpf_skc_lookup(NULL, tuple, len,
					       sock_net(ctx->sk), 0,
					       IPPROTO_TCP, netns_id, flags,
					       -1);
}

static const struct bpf_func_proto bpf_sock_addr_skc_lookup_tcp_proto = {
	.func		= bpf_sock_addr_skc_lookup_tcp,
	.gpl_only	= false,
	.ret_type	= RET_PTR_TO_SOCK_COMMON_OR_NULL,
	.arg1_type	= ARG_PTR_TO_CTX,
	.arg2_type	= ARG_PTR_TO_MEM | MEM_RDONLY,
	.arg3_type	= ARG_CONST_SIZE,
	.arg4_type	= ARG_ANYTHING,
	.arg5_type	= ARG_ANYTHING,
};

BPF_CALL_5(bpf_sock_addr_sk_lookup_tcp, struct bpf_sock_addr_kern *, ctx,
	   struct bpf_sock_tuple *, tuple, u32, len, u64, netns_id, u64, flags)
{
	return (unsigned long)__bpf_sk_lookup(NULL, tuple, len,
					      sock_net(ctx->sk), 0, IPPROTO_TCP,
					      netns_id, flags, -1);
}

static const struct bpf_func_proto bpf_sock_addr_sk_lookup_tcp_proto = {
	.func		= bpf_sock_addr_sk_lookup_tcp,
	.gpl_only	= false,
	.ret_type	= RET_PTR_TO_SOCKET_OR_NULL,
	.arg1_type	= ARG_PTR_TO_CTX,
	.arg2_type	= ARG_PTR_TO_MEM | MEM_RDONLY,
	.arg3_type	= ARG_CONST_SIZE,
	.arg4_type	= ARG_ANYTHING,
	.arg5_type	= ARG_ANYTHING,
};

BPF_CALL_5(bpf_sock_addr_sk_lookup_udp, struct bpf_sock_addr_kern *, ctx,
	   struct bpf_sock_tuple *, tuple, u32, len, u64, netns_id, u64, flags)
{
	return (unsigned long)__bpf_sk_lookup(NULL, tuple, len,
					      sock_net(ctx->sk), 0, IPPROTO_UDP,
					      netns_id, flags, -1);
}

static const struct bpf_func_proto bpf_sock_addr_sk_lookup_udp_proto = {
	.func		= bpf_sock_addr_sk_lookup_udp,
	.gpl_only	= false,
	.ret_type	= RET_PTR_TO_SOCKET_OR_NULL,
	.arg1_type	= ARG_PTR_TO_CTX,
	.arg2_type	= ARG_PTR_TO_MEM | MEM_RDONLY,
	.arg3_type	= ARG_CONST_SIZE,
	.arg4_type	= ARG_ANYTHING,
	.arg5_type	= ARG_ANYTHING,
};

bool bpf_tcp_sock_is_valid_access(int off, int size, enum bpf_access_type type,
				  struct bpf_insn_access_aux *info)
{
	if (off < 0 || off >= offsetofend(struct bpf_tcp_sock,
					  icsk_retransmits))
		return false;

	if (off % size != 0)
		return false;

	switch (off) {
	case offsetof(struct bpf_tcp_sock, bytes_received):
	case offsetof(struct bpf_tcp_sock, bytes_acked):
		return size == sizeof(__u64);
	default:
		return size == sizeof(__u32);
	}
}

u32 bpf_tcp_sock_convert_ctx_access(enum bpf_access_type type,
				    const struct bpf_insn *si,
				    struct bpf_insn *insn_buf,
				    struct bpf_prog *prog, u32 *target_size)
{
	struct bpf_insn *insn = insn_buf;

#define BPF_TCP_SOCK_GET_COMMON(FIELD)					\
	do {								\
		BUILD_BUG_ON(sizeof_field(struct tcp_sock, FIELD) >	\
			     sizeof_field(struct bpf_tcp_sock, FIELD));	\
		*insn++ = BPF_LDX_MEM(BPF_FIELD_SIZEOF(struct tcp_sock, FIELD),\
				      si->dst_reg, si->src_reg,		\
				      offsetof(struct tcp_sock, FIELD)); \
	} while (0)

#define BPF_INET_SOCK_GET_COMMON(FIELD)					\
	do {								\
		BUILD_BUG_ON(sizeof_field(struct inet_connection_sock,	\
					  FIELD) >			\
			     sizeof_field(struct bpf_tcp_sock, FIELD));	\
		*insn++ = BPF_LDX_MEM(BPF_FIELD_SIZEOF(			\
					struct inet_connection_sock,	\
					FIELD),				\
				      si->dst_reg, si->src_reg,		\
				      offsetof(				\
					struct inet_connection_sock,	\
					FIELD));			\
	} while (0)

	if (insn > insn_buf)
		return insn - insn_buf;

	switch (si->off) {
	case offsetof(struct bpf_tcp_sock, rtt_min):
		BUILD_BUG_ON(sizeof_field(struct tcp_sock, rtt_min) !=
			     sizeof(struct minmax));
		BUILD_BUG_ON(sizeof(struct minmax) <
			     sizeof(struct minmax_sample));

		*insn++ = BPF_LDX_MEM(BPF_W, si->dst_reg, si->src_reg,
				      offsetof(struct tcp_sock, rtt_min) +
				      offsetof(struct minmax_sample, v));
		break;
	case offsetof(struct bpf_tcp_sock, snd_cwnd):
		BPF_TCP_SOCK_GET_COMMON(snd_cwnd);
		break;
	case offsetof(struct bpf_tcp_sock, srtt_us):
		BPF_TCP_SOCK_GET_COMMON(srtt_us);
		break;
	case offsetof(struct bpf_tcp_sock, snd_ssthresh):
		BPF_TCP_SOCK_GET_COMMON(snd_ssthresh);
		break;
	case offsetof(struct bpf_tcp_sock, rcv_nxt):
		BPF_TCP_SOCK_GET_COMMON(rcv_nxt);
		break;
	case offsetof(struct bpf_tcp_sock, snd_nxt):
		BPF_TCP_SOCK_GET_COMMON(snd_nxt);
		break;
	case offsetof(struct bpf_tcp_sock, snd_una):
		BPF_TCP_SOCK_GET_COMMON(snd_una);
		break;
	case offsetof(struct bpf_tcp_sock, mss_cache):
		BPF_TCP_SOCK_GET_COMMON(mss_cache);
		break;
	case offsetof(struct bpf_tcp_sock, ecn_flags):
		BPF_TCP_SOCK_GET_COMMON(ecn_flags);
		break;
	case offsetof(struct bpf_tcp_sock, rate_delivered):
		BPF_TCP_SOCK_GET_COMMON(rate_delivered);
		break;
	case offsetof(struct bpf_tcp_sock, rate_interval_us):
		BPF_TCP_SOCK_GET_COMMON(rate_interval_us);
		break;
	case offsetof(struct bpf_tcp_sock, packets_out):
		BPF_TCP_SOCK_GET_COMMON(packets_out);
		break;
	case offsetof(struct bpf_tcp_sock, retrans_out):
		BPF_TCP_SOCK_GET_COMMON(retrans_out);
		break;
	case offsetof(struct bpf_tcp_sock, total_retrans):
		BPF_TCP_SOCK_GET_COMMON(total_retrans);
		break;
	case offsetof(struct bpf_tcp_sock, segs_in):
		BPF_TCP_SOCK_GET_COMMON(segs_in);
		break;
	case offsetof(struct bpf_tcp_sock, data_segs_in):
		BPF_TCP_SOCK_GET_COMMON(data_segs_in);
		break;
	case offsetof(struct bpf_tcp_sock, segs_out):
		BPF_TCP_SOCK_GET_COMMON(segs_out);
		break;
	case offsetof(struct bpf_tcp_sock, data_segs_out):
		BPF_TCP_SOCK_GET_COMMON(data_segs_out);
		break;
	case offsetof(struct bpf_tcp_sock, lost_out):
		BPF_TCP_SOCK_GET_COMMON(lost_out);
		break;
	case offsetof(struct bpf_tcp_sock, sacked_out):
		BPF_TCP_SOCK_GET_COMMON(sacked_out);
		break;
	case offsetof(struct bpf_tcp_sock, bytes_received):
		BPF_TCP_SOCK_GET_COMMON(bytes_received);
		break;
	case offsetof(struct bpf_tcp_sock, bytes_acked):
		BPF_TCP_SOCK_GET_COMMON(bytes_acked);
		break;
	case offsetof(struct bpf_tcp_sock, dsack_dups):
		BPF_TCP_SOCK_GET_COMMON(dsack_dups);
		break;
	case offsetof(struct bpf_tcp_sock, delivered):
		BPF_TCP_SOCK_GET_COMMON(delivered);
		break;
	case offsetof(struct bpf_tcp_sock, delivered_ce):
		BPF_TCP_SOCK_GET_COMMON(delivered_ce);
		break;
	case offsetof(struct bpf_tcp_sock, icsk_retransmits):
		BPF_INET_SOCK_GET_COMMON(icsk_retransmits);
		break;
	}

	return insn - insn_buf;
}

BPF_CALL_1(bpf_tcp_sock, struct sock *, sk)
{
	if (sk_fullsock(sk) && sk->sk_protocol == IPPROTO_TCP)
		return (unsigned long)sk;

	return (unsigned long)NULL;
}

const struct bpf_func_proto bpf_tcp_sock_proto = {
	.func		= bpf_tcp_sock,
	.gpl_only	= false,
	.ret_type	= RET_PTR_TO_TCP_SOCK_OR_NULL,
	.arg1_type	= ARG_PTR_TO_SOCK_COMMON,
};

BPF_CALL_1(bpf_get_listener_sock, struct sock *, sk)
{
	sk = sk_to_full_sk(sk);

	if (sk->sk_state == TCP_LISTEN && sock_flag(sk, SOCK_RCU_FREE))
		return (unsigned long)sk;

	return (unsigned long)NULL;
}

static const struct bpf_func_proto bpf_get_listener_sock_proto = {
	.func		= bpf_get_listener_sock,
	.gpl_only	= false,
	.ret_type	= RET_PTR_TO_SOCKET_OR_NULL,
	.arg1_type	= ARG_PTR_TO_SOCK_COMMON,
};

BPF_CALL_1(bpf_skb_ecn_set_ce, struct sk_buff *, skb)
{
	unsigned int iphdr_len;

	switch (skb_protocol(skb, true)) {
	case cpu_to_be16(ETH_P_IP):
		iphdr_len = sizeof(struct iphdr);
		break;
	case cpu_to_be16(ETH_P_IPV6):
		iphdr_len = sizeof(struct ipv6hdr);
		break;
	default:
		return 0;
	}

	if (skb_headlen(skb) < iphdr_len)
		return 0;

	if (skb_cloned(skb) && !skb_clone_writable(skb, iphdr_len))
		return 0;

	return INET_ECN_set_ce(skb);
}

bool bpf_xdp_sock_is_valid_access(int off, int size, enum bpf_access_type type,
				  struct bpf_insn_access_aux *info)
{
	if (off < 0 || off >= offsetofend(struct bpf_xdp_sock, queue_id))
		return false;

	if (off % size != 0)
		return false;

	switch (off) {
	default:
		return size == sizeof(__u32);
	}
}

u32 bpf_xdp_sock_convert_ctx_access(enum bpf_access_type type,
				    const struct bpf_insn *si,
				    struct bpf_insn *insn_buf,
				    struct bpf_prog *prog, u32 *target_size)
{
	struct bpf_insn *insn = insn_buf;

#define BPF_XDP_SOCK_GET(FIELD)						\
	do {								\
		BUILD_BUG_ON(sizeof_field(struct xdp_sock, FIELD) >	\
			     sizeof_field(struct bpf_xdp_sock, FIELD));	\
		*insn++ = BPF_LDX_MEM(BPF_FIELD_SIZEOF(struct xdp_sock, FIELD),\
				      si->dst_reg, si->src_reg,		\
				      offsetof(struct xdp_sock, FIELD)); \
	} while (0)

	switch (si->off) {
	case offsetof(struct bpf_xdp_sock, queue_id):
		BPF_XDP_SOCK_GET(queue_id);
		break;
	}

	return insn - insn_buf;
}

static const struct bpf_func_proto bpf_skb_ecn_set_ce_proto = {
	.func           = bpf_skb_ecn_set_ce,
	.gpl_only       = false,
	.ret_type       = RET_INTEGER,
	.arg1_type      = ARG_PTR_TO_CTX,
};

BPF_CALL_5(bpf_tcp_check_syncookie, struct sock *, sk, void *, iph, u32, iph_len,
	   struct tcphdr *, th, u32, th_len)
{
#ifdef CONFIG_SYN_COOKIES
	u32 cookie;
	int ret;

	if (unlikely(!sk || th_len < sizeof(*th)))
		return -EINVAL;

	/* sk_listener() allows TCP_NEW_SYN_RECV, which makes no sense here. */
	if (sk->sk_protocol != IPPROTO_TCP || sk->sk_state != TCP_LISTEN)
		return -EINVAL;

	if (!READ_ONCE(sock_net(sk)->ipv4.sysctl_tcp_syncookies))
		return -EINVAL;

	if (!th->ack || th->rst || th->syn)
		return -ENOENT;

	if (unlikely(iph_len < sizeof(struct iphdr)))
		return -EINVAL;

	if (tcp_synq_no_recent_overflow(sk))
		return -ENOENT;

	cookie = ntohl(th->ack_seq) - 1;

	/* Both struct iphdr and struct ipv6hdr have the version field at the
	 * same offset so we can cast to the shorter header (struct iphdr).
	 */
	switch (((struct iphdr *)iph)->version) {
	case 4:
		if (sk->sk_family == AF_INET6 && ipv6_only_sock(sk))
			return -EINVAL;

		ret = __cookie_v4_check((struct iphdr *)iph, th, cookie);
		break;

#if IS_BUILTIN(CONFIG_IPV6)
	case 6:
		if (unlikely(iph_len < sizeof(struct ipv6hdr)))
			return -EINVAL;

		if (sk->sk_family != AF_INET6)
			return -EINVAL;

		ret = __cookie_v6_check((struct ipv6hdr *)iph, th, cookie);
		break;
#endif /* CONFIG_IPV6 */

	default:
		return -EPROTONOSUPPORT;
	}

	if (ret > 0)
		return 0;

	return -ENOENT;
#else
	return -ENOTSUPP;
#endif
}

static const struct bpf_func_proto bpf_tcp_check_syncookie_proto = {
	.func		= bpf_tcp_check_syncookie,
	.gpl_only	= true,
	.pkt_access	= true,
	.ret_type	= RET_INTEGER,
	.arg1_type	= ARG_PTR_TO_BTF_ID_SOCK_COMMON,
	.arg2_type	= ARG_PTR_TO_MEM | MEM_RDONLY,
	.arg3_type	= ARG_CONST_SIZE,
	.arg4_type	= ARG_PTR_TO_MEM | MEM_RDONLY,
	.arg5_type	= ARG_CONST_SIZE,
};

BPF_CALL_5(bpf_tcp_gen_syncookie, struct sock *, sk, void *, iph, u32, iph_len,
	   struct tcphdr *, th, u32, th_len)
{
#ifdef CONFIG_SYN_COOKIES
	u32 cookie;
	u16 mss;

	if (unlikely(!sk || th_len < sizeof(*th) || th_len != th->doff * 4))
		return -EINVAL;

	if (sk->sk_protocol != IPPROTO_TCP || sk->sk_state != TCP_LISTEN)
		return -EINVAL;

	if (!READ_ONCE(sock_net(sk)->ipv4.sysctl_tcp_syncookies))
		return -ENOENT;

	if (!th->syn || th->ack || th->fin || th->rst)
		return -EINVAL;

	if (unlikely(iph_len < sizeof(struct iphdr)))
		return -EINVAL;

	/* Both struct iphdr and struct ipv6hdr have the version field at the
	 * same offset so we can cast to the shorter header (struct iphdr).
	 */
	switch (((struct iphdr *)iph)->version) {
	case 4:
		if (sk->sk_family == AF_INET6 && sk->sk_ipv6only)
			return -EINVAL;

		mss = tcp_v4_get_syncookie(sk, iph, th, &cookie);
		break;

#if IS_BUILTIN(CONFIG_IPV6)
	case 6:
		if (unlikely(iph_len < sizeof(struct ipv6hdr)))
			return -EINVAL;

		if (sk->sk_family != AF_INET6)
			return -EINVAL;

		mss = tcp_v6_get_syncookie(sk, iph, th, &cookie);
		break;
#endif /* CONFIG_IPV6 */

	default:
		return -EPROTONOSUPPORT;
	}
	if (mss == 0)
		return -ENOENT;

	return cookie | ((u64)mss << 32);
#else
	return -EOPNOTSUPP;
#endif /* CONFIG_SYN_COOKIES */
}

static const struct bpf_func_proto bpf_tcp_gen_syncookie_proto = {
	.func		= bpf_tcp_gen_syncookie,
	.gpl_only	= true, /* __cookie_v*_init_sequence() is GPL */
	.pkt_access	= true,
	.ret_type	= RET_INTEGER,
	.arg1_type	= ARG_PTR_TO_BTF_ID_SOCK_COMMON,
	.arg2_type	= ARG_PTR_TO_MEM | MEM_RDONLY,
	.arg3_type	= ARG_CONST_SIZE,
	.arg4_type	= ARG_PTR_TO_MEM | MEM_RDONLY,
	.arg5_type	= ARG_CONST_SIZE,
};

BPF_CALL_3(bpf_sk_assign, struct sk_buff *, skb, struct sock *, sk, u64, flags)
{
	if (!sk || flags != 0)
		return -EINVAL;
	if (!skb_at_tc_ingress(skb))
		return -EOPNOTSUPP;
	if (unlikely(dev_net(skb->dev) != sock_net(sk)))
		return -ENETUNREACH;
	if (unlikely(sk_fullsock(sk) && sk->sk_reuseport))
		return -ESOCKTNOSUPPORT;
	if (sk_is_refcounted(sk) &&
	    unlikely(!refcount_inc_not_zero(&sk->sk_refcnt)))
		return -ENOENT;

	skb_orphan(skb);
	skb->sk = sk;
	skb->destructor = sock_pfree;

	return 0;
}

static const struct bpf_func_proto bpf_sk_assign_proto = {
	.func		= bpf_sk_assign,
	.gpl_only	= false,
	.ret_type	= RET_INTEGER,
	.arg1_type      = ARG_PTR_TO_CTX,
	.arg2_type      = ARG_PTR_TO_BTF_ID_SOCK_COMMON,
	.arg3_type	= ARG_ANYTHING,
};

static const u8 *bpf_search_tcp_opt(const u8 *op, const u8 *opend,
				    u8 search_kind, const u8 *magic,
				    u8 magic_len, bool *eol)
{
	u8 kind, kind_len;

	*eol = false;

	while (op < opend) {
		kind = op[0];

		if (kind == TCPOPT_EOL) {
			*eol = true;
			return ERR_PTR(-ENOMSG);
		} else if (kind == TCPOPT_NOP) {
			op++;
			continue;
		}

		if (opend - op < 2 || opend - op < op[1] || op[1] < 2)
			/* Something is wrong in the received header.
			 * Follow the TCP stack's tcp_parse_options()
			 * and just bail here.
			 */
			return ERR_PTR(-EFAULT);

		kind_len = op[1];
		if (search_kind == kind) {
			if (!magic_len)
				return op;

			if (magic_len > kind_len - 2)
				return ERR_PTR(-ENOMSG);

			if (!memcmp(&op[2], magic, magic_len))
				return op;
		}

		op += kind_len;
	}

	return ERR_PTR(-ENOMSG);
}

BPF_CALL_4(bpf_sock_ops_load_hdr_opt, struct bpf_sock_ops_kern *, bpf_sock,
	   void *, search_res, u32, len, u64, flags)
{
	bool eol, load_syn = flags & BPF_LOAD_HDR_OPT_TCP_SYN;
	const u8 *op, *opend, *magic, *search = search_res;
	u8 search_kind, search_len, copy_len, magic_len;
	int ret;

	/* 2 byte is the minimal option len except TCPOPT_NOP and
	 * TCPOPT_EOL which are useless for the bpf prog to learn
	 * and this helper disallow loading them also.
	 */
	if (len < 2 || flags & ~BPF_LOAD_HDR_OPT_TCP_SYN)
		return -EINVAL;

	search_kind = search[0];
	search_len = search[1];

	if (search_len > len || search_kind == TCPOPT_NOP ||
	    search_kind == TCPOPT_EOL)
		return -EINVAL;

	if (search_kind == TCPOPT_EXP || search_kind == 253) {
		/* 16 or 32 bit magic.  +2 for kind and kind length */
		if (search_len != 4 && search_len != 6)
			return -EINVAL;
		magic = &search[2];
		magic_len = search_len - 2;
	} else {
		if (search_len)
			return -EINVAL;
		magic = NULL;
		magic_len = 0;
	}

	if (load_syn) {
		ret = bpf_sock_ops_get_syn(bpf_sock, TCP_BPF_SYN, &op);
		if (ret < 0)
			return ret;

		opend = op + ret;
		op += sizeof(struct tcphdr);
	} else {
		if (!bpf_sock->skb ||
		    bpf_sock->op == BPF_SOCK_OPS_HDR_OPT_LEN_CB)
			/* This bpf_sock->op cannot call this helper */
			return -EPERM;

		opend = bpf_sock->skb_data_end;
		op = bpf_sock->skb->data + sizeof(struct tcphdr);
	}

	op = bpf_search_tcp_opt(op, opend, search_kind, magic, magic_len,
				&eol);
	if (IS_ERR(op))
		return PTR_ERR(op);

	copy_len = op[1];
	ret = copy_len;
	if (copy_len > len) {
		ret = -ENOSPC;
		copy_len = len;
	}

	memcpy(search_res, op, copy_len);
	return ret;
}

static const struct bpf_func_proto bpf_sock_ops_load_hdr_opt_proto = {
	.func		= bpf_sock_ops_load_hdr_opt,
	.gpl_only	= false,
	.ret_type	= RET_INTEGER,
	.arg1_type	= ARG_PTR_TO_CTX,
	.arg2_type	= ARG_PTR_TO_MEM,
	.arg3_type	= ARG_CONST_SIZE,
	.arg4_type	= ARG_ANYTHING,
};

BPF_CALL_4(bpf_sock_ops_store_hdr_opt, struct bpf_sock_ops_kern *, bpf_sock,
	   const void *, from, u32, len, u64, flags)
{
	u8 new_kind, new_kind_len, magic_len = 0, *opend;
	const u8 *op, *new_op, *magic = NULL;
	struct sk_buff *skb;
	bool eol;

	if (bpf_sock->op != BPF_SOCK_OPS_WRITE_HDR_OPT_CB)
		return -EPERM;

	if (len < 2 || flags)
		return -EINVAL;

	new_op = from;
	new_kind = new_op[0];
	new_kind_len = new_op[1];

	if (new_kind_len > len || new_kind == TCPOPT_NOP ||
	    new_kind == TCPOPT_EOL)
		return -EINVAL;

	if (new_kind_len > bpf_sock->remaining_opt_len)
		return -ENOSPC;

	/* 253 is another experimental kind */
	if (new_kind == TCPOPT_EXP || new_kind == 253)  {
		if (new_kind_len < 4)
			return -EINVAL;
		/* Match for the 2 byte magic also.
		 * RFC 6994: the magic could be 2 or 4 bytes.
		 * Hence, matching by 2 byte only is on the
		 * conservative side but it is the right
		 * thing to do for the 'search-for-duplication'
		 * purpose.
		 */
		magic = &new_op[2];
		magic_len = 2;
	}

	/* Check for duplication */
	skb = bpf_sock->skb;
	op = skb->data + sizeof(struct tcphdr);
	opend = bpf_sock->skb_data_end;

	op = bpf_search_tcp_opt(op, opend, new_kind, magic, magic_len,
				&eol);
	if (!IS_ERR(op))
		return -EEXIST;

	if (PTR_ERR(op) != -ENOMSG)
		return PTR_ERR(op);

	if (eol)
		/* The option has been ended.  Treat it as no more
		 * header option can be written.
		 */
		return -ENOSPC;

	/* No duplication found.  Store the header option. */
	memcpy(opend, from, new_kind_len);

	bpf_sock->remaining_opt_len -= new_kind_len;
	bpf_sock->skb_data_end += new_kind_len;

	return 0;
}

static const struct bpf_func_proto bpf_sock_ops_store_hdr_opt_proto = {
	.func		= bpf_sock_ops_store_hdr_opt,
	.gpl_only	= false,
	.ret_type	= RET_INTEGER,
	.arg1_type	= ARG_PTR_TO_CTX,
	.arg2_type	= ARG_PTR_TO_MEM | MEM_RDONLY,
	.arg3_type	= ARG_CONST_SIZE,
	.arg4_type	= ARG_ANYTHING,
};

BPF_CALL_3(bpf_sock_ops_reserve_hdr_opt, struct bpf_sock_ops_kern *, bpf_sock,
	   u32, len, u64, flags)
{
	if (bpf_sock->op != BPF_SOCK_OPS_HDR_OPT_LEN_CB)
		return -EPERM;

	if (flags || len < 2)
		return -EINVAL;

	if (len > bpf_sock->remaining_opt_len)
		return -ENOSPC;

	bpf_sock->remaining_opt_len -= len;

	return 0;
}

static const struct bpf_func_proto bpf_sock_ops_reserve_hdr_opt_proto = {
	.func		= bpf_sock_ops_reserve_hdr_opt,
	.gpl_only	= false,
	.ret_type	= RET_INTEGER,
	.arg1_type	= ARG_PTR_TO_CTX,
	.arg2_type	= ARG_ANYTHING,
	.arg3_type	= ARG_ANYTHING,
};

#endif /* CONFIG_INET */

bool bpf_helper_changes_pkt_data(void *func)
{
	if (func == bpf_skb_vlan_push ||
	    func == bpf_skb_vlan_pop ||
	    func == bpf_skb_store_bytes ||
	    func == bpf_skb_change_proto ||
	    func == bpf_skb_change_head ||
	    func == sk_skb_change_head ||
	    func == bpf_skb_change_tail ||
	    func == sk_skb_change_tail ||
	    func == bpf_skb_adjust_room ||
	    func == sk_skb_adjust_room ||
	    func == bpf_skb_pull_data ||
	    func == sk_skb_pull_data ||
	    func == bpf_clone_redirect ||
	    func == bpf_l3_csum_replace ||
	    func == bpf_l4_csum_replace ||
	    func == bpf_xdp_adjust_head ||
	    func == bpf_xdp_adjust_meta ||
	    func == bpf_msg_pull_data ||
	    func == bpf_msg_push_data ||
	    func == bpf_msg_pop_data ||
	    func == bpf_xdp_adjust_tail ||
#if IS_ENABLED(CONFIG_IPV6_SEG6_BPF)
	    func == bpf_lwt_seg6_store_bytes ||
	    func == bpf_lwt_seg6_adjust_srh ||
	    func == bpf_lwt_seg6_action ||
#endif
#ifdef CONFIG_INET
	    func == bpf_sock_ops_store_hdr_opt ||
#endif
	    func == bpf_lwt_in_push_encap ||
	    func == bpf_lwt_xmit_push_encap)
		return true;

	return false;
}

const struct bpf_func_proto bpf_event_output_data_proto __weak;
const struct bpf_func_proto bpf_sk_storage_get_cg_sock_proto __weak;

static const struct bpf_func_proto *
sock_filter_func_proto(enum bpf_func_id func_id, const struct bpf_prog *prog)
{
	switch (func_id) {
	/* inet and inet6 sockets are created in a process
	 * context so there is always a valid uid/gid
	 */
	case BPF_FUNC_get_current_uid_gid:
		return &bpf_get_current_uid_gid_proto;
	case BPF_FUNC_get_local_storage:
		return &bpf_get_local_storage_proto;
	case BPF_FUNC_get_socket_cookie:
		return &bpf_get_socket_cookie_sock_proto;
	case BPF_FUNC_get_netns_cookie:
		return &bpf_get_netns_cookie_sock_proto;
	case BPF_FUNC_perf_event_output:
		return &bpf_event_output_data_proto;
	case BPF_FUNC_get_current_pid_tgid:
		return &bpf_get_current_pid_tgid_proto;
	case BPF_FUNC_get_current_comm:
		return &bpf_get_current_comm_proto;
#ifdef CONFIG_CGROUPS
	case BPF_FUNC_get_current_cgroup_id:
		return &bpf_get_current_cgroup_id_proto;
	case BPF_FUNC_get_current_ancestor_cgroup_id:
		return &bpf_get_current_ancestor_cgroup_id_proto;
#endif
#ifdef CONFIG_CGROUP_NET_CLASSID
	case BPF_FUNC_get_cgroup_classid:
		return &bpf_get_cgroup_classid_curr_proto;
#endif
	case BPF_FUNC_sk_storage_get:
		return &bpf_sk_storage_get_cg_sock_proto;
	case BPF_FUNC_ktime_get_coarse_ns:
		return &bpf_ktime_get_coarse_ns_proto;
	default:
		return bpf_base_func_proto(func_id);
	}
}

static const struct bpf_func_proto *
sock_addr_func_proto(enum bpf_func_id func_id, const struct bpf_prog *prog)
{
	switch (func_id) {
	/* inet and inet6 sockets are created in a process
	 * context so there is always a valid uid/gid
	 */
	case BPF_FUNC_get_current_uid_gid:
		return &bpf_get_current_uid_gid_proto;
	case BPF_FUNC_bind:
		switch (prog->expected_attach_type) {
		case BPF_CGROUP_INET4_CONNECT:
		case BPF_CGROUP_INET6_CONNECT:
			return &bpf_bind_proto;
		default:
			return NULL;
		}
	case BPF_FUNC_get_socket_cookie:
		return &bpf_get_socket_cookie_sock_addr_proto;
	case BPF_FUNC_get_netns_cookie:
		return &bpf_get_netns_cookie_sock_addr_proto;
	case BPF_FUNC_get_local_storage:
		return &bpf_get_local_storage_proto;
	case BPF_FUNC_perf_event_output:
		return &bpf_event_output_data_proto;
	case BPF_FUNC_get_current_pid_tgid:
		return &bpf_get_current_pid_tgid_proto;
	case BPF_FUNC_get_current_comm:
		return &bpf_get_current_comm_proto;
#ifdef CONFIG_CGROUPS
	case BPF_FUNC_get_current_cgroup_id:
		return &bpf_get_current_cgroup_id_proto;
	case BPF_FUNC_get_current_ancestor_cgroup_id:
		return &bpf_get_current_ancestor_cgroup_id_proto;
#endif
#ifdef CONFIG_CGROUP_NET_CLASSID
	case BPF_FUNC_get_cgroup_classid:
		return &bpf_get_cgroup_classid_curr_proto;
#endif
#ifdef CONFIG_INET
	case BPF_FUNC_sk_lookup_tcp:
		return &bpf_sock_addr_sk_lookup_tcp_proto;
	case BPF_FUNC_sk_lookup_udp:
		return &bpf_sock_addr_sk_lookup_udp_proto;
	case BPF_FUNC_sk_release:
		return &bpf_sk_release_proto;
	case BPF_FUNC_skc_lookup_tcp:
		return &bpf_sock_addr_skc_lookup_tcp_proto;
#endif /* CONFIG_INET */
	case BPF_FUNC_sk_storage_get:
		return &bpf_sk_storage_get_proto;
	case BPF_FUNC_sk_storage_delete:
		return &bpf_sk_storage_delete_proto;
	case BPF_FUNC_setsockopt:
		switch (prog->expected_attach_type) {
		case BPF_CGROUP_INET4_BIND:
		case BPF_CGROUP_INET6_BIND:
		case BPF_CGROUP_INET4_CONNECT:
		case BPF_CGROUP_INET6_CONNECT:
		case BPF_CGROUP_UDP4_RECVMSG:
		case BPF_CGROUP_UDP6_RECVMSG:
		case BPF_CGROUP_UDP4_SENDMSG:
		case BPF_CGROUP_UDP6_SENDMSG:
		case BPF_CGROUP_INET4_GETPEERNAME:
		case BPF_CGROUP_INET6_GETPEERNAME:
		case BPF_CGROUP_INET4_GETSOCKNAME:
		case BPF_CGROUP_INET6_GETSOCKNAME:
			return &bpf_sock_addr_setsockopt_proto;
		default:
			return NULL;
		}
	case BPF_FUNC_getsockopt:
		switch (prog->expected_attach_type) {
		case BPF_CGROUP_INET4_BIND:
		case BPF_CGROUP_INET6_BIND:
		case BPF_CGROUP_INET4_CONNECT:
		case BPF_CGROUP_INET6_CONNECT:
		case BPF_CGROUP_UDP4_RECVMSG:
		case BPF_CGROUP_UDP6_RECVMSG:
		case BPF_CGROUP_UDP4_SENDMSG:
		case BPF_CGROUP_UDP6_SENDMSG:
		case BPF_CGROUP_INET4_GETPEERNAME:
		case BPF_CGROUP_INET6_GETPEERNAME:
		case BPF_CGROUP_INET4_GETSOCKNAME:
		case BPF_CGROUP_INET6_GETSOCKNAME:
			return &bpf_sock_addr_getsockopt_proto;
		default:
			return NULL;
		}
	default:
		return bpf_sk_base_func_proto(func_id);
	}
}

static const struct bpf_func_proto *
sk_filter_func_proto(enum bpf_func_id func_id, const struct bpf_prog *prog)
{
	switch (func_id) {
	case BPF_FUNC_skb_load_bytes:
		return &bpf_skb_load_bytes_proto;
	case BPF_FUNC_skb_load_bytes_relative:
		return &bpf_skb_load_bytes_relative_proto;
	case BPF_FUNC_get_socket_cookie:
		return &bpf_get_socket_cookie_proto;
	case BPF_FUNC_get_socket_uid:
		return &bpf_get_socket_uid_proto;
	case BPF_FUNC_perf_event_output:
		return &bpf_skb_event_output_proto;
	default:
		return bpf_sk_base_func_proto(func_id);
	}
}

const struct bpf_func_proto bpf_sk_storage_get_proto __weak;
const struct bpf_func_proto bpf_sk_storage_delete_proto __weak;

static const struct bpf_func_proto *
cg_skb_func_proto(enum bpf_func_id func_id, const struct bpf_prog *prog)
{
	switch (func_id) {
	case BPF_FUNC_get_local_storage:
		return &bpf_get_local_storage_proto;
	case BPF_FUNC_sk_fullsock:
		return &bpf_sk_fullsock_proto;
	case BPF_FUNC_sk_storage_get:
		return &bpf_sk_storage_get_proto;
	case BPF_FUNC_sk_storage_delete:
		return &bpf_sk_storage_delete_proto;
	case BPF_FUNC_perf_event_output:
		return &bpf_skb_event_output_proto;
#ifdef CONFIG_SOCK_CGROUP_DATA
	case BPF_FUNC_skb_cgroup_id:
		return &bpf_skb_cgroup_id_proto;
	case BPF_FUNC_skb_ancestor_cgroup_id:
		return &bpf_skb_ancestor_cgroup_id_proto;
	case BPF_FUNC_sk_cgroup_id:
		return &bpf_sk_cgroup_id_proto;
	case BPF_FUNC_sk_ancestor_cgroup_id:
		return &bpf_sk_ancestor_cgroup_id_proto;
#endif
#ifdef CONFIG_INET
	case BPF_FUNC_sk_lookup_tcp:
		return &bpf_sk_lookup_tcp_proto;
	case BPF_FUNC_sk_lookup_udp:
		return &bpf_sk_lookup_udp_proto;
	case BPF_FUNC_sk_release:
		return &bpf_sk_release_proto;
	case BPF_FUNC_skc_lookup_tcp:
		return &bpf_skc_lookup_tcp_proto;
	case BPF_FUNC_tcp_sock:
		return &bpf_tcp_sock_proto;
	case BPF_FUNC_get_listener_sock:
		return &bpf_get_listener_sock_proto;
	case BPF_FUNC_skb_ecn_set_ce:
		return &bpf_skb_ecn_set_ce_proto;
#endif
	default:
		return sk_filter_func_proto(func_id, prog);
	}
}

static const struct bpf_func_proto *
tc_cls_act_func_proto(enum bpf_func_id func_id, const struct bpf_prog *prog)
{
	switch (func_id) {
	case BPF_FUNC_skb_store_bytes:
		return &bpf_skb_store_bytes_proto;
	case BPF_FUNC_skb_load_bytes:
		return &bpf_skb_load_bytes_proto;
	case BPF_FUNC_skb_load_bytes_relative:
		return &bpf_skb_load_bytes_relative_proto;
	case BPF_FUNC_skb_pull_data:
		return &bpf_skb_pull_data_proto;
	case BPF_FUNC_csum_diff:
		return &bpf_csum_diff_proto;
	case BPF_FUNC_csum_update:
		return &bpf_csum_update_proto;
	case BPF_FUNC_csum_level:
		return &bpf_csum_level_proto;
	case BPF_FUNC_l3_csum_replace:
		return &bpf_l3_csum_replace_proto;
	case BPF_FUNC_l4_csum_replace:
		return &bpf_l4_csum_replace_proto;
	case BPF_FUNC_clone_redirect:
		return &bpf_clone_redirect_proto;
	case BPF_FUNC_get_cgroup_classid:
		return &bpf_get_cgroup_classid_proto;
	case BPF_FUNC_skb_vlan_push:
		return &bpf_skb_vlan_push_proto;
	case BPF_FUNC_skb_vlan_pop:
		return &bpf_skb_vlan_pop_proto;
	case BPF_FUNC_skb_change_proto:
		return &bpf_skb_change_proto_proto;
	case BPF_FUNC_skb_change_type:
		return &bpf_skb_change_type_proto;
	case BPF_FUNC_skb_adjust_room:
		return &bpf_skb_adjust_room_proto;
	case BPF_FUNC_skb_change_tail:
		return &bpf_skb_change_tail_proto;
	case BPF_FUNC_skb_change_head:
		return &bpf_skb_change_head_proto;
	case BPF_FUNC_skb_get_tunnel_key:
		return &bpf_skb_get_tunnel_key_proto;
	case BPF_FUNC_skb_set_tunnel_key:
		return bpf_get_skb_set_tunnel_proto(func_id);
	case BPF_FUNC_skb_get_tunnel_opt:
		return &bpf_skb_get_tunnel_opt_proto;
	case BPF_FUNC_skb_set_tunnel_opt:
		return bpf_get_skb_set_tunnel_proto(func_id);
	case BPF_FUNC_redirect:
		return &bpf_redirect_proto;
	case BPF_FUNC_redirect_neigh:
		return &bpf_redirect_neigh_proto;
	case BPF_FUNC_redirect_peer:
		return &bpf_redirect_peer_proto;
	case BPF_FUNC_get_route_realm:
		return &bpf_get_route_realm_proto;
	case BPF_FUNC_get_hash_recalc:
		return &bpf_get_hash_recalc_proto;
	case BPF_FUNC_set_hash_invalid:
		return &bpf_set_hash_invalid_proto;
	case BPF_FUNC_set_hash:
		return &bpf_set_hash_proto;
	case BPF_FUNC_perf_event_output:
		return &bpf_skb_event_output_proto;
	case BPF_FUNC_get_smp_processor_id:
		return &bpf_get_smp_processor_id_proto;
	case BPF_FUNC_skb_under_cgroup:
		return &bpf_skb_under_cgroup_proto;
	case BPF_FUNC_get_socket_cookie:
		return &bpf_get_socket_cookie_proto;
	case BPF_FUNC_get_socket_uid:
		return &bpf_get_socket_uid_proto;
	case BPF_FUNC_fib_lookup:
		return &bpf_skb_fib_lookup_proto;
	case BPF_FUNC_check_mtu:
		return &bpf_skb_check_mtu_proto;
	case BPF_FUNC_sk_fullsock:
		return &bpf_sk_fullsock_proto;
	case BPF_FUNC_sk_storage_get:
		return &bpf_sk_storage_get_proto;
	case BPF_FUNC_sk_storage_delete:
		return &bpf_sk_storage_delete_proto;
#ifdef CONFIG_XFRM
	case BPF_FUNC_skb_get_xfrm_state:
		return &bpf_skb_get_xfrm_state_proto;
#endif
#ifdef CONFIG_CGROUP_NET_CLASSID
	case BPF_FUNC_skb_cgroup_classid:
		return &bpf_skb_cgroup_classid_proto;
#endif
#ifdef CONFIG_SOCK_CGROUP_DATA
	case BPF_FUNC_skb_cgroup_id:
		return &bpf_skb_cgroup_id_proto;
	case BPF_FUNC_skb_ancestor_cgroup_id:
		return &bpf_skb_ancestor_cgroup_id_proto;
#endif
#ifdef CONFIG_INET
	case BPF_FUNC_sk_lookup_tcp:
		return &bpf_tc_sk_lookup_tcp_proto;
	case BPF_FUNC_sk_lookup_udp:
		return &bpf_tc_sk_lookup_udp_proto;
	case BPF_FUNC_sk_release:
		return &bpf_sk_release_proto;
	case BPF_FUNC_tcp_sock:
		return &bpf_tcp_sock_proto;
	case BPF_FUNC_get_listener_sock:
		return &bpf_get_listener_sock_proto;
	case BPF_FUNC_skc_lookup_tcp:
		return &bpf_tc_skc_lookup_tcp_proto;
	case BPF_FUNC_tcp_check_syncookie:
		return &bpf_tcp_check_syncookie_proto;
	case BPF_FUNC_skb_ecn_set_ce:
		return &bpf_skb_ecn_set_ce_proto;
	case BPF_FUNC_tcp_gen_syncookie:
		return &bpf_tcp_gen_syncookie_proto;
	case BPF_FUNC_sk_assign:
		return &bpf_sk_assign_proto;
#endif
	default:
		return bpf_sk_base_func_proto(func_id);
	}
}

static const struct bpf_func_proto *
xdp_func_proto(enum bpf_func_id func_id, const struct bpf_prog *prog)
{
	switch (func_id) {
	case BPF_FUNC_perf_event_output:
		return &bpf_xdp_event_output_proto;
	case BPF_FUNC_get_smp_processor_id:
		return &bpf_get_smp_processor_id_proto;
	case BPF_FUNC_csum_diff:
		return &bpf_csum_diff_proto;
	case BPF_FUNC_xdp_adjust_head:
		return &bpf_xdp_adjust_head_proto;
	case BPF_FUNC_xdp_adjust_meta:
		return &bpf_xdp_adjust_meta_proto;
	case BPF_FUNC_redirect:
		return &bpf_xdp_redirect_proto;
	case BPF_FUNC_redirect_map:
		return &bpf_xdp_redirect_map_proto;
	case BPF_FUNC_xdp_adjust_tail:
		return &bpf_xdp_adjust_tail_proto;
	case BPF_FUNC_fib_lookup:
		return &bpf_xdp_fib_lookup_proto;
	case BPF_FUNC_check_mtu:
		return &bpf_xdp_check_mtu_proto;
#ifdef CONFIG_INET
	case BPF_FUNC_sk_lookup_udp:
		return &bpf_xdp_sk_lookup_udp_proto;
	case BPF_FUNC_sk_lookup_tcp:
		return &bpf_xdp_sk_lookup_tcp_proto;
	case BPF_FUNC_sk_release:
		return &bpf_sk_release_proto;
	case BPF_FUNC_skc_lookup_tcp:
		return &bpf_xdp_skc_lookup_tcp_proto;
	case BPF_FUNC_tcp_check_syncookie:
		return &bpf_tcp_check_syncookie_proto;
	case BPF_FUNC_tcp_gen_syncookie:
		return &bpf_tcp_gen_syncookie_proto;
#endif
	default:
		return bpf_sk_base_func_proto(func_id);
	}
}

const struct bpf_func_proto bpf_sock_map_update_proto __weak;
const struct bpf_func_proto bpf_sock_hash_update_proto __weak;

static const struct bpf_func_proto *
sock_ops_func_proto(enum bpf_func_id func_id, const struct bpf_prog *prog)
{
	switch (func_id) {
	case BPF_FUNC_setsockopt:
		return &bpf_sock_ops_setsockopt_proto;
	case BPF_FUNC_getsockopt:
		return &bpf_sock_ops_getsockopt_proto;
	case BPF_FUNC_sock_ops_cb_flags_set:
		return &bpf_sock_ops_cb_flags_set_proto;
	case BPF_FUNC_sock_map_update:
		return &bpf_sock_map_update_proto;
	case BPF_FUNC_sock_hash_update:
		return &bpf_sock_hash_update_proto;
	case BPF_FUNC_get_socket_cookie:
		return &bpf_get_socket_cookie_sock_ops_proto;
	case BPF_FUNC_get_local_storage:
		return &bpf_get_local_storage_proto;
	case BPF_FUNC_perf_event_output:
		return &bpf_event_output_data_proto;
	case BPF_FUNC_sk_storage_get:
		return &bpf_sk_storage_get_proto;
	case BPF_FUNC_sk_storage_delete:
		return &bpf_sk_storage_delete_proto;
	case BPF_FUNC_get_netns_cookie:
		return &bpf_get_netns_cookie_sock_ops_proto;
#ifdef CONFIG_INET
	case BPF_FUNC_load_hdr_opt:
		return &bpf_sock_ops_load_hdr_opt_proto;
	case BPF_FUNC_store_hdr_opt:
		return &bpf_sock_ops_store_hdr_opt_proto;
	case BPF_FUNC_reserve_hdr_opt:
		return &bpf_sock_ops_reserve_hdr_opt_proto;
	case BPF_FUNC_tcp_sock:
		return &bpf_tcp_sock_proto;
#endif /* CONFIG_INET */
	default:
		return bpf_sk_base_func_proto(func_id);
	}
}

const struct bpf_func_proto bpf_msg_redirect_map_proto __weak;
const struct bpf_func_proto bpf_msg_redirect_hash_proto __weak;

static const struct bpf_func_proto *
sk_msg_func_proto(enum bpf_func_id func_id, const struct bpf_prog *prog)
{
	switch (func_id) {
	case BPF_FUNC_msg_redirect_map:
		return &bpf_msg_redirect_map_proto;
	case BPF_FUNC_msg_redirect_hash:
		return &bpf_msg_redirect_hash_proto;
	case BPF_FUNC_msg_apply_bytes:
		return &bpf_msg_apply_bytes_proto;
	case BPF_FUNC_msg_cork_bytes:
		return &bpf_msg_cork_bytes_proto;
	case BPF_FUNC_msg_pull_data:
		return &bpf_msg_pull_data_proto;
	case BPF_FUNC_msg_push_data:
		return &bpf_msg_push_data_proto;
	case BPF_FUNC_msg_pop_data:
		return &bpf_msg_pop_data_proto;
	case BPF_FUNC_perf_event_output:
		return &bpf_event_output_data_proto;
	case BPF_FUNC_get_current_uid_gid:
		return &bpf_get_current_uid_gid_proto;
	case BPF_FUNC_get_current_pid_tgid:
		return &bpf_get_current_pid_tgid_proto;
	case BPF_FUNC_sk_storage_get:
		return &bpf_sk_storage_get_proto;
	case BPF_FUNC_sk_storage_delete:
		return &bpf_sk_storage_delete_proto;
	case BPF_FUNC_get_netns_cookie:
		return &bpf_get_netns_cookie_sk_msg_proto;
#ifdef CONFIG_CGROUPS
	case BPF_FUNC_get_current_cgroup_id:
		return &bpf_get_current_cgroup_id_proto;
	case BPF_FUNC_get_current_ancestor_cgroup_id:
		return &bpf_get_current_ancestor_cgroup_id_proto;
#endif
#ifdef CONFIG_CGROUP_NET_CLASSID
	case BPF_FUNC_get_cgroup_classid:
		return &bpf_get_cgroup_classid_curr_proto;
#endif
	default:
		return bpf_sk_base_func_proto(func_id);
	}
}

const struct bpf_func_proto bpf_sk_redirect_map_proto __weak;
const struct bpf_func_proto bpf_sk_redirect_hash_proto __weak;

static const struct bpf_func_proto *
sk_skb_func_proto(enum bpf_func_id func_id, const struct bpf_prog *prog)
{
	switch (func_id) {
	case BPF_FUNC_skb_store_bytes:
		return &bpf_skb_store_bytes_proto;
	case BPF_FUNC_skb_load_bytes:
		return &bpf_skb_load_bytes_proto;
	case BPF_FUNC_skb_pull_data:
		return &sk_skb_pull_data_proto;
	case BPF_FUNC_skb_change_tail:
		return &sk_skb_change_tail_proto;
	case BPF_FUNC_skb_change_head:
		return &sk_skb_change_head_proto;
	case BPF_FUNC_skb_adjust_room:
		return &sk_skb_adjust_room_proto;
	case BPF_FUNC_get_socket_cookie:
		return &bpf_get_socket_cookie_proto;
	case BPF_FUNC_get_socket_uid:
		return &bpf_get_socket_uid_proto;
	case BPF_FUNC_sk_redirect_map:
		return &bpf_sk_redirect_map_proto;
	case BPF_FUNC_sk_redirect_hash:
		return &bpf_sk_redirect_hash_proto;
	case BPF_FUNC_perf_event_output:
		return &bpf_skb_event_output_proto;
#ifdef CONFIG_INET
	case BPF_FUNC_sk_lookup_tcp:
		return &bpf_sk_lookup_tcp_proto;
	case BPF_FUNC_sk_lookup_udp:
		return &bpf_sk_lookup_udp_proto;
	case BPF_FUNC_sk_release:
		return &bpf_sk_release_proto;
	case BPF_FUNC_skc_lookup_tcp:
		return &bpf_skc_lookup_tcp_proto;
#endif
	default:
		return bpf_sk_base_func_proto(func_id);
	}
}

static const struct bpf_func_proto *
flow_dissector_func_proto(enum bpf_func_id func_id, const struct bpf_prog *prog)
{
	switch (func_id) {
	case BPF_FUNC_skb_load_bytes:
		return &bpf_flow_dissector_load_bytes_proto;
	default:
		return bpf_sk_base_func_proto(func_id);
	}
}

static const struct bpf_func_proto *
lwt_out_func_proto(enum bpf_func_id func_id, const struct bpf_prog *prog)
{
	switch (func_id) {
	case BPF_FUNC_skb_load_bytes:
		return &bpf_skb_load_bytes_proto;
	case BPF_FUNC_skb_pull_data:
		return &bpf_skb_pull_data_proto;
	case BPF_FUNC_csum_diff:
		return &bpf_csum_diff_proto;
	case BPF_FUNC_get_cgroup_classid:
		return &bpf_get_cgroup_classid_proto;
	case BPF_FUNC_get_route_realm:
		return &bpf_get_route_realm_proto;
	case BPF_FUNC_get_hash_recalc:
		return &bpf_get_hash_recalc_proto;
	case BPF_FUNC_perf_event_output:
		return &bpf_skb_event_output_proto;
	case BPF_FUNC_get_smp_processor_id:
		return &bpf_get_smp_processor_id_proto;
	case BPF_FUNC_skb_under_cgroup:
		return &bpf_skb_under_cgroup_proto;
	default:
		return bpf_sk_base_func_proto(func_id);
	}
}

static const struct bpf_func_proto *
lwt_in_func_proto(enum bpf_func_id func_id, const struct bpf_prog *prog)
{
	switch (func_id) {
	case BPF_FUNC_lwt_push_encap:
		return &bpf_lwt_in_push_encap_proto;
	default:
		return lwt_out_func_proto(func_id, prog);
	}
}

static const struct bpf_func_proto *
lwt_xmit_func_proto(enum bpf_func_id func_id, const struct bpf_prog *prog)
{
	switch (func_id) {
	case BPF_FUNC_skb_get_tunnel_key:
		return &bpf_skb_get_tunnel_key_proto;
	case BPF_FUNC_skb_set_tunnel_key:
		return bpf_get_skb_set_tunnel_proto(func_id);
	case BPF_FUNC_skb_get_tunnel_opt:
		return &bpf_skb_get_tunnel_opt_proto;
	case BPF_FUNC_skb_set_tunnel_opt:
		return bpf_get_skb_set_tunnel_proto(func_id);
	case BPF_FUNC_redirect:
		return &bpf_redirect_proto;
	case BPF_FUNC_clone_redirect:
		return &bpf_clone_redirect_proto;
	case BPF_FUNC_skb_change_tail:
		return &bpf_skb_change_tail_proto;
	case BPF_FUNC_skb_change_head:
		return &bpf_skb_change_head_proto;
	case BPF_FUNC_skb_store_bytes:
		return &bpf_skb_store_bytes_proto;
	case BPF_FUNC_csum_update:
		return &bpf_csum_update_proto;
	case BPF_FUNC_csum_level:
		return &bpf_csum_level_proto;
	case BPF_FUNC_l3_csum_replace:
		return &bpf_l3_csum_replace_proto;
	case BPF_FUNC_l4_csum_replace:
		return &bpf_l4_csum_replace_proto;
	case BPF_FUNC_set_hash_invalid:
		return &bpf_set_hash_invalid_proto;
	case BPF_FUNC_lwt_push_encap:
		return &bpf_lwt_xmit_push_encap_proto;
	default:
		return lwt_out_func_proto(func_id, prog);
	}
}

static const struct bpf_func_proto *
lwt_seg6local_func_proto(enum bpf_func_id func_id, const struct bpf_prog *prog)
{
	switch (func_id) {
#if IS_ENABLED(CONFIG_IPV6_SEG6_BPF)
	case BPF_FUNC_lwt_seg6_store_bytes:
		return &bpf_lwt_seg6_store_bytes_proto;
	case BPF_FUNC_lwt_seg6_action:
		return &bpf_lwt_seg6_action_proto;
	case BPF_FUNC_lwt_seg6_adjust_srh:
		return &bpf_lwt_seg6_adjust_srh_proto;
#endif
	default:
		return lwt_out_func_proto(func_id, prog);
	}
}

static bool bpf_skb_is_valid_access(int off, int size, enum bpf_access_type type,
				    const struct bpf_prog *prog,
				    struct bpf_insn_access_aux *info)
{
	const int size_default = sizeof(__u32);

	if (off < 0 || off >= sizeof(struct __sk_buff))
		return false;

	/* The verifier guarantees that size > 0. */
	if (off % size != 0)
		return false;

	switch (off) {
	case bpf_ctx_range_till(struct __sk_buff, cb[0], cb[4]):
		if (off + size > offsetofend(struct __sk_buff, cb[4]))
			return false;
		break;
	case bpf_ctx_range_till(struct __sk_buff, remote_ip6[0], remote_ip6[3]):
	case bpf_ctx_range_till(struct __sk_buff, local_ip6[0], local_ip6[3]):
	case bpf_ctx_range_till(struct __sk_buff, remote_ip4, remote_ip4):
	case bpf_ctx_range_till(struct __sk_buff, local_ip4, local_ip4):
	case bpf_ctx_range(struct __sk_buff, data):
	case bpf_ctx_range(struct __sk_buff, data_meta):
	case bpf_ctx_range(struct __sk_buff, data_end):
		if (size != size_default)
			return false;
		break;
	case bpf_ctx_range_ptr(struct __sk_buff, flow_keys):
		return false;
	case bpf_ctx_range(struct __sk_buff, tstamp):
		if (size != sizeof(__u64))
			return false;
		break;
	case offsetof(struct __sk_buff, sk):
		if (type == BPF_WRITE || size != sizeof(__u64))
			return false;
		info->reg_type = PTR_TO_SOCK_COMMON_OR_NULL;
		break;
	default:
		/* Only narrow read access allowed for now. */
		if (type == BPF_WRITE) {
			if (size != size_default)
				return false;
		} else {
			bpf_ctx_record_field_size(info, size_default);
			if (!bpf_ctx_narrow_access_ok(off, size, size_default))
				return false;
		}
	}

	return true;
}

static bool sk_filter_is_valid_access(int off, int size,
				      enum bpf_access_type type,
				      const struct bpf_prog *prog,
				      struct bpf_insn_access_aux *info)
{
	switch (off) {
	case bpf_ctx_range(struct __sk_buff, tc_classid):
	case bpf_ctx_range(struct __sk_buff, data):
	case bpf_ctx_range(struct __sk_buff, data_meta):
	case bpf_ctx_range(struct __sk_buff, data_end):
	case bpf_ctx_range_till(struct __sk_buff, family, local_port):
	case bpf_ctx_range(struct __sk_buff, tstamp):
	case bpf_ctx_range(struct __sk_buff, wire_len):
		return false;
	}

	if (type == BPF_WRITE) {
		switch (off) {
		case bpf_ctx_range_till(struct __sk_buff, cb[0], cb[4]):
			break;
		default:
			return false;
		}
	}

	return bpf_skb_is_valid_access(off, size, type, prog, info);
}

static bool cg_skb_is_valid_access(int off, int size,
				   enum bpf_access_type type,
				   const struct bpf_prog *prog,
				   struct bpf_insn_access_aux *info)
{
	switch (off) {
	case bpf_ctx_range(struct __sk_buff, tc_classid):
	case bpf_ctx_range(struct __sk_buff, data_meta):
	case bpf_ctx_range(struct __sk_buff, wire_len):
		return false;
	case bpf_ctx_range(struct __sk_buff, data):
	case bpf_ctx_range(struct __sk_buff, data_end):
		if (!bpf_capable())
			return false;
		break;
	}

	if (type == BPF_WRITE) {
		switch (off) {
		case bpf_ctx_range(struct __sk_buff, mark):
		case bpf_ctx_range(struct __sk_buff, priority):
		case bpf_ctx_range_till(struct __sk_buff, cb[0], cb[4]):
			break;
		case bpf_ctx_range(struct __sk_buff, tstamp):
			if (!bpf_capable())
				return false;
			break;
		default:
			return false;
		}
	}

	switch (off) {
	case bpf_ctx_range(struct __sk_buff, data):
		info->reg_type = PTR_TO_PACKET;
		break;
	case bpf_ctx_range(struct __sk_buff, data_end):
		info->reg_type = PTR_TO_PACKET_END;
		break;
	}

	return bpf_skb_is_valid_access(off, size, type, prog, info);
}

static bool lwt_is_valid_access(int off, int size,
				enum bpf_access_type type,
				const struct bpf_prog *prog,
				struct bpf_insn_access_aux *info)
{
	switch (off) {
	case bpf_ctx_range(struct __sk_buff, tc_classid):
	case bpf_ctx_range_till(struct __sk_buff, family, local_port):
	case bpf_ctx_range(struct __sk_buff, data_meta):
	case bpf_ctx_range(struct __sk_buff, tstamp):
	case bpf_ctx_range(struct __sk_buff, wire_len):
		return false;
	}

	if (type == BPF_WRITE) {
		switch (off) {
		case bpf_ctx_range(struct __sk_buff, mark):
		case bpf_ctx_range(struct __sk_buff, priority):
		case bpf_ctx_range_till(struct __sk_buff, cb[0], cb[4]):
			break;
		default:
			return false;
		}
	}

	switch (off) {
	case bpf_ctx_range(struct __sk_buff, data):
		info->reg_type = PTR_TO_PACKET;
		break;
	case bpf_ctx_range(struct __sk_buff, data_end):
		info->reg_type = PTR_TO_PACKET_END;
		break;
	}

	return bpf_skb_is_valid_access(off, size, type, prog, info);
}

/* Attach type specific accesses */
static bool __sock_filter_check_attach_type(int off,
					    enum bpf_access_type access_type,
					    enum bpf_attach_type attach_type)
{
	switch (off) {
	case offsetof(struct bpf_sock, bound_dev_if):
	case offsetof(struct bpf_sock, mark):
	case offsetof(struct bpf_sock, priority):
		switch (attach_type) {
		case BPF_CGROUP_INET_SOCK_CREATE:
		case BPF_CGROUP_INET_SOCK_RELEASE:
			goto full_access;
		default:
			return false;
		}
	case bpf_ctx_range(struct bpf_sock, src_ip4):
		switch (attach_type) {
		case BPF_CGROUP_INET4_POST_BIND:
			goto read_only;
		default:
			return false;
		}
	case bpf_ctx_range_till(struct bpf_sock, src_ip6[0], src_ip6[3]):
		switch (attach_type) {
		case BPF_CGROUP_INET6_POST_BIND:
			goto read_only;
		default:
			return false;
		}
	case bpf_ctx_range(struct bpf_sock, src_port):
		switch (attach_type) {
		case BPF_CGROUP_INET4_POST_BIND:
		case BPF_CGROUP_INET6_POST_BIND:
			goto read_only;
		default:
			return false;
		}
	}
read_only:
	return access_type == BPF_READ;
full_access:
	return true;
}

bool bpf_sock_common_is_valid_access(int off, int size,
				     enum bpf_access_type type,
				     struct bpf_insn_access_aux *info)
{
	switch (off) {
	case bpf_ctx_range_till(struct bpf_sock, type, priority):
		return false;
	default:
		return bpf_sock_is_valid_access(off, size, type, info);
	}
}

bool bpf_sock_is_valid_access(int off, int size, enum bpf_access_type type,
			      struct bpf_insn_access_aux *info)
{
	const int size_default = sizeof(__u32);
	int field_size;

	if (off < 0 || off >= sizeof(struct bpf_sock))
		return false;
	if (off % size != 0)
		return false;

	switch (off) {
	case offsetof(struct bpf_sock, state):
	case offsetof(struct bpf_sock, family):
	case offsetof(struct bpf_sock, type):
	case offsetof(struct bpf_sock, protocol):
	case offsetof(struct bpf_sock, src_port):
	case offsetof(struct bpf_sock, rx_queue_mapping):
	case bpf_ctx_range(struct bpf_sock, src_ip4):
	case bpf_ctx_range_till(struct bpf_sock, src_ip6[0], src_ip6[3]):
	case bpf_ctx_range(struct bpf_sock, dst_ip4):
	case bpf_ctx_range_till(struct bpf_sock, dst_ip6[0], dst_ip6[3]):
		bpf_ctx_record_field_size(info, size_default);
		return bpf_ctx_narrow_access_ok(off, size, size_default);
	case bpf_ctx_range(struct bpf_sock, dst_port):
		field_size = size == size_default ?
			size_default : sizeof_field(struct bpf_sock, dst_port);
		bpf_ctx_record_field_size(info, field_size);
		return bpf_ctx_narrow_access_ok(off, size, field_size);
	case offsetofend(struct bpf_sock, dst_port) ...
	     offsetof(struct bpf_sock, dst_ip4) - 1:
		return false;
	}

	return size == size_default;
}

static bool sock_filter_is_valid_access(int off, int size,
					enum bpf_access_type type,
					const struct bpf_prog *prog,
					struct bpf_insn_access_aux *info)
{
	if (!bpf_sock_is_valid_access(off, size, type, info))
		return false;
	return __sock_filter_check_attach_type(off, type,
					       prog->expected_attach_type);
}

static int bpf_noop_prologue(struct bpf_insn *insn_buf, bool direct_write,
			     const struct bpf_prog *prog)
{
	/* Neither direct read nor direct write requires any preliminary
	 * action.
	 */
	return 0;
}

static int bpf_unclone_prologue(struct bpf_insn *insn_buf, bool direct_write,
				const struct bpf_prog *prog, int drop_verdict)
{
	struct bpf_insn *insn = insn_buf;

	if (!direct_write)
		return 0;

	/* if (!skb->cloned)
	 *       goto start;
	 *
	 * (Fast-path, otherwise approximation that we might be
	 *  a clone, do the rest in helper.)
	 */
	*insn++ = BPF_LDX_MEM(BPF_B, BPF_REG_6, BPF_REG_1, CLONED_OFFSET());
	*insn++ = BPF_ALU32_IMM(BPF_AND, BPF_REG_6, CLONED_MASK);
	*insn++ = BPF_JMP_IMM(BPF_JEQ, BPF_REG_6, 0, 7);

	/* ret = bpf_skb_pull_data(skb, 0); */
	*insn++ = BPF_MOV64_REG(BPF_REG_6, BPF_REG_1);
	*insn++ = BPF_ALU64_REG(BPF_XOR, BPF_REG_2, BPF_REG_2);
	*insn++ = BPF_RAW_INSN(BPF_JMP | BPF_CALL, 0, 0, 0,
			       BPF_FUNC_skb_pull_data);
	/* if (!ret)
	 *      goto restore;
	 * return TC_ACT_SHOT;
	 */
	*insn++ = BPF_JMP_IMM(BPF_JEQ, BPF_REG_0, 0, 2);
	*insn++ = BPF_ALU32_IMM(BPF_MOV, BPF_REG_0, drop_verdict);
	*insn++ = BPF_EXIT_INSN();

	/* restore: */
	*insn++ = BPF_MOV64_REG(BPF_REG_1, BPF_REG_6);
	/* start: */
	*insn++ = prog->insnsi[0];

	return insn - insn_buf;
}

static int bpf_gen_ld_abs(const struct bpf_insn *orig,
			  struct bpf_insn *insn_buf)
{
	bool indirect = BPF_MODE(orig->code) == BPF_IND;
	struct bpf_insn *insn = insn_buf;

	if (!indirect) {
		*insn++ = BPF_MOV64_IMM(BPF_REG_2, orig->imm);
	} else {
		*insn++ = BPF_MOV64_REG(BPF_REG_2, orig->src_reg);
		if (orig->imm)
			*insn++ = BPF_ALU64_IMM(BPF_ADD, BPF_REG_2, orig->imm);
	}
	/* We're guaranteed here that CTX is in R6. */
	*insn++ = BPF_MOV64_REG(BPF_REG_1, BPF_REG_CTX);

	switch (BPF_SIZE(orig->code)) {
	case BPF_B:
		*insn++ = BPF_EMIT_CALL(bpf_skb_load_helper_8_no_cache);
		break;
	case BPF_H:
		*insn++ = BPF_EMIT_CALL(bpf_skb_load_helper_16_no_cache);
		break;
	case BPF_W:
		*insn++ = BPF_EMIT_CALL(bpf_skb_load_helper_32_no_cache);
		break;
	}

	*insn++ = BPF_JMP_IMM(BPF_JSGE, BPF_REG_0, 0, 2);
	*insn++ = BPF_ALU32_REG(BPF_XOR, BPF_REG_0, BPF_REG_0);
	*insn++ = BPF_EXIT_INSN();

	return insn - insn_buf;
}

static int tc_cls_act_prologue(struct bpf_insn *insn_buf, bool direct_write,
			       const struct bpf_prog *prog)
{
	return bpf_unclone_prologue(insn_buf, direct_write, prog, TC_ACT_SHOT);
}

static bool tc_cls_act_is_valid_access(int off, int size,
				       enum bpf_access_type type,
				       const struct bpf_prog *prog,
				       struct bpf_insn_access_aux *info)
{
	if (type == BPF_WRITE) {
		switch (off) {
		case bpf_ctx_range(struct __sk_buff, mark):
		case bpf_ctx_range(struct __sk_buff, tc_index):
		case bpf_ctx_range(struct __sk_buff, priority):
		case bpf_ctx_range(struct __sk_buff, tc_classid):
		case bpf_ctx_range_till(struct __sk_buff, cb[0], cb[4]):
		case bpf_ctx_range(struct __sk_buff, tstamp):
		case bpf_ctx_range(struct __sk_buff, queue_mapping):
			break;
		default:
			return false;
		}
	}

	switch (off) {
	case bpf_ctx_range(struct __sk_buff, data):
		info->reg_type = PTR_TO_PACKET;
		break;
	case bpf_ctx_range(struct __sk_buff, data_meta):
		info->reg_type = PTR_TO_PACKET_META;
		break;
	case bpf_ctx_range(struct __sk_buff, data_end):
		info->reg_type = PTR_TO_PACKET_END;
		break;
	case bpf_ctx_range_till(struct __sk_buff, family, local_port):
		return false;
	}

	return bpf_skb_is_valid_access(off, size, type, prog, info);
}

static bool __is_valid_xdp_access(int off, int size)
{
	if (off < 0 || off >= sizeof(struct xdp_md))
		return false;
	if (off % size != 0)
		return false;
	if (size != sizeof(__u32))
		return false;

	return true;
}

static bool xdp_is_valid_access(int off, int size,
				enum bpf_access_type type,
				const struct bpf_prog *prog,
				struct bpf_insn_access_aux *info)
{
	if (prog->expected_attach_type != BPF_XDP_DEVMAP) {
		switch (off) {
		case offsetof(struct xdp_md, egress_ifindex):
			return false;
		}
	}

	if (type == BPF_WRITE) {
		if (bpf_prog_is_dev_bound(prog->aux)) {
			switch (off) {
			case offsetof(struct xdp_md, rx_queue_index):
				return __is_valid_xdp_access(off, size);
			}
		}
		return false;
	}

	switch (off) {
	case offsetof(struct xdp_md, data):
		info->reg_type = PTR_TO_PACKET;
		break;
	case offsetof(struct xdp_md, data_meta):
		info->reg_type = PTR_TO_PACKET_META;
		break;
	case offsetof(struct xdp_md, data_end):
		info->reg_type = PTR_TO_PACKET_END;
		break;
	}

	return __is_valid_xdp_access(off, size);
}

void bpf_warn_invalid_xdp_action(u32 act)
{
	const u32 act_max = XDP_REDIRECT;

	pr_warn_once("%s XDP return value %u, expect packet loss!\n",
		     act > act_max ? "Illegal" : "Driver unsupported",
		     act);
}
EXPORT_SYMBOL_GPL(bpf_warn_invalid_xdp_action);

static bool sock_addr_is_valid_access(int off, int size,
				      enum bpf_access_type type,
				      const struct bpf_prog *prog,
				      struct bpf_insn_access_aux *info)
{
	const int size_default = sizeof(__u32);

	if (off < 0 || off >= sizeof(struct bpf_sock_addr))
		return false;
	if (off % size != 0)
		return false;

	/* Disallow access to IPv6 fields from IPv4 contex and vise
	 * versa.
	 */
	switch (off) {
	case bpf_ctx_range(struct bpf_sock_addr, user_ip4):
		switch (prog->expected_attach_type) {
		case BPF_CGROUP_INET4_BIND:
		case BPF_CGROUP_INET4_CONNECT:
		case BPF_CGROUP_INET4_GETPEERNAME:
		case BPF_CGROUP_INET4_GETSOCKNAME:
		case BPF_CGROUP_UDP4_SENDMSG:
		case BPF_CGROUP_UDP4_RECVMSG:
			break;
		default:
			return false;
		}
		break;
	case bpf_ctx_range_till(struct bpf_sock_addr, user_ip6[0], user_ip6[3]):
		switch (prog->expected_attach_type) {
		case BPF_CGROUP_INET6_BIND:
		case BPF_CGROUP_INET6_CONNECT:
		case BPF_CGROUP_INET6_GETPEERNAME:
		case BPF_CGROUP_INET6_GETSOCKNAME:
		case BPF_CGROUP_UDP6_SENDMSG:
		case BPF_CGROUP_UDP6_RECVMSG:
			break;
		default:
			return false;
		}
		break;
	case bpf_ctx_range(struct bpf_sock_addr, msg_src_ip4):
		switch (prog->expected_attach_type) {
		case BPF_CGROUP_UDP4_SENDMSG:
			break;
		default:
			return false;
		}
		break;
	case bpf_ctx_range_till(struct bpf_sock_addr, msg_src_ip6[0],
				msg_src_ip6[3]):
		switch (prog->expected_attach_type) {
		case BPF_CGROUP_UDP6_SENDMSG:
			break;
		default:
			return false;
		}
		break;
	}

	switch (off) {
	case bpf_ctx_range(struct bpf_sock_addr, user_ip4):
	case bpf_ctx_range_till(struct bpf_sock_addr, user_ip6[0], user_ip6[3]):
	case bpf_ctx_range(struct bpf_sock_addr, msg_src_ip4):
	case bpf_ctx_range_till(struct bpf_sock_addr, msg_src_ip6[0],
				msg_src_ip6[3]):
	case bpf_ctx_range(struct bpf_sock_addr, user_port):
		if (type == BPF_READ) {
			bpf_ctx_record_field_size(info, size_default);

			if (bpf_ctx_wide_access_ok(off, size,
						   struct bpf_sock_addr,
						   user_ip6))
				return true;

			if (bpf_ctx_wide_access_ok(off, size,
						   struct bpf_sock_addr,
						   msg_src_ip6))
				return true;

			if (!bpf_ctx_narrow_access_ok(off, size, size_default))
				return false;
		} else {
			if (bpf_ctx_wide_access_ok(off, size,
						   struct bpf_sock_addr,
						   user_ip6))
				return true;

			if (bpf_ctx_wide_access_ok(off, size,
						   struct bpf_sock_addr,
						   msg_src_ip6))
				return true;

			if (size != size_default)
				return false;
		}
		break;
	case offsetof(struct bpf_sock_addr, sk):
		if (type != BPF_READ)
			return false;
		if (size != sizeof(__u64))
			return false;
		info->reg_type = PTR_TO_SOCKET;
		break;
	default:
		if (type == BPF_READ) {
			if (size != size_default)
				return false;
		} else {
			return false;
		}
	}

	return true;
}

static bool sock_ops_is_valid_access(int off, int size,
				     enum bpf_access_type type,
				     const struct bpf_prog *prog,
				     struct bpf_insn_access_aux *info)
{
	const int size_default = sizeof(__u32);

	if (off < 0 || off >= sizeof(struct bpf_sock_ops))
		return false;

	/* The verifier guarantees that size > 0. */
	if (off % size != 0)
		return false;

	if (type == BPF_WRITE) {
		switch (off) {
		case offsetof(struct bpf_sock_ops, reply):
		case offsetof(struct bpf_sock_ops, sk_txhash):
			if (size != size_default)
				return false;
			break;
		default:
			return false;
		}
	} else {
		switch (off) {
		case bpf_ctx_range_till(struct bpf_sock_ops, bytes_received,
					bytes_acked):
			if (size != sizeof(__u64))
				return false;
			break;
		case offsetof(struct bpf_sock_ops, sk):
			if (size != sizeof(__u64))
				return false;
			info->reg_type = PTR_TO_SOCKET_OR_NULL;
			break;
		case offsetof(struct bpf_sock_ops, skb_data):
			if (size != sizeof(__u64))
				return false;
			info->reg_type = PTR_TO_PACKET;
			break;
		case offsetof(struct bpf_sock_ops, skb_data_end):
			if (size != sizeof(__u64))
				return false;
			info->reg_type = PTR_TO_PACKET_END;
			break;
		case offsetof(struct bpf_sock_ops, skb_tcp_flags):
			bpf_ctx_record_field_size(info, size_default);
			return bpf_ctx_narrow_access_ok(off, size,
							size_default);
		default:
			if (size != size_default)
				return false;
			break;
		}
	}

	return true;
}

static int sk_skb_prologue(struct bpf_insn *insn_buf, bool direct_write,
			   const struct bpf_prog *prog)
{
	return bpf_unclone_prologue(insn_buf, direct_write, prog, SK_DROP);
}

static bool sk_skb_is_valid_access(int off, int size,
				   enum bpf_access_type type,
				   const struct bpf_prog *prog,
				   struct bpf_insn_access_aux *info)
{
	switch (off) {
	case bpf_ctx_range(struct __sk_buff, tc_classid):
	case bpf_ctx_range(struct __sk_buff, data_meta):
	case bpf_ctx_range(struct __sk_buff, tstamp):
	case bpf_ctx_range(struct __sk_buff, wire_len):
		return false;
	}

	if (type == BPF_WRITE) {
		switch (off) {
		case bpf_ctx_range(struct __sk_buff, tc_index):
		case bpf_ctx_range(struct __sk_buff, priority):
			break;
		default:
			return false;
		}
	}

	switch (off) {
	case bpf_ctx_range(struct __sk_buff, mark):
		return false;
	case bpf_ctx_range(struct __sk_buff, data):
		info->reg_type = PTR_TO_PACKET;
		break;
	case bpf_ctx_range(struct __sk_buff, data_end):
		info->reg_type = PTR_TO_PACKET_END;
		break;
	}

	return bpf_skb_is_valid_access(off, size, type, prog, info);
}

static bool sk_msg_is_valid_access(int off, int size,
				   enum bpf_access_type type,
				   const struct bpf_prog *prog,
				   struct bpf_insn_access_aux *info)
{
	if (type == BPF_WRITE)
		return false;

	if (off % size != 0)
		return false;

	switch (off) {
	case offsetof(struct sk_msg_md, data):
		info->reg_type = PTR_TO_PACKET;
		if (size != sizeof(__u64))
			return false;
		break;
	case offsetof(struct sk_msg_md, data_end):
		info->reg_type = PTR_TO_PACKET_END;
		if (size != sizeof(__u64))
			return false;
		break;
	case offsetof(struct sk_msg_md, sk):
		if (size != sizeof(__u64))
			return false;
		info->reg_type = PTR_TO_SOCKET;
		break;
	case bpf_ctx_range(struct sk_msg_md, family):
	case bpf_ctx_range(struct sk_msg_md, remote_ip4):
	case bpf_ctx_range(struct sk_msg_md, local_ip4):
	case bpf_ctx_range_till(struct sk_msg_md, remote_ip6[0], remote_ip6[3]):
	case bpf_ctx_range_till(struct sk_msg_md, local_ip6[0], local_ip6[3]):
	case bpf_ctx_range(struct sk_msg_md, remote_port):
	case bpf_ctx_range(struct sk_msg_md, local_port):
	case bpf_ctx_range(struct sk_msg_md, size):
		if (size != sizeof(__u32))
			return false;
		break;
	default:
		return false;
	}
	return true;
}

static bool flow_dissector_is_valid_access(int off, int size,
					   enum bpf_access_type type,
					   const struct bpf_prog *prog,
					   struct bpf_insn_access_aux *info)
{
	const int size_default = sizeof(__u32);

	if (off < 0 || off >= sizeof(struct __sk_buff))
		return false;

	if (type == BPF_WRITE)
		return false;

	switch (off) {
	case bpf_ctx_range(struct __sk_buff, data):
		if (size != size_default)
			return false;
		info->reg_type = PTR_TO_PACKET;
		return true;
	case bpf_ctx_range(struct __sk_buff, data_end):
		if (size != size_default)
			return false;
		info->reg_type = PTR_TO_PACKET_END;
		return true;
	case bpf_ctx_range_ptr(struct __sk_buff, flow_keys):
		if (size != sizeof(__u64))
			return false;
		info->reg_type = PTR_TO_FLOW_KEYS;
		return true;
	default:
		return false;
	}
}

static u32 flow_dissector_convert_ctx_access(enum bpf_access_type type,
					     const struct bpf_insn *si,
					     struct bpf_insn *insn_buf,
					     struct bpf_prog *prog,
					     u32 *target_size)

{
	struct bpf_insn *insn = insn_buf;

	switch (si->off) {
	case offsetof(struct __sk_buff, data):
		*insn++ = BPF_LDX_MEM(BPF_FIELD_SIZEOF(struct bpf_flow_dissector, data),
				      si->dst_reg, si->src_reg,
				      offsetof(struct bpf_flow_dissector, data));
		break;

	case offsetof(struct __sk_buff, data_end):
		*insn++ = BPF_LDX_MEM(BPF_FIELD_SIZEOF(struct bpf_flow_dissector, data_end),
				      si->dst_reg, si->src_reg,
				      offsetof(struct bpf_flow_dissector, data_end));
		break;

	case offsetof(struct __sk_buff, flow_keys):
		*insn++ = BPF_LDX_MEM(BPF_FIELD_SIZEOF(struct bpf_flow_dissector, flow_keys),
				      si->dst_reg, si->src_reg,
				      offsetof(struct bpf_flow_dissector, flow_keys));
		break;
	}

	return insn - insn_buf;
}

static struct bpf_insn *bpf_convert_shinfo_access(const struct bpf_insn *si,
						  struct bpf_insn *insn)
{
	/* si->dst_reg = skb_shinfo(SKB); */
#ifdef NET_SKBUFF_DATA_USES_OFFSET
	*insn++ = BPF_LDX_MEM(BPF_FIELD_SIZEOF(struct sk_buff, end),
			      BPF_REG_AX, si->src_reg,
			      offsetof(struct sk_buff, end));
	*insn++ = BPF_LDX_MEM(BPF_FIELD_SIZEOF(struct sk_buff, head),
			      si->dst_reg, si->src_reg,
			      offsetof(struct sk_buff, head));
	*insn++ = BPF_ALU64_REG(BPF_ADD, si->dst_reg, BPF_REG_AX);
#else
	*insn++ = BPF_LDX_MEM(BPF_FIELD_SIZEOF(struct sk_buff, end),
			      si->dst_reg, si->src_reg,
			      offsetof(struct sk_buff, end));
#endif

	return insn;
}

static u32 bpf_convert_ctx_access(enum bpf_access_type type,
				  const struct bpf_insn *si,
				  struct bpf_insn *insn_buf,
				  struct bpf_prog *prog, u32 *target_size)
{
	struct bpf_insn *insn = insn_buf;
	int off;

	switch (si->off) {
	case offsetof(struct __sk_buff, len):
		*insn++ = BPF_LDX_MEM(BPF_W, si->dst_reg, si->src_reg,
				      bpf_target_off(struct sk_buff, len, 4,
						     target_size));
		break;

	case offsetof(struct __sk_buff, protocol):
		*insn++ = BPF_LDX_MEM(BPF_H, si->dst_reg, si->src_reg,
				      bpf_target_off(struct sk_buff, protocol, 2,
						     target_size));
		break;

	case offsetof(struct __sk_buff, vlan_proto):
		*insn++ = BPF_LDX_MEM(BPF_H, si->dst_reg, si->src_reg,
				      bpf_target_off(struct sk_buff, vlan_proto, 2,
						     target_size));
		break;

	case offsetof(struct __sk_buff, priority):
		if (type == BPF_WRITE)
			*insn++ = BPF_STX_MEM(BPF_W, si->dst_reg, si->src_reg,
					      bpf_target_off(struct sk_buff, priority, 4,
							     target_size));
		else
			*insn++ = BPF_LDX_MEM(BPF_W, si->dst_reg, si->src_reg,
					      bpf_target_off(struct sk_buff, priority, 4,
							     target_size));
		break;

	case offsetof(struct __sk_buff, ingress_ifindex):
		*insn++ = BPF_LDX_MEM(BPF_W, si->dst_reg, si->src_reg,
				      bpf_target_off(struct sk_buff, skb_iif, 4,
						     target_size));
		break;

	case offsetof(struct __sk_buff, ifindex):
		*insn++ = BPF_LDX_MEM(BPF_FIELD_SIZEOF(struct sk_buff, dev),
				      si->dst_reg, si->src_reg,
				      offsetof(struct sk_buff, dev));
		*insn++ = BPF_JMP_IMM(BPF_JEQ, si->dst_reg, 0, 1);
		*insn++ = BPF_LDX_MEM(BPF_W, si->dst_reg, si->dst_reg,
				      bpf_target_off(struct net_device, ifindex, 4,
						     target_size));
		break;

	case offsetof(struct __sk_buff, hash):
		*insn++ = BPF_LDX_MEM(BPF_W, si->dst_reg, si->src_reg,
				      bpf_target_off(struct sk_buff, hash, 4,
						     target_size));
		break;

	case offsetof(struct __sk_buff, mark):
		if (type == BPF_WRITE)
			*insn++ = BPF_STX_MEM(BPF_W, si->dst_reg, si->src_reg,
					      bpf_target_off(struct sk_buff, mark, 4,
							     target_size));
		else
			*insn++ = BPF_LDX_MEM(BPF_W, si->dst_reg, si->src_reg,
					      bpf_target_off(struct sk_buff, mark, 4,
							     target_size));
		break;

	case offsetof(struct __sk_buff, pkt_type):
		*target_size = 1;
		*insn++ = BPF_LDX_MEM(BPF_B, si->dst_reg, si->src_reg,
				      PKT_TYPE_OFFSET());
		*insn++ = BPF_ALU32_IMM(BPF_AND, si->dst_reg, PKT_TYPE_MAX);
#ifdef __BIG_ENDIAN_BITFIELD
		*insn++ = BPF_ALU32_IMM(BPF_RSH, si->dst_reg, 5);
#endif
		break;

	case offsetof(struct __sk_buff, queue_mapping):
		if (type == BPF_WRITE) {
			*insn++ = BPF_JMP_IMM(BPF_JGE, si->src_reg, NO_QUEUE_MAPPING, 1);
			*insn++ = BPF_STX_MEM(BPF_H, si->dst_reg, si->src_reg,
					      bpf_target_off(struct sk_buff,
							     queue_mapping,
							     2, target_size));
		} else {
			*insn++ = BPF_LDX_MEM(BPF_H, si->dst_reg, si->src_reg,
					      bpf_target_off(struct sk_buff,
							     queue_mapping,
							     2, target_size));
		}
		break;

	case offsetof(struct __sk_buff, vlan_present):
		*target_size = 1;
		*insn++ = BPF_LDX_MEM(BPF_B, si->dst_reg, si->src_reg,
				      PKT_VLAN_PRESENT_OFFSET());
		if (PKT_VLAN_PRESENT_BIT)
			*insn++ = BPF_ALU32_IMM(BPF_RSH, si->dst_reg, PKT_VLAN_PRESENT_BIT);
		if (PKT_VLAN_PRESENT_BIT < 7)
			*insn++ = BPF_ALU32_IMM(BPF_AND, si->dst_reg, 1);
		break;

	case offsetof(struct __sk_buff, vlan_tci):
		*insn++ = BPF_LDX_MEM(BPF_H, si->dst_reg, si->src_reg,
				      bpf_target_off(struct sk_buff, vlan_tci, 2,
						     target_size));
		break;

	case offsetof(struct __sk_buff, cb[0]) ...
	     offsetofend(struct __sk_buff, cb[4]) - 1:
		BUILD_BUG_ON(sizeof_field(struct qdisc_skb_cb, data) < 20);
		BUILD_BUG_ON((offsetof(struct sk_buff, cb) +
			      offsetof(struct qdisc_skb_cb, data)) %
			     sizeof(__u64));

		prog->cb_access = 1;
		off  = si->off;
		off -= offsetof(struct __sk_buff, cb[0]);
		off += offsetof(struct sk_buff, cb);
		off += offsetof(struct qdisc_skb_cb, data);
		if (type == BPF_WRITE)
			*insn++ = BPF_STX_MEM(BPF_SIZE(si->code), si->dst_reg,
					      si->src_reg, off);
		else
			*insn++ = BPF_LDX_MEM(BPF_SIZE(si->code), si->dst_reg,
					      si->src_reg, off);
		break;

	case offsetof(struct __sk_buff, tc_classid):
		BUILD_BUG_ON(sizeof_field(struct qdisc_skb_cb, tc_classid) != 2);

		off  = si->off;
		off -= offsetof(struct __sk_buff, tc_classid);
		off += offsetof(struct sk_buff, cb);
		off += offsetof(struct qdisc_skb_cb, tc_classid);
		*target_size = 2;
		if (type == BPF_WRITE)
			*insn++ = BPF_STX_MEM(BPF_H, si->dst_reg,
					      si->src_reg, off);
		else
			*insn++ = BPF_LDX_MEM(BPF_H, si->dst_reg,
					      si->src_reg, off);
		break;

	case offsetof(struct __sk_buff, data):
		*insn++ = BPF_LDX_MEM(BPF_FIELD_SIZEOF(struct sk_buff, data),
				      si->dst_reg, si->src_reg,
				      offsetof(struct sk_buff, data));
		break;

	case offsetof(struct __sk_buff, data_meta):
		off  = si->off;
		off -= offsetof(struct __sk_buff, data_meta);
		off += offsetof(struct sk_buff, cb);
		off += offsetof(struct bpf_skb_data_end, data_meta);
		*insn++ = BPF_LDX_MEM(BPF_SIZEOF(void *), si->dst_reg,
				      si->src_reg, off);
		break;

	case offsetof(struct __sk_buff, data_end):
		off  = si->off;
		off -= offsetof(struct __sk_buff, data_end);
		off += offsetof(struct sk_buff, cb);
		off += offsetof(struct bpf_skb_data_end, data_end);
		*insn++ = BPF_LDX_MEM(BPF_SIZEOF(void *), si->dst_reg,
				      si->src_reg, off);
		break;

	case offsetof(struct __sk_buff, tc_index):
#ifdef CONFIG_NET_SCHED
		if (type == BPF_WRITE)
			*insn++ = BPF_STX_MEM(BPF_H, si->dst_reg, si->src_reg,
					      bpf_target_off(struct sk_buff, tc_index, 2,
							     target_size));
		else
			*insn++ = BPF_LDX_MEM(BPF_H, si->dst_reg, si->src_reg,
					      bpf_target_off(struct sk_buff, tc_index, 2,
							     target_size));
#else
		*target_size = 2;
		if (type == BPF_WRITE)
			*insn++ = BPF_MOV64_REG(si->dst_reg, si->dst_reg);
		else
			*insn++ = BPF_MOV64_IMM(si->dst_reg, 0);
#endif
		break;

	case offsetof(struct __sk_buff, napi_id):
#if defined(CONFIG_NET_RX_BUSY_POLL)
		*insn++ = BPF_LDX_MEM(BPF_W, si->dst_reg, si->src_reg,
				      bpf_target_off(struct sk_buff, napi_id, 4,
						     target_size));
		*insn++ = BPF_JMP_IMM(BPF_JGE, si->dst_reg, MIN_NAPI_ID, 1);
		*insn++ = BPF_MOV64_IMM(si->dst_reg, 0);
#else
		*target_size = 4;
		*insn++ = BPF_MOV64_IMM(si->dst_reg, 0);
#endif
		break;
	case offsetof(struct __sk_buff, family):
		BUILD_BUG_ON(sizeof_field(struct sock_common, skc_family) != 2);

		*insn++ = BPF_LDX_MEM(BPF_FIELD_SIZEOF(struct sk_buff, sk),
				      si->dst_reg, si->src_reg,
				      offsetof(struct sk_buff, sk));
		*insn++ = BPF_LDX_MEM(BPF_H, si->dst_reg, si->dst_reg,
				      bpf_target_off(struct sock_common,
						     skc_family,
						     2, target_size));
		break;
	case offsetof(struct __sk_buff, remote_ip4):
		BUILD_BUG_ON(sizeof_field(struct sock_common, skc_daddr) != 4);

		*insn++ = BPF_LDX_MEM(BPF_FIELD_SIZEOF(struct sk_buff, sk),
				      si->dst_reg, si->src_reg,
				      offsetof(struct sk_buff, sk));
		*insn++ = BPF_LDX_MEM(BPF_W, si->dst_reg, si->dst_reg,
				      bpf_target_off(struct sock_common,
						     skc_daddr,
						     4, target_size));
		break;
	case offsetof(struct __sk_buff, local_ip4):
		BUILD_BUG_ON(sizeof_field(struct sock_common,
					  skc_rcv_saddr) != 4);

		*insn++ = BPF_LDX_MEM(BPF_FIELD_SIZEOF(struct sk_buff, sk),
				      si->dst_reg, si->src_reg,
				      offsetof(struct sk_buff, sk));
		*insn++ = BPF_LDX_MEM(BPF_W, si->dst_reg, si->dst_reg,
				      bpf_target_off(struct sock_common,
						     skc_rcv_saddr,
						     4, target_size));
		break;
	case offsetof(struct __sk_buff, remote_ip6[0]) ...
	     offsetof(struct __sk_buff, remote_ip6[3]):
#if IS_ENABLED(CONFIG_IPV6)
		BUILD_BUG_ON(sizeof_field(struct sock_common,
					  skc_v6_daddr.s6_addr32[0]) != 4);

		off = si->off;
		off -= offsetof(struct __sk_buff, remote_ip6[0]);

		*insn++ = BPF_LDX_MEM(BPF_FIELD_SIZEOF(struct sk_buff, sk),
				      si->dst_reg, si->src_reg,
				      offsetof(struct sk_buff, sk));
		*insn++ = BPF_LDX_MEM(BPF_W, si->dst_reg, si->dst_reg,
				      offsetof(struct sock_common,
					       skc_v6_daddr.s6_addr32[0]) +
				      off);
#else
		*insn++ = BPF_MOV32_IMM(si->dst_reg, 0);
#endif
		break;
	case offsetof(struct __sk_buff, local_ip6[0]) ...
	     offsetof(struct __sk_buff, local_ip6[3]):
#if IS_ENABLED(CONFIG_IPV6)
		BUILD_BUG_ON(sizeof_field(struct sock_common,
					  skc_v6_rcv_saddr.s6_addr32[0]) != 4);

		off = si->off;
		off -= offsetof(struct __sk_buff, local_ip6[0]);

		*insn++ = BPF_LDX_MEM(BPF_FIELD_SIZEOF(struct sk_buff, sk),
				      si->dst_reg, si->src_reg,
				      offsetof(struct sk_buff, sk));
		*insn++ = BPF_LDX_MEM(BPF_W, si->dst_reg, si->dst_reg,
				      offsetof(struct sock_common,
					       skc_v6_rcv_saddr.s6_addr32[0]) +
				      off);
#else
		*insn++ = BPF_MOV32_IMM(si->dst_reg, 0);
#endif
		break;

	case offsetof(struct __sk_buff, remote_port):
		BUILD_BUG_ON(sizeof_field(struct sock_common, skc_dport) != 2);

		*insn++ = BPF_LDX_MEM(BPF_FIELD_SIZEOF(struct sk_buff, sk),
				      si->dst_reg, si->src_reg,
				      offsetof(struct sk_buff, sk));
		*insn++ = BPF_LDX_MEM(BPF_H, si->dst_reg, si->dst_reg,
				      bpf_target_off(struct sock_common,
						     skc_dport,
						     2, target_size));
#ifndef __BIG_ENDIAN_BITFIELD
		*insn++ = BPF_ALU32_IMM(BPF_LSH, si->dst_reg, 16);
#endif
		break;

	case offsetof(struct __sk_buff, local_port):
		BUILD_BUG_ON(sizeof_field(struct sock_common, skc_num) != 2);

		*insn++ = BPF_LDX_MEM(BPF_FIELD_SIZEOF(struct sk_buff, sk),
				      si->dst_reg, si->src_reg,
				      offsetof(struct sk_buff, sk));
		*insn++ = BPF_LDX_MEM(BPF_H, si->dst_reg, si->dst_reg,
				      bpf_target_off(struct sock_common,
						     skc_num, 2, target_size));
		break;

	case offsetof(struct __sk_buff, tstamp):
		BUILD_BUG_ON(sizeof_field(struct sk_buff, tstamp) != 8);

		if (type == BPF_WRITE)
			*insn++ = BPF_STX_MEM(BPF_DW,
					      si->dst_reg, si->src_reg,
					      bpf_target_off(struct sk_buff,
							     tstamp, 8,
							     target_size));
		else
			*insn++ = BPF_LDX_MEM(BPF_DW,
					      si->dst_reg, si->src_reg,
					      bpf_target_off(struct sk_buff,
							     tstamp, 8,
							     target_size));
		break;

	case offsetof(struct __sk_buff, gso_segs):
		insn = bpf_convert_shinfo_access(si, insn);
		*insn++ = BPF_LDX_MEM(BPF_FIELD_SIZEOF(struct skb_shared_info, gso_segs),
				      si->dst_reg, si->dst_reg,
				      bpf_target_off(struct skb_shared_info,
						     gso_segs, 2,
						     target_size));
		break;
	case offsetof(struct __sk_buff, gso_size):
		insn = bpf_convert_shinfo_access(si, insn);
		*insn++ = BPF_LDX_MEM(BPF_FIELD_SIZEOF(struct skb_shared_info, gso_size),
				      si->dst_reg, si->dst_reg,
				      bpf_target_off(struct skb_shared_info,
						     gso_size, 2,
						     target_size));
		break;
	case offsetof(struct __sk_buff, wire_len):
		BUILD_BUG_ON(sizeof_field(struct qdisc_skb_cb, pkt_len) != 4);

		off = si->off;
		off -= offsetof(struct __sk_buff, wire_len);
		off += offsetof(struct sk_buff, cb);
		off += offsetof(struct qdisc_skb_cb, pkt_len);
		*target_size = 4;
		*insn++ = BPF_LDX_MEM(BPF_W, si->dst_reg, si->src_reg, off);
		break;

	case offsetof(struct __sk_buff, sk):
		*insn++ = BPF_LDX_MEM(BPF_FIELD_SIZEOF(struct sk_buff, sk),
				      si->dst_reg, si->src_reg,
				      offsetof(struct sk_buff, sk));
		break;
	}

	return insn - insn_buf;
}

u32 bpf_sock_convert_ctx_access(enum bpf_access_type type,
				const struct bpf_insn *si,
				struct bpf_insn *insn_buf,
				struct bpf_prog *prog, u32 *target_size)
{
	struct bpf_insn *insn = insn_buf;
	int off;

	switch (si->off) {
	case offsetof(struct bpf_sock, bound_dev_if):
		BUILD_BUG_ON(sizeof_field(struct sock, sk_bound_dev_if) != 4);

		if (type == BPF_WRITE)
			*insn++ = BPF_STX_MEM(BPF_W, si->dst_reg, si->src_reg,
					offsetof(struct sock, sk_bound_dev_if));
		else
			*insn++ = BPF_LDX_MEM(BPF_W, si->dst_reg, si->src_reg,
				      offsetof(struct sock, sk_bound_dev_if));
		break;

	case offsetof(struct bpf_sock, mark):
		BUILD_BUG_ON(sizeof_field(struct sock, sk_mark) != 4);

		if (type == BPF_WRITE)
			*insn++ = BPF_STX_MEM(BPF_W, si->dst_reg, si->src_reg,
					offsetof(struct sock, sk_mark));
		else
			*insn++ = BPF_LDX_MEM(BPF_W, si->dst_reg, si->src_reg,
				      offsetof(struct sock, sk_mark));
		break;

	case offsetof(struct bpf_sock, priority):
		BUILD_BUG_ON(sizeof_field(struct sock, sk_priority) != 4);

		if (type == BPF_WRITE)
			*insn++ = BPF_STX_MEM(BPF_W, si->dst_reg, si->src_reg,
					offsetof(struct sock, sk_priority));
		else
			*insn++ = BPF_LDX_MEM(BPF_W, si->dst_reg, si->src_reg,
				      offsetof(struct sock, sk_priority));
		break;

	case offsetof(struct bpf_sock, family):
		*insn++ = BPF_LDX_MEM(
			BPF_FIELD_SIZEOF(struct sock_common, skc_family),
			si->dst_reg, si->src_reg,
			bpf_target_off(struct sock_common,
				       skc_family,
				       sizeof_field(struct sock_common,
						    skc_family),
				       target_size));
		break;

	case offsetof(struct bpf_sock, type):
		*insn++ = BPF_LDX_MEM(
			BPF_FIELD_SIZEOF(struct sock, sk_type),
			si->dst_reg, si->src_reg,
			bpf_target_off(struct sock, sk_type,
				       sizeof_field(struct sock, sk_type),
				       target_size));
		break;

	case offsetof(struct bpf_sock, protocol):
		*insn++ = BPF_LDX_MEM(
			BPF_FIELD_SIZEOF(struct sock, sk_protocol),
			si->dst_reg, si->src_reg,
			bpf_target_off(struct sock, sk_protocol,
				       sizeof_field(struct sock, sk_protocol),
				       target_size));
		break;

	case offsetof(struct bpf_sock, src_ip4):
		*insn++ = BPF_LDX_MEM(
			BPF_SIZE(si->code), si->dst_reg, si->src_reg,
			bpf_target_off(struct sock_common, skc_rcv_saddr,
				       sizeof_field(struct sock_common,
						    skc_rcv_saddr),
				       target_size));
		break;

	case offsetof(struct bpf_sock, dst_ip4):
		*insn++ = BPF_LDX_MEM(
			BPF_SIZE(si->code), si->dst_reg, si->src_reg,
			bpf_target_off(struct sock_common, skc_daddr,
				       sizeof_field(struct sock_common,
						    skc_daddr),
				       target_size));
		break;

	case bpf_ctx_range_till(struct bpf_sock, src_ip6[0], src_ip6[3]):
#if IS_ENABLED(CONFIG_IPV6)
		off = si->off;
		off -= offsetof(struct bpf_sock, src_ip6[0]);
		*insn++ = BPF_LDX_MEM(
			BPF_SIZE(si->code), si->dst_reg, si->src_reg,
			bpf_target_off(
				struct sock_common,
				skc_v6_rcv_saddr.s6_addr32[0],
				sizeof_field(struct sock_common,
					     skc_v6_rcv_saddr.s6_addr32[0]),
				target_size) + off);
#else
		(void)off;
		*insn++ = BPF_MOV32_IMM(si->dst_reg, 0);
#endif
		break;

	case bpf_ctx_range_till(struct bpf_sock, dst_ip6[0], dst_ip6[3]):
#if IS_ENABLED(CONFIG_IPV6)
		off = si->off;
		off -= offsetof(struct bpf_sock, dst_ip6[0]);
		*insn++ = BPF_LDX_MEM(
			BPF_SIZE(si->code), si->dst_reg, si->src_reg,
			bpf_target_off(struct sock_common,
				       skc_v6_daddr.s6_addr32[0],
				       sizeof_field(struct sock_common,
						    skc_v6_daddr.s6_addr32[0]),
				       target_size) + off);
#else
		*insn++ = BPF_MOV32_IMM(si->dst_reg, 0);
		*target_size = 4;
#endif
		break;

	case offsetof(struct bpf_sock, src_port):
		*insn++ = BPF_LDX_MEM(
			BPF_FIELD_SIZEOF(struct sock_common, skc_num),
			si->dst_reg, si->src_reg,
			bpf_target_off(struct sock_common, skc_num,
				       sizeof_field(struct sock_common,
						    skc_num),
				       target_size));
		break;

	case offsetof(struct bpf_sock, dst_port):
		*insn++ = BPF_LDX_MEM(
			BPF_FIELD_SIZEOF(struct sock_common, skc_dport),
			si->dst_reg, si->src_reg,
			bpf_target_off(struct sock_common, skc_dport,
				       sizeof_field(struct sock_common,
						    skc_dport),
				       target_size));
		break;

	case offsetof(struct bpf_sock, state):
		*insn++ = BPF_LDX_MEM(
			BPF_FIELD_SIZEOF(struct sock_common, skc_state),
			si->dst_reg, si->src_reg,
			bpf_target_off(struct sock_common, skc_state,
				       sizeof_field(struct sock_common,
						    skc_state),
				       target_size));
		break;
	case offsetof(struct bpf_sock, rx_queue_mapping):
#ifdef CONFIG_SOCK_RX_QUEUE_MAPPING
		*insn++ = BPF_LDX_MEM(
			BPF_FIELD_SIZEOF(struct sock, sk_rx_queue_mapping),
			si->dst_reg, si->src_reg,
			bpf_target_off(struct sock, sk_rx_queue_mapping,
				       sizeof_field(struct sock,
						    sk_rx_queue_mapping),
				       target_size));
		*insn++ = BPF_JMP_IMM(BPF_JNE, si->dst_reg, NO_QUEUE_MAPPING,
				      1);
		*insn++ = BPF_MOV64_IMM(si->dst_reg, -1);
#else
		*insn++ = BPF_MOV64_IMM(si->dst_reg, -1);
		*target_size = 2;
#endif
		break;
	}

	return insn - insn_buf;
}

static u32 tc_cls_act_convert_ctx_access(enum bpf_access_type type,
					 const struct bpf_insn *si,
					 struct bpf_insn *insn_buf,
					 struct bpf_prog *prog, u32 *target_size)
{
	struct bpf_insn *insn = insn_buf;

	switch (si->off) {
	case offsetof(struct __sk_buff, ifindex):
		*insn++ = BPF_LDX_MEM(BPF_FIELD_SIZEOF(struct sk_buff, dev),
				      si->dst_reg, si->src_reg,
				      offsetof(struct sk_buff, dev));
		*insn++ = BPF_LDX_MEM(BPF_W, si->dst_reg, si->dst_reg,
				      bpf_target_off(struct net_device, ifindex, 4,
						     target_size));
		break;
	default:
		return bpf_convert_ctx_access(type, si, insn_buf, prog,
					      target_size);
	}

	return insn - insn_buf;
}

static u32 xdp_convert_ctx_access(enum bpf_access_type type,
				  const struct bpf_insn *si,
				  struct bpf_insn *insn_buf,
				  struct bpf_prog *prog, u32 *target_size)
{
	struct bpf_insn *insn = insn_buf;

	switch (si->off) {
	case offsetof(struct xdp_md, data):
		*insn++ = BPF_LDX_MEM(BPF_FIELD_SIZEOF(struct xdp_buff, data),
				      si->dst_reg, si->src_reg,
				      offsetof(struct xdp_buff, data));
		break;
	case offsetof(struct xdp_md, data_meta):
		*insn++ = BPF_LDX_MEM(BPF_FIELD_SIZEOF(struct xdp_buff, data_meta),
				      si->dst_reg, si->src_reg,
				      offsetof(struct xdp_buff, data_meta));
		break;
	case offsetof(struct xdp_md, data_end):
		*insn++ = BPF_LDX_MEM(BPF_FIELD_SIZEOF(struct xdp_buff, data_end),
				      si->dst_reg, si->src_reg,
				      offsetof(struct xdp_buff, data_end));
		break;
	case offsetof(struct xdp_md, ingress_ifindex):
		*insn++ = BPF_LDX_MEM(BPF_FIELD_SIZEOF(struct xdp_buff, rxq),
				      si->dst_reg, si->src_reg,
				      offsetof(struct xdp_buff, rxq));
		*insn++ = BPF_LDX_MEM(BPF_FIELD_SIZEOF(struct xdp_rxq_info, dev),
				      si->dst_reg, si->dst_reg,
				      offsetof(struct xdp_rxq_info, dev));
		*insn++ = BPF_LDX_MEM(BPF_W, si->dst_reg, si->dst_reg,
				      offsetof(struct net_device, ifindex));
		break;
	case offsetof(struct xdp_md, rx_queue_index):
		*insn++ = BPF_LDX_MEM(BPF_FIELD_SIZEOF(struct xdp_buff, rxq),
				      si->dst_reg, si->src_reg,
				      offsetof(struct xdp_buff, rxq));
		*insn++ = BPF_LDX_MEM(BPF_W, si->dst_reg, si->dst_reg,
				      offsetof(struct xdp_rxq_info,
					       queue_index));
		break;
	case offsetof(struct xdp_md, egress_ifindex):
		*insn++ = BPF_LDX_MEM(BPF_FIELD_SIZEOF(struct xdp_buff, txq),
				      si->dst_reg, si->src_reg,
				      offsetof(struct xdp_buff, txq));
		*insn++ = BPF_LDX_MEM(BPF_FIELD_SIZEOF(struct xdp_txq_info, dev),
				      si->dst_reg, si->dst_reg,
				      offsetof(struct xdp_txq_info, dev));
		*insn++ = BPF_LDX_MEM(BPF_W, si->dst_reg, si->dst_reg,
				      offsetof(struct net_device, ifindex));
		break;
	}

	return insn - insn_buf;
}

/* SOCK_ADDR_LOAD_NESTED_FIELD() loads Nested Field S.F.NF where S is type of
 * context Structure, F is Field in context structure that contains a pointer
 * to Nested Structure of type NS that has the field NF.
 *
 * SIZE encodes the load size (BPF_B, BPF_H, etc). It's up to caller to make
 * sure that SIZE is not greater than actual size of S.F.NF.
 *
 * If offset OFF is provided, the load happens from that offset relative to
 * offset of NF.
 */
#define SOCK_ADDR_LOAD_NESTED_FIELD_SIZE_OFF(S, NS, F, NF, SIZE, OFF)	       \
	do {								       \
		*insn++ = BPF_LDX_MEM(BPF_FIELD_SIZEOF(S, F), si->dst_reg,     \
				      si->src_reg, offsetof(S, F));	       \
		*insn++ = BPF_LDX_MEM(					       \
			SIZE, si->dst_reg, si->dst_reg,			       \
			bpf_target_off(NS, NF, sizeof_field(NS, NF),	       \
				       target_size)			       \
				+ OFF);					       \
	} while (0)

#define SOCK_ADDR_LOAD_NESTED_FIELD(S, NS, F, NF)			       \
	SOCK_ADDR_LOAD_NESTED_FIELD_SIZE_OFF(S, NS, F, NF,		       \
					     BPF_FIELD_SIZEOF(NS, NF), 0)

/* SOCK_ADDR_STORE_NESTED_FIELD_OFF() has semantic similar to
 * SOCK_ADDR_LOAD_NESTED_FIELD_SIZE_OFF() but for store operation.
 *
 * In addition it uses Temporary Field TF (member of struct S) as the 3rd
 * "register" since two registers available in convert_ctx_access are not
 * enough: we can't override neither SRC, since it contains value to store, nor
 * DST since it contains pointer to context that may be used by later
 * instructions. But we need a temporary place to save pointer to nested
 * structure whose field we want to store to.
 */
#define SOCK_ADDR_STORE_NESTED_FIELD_OFF(S, NS, F, NF, SIZE, OFF, TF)	       \
	do {								       \
		int tmp_reg = BPF_REG_9;				       \
		if (si->src_reg == tmp_reg || si->dst_reg == tmp_reg)	       \
			--tmp_reg;					       \
		if (si->src_reg == tmp_reg || si->dst_reg == tmp_reg)	       \
			--tmp_reg;					       \
		*insn++ = BPF_STX_MEM(BPF_DW, si->dst_reg, tmp_reg,	       \
				      offsetof(S, TF));			       \
		*insn++ = BPF_LDX_MEM(BPF_FIELD_SIZEOF(S, F), tmp_reg,	       \
				      si->dst_reg, offsetof(S, F));	       \
		*insn++ = BPF_STX_MEM(SIZE, tmp_reg, si->src_reg,	       \
			bpf_target_off(NS, NF, sizeof_field(NS, NF),	       \
				       target_size)			       \
				+ OFF);					       \
		*insn++ = BPF_LDX_MEM(BPF_DW, tmp_reg, si->dst_reg,	       \
				      offsetof(S, TF));			       \
	} while (0)

#define SOCK_ADDR_LOAD_OR_STORE_NESTED_FIELD_SIZE_OFF(S, NS, F, NF, SIZE, OFF, \
						      TF)		       \
	do {								       \
		if (type == BPF_WRITE) {				       \
			SOCK_ADDR_STORE_NESTED_FIELD_OFF(S, NS, F, NF, SIZE,   \
							 OFF, TF);	       \
		} else {						       \
			SOCK_ADDR_LOAD_NESTED_FIELD_SIZE_OFF(		       \
				S, NS, F, NF, SIZE, OFF);  \
		}							       \
	} while (0)

#define SOCK_ADDR_LOAD_OR_STORE_NESTED_FIELD(S, NS, F, NF, TF)		       \
	SOCK_ADDR_LOAD_OR_STORE_NESTED_FIELD_SIZE_OFF(			       \
		S, NS, F, NF, BPF_FIELD_SIZEOF(NS, NF), 0, TF)

static u32 sock_addr_convert_ctx_access(enum bpf_access_type type,
					const struct bpf_insn *si,
					struct bpf_insn *insn_buf,
					struct bpf_prog *prog, u32 *target_size)
{
	int off, port_size = sizeof_field(struct sockaddr_in6, sin6_port);
	struct bpf_insn *insn = insn_buf;

	switch (si->off) {
	case offsetof(struct bpf_sock_addr, user_family):
		SOCK_ADDR_LOAD_NESTED_FIELD(struct bpf_sock_addr_kern,
					    struct sockaddr, uaddr, sa_family);
		break;

	case offsetof(struct bpf_sock_addr, user_ip4):
		SOCK_ADDR_LOAD_OR_STORE_NESTED_FIELD_SIZE_OFF(
			struct bpf_sock_addr_kern, struct sockaddr_in, uaddr,
			sin_addr, BPF_SIZE(si->code), 0, tmp_reg);
		break;

	case bpf_ctx_range_till(struct bpf_sock_addr, user_ip6[0], user_ip6[3]):
		off = si->off;
		off -= offsetof(struct bpf_sock_addr, user_ip6[0]);
		SOCK_ADDR_LOAD_OR_STORE_NESTED_FIELD_SIZE_OFF(
			struct bpf_sock_addr_kern, struct sockaddr_in6, uaddr,
			sin6_addr.s6_addr32[0], BPF_SIZE(si->code), off,
			tmp_reg);
		break;

	case offsetof(struct bpf_sock_addr, user_port):
		/* To get port we need to know sa_family first and then treat
		 * sockaddr as either sockaddr_in or sockaddr_in6.
		 * Though we can simplify since port field has same offset and
		 * size in both structures.
		 * Here we check this invariant and use just one of the
		 * structures if it's true.
		 */
		BUILD_BUG_ON(offsetof(struct sockaddr_in, sin_port) !=
			     offsetof(struct sockaddr_in6, sin6_port));
		BUILD_BUG_ON(sizeof_field(struct sockaddr_in, sin_port) !=
			     sizeof_field(struct sockaddr_in6, sin6_port));
		/* Account for sin6_port being smaller than user_port. */
		port_size = min(port_size, BPF_LDST_BYTES(si));
		SOCK_ADDR_LOAD_OR_STORE_NESTED_FIELD_SIZE_OFF(
			struct bpf_sock_addr_kern, struct sockaddr_in6, uaddr,
			sin6_port, bytes_to_bpf_size(port_size), 0, tmp_reg);
		break;

	case offsetof(struct bpf_sock_addr, family):
		SOCK_ADDR_LOAD_NESTED_FIELD(struct bpf_sock_addr_kern,
					    struct sock, sk, sk_family);
		break;

	case offsetof(struct bpf_sock_addr, type):
		SOCK_ADDR_LOAD_NESTED_FIELD(struct bpf_sock_addr_kern,
					    struct sock, sk, sk_type);
		break;

	case offsetof(struct bpf_sock_addr, protocol):
		SOCK_ADDR_LOAD_NESTED_FIELD(struct bpf_sock_addr_kern,
					    struct sock, sk, sk_protocol);
		break;

	case offsetof(struct bpf_sock_addr, msg_src_ip4):
		/* Treat t_ctx as struct in_addr for msg_src_ip4. */
		SOCK_ADDR_LOAD_OR_STORE_NESTED_FIELD_SIZE_OFF(
			struct bpf_sock_addr_kern, struct in_addr, t_ctx,
			s_addr, BPF_SIZE(si->code), 0, tmp_reg);
		break;

	case bpf_ctx_range_till(struct bpf_sock_addr, msg_src_ip6[0],
				msg_src_ip6[3]):
		off = si->off;
		off -= offsetof(struct bpf_sock_addr, msg_src_ip6[0]);
		/* Treat t_ctx as struct in6_addr for msg_src_ip6. */
		SOCK_ADDR_LOAD_OR_STORE_NESTED_FIELD_SIZE_OFF(
			struct bpf_sock_addr_kern, struct in6_addr, t_ctx,
			s6_addr32[0], BPF_SIZE(si->code), off, tmp_reg);
		break;
	case offsetof(struct bpf_sock_addr, sk):
		*insn++ = BPF_LDX_MEM(BPF_FIELD_SIZEOF(struct bpf_sock_addr_kern, sk),
				      si->dst_reg, si->src_reg,
				      offsetof(struct bpf_sock_addr_kern, sk));
		break;
	}

	return insn - insn_buf;
}

static u32 sock_ops_convert_ctx_access(enum bpf_access_type type,
				       const struct bpf_insn *si,
				       struct bpf_insn *insn_buf,
				       struct bpf_prog *prog,
				       u32 *target_size)
{
	struct bpf_insn *insn = insn_buf;
	int off;

/* Helper macro for adding read access to tcp_sock or sock fields. */
#define SOCK_OPS_GET_FIELD(BPF_FIELD, OBJ_FIELD, OBJ)			      \
	do {								      \
		int fullsock_reg = si->dst_reg, reg = BPF_REG_9, jmp = 2;     \
		BUILD_BUG_ON(sizeof_field(OBJ, OBJ_FIELD) >		      \
			     sizeof_field(struct bpf_sock_ops, BPF_FIELD));   \
		if (si->dst_reg == reg || si->src_reg == reg)		      \
			reg--;						      \
		if (si->dst_reg == reg || si->src_reg == reg)		      \
			reg--;						      \
		if (si->dst_reg == si->src_reg) {			      \
			*insn++ = BPF_STX_MEM(BPF_DW, si->src_reg, reg,	      \
					  offsetof(struct bpf_sock_ops_kern,  \
					  temp));			      \
			fullsock_reg = reg;				      \
			jmp += 2;					      \
		}							      \
		*insn++ = BPF_LDX_MEM(BPF_FIELD_SIZEOF(			      \
						struct bpf_sock_ops_kern,     \
						is_fullsock),		      \
				      fullsock_reg, si->src_reg,	      \
				      offsetof(struct bpf_sock_ops_kern,      \
					       is_fullsock));		      \
		*insn++ = BPF_JMP_IMM(BPF_JEQ, fullsock_reg, 0, jmp);	      \
		if (si->dst_reg == si->src_reg)				      \
			*insn++ = BPF_LDX_MEM(BPF_DW, reg, si->src_reg,	      \
				      offsetof(struct bpf_sock_ops_kern,      \
				      temp));				      \
		*insn++ = BPF_LDX_MEM(BPF_FIELD_SIZEOF(			      \
						struct bpf_sock_ops_kern, sk),\
				      si->dst_reg, si->src_reg,		      \
				      offsetof(struct bpf_sock_ops_kern, sk));\
		*insn++ = BPF_LDX_MEM(BPF_FIELD_SIZEOF(OBJ,		      \
						       OBJ_FIELD),	      \
				      si->dst_reg, si->dst_reg,		      \
				      offsetof(OBJ, OBJ_FIELD));	      \
		if (si->dst_reg == si->src_reg)	{			      \
			*insn++ = BPF_JMP_A(1);				      \
			*insn++ = BPF_LDX_MEM(BPF_DW, reg, si->src_reg,	      \
				      offsetof(struct bpf_sock_ops_kern,      \
				      temp));				      \
		}							      \
	} while (0)

#define SOCK_OPS_GET_SK()							      \
	do {								      \
		int fullsock_reg = si->dst_reg, reg = BPF_REG_9, jmp = 1;     \
		if (si->dst_reg == reg || si->src_reg == reg)		      \
			reg--;						      \
		if (si->dst_reg == reg || si->src_reg == reg)		      \
			reg--;						      \
		if (si->dst_reg == si->src_reg) {			      \
			*insn++ = BPF_STX_MEM(BPF_DW, si->src_reg, reg,	      \
					  offsetof(struct bpf_sock_ops_kern,  \
					  temp));			      \
			fullsock_reg = reg;				      \
			jmp += 2;					      \
		}							      \
		*insn++ = BPF_LDX_MEM(BPF_FIELD_SIZEOF(			      \
						struct bpf_sock_ops_kern,     \
						is_fullsock),		      \
				      fullsock_reg, si->src_reg,	      \
				      offsetof(struct bpf_sock_ops_kern,      \
					       is_fullsock));		      \
		*insn++ = BPF_JMP_IMM(BPF_JEQ, fullsock_reg, 0, jmp);	      \
		if (si->dst_reg == si->src_reg)				      \
			*insn++ = BPF_LDX_MEM(BPF_DW, reg, si->src_reg,	      \
				      offsetof(struct bpf_sock_ops_kern,      \
				      temp));				      \
		*insn++ = BPF_LDX_MEM(BPF_FIELD_SIZEOF(			      \
						struct bpf_sock_ops_kern, sk),\
				      si->dst_reg, si->src_reg,		      \
				      offsetof(struct bpf_sock_ops_kern, sk));\
		if (si->dst_reg == si->src_reg)	{			      \
			*insn++ = BPF_JMP_A(1);				      \
			*insn++ = BPF_LDX_MEM(BPF_DW, reg, si->src_reg,	      \
				      offsetof(struct bpf_sock_ops_kern,      \
				      temp));				      \
		}							      \
	} while (0)

#define SOCK_OPS_GET_TCP_SOCK_FIELD(FIELD) \
		SOCK_OPS_GET_FIELD(FIELD, FIELD, struct tcp_sock)

/* Helper macro for adding write access to tcp_sock or sock fields.
 * The macro is called with two registers, dst_reg which contains a pointer
 * to ctx (context) and src_reg which contains the value that should be
 * stored. However, we need an additional register since we cannot overwrite
 * dst_reg because it may be used later in the program.
 * Instead we "borrow" one of the other register. We first save its value
 * into a new (temp) field in bpf_sock_ops_kern, use it, and then restore
 * it at the end of the macro.
 */
#define SOCK_OPS_SET_FIELD(BPF_FIELD, OBJ_FIELD, OBJ)			      \
	do {								      \
		int reg = BPF_REG_9;					      \
		BUILD_BUG_ON(sizeof_field(OBJ, OBJ_FIELD) >		      \
			     sizeof_field(struct bpf_sock_ops, BPF_FIELD));   \
		if (si->dst_reg == reg || si->src_reg == reg)		      \
			reg--;						      \
		if (si->dst_reg == reg || si->src_reg == reg)		      \
			reg--;						      \
		*insn++ = BPF_STX_MEM(BPF_DW, si->dst_reg, reg,		      \
				      offsetof(struct bpf_sock_ops_kern,      \
					       temp));			      \
		*insn++ = BPF_LDX_MEM(BPF_FIELD_SIZEOF(			      \
						struct bpf_sock_ops_kern,     \
						is_fullsock),		      \
				      reg, si->dst_reg,			      \
				      offsetof(struct bpf_sock_ops_kern,      \
					       is_fullsock));		      \
		*insn++ = BPF_JMP_IMM(BPF_JEQ, reg, 0, 2);		      \
		*insn++ = BPF_LDX_MEM(BPF_FIELD_SIZEOF(			      \
						struct bpf_sock_ops_kern, sk),\
				      reg, si->dst_reg,			      \
				      offsetof(struct bpf_sock_ops_kern, sk));\
		*insn++ = BPF_STX_MEM(BPF_FIELD_SIZEOF(OBJ, OBJ_FIELD),	      \
				      reg, si->src_reg,			      \
				      offsetof(OBJ, OBJ_FIELD));	      \
		*insn++ = BPF_LDX_MEM(BPF_DW, reg, si->dst_reg,		      \
				      offsetof(struct bpf_sock_ops_kern,      \
					       temp));			      \
	} while (0)

#define SOCK_OPS_GET_OR_SET_FIELD(BPF_FIELD, OBJ_FIELD, OBJ, TYPE)	      \
	do {								      \
		if (TYPE == BPF_WRITE)					      \
			SOCK_OPS_SET_FIELD(BPF_FIELD, OBJ_FIELD, OBJ);	      \
		else							      \
			SOCK_OPS_GET_FIELD(BPF_FIELD, OBJ_FIELD, OBJ);	      \
	} while (0)

	if (insn > insn_buf)
		return insn - insn_buf;

	switch (si->off) {
	case offsetof(struct bpf_sock_ops, op):
		*insn++ = BPF_LDX_MEM(BPF_FIELD_SIZEOF(struct bpf_sock_ops_kern,
						       op),
				      si->dst_reg, si->src_reg,
				      offsetof(struct bpf_sock_ops_kern, op));
		break;

	case offsetof(struct bpf_sock_ops, replylong[0]) ...
	     offsetof(struct bpf_sock_ops, replylong[3]):
		BUILD_BUG_ON(sizeof_field(struct bpf_sock_ops, reply) !=
			     sizeof_field(struct bpf_sock_ops_kern, reply));
		BUILD_BUG_ON(sizeof_field(struct bpf_sock_ops, replylong) !=
			     sizeof_field(struct bpf_sock_ops_kern, replylong));
		off = si->off;
		off -= offsetof(struct bpf_sock_ops, replylong[0]);
		off += offsetof(struct bpf_sock_ops_kern, replylong[0]);
		if (type == BPF_WRITE)
			*insn++ = BPF_STX_MEM(BPF_W, si->dst_reg, si->src_reg,
					      off);
		else
			*insn++ = BPF_LDX_MEM(BPF_W, si->dst_reg, si->src_reg,
					      off);
		break;

	case offsetof(struct bpf_sock_ops, family):
		BUILD_BUG_ON(sizeof_field(struct sock_common, skc_family) != 2);

		*insn++ = BPF_LDX_MEM(BPF_FIELD_SIZEOF(
					      struct bpf_sock_ops_kern, sk),
				      si->dst_reg, si->src_reg,
				      offsetof(struct bpf_sock_ops_kern, sk));
		*insn++ = BPF_LDX_MEM(BPF_H, si->dst_reg, si->dst_reg,
				      offsetof(struct sock_common, skc_family));
		break;

	case offsetof(struct bpf_sock_ops, remote_ip4):
		BUILD_BUG_ON(sizeof_field(struct sock_common, skc_daddr) != 4);

		*insn++ = BPF_LDX_MEM(BPF_FIELD_SIZEOF(
						struct bpf_sock_ops_kern, sk),
				      si->dst_reg, si->src_reg,
				      offsetof(struct bpf_sock_ops_kern, sk));
		*insn++ = BPF_LDX_MEM(BPF_W, si->dst_reg, si->dst_reg,
				      offsetof(struct sock_common, skc_daddr));
		break;

	case offsetof(struct bpf_sock_ops, local_ip4):
		BUILD_BUG_ON(sizeof_field(struct sock_common,
					  skc_rcv_saddr) != 4);

		*insn++ = BPF_LDX_MEM(BPF_FIELD_SIZEOF(
					      struct bpf_sock_ops_kern, sk),
				      si->dst_reg, si->src_reg,
				      offsetof(struct bpf_sock_ops_kern, sk));
		*insn++ = BPF_LDX_MEM(BPF_W, si->dst_reg, si->dst_reg,
				      offsetof(struct sock_common,
					       skc_rcv_saddr));
		break;

	case offsetof(struct bpf_sock_ops, remote_ip6[0]) ...
	     offsetof(struct bpf_sock_ops, remote_ip6[3]):
#if IS_ENABLED(CONFIG_IPV6)
		BUILD_BUG_ON(sizeof_field(struct sock_common,
					  skc_v6_daddr.s6_addr32[0]) != 4);

		off = si->off;
		off -= offsetof(struct bpf_sock_ops, remote_ip6[0]);
		*insn++ = BPF_LDX_MEM(BPF_FIELD_SIZEOF(
						struct bpf_sock_ops_kern, sk),
				      si->dst_reg, si->src_reg,
				      offsetof(struct bpf_sock_ops_kern, sk));
		*insn++ = BPF_LDX_MEM(BPF_W, si->dst_reg, si->dst_reg,
				      offsetof(struct sock_common,
					       skc_v6_daddr.s6_addr32[0]) +
				      off);
#else
		*insn++ = BPF_MOV32_IMM(si->dst_reg, 0);
#endif
		break;

	case offsetof(struct bpf_sock_ops, local_ip6[0]) ...
	     offsetof(struct bpf_sock_ops, local_ip6[3]):
#if IS_ENABLED(CONFIG_IPV6)
		BUILD_BUG_ON(sizeof_field(struct sock_common,
					  skc_v6_rcv_saddr.s6_addr32[0]) != 4);

		off = si->off;
		off -= offsetof(struct bpf_sock_ops, local_ip6[0]);
		*insn++ = BPF_LDX_MEM(BPF_FIELD_SIZEOF(
						struct bpf_sock_ops_kern, sk),
				      si->dst_reg, si->src_reg,
				      offsetof(struct bpf_sock_ops_kern, sk));
		*insn++ = BPF_LDX_MEM(BPF_W, si->dst_reg, si->dst_reg,
				      offsetof(struct sock_common,
					       skc_v6_rcv_saddr.s6_addr32[0]) +
				      off);
#else
		*insn++ = BPF_MOV32_IMM(si->dst_reg, 0);
#endif
		break;

	case offsetof(struct bpf_sock_ops, remote_port):
		BUILD_BUG_ON(sizeof_field(struct sock_common, skc_dport) != 2);

		*insn++ = BPF_LDX_MEM(BPF_FIELD_SIZEOF(
						struct bpf_sock_ops_kern, sk),
				      si->dst_reg, si->src_reg,
				      offsetof(struct bpf_sock_ops_kern, sk));
		*insn++ = BPF_LDX_MEM(BPF_H, si->dst_reg, si->dst_reg,
				      offsetof(struct sock_common, skc_dport));
#ifndef __BIG_ENDIAN_BITFIELD
		*insn++ = BPF_ALU32_IMM(BPF_LSH, si->dst_reg, 16);
#endif
		break;

	case offsetof(struct bpf_sock_ops, local_port):
		BUILD_BUG_ON(sizeof_field(struct sock_common, skc_num) != 2);

		*insn++ = BPF_LDX_MEM(BPF_FIELD_SIZEOF(
						struct bpf_sock_ops_kern, sk),
				      si->dst_reg, si->src_reg,
				      offsetof(struct bpf_sock_ops_kern, sk));
		*insn++ = BPF_LDX_MEM(BPF_H, si->dst_reg, si->dst_reg,
				      offsetof(struct sock_common, skc_num));
		break;

	case offsetof(struct bpf_sock_ops, is_fullsock):
		*insn++ = BPF_LDX_MEM(BPF_FIELD_SIZEOF(
						struct bpf_sock_ops_kern,
						is_fullsock),
				      si->dst_reg, si->src_reg,
				      offsetof(struct bpf_sock_ops_kern,
					       is_fullsock));
		break;

	case offsetof(struct bpf_sock_ops, state):
		BUILD_BUG_ON(sizeof_field(struct sock_common, skc_state) != 1);

		*insn++ = BPF_LDX_MEM(BPF_FIELD_SIZEOF(
						struct bpf_sock_ops_kern, sk),
				      si->dst_reg, si->src_reg,
				      offsetof(struct bpf_sock_ops_kern, sk));
		*insn++ = BPF_LDX_MEM(BPF_B, si->dst_reg, si->dst_reg,
				      offsetof(struct sock_common, skc_state));
		break;

	case offsetof(struct bpf_sock_ops, rtt_min):
		BUILD_BUG_ON(sizeof_field(struct tcp_sock, rtt_min) !=
			     sizeof(struct minmax));
		BUILD_BUG_ON(sizeof(struct minmax) <
			     sizeof(struct minmax_sample));

		*insn++ = BPF_LDX_MEM(BPF_FIELD_SIZEOF(
						struct bpf_sock_ops_kern, sk),
				      si->dst_reg, si->src_reg,
				      offsetof(struct bpf_sock_ops_kern, sk));
		*insn++ = BPF_LDX_MEM(BPF_W, si->dst_reg, si->dst_reg,
				      offsetof(struct tcp_sock, rtt_min) +
				      sizeof_field(struct minmax_sample, t));
		break;

	case offsetof(struct bpf_sock_ops, bpf_sock_ops_cb_flags):
		SOCK_OPS_GET_FIELD(bpf_sock_ops_cb_flags, bpf_sock_ops_cb_flags,
				   struct tcp_sock);
		break;

	case offsetof(struct bpf_sock_ops, sk_txhash):
		SOCK_OPS_GET_OR_SET_FIELD(sk_txhash, sk_txhash,
					  struct sock, type);
		break;
	case offsetof(struct bpf_sock_ops, snd_cwnd):
		SOCK_OPS_GET_TCP_SOCK_FIELD(snd_cwnd);
		break;
	case offsetof(struct bpf_sock_ops, srtt_us):
		SOCK_OPS_GET_TCP_SOCK_FIELD(srtt_us);
		break;
	case offsetof(struct bpf_sock_ops, snd_ssthresh):
		SOCK_OPS_GET_TCP_SOCK_FIELD(snd_ssthresh);
		break;
	case offsetof(struct bpf_sock_ops, rcv_nxt):
		SOCK_OPS_GET_TCP_SOCK_FIELD(rcv_nxt);
		break;
	case offsetof(struct bpf_sock_ops, snd_nxt):
		SOCK_OPS_GET_TCP_SOCK_FIELD(snd_nxt);
		break;
	case offsetof(struct bpf_sock_ops, snd_una):
		SOCK_OPS_GET_TCP_SOCK_FIELD(snd_una);
		break;
	case offsetof(struct bpf_sock_ops, mss_cache):
		SOCK_OPS_GET_TCP_SOCK_FIELD(mss_cache);
		break;
	case offsetof(struct bpf_sock_ops, ecn_flags):
		SOCK_OPS_GET_TCP_SOCK_FIELD(ecn_flags);
		break;
	case offsetof(struct bpf_sock_ops, rate_delivered):
		SOCK_OPS_GET_TCP_SOCK_FIELD(rate_delivered);
		break;
	case offsetof(struct bpf_sock_ops, rate_interval_us):
		SOCK_OPS_GET_TCP_SOCK_FIELD(rate_interval_us);
		break;
	case offsetof(struct bpf_sock_ops, packets_out):
		SOCK_OPS_GET_TCP_SOCK_FIELD(packets_out);
		break;
	case offsetof(struct bpf_sock_ops, retrans_out):
		SOCK_OPS_GET_TCP_SOCK_FIELD(retrans_out);
		break;
	case offsetof(struct bpf_sock_ops, total_retrans):
		SOCK_OPS_GET_TCP_SOCK_FIELD(total_retrans);
		break;
	case offsetof(struct bpf_sock_ops, segs_in):
		SOCK_OPS_GET_TCP_SOCK_FIELD(segs_in);
		break;
	case offsetof(struct bpf_sock_ops, data_segs_in):
		SOCK_OPS_GET_TCP_SOCK_FIELD(data_segs_in);
		break;
	case offsetof(struct bpf_sock_ops, segs_out):
		SOCK_OPS_GET_TCP_SOCK_FIELD(segs_out);
		break;
	case offsetof(struct bpf_sock_ops, data_segs_out):
		SOCK_OPS_GET_TCP_SOCK_FIELD(data_segs_out);
		break;
	case offsetof(struct bpf_sock_ops, lost_out):
		SOCK_OPS_GET_TCP_SOCK_FIELD(lost_out);
		break;
	case offsetof(struct bpf_sock_ops, sacked_out):
		SOCK_OPS_GET_TCP_SOCK_FIELD(sacked_out);
		break;
	case offsetof(struct bpf_sock_ops, bytes_received):
		SOCK_OPS_GET_TCP_SOCK_FIELD(bytes_received);
		break;
	case offsetof(struct bpf_sock_ops, bytes_acked):
		SOCK_OPS_GET_TCP_SOCK_FIELD(bytes_acked);
		break;
	case offsetof(struct bpf_sock_ops, sk):
		SOCK_OPS_GET_SK();
		break;
	case offsetof(struct bpf_sock_ops, skb_data_end):
		*insn++ = BPF_LDX_MEM(BPF_FIELD_SIZEOF(struct bpf_sock_ops_kern,
						       skb_data_end),
				      si->dst_reg, si->src_reg,
				      offsetof(struct bpf_sock_ops_kern,
					       skb_data_end));
		break;
	case offsetof(struct bpf_sock_ops, skb_data):
		*insn++ = BPF_LDX_MEM(BPF_FIELD_SIZEOF(struct bpf_sock_ops_kern,
						       skb),
				      si->dst_reg, si->src_reg,
				      offsetof(struct bpf_sock_ops_kern,
					       skb));
		*insn++ = BPF_JMP_IMM(BPF_JEQ, si->dst_reg, 0, 1);
		*insn++ = BPF_LDX_MEM(BPF_FIELD_SIZEOF(struct sk_buff, data),
				      si->dst_reg, si->dst_reg,
				      offsetof(struct sk_buff, data));
		break;
	case offsetof(struct bpf_sock_ops, skb_len):
		*insn++ = BPF_LDX_MEM(BPF_FIELD_SIZEOF(struct bpf_sock_ops_kern,
						       skb),
				      si->dst_reg, si->src_reg,
				      offsetof(struct bpf_sock_ops_kern,
					       skb));
		*insn++ = BPF_JMP_IMM(BPF_JEQ, si->dst_reg, 0, 1);
		*insn++ = BPF_LDX_MEM(BPF_FIELD_SIZEOF(struct sk_buff, len),
				      si->dst_reg, si->dst_reg,
				      offsetof(struct sk_buff, len));
		break;
	case offsetof(struct bpf_sock_ops, skb_tcp_flags):
		off = offsetof(struct sk_buff, cb);
		off += offsetof(struct tcp_skb_cb, tcp_flags);
		*target_size = sizeof_field(struct tcp_skb_cb, tcp_flags);
		*insn++ = BPF_LDX_MEM(BPF_FIELD_SIZEOF(struct bpf_sock_ops_kern,
						       skb),
				      si->dst_reg, si->src_reg,
				      offsetof(struct bpf_sock_ops_kern,
					       skb));
		*insn++ = BPF_JMP_IMM(BPF_JEQ, si->dst_reg, 0, 1);
		*insn++ = BPF_LDX_MEM(BPF_FIELD_SIZEOF(struct tcp_skb_cb,
						       tcp_flags),
				      si->dst_reg, si->dst_reg, off);
		break;
	}
	return insn - insn_buf;
}

/* data_end = skb->data + skb_headlen() */
static struct bpf_insn *bpf_convert_data_end_access(const struct bpf_insn *si,
						    struct bpf_insn *insn)
{
	int reg;
	int temp_reg_off = offsetof(struct sk_buff, cb) +
			   offsetof(struct sk_skb_cb, temp_reg);

	if (si->src_reg == si->dst_reg) {
		/* We need an extra register, choose and save a register. */
		reg = BPF_REG_9;
		if (si->src_reg == reg || si->dst_reg == reg)
			reg--;
		if (si->src_reg == reg || si->dst_reg == reg)
			reg--;
		*insn++ = BPF_STX_MEM(BPF_DW, si->src_reg, reg, temp_reg_off);
	} else {
		reg = si->dst_reg;
	}

	/* reg = skb->data */
	*insn++ = BPF_LDX_MEM(BPF_FIELD_SIZEOF(struct sk_buff, data),
			      reg, si->src_reg,
			      offsetof(struct sk_buff, data));
	/* AX = skb->len */
	*insn++ = BPF_LDX_MEM(BPF_FIELD_SIZEOF(struct sk_buff, len),
			      BPF_REG_AX, si->src_reg,
			      offsetof(struct sk_buff, len));
	/* reg = skb->data + skb->len */
	*insn++ = BPF_ALU64_REG(BPF_ADD, reg, BPF_REG_AX);
	/* AX = skb->data_len */
	*insn++ = BPF_LDX_MEM(BPF_FIELD_SIZEOF(struct sk_buff, data_len),
			      BPF_REG_AX, si->src_reg,
			      offsetof(struct sk_buff, data_len));

	/* reg = skb->data + skb->len - skb->data_len */
	*insn++ = BPF_ALU64_REG(BPF_SUB, reg, BPF_REG_AX);

	if (si->src_reg == si->dst_reg) {
		/* Restore the saved register */
		*insn++ = BPF_MOV64_REG(BPF_REG_AX, si->src_reg);
		*insn++ = BPF_MOV64_REG(si->dst_reg, reg);
		*insn++ = BPF_LDX_MEM(BPF_DW, reg, BPF_REG_AX, temp_reg_off);
	}

	return insn;
}

static u32 sk_skb_convert_ctx_access(enum bpf_access_type type,
				     const struct bpf_insn *si,
				     struct bpf_insn *insn_buf,
				     struct bpf_prog *prog, u32 *target_size)
{
	struct bpf_insn *insn = insn_buf;
	int off;

	switch (si->off) {
	case offsetof(struct __sk_buff, data_end):
		insn = bpf_convert_data_end_access(si, insn);
		break;
	case offsetof(struct __sk_buff, cb[0]) ...
	     offsetofend(struct __sk_buff, cb[4]) - 1:
		BUILD_BUG_ON(sizeof_field(struct sk_skb_cb, data) < 20);
		BUILD_BUG_ON((offsetof(struct sk_buff, cb) +
			      offsetof(struct sk_skb_cb, data)) %
			     sizeof(__u64));

		prog->cb_access = 1;
		off  = si->off;
		off -= offsetof(struct __sk_buff, cb[0]);
		off += offsetof(struct sk_buff, cb);
		off += offsetof(struct sk_skb_cb, data);
		if (type == BPF_WRITE)
			*insn++ = BPF_STX_MEM(BPF_SIZE(si->code), si->dst_reg,
					      si->src_reg, off);
		else
			*insn++ = BPF_LDX_MEM(BPF_SIZE(si->code), si->dst_reg,
					      si->src_reg, off);
		break;


	default:
		return bpf_convert_ctx_access(type, si, insn_buf, prog,
					      target_size);
	}

	return insn - insn_buf;
}

static u32 sk_msg_convert_ctx_access(enum bpf_access_type type,
				     const struct bpf_insn *si,
				     struct bpf_insn *insn_buf,
				     struct bpf_prog *prog, u32 *target_size)
{
	struct bpf_insn *insn = insn_buf;
#if IS_ENABLED(CONFIG_IPV6)
	int off;
#endif

	/* convert ctx uses the fact sg element is first in struct */
	BUILD_BUG_ON(offsetof(struct sk_msg, sg) != 0);

	switch (si->off) {
	case offsetof(struct sk_msg_md, data):
		*insn++ = BPF_LDX_MEM(BPF_FIELD_SIZEOF(struct sk_msg, data),
				      si->dst_reg, si->src_reg,
				      offsetof(struct sk_msg, data));
		break;
	case offsetof(struct sk_msg_md, data_end):
		*insn++ = BPF_LDX_MEM(BPF_FIELD_SIZEOF(struct sk_msg, data_end),
				      si->dst_reg, si->src_reg,
				      offsetof(struct sk_msg, data_end));
		break;
	case offsetof(struct sk_msg_md, family):
		BUILD_BUG_ON(sizeof_field(struct sock_common, skc_family) != 2);

		*insn++ = BPF_LDX_MEM(BPF_FIELD_SIZEOF(
					      struct sk_msg, sk),
				      si->dst_reg, si->src_reg,
				      offsetof(struct sk_msg, sk));
		*insn++ = BPF_LDX_MEM(BPF_H, si->dst_reg, si->dst_reg,
				      offsetof(struct sock_common, skc_family));
		break;

	case offsetof(struct sk_msg_md, remote_ip4):
		BUILD_BUG_ON(sizeof_field(struct sock_common, skc_daddr) != 4);

		*insn++ = BPF_LDX_MEM(BPF_FIELD_SIZEOF(
						struct sk_msg, sk),
				      si->dst_reg, si->src_reg,
				      offsetof(struct sk_msg, sk));
		*insn++ = BPF_LDX_MEM(BPF_W, si->dst_reg, si->dst_reg,
				      offsetof(struct sock_common, skc_daddr));
		break;

	case offsetof(struct sk_msg_md, local_ip4):
		BUILD_BUG_ON(sizeof_field(struct sock_common,
					  skc_rcv_saddr) != 4);

		*insn++ = BPF_LDX_MEM(BPF_FIELD_SIZEOF(
					      struct sk_msg, sk),
				      si->dst_reg, si->src_reg,
				      offsetof(struct sk_msg, sk));
		*insn++ = BPF_LDX_MEM(BPF_W, si->dst_reg, si->dst_reg,
				      offsetof(struct sock_common,
					       skc_rcv_saddr));
		break;

	case offsetof(struct sk_msg_md, remote_ip6[0]) ...
	     offsetof(struct sk_msg_md, remote_ip6[3]):
#if IS_ENABLED(CONFIG_IPV6)
		BUILD_BUG_ON(sizeof_field(struct sock_common,
					  skc_v6_daddr.s6_addr32[0]) != 4);

		off = si->off;
		off -= offsetof(struct sk_msg_md, remote_ip6[0]);
		*insn++ = BPF_LDX_MEM(BPF_FIELD_SIZEOF(
						struct sk_msg, sk),
				      si->dst_reg, si->src_reg,
				      offsetof(struct sk_msg, sk));
		*insn++ = BPF_LDX_MEM(BPF_W, si->dst_reg, si->dst_reg,
				      offsetof(struct sock_common,
					       skc_v6_daddr.s6_addr32[0]) +
				      off);
#else
		*insn++ = BPF_MOV32_IMM(si->dst_reg, 0);
#endif
		break;

	case offsetof(struct sk_msg_md, local_ip6[0]) ...
	     offsetof(struct sk_msg_md, local_ip6[3]):
#if IS_ENABLED(CONFIG_IPV6)
		BUILD_BUG_ON(sizeof_field(struct sock_common,
					  skc_v6_rcv_saddr.s6_addr32[0]) != 4);

		off = si->off;
		off -= offsetof(struct sk_msg_md, local_ip6[0]);
		*insn++ = BPF_LDX_MEM(BPF_FIELD_SIZEOF(
						struct sk_msg, sk),
				      si->dst_reg, si->src_reg,
				      offsetof(struct sk_msg, sk));
		*insn++ = BPF_LDX_MEM(BPF_W, si->dst_reg, si->dst_reg,
				      offsetof(struct sock_common,
					       skc_v6_rcv_saddr.s6_addr32[0]) +
				      off);
#else
		*insn++ = BPF_MOV32_IMM(si->dst_reg, 0);
#endif
		break;

	case offsetof(struct sk_msg_md, remote_port):
		BUILD_BUG_ON(sizeof_field(struct sock_common, skc_dport) != 2);

		*insn++ = BPF_LDX_MEM(BPF_FIELD_SIZEOF(
						struct sk_msg, sk),
				      si->dst_reg, si->src_reg,
				      offsetof(struct sk_msg, sk));
		*insn++ = BPF_LDX_MEM(BPF_H, si->dst_reg, si->dst_reg,
				      offsetof(struct sock_common, skc_dport));
#ifndef __BIG_ENDIAN_BITFIELD
		*insn++ = BPF_ALU32_IMM(BPF_LSH, si->dst_reg, 16);
#endif
		break;

	case offsetof(struct sk_msg_md, local_port):
		BUILD_BUG_ON(sizeof_field(struct sock_common, skc_num) != 2);

		*insn++ = BPF_LDX_MEM(BPF_FIELD_SIZEOF(
						struct sk_msg, sk),
				      si->dst_reg, si->src_reg,
				      offsetof(struct sk_msg, sk));
		*insn++ = BPF_LDX_MEM(BPF_H, si->dst_reg, si->dst_reg,
				      offsetof(struct sock_common, skc_num));
		break;

	case offsetof(struct sk_msg_md, size):
		*insn++ = BPF_LDX_MEM(BPF_FIELD_SIZEOF(struct sk_msg_sg, size),
				      si->dst_reg, si->src_reg,
				      offsetof(struct sk_msg_sg, size));
		break;

	case offsetof(struct sk_msg_md, sk):
		*insn++ = BPF_LDX_MEM(BPF_FIELD_SIZEOF(struct sk_msg, sk),
				      si->dst_reg, si->src_reg,
				      offsetof(struct sk_msg, sk));
		break;
	}

	return insn - insn_buf;
}

const struct bpf_verifier_ops sk_filter_verifier_ops = {
	.get_func_proto		= sk_filter_func_proto,
	.is_valid_access	= sk_filter_is_valid_access,
	.convert_ctx_access	= bpf_convert_ctx_access,
	.gen_ld_abs		= bpf_gen_ld_abs,
};

const struct bpf_prog_ops sk_filter_prog_ops = {
	.test_run		= bpf_prog_test_run_skb,
};

const struct bpf_verifier_ops tc_cls_act_verifier_ops = {
	.get_func_proto		= tc_cls_act_func_proto,
	.is_valid_access	= tc_cls_act_is_valid_access,
	.convert_ctx_access	= tc_cls_act_convert_ctx_access,
	.gen_prologue		= tc_cls_act_prologue,
	.gen_ld_abs		= bpf_gen_ld_abs,
	.check_kfunc_call	= bpf_prog_test_check_kfunc_call,
};

const struct bpf_prog_ops tc_cls_act_prog_ops = {
	.test_run		= bpf_prog_test_run_skb,
};

const struct bpf_verifier_ops xdp_verifier_ops = {
	.get_func_proto		= xdp_func_proto,
	.is_valid_access	= xdp_is_valid_access,
	.convert_ctx_access	= xdp_convert_ctx_access,
	.gen_prologue		= bpf_noop_prologue,
};

const struct bpf_prog_ops xdp_prog_ops = {
	.test_run		= bpf_prog_test_run_xdp,
};

const struct bpf_verifier_ops cg_skb_verifier_ops = {
	.get_func_proto		= cg_skb_func_proto,
	.is_valid_access	= cg_skb_is_valid_access,
	.convert_ctx_access	= bpf_convert_ctx_access,
};

const struct bpf_prog_ops cg_skb_prog_ops = {
	.test_run		= bpf_prog_test_run_skb,
};

const struct bpf_verifier_ops lwt_in_verifier_ops = {
	.get_func_proto		= lwt_in_func_proto,
	.is_valid_access	= lwt_is_valid_access,
	.convert_ctx_access	= bpf_convert_ctx_access,
};

const struct bpf_prog_ops lwt_in_prog_ops = {
	.test_run		= bpf_prog_test_run_skb,
};

const struct bpf_verifier_ops lwt_out_verifier_ops = {
	.get_func_proto		= lwt_out_func_proto,
	.is_valid_access	= lwt_is_valid_access,
	.convert_ctx_access	= bpf_convert_ctx_access,
};

const struct bpf_prog_ops lwt_out_prog_ops = {
	.test_run		= bpf_prog_test_run_skb,
};

const struct bpf_verifier_ops lwt_xmit_verifier_ops = {
	.get_func_proto		= lwt_xmit_func_proto,
	.is_valid_access	= lwt_is_valid_access,
	.convert_ctx_access	= bpf_convert_ctx_access,
	.gen_prologue		= tc_cls_act_prologue,
};

const struct bpf_prog_ops lwt_xmit_prog_ops = {
	.test_run		= bpf_prog_test_run_skb,
};

const struct bpf_verifier_ops lwt_seg6local_verifier_ops = {
	.get_func_proto		= lwt_seg6local_func_proto,
	.is_valid_access	= lwt_is_valid_access,
	.convert_ctx_access	= bpf_convert_ctx_access,
};

const struct bpf_prog_ops lwt_seg6local_prog_ops = {
	.test_run		= bpf_prog_test_run_skb,
};

const struct bpf_verifier_ops cg_sock_verifier_ops = {
	.get_func_proto		= sock_filter_func_proto,
	.is_valid_access	= sock_filter_is_valid_access,
	.convert_ctx_access	= bpf_sock_convert_ctx_access,
};

const struct bpf_prog_ops cg_sock_prog_ops = {
};

const struct bpf_verifier_ops cg_sock_addr_verifier_ops = {
	.get_func_proto		= sock_addr_func_proto,
	.is_valid_access	= sock_addr_is_valid_access,
	.convert_ctx_access	= sock_addr_convert_ctx_access,
};

const struct bpf_prog_ops cg_sock_addr_prog_ops = {
};

const struct bpf_verifier_ops sock_ops_verifier_ops = {
	.get_func_proto		= sock_ops_func_proto,
	.is_valid_access	= sock_ops_is_valid_access,
	.convert_ctx_access	= sock_ops_convert_ctx_access,
};

const struct bpf_prog_ops sock_ops_prog_ops = {
};

const struct bpf_verifier_ops sk_skb_verifier_ops = {
	.get_func_proto		= sk_skb_func_proto,
	.is_valid_access	= sk_skb_is_valid_access,
	.convert_ctx_access	= sk_skb_convert_ctx_access,
	.gen_prologue		= sk_skb_prologue,
};

const struct bpf_prog_ops sk_skb_prog_ops = {
};

const struct bpf_verifier_ops sk_msg_verifier_ops = {
	.get_func_proto		= sk_msg_func_proto,
	.is_valid_access	= sk_msg_is_valid_access,
	.convert_ctx_access	= sk_msg_convert_ctx_access,
	.gen_prologue		= bpf_noop_prologue,
};

const struct bpf_prog_ops sk_msg_prog_ops = {
};

const struct bpf_verifier_ops flow_dissector_verifier_ops = {
	.get_func_proto		= flow_dissector_func_proto,
	.is_valid_access	= flow_dissector_is_valid_access,
	.convert_ctx_access	= flow_dissector_convert_ctx_access,
};

const struct bpf_prog_ops flow_dissector_prog_ops = {
	.test_run		= bpf_prog_test_run_flow_dissector,
};

int sk_detach_filter(struct sock *sk)
{
	int ret = -ENOENT;
	struct sk_filter *filter;

	if (sock_flag(sk, SOCK_FILTER_LOCKED))
		return -EPERM;

	filter = rcu_dereference_protected(sk->sk_filter,
					   lockdep_sock_is_held(sk));
	if (filter) {
		RCU_INIT_POINTER(sk->sk_filter, NULL);
		sk_filter_uncharge(sk, filter);
		ret = 0;
	}

	return ret;
}
EXPORT_SYMBOL_GPL(sk_detach_filter);

int sk_get_filter(struct sock *sk, struct sock_filter __user *ubuf,
		  unsigned int len)
{
	struct sock_fprog_kern *fprog;
	struct sk_filter *filter;
	int ret = 0;

	lock_sock(sk);
	filter = rcu_dereference_protected(sk->sk_filter,
					   lockdep_sock_is_held(sk));
	if (!filter)
		goto out;

	/* We're copying the filter that has been originally attached,
	 * so no conversion/decode needed anymore. eBPF programs that
	 * have no original program cannot be dumped through this.
	 */
	ret = -EACCES;
	fprog = filter->prog->orig_prog;
	if (!fprog)
		goto out;

	ret = fprog->len;
	if (!len)
		/* User space only enquires number of filter blocks. */
		goto out;

	ret = -EINVAL;
	if (len < fprog->len)
		goto out;

	ret = -EFAULT;
	if (copy_to_user(ubuf, fprog->filter, bpf_classic_proglen(fprog)))
		goto out;

	/* Instead of bytes, the API requests to return the number
	 * of filter blocks.
	 */
	ret = fprog->len;
out:
	release_sock(sk);
	return ret;
}

#ifdef CONFIG_INET
static void bpf_init_reuseport_kern(struct sk_reuseport_kern *reuse_kern,
				    struct sock_reuseport *reuse,
				    struct sock *sk, struct sk_buff *skb,
				    struct sock *migrating_sk,
				    u32 hash)
{
	reuse_kern->skb = skb;
	reuse_kern->sk = sk;
	reuse_kern->selected_sk = NULL;
	reuse_kern->migrating_sk = migrating_sk;
	reuse_kern->data_end = skb->data + skb_headlen(skb);
	reuse_kern->hash = hash;
	reuse_kern->reuseport_id = reuse->reuseport_id;
	reuse_kern->bind_inany = reuse->bind_inany;
}

struct sock *bpf_run_sk_reuseport(struct sock_reuseport *reuse, struct sock *sk,
				  struct bpf_prog *prog, struct sk_buff *skb,
				  struct sock *migrating_sk,
				  u32 hash)
{
	struct sk_reuseport_kern reuse_kern;
	enum sk_action action;

	bpf_init_reuseport_kern(&reuse_kern, reuse, sk, skb, migrating_sk, hash);
	action = bpf_prog_run(prog, &reuse_kern);

	if (action == SK_PASS)
		return reuse_kern.selected_sk;
	else
		return ERR_PTR(-ECONNREFUSED);
}

BPF_CALL_4(sk_select_reuseport, struct sk_reuseport_kern *, reuse_kern,
	   struct bpf_map *, map, void *, key, u32, flags)
{
	bool is_sockarray = map->map_type == BPF_MAP_TYPE_REUSEPORT_SOCKARRAY;
	struct sock_reuseport *reuse;
	struct sock *selected_sk;

	selected_sk = map->ops->map_lookup_elem(map, key);
	if (!selected_sk)
		return -ENOENT;

	reuse = rcu_dereference(selected_sk->sk_reuseport_cb);
	if (!reuse) {
		/* Lookup in sock_map can return TCP ESTABLISHED sockets. */
		if (sk_is_refcounted(selected_sk))
			sock_put(selected_sk);

		/* reuseport_array has only sk with non NULL sk_reuseport_cb.
		 * The only (!reuse) case here is - the sk has already been
		 * unhashed (e.g. by close()), so treat it as -ENOENT.
		 *
		 * Other maps (e.g. sock_map) do not provide this guarantee and
		 * the sk may never be in the reuseport group to begin with.
		 */
		return is_sockarray ? -ENOENT : -EINVAL;
	}

	if (unlikely(reuse->reuseport_id != reuse_kern->reuseport_id)) {
		struct sock *sk = reuse_kern->sk;

		if (sk->sk_protocol != selected_sk->sk_protocol)
			return -EPROTOTYPE;
		else if (sk->sk_family != selected_sk->sk_family)
			return -EAFNOSUPPORT;

		/* Catch all. Likely bound to a different sockaddr. */
		return -EBADFD;
	}

	reuse_kern->selected_sk = selected_sk;

	return 0;
}

static const struct bpf_func_proto sk_select_reuseport_proto = {
	.func           = sk_select_reuseport,
	.gpl_only       = false,
	.ret_type       = RET_INTEGER,
	.arg1_type	= ARG_PTR_TO_CTX,
	.arg2_type      = ARG_CONST_MAP_PTR,
	.arg3_type      = ARG_PTR_TO_MAP_KEY,
	.arg4_type	= ARG_ANYTHING,
};

BPF_CALL_4(sk_reuseport_load_bytes,
	   const struct sk_reuseport_kern *, reuse_kern, u32, offset,
	   void *, to, u32, len)
{
	return ____bpf_skb_load_bytes(reuse_kern->skb, offset, to, len);
}

static const struct bpf_func_proto sk_reuseport_load_bytes_proto = {
	.func		= sk_reuseport_load_bytes,
	.gpl_only	= false,
	.ret_type	= RET_INTEGER,
	.arg1_type	= ARG_PTR_TO_CTX,
	.arg2_type	= ARG_ANYTHING,
	.arg3_type	= ARG_PTR_TO_UNINIT_MEM,
	.arg4_type	= ARG_CONST_SIZE,
};

BPF_CALL_5(sk_reuseport_load_bytes_relative,
	   const struct sk_reuseport_kern *, reuse_kern, u32, offset,
	   void *, to, u32, len, u32, start_header)
{
	return ____bpf_skb_load_bytes_relative(reuse_kern->skb, offset, to,
					       len, start_header);
}

static const struct bpf_func_proto sk_reuseport_load_bytes_relative_proto = {
	.func		= sk_reuseport_load_bytes_relative,
	.gpl_only	= false,
	.ret_type	= RET_INTEGER,
	.arg1_type	= ARG_PTR_TO_CTX,
	.arg2_type	= ARG_ANYTHING,
	.arg3_type	= ARG_PTR_TO_UNINIT_MEM,
	.arg4_type	= ARG_CONST_SIZE,
	.arg5_type	= ARG_ANYTHING,
};

static const struct bpf_func_proto *
sk_reuseport_func_proto(enum bpf_func_id func_id,
			const struct bpf_prog *prog)
{
	switch (func_id) {
	case BPF_FUNC_sk_select_reuseport:
		return &sk_select_reuseport_proto;
	case BPF_FUNC_skb_load_bytes:
		return &sk_reuseport_load_bytes_proto;
	case BPF_FUNC_skb_load_bytes_relative:
		return &sk_reuseport_load_bytes_relative_proto;
	case BPF_FUNC_get_socket_cookie:
		return &bpf_get_socket_ptr_cookie_proto;
	case BPF_FUNC_ktime_get_coarse_ns:
		return &bpf_ktime_get_coarse_ns_proto;
	default:
		return bpf_base_func_proto(func_id);
	}
}

static bool
sk_reuseport_is_valid_access(int off, int size,
			     enum bpf_access_type type,
			     const struct bpf_prog *prog,
			     struct bpf_insn_access_aux *info)
{
	const u32 size_default = sizeof(__u32);

	if (off < 0 || off >= sizeof(struct sk_reuseport_md) ||
	    off % size || type != BPF_READ)
		return false;

	switch (off) {
	case offsetof(struct sk_reuseport_md, data):
		info->reg_type = PTR_TO_PACKET;
		return size == sizeof(__u64);

	case offsetof(struct sk_reuseport_md, data_end):
		info->reg_type = PTR_TO_PACKET_END;
		return size == sizeof(__u64);

	case offsetof(struct sk_reuseport_md, hash):
		return size == size_default;

	case offsetof(struct sk_reuseport_md, sk):
		info->reg_type = PTR_TO_SOCKET;
		return size == sizeof(__u64);

	case offsetof(struct sk_reuseport_md, migrating_sk):
		info->reg_type = PTR_TO_SOCK_COMMON_OR_NULL;
		return size == sizeof(__u64);

	/* Fields that allow narrowing */
	case bpf_ctx_range(struct sk_reuseport_md, eth_protocol):
		if (size < sizeof_field(struct sk_buff, protocol))
			return false;
		fallthrough;
	case bpf_ctx_range(struct sk_reuseport_md, ip_protocol):
	case bpf_ctx_range(struct sk_reuseport_md, bind_inany):
	case bpf_ctx_range(struct sk_reuseport_md, len):
		bpf_ctx_record_field_size(info, size_default);
		return bpf_ctx_narrow_access_ok(off, size, size_default);

	default:
		return false;
	}
}

#define SK_REUSEPORT_LOAD_FIELD(F) ({					\
	*insn++ = BPF_LDX_MEM(BPF_FIELD_SIZEOF(struct sk_reuseport_kern, F), \
			      si->dst_reg, si->src_reg,			\
			      bpf_target_off(struct sk_reuseport_kern, F, \
					     sizeof_field(struct sk_reuseport_kern, F), \
					     target_size));		\
	})

#define SK_REUSEPORT_LOAD_SKB_FIELD(SKB_FIELD)				\
	SOCK_ADDR_LOAD_NESTED_FIELD(struct sk_reuseport_kern,		\
				    struct sk_buff,			\
				    skb,				\
				    SKB_FIELD)

#define SK_REUSEPORT_LOAD_SK_FIELD(SK_FIELD)				\
	SOCK_ADDR_LOAD_NESTED_FIELD(struct sk_reuseport_kern,		\
				    struct sock,			\
				    sk,					\
				    SK_FIELD)

static u32 sk_reuseport_convert_ctx_access(enum bpf_access_type type,
					   const struct bpf_insn *si,
					   struct bpf_insn *insn_buf,
					   struct bpf_prog *prog,
					   u32 *target_size)
{
	struct bpf_insn *insn = insn_buf;

	switch (si->off) {
	case offsetof(struct sk_reuseport_md, data):
		SK_REUSEPORT_LOAD_SKB_FIELD(data);
		break;

	case offsetof(struct sk_reuseport_md, len):
		SK_REUSEPORT_LOAD_SKB_FIELD(len);
		break;

	case offsetof(struct sk_reuseport_md, eth_protocol):
		SK_REUSEPORT_LOAD_SKB_FIELD(protocol);
		break;

	case offsetof(struct sk_reuseport_md, ip_protocol):
		SK_REUSEPORT_LOAD_SK_FIELD(sk_protocol);
		break;

	case offsetof(struct sk_reuseport_md, data_end):
		SK_REUSEPORT_LOAD_FIELD(data_end);
		break;

	case offsetof(struct sk_reuseport_md, hash):
		SK_REUSEPORT_LOAD_FIELD(hash);
		break;

	case offsetof(struct sk_reuseport_md, bind_inany):
		SK_REUSEPORT_LOAD_FIELD(bind_inany);
		break;

	case offsetof(struct sk_reuseport_md, sk):
		SK_REUSEPORT_LOAD_FIELD(sk);
		break;

	case offsetof(struct sk_reuseport_md, migrating_sk):
		SK_REUSEPORT_LOAD_FIELD(migrating_sk);
		break;
	}

	return insn - insn_buf;
}

const struct bpf_verifier_ops sk_reuseport_verifier_ops = {
	.get_func_proto		= sk_reuseport_func_proto,
	.is_valid_access	= sk_reuseport_is_valid_access,
	.convert_ctx_access	= sk_reuseport_convert_ctx_access,
};

const struct bpf_prog_ops sk_reuseport_prog_ops = {
};

DEFINE_STATIC_KEY_FALSE(bpf_sk_lookup_enabled);
EXPORT_SYMBOL(bpf_sk_lookup_enabled);

BPF_CALL_3(bpf_sk_lookup_assign, struct bpf_sk_lookup_kern *, ctx,
	   struct sock *, sk, u64, flags)
{
	if (unlikely(flags & ~(BPF_SK_LOOKUP_F_REPLACE |
			       BPF_SK_LOOKUP_F_NO_REUSEPORT)))
		return -EINVAL;
	if (unlikely(sk && sk_is_refcounted(sk)))
		return -ESOCKTNOSUPPORT; /* reject non-RCU freed sockets */
	if (unlikely(sk && sk->sk_state == TCP_ESTABLISHED))
		return -ESOCKTNOSUPPORT; /* reject connected sockets */

	/* Check if socket is suitable for packet L3/L4 protocol */
	if (sk && sk->sk_protocol != ctx->protocol)
		return -EPROTOTYPE;
	if (sk && sk->sk_family != ctx->family &&
	    (sk->sk_family == AF_INET || ipv6_only_sock(sk)))
		return -EAFNOSUPPORT;

	if (ctx->selected_sk && !(flags & BPF_SK_LOOKUP_F_REPLACE))
		return -EEXIST;

	/* Select socket as lookup result */
	ctx->selected_sk = sk;
	ctx->no_reuseport = flags & BPF_SK_LOOKUP_F_NO_REUSEPORT;
	return 0;
}

static const struct bpf_func_proto bpf_sk_lookup_assign_proto = {
	.func		= bpf_sk_lookup_assign,
	.gpl_only	= false,
	.ret_type	= RET_INTEGER,
	.arg1_type	= ARG_PTR_TO_CTX,
	.arg2_type	= ARG_PTR_TO_SOCKET_OR_NULL,
	.arg3_type	= ARG_ANYTHING,
};

static const struct bpf_func_proto *
sk_lookup_func_proto(enum bpf_func_id func_id, const struct bpf_prog *prog)
{
	switch (func_id) {
	case BPF_FUNC_perf_event_output:
		return &bpf_event_output_data_proto;
	case BPF_FUNC_sk_assign:
		return &bpf_sk_lookup_assign_proto;
	case BPF_FUNC_sk_release:
		return &bpf_sk_release_proto;
	default:
		return bpf_sk_base_func_proto(func_id);
	}
}

static bool sk_lookup_is_valid_access(int off, int size,
				      enum bpf_access_type type,
				      const struct bpf_prog *prog,
				      struct bpf_insn_access_aux *info)
{
	if (off < 0 || off >= sizeof(struct bpf_sk_lookup))
		return false;
	if (off % size != 0)
		return false;
	if (type != BPF_READ)
		return false;

	switch (off) {
	case offsetof(struct bpf_sk_lookup, sk):
		info->reg_type = PTR_TO_SOCKET_OR_NULL;
		return size == sizeof(__u64);

	case bpf_ctx_range(struct bpf_sk_lookup, family):
	case bpf_ctx_range(struct bpf_sk_lookup, protocol):
	case bpf_ctx_range(struct bpf_sk_lookup, remote_ip4):
	case bpf_ctx_range(struct bpf_sk_lookup, local_ip4):
	case bpf_ctx_range_till(struct bpf_sk_lookup, remote_ip6[0], remote_ip6[3]):
	case bpf_ctx_range_till(struct bpf_sk_lookup, local_ip6[0], local_ip6[3]):
	case offsetof(struct bpf_sk_lookup, remote_port) ...
	     offsetof(struct bpf_sk_lookup, local_ip4) - 1:
	case bpf_ctx_range(struct bpf_sk_lookup, local_port):
		bpf_ctx_record_field_size(info, sizeof(__u32));
		return bpf_ctx_narrow_access_ok(off, size, sizeof(__u32));

	default:
		return false;
	}
}

static u32 sk_lookup_convert_ctx_access(enum bpf_access_type type,
					const struct bpf_insn *si,
					struct bpf_insn *insn_buf,
					struct bpf_prog *prog,
					u32 *target_size)
{
	struct bpf_insn *insn = insn_buf;

	switch (si->off) {
	case offsetof(struct bpf_sk_lookup, sk):
		*insn++ = BPF_LDX_MEM(BPF_SIZEOF(void *), si->dst_reg, si->src_reg,
				      offsetof(struct bpf_sk_lookup_kern, selected_sk));
		break;

	case offsetof(struct bpf_sk_lookup, family):
		*insn++ = BPF_LDX_MEM(BPF_H, si->dst_reg, si->src_reg,
				      bpf_target_off(struct bpf_sk_lookup_kern,
						     family, 2, target_size));
		break;

	case offsetof(struct bpf_sk_lookup, protocol):
		*insn++ = BPF_LDX_MEM(BPF_H, si->dst_reg, si->src_reg,
				      bpf_target_off(struct bpf_sk_lookup_kern,
						     protocol, 2, target_size));
		break;

	case offsetof(struct bpf_sk_lookup, remote_ip4):
		*insn++ = BPF_LDX_MEM(BPF_W, si->dst_reg, si->src_reg,
				      bpf_target_off(struct bpf_sk_lookup_kern,
						     v4.saddr, 4, target_size));
		break;

	case offsetof(struct bpf_sk_lookup, local_ip4):
		*insn++ = BPF_LDX_MEM(BPF_W, si->dst_reg, si->src_reg,
				      bpf_target_off(struct bpf_sk_lookup_kern,
						     v4.daddr, 4, target_size));
		break;

	case bpf_ctx_range_till(struct bpf_sk_lookup,
				remote_ip6[0], remote_ip6[3]): {
#if IS_ENABLED(CONFIG_IPV6)
		int off = si->off;

		off -= offsetof(struct bpf_sk_lookup, remote_ip6[0]);
		off += bpf_target_off(struct in6_addr, s6_addr32[0], 4, target_size);
		*insn++ = BPF_LDX_MEM(BPF_SIZEOF(void *), si->dst_reg, si->src_reg,
				      offsetof(struct bpf_sk_lookup_kern, v6.saddr));
		*insn++ = BPF_JMP_IMM(BPF_JEQ, si->dst_reg, 0, 1);
		*insn++ = BPF_LDX_MEM(BPF_W, si->dst_reg, si->dst_reg, off);
#else
		*insn++ = BPF_MOV32_IMM(si->dst_reg, 0);
#endif
		break;
	}
	case bpf_ctx_range_till(struct bpf_sk_lookup,
				local_ip6[0], local_ip6[3]): {
#if IS_ENABLED(CONFIG_IPV6)
		int off = si->off;

		off -= offsetof(struct bpf_sk_lookup, local_ip6[0]);
		off += bpf_target_off(struct in6_addr, s6_addr32[0], 4, target_size);
		*insn++ = BPF_LDX_MEM(BPF_SIZEOF(void *), si->dst_reg, si->src_reg,
				      offsetof(struct bpf_sk_lookup_kern, v6.daddr));
		*insn++ = BPF_JMP_IMM(BPF_JEQ, si->dst_reg, 0, 1);
		*insn++ = BPF_LDX_MEM(BPF_W, si->dst_reg, si->dst_reg, off);
#else
		*insn++ = BPF_MOV32_IMM(si->dst_reg, 0);
#endif
		break;
	}
	case offsetof(struct bpf_sk_lookup, remote_port):
		*insn++ = BPF_LDX_MEM(BPF_H, si->dst_reg, si->src_reg,
				      bpf_target_off(struct bpf_sk_lookup_kern,
						     sport, 2, target_size));
		break;

	case offsetof(struct bpf_sk_lookup, local_port):
		*insn++ = BPF_LDX_MEM(BPF_H, si->dst_reg, si->src_reg,
				      bpf_target_off(struct bpf_sk_lookup_kern,
						     dport, 2, target_size));
		break;
	}

	return insn - insn_buf;
}

const struct bpf_prog_ops sk_lookup_prog_ops = {
	.test_run = bpf_prog_test_run_sk_lookup,
};

const struct bpf_verifier_ops sk_lookup_verifier_ops = {
	.get_func_proto		= sk_lookup_func_proto,
	.is_valid_access	= sk_lookup_is_valid_access,
	.convert_ctx_access	= sk_lookup_convert_ctx_access,
};

#endif /* CONFIG_INET */

DEFINE_BPF_DISPATCHER(xdp)

void bpf_prog_change_xdp(struct bpf_prog *prev_prog, struct bpf_prog *prog)
{
	bpf_dispatcher_change_prog(BPF_DISPATCHER_PTR(xdp), prev_prog, prog);
}

#ifdef CONFIG_DEBUG_INFO_BTF
BTF_ID_LIST_GLOBAL(btf_sock_ids)
#define BTF_SOCK_TYPE(name, type) BTF_ID(struct, type)
BTF_SOCK_TYPE_xxx
#undef BTF_SOCK_TYPE
#else
u32 btf_sock_ids[MAX_BTF_SOCK_TYPE];
#endif

BPF_CALL_1(bpf_skc_to_tcp6_sock, struct sock *, sk)
{
	/* tcp6_sock type is not generated in dwarf and hence btf,
	 * trigger an explicit type generation here.
	 */
	BTF_TYPE_EMIT(struct tcp6_sock);
	if (sk && sk_fullsock(sk) && sk->sk_protocol == IPPROTO_TCP &&
	    sk->sk_family == AF_INET6)
		return (unsigned long)sk;

	return (unsigned long)NULL;
}

const struct bpf_func_proto bpf_skc_to_tcp6_sock_proto = {
	.func			= bpf_skc_to_tcp6_sock,
	.gpl_only		= false,
	.ret_type		= RET_PTR_TO_BTF_ID_OR_NULL,
	.arg1_type		= ARG_PTR_TO_BTF_ID_SOCK_COMMON,
	.ret_btf_id		= &btf_sock_ids[BTF_SOCK_TYPE_TCP6],
};

BPF_CALL_1(bpf_skc_to_tcp_sock, struct sock *, sk)
{
	if (sk && sk_fullsock(sk) && sk->sk_protocol == IPPROTO_TCP)
		return (unsigned long)sk;

	return (unsigned long)NULL;
}

const struct bpf_func_proto bpf_skc_to_tcp_sock_proto = {
	.func			= bpf_skc_to_tcp_sock,
	.gpl_only		= false,
	.ret_type		= RET_PTR_TO_BTF_ID_OR_NULL,
	.arg1_type		= ARG_PTR_TO_BTF_ID_SOCK_COMMON,
	.ret_btf_id		= &btf_sock_ids[BTF_SOCK_TYPE_TCP],
};

BPF_CALL_1(bpf_skc_to_tcp_timewait_sock, struct sock *, sk)
{
	/* BTF types for tcp_timewait_sock and inet_timewait_sock are not
	 * generated if CONFIG_INET=n. Trigger an explicit generation here.
	 */
	BTF_TYPE_EMIT(struct inet_timewait_sock);
	BTF_TYPE_EMIT(struct tcp_timewait_sock);

#ifdef CONFIG_INET
	if (sk && sk->sk_prot == &tcp_prot && sk->sk_state == TCP_TIME_WAIT)
		return (unsigned long)sk;
#endif

#if IS_BUILTIN(CONFIG_IPV6)
	if (sk && sk->sk_prot == &tcpv6_prot && sk->sk_state == TCP_TIME_WAIT)
		return (unsigned long)sk;
#endif

	return (unsigned long)NULL;
}

const struct bpf_func_proto bpf_skc_to_tcp_timewait_sock_proto = {
	.func			= bpf_skc_to_tcp_timewait_sock,
	.gpl_only		= false,
	.ret_type		= RET_PTR_TO_BTF_ID_OR_NULL,
	.arg1_type		= ARG_PTR_TO_BTF_ID_SOCK_COMMON,
	.ret_btf_id		= &btf_sock_ids[BTF_SOCK_TYPE_TCP_TW],
};

BPF_CALL_1(bpf_skc_to_tcp_request_sock, struct sock *, sk)
{
#ifdef CONFIG_INET
	if (sk && sk->sk_prot == &tcp_prot && sk->sk_state == TCP_NEW_SYN_RECV)
		return (unsigned long)sk;
#endif

#if IS_BUILTIN(CONFIG_IPV6)
	if (sk && sk->sk_prot == &tcpv6_prot && sk->sk_state == TCP_NEW_SYN_RECV)
		return (unsigned long)sk;
#endif

	return (unsigned long)NULL;
}

const struct bpf_func_proto bpf_skc_to_tcp_request_sock_proto = {
	.func			= bpf_skc_to_tcp_request_sock,
	.gpl_only		= false,
	.ret_type		= RET_PTR_TO_BTF_ID_OR_NULL,
	.arg1_type		= ARG_PTR_TO_BTF_ID_SOCK_COMMON,
	.ret_btf_id		= &btf_sock_ids[BTF_SOCK_TYPE_TCP_REQ],
};

BPF_CALL_1(bpf_skc_to_udp6_sock, struct sock *, sk)
{
	/* udp6_sock type is not generated in dwarf and hence btf,
	 * trigger an explicit type generation here.
	 */
	BTF_TYPE_EMIT(struct udp6_sock);
	if (sk && sk_fullsock(sk) && sk->sk_protocol == IPPROTO_UDP &&
	    sk->sk_type == SOCK_DGRAM && sk->sk_family == AF_INET6)
		return (unsigned long)sk;

	return (unsigned long)NULL;
}

const struct bpf_func_proto bpf_skc_to_udp6_sock_proto = {
	.func			= bpf_skc_to_udp6_sock,
	.gpl_only		= false,
	.ret_type		= RET_PTR_TO_BTF_ID_OR_NULL,
	.arg1_type		= ARG_PTR_TO_BTF_ID_SOCK_COMMON,
	.ret_btf_id		= &btf_sock_ids[BTF_SOCK_TYPE_UDP6],
};

BPF_CALL_1(bpf_sock_from_file, struct file *, file)
{
	return (unsigned long)sock_from_file(file);
}

BTF_ID_LIST(bpf_sock_from_file_btf_ids)
BTF_ID(struct, socket)
BTF_ID(struct, file)

const struct bpf_func_proto bpf_sock_from_file_proto = {
	.func		= bpf_sock_from_file,
	.gpl_only	= false,
	.ret_type	= RET_PTR_TO_BTF_ID_OR_NULL,
	.ret_btf_id	= &bpf_sock_from_file_btf_ids[0],
	.arg1_type	= ARG_PTR_TO_BTF_ID,
	.arg1_btf_id	= &bpf_sock_from_file_btf_ids[1],
};

static const struct bpf_func_proto *
bpf_sk_base_func_proto(enum bpf_func_id func_id)
{
	const struct bpf_func_proto *func;

	switch (func_id) {
	case BPF_FUNC_skc_to_tcp6_sock:
		func = &bpf_skc_to_tcp6_sock_proto;
		break;
	case BPF_FUNC_skc_to_tcp_sock:
		func = &bpf_skc_to_tcp_sock_proto;
		break;
	case BPF_FUNC_skc_to_tcp_timewait_sock:
		func = &bpf_skc_to_tcp_timewait_sock_proto;
		break;
	case BPF_FUNC_skc_to_tcp_request_sock:
		func = &bpf_skc_to_tcp_request_sock_proto;
		break;
	case BPF_FUNC_skc_to_udp6_sock:
		func = &bpf_skc_to_udp6_sock_proto;
		break;
	case BPF_FUNC_ktime_get_coarse_ns:
		return &bpf_ktime_get_coarse_ns_proto;
	default:
		return bpf_base_func_proto(func_id);
	}

	if (!perfmon_capable())
		return NULL;

	return func;
}<|MERGE_RESOLUTION|>--- conflicted
+++ resolved
@@ -6343,8 +6343,6 @@
 	.ret_type	= RET_PTR_TO_SOCKET_OR_NULL,
 	.arg1_type	= ARG_PTR_TO_CTX,
 	.arg2_type	= ARG_PTR_TO_MEM | MEM_RDONLY,
-<<<<<<< HEAD
-=======
 	.arg3_type	= ARG_CONST_SIZE,
 	.arg4_type	= ARG_ANYTHING,
 	.arg5_type	= ARG_ANYTHING,
@@ -6417,7 +6415,6 @@
 	.ret_type	= RET_PTR_TO_SOCKET_OR_NULL,
 	.arg1_type	= ARG_PTR_TO_CTX,
 	.arg2_type	= ARG_PTR_TO_MEM | MEM_RDONLY,
->>>>>>> 9b37665a
 	.arg3_type	= ARG_CONST_SIZE,
 	.arg4_type	= ARG_ANYTHING,
 	.arg5_type	= ARG_ANYTHING,
