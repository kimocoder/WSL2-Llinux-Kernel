--- conflicted
+++ resolved
@@ -2398,13 +2398,7 @@
 	case NL80211_IFTYPE_AP:
 	case NL80211_IFTYPE_P2P_GO:
 	case NL80211_IFTYPE_ADHOC:
-<<<<<<< HEAD
-		wiphy_lock(wiphy);
 		ret = cfg80211_reg_can_beacon_relax(wiphy, &chandef, iftype);
-		wiphy_unlock(wiphy);
-=======
-		ret = cfg80211_reg_can_beacon_relax(wiphy, &chandef, iftype);
->>>>>>> 9b37665a
 
 		return ret;
 	case NL80211_IFTYPE_STATION:
