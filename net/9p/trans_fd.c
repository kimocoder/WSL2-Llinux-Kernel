--- conflicted
+++ resolved
@@ -835,10 +835,6 @@
 		goto out_free_ts;
 	if (!(ts->rd->f_mode & FMODE_READ))
 		goto out_put_rd;
-<<<<<<< HEAD
-	/* prevent workers from hanging on IO when fd is a pipe */
-	ts->rd->f_flags |= O_NONBLOCK;
-=======
 	/* Prevent workers from hanging on IO when fd is a pipe.
 	 * It's technically possible for userspace or concurrent mounts to
 	 * modify this flag concurrently, which will likely result in a
@@ -848,17 +844,12 @@
 	 * can allow it and detect further problems.
 	 */
 	data_race(ts->rd->f_flags |= O_NONBLOCK);
->>>>>>> c33f17e6
 	ts->wr = fget(wfd);
 	if (!ts->wr)
 		goto out_put_rd;
 	if (!(ts->wr->f_mode & FMODE_WRITE))
 		goto out_put_wr;
-<<<<<<< HEAD
-	ts->wr->f_flags |= O_NONBLOCK;
-=======
 	data_race(ts->wr->f_flags |= O_NONBLOCK);
->>>>>>> c33f17e6
 
 	client->trans = ts;
 	client->status = Connected;
