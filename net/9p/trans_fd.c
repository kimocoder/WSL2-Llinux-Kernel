// SPDX-License-Identifier: GPL-2.0-only
/*
 * linux/fs/9p/trans_fd.c
 *
 * Fd transport layer.  Includes deprecated socket layer.
 *
 *  Copyright (C) 2006 by Russ Cox <rsc@swtch.com>
 *  Copyright (C) 2004-2005 by Latchesar Ionkov <lucho@ionkov.net>
 *  Copyright (C) 2004-2008 by Eric Van Hensbergen <ericvh@gmail.com>
 *  Copyright (C) 1997-2002 by Ron Minnich <rminnich@sarnoff.com>
 */

#define pr_fmt(fmt) KBUILD_MODNAME ": " fmt

#include <linux/in.h>
#include <linux/module.h>
#include <linux/net.h>
#include <linux/ipv6.h>
#include <linux/kthread.h>
#include <linux/errno.h>
#include <linux/kernel.h>
#include <linux/un.h>
#include <linux/uaccess.h>
#include <linux/inet.h>
#include <linux/idr.h>
#include <linux/file.h>
#include <linux/parser.h>
#include <linux/slab.h>
#include <linux/seq_file.h>
#include <net/9p/9p.h>
#include <net/9p/client.h>
#include <net/9p/transport.h>

#include <linux/syscalls.h> /* killme */

#define P9_PORT 564
#define MAX_SOCK_BUF (1024*1024)
#define MAXPOLLWADDR	2

static struct p9_trans_module p9_tcp_trans;
static struct p9_trans_module p9_fd_trans;

/**
 * struct p9_fd_opts - per-transport options
 * @rfd: file descriptor for reading (trans=fd)
 * @wfd: file descriptor for writing (trans=fd)
 * @port: port to connect to (trans=tcp)
 * @privport: port is privileged
 */

struct p9_fd_opts {
	int rfd;
	int wfd;
	u16 port;
	bool privport;
};

/*
  * Option Parsing (code inspired by NFS code)
  *  - a little lazy - parse all fd-transport options
  */

enum {
	/* Options that take integer arguments */
	Opt_port, Opt_rfdno, Opt_wfdno, Opt_err,
	/* Options that take no arguments */
	Opt_privport,
};

static const match_table_t tokens = {
	{Opt_port, "port=%u"},
	{Opt_rfdno, "rfdno=%u"},
	{Opt_wfdno, "wfdno=%u"},
	{Opt_privport, "privport"},
	{Opt_err, NULL},
};

enum {
	Rworksched = 1,		/* read work scheduled or running */
	Rpending = 2,		/* can read */
	Wworksched = 4,		/* write work scheduled or running */
	Wpending = 8,		/* can write */
};

struct p9_poll_wait {
	struct p9_conn *conn;
	wait_queue_entry_t wait;
	wait_queue_head_t *wait_addr;
};

/**
 * struct p9_conn - fd mux connection state information
 * @mux_list: list link for mux to manage multiple connections (?)
 * @client: reference to client instance for this connection
 * @err: error state
 * @req_lock: lock protecting req_list and requests statuses
 * @req_list: accounting for requests which have been sent
 * @unsent_req_list: accounting for requests that haven't been sent
 * @rreq: read request
 * @wreq: write request
 * @req: current request being processed (if any)
 * @tmp_buf: temporary buffer to read in header
 * @rc: temporary fcall for reading current frame
 * @wpos: write position for current frame
 * @wsize: amount of data to write for current frame
 * @wbuf: current write buffer
 * @poll_pending_link: pending links to be polled per conn
 * @poll_wait: array of wait_q's for various worker threads
 * @pt: poll state
 * @rq: current read work
 * @wq: current write work
 * @wsched: ????
 *
 */

struct p9_conn {
	struct list_head mux_list;
	struct p9_client *client;
	int err;
	spinlock_t req_lock;
	struct list_head req_list;
	struct list_head unsent_req_list;
	struct p9_req_t *rreq;
	struct p9_req_t *wreq;
	char tmp_buf[P9_HDRSZ];
	struct p9_fcall rc;
	int wpos;
	int wsize;
	char *wbuf;
	struct list_head poll_pending_link;
	struct p9_poll_wait poll_wait[MAXPOLLWADDR];
	poll_table pt;
	struct work_struct rq;
	struct work_struct wq;
	unsigned long wsched;
};

/**
 * struct p9_trans_fd - transport state
 * @rd: reference to file to read from
 * @wr: reference of file to write to
 * @conn: connection state reference
 *
 */

struct p9_trans_fd {
	struct file *rd;
	struct file *wr;
	struct p9_conn conn;
};

static void p9_poll_workfn(struct work_struct *work);

static DEFINE_SPINLOCK(p9_poll_lock);
static LIST_HEAD(p9_poll_pending_list);
static DECLARE_WORK(p9_poll_work, p9_poll_workfn);

static unsigned int p9_ipport_resv_min = P9_DEF_MIN_RESVPORT;
static unsigned int p9_ipport_resv_max = P9_DEF_MAX_RESVPORT;

static void p9_mux_poll_stop(struct p9_conn *m)
{
	unsigned long flags;
	int i;

	for (i = 0; i < ARRAY_SIZE(m->poll_wait); i++) {
		struct p9_poll_wait *pwait = &m->poll_wait[i];

		if (pwait->wait_addr) {
			remove_wait_queue(pwait->wait_addr, &pwait->wait);
			pwait->wait_addr = NULL;
		}
	}

	spin_lock_irqsave(&p9_poll_lock, flags);
	list_del_init(&m->poll_pending_link);
	spin_unlock_irqrestore(&p9_poll_lock, flags);

	flush_work(&p9_poll_work);
}

/**
 * p9_conn_cancel - cancel all pending requests with error
 * @m: mux data
 * @err: error code
 *
 */

static void p9_conn_cancel(struct p9_conn *m, int err)
{
	struct p9_req_t *req, *rtmp;
	LIST_HEAD(cancel_list);

	p9_debug(P9_DEBUG_ERROR, "mux %p err %d\n", m, err);

	spin_lock(&m->req_lock);

	if (m->err) {
		spin_unlock(&m->req_lock);
		return;
	}

	m->err = err;

	list_for_each_entry_safe(req, rtmp, &m->req_list, req_list) {
		list_move(&req->req_list, &cancel_list);
		req->status = REQ_STATUS_ERROR;
	}
	list_for_each_entry_safe(req, rtmp, &m->unsent_req_list, req_list) {
		list_move(&req->req_list, &cancel_list);
		req->status = REQ_STATUS_ERROR;
	}

	spin_unlock(&m->req_lock);

	list_for_each_entry_safe(req, rtmp, &cancel_list, req_list) {
		p9_debug(P9_DEBUG_ERROR, "call back req %p\n", req);
		list_del(&req->req_list);
		if (!req->t_err)
			req->t_err = err;
		p9_client_cb(m->client, req, REQ_STATUS_ERROR);
	}
}

static __poll_t
p9_fd_poll(struct p9_client *client, struct poll_table_struct *pt, int *err)
{
	__poll_t ret;
	struct p9_trans_fd *ts = NULL;

	if (client && client->status == Connected)
		ts = client->trans;

	if (!ts) {
		if (err)
			*err = -EREMOTEIO;
		return EPOLLERR;
	}

	ret = vfs_poll(ts->rd, pt);
	if (ts->rd != ts->wr)
		ret = (ret & ~EPOLLOUT) | (vfs_poll(ts->wr, pt) & ~EPOLLIN);
	return ret;
}

/**
 * p9_fd_read- read from a fd
 * @client: client instance
 * @v: buffer to receive data into
 * @len: size of receive buffer
 *
 */

static int p9_fd_read(struct p9_client *client, void *v, int len)
{
	int ret;
	struct p9_trans_fd *ts = NULL;
	loff_t pos;

	if (client && client->status != Disconnected)
		ts = client->trans;

	if (!ts)
		return -EREMOTEIO;

	if (!(ts->rd->f_flags & O_NONBLOCK))
		p9_debug(P9_DEBUG_ERROR, "blocking read ...\n");

	pos = ts->rd->f_pos;
	ret = kernel_read(ts->rd, v, len, &pos);
	if (ret <= 0 && ret != -ERESTARTSYS && ret != -EAGAIN)
		client->status = Disconnected;
	return ret;
}

/**
 * p9_read_work - called when there is some data to be read from a transport
 * @work: container of work to be done
 *
 */

static void p9_read_work(struct work_struct *work)
{
	__poll_t n;
	int err;
	struct p9_conn *m;

	m = container_of(work, struct p9_conn, rq);

	if (m->err < 0)
		return;

	p9_debug(P9_DEBUG_TRANS, "start mux %p pos %zd\n", m, m->rc.offset);

	if (!m->rc.sdata) {
		m->rc.sdata = m->tmp_buf;
		m->rc.offset = 0;
		m->rc.capacity = P9_HDRSZ; /* start by reading header */
	}

	clear_bit(Rpending, &m->wsched);
	p9_debug(P9_DEBUG_TRANS, "read mux %p pos %zd size: %zd = %zd\n",
		 m, m->rc.offset, m->rc.capacity,
		 m->rc.capacity - m->rc.offset);
	err = p9_fd_read(m->client, m->rc.sdata + m->rc.offset,
			 m->rc.capacity - m->rc.offset);
	p9_debug(P9_DEBUG_TRANS, "mux %p got %d bytes\n", m, err);
	if (err == -EAGAIN)
		goto end_clear;

	if (err <= 0)
		goto error;

	m->rc.offset += err;

	/* header read in */
	if ((!m->rreq) && (m->rc.offset == m->rc.capacity)) {
		p9_debug(P9_DEBUG_TRANS, "got new header\n");

		/* Header size */
		m->rc.size = P9_HDRSZ;
		err = p9_parse_header(&m->rc, &m->rc.size, NULL, NULL, 0);
		if (err) {
			p9_debug(P9_DEBUG_ERROR,
				 "error parsing header: %d\n", err);
			goto error;
		}

		if (m->rc.size >= m->client->msize) {
			p9_debug(P9_DEBUG_ERROR,
				 "requested packet size too big: %d\n",
				 m->rc.size);
			err = -EIO;
			goto error;
		}

		p9_debug(P9_DEBUG_TRANS,
			 "mux %p pkt: size: %d bytes tag: %d\n",
			 m, m->rc.size, m->rc.tag);

		m->rreq = p9_tag_lookup(m->client, m->rc.tag);
		if (!m->rreq || (m->rreq->status != REQ_STATUS_SENT)) {
			p9_debug(P9_DEBUG_ERROR, "Unexpected packet tag %d\n",
				 m->rc.tag);
			err = -EIO;
			goto error;
		}

		if (!m->rreq->rc.sdata) {
			p9_debug(P9_DEBUG_ERROR,
				 "No recv fcall for tag %d (req %p), disconnecting!\n",
				 m->rc.tag, m->rreq);
			p9_req_put(m->client, m->rreq);
			m->rreq = NULL;
			err = -EIO;
			goto error;
		}
		m->rc.sdata = m->rreq->rc.sdata;
		memcpy(m->rc.sdata, m->tmp_buf, m->rc.capacity);
		m->rc.capacity = m->rc.size;
	}

	/* packet is read in
	 * not an else because some packets (like clunk) have no payload
	 */
	if ((m->rreq) && (m->rc.offset == m->rc.capacity)) {
		p9_debug(P9_DEBUG_TRANS, "got new packet\n");
		m->rreq->rc.size = m->rc.offset;
		spin_lock(&m->req_lock);
		if (m->rreq->status == REQ_STATUS_SENT) {
			list_del(&m->rreq->req_list);
			p9_client_cb(m->client, m->rreq, REQ_STATUS_RCVD);
		} else if (m->rreq->status == REQ_STATUS_FLSHD) {
			/* Ignore replies associated with a cancelled request. */
			p9_debug(P9_DEBUG_TRANS,
				 "Ignore replies associated with a cancelled request\n");
		} else {
			spin_unlock(&m->req_lock);
			p9_debug(P9_DEBUG_ERROR,
				 "Request tag %d errored out while we were reading the reply\n",
				 m->rc.tag);
			err = -EIO;
			goto error;
		}
		spin_unlock(&m->req_lock);
		m->rc.sdata = NULL;
		m->rc.offset = 0;
		m->rc.capacity = 0;
		p9_req_put(m->client, m->rreq);
		m->rreq = NULL;
	}

end_clear:
	clear_bit(Rworksched, &m->wsched);

	if (!list_empty(&m->req_list)) {
		if (test_and_clear_bit(Rpending, &m->wsched))
			n = EPOLLIN;
		else
			n = p9_fd_poll(m->client, NULL, NULL);

		if ((n & EPOLLIN) && !test_and_set_bit(Rworksched, &m->wsched)) {
			p9_debug(P9_DEBUG_TRANS, "sched read work %p\n", m);
			schedule_work(&m->rq);
		}
	}

	return;
error:
	p9_conn_cancel(m, err);
	clear_bit(Rworksched, &m->wsched);
}

/**
 * p9_fd_write - write to a socket
 * @client: client instance
 * @v: buffer to send data from
 * @len: size of send buffer
 *
 */

static int p9_fd_write(struct p9_client *client, void *v, int len)
{
	ssize_t ret;
	struct p9_trans_fd *ts = NULL;

	if (client && client->status != Disconnected)
		ts = client->trans;

	if (!ts)
		return -EREMOTEIO;

	if (!(ts->wr->f_flags & O_NONBLOCK))
		p9_debug(P9_DEBUG_ERROR, "blocking write ...\n");

	ret = kernel_write(ts->wr, v, len, &ts->wr->f_pos);
	if (ret <= 0 && ret != -ERESTARTSYS && ret != -EAGAIN)
		client->status = Disconnected;
	return ret;
}

/**
 * p9_write_work - called when a transport can send some data
 * @work: container for work to be done
 *
 */

static void p9_write_work(struct work_struct *work)
{
	__poll_t n;
	int err;
	struct p9_conn *m;
	struct p9_req_t *req;

	m = container_of(work, struct p9_conn, wq);

	if (m->err < 0) {
		clear_bit(Wworksched, &m->wsched);
		return;
	}

	if (!m->wsize) {
		spin_lock(&m->req_lock);
		if (list_empty(&m->unsent_req_list)) {
			clear_bit(Wworksched, &m->wsched);
			spin_unlock(&m->req_lock);
			return;
		}

		req = list_entry(m->unsent_req_list.next, struct p9_req_t,
			       req_list);
		req->status = REQ_STATUS_SENT;
		p9_debug(P9_DEBUG_TRANS, "move req %p\n", req);
		list_move_tail(&req->req_list, &m->req_list);

		m->wbuf = req->tc.sdata;
		m->wsize = req->tc.size;
		m->wpos = 0;
		p9_req_get(req);
		m->wreq = req;
		spin_unlock(&m->req_lock);
	}

	p9_debug(P9_DEBUG_TRANS, "mux %p pos %d size %d\n",
		 m, m->wpos, m->wsize);
	clear_bit(Wpending, &m->wsched);
	err = p9_fd_write(m->client, m->wbuf + m->wpos, m->wsize - m->wpos);
	p9_debug(P9_DEBUG_TRANS, "mux %p sent %d bytes\n", m, err);
	if (err == -EAGAIN)
		goto end_clear;


	if (err < 0)
		goto error;
	else if (err == 0) {
		err = -EREMOTEIO;
		goto error;
	}

	m->wpos += err;
	if (m->wpos == m->wsize) {
		m->wpos = m->wsize = 0;
		p9_req_put(m->client, m->wreq);
		m->wreq = NULL;
	}

end_clear:
	clear_bit(Wworksched, &m->wsched);

	if (m->wsize || !list_empty(&m->unsent_req_list)) {
		if (test_and_clear_bit(Wpending, &m->wsched))
			n = EPOLLOUT;
		else
			n = p9_fd_poll(m->client, NULL, NULL);

		if ((n & EPOLLOUT) &&
		   !test_and_set_bit(Wworksched, &m->wsched)) {
			p9_debug(P9_DEBUG_TRANS, "sched write work %p\n", m);
			schedule_work(&m->wq);
		}
	}

	return;

error:
	p9_conn_cancel(m, err);
	clear_bit(Wworksched, &m->wsched);
}

static int p9_pollwake(wait_queue_entry_t *wait, unsigned int mode, int sync, void *key)
{
	struct p9_poll_wait *pwait =
		container_of(wait, struct p9_poll_wait, wait);
	struct p9_conn *m = pwait->conn;
	unsigned long flags;

	spin_lock_irqsave(&p9_poll_lock, flags);
	if (list_empty(&m->poll_pending_link))
		list_add_tail(&m->poll_pending_link, &p9_poll_pending_list);
	spin_unlock_irqrestore(&p9_poll_lock, flags);

	schedule_work(&p9_poll_work);
	return 1;
}

/**
 * p9_pollwait - add poll task to the wait queue
 * @filp: file pointer being polled
 * @wait_address: wait_q to block on
 * @p: poll state
 *
 * called by files poll operation to add v9fs-poll task to files wait queue
 */

static void
p9_pollwait(struct file *filp, wait_queue_head_t *wait_address, poll_table *p)
{
	struct p9_conn *m = container_of(p, struct p9_conn, pt);
	struct p9_poll_wait *pwait = NULL;
	int i;

	for (i = 0; i < ARRAY_SIZE(m->poll_wait); i++) {
		if (m->poll_wait[i].wait_addr == NULL) {
			pwait = &m->poll_wait[i];
			break;
		}
	}

	if (!pwait) {
		p9_debug(P9_DEBUG_ERROR, "not enough wait_address slots\n");
		return;
	}

	pwait->conn = m;
	pwait->wait_addr = wait_address;
	init_waitqueue_func_entry(&pwait->wait, p9_pollwake);
	add_wait_queue(wait_address, &pwait->wait);
}

/**
 * p9_conn_create - initialize the per-session mux data
 * @client: client instance
 *
 * Note: Creates the polling task if this is the first session.
 */

static void p9_conn_create(struct p9_client *client)
{
	__poll_t n;
	struct p9_trans_fd *ts = client->trans;
	struct p9_conn *m = &ts->conn;

	p9_debug(P9_DEBUG_TRANS, "client %p msize %d\n", client, client->msize);

	INIT_LIST_HEAD(&m->mux_list);
	m->client = client;

	spin_lock_init(&m->req_lock);
	INIT_LIST_HEAD(&m->req_list);
	INIT_LIST_HEAD(&m->unsent_req_list);
	INIT_WORK(&m->rq, p9_read_work);
	INIT_WORK(&m->wq, p9_write_work);
	INIT_LIST_HEAD(&m->poll_pending_link);
	init_poll_funcptr(&m->pt, p9_pollwait);

	n = p9_fd_poll(client, &m->pt, NULL);
	if (n & EPOLLIN) {
		p9_debug(P9_DEBUG_TRANS, "mux %p can read\n", m);
		set_bit(Rpending, &m->wsched);
	}

	if (n & EPOLLOUT) {
		p9_debug(P9_DEBUG_TRANS, "mux %p can write\n", m);
		set_bit(Wpending, &m->wsched);
	}
}

/**
 * p9_poll_mux - polls a mux and schedules read or write works if necessary
 * @m: connection to poll
 *
 */

static void p9_poll_mux(struct p9_conn *m)
{
	__poll_t n;
	int err = -ECONNRESET;

	if (m->err < 0)
		return;

	n = p9_fd_poll(m->client, NULL, &err);
	if (n & (EPOLLERR | EPOLLHUP | EPOLLNVAL)) {
		p9_debug(P9_DEBUG_TRANS, "error mux %p err %d\n", m, n);
		p9_conn_cancel(m, err);
	}

	if (n & EPOLLIN) {
		set_bit(Rpending, &m->wsched);
		p9_debug(P9_DEBUG_TRANS, "mux %p can read\n", m);
		if (!test_and_set_bit(Rworksched, &m->wsched)) {
			p9_debug(P9_DEBUG_TRANS, "sched read work %p\n", m);
			schedule_work(&m->rq);
		}
	}

	if (n & EPOLLOUT) {
		set_bit(Wpending, &m->wsched);
		p9_debug(P9_DEBUG_TRANS, "mux %p can write\n", m);
		if ((m->wsize || !list_empty(&m->unsent_req_list)) &&
		    !test_and_set_bit(Wworksched, &m->wsched)) {
			p9_debug(P9_DEBUG_TRANS, "sched write work %p\n", m);
			schedule_work(&m->wq);
		}
	}
}

/**
 * p9_fd_request - send 9P request
 * The function can sleep until the request is scheduled for sending.
 * The function can be interrupted. Return from the function is not
 * a guarantee that the request is sent successfully.
 *
 * @client: client instance
 * @req: request to be sent
 *
 */

static int p9_fd_request(struct p9_client *client, struct p9_req_t *req)
{
	__poll_t n;
	struct p9_trans_fd *ts = client->trans;
	struct p9_conn *m = &ts->conn;

	p9_debug(P9_DEBUG_TRANS, "mux %p task %p tcall %p id %d\n",
		 m, current, &req->tc, req->tc.id);
	if (m->err < 0)
		return m->err;

	spin_lock(&m->req_lock);
	req->status = REQ_STATUS_UNSENT;
	list_add_tail(&req->req_list, &m->unsent_req_list);
	spin_unlock(&m->req_lock);

	if (test_and_clear_bit(Wpending, &m->wsched))
		n = EPOLLOUT;
	else
		n = p9_fd_poll(m->client, NULL, NULL);

	if (n & EPOLLOUT && !test_and_set_bit(Wworksched, &m->wsched))
		schedule_work(&m->wq);

	return 0;
}

static int p9_fd_cancel(struct p9_client *client, struct p9_req_t *req)
{
	struct p9_trans_fd *ts = client->trans;
	struct p9_conn *m = &ts->conn;
	int ret = 1;

	p9_debug(P9_DEBUG_TRANS, "client %p req %p\n", client, req);

	spin_lock(&m->req_lock);

	if (req->status == REQ_STATUS_UNSENT) {
		list_del(&req->req_list);
		req->status = REQ_STATUS_FLSHD;
		p9_req_put(client, req);
		ret = 0;
	}
	spin_unlock(&m->req_lock);

	return ret;
}

static int p9_fd_cancelled(struct p9_client *client, struct p9_req_t *req)
{
	struct p9_trans_fd *ts = client->trans;
	struct p9_conn *m = &ts->conn;

	p9_debug(P9_DEBUG_TRANS, "client %p req %p\n", client, req);

	spin_lock(&m->req_lock);
	/* Ignore cancelled request if message has been received
	 * before lock.
	 */
	if (req->status == REQ_STATUS_RCVD) {
		spin_unlock(&m->req_lock);
		return 0;
	}

	/* we haven't received a response for oldreq,
	 * remove it from the list.
	 */
	list_del(&req->req_list);
	req->status = REQ_STATUS_FLSHD;
<<<<<<< HEAD
	spin_unlock(&client->lock);
=======
	spin_unlock(&m->req_lock);

>>>>>>> a33738a2
	p9_req_put(client, req);

	return 0;
}

static int p9_fd_show_options(struct seq_file *m, struct p9_client *clnt)
{
	if (clnt->trans_mod == &p9_tcp_trans) {
		if (clnt->trans_opts.tcp.port != P9_PORT)
			seq_printf(m, ",port=%u", clnt->trans_opts.tcp.port);
	} else if (clnt->trans_mod == &p9_fd_trans) {
		if (clnt->trans_opts.fd.rfd != ~0)
			seq_printf(m, ",rfd=%u", clnt->trans_opts.fd.rfd);
		if (clnt->trans_opts.fd.wfd != ~0)
			seq_printf(m, ",wfd=%u", clnt->trans_opts.fd.wfd);
	}
	return 0;
}

/**
 * parse_opts - parse mount options into p9_fd_opts structure
 * @params: options string passed from mount
 * @opts: fd transport-specific structure to parse options into
 *
 * Returns 0 upon success, -ERRNO upon failure
 */

static int parse_opts(char *params, struct p9_fd_opts *opts)
{
	char *p;
	substring_t args[MAX_OPT_ARGS];
	int option;
	char *options, *tmp_options;

	opts->port = P9_PORT;
	opts->rfd = ~0;
	opts->wfd = ~0;
	opts->privport = false;

	if (!params)
		return 0;

	tmp_options = kstrdup(params, GFP_KERNEL);
	if (!tmp_options) {
		p9_debug(P9_DEBUG_ERROR,
			 "failed to allocate copy of option string\n");
		return -ENOMEM;
	}
	options = tmp_options;

	while ((p = strsep(&options, ",")) != NULL) {
		int token;
		int r;
		if (!*p)
			continue;
		token = match_token(p, tokens, args);
		if ((token != Opt_err) && (token != Opt_privport)) {
			r = match_int(&args[0], &option);
			if (r < 0) {
				p9_debug(P9_DEBUG_ERROR,
					 "integer field, but no integer?\n");
				continue;
			}
		}
		switch (token) {
		case Opt_port:
			opts->port = option;
			break;
		case Opt_rfdno:
			opts->rfd = option;
			break;
		case Opt_wfdno:
			opts->wfd = option;
			break;
		case Opt_privport:
			opts->privport = true;
			break;
		default:
			continue;
		}
	}

	kfree(tmp_options);
	return 0;
}

static int p9_fd_open(struct p9_client *client, int rfd, int wfd)
{
	struct p9_trans_fd *ts = kzalloc(sizeof(struct p9_trans_fd),
					   GFP_KERNEL);
	if (!ts)
		return -ENOMEM;

	ts->rd = fget(rfd);
	if (!ts->rd)
		goto out_free_ts;
	if (!(ts->rd->f_mode & FMODE_READ))
		goto out_put_rd;
	/* prevent workers from hanging on IO when fd is a pipe */
	ts->rd->f_flags |= O_NONBLOCK;
	ts->wr = fget(wfd);
	if (!ts->wr)
		goto out_put_rd;
	if (!(ts->wr->f_mode & FMODE_WRITE))
		goto out_put_wr;
	ts->wr->f_flags |= O_NONBLOCK;

	client->trans = ts;
	client->status = Connected;

	return 0;

out_put_wr:
	fput(ts->wr);
out_put_rd:
	fput(ts->rd);
out_free_ts:
	kfree(ts);
	return -EIO;
}

static int p9_socket_open(struct p9_client *client, struct socket *csocket)
{
	struct p9_trans_fd *p;
	struct file *file;

	p = kzalloc(sizeof(struct p9_trans_fd), GFP_KERNEL);
	if (!p) {
		sock_release(csocket);
		return -ENOMEM;
	}

	csocket->sk->sk_allocation = GFP_NOIO;
	file = sock_alloc_file(csocket, 0, NULL);
	if (IS_ERR(file)) {
		pr_err("%s (%d): failed to map fd\n",
		       __func__, task_pid_nr(current));
		kfree(p);
		return PTR_ERR(file);
	}

	get_file(file);
	p->wr = p->rd = file;
	client->trans = p;
	client->status = Connected;

	p->rd->f_flags |= O_NONBLOCK;

	p9_conn_create(client);
	return 0;
}

/**
 * p9_conn_destroy - cancels all pending requests of mux
 * @m: mux to destroy
 *
 */

static void p9_conn_destroy(struct p9_conn *m)
{
	p9_debug(P9_DEBUG_TRANS, "mux %p prev %p next %p\n",
		 m, m->mux_list.prev, m->mux_list.next);

	p9_mux_poll_stop(m);
	cancel_work_sync(&m->rq);
	if (m->rreq) {
		p9_req_put(m->client, m->rreq);
		m->rreq = NULL;
	}
	cancel_work_sync(&m->wq);
	if (m->wreq) {
		p9_req_put(m->client, m->wreq);
		m->wreq = NULL;
	}

	p9_conn_cancel(m, -ECONNRESET);

	m->client = NULL;
}

/**
 * p9_fd_close - shutdown file descriptor transport
 * @client: client instance
 *
 */

static void p9_fd_close(struct p9_client *client)
{
	struct p9_trans_fd *ts;

	if (!client)
		return;

	ts = client->trans;
	if (!ts)
		return;

	client->status = Disconnected;

	p9_conn_destroy(&ts->conn);

	if (ts->rd)
		fput(ts->rd);
	if (ts->wr)
		fput(ts->wr);

	kfree(ts);
}

/*
 * stolen from NFS - maybe should be made a generic function?
 */
static inline int valid_ipaddr4(const char *buf)
{
	int rc, count, in[4];

	rc = sscanf(buf, "%d.%d.%d.%d", &in[0], &in[1], &in[2], &in[3]);
	if (rc != 4)
		return -EINVAL;
	for (count = 0; count < 4; count++) {
		if (in[count] > 255)
			return -EINVAL;
	}
	return 0;
}

static int p9_bind_privport(struct socket *sock)
{
	struct sockaddr_in cl;
	int port, err = -EINVAL;

	memset(&cl, 0, sizeof(cl));
	cl.sin_family = AF_INET;
	cl.sin_addr.s_addr = htonl(INADDR_ANY);
	for (port = p9_ipport_resv_max; port >= p9_ipport_resv_min; port--) {
		cl.sin_port = htons((ushort)port);
		err = kernel_bind(sock, (struct sockaddr *)&cl, sizeof(cl));
		if (err != -EADDRINUSE)
			break;
	}
	return err;
}


static int
p9_fd_create_tcp(struct p9_client *client, const char *addr, char *args)
{
	int err;
	struct socket *csocket;
	struct sockaddr_in sin_server;
	struct p9_fd_opts opts;

	err = parse_opts(args, &opts);
	if (err < 0)
		return err;

	if (addr == NULL || valid_ipaddr4(addr) < 0)
		return -EINVAL;

	csocket = NULL;

	client->trans_opts.tcp.port = opts.port;
	client->trans_opts.tcp.privport = opts.privport;
	sin_server.sin_family = AF_INET;
	sin_server.sin_addr.s_addr = in_aton(addr);
	sin_server.sin_port = htons(opts.port);
	err = __sock_create(current->nsproxy->net_ns, PF_INET,
			    SOCK_STREAM, IPPROTO_TCP, &csocket, 1);
	if (err) {
		pr_err("%s (%d): problem creating socket\n",
		       __func__, task_pid_nr(current));
		return err;
	}

	if (opts.privport) {
		err = p9_bind_privport(csocket);
		if (err < 0) {
			pr_err("%s (%d): problem binding to privport\n",
			       __func__, task_pid_nr(current));
			sock_release(csocket);
			return err;
		}
	}

	err = csocket->ops->connect(csocket,
				    (struct sockaddr *)&sin_server,
				    sizeof(struct sockaddr_in), 0);
	if (err < 0) {
		pr_err("%s (%d): problem connecting socket to %s\n",
		       __func__, task_pid_nr(current), addr);
		sock_release(csocket);
		return err;
	}

	return p9_socket_open(client, csocket);
}

static int
p9_fd_create_unix(struct p9_client *client, const char *addr, char *args)
{
	int err;
	struct socket *csocket;
	struct sockaddr_un sun_server;

	csocket = NULL;

	if (!addr || !strlen(addr))
		return -EINVAL;

	if (strlen(addr) >= UNIX_PATH_MAX) {
		pr_err("%s (%d): address too long: %s\n",
		       __func__, task_pid_nr(current), addr);
		return -ENAMETOOLONG;
	}

	sun_server.sun_family = PF_UNIX;
	strcpy(sun_server.sun_path, addr);
	err = __sock_create(current->nsproxy->net_ns, PF_UNIX,
			    SOCK_STREAM, 0, &csocket, 1);
	if (err < 0) {
		pr_err("%s (%d): problem creating socket\n",
		       __func__, task_pid_nr(current));

		return err;
	}
	err = csocket->ops->connect(csocket, (struct sockaddr *)&sun_server,
			sizeof(struct sockaddr_un) - 1, 0);
	if (err < 0) {
		pr_err("%s (%d): problem connecting socket: %s: %d\n",
		       __func__, task_pid_nr(current), addr, err);
		sock_release(csocket);
		return err;
	}

	return p9_socket_open(client, csocket);
}

static int
p9_fd_create(struct p9_client *client, const char *addr, char *args)
{
	int err;
	struct p9_fd_opts opts;

	parse_opts(args, &opts);
	client->trans_opts.fd.rfd = opts.rfd;
	client->trans_opts.fd.wfd = opts.wfd;

	if (opts.rfd == ~0 || opts.wfd == ~0) {
		pr_err("Insufficient options for proto=fd\n");
		return -ENOPROTOOPT;
	}

	err = p9_fd_open(client, opts.rfd, opts.wfd);
	if (err < 0)
		return err;

	p9_conn_create(client);

	return 0;
}

static struct p9_trans_module p9_tcp_trans = {
	.name = "tcp",
	.maxsize = MAX_SOCK_BUF,
	.def = 0,
	.create = p9_fd_create_tcp,
	.close = p9_fd_close,
	.request = p9_fd_request,
	.cancel = p9_fd_cancel,
	.cancelled = p9_fd_cancelled,
	.show_options = p9_fd_show_options,
	.owner = THIS_MODULE,
};

static struct p9_trans_module p9_unix_trans = {
	.name = "unix",
	.maxsize = MAX_SOCK_BUF,
	.def = 0,
	.create = p9_fd_create_unix,
	.close = p9_fd_close,
	.request = p9_fd_request,
	.cancel = p9_fd_cancel,
	.cancelled = p9_fd_cancelled,
	.show_options = p9_fd_show_options,
	.owner = THIS_MODULE,
};

static struct p9_trans_module p9_fd_trans = {
	.name = "fd",
	.maxsize = MAX_SOCK_BUF,
	.def = 0,
	.create = p9_fd_create,
	.close = p9_fd_close,
	.request = p9_fd_request,
	.cancel = p9_fd_cancel,
	.cancelled = p9_fd_cancelled,
	.show_options = p9_fd_show_options,
	.owner = THIS_MODULE,
};

/**
 * p9_poll_workfn - poll worker thread
 * @work: work queue
 *
 * polls all v9fs transports for new events and queues the appropriate
 * work to the work queue
 *
 */

static void p9_poll_workfn(struct work_struct *work)
{
	unsigned long flags;

	p9_debug(P9_DEBUG_TRANS, "start %p\n", current);

	spin_lock_irqsave(&p9_poll_lock, flags);
	while (!list_empty(&p9_poll_pending_list)) {
		struct p9_conn *conn = list_first_entry(&p9_poll_pending_list,
							struct p9_conn,
							poll_pending_link);
		list_del_init(&conn->poll_pending_link);
		spin_unlock_irqrestore(&p9_poll_lock, flags);

		p9_poll_mux(conn);

		spin_lock_irqsave(&p9_poll_lock, flags);
	}
	spin_unlock_irqrestore(&p9_poll_lock, flags);

	p9_debug(P9_DEBUG_TRANS, "finish\n");
}

int p9_trans_fd_init(void)
{
	v9fs_register_trans(&p9_tcp_trans);
	v9fs_register_trans(&p9_unix_trans);
	v9fs_register_trans(&p9_fd_trans);

	return 0;
}

void p9_trans_fd_exit(void)
{
	flush_work(&p9_poll_work);
	v9fs_unregister_trans(&p9_tcp_trans);
	v9fs_unregister_trans(&p9_unix_trans);
	v9fs_unregister_trans(&p9_fd_trans);
}<|MERGE_RESOLUTION|>--- conflicted
+++ resolved
@@ -735,12 +735,8 @@
 	 */
 	list_del(&req->req_list);
 	req->status = REQ_STATUS_FLSHD;
-<<<<<<< HEAD
-	spin_unlock(&client->lock);
-=======
 	spin_unlock(&m->req_lock);
 
->>>>>>> a33738a2
 	p9_req_put(client, req);
 
 	return 0;
