// SPDX-License-Identifier: GPL-2.0-only
/*
 * net/9p/clnt.c
 *
 * 9P Client
 *
 *  Copyright (C) 2008 by Eric Van Hensbergen <ericvh@gmail.com>
 *  Copyright (C) 2007 by Latchesar Ionkov <lucho@ionkov.net>
 */

#define pr_fmt(fmt) KBUILD_MODNAME ": " fmt

#include <linux/module.h>
#include <linux/errno.h>
#include <linux/fs.h>
#include <linux/poll.h>
#include <linux/idr.h>
#include <linux/mutex.h>
#include <linux/slab.h>
#include <linux/sched/signal.h>
#include <linux/uaccess.h>
#include <linux/uio.h>
#include <net/9p/9p.h>
#include <linux/parser.h>
#include <linux/seq_file.h>
#include <net/9p/client.h>
#include <net/9p/transport.h>
#include "protocol.h"

#define CREATE_TRACE_POINTS
#include <trace/events/9p.h>

#define DEFAULT_MSIZE (128 * 1024)

/* Client Option Parsing (code inspired by NFS code)
 *  - a little lazy - parse all client options
 */

enum {
	Opt_msize,
	Opt_trans,
	Opt_legacy,
	Opt_version,
	Opt_err,
};

static const match_table_t tokens = {
	{Opt_msize, "msize=%u"},
	{Opt_legacy, "noextend"},
	{Opt_trans, "trans=%s"},
	{Opt_version, "version=%s"},
	{Opt_err, NULL},
};

inline int p9_is_proto_dotl(struct p9_client *clnt)
{
	return clnt->proto_version == p9_proto_2000L;
}
EXPORT_SYMBOL(p9_is_proto_dotl);

inline int p9_is_proto_dotu(struct p9_client *clnt)
{
	return clnt->proto_version == p9_proto_2000u;
}
EXPORT_SYMBOL(p9_is_proto_dotu);

int p9_show_client_options(struct seq_file *m, struct p9_client *clnt)
{
	if (clnt->msize != DEFAULT_MSIZE)
		seq_printf(m, ",msize=%u", clnt->msize);
	seq_printf(m, ",trans=%s", clnt->trans_mod->name);

	switch (clnt->proto_version) {
	case p9_proto_legacy:
		seq_puts(m, ",noextend");
		break;
	case p9_proto_2000u:
		seq_puts(m, ",version=9p2000.u");
		break;
	case p9_proto_2000L:
		/* Default */
		break;
	}

	if (clnt->trans_mod->show_options)
		return clnt->trans_mod->show_options(m, clnt);
	return 0;
}
EXPORT_SYMBOL(p9_show_client_options);

/* Some error codes are taken directly from the server replies,
 * make sure they are valid.
 */
static int safe_errno(int err)
{
	if (err > 0 || err < -MAX_ERRNO) {
		p9_debug(P9_DEBUG_ERROR, "Invalid error code %d\n", err);
		return -EPROTO;
	}
	return err;
}

/* Interpret mount option for protocol version */
static int get_protocol_version(char *s)
{
	int version = -EINVAL;

	if (!strcmp(s, "9p2000")) {
		version = p9_proto_legacy;
		p9_debug(P9_DEBUG_9P, "Protocol version: Legacy\n");
	} else if (!strcmp(s, "9p2000.u")) {
		version = p9_proto_2000u;
		p9_debug(P9_DEBUG_9P, "Protocol version: 9P2000.u\n");
	} else if (!strcmp(s, "9p2000.L")) {
		version = p9_proto_2000L;
		p9_debug(P9_DEBUG_9P, "Protocol version: 9P2000.L\n");
	} else {
		pr_info("Unknown protocol version %s\n", s);
	}

	return version;
}

/**
 * parse_opts - parse mount options into client structure
 * @opts: options string passed from mount
 * @clnt: existing v9fs client information
 *
 * Return 0 upon success, -ERRNO upon failure
 */

static int parse_opts(char *opts, struct p9_client *clnt)
{
	char *options, *tmp_options;
	char *p;
	substring_t args[MAX_OPT_ARGS];
	int option;
	char *s;
	int ret = 0;

	clnt->proto_version = p9_proto_2000L;
	clnt->msize = DEFAULT_MSIZE;

	if (!opts)
		return 0;

	tmp_options = kstrdup(opts, GFP_KERNEL);
	if (!tmp_options)
		return -ENOMEM;
	options = tmp_options;

	while ((p = strsep(&options, ",")) != NULL) {
		int token, r;

		if (!*p)
			continue;
		token = match_token(p, tokens, args);
		switch (token) {
		case Opt_msize:
			r = match_int(&args[0], &option);
			if (r < 0) {
				p9_debug(P9_DEBUG_ERROR,
					 "integer field, but no integer?\n");
				ret = r;
				continue;
			}
			if (option < 4096) {
				p9_debug(P9_DEBUG_ERROR,
					 "msize should be at least 4k\n");
				ret = -EINVAL;
				continue;
			}
			clnt->msize = option;
			break;
		case Opt_trans:
			s = match_strdup(&args[0]);
			if (!s) {
				ret = -ENOMEM;
				p9_debug(P9_DEBUG_ERROR,
					 "problem allocating copy of trans arg\n");
				goto free_and_return;
			}

			v9fs_put_trans(clnt->trans_mod);
			clnt->trans_mod = v9fs_get_trans_by_name(s);
			if (!clnt->trans_mod) {
				pr_info("Could not find request transport: %s\n",
					s);
				ret = -EINVAL;
			}
			kfree(s);
			break;
		case Opt_legacy:
			clnt->proto_version = p9_proto_legacy;
			break;
		case Opt_version:
			s = match_strdup(&args[0]);
			if (!s) {
				ret = -ENOMEM;
				p9_debug(P9_DEBUG_ERROR,
					 "problem allocating copy of version arg\n");
				goto free_and_return;
			}
			r = get_protocol_version(s);
			if (r < 0)
				ret = r;
			else
				clnt->proto_version = r;
			kfree(s);
			break;
		default:
			continue;
		}
	}

free_and_return:
	if (ret)
		v9fs_put_trans(clnt->trans_mod);
	kfree(tmp_options);
	return ret;
}

static int p9_fcall_init(struct p9_client *c, struct p9_fcall *fc,
			 int alloc_msize)
{
	if (likely(c->fcall_cache) && alloc_msize == c->msize) {
		fc->sdata = kmem_cache_alloc(c->fcall_cache, GFP_NOFS);
		fc->cache = c->fcall_cache;
	} else {
		fc->sdata = kmalloc(alloc_msize, GFP_NOFS);
		fc->cache = NULL;
	}
	if (!fc->sdata)
		return -ENOMEM;
	fc->capacity = alloc_msize;
	return 0;
}

void p9_fcall_fini(struct p9_fcall *fc)
{
	/* sdata can be NULL for interrupted requests in trans_rdma,
	 * and kmem_cache_free does not do NULL-check for us
	 */
	if (unlikely(!fc->sdata))
		return;

	if (fc->cache)
		kmem_cache_free(fc->cache, fc->sdata);
	else
		kfree(fc->sdata);
}
EXPORT_SYMBOL(p9_fcall_fini);

static struct kmem_cache *p9_req_cache;

/**
 * p9_tag_alloc - Allocate a new request.
 * @c: Client session.
 * @type: Transaction type.
 * @max_size: Maximum packet size for this request.
 *
 * Context: Process context.
 * Return: Pointer to new request.
 */
static struct p9_req_t *
p9_tag_alloc(struct p9_client *c, int8_t type, unsigned int max_size)
{
	struct p9_req_t *req = kmem_cache_alloc(p9_req_cache, GFP_NOFS);
	int alloc_msize = min(c->msize, max_size);
	int tag;

	if (!req)
		return ERR_PTR(-ENOMEM);

	if (p9_fcall_init(c, &req->tc, alloc_msize))
		goto free_req;
	if (p9_fcall_init(c, &req->rc, alloc_msize))
		goto free;

	p9pdu_reset(&req->tc);
	p9pdu_reset(&req->rc);
	req->t_err = 0;
	req->status = REQ_STATUS_ALLOC;
	init_waitqueue_head(&req->wq);
	INIT_LIST_HEAD(&req->req_list);

	idr_preload(GFP_NOFS);
	spin_lock_irq(&c->lock);
	if (type == P9_TVERSION)
		tag = idr_alloc(&c->reqs, req, P9_NOTAG, P9_NOTAG + 1,
				GFP_NOWAIT);
	else
		tag = idr_alloc(&c->reqs, req, 0, P9_NOTAG, GFP_NOWAIT);
	req->tc.tag = tag;
	spin_unlock_irq(&c->lock);
	idr_preload_end();
	if (tag < 0)
		goto free;

	/* Init ref to two because in the general case there is one ref
	 * that is put asynchronously by a writer thread, one ref
	 * temporarily given by p9_tag_lookup and put by p9_client_cb
	 * in the recv thread, and one ref put by p9_tag_remove in the
	 * main thread. The only exception is virtio that does not use
	 * p9_tag_lookup but does not have a writer thread either
	 * (the write happens synchronously in the request/zc_request
	 * callback), so p9_client_cb eats the second ref there
	 * as the pointer is duplicated directly by virtqueue_add_sgs()
	 */
	refcount_set(&req->refcount, 2);

	return req;

free:
	p9_fcall_fini(&req->tc);
	p9_fcall_fini(&req->rc);
free_req:
	kmem_cache_free(p9_req_cache, req);
	return ERR_PTR(-ENOMEM);
}

/**
 * p9_tag_lookup - Look up a request by tag.
 * @c: Client session.
 * @tag: Transaction ID.
 *
 * Context: Any context.
 * Return: A request, or %NULL if there is no request with that tag.
 */
struct p9_req_t *p9_tag_lookup(struct p9_client *c, u16 tag)
{
	struct p9_req_t *req;

	rcu_read_lock();
again:
	req = idr_find(&c->reqs, tag);
	if (req) {
		/* We have to be careful with the req found under rcu_read_lock
		 * Thanks to SLAB_TYPESAFE_BY_RCU we can safely try to get the
		 * ref again without corrupting other data, then check again
		 * that the tag matches once we have the ref
		 */
		if (!p9_req_try_get(req))
			goto again;
		if (req->tc.tag != tag) {
			p9_req_put(c, req);
			goto again;
		}
	}
	rcu_read_unlock();

	return req;
}
EXPORT_SYMBOL(p9_tag_lookup);

/**
 * p9_tag_remove - Remove a tag.
 * @c: Client session.
 * @r: Request of reference.
 *
 * Context: Any context.
 */
static int p9_tag_remove(struct p9_client *c, struct p9_req_t *r)
{
	unsigned long flags;
	u16 tag = r->tc.tag;

	p9_debug(P9_DEBUG_MUX, "clnt %p req %p tag: %d\n", c, r, tag);
	spin_lock_irqsave(&c->lock, flags);
	idr_remove(&c->reqs, tag);
	spin_unlock_irqrestore(&c->lock, flags);
	return p9_req_put(c, r);
}

int p9_req_put(struct p9_client *c, struct p9_req_t *r)
{
	if (refcount_dec_and_test(&r->refcount)) {
		p9_fcall_fini(&r->tc);
		p9_fcall_fini(&r->rc);
		kmem_cache_free(p9_req_cache, r);
		return 1;
	}
	return 0;
}
EXPORT_SYMBOL(p9_req_put);

/**
 * p9_tag_cleanup - cleans up tags structure and reclaims resources
 * @c:  v9fs client struct
 *
 * This frees resources associated with the tags structure
 *
 */
static void p9_tag_cleanup(struct p9_client *c)
{
	struct p9_req_t *req;
	int id;

	rcu_read_lock();
	idr_for_each_entry(&c->reqs, req, id) {
		pr_info("Tag %d still in use\n", id);
		if (p9_tag_remove(c, req) == 0)
			pr_warn("Packet with tag %d has still references",
				req->tc.tag);
	}
	rcu_read_unlock();
}

/**
 * p9_client_cb - call back from transport to client
 * @c: client state
 * @req: request received
 * @status: request status, one of REQ_STATUS_*
 *
 */
void p9_client_cb(struct p9_client *c, struct p9_req_t *req, int status)
{
	p9_debug(P9_DEBUG_MUX, " tag %d\n", req->tc.tag);

	/* This barrier is needed to make sure any change made to req before
	 * the status change is visible to another thread
	 */
	smp_wmb();
	req->status = status;

	wake_up(&req->wq);
	p9_debug(P9_DEBUG_MUX, "wakeup: %d\n", req->tc.tag);
	p9_req_put(c, req);
}
EXPORT_SYMBOL(p9_client_cb);

/**
 * p9_parse_header - parse header arguments out of a packet
 * @pdu: packet to parse
 * @size: size of packet
 * @type: type of request
 * @tag: tag of packet
 * @rewind: set if we need to rewind offset afterwards
 */

int
p9_parse_header(struct p9_fcall *pdu, int32_t *size, int8_t *type,
		int16_t *tag, int rewind)
{
	s8 r_type;
	s16 r_tag;
	s32 r_size;
	int offset = pdu->offset;
	int err;

	pdu->offset = 0;

	err = p9pdu_readf(pdu, 0, "dbw", &r_size, &r_type, &r_tag);
	if (err)
		goto rewind_and_exit;

	if (type)
		*type = r_type;
	if (tag)
		*tag = r_tag;
	if (size)
		*size = r_size;

	if (pdu->size != r_size || r_size < 7) {
		err = -EINVAL;
		goto rewind_and_exit;
	}

	pdu->id = r_type;
	pdu->tag = r_tag;

	p9_debug(P9_DEBUG_9P, "<<< size=%d type: %d tag: %d\n",
		 pdu->size, pdu->id, pdu->tag);

rewind_and_exit:
	if (rewind)
		pdu->offset = offset;
	return err;
}
EXPORT_SYMBOL(p9_parse_header);

/**
 * p9_check_errors - check 9p packet for error return and process it
 * @c: current client instance
 * @req: request to parse and check for error conditions
 *
 * returns error code if one is discovered, otherwise returns 0
 *
 * this will have to be more complicated if we have multiple
 * error packet types
 */

static int p9_check_errors(struct p9_client *c, struct p9_req_t *req)
{
	s8 type;
	int err;
	int ecode;

	err = p9_parse_header(&req->rc, NULL, &type, NULL, 0);
	if (req->rc.size >= c->msize) {
		p9_debug(P9_DEBUG_ERROR,
			 "requested packet size too big: %d\n",
			 req->rc.size);
		return -EIO;
	}
	/* dump the response from server
	 * This should be after check errors which poplulate pdu_fcall.
	 */
	trace_9p_protocol_dump(c, &req->rc);
	if (err) {
		p9_debug(P9_DEBUG_ERROR, "couldn't parse header %d\n", err);
		return err;
	}
	if (type != P9_RERROR && type != P9_RLERROR)
		return 0;

	if (!p9_is_proto_dotl(c)) {
		char *ename;

		err = p9pdu_readf(&req->rc, c->proto_version, "s?d",
				  &ename, &ecode);
		if (err)
			goto out_err;

		if (p9_is_proto_dotu(c) && ecode < 512)
			err = -ecode;

		if (!err) {
			err = p9_errstr2errno(ename, strlen(ename));

			p9_debug(P9_DEBUG_9P, "<<< RERROR (%d) %s\n",
				 -ecode, ename);
		}
		kfree(ename);
	} else {
		err = p9pdu_readf(&req->rc, c->proto_version, "d", &ecode);
		if (err)
			goto out_err;
		err = -ecode;

		p9_debug(P9_DEBUG_9P, "<<< RLERROR (%d)\n", -ecode);
	}

	return err;

out_err:
	p9_debug(P9_DEBUG_ERROR, "couldn't parse error%d\n", err);

	return err;
}

/**
 * p9_check_zc_errors - check 9p packet for error return and process it
 * @c: current client instance
 * @req: request to parse and check for error conditions
 * @uidata: external buffer containing error
 * @in_hdrlen: Size of response protocol buffer.
 *
 * returns error code if one is discovered, otherwise returns 0
 *
 * this will have to be more complicated if we have multiple
 * error packet types
 */

static int p9_check_zc_errors(struct p9_client *c, struct p9_req_t *req,
			      struct iov_iter *uidata, int in_hdrlen)
{
	int err;
	int ecode;
	s8 type;
	char *ename = NULL;

	err = p9_parse_header(&req->rc, NULL, &type, NULL, 0);
	/* dump the response from server
	 * This should be after parse_header which poplulate pdu_fcall.
	 */
	trace_9p_protocol_dump(c, &req->rc);
	if (err) {
		p9_debug(P9_DEBUG_ERROR, "couldn't parse header %d\n", err);
		return err;
	}

	if (type != P9_RERROR && type != P9_RLERROR)
		return 0;

	if (!p9_is_proto_dotl(c)) {
		/* Error is reported in string format */
		int len;
		/* 7 = header size for RERROR; */
		int inline_len = in_hdrlen - 7;

		len = req->rc.size - req->rc.offset;
		if (len > (P9_ZC_HDR_SZ - 7)) {
			err = -EFAULT;
			goto out_err;
		}

		ename = &req->rc.sdata[req->rc.offset];
		if (len > inline_len) {
			/* We have error in external buffer */
			if (!copy_from_iter_full(ename + inline_len,
						 len - inline_len, uidata)) {
				err = -EFAULT;
				goto out_err;
			}
		}
		ename = NULL;
		err = p9pdu_readf(&req->rc, c->proto_version, "s?d",
				  &ename, &ecode);
		if (err)
			goto out_err;

		if (p9_is_proto_dotu(c) && ecode < 512)
			err = -ecode;

		if (!err) {
			err = p9_errstr2errno(ename, strlen(ename));

			p9_debug(P9_DEBUG_9P, "<<< RERROR (%d) %s\n",
				 -ecode, ename);
		}
		kfree(ename);
	} else {
		err = p9pdu_readf(&req->rc, c->proto_version, "d", &ecode);
		err = -ecode;

		p9_debug(P9_DEBUG_9P, "<<< RLERROR (%d)\n", -ecode);
	}
	return err;

out_err:
	p9_debug(P9_DEBUG_ERROR, "couldn't parse error%d\n", err);
	return err;
}

static struct p9_req_t *
p9_client_rpc(struct p9_client *c, int8_t type, const char *fmt, ...);

/**
 * p9_client_flush - flush (cancel) a request
 * @c: client state
 * @oldreq: request to cancel
 *
 * This sents a flush for a particular request and links
 * the flush request to the original request.  The current
 * code only supports a single flush request although the protocol
 * allows for multiple flush requests to be sent for a single request.
 *
 */

static int p9_client_flush(struct p9_client *c, struct p9_req_t *oldreq)
{
	struct p9_req_t *req;
	s16 oldtag;
	int err;

	err = p9_parse_header(&oldreq->tc, NULL, NULL, &oldtag, 1);
	if (err)
		return err;

	p9_debug(P9_DEBUG_9P, ">>> TFLUSH tag %d\n", oldtag);

	req = p9_client_rpc(c, P9_TFLUSH, "w", oldtag);
	if (IS_ERR(req))
		return PTR_ERR(req);

	/* if we haven't received a response for oldreq,
	 * remove it from the list
	 */
	if (oldreq->status == REQ_STATUS_SENT) {
		if (c->trans_mod->cancelled)
			c->trans_mod->cancelled(c, oldreq);
	}

	p9_tag_remove(c, req);
	return 0;
}

static struct p9_req_t *p9_client_prepare_req(struct p9_client *c,
					      int8_t type, int req_size,
					      const char *fmt, va_list ap)
{
	int err;
	struct p9_req_t *req;

	p9_debug(P9_DEBUG_MUX, "client %p op %d\n", c, type);

	/* we allow for any status other than disconnected */
	if (c->status == Disconnected)
		return ERR_PTR(-EIO);

	/* if status is begin_disconnected we allow only clunk request */
	if (c->status == BeginDisconnect && type != P9_TCLUNK)
		return ERR_PTR(-EIO);

	req = p9_tag_alloc(c, type, req_size);
	if (IS_ERR(req))
		return req;

	/* marshall the data */
	p9pdu_prepare(&req->tc, req->tc.tag, type);
	err = p9pdu_vwritef(&req->tc, c->proto_version, fmt, ap);
	if (err)
		goto reterr;
	p9pdu_finalize(c, &req->tc);
	trace_9p_client_req(c, type, req->tc.tag);
	return req;
reterr:
	p9_tag_remove(c, req);
	/* We have to put also the 2nd reference as it won't be used */
	p9_req_put(c, req);
	return ERR_PTR(err);
}

/**
 * p9_client_rpc - issue a request and wait for a response
 * @c: client session
 * @type: type of request
 * @fmt: protocol format string (see protocol.c)
 *
 * Returns request structure (which client must free using p9_tag_remove)
 */

static struct p9_req_t *
p9_client_rpc(struct p9_client *c, int8_t type, const char *fmt, ...)
{
	va_list ap;
	int sigpending, err;
	unsigned long flags;
	struct p9_req_t *req;

	va_start(ap, fmt);
	req = p9_client_prepare_req(c, type, c->msize, fmt, ap);
	va_end(ap);
	if (IS_ERR(req))
		return req;

	if (signal_pending(current)) {
		sigpending = 1;
		clear_thread_flag(TIF_SIGPENDING);
	} else {
		sigpending = 0;
	}

	err = c->trans_mod->request(c, req);
	if (err < 0) {
		/* write won't happen */
		p9_req_put(c, req);
		if (err != -ERESTARTSYS && err != -EFAULT)
			c->status = Disconnected;
		goto recalc_sigpending;
	}
again:
	/* Wait for the response */
	err = wait_event_killable(req->wq, req->status >= REQ_STATUS_RCVD);

	/* Make sure our req is coherent with regard to updates in other
	 * threads - echoes to wmb() in the callback
	 */
	smp_rmb();

	if (err == -ERESTARTSYS && c->status == Connected &&
	    type == P9_TFLUSH) {
		sigpending = 1;
		clear_thread_flag(TIF_SIGPENDING);
		goto again;
	}

	if (req->status == REQ_STATUS_ERROR) {
		p9_debug(P9_DEBUG_ERROR, "req_status error %d\n", req->t_err);
		err = req->t_err;
	}
	if (err == -ERESTARTSYS && c->status == Connected) {
		p9_debug(P9_DEBUG_MUX, "flushing\n");
		sigpending = 1;
		clear_thread_flag(TIF_SIGPENDING);

		if (c->trans_mod->cancel(c, req))
			p9_client_flush(c, req);

		/* if we received the response anyway, don't signal error */
		if (req->status == REQ_STATUS_RCVD)
			err = 0;
	}
recalc_sigpending:
	if (sigpending) {
		spin_lock_irqsave(&current->sighand->siglock, flags);
		recalc_sigpending();
		spin_unlock_irqrestore(&current->sighand->siglock, flags);
	}
	if (err < 0)
		goto reterr;

	err = p9_check_errors(c, req);
	trace_9p_client_res(c, type, req->rc.tag, err);
	if (!err)
		return req;
reterr:
	p9_tag_remove(c, req);
	return ERR_PTR(safe_errno(err));
}

/**
 * p9_client_zc_rpc - issue a request and wait for a response
 * @c: client session
 * @type: type of request
 * @uidata: destination for zero copy read
 * @uodata: source for zero copy write
 * @inlen: read buffer size
 * @olen: write buffer size
 * @in_hdrlen: reader header size, This is the size of response protocol data
 * @fmt: protocol format string (see protocol.c)
 *
 * Returns request structure (which client must free using p9_tag_remove)
 */
static struct p9_req_t *p9_client_zc_rpc(struct p9_client *c, int8_t type,
					 struct iov_iter *uidata,
					 struct iov_iter *uodata,
					 int inlen, int olen, int in_hdrlen,
					 const char *fmt, ...)
{
	va_list ap;
	int sigpending, err;
	unsigned long flags;
	struct p9_req_t *req;

	va_start(ap, fmt);
	/* We allocate a inline protocol data of only 4k bytes.
	 * The actual content is passed in zero-copy fashion.
	 */
	req = p9_client_prepare_req(c, type, P9_ZC_HDR_SZ, fmt, ap);
	va_end(ap);
	if (IS_ERR(req))
		return req;

	if (signal_pending(current)) {
		sigpending = 1;
		clear_thread_flag(TIF_SIGPENDING);
	} else {
		sigpending = 0;
	}

	err = c->trans_mod->zc_request(c, req, uidata, uodata,
				       inlen, olen, in_hdrlen);
	if (err < 0) {
		if (err == -EIO)
			c->status = Disconnected;
		if (err != -ERESTARTSYS)
			goto recalc_sigpending;
	}
	if (req->status == REQ_STATUS_ERROR) {
		p9_debug(P9_DEBUG_ERROR, "req_status error %d\n", req->t_err);
		err = req->t_err;
	}
	if (err == -ERESTARTSYS && c->status == Connected) {
		p9_debug(P9_DEBUG_MUX, "flushing\n");
		sigpending = 1;
		clear_thread_flag(TIF_SIGPENDING);

		if (c->trans_mod->cancel(c, req))
			p9_client_flush(c, req);

		/* if we received the response anyway, don't signal error */
		if (req->status == REQ_STATUS_RCVD)
			err = 0;
	}
recalc_sigpending:
	if (sigpending) {
		spin_lock_irqsave(&current->sighand->siglock, flags);
		recalc_sigpending();
		spin_unlock_irqrestore(&current->sighand->siglock, flags);
	}
	if (err < 0)
		goto reterr;

	err = p9_check_zc_errors(c, req, uidata, in_hdrlen);
	trace_9p_client_res(c, type, req->rc.tag, err);
	if (!err)
		return req;
reterr:
	p9_tag_remove(c, req);
	return ERR_PTR(safe_errno(err));
}

static struct p9_fid *p9_fid_create(struct p9_client *clnt)
{
	int ret;
	struct p9_fid *fid;

	p9_debug(P9_DEBUG_FID, "clnt %p\n", clnt);
<<<<<<< HEAD
	fid = kzalloc(sizeof(struct p9_fid), GFP_KERNEL);
=======
	fid = kzalloc(sizeof(*fid), GFP_KERNEL);
>>>>>>> 64917eb3
	if (!fid)
		return NULL;

	fid->mode = -1;
	fid->uid = current_fsuid();
	fid->clnt = clnt;
	refcount_set(&fid->count, 1);

	idr_preload(GFP_KERNEL);
	spin_lock_irq(&clnt->lock);
	ret = idr_alloc_u32(&clnt->fids, fid, &fid->fid, P9_NOFID - 1,
			    GFP_NOWAIT);
	spin_unlock_irq(&clnt->lock);
	idr_preload_end();
	if (!ret)
		return fid;

	kfree(fid);
	return NULL;
}

static void p9_fid_destroy(struct p9_fid *fid)
{
	struct p9_client *clnt;
	unsigned long flags;

	p9_debug(P9_DEBUG_FID, "fid %d\n", fid->fid);
	clnt = fid->clnt;
	spin_lock_irqsave(&clnt->lock, flags);
	idr_remove(&clnt->fids, fid->fid);
	spin_unlock_irqrestore(&clnt->lock, flags);
	kfree(fid->rdir);
	kfree(fid);
}

static int p9_client_version(struct p9_client *c)
{
	int err = 0;
	struct p9_req_t *req;
	char *version = NULL;
	int msize;

	p9_debug(P9_DEBUG_9P, ">>> TVERSION msize %d protocol %d\n",
		 c->msize, c->proto_version);

	switch (c->proto_version) {
	case p9_proto_2000L:
		req = p9_client_rpc(c, P9_TVERSION, "ds",
				    c->msize, "9P2000.L");
		break;
	case p9_proto_2000u:
		req = p9_client_rpc(c, P9_TVERSION, "ds",
				    c->msize, "9P2000.u");
		break;
	case p9_proto_legacy:
		req = p9_client_rpc(c, P9_TVERSION, "ds",
				    c->msize, "9P2000");
		break;
	default:
		return -EINVAL;
	}

	if (IS_ERR(req))
		return PTR_ERR(req);

	err = p9pdu_readf(&req->rc, c->proto_version, "ds", &msize, &version);
	if (err) {
		p9_debug(P9_DEBUG_9P, "version error %d\n", err);
		trace_9p_protocol_dump(c, &req->rc);
		goto error;
	}

	p9_debug(P9_DEBUG_9P, "<<< RVERSION msize %d %s\n", msize, version);
	if (!strncmp(version, "9P2000.L", 8)) {
		c->proto_version = p9_proto_2000L;
	} else if (!strncmp(version, "9P2000.u", 8)) {
		c->proto_version = p9_proto_2000u;
	} else if (!strncmp(version, "9P2000", 6)) {
		c->proto_version = p9_proto_legacy;
	} else {
		p9_debug(P9_DEBUG_ERROR,
			 "server returned an unknown version: %s\n", version);
		err = -EREMOTEIO;
		goto error;
	}

	if (msize < 4096) {
		p9_debug(P9_DEBUG_ERROR,
			 "server returned a msize < 4096: %d\n", msize);
		err = -EREMOTEIO;
		goto error;
	}
	if (msize < c->msize)
		c->msize = msize;

error:
	kfree(version);
	p9_tag_remove(c, req);

	return err;
}

struct p9_client *p9_client_create(const char *dev_name, char *options)
{
	int err;
	struct p9_client *clnt;
	char *client_id;

	err = 0;
	clnt = kmalloc(sizeof(*clnt), GFP_KERNEL);
	if (!clnt)
		return ERR_PTR(-ENOMEM);

	clnt->trans_mod = NULL;
	clnt->trans = NULL;
	clnt->fcall_cache = NULL;

	client_id = utsname()->nodename;
	memcpy(clnt->name, client_id, strlen(client_id) + 1);

	spin_lock_init(&clnt->lock);
	idr_init(&clnt->fids);
	idr_init(&clnt->reqs);

	err = parse_opts(options, clnt);
	if (err < 0)
		goto free_client;

	if (!clnt->trans_mod)
		clnt->trans_mod = v9fs_get_default_trans();

	if (!clnt->trans_mod) {
		err = -EPROTONOSUPPORT;
		p9_debug(P9_DEBUG_ERROR,
			 "No transport defined or default transport\n");
		goto free_client;
	}

	p9_debug(P9_DEBUG_MUX, "clnt %p trans %p msize %d protocol %d\n",
		 clnt, clnt->trans_mod, clnt->msize, clnt->proto_version);

	err = clnt->trans_mod->create(clnt, dev_name, options);
	if (err)
		goto put_trans;

	if (clnt->msize > clnt->trans_mod->maxsize)
		clnt->msize = clnt->trans_mod->maxsize;

	if (clnt->msize < 4096) {
		p9_debug(P9_DEBUG_ERROR,
			 "Please specify a msize of at least 4k\n");
		err = -EINVAL;
		goto close_trans;
	}

	err = p9_client_version(clnt);
	if (err)
		goto close_trans;

	/* P9_HDRSZ + 4 is the smallest packet header we can have that is
	 * followed by data accessed from userspace by read
	 */
	clnt->fcall_cache =
		kmem_cache_create_usercopy("9p-fcall-cache", clnt->msize,
					   0, 0, P9_HDRSZ + 4,
					   clnt->msize - (P9_HDRSZ + 4),
					   NULL);

	return clnt;

close_trans:
	clnt->trans_mod->close(clnt);
put_trans:
	v9fs_put_trans(clnt->trans_mod);
free_client:
	kfree(clnt);
	return ERR_PTR(err);
}
EXPORT_SYMBOL(p9_client_create);

void p9_client_destroy(struct p9_client *clnt)
{
	struct p9_fid *fid;
	int id;

	p9_debug(P9_DEBUG_MUX, "clnt %p\n", clnt);

	if (clnt->trans_mod)
		clnt->trans_mod->close(clnt);

	v9fs_put_trans(clnt->trans_mod);

	idr_for_each_entry(&clnt->fids, fid, id) {
		pr_info("Found fid %d not clunked\n", fid->fid);
		p9_fid_destroy(fid);
	}

	p9_tag_cleanup(clnt);

	kmem_cache_destroy(clnt->fcall_cache);
	kfree(clnt);
}
EXPORT_SYMBOL(p9_client_destroy);

void p9_client_disconnect(struct p9_client *clnt)
{
	p9_debug(P9_DEBUG_9P, "clnt %p\n", clnt);
	clnt->status = Disconnected;
}
EXPORT_SYMBOL(p9_client_disconnect);

void p9_client_begin_disconnect(struct p9_client *clnt)
{
	p9_debug(P9_DEBUG_9P, "clnt %p\n", clnt);
	clnt->status = BeginDisconnect;
}
EXPORT_SYMBOL(p9_client_begin_disconnect);

struct p9_fid *p9_client_attach(struct p9_client *clnt, struct p9_fid *afid,
				const char *uname, kuid_t n_uname,
				const char *aname)
{
	int err = 0;
	struct p9_req_t *req;
	struct p9_fid *fid;
	struct p9_qid qid;

	p9_debug(P9_DEBUG_9P, ">>> TATTACH afid %d uname %s aname %s\n",
		 afid ? afid->fid : -1, uname, aname);
	fid = p9_fid_create(clnt);
	if (!fid) {
		err = -ENOMEM;
		goto error;
	}
	fid->uid = n_uname;

	req = p9_client_rpc(clnt, P9_TATTACH, "ddss?u", fid->fid,
			    afid ? afid->fid : P9_NOFID, uname, aname, n_uname);
	if (IS_ERR(req)) {
		err = PTR_ERR(req);
		goto error;
	}

	err = p9pdu_readf(&req->rc, clnt->proto_version, "Q", &qid);
	if (err) {
		trace_9p_protocol_dump(clnt, &req->rc);
		p9_tag_remove(clnt, req);
		goto error;
	}

	p9_debug(P9_DEBUG_9P, "<<< RATTACH qid %x.%llx.%x\n",
		 qid.type, qid.path, qid.version);

	memmove(&fid->qid, &qid, sizeof(struct p9_qid));

	p9_tag_remove(clnt, req);
	return fid;

error:
	if (fid)
		p9_fid_destroy(fid);
	return ERR_PTR(err);
}
EXPORT_SYMBOL(p9_client_attach);

struct p9_fid *p9_client_walk(struct p9_fid *oldfid, uint16_t nwname,
			      const unsigned char * const *wnames, int clone)
{
	int err;
	struct p9_client *clnt;
	struct p9_fid *fid;
	struct p9_qid *wqids;
	struct p9_req_t *req;
	u16 nwqids, count;

	err = 0;
	wqids = NULL;
	clnt = oldfid->clnt;
	if (clone) {
		fid = p9_fid_create(clnt);
		if (!fid) {
			err = -ENOMEM;
			goto error;
		}

		fid->uid = oldfid->uid;
	} else {
		fid = oldfid;
	}

	p9_debug(P9_DEBUG_9P, ">>> TWALK fids %d,%d nwname %ud wname[0] %s\n",
		 oldfid->fid, fid->fid, nwname, wnames ? wnames[0] : NULL);
	req = p9_client_rpc(clnt, P9_TWALK, "ddT", oldfid->fid, fid->fid,
			    nwname, wnames);
	if (IS_ERR(req)) {
		err = PTR_ERR(req);
		goto error;
	}

	err = p9pdu_readf(&req->rc, clnt->proto_version, "R", &nwqids, &wqids);
	if (err) {
		trace_9p_protocol_dump(clnt, &req->rc);
		p9_tag_remove(clnt, req);
		goto clunk_fid;
	}
	p9_tag_remove(clnt, req);

	p9_debug(P9_DEBUG_9P, "<<< RWALK nwqid %d:\n", nwqids);

	if (nwqids != nwname) {
		err = -ENOENT;
		goto clunk_fid;
	}

	for (count = 0; count < nwqids; count++)
		p9_debug(P9_DEBUG_9P, "<<<     [%d] %x.%llx.%x\n",
			 count, wqids[count].type,
			 wqids[count].path,
			 wqids[count].version);

	if (nwname)
		memmove(&fid->qid, &wqids[nwqids - 1], sizeof(struct p9_qid));
	else
		memmove(&fid->qid, &oldfid->qid, sizeof(struct p9_qid));

	kfree(wqids);
	return fid;

clunk_fid:
	kfree(wqids);
	p9_client_clunk(fid);
	fid = NULL;

error:
	if (fid && fid != oldfid)
		p9_fid_destroy(fid);

	return ERR_PTR(err);
}
EXPORT_SYMBOL(p9_client_walk);

int p9_client_open(struct p9_fid *fid, int mode)
{
	int err;
	struct p9_client *clnt;
	struct p9_req_t *req;
	struct p9_qid qid;
	int iounit;

	clnt = fid->clnt;
	p9_debug(P9_DEBUG_9P, ">>> %s fid %d mode %d\n",
		 p9_is_proto_dotl(clnt) ? "TLOPEN" : "TOPEN", fid->fid, mode);
	err = 0;

	if (fid->mode != -1)
		return -EINVAL;

	if (p9_is_proto_dotl(clnt))
		req = p9_client_rpc(clnt, P9_TLOPEN, "dd", fid->fid, mode);
	else
		req = p9_client_rpc(clnt, P9_TOPEN, "db", fid->fid, mode);
	if (IS_ERR(req)) {
		err = PTR_ERR(req);
		goto error;
	}

	err = p9pdu_readf(&req->rc, clnt->proto_version, "Qd", &qid, &iounit);
	if (err) {
		trace_9p_protocol_dump(clnt, &req->rc);
		goto free_and_error;
	}

	p9_debug(P9_DEBUG_9P, "<<< %s qid %x.%llx.%x iounit %x\n",
		 p9_is_proto_dotl(clnt) ? "RLOPEN" : "ROPEN",  qid.type,
		 qid.path, qid.version, iounit);

	memmove(&fid->qid, &qid, sizeof(struct p9_qid));
	fid->mode = mode;
	fid->iounit = iounit;

free_and_error:
	p9_tag_remove(clnt, req);
error:
	return err;
}
EXPORT_SYMBOL(p9_client_open);

int p9_client_create_dotl(struct p9_fid *ofid, const char *name, u32 flags,
			  u32 mode, kgid_t gid, struct p9_qid *qid)
{
	int err = 0;
	struct p9_client *clnt;
	struct p9_req_t *req;
	int iounit;

	p9_debug(P9_DEBUG_9P,
		 ">>> TLCREATE fid %d name %s flags %d mode %d gid %d\n",
		 ofid->fid, name, flags, mode,
		 from_kgid(&init_user_ns, gid));
	clnt = ofid->clnt;

	if (ofid->mode != -1)
		return -EINVAL;

	req = p9_client_rpc(clnt, P9_TLCREATE, "dsddg", ofid->fid, name, flags,
			    mode, gid);
	if (IS_ERR(req)) {
		err = PTR_ERR(req);
		goto error;
	}

	err = p9pdu_readf(&req->rc, clnt->proto_version, "Qd", qid, &iounit);
	if (err) {
		trace_9p_protocol_dump(clnt, &req->rc);
		goto free_and_error;
	}

	p9_debug(P9_DEBUG_9P, "<<< RLCREATE qid %x.%llx.%x iounit %x\n",
		 qid->type, qid->path, qid->version, iounit);

	memmove(&ofid->qid, qid, sizeof(struct p9_qid));
	ofid->mode = mode;
	ofid->iounit = iounit;

free_and_error:
	p9_tag_remove(clnt, req);
error:
	return err;
}
EXPORT_SYMBOL(p9_client_create_dotl);

int p9_client_fcreate(struct p9_fid *fid, const char *name, u32 perm, int mode,
		     char *extension)
{
	int err;
	struct p9_client *clnt;
	struct p9_req_t *req;
	struct p9_qid qid;
	int iounit;

	p9_debug(P9_DEBUG_9P, ">>> TCREATE fid %d name %s perm %d mode %d\n",
		 fid->fid, name, perm, mode);
	err = 0;
	clnt = fid->clnt;

	if (fid->mode != -1)
		return -EINVAL;

	req = p9_client_rpc(clnt, P9_TCREATE, "dsdb?s", fid->fid, name, perm,
			    mode, extension);
	if (IS_ERR(req)) {
		err = PTR_ERR(req);
		goto error;
	}

	err = p9pdu_readf(&req->rc, clnt->proto_version, "Qd", &qid, &iounit);
	if (err) {
		trace_9p_protocol_dump(clnt, &req->rc);
		goto free_and_error;
	}

	p9_debug(P9_DEBUG_9P, "<<< RCREATE qid %x.%llx.%x iounit %x\n",
		 qid.type, qid.path, qid.version, iounit);

	memmove(&fid->qid, &qid, sizeof(struct p9_qid));
	fid->mode = mode;
	fid->iounit = iounit;

free_and_error:
	p9_tag_remove(clnt, req);
error:
	return err;
}
EXPORT_SYMBOL(p9_client_fcreate);

int p9_client_symlink(struct p9_fid *dfid, const char *name,
		      const char *symtgt, kgid_t gid, struct p9_qid *qid)
{
	int err = 0;
	struct p9_client *clnt;
	struct p9_req_t *req;

	p9_debug(P9_DEBUG_9P, ">>> TSYMLINK dfid %d name %s  symtgt %s\n",
		 dfid->fid, name, symtgt);
	clnt = dfid->clnt;

	req = p9_client_rpc(clnt, P9_TSYMLINK, "dssg", dfid->fid, name, symtgt,
			    gid);
	if (IS_ERR(req)) {
		err = PTR_ERR(req);
		goto error;
	}

	err = p9pdu_readf(&req->rc, clnt->proto_version, "Q", qid);
	if (err) {
		trace_9p_protocol_dump(clnt, &req->rc);
		goto free_and_error;
	}

	p9_debug(P9_DEBUG_9P, "<<< RSYMLINK qid %x.%llx.%x\n",
		 qid->type, qid->path, qid->version);

free_and_error:
	p9_tag_remove(clnt, req);
error:
	return err;
}
EXPORT_SYMBOL(p9_client_symlink);

int p9_client_link(struct p9_fid *dfid, struct p9_fid *oldfid, const char *newname)
{
	struct p9_client *clnt;
	struct p9_req_t *req;

	p9_debug(P9_DEBUG_9P, ">>> TLINK dfid %d oldfid %d newname %s\n",
		 dfid->fid, oldfid->fid, newname);
	clnt = dfid->clnt;
	req = p9_client_rpc(clnt, P9_TLINK, "dds", dfid->fid, oldfid->fid,
			    newname);
	if (IS_ERR(req))
		return PTR_ERR(req);

	p9_debug(P9_DEBUG_9P, "<<< RLINK\n");
	p9_tag_remove(clnt, req);
	return 0;
}
EXPORT_SYMBOL(p9_client_link);

int p9_client_fsync(struct p9_fid *fid, int datasync)
{
	int err;
	struct p9_client *clnt;
	struct p9_req_t *req;

	p9_debug(P9_DEBUG_9P, ">>> TFSYNC fid %d datasync:%d\n",
		 fid->fid, datasync);
	err = 0;
	clnt = fid->clnt;

	req = p9_client_rpc(clnt, P9_TFSYNC, "dd", fid->fid, datasync);
	if (IS_ERR(req)) {
		err = PTR_ERR(req);
		goto error;
	}

	p9_debug(P9_DEBUG_9P, "<<< RFSYNC fid %d\n", fid->fid);

	p9_tag_remove(clnt, req);

error:
	return err;
}
EXPORT_SYMBOL(p9_client_fsync);

int p9_client_clunk(struct p9_fid *fid)
{
	int err;
	struct p9_client *clnt;
	struct p9_req_t *req;
	int retries = 0;

	if (!fid || IS_ERR(fid)) {
		pr_warn("%s (%d): Trying to clunk with invalid fid\n",
			__func__, task_pid_nr(current));
		dump_stack();
		return 0;
	}
	if (!refcount_dec_and_test(&fid->count))
		return 0;

again:
	p9_debug(P9_DEBUG_9P, ">>> TCLUNK fid %d (try %d)\n",
		 fid->fid, retries);
	err = 0;
	clnt = fid->clnt;

	req = p9_client_rpc(clnt, P9_TCLUNK, "d", fid->fid);
	if (IS_ERR(req)) {
		err = PTR_ERR(req);
		goto error;
	}

	p9_debug(P9_DEBUG_9P, "<<< RCLUNK fid %d\n", fid->fid);

	p9_tag_remove(clnt, req);
error:
	/* Fid is not valid even after a failed clunk
	 * If interrupted, retry once then give up and
	 * leak fid until umount.
	 */
	if (err == -ERESTARTSYS) {
		if (retries++ == 0)
			goto again;
	} else {
		p9_fid_destroy(fid);
	}
	return err;
}
EXPORT_SYMBOL(p9_client_clunk);

int p9_client_remove(struct p9_fid *fid)
{
	int err;
	struct p9_client *clnt;
	struct p9_req_t *req;

	p9_debug(P9_DEBUG_9P, ">>> TREMOVE fid %d\n", fid->fid);
	err = 0;
	clnt = fid->clnt;

	req = p9_client_rpc(clnt, P9_TREMOVE, "d", fid->fid);
	if (IS_ERR(req)) {
		err = PTR_ERR(req);
		goto error;
	}

	p9_debug(P9_DEBUG_9P, "<<< RREMOVE fid %d\n", fid->fid);

	p9_tag_remove(clnt, req);
error:
	if (err == -ERESTARTSYS)
		p9_client_clunk(fid);
	else
		p9_fid_destroy(fid);
	return err;
}
EXPORT_SYMBOL(p9_client_remove);

int p9_client_unlinkat(struct p9_fid *dfid, const char *name, int flags)
{
	int err = 0;
	struct p9_req_t *req;
	struct p9_client *clnt;

	p9_debug(P9_DEBUG_9P, ">>> TUNLINKAT fid %d %s %d\n",
		 dfid->fid, name, flags);

	clnt = dfid->clnt;
	req = p9_client_rpc(clnt, P9_TUNLINKAT, "dsd", dfid->fid, name, flags);
	if (IS_ERR(req)) {
		err = PTR_ERR(req);
		goto error;
	}
	p9_debug(P9_DEBUG_9P, "<<< RUNLINKAT fid %d %s\n", dfid->fid, name);

	p9_tag_remove(clnt, req);
error:
	return err;
}
EXPORT_SYMBOL(p9_client_unlinkat);

int
p9_client_read(struct p9_fid *fid, u64 offset, struct iov_iter *to, int *err)
{
	int total = 0;
	*err = 0;

	while (iov_iter_count(to)) {
		int count;

		count = p9_client_read_once(fid, offset, to, err);
		if (!count || *err)
			break;
		offset += count;
		total += count;
	}
	return total;
}
EXPORT_SYMBOL(p9_client_read);

int
p9_client_read_once(struct p9_fid *fid, u64 offset, struct iov_iter *to,
		    int *err)
{
	struct p9_client *clnt = fid->clnt;
	struct p9_req_t *req;
	int count = iov_iter_count(to);
	int rsize, non_zc = 0;
	char *dataptr;

	*err = 0;
	p9_debug(P9_DEBUG_9P, ">>> TREAD fid %d offset %llu %zu\n",
		 fid->fid, offset, iov_iter_count(to));

	rsize = fid->iounit;
	if (!rsize || rsize > clnt->msize - P9_IOHDRSZ)
		rsize = clnt->msize - P9_IOHDRSZ;

	if (count < rsize)
		rsize = count;

	/* Don't bother zerocopy for small IO (< 1024) */
	if (clnt->trans_mod->zc_request && rsize > 1024) {
		/* response header len is 11
		 * PDU Header(7) + IO Size (4)
		 */
		req = p9_client_zc_rpc(clnt, P9_TREAD, to, NULL, rsize,
				       0, 11, "dqd", fid->fid,
				       offset, rsize);
	} else {
		non_zc = 1;
		req = p9_client_rpc(clnt, P9_TREAD, "dqd", fid->fid, offset,
				    rsize);
	}
	if (IS_ERR(req)) {
		*err = PTR_ERR(req);
		return 0;
	}

	*err = p9pdu_readf(&req->rc, clnt->proto_version,
			   "D", &count, &dataptr);
	if (*err) {
		trace_9p_protocol_dump(clnt, &req->rc);
		p9_tag_remove(clnt, req);
		return 0;
	}
	if (rsize < count) {
		pr_err("bogus RREAD count (%d > %d)\n", count, rsize);
		count = rsize;
	}

	p9_debug(P9_DEBUG_9P, "<<< RREAD count %d\n", count);

	if (non_zc) {
		int n = copy_to_iter(dataptr, count, to);

		if (n != count) {
			*err = -EFAULT;
			p9_tag_remove(clnt, req);
			return n;
		}
	} else {
		iov_iter_advance(to, count);
	}
	p9_tag_remove(clnt, req);
	return count;
}
EXPORT_SYMBOL(p9_client_read_once);

int
p9_client_write(struct p9_fid *fid, u64 offset, struct iov_iter *from, int *err)
{
	struct p9_client *clnt = fid->clnt;
	struct p9_req_t *req;
	int total = 0;
	*err = 0;

	p9_debug(P9_DEBUG_9P, ">>> TWRITE fid %d offset %llu count %zd\n",
		 fid->fid, offset, iov_iter_count(from));

	while (iov_iter_count(from)) {
		int count = iov_iter_count(from);
		int rsize = fid->iounit;

		if (!rsize || rsize > clnt->msize - P9_IOHDRSZ)
			rsize = clnt->msize - P9_IOHDRSZ;

		if (count < rsize)
			rsize = count;

		/* Don't bother zerocopy for small IO (< 1024) */
		if (clnt->trans_mod->zc_request && rsize > 1024) {
			req = p9_client_zc_rpc(clnt, P9_TWRITE, NULL, from, 0,
					       rsize, P9_ZC_HDR_SZ, "dqd",
					       fid->fid, offset, rsize);
		} else {
			req = p9_client_rpc(clnt, P9_TWRITE, "dqV", fid->fid,
					    offset, rsize, from);
		}
		if (IS_ERR(req)) {
			*err = PTR_ERR(req);
			break;
		}

		*err = p9pdu_readf(&req->rc, clnt->proto_version, "d", &count);
		if (*err) {
			trace_9p_protocol_dump(clnt, &req->rc);
			p9_tag_remove(clnt, req);
			break;
		}
		if (rsize < count) {
			pr_err("bogus RWRITE count (%d > %d)\n", count, rsize);
			count = rsize;
		}

		p9_debug(P9_DEBUG_9P, "<<< RWRITE count %d\n", count);

		p9_tag_remove(clnt, req);
		iov_iter_advance(from, count);
		total += count;
		offset += count;
	}
	return total;
}
EXPORT_SYMBOL(p9_client_write);

struct p9_wstat *p9_client_stat(struct p9_fid *fid)
{
	int err;
	struct p9_client *clnt;
	struct p9_wstat *ret;
	struct p9_req_t *req;
	u16 ignored;

	p9_debug(P9_DEBUG_9P, ">>> TSTAT fid %d\n", fid->fid);

	ret = kmalloc(sizeof(*ret), GFP_KERNEL);
	if (!ret)
		return ERR_PTR(-ENOMEM);

	err = 0;
	clnt = fid->clnt;

	req = p9_client_rpc(clnt, P9_TSTAT, "d", fid->fid);
	if (IS_ERR(req)) {
		err = PTR_ERR(req);
		goto error;
	}

	err = p9pdu_readf(&req->rc, clnt->proto_version, "wS", &ignored, ret);
	if (err) {
		trace_9p_protocol_dump(clnt, &req->rc);
		p9_tag_remove(clnt, req);
		goto error;
	}

	p9_debug(P9_DEBUG_9P,
		 "<<< RSTAT sz=%x type=%x dev=%x qid=%x.%llx.%x\n"
		 "<<<    mode=%8.8x atime=%8.8x mtime=%8.8x length=%llx\n"
		 "<<<    name=%s uid=%s gid=%s muid=%s extension=(%s)\n"
		 "<<<    uid=%d gid=%d n_muid=%d\n",
		 ret->size, ret->type, ret->dev, ret->qid.type, ret->qid.path,
		 ret->qid.version, ret->mode,
		 ret->atime, ret->mtime, ret->length,
		 ret->name, ret->uid, ret->gid, ret->muid, ret->extension,
		 from_kuid(&init_user_ns, ret->n_uid),
		 from_kgid(&init_user_ns, ret->n_gid),
		 from_kuid(&init_user_ns, ret->n_muid));

	p9_tag_remove(clnt, req);
	return ret;

error:
	kfree(ret);
	return ERR_PTR(err);
}
EXPORT_SYMBOL(p9_client_stat);

struct p9_stat_dotl *p9_client_getattr_dotl(struct p9_fid *fid,
					    u64 request_mask)
{
	int err;
	struct p9_client *clnt;
	struct p9_stat_dotl *ret;
	struct p9_req_t *req;

	p9_debug(P9_DEBUG_9P, ">>> TGETATTR fid %d, request_mask %lld\n",
		 fid->fid, request_mask);

	ret = kmalloc(sizeof(*ret), GFP_KERNEL);
	if (!ret)
		return ERR_PTR(-ENOMEM);

	err = 0;
	clnt = fid->clnt;

	req = p9_client_rpc(clnt, P9_TGETATTR, "dq", fid->fid, request_mask);
	if (IS_ERR(req)) {
		err = PTR_ERR(req);
		goto error;
	}

	err = p9pdu_readf(&req->rc, clnt->proto_version, "A", ret);
	if (err) {
		trace_9p_protocol_dump(clnt, &req->rc);
		p9_tag_remove(clnt, req);
		goto error;
	}

	p9_debug(P9_DEBUG_9P, "<<< RGETATTR st_result_mask=%lld\n"
		 "<<< qid=%x.%llx.%x\n"
		 "<<< st_mode=%8.8x st_nlink=%llu\n"
		 "<<< st_uid=%d st_gid=%d\n"
		 "<<< st_rdev=%llx st_size=%llx st_blksize=%llu st_blocks=%llu\n"
		 "<<< st_atime_sec=%lld st_atime_nsec=%lld\n"
		 "<<< st_mtime_sec=%lld st_mtime_nsec=%lld\n"
		 "<<< st_ctime_sec=%lld st_ctime_nsec=%lld\n"
		 "<<< st_btime_sec=%lld st_btime_nsec=%lld\n"
		 "<<< st_gen=%lld st_data_version=%lld\n",
		 ret->st_result_mask,
		 ret->qid.type, ret->qid.path, ret->qid.version,
		 ret->st_mode, ret->st_nlink,
		 from_kuid(&init_user_ns, ret->st_uid),
		 from_kgid(&init_user_ns, ret->st_gid),
		 ret->st_rdev, ret->st_size, ret->st_blksize, ret->st_blocks,
		 ret->st_atime_sec, ret->st_atime_nsec,
		 ret->st_mtime_sec, ret->st_mtime_nsec,
		 ret->st_ctime_sec, ret->st_ctime_nsec,
		 ret->st_btime_sec, ret->st_btime_nsec,
		 ret->st_gen, ret->st_data_version);

	p9_tag_remove(clnt, req);
	return ret;

error:
	kfree(ret);
	return ERR_PTR(err);
}
EXPORT_SYMBOL(p9_client_getattr_dotl);

static int p9_client_statsize(struct p9_wstat *wst, int proto_version)
{
	int ret;

	/* NOTE: size shouldn't include its own length */
	/* size[2] type[2] dev[4] qid[13] */
	/* mode[4] atime[4] mtime[4] length[8]*/
	/* name[s] uid[s] gid[s] muid[s] */
	ret = 2 + 4 + 13 + 4 + 4 + 4 + 8 + 2 + 2 + 2 + 2;

	if (wst->name)
		ret += strlen(wst->name);
	if (wst->uid)
		ret += strlen(wst->uid);
	if (wst->gid)
		ret += strlen(wst->gid);
	if (wst->muid)
		ret += strlen(wst->muid);

	if (proto_version == p9_proto_2000u ||
	    proto_version == p9_proto_2000L) {
		/* extension[s] n_uid[4] n_gid[4] n_muid[4] */
		ret += 2 + 4 + 4 + 4;
		if (wst->extension)
			ret += strlen(wst->extension);
	}

	return ret;
}

int p9_client_wstat(struct p9_fid *fid, struct p9_wstat *wst)
{
	int err;
	struct p9_req_t *req;
	struct p9_client *clnt;

	err = 0;
	clnt = fid->clnt;
	wst->size = p9_client_statsize(wst, clnt->proto_version);
	p9_debug(P9_DEBUG_9P, ">>> TWSTAT fid %d\n",
		 fid->fid);
	p9_debug(P9_DEBUG_9P,
		 "     sz=%x type=%x dev=%x qid=%x.%llx.%x\n"
		 "     mode=%8.8x atime=%8.8x mtime=%8.8x length=%llx\n"
		 "     name=%s uid=%s gid=%s muid=%s extension=(%s)\n"
		 "     uid=%d gid=%d n_muid=%d\n",
		 wst->size, wst->type, wst->dev, wst->qid.type,
		 wst->qid.path, wst->qid.version,
		 wst->mode, wst->atime, wst->mtime, wst->length,
		 wst->name, wst->uid, wst->gid, wst->muid, wst->extension,
		 from_kuid(&init_user_ns, wst->n_uid),
		 from_kgid(&init_user_ns, wst->n_gid),
		 from_kuid(&init_user_ns, wst->n_muid));

	req = p9_client_rpc(clnt, P9_TWSTAT, "dwS",
			    fid->fid, wst->size + 2, wst);
	if (IS_ERR(req)) {
		err = PTR_ERR(req);
		goto error;
	}

	p9_debug(P9_DEBUG_9P, "<<< RWSTAT fid %d\n", fid->fid);

	p9_tag_remove(clnt, req);
error:
	return err;
}
EXPORT_SYMBOL(p9_client_wstat);

int p9_client_setattr(struct p9_fid *fid, struct p9_iattr_dotl *p9attr)
{
	int err;
	struct p9_req_t *req;
	struct p9_client *clnt;

	err = 0;
	clnt = fid->clnt;
	p9_debug(P9_DEBUG_9P, ">>> TSETATTR fid %d\n", fid->fid);
	p9_debug(P9_DEBUG_9P, "    valid=%x mode=%x uid=%d gid=%d size=%lld\n",
		 p9attr->valid, p9attr->mode,
		 from_kuid(&init_user_ns, p9attr->uid),
		 from_kgid(&init_user_ns, p9attr->gid),
		 p9attr->size);
	p9_debug(P9_DEBUG_9P, "    atime_sec=%lld atime_nsec=%lld\n",
		 p9attr->atime_sec, p9attr->atime_nsec);
	p9_debug(P9_DEBUG_9P, "    mtime_sec=%lld mtime_nsec=%lld\n",
		 p9attr->mtime_sec, p9attr->mtime_nsec);

	req = p9_client_rpc(clnt, P9_TSETATTR, "dI", fid->fid, p9attr);

	if (IS_ERR(req)) {
		err = PTR_ERR(req);
		goto error;
	}
	p9_debug(P9_DEBUG_9P, "<<< RSETATTR fid %d\n", fid->fid);
	p9_tag_remove(clnt, req);
error:
	return err;
}
EXPORT_SYMBOL(p9_client_setattr);

int p9_client_statfs(struct p9_fid *fid, struct p9_rstatfs *sb)
{
	int err;
	struct p9_req_t *req;
	struct p9_client *clnt;

	err = 0;
	clnt = fid->clnt;

	p9_debug(P9_DEBUG_9P, ">>> TSTATFS fid %d\n", fid->fid);

	req = p9_client_rpc(clnt, P9_TSTATFS, "d", fid->fid);
	if (IS_ERR(req)) {
		err = PTR_ERR(req);
		goto error;
	}

	err = p9pdu_readf(&req->rc, clnt->proto_version, "ddqqqqqqd", &sb->type,
			  &sb->bsize, &sb->blocks, &sb->bfree, &sb->bavail,
			  &sb->files, &sb->ffree, &sb->fsid, &sb->namelen);
	if (err) {
		trace_9p_protocol_dump(clnt, &req->rc);
		p9_tag_remove(clnt, req);
		goto error;
	}

	p9_debug(P9_DEBUG_9P,
		 "<<< RSTATFS fid %d type 0x%x bsize %u blocks %llu bfree %llu bavail %llu files %llu ffree %llu fsid %llu namelen %u\n",
		 fid->fid, sb->type, sb->bsize, sb->blocks, sb->bfree,
		 sb->bavail, sb->files, sb->ffree, sb->fsid, sb->namelen);

	p9_tag_remove(clnt, req);
error:
	return err;
}
EXPORT_SYMBOL(p9_client_statfs);

int p9_client_rename(struct p9_fid *fid,
		     struct p9_fid *newdirfid, const char *name)
{
	int err;
	struct p9_req_t *req;
	struct p9_client *clnt;

	err = 0;
	clnt = fid->clnt;

	p9_debug(P9_DEBUG_9P, ">>> TRENAME fid %d newdirfid %d name %s\n",
		 fid->fid, newdirfid->fid, name);

	req = p9_client_rpc(clnt, P9_TRENAME, "dds", fid->fid,
			    newdirfid->fid, name);
	if (IS_ERR(req)) {
		err = PTR_ERR(req);
		goto error;
	}

	p9_debug(P9_DEBUG_9P, "<<< RRENAME fid %d\n", fid->fid);

	p9_tag_remove(clnt, req);
error:
	return err;
}
EXPORT_SYMBOL(p9_client_rename);

int p9_client_renameat(struct p9_fid *olddirfid, const char *old_name,
		       struct p9_fid *newdirfid, const char *new_name)
{
	int err;
	struct p9_req_t *req;
	struct p9_client *clnt;

	err = 0;
	clnt = olddirfid->clnt;

	p9_debug(P9_DEBUG_9P,
		 ">>> TRENAMEAT olddirfid %d old name %s newdirfid %d new name %s\n",
		 olddirfid->fid, old_name, newdirfid->fid, new_name);

	req = p9_client_rpc(clnt, P9_TRENAMEAT, "dsds", olddirfid->fid,
			    old_name, newdirfid->fid, new_name);
	if (IS_ERR(req)) {
		err = PTR_ERR(req);
		goto error;
	}

	p9_debug(P9_DEBUG_9P, "<<< RRENAMEAT newdirfid %d new name %s\n",
		 newdirfid->fid, new_name);

	p9_tag_remove(clnt, req);
error:
	return err;
}
EXPORT_SYMBOL(p9_client_renameat);

/* An xattrwalk without @attr_name gives the fid for the lisxattr namespace
 */
struct p9_fid *p9_client_xattrwalk(struct p9_fid *file_fid,
				   const char *attr_name, u64 *attr_size)
{
	int err;
	struct p9_req_t *req;
	struct p9_client *clnt;
	struct p9_fid *attr_fid;

	err = 0;
	clnt = file_fid->clnt;
	attr_fid = p9_fid_create(clnt);
	if (!attr_fid) {
		err = -ENOMEM;
		goto error;
	}
	p9_debug(P9_DEBUG_9P,
		 ">>> TXATTRWALK file_fid %d, attr_fid %d name %s\n",
		 file_fid->fid, attr_fid->fid, attr_name);

	req = p9_client_rpc(clnt, P9_TXATTRWALK, "dds",
			    file_fid->fid, attr_fid->fid, attr_name);
	if (IS_ERR(req)) {
		err = PTR_ERR(req);
		goto error;
	}
	err = p9pdu_readf(&req->rc, clnt->proto_version, "q", attr_size);
	if (err) {
		trace_9p_protocol_dump(clnt, &req->rc);
		p9_tag_remove(clnt, req);
		goto clunk_fid;
	}
	p9_tag_remove(clnt, req);
	p9_debug(P9_DEBUG_9P, "<<<  RXATTRWALK fid %d size %llu\n",
		 attr_fid->fid, *attr_size);
	return attr_fid;
clunk_fid:
	p9_client_clunk(attr_fid);
	attr_fid = NULL;
error:
	if (attr_fid && attr_fid != file_fid)
		p9_fid_destroy(attr_fid);

	return ERR_PTR(err);
}
EXPORT_SYMBOL_GPL(p9_client_xattrwalk);

int p9_client_xattrcreate(struct p9_fid *fid, const char *name,
			  u64 attr_size, int flags)
{
	int err;
	struct p9_req_t *req;
	struct p9_client *clnt;

	p9_debug(P9_DEBUG_9P,
		 ">>> TXATTRCREATE fid %d name  %s size %llu flag %d\n",
		 fid->fid, name, attr_size, flags);
	err = 0;
	clnt = fid->clnt;
	req = p9_client_rpc(clnt, P9_TXATTRCREATE, "dsqd",
			    fid->fid, name, attr_size, flags);
	if (IS_ERR(req)) {
		err = PTR_ERR(req);
		goto error;
	}
	p9_debug(P9_DEBUG_9P, "<<< RXATTRCREATE fid %d\n", fid->fid);
	p9_tag_remove(clnt, req);
error:
	return err;
}
EXPORT_SYMBOL_GPL(p9_client_xattrcreate);

int p9_client_readdir(struct p9_fid *fid, char *data, u32 count, u64 offset)
{
	int err, rsize, non_zc = 0;
	struct p9_client *clnt;
	struct p9_req_t *req;
	char *dataptr;
	struct kvec kv = {.iov_base = data, .iov_len = count};
	struct iov_iter to;

	iov_iter_kvec(&to, READ, &kv, 1, count);

	p9_debug(P9_DEBUG_9P, ">>> TREADDIR fid %d offset %llu count %d\n",
		 fid->fid, offset, count);

	err = 0;
	clnt = fid->clnt;

	rsize = fid->iounit;
	if (!rsize || rsize > clnt->msize - P9_READDIRHDRSZ)
		rsize = clnt->msize - P9_READDIRHDRSZ;

	if (count < rsize)
		rsize = count;

	/* Don't bother zerocopy for small IO (< 1024) */
	if (clnt->trans_mod->zc_request && rsize > 1024) {
		/* response header len is 11
		 * PDU Header(7) + IO Size (4)
		 */
		req = p9_client_zc_rpc(clnt, P9_TREADDIR, &to, NULL, rsize, 0,
				       11, "dqd", fid->fid, offset, rsize);
	} else {
		non_zc = 1;
		req = p9_client_rpc(clnt, P9_TREADDIR, "dqd", fid->fid,
				    offset, rsize);
	}
	if (IS_ERR(req)) {
		err = PTR_ERR(req);
		goto error;
	}

	err = p9pdu_readf(&req->rc, clnt->proto_version, "D", &count, &dataptr);
	if (err) {
		trace_9p_protocol_dump(clnt, &req->rc);
		goto free_and_error;
	}
	if (rsize < count) {
		pr_err("bogus RREADDIR count (%d > %d)\n", count, rsize);
		count = rsize;
	}

	p9_debug(P9_DEBUG_9P, "<<< RREADDIR count %d\n", count);

	if (non_zc)
		memmove(data, dataptr, count);

	p9_tag_remove(clnt, req);
	return count;

free_and_error:
	p9_tag_remove(clnt, req);
error:
	return err;
}
EXPORT_SYMBOL(p9_client_readdir);

int p9_client_mknod_dotl(struct p9_fid *fid, const char *name, int mode,
			 dev_t rdev, kgid_t gid, struct p9_qid *qid)
{
	int err;
	struct p9_client *clnt;
	struct p9_req_t *req;

	err = 0;
	clnt = fid->clnt;
	p9_debug(P9_DEBUG_9P,
		 ">>> TMKNOD fid %d name %s mode %d major %d minor %d\n",
		 fid->fid, name, mode, MAJOR(rdev), MINOR(rdev));
	req = p9_client_rpc(clnt, P9_TMKNOD, "dsdddg", fid->fid, name, mode,
			    MAJOR(rdev), MINOR(rdev), gid);
	if (IS_ERR(req))
		return PTR_ERR(req);

	err = p9pdu_readf(&req->rc, clnt->proto_version, "Q", qid);
	if (err) {
		trace_9p_protocol_dump(clnt, &req->rc);
		goto error;
	}
	p9_debug(P9_DEBUG_9P, "<<< RMKNOD qid %x.%llx.%x\n",
		 qid->type, qid->path, qid->version);

error:
	p9_tag_remove(clnt, req);
	return err;
}
EXPORT_SYMBOL(p9_client_mknod_dotl);

int p9_client_mkdir_dotl(struct p9_fid *fid, const char *name, int mode,
			 kgid_t gid, struct p9_qid *qid)
{
	int err;
	struct p9_client *clnt;
	struct p9_req_t *req;

	err = 0;
	clnt = fid->clnt;
	p9_debug(P9_DEBUG_9P, ">>> TMKDIR fid %d name %s mode %d gid %d\n",
		 fid->fid, name, mode, from_kgid(&init_user_ns, gid));
	req = p9_client_rpc(clnt, P9_TMKDIR, "dsdg",
			    fid->fid, name, mode, gid);
	if (IS_ERR(req))
		return PTR_ERR(req);

	err = p9pdu_readf(&req->rc, clnt->proto_version, "Q", qid);
	if (err) {
		trace_9p_protocol_dump(clnt, &req->rc);
		goto error;
	}
	p9_debug(P9_DEBUG_9P, "<<< RMKDIR qid %x.%llx.%x\n", qid->type,
		 qid->path, qid->version);

error:
	p9_tag_remove(clnt, req);
	return err;
}
EXPORT_SYMBOL(p9_client_mkdir_dotl);

int p9_client_lock_dotl(struct p9_fid *fid, struct p9_flock *flock, u8 *status)
{
	int err;
	struct p9_client *clnt;
	struct p9_req_t *req;

	err = 0;
	clnt = fid->clnt;
	p9_debug(P9_DEBUG_9P,
		 ">>> TLOCK fid %d type %i flags %d start %lld length %lld proc_id %d client_id %s\n",
		 fid->fid, flock->type, flock->flags, flock->start,
		 flock->length, flock->proc_id, flock->client_id);

	req = p9_client_rpc(clnt, P9_TLOCK, "dbdqqds", fid->fid, flock->type,
			    flock->flags, flock->start, flock->length,
			    flock->proc_id, flock->client_id);

	if (IS_ERR(req))
		return PTR_ERR(req);

	err = p9pdu_readf(&req->rc, clnt->proto_version, "b", status);
	if (err) {
		trace_9p_protocol_dump(clnt, &req->rc);
		goto error;
	}
	p9_debug(P9_DEBUG_9P, "<<< RLOCK status %i\n", *status);
error:
	p9_tag_remove(clnt, req);
	return err;
}
EXPORT_SYMBOL(p9_client_lock_dotl);

int p9_client_getlock_dotl(struct p9_fid *fid, struct p9_getlock *glock)
{
	int err;
	struct p9_client *clnt;
	struct p9_req_t *req;

	err = 0;
	clnt = fid->clnt;
	p9_debug(P9_DEBUG_9P,
		 ">>> TGETLOCK fid %d, type %i start %lld length %lld proc_id %d client_id %s\n",
		 fid->fid, glock->type, glock->start, glock->length,
		 glock->proc_id, glock->client_id);

	req = p9_client_rpc(clnt, P9_TGETLOCK, "dbqqds", fid->fid,
			    glock->type, glock->start, glock->length,
			    glock->proc_id, glock->client_id);

	if (IS_ERR(req))
		return PTR_ERR(req);

	err = p9pdu_readf(&req->rc, clnt->proto_version, "bqqds", &glock->type,
			  &glock->start, &glock->length, &glock->proc_id,
			  &glock->client_id);
	if (err) {
		trace_9p_protocol_dump(clnt, &req->rc);
		goto error;
	}
	p9_debug(P9_DEBUG_9P,
		 "<<< RGETLOCK type %i start %lld length %lld proc_id %d client_id %s\n",
		 glock->type, glock->start, glock->length,
		 glock->proc_id, glock->client_id);
error:
	p9_tag_remove(clnt, req);
	return err;
}
EXPORT_SYMBOL(p9_client_getlock_dotl);

int p9_client_readlink(struct p9_fid *fid, char **target)
{
	int err;
	struct p9_client *clnt;
	struct p9_req_t *req;

	err = 0;
	clnt = fid->clnt;
	p9_debug(P9_DEBUG_9P, ">>> TREADLINK fid %d\n", fid->fid);

	req = p9_client_rpc(clnt, P9_TREADLINK, "d", fid->fid);
	if (IS_ERR(req))
		return PTR_ERR(req);

	err = p9pdu_readf(&req->rc, clnt->proto_version, "s", target);
	if (err) {
		trace_9p_protocol_dump(clnt, &req->rc);
		goto error;
	}
	p9_debug(P9_DEBUG_9P, "<<< RREADLINK target %s\n", *target);
error:
	p9_tag_remove(clnt, req);
	return err;
}
EXPORT_SYMBOL(p9_client_readlink);

int __init p9_client_init(void)
{
	p9_req_cache = KMEM_CACHE(p9_req_t, SLAB_TYPESAFE_BY_RCU);
	return p9_req_cache ? 0 : -ENOMEM;
}

void __exit p9_client_exit(void)
{
	kmem_cache_destroy(p9_req_cache);
}<|MERGE_RESOLUTION|>--- conflicted
+++ resolved
@@ -888,11 +888,7 @@
 	struct p9_fid *fid;
 
 	p9_debug(P9_DEBUG_FID, "clnt %p\n", clnt);
-<<<<<<< HEAD
-	fid = kzalloc(sizeof(struct p9_fid), GFP_KERNEL);
-=======
 	fid = kzalloc(sizeof(*fid), GFP_KERNEL);
->>>>>>> 64917eb3
 	if (!fid)
 		return NULL;
 
