--- conflicted
+++ resolved
@@ -2375,21 +2375,12 @@
 		switch (nla_type(a)) {
 		case OVS_ACTION_ATTR_CHECK_PKT_LEN:
 			ovs_nla_free_check_pkt_len_action(a);
-<<<<<<< HEAD
 			break;
 
 		case OVS_ACTION_ATTR_CLONE:
 			ovs_nla_free_clone_action(a);
 			break;
 
-=======
-			break;
-
-		case OVS_ACTION_ATTR_CLONE:
-			ovs_nla_free_clone_action(a);
-			break;
-
->>>>>>> 5eb2b831
 		case OVS_ACTION_ATTR_CT:
 			ovs_ct_free_action(a);
 			break;
@@ -2408,21 +2399,12 @@
 		}
 	}
 }
-<<<<<<< HEAD
 
 void ovs_nla_free_flow_actions(struct sw_flow_actions *sf_acts)
 {
 	if (!sf_acts)
 		return;
 
-=======
-
-void ovs_nla_free_flow_actions(struct sw_flow_actions *sf_acts)
-{
-	if (!sf_acts)
-		return;
-
->>>>>>> 5eb2b831
 	ovs_nla_free_nested_actions(sf_acts->actions, sf_acts->actions_len);
 	kfree(sf_acts);
 }
