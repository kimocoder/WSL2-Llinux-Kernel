// SPDX-License-Identifier: GPL-2.0-or-later
/*
 *
 * Copyright (C) Jonathan Naylor G4KLX (g4klx@g4klx.demon.co.uk)
 * Copyright (C) Alan Cox GW4PTS (alan@lxorguk.ukuu.org.uk)
 * Copyright (C) Terry Dawson VK2KTJ (terry@animats.net)
 * Copyright (C) Tomi Manninen OH2BNS (oh2bns@sral.fi)
 */

#include <linux/capability.h>
#include <linux/module.h>
#include <linux/moduleparam.h>
#include <linux/init.h>
#include <linux/errno.h>
#include <linux/types.h>
#include <linux/socket.h>
#include <linux/in.h>
#include <linux/slab.h>
#include <linux/kernel.h>
#include <linux/sched/signal.h>
#include <linux/spinlock.h>
#include <linux/timer.h>
#include <linux/string.h>
#include <linux/sockios.h>
#include <linux/net.h>
#include <linux/stat.h>
#include <net/net_namespace.h>
#include <net/ax25.h>
#include <linux/inet.h>
#include <linux/netdevice.h>
#include <linux/if_arp.h>
#include <linux/skbuff.h>
#include <net/sock.h>
#include <linux/uaccess.h>
#include <linux/fcntl.h>
#include <linux/termios.h>
#include <linux/mm.h>
#include <linux/interrupt.h>
#include <linux/notifier.h>
#include <net/rose.h>
#include <linux/proc_fs.h>
#include <linux/seq_file.h>
#include <net/tcp_states.h>
#include <net/ip.h>
#include <net/arp.h>

static int rose_ndevs = 10;

int sysctl_rose_restart_request_timeout = ROSE_DEFAULT_T0;
int sysctl_rose_call_request_timeout    = ROSE_DEFAULT_T1;
int sysctl_rose_reset_request_timeout   = ROSE_DEFAULT_T2;
int sysctl_rose_clear_request_timeout   = ROSE_DEFAULT_T3;
int sysctl_rose_no_activity_timeout     = ROSE_DEFAULT_IDLE;
int sysctl_rose_ack_hold_back_timeout   = ROSE_DEFAULT_HB;
int sysctl_rose_routing_control         = ROSE_DEFAULT_ROUTING;
int sysctl_rose_link_fail_timeout       = ROSE_DEFAULT_FAIL_TIMEOUT;
int sysctl_rose_maximum_vcs             = ROSE_DEFAULT_MAXVC;
int sysctl_rose_window_size             = ROSE_DEFAULT_WINDOW_SIZE;

static HLIST_HEAD(rose_list);
static DEFINE_SPINLOCK(rose_list_lock);

static const struct proto_ops rose_proto_ops;

ax25_address rose_callsign;

/*
 * ROSE network devices are virtual network devices encapsulating ROSE
 * frames into AX.25 which will be sent through an AX.25 device, so form a
 * special "super class" of normal net devices; split their locks off into a
 * separate class since they always nest.
 */
static struct lock_class_key rose_netdev_xmit_lock_key;
static struct lock_class_key rose_netdev_addr_lock_key;

static void rose_set_lockdep_one(struct net_device *dev,
				 struct netdev_queue *txq,
				 void *_unused)
{
	lockdep_set_class(&txq->_xmit_lock, &rose_netdev_xmit_lock_key);
}

static void rose_set_lockdep_key(struct net_device *dev)
{
	lockdep_set_class(&dev->addr_list_lock, &rose_netdev_addr_lock_key);
	netdev_for_each_tx_queue(dev, rose_set_lockdep_one, NULL);
}

/*
 *	Convert a ROSE address into text.
 */
char *rose2asc(char *buf, const rose_address *addr)
{
	if (addr->rose_addr[0] == 0x00 && addr->rose_addr[1] == 0x00 &&
	    addr->rose_addr[2] == 0x00 && addr->rose_addr[3] == 0x00 &&
	    addr->rose_addr[4] == 0x00) {
		strcpy(buf, "*");
	} else {
		sprintf(buf, "%02X%02X%02X%02X%02X", addr->rose_addr[0] & 0xFF,
						addr->rose_addr[1] & 0xFF,
						addr->rose_addr[2] & 0xFF,
						addr->rose_addr[3] & 0xFF,
						addr->rose_addr[4] & 0xFF);
	}

	return buf;
}

/*
 *	Compare two ROSE addresses, 0 == equal.
 */
int rosecmp(rose_address *addr1, rose_address *addr2)
{
	int i;

	for (i = 0; i < 5; i++)
		if (addr1->rose_addr[i] != addr2->rose_addr[i])
			return 1;

	return 0;
}

/*
 *	Compare two ROSE addresses for only mask digits, 0 == equal.
 */
int rosecmpm(rose_address *addr1, rose_address *addr2, unsigned short mask)
{
	unsigned int i, j;

	if (mask > 10)
		return 1;

	for (i = 0; i < mask; i++) {
		j = i / 2;

		if ((i % 2) != 0) {
			if ((addr1->rose_addr[j] & 0x0F) != (addr2->rose_addr[j] & 0x0F))
				return 1;
		} else {
			if ((addr1->rose_addr[j] & 0xF0) != (addr2->rose_addr[j] & 0xF0))
				return 1;
		}
	}

	return 0;
}

/*
 *	Socket removal during an interrupt is now safe.
 */
static void rose_remove_socket(struct sock *sk)
{
	spin_lock_bh(&rose_list_lock);
	sk_del_node_init(sk);
	spin_unlock_bh(&rose_list_lock);
}

/*
 *	Kill all bound sockets on a broken link layer connection to a
 *	particular neighbour.
 */
void rose_kill_by_neigh(struct rose_neigh *neigh)
{
	struct sock *s;

	spin_lock_bh(&rose_list_lock);
	sk_for_each(s, &rose_list) {
		struct rose_sock *rose = rose_sk(s);

		if (rose->neighbour == neigh) {
			rose_disconnect(s, ENETUNREACH, ROSE_OUT_OF_ORDER, 0);
			rose->neighbour->use--;
			rose->neighbour = NULL;
		}
	}
	spin_unlock_bh(&rose_list_lock);
}

/*
 *	Kill all bound sockets on a dropped device.
 */
static void rose_kill_by_device(struct net_device *dev)
{
	struct sock *sk, *array[16];
	struct rose_sock *rose;
	bool rescan;
	int i, cnt;

start:
	rescan = false;
	cnt = 0;
	spin_lock_bh(&rose_list_lock);
	sk_for_each(sk, &rose_list) {
		rose = rose_sk(sk);
		if (rose->device == dev) {
			if (cnt == ARRAY_SIZE(array)) {
				rescan = true;
				break;
			}
			sock_hold(sk);
			array[cnt++] = sk;
		}
	}
	spin_unlock_bh(&rose_list_lock);

	for (i = 0; i < cnt; i++) {
		sk = array[cnt];
		rose = rose_sk(sk);
		lock_sock(sk);
		spin_lock_bh(&rose_list_lock);
		if (rose->device == dev) {
			rose_disconnect(sk, ENETUNREACH, ROSE_OUT_OF_ORDER, 0);
			if (rose->neighbour)
				rose->neighbour->use--;
			dev_put(rose->device);
			rose->device = NULL;
		}
		spin_unlock_bh(&rose_list_lock);
		release_sock(sk);
		sock_put(sk);
		cond_resched();
	}
	if (rescan)
		goto start;
}

/*
 *	Handle device status changes.
 */
static int rose_device_event(struct notifier_block *this,
			     unsigned long event, void *ptr)
{
	struct net_device *dev = netdev_notifier_info_to_dev(ptr);

	if (!net_eq(dev_net(dev), &init_net))
		return NOTIFY_DONE;

	if (event != NETDEV_DOWN)
		return NOTIFY_DONE;

	switch (dev->type) {
	case ARPHRD_ROSE:
		rose_kill_by_device(dev);
		break;
	case ARPHRD_AX25:
		rose_link_device_down(dev);
		rose_rt_device_down(dev);
		break;
	}

	return NOTIFY_DONE;
}

/*
 *	Add a socket to the bound sockets list.
 */
static void rose_insert_socket(struct sock *sk)
{

	spin_lock_bh(&rose_list_lock);
	sk_add_node(sk, &rose_list);
	spin_unlock_bh(&rose_list_lock);
}

/*
 *	Find a socket that wants to accept the Call Request we just
 *	received.
 */
static struct sock *rose_find_listener(rose_address *addr, ax25_address *call)
{
	struct sock *s;

	spin_lock_bh(&rose_list_lock);
	sk_for_each(s, &rose_list) {
		struct rose_sock *rose = rose_sk(s);

		if (!rosecmp(&rose->source_addr, addr) &&
		    !ax25cmp(&rose->source_call, call) &&
		    !rose->source_ndigis && s->sk_state == TCP_LISTEN)
			goto found;
	}

	sk_for_each(s, &rose_list) {
		struct rose_sock *rose = rose_sk(s);

		if (!rosecmp(&rose->source_addr, addr) &&
		    !ax25cmp(&rose->source_call, &null_ax25_address) &&
		    s->sk_state == TCP_LISTEN)
			goto found;
	}
	s = NULL;
found:
	spin_unlock_bh(&rose_list_lock);
	return s;
}

/*
 *	Find a connected ROSE socket given my LCI and device.
 */
struct sock *rose_find_socket(unsigned int lci, struct rose_neigh *neigh)
{
	struct sock *s;

	spin_lock_bh(&rose_list_lock);
	sk_for_each(s, &rose_list) {
		struct rose_sock *rose = rose_sk(s);

		if (rose->lci == lci && rose->neighbour == neigh)
			goto found;
	}
	s = NULL;
found:
	spin_unlock_bh(&rose_list_lock);
	return s;
}

/*
 *	Find a unique LCI for a given device.
 */
unsigned int rose_new_lci(struct rose_neigh *neigh)
{
	int lci;

	if (neigh->dce_mode) {
		for (lci = 1; lci <= sysctl_rose_maximum_vcs; lci++)
			if (rose_find_socket(lci, neigh) == NULL && rose_route_free_lci(lci, neigh) == NULL)
				return lci;
	} else {
		for (lci = sysctl_rose_maximum_vcs; lci > 0; lci--)
			if (rose_find_socket(lci, neigh) == NULL && rose_route_free_lci(lci, neigh) == NULL)
				return lci;
	}

	return 0;
}

/*
 *	Deferred destroy.
 */
void rose_destroy_socket(struct sock *);

/*
 *	Handler for deferred kills.
 */
static void rose_destroy_timer(struct timer_list *t)
{
	struct sock *sk = from_timer(sk, t, sk_timer);

	rose_destroy_socket(sk);
}

/*
 *	This is called from user mode and the timers. Thus it protects itself
 *	against interrupt users but doesn't worry about being called during
 *	work.  Once it is removed from the queue no interrupt or bottom half
 *	will touch it and we are (fairly 8-) ) safe.
 */
void rose_destroy_socket(struct sock *sk)
{
	struct sk_buff *skb;

	rose_remove_socket(sk);
	rose_stop_heartbeat(sk);
	rose_stop_idletimer(sk);
	rose_stop_timer(sk);

	rose_clear_queues(sk);		/* Flush the queues */

	while ((skb = skb_dequeue(&sk->sk_receive_queue)) != NULL) {
		if (skb->sk != sk) {	/* A pending connection */
			/* Queue the unaccepted socket for death */
			sock_set_flag(skb->sk, SOCK_DEAD);
			rose_start_heartbeat(skb->sk);
			rose_sk(skb->sk)->state = ROSE_STATE_0;
		}

		kfree_skb(skb);
	}

	if (sk_has_allocations(sk)) {
		/* Defer: outstanding buffers */
		timer_setup(&sk->sk_timer, rose_destroy_timer, 0);
		sk->sk_timer.expires  = jiffies + 10 * HZ;
		add_timer(&sk->sk_timer);
	} else
		sock_put(sk);
}

/*
 *	Handling for system calls applied via the various interfaces to a
 *	ROSE socket object.
 */

static int rose_setsockopt(struct socket *sock, int level, int optname,
		sockptr_t optval, unsigned int optlen)
{
	struct sock *sk = sock->sk;
	struct rose_sock *rose = rose_sk(sk);
	int opt;

	if (level != SOL_ROSE)
		return -ENOPROTOOPT;

	if (optlen < sizeof(int))
		return -EINVAL;

	if (copy_from_sockptr(&opt, optval, sizeof(int)))
		return -EFAULT;

	switch (optname) {
	case ROSE_DEFER:
		rose->defer = opt ? 1 : 0;
		return 0;

	case ROSE_T1:
		if (opt < 1)
			return -EINVAL;
		rose->t1 = opt * HZ;
		return 0;

	case ROSE_T2:
		if (opt < 1)
			return -EINVAL;
		rose->t2 = opt * HZ;
		return 0;

	case ROSE_T3:
		if (opt < 1)
			return -EINVAL;
		rose->t3 = opt * HZ;
		return 0;

	case ROSE_HOLDBACK:
		if (opt < 1)
			return -EINVAL;
		rose->hb = opt * HZ;
		return 0;

	case ROSE_IDLE:
		if (opt < 0)
			return -EINVAL;
		rose->idle = opt * 60 * HZ;
		return 0;

	case ROSE_QBITINCL:
		rose->qbitincl = opt ? 1 : 0;
		return 0;

	default:
		return -ENOPROTOOPT;
	}
}

static int rose_getsockopt(struct socket *sock, int level, int optname,
	char __user *optval, int __user *optlen)
{
	struct sock *sk = sock->sk;
	struct rose_sock *rose = rose_sk(sk);
	int val = 0;
	int len;

	if (level != SOL_ROSE)
		return -ENOPROTOOPT;

	if (get_user(len, optlen))
		return -EFAULT;

	if (len < 0)
		return -EINVAL;

	switch (optname) {
	case ROSE_DEFER:
		val = rose->defer;
		break;

	case ROSE_T1:
		val = rose->t1 / HZ;
		break;

	case ROSE_T2:
		val = rose->t2 / HZ;
		break;

	case ROSE_T3:
		val = rose->t3 / HZ;
		break;

	case ROSE_HOLDBACK:
		val = rose->hb / HZ;
		break;

	case ROSE_IDLE:
		val = rose->idle / (60 * HZ);
		break;

	case ROSE_QBITINCL:
		val = rose->qbitincl;
		break;

	default:
		return -ENOPROTOOPT;
	}

	len = min_t(unsigned int, len, sizeof(int));

	if (put_user(len, optlen))
		return -EFAULT;

	return copy_to_user(optval, &val, len) ? -EFAULT : 0;
}

static int rose_listen(struct socket *sock, int backlog)
{
	struct sock *sk = sock->sk;

	lock_sock(sk);
	if (sock->state != SS_UNCONNECTED) {
		release_sock(sk);
		return -EINVAL;
	}

	if (sk->sk_state != TCP_LISTEN) {
		struct rose_sock *rose = rose_sk(sk);

		rose->dest_ndigis = 0;
		memset(&rose->dest_addr, 0, ROSE_ADDR_LEN);
		memset(&rose->dest_call, 0, AX25_ADDR_LEN);
		memset(rose->dest_digis, 0, AX25_ADDR_LEN * ROSE_MAX_DIGIS);
		sk->sk_max_ack_backlog = backlog;
		sk->sk_state           = TCP_LISTEN;
		release_sock(sk);
		return 0;
	}
	release_sock(sk);

	return -EOPNOTSUPP;
}

static struct proto rose_proto = {
	.name	  = "ROSE",
	.owner	  = THIS_MODULE,
	.obj_size = sizeof(struct rose_sock),
};

static int rose_create(struct net *net, struct socket *sock, int protocol,
		       int kern)
{
	struct sock *sk;
	struct rose_sock *rose;

	if (!net_eq(net, &init_net))
		return -EAFNOSUPPORT;

	if (sock->type != SOCK_SEQPACKET || protocol != 0)
		return -ESOCKTNOSUPPORT;

	sk = sk_alloc(net, PF_ROSE, GFP_ATOMIC, &rose_proto, kern);
	if (sk == NULL)
		return -ENOMEM;

	rose = rose_sk(sk);

	sock_init_data(sock, sk);

	skb_queue_head_init(&rose->ack_queue);
#ifdef M_BIT
	skb_queue_head_init(&rose->frag_queue);
	rose->fraglen    = 0;
#endif

	sock->ops    = &rose_proto_ops;
	sk->sk_protocol = protocol;

	timer_setup(&rose->timer, NULL, 0);
	timer_setup(&rose->idletimer, NULL, 0);

	rose->t1   = msecs_to_jiffies(sysctl_rose_call_request_timeout);
	rose->t2   = msecs_to_jiffies(sysctl_rose_reset_request_timeout);
	rose->t3   = msecs_to_jiffies(sysctl_rose_clear_request_timeout);
	rose->hb   = msecs_to_jiffies(sysctl_rose_ack_hold_back_timeout);
	rose->idle = msecs_to_jiffies(sysctl_rose_no_activity_timeout);

	rose->state = ROSE_STATE_0;

	return 0;
}

static struct sock *rose_make_new(struct sock *osk)
{
	struct sock *sk;
	struct rose_sock *rose, *orose;

	if (osk->sk_type != SOCK_SEQPACKET)
		return NULL;

	sk = sk_alloc(sock_net(osk), PF_ROSE, GFP_ATOMIC, &rose_proto, 0);
	if (sk == NULL)
		return NULL;

	rose = rose_sk(sk);

	sock_init_data(NULL, sk);

	skb_queue_head_init(&rose->ack_queue);
#ifdef M_BIT
	skb_queue_head_init(&rose->frag_queue);
	rose->fraglen  = 0;
#endif

	sk->sk_type     = osk->sk_type;
	sk->sk_priority = osk->sk_priority;
	sk->sk_protocol = osk->sk_protocol;
	sk->sk_rcvbuf   = osk->sk_rcvbuf;
	sk->sk_sndbuf   = osk->sk_sndbuf;
	sk->sk_state    = TCP_ESTABLISHED;
	sock_copy_flags(sk, osk);

	timer_setup(&rose->timer, NULL, 0);
	timer_setup(&rose->idletimer, NULL, 0);

	orose		= rose_sk(osk);
	rose->t1	= orose->t1;
	rose->t2	= orose->t2;
	rose->t3	= orose->t3;
	rose->hb	= orose->hb;
	rose->idle	= orose->idle;
	rose->defer	= orose->defer;
	rose->device	= orose->device;
	if (rose->device)
		dev_hold(rose->device);
	rose->qbitincl	= orose->qbitincl;

	return sk;
}

static int rose_release(struct socket *sock)
{
	struct sock *sk = sock->sk;
	struct rose_sock *rose;

	if (sk == NULL) return 0;

	sock_hold(sk);
	sock_orphan(sk);
	lock_sock(sk);
	rose = rose_sk(sk);

	switch (rose->state) {
	case ROSE_STATE_0:
		release_sock(sk);
		rose_disconnect(sk, 0, -1, -1);
		lock_sock(sk);
		rose_destroy_socket(sk);
		break;

	case ROSE_STATE_2:
		rose->neighbour->use--;
		release_sock(sk);
		rose_disconnect(sk, 0, -1, -1);
		lock_sock(sk);
		rose_destroy_socket(sk);
		break;

	case ROSE_STATE_1:
	case ROSE_STATE_3:
	case ROSE_STATE_4:
	case ROSE_STATE_5:
		rose_clear_queues(sk);
		rose_stop_idletimer(sk);
		rose_write_internal(sk, ROSE_CLEAR_REQUEST);
		rose_start_t3timer(sk);
		rose->state  = ROSE_STATE_2;
		sk->sk_state    = TCP_CLOSE;
		sk->sk_shutdown |= SEND_SHUTDOWN;
		sk->sk_state_change(sk);
		sock_set_flag(sk, SOCK_DEAD);
		sock_set_flag(sk, SOCK_DESTROY);
		break;

	default:
		break;
	}

<<<<<<< HEAD
	dev_put(rose->device);
=======
	spin_lock_bh(&rose_list_lock);
	dev_put(rose->device);
	rose->device = NULL;
	spin_unlock_bh(&rose_list_lock);
>>>>>>> c33f17e6
	sock->sk = NULL;
	release_sock(sk);
	sock_put(sk);

	return 0;
}

static int rose_bind(struct socket *sock, struct sockaddr *uaddr, int addr_len)
{
	struct sock *sk = sock->sk;
	struct rose_sock *rose = rose_sk(sk);
	struct sockaddr_rose *addr = (struct sockaddr_rose *)uaddr;
	struct net_device *dev;
	ax25_address *source;
	ax25_uid_assoc *user;
	int n;

	if (!sock_flag(sk, SOCK_ZAPPED))
		return -EINVAL;

	if (addr_len != sizeof(struct sockaddr_rose) && addr_len != sizeof(struct full_sockaddr_rose))
		return -EINVAL;

	if (addr->srose_family != AF_ROSE)
		return -EINVAL;

	if (addr_len == sizeof(struct sockaddr_rose) && addr->srose_ndigis > 1)
		return -EINVAL;

	if ((unsigned int) addr->srose_ndigis > ROSE_MAX_DIGIS)
		return -EINVAL;

	if ((dev = rose_dev_get(&addr->srose_addr)) == NULL)
		return -EADDRNOTAVAIL;

	source = &addr->srose_call;

	user = ax25_findbyuid(current_euid());
	if (user) {
		rose->source_call = user->call;
		ax25_uid_put(user);
	} else {
		if (ax25_uid_policy && !capable(CAP_NET_BIND_SERVICE)) {
			dev_put(dev);
			return -EACCES;
		}
		rose->source_call   = *source;
	}

	rose->source_addr   = addr->srose_addr;
	rose->device        = dev;
	rose->source_ndigis = addr->srose_ndigis;

	if (addr_len == sizeof(struct full_sockaddr_rose)) {
		struct full_sockaddr_rose *full_addr = (struct full_sockaddr_rose *)uaddr;
		for (n = 0 ; n < addr->srose_ndigis ; n++)
			rose->source_digis[n] = full_addr->srose_digis[n];
	} else {
		if (rose->source_ndigis == 1) {
			rose->source_digis[0] = addr->srose_digi;
		}
	}

	rose_insert_socket(sk);

	sock_reset_flag(sk, SOCK_ZAPPED);

	return 0;
}

static int rose_connect(struct socket *sock, struct sockaddr *uaddr, int addr_len, int flags)
{
	struct sock *sk = sock->sk;
	struct rose_sock *rose = rose_sk(sk);
	struct sockaddr_rose *addr = (struct sockaddr_rose *)uaddr;
	unsigned char cause, diagnostic;
	ax25_uid_assoc *user;
	int n, err = 0;

	if (addr_len != sizeof(struct sockaddr_rose) && addr_len != sizeof(struct full_sockaddr_rose))
		return -EINVAL;

	if (addr->srose_family != AF_ROSE)
		return -EINVAL;

	if (addr_len == sizeof(struct sockaddr_rose) && addr->srose_ndigis > 1)
		return -EINVAL;

	if ((unsigned int) addr->srose_ndigis > ROSE_MAX_DIGIS)
		return -EINVAL;

	/* Source + Destination digis should not exceed ROSE_MAX_DIGIS */
	if ((rose->source_ndigis + addr->srose_ndigis) > ROSE_MAX_DIGIS)
		return -EINVAL;

	lock_sock(sk);

	if (sk->sk_state == TCP_ESTABLISHED && sock->state == SS_CONNECTING) {
		/* Connect completed during a ERESTARTSYS event */
		sock->state = SS_CONNECTED;
		goto out_release;
	}

	if (sk->sk_state == TCP_CLOSE && sock->state == SS_CONNECTING) {
		sock->state = SS_UNCONNECTED;
		err = -ECONNREFUSED;
		goto out_release;
	}

	if (sk->sk_state == TCP_ESTABLISHED) {
		/* No reconnect on a seqpacket socket */
		err = -EISCONN;
		goto out_release;
	}

	sk->sk_state   = TCP_CLOSE;
	sock->state = SS_UNCONNECTED;

	rose->neighbour = rose_get_neigh(&addr->srose_addr, &cause,
					 &diagnostic, 0);
	if (!rose->neighbour) {
		err = -ENETUNREACH;
		goto out_release;
	}

	rose->lci = rose_new_lci(rose->neighbour);
	if (!rose->lci) {
		err = -ENETUNREACH;
		goto out_release;
	}

	if (sock_flag(sk, SOCK_ZAPPED)) {	/* Must bind first - autobinding in this may or may not work */
		struct net_device *dev;

		sock_reset_flag(sk, SOCK_ZAPPED);

		dev = rose_dev_first();
		if (!dev) {
			err = -ENETUNREACH;
			goto out_release;
		}

		user = ax25_findbyuid(current_euid());
		if (!user) {
			err = -EINVAL;
			dev_put(dev);
			goto out_release;
		}

		memcpy(&rose->source_addr, dev->dev_addr, ROSE_ADDR_LEN);
		rose->source_call = user->call;
		rose->device      = dev;
		ax25_uid_put(user);

		rose_insert_socket(sk);		/* Finish the bind */
	}
	rose->dest_addr   = addr->srose_addr;
	rose->dest_call   = addr->srose_call;
	rose->rand        = ((long)rose & 0xFFFF) + rose->lci;
	rose->dest_ndigis = addr->srose_ndigis;

	if (addr_len == sizeof(struct full_sockaddr_rose)) {
		struct full_sockaddr_rose *full_addr = (struct full_sockaddr_rose *)uaddr;
		for (n = 0 ; n < addr->srose_ndigis ; n++)
			rose->dest_digis[n] = full_addr->srose_digis[n];
	} else {
		if (rose->dest_ndigis == 1) {
			rose->dest_digis[0] = addr->srose_digi;
		}
	}

	/* Move to connecting socket, start sending Connect Requests */
	sock->state   = SS_CONNECTING;
	sk->sk_state     = TCP_SYN_SENT;

	rose->state = ROSE_STATE_1;

	rose->neighbour->use++;

	rose_write_internal(sk, ROSE_CALL_REQUEST);
	rose_start_heartbeat(sk);
	rose_start_t1timer(sk);

	/* Now the loop */
	if (sk->sk_state != TCP_ESTABLISHED && (flags & O_NONBLOCK)) {
		err = -EINPROGRESS;
		goto out_release;
	}

	/*
	 * A Connect Ack with Choke or timeout or failed routing will go to
	 * closed.
	 */
	if (sk->sk_state == TCP_SYN_SENT) {
		DEFINE_WAIT(wait);

		for (;;) {
			prepare_to_wait(sk_sleep(sk), &wait,
					TASK_INTERRUPTIBLE);
			if (sk->sk_state != TCP_SYN_SENT)
				break;
			if (!signal_pending(current)) {
				release_sock(sk);
				schedule();
				lock_sock(sk);
				continue;
			}
			err = -ERESTARTSYS;
			break;
		}
		finish_wait(sk_sleep(sk), &wait);

		if (err)
			goto out_release;
	}

	if (sk->sk_state != TCP_ESTABLISHED) {
		sock->state = SS_UNCONNECTED;
		err = sock_error(sk);	/* Always set at this point */
		goto out_release;
	}

	sock->state = SS_CONNECTED;

out_release:
	release_sock(sk);

	return err;
}

static int rose_accept(struct socket *sock, struct socket *newsock, int flags,
		       bool kern)
{
	struct sk_buff *skb;
	struct sock *newsk;
	DEFINE_WAIT(wait);
	struct sock *sk;
	int err = 0;

	if ((sk = sock->sk) == NULL)
		return -EINVAL;

	lock_sock(sk);
	if (sk->sk_type != SOCK_SEQPACKET) {
		err = -EOPNOTSUPP;
		goto out_release;
	}

	if (sk->sk_state != TCP_LISTEN) {
		err = -EINVAL;
		goto out_release;
	}

	/*
	 *	The write queue this time is holding sockets ready to use
	 *	hooked into the SABM we saved
	 */
	for (;;) {
		prepare_to_wait(sk_sleep(sk), &wait, TASK_INTERRUPTIBLE);

		skb = skb_dequeue(&sk->sk_receive_queue);
		if (skb)
			break;

		if (flags & O_NONBLOCK) {
			err = -EWOULDBLOCK;
			break;
		}
		if (!signal_pending(current)) {
			release_sock(sk);
			schedule();
			lock_sock(sk);
			continue;
		}
		err = -ERESTARTSYS;
		break;
	}
	finish_wait(sk_sleep(sk), &wait);
	if (err)
		goto out_release;

	newsk = skb->sk;
	sock_graft(newsk, newsock);

	/* Now attach up the new socket */
	skb->sk = NULL;
	kfree_skb(skb);
	sk_acceptq_removed(sk);

out_release:
	release_sock(sk);

	return err;
}

static int rose_getname(struct socket *sock, struct sockaddr *uaddr,
	int peer)
{
	struct full_sockaddr_rose *srose = (struct full_sockaddr_rose *)uaddr;
	struct sock *sk = sock->sk;
	struct rose_sock *rose = rose_sk(sk);
	int n;

	memset(srose, 0, sizeof(*srose));
	if (peer != 0) {
		if (sk->sk_state != TCP_ESTABLISHED)
			return -ENOTCONN;
		srose->srose_family = AF_ROSE;
		srose->srose_addr   = rose->dest_addr;
		srose->srose_call   = rose->dest_call;
		srose->srose_ndigis = rose->dest_ndigis;
		for (n = 0; n < rose->dest_ndigis; n++)
			srose->srose_digis[n] = rose->dest_digis[n];
	} else {
		srose->srose_family = AF_ROSE;
		srose->srose_addr   = rose->source_addr;
		srose->srose_call   = rose->source_call;
		srose->srose_ndigis = rose->source_ndigis;
		for (n = 0; n < rose->source_ndigis; n++)
			srose->srose_digis[n] = rose->source_digis[n];
	}

	return sizeof(struct full_sockaddr_rose);
}

int rose_rx_call_request(struct sk_buff *skb, struct net_device *dev, struct rose_neigh *neigh, unsigned int lci)
{
	struct sock *sk;
	struct sock *make;
	struct rose_sock *make_rose;
	struct rose_facilities_struct facilities;
	int n;

	skb->sk = NULL;		/* Initially we don't know who it's for */

	/*
	 *	skb->data points to the rose frame start
	 */
	memset(&facilities, 0x00, sizeof(struct rose_facilities_struct));

	if (!rose_parse_facilities(skb->data + ROSE_CALL_REQ_FACILITIES_OFF,
				   skb->len - ROSE_CALL_REQ_FACILITIES_OFF,
				   &facilities)) {
		rose_transmit_clear_request(neigh, lci, ROSE_INVALID_FACILITY, 76);
		return 0;
	}

	sk = rose_find_listener(&facilities.source_addr, &facilities.source_call);

	/*
	 * We can't accept the Call Request.
	 */
	if (sk == NULL || sk_acceptq_is_full(sk) ||
	    (make = rose_make_new(sk)) == NULL) {
		rose_transmit_clear_request(neigh, lci, ROSE_NETWORK_CONGESTION, 120);
		return 0;
	}

	skb->sk     = make;
	make->sk_state = TCP_ESTABLISHED;
	make_rose = rose_sk(make);

	make_rose->lci           = lci;
	make_rose->dest_addr     = facilities.dest_addr;
	make_rose->dest_call     = facilities.dest_call;
	make_rose->dest_ndigis   = facilities.dest_ndigis;
	for (n = 0 ; n < facilities.dest_ndigis ; n++)
		make_rose->dest_digis[n] = facilities.dest_digis[n];
	make_rose->source_addr   = facilities.source_addr;
	make_rose->source_call   = facilities.source_call;
	make_rose->source_ndigis = facilities.source_ndigis;
	for (n = 0 ; n < facilities.source_ndigis ; n++)
		make_rose->source_digis[n] = facilities.source_digis[n];
	make_rose->neighbour     = neigh;
	make_rose->device        = dev;
	make_rose->facilities    = facilities;

	make_rose->neighbour->use++;

	if (rose_sk(sk)->defer) {
		make_rose->state = ROSE_STATE_5;
	} else {
		rose_write_internal(make, ROSE_CALL_ACCEPTED);
		make_rose->state = ROSE_STATE_3;
		rose_start_idletimer(make);
	}

	make_rose->condition = 0x00;
	make_rose->vs        = 0;
	make_rose->va        = 0;
	make_rose->vr        = 0;
	make_rose->vl        = 0;
	sk_acceptq_added(sk);

	rose_insert_socket(make);

	skb_queue_head(&sk->sk_receive_queue, skb);

	rose_start_heartbeat(make);

	if (!sock_flag(sk, SOCK_DEAD))
		sk->sk_data_ready(sk);

	return 1;
}

static int rose_sendmsg(struct socket *sock, struct msghdr *msg, size_t len)
{
	struct sock *sk = sock->sk;
	struct rose_sock *rose = rose_sk(sk);
	DECLARE_SOCKADDR(struct sockaddr_rose *, usrose, msg->msg_name);
	int err;
	struct full_sockaddr_rose srose;
	struct sk_buff *skb;
	unsigned char *asmptr;
	int n, size, qbit = 0;

	if (msg->msg_flags & ~(MSG_DONTWAIT|MSG_EOR|MSG_CMSG_COMPAT))
		return -EINVAL;

	if (sock_flag(sk, SOCK_ZAPPED))
		return -EADDRNOTAVAIL;

	if (sk->sk_shutdown & SEND_SHUTDOWN) {
		send_sig(SIGPIPE, current, 0);
		return -EPIPE;
	}

	if (rose->neighbour == NULL || rose->device == NULL)
		return -ENETUNREACH;

	if (usrose != NULL) {
		if (msg->msg_namelen != sizeof(struct sockaddr_rose) && msg->msg_namelen != sizeof(struct full_sockaddr_rose))
			return -EINVAL;
		memset(&srose, 0, sizeof(struct full_sockaddr_rose));
		memcpy(&srose, usrose, msg->msg_namelen);
		if (rosecmp(&rose->dest_addr, &srose.srose_addr) != 0 ||
		    ax25cmp(&rose->dest_call, &srose.srose_call) != 0)
			return -EISCONN;
		if (srose.srose_ndigis != rose->dest_ndigis)
			return -EISCONN;
		if (srose.srose_ndigis == rose->dest_ndigis) {
			for (n = 0 ; n < srose.srose_ndigis ; n++)
				if (ax25cmp(&rose->dest_digis[n],
					    &srose.srose_digis[n]))
					return -EISCONN;
		}
		if (srose.srose_family != AF_ROSE)
			return -EINVAL;
	} else {
		if (sk->sk_state != TCP_ESTABLISHED)
			return -ENOTCONN;

		srose.srose_family = AF_ROSE;
		srose.srose_addr   = rose->dest_addr;
		srose.srose_call   = rose->dest_call;
		srose.srose_ndigis = rose->dest_ndigis;
		for (n = 0 ; n < rose->dest_ndigis ; n++)
			srose.srose_digis[n] = rose->dest_digis[n];
	}

	/* Build a packet */
	/* Sanity check the packet size */
	if (len > 65535)
		return -EMSGSIZE;

	size = len + AX25_BPQ_HEADER_LEN + AX25_MAX_HEADER_LEN + ROSE_MIN_LEN;

	if ((skb = sock_alloc_send_skb(sk, size, msg->msg_flags & MSG_DONTWAIT, &err)) == NULL)
		return err;

	skb_reserve(skb, AX25_BPQ_HEADER_LEN + AX25_MAX_HEADER_LEN + ROSE_MIN_LEN);

	/*
	 *	Put the data on the end
	 */

	skb_reset_transport_header(skb);
	skb_put(skb, len);

	err = memcpy_from_msg(skb_transport_header(skb), msg, len);
	if (err) {
		kfree_skb(skb);
		return err;
	}

	/*
	 *	If the Q BIT Include socket option is in force, the first
	 *	byte of the user data is the logical value of the Q Bit.
	 */
	if (rose->qbitincl) {
		qbit = skb->data[0];
		skb_pull(skb, 1);
	}

	/*
	 *	Push down the ROSE header
	 */
	asmptr = skb_push(skb, ROSE_MIN_LEN);

	/* Build a ROSE Network header */
	asmptr[0] = ((rose->lci >> 8) & 0x0F) | ROSE_GFI;
	asmptr[1] = (rose->lci >> 0) & 0xFF;
	asmptr[2] = ROSE_DATA;

	if (qbit)
		asmptr[0] |= ROSE_Q_BIT;

	if (sk->sk_state != TCP_ESTABLISHED) {
		kfree_skb(skb);
		return -ENOTCONN;
	}

#ifdef M_BIT
#define ROSE_PACLEN (256-ROSE_MIN_LEN)
	if (skb->len - ROSE_MIN_LEN > ROSE_PACLEN) {
		unsigned char header[ROSE_MIN_LEN];
		struct sk_buff *skbn;
		int frontlen;
		int lg;

		/* Save a copy of the Header */
		skb_copy_from_linear_data(skb, header, ROSE_MIN_LEN);
		skb_pull(skb, ROSE_MIN_LEN);

		frontlen = skb_headroom(skb);

		while (skb->len > 0) {
			if ((skbn = sock_alloc_send_skb(sk, frontlen + ROSE_PACLEN, 0, &err)) == NULL) {
				kfree_skb(skb);
				return err;
			}

			skbn->sk   = sk;
			skbn->free = 1;
			skbn->arp  = 1;

			skb_reserve(skbn, frontlen);

			lg = (ROSE_PACLEN > skb->len) ? skb->len : ROSE_PACLEN;

			/* Copy the user data */
			skb_copy_from_linear_data(skb, skb_put(skbn, lg), lg);
			skb_pull(skb, lg);

			/* Duplicate the Header */
			skb_push(skbn, ROSE_MIN_LEN);
			skb_copy_to_linear_data(skbn, header, ROSE_MIN_LEN);

			if (skb->len > 0)
				skbn->data[2] |= M_BIT;

			skb_queue_tail(&sk->sk_write_queue, skbn); /* Throw it on the queue */
		}

		skb->free = 1;
		kfree_skb(skb);
	} else {
		skb_queue_tail(&sk->sk_write_queue, skb);		/* Throw it on the queue */
	}
#else
	skb_queue_tail(&sk->sk_write_queue, skb);	/* Shove it onto the queue */
#endif

	rose_kick(sk);

	return len;
}


static int rose_recvmsg(struct socket *sock, struct msghdr *msg, size_t size,
			int flags)
{
	struct sock *sk = sock->sk;
	struct rose_sock *rose = rose_sk(sk);
	size_t copied;
	unsigned char *asmptr;
	struct sk_buff *skb;
	int n, er, qbit;

	/*
	 * This works for seqpacket too. The receiver has ordered the queue for
	 * us! We do one quick check first though
	 */
	if (sk->sk_state != TCP_ESTABLISHED)
		return -ENOTCONN;

	/* Now we can treat all alike */
	if ((skb = skb_recv_datagram(sk, flags & ~MSG_DONTWAIT, flags & MSG_DONTWAIT, &er)) == NULL)
		return er;

	qbit = (skb->data[0] & ROSE_Q_BIT) == ROSE_Q_BIT;

	skb_pull(skb, ROSE_MIN_LEN);

	if (rose->qbitincl) {
		asmptr  = skb_push(skb, 1);
		*asmptr = qbit;
	}

	skb_reset_transport_header(skb);
	copied     = skb->len;

	if (copied > size) {
		copied = size;
		msg->msg_flags |= MSG_TRUNC;
	}

	skb_copy_datagram_msg(skb, 0, msg, copied);

	if (msg->msg_name) {
		struct sockaddr_rose *srose;
		DECLARE_SOCKADDR(struct full_sockaddr_rose *, full_srose,
				 msg->msg_name);

		memset(msg->msg_name, 0, sizeof(struct full_sockaddr_rose));
		srose = msg->msg_name;
		srose->srose_family = AF_ROSE;
		srose->srose_addr   = rose->dest_addr;
		srose->srose_call   = rose->dest_call;
		srose->srose_ndigis = rose->dest_ndigis;
		for (n = 0 ; n < rose->dest_ndigis ; n++)
			full_srose->srose_digis[n] = rose->dest_digis[n];
		msg->msg_namelen = sizeof(struct full_sockaddr_rose);
	}

	skb_free_datagram(sk, skb);

	return copied;
}


static int rose_ioctl(struct socket *sock, unsigned int cmd, unsigned long arg)
{
	struct sock *sk = sock->sk;
	struct rose_sock *rose = rose_sk(sk);
	void __user *argp = (void __user *)arg;

	switch (cmd) {
	case TIOCOUTQ: {
		long amount;

		amount = sk->sk_sndbuf - sk_wmem_alloc_get(sk);
		if (amount < 0)
			amount = 0;
		return put_user(amount, (unsigned int __user *) argp);
	}

	case TIOCINQ: {
		struct sk_buff *skb;
		long amount = 0L;

		spin_lock_irq(&sk->sk_receive_queue.lock);
		if ((skb = skb_peek(&sk->sk_receive_queue)) != NULL)
			amount = skb->len;
		spin_unlock_irq(&sk->sk_receive_queue.lock);
		return put_user(amount, (unsigned int __user *) argp);
	}

	case SIOCGIFADDR:
	case SIOCSIFADDR:
	case SIOCGIFDSTADDR:
	case SIOCSIFDSTADDR:
	case SIOCGIFBRDADDR:
	case SIOCSIFBRDADDR:
	case SIOCGIFNETMASK:
	case SIOCSIFNETMASK:
	case SIOCGIFMETRIC:
	case SIOCSIFMETRIC:
		return -EINVAL;

	case SIOCADDRT:
	case SIOCDELRT:
	case SIOCRSCLRRT:
		if (!capable(CAP_NET_ADMIN))
			return -EPERM;
		return rose_rt_ioctl(cmd, argp);

	case SIOCRSGCAUSE: {
		struct rose_cause_struct rose_cause;
		rose_cause.cause      = rose->cause;
		rose_cause.diagnostic = rose->diagnostic;
		return copy_to_user(argp, &rose_cause, sizeof(struct rose_cause_struct)) ? -EFAULT : 0;
	}

	case SIOCRSSCAUSE: {
		struct rose_cause_struct rose_cause;
		if (copy_from_user(&rose_cause, argp, sizeof(struct rose_cause_struct)))
			return -EFAULT;
		rose->cause      = rose_cause.cause;
		rose->diagnostic = rose_cause.diagnostic;
		return 0;
	}

	case SIOCRSSL2CALL:
		if (!capable(CAP_NET_ADMIN)) return -EPERM;
		if (ax25cmp(&rose_callsign, &null_ax25_address) != 0)
			ax25_listen_release(&rose_callsign, NULL);
		if (copy_from_user(&rose_callsign, argp, sizeof(ax25_address)))
			return -EFAULT;
		if (ax25cmp(&rose_callsign, &null_ax25_address) != 0)
			return ax25_listen_register(&rose_callsign, NULL);

		return 0;

	case SIOCRSGL2CALL:
		return copy_to_user(argp, &rose_callsign, sizeof(ax25_address)) ? -EFAULT : 0;

	case SIOCRSACCEPT:
		if (rose->state == ROSE_STATE_5) {
			rose_write_internal(sk, ROSE_CALL_ACCEPTED);
			rose_start_idletimer(sk);
			rose->condition = 0x00;
			rose->vs        = 0;
			rose->va        = 0;
			rose->vr        = 0;
			rose->vl        = 0;
			rose->state     = ROSE_STATE_3;
		}
		return 0;

	default:
		return -ENOIOCTLCMD;
	}

	return 0;
}

#ifdef CONFIG_PROC_FS
static void *rose_info_start(struct seq_file *seq, loff_t *pos)
	__acquires(rose_list_lock)
{
	spin_lock_bh(&rose_list_lock);
	return seq_hlist_start_head(&rose_list, *pos);
}

static void *rose_info_next(struct seq_file *seq, void *v, loff_t *pos)
{
	return seq_hlist_next(v, &rose_list, pos);
}

static void rose_info_stop(struct seq_file *seq, void *v)
	__releases(rose_list_lock)
{
	spin_unlock_bh(&rose_list_lock);
}

static int rose_info_show(struct seq_file *seq, void *v)
{
	char buf[11], rsbuf[11];

	if (v == SEQ_START_TOKEN)
		seq_puts(seq,
			 "dest_addr  dest_call src_addr   src_call  dev   lci neigh st vs vr va   t  t1  t2  t3  hb    idle Snd-Q Rcv-Q inode\n");

	else {
		struct sock *s = sk_entry(v);
		struct rose_sock *rose = rose_sk(s);
		const char *devname, *callsign;
		const struct net_device *dev = rose->device;

		if (!dev)
			devname = "???";
		else
			devname = dev->name;

		seq_printf(seq, "%-10s %-9s ",
			   rose2asc(rsbuf, &rose->dest_addr),
			   ax2asc(buf, &rose->dest_call));

		if (ax25cmp(&rose->source_call, &null_ax25_address) == 0)
			callsign = "??????-?";
		else
			callsign = ax2asc(buf, &rose->source_call);

		seq_printf(seq,
			   "%-10s %-9s %-5s %3.3X %05d  %d  %d  %d  %d %3lu %3lu %3lu %3lu %3lu %3lu/%03lu %5d %5d %ld\n",
			rose2asc(rsbuf, &rose->source_addr),
			callsign,
			devname,
			rose->lci & 0x0FFF,
			(rose->neighbour) ? rose->neighbour->number : 0,
			rose->state,
			rose->vs,
			rose->vr,
			rose->va,
			ax25_display_timer(&rose->timer) / HZ,
			rose->t1 / HZ,
			rose->t2 / HZ,
			rose->t3 / HZ,
			rose->hb / HZ,
			ax25_display_timer(&rose->idletimer) / (60 * HZ),
			rose->idle / (60 * HZ),
			sk_wmem_alloc_get(s),
			sk_rmem_alloc_get(s),
			s->sk_socket ? SOCK_INODE(s->sk_socket)->i_ino : 0L);
	}

	return 0;
}

static const struct seq_operations rose_info_seqops = {
	.start = rose_info_start,
	.next = rose_info_next,
	.stop = rose_info_stop,
	.show = rose_info_show,
};
#endif	/* CONFIG_PROC_FS */

static const struct net_proto_family rose_family_ops = {
	.family		=	PF_ROSE,
	.create		=	rose_create,
	.owner		=	THIS_MODULE,
};

static const struct proto_ops rose_proto_ops = {
	.family		=	PF_ROSE,
	.owner		=	THIS_MODULE,
	.release	=	rose_release,
	.bind		=	rose_bind,
	.connect	=	rose_connect,
	.socketpair	=	sock_no_socketpair,
	.accept		=	rose_accept,
	.getname	=	rose_getname,
	.poll		=	datagram_poll,
	.ioctl		=	rose_ioctl,
	.gettstamp	=	sock_gettstamp,
	.listen		=	rose_listen,
	.shutdown	=	sock_no_shutdown,
	.setsockopt	=	rose_setsockopt,
	.getsockopt	=	rose_getsockopt,
	.sendmsg	=	rose_sendmsg,
	.recvmsg	=	rose_recvmsg,
	.mmap		=	sock_no_mmap,
	.sendpage	=	sock_no_sendpage,
};

static struct notifier_block rose_dev_notifier = {
	.notifier_call	=	rose_device_event,
};

static struct net_device **dev_rose;

static struct ax25_protocol rose_pid = {
	.pid	= AX25_P_ROSE,
	.func	= rose_route_frame
};

static struct ax25_linkfail rose_linkfail_notifier = {
	.func	= rose_link_failed
};

static int __init rose_proto_init(void)
{
	int i;
	int rc;

	if (rose_ndevs > 0x7FFFFFFF/sizeof(struct net_device *)) {
		printk(KERN_ERR "ROSE: rose_proto_init - rose_ndevs parameter too large\n");
		rc = -EINVAL;
		goto out;
	}

	rc = proto_register(&rose_proto, 0);
	if (rc != 0)
		goto out;

	rose_callsign = null_ax25_address;

	dev_rose = kcalloc(rose_ndevs, sizeof(struct net_device *),
			   GFP_KERNEL);
	if (dev_rose == NULL) {
		printk(KERN_ERR "ROSE: rose_proto_init - unable to allocate device structure\n");
		rc = -ENOMEM;
		goto out_proto_unregister;
	}

	for (i = 0; i < rose_ndevs; i++) {
		struct net_device *dev;
		char name[IFNAMSIZ];

		sprintf(name, "rose%d", i);
		dev = alloc_netdev(0, name, NET_NAME_UNKNOWN, rose_setup);
		if (!dev) {
			printk(KERN_ERR "ROSE: rose_proto_init - unable to allocate memory\n");
			rc = -ENOMEM;
			goto fail;
		}
		rc = register_netdev(dev);
		if (rc) {
			printk(KERN_ERR "ROSE: netdevice registration failed\n");
			free_netdev(dev);
			goto fail;
		}
		rose_set_lockdep_key(dev);
		dev_rose[i] = dev;
	}

	sock_register(&rose_family_ops);
	register_netdevice_notifier(&rose_dev_notifier);

	ax25_register_pid(&rose_pid);
	ax25_linkfail_register(&rose_linkfail_notifier);

#ifdef CONFIG_SYSCTL
	rose_register_sysctl();
#endif
	rose_loopback_init();

	rose_add_loopback_neigh();

	proc_create_seq("rose", 0444, init_net.proc_net, &rose_info_seqops);
	proc_create_seq("rose_neigh", 0444, init_net.proc_net,
		    &rose_neigh_seqops);
	proc_create_seq("rose_nodes", 0444, init_net.proc_net,
		    &rose_node_seqops);
	proc_create_seq("rose_routes", 0444, init_net.proc_net,
		    &rose_route_seqops);
out:
	return rc;
fail:
	while (--i >= 0) {
		unregister_netdev(dev_rose[i]);
		free_netdev(dev_rose[i]);
	}
	kfree(dev_rose);
out_proto_unregister:
	proto_unregister(&rose_proto);
	goto out;
}
module_init(rose_proto_init);

module_param(rose_ndevs, int, 0);
MODULE_PARM_DESC(rose_ndevs, "number of ROSE devices");

MODULE_AUTHOR("Jonathan Naylor G4KLX <g4klx@g4klx.demon.co.uk>");
MODULE_DESCRIPTION("The amateur radio ROSE network layer protocol");
MODULE_LICENSE("GPL");
MODULE_ALIAS_NETPROTO(PF_ROSE);

static void __exit rose_exit(void)
{
	int i;

	remove_proc_entry("rose", init_net.proc_net);
	remove_proc_entry("rose_neigh", init_net.proc_net);
	remove_proc_entry("rose_nodes", init_net.proc_net);
	remove_proc_entry("rose_routes", init_net.proc_net);
	rose_loopback_clear();

	rose_rt_free();

	ax25_protocol_release(AX25_P_ROSE);
	ax25_linkfail_release(&rose_linkfail_notifier);

	if (ax25cmp(&rose_callsign, &null_ax25_address) != 0)
		ax25_listen_release(&rose_callsign, NULL);

#ifdef CONFIG_SYSCTL
	rose_unregister_sysctl();
#endif
	unregister_netdevice_notifier(&rose_dev_notifier);

	sock_unregister(PF_ROSE);

	for (i = 0; i < rose_ndevs; i++) {
		struct net_device *dev = dev_rose[i];

		if (dev) {
			unregister_netdev(dev);
			free_netdev(dev);
		}
	}

	kfree(dev_rose);
	proto_unregister(&rose_proto);
}

module_exit(rose_exit);<|MERGE_RESOLUTION|>--- conflicted
+++ resolved
@@ -681,14 +681,10 @@
 		break;
 	}
 
-<<<<<<< HEAD
-	dev_put(rose->device);
-=======
 	spin_lock_bh(&rose_list_lock);
 	dev_put(rose->device);
 	rose->device = NULL;
 	spin_unlock_bh(&rose_list_lock);
->>>>>>> c33f17e6
 	sock->sk = NULL;
 	release_sock(sk);
 	sock_put(sk);
