// SPDX-License-Identifier: GPL-2.0-or-later
/*
 *  Jack abstraction layer
 *
 *  Copyright 2008 Wolfson Microelectronics
 */

#include <linux/input.h>
#include <linux/slab.h>
#include <linux/module.h>
#include <linux/ctype.h>
#include <linux/mm.h>
#include <linux/debugfs.h>
#include <sound/jack.h>
#include <sound/core.h>
#include <sound/control.h>

struct snd_jack_kctl {
	struct snd_kcontrol *kctl;
	struct list_head list;  /* list of controls belong to the same jack */
	unsigned int mask_bits; /* only masked status bits are reported via kctl */
	struct snd_jack *jack;  /* pointer to struct snd_jack */
	bool sw_inject_enable;  /* allow to inject plug event via debugfs */
#ifdef CONFIG_SND_JACK_INJECTION_DEBUG
	struct dentry *jack_debugfs_root; /* jack_kctl debugfs root */
#endif
};

#ifdef CONFIG_SND_JACK_INPUT_DEV
static const int jack_switch_types[SND_JACK_SWITCH_TYPES] = {
	SW_HEADPHONE_INSERT,
	SW_MICROPHONE_INSERT,
	SW_LINEOUT_INSERT,
	SW_JACK_PHYSICAL_INSERT,
	SW_VIDEOOUT_INSERT,
	SW_LINEIN_INSERT,
};
#endif /* CONFIG_SND_JACK_INPUT_DEV */

static int snd_jack_dev_disconnect(struct snd_device *device)
{
#ifdef CONFIG_SND_JACK_INPUT_DEV
	struct snd_jack *jack = device->device_data;

	mutex_lock(&jack->input_dev_lock);
	if (!jack->input_dev) {
		mutex_unlock(&jack->input_dev_lock);
		return 0;
	}

	/* If the input device is registered with the input subsystem
	 * then we need to use a different deallocator. */
	if (jack->registered)
		input_unregister_device(jack->input_dev);
	else
		input_free_device(jack->input_dev);
	jack->input_dev = NULL;
	mutex_unlock(&jack->input_dev_lock);
#endif /* CONFIG_SND_JACK_INPUT_DEV */
	return 0;
}

static int snd_jack_dev_free(struct snd_device *device)
{
	struct snd_jack *jack = device->device_data;
	struct snd_card *card = device->card;
	struct snd_jack_kctl *jack_kctl, *tmp_jack_kctl;

	down_write(&card->controls_rwsem);
	list_for_each_entry_safe(jack_kctl, tmp_jack_kctl, &jack->kctl_list, list) {
		list_del_init(&jack_kctl->list);
		snd_ctl_remove(card, jack_kctl->kctl);
	}
	up_write(&card->controls_rwsem);

	if (jack->private_free)
		jack->private_free(jack);

	snd_jack_dev_disconnect(device);

	kfree(jack->id);
	kfree(jack);

	return 0;
}

#ifdef CONFIG_SND_JACK_INPUT_DEV
static int snd_jack_dev_register(struct snd_device *device)
{
	struct snd_jack *jack = device->device_data;
	struct snd_card *card = device->card;
	int err, i;

	snprintf(jack->name, sizeof(jack->name), "%s %s",
		 card->shortname, jack->id);

	mutex_lock(&jack->input_dev_lock);
	if (!jack->input_dev) {
		mutex_unlock(&jack->input_dev_lock);
		return 0;
	}

	jack->input_dev->name = jack->name;

	/* Default to the sound card device. */
	if (!jack->input_dev->dev.parent)
		jack->input_dev->dev.parent = snd_card_get_device_link(card);

	/* Add capabilities for any keys that are enabled */
	for (i = 0; i < ARRAY_SIZE(jack->key); i++) {
		int testbit = SND_JACK_BTN_0 >> i;

		if (!(jack->type & testbit))
			continue;

		if (!jack->key[i])
			jack->key[i] = BTN_0 + i;

		input_set_capability(jack->input_dev, EV_KEY, jack->key[i]);
	}

	err = input_register_device(jack->input_dev);
	if (err == 0)
		jack->registered = 1;

	mutex_unlock(&jack->input_dev_lock);
	return err;
}
#endif /* CONFIG_SND_JACK_INPUT_DEV */

#ifdef CONFIG_SND_JACK_INJECTION_DEBUG
static void snd_jack_inject_report(struct snd_jack_kctl *jack_kctl, int status)
{
	struct snd_jack *jack;
#ifdef CONFIG_SND_JACK_INPUT_DEV
	int i;
#endif
	if (!jack_kctl)
		return;

	jack = jack_kctl->jack;

	if (jack_kctl->sw_inject_enable)
		snd_kctl_jack_report(jack->card, jack_kctl->kctl,
				     status & jack_kctl->mask_bits);

#ifdef CONFIG_SND_JACK_INPUT_DEV
	if (!jack->input_dev)
		return;

	for (i = 0; i < ARRAY_SIZE(jack->key); i++) {
		int testbit = ((SND_JACK_BTN_0 >> i) & jack_kctl->mask_bits);

		if (jack->type & testbit)
			input_report_key(jack->input_dev, jack->key[i],
					 status & testbit);
	}

	for (i = 0; i < ARRAY_SIZE(jack_switch_types); i++) {
		int testbit = ((1 << i) & jack_kctl->mask_bits);

		if (jack->type & testbit)
			input_report_switch(jack->input_dev,
					    jack_switch_types[i],
					    status & testbit);
	}

	input_sync(jack->input_dev);
#endif /* CONFIG_SND_JACK_INPUT_DEV */
}

static ssize_t sw_inject_enable_read(struct file *file,
				     char __user *to, size_t count, loff_t *ppos)
{
	struct snd_jack_kctl *jack_kctl = file->private_data;
	int len, ret;
	char buf[128];

	len = scnprintf(buf, sizeof(buf), "%s: %s\t\t%s: %i\n", "Jack", jack_kctl->kctl->id.name,
			"Inject Enabled", jack_kctl->sw_inject_enable);
	ret = simple_read_from_buffer(to, count, ppos, buf, len);

	return ret;
}

static ssize_t sw_inject_enable_write(struct file *file,
				      const char __user *from, size_t count, loff_t *ppos)
{
	struct snd_jack_kctl *jack_kctl = file->private_data;
	int ret, err;
	unsigned long enable;
	char buf[8] = { 0 };

	ret = simple_write_to_buffer(buf, sizeof(buf) - 1, ppos, from, count);
	err = kstrtoul(buf, 0, &enable);
	if (err)
		return err;

	if (jack_kctl->sw_inject_enable == (!!enable))
		return ret;

	jack_kctl->sw_inject_enable = !!enable;

	if (!jack_kctl->sw_inject_enable)
		snd_jack_report(jack_kctl->jack, jack_kctl->jack->hw_status_cache);

	return ret;
}

static ssize_t jackin_inject_write(struct file *file,
				   const char __user *from, size_t count, loff_t *ppos)
{
	struct snd_jack_kctl *jack_kctl = file->private_data;
	int ret, err;
	unsigned long enable;
	char buf[8] = { 0 };

	if (!jack_kctl->sw_inject_enable)
		return -EINVAL;

	ret = simple_write_to_buffer(buf, sizeof(buf) - 1, ppos, from, count);
	err = kstrtoul(buf, 0, &enable);
	if (err)
		return err;

	snd_jack_inject_report(jack_kctl, !!enable ? jack_kctl->mask_bits : 0);

	return ret;
}

static ssize_t jack_kctl_id_read(struct file *file,
				 char __user *to, size_t count, loff_t *ppos)
{
	struct snd_jack_kctl *jack_kctl = file->private_data;
	char buf[64];
	int len, ret;

	len = scnprintf(buf, sizeof(buf), "%s\n", jack_kctl->kctl->id.name);
	ret = simple_read_from_buffer(to, count, ppos, buf, len);

	return ret;
}

/* the bit definition is aligned with snd_jack_types in jack.h */
static const char * const jack_events_name[] = {
	"HEADPHONE(0x0001)", "MICROPHONE(0x0002)", "LINEOUT(0x0004)",
	"MECHANICAL(0x0008)", "VIDEOOUT(0x0010)", "LINEIN(0x0020)",
	"", "", "", "BTN_5(0x0200)", "BTN_4(0x0400)", "BTN_3(0x0800)",
	"BTN_2(0x1000)", "BTN_1(0x2000)", "BTN_0(0x4000)", "",
};

/* the recommended buffer size is 256 */
static int parse_mask_bits(unsigned int mask_bits, char *buf, size_t buf_size)
{
	int i;

	scnprintf(buf, buf_size, "0x%04x", mask_bits);

	for (i = 0; i < ARRAY_SIZE(jack_events_name); i++)
		if (mask_bits & (1 << i)) {
			strlcat(buf, " ", buf_size);
			strlcat(buf, jack_events_name[i], buf_size);
		}
	strlcat(buf, "\n", buf_size);

	return strlen(buf);
}

static ssize_t jack_kctl_mask_bits_read(struct file *file,
					char __user *to, size_t count, loff_t *ppos)
{
	struct snd_jack_kctl *jack_kctl = file->private_data;
	char buf[256];
	int len, ret;

	len = parse_mask_bits(jack_kctl->mask_bits, buf, sizeof(buf));
	ret = simple_read_from_buffer(to, count, ppos, buf, len);

	return ret;
}

static ssize_t jack_kctl_status_read(struct file *file,
				     char __user *to, size_t count, loff_t *ppos)
{
	struct snd_jack_kctl *jack_kctl = file->private_data;
	char buf[16];
	int len, ret;

	len = scnprintf(buf, sizeof(buf), "%s\n", jack_kctl->kctl->private_value ?
			"Plugged" : "Unplugged");
	ret = simple_read_from_buffer(to, count, ppos, buf, len);

	return ret;
}

#ifdef CONFIG_SND_JACK_INPUT_DEV
static ssize_t jack_type_read(struct file *file,
			      char __user *to, size_t count, loff_t *ppos)
{
	struct snd_jack_kctl *jack_kctl = file->private_data;
	char buf[256];
	int len, ret;

	len = parse_mask_bits(jack_kctl->jack->type, buf, sizeof(buf));
	ret = simple_read_from_buffer(to, count, ppos, buf, len);

	return ret;
}

static const struct file_operations jack_type_fops = {
	.open = simple_open,
	.read = jack_type_read,
	.llseek = default_llseek,
};
#endif

static const struct file_operations sw_inject_enable_fops = {
	.open = simple_open,
	.read = sw_inject_enable_read,
	.write = sw_inject_enable_write,
	.llseek = default_llseek,
};

static const struct file_operations jackin_inject_fops = {
	.open = simple_open,
	.write = jackin_inject_write,
	.llseek = default_llseek,
};

static const struct file_operations jack_kctl_id_fops = {
	.open = simple_open,
	.read = jack_kctl_id_read,
	.llseek = default_llseek,
};

static const struct file_operations jack_kctl_mask_bits_fops = {
	.open = simple_open,
	.read = jack_kctl_mask_bits_read,
	.llseek = default_llseek,
};

static const struct file_operations jack_kctl_status_fops = {
	.open = simple_open,
	.read = jack_kctl_status_read,
	.llseek = default_llseek,
};

static int snd_jack_debugfs_add_inject_node(struct snd_jack *jack,
					    struct snd_jack_kctl *jack_kctl)
{
	char *tname;
	int i;

	/* Don't create injection interface for Phantom jacks */
	if (strstr(jack_kctl->kctl->id.name, "Phantom"))
		return 0;

	tname = kstrdup(jack_kctl->kctl->id.name, GFP_KERNEL);
	if (!tname)
		return -ENOMEM;

	/* replace the chars which are not suitable for folder's name with _ */
	for (i = 0; tname[i]; i++)
		if (!isalnum(tname[i]))
			tname[i] = '_';

	jack_kctl->jack_debugfs_root = debugfs_create_dir(tname, jack->card->debugfs_root);
	kfree(tname);

	debugfs_create_file("sw_inject_enable", 0644, jack_kctl->jack_debugfs_root, jack_kctl,
			    &sw_inject_enable_fops);

	debugfs_create_file("jackin_inject", 0200, jack_kctl->jack_debugfs_root, jack_kctl,
			    &jackin_inject_fops);

	debugfs_create_file("kctl_id", 0444, jack_kctl->jack_debugfs_root, jack_kctl,
			    &jack_kctl_id_fops);

	debugfs_create_file("mask_bits", 0444, jack_kctl->jack_debugfs_root, jack_kctl,
			    &jack_kctl_mask_bits_fops);

	debugfs_create_file("status", 0444, jack_kctl->jack_debugfs_root, jack_kctl,
			    &jack_kctl_status_fops);

#ifdef CONFIG_SND_JACK_INPUT_DEV
	debugfs_create_file("type", 0444, jack_kctl->jack_debugfs_root, jack_kctl,
			    &jack_type_fops);
#endif
	return 0;
}

static void snd_jack_debugfs_clear_inject_node(struct snd_jack_kctl *jack_kctl)
{
	debugfs_remove(jack_kctl->jack_debugfs_root);
	jack_kctl->jack_debugfs_root = NULL;
}
#else /* CONFIG_SND_JACK_INJECTION_DEBUG */
static int snd_jack_debugfs_add_inject_node(struct snd_jack *jack,
					    struct snd_jack_kctl *jack_kctl)
{
	return 0;
}

static void snd_jack_debugfs_clear_inject_node(struct snd_jack_kctl *jack_kctl)
{
}
#endif /* CONFIG_SND_JACK_INJECTION_DEBUG */

static void snd_jack_kctl_private_free(struct snd_kcontrol *kctl)
{
	struct snd_jack_kctl *jack_kctl;

	jack_kctl = kctl->private_data;
	if (jack_kctl) {
		snd_jack_debugfs_clear_inject_node(jack_kctl);
		list_del(&jack_kctl->list);
		kfree(jack_kctl);
	}
}

static void snd_jack_kctl_add(struct snd_jack *jack, struct snd_jack_kctl *jack_kctl)
{
	jack_kctl->jack = jack;
	list_add_tail(&jack_kctl->list, &jack->kctl_list);
	snd_jack_debugfs_add_inject_node(jack, jack_kctl);
}

static struct snd_jack_kctl * snd_jack_kctl_new(struct snd_card *card, const char *name, unsigned int mask)
{
	struct snd_kcontrol *kctl;
	struct snd_jack_kctl *jack_kctl;
	int err;

	kctl = snd_kctl_jack_new(name, card);
	if (!kctl)
		return NULL;

	err = snd_ctl_add(card, kctl);
	if (err < 0)
		return NULL;

	jack_kctl = kzalloc(sizeof(*jack_kctl), GFP_KERNEL);

	if (!jack_kctl)
		goto error;

	jack_kctl->kctl = kctl;
	jack_kctl->mask_bits = mask;

	kctl->private_data = jack_kctl;
	kctl->private_free = snd_jack_kctl_private_free;

	return jack_kctl;
error:
	snd_ctl_free_one(kctl);
	return NULL;
}

/**
 * snd_jack_add_new_kctl - Create a new snd_jack_kctl and add it to jack
 * @jack:  the jack instance which the kctl will attaching to
 * @name:  the name for the snd_kcontrol object
 * @mask:  a bitmask of enum snd_jack_type values that can be detected
 *         by this snd_jack_kctl object.
 *
 * Creates a new snd_kcontrol object and adds it to the jack kctl_list.
 *
 * Return: Zero if successful, or a negative error code on failure.
 */
int snd_jack_add_new_kctl(struct snd_jack *jack, const char * name, int mask)
{
	struct snd_jack_kctl *jack_kctl;

	jack_kctl = snd_jack_kctl_new(jack->card, name, mask);
	if (!jack_kctl)
		return -ENOMEM;

	snd_jack_kctl_add(jack, jack_kctl);
	return 0;
}
EXPORT_SYMBOL(snd_jack_add_new_kctl);

/**
 * snd_jack_new - Create a new jack
 * @card:  the card instance
 * @id:    an identifying string for this jack
 * @type:  a bitmask of enum snd_jack_type values that can be detected by
 *         this jack
 * @jjack: Used to provide the allocated jack object to the caller.
 * @initial_kctl: if true, create a kcontrol and add it to the jack list.
 * @phantom_jack: Don't create a input device for phantom jacks.
 *
 * Creates a new jack object.
 *
 * Return: Zero if successful, or a negative error code on failure.
 * On success @jjack will be initialised.
 */
int snd_jack_new(struct snd_card *card, const char *id, int type,
		 struct snd_jack **jjack, bool initial_kctl, bool phantom_jack)
{
	struct snd_jack *jack;
	struct snd_jack_kctl *jack_kctl = NULL;
	int err;
	static const struct snd_device_ops ops = {
		.dev_free = snd_jack_dev_free,
#ifdef CONFIG_SND_JACK_INPUT_DEV
		.dev_register = snd_jack_dev_register,
		.dev_disconnect = snd_jack_dev_disconnect,
#endif /* CONFIG_SND_JACK_INPUT_DEV */
	};

	if (initial_kctl) {
		jack_kctl = snd_jack_kctl_new(card, id, type);
		if (!jack_kctl)
			return -ENOMEM;
	}

	jack = kzalloc(sizeof(struct snd_jack), GFP_KERNEL);
	if (jack == NULL)
		return -ENOMEM;

	jack->id = kstrdup(id, GFP_KERNEL);
	if (jack->id == NULL) {
		kfree(jack);
		return -ENOMEM;
	}

#ifdef CONFIG_SND_JACK_INPUT_DEV
	mutex_init(&jack->input_dev_lock);

	/* don't create input device for phantom jack */
	if (!phantom_jack) {
		int i;

		jack->input_dev = input_allocate_device();
		if (jack->input_dev == NULL) {
			err = -ENOMEM;
			goto fail_input;
		}

		jack->input_dev->phys = "ALSA";

		jack->type = type;

		for (i = 0; i < SND_JACK_SWITCH_TYPES; i++)
			if (type & (1 << i))
				input_set_capability(jack->input_dev, EV_SW,
						     jack_switch_types[i]);

	}
#endif /* CONFIG_SND_JACK_INPUT_DEV */

	err = snd_device_new(card, SNDRV_DEV_JACK, jack, &ops);
	if (err < 0)
		goto fail_input;

	jack->card = card;
	INIT_LIST_HEAD(&jack->kctl_list);

	if (initial_kctl)
		snd_jack_kctl_add(jack, jack_kctl);

	*jjack = jack;

	return 0;

fail_input:
#ifdef CONFIG_SND_JACK_INPUT_DEV
	input_free_device(jack->input_dev);
#endif
	kfree(jack->id);
	kfree(jack);
	return err;
}
EXPORT_SYMBOL(snd_jack_new);

#ifdef CONFIG_SND_JACK_INPUT_DEV
/**
 * snd_jack_set_parent - Set the parent device for a jack
 *
 * @jack:   The jack to configure
 * @parent: The device to set as parent for the jack.
 *
 * Set the parent for the jack devices in the device tree.  This
 * function is only valid prior to registration of the jack.  If no
 * parent is configured then the parent device will be the sound card.
 */
void snd_jack_set_parent(struct snd_jack *jack, struct device *parent)
{
	WARN_ON(jack->registered);
	mutex_lock(&jack->input_dev_lock);
	if (!jack->input_dev) {
		mutex_unlock(&jack->input_dev_lock);
		return;
	}

	jack->input_dev->dev.parent = parent;
	mutex_unlock(&jack->input_dev_lock);
}
EXPORT_SYMBOL(snd_jack_set_parent);

/**
 * snd_jack_set_key - Set a key mapping on a jack
 *
 * @jack:    The jack to configure
 * @type:    Jack report type for this key
 * @keytype: Input layer key type to be reported
 *
 * Map a SND_JACK_BTN_* button type to an input layer key, allowing
 * reporting of keys on accessories via the jack abstraction.  If no
 * mapping is provided but keys are enabled in the jack type then
 * BTN_n numeric buttons will be reported.
 *
 * If jacks are not reporting via the input API this call will have no
 * effect.
 *
 * Note that this is intended to be use by simple devices with small
 * numbers of keys that can be reported.  It is also possible to
 * access the input device directly - devices with complex input
 * capabilities on accessories should consider doing this rather than
 * using this abstraction.
 *
 * This function may only be called prior to registration of the jack.
 *
 * Return: Zero if successful, or a negative error code on failure.
 */
int snd_jack_set_key(struct snd_jack *jack, enum snd_jack_types type,
		     int keytype)
{
	int key = fls(SND_JACK_BTN_0) - fls(type);

	WARN_ON(jack->registered);

	if (!keytype || key >= ARRAY_SIZE(jack->key))
		return -EINVAL;

	jack->type |= type;
	jack->key[key] = keytype;
	return 0;
}
EXPORT_SYMBOL(snd_jack_set_key);
#endif /* CONFIG_SND_JACK_INPUT_DEV */

/**
 * snd_jack_report - Report the current status of a jack
 * Note: This function uses mutexes and should be called from a
 * context which can sleep (such as a workqueue).
 *
 * @jack:   The jack to report status for
 * @status: The current status of the jack
 */
void snd_jack_report(struct snd_jack *jack, int status)
{
	struct snd_jack_kctl *jack_kctl;
	unsigned int mask_bits = 0;
#ifdef CONFIG_SND_JACK_INPUT_DEV
	struct input_dev *idev;
	int i;
#endif

	if (!jack)
		return;

	jack->hw_status_cache = status;

	list_for_each_entry(jack_kctl, &jack->kctl_list, list)
		if (jack_kctl->sw_inject_enable)
			mask_bits |= jack_kctl->mask_bits;
		else
			snd_kctl_jack_report(jack->card, jack_kctl->kctl,
					     status & jack_kctl->mask_bits);

#ifdef CONFIG_SND_JACK_INPUT_DEV
<<<<<<< HEAD
	mutex_lock(&jack->input_dev_lock);
	if (!jack->input_dev) {
		mutex_unlock(&jack->input_dev_lock);
=======
	idev = input_get_device(jack->input_dev);
	if (!idev)
>>>>>>> 9b37665a
		return;
	}

	for (i = 0; i < ARRAY_SIZE(jack->key); i++) {
		int testbit = ((SND_JACK_BTN_0 >> i) & ~mask_bits);

		if (jack->type & testbit)
			input_report_key(idev, jack->key[i],
					 status & testbit);
	}

	for (i = 0; i < ARRAY_SIZE(jack_switch_types); i++) {
		int testbit = ((1 << i) & ~mask_bits);

		if (jack->type & testbit)
			input_report_switch(idev,
					    jack_switch_types[i],
					    status & testbit);
	}

<<<<<<< HEAD
	input_sync(jack->input_dev);
	mutex_unlock(&jack->input_dev_lock);
=======
	input_sync(idev);
	input_put_device(idev);
>>>>>>> 9b37665a
#endif /* CONFIG_SND_JACK_INPUT_DEV */
}
EXPORT_SYMBOL(snd_jack_report);<|MERGE_RESOLUTION|>--- conflicted
+++ resolved
@@ -671,16 +671,9 @@
 					     status & jack_kctl->mask_bits);
 
 #ifdef CONFIG_SND_JACK_INPUT_DEV
-<<<<<<< HEAD
-	mutex_lock(&jack->input_dev_lock);
-	if (!jack->input_dev) {
-		mutex_unlock(&jack->input_dev_lock);
-=======
 	idev = input_get_device(jack->input_dev);
 	if (!idev)
->>>>>>> 9b37665a
 		return;
-	}
 
 	for (i = 0; i < ARRAY_SIZE(jack->key); i++) {
 		int testbit = ((SND_JACK_BTN_0 >> i) & ~mask_bits);
@@ -699,13 +692,8 @@
 					    status & testbit);
 	}
 
-<<<<<<< HEAD
-	input_sync(jack->input_dev);
-	mutex_unlock(&jack->input_dev_lock);
-=======
 	input_sync(idev);
 	input_put_device(idev);
->>>>>>> 9b37665a
 #endif /* CONFIG_SND_JACK_INPUT_DEV */
 }
 EXPORT_SYMBOL(snd_jack_report);