--- conflicted
+++ resolved
@@ -815,14 +815,6 @@
 	es8316->irq = i2c_client->irq;
 	mutex_init(&es8316->lock);
 
-<<<<<<< HEAD
-	ret = devm_request_threaded_irq(dev, es8316->irq, NULL, es8316_irq,
-					IRQF_TRIGGER_HIGH | IRQF_ONESHOT | IRQF_NO_AUTOEN,
-					"es8316", es8316);
-	if (ret) {
-		dev_warn(dev, "Failed to get IRQ %d: %d\n", es8316->irq, ret);
-		es8316->irq = -ENXIO;
-=======
 	if (es8316->irq > 0) {
 		ret = devm_request_threaded_irq(dev, es8316->irq, NULL, es8316_irq,
 						IRQF_TRIGGER_HIGH | IRQF_ONESHOT | IRQF_NO_AUTOEN,
@@ -831,7 +823,6 @@
 			dev_warn(dev, "Failed to get IRQ %d: %d\n", es8316->irq, ret);
 			es8316->irq = -ENXIO;
 		}
->>>>>>> 9b37665a
 	}
 
 	return devm_snd_soc_register_component(&i2c_client->dev,
