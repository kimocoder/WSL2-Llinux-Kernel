// SPDX-License-Identifier: GPL-2.0-only
/*
 * NAU88L24 ALSA SoC audio driver
 *
 * Copyright 2016 Nuvoton Technology Corp.
 * Author: John Hsu <KCHSU0@nuvoton.com>
 */

#include <linux/module.h>
#include <linux/delay.h>
#include <linux/dmi.h>
#include <linux/init.h>
#include <linux/i2c.h>
#include <linux/regmap.h>
#include <linux/slab.h>
#include <linux/clk.h>
#include <linux/acpi.h>
#include <linux/math64.h>
#include <linux/semaphore.h>

#include <sound/initval.h>
#include <sound/tlv.h>
#include <sound/core.h>
#include <sound/pcm.h>
#include <sound/pcm_params.h>
#include <sound/soc.h>
#include <sound/jack.h>

#include "nau8824.h"

#define NAU8824_JD_ACTIVE_HIGH			BIT(0)

static int nau8824_quirk;
static int quirk_override = -1;
module_param_named(quirk, quirk_override, uint, 0444);
MODULE_PARM_DESC(quirk, "Board-specific quirk override");

static int nau8824_config_sysclk(struct nau8824 *nau8824,
	int clk_id, unsigned int freq);
static bool nau8824_is_jack_inserted(struct nau8824 *nau8824);

/* the ADC threshold of headset */
#define DMIC_CLK 3072000

/* the ADC threshold of headset */
#define HEADSET_SARADC_THD 0x80

/* the parameter threshold of FLL */
#define NAU_FREF_MAX 13500000
#define NAU_FVCO_MAX 100000000
#define NAU_FVCO_MIN 90000000

/* scaling for mclk from sysclk_src output */
static const struct nau8824_fll_attr mclk_src_scaling[] = {
	{ 1, 0x0 },
	{ 2, 0x2 },
	{ 4, 0x3 },
	{ 8, 0x4 },
	{ 16, 0x5 },
	{ 32, 0x6 },
	{ 3, 0x7 },
	{ 6, 0xa },
	{ 12, 0xb },
	{ 24, 0xc },
};

/* ratio for input clk freq */
static const struct nau8824_fll_attr fll_ratio[] = {
	{ 512000, 0x01 },
	{ 256000, 0x02 },
	{ 128000, 0x04 },
	{ 64000, 0x08 },
	{ 32000, 0x10 },
	{ 8000, 0x20 },
	{ 4000, 0x40 },
};

static const struct nau8824_fll_attr fll_pre_scalar[] = {
	{ 1, 0x0 },
	{ 2, 0x1 },
	{ 4, 0x2 },
	{ 8, 0x3 },
};

/* the maximum frequency of CLK_ADC and CLK_DAC */
#define CLK_DA_AD_MAX 6144000

/* over sampling rate */
static const struct nau8824_osr_attr osr_dac_sel[] = {
	{ 64, 2 },	/* OSR 64, SRC 1/4 */
	{ 256, 0 },	/* OSR 256, SRC 1 */
	{ 128, 1 },	/* OSR 128, SRC 1/2 */
	{ 0, 0 },
	{ 32, 3 },	/* OSR 32, SRC 1/8 */
};

static const struct nau8824_osr_attr osr_adc_sel[] = {
	{ 32, 3 },	/* OSR 32, SRC 1/8 */
	{ 64, 2 },	/* OSR 64, SRC 1/4 */
	{ 128, 1 },	/* OSR 128, SRC 1/2 */
	{ 256, 0 },	/* OSR 256, SRC 1 */
};

static const struct reg_default nau8824_reg_defaults[] = {
	{ NAU8824_REG_ENA_CTRL, 0x0000 },
	{ NAU8824_REG_CLK_GATING_ENA, 0x0000 },
	{ NAU8824_REG_CLK_DIVIDER, 0x0000 },
	{ NAU8824_REG_FLL1, 0x0000 },
	{ NAU8824_REG_FLL2, 0x3126 },
	{ NAU8824_REG_FLL3, 0x0008 },
	{ NAU8824_REG_FLL4, 0x0010 },
	{ NAU8824_REG_FLL5, 0xC000 },
	{ NAU8824_REG_FLL6, 0x6000 },
	{ NAU8824_REG_FLL_VCO_RSV, 0xF13C },
	{ NAU8824_REG_JACK_DET_CTRL, 0x0000 },
	{ NAU8824_REG_INTERRUPT_SETTING_1, 0x0000 },
	{ NAU8824_REG_IRQ, 0x0000 },
	{ NAU8824_REG_CLEAR_INT_REG, 0x0000 },
	{ NAU8824_REG_INTERRUPT_SETTING, 0x1000 },
	{ NAU8824_REG_SAR_ADC, 0x0015 },
	{ NAU8824_REG_VDET_COEFFICIENT, 0x0110 },
	{ NAU8824_REG_VDET_THRESHOLD_1, 0x0000 },
	{ NAU8824_REG_VDET_THRESHOLD_2, 0x0000 },
	{ NAU8824_REG_VDET_THRESHOLD_3, 0x0000 },
	{ NAU8824_REG_VDET_THRESHOLD_4, 0x0000 },
	{ NAU8824_REG_GPIO_SEL, 0x0000 },
	{ NAU8824_REG_PORT0_I2S_PCM_CTRL_1, 0x000B },
	{ NAU8824_REG_PORT0_I2S_PCM_CTRL_2, 0x0010 },
	{ NAU8824_REG_PORT0_LEFT_TIME_SLOT, 0x0000 },
	{ NAU8824_REG_PORT0_RIGHT_TIME_SLOT, 0x0000 },
	{ NAU8824_REG_TDM_CTRL, 0x0000 },
	{ NAU8824_REG_ADC_HPF_FILTER, 0x0000 },
	{ NAU8824_REG_ADC_FILTER_CTRL, 0x0002 },
	{ NAU8824_REG_DAC_FILTER_CTRL_1, 0x0000 },
	{ NAU8824_REG_DAC_FILTER_CTRL_2, 0x0000 },
	{ NAU8824_REG_NOTCH_FILTER_1, 0x0000 },
	{ NAU8824_REG_NOTCH_FILTER_2, 0x0000 },
	{ NAU8824_REG_EQ1_LOW, 0x112C },
	{ NAU8824_REG_EQ2_EQ3, 0x2C2C },
	{ NAU8824_REG_EQ4_EQ5, 0x2C2C },
	{ NAU8824_REG_ADC_CH0_DGAIN_CTRL, 0x0100 },
	{ NAU8824_REG_ADC_CH1_DGAIN_CTRL, 0x0100 },
	{ NAU8824_REG_ADC_CH2_DGAIN_CTRL, 0x0100 },
	{ NAU8824_REG_ADC_CH3_DGAIN_CTRL, 0x0100 },
	{ NAU8824_REG_DAC_MUTE_CTRL, 0x0000 },
	{ NAU8824_REG_DAC_CH0_DGAIN_CTRL, 0x0100 },
	{ NAU8824_REG_DAC_CH1_DGAIN_CTRL, 0x0100 },
	{ NAU8824_REG_ADC_TO_DAC_ST, 0x0000 },
	{ NAU8824_REG_DRC_KNEE_IP12_ADC_CH01, 0x1486 },
	{ NAU8824_REG_DRC_KNEE_IP34_ADC_CH01, 0x0F12 },
	{ NAU8824_REG_DRC_SLOPE_ADC_CH01, 0x25FF },
	{ NAU8824_REG_DRC_ATKDCY_ADC_CH01, 0x3457 },
	{ NAU8824_REG_DRC_KNEE_IP12_ADC_CH23, 0x1486 },
	{ NAU8824_REG_DRC_KNEE_IP34_ADC_CH23, 0x0F12 },
	{ NAU8824_REG_DRC_SLOPE_ADC_CH23, 0x25FF },
	{ NAU8824_REG_DRC_ATKDCY_ADC_CH23, 0x3457 },
	{ NAU8824_REG_DRC_GAINL_ADC0, 0x0200 },
	{ NAU8824_REG_DRC_GAINL_ADC1, 0x0200 },
	{ NAU8824_REG_DRC_GAINL_ADC2, 0x0200 },
	{ NAU8824_REG_DRC_GAINL_ADC3, 0x0200 },
	{ NAU8824_REG_DRC_KNEE_IP12_DAC, 0x1486 },
	{ NAU8824_REG_DRC_KNEE_IP34_DAC, 0x0F12 },
	{ NAU8824_REG_DRC_SLOPE_DAC, 0x25F9 },
	{ NAU8824_REG_DRC_ATKDCY_DAC, 0x3457 },
	{ NAU8824_REG_DRC_GAIN_DAC_CH0, 0x0200 },
	{ NAU8824_REG_DRC_GAIN_DAC_CH1, 0x0200 },
	{ NAU8824_REG_MODE, 0x0000 },
	{ NAU8824_REG_MODE1, 0x0000 },
	{ NAU8824_REG_MODE2, 0x0000 },
	{ NAU8824_REG_CLASSG, 0x0000 },
	{ NAU8824_REG_OTP_EFUSE, 0x0000 },
	{ NAU8824_REG_OTPDOUT_1, 0x0000 },
	{ NAU8824_REG_OTPDOUT_2, 0x0000 },
	{ NAU8824_REG_MISC_CTRL, 0x0000 },
	{ NAU8824_REG_I2C_TIMEOUT, 0xEFFF },
	{ NAU8824_REG_TEST_MODE, 0x0000 },
	{ NAU8824_REG_I2C_DEVICE_ID, 0x1AF1 },
	{ NAU8824_REG_SAR_ADC_DATA_OUT, 0x00FF },
	{ NAU8824_REG_BIAS_ADJ, 0x0000 },
	{ NAU8824_REG_PGA_GAIN, 0x0000 },
	{ NAU8824_REG_TRIM_SETTINGS, 0x0000 },
	{ NAU8824_REG_ANALOG_CONTROL_1, 0x0000 },
	{ NAU8824_REG_ANALOG_CONTROL_2, 0x0000 },
	{ NAU8824_REG_ENABLE_LO, 0x0000 },
	{ NAU8824_REG_GAIN_LO, 0x0000 },
	{ NAU8824_REG_CLASSD_GAIN_1, 0x0000 },
	{ NAU8824_REG_CLASSD_GAIN_2, 0x0000 },
	{ NAU8824_REG_ANALOG_ADC_1, 0x0011 },
	{ NAU8824_REG_ANALOG_ADC_2, 0x0020 },
	{ NAU8824_REG_RDAC, 0x0008 },
	{ NAU8824_REG_MIC_BIAS, 0x0006 },
	{ NAU8824_REG_HS_VOLUME_CONTROL, 0x0000 },
	{ NAU8824_REG_BOOST, 0x0000 },
	{ NAU8824_REG_FEPGA, 0x0000 },
	{ NAU8824_REG_FEPGA_II, 0x0000 },
	{ NAU8824_REG_FEPGA_SE, 0x0000 },
	{ NAU8824_REG_FEPGA_ATTENUATION, 0x0000 },
	{ NAU8824_REG_ATT_PORT0, 0x0000 },
	{ NAU8824_REG_ATT_PORT1, 0x0000 },
	{ NAU8824_REG_POWER_UP_CONTROL, 0x0000 },
	{ NAU8824_REG_CHARGE_PUMP_CONTROL, 0x0300 },
	{ NAU8824_REG_CHARGE_PUMP_INPUT, 0x0013 },
};

static int nau8824_sema_acquire(struct nau8824 *nau8824, long timeout)
{
	int ret;

	if (timeout) {
		ret = down_timeout(&nau8824->jd_sem, timeout);
		if (ret < 0)
			dev_warn(nau8824->dev, "Acquire semaphore timeout\n");
	} else {
		ret = down_interruptible(&nau8824->jd_sem);
		if (ret < 0)
			dev_warn(nau8824->dev, "Acquire semaphore fail\n");
	}

	return ret;
}

static inline void nau8824_sema_release(struct nau8824 *nau8824)
{
	up(&nau8824->jd_sem);
}

static bool nau8824_readable_reg(struct device *dev, unsigned int reg)
{
	switch (reg) {
	case NAU8824_REG_ENA_CTRL ... NAU8824_REG_FLL_VCO_RSV:
	case NAU8824_REG_JACK_DET_CTRL:
	case NAU8824_REG_INTERRUPT_SETTING_1:
	case NAU8824_REG_IRQ:
	case NAU8824_REG_CLEAR_INT_REG ... NAU8824_REG_VDET_THRESHOLD_4:
	case NAU8824_REG_GPIO_SEL:
	case NAU8824_REG_PORT0_I2S_PCM_CTRL_1 ... NAU8824_REG_TDM_CTRL:
	case NAU8824_REG_ADC_HPF_FILTER ... NAU8824_REG_EQ4_EQ5:
	case NAU8824_REG_ADC_CH0_DGAIN_CTRL ... NAU8824_REG_ADC_TO_DAC_ST:
	case NAU8824_REG_DRC_KNEE_IP12_ADC_CH01 ... NAU8824_REG_DRC_GAINL_ADC3:
	case NAU8824_REG_DRC_KNEE_IP12_DAC ... NAU8824_REG_DRC_GAIN_DAC_CH1:
	case NAU8824_REG_CLASSG ... NAU8824_REG_OTP_EFUSE:
	case NAU8824_REG_OTPDOUT_1 ... NAU8824_REG_OTPDOUT_2:
	case NAU8824_REG_I2C_TIMEOUT:
	case NAU8824_REG_I2C_DEVICE_ID ... NAU8824_REG_SAR_ADC_DATA_OUT:
	case NAU8824_REG_BIAS_ADJ ... NAU8824_REG_CLASSD_GAIN_2:
	case NAU8824_REG_ANALOG_ADC_1 ... NAU8824_REG_ATT_PORT1:
	case NAU8824_REG_POWER_UP_CONTROL ... NAU8824_REG_CHARGE_PUMP_INPUT:
		return true;
	default:
		return false;
	}

}

static bool nau8824_writeable_reg(struct device *dev, unsigned int reg)
{
	switch (reg) {
	case NAU8824_REG_RESET ... NAU8824_REG_FLL_VCO_RSV:
	case NAU8824_REG_JACK_DET_CTRL:
	case NAU8824_REG_INTERRUPT_SETTING_1:
	case NAU8824_REG_CLEAR_INT_REG ... NAU8824_REG_VDET_THRESHOLD_4:
	case NAU8824_REG_GPIO_SEL:
	case NAU8824_REG_PORT0_I2S_PCM_CTRL_1 ... NAU8824_REG_TDM_CTRL:
	case NAU8824_REG_ADC_HPF_FILTER ... NAU8824_REG_EQ4_EQ5:
	case NAU8824_REG_ADC_CH0_DGAIN_CTRL ... NAU8824_REG_ADC_TO_DAC_ST:
	case NAU8824_REG_DRC_KNEE_IP12_ADC_CH01:
	case NAU8824_REG_DRC_KNEE_IP34_ADC_CH01:
	case NAU8824_REG_DRC_SLOPE_ADC_CH01:
	case NAU8824_REG_DRC_ATKDCY_ADC_CH01:
	case NAU8824_REG_DRC_KNEE_IP12_ADC_CH23:
	case NAU8824_REG_DRC_KNEE_IP34_ADC_CH23:
	case NAU8824_REG_DRC_SLOPE_ADC_CH23:
	case NAU8824_REG_DRC_ATKDCY_ADC_CH23:
	case NAU8824_REG_DRC_KNEE_IP12_DAC ... NAU8824_REG_DRC_ATKDCY_DAC:
	case NAU8824_REG_CLASSG ... NAU8824_REG_OTP_EFUSE:
	case NAU8824_REG_I2C_TIMEOUT:
	case NAU8824_REG_BIAS_ADJ ... NAU8824_REG_CLASSD_GAIN_2:
	case NAU8824_REG_ANALOG_ADC_1 ... NAU8824_REG_ATT_PORT1:
	case NAU8824_REG_POWER_UP_CONTROL ... NAU8824_REG_CHARGE_PUMP_CONTROL:
		return true;
	default:
		return false;
	}
}

static bool nau8824_volatile_reg(struct device *dev, unsigned int reg)
{
	switch (reg) {
	case NAU8824_REG_RESET:
	case NAU8824_REG_IRQ ... NAU8824_REG_CLEAR_INT_REG:
	case NAU8824_REG_DRC_GAINL_ADC0 ... NAU8824_REG_DRC_GAINL_ADC3:
	case NAU8824_REG_DRC_GAIN_DAC_CH0 ... NAU8824_REG_DRC_GAIN_DAC_CH1:
	case NAU8824_REG_OTPDOUT_1 ... NAU8824_REG_OTPDOUT_2:
	case NAU8824_REG_I2C_DEVICE_ID ... NAU8824_REG_SAR_ADC_DATA_OUT:
	case NAU8824_REG_CHARGE_PUMP_INPUT:
		return true;
	default:
		return false;
	}
}

static const char * const nau8824_companding[] = {
	"Off", "NC", "u-law", "A-law" };

static const struct soc_enum nau8824_companding_adc_enum =
	SOC_ENUM_SINGLE(NAU8824_REG_PORT0_I2S_PCM_CTRL_1, 12,
		ARRAY_SIZE(nau8824_companding), nau8824_companding);

static const struct soc_enum nau8824_companding_dac_enum =
	SOC_ENUM_SINGLE(NAU8824_REG_PORT0_I2S_PCM_CTRL_1, 14,
		ARRAY_SIZE(nau8824_companding), nau8824_companding);

static const char * const nau8824_adc_decimation[] = {
	"32", "64", "128", "256" };

static const struct soc_enum nau8824_adc_decimation_enum =
	SOC_ENUM_SINGLE(NAU8824_REG_ADC_FILTER_CTRL, 0,
		ARRAY_SIZE(nau8824_adc_decimation), nau8824_adc_decimation);

static const char * const nau8824_dac_oversampl[] = {
	"64", "256", "128", "", "32" };

static const struct soc_enum nau8824_dac_oversampl_enum =
	SOC_ENUM_SINGLE(NAU8824_REG_DAC_FILTER_CTRL_1, 0,
		ARRAY_SIZE(nau8824_dac_oversampl), nau8824_dac_oversampl);

static const char * const nau8824_input_channel[] = {
	"Input CH0", "Input CH1", "Input CH2", "Input CH3" };

static const struct soc_enum nau8824_adc_ch0_enum =
	SOC_ENUM_SINGLE(NAU8824_REG_ADC_CH0_DGAIN_CTRL, 9,
		ARRAY_SIZE(nau8824_input_channel), nau8824_input_channel);

static const struct soc_enum nau8824_adc_ch1_enum =
	SOC_ENUM_SINGLE(NAU8824_REG_ADC_CH1_DGAIN_CTRL, 9,
		ARRAY_SIZE(nau8824_input_channel), nau8824_input_channel);

static const struct soc_enum nau8824_adc_ch2_enum =
	SOC_ENUM_SINGLE(NAU8824_REG_ADC_CH2_DGAIN_CTRL, 9,
		ARRAY_SIZE(nau8824_input_channel), nau8824_input_channel);

static const struct soc_enum nau8824_adc_ch3_enum =
	SOC_ENUM_SINGLE(NAU8824_REG_ADC_CH3_DGAIN_CTRL, 9,
		ARRAY_SIZE(nau8824_input_channel), nau8824_input_channel);

static const char * const nau8824_tdm_slot[] = {
	"Slot 0", "Slot 1", "Slot 2", "Slot 3" };

static const struct soc_enum nau8824_dac_left_sel_enum =
	SOC_ENUM_SINGLE(NAU8824_REG_TDM_CTRL, 6,
		ARRAY_SIZE(nau8824_tdm_slot), nau8824_tdm_slot);

static const struct soc_enum nau8824_dac_right_sel_enum =
	SOC_ENUM_SINGLE(NAU8824_REG_TDM_CTRL, 4,
		ARRAY_SIZE(nau8824_tdm_slot), nau8824_tdm_slot);

static const DECLARE_TLV_DB_MINMAX_MUTE(spk_vol_tlv, 0, 2400);
static const DECLARE_TLV_DB_MINMAX(hp_vol_tlv, -3000, 0);
static const DECLARE_TLV_DB_SCALE(mic_vol_tlv, 0, 200, 0);
static const DECLARE_TLV_DB_SCALE(dmic_vol_tlv, -12800, 50, 0);

static const struct snd_kcontrol_new nau8824_snd_controls[] = {
	SOC_ENUM("ADC Companding", nau8824_companding_adc_enum),
	SOC_ENUM("DAC Companding", nau8824_companding_dac_enum),

	SOC_ENUM("ADC Decimation Rate", nau8824_adc_decimation_enum),
	SOC_ENUM("DAC Oversampling Rate", nau8824_dac_oversampl_enum),

	SOC_SINGLE_TLV("Speaker Right DACR Volume",
		NAU8824_REG_CLASSD_GAIN_1, 8, 0x1f, 0, spk_vol_tlv),
	SOC_SINGLE_TLV("Speaker Left DACL Volume",
		NAU8824_REG_CLASSD_GAIN_2, 0, 0x1f, 0, spk_vol_tlv),
	SOC_SINGLE_TLV("Speaker Left DACR Volume",
		NAU8824_REG_CLASSD_GAIN_1, 0, 0x1f, 0, spk_vol_tlv),
	SOC_SINGLE_TLV("Speaker Right DACL Volume",
		NAU8824_REG_CLASSD_GAIN_2, 8, 0x1f, 0, spk_vol_tlv),

	SOC_SINGLE_TLV("Headphone Right DACR Volume",
		NAU8824_REG_ATT_PORT0, 8, 0x1f, 0, hp_vol_tlv),
	SOC_SINGLE_TLV("Headphone Left DACL Volume",
		NAU8824_REG_ATT_PORT0, 0, 0x1f, 0, hp_vol_tlv),
	SOC_SINGLE_TLV("Headphone Right DACL Volume",
		NAU8824_REG_ATT_PORT1, 8, 0x1f, 0, hp_vol_tlv),
	SOC_SINGLE_TLV("Headphone Left DACR Volume",
		NAU8824_REG_ATT_PORT1, 0, 0x1f, 0, hp_vol_tlv),

	SOC_SINGLE_TLV("MIC1 Volume", NAU8824_REG_FEPGA_II,
		NAU8824_FEPGA_GAINL_SFT, 0x12, 0, mic_vol_tlv),
	SOC_SINGLE_TLV("MIC2 Volume", NAU8824_REG_FEPGA_II,
		NAU8824_FEPGA_GAINR_SFT, 0x12, 0, mic_vol_tlv),

	SOC_SINGLE_TLV("DMIC1 Volume", NAU8824_REG_ADC_CH0_DGAIN_CTRL,
		0, 0x164, 0, dmic_vol_tlv),
	SOC_SINGLE_TLV("DMIC2 Volume", NAU8824_REG_ADC_CH1_DGAIN_CTRL,
		0, 0x164, 0, dmic_vol_tlv),
	SOC_SINGLE_TLV("DMIC3 Volume", NAU8824_REG_ADC_CH2_DGAIN_CTRL,
		0, 0x164, 0, dmic_vol_tlv),
	SOC_SINGLE_TLV("DMIC4 Volume", NAU8824_REG_ADC_CH3_DGAIN_CTRL,
		0, 0x164, 0, dmic_vol_tlv),

	SOC_ENUM("ADC CH0 Select", nau8824_adc_ch0_enum),
	SOC_ENUM("ADC CH1 Select", nau8824_adc_ch1_enum),
	SOC_ENUM("ADC CH2 Select", nau8824_adc_ch2_enum),
	SOC_ENUM("ADC CH3 Select", nau8824_adc_ch3_enum),

	SOC_SINGLE("ADC CH0 TX Switch", NAU8824_REG_TDM_CTRL, 0, 1, 0),
	SOC_SINGLE("ADC CH1 TX Switch", NAU8824_REG_TDM_CTRL, 1, 1, 0),
	SOC_SINGLE("ADC CH2 TX Switch", NAU8824_REG_TDM_CTRL, 2, 1, 0),
	SOC_SINGLE("ADC CH3 TX Switch", NAU8824_REG_TDM_CTRL, 3, 1, 0),

	SOC_ENUM("DACL Channel Source", nau8824_dac_left_sel_enum),
	SOC_ENUM("DACR Channel Source", nau8824_dac_right_sel_enum),

	SOC_SINGLE("DACL LR Mix", NAU8824_REG_DAC_MUTE_CTRL, 0, 1, 0),
	SOC_SINGLE("DACR LR Mix", NAU8824_REG_DAC_MUTE_CTRL, 1, 1, 0),

	SOC_SINGLE("THD for key media",
		NAU8824_REG_VDET_THRESHOLD_1, 8, 0xff, 0),
	SOC_SINGLE("THD for key voice command",
		NAU8824_REG_VDET_THRESHOLD_1, 0, 0xff, 0),
	SOC_SINGLE("THD for key volume up",
		NAU8824_REG_VDET_THRESHOLD_2, 8, 0xff, 0),
	SOC_SINGLE("THD for key volume down",
		NAU8824_REG_VDET_THRESHOLD_2, 0, 0xff, 0),
};

static int nau8824_output_dac_event(struct snd_soc_dapm_widget *w,
	struct snd_kcontrol *kcontrol, int event)
{
	struct snd_soc_component *component = snd_soc_dapm_to_component(w->dapm);
	struct nau8824 *nau8824 = snd_soc_component_get_drvdata(component);

	switch (event) {
	case SND_SOC_DAPM_PRE_PMU:
		/* Disables the TESTDAC to let DAC signal pass through. */
		regmap_update_bits(nau8824->regmap, NAU8824_REG_ENABLE_LO,
			NAU8824_TEST_DAC_EN, 0);
		break;
	case SND_SOC_DAPM_POST_PMD:
		regmap_update_bits(nau8824->regmap, NAU8824_REG_ENABLE_LO,
			NAU8824_TEST_DAC_EN, NAU8824_TEST_DAC_EN);
		break;
	default:
		return -EINVAL;
	}

	return 0;
}

static int nau8824_spk_event(struct snd_soc_dapm_widget *w,
	struct snd_kcontrol *kcontrol, int event)
{
	struct snd_soc_component *component = snd_soc_dapm_to_component(w->dapm);
	struct nau8824 *nau8824 = snd_soc_component_get_drvdata(component);

	switch (event) {
	case SND_SOC_DAPM_PRE_PMU:
		regmap_update_bits(nau8824->regmap,
			NAU8824_REG_ANALOG_CONTROL_2,
			NAU8824_CLASSD_CLAMP_DIS, NAU8824_CLASSD_CLAMP_DIS);
		break;
	case SND_SOC_DAPM_POST_PMD:
		regmap_update_bits(nau8824->regmap,
			NAU8824_REG_ANALOG_CONTROL_2,
			NAU8824_CLASSD_CLAMP_DIS, 0);
		break;
	default:
		return -EINVAL;
	}

	return 0;
}

static int nau8824_pump_event(struct snd_soc_dapm_widget *w,
	struct snd_kcontrol *kcontrol, int event)
{
	struct snd_soc_component *component = snd_soc_dapm_to_component(w->dapm);
	struct nau8824 *nau8824 = snd_soc_component_get_drvdata(component);

	switch (event) {
	case SND_SOC_DAPM_POST_PMU:
		/* Prevent startup click by letting charge pump to ramp up */
		msleep(10);
		regmap_update_bits(nau8824->regmap,
			NAU8824_REG_CHARGE_PUMP_CONTROL,
			NAU8824_JAMNODCLOW, NAU8824_JAMNODCLOW);
		break;
	case SND_SOC_DAPM_PRE_PMD:
		regmap_update_bits(nau8824->regmap,
			NAU8824_REG_CHARGE_PUMP_CONTROL,
			NAU8824_JAMNODCLOW, 0);
		break;
	default:
		return -EINVAL;
	}

	return 0;
}

static int system_clock_control(struct snd_soc_dapm_widget *w,
		struct snd_kcontrol *k, int  event)
{
	struct snd_soc_component *component = snd_soc_dapm_to_component(w->dapm);
	struct nau8824 *nau8824 = snd_soc_component_get_drvdata(component);
	struct regmap *regmap = nau8824->regmap;
	unsigned int value;
	bool clk_fll, error;

	if (SND_SOC_DAPM_EVENT_OFF(event)) {
		dev_dbg(nau8824->dev, "system clock control : POWER OFF\n");
		/* Set clock source to disable or internal clock before the
		 * playback or capture end. Codec needs clock for Jack
		 * detection and button press if jack inserted; otherwise,
		 * the clock should be closed.
		 */
		if (nau8824_is_jack_inserted(nau8824)) {
			nau8824_config_sysclk(nau8824,
				NAU8824_CLK_INTERNAL, 0);
		} else {
			nau8824_config_sysclk(nau8824, NAU8824_CLK_DIS, 0);
		}
	} else {
		dev_dbg(nau8824->dev, "system clock control : POWER ON\n");
		/* Check the clock source setting is proper or not
		 * no matter the source is from FLL or MCLK.
		 */
		regmap_read(regmap, NAU8824_REG_FLL1, &value);
		clk_fll = value & NAU8824_FLL_RATIO_MASK;
		/* It's error to use internal clock when playback */
		regmap_read(regmap, NAU8824_REG_FLL6, &value);
		error = value & NAU8824_DCO_EN;
		if (!error) {
			/* Check error depending on source is FLL or MCLK. */
			regmap_read(regmap, NAU8824_REG_CLK_DIVIDER, &value);
			if (clk_fll)
				error = !(value & NAU8824_CLK_SRC_VCO);
			else
				error = value & NAU8824_CLK_SRC_VCO;
		}
		/* Recover the clock source setting if error. */
		if (error) {
			if (clk_fll) {
				regmap_update_bits(regmap,
					NAU8824_REG_FLL6, NAU8824_DCO_EN, 0);
				regmap_update_bits(regmap,
					NAU8824_REG_CLK_DIVIDER,
					NAU8824_CLK_SRC_MASK,
					NAU8824_CLK_SRC_VCO);
			} else {
				nau8824_config_sysclk(nau8824,
					NAU8824_CLK_MCLK, 0);
			}
		}
	}

	return 0;
}

static int dmic_clock_control(struct snd_soc_dapm_widget *w,
		struct snd_kcontrol *k, int  event)
{
	struct snd_soc_component *component = snd_soc_dapm_to_component(w->dapm);
	struct nau8824 *nau8824 = snd_soc_component_get_drvdata(component);
	int src;

	/* The DMIC clock is gotten from system clock (256fs) divided by
	 * DMIC_SRC (1, 2, 4, 8, 16, 32). The clock has to be equal or
	 * less than 3.072 MHz.
	 */
	for (src = 0; src < 5; src++) {
		if ((0x1 << (8 - src)) * nau8824->fs <= DMIC_CLK)
			break;
	}
	dev_dbg(nau8824->dev, "dmic src %d for mclk %d\n", src, nau8824->fs * 256);
	regmap_update_bits(nau8824->regmap, NAU8824_REG_CLK_DIVIDER,
		NAU8824_CLK_DMIC_SRC_MASK, (src << NAU8824_CLK_DMIC_SRC_SFT));

	return 0;
}

static const struct snd_kcontrol_new nau8824_adc_ch0_dmic =
	SOC_DAPM_SINGLE("Switch", NAU8824_REG_ENA_CTRL,
		NAU8824_ADC_CH0_DMIC_SFT, 1, 0);

static const struct snd_kcontrol_new nau8824_adc_ch1_dmic =
	SOC_DAPM_SINGLE("Switch", NAU8824_REG_ENA_CTRL,
		NAU8824_ADC_CH1_DMIC_SFT, 1, 0);

static const struct snd_kcontrol_new nau8824_adc_ch2_dmic =
	SOC_DAPM_SINGLE("Switch", NAU8824_REG_ENA_CTRL,
		NAU8824_ADC_CH2_DMIC_SFT, 1, 0);

static const struct snd_kcontrol_new nau8824_adc_ch3_dmic =
	SOC_DAPM_SINGLE("Switch", NAU8824_REG_ENA_CTRL,
		NAU8824_ADC_CH3_DMIC_SFT, 1, 0);

static const struct snd_kcontrol_new nau8824_adc_left_mixer[] = {
	SOC_DAPM_SINGLE("MIC Switch", NAU8824_REG_FEPGA,
		NAU8824_FEPGA_MODEL_MIC1_SFT, 1, 0),
	SOC_DAPM_SINGLE("HSMIC Switch", NAU8824_REG_FEPGA,
		NAU8824_FEPGA_MODEL_HSMIC_SFT, 1, 0),
};

static const struct snd_kcontrol_new nau8824_adc_right_mixer[] = {
	SOC_DAPM_SINGLE("MIC Switch", NAU8824_REG_FEPGA,
		NAU8824_FEPGA_MODER_MIC2_SFT, 1, 0),
	SOC_DAPM_SINGLE("HSMIC Switch", NAU8824_REG_FEPGA,
		NAU8824_FEPGA_MODER_HSMIC_SFT, 1, 0),
};

static const struct snd_kcontrol_new nau8824_hp_left_mixer[] = {
	SOC_DAPM_SINGLE("DAC Right Switch", NAU8824_REG_ENABLE_LO,
		NAU8824_DACR_HPL_EN_SFT, 1, 0),
	SOC_DAPM_SINGLE("DAC Left Switch", NAU8824_REG_ENABLE_LO,
		NAU8824_DACL_HPL_EN_SFT, 1, 0),
};

static const struct snd_kcontrol_new nau8824_hp_right_mixer[] = {
	SOC_DAPM_SINGLE("DAC Left Switch", NAU8824_REG_ENABLE_LO,
		NAU8824_DACL_HPR_EN_SFT, 1, 0),
	SOC_DAPM_SINGLE("DAC Right Switch", NAU8824_REG_ENABLE_LO,
		NAU8824_DACR_HPR_EN_SFT, 1, 0),
};

static const char * const nau8824_dac_src[] = { "DACL", "DACR" };

static SOC_ENUM_SINGLE_DECL(
	nau8824_dacl_enum, NAU8824_REG_DAC_CH0_DGAIN_CTRL,
	NAU8824_DAC_CH0_SEL_SFT, nau8824_dac_src);

static SOC_ENUM_SINGLE_DECL(
	nau8824_dacr_enum, NAU8824_REG_DAC_CH1_DGAIN_CTRL,
	NAU8824_DAC_CH1_SEL_SFT, nau8824_dac_src);

static const struct snd_kcontrol_new nau8824_dacl_mux =
	SOC_DAPM_ENUM("DACL Source", nau8824_dacl_enum);

static const struct snd_kcontrol_new nau8824_dacr_mux =
	SOC_DAPM_ENUM("DACR Source", nau8824_dacr_enum);


static const struct snd_soc_dapm_widget nau8824_dapm_widgets[] = {
	SND_SOC_DAPM_SUPPLY("System Clock", SND_SOC_NOPM, 0, 0,
		system_clock_control, SND_SOC_DAPM_POST_PMD |
		SND_SOC_DAPM_POST_PMU),

	SND_SOC_DAPM_INPUT("HSMIC1"),
	SND_SOC_DAPM_INPUT("HSMIC2"),
	SND_SOC_DAPM_INPUT("MIC1"),
	SND_SOC_DAPM_INPUT("MIC2"),
	SND_SOC_DAPM_INPUT("DMIC1"),
	SND_SOC_DAPM_INPUT("DMIC2"),
	SND_SOC_DAPM_INPUT("DMIC3"),
	SND_SOC_DAPM_INPUT("DMIC4"),

	SND_SOC_DAPM_SUPPLY("SAR", NAU8824_REG_SAR_ADC,
		NAU8824_SAR_ADC_EN_SFT, 0, NULL, 0),
	SND_SOC_DAPM_SUPPLY("MICBIAS", NAU8824_REG_MIC_BIAS,
		NAU8824_MICBIAS_POWERUP_SFT, 0, NULL, 0),
	SND_SOC_DAPM_SUPPLY("DMIC12 Power", NAU8824_REG_BIAS_ADJ,
		NAU8824_DMIC1_EN_SFT, 0, NULL, 0),
	SND_SOC_DAPM_SUPPLY("DMIC34 Power", NAU8824_REG_BIAS_ADJ,
		NAU8824_DMIC2_EN_SFT, 0, NULL, 0),
	SND_SOC_DAPM_SUPPLY("DMIC Clock", SND_SOC_NOPM, 0, 0,
		dmic_clock_control, SND_SOC_DAPM_POST_PMU),

	SND_SOC_DAPM_SWITCH("DMIC1 Enable", SND_SOC_NOPM,
		0, 0, &nau8824_adc_ch0_dmic),
	SND_SOC_DAPM_SWITCH("DMIC2 Enable", SND_SOC_NOPM,
		0, 0, &nau8824_adc_ch1_dmic),
	SND_SOC_DAPM_SWITCH("DMIC3 Enable", SND_SOC_NOPM,
		0, 0, &nau8824_adc_ch2_dmic),
	SND_SOC_DAPM_SWITCH("DMIC4 Enable", SND_SOC_NOPM,
		0, 0, &nau8824_adc_ch3_dmic),

	SND_SOC_DAPM_MIXER("Left ADC", NAU8824_REG_POWER_UP_CONTROL,
		12, 0, nau8824_adc_left_mixer,
		ARRAY_SIZE(nau8824_adc_left_mixer)),
	SND_SOC_DAPM_MIXER("Right ADC", NAU8824_REG_POWER_UP_CONTROL,
		13, 0, nau8824_adc_right_mixer,
		ARRAY_SIZE(nau8824_adc_right_mixer)),

	SND_SOC_DAPM_ADC("ADCL", NULL, NAU8824_REG_ANALOG_ADC_2,
		NAU8824_ADCL_EN_SFT, 0),
	SND_SOC_DAPM_ADC("ADCR", NULL, NAU8824_REG_ANALOG_ADC_2,
		NAU8824_ADCR_EN_SFT, 0),

	SND_SOC_DAPM_AIF_OUT("AIFTX", "Capture", 0, SND_SOC_NOPM, 0, 0),
	SND_SOC_DAPM_AIF_IN("AIFRX", "Playback", 0, SND_SOC_NOPM, 0, 0),

	SND_SOC_DAPM_DAC("DACL", NULL, NAU8824_REG_RDAC,
		NAU8824_DACL_EN_SFT, 0),
	SND_SOC_DAPM_SUPPLY("DACL Clock", NAU8824_REG_RDAC,
		NAU8824_DACL_CLK_SFT, 0, NULL, 0),
	SND_SOC_DAPM_DAC("DACR", NULL, NAU8824_REG_RDAC,
		NAU8824_DACR_EN_SFT, 0),
	SND_SOC_DAPM_SUPPLY("DACR Clock", NAU8824_REG_RDAC,
		NAU8824_DACR_CLK_SFT, 0, NULL, 0),

	SND_SOC_DAPM_MUX("DACL Mux", SND_SOC_NOPM, 0, 0, &nau8824_dacl_mux),
	SND_SOC_DAPM_MUX("DACR Mux", SND_SOC_NOPM, 0, 0, &nau8824_dacr_mux),

	SND_SOC_DAPM_PGA_S("Output DACL", 0, NAU8824_REG_CHARGE_PUMP_CONTROL,
		8, 1, nau8824_output_dac_event,
		SND_SOC_DAPM_PRE_PMU | SND_SOC_DAPM_POST_PMD),
	SND_SOC_DAPM_PGA_S("Output DACR", 0, NAU8824_REG_CHARGE_PUMP_CONTROL,
		9, 1, nau8824_output_dac_event,
		SND_SOC_DAPM_PRE_PMU | SND_SOC_DAPM_POST_PMD),

	SND_SOC_DAPM_PGA_S("ClassD", 0, NAU8824_REG_CLASSD_GAIN_1,
		NAU8824_CLASSD_EN_SFT, 0, nau8824_spk_event,
		SND_SOC_DAPM_PRE_PMU | SND_SOC_DAPM_POST_PMD),

	SND_SOC_DAPM_MIXER("Left Headphone", NAU8824_REG_CLASSG,
		NAU8824_CLASSG_LDAC_EN_SFT, 0, nau8824_hp_left_mixer,
		ARRAY_SIZE(nau8824_hp_left_mixer)),
	SND_SOC_DAPM_MIXER("Right Headphone", NAU8824_REG_CLASSG,
		NAU8824_CLASSG_RDAC_EN_SFT, 0, nau8824_hp_right_mixer,
		ARRAY_SIZE(nau8824_hp_right_mixer)),
	SND_SOC_DAPM_PGA_S("Charge Pump", 1, NAU8824_REG_CHARGE_PUMP_CONTROL,
		NAU8824_CHARGE_PUMP_EN_SFT, 0, nau8824_pump_event,
		SND_SOC_DAPM_POST_PMU | SND_SOC_DAPM_PRE_PMD),
	SND_SOC_DAPM_PGA("Output Driver L",
		NAU8824_REG_POWER_UP_CONTROL, 3, 0, NULL, 0),
	SND_SOC_DAPM_PGA("Output Driver R",
		NAU8824_REG_POWER_UP_CONTROL, 2, 0, NULL, 0),
	SND_SOC_DAPM_PGA("Main Driver L",
		NAU8824_REG_POWER_UP_CONTROL, 1, 0, NULL, 0),
	SND_SOC_DAPM_PGA("Main Driver R",
		NAU8824_REG_POWER_UP_CONTROL, 0, 0, NULL, 0),
	SND_SOC_DAPM_PGA("HP Boost Driver", NAU8824_REG_BOOST,
		NAU8824_HP_BOOST_DIS_SFT, 1, NULL, 0),
	SND_SOC_DAPM_PGA("Class G", NAU8824_REG_CLASSG,
		NAU8824_CLASSG_EN_SFT, 0, NULL, 0),

	SND_SOC_DAPM_OUTPUT("SPKOUTL"),
	SND_SOC_DAPM_OUTPUT("SPKOUTR"),
	SND_SOC_DAPM_OUTPUT("HPOL"),
	SND_SOC_DAPM_OUTPUT("HPOR"),
};

static const struct snd_soc_dapm_route nau8824_dapm_routes[] = {
	{"DMIC1 Enable", "Switch", "DMIC1"},
	{"DMIC2 Enable", "Switch", "DMIC2"},
	{"DMIC3 Enable", "Switch", "DMIC3"},
	{"DMIC4 Enable", "Switch", "DMIC4"},

	{"DMIC1", NULL, "DMIC12 Power"},
	{"DMIC2", NULL, "DMIC12 Power"},
	{"DMIC3", NULL, "DMIC34 Power"},
	{"DMIC4", NULL, "DMIC34 Power"},
	{"DMIC12 Power", NULL, "DMIC Clock"},
	{"DMIC34 Power", NULL, "DMIC Clock"},

	{"Left ADC", "MIC Switch", "MIC1"},
	{"Left ADC", "HSMIC Switch", "HSMIC1"},
	{"Right ADC", "MIC Switch", "MIC2"},
	{"Right ADC", "HSMIC Switch", "HSMIC2"},

	{"ADCL", NULL, "Left ADC"},
	{"ADCR", NULL, "Right ADC"},

	{"AIFTX", NULL, "MICBIAS"},
	{"AIFTX", NULL, "ADCL"},
	{"AIFTX", NULL, "ADCR"},
	{"AIFTX", NULL, "DMIC1 Enable"},
	{"AIFTX", NULL, "DMIC2 Enable"},
	{"AIFTX", NULL, "DMIC3 Enable"},
	{"AIFTX", NULL, "DMIC4 Enable"},

	{"AIFTX", NULL, "System Clock"},
	{"AIFRX", NULL, "System Clock"},

	{"DACL", NULL, "AIFRX"},
	{"DACL", NULL, "DACL Clock"},
	{"DACR", NULL, "AIFRX"},
	{"DACR", NULL, "DACR Clock"},

	{"DACL Mux", "DACL", "DACL"},
	{"DACL Mux", "DACR", "DACR"},
	{"DACR Mux", "DACL", "DACL"},
	{"DACR Mux", "DACR", "DACR"},

	{"Output DACL", NULL, "DACL Mux"},
	{"Output DACR", NULL, "DACR Mux"},

	{"ClassD", NULL, "Output DACL"},
	{"ClassD", NULL, "Output DACR"},

	{"Left Headphone", "DAC Left Switch", "Output DACL"},
	{"Left Headphone", "DAC Right Switch", "Output DACR"},
	{"Right Headphone", "DAC Left Switch", "Output DACL"},
	{"Right Headphone", "DAC Right Switch", "Output DACR"},

	{"Charge Pump", NULL, "Left Headphone"},
	{"Charge Pump", NULL, "Right Headphone"},
	{"Output Driver L", NULL, "Charge Pump"},
	{"Output Driver R", NULL, "Charge Pump"},
	{"Main Driver L", NULL, "Output Driver L"},
	{"Main Driver R", NULL, "Output Driver R"},
	{"Class G", NULL, "Main Driver L"},
	{"Class G", NULL, "Main Driver R"},
	{"HP Boost Driver", NULL, "Class G"},

	{"SPKOUTL", NULL, "ClassD"},
	{"SPKOUTR", NULL, "ClassD"},
	{"HPOL", NULL, "HP Boost Driver"},
	{"HPOR", NULL, "HP Boost Driver"},
};

static bool nau8824_is_jack_inserted(struct nau8824 *nau8824)
{
	struct snd_soc_jack *jack = nau8824->jack;
	bool insert = false;

	if (nau8824->irq && jack)
		insert = jack->status & SND_JACK_HEADPHONE;

	return insert;
}

static void nau8824_int_status_clear_all(struct regmap *regmap)
{
	int active_irq, clear_irq, i;

	/* Reset the intrruption status from rightmost bit if the corres-
	 * ponding irq event occurs.
	 */
	regmap_read(regmap, NAU8824_REG_IRQ, &active_irq);
	for (i = 0; i < NAU8824_REG_DATA_LEN; i++) {
		clear_irq = (0x1 << i);
		if (active_irq & clear_irq)
			regmap_write(regmap,
				NAU8824_REG_CLEAR_INT_REG, clear_irq);
	}
}

static void nau8824_eject_jack(struct nau8824 *nau8824)
{
	struct snd_soc_dapm_context *dapm = nau8824->dapm;
	struct regmap *regmap = nau8824->regmap;

	/* Clear all interruption status */
	nau8824_int_status_clear_all(regmap);

	snd_soc_dapm_disable_pin(dapm, "SAR");
	snd_soc_dapm_disable_pin(dapm, "MICBIAS");
	snd_soc_dapm_sync(dapm);

	/* Enable the insertion interruption, disable the ejection
	 * interruption, and then bypass de-bounce circuit.
	 */
	regmap_update_bits(regmap, NAU8824_REG_INTERRUPT_SETTING,
		NAU8824_IRQ_KEY_RELEASE_DIS | NAU8824_IRQ_KEY_SHORT_PRESS_DIS |
		NAU8824_IRQ_EJECT_DIS | NAU8824_IRQ_INSERT_DIS,
		NAU8824_IRQ_KEY_RELEASE_DIS | NAU8824_IRQ_KEY_SHORT_PRESS_DIS |
		NAU8824_IRQ_EJECT_DIS);
	regmap_update_bits(regmap, NAU8824_REG_INTERRUPT_SETTING_1,
		NAU8824_IRQ_INSERT_EN | NAU8824_IRQ_EJECT_EN,
		NAU8824_IRQ_INSERT_EN);
	regmap_update_bits(regmap, NAU8824_REG_ENA_CTRL,
		NAU8824_JD_SLEEP_MODE, NAU8824_JD_SLEEP_MODE);

	/* Close clock for jack type detection at manual mode */
	if (dapm->bias_level < SND_SOC_BIAS_PREPARE)
		nau8824_config_sysclk(nau8824, NAU8824_CLK_DIS, 0);
}

static void nau8824_jdet_work(struct work_struct *work)
{
	struct nau8824 *nau8824 = container_of(
		work, struct nau8824, jdet_work);
	struct snd_soc_dapm_context *dapm = nau8824->dapm;
	struct regmap *regmap = nau8824->regmap;
	int adc_value, event = 0, event_mask = 0;

	snd_soc_dapm_force_enable_pin(dapm, "MICBIAS");
	snd_soc_dapm_force_enable_pin(dapm, "SAR");
	snd_soc_dapm_sync(dapm);

	msleep(100);

	regmap_read(regmap, NAU8824_REG_SAR_ADC_DATA_OUT, &adc_value);
	adc_value = adc_value & NAU8824_SAR_ADC_DATA_MASK;
	dev_dbg(nau8824->dev, "SAR ADC data 0x%02x\n", adc_value);
	if (adc_value < HEADSET_SARADC_THD) {
		event |= SND_JACK_HEADPHONE;

		snd_soc_dapm_disable_pin(dapm, "SAR");
		snd_soc_dapm_disable_pin(dapm, "MICBIAS");
		snd_soc_dapm_sync(dapm);
	} else {
		event |= SND_JACK_HEADSET;
	}
	event_mask |= SND_JACK_HEADSET;
	snd_soc_jack_report(nau8824->jack, event, event_mask);

	/* Enable short key press and release interruption. */
	regmap_update_bits(regmap, NAU8824_REG_INTERRUPT_SETTING,
		NAU8824_IRQ_KEY_RELEASE_DIS |
		NAU8824_IRQ_KEY_SHORT_PRESS_DIS, 0);

	nau8824_sema_release(nau8824);
}

static void nau8824_setup_auto_irq(struct nau8824 *nau8824)
{
	struct regmap *regmap = nau8824->regmap;

	/* Enable jack ejection interruption. */
	regmap_update_bits(regmap, NAU8824_REG_INTERRUPT_SETTING_1,
		NAU8824_IRQ_INSERT_EN | NAU8824_IRQ_EJECT_EN,
		NAU8824_IRQ_EJECT_EN);
	regmap_update_bits(regmap, NAU8824_REG_INTERRUPT_SETTING,
		NAU8824_IRQ_EJECT_DIS, 0);
	/* Enable internal VCO needed for interruptions */
	if (nau8824->dapm->bias_level < SND_SOC_BIAS_PREPARE)
		nau8824_config_sysclk(nau8824, NAU8824_CLK_INTERNAL, 0);
	regmap_update_bits(regmap, NAU8824_REG_ENA_CTRL,
		NAU8824_JD_SLEEP_MODE, 0);
}

static int nau8824_button_decode(int value)
{
	int buttons = 0;

	/* The chip supports up to 8 buttons, but ALSA defines
	 * only 6 buttons.
	 */
	if (value & BIT(0))
		buttons |= SND_JACK_BTN_0;
	if (value & BIT(1))
		buttons |= SND_JACK_BTN_1;
	if (value & BIT(2))
		buttons |= SND_JACK_BTN_2;
	if (value & BIT(3))
		buttons |= SND_JACK_BTN_3;
	if (value & BIT(4))
		buttons |= SND_JACK_BTN_4;
	if (value & BIT(5))
		buttons |= SND_JACK_BTN_5;

	return buttons;
}

#define NAU8824_BUTTONS (SND_JACK_BTN_0 | SND_JACK_BTN_1 | \
		SND_JACK_BTN_2 | SND_JACK_BTN_3)

static irqreturn_t nau8824_interrupt(int irq, void *data)
{
	struct nau8824 *nau8824 = (struct nau8824 *)data;
	struct regmap *regmap = nau8824->regmap;
	int active_irq, clear_irq = 0, event = 0, event_mask = 0;

	if (regmap_read(regmap, NAU8824_REG_IRQ, &active_irq)) {
		dev_err(nau8824->dev, "failed to read irq status\n");
		return IRQ_NONE;
	}
	dev_dbg(nau8824->dev, "IRQ %x\n", active_irq);

	if (active_irq & NAU8824_JACK_EJECTION_DETECTED) {
		nau8824_eject_jack(nau8824);
		event_mask |= SND_JACK_HEADSET;
		clear_irq = NAU8824_JACK_EJECTION_DETECTED;
		/* release semaphore held after resume,
		 * and cancel jack detection
		 */
		nau8824_sema_release(nau8824);
		cancel_work_sync(&nau8824->jdet_work);
	} else if (active_irq & NAU8824_KEY_SHORT_PRESS_IRQ) {
		int key_status, button_pressed;

		regmap_read(regmap, NAU8824_REG_CLEAR_INT_REG,
			&key_status);

		/* lower 8 bits of the register are for pressed keys */
		button_pressed = nau8824_button_decode(key_status);

		event |= button_pressed;
		dev_dbg(nau8824->dev, "button %x pressed\n", event);
		event_mask |= NAU8824_BUTTONS;
		clear_irq = NAU8824_KEY_SHORT_PRESS_IRQ;
	} else if (active_irq & NAU8824_KEY_RELEASE_IRQ) {
		event_mask = NAU8824_BUTTONS;
		clear_irq = NAU8824_KEY_RELEASE_IRQ;
	} else if (active_irq & NAU8824_JACK_INSERTION_DETECTED) {
		/* Turn off insertion interruption at manual mode */
		regmap_update_bits(regmap,
			NAU8824_REG_INTERRUPT_SETTING,
			NAU8824_IRQ_INSERT_DIS,
			NAU8824_IRQ_INSERT_DIS);
		regmap_update_bits(regmap,
			NAU8824_REG_INTERRUPT_SETTING_1,
			NAU8824_IRQ_INSERT_EN, 0);
		/* detect microphone and jack type */
		cancel_work_sync(&nau8824->jdet_work);
		schedule_work(&nau8824->jdet_work);

		/* Enable interruption for jack type detection at audo
		 * mode which can detect microphone and jack type.
		 */
		nau8824_setup_auto_irq(nau8824);
	}

	if (!clear_irq)
		clear_irq = active_irq;
	/* clears the rightmost interruption */
	regmap_write(regmap, NAU8824_REG_CLEAR_INT_REG, clear_irq);

	if (event_mask)
		snd_soc_jack_report(nau8824->jack, event, event_mask);

	return IRQ_HANDLED;
}

static int nau8824_clock_check(struct nau8824 *nau8824,
	int stream, int rate, int osr)
{
	int osrate;

	if (stream == SNDRV_PCM_STREAM_PLAYBACK) {
		if (osr >= ARRAY_SIZE(osr_dac_sel))
			return -EINVAL;
		osrate = osr_dac_sel[osr].osr;
	} else {
		if (osr >= ARRAY_SIZE(osr_adc_sel))
			return -EINVAL;
		osrate = osr_adc_sel[osr].osr;
	}

	if (!osrate || rate * osr > CLK_DA_AD_MAX) {
		dev_err(nau8824->dev, "exceed the maximum frequency of CLK_ADC or CLK_DAC\n");
		return -EINVAL;
	}

	return 0;
}

static int nau8824_hw_params(struct snd_pcm_substream *substream,
	struct snd_pcm_hw_params *params, struct snd_soc_dai *dai)
{
	struct snd_soc_component *component = dai->component;
	struct nau8824 *nau8824 = snd_soc_component_get_drvdata(component);
	unsigned int val_len = 0, osr, ctrl_val, bclk_fs, bclk_div;
	int err = -EINVAL;

	nau8824_sema_acquire(nau8824, HZ);

	/* CLK_DAC or CLK_ADC = OSR * FS
	 * DAC or ADC clock frequency is defined as Over Sampling Rate (OSR)
	 * multiplied by the audio sample rate (Fs). Note that the OSR and Fs
	 * values must be selected such that the maximum frequency is less
	 * than 6.144 MHz.
	 */
	nau8824->fs = params_rate(params);
	if (substream->stream == SNDRV_PCM_STREAM_PLAYBACK) {
		regmap_read(nau8824->regmap,
			NAU8824_REG_DAC_FILTER_CTRL_1, &osr);
		osr &= NAU8824_DAC_OVERSAMPLE_MASK;
		if (nau8824_clock_check(nau8824, substream->stream,
			nau8824->fs, osr))
			goto error;
		regmap_update_bits(nau8824->regmap, NAU8824_REG_CLK_DIVIDER,
			NAU8824_CLK_DAC_SRC_MASK,
			osr_dac_sel[osr].clk_src << NAU8824_CLK_DAC_SRC_SFT);
	} else {
		regmap_read(nau8824->regmap,
			NAU8824_REG_ADC_FILTER_CTRL, &osr);
		osr &= NAU8824_ADC_SYNC_DOWN_MASK;
		if (nau8824_clock_check(nau8824, substream->stream,
			nau8824->fs, osr))
			goto error;
		regmap_update_bits(nau8824->regmap, NAU8824_REG_CLK_DIVIDER,
			NAU8824_CLK_ADC_SRC_MASK,
			osr_adc_sel[osr].clk_src << NAU8824_CLK_ADC_SRC_SFT);
	}

	/* make BCLK and LRC divde configuration if the codec as master. */
	regmap_read(nau8824->regmap,
		NAU8824_REG_PORT0_I2S_PCM_CTRL_2, &ctrl_val);
	if (ctrl_val & NAU8824_I2S_MS_MASTER) {
		/* get the bclk and fs ratio */
		bclk_fs = snd_soc_params_to_bclk(params) / nau8824->fs;
		if (bclk_fs <= 32)
			bclk_div = 0x3;
		else if (bclk_fs <= 64)
			bclk_div = 0x2;
		else if (bclk_fs <= 128)
			bclk_div = 0x1;
		else if (bclk_fs <= 256)
			bclk_div = 0;
		else
			goto error;
		regmap_update_bits(nau8824->regmap,
			NAU8824_REG_PORT0_I2S_PCM_CTRL_2,
			NAU8824_I2S_LRC_DIV_MASK | NAU8824_I2S_BLK_DIV_MASK,
			(bclk_div << NAU8824_I2S_LRC_DIV_SFT) | bclk_div);
	}

	switch (params_width(params)) {
	case 16:
		val_len |= NAU8824_I2S_DL_16;
		break;
	case 20:
		val_len |= NAU8824_I2S_DL_20;
		break;
	case 24:
		val_len |= NAU8824_I2S_DL_24;
		break;
	case 32:
		val_len |= NAU8824_I2S_DL_32;
		break;
	default:
		goto error;
	}

	regmap_update_bits(nau8824->regmap, NAU8824_REG_PORT0_I2S_PCM_CTRL_1,
		NAU8824_I2S_DL_MASK, val_len);
	err = 0;

 error:
	nau8824_sema_release(nau8824);

	return err;
}

static int nau8824_set_fmt(struct snd_soc_dai *dai, unsigned int fmt)
{
	struct snd_soc_component *component = dai->component;
	struct nau8824 *nau8824 = snd_soc_component_get_drvdata(component);
	unsigned int ctrl1_val = 0, ctrl2_val = 0;

	switch (fmt & SND_SOC_DAIFMT_MASTER_MASK) {
	case SND_SOC_DAIFMT_CBM_CFM:
		ctrl2_val |= NAU8824_I2S_MS_MASTER;
		break;
	case SND_SOC_DAIFMT_CBS_CFS:
		break;
	default:
		return -EINVAL;
	}

	switch (fmt & SND_SOC_DAIFMT_INV_MASK) {
	case SND_SOC_DAIFMT_NB_NF:
		break;
	case SND_SOC_DAIFMT_IB_NF:
		ctrl1_val |= NAU8824_I2S_BP_INV;
		break;
	default:
		return -EINVAL;
	}

	switch (fmt & SND_SOC_DAIFMT_FORMAT_MASK) {
	case SND_SOC_DAIFMT_I2S:
		ctrl1_val |= NAU8824_I2S_DF_I2S;
		break;
	case SND_SOC_DAIFMT_LEFT_J:
		ctrl1_val |= NAU8824_I2S_DF_LEFT;
		break;
	case SND_SOC_DAIFMT_RIGHT_J:
		ctrl1_val |= NAU8824_I2S_DF_RIGTH;
		break;
	case SND_SOC_DAIFMT_DSP_A:
		ctrl1_val |= NAU8824_I2S_DF_PCM_AB;
		break;
	case SND_SOC_DAIFMT_DSP_B:
		ctrl1_val |= NAU8824_I2S_DF_PCM_AB;
		ctrl1_val |= NAU8824_I2S_PCMB_EN;
		break;
	default:
		return -EINVAL;
	}

	nau8824_sema_acquire(nau8824, HZ);

	regmap_update_bits(nau8824->regmap, NAU8824_REG_PORT0_I2S_PCM_CTRL_1,
		NAU8824_I2S_DF_MASK | NAU8824_I2S_BP_MASK |
		NAU8824_I2S_PCMB_EN, ctrl1_val);
	regmap_update_bits(nau8824->regmap, NAU8824_REG_PORT0_I2S_PCM_CTRL_2,
		NAU8824_I2S_MS_MASK, ctrl2_val);

	nau8824_sema_release(nau8824);

	return 0;
}

/**
 * nau8824_set_tdm_slot - configure DAI TDM.
 * @dai: DAI
 * @tx_mask: Bitmask representing active TX slots. Ex.
 *                 0xf for normal 4 channel TDM.
 *                 0xf0 for shifted 4 channel TDM
 * @rx_mask: Bitmask [0:1] representing active DACR RX slots.
 *                 Bitmask [2:3] representing active DACL RX slots.
 *                 00=CH0,01=CH1,10=CH2,11=CH3. Ex.
 *                 0xf for DACL/R selecting TDM CH3.
 *                 0xf0 for DACL/R selecting shifted TDM CH3.
 * @slots: Number of slots in use.
 * @slot_width: Width in bits for each slot.
 *
 * Configures a DAI for TDM operation. Only support 4 slots TDM.
 */
static int nau8824_set_tdm_slot(struct snd_soc_dai *dai,
	unsigned int tx_mask, unsigned int rx_mask, int slots, int slot_width)
{
	struct snd_soc_component *component = dai->component;
	struct nau8824 *nau8824 = snd_soc_component_get_drvdata(component);
	unsigned int tslot_l = 0, ctrl_val = 0;

	if (slots > 4 || ((tx_mask & 0xf0) && (tx_mask & 0xf)) ||
		((rx_mask & 0xf0) && (rx_mask & 0xf)) ||
		((rx_mask & 0xf0) && (tx_mask & 0xf)) ||
		((rx_mask & 0xf) && (tx_mask & 0xf0)))
		return -EINVAL;

	ctrl_val |= (NAU8824_TDM_MODE | NAU8824_TDM_OFFSET_EN);
	if (tx_mask & 0xf0) {
		tslot_l = 4 * slot_width;
		ctrl_val |= (tx_mask >> 4);
	} else {
		ctrl_val |= tx_mask;
	}
	if (rx_mask & 0xf0)
		ctrl_val |= ((rx_mask >> 4) << NAU8824_TDM_DACR_RX_SFT);
	else
		ctrl_val |= (rx_mask << NAU8824_TDM_DACR_RX_SFT);

	regmap_update_bits(nau8824->regmap, NAU8824_REG_TDM_CTRL,
		NAU8824_TDM_MODE | NAU8824_TDM_OFFSET_EN |
		NAU8824_TDM_DACL_RX_MASK | NAU8824_TDM_DACR_RX_MASK |
		NAU8824_TDM_TX_MASK, ctrl_val);
	regmap_update_bits(nau8824->regmap, NAU8824_REG_PORT0_LEFT_TIME_SLOT,
		NAU8824_TSLOT_L_MASK, tslot_l);

	return 0;
}

/**
 * nau8824_calc_fll_param - Calculate FLL parameters.
 * @fll_in: external clock provided to codec.
 * @fs: sampling rate.
 * @fll_param: Pointer to structure of FLL parameters.
 *
 * Calculate FLL parameters to configure codec.
 *
 * Returns 0 for success or negative error code.
 */
static int nau8824_calc_fll_param(unsigned int fll_in,
	unsigned int fs, struct nau8824_fll *fll_param)
{
	u64 fvco, fvco_max;
	unsigned int fref, i, fvco_sel;

	/* Ensure the reference clock frequency (FREF) is <= 13.5MHz by dividing
	 * freq_in by 1, 2, 4, or 8 using FLL pre-scalar.
	 * FREF = freq_in / NAU8824_FLL_REF_DIV_MASK
	 */
	for (i = 0; i < ARRAY_SIZE(fll_pre_scalar); i++) {
		fref = fll_in / fll_pre_scalar[i].param;
		if (fref <= NAU_FREF_MAX)
			break;
	}
	if (i == ARRAY_SIZE(fll_pre_scalar))
		return -EINVAL;
	fll_param->clk_ref_div = fll_pre_scalar[i].val;

	/* Choose the FLL ratio based on FREF */
	for (i = 0; i < ARRAY_SIZE(fll_ratio); i++) {
		if (fref >= fll_ratio[i].param)
			break;
	}
	if (i == ARRAY_SIZE(fll_ratio))
		return -EINVAL;
	fll_param->ratio = fll_ratio[i].val;

	/* Calculate the frequency of DCO (FDCO) given freq_out = 256 * Fs.
	 * FDCO must be within the 90MHz - 124MHz or the FFL cannot be
	 * guaranteed across the full range of operation.
	 * FDCO = freq_out * 2 * mclk_src_scaling
	 */
	fvco_max = 0;
	fvco_sel = ARRAY_SIZE(mclk_src_scaling);
	for (i = 0; i < ARRAY_SIZE(mclk_src_scaling); i++) {
		fvco = 256ULL * fs * 2 * mclk_src_scaling[i].param;
		if (fvco > NAU_FVCO_MIN && fvco < NAU_FVCO_MAX &&
			fvco_max < fvco) {
			fvco_max = fvco;
			fvco_sel = i;
		}
	}
	if (ARRAY_SIZE(mclk_src_scaling) == fvco_sel)
		return -EINVAL;
	fll_param->mclk_src = mclk_src_scaling[fvco_sel].val;

	/* Calculate the FLL 10-bit integer input and the FLL 16-bit fractional
	 * input based on FDCO, FREF and FLL ratio.
	 */
	fvco = div_u64(fvco_max << 16, fref * fll_param->ratio);
	fll_param->fll_int = (fvco >> 16) & 0x3FF;
	fll_param->fll_frac = fvco & 0xFFFF;
	return 0;
}

static void nau8824_fll_apply(struct regmap *regmap,
	struct nau8824_fll *fll_param)
{
	regmap_update_bits(regmap, NAU8824_REG_CLK_DIVIDER,
		NAU8824_CLK_SRC_MASK | NAU8824_CLK_MCLK_SRC_MASK,
		NAU8824_CLK_SRC_MCLK | fll_param->mclk_src);
	regmap_update_bits(regmap, NAU8824_REG_FLL1,
		NAU8824_FLL_RATIO_MASK, fll_param->ratio);
	/* FLL 16-bit fractional input */
	regmap_write(regmap, NAU8824_REG_FLL2, fll_param->fll_frac);
	/* FLL 10-bit integer input */
	regmap_update_bits(regmap, NAU8824_REG_FLL3,
		NAU8824_FLL_INTEGER_MASK, fll_param->fll_int);
	/* FLL pre-scaler */
	regmap_update_bits(regmap, NAU8824_REG_FLL4,
		NAU8824_FLL_REF_DIV_MASK,
		fll_param->clk_ref_div << NAU8824_FLL_REF_DIV_SFT);
	/* select divided VCO input */
	regmap_update_bits(regmap, NAU8824_REG_FLL5,
		NAU8824_FLL_CLK_SW_MASK, NAU8824_FLL_CLK_SW_REF);
	/* Disable free-running mode */
	regmap_update_bits(regmap,
		NAU8824_REG_FLL6, NAU8824_DCO_EN, 0);
	if (fll_param->fll_frac) {
		regmap_update_bits(regmap, NAU8824_REG_FLL5,
			NAU8824_FLL_PDB_DAC_EN | NAU8824_FLL_LOOP_FTR_EN |
			NAU8824_FLL_FTR_SW_MASK,
			NAU8824_FLL_PDB_DAC_EN | NAU8824_FLL_LOOP_FTR_EN |
			NAU8824_FLL_FTR_SW_FILTER);
		regmap_update_bits(regmap, NAU8824_REG_FLL6,
			NAU8824_SDM_EN, NAU8824_SDM_EN);
	} else {
		regmap_update_bits(regmap, NAU8824_REG_FLL5,
			NAU8824_FLL_PDB_DAC_EN | NAU8824_FLL_LOOP_FTR_EN |
			NAU8824_FLL_FTR_SW_MASK, NAU8824_FLL_FTR_SW_ACCU);
		regmap_update_bits(regmap,
			NAU8824_REG_FLL6, NAU8824_SDM_EN, 0);
	}
}

/* freq_out must be 256*Fs in order to achieve the best performance */
static int nau8824_set_pll(struct snd_soc_component *component, int pll_id, int source,
		unsigned int freq_in, unsigned int freq_out)
{
	struct nau8824 *nau8824 = snd_soc_component_get_drvdata(component);
	struct nau8824_fll fll_param;
	int ret, fs;

	fs = freq_out / 256;
	ret = nau8824_calc_fll_param(freq_in, fs, &fll_param);
	if (ret < 0) {
		dev_err(nau8824->dev, "Unsupported input clock %d\n", freq_in);
		return ret;
	}
	dev_dbg(nau8824->dev, "mclk_src=%x ratio=%x fll_frac=%x fll_int=%x clk_ref_div=%x\n",
		fll_param.mclk_src, fll_param.ratio, fll_param.fll_frac,
		fll_param.fll_int, fll_param.clk_ref_div);

	nau8824_fll_apply(nau8824->regmap, &fll_param);
	mdelay(2);
	regmap_update_bits(nau8824->regmap, NAU8824_REG_CLK_DIVIDER,
		NAU8824_CLK_SRC_MASK, NAU8824_CLK_SRC_VCO);

	return 0;
}

static int nau8824_config_sysclk(struct nau8824 *nau8824,
	int clk_id, unsigned int freq)
{
	struct regmap *regmap = nau8824->regmap;

	switch (clk_id) {
	case NAU8824_CLK_DIS:
		regmap_update_bits(regmap, NAU8824_REG_CLK_DIVIDER,
			NAU8824_CLK_SRC_MASK, NAU8824_CLK_SRC_MCLK);
		regmap_update_bits(regmap, NAU8824_REG_FLL6,
			NAU8824_DCO_EN, 0);
		break;

	case NAU8824_CLK_MCLK:
		nau8824_sema_acquire(nau8824, HZ);
		regmap_update_bits(regmap, NAU8824_REG_CLK_DIVIDER,
			NAU8824_CLK_SRC_MASK, NAU8824_CLK_SRC_MCLK);
		regmap_update_bits(regmap, NAU8824_REG_FLL6,
			NAU8824_DCO_EN, 0);
		nau8824_sema_release(nau8824);
		break;

	case NAU8824_CLK_INTERNAL:
		regmap_update_bits(regmap, NAU8824_REG_FLL6,
			NAU8824_DCO_EN, NAU8824_DCO_EN);
		regmap_update_bits(regmap, NAU8824_REG_CLK_DIVIDER,
			NAU8824_CLK_SRC_MASK, NAU8824_CLK_SRC_VCO);
		break;

	case NAU8824_CLK_FLL_MCLK:
		nau8824_sema_acquire(nau8824, HZ);
		regmap_update_bits(regmap, NAU8824_REG_FLL3,
			NAU8824_FLL_CLK_SRC_MASK, NAU8824_FLL_CLK_SRC_MCLK);
		nau8824_sema_release(nau8824);
		break;

	case NAU8824_CLK_FLL_BLK:
		nau8824_sema_acquire(nau8824, HZ);
		regmap_update_bits(regmap, NAU8824_REG_FLL3,
			NAU8824_FLL_CLK_SRC_MASK, NAU8824_FLL_CLK_SRC_BLK);
		nau8824_sema_release(nau8824);
		break;

	case NAU8824_CLK_FLL_FS:
		nau8824_sema_acquire(nau8824, HZ);
		regmap_update_bits(regmap, NAU8824_REG_FLL3,
			NAU8824_FLL_CLK_SRC_MASK, NAU8824_FLL_CLK_SRC_FS);
		nau8824_sema_release(nau8824);
		break;

	default:
		dev_err(nau8824->dev, "Invalid clock id (%d)\n", clk_id);
		return -EINVAL;
	}

	dev_dbg(nau8824->dev, "Sysclk is %dHz and clock id is %d\n", freq,
		clk_id);

	return 0;
}

static int nau8824_set_sysclk(struct snd_soc_component *component,
	int clk_id, int source, unsigned int freq, int dir)
{
	struct nau8824 *nau8824 = snd_soc_component_get_drvdata(component);

	return nau8824_config_sysclk(nau8824, clk_id, freq);
}

static void nau8824_resume_setup(struct nau8824 *nau8824)
{
	nau8824_config_sysclk(nau8824, NAU8824_CLK_DIS, 0);
	if (nau8824->irq) {
		/* Clear all interruption status */
		nau8824_int_status_clear_all(nau8824->regmap);
		/* Enable jack detection at sleep mode, insertion detection,
		 * and ejection detection.
		 */
		regmap_update_bits(nau8824->regmap, NAU8824_REG_ENA_CTRL,
			NAU8824_JD_SLEEP_MODE, NAU8824_JD_SLEEP_MODE);
		regmap_update_bits(nau8824->regmap,
			NAU8824_REG_INTERRUPT_SETTING_1,
			NAU8824_IRQ_EJECT_EN | NAU8824_IRQ_INSERT_EN,
			NAU8824_IRQ_EJECT_EN | NAU8824_IRQ_INSERT_EN);
		regmap_update_bits(nau8824->regmap,
			NAU8824_REG_INTERRUPT_SETTING,
			NAU8824_IRQ_EJECT_DIS | NAU8824_IRQ_INSERT_DIS, 0);
	}
}

static int nau8824_set_bias_level(struct snd_soc_component *component,
	enum snd_soc_bias_level level)
{
	struct nau8824 *nau8824 = snd_soc_component_get_drvdata(component);

	switch (level) {
	case SND_SOC_BIAS_ON:
		break;

	case SND_SOC_BIAS_PREPARE:
		break;

	case SND_SOC_BIAS_STANDBY:
		if (snd_soc_component_get_bias_level(component) == SND_SOC_BIAS_OFF) {
			/* Setup codec configuration after resume */
			nau8824_resume_setup(nau8824);
		}
		break;

	case SND_SOC_BIAS_OFF:
		regmap_update_bits(nau8824->regmap,
			NAU8824_REG_INTERRUPT_SETTING, 0x3ff, 0x3ff);
		regmap_update_bits(nau8824->regmap,
			NAU8824_REG_INTERRUPT_SETTING_1,
			NAU8824_IRQ_EJECT_EN | NAU8824_IRQ_INSERT_EN, 0);
		break;
	}

	return 0;
}

static int nau8824_component_probe(struct snd_soc_component *component)
{
	struct nau8824 *nau8824 = snd_soc_component_get_drvdata(component);
	struct snd_soc_dapm_context *dapm = snd_soc_component_get_dapm(component);

	nau8824->dapm = dapm;

	return 0;
}

static int __maybe_unused nau8824_suspend(struct snd_soc_component *component)
{
	struct nau8824 *nau8824 = snd_soc_component_get_drvdata(component);

	if (nau8824->irq) {
		disable_irq(nau8824->irq);
		snd_soc_component_force_bias_level(component, SND_SOC_BIAS_OFF);
	}
	regcache_cache_only(nau8824->regmap, true);
	regcache_mark_dirty(nau8824->regmap);

	return 0;
}

static int __maybe_unused nau8824_resume(struct snd_soc_component *component)
{
	struct nau8824 *nau8824 = snd_soc_component_get_drvdata(component);

	regcache_cache_only(nau8824->regmap, false);
	regcache_sync(nau8824->regmap);
	if (nau8824->irq) {
		/* Hold semaphore to postpone playback happening
		 * until jack detection done.
		 */
		nau8824_sema_acquire(nau8824, 0);
		enable_irq(nau8824->irq);
	}

	return 0;
}

static const struct snd_soc_component_driver nau8824_component_driver = {
	.probe			= nau8824_component_probe,
	.set_sysclk		= nau8824_set_sysclk,
	.set_pll		= nau8824_set_pll,
	.set_bias_level		= nau8824_set_bias_level,
	.suspend		= nau8824_suspend,
	.resume			= nau8824_resume,
	.controls		= nau8824_snd_controls,
	.num_controls		= ARRAY_SIZE(nau8824_snd_controls),
	.dapm_widgets		= nau8824_dapm_widgets,
	.num_dapm_widgets	= ARRAY_SIZE(nau8824_dapm_widgets),
	.dapm_routes		= nau8824_dapm_routes,
	.num_dapm_routes	= ARRAY_SIZE(nau8824_dapm_routes),
	.suspend_bias_off	= 1,
	.idle_bias_on		= 1,
	.use_pmdown_time	= 1,
	.endianness		= 1,
	.non_legacy_dai_naming	= 1,
};

static const struct snd_soc_dai_ops nau8824_dai_ops = {
	.hw_params = nau8824_hw_params,
	.set_fmt = nau8824_set_fmt,
	.set_tdm_slot = nau8824_set_tdm_slot,
};

#define NAU8824_RATES SNDRV_PCM_RATE_8000_192000
#define NAU8824_FORMATS (SNDRV_PCM_FMTBIT_S16_LE | SNDRV_PCM_FMTBIT_S20_3LE \
	 | SNDRV_PCM_FMTBIT_S24_3LE | SNDRV_PCM_FMTBIT_S32_LE)

static struct snd_soc_dai_driver nau8824_dai = {
	.name = NAU8824_CODEC_DAI,
	.playback = {
		.stream_name	 = "Playback",
		.channels_min	 = 1,
		.channels_max	 = 2,
		.rates		 = NAU8824_RATES,
		.formats	 = NAU8824_FORMATS,
	},
	.capture = {
		.stream_name	 = "Capture",
		.channels_min	 = 1,
		.channels_max	 = 2,
		.rates		 = NAU8824_RATES,
		.formats	 = NAU8824_FORMATS,
	},
	.ops = &nau8824_dai_ops,
};

static const struct regmap_config nau8824_regmap_config = {
	.val_bits = NAU8824_REG_ADDR_LEN,
	.reg_bits = NAU8824_REG_DATA_LEN,

	.max_register = NAU8824_REG_MAX,
	.readable_reg = nau8824_readable_reg,
	.writeable_reg = nau8824_writeable_reg,
	.volatile_reg = nau8824_volatile_reg,

	.cache_type = REGCACHE_RBTREE,
	.reg_defaults = nau8824_reg_defaults,
	.num_reg_defaults = ARRAY_SIZE(nau8824_reg_defaults),
};

/**
 * nau8824_enable_jack_detect - Specify a jack for event reporting
 *
 * @component:  component to register the jack with
 * @jack: jack to use to report headset and button events on
 *
 * After this function has been called the headset insert/remove and button
 * events will be routed to the given jack.  Jack can be null to stop
 * reporting.
 */
int nau8824_enable_jack_detect(struct snd_soc_component *component,
	struct snd_soc_jack *jack)
{
	struct nau8824 *nau8824 = snd_soc_component_get_drvdata(component);
	int ret;

	nau8824->jack = jack;
	/* Initiate jack detection work queue */
	INIT_WORK(&nau8824->jdet_work, nau8824_jdet_work);
	ret = devm_request_threaded_irq(nau8824->dev, nau8824->irq, NULL,
		nau8824_interrupt, IRQF_TRIGGER_LOW | IRQF_ONESHOT,
		"nau8824", nau8824);
	if (ret) {
		dev_err(nau8824->dev, "Cannot request irq %d (%d)\n",
			nau8824->irq, ret);
	}

	return ret;
}
EXPORT_SYMBOL_GPL(nau8824_enable_jack_detect);

static void nau8824_reset_chip(struct regmap *regmap)
{
	regmap_write(regmap, NAU8824_REG_RESET, 0x00);
	regmap_write(regmap, NAU8824_REG_RESET, 0x00);
}

static void nau8824_setup_buttons(struct nau8824 *nau8824)
{
	struct regmap *regmap = nau8824->regmap;

	regmap_update_bits(regmap, NAU8824_REG_SAR_ADC,
		NAU8824_SAR_TRACKING_GAIN_MASK,
		nau8824->sar_voltage << NAU8824_SAR_TRACKING_GAIN_SFT);
	regmap_update_bits(regmap, NAU8824_REG_SAR_ADC,
		NAU8824_SAR_COMPARE_TIME_MASK,
		nau8824->sar_compare_time << NAU8824_SAR_COMPARE_TIME_SFT);
	regmap_update_bits(regmap, NAU8824_REG_SAR_ADC,
		NAU8824_SAR_SAMPLING_TIME_MASK,
		nau8824->sar_sampling_time << NAU8824_SAR_SAMPLING_TIME_SFT);

	regmap_update_bits(regmap, NAU8824_REG_VDET_COEFFICIENT,
		NAU8824_LEVELS_NR_MASK,
		(nau8824->sar_threshold_num - 1) << NAU8824_LEVELS_NR_SFT);
	regmap_update_bits(regmap, NAU8824_REG_VDET_COEFFICIENT,
		NAU8824_HYSTERESIS_MASK,
		nau8824->sar_hysteresis << NAU8824_HYSTERESIS_SFT);
	regmap_update_bits(regmap, NAU8824_REG_VDET_COEFFICIENT,
		NAU8824_SHORTKEY_DEBOUNCE_MASK,
		nau8824->key_debounce << NAU8824_SHORTKEY_DEBOUNCE_SFT);

	regmap_write(regmap, NAU8824_REG_VDET_THRESHOLD_1,
		(nau8824->sar_threshold[0] << 8) | nau8824->sar_threshold[1]);
	regmap_write(regmap, NAU8824_REG_VDET_THRESHOLD_2,
		(nau8824->sar_threshold[2] << 8) | nau8824->sar_threshold[3]);
	regmap_write(regmap, NAU8824_REG_VDET_THRESHOLD_3,
		(nau8824->sar_threshold[4] << 8) | nau8824->sar_threshold[5]);
	regmap_write(regmap, NAU8824_REG_VDET_THRESHOLD_4,
		(nau8824->sar_threshold[6] << 8) | nau8824->sar_threshold[7]);
}

static void nau8824_init_regs(struct nau8824 *nau8824)
{
	struct regmap *regmap = nau8824->regmap;

	/* Enable Bias/VMID/VMID Tieoff */
	regmap_update_bits(regmap, NAU8824_REG_BIAS_ADJ,
		NAU8824_VMID | NAU8824_VMID_SEL_MASK, NAU8824_VMID |
		(nau8824->vref_impedance << NAU8824_VMID_SEL_SFT));
	regmap_update_bits(regmap, NAU8824_REG_BOOST,
		NAU8824_GLOBAL_BIAS_EN, NAU8824_GLOBAL_BIAS_EN);
	mdelay(2);
	regmap_update_bits(regmap, NAU8824_REG_MIC_BIAS,
		NAU8824_MICBIAS_VOLTAGE_MASK, nau8824->micbias_voltage);
	/* Disable Boost Driver, Automatic Short circuit protection enable */
	regmap_update_bits(regmap, NAU8824_REG_BOOST,
		NAU8824_PRECHARGE_DIS | NAU8824_HP_BOOST_DIS |
		NAU8824_HP_BOOST_G_DIS | NAU8824_SHORT_SHUTDOWN_EN,
		NAU8824_PRECHARGE_DIS | NAU8824_HP_BOOST_DIS |
		NAU8824_HP_BOOST_G_DIS | NAU8824_SHORT_SHUTDOWN_EN);
	/* Scaling for ADC and DAC clock */
	regmap_update_bits(regmap, NAU8824_REG_CLK_DIVIDER,
		NAU8824_CLK_ADC_SRC_MASK | NAU8824_CLK_DAC_SRC_MASK,
		(0x1 << NAU8824_CLK_ADC_SRC_SFT) |
		(0x1 << NAU8824_CLK_DAC_SRC_SFT));
	regmap_update_bits(regmap, NAU8824_REG_DAC_MUTE_CTRL,
		NAU8824_DAC_ZC_EN, NAU8824_DAC_ZC_EN);
	regmap_update_bits(regmap, NAU8824_REG_ENA_CTRL,
		NAU8824_DAC_CH1_EN | NAU8824_DAC_CH0_EN |
		NAU8824_ADC_CH0_EN | NAU8824_ADC_CH1_EN |
		NAU8824_ADC_CH2_EN | NAU8824_ADC_CH3_EN,
		NAU8824_DAC_CH1_EN | NAU8824_DAC_CH0_EN |
		NAU8824_ADC_CH0_EN | NAU8824_ADC_CH1_EN |
		NAU8824_ADC_CH2_EN | NAU8824_ADC_CH3_EN);
	regmap_update_bits(regmap, NAU8824_REG_CLK_GATING_ENA,
		NAU8824_CLK_ADC_CH23_EN | NAU8824_CLK_ADC_CH01_EN |
		NAU8824_CLK_DAC_CH1_EN | NAU8824_CLK_DAC_CH0_EN |
		NAU8824_CLK_I2S_EN | NAU8824_CLK_GAIN_EN |
		NAU8824_CLK_SAR_EN | NAU8824_CLK_DMIC_CH23_EN,
		NAU8824_CLK_ADC_CH23_EN | NAU8824_CLK_ADC_CH01_EN |
		NAU8824_CLK_DAC_CH1_EN | NAU8824_CLK_DAC_CH0_EN |
		NAU8824_CLK_I2S_EN | NAU8824_CLK_GAIN_EN |
		NAU8824_CLK_SAR_EN | NAU8824_CLK_DMIC_CH23_EN);
	/* Class G timer 64ms */
	regmap_update_bits(regmap, NAU8824_REG_CLASSG,
		NAU8824_CLASSG_TIMER_MASK,
		0x20 << NAU8824_CLASSG_TIMER_SFT);
	regmap_update_bits(regmap, NAU8824_REG_TRIM_SETTINGS,
		NAU8824_DRV_CURR_INC, NAU8824_DRV_CURR_INC);
	/* Disable DACR/L power */
	regmap_update_bits(regmap, NAU8824_REG_CHARGE_PUMP_CONTROL,
		NAU8824_SPKR_PULL_DOWN | NAU8824_SPKL_PULL_DOWN |
		NAU8824_POWER_DOWN_DACR | NAU8824_POWER_DOWN_DACL,
		NAU8824_SPKR_PULL_DOWN | NAU8824_SPKL_PULL_DOWN |
		NAU8824_POWER_DOWN_DACR | NAU8824_POWER_DOWN_DACL);
	/* Enable TESTDAC. This sets the analog DAC inputs to a '0' input
	 * signal to avoid any glitches due to power up transients in both
	 * the analog and digital DAC circuit.
	 */
	regmap_update_bits(regmap, NAU8824_REG_ENABLE_LO,
		NAU8824_TEST_DAC_EN, NAU8824_TEST_DAC_EN);
	/* Config L/R channel */
	regmap_update_bits(regmap, NAU8824_REG_DAC_CH0_DGAIN_CTRL,
		NAU8824_DAC_CH0_SEL_MASK, NAU8824_DAC_CH0_SEL_I2S0);
	regmap_update_bits(regmap, NAU8824_REG_DAC_CH1_DGAIN_CTRL,
		NAU8824_DAC_CH1_SEL_MASK, NAU8824_DAC_CH1_SEL_I2S1);
	regmap_update_bits(regmap, NAU8824_REG_ENABLE_LO,
		NAU8824_DACR_HPR_EN | NAU8824_DACL_HPL_EN,
		NAU8824_DACR_HPR_EN | NAU8824_DACL_HPL_EN);
	/* Default oversampling/decimations settings are unusable
	 * (audible hiss). Set it to something better.
	 */
	regmap_update_bits(regmap, NAU8824_REG_ADC_FILTER_CTRL,
		NAU8824_ADC_SYNC_DOWN_MASK, NAU8824_ADC_SYNC_DOWN_64);
	regmap_update_bits(regmap, NAU8824_REG_DAC_FILTER_CTRL_1,
		NAU8824_DAC_CICCLP_OFF | NAU8824_DAC_OVERSAMPLE_MASK,
		NAU8824_DAC_CICCLP_OFF | NAU8824_DAC_OVERSAMPLE_64);
	/* DAC clock delay 2ns, VREF */
	regmap_update_bits(regmap, NAU8824_REG_RDAC,
		NAU8824_RDAC_CLK_DELAY_MASK | NAU8824_RDAC_VREF_MASK,
		(0x2 << NAU8824_RDAC_CLK_DELAY_SFT) |
		(0x3 << NAU8824_RDAC_VREF_SFT));
	/* PGA input mode selection */
	regmap_update_bits(regmap, NAU8824_REG_FEPGA,
		NAU8824_FEPGA_MODEL_SHORT_EN | NAU8824_FEPGA_MODER_SHORT_EN,
		NAU8824_FEPGA_MODEL_SHORT_EN | NAU8824_FEPGA_MODER_SHORT_EN);
	/* Digital microphone control */
	regmap_update_bits(regmap, NAU8824_REG_ANALOG_CONTROL_1,
		NAU8824_DMIC_CLK_DRV_STRG | NAU8824_DMIC_CLK_SLEW_FAST,
		NAU8824_DMIC_CLK_DRV_STRG | NAU8824_DMIC_CLK_SLEW_FAST);
	regmap_update_bits(regmap, NAU8824_REG_JACK_DET_CTRL,
		NAU8824_JACK_LOGIC,
		/* jkdet_polarity - 1  is for active-low */
		nau8824->jkdet_polarity ? 0 : NAU8824_JACK_LOGIC);
	regmap_update_bits(regmap,
		NAU8824_REG_JACK_DET_CTRL, NAU8824_JACK_EJECT_DT_MASK,
		(nau8824->jack_eject_debounce << NAU8824_JACK_EJECT_DT_SFT));
	if (nau8824->sar_threshold_num)
		nau8824_setup_buttons(nau8824);
}

static int nau8824_setup_irq(struct nau8824 *nau8824)
{
	/* Disable interruption before codec initiation done */
	regmap_update_bits(nau8824->regmap, NAU8824_REG_ENA_CTRL,
		NAU8824_JD_SLEEP_MODE, NAU8824_JD_SLEEP_MODE);
	regmap_update_bits(nau8824->regmap,
		NAU8824_REG_INTERRUPT_SETTING, 0x3ff, 0x3ff);
	regmap_update_bits(nau8824->regmap, NAU8824_REG_INTERRUPT_SETTING_1,
		NAU8824_IRQ_EJECT_EN | NAU8824_IRQ_INSERT_EN, 0);

	return 0;
}

static void nau8824_print_device_properties(struct nau8824 *nau8824)
{
	struct device *dev = nau8824->dev;
	int i;

	dev_dbg(dev, "jkdet-polarity:       %d\n", nau8824->jkdet_polarity);
	dev_dbg(dev, "micbias-voltage:      %d\n", nau8824->micbias_voltage);
	dev_dbg(dev, "vref-impedance:       %d\n", nau8824->vref_impedance);

	dev_dbg(dev, "sar-threshold-num:    %d\n", nau8824->sar_threshold_num);
	for (i = 0; i < nau8824->sar_threshold_num; i++)
		dev_dbg(dev, "sar-threshold[%d]=%x\n", i,
				nau8824->sar_threshold[i]);

	dev_dbg(dev, "sar-hysteresis:       %d\n", nau8824->sar_hysteresis);
	dev_dbg(dev, "sar-voltage:          %d\n", nau8824->sar_voltage);
	dev_dbg(dev, "sar-compare-time:     %d\n", nau8824->sar_compare_time);
	dev_dbg(dev, "sar-sampling-time:    %d\n", nau8824->sar_sampling_time);
	dev_dbg(dev, "short-key-debounce:   %d\n", nau8824->key_debounce);
	dev_dbg(dev, "jack-eject-debounce:  %d\n",
			nau8824->jack_eject_debounce);
}

static int nau8824_read_device_properties(struct device *dev,
	struct nau8824 *nau8824) {
	int ret;

	ret = device_property_read_u32(dev, "nuvoton,jkdet-polarity",
		&nau8824->jkdet_polarity);
	if (ret)
		nau8824->jkdet_polarity = 1;
	ret = device_property_read_u32(dev, "nuvoton,micbias-voltage",
		&nau8824->micbias_voltage);
	if (ret)
		nau8824->micbias_voltage = 6;
	ret = device_property_read_u32(dev, "nuvoton,vref-impedance",
		&nau8824->vref_impedance);
	if (ret)
		nau8824->vref_impedance = 2;
	ret = device_property_read_u32(dev, "nuvoton,sar-threshold-num",
		&nau8824->sar_threshold_num);
	if (ret)
		nau8824->sar_threshold_num = 4;
	ret = device_property_read_u32_array(dev, "nuvoton,sar-threshold",
		nau8824->sar_threshold, nau8824->sar_threshold_num);
	if (ret) {
		nau8824->sar_threshold[0] = 0x0a;
		nau8824->sar_threshold[1] = 0x14;
		nau8824->sar_threshold[2] = 0x26;
		nau8824->sar_threshold[3] = 0x73;
	}
	ret = device_property_read_u32(dev, "nuvoton,sar-hysteresis",
		&nau8824->sar_hysteresis);
	if (ret)
		nau8824->sar_hysteresis = 0;
	ret = device_property_read_u32(dev, "nuvoton,sar-voltage",
		&nau8824->sar_voltage);
	if (ret)
		nau8824->sar_voltage = 6;
	ret = device_property_read_u32(dev, "nuvoton,sar-compare-time",
		&nau8824->sar_compare_time);
	if (ret)
		nau8824->sar_compare_time = 1;
	ret = device_property_read_u32(dev, "nuvoton,sar-sampling-time",
		&nau8824->sar_sampling_time);
	if (ret)
		nau8824->sar_sampling_time = 1;
	ret = device_property_read_u32(dev, "nuvoton,short-key-debounce",
		&nau8824->key_debounce);
	if (ret)
		nau8824->key_debounce = 0;
	ret = device_property_read_u32(dev, "nuvoton,jack-eject-debounce",
		&nau8824->jack_eject_debounce);
	if (ret)
		nau8824->jack_eject_debounce = 1;

	return 0;
}

/* Please keep this list alphabetically sorted */
static const struct dmi_system_id nau8824_quirk_table[] = {
	{
		/* Cyberbook T116 rugged tablet */
		.matches = {
			DMI_EXACT_MATCH(DMI_BOARD_VENDOR, "Default string"),
			DMI_EXACT_MATCH(DMI_BOARD_NAME, "Cherry Trail CR"),
			DMI_EXACT_MATCH(DMI_PRODUCT_SKU, "20170531"),
		},
		.driver_data = (void *)(NAU8824_JD_ACTIVE_HIGH),
	},
<<<<<<< HEAD
=======
	{
		/* Positivo CW14Q01P */
		.matches = {
			DMI_MATCH(DMI_SYS_VENDOR, "Positivo Tecnologia SA"),
			DMI_MATCH(DMI_BOARD_NAME, "CW14Q01P"),
		},
		.driver_data = (void *)(NAU8824_JD_ACTIVE_HIGH),
	},
	{
		/* Positivo K1424G */
		.matches = {
			DMI_MATCH(DMI_SYS_VENDOR, "Positivo Tecnologia SA"),
			DMI_MATCH(DMI_BOARD_NAME, "K1424G"),
		},
		.driver_data = (void *)(NAU8824_JD_ACTIVE_HIGH),
	},
	{
		/* Positivo N14ZP74G */
		.matches = {
			DMI_MATCH(DMI_SYS_VENDOR, "Positivo Tecnologia SA"),
			DMI_MATCH(DMI_BOARD_NAME, "N14ZP74G"),
		},
		.driver_data = (void *)(NAU8824_JD_ACTIVE_HIGH),
	},
>>>>>>> 9b37665a
	{}
};

static void nau8824_check_quirks(void)
{
	const struct dmi_system_id *dmi_id;

	if (quirk_override != -1) {
		nau8824_quirk = quirk_override;
		return;
	}

	dmi_id = dmi_first_match(nau8824_quirk_table);
	if (dmi_id)
		nau8824_quirk = (unsigned long)dmi_id->driver_data;
}

static int nau8824_i2c_probe(struct i2c_client *i2c,
	const struct i2c_device_id *id)
{
	struct device *dev = &i2c->dev;
	struct nau8824 *nau8824 = dev_get_platdata(dev);
	int ret, value;

	if (!nau8824) {
		nau8824 = devm_kzalloc(dev, sizeof(*nau8824), GFP_KERNEL);
		if (!nau8824)
			return -ENOMEM;
		ret = nau8824_read_device_properties(dev, nau8824);
		if (ret)
			return ret;
	}
	i2c_set_clientdata(i2c, nau8824);

	nau8824->regmap = devm_regmap_init_i2c(i2c, &nau8824_regmap_config);
	if (IS_ERR(nau8824->regmap))
		return PTR_ERR(nau8824->regmap);
	nau8824->dev = dev;
	nau8824->irq = i2c->irq;
	sema_init(&nau8824->jd_sem, 1);

	nau8824_check_quirks();

	if (nau8824_quirk & NAU8824_JD_ACTIVE_HIGH)
		nau8824->jkdet_polarity = 0;

	nau8824_print_device_properties(nau8824);

	ret = regmap_read(nau8824->regmap, NAU8824_REG_I2C_DEVICE_ID, &value);
	if (ret < 0) {
		dev_err(dev, "Failed to read device id from the NAU8824: %d\n",
			ret);
		return ret;
	}
	nau8824_reset_chip(nau8824->regmap);
	nau8824_init_regs(nau8824);

	if (i2c->irq)
		nau8824_setup_irq(nau8824);

	return devm_snd_soc_register_component(dev,
		&nau8824_component_driver, &nau8824_dai, 1);
}

static const struct i2c_device_id nau8824_i2c_ids[] = {
	{ "nau8824", 0 },
	{ }
};
MODULE_DEVICE_TABLE(i2c, nau8824_i2c_ids);

#ifdef CONFIG_OF
static const struct of_device_id nau8824_of_ids[] = {
	{ .compatible = "nuvoton,nau8824", },
	{}
};
MODULE_DEVICE_TABLE(of, nau8824_of_ids);
#endif

#ifdef CONFIG_ACPI
static const struct acpi_device_id nau8824_acpi_match[] = {
	{ "10508824", 0 },
	{},
};
MODULE_DEVICE_TABLE(acpi, nau8824_acpi_match);
#endif

static struct i2c_driver nau8824_i2c_driver = {
	.driver = {
		.name = "nau8824",
		.of_match_table = of_match_ptr(nau8824_of_ids),
		.acpi_match_table = ACPI_PTR(nau8824_acpi_match),
	},
	.probe = nau8824_i2c_probe,
	.id_table = nau8824_i2c_ids,
};
module_i2c_driver(nau8824_i2c_driver);


MODULE_DESCRIPTION("ASoC NAU88L24 driver");
MODULE_AUTHOR("John Hsu <KCHSU0@nuvoton.com>");
MODULE_LICENSE("GPL v2");<|MERGE_RESOLUTION|>--- conflicted
+++ resolved
@@ -1866,8 +1866,6 @@
 		},
 		.driver_data = (void *)(NAU8824_JD_ACTIVE_HIGH),
 	},
-<<<<<<< HEAD
-=======
 	{
 		/* Positivo CW14Q01P */
 		.matches = {
@@ -1892,7 +1890,6 @@
 		},
 		.driver_data = (void *)(NAU8824_JD_ACTIVE_HIGH),
 	},
->>>>>>> 9b37665a
 	{}
 };
 
