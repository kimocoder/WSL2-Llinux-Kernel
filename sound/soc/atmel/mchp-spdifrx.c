// SPDX-License-Identifier: GPL-2.0
//
// Driver for Microchip S/PDIF RX Controller
//
// Copyright (C) 2020 Microchip Technology Inc. and its subsidiaries
//
// Author: Codrin Ciubotariu <codrin.ciubotariu@microchip.com>

#include <linux/clk.h>
#include <linux/io.h>
#include <linux/module.h>
#include <linux/regmap.h>
#include <linux/spinlock.h>

#include <sound/dmaengine_pcm.h>
#include <sound/pcm_params.h>
#include <sound/soc.h>

/*
 * ---- S/PDIF Receiver Controller Register map ----
 */
#define SPDIFRX_CR			0x00	/* Control Register */
#define SPDIFRX_MR			0x04	/* Mode Register */

#define SPDIFRX_IER			0x10	/* Interrupt Enable Register */
#define SPDIFRX_IDR			0x14	/* Interrupt Disable Register */
#define SPDIFRX_IMR			0x18	/* Interrupt Mask Register */
#define SPDIFRX_ISR			0x1c	/* Interrupt Status Register */
#define SPDIFRX_RSR			0x20	/* Status Register */
#define SPDIFRX_RHR			0x24	/* Holding Register */

#define SPDIFRX_CHSR(channel, reg)	\
	(0x30 + (channel) * 0x30 + (reg) * 4)	/* Channel x Status Registers */

#define SPDIFRX_CHUD(channel, reg)	\
	(0x48 + (channel) * 0x30 + (reg) * 4)	/* Channel x User Data Registers */

#define SPDIFRX_WPMR			0xE4	/* Write Protection Mode Register */
#define SPDIFRX_WPSR			0xE8	/* Write Protection Status Register */

#define SPDIFRX_VERSION			0xFC	/* Version Register */

/*
 * ---- Control Register (Write-only) ----
 */
#define SPDIFRX_CR_SWRST		BIT(0)	/* Software Reset */

/*
 * ---- Mode Register (Read/Write) ----
 */
/* Receive Enable */
#define SPDIFRX_MR_RXEN_MASK		GENMASK(0, 0)
#define SPDIFRX_MR_RXEN_DISABLE		(0 << 0)	/* SPDIF Receiver Disabled */
#define SPDIFRX_MR_RXEN_ENABLE		(1 << 0)	/* SPDIF Receiver Enabled */

/* Validity Bit Mode */
#define SPDIFRX_MR_VBMODE_MASK		GENAMSK(1, 1)
#define SPDIFRX_MR_VBMODE_ALWAYS_LOAD \
	(0 << 1)	/* Load sample regardless of validity bit value */
#define SPDIFRX_MR_VBMODE_DISCARD_IF_VB1 \
	(1 << 1)	/* Load sample only if validity bit is 0 */

/* Data Word Endian Mode */
#define SPDIFRX_MR_ENDIAN_MASK		GENMASK(2, 2)
#define SPDIFRX_MR_ENDIAN_LITTLE	(0 << 2)	/* Little Endian Mode */
#define SPDIFRX_MR_ENDIAN_BIG		(1 << 2)	/* Big Endian Mode */

/* Parity Bit Mode */
#define SPDIFRX_MR_PBMODE_MASK		GENMASK(3, 3)
#define SPDIFRX_MR_PBMODE_PARCHECK	(0 << 3)	/* Parity Check Enabled */
#define SPDIFRX_MR_PBMODE_NOPARCHECK	(1 << 3)	/* Parity Check Disabled */

/* Sample Data Width */
#define SPDIFRX_MR_DATAWIDTH_MASK	GENMASK(5, 4)
#define SPDIFRX_MR_DATAWIDTH(width) \
	(((6 - (width) / 4) << 4) & SPDIFRX_MR_DATAWIDTH_MASK)

/* Packed Data Mode in Receive Holding Register */
#define SPDIFRX_MR_PACK_MASK		GENMASK(7, 7)
#define SPDIFRX_MR_PACK_DISABLED	(0 << 7)
#define SPDIFRX_MR_PACK_ENABLED		(1 << 7)

/* Start of Block Bit Mode */
#define SPDIFRX_MR_SBMODE_MASK		GENMASK(8, 8)
#define SPDIFRX_MR_SBMODE_ALWAYS_LOAD	(0 << 8)
#define SPDIFRX_MR_SBMODE_DISCARD	(1 << 8)

/* Consecutive Preamble Error Threshold Automatic Restart */
#define SPDIFRX_MR_AUTORST_MASK			GENMASK(24, 24)
#define SPDIFRX_MR_AUTORST_NOACTION		(0 << 24)
#define SPDIFRX_MR_AUTORST_UNLOCK_ON_PRE_ERR	(1 << 24)

/*
 * ---- Interrupt Enable/Disable/Mask/Status Register (Write/Read-only) ----
 */
#define SPDIFRX_IR_RXRDY			BIT(0)
#define SPDIFRX_IR_LOCKED			BIT(1)
#define SPDIFRX_IR_LOSS				BIT(2)
#define SPDIFRX_IR_BLOCKEND			BIT(3)
#define SPDIFRX_IR_SFE				BIT(4)
#define SPDIFRX_IR_PAR_ERR			BIT(5)
#define SPDIFRX_IR_OVERRUN			BIT(6)
#define SPDIFRX_IR_RXFULL			BIT(7)
#define SPDIFRX_IR_CSC(ch)			BIT((ch) + 8)
#define SPDIFRX_IR_SECE				BIT(10)
#define SPDIFRX_IR_BLOCKST			BIT(11)
#define SPDIFRX_IR_NRZ_ERR			BIT(12)
#define SPDIFRX_IR_PRE_ERR			BIT(13)
#define SPDIFRX_IR_CP_ERR			BIT(14)

/*
 * ---- Receiver Status Register (Read/Write) ----
 */
/* Enable Status */
#define SPDIFRX_RSR_ULOCK			BIT(0)
#define SPDIFRX_RSR_BADF			BIT(1)
#define SPDIFRX_RSR_LOWF			BIT(2)
#define SPDIFRX_RSR_NOSIGNAL			BIT(3)
#define SPDIFRX_RSR_IFS_MASK			GENMASK(27, 16)
#define SPDIFRX_RSR_IFS(reg)			\
	(((reg) & SPDIFRX_RSR_IFS_MASK) >> 16)

/*
 *  ---- Version Register (Read-only) ----
 */
#define SPDIFRX_VERSION_MASK		GENMASK(11, 0)
#define SPDIFRX_VERSION_MFN_MASK	GENMASK(18, 16)
#define SPDIFRX_VERSION_MFN(reg)	(((reg) & SPDIFRX_VERSION_MFN_MASK) >> 16)

static bool mchp_spdifrx_readable_reg(struct device *dev, unsigned int reg)
{
	switch (reg) {
	case SPDIFRX_MR:
	case SPDIFRX_IMR:
	case SPDIFRX_ISR:
	case SPDIFRX_RSR:
	case SPDIFRX_CHSR(0, 0):
	case SPDIFRX_CHSR(0, 1):
	case SPDIFRX_CHSR(0, 2):
	case SPDIFRX_CHSR(0, 3):
	case SPDIFRX_CHSR(0, 4):
	case SPDIFRX_CHSR(0, 5):
	case SPDIFRX_CHUD(0, 0):
	case SPDIFRX_CHUD(0, 1):
	case SPDIFRX_CHUD(0, 2):
	case SPDIFRX_CHUD(0, 3):
	case SPDIFRX_CHUD(0, 4):
	case SPDIFRX_CHUD(0, 5):
	case SPDIFRX_CHSR(1, 0):
	case SPDIFRX_CHSR(1, 1):
	case SPDIFRX_CHSR(1, 2):
	case SPDIFRX_CHSR(1, 3):
	case SPDIFRX_CHSR(1, 4):
	case SPDIFRX_CHSR(1, 5):
	case SPDIFRX_CHUD(1, 0):
	case SPDIFRX_CHUD(1, 1):
	case SPDIFRX_CHUD(1, 2):
	case SPDIFRX_CHUD(1, 3):
	case SPDIFRX_CHUD(1, 4):
	case SPDIFRX_CHUD(1, 5):
	case SPDIFRX_WPMR:
	case SPDIFRX_WPSR:
	case SPDIFRX_VERSION:
		return true;
	default:
		return false;
	}
}

static bool mchp_spdifrx_writeable_reg(struct device *dev, unsigned int reg)
{
	switch (reg) {
	case SPDIFRX_CR:
	case SPDIFRX_MR:
	case SPDIFRX_IER:
	case SPDIFRX_IDR:
	case SPDIFRX_WPMR:
		return true;
	default:
		return false;
	}
}

static bool mchp_spdifrx_precious_reg(struct device *dev, unsigned int reg)
{
	switch (reg) {
	case SPDIFRX_ISR:
	case SPDIFRX_RHR:
		return true;
	default:
		return false;
	}
}

static const struct regmap_config mchp_spdifrx_regmap_config = {
	.reg_bits = 32,
	.reg_stride = 4,
	.val_bits = 32,
	.max_register = SPDIFRX_VERSION,
	.readable_reg = mchp_spdifrx_readable_reg,
	.writeable_reg = mchp_spdifrx_writeable_reg,
	.precious_reg = mchp_spdifrx_precious_reg,
};

#define SPDIFRX_GCLK_RATIO_MIN	(12 * 64)

#define SPDIFRX_CS_BITS		192
#define SPDIFRX_UD_BITS		192

#define SPDIFRX_CHANNELS	2

struct mchp_spdifrx_ch_stat {
	unsigned char data[SPDIFRX_CS_BITS / 8];
	struct completion done;
};

struct mchp_spdifrx_user_data {
	unsigned char data[SPDIFRX_UD_BITS / 8];
	struct completion done;
};

struct mchp_spdifrx_mixer_control {
		struct mchp_spdifrx_ch_stat ch_stat[SPDIFRX_CHANNELS];
		struct mchp_spdifrx_user_data user_data[SPDIFRX_CHANNELS];
		bool ulock;
		bool badf;
		bool signal;
};

struct mchp_spdifrx_dev {
	struct snd_dmaengine_dai_dma_data	capture;
	struct mchp_spdifrx_mixer_control	control;
	struct mutex				mlock;
	struct device				*dev;
	struct regmap				*regmap;
	struct clk				*pclk;
	struct clk				*gclk;
	unsigned int				fmt;
	unsigned int				trigger_enabled;
	unsigned int				gclk_enabled:1;
};

static void mchp_spdifrx_channel_status_read(struct mchp_spdifrx_dev *dev,
					     int channel)
{
	struct mchp_spdifrx_mixer_control *ctrl = &dev->control;
	u8 *ch_stat = &ctrl->ch_stat[channel].data[0];
	u32 val;
	int i;

	for (i = 0; i < ARRAY_SIZE(ctrl->ch_stat[channel].data) / 4; i++) {
		regmap_read(dev->regmap, SPDIFRX_CHSR(channel, i), &val);
		*ch_stat++ = val & 0xFF;
		*ch_stat++ = (val >> 8) & 0xFF;
		*ch_stat++ = (val >> 16) & 0xFF;
		*ch_stat++ = (val >> 24) & 0xFF;
	}
}

static void mchp_spdifrx_channel_user_data_read(struct mchp_spdifrx_dev *dev,
						int channel)
{
	struct mchp_spdifrx_mixer_control *ctrl = &dev->control;
	u8 *user_data = &ctrl->user_data[channel].data[0];
	u32 val;
	int i;

	for (i = 0; i < ARRAY_SIZE(ctrl->user_data[channel].data) / 4; i++) {
		regmap_read(dev->regmap, SPDIFRX_CHUD(channel, i), &val);
		*user_data++ = val & 0xFF;
		*user_data++ = (val >> 8) & 0xFF;
		*user_data++ = (val >> 16) & 0xFF;
		*user_data++ = (val >> 24) & 0xFF;
	}
}

<<<<<<< HEAD
/* called from non-atomic context only */
static void mchp_spdifrx_isr_blockend_en(struct mchp_spdifrx_dev *dev)
{
	unsigned long flags;

	spin_lock_irqsave(&dev->blockend_lock, flags);
	dev->blockend_refcount++;
	/* don't enable BLOCKEND interrupt if it's already enabled */
	if (dev->blockend_refcount == 1)
		regmap_write(dev->regmap, SPDIFRX_IER, SPDIFRX_IR_BLOCKEND);
	spin_unlock_irqrestore(&dev->blockend_lock, flags);
}

/* called from atomic/non-atomic context */
static void mchp_spdifrx_isr_blockend_dis(struct mchp_spdifrx_dev *dev)
{
	unsigned long flags;

	spin_lock_irqsave(&dev->blockend_lock, flags);
	dev->blockend_refcount--;
	/* don't enable BLOCKEND interrupt if it's already enabled */
	if (dev->blockend_refcount == 0)
		regmap_write(dev->regmap, SPDIFRX_IDR, SPDIFRX_IR_BLOCKEND);
	spin_unlock_irqrestore(&dev->blockend_lock, flags);
}

=======
>>>>>>> 9b37665a
static irqreturn_t mchp_spdif_interrupt(int irq, void *dev_id)
{
	struct mchp_spdifrx_dev *dev = dev_id;
	struct mchp_spdifrx_mixer_control *ctrl = &dev->control;
	u32 sr, imr, pending;
	irqreturn_t ret = IRQ_NONE;
	int ch;

	regmap_read(dev->regmap, SPDIFRX_ISR, &sr);
	regmap_read(dev->regmap, SPDIFRX_IMR, &imr);
	pending = sr & imr;
	dev_dbg(dev->dev, "ISR: %#x, IMR: %#x, pending: %#x\n", sr, imr,
		pending);

	if (!pending)
		return IRQ_NONE;

	if (pending & SPDIFRX_IR_BLOCKEND) {
		for (ch = 0; ch < SPDIFRX_CHANNELS; ch++) {
			mchp_spdifrx_channel_user_data_read(dev, ch);
			complete(&ctrl->user_data[ch].done);
		}
		regmap_write(dev->regmap, SPDIFRX_IDR, SPDIFRX_IR_BLOCKEND);
		ret = IRQ_HANDLED;
	}

	for (ch = 0; ch < SPDIFRX_CHANNELS; ch++) {
		if (pending & SPDIFRX_IR_CSC(ch)) {
			mchp_spdifrx_channel_status_read(dev, ch);
			complete(&ctrl->ch_stat[ch].done);
			regmap_write(dev->regmap, SPDIFRX_IDR, SPDIFRX_IR_CSC(ch));
			ret = IRQ_HANDLED;
		}
	}

	if (pending & SPDIFRX_IR_OVERRUN) {
		dev_warn(dev->dev, "Overrun detected\n");
		ret = IRQ_HANDLED;
	}

	return ret;
}

static int mchp_spdifrx_trigger(struct snd_pcm_substream *substream, int cmd,
				struct snd_soc_dai *dai)
{
	struct mchp_spdifrx_dev *dev = snd_soc_dai_get_drvdata(dai);
	int ret = 0;

	switch (cmd) {
	case SNDRV_PCM_TRIGGER_START:
	case SNDRV_PCM_TRIGGER_RESUME:
	case SNDRV_PCM_TRIGGER_PAUSE_RELEASE:
		mutex_lock(&dev->mlock);
		/* Enable overrun interrupts */
		regmap_write(dev->regmap, SPDIFRX_IER, SPDIFRX_IR_OVERRUN);

		/* Enable receiver. */
		regmap_update_bits(dev->regmap, SPDIFRX_MR, SPDIFRX_MR_RXEN_MASK,
				   SPDIFRX_MR_RXEN_ENABLE);
		dev->trigger_enabled = true;
		mutex_unlock(&dev->mlock);
		break;
	case SNDRV_PCM_TRIGGER_STOP:
	case SNDRV_PCM_TRIGGER_SUSPEND:
	case SNDRV_PCM_TRIGGER_PAUSE_PUSH:
		mutex_lock(&dev->mlock);
		/* Disable overrun interrupts */
		regmap_write(dev->regmap, SPDIFRX_IDR, SPDIFRX_IR_OVERRUN);

		/* Disable receiver. */
		regmap_update_bits(dev->regmap, SPDIFRX_MR, SPDIFRX_MR_RXEN_MASK,
				   SPDIFRX_MR_RXEN_DISABLE);
		dev->trigger_enabled = false;
		mutex_unlock(&dev->mlock);
		break;
	default:
		ret = -EINVAL;
	}

	return ret;
}

static int mchp_spdifrx_hw_params(struct snd_pcm_substream *substream,
				  struct snd_pcm_hw_params *params,
				  struct snd_soc_dai *dai)
{
	struct mchp_spdifrx_dev *dev = snd_soc_dai_get_drvdata(dai);
	u32 mr = 0;
	int ret;

	dev_dbg(dev->dev, "%s() rate=%u format=%#x width=%u channels=%u\n",
		__func__, params_rate(params), params_format(params),
		params_width(params), params_channels(params));

	if (substream->stream == SNDRV_PCM_STREAM_PLAYBACK) {
		dev_err(dev->dev, "Playback is not supported\n");
		return -EINVAL;
	}

	if (params_channels(params) != SPDIFRX_CHANNELS) {
		dev_err(dev->dev, "unsupported number of channels: %d\n",
			params_channels(params));
		return -EINVAL;
	}

	switch (params_format(params)) {
	case SNDRV_PCM_FORMAT_S16_BE:
	case SNDRV_PCM_FORMAT_S20_3BE:
	case SNDRV_PCM_FORMAT_S24_3BE:
	case SNDRV_PCM_FORMAT_S24_BE:
		mr |= SPDIFRX_MR_ENDIAN_BIG;
		fallthrough;
	case SNDRV_PCM_FORMAT_S16_LE:
	case SNDRV_PCM_FORMAT_S20_3LE:
	case SNDRV_PCM_FORMAT_S24_3LE:
	case SNDRV_PCM_FORMAT_S24_LE:
		mr |= SPDIFRX_MR_DATAWIDTH(params_width(params));
		break;
	default:
		dev_err(dev->dev, "unsupported PCM format: %d\n",
			params_format(params));
		return -EINVAL;
	}

	mutex_lock(&dev->mlock);
	if (dev->trigger_enabled) {
		dev_err(dev->dev, "PCM already running\n");
		ret = -EBUSY;
		goto unlock;
	}

	if (dev->gclk_enabled) {
		clk_disable_unprepare(dev->gclk);
		dev->gclk_enabled = 0;
	}
	ret = clk_set_min_rate(dev->gclk, params_rate(params) *
					  SPDIFRX_GCLK_RATIO_MIN + 1);
	if (ret) {
		dev_err(dev->dev,
			"unable to set gclk min rate: rate %u * ratio %u + 1\n",
			params_rate(params), SPDIFRX_GCLK_RATIO_MIN);
		goto unlock;
	}
	ret = clk_prepare_enable(dev->gclk);
	if (ret) {
		dev_err(dev->dev, "unable to enable gclk: %d\n", ret);
		goto unlock;
	}
	dev->gclk_enabled = 1;

	dev_dbg(dev->dev, "GCLK range min set to %d\n",
		params_rate(params) * SPDIFRX_GCLK_RATIO_MIN + 1);

	ret = regmap_write(dev->regmap, SPDIFRX_MR, mr);

unlock:
	mutex_unlock(&dev->mlock);

	return ret;
}

static int mchp_spdifrx_hw_free(struct snd_pcm_substream *substream,
				struct snd_soc_dai *dai)
{
	struct mchp_spdifrx_dev *dev = snd_soc_dai_get_drvdata(dai);

	mutex_lock(&dev->mlock);
	if (dev->gclk_enabled) {
		clk_disable_unprepare(dev->gclk);
		dev->gclk_enabled = 0;
	}
	mutex_unlock(&dev->mlock);
	return 0;
}

static const struct snd_soc_dai_ops mchp_spdifrx_dai_ops = {
	.trigger	= mchp_spdifrx_trigger,
	.hw_params	= mchp_spdifrx_hw_params,
	.hw_free	= mchp_spdifrx_hw_free,
};

#define MCHP_SPDIF_RATES	SNDRV_PCM_RATE_8000_192000

#define MCHP_SPDIF_FORMATS	(SNDRV_PCM_FMTBIT_S16_LE |	\
				 SNDRV_PCM_FMTBIT_U16_BE |	\
				 SNDRV_PCM_FMTBIT_S20_3LE |	\
				 SNDRV_PCM_FMTBIT_S20_3BE |	\
				 SNDRV_PCM_FMTBIT_S24_3LE |	\
				 SNDRV_PCM_FMTBIT_S24_3BE |	\
				 SNDRV_PCM_FMTBIT_S24_LE |	\
				 SNDRV_PCM_FMTBIT_S24_BE	\
				)

static int mchp_spdifrx_info(struct snd_kcontrol *kcontrol,
			     struct snd_ctl_elem_info *uinfo)
{
	uinfo->type = SNDRV_CTL_ELEM_TYPE_IEC958;
	uinfo->count = 1;

	return 0;
}

static int mchp_spdifrx_cs_get(struct mchp_spdifrx_dev *dev,
			       int channel,
			       struct snd_ctl_elem_value *uvalue)
{
	struct mchp_spdifrx_mixer_control *ctrl = &dev->control;
	struct mchp_spdifrx_ch_stat *ch_stat = &ctrl->ch_stat[channel];
	int ret = 0;

	mutex_lock(&dev->mlock);

	/*
	 * We may reach this point with both clocks enabled but the receiver
	 * still disabled. To void waiting for completion and return with
	 * timeout check the dev->trigger_enabled.
	 *
	 * To retrieve data:
	 * - if the receiver is enabled CSC IRQ will update the data in software
	 *   caches (ch_stat->data)
	 * - otherwise we just update it here the software caches with latest
	 *   available information and return it; in this case we don't need
	 *   spin locking as the IRQ is disabled and will not be raised from
	 *   anywhere else.
	 */

	if (dev->trigger_enabled) {
		reinit_completion(&ch_stat->done);
		regmap_write(dev->regmap, SPDIFRX_IER, SPDIFRX_IR_CSC(channel));
		/* Check for new data available */
		ret = wait_for_completion_interruptible_timeout(&ch_stat->done,
								msecs_to_jiffies(100));
		/* Valid stream might not be present */
		if (ret <= 0) {
			dev_dbg(dev->dev, "channel status for channel %d timeout\n",
				channel);
			regmap_write(dev->regmap, SPDIFRX_IDR, SPDIFRX_IR_CSC(channel));
			ret = ret ? : -ETIMEDOUT;
			goto unlock;
		} else {
			ret = 0;
		}
	} else {
		/* Update software cache with latest channel status. */
		mchp_spdifrx_channel_status_read(dev, channel);
	}

	memcpy(uvalue->value.iec958.status, ch_stat->data,
	       sizeof(ch_stat->data));

unlock:
	mutex_unlock(&dev->mlock);
	return ret;
}

static int mchp_spdifrx_cs1_get(struct snd_kcontrol *kcontrol,
				struct snd_ctl_elem_value *uvalue)
{
	struct snd_soc_dai *dai = snd_kcontrol_chip(kcontrol);
	struct mchp_spdifrx_dev *dev = snd_soc_dai_get_drvdata(dai);

	return mchp_spdifrx_cs_get(dev, 0, uvalue);
}

static int mchp_spdifrx_cs2_get(struct snd_kcontrol *kcontrol,
				struct snd_ctl_elem_value *uvalue)
{
	struct snd_soc_dai *dai = snd_kcontrol_chip(kcontrol);
	struct mchp_spdifrx_dev *dev = snd_soc_dai_get_drvdata(dai);

	return mchp_spdifrx_cs_get(dev, 1, uvalue);
}

static int mchp_spdifrx_cs_mask(struct snd_kcontrol *kcontrol,
				struct snd_ctl_elem_value *uvalue)
{
	memset(uvalue->value.iec958.status, 0xff,
	       sizeof(uvalue->value.iec958.status));

	return 0;
}

static int mchp_spdifrx_subcode_ch_get(struct mchp_spdifrx_dev *dev,
				       int channel,
				       struct snd_ctl_elem_value *uvalue)
{
	struct mchp_spdifrx_mixer_control *ctrl = &dev->control;
	struct mchp_spdifrx_user_data *user_data = &ctrl->user_data[channel];
<<<<<<< HEAD
	int ret;

	reinit_completion(&user_data->done);
	mchp_spdifrx_isr_blockend_en(dev);
	ret = wait_for_completion_interruptible_timeout(&user_data->done,
							msecs_to_jiffies(100));
	/* IP might not be started or valid stream might not be present */
	if (ret <= 0) {
		dev_dbg(dev->dev, "user data for channel %d timeout\n",
			channel);
		mchp_spdifrx_isr_blockend_dis(dev);
		return ret;
=======
	int ret = 0;

	mutex_lock(&dev->mlock);

	/*
	 * We may reach this point with both clocks enabled but the receiver
	 * still disabled. To void waiting for completion to just timeout we
	 * check here the dev->trigger_enabled flag.
	 *
	 * To retrieve data:
	 * - if the receiver is enabled we need to wait for blockend IRQ to read
	 *   data to and update it for us in software caches
	 * - otherwise reading the SPDIFRX_CHUD() registers is enough.
	 */

	if (dev->trigger_enabled) {
		reinit_completion(&user_data->done);
		regmap_write(dev->regmap, SPDIFRX_IER, SPDIFRX_IR_BLOCKEND);
		ret = wait_for_completion_interruptible_timeout(&user_data->done,
								msecs_to_jiffies(100));
		/* Valid stream might not be present. */
		if (ret <= 0) {
			dev_dbg(dev->dev, "user data for channel %d timeout\n",
				channel);
			regmap_write(dev->regmap, SPDIFRX_IDR, SPDIFRX_IR_BLOCKEND);
			ret = ret ? : -ETIMEDOUT;
			goto unlock;
		} else {
			ret = 0;
		}
	} else {
		/* Update software cache with last available data. */
		mchp_spdifrx_channel_user_data_read(dev, channel);
>>>>>>> 9b37665a
	}

	memcpy(uvalue->value.iec958.subcode, user_data->data,
	       sizeof(user_data->data));

unlock:
	mutex_unlock(&dev->mlock);
	return ret;
}

static int mchp_spdifrx_subcode_ch1_get(struct snd_kcontrol *kcontrol,
					struct snd_ctl_elem_value *uvalue)
{
	struct snd_soc_dai *dai = snd_kcontrol_chip(kcontrol);
	struct mchp_spdifrx_dev *dev = snd_soc_dai_get_drvdata(dai);

	return mchp_spdifrx_subcode_ch_get(dev, 0, uvalue);
}

static int mchp_spdifrx_subcode_ch2_get(struct snd_kcontrol *kcontrol,
					struct snd_ctl_elem_value *uvalue)
{
	struct snd_soc_dai *dai = snd_kcontrol_chip(kcontrol);
	struct mchp_spdifrx_dev *dev = snd_soc_dai_get_drvdata(dai);

	return mchp_spdifrx_subcode_ch_get(dev, 1, uvalue);
}

static int mchp_spdifrx_boolean_info(struct snd_kcontrol *kcontrol,
				     struct snd_ctl_elem_info *uinfo)
{
	uinfo->type = SNDRV_CTL_ELEM_TYPE_BOOLEAN;
	uinfo->count = 1;
	uinfo->value.integer.min = 0;
	uinfo->value.integer.max = 1;

	return 0;
}

static int mchp_spdifrx_ulock_get(struct snd_kcontrol *kcontrol,
				  struct snd_ctl_elem_value *uvalue)
{
	struct snd_soc_dai *dai = snd_kcontrol_chip(kcontrol);
	struct mchp_spdifrx_dev *dev = snd_soc_dai_get_drvdata(dai);
	struct mchp_spdifrx_mixer_control *ctrl = &dev->control;
	u32 val;
	bool ulock_old = ctrl->ulock;

	mutex_lock(&dev->mlock);

	/*
	 * The RSR.ULOCK has wrong value if both pclk and gclk are enabled
	 * and the receiver is disabled. Thus we take into account the
	 * dev->trigger_enabled here to return a real status.
	 */
	if (dev->trigger_enabled) {
		regmap_read(dev->regmap, SPDIFRX_RSR, &val);
		ctrl->ulock = !(val & SPDIFRX_RSR_ULOCK);
	} else {
		ctrl->ulock = 0;
	}

	uvalue->value.integer.value[0] = ctrl->ulock;

	mutex_unlock(&dev->mlock);

	return ulock_old != ctrl->ulock;
}

static int mchp_spdifrx_badf_get(struct snd_kcontrol *kcontrol,
				 struct snd_ctl_elem_value *uvalue)
{
	struct snd_soc_dai *dai = snd_kcontrol_chip(kcontrol);
	struct mchp_spdifrx_dev *dev = snd_soc_dai_get_drvdata(dai);
	struct mchp_spdifrx_mixer_control *ctrl = &dev->control;
	u32 val;
	bool badf_old = ctrl->badf;

	mutex_lock(&dev->mlock);

	/*
	 * The RSR.ULOCK has wrong value if both pclk and gclk are enabled
	 * and the receiver is disabled. Thus we take into account the
	 * dev->trigger_enabled here to return a real status.
	 */
	if (dev->trigger_enabled) {
		regmap_read(dev->regmap, SPDIFRX_RSR, &val);
		ctrl->badf = !!(val & SPDIFRX_RSR_BADF);
	} else {
		ctrl->badf = 0;
	}

	mutex_unlock(&dev->mlock);

	uvalue->value.integer.value[0] = ctrl->badf;

	return badf_old != ctrl->badf;
}

static int mchp_spdifrx_signal_get(struct snd_kcontrol *kcontrol,
				   struct snd_ctl_elem_value *uvalue)
{
	struct snd_soc_dai *dai = snd_kcontrol_chip(kcontrol);
	struct mchp_spdifrx_dev *dev = snd_soc_dai_get_drvdata(dai);
	struct mchp_spdifrx_mixer_control *ctrl = &dev->control;
	u32 val = ~0U, loops = 10;
	int ret;
	bool signal_old = ctrl->signal;

	mutex_lock(&dev->mlock);

	/*
	 * To get the signal we need to have receiver enabled. This
	 * could be enabled also from trigger() function thus we need to
	 * take care of not disabling the receiver when it runs.
	 */
	if (!dev->trigger_enabled) {
		ret = clk_prepare_enable(dev->gclk);
		if (ret)
			goto unlock;

		regmap_update_bits(dev->regmap, SPDIFRX_MR, SPDIFRX_MR_RXEN_MASK,
				   SPDIFRX_MR_RXEN_ENABLE);

		/* Wait for RSR.ULOCK bit. */
		while (--loops) {
			regmap_read(dev->regmap, SPDIFRX_RSR, &val);
			if (!(val & SPDIFRX_RSR_ULOCK))
				break;
			usleep_range(100, 150);
		}

		regmap_update_bits(dev->regmap, SPDIFRX_MR, SPDIFRX_MR_RXEN_MASK,
				   SPDIFRX_MR_RXEN_DISABLE);

		clk_disable_unprepare(dev->gclk);
	} else {
		regmap_read(dev->regmap, SPDIFRX_RSR, &val);
	}

unlock:
	mutex_unlock(&dev->mlock);

	if (!(val & SPDIFRX_RSR_ULOCK))
		ctrl->signal = !(val & SPDIFRX_RSR_NOSIGNAL);
	else
		ctrl->signal = 0;
	uvalue->value.integer.value[0] = ctrl->signal;

	return signal_old != ctrl->signal;
}

static int mchp_spdifrx_rate_info(struct snd_kcontrol *kcontrol,
				  struct snd_ctl_elem_info *uinfo)
{
	uinfo->type = SNDRV_CTL_ELEM_TYPE_INTEGER;
	uinfo->count = 1;
	uinfo->value.integer.min = 0;
	uinfo->value.integer.max = 192000;

	return 0;
}

static int mchp_spdifrx_rate_get(struct snd_kcontrol *kcontrol,
				 struct snd_ctl_elem_value *ucontrol)
{
	struct snd_soc_dai *dai = snd_kcontrol_chip(kcontrol);
	struct mchp_spdifrx_dev *dev = snd_soc_dai_get_drvdata(dai);
	u32 val;
	int rate;

	mutex_lock(&dev->mlock);

	/*
	 * The RSR.ULOCK has wrong value if both pclk and gclk are enabled
	 * and the receiver is disabled. Thus we take into account the
	 * dev->trigger_enabled here to return a real status.
	 */
	if (dev->trigger_enabled) {
		regmap_read(dev->regmap, SPDIFRX_RSR, &val);
		/* If the receiver is not locked, ISF data is invalid. */
		if (val & SPDIFRX_RSR_ULOCK || !(val & SPDIFRX_RSR_IFS_MASK)) {
			ucontrol->value.integer.value[0] = 0;
			goto unlock;
		}
	} else {
		/* Reveicer is not locked, IFS data is invalid. */
		ucontrol->value.integer.value[0] = 0;
		goto unlock;
	}

	rate = clk_get_rate(dev->gclk);

	ucontrol->value.integer.value[0] = rate / (32 * SPDIFRX_RSR_IFS(val));

unlock:
	mutex_unlock(&dev->mlock);
	return 0;
}

static struct snd_kcontrol_new mchp_spdifrx_ctrls[] = {
	/* Channel status controller */
	{
		.iface = SNDRV_CTL_ELEM_IFACE_PCM,
		.name = SNDRV_CTL_NAME_IEC958("", CAPTURE, DEFAULT)
			" Channel 1",
		.access = SNDRV_CTL_ELEM_ACCESS_READ |
			SNDRV_CTL_ELEM_ACCESS_VOLATILE,
		.info = mchp_spdifrx_info,
		.get = mchp_spdifrx_cs1_get,
	},
	{
		.iface = SNDRV_CTL_ELEM_IFACE_PCM,
		.name = SNDRV_CTL_NAME_IEC958("", CAPTURE, DEFAULT)
			" Channel 2",
		.access = SNDRV_CTL_ELEM_ACCESS_READ |
			SNDRV_CTL_ELEM_ACCESS_VOLATILE,
		.info = mchp_spdifrx_info,
		.get = mchp_spdifrx_cs2_get,
	},
	{
		.iface = SNDRV_CTL_ELEM_IFACE_PCM,
		.name = SNDRV_CTL_NAME_IEC958("", CAPTURE, MASK),
		.access = SNDRV_CTL_ELEM_ACCESS_READ,
		.info = mchp_spdifrx_info,
		.get = mchp_spdifrx_cs_mask,
	},
	/* User bits controller */
	{
		.iface = SNDRV_CTL_ELEM_IFACE_PCM,
		.name = "IEC958 Subcode Capture Default Channel 1",
		.access = SNDRV_CTL_ELEM_ACCESS_READ |
			SNDRV_CTL_ELEM_ACCESS_VOLATILE,
		.info = mchp_spdifrx_info,
		.get = mchp_spdifrx_subcode_ch1_get,
	},
	{
		.iface = SNDRV_CTL_ELEM_IFACE_PCM,
		.name = "IEC958 Subcode Capture Default Channel 2",
		.access = SNDRV_CTL_ELEM_ACCESS_READ |
			SNDRV_CTL_ELEM_ACCESS_VOLATILE,
		.info = mchp_spdifrx_info,
		.get = mchp_spdifrx_subcode_ch2_get,
	},
	/* Lock status */
	{
		.iface = SNDRV_CTL_ELEM_IFACE_PCM,
		.name = SNDRV_CTL_NAME_IEC958("", CAPTURE, NONE) "Unlocked",
		.access = SNDRV_CTL_ELEM_ACCESS_READ |
			SNDRV_CTL_ELEM_ACCESS_VOLATILE,
		.info = mchp_spdifrx_boolean_info,
		.get = mchp_spdifrx_ulock_get,
	},
	/* Bad format */
	{
		.iface = SNDRV_CTL_ELEM_IFACE_PCM,
		.name = SNDRV_CTL_NAME_IEC958("", CAPTURE, NONE)"Bad Format",
		.access = SNDRV_CTL_ELEM_ACCESS_READ |
			SNDRV_CTL_ELEM_ACCESS_VOLATILE,
		.info = mchp_spdifrx_boolean_info,
		.get = mchp_spdifrx_badf_get,
	},
	/* Signal */
	{
		.iface = SNDRV_CTL_ELEM_IFACE_PCM,
		.name = SNDRV_CTL_NAME_IEC958("", CAPTURE, NONE) "Signal",
		.access = SNDRV_CTL_ELEM_ACCESS_READ |
			SNDRV_CTL_ELEM_ACCESS_VOLATILE,
		.info = mchp_spdifrx_boolean_info,
		.get = mchp_spdifrx_signal_get,
	},
	/* Sampling rate */
	{
		.iface = SNDRV_CTL_ELEM_IFACE_PCM,
		.name = SNDRV_CTL_NAME_IEC958("", CAPTURE, NONE) "Rate",
		.access = SNDRV_CTL_ELEM_ACCESS_READ |
			SNDRV_CTL_ELEM_ACCESS_VOLATILE,
		.info = mchp_spdifrx_rate_info,
		.get = mchp_spdifrx_rate_get,
	},
};

static int mchp_spdifrx_dai_probe(struct snd_soc_dai *dai)
{
	struct mchp_spdifrx_dev *dev = snd_soc_dai_get_drvdata(dai);
	struct mchp_spdifrx_mixer_control *ctrl = &dev->control;
	int ch;
	int err;

	err = clk_prepare_enable(dev->pclk);
	if (err) {
		dev_err(dev->dev,
			"failed to enable the peripheral clock: %d\n", err);
		return err;
	}

	snd_soc_dai_init_dma_data(dai, NULL, &dev->capture);

	/* Software reset the IP */
	regmap_write(dev->regmap, SPDIFRX_CR, SPDIFRX_CR_SWRST);

	/* Default configuration */
	regmap_write(dev->regmap, SPDIFRX_MR,
		     SPDIFRX_MR_VBMODE_DISCARD_IF_VB1 |
		     SPDIFRX_MR_SBMODE_DISCARD |
		     SPDIFRX_MR_AUTORST_NOACTION |
		     SPDIFRX_MR_PACK_DISABLED);

	for (ch = 0; ch < SPDIFRX_CHANNELS; ch++) {
		init_completion(&ctrl->ch_stat[ch].done);
		init_completion(&ctrl->user_data[ch].done);
	}

	/* Add controls */
	snd_soc_add_dai_controls(dai, mchp_spdifrx_ctrls,
				 ARRAY_SIZE(mchp_spdifrx_ctrls));

	return 0;
}

static int mchp_spdifrx_dai_remove(struct snd_soc_dai *dai)
{
	struct mchp_spdifrx_dev *dev = snd_soc_dai_get_drvdata(dai);

	/* Disable interrupts */
	regmap_write(dev->regmap, SPDIFRX_IDR, GENMASK(14, 0));

	clk_disable_unprepare(dev->pclk);

	return 0;
}

static struct snd_soc_dai_driver mchp_spdifrx_dai = {
	.name = "mchp-spdifrx",
	.probe	= mchp_spdifrx_dai_probe,
	.remove	= mchp_spdifrx_dai_remove,
	.capture = {
		.stream_name = "S/PDIF Capture",
		.channels_min = SPDIFRX_CHANNELS,
		.channels_max = SPDIFRX_CHANNELS,
		.rates = MCHP_SPDIF_RATES,
		.formats = MCHP_SPDIF_FORMATS,
	},
	.ops = &mchp_spdifrx_dai_ops,
};

static const struct snd_soc_component_driver mchp_spdifrx_component = {
	.name		= "mchp-spdifrx",
};

static const struct of_device_id mchp_spdifrx_dt_ids[] = {
	{
		.compatible = "microchip,sama7g5-spdifrx",
	},
	{ /* sentinel */ }
};
MODULE_DEVICE_TABLE(of, mchp_spdifrx_dt_ids);

static int mchp_spdifrx_probe(struct platform_device *pdev)
{
	struct mchp_spdifrx_dev *dev;
	struct resource *mem;
	struct regmap *regmap;
	void __iomem *base;
	int irq;
	int err;
	u32 vers;

	/* Get memory for driver data. */
	dev = devm_kzalloc(&pdev->dev, sizeof(*dev), GFP_KERNEL);
	if (!dev)
		return -ENOMEM;

	/* Map I/O registers. */
	base = devm_platform_get_and_ioremap_resource(pdev, 0, &mem);
	if (IS_ERR(base))
		return PTR_ERR(base);

	regmap = devm_regmap_init_mmio(&pdev->dev, base,
				       &mchp_spdifrx_regmap_config);
	if (IS_ERR(regmap))
		return PTR_ERR(regmap);

	/* Request IRQ. */
	irq = platform_get_irq(pdev, 0);
	if (irq < 0)
		return irq;

	err = devm_request_irq(&pdev->dev, irq, mchp_spdif_interrupt, 0,
			       dev_name(&pdev->dev), dev);
	if (err)
		return err;

	/* Get the peripheral clock */
	dev->pclk = devm_clk_get(&pdev->dev, "pclk");
	if (IS_ERR(dev->pclk)) {
		err = PTR_ERR(dev->pclk);
		dev_err(&pdev->dev, "failed to get the peripheral clock: %d\n",
			err);
		return err;
	}

	/* Get the generated clock */
	dev->gclk = devm_clk_get(&pdev->dev, "gclk");
	if (IS_ERR(dev->gclk)) {
		err = PTR_ERR(dev->gclk);
		dev_err(&pdev->dev,
			"failed to get the PMC generated clock: %d\n", err);
		return err;
	}

	/*
	 * Signal control need a valid rate on gclk. hw_params() configures
	 * it propertly but requesting signal before any hw_params() has been
	 * called lead to invalid value returned for signal. Thus, configure
	 * gclk at a valid rate, here, in initialization, to simplify the
	 * control path.
	 */
	clk_set_min_rate(dev->gclk, 48000 * SPDIFRX_GCLK_RATIO_MIN + 1);

	mutex_init(&dev->mlock);

	dev->dev = &pdev->dev;
	dev->regmap = regmap;
	platform_set_drvdata(pdev, dev);

	dev->capture.addr	= (dma_addr_t)mem->start + SPDIFRX_RHR;
	dev->capture.maxburst	= 1;

	err = devm_snd_dmaengine_pcm_register(&pdev->dev, NULL, 0);
	if (err) {
		dev_err(&pdev->dev, "failed to register PMC: %d\n", err);
		return err;
	}

	err = devm_snd_soc_register_component(&pdev->dev,
					      &mchp_spdifrx_component,
					      &mchp_spdifrx_dai, 1);
	if (err) {
		dev_err(&pdev->dev, "fail to register dai\n");
		return err;
	}

	regmap_read(regmap, SPDIFRX_VERSION, &vers);
	dev_info(&pdev->dev, "hw version: %#lx\n", vers & SPDIFRX_VERSION_MASK);

	return 0;
}

static struct platform_driver mchp_spdifrx_driver = {
	.probe	= mchp_spdifrx_probe,
	.driver	= {
		.name	= "mchp_spdifrx",
		.of_match_table = of_match_ptr(mchp_spdifrx_dt_ids),
	},
};

module_platform_driver(mchp_spdifrx_driver);

MODULE_AUTHOR("Codrin Ciubotariu <codrin.ciubotariu@microchip.com>");
MODULE_DESCRIPTION("Microchip S/PDIF RX Controller Driver");
MODULE_LICENSE("GPL v2");<|MERGE_RESOLUTION|>--- conflicted
+++ resolved
@@ -274,35 +274,6 @@
 	}
 }
 
-<<<<<<< HEAD
-/* called from non-atomic context only */
-static void mchp_spdifrx_isr_blockend_en(struct mchp_spdifrx_dev *dev)
-{
-	unsigned long flags;
-
-	spin_lock_irqsave(&dev->blockend_lock, flags);
-	dev->blockend_refcount++;
-	/* don't enable BLOCKEND interrupt if it's already enabled */
-	if (dev->blockend_refcount == 1)
-		regmap_write(dev->regmap, SPDIFRX_IER, SPDIFRX_IR_BLOCKEND);
-	spin_unlock_irqrestore(&dev->blockend_lock, flags);
-}
-
-/* called from atomic/non-atomic context */
-static void mchp_spdifrx_isr_blockend_dis(struct mchp_spdifrx_dev *dev)
-{
-	unsigned long flags;
-
-	spin_lock_irqsave(&dev->blockend_lock, flags);
-	dev->blockend_refcount--;
-	/* don't enable BLOCKEND interrupt if it's already enabled */
-	if (dev->blockend_refcount == 0)
-		regmap_write(dev->regmap, SPDIFRX_IDR, SPDIFRX_IR_BLOCKEND);
-	spin_unlock_irqrestore(&dev->blockend_lock, flags);
-}
-
-=======
->>>>>>> 9b37665a
 static irqreturn_t mchp_spdif_interrupt(int irq, void *dev_id)
 {
 	struct mchp_spdifrx_dev *dev = dev_id;
@@ -592,20 +563,6 @@
 {
 	struct mchp_spdifrx_mixer_control *ctrl = &dev->control;
 	struct mchp_spdifrx_user_data *user_data = &ctrl->user_data[channel];
-<<<<<<< HEAD
-	int ret;
-
-	reinit_completion(&user_data->done);
-	mchp_spdifrx_isr_blockend_en(dev);
-	ret = wait_for_completion_interruptible_timeout(&user_data->done,
-							msecs_to_jiffies(100));
-	/* IP might not be started or valid stream might not be present */
-	if (ret <= 0) {
-		dev_dbg(dev->dev, "user data for channel %d timeout\n",
-			channel);
-		mchp_spdifrx_isr_blockend_dis(dev);
-		return ret;
-=======
 	int ret = 0;
 
 	mutex_lock(&dev->mlock);
@@ -639,7 +596,6 @@
 	} else {
 		/* Update software cache with last available data. */
 		mchp_spdifrx_channel_user_data_read(dev, channel);
->>>>>>> 9b37665a
 	}
 
 	memcpy(uvalue->value.iec958.subcode, user_data->data,
