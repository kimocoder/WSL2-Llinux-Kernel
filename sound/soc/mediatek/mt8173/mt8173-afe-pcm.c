--- conflicted
+++ resolved
@@ -1072,13 +1072,10 @@
 
 	afe->dev = &pdev->dev;
 
-<<<<<<< HEAD
-=======
 	irq_id = platform_get_irq(pdev, 0);
 	if (irq_id <= 0)
 		return irq_id < 0 ? irq_id : -ENXIO;
 
->>>>>>> 9b37665a
 	afe->base_addr = devm_platform_ioremap_resource(pdev, 0);
 	if (IS_ERR(afe->base_addr))
 		return PTR_ERR(afe->base_addr);
@@ -1159,23 +1156,6 @@
 	ret = snd_soc_add_component(comp_pcm,
 				    mt8173_afe_pcm_dais,
 				    ARRAY_SIZE(mt8173_afe_pcm_dais));
-<<<<<<< HEAD
-	if (ret)
-		goto err_pm_disable;
-
-	comp_hdmi = devm_kzalloc(&pdev->dev, sizeof(*comp_hdmi), GFP_KERNEL);
-	if (!comp_hdmi) {
-		ret = -ENOMEM;
-		goto err_pm_disable;
-	}
-
-	ret = snd_soc_component_initialize(comp_hdmi,
-					   &mt8173_afe_hdmi_dai_component,
-					   &pdev->dev);
-	if (ret)
-		goto err_pm_disable;
-
-=======
 	if (ret)
 		goto err_pm_disable;
 
@@ -1191,7 +1171,6 @@
 	if (ret)
 		goto err_cleanup_components;
 
->>>>>>> 9b37665a
 #ifdef CONFIG_DEBUG_FS
 	comp_hdmi->debugfs_prefix = "hdmi";
 #endif
@@ -1202,21 +1181,11 @@
 	if (ret)
 		goto err_cleanup_components;
 
-<<<<<<< HEAD
-	irq_id = platform_get_irq(pdev, 0);
-	if (irq_id <= 0)
-		return irq_id < 0 ? irq_id : -ENXIO;
-=======
->>>>>>> 9b37665a
 	ret = devm_request_irq(afe->dev, irq_id, mt8173_afe_irq_handler,
 			       0, "Afe_ISR_Handle", (void *)afe);
 	if (ret) {
 		dev_err(afe->dev, "could not request_irq\n");
-<<<<<<< HEAD
-		goto err_pm_disable;
-=======
 		goto err_cleanup_components;
->>>>>>> 9b37665a
 	}
 
 	dev_info(&pdev->dev, "MT8173 AFE driver initialized.\n");
