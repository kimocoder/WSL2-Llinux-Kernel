// SPDX-License-Identifier: GPL-2.0+
//
// soc-ops.c  --  Generic ASoC operations
//
// Copyright 2005 Wolfson Microelectronics PLC.
// Copyright 2005 Openedhand Ltd.
// Copyright (C) 2010 Slimlogic Ltd.
// Copyright (C) 2010 Texas Instruments Inc.
//
// Author: Liam Girdwood <lrg@slimlogic.co.uk>
//         with code, comments and ideas from :-
//         Richard Purdie <richard@openedhand.com>

#include <linux/module.h>
#include <linux/moduleparam.h>
#include <linux/init.h>
#include <linux/delay.h>
#include <linux/pm.h>
#include <linux/bitops.h>
#include <linux/ctype.h>
#include <linux/slab.h>
#include <sound/core.h>
#include <sound/jack.h>
#include <sound/pcm.h>
#include <sound/pcm_params.h>
#include <sound/soc.h>
#include <sound/soc-dpcm.h>
#include <sound/initval.h>

/**
 * snd_soc_info_enum_double - enumerated double mixer info callback
 * @kcontrol: mixer control
 * @uinfo: control element information
 *
 * Callback to provide information about a double enumerated
 * mixer control.
 *
 * Returns 0 for success.
 */
int snd_soc_info_enum_double(struct snd_kcontrol *kcontrol,
	struct snd_ctl_elem_info *uinfo)
{
	struct soc_enum *e = (struct soc_enum *)kcontrol->private_value;

	return snd_ctl_enum_info(uinfo, e->shift_l == e->shift_r ? 1 : 2,
				 e->items, e->texts);
}
EXPORT_SYMBOL_GPL(snd_soc_info_enum_double);

/**
 * snd_soc_get_enum_double - enumerated double mixer get callback
 * @kcontrol: mixer control
 * @ucontrol: control element information
 *
 * Callback to get the value of a double enumerated mixer.
 *
 * Returns 0 for success.
 */
int snd_soc_get_enum_double(struct snd_kcontrol *kcontrol,
	struct snd_ctl_elem_value *ucontrol)
{
	struct snd_soc_component *component = snd_kcontrol_chip(kcontrol);
	struct soc_enum *e = (struct soc_enum *)kcontrol->private_value;
	unsigned int val, item;
	unsigned int reg_val;

	reg_val = snd_soc_component_read(component, e->reg);
	val = (reg_val >> e->shift_l) & e->mask;
	item = snd_soc_enum_val_to_item(e, val);
	ucontrol->value.enumerated.item[0] = item;
	if (e->shift_l != e->shift_r) {
		val = (reg_val >> e->shift_r) & e->mask;
		item = snd_soc_enum_val_to_item(e, val);
		ucontrol->value.enumerated.item[1] = item;
	}

	return 0;
}
EXPORT_SYMBOL_GPL(snd_soc_get_enum_double);

/**
 * snd_soc_put_enum_double - enumerated double mixer put callback
 * @kcontrol: mixer control
 * @ucontrol: control element information
 *
 * Callback to set the value of a double enumerated mixer.
 *
 * Returns 0 for success.
 */
int snd_soc_put_enum_double(struct snd_kcontrol *kcontrol,
	struct snd_ctl_elem_value *ucontrol)
{
	struct snd_soc_component *component = snd_kcontrol_chip(kcontrol);
	struct soc_enum *e = (struct soc_enum *)kcontrol->private_value;
	unsigned int *item = ucontrol->value.enumerated.item;
	unsigned int val;
	unsigned int mask;

	if (item[0] >= e->items)
		return -EINVAL;
	val = snd_soc_enum_item_to_val(e, item[0]) << e->shift_l;
	mask = e->mask << e->shift_l;
	if (e->shift_l != e->shift_r) {
		if (item[1] >= e->items)
			return -EINVAL;
		val |= snd_soc_enum_item_to_val(e, item[1]) << e->shift_r;
		mask |= e->mask << e->shift_r;
	}

	return snd_soc_component_update_bits(component, e->reg, mask, val);
}
EXPORT_SYMBOL_GPL(snd_soc_put_enum_double);

/**
 * snd_soc_read_signed - Read a codec register and interpret as signed value
 * @component: component
 * @reg: Register to read
 * @mask: Mask to use after shifting the register value
 * @shift: Right shift of register value
 * @sign_bit: Bit that describes if a number is negative or not.
 * @signed_val: Pointer to where the read value should be stored
 *
 * This functions reads a codec register. The register value is shifted right
 * by 'shift' bits and masked with the given 'mask'. Afterwards it translates
 * the given registervalue into a signed integer if sign_bit is non-zero.
 *
 * Returns 0 on sucess, otherwise an error value
 */
static int snd_soc_read_signed(struct snd_soc_component *component,
	unsigned int reg, unsigned int mask, unsigned int shift,
	unsigned int sign_bit, int *signed_val)
{
	int ret;
	unsigned int val;

	val = snd_soc_component_read(component, reg);
	val = (val >> shift) & mask;

	if (!sign_bit) {
		*signed_val = val;
		return 0;
	}

	/* non-negative number */
	if (!(val & BIT(sign_bit))) {
		*signed_val = val;
		return 0;
	}

	ret = val;

	/*
	 * The register most probably does not contain a full-sized int.
	 * Instead we have an arbitrary number of bits in a signed
	 * representation which has to be translated into a full-sized int.
	 * This is done by filling up all bits above the sign-bit.
	 */
	ret |= ~((int)(BIT(sign_bit) - 1));

	*signed_val = ret;

	return 0;
}

/**
 * snd_soc_info_volsw - single mixer info callback
 * @kcontrol: mixer control
 * @uinfo: control element information
 *
 * Callback to provide information about a single mixer control, or a double
 * mixer control that spans 2 registers.
 *
 * Returns 0 for success.
 */
int snd_soc_info_volsw(struct snd_kcontrol *kcontrol,
	struct snd_ctl_elem_info *uinfo)
{
	struct soc_mixer_control *mc =
		(struct soc_mixer_control *)kcontrol->private_value;
	int platform_max;

	if (!mc->platform_max)
		mc->platform_max = mc->max;
	platform_max = mc->platform_max;

	if (platform_max == 1 && !strstr(kcontrol->id.name, " Volume"))
		uinfo->type = SNDRV_CTL_ELEM_TYPE_BOOLEAN;
	else
		uinfo->type = SNDRV_CTL_ELEM_TYPE_INTEGER;

	uinfo->count = snd_soc_volsw_is_stereo(mc) ? 2 : 1;
	uinfo->value.integer.min = 0;
	uinfo->value.integer.max = platform_max - mc->min;
	return 0;
}
EXPORT_SYMBOL_GPL(snd_soc_info_volsw);

/**
 * snd_soc_info_volsw_sx - Mixer info callback for SX TLV controls
 * @kcontrol: mixer control
 * @uinfo: control element information
 *
 * Callback to provide information about a single mixer control, or a double
 * mixer control that spans 2 registers of the SX TLV type. SX TLV controls
 * have a range that represents both positive and negative values either side
 * of zero but without a sign bit.
 *
 * Returns 0 for success.
 */
int snd_soc_info_volsw_sx(struct snd_kcontrol *kcontrol,
			  struct snd_ctl_elem_info *uinfo)
{
	struct soc_mixer_control *mc =
		(struct soc_mixer_control *)kcontrol->private_value;

	snd_soc_info_volsw(kcontrol, uinfo);
	/* Max represents the number of levels in an SX control not the
	 * maximum value, so add the minimum value back on
	 */
	uinfo->value.integer.max += mc->min;

	return 0;
}
EXPORT_SYMBOL_GPL(snd_soc_info_volsw_sx);

/**
 * snd_soc_get_volsw - single mixer get callback
 * @kcontrol: mixer control
 * @ucontrol: control element information
 *
 * Callback to get the value of a single mixer control, or a double mixer
 * control that spans 2 registers.
 *
 * Returns 0 for success.
 */
int snd_soc_get_volsw(struct snd_kcontrol *kcontrol,
	struct snd_ctl_elem_value *ucontrol)
{
	struct snd_soc_component *component = snd_kcontrol_chip(kcontrol);
	struct soc_mixer_control *mc =
		(struct soc_mixer_control *)kcontrol->private_value;
	unsigned int reg = mc->reg;
	unsigned int reg2 = mc->rreg;
	unsigned int shift = mc->shift;
	unsigned int rshift = mc->rshift;
	int max = mc->max;
	int min = mc->min;
	int sign_bit = mc->sign_bit;
	unsigned int mask = (1 << fls(max)) - 1;
	unsigned int invert = mc->invert;
	int val;
	int ret;

	if (sign_bit)
		mask = BIT(sign_bit + 1) - 1;

	ret = snd_soc_read_signed(component, reg, mask, shift, sign_bit, &val);
	if (ret)
		return ret;

	ucontrol->value.integer.value[0] = val - min;
	if (invert)
		ucontrol->value.integer.value[0] =
			max - ucontrol->value.integer.value[0];

	if (snd_soc_volsw_is_stereo(mc)) {
		if (reg == reg2)
			ret = snd_soc_read_signed(component, reg, mask, rshift,
				sign_bit, &val);
		else
			ret = snd_soc_read_signed(component, reg2, mask, shift,
				sign_bit, &val);
		if (ret)
			return ret;

		ucontrol->value.integer.value[1] = val - min;
		if (invert)
			ucontrol->value.integer.value[1] =
				max - ucontrol->value.integer.value[1];
	}

	return 0;
}
EXPORT_SYMBOL_GPL(snd_soc_get_volsw);

/**
 * snd_soc_put_volsw - single mixer put callback
 * @kcontrol: mixer control
 * @ucontrol: control element information
 *
 * Callback to set the value of a single mixer control, or a double mixer
 * control that spans 2 registers.
 *
 * Returns 0 for success.
 */
int snd_soc_put_volsw(struct snd_kcontrol *kcontrol,
	struct snd_ctl_elem_value *ucontrol)
{
	struct snd_soc_component *component = snd_kcontrol_chip(kcontrol);
	struct soc_mixer_control *mc =
		(struct soc_mixer_control *)kcontrol->private_value;
	unsigned int reg = mc->reg;
	unsigned int reg2 = mc->rreg;
	unsigned int shift = mc->shift;
	unsigned int rshift = mc->rshift;
	int max = mc->max;
	int min = mc->min;
	unsigned int sign_bit = mc->sign_bit;
	unsigned int mask = (1 << fls(max)) - 1;
	unsigned int invert = mc->invert;
	int err, ret;
	bool type_2r = false;
	unsigned int val2 = 0;
	unsigned int val, val_mask;

	if (sign_bit)
		mask = BIT(sign_bit + 1) - 1;

	val = ucontrol->value.integer.value[0];
	if (mc->platform_max && ((int)val + min) > mc->platform_max)
		return -EINVAL;
	if (val > max - min)
		return -EINVAL;
	if (val < 0)
		return -EINVAL;
	val = (val + min) & mask;
	if (invert)
		val = max - val;
	val_mask = mask << shift;
	val = val << shift;
	if (snd_soc_volsw_is_stereo(mc)) {
		val2 = ucontrol->value.integer.value[1];
		if (mc->platform_max && ((int)val2 + min) > mc->platform_max)
			return -EINVAL;
		if (val2 > max - min)
			return -EINVAL;
		if (val2 < 0)
			return -EINVAL;
		val2 = (val2 + min) & mask;
		if (invert)
			val2 = max - val2;
		if (reg == reg2) {
			val_mask |= mask << rshift;
			val |= val2 << rshift;
		} else {
			val2 = val2 << shift;
			type_2r = true;
		}
	}
	err = snd_soc_component_update_bits(component, reg, val_mask, val);
	if (err < 0)
		return err;
	ret = err;

	if (type_2r) {
		err = snd_soc_component_update_bits(component, reg2, val_mask,
						    val2);
		/* Don't discard any error code or drop change flag */
		if (ret == 0 || err < 0) {
			ret = err;
		}
	}

	return ret;
}
EXPORT_SYMBOL_GPL(snd_soc_put_volsw);

/**
 * snd_soc_get_volsw_sx - single mixer get callback
 * @kcontrol: mixer control
 * @ucontrol: control element information
 *
 * Callback to get the value of a single mixer control, or a double mixer
 * control that spans 2 registers.
 *
 * Returns 0 for success.
 */
int snd_soc_get_volsw_sx(struct snd_kcontrol *kcontrol,
		      struct snd_ctl_elem_value *ucontrol)
{
	struct snd_soc_component *component = snd_kcontrol_chip(kcontrol);
	struct soc_mixer_control *mc =
	    (struct soc_mixer_control *)kcontrol->private_value;
	unsigned int reg = mc->reg;
	unsigned int reg2 = mc->rreg;
	unsigned int shift = mc->shift;
	unsigned int rshift = mc->rshift;
	int max = mc->max;
	int min = mc->min;
	unsigned int mask = (1U << (fls(min + max) - 1)) - 1;
	unsigned int val;

	val = snd_soc_component_read(component, reg);
	ucontrol->value.integer.value[0] = ((val >> shift) - min) & mask;

	if (snd_soc_volsw_is_stereo(mc)) {
		val = snd_soc_component_read(component, reg2);
		val = ((val >> rshift) - min) & mask;
		ucontrol->value.integer.value[1] = val;
	}

	return 0;
}
EXPORT_SYMBOL_GPL(snd_soc_get_volsw_sx);

/**
 * snd_soc_put_volsw_sx - double mixer set callback
 * @kcontrol: mixer control
 * @ucontrol: control element information
 *
 * Callback to set the value of a double mixer control that spans 2 registers.
 *
 * Returns 0 for success.
 */
int snd_soc_put_volsw_sx(struct snd_kcontrol *kcontrol,
			 struct snd_ctl_elem_value *ucontrol)
{
	struct snd_soc_component *component = snd_kcontrol_chip(kcontrol);
	struct soc_mixer_control *mc =
	    (struct soc_mixer_control *)kcontrol->private_value;

	unsigned int reg = mc->reg;
	unsigned int reg2 = mc->rreg;
	unsigned int shift = mc->shift;
	unsigned int rshift = mc->rshift;
	int max = mc->max;
	int min = mc->min;
	unsigned int mask = (1U << (fls(min + max) - 1)) - 1;
	int err = 0;
	int ret;
	unsigned int val, val_mask;

	val = ucontrol->value.integer.value[0];
	if (mc->platform_max && val > mc->platform_max)
		return -EINVAL;
<<<<<<< HEAD
	if (val > max - min)
=======
	if (val > max)
>>>>>>> a33738a2
		return -EINVAL;
	if (val < 0)
		return -EINVAL;
	val_mask = mask << shift;
	val = (val + min) & mask;
	val = val << shift;

	err = snd_soc_component_update_bits(component, reg, val_mask, val);
	if (err < 0)
		return err;
	ret = err;

	if (snd_soc_volsw_is_stereo(mc)) {
		unsigned int val2;

		val_mask = mask << rshift;
		val2 = (ucontrol->value.integer.value[1] + min) & mask;
		val2 = val2 << rshift;

		err = snd_soc_component_update_bits(component, reg2, val_mask,
			val2);

		/* Don't discard any error code or drop change flag */
		if (ret == 0 || err < 0) {
			ret = err;
		}
	}
	return ret;
}
EXPORT_SYMBOL_GPL(snd_soc_put_volsw_sx);

/**
 * snd_soc_info_volsw_range - single mixer info callback with range.
 * @kcontrol: mixer control
 * @uinfo: control element information
 *
 * Callback to provide information, within a range, about a single
 * mixer control.
 *
 * returns 0 for success.
 */
int snd_soc_info_volsw_range(struct snd_kcontrol *kcontrol,
	struct snd_ctl_elem_info *uinfo)
{
	struct soc_mixer_control *mc =
		(struct soc_mixer_control *)kcontrol->private_value;
	int platform_max;
	int min = mc->min;

	if (!mc->platform_max)
		mc->platform_max = mc->max;
	platform_max = mc->platform_max;

	uinfo->type = SNDRV_CTL_ELEM_TYPE_INTEGER;
	uinfo->count = snd_soc_volsw_is_stereo(mc) ? 2 : 1;
	uinfo->value.integer.min = 0;
	uinfo->value.integer.max = platform_max - min;

	return 0;
}
EXPORT_SYMBOL_GPL(snd_soc_info_volsw_range);

/**
 * snd_soc_put_volsw_range - single mixer put value callback with range.
 * @kcontrol: mixer control
 * @ucontrol: control element information
 *
 * Callback to set the value, within a range, for a single mixer control.
 *
 * Returns 0 for success.
 */
int snd_soc_put_volsw_range(struct snd_kcontrol *kcontrol,
	struct snd_ctl_elem_value *ucontrol)
{
	struct soc_mixer_control *mc =
		(struct soc_mixer_control *)kcontrol->private_value;
	struct snd_soc_component *component = snd_kcontrol_chip(kcontrol);
	unsigned int reg = mc->reg;
	unsigned int rreg = mc->rreg;
	unsigned int shift = mc->shift;
	int min = mc->min;
	int max = mc->max;
	unsigned int mask = (1 << fls(max)) - 1;
	unsigned int invert = mc->invert;
	unsigned int val, val_mask;
	int err, ret, tmp;

	tmp = ucontrol->value.integer.value[0];
	if (tmp < 0)
		return -EINVAL;
	if (mc->platform_max && tmp > mc->platform_max)
		return -EINVAL;
	if (tmp > mc->max - mc->min)
		return -EINVAL;

	if (invert)
		val = (max - ucontrol->value.integer.value[0]) & mask;
	else
		val = ((ucontrol->value.integer.value[0] + min) & mask);
	val_mask = mask << shift;
	val = val << shift;

	err = snd_soc_component_update_bits(component, reg, val_mask, val);
	if (err < 0)
		return err;
	ret = err;

	if (snd_soc_volsw_is_stereo(mc)) {
		tmp = ucontrol->value.integer.value[1];
		if (tmp < 0)
			return -EINVAL;
		if (mc->platform_max && tmp > mc->platform_max)
			return -EINVAL;
		if (tmp > mc->max - mc->min)
			return -EINVAL;

		if (invert)
			val = (max - ucontrol->value.integer.value[1]) & mask;
		else
			val = ((ucontrol->value.integer.value[1] + min) & mask);
		val_mask = mask << shift;
		val = val << shift;

		err = snd_soc_component_update_bits(component, rreg, val_mask,
			val);
		/* Don't discard any error code or drop change flag */
		if (ret == 0 || err < 0) {
			ret = err;
		}
	}

	return ret;
}
EXPORT_SYMBOL_GPL(snd_soc_put_volsw_range);

/**
 * snd_soc_get_volsw_range - single mixer get callback with range
 * @kcontrol: mixer control
 * @ucontrol: control element information
 *
 * Callback to get the value, within a range, of a single mixer control.
 *
 * Returns 0 for success.
 */
int snd_soc_get_volsw_range(struct snd_kcontrol *kcontrol,
	struct snd_ctl_elem_value *ucontrol)
{
	struct snd_soc_component *component = snd_kcontrol_chip(kcontrol);
	struct soc_mixer_control *mc =
		(struct soc_mixer_control *)kcontrol->private_value;
	unsigned int reg = mc->reg;
	unsigned int rreg = mc->rreg;
	unsigned int shift = mc->shift;
	int min = mc->min;
	int max = mc->max;
	unsigned int mask = (1 << fls(max)) - 1;
	unsigned int invert = mc->invert;
	unsigned int val;

	val = snd_soc_component_read(component, reg);
	ucontrol->value.integer.value[0] = (val >> shift) & mask;
	if (invert)
		ucontrol->value.integer.value[0] =
			max - ucontrol->value.integer.value[0];
	else
		ucontrol->value.integer.value[0] =
			ucontrol->value.integer.value[0] - min;

	if (snd_soc_volsw_is_stereo(mc)) {
		val = snd_soc_component_read(component, rreg);
		ucontrol->value.integer.value[1] = (val >> shift) & mask;
		if (invert)
			ucontrol->value.integer.value[1] =
				max - ucontrol->value.integer.value[1];
		else
			ucontrol->value.integer.value[1] =
				ucontrol->value.integer.value[1] - min;
	}

	return 0;
}
EXPORT_SYMBOL_GPL(snd_soc_get_volsw_range);

/**
 * snd_soc_limit_volume - Set new limit to an existing volume control.
 *
 * @card: where to look for the control
 * @name: Name of the control
 * @max: new maximum limit
 *
 * Return 0 for success, else error.
 */
int snd_soc_limit_volume(struct snd_soc_card *card,
	const char *name, int max)
{
	struct snd_kcontrol *kctl;
	int ret = -EINVAL;

	/* Sanity check for name and max */
	if (unlikely(!name || max <= 0))
		return -EINVAL;

	kctl = snd_soc_card_get_kcontrol(card, name);
	if (kctl) {
		struct soc_mixer_control *mc = (struct soc_mixer_control *)kctl->private_value;
		if (max <= mc->max) {
			mc->platform_max = max;
			ret = 0;
		}
	}
	return ret;
}
EXPORT_SYMBOL_GPL(snd_soc_limit_volume);

int snd_soc_bytes_info(struct snd_kcontrol *kcontrol,
		       struct snd_ctl_elem_info *uinfo)
{
	struct snd_soc_component *component = snd_kcontrol_chip(kcontrol);
	struct soc_bytes *params = (void *)kcontrol->private_value;

	uinfo->type = SNDRV_CTL_ELEM_TYPE_BYTES;
	uinfo->count = params->num_regs * component->val_bytes;

	return 0;
}
EXPORT_SYMBOL_GPL(snd_soc_bytes_info);

int snd_soc_bytes_get(struct snd_kcontrol *kcontrol,
		      struct snd_ctl_elem_value *ucontrol)
{
	struct snd_soc_component *component = snd_kcontrol_chip(kcontrol);
	struct soc_bytes *params = (void *)kcontrol->private_value;
	int ret;

	if (component->regmap)
		ret = regmap_raw_read(component->regmap, params->base,
				      ucontrol->value.bytes.data,
				      params->num_regs * component->val_bytes);
	else
		ret = -EINVAL;

	/* Hide any masked bytes to ensure consistent data reporting */
	if (ret == 0 && params->mask) {
		switch (component->val_bytes) {
		case 1:
			ucontrol->value.bytes.data[0] &= ~params->mask;
			break;
		case 2:
			((u16 *)(&ucontrol->value.bytes.data))[0]
				&= cpu_to_be16(~params->mask);
			break;
		case 4:
			((u32 *)(&ucontrol->value.bytes.data))[0]
				&= cpu_to_be32(~params->mask);
			break;
		default:
			return -EINVAL;
		}
	}

	return ret;
}
EXPORT_SYMBOL_GPL(snd_soc_bytes_get);

int snd_soc_bytes_put(struct snd_kcontrol *kcontrol,
		      struct snd_ctl_elem_value *ucontrol)
{
	struct snd_soc_component *component = snd_kcontrol_chip(kcontrol);
	struct soc_bytes *params = (void *)kcontrol->private_value;
	int ret, len;
	unsigned int val, mask;
	void *data;

	if (!component->regmap || !params->num_regs)
		return -EINVAL;

	len = params->num_regs * component->val_bytes;

	data = kmemdup(ucontrol->value.bytes.data, len, GFP_KERNEL | GFP_DMA);
	if (!data)
		return -ENOMEM;

	/*
	 * If we've got a mask then we need to preserve the register
	 * bits.  We shouldn't modify the incoming data so take a
	 * copy.
	 */
	if (params->mask) {
		ret = regmap_read(component->regmap, params->base, &val);
		if (ret != 0)
			goto out;

		val &= params->mask;

		switch (component->val_bytes) {
		case 1:
			((u8 *)data)[0] &= ~params->mask;
			((u8 *)data)[0] |= val;
			break;
		case 2:
			mask = ~params->mask;
			ret = regmap_parse_val(component->regmap,
							&mask, &mask);
			if (ret != 0)
				goto out;

			((u16 *)data)[0] &= mask;

			ret = regmap_parse_val(component->regmap,
							&val, &val);
			if (ret != 0)
				goto out;

			((u16 *)data)[0] |= val;
			break;
		case 4:
			mask = ~params->mask;
			ret = regmap_parse_val(component->regmap,
							&mask, &mask);
			if (ret != 0)
				goto out;

			((u32 *)data)[0] &= mask;

			ret = regmap_parse_val(component->regmap,
							&val, &val);
			if (ret != 0)
				goto out;

			((u32 *)data)[0] |= val;
			break;
		default:
			ret = -EINVAL;
			goto out;
		}
	}

	ret = regmap_raw_write(component->regmap, params->base,
			       data, len);

out:
	kfree(data);

	return ret;
}
EXPORT_SYMBOL_GPL(snd_soc_bytes_put);

int snd_soc_bytes_info_ext(struct snd_kcontrol *kcontrol,
			struct snd_ctl_elem_info *ucontrol)
{
	struct soc_bytes_ext *params = (void *)kcontrol->private_value;

	ucontrol->type = SNDRV_CTL_ELEM_TYPE_BYTES;
	ucontrol->count = params->max;

	return 0;
}
EXPORT_SYMBOL_GPL(snd_soc_bytes_info_ext);

int snd_soc_bytes_tlv_callback(struct snd_kcontrol *kcontrol, int op_flag,
				unsigned int size, unsigned int __user *tlv)
{
	struct soc_bytes_ext *params = (void *)kcontrol->private_value;
	unsigned int count = size < params->max ? size : params->max;
	int ret = -ENXIO;

	switch (op_flag) {
	case SNDRV_CTL_TLV_OP_READ:
		if (params->get)
			ret = params->get(kcontrol, tlv, count);
		break;
	case SNDRV_CTL_TLV_OP_WRITE:
		if (params->put)
			ret = params->put(kcontrol, tlv, count);
		break;
	}
	return ret;
}
EXPORT_SYMBOL_GPL(snd_soc_bytes_tlv_callback);

/**
 * snd_soc_info_xr_sx - signed multi register info callback
 * @kcontrol: mreg control
 * @uinfo: control element information
 *
 * Callback to provide information of a control that can
 * span multiple codec registers which together
 * forms a single signed value in a MSB/LSB manner.
 *
 * Returns 0 for success.
 */
int snd_soc_info_xr_sx(struct snd_kcontrol *kcontrol,
	struct snd_ctl_elem_info *uinfo)
{
	struct soc_mreg_control *mc =
		(struct soc_mreg_control *)kcontrol->private_value;
	uinfo->type = SNDRV_CTL_ELEM_TYPE_INTEGER;
	uinfo->count = 1;
	uinfo->value.integer.min = mc->min;
	uinfo->value.integer.max = mc->max;

	return 0;
}
EXPORT_SYMBOL_GPL(snd_soc_info_xr_sx);

/**
 * snd_soc_get_xr_sx - signed multi register get callback
 * @kcontrol: mreg control
 * @ucontrol: control element information
 *
 * Callback to get the value of a control that can span
 * multiple codec registers which together forms a single
 * signed value in a MSB/LSB manner. The control supports
 * specifying total no of bits used to allow for bitfields
 * across the multiple codec registers.
 *
 * Returns 0 for success.
 */
int snd_soc_get_xr_sx(struct snd_kcontrol *kcontrol,
	struct snd_ctl_elem_value *ucontrol)
{
	struct snd_soc_component *component = snd_kcontrol_chip(kcontrol);
	struct soc_mreg_control *mc =
		(struct soc_mreg_control *)kcontrol->private_value;
	unsigned int regbase = mc->regbase;
	unsigned int regcount = mc->regcount;
	unsigned int regwshift = component->val_bytes * BITS_PER_BYTE;
	unsigned int regwmask = (1UL<<regwshift)-1;
	unsigned int invert = mc->invert;
	unsigned long mask = (1UL<<mc->nbits)-1;
	long min = mc->min;
	long max = mc->max;
	long val = 0;
	unsigned int i;

	for (i = 0; i < regcount; i++) {
		unsigned int regval = snd_soc_component_read(component, regbase+i);
		val |= (regval & regwmask) << (regwshift*(regcount-i-1));
	}
	val &= mask;
	if (min < 0 && val > max)
		val |= ~mask;
	if (invert)
		val = max - val;
	ucontrol->value.integer.value[0] = val;

	return 0;
}
EXPORT_SYMBOL_GPL(snd_soc_get_xr_sx);

/**
 * snd_soc_put_xr_sx - signed multi register get callback
 * @kcontrol: mreg control
 * @ucontrol: control element information
 *
 * Callback to set the value of a control that can span
 * multiple codec registers which together forms a single
 * signed value in a MSB/LSB manner. The control supports
 * specifying total no of bits used to allow for bitfields
 * across the multiple codec registers.
 *
 * Returns 0 for success.
 */
int snd_soc_put_xr_sx(struct snd_kcontrol *kcontrol,
	struct snd_ctl_elem_value *ucontrol)
{
	struct snd_soc_component *component = snd_kcontrol_chip(kcontrol);
	struct soc_mreg_control *mc =
		(struct soc_mreg_control *)kcontrol->private_value;
	unsigned int regbase = mc->regbase;
	unsigned int regcount = mc->regcount;
	unsigned int regwshift = component->val_bytes * BITS_PER_BYTE;
	unsigned int regwmask = (1UL<<regwshift)-1;
	unsigned int invert = mc->invert;
	unsigned long mask = (1UL<<mc->nbits)-1;
	long max = mc->max;
	long val = ucontrol->value.integer.value[0];
	int ret = 0;
	unsigned int i;

	if (val < mc->min || val > mc->max)
		return -EINVAL;
	if (invert)
		val = max - val;
	val &= mask;
	for (i = 0; i < regcount; i++) {
		unsigned int regval = (val >> (regwshift*(regcount-i-1))) & regwmask;
		unsigned int regmask = (mask >> (regwshift*(regcount-i-1))) & regwmask;
		int err = snd_soc_component_update_bits(component, regbase+i,
							regmask, regval);
		if (err < 0)
			return err;
		if (err > 0)
			ret = err;
	}

	return ret;
}
EXPORT_SYMBOL_GPL(snd_soc_put_xr_sx);

/**
 * snd_soc_get_strobe - strobe get callback
 * @kcontrol: mixer control
 * @ucontrol: control element information
 *
 * Callback get the value of a strobe mixer control.
 *
 * Returns 0 for success.
 */
int snd_soc_get_strobe(struct snd_kcontrol *kcontrol,
	struct snd_ctl_elem_value *ucontrol)
{
	struct snd_soc_component *component = snd_kcontrol_chip(kcontrol);
	struct soc_mixer_control *mc =
		(struct soc_mixer_control *)kcontrol->private_value;
	unsigned int reg = mc->reg;
	unsigned int shift = mc->shift;
	unsigned int mask = 1 << shift;
	unsigned int invert = mc->invert != 0;
	unsigned int val;

	val = snd_soc_component_read(component, reg);
	val &= mask;

	if (shift != 0 && val != 0)
		val = val >> shift;
	ucontrol->value.enumerated.item[0] = val ^ invert;

	return 0;
}
EXPORT_SYMBOL_GPL(snd_soc_get_strobe);

/**
 * snd_soc_put_strobe - strobe put callback
 * @kcontrol: mixer control
 * @ucontrol: control element information
 *
 * Callback strobe a register bit to high then low (or the inverse)
 * in one pass of a single mixer enum control.
 *
 * Returns 1 for success.
 */
int snd_soc_put_strobe(struct snd_kcontrol *kcontrol,
	struct snd_ctl_elem_value *ucontrol)
{
	struct snd_soc_component *component = snd_kcontrol_chip(kcontrol);
	struct soc_mixer_control *mc =
		(struct soc_mixer_control *)kcontrol->private_value;
	unsigned int reg = mc->reg;
	unsigned int shift = mc->shift;
	unsigned int mask = 1 << shift;
	unsigned int invert = mc->invert != 0;
	unsigned int strobe = ucontrol->value.enumerated.item[0] != 0;
	unsigned int val1 = (strobe ^ invert) ? mask : 0;
	unsigned int val2 = (strobe ^ invert) ? 0 : mask;
	int err;

	err = snd_soc_component_update_bits(component, reg, mask, val1);
	if (err < 0)
		return err;

	return snd_soc_component_update_bits(component, reg, mask, val2);
}
EXPORT_SYMBOL_GPL(snd_soc_put_strobe);<|MERGE_RESOLUTION|>--- conflicted
+++ resolved
@@ -433,11 +433,7 @@
 	val = ucontrol->value.integer.value[0];
 	if (mc->platform_max && val > mc->platform_max)
 		return -EINVAL;
-<<<<<<< HEAD
-	if (val > max - min)
-=======
 	if (val > max)
->>>>>>> a33738a2
 		return -EINVAL;
 	if (val < 0)
 		return -EINVAL;
