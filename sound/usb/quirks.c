// SPDX-License-Identifier: GPL-2.0-or-later
/*
 */

#include <linux/init.h>
#include <linux/slab.h>
#include <linux/usb.h>
#include <linux/usb/audio.h>
#include <linux/usb/midi.h>
#include <linux/bits.h>

#include <sound/control.h>
#include <sound/core.h>
#include <sound/info.h>
#include <sound/pcm.h>

#include "usbaudio.h"
#include "card.h"
#include "mixer.h"
#include "mixer_quirks.h"
#include "midi.h"
#include "quirks.h"
#include "helper.h"
#include "endpoint.h"
#include "pcm.h"
#include "clock.h"
#include "stream.h"

/*
 * handle the quirks for the contained interfaces
 */
static int create_composite_quirk(struct snd_usb_audio *chip,
				  struct usb_interface *iface,
				  struct usb_driver *driver,
				  const struct snd_usb_audio_quirk *quirk_comp)
{
	int probed_ifnum = get_iface_desc(iface->altsetting)->bInterfaceNumber;
	const struct snd_usb_audio_quirk *quirk;
	int err;

	for (quirk = quirk_comp->data; quirk->ifnum >= 0; ++quirk) {
		iface = usb_ifnum_to_if(chip->dev, quirk->ifnum);
		if (!iface)
			continue;
		if (quirk->ifnum != probed_ifnum &&
		    usb_interface_claimed(iface))
			continue;
		err = snd_usb_create_quirk(chip, iface, driver, quirk);
		if (err < 0)
			return err;
	}

	for (quirk = quirk_comp->data; quirk->ifnum >= 0; ++quirk) {
		iface = usb_ifnum_to_if(chip->dev, quirk->ifnum);
		if (!iface)
			continue;
		if (quirk->ifnum != probed_ifnum &&
		    !usb_interface_claimed(iface)) {
			err = usb_driver_claim_interface(driver, iface,
							 USB_AUDIO_IFACE_UNUSED);
			if (err < 0)
				return err;
		}
	}

	return 0;
}

static int ignore_interface_quirk(struct snd_usb_audio *chip,
				  struct usb_interface *iface,
				  struct usb_driver *driver,
				  const struct snd_usb_audio_quirk *quirk)
{
	return 0;
}


static int create_any_midi_quirk(struct snd_usb_audio *chip,
				 struct usb_interface *intf,
				 struct usb_driver *driver,
				 const struct snd_usb_audio_quirk *quirk)
{
	return snd_usbmidi_create(chip->card, intf, &chip->midi_list, quirk);
}

/*
 * create a stream for an interface with proper descriptors
 */
static int create_standard_audio_quirk(struct snd_usb_audio *chip,
				       struct usb_interface *iface,
				       struct usb_driver *driver,
				       const struct snd_usb_audio_quirk *quirk)
{
	struct usb_host_interface *alts;
	struct usb_interface_descriptor *altsd;
	int err;

	alts = &iface->altsetting[0];
	altsd = get_iface_desc(alts);
	err = snd_usb_parse_audio_interface(chip, altsd->bInterfaceNumber);
	if (err < 0) {
		usb_audio_err(chip, "cannot setup if %d: error %d\n",
			   altsd->bInterfaceNumber, err);
		return err;
	}
	/* reset the current interface */
	usb_set_interface(chip->dev, altsd->bInterfaceNumber, 0);
	return 0;
}

/* create the audio stream and the corresponding endpoints from the fixed
 * audioformat object; this is used for quirks with the fixed EPs
 */
static int add_audio_stream_from_fixed_fmt(struct snd_usb_audio *chip,
					   struct audioformat *fp)
{
	int stream, err;

	stream = (fp->endpoint & USB_DIR_IN) ?
		SNDRV_PCM_STREAM_CAPTURE : SNDRV_PCM_STREAM_PLAYBACK;

	snd_usb_audioformat_set_sync_ep(chip, fp);

	err = snd_usb_add_audio_stream(chip, stream, fp);
	if (err < 0)
		return err;

	err = snd_usb_add_endpoint(chip, fp->endpoint,
				   SND_USB_ENDPOINT_TYPE_DATA);
	if (err < 0)
		return err;

	if (fp->sync_ep) {
		err = snd_usb_add_endpoint(chip, fp->sync_ep,
					   fp->implicit_fb ?
					   SND_USB_ENDPOINT_TYPE_DATA :
					   SND_USB_ENDPOINT_TYPE_SYNC);
		if (err < 0)
			return err;
	}

	return 0;
}

/*
 * create a stream for an endpoint/altsetting without proper descriptors
 */
static int create_fixed_stream_quirk(struct snd_usb_audio *chip,
				     struct usb_interface *iface,
				     struct usb_driver *driver,
				     const struct snd_usb_audio_quirk *quirk)
{
	struct audioformat *fp;
	struct usb_host_interface *alts;
	struct usb_interface_descriptor *altsd;
	unsigned *rate_table = NULL;
	int err;

	fp = kmemdup(quirk->data, sizeof(*fp), GFP_KERNEL);
	if (!fp)
		return -ENOMEM;

	INIT_LIST_HEAD(&fp->list);
	if (fp->nr_rates > MAX_NR_RATES) {
		kfree(fp);
		return -EINVAL;
	}
	if (fp->nr_rates > 0) {
		rate_table = kmemdup(fp->rate_table,
				     sizeof(int) * fp->nr_rates, GFP_KERNEL);
		if (!rate_table) {
			kfree(fp);
			return -ENOMEM;
		}
		fp->rate_table = rate_table;
	}

	if (fp->iface != get_iface_desc(&iface->altsetting[0])->bInterfaceNumber ||
	    fp->altset_idx >= iface->num_altsetting) {
		err = -EINVAL;
		goto error;
	}
	alts = &iface->altsetting[fp->altset_idx];
	altsd = get_iface_desc(alts);
	if (altsd->bNumEndpoints <= fp->ep_idx) {
		err = -EINVAL;
		goto error;
	}

	fp->protocol = altsd->bInterfaceProtocol;

	if (fp->datainterval == 0)
		fp->datainterval = snd_usb_parse_datainterval(chip, alts);
	if (fp->maxpacksize == 0)
		fp->maxpacksize = le16_to_cpu(get_endpoint(alts, fp->ep_idx)->wMaxPacketSize);
	if (!fp->fmt_type)
		fp->fmt_type = UAC_FORMAT_TYPE_I;

	err = add_audio_stream_from_fixed_fmt(chip, fp);
	if (err < 0)
		goto error;

	usb_set_interface(chip->dev, fp->iface, 0);
	snd_usb_init_pitch(chip, fp);
	snd_usb_init_sample_rate(chip, fp, fp->rate_max);
	return 0;

 error:
	list_del(&fp->list); /* unlink for avoiding double-free */
	kfree(fp);
	kfree(rate_table);
	return err;
}

static int create_auto_pcm_quirk(struct snd_usb_audio *chip,
				 struct usb_interface *iface,
				 struct usb_driver *driver)
{
	struct usb_host_interface *alts;
	struct usb_interface_descriptor *altsd;
	struct usb_endpoint_descriptor *epd;
	struct uac1_as_header_descriptor *ashd;
	struct uac_format_type_i_discrete_descriptor *fmtd;

	/*
	 * Most Roland/Yamaha audio streaming interfaces have more or less
	 * standard descriptors, but older devices might lack descriptors, and
	 * future ones might change, so ensure that we fail silently if the
	 * interface doesn't look exactly right.
	 */

	/* must have a non-zero altsetting for streaming */
	if (iface->num_altsetting < 2)
		return -ENODEV;
	alts = &iface->altsetting[1];
	altsd = get_iface_desc(alts);

	/* must have an isochronous endpoint for streaming */
	if (altsd->bNumEndpoints < 1)
		return -ENODEV;
	epd = get_endpoint(alts, 0);
	if (!usb_endpoint_xfer_isoc(epd))
		return -ENODEV;

	/* must have format descriptors */
	ashd = snd_usb_find_csint_desc(alts->extra, alts->extralen, NULL,
				       UAC_AS_GENERAL);
	fmtd = snd_usb_find_csint_desc(alts->extra, alts->extralen, NULL,
				       UAC_FORMAT_TYPE);
	if (!ashd || ashd->bLength < 7 ||
	    !fmtd || fmtd->bLength < 8)
		return -ENODEV;

	return create_standard_audio_quirk(chip, iface, driver, NULL);
}

static int create_yamaha_midi_quirk(struct snd_usb_audio *chip,
				    struct usb_interface *iface,
				    struct usb_driver *driver,
				    struct usb_host_interface *alts)
{
	static const struct snd_usb_audio_quirk yamaha_midi_quirk = {
		.type = QUIRK_MIDI_YAMAHA
	};
	struct usb_midi_in_jack_descriptor *injd;
	struct usb_midi_out_jack_descriptor *outjd;

	/* must have some valid jack descriptors */
	injd = snd_usb_find_csint_desc(alts->extra, alts->extralen,
				       NULL, USB_MS_MIDI_IN_JACK);
	outjd = snd_usb_find_csint_desc(alts->extra, alts->extralen,
					NULL, USB_MS_MIDI_OUT_JACK);
	if (!injd && !outjd)
		return -ENODEV;
	if ((injd && !snd_usb_validate_midi_desc(injd)) ||
	    (outjd && !snd_usb_validate_midi_desc(outjd)))
		return -ENODEV;
	if (injd && (injd->bLength < 5 ||
		     (injd->bJackType != USB_MS_EMBEDDED &&
		      injd->bJackType != USB_MS_EXTERNAL)))
		return -ENODEV;
	if (outjd && (outjd->bLength < 6 ||
		      (outjd->bJackType != USB_MS_EMBEDDED &&
		       outjd->bJackType != USB_MS_EXTERNAL)))
		return -ENODEV;
	return create_any_midi_quirk(chip, iface, driver, &yamaha_midi_quirk);
}

static int create_roland_midi_quirk(struct snd_usb_audio *chip,
				    struct usb_interface *iface,
				    struct usb_driver *driver,
				    struct usb_host_interface *alts)
{
	static const struct snd_usb_audio_quirk roland_midi_quirk = {
		.type = QUIRK_MIDI_ROLAND
	};
	u8 *roland_desc = NULL;

	/* might have a vendor-specific descriptor <06 24 F1 02 ...> */
	for (;;) {
		roland_desc = snd_usb_find_csint_desc(alts->extra,
						      alts->extralen,
						      roland_desc, 0xf1);
		if (!roland_desc)
			return -ENODEV;
		if (roland_desc[0] < 6 || roland_desc[3] != 2)
			continue;
		return create_any_midi_quirk(chip, iface, driver,
					     &roland_midi_quirk);
	}
}

static int create_std_midi_quirk(struct snd_usb_audio *chip,
				 struct usb_interface *iface,
				 struct usb_driver *driver,
				 struct usb_host_interface *alts)
{
	struct usb_ms_header_descriptor *mshd;
	struct usb_ms_endpoint_descriptor *msepd;

	/* must have the MIDIStreaming interface header descriptor*/
	mshd = (struct usb_ms_header_descriptor *)alts->extra;
	if (alts->extralen < 7 ||
	    mshd->bLength < 7 ||
	    mshd->bDescriptorType != USB_DT_CS_INTERFACE ||
	    mshd->bDescriptorSubtype != USB_MS_HEADER)
		return -ENODEV;
	/* must have the MIDIStreaming endpoint descriptor*/
	msepd = (struct usb_ms_endpoint_descriptor *)alts->endpoint[0].extra;
	if (alts->endpoint[0].extralen < 4 ||
	    msepd->bLength < 4 ||
	    msepd->bDescriptorType != USB_DT_CS_ENDPOINT ||
	    msepd->bDescriptorSubtype != UAC_MS_GENERAL ||
	    msepd->bNumEmbMIDIJack < 1 ||
	    msepd->bNumEmbMIDIJack > 16)
		return -ENODEV;

	return create_any_midi_quirk(chip, iface, driver, NULL);
}

static int create_auto_midi_quirk(struct snd_usb_audio *chip,
				  struct usb_interface *iface,
				  struct usb_driver *driver)
{
	struct usb_host_interface *alts;
	struct usb_interface_descriptor *altsd;
	struct usb_endpoint_descriptor *epd;
	int err;

	alts = &iface->altsetting[0];
	altsd = get_iface_desc(alts);

	/* must have at least one bulk/interrupt endpoint for streaming */
	if (altsd->bNumEndpoints < 1)
		return -ENODEV;
	epd = get_endpoint(alts, 0);
	if (!usb_endpoint_xfer_bulk(epd) &&
	    !usb_endpoint_xfer_int(epd))
		return -ENODEV;

	switch (USB_ID_VENDOR(chip->usb_id)) {
	case 0x0499: /* Yamaha */
		err = create_yamaha_midi_quirk(chip, iface, driver, alts);
		if (err != -ENODEV)
			return err;
		break;
	case 0x0582: /* Roland */
		err = create_roland_midi_quirk(chip, iface, driver, alts);
		if (err != -ENODEV)
			return err;
		break;
	}

	return create_std_midi_quirk(chip, iface, driver, alts);
}

static int create_autodetect_quirk(struct snd_usb_audio *chip,
				   struct usb_interface *iface,
				   struct usb_driver *driver)
{
	int err;

	err = create_auto_pcm_quirk(chip, iface, driver);
	if (err == -ENODEV)
		err = create_auto_midi_quirk(chip, iface, driver);
	return err;
}

static int create_autodetect_quirks(struct snd_usb_audio *chip,
				    struct usb_interface *iface,
				    struct usb_driver *driver,
				    const struct snd_usb_audio_quirk *quirk)
{
	int probed_ifnum = get_iface_desc(iface->altsetting)->bInterfaceNumber;
	int ifcount, ifnum, err;

	err = create_autodetect_quirk(chip, iface, driver);
	if (err < 0)
		return err;

	/*
	 * ALSA PCM playback/capture devices cannot be registered in two steps,
	 * so we have to claim the other corresponding interface here.
	 */
	ifcount = chip->dev->actconfig->desc.bNumInterfaces;
	for (ifnum = 0; ifnum < ifcount; ifnum++) {
		if (ifnum == probed_ifnum || quirk->ifnum >= 0)
			continue;
		iface = usb_ifnum_to_if(chip->dev, ifnum);
		if (!iface ||
		    usb_interface_claimed(iface) ||
		    get_iface_desc(iface->altsetting)->bInterfaceClass !=
							USB_CLASS_VENDOR_SPEC)
			continue;

		err = create_autodetect_quirk(chip, iface, driver);
		if (err >= 0) {
			err = usb_driver_claim_interface(driver, iface,
							 USB_AUDIO_IFACE_UNUSED);
			if (err < 0)
				return err;
		}
	}

	return 0;
}

/*
 * Create a stream for an Edirol UA-700/UA-25/UA-4FX interface.  
 * The only way to detect the sample rate is by looking at wMaxPacketSize.
 */
static int create_uaxx_quirk(struct snd_usb_audio *chip,
			     struct usb_interface *iface,
			     struct usb_driver *driver,
			     const struct snd_usb_audio_quirk *quirk)
{
	static const struct audioformat ua_format = {
		.formats = SNDRV_PCM_FMTBIT_S24_3LE,
		.channels = 2,
		.fmt_type = UAC_FORMAT_TYPE_I,
		.altsetting = 1,
		.altset_idx = 1,
		.rates = SNDRV_PCM_RATE_CONTINUOUS,
	};
	struct usb_host_interface *alts;
	struct usb_interface_descriptor *altsd;
	struct audioformat *fp;
	int err;

	/* both PCM and MIDI interfaces have 2 or more altsettings */
	if (iface->num_altsetting < 2)
		return -ENXIO;
	alts = &iface->altsetting[1];
	altsd = get_iface_desc(alts);

	if (altsd->bNumEndpoints == 2) {
		static const struct snd_usb_midi_endpoint_info ua700_ep = {
			.out_cables = 0x0003,
			.in_cables  = 0x0003
		};
		static const struct snd_usb_audio_quirk ua700_quirk = {
			.type = QUIRK_MIDI_FIXED_ENDPOINT,
			.data = &ua700_ep
		};
		static const struct snd_usb_midi_endpoint_info uaxx_ep = {
			.out_cables = 0x0001,
			.in_cables  = 0x0001
		};
		static const struct snd_usb_audio_quirk uaxx_quirk = {
			.type = QUIRK_MIDI_FIXED_ENDPOINT,
			.data = &uaxx_ep
		};
		const struct snd_usb_audio_quirk *quirk =
			chip->usb_id == USB_ID(0x0582, 0x002b)
			? &ua700_quirk : &uaxx_quirk;
		return __snd_usbmidi_create(chip->card, iface,
					  &chip->midi_list, quirk,
					  chip->usb_id);
	}

	if (altsd->bNumEndpoints != 1)
		return -ENXIO;

	fp = kmemdup(&ua_format, sizeof(*fp), GFP_KERNEL);
	if (!fp)
		return -ENOMEM;

	fp->iface = altsd->bInterfaceNumber;
	fp->endpoint = get_endpoint(alts, 0)->bEndpointAddress;
	fp->ep_attr = get_endpoint(alts, 0)->bmAttributes;
	fp->datainterval = 0;
	fp->maxpacksize = le16_to_cpu(get_endpoint(alts, 0)->wMaxPacketSize);
	INIT_LIST_HEAD(&fp->list);

	switch (fp->maxpacksize) {
	case 0x120:
		fp->rate_max = fp->rate_min = 44100;
		break;
	case 0x138:
	case 0x140:
		fp->rate_max = fp->rate_min = 48000;
		break;
	case 0x258:
	case 0x260:
		fp->rate_max = fp->rate_min = 96000;
		break;
	default:
		usb_audio_err(chip, "unknown sample rate\n");
		kfree(fp);
		return -ENXIO;
	}

	err = add_audio_stream_from_fixed_fmt(chip, fp);
	if (err < 0) {
		list_del(&fp->list); /* unlink for avoiding double-free */
		kfree(fp);
		return err;
	}
	usb_set_interface(chip->dev, fp->iface, 0);
	return 0;
}

/*
 * Create a standard mixer for the specified interface.
 */
static int create_standard_mixer_quirk(struct snd_usb_audio *chip,
				       struct usb_interface *iface,
				       struct usb_driver *driver,
				       const struct snd_usb_audio_quirk *quirk)
{
	if (quirk->ifnum < 0)
		return 0;

	return snd_usb_create_mixer(chip, quirk->ifnum);
}

/*
 * audio-interface quirks
 *
 * returns zero if no standard audio/MIDI parsing is needed.
 * returns a positive value if standard audio/midi interfaces are parsed
 * after this.
 * returns a negative value at error.
 */
int snd_usb_create_quirk(struct snd_usb_audio *chip,
			 struct usb_interface *iface,
			 struct usb_driver *driver,
			 const struct snd_usb_audio_quirk *quirk)
{
	typedef int (*quirk_func_t)(struct snd_usb_audio *,
				    struct usb_interface *,
				    struct usb_driver *,
				    const struct snd_usb_audio_quirk *);
	static const quirk_func_t quirk_funcs[] = {
		[QUIRK_IGNORE_INTERFACE] = ignore_interface_quirk,
		[QUIRK_COMPOSITE] = create_composite_quirk,
		[QUIRK_AUTODETECT] = create_autodetect_quirks,
		[QUIRK_MIDI_STANDARD_INTERFACE] = create_any_midi_quirk,
		[QUIRK_MIDI_FIXED_ENDPOINT] = create_any_midi_quirk,
		[QUIRK_MIDI_YAMAHA] = create_any_midi_quirk,
		[QUIRK_MIDI_ROLAND] = create_any_midi_quirk,
		[QUIRK_MIDI_MIDIMAN] = create_any_midi_quirk,
		[QUIRK_MIDI_NOVATION] = create_any_midi_quirk,
		[QUIRK_MIDI_RAW_BYTES] = create_any_midi_quirk,
		[QUIRK_MIDI_EMAGIC] = create_any_midi_quirk,
		[QUIRK_MIDI_CME] = create_any_midi_quirk,
		[QUIRK_MIDI_AKAI] = create_any_midi_quirk,
		[QUIRK_MIDI_FTDI] = create_any_midi_quirk,
		[QUIRK_MIDI_CH345] = create_any_midi_quirk,
		[QUIRK_AUDIO_STANDARD_INTERFACE] = create_standard_audio_quirk,
		[QUIRK_AUDIO_FIXED_ENDPOINT] = create_fixed_stream_quirk,
		[QUIRK_AUDIO_EDIROL_UAXX] = create_uaxx_quirk,
		[QUIRK_AUDIO_STANDARD_MIXER] = create_standard_mixer_quirk,
	};

	if (quirk->type < QUIRK_TYPE_COUNT) {
		return quirk_funcs[quirk->type](chip, iface, driver, quirk);
	} else {
		usb_audio_err(chip, "invalid quirk type %d\n", quirk->type);
		return -ENXIO;
	}
}

/*
 * boot quirks
 */

#define EXTIGY_FIRMWARE_SIZE_OLD 794
#define EXTIGY_FIRMWARE_SIZE_NEW 483

static int snd_usb_extigy_boot_quirk(struct usb_device *dev, struct usb_interface *intf)
{
	struct usb_host_config *config = dev->actconfig;
	int err;

	if (le16_to_cpu(get_cfg_desc(config)->wTotalLength) == EXTIGY_FIRMWARE_SIZE_OLD ||
	    le16_to_cpu(get_cfg_desc(config)->wTotalLength) == EXTIGY_FIRMWARE_SIZE_NEW) {
		dev_dbg(&dev->dev, "sending Extigy boot sequence...\n");
		/* Send message to force it to reconnect with full interface. */
		err = snd_usb_ctl_msg(dev, usb_sndctrlpipe(dev,0),
				      0x10, 0x43, 0x0001, 0x000a, NULL, 0);
		if (err < 0)
			dev_dbg(&dev->dev, "error sending boot message: %d\n", err);
		err = usb_get_descriptor(dev, USB_DT_DEVICE, 0,
				&dev->descriptor, sizeof(dev->descriptor));
		config = dev->actconfig;
		if (err < 0)
			dev_dbg(&dev->dev, "error usb_get_descriptor: %d\n", err);
		err = usb_reset_configuration(dev);
		if (err < 0)
			dev_dbg(&dev->dev, "error usb_reset_configuration: %d\n", err);
		dev_dbg(&dev->dev, "extigy_boot: new boot length = %d\n",
			    le16_to_cpu(get_cfg_desc(config)->wTotalLength));
		return -ENODEV; /* quit this anyway */
	}
	return 0;
}

static int snd_usb_audigy2nx_boot_quirk(struct usb_device *dev)
{
	u8 buf = 1;

	snd_usb_ctl_msg(dev, usb_rcvctrlpipe(dev, 0), 0x2a,
			USB_DIR_IN | USB_TYPE_VENDOR | USB_RECIP_OTHER,
			0, 0, &buf, 1);
	if (buf == 0) {
		snd_usb_ctl_msg(dev, usb_sndctrlpipe(dev, 0), 0x29,
				USB_DIR_OUT | USB_TYPE_VENDOR | USB_RECIP_OTHER,
				1, 2000, NULL, 0);
		return -ENODEV;
	}
	return 0;
}

static int snd_usb_fasttrackpro_boot_quirk(struct usb_device *dev)
{
	int err;

	if (dev->actconfig->desc.bConfigurationValue == 1) {
		dev_info(&dev->dev,
			   "Fast Track Pro switching to config #2\n");
		/* This function has to be available by the usb core module.
		 * if it is not avialable the boot quirk has to be left out
		 * and the configuration has to be set by udev or hotplug
		 * rules
		 */
		err = usb_driver_set_configuration(dev, 2);
		if (err < 0)
			dev_dbg(&dev->dev,
				"error usb_driver_set_configuration: %d\n",
				err);
		/* Always return an error, so that we stop creating a device
		   that will just be destroyed and recreated with a new
		   configuration */
		return -ENODEV;
	} else
		dev_info(&dev->dev, "Fast Track Pro config OK\n");

	return 0;
}

/*
 * C-Media CM106/CM106+ have four 16-bit internal registers that are nicely
 * documented in the device's data sheet.
 */
static int snd_usb_cm106_write_int_reg(struct usb_device *dev, int reg, u16 value)
{
	u8 buf[4];
	buf[0] = 0x20;
	buf[1] = value & 0xff;
	buf[2] = (value >> 8) & 0xff;
	buf[3] = reg;
	return snd_usb_ctl_msg(dev, usb_sndctrlpipe(dev, 0), USB_REQ_SET_CONFIGURATION,
			       USB_DIR_OUT | USB_TYPE_CLASS | USB_RECIP_ENDPOINT,
			       0, 0, &buf, 4);
}

static int snd_usb_cm106_boot_quirk(struct usb_device *dev)
{
	/*
	 * Enable line-out driver mode, set headphone source to front
	 * channels, enable stereo mic.
	 */
	return snd_usb_cm106_write_int_reg(dev, 2, 0x8004);
}

/*
 * CM6206 registers from the CM6206 datasheet rev 2.1
 */
#define CM6206_REG0_DMA_MASTER BIT(15)
#define CM6206_REG0_SPDIFO_RATE_48K (2 << 12)
#define CM6206_REG0_SPDIFO_RATE_96K (7 << 12)
/* Bit 4 thru 11 is the S/PDIF category code */
#define CM6206_REG0_SPDIFO_CAT_CODE_GENERAL (0 << 4)
#define CM6206_REG0_SPDIFO_EMPHASIS_CD BIT(3)
#define CM6206_REG0_SPDIFO_COPYRIGHT_NA BIT(2)
#define CM6206_REG0_SPDIFO_NON_AUDIO BIT(1)
#define CM6206_REG0_SPDIFO_PRO_FORMAT BIT(0)

#define CM6206_REG1_TEST_SEL_CLK BIT(14)
#define CM6206_REG1_PLLBIN_EN BIT(13)
#define CM6206_REG1_SOFT_MUTE_EN BIT(12)
#define CM6206_REG1_GPIO4_OUT BIT(11)
#define CM6206_REG1_GPIO4_OE BIT(10)
#define CM6206_REG1_GPIO3_OUT BIT(9)
#define CM6206_REG1_GPIO3_OE BIT(8)
#define CM6206_REG1_GPIO2_OUT BIT(7)
#define CM6206_REG1_GPIO2_OE BIT(6)
#define CM6206_REG1_GPIO1_OUT BIT(5)
#define CM6206_REG1_GPIO1_OE BIT(4)
#define CM6206_REG1_SPDIFO_INVALID BIT(3)
#define CM6206_REG1_SPDIF_LOOP_EN BIT(2)
#define CM6206_REG1_SPDIFO_DIS BIT(1)
#define CM6206_REG1_SPDIFI_MIX BIT(0)

#define CM6206_REG2_DRIVER_ON BIT(15)
#define CM6206_REG2_HEADP_SEL_SIDE_CHANNELS (0 << 13)
#define CM6206_REG2_HEADP_SEL_SURROUND_CHANNELS (1 << 13)
#define CM6206_REG2_HEADP_SEL_CENTER_SUBW (2 << 13)
#define CM6206_REG2_HEADP_SEL_FRONT_CHANNELS (3 << 13)
#define CM6206_REG2_MUTE_HEADPHONE_RIGHT BIT(12)
#define CM6206_REG2_MUTE_HEADPHONE_LEFT BIT(11)
#define CM6206_REG2_MUTE_REAR_SURROUND_RIGHT BIT(10)
#define CM6206_REG2_MUTE_REAR_SURROUND_LEFT BIT(9)
#define CM6206_REG2_MUTE_SIDE_SURROUND_RIGHT BIT(8)
#define CM6206_REG2_MUTE_SIDE_SURROUND_LEFT BIT(7)
#define CM6206_REG2_MUTE_SUBWOOFER BIT(6)
#define CM6206_REG2_MUTE_CENTER BIT(5)
#define CM6206_REG2_MUTE_RIGHT_FRONT BIT(3)
#define CM6206_REG2_MUTE_LEFT_FRONT BIT(3)
#define CM6206_REG2_EN_BTL BIT(2)
#define CM6206_REG2_MCUCLKSEL_1_5_MHZ (0)
#define CM6206_REG2_MCUCLKSEL_3_MHZ (1)
#define CM6206_REG2_MCUCLKSEL_6_MHZ (2)
#define CM6206_REG2_MCUCLKSEL_12_MHZ (3)

/* Bit 11..13 sets the sensitivity to FLY tuner volume control VP/VD signal */
#define CM6206_REG3_FLYSPEED_DEFAULT (2 << 11)
#define CM6206_REG3_VRAP25EN BIT(10)
#define CM6206_REG3_MSEL1 BIT(9)
#define CM6206_REG3_SPDIFI_RATE_44_1K BIT(0 << 7)
#define CM6206_REG3_SPDIFI_RATE_48K BIT(2 << 7)
#define CM6206_REG3_SPDIFI_RATE_32K BIT(3 << 7)
#define CM6206_REG3_PINSEL BIT(6)
#define CM6206_REG3_FOE BIT(5)
#define CM6206_REG3_ROE BIT(4)
#define CM6206_REG3_CBOE BIT(3)
#define CM6206_REG3_LOSE BIT(2)
#define CM6206_REG3_HPOE BIT(1)
#define CM6206_REG3_SPDIFI_CANREC BIT(0)

#define CM6206_REG5_DA_RSTN BIT(13)
#define CM6206_REG5_AD_RSTN BIT(12)
#define CM6206_REG5_SPDIFO_AD2SPDO BIT(12)
#define CM6206_REG5_SPDIFO_SEL_FRONT (0 << 9)
#define CM6206_REG5_SPDIFO_SEL_SIDE_SUR (1 << 9)
#define CM6206_REG5_SPDIFO_SEL_CEN_LFE (2 << 9)
#define CM6206_REG5_SPDIFO_SEL_REAR_SUR (3 << 9)
#define CM6206_REG5_CODECM BIT(8)
#define CM6206_REG5_EN_HPF BIT(7)
#define CM6206_REG5_T_SEL_DSDA4 BIT(6)
#define CM6206_REG5_T_SEL_DSDA3 BIT(5)
#define CM6206_REG5_T_SEL_DSDA2 BIT(4)
#define CM6206_REG5_T_SEL_DSDA1 BIT(3)
#define CM6206_REG5_T_SEL_DSDAD_NORMAL 0
#define CM6206_REG5_T_SEL_DSDAD_FRONT 4
#define CM6206_REG5_T_SEL_DSDAD_S_SURROUND 5
#define CM6206_REG5_T_SEL_DSDAD_CEN_LFE 6
#define CM6206_REG5_T_SEL_DSDAD_R_SURROUND 7

static int snd_usb_cm6206_boot_quirk(struct usb_device *dev)
{
	int err  = 0, reg;
	int val[] = {
		/*
		 * Values here are chosen based on sniffing USB traffic
		 * under Windows.
		 *
		 * REG0: DAC is master, sample rate 48kHz, no copyright
		 */
		CM6206_REG0_SPDIFO_RATE_48K |
		CM6206_REG0_SPDIFO_COPYRIGHT_NA,
		/*
		 * REG1: PLL binary search enable, soft mute enable.
		 */
		CM6206_REG1_PLLBIN_EN |
		CM6206_REG1_SOFT_MUTE_EN,
		/*
		 * REG2: enable output drivers,
		 * select front channels to the headphone output,
		 * then mute the headphone channels, run the MCU
		 * at 1.5 MHz.
		 */
		CM6206_REG2_DRIVER_ON |
		CM6206_REG2_HEADP_SEL_FRONT_CHANNELS |
		CM6206_REG2_MUTE_HEADPHONE_RIGHT |
		CM6206_REG2_MUTE_HEADPHONE_LEFT,
		/*
		 * REG3: default flyspeed, set 2.5V mic bias
		 * enable all line out ports and enable SPDIF
		 */
		CM6206_REG3_FLYSPEED_DEFAULT |
		CM6206_REG3_VRAP25EN |
		CM6206_REG3_FOE |
		CM6206_REG3_ROE |
		CM6206_REG3_CBOE |
		CM6206_REG3_LOSE |
		CM6206_REG3_HPOE |
		CM6206_REG3_SPDIFI_CANREC,
		/* REG4 is just a bunch of GPIO lines */
		0x0000,
		/* REG5: de-assert AD/DA reset signals */
		CM6206_REG5_DA_RSTN |
		CM6206_REG5_AD_RSTN };

	for (reg = 0; reg < ARRAY_SIZE(val); reg++) {
		err = snd_usb_cm106_write_int_reg(dev, reg, val[reg]);
		if (err < 0)
			return err;
	}

	return err;
}

/* quirk for Plantronics GameCom 780 with CM6302 chip */
static int snd_usb_gamecon780_boot_quirk(struct usb_device *dev)
{
	/* set the initial volume and don't change; other values are either
	 * too loud or silent due to firmware bug (bko#65251)
	 */
	u8 buf[2] = { 0x74, 0xe3 };
	return snd_usb_ctl_msg(dev, usb_sndctrlpipe(dev, 0), UAC_SET_CUR,
			USB_RECIP_INTERFACE | USB_TYPE_CLASS | USB_DIR_OUT,
			UAC_FU_VOLUME << 8, 9 << 8, buf, 2);
}

/*
 * Novation Twitch DJ controller
 * Focusrite Novation Saffire 6 USB audio card
 */
static int snd_usb_novation_boot_quirk(struct usb_device *dev)
{
	/* preemptively set up the device because otherwise the
	 * raw MIDI endpoints are not active */
	usb_set_interface(dev, 0, 1);
	return 0;
}

/*
 * This call will put the synth in "USB send" mode, i.e it will send MIDI
 * messages through USB (this is disabled at startup). The synth will
 * acknowledge by sending a sysex on endpoint 0x85 and by displaying a USB
 * sign on its LCD. Values here are chosen based on sniffing USB traffic
 * under Windows.
 */
static int snd_usb_accessmusic_boot_quirk(struct usb_device *dev)
{
	int err, actual_length;
	/* "midi send" enable */
	static const u8 seq[] = { 0x4e, 0x73, 0x52, 0x01 };
	void *buf;

	if (usb_pipe_type_check(dev, usb_sndintpipe(dev, 0x05)))
		return -EINVAL;
	buf = kmemdup(seq, ARRAY_SIZE(seq), GFP_KERNEL);
	if (!buf)
		return -ENOMEM;
	err = usb_interrupt_msg(dev, usb_sndintpipe(dev, 0x05), buf,
			ARRAY_SIZE(seq), &actual_length, 1000);
	kfree(buf);
	if (err < 0)
		return err;

	return 0;
}

/*
 * Some sound cards from Native Instruments are in fact compliant to the USB
 * audio standard of version 2 and other approved USB standards, even though
 * they come up as vendor-specific device when first connected.
 *
 * However, they can be told to come up with a new set of descriptors
 * upon their next enumeration, and the interfaces announced by the new
 * descriptors will then be handled by the kernel's class drivers. As the
 * product ID will also change, no further checks are required.
 */

static int snd_usb_nativeinstruments_boot_quirk(struct usb_device *dev)
{
	int ret;

	ret = usb_control_msg(dev, usb_sndctrlpipe(dev, 0),
				  0xaf, USB_TYPE_VENDOR | USB_RECIP_DEVICE,
				  1, 0, NULL, 0, 1000);

	if (ret < 0)
		return ret;

	usb_reset_device(dev);

	/* return -EAGAIN, so the creation of an audio interface for this
	 * temporary device is aborted. The device will reconnect with a
	 * new product ID */
	return -EAGAIN;
}

static void mbox2_setup_48_24_magic(struct usb_device *dev)
{
	u8 srate[3];
	u8 temp[12];

	/* Choose 48000Hz permanently */
	srate[0] = 0x80;
	srate[1] = 0xbb;
	srate[2] = 0x00;

	/* Send the magic! */
	snd_usb_ctl_msg(dev, usb_rcvctrlpipe(dev, 0),
		0x01, 0x22, 0x0100, 0x0085, &temp, 0x0003);
	snd_usb_ctl_msg(dev, usb_sndctrlpipe(dev, 0),
		0x81, 0xa2, 0x0100, 0x0085, &srate, 0x0003);
	snd_usb_ctl_msg(dev, usb_sndctrlpipe(dev, 0),
		0x81, 0xa2, 0x0100, 0x0086, &srate, 0x0003);
	snd_usb_ctl_msg(dev, usb_sndctrlpipe(dev, 0),
		0x81, 0xa2, 0x0100, 0x0003, &srate, 0x0003);
	return;
}

/* Digidesign Mbox 2 needs to load firmware onboard
 * and driver must wait a few seconds for initialisation.
 */

#define MBOX2_FIRMWARE_SIZE    646
#define MBOX2_BOOT_LOADING     0x01 /* Hard coded into the device */
#define MBOX2_BOOT_READY       0x02 /* Hard coded into the device */

static int snd_usb_mbox2_boot_quirk(struct usb_device *dev)
{
	struct usb_host_config *config = dev->actconfig;
	int err;
	u8 bootresponse[0x12];
	int fwsize;
	int count;

	fwsize = le16_to_cpu(get_cfg_desc(config)->wTotalLength);

	if (fwsize != MBOX2_FIRMWARE_SIZE) {
		dev_err(&dev->dev, "Invalid firmware size=%d.\n", fwsize);
		return -ENODEV;
	}

	dev_dbg(&dev->dev, "Sending Digidesign Mbox 2 boot sequence...\n");

	count = 0;
	bootresponse[0] = MBOX2_BOOT_LOADING;
	while ((bootresponse[0] == MBOX2_BOOT_LOADING) && (count < 10)) {
		msleep(500); /* 0.5 second delay */
		snd_usb_ctl_msg(dev, usb_rcvctrlpipe(dev, 0),
			/* Control magic - load onboard firmware */
			0x85, 0xc0, 0x0001, 0x0000, &bootresponse, 0x0012);
		if (bootresponse[0] == MBOX2_BOOT_READY)
			break;
		dev_dbg(&dev->dev, "device not ready, resending boot sequence...\n");
		count++;
	}

	if (bootresponse[0] != MBOX2_BOOT_READY) {
		dev_err(&dev->dev, "Unknown bootresponse=%d, or timed out, ignoring device.\n", bootresponse[0]);
		return -ENODEV;
	}

	dev_dbg(&dev->dev, "device initialised!\n");

	err = usb_get_descriptor(dev, USB_DT_DEVICE, 0,
		&dev->descriptor, sizeof(dev->descriptor));
	config = dev->actconfig;
	if (err < 0)
		dev_dbg(&dev->dev, "error usb_get_descriptor: %d\n", err);

	err = usb_reset_configuration(dev);
	if (err < 0)
		dev_dbg(&dev->dev, "error usb_reset_configuration: %d\n", err);
	dev_dbg(&dev->dev, "mbox2_boot: new boot length = %d\n",
		le16_to_cpu(get_cfg_desc(config)->wTotalLength));

	mbox2_setup_48_24_magic(dev);

	dev_info(&dev->dev, "Digidesign Mbox 2: 24bit 48kHz");

	return 0; /* Successful boot */
}

static int snd_usb_axefx3_boot_quirk(struct usb_device *dev)
{
	int err;

	dev_dbg(&dev->dev, "Waiting for Axe-Fx III to boot up...\n");

	/* If the Axe-Fx III has not fully booted, it will timeout when trying
	 * to enable the audio streaming interface. A more generous timeout is
	 * used here to detect when the Axe-Fx III has finished booting as the
	 * set interface message will be acked once it has
	 */
	err = usb_control_msg(dev, usb_sndctrlpipe(dev, 0),
				USB_REQ_SET_INTERFACE, USB_RECIP_INTERFACE,
				1, 1, NULL, 0, 120000);
	if (err < 0) {
		dev_err(&dev->dev,
			"failed waiting for Axe-Fx III to boot: %d\n", err);
		return err;
	}

	dev_dbg(&dev->dev, "Axe-Fx III is now ready\n");

	err = usb_set_interface(dev, 1, 0);
	if (err < 0)
		dev_dbg(&dev->dev,
			"error stopping Axe-Fx III interface: %d\n", err);

	return 0;
}


#define MICROBOOK_BUF_SIZE 128

static int snd_usb_motu_microbookii_communicate(struct usb_device *dev, u8 *buf,
						int buf_size, int *length)
{
	int err, actual_length;

	if (usb_pipe_type_check(dev, usb_sndintpipe(dev, 0x01)))
		return -EINVAL;
	err = usb_interrupt_msg(dev, usb_sndintpipe(dev, 0x01), buf, *length,
				&actual_length, 1000);
	if (err < 0)
		return err;

	print_hex_dump(KERN_DEBUG, "MicroBookII snd: ", DUMP_PREFIX_NONE, 16, 1,
		       buf, actual_length, false);

	memset(buf, 0, buf_size);

	if (usb_pipe_type_check(dev, usb_rcvintpipe(dev, 0x82)))
		return -EINVAL;
	err = usb_interrupt_msg(dev, usb_rcvintpipe(dev, 0x82), buf, buf_size,
				&actual_length, 1000);
	if (err < 0)
		return err;

	print_hex_dump(KERN_DEBUG, "MicroBookII rcv: ", DUMP_PREFIX_NONE, 16, 1,
		       buf, actual_length, false);

	*length = actual_length;
	return 0;
}

static int snd_usb_motu_microbookii_boot_quirk(struct usb_device *dev)
{
	int err, actual_length, poll_attempts = 0;
	static const u8 set_samplerate_seq[] = { 0x00, 0x00, 0x00, 0x00,
						 0x00, 0x00, 0x0b, 0x14,
						 0x00, 0x00, 0x00, 0x01 };
	static const u8 poll_ready_seq[] = { 0x00, 0x04, 0x00, 0x00,
					     0x00, 0x00, 0x0b, 0x18 };
	u8 *buf = kzalloc(MICROBOOK_BUF_SIZE, GFP_KERNEL);

	if (!buf)
		return -ENOMEM;

	dev_info(&dev->dev, "Waiting for MOTU Microbook II to boot up...\n");

	/* First we tell the device which sample rate to use. */
	memcpy(buf, set_samplerate_seq, sizeof(set_samplerate_seq));
	actual_length = sizeof(set_samplerate_seq);
	err = snd_usb_motu_microbookii_communicate(dev, buf, MICROBOOK_BUF_SIZE,
						   &actual_length);

	if (err < 0) {
		dev_err(&dev->dev,
			"failed setting the sample rate for Motu MicroBook II: %d\n",
			err);
		goto free_buf;
	}

	/* Then we poll every 100 ms until the device informs of its readiness. */
	while (true) {
		if (++poll_attempts > 100) {
			dev_err(&dev->dev,
				"failed booting Motu MicroBook II: timeout\n");
			err = -ENODEV;
			goto free_buf;
		}

		memset(buf, 0, MICROBOOK_BUF_SIZE);
		memcpy(buf, poll_ready_seq, sizeof(poll_ready_seq));

		actual_length = sizeof(poll_ready_seq);
		err = snd_usb_motu_microbookii_communicate(
			dev, buf, MICROBOOK_BUF_SIZE, &actual_length);
		if (err < 0) {
			dev_err(&dev->dev,
				"failed booting Motu MicroBook II: communication error %d\n",
				err);
			goto free_buf;
		}

		/* the device signals its readiness through a message of the
		 * form
		 *           XX 06 00 00 00 00 0b 18  00 00 00 01
		 * If the device is not yet ready to accept audio data, the
		 * last byte of that sequence is 00.
		 */
		if (actual_length == 12 && buf[actual_length - 1] == 1)
			break;

		msleep(100);
	}

	dev_info(&dev->dev, "MOTU MicroBook II ready\n");

free_buf:
	kfree(buf);
	return err;
}

static int snd_usb_motu_m_series_boot_quirk(struct usb_device *dev)
{
	msleep(4000);

	return 0;
}

/*
 * Setup quirks
 */
#define MAUDIO_SET		0x01 /* parse device_setup */
#define MAUDIO_SET_COMPATIBLE	0x80 /* use only "win-compatible" interfaces */
#define MAUDIO_SET_DTS		0x02 /* enable DTS Digital Output */
#define MAUDIO_SET_96K		0x04 /* 48-96kHz rate if set, 8-48kHz otherwise */
#define MAUDIO_SET_24B		0x08 /* 24bits sample if set, 16bits otherwise */
#define MAUDIO_SET_DI		0x10 /* enable Digital Input */
#define MAUDIO_SET_MASK		0x1f /* bit mask for setup value */
#define MAUDIO_SET_24B_48K_DI	 0x19 /* 24bits+48kHz+Digital Input */
#define MAUDIO_SET_24B_48K_NOTDI 0x09 /* 24bits+48kHz+No Digital Input */
#define MAUDIO_SET_16B_48K_DI	 0x11 /* 16bits+48kHz+Digital Input */
#define MAUDIO_SET_16B_48K_NOTDI 0x01 /* 16bits+48kHz+No Digital Input */

static int quattro_skip_setting_quirk(struct snd_usb_audio *chip,
				      int iface, int altno)
{
	/* Reset ALL ifaces to 0 altsetting.
	 * Call it for every possible altsetting of every interface.
	 */
	usb_set_interface(chip->dev, iface, 0);
	if (chip->setup & MAUDIO_SET) {
		if (chip->setup & MAUDIO_SET_COMPATIBLE) {
			if (iface != 1 && iface != 2)
				return 1; /* skip all interfaces but 1 and 2 */
		} else {
			unsigned int mask;
			if (iface == 1 || iface == 2)
				return 1; /* skip interfaces 1 and 2 */
			if ((chip->setup & MAUDIO_SET_96K) && altno != 1)
				return 1; /* skip this altsetting */
			mask = chip->setup & MAUDIO_SET_MASK;
			if (mask == MAUDIO_SET_24B_48K_DI && altno != 2)
				return 1; /* skip this altsetting */
			if (mask == MAUDIO_SET_24B_48K_NOTDI && altno != 3)
				return 1; /* skip this altsetting */
			if (mask == MAUDIO_SET_16B_48K_NOTDI && altno != 4)
				return 1; /* skip this altsetting */
		}
	}
	usb_audio_dbg(chip,
		    "using altsetting %d for interface %d config %d\n",
		    altno, iface, chip->setup);
	return 0; /* keep this altsetting */
}

static int audiophile_skip_setting_quirk(struct snd_usb_audio *chip,
					 int iface,
					 int altno)
{
	/* Reset ALL ifaces to 0 altsetting.
	 * Call it for every possible altsetting of every interface.
	 */
	usb_set_interface(chip->dev, iface, 0);

	if (chip->setup & MAUDIO_SET) {
		unsigned int mask;
		if ((chip->setup & MAUDIO_SET_DTS) && altno != 6)
			return 1; /* skip this altsetting */
		if ((chip->setup & MAUDIO_SET_96K) && altno != 1)
			return 1; /* skip this altsetting */
		mask = chip->setup & MAUDIO_SET_MASK;
		if (mask == MAUDIO_SET_24B_48K_DI && altno != 2)
			return 1; /* skip this altsetting */
		if (mask == MAUDIO_SET_24B_48K_NOTDI && altno != 3)
			return 1; /* skip this altsetting */
		if (mask == MAUDIO_SET_16B_48K_DI && altno != 4)
			return 1; /* skip this altsetting */
		if (mask == MAUDIO_SET_16B_48K_NOTDI && altno != 5)
			return 1; /* skip this altsetting */
	}

	return 0; /* keep this altsetting */
}

static int fasttrackpro_skip_setting_quirk(struct snd_usb_audio *chip,
					   int iface, int altno)
{
	/* Reset ALL ifaces to 0 altsetting.
	 * Call it for every possible altsetting of every interface.
	 */
	usb_set_interface(chip->dev, iface, 0);

	/* possible configuration where both inputs and only one output is
	 *used is not supported by the current setup
	 */
	if (chip->setup & (MAUDIO_SET | MAUDIO_SET_24B)) {
		if (chip->setup & MAUDIO_SET_96K) {
			if (altno != 3 && altno != 6)
				return 1;
		} else if (chip->setup & MAUDIO_SET_DI) {
			if (iface == 4)
				return 1; /* no analog input */
			if (altno != 2 && altno != 5)
				return 1; /* enable only altsets 2 and 5 */
		} else {
			if (iface == 5)
				return 1; /* disable digialt input */
			if (altno != 2 && altno != 5)
				return 1; /* enalbe only altsets 2 and 5 */
		}
	} else {
		/* keep only 16-Bit mode */
		if (altno != 1)
			return 1;
	}

	usb_audio_dbg(chip,
		    "using altsetting %d for interface %d config %d\n",
		    altno, iface, chip->setup);
	return 0; /* keep this altsetting */
}

static int s1810c_skip_setting_quirk(struct snd_usb_audio *chip,
					   int iface, int altno)
{
	/*
	 * Altno settings:
	 *
	 * Playback (Interface 1):
	 * 1: 6 Analog + 2 S/PDIF
	 * 2: 6 Analog + 2 S/PDIF
	 * 3: 6 Analog
	 *
	 * Capture (Interface 2):
	 * 1: 8 Analog + 2 S/PDIF + 8 ADAT
	 * 2: 8 Analog + 2 S/PDIF + 4 ADAT
	 * 3: 8 Analog
	 */

	/*
	 * I'll leave 2 as the default one and
	 * use device_setup to switch to the
	 * other two.
	 */
	if ((chip->setup == 0 || chip->setup > 2) && altno != 2)
		return 1;
	else if (chip->setup == 1 && altno != 1)
		return 1;
	else if (chip->setup == 2 && altno != 3)
		return 1;

	return 0;
}

int snd_usb_apply_interface_quirk(struct snd_usb_audio *chip,
				  int iface,
				  int altno)
{
	/* audiophile usb: skip altsets incompatible with device_setup */
	if (chip->usb_id == USB_ID(0x0763, 0x2003))
		return audiophile_skip_setting_quirk(chip, iface, altno);
	/* quattro usb: skip altsets incompatible with device_setup */
	if (chip->usb_id == USB_ID(0x0763, 0x2001))
		return quattro_skip_setting_quirk(chip, iface, altno);
	/* fasttrackpro usb: skip altsets incompatible with device_setup */
	if (chip->usb_id == USB_ID(0x0763, 0x2012))
		return fasttrackpro_skip_setting_quirk(chip, iface, altno);
	/* presonus studio 1810c: skip altsets incompatible with device_setup */
	if (chip->usb_id == USB_ID(0x194f, 0x010c))
		return s1810c_skip_setting_quirk(chip, iface, altno);


	return 0;
}

int snd_usb_apply_boot_quirk(struct usb_device *dev,
			     struct usb_interface *intf,
			     const struct snd_usb_audio_quirk *quirk,
			     unsigned int id)
{
	switch (id) {
	case USB_ID(0x041e, 0x3000):
		/* SB Extigy needs special boot-up sequence */
		/* if more models come, this will go to the quirk list. */
		return snd_usb_extigy_boot_quirk(dev, intf);

	case USB_ID(0x041e, 0x3020):
		/* SB Audigy 2 NX needs its own boot-up magic, too */
		return snd_usb_audigy2nx_boot_quirk(dev);

	case USB_ID(0x10f5, 0x0200):
		/* C-Media CM106 / Turtle Beach Audio Advantage Roadie */
		return snd_usb_cm106_boot_quirk(dev);

	case USB_ID(0x0d8c, 0x0102):
		/* C-Media CM6206 / CM106-Like Sound Device */
	case USB_ID(0x0ccd, 0x00b1): /* Terratec Aureon 7.1 USB */
		return snd_usb_cm6206_boot_quirk(dev);

	case USB_ID(0x0dba, 0x3000):
		/* Digidesign Mbox 2 */
		return snd_usb_mbox2_boot_quirk(dev);

	case USB_ID(0x1235, 0x0010): /* Focusrite Novation Saffire 6 USB */
	case USB_ID(0x1235, 0x0018): /* Focusrite Novation Twitch */
		return snd_usb_novation_boot_quirk(dev);

	case USB_ID(0x133e, 0x0815):
		/* Access Music VirusTI Desktop */
		return snd_usb_accessmusic_boot_quirk(dev);

	case USB_ID(0x17cc, 0x1000): /* Komplete Audio 6 */
	case USB_ID(0x17cc, 0x1010): /* Traktor Audio 6 */
	case USB_ID(0x17cc, 0x1020): /* Traktor Audio 10 */
		return snd_usb_nativeinstruments_boot_quirk(dev);
	case USB_ID(0x0763, 0x2012):  /* M-Audio Fast Track Pro USB */
		return snd_usb_fasttrackpro_boot_quirk(dev);
	case USB_ID(0x047f, 0xc010): /* Plantronics Gamecom 780 */
		return snd_usb_gamecon780_boot_quirk(dev);
	case USB_ID(0x2466, 0x8010): /* Fractal Audio Axe-Fx 3 */
		return snd_usb_axefx3_boot_quirk(dev);
	case USB_ID(0x07fd, 0x0004): /* MOTU MicroBook II */
		/*
		 * For some reason interface 3 with vendor-spec class is
		 * detected on MicroBook IIc.
		 */
		if (get_iface_desc(intf->altsetting)->bInterfaceClass ==
		    USB_CLASS_VENDOR_SPEC &&
		    get_iface_desc(intf->altsetting)->bInterfaceNumber < 3)
			return snd_usb_motu_microbookii_boot_quirk(dev);
		break;
	}

	return 0;
}

int snd_usb_apply_boot_quirk_once(struct usb_device *dev,
				  struct usb_interface *intf,
				  const struct snd_usb_audio_quirk *quirk,
				  unsigned int id)
{
	switch (id) {
	case USB_ID(0x07fd, 0x0008): /* MOTU M Series, 1st hardware version */
		return snd_usb_motu_m_series_boot_quirk(dev);
	}

	return 0;
}

/*
 * check if the device uses big-endian samples
 */
int snd_usb_is_big_endian_format(struct snd_usb_audio *chip,
				 const struct audioformat *fp)
{
	/* it depends on altsetting whether the device is big-endian or not */
	switch (chip->usb_id) {
	case USB_ID(0x0763, 0x2001): /* M-Audio Quattro: captured data only */
		if (fp->altsetting == 2 || fp->altsetting == 3 ||
			fp->altsetting == 5 || fp->altsetting == 6)
			return 1;
		break;
	case USB_ID(0x0763, 0x2003): /* M-Audio Audiophile USB */
		if (chip->setup == 0x00 ||
			fp->altsetting == 1 || fp->altsetting == 2 ||
			fp->altsetting == 3)
			return 1;
		break;
	case USB_ID(0x0763, 0x2012): /* M-Audio Fast Track Pro */
		if (fp->altsetting == 2 || fp->altsetting == 3 ||
			fp->altsetting == 5 || fp->altsetting == 6)
			return 1;
		break;
	}
	return 0;
}

/*
 * For E-Mu 0404USB/0202USB/TrackerPre/0204 sample rate should be set for device,
 * not for interface.
 */

enum {
	EMU_QUIRK_SR_44100HZ = 0,
	EMU_QUIRK_SR_48000HZ,
	EMU_QUIRK_SR_88200HZ,
	EMU_QUIRK_SR_96000HZ,
	EMU_QUIRK_SR_176400HZ,
	EMU_QUIRK_SR_192000HZ
};

static void set_format_emu_quirk(struct snd_usb_substream *subs,
				 const struct audioformat *fmt)
{
	unsigned char emu_samplerate_id = 0;

	/* When capture is active
	 * sample rate shouldn't be changed
	 * by playback substream
	 */
	if (subs->direction == SNDRV_PCM_STREAM_PLAYBACK) {
		if (subs->stream->substream[SNDRV_PCM_STREAM_CAPTURE].cur_audiofmt)
			return;
	}

	switch (fmt->rate_min) {
	case 48000:
		emu_samplerate_id = EMU_QUIRK_SR_48000HZ;
		break;
	case 88200:
		emu_samplerate_id = EMU_QUIRK_SR_88200HZ;
		break;
	case 96000:
		emu_samplerate_id = EMU_QUIRK_SR_96000HZ;
		break;
	case 176400:
		emu_samplerate_id = EMU_QUIRK_SR_176400HZ;
		break;
	case 192000:
		emu_samplerate_id = EMU_QUIRK_SR_192000HZ;
		break;
	default:
		emu_samplerate_id = EMU_QUIRK_SR_44100HZ;
		break;
	}
	snd_emuusb_set_samplerate(subs->stream->chip, emu_samplerate_id);
	subs->pkt_offset_adj = (emu_samplerate_id >= EMU_QUIRK_SR_176400HZ) ? 4 : 0;
}

static int pioneer_djm_set_format_quirk(struct snd_usb_substream *subs,
					u16 windex)
{
	unsigned int cur_rate = subs->data_endpoint->cur_rate;
	u8 sr[3];
	// Convert to little endian
	sr[0] = cur_rate & 0xff;
	sr[1] = (cur_rate >> 8) & 0xff;
	sr[2] = (cur_rate >> 16) & 0xff;
	usb_set_interface(subs->dev, 0, 1);
	// we should derive windex from fmt-sync_ep but it's not set
	snd_usb_ctl_msg(subs->stream->chip->dev,
		usb_sndctrlpipe(subs->stream->chip->dev, 0),
		0x01, 0x22, 0x0100, windex, &sr, 0x0003);
	return 0;
}

void snd_usb_set_format_quirk(struct snd_usb_substream *subs,
			      const struct audioformat *fmt)
{
	switch (subs->stream->chip->usb_id) {
	case USB_ID(0x041e, 0x3f02): /* E-Mu 0202 USB */
	case USB_ID(0x041e, 0x3f04): /* E-Mu 0404 USB */
	case USB_ID(0x041e, 0x3f0a): /* E-Mu Tracker Pre */
	case USB_ID(0x041e, 0x3f19): /* E-Mu 0204 USB */
		set_format_emu_quirk(subs, fmt);
		break;
	case USB_ID(0x534d, 0x0021): /* MacroSilicon MS2100/MS2106 */
	case USB_ID(0x534d, 0x2109): /* MacroSilicon MS2109 */
		subs->stream_offset_adj = 2;
		break;
	case USB_ID(0x2b73, 0x0013): /* Pioneer DJM-450 */
		pioneer_djm_set_format_quirk(subs, 0x0082);
		break;
	case USB_ID(0x08e4, 0x017f): /* Pioneer DJM-750 */
	case USB_ID(0x08e4, 0x0163): /* Pioneer DJM-850 */
		pioneer_djm_set_format_quirk(subs, 0x0086);
		break;
	}
}

int snd_usb_select_mode_quirk(struct snd_usb_audio *chip,
			      const struct audioformat *fmt)
{
	struct usb_device *dev = chip->dev;
	int err;

	if (chip->quirk_flags & QUIRK_FLAG_ITF_USB_DSD_DAC) {
		/* First switch to alt set 0, otherwise the mode switch cmd
		 * will not be accepted by the DAC
		 */
		err = usb_set_interface(dev, fmt->iface, 0);
		if (err < 0)
			return err;

		msleep(20); /* Delay needed after setting the interface */

		/* Vendor mode switch cmd is required. */
		if (fmt->formats & SNDRV_PCM_FMTBIT_DSD_U32_BE) {
			/* DSD mode (DSD_U32) requested */
			err = snd_usb_ctl_msg(dev, usb_sndctrlpipe(dev, 0), 0,
					      USB_DIR_OUT|USB_TYPE_VENDOR|USB_RECIP_INTERFACE,
					      1, 1, NULL, 0);
			if (err < 0)
				return err;

		} else {
			/* PCM or DOP mode (S32) requested */
			/* PCM mode (S16) requested */
			err = snd_usb_ctl_msg(dev, usb_sndctrlpipe(dev, 0), 0,
					      USB_DIR_OUT|USB_TYPE_VENDOR|USB_RECIP_INTERFACE,
					      0, 1, NULL, 0);
			if (err < 0)
				return err;

		}
		msleep(20);
	}
	return 0;
}

void snd_usb_endpoint_start_quirk(struct snd_usb_endpoint *ep)
{
	/*
	 * "Playback Design" products send bogus feedback data at the start
	 * of the stream. Ignore them.
	 */
	if (USB_ID_VENDOR(ep->chip->usb_id) == 0x23ba &&
	    ep->type == SND_USB_ENDPOINT_TYPE_SYNC)
		ep->skip_packets = 4;

	/*
	 * M-Audio Fast Track C400/C600 - when packets are not skipped, real
	 * world latency varies by approx. +/- 50 frames (at 96kHz) each time
	 * the stream is (re)started. When skipping packets 16 at endpoint
	 * start up, the real world latency is stable within +/- 1 frame (also
	 * across power cycles).
	 */
	if ((ep->chip->usb_id == USB_ID(0x0763, 0x2030) ||
	     ep->chip->usb_id == USB_ID(0x0763, 0x2031)) &&
	    ep->type == SND_USB_ENDPOINT_TYPE_DATA)
		ep->skip_packets = 16;

	/* Work around devices that report unreasonable feedback data */
	if ((ep->chip->usb_id == USB_ID(0x0644, 0x8038) ||  /* TEAC UD-H01 */
	     ep->chip->usb_id == USB_ID(0x1852, 0x5034)) && /* T+A Dac8 */
	    ep->syncmaxsize == 4)
		ep->tenor_fb_quirk = 1;
}

/* quirk applied after snd_usb_ctl_msg(); not applied during boot quirks */
void snd_usb_ctl_msg_quirk(struct usb_device *dev, unsigned int pipe,
			   __u8 request, __u8 requesttype, __u16 value,
			   __u16 index, void *data, __u16 size)
{
	struct snd_usb_audio *chip = dev_get_drvdata(&dev->dev);

	if (!chip || (requesttype & USB_TYPE_MASK) != USB_TYPE_CLASS)
		return;

	if (chip->quirk_flags & QUIRK_FLAG_CTL_MSG_DELAY)
		msleep(20);
	else if (chip->quirk_flags & QUIRK_FLAG_CTL_MSG_DELAY_1M)
		usleep_range(1000, 2000);
	else if (chip->quirk_flags & QUIRK_FLAG_CTL_MSG_DELAY_5M)
		usleep_range(5000, 6000);
}

/*
 * snd_usb_interface_dsd_format_quirks() is called from format.c to
 * augment the PCM format bit-field for DSD types. The UAC standards
 * don't have a designated bit field to denote DSD-capable interfaces,
 * hence all hardware that is known to support this format has to be
 * listed here.
 */
u64 snd_usb_interface_dsd_format_quirks(struct snd_usb_audio *chip,
					struct audioformat *fp,
					unsigned int sample_bytes)
{
	struct usb_interface *iface;

	/* Playback Designs */
	if (USB_ID_VENDOR(chip->usb_id) == 0x23ba &&
	    USB_ID_PRODUCT(chip->usb_id) < 0x0110) {
		switch (fp->altsetting) {
		case 1:
			fp->dsd_dop = true;
			return SNDRV_PCM_FMTBIT_DSD_U16_LE;
		case 2:
			fp->dsd_bitrev = true;
			return SNDRV_PCM_FMTBIT_DSD_U8;
		case 3:
			fp->dsd_bitrev = true;
			return SNDRV_PCM_FMTBIT_DSD_U16_LE;
		}
	}

	/* XMOS based USB DACs */
	switch (chip->usb_id) {
	case USB_ID(0x1511, 0x0037): /* AURALiC VEGA */
	case USB_ID(0x21ed, 0xd75a): /* Accuphase DAC-60 option card */
	case USB_ID(0x2522, 0x0012): /* LH Labs VI DAC Infinity */
	case USB_ID(0x2772, 0x0230): /* Pro-Ject Pre Box S2 Digital */
		if (fp->altsetting == 2)
			return SNDRV_PCM_FMTBIT_DSD_U32_BE;
		break;

	case USB_ID(0x0d8c, 0x0316): /* Hegel HD12 DSD */
	case USB_ID(0x10cb, 0x0103): /* The Bit Opus #3; with fp->dsd_raw */
	case USB_ID(0x16d0, 0x06b2): /* NuPrime DAC-10 */
	case USB_ID(0x16d0, 0x09dd): /* Encore mDSD */
	case USB_ID(0x16d0, 0x0733): /* Furutech ADL Stratos */
	case USB_ID(0x16d0, 0x09db): /* NuPrime Audio DAC-9 */
	case USB_ID(0x1db5, 0x0003): /* Bryston BDA3 */
	case USB_ID(0x22e1, 0xca01): /* HDTA Serenade DSD */
	case USB_ID(0x249c, 0x9326): /* M2Tech Young MkIII */
	case USB_ID(0x2616, 0x0106): /* PS Audio NuWave DAC */
	case USB_ID(0x2622, 0x0041): /* Audiolab M-DAC+ */
	case USB_ID(0x27f7, 0x3002): /* W4S DAC-2v2SE */
	case USB_ID(0x29a2, 0x0086): /* Mutec MC3+ USB */
	case USB_ID(0x6b42, 0x0042): /* MSB Technology */
		if (fp->altsetting == 3)
			return SNDRV_PCM_FMTBIT_DSD_U32_BE;
		break;

	/* Amanero Combo384 USB based DACs with native DSD support */
	case USB_ID(0x16d0, 0x071a):  /* Amanero - Combo384 */
	case USB_ID(0x2ab6, 0x0004):  /* T+A DAC8DSD-V2.0, MP1000E-V2.0, MP2000R-V2.0, MP2500R-V2.0, MP3100HV-V2.0 */
	case USB_ID(0x2ab6, 0x0005):  /* T+A USB HD Audio 1 */
	case USB_ID(0x2ab6, 0x0006):  /* T+A USB HD Audio 2 */
		if (fp->altsetting == 2) {
			switch (le16_to_cpu(chip->dev->descriptor.bcdDevice)) {
			case 0x199:
				return SNDRV_PCM_FMTBIT_DSD_U32_LE;
			case 0x19b:
			case 0x203:
				return SNDRV_PCM_FMTBIT_DSD_U32_BE;
			default:
				break;
			}
		}
		break;
	case USB_ID(0x16d0, 0x0a23):
		if (fp->altsetting == 2)
			return SNDRV_PCM_FMTBIT_DSD_U32_BE;
		break;

	default:
		break;
	}

	/* ITF-USB DSD based DACs */
	if (chip->quirk_flags & QUIRK_FLAG_ITF_USB_DSD_DAC) {
		iface = usb_ifnum_to_if(chip->dev, fp->iface);

		/* Altsetting 2 support native DSD if the num of altsets is
		 * three (0-2),
		 * Altsetting 3 support native DSD if the num of altsets is
		 * four (0-3).
		 */
		if (fp->altsetting == iface->num_altsetting - 1)
			return SNDRV_PCM_FMTBIT_DSD_U32_BE;
	}

	/* Mostly generic method to detect many DSD-capable implementations */
	if ((chip->quirk_flags & QUIRK_FLAG_DSD_RAW) && fp->dsd_raw)
		return SNDRV_PCM_FMTBIT_DSD_U32_BE;

	return 0;
}

void snd_usb_audioformat_attributes_quirk(struct snd_usb_audio *chip,
					  struct audioformat *fp,
					  int stream)
{
	switch (chip->usb_id) {
	case USB_ID(0x0a92, 0x0053): /* AudioTrak Optoplay */
		/* Optoplay sets the sample rate attribute although
		 * it seems not supporting it in fact.
		 */
		fp->attributes &= ~UAC_EP_CS_ATTR_SAMPLE_RATE;
		break;
	case USB_ID(0x041e, 0x3020): /* Creative SB Audigy 2 NX */
	case USB_ID(0x0763, 0x2003): /* M-Audio Audiophile USB */
		/* doesn't set the sample rate attribute, but supports it */
		fp->attributes |= UAC_EP_CS_ATTR_SAMPLE_RATE;
		break;
	case USB_ID(0x0763, 0x2001):  /* M-Audio Quattro USB */
	case USB_ID(0x0763, 0x2012):  /* M-Audio Fast Track Pro USB */
	case USB_ID(0x047f, 0x0ca1): /* plantronics headset */
	case USB_ID(0x077d, 0x07af): /* Griffin iMic (note that there is
					an older model 77d:223) */
	/*
	 * plantronics headset and Griffin iMic have set adaptive-in
	 * although it's really not...
	 */
		fp->ep_attr &= ~USB_ENDPOINT_SYNCTYPE;
		if (stream == SNDRV_PCM_STREAM_PLAYBACK)
			fp->ep_attr |= USB_ENDPOINT_SYNC_ADAPTIVE;
		else
			fp->ep_attr |= USB_ENDPOINT_SYNC_SYNC;
		break;
	case USB_ID(0x07fd, 0x0004):  /* MOTU MicroBook IIc */
		/*
		 * MaxPacketsOnly attribute is erroneously set in endpoint
		 * descriptors. As a result this card produces noise with
		 * all sample rates other than 96 kHz.
		 */
		fp->attributes &= ~UAC_EP_CS_ATTR_FILL_MAX;
		break;
	case USB_ID(0x1224, 0x2a25):  /* Jieli Technology USB PHY 2.0 */
		/* mic works only when ep packet size is set to wMaxPacketSize */
		fp->attributes |= UAC_EP_CS_ATTR_FILL_MAX;
		break;
	case USB_ID(0x3511, 0x2b1e): /* Opencomm2 UC USB Bluetooth dongle */
		/* mic works only when ep pitch control is not set */
		if (stream == SNDRV_PCM_STREAM_CAPTURE)
			fp->attributes &= ~UAC_EP_CS_ATTR_PITCH_CONTROL;
		break;
	}
}

/*
 * driver behavior quirk flags
 */
struct usb_audio_quirk_flags_table {
	u32 id;
	u32 flags;
};

#define DEVICE_FLG(vid, pid, _flags) \
	{ .id = USB_ID(vid, pid), .flags = (_flags) }
#define VENDOR_FLG(vid, _flags) DEVICE_FLG(vid, 0, _flags)

static const struct usb_audio_quirk_flags_table quirk_flags_table[] = {
	/* Device matches */
	DEVICE_FLG(0x041e, 0x3000, /* Creative SB Extigy */
		   QUIRK_FLAG_IGNORE_CTL_ERROR),
	DEVICE_FLG(0x041e, 0x4080, /* Creative Live Cam VF0610 */
		   QUIRK_FLAG_GET_SAMPLE_RATE),
	DEVICE_FLG(0x046d, 0x084c, /* Logitech ConferenceCam Connect */
		   QUIRK_FLAG_GET_SAMPLE_RATE | QUIRK_FLAG_CTL_MSG_DELAY_1M),
	DEVICE_FLG(0x046d, 0x0991, /* Logitech QuickCam Pro */
		   QUIRK_FLAG_CTL_MSG_DELAY_1M | QUIRK_FLAG_IGNORE_CTL_ERROR),
	DEVICE_FLG(0x046d, 0x09a4, /* Logitech QuickCam E 3500 */
		   QUIRK_FLAG_CTL_MSG_DELAY_1M | QUIRK_FLAG_IGNORE_CTL_ERROR),
	DEVICE_FLG(0x0499, 0x1509, /* Steinberg UR22 */
		   QUIRK_FLAG_GENERIC_IMPLICIT_FB),
<<<<<<< HEAD
=======
	DEVICE_FLG(0x0499, 0x3108, /* Yamaha YIT-W12TX */
		   QUIRK_FLAG_GET_SAMPLE_RATE),
>>>>>>> 5eb2b831
	DEVICE_FLG(0x04d8, 0xfeea, /* Benchmark DAC1 Pre */
		   QUIRK_FLAG_GET_SAMPLE_RATE),
	DEVICE_FLG(0x04e8, 0xa051, /* Samsung USBC Headset (AKG) */
		   QUIRK_FLAG_SKIP_CLOCK_SELECTOR | QUIRK_FLAG_CTL_MSG_DELAY_5M),
	DEVICE_FLG(0x054c, 0x0b8c, /* Sony WALKMAN NW-A45 DAC */
		   QUIRK_FLAG_SET_IFACE_FIRST),
	DEVICE_FLG(0x0556, 0x0014, /* Phoenix Audio TMX320VC */
		   QUIRK_FLAG_GET_SAMPLE_RATE),
	DEVICE_FLG(0x05a3, 0x9420, /* ELP HD USB Camera */
		   QUIRK_FLAG_GET_SAMPLE_RATE),
	DEVICE_FLG(0x05a7, 0x1020, /* Bose Companion 5 */
		   QUIRK_FLAG_GET_SAMPLE_RATE),
	DEVICE_FLG(0x05e1, 0x0408, /* Syntek STK1160 */
		   QUIRK_FLAG_ALIGN_TRANSFER),
	DEVICE_FLG(0x05e1, 0x0480, /* Hauppauge Woodbury */
		   QUIRK_FLAG_SHARE_MEDIA_DEVICE | QUIRK_FLAG_ALIGN_TRANSFER),
	DEVICE_FLG(0x0644, 0x8043, /* TEAC UD-501/UD-501V2/UD-503/NT-503 */
		   QUIRK_FLAG_ITF_USB_DSD_DAC | QUIRK_FLAG_CTL_MSG_DELAY |
		   QUIRK_FLAG_IFACE_DELAY),
	DEVICE_FLG(0x0644, 0x8044, /* Esoteric D-05X */
		   QUIRK_FLAG_ITF_USB_DSD_DAC | QUIRK_FLAG_CTL_MSG_DELAY |
		   QUIRK_FLAG_IFACE_DELAY),
	DEVICE_FLG(0x0644, 0x804a, /* TEAC UD-301 */
		   QUIRK_FLAG_ITF_USB_DSD_DAC | QUIRK_FLAG_CTL_MSG_DELAY |
		   QUIRK_FLAG_IFACE_DELAY),
	DEVICE_FLG(0x06f8, 0xb000, /* Hercules DJ Console (Windows Edition) */
		   QUIRK_FLAG_IGNORE_CTL_ERROR),
	DEVICE_FLG(0x06f8, 0xd002, /* Hercules DJ Console (Macintosh Edition) */
		   QUIRK_FLAG_IGNORE_CTL_ERROR),
	DEVICE_FLG(0x0711, 0x5800, /* MCT Trigger 5 USB-to-HDMI */
		   QUIRK_FLAG_GET_SAMPLE_RATE),
	DEVICE_FLG(0x074d, 0x3553, /* Outlaw RR2150 (Micronas UAC3553B) */
		   QUIRK_FLAG_GET_SAMPLE_RATE),
	DEVICE_FLG(0x0763, 0x2030, /* M-Audio Fast Track C400 */
		   QUIRK_FLAG_GENERIC_IMPLICIT_FB),
	DEVICE_FLG(0x0763, 0x2031, /* M-Audio Fast Track C600 */
		   QUIRK_FLAG_GENERIC_IMPLICIT_FB),
<<<<<<< HEAD
=======
	DEVICE_FLG(0x07fd, 0x000b, /* MOTU M Series 2nd hardware revision */
		   QUIRK_FLAG_CTL_MSG_DELAY_1M),
>>>>>>> 5eb2b831
	DEVICE_FLG(0x08bb, 0x2702, /* LineX FM Transmitter */
		   QUIRK_FLAG_IGNORE_CTL_ERROR),
	DEVICE_FLG(0x0951, 0x16ad, /* Kingston HyperX */
		   QUIRK_FLAG_CTL_MSG_DELAY_1M),
	DEVICE_FLG(0x0b0e, 0x0349, /* Jabra 550a */
		   QUIRK_FLAG_CTL_MSG_DELAY_1M),
	DEVICE_FLG(0x0fd9, 0x0008, /* Hauppauge HVR-950Q */
		   QUIRK_FLAG_SHARE_MEDIA_DEVICE | QUIRK_FLAG_ALIGN_TRANSFER),
	DEVICE_FLG(0x1395, 0x740a, /* Sennheiser DECT */
		   QUIRK_FLAG_GET_SAMPLE_RATE),
	DEVICE_FLG(0x1397, 0x0507, /* Behringer UMC202HD */
		   QUIRK_FLAG_PLAYBACK_FIRST | QUIRK_FLAG_GENERIC_IMPLICIT_FB),
	DEVICE_FLG(0x1397, 0x0508, /* Behringer UMC204HD */
		   QUIRK_FLAG_PLAYBACK_FIRST | QUIRK_FLAG_GENERIC_IMPLICIT_FB),
	DEVICE_FLG(0x1397, 0x0509, /* Behringer UMC404HD */
		   QUIRK_FLAG_PLAYBACK_FIRST | QUIRK_FLAG_GENERIC_IMPLICIT_FB),
	DEVICE_FLG(0x13e5, 0x0001, /* Serato Phono */
		   QUIRK_FLAG_IGNORE_CTL_ERROR),
	DEVICE_FLG(0x154e, 0x1002, /* Denon DCD-1500RE */
		   QUIRK_FLAG_ITF_USB_DSD_DAC | QUIRK_FLAG_CTL_MSG_DELAY),
	DEVICE_FLG(0x154e, 0x1003, /* Denon DA-300USB */
		   QUIRK_FLAG_ITF_USB_DSD_DAC | QUIRK_FLAG_CTL_MSG_DELAY),
	DEVICE_FLG(0x154e, 0x3005, /* Marantz HD-DAC1 */
		   QUIRK_FLAG_ITF_USB_DSD_DAC | QUIRK_FLAG_CTL_MSG_DELAY),
	DEVICE_FLG(0x154e, 0x3006, /* Marantz SA-14S1 */
		   QUIRK_FLAG_ITF_USB_DSD_DAC | QUIRK_FLAG_CTL_MSG_DELAY),
	DEVICE_FLG(0x154e, 0x500e, /* Denon DN-X1600 */
		   QUIRK_FLAG_IGNORE_CLOCK_SOURCE),
	DEVICE_FLG(0x1686, 0x00dd, /* Zoom R16/24 */
		   QUIRK_FLAG_TX_LENGTH | QUIRK_FLAG_CTL_MSG_DELAY_1M),
	DEVICE_FLG(0x17aa, 0x1046, /* Lenovo ThinkStation P620 Rear Line-in, Line-out and Microphone */
		   QUIRK_FLAG_DISABLE_AUTOSUSPEND),
	DEVICE_FLG(0x17aa, 0x104d, /* Lenovo ThinkStation P620 Internal Speaker + Front Headset */
		   QUIRK_FLAG_DISABLE_AUTOSUSPEND),
	DEVICE_FLG(0x1852, 0x5065, /* Luxman DA-06 */
		   QUIRK_FLAG_ITF_USB_DSD_DAC | QUIRK_FLAG_CTL_MSG_DELAY),
	DEVICE_FLG(0x1901, 0x0191, /* GE B850V3 CP2114 audio interface */
		   QUIRK_FLAG_GET_SAMPLE_RATE),
	DEVICE_FLG(0x2040, 0x7200, /* Hauppauge HVR-950Q */
		   QUIRK_FLAG_SHARE_MEDIA_DEVICE | QUIRK_FLAG_ALIGN_TRANSFER),
	DEVICE_FLG(0x2040, 0x7201, /* Hauppauge HVR-950Q-MXL */
		   QUIRK_FLAG_SHARE_MEDIA_DEVICE | QUIRK_FLAG_ALIGN_TRANSFER),
	DEVICE_FLG(0x2040, 0x7210, /* Hauppauge HVR-950Q */
		   QUIRK_FLAG_SHARE_MEDIA_DEVICE | QUIRK_FLAG_ALIGN_TRANSFER),
	DEVICE_FLG(0x2040, 0x7211, /* Hauppauge HVR-950Q-MXL */
		   QUIRK_FLAG_SHARE_MEDIA_DEVICE | QUIRK_FLAG_ALIGN_TRANSFER),
	DEVICE_FLG(0x2040, 0x7213, /* Hauppauge HVR-950Q */
		   QUIRK_FLAG_SHARE_MEDIA_DEVICE | QUIRK_FLAG_ALIGN_TRANSFER),
	DEVICE_FLG(0x2040, 0x7217, /* Hauppauge HVR-950Q */
		   QUIRK_FLAG_SHARE_MEDIA_DEVICE | QUIRK_FLAG_ALIGN_TRANSFER),
	DEVICE_FLG(0x2040, 0x721b, /* Hauppauge HVR-950Q */
		   QUIRK_FLAG_SHARE_MEDIA_DEVICE | QUIRK_FLAG_ALIGN_TRANSFER),
	DEVICE_FLG(0x2040, 0x721e, /* Hauppauge HVR-950Q */
		   QUIRK_FLAG_SHARE_MEDIA_DEVICE | QUIRK_FLAG_ALIGN_TRANSFER),
	DEVICE_FLG(0x2040, 0x721f, /* Hauppauge HVR-950Q */
		   QUIRK_FLAG_SHARE_MEDIA_DEVICE | QUIRK_FLAG_ALIGN_TRANSFER),
	DEVICE_FLG(0x2040, 0x7240, /* Hauppauge HVR-850 */
		   QUIRK_FLAG_SHARE_MEDIA_DEVICE | QUIRK_FLAG_ALIGN_TRANSFER),
	DEVICE_FLG(0x2040, 0x7260, /* Hauppauge HVR-950Q */
		   QUIRK_FLAG_SHARE_MEDIA_DEVICE | QUIRK_FLAG_ALIGN_TRANSFER),
	DEVICE_FLG(0x2040, 0x7270, /* Hauppauge HVR-950Q */
		   QUIRK_FLAG_SHARE_MEDIA_DEVICE | QUIRK_FLAG_ALIGN_TRANSFER),
	DEVICE_FLG(0x2040, 0x7280, /* Hauppauge HVR-950Q */
		   QUIRK_FLAG_SHARE_MEDIA_DEVICE | QUIRK_FLAG_ALIGN_TRANSFER),
	DEVICE_FLG(0x2040, 0x7281, /* Hauppauge HVR-950Q-MXL */
		   QUIRK_FLAG_SHARE_MEDIA_DEVICE | QUIRK_FLAG_ALIGN_TRANSFER),
	DEVICE_FLG(0x2040, 0x8200, /* Hauppauge Woodbury */
		   QUIRK_FLAG_SHARE_MEDIA_DEVICE | QUIRK_FLAG_ALIGN_TRANSFER),
	DEVICE_FLG(0x21b4, 0x0081, /* AudioQuest DragonFly */
		   QUIRK_FLAG_GET_SAMPLE_RATE),
	DEVICE_FLG(0x2522, 0x0007, /* LH Labs Geek Out HD Audio 1V5 */
		   QUIRK_FLAG_SET_IFACE_FIRST),
	DEVICE_FLG(0x2708, 0x0002, /* Audient iD14 */
		   QUIRK_FLAG_IGNORE_CTL_ERROR),
	DEVICE_FLG(0x2912, 0x30c8, /* Audioengine D1 */
		   QUIRK_FLAG_GET_SAMPLE_RATE),
	DEVICE_FLG(0x30be, 0x0101, /* Schiit Hel */
		   QUIRK_FLAG_IGNORE_CTL_ERROR),
	DEVICE_FLG(0x413c, 0xa506, /* Dell AE515 sound bar */
		   QUIRK_FLAG_GET_SAMPLE_RATE),
	DEVICE_FLG(0x534d, 0x0021, /* MacroSilicon MS2100/MS2106 */
		   QUIRK_FLAG_ALIGN_TRANSFER),
	DEVICE_FLG(0x534d, 0x2109, /* MacroSilicon MS2109 */
		   QUIRK_FLAG_ALIGN_TRANSFER),
	DEVICE_FLG(0x1224, 0x2a25, /* Jieli Technology USB PHY 2.0 */
		   QUIRK_FLAG_GET_SAMPLE_RATE),
	DEVICE_FLG(0x2b53, 0x0023, /* Fiero SC-01 (firmware v1.0.0 @ 48 kHz) */
		   QUIRK_FLAG_GENERIC_IMPLICIT_FB),
	DEVICE_FLG(0x2b53, 0x0024, /* Fiero SC-01 (firmware v1.0.0 @ 96 kHz) */
		   QUIRK_FLAG_GENERIC_IMPLICIT_FB),
	DEVICE_FLG(0x2b53, 0x0031, /* Fiero SC-01 (firmware v1.1.0) */
		   QUIRK_FLAG_GENERIC_IMPLICIT_FB),
	DEVICE_FLG(0x0525, 0xa4ad, /* Hamedal C20 usb camero */
		   QUIRK_FLAG_IFACE_SKIP_CLOSE),

	/* Vendor matches */
	VENDOR_FLG(0x045e, /* MS Lifecam */
		   QUIRK_FLAG_GET_SAMPLE_RATE),
	VENDOR_FLG(0x046d, /* Logitech */
		   QUIRK_FLAG_CTL_MSG_DELAY_1M),
	VENDOR_FLG(0x047f, /* Plantronics */
		   QUIRK_FLAG_GET_SAMPLE_RATE | QUIRK_FLAG_CTL_MSG_DELAY),
	VENDOR_FLG(0x0644, /* TEAC Corp. */
		   QUIRK_FLAG_CTL_MSG_DELAY | QUIRK_FLAG_IFACE_DELAY),
	VENDOR_FLG(0x07fd, /* MOTU */
		   QUIRK_FLAG_VALIDATE_RATES),
	VENDOR_FLG(0x1235, /* Focusrite Novation */
		   QUIRK_FLAG_VALIDATE_RATES),
	VENDOR_FLG(0x152a, /* Thesycon devices */
		   QUIRK_FLAG_DSD_RAW),
	VENDOR_FLG(0x1de7, /* Phoenix Audio */
		   QUIRK_FLAG_GET_SAMPLE_RATE),
	VENDOR_FLG(0x20b1, /* XMOS based devices */
		   QUIRK_FLAG_DSD_RAW),
	VENDOR_FLG(0x22d9, /* Oppo */
		   QUIRK_FLAG_DSD_RAW),
	VENDOR_FLG(0x23ba, /* Playback Design */
		   QUIRK_FLAG_CTL_MSG_DELAY | QUIRK_FLAG_IFACE_DELAY |
		   QUIRK_FLAG_DSD_RAW),
	VENDOR_FLG(0x25ce, /* Mytek devices */
		   QUIRK_FLAG_DSD_RAW),
	VENDOR_FLG(0x278b, /* Rotel? */
		   QUIRK_FLAG_DSD_RAW),
	VENDOR_FLG(0x292b, /* Gustard/Ess based devices */
		   QUIRK_FLAG_DSD_RAW),
	VENDOR_FLG(0x2972, /* FiiO devices */
		   QUIRK_FLAG_DSD_RAW),
	VENDOR_FLG(0x2ab6, /* T+A devices */
		   QUIRK_FLAG_DSD_RAW),
	VENDOR_FLG(0x3336, /* HEM devices */
		   QUIRK_FLAG_DSD_RAW),
	VENDOR_FLG(0x3353, /* Khadas devices */
		   QUIRK_FLAG_DSD_RAW),
	VENDOR_FLG(0x3842, /* EVGA */
		   QUIRK_FLAG_DSD_RAW),
	VENDOR_FLG(0xc502, /* HiBy devices */
		   QUIRK_FLAG_DSD_RAW),

	{} /* terminator */
};

void snd_usb_init_quirk_flags(struct snd_usb_audio *chip)
{
	const struct usb_audio_quirk_flags_table *p;

	for (p = quirk_flags_table; p->id; p++) {
		if (chip->usb_id == p->id ||
		    (!USB_ID_PRODUCT(p->id) &&
		     USB_ID_VENDOR(chip->usb_id) == USB_ID_VENDOR(p->id))) {
			usb_audio_dbg(chip,
				      "Set quirk_flags 0x%x for device %04x:%04x\n",
				      p->flags, USB_ID_VENDOR(chip->usb_id),
				      USB_ID_PRODUCT(chip->usb_id));
			chip->quirk_flags |= p->flags;
			return;
		}
	}
}<|MERGE_RESOLUTION|>--- conflicted
+++ resolved
@@ -1759,11 +1759,8 @@
 		   QUIRK_FLAG_CTL_MSG_DELAY_1M | QUIRK_FLAG_IGNORE_CTL_ERROR),
 	DEVICE_FLG(0x0499, 0x1509, /* Steinberg UR22 */
 		   QUIRK_FLAG_GENERIC_IMPLICIT_FB),
-<<<<<<< HEAD
-=======
 	DEVICE_FLG(0x0499, 0x3108, /* Yamaha YIT-W12TX */
 		   QUIRK_FLAG_GET_SAMPLE_RATE),
->>>>>>> 5eb2b831
 	DEVICE_FLG(0x04d8, 0xfeea, /* Benchmark DAC1 Pre */
 		   QUIRK_FLAG_GET_SAMPLE_RATE),
 	DEVICE_FLG(0x04e8, 0xa051, /* Samsung USBC Headset (AKG) */
@@ -1801,11 +1798,8 @@
 		   QUIRK_FLAG_GENERIC_IMPLICIT_FB),
 	DEVICE_FLG(0x0763, 0x2031, /* M-Audio Fast Track C600 */
 		   QUIRK_FLAG_GENERIC_IMPLICIT_FB),
-<<<<<<< HEAD
-=======
 	DEVICE_FLG(0x07fd, 0x000b, /* MOTU M Series 2nd hardware revision */
 		   QUIRK_FLAG_CTL_MSG_DELAY_1M),
->>>>>>> 5eb2b831
 	DEVICE_FLG(0x08bb, 0x2702, /* LineX FM Transmitter */
 		   QUIRK_FLAG_IGNORE_CTL_ERROR),
 	DEVICE_FLG(0x0951, 0x16ad, /* Kingston HyperX */
