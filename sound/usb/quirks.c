// SPDX-License-Identifier: GPL-2.0-or-later
/*
 */

#include <linux/init.h>
#include <linux/slab.h>
#include <linux/usb.h>
#include <linux/usb/audio.h>
#include <linux/usb/midi.h>
#include <linux/bits.h>

#include <sound/control.h>
#include <sound/core.h>
#include <sound/info.h>
#include <sound/pcm.h>

#include "usbaudio.h"
#include "card.h"
#include "mixer.h"
#include "mixer_quirks.h"
#include "midi.h"
#include "quirks.h"
#include "helper.h"
#include "endpoint.h"
#include "pcm.h"
#include "clock.h"
#include "stream.h"

/*
 * handle the quirks for the contained interfaces
 */
static int create_composite_quirk(struct snd_usb_audio *chip,
				  struct usb_interface *iface,
				  struct usb_driver *driver,
				  const struct snd_usb_audio_quirk *quirk_comp)
{
	int probed_ifnum = get_iface_desc(iface->altsetting)->bInterfaceNumber;
	const struct snd_usb_audio_quirk *quirk;
	int err;

	for (quirk = quirk_comp->data; quirk->ifnum >= 0; ++quirk) {
		iface = usb_ifnum_to_if(chip->dev, quirk->ifnum);
		if (!iface)
			continue;
		if (quirk->ifnum != probed_ifnum &&
		    usb_interface_claimed(iface))
			continue;
		err = snd_usb_create_quirk(chip, iface, driver, quirk);
		if (err < 0)
			return err;
	}

	for (quirk = quirk_comp->data; quirk->ifnum >= 0; ++quirk) {
		iface = usb_ifnum_to_if(chip->dev, quirk->ifnum);
		if (!iface)
			continue;
		if (quirk->ifnum != probed_ifnum &&
		    !usb_interface_claimed(iface)) {
			err = usb_driver_claim_interface(driver, iface,
							 USB_AUDIO_IFACE_UNUSED);
			if (err < 0)
				return err;
		}
	}

	return 0;
}

static int ignore_interface_quirk(struct snd_usb_audio *chip,
				  struct usb_interface *iface,
				  struct usb_driver *driver,
				  const struct snd_usb_audio_quirk *quirk)
{
	return 0;
}


/*
 * Allow alignment on audio sub-slot (channel samples) rather than
 * on audio slots (audio frames)
 */
static int create_align_transfer_quirk(struct snd_usb_audio *chip,
				       struct usb_interface *iface,
				       struct usb_driver *driver,
				       const struct snd_usb_audio_quirk *quirk)
{
	chip->txfr_quirk = 1;
	return 1;	/* Continue with creating streams and mixer */
}

static int create_any_midi_quirk(struct snd_usb_audio *chip,
				 struct usb_interface *intf,
				 struct usb_driver *driver,
				 const struct snd_usb_audio_quirk *quirk)
{
	return snd_usbmidi_create(chip->card, intf, &chip->midi_list, quirk);
}

/*
 * create a stream for an interface with proper descriptors
 */
static int create_standard_audio_quirk(struct snd_usb_audio *chip,
				       struct usb_interface *iface,
				       struct usb_driver *driver,
				       const struct snd_usb_audio_quirk *quirk)
{
	struct usb_host_interface *alts;
	struct usb_interface_descriptor *altsd;
	int err;

	if (chip->usb_id == USB_ID(0x1686, 0x00dd)) /* Zoom R16/24 */
		chip->tx_length_quirk = 1;

	alts = &iface->altsetting[0];
	altsd = get_iface_desc(alts);
	err = snd_usb_parse_audio_interface(chip, altsd->bInterfaceNumber);
	if (err < 0) {
		usb_audio_err(chip, "cannot setup if %d: error %d\n",
			   altsd->bInterfaceNumber, err);
		return err;
	}
	/* reset the current interface */
	usb_set_interface(chip->dev, altsd->bInterfaceNumber, 0);
	return 0;
}

/*
 * create a stream for an endpoint/altsetting without proper descriptors
 */
static int create_fixed_stream_quirk(struct snd_usb_audio *chip,
				     struct usb_interface *iface,
				     struct usb_driver *driver,
				     const struct snd_usb_audio_quirk *quirk)
{
	struct audioformat *fp;
	struct usb_host_interface *alts;
	struct usb_interface_descriptor *altsd;
	int stream, err;
	unsigned *rate_table = NULL;

	fp = kmemdup(quirk->data, sizeof(*fp), GFP_KERNEL);
	if (!fp)
		return -ENOMEM;

	INIT_LIST_HEAD(&fp->list);
	if (fp->nr_rates > MAX_NR_RATES) {
		kfree(fp);
		return -EINVAL;
	}
	if (fp->nr_rates > 0) {
		rate_table = kmemdup(fp->rate_table,
				     sizeof(int) * fp->nr_rates, GFP_KERNEL);
		if (!rate_table) {
			kfree(fp);
			return -ENOMEM;
		}
		fp->rate_table = rate_table;
	}

	stream = (fp->endpoint & USB_DIR_IN)
		? SNDRV_PCM_STREAM_CAPTURE : SNDRV_PCM_STREAM_PLAYBACK;
	err = snd_usb_add_audio_stream(chip, stream, fp);
	if (err < 0)
		goto error;
	if (fp->iface != get_iface_desc(&iface->altsetting[0])->bInterfaceNumber ||
	    fp->altset_idx >= iface->num_altsetting) {
		err = -EINVAL;
		goto error;
	}
	alts = &iface->altsetting[fp->altset_idx];
	altsd = get_iface_desc(alts);
	if (altsd->bNumEndpoints < 1) {
		err = -EINVAL;
		goto error;
	}

	fp->protocol = altsd->bInterfaceProtocol;

	if (fp->datainterval == 0)
		fp->datainterval = snd_usb_parse_datainterval(chip, alts);
	if (fp->maxpacksize == 0)
		fp->maxpacksize = le16_to_cpu(get_endpoint(alts, 0)->wMaxPacketSize);
	usb_set_interface(chip->dev, fp->iface, 0);
	snd_usb_init_pitch(chip, fp->iface, alts, fp);
	snd_usb_init_sample_rate(chip, fp->iface, alts, fp, fp->rate_max);
	return 0;

 error:
	list_del(&fp->list); /* unlink for avoiding double-free */
	kfree(fp);
	kfree(rate_table);
	return err;
}

static int create_auto_pcm_quirk(struct snd_usb_audio *chip,
				 struct usb_interface *iface,
				 struct usb_driver *driver)
{
	struct usb_host_interface *alts;
	struct usb_interface_descriptor *altsd;
	struct usb_endpoint_descriptor *epd;
	struct uac1_as_header_descriptor *ashd;
	struct uac_format_type_i_discrete_descriptor *fmtd;

	/*
	 * Most Roland/Yamaha audio streaming interfaces have more or less
	 * standard descriptors, but older devices might lack descriptors, and
	 * future ones might change, so ensure that we fail silently if the
	 * interface doesn't look exactly right.
	 */

	/* must have a non-zero altsetting for streaming */
	if (iface->num_altsetting < 2)
		return -ENODEV;
	alts = &iface->altsetting[1];
	altsd = get_iface_desc(alts);

	/* must have an isochronous endpoint for streaming */
	if (altsd->bNumEndpoints < 1)
		return -ENODEV;
	epd = get_endpoint(alts, 0);
	if (!usb_endpoint_xfer_isoc(epd))
		return -ENODEV;

	/* must have format descriptors */
	ashd = snd_usb_find_csint_desc(alts->extra, alts->extralen, NULL,
				       UAC_AS_GENERAL);
	fmtd = snd_usb_find_csint_desc(alts->extra, alts->extralen, NULL,
				       UAC_FORMAT_TYPE);
	if (!ashd || ashd->bLength < 7 ||
	    !fmtd || fmtd->bLength < 8)
		return -ENODEV;

	return create_standard_audio_quirk(chip, iface, driver, NULL);
}

static int create_yamaha_midi_quirk(struct snd_usb_audio *chip,
				    struct usb_interface *iface,
				    struct usb_driver *driver,
				    struct usb_host_interface *alts)
{
	static const struct snd_usb_audio_quirk yamaha_midi_quirk = {
		.type = QUIRK_MIDI_YAMAHA
	};
	struct usb_midi_in_jack_descriptor *injd;
	struct usb_midi_out_jack_descriptor *outjd;

	/* must have some valid jack descriptors */
	injd = snd_usb_find_csint_desc(alts->extra, alts->extralen,
				       NULL, USB_MS_MIDI_IN_JACK);
	outjd = snd_usb_find_csint_desc(alts->extra, alts->extralen,
					NULL, USB_MS_MIDI_OUT_JACK);
	if (!injd && !outjd)
		return -ENODEV;
	if ((injd && !snd_usb_validate_midi_desc(injd)) ||
	    (outjd && !snd_usb_validate_midi_desc(outjd)))
		return -ENODEV;
	if (injd && (injd->bLength < 5 ||
		     (injd->bJackType != USB_MS_EMBEDDED &&
		      injd->bJackType != USB_MS_EXTERNAL)))
		return -ENODEV;
	if (outjd && (outjd->bLength < 6 ||
		      (outjd->bJackType != USB_MS_EMBEDDED &&
		       outjd->bJackType != USB_MS_EXTERNAL)))
		return -ENODEV;
	return create_any_midi_quirk(chip, iface, driver, &yamaha_midi_quirk);
}

static int create_roland_midi_quirk(struct snd_usb_audio *chip,
				    struct usb_interface *iface,
				    struct usb_driver *driver,
				    struct usb_host_interface *alts)
{
	static const struct snd_usb_audio_quirk roland_midi_quirk = {
		.type = QUIRK_MIDI_ROLAND
	};
	u8 *roland_desc = NULL;

	/* might have a vendor-specific descriptor <06 24 F1 02 ...> */
	for (;;) {
		roland_desc = snd_usb_find_csint_desc(alts->extra,
						      alts->extralen,
						      roland_desc, 0xf1);
		if (!roland_desc)
			return -ENODEV;
		if (roland_desc[0] < 6 || roland_desc[3] != 2)
			continue;
		return create_any_midi_quirk(chip, iface, driver,
					     &roland_midi_quirk);
	}
}

static int create_std_midi_quirk(struct snd_usb_audio *chip,
				 struct usb_interface *iface,
				 struct usb_driver *driver,
				 struct usb_host_interface *alts)
{
	struct usb_ms_header_descriptor *mshd;
	struct usb_ms_endpoint_descriptor *msepd;

	/* must have the MIDIStreaming interface header descriptor*/
	mshd = (struct usb_ms_header_descriptor *)alts->extra;
	if (alts->extralen < 7 ||
	    mshd->bLength < 7 ||
	    mshd->bDescriptorType != USB_DT_CS_INTERFACE ||
	    mshd->bDescriptorSubtype != USB_MS_HEADER)
		return -ENODEV;
	/* must have the MIDIStreaming endpoint descriptor*/
	msepd = (struct usb_ms_endpoint_descriptor *)alts->endpoint[0].extra;
	if (alts->endpoint[0].extralen < 4 ||
	    msepd->bLength < 4 ||
	    msepd->bDescriptorType != USB_DT_CS_ENDPOINT ||
	    msepd->bDescriptorSubtype != UAC_MS_GENERAL ||
	    msepd->bNumEmbMIDIJack < 1 ||
	    msepd->bNumEmbMIDIJack > 16)
		return -ENODEV;

	return create_any_midi_quirk(chip, iface, driver, NULL);
}

static int create_auto_midi_quirk(struct snd_usb_audio *chip,
				  struct usb_interface *iface,
				  struct usb_driver *driver)
{
	struct usb_host_interface *alts;
	struct usb_interface_descriptor *altsd;
	struct usb_endpoint_descriptor *epd;
	int err;

	alts = &iface->altsetting[0];
	altsd = get_iface_desc(alts);

	/* must have at least one bulk/interrupt endpoint for streaming */
	if (altsd->bNumEndpoints < 1)
		return -ENODEV;
	epd = get_endpoint(alts, 0);
	if (!usb_endpoint_xfer_bulk(epd) &&
	    !usb_endpoint_xfer_int(epd))
		return -ENODEV;

	switch (USB_ID_VENDOR(chip->usb_id)) {
	case 0x0499: /* Yamaha */
		err = create_yamaha_midi_quirk(chip, iface, driver, alts);
		if (err != -ENODEV)
			return err;
		break;
	case 0x0582: /* Roland */
		err = create_roland_midi_quirk(chip, iface, driver, alts);
		if (err != -ENODEV)
			return err;
		break;
	}

	return create_std_midi_quirk(chip, iface, driver, alts);
}

static int create_autodetect_quirk(struct snd_usb_audio *chip,
				   struct usb_interface *iface,
				   struct usb_driver *driver)
{
	int err;

	err = create_auto_pcm_quirk(chip, iface, driver);
	if (err == -ENODEV)
		err = create_auto_midi_quirk(chip, iface, driver);
	return err;
}

static int create_autodetect_quirks(struct snd_usb_audio *chip,
				    struct usb_interface *iface,
				    struct usb_driver *driver,
				    const struct snd_usb_audio_quirk *quirk)
{
	int probed_ifnum = get_iface_desc(iface->altsetting)->bInterfaceNumber;
	int ifcount, ifnum, err;

	err = create_autodetect_quirk(chip, iface, driver);
	if (err < 0)
		return err;

	/*
	 * ALSA PCM playback/capture devices cannot be registered in two steps,
	 * so we have to claim the other corresponding interface here.
	 */
	ifcount = chip->dev->actconfig->desc.bNumInterfaces;
	for (ifnum = 0; ifnum < ifcount; ifnum++) {
		if (ifnum == probed_ifnum || quirk->ifnum >= 0)
			continue;
		iface = usb_ifnum_to_if(chip->dev, ifnum);
		if (!iface ||
		    usb_interface_claimed(iface) ||
		    get_iface_desc(iface->altsetting)->bInterfaceClass !=
							USB_CLASS_VENDOR_SPEC)
			continue;

		err = create_autodetect_quirk(chip, iface, driver);
		if (err >= 0) {
			err = usb_driver_claim_interface(driver, iface,
							 USB_AUDIO_IFACE_UNUSED);
			if (err < 0)
				return err;
		}
	}

	return 0;
}

/*
 * Create a stream for an Edirol UA-700/UA-25/UA-4FX interface.  
 * The only way to detect the sample rate is by looking at wMaxPacketSize.
 */
static int create_uaxx_quirk(struct snd_usb_audio *chip,
			     struct usb_interface *iface,
			     struct usb_driver *driver,
			     const struct snd_usb_audio_quirk *quirk)
{
	static const struct audioformat ua_format = {
		.formats = SNDRV_PCM_FMTBIT_S24_3LE,
		.channels = 2,
		.fmt_type = UAC_FORMAT_TYPE_I,
		.altsetting = 1,
		.altset_idx = 1,
		.rates = SNDRV_PCM_RATE_CONTINUOUS,
	};
	struct usb_host_interface *alts;
	struct usb_interface_descriptor *altsd;
	struct audioformat *fp;
	int stream, err;

	/* both PCM and MIDI interfaces have 2 or more altsettings */
	if (iface->num_altsetting < 2)
		return -ENXIO;
	alts = &iface->altsetting[1];
	altsd = get_iface_desc(alts);

	if (altsd->bNumEndpoints == 2) {
		static const struct snd_usb_midi_endpoint_info ua700_ep = {
			.out_cables = 0x0003,
			.in_cables  = 0x0003
		};
		static const struct snd_usb_audio_quirk ua700_quirk = {
			.type = QUIRK_MIDI_FIXED_ENDPOINT,
			.data = &ua700_ep
		};
		static const struct snd_usb_midi_endpoint_info uaxx_ep = {
			.out_cables = 0x0001,
			.in_cables  = 0x0001
		};
		static const struct snd_usb_audio_quirk uaxx_quirk = {
			.type = QUIRK_MIDI_FIXED_ENDPOINT,
			.data = &uaxx_ep
		};
		const struct snd_usb_audio_quirk *quirk =
			chip->usb_id == USB_ID(0x0582, 0x002b)
			? &ua700_quirk : &uaxx_quirk;
		return __snd_usbmidi_create(chip->card, iface,
					  &chip->midi_list, quirk,
					  chip->usb_id);
	}

	if (altsd->bNumEndpoints != 1)
		return -ENXIO;

	fp = kmemdup(&ua_format, sizeof(*fp), GFP_KERNEL);
	if (!fp)
		return -ENOMEM;

	fp->iface = altsd->bInterfaceNumber;
	fp->endpoint = get_endpoint(alts, 0)->bEndpointAddress;
	fp->ep_attr = get_endpoint(alts, 0)->bmAttributes;
	fp->datainterval = 0;
	fp->maxpacksize = le16_to_cpu(get_endpoint(alts, 0)->wMaxPacketSize);
	INIT_LIST_HEAD(&fp->list);

	switch (fp->maxpacksize) {
	case 0x120:
		fp->rate_max = fp->rate_min = 44100;
		break;
	case 0x138:
	case 0x140:
		fp->rate_max = fp->rate_min = 48000;
		break;
	case 0x258:
	case 0x260:
		fp->rate_max = fp->rate_min = 96000;
		break;
	default:
		usb_audio_err(chip, "unknown sample rate\n");
		kfree(fp);
		return -ENXIO;
	}

	stream = (fp->endpoint & USB_DIR_IN)
		? SNDRV_PCM_STREAM_CAPTURE : SNDRV_PCM_STREAM_PLAYBACK;
	err = snd_usb_add_audio_stream(chip, stream, fp);
	if (err < 0) {
		list_del(&fp->list); /* unlink for avoiding double-free */
		kfree(fp);
		return err;
	}
	usb_set_interface(chip->dev, fp->iface, 0);
	return 0;
}

/*
 * Create a standard mixer for the specified interface.
 */
static int create_standard_mixer_quirk(struct snd_usb_audio *chip,
				       struct usb_interface *iface,
				       struct usb_driver *driver,
				       const struct snd_usb_audio_quirk *quirk)
{
	if (quirk->ifnum < 0)
		return 0;

	return snd_usb_create_mixer(chip, quirk->ifnum, 0);
}


static int setup_fmt_after_resume_quirk(struct snd_usb_audio *chip,
				       struct usb_interface *iface,
				       struct usb_driver *driver,
				       const struct snd_usb_audio_quirk *quirk)
{
	chip->setup_fmt_after_resume_quirk = 1;
	return 1;	/* Continue with creating streams and mixer */
}

static int setup_disable_autosuspend(struct snd_usb_audio *chip,
				       struct usb_interface *iface,
				       struct usb_driver *driver,
				       const struct snd_usb_audio_quirk *quirk)
{
	usb_disable_autosuspend(interface_to_usbdev(iface));
	return 1;	/* Continue with creating streams and mixer */
}

/*
 * audio-interface quirks
 *
 * returns zero if no standard audio/MIDI parsing is needed.
 * returns a positive value if standard audio/midi interfaces are parsed
 * after this.
 * returns a negative value at error.
 */
int snd_usb_create_quirk(struct snd_usb_audio *chip,
			 struct usb_interface *iface,
			 struct usb_driver *driver,
			 const struct snd_usb_audio_quirk *quirk)
{
	typedef int (*quirk_func_t)(struct snd_usb_audio *,
				    struct usb_interface *,
				    struct usb_driver *,
				    const struct snd_usb_audio_quirk *);
	static const quirk_func_t quirk_funcs[] = {
		[QUIRK_IGNORE_INTERFACE] = ignore_interface_quirk,
		[QUIRK_COMPOSITE] = create_composite_quirk,
		[QUIRK_AUTODETECT] = create_autodetect_quirks,
		[QUIRK_MIDI_STANDARD_INTERFACE] = create_any_midi_quirk,
		[QUIRK_MIDI_FIXED_ENDPOINT] = create_any_midi_quirk,
		[QUIRK_MIDI_YAMAHA] = create_any_midi_quirk,
		[QUIRK_MIDI_ROLAND] = create_any_midi_quirk,
		[QUIRK_MIDI_MIDIMAN] = create_any_midi_quirk,
		[QUIRK_MIDI_NOVATION] = create_any_midi_quirk,
		[QUIRK_MIDI_RAW_BYTES] = create_any_midi_quirk,
		[QUIRK_MIDI_EMAGIC] = create_any_midi_quirk,
		[QUIRK_MIDI_CME] = create_any_midi_quirk,
		[QUIRK_MIDI_AKAI] = create_any_midi_quirk,
		[QUIRK_MIDI_FTDI] = create_any_midi_quirk,
		[QUIRK_MIDI_CH345] = create_any_midi_quirk,
		[QUIRK_AUDIO_STANDARD_INTERFACE] = create_standard_audio_quirk,
		[QUIRK_AUDIO_FIXED_ENDPOINT] = create_fixed_stream_quirk,
		[QUIRK_AUDIO_EDIROL_UAXX] = create_uaxx_quirk,
		[QUIRK_AUDIO_ALIGN_TRANSFER] = create_align_transfer_quirk,
		[QUIRK_AUDIO_STANDARD_MIXER] = create_standard_mixer_quirk,
		[QUIRK_SETUP_FMT_AFTER_RESUME] = setup_fmt_after_resume_quirk,
		[QUIRK_SETUP_DISABLE_AUTOSUSPEND] = setup_disable_autosuspend,
	};

	if (quirk->type < QUIRK_TYPE_COUNT) {
		return quirk_funcs[quirk->type](chip, iface, driver, quirk);
	} else {
		usb_audio_err(chip, "invalid quirk type %d\n", quirk->type);
		return -ENXIO;
	}
}

/*
 * boot quirks
 */

#define EXTIGY_FIRMWARE_SIZE_OLD 794
#define EXTIGY_FIRMWARE_SIZE_NEW 483

static int snd_usb_extigy_boot_quirk(struct usb_device *dev, struct usb_interface *intf)
{
	struct usb_host_config *config = dev->actconfig;
	int err;

	if (le16_to_cpu(get_cfg_desc(config)->wTotalLength) == EXTIGY_FIRMWARE_SIZE_OLD ||
	    le16_to_cpu(get_cfg_desc(config)->wTotalLength) == EXTIGY_FIRMWARE_SIZE_NEW) {
		dev_dbg(&dev->dev, "sending Extigy boot sequence...\n");
		/* Send message to force it to reconnect with full interface. */
		err = snd_usb_ctl_msg(dev, usb_sndctrlpipe(dev,0),
				      0x10, 0x43, 0x0001, 0x000a, NULL, 0);
		if (err < 0)
			dev_dbg(&dev->dev, "error sending boot message: %d\n", err);
		err = usb_get_descriptor(dev, USB_DT_DEVICE, 0,
				&dev->descriptor, sizeof(dev->descriptor));
		config = dev->actconfig;
		if (err < 0)
			dev_dbg(&dev->dev, "error usb_get_descriptor: %d\n", err);
		err = usb_reset_configuration(dev);
		if (err < 0)
			dev_dbg(&dev->dev, "error usb_reset_configuration: %d\n", err);
		dev_dbg(&dev->dev, "extigy_boot: new boot length = %d\n",
			    le16_to_cpu(get_cfg_desc(config)->wTotalLength));
		return -ENODEV; /* quit this anyway */
	}
	return 0;
}

static int snd_usb_audigy2nx_boot_quirk(struct usb_device *dev)
{
	u8 buf = 1;

	snd_usb_ctl_msg(dev, usb_rcvctrlpipe(dev, 0), 0x2a,
			USB_DIR_IN | USB_TYPE_VENDOR | USB_RECIP_OTHER,
			0, 0, &buf, 1);
	if (buf == 0) {
		snd_usb_ctl_msg(dev, usb_sndctrlpipe(dev, 0), 0x29,
				USB_DIR_OUT | USB_TYPE_VENDOR | USB_RECIP_OTHER,
				1, 2000, NULL, 0);
		return -ENODEV;
	}
	return 0;
}

static int snd_usb_fasttrackpro_boot_quirk(struct usb_device *dev)
{
	int err;

	if (dev->actconfig->desc.bConfigurationValue == 1) {
		dev_info(&dev->dev,
			   "Fast Track Pro switching to config #2\n");
		/* This function has to be available by the usb core module.
		 * if it is not avialable the boot quirk has to be left out
		 * and the configuration has to be set by udev or hotplug
		 * rules
		 */
		err = usb_driver_set_configuration(dev, 2);
		if (err < 0)
			dev_dbg(&dev->dev,
				"error usb_driver_set_configuration: %d\n",
				err);
		/* Always return an error, so that we stop creating a device
		   that will just be destroyed and recreated with a new
		   configuration */
		return -ENODEV;
	} else
		dev_info(&dev->dev, "Fast Track Pro config OK\n");

	return 0;
}

/*
 * C-Media CM106/CM106+ have four 16-bit internal registers that are nicely
 * documented in the device's data sheet.
 */
static int snd_usb_cm106_write_int_reg(struct usb_device *dev, int reg, u16 value)
{
	u8 buf[4];
	buf[0] = 0x20;
	buf[1] = value & 0xff;
	buf[2] = (value >> 8) & 0xff;
	buf[3] = reg;
	return snd_usb_ctl_msg(dev, usb_sndctrlpipe(dev, 0), USB_REQ_SET_CONFIGURATION,
			       USB_DIR_OUT | USB_TYPE_CLASS | USB_RECIP_ENDPOINT,
			       0, 0, &buf, 4);
}

static int snd_usb_cm106_boot_quirk(struct usb_device *dev)
{
	/*
	 * Enable line-out driver mode, set headphone source to front
	 * channels, enable stereo mic.
	 */
	return snd_usb_cm106_write_int_reg(dev, 2, 0x8004);
}

/*
 * CM6206 registers from the CM6206 datasheet rev 2.1
 */
#define CM6206_REG0_DMA_MASTER BIT(15)
#define CM6206_REG0_SPDIFO_RATE_48K (2 << 12)
#define CM6206_REG0_SPDIFO_RATE_96K (7 << 12)
/* Bit 4 thru 11 is the S/PDIF category code */
#define CM6206_REG0_SPDIFO_CAT_CODE_GENERAL (0 << 4)
#define CM6206_REG0_SPDIFO_EMPHASIS_CD BIT(3)
#define CM6206_REG0_SPDIFO_COPYRIGHT_NA BIT(2)
#define CM6206_REG0_SPDIFO_NON_AUDIO BIT(1)
#define CM6206_REG0_SPDIFO_PRO_FORMAT BIT(0)

#define CM6206_REG1_TEST_SEL_CLK BIT(14)
#define CM6206_REG1_PLLBIN_EN BIT(13)
#define CM6206_REG1_SOFT_MUTE_EN BIT(12)
#define CM6206_REG1_GPIO4_OUT BIT(11)
#define CM6206_REG1_GPIO4_OE BIT(10)
#define CM6206_REG1_GPIO3_OUT BIT(9)
#define CM6206_REG1_GPIO3_OE BIT(8)
#define CM6206_REG1_GPIO2_OUT BIT(7)
#define CM6206_REG1_GPIO2_OE BIT(6)
#define CM6206_REG1_GPIO1_OUT BIT(5)
#define CM6206_REG1_GPIO1_OE BIT(4)
#define CM6206_REG1_SPDIFO_INVALID BIT(3)
#define CM6206_REG1_SPDIF_LOOP_EN BIT(2)
#define CM6206_REG1_SPDIFO_DIS BIT(1)
#define CM6206_REG1_SPDIFI_MIX BIT(0)

#define CM6206_REG2_DRIVER_ON BIT(15)
#define CM6206_REG2_HEADP_SEL_SIDE_CHANNELS (0 << 13)
#define CM6206_REG2_HEADP_SEL_SURROUND_CHANNELS (1 << 13)
#define CM6206_REG2_HEADP_SEL_CENTER_SUBW (2 << 13)
#define CM6206_REG2_HEADP_SEL_FRONT_CHANNELS (3 << 13)
#define CM6206_REG2_MUTE_HEADPHONE_RIGHT BIT(12)
#define CM6206_REG2_MUTE_HEADPHONE_LEFT BIT(11)
#define CM6206_REG2_MUTE_REAR_SURROUND_RIGHT BIT(10)
#define CM6206_REG2_MUTE_REAR_SURROUND_LEFT BIT(9)
#define CM6206_REG2_MUTE_SIDE_SURROUND_RIGHT BIT(8)
#define CM6206_REG2_MUTE_SIDE_SURROUND_LEFT BIT(7)
#define CM6206_REG2_MUTE_SUBWOOFER BIT(6)
#define CM6206_REG2_MUTE_CENTER BIT(5)
#define CM6206_REG2_MUTE_RIGHT_FRONT BIT(3)
#define CM6206_REG2_MUTE_LEFT_FRONT BIT(3)
#define CM6206_REG2_EN_BTL BIT(2)
#define CM6206_REG2_MCUCLKSEL_1_5_MHZ (0)
#define CM6206_REG2_MCUCLKSEL_3_MHZ (1)
#define CM6206_REG2_MCUCLKSEL_6_MHZ (2)
#define CM6206_REG2_MCUCLKSEL_12_MHZ (3)

/* Bit 11..13 sets the sensitivity to FLY tuner volume control VP/VD signal */
#define CM6206_REG3_FLYSPEED_DEFAULT (2 << 11)
#define CM6206_REG3_VRAP25EN BIT(10)
#define CM6206_REG3_MSEL1 BIT(9)
#define CM6206_REG3_SPDIFI_RATE_44_1K BIT(0 << 7)
#define CM6206_REG3_SPDIFI_RATE_48K BIT(2 << 7)
#define CM6206_REG3_SPDIFI_RATE_32K BIT(3 << 7)
#define CM6206_REG3_PINSEL BIT(6)
#define CM6206_REG3_FOE BIT(5)
#define CM6206_REG3_ROE BIT(4)
#define CM6206_REG3_CBOE BIT(3)
#define CM6206_REG3_LOSE BIT(2)
#define CM6206_REG3_HPOE BIT(1)
#define CM6206_REG3_SPDIFI_CANREC BIT(0)

#define CM6206_REG5_DA_RSTN BIT(13)
#define CM6206_REG5_AD_RSTN BIT(12)
#define CM6206_REG5_SPDIFO_AD2SPDO BIT(12)
#define CM6206_REG5_SPDIFO_SEL_FRONT (0 << 9)
#define CM6206_REG5_SPDIFO_SEL_SIDE_SUR (1 << 9)
#define CM6206_REG5_SPDIFO_SEL_CEN_LFE (2 << 9)
#define CM6206_REG5_SPDIFO_SEL_REAR_SUR (3 << 9)
#define CM6206_REG5_CODECM BIT(8)
#define CM6206_REG5_EN_HPF BIT(7)
#define CM6206_REG5_T_SEL_DSDA4 BIT(6)
#define CM6206_REG5_T_SEL_DSDA3 BIT(5)
#define CM6206_REG5_T_SEL_DSDA2 BIT(4)
#define CM6206_REG5_T_SEL_DSDA1 BIT(3)
#define CM6206_REG5_T_SEL_DSDAD_NORMAL 0
#define CM6206_REG5_T_SEL_DSDAD_FRONT 4
#define CM6206_REG5_T_SEL_DSDAD_S_SURROUND 5
#define CM6206_REG5_T_SEL_DSDAD_CEN_LFE 6
#define CM6206_REG5_T_SEL_DSDAD_R_SURROUND 7

static int snd_usb_cm6206_boot_quirk(struct usb_device *dev)
{
	int err  = 0, reg;
	int val[] = {
		/*
		 * Values here are chosen based on sniffing USB traffic
		 * under Windows.
		 *
		 * REG0: DAC is master, sample rate 48kHz, no copyright
		 */
		CM6206_REG0_SPDIFO_RATE_48K |
		CM6206_REG0_SPDIFO_COPYRIGHT_NA,
		/*
		 * REG1: PLL binary search enable, soft mute enable.
		 */
		CM6206_REG1_PLLBIN_EN |
		CM6206_REG1_SOFT_MUTE_EN,
		/*
		 * REG2: enable output drivers,
		 * select front channels to the headphone output,
		 * then mute the headphone channels, run the MCU
		 * at 1.5 MHz.
		 */
		CM6206_REG2_DRIVER_ON |
		CM6206_REG2_HEADP_SEL_FRONT_CHANNELS |
		CM6206_REG2_MUTE_HEADPHONE_RIGHT |
		CM6206_REG2_MUTE_HEADPHONE_LEFT,
		/*
		 * REG3: default flyspeed, set 2.5V mic bias
		 * enable all line out ports and enable SPDIF
		 */
		CM6206_REG3_FLYSPEED_DEFAULT |
		CM6206_REG3_VRAP25EN |
		CM6206_REG3_FOE |
		CM6206_REG3_ROE |
		CM6206_REG3_CBOE |
		CM6206_REG3_LOSE |
		CM6206_REG3_HPOE |
		CM6206_REG3_SPDIFI_CANREC,
		/* REG4 is just a bunch of GPIO lines */
		0x0000,
		/* REG5: de-assert AD/DA reset signals */
		CM6206_REG5_DA_RSTN |
		CM6206_REG5_AD_RSTN };

	for (reg = 0; reg < ARRAY_SIZE(val); reg++) {
		err = snd_usb_cm106_write_int_reg(dev, reg, val[reg]);
		if (err < 0)
			return err;
	}

	return err;
}

/* quirk for Plantronics GameCom 780 with CM6302 chip */
static int snd_usb_gamecon780_boot_quirk(struct usb_device *dev)
{
	/* set the initial volume and don't change; other values are either
	 * too loud or silent due to firmware bug (bko#65251)
	 */
	u8 buf[2] = { 0x74, 0xe3 };
	return snd_usb_ctl_msg(dev, usb_sndctrlpipe(dev, 0), UAC_SET_CUR,
			USB_RECIP_INTERFACE | USB_TYPE_CLASS | USB_DIR_OUT,
			UAC_FU_VOLUME << 8, 9 << 8, buf, 2);
}

/*
 * Novation Twitch DJ controller
 * Focusrite Novation Saffire 6 USB audio card
 */
static int snd_usb_novation_boot_quirk(struct usb_device *dev)
{
	/* preemptively set up the device because otherwise the
	 * raw MIDI endpoints are not active */
	usb_set_interface(dev, 0, 1);
	return 0;
}

/*
 * This call will put the synth in "USB send" mode, i.e it will send MIDI
 * messages through USB (this is disabled at startup). The synth will
 * acknowledge by sending a sysex on endpoint 0x85 and by displaying a USB
 * sign on its LCD. Values here are chosen based on sniffing USB traffic
 * under Windows.
 */
static int snd_usb_accessmusic_boot_quirk(struct usb_device *dev)
{
	int err, actual_length;
	/* "midi send" enable */
	static const u8 seq[] = { 0x4e, 0x73, 0x52, 0x01 };
	void *buf;

	if (usb_pipe_type_check(dev, usb_sndintpipe(dev, 0x05)))
		return -EINVAL;
	buf = kmemdup(seq, ARRAY_SIZE(seq), GFP_KERNEL);
	if (!buf)
		return -ENOMEM;
	err = usb_interrupt_msg(dev, usb_sndintpipe(dev, 0x05), buf,
			ARRAY_SIZE(seq), &actual_length, 1000);
	kfree(buf);
	if (err < 0)
		return err;

	return 0;
}

/*
 * Some sound cards from Native Instruments are in fact compliant to the USB
 * audio standard of version 2 and other approved USB standards, even though
 * they come up as vendor-specific device when first connected.
 *
 * However, they can be told to come up with a new set of descriptors
 * upon their next enumeration, and the interfaces announced by the new
 * descriptors will then be handled by the kernel's class drivers. As the
 * product ID will also change, no further checks are required.
 */

static int snd_usb_nativeinstruments_boot_quirk(struct usb_device *dev)
{
	int ret;

	ret = usb_control_msg(dev, usb_sndctrlpipe(dev, 0),
				  0xaf, USB_TYPE_VENDOR | USB_RECIP_DEVICE,
				  1, 0, NULL, 0, 1000);

	if (ret < 0)
		return ret;

	usb_reset_device(dev);

	/* return -EAGAIN, so the creation of an audio interface for this
	 * temporary device is aborted. The device will reconnect with a
	 * new product ID */
	return -EAGAIN;
}

static void mbox2_setup_48_24_magic(struct usb_device *dev)
{
	u8 srate[3];
	u8 temp[12];

	/* Choose 48000Hz permanently */
	srate[0] = 0x80;
	srate[1] = 0xbb;
	srate[2] = 0x00;

	/* Send the magic! */
	snd_usb_ctl_msg(dev, usb_rcvctrlpipe(dev, 0),
		0x01, 0x22, 0x0100, 0x0085, &temp, 0x0003);
	snd_usb_ctl_msg(dev, usb_sndctrlpipe(dev, 0),
		0x81, 0xa2, 0x0100, 0x0085, &srate, 0x0003);
	snd_usb_ctl_msg(dev, usb_sndctrlpipe(dev, 0),
		0x81, 0xa2, 0x0100, 0x0086, &srate, 0x0003);
	snd_usb_ctl_msg(dev, usb_sndctrlpipe(dev, 0),
		0x81, 0xa2, 0x0100, 0x0003, &srate, 0x0003);
	return;
}

/* Digidesign Mbox 2 needs to load firmware onboard
 * and driver must wait a few seconds for initialisation.
 */

#define MBOX2_FIRMWARE_SIZE    646
#define MBOX2_BOOT_LOADING     0x01 /* Hard coded into the device */
#define MBOX2_BOOT_READY       0x02 /* Hard coded into the device */

static int snd_usb_mbox2_boot_quirk(struct usb_device *dev)
{
	struct usb_host_config *config = dev->actconfig;
	int err;
	u8 bootresponse[0x12];
	int fwsize;
	int count;

	fwsize = le16_to_cpu(get_cfg_desc(config)->wTotalLength);

	if (fwsize != MBOX2_FIRMWARE_SIZE) {
		dev_err(&dev->dev, "Invalid firmware size=%d.\n", fwsize);
		return -ENODEV;
	}

	dev_dbg(&dev->dev, "Sending Digidesign Mbox 2 boot sequence...\n");

	count = 0;
	bootresponse[0] = MBOX2_BOOT_LOADING;
	while ((bootresponse[0] == MBOX2_BOOT_LOADING) && (count < 10)) {
		msleep(500); /* 0.5 second delay */
		snd_usb_ctl_msg(dev, usb_rcvctrlpipe(dev, 0),
			/* Control magic - load onboard firmware */
			0x85, 0xc0, 0x0001, 0x0000, &bootresponse, 0x0012);
		if (bootresponse[0] == MBOX2_BOOT_READY)
			break;
		dev_dbg(&dev->dev, "device not ready, resending boot sequence...\n");
		count++;
	}

	if (bootresponse[0] != MBOX2_BOOT_READY) {
		dev_err(&dev->dev, "Unknown bootresponse=%d, or timed out, ignoring device.\n", bootresponse[0]);
		return -ENODEV;
	}

	dev_dbg(&dev->dev, "device initialised!\n");

	err = usb_get_descriptor(dev, USB_DT_DEVICE, 0,
		&dev->descriptor, sizeof(dev->descriptor));
	config = dev->actconfig;
	if (err < 0)
		dev_dbg(&dev->dev, "error usb_get_descriptor: %d\n", err);

	err = usb_reset_configuration(dev);
	if (err < 0)
		dev_dbg(&dev->dev, "error usb_reset_configuration: %d\n", err);
	dev_dbg(&dev->dev, "mbox2_boot: new boot length = %d\n",
		le16_to_cpu(get_cfg_desc(config)->wTotalLength));

	mbox2_setup_48_24_magic(dev);

	dev_info(&dev->dev, "Digidesign Mbox 2: 24bit 48kHz");

	return 0; /* Successful boot */
}

static int snd_usb_axefx3_boot_quirk(struct usb_device *dev)
{
	int err;

	dev_dbg(&dev->dev, "Waiting for Axe-Fx III to boot up...\n");

	/* If the Axe-Fx III has not fully booted, it will timeout when trying
	 * to enable the audio streaming interface. A more generous timeout is
	 * used here to detect when the Axe-Fx III has finished booting as the
	 * set interface message will be acked once it has
	 */
	err = usb_control_msg(dev, usb_sndctrlpipe(dev, 0),
				USB_REQ_SET_INTERFACE, USB_RECIP_INTERFACE,
				1, 1, NULL, 0, 120000);
	if (err < 0) {
		dev_err(&dev->dev,
			"failed waiting for Axe-Fx III to boot: %d\n", err);
		return err;
	}

	dev_dbg(&dev->dev, "Axe-Fx III is now ready\n");

	err = usb_set_interface(dev, 1, 0);
	if (err < 0)
		dev_dbg(&dev->dev,
			"error stopping Axe-Fx III interface: %d\n", err);

	return 0;
}


#define MICROBOOK_BUF_SIZE 128

static int snd_usb_motu_microbookii_communicate(struct usb_device *dev, u8 *buf,
						int buf_size, int *length)
{
	int err, actual_length;

	if (usb_pipe_type_check(dev, usb_sndintpipe(dev, 0x01)))
		return -EINVAL;
	err = usb_interrupt_msg(dev, usb_sndintpipe(dev, 0x01), buf, *length,
				&actual_length, 1000);
	if (err < 0)
		return err;

	print_hex_dump(KERN_DEBUG, "MicroBookII snd: ", DUMP_PREFIX_NONE, 16, 1,
		       buf, actual_length, false);

	memset(buf, 0, buf_size);

	if (usb_pipe_type_check(dev, usb_rcvintpipe(dev, 0x82)))
		return -EINVAL;
	err = usb_interrupt_msg(dev, usb_rcvintpipe(dev, 0x82), buf, buf_size,
				&actual_length, 1000);
	if (err < 0)
		return err;

	print_hex_dump(KERN_DEBUG, "MicroBookII rcv: ", DUMP_PREFIX_NONE, 16, 1,
		       buf, actual_length, false);

	*length = actual_length;
	return 0;
}

static int snd_usb_motu_microbookii_boot_quirk(struct usb_device *dev)
{
	int err, actual_length, poll_attempts = 0;
	static const u8 set_samplerate_seq[] = { 0x00, 0x00, 0x00, 0x00,
						 0x00, 0x00, 0x0b, 0x14,
						 0x00, 0x00, 0x00, 0x01 };
	static const u8 poll_ready_seq[] = { 0x00, 0x04, 0x00, 0x00,
					     0x00, 0x00, 0x0b, 0x18 };
	u8 *buf = kzalloc(MICROBOOK_BUF_SIZE, GFP_KERNEL);

	if (!buf)
		return -ENOMEM;

	dev_info(&dev->dev, "Waiting for MOTU Microbook II to boot up...\n");

	/* First we tell the device which sample rate to use. */
	memcpy(buf, set_samplerate_seq, sizeof(set_samplerate_seq));
	actual_length = sizeof(set_samplerate_seq);
	err = snd_usb_motu_microbookii_communicate(dev, buf, MICROBOOK_BUF_SIZE,
						   &actual_length);

	if (err < 0) {
		dev_err(&dev->dev,
			"failed setting the sample rate for Motu MicroBook II: %d\n",
			err);
		goto free_buf;
	}

	/* Then we poll every 100 ms until the device informs of its readiness. */
	while (true) {
		if (++poll_attempts > 100) {
			dev_err(&dev->dev,
				"failed booting Motu MicroBook II: timeout\n");
			err = -ENODEV;
			goto free_buf;
		}

		memset(buf, 0, MICROBOOK_BUF_SIZE);
		memcpy(buf, poll_ready_seq, sizeof(poll_ready_seq));

		actual_length = sizeof(poll_ready_seq);
		err = snd_usb_motu_microbookii_communicate(
			dev, buf, MICROBOOK_BUF_SIZE, &actual_length);
		if (err < 0) {
			dev_err(&dev->dev,
				"failed booting Motu MicroBook II: communication error %d\n",
				err);
			goto free_buf;
		}

		/* the device signals its readiness through a message of the
		 * form
		 *           XX 06 00 00 00 00 0b 18  00 00 00 01
		 * If the device is not yet ready to accept audio data, the
		 * last byte of that sequence is 00.
		 */
		if (actual_length == 12 && buf[actual_length - 1] == 1)
			break;

		msleep(100);
	}

	dev_info(&dev->dev, "MOTU MicroBook II ready\n");

free_buf:
	kfree(buf);
	return err;
}

static int snd_usb_motu_m_series_boot_quirk(struct usb_device *dev)
{
	int ret;

	ret = usb_control_msg(dev, usb_sndctrlpipe(dev, 0),
			      1, USB_TYPE_VENDOR | USB_RECIP_DEVICE,
			      0x0, 0, NULL, 0, 1000);

	if (ret < 0)
		return ret;

	msleep(2000);

	ret = usb_control_msg(dev, usb_sndctrlpipe(dev, 0),
			      1, USB_TYPE_VENDOR | USB_RECIP_DEVICE,
			      0x20, 0, NULL, 0, 1000);

	if (ret < 0)
		return ret;

	return 0;
}

/*
 * Setup quirks
 */
#define MAUDIO_SET		0x01 /* parse device_setup */
#define MAUDIO_SET_COMPATIBLE	0x80 /* use only "win-compatible" interfaces */
#define MAUDIO_SET_DTS		0x02 /* enable DTS Digital Output */
#define MAUDIO_SET_96K		0x04 /* 48-96kHz rate if set, 8-48kHz otherwise */
#define MAUDIO_SET_24B		0x08 /* 24bits sample if set, 16bits otherwise */
#define MAUDIO_SET_DI		0x10 /* enable Digital Input */
#define MAUDIO_SET_MASK		0x1f /* bit mask for setup value */
#define MAUDIO_SET_24B_48K_DI	 0x19 /* 24bits+48kHz+Digital Input */
#define MAUDIO_SET_24B_48K_NOTDI 0x09 /* 24bits+48kHz+No Digital Input */
#define MAUDIO_SET_16B_48K_DI	 0x11 /* 16bits+48kHz+Digital Input */
#define MAUDIO_SET_16B_48K_NOTDI 0x01 /* 16bits+48kHz+No Digital Input */

static int quattro_skip_setting_quirk(struct snd_usb_audio *chip,
				      int iface, int altno)
{
	/* Reset ALL ifaces to 0 altsetting.
	 * Call it for every possible altsetting of every interface.
	 */
	usb_set_interface(chip->dev, iface, 0);
	if (chip->setup & MAUDIO_SET) {
		if (chip->setup & MAUDIO_SET_COMPATIBLE) {
			if (iface != 1 && iface != 2)
				return 1; /* skip all interfaces but 1 and 2 */
		} else {
			unsigned int mask;
			if (iface == 1 || iface == 2)
				return 1; /* skip interfaces 1 and 2 */
			if ((chip->setup & MAUDIO_SET_96K) && altno != 1)
				return 1; /* skip this altsetting */
			mask = chip->setup & MAUDIO_SET_MASK;
			if (mask == MAUDIO_SET_24B_48K_DI && altno != 2)
				return 1; /* skip this altsetting */
			if (mask == MAUDIO_SET_24B_48K_NOTDI && altno != 3)
				return 1; /* skip this altsetting */
			if (mask == MAUDIO_SET_16B_48K_NOTDI && altno != 4)
				return 1; /* skip this altsetting */
		}
	}
	usb_audio_dbg(chip,
		    "using altsetting %d for interface %d config %d\n",
		    altno, iface, chip->setup);
	return 0; /* keep this altsetting */
}

static int audiophile_skip_setting_quirk(struct snd_usb_audio *chip,
					 int iface,
					 int altno)
{
	/* Reset ALL ifaces to 0 altsetting.
	 * Call it for every possible altsetting of every interface.
	 */
	usb_set_interface(chip->dev, iface, 0);

	if (chip->setup & MAUDIO_SET) {
		unsigned int mask;
		if ((chip->setup & MAUDIO_SET_DTS) && altno != 6)
			return 1; /* skip this altsetting */
		if ((chip->setup & MAUDIO_SET_96K) && altno != 1)
			return 1; /* skip this altsetting */
		mask = chip->setup & MAUDIO_SET_MASK;
		if (mask == MAUDIO_SET_24B_48K_DI && altno != 2)
			return 1; /* skip this altsetting */
		if (mask == MAUDIO_SET_24B_48K_NOTDI && altno != 3)
			return 1; /* skip this altsetting */
		if (mask == MAUDIO_SET_16B_48K_DI && altno != 4)
			return 1; /* skip this altsetting */
		if (mask == MAUDIO_SET_16B_48K_NOTDI && altno != 5)
			return 1; /* skip this altsetting */
	}

	return 0; /* keep this altsetting */
}

static int fasttrackpro_skip_setting_quirk(struct snd_usb_audio *chip,
					   int iface, int altno)
{
	/* Reset ALL ifaces to 0 altsetting.
	 * Call it for every possible altsetting of every interface.
	 */
	usb_set_interface(chip->dev, iface, 0);

	/* possible configuration where both inputs and only one output is
	 *used is not supported by the current setup
	 */
	if (chip->setup & (MAUDIO_SET | MAUDIO_SET_24B)) {
		if (chip->setup & MAUDIO_SET_96K) {
			if (altno != 3 && altno != 6)
				return 1;
		} else if (chip->setup & MAUDIO_SET_DI) {
			if (iface == 4)
				return 1; /* no analog input */
			if (altno != 2 && altno != 5)
				return 1; /* enable only altsets 2 and 5 */
		} else {
			if (iface == 5)
				return 1; /* disable digialt input */
			if (altno != 2 && altno != 5)
				return 1; /* enalbe only altsets 2 and 5 */
		}
	} else {
		/* keep only 16-Bit mode */
		if (altno != 1)
			return 1;
	}

	usb_audio_dbg(chip,
		    "using altsetting %d for interface %d config %d\n",
		    altno, iface, chip->setup);
	return 0; /* keep this altsetting */
}

static int s1810c_skip_setting_quirk(struct snd_usb_audio *chip,
					   int iface, int altno)
{
	/*
	 * Altno settings:
	 *
	 * Playback (Interface 1):
	 * 1: 6 Analog + 2 S/PDIF
	 * 2: 6 Analog + 2 S/PDIF
	 * 3: 6 Analog
	 *
	 * Capture (Interface 2):
	 * 1: 8 Analog + 2 S/PDIF + 8 ADAT
	 * 2: 8 Analog + 2 S/PDIF + 4 ADAT
	 * 3: 8 Analog
	 */

	/*
	 * I'll leave 2 as the default one and
	 * use device_setup to switch to the
	 * other two.
	 */
	if ((chip->setup == 0 || chip->setup > 2) && altno != 2)
		return 1;
	else if (chip->setup == 1 && altno != 1)
		return 1;
	else if (chip->setup == 2 && altno != 3)
		return 1;

	return 0;
}

int snd_usb_apply_interface_quirk(struct snd_usb_audio *chip,
				  int iface,
				  int altno)
{
	/* audiophile usb: skip altsets incompatible with device_setup */
	if (chip->usb_id == USB_ID(0x0763, 0x2003))
		return audiophile_skip_setting_quirk(chip, iface, altno);
	/* quattro usb: skip altsets incompatible with device_setup */
	if (chip->usb_id == USB_ID(0x0763, 0x2001))
		return quattro_skip_setting_quirk(chip, iface, altno);
	/* fasttrackpro usb: skip altsets incompatible with device_setup */
	if (chip->usb_id == USB_ID(0x0763, 0x2012))
		return fasttrackpro_skip_setting_quirk(chip, iface, altno);
	/* presonus studio 1810c: skip altsets incompatible with device_setup */
	if (chip->usb_id == USB_ID(0x0194f, 0x010c))
		return s1810c_skip_setting_quirk(chip, iface, altno);


	return 0;
}

int snd_usb_apply_boot_quirk(struct usb_device *dev,
			     struct usb_interface *intf,
			     const struct snd_usb_audio_quirk *quirk,
			     unsigned int id)
{
	switch (id) {
	case USB_ID(0x041e, 0x3000):
		/* SB Extigy needs special boot-up sequence */
		/* if more models come, this will go to the quirk list. */
		return snd_usb_extigy_boot_quirk(dev, intf);

	case USB_ID(0x041e, 0x3020):
		/* SB Audigy 2 NX needs its own boot-up magic, too */
		return snd_usb_audigy2nx_boot_quirk(dev);

	case USB_ID(0x10f5, 0x0200):
		/* C-Media CM106 / Turtle Beach Audio Advantage Roadie */
		return snd_usb_cm106_boot_quirk(dev);

	case USB_ID(0x0d8c, 0x0102):
		/* C-Media CM6206 / CM106-Like Sound Device */
	case USB_ID(0x0ccd, 0x00b1): /* Terratec Aureon 7.1 USB */
		return snd_usb_cm6206_boot_quirk(dev);

	case USB_ID(0x0dba, 0x3000):
		/* Digidesign Mbox 2 */
		return snd_usb_mbox2_boot_quirk(dev);

	case USB_ID(0x1235, 0x0010): /* Focusrite Novation Saffire 6 USB */
	case USB_ID(0x1235, 0x0018): /* Focusrite Novation Twitch */
		return snd_usb_novation_boot_quirk(dev);

	case USB_ID(0x133e, 0x0815):
		/* Access Music VirusTI Desktop */
		return snd_usb_accessmusic_boot_quirk(dev);

	case USB_ID(0x17cc, 0x1000): /* Komplete Audio 6 */
	case USB_ID(0x17cc, 0x1010): /* Traktor Audio 6 */
	case USB_ID(0x17cc, 0x1020): /* Traktor Audio 10 */
		return snd_usb_nativeinstruments_boot_quirk(dev);
	case USB_ID(0x0763, 0x2012):  /* M-Audio Fast Track Pro USB */
		return snd_usb_fasttrackpro_boot_quirk(dev);
	case USB_ID(0x047f, 0xc010): /* Plantronics Gamecom 780 */
		return snd_usb_gamecon780_boot_quirk(dev);
	case USB_ID(0x2466, 0x8010): /* Fractal Audio Axe-Fx 3 */
		return snd_usb_axefx3_boot_quirk(dev);
	case USB_ID(0x07fd, 0x0004): /* MOTU MicroBook II */
		/*
		 * For some reason interface 3 with vendor-spec class is
		 * detected on MicroBook IIc.
		 */
		if (get_iface_desc(intf->altsetting)->bInterfaceClass ==
		    USB_CLASS_VENDOR_SPEC &&
		    get_iface_desc(intf->altsetting)->bInterfaceNumber < 3)
			return snd_usb_motu_microbookii_boot_quirk(dev);
		break;
	}

	return 0;
}

int snd_usb_apply_boot_quirk_once(struct usb_device *dev,
				  struct usb_interface *intf,
				  const struct snd_usb_audio_quirk *quirk,
				  unsigned int id)
{
	switch (id) {
	case USB_ID(0x07fd, 0x0008): /* MOTU M Series */
		return snd_usb_motu_m_series_boot_quirk(dev);
	}

	return 0;
}

/*
 * check if the device uses big-endian samples
 */
int snd_usb_is_big_endian_format(struct snd_usb_audio *chip, struct audioformat *fp)
{
	/* it depends on altsetting whether the device is big-endian or not */
	switch (chip->usb_id) {
	case USB_ID(0x0763, 0x2001): /* M-Audio Quattro: captured data only */
		if (fp->altsetting == 2 || fp->altsetting == 3 ||
			fp->altsetting == 5 || fp->altsetting == 6)
			return 1;
		break;
	case USB_ID(0x0763, 0x2003): /* M-Audio Audiophile USB */
		if (chip->setup == 0x00 ||
			fp->altsetting == 1 || fp->altsetting == 2 ||
			fp->altsetting == 3)
			return 1;
		break;
	case USB_ID(0x0763, 0x2012): /* M-Audio Fast Track Pro */
		if (fp->altsetting == 2 || fp->altsetting == 3 ||
			fp->altsetting == 5 || fp->altsetting == 6)
			return 1;
		break;
	}
	return 0;
}

/*
 * For E-Mu 0404USB/0202USB/TrackerPre/0204 sample rate should be set for device,
 * not for interface.
 */

enum {
	EMU_QUIRK_SR_44100HZ = 0,
	EMU_QUIRK_SR_48000HZ,
	EMU_QUIRK_SR_88200HZ,
	EMU_QUIRK_SR_96000HZ,
	EMU_QUIRK_SR_176400HZ,
	EMU_QUIRK_SR_192000HZ
};

static void set_format_emu_quirk(struct snd_usb_substream *subs,
				 struct audioformat *fmt)
{
	unsigned char emu_samplerate_id = 0;

	/* When capture is active
	 * sample rate shouldn't be changed
	 * by playback substream
	 */
	if (subs->direction == SNDRV_PCM_STREAM_PLAYBACK) {
		if (subs->stream->substream[SNDRV_PCM_STREAM_CAPTURE].interface != -1)
			return;
	}

	switch (fmt->rate_min) {
	case 48000:
		emu_samplerate_id = EMU_QUIRK_SR_48000HZ;
		break;
	case 88200:
		emu_samplerate_id = EMU_QUIRK_SR_88200HZ;
		break;
	case 96000:
		emu_samplerate_id = EMU_QUIRK_SR_96000HZ;
		break;
	case 176400:
		emu_samplerate_id = EMU_QUIRK_SR_176400HZ;
		break;
	case 192000:
		emu_samplerate_id = EMU_QUIRK_SR_192000HZ;
		break;
	default:
		emu_samplerate_id = EMU_QUIRK_SR_44100HZ;
		break;
	}
	snd_emuusb_set_samplerate(subs->stream->chip, emu_samplerate_id);
	subs->pkt_offset_adj = (emu_samplerate_id >= EMU_QUIRK_SR_176400HZ) ? 4 : 0;
}


/*
 * Pioneer DJ DJM-900NXS2
 * Device needs to know the sample rate each time substream is started
 */
static int pioneer_djm_set_format_quirk(struct snd_usb_substream *subs)
{

	/* Convert sample rate value to little endian */
	u8 sr[3];

	sr[0] = subs->cur_rate & 0xff;
	sr[1] = (subs->cur_rate >> 8) & 0xff;
	sr[2] = (subs->cur_rate >> 16) & 0xff;

	/* Configure device */
	usb_set_interface(subs->dev, 0, 1);
	snd_usb_ctl_msg(subs->stream->chip->dev,
		usb_rcvctrlpipe(subs->stream->chip->dev, 0),
		0x01, 0x22, 0x0100, 0x0082, &sr, 0x0003);

	return 0;
}

void snd_usb_set_format_quirk(struct snd_usb_substream *subs,
			      struct audioformat *fmt)
{
	switch (subs->stream->chip->usb_id) {
	case USB_ID(0x041e, 0x3f02): /* E-Mu 0202 USB */
	case USB_ID(0x041e, 0x3f04): /* E-Mu 0404 USB */
	case USB_ID(0x041e, 0x3f0a): /* E-Mu Tracker Pre */
	case USB_ID(0x041e, 0x3f19): /* E-Mu 0204 USB */
		set_format_emu_quirk(subs, fmt);
		break;
	case USB_ID(0x2b73, 0x000a): /* Pioneer DJ DJM-900NXS2 */
	case USB_ID(0x2b73, 0x0017): /* Pioneer DJ DJM-250MK2 */
		pioneer_djm_set_format_quirk(subs);
		break;
	case USB_ID(0x534d, 0x2109): /* MacroSilicon MS2109 */
		subs->stream_offset_adj = 2;
		break;
	}
}

bool snd_usb_get_sample_rate_quirk(struct snd_usb_audio *chip)
{
	/* devices which do not support reading the sample rate. */
	switch (chip->usb_id) {
	case USB_ID(0x041e, 0x4080): /* Creative Live Cam VF0610 */
	case USB_ID(0x04d8, 0xfeea): /* Benchmark DAC1 Pre */
	case USB_ID(0x0556, 0x0014): /* Phoenix Audio TMX320VC */
	case USB_ID(0x05a3, 0x9420): /* ELP HD USB Camera */
	case USB_ID(0x05a7, 0x1020): /* Bose Companion 5 */
	case USB_ID(0x074d, 0x3553): /* Outlaw RR2150 (Micronas UAC3553B) */
	case USB_ID(0x1395, 0x740a): /* Sennheiser DECT */
	case USB_ID(0x1901, 0x0191): /* GE B850V3 CP2114 audio interface */
	case USB_ID(0x21b4, 0x0081): /* AudioQuest DragonFly */
	case USB_ID(0x2912, 0x30c8): /* Audioengine D1 */
	case USB_ID(0x413c, 0xa506): /* Dell AE515 sound bar */
	case USB_ID(0x046d, 0x084c): /* Logitech ConferenceCam Connect */
		return true;
	}

	/* devices of these vendors don't support reading rate, either */
	switch (USB_ID_VENDOR(chip->usb_id)) {
	case 0x045e: /* MS Lifecam */
	case 0x047f: /* Plantronics */
	case 0x1de7: /* Phoenix Audio */
		return true;
	}

	return false;
}

/* ITF-USB DSD based DACs need a vendor cmd to switch
 * between PCM and native DSD mode
 */
static bool is_itf_usb_dsd_dac(unsigned int id)
{
	switch (id) {
	case USB_ID(0x154e, 0x1002): /* Denon DCD-1500RE */
	case USB_ID(0x154e, 0x1003): /* Denon DA-300USB */
	case USB_ID(0x154e, 0x3005): /* Marantz HD-DAC1 */
	case USB_ID(0x154e, 0x3006): /* Marantz SA-14S1 */
	case USB_ID(0x1852, 0x5065): /* Luxman DA-06 */
	case USB_ID(0x0644, 0x8043): /* TEAC UD-501/UD-501V2/UD-503/NT-503 */
	case USB_ID(0x0644, 0x8044): /* Esoteric D-05X */
	case USB_ID(0x0644, 0x804a): /* TEAC UD-301 */
		return true;
	}
	return false;
}

int snd_usb_select_mode_quirk(struct snd_usb_substream *subs,
			      struct audioformat *fmt)
{
	struct usb_device *dev = subs->dev;
	int err;

	if (is_itf_usb_dsd_dac(subs->stream->chip->usb_id)) {
		/* First switch to alt set 0, otherwise the mode switch cmd
		 * will not be accepted by the DAC
		 */
		err = usb_set_interface(dev, fmt->iface, 0);
		if (err < 0)
			return err;

		msleep(20); /* Delay needed after setting the interface */

		/* Vendor mode switch cmd is required. */
		if (fmt->formats & SNDRV_PCM_FMTBIT_DSD_U32_BE) {
			/* DSD mode (DSD_U32) requested */
			err = snd_usb_ctl_msg(dev, usb_sndctrlpipe(dev, 0), 0,
					      USB_DIR_OUT|USB_TYPE_VENDOR|USB_RECIP_INTERFACE,
					      1, 1, NULL, 0);
			if (err < 0)
				return err;

		} else {
			/* PCM or DOP mode (S32) requested */
			/* PCM mode (S16) requested */
			err = snd_usb_ctl_msg(dev, usb_sndctrlpipe(dev, 0), 0,
					      USB_DIR_OUT|USB_TYPE_VENDOR|USB_RECIP_INTERFACE,
					      0, 1, NULL, 0);
			if (err < 0)
				return err;

		}
		msleep(20);
	}
	return 0;
}

void snd_usb_endpoint_start_quirk(struct snd_usb_endpoint *ep)
{
	/*
	 * "Playback Design" products send bogus feedback data at the start
	 * of the stream. Ignore them.
	 */
	if (USB_ID_VENDOR(ep->chip->usb_id) == 0x23ba &&
	    ep->type == SND_USB_ENDPOINT_TYPE_SYNC)
		ep->skip_packets = 4;

	/*
	 * M-Audio Fast Track C400/C600 - when packets are not skipped, real
	 * world latency varies by approx. +/- 50 frames (at 96kHz) each time
	 * the stream is (re)started. When skipping packets 16 at endpoint
	 * start up, the real world latency is stable within +/- 1 frame (also
	 * across power cycles).
	 */
	if ((ep->chip->usb_id == USB_ID(0x0763, 0x2030) ||
	     ep->chip->usb_id == USB_ID(0x0763, 0x2031)) &&
	    ep->type == SND_USB_ENDPOINT_TYPE_DATA)
		ep->skip_packets = 16;

	/* Work around devices that report unreasonable feedback data */
	if ((ep->chip->usb_id == USB_ID(0x0644, 0x8038) ||  /* TEAC UD-H01 */
	     ep->chip->usb_id == USB_ID(0x1852, 0x5034)) && /* T+A Dac8 */
	    ep->syncmaxsize == 4)
		ep->tenor_fb_quirk = 1;
}

void snd_usb_set_interface_quirk(struct usb_device *dev)
{
	struct snd_usb_audio *chip = dev_get_drvdata(&dev->dev);

	if (!chip)
		return;
	/*
	 * "Playback Design" products need a 50ms delay after setting the
	 * USB interface.
	 */
	switch (USB_ID_VENDOR(chip->usb_id)) {
	case 0x23ba: /* Playback Design */
	case 0x0644: /* TEAC Corp. */
		msleep(50);
		break;
	}
}

/* quirk applied after snd_usb_ctl_msg(); not applied during boot quirks */
void snd_usb_ctl_msg_quirk(struct usb_device *dev, unsigned int pipe,
			   __u8 request, __u8 requesttype, __u16 value,
			   __u16 index, void *data, __u16 size)
{
	struct snd_usb_audio *chip = dev_get_drvdata(&dev->dev);

	if (!chip)
		return;
	/*
	 * "Playback Design" products need a 20ms delay after each
	 * class compliant request
	 */
	if (USB_ID_VENDOR(chip->usb_id) == 0x23ba &&
	    (requesttype & USB_TYPE_MASK) == USB_TYPE_CLASS)
		msleep(20);

	/*
	 * "TEAC Corp." products need a 20ms delay after each
	 * class compliant request
	 */
	if (USB_ID_VENDOR(chip->usb_id) == 0x0644 &&
	    (requesttype & USB_TYPE_MASK) == USB_TYPE_CLASS)
		msleep(20);

	/* ITF-USB DSD based DACs functionality need a delay
	 * after each class compliant request
	 */
	if (is_itf_usb_dsd_dac(chip->usb_id)
	    && (requesttype & USB_TYPE_MASK) == USB_TYPE_CLASS)
		msleep(20);

	/*
	 * Plantronics headsets (C320, C320-M, etc) need a delay to avoid
	 * random microhpone failures.
	 */
	if (USB_ID_VENDOR(chip->usb_id) == 0x047f &&
	    (requesttype & USB_TYPE_MASK) == USB_TYPE_CLASS)
		msleep(20);

	/* Zoom R16/24, many Logitech(at least H650e/H570e/BCC950),
	 * Jabra 550a, Kingston HyperX needs a tiny delay here,
	 * otherwise requests like get/set frequency return
	 * as failed despite actually succeeding.
	 */
	if ((chip->usb_id == USB_ID(0x1686, 0x00dd) ||
	     USB_ID_VENDOR(chip->usb_id) == 0x046d  || /* Logitech */
	     chip->usb_id == USB_ID(0x0b0e, 0x0349) ||
	     chip->usb_id == USB_ID(0x0951, 0x16ad)) &&
	    (requesttype & USB_TYPE_MASK) == USB_TYPE_CLASS)
		usleep_range(1000, 2000);

	/*
	 * Samsung USBC Headset (AKG) need a tiny delay after each
	 * class compliant request. (Model number: AAM625R or AAM627R)
	 */
	if (chip->usb_id == USB_ID(0x04e8, 0xa051) &&
	    (requesttype & USB_TYPE_MASK) == USB_TYPE_CLASS)
		usleep_range(5000, 6000);
}

/*
 * snd_usb_interface_dsd_format_quirks() is called from format.c to
 * augment the PCM format bit-field for DSD types. The UAC standards
 * don't have a designated bit field to denote DSD-capable interfaces,
 * hence all hardware that is known to support this format has to be
 * listed here.
 */
u64 snd_usb_interface_dsd_format_quirks(struct snd_usb_audio *chip,
					struct audioformat *fp,
					unsigned int sample_bytes)
{
	struct usb_interface *iface;

	/* Playback Designs */
	if (USB_ID_VENDOR(chip->usb_id) == 0x23ba &&
	    USB_ID_PRODUCT(chip->usb_id) < 0x0110) {
		switch (fp->altsetting) {
		case 1:
			fp->dsd_dop = true;
			return SNDRV_PCM_FMTBIT_DSD_U16_LE;
		case 2:
			fp->dsd_bitrev = true;
			return SNDRV_PCM_FMTBIT_DSD_U8;
		case 3:
			fp->dsd_bitrev = true;
			return SNDRV_PCM_FMTBIT_DSD_U16_LE;
		}
	}

	/* XMOS based USB DACs */
	switch (chip->usb_id) {
	case USB_ID(0x1511, 0x0037): /* AURALiC VEGA */
	case USB_ID(0x2522, 0x0012): /* LH Labs VI DAC Infinity */
	case USB_ID(0x2772, 0x0230): /* Pro-Ject Pre Box S2 Digital */
		if (fp->altsetting == 2)
			return SNDRV_PCM_FMTBIT_DSD_U32_BE;
		break;

	case USB_ID(0x0d8c, 0x0316): /* Hegel HD12 DSD */
	case USB_ID(0x10cb, 0x0103): /* The Bit Opus #3; with fp->dsd_raw */
	case USB_ID(0x16d0, 0x06b2): /* NuPrime DAC-10 */
	case USB_ID(0x16d0, 0x09dd): /* Encore mDSD */
	case USB_ID(0x16d0, 0x0733): /* Furutech ADL Stratos */
	case USB_ID(0x16d0, 0x09db): /* NuPrime Audio DAC-9 */
	case USB_ID(0x1db5, 0x0003): /* Bryston BDA3 */
	case USB_ID(0x22e1, 0xca01): /* HDTA Serenade DSD */
	case USB_ID(0x249c, 0x9326): /* M2Tech Young MkIII */
	case USB_ID(0x2616, 0x0106): /* PS Audio NuWave DAC */
	case USB_ID(0x2622, 0x0041): /* Audiolab M-DAC+ */
	case USB_ID(0x27f7, 0x3002): /* W4S DAC-2v2SE */
	case USB_ID(0x29a2, 0x0086): /* Mutec MC3+ USB */
	case USB_ID(0x6b42, 0x0042): /* MSB Technology */
		if (fp->altsetting == 3)
			return SNDRV_PCM_FMTBIT_DSD_U32_BE;
		break;

	/* Amanero Combo384 USB based DACs with native DSD support */
	case USB_ID(0x16d0, 0x071a):  /* Amanero - Combo384 */
	case USB_ID(0x2ab6, 0x0004):  /* T+A DAC8DSD-V2.0, MP1000E-V2.0, MP2000R-V2.0, MP2500R-V2.0, MP3100HV-V2.0 */
	case USB_ID(0x2ab6, 0x0005):  /* T+A USB HD Audio 1 */
	case USB_ID(0x2ab6, 0x0006):  /* T+A USB HD Audio 2 */
		if (fp->altsetting == 2) {
			switch (le16_to_cpu(chip->dev->descriptor.bcdDevice)) {
			case 0x199:
				return SNDRV_PCM_FMTBIT_DSD_U32_LE;
			case 0x19b:
			case 0x203:
				return SNDRV_PCM_FMTBIT_DSD_U32_BE;
			default:
				break;
			}
		}
		break;
	case USB_ID(0x16d0, 0x0a23):
		if (fp->altsetting == 2)
			return SNDRV_PCM_FMTBIT_DSD_U32_BE;
		break;

	default:
		break;
	}

	/* ITF-USB DSD based DACs */
	if (is_itf_usb_dsd_dac(chip->usb_id)) {
		iface = usb_ifnum_to_if(chip->dev, fp->iface);

		/* Altsetting 2 support native DSD if the num of altsets is
		 * three (0-2),
		 * Altsetting 3 support native DSD if the num of altsets is
		 * four (0-3).
		 */
		if (fp->altsetting == iface->num_altsetting - 1)
			return SNDRV_PCM_FMTBIT_DSD_U32_BE;
	}

	/* Mostly generic method to detect many DSD-capable implementations -
	 * from XMOS/Thesycon
	 */
	switch (USB_ID_VENDOR(chip->usb_id)) {
	case 0x152a:  /* Thesycon devices */
	case 0x20b1:  /* XMOS based devices */
	case 0x22d9:  /* Oppo */
	case 0x23ba:  /* Playback Designs */
	case 0x25ce:  /* Mytek devices */
	case 0x278b:  /* Rotel? */
	case 0x292b:  /* Gustard/Ess based devices */
	case 0x2972:  /* FiiO devices */
	case 0x2ab6:  /* T+A devices */
	case 0x3353:  /* Khadas devices */
	case 0x3842:  /* EVGA */
	case 0xc502:  /* HiBy devices */
		if (fp->dsd_raw)
			return SNDRV_PCM_FMTBIT_DSD_U32_BE;
		break;
	default:
		break;

	}

	return 0;
}

void snd_usb_audioformat_attributes_quirk(struct snd_usb_audio *chip,
					  struct audioformat *fp,
					  int stream)
{
	switch (chip->usb_id) {
	case USB_ID(0x0a92, 0x0053): /* AudioTrak Optoplay */
		/* Optoplay sets the sample rate attribute although
		 * it seems not supporting it in fact.
		 */
		fp->attributes &= ~UAC_EP_CS_ATTR_SAMPLE_RATE;
		break;
	case USB_ID(0x041e, 0x3020): /* Creative SB Audigy 2 NX */
	case USB_ID(0x0763, 0x2003): /* M-Audio Audiophile USB */
		/* doesn't set the sample rate attribute, but supports it */
		fp->attributes |= UAC_EP_CS_ATTR_SAMPLE_RATE;
		break;
	case USB_ID(0x0763, 0x2001):  /* M-Audio Quattro USB */
	case USB_ID(0x0763, 0x2012):  /* M-Audio Fast Track Pro USB */
	case USB_ID(0x047f, 0x0ca1): /* plantronics headset */
	case USB_ID(0x077d, 0x07af): /* Griffin iMic (note that there is
					an older model 77d:223) */
	/*
	 * plantronics headset and Griffin iMic have set adaptive-in
	 * although it's really not...
	 */
		fp->ep_attr &= ~USB_ENDPOINT_SYNCTYPE;
		if (stream == SNDRV_PCM_STREAM_PLAYBACK)
			fp->ep_attr |= USB_ENDPOINT_SYNC_ADAPTIVE;
		else
			fp->ep_attr |= USB_ENDPOINT_SYNC_SYNC;
		break;
	case USB_ID(0x07fd, 0x0004):  /* MOTU MicroBook IIc */
		/*
		 * MaxPacketsOnly attribute is erroneously set in endpoint
		 * descriptors. As a result this card produces noise with
		 * all sample rates other than 96 kHz.
		 */
		fp->attributes &= ~UAC_EP_CS_ATTR_FILL_MAX;
		break;
	}
}

/*
 * registration quirk:
 * the registration is skipped if a device matches with the given ID,
 * unless the interface reaches to the defined one.  This is for delaying
 * the registration until the last known interface, so that the card and
 * devices appear at the same time.
 */

struct registration_quirk {
	unsigned int usb_id;	/* composed via USB_ID() */
	unsigned int interface;	/* the interface to trigger register */
};

#define REG_QUIRK_ENTRY(vendor, product, iface) \
	{ .usb_id = USB_ID(vendor, product), .interface = (iface) }

static const struct registration_quirk registration_quirks[] = {
	REG_QUIRK_ENTRY(0x0951, 0x16d8, 2),	/* Kingston HyperX AMP */
	REG_QUIRK_ENTRY(0x0951, 0x16ed, 2),	/* Kingston HyperX Cloud Alpha S */
	REG_QUIRK_ENTRY(0x0951, 0x16ea, 2),	/* Kingston HyperX Cloud Flight S */
	REG_QUIRK_ENTRY(0x0ecb, 0x1f46, 2),	/* JBL Quantum 600 */
	REG_QUIRK_ENTRY(0x0ecb, 0x1f47, 2),	/* JBL Quantum 800 */
<<<<<<< HEAD
=======
	REG_QUIRK_ENTRY(0x0ecb, 0x1f4c, 2),	/* JBL Quantum 400 */
>>>>>>> b80e8389
	REG_QUIRK_ENTRY(0x0ecb, 0x2039, 2),	/* JBL Quantum 400 */
	REG_QUIRK_ENTRY(0x0ecb, 0x203c, 2),	/* JBL Quantum 600 */
	REG_QUIRK_ENTRY(0x0ecb, 0x203e, 2),	/* JBL Quantum 800 */
	{ 0 }					/* terminator */
};

/* return true if skipping registration */
bool snd_usb_registration_quirk(struct snd_usb_audio *chip, int iface)
{
	const struct registration_quirk *q;

	for (q = registration_quirks; q->usb_id; q++)
		if (chip->usb_id == q->usb_id)
			return iface != q->interface;

	/* Register as normal */
	return false;
}<|MERGE_RESOLUTION|>--- conflicted
+++ resolved
@@ -1897,10 +1897,7 @@
 	REG_QUIRK_ENTRY(0x0951, 0x16ea, 2),	/* Kingston HyperX Cloud Flight S */
 	REG_QUIRK_ENTRY(0x0ecb, 0x1f46, 2),	/* JBL Quantum 600 */
 	REG_QUIRK_ENTRY(0x0ecb, 0x1f47, 2),	/* JBL Quantum 800 */
-<<<<<<< HEAD
-=======
 	REG_QUIRK_ENTRY(0x0ecb, 0x1f4c, 2),	/* JBL Quantum 400 */
->>>>>>> b80e8389
 	REG_QUIRK_ENTRY(0x0ecb, 0x2039, 2),	/* JBL Quantum 400 */
 	REG_QUIRK_ENTRY(0x0ecb, 0x203c, 2),	/* JBL Quantum 600 */
 	REG_QUIRK_ENTRY(0x0ecb, 0x203e, 2),	/* JBL Quantum 800 */
