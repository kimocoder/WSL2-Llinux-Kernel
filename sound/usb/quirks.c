// SPDX-License-Identifier: GPL-2.0-or-later
/*
 */

#include <linux/init.h>
#include <linux/slab.h>
#include <linux/usb.h>
#include <linux/usb/audio.h>
#include <linux/usb/midi.h>
#include <linux/bits.h>

#include <sound/control.h>
#include <sound/core.h>
#include <sound/info.h>
#include <sound/pcm.h>

#include "usbaudio.h"
#include "card.h"
#include "mixer.h"
#include "mixer_quirks.h"
#include "midi.h"
#include "quirks.h"
#include "helper.h"
#include "endpoint.h"
#include "pcm.h"
#include "clock.h"
#include "stream.h"

/*
 * handle the quirks for the contained interfaces
 */
static int create_composite_quirk(struct snd_usb_audio *chip,
				  struct usb_interface *iface,
				  struct usb_driver *driver,
				  const struct snd_usb_audio_quirk *quirk_comp)
{
	int probed_ifnum = get_iface_desc(iface->altsetting)->bInterfaceNumber;
	const struct snd_usb_audio_quirk *quirk;
	int err;

	for (quirk = quirk_comp->data; quirk->ifnum >= 0; ++quirk) {
		iface = usb_ifnum_to_if(chip->dev, quirk->ifnum);
		if (!iface)
			continue;
		if (quirk->ifnum != probed_ifnum &&
		    usb_interface_claimed(iface))
			continue;
		err = snd_usb_create_quirk(chip, iface, driver, quirk);
		if (err < 0)
			return err;
	}

	for (quirk = quirk_comp->data; quirk->ifnum >= 0; ++quirk) {
		iface = usb_ifnum_to_if(chip->dev, quirk->ifnum);
		if (!iface)
			continue;
		if (quirk->ifnum != probed_ifnum &&
		    !usb_interface_claimed(iface)) {
			err = usb_driver_claim_interface(driver, iface,
							 USB_AUDIO_IFACE_UNUSED);
			if (err < 0)
				return err;
		}
	}

	return 0;
}

static int ignore_interface_quirk(struct snd_usb_audio *chip,
				  struct usb_interface *iface,
				  struct usb_driver *driver,
				  const struct snd_usb_audio_quirk *quirk)
{
	return 0;
}


static int create_any_midi_quirk(struct snd_usb_audio *chip,
				 struct usb_interface *intf,
				 struct usb_driver *driver,
				 const struct snd_usb_audio_quirk *quirk)
{
	return snd_usbmidi_create(chip->card, intf, &chip->midi_list, quirk);
}

/*
 * create a stream for an interface with proper descriptors
 */
static int create_standard_audio_quirk(struct snd_usb_audio *chip,
				       struct usb_interface *iface,
				       struct usb_driver *driver,
				       const struct snd_usb_audio_quirk *quirk)
{
	struct usb_host_interface *alts;
	struct usb_interface_descriptor *altsd;
	int err;

	alts = &iface->altsetting[0];
	altsd = get_iface_desc(alts);
	err = snd_usb_parse_audio_interface(chip, altsd->bInterfaceNumber);
	if (err < 0) {
		usb_audio_err(chip, "cannot setup if %d: error %d\n",
			   altsd->bInterfaceNumber, err);
		return err;
	}
	/* reset the current interface */
	usb_set_interface(chip->dev, altsd->bInterfaceNumber, 0);
	return 0;
}

/* create the audio stream and the corresponding endpoints from the fixed
 * audioformat object; this is used for quirks with the fixed EPs
 */
static int add_audio_stream_from_fixed_fmt(struct snd_usb_audio *chip,
					   struct audioformat *fp)
{
	int stream, err;

	stream = (fp->endpoint & USB_DIR_IN) ?
		SNDRV_PCM_STREAM_CAPTURE : SNDRV_PCM_STREAM_PLAYBACK;

	snd_usb_audioformat_set_sync_ep(chip, fp);

	err = snd_usb_add_audio_stream(chip, stream, fp);
	if (err < 0)
		return err;

	err = snd_usb_add_endpoint(chip, fp->endpoint,
				   SND_USB_ENDPOINT_TYPE_DATA);
	if (err < 0)
		return err;

	if (fp->sync_ep) {
		err = snd_usb_add_endpoint(chip, fp->sync_ep,
					   fp->implicit_fb ?
					   SND_USB_ENDPOINT_TYPE_DATA :
					   SND_USB_ENDPOINT_TYPE_SYNC);
		if (err < 0)
			return err;
	}

	return 0;
}

/*
 * create a stream for an endpoint/altsetting without proper descriptors
 */
static int create_fixed_stream_quirk(struct snd_usb_audio *chip,
				     struct usb_interface *iface,
				     struct usb_driver *driver,
				     const struct snd_usb_audio_quirk *quirk)
{
	struct audioformat *fp;
	struct usb_host_interface *alts;
	struct usb_interface_descriptor *altsd;
	unsigned *rate_table = NULL;
	int err;

	fp = kmemdup(quirk->data, sizeof(*fp), GFP_KERNEL);
	if (!fp)
		return -ENOMEM;

	INIT_LIST_HEAD(&fp->list);
	if (fp->nr_rates > MAX_NR_RATES) {
		kfree(fp);
		return -EINVAL;
	}
	if (fp->nr_rates > 0) {
		rate_table = kmemdup(fp->rate_table,
				     sizeof(int) * fp->nr_rates, GFP_KERNEL);
		if (!rate_table) {
			kfree(fp);
			return -ENOMEM;
		}
		fp->rate_table = rate_table;
	}

	if (fp->iface != get_iface_desc(&iface->altsetting[0])->bInterfaceNumber ||
	    fp->altset_idx >= iface->num_altsetting) {
		err = -EINVAL;
		goto error;
	}
	alts = &iface->altsetting[fp->altset_idx];
	altsd = get_iface_desc(alts);
	if (altsd->bNumEndpoints <= fp->ep_idx) {
		err = -EINVAL;
		goto error;
	}

	fp->protocol = altsd->bInterfaceProtocol;

	if (fp->datainterval == 0)
		fp->datainterval = snd_usb_parse_datainterval(chip, alts);
	if (fp->maxpacksize == 0)
		fp->maxpacksize = le16_to_cpu(get_endpoint(alts, fp->ep_idx)->wMaxPacketSize);
	if (!fp->fmt_type)
		fp->fmt_type = UAC_FORMAT_TYPE_I;

	err = add_audio_stream_from_fixed_fmt(chip, fp);
	if (err < 0)
		goto error;

	usb_set_interface(chip->dev, fp->iface, 0);
	snd_usb_init_pitch(chip, fp);
	snd_usb_init_sample_rate(chip, fp, fp->rate_max);
	return 0;

 error:
	list_del(&fp->list); /* unlink for avoiding double-free */
	kfree(fp);
	kfree(rate_table);
	return err;
}

static int create_auto_pcm_quirk(struct snd_usb_audio *chip,
				 struct usb_interface *iface,
				 struct usb_driver *driver)
{
	struct usb_host_interface *alts;
	struct usb_interface_descriptor *altsd;
	struct usb_endpoint_descriptor *epd;
	struct uac1_as_header_descriptor *ashd;
	struct uac_format_type_i_discrete_descriptor *fmtd;

	/*
	 * Most Roland/Yamaha audio streaming interfaces have more or less
	 * standard descriptors, but older devices might lack descriptors, and
	 * future ones might change, so ensure that we fail silently if the
	 * interface doesn't look exactly right.
	 */

	/* must have a non-zero altsetting for streaming */
	if (iface->num_altsetting < 2)
		return -ENODEV;
	alts = &iface->altsetting[1];
	altsd = get_iface_desc(alts);

	/* must have an isochronous endpoint for streaming */
	if (altsd->bNumEndpoints < 1)
		return -ENODEV;
	epd = get_endpoint(alts, 0);
	if (!usb_endpoint_xfer_isoc(epd))
		return -ENODEV;

	/* must have format descriptors */
	ashd = snd_usb_find_csint_desc(alts->extra, alts->extralen, NULL,
				       UAC_AS_GENERAL);
	fmtd = snd_usb_find_csint_desc(alts->extra, alts->extralen, NULL,
				       UAC_FORMAT_TYPE);
	if (!ashd || ashd->bLength < 7 ||
	    !fmtd || fmtd->bLength < 8)
		return -ENODEV;

	return create_standard_audio_quirk(chip, iface, driver, NULL);
}

static int create_yamaha_midi_quirk(struct snd_usb_audio *chip,
				    struct usb_interface *iface,
				    struct usb_driver *driver,
				    struct usb_host_interface *alts)
{
	static const struct snd_usb_audio_quirk yamaha_midi_quirk = {
		.type = QUIRK_MIDI_YAMAHA
	};
	struct usb_midi_in_jack_descriptor *injd;
	struct usb_midi_out_jack_descriptor *outjd;

	/* must have some valid jack descriptors */
	injd = snd_usb_find_csint_desc(alts->extra, alts->extralen,
				       NULL, USB_MS_MIDI_IN_JACK);
	outjd = snd_usb_find_csint_desc(alts->extra, alts->extralen,
					NULL, USB_MS_MIDI_OUT_JACK);
	if (!injd && !outjd)
		return -ENODEV;
	if ((injd && !snd_usb_validate_midi_desc(injd)) ||
	    (outjd && !snd_usb_validate_midi_desc(outjd)))
		return -ENODEV;
	if (injd && (injd->bLength < 5 ||
		     (injd->bJackType != USB_MS_EMBEDDED &&
		      injd->bJackType != USB_MS_EXTERNAL)))
		return -ENODEV;
	if (outjd && (outjd->bLength < 6 ||
		      (outjd->bJackType != USB_MS_EMBEDDED &&
		       outjd->bJackType != USB_MS_EXTERNAL)))
		return -ENODEV;
	return create_any_midi_quirk(chip, iface, driver, &yamaha_midi_quirk);
}

static int create_roland_midi_quirk(struct snd_usb_audio *chip,
				    struct usb_interface *iface,
				    struct usb_driver *driver,
				    struct usb_host_interface *alts)
{
	static const struct snd_usb_audio_quirk roland_midi_quirk = {
		.type = QUIRK_MIDI_ROLAND
	};
	u8 *roland_desc = NULL;

	/* might have a vendor-specific descriptor <06 24 F1 02 ...> */
	for (;;) {
		roland_desc = snd_usb_find_csint_desc(alts->extra,
						      alts->extralen,
						      roland_desc, 0xf1);
		if (!roland_desc)
			return -ENODEV;
		if (roland_desc[0] < 6 || roland_desc[3] != 2)
			continue;
		return create_any_midi_quirk(chip, iface, driver,
					     &roland_midi_quirk);
	}
}

static int create_std_midi_quirk(struct snd_usb_audio *chip,
				 struct usb_interface *iface,
				 struct usb_driver *driver,
				 struct usb_host_interface *alts)
{
	struct usb_ms_header_descriptor *mshd;
	struct usb_ms_endpoint_descriptor *msepd;

	/* must have the MIDIStreaming interface header descriptor*/
	mshd = (struct usb_ms_header_descriptor *)alts->extra;
	if (alts->extralen < 7 ||
	    mshd->bLength < 7 ||
	    mshd->bDescriptorType != USB_DT_CS_INTERFACE ||
	    mshd->bDescriptorSubtype != USB_MS_HEADER)
		return -ENODEV;
	/* must have the MIDIStreaming endpoint descriptor*/
	msepd = (struct usb_ms_endpoint_descriptor *)alts->endpoint[0].extra;
	if (alts->endpoint[0].extralen < 4 ||
	    msepd->bLength < 4 ||
	    msepd->bDescriptorType != USB_DT_CS_ENDPOINT ||
	    msepd->bDescriptorSubtype != UAC_MS_GENERAL ||
	    msepd->bNumEmbMIDIJack < 1 ||
	    msepd->bNumEmbMIDIJack > 16)
		return -ENODEV;

	return create_any_midi_quirk(chip, iface, driver, NULL);
}

static int create_auto_midi_quirk(struct snd_usb_audio *chip,
				  struct usb_interface *iface,
				  struct usb_driver *driver)
{
	struct usb_host_interface *alts;
	struct usb_interface_descriptor *altsd;
	struct usb_endpoint_descriptor *epd;
	int err;

	alts = &iface->altsetting[0];
	altsd = get_iface_desc(alts);

	/* must have at least one bulk/interrupt endpoint for streaming */
	if (altsd->bNumEndpoints < 1)
		return -ENODEV;
	epd = get_endpoint(alts, 0);
	if (!usb_endpoint_xfer_bulk(epd) &&
	    !usb_endpoint_xfer_int(epd))
		return -ENODEV;

	switch (USB_ID_VENDOR(chip->usb_id)) {
	case 0x0499: /* Yamaha */
		err = create_yamaha_midi_quirk(chip, iface, driver, alts);
		if (err != -ENODEV)
			return err;
		break;
	case 0x0582: /* Roland */
		err = create_roland_midi_quirk(chip, iface, driver, alts);
		if (err != -ENODEV)
			return err;
		break;
	}

	return create_std_midi_quirk(chip, iface, driver, alts);
}

static int create_autodetect_quirk(struct snd_usb_audio *chip,
				   struct usb_interface *iface,
				   struct usb_driver *driver)
{
	int err;

	err = create_auto_pcm_quirk(chip, iface, driver);
	if (err == -ENODEV)
		err = create_auto_midi_quirk(chip, iface, driver);
	return err;
}

static int create_autodetect_quirks(struct snd_usb_audio *chip,
				    struct usb_interface *iface,
				    struct usb_driver *driver,
				    const struct snd_usb_audio_quirk *quirk)
{
	int probed_ifnum = get_iface_desc(iface->altsetting)->bInterfaceNumber;
	int ifcount, ifnum, err;

	err = create_autodetect_quirk(chip, iface, driver);
	if (err < 0)
		return err;

	/*
	 * ALSA PCM playback/capture devices cannot be registered in two steps,
	 * so we have to claim the other corresponding interface here.
	 */
	ifcount = chip->dev->actconfig->desc.bNumInterfaces;
	for (ifnum = 0; ifnum < ifcount; ifnum++) {
		if (ifnum == probed_ifnum || quirk->ifnum >= 0)
			continue;
		iface = usb_ifnum_to_if(chip->dev, ifnum);
		if (!iface ||
		    usb_interface_claimed(iface) ||
		    get_iface_desc(iface->altsetting)->bInterfaceClass !=
							USB_CLASS_VENDOR_SPEC)
			continue;

		err = create_autodetect_quirk(chip, iface, driver);
		if (err >= 0) {
			err = usb_driver_claim_interface(driver, iface,
							 USB_AUDIO_IFACE_UNUSED);
			if (err < 0)
				return err;
		}
	}

	return 0;
}

/*
 * Create a stream for an Edirol UA-700/UA-25/UA-4FX interface.  
 * The only way to detect the sample rate is by looking at wMaxPacketSize.
 */
static int create_uaxx_quirk(struct snd_usb_audio *chip,
			     struct usb_interface *iface,
			     struct usb_driver *driver,
			     const struct snd_usb_audio_quirk *quirk)
{
	static const struct audioformat ua_format = {
		.formats = SNDRV_PCM_FMTBIT_S24_3LE,
		.channels = 2,
		.fmt_type = UAC_FORMAT_TYPE_I,
		.altsetting = 1,
		.altset_idx = 1,
		.rates = SNDRV_PCM_RATE_CONTINUOUS,
	};
	struct usb_host_interface *alts;
	struct usb_interface_descriptor *altsd;
	struct audioformat *fp;
	int err;

	/* both PCM and MIDI interfaces have 2 or more altsettings */
	if (iface->num_altsetting < 2)
		return -ENXIO;
	alts = &iface->altsetting[1];
	altsd = get_iface_desc(alts);

	if (altsd->bNumEndpoints == 2) {
		static const struct snd_usb_midi_endpoint_info ua700_ep = {
			.out_cables = 0x0003,
			.in_cables  = 0x0003
		};
		static const struct snd_usb_audio_quirk ua700_quirk = {
			.type = QUIRK_MIDI_FIXED_ENDPOINT,
			.data = &ua700_ep
		};
		static const struct snd_usb_midi_endpoint_info uaxx_ep = {
			.out_cables = 0x0001,
			.in_cables  = 0x0001
		};
		static const struct snd_usb_audio_quirk uaxx_quirk = {
			.type = QUIRK_MIDI_FIXED_ENDPOINT,
			.data = &uaxx_ep
		};
		const struct snd_usb_audio_quirk *quirk =
			chip->usb_id == USB_ID(0x0582, 0x002b)
			? &ua700_quirk : &uaxx_quirk;
		return __snd_usbmidi_create(chip->card, iface,
					  &chip->midi_list, quirk,
					  chip->usb_id);
	}

	if (altsd->bNumEndpoints != 1)
		return -ENXIO;

	fp = kmemdup(&ua_format, sizeof(*fp), GFP_KERNEL);
	if (!fp)
		return -ENOMEM;

	fp->iface = altsd->bInterfaceNumber;
	fp->endpoint = get_endpoint(alts, 0)->bEndpointAddress;
	fp->ep_attr = get_endpoint(alts, 0)->bmAttributes;
	fp->datainterval = 0;
	fp->maxpacksize = le16_to_cpu(get_endpoint(alts, 0)->wMaxPacketSize);
	INIT_LIST_HEAD(&fp->list);

	switch (fp->maxpacksize) {
	case 0x120:
		fp->rate_max = fp->rate_min = 44100;
		break;
	case 0x138:
	case 0x140:
		fp->rate_max = fp->rate_min = 48000;
		break;
	case 0x258:
	case 0x260:
		fp->rate_max = fp->rate_min = 96000;
		break;
	default:
		usb_audio_err(chip, "unknown sample rate\n");
		kfree(fp);
		return -ENXIO;
	}

	err = add_audio_stream_from_fixed_fmt(chip, fp);
	if (err < 0) {
		list_del(&fp->list); /* unlink for avoiding double-free */
		kfree(fp);
		return err;
	}
	usb_set_interface(chip->dev, fp->iface, 0);
	return 0;
}

/*
 * Create a standard mixer for the specified interface.
 */
static int create_standard_mixer_quirk(struct snd_usb_audio *chip,
				       struct usb_interface *iface,
				       struct usb_driver *driver,
				       const struct snd_usb_audio_quirk *quirk)
{
	if (quirk->ifnum < 0)
		return 0;

	return snd_usb_create_mixer(chip, quirk->ifnum);
}

/*
 * audio-interface quirks
 *
 * returns zero if no standard audio/MIDI parsing is needed.
 * returns a positive value if standard audio/midi interfaces are parsed
 * after this.
 * returns a negative value at error.
 */
int snd_usb_create_quirk(struct snd_usb_audio *chip,
			 struct usb_interface *iface,
			 struct usb_driver *driver,
			 const struct snd_usb_audio_quirk *quirk)
{
	typedef int (*quirk_func_t)(struct snd_usb_audio *,
				    struct usb_interface *,
				    struct usb_driver *,
				    const struct snd_usb_audio_quirk *);
	static const quirk_func_t quirk_funcs[] = {
		[QUIRK_IGNORE_INTERFACE] = ignore_interface_quirk,
		[QUIRK_COMPOSITE] = create_composite_quirk,
		[QUIRK_AUTODETECT] = create_autodetect_quirks,
		[QUIRK_MIDI_STANDARD_INTERFACE] = create_any_midi_quirk,
		[QUIRK_MIDI_FIXED_ENDPOINT] = create_any_midi_quirk,
		[QUIRK_MIDI_YAMAHA] = create_any_midi_quirk,
		[QUIRK_MIDI_ROLAND] = create_any_midi_quirk,
		[QUIRK_MIDI_MIDIMAN] = create_any_midi_quirk,
		[QUIRK_MIDI_NOVATION] = create_any_midi_quirk,
		[QUIRK_MIDI_RAW_BYTES] = create_any_midi_quirk,
		[QUIRK_MIDI_EMAGIC] = create_any_midi_quirk,
		[QUIRK_MIDI_CME] = create_any_midi_quirk,
		[QUIRK_MIDI_AKAI] = create_any_midi_quirk,
		[QUIRK_MIDI_FTDI] = create_any_midi_quirk,
		[QUIRK_MIDI_CH345] = create_any_midi_quirk,
		[QUIRK_AUDIO_STANDARD_INTERFACE] = create_standard_audio_quirk,
		[QUIRK_AUDIO_FIXED_ENDPOINT] = create_fixed_stream_quirk,
		[QUIRK_AUDIO_EDIROL_UAXX] = create_uaxx_quirk,
		[QUIRK_AUDIO_STANDARD_MIXER] = create_standard_mixer_quirk,
	};

	if (quirk->type < QUIRK_TYPE_COUNT) {
		return quirk_funcs[quirk->type](chip, iface, driver, quirk);
	} else {
		usb_audio_err(chip, "invalid quirk type %d\n", quirk->type);
		return -ENXIO;
	}
}

/*
 * boot quirks
 */

#define EXTIGY_FIRMWARE_SIZE_OLD 794
#define EXTIGY_FIRMWARE_SIZE_NEW 483

static int snd_usb_extigy_boot_quirk(struct usb_device *dev, struct usb_interface *intf)
{
	struct usb_host_config *config = dev->actconfig;
	int err;

	if (le16_to_cpu(get_cfg_desc(config)->wTotalLength) == EXTIGY_FIRMWARE_SIZE_OLD ||
	    le16_to_cpu(get_cfg_desc(config)->wTotalLength) == EXTIGY_FIRMWARE_SIZE_NEW) {
		dev_dbg(&dev->dev, "sending Extigy boot sequence...\n");
		/* Send message to force it to reconnect with full interface. */
		err = snd_usb_ctl_msg(dev, usb_sndctrlpipe(dev,0),
				      0x10, 0x43, 0x0001, 0x000a, NULL, 0);
		if (err < 0)
			dev_dbg(&dev->dev, "error sending boot message: %d\n", err);
		err = usb_get_descriptor(dev, USB_DT_DEVICE, 0,
				&dev->descriptor, sizeof(dev->descriptor));
		config = dev->actconfig;
		if (err < 0)
			dev_dbg(&dev->dev, "error usb_get_descriptor: %d\n", err);
		err = usb_reset_configuration(dev);
		if (err < 0)
			dev_dbg(&dev->dev, "error usb_reset_configuration: %d\n", err);
		dev_dbg(&dev->dev, "extigy_boot: new boot length = %d\n",
			    le16_to_cpu(get_cfg_desc(config)->wTotalLength));
		return -ENODEV; /* quit this anyway */
	}
	return 0;
}

static int snd_usb_audigy2nx_boot_quirk(struct usb_device *dev)
{
	u8 buf = 1;

	snd_usb_ctl_msg(dev, usb_rcvctrlpipe(dev, 0), 0x2a,
			USB_DIR_IN | USB_TYPE_VENDOR | USB_RECIP_OTHER,
			0, 0, &buf, 1);
	if (buf == 0) {
		snd_usb_ctl_msg(dev, usb_sndctrlpipe(dev, 0), 0x29,
				USB_DIR_OUT | USB_TYPE_VENDOR | USB_RECIP_OTHER,
				1, 2000, NULL, 0);
		return -ENODEV;
	}
	return 0;
}

static int snd_usb_fasttrackpro_boot_quirk(struct usb_device *dev)
{
	int err;

	if (dev->actconfig->desc.bConfigurationValue == 1) {
		dev_info(&dev->dev,
			   "Fast Track Pro switching to config #2\n");
		/* This function has to be available by the usb core module.
		 * if it is not avialable the boot quirk has to be left out
		 * and the configuration has to be set by udev or hotplug
		 * rules
		 */
		err = usb_driver_set_configuration(dev, 2);
		if (err < 0)
			dev_dbg(&dev->dev,
				"error usb_driver_set_configuration: %d\n",
				err);
		/* Always return an error, so that we stop creating a device
		   that will just be destroyed and recreated with a new
		   configuration */
		return -ENODEV;
	} else
		dev_info(&dev->dev, "Fast Track Pro config OK\n");

	return 0;
}

/*
 * C-Media CM106/CM106+ have four 16-bit internal registers that are nicely
 * documented in the device's data sheet.
 */
static int snd_usb_cm106_write_int_reg(struct usb_device *dev, int reg, u16 value)
{
	u8 buf[4];
	buf[0] = 0x20;
	buf[1] = value & 0xff;
	buf[2] = (value >> 8) & 0xff;
	buf[3] = reg;
	return snd_usb_ctl_msg(dev, usb_sndctrlpipe(dev, 0), USB_REQ_SET_CONFIGURATION,
			       USB_DIR_OUT | USB_TYPE_CLASS | USB_RECIP_ENDPOINT,
			       0, 0, &buf, 4);
}

static int snd_usb_cm106_boot_quirk(struct usb_device *dev)
{
	/*
	 * Enable line-out driver mode, set headphone source to front
	 * channels, enable stereo mic.
	 */
	return snd_usb_cm106_write_int_reg(dev, 2, 0x8004);
}

/*
 * CM6206 registers from the CM6206 datasheet rev 2.1
 */
#define CM6206_REG0_DMA_MASTER BIT(15)
#define CM6206_REG0_SPDIFO_RATE_48K (2 << 12)
#define CM6206_REG0_SPDIFO_RATE_96K (7 << 12)
/* Bit 4 thru 11 is the S/PDIF category code */
#define CM6206_REG0_SPDIFO_CAT_CODE_GENERAL (0 << 4)
#define CM6206_REG0_SPDIFO_EMPHASIS_CD BIT(3)
#define CM6206_REG0_SPDIFO_COPYRIGHT_NA BIT(2)
#define CM6206_REG0_SPDIFO_NON_AUDIO BIT(1)
#define CM6206_REG0_SPDIFO_PRO_FORMAT BIT(0)

#define CM6206_REG1_TEST_SEL_CLK BIT(14)
#define CM6206_REG1_PLLBIN_EN BIT(13)
#define CM6206_REG1_SOFT_MUTE_EN BIT(12)
#define CM6206_REG1_GPIO4_OUT BIT(11)
#define CM6206_REG1_GPIO4_OE BIT(10)
#define CM6206_REG1_GPIO3_OUT BIT(9)
#define CM6206_REG1_GPIO3_OE BIT(8)
#define CM6206_REG1_GPIO2_OUT BIT(7)
#define CM6206_REG1_GPIO2_OE BIT(6)
#define CM6206_REG1_GPIO1_OUT BIT(5)
#define CM6206_REG1_GPIO1_OE BIT(4)
#define CM6206_REG1_SPDIFO_INVALID BIT(3)
#define CM6206_REG1_SPDIF_LOOP_EN BIT(2)
#define CM6206_REG1_SPDIFO_DIS BIT(1)
#define CM6206_REG1_SPDIFI_MIX BIT(0)

#define CM6206_REG2_DRIVER_ON BIT(15)
#define CM6206_REG2_HEADP_SEL_SIDE_CHANNELS (0 << 13)
#define CM6206_REG2_HEADP_SEL_SURROUND_CHANNELS (1 << 13)
#define CM6206_REG2_HEADP_SEL_CENTER_SUBW (2 << 13)
#define CM6206_REG2_HEADP_SEL_FRONT_CHANNELS (3 << 13)
#define CM6206_REG2_MUTE_HEADPHONE_RIGHT BIT(12)
#define CM6206_REG2_MUTE_HEADPHONE_LEFT BIT(11)
#define CM6206_REG2_MUTE_REAR_SURROUND_RIGHT BIT(10)
#define CM6206_REG2_MUTE_REAR_SURROUND_LEFT BIT(9)
#define CM6206_REG2_MUTE_SIDE_SURROUND_RIGHT BIT(8)
#define CM6206_REG2_MUTE_SIDE_SURROUND_LEFT BIT(7)
#define CM6206_REG2_MUTE_SUBWOOFER BIT(6)
#define CM6206_REG2_MUTE_CENTER BIT(5)
#define CM6206_REG2_MUTE_RIGHT_FRONT BIT(3)
#define CM6206_REG2_MUTE_LEFT_FRONT BIT(3)
#define CM6206_REG2_EN_BTL BIT(2)
#define CM6206_REG2_MCUCLKSEL_1_5_MHZ (0)
#define CM6206_REG2_MCUCLKSEL_3_MHZ (1)
#define CM6206_REG2_MCUCLKSEL_6_MHZ (2)
#define CM6206_REG2_MCUCLKSEL_12_MHZ (3)

/* Bit 11..13 sets the sensitivity to FLY tuner volume control VP/VD signal */
#define CM6206_REG3_FLYSPEED_DEFAULT (2 << 11)
#define CM6206_REG3_VRAP25EN BIT(10)
#define CM6206_REG3_MSEL1 BIT(9)
#define CM6206_REG3_SPDIFI_RATE_44_1K BIT(0 << 7)
#define CM6206_REG3_SPDIFI_RATE_48K BIT(2 << 7)
#define CM6206_REG3_SPDIFI_RATE_32K BIT(3 << 7)
#define CM6206_REG3_PINSEL BIT(6)
#define CM6206_REG3_FOE BIT(5)
#define CM6206_REG3_ROE BIT(4)
#define CM6206_REG3_CBOE BIT(3)
#define CM6206_REG3_LOSE BIT(2)
#define CM6206_REG3_HPOE BIT(1)
#define CM6206_REG3_SPDIFI_CANREC BIT(0)

#define CM6206_REG5_DA_RSTN BIT(13)
#define CM6206_REG5_AD_RSTN BIT(12)
#define CM6206_REG5_SPDIFO_AD2SPDO BIT(12)
#define CM6206_REG5_SPDIFO_SEL_FRONT (0 << 9)
#define CM6206_REG5_SPDIFO_SEL_SIDE_SUR (1 << 9)
#define CM6206_REG5_SPDIFO_SEL_CEN_LFE (2 << 9)
#define CM6206_REG5_SPDIFO_SEL_REAR_SUR (3 << 9)
#define CM6206_REG5_CODECM BIT(8)
#define CM6206_REG5_EN_HPF BIT(7)
#define CM6206_REG5_T_SEL_DSDA4 BIT(6)
#define CM6206_REG5_T_SEL_DSDA3 BIT(5)
#define CM6206_REG5_T_SEL_DSDA2 BIT(4)
#define CM6206_REG5_T_SEL_DSDA1 BIT(3)
#define CM6206_REG5_T_SEL_DSDAD_NORMAL 0
#define CM6206_REG5_T_SEL_DSDAD_FRONT 4
#define CM6206_REG5_T_SEL_DSDAD_S_SURROUND 5
#define CM6206_REG5_T_SEL_DSDAD_CEN_LFE 6
#define CM6206_REG5_T_SEL_DSDAD_R_SURROUND 7

static int snd_usb_cm6206_boot_quirk(struct usb_device *dev)
{
	int err  = 0, reg;
	int val[] = {
		/*
		 * Values here are chosen based on sniffing USB traffic
		 * under Windows.
		 *
		 * REG0: DAC is master, sample rate 48kHz, no copyright
		 */
		CM6206_REG0_SPDIFO_RATE_48K |
		CM6206_REG0_SPDIFO_COPYRIGHT_NA,
		/*
		 * REG1: PLL binary search enable, soft mute enable.
		 */
		CM6206_REG1_PLLBIN_EN |
		CM6206_REG1_SOFT_MUTE_EN,
		/*
		 * REG2: enable output drivers,
		 * select front channels to the headphone output,
		 * then mute the headphone channels, run the MCU
		 * at 1.5 MHz.
		 */
		CM6206_REG2_DRIVER_ON |
		CM6206_REG2_HEADP_SEL_FRONT_CHANNELS |
		CM6206_REG2_MUTE_HEADPHONE_RIGHT |
		CM6206_REG2_MUTE_HEADPHONE_LEFT,
		/*
		 * REG3: default flyspeed, set 2.5V mic bias
		 * enable all line out ports and enable SPDIF
		 */
		CM6206_REG3_FLYSPEED_DEFAULT |
		CM6206_REG3_VRAP25EN |
		CM6206_REG3_FOE |
		CM6206_REG3_ROE |
		CM6206_REG3_CBOE |
		CM6206_REG3_LOSE |
		CM6206_REG3_HPOE |
		CM6206_REG3_SPDIFI_CANREC,
		/* REG4 is just a bunch of GPIO lines */
		0x0000,
		/* REG5: de-assert AD/DA reset signals */
		CM6206_REG5_DA_RSTN |
		CM6206_REG5_AD_RSTN };

	for (reg = 0; reg < ARRAY_SIZE(val); reg++) {
		err = snd_usb_cm106_write_int_reg(dev, reg, val[reg]);
		if (err < 0)
			return err;
	}

	return err;
}

/* quirk for Plantronics GameCom 780 with CM6302 chip */
static int snd_usb_gamecon780_boot_quirk(struct usb_device *dev)
{
	/* set the initial volume and don't change; other values are either
	 * too loud or silent due to firmware bug (bko#65251)
	 */
	u8 buf[2] = { 0x74, 0xe3 };
	return snd_usb_ctl_msg(dev, usb_sndctrlpipe(dev, 0), UAC_SET_CUR,
			USB_RECIP_INTERFACE | USB_TYPE_CLASS | USB_DIR_OUT,
			UAC_FU_VOLUME << 8, 9 << 8, buf, 2);
}

/*
 * Novation Twitch DJ controller
 * Focusrite Novation Saffire 6 USB audio card
 */
static int snd_usb_novation_boot_quirk(struct usb_device *dev)
{
	/* preemptively set up the device because otherwise the
	 * raw MIDI endpoints are not active */
	usb_set_interface(dev, 0, 1);
	return 0;
}

/*
 * This call will put the synth in "USB send" mode, i.e it will send MIDI
 * messages through USB (this is disabled at startup). The synth will
 * acknowledge by sending a sysex on endpoint 0x85 and by displaying a USB
 * sign on its LCD. Values here are chosen based on sniffing USB traffic
 * under Windows.
 */
static int snd_usb_accessmusic_boot_quirk(struct usb_device *dev)
{
	int err, actual_length;
	/* "midi send" enable */
	static const u8 seq[] = { 0x4e, 0x73, 0x52, 0x01 };
	void *buf;

	if (usb_pipe_type_check(dev, usb_sndintpipe(dev, 0x05)))
		return -EINVAL;
	buf = kmemdup(seq, ARRAY_SIZE(seq), GFP_KERNEL);
	if (!buf)
		return -ENOMEM;
	err = usb_interrupt_msg(dev, usb_sndintpipe(dev, 0x05), buf,
			ARRAY_SIZE(seq), &actual_length, 1000);
	kfree(buf);
	if (err < 0)
		return err;

	return 0;
}

/*
 * Some sound cards from Native Instruments are in fact compliant to the USB
 * audio standard of version 2 and other approved USB standards, even though
 * they come up as vendor-specific device when first connected.
 *
 * However, they can be told to come up with a new set of descriptors
 * upon their next enumeration, and the interfaces announced by the new
 * descriptors will then be handled by the kernel's class drivers. As the
 * product ID will also change, no further checks are required.
 */

static int snd_usb_nativeinstruments_boot_quirk(struct usb_device *dev)
{
	int ret;

	ret = usb_control_msg(dev, usb_sndctrlpipe(dev, 0),
				  0xaf, USB_TYPE_VENDOR | USB_RECIP_DEVICE,
				  1, 0, NULL, 0, 1000);

	if (ret < 0)
		return ret;

	usb_reset_device(dev);

	/* return -EAGAIN, so the creation of an audio interface for this
	 * temporary device is aborted. The device will reconnect with a
	 * new product ID */
	return -EAGAIN;
}

static void mbox2_setup_48_24_magic(struct usb_device *dev)
{
	u8 srate[3];
	u8 temp[12];

	/* Choose 48000Hz permanently */
	srate[0] = 0x80;
	srate[1] = 0xbb;
	srate[2] = 0x00;

	/* Send the magic! */
	snd_usb_ctl_msg(dev, usb_rcvctrlpipe(dev, 0),
		0x01, 0x22, 0x0100, 0x0085, &temp, 0x0003);
	snd_usb_ctl_msg(dev, usb_sndctrlpipe(dev, 0),
		0x81, 0xa2, 0x0100, 0x0085, &srate, 0x0003);
	snd_usb_ctl_msg(dev, usb_sndctrlpipe(dev, 0),
		0x81, 0xa2, 0x0100, 0x0086, &srate, 0x0003);
	snd_usb_ctl_msg(dev, usb_sndctrlpipe(dev, 0),
		0x81, 0xa2, 0x0100, 0x0003, &srate, 0x0003);
	return;
}

/* Digidesign Mbox 2 needs to load firmware onboard
 * and driver must wait a few seconds for initialisation.
 */

#define MBOX2_FIRMWARE_SIZE    646
#define MBOX2_BOOT_LOADING     0x01 /* Hard coded into the device */
#define MBOX2_BOOT_READY       0x02 /* Hard coded into the device */

static int snd_usb_mbox2_boot_quirk(struct usb_device *dev)
{
	struct usb_host_config *config = dev->actconfig;
	int err;
	u8 bootresponse[0x12];
	int fwsize;
	int count;

	fwsize = le16_to_cpu(get_cfg_desc(config)->wTotalLength);

	if (fwsize != MBOX2_FIRMWARE_SIZE) {
		dev_err(&dev->dev, "Invalid firmware size=%d.\n", fwsize);
		return -ENODEV;
	}

	dev_dbg(&dev->dev, "Sending Digidesign Mbox 2 boot sequence...\n");

	count = 0;
	bootresponse[0] = MBOX2_BOOT_LOADING;
	while ((bootresponse[0] == MBOX2_BOOT_LOADING) && (count < 10)) {
		msleep(500); /* 0.5 second delay */
		snd_usb_ctl_msg(dev, usb_rcvctrlpipe(dev, 0),
			/* Control magic - load onboard firmware */
			0x85, 0xc0, 0x0001, 0x0000, &bootresponse, 0x0012);
		if (bootresponse[0] == MBOX2_BOOT_READY)
			break;
		dev_dbg(&dev->dev, "device not ready, resending boot sequence...\n");
		count++;
	}

	if (bootresponse[0] != MBOX2_BOOT_READY) {
		dev_err(&dev->dev, "Unknown bootresponse=%d, or timed out, ignoring device.\n", bootresponse[0]);
		return -ENODEV;
	}

	dev_dbg(&dev->dev, "device initialised!\n");

	err = usb_get_descriptor(dev, USB_DT_DEVICE, 0,
		&dev->descriptor, sizeof(dev->descriptor));
	config = dev->actconfig;
	if (err < 0)
		dev_dbg(&dev->dev, "error usb_get_descriptor: %d\n", err);

	err = usb_reset_configuration(dev);
	if (err < 0)
		dev_dbg(&dev->dev, "error usb_reset_configuration: %d\n", err);
	dev_dbg(&dev->dev, "mbox2_boot: new boot length = %d\n",
		le16_to_cpu(get_cfg_desc(config)->wTotalLength));

	mbox2_setup_48_24_magic(dev);

	dev_info(&dev->dev, "Digidesign Mbox 2: 24bit 48kHz");

	return 0; /* Successful boot */
}

static int snd_usb_axefx3_boot_quirk(struct usb_device *dev)
{
	int err;

	dev_dbg(&dev->dev, "Waiting for Axe-Fx III to boot up...\n");

	/* If the Axe-Fx III has not fully booted, it will timeout when trying
	 * to enable the audio streaming interface. A more generous timeout is
	 * used here to detect when the Axe-Fx III has finished booting as the
	 * set interface message will be acked once it has
	 */
	err = usb_control_msg(dev, usb_sndctrlpipe(dev, 0),
				USB_REQ_SET_INTERFACE, USB_RECIP_INTERFACE,
				1, 1, NULL, 0, 120000);
	if (err < 0) {
		dev_err(&dev->dev,
			"failed waiting for Axe-Fx III to boot: %d\n", err);
		return err;
	}

	dev_dbg(&dev->dev, "Axe-Fx III is now ready\n");

	err = usb_set_interface(dev, 1, 0);
	if (err < 0)
		dev_dbg(&dev->dev,
			"error stopping Axe-Fx III interface: %d\n", err);

	return 0;
}


#define MICROBOOK_BUF_SIZE 128

static int snd_usb_motu_microbookii_communicate(struct usb_device *dev, u8 *buf,
						int buf_size, int *length)
{
	int err, actual_length;

	if (usb_pipe_type_check(dev, usb_sndintpipe(dev, 0x01)))
		return -EINVAL;
	err = usb_interrupt_msg(dev, usb_sndintpipe(dev, 0x01), buf, *length,
				&actual_length, 1000);
	if (err < 0)
		return err;

	print_hex_dump(KERN_DEBUG, "MicroBookII snd: ", DUMP_PREFIX_NONE, 16, 1,
		       buf, actual_length, false);

	memset(buf, 0, buf_size);

	if (usb_pipe_type_check(dev, usb_rcvintpipe(dev, 0x82)))
		return -EINVAL;
	err = usb_interrupt_msg(dev, usb_rcvintpipe(dev, 0x82), buf, buf_size,
				&actual_length, 1000);
	if (err < 0)
		return err;

	print_hex_dump(KERN_DEBUG, "MicroBookII rcv: ", DUMP_PREFIX_NONE, 16, 1,
		       buf, actual_length, false);

	*length = actual_length;
	return 0;
}

static int snd_usb_motu_microbookii_boot_quirk(struct usb_device *dev)
{
	int err, actual_length, poll_attempts = 0;
	static const u8 set_samplerate_seq[] = { 0x00, 0x00, 0x00, 0x00,
						 0x00, 0x00, 0x0b, 0x14,
						 0x00, 0x00, 0x00, 0x01 };
	static const u8 poll_ready_seq[] = { 0x00, 0x04, 0x00, 0x00,
					     0x00, 0x00, 0x0b, 0x18 };
	u8 *buf = kzalloc(MICROBOOK_BUF_SIZE, GFP_KERNEL);

	if (!buf)
		return -ENOMEM;

	dev_info(&dev->dev, "Waiting for MOTU Microbook II to boot up...\n");

	/* First we tell the device which sample rate to use. */
	memcpy(buf, set_samplerate_seq, sizeof(set_samplerate_seq));
	actual_length = sizeof(set_samplerate_seq);
	err = snd_usb_motu_microbookii_communicate(dev, buf, MICROBOOK_BUF_SIZE,
						   &actual_length);

	if (err < 0) {
		dev_err(&dev->dev,
			"failed setting the sample rate for Motu MicroBook II: %d\n",
			err);
		goto free_buf;
	}

	/* Then we poll every 100 ms until the device informs of its readiness. */
	while (true) {
		if (++poll_attempts > 100) {
			dev_err(&dev->dev,
				"failed booting Motu MicroBook II: timeout\n");
			err = -ENODEV;
			goto free_buf;
		}

		memset(buf, 0, MICROBOOK_BUF_SIZE);
		memcpy(buf, poll_ready_seq, sizeof(poll_ready_seq));

		actual_length = sizeof(poll_ready_seq);
		err = snd_usb_motu_microbookii_communicate(
			dev, buf, MICROBOOK_BUF_SIZE, &actual_length);
		if (err < 0) {
			dev_err(&dev->dev,
				"failed booting Motu MicroBook II: communication error %d\n",
				err);
			goto free_buf;
		}

		/* the device signals its readiness through a message of the
		 * form
		 *           XX 06 00 00 00 00 0b 18  00 00 00 01
		 * If the device is not yet ready to accept audio data, the
		 * last byte of that sequence is 00.
		 */
		if (actual_length == 12 && buf[actual_length - 1] == 1)
			break;

		msleep(100);
	}

	dev_info(&dev->dev, "MOTU MicroBook II ready\n");

free_buf:
	kfree(buf);
	return err;
}

static int snd_usb_motu_m_series_boot_quirk(struct usb_device *dev)
{
	msleep(2000);

	return 0;
}

/*
 * Setup quirks
 */
#define MAUDIO_SET		0x01 /* parse device_setup */
#define MAUDIO_SET_COMPATIBLE	0x80 /* use only "win-compatible" interfaces */
#define MAUDIO_SET_DTS		0x02 /* enable DTS Digital Output */
#define MAUDIO_SET_96K		0x04 /* 48-96kHz rate if set, 8-48kHz otherwise */
#define MAUDIO_SET_24B		0x08 /* 24bits sample if set, 16bits otherwise */
#define MAUDIO_SET_DI		0x10 /* enable Digital Input */
#define MAUDIO_SET_MASK		0x1f /* bit mask for setup value */
#define MAUDIO_SET_24B_48K_DI	 0x19 /* 24bits+48kHz+Digital Input */
#define MAUDIO_SET_24B_48K_NOTDI 0x09 /* 24bits+48kHz+No Digital Input */
#define MAUDIO_SET_16B_48K_DI	 0x11 /* 16bits+48kHz+Digital Input */
#define MAUDIO_SET_16B_48K_NOTDI 0x01 /* 16bits+48kHz+No Digital Input */

static int quattro_skip_setting_quirk(struct snd_usb_audio *chip,
				      int iface, int altno)
{
	/* Reset ALL ifaces to 0 altsetting.
	 * Call it for every possible altsetting of every interface.
	 */
	usb_set_interface(chip->dev, iface, 0);
	if (chip->setup & MAUDIO_SET) {
		if (chip->setup & MAUDIO_SET_COMPATIBLE) {
			if (iface != 1 && iface != 2)
				return 1; /* skip all interfaces but 1 and 2 */
		} else {
			unsigned int mask;
			if (iface == 1 || iface == 2)
				return 1; /* skip interfaces 1 and 2 */
			if ((chip->setup & MAUDIO_SET_96K) && altno != 1)
				return 1; /* skip this altsetting */
			mask = chip->setup & MAUDIO_SET_MASK;
			if (mask == MAUDIO_SET_24B_48K_DI && altno != 2)
				return 1; /* skip this altsetting */
			if (mask == MAUDIO_SET_24B_48K_NOTDI && altno != 3)
				return 1; /* skip this altsetting */
			if (mask == MAUDIO_SET_16B_48K_NOTDI && altno != 4)
				return 1; /* skip this altsetting */
		}
	}
	usb_audio_dbg(chip,
		    "using altsetting %d for interface %d config %d\n",
		    altno, iface, chip->setup);
	return 0; /* keep this altsetting */
}

static int audiophile_skip_setting_quirk(struct snd_usb_audio *chip,
					 int iface,
					 int altno)
{
	/* Reset ALL ifaces to 0 altsetting.
	 * Call it for every possible altsetting of every interface.
	 */
	usb_set_interface(chip->dev, iface, 0);

	if (chip->setup & MAUDIO_SET) {
		unsigned int mask;
		if ((chip->setup & MAUDIO_SET_DTS) && altno != 6)
			return 1; /* skip this altsetting */
		if ((chip->setup & MAUDIO_SET_96K) && altno != 1)
			return 1; /* skip this altsetting */
		mask = chip->setup & MAUDIO_SET_MASK;
		if (mask == MAUDIO_SET_24B_48K_DI && altno != 2)
			return 1; /* skip this altsetting */
		if (mask == MAUDIO_SET_24B_48K_NOTDI && altno != 3)
			return 1; /* skip this altsetting */
		if (mask == MAUDIO_SET_16B_48K_DI && altno != 4)
			return 1; /* skip this altsetting */
		if (mask == MAUDIO_SET_16B_48K_NOTDI && altno != 5)
			return 1; /* skip this altsetting */
	}

	return 0; /* keep this altsetting */
}

static int fasttrackpro_skip_setting_quirk(struct snd_usb_audio *chip,
					   int iface, int altno)
{
	/* Reset ALL ifaces to 0 altsetting.
	 * Call it for every possible altsetting of every interface.
	 */
	usb_set_interface(chip->dev, iface, 0);

	/* possible configuration where both inputs and only one output is
	 *used is not supported by the current setup
	 */
	if (chip->setup & (MAUDIO_SET | MAUDIO_SET_24B)) {
		if (chip->setup & MAUDIO_SET_96K) {
			if (altno != 3 && altno != 6)
				return 1;
		} else if (chip->setup & MAUDIO_SET_DI) {
			if (iface == 4)
				return 1; /* no analog input */
			if (altno != 2 && altno != 5)
				return 1; /* enable only altsets 2 and 5 */
		} else {
			if (iface == 5)
				return 1; /* disable digialt input */
			if (altno != 2 && altno != 5)
				return 1; /* enalbe only altsets 2 and 5 */
		}
	} else {
		/* keep only 16-Bit mode */
		if (altno != 1)
			return 1;
	}

	usb_audio_dbg(chip,
		    "using altsetting %d for interface %d config %d\n",
		    altno, iface, chip->setup);
	return 0; /* keep this altsetting */
}

static int s1810c_skip_setting_quirk(struct snd_usb_audio *chip,
					   int iface, int altno)
{
	/*
	 * Altno settings:
	 *
	 * Playback (Interface 1):
	 * 1: 6 Analog + 2 S/PDIF
	 * 2: 6 Analog + 2 S/PDIF
	 * 3: 6 Analog
	 *
	 * Capture (Interface 2):
	 * 1: 8 Analog + 2 S/PDIF + 8 ADAT
	 * 2: 8 Analog + 2 S/PDIF + 4 ADAT
	 * 3: 8 Analog
	 */

	/*
	 * I'll leave 2 as the default one and
	 * use device_setup to switch to the
	 * other two.
	 */
	if ((chip->setup == 0 || chip->setup > 2) && altno != 2)
		return 1;
	else if (chip->setup == 1 && altno != 1)
		return 1;
	else if (chip->setup == 2 && altno != 3)
		return 1;

	return 0;
}

int snd_usb_apply_interface_quirk(struct snd_usb_audio *chip,
				  int iface,
				  int altno)
{
	/* audiophile usb: skip altsets incompatible with device_setup */
	if (chip->usb_id == USB_ID(0x0763, 0x2003))
		return audiophile_skip_setting_quirk(chip, iface, altno);
	/* quattro usb: skip altsets incompatible with device_setup */
	if (chip->usb_id == USB_ID(0x0763, 0x2001))
		return quattro_skip_setting_quirk(chip, iface, altno);
	/* fasttrackpro usb: skip altsets incompatible with device_setup */
	if (chip->usb_id == USB_ID(0x0763, 0x2012))
		return fasttrackpro_skip_setting_quirk(chip, iface, altno);
	/* presonus studio 1810c: skip altsets incompatible with device_setup */
	if (chip->usb_id == USB_ID(0x194f, 0x010c))
		return s1810c_skip_setting_quirk(chip, iface, altno);


	return 0;
}

int snd_usb_apply_boot_quirk(struct usb_device *dev,
			     struct usb_interface *intf,
			     const struct snd_usb_audio_quirk *quirk,
			     unsigned int id)
{
	switch (id) {
	case USB_ID(0x041e, 0x3000):
		/* SB Extigy needs special boot-up sequence */
		/* if more models come, this will go to the quirk list. */
		return snd_usb_extigy_boot_quirk(dev, intf);

	case USB_ID(0x041e, 0x3020):
		/* SB Audigy 2 NX needs its own boot-up magic, too */
		return snd_usb_audigy2nx_boot_quirk(dev);

	case USB_ID(0x10f5, 0x0200):
		/* C-Media CM106 / Turtle Beach Audio Advantage Roadie */
		return snd_usb_cm106_boot_quirk(dev);

	case USB_ID(0x0d8c, 0x0102):
		/* C-Media CM6206 / CM106-Like Sound Device */
	case USB_ID(0x0ccd, 0x00b1): /* Terratec Aureon 7.1 USB */
		return snd_usb_cm6206_boot_quirk(dev);

	case USB_ID(0x0dba, 0x3000):
		/* Digidesign Mbox 2 */
		return snd_usb_mbox2_boot_quirk(dev);

	case USB_ID(0x1235, 0x0010): /* Focusrite Novation Saffire 6 USB */
	case USB_ID(0x1235, 0x0018): /* Focusrite Novation Twitch */
		return snd_usb_novation_boot_quirk(dev);

	case USB_ID(0x133e, 0x0815):
		/* Access Music VirusTI Desktop */
		return snd_usb_accessmusic_boot_quirk(dev);

	case USB_ID(0x17cc, 0x1000): /* Komplete Audio 6 */
	case USB_ID(0x17cc, 0x1010): /* Traktor Audio 6 */
	case USB_ID(0x17cc, 0x1020): /* Traktor Audio 10 */
		return snd_usb_nativeinstruments_boot_quirk(dev);
	case USB_ID(0x0763, 0x2012):  /* M-Audio Fast Track Pro USB */
		return snd_usb_fasttrackpro_boot_quirk(dev);
	case USB_ID(0x047f, 0xc010): /* Plantronics Gamecom 780 */
		return snd_usb_gamecon780_boot_quirk(dev);
	case USB_ID(0x2466, 0x8010): /* Fractal Audio Axe-Fx 3 */
		return snd_usb_axefx3_boot_quirk(dev);
	case USB_ID(0x07fd, 0x0004): /* MOTU MicroBook II */
		/*
		 * For some reason interface 3 with vendor-spec class is
		 * detected on MicroBook IIc.
		 */
		if (get_iface_desc(intf->altsetting)->bInterfaceClass ==
		    USB_CLASS_VENDOR_SPEC &&
		    get_iface_desc(intf->altsetting)->bInterfaceNumber < 3)
			return snd_usb_motu_microbookii_boot_quirk(dev);
		break;
	}

	return 0;
}

int snd_usb_apply_boot_quirk_once(struct usb_device *dev,
				  struct usb_interface *intf,
				  const struct snd_usb_audio_quirk *quirk,
				  unsigned int id)
{
	switch (id) {
	case USB_ID(0x07fd, 0x0008): /* MOTU M Series */
		return snd_usb_motu_m_series_boot_quirk(dev);
	}

	return 0;
}

/*
 * check if the device uses big-endian samples
 */
int snd_usb_is_big_endian_format(struct snd_usb_audio *chip,
				 const struct audioformat *fp)
{
	/* it depends on altsetting whether the device is big-endian or not */
	switch (chip->usb_id) {
	case USB_ID(0x0763, 0x2001): /* M-Audio Quattro: captured data only */
		if (fp->altsetting == 2 || fp->altsetting == 3 ||
			fp->altsetting == 5 || fp->altsetting == 6)
			return 1;
		break;
	case USB_ID(0x0763, 0x2003): /* M-Audio Audiophile USB */
		if (chip->setup == 0x00 ||
			fp->altsetting == 1 || fp->altsetting == 2 ||
			fp->altsetting == 3)
			return 1;
		break;
	case USB_ID(0x0763, 0x2012): /* M-Audio Fast Track Pro */
		if (fp->altsetting == 2 || fp->altsetting == 3 ||
			fp->altsetting == 5 || fp->altsetting == 6)
			return 1;
		break;
	}
	return 0;
}

/*
 * For E-Mu 0404USB/0202USB/TrackerPre/0204 sample rate should be set for device,
 * not for interface.
 */

enum {
	EMU_QUIRK_SR_44100HZ = 0,
	EMU_QUIRK_SR_48000HZ,
	EMU_QUIRK_SR_88200HZ,
	EMU_QUIRK_SR_96000HZ,
	EMU_QUIRK_SR_176400HZ,
	EMU_QUIRK_SR_192000HZ
};

static void set_format_emu_quirk(struct snd_usb_substream *subs,
				 const struct audioformat *fmt)
{
	unsigned char emu_samplerate_id = 0;

	/* When capture is active
	 * sample rate shouldn't be changed
	 * by playback substream
	 */
	if (subs->direction == SNDRV_PCM_STREAM_PLAYBACK) {
		if (subs->stream->substream[SNDRV_PCM_STREAM_CAPTURE].cur_audiofmt)
			return;
	}

	switch (fmt->rate_min) {
	case 48000:
		emu_samplerate_id = EMU_QUIRK_SR_48000HZ;
		break;
	case 88200:
		emu_samplerate_id = EMU_QUIRK_SR_88200HZ;
		break;
	case 96000:
		emu_samplerate_id = EMU_QUIRK_SR_96000HZ;
		break;
	case 176400:
		emu_samplerate_id = EMU_QUIRK_SR_176400HZ;
		break;
	case 192000:
		emu_samplerate_id = EMU_QUIRK_SR_192000HZ;
		break;
	default:
		emu_samplerate_id = EMU_QUIRK_SR_44100HZ;
		break;
	}
	snd_emuusb_set_samplerate(subs->stream->chip, emu_samplerate_id);
	subs->pkt_offset_adj = (emu_samplerate_id >= EMU_QUIRK_SR_176400HZ) ? 4 : 0;
}

static int pioneer_djm_set_format_quirk(struct snd_usb_substream *subs,
					u16 windex)
{
	unsigned int cur_rate = subs->data_endpoint->cur_rate;
	u8 sr[3];
	// Convert to little endian
	sr[0] = cur_rate & 0xff;
	sr[1] = (cur_rate >> 8) & 0xff;
	sr[2] = (cur_rate >> 16) & 0xff;
	usb_set_interface(subs->dev, 0, 1);
	// we should derive windex from fmt-sync_ep but it's not set
	snd_usb_ctl_msg(subs->stream->chip->dev,
		usb_sndctrlpipe(subs->stream->chip->dev, 0),
		0x01, 0x22, 0x0100, windex, &sr, 0x0003);
	return 0;
}

void snd_usb_set_format_quirk(struct snd_usb_substream *subs,
			      const struct audioformat *fmt)
{
	switch (subs->stream->chip->usb_id) {
	case USB_ID(0x041e, 0x3f02): /* E-Mu 0202 USB */
	case USB_ID(0x041e, 0x3f04): /* E-Mu 0404 USB */
	case USB_ID(0x041e, 0x3f0a): /* E-Mu Tracker Pre */
	case USB_ID(0x041e, 0x3f19): /* E-Mu 0204 USB */
		set_format_emu_quirk(subs, fmt);
		break;
	case USB_ID(0x534d, 0x0021): /* MacroSilicon MS2100/MS2106 */
	case USB_ID(0x534d, 0x2109): /* MacroSilicon MS2109 */
		subs->stream_offset_adj = 2;
		break;
	case USB_ID(0x2b73, 0x0013): /* Pioneer DJM-450 */
		pioneer_djm_set_format_quirk(subs, 0x0082);
		break;
	case USB_ID(0x08e4, 0x017f): /* Pioneer DJM-750 */
	case USB_ID(0x08e4, 0x0163): /* Pioneer DJM-850 */
		pioneer_djm_set_format_quirk(subs, 0x0086);
		break;
	}
}

int snd_usb_select_mode_quirk(struct snd_usb_audio *chip,
			      const struct audioformat *fmt)
{
	struct usb_device *dev = chip->dev;
	int err;

	if (chip->quirk_flags & QUIRK_FLAG_ITF_USB_DSD_DAC) {
		/* First switch to alt set 0, otherwise the mode switch cmd
		 * will not be accepted by the DAC
		 */
		err = usb_set_interface(dev, fmt->iface, 0);
		if (err < 0)
			return err;

		msleep(20); /* Delay needed after setting the interface */

		/* Vendor mode switch cmd is required. */
		if (fmt->formats & SNDRV_PCM_FMTBIT_DSD_U32_BE) {
			/* DSD mode (DSD_U32) requested */
			err = snd_usb_ctl_msg(dev, usb_sndctrlpipe(dev, 0), 0,
					      USB_DIR_OUT|USB_TYPE_VENDOR|USB_RECIP_INTERFACE,
					      1, 1, NULL, 0);
			if (err < 0)
				return err;

		} else {
			/* PCM or DOP mode (S32) requested */
			/* PCM mode (S16) requested */
			err = snd_usb_ctl_msg(dev, usb_sndctrlpipe(dev, 0), 0,
					      USB_DIR_OUT|USB_TYPE_VENDOR|USB_RECIP_INTERFACE,
					      0, 1, NULL, 0);
			if (err < 0)
				return err;

		}
		msleep(20);
	}
	return 0;
}

void snd_usb_endpoint_start_quirk(struct snd_usb_endpoint *ep)
{
	/*
	 * "Playback Design" products send bogus feedback data at the start
	 * of the stream. Ignore them.
	 */
	if (USB_ID_VENDOR(ep->chip->usb_id) == 0x23ba &&
	    ep->type == SND_USB_ENDPOINT_TYPE_SYNC)
		ep->skip_packets = 4;

	/*
	 * M-Audio Fast Track C400/C600 - when packets are not skipped, real
	 * world latency varies by approx. +/- 50 frames (at 96kHz) each time
	 * the stream is (re)started. When skipping packets 16 at endpoint
	 * start up, the real world latency is stable within +/- 1 frame (also
	 * across power cycles).
	 */
	if ((ep->chip->usb_id == USB_ID(0x0763, 0x2030) ||
	     ep->chip->usb_id == USB_ID(0x0763, 0x2031)) &&
	    ep->type == SND_USB_ENDPOINT_TYPE_DATA)
		ep->skip_packets = 16;

	/* Work around devices that report unreasonable feedback data */
	if ((ep->chip->usb_id == USB_ID(0x0644, 0x8038) ||  /* TEAC UD-H01 */
	     ep->chip->usb_id == USB_ID(0x1852, 0x5034)) && /* T+A Dac8 */
	    ep->syncmaxsize == 4)
		ep->tenor_fb_quirk = 1;
}

/* quirk applied after snd_usb_ctl_msg(); not applied during boot quirks */
void snd_usb_ctl_msg_quirk(struct usb_device *dev, unsigned int pipe,
			   __u8 request, __u8 requesttype, __u16 value,
			   __u16 index, void *data, __u16 size)
{
	struct snd_usb_audio *chip = dev_get_drvdata(&dev->dev);

	if (!chip || (requesttype & USB_TYPE_MASK) != USB_TYPE_CLASS)
		return;

	if (chip->quirk_flags & QUIRK_FLAG_CTL_MSG_DELAY)
		msleep(20);
	else if (chip->quirk_flags & QUIRK_FLAG_CTL_MSG_DELAY_1M)
		usleep_range(1000, 2000);
	else if (chip->quirk_flags & QUIRK_FLAG_CTL_MSG_DELAY_5M)
		usleep_range(5000, 6000);
}

/*
 * snd_usb_interface_dsd_format_quirks() is called from format.c to
 * augment the PCM format bit-field for DSD types. The UAC standards
 * don't have a designated bit field to denote DSD-capable interfaces,
 * hence all hardware that is known to support this format has to be
 * listed here.
 */
u64 snd_usb_interface_dsd_format_quirks(struct snd_usb_audio *chip,
					struct audioformat *fp,
					unsigned int sample_bytes)
{
	struct usb_interface *iface;

	/* Playback Designs */
	if (USB_ID_VENDOR(chip->usb_id) == 0x23ba &&
	    USB_ID_PRODUCT(chip->usb_id) < 0x0110) {
		switch (fp->altsetting) {
		case 1:
			fp->dsd_dop = true;
			return SNDRV_PCM_FMTBIT_DSD_U16_LE;
		case 2:
			fp->dsd_bitrev = true;
			return SNDRV_PCM_FMTBIT_DSD_U8;
		case 3:
			fp->dsd_bitrev = true;
			return SNDRV_PCM_FMTBIT_DSD_U16_LE;
		}
	}

	/* XMOS based USB DACs */
	switch (chip->usb_id) {
	case USB_ID(0x1511, 0x0037): /* AURALiC VEGA */
	case USB_ID(0x21ed, 0xd75a): /* Accuphase DAC-60 option card */
	case USB_ID(0x2522, 0x0012): /* LH Labs VI DAC Infinity */
	case USB_ID(0x2772, 0x0230): /* Pro-Ject Pre Box S2 Digital */
		if (fp->altsetting == 2)
			return SNDRV_PCM_FMTBIT_DSD_U32_BE;
		break;

	case USB_ID(0x0d8c, 0x0316): /* Hegel HD12 DSD */
	case USB_ID(0x10cb, 0x0103): /* The Bit Opus #3; with fp->dsd_raw */
	case USB_ID(0x16d0, 0x06b2): /* NuPrime DAC-10 */
	case USB_ID(0x16d0, 0x09dd): /* Encore mDSD */
	case USB_ID(0x16d0, 0x0733): /* Furutech ADL Stratos */
	case USB_ID(0x16d0, 0x09db): /* NuPrime Audio DAC-9 */
	case USB_ID(0x1db5, 0x0003): /* Bryston BDA3 */
	case USB_ID(0x22e1, 0xca01): /* HDTA Serenade DSD */
	case USB_ID(0x249c, 0x9326): /* M2Tech Young MkIII */
	case USB_ID(0x2616, 0x0106): /* PS Audio NuWave DAC */
	case USB_ID(0x2622, 0x0041): /* Audiolab M-DAC+ */
	case USB_ID(0x27f7, 0x3002): /* W4S DAC-2v2SE */
	case USB_ID(0x29a2, 0x0086): /* Mutec MC3+ USB */
	case USB_ID(0x6b42, 0x0042): /* MSB Technology */
		if (fp->altsetting == 3)
			return SNDRV_PCM_FMTBIT_DSD_U32_BE;
		break;

	/* Amanero Combo384 USB based DACs with native DSD support */
	case USB_ID(0x16d0, 0x071a):  /* Amanero - Combo384 */
	case USB_ID(0x2ab6, 0x0004):  /* T+A DAC8DSD-V2.0, MP1000E-V2.0, MP2000R-V2.0, MP2500R-V2.0, MP3100HV-V2.0 */
	case USB_ID(0x2ab6, 0x0005):  /* T+A USB HD Audio 1 */
	case USB_ID(0x2ab6, 0x0006):  /* T+A USB HD Audio 2 */
		if (fp->altsetting == 2) {
			switch (le16_to_cpu(chip->dev->descriptor.bcdDevice)) {
			case 0x199:
				return SNDRV_PCM_FMTBIT_DSD_U32_LE;
			case 0x19b:
			case 0x203:
				return SNDRV_PCM_FMTBIT_DSD_U32_BE;
			default:
				break;
			}
		}
		break;
	case USB_ID(0x16d0, 0x0a23):
		if (fp->altsetting == 2)
			return SNDRV_PCM_FMTBIT_DSD_U32_BE;
		break;

	default:
		break;
	}

	/* ITF-USB DSD based DACs */
	if (chip->quirk_flags & QUIRK_FLAG_ITF_USB_DSD_DAC) {
		iface = usb_ifnum_to_if(chip->dev, fp->iface);

		/* Altsetting 2 support native DSD if the num of altsets is
		 * three (0-2),
		 * Altsetting 3 support native DSD if the num of altsets is
		 * four (0-3).
		 */
		if (fp->altsetting == iface->num_altsetting - 1)
			return SNDRV_PCM_FMTBIT_DSD_U32_BE;
	}

	/* Mostly generic method to detect many DSD-capable implementations */
	if ((chip->quirk_flags & QUIRK_FLAG_DSD_RAW) && fp->dsd_raw)
		return SNDRV_PCM_FMTBIT_DSD_U32_BE;

	return 0;
}

void snd_usb_audioformat_attributes_quirk(struct snd_usb_audio *chip,
					  struct audioformat *fp,
					  int stream)
{
	switch (chip->usb_id) {
	case USB_ID(0x0a92, 0x0053): /* AudioTrak Optoplay */
		/* Optoplay sets the sample rate attribute although
		 * it seems not supporting it in fact.
		 */
		fp->attributes &= ~UAC_EP_CS_ATTR_SAMPLE_RATE;
		break;
	case USB_ID(0x041e, 0x3020): /* Creative SB Audigy 2 NX */
	case USB_ID(0x0763, 0x2003): /* M-Audio Audiophile USB */
		/* doesn't set the sample rate attribute, but supports it */
		fp->attributes |= UAC_EP_CS_ATTR_SAMPLE_RATE;
		break;
	case USB_ID(0x0763, 0x2001):  /* M-Audio Quattro USB */
	case USB_ID(0x0763, 0x2012):  /* M-Audio Fast Track Pro USB */
	case USB_ID(0x047f, 0x0ca1): /* plantronics headset */
	case USB_ID(0x077d, 0x07af): /* Griffin iMic (note that there is
					an older model 77d:223) */
	/*
	 * plantronics headset and Griffin iMic have set adaptive-in
	 * although it's really not...
	 */
		fp->ep_attr &= ~USB_ENDPOINT_SYNCTYPE;
		if (stream == SNDRV_PCM_STREAM_PLAYBACK)
			fp->ep_attr |= USB_ENDPOINT_SYNC_ADAPTIVE;
		else
			fp->ep_attr |= USB_ENDPOINT_SYNC_SYNC;
		break;
	case USB_ID(0x07fd, 0x0004):  /* MOTU MicroBook IIc */
		/*
		 * MaxPacketsOnly attribute is erroneously set in endpoint
		 * descriptors. As a result this card produces noise with
		 * all sample rates other than 96 kHz.
		 */
		fp->attributes &= ~UAC_EP_CS_ATTR_FILL_MAX;
		break;
	case USB_ID(0x1224, 0x2a25):  /* Jieli Technology USB PHY 2.0 */
		/* mic works only when ep packet size is set to wMaxPacketSize */
		fp->attributes |= UAC_EP_CS_ATTR_FILL_MAX;
		break;

	}
}

/*
 * driver behavior quirk flags
 */
struct usb_audio_quirk_flags_table {
	u32 id;
	u32 flags;
};

#define DEVICE_FLG(vid, pid, _flags) \
	{ .id = USB_ID(vid, pid), .flags = (_flags) }
#define VENDOR_FLG(vid, _flags) DEVICE_FLG(vid, 0, _flags)

static const struct usb_audio_quirk_flags_table quirk_flags_table[] = {
	/* Device matches */
	DEVICE_FLG(0x041e, 0x3000, /* Creative SB Extigy */
		   QUIRK_FLAG_IGNORE_CTL_ERROR),
	DEVICE_FLG(0x041e, 0x4080, /* Creative Live Cam VF0610 */
		   QUIRK_FLAG_GET_SAMPLE_RATE),
	DEVICE_FLG(0x046d, 0x084c, /* Logitech ConferenceCam Connect */
		   QUIRK_FLAG_GET_SAMPLE_RATE | QUIRK_FLAG_CTL_MSG_DELAY_1M),
	DEVICE_FLG(0x046d, 0x0991, /* Logitech QuickCam Pro */
		   QUIRK_FLAG_CTL_MSG_DELAY_1M | QUIRK_FLAG_IGNORE_CTL_ERROR),
	DEVICE_FLG(0x046d, 0x09a4, /* Logitech QuickCam E 3500 */
		   QUIRK_FLAG_CTL_MSG_DELAY_1M | QUIRK_FLAG_IGNORE_CTL_ERROR),
	DEVICE_FLG(0x0499, 0x1509, /* Steinberg UR22 */
		   QUIRK_FLAG_GENERIC_IMPLICIT_FB),
	DEVICE_FLG(0x04d8, 0xfeea, /* Benchmark DAC1 Pre */
		   QUIRK_FLAG_GET_SAMPLE_RATE),
	DEVICE_FLG(0x04e8, 0xa051, /* Samsung USBC Headset (AKG) */
		   QUIRK_FLAG_SKIP_CLOCK_SELECTOR | QUIRK_FLAG_CTL_MSG_DELAY_5M),
	DEVICE_FLG(0x054c, 0x0b8c, /* Sony WALKMAN NW-A45 DAC */
		   QUIRK_FLAG_SET_IFACE_FIRST),
	DEVICE_FLG(0x0556, 0x0014, /* Phoenix Audio TMX320VC */
		   QUIRK_FLAG_GET_SAMPLE_RATE),
	DEVICE_FLG(0x05a3, 0x9420, /* ELP HD USB Camera */
		   QUIRK_FLAG_GET_SAMPLE_RATE),
	DEVICE_FLG(0x05a7, 0x1020, /* Bose Companion 5 */
		   QUIRK_FLAG_GET_SAMPLE_RATE),
	DEVICE_FLG(0x05e1, 0x0408, /* Syntek STK1160 */
		   QUIRK_FLAG_ALIGN_TRANSFER),
	DEVICE_FLG(0x05e1, 0x0480, /* Hauppauge Woodbury */
		   QUIRK_FLAG_SHARE_MEDIA_DEVICE | QUIRK_FLAG_ALIGN_TRANSFER),
	DEVICE_FLG(0x0644, 0x8043, /* TEAC UD-501/UD-501V2/UD-503/NT-503 */
		   QUIRK_FLAG_ITF_USB_DSD_DAC | QUIRK_FLAG_CTL_MSG_DELAY |
		   QUIRK_FLAG_IFACE_DELAY),
	DEVICE_FLG(0x0644, 0x8044, /* Esoteric D-05X */
		   QUIRK_FLAG_ITF_USB_DSD_DAC | QUIRK_FLAG_CTL_MSG_DELAY |
		   QUIRK_FLAG_IFACE_DELAY),
	DEVICE_FLG(0x0644, 0x804a, /* TEAC UD-301 */
		   QUIRK_FLAG_ITF_USB_DSD_DAC | QUIRK_FLAG_CTL_MSG_DELAY |
		   QUIRK_FLAG_IFACE_DELAY),
	DEVICE_FLG(0x06f8, 0xb000, /* Hercules DJ Console (Windows Edition) */
		   QUIRK_FLAG_IGNORE_CTL_ERROR),
	DEVICE_FLG(0x06f8, 0xd002, /* Hercules DJ Console (Macintosh Edition) */
		   QUIRK_FLAG_IGNORE_CTL_ERROR),
	DEVICE_FLG(0x0711, 0x5800, /* MCT Trigger 5 USB-to-HDMI */
		   QUIRK_FLAG_GET_SAMPLE_RATE),
	DEVICE_FLG(0x074d, 0x3553, /* Outlaw RR2150 (Micronas UAC3553B) */
		   QUIRK_FLAG_GET_SAMPLE_RATE),
	DEVICE_FLG(0x0763, 0x2030, /* M-Audio Fast Track C400 */
		   QUIRK_FLAG_GENERIC_IMPLICIT_FB),
	DEVICE_FLG(0x0763, 0x2031, /* M-Audio Fast Track C600 */
		   QUIRK_FLAG_GENERIC_IMPLICIT_FB),
	DEVICE_FLG(0x08bb, 0x2702, /* LineX FM Transmitter */
		   QUIRK_FLAG_IGNORE_CTL_ERROR),
	DEVICE_FLG(0x0951, 0x16ad, /* Kingston HyperX */
		   QUIRK_FLAG_CTL_MSG_DELAY_1M),
	DEVICE_FLG(0x0b0e, 0x0349, /* Jabra 550a */
		   QUIRK_FLAG_CTL_MSG_DELAY_1M),
	DEVICE_FLG(0x0fd9, 0x0008, /* Hauppauge HVR-950Q */
		   QUIRK_FLAG_SHARE_MEDIA_DEVICE | QUIRK_FLAG_ALIGN_TRANSFER),
	DEVICE_FLG(0x1395, 0x740a, /* Sennheiser DECT */
		   QUIRK_FLAG_GET_SAMPLE_RATE),
	DEVICE_FLG(0x1397, 0x0507, /* Behringer UMC202HD */
		   QUIRK_FLAG_PLAYBACK_FIRST | QUIRK_FLAG_GENERIC_IMPLICIT_FB),
	DEVICE_FLG(0x1397, 0x0508, /* Behringer UMC204HD */
		   QUIRK_FLAG_PLAYBACK_FIRST | QUIRK_FLAG_GENERIC_IMPLICIT_FB),
	DEVICE_FLG(0x1397, 0x0509, /* Behringer UMC404HD */
		   QUIRK_FLAG_PLAYBACK_FIRST | QUIRK_FLAG_GENERIC_IMPLICIT_FB),
	DEVICE_FLG(0x13e5, 0x0001, /* Serato Phono */
		   QUIRK_FLAG_IGNORE_CTL_ERROR),
	DEVICE_FLG(0x154e, 0x1002, /* Denon DCD-1500RE */
		   QUIRK_FLAG_ITF_USB_DSD_DAC | QUIRK_FLAG_CTL_MSG_DELAY),
	DEVICE_FLG(0x154e, 0x1003, /* Denon DA-300USB */
		   QUIRK_FLAG_ITF_USB_DSD_DAC | QUIRK_FLAG_CTL_MSG_DELAY),
	DEVICE_FLG(0x154e, 0x3005, /* Marantz HD-DAC1 */
		   QUIRK_FLAG_ITF_USB_DSD_DAC | QUIRK_FLAG_CTL_MSG_DELAY),
	DEVICE_FLG(0x154e, 0x3006, /* Marantz SA-14S1 */
		   QUIRK_FLAG_ITF_USB_DSD_DAC | QUIRK_FLAG_CTL_MSG_DELAY),
	DEVICE_FLG(0x154e, 0x500e, /* Denon DN-X1600 */
		   QUIRK_FLAG_IGNORE_CLOCK_SOURCE),
	DEVICE_FLG(0x1686, 0x00dd, /* Zoom R16/24 */
		   QUIRK_FLAG_TX_LENGTH | QUIRK_FLAG_CTL_MSG_DELAY_1M),
	DEVICE_FLG(0x17aa, 0x1046, /* Lenovo ThinkStation P620 Rear Line-in, Line-out and Microphone */
		   QUIRK_FLAG_DISABLE_AUTOSUSPEND),
	DEVICE_FLG(0x17aa, 0x104d, /* Lenovo ThinkStation P620 Internal Speaker + Front Headset */
		   QUIRK_FLAG_DISABLE_AUTOSUSPEND),
	DEVICE_FLG(0x1852, 0x5065, /* Luxman DA-06 */
		   QUIRK_FLAG_ITF_USB_DSD_DAC | QUIRK_FLAG_CTL_MSG_DELAY),
	DEVICE_FLG(0x1901, 0x0191, /* GE B850V3 CP2114 audio interface */
		   QUIRK_FLAG_GET_SAMPLE_RATE),
	DEVICE_FLG(0x2040, 0x7200, /* Hauppauge HVR-950Q */
		   QUIRK_FLAG_SHARE_MEDIA_DEVICE | QUIRK_FLAG_ALIGN_TRANSFER),
	DEVICE_FLG(0x2040, 0x7201, /* Hauppauge HVR-950Q-MXL */
		   QUIRK_FLAG_SHARE_MEDIA_DEVICE | QUIRK_FLAG_ALIGN_TRANSFER),
	DEVICE_FLG(0x2040, 0x7210, /* Hauppauge HVR-950Q */
		   QUIRK_FLAG_SHARE_MEDIA_DEVICE | QUIRK_FLAG_ALIGN_TRANSFER),
	DEVICE_FLG(0x2040, 0x7211, /* Hauppauge HVR-950Q-MXL */
		   QUIRK_FLAG_SHARE_MEDIA_DEVICE | QUIRK_FLAG_ALIGN_TRANSFER),
	DEVICE_FLG(0x2040, 0x7213, /* Hauppauge HVR-950Q */
		   QUIRK_FLAG_SHARE_MEDIA_DEVICE | QUIRK_FLAG_ALIGN_TRANSFER),
	DEVICE_FLG(0x2040, 0x7217, /* Hauppauge HVR-950Q */
		   QUIRK_FLAG_SHARE_MEDIA_DEVICE | QUIRK_FLAG_ALIGN_TRANSFER),
	DEVICE_FLG(0x2040, 0x721b, /* Hauppauge HVR-950Q */
		   QUIRK_FLAG_SHARE_MEDIA_DEVICE | QUIRK_FLAG_ALIGN_TRANSFER),
	DEVICE_FLG(0x2040, 0x721e, /* Hauppauge HVR-950Q */
		   QUIRK_FLAG_SHARE_MEDIA_DEVICE | QUIRK_FLAG_ALIGN_TRANSFER),
	DEVICE_FLG(0x2040, 0x721f, /* Hauppauge HVR-950Q */
		   QUIRK_FLAG_SHARE_MEDIA_DEVICE | QUIRK_FLAG_ALIGN_TRANSFER),
	DEVICE_FLG(0x2040, 0x7240, /* Hauppauge HVR-850 */
		   QUIRK_FLAG_SHARE_MEDIA_DEVICE | QUIRK_FLAG_ALIGN_TRANSFER),
	DEVICE_FLG(0x2040, 0x7260, /* Hauppauge HVR-950Q */
		   QUIRK_FLAG_SHARE_MEDIA_DEVICE | QUIRK_FLAG_ALIGN_TRANSFER),
	DEVICE_FLG(0x2040, 0x7270, /* Hauppauge HVR-950Q */
		   QUIRK_FLAG_SHARE_MEDIA_DEVICE | QUIRK_FLAG_ALIGN_TRANSFER),
	DEVICE_FLG(0x2040, 0x7280, /* Hauppauge HVR-950Q */
		   QUIRK_FLAG_SHARE_MEDIA_DEVICE | QUIRK_FLAG_ALIGN_TRANSFER),
	DEVICE_FLG(0x2040, 0x7281, /* Hauppauge HVR-950Q-MXL */
		   QUIRK_FLAG_SHARE_MEDIA_DEVICE | QUIRK_FLAG_ALIGN_TRANSFER),
	DEVICE_FLG(0x2040, 0x8200, /* Hauppauge Woodbury */
		   QUIRK_FLAG_SHARE_MEDIA_DEVICE | QUIRK_FLAG_ALIGN_TRANSFER),
	DEVICE_FLG(0x21b4, 0x0081, /* AudioQuest DragonFly */
		   QUIRK_FLAG_GET_SAMPLE_RATE),
	DEVICE_FLG(0x2522, 0x0007, /* LH Labs Geek Out HD Audio 1V5 */
		   QUIRK_FLAG_SET_IFACE_FIRST),
	DEVICE_FLG(0x2708, 0x0002, /* Audient iD14 */
		   QUIRK_FLAG_IGNORE_CTL_ERROR),
	DEVICE_FLG(0x2912, 0x30c8, /* Audioengine D1 */
		   QUIRK_FLAG_GET_SAMPLE_RATE),
	DEVICE_FLG(0x30be, 0x0101, /* Schiit Hel */
		   QUIRK_FLAG_IGNORE_CTL_ERROR),
	DEVICE_FLG(0x413c, 0xa506, /* Dell AE515 sound bar */
		   QUIRK_FLAG_GET_SAMPLE_RATE),
	DEVICE_FLG(0x534d, 0x0021, /* MacroSilicon MS2100/MS2106 */
		   QUIRK_FLAG_ALIGN_TRANSFER),
	DEVICE_FLG(0x534d, 0x2109, /* MacroSilicon MS2109 */
		   QUIRK_FLAG_ALIGN_TRANSFER),
	DEVICE_FLG(0x1224, 0x2a25, /* Jieli Technology USB PHY 2.0 */
		   QUIRK_FLAG_GET_SAMPLE_RATE),
	DEVICE_FLG(0x2b53, 0x0023, /* Fiero SC-01 (firmware v1.0.0 @ 48 kHz) */
		   QUIRK_FLAG_GENERIC_IMPLICIT_FB),
	DEVICE_FLG(0x2b53, 0x0024, /* Fiero SC-01 (firmware v1.0.0 @ 96 kHz) */
		   QUIRK_FLAG_GENERIC_IMPLICIT_FB),
	DEVICE_FLG(0x2b53, 0x0031, /* Fiero SC-01 (firmware v1.1.0) */
		   QUIRK_FLAG_GENERIC_IMPLICIT_FB),
<<<<<<< HEAD
=======
	DEVICE_FLG(0x0525, 0xa4ad, /* Hamedal C20 usb camero */
		   QUIRK_FLAG_IFACE_SKIP_CLOSE),
>>>>>>> a33738a2

	/* Vendor matches */
	VENDOR_FLG(0x045e, /* MS Lifecam */
		   QUIRK_FLAG_GET_SAMPLE_RATE),
	VENDOR_FLG(0x046d, /* Logitech */
		   QUIRK_FLAG_CTL_MSG_DELAY_1M),
	VENDOR_FLG(0x047f, /* Plantronics */
		   QUIRK_FLAG_GET_SAMPLE_RATE | QUIRK_FLAG_CTL_MSG_DELAY),
	VENDOR_FLG(0x0644, /* TEAC Corp. */
		   QUIRK_FLAG_CTL_MSG_DELAY | QUIRK_FLAG_IFACE_DELAY),
	VENDOR_FLG(0x07fd, /* MOTU */
		   QUIRK_FLAG_VALIDATE_RATES),
	VENDOR_FLG(0x1235, /* Focusrite Novation */
		   QUIRK_FLAG_VALIDATE_RATES),
	VENDOR_FLG(0x152a, /* Thesycon devices */
		   QUIRK_FLAG_DSD_RAW),
	VENDOR_FLG(0x1de7, /* Phoenix Audio */
		   QUIRK_FLAG_GET_SAMPLE_RATE),
	VENDOR_FLG(0x20b1, /* XMOS based devices */
		   QUIRK_FLAG_DSD_RAW),
	VENDOR_FLG(0x22d9, /* Oppo */
		   QUIRK_FLAG_DSD_RAW),
	VENDOR_FLG(0x23ba, /* Playback Design */
		   QUIRK_FLAG_CTL_MSG_DELAY | QUIRK_FLAG_IFACE_DELAY |
		   QUIRK_FLAG_DSD_RAW),
	VENDOR_FLG(0x25ce, /* Mytek devices */
		   QUIRK_FLAG_DSD_RAW),
	VENDOR_FLG(0x278b, /* Rotel? */
		   QUIRK_FLAG_DSD_RAW),
	VENDOR_FLG(0x292b, /* Gustard/Ess based devices */
		   QUIRK_FLAG_DSD_RAW),
	VENDOR_FLG(0x2972, /* FiiO devices */
		   QUIRK_FLAG_DSD_RAW),
	VENDOR_FLG(0x2ab6, /* T+A devices */
		   QUIRK_FLAG_DSD_RAW),
	VENDOR_FLG(0x3353, /* Khadas devices */
		   QUIRK_FLAG_DSD_RAW),
	VENDOR_FLG(0x3842, /* EVGA */
		   QUIRK_FLAG_DSD_RAW),
	VENDOR_FLG(0xc502, /* HiBy devices */
		   QUIRK_FLAG_DSD_RAW),

	{} /* terminator */
};

void snd_usb_init_quirk_flags(struct snd_usb_audio *chip)
{
	const struct usb_audio_quirk_flags_table *p;

	for (p = quirk_flags_table; p->id; p++) {
		if (chip->usb_id == p->id ||
		    (!USB_ID_PRODUCT(p->id) &&
		     USB_ID_VENDOR(chip->usb_id) == USB_ID_VENDOR(p->id))) {
			usb_audio_dbg(chip,
				      "Set quirk_flags 0x%x for device %04x:%04x\n",
				      p->flags, USB_ID_VENDOR(chip->usb_id),
				      USB_ID_PRODUCT(chip->usb_id));
			chip->quirk_flags |= p->flags;
			return;
		}
	}
}<|MERGE_RESOLUTION|>--- conflicted
+++ resolved
@@ -1884,11 +1884,8 @@
 		   QUIRK_FLAG_GENERIC_IMPLICIT_FB),
 	DEVICE_FLG(0x2b53, 0x0031, /* Fiero SC-01 (firmware v1.1.0) */
 		   QUIRK_FLAG_GENERIC_IMPLICIT_FB),
-<<<<<<< HEAD
-=======
 	DEVICE_FLG(0x0525, 0xa4ad, /* Hamedal C20 usb camero */
 		   QUIRK_FLAG_IFACE_SKIP_CLOSE),
->>>>>>> a33738a2
 
 	/* Vendor matches */
 	VENDOR_FLG(0x045e, /* MS Lifecam */
