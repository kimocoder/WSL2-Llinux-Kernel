// SPDX-License-Identifier: GPL-2.0-or-later
/*
 *   (Tentative) USB Audio Driver for ALSA
 *
 *   Copyright (c) 2002 by Takashi Iwai <tiwai@suse.de>
 *
 *   Many codes borrowed from audio.c by
 *	    Alan Cox (alan@lxorguk.ukuu.org.uk)
 *	    Thomas Sailer (sailer@ife.ee.ethz.ch)
 *
 *   Audio Class 3.0 support by Ruslan Bilovol <ruslan.bilovol@gmail.com>
 *
 *  NOTES:
 *
 *   - the linked URBs would be preferred but not used so far because of
 *     the instability of unlinking.
 *   - type II is not supported properly.  there is no device which supports
 *     this type *correctly*.  SB extigy looks as if it supports, but it's
 *     indeed an AC3 stream packed in SPDIF frames (i.e. no real AC3 stream).
 */


#include <linux/bitops.h>
#include <linux/init.h>
#include <linux/list.h>
#include <linux/slab.h>
#include <linux/string.h>
#include <linux/ctype.h>
#include <linux/usb.h>
#include <linux/moduleparam.h>
#include <linux/mutex.h>
#include <linux/usb/audio.h>
#include <linux/usb/audio-v2.h>
#include <linux/usb/audio-v3.h>
#include <linux/module.h>

#include <sound/control.h>
#include <sound/core.h>
#include <sound/info.h>
#include <sound/pcm.h>
#include <sound/pcm_params.h>
#include <sound/initval.h>

#include "usbaudio.h"
#include "card.h"
#include "midi.h"
#include "mixer.h"
#include "proc.h"
#include "quirks.h"
#include "endpoint.h"
#include "helper.h"
#include "pcm.h"
#include "format.h"
#include "power.h"
#include "stream.h"
#include "media.h"

MODULE_AUTHOR("Takashi Iwai <tiwai@suse.de>");
MODULE_DESCRIPTION("USB Audio");
MODULE_LICENSE("GPL");

static int index[SNDRV_CARDS] = SNDRV_DEFAULT_IDX;	/* Index 0-MAX */
static char *id[SNDRV_CARDS] = SNDRV_DEFAULT_STR;	/* ID for this card */
static bool enable[SNDRV_CARDS] = SNDRV_DEFAULT_ENABLE_PNP;/* Enable this card */
/* Vendor/product IDs for this card */
static int vid[SNDRV_CARDS] = { [0 ... (SNDRV_CARDS-1)] = -1 };
static int pid[SNDRV_CARDS] = { [0 ... (SNDRV_CARDS-1)] = -1 };
static int device_setup[SNDRV_CARDS]; /* device parameter for this card */
static bool ignore_ctl_error;
static bool autoclock = true;
static bool lowlatency = true;
static char *quirk_alias[SNDRV_CARDS];
static char *delayed_register[SNDRV_CARDS];
static bool implicit_fb[SNDRV_CARDS];
static unsigned int quirk_flags[SNDRV_CARDS];

bool snd_usb_use_vmalloc = true;
bool snd_usb_skip_validation;

module_param_array(index, int, NULL, 0444);
MODULE_PARM_DESC(index, "Index value for the USB audio adapter.");
module_param_array(id, charp, NULL, 0444);
MODULE_PARM_DESC(id, "ID string for the USB audio adapter.");
module_param_array(enable, bool, NULL, 0444);
MODULE_PARM_DESC(enable, "Enable USB audio adapter.");
module_param_array(vid, int, NULL, 0444);
MODULE_PARM_DESC(vid, "Vendor ID for the USB audio device.");
module_param_array(pid, int, NULL, 0444);
MODULE_PARM_DESC(pid, "Product ID for the USB audio device.");
module_param_array(device_setup, int, NULL, 0444);
MODULE_PARM_DESC(device_setup, "Specific device setup (if needed).");
module_param(ignore_ctl_error, bool, 0444);
MODULE_PARM_DESC(ignore_ctl_error,
		 "Ignore errors from USB controller for mixer interfaces.");
module_param(autoclock, bool, 0444);
MODULE_PARM_DESC(autoclock, "Enable auto-clock selection for UAC2 devices (default: yes).");
module_param(lowlatency, bool, 0444);
MODULE_PARM_DESC(lowlatency, "Enable low latency playback (default: yes).");
module_param_array(quirk_alias, charp, NULL, 0444);
MODULE_PARM_DESC(quirk_alias, "Quirk aliases, e.g. 0123abcd:5678beef.");
module_param_array(delayed_register, charp, NULL, 0444);
MODULE_PARM_DESC(delayed_register, "Quirk for delayed registration, given by id:iface, e.g. 0123abcd:4.");
module_param_array(implicit_fb, bool, NULL, 0444);
MODULE_PARM_DESC(implicit_fb, "Apply generic implicit feedback sync mode.");
module_param_array(quirk_flags, uint, NULL, 0444);
MODULE_PARM_DESC(quirk_flags, "Driver quirk bit flags.");
module_param_named(use_vmalloc, snd_usb_use_vmalloc, bool, 0444);
MODULE_PARM_DESC(use_vmalloc, "Use vmalloc for PCM intermediate buffers (default: yes).");
module_param_named(skip_validation, snd_usb_skip_validation, bool, 0444);
MODULE_PARM_DESC(skip_validation, "Skip unit descriptor validation (default: no).");

/*
 * we keep the snd_usb_audio_t instances by ourselves for merging
 * the all interfaces on the same card as one sound device.
 */

static DEFINE_MUTEX(register_mutex);
static struct snd_usb_audio *usb_chip[SNDRV_CARDS];
static struct usb_driver usb_audio_driver;

/*
 * disconnect streams
 * called from usb_audio_disconnect()
 */
static void snd_usb_stream_disconnect(struct snd_usb_stream *as)
{
	int idx;
	struct snd_usb_substream *subs;

	for (idx = 0; idx < 2; idx++) {
		subs = &as->substream[idx];
		if (!subs->num_formats)
			continue;
		subs->data_endpoint = NULL;
		subs->sync_endpoint = NULL;
	}
}

static int snd_usb_create_stream(struct snd_usb_audio *chip, int ctrlif, int interface)
{
	struct usb_device *dev = chip->dev;
	struct usb_host_interface *alts;
	struct usb_interface_descriptor *altsd;
	struct usb_interface *iface = usb_ifnum_to_if(dev, interface);

	if (!iface) {
		dev_err(&dev->dev, "%u:%d : does not exist\n",
			ctrlif, interface);
		return -EINVAL;
	}

	alts = &iface->altsetting[0];
	altsd = get_iface_desc(alts);

	/*
	 * Android with both accessory and audio interfaces enabled gets the
	 * interface numbers wrong.
	 */
	if ((chip->usb_id == USB_ID(0x18d1, 0x2d04) ||
	     chip->usb_id == USB_ID(0x18d1, 0x2d05)) &&
	    interface == 0 &&
	    altsd->bInterfaceClass == USB_CLASS_VENDOR_SPEC &&
	    altsd->bInterfaceSubClass == USB_SUBCLASS_VENDOR_SPEC) {
		interface = 2;
		iface = usb_ifnum_to_if(dev, interface);
		if (!iface)
			return -EINVAL;
		alts = &iface->altsetting[0];
		altsd = get_iface_desc(alts);
	}

	if (usb_interface_claimed(iface)) {
		dev_dbg(&dev->dev, "%d:%d: skipping, already claimed\n",
			ctrlif, interface);
		return -EINVAL;
	}

	if ((altsd->bInterfaceClass == USB_CLASS_AUDIO ||
	     altsd->bInterfaceClass == USB_CLASS_VENDOR_SPEC) &&
	    altsd->bInterfaceSubClass == USB_SUBCLASS_MIDISTREAMING) {
		int err = __snd_usbmidi_create(chip->card, iface,
					     &chip->midi_list, NULL,
					     chip->usb_id);
		if (err < 0) {
			dev_err(&dev->dev,
				"%u:%d: cannot create sequencer device\n",
				ctrlif, interface);
			return -EINVAL;
		}
		return usb_driver_claim_interface(&usb_audio_driver, iface,
						  USB_AUDIO_IFACE_UNUSED);
	}

	if ((altsd->bInterfaceClass != USB_CLASS_AUDIO &&
	     altsd->bInterfaceClass != USB_CLASS_VENDOR_SPEC) ||
	    altsd->bInterfaceSubClass != USB_SUBCLASS_AUDIOSTREAMING) {
		dev_dbg(&dev->dev,
			"%u:%d: skipping non-supported interface %d\n",
			ctrlif, interface, altsd->bInterfaceClass);
		/* skip non-supported classes */
		return -EINVAL;
	}

	if (snd_usb_get_speed(dev) == USB_SPEED_LOW) {
		dev_err(&dev->dev, "low speed audio streaming not supported\n");
		return -EINVAL;
	}

	if (! snd_usb_parse_audio_interface(chip, interface)) {
		usb_set_interface(dev, interface, 0); /* reset the current interface */
		return usb_driver_claim_interface(&usb_audio_driver, iface,
						  USB_AUDIO_IFACE_UNUSED);
	}

	return 0;
}

/*
 * parse audio control descriptor and create pcm/midi streams
 */
static int snd_usb_create_streams(struct snd_usb_audio *chip, int ctrlif)
{
	struct usb_device *dev = chip->dev;
	struct usb_host_interface *host_iface;
	struct usb_interface_descriptor *altsd;
	int i, protocol;

	/* find audiocontrol interface */
	host_iface = &usb_ifnum_to_if(dev, ctrlif)->altsetting[0];
	altsd = get_iface_desc(host_iface);
	protocol = altsd->bInterfaceProtocol;

	switch (protocol) {
	default:
		dev_warn(&dev->dev,
			 "unknown interface protocol %#02x, assuming v1\n",
			 protocol);
		fallthrough;

	case UAC_VERSION_1: {
		struct uac1_ac_header_descriptor *h1;
		int rest_bytes;

		h1 = snd_usb_find_csint_desc(host_iface->extra,
							 host_iface->extralen,
							 NULL, UAC_HEADER);
		if (!h1 || h1->bLength < sizeof(*h1)) {
			dev_err(&dev->dev, "cannot find UAC_HEADER\n");
			return -EINVAL;
		}

		rest_bytes = (void *)(host_iface->extra +
				host_iface->extralen) - (void *)h1;

		/* just to be sure -- this shouldn't hit at all */
		if (rest_bytes <= 0) {
			dev_err(&dev->dev, "invalid control header\n");
			return -EINVAL;
		}

		if (rest_bytes < sizeof(*h1)) {
			dev_err(&dev->dev, "too short v1 buffer descriptor\n");
			return -EINVAL;
		}

		if (!h1->bInCollection) {
			dev_info(&dev->dev, "skipping empty audio interface (v1)\n");
			return -EINVAL;
		}

		if (rest_bytes < h1->bLength) {
			dev_err(&dev->dev, "invalid buffer length (v1)\n");
			return -EINVAL;
		}

		if (h1->bLength < sizeof(*h1) + h1->bInCollection) {
			dev_err(&dev->dev, "invalid UAC_HEADER (v1)\n");
			return -EINVAL;
		}

		for (i = 0; i < h1->bInCollection; i++)
			snd_usb_create_stream(chip, ctrlif, h1->baInterfaceNr[i]);

		break;
	}

	case UAC_VERSION_2:
	case UAC_VERSION_3: {
		struct usb_interface_assoc_descriptor *assoc =
			usb_ifnum_to_if(dev, ctrlif)->intf_assoc;

		if (!assoc) {
			/*
			 * Firmware writers cannot count to three.  So to find
			 * the IAD on the NuForce UDH-100, also check the next
			 * interface.
			 */
			struct usb_interface *iface =
				usb_ifnum_to_if(dev, ctrlif + 1);
			if (iface &&
			    iface->intf_assoc &&
			    iface->intf_assoc->bFunctionClass == USB_CLASS_AUDIO &&
			    iface->intf_assoc->bFunctionProtocol == UAC_VERSION_2)
				assoc = iface->intf_assoc;
		}

		if (!assoc) {
			dev_err(&dev->dev, "Audio class v2/v3 interfaces need an interface association\n");
			return -EINVAL;
		}

		if (protocol == UAC_VERSION_3) {
			int badd = assoc->bFunctionSubClass;

			if (badd != UAC3_FUNCTION_SUBCLASS_FULL_ADC_3_0 &&
			    (badd < UAC3_FUNCTION_SUBCLASS_GENERIC_IO ||
			     badd > UAC3_FUNCTION_SUBCLASS_SPEAKERPHONE)) {
				dev_err(&dev->dev,
					"Unsupported UAC3 BADD profile\n");
				return -EINVAL;
			}

			chip->badd_profile = badd;
		}

		for (i = 0; i < assoc->bInterfaceCount; i++) {
			int intf = assoc->bFirstInterface + i;

			if (intf != ctrlif)
				snd_usb_create_stream(chip, ctrlif, intf);
		}

		break;
	}
	}

	return 0;
}

/*
 * Profile name preset table
 */
struct usb_audio_device_name {
	u32 id;
	const char *vendor_name;
	const char *product_name;
	const char *profile_name;	/* override card->longname */
};

#define PROFILE_NAME(vid, pid, vendor, product, profile)	 \
	{ .id = USB_ID(vid, pid), .vendor_name = (vendor),	 \
	  .product_name = (product), .profile_name = (profile) }
#define DEVICE_NAME(vid, pid, vendor, product) \
	PROFILE_NAME(vid, pid, vendor, product, NULL)

/* vendor/product and profile name presets, sorted in device id order */
static const struct usb_audio_device_name usb_audio_names[] = {
	/* HP Thunderbolt Dock Audio Headset */
	PROFILE_NAME(0x03f0, 0x0269, "HP", "Thunderbolt Dock Audio Headset",
		     "HP-Thunderbolt-Dock-Audio-Headset"),
	/* HP Thunderbolt Dock Audio Module */
	PROFILE_NAME(0x03f0, 0x0567, "HP", "Thunderbolt Dock Audio Module",
		     "HP-Thunderbolt-Dock-Audio-Module"),

	/* Two entries for Gigabyte TRX40 Aorus Master:
	 * TRX40 Aorus Master has two USB-audio devices, one for the front
	 * headphone with ESS SABRE9218 DAC chip, while another for the rest
	 * I/O (the rear panel and the front mic) with Realtek ALC1220-VB.
	 * Here we provide two distinct names for making UCM profiles easier.
	 */
	PROFILE_NAME(0x0414, 0xa000, "Gigabyte", "Aorus Master Front Headphone",
		     "Gigabyte-Aorus-Master-Front-Headphone"),
	PROFILE_NAME(0x0414, 0xa001, "Gigabyte", "Aorus Master Main Audio",
		     "Gigabyte-Aorus-Master-Main-Audio"),

	/* Gigabyte TRX40 Aorus Pro WiFi */
	PROFILE_NAME(0x0414, 0xa002,
		     "Realtek", "ALC1220-VB-DT", "Realtek-ALC1220-VB-Desktop"),

	/* Creative/E-Mu devices */
	DEVICE_NAME(0x041e, 0x3010, "Creative Labs", "Sound Blaster MP3+"),
	/* Creative/Toshiba Multimedia Center SB-0500 */
	DEVICE_NAME(0x041e, 0x3048, "Toshiba", "SB-0500"),

	DEVICE_NAME(0x046d, 0x0990, "Logitech, Inc.", "QuickCam Pro 9000"),

	DEVICE_NAME(0x05e1, 0x0408, "Syntek", "STK1160"),
	DEVICE_NAME(0x05e1, 0x0480, "Hauppauge", "Woodbury"),

	/* ASUS ROG Zenith II: this machine has also two devices, one for
	 * the front headphone and another for the rest
	 */
	PROFILE_NAME(0x0b05, 0x1915, "ASUS", "Zenith II Front Headphone",
		     "Zenith-II-Front-Headphone"),
	PROFILE_NAME(0x0b05, 0x1916, "ASUS", "Zenith II Main Audio",
		     "Zenith-II-Main-Audio"),

	/* ASUS ROG Strix */
	PROFILE_NAME(0x0b05, 0x1917,
		     "Realtek", "ALC1220-VB-DT", "Realtek-ALC1220-VB-Desktop"),
	/* ASUS PRIME TRX40 PRO-S */
	PROFILE_NAME(0x0b05, 0x1918,
		     "Realtek", "ALC1220-VB-DT", "Realtek-ALC1220-VB-Desktop"),

	/* Dell WD15 Dock */
	PROFILE_NAME(0x0bda, 0x4014, "Dell", "WD15 Dock", "Dell-WD15-Dock"),
	/* Dell WD19 Dock */
	PROFILE_NAME(0x0bda, 0x402e, "Dell", "WD19 Dock", "Dell-WD15-Dock"),

	DEVICE_NAME(0x0ccd, 0x0028, "TerraTec", "Aureon5.1MkII"),

	/*
	 * The original product_name is "USB Sound Device", however this name
	 * is also used by the CM106 based cards, so make it unique.
	 */
	DEVICE_NAME(0x0d8c, 0x0102, NULL, "ICUSBAUDIO7D"),
	DEVICE_NAME(0x0d8c, 0x0103, NULL, "Audio Advantage MicroII"),

	/* MSI TRX40 Creator */
	PROFILE_NAME(0x0db0, 0x0d64,
		     "Realtek", "ALC1220-VB-DT", "Realtek-ALC1220-VB-Desktop"),
	/* MSI TRX40 */
	PROFILE_NAME(0x0db0, 0x543d,
		     "Realtek", "ALC1220-VB-DT", "Realtek-ALC1220-VB-Desktop"),

	DEVICE_NAME(0x0fd9, 0x0008, "Hauppauge", "HVR-950Q"),

	/* Stanton/N2IT Final Scratch v1 device ('Scratchamp') */
	DEVICE_NAME(0x103d, 0x0100, "Stanton", "ScratchAmp"),
	DEVICE_NAME(0x103d, 0x0101, "Stanton", "ScratchAmp"),

	/* aka. Serato Scratch Live DJ Box */
	DEVICE_NAME(0x13e5, 0x0001, "Rane", "SL-1"),

	/* Lenovo ThinkStation P620 Rear Line-in, Line-out and Microphone */
	PROFILE_NAME(0x17aa, 0x1046, "Lenovo", "ThinkStation P620 Rear",
		     "Lenovo-ThinkStation-P620-Rear"),
	/* Lenovo ThinkStation P620 Internal Speaker + Front Headset */
	PROFILE_NAME(0x17aa, 0x104d, "Lenovo", "ThinkStation P620 Main",
		     "Lenovo-ThinkStation-P620-Main"),

	/* Asrock TRX40 Creator */
	PROFILE_NAME(0x26ce, 0x0a01,
		     "Realtek", "ALC1220-VB-DT", "Realtek-ALC1220-VB-Desktop"),

	DEVICE_NAME(0x2040, 0x7200, "Hauppauge", "HVR-950Q"),
	DEVICE_NAME(0x2040, 0x7201, "Hauppauge", "HVR-950Q-MXL"),
	DEVICE_NAME(0x2040, 0x7210, "Hauppauge", "HVR-950Q"),
	DEVICE_NAME(0x2040, 0x7211, "Hauppauge", "HVR-950Q-MXL"),
	DEVICE_NAME(0x2040, 0x7213, "Hauppauge", "HVR-950Q"),
	DEVICE_NAME(0x2040, 0x7217, "Hauppauge", "HVR-950Q"),
	DEVICE_NAME(0x2040, 0x721b, "Hauppauge", "HVR-950Q"),
	DEVICE_NAME(0x2040, 0x721e, "Hauppauge", "HVR-950Q"),
	DEVICE_NAME(0x2040, 0x721f, "Hauppauge", "HVR-950Q"),
	DEVICE_NAME(0x2040, 0x7240, "Hauppauge", "HVR-850"),
	DEVICE_NAME(0x2040, 0x7260, "Hauppauge", "HVR-950Q"),
	DEVICE_NAME(0x2040, 0x7270, "Hauppauge", "HVR-950Q"),
	DEVICE_NAME(0x2040, 0x7280, "Hauppauge", "HVR-950Q"),
	DEVICE_NAME(0x2040, 0x7281, "Hauppauge", "HVR-950Q-MXL"),
	DEVICE_NAME(0x2040, 0x8200, "Hauppauge", "Woodbury"),

	{ } /* terminator */
};

static const struct usb_audio_device_name *
lookup_device_name(u32 id)
{
	static const struct usb_audio_device_name *p;

	for (p = usb_audio_names; p->id; p++)
		if (p->id == id)
			return p;
	return NULL;
}

/*
 * free the chip instance
 *
 * here we have to do not much, since pcm and controls are already freed
 *
 */

static void snd_usb_audio_free(struct snd_card *card)
{
	struct snd_usb_audio *chip = card->private_data;

	snd_usb_endpoint_free_all(chip);

	mutex_destroy(&chip->mutex);
	if (!atomic_read(&chip->shutdown))
		dev_set_drvdata(&chip->dev->dev, NULL);
}

static void usb_audio_make_shortname(struct usb_device *dev,
				     struct snd_usb_audio *chip,
				     const struct snd_usb_audio_quirk *quirk)
{
	struct snd_card *card = chip->card;
	const struct usb_audio_device_name *preset;
	const char *s = NULL;

	preset = lookup_device_name(chip->usb_id);
	if (preset && preset->product_name)
		s = preset->product_name;
	else if (quirk && quirk->product_name)
		s = quirk->product_name;
	if (s && *s) {
		strscpy(card->shortname, s, sizeof(card->shortname));
		return;
	}

	/* retrieve the device string as shortname */
	if (!dev->descriptor.iProduct ||
	    usb_string(dev, dev->descriptor.iProduct,
		       card->shortname, sizeof(card->shortname)) <= 0) {
		/* no name available from anywhere, so use ID */
		sprintf(card->shortname, "USB Device %#04x:%#04x",
			USB_ID_VENDOR(chip->usb_id),
			USB_ID_PRODUCT(chip->usb_id));
	}

	strim(card->shortname);
}

static void usb_audio_make_longname(struct usb_device *dev,
				    struct snd_usb_audio *chip,
				    const struct snd_usb_audio_quirk *quirk)
{
	struct snd_card *card = chip->card;
	const struct usb_audio_device_name *preset;
	const char *s = NULL;
	int len;

	preset = lookup_device_name(chip->usb_id);

	/* shortcut - if any pre-defined string is given, use it */
	if (preset && preset->profile_name)
		s = preset->profile_name;
	if (s && *s) {
		strscpy(card->longname, s, sizeof(card->longname));
		return;
	}

	if (preset && preset->vendor_name)
		s = preset->vendor_name;
	else if (quirk && quirk->vendor_name)
		s = quirk->vendor_name;
	*card->longname = 0;
	if (s && *s) {
		strscpy(card->longname, s, sizeof(card->longname));
	} else {
		/* retrieve the vendor and device strings as longname */
		if (dev->descriptor.iManufacturer)
			usb_string(dev, dev->descriptor.iManufacturer,
				   card->longname, sizeof(card->longname));
		/* we don't really care if there isn't any vendor string */
	}
	if (*card->longname) {
		strim(card->longname);
		if (*card->longname)
			strlcat(card->longname, " ", sizeof(card->longname));
	}

	strlcat(card->longname, card->shortname, sizeof(card->longname));

	len = strlcat(card->longname, " at ", sizeof(card->longname));

	if (len < sizeof(card->longname))
		usb_make_path(dev, card->longname + len, sizeof(card->longname) - len);

	switch (snd_usb_get_speed(dev)) {
	case USB_SPEED_LOW:
		strlcat(card->longname, ", low speed", sizeof(card->longname));
		break;
	case USB_SPEED_FULL:
		strlcat(card->longname, ", full speed", sizeof(card->longname));
		break;
	case USB_SPEED_HIGH:
		strlcat(card->longname, ", high speed", sizeof(card->longname));
		break;
	case USB_SPEED_SUPER:
		strlcat(card->longname, ", super speed", sizeof(card->longname));
		break;
	case USB_SPEED_SUPER_PLUS:
		strlcat(card->longname, ", super speed plus", sizeof(card->longname));
		break;
	default:
		break;
	}
}

/*
 * create a chip instance and set its names.
 */
static int snd_usb_audio_create(struct usb_interface *intf,
				struct usb_device *dev, int idx,
				const struct snd_usb_audio_quirk *quirk,
				unsigned int usb_id,
				struct snd_usb_audio **rchip)
{
	struct snd_card *card;
	struct snd_usb_audio *chip;
	int err;
	char component[14];

	*rchip = NULL;

	switch (snd_usb_get_speed(dev)) {
	case USB_SPEED_LOW:
	case USB_SPEED_FULL:
	case USB_SPEED_HIGH:
	case USB_SPEED_WIRELESS:
	case USB_SPEED_SUPER:
	case USB_SPEED_SUPER_PLUS:
		break;
	default:
		dev_err(&dev->dev, "unknown device speed %d\n", snd_usb_get_speed(dev));
		return -ENXIO;
	}

	err = snd_card_new(&intf->dev, index[idx], id[idx], THIS_MODULE,
			   sizeof(*chip), &card);
	if (err < 0) {
		dev_err(&dev->dev, "cannot create card instance %d\n", idx);
		return err;
	}

	chip = card->private_data;
	mutex_init(&chip->mutex);
	init_waitqueue_head(&chip->shutdown_wait);
	chip->index = idx;
	chip->dev = dev;
	chip->card = card;
	chip->setup = device_setup[idx];
	chip->generic_implicit_fb = implicit_fb[idx];
	chip->autoclock = autoclock;
	chip->lowlatency = lowlatency;
	atomic_set(&chip->active, 1); /* avoid autopm during probing */
	atomic_set(&chip->usage_count, 0);
	atomic_set(&chip->shutdown, 0);

	chip->usb_id = usb_id;
	INIT_LIST_HEAD(&chip->pcm_list);
	INIT_LIST_HEAD(&chip->ep_list);
	INIT_LIST_HEAD(&chip->iface_ref_list);
	INIT_LIST_HEAD(&chip->midi_list);
	INIT_LIST_HEAD(&chip->mixer_list);

	if (quirk_flags[idx])
		chip->quirk_flags = quirk_flags[idx];
	else
		snd_usb_init_quirk_flags(chip);

	card->private_free = snd_usb_audio_free;

	strcpy(card->driver, "USB-Audio");
	sprintf(component, "USB%04x:%04x",
		USB_ID_VENDOR(chip->usb_id), USB_ID_PRODUCT(chip->usb_id));
	snd_component_add(card, component);

	usb_audio_make_shortname(dev, chip, quirk);
	usb_audio_make_longname(dev, chip, quirk);

	snd_usb_audio_create_proc(chip);

	*rchip = chip;
	return 0;
}

/* look for a matching quirk alias id */
static bool get_alias_id(struct usb_device *dev, unsigned int *id)
{
	int i;
	unsigned int src, dst;

	for (i = 0; i < ARRAY_SIZE(quirk_alias); i++) {
		if (!quirk_alias[i] ||
		    sscanf(quirk_alias[i], "%x:%x", &src, &dst) != 2 ||
		    src != *id)
			continue;
		dev_info(&dev->dev,
			 "device (%04x:%04x): applying quirk alias %04x:%04x\n",
			 USB_ID_VENDOR(*id), USB_ID_PRODUCT(*id),
			 USB_ID_VENDOR(dst), USB_ID_PRODUCT(dst));
		*id = dst;
		return true;
	}

	return false;
}

static int check_delayed_register_option(struct snd_usb_audio *chip)
{
	int i;
	unsigned int id, inum;

	for (i = 0; i < ARRAY_SIZE(delayed_register); i++) {
		if (delayed_register[i] &&
		    sscanf(delayed_register[i], "%x:%x", &id, &inum) == 2 &&
		    id == chip->usb_id)
<<<<<<< HEAD
			return iface < inum;
=======
			return inum;
>>>>>>> ea6ea9fa
	}

	return -1;
}

static const struct usb_device_id usb_audio_ids[]; /* defined below */

/* look for the last interface that matches with our ids and remember it */
static void find_last_interface(struct snd_usb_audio *chip)
{
	struct usb_host_config *config = chip->dev->actconfig;
	struct usb_interface *intf;
	int i;

	if (!config)
		return;
	for (i = 0; i < config->desc.bNumInterfaces; i++) {
		intf = config->interface[i];
		if (usb_match_id(intf, usb_audio_ids))
			chip->last_iface = intf->altsetting[0].desc.bInterfaceNumber;
	}
	usb_audio_dbg(chip, "Found last interface = %d\n", chip->last_iface);
}

/* look for the corresponding quirk */
static const struct snd_usb_audio_quirk *
get_alias_quirk(struct usb_device *dev, unsigned int id)
{
	const struct usb_device_id *p;

	for (p = usb_audio_ids; p->match_flags; p++) {
		/* FIXME: this checks only vendor:product pair in the list */
		if ((p->match_flags & USB_DEVICE_ID_MATCH_DEVICE) ==
		    USB_DEVICE_ID_MATCH_DEVICE &&
		    p->idVendor == USB_ID_VENDOR(id) &&
		    p->idProduct == USB_ID_PRODUCT(id))
			return (const struct snd_usb_audio_quirk *)p->driver_info;
	}

	return NULL;
}

/* register card if we reach to the last interface or to the specified
 * one given via option
 */
static int try_to_register_card(struct snd_usb_audio *chip, int ifnum)
{
	if (check_delayed_register_option(chip) == ifnum ||
	    chip->last_iface == ifnum ||
	    usb_interface_claimed(usb_ifnum_to_if(chip->dev, chip->last_iface)))
		return snd_card_register(chip->card);
	return 0;
}

/*
 * probe the active usb device
 *
 * note that this can be called multiple times per a device, when it
 * includes multiple audio control interfaces.
 *
 * thus we check the usb device pointer and creates the card instance
 * only at the first time.  the successive calls of this function will
 * append the pcm interface to the corresponding card.
 */
static int usb_audio_probe(struct usb_interface *intf,
			   const struct usb_device_id *usb_id)
{
	struct usb_device *dev = interface_to_usbdev(intf);
	const struct snd_usb_audio_quirk *quirk =
		(const struct snd_usb_audio_quirk *)usb_id->driver_info;
	struct snd_usb_audio *chip;
	int i, err;
	struct usb_host_interface *alts;
	int ifnum;
	u32 id;

	alts = &intf->altsetting[0];
	ifnum = get_iface_desc(alts)->bInterfaceNumber;
	id = USB_ID(le16_to_cpu(dev->descriptor.idVendor),
		    le16_to_cpu(dev->descriptor.idProduct));
	if (get_alias_id(dev, &id))
		quirk = get_alias_quirk(dev, id);
	if (quirk && quirk->ifnum >= 0 && ifnum != quirk->ifnum)
		return -ENXIO;
	if (quirk && quirk->ifnum == QUIRK_NODEV_INTERFACE)
		return -ENODEV;

	err = snd_usb_apply_boot_quirk(dev, intf, quirk, id);
	if (err < 0)
		return err;

	/*
	 * found a config.  now register to ALSA
	 */

	/* check whether it's already registered */
	chip = NULL;
	mutex_lock(&register_mutex);
	for (i = 0; i < SNDRV_CARDS; i++) {
		if (usb_chip[i] && usb_chip[i]->dev == dev) {
			if (atomic_read(&usb_chip[i]->shutdown)) {
				dev_err(&dev->dev, "USB device is in the shutdown state, cannot create a card instance\n");
				err = -EIO;
				goto __error;
			}
			chip = usb_chip[i];
			atomic_inc(&chip->active); /* avoid autopm */
			break;
		}
	}
	if (! chip) {
		err = snd_usb_apply_boot_quirk_once(dev, intf, quirk, id);
		if (err < 0)
			goto __error;

		/* it's a fresh one.
		 * now look for an empty slot and create a new card instance
		 */
		for (i = 0; i < SNDRV_CARDS; i++)
			if (!usb_chip[i] &&
			    (vid[i] == -1 || vid[i] == USB_ID_VENDOR(id)) &&
			    (pid[i] == -1 || pid[i] == USB_ID_PRODUCT(id))) {
				if (enable[i]) {
					err = snd_usb_audio_create(intf, dev, i, quirk,
								   id, &chip);
					if (err < 0)
						goto __error;
					break;
				} else if (vid[i] != -1 || pid[i] != -1) {
					dev_info(&dev->dev,
						 "device (%04x:%04x) is disabled\n",
						 USB_ID_VENDOR(id),
						 USB_ID_PRODUCT(id));
					err = -ENOENT;
					goto __error;
				}
			}
		if (!chip) {
			dev_err(&dev->dev, "no available usb audio device\n");
			err = -ENODEV;
			goto __error;
		}
		find_last_interface(chip);
	}

	if (chip->num_interfaces >= MAX_CARD_INTERFACES) {
		dev_info(&dev->dev, "Too many interfaces assigned to the single USB-audio card\n");
		err = -EINVAL;
		goto __error;
	}

	dev_set_drvdata(&dev->dev, chip);

	if (ignore_ctl_error)
		chip->quirk_flags |= QUIRK_FLAG_IGNORE_CTL_ERROR;

	if (chip->quirk_flags & QUIRK_FLAG_DISABLE_AUTOSUSPEND)
		usb_disable_autosuspend(interface_to_usbdev(intf));

	/*
	 * For devices with more than one control interface, we assume the
	 * first contains the audio controls. We might need a more specific
	 * check here in the future.
	 */
	if (!chip->ctrl_intf)
		chip->ctrl_intf = alts;

	err = 1; /* continue */
	if (quirk && quirk->ifnum != QUIRK_NO_INTERFACE) {
		/* need some special handlings */
		err = snd_usb_create_quirk(chip, intf, &usb_audio_driver, quirk);
		if (err < 0)
			goto __error;
	}

	if (err > 0) {
		/* create normal USB audio interfaces */
		err = snd_usb_create_streams(chip, ifnum);
		if (err < 0)
			goto __error;
		err = snd_usb_create_mixer(chip, ifnum);
		if (err < 0)
			goto __error;
	}

	if (chip->need_delayed_register) {
		dev_info(&dev->dev,
			 "Found post-registration device assignment: %08x:%02x\n",
			 chip->usb_id, ifnum);
		chip->need_delayed_register = false; /* clear again */
	}

	err = try_to_register_card(chip, ifnum);
	if (err < 0)
		goto __error_no_register;

	if (chip->quirk_flags & QUIRK_FLAG_SHARE_MEDIA_DEVICE) {
		/* don't want to fail when snd_media_device_create() fails */
		snd_media_device_create(chip, intf);
	}

	if (quirk)
		chip->quirk_type = quirk->type;

	usb_chip[chip->index] = chip;
	chip->intf[chip->num_interfaces] = intf;
	chip->num_interfaces++;
	usb_set_intfdata(intf, chip);
	atomic_dec(&chip->active);
	mutex_unlock(&register_mutex);
	return 0;

 __error:
	/* in the case of error in secondary interface, still try to register */
	if (chip)
		try_to_register_card(chip, ifnum);

 __error_no_register:
	if (chip) {
		/* chip->active is inside the chip->card object,
		 * decrement before memory is possibly returned.
		 */
		atomic_dec(&chip->active);
		if (!chip->num_interfaces)
			snd_card_free(chip->card);
	}
	mutex_unlock(&register_mutex);
	return err;
}

/*
 * we need to take care of counter, since disconnection can be called also
 * many times as well as usb_audio_probe().
 */
static void usb_audio_disconnect(struct usb_interface *intf)
{
	struct snd_usb_audio *chip = usb_get_intfdata(intf);
	struct snd_card *card;
	struct list_head *p;

	if (chip == USB_AUDIO_IFACE_UNUSED)
		return;

	card = chip->card;

	mutex_lock(&register_mutex);
	if (atomic_inc_return(&chip->shutdown) == 1) {
		struct snd_usb_stream *as;
		struct snd_usb_endpoint *ep;
		struct usb_mixer_interface *mixer;

		/* wait until all pending tasks done;
		 * they are protected by snd_usb_lock_shutdown()
		 */
		wait_event(chip->shutdown_wait,
			   !atomic_read(&chip->usage_count));
		snd_card_disconnect(card);
		/* release the pcm resources */
		list_for_each_entry(as, &chip->pcm_list, list) {
			snd_usb_stream_disconnect(as);
		}
		/* release the endpoint resources */
		list_for_each_entry(ep, &chip->ep_list, list) {
			snd_usb_endpoint_release(ep);
		}
		/* release the midi resources */
		list_for_each(p, &chip->midi_list) {
			snd_usbmidi_disconnect(p);
		}
		/*
		 * Nice to check quirk && quirk->shares_media_device and
		 * then call the snd_media_device_delete(). Don't have
		 * access to the quirk here. snd_media_device_delete()
		 * accesses mixer_list
		 */
		snd_media_device_delete(chip);

		/* release mixer resources */
		list_for_each_entry(mixer, &chip->mixer_list, list) {
			snd_usb_mixer_disconnect(mixer);
		}
	}

	if (chip->quirk_flags & QUIRK_FLAG_DISABLE_AUTOSUSPEND)
		usb_enable_autosuspend(interface_to_usbdev(intf));

	chip->num_interfaces--;
	if (chip->num_interfaces <= 0) {
		usb_chip[chip->index] = NULL;
		mutex_unlock(&register_mutex);
		snd_card_free_when_closed(card);
	} else {
		mutex_unlock(&register_mutex);
	}
}

/* lock the shutdown (disconnect) task and autoresume */
int snd_usb_lock_shutdown(struct snd_usb_audio *chip)
{
	int err;

	atomic_inc(&chip->usage_count);
	if (atomic_read(&chip->shutdown)) {
		err = -EIO;
		goto error;
	}
	err = snd_usb_autoresume(chip);
	if (err < 0)
		goto error;
	return 0;

 error:
	if (atomic_dec_and_test(&chip->usage_count))
		wake_up(&chip->shutdown_wait);
	return err;
}

/* autosuspend and unlock the shutdown */
void snd_usb_unlock_shutdown(struct snd_usb_audio *chip)
{
	snd_usb_autosuspend(chip);
	if (atomic_dec_and_test(&chip->usage_count))
		wake_up(&chip->shutdown_wait);
}

#ifdef CONFIG_PM

int snd_usb_autoresume(struct snd_usb_audio *chip)
{
	int i, err;

	if (atomic_read(&chip->shutdown))
		return -EIO;
	if (atomic_inc_return(&chip->active) != 1)
		return 0;

	for (i = 0; i < chip->num_interfaces; i++) {
		err = usb_autopm_get_interface(chip->intf[i]);
		if (err < 0) {
			/* rollback */
			while (--i >= 0)
				usb_autopm_put_interface(chip->intf[i]);
			atomic_dec(&chip->active);
			return err;
		}
	}
	return 0;
}

void snd_usb_autosuspend(struct snd_usb_audio *chip)
{
	int i;

	if (atomic_read(&chip->shutdown))
		return;
	if (!atomic_dec_and_test(&chip->active))
		return;

	for (i = 0; i < chip->num_interfaces; i++)
		usb_autopm_put_interface(chip->intf[i]);
}

static int usb_audio_suspend(struct usb_interface *intf, pm_message_t message)
{
	struct snd_usb_audio *chip = usb_get_intfdata(intf);
	struct snd_usb_stream *as;
	struct snd_usb_endpoint *ep;
	struct usb_mixer_interface *mixer;
	struct list_head *p;

	if (chip == USB_AUDIO_IFACE_UNUSED)
		return 0;

	if (!chip->num_suspended_intf++) {
		list_for_each_entry(as, &chip->pcm_list, list)
			snd_usb_pcm_suspend(as);
		list_for_each_entry(ep, &chip->ep_list, list)
			snd_usb_endpoint_suspend(ep);
		list_for_each(p, &chip->midi_list)
			snd_usbmidi_suspend(p);
		list_for_each_entry(mixer, &chip->mixer_list, list)
			snd_usb_mixer_suspend(mixer);
	}

	if (!PMSG_IS_AUTO(message) && !chip->system_suspend) {
		snd_power_change_state(chip->card, SNDRV_CTL_POWER_D3hot);
		chip->system_suspend = chip->num_suspended_intf;
	}

	return 0;
}

static int usb_audio_resume(struct usb_interface *intf)
{
	struct snd_usb_audio *chip = usb_get_intfdata(intf);
	struct snd_usb_stream *as;
	struct usb_mixer_interface *mixer;
	struct list_head *p;
	int err = 0;

	if (chip == USB_AUDIO_IFACE_UNUSED)
		return 0;

	atomic_inc(&chip->active); /* avoid autopm */
	if (chip->num_suspended_intf > 1)
		goto out;

	list_for_each_entry(as, &chip->pcm_list, list) {
		err = snd_usb_pcm_resume(as);
		if (err < 0)
			goto err_out;
	}

	/*
	 * ALSA leaves material resumption to user space
	 * we just notify and restart the mixers
	 */
	list_for_each_entry(mixer, &chip->mixer_list, list) {
		err = snd_usb_mixer_resume(mixer);
		if (err < 0)
			goto err_out;
	}

	list_for_each(p, &chip->midi_list) {
		snd_usbmidi_resume(p);
	}

 out:
	if (chip->num_suspended_intf == chip->system_suspend) {
		snd_power_change_state(chip->card, SNDRV_CTL_POWER_D0);
		chip->system_suspend = 0;
	}
	chip->num_suspended_intf--;

err_out:
	atomic_dec(&chip->active); /* allow autopm after this point */
	return err;
}
#else
#define usb_audio_suspend	NULL
#define usb_audio_resume	NULL
#define usb_audio_resume	NULL
#endif		/* CONFIG_PM */

static const struct usb_device_id usb_audio_ids [] = {
#include "quirks-table.h"
    { .match_flags = (USB_DEVICE_ID_MATCH_INT_CLASS | USB_DEVICE_ID_MATCH_INT_SUBCLASS),
      .bInterfaceClass = USB_CLASS_AUDIO,
      .bInterfaceSubClass = USB_SUBCLASS_AUDIOCONTROL },
    { }						/* Terminating entry */
};
MODULE_DEVICE_TABLE(usb, usb_audio_ids);

/*
 * entry point for linux usb interface
 */

static struct usb_driver usb_audio_driver = {
	.name =		"snd-usb-audio",
	.probe =	usb_audio_probe,
	.disconnect =	usb_audio_disconnect,
	.suspend =	usb_audio_suspend,
	.resume =	usb_audio_resume,
	.reset_resume =	usb_audio_resume,
	.id_table =	usb_audio_ids,
	.supports_autosuspend = 1,
};

module_usb_driver(usb_audio_driver);<|MERGE_RESOLUTION|>--- conflicted
+++ resolved
@@ -698,11 +698,7 @@
 		if (delayed_register[i] &&
 		    sscanf(delayed_register[i], "%x:%x", &id, &inum) == 2 &&
 		    id == chip->usb_id)
-<<<<<<< HEAD
-			return iface < inum;
-=======
 			return inum;
->>>>>>> ea6ea9fa
 	}
 
 	return -1;
