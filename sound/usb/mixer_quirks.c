// SPDX-License-Identifier: GPL-2.0-or-later
/*
 *   USB Audio Driver for ALSA
 *
 *   Quirks and vendor-specific extensions for mixer interfaces
 *
 *   Copyright (c) 2002 by Takashi Iwai <tiwai@suse.de>
 *
 *   Many codes borrowed from audio.c by
 *	    Alan Cox (alan@lxorguk.ukuu.org.uk)
 *	    Thomas Sailer (sailer@ife.ee.ethz.ch)
 *
 *   Audio Advantage Micro II support added by:
 *	    Przemek Rudy (prudy1@o2.pl)
 */

#include <linux/hid.h>
#include <linux/init.h>
#include <linux/math64.h>
#include <linux/slab.h>
#include <linux/usb.h>
#include <linux/usb/audio.h>

#include <sound/asoundef.h>
#include <sound/core.h>
#include <sound/control.h>
#include <sound/hwdep.h>
#include <sound/info.h>
#include <sound/tlv.h>

#include "usbaudio.h"
#include "mixer.h"
#include "mixer_quirks.h"
#include "mixer_scarlett.h"
#include "mixer_scarlett_gen2.h"
#include "mixer_us16x08.h"
#include "mixer_s1810c.h"
#include "helper.h"

struct std_mono_table {
	unsigned int unitid, control, cmask;
	int val_type;
	const char *name;
	snd_kcontrol_tlv_rw_t *tlv_callback;
};

/* This function allows for the creation of standard UAC controls.
 * See the quirks for M-Audio FTUs or Ebox-44.
 * If you don't want to set a TLV callback pass NULL.
 *
 * Since there doesn't seem to be a devices that needs a multichannel
 * version, we keep it mono for simplicity.
 */
static int snd_create_std_mono_ctl_offset(struct usb_mixer_interface *mixer,
				unsigned int unitid,
				unsigned int control,
				unsigned int cmask,
				int val_type,
				unsigned int idx_off,
				const char *name,
				snd_kcontrol_tlv_rw_t *tlv_callback)
{
	struct usb_mixer_elem_info *cval;
	struct snd_kcontrol *kctl;

	cval = kzalloc(sizeof(*cval), GFP_KERNEL);
	if (!cval)
		return -ENOMEM;

	snd_usb_mixer_elem_init_std(&cval->head, mixer, unitid);
	cval->val_type = val_type;
	cval->channels = 1;
	cval->control = control;
	cval->cmask = cmask;
	cval->idx_off = idx_off;

	/* get_min_max() is called only for integer volumes later,
	 * so provide a short-cut for booleans */
	cval->min = 0;
	cval->max = 1;
	cval->res = 0;
	cval->dBmin = 0;
	cval->dBmax = 0;

	/* Create control */
	kctl = snd_ctl_new1(snd_usb_feature_unit_ctl, cval);
	if (!kctl) {
		kfree(cval);
		return -ENOMEM;
	}

	/* Set name */
	snprintf(kctl->id.name, sizeof(kctl->id.name), name);
	kctl->private_free = snd_usb_mixer_elem_free;

	/* set TLV */
	if (tlv_callback) {
		kctl->tlv.c = tlv_callback;
		kctl->vd[0].access |=
			SNDRV_CTL_ELEM_ACCESS_TLV_READ |
			SNDRV_CTL_ELEM_ACCESS_TLV_CALLBACK;
	}
	/* Add control to mixer */
	return snd_usb_mixer_add_control(&cval->head, kctl);
}

static int snd_create_std_mono_ctl(struct usb_mixer_interface *mixer,
				unsigned int unitid,
				unsigned int control,
				unsigned int cmask,
				int val_type,
				const char *name,
				snd_kcontrol_tlv_rw_t *tlv_callback)
{
	return snd_create_std_mono_ctl_offset(mixer, unitid, control, cmask,
		val_type, 0 /* Offset */, name, tlv_callback);
}

/*
 * Create a set of standard UAC controls from a table
 */
static int snd_create_std_mono_table(struct usb_mixer_interface *mixer,
				     const struct std_mono_table *t)
{
	int err;

	while (t->name != NULL) {
		err = snd_create_std_mono_ctl(mixer, t->unitid, t->control,
				t->cmask, t->val_type, t->name, t->tlv_callback);
		if (err < 0)
			return err;
		t++;
	}

	return 0;
}

static int add_single_ctl_with_resume(struct usb_mixer_interface *mixer,
				      int id,
				      usb_mixer_elem_resume_func_t resume,
				      const struct snd_kcontrol_new *knew,
				      struct usb_mixer_elem_list **listp)
{
	struct usb_mixer_elem_list *list;
	struct snd_kcontrol *kctl;

	list = kzalloc(sizeof(*list), GFP_KERNEL);
	if (!list)
		return -ENOMEM;
	if (listp)
		*listp = list;
	list->mixer = mixer;
	list->id = id;
	list->resume = resume;
	kctl = snd_ctl_new1(knew, list);
	if (!kctl) {
		kfree(list);
		return -ENOMEM;
	}
	kctl->private_free = snd_usb_mixer_elem_free;
	/* don't use snd_usb_mixer_add_control() here, this is a special list element */
	return snd_usb_mixer_add_list(list, kctl, false);
}

/*
 * Sound Blaster remote control configuration
 *
 * format of remote control data:
 * Extigy:       xx 00
 * Audigy 2 NX:  06 80 xx 00 00 00
 * Live! 24-bit: 06 80 xx yy 22 83
 */
static const struct rc_config {
	u32 usb_id;
	u8  offset;
	u8  length;
	u8  packet_length;
	u8  min_packet_length; /* minimum accepted length of the URB result */
	u8  mute_mixer_id;
	u32 mute_code;
} rc_configs[] = {
	{ USB_ID(0x041e, 0x3000), 0, 1, 2, 1,  18, 0x0013 }, /* Extigy       */
	{ USB_ID(0x041e, 0x3020), 2, 1, 6, 6,  18, 0x0013 }, /* Audigy 2 NX  */
	{ USB_ID(0x041e, 0x3040), 2, 2, 6, 6,  2,  0x6e91 }, /* Live! 24-bit */
	{ USB_ID(0x041e, 0x3042), 0, 1, 1, 1,  1,  0x000d }, /* Usb X-Fi S51 */
	{ USB_ID(0x041e, 0x30df), 0, 1, 1, 1,  1,  0x000d }, /* Usb X-Fi S51 Pro */
	{ USB_ID(0x041e, 0x3237), 0, 1, 1, 1,  1,  0x000d }, /* Usb X-Fi S51 Pro */
	{ USB_ID(0x041e, 0x3263), 0, 1, 1, 1,  1,  0x000d }, /* Usb X-Fi S51 Pro */
	{ USB_ID(0x041e, 0x3048), 2, 2, 6, 6,  2,  0x6e91 }, /* Toshiba SB0500 */
};

static void snd_usb_soundblaster_remote_complete(struct urb *urb)
{
	struct usb_mixer_interface *mixer = urb->context;
	const struct rc_config *rc = mixer->rc_cfg;
	u32 code;

	if (urb->status < 0 || urb->actual_length < rc->min_packet_length)
		return;

	code = mixer->rc_buffer[rc->offset];
	if (rc->length == 2)
		code |= mixer->rc_buffer[rc->offset + 1] << 8;

	/* the Mute button actually changes the mixer control */
	if (code == rc->mute_code)
		snd_usb_mixer_notify_id(mixer, rc->mute_mixer_id);
	mixer->rc_code = code;
	wmb();
	wake_up(&mixer->rc_waitq);
}

static long snd_usb_sbrc_hwdep_read(struct snd_hwdep *hw, char __user *buf,
				     long count, loff_t *offset)
{
	struct usb_mixer_interface *mixer = hw->private_data;
	int err;
	u32 rc_code;

	if (count != 1 && count != 4)
		return -EINVAL;
	err = wait_event_interruptible(mixer->rc_waitq,
				       (rc_code = xchg(&mixer->rc_code, 0)) != 0);
	if (err == 0) {
		if (count == 1)
			err = put_user(rc_code, buf);
		else
			err = put_user(rc_code, (u32 __user *)buf);
	}
	return err < 0 ? err : count;
}

static __poll_t snd_usb_sbrc_hwdep_poll(struct snd_hwdep *hw, struct file *file,
					    poll_table *wait)
{
	struct usb_mixer_interface *mixer = hw->private_data;

	poll_wait(file, &mixer->rc_waitq, wait);
	return mixer->rc_code ? EPOLLIN | EPOLLRDNORM : 0;
}

static int snd_usb_soundblaster_remote_init(struct usb_mixer_interface *mixer)
{
	struct snd_hwdep *hwdep;
	int err, len, i;

	for (i = 0; i < ARRAY_SIZE(rc_configs); ++i)
		if (rc_configs[i].usb_id == mixer->chip->usb_id)
			break;
	if (i >= ARRAY_SIZE(rc_configs))
		return 0;
	mixer->rc_cfg = &rc_configs[i];

	len = mixer->rc_cfg->packet_length;

	init_waitqueue_head(&mixer->rc_waitq);
	err = snd_hwdep_new(mixer->chip->card, "SB remote control", 0, &hwdep);
	if (err < 0)
		return err;
	snprintf(hwdep->name, sizeof(hwdep->name),
		 "%s remote control", mixer->chip->card->shortname);
	hwdep->iface = SNDRV_HWDEP_IFACE_SB_RC;
	hwdep->private_data = mixer;
	hwdep->ops.read = snd_usb_sbrc_hwdep_read;
	hwdep->ops.poll = snd_usb_sbrc_hwdep_poll;
	hwdep->exclusive = 1;

	mixer->rc_urb = usb_alloc_urb(0, GFP_KERNEL);
	if (!mixer->rc_urb)
		return -ENOMEM;
	mixer->rc_setup_packet = kmalloc(sizeof(*mixer->rc_setup_packet), GFP_KERNEL);
	if (!mixer->rc_setup_packet) {
		usb_free_urb(mixer->rc_urb);
		mixer->rc_urb = NULL;
		return -ENOMEM;
	}
	mixer->rc_setup_packet->bRequestType =
		USB_DIR_IN | USB_TYPE_CLASS | USB_RECIP_INTERFACE;
	mixer->rc_setup_packet->bRequest = UAC_GET_MEM;
	mixer->rc_setup_packet->wValue = cpu_to_le16(0);
	mixer->rc_setup_packet->wIndex = cpu_to_le16(0);
	mixer->rc_setup_packet->wLength = cpu_to_le16(len);
	usb_fill_control_urb(mixer->rc_urb, mixer->chip->dev,
			     usb_rcvctrlpipe(mixer->chip->dev, 0),
			     (u8*)mixer->rc_setup_packet, mixer->rc_buffer, len,
			     snd_usb_soundblaster_remote_complete, mixer);
	return 0;
}

#define snd_audigy2nx_led_info		snd_ctl_boolean_mono_info

static int snd_audigy2nx_led_get(struct snd_kcontrol *kcontrol, struct snd_ctl_elem_value *ucontrol)
{
	ucontrol->value.integer.value[0] = kcontrol->private_value >> 8;
	return 0;
}

static int snd_audigy2nx_led_update(struct usb_mixer_interface *mixer,
				    int value, int index)
{
	struct snd_usb_audio *chip = mixer->chip;
	int err;

	err = snd_usb_lock_shutdown(chip);
	if (err < 0)
		return err;

	if (chip->usb_id == USB_ID(0x041e, 0x3042))
		err = snd_usb_ctl_msg(chip->dev,
			      usb_sndctrlpipe(chip->dev, 0), 0x24,
			      USB_DIR_OUT | USB_TYPE_VENDOR | USB_RECIP_OTHER,
			      !value, 0, NULL, 0);
	/* USB X-Fi S51 Pro */
	if (chip->usb_id == USB_ID(0x041e, 0x30df))
		err = snd_usb_ctl_msg(chip->dev,
			      usb_sndctrlpipe(chip->dev, 0), 0x24,
			      USB_DIR_OUT | USB_TYPE_VENDOR | USB_RECIP_OTHER,
			      !value, 0, NULL, 0);
	else
		err = snd_usb_ctl_msg(chip->dev,
			      usb_sndctrlpipe(chip->dev, 0), 0x24,
			      USB_DIR_OUT | USB_TYPE_VENDOR | USB_RECIP_OTHER,
			      value, index + 2, NULL, 0);
	snd_usb_unlock_shutdown(chip);
	return err;
}

static int snd_audigy2nx_led_put(struct snd_kcontrol *kcontrol,
				 struct snd_ctl_elem_value *ucontrol)
{
	struct usb_mixer_elem_list *list = snd_kcontrol_chip(kcontrol);
	struct usb_mixer_interface *mixer = list->mixer;
	int index = kcontrol->private_value & 0xff;
	unsigned int value = ucontrol->value.integer.value[0];
	int old_value = kcontrol->private_value >> 8;
	int err;

	if (value > 1)
		return -EINVAL;
	if (value == old_value)
		return 0;
	kcontrol->private_value = (value << 8) | index;
	err = snd_audigy2nx_led_update(mixer, value, index);
	return err < 0 ? err : 1;
}

static int snd_audigy2nx_led_resume(struct usb_mixer_elem_list *list)
{
	int priv_value = list->kctl->private_value;

	return snd_audigy2nx_led_update(list->mixer, priv_value >> 8,
					priv_value & 0xff);
}

/* name and private_value are set dynamically */
static const struct snd_kcontrol_new snd_audigy2nx_control = {
	.iface = SNDRV_CTL_ELEM_IFACE_MIXER,
	.info = snd_audigy2nx_led_info,
	.get = snd_audigy2nx_led_get,
	.put = snd_audigy2nx_led_put,
};

static const char * const snd_audigy2nx_led_names[] = {
	"CMSS LED Switch",
	"Power LED Switch",
	"Dolby Digital LED Switch",
};

static int snd_audigy2nx_controls_create(struct usb_mixer_interface *mixer)
{
	int i, err;

	for (i = 0; i < ARRAY_SIZE(snd_audigy2nx_led_names); ++i) {
		struct snd_kcontrol_new knew;

		/* USB X-Fi S51 doesn't have a CMSS LED */
		if ((mixer->chip->usb_id == USB_ID(0x041e, 0x3042)) && i == 0)
			continue;
		/* USB X-Fi S51 Pro doesn't have one either */
		if ((mixer->chip->usb_id == USB_ID(0x041e, 0x30df)) && i == 0)
			continue;
		if (i > 1 && /* Live24ext has 2 LEDs only */
			(mixer->chip->usb_id == USB_ID(0x041e, 0x3040) ||
			 mixer->chip->usb_id == USB_ID(0x041e, 0x3042) ||
			 mixer->chip->usb_id == USB_ID(0x041e, 0x30df) ||
			 mixer->chip->usb_id == USB_ID(0x041e, 0x3048)))
			break; 

		knew = snd_audigy2nx_control;
		knew.name = snd_audigy2nx_led_names[i];
		knew.private_value = (1 << 8) | i; /* LED on as default */
		err = add_single_ctl_with_resume(mixer, 0,
						 snd_audigy2nx_led_resume,
						 &knew, NULL);
		if (err < 0)
			return err;
	}
	return 0;
}

static void snd_audigy2nx_proc_read(struct snd_info_entry *entry,
				    struct snd_info_buffer *buffer)
{
	static const struct sb_jack {
		int unitid;
		const char *name;
	}  jacks_audigy2nx[] = {
		{4,  "dig in "},
		{7,  "line in"},
		{19, "spk out"},
		{20, "hph out"},
		{-1, NULL}
	}, jacks_live24ext[] = {
		{4,  "line in"}, /* &1=Line, &2=Mic*/
		{3,  "hph out"}, /* headphones */
		{0,  "RC     "}, /* last command, 6 bytes see rc_config above */
		{-1, NULL}
	};
	const struct sb_jack *jacks;
	struct usb_mixer_interface *mixer = entry->private_data;
	int i, err;
	u8 buf[3];

	snd_iprintf(buffer, "%s jacks\n\n", mixer->chip->card->shortname);
	if (mixer->chip->usb_id == USB_ID(0x041e, 0x3020))
		jacks = jacks_audigy2nx;
	else if (mixer->chip->usb_id == USB_ID(0x041e, 0x3040) ||
		 mixer->chip->usb_id == USB_ID(0x041e, 0x3048))
		jacks = jacks_live24ext;
	else
		return;

	for (i = 0; jacks[i].name; ++i) {
		snd_iprintf(buffer, "%s: ", jacks[i].name);
		err = snd_usb_lock_shutdown(mixer->chip);
		if (err < 0)
			return;
		err = snd_usb_ctl_msg(mixer->chip->dev,
				      usb_rcvctrlpipe(mixer->chip->dev, 0),
				      UAC_GET_MEM, USB_DIR_IN | USB_TYPE_CLASS |
				      USB_RECIP_INTERFACE, 0,
				      jacks[i].unitid << 8, buf, 3);
		snd_usb_unlock_shutdown(mixer->chip);
		if (err == 3 && (buf[0] == 3 || buf[0] == 6))
			snd_iprintf(buffer, "%02x %02x\n", buf[1], buf[2]);
		else
			snd_iprintf(buffer, "?\n");
	}
}

/* EMU0204 */
static int snd_emu0204_ch_switch_info(struct snd_kcontrol *kcontrol,
				      struct snd_ctl_elem_info *uinfo)
{
	static const char * const texts[2] = {"1/2", "3/4"};

	return snd_ctl_enum_info(uinfo, 1, ARRAY_SIZE(texts), texts);
}

static int snd_emu0204_ch_switch_get(struct snd_kcontrol *kcontrol,
				     struct snd_ctl_elem_value *ucontrol)
{
	ucontrol->value.enumerated.item[0] = kcontrol->private_value;
	return 0;
}

static int snd_emu0204_ch_switch_update(struct usb_mixer_interface *mixer,
					int value)
{
	struct snd_usb_audio *chip = mixer->chip;
	int err;
	unsigned char buf[2];

	err = snd_usb_lock_shutdown(chip);
	if (err < 0)
		return err;

	buf[0] = 0x01;
	buf[1] = value ? 0x02 : 0x01;
	err = snd_usb_ctl_msg(chip->dev,
		      usb_sndctrlpipe(chip->dev, 0), UAC_SET_CUR,
		      USB_RECIP_INTERFACE | USB_TYPE_CLASS | USB_DIR_OUT,
		      0x0400, 0x0e00, buf, 2);
	snd_usb_unlock_shutdown(chip);
	return err;
}

static int snd_emu0204_ch_switch_put(struct snd_kcontrol *kcontrol,
				     struct snd_ctl_elem_value *ucontrol)
{
	struct usb_mixer_elem_list *list = snd_kcontrol_chip(kcontrol);
	struct usb_mixer_interface *mixer = list->mixer;
	unsigned int value = ucontrol->value.enumerated.item[0];
	int err;

	if (value > 1)
		return -EINVAL;

	if (value == kcontrol->private_value)
		return 0;

	kcontrol->private_value = value;
	err = snd_emu0204_ch_switch_update(mixer, value);
	return err < 0 ? err : 1;
}

static int snd_emu0204_ch_switch_resume(struct usb_mixer_elem_list *list)
{
	return snd_emu0204_ch_switch_update(list->mixer,
					    list->kctl->private_value);
}

static const struct snd_kcontrol_new snd_emu0204_control = {
	.iface = SNDRV_CTL_ELEM_IFACE_MIXER,
	.name = "Front Jack Channels",
	.info = snd_emu0204_ch_switch_info,
	.get = snd_emu0204_ch_switch_get,
	.put = snd_emu0204_ch_switch_put,
	.private_value = 0,
};

static int snd_emu0204_controls_create(struct usb_mixer_interface *mixer)
{
	return add_single_ctl_with_resume(mixer, 0,
					  snd_emu0204_ch_switch_resume,
					  &snd_emu0204_control, NULL);
}

/* ASUS Xonar U1 / U3 controls */

static int snd_xonar_u1_switch_get(struct snd_kcontrol *kcontrol,
				   struct snd_ctl_elem_value *ucontrol)
{
	ucontrol->value.integer.value[0] = !!(kcontrol->private_value & 0x02);
	return 0;
}

static int snd_xonar_u1_switch_update(struct usb_mixer_interface *mixer,
				      unsigned char status)
{
	struct snd_usb_audio *chip = mixer->chip;
	int err;

	err = snd_usb_lock_shutdown(chip);
	if (err < 0)
		return err;
	err = snd_usb_ctl_msg(chip->dev,
			      usb_sndctrlpipe(chip->dev, 0), 0x08,
			      USB_DIR_OUT | USB_TYPE_VENDOR | USB_RECIP_OTHER,
			      50, 0, &status, 1);
	snd_usb_unlock_shutdown(chip);
	return err;
}

static int snd_xonar_u1_switch_put(struct snd_kcontrol *kcontrol,
				   struct snd_ctl_elem_value *ucontrol)
{
	struct usb_mixer_elem_list *list = snd_kcontrol_chip(kcontrol);
	u8 old_status, new_status;
	int err;

	old_status = kcontrol->private_value;
	if (ucontrol->value.integer.value[0])
		new_status = old_status | 0x02;
	else
		new_status = old_status & ~0x02;
	if (new_status == old_status)
		return 0;

	kcontrol->private_value = new_status;
	err = snd_xonar_u1_switch_update(list->mixer, new_status);
	return err < 0 ? err : 1;
}

static int snd_xonar_u1_switch_resume(struct usb_mixer_elem_list *list)
{
	return snd_xonar_u1_switch_update(list->mixer,
					  list->kctl->private_value);
}

static const struct snd_kcontrol_new snd_xonar_u1_output_switch = {
	.iface = SNDRV_CTL_ELEM_IFACE_MIXER,
	.name = "Digital Playback Switch",
	.info = snd_ctl_boolean_mono_info,
	.get = snd_xonar_u1_switch_get,
	.put = snd_xonar_u1_switch_put,
	.private_value = 0x05,
};

static int snd_xonar_u1_controls_create(struct usb_mixer_interface *mixer)
{
	return add_single_ctl_with_resume(mixer, 0,
					  snd_xonar_u1_switch_resume,
					  &snd_xonar_u1_output_switch, NULL);
}

/* Digidesign Mbox 1 helper functions */

static int snd_mbox1_is_spdif_synced(struct snd_usb_audio *chip)
{
	unsigned char buff[3];
	int err;
	int is_spdif_synced;

	/* Read clock source */
	err = snd_usb_ctl_msg(chip->dev,
			      usb_rcvctrlpipe(chip->dev, 0), 0x81,
			      USB_DIR_IN |
			      USB_TYPE_CLASS |
			      USB_RECIP_ENDPOINT, 0x100, 0x81, buff, 3);
	if (err < 0)
		return err;

	/* spdif sync: buff is all zeroes */
	is_spdif_synced = !(buff[0] | buff[1] | buff[2]);
	return is_spdif_synced;
}

static int snd_mbox1_set_clk_source(struct snd_usb_audio *chip, int rate_or_zero)
{
	/* 2 possibilities:	Internal    -> expects sample rate
	 *			S/PDIF sync -> expects rate = 0
	 */
	unsigned char buff[3];

	buff[0] = (rate_or_zero >>  0) & 0xff;
	buff[1] = (rate_or_zero >>  8) & 0xff;
	buff[2] = (rate_or_zero >> 16) & 0xff;

	/* Set clock source */
	return snd_usb_ctl_msg(chip->dev,
			       usb_sndctrlpipe(chip->dev, 0), 0x1,
			       USB_TYPE_CLASS |
			       USB_RECIP_ENDPOINT, 0x100, 0x81, buff, 3);
}

static int snd_mbox1_is_spdif_input(struct snd_usb_audio *chip)
{
	/* Hardware gives 2 possibilities:	ANALOG Source  -> 0x01
	 *					S/PDIF Source  -> 0x02
	 */
	int err;
	unsigned char source[1];

	/* Read input source */
	err = snd_usb_ctl_msg(chip->dev,
			      usb_rcvctrlpipe(chip->dev, 0), 0x81,
			      USB_DIR_IN |
			      USB_TYPE_CLASS |
			      USB_RECIP_INTERFACE, 0x00, 0x500, source, 1);
	if (err < 0)
		return err;

	return (source[0] == 2);
}

static int snd_mbox1_set_input_source(struct snd_usb_audio *chip, int is_spdif)
{
	/* NB: Setting the input source to S/PDIF resets the clock source to S/PDIF
	 * Hardware expects 2 possibilities:	ANALOG Source  -> 0x01
	 *					S/PDIF Source  -> 0x02
	 */
	unsigned char buff[1];

	buff[0] = (is_spdif & 1) + 1;

	/* Set input source */
	return snd_usb_ctl_msg(chip->dev,
			       usb_sndctrlpipe(chip->dev, 0), 0x1,
			       USB_TYPE_CLASS |
			       USB_RECIP_INTERFACE, 0x00, 0x500, buff, 1);
}

/* Digidesign Mbox 1 clock source switch (internal/spdif) */

static int snd_mbox1_clk_switch_get(struct snd_kcontrol *kctl,
				    struct snd_ctl_elem_value *ucontrol)
{
	struct usb_mixer_elem_list *list = snd_kcontrol_chip(kctl);
	struct snd_usb_audio *chip = list->mixer->chip;
	int err;

	err = snd_usb_lock_shutdown(chip);
	if (err < 0)
		goto err;

	err = snd_mbox1_is_spdif_synced(chip);
	if (err < 0)
		goto err;

	kctl->private_value = err;
	err = 0;
	ucontrol->value.enumerated.item[0] = kctl->private_value;
err:
	snd_usb_unlock_shutdown(chip);
	return err;
}

static int snd_mbox1_clk_switch_update(struct usb_mixer_interface *mixer, int is_spdif_sync)
{
	struct snd_usb_audio *chip = mixer->chip;
	int err;

	err = snd_usb_lock_shutdown(chip);
	if (err < 0)
		return err;

	err = snd_mbox1_is_spdif_input(chip);
	if (err < 0)
		goto err;

	err = snd_mbox1_is_spdif_synced(chip);
	if (err < 0)
		goto err;

	/* FIXME: hardcoded sample rate */
	err = snd_mbox1_set_clk_source(chip, is_spdif_sync ? 0 : 48000);
	if (err < 0)
		goto err;

	err = snd_mbox1_is_spdif_synced(chip);
err:
	snd_usb_unlock_shutdown(chip);
	return err;
}

static int snd_mbox1_clk_switch_put(struct snd_kcontrol *kctl,
				    struct snd_ctl_elem_value *ucontrol)
{
	struct usb_mixer_elem_list *list = snd_kcontrol_chip(kctl);
	struct usb_mixer_interface *mixer = list->mixer;
	int err;
	bool cur_val, new_val;

	cur_val = kctl->private_value;
	new_val = ucontrol->value.enumerated.item[0];
	if (cur_val == new_val)
		return 0;

	kctl->private_value = new_val;
	err = snd_mbox1_clk_switch_update(mixer, new_val);
	return err < 0 ? err : 1;
}

static int snd_mbox1_clk_switch_info(struct snd_kcontrol *kcontrol,
				     struct snd_ctl_elem_info *uinfo)
{
	static const char *const texts[2] = {
		"Internal",
		"S/PDIF"
	};

	return snd_ctl_enum_info(uinfo, 1, ARRAY_SIZE(texts), texts);
}

static int snd_mbox1_clk_switch_resume(struct usb_mixer_elem_list *list)
{
	return snd_mbox1_clk_switch_update(list->mixer, list->kctl->private_value);
}

/* Digidesign Mbox 1 input source switch (analog/spdif) */

static int snd_mbox1_src_switch_get(struct snd_kcontrol *kctl,
				    struct snd_ctl_elem_value *ucontrol)
{
	ucontrol->value.enumerated.item[0] = kctl->private_value;
	return 0;
}

static int snd_mbox1_src_switch_update(struct usb_mixer_interface *mixer, int is_spdif_input)
{
	struct snd_usb_audio *chip = mixer->chip;
	int err;

	err = snd_usb_lock_shutdown(chip);
	if (err < 0)
		return err;

	err = snd_mbox1_is_spdif_input(chip);
	if (err < 0)
		goto err;

	err = snd_mbox1_set_input_source(chip, is_spdif_input);
	if (err < 0)
		goto err;

	err = snd_mbox1_is_spdif_input(chip);
	if (err < 0)
		goto err;

	err = snd_mbox1_is_spdif_synced(chip);
err:
	snd_usb_unlock_shutdown(chip);
	return err;
}

static int snd_mbox1_src_switch_put(struct snd_kcontrol *kctl,
				    struct snd_ctl_elem_value *ucontrol)
{
	struct usb_mixer_elem_list *list = snd_kcontrol_chip(kctl);
	struct usb_mixer_interface *mixer = list->mixer;
	int err;
	bool cur_val, new_val;

	cur_val = kctl->private_value;
	new_val = ucontrol->value.enumerated.item[0];
	if (cur_val == new_val)
		return 0;

	kctl->private_value = new_val;
	err = snd_mbox1_src_switch_update(mixer, new_val);
	return err < 0 ? err : 1;
}

static int snd_mbox1_src_switch_info(struct snd_kcontrol *kcontrol,
				     struct snd_ctl_elem_info *uinfo)
{
	static const char *const texts[2] = {
		"Analog",
		"S/PDIF"
	};

	return snd_ctl_enum_info(uinfo, 1, ARRAY_SIZE(texts), texts);
}

static int snd_mbox1_src_switch_resume(struct usb_mixer_elem_list *list)
{
	return snd_mbox1_src_switch_update(list->mixer, list->kctl->private_value);
}

static const struct snd_kcontrol_new snd_mbox1_clk_switch = {
	.iface = SNDRV_CTL_ELEM_IFACE_MIXER,
	.name = "Clock Source",
	.index = 0,
	.access = SNDRV_CTL_ELEM_ACCESS_READWRITE,
	.info = snd_mbox1_clk_switch_info,
	.get = snd_mbox1_clk_switch_get,
	.put = snd_mbox1_clk_switch_put,
	.private_value = 0
};

static const struct snd_kcontrol_new snd_mbox1_src_switch = {
	.iface = SNDRV_CTL_ELEM_IFACE_MIXER,
	.name = "Input Source",
	.index = 1,
	.access = SNDRV_CTL_ELEM_ACCESS_READWRITE,
	.info = snd_mbox1_src_switch_info,
	.get = snd_mbox1_src_switch_get,
	.put = snd_mbox1_src_switch_put,
	.private_value = 0
};

static int snd_mbox1_controls_create(struct usb_mixer_interface *mixer)
{
	int err;
	err = add_single_ctl_with_resume(mixer, 0,
					 snd_mbox1_clk_switch_resume,
					 &snd_mbox1_clk_switch, NULL);
	if (err < 0)
		return err;

	return add_single_ctl_with_resume(mixer, 1,
					  snd_mbox1_src_switch_resume,
					  &snd_mbox1_src_switch, NULL);
}

/* Native Instruments device quirks */

#define _MAKE_NI_CONTROL(bRequest,wIndex) ((bRequest) << 16 | (wIndex))

static int snd_ni_control_init_val(struct usb_mixer_interface *mixer,
				   struct snd_kcontrol *kctl)
{
	struct usb_device *dev = mixer->chip->dev;
	unsigned int pval = kctl->private_value;
	u8 value;
	int err;

	err = snd_usb_ctl_msg(dev, usb_rcvctrlpipe(dev, 0),
			      (pval >> 16) & 0xff,
			      USB_TYPE_VENDOR | USB_RECIP_DEVICE | USB_DIR_IN,
			      0, pval & 0xffff, &value, 1);
	if (err < 0) {
		dev_err(&dev->dev,
			"unable to issue vendor read request (ret = %d)", err);
		return err;
	}

	kctl->private_value |= ((unsigned int)value << 24);
	return 0;
}

static int snd_nativeinstruments_control_get(struct snd_kcontrol *kcontrol,
					     struct snd_ctl_elem_value *ucontrol)
{
	ucontrol->value.integer.value[0] = kcontrol->private_value >> 24;
	return 0;
}

static int snd_ni_update_cur_val(struct usb_mixer_elem_list *list)
{
	struct snd_usb_audio *chip = list->mixer->chip;
	unsigned int pval = list->kctl->private_value;
	int err;

	err = snd_usb_lock_shutdown(chip);
	if (err < 0)
		return err;
	err = usb_control_msg(chip->dev, usb_sndctrlpipe(chip->dev, 0),
			      (pval >> 16) & 0xff,
			      USB_TYPE_VENDOR | USB_RECIP_DEVICE | USB_DIR_OUT,
			      pval >> 24, pval & 0xffff, NULL, 0, 1000);
	snd_usb_unlock_shutdown(chip);
	return err;
}

static int snd_nativeinstruments_control_put(struct snd_kcontrol *kcontrol,
					     struct snd_ctl_elem_value *ucontrol)
{
	struct usb_mixer_elem_list *list = snd_kcontrol_chip(kcontrol);
	u8 oldval = (kcontrol->private_value >> 24) & 0xff;
	u8 newval = ucontrol->value.integer.value[0];
	int err;

	if (oldval == newval)
		return 0;

	kcontrol->private_value &= ~(0xff << 24);
	kcontrol->private_value |= (unsigned int)newval << 24;
	err = snd_ni_update_cur_val(list);
	return err < 0 ? err : 1;
}

static const struct snd_kcontrol_new snd_nativeinstruments_ta6_mixers[] = {
	{
		.name = "Direct Thru Channel A",
		.private_value = _MAKE_NI_CONTROL(0x01, 0x03),
	},
	{
		.name = "Direct Thru Channel B",
		.private_value = _MAKE_NI_CONTROL(0x01, 0x05),
	},
	{
		.name = "Phono Input Channel A",
		.private_value = _MAKE_NI_CONTROL(0x02, 0x03),
	},
	{
		.name = "Phono Input Channel B",
		.private_value = _MAKE_NI_CONTROL(0x02, 0x05),
	},
};

static const struct snd_kcontrol_new snd_nativeinstruments_ta10_mixers[] = {
	{
		.name = "Direct Thru Channel A",
		.private_value = _MAKE_NI_CONTROL(0x01, 0x03),
	},
	{
		.name = "Direct Thru Channel B",
		.private_value = _MAKE_NI_CONTROL(0x01, 0x05),
	},
	{
		.name = "Direct Thru Channel C",
		.private_value = _MAKE_NI_CONTROL(0x01, 0x07),
	},
	{
		.name = "Direct Thru Channel D",
		.private_value = _MAKE_NI_CONTROL(0x01, 0x09),
	},
	{
		.name = "Phono Input Channel A",
		.private_value = _MAKE_NI_CONTROL(0x02, 0x03),
	},
	{
		.name = "Phono Input Channel B",
		.private_value = _MAKE_NI_CONTROL(0x02, 0x05),
	},
	{
		.name = "Phono Input Channel C",
		.private_value = _MAKE_NI_CONTROL(0x02, 0x07),
	},
	{
		.name = "Phono Input Channel D",
		.private_value = _MAKE_NI_CONTROL(0x02, 0x09),
	},
};

static int snd_nativeinstruments_create_mixer(struct usb_mixer_interface *mixer,
					      const struct snd_kcontrol_new *kc,
					      unsigned int count)
{
	int i, err = 0;
	struct snd_kcontrol_new template = {
		.iface = SNDRV_CTL_ELEM_IFACE_MIXER,
		.access = SNDRV_CTL_ELEM_ACCESS_READWRITE,
		.get = snd_nativeinstruments_control_get,
		.put = snd_nativeinstruments_control_put,
		.info = snd_ctl_boolean_mono_info,
	};

	for (i = 0; i < count; i++) {
		struct usb_mixer_elem_list *list;

		template.name = kc[i].name;
		template.private_value = kc[i].private_value;

		err = add_single_ctl_with_resume(mixer, 0,
						 snd_ni_update_cur_val,
						 &template, &list);
		if (err < 0)
			break;
		snd_ni_control_init_val(mixer, list->kctl);
	}

	return err;
}

/* M-Audio FastTrack Ultra quirks */
/* FTU Effect switch (also used by C400/C600) */
static int snd_ftu_eff_switch_info(struct snd_kcontrol *kcontrol,
					struct snd_ctl_elem_info *uinfo)
{
	static const char *const texts[8] = {
		"Room 1", "Room 2", "Room 3", "Hall 1",
		"Hall 2", "Plate", "Delay", "Echo"
	};

	return snd_ctl_enum_info(uinfo, 1, ARRAY_SIZE(texts), texts);
}

static int snd_ftu_eff_switch_init(struct usb_mixer_interface *mixer,
				   struct snd_kcontrol *kctl)
{
	struct usb_device *dev = mixer->chip->dev;
	unsigned int pval = kctl->private_value;
	int err;
	unsigned char value[2];

	value[0] = 0x00;
	value[1] = 0x00;

	err = snd_usb_ctl_msg(dev, usb_rcvctrlpipe(dev, 0), UAC_GET_CUR,
			      USB_RECIP_INTERFACE | USB_TYPE_CLASS | USB_DIR_IN,
			      pval & 0xff00,
			      snd_usb_ctrl_intf(mixer->chip) | ((pval & 0xff) << 8),
			      value, 2);
	if (err < 0)
		return err;

	kctl->private_value |= (unsigned int)value[0] << 24;
	return 0;
}

static int snd_ftu_eff_switch_get(struct snd_kcontrol *kctl,
					struct snd_ctl_elem_value *ucontrol)
{
	ucontrol->value.enumerated.item[0] = kctl->private_value >> 24;
	return 0;
}

static int snd_ftu_eff_switch_update(struct usb_mixer_elem_list *list)
{
	struct snd_usb_audio *chip = list->mixer->chip;
	unsigned int pval = list->kctl->private_value;
	unsigned char value[2];
	int err;

	value[0] = pval >> 24;
	value[1] = 0;

	err = snd_usb_lock_shutdown(chip);
	if (err < 0)
		return err;
	err = snd_usb_ctl_msg(chip->dev,
			      usb_sndctrlpipe(chip->dev, 0),
			      UAC_SET_CUR,
			      USB_RECIP_INTERFACE | USB_TYPE_CLASS | USB_DIR_OUT,
			      pval & 0xff00,
			      snd_usb_ctrl_intf(chip) | ((pval & 0xff) << 8),
			      value, 2);
	snd_usb_unlock_shutdown(chip);
	return err;
}

static int snd_ftu_eff_switch_put(struct snd_kcontrol *kctl,
					struct snd_ctl_elem_value *ucontrol)
{
	struct usb_mixer_elem_list *list = snd_kcontrol_chip(kctl);
	unsigned int pval = list->kctl->private_value;
	int cur_val, err, new_val;

	cur_val = pval >> 24;
	new_val = ucontrol->value.enumerated.item[0];
	if (cur_val == new_val)
		return 0;

	kctl->private_value &= ~(0xff << 24);
	kctl->private_value |= new_val << 24;
	err = snd_ftu_eff_switch_update(list);
	return err < 0 ? err : 1;
}

static int snd_ftu_create_effect_switch(struct usb_mixer_interface *mixer,
	int validx, int bUnitID)
{
	static struct snd_kcontrol_new template = {
		.iface = SNDRV_CTL_ELEM_IFACE_MIXER,
		.name = "Effect Program Switch",
		.index = 0,
		.access = SNDRV_CTL_ELEM_ACCESS_READWRITE,
		.info = snd_ftu_eff_switch_info,
		.get = snd_ftu_eff_switch_get,
		.put = snd_ftu_eff_switch_put
	};
	struct usb_mixer_elem_list *list;
	int err;

	err = add_single_ctl_with_resume(mixer, bUnitID,
					 snd_ftu_eff_switch_update,
					 &template, &list);
	if (err < 0)
		return err;
	list->kctl->private_value = (validx << 8) | bUnitID;
	snd_ftu_eff_switch_init(mixer, list->kctl);
	return 0;
}

/* Create volume controls for FTU devices*/
static int snd_ftu_create_volume_ctls(struct usb_mixer_interface *mixer)
{
	char name[64];
	unsigned int control, cmask;
	int in, out, err;

	const unsigned int id = 5;
	const int val_type = USB_MIXER_S16;

	for (out = 0; out < 8; out++) {
		control = out + 1;
		for (in = 0; in < 8; in++) {
			cmask = 1 << in;
			snprintf(name, sizeof(name),
				"AIn%d - Out%d Capture Volume",
				in  + 1, out + 1);
			err = snd_create_std_mono_ctl(mixer, id, control,
							cmask, val_type, name,
							&snd_usb_mixer_vol_tlv);
			if (err < 0)
				return err;
		}
		for (in = 8; in < 16; in++) {
			cmask = 1 << in;
			snprintf(name, sizeof(name),
				"DIn%d - Out%d Playback Volume",
				in - 7, out + 1);
			err = snd_create_std_mono_ctl(mixer, id, control,
							cmask, val_type, name,
							&snd_usb_mixer_vol_tlv);
			if (err < 0)
				return err;
		}
	}

	return 0;
}

/* This control needs a volume quirk, see mixer.c */
static int snd_ftu_create_effect_volume_ctl(struct usb_mixer_interface *mixer)
{
	static const char name[] = "Effect Volume";
	const unsigned int id = 6;
	const int val_type = USB_MIXER_U8;
	const unsigned int control = 2;
	const unsigned int cmask = 0;

	return snd_create_std_mono_ctl(mixer, id, control, cmask, val_type,
					name, snd_usb_mixer_vol_tlv);
}

/* This control needs a volume quirk, see mixer.c */
static int snd_ftu_create_effect_duration_ctl(struct usb_mixer_interface *mixer)
{
	static const char name[] = "Effect Duration";
	const unsigned int id = 6;
	const int val_type = USB_MIXER_S16;
	const unsigned int control = 3;
	const unsigned int cmask = 0;

	return snd_create_std_mono_ctl(mixer, id, control, cmask, val_type,
					name, snd_usb_mixer_vol_tlv);
}

/* This control needs a volume quirk, see mixer.c */
static int snd_ftu_create_effect_feedback_ctl(struct usb_mixer_interface *mixer)
{
	static const char name[] = "Effect Feedback Volume";
	const unsigned int id = 6;
	const int val_type = USB_MIXER_U8;
	const unsigned int control = 4;
	const unsigned int cmask = 0;

	return snd_create_std_mono_ctl(mixer, id, control, cmask, val_type,
					name, NULL);
}

static int snd_ftu_create_effect_return_ctls(struct usb_mixer_interface *mixer)
{
	unsigned int cmask;
	int err, ch;
	char name[48];

	const unsigned int id = 7;
	const int val_type = USB_MIXER_S16;
	const unsigned int control = 7;

	for (ch = 0; ch < 4; ++ch) {
		cmask = 1 << ch;
		snprintf(name, sizeof(name),
			"Effect Return %d Volume", ch + 1);
		err = snd_create_std_mono_ctl(mixer, id, control,
						cmask, val_type, name,
						snd_usb_mixer_vol_tlv);
		if (err < 0)
			return err;
	}

	return 0;
}

static int snd_ftu_create_effect_send_ctls(struct usb_mixer_interface *mixer)
{
	unsigned int  cmask;
	int err, ch;
	char name[48];

	const unsigned int id = 5;
	const int val_type = USB_MIXER_S16;
	const unsigned int control = 9;

	for (ch = 0; ch < 8; ++ch) {
		cmask = 1 << ch;
		snprintf(name, sizeof(name),
			"Effect Send AIn%d Volume", ch + 1);
		err = snd_create_std_mono_ctl(mixer, id, control, cmask,
						val_type, name,
						snd_usb_mixer_vol_tlv);
		if (err < 0)
			return err;
	}
	for (ch = 8; ch < 16; ++ch) {
		cmask = 1 << ch;
		snprintf(name, sizeof(name),
			"Effect Send DIn%d Volume", ch - 7);
		err = snd_create_std_mono_ctl(mixer, id, control, cmask,
						val_type, name,
						snd_usb_mixer_vol_tlv);
		if (err < 0)
			return err;
	}
	return 0;
}

static int snd_ftu_create_mixer(struct usb_mixer_interface *mixer)
{
	int err;

	err = snd_ftu_create_volume_ctls(mixer);
	if (err < 0)
		return err;

	err = snd_ftu_create_effect_switch(mixer, 1, 6);
	if (err < 0)
		return err;

	err = snd_ftu_create_effect_volume_ctl(mixer);
	if (err < 0)
		return err;

	err = snd_ftu_create_effect_duration_ctl(mixer);
	if (err < 0)
		return err;

	err = snd_ftu_create_effect_feedback_ctl(mixer);
	if (err < 0)
		return err;

	err = snd_ftu_create_effect_return_ctls(mixer);
	if (err < 0)
		return err;

	err = snd_ftu_create_effect_send_ctls(mixer);
	if (err < 0)
		return err;

	return 0;
}

void snd_emuusb_set_samplerate(struct snd_usb_audio *chip,
			       unsigned char samplerate_id)
{
	struct usb_mixer_interface *mixer;
	struct usb_mixer_elem_info *cval;
	int unitid = 12; /* SampleRate ExtensionUnit ID */

	list_for_each_entry(mixer, &chip->mixer_list, list) {
		if (mixer->id_elems[unitid]) {
			cval = mixer_elem_list_to_info(mixer->id_elems[unitid]);
			snd_usb_mixer_set_ctl_value(cval, UAC_SET_CUR,
						    cval->control << 8,
						    samplerate_id);
			snd_usb_mixer_notify_id(mixer, unitid);
			break;
		}
	}
}

/* M-Audio Fast Track C400/C600 */
/* C400/C600 volume controls, this control needs a volume quirk, see mixer.c */
static int snd_c400_create_vol_ctls(struct usb_mixer_interface *mixer)
{
	char name[64];
	unsigned int cmask, offset;
	int out, chan, err;
	int num_outs = 0;
	int num_ins = 0;

	const unsigned int id = 0x40;
	const int val_type = USB_MIXER_S16;
	const int control = 1;

	switch (mixer->chip->usb_id) {
	case USB_ID(0x0763, 0x2030):
		num_outs = 6;
		num_ins = 4;
		break;
	case USB_ID(0x0763, 0x2031):
		num_outs = 8;
		num_ins = 6;
		break;
	}

	for (chan = 0; chan < num_outs + num_ins; chan++) {
		for (out = 0; out < num_outs; out++) {
			if (chan < num_outs) {
				snprintf(name, sizeof(name),
					"PCM%d-Out%d Playback Volume",
					chan + 1, out + 1);
			} else {
				snprintf(name, sizeof(name),
					"In%d-Out%d Playback Volume",
					chan - num_outs + 1, out + 1);
			}

			cmask = (out == 0) ? 0 : 1 << (out - 1);
			offset = chan * num_outs;
			err = snd_create_std_mono_ctl_offset(mixer, id, control,
						cmask, val_type, offset, name,
						&snd_usb_mixer_vol_tlv);
			if (err < 0)
				return err;
		}
	}

	return 0;
}

/* This control needs a volume quirk, see mixer.c */
static int snd_c400_create_effect_volume_ctl(struct usb_mixer_interface *mixer)
{
	static const char name[] = "Effect Volume";
	const unsigned int id = 0x43;
	const int val_type = USB_MIXER_U8;
	const unsigned int control = 3;
	const unsigned int cmask = 0;

	return snd_create_std_mono_ctl(mixer, id, control, cmask, val_type,
					name, snd_usb_mixer_vol_tlv);
}

/* This control needs a volume quirk, see mixer.c */
static int snd_c400_create_effect_duration_ctl(struct usb_mixer_interface *mixer)
{
	static const char name[] = "Effect Duration";
	const unsigned int id = 0x43;
	const int val_type = USB_MIXER_S16;
	const unsigned int control = 4;
	const unsigned int cmask = 0;

	return snd_create_std_mono_ctl(mixer, id, control, cmask, val_type,
					name, snd_usb_mixer_vol_tlv);
}

/* This control needs a volume quirk, see mixer.c */
static int snd_c400_create_effect_feedback_ctl(struct usb_mixer_interface *mixer)
{
	static const char name[] = "Effect Feedback Volume";
	const unsigned int id = 0x43;
	const int val_type = USB_MIXER_U8;
	const unsigned int control = 5;
	const unsigned int cmask = 0;

	return snd_create_std_mono_ctl(mixer, id, control, cmask, val_type,
					name, NULL);
}

static int snd_c400_create_effect_vol_ctls(struct usb_mixer_interface *mixer)
{
	char name[64];
	unsigned int cmask;
	int chan, err;
	int num_outs = 0;
	int num_ins = 0;

	const unsigned int id = 0x42;
	const int val_type = USB_MIXER_S16;
	const int control = 1;

	switch (mixer->chip->usb_id) {
	case USB_ID(0x0763, 0x2030):
		num_outs = 6;
		num_ins = 4;
		break;
	case USB_ID(0x0763, 0x2031):
		num_outs = 8;
		num_ins = 6;
		break;
	}

	for (chan = 0; chan < num_outs + num_ins; chan++) {
		if (chan < num_outs) {
			snprintf(name, sizeof(name),
				"Effect Send DOut%d",
				chan + 1);
		} else {
			snprintf(name, sizeof(name),
				"Effect Send AIn%d",
				chan - num_outs + 1);
		}

		cmask = (chan == 0) ? 0 : 1 << (chan - 1);
		err = snd_create_std_mono_ctl(mixer, id, control,
						cmask, val_type, name,
						&snd_usb_mixer_vol_tlv);
		if (err < 0)
			return err;
	}

	return 0;
}

static int snd_c400_create_effect_ret_vol_ctls(struct usb_mixer_interface *mixer)
{
	char name[64];
	unsigned int cmask;
	int chan, err;
	int num_outs = 0;
	int offset = 0;

	const unsigned int id = 0x40;
	const int val_type = USB_MIXER_S16;
	const int control = 1;

	switch (mixer->chip->usb_id) {
	case USB_ID(0x0763, 0x2030):
		num_outs = 6;
		offset = 0x3c;
		/* { 0x3c, 0x43, 0x3e, 0x45, 0x40, 0x47 } */
		break;
	case USB_ID(0x0763, 0x2031):
		num_outs = 8;
		offset = 0x70;
		/* { 0x70, 0x79, 0x72, 0x7b, 0x74, 0x7d, 0x76, 0x7f } */
		break;
	}

	for (chan = 0; chan < num_outs; chan++) {
		snprintf(name, sizeof(name),
			"Effect Return %d",
			chan + 1);

		cmask = (chan == 0) ? 0 :
			1 << (chan + (chan % 2) * num_outs - 1);
		err = snd_create_std_mono_ctl_offset(mixer, id, control,
						cmask, val_type, offset, name,
						&snd_usb_mixer_vol_tlv);
		if (err < 0)
			return err;
	}

	return 0;
}

static int snd_c400_create_mixer(struct usb_mixer_interface *mixer)
{
	int err;

	err = snd_c400_create_vol_ctls(mixer);
	if (err < 0)
		return err;

	err = snd_c400_create_effect_vol_ctls(mixer);
	if (err < 0)
		return err;

	err = snd_c400_create_effect_ret_vol_ctls(mixer);
	if (err < 0)
		return err;

	err = snd_ftu_create_effect_switch(mixer, 2, 0x43);
	if (err < 0)
		return err;

	err = snd_c400_create_effect_volume_ctl(mixer);
	if (err < 0)
		return err;

	err = snd_c400_create_effect_duration_ctl(mixer);
	if (err < 0)
		return err;

	err = snd_c400_create_effect_feedback_ctl(mixer);
	if (err < 0)
		return err;

	return 0;
}

/*
 * The mixer units for Ebox-44 are corrupt, and even where they
 * are valid they presents mono controls as L and R channels of
 * stereo. So we provide a good mixer here.
 */
static const struct std_mono_table ebox44_table[] = {
	{
		.unitid = 4,
		.control = 1,
		.cmask = 0x0,
		.val_type = USB_MIXER_INV_BOOLEAN,
		.name = "Headphone Playback Switch"
	},
	{
		.unitid = 4,
		.control = 2,
		.cmask = 0x1,
		.val_type = USB_MIXER_S16,
		.name = "Headphone A Mix Playback Volume"
	},
	{
		.unitid = 4,
		.control = 2,
		.cmask = 0x2,
		.val_type = USB_MIXER_S16,
		.name = "Headphone B Mix Playback Volume"
	},

	{
		.unitid = 7,
		.control = 1,
		.cmask = 0x0,
		.val_type = USB_MIXER_INV_BOOLEAN,
		.name = "Output Playback Switch"
	},
	{
		.unitid = 7,
		.control = 2,
		.cmask = 0x1,
		.val_type = USB_MIXER_S16,
		.name = "Output A Playback Volume"
	},
	{
		.unitid = 7,
		.control = 2,
		.cmask = 0x2,
		.val_type = USB_MIXER_S16,
		.name = "Output B Playback Volume"
	},

	{
		.unitid = 10,
		.control = 1,
		.cmask = 0x0,
		.val_type = USB_MIXER_INV_BOOLEAN,
		.name = "Input Capture Switch"
	},
	{
		.unitid = 10,
		.control = 2,
		.cmask = 0x1,
		.val_type = USB_MIXER_S16,
		.name = "Input A Capture Volume"
	},
	{
		.unitid = 10,
		.control = 2,
		.cmask = 0x2,
		.val_type = USB_MIXER_S16,
		.name = "Input B Capture Volume"
	},

	{}
};

/* Audio Advantage Micro II findings:
 *
 * Mapping spdif AES bits to vendor register.bit:
 * AES0: [0 0 0 0 2.3 2.2 2.1 2.0] - default 0x00
 * AES1: [3.3 3.2.3.1.3.0 2.7 2.6 2.5 2.4] - default: 0x01
 * AES2: [0 0 0 0 0 0 0 0]
 * AES3: [0 0 0 0 0 0 x 0] - 'x' bit is set basing on standard usb request
 *                           (UAC_EP_CS_ATTR_SAMPLE_RATE) for Audio Devices
 *
 * power on values:
 * r2: 0x10
 * r3: 0x20 (b7 is zeroed just before playback (except IEC61937) and set
 *           just after it to 0xa0, presumably it disables/mutes some analog
 *           parts when there is no audio.)
 * r9: 0x28
 *
 * Optical transmitter on/off:
 * vendor register.bit: 9.1
 * 0 - on (0x28 register value)
 * 1 - off (0x2a register value)
 *
 */
static int snd_microii_spdif_info(struct snd_kcontrol *kcontrol,
	struct snd_ctl_elem_info *uinfo)
{
	uinfo->type = SNDRV_CTL_ELEM_TYPE_IEC958;
	uinfo->count = 1;
	return 0;
}

static int snd_microii_spdif_default_get(struct snd_kcontrol *kcontrol,
	struct snd_ctl_elem_value *ucontrol)
{
	struct usb_mixer_elem_list *list = snd_kcontrol_chip(kcontrol);
	struct snd_usb_audio *chip = list->mixer->chip;
	int err;
	struct usb_interface *iface;
	struct usb_host_interface *alts;
	unsigned int ep;
	unsigned char data[3];
	int rate;

	err = snd_usb_lock_shutdown(chip);
	if (err < 0)
		return err;

	ucontrol->value.iec958.status[0] = kcontrol->private_value & 0xff;
	ucontrol->value.iec958.status[1] = (kcontrol->private_value >> 8) & 0xff;
	ucontrol->value.iec958.status[2] = 0x00;

	/* use known values for that card: interface#1 altsetting#1 */
	iface = usb_ifnum_to_if(chip->dev, 1);
	if (!iface || iface->num_altsetting < 2) {
		err = -EINVAL;
		goto end;
	}
	alts = &iface->altsetting[1];
	if (get_iface_desc(alts)->bNumEndpoints < 1) {
		err = -EINVAL;
		goto end;
	}
	ep = get_endpoint(alts, 0)->bEndpointAddress;

	err = snd_usb_ctl_msg(chip->dev,
			usb_rcvctrlpipe(chip->dev, 0),
			UAC_GET_CUR,
			USB_TYPE_CLASS | USB_RECIP_ENDPOINT | USB_DIR_IN,
			UAC_EP_CS_ATTR_SAMPLE_RATE << 8,
			ep,
			data,
			sizeof(data));
	if (err < 0)
		goto end;

	rate = data[0] | (data[1] << 8) | (data[2] << 16);
	ucontrol->value.iec958.status[3] = (rate == 48000) ?
			IEC958_AES3_CON_FS_48000 : IEC958_AES3_CON_FS_44100;

	err = 0;
 end:
	snd_usb_unlock_shutdown(chip);
	return err;
}

static int snd_microii_spdif_default_update(struct usb_mixer_elem_list *list)
{
	struct snd_usb_audio *chip = list->mixer->chip;
	unsigned int pval = list->kctl->private_value;
	u8 reg;
	int err;

	err = snd_usb_lock_shutdown(chip);
	if (err < 0)
		return err;

	reg = ((pval >> 4) & 0xf0) | (pval & 0x0f);
	err = snd_usb_ctl_msg(chip->dev,
			usb_sndctrlpipe(chip->dev, 0),
			UAC_SET_CUR,
			USB_DIR_OUT | USB_TYPE_VENDOR | USB_RECIP_OTHER,
			reg,
			2,
			NULL,
			0);
	if (err < 0)
		goto end;

	reg = (pval & IEC958_AES0_NONAUDIO) ? 0xa0 : 0x20;
	reg |= (pval >> 12) & 0x0f;
	err = snd_usb_ctl_msg(chip->dev,
			usb_sndctrlpipe(chip->dev, 0),
			UAC_SET_CUR,
			USB_DIR_OUT | USB_TYPE_VENDOR | USB_RECIP_OTHER,
			reg,
			3,
			NULL,
			0);
	if (err < 0)
		goto end;

 end:
	snd_usb_unlock_shutdown(chip);
	return err;
}

static int snd_microii_spdif_default_put(struct snd_kcontrol *kcontrol,
	struct snd_ctl_elem_value *ucontrol)
{
	struct usb_mixer_elem_list *list = snd_kcontrol_chip(kcontrol);
	unsigned int pval, pval_old;
	int err;

	pval = pval_old = kcontrol->private_value;
	pval &= 0xfffff0f0;
	pval |= (ucontrol->value.iec958.status[1] & 0x0f) << 8;
	pval |= (ucontrol->value.iec958.status[0] & 0x0f);

	pval &= 0xffff0fff;
	pval |= (ucontrol->value.iec958.status[1] & 0xf0) << 8;

	/* The frequency bits in AES3 cannot be set via register access. */

	/* Silently ignore any bits from the request that cannot be set. */

	if (pval == pval_old)
		return 0;

	kcontrol->private_value = pval;
	err = snd_microii_spdif_default_update(list);
	return err < 0 ? err : 1;
}

static int snd_microii_spdif_mask_get(struct snd_kcontrol *kcontrol,
	struct snd_ctl_elem_value *ucontrol)
{
	ucontrol->value.iec958.status[0] = 0x0f;
	ucontrol->value.iec958.status[1] = 0xff;
	ucontrol->value.iec958.status[2] = 0x00;
	ucontrol->value.iec958.status[3] = 0x00;

	return 0;
}

static int snd_microii_spdif_switch_get(struct snd_kcontrol *kcontrol,
	struct snd_ctl_elem_value *ucontrol)
{
	ucontrol->value.integer.value[0] = !(kcontrol->private_value & 0x02);

	return 0;
}

static int snd_microii_spdif_switch_update(struct usb_mixer_elem_list *list)
{
	struct snd_usb_audio *chip = list->mixer->chip;
	u8 reg = list->kctl->private_value;
	int err;

	err = snd_usb_lock_shutdown(chip);
	if (err < 0)
		return err;

	err = snd_usb_ctl_msg(chip->dev,
			usb_sndctrlpipe(chip->dev, 0),
			UAC_SET_CUR,
			USB_DIR_OUT | USB_TYPE_VENDOR | USB_RECIP_OTHER,
			reg,
			9,
			NULL,
			0);

	snd_usb_unlock_shutdown(chip);
	return err;
}

static int snd_microii_spdif_switch_put(struct snd_kcontrol *kcontrol,
	struct snd_ctl_elem_value *ucontrol)
{
	struct usb_mixer_elem_list *list = snd_kcontrol_chip(kcontrol);
	u8 reg;
	int err;

	reg = ucontrol->value.integer.value[0] ? 0x28 : 0x2a;
	if (reg != list->kctl->private_value)
		return 0;

	kcontrol->private_value = reg;
	err = snd_microii_spdif_switch_update(list);
	return err < 0 ? err : 1;
}

static const struct snd_kcontrol_new snd_microii_mixer_spdif[] = {
	{
		.iface =    SNDRV_CTL_ELEM_IFACE_PCM,
		.name =     SNDRV_CTL_NAME_IEC958("", PLAYBACK, DEFAULT),
		.info =     snd_microii_spdif_info,
		.get =      snd_microii_spdif_default_get,
		.put =      snd_microii_spdif_default_put,
		.private_value = 0x00000100UL,/* reset value */
	},
	{
		.access =   SNDRV_CTL_ELEM_ACCESS_READ,
		.iface =    SNDRV_CTL_ELEM_IFACE_PCM,
		.name =     SNDRV_CTL_NAME_IEC958("", PLAYBACK, MASK),
		.info =     snd_microii_spdif_info,
		.get =      snd_microii_spdif_mask_get,
	},
	{
		.iface =    SNDRV_CTL_ELEM_IFACE_MIXER,
		.name =     SNDRV_CTL_NAME_IEC958("", PLAYBACK, SWITCH),
		.info =     snd_ctl_boolean_mono_info,
		.get =      snd_microii_spdif_switch_get,
		.put =      snd_microii_spdif_switch_put,
		.private_value = 0x00000028UL,/* reset value */
	}
};

static int snd_microii_controls_create(struct usb_mixer_interface *mixer)
{
	int err, i;
	static const usb_mixer_elem_resume_func_t resume_funcs[] = {
		snd_microii_spdif_default_update,
		NULL,
		snd_microii_spdif_switch_update
	};

	for (i = 0; i < ARRAY_SIZE(snd_microii_mixer_spdif); ++i) {
		err = add_single_ctl_with_resume(mixer, 0,
						 resume_funcs[i],
						 &snd_microii_mixer_spdif[i],
						 NULL);
		if (err < 0)
			return err;
	}

	return 0;
}

/* Creative Sound Blaster E1 */

static int snd_soundblaster_e1_switch_get(struct snd_kcontrol *kcontrol,
					  struct snd_ctl_elem_value *ucontrol)
{
	ucontrol->value.integer.value[0] = kcontrol->private_value;
	return 0;
}

static int snd_soundblaster_e1_switch_update(struct usb_mixer_interface *mixer,
					     unsigned char state)
{
	struct snd_usb_audio *chip = mixer->chip;
	int err;
	unsigned char buff[2];

	buff[0] = 0x02;
	buff[1] = state ? 0x02 : 0x00;

	err = snd_usb_lock_shutdown(chip);
	if (err < 0)
		return err;
	err = snd_usb_ctl_msg(chip->dev,
			usb_sndctrlpipe(chip->dev, 0), HID_REQ_SET_REPORT,
			USB_TYPE_CLASS | USB_RECIP_INTERFACE | USB_DIR_OUT,
			0x0202, 3, buff, 2);
	snd_usb_unlock_shutdown(chip);
	return err;
}

static int snd_soundblaster_e1_switch_put(struct snd_kcontrol *kcontrol,
					  struct snd_ctl_elem_value *ucontrol)
{
	struct usb_mixer_elem_list *list = snd_kcontrol_chip(kcontrol);
	unsigned char value = !!ucontrol->value.integer.value[0];
	int err;

	if (kcontrol->private_value == value)
		return 0;
	kcontrol->private_value = value;
	err = snd_soundblaster_e1_switch_update(list->mixer, value);
	return err < 0 ? err : 1;
}

static int snd_soundblaster_e1_switch_resume(struct usb_mixer_elem_list *list)
{
	return snd_soundblaster_e1_switch_update(list->mixer,
						 list->kctl->private_value);
}

static int snd_soundblaster_e1_switch_info(struct snd_kcontrol *kcontrol,
					   struct snd_ctl_elem_info *uinfo)
{
	static const char *const texts[2] = {
		"Mic", "Aux"
	};

	return snd_ctl_enum_info(uinfo, 1, ARRAY_SIZE(texts), texts);
}

static const struct snd_kcontrol_new snd_soundblaster_e1_input_switch = {
	.iface = SNDRV_CTL_ELEM_IFACE_MIXER,
	.name = "Input Source",
	.info = snd_soundblaster_e1_switch_info,
	.get = snd_soundblaster_e1_switch_get,
	.put = snd_soundblaster_e1_switch_put,
	.private_value = 0,
};

static int snd_soundblaster_e1_switch_create(struct usb_mixer_interface *mixer)
{
	return add_single_ctl_with_resume(mixer, 0,
					  snd_soundblaster_e1_switch_resume,
					  &snd_soundblaster_e1_input_switch,
					  NULL);
}

static void dell_dock_init_vol(struct snd_usb_audio *chip, int ch, int id)
{
	u16 buf = 0;

	snd_usb_ctl_msg(chip->dev, usb_sndctrlpipe(chip->dev, 0), UAC_SET_CUR,
			USB_RECIP_INTERFACE | USB_TYPE_CLASS | USB_DIR_OUT,
			ch, snd_usb_ctrl_intf(chip) | (id << 8),
			&buf, 2);
}

static int dell_dock_mixer_init(struct usb_mixer_interface *mixer)
{
	/* fix to 0dB playback volumes */
	dell_dock_init_vol(mixer->chip, 1, 16);
	dell_dock_init_vol(mixer->chip, 2, 16);
	dell_dock_init_vol(mixer->chip, 1, 19);
	dell_dock_init_vol(mixer->chip, 2, 19);
	return 0;
}

/* RME Class Compliant device quirks */

#define SND_RME_GET_STATUS1			23
#define SND_RME_GET_CURRENT_FREQ		17
#define SND_RME_CLK_SYSTEM_SHIFT		16
#define SND_RME_CLK_SYSTEM_MASK			0x1f
#define SND_RME_CLK_AES_SHIFT			8
#define SND_RME_CLK_SPDIF_SHIFT			12
#define SND_RME_CLK_AES_SPDIF_MASK		0xf
#define SND_RME_CLK_SYNC_SHIFT			6
#define SND_RME_CLK_SYNC_MASK			0x3
#define SND_RME_CLK_FREQMUL_SHIFT		18
#define SND_RME_CLK_FREQMUL_MASK		0x7
#define SND_RME_CLK_SYSTEM(x) \
	((x >> SND_RME_CLK_SYSTEM_SHIFT) & SND_RME_CLK_SYSTEM_MASK)
#define SND_RME_CLK_AES(x) \
	((x >> SND_RME_CLK_AES_SHIFT) & SND_RME_CLK_AES_SPDIF_MASK)
#define SND_RME_CLK_SPDIF(x) \
	((x >> SND_RME_CLK_SPDIF_SHIFT) & SND_RME_CLK_AES_SPDIF_MASK)
#define SND_RME_CLK_SYNC(x) \
	((x >> SND_RME_CLK_SYNC_SHIFT) & SND_RME_CLK_SYNC_MASK)
#define SND_RME_CLK_FREQMUL(x) \
	((x >> SND_RME_CLK_FREQMUL_SHIFT) & SND_RME_CLK_FREQMUL_MASK)
#define SND_RME_CLK_AES_LOCK			0x1
#define SND_RME_CLK_AES_SYNC			0x4
#define SND_RME_CLK_SPDIF_LOCK			0x2
#define SND_RME_CLK_SPDIF_SYNC			0x8
#define SND_RME_SPDIF_IF_SHIFT			4
#define SND_RME_SPDIF_FORMAT_SHIFT		5
#define SND_RME_BINARY_MASK			0x1
#define SND_RME_SPDIF_IF(x) \
	((x >> SND_RME_SPDIF_IF_SHIFT) & SND_RME_BINARY_MASK)
#define SND_RME_SPDIF_FORMAT(x) \
	((x >> SND_RME_SPDIF_FORMAT_SHIFT) & SND_RME_BINARY_MASK)

static const u32 snd_rme_rate_table[] = {
	32000, 44100, 48000, 50000,
	64000, 88200, 96000, 100000,
	128000, 176400, 192000, 200000,
	256000,	352800, 384000, 400000,
	512000, 705600, 768000, 800000
};
/* maximum number of items for AES and S/PDIF rates for above table */
#define SND_RME_RATE_IDX_AES_SPDIF_NUM		12

enum snd_rme_domain {
	SND_RME_DOMAIN_SYSTEM,
	SND_RME_DOMAIN_AES,
	SND_RME_DOMAIN_SPDIF
};

enum snd_rme_clock_status {
	SND_RME_CLOCK_NOLOCK,
	SND_RME_CLOCK_LOCK,
	SND_RME_CLOCK_SYNC
};

static int snd_rme_read_value(struct snd_usb_audio *chip,
			      unsigned int item,
			      u32 *value)
{
	struct usb_device *dev = chip->dev;
	int err;

	err = snd_usb_ctl_msg(dev, usb_rcvctrlpipe(dev, 0),
			      item,
			      USB_DIR_IN | USB_TYPE_VENDOR | USB_RECIP_DEVICE,
			      0, 0,
			      value, sizeof(*value));
	if (err < 0)
		dev_err(&dev->dev,
			"unable to issue vendor read request %d (ret = %d)",
			item, err);
	return err;
}

static int snd_rme_get_status1(struct snd_kcontrol *kcontrol,
			       u32 *status1)
{
	struct usb_mixer_elem_list *list = snd_kcontrol_chip(kcontrol);
	struct snd_usb_audio *chip = list->mixer->chip;
	int err;

	err = snd_usb_lock_shutdown(chip);
	if (err < 0)
		return err;
	err = snd_rme_read_value(chip, SND_RME_GET_STATUS1, status1);
	snd_usb_unlock_shutdown(chip);
	return err;
}

static int snd_rme_rate_get(struct snd_kcontrol *kcontrol,
			    struct snd_ctl_elem_value *ucontrol)
{
	u32 status1;
	u32 rate = 0;
	int idx;
	int err;

	err = snd_rme_get_status1(kcontrol, &status1);
	if (err < 0)
		return err;
	switch (kcontrol->private_value) {
	case SND_RME_DOMAIN_SYSTEM:
		idx = SND_RME_CLK_SYSTEM(status1);
		if (idx < ARRAY_SIZE(snd_rme_rate_table))
			rate = snd_rme_rate_table[idx];
		break;
	case SND_RME_DOMAIN_AES:
		idx = SND_RME_CLK_AES(status1);
		if (idx < SND_RME_RATE_IDX_AES_SPDIF_NUM)
			rate = snd_rme_rate_table[idx];
		break;
	case SND_RME_DOMAIN_SPDIF:
		idx = SND_RME_CLK_SPDIF(status1);
		if (idx < SND_RME_RATE_IDX_AES_SPDIF_NUM)
			rate = snd_rme_rate_table[idx];
		break;
	default:
		return -EINVAL;
	}
	ucontrol->value.integer.value[0] = rate;
	return 0;
}

static int snd_rme_sync_state_get(struct snd_kcontrol *kcontrol,
				  struct snd_ctl_elem_value *ucontrol)
{
	u32 status1;
	int idx = SND_RME_CLOCK_NOLOCK;
	int err;

	err = snd_rme_get_status1(kcontrol, &status1);
	if (err < 0)
		return err;
	switch (kcontrol->private_value) {
	case SND_RME_DOMAIN_AES:  /* AES */
		if (status1 & SND_RME_CLK_AES_SYNC)
			idx = SND_RME_CLOCK_SYNC;
		else if (status1 & SND_RME_CLK_AES_LOCK)
			idx = SND_RME_CLOCK_LOCK;
		break;
	case SND_RME_DOMAIN_SPDIF:  /* SPDIF */
		if (status1 & SND_RME_CLK_SPDIF_SYNC)
			idx = SND_RME_CLOCK_SYNC;
		else if (status1 & SND_RME_CLK_SPDIF_LOCK)
			idx = SND_RME_CLOCK_LOCK;
		break;
	default:
		return -EINVAL;
	}
	ucontrol->value.enumerated.item[0] = idx;
	return 0;
}

static int snd_rme_spdif_if_get(struct snd_kcontrol *kcontrol,
				struct snd_ctl_elem_value *ucontrol)
{
	u32 status1;
	int err;

	err = snd_rme_get_status1(kcontrol, &status1);
	if (err < 0)
		return err;
	ucontrol->value.enumerated.item[0] = SND_RME_SPDIF_IF(status1);
	return 0;
}

static int snd_rme_spdif_format_get(struct snd_kcontrol *kcontrol,
				    struct snd_ctl_elem_value *ucontrol)
{
	u32 status1;
	int err;

	err = snd_rme_get_status1(kcontrol, &status1);
	if (err < 0)
		return err;
	ucontrol->value.enumerated.item[0] = SND_RME_SPDIF_FORMAT(status1);
	return 0;
}

static int snd_rme_sync_source_get(struct snd_kcontrol *kcontrol,
				   struct snd_ctl_elem_value *ucontrol)
{
	u32 status1;
	int err;

	err = snd_rme_get_status1(kcontrol, &status1);
	if (err < 0)
		return err;
	ucontrol->value.enumerated.item[0] = SND_RME_CLK_SYNC(status1);
	return 0;
}

static int snd_rme_current_freq_get(struct snd_kcontrol *kcontrol,
				    struct snd_ctl_elem_value *ucontrol)
{
	struct usb_mixer_elem_list *list = snd_kcontrol_chip(kcontrol);
	struct snd_usb_audio *chip = list->mixer->chip;
	u32 status1;
	const u64 num = 104857600000000ULL;
	u32 den;
	unsigned int freq;
	int err;

	err = snd_usb_lock_shutdown(chip);
	if (err < 0)
		return err;
	err = snd_rme_read_value(chip, SND_RME_GET_STATUS1, &status1);
	if (err < 0)
		goto end;
	err = snd_rme_read_value(chip, SND_RME_GET_CURRENT_FREQ, &den);
	if (err < 0)
		goto end;
	freq = (den == 0) ? 0 : div64_u64(num, den);
	freq <<= SND_RME_CLK_FREQMUL(status1);
	ucontrol->value.integer.value[0] = freq;

end:
	snd_usb_unlock_shutdown(chip);
	return err;
}

static int snd_rme_rate_info(struct snd_kcontrol *kcontrol,
			     struct snd_ctl_elem_info *uinfo)
{
	uinfo->type = SNDRV_CTL_ELEM_TYPE_INTEGER;
	uinfo->count = 1;
	switch (kcontrol->private_value) {
	case SND_RME_DOMAIN_SYSTEM:
		uinfo->value.integer.min = 32000;
		uinfo->value.integer.max = 800000;
		break;
	case SND_RME_DOMAIN_AES:
	case SND_RME_DOMAIN_SPDIF:
	default:
		uinfo->value.integer.min = 0;
		uinfo->value.integer.max = 200000;
	}
	uinfo->value.integer.step = 0;
	return 0;
}

static int snd_rme_sync_state_info(struct snd_kcontrol *kcontrol,
				   struct snd_ctl_elem_info *uinfo)
{
	static const char *const sync_states[] = {
		"No Lock", "Lock", "Sync"
	};

	return snd_ctl_enum_info(uinfo, 1,
				 ARRAY_SIZE(sync_states), sync_states);
}

static int snd_rme_spdif_if_info(struct snd_kcontrol *kcontrol,
				 struct snd_ctl_elem_info *uinfo)
{
	static const char *const spdif_if[] = {
		"Coaxial", "Optical"
	};

	return snd_ctl_enum_info(uinfo, 1,
				 ARRAY_SIZE(spdif_if), spdif_if);
}

static int snd_rme_spdif_format_info(struct snd_kcontrol *kcontrol,
				     struct snd_ctl_elem_info *uinfo)
{
	static const char *const optical_type[] = {
		"Consumer", "Professional"
	};

	return snd_ctl_enum_info(uinfo, 1,
				 ARRAY_SIZE(optical_type), optical_type);
}

static int snd_rme_sync_source_info(struct snd_kcontrol *kcontrol,
				    struct snd_ctl_elem_info *uinfo)
{
	static const char *const sync_sources[] = {
		"Internal", "AES", "SPDIF", "Internal"
	};

	return snd_ctl_enum_info(uinfo, 1,
				 ARRAY_SIZE(sync_sources), sync_sources);
}

static const struct snd_kcontrol_new snd_rme_controls[] = {
	{
		.iface = SNDRV_CTL_ELEM_IFACE_MIXER,
		.name = "AES Rate",
		.access = SNDRV_CTL_ELEM_ACCESS_READ | SNDRV_CTL_ELEM_ACCESS_VOLATILE,
		.info = snd_rme_rate_info,
		.get = snd_rme_rate_get,
		.private_value = SND_RME_DOMAIN_AES
	},
	{
		.iface = SNDRV_CTL_ELEM_IFACE_MIXER,
		.name = "AES Sync",
		.access = SNDRV_CTL_ELEM_ACCESS_READ | SNDRV_CTL_ELEM_ACCESS_VOLATILE,
		.info = snd_rme_sync_state_info,
		.get = snd_rme_sync_state_get,
		.private_value = SND_RME_DOMAIN_AES
	},
	{
		.iface = SNDRV_CTL_ELEM_IFACE_MIXER,
		.name = "SPDIF Rate",
		.access = SNDRV_CTL_ELEM_ACCESS_READ | SNDRV_CTL_ELEM_ACCESS_VOLATILE,
		.info = snd_rme_rate_info,
		.get = snd_rme_rate_get,
		.private_value = SND_RME_DOMAIN_SPDIF
	},
	{
		.iface = SNDRV_CTL_ELEM_IFACE_MIXER,
		.name = "SPDIF Sync",
		.access = SNDRV_CTL_ELEM_ACCESS_READ | SNDRV_CTL_ELEM_ACCESS_VOLATILE,
		.info = snd_rme_sync_state_info,
		.get = snd_rme_sync_state_get,
		.private_value = SND_RME_DOMAIN_SPDIF
	},
	{
		.iface = SNDRV_CTL_ELEM_IFACE_MIXER,
		.name = "SPDIF Interface",
		.access = SNDRV_CTL_ELEM_ACCESS_READ | SNDRV_CTL_ELEM_ACCESS_VOLATILE,
		.info = snd_rme_spdif_if_info,
		.get = snd_rme_spdif_if_get,
	},
	{
		.iface = SNDRV_CTL_ELEM_IFACE_MIXER,
		.name = "SPDIF Format",
		.access = SNDRV_CTL_ELEM_ACCESS_READ | SNDRV_CTL_ELEM_ACCESS_VOLATILE,
		.info = snd_rme_spdif_format_info,
		.get = snd_rme_spdif_format_get,
	},
	{
		.iface = SNDRV_CTL_ELEM_IFACE_MIXER,
		.name = "Sync Source",
		.access = SNDRV_CTL_ELEM_ACCESS_READ | SNDRV_CTL_ELEM_ACCESS_VOLATILE,
		.info = snd_rme_sync_source_info,
		.get = snd_rme_sync_source_get
	},
	{
		.iface = SNDRV_CTL_ELEM_IFACE_MIXER,
		.name = "System Rate",
		.access = SNDRV_CTL_ELEM_ACCESS_READ | SNDRV_CTL_ELEM_ACCESS_VOLATILE,
		.info = snd_rme_rate_info,
		.get = snd_rme_rate_get,
		.private_value = SND_RME_DOMAIN_SYSTEM
	},
	{
		.iface = SNDRV_CTL_ELEM_IFACE_MIXER,
		.name = "Current Frequency",
		.access = SNDRV_CTL_ELEM_ACCESS_READ | SNDRV_CTL_ELEM_ACCESS_VOLATILE,
		.info = snd_rme_rate_info,
		.get = snd_rme_current_freq_get
	}
};

static int snd_rme_controls_create(struct usb_mixer_interface *mixer)
{
	int err, i;

	for (i = 0; i < ARRAY_SIZE(snd_rme_controls); ++i) {
		err = add_single_ctl_with_resume(mixer, 0,
						 NULL,
						 &snd_rme_controls[i],
						 NULL);
		if (err < 0)
			return err;
	}

	return 0;
}

/*
 * RME Babyface Pro (FS)
 *
 * These devices exposes a couple of DSP functions via request to EP0.
 * Switches are available via control registers, while routing is controlled
 * by controlling the volume on each possible crossing point.
 * Volume control is linear, from -inf (dec. 0) to +6dB (dec. 65536) with
 * 0dB being at dec. 32768.
 */
enum {
	SND_BBFPRO_CTL_REG1 = 0,
	SND_BBFPRO_CTL_REG2
};

#define SND_BBFPRO_CTL_REG_MASK 1
#define SND_BBFPRO_CTL_IDX_MASK 0xff
#define SND_BBFPRO_CTL_IDX_SHIFT 1
#define SND_BBFPRO_CTL_VAL_MASK 1
#define SND_BBFPRO_CTL_VAL_SHIFT 9
#define SND_BBFPRO_CTL_REG1_CLK_MASTER 0
#define SND_BBFPRO_CTL_REG1_CLK_OPTICAL 1
#define SND_BBFPRO_CTL_REG1_SPDIF_PRO 7
#define SND_BBFPRO_CTL_REG1_SPDIF_EMPH 8
#define SND_BBFPRO_CTL_REG1_SPDIF_OPTICAL 10
#define SND_BBFPRO_CTL_REG2_48V_AN1 0
#define SND_BBFPRO_CTL_REG2_48V_AN2 1
#define SND_BBFPRO_CTL_REG2_SENS_IN3 2
#define SND_BBFPRO_CTL_REG2_SENS_IN4 3
#define SND_BBFPRO_CTL_REG2_PAD_AN1 4
#define SND_BBFPRO_CTL_REG2_PAD_AN2 5

#define SND_BBFPRO_MIXER_IDX_MASK 0x1ff
#define SND_BBFPRO_MIXER_VAL_MASK 0x3ffff
#define SND_BBFPRO_MIXER_VAL_SHIFT 9
#define SND_BBFPRO_MIXER_VAL_MIN 0 // -inf
#define SND_BBFPRO_MIXER_VAL_MAX 65536 // +6dB

#define SND_BBFPRO_USBREQ_CTL_REG1 0x10
#define SND_BBFPRO_USBREQ_CTL_REG2 0x17
#define SND_BBFPRO_USBREQ_MIXER 0x12

static int snd_bbfpro_ctl_update(struct usb_mixer_interface *mixer, u8 reg,
				 u8 index, u8 value)
{
	int err;
	u16 usb_req, usb_idx, usb_val;
	struct snd_usb_audio *chip = mixer->chip;

	err = snd_usb_lock_shutdown(chip);
	if (err < 0)
		return err;

	if (reg == SND_BBFPRO_CTL_REG1) {
		usb_req = SND_BBFPRO_USBREQ_CTL_REG1;
		if (index == SND_BBFPRO_CTL_REG1_CLK_OPTICAL) {
			usb_idx = 3;
			usb_val = value ? 3 : 0;
		} else {
			usb_idx = 1 << index;
			usb_val = value ? usb_idx : 0;
		}
	} else {
		usb_req = SND_BBFPRO_USBREQ_CTL_REG2;
		usb_idx = 1 << index;
		usb_val = value ? usb_idx : 0;
	}

	err = snd_usb_ctl_msg(chip->dev,
			      usb_sndctrlpipe(chip->dev, 0), usb_req,
			      USB_DIR_OUT | USB_TYPE_VENDOR | USB_RECIP_DEVICE,
			      usb_val, usb_idx, NULL, 0);

	snd_usb_unlock_shutdown(chip);
	return err;
}

static int snd_bbfpro_ctl_get(struct snd_kcontrol *kcontrol,
			      struct snd_ctl_elem_value *ucontrol)
{
	u8 reg, idx, val;
	int pv;

	pv = kcontrol->private_value;
	reg = pv & SND_BBFPRO_CTL_REG_MASK;
	idx = (pv >> SND_BBFPRO_CTL_IDX_SHIFT) & SND_BBFPRO_CTL_IDX_MASK;
	val = kcontrol->private_value >> SND_BBFPRO_CTL_VAL_SHIFT;

	if ((reg == SND_BBFPRO_CTL_REG1 &&
	     idx == SND_BBFPRO_CTL_REG1_CLK_OPTICAL) ||
	    (reg == SND_BBFPRO_CTL_REG2 &&
	    (idx == SND_BBFPRO_CTL_REG2_SENS_IN3 ||
	     idx == SND_BBFPRO_CTL_REG2_SENS_IN4))) {
		ucontrol->value.enumerated.item[0] = val;
	} else {
		ucontrol->value.integer.value[0] = val;
	}
	return 0;
}

static int snd_bbfpro_ctl_info(struct snd_kcontrol *kcontrol,
			       struct snd_ctl_elem_info *uinfo)
{
	u8 reg, idx;
	int pv;

	pv = kcontrol->private_value;
	reg = pv & SND_BBFPRO_CTL_REG_MASK;
	idx = (pv >> SND_BBFPRO_CTL_IDX_SHIFT) & SND_BBFPRO_CTL_IDX_MASK;

	if (reg == SND_BBFPRO_CTL_REG1 &&
	    idx == SND_BBFPRO_CTL_REG1_CLK_OPTICAL) {
		static const char * const texts[2] = {
			"AutoSync",
			"Internal"
		};
		return snd_ctl_enum_info(uinfo, 1, 2, texts);
	} else if (reg == SND_BBFPRO_CTL_REG2 &&
		   (idx == SND_BBFPRO_CTL_REG2_SENS_IN3 ||
		    idx == SND_BBFPRO_CTL_REG2_SENS_IN4)) {
		static const char * const texts[2] = {
			"-10dBV",
			"+4dBu"
		};
		return snd_ctl_enum_info(uinfo, 1, 2, texts);
	}

	uinfo->count = 1;
	uinfo->value.integer.min = 0;
	uinfo->value.integer.max = 1;
	uinfo->type = SNDRV_CTL_ELEM_TYPE_BOOLEAN;
	return 0;
}

static int snd_bbfpro_ctl_put(struct snd_kcontrol *kcontrol,
			      struct snd_ctl_elem_value *ucontrol)
{
	int err;
	u8 reg, idx;
	int old_value, pv, val;

	struct usb_mixer_elem_list *list = snd_kcontrol_chip(kcontrol);
	struct usb_mixer_interface *mixer = list->mixer;

	pv = kcontrol->private_value;
	reg = pv & SND_BBFPRO_CTL_REG_MASK;
	idx = (pv >> SND_BBFPRO_CTL_IDX_SHIFT) & SND_BBFPRO_CTL_IDX_MASK;
	old_value = (pv >> SND_BBFPRO_CTL_VAL_SHIFT) & SND_BBFPRO_CTL_VAL_MASK;

	if ((reg == SND_BBFPRO_CTL_REG1 &&
	     idx == SND_BBFPRO_CTL_REG1_CLK_OPTICAL) ||
	    (reg == SND_BBFPRO_CTL_REG2 &&
	    (idx == SND_BBFPRO_CTL_REG2_SENS_IN3 ||
	     idx == SND_BBFPRO_CTL_REG2_SENS_IN4))) {
		val = ucontrol->value.enumerated.item[0];
	} else {
		val = ucontrol->value.integer.value[0];
	}

	if (val > 1)
		return -EINVAL;

	if (val == old_value)
		return 0;

	kcontrol->private_value = reg
		| ((idx & SND_BBFPRO_CTL_IDX_MASK) << SND_BBFPRO_CTL_IDX_SHIFT)
		| ((val & SND_BBFPRO_CTL_VAL_MASK) << SND_BBFPRO_CTL_VAL_SHIFT);

	err = snd_bbfpro_ctl_update(mixer, reg, idx, val);
	return err < 0 ? err : 1;
}

static int snd_bbfpro_ctl_resume(struct usb_mixer_elem_list *list)
{
	u8 reg, idx;
	int value, pv;

	pv = list->kctl->private_value;
	reg = pv & SND_BBFPRO_CTL_REG_MASK;
	idx = (pv >> SND_BBFPRO_CTL_IDX_SHIFT) & SND_BBFPRO_CTL_IDX_MASK;
	value = (pv >> SND_BBFPRO_CTL_VAL_SHIFT) & SND_BBFPRO_CTL_VAL_MASK;

	return snd_bbfpro_ctl_update(list->mixer, reg, idx, value);
}

static int snd_bbfpro_vol_update(struct usb_mixer_interface *mixer, u16 index,
				 u32 value)
{
	struct snd_usb_audio *chip = mixer->chip;
	int err;
	u16 idx;
	u16 usb_idx, usb_val;
	u32 v;

	err = snd_usb_lock_shutdown(chip);
	if (err < 0)
		return err;

	idx = index & SND_BBFPRO_MIXER_IDX_MASK;
	// 18 bit linear volume, split so 2 bits end up in index.
	v = value & SND_BBFPRO_MIXER_VAL_MASK;
	usb_idx = idx | (v & 0x3) << 14;
	usb_val = (v >> 2) & 0xffff;

	err = snd_usb_ctl_msg(chip->dev,
			      usb_sndctrlpipe(chip->dev, 0),
			      SND_BBFPRO_USBREQ_MIXER,
			      USB_DIR_OUT | USB_TYPE_VENDOR |
			      USB_RECIP_DEVICE,
			      usb_val, usb_idx, NULL, 0);

	snd_usb_unlock_shutdown(chip);
	return err;
}

static int snd_bbfpro_vol_get(struct snd_kcontrol *kcontrol,
			      struct snd_ctl_elem_value *ucontrol)
{
	ucontrol->value.integer.value[0] =
		kcontrol->private_value >> SND_BBFPRO_MIXER_VAL_SHIFT;
	return 0;
}

static int snd_bbfpro_vol_info(struct snd_kcontrol *kcontrol,
			       struct snd_ctl_elem_info *uinfo)
{
	uinfo->type = SNDRV_CTL_ELEM_TYPE_INTEGER;
	uinfo->count = 1;
	uinfo->value.integer.min = SND_BBFPRO_MIXER_VAL_MIN;
	uinfo->value.integer.max = SND_BBFPRO_MIXER_VAL_MAX;
	return 0;
}

static int snd_bbfpro_vol_put(struct snd_kcontrol *kcontrol,
			      struct snd_ctl_elem_value *ucontrol)
{
	int err;
	u16 idx;
	u32 new_val, old_value, uvalue;
	struct usb_mixer_elem_list *list = snd_kcontrol_chip(kcontrol);
	struct usb_mixer_interface *mixer = list->mixer;

	uvalue = ucontrol->value.integer.value[0];
	idx = kcontrol->private_value & SND_BBFPRO_MIXER_IDX_MASK;
	old_value = kcontrol->private_value >> SND_BBFPRO_MIXER_VAL_SHIFT;

	if (uvalue > SND_BBFPRO_MIXER_VAL_MAX)
		return -EINVAL;

	if (uvalue == old_value)
		return 0;

	new_val = uvalue & SND_BBFPRO_MIXER_VAL_MASK;

	kcontrol->private_value = idx
		| (new_val << SND_BBFPRO_MIXER_VAL_SHIFT);

	err = snd_bbfpro_vol_update(mixer, idx, new_val);
	return err < 0 ? err : 1;
}

static int snd_bbfpro_vol_resume(struct usb_mixer_elem_list *list)
{
	int pv = list->kctl->private_value;
	u16 idx = pv & SND_BBFPRO_MIXER_IDX_MASK;
	u32 val = (pv >> SND_BBFPRO_MIXER_VAL_SHIFT)
		& SND_BBFPRO_MIXER_VAL_MASK;
	return snd_bbfpro_vol_update(list->mixer, idx, val);
}

// Predfine elements
static const struct snd_kcontrol_new snd_bbfpro_ctl_control = {
	.iface = SNDRV_CTL_ELEM_IFACE_MIXER,
	.access = SNDRV_CTL_ELEM_ACCESS_READWRITE,
	.index = 0,
	.info = snd_bbfpro_ctl_info,
	.get = snd_bbfpro_ctl_get,
	.put = snd_bbfpro_ctl_put
};

static const struct snd_kcontrol_new snd_bbfpro_vol_control = {
	.iface = SNDRV_CTL_ELEM_IFACE_MIXER,
	.access = SNDRV_CTL_ELEM_ACCESS_READWRITE,
	.index = 0,
	.info = snd_bbfpro_vol_info,
	.get = snd_bbfpro_vol_get,
	.put = snd_bbfpro_vol_put
};

static int snd_bbfpro_ctl_add(struct usb_mixer_interface *mixer, u8 reg,
			      u8 index, char *name)
{
	struct snd_kcontrol_new knew = snd_bbfpro_ctl_control;

	knew.name = name;
	knew.private_value = (reg & SND_BBFPRO_CTL_REG_MASK)
		| ((index & SND_BBFPRO_CTL_IDX_MASK)
			<< SND_BBFPRO_CTL_IDX_SHIFT);

	return add_single_ctl_with_resume(mixer, 0, snd_bbfpro_ctl_resume,
		&knew, NULL);
}

static int snd_bbfpro_vol_add(struct usb_mixer_interface *mixer, u16 index,
			      char *name)
{
	struct snd_kcontrol_new knew = snd_bbfpro_vol_control;

	knew.name = name;
	knew.private_value = index & SND_BBFPRO_MIXER_IDX_MASK;

	return add_single_ctl_with_resume(mixer, 0, snd_bbfpro_vol_resume,
		&knew, NULL);
}

static int snd_bbfpro_controls_create(struct usb_mixer_interface *mixer)
{
	int err, i, o;
	char name[48];

	static const char * const input[] = {
		"AN1", "AN2", "IN3", "IN4", "AS1", "AS2", "ADAT3",
		"ADAT4", "ADAT5", "ADAT6", "ADAT7", "ADAT8"};

	static const char * const output[] = {
		"AN1", "AN2", "PH3", "PH4", "AS1", "AS2", "ADAT3", "ADAT4",
		"ADAT5", "ADAT6", "ADAT7", "ADAT8"};

	for (o = 0 ; o < 12 ; ++o) {
		for (i = 0 ; i < 12 ; ++i) {
			// Line routing
			snprintf(name, sizeof(name),
				 "%s-%s-%s Playback Volume",
				 (i < 2 ? "Mic" : "Line"),
				 input[i], output[o]);
			err = snd_bbfpro_vol_add(mixer, (26 * o + i), name);
			if (err < 0)
				return err;

			// PCM routing... yes, it is output remapping
			snprintf(name, sizeof(name),
				 "PCM-%s-%s Playback Volume",
				 output[i], output[o]);
			err = snd_bbfpro_vol_add(mixer, (26 * o + 12 + i),
						 name);
			if (err < 0)
				return err;
		}
	}

	// Control Reg 1
	err = snd_bbfpro_ctl_add(mixer, SND_BBFPRO_CTL_REG1,
				 SND_BBFPRO_CTL_REG1_CLK_OPTICAL,
				 "Sample Clock Source");
	if (err < 0)
		return err;

	err = snd_bbfpro_ctl_add(mixer, SND_BBFPRO_CTL_REG1,
				 SND_BBFPRO_CTL_REG1_SPDIF_PRO,
				 "IEC958 Pro Mask");
	if (err < 0)
		return err;

	err = snd_bbfpro_ctl_add(mixer, SND_BBFPRO_CTL_REG1,
				 SND_BBFPRO_CTL_REG1_SPDIF_EMPH,
				 "IEC958 Emphasis");
	if (err < 0)
		return err;

	err = snd_bbfpro_ctl_add(mixer, SND_BBFPRO_CTL_REG1,
				 SND_BBFPRO_CTL_REG1_SPDIF_OPTICAL,
				 "IEC958 Switch");
	if (err < 0)
		return err;

	// Control Reg 2
	err = snd_bbfpro_ctl_add(mixer, SND_BBFPRO_CTL_REG2,
				 SND_BBFPRO_CTL_REG2_48V_AN1,
				 "Mic-AN1 48V");
	if (err < 0)
		return err;

	err = snd_bbfpro_ctl_add(mixer, SND_BBFPRO_CTL_REG2,
				 SND_BBFPRO_CTL_REG2_48V_AN2,
				 "Mic-AN2 48V");
	if (err < 0)
		return err;

	err = snd_bbfpro_ctl_add(mixer, SND_BBFPRO_CTL_REG2,
				 SND_BBFPRO_CTL_REG2_SENS_IN3,
				 "Line-IN3 Sens.");
	if (err < 0)
		return err;

	err = snd_bbfpro_ctl_add(mixer, SND_BBFPRO_CTL_REG2,
				 SND_BBFPRO_CTL_REG2_SENS_IN4,
				 "Line-IN4 Sens.");
	if (err < 0)
		return err;

	err = snd_bbfpro_ctl_add(mixer, SND_BBFPRO_CTL_REG2,
				 SND_BBFPRO_CTL_REG2_PAD_AN1,
				 "Mic-AN1 PAD");
	if (err < 0)
		return err;

	err = snd_bbfpro_ctl_add(mixer, SND_BBFPRO_CTL_REG2,
				 SND_BBFPRO_CTL_REG2_PAD_AN2,
				 "Mic-AN2 PAD");
	if (err < 0)
		return err;

	return 0;
}

/*
 * Pioneer DJ DJM Mixers
 *
 * These devices generally have options for soft-switching the playback and
 * capture sources in addition to the recording level. Although different
 * devices have different configurations, there seems to be canonical values
 * for specific capture/playback types:  See the definitions of these below.
 *
 * The wValue is masked with the stereo channel number. e.g. Setting Ch2 to
 * capture phono would be 0x0203. Capture, playback and capture level have
 * different wIndexes.
 */

// Capture types
#define SND_DJM_CAP_LINE	0x00
#define SND_DJM_CAP_CDLINE	0x01
#define SND_DJM_CAP_DIGITAL	0x02
#define SND_DJM_CAP_PHONO	0x03
#define SND_DJM_CAP_PFADER	0x06
#define SND_DJM_CAP_XFADERA	0x07
#define SND_DJM_CAP_XFADERB	0x08
#define SND_DJM_CAP_MIC		0x09
#define SND_DJM_CAP_AUX		0x0d
#define SND_DJM_CAP_RECOUT	0x0a
#define SND_DJM_CAP_NONE	0x0f
#define SND_DJM_CAP_CH1PFADER	0x11
#define SND_DJM_CAP_CH2PFADER	0x12
#define SND_DJM_CAP_CH3PFADER	0x13
#define SND_DJM_CAP_CH4PFADER	0x14

// Playback types
#define SND_DJM_PB_CH1		0x00
#define SND_DJM_PB_CH2		0x01
#define SND_DJM_PB_AUX		0x04

#define SND_DJM_WINDEX_CAP	0x8002
#define SND_DJM_WINDEX_CAPLVL	0x8003
#define SND_DJM_WINDEX_PB	0x8016

// kcontrol->private_value layout
#define SND_DJM_VALUE_MASK	0x0000ffff
#define SND_DJM_GROUP_MASK	0x00ff0000
#define SND_DJM_DEVICE_MASK	0xff000000
#define SND_DJM_GROUP_SHIFT	16
#define SND_DJM_DEVICE_SHIFT	24

// device table index
// used for the snd_djm_devices table, so please update accordingly
#define SND_DJM_250MK2_IDX	0x0
#define SND_DJM_750_IDX		0x1
#define SND_DJM_850_IDX		0x2
#define SND_DJM_900NXS2_IDX	0x3
#define SND_DJM_750MK2_IDX	0x4
<<<<<<< HEAD
=======
#define SND_DJM_450_IDX		0x5
>>>>>>> c33f17e6


#define SND_DJM_CTL(_name, suffix, _default_value, _windex) { \
	.name = _name, \
	.options = snd_djm_opts_##suffix, \
	.noptions = ARRAY_SIZE(snd_djm_opts_##suffix), \
	.default_value = _default_value, \
	.wIndex = _windex }

#define SND_DJM_DEVICE(suffix) { \
	.controls = snd_djm_ctls_##suffix, \
	.ncontrols = ARRAY_SIZE(snd_djm_ctls_##suffix) }


struct snd_djm_device {
	const char *name;
	const struct snd_djm_ctl *controls;
	size_t ncontrols;
};

struct snd_djm_ctl {
	const char *name;
	const u16 *options;
	size_t noptions;
	u16 default_value;
	u16 wIndex;
};

static const char *snd_djm_get_label_caplevel(u16 wvalue)
{
	switch (wvalue) {
	case 0x0000:	return "-19dB";
	case 0x0100:	return "-15dB";
	case 0x0200:	return "-10dB";
	case 0x0300:	return "-5dB";
	default:	return NULL;
	}
};

static const char *snd_djm_get_label_cap_common(u16 wvalue)
{
	switch (wvalue & 0x00ff) {
	case SND_DJM_CAP_LINE:		return "Control Tone LINE";
	case SND_DJM_CAP_CDLINE:	return "Control Tone CD/LINE";
	case SND_DJM_CAP_DIGITAL:	return "Control Tone DIGITAL";
	case SND_DJM_CAP_PHONO:		return "Control Tone PHONO";
	case SND_DJM_CAP_PFADER:	return "Post Fader";
	case SND_DJM_CAP_XFADERA:	return "Cross Fader A";
	case SND_DJM_CAP_XFADERB:	return "Cross Fader B";
	case SND_DJM_CAP_MIC:		return "Mic";
	case SND_DJM_CAP_RECOUT:	return "Rec Out";
	case SND_DJM_CAP_AUX:		return "Aux";
	case SND_DJM_CAP_NONE:		return "None";
	case SND_DJM_CAP_CH1PFADER:	return "Post Fader Ch1";
	case SND_DJM_CAP_CH2PFADER:	return "Post Fader Ch2";
	case SND_DJM_CAP_CH3PFADER:	return "Post Fader Ch3";
	case SND_DJM_CAP_CH4PFADER:	return "Post Fader Ch4";
	default:			return NULL;
	}
};

// The DJM-850 has different values for CD/LINE and LINE capture
// control options than the other DJM declared in this file.
static const char *snd_djm_get_label_cap_850(u16 wvalue)
{
	switch (wvalue & 0x00ff) {
	case 0x00:		return "Control Tone CD/LINE";
	case 0x01:		return "Control Tone LINE";
	default:		return snd_djm_get_label_cap_common(wvalue);
	}
};

static const char *snd_djm_get_label_cap(u8 device_idx, u16 wvalue)
{
	switch (device_idx) {
	case SND_DJM_850_IDX:		return snd_djm_get_label_cap_850(wvalue);
	default:			return snd_djm_get_label_cap_common(wvalue);
	}
};

static const char *snd_djm_get_label_pb(u16 wvalue)
{
	switch (wvalue & 0x00ff) {
	case SND_DJM_PB_CH1:	return "Ch1";
	case SND_DJM_PB_CH2:	return "Ch2";
	case SND_DJM_PB_AUX:	return "Aux";
	default:		return NULL;
	}
};

static const char *snd_djm_get_label(u8 device_idx, u16 wvalue, u16 windex)
{
	switch (windex) {
	case SND_DJM_WINDEX_CAPLVL:	return snd_djm_get_label_caplevel(wvalue);
	case SND_DJM_WINDEX_CAP:	return snd_djm_get_label_cap(device_idx, wvalue);
	case SND_DJM_WINDEX_PB:		return snd_djm_get_label_pb(wvalue);
	default:			return NULL;
	}
};

// common DJM capture level option values
static const u16 snd_djm_opts_cap_level[] = {
	0x0000, 0x0100, 0x0200, 0x0300 };


// DJM-250MK2
static const u16 snd_djm_opts_250mk2_cap1[] = {
	0x0103, 0x0100, 0x0106, 0x0107, 0x0108, 0x0109, 0x010d, 0x010a };

static const u16 snd_djm_opts_250mk2_cap2[] = {
	0x0203, 0x0200, 0x0206, 0x0207, 0x0208, 0x0209, 0x020d, 0x020a };

static const u16 snd_djm_opts_250mk2_cap3[] = {
	0x030a, 0x0311, 0x0312, 0x0307, 0x0308, 0x0309, 0x030d };

static const u16 snd_djm_opts_250mk2_pb1[] = { 0x0100, 0x0101, 0x0104 };
static const u16 snd_djm_opts_250mk2_pb2[] = { 0x0200, 0x0201, 0x0204 };
static const u16 snd_djm_opts_250mk2_pb3[] = { 0x0300, 0x0301, 0x0304 };

static const struct snd_djm_ctl snd_djm_ctls_250mk2[] = {
	SND_DJM_CTL("Capture Level", cap_level, 0, SND_DJM_WINDEX_CAPLVL),
	SND_DJM_CTL("Ch1 Input",   250mk2_cap1, 2, SND_DJM_WINDEX_CAP),
	SND_DJM_CTL("Ch2 Input",   250mk2_cap2, 2, SND_DJM_WINDEX_CAP),
	SND_DJM_CTL("Ch3 Input",   250mk2_cap3, 0, SND_DJM_WINDEX_CAP),
	SND_DJM_CTL("Ch1 Output",   250mk2_pb1, 0, SND_DJM_WINDEX_PB),
	SND_DJM_CTL("Ch2 Output",   250mk2_pb2, 1, SND_DJM_WINDEX_PB),
	SND_DJM_CTL("Ch3 Output",   250mk2_pb3, 2, SND_DJM_WINDEX_PB)
};


// DJM-450
static const u16 snd_djm_opts_450_cap1[] = {
	0x0103, 0x0100, 0x0106, 0x0107, 0x0108, 0x0109, 0x010d, 0x010a };

static const u16 snd_djm_opts_450_cap2[] = {
	0x0203, 0x0200, 0x0206, 0x0207, 0x0208, 0x0209, 0x020d, 0x020a };

static const u16 snd_djm_opts_450_cap3[] = {
	0x030a, 0x0311, 0x0312, 0x0307, 0x0308, 0x0309, 0x030d };

static const u16 snd_djm_opts_450_pb1[] = { 0x0100, 0x0101, 0x0104 };
static const u16 snd_djm_opts_450_pb2[] = { 0x0200, 0x0201, 0x0204 };
static const u16 snd_djm_opts_450_pb3[] = { 0x0300, 0x0301, 0x0304 };

static const struct snd_djm_ctl snd_djm_ctls_450[] = {
	SND_DJM_CTL("Capture Level", cap_level, 0, SND_DJM_WINDEX_CAPLVL),
	SND_DJM_CTL("Ch1 Input",   450_cap1, 2, SND_DJM_WINDEX_CAP),
	SND_DJM_CTL("Ch2 Input",   450_cap2, 2, SND_DJM_WINDEX_CAP),
	SND_DJM_CTL("Ch3 Input",   450_cap3, 0, SND_DJM_WINDEX_CAP),
	SND_DJM_CTL("Ch1 Output",   450_pb1, 0, SND_DJM_WINDEX_PB),
	SND_DJM_CTL("Ch2 Output",   450_pb2, 1, SND_DJM_WINDEX_PB),
	SND_DJM_CTL("Ch3 Output",   450_pb3, 2, SND_DJM_WINDEX_PB)
};


// DJM-750
static const u16 snd_djm_opts_750_cap1[] = {
	0x0101, 0x0103, 0x0106, 0x0107, 0x0108, 0x0109, 0x010a, 0x010f };
static const u16 snd_djm_opts_750_cap2[] = {
	0x0200, 0x0201, 0x0206, 0x0207, 0x0208, 0x0209, 0x020a, 0x020f };
static const u16 snd_djm_opts_750_cap3[] = {
	0x0300, 0x0301, 0x0306, 0x0307, 0x0308, 0x0309, 0x030a, 0x030f };
static const u16 snd_djm_opts_750_cap4[] = {
	0x0401, 0x0403, 0x0406, 0x0407, 0x0408, 0x0409, 0x040a, 0x040f };

static const struct snd_djm_ctl snd_djm_ctls_750[] = {
	SND_DJM_CTL("Capture Level", cap_level, 0, SND_DJM_WINDEX_CAPLVL),
	SND_DJM_CTL("Ch1 Input",   750_cap1, 2, SND_DJM_WINDEX_CAP),
	SND_DJM_CTL("Ch2 Input",   750_cap2, 2, SND_DJM_WINDEX_CAP),
	SND_DJM_CTL("Ch3 Input",   750_cap3, 0, SND_DJM_WINDEX_CAP),
	SND_DJM_CTL("Ch4 Input",   750_cap4, 0, SND_DJM_WINDEX_CAP)
};


// DJM-850
static const u16 snd_djm_opts_850_cap1[] = {
	0x0100, 0x0103, 0x0106, 0x0107, 0x0108, 0x0109, 0x010a, 0x010f };
static const u16 snd_djm_opts_850_cap2[] = {
	0x0200, 0x0201, 0x0206, 0x0207, 0x0208, 0x0209, 0x020a, 0x020f };
static const u16 snd_djm_opts_850_cap3[] = {
	0x0300, 0x0301, 0x0306, 0x0307, 0x0308, 0x0309, 0x030a, 0x030f };
static const u16 snd_djm_opts_850_cap4[] = {
	0x0400, 0x0403, 0x0406, 0x0407, 0x0408, 0x0409, 0x040a, 0x040f };

static const struct snd_djm_ctl snd_djm_ctls_850[] = {
	SND_DJM_CTL("Capture Level", cap_level, 0, SND_DJM_WINDEX_CAPLVL),
	SND_DJM_CTL("Ch1 Input",   850_cap1, 1, SND_DJM_WINDEX_CAP),
	SND_DJM_CTL("Ch2 Input",   850_cap2, 0, SND_DJM_WINDEX_CAP),
	SND_DJM_CTL("Ch3 Input",   850_cap3, 0, SND_DJM_WINDEX_CAP),
	SND_DJM_CTL("Ch4 Input",   850_cap4, 1, SND_DJM_WINDEX_CAP)
};


// DJM-900NXS2
static const u16 snd_djm_opts_900nxs2_cap1[] = {
	0x0100, 0x0102, 0x0103, 0x0106, 0x0107, 0x0108, 0x0109, 0x010a };
static const u16 snd_djm_opts_900nxs2_cap2[] = {
	0x0200, 0x0202, 0x0203, 0x0206, 0x0207, 0x0208, 0x0209, 0x020a };
static const u16 snd_djm_opts_900nxs2_cap3[] = {
	0x0300, 0x0302, 0x0303, 0x0306, 0x0307, 0x0308, 0x0309, 0x030a };
static const u16 snd_djm_opts_900nxs2_cap4[] = {
	0x0400, 0x0402, 0x0403, 0x0406, 0x0407, 0x0408, 0x0409, 0x040a };
static const u16 snd_djm_opts_900nxs2_cap5[] = {
	0x0507, 0x0508, 0x0509, 0x050a, 0x0511, 0x0512, 0x0513, 0x0514 };

static const struct snd_djm_ctl snd_djm_ctls_900nxs2[] = {
	SND_DJM_CTL("Capture Level", cap_level, 0, SND_DJM_WINDEX_CAPLVL),
	SND_DJM_CTL("Ch1 Input",   900nxs2_cap1, 2, SND_DJM_WINDEX_CAP),
	SND_DJM_CTL("Ch2 Input",   900nxs2_cap2, 2, SND_DJM_WINDEX_CAP),
	SND_DJM_CTL("Ch3 Input",   900nxs2_cap3, 2, SND_DJM_WINDEX_CAP),
	SND_DJM_CTL("Ch4 Input",   900nxs2_cap4, 2, SND_DJM_WINDEX_CAP),
	SND_DJM_CTL("Ch5 Input",   900nxs2_cap5, 3, SND_DJM_WINDEX_CAP)
};

// DJM-750MK2
static const u16 snd_djm_opts_750mk2_cap1[] = {
	0x0100, 0x0102, 0x0103, 0x0106, 0x0107, 0x0108, 0x0109, 0x010a };
static const u16 snd_djm_opts_750mk2_cap2[] = {
	0x0200, 0x0202, 0x0203, 0x0206, 0x0207, 0x0208, 0x0209, 0x020a };
static const u16 snd_djm_opts_750mk2_cap3[] = {
	0x0300, 0x0302, 0x0303, 0x0306, 0x0307, 0x0308, 0x0309, 0x030a };
static const u16 snd_djm_opts_750mk2_cap4[] = {
	0x0400, 0x0402, 0x0403, 0x0406, 0x0407, 0x0408, 0x0409, 0x040a };
static const u16 snd_djm_opts_750mk2_cap5[] = {
	0x0507, 0x0508, 0x0509, 0x050a, 0x0511, 0x0512, 0x0513, 0x0514 };

static const u16 snd_djm_opts_750mk2_pb1[] = { 0x0100, 0x0101, 0x0104 };
static const u16 snd_djm_opts_750mk2_pb2[] = { 0x0200, 0x0201, 0x0204 };
static const u16 snd_djm_opts_750mk2_pb3[] = { 0x0300, 0x0301, 0x0304 };


static const struct snd_djm_ctl snd_djm_ctls_750mk2[] = {
	SND_DJM_CTL("Capture Level", cap_level, 0, SND_DJM_WINDEX_CAPLVL),
	SND_DJM_CTL("Ch1 Input",   750mk2_cap1, 2, SND_DJM_WINDEX_CAP),
	SND_DJM_CTL("Ch2 Input",   750mk2_cap2, 2, SND_DJM_WINDEX_CAP),
	SND_DJM_CTL("Ch3 Input",   750mk2_cap3, 2, SND_DJM_WINDEX_CAP),
	SND_DJM_CTL("Ch4 Input",   750mk2_cap4, 2, SND_DJM_WINDEX_CAP),
	SND_DJM_CTL("Ch5 Input",   750mk2_cap5, 3, SND_DJM_WINDEX_CAP),
	SND_DJM_CTL("Ch1 Output",   750mk2_pb1, 0, SND_DJM_WINDEX_PB),
	SND_DJM_CTL("Ch2 Output",   750mk2_pb2, 1, SND_DJM_WINDEX_PB),
	SND_DJM_CTL("Ch3 Output",   750mk2_pb3, 2, SND_DJM_WINDEX_PB)
};


static const struct snd_djm_device snd_djm_devices[] = {
	[SND_DJM_250MK2_IDX] = SND_DJM_DEVICE(250mk2),
	[SND_DJM_750_IDX] = SND_DJM_DEVICE(750),
	[SND_DJM_850_IDX] = SND_DJM_DEVICE(850),
	[SND_DJM_900NXS2_IDX] = SND_DJM_DEVICE(900nxs2),
	[SND_DJM_750MK2_IDX] = SND_DJM_DEVICE(750mk2),
<<<<<<< HEAD
=======
	[SND_DJM_450_IDX] = SND_DJM_DEVICE(450),
>>>>>>> c33f17e6
};


static int snd_djm_controls_info(struct snd_kcontrol *kctl,
				struct snd_ctl_elem_info *info)
{
	unsigned long private_value = kctl->private_value;
	u8 device_idx = (private_value & SND_DJM_DEVICE_MASK) >> SND_DJM_DEVICE_SHIFT;
	u8 ctl_idx = (private_value & SND_DJM_GROUP_MASK) >> SND_DJM_GROUP_SHIFT;
	const struct snd_djm_device *device = &snd_djm_devices[device_idx];
	const char *name;
	const struct snd_djm_ctl *ctl;
	size_t noptions;

	if (ctl_idx >= device->ncontrols)
		return -EINVAL;

	ctl = &device->controls[ctl_idx];
	noptions = ctl->noptions;
	if (info->value.enumerated.item >= noptions)
		info->value.enumerated.item = noptions - 1;

	name = snd_djm_get_label(device_idx,
				ctl->options[info->value.enumerated.item],
				ctl->wIndex);
	if (!name)
		return -EINVAL;

	strscpy(info->value.enumerated.name, name, sizeof(info->value.enumerated.name));
	info->type = SNDRV_CTL_ELEM_TYPE_ENUMERATED;
	info->count = 1;
	info->value.enumerated.items = noptions;
	return 0;
}

static int snd_djm_controls_update(struct usb_mixer_interface *mixer,
				u8 device_idx, u8 group, u16 value)
{
	int err;
	const struct snd_djm_device *device = &snd_djm_devices[device_idx];

	if ((group >= device->ncontrols) || value >= device->controls[group].noptions)
		return -EINVAL;

	err = snd_usb_lock_shutdown(mixer->chip);
	if (err)
		return err;

	err = snd_usb_ctl_msg(
		mixer->chip->dev, usb_sndctrlpipe(mixer->chip->dev, 0),
		USB_REQ_SET_FEATURE,
		USB_DIR_OUT | USB_TYPE_VENDOR | USB_RECIP_DEVICE,
		device->controls[group].options[value],
		device->controls[group].wIndex,
		NULL, 0);

	snd_usb_unlock_shutdown(mixer->chip);
	return err;
}

static int snd_djm_controls_get(struct snd_kcontrol *kctl,
				struct snd_ctl_elem_value *elem)
{
	elem->value.enumerated.item[0] = kctl->private_value & SND_DJM_VALUE_MASK;
	return 0;
}

static int snd_djm_controls_put(struct snd_kcontrol *kctl, struct snd_ctl_elem_value *elem)
{
	struct usb_mixer_elem_list *list = snd_kcontrol_chip(kctl);
	struct usb_mixer_interface *mixer = list->mixer;
	unsigned long private_value = kctl->private_value;

	u8 device = (private_value & SND_DJM_DEVICE_MASK) >> SND_DJM_DEVICE_SHIFT;
	u8 group = (private_value & SND_DJM_GROUP_MASK) >> SND_DJM_GROUP_SHIFT;
	u16 value = elem->value.enumerated.item[0];

	kctl->private_value = (((unsigned long)device << SND_DJM_DEVICE_SHIFT) |
			      (group << SND_DJM_GROUP_SHIFT) |
			      value);

	return snd_djm_controls_update(mixer, device, group, value);
}

static int snd_djm_controls_resume(struct usb_mixer_elem_list *list)
{
	unsigned long private_value = list->kctl->private_value;
	u8 device = (private_value & SND_DJM_DEVICE_MASK) >> SND_DJM_DEVICE_SHIFT;
	u8 group = (private_value & SND_DJM_GROUP_MASK) >> SND_DJM_GROUP_SHIFT;
	u16 value = (private_value & SND_DJM_VALUE_MASK);

	return snd_djm_controls_update(list->mixer, device, group, value);
}

static int snd_djm_controls_create(struct usb_mixer_interface *mixer,
		const u8 device_idx)
{
	int err, i;
	u16 value;

	const struct snd_djm_device *device = &snd_djm_devices[device_idx];

	struct snd_kcontrol_new knew = {
		.iface  = SNDRV_CTL_ELEM_IFACE_MIXER,
		.access = SNDRV_CTL_ELEM_ACCESS_READWRITE,
		.index = 0,
		.info = snd_djm_controls_info,
		.get  = snd_djm_controls_get,
		.put  = snd_djm_controls_put
	};

	for (i = 0; i < device->ncontrols; i++) {
		value = device->controls[i].default_value;
		knew.name = device->controls[i].name;
		knew.private_value = (
			((unsigned long)device_idx << SND_DJM_DEVICE_SHIFT) |
			(i << SND_DJM_GROUP_SHIFT) |
			value);
		err = snd_djm_controls_update(mixer, device_idx, i, value);
		if (err)
			return err;
		err = add_single_ctl_with_resume(mixer, 0, snd_djm_controls_resume,
						 &knew, NULL);
		if (err)
			return err;
	}
	return 0;
}

int snd_usb_mixer_apply_create_quirk(struct usb_mixer_interface *mixer)
{
	int err = 0;

	err = snd_usb_soundblaster_remote_init(mixer);
	if (err < 0)
		return err;

	switch (mixer->chip->usb_id) {
	/* Tascam US-16x08 */
	case USB_ID(0x0644, 0x8047):
		err = snd_us16x08_controls_create(mixer);
		break;
	case USB_ID(0x041e, 0x3020):
	case USB_ID(0x041e, 0x3040):
	case USB_ID(0x041e, 0x3042):
	case USB_ID(0x041e, 0x30df):
	case USB_ID(0x041e, 0x3048):
		err = snd_audigy2nx_controls_create(mixer);
		if (err < 0)
			break;
		snd_card_ro_proc_new(mixer->chip->card, "audigy2nx",
				     mixer, snd_audigy2nx_proc_read);
		break;

	/* EMU0204 */
	case USB_ID(0x041e, 0x3f19):
		err = snd_emu0204_controls_create(mixer);
		break;

	case USB_ID(0x0763, 0x2030): /* M-Audio Fast Track C400 */
	case USB_ID(0x0763, 0x2031): /* M-Audio Fast Track C400 */
		err = snd_c400_create_mixer(mixer);
		break;

	case USB_ID(0x0763, 0x2080): /* M-Audio Fast Track Ultra */
	case USB_ID(0x0763, 0x2081): /* M-Audio Fast Track Ultra 8R */
		err = snd_ftu_create_mixer(mixer);
		break;

	case USB_ID(0x0b05, 0x1739): /* ASUS Xonar U1 */
	case USB_ID(0x0b05, 0x1743): /* ASUS Xonar U1 (2) */
	case USB_ID(0x0b05, 0x17a0): /* ASUS Xonar U3 */
		err = snd_xonar_u1_controls_create(mixer);
		break;

	case USB_ID(0x0d8c, 0x0103): /* Audio Advantage Micro II */
		err = snd_microii_controls_create(mixer);
		break;

	case USB_ID(0x0dba, 0x1000): /* Digidesign Mbox 1 */
		err = snd_mbox1_controls_create(mixer);
		break;

	case USB_ID(0x17cc, 0x1011): /* Traktor Audio 6 */
		err = snd_nativeinstruments_create_mixer(mixer,
				snd_nativeinstruments_ta6_mixers,
				ARRAY_SIZE(snd_nativeinstruments_ta6_mixers));
		break;

	case USB_ID(0x17cc, 0x1021): /* Traktor Audio 10 */
		err = snd_nativeinstruments_create_mixer(mixer,
				snd_nativeinstruments_ta10_mixers,
				ARRAY_SIZE(snd_nativeinstruments_ta10_mixers));
		break;

	case USB_ID(0x200c, 0x1018): /* Electrix Ebox-44 */
		/* detection is disabled in mixer_maps.c */
		err = snd_create_std_mono_table(mixer, ebox44_table);
		break;

	case USB_ID(0x1235, 0x8012): /* Focusrite Scarlett 6i6 */
	case USB_ID(0x1235, 0x8002): /* Focusrite Scarlett 8i6 */
	case USB_ID(0x1235, 0x8004): /* Focusrite Scarlett 18i6 */
	case USB_ID(0x1235, 0x8014): /* Focusrite Scarlett 18i8 */
	case USB_ID(0x1235, 0x800c): /* Focusrite Scarlett 18i20 */
		err = snd_scarlett_controls_create(mixer);
		break;

	case USB_ID(0x1235, 0x8203): /* Focusrite Scarlett 6i6 2nd Gen */
	case USB_ID(0x1235, 0x8204): /* Focusrite Scarlett 18i8 2nd Gen */
	case USB_ID(0x1235, 0x8201): /* Focusrite Scarlett 18i20 2nd Gen */
	case USB_ID(0x1235, 0x8211): /* Focusrite Scarlett Solo 3rd Gen */
	case USB_ID(0x1235, 0x8210): /* Focusrite Scarlett 2i2 3rd Gen */
	case USB_ID(0x1235, 0x8212): /* Focusrite Scarlett 4i4 3rd Gen */
	case USB_ID(0x1235, 0x8213): /* Focusrite Scarlett 8i6 3rd Gen */
	case USB_ID(0x1235, 0x8214): /* Focusrite Scarlett 18i8 3rd Gen */
	case USB_ID(0x1235, 0x8215): /* Focusrite Scarlett 18i20 3rd Gen */
		err = snd_scarlett_gen2_init(mixer);
		break;

	case USB_ID(0x041e, 0x323b): /* Creative Sound Blaster E1 */
		err = snd_soundblaster_e1_switch_create(mixer);
		break;
	case USB_ID(0x0bda, 0x4014): /* Dell WD15 dock */
		err = dell_dock_mixer_init(mixer);
		break;

	case USB_ID(0x2a39, 0x3fd2): /* RME ADI-2 Pro */
	case USB_ID(0x2a39, 0x3fd3): /* RME ADI-2 DAC */
	case USB_ID(0x2a39, 0x3fd4): /* RME */
		err = snd_rme_controls_create(mixer);
		break;

	case USB_ID(0x194f, 0x010c): /* Presonus Studio 1810c */
		err = snd_sc1810_init_mixer(mixer);
		break;
	case USB_ID(0x2a39, 0x3fb0): /* RME Babyface Pro FS */
		err = snd_bbfpro_controls_create(mixer);
		break;
	case USB_ID(0x2b73, 0x0017): /* Pioneer DJ DJM-250MK2 */
		err = snd_djm_controls_create(mixer, SND_DJM_250MK2_IDX);
		break;
	case USB_ID(0x2b73, 0x0013): /* Pioneer DJ DJM-450 */
		err = snd_djm_controls_create(mixer, SND_DJM_450_IDX);
		break;
	case USB_ID(0x08e4, 0x017f): /* Pioneer DJ DJM-750 */
		err = snd_djm_controls_create(mixer, SND_DJM_750_IDX);
		break;
	case USB_ID(0x2b73, 0x001b): /* Pioneer DJ DJM-750MK2 */
		err = snd_djm_controls_create(mixer, SND_DJM_750MK2_IDX);
		break;
	case USB_ID(0x08e4, 0x0163): /* Pioneer DJ DJM-850 */
		err = snd_djm_controls_create(mixer, SND_DJM_850_IDX);
		break;
	case USB_ID(0x2b73, 0x000a): /* Pioneer DJ DJM-900NXS2 */
		err = snd_djm_controls_create(mixer, SND_DJM_900NXS2_IDX);
		break;
	}

	return err;
}

#ifdef CONFIG_PM
void snd_usb_mixer_resume_quirk(struct usb_mixer_interface *mixer)
{
	switch (mixer->chip->usb_id) {
	case USB_ID(0x0bda, 0x4014): /* Dell WD15 dock */
		dell_dock_mixer_init(mixer);
		break;
	}
}
#endif

void snd_usb_mixer_rc_memory_change(struct usb_mixer_interface *mixer,
				    int unitid)
{
	if (!mixer->rc_cfg)
		return;
	/* unit ids specific to Extigy/Audigy 2 NX: */
	switch (unitid) {
	case 0: /* remote control */
		mixer->rc_urb->dev = mixer->chip->dev;
		usb_submit_urb(mixer->rc_urb, GFP_ATOMIC);
		break;
	case 4: /* digital in jack */
	case 7: /* line in jacks */
	case 19: /* speaker out jacks */
	case 20: /* headphones out jack */
		break;
	/* live24ext: 4 = line-in jack */
	case 3:	/* hp-out jack (may actuate Mute) */
		if (mixer->chip->usb_id == USB_ID(0x041e, 0x3040) ||
		    mixer->chip->usb_id == USB_ID(0x041e, 0x3048))
			snd_usb_mixer_notify_id(mixer, mixer->rc_cfg->mute_mixer_id);
		break;
	default:
		usb_audio_dbg(mixer->chip, "memory change in unknown unit %d\n", unitid);
		break;
	}
}

static void snd_dragonfly_quirk_db_scale(struct usb_mixer_interface *mixer,
					 struct usb_mixer_elem_info *cval,
					 struct snd_kcontrol *kctl)
{
	/* Approximation using 10 ranges based on output measurement on hw v1.2.
	 * This seems close to the cubic mapping e.g. alsamixer uses. */
	static const DECLARE_TLV_DB_RANGE(scale,
		 0,  1, TLV_DB_MINMAX_ITEM(-5300, -4970),
		 2,  5, TLV_DB_MINMAX_ITEM(-4710, -4160),
		 6,  7, TLV_DB_MINMAX_ITEM(-3884, -3710),
		 8, 14, TLV_DB_MINMAX_ITEM(-3443, -2560),
		15, 16, TLV_DB_MINMAX_ITEM(-2475, -2324),
		17, 19, TLV_DB_MINMAX_ITEM(-2228, -2031),
		20, 26, TLV_DB_MINMAX_ITEM(-1910, -1393),
		27, 31, TLV_DB_MINMAX_ITEM(-1322, -1032),
		32, 40, TLV_DB_MINMAX_ITEM(-968, -490),
		41, 50, TLV_DB_MINMAX_ITEM(-441, 0),
	);

	if (cval->min == 0 && cval->max == 50) {
		usb_audio_info(mixer->chip, "applying DragonFly dB scale quirk (0-50 variant)\n");
		kctl->tlv.p = scale;
		kctl->vd[0].access |= SNDRV_CTL_ELEM_ACCESS_TLV_READ;
		kctl->vd[0].access &= ~SNDRV_CTL_ELEM_ACCESS_TLV_CALLBACK;

	} else if (cval->min == 0 && cval->max <= 1000) {
		/* Some other clearly broken DragonFly variant.
		 * At least a 0..53 variant (hw v1.0) exists.
		 */
		usb_audio_info(mixer->chip, "ignoring too narrow dB range on a DragonFly device");
		kctl->vd[0].access &= ~SNDRV_CTL_ELEM_ACCESS_TLV_CALLBACK;
	}
}

void snd_usb_mixer_fu_apply_quirk(struct usb_mixer_interface *mixer,
				  struct usb_mixer_elem_info *cval, int unitid,
				  struct snd_kcontrol *kctl)
{
	switch (mixer->chip->usb_id) {
	case USB_ID(0x21b4, 0x0081): /* AudioQuest DragonFly */
		if (unitid == 7 && cval->control == UAC_FU_VOLUME)
			snd_dragonfly_quirk_db_scale(mixer, cval, kctl);
		break;
	/* lowest playback value is muted on some devices */
	case USB_ID(0x0d8c, 0x000c): /* C-Media */
	case USB_ID(0x0d8c, 0x0014): /* C-Media */
	case USB_ID(0x19f7, 0x0003): /* RODE NT-USB */
		if (strstr(kctl->id.name, "Playback"))
			cval->min_mute = 1;
		break;
	}
}
<|MERGE_RESOLUTION|>--- conflicted
+++ resolved
@@ -2796,10 +2796,7 @@
 #define SND_DJM_850_IDX		0x2
 #define SND_DJM_900NXS2_IDX	0x3
 #define SND_DJM_750MK2_IDX	0x4
-<<<<<<< HEAD
-=======
 #define SND_DJM_450_IDX		0x5
->>>>>>> c33f17e6
 
 
 #define SND_DJM_CTL(_name, suffix, _default_value, _windex) { \
@@ -3050,10 +3047,7 @@
 	[SND_DJM_850_IDX] = SND_DJM_DEVICE(850),
 	[SND_DJM_900NXS2_IDX] = SND_DJM_DEVICE(900nxs2),
 	[SND_DJM_750MK2_IDX] = SND_DJM_DEVICE(750mk2),
-<<<<<<< HEAD
-=======
 	[SND_DJM_450_IDX] = SND_DJM_DEVICE(450),
->>>>>>> c33f17e6
 };
 
 
