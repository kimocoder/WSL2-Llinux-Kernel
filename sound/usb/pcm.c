// SPDX-License-Identifier: GPL-2.0-or-later
/*
 */

#include <linux/init.h>
#include <linux/slab.h>
#include <linux/bitrev.h>
#include <linux/ratelimit.h>
#include <linux/usb.h>
#include <linux/usb/audio.h>
#include <linux/usb/audio-v2.h>

#include <sound/core.h>
#include <sound/pcm.h>
#include <sound/pcm_params.h>

#include "usbaudio.h"
#include "card.h"
#include "quirks.h"
#include "endpoint.h"
#include "helper.h"
#include "pcm.h"
#include "clock.h"
#include "power.h"
#include "media.h"
#include "implicit.h"

#define SUBSTREAM_FLAG_DATA_EP_STARTED	0
#define SUBSTREAM_FLAG_SYNC_EP_STARTED	1

/* return the estimated delay based on USB frame counters */
static snd_pcm_uframes_t snd_usb_pcm_delay(struct snd_usb_substream *subs,
					   struct snd_pcm_runtime *runtime)
{
	unsigned int current_frame_number;
	unsigned int frame_diff;
	int est_delay;
	int queued;

	if (subs->direction == SNDRV_PCM_STREAM_PLAYBACK) {
		queued = bytes_to_frames(runtime, subs->inflight_bytes);
		if (!queued)
			return 0;
	} else if (!subs->running) {
		return 0;
	}

	current_frame_number = usb_get_current_frame_number(subs->dev);
	/*
	 * HCD implementations use different widths, use lower 8 bits.
	 * The delay will be managed up to 256ms, which is more than
	 * enough
	 */
	frame_diff = (current_frame_number - subs->last_frame_number) & 0xff;

	/* Approximation based on number of samples per USB frame (ms),
	   some truncation for 44.1 but the estimate is good enough */
	est_delay = frame_diff * runtime->rate / 1000;

	if (subs->direction == SNDRV_PCM_STREAM_PLAYBACK) {
		est_delay = queued - est_delay;
		if (est_delay < 0)
			est_delay = 0;
	}

	return est_delay;
}

/*
 * return the current pcm pointer.  just based on the hwptr_done value.
 */
static snd_pcm_uframes_t snd_usb_pcm_pointer(struct snd_pcm_substream *substream)
{
	struct snd_pcm_runtime *runtime = substream->runtime;
	struct snd_usb_substream *subs = runtime->private_data;
	unsigned int hwptr_done;

	if (atomic_read(&subs->stream->chip->shutdown))
		return SNDRV_PCM_POS_XRUN;
	spin_lock(&subs->lock);
	hwptr_done = subs->hwptr_done;
	runtime->delay = snd_usb_pcm_delay(subs, runtime);
	spin_unlock(&subs->lock);
	return bytes_to_frames(runtime, hwptr_done);
}

/*
 * find a matching audio format
 */
static const struct audioformat *
find_format(struct list_head *fmt_list_head, snd_pcm_format_t format,
	    unsigned int rate, unsigned int channels, bool strict_match,
	    struct snd_usb_substream *subs)
{
	const struct audioformat *fp;
	const struct audioformat *found = NULL;
	int cur_attr = 0, attr;

	list_for_each_entry(fp, fmt_list_head, list) {
		if (strict_match) {
			if (!(fp->formats & pcm_format_to_bits(format)))
				continue;
			if (fp->channels != channels)
				continue;
		}
		if (rate < fp->rate_min || rate > fp->rate_max)
			continue;
		if (!(fp->rates & SNDRV_PCM_RATE_CONTINUOUS)) {
			unsigned int i;
			for (i = 0; i < fp->nr_rates; i++)
				if (fp->rate_table[i] == rate)
					break;
			if (i >= fp->nr_rates)
				continue;
		}
		attr = fp->ep_attr & USB_ENDPOINT_SYNCTYPE;
		if (!found) {
			found = fp;
			cur_attr = attr;
			continue;
		}
		/* avoid async out and adaptive in if the other method
		 * supports the same format.
		 * this is a workaround for the case like
		 * M-audio audiophile USB.
		 */
		if (subs && attr != cur_attr) {
			if ((attr == USB_ENDPOINT_SYNC_ASYNC &&
			     subs->direction == SNDRV_PCM_STREAM_PLAYBACK) ||
			    (attr == USB_ENDPOINT_SYNC_ADAPTIVE &&
			     subs->direction == SNDRV_PCM_STREAM_CAPTURE))
				continue;
			if ((cur_attr == USB_ENDPOINT_SYNC_ASYNC &&
			     subs->direction == SNDRV_PCM_STREAM_PLAYBACK) ||
			    (cur_attr == USB_ENDPOINT_SYNC_ADAPTIVE &&
			     subs->direction == SNDRV_PCM_STREAM_CAPTURE)) {
				found = fp;
				cur_attr = attr;
				continue;
			}
		}
		/* find the format with the largest max. packet size */
		if (fp->maxpacksize > found->maxpacksize) {
			found = fp;
			cur_attr = attr;
		}
	}
	return found;
}

static const struct audioformat *
find_substream_format(struct snd_usb_substream *subs,
		      const struct snd_pcm_hw_params *params)
{
	return find_format(&subs->fmt_list, params_format(params),
			   params_rate(params), params_channels(params),
			   true, subs);
}

static int init_pitch_v1(struct snd_usb_audio *chip, int ep)
{
	struct usb_device *dev = chip->dev;
	unsigned char data[1];
	int err;

	data[0] = 1;
	err = snd_usb_ctl_msg(dev, usb_sndctrlpipe(dev, 0), UAC_SET_CUR,
			      USB_TYPE_CLASS|USB_RECIP_ENDPOINT|USB_DIR_OUT,
			      UAC_EP_CS_ATTR_PITCH_CONTROL << 8, ep,
			      data, sizeof(data));
	return err;
}

static int init_pitch_v2(struct snd_usb_audio *chip, int ep)
{
	struct usb_device *dev = chip->dev;
	unsigned char data[1];
	int err;

	data[0] = 1;
	err = snd_usb_ctl_msg(dev, usb_sndctrlpipe(dev, 0), UAC2_CS_CUR,
			      USB_TYPE_CLASS | USB_RECIP_ENDPOINT | USB_DIR_OUT,
			      UAC2_EP_CS_PITCH << 8, 0,
			      data, sizeof(data));
	return err;
}

/*
 * initialize the pitch control and sample rate
 */
int snd_usb_init_pitch(struct snd_usb_audio *chip,
		       const struct audioformat *fmt)
{
	int err;

	/* if endpoint doesn't have pitch control, bail out */
	if (!(fmt->attributes & UAC_EP_CS_ATTR_PITCH_CONTROL))
		return 0;

	usb_audio_dbg(chip, "enable PITCH for EP 0x%x\n", fmt->endpoint);

	switch (fmt->protocol) {
	case UAC_VERSION_1:
		err = init_pitch_v1(chip, fmt->endpoint);
		break;
	case UAC_VERSION_2:
		err = init_pitch_v2(chip, fmt->endpoint);
		break;
	default:
		return 0;
	}

	if (err < 0) {
		usb_audio_err(chip, "failed to enable PITCH for EP 0x%x\n",
			      fmt->endpoint);
		return err;
	}

	return 0;
}

static bool stop_endpoints(struct snd_usb_substream *subs, bool keep_pending)
{
	bool stopped = 0;

	if (test_and_clear_bit(SUBSTREAM_FLAG_SYNC_EP_STARTED, &subs->flags)) {
		snd_usb_endpoint_stop(subs->sync_endpoint, keep_pending);
		stopped = true;
	}
	if (test_and_clear_bit(SUBSTREAM_FLAG_DATA_EP_STARTED, &subs->flags)) {
		snd_usb_endpoint_stop(subs->data_endpoint, keep_pending);
		stopped = true;
	}
	return stopped;
}

static int start_endpoints(struct snd_usb_substream *subs)
{
	int err;

	if (!subs->data_endpoint)
		return -EINVAL;

	if (!test_and_set_bit(SUBSTREAM_FLAG_DATA_EP_STARTED, &subs->flags)) {
		err = snd_usb_endpoint_start(subs->data_endpoint);
		if (err < 0) {
			clear_bit(SUBSTREAM_FLAG_DATA_EP_STARTED, &subs->flags);
			goto error;
		}
	}

	if (subs->sync_endpoint &&
	    !test_and_set_bit(SUBSTREAM_FLAG_SYNC_EP_STARTED, &subs->flags)) {
		err = snd_usb_endpoint_start(subs->sync_endpoint);
		if (err < 0) {
			clear_bit(SUBSTREAM_FLAG_SYNC_EP_STARTED, &subs->flags);
			goto error;
		}
	}

	return 0;

 error:
	stop_endpoints(subs, false);
	return err;
}

static void sync_pending_stops(struct snd_usb_substream *subs)
{
	snd_usb_endpoint_sync_pending_stop(subs->sync_endpoint);
	snd_usb_endpoint_sync_pending_stop(subs->data_endpoint);
}

/* PCM sync_stop callback */
static int snd_usb_pcm_sync_stop(struct snd_pcm_substream *substream)
{
	struct snd_usb_substream *subs = substream->runtime->private_data;

	sync_pending_stops(subs);
	return 0;
}

/* Set up sync endpoint */
int snd_usb_audioformat_set_sync_ep(struct snd_usb_audio *chip,
				    struct audioformat *fmt)
{
	struct usb_device *dev = chip->dev;
	struct usb_host_interface *alts;
	struct usb_interface_descriptor *altsd;
	unsigned int ep, attr, sync_attr;
	bool is_playback;
	int err;

	if (fmt->sync_ep)
		return 0; /* already set up */

	alts = snd_usb_get_host_interface(chip, fmt->iface, fmt->altsetting);
	if (!alts)
		return 0;
	altsd = get_iface_desc(alts);

	err = snd_usb_parse_implicit_fb_quirk(chip, fmt, alts);
	if (err > 0)
		return 0; /* matched */

	/*
	 * Generic sync EP handling
	 */

	if (fmt->ep_idx > 0 || altsd->bNumEndpoints < 2)
		return 0;

	is_playback = !(get_endpoint(alts, 0)->bEndpointAddress & USB_DIR_IN);
	attr = fmt->ep_attr & USB_ENDPOINT_SYNCTYPE;
	if ((is_playback && (attr == USB_ENDPOINT_SYNC_SYNC ||
			     attr == USB_ENDPOINT_SYNC_ADAPTIVE)) ||
	    (!is_playback && attr != USB_ENDPOINT_SYNC_ADAPTIVE))
		return 0;

	sync_attr = get_endpoint(alts, 1)->bmAttributes;

	/*
	 * In case of illegal SYNC_NONE for OUT endpoint, we keep going to see
	 * if we don't find a sync endpoint, as on M-Audio Transit. In case of
	 * error fall back to SYNC mode and don't create sync endpoint
	 */

	/* check sync-pipe endpoint */
	/* ... and check descriptor size before accessing bSynchAddress
	   because there is a version of the SB Audigy 2 NX firmware lacking
	   the audio fields in the endpoint descriptors */
	if ((sync_attr & USB_ENDPOINT_XFERTYPE_MASK) != USB_ENDPOINT_XFER_ISOC ||
	    (get_endpoint(alts, 1)->bLength >= USB_DT_ENDPOINT_AUDIO_SIZE &&
	     get_endpoint(alts, 1)->bSynchAddress != 0)) {
		dev_err(&dev->dev,
			"%d:%d : invalid sync pipe. bmAttributes %02x, bLength %d, bSynchAddress %02x\n",
			   fmt->iface, fmt->altsetting,
			   get_endpoint(alts, 1)->bmAttributes,
			   get_endpoint(alts, 1)->bLength,
			   get_endpoint(alts, 1)->bSynchAddress);
		if (is_playback && attr == USB_ENDPOINT_SYNC_NONE)
			return 0;
		return -EINVAL;
	}
	ep = get_endpoint(alts, 1)->bEndpointAddress;
	if (get_endpoint(alts, 0)->bLength >= USB_DT_ENDPOINT_AUDIO_SIZE &&
	    get_endpoint(alts, 0)->bSynchAddress != 0 &&
	    ((is_playback && ep != (unsigned int)(get_endpoint(alts, 0)->bSynchAddress | USB_DIR_IN)) ||
	     (!is_playback && ep != (unsigned int)(get_endpoint(alts, 0)->bSynchAddress & ~USB_DIR_IN)))) {
		dev_err(&dev->dev,
			"%d:%d : invalid sync pipe. is_playback %d, ep %02x, bSynchAddress %02x\n",
			   fmt->iface, fmt->altsetting,
			   is_playback, ep, get_endpoint(alts, 0)->bSynchAddress);
		if (is_playback && attr == USB_ENDPOINT_SYNC_NONE)
			return 0;
		return -EINVAL;
	}

	fmt->sync_ep = ep;
	fmt->sync_iface = altsd->bInterfaceNumber;
	fmt->sync_altsetting = altsd->bAlternateSetting;
	fmt->sync_ep_idx = 1;
	if ((sync_attr & USB_ENDPOINT_USAGE_MASK) == USB_ENDPOINT_USAGE_IMPLICIT_FB)
		fmt->implicit_fb = 1;

	dev_dbg(&dev->dev, "%d:%d: found sync_ep=0x%x, iface=%d, alt=%d, implicit_fb=%d\n",
		fmt->iface, fmt->altsetting, fmt->sync_ep, fmt->sync_iface,
		fmt->sync_altsetting, fmt->implicit_fb);

	return 0;
}

static int snd_usb_pcm_change_state(struct snd_usb_substream *subs, int state)
{
	int ret;

	if (!subs->str_pd)
		return 0;

	ret = snd_usb_power_domain_set(subs->stream->chip, subs->str_pd, state);
	if (ret < 0) {
		dev_err(&subs->dev->dev,
			"Cannot change Power Domain ID: %d to state: %d. Err: %d\n",
			subs->str_pd->pd_id, state, ret);
		return ret;
	}

	return 0;
}

int snd_usb_pcm_suspend(struct snd_usb_stream *as)
{
	int ret;

	ret = snd_usb_pcm_change_state(&as->substream[0], UAC3_PD_STATE_D2);
	if (ret < 0)
		return ret;

	ret = snd_usb_pcm_change_state(&as->substream[1], UAC3_PD_STATE_D2);
	if (ret < 0)
		return ret;

	return 0;
}

int snd_usb_pcm_resume(struct snd_usb_stream *as)
{
	int ret;

	ret = snd_usb_pcm_change_state(&as->substream[0], UAC3_PD_STATE_D1);
	if (ret < 0)
		return ret;

	ret = snd_usb_pcm_change_state(&as->substream[1], UAC3_PD_STATE_D1);
	if (ret < 0)
		return ret;

	return 0;
}

static void close_endpoints(struct snd_usb_audio *chip,
			    struct snd_usb_substream *subs)
{
	if (subs->data_endpoint) {
		snd_usb_endpoint_set_sync(chip, subs->data_endpoint, NULL);
		snd_usb_endpoint_close(chip, subs->data_endpoint);
		subs->data_endpoint = NULL;
	}

	if (subs->sync_endpoint) {
		snd_usb_endpoint_close(chip, subs->sync_endpoint);
		subs->sync_endpoint = NULL;
	}
}

static int configure_endpoints(struct snd_usb_audio *chip,
			       struct snd_usb_substream *subs)
{
	int err;

	if (subs->data_endpoint->need_setup) {
		/* stop any running stream beforehand */
		if (stop_endpoints(subs, false))
			sync_pending_stops(subs);
		if (subs->sync_endpoint) {
			err = snd_usb_endpoint_configure(chip, subs->sync_endpoint);
			if (err < 0)
				return err;
		}
		err = snd_usb_endpoint_configure(chip, subs->data_endpoint);
		if (err < 0)
			return err;
		snd_usb_set_format_quirk(subs, subs->cur_audiofmt);
	} else {
		if (subs->sync_endpoint) {
			err = snd_usb_endpoint_configure(chip, subs->sync_endpoint);
			if (err < 0)
				return err;
		}
	}

	return 0;
}

/*
 * hw_params callback
 *
 * allocate a buffer and set the given audio format.
 *
 * so far we use a physically linear buffer although packetize transfer
 * doesn't need a continuous area.
 * if sg buffer is supported on the later version of alsa, we'll follow
 * that.
 */
static int snd_usb_hw_params(struct snd_pcm_substream *substream,
			     struct snd_pcm_hw_params *hw_params)
{
	struct snd_usb_substream *subs = substream->runtime->private_data;
	struct snd_usb_audio *chip = subs->stream->chip;
	const struct audioformat *fmt;
	const struct audioformat *sync_fmt;
	int ret;

	ret = snd_media_start_pipeline(subs);
	if (ret)
		return ret;

	fmt = find_substream_format(subs, hw_params);
	if (!fmt) {
		usb_audio_dbg(chip,
			      "cannot find format: format=%s, rate=%d, channels=%d\n",
			      snd_pcm_format_name(params_format(hw_params)),
			      params_rate(hw_params), params_channels(hw_params));
		ret = -EINVAL;
		goto stop_pipeline;
	}

	if (fmt->implicit_fb) {
		sync_fmt = snd_usb_find_implicit_fb_sync_format(chip, fmt,
								hw_params,
								!substream->stream);
		if (!sync_fmt) {
			usb_audio_dbg(chip,
				      "cannot find sync format: ep=0x%x, iface=%d:%d, format=%s, rate=%d, channels=%d\n",
				      fmt->sync_ep, fmt->sync_iface,
				      fmt->sync_altsetting,
				      snd_pcm_format_name(params_format(hw_params)),
				      params_rate(hw_params), params_channels(hw_params));
			ret = -EINVAL;
			goto stop_pipeline;
		}
	} else {
		sync_fmt = fmt;
	}

	ret = snd_usb_lock_shutdown(chip);
	if (ret < 0)
		goto stop_pipeline;

	ret = snd_usb_pcm_change_state(subs, UAC3_PD_STATE_D0);
	if (ret < 0)
		goto unlock;

	if (subs->data_endpoint) {
		if (snd_usb_endpoint_compatible(chip, subs->data_endpoint,
						fmt, hw_params))
			goto unlock;
		if (stop_endpoints(subs, false))
			sync_pending_stops(subs);
		close_endpoints(chip, subs);
	}

	subs->data_endpoint = snd_usb_endpoint_open(chip, fmt, hw_params, false);
	if (!subs->data_endpoint) {
		ret = -EINVAL;
		goto unlock;
	}

	if (fmt->sync_ep) {
		subs->sync_endpoint = snd_usb_endpoint_open(chip, sync_fmt,
							    hw_params,
							    fmt == sync_fmt);
		if (!subs->sync_endpoint) {
			ret = -EINVAL;
			goto unlock;
		}

		snd_usb_endpoint_set_sync(chip, subs->data_endpoint,
					  subs->sync_endpoint);
	}

	mutex_lock(&chip->mutex);
	subs->cur_audiofmt = fmt;
	mutex_unlock(&chip->mutex);

	ret = configure_endpoints(chip, subs);

 unlock:
	if (ret < 0)
		close_endpoints(chip, subs);

	snd_usb_unlock_shutdown(chip);
 stop_pipeline:
	if (ret < 0)
		snd_media_stop_pipeline(subs);

	return ret;
}

/*
 * hw_free callback
 *
 * reset the audio format and release the buffer
 */
static int snd_usb_hw_free(struct snd_pcm_substream *substream)
{
	struct snd_usb_substream *subs = substream->runtime->private_data;
	struct snd_usb_audio *chip = subs->stream->chip;

	snd_media_stop_pipeline(subs);
	mutex_lock(&chip->mutex);
	subs->cur_audiofmt = NULL;
	mutex_unlock(&chip->mutex);
	if (!snd_usb_lock_shutdown(chip)) {
		if (stop_endpoints(subs, false))
			sync_pending_stops(subs);
		close_endpoints(chip, subs);
		snd_usb_unlock_shutdown(chip);
	}

	return 0;
}

/* free-wheeling mode? (e.g. dmix) */
static int in_free_wheeling_mode(struct snd_pcm_runtime *runtime)
{
	return runtime->stop_threshold > runtime->buffer_size;
}

/* check whether early start is needed for playback stream */
static int lowlatency_playback_available(struct snd_pcm_runtime *runtime,
					 struct snd_usb_substream *subs)
{
	struct snd_usb_audio *chip = subs->stream->chip;

	if (subs->direction == SNDRV_PCM_STREAM_CAPTURE)
		return false;
	/* disabled via module option? */
	if (!chip->lowlatency)
		return false;
	if (in_free_wheeling_mode(runtime))
		return false;
	/* implicit feedback mode has own operation mode */
	if (snd_usb_endpoint_implicit_feedback_sink(subs->data_endpoint))
		return false;
	return true;
}

/*
 * prepare callback
 *
 * only a few subtle things...
 */
static int snd_usb_pcm_prepare(struct snd_pcm_substream *substream)
{
	struct snd_pcm_runtime *runtime = substream->runtime;
	struct snd_usb_substream *subs = runtime->private_data;
	struct snd_usb_audio *chip = subs->stream->chip;
	int ret;

	ret = snd_usb_lock_shutdown(chip);
	if (ret < 0)
		return ret;
	if (snd_BUG_ON(!subs->data_endpoint)) {
		ret = -EIO;
		goto unlock;
	}

	ret = configure_endpoints(chip, subs);
	if (ret < 0)
		goto unlock;

	/* reset the pointer */
	subs->buffer_bytes = frames_to_bytes(runtime, runtime->buffer_size);
	subs->inflight_bytes = 0;
	subs->hwptr_done = 0;
	subs->transfer_done = 0;
	subs->last_frame_number = 0;
	subs->period_elapsed_pending = 0;
	runtime->delay = 0;

	subs->lowlatency_playback = lowlatency_playback_available(runtime, subs);
	if (substream->stream == SNDRV_PCM_STREAM_PLAYBACK &&
	    !subs->lowlatency_playback)
		ret = start_endpoints(subs);

 unlock:
	snd_usb_unlock_shutdown(chip);
	return ret;
}

/*
 * h/w constraints
 */

#ifdef HW_CONST_DEBUG
#define hwc_debug(fmt, args...) pr_debug(fmt, ##args)
#else
#define hwc_debug(fmt, args...) do { } while(0)
#endif

static const struct snd_pcm_hardware snd_usb_hardware =
{
	.info =			SNDRV_PCM_INFO_MMAP |
				SNDRV_PCM_INFO_MMAP_VALID |
				SNDRV_PCM_INFO_BATCH |
				SNDRV_PCM_INFO_INTERLEAVED |
				SNDRV_PCM_INFO_BLOCK_TRANSFER |
				SNDRV_PCM_INFO_PAUSE,
	.channels_min =		1,
	.channels_max =		256,
	.buffer_bytes_max =	INT_MAX, /* limited by BUFFER_TIME later */
	.period_bytes_min =	64,
	.period_bytes_max =	INT_MAX, /* limited by PERIOD_TIME later */
	.periods_min =		2,
	.periods_max =		1024,
};

static int hw_check_valid_format(struct snd_usb_substream *subs,
				 struct snd_pcm_hw_params *params,
				 const struct audioformat *fp)
{
	struct snd_interval *it = hw_param_interval(params, SNDRV_PCM_HW_PARAM_RATE);
	struct snd_interval *ct = hw_param_interval(params, SNDRV_PCM_HW_PARAM_CHANNELS);
	struct snd_mask *fmts = hw_param_mask(params, SNDRV_PCM_HW_PARAM_FORMAT);
	struct snd_interval *pt = hw_param_interval(params, SNDRV_PCM_HW_PARAM_PERIOD_TIME);
	struct snd_mask check_fmts;
	unsigned int ptime;

	/* check the format */
	snd_mask_none(&check_fmts);
	check_fmts.bits[0] = (u32)fp->formats;
	check_fmts.bits[1] = (u32)(fp->formats >> 32);
	snd_mask_intersect(&check_fmts, fmts);
	if (snd_mask_empty(&check_fmts)) {
		hwc_debug("   > check: no supported format 0x%llx\n", fp->formats);
		return 0;
	}
	/* check the channels */
	if (fp->channels < ct->min || fp->channels > ct->max) {
		hwc_debug("   > check: no valid channels %d (%d/%d)\n", fp->channels, ct->min, ct->max);
		return 0;
	}
	/* check the rate is within the range */
	if (fp->rate_min > it->max || (fp->rate_min == it->max && it->openmax)) {
		hwc_debug("   > check: rate_min %d > max %d\n", fp->rate_min, it->max);
		return 0;
	}
	if (fp->rate_max < it->min || (fp->rate_max == it->min && it->openmin)) {
		hwc_debug("   > check: rate_max %d < min %d\n", fp->rate_max, it->min);
		return 0;
	}
	/* check whether the period time is >= the data packet interval */
	if (subs->speed != USB_SPEED_FULL) {
		ptime = 125 * (1 << fp->datainterval);
		if (ptime > pt->max || (ptime == pt->max && pt->openmax)) {
			hwc_debug("   > check: ptime %u > max %u\n", ptime, pt->max);
			return 0;
		}
	}
	return 1;
}

static int apply_hw_params_minmax(struct snd_interval *it, unsigned int rmin,
				  unsigned int rmax)
{
	int changed;

	if (rmin > rmax) {
		hwc_debug("  --> get empty\n");
		it->empty = 1;
		return -EINVAL;
	}

	changed = 0;
	if (it->min < rmin) {
		it->min = rmin;
		it->openmin = 0;
		changed = 1;
	}
	if (it->max > rmax) {
		it->max = rmax;
		it->openmax = 0;
		changed = 1;
	}
	if (snd_interval_checkempty(it)) {
		it->empty = 1;
		return -EINVAL;
	}
	hwc_debug("  --> (%d, %d) (changed = %d)\n", it->min, it->max, changed);
	return changed;
}

static int hw_rule_rate(struct snd_pcm_hw_params *params,
			struct snd_pcm_hw_rule *rule)
{
	struct snd_usb_substream *subs = rule->private;
	struct snd_usb_audio *chip = subs->stream->chip;
	const struct audioformat *fp;
	struct snd_interval *it = hw_param_interval(params, SNDRV_PCM_HW_PARAM_RATE);
	unsigned int rmin, rmax, r;
	int i;

	hwc_debug("hw_rule_rate: (%d,%d)\n", it->min, it->max);
	rmin = UINT_MAX;
	rmax = 0;
	list_for_each_entry(fp, &subs->fmt_list, list) {
		if (!hw_check_valid_format(subs, params, fp))
			continue;
		r = snd_usb_endpoint_get_clock_rate(chip, fp->clock);
		if (r > 0) {
			if (!snd_interval_test(it, r))
				continue;
			rmin = min(rmin, r);
			rmax = max(rmax, r);
			continue;
		}
		if (fp->rate_table && fp->nr_rates) {
			for (i = 0; i < fp->nr_rates; i++) {
				r = fp->rate_table[i];
				if (!snd_interval_test(it, r))
					continue;
				rmin = min(rmin, r);
				rmax = max(rmax, r);
			}
		} else {
			rmin = min(rmin, fp->rate_min);
			rmax = max(rmax, fp->rate_max);
		}
	}

	return apply_hw_params_minmax(it, rmin, rmax);
}


static int hw_rule_channels(struct snd_pcm_hw_params *params,
			    struct snd_pcm_hw_rule *rule)
{
	struct snd_usb_substream *subs = rule->private;
	const struct audioformat *fp;
	struct snd_interval *it = hw_param_interval(params, SNDRV_PCM_HW_PARAM_CHANNELS);
	unsigned int rmin, rmax;

	hwc_debug("hw_rule_channels: (%d,%d)\n", it->min, it->max);
	rmin = UINT_MAX;
	rmax = 0;
	list_for_each_entry(fp, &subs->fmt_list, list) {
		if (!hw_check_valid_format(subs, params, fp))
			continue;
		rmin = min(rmin, fp->channels);
		rmax = max(rmax, fp->channels);
	}

	return apply_hw_params_minmax(it, rmin, rmax);
}

static int apply_hw_params_format_bits(struct snd_mask *fmt, u64 fbits)
{
	u32 oldbits[2];
	int changed;

	oldbits[0] = fmt->bits[0];
	oldbits[1] = fmt->bits[1];
	fmt->bits[0] &= (u32)fbits;
	fmt->bits[1] &= (u32)(fbits >> 32);
	if (!fmt->bits[0] && !fmt->bits[1]) {
		hwc_debug("  --> get empty\n");
		return -EINVAL;
	}
	changed = (oldbits[0] != fmt->bits[0] || oldbits[1] != fmt->bits[1]);
	hwc_debug("  --> %x:%x (changed = %d)\n", fmt->bits[0], fmt->bits[1], changed);
	return changed;
}

static int hw_rule_format(struct snd_pcm_hw_params *params,
			  struct snd_pcm_hw_rule *rule)
{
	struct snd_usb_substream *subs = rule->private;
	const struct audioformat *fp;
	struct snd_mask *fmt = hw_param_mask(params, SNDRV_PCM_HW_PARAM_FORMAT);
	u64 fbits;

	hwc_debug("hw_rule_format: %x:%x\n", fmt->bits[0], fmt->bits[1]);
	fbits = 0;
	list_for_each_entry(fp, &subs->fmt_list, list) {
		if (!hw_check_valid_format(subs, params, fp))
			continue;
		fbits |= fp->formats;
	}
	return apply_hw_params_format_bits(fmt, fbits);
}

static int hw_rule_period_time(struct snd_pcm_hw_params *params,
			       struct snd_pcm_hw_rule *rule)
{
	struct snd_usb_substream *subs = rule->private;
	const struct audioformat *fp;
	struct snd_interval *it;
	unsigned char min_datainterval;
	unsigned int pmin;

	it = hw_param_interval(params, SNDRV_PCM_HW_PARAM_PERIOD_TIME);
	hwc_debug("hw_rule_period_time: (%u,%u)\n", it->min, it->max);
	min_datainterval = 0xff;
	list_for_each_entry(fp, &subs->fmt_list, list) {
		if (!hw_check_valid_format(subs, params, fp))
			continue;
		min_datainterval = min(min_datainterval, fp->datainterval);
	}
	if (min_datainterval == 0xff) {
		hwc_debug("  --> get empty\n");
		it->empty = 1;
		return -EINVAL;
	}
	pmin = 125 * (1 << min_datainterval);

	return apply_hw_params_minmax(it, pmin, UINT_MAX);
}

/* get the EP or the sync EP for implicit fb when it's already set up */
static const struct snd_usb_endpoint *
get_sync_ep_from_substream(struct snd_usb_substream *subs)
{
	struct snd_usb_audio *chip = subs->stream->chip;
	const struct audioformat *fp;
	const struct snd_usb_endpoint *ep;

	list_for_each_entry(fp, &subs->fmt_list, list) {
		ep = snd_usb_get_endpoint(chip, fp->endpoint);
		if (ep && ep->cur_audiofmt) {
			/* if EP is already opened solely for this substream,
			 * we still allow us to change the parameter; otherwise
			 * this substream has to follow the existing parameter
			 */
			if (ep->cur_audiofmt != subs->cur_audiofmt || ep->opened > 1)
				return ep;
		}
		if (!fp->implicit_fb)
			continue;
		/* for the implicit fb, check the sync ep as well */
		ep = snd_usb_get_endpoint(chip, fp->sync_ep);
		if (ep && ep->cur_audiofmt) {
			/* ditto, if the sync (data) ep is used by others,
			 * this stream is restricted by the sync ep
			 */
			if (ep != subs->sync_endpoint || ep->opened > 1)
				return ep;
		}
	}
	return NULL;
}

/* additional hw constraints for implicit feedback mode */
static int hw_rule_format_implicit_fb(struct snd_pcm_hw_params *params,
				      struct snd_pcm_hw_rule *rule)
{
	struct snd_usb_substream *subs = rule->private;
	const struct snd_usb_endpoint *ep;
	struct snd_mask *fmt = hw_param_mask(params, SNDRV_PCM_HW_PARAM_FORMAT);

	ep = get_sync_ep_from_substream(subs);
	if (!ep)
		return 0;

	hwc_debug("applying %s\n", __func__);
	return apply_hw_params_format_bits(fmt, pcm_format_to_bits(ep->cur_format));
}

static int hw_rule_rate_implicit_fb(struct snd_pcm_hw_params *params,
				    struct snd_pcm_hw_rule *rule)
{
	struct snd_usb_substream *subs = rule->private;
	const struct snd_usb_endpoint *ep;
	struct snd_interval *it;

	ep = get_sync_ep_from_substream(subs);
	if (!ep)
		return 0;

	hwc_debug("applying %s\n", __func__);
	it = hw_param_interval(params, SNDRV_PCM_HW_PARAM_RATE);
	return apply_hw_params_minmax(it, ep->cur_rate, ep->cur_rate);
}

static int hw_rule_period_size_implicit_fb(struct snd_pcm_hw_params *params,
					   struct snd_pcm_hw_rule *rule)
{
	struct snd_usb_substream *subs = rule->private;
	const struct snd_usb_endpoint *ep;
	struct snd_interval *it;

	ep = get_sync_ep_from_substream(subs);
	if (!ep)
		return 0;

	hwc_debug("applying %s\n", __func__);
	it = hw_param_interval(params, SNDRV_PCM_HW_PARAM_PERIOD_SIZE);
	return apply_hw_params_minmax(it, ep->cur_period_frames,
				      ep->cur_period_frames);
}

static int hw_rule_periods_implicit_fb(struct snd_pcm_hw_params *params,
				       struct snd_pcm_hw_rule *rule)
{
	struct snd_usb_substream *subs = rule->private;
	const struct snd_usb_endpoint *ep;
	struct snd_interval *it;

	ep = get_sync_ep_from_substream(subs);
	if (!ep)
		return 0;

	hwc_debug("applying %s\n", __func__);
	it = hw_param_interval(params, SNDRV_PCM_HW_PARAM_PERIODS);
	return apply_hw_params_minmax(it, ep->cur_buffer_periods,
				      ep->cur_buffer_periods);
}

/*
 * set up the runtime hardware information.
 */

static int setup_hw_info(struct snd_pcm_runtime *runtime, struct snd_usb_substream *subs)
{
	const struct audioformat *fp;
	unsigned int pt, ptmin;
	int param_period_time_if_needed = -1;
	int err;

	runtime->hw.formats = subs->formats;

	runtime->hw.rate_min = 0x7fffffff;
	runtime->hw.rate_max = 0;
	runtime->hw.channels_min = 256;
	runtime->hw.channels_max = 0;
	runtime->hw.rates = 0;
	ptmin = UINT_MAX;
	/* check min/max rates and channels */
	list_for_each_entry(fp, &subs->fmt_list, list) {
		runtime->hw.rates |= fp->rates;
		if (runtime->hw.rate_min > fp->rate_min)
			runtime->hw.rate_min = fp->rate_min;
		if (runtime->hw.rate_max < fp->rate_max)
			runtime->hw.rate_max = fp->rate_max;
		if (runtime->hw.channels_min > fp->channels)
			runtime->hw.channels_min = fp->channels;
		if (runtime->hw.channels_max < fp->channels)
			runtime->hw.channels_max = fp->channels;
		if (fp->fmt_type == UAC_FORMAT_TYPE_II && fp->frame_size > 0) {
			/* FIXME: there might be more than one audio formats... */
			runtime->hw.period_bytes_min = runtime->hw.period_bytes_max =
				fp->frame_size;
		}
		pt = 125 * (1 << fp->datainterval);
		ptmin = min(ptmin, pt);
	}

	param_period_time_if_needed = SNDRV_PCM_HW_PARAM_PERIOD_TIME;
	if (subs->speed == USB_SPEED_FULL)
		/* full speed devices have fixed data packet interval */
		ptmin = 1000;
	if (ptmin == 1000)
		/* if period time doesn't go below 1 ms, no rules needed */
		param_period_time_if_needed = -1;

	err = snd_pcm_hw_constraint_minmax(runtime,
					   SNDRV_PCM_HW_PARAM_PERIOD_TIME,
					   ptmin, UINT_MAX);
	if (err < 0)
		return err;

	err = snd_pcm_hw_rule_add(runtime, 0, SNDRV_PCM_HW_PARAM_RATE,
				  hw_rule_rate, subs,
				  SNDRV_PCM_HW_PARAM_RATE,
				  SNDRV_PCM_HW_PARAM_FORMAT,
				  SNDRV_PCM_HW_PARAM_CHANNELS,
				  param_period_time_if_needed,
				  -1);
	if (err < 0)
		return err;

	err = snd_pcm_hw_rule_add(runtime, 0, SNDRV_PCM_HW_PARAM_CHANNELS,
				  hw_rule_channels, subs,
				  SNDRV_PCM_HW_PARAM_CHANNELS,
				  SNDRV_PCM_HW_PARAM_FORMAT,
				  SNDRV_PCM_HW_PARAM_RATE,
				  param_period_time_if_needed,
				  -1);
	if (err < 0)
		return err;
	err = snd_pcm_hw_rule_add(runtime, 0, SNDRV_PCM_HW_PARAM_FORMAT,
				  hw_rule_format, subs,
				  SNDRV_PCM_HW_PARAM_FORMAT,
				  SNDRV_PCM_HW_PARAM_RATE,
				  SNDRV_PCM_HW_PARAM_CHANNELS,
				  param_period_time_if_needed,
				  -1);
	if (err < 0)
		return err;
	if (param_period_time_if_needed >= 0) {
		err = snd_pcm_hw_rule_add(runtime, 0,
					  SNDRV_PCM_HW_PARAM_PERIOD_TIME,
					  hw_rule_period_time, subs,
					  SNDRV_PCM_HW_PARAM_FORMAT,
					  SNDRV_PCM_HW_PARAM_CHANNELS,
					  SNDRV_PCM_HW_PARAM_RATE,
					  -1);
		if (err < 0)
			return err;
	}

	/* set max period and buffer sizes for 1 and 2 seconds, respectively */
	err = snd_pcm_hw_constraint_minmax(runtime,
					   SNDRV_PCM_HW_PARAM_PERIOD_TIME,
					   0, 1000000);
	if (err < 0)
		return err;
	err = snd_pcm_hw_constraint_minmax(runtime,
					   SNDRV_PCM_HW_PARAM_BUFFER_TIME,
					   0, 2000000);
	if (err < 0)
		return err;

	/* additional hw constraints for implicit fb */
	err = snd_pcm_hw_rule_add(runtime, 0, SNDRV_PCM_HW_PARAM_FORMAT,
				  hw_rule_format_implicit_fb, subs,
				  SNDRV_PCM_HW_PARAM_FORMAT, -1);
	if (err < 0)
		return err;
	err = snd_pcm_hw_rule_add(runtime, 0, SNDRV_PCM_HW_PARAM_RATE,
				  hw_rule_rate_implicit_fb, subs,
				  SNDRV_PCM_HW_PARAM_RATE, -1);
	if (err < 0)
		return err;
	err = snd_pcm_hw_rule_add(runtime, 0, SNDRV_PCM_HW_PARAM_PERIOD_SIZE,
				  hw_rule_period_size_implicit_fb, subs,
				  SNDRV_PCM_HW_PARAM_PERIOD_SIZE, -1);
	if (err < 0)
		return err;
	err = snd_pcm_hw_rule_add(runtime, 0, SNDRV_PCM_HW_PARAM_PERIODS,
				  hw_rule_periods_implicit_fb, subs,
				  SNDRV_PCM_HW_PARAM_PERIODS, -1);
	if (err < 0)
		return err;

	return 0;
}

static int snd_usb_pcm_open(struct snd_pcm_substream *substream)
{
	int direction = substream->stream;
	struct snd_usb_stream *as = snd_pcm_substream_chip(substream);
	struct snd_pcm_runtime *runtime = substream->runtime;
	struct snd_usb_substream *subs = &as->substream[direction];
	int ret;

	runtime->hw = snd_usb_hardware;
	/* need an explicit sync to catch applptr update in low-latency mode */
	if (direction == SNDRV_PCM_STREAM_PLAYBACK &&
	    as->chip->lowlatency)
		runtime->hw.info |= SNDRV_PCM_INFO_SYNC_APPLPTR;
	runtime->private_data = subs;
	subs->pcm_substream = substream;
	/* runtime PM is also done there */

	/* initialize DSD/DOP context */
	subs->dsd_dop.byte_idx = 0;
	subs->dsd_dop.channel = 0;
	subs->dsd_dop.marker = 1;

	ret = setup_hw_info(runtime, subs);
	if (ret < 0)
		return ret;
	ret = snd_usb_autoresume(subs->stream->chip);
	if (ret < 0)
		return ret;
	ret = snd_media_stream_init(subs, as->pcm, direction);
	if (ret < 0)
		snd_usb_autosuspend(subs->stream->chip);
	return ret;
}

static int snd_usb_pcm_close(struct snd_pcm_substream *substream)
{
	int direction = substream->stream;
	struct snd_usb_stream *as = snd_pcm_substream_chip(substream);
	struct snd_usb_substream *subs = &as->substream[direction];
	int ret;

	snd_media_stop_pipeline(subs);

	if (!snd_usb_lock_shutdown(subs->stream->chip)) {
		ret = snd_usb_pcm_change_state(subs, UAC3_PD_STATE_D1);
		snd_usb_unlock_shutdown(subs->stream->chip);
		if (ret < 0)
			return ret;
	}

	subs->pcm_substream = NULL;
	snd_usb_autosuspend(subs->stream->chip);

	return 0;
}

/* Since a URB can handle only a single linear buffer, we must use double
 * buffering when the data to be transferred overflows the buffer boundary.
 * To avoid inconsistencies when updating hwptr_done, we use double buffering
 * for all URBs.
 */
static void retire_capture_urb(struct snd_usb_substream *subs,
			       struct urb *urb)
{
	struct snd_pcm_runtime *runtime = subs->pcm_substream->runtime;
	unsigned int stride, frames, bytes, oldptr;
	int i, period_elapsed = 0;
	unsigned long flags;
	unsigned char *cp;
	int current_frame_number;

	/* read frame number here, update pointer in critical section */
	current_frame_number = usb_get_current_frame_number(subs->dev);

	stride = runtime->frame_bits >> 3;

	for (i = 0; i < urb->number_of_packets; i++) {
		cp = (unsigned char *)urb->transfer_buffer + urb->iso_frame_desc[i].offset + subs->pkt_offset_adj;
		if (urb->iso_frame_desc[i].status && printk_ratelimit()) {
			dev_dbg(&subs->dev->dev, "frame %d active: %d\n",
				i, urb->iso_frame_desc[i].status);
			// continue;
		}
		bytes = urb->iso_frame_desc[i].actual_length;
		if (subs->stream_offset_adj > 0) {
			unsigned int adj = min(subs->stream_offset_adj, bytes);
			cp += adj;
			bytes -= adj;
			subs->stream_offset_adj -= adj;
		}
		frames = bytes / stride;
		if (!subs->txfr_quirk)
			bytes = frames * stride;
		if (bytes % (runtime->sample_bits >> 3) != 0) {
			int oldbytes = bytes;
			bytes = frames * stride;
			dev_warn_ratelimited(&subs->dev->dev,
				 "Corrected urb data len. %d->%d\n",
							oldbytes, bytes);
		}
		/* update the current pointer */
		spin_lock_irqsave(&subs->lock, flags);
		oldptr = subs->hwptr_done;
		subs->hwptr_done += bytes;
		if (subs->hwptr_done >= subs->buffer_bytes)
			subs->hwptr_done -= subs->buffer_bytes;
		frames = (bytes + (oldptr % stride)) / stride;
		subs->transfer_done += frames;
		if (subs->transfer_done >= runtime->period_size) {
			subs->transfer_done -= runtime->period_size;
			period_elapsed = 1;
		}

		/* realign last_frame_number */
		subs->last_frame_number = current_frame_number;

		spin_unlock_irqrestore(&subs->lock, flags);
		/* copy a data chunk */
		if (oldptr + bytes > subs->buffer_bytes) {
			unsigned int bytes1 = subs->buffer_bytes - oldptr;

			memcpy(runtime->dma_area + oldptr, cp, bytes1);
			memcpy(runtime->dma_area, cp + bytes1, bytes - bytes1);
		} else {
			memcpy(runtime->dma_area + oldptr, cp, bytes);
		}
	}

	if (period_elapsed)
		snd_pcm_period_elapsed(subs->pcm_substream);
}

static void urb_ctx_queue_advance(struct snd_usb_substream *subs,
				  struct urb *urb, unsigned int bytes)
{
	struct snd_urb_ctx *ctx = urb->context;

	ctx->queued += bytes;
	subs->inflight_bytes += bytes;
	subs->hwptr_done += bytes;
	if (subs->hwptr_done >= subs->buffer_bytes)
		subs->hwptr_done -= subs->buffer_bytes;
}

static inline void fill_playback_urb_dsd_dop(struct snd_usb_substream *subs,
					     struct urb *urb, unsigned int bytes)
{
	struct snd_pcm_runtime *runtime = subs->pcm_substream->runtime;
	unsigned int dst_idx = 0;
	unsigned int src_idx = subs->hwptr_done;
	unsigned int wrap = subs->buffer_bytes;
	u8 *dst = urb->transfer_buffer;
	u8 *src = runtime->dma_area;
	u8 marker[] = { 0x05, 0xfa };
	unsigned int queued = 0;

	/*
	 * The DSP DOP format defines a way to transport DSD samples over
	 * normal PCM data endpoints. It requires stuffing of marker bytes
	 * (0x05 and 0xfa, alternating per sample frame), and then expects
	 * 2 additional bytes of actual payload. The whole frame is stored
	 * LSB.
	 *
	 * Hence, for a stereo transport, the buffer layout looks like this,
	 * where L refers to left channel samples and R to right.
	 *
	 *   L1 L2 0x05   R1 R2 0x05   L3 L4 0xfa  R3 R4 0xfa
	 *   L5 L6 0x05   R5 R6 0x05   L7 L8 0xfa  R7 R8 0xfa
	 *   .....
	 *
	 */

	while (bytes--) {
		if (++subs->dsd_dop.byte_idx == 3) {
			/* frame boundary? */
			dst[dst_idx++] = marker[subs->dsd_dop.marker];
			src_idx += 2;
			subs->dsd_dop.byte_idx = 0;

			if (++subs->dsd_dop.channel % runtime->channels == 0) {
				/* alternate the marker */
				subs->dsd_dop.marker++;
				subs->dsd_dop.marker %= ARRAY_SIZE(marker);
				subs->dsd_dop.channel = 0;
			}
		} else {
			/* stuff the DSD payload */
			int idx = (src_idx + subs->dsd_dop.byte_idx - 1) % wrap;

			if (subs->cur_audiofmt->dsd_bitrev)
				dst[dst_idx++] = bitrev8(src[idx]);
			else
				dst[dst_idx++] = src[idx];
			queued++;
		}
	}

	urb_ctx_queue_advance(subs, urb, queued);
}

/* copy bit-reversed bytes onto transfer buffer */
static void fill_playback_urb_dsd_bitrev(struct snd_usb_substream *subs,
					 struct urb *urb, unsigned int bytes)
{
	struct snd_pcm_runtime *runtime = subs->pcm_substream->runtime;
	const u8 *src = runtime->dma_area;
	u8 *buf = urb->transfer_buffer;
	int i, ofs = subs->hwptr_done;

	for (i = 0; i < bytes; i++) {
		*buf++ = bitrev8(src[ofs]);
		if (++ofs >= subs->buffer_bytes)
			ofs = 0;
	}

	urb_ctx_queue_advance(subs, urb, bytes);
}

static void copy_to_urb(struct snd_usb_substream *subs, struct urb *urb,
			int offset, int stride, unsigned int bytes)
{
	struct snd_pcm_runtime *runtime = subs->pcm_substream->runtime;

	if (subs->hwptr_done + bytes > subs->buffer_bytes) {
		/* err, the transferred area goes over buffer boundary. */
		unsigned int bytes1 = subs->buffer_bytes - subs->hwptr_done;

		memcpy(urb->transfer_buffer + offset,
		       runtime->dma_area + subs->hwptr_done, bytes1);
		memcpy(urb->transfer_buffer + offset + bytes1,
		       runtime->dma_area, bytes - bytes1);
	} else {
		memcpy(urb->transfer_buffer + offset,
		       runtime->dma_area + subs->hwptr_done, bytes);
	}

	urb_ctx_queue_advance(subs, urb, bytes);
}

static unsigned int copy_to_urb_quirk(struct snd_usb_substream *subs,
				      struct urb *urb, int stride,
				      unsigned int bytes)
{
	__le32 packet_length;
	int i;

	/* Put __le32 length descriptor at start of each packet. */
	for (i = 0; i < urb->number_of_packets; i++) {
		unsigned int length = urb->iso_frame_desc[i].length;
		unsigned int offset = urb->iso_frame_desc[i].offset;

		packet_length = cpu_to_le32(length);
		offset += i * sizeof(packet_length);
		urb->iso_frame_desc[i].offset = offset;
		urb->iso_frame_desc[i].length += sizeof(packet_length);
		memcpy(urb->transfer_buffer + offset,
		       &packet_length, sizeof(packet_length));
		copy_to_urb(subs, urb, offset + sizeof(packet_length),
			    stride, length);
	}
	/* Adjust transfer size accordingly. */
	bytes += urb->number_of_packets * sizeof(packet_length);
	return bytes;
}

static int prepare_playback_urb(struct snd_usb_substream *subs,
				struct urb *urb,
				bool in_stream_lock)
{
	struct snd_pcm_runtime *runtime = subs->pcm_substream->runtime;
	struct snd_usb_endpoint *ep = subs->data_endpoint;
	struct snd_urb_ctx *ctx = urb->context;
	unsigned int frames, bytes;
	int counts;
	unsigned int transfer_done, frame_limit, avail = 0;
	int i, stride, period_elapsed = 0;
	unsigned long flags;
	int err = 0;

	stride = ep->stride;

	frames = 0;
	ctx->queued = 0;
	urb->number_of_packets = 0;

	spin_lock_irqsave(&subs->lock, flags);
	frame_limit = subs->frame_limit + ep->max_urb_frames;
	transfer_done = subs->transfer_done;

	if (subs->lowlatency_playback &&
	    runtime->status->state != SNDRV_PCM_STATE_DRAINING) {
		unsigned int hwptr = subs->hwptr_done / stride;

		/* calculate the byte offset-in-buffer of the appl_ptr */
		avail = (runtime->control->appl_ptr - runtime->hw_ptr_base)
			% runtime->buffer_size;
		if (avail <= hwptr)
			avail += runtime->buffer_size;
		avail -= hwptr;
	}

	for (i = 0; i < ctx->packets; i++) {
		counts = snd_usb_endpoint_next_packet_size(ep, ctx, i, avail);
		if (counts < 0)
			break;
		/* set up descriptor */
		urb->iso_frame_desc[i].offset = frames * stride;
		urb->iso_frame_desc[i].length = counts * stride;
		frames += counts;
		avail -= counts;
		urb->number_of_packets++;
		transfer_done += counts;
		if (transfer_done >= runtime->period_size) {
			transfer_done -= runtime->period_size;
			frame_limit = 0;
			period_elapsed = 1;
			if (subs->fmt_type == UAC_FORMAT_TYPE_II) {
				if (transfer_done > 0) {
					/* FIXME: fill-max mode is not
					 * supported yet */
					frames -= transfer_done;
					counts -= transfer_done;
					urb->iso_frame_desc[i].length =
						counts * stride;
					transfer_done = 0;
				}
				i++;
				if (i < ctx->packets) {
					/* add a transfer delimiter */
					urb->iso_frame_desc[i].offset =
						frames * stride;
					urb->iso_frame_desc[i].length = 0;
					urb->number_of_packets++;
				}
				break;
			}
		}
		/* finish at the period boundary or after enough frames */
		if ((period_elapsed || transfer_done >= frame_limit) &&
		    !snd_usb_endpoint_implicit_feedback_sink(ep))
			break;
	}

	if (!frames) {
		err = -EAGAIN;
		goto unlock;
	}

	bytes = frames * stride;
	subs->transfer_done = transfer_done;
	subs->frame_limit = frame_limit;
	if (unlikely(ep->cur_format == SNDRV_PCM_FORMAT_DSD_U16_LE &&
		     subs->cur_audiofmt->dsd_dop)) {
		fill_playback_urb_dsd_dop(subs, urb, bytes);
	} else if (unlikely(ep->cur_format == SNDRV_PCM_FORMAT_DSD_U8 &&
			   subs->cur_audiofmt->dsd_bitrev)) {
		fill_playback_urb_dsd_bitrev(subs, urb, bytes);
	} else {
		/* usual PCM */
		if (!subs->tx_length_quirk)
			copy_to_urb(subs, urb, 0, stride, bytes);
		else
			bytes = copy_to_urb_quirk(subs, urb, stride, bytes);
			/* bytes is now amount of outgoing data */
	}

	subs->last_frame_number = usb_get_current_frame_number(subs->dev);

	if (subs->trigger_tstamp_pending_update) {
		/* this is the first actual URB submitted,
		 * update trigger timestamp to reflect actual start time
		 */
		snd_pcm_gettime(runtime, &runtime->trigger_tstamp);
		subs->trigger_tstamp_pending_update = false;
	}

	if (period_elapsed && !subs->running && subs->lowlatency_playback) {
		subs->period_elapsed_pending = 1;
		period_elapsed = 0;
	}

 unlock:
	spin_unlock_irqrestore(&subs->lock, flags);
	if (err < 0)
		return err;
	urb->transfer_buffer_length = bytes;
	if (period_elapsed) {
		if (in_stream_lock)
			snd_pcm_period_elapsed_under_stream_lock(subs->pcm_substream);
		else
			snd_pcm_period_elapsed(subs->pcm_substream);
	}
	return 0;
}

/*
 * process after playback data complete
 * - decrease the delay count again
 */
static void retire_playback_urb(struct snd_usb_substream *subs,
			       struct urb *urb)
{
	unsigned long flags;
	struct snd_urb_ctx *ctx = urb->context;
	bool period_elapsed = false;

	spin_lock_irqsave(&subs->lock, flags);
	if (ctx->queued) {
		if (subs->inflight_bytes >= ctx->queued)
			subs->inflight_bytes -= ctx->queued;
		else
			subs->inflight_bytes = 0;
	}

	subs->last_frame_number = usb_get_current_frame_number(subs->dev);
	if (subs->running) {
		period_elapsed = subs->period_elapsed_pending;
		subs->period_elapsed_pending = 0;
	}
	spin_unlock_irqrestore(&subs->lock, flags);
	if (period_elapsed)
		snd_pcm_period_elapsed(subs->pcm_substream);
}

/* PCM ack callback for the playback stream;
 * this plays a role only when the stream is running in low-latency mode.
 */
static int snd_usb_pcm_playback_ack(struct snd_pcm_substream *substream)
{
	struct snd_usb_substream *subs = substream->runtime->private_data;
	struct snd_usb_endpoint *ep;

	if (!subs->lowlatency_playback || !subs->running)
		return 0;
	ep = subs->data_endpoint;
	if (!ep)
		return 0;
	/* When no more in-flight URBs available, try to process the pending
	 * outputs here
	 */
	if (!ep->active_mask)
<<<<<<< HEAD
		snd_usb_queue_pending_output_urbs(ep, true);
=======
		return snd_usb_queue_pending_output_urbs(ep, true);
>>>>>>> 9b37665a
	return 0;
}

static int snd_usb_substream_playback_trigger(struct snd_pcm_substream *substream,
					      int cmd)
{
	struct snd_usb_substream *subs = substream->runtime->private_data;
	int err;

	switch (cmd) {
	case SNDRV_PCM_TRIGGER_START:
		subs->trigger_tstamp_pending_update = true;
		fallthrough;
	case SNDRV_PCM_TRIGGER_PAUSE_RELEASE:
		snd_usb_endpoint_set_callback(subs->data_endpoint,
					      prepare_playback_urb,
					      retire_playback_urb,
					      subs);
		if (subs->lowlatency_playback &&
		    cmd == SNDRV_PCM_TRIGGER_START) {
			if (in_free_wheeling_mode(substream->runtime))
				subs->lowlatency_playback = false;
			err = start_endpoints(subs);
			if (err < 0) {
				snd_usb_endpoint_set_callback(subs->data_endpoint,
							      NULL, NULL, NULL);
				return err;
			}
		}
		subs->running = 1;
		dev_dbg(&subs->dev->dev, "%d:%d Start Playback PCM\n",
			subs->cur_audiofmt->iface,
			subs->cur_audiofmt->altsetting);
		return 0;
	case SNDRV_PCM_TRIGGER_SUSPEND:
	case SNDRV_PCM_TRIGGER_STOP:
		stop_endpoints(subs, substream->runtime->status->state == SNDRV_PCM_STATE_DRAINING);
		snd_usb_endpoint_set_callback(subs->data_endpoint,
					      NULL, NULL, NULL);
		subs->running = 0;
		dev_dbg(&subs->dev->dev, "%d:%d Stop Playback PCM\n",
			subs->cur_audiofmt->iface,
			subs->cur_audiofmt->altsetting);
		return 0;
	case SNDRV_PCM_TRIGGER_PAUSE_PUSH:
		/* keep retire_data_urb for delay calculation */
		snd_usb_endpoint_set_callback(subs->data_endpoint,
					      NULL,
					      retire_playback_urb,
					      subs);
		subs->running = 0;
		dev_dbg(&subs->dev->dev, "%d:%d Pause Playback PCM\n",
			subs->cur_audiofmt->iface,
			subs->cur_audiofmt->altsetting);
		return 0;
	}

	return -EINVAL;
}

static int snd_usb_substream_capture_trigger(struct snd_pcm_substream *substream,
					     int cmd)
{
	int err;
	struct snd_usb_substream *subs = substream->runtime->private_data;

	switch (cmd) {
	case SNDRV_PCM_TRIGGER_START:
		err = start_endpoints(subs);
		if (err < 0)
			return err;
		fallthrough;
	case SNDRV_PCM_TRIGGER_PAUSE_RELEASE:
		snd_usb_endpoint_set_callback(subs->data_endpoint,
					      NULL, retire_capture_urb,
					      subs);
		subs->last_frame_number = usb_get_current_frame_number(subs->dev);
		subs->running = 1;
		dev_dbg(&subs->dev->dev, "%d:%d Start Capture PCM\n",
			subs->cur_audiofmt->iface,
			subs->cur_audiofmt->altsetting);
		return 0;
	case SNDRV_PCM_TRIGGER_SUSPEND:
	case SNDRV_PCM_TRIGGER_STOP:
		stop_endpoints(subs, false);
		fallthrough;
	case SNDRV_PCM_TRIGGER_PAUSE_PUSH:
		snd_usb_endpoint_set_callback(subs->data_endpoint,
					      NULL, NULL, NULL);
		subs->running = 0;
		dev_dbg(&subs->dev->dev, "%d:%d Stop Capture PCM\n",
			subs->cur_audiofmt->iface,
			subs->cur_audiofmt->altsetting);
		return 0;
	}

	return -EINVAL;
}

static const struct snd_pcm_ops snd_usb_playback_ops = {
	.open =		snd_usb_pcm_open,
	.close =	snd_usb_pcm_close,
	.hw_params =	snd_usb_hw_params,
	.hw_free =	snd_usb_hw_free,
	.prepare =	snd_usb_pcm_prepare,
	.trigger =	snd_usb_substream_playback_trigger,
	.sync_stop =	snd_usb_pcm_sync_stop,
	.pointer =	snd_usb_pcm_pointer,
	.ack =		snd_usb_pcm_playback_ack,
};

static const struct snd_pcm_ops snd_usb_capture_ops = {
	.open =		snd_usb_pcm_open,
	.close =	snd_usb_pcm_close,
	.hw_params =	snd_usb_hw_params,
	.hw_free =	snd_usb_hw_free,
	.prepare =	snd_usb_pcm_prepare,
	.trigger =	snd_usb_substream_capture_trigger,
	.sync_stop =	snd_usb_pcm_sync_stop,
	.pointer =	snd_usb_pcm_pointer,
};

void snd_usb_set_pcm_ops(struct snd_pcm *pcm, int stream)
{
	const struct snd_pcm_ops *ops;

	ops = stream == SNDRV_PCM_STREAM_PLAYBACK ?
			&snd_usb_playback_ops : &snd_usb_capture_ops;
	snd_pcm_set_ops(pcm, stream, ops);
}

void snd_usb_preallocate_buffer(struct snd_usb_substream *subs)
{
	struct snd_pcm *pcm = subs->stream->pcm;
	struct snd_pcm_substream *s = pcm->streams[subs->direction].substream;
	struct device *dev = subs->dev->bus->sysdev;

	if (snd_usb_use_vmalloc)
		snd_pcm_set_managed_buffer(s, SNDRV_DMA_TYPE_VMALLOC,
					   NULL, 0, 0);
	else
		snd_pcm_set_managed_buffer(s, SNDRV_DMA_TYPE_DEV_SG,
					   dev, 64*1024, 512*1024);
}<|MERGE_RESOLUTION|>--- conflicted
+++ resolved
@@ -1557,11 +1557,7 @@
 	 * outputs here
 	 */
 	if (!ep->active_mask)
-<<<<<<< HEAD
-		snd_usb_queue_pending_output_urbs(ep, true);
-=======
 		return snd_usb_queue_pending_output_urbs(ep, true);
->>>>>>> 9b37665a
 	return 0;
 }
 
