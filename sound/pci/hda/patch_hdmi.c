// SPDX-License-Identifier: GPL-2.0-or-later
/*
 *
 *  patch_hdmi.c - routines for HDMI/DisplayPort codecs
 *
 *  Copyright(c) 2008-2010 Intel Corporation. All rights reserved.
 *  Copyright (c) 2006 ATI Technologies Inc.
 *  Copyright (c) 2008 NVIDIA Corp.  All rights reserved.
 *  Copyright (c) 2008 Wei Ni <wni@nvidia.com>
 *  Copyright (c) 2013 Anssi Hannula <anssi.hannula@iki.fi>
 *
 *  Authors:
 *			Wu Fengguang <wfg@linux.intel.com>
 *
 *  Maintained by:
 *			Wu Fengguang <wfg@linux.intel.com>
 */

#include <linux/init.h>
#include <linux/delay.h>
#include <linux/pci.h>
#include <linux/slab.h>
#include <linux/module.h>
#include <linux/pm_runtime.h>
#include <sound/core.h>
#include <sound/jack.h>
#include <sound/asoundef.h>
#include <sound/tlv.h>
#include <sound/hdaudio.h>
#include <sound/hda_i915.h>
#include <sound/hda_chmap.h>
#include <sound/hda_codec.h>
#include "hda_local.h"
#include "hda_jack.h"
#include "hda_controller.h"

static bool static_hdmi_pcm;
module_param(static_hdmi_pcm, bool, 0644);
MODULE_PARM_DESC(static_hdmi_pcm, "Don't restrict PCM parameters per ELD info");

static bool enable_acomp = true;
module_param(enable_acomp, bool, 0444);
MODULE_PARM_DESC(enable_acomp, "Enable audio component binding (default=yes)");

static bool enable_silent_stream =
IS_ENABLED(CONFIG_SND_HDA_INTEL_HDMI_SILENT_STREAM);
module_param(enable_silent_stream, bool, 0644);
MODULE_PARM_DESC(enable_silent_stream, "Enable Silent Stream for HDMI devices");

struct hdmi_spec_per_cvt {
	hda_nid_t cvt_nid;
	int assigned;
	unsigned int channels_min;
	unsigned int channels_max;
	u32 rates;
	u64 formats;
	unsigned int maxbps;
};

/* max. connections to a widget */
#define HDA_MAX_CONNECTIONS	32

struct hdmi_spec_per_pin {
	hda_nid_t pin_nid;
	int dev_id;
	/* pin idx, different device entries on the same pin use the same idx */
	int pin_nid_idx;
	int num_mux_nids;
	hda_nid_t mux_nids[HDA_MAX_CONNECTIONS];
	int mux_idx;
	hda_nid_t cvt_nid;

	struct hda_codec *codec;
	struct hdmi_eld sink_eld;
	struct mutex lock;
	struct delayed_work work;
	struct hdmi_pcm *pcm; /* pointer to spec->pcm_rec[n] dynamically*/
	int pcm_idx; /* which pcm is attached. -1 means no pcm is attached */
	int repoll_count;
	bool setup; /* the stream has been set up by prepare callback */
	bool silent_stream;
	int channels; /* current number of channels */
	bool non_pcm;
	bool chmap_set;		/* channel-map override by ALSA API? */
	unsigned char chmap[8]; /* ALSA API channel-map */
#ifdef CONFIG_SND_PROC_FS
	struct snd_info_entry *proc_entry;
#endif
};

/* operations used by generic code that can be overridden by patches */
struct hdmi_ops {
	int (*pin_get_eld)(struct hda_codec *codec, hda_nid_t pin_nid,
			   int dev_id, unsigned char *buf, int *eld_size);

	void (*pin_setup_infoframe)(struct hda_codec *codec, hda_nid_t pin_nid,
				    int dev_id,
				    int ca, int active_channels, int conn_type);

	/* enable/disable HBR (HD passthrough) */
	int (*pin_hbr_setup)(struct hda_codec *codec, hda_nid_t pin_nid,
			     int dev_id, bool hbr);

	int (*setup_stream)(struct hda_codec *codec, hda_nid_t cvt_nid,
			    hda_nid_t pin_nid, int dev_id, u32 stream_tag,
			    int format);

	void (*pin_cvt_fixup)(struct hda_codec *codec,
			      struct hdmi_spec_per_pin *per_pin,
			      hda_nid_t cvt_nid);
};

struct hdmi_pcm {
	struct hda_pcm *pcm;
	struct snd_jack *jack;
	struct snd_kcontrol *eld_ctl;
};

struct hdmi_spec {
	struct hda_codec *codec;
	int num_cvts;
	struct snd_array cvts; /* struct hdmi_spec_per_cvt */
	hda_nid_t cvt_nids[4]; /* only for haswell fix */

	/*
	 * num_pins is the number of virtual pins
	 * for example, there are 3 pins, and each pin
	 * has 4 device entries, then the num_pins is 12
	 */
	int num_pins;
	/*
	 * num_nids is the number of real pins
	 * In the above example, num_nids is 3
	 */
	int num_nids;
	/*
	 * dev_num is the number of device entries
	 * on each pin.
	 * In the above example, dev_num is 4
	 */
	int dev_num;
	struct snd_array pins; /* struct hdmi_spec_per_pin */
	struct hdmi_pcm pcm_rec[16];
	struct mutex pcm_lock;
	struct mutex bind_lock; /* for audio component binding */
	/* pcm_bitmap means which pcms have been assigned to pins*/
	unsigned long pcm_bitmap;
	int pcm_used;	/* counter of pcm_rec[] */
	/* bitmap shows whether the pcm is opened in user space
	 * bit 0 means the first playback PCM (PCM3);
	 * bit 1 means the second playback PCM, and so on.
	 */
	unsigned long pcm_in_use;

	struct hdmi_eld temp_eld;
	struct hdmi_ops ops;

	bool dyn_pin_out;
	bool dyn_pcm_assign;
	bool intel_hsw_fixup;	/* apply Intel platform-specific fixups */
	/*
	 * Non-generic VIA/NVIDIA specific
	 */
	struct hda_multi_out multiout;
	struct hda_pcm_stream pcm_playback;

	bool use_acomp_notifier; /* use eld_notify callback for hotplug */
	bool acomp_registered; /* audio component registered in this driver */
	bool force_connect; /* force connectivity */
	struct drm_audio_component_audio_ops drm_audio_ops;
	int (*port2pin)(struct hda_codec *, int); /* reverse port/pin mapping */

	struct hdac_chmap chmap;
	hda_nid_t vendor_nid;
	const int *port_map;
	int port_num;
	bool send_silent_stream; /* Flag to enable silent stream feature */
};

#ifdef CONFIG_SND_HDA_COMPONENT
static inline bool codec_has_acomp(struct hda_codec *codec)
{
	struct hdmi_spec *spec = codec->spec;
	return spec->use_acomp_notifier;
}
#else
#define codec_has_acomp(codec)	false
#endif

struct hdmi_audio_infoframe {
	u8 type; /* 0x84 */
	u8 ver;  /* 0x01 */
	u8 len;  /* 0x0a */

	u8 checksum;

	u8 CC02_CT47;	/* CC in bits 0:2, CT in 4:7 */
	u8 SS01_SF24;
	u8 CXT04;
	u8 CA;
	u8 LFEPBL01_LSV36_DM_INH7;
};

struct dp_audio_infoframe {
	u8 type; /* 0x84 */
	u8 len;  /* 0x1b */
	u8 ver;  /* 0x11 << 2 */

	u8 CC02_CT47;	/* match with HDMI infoframe from this on */
	u8 SS01_SF24;
	u8 CXT04;
	u8 CA;
	u8 LFEPBL01_LSV36_DM_INH7;
};

union audio_infoframe {
	struct hdmi_audio_infoframe hdmi;
	struct dp_audio_infoframe dp;
	u8 bytes[0];
};

/*
 * HDMI routines
 */

#define get_pin(spec, idx) \
	((struct hdmi_spec_per_pin *)snd_array_elem(&spec->pins, idx))
#define get_cvt(spec, idx) \
	((struct hdmi_spec_per_cvt  *)snd_array_elem(&spec->cvts, idx))
/* obtain hdmi_pcm object assigned to idx */
#define get_hdmi_pcm(spec, idx)	(&(spec)->pcm_rec[idx])
/* obtain hda_pcm object assigned to idx */
#define get_pcm_rec(spec, idx)	(get_hdmi_pcm(spec, idx)->pcm)

static int pin_id_to_pin_index(struct hda_codec *codec,
			       hda_nid_t pin_nid, int dev_id)
{
	struct hdmi_spec *spec = codec->spec;
	int pin_idx;
	struct hdmi_spec_per_pin *per_pin;

	/*
	 * (dev_id == -1) means it is NON-MST pin
	 * return the first virtual pin on this port
	 */
	if (dev_id == -1)
		dev_id = 0;

	for (pin_idx = 0; pin_idx < spec->num_pins; pin_idx++) {
		per_pin = get_pin(spec, pin_idx);
		if ((per_pin->pin_nid == pin_nid) &&
			(per_pin->dev_id == dev_id))
			return pin_idx;
	}

	codec_warn(codec, "HDMI: pin nid %d not registered\n", pin_nid);
	return -EINVAL;
}

static int hinfo_to_pcm_index(struct hda_codec *codec,
			struct hda_pcm_stream *hinfo)
{
	struct hdmi_spec *spec = codec->spec;
	int pcm_idx;

	for (pcm_idx = 0; pcm_idx < spec->pcm_used; pcm_idx++)
		if (get_pcm_rec(spec, pcm_idx)->stream == hinfo)
			return pcm_idx;

	codec_warn(codec, "HDMI: hinfo %p not tied to a PCM\n", hinfo);
	return -EINVAL;
}

static int hinfo_to_pin_index(struct hda_codec *codec,
			      struct hda_pcm_stream *hinfo)
{
	struct hdmi_spec *spec = codec->spec;
	struct hdmi_spec_per_pin *per_pin;
	int pin_idx;

	for (pin_idx = 0; pin_idx < spec->num_pins; pin_idx++) {
		per_pin = get_pin(spec, pin_idx);
		if (per_pin->pcm &&
			per_pin->pcm->pcm->stream == hinfo)
			return pin_idx;
	}

	codec_dbg(codec, "HDMI: hinfo %p (pcm %d) not registered\n", hinfo,
		  hinfo_to_pcm_index(codec, hinfo));
	return -EINVAL;
}

static struct hdmi_spec_per_pin *pcm_idx_to_pin(struct hdmi_spec *spec,
						int pcm_idx)
{
	int i;
	struct hdmi_spec_per_pin *per_pin;

	for (i = 0; i < spec->num_pins; i++) {
		per_pin = get_pin(spec, i);
		if (per_pin->pcm_idx == pcm_idx)
			return per_pin;
	}
	return NULL;
}

static int cvt_nid_to_cvt_index(struct hda_codec *codec, hda_nid_t cvt_nid)
{
	struct hdmi_spec *spec = codec->spec;
	int cvt_idx;

	for (cvt_idx = 0; cvt_idx < spec->num_cvts; cvt_idx++)
		if (get_cvt(spec, cvt_idx)->cvt_nid == cvt_nid)
			return cvt_idx;

	codec_warn(codec, "HDMI: cvt nid %d not registered\n", cvt_nid);
	return -EINVAL;
}

static int hdmi_eld_ctl_info(struct snd_kcontrol *kcontrol,
			struct snd_ctl_elem_info *uinfo)
{
	struct hda_codec *codec = snd_kcontrol_chip(kcontrol);
	struct hdmi_spec *spec = codec->spec;
	struct hdmi_spec_per_pin *per_pin;
	struct hdmi_eld *eld;
	int pcm_idx;

	uinfo->type = SNDRV_CTL_ELEM_TYPE_BYTES;

	pcm_idx = kcontrol->private_value;
	mutex_lock(&spec->pcm_lock);
	per_pin = pcm_idx_to_pin(spec, pcm_idx);
	if (!per_pin) {
		/* no pin is bound to the pcm */
		uinfo->count = 0;
		goto unlock;
	}
	eld = &per_pin->sink_eld;
	uinfo->count = eld->eld_valid ? eld->eld_size : 0;

 unlock:
	mutex_unlock(&spec->pcm_lock);
	return 0;
}

static int hdmi_eld_ctl_get(struct snd_kcontrol *kcontrol,
			struct snd_ctl_elem_value *ucontrol)
{
	struct hda_codec *codec = snd_kcontrol_chip(kcontrol);
	struct hdmi_spec *spec = codec->spec;
	struct hdmi_spec_per_pin *per_pin;
	struct hdmi_eld *eld;
	int pcm_idx;
	int err = 0;

	pcm_idx = kcontrol->private_value;
	mutex_lock(&spec->pcm_lock);
	per_pin = pcm_idx_to_pin(spec, pcm_idx);
	if (!per_pin) {
		/* no pin is bound to the pcm */
		memset(ucontrol->value.bytes.data, 0,
		       ARRAY_SIZE(ucontrol->value.bytes.data));
		goto unlock;
	}

	eld = &per_pin->sink_eld;
	if (eld->eld_size > ARRAY_SIZE(ucontrol->value.bytes.data) ||
	    eld->eld_size > ELD_MAX_SIZE) {
		snd_BUG();
		err = -EINVAL;
		goto unlock;
	}

	memset(ucontrol->value.bytes.data, 0,
	       ARRAY_SIZE(ucontrol->value.bytes.data));
	if (eld->eld_valid)
		memcpy(ucontrol->value.bytes.data, eld->eld_buffer,
		       eld->eld_size);

 unlock:
	mutex_unlock(&spec->pcm_lock);
	return err;
}

static const struct snd_kcontrol_new eld_bytes_ctl = {
	.access = SNDRV_CTL_ELEM_ACCESS_READ | SNDRV_CTL_ELEM_ACCESS_VOLATILE |
		SNDRV_CTL_ELEM_ACCESS_SKIP_CHECK,
	.iface = SNDRV_CTL_ELEM_IFACE_PCM,
	.name = "ELD",
	.info = hdmi_eld_ctl_info,
	.get = hdmi_eld_ctl_get,
};

static int hdmi_create_eld_ctl(struct hda_codec *codec, int pcm_idx,
			int device)
{
	struct snd_kcontrol *kctl;
	struct hdmi_spec *spec = codec->spec;
	int err;

	kctl = snd_ctl_new1(&eld_bytes_ctl, codec);
	if (!kctl)
		return -ENOMEM;
	kctl->private_value = pcm_idx;
	kctl->id.device = device;

	/* no pin nid is associated with the kctl now
	 * tbd: associate pin nid to eld ctl later
	 */
	err = snd_hda_ctl_add(codec, 0, kctl);
	if (err < 0)
		return err;

	get_hdmi_pcm(spec, pcm_idx)->eld_ctl = kctl;
	return 0;
}

#ifdef BE_PARANOID
static void hdmi_get_dip_index(struct hda_codec *codec, hda_nid_t pin_nid,
				int *packet_index, int *byte_index)
{
	int val;

	val = snd_hda_codec_read(codec, pin_nid, 0,
				 AC_VERB_GET_HDMI_DIP_INDEX, 0);

	*packet_index = val >> 5;
	*byte_index = val & 0x1f;
}
#endif

static void hdmi_set_dip_index(struct hda_codec *codec, hda_nid_t pin_nid,
				int packet_index, int byte_index)
{
	int val;

	val = (packet_index << 5) | (byte_index & 0x1f);

	snd_hda_codec_write(codec, pin_nid, 0, AC_VERB_SET_HDMI_DIP_INDEX, val);
}

static void hdmi_write_dip_byte(struct hda_codec *codec, hda_nid_t pin_nid,
				unsigned char val)
{
	snd_hda_codec_write(codec, pin_nid, 0, AC_VERB_SET_HDMI_DIP_DATA, val);
}

static void hdmi_init_pin(struct hda_codec *codec, hda_nid_t pin_nid)
{
	struct hdmi_spec *spec = codec->spec;
	int pin_out;

	/* Unmute */
	if (get_wcaps(codec, pin_nid) & AC_WCAP_OUT_AMP)
		snd_hda_codec_write(codec, pin_nid, 0,
				AC_VERB_SET_AMP_GAIN_MUTE, AMP_OUT_UNMUTE);

	if (spec->dyn_pin_out)
		/* Disable pin out until stream is active */
		pin_out = 0;
	else
		/* Enable pin out: some machines with GM965 gets broken output
		 * when the pin is disabled or changed while using with HDMI
		 */
		pin_out = PIN_OUT;

	snd_hda_codec_write(codec, pin_nid, 0,
			    AC_VERB_SET_PIN_WIDGET_CONTROL, pin_out);
}

/*
 * ELD proc files
 */

#ifdef CONFIG_SND_PROC_FS
static void print_eld_info(struct snd_info_entry *entry,
			   struct snd_info_buffer *buffer)
{
	struct hdmi_spec_per_pin *per_pin = entry->private_data;

	mutex_lock(&per_pin->lock);
	snd_hdmi_print_eld_info(&per_pin->sink_eld, buffer);
	mutex_unlock(&per_pin->lock);
}

static void write_eld_info(struct snd_info_entry *entry,
			   struct snd_info_buffer *buffer)
{
	struct hdmi_spec_per_pin *per_pin = entry->private_data;

	mutex_lock(&per_pin->lock);
	snd_hdmi_write_eld_info(&per_pin->sink_eld, buffer);
	mutex_unlock(&per_pin->lock);
}

static int eld_proc_new(struct hdmi_spec_per_pin *per_pin, int index)
{
	char name[32];
	struct hda_codec *codec = per_pin->codec;
	struct snd_info_entry *entry;
	int err;

	snprintf(name, sizeof(name), "eld#%d.%d", codec->addr, index);
	err = snd_card_proc_new(codec->card, name, &entry);
	if (err < 0)
		return err;

	snd_info_set_text_ops(entry, per_pin, print_eld_info);
	entry->c.text.write = write_eld_info;
	entry->mode |= 0200;
	per_pin->proc_entry = entry;

	return 0;
}

static void eld_proc_free(struct hdmi_spec_per_pin *per_pin)
{
	if (!per_pin->codec->bus->shutdown) {
		snd_info_free_entry(per_pin->proc_entry);
		per_pin->proc_entry = NULL;
	}
}
#else
static inline int eld_proc_new(struct hdmi_spec_per_pin *per_pin,
			       int index)
{
	return 0;
}
static inline void eld_proc_free(struct hdmi_spec_per_pin *per_pin)
{
}
#endif

/*
 * Audio InfoFrame routines
 */

/*
 * Enable Audio InfoFrame Transmission
 */
static void hdmi_start_infoframe_trans(struct hda_codec *codec,
				       hda_nid_t pin_nid)
{
	hdmi_set_dip_index(codec, pin_nid, 0x0, 0x0);
	snd_hda_codec_write(codec, pin_nid, 0, AC_VERB_SET_HDMI_DIP_XMIT,
						AC_DIPXMIT_BEST);
}

/*
 * Disable Audio InfoFrame Transmission
 */
static void hdmi_stop_infoframe_trans(struct hda_codec *codec,
				      hda_nid_t pin_nid)
{
	hdmi_set_dip_index(codec, pin_nid, 0x0, 0x0);
	snd_hda_codec_write(codec, pin_nid, 0, AC_VERB_SET_HDMI_DIP_XMIT,
						AC_DIPXMIT_DISABLE);
}

static void hdmi_debug_dip_size(struct hda_codec *codec, hda_nid_t pin_nid)
{
#ifdef CONFIG_SND_DEBUG_VERBOSE
	int i;
	int size;

	size = snd_hdmi_get_eld_size(codec, pin_nid);
	codec_dbg(codec, "HDMI: ELD buf size is %d\n", size);

	for (i = 0; i < 8; i++) {
		size = snd_hda_codec_read(codec, pin_nid, 0,
						AC_VERB_GET_HDMI_DIP_SIZE, i);
		codec_dbg(codec, "HDMI: DIP GP[%d] buf size is %d\n", i, size);
	}
#endif
}

static void hdmi_clear_dip_buffers(struct hda_codec *codec, hda_nid_t pin_nid)
{
#ifdef BE_PARANOID
	int i, j;
	int size;
	int pi, bi;
	for (i = 0; i < 8; i++) {
		size = snd_hda_codec_read(codec, pin_nid, 0,
						AC_VERB_GET_HDMI_DIP_SIZE, i);
		if (size == 0)
			continue;

		hdmi_set_dip_index(codec, pin_nid, i, 0x0);
		for (j = 1; j < 1000; j++) {
			hdmi_write_dip_byte(codec, pin_nid, 0x0);
			hdmi_get_dip_index(codec, pin_nid, &pi, &bi);
			if (pi != i)
				codec_dbg(codec, "dip index %d: %d != %d\n",
						bi, pi, i);
			if (bi == 0) /* byte index wrapped around */
				break;
		}
		codec_dbg(codec,
			"HDMI: DIP GP[%d] buf reported size=%d, written=%d\n",
			i, size, j);
	}
#endif
}

static void hdmi_checksum_audio_infoframe(struct hdmi_audio_infoframe *hdmi_ai)
{
	u8 *bytes = (u8 *)hdmi_ai;
	u8 sum = 0;
	int i;

	hdmi_ai->checksum = 0;

	for (i = 0; i < sizeof(*hdmi_ai); i++)
		sum += bytes[i];

	hdmi_ai->checksum = -sum;
}

static void hdmi_fill_audio_infoframe(struct hda_codec *codec,
				      hda_nid_t pin_nid,
				      u8 *dip, int size)
{
	int i;

	hdmi_debug_dip_size(codec, pin_nid);
	hdmi_clear_dip_buffers(codec, pin_nid); /* be paranoid */

	hdmi_set_dip_index(codec, pin_nid, 0x0, 0x0);
	for (i = 0; i < size; i++)
		hdmi_write_dip_byte(codec, pin_nid, dip[i]);
}

static bool hdmi_infoframe_uptodate(struct hda_codec *codec, hda_nid_t pin_nid,
				    u8 *dip, int size)
{
	u8 val;
	int i;

	if (snd_hda_codec_read(codec, pin_nid, 0, AC_VERB_GET_HDMI_DIP_XMIT, 0)
							    != AC_DIPXMIT_BEST)
		return false;

	hdmi_set_dip_index(codec, pin_nid, 0x0, 0x0);
	for (i = 0; i < size; i++) {
		val = snd_hda_codec_read(codec, pin_nid, 0,
					 AC_VERB_GET_HDMI_DIP_DATA, 0);
		if (val != dip[i])
			return false;
	}

	return true;
}

static int hdmi_pin_get_eld(struct hda_codec *codec, hda_nid_t nid,
			    int dev_id, unsigned char *buf, int *eld_size)
{
	snd_hda_set_dev_select(codec, nid, dev_id);

	return snd_hdmi_get_eld(codec, nid, buf, eld_size);
}

static void hdmi_pin_setup_infoframe(struct hda_codec *codec,
				     hda_nid_t pin_nid, int dev_id,
				     int ca, int active_channels,
				     int conn_type)
{
	union audio_infoframe ai;

	memset(&ai, 0, sizeof(ai));
	if (conn_type == 0) { /* HDMI */
		struct hdmi_audio_infoframe *hdmi_ai = &ai.hdmi;

		hdmi_ai->type		= 0x84;
		hdmi_ai->ver		= 0x01;
		hdmi_ai->len		= 0x0a;
		hdmi_ai->CC02_CT47	= active_channels - 1;
		hdmi_ai->CA		= ca;
		hdmi_checksum_audio_infoframe(hdmi_ai);
	} else if (conn_type == 1) { /* DisplayPort */
		struct dp_audio_infoframe *dp_ai = &ai.dp;

		dp_ai->type		= 0x84;
		dp_ai->len		= 0x1b;
		dp_ai->ver		= 0x11 << 2;
		dp_ai->CC02_CT47	= active_channels - 1;
		dp_ai->CA		= ca;
	} else {
		codec_dbg(codec, "HDMI: unknown connection type at pin %d\n",
			    pin_nid);
		return;
	}

	snd_hda_set_dev_select(codec, pin_nid, dev_id);

	/*
	 * sizeof(ai) is used instead of sizeof(*hdmi_ai) or
	 * sizeof(*dp_ai) to avoid partial match/update problems when
	 * the user switches between HDMI/DP monitors.
	 */
	if (!hdmi_infoframe_uptodate(codec, pin_nid, ai.bytes,
					sizeof(ai))) {
		codec_dbg(codec,
			  "hdmi_pin_setup_infoframe: pin=%d channels=%d ca=0x%02x\n",
			    pin_nid,
			    active_channels, ca);
		hdmi_stop_infoframe_trans(codec, pin_nid);
		hdmi_fill_audio_infoframe(codec, pin_nid,
					    ai.bytes, sizeof(ai));
		hdmi_start_infoframe_trans(codec, pin_nid);
	}
}

static void hdmi_setup_audio_infoframe(struct hda_codec *codec,
				       struct hdmi_spec_per_pin *per_pin,
				       bool non_pcm)
{
	struct hdmi_spec *spec = codec->spec;
	struct hdac_chmap *chmap = &spec->chmap;
	hda_nid_t pin_nid = per_pin->pin_nid;
	int dev_id = per_pin->dev_id;
	int channels = per_pin->channels;
	int active_channels;
	struct hdmi_eld *eld;
	int ca;

	if (!channels)
		return;

	snd_hda_set_dev_select(codec, pin_nid, dev_id);

	/* some HW (e.g. HSW+) needs reprogramming the amp at each time */
	if (get_wcaps(codec, pin_nid) & AC_WCAP_OUT_AMP)
		snd_hda_codec_write(codec, pin_nid, 0,
					    AC_VERB_SET_AMP_GAIN_MUTE,
					    AMP_OUT_UNMUTE);

	eld = &per_pin->sink_eld;

	ca = snd_hdac_channel_allocation(&codec->core,
			eld->info.spk_alloc, channels,
			per_pin->chmap_set, non_pcm, per_pin->chmap);

	active_channels = snd_hdac_get_active_channels(ca);

	chmap->ops.set_channel_count(&codec->core, per_pin->cvt_nid,
						active_channels);

	/*
	 * always configure channel mapping, it may have been changed by the
	 * user in the meantime
	 */
	snd_hdac_setup_channel_mapping(&spec->chmap,
				pin_nid, non_pcm, ca, channels,
				per_pin->chmap, per_pin->chmap_set);

	spec->ops.pin_setup_infoframe(codec, pin_nid, dev_id,
				      ca, active_channels, eld->info.conn_type);

	per_pin->non_pcm = non_pcm;
}

/*
 * Unsolicited events
 */

static void hdmi_present_sense(struct hdmi_spec_per_pin *per_pin, int repoll);

static void check_presence_and_report(struct hda_codec *codec, hda_nid_t nid,
				      int dev_id)
{
	struct hdmi_spec *spec = codec->spec;
	int pin_idx = pin_id_to_pin_index(codec, nid, dev_id);

	if (pin_idx < 0)
		return;
	mutex_lock(&spec->pcm_lock);
	hdmi_present_sense(get_pin(spec, pin_idx), 1);
	mutex_unlock(&spec->pcm_lock);
}

static void jack_callback(struct hda_codec *codec,
			  struct hda_jack_callback *jack)
{
	/* stop polling when notification is enabled */
	if (codec_has_acomp(codec))
		return;

	check_presence_and_report(codec, jack->nid, jack->dev_id);
}

static void hdmi_intrinsic_event(struct hda_codec *codec, unsigned int res,
				 struct hda_jack_tbl *jack)
{
	jack->jack_dirty = 1;

	codec_dbg(codec,
		"HDMI hot plug event: Codec=%d Pin=%d Device=%d Inactive=%d Presence_Detect=%d ELD_Valid=%d\n",
		codec->addr, jack->nid, jack->dev_id, !!(res & AC_UNSOL_RES_IA),
		!!(res & AC_UNSOL_RES_PD), !!(res & AC_UNSOL_RES_ELDV));

	check_presence_and_report(codec, jack->nid, jack->dev_id);
}

static void hdmi_non_intrinsic_event(struct hda_codec *codec, unsigned int res)
{
	int tag = res >> AC_UNSOL_RES_TAG_SHIFT;
	int subtag = (res & AC_UNSOL_RES_SUBTAG) >> AC_UNSOL_RES_SUBTAG_SHIFT;
	int cp_state = !!(res & AC_UNSOL_RES_CP_STATE);
	int cp_ready = !!(res & AC_UNSOL_RES_CP_READY);

	codec_info(codec,
		"HDMI CP event: CODEC=%d TAG=%d SUBTAG=0x%x CP_STATE=%d CP_READY=%d\n",
		codec->addr,
		tag,
		subtag,
		cp_state,
		cp_ready);

	/* TODO */
	if (cp_state) {
		;
	}
	if (cp_ready) {
		;
	}
}


static void hdmi_unsol_event(struct hda_codec *codec, unsigned int res)
{
	int tag = res >> AC_UNSOL_RES_TAG_SHIFT;
	int subtag = (res & AC_UNSOL_RES_SUBTAG) >> AC_UNSOL_RES_SUBTAG_SHIFT;
	struct hda_jack_tbl *jack;

	if (codec_has_acomp(codec))
		return;

	if (codec->dp_mst) {
		int dev_entry =
			(res & AC_UNSOL_RES_DE) >> AC_UNSOL_RES_DE_SHIFT;

		jack = snd_hda_jack_tbl_get_from_tag(codec, tag, dev_entry);
	} else {
		jack = snd_hda_jack_tbl_get_from_tag(codec, tag, 0);
	}

	if (!jack) {
		codec_dbg(codec, "Unexpected HDMI event tag 0x%x\n", tag);
		return;
	}

	if (subtag == 0)
		hdmi_intrinsic_event(codec, res, jack);
	else
		hdmi_non_intrinsic_event(codec, res);
}

static void haswell_verify_D0(struct hda_codec *codec,
		hda_nid_t cvt_nid, hda_nid_t nid)
{
	int pwr;

	/* For Haswell, the converter 1/2 may keep in D3 state after bootup,
	 * thus pins could only choose converter 0 for use. Make sure the
	 * converters are in correct power state */
	if (!snd_hda_check_power_state(codec, cvt_nid, AC_PWRST_D0))
		snd_hda_codec_write(codec, cvt_nid, 0, AC_VERB_SET_POWER_STATE, AC_PWRST_D0);

	if (!snd_hda_check_power_state(codec, nid, AC_PWRST_D0)) {
		snd_hda_codec_write(codec, nid, 0, AC_VERB_SET_POWER_STATE,
				    AC_PWRST_D0);
		msleep(40);
		pwr = snd_hda_codec_read(codec, nid, 0, AC_VERB_GET_POWER_STATE, 0);
		pwr = (pwr & AC_PWRST_ACTUAL) >> AC_PWRST_ACTUAL_SHIFT;
		codec_dbg(codec, "Haswell HDMI audio: Power for pin 0x%x is now D%d\n", nid, pwr);
	}
}

/*
 * Callbacks
 */

/* HBR should be Non-PCM, 8 channels */
#define is_hbr_format(format) \
	((format & AC_FMT_TYPE_NON_PCM) && (format & AC_FMT_CHAN_MASK) == 7)

static int hdmi_pin_hbr_setup(struct hda_codec *codec, hda_nid_t pin_nid,
			      int dev_id, bool hbr)
{
	int pinctl, new_pinctl;

	if (snd_hda_query_pin_caps(codec, pin_nid) & AC_PINCAP_HBR) {
		snd_hda_set_dev_select(codec, pin_nid, dev_id);
		pinctl = snd_hda_codec_read(codec, pin_nid, 0,
					    AC_VERB_GET_PIN_WIDGET_CONTROL, 0);

		if (pinctl < 0)
			return hbr ? -EINVAL : 0;

		new_pinctl = pinctl & ~AC_PINCTL_EPT;
		if (hbr)
			new_pinctl |= AC_PINCTL_EPT_HBR;
		else
			new_pinctl |= AC_PINCTL_EPT_NATIVE;

		codec_dbg(codec,
			  "hdmi_pin_hbr_setup: NID=0x%x, %spinctl=0x%x\n",
			    pin_nid,
			    pinctl == new_pinctl ? "" : "new-",
			    new_pinctl);

		if (pinctl != new_pinctl)
			snd_hda_codec_write(codec, pin_nid, 0,
					    AC_VERB_SET_PIN_WIDGET_CONTROL,
					    new_pinctl);
	} else if (hbr)
		return -EINVAL;

	return 0;
}

static int hdmi_setup_stream(struct hda_codec *codec, hda_nid_t cvt_nid,
			      hda_nid_t pin_nid, int dev_id,
			      u32 stream_tag, int format)
{
	struct hdmi_spec *spec = codec->spec;
	unsigned int param;
	int err;

	err = spec->ops.pin_hbr_setup(codec, pin_nid, dev_id,
				      is_hbr_format(format));

	if (err) {
		codec_dbg(codec, "hdmi_setup_stream: HBR is not supported\n");
		return err;
	}

	if (spec->intel_hsw_fixup) {

		/*
		 * on recent platforms IEC Coding Type is required for HBR
		 * support, read current Digital Converter settings and set
		 * ICT bitfield if needed.
		 */
		param = snd_hda_codec_read(codec, cvt_nid, 0,
					   AC_VERB_GET_DIGI_CONVERT_1, 0);

		param = (param >> 16) & ~(AC_DIG3_ICT);

		/* on recent platforms ICT mode is required for HBR support */
		if (is_hbr_format(format))
			param |= 0x1;

		snd_hda_codec_write(codec, cvt_nid, 0,
				    AC_VERB_SET_DIGI_CONVERT_3, param);
	}

	snd_hda_codec_setup_stream(codec, cvt_nid, stream_tag, 0, format);
	return 0;
}

/* Try to find an available converter
 * If pin_idx is less then zero, just try to find an available converter.
 * Otherwise, try to find an available converter and get the cvt mux index
 * of the pin.
 */
static int hdmi_choose_cvt(struct hda_codec *codec,
			   int pin_idx, int *cvt_id)
{
	struct hdmi_spec *spec = codec->spec;
	struct hdmi_spec_per_pin *per_pin;
	struct hdmi_spec_per_cvt *per_cvt = NULL;
	int cvt_idx, mux_idx = 0;

	/* pin_idx < 0 means no pin will be bound to the converter */
	if (pin_idx < 0)
		per_pin = NULL;
	else
		per_pin = get_pin(spec, pin_idx);

	if (per_pin && per_pin->silent_stream) {
		cvt_idx = cvt_nid_to_cvt_index(codec, per_pin->cvt_nid);
		if (cvt_id)
			*cvt_id = cvt_idx;
		return 0;
	}

	/* Dynamically assign converter to stream */
	for (cvt_idx = 0; cvt_idx < spec->num_cvts; cvt_idx++) {
		per_cvt = get_cvt(spec, cvt_idx);

		/* Must not already be assigned */
		if (per_cvt->assigned)
			continue;
		if (per_pin == NULL)
			break;
		/* Must be in pin's mux's list of converters */
		for (mux_idx = 0; mux_idx < per_pin->num_mux_nids; mux_idx++)
			if (per_pin->mux_nids[mux_idx] == per_cvt->cvt_nid)
				break;
		/* Not in mux list */
		if (mux_idx == per_pin->num_mux_nids)
			continue;
		break;
	}

	/* No free converters */
	if (cvt_idx == spec->num_cvts)
		return -EBUSY;

	if (per_pin != NULL)
		per_pin->mux_idx = mux_idx;

	if (cvt_id)
		*cvt_id = cvt_idx;

	return 0;
}

/* Assure the pin select the right convetor */
static void intel_verify_pin_cvt_connect(struct hda_codec *codec,
			struct hdmi_spec_per_pin *per_pin)
{
	hda_nid_t pin_nid = per_pin->pin_nid;
	int mux_idx, curr;

	mux_idx = per_pin->mux_idx;
	curr = snd_hda_codec_read(codec, pin_nid, 0,
					  AC_VERB_GET_CONNECT_SEL, 0);
	if (curr != mux_idx)
		snd_hda_codec_write_cache(codec, pin_nid, 0,
					    AC_VERB_SET_CONNECT_SEL,
					    mux_idx);
}

/* get the mux index for the converter of the pins
 * converter's mux index is the same for all pins on Intel platform
 */
static int intel_cvt_id_to_mux_idx(struct hdmi_spec *spec,
			hda_nid_t cvt_nid)
{
	int i;

	for (i = 0; i < spec->num_cvts; i++)
		if (spec->cvt_nids[i] == cvt_nid)
			return i;
	return -EINVAL;
}

/* Intel HDMI workaround to fix audio routing issue:
 * For some Intel display codecs, pins share the same connection list.
 * So a conveter can be selected by multiple pins and playback on any of these
 * pins will generate sound on the external display, because audio flows from
 * the same converter to the display pipeline. Also muting one pin may make
 * other pins have no sound output.
 * So this function assures that an assigned converter for a pin is not selected
 * by any other pins.
 */
static void intel_not_share_assigned_cvt(struct hda_codec *codec,
					 hda_nid_t pin_nid,
					 int dev_id, int mux_idx)
{
	struct hdmi_spec *spec = codec->spec;
	hda_nid_t nid;
	int cvt_idx, curr;
	struct hdmi_spec_per_cvt *per_cvt;
	struct hdmi_spec_per_pin *per_pin;
	int pin_idx;

	/* configure the pins connections */
	for (pin_idx = 0; pin_idx < spec->num_pins; pin_idx++) {
		int dev_id_saved;
		int dev_num;

		per_pin = get_pin(spec, pin_idx);
		/*
		 * pin not connected to monitor
		 * no need to operate on it
		 */
		if (!per_pin->pcm)
			continue;

		if ((per_pin->pin_nid == pin_nid) &&
			(per_pin->dev_id == dev_id))
			continue;

		/*
		 * if per_pin->dev_id >= dev_num,
		 * snd_hda_get_dev_select() will fail,
		 * and the following operation is unpredictable.
		 * So skip this situation.
		 */
		dev_num = snd_hda_get_num_devices(codec, per_pin->pin_nid) + 1;
		if (per_pin->dev_id >= dev_num)
			continue;

		nid = per_pin->pin_nid;

		/*
		 * Calling this function should not impact
		 * on the device entry selection
		 * So let's save the dev id for each pin,
		 * and restore it when return
		 */
		dev_id_saved = snd_hda_get_dev_select(codec, nid);
		snd_hda_set_dev_select(codec, nid, per_pin->dev_id);
		curr = snd_hda_codec_read(codec, nid, 0,
					  AC_VERB_GET_CONNECT_SEL, 0);
		if (curr != mux_idx) {
			snd_hda_set_dev_select(codec, nid, dev_id_saved);
			continue;
		}


		/* choose an unassigned converter. The conveters in the
		 * connection list are in the same order as in the codec.
		 */
		for (cvt_idx = 0; cvt_idx < spec->num_cvts; cvt_idx++) {
			per_cvt = get_cvt(spec, cvt_idx);
			if (!per_cvt->assigned) {
				codec_dbg(codec,
					  "choose cvt %d for pin nid %d\n",
					cvt_idx, nid);
				snd_hda_codec_write_cache(codec, nid, 0,
					    AC_VERB_SET_CONNECT_SEL,
					    cvt_idx);
				break;
			}
		}
		snd_hda_set_dev_select(codec, nid, dev_id_saved);
	}
}

/* A wrapper of intel_not_share_asigned_cvt() */
static void intel_not_share_assigned_cvt_nid(struct hda_codec *codec,
			hda_nid_t pin_nid, int dev_id, hda_nid_t cvt_nid)
{
	int mux_idx;
	struct hdmi_spec *spec = codec->spec;

	/* On Intel platform, the mapping of converter nid to
	 * mux index of the pins are always the same.
	 * The pin nid may be 0, this means all pins will not
	 * share the converter.
	 */
	mux_idx = intel_cvt_id_to_mux_idx(spec, cvt_nid);
	if (mux_idx >= 0)
		intel_not_share_assigned_cvt(codec, pin_nid, dev_id, mux_idx);
}

/* skeleton caller of pin_cvt_fixup ops */
static void pin_cvt_fixup(struct hda_codec *codec,
			  struct hdmi_spec_per_pin *per_pin,
			  hda_nid_t cvt_nid)
{
	struct hdmi_spec *spec = codec->spec;

	if (spec->ops.pin_cvt_fixup)
		spec->ops.pin_cvt_fixup(codec, per_pin, cvt_nid);
}

/* called in hdmi_pcm_open when no pin is assigned to the PCM
 * in dyn_pcm_assign mode.
 */
static int hdmi_pcm_open_no_pin(struct hda_pcm_stream *hinfo,
			 struct hda_codec *codec,
			 struct snd_pcm_substream *substream)
{
	struct hdmi_spec *spec = codec->spec;
	struct snd_pcm_runtime *runtime = substream->runtime;
	int cvt_idx, pcm_idx;
	struct hdmi_spec_per_cvt *per_cvt = NULL;
	int err;

	pcm_idx = hinfo_to_pcm_index(codec, hinfo);
	if (pcm_idx < 0)
		return -EINVAL;

	err = hdmi_choose_cvt(codec, -1, &cvt_idx);
	if (err)
		return err;

	per_cvt = get_cvt(spec, cvt_idx);
	per_cvt->assigned = 1;
	hinfo->nid = per_cvt->cvt_nid;

	pin_cvt_fixup(codec, NULL, per_cvt->cvt_nid);

	set_bit(pcm_idx, &spec->pcm_in_use);
	/* todo: setup spdif ctls assign */

	/* Initially set the converter's capabilities */
	hinfo->channels_min = per_cvt->channels_min;
	hinfo->channels_max = per_cvt->channels_max;
	hinfo->rates = per_cvt->rates;
	hinfo->formats = per_cvt->formats;
	hinfo->maxbps = per_cvt->maxbps;

	/* Store the updated parameters */
	runtime->hw.channels_min = hinfo->channels_min;
	runtime->hw.channels_max = hinfo->channels_max;
	runtime->hw.formats = hinfo->formats;
	runtime->hw.rates = hinfo->rates;

	snd_pcm_hw_constraint_step(substream->runtime, 0,
				   SNDRV_PCM_HW_PARAM_CHANNELS, 2);
	return 0;
}

/*
 * HDA PCM callbacks
 */
static int hdmi_pcm_open(struct hda_pcm_stream *hinfo,
			 struct hda_codec *codec,
			 struct snd_pcm_substream *substream)
{
	struct hdmi_spec *spec = codec->spec;
	struct snd_pcm_runtime *runtime = substream->runtime;
	int pin_idx, cvt_idx, pcm_idx;
	struct hdmi_spec_per_pin *per_pin;
	struct hdmi_eld *eld;
	struct hdmi_spec_per_cvt *per_cvt = NULL;
	int err;

	/* Validate hinfo */
	pcm_idx = hinfo_to_pcm_index(codec, hinfo);
	if (pcm_idx < 0)
		return -EINVAL;

	mutex_lock(&spec->pcm_lock);
	pin_idx = hinfo_to_pin_index(codec, hinfo);
	if (!spec->dyn_pcm_assign) {
		if (snd_BUG_ON(pin_idx < 0)) {
			err = -EINVAL;
			goto unlock;
		}
	} else {
		/* no pin is assigned to the PCM
		 * PA need pcm open successfully when probe
		 */
		if (pin_idx < 0) {
			err = hdmi_pcm_open_no_pin(hinfo, codec, substream);
			goto unlock;
		}
	}

	err = hdmi_choose_cvt(codec, pin_idx, &cvt_idx);
	if (err < 0)
		goto unlock;

	per_cvt = get_cvt(spec, cvt_idx);
	/* Claim converter */
	per_cvt->assigned = 1;

	set_bit(pcm_idx, &spec->pcm_in_use);
	per_pin = get_pin(spec, pin_idx);
	per_pin->cvt_nid = per_cvt->cvt_nid;
	hinfo->nid = per_cvt->cvt_nid;

	/* flip stripe flag for the assigned stream if supported */
	if (get_wcaps(codec, per_cvt->cvt_nid) & AC_WCAP_STRIPE)
		azx_stream(get_azx_dev(substream))->stripe = 1;

	snd_hda_set_dev_select(codec, per_pin->pin_nid, per_pin->dev_id);
	snd_hda_codec_write_cache(codec, per_pin->pin_nid, 0,
			    AC_VERB_SET_CONNECT_SEL,
			    per_pin->mux_idx);

	/* configure unused pins to choose other converters */
	pin_cvt_fixup(codec, per_pin, 0);

	snd_hda_spdif_ctls_assign(codec, pcm_idx, per_cvt->cvt_nid);

	/* Initially set the converter's capabilities */
	hinfo->channels_min = per_cvt->channels_min;
	hinfo->channels_max = per_cvt->channels_max;
	hinfo->rates = per_cvt->rates;
	hinfo->formats = per_cvt->formats;
	hinfo->maxbps = per_cvt->maxbps;

	eld = &per_pin->sink_eld;
	/* Restrict capabilities by ELD if this isn't disabled */
	if (!static_hdmi_pcm && eld->eld_valid) {
		snd_hdmi_eld_update_pcm_info(&eld->info, hinfo);
		if (hinfo->channels_min > hinfo->channels_max ||
		    !hinfo->rates || !hinfo->formats) {
			per_cvt->assigned = 0;
			hinfo->nid = 0;
			snd_hda_spdif_ctls_unassign(codec, pcm_idx);
			err = -ENODEV;
			goto unlock;
		}
	}

	/* Store the updated parameters */
	runtime->hw.channels_min = hinfo->channels_min;
	runtime->hw.channels_max = hinfo->channels_max;
	runtime->hw.formats = hinfo->formats;
	runtime->hw.rates = hinfo->rates;

	snd_pcm_hw_constraint_step(substream->runtime, 0,
				   SNDRV_PCM_HW_PARAM_CHANNELS, 2);
 unlock:
	mutex_unlock(&spec->pcm_lock);
	return err;
}

/*
 * HDA/HDMI auto parsing
 */
static int hdmi_read_pin_conn(struct hda_codec *codec, int pin_idx)
{
	struct hdmi_spec *spec = codec->spec;
	struct hdmi_spec_per_pin *per_pin = get_pin(spec, pin_idx);
	hda_nid_t pin_nid = per_pin->pin_nid;
	int dev_id = per_pin->dev_id;
	int conns;

	if (!(get_wcaps(codec, pin_nid) & AC_WCAP_CONN_LIST)) {
		codec_warn(codec,
			   "HDMI: pin %d wcaps %#x does not support connection list\n",
			   pin_nid, get_wcaps(codec, pin_nid));
		return -EINVAL;
	}

	snd_hda_set_dev_select(codec, pin_nid, dev_id);

	if (spec->intel_hsw_fixup) {
		conns = spec->num_cvts;
		memcpy(per_pin->mux_nids, spec->cvt_nids,
		       sizeof(hda_nid_t) * conns);
	} else {
		conns = snd_hda_get_raw_connections(codec, pin_nid,
						    per_pin->mux_nids,
						    HDA_MAX_CONNECTIONS);
	}

	/* all the device entries on the same pin have the same conn list */
	per_pin->num_mux_nids = conns;

	return 0;
}

static int hdmi_find_pcm_slot(struct hdmi_spec *spec,
			      struct hdmi_spec_per_pin *per_pin)
{
	int i;

	/*
	 * generic_hdmi_build_pcms() may allocate extra PCMs on some
	 * platforms (with maximum of 'num_nids + dev_num - 1')
	 *
	 * The per_pin of pin_nid_idx=n and dev_id=m prefers to get pcm-n
	 * if m==0. This guarantees that dynamic pcm assignments are compatible
	 * with the legacy static per_pin-pcm assignment that existed in the
	 * days before DP-MST.
	 *
	 * Intel DP-MST prefers this legacy behavior for compatibility, too.
	 *
	 * per_pin of m!=0 prefers to get pcm=(num_nids + (m - 1)).
	 */

	if (per_pin->dev_id == 0 || spec->intel_hsw_fixup) {
		if (!test_bit(per_pin->pin_nid_idx, &spec->pcm_bitmap))
			return per_pin->pin_nid_idx;
	} else {
		i = spec->num_nids + (per_pin->dev_id - 1);
		if (i < spec->pcm_used && !(test_bit(i, &spec->pcm_bitmap)))
			return i;
	}

	/* have a second try; check the area over num_nids */
	for (i = spec->num_nids; i < spec->pcm_used; i++) {
		if (!test_bit(i, &spec->pcm_bitmap))
			return i;
	}

	/* the last try; check the empty slots in pins */
	for (i = 0; i < spec->num_nids; i++) {
		if (!test_bit(i, &spec->pcm_bitmap))
			return i;
	}
	return -EBUSY;
}

static void hdmi_attach_hda_pcm(struct hdmi_spec *spec,
				struct hdmi_spec_per_pin *per_pin)
{
	int idx;

	/* pcm already be attached to the pin */
	if (per_pin->pcm)
		return;
	idx = hdmi_find_pcm_slot(spec, per_pin);
	if (idx == -EBUSY)
		return;
	per_pin->pcm_idx = idx;
	per_pin->pcm = get_hdmi_pcm(spec, idx);
	set_bit(idx, &spec->pcm_bitmap);
}

static void hdmi_detach_hda_pcm(struct hdmi_spec *spec,
				struct hdmi_spec_per_pin *per_pin)
{
	int idx;

	/* pcm already be detached from the pin */
	if (!per_pin->pcm)
		return;
	idx = per_pin->pcm_idx;
	per_pin->pcm_idx = -1;
	per_pin->pcm = NULL;
	if (idx >= 0 && idx < spec->pcm_used)
		clear_bit(idx, &spec->pcm_bitmap);
}

static int hdmi_get_pin_cvt_mux(struct hdmi_spec *spec,
		struct hdmi_spec_per_pin *per_pin, hda_nid_t cvt_nid)
{
	int mux_idx;

	for (mux_idx = 0; mux_idx < per_pin->num_mux_nids; mux_idx++)
		if (per_pin->mux_nids[mux_idx] == cvt_nid)
			break;
	return mux_idx;
}

static bool check_non_pcm_per_cvt(struct hda_codec *codec, hda_nid_t cvt_nid);

static void hdmi_pcm_setup_pin(struct hdmi_spec *spec,
			   struct hdmi_spec_per_pin *per_pin)
{
	struct hda_codec *codec = per_pin->codec;
	struct hda_pcm *pcm;
	struct hda_pcm_stream *hinfo;
	struct snd_pcm_substream *substream;
	int mux_idx;
	bool non_pcm;

	if (per_pin->pcm_idx >= 0 && per_pin->pcm_idx < spec->pcm_used)
		pcm = get_pcm_rec(spec, per_pin->pcm_idx);
	else
		return;
	if (!pcm->pcm)
		return;
	if (!test_bit(per_pin->pcm_idx, &spec->pcm_in_use))
		return;

	/* hdmi audio only uses playback and one substream */
	hinfo = pcm->stream;
	substream = pcm->pcm->streams[0].substream;

	per_pin->cvt_nid = hinfo->nid;

	mux_idx = hdmi_get_pin_cvt_mux(spec, per_pin, hinfo->nid);
	if (mux_idx < per_pin->num_mux_nids) {
		snd_hda_set_dev_select(codec, per_pin->pin_nid,
				   per_pin->dev_id);
		snd_hda_codec_write_cache(codec, per_pin->pin_nid, 0,
				AC_VERB_SET_CONNECT_SEL,
				mux_idx);
	}
	snd_hda_spdif_ctls_assign(codec, per_pin->pcm_idx, hinfo->nid);

	non_pcm = check_non_pcm_per_cvt(codec, hinfo->nid);
	if (substream->runtime)
		per_pin->channels = substream->runtime->channels;
	per_pin->setup = true;
	per_pin->mux_idx = mux_idx;

	hdmi_setup_audio_infoframe(codec, per_pin, non_pcm);
}

static void hdmi_pcm_reset_pin(struct hdmi_spec *spec,
			   struct hdmi_spec_per_pin *per_pin)
{
	if (per_pin->pcm_idx >= 0 && per_pin->pcm_idx < spec->pcm_used)
		snd_hda_spdif_ctls_unassign(per_pin->codec, per_pin->pcm_idx);

	per_pin->chmap_set = false;
	memset(per_pin->chmap, 0, sizeof(per_pin->chmap));

	per_pin->setup = false;
	per_pin->channels = 0;
}

static struct snd_jack *pin_idx_to_pcm_jack(struct hda_codec *codec,
					    struct hdmi_spec_per_pin *per_pin)
{
	struct hdmi_spec *spec = codec->spec;

	if (per_pin->pcm_idx >= 0)
		return spec->pcm_rec[per_pin->pcm_idx].jack;
	else
		return NULL;
}

/* update per_pin ELD from the given new ELD;
 * setup info frame and notification accordingly
 * also notify ELD kctl and report jack status changes
 */
static void update_eld(struct hda_codec *codec,
		       struct hdmi_spec_per_pin *per_pin,
		       struct hdmi_eld *eld,
		       int repoll)
{
	struct hdmi_eld *pin_eld = &per_pin->sink_eld;
	struct hdmi_spec *spec = codec->spec;
	struct snd_jack *pcm_jack;
	bool old_eld_valid = pin_eld->eld_valid;
	bool eld_changed;
	int pcm_idx;

	if (eld->eld_valid) {
		if (eld->eld_size <= 0 ||
		    snd_hdmi_parse_eld(codec, &eld->info, eld->eld_buffer,
				       eld->eld_size) < 0) {
			eld->eld_valid = false;
			if (repoll) {
				schedule_delayed_work(&per_pin->work,
						      msecs_to_jiffies(300));
				return;
			}
		}
	}

	if (!eld->eld_valid || eld->eld_size <= 0) {
		eld->eld_valid = false;
		eld->eld_size = 0;
	}

	/* for monitor disconnection, save pcm_idx firstly */
	pcm_idx = per_pin->pcm_idx;

	/*
	 * pcm_idx >=0 before update_eld() means it is in monitor
	 * disconnected event. Jack must be fetched before update_eld().
	 */
	pcm_jack = pin_idx_to_pcm_jack(codec, per_pin);

	if (spec->dyn_pcm_assign) {
		if (eld->eld_valid) {
			hdmi_attach_hda_pcm(spec, per_pin);
			hdmi_pcm_setup_pin(spec, per_pin);
		} else {
			hdmi_pcm_reset_pin(spec, per_pin);
			hdmi_detach_hda_pcm(spec, per_pin);
		}
	}
	/* if pcm_idx == -1, it means this is in monitor connection event
	 * we can get the correct pcm_idx now.
	 */
	if (pcm_idx == -1)
		pcm_idx = per_pin->pcm_idx;
	if (!pcm_jack)
		pcm_jack = pin_idx_to_pcm_jack(codec, per_pin);

	if (eld->eld_valid)
		snd_hdmi_show_eld(codec, &eld->info);

	eld_changed = (pin_eld->eld_valid != eld->eld_valid);
	eld_changed |= (pin_eld->monitor_present != eld->monitor_present);
	if (!eld_changed && eld->eld_valid && pin_eld->eld_valid)
		if (pin_eld->eld_size != eld->eld_size ||
		    memcmp(pin_eld->eld_buffer, eld->eld_buffer,
			   eld->eld_size) != 0)
			eld_changed = true;

	if (eld_changed) {
		pin_eld->monitor_present = eld->monitor_present;
		pin_eld->eld_valid = eld->eld_valid;
		pin_eld->eld_size = eld->eld_size;
		if (eld->eld_valid)
			memcpy(pin_eld->eld_buffer, eld->eld_buffer,
			       eld->eld_size);
		pin_eld->info = eld->info;
	}

	/*
	 * Re-setup pin and infoframe. This is needed e.g. when
	 * - sink is first plugged-in
	 * - transcoder can change during stream playback on Haswell
	 *   and this can make HW reset converter selection on a pin.
	 */
	if (eld->eld_valid && !old_eld_valid && per_pin->setup) {
		pin_cvt_fixup(codec, per_pin, 0);
		hdmi_setup_audio_infoframe(codec, per_pin, per_pin->non_pcm);
	}

	if (eld_changed && pcm_idx >= 0)
		snd_ctl_notify(codec->card,
			       SNDRV_CTL_EVENT_MASK_VALUE |
			       SNDRV_CTL_EVENT_MASK_INFO,
			       &get_hdmi_pcm(spec, pcm_idx)->eld_ctl->id);

	if (eld_changed && pcm_jack)
		snd_jack_report(pcm_jack,
				(eld->monitor_present && eld->eld_valid) ?
				SND_JACK_AVOUT : 0);
}

/* update ELD and jack state via HD-audio verbs */
static void hdmi_present_sense_via_verbs(struct hdmi_spec_per_pin *per_pin,
					 int repoll)
{
	struct hda_codec *codec = per_pin->codec;
	struct hdmi_spec *spec = codec->spec;
	struct hdmi_eld *eld = &spec->temp_eld;
	hda_nid_t pin_nid = per_pin->pin_nid;
	int dev_id = per_pin->dev_id;
	/*
	 * Always execute a GetPinSense verb here, even when called from
	 * hdmi_intrinsic_event; for some NVIDIA HW, the unsolicited
	 * response's PD bit is not the real PD value, but indicates that
	 * the real PD value changed. An older version of the HD-audio
	 * specification worked this way. Hence, we just ignore the data in
	 * the unsolicited response to avoid custom WARs.
	 */
	int present;
	int ret;

	ret = snd_hda_power_up_pm(codec);
	if (ret < 0 && pm_runtime_suspended(hda_codec_dev(codec)))
		goto out;

	present = snd_hda_jack_pin_sense(codec, pin_nid, dev_id);

	mutex_lock(&per_pin->lock);
	eld->monitor_present = !!(present & AC_PINSENSE_PRESENCE);
	if (eld->monitor_present)
		eld->eld_valid  = !!(present & AC_PINSENSE_ELDV);
	else
		eld->eld_valid = false;

	codec_dbg(codec,
		"HDMI status: Codec=%d Pin=%d Presence_Detect=%d ELD_Valid=%d\n",
		codec->addr, pin_nid, eld->monitor_present, eld->eld_valid);

	if (eld->eld_valid) {
		if (spec->ops.pin_get_eld(codec, pin_nid, dev_id,
					  eld->eld_buffer, &eld->eld_size) < 0)
			eld->eld_valid = false;
	}

	update_eld(codec, per_pin, eld, repoll);
	mutex_unlock(&per_pin->lock);
 out:
	snd_hda_power_down_pm(codec);
}

#define I915_SILENT_RATE		48000
#define I915_SILENT_CHANNELS		2
#define I915_SILENT_FORMAT		SNDRV_PCM_FORMAT_S16_LE
#define I915_SILENT_FORMAT_BITS	16
#define I915_SILENT_FMT_MASK		0xf

static void silent_stream_enable(struct hda_codec *codec,
				 struct hdmi_spec_per_pin *per_pin)
{
	struct hdmi_spec *spec = codec->spec;
	struct hdmi_spec_per_cvt *per_cvt;
	int cvt_idx, pin_idx, err;
	unsigned int format;

	mutex_lock(&per_pin->lock);

	if (per_pin->setup) {
		codec_dbg(codec, "hdmi: PCM already open, no silent stream\n");
		goto unlock_out;
	}
<<<<<<< HEAD

	pin_idx = pin_id_to_pin_index(codec, per_pin->pin_nid, per_pin->dev_id);
	err = hdmi_choose_cvt(codec, pin_idx, &cvt_idx);
	if (err) {
		codec_err(codec, "hdmi: no free converter to enable silent mode\n");
		goto unlock_out;
	}

	per_cvt = get_cvt(spec, cvt_idx);
	per_cvt->assigned = 1;
	per_pin->cvt_nid = per_cvt->cvt_nid;
	per_pin->silent_stream = true;

	codec_dbg(codec, "hdmi: enabling silent stream pin-NID=0x%x cvt-NID=0x%x\n",
		  per_pin->pin_nid, per_cvt->cvt_nid);

	snd_hda_set_dev_select(codec, per_pin->pin_nid, per_pin->dev_id);
	snd_hda_codec_write_cache(codec, per_pin->pin_nid, 0,
				  AC_VERB_SET_CONNECT_SEL,
				  per_pin->mux_idx);

=======

	pin_idx = pin_id_to_pin_index(codec, per_pin->pin_nid, per_pin->dev_id);
	err = hdmi_choose_cvt(codec, pin_idx, &cvt_idx);
	if (err) {
		codec_err(codec, "hdmi: no free converter to enable silent mode\n");
		goto unlock_out;
	}

	per_cvt = get_cvt(spec, cvt_idx);
	per_cvt->assigned = 1;
	per_pin->cvt_nid = per_cvt->cvt_nid;
	per_pin->silent_stream = true;

	codec_dbg(codec, "hdmi: enabling silent stream pin-NID=0x%x cvt-NID=0x%x\n",
		  per_pin->pin_nid, per_cvt->cvt_nid);

	snd_hda_set_dev_select(codec, per_pin->pin_nid, per_pin->dev_id);
	snd_hda_codec_write_cache(codec, per_pin->pin_nid, 0,
				  AC_VERB_SET_CONNECT_SEL,
				  per_pin->mux_idx);

>>>>>>> 1ec187ab
	/* configure unused pins to choose other converters */
	pin_cvt_fixup(codec, per_pin, 0);

	snd_hdac_sync_audio_rate(&codec->core, per_pin->pin_nid,
				 per_pin->dev_id, I915_SILENT_RATE);

	/* trigger silent stream generation in hw */
	format = snd_hdac_calc_stream_format(I915_SILENT_RATE, I915_SILENT_CHANNELS,
					     I915_SILENT_FORMAT, I915_SILENT_FORMAT_BITS, 0);
	snd_hda_codec_setup_stream(codec, per_pin->cvt_nid,
				   I915_SILENT_FMT_MASK, I915_SILENT_FMT_MASK, format);
	usleep_range(100, 200);
	snd_hda_codec_setup_stream(codec, per_pin->cvt_nid, I915_SILENT_FMT_MASK, 0, format);

	per_pin->channels = I915_SILENT_CHANNELS;
	hdmi_setup_audio_infoframe(codec, per_pin, per_pin->non_pcm);

 unlock_out:
	mutex_unlock(&per_pin->lock);
}

static void silent_stream_disable(struct hda_codec *codec,
				  struct hdmi_spec_per_pin *per_pin)
{
	struct hdmi_spec *spec = codec->spec;
	struct hdmi_spec_per_cvt *per_cvt;
	int cvt_idx;

	mutex_lock(&per_pin->lock);
	if (!per_pin->silent_stream)
		goto unlock_out;

	codec_dbg(codec, "HDMI: disable silent stream on pin-NID=0x%x cvt-NID=0x%x\n",
		  per_pin->pin_nid, per_pin->cvt_nid);

	cvt_idx = cvt_nid_to_cvt_index(codec, per_pin->cvt_nid);
	if (cvt_idx >= 0 && cvt_idx < spec->num_cvts) {
		per_cvt = get_cvt(spec, cvt_idx);
		per_cvt->assigned = 0;
	}

	per_pin->cvt_nid = 0;
	per_pin->silent_stream = false;

 unlock_out:
	mutex_unlock(&per_pin->lock);
}

/* update ELD and jack state via audio component */
static void sync_eld_via_acomp(struct hda_codec *codec,
			       struct hdmi_spec_per_pin *per_pin)
{
	struct hdmi_spec *spec = codec->spec;
	struct hdmi_eld *eld = &spec->temp_eld;
	bool monitor_prev, monitor_next;

	mutex_lock(&per_pin->lock);
	eld->monitor_present = false;
	monitor_prev = per_pin->sink_eld.monitor_present;
	eld->eld_size = snd_hdac_acomp_get_eld(&codec->core, per_pin->pin_nid,
				      per_pin->dev_id, &eld->monitor_present,
				      eld->eld_buffer, ELD_MAX_SIZE);
	eld->eld_valid = (eld->eld_size > 0);
	update_eld(codec, per_pin, eld, 0);
	monitor_next = per_pin->sink_eld.monitor_present;
	mutex_unlock(&per_pin->lock);

	/*
	 * Power-up will call hdmi_present_sense, so the PM calls
	 * have to be done without mutex held.
	 */

	if (spec->send_silent_stream) {
		int pm_ret;

		if (!monitor_prev && monitor_next) {
			pm_ret = snd_hda_power_up_pm(codec);
			if (pm_ret < 0)
				codec_err(codec,
				"Monitor plugged-in, Failed to power up codec ret=[%d]\n",
				pm_ret);
			silent_stream_enable(codec, per_pin);
		} else if (monitor_prev && !monitor_next) {
			silent_stream_disable(codec, per_pin);
			pm_ret = snd_hda_power_down_pm(codec);
			if (pm_ret < 0)
				codec_err(codec,
				"Monitor plugged-out, Failed to power down codec ret=[%d]\n",
				pm_ret);
		}
	}
}

static void hdmi_present_sense(struct hdmi_spec_per_pin *per_pin, int repoll)
{
	struct hda_codec *codec = per_pin->codec;

	if (!codec_has_acomp(codec))
		hdmi_present_sense_via_verbs(per_pin, repoll);
	else
		sync_eld_via_acomp(codec, per_pin);
}

static void hdmi_repoll_eld(struct work_struct *work)
{
	struct hdmi_spec_per_pin *per_pin =
	container_of(to_delayed_work(work), struct hdmi_spec_per_pin, work);
	struct hda_codec *codec = per_pin->codec;
	struct hdmi_spec *spec = codec->spec;
	struct hda_jack_tbl *jack;

	jack = snd_hda_jack_tbl_get_mst(codec, per_pin->pin_nid,
					per_pin->dev_id);
	if (jack)
		jack->jack_dirty = 1;

	if (per_pin->repoll_count++ > 6)
		per_pin->repoll_count = 0;

	mutex_lock(&spec->pcm_lock);
	hdmi_present_sense(per_pin, per_pin->repoll_count);
	mutex_unlock(&spec->pcm_lock);
}

static int hdmi_add_pin(struct hda_codec *codec, hda_nid_t pin_nid)
{
	struct hdmi_spec *spec = codec->spec;
	unsigned int caps, config;
	int pin_idx;
	struct hdmi_spec_per_pin *per_pin;
	int err;
	int dev_num, i;

	caps = snd_hda_query_pin_caps(codec, pin_nid);
	if (!(caps & (AC_PINCAP_HDMI | AC_PINCAP_DP)))
		return 0;

	/*
	 * For DP MST audio, Configuration Default is the same for
	 * all device entries on the same pin
	 */
	config = snd_hda_codec_get_pincfg(codec, pin_nid);
	if (get_defcfg_connect(config) == AC_JACK_PORT_NONE &&
	    !spec->force_connect)
		return 0;

	/*
	 * To simplify the implementation, malloc all
	 * the virtual pins in the initialization statically
	 */
	if (spec->intel_hsw_fixup) {
		/*
		 * On Intel platforms, device entries number is
		 * changed dynamically. If there is a DP MST
		 * hub connected, the device entries number is 3.
		 * Otherwise, it is 1.
		 * Here we manually set dev_num to 3, so that
		 * we can initialize all the device entries when
		 * bootup statically.
		 */
		dev_num = 3;
		spec->dev_num = 3;
	} else if (spec->dyn_pcm_assign && codec->dp_mst) {
		dev_num = snd_hda_get_num_devices(codec, pin_nid) + 1;
		/*
		 * spec->dev_num is the maxinum number of device entries
		 * among all the pins
		 */
		spec->dev_num = (spec->dev_num > dev_num) ?
			spec->dev_num : dev_num;
	} else {
		/*
		 * If the platform doesn't support DP MST,
		 * manually set dev_num to 1. This means
		 * the pin has only one device entry.
		 */
		dev_num = 1;
		spec->dev_num = 1;
	}

	for (i = 0; i < dev_num; i++) {
		pin_idx = spec->num_pins;
		per_pin = snd_array_new(&spec->pins);

		if (!per_pin)
			return -ENOMEM;

		if (spec->dyn_pcm_assign) {
			per_pin->pcm = NULL;
			per_pin->pcm_idx = -1;
		} else {
			per_pin->pcm = get_hdmi_pcm(spec, pin_idx);
			per_pin->pcm_idx = pin_idx;
		}
		per_pin->pin_nid = pin_nid;
		per_pin->pin_nid_idx = spec->num_nids;
		per_pin->dev_id = i;
		per_pin->non_pcm = false;
		snd_hda_set_dev_select(codec, pin_nid, i);
		err = hdmi_read_pin_conn(codec, pin_idx);
		if (err < 0)
			return err;
		spec->num_pins++;
	}
	spec->num_nids++;

	return 0;
}

static int hdmi_add_cvt(struct hda_codec *codec, hda_nid_t cvt_nid)
{
	struct hdmi_spec *spec = codec->spec;
	struct hdmi_spec_per_cvt *per_cvt;
	unsigned int chans;
	int err;

	chans = get_wcaps(codec, cvt_nid);
	chans = get_wcaps_channels(chans);

	per_cvt = snd_array_new(&spec->cvts);
	if (!per_cvt)
		return -ENOMEM;

	per_cvt->cvt_nid = cvt_nid;
	per_cvt->channels_min = 2;
	if (chans <= 16) {
		per_cvt->channels_max = chans;
		if (chans > spec->chmap.channels_max)
			spec->chmap.channels_max = chans;
	}

	err = snd_hda_query_supported_pcm(codec, cvt_nid,
					  &per_cvt->rates,
					  &per_cvt->formats,
					  &per_cvt->maxbps);
	if (err < 0)
		return err;

	if (spec->num_cvts < ARRAY_SIZE(spec->cvt_nids))
		spec->cvt_nids[spec->num_cvts] = cvt_nid;
	spec->num_cvts++;

	return 0;
}

static const struct snd_pci_quirk force_connect_list[] = {
	SND_PCI_QUIRK(0x103c, 0x870f, "HP", 1),
	SND_PCI_QUIRK(0x103c, 0x871a, "HP", 1),
	{}
};

static int hdmi_parse_codec(struct hda_codec *codec)
{
	struct hdmi_spec *spec = codec->spec;
	hda_nid_t start_nid;
	unsigned int caps;
	int i, nodes;
	const struct snd_pci_quirk *q;

	nodes = snd_hda_get_sub_nodes(codec, codec->core.afg, &start_nid);
	if (!start_nid || nodes < 0) {
		codec_warn(codec, "HDMI: failed to get afg sub nodes\n");
		return -EINVAL;
	}

	q = snd_pci_quirk_lookup(codec->bus->pci, force_connect_list);

	if (q && q->value)
		spec->force_connect = true;

	/*
	 * hdmi_add_pin() assumes total amount of converters to
	 * be known, so first discover all converters
	 */
	for (i = 0; i < nodes; i++) {
		hda_nid_t nid = start_nid + i;

		caps = get_wcaps(codec, nid);

		if (!(caps & AC_WCAP_DIGITAL))
			continue;

		if (get_wcaps_type(caps) == AC_WID_AUD_OUT)
			hdmi_add_cvt(codec, nid);
	}

	/* discover audio pins */
	for (i = 0; i < nodes; i++) {
		hda_nid_t nid = start_nid + i;

		caps = get_wcaps(codec, nid);

		if (!(caps & AC_WCAP_DIGITAL))
			continue;

		if (get_wcaps_type(caps) == AC_WID_PIN)
			hdmi_add_pin(codec, nid);
	}

	return 0;
}

/*
 */
static bool check_non_pcm_per_cvt(struct hda_codec *codec, hda_nid_t cvt_nid)
{
	struct hda_spdif_out *spdif;
	bool non_pcm;

	mutex_lock(&codec->spdif_mutex);
	spdif = snd_hda_spdif_out_of_nid(codec, cvt_nid);
	/* Add sanity check to pass klockwork check.
	 * This should never happen.
	 */
	if (WARN_ON(spdif == NULL)) {
		mutex_unlock(&codec->spdif_mutex);
		return true;
	}
	non_pcm = !!(spdif->status & IEC958_AES0_NONAUDIO);
	mutex_unlock(&codec->spdif_mutex);
	return non_pcm;
}

/*
 * HDMI callbacks
 */

static int generic_hdmi_playback_pcm_prepare(struct hda_pcm_stream *hinfo,
					   struct hda_codec *codec,
					   unsigned int stream_tag,
					   unsigned int format,
					   struct snd_pcm_substream *substream)
{
	hda_nid_t cvt_nid = hinfo->nid;
	struct hdmi_spec *spec = codec->spec;
	int pin_idx;
	struct hdmi_spec_per_pin *per_pin;
	struct snd_pcm_runtime *runtime = substream->runtime;
	bool non_pcm;
	int pinctl, stripe;
	int err = 0;

	mutex_lock(&spec->pcm_lock);
	pin_idx = hinfo_to_pin_index(codec, hinfo);
	if (spec->dyn_pcm_assign && pin_idx < 0) {
		/* when dyn_pcm_assign and pcm is not bound to a pin
		 * skip pin setup and return 0 to make audio playback
		 * be ongoing
		 */
		pin_cvt_fixup(codec, NULL, cvt_nid);
		snd_hda_codec_setup_stream(codec, cvt_nid,
					stream_tag, 0, format);
		goto unlock;
	}

	if (snd_BUG_ON(pin_idx < 0)) {
		err = -EINVAL;
		goto unlock;
	}
	per_pin = get_pin(spec, pin_idx);

	/* Verify pin:cvt selections to avoid silent audio after S3.
	 * After S3, the audio driver restores pin:cvt selections
	 * but this can happen before gfx is ready and such selection
	 * is overlooked by HW. Thus multiple pins can share a same
	 * default convertor and mute control will affect each other,
	 * which can cause a resumed audio playback become silent
	 * after S3.
	 */
	pin_cvt_fixup(codec, per_pin, 0);

	/* Call sync_audio_rate to set the N/CTS/M manually if necessary */
	/* Todo: add DP1.2 MST audio support later */
	if (codec_has_acomp(codec))
		snd_hdac_sync_audio_rate(&codec->core, per_pin->pin_nid,
					 per_pin->dev_id, runtime->rate);

	non_pcm = check_non_pcm_per_cvt(codec, cvt_nid);
	mutex_lock(&per_pin->lock);
	per_pin->channels = substream->runtime->channels;
	per_pin->setup = true;

	if (get_wcaps(codec, cvt_nid) & AC_WCAP_STRIPE) {
		stripe = snd_hdac_get_stream_stripe_ctl(&codec->bus->core,
							substream);
		snd_hda_codec_write(codec, cvt_nid, 0,
				    AC_VERB_SET_STRIPE_CONTROL,
				    stripe);
	}

	hdmi_setup_audio_infoframe(codec, per_pin, non_pcm);
	mutex_unlock(&per_pin->lock);
	if (spec->dyn_pin_out) {
		snd_hda_set_dev_select(codec, per_pin->pin_nid,
				       per_pin->dev_id);
		pinctl = snd_hda_codec_read(codec, per_pin->pin_nid, 0,
					    AC_VERB_GET_PIN_WIDGET_CONTROL, 0);
		snd_hda_codec_write(codec, per_pin->pin_nid, 0,
				    AC_VERB_SET_PIN_WIDGET_CONTROL,
				    pinctl | PIN_OUT);
	}

	/* snd_hda_set_dev_select() has been called before */
	err = spec->ops.setup_stream(codec, cvt_nid, per_pin->pin_nid,
				     per_pin->dev_id, stream_tag, format);
 unlock:
	mutex_unlock(&spec->pcm_lock);
	return err;
}

static int generic_hdmi_playback_pcm_cleanup(struct hda_pcm_stream *hinfo,
					     struct hda_codec *codec,
					     struct snd_pcm_substream *substream)
{
	snd_hda_codec_cleanup_stream(codec, hinfo->nid);
	return 0;
}

static int hdmi_pcm_close(struct hda_pcm_stream *hinfo,
			  struct hda_codec *codec,
			  struct snd_pcm_substream *substream)
{
	struct hdmi_spec *spec = codec->spec;
	int cvt_idx, pin_idx, pcm_idx;
	struct hdmi_spec_per_cvt *per_cvt;
	struct hdmi_spec_per_pin *per_pin;
	int pinctl;
	int err = 0;

	mutex_lock(&spec->pcm_lock);
	if (hinfo->nid) {
		pcm_idx = hinfo_to_pcm_index(codec, hinfo);
		if (snd_BUG_ON(pcm_idx < 0)) {
			err = -EINVAL;
			goto unlock;
		}
		cvt_idx = cvt_nid_to_cvt_index(codec, hinfo->nid);
		if (snd_BUG_ON(cvt_idx < 0)) {
			err = -EINVAL;
			goto unlock;
		}
		per_cvt = get_cvt(spec, cvt_idx);
		per_cvt->assigned = 0;
		hinfo->nid = 0;

		azx_stream(get_azx_dev(substream))->stripe = 0;

		snd_hda_spdif_ctls_unassign(codec, pcm_idx);
		clear_bit(pcm_idx, &spec->pcm_in_use);
		pin_idx = hinfo_to_pin_index(codec, hinfo);
		if (spec->dyn_pcm_assign && pin_idx < 0)
			goto unlock;

		if (snd_BUG_ON(pin_idx < 0)) {
			err = -EINVAL;
			goto unlock;
		}
		per_pin = get_pin(spec, pin_idx);

		if (spec->dyn_pin_out) {
			snd_hda_set_dev_select(codec, per_pin->pin_nid,
					       per_pin->dev_id);
			pinctl = snd_hda_codec_read(codec, per_pin->pin_nid, 0,
					AC_VERB_GET_PIN_WIDGET_CONTROL, 0);
			snd_hda_codec_write(codec, per_pin->pin_nid, 0,
					    AC_VERB_SET_PIN_WIDGET_CONTROL,
					    pinctl & ~PIN_OUT);
		}

		mutex_lock(&per_pin->lock);
		per_pin->chmap_set = false;
		memset(per_pin->chmap, 0, sizeof(per_pin->chmap));

		per_pin->setup = false;
		per_pin->channels = 0;
		mutex_unlock(&per_pin->lock);
	}

unlock:
	mutex_unlock(&spec->pcm_lock);

	return err;
}

static const struct hda_pcm_ops generic_ops = {
	.open = hdmi_pcm_open,
	.close = hdmi_pcm_close,
	.prepare = generic_hdmi_playback_pcm_prepare,
	.cleanup = generic_hdmi_playback_pcm_cleanup,
};

static int hdmi_get_spk_alloc(struct hdac_device *hdac, int pcm_idx)
{
	struct hda_codec *codec = hdac_to_hda_codec(hdac);
	struct hdmi_spec *spec = codec->spec;
	struct hdmi_spec_per_pin *per_pin = pcm_idx_to_pin(spec, pcm_idx);

	if (!per_pin)
		return 0;

	return per_pin->sink_eld.info.spk_alloc;
}

static void hdmi_get_chmap(struct hdac_device *hdac, int pcm_idx,
					unsigned char *chmap)
{
	struct hda_codec *codec = hdac_to_hda_codec(hdac);
	struct hdmi_spec *spec = codec->spec;
	struct hdmi_spec_per_pin *per_pin = pcm_idx_to_pin(spec, pcm_idx);

	/* chmap is already set to 0 in caller */
	if (!per_pin)
		return;

	memcpy(chmap, per_pin->chmap, ARRAY_SIZE(per_pin->chmap));
}

static void hdmi_set_chmap(struct hdac_device *hdac, int pcm_idx,
				unsigned char *chmap, int prepared)
{
	struct hda_codec *codec = hdac_to_hda_codec(hdac);
	struct hdmi_spec *spec = codec->spec;
	struct hdmi_spec_per_pin *per_pin = pcm_idx_to_pin(spec, pcm_idx);

	if (!per_pin)
		return;
	mutex_lock(&per_pin->lock);
	per_pin->chmap_set = true;
	memcpy(per_pin->chmap, chmap, ARRAY_SIZE(per_pin->chmap));
	if (prepared)
		hdmi_setup_audio_infoframe(codec, per_pin, per_pin->non_pcm);
	mutex_unlock(&per_pin->lock);
}

static bool is_hdmi_pcm_attached(struct hdac_device *hdac, int pcm_idx)
{
	struct hda_codec *codec = hdac_to_hda_codec(hdac);
	struct hdmi_spec *spec = codec->spec;
	struct hdmi_spec_per_pin *per_pin = pcm_idx_to_pin(spec, pcm_idx);

	return per_pin ? true:false;
}

static int generic_hdmi_build_pcms(struct hda_codec *codec)
{
	struct hdmi_spec *spec = codec->spec;
	int idx, pcm_num;

	/*
	 * for non-mst mode, pcm number is the same as before
	 * for DP MST mode without extra PCM, pcm number is same
	 * for DP MST mode with extra PCMs, pcm number is
	 *  (nid number + dev_num - 1)
	 * dev_num is the device entry number in a pin
	 */

	if (codec->mst_no_extra_pcms)
		pcm_num = spec->num_nids;
	else
		pcm_num = spec->num_nids + spec->dev_num - 1;

	codec_dbg(codec, "hdmi: pcm_num set to %d\n", pcm_num);

	for (idx = 0; idx < pcm_num; idx++) {
		struct hda_pcm *info;
		struct hda_pcm_stream *pstr;

		info = snd_hda_codec_pcm_new(codec, "HDMI %d", idx);
		if (!info)
			return -ENOMEM;

		spec->pcm_rec[idx].pcm = info;
		spec->pcm_used++;
		info->pcm_type = HDA_PCM_TYPE_HDMI;
		info->own_chmap = true;

		pstr = &info->stream[SNDRV_PCM_STREAM_PLAYBACK];
		pstr->substreams = 1;
		pstr->ops = generic_ops;
		/* pcm number is less than 16 */
		if (spec->pcm_used >= 16)
			break;
		/* other pstr fields are set in open */
	}

	return 0;
}

static void free_hdmi_jack_priv(struct snd_jack *jack)
{
	struct hdmi_pcm *pcm = jack->private_data;

	pcm->jack = NULL;
}

static int generic_hdmi_build_jack(struct hda_codec *codec, int pcm_idx)
{
	char hdmi_str[32] = "HDMI/DP";
	struct hdmi_spec *spec = codec->spec;
	struct hdmi_spec_per_pin *per_pin = get_pin(spec, pcm_idx);
	struct snd_jack *jack;
	int pcmdev = get_pcm_rec(spec, pcm_idx)->device;
	int err;

	if (pcmdev > 0)
		sprintf(hdmi_str + strlen(hdmi_str), ",pcm=%d", pcmdev);
	if (!spec->dyn_pcm_assign &&
	    !is_jack_detectable(codec, per_pin->pin_nid))
		strncat(hdmi_str, " Phantom",
			sizeof(hdmi_str) - strlen(hdmi_str) - 1);

	err = snd_jack_new(codec->card, hdmi_str, SND_JACK_AVOUT, &jack,
			   true, false);
	if (err < 0)
		return err;

	spec->pcm_rec[pcm_idx].jack = jack;
	jack->private_data = &spec->pcm_rec[pcm_idx];
	jack->private_free = free_hdmi_jack_priv;
	return 0;
}

static int generic_hdmi_build_controls(struct hda_codec *codec)
{
	struct hdmi_spec *spec = codec->spec;
	int dev, err;
	int pin_idx, pcm_idx;

	for (pcm_idx = 0; pcm_idx < spec->pcm_used; pcm_idx++) {
		if (!get_pcm_rec(spec, pcm_idx)->pcm) {
			/* no PCM: mark this for skipping permanently */
			set_bit(pcm_idx, &spec->pcm_bitmap);
			continue;
		}

		err = generic_hdmi_build_jack(codec, pcm_idx);
		if (err < 0)
			return err;

		/* create the spdif for each pcm
		 * pin will be bound when monitor is connected
		 */
		if (spec->dyn_pcm_assign)
			err = snd_hda_create_dig_out_ctls(codec,
					  0, spec->cvt_nids[0],
					  HDA_PCM_TYPE_HDMI);
		else {
			struct hdmi_spec_per_pin *per_pin =
				get_pin(spec, pcm_idx);
			err = snd_hda_create_dig_out_ctls(codec,
						  per_pin->pin_nid,
						  per_pin->mux_nids[0],
						  HDA_PCM_TYPE_HDMI);
		}
		if (err < 0)
			return err;
		snd_hda_spdif_ctls_unassign(codec, pcm_idx);

		dev = get_pcm_rec(spec, pcm_idx)->device;
		if (dev != SNDRV_PCM_INVALID_DEVICE) {
			/* add control for ELD Bytes */
			err = hdmi_create_eld_ctl(codec, pcm_idx, dev);
			if (err < 0)
				return err;
		}
	}

	for (pin_idx = 0; pin_idx < spec->num_pins; pin_idx++) {
		struct hdmi_spec_per_pin *per_pin = get_pin(spec, pin_idx);
		struct hdmi_eld *pin_eld = &per_pin->sink_eld;

		pin_eld->eld_valid = false;
		hdmi_present_sense(per_pin, 0);
	}

	/* add channel maps */
	for (pcm_idx = 0; pcm_idx < spec->pcm_used; pcm_idx++) {
		struct hda_pcm *pcm;

		pcm = get_pcm_rec(spec, pcm_idx);
		if (!pcm || !pcm->pcm)
			break;
		err = snd_hdac_add_chmap_ctls(pcm->pcm, pcm_idx, &spec->chmap);
		if (err < 0)
			return err;
	}

	return 0;
}

static int generic_hdmi_init_per_pins(struct hda_codec *codec)
{
	struct hdmi_spec *spec = codec->spec;
	int pin_idx;

	for (pin_idx = 0; pin_idx < spec->num_pins; pin_idx++) {
		struct hdmi_spec_per_pin *per_pin = get_pin(spec, pin_idx);

		per_pin->codec = codec;
		mutex_init(&per_pin->lock);
		INIT_DELAYED_WORK(&per_pin->work, hdmi_repoll_eld);
		eld_proc_new(per_pin, pin_idx);
	}
	return 0;
}

static int generic_hdmi_init(struct hda_codec *codec)
{
	struct hdmi_spec *spec = codec->spec;
	int pin_idx;

	mutex_lock(&spec->bind_lock);
	for (pin_idx = 0; pin_idx < spec->num_pins; pin_idx++) {
		struct hdmi_spec_per_pin *per_pin = get_pin(spec, pin_idx);
		hda_nid_t pin_nid = per_pin->pin_nid;
		int dev_id = per_pin->dev_id;

		snd_hda_set_dev_select(codec, pin_nid, dev_id);
		hdmi_init_pin(codec, pin_nid);
		if (codec_has_acomp(codec))
			continue;
		snd_hda_jack_detect_enable_callback_mst(codec, pin_nid, dev_id,
							jack_callback);
	}
	mutex_unlock(&spec->bind_lock);
	return 0;
}

static void hdmi_array_init(struct hdmi_spec *spec, int nums)
{
	snd_array_init(&spec->pins, sizeof(struct hdmi_spec_per_pin), nums);
	snd_array_init(&spec->cvts, sizeof(struct hdmi_spec_per_cvt), nums);
}

static void hdmi_array_free(struct hdmi_spec *spec)
{
	snd_array_free(&spec->pins);
	snd_array_free(&spec->cvts);
}

static void generic_spec_free(struct hda_codec *codec)
{
	struct hdmi_spec *spec = codec->spec;

	if (spec) {
		hdmi_array_free(spec);
		kfree(spec);
		codec->spec = NULL;
	}
	codec->dp_mst = false;
}

static void generic_hdmi_free(struct hda_codec *codec)
{
	struct hdmi_spec *spec = codec->spec;
	int pin_idx, pcm_idx;

	if (spec->acomp_registered) {
		snd_hdac_acomp_exit(&codec->bus->core);
	} else if (codec_has_acomp(codec)) {
		snd_hdac_acomp_register_notifier(&codec->bus->core, NULL);
	}
	codec->relaxed_resume = 0;

	for (pin_idx = 0; pin_idx < spec->num_pins; pin_idx++) {
		struct hdmi_spec_per_pin *per_pin = get_pin(spec, pin_idx);
		cancel_delayed_work_sync(&per_pin->work);
		eld_proc_free(per_pin);
	}

	for (pcm_idx = 0; pcm_idx < spec->pcm_used; pcm_idx++) {
		if (spec->pcm_rec[pcm_idx].jack == NULL)
			continue;
		if (spec->dyn_pcm_assign)
			snd_device_free(codec->card,
					spec->pcm_rec[pcm_idx].jack);
		else
			spec->pcm_rec[pcm_idx].jack = NULL;
	}

	generic_spec_free(codec);
}

#ifdef CONFIG_PM
static int generic_hdmi_suspend(struct hda_codec *codec)
{
	struct hdmi_spec *spec = codec->spec;
	int pin_idx;

	for (pin_idx = 0; pin_idx < spec->num_pins; pin_idx++) {
		struct hdmi_spec_per_pin *per_pin = get_pin(spec, pin_idx);
		cancel_delayed_work_sync(&per_pin->work);
	}
	return 0;
}

static int generic_hdmi_resume(struct hda_codec *codec)
{
	struct hdmi_spec *spec = codec->spec;
	int pin_idx;

	codec->patch_ops.init(codec);
	snd_hda_regmap_sync(codec);

	for (pin_idx = 0; pin_idx < spec->num_pins; pin_idx++) {
		struct hdmi_spec_per_pin *per_pin = get_pin(spec, pin_idx);
		hdmi_present_sense(per_pin, 1);
	}
	return 0;
}
#endif

static const struct hda_codec_ops generic_hdmi_patch_ops = {
	.init			= generic_hdmi_init,
	.free			= generic_hdmi_free,
	.build_pcms		= generic_hdmi_build_pcms,
	.build_controls		= generic_hdmi_build_controls,
	.unsol_event		= hdmi_unsol_event,
#ifdef CONFIG_PM
	.suspend		= generic_hdmi_suspend,
	.resume			= generic_hdmi_resume,
#endif
};

static const struct hdmi_ops generic_standard_hdmi_ops = {
	.pin_get_eld				= hdmi_pin_get_eld,
	.pin_setup_infoframe			= hdmi_pin_setup_infoframe,
	.pin_hbr_setup				= hdmi_pin_hbr_setup,
	.setup_stream				= hdmi_setup_stream,
};

/* allocate codec->spec and assign/initialize generic parser ops */
static int alloc_generic_hdmi(struct hda_codec *codec)
{
	struct hdmi_spec *spec;

	spec = kzalloc(sizeof(*spec), GFP_KERNEL);
	if (!spec)
		return -ENOMEM;

	spec->codec = codec;
	spec->ops = generic_standard_hdmi_ops;
	spec->dev_num = 1;	/* initialize to 1 */
	mutex_init(&spec->pcm_lock);
	mutex_init(&spec->bind_lock);
	snd_hdac_register_chmap_ops(&codec->core, &spec->chmap);

	spec->chmap.ops.get_chmap = hdmi_get_chmap;
	spec->chmap.ops.set_chmap = hdmi_set_chmap;
	spec->chmap.ops.is_pcm_attached = is_hdmi_pcm_attached;
	spec->chmap.ops.get_spk_alloc = hdmi_get_spk_alloc;

	codec->spec = spec;
	hdmi_array_init(spec, 4);

	codec->patch_ops = generic_hdmi_patch_ops;

	return 0;
}

/* generic HDMI parser */
static int patch_generic_hdmi(struct hda_codec *codec)
{
	int err;

	err = alloc_generic_hdmi(codec);
	if (err < 0)
		return err;

	err = hdmi_parse_codec(codec);
	if (err < 0) {
		generic_spec_free(codec);
		return err;
	}

	generic_hdmi_init_per_pins(codec);
	return 0;
}

/*
 * generic audio component binding
 */

/* turn on / off the unsol event jack detection dynamically */
static void reprogram_jack_detect(struct hda_codec *codec, hda_nid_t nid,
				  int dev_id, bool use_acomp)
{
	struct hda_jack_tbl *tbl;

	tbl = snd_hda_jack_tbl_get_mst(codec, nid, dev_id);
	if (tbl) {
		/* clear unsol even if component notifier is used, or re-enable
		 * if notifier is cleared
		 */
		unsigned int val = use_acomp ? 0 : (AC_USRSP_EN | tbl->tag);
		snd_hda_codec_write_cache(codec, nid, 0,
					  AC_VERB_SET_UNSOLICITED_ENABLE, val);
	}
}

/* set up / clear component notifier dynamically */
static void generic_acomp_notifier_set(struct drm_audio_component *acomp,
				       bool use_acomp)
{
	struct hdmi_spec *spec;
	int i;

	spec = container_of(acomp->audio_ops, struct hdmi_spec, drm_audio_ops);
	mutex_lock(&spec->bind_lock);
	spec->use_acomp_notifier = use_acomp;
	spec->codec->relaxed_resume = use_acomp;
	spec->codec->bus->keep_power = 0;
	/* reprogram each jack detection logic depending on the notifier */
	for (i = 0; i < spec->num_pins; i++)
		reprogram_jack_detect(spec->codec,
				      get_pin(spec, i)->pin_nid,
				      get_pin(spec, i)->dev_id,
				      use_acomp);
	mutex_unlock(&spec->bind_lock);
}

/* enable / disable the notifier via master bind / unbind */
static int generic_acomp_master_bind(struct device *dev,
				     struct drm_audio_component *acomp)
{
	generic_acomp_notifier_set(acomp, true);
	return 0;
}

static void generic_acomp_master_unbind(struct device *dev,
					struct drm_audio_component *acomp)
{
	generic_acomp_notifier_set(acomp, false);
}

/* check whether both HD-audio and DRM PCI devices belong to the same bus */
static int match_bound_vga(struct device *dev, int subtype, void *data)
{
	struct hdac_bus *bus = data;
	struct pci_dev *pci, *master;

	if (!dev_is_pci(dev) || !dev_is_pci(bus->dev))
		return 0;
	master = to_pci_dev(bus->dev);
	pci = to_pci_dev(dev);
	return master->bus == pci->bus;
}

/* audio component notifier for AMD/Nvidia HDMI codecs */
static void generic_acomp_pin_eld_notify(void *audio_ptr, int port, int dev_id)
{
	struct hda_codec *codec = audio_ptr;
	struct hdmi_spec *spec = codec->spec;
	hda_nid_t pin_nid = spec->port2pin(codec, port);

	if (!pin_nid)
		return;
	if (get_wcaps_type(get_wcaps(codec, pin_nid)) != AC_WID_PIN)
		return;
	/* skip notification during system suspend (but not in runtime PM);
	 * the state will be updated at resume
	 */
	if (codec->core.dev.power.power_state.event == PM_EVENT_SUSPEND)
		return;
	/* ditto during suspend/resume process itself */
	if (snd_hdac_is_in_pm(&codec->core))
		return;

	check_presence_and_report(codec, pin_nid, dev_id);
}

/* set up the private drm_audio_ops from the template */
static void setup_drm_audio_ops(struct hda_codec *codec,
				const struct drm_audio_component_audio_ops *ops)
{
	struct hdmi_spec *spec = codec->spec;

	spec->drm_audio_ops.audio_ptr = codec;
	/* intel_audio_codec_enable() or intel_audio_codec_disable()
	 * will call pin_eld_notify with using audio_ptr pointer
	 * We need make sure audio_ptr is really setup
	 */
	wmb();
	spec->drm_audio_ops.pin2port = ops->pin2port;
	spec->drm_audio_ops.pin_eld_notify = ops->pin_eld_notify;
	spec->drm_audio_ops.master_bind = ops->master_bind;
	spec->drm_audio_ops.master_unbind = ops->master_unbind;
}

/* initialize the generic HDMI audio component */
static void generic_acomp_init(struct hda_codec *codec,
			       const struct drm_audio_component_audio_ops *ops,
			       int (*port2pin)(struct hda_codec *, int))
{
	struct hdmi_spec *spec = codec->spec;

	if (!enable_acomp) {
		codec_info(codec, "audio component disabled by module option\n");
		return;
	}

	spec->port2pin = port2pin;
	setup_drm_audio_ops(codec, ops);
	if (!snd_hdac_acomp_init(&codec->bus->core, &spec->drm_audio_ops,
				 match_bound_vga, 0)) {
		spec->acomp_registered = true;
	}
}

/*
 * Intel codec parsers and helpers
 */

#define INTEL_GET_VENDOR_VERB	0xf81
#define INTEL_SET_VENDOR_VERB	0x781
#define INTEL_EN_DP12		0x02	/* enable DP 1.2 features */
#define INTEL_EN_ALL_PIN_CVTS	0x01	/* enable 2nd & 3rd pins and convertors */

static void intel_haswell_enable_all_pins(struct hda_codec *codec,
					  bool update_tree)
{
	unsigned int vendor_param;
	struct hdmi_spec *spec = codec->spec;

	vendor_param = snd_hda_codec_read(codec, spec->vendor_nid, 0,
				INTEL_GET_VENDOR_VERB, 0);
	if (vendor_param == -1 || vendor_param & INTEL_EN_ALL_PIN_CVTS)
		return;

	vendor_param |= INTEL_EN_ALL_PIN_CVTS;
	vendor_param = snd_hda_codec_read(codec, spec->vendor_nid, 0,
				INTEL_SET_VENDOR_VERB, vendor_param);
	if (vendor_param == -1)
		return;

	if (update_tree)
		snd_hda_codec_update_widgets(codec);
}

static void intel_haswell_fixup_enable_dp12(struct hda_codec *codec)
{
	unsigned int vendor_param;
	struct hdmi_spec *spec = codec->spec;

	vendor_param = snd_hda_codec_read(codec, spec->vendor_nid, 0,
				INTEL_GET_VENDOR_VERB, 0);
	if (vendor_param == -1 || vendor_param & INTEL_EN_DP12)
		return;

	/* enable DP1.2 mode */
	vendor_param |= INTEL_EN_DP12;
	snd_hdac_regmap_add_vendor_verb(&codec->core, INTEL_SET_VENDOR_VERB);
	snd_hda_codec_write_cache(codec, spec->vendor_nid, 0,
				INTEL_SET_VENDOR_VERB, vendor_param);
}

/* Haswell needs to re-issue the vendor-specific verbs before turning to D0.
 * Otherwise you may get severe h/w communication errors.
 */
static void haswell_set_power_state(struct hda_codec *codec, hda_nid_t fg,
				unsigned int power_state)
{
	if (power_state == AC_PWRST_D0) {
		intel_haswell_enable_all_pins(codec, false);
		intel_haswell_fixup_enable_dp12(codec);
	}

	snd_hda_codec_read(codec, fg, 0, AC_VERB_SET_POWER_STATE, power_state);
	snd_hda_codec_set_power_to_all(codec, fg, power_state);
}

/* There is a fixed mapping between audio pin node and display port.
 * on SNB, IVY, HSW, BSW, SKL, BXT, KBL:
 * Pin Widget 5 - PORT B (port = 1 in i915 driver)
 * Pin Widget 6 - PORT C (port = 2 in i915 driver)
 * Pin Widget 7 - PORT D (port = 3 in i915 driver)
 *
 * on VLV, ILK:
 * Pin Widget 4 - PORT B (port = 1 in i915 driver)
 * Pin Widget 5 - PORT C (port = 2 in i915 driver)
 * Pin Widget 6 - PORT D (port = 3 in i915 driver)
 */
static int intel_base_nid(struct hda_codec *codec)
{
	switch (codec->core.vendor_id) {
	case 0x80860054: /* ILK */
	case 0x80862804: /* ILK */
	case 0x80862882: /* VLV */
		return 4;
	default:
		return 5;
	}
}

static int intel_pin2port(void *audio_ptr, int pin_nid)
{
	struct hda_codec *codec = audio_ptr;
	struct hdmi_spec *spec = codec->spec;
	int base_nid, i;

	if (!spec->port_num) {
		base_nid = intel_base_nid(codec);
		if (WARN_ON(pin_nid < base_nid || pin_nid >= base_nid + 3))
			return -1;
		return pin_nid - base_nid + 1;
	}

	/*
	 * looking for the pin number in the mapping table and return
	 * the index which indicate the port number
	 */
	for (i = 0; i < spec->port_num; i++) {
		if (pin_nid == spec->port_map[i])
			return i;
	}

	codec_info(codec, "Can't find the HDMI/DP port for pin %d\n", pin_nid);
	return -1;
}

static int intel_port2pin(struct hda_codec *codec, int port)
{
	struct hdmi_spec *spec = codec->spec;

	if (!spec->port_num) {
		/* we assume only from port-B to port-D */
		if (port < 1 || port > 3)
			return 0;
		return port + intel_base_nid(codec) - 1;
	}

	if (port < 0 || port >= spec->port_num)
		return 0;
	return spec->port_map[port];
}

static void intel_pin_eld_notify(void *audio_ptr, int port, int pipe)
{
	struct hda_codec *codec = audio_ptr;
	int pin_nid;
	int dev_id = pipe;

	pin_nid = intel_port2pin(codec, port);
	if (!pin_nid)
		return;
	/* skip notification during system suspend (but not in runtime PM);
	 * the state will be updated at resume
	 */
	if (codec->core.dev.power.power_state.event == PM_EVENT_SUSPEND)
		return;
	/* ditto during suspend/resume process itself */
	if (snd_hdac_is_in_pm(&codec->core))
		return;

	snd_hdac_i915_set_bclk(&codec->bus->core);
	check_presence_and_report(codec, pin_nid, dev_id);
}

static const struct drm_audio_component_audio_ops intel_audio_ops = {
	.pin2port = intel_pin2port,
	.pin_eld_notify = intel_pin_eld_notify,
};

/* register i915 component pin_eld_notify callback */
static void register_i915_notifier(struct hda_codec *codec)
{
	struct hdmi_spec *spec = codec->spec;

	spec->use_acomp_notifier = true;
	spec->port2pin = intel_port2pin;
	setup_drm_audio_ops(codec, &intel_audio_ops);
	snd_hdac_acomp_register_notifier(&codec->bus->core,
					&spec->drm_audio_ops);
	/* no need for forcible resume for jack check thanks to notifier */
	codec->relaxed_resume = 1;
}

/* setup_stream ops override for HSW+ */
static int i915_hsw_setup_stream(struct hda_codec *codec, hda_nid_t cvt_nid,
				 hda_nid_t pin_nid, int dev_id, u32 stream_tag,
				 int format)
{
	haswell_verify_D0(codec, cvt_nid, pin_nid);
	return hdmi_setup_stream(codec, cvt_nid, pin_nid, dev_id,
				 stream_tag, format);
}

/* pin_cvt_fixup ops override for HSW+ and VLV+ */
static void i915_pin_cvt_fixup(struct hda_codec *codec,
			       struct hdmi_spec_per_pin *per_pin,
			       hda_nid_t cvt_nid)
{
	if (per_pin) {
		haswell_verify_D0(codec, per_pin->cvt_nid, per_pin->pin_nid);
		snd_hda_set_dev_select(codec, per_pin->pin_nid,
			       per_pin->dev_id);
		intel_verify_pin_cvt_connect(codec, per_pin);
		intel_not_share_assigned_cvt(codec, per_pin->pin_nid,
				     per_pin->dev_id, per_pin->mux_idx);
	} else {
		intel_not_share_assigned_cvt_nid(codec, 0, 0, cvt_nid);
	}
}

/* precondition and allocation for Intel codecs */
static int alloc_intel_hdmi(struct hda_codec *codec)
{
	int err;

	/* requires i915 binding */
	if (!codec->bus->core.audio_component) {
		codec_info(codec, "No i915 binding for Intel HDMI/DP codec\n");
		/* set probe_id here to prevent generic fallback binding */
		codec->probe_id = HDA_CODEC_ID_SKIP_PROBE;
		return -ENODEV;
	}

	err = alloc_generic_hdmi(codec);
	if (err < 0)
		return err;
	/* no need to handle unsol events */
	codec->patch_ops.unsol_event = NULL;
	return 0;
}

/* parse and post-process for Intel codecs */
static int parse_intel_hdmi(struct hda_codec *codec)
{
	int err, retries = 3;

	do {
		err = hdmi_parse_codec(codec);
	} while (err < 0 && retries--);

	if (err < 0) {
		generic_spec_free(codec);
		return err;
	}

	generic_hdmi_init_per_pins(codec);
	register_i915_notifier(codec);
	return 0;
}

/* Intel Haswell and onwards; audio component with eld notifier */
static int intel_hsw_common_init(struct hda_codec *codec, hda_nid_t vendor_nid,
				 const int *port_map, int port_num)
{
	struct hdmi_spec *spec;
	int err;

	err = alloc_intel_hdmi(codec);
	if (err < 0)
		return err;
	spec = codec->spec;
	codec->dp_mst = true;
	spec->dyn_pcm_assign = true;
	spec->vendor_nid = vendor_nid;
	spec->port_map = port_map;
	spec->port_num = port_num;
	spec->intel_hsw_fixup = true;

	intel_haswell_enable_all_pins(codec, true);
	intel_haswell_fixup_enable_dp12(codec);

	codec->display_power_control = 1;

	codec->patch_ops.set_power_state = haswell_set_power_state;
	codec->depop_delay = 0;
	codec->auto_runtime_pm = 1;

	spec->ops.setup_stream = i915_hsw_setup_stream;
	spec->ops.pin_cvt_fixup = i915_pin_cvt_fixup;

	/*
	 * Enable silent stream feature, if it is enabled via
	 * module param or Kconfig option
	 */
	if (enable_silent_stream)
		spec->send_silent_stream = true;

	return parse_intel_hdmi(codec);
}

static int patch_i915_hsw_hdmi(struct hda_codec *codec)
{
	return intel_hsw_common_init(codec, 0x08, NULL, 0);
}

static int patch_i915_glk_hdmi(struct hda_codec *codec)
{
	return intel_hsw_common_init(codec, 0x0b, NULL, 0);
}

static int patch_i915_icl_hdmi(struct hda_codec *codec)
{
	/*
	 * pin to port mapping table where the value indicate the pin number and
	 * the index indicate the port number.
	 */
	static const int map[] = {0x0, 0x4, 0x6, 0x8, 0xa, 0xb};

	return intel_hsw_common_init(codec, 0x02, map, ARRAY_SIZE(map));
}

static int patch_i915_tgl_hdmi(struct hda_codec *codec)
{
	/*
	 * pin to port mapping table where the value indicate the pin number and
	 * the index indicate the port number.
	 */
	static const int map[] = {0x4, 0x6, 0x8, 0xa, 0xb, 0xc, 0xd, 0xe, 0xf};

	return intel_hsw_common_init(codec, 0x02, map, ARRAY_SIZE(map));
}

/* Intel Baytrail and Braswell; with eld notifier */
static int patch_i915_byt_hdmi(struct hda_codec *codec)
{
	struct hdmi_spec *spec;
	int err;

	err = alloc_intel_hdmi(codec);
	if (err < 0)
		return err;
	spec = codec->spec;

	/* For Valleyview/Cherryview, only the display codec is in the display
	 * power well and can use link_power ops to request/release the power.
	 */
	codec->display_power_control = 1;

	codec->depop_delay = 0;
	codec->auto_runtime_pm = 1;

	spec->ops.pin_cvt_fixup = i915_pin_cvt_fixup;

	return parse_intel_hdmi(codec);
}

/* Intel IronLake, SandyBridge and IvyBridge; with eld notifier */
static int patch_i915_cpt_hdmi(struct hda_codec *codec)
{
	int err;

	err = alloc_intel_hdmi(codec);
	if (err < 0)
		return err;
	return parse_intel_hdmi(codec);
}

/*
 * Shared non-generic implementations
 */

static int simple_playback_build_pcms(struct hda_codec *codec)
{
	struct hdmi_spec *spec = codec->spec;
	struct hda_pcm *info;
	unsigned int chans;
	struct hda_pcm_stream *pstr;
	struct hdmi_spec_per_cvt *per_cvt;

	per_cvt = get_cvt(spec, 0);
	chans = get_wcaps(codec, per_cvt->cvt_nid);
	chans = get_wcaps_channels(chans);

	info = snd_hda_codec_pcm_new(codec, "HDMI 0");
	if (!info)
		return -ENOMEM;
	spec->pcm_rec[0].pcm = info;
	info->pcm_type = HDA_PCM_TYPE_HDMI;
	pstr = &info->stream[SNDRV_PCM_STREAM_PLAYBACK];
	*pstr = spec->pcm_playback;
	pstr->nid = per_cvt->cvt_nid;
	if (pstr->channels_max <= 2 && chans && chans <= 16)
		pstr->channels_max = chans;

	return 0;
}

/* unsolicited event for jack sensing */
static void simple_hdmi_unsol_event(struct hda_codec *codec,
				    unsigned int res)
{
	snd_hda_jack_set_dirty_all(codec);
	snd_hda_jack_report_sync(codec);
}

/* generic_hdmi_build_jack can be used for simple_hdmi, too,
 * as long as spec->pins[] is set correctly
 */
#define simple_hdmi_build_jack	generic_hdmi_build_jack

static int simple_playback_build_controls(struct hda_codec *codec)
{
	struct hdmi_spec *spec = codec->spec;
	struct hdmi_spec_per_cvt *per_cvt;
	int err;

	per_cvt = get_cvt(spec, 0);
	err = snd_hda_create_dig_out_ctls(codec, per_cvt->cvt_nid,
					  per_cvt->cvt_nid,
					  HDA_PCM_TYPE_HDMI);
	if (err < 0)
		return err;
	return simple_hdmi_build_jack(codec, 0);
}

static int simple_playback_init(struct hda_codec *codec)
{
	struct hdmi_spec *spec = codec->spec;
	struct hdmi_spec_per_pin *per_pin = get_pin(spec, 0);
	hda_nid_t pin = per_pin->pin_nid;

	snd_hda_codec_write(codec, pin, 0,
			    AC_VERB_SET_PIN_WIDGET_CONTROL, PIN_OUT);
	/* some codecs require to unmute the pin */
	if (get_wcaps(codec, pin) & AC_WCAP_OUT_AMP)
		snd_hda_codec_write(codec, pin, 0, AC_VERB_SET_AMP_GAIN_MUTE,
				    AMP_OUT_UNMUTE);
	snd_hda_jack_detect_enable(codec, pin, per_pin->dev_id);
	return 0;
}

static void simple_playback_free(struct hda_codec *codec)
{
	struct hdmi_spec *spec = codec->spec;

	hdmi_array_free(spec);
	kfree(spec);
}

/*
 * Nvidia specific implementations
 */

#define Nv_VERB_SET_Channel_Allocation          0xF79
#define Nv_VERB_SET_Info_Frame_Checksum         0xF7A
#define Nv_VERB_SET_Audio_Protection_On         0xF98
#define Nv_VERB_SET_Audio_Protection_Off        0xF99

#define nvhdmi_master_con_nid_7x	0x04
#define nvhdmi_master_pin_nid_7x	0x05

static const hda_nid_t nvhdmi_con_nids_7x[4] = {
	/*front, rear, clfe, rear_surr */
	0x6, 0x8, 0xa, 0xc,
};

static const struct hda_verb nvhdmi_basic_init_7x_2ch[] = {
	/* set audio protect on */
	{ 0x1, Nv_VERB_SET_Audio_Protection_On, 0x1},
	/* enable digital output on pin widget */
	{ 0x5, AC_VERB_SET_PIN_WIDGET_CONTROL, PIN_OUT | 0x5 },
	{} /* terminator */
};

static const struct hda_verb nvhdmi_basic_init_7x_8ch[] = {
	/* set audio protect on */
	{ 0x1, Nv_VERB_SET_Audio_Protection_On, 0x1},
	/* enable digital output on pin widget */
	{ 0x5, AC_VERB_SET_PIN_WIDGET_CONTROL, PIN_OUT | 0x5 },
	{ 0x7, AC_VERB_SET_PIN_WIDGET_CONTROL, PIN_OUT | 0x5 },
	{ 0x9, AC_VERB_SET_PIN_WIDGET_CONTROL, PIN_OUT | 0x5 },
	{ 0xb, AC_VERB_SET_PIN_WIDGET_CONTROL, PIN_OUT | 0x5 },
	{ 0xd, AC_VERB_SET_PIN_WIDGET_CONTROL, PIN_OUT | 0x5 },
	{} /* terminator */
};

#ifdef LIMITED_RATE_FMT_SUPPORT
/* support only the safe format and rate */
#define SUPPORTED_RATES		SNDRV_PCM_RATE_48000
#define SUPPORTED_MAXBPS	16
#define SUPPORTED_FORMATS	SNDRV_PCM_FMTBIT_S16_LE
#else
/* support all rates and formats */
#define SUPPORTED_RATES \
	(SNDRV_PCM_RATE_32000 | SNDRV_PCM_RATE_44100 | SNDRV_PCM_RATE_48000 |\
	SNDRV_PCM_RATE_88200 | SNDRV_PCM_RATE_96000 | SNDRV_PCM_RATE_176400 |\
	 SNDRV_PCM_RATE_192000)
#define SUPPORTED_MAXBPS	24
#define SUPPORTED_FORMATS \
	(SNDRV_PCM_FMTBIT_S16_LE | SNDRV_PCM_FMTBIT_S32_LE)
#endif

static int nvhdmi_7x_init_2ch(struct hda_codec *codec)
{
	snd_hda_sequence_write(codec, nvhdmi_basic_init_7x_2ch);
	return 0;
}

static int nvhdmi_7x_init_8ch(struct hda_codec *codec)
{
	snd_hda_sequence_write(codec, nvhdmi_basic_init_7x_8ch);
	return 0;
}

static const unsigned int channels_2_6_8[] = {
	2, 6, 8
};

static const unsigned int channels_2_8[] = {
	2, 8
};

static const struct snd_pcm_hw_constraint_list hw_constraints_2_6_8_channels = {
	.count = ARRAY_SIZE(channels_2_6_8),
	.list = channels_2_6_8,
	.mask = 0,
};

static const struct snd_pcm_hw_constraint_list hw_constraints_2_8_channels = {
	.count = ARRAY_SIZE(channels_2_8),
	.list = channels_2_8,
	.mask = 0,
};

static int simple_playback_pcm_open(struct hda_pcm_stream *hinfo,
				    struct hda_codec *codec,
				    struct snd_pcm_substream *substream)
{
	struct hdmi_spec *spec = codec->spec;
	const struct snd_pcm_hw_constraint_list *hw_constraints_channels = NULL;

	switch (codec->preset->vendor_id) {
	case 0x10de0002:
	case 0x10de0003:
	case 0x10de0005:
	case 0x10de0006:
		hw_constraints_channels = &hw_constraints_2_8_channels;
		break;
	case 0x10de0007:
		hw_constraints_channels = &hw_constraints_2_6_8_channels;
		break;
	default:
		break;
	}

	if (hw_constraints_channels != NULL) {
		snd_pcm_hw_constraint_list(substream->runtime, 0,
				SNDRV_PCM_HW_PARAM_CHANNELS,
				hw_constraints_channels);
	} else {
		snd_pcm_hw_constraint_step(substream->runtime, 0,
					   SNDRV_PCM_HW_PARAM_CHANNELS, 2);
	}

	return snd_hda_multi_out_dig_open(codec, &spec->multiout);
}

static int simple_playback_pcm_close(struct hda_pcm_stream *hinfo,
				     struct hda_codec *codec,
				     struct snd_pcm_substream *substream)
{
	struct hdmi_spec *spec = codec->spec;
	return snd_hda_multi_out_dig_close(codec, &spec->multiout);
}

static int simple_playback_pcm_prepare(struct hda_pcm_stream *hinfo,
				       struct hda_codec *codec,
				       unsigned int stream_tag,
				       unsigned int format,
				       struct snd_pcm_substream *substream)
{
	struct hdmi_spec *spec = codec->spec;
	return snd_hda_multi_out_dig_prepare(codec, &spec->multiout,
					     stream_tag, format, substream);
}

static const struct hda_pcm_stream simple_pcm_playback = {
	.substreams = 1,
	.channels_min = 2,
	.channels_max = 2,
	.ops = {
		.open = simple_playback_pcm_open,
		.close = simple_playback_pcm_close,
		.prepare = simple_playback_pcm_prepare
	},
};

static const struct hda_codec_ops simple_hdmi_patch_ops = {
	.build_controls = simple_playback_build_controls,
	.build_pcms = simple_playback_build_pcms,
	.init = simple_playback_init,
	.free = simple_playback_free,
	.unsol_event = simple_hdmi_unsol_event,
};

static int patch_simple_hdmi(struct hda_codec *codec,
			     hda_nid_t cvt_nid, hda_nid_t pin_nid)
{
	struct hdmi_spec *spec;
	struct hdmi_spec_per_cvt *per_cvt;
	struct hdmi_spec_per_pin *per_pin;

	spec = kzalloc(sizeof(*spec), GFP_KERNEL);
	if (!spec)
		return -ENOMEM;

	spec->codec = codec;
	codec->spec = spec;
	hdmi_array_init(spec, 1);

	spec->multiout.num_dacs = 0;  /* no analog */
	spec->multiout.max_channels = 2;
	spec->multiout.dig_out_nid = cvt_nid;
	spec->num_cvts = 1;
	spec->num_pins = 1;
	per_pin = snd_array_new(&spec->pins);
	per_cvt = snd_array_new(&spec->cvts);
	if (!per_pin || !per_cvt) {
		simple_playback_free(codec);
		return -ENOMEM;
	}
	per_cvt->cvt_nid = cvt_nid;
	per_pin->pin_nid = pin_nid;
	spec->pcm_playback = simple_pcm_playback;

	codec->patch_ops = simple_hdmi_patch_ops;

	return 0;
}

static void nvhdmi_8ch_7x_set_info_frame_parameters(struct hda_codec *codec,
						    int channels)
{
	unsigned int chanmask;
	int chan = channels ? (channels - 1) : 1;

	switch (channels) {
	default:
	case 0:
	case 2:
		chanmask = 0x00;
		break;
	case 4:
		chanmask = 0x08;
		break;
	case 6:
		chanmask = 0x0b;
		break;
	case 8:
		chanmask = 0x13;
		break;
	}

	/* Set the audio infoframe channel allocation and checksum fields.  The
	 * channel count is computed implicitly by the hardware. */
	snd_hda_codec_write(codec, 0x1, 0,
			Nv_VERB_SET_Channel_Allocation, chanmask);

	snd_hda_codec_write(codec, 0x1, 0,
			Nv_VERB_SET_Info_Frame_Checksum,
			(0x71 - chan - chanmask));
}

static int nvhdmi_8ch_7x_pcm_close(struct hda_pcm_stream *hinfo,
				   struct hda_codec *codec,
				   struct snd_pcm_substream *substream)
{
	struct hdmi_spec *spec = codec->spec;
	int i;

	snd_hda_codec_write(codec, nvhdmi_master_con_nid_7x,
			0, AC_VERB_SET_CHANNEL_STREAMID, 0);
	for (i = 0; i < 4; i++) {
		/* set the stream id */
		snd_hda_codec_write(codec, nvhdmi_con_nids_7x[i], 0,
				AC_VERB_SET_CHANNEL_STREAMID, 0);
		/* set the stream format */
		snd_hda_codec_write(codec, nvhdmi_con_nids_7x[i], 0,
				AC_VERB_SET_STREAM_FORMAT, 0);
	}

	/* The audio hardware sends a channel count of 0x7 (8ch) when all the
	 * streams are disabled. */
	nvhdmi_8ch_7x_set_info_frame_parameters(codec, 8);

	return snd_hda_multi_out_dig_close(codec, &spec->multiout);
}

static int nvhdmi_8ch_7x_pcm_prepare(struct hda_pcm_stream *hinfo,
				     struct hda_codec *codec,
				     unsigned int stream_tag,
				     unsigned int format,
				     struct snd_pcm_substream *substream)
{
	int chs;
	unsigned int dataDCC2, channel_id;
	int i;
	struct hdmi_spec *spec = codec->spec;
	struct hda_spdif_out *spdif;
	struct hdmi_spec_per_cvt *per_cvt;

	mutex_lock(&codec->spdif_mutex);
	per_cvt = get_cvt(spec, 0);
	spdif = snd_hda_spdif_out_of_nid(codec, per_cvt->cvt_nid);

	chs = substream->runtime->channels;

	dataDCC2 = 0x2;

	/* turn off SPDIF once; otherwise the IEC958 bits won't be updated */
	if (codec->spdif_status_reset && (spdif->ctls & AC_DIG1_ENABLE))
		snd_hda_codec_write(codec,
				nvhdmi_master_con_nid_7x,
				0,
				AC_VERB_SET_DIGI_CONVERT_1,
				spdif->ctls & ~AC_DIG1_ENABLE & 0xff);

	/* set the stream id */
	snd_hda_codec_write(codec, nvhdmi_master_con_nid_7x, 0,
			AC_VERB_SET_CHANNEL_STREAMID, (stream_tag << 4) | 0x0);

	/* set the stream format */
	snd_hda_codec_write(codec, nvhdmi_master_con_nid_7x, 0,
			AC_VERB_SET_STREAM_FORMAT, format);

	/* turn on again (if needed) */
	/* enable and set the channel status audio/data flag */
	if (codec->spdif_status_reset && (spdif->ctls & AC_DIG1_ENABLE)) {
		snd_hda_codec_write(codec,
				nvhdmi_master_con_nid_7x,
				0,
				AC_VERB_SET_DIGI_CONVERT_1,
				spdif->ctls & 0xff);
		snd_hda_codec_write(codec,
				nvhdmi_master_con_nid_7x,
				0,
				AC_VERB_SET_DIGI_CONVERT_2, dataDCC2);
	}

	for (i = 0; i < 4; i++) {
		if (chs == 2)
			channel_id = 0;
		else
			channel_id = i * 2;

		/* turn off SPDIF once;
		 *otherwise the IEC958 bits won't be updated
		 */
		if (codec->spdif_status_reset &&
		(spdif->ctls & AC_DIG1_ENABLE))
			snd_hda_codec_write(codec,
				nvhdmi_con_nids_7x[i],
				0,
				AC_VERB_SET_DIGI_CONVERT_1,
				spdif->ctls & ~AC_DIG1_ENABLE & 0xff);
		/* set the stream id */
		snd_hda_codec_write(codec,
				nvhdmi_con_nids_7x[i],
				0,
				AC_VERB_SET_CHANNEL_STREAMID,
				(stream_tag << 4) | channel_id);
		/* set the stream format */
		snd_hda_codec_write(codec,
				nvhdmi_con_nids_7x[i],
				0,
				AC_VERB_SET_STREAM_FORMAT,
				format);
		/* turn on again (if needed) */
		/* enable and set the channel status audio/data flag */
		if (codec->spdif_status_reset &&
		(spdif->ctls & AC_DIG1_ENABLE)) {
			snd_hda_codec_write(codec,
					nvhdmi_con_nids_7x[i],
					0,
					AC_VERB_SET_DIGI_CONVERT_1,
					spdif->ctls & 0xff);
			snd_hda_codec_write(codec,
					nvhdmi_con_nids_7x[i],
					0,
					AC_VERB_SET_DIGI_CONVERT_2, dataDCC2);
		}
	}

	nvhdmi_8ch_7x_set_info_frame_parameters(codec, chs);

	mutex_unlock(&codec->spdif_mutex);
	return 0;
}

static const struct hda_pcm_stream nvhdmi_pcm_playback_8ch_7x = {
	.substreams = 1,
	.channels_min = 2,
	.channels_max = 8,
	.nid = nvhdmi_master_con_nid_7x,
	.rates = SUPPORTED_RATES,
	.maxbps = SUPPORTED_MAXBPS,
	.formats = SUPPORTED_FORMATS,
	.ops = {
		.open = simple_playback_pcm_open,
		.close = nvhdmi_8ch_7x_pcm_close,
		.prepare = nvhdmi_8ch_7x_pcm_prepare
	},
};

static int patch_nvhdmi_2ch(struct hda_codec *codec)
{
	struct hdmi_spec *spec;
	int err = patch_simple_hdmi(codec, nvhdmi_master_con_nid_7x,
				    nvhdmi_master_pin_nid_7x);
	if (err < 0)
		return err;

	codec->patch_ops.init = nvhdmi_7x_init_2ch;
	/* override the PCM rates, etc, as the codec doesn't give full list */
	spec = codec->spec;
	spec->pcm_playback.rates = SUPPORTED_RATES;
	spec->pcm_playback.maxbps = SUPPORTED_MAXBPS;
	spec->pcm_playback.formats = SUPPORTED_FORMATS;
	return 0;
}

static int nvhdmi_7x_8ch_build_pcms(struct hda_codec *codec)
{
	struct hdmi_spec *spec = codec->spec;
	int err = simple_playback_build_pcms(codec);
	if (!err) {
		struct hda_pcm *info = get_pcm_rec(spec, 0);
		info->own_chmap = true;
	}
	return err;
}

static int nvhdmi_7x_8ch_build_controls(struct hda_codec *codec)
{
	struct hdmi_spec *spec = codec->spec;
	struct hda_pcm *info;
	struct snd_pcm_chmap *chmap;
	int err;

	err = simple_playback_build_controls(codec);
	if (err < 0)
		return err;

	/* add channel maps */
	info = get_pcm_rec(spec, 0);
	err = snd_pcm_add_chmap_ctls(info->pcm,
				     SNDRV_PCM_STREAM_PLAYBACK,
				     snd_pcm_alt_chmaps, 8, 0, &chmap);
	if (err < 0)
		return err;
	switch (codec->preset->vendor_id) {
	case 0x10de0002:
	case 0x10de0003:
	case 0x10de0005:
	case 0x10de0006:
		chmap->channel_mask = (1U << 2) | (1U << 8);
		break;
	case 0x10de0007:
		chmap->channel_mask = (1U << 2) | (1U << 6) | (1U << 8);
	}
	return 0;
}

static int patch_nvhdmi_8ch_7x(struct hda_codec *codec)
{
	struct hdmi_spec *spec;
	int err = patch_nvhdmi_2ch(codec);
	if (err < 0)
		return err;
	spec = codec->spec;
	spec->multiout.max_channels = 8;
	spec->pcm_playback = nvhdmi_pcm_playback_8ch_7x;
	codec->patch_ops.init = nvhdmi_7x_init_8ch;
	codec->patch_ops.build_pcms = nvhdmi_7x_8ch_build_pcms;
	codec->patch_ops.build_controls = nvhdmi_7x_8ch_build_controls;

	/* Initialize the audio infoframe channel mask and checksum to something
	 * valid */
	nvhdmi_8ch_7x_set_info_frame_parameters(codec, 8);

	return 0;
}

/*
 * NVIDIA codecs ignore ASP mapping for 2ch - confirmed on:
 * - 0x10de0015
 * - 0x10de0040
 */
static int nvhdmi_chmap_cea_alloc_validate_get_type(struct hdac_chmap *chmap,
		struct hdac_cea_channel_speaker_allocation *cap, int channels)
{
	if (cap->ca_index == 0x00 && channels == 2)
		return SNDRV_CTL_TLVT_CHMAP_FIXED;

	/* If the speaker allocation matches the channel count, it is OK. */
	if (cap->channels != channels)
		return -1;

	/* all channels are remappable freely */
	return SNDRV_CTL_TLVT_CHMAP_VAR;
}

static int nvhdmi_chmap_validate(struct hdac_chmap *chmap,
		int ca, int chs, unsigned char *map)
{
	if (ca == 0x00 && (map[0] != SNDRV_CHMAP_FL || map[1] != SNDRV_CHMAP_FR))
		return -EINVAL;

	return 0;
}

/* map from pin NID to port; port is 0-based */
/* for Nvidia: assume widget NID starting from 4, with step 1 (4, 5, 6, ...) */
static int nvhdmi_pin2port(void *audio_ptr, int pin_nid)
{
	return pin_nid - 4;
}

/* reverse-map from port to pin NID: see above */
static int nvhdmi_port2pin(struct hda_codec *codec, int port)
{
	return port + 4;
}

static const struct drm_audio_component_audio_ops nvhdmi_audio_ops = {
	.pin2port = nvhdmi_pin2port,
	.pin_eld_notify = generic_acomp_pin_eld_notify,
	.master_bind = generic_acomp_master_bind,
	.master_unbind = generic_acomp_master_unbind,
};

static int patch_nvhdmi(struct hda_codec *codec)
{
	struct hdmi_spec *spec;
	int err;

	err = alloc_generic_hdmi(codec);
	if (err < 0)
		return err;
	codec->dp_mst = true;

	spec = codec->spec;
	spec->dyn_pcm_assign = true;

	err = hdmi_parse_codec(codec);
	if (err < 0) {
		generic_spec_free(codec);
		return err;
	}

	generic_hdmi_init_per_pins(codec);

	spec->dyn_pin_out = true;

	spec->chmap.ops.chmap_cea_alloc_validate_get_type =
		nvhdmi_chmap_cea_alloc_validate_get_type;
	spec->chmap.ops.chmap_validate = nvhdmi_chmap_validate;

	codec->link_down_at_suspend = 1;

	generic_acomp_init(codec, &nvhdmi_audio_ops, nvhdmi_port2pin);

	return 0;
}

static int patch_nvhdmi_legacy(struct hda_codec *codec)
{
	struct hdmi_spec *spec;
	int err;

	err = patch_generic_hdmi(codec);
	if (err)
		return err;

	spec = codec->spec;
	spec->dyn_pin_out = true;

	spec->chmap.ops.chmap_cea_alloc_validate_get_type =
		nvhdmi_chmap_cea_alloc_validate_get_type;
	spec->chmap.ops.chmap_validate = nvhdmi_chmap_validate;

	codec->link_down_at_suspend = 1;

	return 0;
}

/*
 * The HDA codec on NVIDIA Tegra contains two scratch registers that are
 * accessed using vendor-defined verbs. These registers can be used for
 * interoperability between the HDA and HDMI drivers.
 */

/* Audio Function Group node */
#define NVIDIA_AFG_NID 0x01

/*
 * The SCRATCH0 register is used to notify the HDMI codec of changes in audio
 * format. On Tegra, bit 31 is used as a trigger that causes an interrupt to
 * be raised in the HDMI codec. The remainder of the bits is arbitrary. This
 * implementation stores the HDA format (see AC_FMT_*) in bits [15:0] and an
 * additional bit (at position 30) to signal the validity of the format.
 *
 * | 31      | 30    | 29  16 | 15   0 |
 * +---------+-------+--------+--------+
 * | TRIGGER | VALID | UNUSED | FORMAT |
 * +-----------------------------------|
 *
 * Note that for the trigger bit to take effect it needs to change value
 * (i.e. it needs to be toggled).
 */
#define NVIDIA_GET_SCRATCH0		0xfa6
#define NVIDIA_SET_SCRATCH0_BYTE0	0xfa7
#define NVIDIA_SET_SCRATCH0_BYTE1	0xfa8
#define NVIDIA_SET_SCRATCH0_BYTE2	0xfa9
#define NVIDIA_SET_SCRATCH0_BYTE3	0xfaa
#define NVIDIA_SCRATCH_TRIGGER (1 << 7)
#define NVIDIA_SCRATCH_VALID   (1 << 6)

#define NVIDIA_GET_SCRATCH1		0xfab
#define NVIDIA_SET_SCRATCH1_BYTE0	0xfac
#define NVIDIA_SET_SCRATCH1_BYTE1	0xfad
#define NVIDIA_SET_SCRATCH1_BYTE2	0xfae
#define NVIDIA_SET_SCRATCH1_BYTE3	0xfaf

/*
 * The format parameter is the HDA audio format (see AC_FMT_*). If set to 0,
 * the format is invalidated so that the HDMI codec can be disabled.
 */
static void tegra_hdmi_set_format(struct hda_codec *codec, unsigned int format)
{
	unsigned int value;

	/* bits [31:30] contain the trigger and valid bits */
	value = snd_hda_codec_read(codec, NVIDIA_AFG_NID, 0,
				   NVIDIA_GET_SCRATCH0, 0);
	value = (value >> 24) & 0xff;

	/* bits [15:0] are used to store the HDA format */
	snd_hda_codec_write(codec, NVIDIA_AFG_NID, 0,
			    NVIDIA_SET_SCRATCH0_BYTE0,
			    (format >> 0) & 0xff);
	snd_hda_codec_write(codec, NVIDIA_AFG_NID, 0,
			    NVIDIA_SET_SCRATCH0_BYTE1,
			    (format >> 8) & 0xff);

	/* bits [16:24] are unused */
	snd_hda_codec_write(codec, NVIDIA_AFG_NID, 0,
			    NVIDIA_SET_SCRATCH0_BYTE2, 0);

	/*
	 * Bit 30 signals that the data is valid and hence that HDMI audio can
	 * be enabled.
	 */
	if (format == 0)
		value &= ~NVIDIA_SCRATCH_VALID;
	else
		value |= NVIDIA_SCRATCH_VALID;

	/*
	 * Whenever the trigger bit is toggled, an interrupt is raised in the
	 * HDMI codec. The HDMI driver will use that as trigger to update its
	 * configuration.
	 */
	value ^= NVIDIA_SCRATCH_TRIGGER;

	snd_hda_codec_write(codec, NVIDIA_AFG_NID, 0,
			    NVIDIA_SET_SCRATCH0_BYTE3, value);
}

static int tegra_hdmi_pcm_prepare(struct hda_pcm_stream *hinfo,
				  struct hda_codec *codec,
				  unsigned int stream_tag,
				  unsigned int format,
				  struct snd_pcm_substream *substream)
{
	int err;

	err = generic_hdmi_playback_pcm_prepare(hinfo, codec, stream_tag,
						format, substream);
	if (err < 0)
		return err;

	/* notify the HDMI codec of the format change */
	tegra_hdmi_set_format(codec, format);

	return 0;
}

static int tegra_hdmi_pcm_cleanup(struct hda_pcm_stream *hinfo,
				  struct hda_codec *codec,
				  struct snd_pcm_substream *substream)
{
	/* invalidate the format in the HDMI codec */
	tegra_hdmi_set_format(codec, 0);

	return generic_hdmi_playback_pcm_cleanup(hinfo, codec, substream);
}

static struct hda_pcm *hda_find_pcm_by_type(struct hda_codec *codec, int type)
{
	struct hdmi_spec *spec = codec->spec;
	unsigned int i;

	for (i = 0; i < spec->num_pins; i++) {
		struct hda_pcm *pcm = get_pcm_rec(spec, i);

		if (pcm->pcm_type == type)
			return pcm;
	}

	return NULL;
}

static int tegra_hdmi_build_pcms(struct hda_codec *codec)
{
	struct hda_pcm_stream *stream;
	struct hda_pcm *pcm;
	int err;

	err = generic_hdmi_build_pcms(codec);
	if (err < 0)
		return err;

	pcm = hda_find_pcm_by_type(codec, HDA_PCM_TYPE_HDMI);
	if (!pcm)
		return -ENODEV;

	/*
	 * Override ->prepare() and ->cleanup() operations to notify the HDMI
	 * codec about format changes.
	 */
	stream = &pcm->stream[SNDRV_PCM_STREAM_PLAYBACK];
	stream->ops.prepare = tegra_hdmi_pcm_prepare;
	stream->ops.cleanup = tegra_hdmi_pcm_cleanup;

	return 0;
}

static int patch_tegra_hdmi(struct hda_codec *codec)
{
	struct hdmi_spec *spec;
	int err;

	err = patch_generic_hdmi(codec);
	if (err)
		return err;

	codec->patch_ops.build_pcms = tegra_hdmi_build_pcms;
	spec = codec->spec;
	spec->chmap.ops.chmap_cea_alloc_validate_get_type =
		nvhdmi_chmap_cea_alloc_validate_get_type;
	spec->chmap.ops.chmap_validate = nvhdmi_chmap_validate;

	return 0;
}

/*
 * ATI/AMD-specific implementations
 */

#define is_amdhdmi_rev3_or_later(codec) \
	((codec)->core.vendor_id == 0x1002aa01 && \
	 ((codec)->core.revision_id & 0xff00) >= 0x0300)
#define has_amd_full_remap_support(codec) is_amdhdmi_rev3_or_later(codec)

/* ATI/AMD specific HDA pin verbs, see the AMD HDA Verbs specification */
#define ATI_VERB_SET_CHANNEL_ALLOCATION	0x771
#define ATI_VERB_SET_DOWNMIX_INFO	0x772
#define ATI_VERB_SET_MULTICHANNEL_01	0x777
#define ATI_VERB_SET_MULTICHANNEL_23	0x778
#define ATI_VERB_SET_MULTICHANNEL_45	0x779
#define ATI_VERB_SET_MULTICHANNEL_67	0x77a
#define ATI_VERB_SET_HBR_CONTROL	0x77c
#define ATI_VERB_SET_MULTICHANNEL_1	0x785
#define ATI_VERB_SET_MULTICHANNEL_3	0x786
#define ATI_VERB_SET_MULTICHANNEL_5	0x787
#define ATI_VERB_SET_MULTICHANNEL_7	0x788
#define ATI_VERB_SET_MULTICHANNEL_MODE	0x789
#define ATI_VERB_GET_CHANNEL_ALLOCATION	0xf71
#define ATI_VERB_GET_DOWNMIX_INFO	0xf72
#define ATI_VERB_GET_MULTICHANNEL_01	0xf77
#define ATI_VERB_GET_MULTICHANNEL_23	0xf78
#define ATI_VERB_GET_MULTICHANNEL_45	0xf79
#define ATI_VERB_GET_MULTICHANNEL_67	0xf7a
#define ATI_VERB_GET_HBR_CONTROL	0xf7c
#define ATI_VERB_GET_MULTICHANNEL_1	0xf85
#define ATI_VERB_GET_MULTICHANNEL_3	0xf86
#define ATI_VERB_GET_MULTICHANNEL_5	0xf87
#define ATI_VERB_GET_MULTICHANNEL_7	0xf88
#define ATI_VERB_GET_MULTICHANNEL_MODE	0xf89

/* AMD specific HDA cvt verbs */
#define ATI_VERB_SET_RAMP_RATE		0x770
#define ATI_VERB_GET_RAMP_RATE		0xf70

#define ATI_OUT_ENABLE 0x1

#define ATI_MULTICHANNEL_MODE_PAIRED	0
#define ATI_MULTICHANNEL_MODE_SINGLE	1

#define ATI_HBR_CAPABLE 0x01
#define ATI_HBR_ENABLE 0x10

static int atihdmi_pin_get_eld(struct hda_codec *codec, hda_nid_t nid,
			       int dev_id, unsigned char *buf, int *eld_size)
{
	WARN_ON(dev_id != 0);
	/* call hda_eld.c ATI/AMD-specific function */
	return snd_hdmi_get_eld_ati(codec, nid, buf, eld_size,
				    is_amdhdmi_rev3_or_later(codec));
}

static void atihdmi_pin_setup_infoframe(struct hda_codec *codec,
					hda_nid_t pin_nid, int dev_id, int ca,
					int active_channels, int conn_type)
{
	WARN_ON(dev_id != 0);
	snd_hda_codec_write(codec, pin_nid, 0, ATI_VERB_SET_CHANNEL_ALLOCATION, ca);
}

static int atihdmi_paired_swap_fc_lfe(int pos)
{
	/*
	 * ATI/AMD have automatic FC/LFE swap built-in
	 * when in pairwise mapping mode.
	 */

	switch (pos) {
		/* see channel_allocations[].speakers[] */
		case 2: return 3;
		case 3: return 2;
		default: break;
	}

	return pos;
}

static int atihdmi_paired_chmap_validate(struct hdac_chmap *chmap,
			int ca, int chs, unsigned char *map)
{
	struct hdac_cea_channel_speaker_allocation *cap;
	int i, j;

	/* check that only channel pairs need to be remapped on old pre-rev3 ATI/AMD */

	cap = snd_hdac_get_ch_alloc_from_ca(ca);
	for (i = 0; i < chs; ++i) {
		int mask = snd_hdac_chmap_to_spk_mask(map[i]);
		bool ok = false;
		bool companion_ok = false;

		if (!mask)
			continue;

		for (j = 0 + i % 2; j < 8; j += 2) {
			int chan_idx = 7 - atihdmi_paired_swap_fc_lfe(j);
			if (cap->speakers[chan_idx] == mask) {
				/* channel is in a supported position */
				ok = true;

				if (i % 2 == 0 && i + 1 < chs) {
					/* even channel, check the odd companion */
					int comp_chan_idx = 7 - atihdmi_paired_swap_fc_lfe(j + 1);
					int comp_mask_req = snd_hdac_chmap_to_spk_mask(map[i+1]);
					int comp_mask_act = cap->speakers[comp_chan_idx];

					if (comp_mask_req == comp_mask_act)
						companion_ok = true;
					else
						return -EINVAL;
				}
				break;
			}
		}

		if (!ok)
			return -EINVAL;

		if (companion_ok)
			i++; /* companion channel already checked */
	}

	return 0;
}

static int atihdmi_pin_set_slot_channel(struct hdac_device *hdac,
		hda_nid_t pin_nid, int hdmi_slot, int stream_channel)
{
	struct hda_codec *codec = hdac_to_hda_codec(hdac);
	int verb;
	int ati_channel_setup = 0;

	if (hdmi_slot > 7)
		return -EINVAL;

	if (!has_amd_full_remap_support(codec)) {
		hdmi_slot = atihdmi_paired_swap_fc_lfe(hdmi_slot);

		/* In case this is an odd slot but without stream channel, do not
		 * disable the slot since the corresponding even slot could have a
		 * channel. In case neither have a channel, the slot pair will be
		 * disabled when this function is called for the even slot. */
		if (hdmi_slot % 2 != 0 && stream_channel == 0xf)
			return 0;

		hdmi_slot -= hdmi_slot % 2;

		if (stream_channel != 0xf)
			stream_channel -= stream_channel % 2;
	}

	verb = ATI_VERB_SET_MULTICHANNEL_01 + hdmi_slot/2 + (hdmi_slot % 2) * 0x00e;

	/* ati_channel_setup format: [7..4] = stream_channel_id, [1] = mute, [0] = enable */

	if (stream_channel != 0xf)
		ati_channel_setup = (stream_channel << 4) | ATI_OUT_ENABLE;

	return snd_hda_codec_write(codec, pin_nid, 0, verb, ati_channel_setup);
}

static int atihdmi_pin_get_slot_channel(struct hdac_device *hdac,
				hda_nid_t pin_nid, int asp_slot)
{
	struct hda_codec *codec = hdac_to_hda_codec(hdac);
	bool was_odd = false;
	int ati_asp_slot = asp_slot;
	int verb;
	int ati_channel_setup;

	if (asp_slot > 7)
		return -EINVAL;

	if (!has_amd_full_remap_support(codec)) {
		ati_asp_slot = atihdmi_paired_swap_fc_lfe(asp_slot);
		if (ati_asp_slot % 2 != 0) {
			ati_asp_slot -= 1;
			was_odd = true;
		}
	}

	verb = ATI_VERB_GET_MULTICHANNEL_01 + ati_asp_slot/2 + (ati_asp_slot % 2) * 0x00e;

	ati_channel_setup = snd_hda_codec_read(codec, pin_nid, 0, verb, 0);

	if (!(ati_channel_setup & ATI_OUT_ENABLE))
		return 0xf;

	return ((ati_channel_setup & 0xf0) >> 4) + !!was_odd;
}

static int atihdmi_paired_chmap_cea_alloc_validate_get_type(
		struct hdac_chmap *chmap,
		struct hdac_cea_channel_speaker_allocation *cap,
		int channels)
{
	int c;

	/*
	 * Pre-rev3 ATI/AMD codecs operate in a paired channel mode, so
	 * we need to take that into account (a single channel may take 2
	 * channel slots if we need to carry a silent channel next to it).
	 * On Rev3+ AMD codecs this function is not used.
	 */
	int chanpairs = 0;

	/* We only produce even-numbered channel count TLVs */
	if ((channels % 2) != 0)
		return -1;

	for (c = 0; c < 7; c += 2) {
		if (cap->speakers[c] || cap->speakers[c+1])
			chanpairs++;
	}

	if (chanpairs * 2 != channels)
		return -1;

	return SNDRV_CTL_TLVT_CHMAP_PAIRED;
}

static void atihdmi_paired_cea_alloc_to_tlv_chmap(struct hdac_chmap *hchmap,
		struct hdac_cea_channel_speaker_allocation *cap,
		unsigned int *chmap, int channels)
{
	/* produce paired maps for pre-rev3 ATI/AMD codecs */
	int count = 0;
	int c;

	for (c = 7; c >= 0; c--) {
		int chan = 7 - atihdmi_paired_swap_fc_lfe(7 - c);
		int spk = cap->speakers[chan];
		if (!spk) {
			/* add N/A channel if the companion channel is occupied */
			if (cap->speakers[chan + (chan % 2 ? -1 : 1)])
				chmap[count++] = SNDRV_CHMAP_NA;

			continue;
		}

		chmap[count++] = snd_hdac_spk_to_chmap(spk);
	}

	WARN_ON(count != channels);
}

static int atihdmi_pin_hbr_setup(struct hda_codec *codec, hda_nid_t pin_nid,
				 int dev_id, bool hbr)
{
	int hbr_ctl, hbr_ctl_new;

	WARN_ON(dev_id != 0);

	hbr_ctl = snd_hda_codec_read(codec, pin_nid, 0, ATI_VERB_GET_HBR_CONTROL, 0);
	if (hbr_ctl >= 0 && (hbr_ctl & ATI_HBR_CAPABLE)) {
		if (hbr)
			hbr_ctl_new = hbr_ctl | ATI_HBR_ENABLE;
		else
			hbr_ctl_new = hbr_ctl & ~ATI_HBR_ENABLE;

		codec_dbg(codec,
			  "atihdmi_pin_hbr_setup: NID=0x%x, %shbr-ctl=0x%x\n",
				pin_nid,
				hbr_ctl == hbr_ctl_new ? "" : "new-",
				hbr_ctl_new);

		if (hbr_ctl != hbr_ctl_new)
			snd_hda_codec_write(codec, pin_nid, 0,
						ATI_VERB_SET_HBR_CONTROL,
						hbr_ctl_new);

	} else if (hbr)
		return -EINVAL;

	return 0;
}

static int atihdmi_setup_stream(struct hda_codec *codec, hda_nid_t cvt_nid,
				hda_nid_t pin_nid, int dev_id,
				u32 stream_tag, int format)
{
	if (is_amdhdmi_rev3_or_later(codec)) {
		int ramp_rate = 180; /* default as per AMD spec */
		/* disable ramp-up/down for non-pcm as per AMD spec */
		if (format & AC_FMT_TYPE_NON_PCM)
			ramp_rate = 0;

		snd_hda_codec_write(codec, cvt_nid, 0, ATI_VERB_SET_RAMP_RATE, ramp_rate);
	}

	return hdmi_setup_stream(codec, cvt_nid, pin_nid, dev_id,
				 stream_tag, format);
}


static int atihdmi_init(struct hda_codec *codec)
{
	struct hdmi_spec *spec = codec->spec;
	int pin_idx, err;

	err = generic_hdmi_init(codec);

	if (err)
		return err;

	for (pin_idx = 0; pin_idx < spec->num_pins; pin_idx++) {
		struct hdmi_spec_per_pin *per_pin = get_pin(spec, pin_idx);

		/* make sure downmix information in infoframe is zero */
		snd_hda_codec_write(codec, per_pin->pin_nid, 0, ATI_VERB_SET_DOWNMIX_INFO, 0);

		/* enable channel-wise remap mode if supported */
		if (has_amd_full_remap_support(codec))
			snd_hda_codec_write(codec, per_pin->pin_nid, 0,
					    ATI_VERB_SET_MULTICHANNEL_MODE,
					    ATI_MULTICHANNEL_MODE_SINGLE);
	}
	codec->auto_runtime_pm = 1;

	return 0;
}

/* map from pin NID to port; port is 0-based */
/* for AMD: assume widget NID starting from 3, with step 2 (3, 5, 7, ...) */
static int atihdmi_pin2port(void *audio_ptr, int pin_nid)
{
	return pin_nid / 2 - 1;
}

/* reverse-map from port to pin NID: see above */
static int atihdmi_port2pin(struct hda_codec *codec, int port)
{
	return port * 2 + 3;
}

static const struct drm_audio_component_audio_ops atihdmi_audio_ops = {
	.pin2port = atihdmi_pin2port,
	.pin_eld_notify = generic_acomp_pin_eld_notify,
	.master_bind = generic_acomp_master_bind,
	.master_unbind = generic_acomp_master_unbind,
};

static int patch_atihdmi(struct hda_codec *codec)
{
	struct hdmi_spec *spec;
	struct hdmi_spec_per_cvt *per_cvt;
	int err, cvt_idx;

	err = patch_generic_hdmi(codec);

	if (err)
		return err;

	codec->patch_ops.init = atihdmi_init;

	spec = codec->spec;

	spec->ops.pin_get_eld = atihdmi_pin_get_eld;
	spec->ops.pin_setup_infoframe = atihdmi_pin_setup_infoframe;
	spec->ops.pin_hbr_setup = atihdmi_pin_hbr_setup;
	spec->ops.setup_stream = atihdmi_setup_stream;

	spec->chmap.ops.pin_get_slot_channel = atihdmi_pin_get_slot_channel;
	spec->chmap.ops.pin_set_slot_channel = atihdmi_pin_set_slot_channel;

	if (!has_amd_full_remap_support(codec)) {
		/* override to ATI/AMD-specific versions with pairwise mapping */
		spec->chmap.ops.chmap_cea_alloc_validate_get_type =
			atihdmi_paired_chmap_cea_alloc_validate_get_type;
		spec->chmap.ops.cea_alloc_to_tlv_chmap =
				atihdmi_paired_cea_alloc_to_tlv_chmap;
		spec->chmap.ops.chmap_validate = atihdmi_paired_chmap_validate;
	}

	/* ATI/AMD converters do not advertise all of their capabilities */
	for (cvt_idx = 0; cvt_idx < spec->num_cvts; cvt_idx++) {
		per_cvt = get_cvt(spec, cvt_idx);
		per_cvt->channels_max = max(per_cvt->channels_max, 8u);
		per_cvt->rates |= SUPPORTED_RATES;
		per_cvt->formats |= SUPPORTED_FORMATS;
		per_cvt->maxbps = max(per_cvt->maxbps, 24u);
	}

	spec->chmap.channels_max = max(spec->chmap.channels_max, 8u);

	/* AMD GPUs have neither EPSS nor CLKSTOP bits, hence preventing
	 * the link-down as is.  Tell the core to allow it.
	 */
	codec->link_down_at_suspend = 1;

	generic_acomp_init(codec, &atihdmi_audio_ops, atihdmi_port2pin);

	return 0;
}

/* VIA HDMI Implementation */
#define VIAHDMI_CVT_NID	0x02	/* audio converter1 */
#define VIAHDMI_PIN_NID	0x03	/* HDMI output pin1 */

static int patch_via_hdmi(struct hda_codec *codec)
{
	return patch_simple_hdmi(codec, VIAHDMI_CVT_NID, VIAHDMI_PIN_NID);
}

/*
 * patch entries
 */
static const struct hda_device_id snd_hda_id_hdmi[] = {
HDA_CODEC_ENTRY(0x1002793c, "RS600 HDMI",	patch_atihdmi),
HDA_CODEC_ENTRY(0x10027919, "RS600 HDMI",	patch_atihdmi),
HDA_CODEC_ENTRY(0x1002791a, "RS690/780 HDMI",	patch_atihdmi),
HDA_CODEC_ENTRY(0x1002aa01, "R6xx HDMI",	patch_atihdmi),
HDA_CODEC_ENTRY(0x10951390, "SiI1390 HDMI",	patch_generic_hdmi),
HDA_CODEC_ENTRY(0x10951392, "SiI1392 HDMI",	patch_generic_hdmi),
HDA_CODEC_ENTRY(0x17e80047, "Chrontel HDMI",	patch_generic_hdmi),
HDA_CODEC_ENTRY(0x10de0001, "MCP73 HDMI",	patch_nvhdmi_2ch),
HDA_CODEC_ENTRY(0x10de0002, "MCP77/78 HDMI",	patch_nvhdmi_8ch_7x),
HDA_CODEC_ENTRY(0x10de0003, "MCP77/78 HDMI",	patch_nvhdmi_8ch_7x),
HDA_CODEC_ENTRY(0x10de0004, "GPU 04 HDMI",	patch_nvhdmi_8ch_7x),
HDA_CODEC_ENTRY(0x10de0005, "MCP77/78 HDMI",	patch_nvhdmi_8ch_7x),
HDA_CODEC_ENTRY(0x10de0006, "MCP77/78 HDMI",	patch_nvhdmi_8ch_7x),
HDA_CODEC_ENTRY(0x10de0007, "MCP79/7A HDMI",	patch_nvhdmi_8ch_7x),
HDA_CODEC_ENTRY(0x10de0008, "GPU 08 HDMI/DP",	patch_nvhdmi_legacy),
HDA_CODEC_ENTRY(0x10de0009, "GPU 09 HDMI/DP",	patch_nvhdmi_legacy),
HDA_CODEC_ENTRY(0x10de000a, "GPU 0a HDMI/DP",	patch_nvhdmi_legacy),
HDA_CODEC_ENTRY(0x10de000b, "GPU 0b HDMI/DP",	patch_nvhdmi_legacy),
HDA_CODEC_ENTRY(0x10de000c, "MCP89 HDMI",	patch_nvhdmi_legacy),
HDA_CODEC_ENTRY(0x10de000d, "GPU 0d HDMI/DP",	patch_nvhdmi_legacy),
HDA_CODEC_ENTRY(0x10de0010, "GPU 10 HDMI/DP",	patch_nvhdmi_legacy),
HDA_CODEC_ENTRY(0x10de0011, "GPU 11 HDMI/DP",	patch_nvhdmi_legacy),
HDA_CODEC_ENTRY(0x10de0012, "GPU 12 HDMI/DP",	patch_nvhdmi_legacy),
HDA_CODEC_ENTRY(0x10de0013, "GPU 13 HDMI/DP",	patch_nvhdmi_legacy),
HDA_CODEC_ENTRY(0x10de0014, "GPU 14 HDMI/DP",	patch_nvhdmi_legacy),
HDA_CODEC_ENTRY(0x10de0015, "GPU 15 HDMI/DP",	patch_nvhdmi_legacy),
HDA_CODEC_ENTRY(0x10de0016, "GPU 16 HDMI/DP",	patch_nvhdmi_legacy),
/* 17 is known to be absent */
HDA_CODEC_ENTRY(0x10de0018, "GPU 18 HDMI/DP",	patch_nvhdmi_legacy),
HDA_CODEC_ENTRY(0x10de0019, "GPU 19 HDMI/DP",	patch_nvhdmi_legacy),
HDA_CODEC_ENTRY(0x10de001a, "GPU 1a HDMI/DP",	patch_nvhdmi_legacy),
HDA_CODEC_ENTRY(0x10de001b, "GPU 1b HDMI/DP",	patch_nvhdmi_legacy),
HDA_CODEC_ENTRY(0x10de001c, "GPU 1c HDMI/DP",	patch_nvhdmi_legacy),
HDA_CODEC_ENTRY(0x10de0020, "Tegra30 HDMI",	patch_tegra_hdmi),
HDA_CODEC_ENTRY(0x10de0022, "Tegra114 HDMI",	patch_tegra_hdmi),
HDA_CODEC_ENTRY(0x10de0028, "Tegra124 HDMI",	patch_tegra_hdmi),
HDA_CODEC_ENTRY(0x10de0029, "Tegra210 HDMI/DP",	patch_tegra_hdmi),
HDA_CODEC_ENTRY(0x10de002d, "Tegra186 HDMI/DP0", patch_tegra_hdmi),
HDA_CODEC_ENTRY(0x10de002e, "Tegra186 HDMI/DP1", patch_tegra_hdmi),
HDA_CODEC_ENTRY(0x10de002f, "Tegra194 HDMI/DP2", patch_tegra_hdmi),
HDA_CODEC_ENTRY(0x10de0030, "Tegra194 HDMI/DP3", patch_tegra_hdmi),
HDA_CODEC_ENTRY(0x10de0040, "GPU 40 HDMI/DP",	patch_nvhdmi),
HDA_CODEC_ENTRY(0x10de0041, "GPU 41 HDMI/DP",	patch_nvhdmi),
HDA_CODEC_ENTRY(0x10de0042, "GPU 42 HDMI/DP",	patch_nvhdmi),
HDA_CODEC_ENTRY(0x10de0043, "GPU 43 HDMI/DP",	patch_nvhdmi),
HDA_CODEC_ENTRY(0x10de0044, "GPU 44 HDMI/DP",	patch_nvhdmi),
HDA_CODEC_ENTRY(0x10de0045, "GPU 45 HDMI/DP",	patch_nvhdmi),
HDA_CODEC_ENTRY(0x10de0050, "GPU 50 HDMI/DP",	patch_nvhdmi),
HDA_CODEC_ENTRY(0x10de0051, "GPU 51 HDMI/DP",	patch_nvhdmi),
HDA_CODEC_ENTRY(0x10de0052, "GPU 52 HDMI/DP",	patch_nvhdmi),
HDA_CODEC_ENTRY(0x10de0060, "GPU 60 HDMI/DP",	patch_nvhdmi),
HDA_CODEC_ENTRY(0x10de0061, "GPU 61 HDMI/DP",	patch_nvhdmi),
HDA_CODEC_ENTRY(0x10de0062, "GPU 62 HDMI/DP",	patch_nvhdmi),
HDA_CODEC_ENTRY(0x10de0067, "MCP67 HDMI",	patch_nvhdmi_2ch),
HDA_CODEC_ENTRY(0x10de0070, "GPU 70 HDMI/DP",	patch_nvhdmi),
HDA_CODEC_ENTRY(0x10de0071, "GPU 71 HDMI/DP",	patch_nvhdmi),
HDA_CODEC_ENTRY(0x10de0072, "GPU 72 HDMI/DP",	patch_nvhdmi),
HDA_CODEC_ENTRY(0x10de0073, "GPU 73 HDMI/DP",	patch_nvhdmi),
HDA_CODEC_ENTRY(0x10de0074, "GPU 74 HDMI/DP",	patch_nvhdmi),
HDA_CODEC_ENTRY(0x10de0076, "GPU 76 HDMI/DP",	patch_nvhdmi),
HDA_CODEC_ENTRY(0x10de007b, "GPU 7b HDMI/DP",	patch_nvhdmi),
HDA_CODEC_ENTRY(0x10de007c, "GPU 7c HDMI/DP",	patch_nvhdmi),
HDA_CODEC_ENTRY(0x10de007d, "GPU 7d HDMI/DP",	patch_nvhdmi),
HDA_CODEC_ENTRY(0x10de007e, "GPU 7e HDMI/DP",	patch_nvhdmi),
HDA_CODEC_ENTRY(0x10de0080, "GPU 80 HDMI/DP",	patch_nvhdmi),
HDA_CODEC_ENTRY(0x10de0081, "GPU 81 HDMI/DP",	patch_nvhdmi),
HDA_CODEC_ENTRY(0x10de0082, "GPU 82 HDMI/DP",	patch_nvhdmi),
HDA_CODEC_ENTRY(0x10de0083, "GPU 83 HDMI/DP",	patch_nvhdmi),
HDA_CODEC_ENTRY(0x10de0084, "GPU 84 HDMI/DP",	patch_nvhdmi),
HDA_CODEC_ENTRY(0x10de0090, "GPU 90 HDMI/DP",	patch_nvhdmi),
HDA_CODEC_ENTRY(0x10de0091, "GPU 91 HDMI/DP",	patch_nvhdmi),
HDA_CODEC_ENTRY(0x10de0092, "GPU 92 HDMI/DP",	patch_nvhdmi),
HDA_CODEC_ENTRY(0x10de0093, "GPU 93 HDMI/DP",	patch_nvhdmi),
HDA_CODEC_ENTRY(0x10de0094, "GPU 94 HDMI/DP",	patch_nvhdmi),
HDA_CODEC_ENTRY(0x10de0095, "GPU 95 HDMI/DP",	patch_nvhdmi),
HDA_CODEC_ENTRY(0x10de0097, "GPU 97 HDMI/DP",	patch_nvhdmi),
HDA_CODEC_ENTRY(0x10de0098, "GPU 98 HDMI/DP",	patch_nvhdmi),
HDA_CODEC_ENTRY(0x10de0099, "GPU 99 HDMI/DP",	patch_nvhdmi),
HDA_CODEC_ENTRY(0x10de009a, "GPU 9a HDMI/DP",	patch_nvhdmi),
HDA_CODEC_ENTRY(0x10de009d, "GPU 9d HDMI/DP",	patch_nvhdmi),
HDA_CODEC_ENTRY(0x10de009e, "GPU 9e HDMI/DP",	patch_nvhdmi),
HDA_CODEC_ENTRY(0x10de009f, "GPU 9f HDMI/DP",	patch_nvhdmi),
HDA_CODEC_ENTRY(0x10de00a0, "GPU a0 HDMI/DP",	patch_nvhdmi),
HDA_CODEC_ENTRY(0x10de8001, "MCP73 HDMI",	patch_nvhdmi_2ch),
HDA_CODEC_ENTRY(0x10de8067, "MCP67/68 HDMI",	patch_nvhdmi_2ch),
HDA_CODEC_ENTRY(0x11069f80, "VX900 HDMI/DP",	patch_via_hdmi),
HDA_CODEC_ENTRY(0x11069f81, "VX900 HDMI/DP",	patch_via_hdmi),
HDA_CODEC_ENTRY(0x11069f84, "VX11 HDMI/DP",	patch_generic_hdmi),
HDA_CODEC_ENTRY(0x11069f85, "VX11 HDMI/DP",	patch_generic_hdmi),
HDA_CODEC_ENTRY(0x80860054, "IbexPeak HDMI",	patch_i915_cpt_hdmi),
HDA_CODEC_ENTRY(0x80862800, "Geminilake HDMI",	patch_i915_glk_hdmi),
HDA_CODEC_ENTRY(0x80862801, "Bearlake HDMI",	patch_generic_hdmi),
HDA_CODEC_ENTRY(0x80862802, "Cantiga HDMI",	patch_generic_hdmi),
HDA_CODEC_ENTRY(0x80862803, "Eaglelake HDMI",	patch_generic_hdmi),
HDA_CODEC_ENTRY(0x80862804, "IbexPeak HDMI",	patch_i915_cpt_hdmi),
HDA_CODEC_ENTRY(0x80862805, "CougarPoint HDMI",	patch_i915_cpt_hdmi),
HDA_CODEC_ENTRY(0x80862806, "PantherPoint HDMI", patch_i915_cpt_hdmi),
HDA_CODEC_ENTRY(0x80862807, "Haswell HDMI",	patch_i915_hsw_hdmi),
HDA_CODEC_ENTRY(0x80862808, "Broadwell HDMI",	patch_i915_hsw_hdmi),
HDA_CODEC_ENTRY(0x80862809, "Skylake HDMI",	patch_i915_hsw_hdmi),
HDA_CODEC_ENTRY(0x8086280a, "Broxton HDMI",	patch_i915_hsw_hdmi),
HDA_CODEC_ENTRY(0x8086280b, "Kabylake HDMI",	patch_i915_hsw_hdmi),
HDA_CODEC_ENTRY(0x8086280c, "Cannonlake HDMI",	patch_i915_glk_hdmi),
HDA_CODEC_ENTRY(0x8086280d, "Geminilake HDMI",	patch_i915_glk_hdmi),
HDA_CODEC_ENTRY(0x8086280f, "Icelake HDMI",	patch_i915_icl_hdmi),
HDA_CODEC_ENTRY(0x80862812, "Tigerlake HDMI",	patch_i915_tgl_hdmi),
HDA_CODEC_ENTRY(0x80862814, "DG1 HDMI",	patch_i915_tgl_hdmi),
HDA_CODEC_ENTRY(0x80862815, "Alderlake HDMI",	patch_i915_tgl_hdmi),
HDA_CODEC_ENTRY(0x8086281c, "Alderlake-P HDMI", patch_i915_tgl_hdmi),
HDA_CODEC_ENTRY(0x80862816, "Rocketlake HDMI",	patch_i915_tgl_hdmi),
HDA_CODEC_ENTRY(0x8086281a, "Jasperlake HDMI",	patch_i915_icl_hdmi),
HDA_CODEC_ENTRY(0x8086281b, "Elkhartlake HDMI",	patch_i915_icl_hdmi),
HDA_CODEC_ENTRY(0x80862880, "CedarTrail HDMI",	patch_generic_hdmi),
HDA_CODEC_ENTRY(0x80862882, "Valleyview2 HDMI",	patch_i915_byt_hdmi),
HDA_CODEC_ENTRY(0x80862883, "Braswell HDMI",	patch_i915_byt_hdmi),
HDA_CODEC_ENTRY(0x808629fb, "Crestline HDMI",	patch_generic_hdmi),
/* special ID for generic HDMI */
HDA_CODEC_ENTRY(HDA_CODEC_ID_GENERIC_HDMI, "Generic HDMI", patch_generic_hdmi),
{} /* terminator */
};
MODULE_DEVICE_TABLE(hdaudio, snd_hda_id_hdmi);

MODULE_LICENSE("GPL");
MODULE_DESCRIPTION("HDMI HD-audio codec");
MODULE_ALIAS("snd-hda-codec-intelhdmi");
MODULE_ALIAS("snd-hda-codec-nvhdmi");
MODULE_ALIAS("snd-hda-codec-atihdmi");

static struct hda_codec_driver hdmi_driver = {
	.id = snd_hda_id_hdmi,
};

module_hda_codec_driver(hdmi_driver);<|MERGE_RESOLUTION|>--- conflicted
+++ resolved
@@ -1670,7 +1670,6 @@
 		codec_dbg(codec, "hdmi: PCM already open, no silent stream\n");
 		goto unlock_out;
 	}
-<<<<<<< HEAD
 
 	pin_idx = pin_id_to_pin_index(codec, per_pin->pin_nid, per_pin->dev_id);
 	err = hdmi_choose_cvt(codec, pin_idx, &cvt_idx);
@@ -1692,29 +1691,6 @@
 				  AC_VERB_SET_CONNECT_SEL,
 				  per_pin->mux_idx);
 
-=======
-
-	pin_idx = pin_id_to_pin_index(codec, per_pin->pin_nid, per_pin->dev_id);
-	err = hdmi_choose_cvt(codec, pin_idx, &cvt_idx);
-	if (err) {
-		codec_err(codec, "hdmi: no free converter to enable silent mode\n");
-		goto unlock_out;
-	}
-
-	per_cvt = get_cvt(spec, cvt_idx);
-	per_cvt->assigned = 1;
-	per_pin->cvt_nid = per_cvt->cvt_nid;
-	per_pin->silent_stream = true;
-
-	codec_dbg(codec, "hdmi: enabling silent stream pin-NID=0x%x cvt-NID=0x%x\n",
-		  per_pin->pin_nid, per_cvt->cvt_nid);
-
-	snd_hda_set_dev_select(codec, per_pin->pin_nid, per_pin->dev_id);
-	snd_hda_codec_write_cache(codec, per_pin->pin_nid, 0,
-				  AC_VERB_SET_CONNECT_SEL,
-				  per_pin->mux_idx);
-
->>>>>>> 1ec187ab
 	/* configure unused pins to choose other converters */
 	pin_cvt_fixup(codec, per_pin, 0);
 
