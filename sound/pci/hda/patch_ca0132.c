// SPDX-License-Identifier: GPL-2.0-or-later
/*
 * HD audio interface patch for Creative CA0132 chip
 *
 * Copyright (c) 2011, Creative Technology Ltd.
 *
 * Based on patch_ca0110.c
 * Copyright (c) 2008 Takashi Iwai <tiwai@suse.de>
 */

#include <linux/init.h>
#include <linux/delay.h>
#include <linux/slab.h>
#include <linux/mutex.h>
#include <linux/module.h>
#include <linux/firmware.h>
#include <linux/kernel.h>
#include <linux/types.h>
#include <linux/io.h>
#include <linux/pci.h>
#include <asm/io.h>
#include <sound/core.h>
#include <sound/hda_codec.h>
#include "hda_local.h"
#include "hda_auto_parser.h"
#include "hda_jack.h"

#include "ca0132_regs.h"

/* Enable this to see controls for tuning purpose. */
/*#define ENABLE_TUNING_CONTROLS*/

#ifdef ENABLE_TUNING_CONTROLS
#include <sound/tlv.h>
#endif

#define FLOAT_ZERO	0x00000000
#define FLOAT_ONE	0x3f800000
#define FLOAT_TWO	0x40000000
#define FLOAT_THREE     0x40400000
#define FLOAT_FIVE	0x40a00000
#define FLOAT_SIX       0x40c00000
#define FLOAT_EIGHT     0x41000000
#define FLOAT_MINUS_5	0xc0a00000

#define UNSOL_TAG_DSP	0x16

#define DSP_DMA_WRITE_BUFLEN_INIT (1UL<<18)
#define DSP_DMA_WRITE_BUFLEN_OVLY (1UL<<15)

#define DMA_TRANSFER_FRAME_SIZE_NWORDS		8
#define DMA_TRANSFER_MAX_FRAME_SIZE_NWORDS	32
#define DMA_OVERLAY_FRAME_SIZE_NWORDS		2

#define MASTERCONTROL				0x80
#define MASTERCONTROL_ALLOC_DMA_CHAN		10
#define MASTERCONTROL_QUERY_SPEAKER_EQ_ADDRESS	60

#define WIDGET_CHIP_CTRL      0x15
#define WIDGET_DSP_CTRL       0x16

#define MEM_CONNID_MICIN1     3
#define MEM_CONNID_MICIN2     5
#define MEM_CONNID_MICOUT1    12
#define MEM_CONNID_MICOUT2    14
#define MEM_CONNID_WUH        10
#define MEM_CONNID_DSP        16
#define MEM_CONNID_DMIC       100

#define SCP_SET    0
#define SCP_GET    1

#define EFX_FILE   "ctefx.bin"
#define DESKTOP_EFX_FILE   "ctefx-desktop.bin"
#define R3DI_EFX_FILE  "ctefx-r3di.bin"

#ifdef CONFIG_SND_HDA_CODEC_CA0132_DSP
MODULE_FIRMWARE(EFX_FILE);
MODULE_FIRMWARE(DESKTOP_EFX_FILE);
MODULE_FIRMWARE(R3DI_EFX_FILE);
#endif

static const char *const dirstr[2] = { "Playback", "Capture" };

#define NUM_OF_OUTPUTS 2
static const char *const out_type_str[2] = { "Speakers", "Headphone" };
enum {
	SPEAKER_OUT,
	HEADPHONE_OUT,
};

enum {
	DIGITAL_MIC,
	LINE_MIC_IN
};

/* Strings for Input Source Enum Control */
static const char *const in_src_str[3] = { "Microphone", "Line In", "Front Microphone" };
#define IN_SRC_NUM_OF_INPUTS 3
enum {
	REAR_MIC,
	REAR_LINE_IN,
	FRONT_MIC,
};

enum {
#define VNODE_START_NID    0x80
	VNID_SPK = VNODE_START_NID,			/* Speaker vnid */
	VNID_MIC,
	VNID_HP_SEL,
	VNID_AMIC1_SEL,
	VNID_HP_ASEL,
	VNID_AMIC1_ASEL,
	VNODE_END_NID,
#define VNODES_COUNT  (VNODE_END_NID - VNODE_START_NID)

#define EFFECT_START_NID    0x90
#define OUT_EFFECT_START_NID    EFFECT_START_NID
	SURROUND = OUT_EFFECT_START_NID,
	CRYSTALIZER,
	DIALOG_PLUS,
	SMART_VOLUME,
	X_BASS,
	EQUALIZER,
	OUT_EFFECT_END_NID,
#define OUT_EFFECTS_COUNT  (OUT_EFFECT_END_NID - OUT_EFFECT_START_NID)

#define IN_EFFECT_START_NID  OUT_EFFECT_END_NID
	ECHO_CANCELLATION = IN_EFFECT_START_NID,
	VOICE_FOCUS,
	MIC_SVM,
	NOISE_REDUCTION,
	IN_EFFECT_END_NID,
#define IN_EFFECTS_COUNT  (IN_EFFECT_END_NID - IN_EFFECT_START_NID)

	VOICEFX = IN_EFFECT_END_NID,
	PLAY_ENHANCEMENT,
	CRYSTAL_VOICE,
	EFFECT_END_NID,
	OUTPUT_SOURCE_ENUM,
	INPUT_SOURCE_ENUM,
	XBASS_XOVER,
	EQ_PRESET_ENUM,
	SMART_VOLUME_ENUM,
	MIC_BOOST_ENUM,
	AE5_HEADPHONE_GAIN_ENUM,
	AE5_SOUND_FILTER_ENUM,
	ZXR_HEADPHONE_GAIN,
	SPEAKER_CHANNEL_CFG_ENUM,
	SPEAKER_FULL_RANGE_FRONT,
	SPEAKER_FULL_RANGE_REAR,
	BASS_REDIRECTION,
	BASS_REDIRECTION_XOVER,
#define EFFECTS_COUNT  (EFFECT_END_NID - EFFECT_START_NID)
};

/* Effects values size*/
#define EFFECT_VALS_MAX_COUNT 12

/*
 * Default values for the effect slider controls, they are in order of their
 * effect NID's. Surround, Crystalizer, Dialog Plus, Smart Volume, and then
 * X-bass.
 */
static const unsigned int effect_slider_defaults[] = {67, 65, 50, 74, 50};
/* Amount of effect level sliders for ca0132_alt controls. */
#define EFFECT_LEVEL_SLIDERS 5

/* Latency introduced by DSP blocks in milliseconds. */
#define DSP_CAPTURE_INIT_LATENCY        0
#define DSP_CRYSTAL_VOICE_LATENCY       124
#define DSP_PLAYBACK_INIT_LATENCY       13
#define DSP_PLAY_ENHANCEMENT_LATENCY    30
#define DSP_SPEAKER_OUT_LATENCY         7

struct ct_effect {
	char name[SNDRV_CTL_ELEM_ID_NAME_MAXLEN];
	hda_nid_t nid;
	int mid; /*effect module ID*/
	int reqs[EFFECT_VALS_MAX_COUNT]; /*effect module request*/
	int direct; /* 0:output; 1:input*/
	int params; /* number of default non-on/off params */
	/*effect default values, 1st is on/off. */
	unsigned int def_vals[EFFECT_VALS_MAX_COUNT];
};

#define EFX_DIR_OUT 0
#define EFX_DIR_IN  1

static const struct ct_effect ca0132_effects[EFFECTS_COUNT] = {
	{ .name = "Surround",
	  .nid = SURROUND,
	  .mid = 0x96,
	  .reqs = {0, 1},
	  .direct = EFX_DIR_OUT,
	  .params = 1,
	  .def_vals = {0x3F800000, 0x3F2B851F}
	},
	{ .name = "Crystalizer",
	  .nid = CRYSTALIZER,
	  .mid = 0x96,
	  .reqs = {7, 8},
	  .direct = EFX_DIR_OUT,
	  .params = 1,
	  .def_vals = {0x3F800000, 0x3F266666}
	},
	{ .name = "Dialog Plus",
	  .nid = DIALOG_PLUS,
	  .mid = 0x96,
	  .reqs = {2, 3},
	  .direct = EFX_DIR_OUT,
	  .params = 1,
	  .def_vals = {0x00000000, 0x3F000000}
	},
	{ .name = "Smart Volume",
	  .nid = SMART_VOLUME,
	  .mid = 0x96,
	  .reqs = {4, 5, 6},
	  .direct = EFX_DIR_OUT,
	  .params = 2,
	  .def_vals = {0x3F800000, 0x3F3D70A4, 0x00000000}
	},
	{ .name = "X-Bass",
	  .nid = X_BASS,
	  .mid = 0x96,
	  .reqs = {24, 23, 25},
	  .direct = EFX_DIR_OUT,
	  .params = 2,
	  .def_vals = {0x3F800000, 0x42A00000, 0x3F000000}
	},
	{ .name = "Equalizer",
	  .nid = EQUALIZER,
	  .mid = 0x96,
	  .reqs = {9, 10, 11, 12, 13, 14,
			15, 16, 17, 18, 19, 20},
	  .direct = EFX_DIR_OUT,
	  .params = 11,
	  .def_vals = {0x00000000, 0x00000000, 0x00000000, 0x00000000,
		       0x00000000, 0x00000000, 0x00000000, 0x00000000,
		       0x00000000, 0x00000000, 0x00000000, 0x00000000}
	},
	{ .name = "Echo Cancellation",
	  .nid = ECHO_CANCELLATION,
	  .mid = 0x95,
	  .reqs = {0, 1, 2, 3},
	  .direct = EFX_DIR_IN,
	  .params = 3,
	  .def_vals = {0x00000000, 0x3F3A9692, 0x00000000, 0x00000000}
	},
	{ .name = "Voice Focus",
	  .nid = VOICE_FOCUS,
	  .mid = 0x95,
	  .reqs = {6, 7, 8, 9},
	  .direct = EFX_DIR_IN,
	  .params = 3,
	  .def_vals = {0x3F800000, 0x3D7DF3B6, 0x41F00000, 0x41F00000}
	},
	{ .name = "Mic SVM",
	  .nid = MIC_SVM,
	  .mid = 0x95,
	  .reqs = {44, 45},
	  .direct = EFX_DIR_IN,
	  .params = 1,
	  .def_vals = {0x00000000, 0x3F3D70A4}
	},
	{ .name = "Noise Reduction",
	  .nid = NOISE_REDUCTION,
	  .mid = 0x95,
	  .reqs = {4, 5},
	  .direct = EFX_DIR_IN,
	  .params = 1,
	  .def_vals = {0x3F800000, 0x3F000000}
	},
	{ .name = "VoiceFX",
	  .nid = VOICEFX,
	  .mid = 0x95,
	  .reqs = {10, 11, 12, 13, 14, 15, 16, 17, 18},
	  .direct = EFX_DIR_IN,
	  .params = 8,
	  .def_vals = {0x00000000, 0x43C80000, 0x44AF0000, 0x44FA0000,
		       0x3F800000, 0x3F800000, 0x3F800000, 0x00000000,
		       0x00000000}
	}
};

/* Tuning controls */
#ifdef ENABLE_TUNING_CONTROLS

enum {
#define TUNING_CTL_START_NID  0xC0
	WEDGE_ANGLE = TUNING_CTL_START_NID,
	SVM_LEVEL,
	EQUALIZER_BAND_0,
	EQUALIZER_BAND_1,
	EQUALIZER_BAND_2,
	EQUALIZER_BAND_3,
	EQUALIZER_BAND_4,
	EQUALIZER_BAND_5,
	EQUALIZER_BAND_6,
	EQUALIZER_BAND_7,
	EQUALIZER_BAND_8,
	EQUALIZER_BAND_9,
	TUNING_CTL_END_NID
#define TUNING_CTLS_COUNT  (TUNING_CTL_END_NID - TUNING_CTL_START_NID)
};

struct ct_tuning_ctl {
	char name[SNDRV_CTL_ELEM_ID_NAME_MAXLEN];
	hda_nid_t parent_nid;
	hda_nid_t nid;
	int mid; /*effect module ID*/
	int req; /*effect module request*/
	int direct; /* 0:output; 1:input*/
	unsigned int def_val;/*effect default values*/
};

static const struct ct_tuning_ctl ca0132_tuning_ctls[] = {
	{ .name = "Wedge Angle",
	  .parent_nid = VOICE_FOCUS,
	  .nid = WEDGE_ANGLE,
	  .mid = 0x95,
	  .req = 8,
	  .direct = EFX_DIR_IN,
	  .def_val = 0x41F00000
	},
	{ .name = "SVM Level",
	  .parent_nid = MIC_SVM,
	  .nid = SVM_LEVEL,
	  .mid = 0x95,
	  .req = 45,
	  .direct = EFX_DIR_IN,
	  .def_val = 0x3F3D70A4
	},
	{ .name = "EQ Band0",
	  .parent_nid = EQUALIZER,
	  .nid = EQUALIZER_BAND_0,
	  .mid = 0x96,
	  .req = 11,
	  .direct = EFX_DIR_OUT,
	  .def_val = 0x00000000
	},
	{ .name = "EQ Band1",
	  .parent_nid = EQUALIZER,
	  .nid = EQUALIZER_BAND_1,
	  .mid = 0x96,
	  .req = 12,
	  .direct = EFX_DIR_OUT,
	  .def_val = 0x00000000
	},
	{ .name = "EQ Band2",
	  .parent_nid = EQUALIZER,
	  .nid = EQUALIZER_BAND_2,
	  .mid = 0x96,
	  .req = 13,
	  .direct = EFX_DIR_OUT,
	  .def_val = 0x00000000
	},
	{ .name = "EQ Band3",
	  .parent_nid = EQUALIZER,
	  .nid = EQUALIZER_BAND_3,
	  .mid = 0x96,
	  .req = 14,
	  .direct = EFX_DIR_OUT,
	  .def_val = 0x00000000
	},
	{ .name = "EQ Band4",
	  .parent_nid = EQUALIZER,
	  .nid = EQUALIZER_BAND_4,
	  .mid = 0x96,
	  .req = 15,
	  .direct = EFX_DIR_OUT,
	  .def_val = 0x00000000
	},
	{ .name = "EQ Band5",
	  .parent_nid = EQUALIZER,
	  .nid = EQUALIZER_BAND_5,
	  .mid = 0x96,
	  .req = 16,
	  .direct = EFX_DIR_OUT,
	  .def_val = 0x00000000
	},
	{ .name = "EQ Band6",
	  .parent_nid = EQUALIZER,
	  .nid = EQUALIZER_BAND_6,
	  .mid = 0x96,
	  .req = 17,
	  .direct = EFX_DIR_OUT,
	  .def_val = 0x00000000
	},
	{ .name = "EQ Band7",
	  .parent_nid = EQUALIZER,
	  .nid = EQUALIZER_BAND_7,
	  .mid = 0x96,
	  .req = 18,
	  .direct = EFX_DIR_OUT,
	  .def_val = 0x00000000
	},
	{ .name = "EQ Band8",
	  .parent_nid = EQUALIZER,
	  .nid = EQUALIZER_BAND_8,
	  .mid = 0x96,
	  .req = 19,
	  .direct = EFX_DIR_OUT,
	  .def_val = 0x00000000
	},
	{ .name = "EQ Band9",
	  .parent_nid = EQUALIZER,
	  .nid = EQUALIZER_BAND_9,
	  .mid = 0x96,
	  .req = 20,
	  .direct = EFX_DIR_OUT,
	  .def_val = 0x00000000
	}
};
#endif

/* Voice FX Presets */
#define VOICEFX_MAX_PARAM_COUNT 9

struct ct_voicefx {
	char *name;
	hda_nid_t nid;
	int mid;
	int reqs[VOICEFX_MAX_PARAM_COUNT]; /*effect module request*/
};

struct ct_voicefx_preset {
	char *name; /*preset name*/
	unsigned int vals[VOICEFX_MAX_PARAM_COUNT];
};

static const struct ct_voicefx ca0132_voicefx = {
	.name = "VoiceFX Capture Switch",
	.nid = VOICEFX,
	.mid = 0x95,
	.reqs = {10, 11, 12, 13, 14, 15, 16, 17, 18}
};

static const struct ct_voicefx_preset ca0132_voicefx_presets[] = {
	{ .name = "Neutral",
	  .vals = { 0x00000000, 0x43C80000, 0x44AF0000,
		    0x44FA0000, 0x3F800000, 0x3F800000,
		    0x3F800000, 0x00000000, 0x00000000 }
	},
	{ .name = "Female2Male",
	  .vals = { 0x3F800000, 0x43C80000, 0x44AF0000,
		    0x44FA0000, 0x3F19999A, 0x3F866666,
		    0x3F800000, 0x00000000, 0x00000000 }
	},
	{ .name = "Male2Female",
	  .vals = { 0x3F800000, 0x43C80000, 0x44AF0000,
		    0x450AC000, 0x4017AE14, 0x3F6B851F,
		    0x3F800000, 0x00000000, 0x00000000 }
	},
	{ .name = "ScrappyKid",
	  .vals = { 0x3F800000, 0x43C80000, 0x44AF0000,
		    0x44FA0000, 0x40400000, 0x3F28F5C3,
		    0x3F800000, 0x00000000, 0x00000000 }
	},
	{ .name = "Elderly",
	  .vals = { 0x3F800000, 0x44324000, 0x44BB8000,
		    0x44E10000, 0x3FB33333, 0x3FB9999A,
		    0x3F800000, 0x3E3A2E43, 0x00000000 }
	},
	{ .name = "Orc",
	  .vals = { 0x3F800000, 0x43EA0000, 0x44A52000,
		    0x45098000, 0x3F266666, 0x3FC00000,
		    0x3F800000, 0x00000000, 0x00000000 }
	},
	{ .name = "Elf",
	  .vals = { 0x3F800000, 0x43C70000, 0x44AE6000,
		    0x45193000, 0x3F8E147B, 0x3F75C28F,
		    0x3F800000, 0x00000000, 0x00000000 }
	},
	{ .name = "Dwarf",
	  .vals = { 0x3F800000, 0x43930000, 0x44BEE000,
		    0x45007000, 0x3F451EB8, 0x3F7851EC,
		    0x3F800000, 0x00000000, 0x00000000 }
	},
	{ .name = "AlienBrute",
	  .vals = { 0x3F800000, 0x43BFC5AC, 0x44B28FDF,
		    0x451F6000, 0x3F266666, 0x3FA7D945,
		    0x3F800000, 0x3CF5C28F, 0x00000000 }
	},
	{ .name = "Robot",
	  .vals = { 0x3F800000, 0x43C80000, 0x44AF0000,
		    0x44FA0000, 0x3FB2718B, 0x3F800000,
		    0xBC07010E, 0x00000000, 0x00000000 }
	},
	{ .name = "Marine",
	  .vals = { 0x3F800000, 0x43C20000, 0x44906000,
		    0x44E70000, 0x3F4CCCCD, 0x3F8A3D71,
		    0x3F0A3D71, 0x00000000, 0x00000000 }
	},
	{ .name = "Emo",
	  .vals = { 0x3F800000, 0x43C80000, 0x44AF0000,
		    0x44FA0000, 0x3F800000, 0x3F800000,
		    0x3E4CCCCD, 0x00000000, 0x00000000 }
	},
	{ .name = "DeepVoice",
	  .vals = { 0x3F800000, 0x43A9C5AC, 0x44AA4FDF,
		    0x44FFC000, 0x3EDBB56F, 0x3F99C4CA,
		    0x3F800000, 0x00000000, 0x00000000 }
	},
	{ .name = "Munchkin",
	  .vals = { 0x3F800000, 0x43C80000, 0x44AF0000,
		    0x44FA0000, 0x3F800000, 0x3F1A043C,
		    0x3F800000, 0x00000000, 0x00000000 }
	}
};

/* ca0132 EQ presets, taken from Windows Sound Blaster Z Driver */

#define EQ_PRESET_MAX_PARAM_COUNT 11

struct ct_eq {
	char *name;
	hda_nid_t nid;
	int mid;
	int reqs[EQ_PRESET_MAX_PARAM_COUNT]; /*effect module request*/
};

struct ct_eq_preset {
	char *name; /*preset name*/
	unsigned int vals[EQ_PRESET_MAX_PARAM_COUNT];
};

static const struct ct_eq ca0132_alt_eq_enum = {
	.name = "FX: Equalizer Preset Switch",
	.nid = EQ_PRESET_ENUM,
	.mid = 0x96,
	.reqs = {10, 11, 12, 13, 14, 15, 16, 17, 18, 19, 20}
};


static const struct ct_eq_preset ca0132_alt_eq_presets[] = {
	{ .name = "Flat",
	 .vals = { 0x00000000, 0x00000000, 0x00000000,
		   0x00000000, 0x00000000, 0x00000000,
		   0x00000000, 0x00000000, 0x00000000,
		   0x00000000, 0x00000000	     }
	},
	{ .name = "Acoustic",
	 .vals = { 0x00000000, 0x00000000, 0x3F8CCCCD,
		   0x40000000, 0x00000000, 0x00000000,
		   0x00000000, 0x00000000, 0x40000000,
		   0x40000000, 0x40000000	     }
	},
	{ .name = "Classical",
	 .vals = { 0x00000000, 0x00000000, 0x40C00000,
		   0x40C00000, 0x40466666, 0x00000000,
		   0x00000000, 0x00000000, 0x00000000,
		   0x40466666, 0x40466666	     }
	},
	{ .name = "Country",
	 .vals = { 0x00000000, 0xBF99999A, 0x00000000,
		   0x3FA66666, 0x3FA66666, 0x3F8CCCCD,
		   0x00000000, 0x00000000, 0x40000000,
		   0x40466666, 0x40800000	     }
	},
	{ .name = "Dance",
	 .vals = { 0x00000000, 0xBF99999A, 0x40000000,
		   0x40466666, 0x40866666, 0xBF99999A,
		   0xBF99999A, 0x00000000, 0x00000000,
		   0x40800000, 0x40800000	     }
	},
	{ .name = "Jazz",
	 .vals = { 0x00000000, 0x00000000, 0x00000000,
		   0x3F8CCCCD, 0x40800000, 0x40800000,
		   0x40800000, 0x00000000, 0x3F8CCCCD,
		   0x40466666, 0x40466666	     }
	},
	{ .name = "New Age",
	 .vals = { 0x00000000, 0x00000000, 0x40000000,
		   0x40000000, 0x00000000, 0x00000000,
		   0x00000000, 0x3F8CCCCD, 0x40000000,
		   0x40000000, 0x40000000	     }
	},
	{ .name = "Pop",
	 .vals = { 0x00000000, 0xBFCCCCCD, 0x00000000,
		   0x40000000, 0x40000000, 0x00000000,
		   0xBF99999A, 0xBF99999A, 0x00000000,
		   0x40466666, 0x40C00000	     }
	},
	{ .name = "Rock",
	 .vals = { 0x00000000, 0xBF99999A, 0xBF99999A,
		   0x3F8CCCCD, 0x40000000, 0xBF99999A,
		   0xBF99999A, 0x00000000, 0x00000000,
		   0x40800000, 0x40800000	     }
	},
	{ .name = "Vocal",
	 .vals = { 0x00000000, 0xC0000000, 0xBF99999A,
		   0xBF99999A, 0x00000000, 0x40466666,
		   0x40800000, 0x40466666, 0x00000000,
		   0x00000000, 0x3F8CCCCD	     }
	}
};

/*
 * DSP reqs for handling full-range speakers/bass redirection. If a speaker is
 * set as not being full range, and bass redirection is enabled, all
 * frequencies below the crossover frequency are redirected to the LFE
 * channel. If the surround configuration has no LFE channel, this can't be
 * enabled. X-Bass must be disabled when using these.
 */
enum speaker_range_reqs {
	SPEAKER_BASS_REDIRECT            = 0x15,
	SPEAKER_BASS_REDIRECT_XOVER_FREQ = 0x16,
	/* Between 0x16-0x1a are the X-Bass reqs. */
	SPEAKER_FULL_RANGE_FRONT_L_R     = 0x1a,
	SPEAKER_FULL_RANGE_CENTER_LFE    = 0x1b,
	SPEAKER_FULL_RANGE_REAR_L_R      = 0x1c,
	SPEAKER_FULL_RANGE_SURROUND_L_R  = 0x1d,
	SPEAKER_BASS_REDIRECT_SUB_GAIN   = 0x1e,
};

/*
 * Definitions for the DSP req's to handle speaker tuning. These all belong to
 * module ID 0x96, the output effects module.
 */
enum speaker_tuning_reqs {
	/*
	 * Currently, this value is always set to 0.0f. However, on Windows,
	 * when selecting certain headphone profiles on the new Sound Blaster
	 * connect software, the QUERY_SPEAKER_EQ_ADDRESS req on mid 0x80 is
	 * sent. This gets the speaker EQ address area, which is then used to
	 * send over (presumably) an equalizer profile for the specific
	 * headphone setup. It is sent using the same method the DSP
	 * firmware is uploaded with, which I believe is why the 'ctspeq.bin'
	 * file exists in linux firmware tree but goes unused. It would also
	 * explain why the QUERY_SPEAKER_EQ_ADDRESS req is defined but unused.
	 * Once this profile is sent over, SPEAKER_TUNING_USE_SPEAKER_EQ is
	 * set to 1.0f.
	 */
	SPEAKER_TUNING_USE_SPEAKER_EQ           = 0x1f,
	SPEAKER_TUNING_ENABLE_CENTER_EQ         = 0x20,
	SPEAKER_TUNING_FRONT_LEFT_VOL_LEVEL     = 0x21,
	SPEAKER_TUNING_FRONT_RIGHT_VOL_LEVEL    = 0x22,
	SPEAKER_TUNING_CENTER_VOL_LEVEL         = 0x23,
	SPEAKER_TUNING_LFE_VOL_LEVEL            = 0x24,
	SPEAKER_TUNING_REAR_LEFT_VOL_LEVEL      = 0x25,
	SPEAKER_TUNING_REAR_RIGHT_VOL_LEVEL     = 0x26,
	SPEAKER_TUNING_SURROUND_LEFT_VOL_LEVEL  = 0x27,
	SPEAKER_TUNING_SURROUND_RIGHT_VOL_LEVEL = 0x28,
	/*
	 * Inversion is used when setting headphone virtualization to line
	 * out. Not sure why this is, but it's the only place it's ever used.
	 */
	SPEAKER_TUNING_FRONT_LEFT_INVERT        = 0x29,
	SPEAKER_TUNING_FRONT_RIGHT_INVERT       = 0x2a,
	SPEAKER_TUNING_CENTER_INVERT            = 0x2b,
	SPEAKER_TUNING_LFE_INVERT               = 0x2c,
	SPEAKER_TUNING_REAR_LEFT_INVERT         = 0x2d,
	SPEAKER_TUNING_REAR_RIGHT_INVERT        = 0x2e,
	SPEAKER_TUNING_SURROUND_LEFT_INVERT     = 0x2f,
	SPEAKER_TUNING_SURROUND_RIGHT_INVERT    = 0x30,
	/* Delay is used when setting surround speaker distance in Windows. */
	SPEAKER_TUNING_FRONT_LEFT_DELAY         = 0x31,
	SPEAKER_TUNING_FRONT_RIGHT_DELAY        = 0x32,
	SPEAKER_TUNING_CENTER_DELAY             = 0x33,
	SPEAKER_TUNING_LFE_DELAY                = 0x34,
	SPEAKER_TUNING_REAR_LEFT_DELAY          = 0x35,
	SPEAKER_TUNING_REAR_RIGHT_DELAY         = 0x36,
	SPEAKER_TUNING_SURROUND_LEFT_DELAY      = 0x37,
	SPEAKER_TUNING_SURROUND_RIGHT_DELAY     = 0x38,
	/* Of these two, only mute seems to ever be used. */
	SPEAKER_TUNING_MAIN_VOLUME              = 0x39,
	SPEAKER_TUNING_MUTE                     = 0x3a,
};

/* Surround output channel count configuration structures. */
#define SPEAKER_CHANNEL_CFG_COUNT 5
enum {
	SPEAKER_CHANNELS_2_0,
	SPEAKER_CHANNELS_2_1,
	SPEAKER_CHANNELS_4_0,
	SPEAKER_CHANNELS_4_1,
	SPEAKER_CHANNELS_5_1,
};

struct ca0132_alt_speaker_channel_cfg {
	char *name;
	unsigned int val;
};

static const struct ca0132_alt_speaker_channel_cfg speaker_channel_cfgs[] = {
	{ .name = "2.0",
	  .val = FLOAT_ONE
	},
	{ .name = "2.1",
	  .val = FLOAT_TWO
	},
	{ .name = "4.0",
	  .val = FLOAT_FIVE
	},
	{ .name = "4.1",
	  .val = FLOAT_SIX
	},
	{ .name = "5.1",
	  .val = FLOAT_EIGHT
	}
};

/*
 * DSP volume setting structs. Req 1 is left volume, req 2 is right volume,
 * and I don't know what the third req is, but it's always zero. I assume it's
 * some sort of update or set command to tell the DSP there's new volume info.
 */
#define DSP_VOL_OUT 0
#define DSP_VOL_IN  1

struct ct_dsp_volume_ctl {
	hda_nid_t vnid;
	int mid; /* module ID*/
	unsigned int reqs[3]; /* scp req ID */
};

static const struct ct_dsp_volume_ctl ca0132_alt_vol_ctls[] = {
	{ .vnid = VNID_SPK,
	  .mid = 0x32,
	  .reqs = {3, 4, 2}
	},
	{ .vnid = VNID_MIC,
	  .mid = 0x37,
	  .reqs = {2, 3, 1}
	}
};

/* Values for ca0113_mmio_command_set for selecting output. */
#define AE_CA0113_OUT_SET_COMMANDS 6
struct ae_ca0113_output_set {
	unsigned int group[AE_CA0113_OUT_SET_COMMANDS];
	unsigned int target[AE_CA0113_OUT_SET_COMMANDS];
	unsigned int vals[NUM_OF_OUTPUTS][AE_CA0113_OUT_SET_COMMANDS];
};

static const struct ae_ca0113_output_set ae5_ca0113_output_presets = {
	.group =  { 0x30, 0x30, 0x48, 0x48, 0x48, 0x30 },
	.target = { 0x2e, 0x30, 0x0d, 0x17, 0x19, 0x32 },
		    /* Speakers. */
	.vals =   { { 0x00, 0x00, 0x40, 0x00, 0x00, 0x3f },
		    /* Headphones. */
		    { 0x3f, 0x3f, 0x00, 0x00, 0x00, 0x00 } },
};

static const struct ae_ca0113_output_set ae7_ca0113_output_presets = {
	.group  = { 0x30, 0x30, 0x48, 0x48, 0x48, 0x30 },
	.target = { 0x2e, 0x30, 0x0d, 0x17, 0x19, 0x32 },
		    /* Speakers. */
	.vals   = { { 0x00, 0x00, 0x40, 0x00, 0x00, 0x3f },
		    /* Headphones. */
		    { 0x3f, 0x3f, 0x00, 0x00, 0x02, 0x00 } },
};

/* ae5 ca0113 command sequences to set headphone gain levels. */
#define AE5_HEADPHONE_GAIN_PRESET_MAX_COMMANDS 4
struct ae5_headphone_gain_set {
	char *name;
	unsigned int vals[AE5_HEADPHONE_GAIN_PRESET_MAX_COMMANDS];
};

static const struct ae5_headphone_gain_set ae5_headphone_gain_presets[] = {
	{ .name = "Low (16-31",
	  .vals = { 0xff, 0x2c, 0xf5, 0x32 }
	},
	{ .name = "Medium (32-149",
	  .vals = { 0x38, 0xa8, 0x3e, 0x4c }
	},
	{ .name = "High (150-600",
	  .vals = { 0xff, 0xff, 0xff, 0x7f }
	}
};

struct ae5_filter_set {
	char *name;
	unsigned int val;
};

static const struct ae5_filter_set ae5_filter_presets[] = {
	{ .name = "Slow Roll Off",
	  .val = 0xa0
	},
	{ .name = "Minimum Phase",
	  .val = 0xc0
	},
	{ .name = "Fast Roll Off",
	  .val = 0x80
	}
};

/*
 * Data structures for storing audio router remapping data. These are used to
 * remap a currently active streams ports.
 */
struct chipio_stream_remap_data {
	unsigned int stream_id;
	unsigned int count;

	unsigned int offset[16];
	unsigned int value[16];
};

static const struct chipio_stream_remap_data stream_remap_data[] = {
	{ .stream_id = 0x14,
	  .count     = 0x04,
	  .offset    = { 0x00, 0x04, 0x08, 0x0c },
	  .value     = { 0x0001f8c0, 0x0001f9c1, 0x0001fac6, 0x0001fbc7 },
	},
	{ .stream_id = 0x0c,
	  .count     = 0x0c,
	  .offset    = { 0x00, 0x04, 0x08, 0x0c, 0x10, 0x14, 0x18, 0x1c,
			 0x20, 0x24, 0x28, 0x2c },
	  .value     = { 0x0001e0c0, 0x0001e1c1, 0x0001e4c2, 0x0001e5c3,
			 0x0001e2c4, 0x0001e3c5, 0x0001e8c6, 0x0001e9c7,
			 0x0001ecc8, 0x0001edc9, 0x0001eaca, 0x0001ebcb },
	},
	{ .stream_id = 0x0c,
	  .count     = 0x08,
	  .offset    = { 0x08, 0x0c, 0x10, 0x14, 0x20, 0x24, 0x28, 0x2c },
	  .value     = { 0x000140c2, 0x000141c3, 0x000150c4, 0x000151c5,
			 0x000142c8, 0x000143c9, 0x000152ca, 0x000153cb },
	}
};

enum hda_cmd_vendor_io {
	/* for DspIO node */
	VENDOR_DSPIO_SCP_WRITE_DATA_LOW      = 0x000,
	VENDOR_DSPIO_SCP_WRITE_DATA_HIGH     = 0x100,

	VENDOR_DSPIO_STATUS                  = 0xF01,
	VENDOR_DSPIO_SCP_POST_READ_DATA      = 0x702,
	VENDOR_DSPIO_SCP_READ_DATA           = 0xF02,
	VENDOR_DSPIO_DSP_INIT                = 0x703,
	VENDOR_DSPIO_SCP_POST_COUNT_QUERY    = 0x704,
	VENDOR_DSPIO_SCP_READ_COUNT          = 0xF04,

	/* for ChipIO node */
	VENDOR_CHIPIO_ADDRESS_LOW            = 0x000,
	VENDOR_CHIPIO_ADDRESS_HIGH           = 0x100,
	VENDOR_CHIPIO_STREAM_FORMAT          = 0x200,
	VENDOR_CHIPIO_DATA_LOW               = 0x300,
	VENDOR_CHIPIO_DATA_HIGH              = 0x400,

	VENDOR_CHIPIO_8051_WRITE_DIRECT      = 0x500,
	VENDOR_CHIPIO_8051_READ_DIRECT       = 0xD00,

	VENDOR_CHIPIO_GET_PARAMETER          = 0xF00,
	VENDOR_CHIPIO_STATUS                 = 0xF01,
	VENDOR_CHIPIO_HIC_POST_READ          = 0x702,
	VENDOR_CHIPIO_HIC_READ_DATA          = 0xF03,

	VENDOR_CHIPIO_8051_DATA_WRITE        = 0x707,
	VENDOR_CHIPIO_8051_DATA_READ         = 0xF07,
	VENDOR_CHIPIO_8051_PMEM_READ         = 0xF08,
	VENDOR_CHIPIO_8051_IRAM_WRITE        = 0x709,
	VENDOR_CHIPIO_8051_IRAM_READ         = 0xF09,

	VENDOR_CHIPIO_CT_EXTENSIONS_ENABLE   = 0x70A,
	VENDOR_CHIPIO_CT_EXTENSIONS_GET      = 0xF0A,

	VENDOR_CHIPIO_PLL_PMU_WRITE          = 0x70C,
	VENDOR_CHIPIO_PLL_PMU_READ           = 0xF0C,
	VENDOR_CHIPIO_8051_ADDRESS_LOW       = 0x70D,
	VENDOR_CHIPIO_8051_ADDRESS_HIGH      = 0x70E,
	VENDOR_CHIPIO_FLAG_SET               = 0x70F,
	VENDOR_CHIPIO_FLAGS_GET              = 0xF0F,
	VENDOR_CHIPIO_PARAM_SET              = 0x710,
	VENDOR_CHIPIO_PARAM_GET              = 0xF10,

	VENDOR_CHIPIO_PORT_ALLOC_CONFIG_SET  = 0x711,
	VENDOR_CHIPIO_PORT_ALLOC_SET         = 0x712,
	VENDOR_CHIPIO_PORT_ALLOC_GET         = 0xF12,
	VENDOR_CHIPIO_PORT_FREE_SET          = 0x713,

	VENDOR_CHIPIO_PARAM_EX_ID_GET        = 0xF17,
	VENDOR_CHIPIO_PARAM_EX_ID_SET        = 0x717,
	VENDOR_CHIPIO_PARAM_EX_VALUE_GET     = 0xF18,
	VENDOR_CHIPIO_PARAM_EX_VALUE_SET     = 0x718,

	VENDOR_CHIPIO_DMIC_CTL_SET           = 0x788,
	VENDOR_CHIPIO_DMIC_CTL_GET           = 0xF88,
	VENDOR_CHIPIO_DMIC_PIN_SET           = 0x789,
	VENDOR_CHIPIO_DMIC_PIN_GET           = 0xF89,
	VENDOR_CHIPIO_DMIC_MCLK_SET          = 0x78A,
	VENDOR_CHIPIO_DMIC_MCLK_GET          = 0xF8A,

	VENDOR_CHIPIO_EAPD_SEL_SET           = 0x78D
};

/*
 *  Control flag IDs
 */
enum control_flag_id {
	/* Connection manager stream setup is bypassed/enabled */
	CONTROL_FLAG_C_MGR                  = 0,
	/* DSP DMA is bypassed/enabled */
	CONTROL_FLAG_DMA                    = 1,
	/* 8051 'idle' mode is disabled/enabled */
	CONTROL_FLAG_IDLE_ENABLE            = 2,
	/* Tracker for the SPDIF-in path is bypassed/enabled */
	CONTROL_FLAG_TRACKER                = 3,
	/* DigitalOut to Spdif2Out connection is disabled/enabled */
	CONTROL_FLAG_SPDIF2OUT              = 4,
	/* Digital Microphone is disabled/enabled */
	CONTROL_FLAG_DMIC                   = 5,
	/* ADC_B rate is 48 kHz/96 kHz */
	CONTROL_FLAG_ADC_B_96KHZ            = 6,
	/* ADC_C rate is 48 kHz/96 kHz */
	CONTROL_FLAG_ADC_C_96KHZ            = 7,
	/* DAC rate is 48 kHz/96 kHz (affects all DACs) */
	CONTROL_FLAG_DAC_96KHZ              = 8,
	/* DSP rate is 48 kHz/96 kHz */
	CONTROL_FLAG_DSP_96KHZ              = 9,
	/* SRC clock is 98 MHz/196 MHz (196 MHz forces rate to 96 KHz) */
	CONTROL_FLAG_SRC_CLOCK_196MHZ       = 10,
	/* SRC rate is 48 kHz/96 kHz (48 kHz disabled when clock is 196 MHz) */
	CONTROL_FLAG_SRC_RATE_96KHZ         = 11,
	/* Decode Loop (DSP->SRC->DSP) is disabled/enabled */
	CONTROL_FLAG_DECODE_LOOP            = 12,
	/* De-emphasis filter on DAC-1 disabled/enabled */
	CONTROL_FLAG_DAC1_DEEMPHASIS        = 13,
	/* De-emphasis filter on DAC-2 disabled/enabled */
	CONTROL_FLAG_DAC2_DEEMPHASIS        = 14,
	/* De-emphasis filter on DAC-3 disabled/enabled */
	CONTROL_FLAG_DAC3_DEEMPHASIS        = 15,
	/* High-pass filter on ADC_B disabled/enabled */
	CONTROL_FLAG_ADC_B_HIGH_PASS        = 16,
	/* High-pass filter on ADC_C disabled/enabled */
	CONTROL_FLAG_ADC_C_HIGH_PASS        = 17,
	/* Common mode on Port_A disabled/enabled */
	CONTROL_FLAG_PORT_A_COMMON_MODE     = 18,
	/* Common mode on Port_D disabled/enabled */
	CONTROL_FLAG_PORT_D_COMMON_MODE     = 19,
	/* Impedance for ramp generator on Port_A 16 Ohm/10K Ohm */
	CONTROL_FLAG_PORT_A_10KOHM_LOAD     = 20,
	/* Impedance for ramp generator on Port_D, 16 Ohm/10K Ohm */
	CONTROL_FLAG_PORT_D_10KOHM_LOAD     = 21,
	/* ASI rate is 48kHz/96kHz */
	CONTROL_FLAG_ASI_96KHZ              = 22,
	/* DAC power settings able to control attached ports no/yes */
	CONTROL_FLAG_DACS_CONTROL_PORTS     = 23,
	/* Clock Stop OK reporting is disabled/enabled */
	CONTROL_FLAG_CONTROL_STOP_OK_ENABLE = 24,
	/* Number of control flags */
	CONTROL_FLAGS_MAX = (CONTROL_FLAG_CONTROL_STOP_OK_ENABLE+1)
};

/*
 * Control parameter IDs
 */
enum control_param_id {
	/* 0: None, 1: Mic1In*/
	CONTROL_PARAM_VIP_SOURCE               = 1,
	/* 0: force HDA, 1: allow DSP if HDA Spdif1Out stream is idle */
	CONTROL_PARAM_SPDIF1_SOURCE            = 2,
	/* Port A output stage gain setting to use when 16 Ohm output
	 * impedance is selected*/
	CONTROL_PARAM_PORTA_160OHM_GAIN        = 8,
	/* Port D output stage gain setting to use when 16 Ohm output
	 * impedance is selected*/
	CONTROL_PARAM_PORTD_160OHM_GAIN        = 10,

	/*
	 * This control param name was found in the 8051 memory, and makes
	 * sense given the fact the AE-5 uses it and has the ASI flag set.
	 */
	CONTROL_PARAM_ASI                      = 23,

	/* Stream Control */

	/* Select stream with the given ID */
	CONTROL_PARAM_STREAM_ID                = 24,
	/* Source connection point for the selected stream */
	CONTROL_PARAM_STREAM_SOURCE_CONN_POINT = 25,
	/* Destination connection point for the selected stream */
	CONTROL_PARAM_STREAM_DEST_CONN_POINT   = 26,
	/* Number of audio channels in the selected stream */
	CONTROL_PARAM_STREAMS_CHANNELS         = 27,
	/*Enable control for the selected stream */
	CONTROL_PARAM_STREAM_CONTROL           = 28,

	/* Connection Point Control */

	/* Select connection point with the given ID */
	CONTROL_PARAM_CONN_POINT_ID            = 29,
	/* Connection point sample rate */
	CONTROL_PARAM_CONN_POINT_SAMPLE_RATE   = 30,

	/* Node Control */

	/* Select HDA node with the given ID */
	CONTROL_PARAM_NODE_ID                  = 31
};

/*
 *  Dsp Io Status codes
 */
enum hda_vendor_status_dspio {
	/* Success */
	VENDOR_STATUS_DSPIO_OK                       = 0x00,
	/* Busy, unable to accept new command, the host must retry */
	VENDOR_STATUS_DSPIO_BUSY                     = 0x01,
	/* SCP command queue is full */
	VENDOR_STATUS_DSPIO_SCP_COMMAND_QUEUE_FULL   = 0x02,
	/* SCP response queue is empty */
	VENDOR_STATUS_DSPIO_SCP_RESPONSE_QUEUE_EMPTY = 0x03
};

/*
 *  Chip Io Status codes
 */
enum hda_vendor_status_chipio {
	/* Success */
	VENDOR_STATUS_CHIPIO_OK   = 0x00,
	/* Busy, unable to accept new command, the host must retry */
	VENDOR_STATUS_CHIPIO_BUSY = 0x01
};

/*
 *  CA0132 sample rate
 */
enum ca0132_sample_rate {
	SR_6_000        = 0x00,
	SR_8_000        = 0x01,
	SR_9_600        = 0x02,
	SR_11_025       = 0x03,
	SR_16_000       = 0x04,
	SR_22_050       = 0x05,
	SR_24_000       = 0x06,
	SR_32_000       = 0x07,
	SR_44_100       = 0x08,
	SR_48_000       = 0x09,
	SR_88_200       = 0x0A,
	SR_96_000       = 0x0B,
	SR_144_000      = 0x0C,
	SR_176_400      = 0x0D,
	SR_192_000      = 0x0E,
	SR_384_000      = 0x0F,

	SR_COUNT        = 0x10,

	SR_RATE_UNKNOWN = 0x1F
};

enum dsp_download_state {
	DSP_DOWNLOAD_FAILED = -1,
	DSP_DOWNLOAD_INIT   = 0,
	DSP_DOWNLOADING     = 1,
	DSP_DOWNLOADED      = 2
};

/* retrieve parameters from hda format */
#define get_hdafmt_chs(fmt)	(fmt & 0xf)
#define get_hdafmt_bits(fmt)	((fmt >> 4) & 0x7)
#define get_hdafmt_rate(fmt)	((fmt >> 8) & 0x7f)
#define get_hdafmt_type(fmt)	((fmt >> 15) & 0x1)

/*
 * CA0132 specific
 */

struct ca0132_spec {
	const struct snd_kcontrol_new *mixers[5];
	unsigned int num_mixers;
	const struct hda_verb *base_init_verbs;
	const struct hda_verb *base_exit_verbs;
	const struct hda_verb *chip_init_verbs;
	const struct hda_verb *desktop_init_verbs;
	struct hda_verb *spec_init_verbs;
	struct auto_pin_cfg autocfg;

	/* Nodes configurations */
	struct hda_multi_out multiout;
	hda_nid_t out_pins[AUTO_CFG_MAX_OUTS];
	hda_nid_t dacs[AUTO_CFG_MAX_OUTS];
	unsigned int num_outputs;
	hda_nid_t input_pins[AUTO_PIN_LAST];
	hda_nid_t adcs[AUTO_PIN_LAST];
	hda_nid_t dig_out;
	hda_nid_t dig_in;
	unsigned int num_inputs;
	hda_nid_t shared_mic_nid;
	hda_nid_t shared_out_nid;
	hda_nid_t unsol_tag_hp;
	hda_nid_t unsol_tag_front_hp; /* for desktop ca0132 codecs */
	hda_nid_t unsol_tag_amic1;

	/* chip access */
	struct mutex chipio_mutex; /* chip access mutex */
	u32 curr_chip_addx;

	/* DSP download related */
	enum dsp_download_state dsp_state;
	unsigned int dsp_stream_id;
	unsigned int wait_scp;
	unsigned int wait_scp_header;
	unsigned int wait_num_data;
	unsigned int scp_resp_header;
	unsigned int scp_resp_data[4];
	unsigned int scp_resp_count;
	bool startup_check_entered;
	bool dsp_reload;

	/* mixer and effects related */
	unsigned char dmic_ctl;
	int cur_out_type;
	int cur_mic_type;
	long vnode_lvol[VNODES_COUNT];
	long vnode_rvol[VNODES_COUNT];
	long vnode_lswitch[VNODES_COUNT];
	long vnode_rswitch[VNODES_COUNT];
	long effects_switch[EFFECTS_COUNT];
	long voicefx_val;
	long cur_mic_boost;
	/* ca0132_alt control related values */
	unsigned char in_enum_val;
	unsigned char out_enum_val;
	unsigned char channel_cfg_val;
	unsigned char speaker_range_val[2];
	unsigned char mic_boost_enum_val;
	unsigned char smart_volume_setting;
	unsigned char bass_redirection_val;
	long bass_redirect_xover_freq;
	long fx_ctl_val[EFFECT_LEVEL_SLIDERS];
	long xbass_xover_freq;
	long eq_preset_val;
	unsigned int tlv[4];
	struct hda_vmaster_mute_hook vmaster_mute;
	/* AE-5 Control values */
	unsigned char ae5_headphone_gain_val;
	unsigned char ae5_filter_val;
	/* ZxR Control Values */
	unsigned char zxr_gain_set;

	struct hda_codec *codec;
	struct delayed_work unsol_hp_work;
	int quirk;

#ifdef ENABLE_TUNING_CONTROLS
	long cur_ctl_vals[TUNING_CTLS_COUNT];
#endif
	/*
	 * The Recon3D, Sound Blaster Z, Sound Blaster ZxR, and Sound Blaster
	 * AE-5 all use PCI region 2 to toggle GPIO and other currently unknown
	 * things.
	 */
	bool use_pci_mmio;
	void __iomem *mem_base;

	/*
	 * Whether or not to use the alt functions like alt_select_out,
	 * alt_select_in, etc. Only used on desktop codecs for now, because of
	 * surround sound support.
	 */
	bool use_alt_functions;

	/*
	 * Whether or not to use alt controls:	volume effect sliders, EQ
	 * presets, smart volume presets, and new control names with FX prefix.
	 * Renames PlayEnhancement and CrystalVoice too.
	 */
	bool use_alt_controls;
};

/*
 * CA0132 quirks table
 */
enum {
	QUIRK_NONE,
	QUIRK_ALIENWARE,
	QUIRK_ALIENWARE_M17XR4,
	QUIRK_SBZ,
	QUIRK_ZXR,
	QUIRK_ZXR_DBPRO,
	QUIRK_R3DI,
	QUIRK_R3D,
	QUIRK_AE5,
	QUIRK_AE7,
};

#ifdef CONFIG_PCI
#define ca0132_quirk(spec)		((spec)->quirk)
#define ca0132_use_pci_mmio(spec)	((spec)->use_pci_mmio)
#define ca0132_use_alt_functions(spec)	((spec)->use_alt_functions)
#define ca0132_use_alt_controls(spec)	((spec)->use_alt_controls)
#else
#define ca0132_quirk(spec)		({ (void)(spec); QUIRK_NONE; })
#define ca0132_use_alt_functions(spec)	({ (void)(spec); false; })
#define ca0132_use_pci_mmio(spec)	({ (void)(spec); false; })
#define ca0132_use_alt_controls(spec)	({ (void)(spec); false; })
#endif

static const struct hda_pintbl alienware_pincfgs[] = {
	{ 0x0b, 0x90170110 }, /* Builtin Speaker */
	{ 0x0c, 0x411111f0 }, /* N/A */
	{ 0x0d, 0x411111f0 }, /* N/A */
	{ 0x0e, 0x411111f0 }, /* N/A */
	{ 0x0f, 0x0321101f }, /* HP */
	{ 0x10, 0x411111f0 }, /* Headset?  disabled for now */
	{ 0x11, 0x03a11021 }, /* Mic */
	{ 0x12, 0xd5a30140 }, /* Builtin Mic */
	{ 0x13, 0x411111f0 }, /* N/A */
	{ 0x18, 0x411111f0 }, /* N/A */
	{}
};

/* Sound Blaster Z pin configs taken from Windows Driver */
static const struct hda_pintbl sbz_pincfgs[] = {
	{ 0x0b, 0x01017010 }, /* Port G -- Lineout FRONT L/R */
	{ 0x0c, 0x014510f0 }, /* SPDIF Out 1 */
	{ 0x0d, 0x014510f0 }, /* Digital Out */
	{ 0x0e, 0x01c510f0 }, /* SPDIF In */
	{ 0x0f, 0x0221701f }, /* Port A -- BackPanel HP */
	{ 0x10, 0x01017012 }, /* Port D -- Center/LFE or FP Hp */
	{ 0x11, 0x01017014 }, /* Port B -- LineMicIn2 / Rear L/R */
	{ 0x12, 0x01a170f0 }, /* Port C -- LineIn1 */
	{ 0x13, 0x908700f0 }, /* What U Hear In*/
	{ 0x18, 0x50d000f0 }, /* N/A */
	{}
};

/* Sound Blaster ZxR pin configs taken from Windows Driver */
static const struct hda_pintbl zxr_pincfgs[] = {
	{ 0x0b, 0x01047110 }, /* Port G -- Lineout FRONT L/R */
	{ 0x0c, 0x414510f0 }, /* SPDIF Out 1 - Disabled*/
	{ 0x0d, 0x014510f0 }, /* Digital Out */
	{ 0x0e, 0x41c520f0 }, /* SPDIF In - Disabled*/
	{ 0x0f, 0x0122711f }, /* Port A -- BackPanel HP */
	{ 0x10, 0x01017111 }, /* Port D -- Center/LFE */
	{ 0x11, 0x01017114 }, /* Port B -- LineMicIn2 / Rear L/R */
	{ 0x12, 0x01a271f0 }, /* Port C -- LineIn1 */
	{ 0x13, 0x908700f0 }, /* What U Hear In*/
	{ 0x18, 0x50d000f0 }, /* N/A */
	{}
};

/* Recon3D pin configs taken from Windows Driver */
static const struct hda_pintbl r3d_pincfgs[] = {
	{ 0x0b, 0x01014110 }, /* Port G -- Lineout FRONT L/R */
	{ 0x0c, 0x014510f0 }, /* SPDIF Out 1 */
	{ 0x0d, 0x014510f0 }, /* Digital Out */
	{ 0x0e, 0x01c520f0 }, /* SPDIF In */
	{ 0x0f, 0x0221401f }, /* Port A -- BackPanel HP */
	{ 0x10, 0x01016011 }, /* Port D -- Center/LFE or FP Hp */
	{ 0x11, 0x01011014 }, /* Port B -- LineMicIn2 / Rear L/R */
	{ 0x12, 0x02a090f0 }, /* Port C -- LineIn1 */
	{ 0x13, 0x908700f0 }, /* What U Hear In*/
	{ 0x18, 0x50d000f0 }, /* N/A */
	{}
};

/* Sound Blaster AE-5 pin configs taken from Windows Driver */
static const struct hda_pintbl ae5_pincfgs[] = {
	{ 0x0b, 0x01017010 }, /* Port G -- Lineout FRONT L/R */
	{ 0x0c, 0x014510f0 }, /* SPDIF Out 1 */
	{ 0x0d, 0x014510f0 }, /* Digital Out */
	{ 0x0e, 0x01c510f0 }, /* SPDIF In */
	{ 0x0f, 0x01017114 }, /* Port A -- Rear L/R. */
	{ 0x10, 0x01017012 }, /* Port D -- Center/LFE or FP Hp */
	{ 0x11, 0x012170ff }, /* Port B -- LineMicIn2 / Rear Headphone */
	{ 0x12, 0x01a170f0 }, /* Port C -- LineIn1 */
	{ 0x13, 0x908700f0 }, /* What U Hear In*/
	{ 0x18, 0x50d000f0 }, /* N/A */
	{}
};

/* Recon3D integrated pin configs taken from Windows Driver */
static const struct hda_pintbl r3di_pincfgs[] = {
	{ 0x0b, 0x01014110 }, /* Port G -- Lineout FRONT L/R */
	{ 0x0c, 0x014510f0 }, /* SPDIF Out 1 */
	{ 0x0d, 0x014510f0 }, /* Digital Out */
	{ 0x0e, 0x41c520f0 }, /* SPDIF In */
	{ 0x0f, 0x0221401f }, /* Port A -- BackPanel HP */
	{ 0x10, 0x01016011 }, /* Port D -- Center/LFE or FP Hp */
	{ 0x11, 0x01011014 }, /* Port B -- LineMicIn2 / Rear L/R */
	{ 0x12, 0x02a090f0 }, /* Port C -- LineIn1 */
	{ 0x13, 0x908700f0 }, /* What U Hear In*/
	{ 0x18, 0x500000f0 }, /* N/A */
	{}
};

static const struct hda_pintbl ae7_pincfgs[] = {
	{ 0x0b, 0x01017010 },
	{ 0x0c, 0x014510f0 },
	{ 0x0d, 0x414510f0 },
	{ 0x0e, 0x01c520f0 },
	{ 0x0f, 0x01017114 },
	{ 0x10, 0x01017011 },
	{ 0x11, 0x018170ff },
	{ 0x12, 0x01a170f0 },
	{ 0x13, 0x908700f0 },
	{ 0x18, 0x500000f0 },
	{}
};

static const struct snd_pci_quirk ca0132_quirks[] = {
	SND_PCI_QUIRK(0x1028, 0x057b, "Alienware M17x R4", QUIRK_ALIENWARE_M17XR4),
	SND_PCI_QUIRK(0x1028, 0x0685, "Alienware 15 2015", QUIRK_ALIENWARE),
	SND_PCI_QUIRK(0x1028, 0x0688, "Alienware 17 2015", QUIRK_ALIENWARE),
	SND_PCI_QUIRK(0x1028, 0x0708, "Alienware 15 R2 2016", QUIRK_ALIENWARE),
	SND_PCI_QUIRK(0x1102, 0x0010, "Sound Blaster Z", QUIRK_SBZ),
	SND_PCI_QUIRK(0x1102, 0x0023, "Sound Blaster Z", QUIRK_SBZ),
	SND_PCI_QUIRK(0x1102, 0x0027, "Sound Blaster Z", QUIRK_SBZ),
	SND_PCI_QUIRK(0x1102, 0x0033, "Sound Blaster ZxR", QUIRK_SBZ),
	SND_PCI_QUIRK(0x1458, 0xA016, "Recon3Di", QUIRK_R3DI),
	SND_PCI_QUIRK(0x1458, 0xA026, "Gigabyte G1.Sniper Z97", QUIRK_R3DI),
	SND_PCI_QUIRK(0x1458, 0xA036, "Gigabyte GA-Z170X-Gaming 7", QUIRK_R3DI),
	SND_PCI_QUIRK(0x3842, 0x1038, "EVGA X99 Classified", QUIRK_R3DI),
<<<<<<< HEAD
=======
	SND_PCI_QUIRK(0x3842, 0x104b, "EVGA X299 Dark", QUIRK_R3DI),
>>>>>>> 9b37665a
	SND_PCI_QUIRK(0x3842, 0x1055, "EVGA Z390 DARK", QUIRK_R3DI),
	SND_PCI_QUIRK(0x1102, 0x0013, "Recon3D", QUIRK_R3D),
	SND_PCI_QUIRK(0x1102, 0x0018, "Recon3D", QUIRK_R3D),
	SND_PCI_QUIRK(0x1102, 0x0051, "Sound Blaster AE-5", QUIRK_AE5),
	SND_PCI_QUIRK(0x1102, 0x0191, "Sound Blaster AE-5 Plus", QUIRK_AE5),
	SND_PCI_QUIRK(0x1102, 0x0081, "Sound Blaster AE-7", QUIRK_AE7),
	{}
};

/* Output selection quirk info structures. */
#define MAX_QUIRK_MMIO_GPIO_SET_VALS 3
#define MAX_QUIRK_SCP_SET_VALS 2
struct ca0132_alt_out_set_info {
	unsigned int dac2port; /* ParamID 0x0d value. */

	bool has_hda_gpio;
	char hda_gpio_pin;
	char hda_gpio_set;

	unsigned int mmio_gpio_count;
	char mmio_gpio_pin[MAX_QUIRK_MMIO_GPIO_SET_VALS];
	char mmio_gpio_set[MAX_QUIRK_MMIO_GPIO_SET_VALS];

	unsigned int scp_cmds_count;
	unsigned int scp_cmd_mid[MAX_QUIRK_SCP_SET_VALS];
	unsigned int scp_cmd_req[MAX_QUIRK_SCP_SET_VALS];
	unsigned int scp_cmd_val[MAX_QUIRK_SCP_SET_VALS];

	bool has_chipio_write;
	unsigned int chipio_write_addr;
	unsigned int chipio_write_data;
};

struct ca0132_alt_out_set_quirk_data {
	int quirk_id;

	bool has_headphone_gain;
	bool is_ae_series;

	struct ca0132_alt_out_set_info out_set_info[NUM_OF_OUTPUTS];
};

static const struct ca0132_alt_out_set_quirk_data quirk_out_set_data[] = {
	{ .quirk_id = QUIRK_R3DI,
	  .has_headphone_gain = false,
	  .is_ae_series       = false,
	  .out_set_info = {
		/* Speakers. */
		{ .dac2port         = 0x24,
		  .has_hda_gpio     = true,
		  .hda_gpio_pin     = 2,
		  .hda_gpio_set     = 1,
		  .mmio_gpio_count  = 0,
		  .scp_cmds_count   = 0,
		  .has_chipio_write = false,
		},
		/* Headphones. */
		{ .dac2port         = 0x21,
		  .has_hda_gpio     = true,
		  .hda_gpio_pin     = 2,
		  .hda_gpio_set     = 0,
		  .mmio_gpio_count  = 0,
		  .scp_cmds_count   = 0,
		  .has_chipio_write = false,
		} },
	},
	{ .quirk_id = QUIRK_R3D,
	  .has_headphone_gain = false,
	  .is_ae_series       = false,
	  .out_set_info = {
		/* Speakers. */
		{ .dac2port         = 0x24,
		  .has_hda_gpio     = false,
		  .mmio_gpio_count  = 1,
		  .mmio_gpio_pin    = { 1 },
		  .mmio_gpio_set    = { 1 },
		  .scp_cmds_count   = 0,
		  .has_chipio_write = false,
		},
		/* Headphones. */
		{ .dac2port         = 0x21,
		  .has_hda_gpio     = false,
		  .mmio_gpio_count  = 1,
		  .mmio_gpio_pin    = { 1 },
		  .mmio_gpio_set    = { 0 },
		  .scp_cmds_count   = 0,
		  .has_chipio_write = false,
		} },
	},
	{ .quirk_id = QUIRK_SBZ,
	  .has_headphone_gain = false,
	  .is_ae_series       = false,
	  .out_set_info = {
		/* Speakers. */
		{ .dac2port         = 0x18,
		  .has_hda_gpio     = false,
		  .mmio_gpio_count  = 3,
		  .mmio_gpio_pin    = { 7, 4, 1 },
		  .mmio_gpio_set    = { 0, 1, 1 },
		  .scp_cmds_count   = 0,
		  .has_chipio_write = false, },
		/* Headphones. */
		{ .dac2port         = 0x12,
		  .has_hda_gpio     = false,
		  .mmio_gpio_count  = 3,
		  .mmio_gpio_pin    = { 7, 4, 1 },
		  .mmio_gpio_set    = { 1, 1, 0 },
		  .scp_cmds_count   = 0,
		  .has_chipio_write = false,
		} },
	},
	{ .quirk_id = QUIRK_ZXR,
	  .has_headphone_gain = true,
	  .is_ae_series       = false,
	  .out_set_info = {
		/* Speakers. */
		{ .dac2port         = 0x24,
		  .has_hda_gpio     = false,
		  .mmio_gpio_count  = 3,
		  .mmio_gpio_pin    = { 2, 3, 5 },
		  .mmio_gpio_set    = { 1, 1, 0 },
		  .scp_cmds_count   = 0,
		  .has_chipio_write = false,
		},
		/* Headphones. */
		{ .dac2port         = 0x21,
		  .has_hda_gpio     = false,
		  .mmio_gpio_count  = 3,
		  .mmio_gpio_pin    = { 2, 3, 5 },
		  .mmio_gpio_set    = { 0, 1, 1 },
		  .scp_cmds_count   = 0,
		  .has_chipio_write = false,
		} },
	},
	{ .quirk_id = QUIRK_AE5,
	  .has_headphone_gain = true,
	  .is_ae_series       = true,
	  .out_set_info = {
		/* Speakers. */
		{ .dac2port          = 0xa4,
		  .has_hda_gpio      = false,
		  .mmio_gpio_count   = 0,
		  .scp_cmds_count    = 2,
		  .scp_cmd_mid       = { 0x96, 0x96 },
		  .scp_cmd_req       = { SPEAKER_TUNING_FRONT_LEFT_INVERT,
					 SPEAKER_TUNING_FRONT_RIGHT_INVERT },
		  .scp_cmd_val       = { FLOAT_ZERO, FLOAT_ZERO },
		  .has_chipio_write  = true,
		  .chipio_write_addr = 0x0018b03c,
		  .chipio_write_data = 0x00000012
		},
		/* Headphones. */
		{ .dac2port          = 0xa1,
		  .has_hda_gpio      = false,
		  .mmio_gpio_count   = 0,
		  .scp_cmds_count    = 2,
		  .scp_cmd_mid       = { 0x96, 0x96 },
		  .scp_cmd_req       = { SPEAKER_TUNING_FRONT_LEFT_INVERT,
					 SPEAKER_TUNING_FRONT_RIGHT_INVERT },
		  .scp_cmd_val       = { FLOAT_ONE, FLOAT_ONE },
		  .has_chipio_write  = true,
		  .chipio_write_addr = 0x0018b03c,
		  .chipio_write_data = 0x00000012
		} },
	},
	{ .quirk_id = QUIRK_AE7,
	  .has_headphone_gain = true,
	  .is_ae_series       = true,
	  .out_set_info = {
		/* Speakers. */
		{ .dac2port          = 0x58,
		  .has_hda_gpio      = false,
		  .mmio_gpio_count   = 1,
		  .mmio_gpio_pin     = { 0 },
		  .mmio_gpio_set     = { 1 },
		  .scp_cmds_count    = 2,
		  .scp_cmd_mid       = { 0x96, 0x96 },
		  .scp_cmd_req       = { SPEAKER_TUNING_FRONT_LEFT_INVERT,
					 SPEAKER_TUNING_FRONT_RIGHT_INVERT },
		  .scp_cmd_val       = { FLOAT_ZERO, FLOAT_ZERO },
		  .has_chipio_write  = true,
		  .chipio_write_addr = 0x0018b03c,
		  .chipio_write_data = 0x00000000
		},
		/* Headphones. */
		{ .dac2port          = 0x58,
		  .has_hda_gpio      = false,
		  .mmio_gpio_count   = 1,
		  .mmio_gpio_pin     = { 0 },
		  .mmio_gpio_set     = { 1 },
		  .scp_cmds_count    = 2,
		  .scp_cmd_mid       = { 0x96, 0x96 },
		  .scp_cmd_req       = { SPEAKER_TUNING_FRONT_LEFT_INVERT,
					 SPEAKER_TUNING_FRONT_RIGHT_INVERT },
		  .scp_cmd_val       = { FLOAT_ONE, FLOAT_ONE },
		  .has_chipio_write  = true,
		  .chipio_write_addr = 0x0018b03c,
		  .chipio_write_data = 0x00000010
		} },
	}
};

/*
 * CA0132 codec access
 */
static unsigned int codec_send_command(struct hda_codec *codec, hda_nid_t nid,
		unsigned int verb, unsigned int parm, unsigned int *res)
{
	unsigned int response;
	response = snd_hda_codec_read(codec, nid, 0, verb, parm);
	*res = response;

	return ((response == -1) ? -1 : 0);
}

static int codec_set_converter_format(struct hda_codec *codec, hda_nid_t nid,
		unsigned short converter_format, unsigned int *res)
{
	return codec_send_command(codec, nid, VENDOR_CHIPIO_STREAM_FORMAT,
				converter_format & 0xffff, res);
}

static int codec_set_converter_stream_channel(struct hda_codec *codec,
				hda_nid_t nid, unsigned char stream,
				unsigned char channel, unsigned int *res)
{
	unsigned char converter_stream_channel = 0;

	converter_stream_channel = (stream << 4) | (channel & 0x0f);
	return codec_send_command(codec, nid, AC_VERB_SET_CHANNEL_STREAMID,
				converter_stream_channel, res);
}

/* Chip access helper function */
static int chipio_send(struct hda_codec *codec,
		       unsigned int reg,
		       unsigned int data)
{
	unsigned int res;
	unsigned long timeout = jiffies + msecs_to_jiffies(1000);

	/* send bits of data specified by reg */
	do {
		res = snd_hda_codec_read(codec, WIDGET_CHIP_CTRL, 0,
					 reg, data);
		if (res == VENDOR_STATUS_CHIPIO_OK)
			return 0;
		msleep(20);
	} while (time_before(jiffies, timeout));

	return -EIO;
}

/*
 * Write chip address through the vendor widget -- NOT protected by the Mutex!
 */
static int chipio_write_address(struct hda_codec *codec,
				unsigned int chip_addx)
{
	struct ca0132_spec *spec = codec->spec;
	int res;

	if (spec->curr_chip_addx == chip_addx)
			return 0;

	/* send low 16 bits of the address */
	res = chipio_send(codec, VENDOR_CHIPIO_ADDRESS_LOW,
			  chip_addx & 0xffff);

	if (res != -EIO) {
		/* send high 16 bits of the address */
		res = chipio_send(codec, VENDOR_CHIPIO_ADDRESS_HIGH,
				  chip_addx >> 16);
	}

	spec->curr_chip_addx = (res < 0) ? ~0U : chip_addx;

	return res;
}

/*
 * Write data through the vendor widget -- NOT protected by the Mutex!
 */
static int chipio_write_data(struct hda_codec *codec, unsigned int data)
{
	struct ca0132_spec *spec = codec->spec;
	int res;

	/* send low 16 bits of the data */
	res = chipio_send(codec, VENDOR_CHIPIO_DATA_LOW, data & 0xffff);

	if (res != -EIO) {
		/* send high 16 bits of the data */
		res = chipio_send(codec, VENDOR_CHIPIO_DATA_HIGH,
				  data >> 16);
	}

	/*If no error encountered, automatically increment the address
	as per chip behaviour*/
	spec->curr_chip_addx = (res != -EIO) ?
					(spec->curr_chip_addx + 4) : ~0U;
	return res;
}

/*
 * Write multiple data through the vendor widget -- NOT protected by the Mutex!
 */
static int chipio_write_data_multiple(struct hda_codec *codec,
				      const u32 *data,
				      unsigned int count)
{
	int status = 0;

	if (data == NULL) {
		codec_dbg(codec, "chipio_write_data null ptr\n");
		return -EINVAL;
	}

	while ((count-- != 0) && (status == 0))
		status = chipio_write_data(codec, *data++);

	return status;
}


/*
 * Read data through the vendor widget -- NOT protected by the Mutex!
 */
static int chipio_read_data(struct hda_codec *codec, unsigned int *data)
{
	struct ca0132_spec *spec = codec->spec;
	int res;

	/* post read */
	res = chipio_send(codec, VENDOR_CHIPIO_HIC_POST_READ, 0);

	if (res != -EIO) {
		/* read status */
		res = chipio_send(codec, VENDOR_CHIPIO_STATUS, 0);
	}

	if (res != -EIO) {
		/* read data */
		*data = snd_hda_codec_read(codec, WIDGET_CHIP_CTRL, 0,
					   VENDOR_CHIPIO_HIC_READ_DATA,
					   0);
	}

	/*If no error encountered, automatically increment the address
	as per chip behaviour*/
	spec->curr_chip_addx = (res != -EIO) ?
					(spec->curr_chip_addx + 4) : ~0U;
	return res;
}

/*
 * Write given value to the given address through the chip I/O widget.
 * protected by the Mutex
 */
static int chipio_write(struct hda_codec *codec,
		unsigned int chip_addx, const unsigned int data)
{
	struct ca0132_spec *spec = codec->spec;
	int err;

	mutex_lock(&spec->chipio_mutex);

	/* write the address, and if successful proceed to write data */
	err = chipio_write_address(codec, chip_addx);
	if (err < 0)
		goto exit;

	err = chipio_write_data(codec, data);
	if (err < 0)
		goto exit;

exit:
	mutex_unlock(&spec->chipio_mutex);
	return err;
}

/*
 * Write given value to the given address through the chip I/O widget.
 * not protected by the Mutex
 */
static int chipio_write_no_mutex(struct hda_codec *codec,
		unsigned int chip_addx, const unsigned int data)
{
	int err;


	/* write the address, and if successful proceed to write data */
	err = chipio_write_address(codec, chip_addx);
	if (err < 0)
		goto exit;

	err = chipio_write_data(codec, data);
	if (err < 0)
		goto exit;

exit:
	return err;
}

/*
 * Write multiple values to the given address through the chip I/O widget.
 * protected by the Mutex
 */
static int chipio_write_multiple(struct hda_codec *codec,
				 u32 chip_addx,
				 const u32 *data,
				 unsigned int count)
{
	struct ca0132_spec *spec = codec->spec;
	int status;

	mutex_lock(&spec->chipio_mutex);
	status = chipio_write_address(codec, chip_addx);
	if (status < 0)
		goto error;

	status = chipio_write_data_multiple(codec, data, count);
error:
	mutex_unlock(&spec->chipio_mutex);

	return status;
}

/*
 * Read the given address through the chip I/O widget
 * protected by the Mutex
 */
static int chipio_read(struct hda_codec *codec,
		unsigned int chip_addx, unsigned int *data)
{
	struct ca0132_spec *spec = codec->spec;
	int err;

	mutex_lock(&spec->chipio_mutex);

	/* write the address, and if successful proceed to write data */
	err = chipio_write_address(codec, chip_addx);
	if (err < 0)
		goto exit;

	err = chipio_read_data(codec, data);
	if (err < 0)
		goto exit;

exit:
	mutex_unlock(&spec->chipio_mutex);
	return err;
}

/*
 * Set chip control flags through the chip I/O widget.
 */
static void chipio_set_control_flag(struct hda_codec *codec,
				    enum control_flag_id flag_id,
				    bool flag_state)
{
	unsigned int val;
	unsigned int flag_bit;

	flag_bit = (flag_state ? 1 : 0);
	val = (flag_bit << 7) | (flag_id);
	snd_hda_codec_write(codec, WIDGET_CHIP_CTRL, 0,
			    VENDOR_CHIPIO_FLAG_SET, val);
}

/*
 * Set chip parameters through the chip I/O widget.
 */
static void chipio_set_control_param(struct hda_codec *codec,
		enum control_param_id param_id, int param_val)
{
	struct ca0132_spec *spec = codec->spec;
	int val;

	if ((param_id < 32) && (param_val < 8)) {
		val = (param_val << 5) | (param_id);
		snd_hda_codec_write(codec, WIDGET_CHIP_CTRL, 0,
				    VENDOR_CHIPIO_PARAM_SET, val);
	} else {
		mutex_lock(&spec->chipio_mutex);
		if (chipio_send(codec, VENDOR_CHIPIO_STATUS, 0) == 0) {
			snd_hda_codec_write(codec, WIDGET_CHIP_CTRL, 0,
					    VENDOR_CHIPIO_PARAM_EX_ID_SET,
					    param_id);
			snd_hda_codec_write(codec, WIDGET_CHIP_CTRL, 0,
					    VENDOR_CHIPIO_PARAM_EX_VALUE_SET,
					    param_val);
		}
		mutex_unlock(&spec->chipio_mutex);
	}
}

/*
 * Set chip parameters through the chip I/O widget. NO MUTEX.
 */
static void chipio_set_control_param_no_mutex(struct hda_codec *codec,
		enum control_param_id param_id, int param_val)
{
	int val;

	if ((param_id < 32) && (param_val < 8)) {
		val = (param_val << 5) | (param_id);
		snd_hda_codec_write(codec, WIDGET_CHIP_CTRL, 0,
				    VENDOR_CHIPIO_PARAM_SET, val);
	} else {
		if (chipio_send(codec, VENDOR_CHIPIO_STATUS, 0) == 0) {
			snd_hda_codec_write(codec, WIDGET_CHIP_CTRL, 0,
					    VENDOR_CHIPIO_PARAM_EX_ID_SET,
					    param_id);
			snd_hda_codec_write(codec, WIDGET_CHIP_CTRL, 0,
					    VENDOR_CHIPIO_PARAM_EX_VALUE_SET,
					    param_val);
		}
	}
}
/*
 * Connect stream to a source point, and then connect
 * that source point to a destination point.
 */
static void chipio_set_stream_source_dest(struct hda_codec *codec,
				int streamid, int source_point, int dest_point)
{
	chipio_set_control_param_no_mutex(codec,
			CONTROL_PARAM_STREAM_ID, streamid);
	chipio_set_control_param_no_mutex(codec,
			CONTROL_PARAM_STREAM_SOURCE_CONN_POINT, source_point);
	chipio_set_control_param_no_mutex(codec,
			CONTROL_PARAM_STREAM_DEST_CONN_POINT, dest_point);
}

/*
 * Set number of channels in the selected stream.
 */
static void chipio_set_stream_channels(struct hda_codec *codec,
				int streamid, unsigned int channels)
{
	chipio_set_control_param_no_mutex(codec,
			CONTROL_PARAM_STREAM_ID, streamid);
	chipio_set_control_param_no_mutex(codec,
			CONTROL_PARAM_STREAMS_CHANNELS, channels);
}

/*
 * Enable/Disable audio stream.
 */
static void chipio_set_stream_control(struct hda_codec *codec,
				int streamid, int enable)
{
	chipio_set_control_param_no_mutex(codec,
			CONTROL_PARAM_STREAM_ID, streamid);
	chipio_set_control_param_no_mutex(codec,
			CONTROL_PARAM_STREAM_CONTROL, enable);
}

/*
 * Get ChipIO audio stream's status.
 */
static void chipio_get_stream_control(struct hda_codec *codec,
				int streamid, unsigned int *enable)
{
	chipio_set_control_param_no_mutex(codec,
			CONTROL_PARAM_STREAM_ID, streamid);
	*enable = snd_hda_codec_read(codec, WIDGET_CHIP_CTRL, 0,
			   VENDOR_CHIPIO_PARAM_GET,
			   CONTROL_PARAM_STREAM_CONTROL);
}

/*
 * Set sampling rate of the connection point. NO MUTEX.
 */
static void chipio_set_conn_rate_no_mutex(struct hda_codec *codec,
				int connid, enum ca0132_sample_rate rate)
{
	chipio_set_control_param_no_mutex(codec,
			CONTROL_PARAM_CONN_POINT_ID, connid);
	chipio_set_control_param_no_mutex(codec,
			CONTROL_PARAM_CONN_POINT_SAMPLE_RATE, rate);
}

/*
 * Set sampling rate of the connection point.
 */
static void chipio_set_conn_rate(struct hda_codec *codec,
				int connid, enum ca0132_sample_rate rate)
{
	chipio_set_control_param(codec, CONTROL_PARAM_CONN_POINT_ID, connid);
	chipio_set_control_param(codec, CONTROL_PARAM_CONN_POINT_SAMPLE_RATE,
				 rate);
}

/*
 * Writes to the 8051's internal address space directly instead of indirectly,
 * giving access to the special function registers located at addresses
 * 0x80-0xFF.
 */
static void chipio_8051_write_direct(struct hda_codec *codec,
		unsigned int addr, unsigned int data)
{
	unsigned int verb;

	verb = VENDOR_CHIPIO_8051_WRITE_DIRECT | data;
	snd_hda_codec_write(codec, WIDGET_CHIP_CTRL, 0, verb, addr);
}

/*
 * Writes to the 8051's exram, which has 16-bits of address space.
 * Data at addresses 0x2000-0x7fff is mirrored to 0x8000-0xdfff.
 * Data at 0x8000-0xdfff can also be used as program memory for the 8051 by
 * setting the pmem bank selection SFR.
 * 0xe000-0xffff is always mapped as program memory, with only 0xf000-0xffff
 * being writable.
 */
static void chipio_8051_set_address(struct hda_codec *codec, unsigned int addr)
{
	unsigned int tmp;

	/* Lower 8-bits. */
	tmp = addr & 0xff;
	snd_hda_codec_write(codec, WIDGET_CHIP_CTRL, 0,
			    VENDOR_CHIPIO_8051_ADDRESS_LOW, tmp);

	/* Upper 8-bits. */
	tmp = (addr >> 8) & 0xff;
	snd_hda_codec_write(codec, WIDGET_CHIP_CTRL, 0,
			    VENDOR_CHIPIO_8051_ADDRESS_HIGH, tmp);
}

static void chipio_8051_set_data(struct hda_codec *codec, unsigned int data)
{
	/* 8-bits of data. */
	snd_hda_codec_write(codec, WIDGET_CHIP_CTRL, 0,
			    VENDOR_CHIPIO_8051_DATA_WRITE, data & 0xff);
}

static unsigned int chipio_8051_get_data(struct hda_codec *codec)
{
	return snd_hda_codec_read(codec, WIDGET_CHIP_CTRL, 0,
				   VENDOR_CHIPIO_8051_DATA_READ, 0);
}

/* PLL_PMU writes share the lower address register of the 8051 exram writes. */
static void chipio_8051_set_data_pll(struct hda_codec *codec, unsigned int data)
{
	/* 8-bits of data. */
	snd_hda_codec_write(codec, WIDGET_CHIP_CTRL, 0,
			    VENDOR_CHIPIO_PLL_PMU_WRITE, data & 0xff);
}

static void chipio_8051_write_exram(struct hda_codec *codec,
		unsigned int addr, unsigned int data)
{
	struct ca0132_spec *spec = codec->spec;

	mutex_lock(&spec->chipio_mutex);

	chipio_8051_set_address(codec, addr);
	chipio_8051_set_data(codec, data);

	mutex_unlock(&spec->chipio_mutex);
}

static void chipio_8051_write_exram_no_mutex(struct hda_codec *codec,
		unsigned int addr, unsigned int data)
{
	chipio_8051_set_address(codec, addr);
	chipio_8051_set_data(codec, data);
}

/* Readback data from the 8051's exram. No mutex. */
static void chipio_8051_read_exram(struct hda_codec *codec,
		unsigned int addr, unsigned int *data)
{
	chipio_8051_set_address(codec, addr);
	*data = chipio_8051_get_data(codec);
}

static void chipio_8051_write_pll_pmu(struct hda_codec *codec,
		unsigned int addr, unsigned int data)
{
	struct ca0132_spec *spec = codec->spec;

	mutex_lock(&spec->chipio_mutex);

	chipio_8051_set_address(codec, addr & 0xff);
	chipio_8051_set_data_pll(codec, data);

	mutex_unlock(&spec->chipio_mutex);
}

static void chipio_8051_write_pll_pmu_no_mutex(struct hda_codec *codec,
		unsigned int addr, unsigned int data)
{
	chipio_8051_set_address(codec, addr & 0xff);
	chipio_8051_set_data_pll(codec, data);
}

/*
 * Enable clocks.
 */
static void chipio_enable_clocks(struct hda_codec *codec)
{
	struct ca0132_spec *spec = codec->spec;

	mutex_lock(&spec->chipio_mutex);

	chipio_8051_write_pll_pmu_no_mutex(codec, 0x00, 0xff);
	chipio_8051_write_pll_pmu_no_mutex(codec, 0x05, 0x0b);
	chipio_8051_write_pll_pmu_no_mutex(codec, 0x06, 0xff);

	mutex_unlock(&spec->chipio_mutex);
}

/*
 * CA0132 DSP IO stuffs
 */
static int dspio_send(struct hda_codec *codec, unsigned int reg,
		      unsigned int data)
{
	int res;
	unsigned long timeout = jiffies + msecs_to_jiffies(1000);

	/* send bits of data specified by reg to dsp */
	do {
		res = snd_hda_codec_read(codec, WIDGET_DSP_CTRL, 0, reg, data);
		if ((res >= 0) && (res != VENDOR_STATUS_DSPIO_BUSY))
			return res;
		msleep(20);
	} while (time_before(jiffies, timeout));

	return -EIO;
}

/*
 * Wait for DSP to be ready for commands
 */
static void dspio_write_wait(struct hda_codec *codec)
{
	int status;
	unsigned long timeout = jiffies + msecs_to_jiffies(1000);

	do {
		status = snd_hda_codec_read(codec, WIDGET_DSP_CTRL, 0,
						VENDOR_DSPIO_STATUS, 0);
		if ((status == VENDOR_STATUS_DSPIO_OK) ||
		    (status == VENDOR_STATUS_DSPIO_SCP_RESPONSE_QUEUE_EMPTY))
			break;
		msleep(1);
	} while (time_before(jiffies, timeout));
}

/*
 * Write SCP data to DSP
 */
static int dspio_write(struct hda_codec *codec, unsigned int scp_data)
{
	struct ca0132_spec *spec = codec->spec;
	int status;

	dspio_write_wait(codec);

	mutex_lock(&spec->chipio_mutex);
	status = dspio_send(codec, VENDOR_DSPIO_SCP_WRITE_DATA_LOW,
			    scp_data & 0xffff);
	if (status < 0)
		goto error;

	status = dspio_send(codec, VENDOR_DSPIO_SCP_WRITE_DATA_HIGH,
				    scp_data >> 16);
	if (status < 0)
		goto error;

	/* OK, now check if the write itself has executed*/
	status = snd_hda_codec_read(codec, WIDGET_DSP_CTRL, 0,
				    VENDOR_DSPIO_STATUS, 0);
error:
	mutex_unlock(&spec->chipio_mutex);

	return (status == VENDOR_STATUS_DSPIO_SCP_COMMAND_QUEUE_FULL) ?
			-EIO : 0;
}

/*
 * Write multiple SCP data to DSP
 */
static int dspio_write_multiple(struct hda_codec *codec,
				unsigned int *buffer, unsigned int size)
{
	int status = 0;
	unsigned int count;

	if (buffer == NULL)
		return -EINVAL;

	count = 0;
	while (count < size) {
		status = dspio_write(codec, *buffer++);
		if (status != 0)
			break;
		count++;
	}

	return status;
}

static int dspio_read(struct hda_codec *codec, unsigned int *data)
{
	int status;

	status = dspio_send(codec, VENDOR_DSPIO_SCP_POST_READ_DATA, 0);
	if (status == -EIO)
		return status;

	status = dspio_send(codec, VENDOR_DSPIO_STATUS, 0);
	if (status == -EIO ||
	    status == VENDOR_STATUS_DSPIO_SCP_RESPONSE_QUEUE_EMPTY)
		return -EIO;

	*data = snd_hda_codec_read(codec, WIDGET_DSP_CTRL, 0,
				   VENDOR_DSPIO_SCP_READ_DATA, 0);

	return 0;
}

static int dspio_read_multiple(struct hda_codec *codec, unsigned int *buffer,
			       unsigned int *buf_size, unsigned int size_count)
{
	int status = 0;
	unsigned int size = *buf_size;
	unsigned int count;
	unsigned int skip_count;
	unsigned int dummy;

	if (buffer == NULL)
		return -1;

	count = 0;
	while (count < size && count < size_count) {
		status = dspio_read(codec, buffer++);
		if (status != 0)
			break;
		count++;
	}

	skip_count = count;
	if (status == 0) {
		while (skip_count < size) {
			status = dspio_read(codec, &dummy);
			if (status != 0)
				break;
			skip_count++;
		}
	}
	*buf_size = count;

	return status;
}

/*
 * Construct the SCP header using corresponding fields
 */
static inline unsigned int
make_scp_header(unsigned int target_id, unsigned int source_id,
		unsigned int get_flag, unsigned int req,
		unsigned int device_flag, unsigned int resp_flag,
		unsigned int error_flag, unsigned int data_size)
{
	unsigned int header = 0;

	header = (data_size & 0x1f) << 27;
	header |= (error_flag & 0x01) << 26;
	header |= (resp_flag & 0x01) << 25;
	header |= (device_flag & 0x01) << 24;
	header |= (req & 0x7f) << 17;
	header |= (get_flag & 0x01) << 16;
	header |= (source_id & 0xff) << 8;
	header |= target_id & 0xff;

	return header;
}

/*
 * Extract corresponding fields from SCP header
 */
static inline void
extract_scp_header(unsigned int header,
		   unsigned int *target_id, unsigned int *source_id,
		   unsigned int *get_flag, unsigned int *req,
		   unsigned int *device_flag, unsigned int *resp_flag,
		   unsigned int *error_flag, unsigned int *data_size)
{
	if (data_size)
		*data_size = (header >> 27) & 0x1f;
	if (error_flag)
		*error_flag = (header >> 26) & 0x01;
	if (resp_flag)
		*resp_flag = (header >> 25) & 0x01;
	if (device_flag)
		*device_flag = (header >> 24) & 0x01;
	if (req)
		*req = (header >> 17) & 0x7f;
	if (get_flag)
		*get_flag = (header >> 16) & 0x01;
	if (source_id)
		*source_id = (header >> 8) & 0xff;
	if (target_id)
		*target_id = header & 0xff;
}

#define SCP_MAX_DATA_WORDS  (16)

/* Structure to contain any SCP message */
struct scp_msg {
	unsigned int hdr;
	unsigned int data[SCP_MAX_DATA_WORDS];
};

static void dspio_clear_response_queue(struct hda_codec *codec)
{
	unsigned long timeout = jiffies + msecs_to_jiffies(1000);
	unsigned int dummy = 0;
	int status;

	/* clear all from the response queue */
	do {
		status = dspio_read(codec, &dummy);
	} while (status == 0 && time_before(jiffies, timeout));
}

static int dspio_get_response_data(struct hda_codec *codec)
{
	struct ca0132_spec *spec = codec->spec;
	unsigned int data = 0;
	unsigned int count;

	if (dspio_read(codec, &data) < 0)
		return -EIO;

	if ((data & 0x00ffffff) == spec->wait_scp_header) {
		spec->scp_resp_header = data;
		spec->scp_resp_count = data >> 27;
		count = spec->wait_num_data;
		dspio_read_multiple(codec, spec->scp_resp_data,
				    &spec->scp_resp_count, count);
		return 0;
	}

	return -EIO;
}

/*
 * Send SCP message to DSP
 */
static int dspio_send_scp_message(struct hda_codec *codec,
				  unsigned char *send_buf,
				  unsigned int send_buf_size,
				  unsigned char *return_buf,
				  unsigned int return_buf_size,
				  unsigned int *bytes_returned)
{
	struct ca0132_spec *spec = codec->spec;
	int status;
	unsigned int scp_send_size = 0;
	unsigned int total_size;
	bool waiting_for_resp = false;
	unsigned int header;
	struct scp_msg *ret_msg;
	unsigned int resp_src_id, resp_target_id;
	unsigned int data_size, src_id, target_id, get_flag, device_flag;

	if (bytes_returned)
		*bytes_returned = 0;

	/* get scp header from buffer */
	header = *((unsigned int *)send_buf);
	extract_scp_header(header, &target_id, &src_id, &get_flag, NULL,
			   &device_flag, NULL, NULL, &data_size);
	scp_send_size = data_size + 1;
	total_size = (scp_send_size * 4);

	if (send_buf_size < total_size)
		return -EINVAL;

	if (get_flag || device_flag) {
		if (!return_buf || return_buf_size < 4 || !bytes_returned)
			return -EINVAL;

		spec->wait_scp_header = *((unsigned int *)send_buf);

		/* swap source id with target id */
		resp_target_id = src_id;
		resp_src_id = target_id;
		spec->wait_scp_header &= 0xffff0000;
		spec->wait_scp_header |= (resp_src_id << 8) | (resp_target_id);
		spec->wait_num_data = return_buf_size/sizeof(unsigned int) - 1;
		spec->wait_scp = 1;
		waiting_for_resp = true;
	}

	status = dspio_write_multiple(codec, (unsigned int *)send_buf,
				      scp_send_size);
	if (status < 0) {
		spec->wait_scp = 0;
		return status;
	}

	if (waiting_for_resp) {
		unsigned long timeout = jiffies + msecs_to_jiffies(1000);
		memset(return_buf, 0, return_buf_size);
		do {
			msleep(20);
		} while (spec->wait_scp && time_before(jiffies, timeout));
		waiting_for_resp = false;
		if (!spec->wait_scp) {
			ret_msg = (struct scp_msg *)return_buf;
			memcpy(&ret_msg->hdr, &spec->scp_resp_header, 4);
			memcpy(&ret_msg->data, spec->scp_resp_data,
			       spec->wait_num_data);
			*bytes_returned = (spec->scp_resp_count + 1) * 4;
			status = 0;
		} else {
			status = -EIO;
		}
		spec->wait_scp = 0;
	}

	return status;
}

/**
 * dspio_scp - Prepare and send the SCP message to DSP
 * @codec: the HDA codec
 * @mod_id: ID of the DSP module to send the command
 * @src_id: ID of the source
 * @req: ID of request to send to the DSP module
 * @dir: SET or GET
 * @data: pointer to the data to send with the request, request specific
 * @len: length of the data, in bytes
 * @reply: point to the buffer to hold data returned for a reply
 * @reply_len: length of the reply buffer returned from GET
 *
 * Returns zero or a negative error code.
 */
static int dspio_scp(struct hda_codec *codec,
		int mod_id, int src_id, int req, int dir, const void *data,
		unsigned int len, void *reply, unsigned int *reply_len)
{
	int status = 0;
	struct scp_msg scp_send, scp_reply;
	unsigned int ret_bytes, send_size, ret_size;
	unsigned int send_get_flag, reply_resp_flag, reply_error_flag;
	unsigned int reply_data_size;

	memset(&scp_send, 0, sizeof(scp_send));
	memset(&scp_reply, 0, sizeof(scp_reply));

	if ((len != 0 && data == NULL) || (len > SCP_MAX_DATA_WORDS))
		return -EINVAL;

	if (dir == SCP_GET && reply == NULL) {
		codec_dbg(codec, "dspio_scp get but has no buffer\n");
		return -EINVAL;
	}

	if (reply != NULL && (reply_len == NULL || (*reply_len == 0))) {
		codec_dbg(codec, "dspio_scp bad resp buf len parms\n");
		return -EINVAL;
	}

	scp_send.hdr = make_scp_header(mod_id, src_id, (dir == SCP_GET), req,
				       0, 0, 0, len/sizeof(unsigned int));
	if (data != NULL && len > 0) {
		len = min((unsigned int)(sizeof(scp_send.data)), len);
		memcpy(scp_send.data, data, len);
	}

	ret_bytes = 0;
	send_size = sizeof(unsigned int) + len;
	status = dspio_send_scp_message(codec, (unsigned char *)&scp_send,
					send_size, (unsigned char *)&scp_reply,
					sizeof(scp_reply), &ret_bytes);

	if (status < 0) {
		codec_dbg(codec, "dspio_scp: send scp msg failed\n");
		return status;
	}

	/* extract send and reply headers members */
	extract_scp_header(scp_send.hdr, NULL, NULL, &send_get_flag,
			   NULL, NULL, NULL, NULL, NULL);
	extract_scp_header(scp_reply.hdr, NULL, NULL, NULL, NULL, NULL,
			   &reply_resp_flag, &reply_error_flag,
			   &reply_data_size);

	if (!send_get_flag)
		return 0;

	if (reply_resp_flag && !reply_error_flag) {
		ret_size = (ret_bytes - sizeof(scp_reply.hdr))
					/ sizeof(unsigned int);

		if (*reply_len < ret_size*sizeof(unsigned int)) {
			codec_dbg(codec, "reply too long for buf\n");
			return -EINVAL;
		} else if (ret_size != reply_data_size) {
			codec_dbg(codec, "RetLen and HdrLen .NE.\n");
			return -EINVAL;
		} else if (!reply) {
			codec_dbg(codec, "NULL reply\n");
			return -EINVAL;
		} else {
			*reply_len = ret_size*sizeof(unsigned int);
			memcpy(reply, scp_reply.data, *reply_len);
		}
	} else {
		codec_dbg(codec, "reply ill-formed or errflag set\n");
		return -EIO;
	}

	return status;
}

/*
 * Set DSP parameters
 */
static int dspio_set_param(struct hda_codec *codec, int mod_id,
			int src_id, int req, const void *data, unsigned int len)
{
	return dspio_scp(codec, mod_id, src_id, req, SCP_SET, data, len, NULL,
			NULL);
}

static int dspio_set_uint_param(struct hda_codec *codec, int mod_id,
			int req, const unsigned int data)
{
	return dspio_set_param(codec, mod_id, 0x20, req, &data,
			sizeof(unsigned int));
}

/*
 * Allocate a DSP DMA channel via an SCP message
 */
static int dspio_alloc_dma_chan(struct hda_codec *codec, unsigned int *dma_chan)
{
	int status = 0;
	unsigned int size = sizeof(*dma_chan);

	codec_dbg(codec, "     dspio_alloc_dma_chan() -- begin\n");
	status = dspio_scp(codec, MASTERCONTROL, 0x20,
			MASTERCONTROL_ALLOC_DMA_CHAN, SCP_GET, NULL, 0,
			dma_chan, &size);

	if (status < 0) {
		codec_dbg(codec, "dspio_alloc_dma_chan: SCP Failed\n");
		return status;
	}

	if ((*dma_chan + 1) == 0) {
		codec_dbg(codec, "no free dma channels to allocate\n");
		return -EBUSY;
	}

	codec_dbg(codec, "dspio_alloc_dma_chan: chan=%d\n", *dma_chan);
	codec_dbg(codec, "     dspio_alloc_dma_chan() -- complete\n");

	return status;
}

/*
 * Free a DSP DMA via an SCP message
 */
static int dspio_free_dma_chan(struct hda_codec *codec, unsigned int dma_chan)
{
	int status = 0;
	unsigned int dummy = 0;

	codec_dbg(codec, "     dspio_free_dma_chan() -- begin\n");
	codec_dbg(codec, "dspio_free_dma_chan: chan=%d\n", dma_chan);

	status = dspio_scp(codec, MASTERCONTROL, 0x20,
			MASTERCONTROL_ALLOC_DMA_CHAN, SCP_SET, &dma_chan,
			sizeof(dma_chan), NULL, &dummy);

	if (status < 0) {
		codec_dbg(codec, "dspio_free_dma_chan: SCP Failed\n");
		return status;
	}

	codec_dbg(codec, "     dspio_free_dma_chan() -- complete\n");

	return status;
}

/*
 * (Re)start the DSP
 */
static int dsp_set_run_state(struct hda_codec *codec)
{
	unsigned int dbg_ctrl_reg;
	unsigned int halt_state;
	int err;

	err = chipio_read(codec, DSP_DBGCNTL_INST_OFFSET, &dbg_ctrl_reg);
	if (err < 0)
		return err;

	halt_state = (dbg_ctrl_reg & DSP_DBGCNTL_STATE_MASK) >>
		      DSP_DBGCNTL_STATE_LOBIT;

	if (halt_state != 0) {
		dbg_ctrl_reg &= ~((halt_state << DSP_DBGCNTL_SS_LOBIT) &
				  DSP_DBGCNTL_SS_MASK);
		err = chipio_write(codec, DSP_DBGCNTL_INST_OFFSET,
				   dbg_ctrl_reg);
		if (err < 0)
			return err;

		dbg_ctrl_reg |= (halt_state << DSP_DBGCNTL_EXEC_LOBIT) &
				DSP_DBGCNTL_EXEC_MASK;
		err = chipio_write(codec, DSP_DBGCNTL_INST_OFFSET,
				   dbg_ctrl_reg);
		if (err < 0)
			return err;
	}

	return 0;
}

/*
 * Reset the DSP
 */
static int dsp_reset(struct hda_codec *codec)
{
	unsigned int res;
	int retry = 20;

	codec_dbg(codec, "dsp_reset\n");
	do {
		res = dspio_send(codec, VENDOR_DSPIO_DSP_INIT, 0);
		retry--;
	} while (res == -EIO && retry);

	if (!retry) {
		codec_dbg(codec, "dsp_reset timeout\n");
		return -EIO;
	}

	return 0;
}

/*
 * Convert chip address to DSP address
 */
static unsigned int dsp_chip_to_dsp_addx(unsigned int chip_addx,
					bool *code, bool *yram)
{
	*code = *yram = false;

	if (UC_RANGE(chip_addx, 1)) {
		*code = true;
		return UC_OFF(chip_addx);
	} else if (X_RANGE_ALL(chip_addx, 1)) {
		return X_OFF(chip_addx);
	} else if (Y_RANGE_ALL(chip_addx, 1)) {
		*yram = true;
		return Y_OFF(chip_addx);
	}

	return INVALID_CHIP_ADDRESS;
}

/*
 * Check if the DSP DMA is active
 */
static bool dsp_is_dma_active(struct hda_codec *codec, unsigned int dma_chan)
{
	unsigned int dma_chnlstart_reg;

	chipio_read(codec, DSPDMAC_CHNLSTART_INST_OFFSET, &dma_chnlstart_reg);

	return ((dma_chnlstart_reg & (1 <<
			(DSPDMAC_CHNLSTART_EN_LOBIT + dma_chan))) != 0);
}

static int dsp_dma_setup_common(struct hda_codec *codec,
				unsigned int chip_addx,
				unsigned int dma_chan,
				unsigned int port_map_mask,
				bool ovly)
{
	int status = 0;
	unsigned int chnl_prop;
	unsigned int dsp_addx;
	unsigned int active;
	bool code, yram;

	codec_dbg(codec, "-- dsp_dma_setup_common() -- Begin ---------\n");

	if (dma_chan >= DSPDMAC_DMA_CFG_CHANNEL_COUNT) {
		codec_dbg(codec, "dma chan num invalid\n");
		return -EINVAL;
	}

	if (dsp_is_dma_active(codec, dma_chan)) {
		codec_dbg(codec, "dma already active\n");
		return -EBUSY;
	}

	dsp_addx = dsp_chip_to_dsp_addx(chip_addx, &code, &yram);

	if (dsp_addx == INVALID_CHIP_ADDRESS) {
		codec_dbg(codec, "invalid chip addr\n");
		return -ENXIO;
	}

	chnl_prop = DSPDMAC_CHNLPROP_AC_MASK;
	active = 0;

	codec_dbg(codec, "   dsp_dma_setup_common()    start reg pgm\n");

	if (ovly) {
		status = chipio_read(codec, DSPDMAC_CHNLPROP_INST_OFFSET,
				     &chnl_prop);

		if (status < 0) {
			codec_dbg(codec, "read CHNLPROP Reg fail\n");
			return status;
		}
		codec_dbg(codec, "dsp_dma_setup_common() Read CHNLPROP\n");
	}

	if (!code)
		chnl_prop &= ~(1 << (DSPDMAC_CHNLPROP_MSPCE_LOBIT + dma_chan));
	else
		chnl_prop |=  (1 << (DSPDMAC_CHNLPROP_MSPCE_LOBIT + dma_chan));

	chnl_prop &= ~(1 << (DSPDMAC_CHNLPROP_DCON_LOBIT + dma_chan));

	status = chipio_write(codec, DSPDMAC_CHNLPROP_INST_OFFSET, chnl_prop);
	if (status < 0) {
		codec_dbg(codec, "write CHNLPROP Reg fail\n");
		return status;
	}
	codec_dbg(codec, "   dsp_dma_setup_common()    Write CHNLPROP\n");

	if (ovly) {
		status = chipio_read(codec, DSPDMAC_ACTIVE_INST_OFFSET,
				     &active);

		if (status < 0) {
			codec_dbg(codec, "read ACTIVE Reg fail\n");
			return status;
		}
		codec_dbg(codec, "dsp_dma_setup_common() Read ACTIVE\n");
	}

	active &= (~(1 << (DSPDMAC_ACTIVE_AAR_LOBIT + dma_chan))) &
		DSPDMAC_ACTIVE_AAR_MASK;

	status = chipio_write(codec, DSPDMAC_ACTIVE_INST_OFFSET, active);
	if (status < 0) {
		codec_dbg(codec, "write ACTIVE Reg fail\n");
		return status;
	}

	codec_dbg(codec, "   dsp_dma_setup_common()    Write ACTIVE\n");

	status = chipio_write(codec, DSPDMAC_AUDCHSEL_INST_OFFSET(dma_chan),
			      port_map_mask);
	if (status < 0) {
		codec_dbg(codec, "write AUDCHSEL Reg fail\n");
		return status;
	}
	codec_dbg(codec, "   dsp_dma_setup_common()    Write AUDCHSEL\n");

	status = chipio_write(codec, DSPDMAC_IRQCNT_INST_OFFSET(dma_chan),
			DSPDMAC_IRQCNT_BICNT_MASK | DSPDMAC_IRQCNT_CICNT_MASK);
	if (status < 0) {
		codec_dbg(codec, "write IRQCNT Reg fail\n");
		return status;
	}
	codec_dbg(codec, "   dsp_dma_setup_common()    Write IRQCNT\n");

	codec_dbg(codec,
		   "ChipA=0x%x,DspA=0x%x,dmaCh=%u, "
		   "CHSEL=0x%x,CHPROP=0x%x,Active=0x%x\n",
		   chip_addx, dsp_addx, dma_chan,
		   port_map_mask, chnl_prop, active);

	codec_dbg(codec, "-- dsp_dma_setup_common() -- Complete ------\n");

	return 0;
}

/*
 * Setup the DSP DMA per-transfer-specific registers
 */
static int dsp_dma_setup(struct hda_codec *codec,
			unsigned int chip_addx,
			unsigned int count,
			unsigned int dma_chan)
{
	int status = 0;
	bool code, yram;
	unsigned int dsp_addx;
	unsigned int addr_field;
	unsigned int incr_field;
	unsigned int base_cnt;
	unsigned int cur_cnt;
	unsigned int dma_cfg = 0;
	unsigned int adr_ofs = 0;
	unsigned int xfr_cnt = 0;
	const unsigned int max_dma_count = 1 << (DSPDMAC_XFRCNT_BCNT_HIBIT -
						DSPDMAC_XFRCNT_BCNT_LOBIT + 1);

	codec_dbg(codec, "-- dsp_dma_setup() -- Begin ---------\n");

	if (count > max_dma_count) {
		codec_dbg(codec, "count too big\n");
		return -EINVAL;
	}

	dsp_addx = dsp_chip_to_dsp_addx(chip_addx, &code, &yram);
	if (dsp_addx == INVALID_CHIP_ADDRESS) {
		codec_dbg(codec, "invalid chip addr\n");
		return -ENXIO;
	}

	codec_dbg(codec, "   dsp_dma_setup()    start reg pgm\n");

	addr_field = dsp_addx << DSPDMAC_DMACFG_DBADR_LOBIT;
	incr_field   = 0;

	if (!code) {
		addr_field <<= 1;
		if (yram)
			addr_field |= (1 << DSPDMAC_DMACFG_DBADR_LOBIT);

		incr_field  = (1 << DSPDMAC_DMACFG_AINCR_LOBIT);
	}

	dma_cfg = addr_field + incr_field;
	status = chipio_write(codec, DSPDMAC_DMACFG_INST_OFFSET(dma_chan),
				dma_cfg);
	if (status < 0) {
		codec_dbg(codec, "write DMACFG Reg fail\n");
		return status;
	}
	codec_dbg(codec, "   dsp_dma_setup()    Write DMACFG\n");

	adr_ofs = (count - 1) << (DSPDMAC_DSPADROFS_BOFS_LOBIT +
							(code ? 0 : 1));

	status = chipio_write(codec, DSPDMAC_DSPADROFS_INST_OFFSET(dma_chan),
				adr_ofs);
	if (status < 0) {
		codec_dbg(codec, "write DSPADROFS Reg fail\n");
		return status;
	}
	codec_dbg(codec, "   dsp_dma_setup()    Write DSPADROFS\n");

	base_cnt = (count - 1) << DSPDMAC_XFRCNT_BCNT_LOBIT;

	cur_cnt  = (count - 1) << DSPDMAC_XFRCNT_CCNT_LOBIT;

	xfr_cnt = base_cnt | cur_cnt;

	status = chipio_write(codec,
				DSPDMAC_XFRCNT_INST_OFFSET(dma_chan), xfr_cnt);
	if (status < 0) {
		codec_dbg(codec, "write XFRCNT Reg fail\n");
		return status;
	}
	codec_dbg(codec, "   dsp_dma_setup()    Write XFRCNT\n");

	codec_dbg(codec,
		   "ChipA=0x%x, cnt=0x%x, DMACFG=0x%x, "
		   "ADROFS=0x%x, XFRCNT=0x%x\n",
		   chip_addx, count, dma_cfg, adr_ofs, xfr_cnt);

	codec_dbg(codec, "-- dsp_dma_setup() -- Complete ---------\n");

	return 0;
}

/*
 * Start the DSP DMA
 */
static int dsp_dma_start(struct hda_codec *codec,
			 unsigned int dma_chan, bool ovly)
{
	unsigned int reg = 0;
	int status = 0;

	codec_dbg(codec, "-- dsp_dma_start() -- Begin ---------\n");

	if (ovly) {
		status = chipio_read(codec,
				     DSPDMAC_CHNLSTART_INST_OFFSET, &reg);

		if (status < 0) {
			codec_dbg(codec, "read CHNLSTART reg fail\n");
			return status;
		}
		codec_dbg(codec, "-- dsp_dma_start()    Read CHNLSTART\n");

		reg &= ~(DSPDMAC_CHNLSTART_EN_MASK |
				DSPDMAC_CHNLSTART_DIS_MASK);
	}

	status = chipio_write(codec, DSPDMAC_CHNLSTART_INST_OFFSET,
			reg | (1 << (dma_chan + DSPDMAC_CHNLSTART_EN_LOBIT)));
	if (status < 0) {
		codec_dbg(codec, "write CHNLSTART reg fail\n");
		return status;
	}
	codec_dbg(codec, "-- dsp_dma_start() -- Complete ---------\n");

	return status;
}

/*
 * Stop the DSP DMA
 */
static int dsp_dma_stop(struct hda_codec *codec,
			unsigned int dma_chan, bool ovly)
{
	unsigned int reg = 0;
	int status = 0;

	codec_dbg(codec, "-- dsp_dma_stop() -- Begin ---------\n");

	if (ovly) {
		status = chipio_read(codec,
				     DSPDMAC_CHNLSTART_INST_OFFSET, &reg);

		if (status < 0) {
			codec_dbg(codec, "read CHNLSTART reg fail\n");
			return status;
		}
		codec_dbg(codec, "-- dsp_dma_stop()    Read CHNLSTART\n");
		reg &= ~(DSPDMAC_CHNLSTART_EN_MASK |
				DSPDMAC_CHNLSTART_DIS_MASK);
	}

	status = chipio_write(codec, DSPDMAC_CHNLSTART_INST_OFFSET,
			reg | (1 << (dma_chan + DSPDMAC_CHNLSTART_DIS_LOBIT)));
	if (status < 0) {
		codec_dbg(codec, "write CHNLSTART reg fail\n");
		return status;
	}
	codec_dbg(codec, "-- dsp_dma_stop() -- Complete ---------\n");

	return status;
}

/**
 * dsp_allocate_router_ports - Allocate router ports
 *
 * @codec: the HDA codec
 * @num_chans: number of channels in the stream
 * @ports_per_channel: number of ports per channel
 * @start_device: start device
 * @port_map: pointer to the port list to hold the allocated ports
 *
 * Returns zero or a negative error code.
 */
static int dsp_allocate_router_ports(struct hda_codec *codec,
				     unsigned int num_chans,
				     unsigned int ports_per_channel,
				     unsigned int start_device,
				     unsigned int *port_map)
{
	int status = 0;
	int res;
	u8 val;

	status = chipio_send(codec, VENDOR_CHIPIO_STATUS, 0);
	if (status < 0)
		return status;

	val = start_device << 6;
	val |= (ports_per_channel - 1) << 4;
	val |= num_chans - 1;

	snd_hda_codec_write(codec, WIDGET_CHIP_CTRL, 0,
			    VENDOR_CHIPIO_PORT_ALLOC_CONFIG_SET,
			    val);

	snd_hda_codec_write(codec, WIDGET_CHIP_CTRL, 0,
			    VENDOR_CHIPIO_PORT_ALLOC_SET,
			    MEM_CONNID_DSP);

	status = chipio_send(codec, VENDOR_CHIPIO_STATUS, 0);
	if (status < 0)
		return status;

	res = snd_hda_codec_read(codec, WIDGET_CHIP_CTRL, 0,
				VENDOR_CHIPIO_PORT_ALLOC_GET, 0);

	*port_map = res;

	return (res < 0) ? res : 0;
}

/*
 * Free router ports
 */
static int dsp_free_router_ports(struct hda_codec *codec)
{
	int status = 0;

	status = chipio_send(codec, VENDOR_CHIPIO_STATUS, 0);
	if (status < 0)
		return status;

	snd_hda_codec_write(codec, WIDGET_CHIP_CTRL, 0,
			    VENDOR_CHIPIO_PORT_FREE_SET,
			    MEM_CONNID_DSP);

	status = chipio_send(codec, VENDOR_CHIPIO_STATUS, 0);

	return status;
}

/*
 * Allocate DSP ports for the download stream
 */
static int dsp_allocate_ports(struct hda_codec *codec,
			unsigned int num_chans,
			unsigned int rate_multi, unsigned int *port_map)
{
	int status;

	codec_dbg(codec, "     dsp_allocate_ports() -- begin\n");

	if ((rate_multi != 1) && (rate_multi != 2) && (rate_multi != 4)) {
		codec_dbg(codec, "bad rate multiple\n");
		return -EINVAL;
	}

	status = dsp_allocate_router_ports(codec, num_chans,
					   rate_multi, 0, port_map);

	codec_dbg(codec, "     dsp_allocate_ports() -- complete\n");

	return status;
}

static int dsp_allocate_ports_format(struct hda_codec *codec,
			const unsigned short fmt,
			unsigned int *port_map)
{
	int status;
	unsigned int num_chans;

	unsigned int sample_rate_div = ((get_hdafmt_rate(fmt) >> 0) & 3) + 1;
	unsigned int sample_rate_mul = ((get_hdafmt_rate(fmt) >> 3) & 3) + 1;
	unsigned int rate_multi = sample_rate_mul / sample_rate_div;

	if ((rate_multi != 1) && (rate_multi != 2) && (rate_multi != 4)) {
		codec_dbg(codec, "bad rate multiple\n");
		return -EINVAL;
	}

	num_chans = get_hdafmt_chs(fmt) + 1;

	status = dsp_allocate_ports(codec, num_chans, rate_multi, port_map);

	return status;
}

/*
 * free DSP ports
 */
static int dsp_free_ports(struct hda_codec *codec)
{
	int status;

	codec_dbg(codec, "     dsp_free_ports() -- begin\n");

	status = dsp_free_router_ports(codec);
	if (status < 0) {
		codec_dbg(codec, "free router ports fail\n");
		return status;
	}
	codec_dbg(codec, "     dsp_free_ports() -- complete\n");

	return status;
}

/*
 *  HDA DMA engine stuffs for DSP code download
 */
struct dma_engine {
	struct hda_codec *codec;
	unsigned short m_converter_format;
	struct snd_dma_buffer *dmab;
	unsigned int buf_size;
};


enum dma_state {
	DMA_STATE_STOP  = 0,
	DMA_STATE_RUN   = 1
};

static int dma_convert_to_hda_format(struct hda_codec *codec,
		unsigned int sample_rate,
		unsigned short channels,
		unsigned short *hda_format)
{
	unsigned int format_val;

	format_val = snd_hdac_calc_stream_format(sample_rate,
				channels, SNDRV_PCM_FORMAT_S32_LE, 32, 0);

	if (hda_format)
		*hda_format = (unsigned short)format_val;

	return 0;
}

/*
 *  Reset DMA for DSP download
 */
static int dma_reset(struct dma_engine *dma)
{
	struct hda_codec *codec = dma->codec;
	struct ca0132_spec *spec = codec->spec;
	int status;

	if (dma->dmab->area)
		snd_hda_codec_load_dsp_cleanup(codec, dma->dmab);

	status = snd_hda_codec_load_dsp_prepare(codec,
			dma->m_converter_format,
			dma->buf_size,
			dma->dmab);
	if (status < 0)
		return status;
	spec->dsp_stream_id = status;
	return 0;
}

static int dma_set_state(struct dma_engine *dma, enum dma_state state)
{
	bool cmd;

	switch (state) {
	case DMA_STATE_STOP:
		cmd = false;
		break;
	case DMA_STATE_RUN:
		cmd = true;
		break;
	default:
		return 0;
	}

	snd_hda_codec_load_dsp_trigger(dma->codec, cmd);
	return 0;
}

static unsigned int dma_get_buffer_size(struct dma_engine *dma)
{
	return dma->dmab->bytes;
}

static unsigned char *dma_get_buffer_addr(struct dma_engine *dma)
{
	return dma->dmab->area;
}

static int dma_xfer(struct dma_engine *dma,
		const unsigned int *data,
		unsigned int count)
{
	memcpy(dma->dmab->area, data, count);
	return 0;
}

static void dma_get_converter_format(
		struct dma_engine *dma,
		unsigned short *format)
{
	if (format)
		*format = dma->m_converter_format;
}

static unsigned int dma_get_stream_id(struct dma_engine *dma)
{
	struct ca0132_spec *spec = dma->codec->spec;

	return spec->dsp_stream_id;
}

struct dsp_image_seg {
	u32 magic;
	u32 chip_addr;
	u32 count;
	u32 data[];
};

static const u32 g_magic_value = 0x4c46584d;
static const u32 g_chip_addr_magic_value = 0xFFFFFF01;

static bool is_valid(const struct dsp_image_seg *p)
{
	return p->magic == g_magic_value;
}

static bool is_hci_prog_list_seg(const struct dsp_image_seg *p)
{
	return g_chip_addr_magic_value == p->chip_addr;
}

static bool is_last(const struct dsp_image_seg *p)
{
	return p->count == 0;
}

static size_t dsp_sizeof(const struct dsp_image_seg *p)
{
	return struct_size(p, data, p->count);
}

static const struct dsp_image_seg *get_next_seg_ptr(
				const struct dsp_image_seg *p)
{
	return (struct dsp_image_seg *)((unsigned char *)(p) + dsp_sizeof(p));
}

/*
 * CA0132 chip DSP transfer stuffs.  For DSP download.
 */
#define INVALID_DMA_CHANNEL (~0U)

/*
 * Program a list of address/data pairs via the ChipIO widget.
 * The segment data is in the format of successive pairs of words.
 * These are repeated as indicated by the segment's count field.
 */
static int dspxfr_hci_write(struct hda_codec *codec,
			const struct dsp_image_seg *fls)
{
	int status;
	const u32 *data;
	unsigned int count;

	if (fls == NULL || fls->chip_addr != g_chip_addr_magic_value) {
		codec_dbg(codec, "hci_write invalid params\n");
		return -EINVAL;
	}

	count = fls->count;
	data = (u32 *)(fls->data);
	while (count >= 2) {
		status = chipio_write(codec, data[0], data[1]);
		if (status < 0) {
			codec_dbg(codec, "hci_write chipio failed\n");
			return status;
		}
		count -= 2;
		data  += 2;
	}
	return 0;
}

/**
 * dspxfr_one_seg - Write a block of data into DSP code or data RAM using pre-allocated DMA engine.
 *
 * @codec: the HDA codec
 * @fls: pointer to a fast load image
 * @reloc: Relocation address for loading single-segment overlays, or 0 for
 *	   no relocation
 * @dma_engine: pointer to DMA engine to be used for DSP download
 * @dma_chan: The number of DMA channels used for DSP download
 * @port_map_mask: port mapping
 * @ovly: TRUE if overlay format is required
 *
 * Returns zero or a negative error code.
 */
static int dspxfr_one_seg(struct hda_codec *codec,
			const struct dsp_image_seg *fls,
			unsigned int reloc,
			struct dma_engine *dma_engine,
			unsigned int dma_chan,
			unsigned int port_map_mask,
			bool ovly)
{
	int status = 0;
	bool comm_dma_setup_done = false;
	const unsigned int *data;
	unsigned int chip_addx;
	unsigned int words_to_write;
	unsigned int buffer_size_words;
	unsigned char *buffer_addx;
	unsigned short hda_format;
	unsigned int sample_rate_div;
	unsigned int sample_rate_mul;
	unsigned int num_chans;
	unsigned int hda_frame_size_words;
	unsigned int remainder_words;
	const u32 *data_remainder;
	u32 chip_addx_remainder;
	unsigned int run_size_words;
	const struct dsp_image_seg *hci_write = NULL;
	unsigned long timeout;
	bool dma_active;

	if (fls == NULL)
		return -EINVAL;
	if (is_hci_prog_list_seg(fls)) {
		hci_write = fls;
		fls = get_next_seg_ptr(fls);
	}

	if (hci_write && (!fls || is_last(fls))) {
		codec_dbg(codec, "hci_write\n");
		return dspxfr_hci_write(codec, hci_write);
	}

	if (fls == NULL || dma_engine == NULL || port_map_mask == 0) {
		codec_dbg(codec, "Invalid Params\n");
		return -EINVAL;
	}

	data = fls->data;
	chip_addx = fls->chip_addr;
	words_to_write = fls->count;

	if (!words_to_write)
		return hci_write ? dspxfr_hci_write(codec, hci_write) : 0;
	if (reloc)
		chip_addx = (chip_addx & (0xFFFF0000 << 2)) + (reloc << 2);

	if (!UC_RANGE(chip_addx, words_to_write) &&
	    !X_RANGE_ALL(chip_addx, words_to_write) &&
	    !Y_RANGE_ALL(chip_addx, words_to_write)) {
		codec_dbg(codec, "Invalid chip_addx Params\n");
		return -EINVAL;
	}

	buffer_size_words = (unsigned int)dma_get_buffer_size(dma_engine) /
					sizeof(u32);

	buffer_addx = dma_get_buffer_addr(dma_engine);

	if (buffer_addx == NULL) {
		codec_dbg(codec, "dma_engine buffer NULL\n");
		return -EINVAL;
	}

	dma_get_converter_format(dma_engine, &hda_format);
	sample_rate_div = ((get_hdafmt_rate(hda_format) >> 0) & 3) + 1;
	sample_rate_mul = ((get_hdafmt_rate(hda_format) >> 3) & 3) + 1;
	num_chans = get_hdafmt_chs(hda_format) + 1;

	hda_frame_size_words = ((sample_rate_div == 0) ? 0 :
			(num_chans * sample_rate_mul / sample_rate_div));

	if (hda_frame_size_words == 0) {
		codec_dbg(codec, "frmsz zero\n");
		return -EINVAL;
	}

	buffer_size_words = min(buffer_size_words,
				(unsigned int)(UC_RANGE(chip_addx, 1) ?
				65536 : 32768));
	buffer_size_words -= buffer_size_words % hda_frame_size_words;
	codec_dbg(codec,
		   "chpadr=0x%08x frmsz=%u nchan=%u "
		   "rate_mul=%u div=%u bufsz=%u\n",
		   chip_addx, hda_frame_size_words, num_chans,
		   sample_rate_mul, sample_rate_div, buffer_size_words);

	if (buffer_size_words < hda_frame_size_words) {
		codec_dbg(codec, "dspxfr_one_seg:failed\n");
		return -EINVAL;
	}

	remainder_words = words_to_write % hda_frame_size_words;
	data_remainder = data;
	chip_addx_remainder = chip_addx;

	data += remainder_words;
	chip_addx += remainder_words*sizeof(u32);
	words_to_write -= remainder_words;

	while (words_to_write != 0) {
		run_size_words = min(buffer_size_words, words_to_write);
		codec_dbg(codec, "dspxfr (seg loop)cnt=%u rs=%u remainder=%u\n",
			    words_to_write, run_size_words, remainder_words);
		dma_xfer(dma_engine, data, run_size_words*sizeof(u32));
		if (!comm_dma_setup_done) {
			status = dsp_dma_stop(codec, dma_chan, ovly);
			if (status < 0)
				return status;
			status = dsp_dma_setup_common(codec, chip_addx,
						dma_chan, port_map_mask, ovly);
			if (status < 0)
				return status;
			comm_dma_setup_done = true;
		}

		status = dsp_dma_setup(codec, chip_addx,
						run_size_words, dma_chan);
		if (status < 0)
			return status;
		status = dsp_dma_start(codec, dma_chan, ovly);
		if (status < 0)
			return status;
		if (!dsp_is_dma_active(codec, dma_chan)) {
			codec_dbg(codec, "dspxfr:DMA did not start\n");
			return -EIO;
		}
		status = dma_set_state(dma_engine, DMA_STATE_RUN);
		if (status < 0)
			return status;
		if (remainder_words != 0) {
			status = chipio_write_multiple(codec,
						chip_addx_remainder,
						data_remainder,
						remainder_words);
			if (status < 0)
				return status;
			remainder_words = 0;
		}
		if (hci_write) {
			status = dspxfr_hci_write(codec, hci_write);
			if (status < 0)
				return status;
			hci_write = NULL;
		}

		timeout = jiffies + msecs_to_jiffies(2000);
		do {
			dma_active = dsp_is_dma_active(codec, dma_chan);
			if (!dma_active)
				break;
			msleep(20);
		} while (time_before(jiffies, timeout));
		if (dma_active)
			break;

		codec_dbg(codec, "+++++ DMA complete\n");
		dma_set_state(dma_engine, DMA_STATE_STOP);
		status = dma_reset(dma_engine);

		if (status < 0)
			return status;

		data += run_size_words;
		chip_addx += run_size_words*sizeof(u32);
		words_to_write -= run_size_words;
	}

	if (remainder_words != 0) {
		status = chipio_write_multiple(codec, chip_addx_remainder,
					data_remainder, remainder_words);
	}

	return status;
}

/**
 * dspxfr_image - Write the entire DSP image of a DSP code/data overlay to DSP memories
 *
 * @codec: the HDA codec
 * @fls_data: pointer to a fast load image
 * @reloc: Relocation address for loading single-segment overlays, or 0 for
 *	   no relocation
 * @sample_rate: sampling rate of the stream used for DSP download
 * @channels: channels of the stream used for DSP download
 * @ovly: TRUE if overlay format is required
 *
 * Returns zero or a negative error code.
 */
static int dspxfr_image(struct hda_codec *codec,
			const struct dsp_image_seg *fls_data,
			unsigned int reloc,
			unsigned int sample_rate,
			unsigned short channels,
			bool ovly)
{
	struct ca0132_spec *spec = codec->spec;
	int status;
	unsigned short hda_format = 0;
	unsigned int response;
	unsigned char stream_id = 0;
	struct dma_engine *dma_engine;
	unsigned int dma_chan;
	unsigned int port_map_mask;

	if (fls_data == NULL)
		return -EINVAL;

	dma_engine = kzalloc(sizeof(*dma_engine), GFP_KERNEL);
	if (!dma_engine)
		return -ENOMEM;

	dma_engine->dmab = kzalloc(sizeof(*dma_engine->dmab), GFP_KERNEL);
	if (!dma_engine->dmab) {
		kfree(dma_engine);
		return -ENOMEM;
	}

	dma_engine->codec = codec;
	dma_convert_to_hda_format(codec, sample_rate, channels, &hda_format);
	dma_engine->m_converter_format = hda_format;
	dma_engine->buf_size = (ovly ? DSP_DMA_WRITE_BUFLEN_OVLY :
			DSP_DMA_WRITE_BUFLEN_INIT) * 2;

	dma_chan = ovly ? INVALID_DMA_CHANNEL : 0;

	status = codec_set_converter_format(codec, WIDGET_CHIP_CTRL,
					hda_format, &response);

	if (status < 0) {
		codec_dbg(codec, "set converter format fail\n");
		goto exit;
	}

	status = snd_hda_codec_load_dsp_prepare(codec,
				dma_engine->m_converter_format,
				dma_engine->buf_size,
				dma_engine->dmab);
	if (status < 0)
		goto exit;
	spec->dsp_stream_id = status;

	if (ovly) {
		status = dspio_alloc_dma_chan(codec, &dma_chan);
		if (status < 0) {
			codec_dbg(codec, "alloc dmachan fail\n");
			dma_chan = INVALID_DMA_CHANNEL;
			goto exit;
		}
	}

	port_map_mask = 0;
	status = dsp_allocate_ports_format(codec, hda_format,
					&port_map_mask);
	if (status < 0) {
		codec_dbg(codec, "alloc ports fail\n");
		goto exit;
	}

	stream_id = dma_get_stream_id(dma_engine);
	status = codec_set_converter_stream_channel(codec,
			WIDGET_CHIP_CTRL, stream_id, 0, &response);
	if (status < 0) {
		codec_dbg(codec, "set stream chan fail\n");
		goto exit;
	}

	while ((fls_data != NULL) && !is_last(fls_data)) {
		if (!is_valid(fls_data)) {
			codec_dbg(codec, "FLS check fail\n");
			status = -EINVAL;
			goto exit;
		}
		status = dspxfr_one_seg(codec, fls_data, reloc,
					dma_engine, dma_chan,
					port_map_mask, ovly);
		if (status < 0)
			break;

		if (is_hci_prog_list_seg(fls_data))
			fls_data = get_next_seg_ptr(fls_data);

		if ((fls_data != NULL) && !is_last(fls_data))
			fls_data = get_next_seg_ptr(fls_data);
	}

	if (port_map_mask != 0)
		status = dsp_free_ports(codec);

	if (status < 0)
		goto exit;

	status = codec_set_converter_stream_channel(codec,
				WIDGET_CHIP_CTRL, 0, 0, &response);

exit:
	if (ovly && (dma_chan != INVALID_DMA_CHANNEL))
		dspio_free_dma_chan(codec, dma_chan);

	if (dma_engine->dmab->area)
		snd_hda_codec_load_dsp_cleanup(codec, dma_engine->dmab);
	kfree(dma_engine->dmab);
	kfree(dma_engine);

	return status;
}

/*
 * CA0132 DSP download stuffs.
 */
static void dspload_post_setup(struct hda_codec *codec)
{
	struct ca0132_spec *spec = codec->spec;
	codec_dbg(codec, "---- dspload_post_setup ------\n");
	if (!ca0132_use_alt_functions(spec)) {
		/*set DSP speaker to 2.0 configuration*/
		chipio_write(codec, XRAM_XRAM_INST_OFFSET(0x18), 0x08080080);
		chipio_write(codec, XRAM_XRAM_INST_OFFSET(0x19), 0x3f800000);

		/*update write pointer*/
		chipio_write(codec, XRAM_XRAM_INST_OFFSET(0x29), 0x00000002);
	}
}

/**
 * dspload_image - Download DSP from a DSP Image Fast Load structure.
 *
 * @codec: the HDA codec
 * @fls: pointer to a fast load image
 * @ovly: TRUE if overlay format is required
 * @reloc: Relocation address for loading single-segment overlays, or 0 for
 *	   no relocation
 * @autostart: TRUE if DSP starts after loading; ignored if ovly is TRUE
 * @router_chans: number of audio router channels to be allocated (0 means use
 *		  internal defaults; max is 32)
 *
 * Download DSP from a DSP Image Fast Load structure. This structure is a
 * linear, non-constant sized element array of structures, each of which
 * contain the count of the data to be loaded, the data itself, and the
 * corresponding starting chip address of the starting data location.
 * Returns zero or a negative error code.
 */
static int dspload_image(struct hda_codec *codec,
			const struct dsp_image_seg *fls,
			bool ovly,
			unsigned int reloc,
			bool autostart,
			int router_chans)
{
	int status = 0;
	unsigned int sample_rate;
	unsigned short channels;

	codec_dbg(codec, "---- dspload_image begin ------\n");
	if (router_chans == 0) {
		if (!ovly)
			router_chans = DMA_TRANSFER_FRAME_SIZE_NWORDS;
		else
			router_chans = DMA_OVERLAY_FRAME_SIZE_NWORDS;
	}

	sample_rate = 48000;
	channels = (unsigned short)router_chans;

	while (channels > 16) {
		sample_rate *= 2;
		channels /= 2;
	}

	do {
		codec_dbg(codec, "Ready to program DMA\n");
		if (!ovly)
			status = dsp_reset(codec);

		if (status < 0)
			break;

		codec_dbg(codec, "dsp_reset() complete\n");
		status = dspxfr_image(codec, fls, reloc, sample_rate, channels,
				      ovly);

		if (status < 0)
			break;

		codec_dbg(codec, "dspxfr_image() complete\n");
		if (autostart && !ovly) {
			dspload_post_setup(codec);
			status = dsp_set_run_state(codec);
		}

		codec_dbg(codec, "LOAD FINISHED\n");
	} while (0);

	return status;
}

#ifdef CONFIG_SND_HDA_CODEC_CA0132_DSP
static bool dspload_is_loaded(struct hda_codec *codec)
{
	unsigned int data = 0;
	int status = 0;

	status = chipio_read(codec, 0x40004, &data);
	if ((status < 0) || (data != 1))
		return false;

	return true;
}
#else
#define dspload_is_loaded(codec)	false
#endif

static bool dspload_wait_loaded(struct hda_codec *codec)
{
	unsigned long timeout = jiffies + msecs_to_jiffies(2000);

	do {
		if (dspload_is_loaded(codec)) {
			codec_info(codec, "ca0132 DSP downloaded and running\n");
			return true;
		}
		msleep(20);
	} while (time_before(jiffies, timeout));

	codec_err(codec, "ca0132 failed to download DSP\n");
	return false;
}

/*
 * ca0113 related functions. The ca0113 acts as the HDA bus for the pci-e
 * based cards, and has a second mmio region, region2, that's used for special
 * commands.
 */

/*
 * For cards with PCI-E region2 (Sound Blaster Z/ZxR, Recon3D, and AE-5)
 * the mmio address 0x320 is used to set GPIO pins. The format for the data
 * The first eight bits are just the number of the pin. So far, I've only seen
 * this number go to 7.
 * AE-5 note: The AE-5 seems to use pins 2 and 3 to somehow set the color value
 * of the on-card LED. It seems to use pin 2 for data, then toggles 3 to on and
 * then off to send that bit.
 */
static void ca0113_mmio_gpio_set(struct hda_codec *codec, unsigned int gpio_pin,
		bool enable)
{
	struct ca0132_spec *spec = codec->spec;
	unsigned short gpio_data;

	gpio_data = gpio_pin & 0xF;
	gpio_data |= ((enable << 8) & 0x100);

	writew(gpio_data, spec->mem_base + 0x320);
}

/*
 * Special pci region2 commands that are only used by the AE-5. They follow
 * a set format, and require reads at certain points to seemingly 'clear'
 * the response data. My first tests didn't do these reads, and would cause
 * the card to get locked up until the memory was read. These commands
 * seem to work with three distinct values that I've taken to calling group,
 * target-id, and value.
 */
static void ca0113_mmio_command_set(struct hda_codec *codec, unsigned int group,
		unsigned int target, unsigned int value)
{
	struct ca0132_spec *spec = codec->spec;
	unsigned int write_val;

	writel(0x0000007e, spec->mem_base + 0x210);
	readl(spec->mem_base + 0x210);
	writel(0x0000005a, spec->mem_base + 0x210);
	readl(spec->mem_base + 0x210);
	readl(spec->mem_base + 0x210);

	writel(0x00800005, spec->mem_base + 0x20c);
	writel(group, spec->mem_base + 0x804);

	writel(0x00800005, spec->mem_base + 0x20c);
	write_val = (target & 0xff);
	write_val |= (value << 8);


	writel(write_val, spec->mem_base + 0x204);
	/*
	 * Need delay here or else it goes too fast and works inconsistently.
	 */
	msleep(20);

	readl(spec->mem_base + 0x860);
	readl(spec->mem_base + 0x854);
	readl(spec->mem_base + 0x840);

	writel(0x00800004, spec->mem_base + 0x20c);
	writel(0x00000000, spec->mem_base + 0x210);
	readl(spec->mem_base + 0x210);
	readl(spec->mem_base + 0x210);
}

/*
 * This second type of command is used for setting the sound filter type.
 */
static void ca0113_mmio_command_set_type2(struct hda_codec *codec,
		unsigned int group, unsigned int target, unsigned int value)
{
	struct ca0132_spec *spec = codec->spec;
	unsigned int write_val;

	writel(0x0000007e, spec->mem_base + 0x210);
	readl(spec->mem_base + 0x210);
	writel(0x0000005a, spec->mem_base + 0x210);
	readl(spec->mem_base + 0x210);
	readl(spec->mem_base + 0x210);

	writel(0x00800003, spec->mem_base + 0x20c);
	writel(group, spec->mem_base + 0x804);

	writel(0x00800005, spec->mem_base + 0x20c);
	write_val = (target & 0xff);
	write_val |= (value << 8);


	writel(write_val, spec->mem_base + 0x204);
	msleep(20);
	readl(spec->mem_base + 0x860);
	readl(spec->mem_base + 0x854);
	readl(spec->mem_base + 0x840);

	writel(0x00800004, spec->mem_base + 0x20c);
	writel(0x00000000, spec->mem_base + 0x210);
	readl(spec->mem_base + 0x210);
	readl(spec->mem_base + 0x210);
}

/*
 * Setup GPIO for the other variants of Core3D.
 */

/*
 * Sets up the GPIO pins so that they are discoverable. If this isn't done,
 * the card shows as having no GPIO pins.
 */
static void ca0132_gpio_init(struct hda_codec *codec)
{
	struct ca0132_spec *spec = codec->spec;

	switch (ca0132_quirk(spec)) {
	case QUIRK_SBZ:
	case QUIRK_AE5:
	case QUIRK_AE7:
		snd_hda_codec_write(codec, 0x01, 0, 0x793, 0x00);
		snd_hda_codec_write(codec, 0x01, 0, 0x794, 0x53);
		snd_hda_codec_write(codec, 0x01, 0, 0x790, 0x23);
		break;
	case QUIRK_R3DI:
		snd_hda_codec_write(codec, 0x01, 0, 0x793, 0x00);
		snd_hda_codec_write(codec, 0x01, 0, 0x794, 0x5B);
		break;
	default:
		break;
	}

}

/* Sets the GPIO for audio output. */
static void ca0132_gpio_setup(struct hda_codec *codec)
{
	struct ca0132_spec *spec = codec->spec;

	switch (ca0132_quirk(spec)) {
	case QUIRK_SBZ:
		snd_hda_codec_write(codec, 0x01, 0,
				AC_VERB_SET_GPIO_DIRECTION, 0x07);
		snd_hda_codec_write(codec, 0x01, 0,
				AC_VERB_SET_GPIO_MASK, 0x07);
		snd_hda_codec_write(codec, 0x01, 0,
				AC_VERB_SET_GPIO_DATA, 0x04);
		snd_hda_codec_write(codec, 0x01, 0,
				AC_VERB_SET_GPIO_DATA, 0x06);
		break;
	case QUIRK_R3DI:
		snd_hda_codec_write(codec, 0x01, 0,
				AC_VERB_SET_GPIO_DIRECTION, 0x1E);
		snd_hda_codec_write(codec, 0x01, 0,
				AC_VERB_SET_GPIO_MASK, 0x1F);
		snd_hda_codec_write(codec, 0x01, 0,
				AC_VERB_SET_GPIO_DATA, 0x0C);
		break;
	default:
		break;
	}
}

/*
 * GPIO control functions for the Recon3D integrated.
 */

enum r3di_gpio_bit {
	/* Bit 1 - Switch between front/rear mic. 0 = rear, 1 = front */
	R3DI_MIC_SELECT_BIT = 1,
	/* Bit 2 - Switch between headphone/line out. 0 = Headphone, 1 = Line */
	R3DI_OUT_SELECT_BIT = 2,
	/*
	 * I dunno what this actually does, but it stays on until the dsp
	 * is downloaded.
	 */
	R3DI_GPIO_DSP_DOWNLOADING = 3,
	/*
	 * Same as above, no clue what it does, but it comes on after the dsp
	 * is downloaded.
	 */
	R3DI_GPIO_DSP_DOWNLOADED = 4
};

enum r3di_mic_select {
	/* Set GPIO bit 1 to 0 for rear mic */
	R3DI_REAR_MIC = 0,
	/* Set GPIO bit 1 to 1 for front microphone*/
	R3DI_FRONT_MIC = 1
};

enum r3di_out_select {
	/* Set GPIO bit 2 to 0 for headphone */
	R3DI_HEADPHONE_OUT = 0,
	/* Set GPIO bit 2 to 1 for speaker */
	R3DI_LINE_OUT = 1
};
enum r3di_dsp_status {
	/* Set GPIO bit 3 to 1 until DSP is downloaded */
	R3DI_DSP_DOWNLOADING = 0,
	/* Set GPIO bit 4 to 1 once DSP is downloaded */
	R3DI_DSP_DOWNLOADED = 1
};


static void r3di_gpio_mic_set(struct hda_codec *codec,
		enum r3di_mic_select cur_mic)
{
	unsigned int cur_gpio;

	/* Get the current GPIO Data setup */
	cur_gpio = snd_hda_codec_read(codec, 0x01, 0, AC_VERB_GET_GPIO_DATA, 0);

	switch (cur_mic) {
	case R3DI_REAR_MIC:
		cur_gpio &= ~(1 << R3DI_MIC_SELECT_BIT);
		break;
	case R3DI_FRONT_MIC:
		cur_gpio |= (1 << R3DI_MIC_SELECT_BIT);
		break;
	}
	snd_hda_codec_write(codec, codec->core.afg, 0,
			    AC_VERB_SET_GPIO_DATA, cur_gpio);
}

static void r3di_gpio_dsp_status_set(struct hda_codec *codec,
		enum r3di_dsp_status dsp_status)
{
	unsigned int cur_gpio;

	/* Get the current GPIO Data setup */
	cur_gpio = snd_hda_codec_read(codec, 0x01, 0, AC_VERB_GET_GPIO_DATA, 0);

	switch (dsp_status) {
	case R3DI_DSP_DOWNLOADING:
		cur_gpio |= (1 << R3DI_GPIO_DSP_DOWNLOADING);
		snd_hda_codec_write(codec, codec->core.afg, 0,
				AC_VERB_SET_GPIO_DATA, cur_gpio);
		break;
	case R3DI_DSP_DOWNLOADED:
		/* Set DOWNLOADING bit to 0. */
		cur_gpio &= ~(1 << R3DI_GPIO_DSP_DOWNLOADING);

		snd_hda_codec_write(codec, codec->core.afg, 0,
				AC_VERB_SET_GPIO_DATA, cur_gpio);

		cur_gpio |= (1 << R3DI_GPIO_DSP_DOWNLOADED);
		break;
	}

	snd_hda_codec_write(codec, codec->core.afg, 0,
			    AC_VERB_SET_GPIO_DATA, cur_gpio);
}

/*
 * PCM callbacks
 */
static int ca0132_playback_pcm_prepare(struct hda_pcm_stream *hinfo,
			struct hda_codec *codec,
			unsigned int stream_tag,
			unsigned int format,
			struct snd_pcm_substream *substream)
{
	struct ca0132_spec *spec = codec->spec;

	snd_hda_codec_setup_stream(codec, spec->dacs[0], stream_tag, 0, format);

	return 0;
}

static int ca0132_playback_pcm_cleanup(struct hda_pcm_stream *hinfo,
			struct hda_codec *codec,
			struct snd_pcm_substream *substream)
{
	struct ca0132_spec *spec = codec->spec;

	if (spec->dsp_state == DSP_DOWNLOADING)
		return 0;

	/*If Playback effects are on, allow stream some time to flush
	 *effects tail*/
	if (spec->effects_switch[PLAY_ENHANCEMENT - EFFECT_START_NID])
		msleep(50);

	snd_hda_codec_cleanup_stream(codec, spec->dacs[0]);

	return 0;
}

static unsigned int ca0132_playback_pcm_delay(struct hda_pcm_stream *info,
			struct hda_codec *codec,
			struct snd_pcm_substream *substream)
{
	struct ca0132_spec *spec = codec->spec;
	unsigned int latency = DSP_PLAYBACK_INIT_LATENCY;
	struct snd_pcm_runtime *runtime = substream->runtime;

	if (spec->dsp_state != DSP_DOWNLOADED)
		return 0;

	/* Add latency if playback enhancement and either effect is enabled. */
	if (spec->effects_switch[PLAY_ENHANCEMENT - EFFECT_START_NID]) {
		if ((spec->effects_switch[SURROUND - EFFECT_START_NID]) ||
		    (spec->effects_switch[DIALOG_PLUS - EFFECT_START_NID]))
			latency += DSP_PLAY_ENHANCEMENT_LATENCY;
	}

	/* Applying Speaker EQ adds latency as well. */
	if (spec->cur_out_type == SPEAKER_OUT)
		latency += DSP_SPEAKER_OUT_LATENCY;

	return (latency * runtime->rate) / 1000;
}

/*
 * Digital out
 */
static int ca0132_dig_playback_pcm_open(struct hda_pcm_stream *hinfo,
					struct hda_codec *codec,
					struct snd_pcm_substream *substream)
{
	struct ca0132_spec *spec = codec->spec;
	return snd_hda_multi_out_dig_open(codec, &spec->multiout);
}

static int ca0132_dig_playback_pcm_prepare(struct hda_pcm_stream *hinfo,
			struct hda_codec *codec,
			unsigned int stream_tag,
			unsigned int format,
			struct snd_pcm_substream *substream)
{
	struct ca0132_spec *spec = codec->spec;
	return snd_hda_multi_out_dig_prepare(codec, &spec->multiout,
					     stream_tag, format, substream);
}

static int ca0132_dig_playback_pcm_cleanup(struct hda_pcm_stream *hinfo,
			struct hda_codec *codec,
			struct snd_pcm_substream *substream)
{
	struct ca0132_spec *spec = codec->spec;
	return snd_hda_multi_out_dig_cleanup(codec, &spec->multiout);
}

static int ca0132_dig_playback_pcm_close(struct hda_pcm_stream *hinfo,
					 struct hda_codec *codec,
					 struct snd_pcm_substream *substream)
{
	struct ca0132_spec *spec = codec->spec;
	return snd_hda_multi_out_dig_close(codec, &spec->multiout);
}

/*
 * Analog capture
 */
static int ca0132_capture_pcm_prepare(struct hda_pcm_stream *hinfo,
					struct hda_codec *codec,
					unsigned int stream_tag,
					unsigned int format,
					struct snd_pcm_substream *substream)
{
	snd_hda_codec_setup_stream(codec, hinfo->nid,
				   stream_tag, 0, format);

	return 0;
}

static int ca0132_capture_pcm_cleanup(struct hda_pcm_stream *hinfo,
			struct hda_codec *codec,
			struct snd_pcm_substream *substream)
{
	struct ca0132_spec *spec = codec->spec;

	if (spec->dsp_state == DSP_DOWNLOADING)
		return 0;

	snd_hda_codec_cleanup_stream(codec, hinfo->nid);
	return 0;
}

static unsigned int ca0132_capture_pcm_delay(struct hda_pcm_stream *info,
			struct hda_codec *codec,
			struct snd_pcm_substream *substream)
{
	struct ca0132_spec *spec = codec->spec;
	unsigned int latency = DSP_CAPTURE_INIT_LATENCY;
	struct snd_pcm_runtime *runtime = substream->runtime;

	if (spec->dsp_state != DSP_DOWNLOADED)
		return 0;

	if (spec->effects_switch[CRYSTAL_VOICE - EFFECT_START_NID])
		latency += DSP_CRYSTAL_VOICE_LATENCY;

	return (latency * runtime->rate) / 1000;
}

/*
 * Controls stuffs.
 */

/*
 * Mixer controls helpers.
 */
#define CA0132_CODEC_VOL_MONO(xname, nid, channel, dir) \
	{ .iface = SNDRV_CTL_ELEM_IFACE_MIXER, \
	  .name = xname, \
	  .subdevice = HDA_SUBDEV_AMP_FLAG, \
	  .access = SNDRV_CTL_ELEM_ACCESS_READWRITE | \
			SNDRV_CTL_ELEM_ACCESS_TLV_READ | \
			SNDRV_CTL_ELEM_ACCESS_TLV_CALLBACK, \
	  .info = ca0132_volume_info, \
	  .get = ca0132_volume_get, \
	  .put = ca0132_volume_put, \
	  .tlv = { .c = ca0132_volume_tlv }, \
	  .private_value = HDA_COMPOSE_AMP_VAL(nid, channel, 0, dir) }

/*
 * Creates a mixer control that uses defaults of HDA_CODEC_VOL except for the
 * volume put, which is used for setting the DSP volume. This was done because
 * the ca0132 functions were taking too much time and causing lag.
 */
#define CA0132_ALT_CODEC_VOL_MONO(xname, nid, channel, dir) \
	{ .iface = SNDRV_CTL_ELEM_IFACE_MIXER, \
	  .name = xname, \
	  .subdevice = HDA_SUBDEV_AMP_FLAG, \
	  .access = SNDRV_CTL_ELEM_ACCESS_READWRITE | \
			SNDRV_CTL_ELEM_ACCESS_TLV_READ | \
			SNDRV_CTL_ELEM_ACCESS_TLV_CALLBACK, \
	  .info = snd_hda_mixer_amp_volume_info, \
	  .get = snd_hda_mixer_amp_volume_get, \
	  .put = ca0132_alt_volume_put, \
	  .tlv = { .c = snd_hda_mixer_amp_tlv }, \
	  .private_value = HDA_COMPOSE_AMP_VAL(nid, channel, 0, dir) }

#define CA0132_CODEC_MUTE_MONO(xname, nid, channel, dir) \
	{ .iface = SNDRV_CTL_ELEM_IFACE_MIXER, \
	  .name = xname, \
	  .subdevice = HDA_SUBDEV_AMP_FLAG, \
	  .info = snd_hda_mixer_amp_switch_info, \
	  .get = ca0132_switch_get, \
	  .put = ca0132_switch_put, \
	  .private_value = HDA_COMPOSE_AMP_VAL(nid, channel, 0, dir) }

/* stereo */
#define CA0132_CODEC_VOL(xname, nid, dir) \
	CA0132_CODEC_VOL_MONO(xname, nid, 3, dir)
#define CA0132_ALT_CODEC_VOL(xname, nid, dir) \
	CA0132_ALT_CODEC_VOL_MONO(xname, nid, 3, dir)
#define CA0132_CODEC_MUTE(xname, nid, dir) \
	CA0132_CODEC_MUTE_MONO(xname, nid, 3, dir)

/* lookup tables */
/*
 * Lookup table with decibel values for the DSP. When volume is changed in
 * Windows, the DSP is also sent the dB value in floating point. In Windows,
 * these values have decimal points, probably because the Windows driver
 * actually uses floating point. We can't here, so I made a lookup table of
 * values -90 to 9. -90 is the lowest decibel value for both the ADC's and the
 * DAC's, and 9 is the maximum.
 */
static const unsigned int float_vol_db_lookup[] = {
0xC2B40000, 0xC2B20000, 0xC2B00000, 0xC2AE0000, 0xC2AC0000, 0xC2AA0000,
0xC2A80000, 0xC2A60000, 0xC2A40000, 0xC2A20000, 0xC2A00000, 0xC29E0000,
0xC29C0000, 0xC29A0000, 0xC2980000, 0xC2960000, 0xC2940000, 0xC2920000,
0xC2900000, 0xC28E0000, 0xC28C0000, 0xC28A0000, 0xC2880000, 0xC2860000,
0xC2840000, 0xC2820000, 0xC2800000, 0xC27C0000, 0xC2780000, 0xC2740000,
0xC2700000, 0xC26C0000, 0xC2680000, 0xC2640000, 0xC2600000, 0xC25C0000,
0xC2580000, 0xC2540000, 0xC2500000, 0xC24C0000, 0xC2480000, 0xC2440000,
0xC2400000, 0xC23C0000, 0xC2380000, 0xC2340000, 0xC2300000, 0xC22C0000,
0xC2280000, 0xC2240000, 0xC2200000, 0xC21C0000, 0xC2180000, 0xC2140000,
0xC2100000, 0xC20C0000, 0xC2080000, 0xC2040000, 0xC2000000, 0xC1F80000,
0xC1F00000, 0xC1E80000, 0xC1E00000, 0xC1D80000, 0xC1D00000, 0xC1C80000,
0xC1C00000, 0xC1B80000, 0xC1B00000, 0xC1A80000, 0xC1A00000, 0xC1980000,
0xC1900000, 0xC1880000, 0xC1800000, 0xC1700000, 0xC1600000, 0xC1500000,
0xC1400000, 0xC1300000, 0xC1200000, 0xC1100000, 0xC1000000, 0xC0E00000,
0xC0C00000, 0xC0A00000, 0xC0800000, 0xC0400000, 0xC0000000, 0xBF800000,
0x00000000, 0x3F800000, 0x40000000, 0x40400000, 0x40800000, 0x40A00000,
0x40C00000, 0x40E00000, 0x41000000, 0x41100000
};

/*
 * This table counts from float 0 to 1 in increments of .01, which is
 * useful for a few different sliders.
 */
static const unsigned int float_zero_to_one_lookup[] = {
0x00000000, 0x3C23D70A, 0x3CA3D70A, 0x3CF5C28F, 0x3D23D70A, 0x3D4CCCCD,
0x3D75C28F, 0x3D8F5C29, 0x3DA3D70A, 0x3DB851EC, 0x3DCCCCCD, 0x3DE147AE,
0x3DF5C28F, 0x3E051EB8, 0x3E0F5C29, 0x3E19999A, 0x3E23D70A, 0x3E2E147B,
0x3E3851EC, 0x3E428F5C, 0x3E4CCCCD, 0x3E570A3D, 0x3E6147AE, 0x3E6B851F,
0x3E75C28F, 0x3E800000, 0x3E851EB8, 0x3E8A3D71, 0x3E8F5C29, 0x3E947AE1,
0x3E99999A, 0x3E9EB852, 0x3EA3D70A, 0x3EA8F5C3, 0x3EAE147B, 0x3EB33333,
0x3EB851EC, 0x3EBD70A4, 0x3EC28F5C, 0x3EC7AE14, 0x3ECCCCCD, 0x3ED1EB85,
0x3ED70A3D, 0x3EDC28F6, 0x3EE147AE, 0x3EE66666, 0x3EEB851F, 0x3EF0A3D7,
0x3EF5C28F, 0x3EFAE148, 0x3F000000, 0x3F028F5C, 0x3F051EB8, 0x3F07AE14,
0x3F0A3D71, 0x3F0CCCCD, 0x3F0F5C29, 0x3F11EB85, 0x3F147AE1, 0x3F170A3D,
0x3F19999A, 0x3F1C28F6, 0x3F1EB852, 0x3F2147AE, 0x3F23D70A, 0x3F266666,
0x3F28F5C3, 0x3F2B851F, 0x3F2E147B, 0x3F30A3D7, 0x3F333333, 0x3F35C28F,
0x3F3851EC, 0x3F3AE148, 0x3F3D70A4, 0x3F400000, 0x3F428F5C, 0x3F451EB8,
0x3F47AE14, 0x3F4A3D71, 0x3F4CCCCD, 0x3F4F5C29, 0x3F51EB85, 0x3F547AE1,
0x3F570A3D, 0x3F59999A, 0x3F5C28F6, 0x3F5EB852, 0x3F6147AE, 0x3F63D70A,
0x3F666666, 0x3F68F5C3, 0x3F6B851F, 0x3F6E147B, 0x3F70A3D7, 0x3F733333,
0x3F75C28F, 0x3F7851EC, 0x3F7AE148, 0x3F7D70A4, 0x3F800000
};

/*
 * This table counts from float 10 to 1000, which is the range of the x-bass
 * crossover slider in Windows.
 */
static const unsigned int float_xbass_xover_lookup[] = {
0x41200000, 0x41A00000, 0x41F00000, 0x42200000, 0x42480000, 0x42700000,
0x428C0000, 0x42A00000, 0x42B40000, 0x42C80000, 0x42DC0000, 0x42F00000,
0x43020000, 0x430C0000, 0x43160000, 0x43200000, 0x432A0000, 0x43340000,
0x433E0000, 0x43480000, 0x43520000, 0x435C0000, 0x43660000, 0x43700000,
0x437A0000, 0x43820000, 0x43870000, 0x438C0000, 0x43910000, 0x43960000,
0x439B0000, 0x43A00000, 0x43A50000, 0x43AA0000, 0x43AF0000, 0x43B40000,
0x43B90000, 0x43BE0000, 0x43C30000, 0x43C80000, 0x43CD0000, 0x43D20000,
0x43D70000, 0x43DC0000, 0x43E10000, 0x43E60000, 0x43EB0000, 0x43F00000,
0x43F50000, 0x43FA0000, 0x43FF0000, 0x44020000, 0x44048000, 0x44070000,
0x44098000, 0x440C0000, 0x440E8000, 0x44110000, 0x44138000, 0x44160000,
0x44188000, 0x441B0000, 0x441D8000, 0x44200000, 0x44228000, 0x44250000,
0x44278000, 0x442A0000, 0x442C8000, 0x442F0000, 0x44318000, 0x44340000,
0x44368000, 0x44390000, 0x443B8000, 0x443E0000, 0x44408000, 0x44430000,
0x44458000, 0x44480000, 0x444A8000, 0x444D0000, 0x444F8000, 0x44520000,
0x44548000, 0x44570000, 0x44598000, 0x445C0000, 0x445E8000, 0x44610000,
0x44638000, 0x44660000, 0x44688000, 0x446B0000, 0x446D8000, 0x44700000,
0x44728000, 0x44750000, 0x44778000, 0x447A0000
};

/* The following are for tuning of products */
#ifdef ENABLE_TUNING_CONTROLS

static const unsigned int voice_focus_vals_lookup[] = {
0x41A00000, 0x41A80000, 0x41B00000, 0x41B80000, 0x41C00000, 0x41C80000,
0x41D00000, 0x41D80000, 0x41E00000, 0x41E80000, 0x41F00000, 0x41F80000,
0x42000000, 0x42040000, 0x42080000, 0x420C0000, 0x42100000, 0x42140000,
0x42180000, 0x421C0000, 0x42200000, 0x42240000, 0x42280000, 0x422C0000,
0x42300000, 0x42340000, 0x42380000, 0x423C0000, 0x42400000, 0x42440000,
0x42480000, 0x424C0000, 0x42500000, 0x42540000, 0x42580000, 0x425C0000,
0x42600000, 0x42640000, 0x42680000, 0x426C0000, 0x42700000, 0x42740000,
0x42780000, 0x427C0000, 0x42800000, 0x42820000, 0x42840000, 0x42860000,
0x42880000, 0x428A0000, 0x428C0000, 0x428E0000, 0x42900000, 0x42920000,
0x42940000, 0x42960000, 0x42980000, 0x429A0000, 0x429C0000, 0x429E0000,
0x42A00000, 0x42A20000, 0x42A40000, 0x42A60000, 0x42A80000, 0x42AA0000,
0x42AC0000, 0x42AE0000, 0x42B00000, 0x42B20000, 0x42B40000, 0x42B60000,
0x42B80000, 0x42BA0000, 0x42BC0000, 0x42BE0000, 0x42C00000, 0x42C20000,
0x42C40000, 0x42C60000, 0x42C80000, 0x42CA0000, 0x42CC0000, 0x42CE0000,
0x42D00000, 0x42D20000, 0x42D40000, 0x42D60000, 0x42D80000, 0x42DA0000,
0x42DC0000, 0x42DE0000, 0x42E00000, 0x42E20000, 0x42E40000, 0x42E60000,
0x42E80000, 0x42EA0000, 0x42EC0000, 0x42EE0000, 0x42F00000, 0x42F20000,
0x42F40000, 0x42F60000, 0x42F80000, 0x42FA0000, 0x42FC0000, 0x42FE0000,
0x43000000, 0x43010000, 0x43020000, 0x43030000, 0x43040000, 0x43050000,
0x43060000, 0x43070000, 0x43080000, 0x43090000, 0x430A0000, 0x430B0000,
0x430C0000, 0x430D0000, 0x430E0000, 0x430F0000, 0x43100000, 0x43110000,
0x43120000, 0x43130000, 0x43140000, 0x43150000, 0x43160000, 0x43170000,
0x43180000, 0x43190000, 0x431A0000, 0x431B0000, 0x431C0000, 0x431D0000,
0x431E0000, 0x431F0000, 0x43200000, 0x43210000, 0x43220000, 0x43230000,
0x43240000, 0x43250000, 0x43260000, 0x43270000, 0x43280000, 0x43290000,
0x432A0000, 0x432B0000, 0x432C0000, 0x432D0000, 0x432E0000, 0x432F0000,
0x43300000, 0x43310000, 0x43320000, 0x43330000, 0x43340000
};

static const unsigned int mic_svm_vals_lookup[] = {
0x00000000, 0x3C23D70A, 0x3CA3D70A, 0x3CF5C28F, 0x3D23D70A, 0x3D4CCCCD,
0x3D75C28F, 0x3D8F5C29, 0x3DA3D70A, 0x3DB851EC, 0x3DCCCCCD, 0x3DE147AE,
0x3DF5C28F, 0x3E051EB8, 0x3E0F5C29, 0x3E19999A, 0x3E23D70A, 0x3E2E147B,
0x3E3851EC, 0x3E428F5C, 0x3E4CCCCD, 0x3E570A3D, 0x3E6147AE, 0x3E6B851F,
0x3E75C28F, 0x3E800000, 0x3E851EB8, 0x3E8A3D71, 0x3E8F5C29, 0x3E947AE1,
0x3E99999A, 0x3E9EB852, 0x3EA3D70A, 0x3EA8F5C3, 0x3EAE147B, 0x3EB33333,
0x3EB851EC, 0x3EBD70A4, 0x3EC28F5C, 0x3EC7AE14, 0x3ECCCCCD, 0x3ED1EB85,
0x3ED70A3D, 0x3EDC28F6, 0x3EE147AE, 0x3EE66666, 0x3EEB851F, 0x3EF0A3D7,
0x3EF5C28F, 0x3EFAE148, 0x3F000000, 0x3F028F5C, 0x3F051EB8, 0x3F07AE14,
0x3F0A3D71, 0x3F0CCCCD, 0x3F0F5C29, 0x3F11EB85, 0x3F147AE1, 0x3F170A3D,
0x3F19999A, 0x3F1C28F6, 0x3F1EB852, 0x3F2147AE, 0x3F23D70A, 0x3F266666,
0x3F28F5C3, 0x3F2B851F, 0x3F2E147B, 0x3F30A3D7, 0x3F333333, 0x3F35C28F,
0x3F3851EC, 0x3F3AE148, 0x3F3D70A4, 0x3F400000, 0x3F428F5C, 0x3F451EB8,
0x3F47AE14, 0x3F4A3D71, 0x3F4CCCCD, 0x3F4F5C29, 0x3F51EB85, 0x3F547AE1,
0x3F570A3D, 0x3F59999A, 0x3F5C28F6, 0x3F5EB852, 0x3F6147AE, 0x3F63D70A,
0x3F666666, 0x3F68F5C3, 0x3F6B851F, 0x3F6E147B, 0x3F70A3D7, 0x3F733333,
0x3F75C28F, 0x3F7851EC, 0x3F7AE148, 0x3F7D70A4, 0x3F800000
};

static const unsigned int equalizer_vals_lookup[] = {
0xC1C00000, 0xC1B80000, 0xC1B00000, 0xC1A80000, 0xC1A00000, 0xC1980000,
0xC1900000, 0xC1880000, 0xC1800000, 0xC1700000, 0xC1600000, 0xC1500000,
0xC1400000, 0xC1300000, 0xC1200000, 0xC1100000, 0xC1000000, 0xC0E00000,
0xC0C00000, 0xC0A00000, 0xC0800000, 0xC0400000, 0xC0000000, 0xBF800000,
0x00000000, 0x3F800000, 0x40000000, 0x40400000, 0x40800000, 0x40A00000,
0x40C00000, 0x40E00000, 0x41000000, 0x41100000, 0x41200000, 0x41300000,
0x41400000, 0x41500000, 0x41600000, 0x41700000, 0x41800000, 0x41880000,
0x41900000, 0x41980000, 0x41A00000, 0x41A80000, 0x41B00000, 0x41B80000,
0x41C00000
};

static int tuning_ctl_set(struct hda_codec *codec, hda_nid_t nid,
			  const unsigned int *lookup, int idx)
{
	int i = 0;

	for (i = 0; i < TUNING_CTLS_COUNT; i++)
		if (nid == ca0132_tuning_ctls[i].nid)
			goto found;

	return -EINVAL;
found:
	snd_hda_power_up(codec);
	dspio_set_param(codec, ca0132_tuning_ctls[i].mid, 0x20,
			ca0132_tuning_ctls[i].req,
			&(lookup[idx]), sizeof(unsigned int));
	snd_hda_power_down(codec);

	return 1;
}

static int tuning_ctl_get(struct snd_kcontrol *kcontrol,
			  struct snd_ctl_elem_value *ucontrol)
{
	struct hda_codec *codec = snd_kcontrol_chip(kcontrol);
	struct ca0132_spec *spec = codec->spec;
	hda_nid_t nid = get_amp_nid(kcontrol);
	long *valp = ucontrol->value.integer.value;
	int idx = nid - TUNING_CTL_START_NID;

	*valp = spec->cur_ctl_vals[idx];
	return 0;
}

static int voice_focus_ctl_info(struct snd_kcontrol *kcontrol,
			      struct snd_ctl_elem_info *uinfo)
{
	int chs = get_amp_channels(kcontrol);
	uinfo->type = SNDRV_CTL_ELEM_TYPE_INTEGER;
	uinfo->count = chs == 3 ? 2 : 1;
	uinfo->value.integer.min = 20;
	uinfo->value.integer.max = 180;
	uinfo->value.integer.step = 1;

	return 0;
}

static int voice_focus_ctl_put(struct snd_kcontrol *kcontrol,
				struct snd_ctl_elem_value *ucontrol)
{
	struct hda_codec *codec = snd_kcontrol_chip(kcontrol);
	struct ca0132_spec *spec = codec->spec;
	hda_nid_t nid = get_amp_nid(kcontrol);
	long *valp = ucontrol->value.integer.value;
	int idx;

	idx = nid - TUNING_CTL_START_NID;
	/* any change? */
	if (spec->cur_ctl_vals[idx] == *valp)
		return 0;

	spec->cur_ctl_vals[idx] = *valp;

	idx = *valp - 20;
	tuning_ctl_set(codec, nid, voice_focus_vals_lookup, idx);

	return 1;
}

static int mic_svm_ctl_info(struct snd_kcontrol *kcontrol,
			      struct snd_ctl_elem_info *uinfo)
{
	int chs = get_amp_channels(kcontrol);
	uinfo->type = SNDRV_CTL_ELEM_TYPE_INTEGER;
	uinfo->count = chs == 3 ? 2 : 1;
	uinfo->value.integer.min = 0;
	uinfo->value.integer.max = 100;
	uinfo->value.integer.step = 1;

	return 0;
}

static int mic_svm_ctl_put(struct snd_kcontrol *kcontrol,
				struct snd_ctl_elem_value *ucontrol)
{
	struct hda_codec *codec = snd_kcontrol_chip(kcontrol);
	struct ca0132_spec *spec = codec->spec;
	hda_nid_t nid = get_amp_nid(kcontrol);
	long *valp = ucontrol->value.integer.value;
	int idx;

	idx = nid - TUNING_CTL_START_NID;
	/* any change? */
	if (spec->cur_ctl_vals[idx] == *valp)
		return 0;

	spec->cur_ctl_vals[idx] = *valp;

	idx = *valp;
	tuning_ctl_set(codec, nid, mic_svm_vals_lookup, idx);

	return 0;
}

static int equalizer_ctl_info(struct snd_kcontrol *kcontrol,
			      struct snd_ctl_elem_info *uinfo)
{
	int chs = get_amp_channels(kcontrol);
	uinfo->type = SNDRV_CTL_ELEM_TYPE_INTEGER;
	uinfo->count = chs == 3 ? 2 : 1;
	uinfo->value.integer.min = 0;
	uinfo->value.integer.max = 48;
	uinfo->value.integer.step = 1;

	return 0;
}

static int equalizer_ctl_put(struct snd_kcontrol *kcontrol,
				struct snd_ctl_elem_value *ucontrol)
{
	struct hda_codec *codec = snd_kcontrol_chip(kcontrol);
	struct ca0132_spec *spec = codec->spec;
	hda_nid_t nid = get_amp_nid(kcontrol);
	long *valp = ucontrol->value.integer.value;
	int idx;

	idx = nid - TUNING_CTL_START_NID;
	/* any change? */
	if (spec->cur_ctl_vals[idx] == *valp)
		return 0;

	spec->cur_ctl_vals[idx] = *valp;

	idx = *valp;
	tuning_ctl_set(codec, nid, equalizer_vals_lookup, idx);

	return 1;
}

static const SNDRV_CTL_TLVD_DECLARE_DB_SCALE(voice_focus_db_scale, 2000, 100, 0);
static const SNDRV_CTL_TLVD_DECLARE_DB_SCALE(eq_db_scale, -2400, 100, 0);

static int add_tuning_control(struct hda_codec *codec,
				hda_nid_t pnid, hda_nid_t nid,
				const char *name, int dir)
{
	char namestr[SNDRV_CTL_ELEM_ID_NAME_MAXLEN];
	int type = dir ? HDA_INPUT : HDA_OUTPUT;
	struct snd_kcontrol_new knew =
		HDA_CODEC_VOLUME_MONO(namestr, nid, 1, 0, type);

	knew.access = SNDRV_CTL_ELEM_ACCESS_READWRITE |
			SNDRV_CTL_ELEM_ACCESS_TLV_READ;
	knew.tlv.c = 0;
	knew.tlv.p = 0;
	switch (pnid) {
	case VOICE_FOCUS:
		knew.info = voice_focus_ctl_info;
		knew.get = tuning_ctl_get;
		knew.put = voice_focus_ctl_put;
		knew.tlv.p = voice_focus_db_scale;
		break;
	case MIC_SVM:
		knew.info = mic_svm_ctl_info;
		knew.get = tuning_ctl_get;
		knew.put = mic_svm_ctl_put;
		break;
	case EQUALIZER:
		knew.info = equalizer_ctl_info;
		knew.get = tuning_ctl_get;
		knew.put = equalizer_ctl_put;
		knew.tlv.p = eq_db_scale;
		break;
	default:
		return 0;
	}
	knew.private_value =
		HDA_COMPOSE_AMP_VAL(nid, 1, 0, type);
	sprintf(namestr, "%s %s Volume", name, dirstr[dir]);
	return snd_hda_ctl_add(codec, nid, snd_ctl_new1(&knew, codec));
}

static int add_tuning_ctls(struct hda_codec *codec)
{
	int i;
	int err;

	for (i = 0; i < TUNING_CTLS_COUNT; i++) {
		err = add_tuning_control(codec,
					ca0132_tuning_ctls[i].parent_nid,
					ca0132_tuning_ctls[i].nid,
					ca0132_tuning_ctls[i].name,
					ca0132_tuning_ctls[i].direct);
		if (err < 0)
			return err;
	}

	return 0;
}

static void ca0132_init_tuning_defaults(struct hda_codec *codec)
{
	struct ca0132_spec *spec = codec->spec;
	int i;

	/* Wedge Angle defaults to 30.  10 below is 30 - 20.  20 is min. */
	spec->cur_ctl_vals[WEDGE_ANGLE - TUNING_CTL_START_NID] = 10;
	/* SVM level defaults to 0.74. */
	spec->cur_ctl_vals[SVM_LEVEL - TUNING_CTL_START_NID] = 74;

	/* EQ defaults to 0dB. */
	for (i = 2; i < TUNING_CTLS_COUNT; i++)
		spec->cur_ctl_vals[i] = 24;
}
#endif /*ENABLE_TUNING_CONTROLS*/

/*
 * Select the active output.
 * If autodetect is enabled, output will be selected based on jack detection.
 * If jack inserted, headphone will be selected, else built-in speakers
 * If autodetect is disabled, output will be selected based on selection.
 */
static int ca0132_select_out(struct hda_codec *codec)
{
	struct ca0132_spec *spec = codec->spec;
	unsigned int pin_ctl;
	int jack_present;
	int auto_jack;
	unsigned int tmp;
	int err;

	codec_dbg(codec, "ca0132_select_out\n");

	snd_hda_power_up_pm(codec);

	auto_jack = spec->vnode_lswitch[VNID_HP_ASEL - VNODE_START_NID];

	if (auto_jack)
		jack_present = snd_hda_jack_detect(codec, spec->unsol_tag_hp);
	else
		jack_present =
			spec->vnode_lswitch[VNID_HP_SEL - VNODE_START_NID];

	if (jack_present)
		spec->cur_out_type = HEADPHONE_OUT;
	else
		spec->cur_out_type = SPEAKER_OUT;

	if (spec->cur_out_type == SPEAKER_OUT) {
		codec_dbg(codec, "ca0132_select_out speaker\n");
		/*speaker out config*/
		tmp = FLOAT_ONE;
		err = dspio_set_uint_param(codec, 0x80, 0x04, tmp);
		if (err < 0)
			goto exit;
		/*enable speaker EQ*/
		tmp = FLOAT_ONE;
		err = dspio_set_uint_param(codec, 0x8f, 0x00, tmp);
		if (err < 0)
			goto exit;

		/* Setup EAPD */
		snd_hda_codec_write(codec, spec->out_pins[1], 0,
				    VENDOR_CHIPIO_EAPD_SEL_SET, 0x02);
		snd_hda_codec_write(codec, spec->out_pins[0], 0,
				    AC_VERB_SET_EAPD_BTLENABLE, 0x00);
		snd_hda_codec_write(codec, spec->out_pins[0], 0,
				    VENDOR_CHIPIO_EAPD_SEL_SET, 0x00);
		snd_hda_codec_write(codec, spec->out_pins[0], 0,
				    AC_VERB_SET_EAPD_BTLENABLE, 0x02);

		/* disable headphone node */
		pin_ctl = snd_hda_codec_read(codec, spec->out_pins[1], 0,
					AC_VERB_GET_PIN_WIDGET_CONTROL, 0);
		snd_hda_set_pin_ctl(codec, spec->out_pins[1],
				    pin_ctl & ~PIN_HP);
		/* enable speaker node */
		pin_ctl = snd_hda_codec_read(codec, spec->out_pins[0], 0,
				AC_VERB_GET_PIN_WIDGET_CONTROL, 0);
		snd_hda_set_pin_ctl(codec, spec->out_pins[0],
				    pin_ctl | PIN_OUT);
	} else {
		codec_dbg(codec, "ca0132_select_out hp\n");
		/*headphone out config*/
		tmp = FLOAT_ZERO;
		err = dspio_set_uint_param(codec, 0x80, 0x04, tmp);
		if (err < 0)
			goto exit;
		/*disable speaker EQ*/
		tmp = FLOAT_ZERO;
		err = dspio_set_uint_param(codec, 0x8f, 0x00, tmp);
		if (err < 0)
			goto exit;

		/* Setup EAPD */
		snd_hda_codec_write(codec, spec->out_pins[0], 0,
				    VENDOR_CHIPIO_EAPD_SEL_SET, 0x00);
		snd_hda_codec_write(codec, spec->out_pins[0], 0,
				    AC_VERB_SET_EAPD_BTLENABLE, 0x00);
		snd_hda_codec_write(codec, spec->out_pins[1], 0,
				    VENDOR_CHIPIO_EAPD_SEL_SET, 0x02);
		snd_hda_codec_write(codec, spec->out_pins[0], 0,
				    AC_VERB_SET_EAPD_BTLENABLE, 0x02);

		/* disable speaker*/
		pin_ctl = snd_hda_codec_read(codec, spec->out_pins[0], 0,
					AC_VERB_GET_PIN_WIDGET_CONTROL, 0);
		snd_hda_set_pin_ctl(codec, spec->out_pins[0],
				    pin_ctl & ~PIN_HP);
		/* enable headphone*/
		pin_ctl = snd_hda_codec_read(codec, spec->out_pins[1], 0,
					AC_VERB_GET_PIN_WIDGET_CONTROL, 0);
		snd_hda_set_pin_ctl(codec, spec->out_pins[1],
				    pin_ctl | PIN_HP);
	}

exit:
	snd_hda_power_down_pm(codec);

	return err < 0 ? err : 0;
}

static int ae5_headphone_gain_set(struct hda_codec *codec, long val);
static int zxr_headphone_gain_set(struct hda_codec *codec, long val);
static int ca0132_effects_set(struct hda_codec *codec, hda_nid_t nid, long val);

static void ae5_mmio_select_out(struct hda_codec *codec)
{
	struct ca0132_spec *spec = codec->spec;
	const struct ae_ca0113_output_set *out_cmds;
	unsigned int i;

	if (ca0132_quirk(spec) == QUIRK_AE5)
		out_cmds = &ae5_ca0113_output_presets;
	else
		out_cmds = &ae7_ca0113_output_presets;

	for (i = 0; i < AE_CA0113_OUT_SET_COMMANDS; i++)
		ca0113_mmio_command_set(codec, out_cmds->group[i],
				out_cmds->target[i],
				out_cmds->vals[spec->cur_out_type][i]);
}

static int ca0132_alt_set_full_range_speaker(struct hda_codec *codec)
{
	struct ca0132_spec *spec = codec->spec;
	int quirk = ca0132_quirk(spec);
	unsigned int tmp;
	int err;

	/* 2.0/4.0 setup has no LFE channel, so setting full-range does nothing. */
	if (spec->channel_cfg_val == SPEAKER_CHANNELS_4_0
			|| spec->channel_cfg_val == SPEAKER_CHANNELS_2_0)
		return 0;

	/* Set front L/R full range. Zero for full-range, one for redirection. */
	tmp = spec->speaker_range_val[0] ? FLOAT_ZERO : FLOAT_ONE;
	err = dspio_set_uint_param(codec, 0x96,
			SPEAKER_FULL_RANGE_FRONT_L_R, tmp);
	if (err < 0)
		return err;

	/* When setting full-range rear, both rear and center/lfe are set. */
	tmp = spec->speaker_range_val[1] ? FLOAT_ZERO : FLOAT_ONE;
	err = dspio_set_uint_param(codec, 0x96,
			SPEAKER_FULL_RANGE_CENTER_LFE, tmp);
	if (err < 0)
		return err;

	err = dspio_set_uint_param(codec, 0x96,
			SPEAKER_FULL_RANGE_REAR_L_R, tmp);
	if (err < 0)
		return err;

	/*
	 * Only the AE series cards set this value when setting full-range,
	 * and it's always 1.0f.
	 */
	if (quirk == QUIRK_AE5 || quirk == QUIRK_AE7) {
		err = dspio_set_uint_param(codec, 0x96,
				SPEAKER_FULL_RANGE_SURROUND_L_R, FLOAT_ONE);
		if (err < 0)
			return err;
	}

	return 0;
}

static int ca0132_alt_surround_set_bass_redirection(struct hda_codec *codec,
		bool val)
{
	struct ca0132_spec *spec = codec->spec;
	unsigned int tmp;
	int err;

	if (val && spec->channel_cfg_val != SPEAKER_CHANNELS_4_0 &&
			spec->channel_cfg_val != SPEAKER_CHANNELS_2_0)
		tmp = FLOAT_ONE;
	else
		tmp = FLOAT_ZERO;

	err = dspio_set_uint_param(codec, 0x96, SPEAKER_BASS_REDIRECT, tmp);
	if (err < 0)
		return err;

	/* If it is enabled, make sure to set the crossover frequency. */
	if (tmp) {
		tmp = float_xbass_xover_lookup[spec->xbass_xover_freq];
		err = dspio_set_uint_param(codec, 0x96,
				SPEAKER_BASS_REDIRECT_XOVER_FREQ, tmp);
		if (err < 0)
			return err;
	}

	return 0;
}

/*
 * These are the commands needed to setup output on each of the different card
 * types.
 */
static void ca0132_alt_select_out_get_quirk_data(struct hda_codec *codec,
		const struct ca0132_alt_out_set_quirk_data **quirk_data)
{
	struct ca0132_spec *spec = codec->spec;
	int quirk = ca0132_quirk(spec);
	unsigned int i;

	*quirk_data = NULL;
	for (i = 0; i < ARRAY_SIZE(quirk_out_set_data); i++) {
		if (quirk_out_set_data[i].quirk_id == quirk) {
			*quirk_data = &quirk_out_set_data[i];
			return;
		}
	}
}

static int ca0132_alt_select_out_quirk_set(struct hda_codec *codec)
{
	const struct ca0132_alt_out_set_quirk_data *quirk_data;
	const struct ca0132_alt_out_set_info *out_info;
	struct ca0132_spec *spec = codec->spec;
	unsigned int i, gpio_data;
	int err;

	ca0132_alt_select_out_get_quirk_data(codec, &quirk_data);
	if (!quirk_data)
		return 0;

	out_info = &quirk_data->out_set_info[spec->cur_out_type];
	if (quirk_data->is_ae_series)
		ae5_mmio_select_out(codec);

	if (out_info->has_hda_gpio) {
		gpio_data = snd_hda_codec_read(codec, codec->core.afg, 0,
				AC_VERB_GET_GPIO_DATA, 0);

		if (out_info->hda_gpio_set)
			gpio_data |= (1 << out_info->hda_gpio_pin);
		else
			gpio_data &= ~(1 << out_info->hda_gpio_pin);

		snd_hda_codec_write(codec, codec->core.afg, 0,
				    AC_VERB_SET_GPIO_DATA, gpio_data);
	}

	if (out_info->mmio_gpio_count) {
		for (i = 0; i < out_info->mmio_gpio_count; i++) {
			ca0113_mmio_gpio_set(codec, out_info->mmio_gpio_pin[i],
					out_info->mmio_gpio_set[i]);
		}
	}

	if (out_info->scp_cmds_count) {
		for (i = 0; i < out_info->scp_cmds_count; i++) {
			err = dspio_set_uint_param(codec,
					out_info->scp_cmd_mid[i],
					out_info->scp_cmd_req[i],
					out_info->scp_cmd_val[i]);
			if (err < 0)
				return err;
		}
	}

	chipio_set_control_param(codec, 0x0d, out_info->dac2port);

	if (out_info->has_chipio_write) {
		chipio_write(codec, out_info->chipio_write_addr,
				out_info->chipio_write_data);
	}

	if (quirk_data->has_headphone_gain) {
		if (spec->cur_out_type != HEADPHONE_OUT) {
			if (quirk_data->is_ae_series)
				ae5_headphone_gain_set(codec, 2);
			else
				zxr_headphone_gain_set(codec, 0);
		} else {
			if (quirk_data->is_ae_series)
				ae5_headphone_gain_set(codec,
						spec->ae5_headphone_gain_val);
			else
				zxr_headphone_gain_set(codec,
						spec->zxr_gain_set);
		}
	}

	return 0;
}

static void ca0132_set_out_node_pincfg(struct hda_codec *codec, hda_nid_t nid,
		bool out_enable, bool hp_enable)
{
	unsigned int pin_ctl;

	pin_ctl = snd_hda_codec_read(codec, nid, 0,
			AC_VERB_GET_PIN_WIDGET_CONTROL, 0);

	pin_ctl = hp_enable ? pin_ctl | PIN_HP_AMP : pin_ctl & ~PIN_HP_AMP;
	pin_ctl = out_enable ? pin_ctl | PIN_OUT : pin_ctl & ~PIN_OUT;
	snd_hda_set_pin_ctl(codec, nid, pin_ctl);
}

/*
 * This function behaves similarly to the ca0132_select_out funciton above,
 * except with a few differences. It adds the ability to select the current
 * output with an enumerated control "output source" if the auto detect
 * mute switch is set to off. If the auto detect mute switch is enabled, it
 * will detect either headphone or lineout(SPEAKER_OUT) from jack detection.
 * It also adds the ability to auto-detect the front headphone port.
 */
static int ca0132_alt_select_out(struct hda_codec *codec)
{
	struct ca0132_spec *spec = codec->spec;
	unsigned int tmp, outfx_set;
	int jack_present;
	int auto_jack;
	int err;
	/* Default Headphone is rear headphone */
	hda_nid_t headphone_nid = spec->out_pins[1];

	codec_dbg(codec, "%s\n", __func__);

	snd_hda_power_up_pm(codec);

	auto_jack = spec->vnode_lswitch[VNID_HP_ASEL - VNODE_START_NID];

	/*
	 * If headphone rear or front is plugged in, set to headphone.
	 * If neither is plugged in, set to rear line out. Only if
	 * hp/speaker auto detect is enabled.
	 */
	if (auto_jack) {
		jack_present = snd_hda_jack_detect(codec, spec->unsol_tag_hp) ||
			   snd_hda_jack_detect(codec, spec->unsol_tag_front_hp);

		if (jack_present)
			spec->cur_out_type = HEADPHONE_OUT;
		else
			spec->cur_out_type = SPEAKER_OUT;
	} else
		spec->cur_out_type = spec->out_enum_val;

	outfx_set = spec->effects_switch[PLAY_ENHANCEMENT - EFFECT_START_NID];

	/* Begin DSP output switch, mute DSP volume. */
	err = dspio_set_uint_param(codec, 0x96, SPEAKER_TUNING_MUTE, FLOAT_ONE);
	if (err < 0)
		goto exit;

	if (ca0132_alt_select_out_quirk_set(codec) < 0)
		goto exit;

	switch (spec->cur_out_type) {
	case SPEAKER_OUT:
		codec_dbg(codec, "%s speaker\n", __func__);

		/* Enable EAPD */
		snd_hda_codec_write(codec, spec->out_pins[0], 0,
			AC_VERB_SET_EAPD_BTLENABLE, 0x01);

		/* Disable headphone node. */
		ca0132_set_out_node_pincfg(codec, spec->out_pins[1], 0, 0);
		/* Set front L-R to output. */
		ca0132_set_out_node_pincfg(codec, spec->out_pins[0], 1, 0);
		/* Set Center/LFE to output. */
		ca0132_set_out_node_pincfg(codec, spec->out_pins[2], 1, 0);
		/* Set rear surround to output. */
		ca0132_set_out_node_pincfg(codec, spec->out_pins[3], 1, 0);

		/*
		 * Without PlayEnhancement being enabled, if we've got a 2.0
		 * setup, set it to floating point eight to disable any DSP
		 * processing effects.
		 */
		if (!outfx_set && spec->channel_cfg_val == SPEAKER_CHANNELS_2_0)
			tmp = FLOAT_EIGHT;
		else
			tmp = speaker_channel_cfgs[spec->channel_cfg_val].val;

		err = dspio_set_uint_param(codec, 0x80, 0x04, tmp);
		if (err < 0)
			goto exit;

		break;
	case HEADPHONE_OUT:
		codec_dbg(codec, "%s hp\n", __func__);
		snd_hda_codec_write(codec, spec->out_pins[0], 0,
			AC_VERB_SET_EAPD_BTLENABLE, 0x00);

		/* Disable all speaker nodes. */
		ca0132_set_out_node_pincfg(codec, spec->out_pins[0], 0, 0);
		ca0132_set_out_node_pincfg(codec, spec->out_pins[2], 0, 0);
		ca0132_set_out_node_pincfg(codec, spec->out_pins[3], 0, 0);

		/* enable headphone, either front or rear */
		if (snd_hda_jack_detect(codec, spec->unsol_tag_front_hp))
			headphone_nid = spec->out_pins[2];
		else if (snd_hda_jack_detect(codec, spec->unsol_tag_hp))
			headphone_nid = spec->out_pins[1];

		ca0132_set_out_node_pincfg(codec, headphone_nid, 1, 1);

		if (outfx_set)
			err = dspio_set_uint_param(codec, 0x80, 0x04, FLOAT_ONE);
		else
			err = dspio_set_uint_param(codec, 0x80, 0x04, FLOAT_ZERO);

		if (err < 0)
			goto exit;
		break;
	}
	/*
	 * If output effects are enabled, set the X-Bass effect value again to
	 * make sure that it's properly enabled/disabled for speaker
	 * configurations with an LFE channel.
	 */
	if (outfx_set)
		ca0132_effects_set(codec, X_BASS,
			spec->effects_switch[X_BASS - EFFECT_START_NID]);

	/* Set speaker EQ bypass attenuation to 0. */
	err = dspio_set_uint_param(codec, 0x8f, 0x01, FLOAT_ZERO);
	if (err < 0)
		goto exit;

	/*
	 * Although unused on all cards but the AE series, this is always set
	 * to zero when setting the output.
	 */
	err = dspio_set_uint_param(codec, 0x96,
			SPEAKER_TUNING_USE_SPEAKER_EQ, FLOAT_ZERO);
	if (err < 0)
		goto exit;

	if (spec->cur_out_type == SPEAKER_OUT)
		err = ca0132_alt_surround_set_bass_redirection(codec,
				spec->bass_redirection_val);
	else
		err = ca0132_alt_surround_set_bass_redirection(codec, 0);

	/* Unmute DSP now that we're done with output selection. */
	err = dspio_set_uint_param(codec, 0x96,
			SPEAKER_TUNING_MUTE, FLOAT_ZERO);
	if (err < 0)
		goto exit;

	if (spec->cur_out_type == SPEAKER_OUT) {
		err = ca0132_alt_set_full_range_speaker(codec);
		if (err < 0)
			goto exit;
	}

exit:
	snd_hda_power_down_pm(codec);

	return err < 0 ? err : 0;
}

static void ca0132_unsol_hp_delayed(struct work_struct *work)
{
	struct ca0132_spec *spec = container_of(
		to_delayed_work(work), struct ca0132_spec, unsol_hp_work);
	struct hda_jack_tbl *jack;

	if (ca0132_use_alt_functions(spec))
		ca0132_alt_select_out(spec->codec);
	else
		ca0132_select_out(spec->codec);

	jack = snd_hda_jack_tbl_get(spec->codec, spec->unsol_tag_hp);
	if (jack) {
		jack->block_report = 0;
		snd_hda_jack_report_sync(spec->codec);
	}
}

static void ca0132_set_dmic(struct hda_codec *codec, int enable);
static int ca0132_mic_boost_set(struct hda_codec *codec, long val);
static void resume_mic1(struct hda_codec *codec, unsigned int oldval);
static int stop_mic1(struct hda_codec *codec);
static int ca0132_cvoice_switch_set(struct hda_codec *codec);
static int ca0132_alt_mic_boost_set(struct hda_codec *codec, long val);

/*
 * Select the active VIP source
 */
static int ca0132_set_vipsource(struct hda_codec *codec, int val)
{
	struct ca0132_spec *spec = codec->spec;
	unsigned int tmp;

	if (spec->dsp_state != DSP_DOWNLOADED)
		return 0;

	/* if CrystalVoice if off, vipsource should be 0 */
	if (!spec->effects_switch[CRYSTAL_VOICE - EFFECT_START_NID] ||
	    (val == 0)) {
		chipio_set_control_param(codec, CONTROL_PARAM_VIP_SOURCE, 0);
		chipio_set_conn_rate(codec, MEM_CONNID_MICIN1, SR_96_000);
		chipio_set_conn_rate(codec, MEM_CONNID_MICOUT1, SR_96_000);
		if (spec->cur_mic_type == DIGITAL_MIC)
			tmp = FLOAT_TWO;
		else
			tmp = FLOAT_ONE;
		dspio_set_uint_param(codec, 0x80, 0x00, tmp);
		tmp = FLOAT_ZERO;
		dspio_set_uint_param(codec, 0x80, 0x05, tmp);
	} else {
		chipio_set_conn_rate(codec, MEM_CONNID_MICIN1, SR_16_000);
		chipio_set_conn_rate(codec, MEM_CONNID_MICOUT1, SR_16_000);
		if (spec->cur_mic_type == DIGITAL_MIC)
			tmp = FLOAT_TWO;
		else
			tmp = FLOAT_ONE;
		dspio_set_uint_param(codec, 0x80, 0x00, tmp);
		tmp = FLOAT_ONE;
		dspio_set_uint_param(codec, 0x80, 0x05, tmp);
		msleep(20);
		chipio_set_control_param(codec, CONTROL_PARAM_VIP_SOURCE, val);
	}

	return 1;
}

static int ca0132_alt_set_vipsource(struct hda_codec *codec, int val)
{
	struct ca0132_spec *spec = codec->spec;
	unsigned int tmp;

	if (spec->dsp_state != DSP_DOWNLOADED)
		return 0;

	codec_dbg(codec, "%s\n", __func__);

	chipio_set_stream_control(codec, 0x03, 0);
	chipio_set_stream_control(codec, 0x04, 0);

	/* if CrystalVoice is off, vipsource should be 0 */
	if (!spec->effects_switch[CRYSTAL_VOICE - EFFECT_START_NID] ||
	    (val == 0) || spec->in_enum_val == REAR_LINE_IN) {
		codec_dbg(codec, "%s: off.", __func__);
		chipio_set_control_param(codec, CONTROL_PARAM_VIP_SOURCE, 0);

		tmp = FLOAT_ZERO;
		dspio_set_uint_param(codec, 0x80, 0x05, tmp);

		chipio_set_conn_rate(codec, MEM_CONNID_MICIN1, SR_96_000);
		chipio_set_conn_rate(codec, MEM_CONNID_MICOUT1, SR_96_000);
		if (ca0132_quirk(spec) == QUIRK_R3DI)
			chipio_set_conn_rate(codec, 0x0F, SR_96_000);


		if (spec->in_enum_val == REAR_LINE_IN)
			tmp = FLOAT_ZERO;
		else {
			if (ca0132_quirk(spec) == QUIRK_SBZ)
				tmp = FLOAT_THREE;
			else
				tmp = FLOAT_ONE;
		}

		dspio_set_uint_param(codec, 0x80, 0x00, tmp);

	} else {
		codec_dbg(codec, "%s: on.", __func__);
		chipio_set_conn_rate(codec, MEM_CONNID_MICIN1, SR_16_000);
		chipio_set_conn_rate(codec, MEM_CONNID_MICOUT1, SR_16_000);
		if (ca0132_quirk(spec) == QUIRK_R3DI)
			chipio_set_conn_rate(codec, 0x0F, SR_16_000);

		if (spec->effects_switch[VOICE_FOCUS - EFFECT_START_NID])
			tmp = FLOAT_TWO;
		else
			tmp = FLOAT_ONE;
		dspio_set_uint_param(codec, 0x80, 0x00, tmp);

		tmp = FLOAT_ONE;
		dspio_set_uint_param(codec, 0x80, 0x05, tmp);

		msleep(20);
		chipio_set_control_param(codec, CONTROL_PARAM_VIP_SOURCE, val);
	}

	chipio_set_stream_control(codec, 0x03, 1);
	chipio_set_stream_control(codec, 0x04, 1);

	return 1;
}

/*
 * Select the active microphone.
 * If autodetect is enabled, mic will be selected based on jack detection.
 * If jack inserted, ext.mic will be selected, else built-in mic
 * If autodetect is disabled, mic will be selected based on selection.
 */
static int ca0132_select_mic(struct hda_codec *codec)
{
	struct ca0132_spec *spec = codec->spec;
	int jack_present;
	int auto_jack;

	codec_dbg(codec, "ca0132_select_mic\n");

	snd_hda_power_up_pm(codec);

	auto_jack = spec->vnode_lswitch[VNID_AMIC1_ASEL - VNODE_START_NID];

	if (auto_jack)
		jack_present = snd_hda_jack_detect(codec, spec->unsol_tag_amic1);
	else
		jack_present =
			spec->vnode_lswitch[VNID_AMIC1_SEL - VNODE_START_NID];

	if (jack_present)
		spec->cur_mic_type = LINE_MIC_IN;
	else
		spec->cur_mic_type = DIGITAL_MIC;

	if (spec->cur_mic_type == DIGITAL_MIC) {
		/* enable digital Mic */
		chipio_set_conn_rate(codec, MEM_CONNID_DMIC, SR_32_000);
		ca0132_set_dmic(codec, 1);
		ca0132_mic_boost_set(codec, 0);
		/* set voice focus */
		ca0132_effects_set(codec, VOICE_FOCUS,
				   spec->effects_switch
				   [VOICE_FOCUS - EFFECT_START_NID]);
	} else {
		/* disable digital Mic */
		chipio_set_conn_rate(codec, MEM_CONNID_DMIC, SR_96_000);
		ca0132_set_dmic(codec, 0);
		ca0132_mic_boost_set(codec, spec->cur_mic_boost);
		/* disable voice focus */
		ca0132_effects_set(codec, VOICE_FOCUS, 0);
	}

	snd_hda_power_down_pm(codec);

	return 0;
}

/*
 * Select the active input.
 * Mic detection isn't used, because it's kind of pointless on the SBZ.
 * The front mic has no jack-detection, so the only way to switch to it
 * is to do it manually in alsamixer.
 */
static int ca0132_alt_select_in(struct hda_codec *codec)
{
	struct ca0132_spec *spec = codec->spec;
	unsigned int tmp;

	codec_dbg(codec, "%s\n", __func__);

	snd_hda_power_up_pm(codec);

	chipio_set_stream_control(codec, 0x03, 0);
	chipio_set_stream_control(codec, 0x04, 0);

	spec->cur_mic_type = spec->in_enum_val;

	switch (spec->cur_mic_type) {
	case REAR_MIC:
		switch (ca0132_quirk(spec)) {
		case QUIRK_SBZ:
		case QUIRK_R3D:
			ca0113_mmio_gpio_set(codec, 0, false);
			tmp = FLOAT_THREE;
			break;
		case QUIRK_ZXR:
			tmp = FLOAT_THREE;
			break;
		case QUIRK_R3DI:
			r3di_gpio_mic_set(codec, R3DI_REAR_MIC);
			tmp = FLOAT_ONE;
			break;
		case QUIRK_AE5:
			ca0113_mmio_command_set(codec, 0x30, 0x28, 0x00);
			tmp = FLOAT_THREE;
			break;
		case QUIRK_AE7:
			ca0113_mmio_command_set(codec, 0x30, 0x28, 0x00);
			tmp = FLOAT_THREE;
			chipio_set_conn_rate(codec, MEM_CONNID_MICIN2,
					SR_96_000);
			chipio_set_conn_rate(codec, MEM_CONNID_MICOUT2,
					SR_96_000);
			dspio_set_uint_param(codec, 0x80, 0x01, FLOAT_ZERO);
			break;
		default:
			tmp = FLOAT_ONE;
			break;
		}

		chipio_set_conn_rate(codec, MEM_CONNID_MICIN1, SR_96_000);
		chipio_set_conn_rate(codec, MEM_CONNID_MICOUT1, SR_96_000);
		if (ca0132_quirk(spec) == QUIRK_R3DI)
			chipio_set_conn_rate(codec, 0x0F, SR_96_000);

		dspio_set_uint_param(codec, 0x80, 0x00, tmp);

		chipio_set_stream_control(codec, 0x03, 1);
		chipio_set_stream_control(codec, 0x04, 1);
		switch (ca0132_quirk(spec)) {
		case QUIRK_SBZ:
			chipio_write(codec, 0x18B098, 0x0000000C);
			chipio_write(codec, 0x18B09C, 0x0000000C);
			break;
		case QUIRK_ZXR:
			chipio_write(codec, 0x18B098, 0x0000000C);
			chipio_write(codec, 0x18B09C, 0x000000CC);
			break;
		case QUIRK_AE5:
			chipio_write(codec, 0x18B098, 0x0000000C);
			chipio_write(codec, 0x18B09C, 0x0000004C);
			break;
		default:
			break;
		}
		ca0132_alt_mic_boost_set(codec, spec->mic_boost_enum_val);
		break;
	case REAR_LINE_IN:
		ca0132_mic_boost_set(codec, 0);
		switch (ca0132_quirk(spec)) {
		case QUIRK_SBZ:
		case QUIRK_R3D:
			ca0113_mmio_gpio_set(codec, 0, false);
			break;
		case QUIRK_R3DI:
			r3di_gpio_mic_set(codec, R3DI_REAR_MIC);
			break;
		case QUIRK_AE5:
			ca0113_mmio_command_set(codec, 0x30, 0x28, 0x00);
			break;
		case QUIRK_AE7:
			ca0113_mmio_command_set(codec, 0x30, 0x28, 0x3f);
			chipio_set_conn_rate(codec, MEM_CONNID_MICIN2,
					SR_96_000);
			chipio_set_conn_rate(codec, MEM_CONNID_MICOUT2,
					SR_96_000);
			dspio_set_uint_param(codec, 0x80, 0x01, FLOAT_ZERO);
			break;
		default:
			break;
		}

		chipio_set_conn_rate(codec, MEM_CONNID_MICIN1, SR_96_000);
		chipio_set_conn_rate(codec, MEM_CONNID_MICOUT1, SR_96_000);
		if (ca0132_quirk(spec) == QUIRK_R3DI)
			chipio_set_conn_rate(codec, 0x0F, SR_96_000);

		if (ca0132_quirk(spec) == QUIRK_AE7)
			tmp = FLOAT_THREE;
		else
			tmp = FLOAT_ZERO;
		dspio_set_uint_param(codec, 0x80, 0x00, tmp);

		switch (ca0132_quirk(spec)) {
		case QUIRK_SBZ:
		case QUIRK_AE5:
			chipio_write(codec, 0x18B098, 0x00000000);
			chipio_write(codec, 0x18B09C, 0x00000000);
			break;
		default:
			break;
		}
		chipio_set_stream_control(codec, 0x03, 1);
		chipio_set_stream_control(codec, 0x04, 1);
		break;
	case FRONT_MIC:
		switch (ca0132_quirk(spec)) {
		case QUIRK_SBZ:
		case QUIRK_R3D:
			ca0113_mmio_gpio_set(codec, 0, true);
			ca0113_mmio_gpio_set(codec, 5, false);
			tmp = FLOAT_THREE;
			break;
		case QUIRK_R3DI:
			r3di_gpio_mic_set(codec, R3DI_FRONT_MIC);
			tmp = FLOAT_ONE;
			break;
		case QUIRK_AE5:
			ca0113_mmio_command_set(codec, 0x30, 0x28, 0x3f);
			tmp = FLOAT_THREE;
			break;
		default:
			tmp = FLOAT_ONE;
			break;
		}

		chipio_set_conn_rate(codec, MEM_CONNID_MICIN1, SR_96_000);
		chipio_set_conn_rate(codec, MEM_CONNID_MICOUT1, SR_96_000);
		if (ca0132_quirk(spec) == QUIRK_R3DI)
			chipio_set_conn_rate(codec, 0x0F, SR_96_000);

		dspio_set_uint_param(codec, 0x80, 0x00, tmp);

		chipio_set_stream_control(codec, 0x03, 1);
		chipio_set_stream_control(codec, 0x04, 1);

		switch (ca0132_quirk(spec)) {
		case QUIRK_SBZ:
			chipio_write(codec, 0x18B098, 0x0000000C);
			chipio_write(codec, 0x18B09C, 0x000000CC);
			break;
		case QUIRK_AE5:
			chipio_write(codec, 0x18B098, 0x0000000C);
			chipio_write(codec, 0x18B09C, 0x0000004C);
			break;
		default:
			break;
		}
		ca0132_alt_mic_boost_set(codec, spec->mic_boost_enum_val);
		break;
	}
	ca0132_cvoice_switch_set(codec);

	snd_hda_power_down_pm(codec);
	return 0;
}

/*
 * Check if VNODE settings take effect immediately.
 */
static bool ca0132_is_vnode_effective(struct hda_codec *codec,
				     hda_nid_t vnid,
				     hda_nid_t *shared_nid)
{
	struct ca0132_spec *spec = codec->spec;
	hda_nid_t nid;

	switch (vnid) {
	case VNID_SPK:
		nid = spec->shared_out_nid;
		break;
	case VNID_MIC:
		nid = spec->shared_mic_nid;
		break;
	default:
		return false;
	}

	if (shared_nid)
		*shared_nid = nid;

	return true;
}

/*
* The following functions are control change helpers.
* They return 0 if no changed.  Return 1 if changed.
*/
static int ca0132_voicefx_set(struct hda_codec *codec, int enable)
{
	struct ca0132_spec *spec = codec->spec;
	unsigned int tmp;

	/* based on CrystalVoice state to enable VoiceFX. */
	if (enable) {
		tmp = spec->effects_switch[CRYSTAL_VOICE - EFFECT_START_NID] ?
			FLOAT_ONE : FLOAT_ZERO;
	} else {
		tmp = FLOAT_ZERO;
	}

	dspio_set_uint_param(codec, ca0132_voicefx.mid,
			     ca0132_voicefx.reqs[0], tmp);

	return 1;
}

/*
 * Set the effects parameters
 */
static int ca0132_effects_set(struct hda_codec *codec, hda_nid_t nid, long val)
{
	struct ca0132_spec *spec = codec->spec;
	unsigned int on, tmp, channel_cfg;
	int num_fx = OUT_EFFECTS_COUNT + IN_EFFECTS_COUNT;
	int err = 0;
	int idx = nid - EFFECT_START_NID;

	if ((idx < 0) || (idx >= num_fx))
		return 0; /* no changed */

	/* for out effect, qualify with PE */
	if ((nid >= OUT_EFFECT_START_NID) && (nid < OUT_EFFECT_END_NID)) {
		/* if PE if off, turn off out effects. */
		if (!spec->effects_switch[PLAY_ENHANCEMENT - EFFECT_START_NID])
			val = 0;
		if (spec->cur_out_type == SPEAKER_OUT && nid == X_BASS) {
			channel_cfg = spec->channel_cfg_val;
			if (channel_cfg != SPEAKER_CHANNELS_2_0 &&
					channel_cfg != SPEAKER_CHANNELS_4_0)
				val = 0;
		}
	}

	/* for in effect, qualify with CrystalVoice */
	if ((nid >= IN_EFFECT_START_NID) && (nid < IN_EFFECT_END_NID)) {
		/* if CrystalVoice if off, turn off in effects. */
		if (!spec->effects_switch[CRYSTAL_VOICE - EFFECT_START_NID])
			val = 0;

		/* Voice Focus applies to 2-ch Mic, Digital Mic */
		if ((nid == VOICE_FOCUS) && (spec->cur_mic_type != DIGITAL_MIC))
			val = 0;

		/* If Voice Focus on SBZ, set to two channel. */
		if ((nid == VOICE_FOCUS) && ca0132_use_pci_mmio(spec)
				&& (spec->cur_mic_type != REAR_LINE_IN)) {
			if (spec->effects_switch[CRYSTAL_VOICE -
						 EFFECT_START_NID]) {

				if (spec->effects_switch[VOICE_FOCUS -
							 EFFECT_START_NID]) {
					tmp = FLOAT_TWO;
					val = 1;
				} else
					tmp = FLOAT_ONE;

				dspio_set_uint_param(codec, 0x80, 0x00, tmp);
			}
		}
		/*
		 * For SBZ noise reduction, there's an extra command
		 * to module ID 0x47. No clue why.
		 */
		if ((nid == NOISE_REDUCTION) && ca0132_use_pci_mmio(spec)
				&& (spec->cur_mic_type != REAR_LINE_IN)) {
			if (spec->effects_switch[CRYSTAL_VOICE -
						 EFFECT_START_NID]) {
				if (spec->effects_switch[NOISE_REDUCTION -
							 EFFECT_START_NID])
					tmp = FLOAT_ONE;
				else
					tmp = FLOAT_ZERO;
			} else
				tmp = FLOAT_ZERO;

			dspio_set_uint_param(codec, 0x47, 0x00, tmp);
		}

		/* If rear line in disable effects. */
		if (ca0132_use_alt_functions(spec) &&
				spec->in_enum_val == REAR_LINE_IN)
			val = 0;
	}

	codec_dbg(codec, "ca0132_effect_set: nid=0x%x, val=%ld\n",
		    nid, val);

	on = (val == 0) ? FLOAT_ZERO : FLOAT_ONE;
	err = dspio_set_uint_param(codec, ca0132_effects[idx].mid,
				   ca0132_effects[idx].reqs[0], on);

	if (err < 0)
		return 0; /* no changed */

	return 1;
}

/*
 * Turn on/off Playback Enhancements
 */
static int ca0132_pe_switch_set(struct hda_codec *codec)
{
	struct ca0132_spec *spec = codec->spec;
	hda_nid_t nid;
	int i, ret = 0;

	codec_dbg(codec, "ca0132_pe_switch_set: val=%ld\n",
		    spec->effects_switch[PLAY_ENHANCEMENT - EFFECT_START_NID]);

	if (ca0132_use_alt_functions(spec))
		ca0132_alt_select_out(codec);

	i = OUT_EFFECT_START_NID - EFFECT_START_NID;
	nid = OUT_EFFECT_START_NID;
	/* PE affects all out effects */
	for (; nid < OUT_EFFECT_END_NID; nid++, i++)
		ret |= ca0132_effects_set(codec, nid, spec->effects_switch[i]);

	return ret;
}

/* Check if Mic1 is streaming, if so, stop streaming */
static int stop_mic1(struct hda_codec *codec)
{
	struct ca0132_spec *spec = codec->spec;
	unsigned int oldval = snd_hda_codec_read(codec, spec->adcs[0], 0,
						 AC_VERB_GET_CONV, 0);
	if (oldval != 0)
		snd_hda_codec_write(codec, spec->adcs[0], 0,
				    AC_VERB_SET_CHANNEL_STREAMID,
				    0);
	return oldval;
}

/* Resume Mic1 streaming if it was stopped. */
static void resume_mic1(struct hda_codec *codec, unsigned int oldval)
{
	struct ca0132_spec *spec = codec->spec;
	/* Restore the previous stream and channel */
	if (oldval != 0)
		snd_hda_codec_write(codec, spec->adcs[0], 0,
				    AC_VERB_SET_CHANNEL_STREAMID,
				    oldval);
}

/*
 * Turn on/off CrystalVoice
 */
static int ca0132_cvoice_switch_set(struct hda_codec *codec)
{
	struct ca0132_spec *spec = codec->spec;
	hda_nid_t nid;
	int i, ret = 0;
	unsigned int oldval;

	codec_dbg(codec, "ca0132_cvoice_switch_set: val=%ld\n",
		    spec->effects_switch[CRYSTAL_VOICE - EFFECT_START_NID]);

	i = IN_EFFECT_START_NID - EFFECT_START_NID;
	nid = IN_EFFECT_START_NID;
	/* CrystalVoice affects all in effects */
	for (; nid < IN_EFFECT_END_NID; nid++, i++)
		ret |= ca0132_effects_set(codec, nid, spec->effects_switch[i]);

	/* including VoiceFX */
	ret |= ca0132_voicefx_set(codec, (spec->voicefx_val ? 1 : 0));

	/* set correct vipsource */
	oldval = stop_mic1(codec);
	if (ca0132_use_alt_functions(spec))
		ret |= ca0132_alt_set_vipsource(codec, 1);
	else
		ret |= ca0132_set_vipsource(codec, 1);
	resume_mic1(codec, oldval);
	return ret;
}

static int ca0132_mic_boost_set(struct hda_codec *codec, long val)
{
	struct ca0132_spec *spec = codec->spec;
	int ret = 0;

	if (val) /* on */
		ret = snd_hda_codec_amp_update(codec, spec->input_pins[0], 0,
					HDA_INPUT, 0, HDA_AMP_VOLMASK, 3);
	else /* off */
		ret = snd_hda_codec_amp_update(codec, spec->input_pins[0], 0,
					HDA_INPUT, 0, HDA_AMP_VOLMASK, 0);

	return ret;
}

static int ca0132_alt_mic_boost_set(struct hda_codec *codec, long val)
{
	struct ca0132_spec *spec = codec->spec;
	int ret = 0;

	ret = snd_hda_codec_amp_update(codec, spec->input_pins[0], 0,
				HDA_INPUT, 0, HDA_AMP_VOLMASK, val);
	return ret;
}

static int ae5_headphone_gain_set(struct hda_codec *codec, long val)
{
	unsigned int i;

	for (i = 0; i < 4; i++)
		ca0113_mmio_command_set(codec, 0x48, 0x11 + i,
				ae5_headphone_gain_presets[val].vals[i]);
	return 0;
}

/*
 * gpio pin 1 is a relay that switches on/off, apparently setting the headphone
 * amplifier to handle a 600 ohm load.
 */
static int zxr_headphone_gain_set(struct hda_codec *codec, long val)
{
	ca0113_mmio_gpio_set(codec, 1, val);

	return 0;
}

static int ca0132_vnode_switch_set(struct snd_kcontrol *kcontrol,
				struct snd_ctl_elem_value *ucontrol)
{
	struct hda_codec *codec = snd_kcontrol_chip(kcontrol);
	hda_nid_t nid = get_amp_nid(kcontrol);
	hda_nid_t shared_nid = 0;
	bool effective;
	int ret = 0;
	struct ca0132_spec *spec = codec->spec;
	int auto_jack;

	if (nid == VNID_HP_SEL) {
		auto_jack =
			spec->vnode_lswitch[VNID_HP_ASEL - VNODE_START_NID];
		if (!auto_jack) {
			if (ca0132_use_alt_functions(spec))
				ca0132_alt_select_out(codec);
			else
				ca0132_select_out(codec);
		}
		return 1;
	}

	if (nid == VNID_AMIC1_SEL) {
		auto_jack =
			spec->vnode_lswitch[VNID_AMIC1_ASEL - VNODE_START_NID];
		if (!auto_jack)
			ca0132_select_mic(codec);
		return 1;
	}

	if (nid == VNID_HP_ASEL) {
		if (ca0132_use_alt_functions(spec))
			ca0132_alt_select_out(codec);
		else
			ca0132_select_out(codec);
		return 1;
	}

	if (nid == VNID_AMIC1_ASEL) {
		ca0132_select_mic(codec);
		return 1;
	}

	/* if effective conditions, then update hw immediately. */
	effective = ca0132_is_vnode_effective(codec, nid, &shared_nid);
	if (effective) {
		int dir = get_amp_direction(kcontrol);
		int ch = get_amp_channels(kcontrol);
		unsigned long pval;

		mutex_lock(&codec->control_mutex);
		pval = kcontrol->private_value;
		kcontrol->private_value = HDA_COMPOSE_AMP_VAL(shared_nid, ch,
								0, dir);
		ret = snd_hda_mixer_amp_switch_put(kcontrol, ucontrol);
		kcontrol->private_value = pval;
		mutex_unlock(&codec->control_mutex);
	}

	return ret;
}
/* End of control change helpers. */

static void ca0132_alt_bass_redirection_xover_set(struct hda_codec *codec,
		long idx)
{
	snd_hda_power_up(codec);

	dspio_set_param(codec, 0x96, 0x20, SPEAKER_BASS_REDIRECT_XOVER_FREQ,
			&(float_xbass_xover_lookup[idx]), sizeof(unsigned int));

	snd_hda_power_down(codec);
}

/*
 * Below I've added controls to mess with the effect levels, I've only enabled
 * them on the Sound Blaster Z, but they would probably also work on the
 * Chromebook. I figured they were probably tuned specifically for it, and left
 * out for a reason.
 */

/* Sets DSP effect level from the sliders above the controls */

static int ca0132_alt_slider_ctl_set(struct hda_codec *codec, hda_nid_t nid,
			  const unsigned int *lookup, int idx)
{
	int i = 0;
	unsigned int y;
	/*
	 * For X_BASS, req 2 is actually crossover freq instead of
	 * effect level
	 */
	if (nid == X_BASS)
		y = 2;
	else
		y = 1;

	snd_hda_power_up(codec);
	if (nid == XBASS_XOVER) {
		for (i = 0; i < OUT_EFFECTS_COUNT; i++)
			if (ca0132_effects[i].nid == X_BASS)
				break;

		dspio_set_param(codec, ca0132_effects[i].mid, 0x20,
				ca0132_effects[i].reqs[1],
				&(lookup[idx - 1]), sizeof(unsigned int));
	} else {
		/* Find the actual effect structure */
		for (i = 0; i < OUT_EFFECTS_COUNT; i++)
			if (nid == ca0132_effects[i].nid)
				break;

		dspio_set_param(codec, ca0132_effects[i].mid, 0x20,
				ca0132_effects[i].reqs[y],
				&(lookup[idx]), sizeof(unsigned int));
	}

	snd_hda_power_down(codec);

	return 0;
}

static int ca0132_alt_xbass_xover_slider_ctl_get(struct snd_kcontrol *kcontrol,
			  struct snd_ctl_elem_value *ucontrol)
{
	struct hda_codec *codec = snd_kcontrol_chip(kcontrol);
	struct ca0132_spec *spec = codec->spec;
	long *valp = ucontrol->value.integer.value;
	hda_nid_t nid = get_amp_nid(kcontrol);

	if (nid == BASS_REDIRECTION_XOVER)
		*valp = spec->bass_redirect_xover_freq;
	else
		*valp = spec->xbass_xover_freq;

	return 0;
}

static int ca0132_alt_slider_ctl_get(struct snd_kcontrol *kcontrol,
			  struct snd_ctl_elem_value *ucontrol)
{
	struct hda_codec *codec = snd_kcontrol_chip(kcontrol);
	struct ca0132_spec *spec = codec->spec;
	hda_nid_t nid = get_amp_nid(kcontrol);
	long *valp = ucontrol->value.integer.value;
	int idx = nid - OUT_EFFECT_START_NID;

	*valp = spec->fx_ctl_val[idx];
	return 0;
}

/*
 * The X-bass crossover starts at 10hz, so the min is 1. The
 * frequency is set in multiples of 10.
 */
static int ca0132_alt_xbass_xover_slider_info(struct snd_kcontrol *kcontrol,
		struct snd_ctl_elem_info *uinfo)
{
	uinfo->type = SNDRV_CTL_ELEM_TYPE_INTEGER;
	uinfo->count = 1;
	uinfo->value.integer.min = 1;
	uinfo->value.integer.max = 100;
	uinfo->value.integer.step = 1;

	return 0;
}

static int ca0132_alt_effect_slider_info(struct snd_kcontrol *kcontrol,
		struct snd_ctl_elem_info *uinfo)
{
	int chs = get_amp_channels(kcontrol);

	uinfo->type = SNDRV_CTL_ELEM_TYPE_INTEGER;
	uinfo->count = chs == 3 ? 2 : 1;
	uinfo->value.integer.min = 0;
	uinfo->value.integer.max = 100;
	uinfo->value.integer.step = 1;

	return 0;
}

static int ca0132_alt_xbass_xover_slider_put(struct snd_kcontrol *kcontrol,
				struct snd_ctl_elem_value *ucontrol)
{
	struct hda_codec *codec = snd_kcontrol_chip(kcontrol);
	struct ca0132_spec *spec = codec->spec;
	hda_nid_t nid = get_amp_nid(kcontrol);
	long *valp = ucontrol->value.integer.value;
	long *cur_val;
	int idx;

	if (nid == BASS_REDIRECTION_XOVER)
		cur_val = &spec->bass_redirect_xover_freq;
	else
		cur_val = &spec->xbass_xover_freq;

	/* any change? */
	if (*cur_val == *valp)
		return 0;

	*cur_val = *valp;

	idx = *valp;
	if (nid == BASS_REDIRECTION_XOVER)
		ca0132_alt_bass_redirection_xover_set(codec, *cur_val);
	else
		ca0132_alt_slider_ctl_set(codec, nid, float_xbass_xover_lookup, idx);

	return 0;
}

static int ca0132_alt_effect_slider_put(struct snd_kcontrol *kcontrol,
				struct snd_ctl_elem_value *ucontrol)
{
	struct hda_codec *codec = snd_kcontrol_chip(kcontrol);
	struct ca0132_spec *spec = codec->spec;
	hda_nid_t nid = get_amp_nid(kcontrol);
	long *valp = ucontrol->value.integer.value;
	int idx;

	idx = nid - EFFECT_START_NID;
	/* any change? */
	if (spec->fx_ctl_val[idx] == *valp)
		return 0;

	spec->fx_ctl_val[idx] = *valp;

	idx = *valp;
	ca0132_alt_slider_ctl_set(codec, nid, float_zero_to_one_lookup, idx);

	return 0;
}


/*
 * Mic Boost Enum for alternative ca0132 codecs. I didn't like that the original
 * only has off or full 30 dB, and didn't like making a volume slider that has
 * traditional 0-100 in alsamixer that goes in big steps. I like enum better.
 */
#define MIC_BOOST_NUM_OF_STEPS 4
#define MIC_BOOST_ENUM_MAX_STRLEN 10

static int ca0132_alt_mic_boost_info(struct snd_kcontrol *kcontrol,
				 struct snd_ctl_elem_info *uinfo)
{
	char *sfx = "dB";
	char namestr[SNDRV_CTL_ELEM_ID_NAME_MAXLEN];

	uinfo->type = SNDRV_CTL_ELEM_TYPE_ENUMERATED;
	uinfo->count = 1;
	uinfo->value.enumerated.items = MIC_BOOST_NUM_OF_STEPS;
	if (uinfo->value.enumerated.item >= MIC_BOOST_NUM_OF_STEPS)
		uinfo->value.enumerated.item = MIC_BOOST_NUM_OF_STEPS - 1;
	sprintf(namestr, "%d %s", (uinfo->value.enumerated.item * 10), sfx);
	strcpy(uinfo->value.enumerated.name, namestr);
	return 0;
}

static int ca0132_alt_mic_boost_get(struct snd_kcontrol *kcontrol,
				struct snd_ctl_elem_value *ucontrol)
{
	struct hda_codec *codec = snd_kcontrol_chip(kcontrol);
	struct ca0132_spec *spec = codec->spec;

	ucontrol->value.enumerated.item[0] = spec->mic_boost_enum_val;
	return 0;
}

static int ca0132_alt_mic_boost_put(struct snd_kcontrol *kcontrol,
				struct snd_ctl_elem_value *ucontrol)
{
	struct hda_codec *codec = snd_kcontrol_chip(kcontrol);
	struct ca0132_spec *spec = codec->spec;
	int sel = ucontrol->value.enumerated.item[0];
	unsigned int items = MIC_BOOST_NUM_OF_STEPS;

	if (sel >= items)
		return 0;

	codec_dbg(codec, "ca0132_alt_mic_boost: boost=%d\n",
		    sel);

	spec->mic_boost_enum_val = sel;

	if (spec->in_enum_val != REAR_LINE_IN)
		ca0132_alt_mic_boost_set(codec, spec->mic_boost_enum_val);

	return 1;
}

/*
 * Sound BlasterX AE-5 Headphone Gain Controls.
 */
#define AE5_HEADPHONE_GAIN_MAX 3
static int ae5_headphone_gain_info(struct snd_kcontrol *kcontrol,
				 struct snd_ctl_elem_info *uinfo)
{
	char *sfx = " Ohms)";
	char namestr[SNDRV_CTL_ELEM_ID_NAME_MAXLEN];

	uinfo->type = SNDRV_CTL_ELEM_TYPE_ENUMERATED;
	uinfo->count = 1;
	uinfo->value.enumerated.items = AE5_HEADPHONE_GAIN_MAX;
	if (uinfo->value.enumerated.item >= AE5_HEADPHONE_GAIN_MAX)
		uinfo->value.enumerated.item = AE5_HEADPHONE_GAIN_MAX - 1;
	sprintf(namestr, "%s %s",
		ae5_headphone_gain_presets[uinfo->value.enumerated.item].name,
		sfx);
	strcpy(uinfo->value.enumerated.name, namestr);
	return 0;
}

static int ae5_headphone_gain_get(struct snd_kcontrol *kcontrol,
				struct snd_ctl_elem_value *ucontrol)
{
	struct hda_codec *codec = snd_kcontrol_chip(kcontrol);
	struct ca0132_spec *spec = codec->spec;

	ucontrol->value.enumerated.item[0] = spec->ae5_headphone_gain_val;
	return 0;
}

static int ae5_headphone_gain_put(struct snd_kcontrol *kcontrol,
				struct snd_ctl_elem_value *ucontrol)
{
	struct hda_codec *codec = snd_kcontrol_chip(kcontrol);
	struct ca0132_spec *spec = codec->spec;
	int sel = ucontrol->value.enumerated.item[0];
	unsigned int items = AE5_HEADPHONE_GAIN_MAX;

	if (sel >= items)
		return 0;

	codec_dbg(codec, "ae5_headphone_gain: boost=%d\n",
		    sel);

	spec->ae5_headphone_gain_val = sel;

	if (spec->out_enum_val == HEADPHONE_OUT)
		ae5_headphone_gain_set(codec, spec->ae5_headphone_gain_val);

	return 1;
}

/*
 * Sound BlasterX AE-5 sound filter enumerated control.
 */
#define AE5_SOUND_FILTER_MAX 3

static int ae5_sound_filter_info(struct snd_kcontrol *kcontrol,
				 struct snd_ctl_elem_info *uinfo)
{
	char namestr[SNDRV_CTL_ELEM_ID_NAME_MAXLEN];

	uinfo->type = SNDRV_CTL_ELEM_TYPE_ENUMERATED;
	uinfo->count = 1;
	uinfo->value.enumerated.items = AE5_SOUND_FILTER_MAX;
	if (uinfo->value.enumerated.item >= AE5_SOUND_FILTER_MAX)
		uinfo->value.enumerated.item = AE5_SOUND_FILTER_MAX - 1;
	sprintf(namestr, "%s",
			ae5_filter_presets[uinfo->value.enumerated.item].name);
	strcpy(uinfo->value.enumerated.name, namestr);
	return 0;
}

static int ae5_sound_filter_get(struct snd_kcontrol *kcontrol,
				struct snd_ctl_elem_value *ucontrol)
{
	struct hda_codec *codec = snd_kcontrol_chip(kcontrol);
	struct ca0132_spec *spec = codec->spec;

	ucontrol->value.enumerated.item[0] = spec->ae5_filter_val;
	return 0;
}

static int ae5_sound_filter_put(struct snd_kcontrol *kcontrol,
				struct snd_ctl_elem_value *ucontrol)
{
	struct hda_codec *codec = snd_kcontrol_chip(kcontrol);
	struct ca0132_spec *spec = codec->spec;
	int sel = ucontrol->value.enumerated.item[0];
	unsigned int items = AE5_SOUND_FILTER_MAX;

	if (sel >= items)
		return 0;

	codec_dbg(codec, "ae5_sound_filter: %s\n",
			ae5_filter_presets[sel].name);

	spec->ae5_filter_val = sel;

	ca0113_mmio_command_set_type2(codec, 0x48, 0x07,
			ae5_filter_presets[sel].val);

	return 1;
}

/*
 * Input Select Control for alternative ca0132 codecs. This exists because
 * front microphone has no auto-detect, and we need a way to set the rear
 * as line-in
 */
static int ca0132_alt_input_source_info(struct snd_kcontrol *kcontrol,
				 struct snd_ctl_elem_info *uinfo)
{
	uinfo->type = SNDRV_CTL_ELEM_TYPE_ENUMERATED;
	uinfo->count = 1;
	uinfo->value.enumerated.items = IN_SRC_NUM_OF_INPUTS;
	if (uinfo->value.enumerated.item >= IN_SRC_NUM_OF_INPUTS)
		uinfo->value.enumerated.item = IN_SRC_NUM_OF_INPUTS - 1;
	strcpy(uinfo->value.enumerated.name,
			in_src_str[uinfo->value.enumerated.item]);
	return 0;
}

static int ca0132_alt_input_source_get(struct snd_kcontrol *kcontrol,
				struct snd_ctl_elem_value *ucontrol)
{
	struct hda_codec *codec = snd_kcontrol_chip(kcontrol);
	struct ca0132_spec *spec = codec->spec;

	ucontrol->value.enumerated.item[0] = spec->in_enum_val;
	return 0;
}

static int ca0132_alt_input_source_put(struct snd_kcontrol *kcontrol,
				struct snd_ctl_elem_value *ucontrol)
{
	struct hda_codec *codec = snd_kcontrol_chip(kcontrol);
	struct ca0132_spec *spec = codec->spec;
	int sel = ucontrol->value.enumerated.item[0];
	unsigned int items = IN_SRC_NUM_OF_INPUTS;

	/*
	 * The AE-7 has no front microphone, so limit items to 2: rear mic and
	 * line-in.
	 */
	if (ca0132_quirk(spec) == QUIRK_AE7)
		items = 2;

	if (sel >= items)
		return 0;

	codec_dbg(codec, "ca0132_alt_input_select: sel=%d, preset=%s\n",
		    sel, in_src_str[sel]);

	spec->in_enum_val = sel;

	ca0132_alt_select_in(codec);

	return 1;
}

/* Sound Blaster Z Output Select Control */
static int ca0132_alt_output_select_get_info(struct snd_kcontrol *kcontrol,
				 struct snd_ctl_elem_info *uinfo)
{
	uinfo->type = SNDRV_CTL_ELEM_TYPE_ENUMERATED;
	uinfo->count = 1;
	uinfo->value.enumerated.items = NUM_OF_OUTPUTS;
	if (uinfo->value.enumerated.item >= NUM_OF_OUTPUTS)
		uinfo->value.enumerated.item = NUM_OF_OUTPUTS - 1;
	strcpy(uinfo->value.enumerated.name,
			out_type_str[uinfo->value.enumerated.item]);
	return 0;
}

static int ca0132_alt_output_select_get(struct snd_kcontrol *kcontrol,
				struct snd_ctl_elem_value *ucontrol)
{
	struct hda_codec *codec = snd_kcontrol_chip(kcontrol);
	struct ca0132_spec *spec = codec->spec;

	ucontrol->value.enumerated.item[0] = spec->out_enum_val;
	return 0;
}

static int ca0132_alt_output_select_put(struct snd_kcontrol *kcontrol,
				struct snd_ctl_elem_value *ucontrol)
{
	struct hda_codec *codec = snd_kcontrol_chip(kcontrol);
	struct ca0132_spec *spec = codec->spec;
	int sel = ucontrol->value.enumerated.item[0];
	unsigned int items = NUM_OF_OUTPUTS;
	unsigned int auto_jack;

	if (sel >= items)
		return 0;

	codec_dbg(codec, "ca0132_alt_output_select: sel=%d, preset=%s\n",
		    sel, out_type_str[sel]);

	spec->out_enum_val = sel;

	auto_jack = spec->vnode_lswitch[VNID_HP_ASEL - VNODE_START_NID];

	if (!auto_jack)
		ca0132_alt_select_out(codec);

	return 1;
}

/* Select surround output type: 2.1, 4.0, 4.1, or 5.1. */
static int ca0132_alt_speaker_channel_cfg_get_info(struct snd_kcontrol *kcontrol,
				 struct snd_ctl_elem_info *uinfo)
{
	unsigned int items = SPEAKER_CHANNEL_CFG_COUNT;

	uinfo->type = SNDRV_CTL_ELEM_TYPE_ENUMERATED;
	uinfo->count = 1;
	uinfo->value.enumerated.items = items;
	if (uinfo->value.enumerated.item >= items)
		uinfo->value.enumerated.item = items - 1;
	strcpy(uinfo->value.enumerated.name,
			speaker_channel_cfgs[uinfo->value.enumerated.item].name);
	return 0;
}

static int ca0132_alt_speaker_channel_cfg_get(struct snd_kcontrol *kcontrol,
				struct snd_ctl_elem_value *ucontrol)
{
	struct hda_codec *codec = snd_kcontrol_chip(kcontrol);
	struct ca0132_spec *spec = codec->spec;

	ucontrol->value.enumerated.item[0] = spec->channel_cfg_val;
	return 0;
}

static int ca0132_alt_speaker_channel_cfg_put(struct snd_kcontrol *kcontrol,
				struct snd_ctl_elem_value *ucontrol)
{
	struct hda_codec *codec = snd_kcontrol_chip(kcontrol);
	struct ca0132_spec *spec = codec->spec;
	int sel = ucontrol->value.enumerated.item[0];
	unsigned int items = SPEAKER_CHANNEL_CFG_COUNT;

	if (sel >= items)
		return 0;

	codec_dbg(codec, "ca0132_alt_speaker_channels: sel=%d, channels=%s\n",
		    sel, speaker_channel_cfgs[sel].name);

	spec->channel_cfg_val = sel;

	if (spec->out_enum_val == SPEAKER_OUT)
		ca0132_alt_select_out(codec);

	return 1;
}

/*
 * Smart Volume output setting control. Three different settings, Normal,
 * which takes the value from the smart volume slider. The two others, loud
 * and night, disregard the slider value and have uneditable values.
 */
#define NUM_OF_SVM_SETTINGS 3
static const char *const out_svm_set_enum_str[3] = {"Normal", "Loud", "Night" };

static int ca0132_alt_svm_setting_info(struct snd_kcontrol *kcontrol,
				 struct snd_ctl_elem_info *uinfo)
{
	uinfo->type = SNDRV_CTL_ELEM_TYPE_ENUMERATED;
	uinfo->count = 1;
	uinfo->value.enumerated.items = NUM_OF_SVM_SETTINGS;
	if (uinfo->value.enumerated.item >= NUM_OF_SVM_SETTINGS)
		uinfo->value.enumerated.item = NUM_OF_SVM_SETTINGS - 1;
	strcpy(uinfo->value.enumerated.name,
			out_svm_set_enum_str[uinfo->value.enumerated.item]);
	return 0;
}

static int ca0132_alt_svm_setting_get(struct snd_kcontrol *kcontrol,
				struct snd_ctl_elem_value *ucontrol)
{
	struct hda_codec *codec = snd_kcontrol_chip(kcontrol);
	struct ca0132_spec *spec = codec->spec;

	ucontrol->value.enumerated.item[0] = spec->smart_volume_setting;
	return 0;
}

static int ca0132_alt_svm_setting_put(struct snd_kcontrol *kcontrol,
				struct snd_ctl_elem_value *ucontrol)
{
	struct hda_codec *codec = snd_kcontrol_chip(kcontrol);
	struct ca0132_spec *spec = codec->spec;
	int sel = ucontrol->value.enumerated.item[0];
	unsigned int items = NUM_OF_SVM_SETTINGS;
	unsigned int idx = SMART_VOLUME - EFFECT_START_NID;
	unsigned int tmp;

	if (sel >= items)
		return 0;

	codec_dbg(codec, "ca0132_alt_svm_setting: sel=%d, preset=%s\n",
		    sel, out_svm_set_enum_str[sel]);

	spec->smart_volume_setting = sel;

	switch (sel) {
	case 0:
		tmp = FLOAT_ZERO;
		break;
	case 1:
		tmp = FLOAT_ONE;
		break;
	case 2:
		tmp = FLOAT_TWO;
		break;
	default:
		tmp = FLOAT_ZERO;
		break;
	}
	/* Req 2 is the Smart Volume Setting req. */
	dspio_set_uint_param(codec, ca0132_effects[idx].mid,
			ca0132_effects[idx].reqs[2], tmp);
	return 1;
}

/* Sound Blaster Z EQ preset controls */
static int ca0132_alt_eq_preset_info(struct snd_kcontrol *kcontrol,
				 struct snd_ctl_elem_info *uinfo)
{
	unsigned int items = ARRAY_SIZE(ca0132_alt_eq_presets);

	uinfo->type = SNDRV_CTL_ELEM_TYPE_ENUMERATED;
	uinfo->count = 1;
	uinfo->value.enumerated.items = items;
	if (uinfo->value.enumerated.item >= items)
		uinfo->value.enumerated.item = items - 1;
	strcpy(uinfo->value.enumerated.name,
		ca0132_alt_eq_presets[uinfo->value.enumerated.item].name);
	return 0;
}

static int ca0132_alt_eq_preset_get(struct snd_kcontrol *kcontrol,
				struct snd_ctl_elem_value *ucontrol)
{
	struct hda_codec *codec = snd_kcontrol_chip(kcontrol);
	struct ca0132_spec *spec = codec->spec;

	ucontrol->value.enumerated.item[0] = spec->eq_preset_val;
	return 0;
}

static int ca0132_alt_eq_preset_put(struct snd_kcontrol *kcontrol,
				struct snd_ctl_elem_value *ucontrol)
{
	struct hda_codec *codec = snd_kcontrol_chip(kcontrol);
	struct ca0132_spec *spec = codec->spec;
	int i, err = 0;
	int sel = ucontrol->value.enumerated.item[0];
	unsigned int items = ARRAY_SIZE(ca0132_alt_eq_presets);

	if (sel >= items)
		return 0;

	codec_dbg(codec, "%s: sel=%d, preset=%s\n", __func__, sel,
			ca0132_alt_eq_presets[sel].name);
	/*
	 * Idx 0 is default.
	 * Default needs to qualify with CrystalVoice state.
	 */
	for (i = 0; i < EQ_PRESET_MAX_PARAM_COUNT; i++) {
		err = dspio_set_uint_param(codec, ca0132_alt_eq_enum.mid,
				ca0132_alt_eq_enum.reqs[i],
				ca0132_alt_eq_presets[sel].vals[i]);
		if (err < 0)
			break;
	}

	if (err >= 0)
		spec->eq_preset_val = sel;

	return 1;
}

static int ca0132_voicefx_info(struct snd_kcontrol *kcontrol,
				 struct snd_ctl_elem_info *uinfo)
{
	unsigned int items = ARRAY_SIZE(ca0132_voicefx_presets);

	uinfo->type = SNDRV_CTL_ELEM_TYPE_ENUMERATED;
	uinfo->count = 1;
	uinfo->value.enumerated.items = items;
	if (uinfo->value.enumerated.item >= items)
		uinfo->value.enumerated.item = items - 1;
	strcpy(uinfo->value.enumerated.name,
	       ca0132_voicefx_presets[uinfo->value.enumerated.item].name);
	return 0;
}

static int ca0132_voicefx_get(struct snd_kcontrol *kcontrol,
				struct snd_ctl_elem_value *ucontrol)
{
	struct hda_codec *codec = snd_kcontrol_chip(kcontrol);
	struct ca0132_spec *spec = codec->spec;

	ucontrol->value.enumerated.item[0] = spec->voicefx_val;
	return 0;
}

static int ca0132_voicefx_put(struct snd_kcontrol *kcontrol,
				struct snd_ctl_elem_value *ucontrol)
{
	struct hda_codec *codec = snd_kcontrol_chip(kcontrol);
	struct ca0132_spec *spec = codec->spec;
	int i, err = 0;
	int sel = ucontrol->value.enumerated.item[0];

	if (sel >= ARRAY_SIZE(ca0132_voicefx_presets))
		return 0;

	codec_dbg(codec, "ca0132_voicefx_put: sel=%d, preset=%s\n",
		    sel, ca0132_voicefx_presets[sel].name);

	/*
	 * Idx 0 is default.
	 * Default needs to qualify with CrystalVoice state.
	 */
	for (i = 0; i < VOICEFX_MAX_PARAM_COUNT; i++) {
		err = dspio_set_uint_param(codec, ca0132_voicefx.mid,
				ca0132_voicefx.reqs[i],
				ca0132_voicefx_presets[sel].vals[i]);
		if (err < 0)
			break;
	}

	if (err >= 0) {
		spec->voicefx_val = sel;
		/* enable voice fx */
		ca0132_voicefx_set(codec, (sel ? 1 : 0));
	}

	return 1;
}

static int ca0132_switch_get(struct snd_kcontrol *kcontrol,
				struct snd_ctl_elem_value *ucontrol)
{
	struct hda_codec *codec = snd_kcontrol_chip(kcontrol);
	struct ca0132_spec *spec = codec->spec;
	hda_nid_t nid = get_amp_nid(kcontrol);
	int ch = get_amp_channels(kcontrol);
	long *valp = ucontrol->value.integer.value;

	/* vnode */
	if ((nid >= VNODE_START_NID) && (nid < VNODE_END_NID)) {
		if (ch & 1) {
			*valp = spec->vnode_lswitch[nid - VNODE_START_NID];
			valp++;
		}
		if (ch & 2) {
			*valp = spec->vnode_rswitch[nid - VNODE_START_NID];
			valp++;
		}
		return 0;
	}

	/* effects, include PE and CrystalVoice */
	if ((nid >= EFFECT_START_NID) && (nid < EFFECT_END_NID)) {
		*valp = spec->effects_switch[nid - EFFECT_START_NID];
		return 0;
	}

	/* mic boost */
	if (nid == spec->input_pins[0]) {
		*valp = spec->cur_mic_boost;
		return 0;
	}

	if (nid == ZXR_HEADPHONE_GAIN) {
		*valp = spec->zxr_gain_set;
		return 0;
	}

	if (nid == SPEAKER_FULL_RANGE_FRONT || nid == SPEAKER_FULL_RANGE_REAR) {
		*valp = spec->speaker_range_val[nid - SPEAKER_FULL_RANGE_FRONT];
		return 0;
	}

	if (nid == BASS_REDIRECTION) {
		*valp = spec->bass_redirection_val;
		return 0;
	}

	return 0;
}

static int ca0132_switch_put(struct snd_kcontrol *kcontrol,
			     struct snd_ctl_elem_value *ucontrol)
{
	struct hda_codec *codec = snd_kcontrol_chip(kcontrol);
	struct ca0132_spec *spec = codec->spec;
	hda_nid_t nid = get_amp_nid(kcontrol);
	int ch = get_amp_channels(kcontrol);
	long *valp = ucontrol->value.integer.value;
	int changed = 1;

	codec_dbg(codec, "ca0132_switch_put: nid=0x%x, val=%ld\n",
		    nid, *valp);

	snd_hda_power_up(codec);
	/* vnode */
	if ((nid >= VNODE_START_NID) && (nid < VNODE_END_NID)) {
		if (ch & 1) {
			spec->vnode_lswitch[nid - VNODE_START_NID] = *valp;
			valp++;
		}
		if (ch & 2) {
			spec->vnode_rswitch[nid - VNODE_START_NID] = *valp;
			valp++;
		}
		changed = ca0132_vnode_switch_set(kcontrol, ucontrol);
		goto exit;
	}

	/* PE */
	if (nid == PLAY_ENHANCEMENT) {
		spec->effects_switch[nid - EFFECT_START_NID] = *valp;
		changed = ca0132_pe_switch_set(codec);
		goto exit;
	}

	/* CrystalVoice */
	if (nid == CRYSTAL_VOICE) {
		spec->effects_switch[nid - EFFECT_START_NID] = *valp;
		changed = ca0132_cvoice_switch_set(codec);
		goto exit;
	}

	/* out and in effects */
	if (((nid >= OUT_EFFECT_START_NID) && (nid < OUT_EFFECT_END_NID)) ||
	    ((nid >= IN_EFFECT_START_NID) && (nid < IN_EFFECT_END_NID))) {
		spec->effects_switch[nid - EFFECT_START_NID] = *valp;
		changed = ca0132_effects_set(codec, nid, *valp);
		goto exit;
	}

	/* mic boost */
	if (nid == spec->input_pins[0]) {
		spec->cur_mic_boost = *valp;
		if (ca0132_use_alt_functions(spec)) {
			if (spec->in_enum_val != REAR_LINE_IN)
				changed = ca0132_mic_boost_set(codec, *valp);
		} else {
			/* Mic boost does not apply to Digital Mic */
			if (spec->cur_mic_type != DIGITAL_MIC)
				changed = ca0132_mic_boost_set(codec, *valp);
		}

		goto exit;
	}

	if (nid == ZXR_HEADPHONE_GAIN) {
		spec->zxr_gain_set = *valp;
		if (spec->cur_out_type == HEADPHONE_OUT)
			changed = zxr_headphone_gain_set(codec, *valp);
		else
			changed = 0;

		goto exit;
	}

	if (nid == SPEAKER_FULL_RANGE_FRONT || nid == SPEAKER_FULL_RANGE_REAR) {
		spec->speaker_range_val[nid - SPEAKER_FULL_RANGE_FRONT] = *valp;
		if (spec->cur_out_type == SPEAKER_OUT)
			ca0132_alt_set_full_range_speaker(codec);

		changed = 0;
	}

	if (nid == BASS_REDIRECTION) {
		spec->bass_redirection_val = *valp;
		if (spec->cur_out_type == SPEAKER_OUT)
			ca0132_alt_surround_set_bass_redirection(codec, *valp);

		changed = 0;
	}

exit:
	snd_hda_power_down(codec);
	return changed;
}

/*
 * Volume related
 */
/*
 * Sets the internal DSP decibel level to match the DAC for output, and the
 * ADC for input. Currently only the SBZ sets dsp capture volume level, and
 * all alternative codecs set DSP playback volume.
 */
static void ca0132_alt_dsp_volume_put(struct hda_codec *codec, hda_nid_t nid)
{
	struct ca0132_spec *spec = codec->spec;
	unsigned int dsp_dir;
	unsigned int lookup_val;

	if (nid == VNID_SPK)
		dsp_dir = DSP_VOL_OUT;
	else
		dsp_dir = DSP_VOL_IN;

	lookup_val = spec->vnode_lvol[nid - VNODE_START_NID];

	dspio_set_uint_param(codec,
		ca0132_alt_vol_ctls[dsp_dir].mid,
		ca0132_alt_vol_ctls[dsp_dir].reqs[0],
		float_vol_db_lookup[lookup_val]);

	lookup_val = spec->vnode_rvol[nid - VNODE_START_NID];

	dspio_set_uint_param(codec,
		ca0132_alt_vol_ctls[dsp_dir].mid,
		ca0132_alt_vol_ctls[dsp_dir].reqs[1],
		float_vol_db_lookup[lookup_val]);

	dspio_set_uint_param(codec,
		ca0132_alt_vol_ctls[dsp_dir].mid,
		ca0132_alt_vol_ctls[dsp_dir].reqs[2], FLOAT_ZERO);
}

static int ca0132_volume_info(struct snd_kcontrol *kcontrol,
			      struct snd_ctl_elem_info *uinfo)
{
	struct hda_codec *codec = snd_kcontrol_chip(kcontrol);
	struct ca0132_spec *spec = codec->spec;
	hda_nid_t nid = get_amp_nid(kcontrol);
	int ch = get_amp_channels(kcontrol);
	int dir = get_amp_direction(kcontrol);
	unsigned long pval;
	int err;

	switch (nid) {
	case VNID_SPK:
		/* follow shared_out info */
		nid = spec->shared_out_nid;
		mutex_lock(&codec->control_mutex);
		pval = kcontrol->private_value;
		kcontrol->private_value = HDA_COMPOSE_AMP_VAL(nid, ch, 0, dir);
		err = snd_hda_mixer_amp_volume_info(kcontrol, uinfo);
		kcontrol->private_value = pval;
		mutex_unlock(&codec->control_mutex);
		break;
	case VNID_MIC:
		/* follow shared_mic info */
		nid = spec->shared_mic_nid;
		mutex_lock(&codec->control_mutex);
		pval = kcontrol->private_value;
		kcontrol->private_value = HDA_COMPOSE_AMP_VAL(nid, ch, 0, dir);
		err = snd_hda_mixer_amp_volume_info(kcontrol, uinfo);
		kcontrol->private_value = pval;
		mutex_unlock(&codec->control_mutex);
		break;
	default:
		err = snd_hda_mixer_amp_volume_info(kcontrol, uinfo);
	}
	return err;
}

static int ca0132_volume_get(struct snd_kcontrol *kcontrol,
				struct snd_ctl_elem_value *ucontrol)
{
	struct hda_codec *codec = snd_kcontrol_chip(kcontrol);
	struct ca0132_spec *spec = codec->spec;
	hda_nid_t nid = get_amp_nid(kcontrol);
	int ch = get_amp_channels(kcontrol);
	long *valp = ucontrol->value.integer.value;

	/* store the left and right volume */
	if (ch & 1) {
		*valp = spec->vnode_lvol[nid - VNODE_START_NID];
		valp++;
	}
	if (ch & 2) {
		*valp = spec->vnode_rvol[nid - VNODE_START_NID];
		valp++;
	}
	return 0;
}

static int ca0132_volume_put(struct snd_kcontrol *kcontrol,
				struct snd_ctl_elem_value *ucontrol)
{
	struct hda_codec *codec = snd_kcontrol_chip(kcontrol);
	struct ca0132_spec *spec = codec->spec;
	hda_nid_t nid = get_amp_nid(kcontrol);
	int ch = get_amp_channels(kcontrol);
	long *valp = ucontrol->value.integer.value;
	hda_nid_t shared_nid = 0;
	bool effective;
	int changed = 1;

	/* store the left and right volume */
	if (ch & 1) {
		spec->vnode_lvol[nid - VNODE_START_NID] = *valp;
		valp++;
	}
	if (ch & 2) {
		spec->vnode_rvol[nid - VNODE_START_NID] = *valp;
		valp++;
	}

	/* if effective conditions, then update hw immediately. */
	effective = ca0132_is_vnode_effective(codec, nid, &shared_nid);
	if (effective) {
		int dir = get_amp_direction(kcontrol);
		unsigned long pval;

		snd_hda_power_up(codec);
		mutex_lock(&codec->control_mutex);
		pval = kcontrol->private_value;
		kcontrol->private_value = HDA_COMPOSE_AMP_VAL(shared_nid, ch,
								0, dir);
		changed = snd_hda_mixer_amp_volume_put(kcontrol, ucontrol);
		kcontrol->private_value = pval;
		mutex_unlock(&codec->control_mutex);
		snd_hda_power_down(codec);
	}

	return changed;
}

/*
 * This function is the same as the one above, because using an if statement
 * inside of the above volume control for the DSP volume would cause too much
 * lag. This is a lot more smooth.
 */
static int ca0132_alt_volume_put(struct snd_kcontrol *kcontrol,
				struct snd_ctl_elem_value *ucontrol)
{
	struct hda_codec *codec = snd_kcontrol_chip(kcontrol);
	struct ca0132_spec *spec = codec->spec;
	hda_nid_t nid = get_amp_nid(kcontrol);
	int ch = get_amp_channels(kcontrol);
	long *valp = ucontrol->value.integer.value;
	hda_nid_t vnid = 0;
	int changed;

	switch (nid) {
	case 0x02:
		vnid = VNID_SPK;
		break;
	case 0x07:
		vnid = VNID_MIC;
		break;
	}

	/* store the left and right volume */
	if (ch & 1) {
		spec->vnode_lvol[vnid - VNODE_START_NID] = *valp;
		valp++;
	}
	if (ch & 2) {
		spec->vnode_rvol[vnid - VNODE_START_NID] = *valp;
		valp++;
	}

	snd_hda_power_up(codec);
	ca0132_alt_dsp_volume_put(codec, vnid);
	mutex_lock(&codec->control_mutex);
	changed = snd_hda_mixer_amp_volume_put(kcontrol, ucontrol);
	mutex_unlock(&codec->control_mutex);
	snd_hda_power_down(codec);

	return changed;
}

static int ca0132_volume_tlv(struct snd_kcontrol *kcontrol, int op_flag,
			     unsigned int size, unsigned int __user *tlv)
{
	struct hda_codec *codec = snd_kcontrol_chip(kcontrol);
	struct ca0132_spec *spec = codec->spec;
	hda_nid_t nid = get_amp_nid(kcontrol);
	int ch = get_amp_channels(kcontrol);
	int dir = get_amp_direction(kcontrol);
	unsigned long pval;
	int err;

	switch (nid) {
	case VNID_SPK:
		/* follow shared_out tlv */
		nid = spec->shared_out_nid;
		mutex_lock(&codec->control_mutex);
		pval = kcontrol->private_value;
		kcontrol->private_value = HDA_COMPOSE_AMP_VAL(nid, ch, 0, dir);
		err = snd_hda_mixer_amp_tlv(kcontrol, op_flag, size, tlv);
		kcontrol->private_value = pval;
		mutex_unlock(&codec->control_mutex);
		break;
	case VNID_MIC:
		/* follow shared_mic tlv */
		nid = spec->shared_mic_nid;
		mutex_lock(&codec->control_mutex);
		pval = kcontrol->private_value;
		kcontrol->private_value = HDA_COMPOSE_AMP_VAL(nid, ch, 0, dir);
		err = snd_hda_mixer_amp_tlv(kcontrol, op_flag, size, tlv);
		kcontrol->private_value = pval;
		mutex_unlock(&codec->control_mutex);
		break;
	default:
		err = snd_hda_mixer_amp_tlv(kcontrol, op_flag, size, tlv);
	}
	return err;
}

/* Add volume slider control for effect level */
static int ca0132_alt_add_effect_slider(struct hda_codec *codec, hda_nid_t nid,
					const char *pfx, int dir)
{
	char namestr[SNDRV_CTL_ELEM_ID_NAME_MAXLEN];
	int type = dir ? HDA_INPUT : HDA_OUTPUT;
	struct snd_kcontrol_new knew =
		HDA_CODEC_VOLUME_MONO(namestr, nid, 1, 0, type);

	sprintf(namestr, "FX: %s %s Volume", pfx, dirstr[dir]);

	knew.tlv.c = NULL;

	switch (nid) {
	case XBASS_XOVER:
		knew.info = ca0132_alt_xbass_xover_slider_info;
		knew.get = ca0132_alt_xbass_xover_slider_ctl_get;
		knew.put = ca0132_alt_xbass_xover_slider_put;
		break;
	default:
		knew.info = ca0132_alt_effect_slider_info;
		knew.get = ca0132_alt_slider_ctl_get;
		knew.put = ca0132_alt_effect_slider_put;
		knew.private_value =
			HDA_COMPOSE_AMP_VAL(nid, 1, 0, type);
		break;
	}

	return snd_hda_ctl_add(codec, nid, snd_ctl_new1(&knew, codec));
}

/*
 * Added FX: prefix for the alternative codecs, because otherwise the surround
 * effect would conflict with the Surround sound volume control. Also seems more
 * clear as to what the switches do. Left alone for others.
 */
static int add_fx_switch(struct hda_codec *codec, hda_nid_t nid,
			 const char *pfx, int dir)
{
	struct ca0132_spec *spec = codec->spec;
	char namestr[SNDRV_CTL_ELEM_ID_NAME_MAXLEN];
	int type = dir ? HDA_INPUT : HDA_OUTPUT;
	struct snd_kcontrol_new knew =
		CA0132_CODEC_MUTE_MONO(namestr, nid, 1, type);
	/* If using alt_controls, add FX: prefix. But, don't add FX:
	 * prefix to OutFX or InFX enable controls.
	 */
	if (ca0132_use_alt_controls(spec) && (nid <= IN_EFFECT_END_NID))
		sprintf(namestr, "FX: %s %s Switch", pfx, dirstr[dir]);
	else
		sprintf(namestr, "%s %s Switch", pfx, dirstr[dir]);

	return snd_hda_ctl_add(codec, nid, snd_ctl_new1(&knew, codec));
}

static int add_voicefx(struct hda_codec *codec)
{
	struct snd_kcontrol_new knew =
		HDA_CODEC_MUTE_MONO(ca0132_voicefx.name,
				    VOICEFX, 1, 0, HDA_INPUT);
	knew.info = ca0132_voicefx_info;
	knew.get = ca0132_voicefx_get;
	knew.put = ca0132_voicefx_put;
	return snd_hda_ctl_add(codec, VOICEFX, snd_ctl_new1(&knew, codec));
}

/* Create the EQ Preset control */
static int add_ca0132_alt_eq_presets(struct hda_codec *codec)
{
	struct snd_kcontrol_new knew =
		HDA_CODEC_MUTE_MONO(ca0132_alt_eq_enum.name,
				    EQ_PRESET_ENUM, 1, 0, HDA_OUTPUT);
	knew.info = ca0132_alt_eq_preset_info;
	knew.get = ca0132_alt_eq_preset_get;
	knew.put = ca0132_alt_eq_preset_put;
	return snd_hda_ctl_add(codec, EQ_PRESET_ENUM,
				snd_ctl_new1(&knew, codec));
}

/*
 * Add enumerated control for the three different settings of the smart volume
 * output effect. Normal just uses the slider value, and loud and night are
 * their own things that ignore that value.
 */
static int ca0132_alt_add_svm_enum(struct hda_codec *codec)
{
	struct snd_kcontrol_new knew =
		HDA_CODEC_MUTE_MONO("FX: Smart Volume Setting",
				    SMART_VOLUME_ENUM, 1, 0, HDA_OUTPUT);
	knew.info = ca0132_alt_svm_setting_info;
	knew.get = ca0132_alt_svm_setting_get;
	knew.put = ca0132_alt_svm_setting_put;
	return snd_hda_ctl_add(codec, SMART_VOLUME_ENUM,
				snd_ctl_new1(&knew, codec));

}

/*
 * Create an Output Select enumerated control for codecs with surround
 * out capabilities.
 */
static int ca0132_alt_add_output_enum(struct hda_codec *codec)
{
	struct snd_kcontrol_new knew =
		HDA_CODEC_MUTE_MONO("Output Select",
				    OUTPUT_SOURCE_ENUM, 1, 0, HDA_OUTPUT);
	knew.info = ca0132_alt_output_select_get_info;
	knew.get = ca0132_alt_output_select_get;
	knew.put = ca0132_alt_output_select_put;
	return snd_hda_ctl_add(codec, OUTPUT_SOURCE_ENUM,
				snd_ctl_new1(&knew, codec));
}

/*
 * Add a control for selecting channel count on speaker output. Setting this
 * allows the DSP to do bass redirection and channel upmixing on surround
 * configurations.
 */
static int ca0132_alt_add_speaker_channel_cfg_enum(struct hda_codec *codec)
{
	struct snd_kcontrol_new knew =
		HDA_CODEC_MUTE_MONO("Surround Channel Config",
				    SPEAKER_CHANNEL_CFG_ENUM, 1, 0, HDA_OUTPUT);
	knew.info = ca0132_alt_speaker_channel_cfg_get_info;
	knew.get = ca0132_alt_speaker_channel_cfg_get;
	knew.put = ca0132_alt_speaker_channel_cfg_put;
	return snd_hda_ctl_add(codec, SPEAKER_CHANNEL_CFG_ENUM,
				snd_ctl_new1(&knew, codec));
}

/*
 * Full range front stereo and rear surround switches. When these are set to
 * full range, the lower frequencies from these channels are no longer
 * redirected to the LFE channel.
 */
static int ca0132_alt_add_front_full_range_switch(struct hda_codec *codec)
{
	struct snd_kcontrol_new knew =
		CA0132_CODEC_MUTE_MONO("Full-Range Front Speakers",
				    SPEAKER_FULL_RANGE_FRONT, 1, HDA_OUTPUT);

	return snd_hda_ctl_add(codec, SPEAKER_FULL_RANGE_FRONT,
				snd_ctl_new1(&knew, codec));
}

static int ca0132_alt_add_rear_full_range_switch(struct hda_codec *codec)
{
	struct snd_kcontrol_new knew =
		CA0132_CODEC_MUTE_MONO("Full-Range Rear Speakers",
				    SPEAKER_FULL_RANGE_REAR, 1, HDA_OUTPUT);

	return snd_hda_ctl_add(codec, SPEAKER_FULL_RANGE_REAR,
				snd_ctl_new1(&knew, codec));
}

/*
 * Bass redirection redirects audio below the crossover frequency to the LFE
 * channel on speakers that are set as not being full-range. On configurations
 * without an LFE channel, it does nothing. Bass redirection seems to be the
 * replacement for X-Bass on configurations with an LFE channel.
 */
static int ca0132_alt_add_bass_redirection_crossover(struct hda_codec *codec)
{
	const char *namestr = "Bass Redirection Crossover";
	struct snd_kcontrol_new knew =
		HDA_CODEC_VOLUME_MONO(namestr, BASS_REDIRECTION_XOVER, 1, 0,
				HDA_OUTPUT);

	knew.tlv.c = NULL;
	knew.info = ca0132_alt_xbass_xover_slider_info;
	knew.get = ca0132_alt_xbass_xover_slider_ctl_get;
	knew.put = ca0132_alt_xbass_xover_slider_put;

	return snd_hda_ctl_add(codec, BASS_REDIRECTION_XOVER,
			snd_ctl_new1(&knew, codec));
}

static int ca0132_alt_add_bass_redirection_switch(struct hda_codec *codec)
{
	const char *namestr = "Bass Redirection";
	struct snd_kcontrol_new knew =
		CA0132_CODEC_MUTE_MONO(namestr, BASS_REDIRECTION, 1,
				HDA_OUTPUT);

	return snd_hda_ctl_add(codec, BASS_REDIRECTION,
			snd_ctl_new1(&knew, codec));
}

/*
 * Create an Input Source enumerated control for the alternate ca0132 codecs
 * because the front microphone has no auto-detect, and Line-in has to be set
 * somehow.
 */
static int ca0132_alt_add_input_enum(struct hda_codec *codec)
{
	struct snd_kcontrol_new knew =
		HDA_CODEC_MUTE_MONO("Input Source",
				    INPUT_SOURCE_ENUM, 1, 0, HDA_INPUT);
	knew.info = ca0132_alt_input_source_info;
	knew.get = ca0132_alt_input_source_get;
	knew.put = ca0132_alt_input_source_put;
	return snd_hda_ctl_add(codec, INPUT_SOURCE_ENUM,
				snd_ctl_new1(&knew, codec));
}

/*
 * Add mic boost enumerated control. Switches through 0dB to 30dB. This adds
 * more control than the original mic boost, which is either full 30dB or off.
 */
static int ca0132_alt_add_mic_boost_enum(struct hda_codec *codec)
{
	struct snd_kcontrol_new knew =
		HDA_CODEC_MUTE_MONO("Mic Boost Capture Switch",
				    MIC_BOOST_ENUM, 1, 0, HDA_INPUT);
	knew.info = ca0132_alt_mic_boost_info;
	knew.get = ca0132_alt_mic_boost_get;
	knew.put = ca0132_alt_mic_boost_put;
	return snd_hda_ctl_add(codec, MIC_BOOST_ENUM,
				snd_ctl_new1(&knew, codec));

}

/*
 * Add headphone gain enumerated control for the AE-5. This switches between
 * three modes, low, medium, and high. When non-headphone outputs are selected,
 * it is automatically set to high. This is the same behavior as Windows.
 */
static int ae5_add_headphone_gain_enum(struct hda_codec *codec)
{
	struct snd_kcontrol_new knew =
		HDA_CODEC_MUTE_MONO("AE-5: Headphone Gain",
				    AE5_HEADPHONE_GAIN_ENUM, 1, 0, HDA_OUTPUT);
	knew.info = ae5_headphone_gain_info;
	knew.get = ae5_headphone_gain_get;
	knew.put = ae5_headphone_gain_put;
	return snd_hda_ctl_add(codec, AE5_HEADPHONE_GAIN_ENUM,
				snd_ctl_new1(&knew, codec));
}

/*
 * Add sound filter enumerated control for the AE-5. This adds three different
 * settings: Slow Roll Off, Minimum Phase, and Fast Roll Off. From what I've
 * read into it, it changes the DAC's interpolation filter.
 */
static int ae5_add_sound_filter_enum(struct hda_codec *codec)
{
	struct snd_kcontrol_new knew =
		HDA_CODEC_MUTE_MONO("AE-5: Sound Filter",
				    AE5_SOUND_FILTER_ENUM, 1, 0, HDA_OUTPUT);
	knew.info = ae5_sound_filter_info;
	knew.get = ae5_sound_filter_get;
	knew.put = ae5_sound_filter_put;
	return snd_hda_ctl_add(codec, AE5_SOUND_FILTER_ENUM,
				snd_ctl_new1(&knew, codec));
}

static int zxr_add_headphone_gain_switch(struct hda_codec *codec)
{
	struct snd_kcontrol_new knew =
		CA0132_CODEC_MUTE_MONO("ZxR: 600 Ohm Gain",
				    ZXR_HEADPHONE_GAIN, 1, HDA_OUTPUT);

	return snd_hda_ctl_add(codec, ZXR_HEADPHONE_GAIN,
				snd_ctl_new1(&knew, codec));
}

/*
 * Need to create follower controls for the alternate codecs that have surround
 * capabilities.
 */
static const char * const ca0132_alt_follower_pfxs[] = {
	"Front", "Surround", "Center", "LFE", NULL,
};

/*
 * Also need special channel map, because the default one is incorrect.
 * I think this has to do with the pin for rear surround being 0x11,
 * and the center/lfe being 0x10. Usually the pin order is the opposite.
 */
static const struct snd_pcm_chmap_elem ca0132_alt_chmaps[] = {
	{ .channels = 2,
	  .map = { SNDRV_CHMAP_FL, SNDRV_CHMAP_FR } },
	{ .channels = 4,
	  .map = { SNDRV_CHMAP_FL, SNDRV_CHMAP_FR,
		   SNDRV_CHMAP_RL, SNDRV_CHMAP_RR } },
	{ .channels = 6,
	  .map = { SNDRV_CHMAP_FL, SNDRV_CHMAP_FR,
		   SNDRV_CHMAP_FC, SNDRV_CHMAP_LFE,
		   SNDRV_CHMAP_RL, SNDRV_CHMAP_RR } },
	{ }
};

/* Add the correct chmap for streams with 6 channels. */
static void ca0132_alt_add_chmap_ctls(struct hda_codec *codec)
{
	int err = 0;
	struct hda_pcm *pcm;

	list_for_each_entry(pcm, &codec->pcm_list_head, list) {
		struct hda_pcm_stream *hinfo =
			&pcm->stream[SNDRV_PCM_STREAM_PLAYBACK];
		struct snd_pcm_chmap *chmap;
		const struct snd_pcm_chmap_elem *elem;

		elem = ca0132_alt_chmaps;
		if (hinfo->channels_max == 6) {
			err = snd_pcm_add_chmap_ctls(pcm->pcm,
					SNDRV_PCM_STREAM_PLAYBACK,
					elem, hinfo->channels_max, 0, &chmap);
			if (err < 0)
				codec_dbg(codec, "snd_pcm_add_chmap_ctls failed!");
		}
	}
}

/*
 * When changing Node IDs for Mixer Controls below, make sure to update
 * Node IDs in ca0132_config() as well.
 */
static const struct snd_kcontrol_new ca0132_mixer[] = {
	CA0132_CODEC_VOL("Master Playback Volume", VNID_SPK, HDA_OUTPUT),
	CA0132_CODEC_MUTE("Master Playback Switch", VNID_SPK, HDA_OUTPUT),
	CA0132_CODEC_VOL("Capture Volume", VNID_MIC, HDA_INPUT),
	CA0132_CODEC_MUTE("Capture Switch", VNID_MIC, HDA_INPUT),
	HDA_CODEC_VOLUME("Analog-Mic2 Capture Volume", 0x08, 0, HDA_INPUT),
	HDA_CODEC_MUTE("Analog-Mic2 Capture Switch", 0x08, 0, HDA_INPUT),
	HDA_CODEC_VOLUME("What U Hear Capture Volume", 0x0a, 0, HDA_INPUT),
	HDA_CODEC_MUTE("What U Hear Capture Switch", 0x0a, 0, HDA_INPUT),
	CA0132_CODEC_MUTE_MONO("Mic1-Boost (30dB) Capture Switch",
			       0x12, 1, HDA_INPUT),
	CA0132_CODEC_MUTE_MONO("HP/Speaker Playback Switch",
			       VNID_HP_SEL, 1, HDA_OUTPUT),
	CA0132_CODEC_MUTE_MONO("AMic1/DMic Capture Switch",
			       VNID_AMIC1_SEL, 1, HDA_INPUT),
	CA0132_CODEC_MUTE_MONO("HP/Speaker Auto Detect Playback Switch",
			       VNID_HP_ASEL, 1, HDA_OUTPUT),
	CA0132_CODEC_MUTE_MONO("AMic1/DMic Auto Detect Capture Switch",
			       VNID_AMIC1_ASEL, 1, HDA_INPUT),
	{ } /* end */
};

/*
 * Desktop specific control mixer. Removes auto-detect for mic, and adds
 * surround controls. Also sets both the Front Playback and Capture Volume
 * controls to alt so they set the DSP's decibel level.
 */
static const struct snd_kcontrol_new desktop_mixer[] = {
	CA0132_ALT_CODEC_VOL("Front Playback Volume", 0x02, HDA_OUTPUT),
	CA0132_CODEC_MUTE("Front Playback Switch", VNID_SPK, HDA_OUTPUT),
	HDA_CODEC_VOLUME("Surround Playback Volume", 0x04, 0, HDA_OUTPUT),
	HDA_CODEC_MUTE("Surround Playback Switch", 0x04, 0, HDA_OUTPUT),
	HDA_CODEC_VOLUME_MONO("Center Playback Volume", 0x03, 1, 0, HDA_OUTPUT),
	HDA_CODEC_MUTE_MONO("Center Playback Switch", 0x03, 1, 0, HDA_OUTPUT),
	HDA_CODEC_VOLUME_MONO("LFE Playback Volume", 0x03, 2, 0, HDA_OUTPUT),
	HDA_CODEC_MUTE_MONO("LFE Playback Switch", 0x03, 2, 0, HDA_OUTPUT),
	CA0132_ALT_CODEC_VOL("Capture Volume", 0x07, HDA_INPUT),
	CA0132_CODEC_MUTE("Capture Switch", VNID_MIC, HDA_INPUT),
	HDA_CODEC_VOLUME("What U Hear Capture Volume", 0x0a, 0, HDA_INPUT),
	HDA_CODEC_MUTE("What U Hear Capture Switch", 0x0a, 0, HDA_INPUT),
	CA0132_CODEC_MUTE_MONO("HP/Speaker Auto Detect Playback Switch",
				VNID_HP_ASEL, 1, HDA_OUTPUT),
	{ } /* end */
};

/*
 * Same as the Sound Blaster Z, except doesn't use the alt volume for capture
 * because it doesn't set decibel levels for the DSP for capture.
 */
static const struct snd_kcontrol_new r3di_mixer[] = {
	CA0132_ALT_CODEC_VOL("Front Playback Volume", 0x02, HDA_OUTPUT),
	CA0132_CODEC_MUTE("Front Playback Switch", VNID_SPK, HDA_OUTPUT),
	HDA_CODEC_VOLUME("Surround Playback Volume", 0x04, 0, HDA_OUTPUT),
	HDA_CODEC_MUTE("Surround Playback Switch", 0x04, 0, HDA_OUTPUT),
	HDA_CODEC_VOLUME_MONO("Center Playback Volume", 0x03, 1, 0, HDA_OUTPUT),
	HDA_CODEC_MUTE_MONO("Center Playback Switch", 0x03, 1, 0, HDA_OUTPUT),
	HDA_CODEC_VOLUME_MONO("LFE Playback Volume", 0x03, 2, 0, HDA_OUTPUT),
	HDA_CODEC_MUTE_MONO("LFE Playback Switch", 0x03, 2, 0, HDA_OUTPUT),
	CA0132_CODEC_VOL("Capture Volume", VNID_MIC, HDA_INPUT),
	CA0132_CODEC_MUTE("Capture Switch", VNID_MIC, HDA_INPUT),
	HDA_CODEC_VOLUME("What U Hear Capture Volume", 0x0a, 0, HDA_INPUT),
	HDA_CODEC_MUTE("What U Hear Capture Switch", 0x0a, 0, HDA_INPUT),
	CA0132_CODEC_MUTE_MONO("HP/Speaker Auto Detect Playback Switch",
				VNID_HP_ASEL, 1, HDA_OUTPUT),
	{ } /* end */
};

static int ca0132_build_controls(struct hda_codec *codec)
{
	struct ca0132_spec *spec = codec->spec;
	int i, num_fx, num_sliders;
	int err = 0;

	/* Add Mixer controls */
	for (i = 0; i < spec->num_mixers; i++) {
		err = snd_hda_add_new_ctls(codec, spec->mixers[i]);
		if (err < 0)
			return err;
	}
	/* Setup vmaster with surround followers for desktop ca0132 devices */
	if (ca0132_use_alt_functions(spec)) {
		snd_hda_set_vmaster_tlv(codec, spec->dacs[0], HDA_OUTPUT,
					spec->tlv);
		snd_hda_add_vmaster(codec, "Master Playback Volume",
					spec->tlv, ca0132_alt_follower_pfxs,
					"Playback Volume", 0);
		err = __snd_hda_add_vmaster(codec, "Master Playback Switch",
					    NULL, ca0132_alt_follower_pfxs,
					    "Playback Switch",
					    true, 0, &spec->vmaster_mute.sw_kctl);
		if (err < 0)
			return err;
	}

	/* Add in and out effects controls.
	 * VoiceFX, PE and CrystalVoice are added separately.
	 */
	num_fx = OUT_EFFECTS_COUNT + IN_EFFECTS_COUNT;
	for (i = 0; i < num_fx; i++) {
		/* Desktop cards break if Echo Cancellation is used. */
		if (ca0132_use_pci_mmio(spec)) {
			if (i == (ECHO_CANCELLATION - IN_EFFECT_START_NID +
						OUT_EFFECTS_COUNT))
				continue;
		}

		err = add_fx_switch(codec, ca0132_effects[i].nid,
				    ca0132_effects[i].name,
				    ca0132_effects[i].direct);
		if (err < 0)
			return err;
	}
	/*
	 * If codec has use_alt_controls set to true, add effect level sliders,
	 * EQ presets, and Smart Volume presets. Also, change names to add FX
	 * prefix, and change PlayEnhancement and CrystalVoice to match.
	 */
	if (ca0132_use_alt_controls(spec)) {
		err = ca0132_alt_add_svm_enum(codec);
		if (err < 0)
			return err;

		err = add_ca0132_alt_eq_presets(codec);
		if (err < 0)
			return err;

		err = add_fx_switch(codec, PLAY_ENHANCEMENT,
					"Enable OutFX", 0);
		if (err < 0)
			return err;

		err = add_fx_switch(codec, CRYSTAL_VOICE,
					"Enable InFX", 1);
		if (err < 0)
			return err;

		num_sliders = OUT_EFFECTS_COUNT - 1;
		for (i = 0; i < num_sliders; i++) {
			err = ca0132_alt_add_effect_slider(codec,
					    ca0132_effects[i].nid,
					    ca0132_effects[i].name,
					    ca0132_effects[i].direct);
			if (err < 0)
				return err;
		}

		err = ca0132_alt_add_effect_slider(codec, XBASS_XOVER,
					"X-Bass Crossover", EFX_DIR_OUT);

		if (err < 0)
			return err;
	} else {
		err = add_fx_switch(codec, PLAY_ENHANCEMENT,
					"PlayEnhancement", 0);
		if (err < 0)
			return err;

		err = add_fx_switch(codec, CRYSTAL_VOICE,
					"CrystalVoice", 1);
		if (err < 0)
			return err;
	}
	err = add_voicefx(codec);
	if (err < 0)
		return err;

	/*
	 * If the codec uses alt_functions, you need the enumerated controls
	 * to select the new outputs and inputs, plus add the new mic boost
	 * setting control.
	 */
	if (ca0132_use_alt_functions(spec)) {
		err = ca0132_alt_add_output_enum(codec);
		if (err < 0)
			return err;
		err = ca0132_alt_add_speaker_channel_cfg_enum(codec);
		if (err < 0)
			return err;
		err = ca0132_alt_add_front_full_range_switch(codec);
		if (err < 0)
			return err;
		err = ca0132_alt_add_rear_full_range_switch(codec);
		if (err < 0)
			return err;
		err = ca0132_alt_add_bass_redirection_crossover(codec);
		if (err < 0)
			return err;
		err = ca0132_alt_add_bass_redirection_switch(codec);
		if (err < 0)
			return err;
		err = ca0132_alt_add_mic_boost_enum(codec);
		if (err < 0)
			return err;
		/*
		 * ZxR only has microphone input, there is no front panel
		 * header on the card, and aux-in is handled by the DBPro board.
		 */
		if (ca0132_quirk(spec) != QUIRK_ZXR) {
			err = ca0132_alt_add_input_enum(codec);
			if (err < 0)
				return err;
		}
	}

	switch (ca0132_quirk(spec)) {
	case QUIRK_AE5:
	case QUIRK_AE7:
		err = ae5_add_headphone_gain_enum(codec);
		if (err < 0)
			return err;
		err = ae5_add_sound_filter_enum(codec);
		if (err < 0)
			return err;
		break;
	case QUIRK_ZXR:
		err = zxr_add_headphone_gain_switch(codec);
		if (err < 0)
			return err;
		break;
	default:
		break;
	}

#ifdef ENABLE_TUNING_CONTROLS
	add_tuning_ctls(codec);
#endif

	err = snd_hda_jack_add_kctls(codec, &spec->autocfg);
	if (err < 0)
		return err;

	if (spec->dig_out) {
		err = snd_hda_create_spdif_out_ctls(codec, spec->dig_out,
						    spec->dig_out);
		if (err < 0)
			return err;
		err = snd_hda_create_spdif_share_sw(codec, &spec->multiout);
		if (err < 0)
			return err;
		/* spec->multiout.share_spdif = 1; */
	}

	if (spec->dig_in) {
		err = snd_hda_create_spdif_in_ctls(codec, spec->dig_in);
		if (err < 0)
			return err;
	}

	if (ca0132_use_alt_functions(spec))
		ca0132_alt_add_chmap_ctls(codec);

	return 0;
}

static int dbpro_build_controls(struct hda_codec *codec)
{
	struct ca0132_spec *spec = codec->spec;
	int err = 0;

	if (spec->dig_out) {
		err = snd_hda_create_spdif_out_ctls(codec, spec->dig_out,
				spec->dig_out);
		if (err < 0)
			return err;
	}

	if (spec->dig_in) {
		err = snd_hda_create_spdif_in_ctls(codec, spec->dig_in);
		if (err < 0)
			return err;
	}

	return 0;
}

/*
 * PCM
 */
static const struct hda_pcm_stream ca0132_pcm_analog_playback = {
	.substreams = 1,
	.channels_min = 2,
	.channels_max = 6,
	.ops = {
		.prepare = ca0132_playback_pcm_prepare,
		.cleanup = ca0132_playback_pcm_cleanup,
		.get_delay = ca0132_playback_pcm_delay,
	},
};

static const struct hda_pcm_stream ca0132_pcm_analog_capture = {
	.substreams = 1,
	.channels_min = 2,
	.channels_max = 2,
	.ops = {
		.prepare = ca0132_capture_pcm_prepare,
		.cleanup = ca0132_capture_pcm_cleanup,
		.get_delay = ca0132_capture_pcm_delay,
	},
};

static const struct hda_pcm_stream ca0132_pcm_digital_playback = {
	.substreams = 1,
	.channels_min = 2,
	.channels_max = 2,
	.ops = {
		.open = ca0132_dig_playback_pcm_open,
		.close = ca0132_dig_playback_pcm_close,
		.prepare = ca0132_dig_playback_pcm_prepare,
		.cleanup = ca0132_dig_playback_pcm_cleanup
	},
};

static const struct hda_pcm_stream ca0132_pcm_digital_capture = {
	.substreams = 1,
	.channels_min = 2,
	.channels_max = 2,
};

static int ca0132_build_pcms(struct hda_codec *codec)
{
	struct ca0132_spec *spec = codec->spec;
	struct hda_pcm *info;

	info = snd_hda_codec_pcm_new(codec, "CA0132 Analog");
	if (!info)
		return -ENOMEM;
	if (ca0132_use_alt_functions(spec)) {
		info->own_chmap = true;
		info->stream[SNDRV_PCM_STREAM_PLAYBACK].chmap
			= ca0132_alt_chmaps;
	}
	info->stream[SNDRV_PCM_STREAM_PLAYBACK] = ca0132_pcm_analog_playback;
	info->stream[SNDRV_PCM_STREAM_PLAYBACK].nid = spec->dacs[0];
	info->stream[SNDRV_PCM_STREAM_PLAYBACK].channels_max =
		spec->multiout.max_channels;
	info->stream[SNDRV_PCM_STREAM_CAPTURE] = ca0132_pcm_analog_capture;
	info->stream[SNDRV_PCM_STREAM_CAPTURE].substreams = 1;
	info->stream[SNDRV_PCM_STREAM_CAPTURE].nid = spec->adcs[0];

	/* With the DSP enabled, desktops don't use this ADC. */
	if (!ca0132_use_alt_functions(spec)) {
		info = snd_hda_codec_pcm_new(codec, "CA0132 Analog Mic-In2");
		if (!info)
			return -ENOMEM;
		info->stream[SNDRV_PCM_STREAM_CAPTURE] =
			ca0132_pcm_analog_capture;
		info->stream[SNDRV_PCM_STREAM_CAPTURE].substreams = 1;
		info->stream[SNDRV_PCM_STREAM_CAPTURE].nid = spec->adcs[1];
	}

	info = snd_hda_codec_pcm_new(codec, "CA0132 What U Hear");
	if (!info)
		return -ENOMEM;
	info->stream[SNDRV_PCM_STREAM_CAPTURE] = ca0132_pcm_analog_capture;
	info->stream[SNDRV_PCM_STREAM_CAPTURE].substreams = 1;
	info->stream[SNDRV_PCM_STREAM_CAPTURE].nid = spec->adcs[2];

	if (!spec->dig_out && !spec->dig_in)
		return 0;

	info = snd_hda_codec_pcm_new(codec, "CA0132 Digital");
	if (!info)
		return -ENOMEM;
	info->pcm_type = HDA_PCM_TYPE_SPDIF;
	if (spec->dig_out) {
		info->stream[SNDRV_PCM_STREAM_PLAYBACK] =
			ca0132_pcm_digital_playback;
		info->stream[SNDRV_PCM_STREAM_PLAYBACK].nid = spec->dig_out;
	}
	if (spec->dig_in) {
		info->stream[SNDRV_PCM_STREAM_CAPTURE] =
			ca0132_pcm_digital_capture;
		info->stream[SNDRV_PCM_STREAM_CAPTURE].nid = spec->dig_in;
	}

	return 0;
}

static int dbpro_build_pcms(struct hda_codec *codec)
{
	struct ca0132_spec *spec = codec->spec;
	struct hda_pcm *info;

	info = snd_hda_codec_pcm_new(codec, "CA0132 Alt Analog");
	if (!info)
		return -ENOMEM;
	info->stream[SNDRV_PCM_STREAM_CAPTURE] = ca0132_pcm_analog_capture;
	info->stream[SNDRV_PCM_STREAM_CAPTURE].substreams = 1;
	info->stream[SNDRV_PCM_STREAM_CAPTURE].nid = spec->adcs[0];


	if (!spec->dig_out && !spec->dig_in)
		return 0;

	info = snd_hda_codec_pcm_new(codec, "CA0132 Digital");
	if (!info)
		return -ENOMEM;
	info->pcm_type = HDA_PCM_TYPE_SPDIF;
	if (spec->dig_out) {
		info->stream[SNDRV_PCM_STREAM_PLAYBACK] =
			ca0132_pcm_digital_playback;
		info->stream[SNDRV_PCM_STREAM_PLAYBACK].nid = spec->dig_out;
	}
	if (spec->dig_in) {
		info->stream[SNDRV_PCM_STREAM_CAPTURE] =
			ca0132_pcm_digital_capture;
		info->stream[SNDRV_PCM_STREAM_CAPTURE].nid = spec->dig_in;
	}

	return 0;
}

static void init_output(struct hda_codec *codec, hda_nid_t pin, hda_nid_t dac)
{
	if (pin) {
		snd_hda_set_pin_ctl(codec, pin, PIN_HP);
		if (get_wcaps(codec, pin) & AC_WCAP_OUT_AMP)
			snd_hda_codec_write(codec, pin, 0,
					    AC_VERB_SET_AMP_GAIN_MUTE,
					    AMP_OUT_UNMUTE);
	}
	if (dac && (get_wcaps(codec, dac) & AC_WCAP_OUT_AMP))
		snd_hda_codec_write(codec, dac, 0,
				    AC_VERB_SET_AMP_GAIN_MUTE, AMP_OUT_ZERO);
}

static void init_input(struct hda_codec *codec, hda_nid_t pin, hda_nid_t adc)
{
	if (pin) {
		snd_hda_set_pin_ctl(codec, pin, PIN_VREF80);
		if (get_wcaps(codec, pin) & AC_WCAP_IN_AMP)
			snd_hda_codec_write(codec, pin, 0,
					    AC_VERB_SET_AMP_GAIN_MUTE,
					    AMP_IN_UNMUTE(0));
	}
	if (adc && (get_wcaps(codec, adc) & AC_WCAP_IN_AMP)) {
		snd_hda_codec_write(codec, adc, 0, AC_VERB_SET_AMP_GAIN_MUTE,
				    AMP_IN_UNMUTE(0));

		/* init to 0 dB and unmute. */
		snd_hda_codec_amp_stereo(codec, adc, HDA_INPUT, 0,
					 HDA_AMP_VOLMASK, 0x5a);
		snd_hda_codec_amp_stereo(codec, adc, HDA_INPUT, 0,
					 HDA_AMP_MUTE, 0);
	}
}

static void refresh_amp_caps(struct hda_codec *codec, hda_nid_t nid, int dir)
{
	unsigned int caps;

	caps = snd_hda_param_read(codec, nid, dir == HDA_OUTPUT ?
				  AC_PAR_AMP_OUT_CAP : AC_PAR_AMP_IN_CAP);
	snd_hda_override_amp_caps(codec, nid, dir, caps);
}

/*
 * Switch between Digital built-in mic and analog mic.
 */
static void ca0132_set_dmic(struct hda_codec *codec, int enable)
{
	struct ca0132_spec *spec = codec->spec;
	unsigned int tmp;
	u8 val;
	unsigned int oldval;

	codec_dbg(codec, "ca0132_set_dmic: enable=%d\n", enable);

	oldval = stop_mic1(codec);
	ca0132_set_vipsource(codec, 0);
	if (enable) {
		/* set DMic input as 2-ch */
		tmp = FLOAT_TWO;
		dspio_set_uint_param(codec, 0x80, 0x00, tmp);

		val = spec->dmic_ctl;
		val |= 0x80;
		snd_hda_codec_write(codec, spec->input_pins[0], 0,
				    VENDOR_CHIPIO_DMIC_CTL_SET, val);

		if (!(spec->dmic_ctl & 0x20))
			chipio_set_control_flag(codec, CONTROL_FLAG_DMIC, 1);
	} else {
		/* set AMic input as mono */
		tmp = FLOAT_ONE;
		dspio_set_uint_param(codec, 0x80, 0x00, tmp);

		val = spec->dmic_ctl;
		/* clear bit7 and bit5 to disable dmic */
		val &= 0x5f;
		snd_hda_codec_write(codec, spec->input_pins[0], 0,
				    VENDOR_CHIPIO_DMIC_CTL_SET, val);

		if (!(spec->dmic_ctl & 0x20))
			chipio_set_control_flag(codec, CONTROL_FLAG_DMIC, 0);
	}
	ca0132_set_vipsource(codec, 1);
	resume_mic1(codec, oldval);
}

/*
 * Initialization for Digital Mic.
 */
static void ca0132_init_dmic(struct hda_codec *codec)
{
	struct ca0132_spec *spec = codec->spec;
	u8 val;

	/* Setup Digital Mic here, but don't enable.
	 * Enable based on jack detect.
	 */

	/* MCLK uses MPIO1, set to enable.
	 * Bit 2-0: MPIO select
	 * Bit   3: set to disable
	 * Bit 7-4: reserved
	 */
	val = 0x01;
	snd_hda_codec_write(codec, spec->input_pins[0], 0,
			    VENDOR_CHIPIO_DMIC_MCLK_SET, val);

	/* Data1 uses MPIO3. Data2 not use
	 * Bit 2-0: Data1 MPIO select
	 * Bit   3: set disable Data1
	 * Bit 6-4: Data2 MPIO select
	 * Bit   7: set disable Data2
	 */
	val = 0x83;
	snd_hda_codec_write(codec, spec->input_pins[0], 0,
			    VENDOR_CHIPIO_DMIC_PIN_SET, val);

	/* Use Ch-0 and Ch-1. Rate is 48K, mode 1. Disable DMic first.
	 * Bit 3-0: Channel mask
	 * Bit   4: set for 48KHz, clear for 32KHz
	 * Bit   5: mode
	 * Bit   6: set to select Data2, clear for Data1
	 * Bit   7: set to enable DMic, clear for AMic
	 */
	if (ca0132_quirk(spec) == QUIRK_ALIENWARE_M17XR4)
		val = 0x33;
	else
		val = 0x23;
	/* keep a copy of dmic ctl val for enable/disable dmic purpuse */
	spec->dmic_ctl = val;
	snd_hda_codec_write(codec, spec->input_pins[0], 0,
			    VENDOR_CHIPIO_DMIC_CTL_SET, val);
}

/*
 * Initialization for Analog Mic 2
 */
static void ca0132_init_analog_mic2(struct hda_codec *codec)
{
	struct ca0132_spec *spec = codec->spec;

	mutex_lock(&spec->chipio_mutex);

	chipio_8051_write_exram_no_mutex(codec, 0x1920, 0x00);
	chipio_8051_write_exram_no_mutex(codec, 0x192d, 0x00);

	mutex_unlock(&spec->chipio_mutex);
}

static void ca0132_refresh_widget_caps(struct hda_codec *codec)
{
	struct ca0132_spec *spec = codec->spec;
	int i;

	codec_dbg(codec, "ca0132_refresh_widget_caps.\n");
	snd_hda_codec_update_widgets(codec);

	for (i = 0; i < spec->multiout.num_dacs; i++)
		refresh_amp_caps(codec, spec->dacs[i], HDA_OUTPUT);

	for (i = 0; i < spec->num_outputs; i++)
		refresh_amp_caps(codec, spec->out_pins[i], HDA_OUTPUT);

	for (i = 0; i < spec->num_inputs; i++) {
		refresh_amp_caps(codec, spec->adcs[i], HDA_INPUT);
		refresh_amp_caps(codec, spec->input_pins[i], HDA_INPUT);
	}
}


/* If there is an active channel for some reason, find it and free it. */
static void ca0132_alt_free_active_dma_channels(struct hda_codec *codec)
{
	unsigned int i, tmp;
	int status;

	/* Read active DSPDMAC channel register. */
	status = chipio_read(codec, DSPDMAC_CHNLSTART_MODULE_OFFSET, &tmp);
	if (status >= 0) {
		/* AND against 0xfff to get the active channel bits. */
		tmp = tmp & 0xfff;

		/* If there are no active channels, nothing to free. */
		if (!tmp)
			return;
	} else {
		codec_dbg(codec, "%s: Failed to read active DSP DMA channel register.\n",
				__func__);
		return;
	}

	/*
	 * Check each DSP DMA channel for activity, and if the channel is
	 * active, free it.
	 */
	for (i = 0; i < DSPDMAC_DMA_CFG_CHANNEL_COUNT; i++) {
		if (dsp_is_dma_active(codec, i)) {
			status = dspio_free_dma_chan(codec, i);
			if (status < 0)
				codec_dbg(codec, "%s: Failed to free active DSP DMA channel %d.\n",
						__func__, i);
		}
	}
}

/*
 * In the case of CT_EXTENSIONS_ENABLE being set to 1, and the DSP being in
 * use, audio is no longer routed directly to the DAC/ADC from the HDA stream.
 * Instead, audio is now routed through the DSP's DMA controllers, which
 * the DSP is tasked with setting up itself. Through debugging, it seems the
 * cause of most of the no-audio on startup issues were due to improperly
 * configured DSP DMA channels.
 *
 * Normally, the DSP configures these the first time an HDA audio stream is
 * started post DSP firmware download. That is why creating a 'dummy' stream
 * worked in fixing the audio in some cases. This works most of the time, but
 * sometimes if a stream is started/stopped before the DSP can setup the DMA
 * configuration registers, it ends up in a broken state. Issues can also
 * arise if streams are started in an unusual order, i.e the audio output dma
 * channel being sandwiched between the mic1 and mic2 dma channels.
 *
 * The solution to this is to make sure that the DSP has no DMA channels
 * in use post DSP firmware download, and then to manually start each default
 * DSP stream that uses the DMA channels. These are 0x0c, the audio output
 * stream, 0x03, analog mic 1, and 0x04, analog mic 2.
 */
static void ca0132_alt_start_dsp_audio_streams(struct hda_codec *codec)
{
	static const unsigned int dsp_dma_stream_ids[] = { 0x0c, 0x03, 0x04 };
	struct ca0132_spec *spec = codec->spec;
	unsigned int i, tmp;

	/*
	 * Check if any of the default streams are active, and if they are,
	 * stop them.
	 */
	mutex_lock(&spec->chipio_mutex);

	for (i = 0; i < ARRAY_SIZE(dsp_dma_stream_ids); i++) {
		chipio_get_stream_control(codec, dsp_dma_stream_ids[i], &tmp);

		if (tmp) {
			chipio_set_stream_control(codec,
					dsp_dma_stream_ids[i], 0);
		}
	}

	mutex_unlock(&spec->chipio_mutex);

	/*
	 * If all DSP streams are inactive, there should be no active DSP DMA
	 * channels. Check and make sure this is the case, and if it isn't,
	 * free any active channels.
	 */
	ca0132_alt_free_active_dma_channels(codec);

	mutex_lock(&spec->chipio_mutex);

	/* Make sure stream 0x0c is six channels. */
	chipio_set_stream_channels(codec, 0x0c, 6);

	for (i = 0; i < ARRAY_SIZE(dsp_dma_stream_ids); i++) {
		chipio_set_stream_control(codec,
				dsp_dma_stream_ids[i], 1);

		/* Give the DSP some time to setup the DMA channel. */
		msleep(75);
	}

	mutex_unlock(&spec->chipio_mutex);
}

/*
 * The region of ChipIO memory from 0x190000-0x1903fc is a sort of 'audio
 * router', where each entry represents a 48khz audio channel, with a format
 * of an 8-bit destination, an 8-bit source, and an unknown 2-bit number
 * value. The 2-bit number value is seemingly 0 if inactive, 1 if active,
 * and 3 if it's using Sample Rate Converter ports.
 * An example is:
 * 0x0001f8c0
 * In this case, f8 is the destination, and c0 is the source. The number value
 * is 1.
 * This region of memory is normally managed internally by the 8051, where
 * the region of exram memory from 0x1477-0x1575 has each byte represent an
 * entry within the 0x190000 range, and when a range of entries is in use, the
 * ending value is overwritten with 0xff.
 * 0x1578 in exram is a table of 0x25 entries, corresponding to the ChipIO
 * streamID's, where each entry is a starting 0x190000 port offset.
 * 0x159d in exram is the same as 0x1578, except it contains the ending port
 * offset for the corresponding streamID.
 *
 * On certain cards, such as the SBZ/ZxR/AE7, these are originally setup by
 * the 8051, then manually overwritten to remap the ports to work with the
 * new DACs.
 *
 * Currently known portID's:
 * 0x00-0x1f: HDA audio stream input/output ports.
 * 0x80-0xbf: Sample rate converter input/outputs. Only valid ports seem to
 *            have the lower-nibble set to 0x1, 0x2, and 0x9.
 * 0xc0-0xdf: DSP DMA input/output ports. Dynamically assigned.
 * 0xe0-0xff: DAC/ADC audio input/output ports.
 *
 * Currently known streamID's:
 * 0x03: Mic1 ADC to DSP.
 * 0x04: Mic2 ADC to DSP.
 * 0x05: HDA node 0x02 audio stream to DSP.
 * 0x0f: DSP Mic exit to HDA node 0x07.
 * 0x0c: DSP processed audio to DACs.
 * 0x14: DAC0, front L/R.
 *
 * It is possible to route the HDA audio streams directly to the DAC and
 * bypass the DSP entirely, with the only downside being that since the DSP
 * does volume control, the only volume control you'll get is through PCM on
 * the PC side, in the same way volume is handled for optical out. This may be
 * useful for debugging.
 */
static void chipio_remap_stream(struct hda_codec *codec,
		const struct chipio_stream_remap_data *remap_data)
{
	unsigned int i, stream_offset;

	/* Get the starting port for the stream to be remapped. */
	chipio_8051_read_exram(codec, 0x1578 + remap_data->stream_id,
			&stream_offset);

	/*
	 * Check if the stream's port value is 0xff, because the 8051 may not
	 * have gotten around to setting up the stream yet. Wait until it's
	 * setup to remap it's ports.
	 */
	if (stream_offset == 0xff) {
		for (i = 0; i < 5; i++) {
			msleep(25);

			chipio_8051_read_exram(codec, 0x1578 + remap_data->stream_id,
					&stream_offset);

			if (stream_offset != 0xff)
				break;
		}
	}

	if (stream_offset == 0xff) {
		codec_info(codec, "%s: Stream 0x%02x ports aren't allocated, remap failed!\n",
				__func__, remap_data->stream_id);
		return;
	}

	/* Offset isn't in bytes, its in 32-bit words, so multiply it by 4. */
	stream_offset *= 0x04;
	stream_offset += 0x190000;

	for (i = 0; i < remap_data->count; i++) {
		chipio_write_no_mutex(codec,
				stream_offset + remap_data->offset[i],
				remap_data->value[i]);
	}

	/* Update stream map configuration. */
	chipio_write_no_mutex(codec, 0x19042c, 0x00000001);
}

/*
 * Default speaker tuning values setup for alternative codecs.
 */
static const unsigned int sbz_default_delay_values[] = {
	/* Non-zero values are floating point 0.000198. */
	0x394f9e38, 0x394f9e38, 0x00000000, 0x00000000, 0x00000000, 0x00000000
};

static const unsigned int zxr_default_delay_values[] = {
	/* Non-zero values are floating point 0.000220. */
	0x00000000, 0x00000000, 0x3966afcd, 0x3966afcd, 0x3966afcd, 0x3966afcd
};

static const unsigned int ae5_default_delay_values[] = {
	/* Non-zero values are floating point 0.000100. */
	0x00000000, 0x00000000, 0x38d1b717, 0x38d1b717, 0x38d1b717, 0x38d1b717
};

/*
 * If we never change these, probably only need them on initialization.
 */
static void ca0132_alt_init_speaker_tuning(struct hda_codec *codec)
{
	struct ca0132_spec *spec = codec->spec;
	unsigned int i, tmp, start_req, end_req;
	const unsigned int *values;

	switch (ca0132_quirk(spec)) {
	case QUIRK_SBZ:
		values = sbz_default_delay_values;
		break;
	case QUIRK_ZXR:
		values = zxr_default_delay_values;
		break;
	case QUIRK_AE5:
	case QUIRK_AE7:
		values = ae5_default_delay_values;
		break;
	default:
		values = sbz_default_delay_values;
		break;
	}

	tmp = FLOAT_ZERO;
	dspio_set_uint_param(codec, 0x96, SPEAKER_TUNING_ENABLE_CENTER_EQ, tmp);

	start_req = SPEAKER_TUNING_FRONT_LEFT_VOL_LEVEL;
	end_req = SPEAKER_TUNING_REAR_RIGHT_VOL_LEVEL;
	for (i = start_req; i < end_req + 1; i++)
		dspio_set_uint_param(codec, 0x96, i, tmp);

	start_req = SPEAKER_TUNING_FRONT_LEFT_INVERT;
	end_req = SPEAKER_TUNING_REAR_RIGHT_INVERT;
	for (i = start_req; i < end_req + 1; i++)
		dspio_set_uint_param(codec, 0x96, i, tmp);


	for (i = 0; i < 6; i++)
		dspio_set_uint_param(codec, 0x96,
				SPEAKER_TUNING_FRONT_LEFT_DELAY + i, values[i]);
}

/*
 * Initialize mic for non-chromebook ca0132 implementations.
 */
static void ca0132_alt_init_analog_mics(struct hda_codec *codec)
{
	struct ca0132_spec *spec = codec->spec;
	unsigned int tmp;

	/* Mic 1 Setup */
	chipio_set_conn_rate(codec, MEM_CONNID_MICIN1, SR_96_000);
	chipio_set_conn_rate(codec, MEM_CONNID_MICOUT1, SR_96_000);
	if (ca0132_quirk(spec) == QUIRK_R3DI) {
		chipio_set_conn_rate(codec, 0x0F, SR_96_000);
		tmp = FLOAT_ONE;
	} else
		tmp = FLOAT_THREE;
	dspio_set_uint_param(codec, 0x80, 0x00, tmp);

	/* Mic 2 setup (not present on desktop cards) */
	chipio_set_conn_rate(codec, MEM_CONNID_MICIN2, SR_96_000);
	chipio_set_conn_rate(codec, MEM_CONNID_MICOUT2, SR_96_000);
	if (ca0132_quirk(spec) == QUIRK_R3DI)
		chipio_set_conn_rate(codec, 0x0F, SR_96_000);
	tmp = FLOAT_ZERO;
	dspio_set_uint_param(codec, 0x80, 0x01, tmp);
}

/*
 * Sets the source of stream 0x14 to connpointID 0x48, and the destination
 * connpointID to 0x91. If this isn't done, the destination is 0x71, and
 * you get no sound. I'm guessing this has to do with the Sound Blaster Z
 * having an updated DAC, which changes the destination to that DAC.
 */
static void sbz_connect_streams(struct hda_codec *codec)
{
	struct ca0132_spec *spec = codec->spec;

	mutex_lock(&spec->chipio_mutex);

	codec_dbg(codec, "Connect Streams entered, mutex locked and loaded.\n");

	/* This value is 0x43 for 96khz, and 0x83 for 192khz. */
	chipio_write_no_mutex(codec, 0x18a020, 0x00000043);

	/* Setup stream 0x14 with it's source and destination points */
	chipio_set_stream_source_dest(codec, 0x14, 0x48, 0x91);
	chipio_set_conn_rate_no_mutex(codec, 0x48, SR_96_000);
	chipio_set_conn_rate_no_mutex(codec, 0x91, SR_96_000);
	chipio_set_stream_channels(codec, 0x14, 2);
	chipio_set_stream_control(codec, 0x14, 1);

	codec_dbg(codec, "Connect Streams exited, mutex released.\n");

	mutex_unlock(&spec->chipio_mutex);
}

/*
 * Write data through ChipIO to setup proper stream destinations.
 * Not sure how it exactly works, but it seems to direct data
 * to different destinations. Example is f8 to c0, e0 to c0.
 * All I know is, if you don't set these, you get no sound.
 */
static void sbz_chipio_startup_data(struct hda_codec *codec)
{
	const struct chipio_stream_remap_data *dsp_out_remap_data;
	struct ca0132_spec *spec = codec->spec;

	mutex_lock(&spec->chipio_mutex);
	codec_dbg(codec, "Startup Data entered, mutex locked and loaded.\n");

	/* Remap DAC0's output ports. */
	chipio_remap_stream(codec, &stream_remap_data[0]);

	/* Remap DSP audio output stream ports. */
	switch (ca0132_quirk(spec)) {
	case QUIRK_SBZ:
		dsp_out_remap_data = &stream_remap_data[1];
		break;

	case QUIRK_ZXR:
		dsp_out_remap_data = &stream_remap_data[2];
		break;

	default:
		dsp_out_remap_data = NULL;
		break;
	}

	if (dsp_out_remap_data)
		chipio_remap_stream(codec, dsp_out_remap_data);

	codec_dbg(codec, "Startup Data exited, mutex released.\n");
	mutex_unlock(&spec->chipio_mutex);
}

static void ca0132_alt_dsp_initial_mic_setup(struct hda_codec *codec)
{
	struct ca0132_spec *spec = codec->spec;
	unsigned int tmp;

	chipio_set_stream_control(codec, 0x03, 0);
	chipio_set_stream_control(codec, 0x04, 0);

	chipio_set_conn_rate(codec, MEM_CONNID_MICIN1, SR_96_000);
	chipio_set_conn_rate(codec, MEM_CONNID_MICOUT1, SR_96_000);

	tmp = FLOAT_THREE;
	dspio_set_uint_param(codec, 0x80, 0x00, tmp);

	chipio_set_stream_control(codec, 0x03, 1);
	chipio_set_stream_control(codec, 0x04, 1);

	switch (ca0132_quirk(spec)) {
	case QUIRK_SBZ:
		chipio_write(codec, 0x18b098, 0x0000000c);
		chipio_write(codec, 0x18b09C, 0x0000000c);
		break;
	case QUIRK_AE5:
		chipio_write(codec, 0x18b098, 0x0000000c);
		chipio_write(codec, 0x18b09c, 0x0000004c);
		break;
	default:
		break;
	}
}

static void ae5_post_dsp_register_set(struct hda_codec *codec)
{
	struct ca0132_spec *spec = codec->spec;

	chipio_8051_write_direct(codec, 0x93, 0x10);
	chipio_8051_write_pll_pmu(codec, 0x44, 0xc2);

	writeb(0xff, spec->mem_base + 0x304);
	writeb(0xff, spec->mem_base + 0x304);
	writeb(0xff, spec->mem_base + 0x304);
	writeb(0xff, spec->mem_base + 0x304);
	writeb(0x00, spec->mem_base + 0x100);
	writeb(0xff, spec->mem_base + 0x304);
	writeb(0x00, spec->mem_base + 0x100);
	writeb(0xff, spec->mem_base + 0x304);
	writeb(0x00, spec->mem_base + 0x100);
	writeb(0xff, spec->mem_base + 0x304);
	writeb(0x00, spec->mem_base + 0x100);
	writeb(0xff, spec->mem_base + 0x304);

	ca0113_mmio_command_set(codec, 0x30, 0x2b, 0x3f);
	ca0113_mmio_command_set(codec, 0x30, 0x2d, 0x3f);
	ca0113_mmio_command_set(codec, 0x48, 0x07, 0x83);
}

static void ae5_post_dsp_param_setup(struct hda_codec *codec)
{
	/*
	 * Param3 in the 8051's memory is represented by the ascii string 'mch'
	 * which seems to be 'multichannel'. This is also mentioned in the
	 * AE-5's registry values in Windows.
	 */
	chipio_set_control_param(codec, 3, 0);
	/*
	 * I believe ASI is 'audio serial interface' and that it's used to
	 * change colors on the external LED strip connected to the AE-5.
	 */
	chipio_set_control_flag(codec, CONTROL_FLAG_ASI_96KHZ, 1);

	snd_hda_codec_write(codec, WIDGET_CHIP_CTRL, 0, 0x724, 0x83);
	chipio_set_control_param(codec, CONTROL_PARAM_ASI, 0);

	chipio_8051_write_exram(codec, 0xfa92, 0x22);
}

static void ae5_post_dsp_pll_setup(struct hda_codec *codec)
{
	chipio_8051_write_pll_pmu(codec, 0x41, 0xc8);
	chipio_8051_write_pll_pmu(codec, 0x45, 0xcc);
	chipio_8051_write_pll_pmu(codec, 0x40, 0xcb);
	chipio_8051_write_pll_pmu(codec, 0x43, 0xc7);
	chipio_8051_write_pll_pmu(codec, 0x51, 0x8d);
}

static void ae5_post_dsp_stream_setup(struct hda_codec *codec)
{
	struct ca0132_spec *spec = codec->spec;

	mutex_lock(&spec->chipio_mutex);

	snd_hda_codec_write(codec, WIDGET_CHIP_CTRL, 0, 0x725, 0x81);

	chipio_set_conn_rate_no_mutex(codec, 0x70, SR_96_000);

	chipio_set_stream_source_dest(codec, 0x5, 0x43, 0x0);

	chipio_set_stream_source_dest(codec, 0x18, 0x9, 0xd0);
	chipio_set_conn_rate_no_mutex(codec, 0xd0, SR_96_000);
	chipio_set_stream_channels(codec, 0x18, 6);
	chipio_set_stream_control(codec, 0x18, 1);

	chipio_set_control_param_no_mutex(codec, CONTROL_PARAM_ASI, 4);

	chipio_8051_write_pll_pmu_no_mutex(codec, 0x43, 0xc7);

	ca0113_mmio_command_set(codec, 0x48, 0x01, 0x80);

	mutex_unlock(&spec->chipio_mutex);
}

static void ae5_post_dsp_startup_data(struct hda_codec *codec)
{
	struct ca0132_spec *spec = codec->spec;

	mutex_lock(&spec->chipio_mutex);

	chipio_write_no_mutex(codec, 0x189000, 0x0001f101);
	chipio_write_no_mutex(codec, 0x189004, 0x0001f101);
	chipio_write_no_mutex(codec, 0x189024, 0x00014004);
	chipio_write_no_mutex(codec, 0x189028, 0x0002000f);

	ca0113_mmio_command_set(codec, 0x48, 0x0a, 0x05);
	chipio_set_control_param_no_mutex(codec, CONTROL_PARAM_ASI, 7);
	ca0113_mmio_command_set(codec, 0x48, 0x0b, 0x12);
	ca0113_mmio_command_set(codec, 0x48, 0x04, 0x00);
	ca0113_mmio_command_set(codec, 0x48, 0x06, 0x48);
	ca0113_mmio_command_set(codec, 0x48, 0x0a, 0x05);
	ca0113_mmio_command_set(codec, 0x48, 0x07, 0x83);
	ca0113_mmio_command_set(codec, 0x48, 0x0f, 0x00);
	ca0113_mmio_command_set(codec, 0x48, 0x10, 0x00);
	ca0113_mmio_gpio_set(codec, 0, true);
	ca0113_mmio_gpio_set(codec, 1, true);
	ca0113_mmio_command_set(codec, 0x48, 0x07, 0x80);

	chipio_write_no_mutex(codec, 0x18b03c, 0x00000012);

	ca0113_mmio_command_set(codec, 0x48, 0x0f, 0x00);
	ca0113_mmio_command_set(codec, 0x48, 0x10, 0x00);

	mutex_unlock(&spec->chipio_mutex);
}

static void ae7_post_dsp_setup_ports(struct hda_codec *codec)
{
	struct ca0132_spec *spec = codec->spec;

	mutex_lock(&spec->chipio_mutex);

	/* Seems to share the same port remapping as the SBZ. */
	chipio_remap_stream(codec, &stream_remap_data[1]);

	ca0113_mmio_command_set(codec, 0x30, 0x30, 0x00);
	ca0113_mmio_command_set(codec, 0x48, 0x0d, 0x40);
	ca0113_mmio_command_set(codec, 0x48, 0x17, 0x00);
	ca0113_mmio_command_set(codec, 0x48, 0x19, 0x00);
	ca0113_mmio_command_set(codec, 0x48, 0x11, 0xff);
	ca0113_mmio_command_set(codec, 0x48, 0x12, 0xff);
	ca0113_mmio_command_set(codec, 0x48, 0x13, 0xff);
	ca0113_mmio_command_set(codec, 0x48, 0x14, 0x7f);

	mutex_unlock(&spec->chipio_mutex);
}

static void ae7_post_dsp_asi_stream_setup(struct hda_codec *codec)
{
	struct ca0132_spec *spec = codec->spec;

	mutex_lock(&spec->chipio_mutex);

	snd_hda_codec_write(codec, WIDGET_CHIP_CTRL, 0, 0x725, 0x81);
	ca0113_mmio_command_set(codec, 0x30, 0x2b, 0x00);

	chipio_set_conn_rate_no_mutex(codec, 0x70, SR_96_000);

	chipio_set_stream_source_dest(codec, 0x05, 0x43, 0x00);
	chipio_set_stream_source_dest(codec, 0x18, 0x09, 0xd0);

	chipio_set_conn_rate_no_mutex(codec, 0xd0, SR_96_000);
	chipio_set_stream_channels(codec, 0x18, 6);
	chipio_set_stream_control(codec, 0x18, 1);

	chipio_set_control_param_no_mutex(codec, CONTROL_PARAM_ASI, 4);

	mutex_unlock(&spec->chipio_mutex);
}

static void ae7_post_dsp_pll_setup(struct hda_codec *codec)
{
	static const unsigned int addr[] = {
		0x41, 0x45, 0x40, 0x43, 0x51
	};
	static const unsigned int data[] = {
		0xc8, 0xcc, 0xcb, 0xc7, 0x8d
	};
	unsigned int i;

	for (i = 0; i < ARRAY_SIZE(addr); i++)
		chipio_8051_write_pll_pmu_no_mutex(codec, addr[i], data[i]);
}

static void ae7_post_dsp_asi_setup_ports(struct hda_codec *codec)
{
	struct ca0132_spec *spec = codec->spec;
	static const unsigned int target[] = {
		0x0b, 0x04, 0x06, 0x0a, 0x0c, 0x11, 0x12, 0x13, 0x14
	};
	static const unsigned int data[] = {
		0x12, 0x00, 0x48, 0x05, 0x5f, 0xff, 0xff, 0xff, 0x7f
	};
	unsigned int i;

	mutex_lock(&spec->chipio_mutex);

	chipio_8051_write_pll_pmu_no_mutex(codec, 0x43, 0xc7);

	chipio_write_no_mutex(codec, 0x189000, 0x0001f101);
	chipio_write_no_mutex(codec, 0x189004, 0x0001f101);
	chipio_write_no_mutex(codec, 0x189024, 0x00014004);
	chipio_write_no_mutex(codec, 0x189028, 0x0002000f);

	ae7_post_dsp_pll_setup(codec);
	chipio_set_control_param_no_mutex(codec, CONTROL_PARAM_ASI, 7);

	for (i = 0; i < ARRAY_SIZE(target); i++)
		ca0113_mmio_command_set(codec, 0x48, target[i], data[i]);

	ca0113_mmio_command_set_type2(codec, 0x48, 0x07, 0x83);
	ca0113_mmio_command_set(codec, 0x48, 0x0f, 0x00);
	ca0113_mmio_command_set(codec, 0x48, 0x10, 0x00);

	chipio_set_stream_source_dest(codec, 0x21, 0x64, 0x56);
	chipio_set_stream_channels(codec, 0x21, 2);
	chipio_set_conn_rate_no_mutex(codec, 0x56, SR_8_000);

	chipio_set_control_param_no_mutex(codec, CONTROL_PARAM_NODE_ID, 0x09);
	/*
	 * In the 8051's memory, this param is referred to as 'n2sid', which I
	 * believe is 'node to streamID'. It seems to be a way to assign a
	 * stream to a given HDA node.
	 */
	chipio_set_control_param_no_mutex(codec, 0x20, 0x21);

	chipio_write_no_mutex(codec, 0x18b038, 0x00000088);

	/*
	 * Now, at this point on Windows, an actual stream is setup and
	 * seemingly sends data to the HDA node 0x09, which is the digital
	 * audio input node. This is left out here, because obviously I don't
	 * know what data is being sent. Interestingly, the AE-5 seems to go
	 * through the motions of getting here and never actually takes this
	 * step, but the AE-7 does.
	 */

	ca0113_mmio_gpio_set(codec, 0, 1);
	ca0113_mmio_gpio_set(codec, 1, 1);

	ca0113_mmio_command_set_type2(codec, 0x48, 0x07, 0x83);
	chipio_write_no_mutex(codec, 0x18b03c, 0x00000000);
	ca0113_mmio_command_set(codec, 0x48, 0x0f, 0x00);
	ca0113_mmio_command_set(codec, 0x48, 0x10, 0x00);

	chipio_set_stream_source_dest(codec, 0x05, 0x43, 0x00);
	chipio_set_stream_source_dest(codec, 0x18, 0x09, 0xd0);

	chipio_set_conn_rate_no_mutex(codec, 0xd0, SR_96_000);
	chipio_set_stream_channels(codec, 0x18, 6);

	/*
	 * Runs again, this has been repeated a few times, but I'm just
	 * following what the Windows driver does.
	 */
	ae7_post_dsp_pll_setup(codec);
	chipio_set_control_param_no_mutex(codec, CONTROL_PARAM_ASI, 7);

	mutex_unlock(&spec->chipio_mutex);
}

/*
 * The Windows driver has commands that seem to setup ASI, which I believe to
 * be some sort of audio serial interface. My current speculation is that it's
 * related to communicating with the new DAC.
 */
static void ae7_post_dsp_asi_setup(struct hda_codec *codec)
{
	chipio_8051_write_direct(codec, 0x93, 0x10);

	chipio_8051_write_pll_pmu(codec, 0x44, 0xc2);

	ca0113_mmio_command_set_type2(codec, 0x48, 0x07, 0x83);
	ca0113_mmio_command_set(codec, 0x30, 0x2e, 0x3f);

	chipio_set_control_param(codec, 3, 3);
	chipio_set_control_flag(codec, CONTROL_FLAG_ASI_96KHZ, 1);

	snd_hda_codec_write(codec, WIDGET_CHIP_CTRL, 0, 0x724, 0x83);
	chipio_set_control_param(codec, CONTROL_PARAM_ASI, 0);
	snd_hda_codec_write(codec, 0x17, 0, 0x794, 0x00);

	chipio_8051_write_exram(codec, 0xfa92, 0x22);

	ae7_post_dsp_pll_setup(codec);
	ae7_post_dsp_asi_stream_setup(codec);

	chipio_8051_write_pll_pmu(codec, 0x43, 0xc7);

	ae7_post_dsp_asi_setup_ports(codec);
}

/*
 * Setup default parameters for DSP
 */
static void ca0132_setup_defaults(struct hda_codec *codec)
{
	struct ca0132_spec *spec = codec->spec;
	unsigned int tmp;
	int num_fx;
	int idx, i;

	if (spec->dsp_state != DSP_DOWNLOADED)
		return;

	/* out, in effects + voicefx */
	num_fx = OUT_EFFECTS_COUNT + IN_EFFECTS_COUNT + 1;
	for (idx = 0; idx < num_fx; idx++) {
		for (i = 0; i <= ca0132_effects[idx].params; i++) {
			dspio_set_uint_param(codec, ca0132_effects[idx].mid,
					     ca0132_effects[idx].reqs[i],
					     ca0132_effects[idx].def_vals[i]);
		}
	}

	/*remove DSP headroom*/
	tmp = FLOAT_ZERO;
	dspio_set_uint_param(codec, 0x96, 0x3C, tmp);

	/*set speaker EQ bypass attenuation*/
	dspio_set_uint_param(codec, 0x8f, 0x01, tmp);

	/* set AMic1 and AMic2 as mono mic */
	tmp = FLOAT_ONE;
	dspio_set_uint_param(codec, 0x80, 0x00, tmp);
	dspio_set_uint_param(codec, 0x80, 0x01, tmp);

	/* set AMic1 as CrystalVoice input */
	tmp = FLOAT_ONE;
	dspio_set_uint_param(codec, 0x80, 0x05, tmp);

	/* set WUH source */
	tmp = FLOAT_TWO;
	dspio_set_uint_param(codec, 0x31, 0x00, tmp);
}

/*
 * Setup default parameters for Recon3D/Recon3Di DSP.
 */

static void r3d_setup_defaults(struct hda_codec *codec)
{
	struct ca0132_spec *spec = codec->spec;
	unsigned int tmp;
	int num_fx;
	int idx, i;

	if (spec->dsp_state != DSP_DOWNLOADED)
		return;

	ca0132_alt_init_analog_mics(codec);
	ca0132_alt_start_dsp_audio_streams(codec);

	/*remove DSP headroom*/
	tmp = FLOAT_ZERO;
	dspio_set_uint_param(codec, 0x96, 0x3C, tmp);

	/* set WUH source */
	tmp = FLOAT_TWO;
	dspio_set_uint_param(codec, 0x31, 0x00, tmp);
	chipio_set_conn_rate(codec, MEM_CONNID_WUH, SR_48_000);

	/* Set speaker source? */
	dspio_set_uint_param(codec, 0x32, 0x00, tmp);

	if (ca0132_quirk(spec) == QUIRK_R3DI)
		r3di_gpio_dsp_status_set(codec, R3DI_DSP_DOWNLOADED);

	/* Disable mute on Center/LFE. */
	if (ca0132_quirk(spec) == QUIRK_R3D) {
		ca0113_mmio_gpio_set(codec, 2, false);
		ca0113_mmio_gpio_set(codec, 4, true);
	}

	/* Setup effect defaults */
	num_fx = OUT_EFFECTS_COUNT + IN_EFFECTS_COUNT + 1;
	for (idx = 0; idx < num_fx; idx++) {
		for (i = 0; i <= ca0132_effects[idx].params; i++) {
			dspio_set_uint_param(codec,
					ca0132_effects[idx].mid,
					ca0132_effects[idx].reqs[i],
					ca0132_effects[idx].def_vals[i]);
		}
	}
}

/*
 * Setup default parameters for the Sound Blaster Z DSP. A lot more going on
 * than the Chromebook setup.
 */
static void sbz_setup_defaults(struct hda_codec *codec)
{
	struct ca0132_spec *spec = codec->spec;
	unsigned int tmp;
	int num_fx;
	int idx, i;

	if (spec->dsp_state != DSP_DOWNLOADED)
		return;

	ca0132_alt_init_analog_mics(codec);
	ca0132_alt_start_dsp_audio_streams(codec);
	sbz_connect_streams(codec);
	sbz_chipio_startup_data(codec);

	/*
	 * Sets internal input loopback to off, used to have a switch to
	 * enable input loopback, but turned out to be way too buggy.
	 */
	tmp = FLOAT_ONE;
	dspio_set_uint_param(codec, 0x37, 0x08, tmp);
	dspio_set_uint_param(codec, 0x37, 0x10, tmp);

	/*remove DSP headroom*/
	tmp = FLOAT_ZERO;
	dspio_set_uint_param(codec, 0x96, 0x3C, tmp);

	/* set WUH source */
	tmp = FLOAT_TWO;
	dspio_set_uint_param(codec, 0x31, 0x00, tmp);
	chipio_set_conn_rate(codec, MEM_CONNID_WUH, SR_48_000);

	/* Set speaker source? */
	dspio_set_uint_param(codec, 0x32, 0x00, tmp);

	ca0132_alt_dsp_initial_mic_setup(codec);

	/* out, in effects + voicefx */
	num_fx = OUT_EFFECTS_COUNT + IN_EFFECTS_COUNT + 1;
	for (idx = 0; idx < num_fx; idx++) {
		for (i = 0; i <= ca0132_effects[idx].params; i++) {
			dspio_set_uint_param(codec,
					ca0132_effects[idx].mid,
					ca0132_effects[idx].reqs[i],
					ca0132_effects[idx].def_vals[i]);
		}
	}

	ca0132_alt_init_speaker_tuning(codec);
}

/*
 * Setup default parameters for the Sound BlasterX AE-5 DSP.
 */
static void ae5_setup_defaults(struct hda_codec *codec)
{
	struct ca0132_spec *spec = codec->spec;
	unsigned int tmp;
	int num_fx;
	int idx, i;

	if (spec->dsp_state != DSP_DOWNLOADED)
		return;

	ca0132_alt_init_analog_mics(codec);
	ca0132_alt_start_dsp_audio_streams(codec);

	/* New, unknown SCP req's */
	tmp = FLOAT_ZERO;
	dspio_set_uint_param(codec, 0x96, 0x29, tmp);
	dspio_set_uint_param(codec, 0x96, 0x2a, tmp);
	dspio_set_uint_param(codec, 0x80, 0x0d, tmp);
	dspio_set_uint_param(codec, 0x80, 0x0e, tmp);

	ca0113_mmio_command_set(codec, 0x30, 0x2e, 0x3f);
	ca0113_mmio_gpio_set(codec, 0, false);
	ca0113_mmio_command_set(codec, 0x30, 0x28, 0x00);

	/* Internal loopback off */
	tmp = FLOAT_ONE;
	dspio_set_uint_param(codec, 0x37, 0x08, tmp);
	dspio_set_uint_param(codec, 0x37, 0x10, tmp);

	/*remove DSP headroom*/
	tmp = FLOAT_ZERO;
	dspio_set_uint_param(codec, 0x96, 0x3C, tmp);

	/* set WUH source */
	tmp = FLOAT_TWO;
	dspio_set_uint_param(codec, 0x31, 0x00, tmp);
	chipio_set_conn_rate(codec, MEM_CONNID_WUH, SR_48_000);

	/* Set speaker source? */
	dspio_set_uint_param(codec, 0x32, 0x00, tmp);

	ca0132_alt_dsp_initial_mic_setup(codec);
	ae5_post_dsp_register_set(codec);
	ae5_post_dsp_param_setup(codec);
	ae5_post_dsp_pll_setup(codec);
	ae5_post_dsp_stream_setup(codec);
	ae5_post_dsp_startup_data(codec);

	/* out, in effects + voicefx */
	num_fx = OUT_EFFECTS_COUNT + IN_EFFECTS_COUNT + 1;
	for (idx = 0; idx < num_fx; idx++) {
		for (i = 0; i <= ca0132_effects[idx].params; i++) {
			dspio_set_uint_param(codec,
					ca0132_effects[idx].mid,
					ca0132_effects[idx].reqs[i],
					ca0132_effects[idx].def_vals[i]);
		}
	}

	ca0132_alt_init_speaker_tuning(codec);
}

/*
 * Setup default parameters for the Sound Blaster AE-7 DSP.
 */
static void ae7_setup_defaults(struct hda_codec *codec)
{
	struct ca0132_spec *spec = codec->spec;
	unsigned int tmp;
	int num_fx;
	int idx, i;

	if (spec->dsp_state != DSP_DOWNLOADED)
		return;

	ca0132_alt_init_analog_mics(codec);
	ca0132_alt_start_dsp_audio_streams(codec);
	ae7_post_dsp_setup_ports(codec);

	tmp = FLOAT_ZERO;
	dspio_set_uint_param(codec, 0x96,
			SPEAKER_TUNING_FRONT_LEFT_INVERT, tmp);
	dspio_set_uint_param(codec, 0x96,
			SPEAKER_TUNING_FRONT_RIGHT_INVERT, tmp);

	ca0113_mmio_command_set(codec, 0x30, 0x2e, 0x3f);

	/* New, unknown SCP req's */
	dspio_set_uint_param(codec, 0x80, 0x0d, tmp);
	dspio_set_uint_param(codec, 0x80, 0x0e, tmp);

	ca0113_mmio_gpio_set(codec, 0, false);

	/* Internal loopback off */
	tmp = FLOAT_ONE;
	dspio_set_uint_param(codec, 0x37, 0x08, tmp);
	dspio_set_uint_param(codec, 0x37, 0x10, tmp);

	/*remove DSP headroom*/
	tmp = FLOAT_ZERO;
	dspio_set_uint_param(codec, 0x96, 0x3C, tmp);

	/* set WUH source */
	tmp = FLOAT_TWO;
	dspio_set_uint_param(codec, 0x31, 0x00, tmp);
	chipio_set_conn_rate(codec, MEM_CONNID_WUH, SR_48_000);

	/* Set speaker source? */
	dspio_set_uint_param(codec, 0x32, 0x00, tmp);
	ca0113_mmio_command_set(codec, 0x30, 0x28, 0x00);

	/*
	 * This is the second time we've called this, but this is seemingly
	 * what Windows does.
	 */
	ca0132_alt_init_analog_mics(codec);

	ae7_post_dsp_asi_setup(codec);

	/*
	 * Not sure why, but these are both set to 1. They're only set to 0
	 * upon shutdown.
	 */
	ca0113_mmio_gpio_set(codec, 0, true);
	ca0113_mmio_gpio_set(codec, 1, true);

	/* Volume control related. */
	ca0113_mmio_command_set(codec, 0x48, 0x0f, 0x04);
	ca0113_mmio_command_set(codec, 0x48, 0x10, 0x04);
	ca0113_mmio_command_set_type2(codec, 0x48, 0x07, 0x80);

	/* out, in effects + voicefx */
	num_fx = OUT_EFFECTS_COUNT + IN_EFFECTS_COUNT + 1;
	for (idx = 0; idx < num_fx; idx++) {
		for (i = 0; i <= ca0132_effects[idx].params; i++) {
			dspio_set_uint_param(codec,
					ca0132_effects[idx].mid,
					ca0132_effects[idx].reqs[i],
					ca0132_effects[idx].def_vals[i]);
		}
	}

	ca0132_alt_init_speaker_tuning(codec);
}

/*
 * Initialization of flags in chip
 */
static void ca0132_init_flags(struct hda_codec *codec)
{
	struct ca0132_spec *spec = codec->spec;

	if (ca0132_use_alt_functions(spec)) {
		chipio_set_control_flag(codec, CONTROL_FLAG_DSP_96KHZ, 1);
		chipio_set_control_flag(codec, CONTROL_FLAG_DAC_96KHZ, 1);
		chipio_set_control_flag(codec, CONTROL_FLAG_ADC_B_96KHZ, 1);
		chipio_set_control_flag(codec, CONTROL_FLAG_ADC_C_96KHZ, 1);
		chipio_set_control_flag(codec, CONTROL_FLAG_SRC_RATE_96KHZ, 1);
		chipio_set_control_flag(codec, CONTROL_FLAG_IDLE_ENABLE, 0);
		chipio_set_control_flag(codec, CONTROL_FLAG_SPDIF2OUT, 0);
		chipio_set_control_flag(codec,
				CONTROL_FLAG_PORT_D_10KOHM_LOAD, 0);
		chipio_set_control_flag(codec,
				CONTROL_FLAG_PORT_A_10KOHM_LOAD, 1);
	} else {
		chipio_set_control_flag(codec, CONTROL_FLAG_IDLE_ENABLE, 0);
		chipio_set_control_flag(codec,
				CONTROL_FLAG_PORT_A_COMMON_MODE, 0);
		chipio_set_control_flag(codec,
				CONTROL_FLAG_PORT_D_COMMON_MODE, 0);
		chipio_set_control_flag(codec,
				CONTROL_FLAG_PORT_A_10KOHM_LOAD, 0);
		chipio_set_control_flag(codec,
				CONTROL_FLAG_PORT_D_10KOHM_LOAD, 0);
		chipio_set_control_flag(codec, CONTROL_FLAG_ADC_C_HIGH_PASS, 1);
	}
}

/*
 * Initialization of parameters in chip
 */
static void ca0132_init_params(struct hda_codec *codec)
{
	struct ca0132_spec *spec = codec->spec;

	if (ca0132_use_alt_functions(spec)) {
		chipio_set_conn_rate(codec, MEM_CONNID_WUH, SR_48_000);
		chipio_set_conn_rate(codec, 0x0B, SR_48_000);
		chipio_set_control_param(codec, CONTROL_PARAM_SPDIF1_SOURCE, 0);
		chipio_set_control_param(codec, 0, 0);
		chipio_set_control_param(codec, CONTROL_PARAM_VIP_SOURCE, 0);
	}

	chipio_set_control_param(codec, CONTROL_PARAM_PORTA_160OHM_GAIN, 6);
	chipio_set_control_param(codec, CONTROL_PARAM_PORTD_160OHM_GAIN, 6);
}

static void ca0132_set_dsp_msr(struct hda_codec *codec, bool is96k)
{
	chipio_set_control_flag(codec, CONTROL_FLAG_DSP_96KHZ, is96k);
	chipio_set_control_flag(codec, CONTROL_FLAG_DAC_96KHZ, is96k);
	chipio_set_control_flag(codec, CONTROL_FLAG_SRC_RATE_96KHZ, is96k);
	chipio_set_control_flag(codec, CONTROL_FLAG_SRC_CLOCK_196MHZ, is96k);
	chipio_set_control_flag(codec, CONTROL_FLAG_ADC_B_96KHZ, is96k);
	chipio_set_control_flag(codec, CONTROL_FLAG_ADC_C_96KHZ, is96k);

	chipio_set_conn_rate(codec, MEM_CONNID_MICIN1, SR_96_000);
	chipio_set_conn_rate(codec, MEM_CONNID_MICOUT1, SR_96_000);
	chipio_set_conn_rate(codec, MEM_CONNID_WUH, SR_48_000);
}

static bool ca0132_download_dsp_images(struct hda_codec *codec)
{
	bool dsp_loaded = false;
	struct ca0132_spec *spec = codec->spec;
	const struct dsp_image_seg *dsp_os_image;
	const struct firmware *fw_entry = NULL;
	/*
	 * Alternate firmwares for different variants. The Recon3Di apparently
	 * can use the default firmware, but I'll leave the option in case
	 * it needs it again.
	 */
	switch (ca0132_quirk(spec)) {
	case QUIRK_SBZ:
	case QUIRK_R3D:
	case QUIRK_AE5:
		if (request_firmware(&fw_entry, DESKTOP_EFX_FILE,
					codec->card->dev) != 0)
			codec_dbg(codec, "Desktop firmware not found.");
		else
			codec_dbg(codec, "Desktop firmware selected.");
		break;
	case QUIRK_R3DI:
		if (request_firmware(&fw_entry, R3DI_EFX_FILE,
					codec->card->dev) != 0)
			codec_dbg(codec, "Recon3Di alt firmware not detected.");
		else
			codec_dbg(codec, "Recon3Di firmware selected.");
		break;
	default:
		break;
	}
	/*
	 * Use default ctefx.bin if no alt firmware is detected, or if none
	 * exists for your particular codec.
	 */
	if (!fw_entry) {
		codec_dbg(codec, "Default firmware selected.");
		if (request_firmware(&fw_entry, EFX_FILE,
					codec->card->dev) != 0)
			return false;
	}

	dsp_os_image = (struct dsp_image_seg *)(fw_entry->data);
	if (dspload_image(codec, dsp_os_image, 0, 0, true, 0)) {
		codec_err(codec, "ca0132 DSP load image failed\n");
		goto exit_download;
	}

	dsp_loaded = dspload_wait_loaded(codec);

exit_download:
	release_firmware(fw_entry);

	return dsp_loaded;
}

static void ca0132_download_dsp(struct hda_codec *codec)
{
	struct ca0132_spec *spec = codec->spec;

#ifndef CONFIG_SND_HDA_CODEC_CA0132_DSP
	return; /* NOP */
#endif

	if (spec->dsp_state == DSP_DOWNLOAD_FAILED)
		return; /* don't retry failures */

	chipio_enable_clocks(codec);
	if (spec->dsp_state != DSP_DOWNLOADED) {
		spec->dsp_state = DSP_DOWNLOADING;

		if (!ca0132_download_dsp_images(codec))
			spec->dsp_state = DSP_DOWNLOAD_FAILED;
		else
			spec->dsp_state = DSP_DOWNLOADED;
	}

	/* For codecs using alt functions, this is already done earlier */
	if (spec->dsp_state == DSP_DOWNLOADED && !ca0132_use_alt_functions(spec))
		ca0132_set_dsp_msr(codec, true);
}

static void ca0132_process_dsp_response(struct hda_codec *codec,
					struct hda_jack_callback *callback)
{
	struct ca0132_spec *spec = codec->spec;

	codec_dbg(codec, "ca0132_process_dsp_response\n");
	snd_hda_power_up_pm(codec);
	if (spec->wait_scp) {
		if (dspio_get_response_data(codec) >= 0)
			spec->wait_scp = 0;
	}

	dspio_clear_response_queue(codec);
	snd_hda_power_down_pm(codec);
}

static void hp_callback(struct hda_codec *codec, struct hda_jack_callback *cb)
{
	struct ca0132_spec *spec = codec->spec;
	struct hda_jack_tbl *tbl;

	/* Delay enabling the HP amp, to let the mic-detection
	 * state machine run.
	 */
	tbl = snd_hda_jack_tbl_get(codec, cb->nid);
	if (tbl)
		tbl->block_report = 1;
	schedule_delayed_work(&spec->unsol_hp_work, msecs_to_jiffies(500));
}

static void amic_callback(struct hda_codec *codec, struct hda_jack_callback *cb)
{
	struct ca0132_spec *spec = codec->spec;

	if (ca0132_use_alt_functions(spec))
		ca0132_alt_select_in(codec);
	else
		ca0132_select_mic(codec);
}

static void ca0132_setup_unsol(struct hda_codec *codec)
{
	struct ca0132_spec *spec = codec->spec;
	snd_hda_jack_detect_enable_callback(codec, spec->unsol_tag_hp, hp_callback);
	snd_hda_jack_detect_enable_callback(codec, spec->unsol_tag_amic1,
					    amic_callback);
	snd_hda_jack_detect_enable_callback(codec, UNSOL_TAG_DSP,
					    ca0132_process_dsp_response);
	/* Front headphone jack detection */
	if (ca0132_use_alt_functions(spec))
		snd_hda_jack_detect_enable_callback(codec,
			spec->unsol_tag_front_hp, hp_callback);
}

/*
 * Verbs tables.
 */

/* Sends before DSP download. */
static const struct hda_verb ca0132_base_init_verbs[] = {
	/*enable ct extension*/
	{0x15, VENDOR_CHIPIO_CT_EXTENSIONS_ENABLE, 0x1},
	{}
};

/* Send at exit. */
static const struct hda_verb ca0132_base_exit_verbs[] = {
	/*set afg to D3*/
	{0x01, AC_VERB_SET_POWER_STATE, 0x03},
	/*disable ct extension*/
	{0x15, VENDOR_CHIPIO_CT_EXTENSIONS_ENABLE, 0},
	{}
};

/* Other verbs tables. Sends after DSP download. */

static const struct hda_verb ca0132_init_verbs0[] = {
	/* chip init verbs */
	{0x15, 0x70D, 0xF0},
	{0x15, 0x70E, 0xFE},
	{0x15, 0x707, 0x75},
	{0x15, 0x707, 0xD3},
	{0x15, 0x707, 0x09},
	{0x15, 0x707, 0x53},
	{0x15, 0x707, 0xD4},
	{0x15, 0x707, 0xEF},
	{0x15, 0x707, 0x75},
	{0x15, 0x707, 0xD3},
	{0x15, 0x707, 0x09},
	{0x15, 0x707, 0x02},
	{0x15, 0x707, 0x37},
	{0x15, 0x707, 0x78},
	{0x15, 0x53C, 0xCE},
	{0x15, 0x575, 0xC9},
	{0x15, 0x53D, 0xCE},
	{0x15, 0x5B7, 0xC9},
	{0x15, 0x70D, 0xE8},
	{0x15, 0x70E, 0xFE},
	{0x15, 0x707, 0x02},
	{0x15, 0x707, 0x68},
	{0x15, 0x707, 0x62},
	{0x15, 0x53A, 0xCE},
	{0x15, 0x546, 0xC9},
	{0x15, 0x53B, 0xCE},
	{0x15, 0x5E8, 0xC9},
	{}
};

/* Extra init verbs for desktop cards. */
static const struct hda_verb ca0132_init_verbs1[] = {
	{0x15, 0x70D, 0x20},
	{0x15, 0x70E, 0x19},
	{0x15, 0x707, 0x00},
	{0x15, 0x539, 0xCE},
	{0x15, 0x546, 0xC9},
	{0x15, 0x70D, 0xB7},
	{0x15, 0x70E, 0x09},
	{0x15, 0x707, 0x10},
	{0x15, 0x70D, 0xAF},
	{0x15, 0x70E, 0x09},
	{0x15, 0x707, 0x01},
	{0x15, 0x707, 0x05},
	{0x15, 0x70D, 0x73},
	{0x15, 0x70E, 0x09},
	{0x15, 0x707, 0x14},
	{0x15, 0x6FF, 0xC4},
	{}
};

static void ca0132_init_chip(struct hda_codec *codec)
{
	struct ca0132_spec *spec = codec->spec;
	int num_fx;
	int i;
	unsigned int on;

	mutex_init(&spec->chipio_mutex);

	/*
	 * The Windows driver always does this upon startup, which seems to
	 * clear out any previous configuration. This should help issues where
	 * a boot into Windows prior to a boot into Linux breaks things. Also,
	 * Windows always sends the reset twice.
	 */
	if (ca0132_use_alt_functions(spec)) {
		chipio_set_control_flag(codec, CONTROL_FLAG_IDLE_ENABLE, 0);
		chipio_write_no_mutex(codec, 0x18b0a4, 0x000000c2);

		snd_hda_codec_write(codec, codec->core.afg, 0,
			    AC_VERB_SET_CODEC_RESET, 0);
		snd_hda_codec_write(codec, codec->core.afg, 0,
			    AC_VERB_SET_CODEC_RESET, 0);
	}

	spec->cur_out_type = SPEAKER_OUT;
	if (!ca0132_use_alt_functions(spec))
		spec->cur_mic_type = DIGITAL_MIC;
	else
		spec->cur_mic_type = REAR_MIC;

	spec->cur_mic_boost = 0;

	for (i = 0; i < VNODES_COUNT; i++) {
		spec->vnode_lvol[i] = 0x5a;
		spec->vnode_rvol[i] = 0x5a;
		spec->vnode_lswitch[i] = 0;
		spec->vnode_rswitch[i] = 0;
	}

	/*
	 * Default states for effects are in ca0132_effects[].
	 */
	num_fx = OUT_EFFECTS_COUNT + IN_EFFECTS_COUNT;
	for (i = 0; i < num_fx; i++) {
		on = (unsigned int)ca0132_effects[i].reqs[0];
		spec->effects_switch[i] = on ? 1 : 0;
	}
	/*
	 * Sets defaults for the effect slider controls, only for alternative
	 * ca0132 codecs. Also sets x-bass crossover frequency to 80hz.
	 */
	if (ca0132_use_alt_controls(spec)) {
		/* Set speakers to default to full range. */
		spec->speaker_range_val[0] = 1;
		spec->speaker_range_val[1] = 1;

		spec->xbass_xover_freq = 8;
		for (i = 0; i < EFFECT_LEVEL_SLIDERS; i++)
			spec->fx_ctl_val[i] = effect_slider_defaults[i];

		spec->bass_redirect_xover_freq = 8;
	}

	spec->voicefx_val = 0;
	spec->effects_switch[PLAY_ENHANCEMENT - EFFECT_START_NID] = 1;
	spec->effects_switch[CRYSTAL_VOICE - EFFECT_START_NID] = 0;

	/*
	 * The ZxR doesn't have a front panel header, and it's line-in is on
	 * the daughter board. So, there is no input enum control, and we need
	 * to make sure that spec->in_enum_val is set properly.
	 */
	if (ca0132_quirk(spec) == QUIRK_ZXR)
		spec->in_enum_val = REAR_MIC;

#ifdef ENABLE_TUNING_CONTROLS
	ca0132_init_tuning_defaults(codec);
#endif
}

/*
 * Recon3Di exit specific commands.
 */
/* prevents popping noise on shutdown */
static void r3di_gpio_shutdown(struct hda_codec *codec)
{
	snd_hda_codec_write(codec, 0x01, 0, AC_VERB_SET_GPIO_DATA, 0x00);
}

/*
 * Sound Blaster Z exit specific commands.
 */
static void sbz_region2_exit(struct hda_codec *codec)
{
	struct ca0132_spec *spec = codec->spec;
	unsigned int i;

	for (i = 0; i < 4; i++)
		writeb(0x0, spec->mem_base + 0x100);
	for (i = 0; i < 8; i++)
		writeb(0xb3, spec->mem_base + 0x304);

	ca0113_mmio_gpio_set(codec, 0, false);
	ca0113_mmio_gpio_set(codec, 1, false);
	ca0113_mmio_gpio_set(codec, 4, true);
	ca0113_mmio_gpio_set(codec, 5, false);
	ca0113_mmio_gpio_set(codec, 7, false);
}

static void sbz_set_pin_ctl_default(struct hda_codec *codec)
{
	static const hda_nid_t pins[] = {0x0B, 0x0C, 0x0E, 0x12, 0x13};
	unsigned int i;

	snd_hda_codec_write(codec, 0x11, 0,
			AC_VERB_SET_PIN_WIDGET_CONTROL, 0x40);

	for (i = 0; i < ARRAY_SIZE(pins); i++)
		snd_hda_codec_write(codec, pins[i], 0,
				AC_VERB_SET_PIN_WIDGET_CONTROL, 0x00);
}

static void ca0132_clear_unsolicited(struct hda_codec *codec)
{
	static const hda_nid_t pins[] = {0x0B, 0x0E, 0x0F, 0x10, 0x11, 0x12, 0x13};
	unsigned int i;

	for (i = 0; i < ARRAY_SIZE(pins); i++) {
		snd_hda_codec_write(codec, pins[i], 0,
				AC_VERB_SET_UNSOLICITED_ENABLE, 0x00);
	}
}

/* On shutdown, sends commands in sets of three */
static void sbz_gpio_shutdown_commands(struct hda_codec *codec, int dir,
							int mask, int data)
{
	if (dir >= 0)
		snd_hda_codec_write(codec, 0x01, 0,
				AC_VERB_SET_GPIO_DIRECTION, dir);
	if (mask >= 0)
		snd_hda_codec_write(codec, 0x01, 0,
				AC_VERB_SET_GPIO_MASK, mask);

	if (data >= 0)
		snd_hda_codec_write(codec, 0x01, 0,
				AC_VERB_SET_GPIO_DATA, data);
}

static void zxr_dbpro_power_state_shutdown(struct hda_codec *codec)
{
	static const hda_nid_t pins[] = {0x05, 0x0c, 0x09, 0x0e, 0x08, 0x11, 0x01};
	unsigned int i;

	for (i = 0; i < ARRAY_SIZE(pins); i++)
		snd_hda_codec_write(codec, pins[i], 0,
				AC_VERB_SET_POWER_STATE, 0x03);
}

static void sbz_exit_chip(struct hda_codec *codec)
{
	chipio_set_stream_control(codec, 0x03, 0);
	chipio_set_stream_control(codec, 0x04, 0);

	/* Mess with GPIO */
	sbz_gpio_shutdown_commands(codec, 0x07, 0x07, -1);
	sbz_gpio_shutdown_commands(codec, 0x07, 0x07, 0x05);
	sbz_gpio_shutdown_commands(codec, 0x07, 0x07, 0x01);

	chipio_set_stream_control(codec, 0x14, 0);
	chipio_set_stream_control(codec, 0x0C, 0);

	chipio_set_conn_rate(codec, 0x41, SR_192_000);
	chipio_set_conn_rate(codec, 0x91, SR_192_000);

	chipio_write(codec, 0x18a020, 0x00000083);

	sbz_gpio_shutdown_commands(codec, 0x07, 0x07, 0x03);
	sbz_gpio_shutdown_commands(codec, 0x07, 0x07, 0x07);
	sbz_gpio_shutdown_commands(codec, 0x07, 0x07, 0x06);

	chipio_set_stream_control(codec, 0x0C, 0);

	chipio_set_control_param(codec, 0x0D, 0x24);

	ca0132_clear_unsolicited(codec);
	sbz_set_pin_ctl_default(codec);

	snd_hda_codec_write(codec, 0x0B, 0,
		AC_VERB_SET_EAPD_BTLENABLE, 0x00);

	sbz_region2_exit(codec);
}

static void r3d_exit_chip(struct hda_codec *codec)
{
	ca0132_clear_unsolicited(codec);
	snd_hda_codec_write(codec, 0x01, 0, 0x793, 0x00);
	snd_hda_codec_write(codec, 0x01, 0, 0x794, 0x5b);
}

static void ae5_exit_chip(struct hda_codec *codec)
{
	chipio_set_stream_control(codec, 0x03, 0);
	chipio_set_stream_control(codec, 0x04, 0);

	ca0113_mmio_command_set(codec, 0x30, 0x32, 0x3f);
	ca0113_mmio_command_set(codec, 0x48, 0x07, 0x83);
	ca0113_mmio_command_set(codec, 0x48, 0x07, 0x83);
	ca0113_mmio_command_set(codec, 0x30, 0x30, 0x00);
	ca0113_mmio_command_set(codec, 0x30, 0x2b, 0x00);
	ca0113_mmio_command_set(codec, 0x30, 0x2d, 0x00);
	ca0113_mmio_gpio_set(codec, 0, false);
	ca0113_mmio_gpio_set(codec, 1, false);

	snd_hda_codec_write(codec, 0x01, 0, 0x793, 0x00);
	snd_hda_codec_write(codec, 0x01, 0, 0x794, 0x53);

	chipio_set_control_param(codec, CONTROL_PARAM_ASI, 0);

	chipio_set_stream_control(codec, 0x18, 0);
	chipio_set_stream_control(codec, 0x0c, 0);

	snd_hda_codec_write(codec, 0x01, 0, 0x724, 0x83);
}

static void ae7_exit_chip(struct hda_codec *codec)
{
	chipio_set_stream_control(codec, 0x18, 0);
	chipio_set_stream_source_dest(codec, 0x21, 0xc8, 0xc8);
	chipio_set_stream_channels(codec, 0x21, 0);
	chipio_set_control_param(codec, CONTROL_PARAM_NODE_ID, 0x09);
	chipio_set_control_param(codec, 0x20, 0x01);

	chipio_set_control_param(codec, CONTROL_PARAM_ASI, 0);

	chipio_set_stream_control(codec, 0x18, 0);
	chipio_set_stream_control(codec, 0x0c, 0);

	ca0113_mmio_command_set(codec, 0x30, 0x2b, 0x00);
	snd_hda_codec_write(codec, 0x15, 0, 0x724, 0x83);
	ca0113_mmio_command_set_type2(codec, 0x48, 0x07, 0x83);
	ca0113_mmio_command_set(codec, 0x30, 0x30, 0x00);
	ca0113_mmio_command_set(codec, 0x30, 0x2e, 0x00);
	ca0113_mmio_gpio_set(codec, 0, false);
	ca0113_mmio_gpio_set(codec, 1, false);
	ca0113_mmio_command_set(codec, 0x30, 0x32, 0x3f);

	snd_hda_codec_write(codec, 0x01, 0, 0x793, 0x00);
	snd_hda_codec_write(codec, 0x01, 0, 0x794, 0x53);
}

static void zxr_exit_chip(struct hda_codec *codec)
{
	chipio_set_stream_control(codec, 0x03, 0);
	chipio_set_stream_control(codec, 0x04, 0);
	chipio_set_stream_control(codec, 0x14, 0);
	chipio_set_stream_control(codec, 0x0C, 0);

	chipio_set_conn_rate(codec, 0x41, SR_192_000);
	chipio_set_conn_rate(codec, 0x91, SR_192_000);

	chipio_write(codec, 0x18a020, 0x00000083);

	snd_hda_codec_write(codec, 0x01, 0, 0x793, 0x00);
	snd_hda_codec_write(codec, 0x01, 0, 0x794, 0x53);

	ca0132_clear_unsolicited(codec);
	sbz_set_pin_ctl_default(codec);
	snd_hda_codec_write(codec, 0x0B, 0, AC_VERB_SET_EAPD_BTLENABLE, 0x00);

	ca0113_mmio_gpio_set(codec, 5, false);
	ca0113_mmio_gpio_set(codec, 2, false);
	ca0113_mmio_gpio_set(codec, 3, false);
	ca0113_mmio_gpio_set(codec, 0, false);
	ca0113_mmio_gpio_set(codec, 4, true);
	ca0113_mmio_gpio_set(codec, 0, true);
	ca0113_mmio_gpio_set(codec, 5, true);
	ca0113_mmio_gpio_set(codec, 2, false);
	ca0113_mmio_gpio_set(codec, 3, false);
}

static void ca0132_exit_chip(struct hda_codec *codec)
{
	/* put any chip cleanup stuffs here. */

	if (dspload_is_loaded(codec))
		dsp_reset(codec);
}

/*
 * This fixes a problem that was hard to reproduce. Very rarely, I would
 * boot up, and there would be no sound, but the DSP indicated it had loaded
 * properly. I did a few memory dumps to see if anything was different, and
 * there were a few areas of memory uninitialized with a1a2a3a4. This function
 * checks if those areas are uninitialized, and if they are, it'll attempt to
 * reload the card 3 times. Usually it fixes by the second.
 */
static void sbz_dsp_startup_check(struct hda_codec *codec)
{
	struct ca0132_spec *spec = codec->spec;
	unsigned int dsp_data_check[4];
	unsigned int cur_address = 0x390;
	unsigned int i;
	unsigned int failure = 0;
	unsigned int reload = 3;

	if (spec->startup_check_entered)
		return;

	spec->startup_check_entered = true;

	for (i = 0; i < 4; i++) {
		chipio_read(codec, cur_address, &dsp_data_check[i]);
		cur_address += 0x4;
	}
	for (i = 0; i < 4; i++) {
		if (dsp_data_check[i] == 0xa1a2a3a4)
			failure = 1;
	}

	codec_dbg(codec, "Startup Check: %d ", failure);
	if (failure)
		codec_info(codec, "DSP not initialized properly. Attempting to fix.");
	/*
	 * While the failure condition is true, and we haven't reached our
	 * three reload limit, continue trying to reload the driver and
	 * fix the issue.
	 */
	while (failure && (reload != 0)) {
		codec_info(codec, "Reloading... Tries left: %d", reload);
		sbz_exit_chip(codec);
		spec->dsp_state = DSP_DOWNLOAD_INIT;
		codec->patch_ops.init(codec);
		failure = 0;
		for (i = 0; i < 4; i++) {
			chipio_read(codec, cur_address, &dsp_data_check[i]);
			cur_address += 0x4;
		}
		for (i = 0; i < 4; i++) {
			if (dsp_data_check[i] == 0xa1a2a3a4)
				failure = 1;
		}
		reload--;
	}

	if (!failure && reload < 3)
		codec_info(codec, "DSP fixed.");

	if (!failure)
		return;

	codec_info(codec, "DSP failed to initialize properly. Either try a full shutdown or a suspend to clear the internal memory.");
}

/*
 * This is for the extra volume verbs 0x797 (left) and 0x798 (right). These add
 * extra precision for decibel values. If you had the dB value in floating point
 * you would take the value after the decimal point, multiply by 64, and divide
 * by 2. So for 8.59, it's (59 * 64) / 100. Useful if someone wanted to
 * implement fixed point or floating point dB volumes. For now, I'll set them
 * to 0 just incase a value has lingered from a boot into Windows.
 */
static void ca0132_alt_vol_setup(struct hda_codec *codec)
{
	snd_hda_codec_write(codec, 0x02, 0, 0x797, 0x00);
	snd_hda_codec_write(codec, 0x02, 0, 0x798, 0x00);
	snd_hda_codec_write(codec, 0x03, 0, 0x797, 0x00);
	snd_hda_codec_write(codec, 0x03, 0, 0x798, 0x00);
	snd_hda_codec_write(codec, 0x04, 0, 0x797, 0x00);
	snd_hda_codec_write(codec, 0x04, 0, 0x798, 0x00);
	snd_hda_codec_write(codec, 0x07, 0, 0x797, 0x00);
	snd_hda_codec_write(codec, 0x07, 0, 0x798, 0x00);
}

/*
 * Extra commands that don't really fit anywhere else.
 */
static void sbz_pre_dsp_setup(struct hda_codec *codec)
{
	struct ca0132_spec *spec = codec->spec;

	writel(0x00820680, spec->mem_base + 0x01C);
	writel(0x00820680, spec->mem_base + 0x01C);

	chipio_write(codec, 0x18b0a4, 0x000000c2);

	snd_hda_codec_write(codec, 0x11, 0,
			AC_VERB_SET_PIN_WIDGET_CONTROL, 0x44);
}

static void r3d_pre_dsp_setup(struct hda_codec *codec)
{
	chipio_write(codec, 0x18b0a4, 0x000000c2);

	chipio_8051_write_exram(codec, 0x1c1e, 0x5b);

	snd_hda_codec_write(codec, 0x11, 0,
			AC_VERB_SET_PIN_WIDGET_CONTROL, 0x44);
}

static void r3di_pre_dsp_setup(struct hda_codec *codec)
{
	chipio_write(codec, 0x18b0a4, 0x000000c2);

	chipio_8051_write_exram(codec, 0x1c1e, 0x5b);
	chipio_8051_write_exram(codec, 0x1920, 0x00);
	chipio_8051_write_exram(codec, 0x1921, 0x40);

	snd_hda_codec_write(codec, 0x11, 0,
			AC_VERB_SET_PIN_WIDGET_CONTROL, 0x04);
}

/*
 * The ZxR seems to use alternative DAC's for the surround channels, which
 * require PLL PMU setup for the clock rate, I'm guessing. Without setting
 * this up, we get no audio out of the surround jacks.
 */
static void zxr_pre_dsp_setup(struct hda_codec *codec)
{
	static const unsigned int addr[] = { 0x43, 0x40, 0x41, 0x42, 0x45 };
	static const unsigned int data[] = { 0x08, 0x0c, 0x0b, 0x07, 0x0d };
	unsigned int i;

	chipio_write(codec, 0x189000, 0x0001f100);
	msleep(50);
	chipio_write(codec, 0x18900c, 0x0001f100);
	msleep(50);

	/*
	 * This writes a RET instruction at the entry point of the function at
	 * 0xfa92 in exram. This function seems to have something to do with
	 * ASI. Might be some way to prevent the card from reconfiguring the
	 * ASI stuff itself.
	 */
	chipio_8051_write_exram(codec, 0xfa92, 0x22);

	chipio_8051_write_pll_pmu(codec, 0x51, 0x98);

	snd_hda_codec_write(codec, WIDGET_CHIP_CTRL, 0, 0x725, 0x82);
	chipio_set_control_param(codec, CONTROL_PARAM_ASI, 3);

	chipio_write(codec, 0x18902c, 0x00000000);
	msleep(50);
	chipio_write(codec, 0x18902c, 0x00000003);
	msleep(50);

	for (i = 0; i < ARRAY_SIZE(addr); i++)
		chipio_8051_write_pll_pmu(codec, addr[i], data[i]);
}

/*
 * These are sent before the DSP is downloaded. Not sure
 * what they do, or if they're necessary. Could possibly
 * be removed. Figure they're better to leave in.
 */
static const unsigned int ca0113_mmio_init_address_sbz[] = {
	0x400, 0x408, 0x40c, 0x01c, 0xc0c, 0xc00, 0xc04, 0xc0c, 0xc0c, 0xc0c,
	0xc0c, 0xc08, 0xc08, 0xc08, 0xc08, 0xc08, 0xc04
};

static const unsigned int ca0113_mmio_init_data_sbz[] = {
	0x00000030, 0x00000000, 0x00000003, 0x00000003, 0x00000003,
	0x00000003, 0x000000c1, 0x000000f1, 0x00000001, 0x000000c7,
	0x000000c1, 0x00000080
};

static const unsigned int ca0113_mmio_init_data_zxr[] = {
	0x00000030, 0x00000000, 0x00000000, 0x00000003, 0x00000003,
	0x00000003, 0x00000001, 0x000000f1, 0x00000001, 0x000000c7,
	0x000000c1, 0x00000080
};

static const unsigned int ca0113_mmio_init_address_ae5[] = {
	0x400, 0x42c, 0x46c, 0x4ac, 0x4ec, 0x43c, 0x47c, 0x4bc, 0x4fc, 0x408,
	0x100, 0x410, 0x40c, 0x100, 0x100, 0x830, 0x86c, 0x800, 0x86c, 0x800,
	0x804, 0x20c, 0x01c, 0xc0c, 0xc00, 0xc04, 0xc0c, 0xc0c, 0xc0c, 0xc0c,
	0xc08, 0xc08, 0xc08, 0xc08, 0xc08, 0xc04, 0x01c
};

static const unsigned int ca0113_mmio_init_data_ae5[] = {
	0x00000001, 0x00000000, 0x00000000, 0x00000000, 0x00000000,
	0x00000000, 0x00000000, 0x00000000, 0x00000000, 0x00000001,
	0x00000600, 0x00000014, 0x00000001, 0x0000060f, 0x0000070f,
	0x00000aff, 0x00000000, 0x0000006b, 0x00000001, 0x0000006b,
	0x00000057, 0x00800000, 0x00880680, 0x00000080, 0x00000030,
	0x00000000, 0x00000000, 0x00000003, 0x00000003, 0x00000003,
	0x00000001, 0x000000f1, 0x00000001, 0x000000c7, 0x000000c1,
	0x00000080, 0x00880680
};

static void ca0132_mmio_init_sbz(struct hda_codec *codec)
{
	struct ca0132_spec *spec = codec->spec;
	unsigned int tmp[2], i, count, cur_addr;
	const unsigned int *addr, *data;

	addr = ca0113_mmio_init_address_sbz;
	for (i = 0; i < 3; i++)
		writel(0x00000000, spec->mem_base + addr[i]);

	cur_addr = i;
	switch (ca0132_quirk(spec)) {
	case QUIRK_ZXR:
		tmp[0] = 0x00880480;
		tmp[1] = 0x00000080;
		break;
	case QUIRK_SBZ:
		tmp[0] = 0x00820680;
		tmp[1] = 0x00000083;
		break;
	case QUIRK_R3D:
		tmp[0] = 0x00880680;
		tmp[1] = 0x00000083;
		break;
	default:
		tmp[0] = 0x00000000;
		tmp[1] = 0x00000000;
		break;
	}

	for (i = 0; i < 2; i++)
		writel(tmp[i], spec->mem_base + addr[cur_addr + i]);

	cur_addr += i;

	switch (ca0132_quirk(spec)) {
	case QUIRK_ZXR:
		count = ARRAY_SIZE(ca0113_mmio_init_data_zxr);
		data = ca0113_mmio_init_data_zxr;
		break;
	default:
		count = ARRAY_SIZE(ca0113_mmio_init_data_sbz);
		data = ca0113_mmio_init_data_sbz;
		break;
	}

	for (i = 0; i < count; i++)
		writel(data[i], spec->mem_base + addr[cur_addr + i]);
}

static void ca0132_mmio_init_ae5(struct hda_codec *codec)
{
	struct ca0132_spec *spec = codec->spec;
	const unsigned int *addr, *data;
	unsigned int i, count;

	addr = ca0113_mmio_init_address_ae5;
	data = ca0113_mmio_init_data_ae5;
	count = ARRAY_SIZE(ca0113_mmio_init_data_ae5);

	if (ca0132_quirk(spec) == QUIRK_AE7) {
		writel(0x00000680, spec->mem_base + 0x1c);
		writel(0x00880680, spec->mem_base + 0x1c);
	}

	for (i = 0; i < count; i++) {
		/*
		 * AE-7 shares all writes with the AE-5, except that it writes
		 * a different value to 0x20c.
		 */
		if (i == 21 && ca0132_quirk(spec) == QUIRK_AE7) {
			writel(0x00800001, spec->mem_base + addr[i]);
			continue;
		}

		writel(data[i], spec->mem_base + addr[i]);
	}

	if (ca0132_quirk(spec) == QUIRK_AE5)
		writel(0x00880680, spec->mem_base + 0x1c);
}

static void ca0132_mmio_init(struct hda_codec *codec)
{
	struct ca0132_spec *spec = codec->spec;

	switch (ca0132_quirk(spec)) {
	case QUIRK_R3D:
	case QUIRK_SBZ:
	case QUIRK_ZXR:
		ca0132_mmio_init_sbz(codec);
		break;
	case QUIRK_AE5:
		ca0132_mmio_init_ae5(codec);
		break;
	default:
		break;
	}
}

static const unsigned int ca0132_ae5_register_set_addresses[] = {
	0x304, 0x304, 0x304, 0x304, 0x100, 0x304, 0x100, 0x304, 0x100, 0x304,
	0x100, 0x304, 0x86c, 0x800, 0x86c, 0x800, 0x804
};

static const unsigned char ca0132_ae5_register_set_data[] = {
	0x0f, 0x0e, 0x1f, 0x0c, 0x3f, 0x08, 0x7f, 0x00, 0xff, 0x00, 0x6b,
	0x01, 0x6b, 0x57
};

/*
 * This function writes to some SFR's, does some region2 writes, and then
 * eventually resets the codec with the 0x7ff verb. Not quite sure why it does
 * what it does.
 */
static void ae5_register_set(struct hda_codec *codec)
{
	struct ca0132_spec *spec = codec->spec;
	unsigned int count = ARRAY_SIZE(ca0132_ae5_register_set_addresses);
	const unsigned int *addr = ca0132_ae5_register_set_addresses;
	const unsigned char *data = ca0132_ae5_register_set_data;
	unsigned int i, cur_addr;
	unsigned char tmp[3];

	if (ca0132_quirk(spec) == QUIRK_AE7)
		chipio_8051_write_pll_pmu(codec, 0x41, 0xc8);

	chipio_8051_write_direct(codec, 0x93, 0x10);
	chipio_8051_write_pll_pmu(codec, 0x44, 0xc2);

	if (ca0132_quirk(spec) == QUIRK_AE7) {
		tmp[0] = 0x03;
		tmp[1] = 0x03;
		tmp[2] = 0x07;
	} else {
		tmp[0] = 0x0f;
		tmp[1] = 0x0f;
		tmp[2] = 0x0f;
	}

	for (i = cur_addr = 0; i < 3; i++, cur_addr++)
		writeb(tmp[i], spec->mem_base + addr[cur_addr]);

	/*
	 * First writes are in single bytes, final are in 4 bytes. So, we use
	 * writeb, then writel.
	 */
	for (i = 0; cur_addr < 12; i++, cur_addr++)
		writeb(data[i], spec->mem_base + addr[cur_addr]);

	for (; cur_addr < count; i++, cur_addr++)
		writel(data[i], spec->mem_base + addr[cur_addr]);

	writel(0x00800001, spec->mem_base + 0x20c);

	if (ca0132_quirk(spec) == QUIRK_AE7) {
		ca0113_mmio_command_set_type2(codec, 0x48, 0x07, 0x83);
		ca0113_mmio_command_set(codec, 0x30, 0x2e, 0x3f);
	} else {
		ca0113_mmio_command_set(codec, 0x30, 0x2d, 0x3f);
	}

	chipio_8051_write_direct(codec, 0x90, 0x00);
	chipio_8051_write_direct(codec, 0x90, 0x10);

	if (ca0132_quirk(spec) == QUIRK_AE5)
		ca0113_mmio_command_set(codec, 0x48, 0x07, 0x83);
}

/*
 * Extra init functions for alternative ca0132 codecs. Done
 * here so they don't clutter up the main ca0132_init function
 * anymore than they have to.
 */
static void ca0132_alt_init(struct hda_codec *codec)
{
	struct ca0132_spec *spec = codec->spec;

	ca0132_alt_vol_setup(codec);

	switch (ca0132_quirk(spec)) {
	case QUIRK_SBZ:
		codec_dbg(codec, "SBZ alt_init");
		ca0132_gpio_init(codec);
		sbz_pre_dsp_setup(codec);
		snd_hda_sequence_write(codec, spec->chip_init_verbs);
		snd_hda_sequence_write(codec, spec->desktop_init_verbs);
		break;
	case QUIRK_R3DI:
		codec_dbg(codec, "R3DI alt_init");
		ca0132_gpio_init(codec);
		ca0132_gpio_setup(codec);
		r3di_gpio_dsp_status_set(codec, R3DI_DSP_DOWNLOADING);
		r3di_pre_dsp_setup(codec);
		snd_hda_sequence_write(codec, spec->chip_init_verbs);
		snd_hda_codec_write(codec, WIDGET_CHIP_CTRL, 0, 0x6FF, 0xC4);
		break;
	case QUIRK_R3D:
		r3d_pre_dsp_setup(codec);
		snd_hda_sequence_write(codec, spec->chip_init_verbs);
		snd_hda_sequence_write(codec, spec->desktop_init_verbs);
		break;
	case QUIRK_AE5:
		ca0132_gpio_init(codec);
		chipio_8051_write_pll_pmu(codec, 0x49, 0x88);
		chipio_write(codec, 0x18b030, 0x00000020);
		snd_hda_sequence_write(codec, spec->chip_init_verbs);
		snd_hda_sequence_write(codec, spec->desktop_init_verbs);
		ca0113_mmio_command_set(codec, 0x30, 0x32, 0x3f);
		break;
	case QUIRK_AE7:
		ca0132_gpio_init(codec);
		chipio_8051_write_pll_pmu(codec, 0x49, 0x88);
		snd_hda_sequence_write(codec, spec->chip_init_verbs);
		snd_hda_sequence_write(codec, spec->desktop_init_verbs);
		chipio_write(codec, 0x18b008, 0x000000f8);
		chipio_write(codec, 0x18b008, 0x000000f0);
		chipio_write(codec, 0x18b030, 0x00000020);
		ca0113_mmio_command_set(codec, 0x30, 0x32, 0x3f);
		break;
	case QUIRK_ZXR:
		chipio_8051_write_pll_pmu(codec, 0x49, 0x88);
		snd_hda_sequence_write(codec, spec->chip_init_verbs);
		snd_hda_sequence_write(codec, spec->desktop_init_verbs);
		zxr_pre_dsp_setup(codec);
		break;
	default:
		break;
	}
}

static int ca0132_init(struct hda_codec *codec)
{
	struct ca0132_spec *spec = codec->spec;
	struct auto_pin_cfg *cfg = &spec->autocfg;
	int i;
	bool dsp_loaded;

	/*
	 * If the DSP is already downloaded, and init has been entered again,
	 * there's only two reasons for it. One, the codec has awaken from a
	 * suspended state, and in that case dspload_is_loaded will return
	 * false, and the init will be ran again. The other reason it gets
	 * re entered is on startup for some reason it triggers a suspend and
	 * resume state. In this case, it will check if the DSP is downloaded,
	 * and not run the init function again. For codecs using alt_functions,
	 * it will check if the DSP is loaded properly.
	 */
	if (spec->dsp_state == DSP_DOWNLOADED) {
		dsp_loaded = dspload_is_loaded(codec);
		if (!dsp_loaded) {
			spec->dsp_reload = true;
			spec->dsp_state = DSP_DOWNLOAD_INIT;
		} else {
			if (ca0132_quirk(spec) == QUIRK_SBZ)
				sbz_dsp_startup_check(codec);
			return 0;
		}
	}

	if (spec->dsp_state != DSP_DOWNLOAD_FAILED)
		spec->dsp_state = DSP_DOWNLOAD_INIT;
	spec->curr_chip_addx = INVALID_CHIP_ADDRESS;

	if (ca0132_use_pci_mmio(spec))
		ca0132_mmio_init(codec);

	snd_hda_power_up_pm(codec);

	if (ca0132_quirk(spec) == QUIRK_AE5 || ca0132_quirk(spec) == QUIRK_AE7)
		ae5_register_set(codec);

	ca0132_init_params(codec);
	ca0132_init_flags(codec);

	snd_hda_sequence_write(codec, spec->base_init_verbs);

	if (ca0132_use_alt_functions(spec))
		ca0132_alt_init(codec);

	ca0132_download_dsp(codec);

	ca0132_refresh_widget_caps(codec);

	switch (ca0132_quirk(spec)) {
	case QUIRK_R3DI:
	case QUIRK_R3D:
		r3d_setup_defaults(codec);
		break;
	case QUIRK_SBZ:
	case QUIRK_ZXR:
		sbz_setup_defaults(codec);
		break;
	case QUIRK_AE5:
		ae5_setup_defaults(codec);
		break;
	case QUIRK_AE7:
		ae7_setup_defaults(codec);
		break;
	default:
		ca0132_setup_defaults(codec);
		ca0132_init_analog_mic2(codec);
		ca0132_init_dmic(codec);
		break;
	}

	for (i = 0; i < spec->num_outputs; i++)
		init_output(codec, spec->out_pins[i], spec->dacs[0]);

	init_output(codec, cfg->dig_out_pins[0], spec->dig_out);

	for (i = 0; i < spec->num_inputs; i++)
		init_input(codec, spec->input_pins[i], spec->adcs[i]);

	init_input(codec, cfg->dig_in_pin, spec->dig_in);

	if (!ca0132_use_alt_functions(spec)) {
		snd_hda_sequence_write(codec, spec->chip_init_verbs);
		snd_hda_codec_write(codec, WIDGET_CHIP_CTRL, 0,
			    VENDOR_CHIPIO_PARAM_EX_ID_SET, 0x0D);
		snd_hda_codec_write(codec, WIDGET_CHIP_CTRL, 0,
			    VENDOR_CHIPIO_PARAM_EX_VALUE_SET, 0x20);
	}

	if (ca0132_quirk(spec) == QUIRK_SBZ)
		ca0132_gpio_setup(codec);

	snd_hda_sequence_write(codec, spec->spec_init_verbs);
	if (ca0132_use_alt_functions(spec)) {
		ca0132_alt_select_out(codec);
		ca0132_alt_select_in(codec);
	} else {
		ca0132_select_out(codec);
		ca0132_select_mic(codec);
	}

	snd_hda_jack_report_sync(codec);

	/*
	 * Re set the PlayEnhancement switch on a resume event, because the
	 * controls will not be reloaded.
	 */
	if (spec->dsp_reload) {
		spec->dsp_reload = false;
		ca0132_pe_switch_set(codec);
	}

	snd_hda_power_down_pm(codec);

	return 0;
}

static int dbpro_init(struct hda_codec *codec)
{
	struct ca0132_spec *spec = codec->spec;
	struct auto_pin_cfg *cfg = &spec->autocfg;
	unsigned int i;

	init_output(codec, cfg->dig_out_pins[0], spec->dig_out);
	init_input(codec, cfg->dig_in_pin, spec->dig_in);

	for (i = 0; i < spec->num_inputs; i++)
		init_input(codec, spec->input_pins[i], spec->adcs[i]);

	return 0;
}

static void ca0132_free(struct hda_codec *codec)
{
	struct ca0132_spec *spec = codec->spec;

	cancel_delayed_work_sync(&spec->unsol_hp_work);
	snd_hda_power_up(codec);
	switch (ca0132_quirk(spec)) {
	case QUIRK_SBZ:
		sbz_exit_chip(codec);
		break;
	case QUIRK_ZXR:
		zxr_exit_chip(codec);
		break;
	case QUIRK_R3D:
		r3d_exit_chip(codec);
		break;
	case QUIRK_AE5:
		ae5_exit_chip(codec);
		break;
	case QUIRK_AE7:
		ae7_exit_chip(codec);
		break;
	case QUIRK_R3DI:
		r3di_gpio_shutdown(codec);
		break;
	default:
		break;
	}

	snd_hda_sequence_write(codec, spec->base_exit_verbs);
	ca0132_exit_chip(codec);

	snd_hda_power_down(codec);
#ifdef CONFIG_PCI
	if (spec->mem_base)
		pci_iounmap(codec->bus->pci, spec->mem_base);
#endif
	kfree(spec->spec_init_verbs);
	kfree(codec->spec);
}

static void dbpro_free(struct hda_codec *codec)
{
	struct ca0132_spec *spec = codec->spec;

	zxr_dbpro_power_state_shutdown(codec);

	kfree(spec->spec_init_verbs);
	kfree(codec->spec);
}

#ifdef CONFIG_PM
static int ca0132_suspend(struct hda_codec *codec)
{
	struct ca0132_spec *spec = codec->spec;

	cancel_delayed_work_sync(&spec->unsol_hp_work);
	return 0;
}
#endif

static const struct hda_codec_ops ca0132_patch_ops = {
	.build_controls = ca0132_build_controls,
	.build_pcms = ca0132_build_pcms,
	.init = ca0132_init,
	.free = ca0132_free,
	.unsol_event = snd_hda_jack_unsol_event,
#ifdef CONFIG_PM
	.suspend = ca0132_suspend,
#endif
};

static const struct hda_codec_ops dbpro_patch_ops = {
	.build_controls = dbpro_build_controls,
	.build_pcms = dbpro_build_pcms,
	.init = dbpro_init,
	.free = dbpro_free,
};

static void ca0132_config(struct hda_codec *codec)
{
	struct ca0132_spec *spec = codec->spec;

	spec->dacs[0] = 0x2;
	spec->dacs[1] = 0x3;
	spec->dacs[2] = 0x4;

	spec->multiout.dac_nids = spec->dacs;
	spec->multiout.num_dacs = 3;

	if (!ca0132_use_alt_functions(spec))
		spec->multiout.max_channels = 2;
	else
		spec->multiout.max_channels = 6;

	switch (ca0132_quirk(spec)) {
	case QUIRK_ALIENWARE:
		codec_dbg(codec, "%s: QUIRK_ALIENWARE applied.\n", __func__);
		snd_hda_apply_pincfgs(codec, alienware_pincfgs);
		break;
	case QUIRK_SBZ:
		codec_dbg(codec, "%s: QUIRK_SBZ applied.\n", __func__);
		snd_hda_apply_pincfgs(codec, sbz_pincfgs);
		break;
	case QUIRK_ZXR:
		codec_dbg(codec, "%s: QUIRK_ZXR applied.\n", __func__);
		snd_hda_apply_pincfgs(codec, zxr_pincfgs);
		break;
	case QUIRK_R3D:
		codec_dbg(codec, "%s: QUIRK_R3D applied.\n", __func__);
		snd_hda_apply_pincfgs(codec, r3d_pincfgs);
		break;
	case QUIRK_R3DI:
		codec_dbg(codec, "%s: QUIRK_R3DI applied.\n", __func__);
		snd_hda_apply_pincfgs(codec, r3di_pincfgs);
		break;
	case QUIRK_AE5:
		codec_dbg(codec, "%s: QUIRK_AE5 applied.\n", __func__);
		snd_hda_apply_pincfgs(codec, ae5_pincfgs);
		break;
	case QUIRK_AE7:
		codec_dbg(codec, "%s: QUIRK_AE7 applied.\n", __func__);
		snd_hda_apply_pincfgs(codec, ae7_pincfgs);
		break;
	default:
		break;
	}

	switch (ca0132_quirk(spec)) {
	case QUIRK_ALIENWARE:
		spec->num_outputs = 2;
		spec->out_pins[0] = 0x0b; /* speaker out */
		spec->out_pins[1] = 0x0f;
		spec->shared_out_nid = 0x2;
		spec->unsol_tag_hp = 0x0f;

		spec->adcs[0] = 0x7; /* digital mic / analog mic1 */
		spec->adcs[1] = 0x8; /* analog mic2 */
		spec->adcs[2] = 0xa; /* what u hear */

		spec->num_inputs = 3;
		spec->input_pins[0] = 0x12;
		spec->input_pins[1] = 0x11;
		spec->input_pins[2] = 0x13;
		spec->shared_mic_nid = 0x7;
		spec->unsol_tag_amic1 = 0x11;
		break;
	case QUIRK_SBZ:
	case QUIRK_R3D:
		spec->num_outputs = 2;
		spec->out_pins[0] = 0x0B; /* Line out */
		spec->out_pins[1] = 0x0F; /* Rear headphone out */
		spec->out_pins[2] = 0x10; /* Front Headphone / Center/LFE*/
		spec->out_pins[3] = 0x11; /* Rear surround */
		spec->shared_out_nid = 0x2;
		spec->unsol_tag_hp = spec->out_pins[1];
		spec->unsol_tag_front_hp = spec->out_pins[2];

		spec->adcs[0] = 0x7; /* Rear Mic / Line-in */
		spec->adcs[1] = 0x8; /* Front Mic, but only if no DSP */
		spec->adcs[2] = 0xa; /* what u hear */

		spec->num_inputs = 2;
		spec->input_pins[0] = 0x12; /* Rear Mic / Line-in */
		spec->input_pins[1] = 0x13; /* What U Hear */
		spec->shared_mic_nid = 0x7;
		spec->unsol_tag_amic1 = spec->input_pins[0];

		/* SPDIF I/O */
		spec->dig_out = 0x05;
		spec->multiout.dig_out_nid = spec->dig_out;
		spec->dig_in = 0x09;
		break;
	case QUIRK_ZXR:
		spec->num_outputs = 2;
		spec->out_pins[0] = 0x0B; /* Line out */
		spec->out_pins[1] = 0x0F; /* Rear headphone out */
		spec->out_pins[2] = 0x10; /* Center/LFE */
		spec->out_pins[3] = 0x11; /* Rear surround */
		spec->shared_out_nid = 0x2;
		spec->unsol_tag_hp = spec->out_pins[1];
		spec->unsol_tag_front_hp = spec->out_pins[2];

		spec->adcs[0] = 0x7; /* Rear Mic / Line-in */
		spec->adcs[1] = 0x8; /* Not connected, no front mic */
		spec->adcs[2] = 0xa; /* what u hear */

		spec->num_inputs = 2;
		spec->input_pins[0] = 0x12; /* Rear Mic / Line-in */
		spec->input_pins[1] = 0x13; /* What U Hear */
		spec->shared_mic_nid = 0x7;
		spec->unsol_tag_amic1 = spec->input_pins[0];
		break;
	case QUIRK_ZXR_DBPRO:
		spec->adcs[0] = 0x8; /* ZxR DBPro Aux In */

		spec->num_inputs = 1;
		spec->input_pins[0] = 0x11; /* RCA Line-in */

		spec->dig_out = 0x05;
		spec->multiout.dig_out_nid = spec->dig_out;

		spec->dig_in = 0x09;
		break;
	case QUIRK_AE5:
	case QUIRK_AE7:
		spec->num_outputs = 2;
		spec->out_pins[0] = 0x0B; /* Line out */
		spec->out_pins[1] = 0x11; /* Rear headphone out */
		spec->out_pins[2] = 0x10; /* Front Headphone / Center/LFE*/
		spec->out_pins[3] = 0x0F; /* Rear surround */
		spec->shared_out_nid = 0x2;
		spec->unsol_tag_hp = spec->out_pins[1];
		spec->unsol_tag_front_hp = spec->out_pins[2];

		spec->adcs[0] = 0x7; /* Rear Mic / Line-in */
		spec->adcs[1] = 0x8; /* Front Mic, but only if no DSP */
		spec->adcs[2] = 0xa; /* what u hear */

		spec->num_inputs = 2;
		spec->input_pins[0] = 0x12; /* Rear Mic / Line-in */
		spec->input_pins[1] = 0x13; /* What U Hear */
		spec->shared_mic_nid = 0x7;
		spec->unsol_tag_amic1 = spec->input_pins[0];

		/* SPDIF I/O */
		spec->dig_out = 0x05;
		spec->multiout.dig_out_nid = spec->dig_out;
		break;
	case QUIRK_R3DI:
		spec->num_outputs = 2;
		spec->out_pins[0] = 0x0B; /* Line out */
		spec->out_pins[1] = 0x0F; /* Rear headphone out */
		spec->out_pins[2] = 0x10; /* Front Headphone / Center/LFE*/
		spec->out_pins[3] = 0x11; /* Rear surround */
		spec->shared_out_nid = 0x2;
		spec->unsol_tag_hp = spec->out_pins[1];
		spec->unsol_tag_front_hp = spec->out_pins[2];

		spec->adcs[0] = 0x07; /* Rear Mic / Line-in */
		spec->adcs[1] = 0x08; /* Front Mic, but only if no DSP */
		spec->adcs[2] = 0x0a; /* what u hear */

		spec->num_inputs = 2;
		spec->input_pins[0] = 0x12; /* Rear Mic / Line-in */
		spec->input_pins[1] = 0x13; /* What U Hear */
		spec->shared_mic_nid = 0x7;
		spec->unsol_tag_amic1 = spec->input_pins[0];

		/* SPDIF I/O */
		spec->dig_out = 0x05;
		spec->multiout.dig_out_nid = spec->dig_out;
		break;
	default:
		spec->num_outputs = 2;
		spec->out_pins[0] = 0x0b; /* speaker out */
		spec->out_pins[1] = 0x10; /* headphone out */
		spec->shared_out_nid = 0x2;
		spec->unsol_tag_hp = spec->out_pins[1];

		spec->adcs[0] = 0x7; /* digital mic / analog mic1 */
		spec->adcs[1] = 0x8; /* analog mic2 */
		spec->adcs[2] = 0xa; /* what u hear */

		spec->num_inputs = 3;
		spec->input_pins[0] = 0x12;
		spec->input_pins[1] = 0x11;
		spec->input_pins[2] = 0x13;
		spec->shared_mic_nid = 0x7;
		spec->unsol_tag_amic1 = spec->input_pins[0];

		/* SPDIF I/O */
		spec->dig_out = 0x05;
		spec->multiout.dig_out_nid = spec->dig_out;
		spec->dig_in = 0x09;
		break;
	}
}

static int ca0132_prepare_verbs(struct hda_codec *codec)
{
/* Verbs + terminator (an empty element) */
#define NUM_SPEC_VERBS 2
	struct ca0132_spec *spec = codec->spec;

	spec->chip_init_verbs = ca0132_init_verbs0;
	/*
	 * Since desktop cards use pci_mmio, this can be used to determine
	 * whether or not to use these verbs instead of a separate bool.
	 */
	if (ca0132_use_pci_mmio(spec))
		spec->desktop_init_verbs = ca0132_init_verbs1;
	spec->spec_init_verbs = kcalloc(NUM_SPEC_VERBS,
					sizeof(struct hda_verb),
					GFP_KERNEL);
	if (!spec->spec_init_verbs)
		return -ENOMEM;

	/* config EAPD */
	spec->spec_init_verbs[0].nid = 0x0b;
	spec->spec_init_verbs[0].param = 0x78D;
	spec->spec_init_verbs[0].verb = 0x00;

	/* Previously commented configuration */
	/*
	spec->spec_init_verbs[2].nid = 0x0b;
	spec->spec_init_verbs[2].param = AC_VERB_SET_EAPD_BTLENABLE;
	spec->spec_init_verbs[2].verb = 0x02;

	spec->spec_init_verbs[3].nid = 0x10;
	spec->spec_init_verbs[3].param = 0x78D;
	spec->spec_init_verbs[3].verb = 0x02;

	spec->spec_init_verbs[4].nid = 0x10;
	spec->spec_init_verbs[4].param = AC_VERB_SET_EAPD_BTLENABLE;
	spec->spec_init_verbs[4].verb = 0x02;
	*/

	/* Terminator: spec->spec_init_verbs[NUM_SPEC_VERBS-1] */
	return 0;
}

/*
 * The Sound Blaster ZxR shares the same PCI subsystem ID as some regular
 * Sound Blaster Z cards. However, they have different HDA codec subsystem
 * ID's. So, we check for the ZxR's subsystem ID, as well as the DBPro
 * daughter boards ID.
 */
static void sbz_detect_quirk(struct hda_codec *codec)
{
	struct ca0132_spec *spec = codec->spec;

	switch (codec->core.subsystem_id) {
	case 0x11020033:
		spec->quirk = QUIRK_ZXR;
		break;
	case 0x1102003f:
		spec->quirk = QUIRK_ZXR_DBPRO;
		break;
	default:
		spec->quirk = QUIRK_SBZ;
		break;
	}
}

static int patch_ca0132(struct hda_codec *codec)
{
	struct ca0132_spec *spec;
	int err;
	const struct snd_pci_quirk *quirk;

	codec_dbg(codec, "patch_ca0132\n");

	spec = kzalloc(sizeof(*spec), GFP_KERNEL);
	if (!spec)
		return -ENOMEM;
	codec->spec = spec;
	spec->codec = codec;

	/* Detect codec quirk */
	quirk = snd_pci_quirk_lookup(codec->bus->pci, ca0132_quirks);
	if (quirk)
		spec->quirk = quirk->value;
	else
		spec->quirk = QUIRK_NONE;
	if (ca0132_quirk(spec) == QUIRK_SBZ)
		sbz_detect_quirk(codec);

	if (ca0132_quirk(spec) == QUIRK_ZXR_DBPRO)
		codec->patch_ops = dbpro_patch_ops;
	else
		codec->patch_ops = ca0132_patch_ops;

	codec->pcm_format_first = 1;
	codec->no_sticky_stream = 1;


	spec->dsp_state = DSP_DOWNLOAD_INIT;
	spec->num_mixers = 1;

	/* Set which mixers each quirk uses. */
	switch (ca0132_quirk(spec)) {
	case QUIRK_SBZ:
		spec->mixers[0] = desktop_mixer;
		snd_hda_codec_set_name(codec, "Sound Blaster Z");
		break;
	case QUIRK_ZXR:
		spec->mixers[0] = desktop_mixer;
		snd_hda_codec_set_name(codec, "Sound Blaster ZxR");
		break;
	case QUIRK_ZXR_DBPRO:
		break;
	case QUIRK_R3D:
		spec->mixers[0] = desktop_mixer;
		snd_hda_codec_set_name(codec, "Recon3D");
		break;
	case QUIRK_R3DI:
		spec->mixers[0] = r3di_mixer;
		snd_hda_codec_set_name(codec, "Recon3Di");
		break;
	case QUIRK_AE5:
		spec->mixers[0] = desktop_mixer;
		snd_hda_codec_set_name(codec, "Sound BlasterX AE-5");
		break;
	case QUIRK_AE7:
		spec->mixers[0] = desktop_mixer;
		snd_hda_codec_set_name(codec, "Sound Blaster AE-7");
		break;
	default:
		spec->mixers[0] = ca0132_mixer;
		break;
	}

	/* Setup whether or not to use alt functions/controls/pci_mmio */
	switch (ca0132_quirk(spec)) {
	case QUIRK_SBZ:
	case QUIRK_R3D:
	case QUIRK_AE5:
	case QUIRK_AE7:
	case QUIRK_ZXR:
		spec->use_alt_controls = true;
		spec->use_alt_functions = true;
		spec->use_pci_mmio = true;
		break;
	case QUIRK_R3DI:
		spec->use_alt_controls = true;
		spec->use_alt_functions = true;
		spec->use_pci_mmio = false;
		break;
	default:
		spec->use_alt_controls = false;
		spec->use_alt_functions = false;
		spec->use_pci_mmio = false;
		break;
	}

#ifdef CONFIG_PCI
	if (spec->use_pci_mmio) {
		spec->mem_base = pci_iomap(codec->bus->pci, 2, 0xC20);
		if (spec->mem_base == NULL) {
			codec_warn(codec, "pci_iomap failed! Setting quirk to QUIRK_NONE.");
			spec->quirk = QUIRK_NONE;
		}
	}
#endif

	spec->base_init_verbs = ca0132_base_init_verbs;
	spec->base_exit_verbs = ca0132_base_exit_verbs;

	INIT_DELAYED_WORK(&spec->unsol_hp_work, ca0132_unsol_hp_delayed);

	ca0132_init_chip(codec);

	ca0132_config(codec);

	err = ca0132_prepare_verbs(codec);
	if (err < 0)
		goto error;

	err = snd_hda_parse_pin_def_config(codec, &spec->autocfg, NULL);
	if (err < 0)
		goto error;

	ca0132_setup_unsol(codec);

	return 0;

 error:
	ca0132_free(codec);
	return err;
}

/*
 * patch entries
 */
static const struct hda_device_id snd_hda_id_ca0132[] = {
	HDA_CODEC_ENTRY(0x11020011, "CA0132", patch_ca0132),
	{} /* terminator */
};
MODULE_DEVICE_TABLE(hdaudio, snd_hda_id_ca0132);

MODULE_LICENSE("GPL");
MODULE_DESCRIPTION("Creative Sound Core3D codec");

static struct hda_codec_driver ca0132_driver = {
	.id = snd_hda_id_ca0132,
};

module_hda_codec_driver(ca0132_driver);<|MERGE_RESOLUTION|>--- conflicted
+++ resolved
@@ -1306,10 +1306,7 @@
 	SND_PCI_QUIRK(0x1458, 0xA026, "Gigabyte G1.Sniper Z97", QUIRK_R3DI),
 	SND_PCI_QUIRK(0x1458, 0xA036, "Gigabyte GA-Z170X-Gaming 7", QUIRK_R3DI),
 	SND_PCI_QUIRK(0x3842, 0x1038, "EVGA X99 Classified", QUIRK_R3DI),
-<<<<<<< HEAD
-=======
 	SND_PCI_QUIRK(0x3842, 0x104b, "EVGA X299 Dark", QUIRK_R3DI),
->>>>>>> 9b37665a
 	SND_PCI_QUIRK(0x3842, 0x1055, "EVGA Z390 DARK", QUIRK_R3DI),
 	SND_PCI_QUIRK(0x1102, 0x0013, "Recon3D", QUIRK_R3D),
 	SND_PCI_QUIRK(0x1102, 0x0018, "Recon3D", QUIRK_R3D),
