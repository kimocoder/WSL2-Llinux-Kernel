--- conflicted
+++ resolved
@@ -1980,10 +1980,7 @@
 	ALC887_FIXUP_ASUS_AUDIO,
 	ALC887_FIXUP_ASUS_HMIC,
 	ALCS1200A_FIXUP_MIC_VREF,
-<<<<<<< HEAD
-=======
 	ALC888VD_FIXUP_MIC_100VREF,
->>>>>>> c33f17e6
 };
 
 static void alc889_fixup_coef(struct hda_codec *codec,
@@ -2537,8 +2534,6 @@
 			{}
 		}
 	},
-<<<<<<< HEAD
-=======
 	[ALC888VD_FIXUP_MIC_100VREF] = {
 		.type = HDA_FIXUP_PINCTLS,
 		.v.pins = (const struct hda_pintbl[]) {
@@ -2546,7 +2541,6 @@
 			{}
 		}
 	},
->>>>>>> c33f17e6
 };
 
 static const struct snd_pci_quirk alc882_fixup_tbl[] = {
@@ -3264,10 +3258,7 @@
 	case 0x10ec0230:
 	case 0x10ec0236:
 	case 0x10ec0256:
-<<<<<<< HEAD
-=======
 	case 0x10ec0257:
->>>>>>> c33f17e6
 	case 0x19e58326:
 		alc_write_coef_idx(codec, 0x48, 0x0);
 		alc_update_coef_idx(codec, 0x49, 0x0045, 0x0);
@@ -3297,10 +3288,7 @@
 	case 0x10ec0230:
 	case 0x10ec0236:
 	case 0x10ec0256:
-<<<<<<< HEAD
-=======
 	case 0x10ec0257:
->>>>>>> c33f17e6
 	case 0x19e58326:
 		alc_write_coef_idx(codec, 0x48, 0xd011);
 		alc_update_coef_idx(codec, 0x49, 0x007f, 0x0045);
@@ -6495,10 +6483,7 @@
 	case 0x10ec0236:
 	case 0x10ec0255:
 	case 0x10ec0256:
-<<<<<<< HEAD
-=======
 	case 0x10ec0257:
->>>>>>> c33f17e6
 	case 0x19e58326:
 		alc_update_coef_idx(codec, 0x1b, 0x8000, 1 << 15); /* Reset HP JD */
 		alc_update_coef_idx(codec, 0x1b, 0x8000, 0 << 15);
@@ -8856,7 +8841,6 @@
 		.v.func = alc233_fixup_no_audio_jack,
 	},
 	[ALC256_FIXUP_MIC_NO_PRESENCE_AND_RESUME] = {
-<<<<<<< HEAD
 		.type = HDA_FIXUP_FUNC,
 		.v.func = alc256_fixup_mic_no_presence_and_resume,
 		.chained = true,
@@ -8874,25 +8858,6 @@
 	},
 	[ALC295_FIXUP_DELL_INSPIRON_TOP_SPEAKERS] = {
 		.type = HDA_FIXUP_FUNC,
-=======
-		.type = HDA_FIXUP_FUNC,
-		.v.func = alc256_fixup_mic_no_presence_and_resume,
-		.chained = true,
-		.chain_id = ALC269_FIXUP_HEADSET_MODE_NO_HP_MIC
-	},
-	[ALC285_FIXUP_HP_SPEAKERS_MICMUTE_LED] = {
-		.type = HDA_FIXUP_VERBS,
-		.v.verbs = (const struct hda_verb[]) {
-			 { 0x20, AC_VERB_SET_COEF_INDEX, 0x19 },
-			 { 0x20, AC_VERB_SET_PROC_COEF, 0x8e11 },
-			 { }
-		},
-		.chained = true,
-		.chain_id = ALC285_FIXUP_HP_MUTE_LED,
-	},
-	[ALC295_FIXUP_DELL_INSPIRON_TOP_SPEAKERS] = {
-		.type = HDA_FIXUP_FUNC,
->>>>>>> c33f17e6
 		.v.func = alc295_fixup_dell_inspiron_top_speakers,
 		.chained = true,
 		.chain_id = ALC269_FIXUP_DELL4_MIC_NO_PRESENCE,
@@ -11353,10 +11318,7 @@
 	SND_PCI_QUIRK(0x17aa, 0x32f7, "Lenovo ThinkCentre M90", ALC897_FIXUP_HEADSET_MIC_PIN),
 	SND_PCI_QUIRK(0x17aa, 0x3321, "Lenovo ThinkCentre M70 Gen4", ALC897_FIXUP_HEADSET_MIC_PIN),
 	SND_PCI_QUIRK(0x17aa, 0x331b, "Lenovo ThinkCentre M90 Gen4", ALC897_FIXUP_HEADSET_MIC_PIN),
-<<<<<<< HEAD
-=======
 	SND_PCI_QUIRK(0x17aa, 0x3364, "Lenovo ThinkCentre M90 Gen5", ALC897_FIXUP_HEADSET_MIC_PIN),
->>>>>>> c33f17e6
 	SND_PCI_QUIRK(0x17aa, 0x3742, "Lenovo TianYi510Pro-14IOB", ALC897_FIXUP_HEADSET_MIC_PIN2),
 	SND_PCI_QUIRK(0x17aa, 0x38af, "Lenovo Ideapad Y550P", ALC662_FIXUP_IDEAPAD),
 	SND_PCI_QUIRK(0x17aa, 0x3a0d, "Lenovo Ideapad Y550", ALC662_FIXUP_IDEAPAD),
