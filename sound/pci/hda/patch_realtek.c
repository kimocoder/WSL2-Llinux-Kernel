--- conflicted
+++ resolved
@@ -8879,10 +8879,7 @@
 		      ALC285_FIXUP_HP_GPIO_AMP_INIT),
 	SND_PCI_QUIRK(0x103c, 0x8783, "HP ZBook Fury 15 G7 Mobile Workstation",
 		      ALC285_FIXUP_HP_GPIO_AMP_INIT),
-<<<<<<< HEAD
-=======
 	SND_PCI_QUIRK(0x103c, 0x8786, "HP OMEN 15", ALC285_FIXUP_HP_MUTE_LED),
->>>>>>> 64917eb3
 	SND_PCI_QUIRK(0x103c, 0x8787, "HP OMEN 15", ALC285_FIXUP_HP_MUTE_LED),
 	SND_PCI_QUIRK(0x103c, 0x8788, "HP OMEN 15", ALC285_FIXUP_HP_MUTE_LED),
 	SND_PCI_QUIRK(0x103c, 0x87c8, "HP", ALC287_FIXUP_HP_GPIO_LED),
