--- conflicted
+++ resolved
@@ -8833,7 +8833,6 @@
 		.v.func = alc256_fixup_set_coef_defaults,
 	},
 	[ALC245_FIXUP_HP_GPIO_LED] = {
-<<<<<<< HEAD
 		.type = HDA_FIXUP_FUNC,
 		.v.func = alc245_fixup_hp_gpio_led,
 	},
@@ -8868,42 +8867,6 @@
 	},
 	[ALC295_FIXUP_DELL_INSPIRON_TOP_SPEAKERS] = {
 		.type = HDA_FIXUP_FUNC,
-=======
-		.type = HDA_FIXUP_FUNC,
-		.v.func = alc245_fixup_hp_gpio_led,
-	},
-	[ALC256_FIXUP_SYSTEM76_MIC_NO_PRESENCE] = {
-		.type = HDA_FIXUP_PINS,
-		.v.pins = (const struct hda_pintbl[]) {
-			{ 0x19, 0x03a11120 }, /* use as headset mic, without its own jack detect */
-			{ }
-		},
-		.chained = true,
-		.chain_id = ALC269_FIXUP_HEADSET_MODE_NO_HP_MIC,
-	},
-	[ALC233_FIXUP_NO_AUDIO_JACK] = {
-		.type = HDA_FIXUP_FUNC,
-		.v.func = alc233_fixup_no_audio_jack,
-	},
-	[ALC256_FIXUP_MIC_NO_PRESENCE_AND_RESUME] = {
-		.type = HDA_FIXUP_FUNC,
-		.v.func = alc256_fixup_mic_no_presence_and_resume,
-		.chained = true,
-		.chain_id = ALC269_FIXUP_HEADSET_MODE_NO_HP_MIC
-	},
-	[ALC285_FIXUP_HP_SPEAKERS_MICMUTE_LED] = {
-		.type = HDA_FIXUP_VERBS,
-		.v.verbs = (const struct hda_verb[]) {
-			 { 0x20, AC_VERB_SET_COEF_INDEX, 0x19 },
-			 { 0x20, AC_VERB_SET_PROC_COEF, 0x8e11 },
-			 { }
-		},
-		.chained = true,
-		.chain_id = ALC285_FIXUP_HP_MUTE_LED,
-	},
-	[ALC295_FIXUP_DELL_INSPIRON_TOP_SPEAKERS] = {
-		.type = HDA_FIXUP_FUNC,
->>>>>>> 5eb2b831
 		.v.func = alc295_fixup_dell_inspiron_top_speakers,
 		.chained = true,
 		.chain_id = ALC269_FIXUP_DELL4_MIC_NO_PRESENCE,
@@ -9101,10 +9064,7 @@
 	SND_PCI_QUIRK(0x103c, 0x84da, "HP OMEN dc0019-ur", ALC295_FIXUP_HP_OMEN),
 	SND_PCI_QUIRK(0x103c, 0x84e7, "HP Pavilion 15", ALC269_FIXUP_HP_MUTE_LED_MIC3),
 	SND_PCI_QUIRK(0x103c, 0x8519, "HP Spectre x360 15-df0xxx", ALC285_FIXUP_HP_SPECTRE_X360),
-<<<<<<< HEAD
-=======
 	SND_PCI_QUIRK(0x103c, 0x8537, "HP ProBook 440 G6", ALC236_FIXUP_HP_MUTE_LED_MICMUTE_VREF),
->>>>>>> 5eb2b831
 	SND_PCI_QUIRK(0x103c, 0x860f, "HP ZBook 15 G6", ALC285_FIXUP_HP_GPIO_AMP_INIT),
 	SND_PCI_QUIRK(0x103c, 0x861f, "HP Elite Dragonfly G1", ALC285_FIXUP_HP_GPIO_AMP_INIT),
 	SND_PCI_QUIRK(0x103c, 0x869d, "HP", ALC236_FIXUP_HP_MUTE_LED),
@@ -9130,10 +9090,7 @@
 	SND_PCI_QUIRK(0x103c, 0x8786, "HP OMEN 15", ALC285_FIXUP_HP_MUTE_LED),
 	SND_PCI_QUIRK(0x103c, 0x8787, "HP OMEN 15", ALC285_FIXUP_HP_MUTE_LED),
 	SND_PCI_QUIRK(0x103c, 0x8788, "HP OMEN 15", ALC285_FIXUP_HP_MUTE_LED),
-<<<<<<< HEAD
-=======
 	SND_PCI_QUIRK(0x103c, 0x87b7, "HP Laptop 14-fq0xxx", ALC236_FIXUP_HP_MUTE_LED_COEFBIT2),
->>>>>>> 5eb2b831
 	SND_PCI_QUIRK(0x103c, 0x87c8, "HP", ALC287_FIXUP_HP_GPIO_LED),
 	SND_PCI_QUIRK(0x103c, 0x87e5, "HP ProBook 440 G8 Notebook PC", ALC236_FIXUP_HP_GPIO_LED),
 	SND_PCI_QUIRK(0x103c, 0x87e7, "HP ProBook 450 G8 Notebook PC", ALC236_FIXUP_HP_GPIO_LED),
