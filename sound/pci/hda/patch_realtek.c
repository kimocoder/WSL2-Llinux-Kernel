--- conflicted
+++ resolved
@@ -8221,13 +8221,6 @@
 	[ALC285_FIXUP_ASUS_G533Z_PINS] = {
 		.type = HDA_FIXUP_PINS,
 		.v.pins = (const struct hda_pintbl[]) {
-<<<<<<< HEAD
-			{ 0x14, 0x90170120 },
-			{ }
-		},
-		.chained = true,
-		.chain_id = ALC294_FIXUP_ASUS_G513_PINS,
-=======
 			{ 0x14, 0x90170152 }, /* Speaker Surround Playback Switch */
 			{ 0x19, 0x03a19020 }, /* Mic Boost Volume */
 			{ 0x1a, 0x03a11c30 }, /* Mic Boost Volume */
@@ -8235,7 +8228,6 @@
 			{ 0x21, 0x03211420 },
 			{ }
 		},
->>>>>>> ea6ea9fa
 	},
 	[ALC294_FIXUP_ASUS_COEF_1B] = {
 		.type = HDA_FIXUP_VERBS,
@@ -8857,7 +8849,6 @@
 	SND_PCI_QUIRK(0x1028, 0x0871, "Dell Precision 3630", ALC255_FIXUP_DELL_HEADSET_MIC),
 	SND_PCI_QUIRK(0x1028, 0x0872, "Dell Precision 3630", ALC255_FIXUP_DELL_HEADSET_MIC),
 	SND_PCI_QUIRK(0x1028, 0x0873, "Dell Precision 3930", ALC255_FIXUP_DUMMY_LINEOUT_VERB),
-	SND_PCI_QUIRK(0x1028, 0x087d, "Dell Precision 5530", ALC289_FIXUP_DUAL_SPK),
 	SND_PCI_QUIRK(0x1028, 0x08ad, "Dell WYSE AIO", ALC225_FIXUP_DELL_WYSE_AIO_MIC_NO_PRESENCE),
 	SND_PCI_QUIRK(0x1028, 0x08ae, "Dell WYSE NB", ALC225_FIXUP_DELL1_MIC_NO_PRESENCE),
 	SND_PCI_QUIRK(0x1028, 0x0935, "Dell", ALC274_FIXUP_DELL_AIO_LINEOUT_VERB),
@@ -9253,10 +9244,7 @@
 	SND_PCI_QUIRK(0x17aa, 0x511f, "Thinkpad", ALC298_FIXUP_TPT470_DOCK),
 	SND_PCI_QUIRK(0x17aa, 0x9e54, "LENOVO NB", ALC269_FIXUP_LENOVO_EAPD),
 	SND_PCI_QUIRK(0x1849, 0x1233, "ASRock NUC Box 1100", ALC233_FIXUP_NO_AUDIO_JACK),
-<<<<<<< HEAD
-=======
 	SND_PCI_QUIRK(0x1849, 0xa233, "Positivo Master C6300", ALC269_FIXUP_HEADSET_MIC),
->>>>>>> ea6ea9fa
 	SND_PCI_QUIRK(0x19e5, 0x3204, "Huawei MACH-WX9", ALC256_FIXUP_HUAWEI_MACH_WX9_PINS),
 	SND_PCI_QUIRK(0x19e5, 0x320f, "Huawei WRT-WX9 ", ALC256_FIXUP_ASUS_MIC_NO_PRESENCE),
 	SND_PCI_QUIRK(0x1b35, 0x1235, "CZC B20", ALC269_FIXUP_CZC_B20),
