// SPDX-License-Identifier: GPL-2.0-or-later
/*
 *
 *  hda_intel.c - Implementation of primary alsa driver code base
 *                for Intel HD Audio.
 *
 *  Copyright(c) 2004 Intel Corporation. All rights reserved.
 *
 *  Copyright (c) 2004 Takashi Iwai <tiwai@suse.de>
 *                     PeiSen Hou <pshou@realtek.com.tw>
 *
 *  CONTACTS:
 *
 *  Matt Jared		matt.jared@intel.com
 *  Andy Kopp		andy.kopp@intel.com
 *  Dan Kogan		dan.d.kogan@intel.com
 *
 *  CHANGES:
 *
 *  2004.12.01	Major rewrite by tiwai, merged the work of pshou
 */

#include <linux/delay.h>
#include <linux/interrupt.h>
#include <linux/kernel.h>
#include <linux/module.h>
#include <linux/dma-mapping.h>
#include <linux/moduleparam.h>
#include <linux/init.h>
#include <linux/slab.h>
#include <linux/pci.h>
#include <linux/mutex.h>
#include <linux/io.h>
#include <linux/pm_runtime.h>
#include <linux/clocksource.h>
#include <linux/time.h>
#include <linux/completion.h>
#include <linux/acpi.h>
#include <linux/pgtable.h>

#ifdef CONFIG_X86
/* for snoop control */
#include <asm/set_memory.h>
#include <asm/cpufeature.h>
#endif
#include <sound/core.h>
#include <sound/initval.h>
#include <sound/hdaudio.h>
#include <sound/hda_i915.h>
#include <sound/intel-dsp-config.h>
#include <linux/vgaarb.h>
#include <linux/vga_switcheroo.h>
#include <linux/firmware.h>
#include <sound/hda_codec.h>
#include "hda_controller.h"
#include "hda_intel.h"

#define CREATE_TRACE_POINTS
#include "hda_intel_trace.h"

/* position fix mode */
enum {
	POS_FIX_AUTO,
	POS_FIX_LPIB,
	POS_FIX_POSBUF,
	POS_FIX_VIACOMBO,
	POS_FIX_COMBO,
	POS_FIX_SKL,
	POS_FIX_FIFO,
};

/* Defines for ATI HD Audio support in SB450 south bridge */
#define ATI_SB450_HDAUDIO_MISC_CNTR2_ADDR   0x42
#define ATI_SB450_HDAUDIO_ENABLE_SNOOP      0x02

/* Defines for Nvidia HDA support */
#define NVIDIA_HDA_TRANSREG_ADDR      0x4e
#define NVIDIA_HDA_ENABLE_COHBITS     0x0f
#define NVIDIA_HDA_ISTRM_COH          0x4d
#define NVIDIA_HDA_OSTRM_COH          0x4c
#define NVIDIA_HDA_ENABLE_COHBIT      0x01

/* Defines for Intel SCH HDA snoop control */
#define INTEL_HDA_CGCTL	 0x48
#define INTEL_HDA_CGCTL_MISCBDCGE        (0x1 << 6)
#define INTEL_SCH_HDA_DEVC      0x78
#define INTEL_SCH_HDA_DEVC_NOSNOOP       (0x1<<11)

/* Define VIA HD Audio Device ID*/
#define VIA_HDAC_DEVICE_ID		0x3288

/* max number of SDs */
/* ICH, ATI and VIA have 4 playback and 4 capture */
#define ICH6_NUM_CAPTURE	4
#define ICH6_NUM_PLAYBACK	4

/* ULI has 6 playback and 5 capture */
#define ULI_NUM_CAPTURE		5
#define ULI_NUM_PLAYBACK	6

/* ATI HDMI may have up to 8 playbacks and 0 capture */
#define ATIHDMI_NUM_CAPTURE	0
#define ATIHDMI_NUM_PLAYBACK	8

/* TERA has 4 playback and 3 capture */
#define TERA_NUM_CAPTURE	3
#define TERA_NUM_PLAYBACK	4


static int index[SNDRV_CARDS] = SNDRV_DEFAULT_IDX;
static char *id[SNDRV_CARDS] = SNDRV_DEFAULT_STR;
static bool enable[SNDRV_CARDS] = SNDRV_DEFAULT_ENABLE_PNP;
static char *model[SNDRV_CARDS];
static int position_fix[SNDRV_CARDS] = {[0 ... (SNDRV_CARDS-1)] = -1};
static int bdl_pos_adj[SNDRV_CARDS] = {[0 ... (SNDRV_CARDS-1)] = -1};
static int probe_mask[SNDRV_CARDS] = {[0 ... (SNDRV_CARDS-1)] = -1};
static int probe_only[SNDRV_CARDS];
static int jackpoll_ms[SNDRV_CARDS];
static int single_cmd = -1;
static int enable_msi = -1;
#ifdef CONFIG_SND_HDA_PATCH_LOADER
static char *patch[SNDRV_CARDS];
#endif
#ifdef CONFIG_SND_HDA_INPUT_BEEP
static bool beep_mode[SNDRV_CARDS] = {[0 ... (SNDRV_CARDS-1)] =
					CONFIG_SND_HDA_INPUT_BEEP_MODE};
#endif
static bool dmic_detect = 1;

module_param_array(index, int, NULL, 0444);
MODULE_PARM_DESC(index, "Index value for Intel HD audio interface.");
module_param_array(id, charp, NULL, 0444);
MODULE_PARM_DESC(id, "ID string for Intel HD audio interface.");
module_param_array(enable, bool, NULL, 0444);
MODULE_PARM_DESC(enable, "Enable Intel HD audio interface.");
module_param_array(model, charp, NULL, 0444);
MODULE_PARM_DESC(model, "Use the given board model.");
module_param_array(position_fix, int, NULL, 0444);
MODULE_PARM_DESC(position_fix, "DMA pointer read method."
		 "(-1 = system default, 0 = auto, 1 = LPIB, 2 = POSBUF, 3 = VIACOMBO, 4 = COMBO, 5 = SKL+, 6 = FIFO).");
module_param_array(bdl_pos_adj, int, NULL, 0644);
MODULE_PARM_DESC(bdl_pos_adj, "BDL position adjustment offset.");
module_param_array(probe_mask, int, NULL, 0444);
MODULE_PARM_DESC(probe_mask, "Bitmask to probe codecs (default = -1).");
module_param_array(probe_only, int, NULL, 0444);
MODULE_PARM_DESC(probe_only, "Only probing and no codec initialization.");
module_param_array(jackpoll_ms, int, NULL, 0444);
MODULE_PARM_DESC(jackpoll_ms, "Ms between polling for jack events (default = 0, using unsol events only)");
module_param(single_cmd, bint, 0444);
MODULE_PARM_DESC(single_cmd, "Use single command to communicate with codecs "
		 "(for debugging only).");
module_param(enable_msi, bint, 0444);
MODULE_PARM_DESC(enable_msi, "Enable Message Signaled Interrupt (MSI)");
#ifdef CONFIG_SND_HDA_PATCH_LOADER
module_param_array(patch, charp, NULL, 0444);
MODULE_PARM_DESC(patch, "Patch file for Intel HD audio interface.");
#endif
#ifdef CONFIG_SND_HDA_INPUT_BEEP
module_param_array(beep_mode, bool, NULL, 0444);
MODULE_PARM_DESC(beep_mode, "Select HDA Beep registration mode "
			    "(0=off, 1=on) (default=1).");
#endif
module_param(dmic_detect, bool, 0444);
MODULE_PARM_DESC(dmic_detect, "Allow DSP driver selection (bypass this driver) "
			     "(0=off, 1=on) (default=1); "
		 "deprecated, use snd-intel-dspcfg.dsp_driver option instead");

#ifdef CONFIG_PM
static int param_set_xint(const char *val, const struct kernel_param *kp);
static const struct kernel_param_ops param_ops_xint = {
	.set = param_set_xint,
	.get = param_get_int,
};
#define param_check_xint param_check_int

static int power_save = CONFIG_SND_HDA_POWER_SAVE_DEFAULT;
module_param(power_save, xint, 0644);
MODULE_PARM_DESC(power_save, "Automatic power-saving timeout "
		 "(in second, 0 = disable).");

static bool pm_blacklist = true;
module_param(pm_blacklist, bool, 0644);
MODULE_PARM_DESC(pm_blacklist, "Enable power-management denylist");

/* reset the HD-audio controller in power save mode.
 * this may give more power-saving, but will take longer time to
 * wake up.
 */
static bool power_save_controller = 1;
module_param(power_save_controller, bool, 0644);
MODULE_PARM_DESC(power_save_controller, "Reset controller in power save mode.");
#else
#define power_save	0
#endif /* CONFIG_PM */

static int align_buffer_size = -1;
module_param(align_buffer_size, bint, 0644);
MODULE_PARM_DESC(align_buffer_size,
		"Force buffer and period sizes to be multiple of 128 bytes.");

#ifdef CONFIG_X86
static int hda_snoop = -1;
module_param_named(snoop, hda_snoop, bint, 0444);
MODULE_PARM_DESC(snoop, "Enable/disable snooping");
#else
#define hda_snoop		true
#endif


MODULE_LICENSE("GPL");
MODULE_DESCRIPTION("Intel HDA driver");

#if defined(CONFIG_PM) && defined(CONFIG_VGA_SWITCHEROO)
#if IS_ENABLED(CONFIG_SND_HDA_CODEC_HDMI)
#define SUPPORT_VGA_SWITCHEROO
#endif
#endif


/*
 */

/* driver types */
enum {
	AZX_DRIVER_ICH,
	AZX_DRIVER_PCH,
	AZX_DRIVER_SCH,
	AZX_DRIVER_SKL,
	AZX_DRIVER_HDMI,
	AZX_DRIVER_ATI,
	AZX_DRIVER_ATIHDMI,
	AZX_DRIVER_ATIHDMI_NS,
	AZX_DRIVER_GFHDMI,
	AZX_DRIVER_VIA,
	AZX_DRIVER_SIS,
	AZX_DRIVER_ULI,
	AZX_DRIVER_NVIDIA,
	AZX_DRIVER_TERA,
	AZX_DRIVER_CTX,
	AZX_DRIVER_CTHDA,
	AZX_DRIVER_CMEDIA,
	AZX_DRIVER_ZHAOXIN,
	AZX_DRIVER_GENERIC,
	AZX_NUM_DRIVERS, /* keep this as last entry */
};

#define azx_get_snoop_type(chip) \
	(((chip)->driver_caps & AZX_DCAPS_SNOOP_MASK) >> 10)
#define AZX_DCAPS_SNOOP_TYPE(type) ((AZX_SNOOP_TYPE_ ## type) << 10)

/* quirks for old Intel chipsets */
#define AZX_DCAPS_INTEL_ICH \
	(AZX_DCAPS_OLD_SSYNC | AZX_DCAPS_NO_ALIGN_BUFSIZE)

/* quirks for Intel PCH */
#define AZX_DCAPS_INTEL_PCH_BASE \
	(AZX_DCAPS_NO_ALIGN_BUFSIZE | AZX_DCAPS_COUNT_LPIB_DELAY |\
	 AZX_DCAPS_SNOOP_TYPE(SCH))

/* PCH up to IVB; no runtime PM; bind with i915 gfx */
#define AZX_DCAPS_INTEL_PCH_NOPM \
	(AZX_DCAPS_INTEL_PCH_BASE | AZX_DCAPS_I915_COMPONENT)

/* PCH for HSW/BDW; with runtime PM */
/* no i915 binding for this as HSW/BDW has another controller for HDMI */
#define AZX_DCAPS_INTEL_PCH \
	(AZX_DCAPS_INTEL_PCH_BASE | AZX_DCAPS_PM_RUNTIME)

/* HSW HDMI */
#define AZX_DCAPS_INTEL_HASWELL \
	(/*AZX_DCAPS_ALIGN_BUFSIZE |*/ AZX_DCAPS_COUNT_LPIB_DELAY |\
	 AZX_DCAPS_PM_RUNTIME | AZX_DCAPS_I915_COMPONENT |\
	 AZX_DCAPS_SNOOP_TYPE(SCH))

/* Broadwell HDMI can't use position buffer reliably, force to use LPIB */
#define AZX_DCAPS_INTEL_BROADWELL \
	(/*AZX_DCAPS_ALIGN_BUFSIZE |*/ AZX_DCAPS_POSFIX_LPIB |\
	 AZX_DCAPS_PM_RUNTIME | AZX_DCAPS_I915_COMPONENT |\
	 AZX_DCAPS_SNOOP_TYPE(SCH))

#define AZX_DCAPS_INTEL_BAYTRAIL \
	(AZX_DCAPS_INTEL_PCH_BASE | AZX_DCAPS_I915_COMPONENT)

#define AZX_DCAPS_INTEL_BRASWELL \
	(AZX_DCAPS_INTEL_PCH_BASE | AZX_DCAPS_PM_RUNTIME |\
	 AZX_DCAPS_I915_COMPONENT)

#define AZX_DCAPS_INTEL_SKYLAKE \
	(AZX_DCAPS_INTEL_PCH_BASE | AZX_DCAPS_PM_RUNTIME |\
	 AZX_DCAPS_SEPARATE_STREAM_TAG | AZX_DCAPS_I915_COMPONENT)

#define AZX_DCAPS_INTEL_BROXTON		AZX_DCAPS_INTEL_SKYLAKE

/* quirks for ATI SB / AMD Hudson */
#define AZX_DCAPS_PRESET_ATI_SB \
	(AZX_DCAPS_NO_TCSEL | AZX_DCAPS_POSFIX_LPIB |\
	 AZX_DCAPS_SNOOP_TYPE(ATI))

/* quirks for ATI/AMD HDMI */
#define AZX_DCAPS_PRESET_ATI_HDMI \
	(AZX_DCAPS_NO_TCSEL | AZX_DCAPS_POSFIX_LPIB|\
	 AZX_DCAPS_NO_MSI64)

/* quirks for ATI HDMI with snoop off */
#define AZX_DCAPS_PRESET_ATI_HDMI_NS \
	(AZX_DCAPS_PRESET_ATI_HDMI | AZX_DCAPS_SNOOP_OFF)

/* quirks for AMD SB */
#define AZX_DCAPS_PRESET_AMD_SB \
	(AZX_DCAPS_NO_TCSEL | AZX_DCAPS_AMD_WORKAROUND |\
	 AZX_DCAPS_SNOOP_TYPE(ATI) | AZX_DCAPS_PM_RUNTIME |\
	 AZX_DCAPS_RETRY_PROBE)

/* quirks for Nvidia */
#define AZX_DCAPS_PRESET_NVIDIA \
	(AZX_DCAPS_NO_MSI | AZX_DCAPS_CORBRP_SELF_CLEAR |\
	 AZX_DCAPS_SNOOP_TYPE(NVIDIA))

#define AZX_DCAPS_PRESET_CTHDA \
	(AZX_DCAPS_NO_MSI | AZX_DCAPS_POSFIX_LPIB |\
	 AZX_DCAPS_NO_64BIT |\
	 AZX_DCAPS_4K_BDLE_BOUNDARY | AZX_DCAPS_SNOOP_OFF)

/*
 * vga_switcheroo support
 */
#ifdef SUPPORT_VGA_SWITCHEROO
#define use_vga_switcheroo(chip)	((chip)->use_vga_switcheroo)
#define needs_eld_notify_link(chip)	((chip)->bus.keep_power)
#else
#define use_vga_switcheroo(chip)	0
#define needs_eld_notify_link(chip)	false
#endif

#define CONTROLLER_IN_GPU(pci) (((pci)->vendor == 0x8086) &&         \
				       (((pci)->device == 0x0a0c) || \
					((pci)->device == 0x0c0c) || \
					((pci)->device == 0x0d0c) || \
					((pci)->device == 0x160c) || \
					((pci)->device == 0x490d) || \
					((pci)->device == 0x4f90) || \
					((pci)->device == 0x4f91) || \
<<<<<<< HEAD
					((pci)->device == 0x4f92))
=======
					((pci)->device == 0x4f92)))
>>>>>>> 9b37665a

#define IS_BXT(pci) ((pci)->vendor == 0x8086 && (pci)->device == 0x5a98)

static const char * const driver_short_names[] = {
	[AZX_DRIVER_ICH] = "HDA Intel",
	[AZX_DRIVER_PCH] = "HDA Intel PCH",
	[AZX_DRIVER_SCH] = "HDA Intel MID",
	[AZX_DRIVER_SKL] = "HDA Intel PCH", /* kept old name for compatibility */
	[AZX_DRIVER_HDMI] = "HDA Intel HDMI",
	[AZX_DRIVER_ATI] = "HDA ATI SB",
	[AZX_DRIVER_ATIHDMI] = "HDA ATI HDMI",
	[AZX_DRIVER_ATIHDMI_NS] = "HDA ATI HDMI",
	[AZX_DRIVER_GFHDMI] = "HDA GF HDMI",
	[AZX_DRIVER_VIA] = "HDA VIA VT82xx",
	[AZX_DRIVER_SIS] = "HDA SIS966",
	[AZX_DRIVER_ULI] = "HDA ULI M5461",
	[AZX_DRIVER_NVIDIA] = "HDA NVidia",
	[AZX_DRIVER_TERA] = "HDA Teradici", 
	[AZX_DRIVER_CTX] = "HDA Creative", 
	[AZX_DRIVER_CTHDA] = "HDA Creative",
	[AZX_DRIVER_CMEDIA] = "HDA C-Media",
	[AZX_DRIVER_ZHAOXIN] = "HDA Zhaoxin",
	[AZX_DRIVER_GENERIC] = "HD-Audio Generic",
};

static int azx_acquire_irq(struct azx *chip, int do_disconnect);
static void set_default_power_save(struct azx *chip);

/*
 * initialize the PCI registers
 */
/* update bits in a PCI register byte */
static void update_pci_byte(struct pci_dev *pci, unsigned int reg,
			    unsigned char mask, unsigned char val)
{
	unsigned char data;

	pci_read_config_byte(pci, reg, &data);
	data &= ~mask;
	data |= (val & mask);
	pci_write_config_byte(pci, reg, data);
}

static void azx_init_pci(struct azx *chip)
{
	int snoop_type = azx_get_snoop_type(chip);

	/* Clear bits 0-2 of PCI register TCSEL (at offset 0x44)
	 * TCSEL == Traffic Class Select Register, which sets PCI express QOS
	 * Ensuring these bits are 0 clears playback static on some HD Audio
	 * codecs.
	 * The PCI register TCSEL is defined in the Intel manuals.
	 */
	if (!(chip->driver_caps & AZX_DCAPS_NO_TCSEL)) {
		dev_dbg(chip->card->dev, "Clearing TCSEL\n");
		update_pci_byte(chip->pci, AZX_PCIREG_TCSEL, 0x07, 0);
	}

	/* For ATI SB450/600/700/800/900 and AMD Hudson azalia HD audio,
	 * we need to enable snoop.
	 */
	if (snoop_type == AZX_SNOOP_TYPE_ATI) {
		dev_dbg(chip->card->dev, "Setting ATI snoop: %d\n",
			azx_snoop(chip));
		update_pci_byte(chip->pci,
				ATI_SB450_HDAUDIO_MISC_CNTR2_ADDR, 0x07,
				azx_snoop(chip) ? ATI_SB450_HDAUDIO_ENABLE_SNOOP : 0);
	}

	/* For NVIDIA HDA, enable snoop */
	if (snoop_type == AZX_SNOOP_TYPE_NVIDIA) {
		dev_dbg(chip->card->dev, "Setting Nvidia snoop: %d\n",
			azx_snoop(chip));
		update_pci_byte(chip->pci,
				NVIDIA_HDA_TRANSREG_ADDR,
				0x0f, NVIDIA_HDA_ENABLE_COHBITS);
		update_pci_byte(chip->pci,
				NVIDIA_HDA_ISTRM_COH,
				0x01, NVIDIA_HDA_ENABLE_COHBIT);
		update_pci_byte(chip->pci,
				NVIDIA_HDA_OSTRM_COH,
				0x01, NVIDIA_HDA_ENABLE_COHBIT);
	}

	/* Enable SCH/PCH snoop if needed */
	if (snoop_type == AZX_SNOOP_TYPE_SCH) {
		unsigned short snoop;
		pci_read_config_word(chip->pci, INTEL_SCH_HDA_DEVC, &snoop);
		if ((!azx_snoop(chip) && !(snoop & INTEL_SCH_HDA_DEVC_NOSNOOP)) ||
		    (azx_snoop(chip) && (snoop & INTEL_SCH_HDA_DEVC_NOSNOOP))) {
			snoop &= ~INTEL_SCH_HDA_DEVC_NOSNOOP;
			if (!azx_snoop(chip))
				snoop |= INTEL_SCH_HDA_DEVC_NOSNOOP;
			pci_write_config_word(chip->pci, INTEL_SCH_HDA_DEVC, snoop);
			pci_read_config_word(chip->pci,
				INTEL_SCH_HDA_DEVC, &snoop);
		}
		dev_dbg(chip->card->dev, "SCH snoop: %s\n",
			(snoop & INTEL_SCH_HDA_DEVC_NOSNOOP) ?
			"Disabled" : "Enabled");
        }
}

/*
 * In BXT-P A0, HD-Audio DMA requests is later than expected,
 * and makes an audio stream sensitive to system latencies when
 * 24/32 bits are playing.
 * Adjusting threshold of DMA fifo to force the DMA request
 * sooner to improve latency tolerance at the expense of power.
 */
static void bxt_reduce_dma_latency(struct azx *chip)
{
	u32 val;

	val = azx_readl(chip, VS_EM4L);
	val &= (0x3 << 20);
	azx_writel(chip, VS_EM4L, val);
}

/*
 * ML_LCAP bits:
 *  bit 0: 6 MHz Supported
 *  bit 1: 12 MHz Supported
 *  bit 2: 24 MHz Supported
 *  bit 3: 48 MHz Supported
 *  bit 4: 96 MHz Supported
 *  bit 5: 192 MHz Supported
 */
static int intel_get_lctl_scf(struct azx *chip)
{
	struct hdac_bus *bus = azx_bus(chip);
	static const int preferred_bits[] = { 2, 3, 1, 4, 5 };
	u32 val, t;
	int i;

	val = readl(bus->mlcap + AZX_ML_BASE + AZX_REG_ML_LCAP);

	for (i = 0; i < ARRAY_SIZE(preferred_bits); i++) {
		t = preferred_bits[i];
		if (val & (1 << t))
			return t;
	}

	dev_warn(chip->card->dev, "set audio clock frequency to 6MHz");
	return 0;
}

static int intel_ml_lctl_set_power(struct azx *chip, int state)
{
	struct hdac_bus *bus = azx_bus(chip);
	u32 val;
	int timeout;

	/*
	 * the codecs are sharing the first link setting by default
	 * If other links are enabled for stream, they need similar fix
	 */
	val = readl(bus->mlcap + AZX_ML_BASE + AZX_REG_ML_LCTL);
	val &= ~AZX_MLCTL_SPA;
	val |= state << AZX_MLCTL_SPA_SHIFT;
	writel(val, bus->mlcap + AZX_ML_BASE + AZX_REG_ML_LCTL);
	/* wait for CPA */
	timeout = 50;
	while (timeout) {
		if (((readl(bus->mlcap + AZX_ML_BASE + AZX_REG_ML_LCTL)) &
		    AZX_MLCTL_CPA) == (state << AZX_MLCTL_CPA_SHIFT))
			return 0;
		timeout--;
		udelay(10);
	}

	return -1;
}

static void intel_init_lctl(struct azx *chip)
{
	struct hdac_bus *bus = azx_bus(chip);
	u32 val;
	int ret;

	/* 0. check lctl register value is correct or not */
	val = readl(bus->mlcap + AZX_ML_BASE + AZX_REG_ML_LCTL);
	/* if SCF is already set, let's use it */
	if ((val & ML_LCTL_SCF_MASK) != 0)
		return;

	/*
	 * Before operating on SPA, CPA must match SPA.
	 * Any deviation may result in undefined behavior.
	 */
	if (((val & AZX_MLCTL_SPA) >> AZX_MLCTL_SPA_SHIFT) !=
		((val & AZX_MLCTL_CPA) >> AZX_MLCTL_CPA_SHIFT))
		return;

	/* 1. turn link down: set SPA to 0 and wait CPA to 0 */
	ret = intel_ml_lctl_set_power(chip, 0);
	udelay(100);
	if (ret)
		goto set_spa;

	/* 2. update SCF to select a properly audio clock*/
	val &= ~ML_LCTL_SCF_MASK;
	val |= intel_get_lctl_scf(chip);
	writel(val, bus->mlcap + AZX_ML_BASE + AZX_REG_ML_LCTL);

set_spa:
	/* 4. turn link up: set SPA to 1 and wait CPA to 1 */
	intel_ml_lctl_set_power(chip, 1);
	udelay(100);
}

static void hda_intel_init_chip(struct azx *chip, bool full_reset)
{
	struct hdac_bus *bus = azx_bus(chip);
	struct pci_dev *pci = chip->pci;
	u32 val;

	snd_hdac_set_codec_wakeup(bus, true);
	if (chip->driver_type == AZX_DRIVER_SKL) {
		pci_read_config_dword(pci, INTEL_HDA_CGCTL, &val);
		val = val & ~INTEL_HDA_CGCTL_MISCBDCGE;
		pci_write_config_dword(pci, INTEL_HDA_CGCTL, val);
	}
	azx_init_chip(chip, full_reset);
	if (chip->driver_type == AZX_DRIVER_SKL) {
		pci_read_config_dword(pci, INTEL_HDA_CGCTL, &val);
		val = val | INTEL_HDA_CGCTL_MISCBDCGE;
		pci_write_config_dword(pci, INTEL_HDA_CGCTL, val);
	}

	snd_hdac_set_codec_wakeup(bus, false);

	/* reduce dma latency to avoid noise */
	if (IS_BXT(pci))
		bxt_reduce_dma_latency(chip);

	if (bus->mlcap != NULL)
		intel_init_lctl(chip);
}

/* calculate runtime delay from LPIB */
static int azx_get_delay_from_lpib(struct azx *chip, struct azx_dev *azx_dev,
				   unsigned int pos)
{
	struct snd_pcm_substream *substream = azx_dev->core.substream;
	int stream = substream->stream;
	unsigned int lpib_pos = azx_get_pos_lpib(chip, azx_dev);
	int delay;

	if (stream == SNDRV_PCM_STREAM_PLAYBACK)
		delay = pos - lpib_pos;
	else
		delay = lpib_pos - pos;
	if (delay < 0) {
		if (delay >= azx_dev->core.delay_negative_threshold)
			delay = 0;
		else
			delay += azx_dev->core.bufsize;
	}

	if (delay >= azx_dev->core.period_bytes) {
		dev_info(chip->card->dev,
			 "Unstable LPIB (%d >= %d); disabling LPIB delay counting\n",
			 delay, azx_dev->core.period_bytes);
		delay = 0;
		chip->driver_caps &= ~AZX_DCAPS_COUNT_LPIB_DELAY;
		chip->get_delay[stream] = NULL;
	}

	return bytes_to_frames(substream->runtime, delay);
}

static int azx_position_ok(struct azx *chip, struct azx_dev *azx_dev);

/* called from IRQ */
static int azx_position_check(struct azx *chip, struct azx_dev *azx_dev)
{
	struct hda_intel *hda = container_of(chip, struct hda_intel, chip);
	int ok;

	ok = azx_position_ok(chip, azx_dev);
	if (ok == 1) {
		azx_dev->irq_pending = 0;
		return ok;
	} else if (ok == 0) {
		/* bogus IRQ, process it later */
		azx_dev->irq_pending = 1;
		schedule_work(&hda->irq_pending_work);
	}
	return 0;
}

#define display_power(chip, enable) \
	snd_hdac_display_power(azx_bus(chip), HDA_CODEC_IDX_CONTROLLER, enable)

/*
 * Check whether the current DMA position is acceptable for updating
 * periods.  Returns non-zero if it's OK.
 *
 * Many HD-audio controllers appear pretty inaccurate about
 * the update-IRQ timing.  The IRQ is issued before actually the
 * data is processed.  So, we need to process it afterwords in a
 * workqueue.
 *
 * Returns 1 if OK to proceed, 0 for delay handling, -1 for skipping update
 */
static int azx_position_ok(struct azx *chip, struct azx_dev *azx_dev)
{
	struct snd_pcm_substream *substream = azx_dev->core.substream;
	struct snd_pcm_runtime *runtime = substream->runtime;
	int stream = substream->stream;
	u32 wallclk;
	unsigned int pos;
	snd_pcm_uframes_t hwptr, target;

	wallclk = azx_readl(chip, WALLCLK) - azx_dev->core.start_wallclk;
	if (wallclk < (azx_dev->core.period_wallclk * 2) / 3)
		return -1;	/* bogus (too early) interrupt */

	if (chip->get_position[stream])
		pos = chip->get_position[stream](chip, azx_dev);
	else { /* use the position buffer as default */
		pos = azx_get_pos_posbuf(chip, azx_dev);
		if (!pos || pos == (u32)-1) {
			dev_info(chip->card->dev,
				 "Invalid position buffer, using LPIB read method instead.\n");
			chip->get_position[stream] = azx_get_pos_lpib;
			if (chip->get_position[0] == azx_get_pos_lpib &&
			    chip->get_position[1] == azx_get_pos_lpib)
				azx_bus(chip)->use_posbuf = false;
			pos = azx_get_pos_lpib(chip, azx_dev);
			chip->get_delay[stream] = NULL;
		} else {
			chip->get_position[stream] = azx_get_pos_posbuf;
			if (chip->driver_caps & AZX_DCAPS_COUNT_LPIB_DELAY)
				chip->get_delay[stream] = azx_get_delay_from_lpib;
		}
	}

	if (pos >= azx_dev->core.bufsize)
		pos = 0;

	if (WARN_ONCE(!azx_dev->core.period_bytes,
		      "hda-intel: zero azx_dev->period_bytes"))
		return -1; /* this shouldn't happen! */
	if (wallclk < (azx_dev->core.period_wallclk * 5) / 4 &&
	    pos % azx_dev->core.period_bytes > azx_dev->core.period_bytes / 2)
		/* NG - it's below the first next period boundary */
		return chip->bdl_pos_adj ? 0 : -1;
	azx_dev->core.start_wallclk += wallclk;

	if (azx_dev->core.no_period_wakeup)
		return 1; /* OK, no need to check period boundary */

	if (runtime->hw_ptr_base != runtime->hw_ptr_interrupt)
		return 1; /* OK, already in hwptr updating process */

	/* check whether the period gets really elapsed */
	pos = bytes_to_frames(runtime, pos);
	hwptr = runtime->hw_ptr_base + pos;
	if (hwptr < runtime->status->hw_ptr)
		hwptr += runtime->buffer_size;
	target = runtime->hw_ptr_interrupt + runtime->period_size;
	if (hwptr < target) {
		/* too early wakeup, process it later */
		return chip->bdl_pos_adj ? 0 : -1;
	}

	return 1; /* OK, it's fine */
}

/*
 * The work for pending PCM period updates.
 */
static void azx_irq_pending_work(struct work_struct *work)
{
	struct hda_intel *hda = container_of(work, struct hda_intel, irq_pending_work);
	struct azx *chip = &hda->chip;
	struct hdac_bus *bus = azx_bus(chip);
	struct hdac_stream *s;
	int pending, ok;

	if (!hda->irq_pending_warned) {
		dev_info(chip->card->dev,
			 "IRQ timing workaround is activated for card #%d. Suggest a bigger bdl_pos_adj.\n",
			 chip->card->number);
		hda->irq_pending_warned = 1;
	}

	for (;;) {
		pending = 0;
		spin_lock_irq(&bus->reg_lock);
		list_for_each_entry(s, &bus->stream_list, list) {
			struct azx_dev *azx_dev = stream_to_azx_dev(s);
			if (!azx_dev->irq_pending ||
			    !s->substream ||
			    !s->running)
				continue;
			ok = azx_position_ok(chip, azx_dev);
			if (ok > 0) {
				azx_dev->irq_pending = 0;
				spin_unlock(&bus->reg_lock);
				snd_pcm_period_elapsed(s->substream);
				spin_lock(&bus->reg_lock);
			} else if (ok < 0) {
				pending = 0;	/* too early */
			} else
				pending++;
		}
		spin_unlock_irq(&bus->reg_lock);
		if (!pending)
			return;
		msleep(1);
	}
}

/* clear irq_pending flags and assure no on-going workq */
static void azx_clear_irq_pending(struct azx *chip)
{
	struct hdac_bus *bus = azx_bus(chip);
	struct hdac_stream *s;

	spin_lock_irq(&bus->reg_lock);
	list_for_each_entry(s, &bus->stream_list, list) {
		struct azx_dev *azx_dev = stream_to_azx_dev(s);
		azx_dev->irq_pending = 0;
	}
	spin_unlock_irq(&bus->reg_lock);
}

static int azx_acquire_irq(struct azx *chip, int do_disconnect)
{
	struct hdac_bus *bus = azx_bus(chip);

	if (request_irq(chip->pci->irq, azx_interrupt,
			chip->msi ? 0 : IRQF_SHARED,
			chip->card->irq_descr, chip)) {
		dev_err(chip->card->dev,
			"unable to grab IRQ %d, disabling device\n",
			chip->pci->irq);
		if (do_disconnect)
			snd_card_disconnect(chip->card);
		return -1;
	}
	bus->irq = chip->pci->irq;
	chip->card->sync_irq = bus->irq;
	pci_intx(chip->pci, !chip->msi);
	return 0;
}

/* get the current DMA position with correction on VIA chips */
static unsigned int azx_via_get_position(struct azx *chip,
					 struct azx_dev *azx_dev)
{
	unsigned int link_pos, mini_pos, bound_pos;
	unsigned int mod_link_pos, mod_dma_pos, mod_mini_pos;
	unsigned int fifo_size;

	link_pos = snd_hdac_stream_get_pos_lpib(azx_stream(azx_dev));
	if (azx_dev->core.substream->stream == SNDRV_PCM_STREAM_PLAYBACK) {
		/* Playback, no problem using link position */
		return link_pos;
	}

	/* Capture */
	/* For new chipset,
	 * use mod to get the DMA position just like old chipset
	 */
	mod_dma_pos = le32_to_cpu(*azx_dev->core.posbuf);
	mod_dma_pos %= azx_dev->core.period_bytes;

	fifo_size = azx_stream(azx_dev)->fifo_size - 1;

	if (azx_dev->insufficient) {
		/* Link position never gather than FIFO size */
		if (link_pos <= fifo_size)
			return 0;

		azx_dev->insufficient = 0;
	}

	if (link_pos <= fifo_size)
		mini_pos = azx_dev->core.bufsize + link_pos - fifo_size;
	else
		mini_pos = link_pos - fifo_size;

	/* Find nearest previous boudary */
	mod_mini_pos = mini_pos % azx_dev->core.period_bytes;
	mod_link_pos = link_pos % azx_dev->core.period_bytes;
	if (mod_link_pos >= fifo_size)
		bound_pos = link_pos - mod_link_pos;
	else if (mod_dma_pos >= mod_mini_pos)
		bound_pos = mini_pos - mod_mini_pos;
	else {
		bound_pos = mini_pos - mod_mini_pos + azx_dev->core.period_bytes;
		if (bound_pos >= azx_dev->core.bufsize)
			bound_pos = 0;
	}

	/* Calculate real DMA position we want */
	return bound_pos + mod_dma_pos;
}

#define AMD_FIFO_SIZE	32

/* get the current DMA position with FIFO size correction */
static unsigned int azx_get_pos_fifo(struct azx *chip, struct azx_dev *azx_dev)
{
	struct snd_pcm_substream *substream = azx_dev->core.substream;
	struct snd_pcm_runtime *runtime = substream->runtime;
	unsigned int pos, delay;

	pos = snd_hdac_stream_get_pos_lpib(azx_stream(azx_dev));
	if (!runtime)
		return pos;

	runtime->delay = AMD_FIFO_SIZE;
	delay = frames_to_bytes(runtime, AMD_FIFO_SIZE);
	if (azx_dev->insufficient) {
		if (pos < delay) {
			delay = pos;
			runtime->delay = bytes_to_frames(runtime, pos);
		} else {
			azx_dev->insufficient = 0;
		}
	}

	/* correct the DMA position for capture stream */
	if (substream->stream == SNDRV_PCM_STREAM_CAPTURE) {
		if (pos < delay)
			pos += azx_dev->core.bufsize;
		pos -= delay;
	}

	return pos;
}

static int azx_get_delay_from_fifo(struct azx *chip, struct azx_dev *azx_dev,
				   unsigned int pos)
{
	struct snd_pcm_substream *substream = azx_dev->core.substream;

	/* just read back the calculated value in the above */
	return substream->runtime->delay;
}

static void __azx_shutdown_chip(struct azx *chip, bool skip_link_reset)
{
	azx_stop_chip(chip);
	if (!skip_link_reset)
		azx_enter_link_reset(chip);
	azx_clear_irq_pending(chip);
	display_power(chip, false);
}

#ifdef CONFIG_PM
static DEFINE_MUTEX(card_list_lock);
static LIST_HEAD(card_list);

static void azx_shutdown_chip(struct azx *chip)
{
	__azx_shutdown_chip(chip, false);
}

static void azx_add_card_list(struct azx *chip)
{
	struct hda_intel *hda = container_of(chip, struct hda_intel, chip);
	mutex_lock(&card_list_lock);
	list_add(&hda->list, &card_list);
	mutex_unlock(&card_list_lock);
}

static void azx_del_card_list(struct azx *chip)
{
	struct hda_intel *hda = container_of(chip, struct hda_intel, chip);
	mutex_lock(&card_list_lock);
	list_del_init(&hda->list);
	mutex_unlock(&card_list_lock);
}

/* trigger power-save check at writing parameter */
static int param_set_xint(const char *val, const struct kernel_param *kp)
{
	struct hda_intel *hda;
	struct azx *chip;
	int prev = power_save;
	int ret = param_set_int(val, kp);

	if (ret || prev == power_save)
		return ret;

	mutex_lock(&card_list_lock);
	list_for_each_entry(hda, &card_list, list) {
		chip = &hda->chip;
		if (!hda->probe_continued || chip->disabled)
			continue;
		snd_hda_set_power_save(&chip->bus, power_save * 1000);
	}
	mutex_unlock(&card_list_lock);
	return 0;
}

/*
 * power management
 */
static bool azx_is_pm_ready(struct snd_card *card)
{
	struct azx *chip;
	struct hda_intel *hda;

	if (!card)
		return false;
	chip = card->private_data;
	hda = container_of(chip, struct hda_intel, chip);
	if (chip->disabled || hda->init_failed || !chip->running)
		return false;
	return true;
}

static void __azx_runtime_resume(struct azx *chip)
{
	struct hda_intel *hda = container_of(chip, struct hda_intel, chip);
	struct hdac_bus *bus = azx_bus(chip);
	struct hda_codec *codec;
	int status;

	display_power(chip, true);
	if (hda->need_i915_power)
		snd_hdac_i915_set_bclk(bus);

	/* Read STATESTS before controller reset */
	status = azx_readw(chip, STATESTS);

	azx_init_pci(chip);
	hda_intel_init_chip(chip, true);

	/* Avoid codec resume if runtime resume is for system suspend */
	if (!chip->pm_prepared) {
		list_for_each_codec(codec, &chip->bus) {
			if (codec->relaxed_resume)
				continue;

			if (codec->forced_resume || (status & (1 << codec->addr)))
				pm_request_resume(hda_codec_dev(codec));
		}
	}

	/* power down again for link-controlled chips */
	if (!hda->need_i915_power)
		display_power(chip, false);
}

#ifdef CONFIG_PM_SLEEP
static int azx_prepare(struct device *dev)
{
	struct snd_card *card = dev_get_drvdata(dev);
	struct azx *chip;

	if (!azx_is_pm_ready(card))
		return 0;

	chip = card->private_data;
	chip->pm_prepared = 1;
	snd_power_change_state(card, SNDRV_CTL_POWER_D3hot);

	flush_work(&azx_bus(chip)->unsol_work);

	/* HDA controller always requires different WAKEEN for runtime suspend
	 * and system suspend, so don't use direct-complete here.
	 */
	return 0;
}

static void azx_complete(struct device *dev)
{
	struct snd_card *card = dev_get_drvdata(dev);
	struct azx *chip;

	if (!azx_is_pm_ready(card))
		return;

	chip = card->private_data;
	snd_power_change_state(card, SNDRV_CTL_POWER_D0);
	chip->pm_prepared = 0;
}

static int azx_suspend(struct device *dev)
{
	struct snd_card *card = dev_get_drvdata(dev);
	struct azx *chip;
	struct hdac_bus *bus;

	if (!azx_is_pm_ready(card))
		return 0;

	chip = card->private_data;
	bus = azx_bus(chip);
	azx_shutdown_chip(chip);
	if (bus->irq >= 0) {
		free_irq(bus->irq, chip);
		bus->irq = -1;
		chip->card->sync_irq = -1;
	}

	if (chip->msi)
		pci_disable_msi(chip->pci);

	trace_azx_suspend(chip);
	return 0;
}

static int azx_resume(struct device *dev)
{
	struct snd_card *card = dev_get_drvdata(dev);
	struct azx *chip;

	if (!azx_is_pm_ready(card))
		return 0;

	chip = card->private_data;
	if (chip->msi)
		if (pci_enable_msi(chip->pci) < 0)
			chip->msi = 0;
	if (azx_acquire_irq(chip, 1) < 0)
		return -EIO;

	__azx_runtime_resume(chip);

	trace_azx_resume(chip);
	return 0;
}

/* put codec down to D3 at hibernation for Intel SKL+;
 * otherwise BIOS may still access the codec and screw up the driver
 */
static int azx_freeze_noirq(struct device *dev)
{
	struct snd_card *card = dev_get_drvdata(dev);
	struct azx *chip = card->private_data;
	struct pci_dev *pci = to_pci_dev(dev);

	if (!azx_is_pm_ready(card))
		return 0;
	if (chip->driver_type == AZX_DRIVER_SKL)
		pci_set_power_state(pci, PCI_D3hot);

	return 0;
}

static int azx_thaw_noirq(struct device *dev)
{
	struct snd_card *card = dev_get_drvdata(dev);
	struct azx *chip = card->private_data;
	struct pci_dev *pci = to_pci_dev(dev);

	if (!azx_is_pm_ready(card))
		return 0;
	if (chip->driver_type == AZX_DRIVER_SKL)
		pci_set_power_state(pci, PCI_D0);

	return 0;
}
#endif /* CONFIG_PM_SLEEP */

static int azx_runtime_suspend(struct device *dev)
{
	struct snd_card *card = dev_get_drvdata(dev);
	struct azx *chip;

	if (!azx_is_pm_ready(card))
		return 0;
	chip = card->private_data;

	/* enable controller wake up event */
	azx_writew(chip, WAKEEN, azx_readw(chip, WAKEEN) | STATESTS_INT_MASK);

	azx_shutdown_chip(chip);
	trace_azx_runtime_suspend(chip);
	return 0;
}

static int azx_runtime_resume(struct device *dev)
{
	struct snd_card *card = dev_get_drvdata(dev);
	struct azx *chip;

	if (!azx_is_pm_ready(card))
		return 0;
	chip = card->private_data;
	__azx_runtime_resume(chip);

	/* disable controller Wake Up event*/
	azx_writew(chip, WAKEEN, azx_readw(chip, WAKEEN) & ~STATESTS_INT_MASK);

	trace_azx_runtime_resume(chip);
	return 0;
}

static int azx_runtime_idle(struct device *dev)
{
	struct snd_card *card = dev_get_drvdata(dev);
	struct azx *chip;
	struct hda_intel *hda;

	if (!card)
		return 0;

	chip = card->private_data;
	hda = container_of(chip, struct hda_intel, chip);
	if (chip->disabled || hda->init_failed)
		return 0;

	if (!power_save_controller || !azx_has_pm_runtime(chip) ||
	    azx_bus(chip)->codec_powered || !chip->running)
		return -EBUSY;

	/* ELD notification gets broken when HD-audio bus is off */
	if (needs_eld_notify_link(chip))
		return -EBUSY;

	return 0;
}

static const struct dev_pm_ops azx_pm = {
	SET_SYSTEM_SLEEP_PM_OPS(azx_suspend, azx_resume)
#ifdef CONFIG_PM_SLEEP
	.prepare = azx_prepare,
	.complete = azx_complete,
	.freeze_noirq = azx_freeze_noirq,
	.thaw_noirq = azx_thaw_noirq,
#endif
	SET_RUNTIME_PM_OPS(azx_runtime_suspend, azx_runtime_resume, azx_runtime_idle)
};

#define AZX_PM_OPS	&azx_pm
#else
#define azx_add_card_list(chip) /* NOP */
#define azx_del_card_list(chip) /* NOP */
#define AZX_PM_OPS	NULL
#endif /* CONFIG_PM */


static int azx_probe_continue(struct azx *chip);

#ifdef SUPPORT_VGA_SWITCHEROO
static struct pci_dev *get_bound_vga(struct pci_dev *pci);

static void azx_vs_set_state(struct pci_dev *pci,
			     enum vga_switcheroo_state state)
{
	struct snd_card *card = pci_get_drvdata(pci);
	struct azx *chip = card->private_data;
	struct hda_intel *hda = container_of(chip, struct hda_intel, chip);
	struct hda_codec *codec;
	bool disabled;

	wait_for_completion(&hda->probe_wait);
	if (hda->init_failed)
		return;

	disabled = (state == VGA_SWITCHEROO_OFF);
	if (chip->disabled == disabled)
		return;

	if (!hda->probe_continued) {
		chip->disabled = disabled;
		if (!disabled) {
			dev_info(chip->card->dev,
				 "Start delayed initialization\n");
			if (azx_probe_continue(chip) < 0)
				dev_err(chip->card->dev, "initialization error\n");
		}
	} else {
		dev_info(chip->card->dev, "%s via vga_switcheroo\n",
			 disabled ? "Disabling" : "Enabling");
		if (disabled) {
			list_for_each_codec(codec, &chip->bus) {
				pm_runtime_suspend(hda_codec_dev(codec));
				pm_runtime_disable(hda_codec_dev(codec));
			}
			pm_runtime_suspend(card->dev);
			pm_runtime_disable(card->dev);
			/* when we get suspended by vga_switcheroo we end up in D3cold,
			 * however we have no ACPI handle, so pci/acpi can't put us there,
			 * put ourselves there */
			pci->current_state = PCI_D3cold;
			chip->disabled = true;
			if (snd_hda_lock_devices(&chip->bus))
				dev_warn(chip->card->dev,
					 "Cannot lock devices!\n");
		} else {
			snd_hda_unlock_devices(&chip->bus);
			chip->disabled = false;
			pm_runtime_enable(card->dev);
			list_for_each_codec(codec, &chip->bus) {
				pm_runtime_enable(hda_codec_dev(codec));
				pm_runtime_resume(hda_codec_dev(codec));
			}
		}
	}
}

static bool azx_vs_can_switch(struct pci_dev *pci)
{
	struct snd_card *card = pci_get_drvdata(pci);
	struct azx *chip = card->private_data;
	struct hda_intel *hda = container_of(chip, struct hda_intel, chip);

	wait_for_completion(&hda->probe_wait);
	if (hda->init_failed)
		return false;
	if (chip->disabled || !hda->probe_continued)
		return true;
	if (snd_hda_lock_devices(&chip->bus))
		return false;
	snd_hda_unlock_devices(&chip->bus);
	return true;
}

/*
 * The discrete GPU cannot power down unless the HDA controller runtime
 * suspends, so activate runtime PM on codecs even if power_save == 0.
 */
static void setup_vga_switcheroo_runtime_pm(struct azx *chip)
{
	struct hda_intel *hda = container_of(chip, struct hda_intel, chip);
	struct hda_codec *codec;

	if (hda->use_vga_switcheroo && !needs_eld_notify_link(chip)) {
		list_for_each_codec(codec, &chip->bus)
			codec->auto_runtime_pm = 1;
		/* reset the power save setup */
		if (chip->running)
			set_default_power_save(chip);
	}
}

static void azx_vs_gpu_bound(struct pci_dev *pci,
			     enum vga_switcheroo_client_id client_id)
{
	struct snd_card *card = pci_get_drvdata(pci);
	struct azx *chip = card->private_data;

	if (client_id == VGA_SWITCHEROO_DIS)
		chip->bus.keep_power = 0;
	setup_vga_switcheroo_runtime_pm(chip);
}

static void init_vga_switcheroo(struct azx *chip)
{
	struct hda_intel *hda = container_of(chip, struct hda_intel, chip);
	struct pci_dev *p = get_bound_vga(chip->pci);
	struct pci_dev *parent;
	if (p) {
		dev_info(chip->card->dev,
			 "Handle vga_switcheroo audio client\n");
		hda->use_vga_switcheroo = 1;

		/* cleared in either gpu_bound op or codec probe, or when its
		 * upstream port has _PR3 (i.e. dGPU).
		 */
		parent = pci_upstream_bridge(p);
		chip->bus.keep_power = parent ? !pci_pr3_present(parent) : 1;
		chip->driver_caps |= AZX_DCAPS_PM_RUNTIME;
		pci_dev_put(p);
	}
}

static const struct vga_switcheroo_client_ops azx_vs_ops = {
	.set_gpu_state = azx_vs_set_state,
	.can_switch = azx_vs_can_switch,
	.gpu_bound = azx_vs_gpu_bound,
};

static int register_vga_switcheroo(struct azx *chip)
{
	struct hda_intel *hda = container_of(chip, struct hda_intel, chip);
	struct pci_dev *p;
	int err;

	if (!hda->use_vga_switcheroo)
		return 0;

	p = get_bound_vga(chip->pci);
	err = vga_switcheroo_register_audio_client(chip->pci, &azx_vs_ops, p);
	pci_dev_put(p);

	if (err < 0)
		return err;
	hda->vga_switcheroo_registered = 1;

	return 0;
}
#else
#define init_vga_switcheroo(chip)		/* NOP */
#define register_vga_switcheroo(chip)		0
#define check_hdmi_disabled(pci)	false
#define setup_vga_switcheroo_runtime_pm(chip)	/* NOP */
#endif /* SUPPORT_VGA_SWITCHER */

/*
 * destructor
 */
static void azx_free(struct azx *chip)
{
	struct pci_dev *pci = chip->pci;
	struct hda_intel *hda = container_of(chip, struct hda_intel, chip);
	struct hdac_bus *bus = azx_bus(chip);

	if (hda->freed)
		return;

	if (azx_has_pm_runtime(chip) && chip->running)
		pm_runtime_get_noresume(&pci->dev);
	chip->running = 0;

	azx_del_card_list(chip);

	hda->init_failed = 1; /* to be sure */
	complete_all(&hda->probe_wait);

	if (use_vga_switcheroo(hda)) {
		if (chip->disabled && hda->probe_continued)
			snd_hda_unlock_devices(&chip->bus);
		if (hda->vga_switcheroo_registered)
			vga_switcheroo_unregister_client(chip->pci);
	}

	if (bus->chip_init) {
		azx_clear_irq_pending(chip);
		azx_stop_all_streams(chip);
		azx_stop_chip(chip);
	}

	if (bus->irq >= 0)
		free_irq(bus->irq, (void*)chip);

	azx_free_stream_pages(chip);
	azx_free_streams(chip);
	snd_hdac_bus_exit(bus);

#ifdef CONFIG_SND_HDA_PATCH_LOADER
	release_firmware(chip->fw);
#endif
	display_power(chip, false);

	if (chip->driver_caps & AZX_DCAPS_I915_COMPONENT)
		snd_hdac_i915_exit(bus);

	hda->freed = 1;
}

static int azx_dev_disconnect(struct snd_device *device)
{
	struct azx *chip = device->device_data;
	struct hdac_bus *bus = azx_bus(chip);

	chip->bus.shutdown = 1;
	cancel_work_sync(&bus->unsol_work);

	return 0;
}

static int azx_dev_free(struct snd_device *device)
{
	azx_free(device->device_data);
	return 0;
}

#ifdef SUPPORT_VGA_SWITCHEROO
#ifdef CONFIG_ACPI
/* ATPX is in the integrated GPU's namespace */
static bool atpx_present(void)
{
	struct pci_dev *pdev = NULL;
	acpi_handle dhandle, atpx_handle;
	acpi_status status;

	while ((pdev = pci_get_class(PCI_CLASS_DISPLAY_VGA << 8, pdev)) != NULL) {
		dhandle = ACPI_HANDLE(&pdev->dev);
		if (dhandle) {
			status = acpi_get_handle(dhandle, "ATPX", &atpx_handle);
			if (ACPI_SUCCESS(status)) {
				pci_dev_put(pdev);
				return true;
			}
		}
	}
	while ((pdev = pci_get_class(PCI_CLASS_DISPLAY_OTHER << 8, pdev)) != NULL) {
		dhandle = ACPI_HANDLE(&pdev->dev);
		if (dhandle) {
			status = acpi_get_handle(dhandle, "ATPX", &atpx_handle);
			if (ACPI_SUCCESS(status)) {
				pci_dev_put(pdev);
				return true;
			}
		}
	}
	return false;
}
#else
static bool atpx_present(void)
{
	return false;
}
#endif

/*
 * Check of disabled HDMI controller by vga_switcheroo
 */
static struct pci_dev *get_bound_vga(struct pci_dev *pci)
{
	struct pci_dev *p;

	/* check only discrete GPU */
	switch (pci->vendor) {
	case PCI_VENDOR_ID_ATI:
	case PCI_VENDOR_ID_AMD:
		if (pci->devfn == 1) {
			p = pci_get_domain_bus_and_slot(pci_domain_nr(pci->bus),
							pci->bus->number, 0);
			if (p) {
				/* ATPX is in the integrated GPU's ACPI namespace
				 * rather than the dGPU's namespace. However,
				 * the dGPU is the one who is involved in
				 * vgaswitcheroo.
				 */
				if (((p->class >> 16) == PCI_BASE_CLASS_DISPLAY) &&
				    atpx_present())
					return p;
				pci_dev_put(p);
			}
		}
		break;
	case PCI_VENDOR_ID_NVIDIA:
		if (pci->devfn == 1) {
			p = pci_get_domain_bus_and_slot(pci_domain_nr(pci->bus),
							pci->bus->number, 0);
			if (p) {
				if ((p->class >> 16) == PCI_BASE_CLASS_DISPLAY)
					return p;
				pci_dev_put(p);
			}
		}
		break;
	}
	return NULL;
}

static bool check_hdmi_disabled(struct pci_dev *pci)
{
	bool vga_inactive = false;
	struct pci_dev *p = get_bound_vga(pci);

	if (p) {
		if (vga_switcheroo_get_client_state(p) == VGA_SWITCHEROO_OFF)
			vga_inactive = true;
		pci_dev_put(p);
	}
	return vga_inactive;
}
#endif /* SUPPORT_VGA_SWITCHEROO */

/*
 * allow/deny-listing for position_fix
 */
static const struct snd_pci_quirk position_fix_list[] = {
	SND_PCI_QUIRK(0x1028, 0x01cc, "Dell D820", POS_FIX_LPIB),
	SND_PCI_QUIRK(0x1028, 0x01de, "Dell Precision 390", POS_FIX_LPIB),
	SND_PCI_QUIRK(0x103c, 0x306d, "HP dv3", POS_FIX_LPIB),
	SND_PCI_QUIRK(0x1043, 0x813d, "ASUS P5AD2", POS_FIX_LPIB),
	SND_PCI_QUIRK(0x1043, 0x81b3, "ASUS", POS_FIX_LPIB),
	SND_PCI_QUIRK(0x1043, 0x81e7, "ASUS M2V", POS_FIX_LPIB),
	SND_PCI_QUIRK(0x104d, 0x9069, "Sony VPCS11V9E", POS_FIX_LPIB),
	SND_PCI_QUIRK(0x10de, 0xcb89, "Macbook Pro 7,1", POS_FIX_LPIB),
	SND_PCI_QUIRK(0x1297, 0x3166, "Shuttle", POS_FIX_LPIB),
	SND_PCI_QUIRK(0x1458, 0xa022, "ga-ma770-ud3", POS_FIX_LPIB),
	SND_PCI_QUIRK(0x1462, 0x1002, "MSI Wind U115", POS_FIX_LPIB),
	SND_PCI_QUIRK(0x1565, 0x8218, "Biostar Microtech", POS_FIX_LPIB),
	SND_PCI_QUIRK(0x1849, 0x0888, "775Dual-VSTA", POS_FIX_LPIB),
	SND_PCI_QUIRK(0x8086, 0x2503, "DG965OT AAD63733-203", POS_FIX_LPIB),
	{}
};

static int check_position_fix(struct azx *chip, int fix)
{
	const struct snd_pci_quirk *q;

	switch (fix) {
	case POS_FIX_AUTO:
	case POS_FIX_LPIB:
	case POS_FIX_POSBUF:
	case POS_FIX_VIACOMBO:
	case POS_FIX_COMBO:
	case POS_FIX_SKL:
	case POS_FIX_FIFO:
		return fix;
	}

	q = snd_pci_quirk_lookup(chip->pci, position_fix_list);
	if (q) {
		dev_info(chip->card->dev,
			 "position_fix set to %d for device %04x:%04x\n",
			 q->value, q->subvendor, q->subdevice);
		return q->value;
	}

	/* Check VIA/ATI HD Audio Controller exist */
	if (chip->driver_type == AZX_DRIVER_VIA) {
		dev_dbg(chip->card->dev, "Using VIACOMBO position fix\n");
		return POS_FIX_VIACOMBO;
	}
	if (chip->driver_caps & AZX_DCAPS_AMD_WORKAROUND) {
		dev_dbg(chip->card->dev, "Using FIFO position fix\n");
		return POS_FIX_FIFO;
	}
	if (chip->driver_caps & AZX_DCAPS_POSFIX_LPIB) {
		dev_dbg(chip->card->dev, "Using LPIB position fix\n");
		return POS_FIX_LPIB;
	}
	if (chip->driver_type == AZX_DRIVER_SKL) {
		dev_dbg(chip->card->dev, "Using SKL position fix\n");
		return POS_FIX_SKL;
	}
	return POS_FIX_AUTO;
}

static void assign_position_fix(struct azx *chip, int fix)
{
	static const azx_get_pos_callback_t callbacks[] = {
		[POS_FIX_AUTO] = NULL,
		[POS_FIX_LPIB] = azx_get_pos_lpib,
		[POS_FIX_POSBUF] = azx_get_pos_posbuf,
		[POS_FIX_VIACOMBO] = azx_via_get_position,
		[POS_FIX_COMBO] = azx_get_pos_lpib,
		[POS_FIX_SKL] = azx_get_pos_posbuf,
		[POS_FIX_FIFO] = azx_get_pos_fifo,
	};

	chip->get_position[0] = chip->get_position[1] = callbacks[fix];

	/* combo mode uses LPIB only for playback */
	if (fix == POS_FIX_COMBO)
		chip->get_position[1] = NULL;

	if ((fix == POS_FIX_POSBUF || fix == POS_FIX_SKL) &&
	    (chip->driver_caps & AZX_DCAPS_COUNT_LPIB_DELAY)) {
		chip->get_delay[0] = chip->get_delay[1] =
			azx_get_delay_from_lpib;
	}

	if (fix == POS_FIX_FIFO)
		chip->get_delay[0] = chip->get_delay[1] =
			azx_get_delay_from_fifo;
}

/*
 * deny-lists for probe_mask
 */
static const struct snd_pci_quirk probe_mask_list[] = {
	/* Thinkpad often breaks the controller communication when accessing
	 * to the non-working (or non-existing) modem codec slot.
	 */
	SND_PCI_QUIRK(0x1014, 0x05b7, "Thinkpad Z60", 0x01),
	SND_PCI_QUIRK(0x17aa, 0x2010, "Thinkpad X/T/R60", 0x01),
	SND_PCI_QUIRK(0x17aa, 0x20ac, "Thinkpad X/T/R61", 0x01),
	/* broken BIOS */
	SND_PCI_QUIRK(0x1028, 0x20ac, "Dell Studio Desktop", 0x01),
	/* including bogus ALC268 in slot#2 that conflicts with ALC888 */
	SND_PCI_QUIRK(0x17c0, 0x4085, "Medion MD96630", 0x01),
	/* forced codec slots */
	SND_PCI_QUIRK(0x1043, 0x1262, "ASUS W5Fm", 0x103),
	SND_PCI_QUIRK(0x1046, 0x1262, "ASUS W5F", 0x103),
	SND_PCI_QUIRK(0x1558, 0x0351, "Schenker Dock 15", 0x105),
	/* WinFast VP200 H (Teradici) user reported broken communication */
	SND_PCI_QUIRK(0x3a21, 0x040d, "WinFast VP200 H", 0x101),
	{}
};

#define AZX_FORCE_CODEC_MASK	0x100

static void check_probe_mask(struct azx *chip, int dev)
{
	const struct snd_pci_quirk *q;

	chip->codec_probe_mask = probe_mask[dev];
	if (chip->codec_probe_mask == -1) {
		q = snd_pci_quirk_lookup(chip->pci, probe_mask_list);
		if (q) {
			dev_info(chip->card->dev,
				 "probe_mask set to 0x%x for device %04x:%04x\n",
				 q->value, q->subvendor, q->subdevice);
			chip->codec_probe_mask = q->value;
		}
	}

	/* check forced option */
	if (chip->codec_probe_mask != -1 &&
	    (chip->codec_probe_mask & AZX_FORCE_CODEC_MASK)) {
		azx_bus(chip)->codec_mask = chip->codec_probe_mask & 0xff;
		dev_info(chip->card->dev, "codec_mask forced to 0x%x\n",
			 (int)azx_bus(chip)->codec_mask);
	}
}

/*
 * allow/deny-list for enable_msi
 */
static const struct snd_pci_quirk msi_deny_list[] = {
	SND_PCI_QUIRK(0x103c, 0x2191, "HP", 0), /* AMD Hudson */
	SND_PCI_QUIRK(0x103c, 0x2192, "HP", 0), /* AMD Hudson */
	SND_PCI_QUIRK(0x103c, 0x21f7, "HP", 0), /* AMD Hudson */
	SND_PCI_QUIRK(0x103c, 0x21fa, "HP", 0), /* AMD Hudson */
	SND_PCI_QUIRK(0x1043, 0x81f2, "ASUS", 0), /* Athlon64 X2 + nvidia */
	SND_PCI_QUIRK(0x1043, 0x81f6, "ASUS", 0), /* nvidia */
	SND_PCI_QUIRK(0x1043, 0x822d, "ASUS", 0), /* Athlon64 X2 + nvidia MCP55 */
	SND_PCI_QUIRK(0x1179, 0xfb44, "Toshiba Satellite C870", 0), /* AMD Hudson */
	SND_PCI_QUIRK(0x1849, 0x0888, "ASRock", 0), /* Athlon64 X2 + nvidia */
	SND_PCI_QUIRK(0xa0a0, 0x0575, "Aopen MZ915-M", 0), /* ICH6 */
	{}
};

static void check_msi(struct azx *chip)
{
	const struct snd_pci_quirk *q;

	if (enable_msi >= 0) {
		chip->msi = !!enable_msi;
		return;
	}
	chip->msi = 1;	/* enable MSI as default */
	q = snd_pci_quirk_lookup(chip->pci, msi_deny_list);
	if (q) {
		dev_info(chip->card->dev,
			 "msi for device %04x:%04x set to %d\n",
			 q->subvendor, q->subdevice, q->value);
		chip->msi = q->value;
		return;
	}

	/* NVidia chipsets seem to cause troubles with MSI */
	if (chip->driver_caps & AZX_DCAPS_NO_MSI) {
		dev_info(chip->card->dev, "Disabling MSI\n");
		chip->msi = 0;
	}
}

/* check the snoop mode availability */
static void azx_check_snoop_available(struct azx *chip)
{
	int snoop = hda_snoop;

	if (snoop >= 0) {
		dev_info(chip->card->dev, "Force to %s mode by module option\n",
			 snoop ? "snoop" : "non-snoop");
		chip->snoop = snoop;
		chip->uc_buffer = !snoop;
		return;
	}

	snoop = true;
	if (azx_get_snoop_type(chip) == AZX_SNOOP_TYPE_NONE &&
	    chip->driver_type == AZX_DRIVER_VIA) {
		/* force to non-snoop mode for a new VIA controller
		 * when BIOS is set
		 */
		u8 val;
		pci_read_config_byte(chip->pci, 0x42, &val);
		if (!(val & 0x80) && (chip->pci->revision == 0x30 ||
				      chip->pci->revision == 0x20))
			snoop = false;
	}

	if (chip->driver_caps & AZX_DCAPS_SNOOP_OFF)
		snoop = false;

	chip->snoop = snoop;
	if (!snoop) {
		dev_info(chip->card->dev, "Force to non-snoop mode\n");
		/* C-Media requires non-cached pages only for CORB/RIRB */
		if (chip->driver_type != AZX_DRIVER_CMEDIA)
			chip->uc_buffer = true;
	}
}

static void azx_probe_work(struct work_struct *work)
{
	struct hda_intel *hda = container_of(work, struct hda_intel, probe_work.work);
	azx_probe_continue(&hda->chip);
}

static int default_bdl_pos_adj(struct azx *chip)
{
	/* some exceptions: Atoms seem problematic with value 1 */
	if (chip->pci->vendor == PCI_VENDOR_ID_INTEL) {
		switch (chip->pci->device) {
		case 0x0f04: /* Baytrail */
		case 0x2284: /* Braswell */
			return 32;
		}
	}

	switch (chip->driver_type) {
	/*
	 * increase the bdl size for Glenfly Gpus for hardware
	 * limitation on hdac interrupt interval
	 */
	case AZX_DRIVER_GFHDMI:
		return 128;
	case AZX_DRIVER_ICH:
	case AZX_DRIVER_PCH:
		return 1;
	default:
		return 32;
	}
}

/*
 * constructor
 */
static const struct hda_controller_ops pci_hda_ops;

static int azx_create(struct snd_card *card, struct pci_dev *pci,
		      int dev, unsigned int driver_caps,
		      struct azx **rchip)
{
	static const struct snd_device_ops ops = {
		.dev_disconnect = azx_dev_disconnect,
		.dev_free = azx_dev_free,
	};
	struct hda_intel *hda;
	struct azx *chip;
	int err;

	*rchip = NULL;

	err = pcim_enable_device(pci);
	if (err < 0)
		return err;

	hda = devm_kzalloc(&pci->dev, sizeof(*hda), GFP_KERNEL);
	if (!hda)
		return -ENOMEM;

	chip = &hda->chip;
	mutex_init(&chip->open_mutex);
	chip->card = card;
	chip->pci = pci;
	chip->ops = &pci_hda_ops;
	chip->driver_caps = driver_caps;
	chip->driver_type = driver_caps & 0xff;
	check_msi(chip);
	chip->dev_index = dev;
	if (jackpoll_ms[dev] >= 50 && jackpoll_ms[dev] <= 60000)
		chip->jackpoll_interval = msecs_to_jiffies(jackpoll_ms[dev]);
	INIT_LIST_HEAD(&chip->pcm_list);
	INIT_WORK(&hda->irq_pending_work, azx_irq_pending_work);
	INIT_LIST_HEAD(&hda->list);
	init_vga_switcheroo(chip);
	init_completion(&hda->probe_wait);

	assign_position_fix(chip, check_position_fix(chip, position_fix[dev]));

	if (single_cmd < 0) /* allow fallback to single_cmd at errors */
		chip->fallback_to_single_cmd = 1;
	else /* explicitly set to single_cmd or not */
		chip->single_cmd = single_cmd;

	azx_check_snoop_available(chip);

	if (bdl_pos_adj[dev] < 0)
		chip->bdl_pos_adj = default_bdl_pos_adj(chip);
	else
		chip->bdl_pos_adj = bdl_pos_adj[dev];

	err = azx_bus_init(chip, model[dev]);
	if (err < 0)
		return err;

	/* use the non-cached pages in non-snoop mode */
	if (!azx_snoop(chip))
		azx_bus(chip)->dma_type = SNDRV_DMA_TYPE_DEV_WC;

	if (chip->driver_type == AZX_DRIVER_NVIDIA) {
		dev_dbg(chip->card->dev, "Enable delay in RIRB handling\n");
		chip->bus.core.needs_damn_long_delay = 1;
	}

	check_probe_mask(chip, dev);

	err = snd_device_new(card, SNDRV_DEV_LOWLEVEL, chip, &ops);
	if (err < 0) {
		dev_err(card->dev, "Error creating device [card]!\n");
		azx_free(chip);
		return err;
	}

	/* continue probing in work context as may trigger request module */
	INIT_DELAYED_WORK(&hda->probe_work, azx_probe_work);

	*rchip = chip;

	return 0;
}

static int azx_first_init(struct azx *chip)
{
	int dev = chip->dev_index;
	struct pci_dev *pci = chip->pci;
	struct snd_card *card = chip->card;
	struct hdac_bus *bus = azx_bus(chip);
	int err;
	unsigned short gcap;
	unsigned int dma_bits = 64;

#if BITS_PER_LONG != 64
	/* Fix up base address on ULI M5461 */
	if (chip->driver_type == AZX_DRIVER_ULI) {
		u16 tmp3;
		pci_read_config_word(pci, 0x40, &tmp3);
		pci_write_config_word(pci, 0x40, tmp3 | 0x10);
		pci_write_config_dword(pci, PCI_BASE_ADDRESS_1, 0);
	}
#endif
	/*
	 * Fix response write request not synced to memory when handle
	 * hdac interrupt on Glenfly Gpus
	 */
	if (chip->driver_type == AZX_DRIVER_GFHDMI)
		bus->polling_mode = 1;

	err = pcim_iomap_regions(pci, 1 << 0, "ICH HD audio");
	if (err < 0)
		return err;

	bus->addr = pci_resource_start(pci, 0);
	bus->remap_addr = pcim_iomap_table(pci)[0];

	if (chip->driver_type == AZX_DRIVER_SKL)
		snd_hdac_bus_parse_capabilities(bus);

	/*
	 * Some Intel CPUs has always running timer (ART) feature and
	 * controller may have Global time sync reporting capability, so
	 * check both of these before declaring synchronized time reporting
	 * capability SNDRV_PCM_INFO_HAS_LINK_SYNCHRONIZED_ATIME
	 */
	chip->gts_present = false;

#ifdef CONFIG_X86
	if (bus->ppcap && boot_cpu_has(X86_FEATURE_ART))
		chip->gts_present = true;
#endif

	if (chip->msi) {
		if (chip->driver_caps & AZX_DCAPS_NO_MSI64) {
			dev_dbg(card->dev, "Disabling 64bit MSI\n");
			pci->no_64bit_msi = true;
		}
		if (pci_enable_msi(pci) < 0)
			chip->msi = 0;
	}

	pci_set_master(pci);

	gcap = azx_readw(chip, GCAP);
	dev_dbg(card->dev, "chipset global capabilities = 0x%x\n", gcap);

	/* AMD devices support 40 or 48bit DMA, take the safe one */
	if (chip->pci->vendor == PCI_VENDOR_ID_AMD)
		dma_bits = 40;

	/* disable SB600 64bit support for safety */
	if (chip->pci->vendor == PCI_VENDOR_ID_ATI) {
		struct pci_dev *p_smbus;
		dma_bits = 40;
		p_smbus = pci_get_device(PCI_VENDOR_ID_ATI,
					 PCI_DEVICE_ID_ATI_SBX00_SMBUS,
					 NULL);
		if (p_smbus) {
			if (p_smbus->revision < 0x30)
				gcap &= ~AZX_GCAP_64OK;
			pci_dev_put(p_smbus);
		}
	}

	/* NVidia hardware normally only supports up to 40 bits of DMA */
	if (chip->pci->vendor == PCI_VENDOR_ID_NVIDIA)
		dma_bits = 40;

	/* disable 64bit DMA address on some devices */
	if (chip->driver_caps & AZX_DCAPS_NO_64BIT) {
		dev_dbg(card->dev, "Disabling 64bit DMA\n");
		gcap &= ~AZX_GCAP_64OK;
	}

	/* disable buffer size rounding to 128-byte multiples if supported */
	if (align_buffer_size >= 0)
		chip->align_buffer_size = !!align_buffer_size;
	else {
		if (chip->driver_caps & AZX_DCAPS_NO_ALIGN_BUFSIZE)
			chip->align_buffer_size = 0;
		else
			chip->align_buffer_size = 1;
	}

	/* allow 64bit DMA address if supported by H/W */
	if (!(gcap & AZX_GCAP_64OK))
		dma_bits = 32;
	if (dma_set_mask_and_coherent(&pci->dev, DMA_BIT_MASK(dma_bits)))
		dma_set_mask_and_coherent(&pci->dev, DMA_BIT_MASK(32));

	/* read number of streams from GCAP register instead of using
	 * hardcoded value
	 */
	chip->capture_streams = (gcap >> 8) & 0x0f;
	chip->playback_streams = (gcap >> 12) & 0x0f;
	if (!chip->playback_streams && !chip->capture_streams) {
		/* gcap didn't give any info, switching to old method */

		switch (chip->driver_type) {
		case AZX_DRIVER_ULI:
			chip->playback_streams = ULI_NUM_PLAYBACK;
			chip->capture_streams = ULI_NUM_CAPTURE;
			break;
		case AZX_DRIVER_ATIHDMI:
		case AZX_DRIVER_ATIHDMI_NS:
			chip->playback_streams = ATIHDMI_NUM_PLAYBACK;
			chip->capture_streams = ATIHDMI_NUM_CAPTURE;
			break;
		case AZX_DRIVER_GFHDMI:
		case AZX_DRIVER_GENERIC:
		default:
			chip->playback_streams = ICH6_NUM_PLAYBACK;
			chip->capture_streams = ICH6_NUM_CAPTURE;
			break;
		}
	}
	chip->capture_index_offset = 0;
	chip->playback_index_offset = chip->capture_streams;
	chip->num_streams = chip->playback_streams + chip->capture_streams;

	/* sanity check for the SDxCTL.STRM field overflow */
	if (chip->num_streams > 15 &&
	    (chip->driver_caps & AZX_DCAPS_SEPARATE_STREAM_TAG) == 0) {
		dev_warn(chip->card->dev, "number of I/O streams is %d, "
			 "forcing separate stream tags", chip->num_streams);
		chip->driver_caps |= AZX_DCAPS_SEPARATE_STREAM_TAG;
	}

	/* initialize streams */
	err = azx_init_streams(chip);
	if (err < 0)
		return err;

	err = azx_alloc_stream_pages(chip);
	if (err < 0)
		return err;

	/* initialize chip */
	azx_init_pci(chip);

	snd_hdac_i915_set_bclk(bus);

	hda_intel_init_chip(chip, (probe_only[dev] & 2) == 0);

	/* codec detection */
	if (!azx_bus(chip)->codec_mask) {
		dev_err(card->dev, "no codecs found!\n");
		/* keep running the rest for the runtime PM */
	}

	if (azx_acquire_irq(chip, 0) < 0)
		return -EBUSY;

	strcpy(card->driver, "HDA-Intel");
	strscpy(card->shortname, driver_short_names[chip->driver_type],
		sizeof(card->shortname));
	snprintf(card->longname, sizeof(card->longname),
		 "%s at 0x%lx irq %i",
		 card->shortname, bus->addr, bus->irq);

	return 0;
}

#ifdef CONFIG_SND_HDA_PATCH_LOADER
/* callback from request_firmware_nowait() */
static void azx_firmware_cb(const struct firmware *fw, void *context)
{
	struct snd_card *card = context;
	struct azx *chip = card->private_data;

	if (fw)
		chip->fw = fw;
	else
		dev_err(card->dev, "Cannot load firmware, continue without patching\n");
	if (!chip->disabled) {
		/* continue probing */
		azx_probe_continue(chip);
	}
}
#endif

static int disable_msi_reset_irq(struct azx *chip)
{
	struct hdac_bus *bus = azx_bus(chip);
	int err;

	free_irq(bus->irq, chip);
	bus->irq = -1;
	chip->card->sync_irq = -1;
	pci_disable_msi(chip->pci);
	chip->msi = 0;
	err = azx_acquire_irq(chip, 1);
	if (err < 0)
		return err;

	return 0;
}

/* Denylist for skipping the whole probe:
 * some HD-audio PCI entries are exposed without any codecs, and such devices
 * should be ignored from the beginning.
 */
static const struct pci_device_id driver_denylist[] = {
	{ PCI_DEVICE_SUB(0x1022, 0x1487, 0x1043, 0x874f) }, /* ASUS ROG Zenith II / Strix */
	{ PCI_DEVICE_SUB(0x1022, 0x1487, 0x1462, 0xcb59) }, /* MSI TRX40 Creator */
	{ PCI_DEVICE_SUB(0x1022, 0x1487, 0x1462, 0xcb60) }, /* MSI TRX40 */
	{}
};

static const struct hda_controller_ops pci_hda_ops = {
	.disable_msi_reset_irq = disable_msi_reset_irq,
	.position_check = azx_position_check,
};

static int azx_probe(struct pci_dev *pci,
		     const struct pci_device_id *pci_id)
{
	static int dev;
	struct snd_card *card;
	struct hda_intel *hda;
	struct azx *chip;
	bool schedule_probe;
	int err;

	if (pci_match_id(driver_denylist, pci)) {
		dev_info(&pci->dev, "Skipping the device on the denylist\n");
		return -ENODEV;
	}

	if (dev >= SNDRV_CARDS)
		return -ENODEV;
	if (!enable[dev]) {
		dev++;
		return -ENOENT;
	}

	/*
	 * stop probe if another Intel's DSP driver should be activated
	 */
	if (dmic_detect) {
		err = snd_intel_dsp_driver_probe(pci);
		if (err != SND_INTEL_DSP_DRIVER_ANY && err != SND_INTEL_DSP_DRIVER_LEGACY) {
			dev_dbg(&pci->dev, "HDAudio driver not selected, aborting probe\n");
			return -ENODEV;
		}
	} else {
		dev_warn(&pci->dev, "dmic_detect option is deprecated, pass snd-intel-dspcfg.dsp_driver=1 option instead\n");
	}

	err = snd_card_new(&pci->dev, index[dev], id[dev], THIS_MODULE,
			   0, &card);
	if (err < 0) {
		dev_err(&pci->dev, "Error creating card!\n");
		return err;
	}

	err = azx_create(card, pci, dev, pci_id->driver_data, &chip);
	if (err < 0)
		goto out_free;
	card->private_data = chip;
	hda = container_of(chip, struct hda_intel, chip);

	pci_set_drvdata(pci, card);

	err = register_vga_switcheroo(chip);
	if (err < 0) {
		dev_err(card->dev, "Error registering vga_switcheroo client\n");
		goto out_free;
	}

	if (check_hdmi_disabled(pci)) {
		dev_info(card->dev, "VGA controller is disabled\n");
		dev_info(card->dev, "Delaying initialization\n");
		chip->disabled = true;
	}

	schedule_probe = !chip->disabled;

#ifdef CONFIG_SND_HDA_PATCH_LOADER
	if (patch[dev] && *patch[dev]) {
		dev_info(card->dev, "Applying patch firmware '%s'\n",
			 patch[dev]);
		err = request_firmware_nowait(THIS_MODULE, true, patch[dev],
					      &pci->dev, GFP_KERNEL, card,
					      azx_firmware_cb);
		if (err < 0)
			goto out_free;
		schedule_probe = false; /* continued in azx_firmware_cb() */
	}
#endif /* CONFIG_SND_HDA_PATCH_LOADER */

#ifndef CONFIG_SND_HDA_I915
	if (CONTROLLER_IN_GPU(pci))
		dev_err(card->dev, "Haswell/Broadwell HDMI/DP must build in CONFIG_SND_HDA_I915\n");
#endif

	if (schedule_probe)
		schedule_delayed_work(&hda->probe_work, 0);

	dev++;
	if (chip->disabled)
		complete_all(&hda->probe_wait);
	return 0;

out_free:
	snd_card_free(card);
	return err;
}

#ifdef CONFIG_PM
/* On some boards setting power_save to a non 0 value leads to clicking /
 * popping sounds when ever we enter/leave powersaving mode. Ideally we would
 * figure out how to avoid these sounds, but that is not always feasible.
 * So we keep a list of devices where we disable powersaving as its known
 * to causes problems on these devices.
 */
static const struct snd_pci_quirk power_save_denylist[] = {
	/* https://bugzilla.redhat.com/show_bug.cgi?id=1525104 */
	SND_PCI_QUIRK(0x1849, 0xc892, "Asrock B85M-ITX", 0),
	/* https://bugzilla.redhat.com/show_bug.cgi?id=1525104 */
	SND_PCI_QUIRK(0x1849, 0x0397, "Asrock N68C-S UCC", 0),
	/* https://bugzilla.redhat.com/show_bug.cgi?id=1525104 */
	SND_PCI_QUIRK(0x1849, 0x7662, "Asrock H81M-HDS", 0),
	/* https://bugzilla.redhat.com/show_bug.cgi?id=1525104 */
	SND_PCI_QUIRK(0x1043, 0x8733, "Asus Prime X370-Pro", 0),
	/* https://bugzilla.redhat.com/show_bug.cgi?id=1525104 */
	SND_PCI_QUIRK(0x1028, 0x0497, "Dell Precision T3600", 0),
	/* https://bugzilla.redhat.com/show_bug.cgi?id=1525104 */
	/* Note the P55A-UD3 and Z87-D3HP share the subsys id for the HDA dev */
	SND_PCI_QUIRK(0x1458, 0xa002, "Gigabyte P55A-UD3 / Z87-D3HP", 0),
	/* https://bugzilla.redhat.com/show_bug.cgi?id=1525104 */
	SND_PCI_QUIRK(0x8086, 0x2040, "Intel DZ77BH-55K", 0),
	/* https://bugzilla.kernel.org/show_bug.cgi?id=199607 */
	SND_PCI_QUIRK(0x8086, 0x2057, "Intel NUC5i7RYB", 0),
	/* https://bugs.launchpad.net/bugs/1821663 */
	SND_PCI_QUIRK(0x8086, 0x2064, "Intel SDP 8086:2064", 0),
	/* https://bugzilla.redhat.com/show_bug.cgi?id=1520902 */
	SND_PCI_QUIRK(0x8086, 0x2068, "Intel NUC7i3BNB", 0),
	/* https://bugzilla.kernel.org/show_bug.cgi?id=198611 */
	SND_PCI_QUIRK(0x17aa, 0x2227, "Lenovo X1 Carbon 3rd Gen", 0),
	/* https://bugzilla.redhat.com/show_bug.cgi?id=1689623 */
	SND_PCI_QUIRK(0x17aa, 0x367b, "Lenovo IdeaCentre B550", 0),
	/* https://bugzilla.redhat.com/show_bug.cgi?id=1572975 */
	SND_PCI_QUIRK(0x17aa, 0x36a7, "Lenovo C50 All in one", 0),
	/* https://bugs.launchpad.net/bugs/1821663 */
	SND_PCI_QUIRK(0x1631, 0xe017, "Packard Bell NEC IMEDIA 5204", 0),
	{}
};
#endif /* CONFIG_PM */

static void set_default_power_save(struct azx *chip)
{
	int val = power_save;

#ifdef CONFIG_PM
	if (pm_blacklist) {
		const struct snd_pci_quirk *q;

		q = snd_pci_quirk_lookup(chip->pci, power_save_denylist);
		if (q && val) {
			dev_info(chip->card->dev, "device %04x:%04x is on the power_save denylist, forcing power_save to 0\n",
				 q->subvendor, q->subdevice);
			val = 0;
		}
	}
#endif /* CONFIG_PM */
	snd_hda_set_power_save(&chip->bus, val * 1000);
}

/* number of codec slots for each chipset: 0 = default slots (i.e. 4) */
static const unsigned int azx_max_codecs[AZX_NUM_DRIVERS] = {
	[AZX_DRIVER_NVIDIA] = 8,
	[AZX_DRIVER_TERA] = 1,
};

static int azx_probe_continue(struct azx *chip)
{
	struct hda_intel *hda = container_of(chip, struct hda_intel, chip);
	struct hdac_bus *bus = azx_bus(chip);
	struct pci_dev *pci = chip->pci;
	int dev = chip->dev_index;
	int err;

	if (chip->disabled || hda->init_failed)
		return -EIO;
	if (hda->probe_retry)
		goto probe_retry;

	to_hda_bus(bus)->bus_probing = 1;
	hda->probe_continued = 1;

	/* bind with i915 if needed */
	if (chip->driver_caps & AZX_DCAPS_I915_COMPONENT) {
		err = snd_hdac_i915_init(bus);
		if (err < 0) {
			/* if the controller is bound only with HDMI/DP
			 * (for HSW and BDW), we need to abort the probe;
			 * for other chips, still continue probing as other
			 * codecs can be on the same link.
			 */
			if (CONTROLLER_IN_GPU(pci)) {
				dev_err(chip->card->dev,
					"HSW/BDW HD-audio HDMI/DP requires binding with gfx driver\n");
				goto out_free;
			} else {
				/* don't bother any longer */
				chip->driver_caps &= ~AZX_DCAPS_I915_COMPONENT;
			}
		}

		/* HSW/BDW controllers need this power */
		if (CONTROLLER_IN_GPU(pci))
			hda->need_i915_power = true;
	}

	/* Request display power well for the HDA controller or codec. For
	 * Haswell/Broadwell, both the display HDA controller and codec need
	 * this power. For other platforms, like Baytrail/Braswell, only the
	 * display codec needs the power and it can be released after probe.
	 */
	display_power(chip, true);

	err = azx_first_init(chip);
	if (err < 0)
		goto out_free;

#ifdef CONFIG_SND_HDA_INPUT_BEEP
	chip->beep_mode = beep_mode[dev];
#endif

	/* create codec instances */
	if (bus->codec_mask) {
		err = azx_probe_codecs(chip, azx_max_codecs[chip->driver_type]);
		if (err < 0)
			goto out_free;
	}

#ifdef CONFIG_SND_HDA_PATCH_LOADER
	if (chip->fw) {
		err = snd_hda_load_patch(&chip->bus, chip->fw->size,
					 chip->fw->data);
		if (err < 0)
			goto out_free;
#ifndef CONFIG_PM
		release_firmware(chip->fw); /* no longer needed */
		chip->fw = NULL;
#endif
	}
#endif

 probe_retry:
	if (bus->codec_mask && !(probe_only[dev] & 1)) {
		err = azx_codec_configure(chip);
		if (err) {
			if ((chip->driver_caps & AZX_DCAPS_RETRY_PROBE) &&
			    ++hda->probe_retry < 60) {
				schedule_delayed_work(&hda->probe_work,
						      msecs_to_jiffies(1000));
				return 0; /* keep things up */
			}
			dev_err(chip->card->dev, "Cannot probe codecs, giving up\n");
			goto out_free;
		}
	}

	err = snd_card_register(chip->card);
	if (err < 0)
		goto out_free;

	setup_vga_switcheroo_runtime_pm(chip);

	chip->running = 1;
	azx_add_card_list(chip);

	set_default_power_save(chip);

	if (azx_has_pm_runtime(chip)) {
		pm_runtime_use_autosuspend(&pci->dev);
		pm_runtime_allow(&pci->dev);
		pm_runtime_put_autosuspend(&pci->dev);
	}

out_free:
	if (err < 0) {
		pci_set_drvdata(pci, NULL);
		snd_card_free(chip->card);
		return err;
	}

	if (!hda->need_i915_power)
		display_power(chip, false);
	complete_all(&hda->probe_wait);
	to_hda_bus(bus)->bus_probing = 0;
	hda->probe_retry = 0;
	return 0;
}

static void azx_remove(struct pci_dev *pci)
{
	struct snd_card *card = pci_get_drvdata(pci);
	struct azx *chip;
	struct hda_intel *hda;

	if (card) {
		/* cancel the pending probing work */
		chip = card->private_data;
		hda = container_of(chip, struct hda_intel, chip);
		/* FIXME: below is an ugly workaround.
		 * Both device_release_driver() and driver_probe_device()
		 * take *both* the device's and its parent's lock before
		 * calling the remove() and probe() callbacks.  The codec
		 * probe takes the locks of both the codec itself and its
		 * parent, i.e. the PCI controller dev.  Meanwhile, when
		 * the PCI controller is unbound, it takes its lock, too
		 * ==> ouch, a deadlock!
		 * As a workaround, we unlock temporarily here the controller
		 * device during cancel_work_sync() call.
		 */
		device_unlock(&pci->dev);
		cancel_delayed_work_sync(&hda->probe_work);
		device_lock(&pci->dev);

		snd_card_free(card);
	}
}

static void azx_shutdown(struct pci_dev *pci)
{
	struct snd_card *card = pci_get_drvdata(pci);
	struct azx *chip;

	if (!card)
		return;
	chip = card->private_data;
	if (chip && chip->running)
		__azx_shutdown_chip(chip, true);
}

/* PCI IDs */
static const struct pci_device_id azx_ids[] = {
	/* CPT */
	{ PCI_DEVICE(0x8086, 0x1c20),
	  .driver_data = AZX_DRIVER_PCH | AZX_DCAPS_INTEL_PCH_NOPM },
	/* PBG */
	{ PCI_DEVICE(0x8086, 0x1d20),
	  .driver_data = AZX_DRIVER_PCH | AZX_DCAPS_INTEL_PCH_NOPM },
	/* Panther Point */
	{ PCI_DEVICE(0x8086, 0x1e20),
	  .driver_data = AZX_DRIVER_PCH | AZX_DCAPS_INTEL_PCH_NOPM },
	/* Lynx Point */
	{ PCI_DEVICE(0x8086, 0x8c20),
	  .driver_data = AZX_DRIVER_PCH | AZX_DCAPS_INTEL_PCH },
	/* 9 Series */
	{ PCI_DEVICE(0x8086, 0x8ca0),
	  .driver_data = AZX_DRIVER_PCH | AZX_DCAPS_INTEL_PCH },
	/* Wellsburg */
	{ PCI_DEVICE(0x8086, 0x8d20),
	  .driver_data = AZX_DRIVER_PCH | AZX_DCAPS_INTEL_PCH },
	{ PCI_DEVICE(0x8086, 0x8d21),
	  .driver_data = AZX_DRIVER_PCH | AZX_DCAPS_INTEL_PCH },
	/* Lewisburg */
	{ PCI_DEVICE(0x8086, 0xa1f0),
	  .driver_data = AZX_DRIVER_PCH | AZX_DCAPS_INTEL_SKYLAKE },
	{ PCI_DEVICE(0x8086, 0xa270),
	  .driver_data = AZX_DRIVER_PCH | AZX_DCAPS_INTEL_SKYLAKE },
	/* Lynx Point-LP */
	{ PCI_DEVICE(0x8086, 0x9c20),
	  .driver_data = AZX_DRIVER_PCH | AZX_DCAPS_INTEL_PCH },
	/* Lynx Point-LP */
	{ PCI_DEVICE(0x8086, 0x9c21),
	  .driver_data = AZX_DRIVER_PCH | AZX_DCAPS_INTEL_PCH },
	/* Wildcat Point-LP */
	{ PCI_DEVICE(0x8086, 0x9ca0),
	  .driver_data = AZX_DRIVER_PCH | AZX_DCAPS_INTEL_PCH },
	/* Sunrise Point */
	{ PCI_DEVICE(0x8086, 0xa170),
	  .driver_data = AZX_DRIVER_SKL | AZX_DCAPS_INTEL_SKYLAKE },
	/* Sunrise Point-LP */
	{ PCI_DEVICE(0x8086, 0x9d70),
	  .driver_data = AZX_DRIVER_SKL | AZX_DCAPS_INTEL_SKYLAKE },
	/* Kabylake */
	{ PCI_DEVICE(0x8086, 0xa171),
	  .driver_data = AZX_DRIVER_SKL | AZX_DCAPS_INTEL_SKYLAKE },
	/* Kabylake-LP */
	{ PCI_DEVICE(0x8086, 0x9d71),
	  .driver_data = AZX_DRIVER_SKL | AZX_DCAPS_INTEL_SKYLAKE },
	/* Kabylake-H */
	{ PCI_DEVICE(0x8086, 0xa2f0),
	  .driver_data = AZX_DRIVER_SKL | AZX_DCAPS_INTEL_SKYLAKE },
	/* Coffelake */
	{ PCI_DEVICE(0x8086, 0xa348),
	  .driver_data = AZX_DRIVER_SKL | AZX_DCAPS_INTEL_SKYLAKE},
	/* Cannonlake */
	{ PCI_DEVICE(0x8086, 0x9dc8),
	  .driver_data = AZX_DRIVER_SKL | AZX_DCAPS_INTEL_SKYLAKE},
	/* CometLake-LP */
	{ PCI_DEVICE(0x8086, 0x02C8),
	  .driver_data = AZX_DRIVER_SKL | AZX_DCAPS_INTEL_SKYLAKE},
	/* CometLake-H */
	{ PCI_DEVICE(0x8086, 0x06C8),
	  .driver_data = AZX_DRIVER_SKL | AZX_DCAPS_INTEL_SKYLAKE},
	{ PCI_DEVICE(0x8086, 0xf1c8),
	  .driver_data = AZX_DRIVER_SKL | AZX_DCAPS_INTEL_SKYLAKE},
	/* CometLake-S */
	{ PCI_DEVICE(0x8086, 0xa3f0),
	  .driver_data = AZX_DRIVER_SKL | AZX_DCAPS_INTEL_SKYLAKE},
	/* CometLake-R */
	{ PCI_DEVICE(0x8086, 0xf0c8),
	  .driver_data = AZX_DRIVER_SKL | AZX_DCAPS_INTEL_SKYLAKE},
	/* Icelake */
	{ PCI_DEVICE(0x8086, 0x34c8),
	  .driver_data = AZX_DRIVER_SKL | AZX_DCAPS_INTEL_SKYLAKE},
	/* Icelake-H */
	{ PCI_DEVICE(0x8086, 0x3dc8),
	  .driver_data = AZX_DRIVER_SKL | AZX_DCAPS_INTEL_SKYLAKE},
	/* Jasperlake */
	{ PCI_DEVICE(0x8086, 0x38c8),
	  .driver_data = AZX_DRIVER_SKL | AZX_DCAPS_INTEL_SKYLAKE},
	{ PCI_DEVICE(0x8086, 0x4dc8),
	  .driver_data = AZX_DRIVER_SKL | AZX_DCAPS_INTEL_SKYLAKE},
	/* Tigerlake */
	{ PCI_DEVICE(0x8086, 0xa0c8),
	  .driver_data = AZX_DRIVER_SKL | AZX_DCAPS_INTEL_SKYLAKE},
	/* Tigerlake-H */
	{ PCI_DEVICE(0x8086, 0x43c8),
	  .driver_data = AZX_DRIVER_SKL | AZX_DCAPS_INTEL_SKYLAKE},
	/* DG1 */
	{ PCI_DEVICE(0x8086, 0x490d),
	  .driver_data = AZX_DRIVER_SKL | AZX_DCAPS_INTEL_SKYLAKE},
	/* DG2 */
	{ PCI_DEVICE(0x8086, 0x4f90),
	  .driver_data = AZX_DRIVER_SKL | AZX_DCAPS_INTEL_SKYLAKE},
	{ PCI_DEVICE(0x8086, 0x4f91),
	  .driver_data = AZX_DRIVER_SKL | AZX_DCAPS_INTEL_SKYLAKE},
	{ PCI_DEVICE(0x8086, 0x4f92),
	  .driver_data = AZX_DRIVER_SKL | AZX_DCAPS_INTEL_SKYLAKE},
	/* Alderlake-S */
	{ PCI_DEVICE(0x8086, 0x7ad0),
	  .driver_data = AZX_DRIVER_SKL | AZX_DCAPS_INTEL_SKYLAKE},
	/* Alderlake-P */
	{ PCI_DEVICE(0x8086, 0x51c8),
	  .driver_data = AZX_DRIVER_SKL | AZX_DCAPS_INTEL_SKYLAKE},
	/* Alderlake-M */
	{ PCI_DEVICE(0x8086, 0x51cc),
	  .driver_data = AZX_DRIVER_SKL | AZX_DCAPS_INTEL_SKYLAKE},
	/* Elkhart Lake */
	{ PCI_DEVICE(0x8086, 0x4b55),
	  .driver_data = AZX_DRIVER_SKL | AZX_DCAPS_INTEL_SKYLAKE},
	{ PCI_DEVICE(0x8086, 0x4b58),
	  .driver_data = AZX_DRIVER_SKL | AZX_DCAPS_INTEL_SKYLAKE},
	/* Broxton-P(Apollolake) */
	{ PCI_DEVICE(0x8086, 0x5a98),
	  .driver_data = AZX_DRIVER_SKL | AZX_DCAPS_INTEL_BROXTON },
	/* Broxton-T */
	{ PCI_DEVICE(0x8086, 0x1a98),
	  .driver_data = AZX_DRIVER_SKL | AZX_DCAPS_INTEL_BROXTON },
	/* Gemini-Lake */
	{ PCI_DEVICE(0x8086, 0x3198),
	  .driver_data = AZX_DRIVER_SKL | AZX_DCAPS_INTEL_BROXTON },
	/* Haswell */
	{ PCI_DEVICE(0x8086, 0x0a0c),
	  .driver_data = AZX_DRIVER_HDMI | AZX_DCAPS_INTEL_HASWELL },
	{ PCI_DEVICE(0x8086, 0x0c0c),
	  .driver_data = AZX_DRIVER_HDMI | AZX_DCAPS_INTEL_HASWELL },
	{ PCI_DEVICE(0x8086, 0x0d0c),
	  .driver_data = AZX_DRIVER_HDMI | AZX_DCAPS_INTEL_HASWELL },
	/* Broadwell */
	{ PCI_DEVICE(0x8086, 0x160c),
	  .driver_data = AZX_DRIVER_HDMI | AZX_DCAPS_INTEL_BROADWELL },
	/* 5 Series/3400 */
	{ PCI_DEVICE(0x8086, 0x3b56),
	  .driver_data = AZX_DRIVER_SCH | AZX_DCAPS_INTEL_PCH_NOPM },
	{ PCI_DEVICE(0x8086, 0x3b57),
	  .driver_data = AZX_DRIVER_SCH | AZX_DCAPS_INTEL_PCH_NOPM },
	/* Poulsbo */
	{ PCI_DEVICE(0x8086, 0x811b),
	  .driver_data = AZX_DRIVER_SCH | AZX_DCAPS_INTEL_PCH_BASE |
	  AZX_DCAPS_POSFIX_LPIB },
	/* Oaktrail */
	{ PCI_DEVICE(0x8086, 0x080a),
	  .driver_data = AZX_DRIVER_SCH | AZX_DCAPS_INTEL_PCH_BASE },
	/* BayTrail */
	{ PCI_DEVICE(0x8086, 0x0f04),
	  .driver_data = AZX_DRIVER_PCH | AZX_DCAPS_INTEL_BAYTRAIL },
	/* Braswell */
	{ PCI_DEVICE(0x8086, 0x2284),
	  .driver_data = AZX_DRIVER_PCH | AZX_DCAPS_INTEL_BRASWELL },
	/* ICH6 */
	{ PCI_DEVICE(0x8086, 0x2668),
	  .driver_data = AZX_DRIVER_ICH | AZX_DCAPS_INTEL_ICH },
	/* ICH7 */
	{ PCI_DEVICE(0x8086, 0x27d8),
	  .driver_data = AZX_DRIVER_ICH | AZX_DCAPS_INTEL_ICH },
	/* ESB2 */
	{ PCI_DEVICE(0x8086, 0x269a),
	  .driver_data = AZX_DRIVER_ICH | AZX_DCAPS_INTEL_ICH },
	/* ICH8 */
	{ PCI_DEVICE(0x8086, 0x284b),
	  .driver_data = AZX_DRIVER_ICH | AZX_DCAPS_INTEL_ICH },
	/* ICH9 */
	{ PCI_DEVICE(0x8086, 0x293e),
	  .driver_data = AZX_DRIVER_ICH | AZX_DCAPS_INTEL_ICH },
	/* ICH9 */
	{ PCI_DEVICE(0x8086, 0x293f),
	  .driver_data = AZX_DRIVER_ICH | AZX_DCAPS_INTEL_ICH },
	/* ICH10 */
	{ PCI_DEVICE(0x8086, 0x3a3e),
	  .driver_data = AZX_DRIVER_ICH | AZX_DCAPS_INTEL_ICH },
	/* ICH10 */
	{ PCI_DEVICE(0x8086, 0x3a6e),
	  .driver_data = AZX_DRIVER_ICH | AZX_DCAPS_INTEL_ICH },
	/* Generic Intel */
	{ PCI_DEVICE(PCI_VENDOR_ID_INTEL, PCI_ANY_ID),
	  .class = PCI_CLASS_MULTIMEDIA_HD_AUDIO << 8,
	  .class_mask = 0xffffff,
	  .driver_data = AZX_DRIVER_ICH | AZX_DCAPS_NO_ALIGN_BUFSIZE },
	/* ATI SB 450/600/700/800/900 */
	{ PCI_DEVICE(0x1002, 0x437b),
	  .driver_data = AZX_DRIVER_ATI | AZX_DCAPS_PRESET_ATI_SB },
	{ PCI_DEVICE(0x1002, 0x4383),
	  .driver_data = AZX_DRIVER_ATI | AZX_DCAPS_PRESET_ATI_SB },
	/* AMD Hudson */
	{ PCI_DEVICE(0x1022, 0x780d),
	  .driver_data = AZX_DRIVER_GENERIC | AZX_DCAPS_PRESET_ATI_SB },
	/* AMD, X370 & co */
	{ PCI_DEVICE(0x1022, 0x1457),
	  .driver_data = AZX_DRIVER_GENERIC | AZX_DCAPS_PRESET_AMD_SB },
	/* AMD, X570 & co */
	{ PCI_DEVICE(0x1022, 0x1487),
	  .driver_data = AZX_DRIVER_GENERIC | AZX_DCAPS_PRESET_AMD_SB },
	/* AMD Stoney */
	{ PCI_DEVICE(0x1022, 0x157a),
	  .driver_data = AZX_DRIVER_GENERIC | AZX_DCAPS_PRESET_ATI_SB |
			 AZX_DCAPS_PM_RUNTIME },
	/* AMD Raven */
	{ PCI_DEVICE(0x1022, 0x15e3),
	  .driver_data = AZX_DRIVER_GENERIC | AZX_DCAPS_PRESET_AMD_SB },
	/* ATI HDMI */
	{ PCI_DEVICE(0x1002, 0x0002),
	  .driver_data = AZX_DRIVER_ATIHDMI_NS | AZX_DCAPS_PRESET_ATI_HDMI_NS |
	  AZX_DCAPS_PM_RUNTIME },
	{ PCI_DEVICE(0x1002, 0x1308),
	  .driver_data = AZX_DRIVER_ATIHDMI_NS | AZX_DCAPS_PRESET_ATI_HDMI_NS },
	{ PCI_DEVICE(0x1002, 0x157a),
	  .driver_data = AZX_DRIVER_ATIHDMI_NS | AZX_DCAPS_PRESET_ATI_HDMI_NS },
	{ PCI_DEVICE(0x1002, 0x15b3),
	  .driver_data = AZX_DRIVER_ATIHDMI_NS | AZX_DCAPS_PRESET_ATI_HDMI_NS },
	{ PCI_DEVICE(0x1002, 0x793b),
	  .driver_data = AZX_DRIVER_ATIHDMI | AZX_DCAPS_PRESET_ATI_HDMI },
	{ PCI_DEVICE(0x1002, 0x7919),
	  .driver_data = AZX_DRIVER_ATIHDMI | AZX_DCAPS_PRESET_ATI_HDMI },
	{ PCI_DEVICE(0x1002, 0x960f),
	  .driver_data = AZX_DRIVER_ATIHDMI | AZX_DCAPS_PRESET_ATI_HDMI },
	{ PCI_DEVICE(0x1002, 0x970f),
	  .driver_data = AZX_DRIVER_ATIHDMI | AZX_DCAPS_PRESET_ATI_HDMI },
	{ PCI_DEVICE(0x1002, 0x9840),
	  .driver_data = AZX_DRIVER_ATIHDMI_NS | AZX_DCAPS_PRESET_ATI_HDMI_NS },
	{ PCI_DEVICE(0x1002, 0xaa00),
	  .driver_data = AZX_DRIVER_ATIHDMI | AZX_DCAPS_PRESET_ATI_HDMI },
	{ PCI_DEVICE(0x1002, 0xaa08),
	  .driver_data = AZX_DRIVER_ATIHDMI | AZX_DCAPS_PRESET_ATI_HDMI },
	{ PCI_DEVICE(0x1002, 0xaa10),
	  .driver_data = AZX_DRIVER_ATIHDMI | AZX_DCAPS_PRESET_ATI_HDMI },
	{ PCI_DEVICE(0x1002, 0xaa18),
	  .driver_data = AZX_DRIVER_ATIHDMI | AZX_DCAPS_PRESET_ATI_HDMI },
	{ PCI_DEVICE(0x1002, 0xaa20),
	  .driver_data = AZX_DRIVER_ATIHDMI | AZX_DCAPS_PRESET_ATI_HDMI },
	{ PCI_DEVICE(0x1002, 0xaa28),
	  .driver_data = AZX_DRIVER_ATIHDMI | AZX_DCAPS_PRESET_ATI_HDMI },
	{ PCI_DEVICE(0x1002, 0xaa30),
	  .driver_data = AZX_DRIVER_ATIHDMI | AZX_DCAPS_PRESET_ATI_HDMI },
	{ PCI_DEVICE(0x1002, 0xaa38),
	  .driver_data = AZX_DRIVER_ATIHDMI | AZX_DCAPS_PRESET_ATI_HDMI },
	{ PCI_DEVICE(0x1002, 0xaa40),
	  .driver_data = AZX_DRIVER_ATIHDMI | AZX_DCAPS_PRESET_ATI_HDMI },
	{ PCI_DEVICE(0x1002, 0xaa48),
	  .driver_data = AZX_DRIVER_ATIHDMI | AZX_DCAPS_PRESET_ATI_HDMI },
	{ PCI_DEVICE(0x1002, 0xaa50),
	  .driver_data = AZX_DRIVER_ATIHDMI | AZX_DCAPS_PRESET_ATI_HDMI },
	{ PCI_DEVICE(0x1002, 0xaa58),
	  .driver_data = AZX_DRIVER_ATIHDMI | AZX_DCAPS_PRESET_ATI_HDMI },
	{ PCI_DEVICE(0x1002, 0xaa60),
	  .driver_data = AZX_DRIVER_ATIHDMI | AZX_DCAPS_PRESET_ATI_HDMI },
	{ PCI_DEVICE(0x1002, 0xaa68),
	  .driver_data = AZX_DRIVER_ATIHDMI | AZX_DCAPS_PRESET_ATI_HDMI },
	{ PCI_DEVICE(0x1002, 0xaa80),
	  .driver_data = AZX_DRIVER_ATIHDMI | AZX_DCAPS_PRESET_ATI_HDMI },
	{ PCI_DEVICE(0x1002, 0xaa88),
	  .driver_data = AZX_DRIVER_ATIHDMI | AZX_DCAPS_PRESET_ATI_HDMI },
	{ PCI_DEVICE(0x1002, 0xaa90),
	  .driver_data = AZX_DRIVER_ATIHDMI | AZX_DCAPS_PRESET_ATI_HDMI },
	{ PCI_DEVICE(0x1002, 0xaa98),
	  .driver_data = AZX_DRIVER_ATIHDMI | AZX_DCAPS_PRESET_ATI_HDMI },
	{ PCI_DEVICE(0x1002, 0x9902),
	  .driver_data = AZX_DRIVER_ATIHDMI_NS | AZX_DCAPS_PRESET_ATI_HDMI_NS },
	{ PCI_DEVICE(0x1002, 0xaaa0),
	  .driver_data = AZX_DRIVER_ATIHDMI_NS | AZX_DCAPS_PRESET_ATI_HDMI_NS },
	{ PCI_DEVICE(0x1002, 0xaaa8),
	  .driver_data = AZX_DRIVER_ATIHDMI_NS | AZX_DCAPS_PRESET_ATI_HDMI_NS },
	{ PCI_DEVICE(0x1002, 0xaab0),
	  .driver_data = AZX_DRIVER_ATIHDMI_NS | AZX_DCAPS_PRESET_ATI_HDMI_NS },
	{ PCI_DEVICE(0x1002, 0xaac0),
	  .driver_data = AZX_DRIVER_ATIHDMI_NS | AZX_DCAPS_PRESET_ATI_HDMI_NS |
	  AZX_DCAPS_PM_RUNTIME },
	{ PCI_DEVICE(0x1002, 0xaac8),
	  .driver_data = AZX_DRIVER_ATIHDMI_NS | AZX_DCAPS_PRESET_ATI_HDMI_NS |
	  AZX_DCAPS_PM_RUNTIME },
	{ PCI_DEVICE(0x1002, 0xaad8),
	  .driver_data = AZX_DRIVER_ATIHDMI_NS | AZX_DCAPS_PRESET_ATI_HDMI_NS |
	  AZX_DCAPS_PM_RUNTIME },
	{ PCI_DEVICE(0x1002, 0xaae0),
	  .driver_data = AZX_DRIVER_ATIHDMI_NS | AZX_DCAPS_PRESET_ATI_HDMI_NS |
	  AZX_DCAPS_PM_RUNTIME },
	{ PCI_DEVICE(0x1002, 0xaae8),
	  .driver_data = AZX_DRIVER_ATIHDMI_NS | AZX_DCAPS_PRESET_ATI_HDMI_NS |
	  AZX_DCAPS_PM_RUNTIME },
	{ PCI_DEVICE(0x1002, 0xaaf0),
	  .driver_data = AZX_DRIVER_ATIHDMI_NS | AZX_DCAPS_PRESET_ATI_HDMI_NS |
	  AZX_DCAPS_PM_RUNTIME },
	{ PCI_DEVICE(0x1002, 0xaaf8),
	  .driver_data = AZX_DRIVER_ATIHDMI_NS | AZX_DCAPS_PRESET_ATI_HDMI_NS |
	  AZX_DCAPS_PM_RUNTIME },
	{ PCI_DEVICE(0x1002, 0xab00),
	  .driver_data = AZX_DRIVER_ATIHDMI_NS | AZX_DCAPS_PRESET_ATI_HDMI_NS |
	  AZX_DCAPS_PM_RUNTIME },
	{ PCI_DEVICE(0x1002, 0xab08),
	  .driver_data = AZX_DRIVER_ATIHDMI_NS | AZX_DCAPS_PRESET_ATI_HDMI_NS |
	  AZX_DCAPS_PM_RUNTIME },
	{ PCI_DEVICE(0x1002, 0xab10),
	  .driver_data = AZX_DRIVER_ATIHDMI_NS | AZX_DCAPS_PRESET_ATI_HDMI_NS |
	  AZX_DCAPS_PM_RUNTIME },
	{ PCI_DEVICE(0x1002, 0xab18),
	  .driver_data = AZX_DRIVER_ATIHDMI_NS | AZX_DCAPS_PRESET_ATI_HDMI_NS |
	  AZX_DCAPS_PM_RUNTIME },
	{ PCI_DEVICE(0x1002, 0xab20),
	  .driver_data = AZX_DRIVER_ATIHDMI_NS | AZX_DCAPS_PRESET_ATI_HDMI_NS |
	  AZX_DCAPS_PM_RUNTIME },
	{ PCI_DEVICE(0x1002, 0xab28),
	  .driver_data = AZX_DRIVER_ATIHDMI_NS | AZX_DCAPS_PRESET_ATI_HDMI_NS |
	  AZX_DCAPS_PM_RUNTIME },
	{ PCI_DEVICE(0x1002, 0xab30),
	  .driver_data = AZX_DRIVER_ATIHDMI_NS | AZX_DCAPS_PRESET_ATI_HDMI_NS |
	  AZX_DCAPS_PM_RUNTIME },
	{ PCI_DEVICE(0x1002, 0xab38),
	  .driver_data = AZX_DRIVER_ATIHDMI_NS | AZX_DCAPS_PRESET_ATI_HDMI_NS |
	  AZX_DCAPS_PM_RUNTIME },
	/* GLENFLY */
	{ PCI_DEVICE(0x6766, PCI_ANY_ID),
	  .class = PCI_CLASS_MULTIMEDIA_HD_AUDIO << 8,
	  .class_mask = 0xffffff,
	  .driver_data = AZX_DRIVER_GFHDMI | AZX_DCAPS_POSFIX_LPIB |
	  AZX_DCAPS_NO_MSI | AZX_DCAPS_NO_64BIT },
	/* VIA VT8251/VT8237A */
	{ PCI_DEVICE(0x1106, 0x3288), .driver_data = AZX_DRIVER_VIA },
	/* VIA GFX VT7122/VX900 */
	{ PCI_DEVICE(0x1106, 0x9170), .driver_data = AZX_DRIVER_GENERIC },
	/* VIA GFX VT6122/VX11 */
	{ PCI_DEVICE(0x1106, 0x9140), .driver_data = AZX_DRIVER_GENERIC },
	/* SIS966 */
	{ PCI_DEVICE(0x1039, 0x7502), .driver_data = AZX_DRIVER_SIS },
	/* ULI M5461 */
	{ PCI_DEVICE(0x10b9, 0x5461), .driver_data = AZX_DRIVER_ULI },
	/* NVIDIA MCP */
	{ PCI_DEVICE(PCI_VENDOR_ID_NVIDIA, PCI_ANY_ID),
	  .class = PCI_CLASS_MULTIMEDIA_HD_AUDIO << 8,
	  .class_mask = 0xffffff,
	  .driver_data = AZX_DRIVER_NVIDIA | AZX_DCAPS_PRESET_NVIDIA },
	/* Teradici */
	{ PCI_DEVICE(0x6549, 0x1200),
	  .driver_data = AZX_DRIVER_TERA | AZX_DCAPS_NO_64BIT },
	{ PCI_DEVICE(0x6549, 0x2200),
	  .driver_data = AZX_DRIVER_TERA | AZX_DCAPS_NO_64BIT },
	/* Creative X-Fi (CA0110-IBG) */
	/* CTHDA chips */
	{ PCI_DEVICE(0x1102, 0x0010),
	  .driver_data = AZX_DRIVER_CTHDA | AZX_DCAPS_PRESET_CTHDA },
	{ PCI_DEVICE(0x1102, 0x0012),
	  .driver_data = AZX_DRIVER_CTHDA | AZX_DCAPS_PRESET_CTHDA },
#if !IS_ENABLED(CONFIG_SND_CTXFI)
	/* the following entry conflicts with snd-ctxfi driver,
	 * as ctxfi driver mutates from HD-audio to native mode with
	 * a special command sequence.
	 */
	{ PCI_DEVICE(PCI_VENDOR_ID_CREATIVE, PCI_ANY_ID),
	  .class = PCI_CLASS_MULTIMEDIA_HD_AUDIO << 8,
	  .class_mask = 0xffffff,
	  .driver_data = AZX_DRIVER_CTX | AZX_DCAPS_CTX_WORKAROUND |
	  AZX_DCAPS_NO_64BIT | AZX_DCAPS_POSFIX_LPIB },
#else
	/* this entry seems still valid -- i.e. without emu20kx chip */
	{ PCI_DEVICE(0x1102, 0x0009),
	  .driver_data = AZX_DRIVER_CTX | AZX_DCAPS_CTX_WORKAROUND |
	  AZX_DCAPS_NO_64BIT | AZX_DCAPS_POSFIX_LPIB },
#endif
	/* CM8888 */
	{ PCI_DEVICE(0x13f6, 0x5011),
	  .driver_data = AZX_DRIVER_CMEDIA |
	  AZX_DCAPS_NO_MSI | AZX_DCAPS_POSFIX_LPIB | AZX_DCAPS_SNOOP_OFF },
	/* Vortex86MX */
	{ PCI_DEVICE(0x17f3, 0x3010), .driver_data = AZX_DRIVER_GENERIC },
	/* VMware HDAudio */
	{ PCI_DEVICE(0x15ad, 0x1977), .driver_data = AZX_DRIVER_GENERIC },
	/* AMD/ATI Generic, PCI class code and Vendor ID for HD Audio */
	{ PCI_DEVICE(PCI_VENDOR_ID_ATI, PCI_ANY_ID),
	  .class = PCI_CLASS_MULTIMEDIA_HD_AUDIO << 8,
	  .class_mask = 0xffffff,
	  .driver_data = AZX_DRIVER_GENERIC | AZX_DCAPS_PRESET_ATI_HDMI },
	{ PCI_DEVICE(PCI_VENDOR_ID_AMD, PCI_ANY_ID),
	  .class = PCI_CLASS_MULTIMEDIA_HD_AUDIO << 8,
	  .class_mask = 0xffffff,
	  .driver_data = AZX_DRIVER_GENERIC | AZX_DCAPS_PRESET_ATI_HDMI },
	/* Zhaoxin */
	{ PCI_DEVICE(0x1d17, 0x3288), .driver_data = AZX_DRIVER_ZHAOXIN },
	{ 0, }
};
MODULE_DEVICE_TABLE(pci, azx_ids);

/* pci_driver definition */
static struct pci_driver azx_driver = {
	.name = KBUILD_MODNAME,
	.id_table = azx_ids,
	.probe = azx_probe,
	.remove = azx_remove,
	.shutdown = azx_shutdown,
	.driver = {
		.pm = AZX_PM_OPS,
	},
};

module_pci_driver(azx_driver);<|MERGE_RESOLUTION|>--- conflicted
+++ resolved
@@ -340,11 +340,7 @@
 					((pci)->device == 0x490d) || \
 					((pci)->device == 0x4f90) || \
 					((pci)->device == 0x4f91) || \
-<<<<<<< HEAD
-					((pci)->device == 0x4f92))
-=======
 					((pci)->device == 0x4f92)))
->>>>>>> 9b37665a
 
 #define IS_BXT(pci) ((pci)->vendor == 0x8086 && (pci)->device == 0x5a98)
 
