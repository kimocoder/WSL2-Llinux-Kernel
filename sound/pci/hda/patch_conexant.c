--- conflicted
+++ resolved
@@ -1126,10 +1126,7 @@
 	{ .id = CXT_FIXUP_HP_ZBOOK_MUTE_LED, .name = "hp-zbook-mute-led" },
 	{ .id = CXT_FIXUP_HP_MIC_NO_PRESENCE, .name = "hp-mic-fix" },
 	{ .id = CXT_PINCFG_LENOVO_NOTEBOOK, .name = "lenovo-20149" },
-<<<<<<< HEAD
-=======
 	{ .id = CXT_PINCFG_SWS_JS201D, .name = "sws-js201d" },
->>>>>>> 5eb2b831
 	{}
 };
 
