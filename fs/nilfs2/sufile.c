// SPDX-License-Identifier: GPL-2.0+
/*
 * sufile.c - NILFS segment usage file.
 *
 * Copyright (C) 2006-2008 Nippon Telegraph and Telephone Corporation.
 *
 * Written by Koji Sato.
 * Revised by Ryusuke Konishi.
 */

#include <linux/kernel.h>
#include <linux/fs.h>
#include <linux/string.h>
#include <linux/buffer_head.h>
#include <linux/errno.h>
#include "mdt.h"
#include "sufile.h"

#include <trace/events/nilfs2.h>

/**
 * struct nilfs_sufile_info - on-memory private data of sufile
 * @mi: on-memory private data of metadata file
 * @ncleansegs: number of clean segments
 * @allocmin: lower limit of allocatable segment range
 * @allocmax: upper limit of allocatable segment range
 */
struct nilfs_sufile_info {
	struct nilfs_mdt_info mi;
	unsigned long ncleansegs;/* number of clean segments */
	__u64 allocmin;		/* lower limit of allocatable segment range */
	__u64 allocmax;		/* upper limit of allocatable segment range */
};

static inline struct nilfs_sufile_info *NILFS_SUI(struct inode *sufile)
{
	return (struct nilfs_sufile_info *)NILFS_MDT(sufile);
}

static inline unsigned long
nilfs_sufile_segment_usages_per_block(const struct inode *sufile)
{
	return NILFS_MDT(sufile)->mi_entries_per_block;
}

static unsigned long
nilfs_sufile_get_blkoff(const struct inode *sufile, __u64 segnum)
{
	__u64 t = segnum + NILFS_MDT(sufile)->mi_first_entry_offset;

	do_div(t, nilfs_sufile_segment_usages_per_block(sufile));
	return (unsigned long)t;
}

static unsigned long
nilfs_sufile_get_offset(const struct inode *sufile, __u64 segnum)
{
	__u64 t = segnum + NILFS_MDT(sufile)->mi_first_entry_offset;

	return do_div(t, nilfs_sufile_segment_usages_per_block(sufile));
}

static unsigned long
nilfs_sufile_segment_usages_in_block(const struct inode *sufile, __u64 curr,
				     __u64 max)
{
	return min_t(unsigned long,
		     nilfs_sufile_segment_usages_per_block(sufile) -
		     nilfs_sufile_get_offset(sufile, curr),
		     max - curr + 1);
}

static struct nilfs_segment_usage *
nilfs_sufile_block_get_segment_usage(const struct inode *sufile, __u64 segnum,
				     struct buffer_head *bh, void *kaddr)
{
	return kaddr + bh_offset(bh) +
		nilfs_sufile_get_offset(sufile, segnum) *
		NILFS_MDT(sufile)->mi_entry_size;
}

static inline int nilfs_sufile_get_header_block(struct inode *sufile,
						struct buffer_head **bhp)
{
	return nilfs_mdt_get_block(sufile, 0, 0, NULL, bhp);
}

static inline int
nilfs_sufile_get_segment_usage_block(struct inode *sufile, __u64 segnum,
				     int create, struct buffer_head **bhp)
{
	return nilfs_mdt_get_block(sufile,
				   nilfs_sufile_get_blkoff(sufile, segnum),
				   create, NULL, bhp);
}

static int nilfs_sufile_delete_segment_usage_block(struct inode *sufile,
						   __u64 segnum)
{
	return nilfs_mdt_delete_block(sufile,
				      nilfs_sufile_get_blkoff(sufile, segnum));
}

static void nilfs_sufile_mod_counter(struct buffer_head *header_bh,
				     u64 ncleanadd, u64 ndirtyadd)
{
	struct nilfs_sufile_header *header;
	void *kaddr;

	kaddr = kmap_atomic(header_bh->b_page);
	header = kaddr + bh_offset(header_bh);
	le64_add_cpu(&header->sh_ncleansegs, ncleanadd);
	le64_add_cpu(&header->sh_ndirtysegs, ndirtyadd);
	kunmap_atomic(kaddr);

	mark_buffer_dirty(header_bh);
}

/**
 * nilfs_sufile_get_ncleansegs - return the number of clean segments
 * @sufile: inode of segment usage file
 */
unsigned long nilfs_sufile_get_ncleansegs(struct inode *sufile)
{
	return NILFS_SUI(sufile)->ncleansegs;
}

/**
 * nilfs_sufile_updatev - modify multiple segment usages at a time
 * @sufile: inode of segment usage file
 * @segnumv: array of segment numbers
 * @nsegs: size of @segnumv array
 * @create: creation flag
 * @ndone: place to store number of modified segments on @segnumv
 * @dofunc: primitive operation for the update
 *
 * Description: nilfs_sufile_updatev() repeatedly calls @dofunc
 * against the given array of segments.  The @dofunc is called with
 * buffers of a header block and the sufile block in which the target
 * segment usage entry is contained.  If @ndone is given, the number
 * of successfully modified segments from the head is stored in the
 * place @ndone points to.
 *
 * Return Value: On success, zero is returned.  On error, one of the
 * following negative error codes is returned.
 *
 * %-EIO - I/O error.
 *
 * %-ENOMEM - Insufficient amount of memory available.
 *
 * %-ENOENT - Given segment usage is in hole block (may be returned if
 *            @create is zero)
 *
 * %-EINVAL - Invalid segment usage number
 */
int nilfs_sufile_updatev(struct inode *sufile, __u64 *segnumv, size_t nsegs,
			 int create, size_t *ndone,
			 void (*dofunc)(struct inode *, __u64,
					struct buffer_head *,
					struct buffer_head *))
{
	struct buffer_head *header_bh, *bh;
	unsigned long blkoff, prev_blkoff;
	__u64 *seg;
	size_t nerr = 0, n = 0;
	int ret = 0;

	if (unlikely(nsegs == 0))
		goto out;

	down_write(&NILFS_MDT(sufile)->mi_sem);
	for (seg = segnumv; seg < segnumv + nsegs; seg++) {
		if (unlikely(*seg >= nilfs_sufile_get_nsegments(sufile))) {
			nilfs_warn(sufile->i_sb,
				   "%s: invalid segment number: %llu",
				   __func__, (unsigned long long)*seg);
			nerr++;
		}
	}
	if (nerr > 0) {
		ret = -EINVAL;
		goto out_sem;
	}

	ret = nilfs_sufile_get_header_block(sufile, &header_bh);
	if (ret < 0)
		goto out_sem;

	seg = segnumv;
	blkoff = nilfs_sufile_get_blkoff(sufile, *seg);
	ret = nilfs_mdt_get_block(sufile, blkoff, create, NULL, &bh);
	if (ret < 0)
		goto out_header;

	for (;;) {
		dofunc(sufile, *seg, header_bh, bh);

		if (++seg >= segnumv + nsegs)
			break;
		prev_blkoff = blkoff;
		blkoff = nilfs_sufile_get_blkoff(sufile, *seg);
		if (blkoff == prev_blkoff)
			continue;

		/* get different block */
		brelse(bh);
		ret = nilfs_mdt_get_block(sufile, blkoff, create, NULL, &bh);
		if (unlikely(ret < 0))
			goto out_header;
	}
	brelse(bh);

 out_header:
	n = seg - segnumv;
	brelse(header_bh);
 out_sem:
	up_write(&NILFS_MDT(sufile)->mi_sem);
 out:
	if (ndone)
		*ndone = n;
	return ret;
}

int nilfs_sufile_update(struct inode *sufile, __u64 segnum, int create,
			void (*dofunc)(struct inode *, __u64,
				       struct buffer_head *,
				       struct buffer_head *))
{
	struct buffer_head *header_bh, *bh;
	int ret;

	if (unlikely(segnum >= nilfs_sufile_get_nsegments(sufile))) {
		nilfs_warn(sufile->i_sb, "%s: invalid segment number: %llu",
			   __func__, (unsigned long long)segnum);
		return -EINVAL;
	}
	down_write(&NILFS_MDT(sufile)->mi_sem);

	ret = nilfs_sufile_get_header_block(sufile, &header_bh);
	if (ret < 0)
		goto out_sem;

	ret = nilfs_sufile_get_segment_usage_block(sufile, segnum, create, &bh);
	if (!ret) {
		dofunc(sufile, segnum, header_bh, bh);
		brelse(bh);
	}
	brelse(header_bh);

 out_sem:
	up_write(&NILFS_MDT(sufile)->mi_sem);
	return ret;
}

/**
 * nilfs_sufile_set_alloc_range - limit range of segment to be allocated
 * @sufile: inode of segment usage file
 * @start: minimum segment number of allocatable region (inclusive)
 * @end: maximum segment number of allocatable region (inclusive)
 *
 * Return Value: On success, 0 is returned.  On error, one of the
 * following negative error codes is returned.
 *
 * %-ERANGE - invalid segment region
 */
int nilfs_sufile_set_alloc_range(struct inode *sufile, __u64 start, __u64 end)
{
	struct nilfs_sufile_info *sui = NILFS_SUI(sufile);
	__u64 nsegs;
	int ret = -ERANGE;

	down_write(&NILFS_MDT(sufile)->mi_sem);
	nsegs = nilfs_sufile_get_nsegments(sufile);

	if (start <= end && end < nsegs) {
		sui->allocmin = start;
		sui->allocmax = end;
		ret = 0;
	}
	up_write(&NILFS_MDT(sufile)->mi_sem);
	return ret;
}

/**
 * nilfs_sufile_alloc - allocate a segment
 * @sufile: inode of segment usage file
 * @segnump: pointer to segment number
 *
 * Description: nilfs_sufile_alloc() allocates a clean segment.
 *
 * Return Value: On success, 0 is returned and the segment number of the
 * allocated segment is stored in the place pointed by @segnump. On error, one
 * of the following negative error codes is returned.
 *
 * %-EIO - I/O error.
 *
 * %-ENOMEM - Insufficient amount of memory available.
 *
 * %-ENOSPC - No clean segment left.
 */
int nilfs_sufile_alloc(struct inode *sufile, __u64 *segnump)
{
	struct buffer_head *header_bh, *su_bh;
	struct nilfs_sufile_header *header;
	struct nilfs_segment_usage *su;
	struct nilfs_sufile_info *sui = NILFS_SUI(sufile);
	size_t susz = NILFS_MDT(sufile)->mi_entry_size;
	__u64 segnum, maxsegnum, last_alloc;
	void *kaddr;
	unsigned long nsegments, nsus, cnt;
	int ret, j;

	down_write(&NILFS_MDT(sufile)->mi_sem);

	ret = nilfs_sufile_get_header_block(sufile, &header_bh);
	if (ret < 0)
		goto out_sem;
	kaddr = kmap_atomic(header_bh->b_page);
	header = kaddr + bh_offset(header_bh);
	last_alloc = le64_to_cpu(header->sh_last_alloc);
	kunmap_atomic(kaddr);

	nsegments = nilfs_sufile_get_nsegments(sufile);
	maxsegnum = sui->allocmax;
	segnum = last_alloc + 1;
	if (segnum < sui->allocmin || segnum > sui->allocmax)
		segnum = sui->allocmin;

	for (cnt = 0; cnt < nsegments; cnt += nsus) {
		if (segnum > maxsegnum) {
			if (cnt < sui->allocmax - sui->allocmin + 1) {
				/*
				 * wrap around in the limited region.
				 * if allocation started from
				 * sui->allocmin, this never happens.
				 */
				segnum = sui->allocmin;
				maxsegnum = last_alloc;
			} else if (segnum > sui->allocmin &&
				   sui->allocmax + 1 < nsegments) {
				segnum = sui->allocmax + 1;
				maxsegnum = nsegments - 1;
			} else if (sui->allocmin > 0)  {
				segnum = 0;
				maxsegnum = sui->allocmin - 1;
			} else {
				break; /* never happens */
			}
		}
		trace_nilfs2_segment_usage_check(sufile, segnum, cnt);
		ret = nilfs_sufile_get_segment_usage_block(sufile, segnum, 1,
							   &su_bh);
		if (ret < 0)
			goto out_header;
		kaddr = kmap_atomic(su_bh->b_page);
		su = nilfs_sufile_block_get_segment_usage(
			sufile, segnum, su_bh, kaddr);

		nsus = nilfs_sufile_segment_usages_in_block(
			sufile, segnum, maxsegnum);
		for (j = 0; j < nsus; j++, su = (void *)su + susz, segnum++) {
			if (!nilfs_segment_usage_clean(su))
				continue;
			/* found a clean segment */
			nilfs_segment_usage_set_dirty(su);
			kunmap_atomic(kaddr);

			kaddr = kmap_atomic(header_bh->b_page);
			header = kaddr + bh_offset(header_bh);
			le64_add_cpu(&header->sh_ncleansegs, -1);
			le64_add_cpu(&header->sh_ndirtysegs, 1);
			header->sh_last_alloc = cpu_to_le64(segnum);
			kunmap_atomic(kaddr);

			sui->ncleansegs--;
			mark_buffer_dirty(header_bh);
			mark_buffer_dirty(su_bh);
			nilfs_mdt_mark_dirty(sufile);
			brelse(su_bh);
			*segnump = segnum;

			trace_nilfs2_segment_usage_allocated(sufile, segnum);

			goto out_header;
		}

		kunmap_atomic(kaddr);
		brelse(su_bh);
	}

	/* no segments left */
	ret = -ENOSPC;

 out_header:
	brelse(header_bh);

 out_sem:
	up_write(&NILFS_MDT(sufile)->mi_sem);
	return ret;
}

void nilfs_sufile_do_cancel_free(struct inode *sufile, __u64 segnum,
				 struct buffer_head *header_bh,
				 struct buffer_head *su_bh)
{
	struct nilfs_segment_usage *su;
	void *kaddr;

	kaddr = kmap_atomic(su_bh->b_page);
	su = nilfs_sufile_block_get_segment_usage(sufile, segnum, su_bh, kaddr);
	if (unlikely(!nilfs_segment_usage_clean(su))) {
		nilfs_warn(sufile->i_sb, "%s: segment %llu must be clean",
			   __func__, (unsigned long long)segnum);
		kunmap_atomic(kaddr);
		return;
	}
	nilfs_segment_usage_set_dirty(su);
	kunmap_atomic(kaddr);

	nilfs_sufile_mod_counter(header_bh, -1, 1);
	NILFS_SUI(sufile)->ncleansegs--;

	mark_buffer_dirty(su_bh);
	nilfs_mdt_mark_dirty(sufile);
}

void nilfs_sufile_do_scrap(struct inode *sufile, __u64 segnum,
			   struct buffer_head *header_bh,
			   struct buffer_head *su_bh)
{
	struct nilfs_segment_usage *su;
	void *kaddr;
	int clean, dirty;

	kaddr = kmap_atomic(su_bh->b_page);
	su = nilfs_sufile_block_get_segment_usage(sufile, segnum, su_bh, kaddr);
	if (su->su_flags == cpu_to_le32(BIT(NILFS_SEGMENT_USAGE_DIRTY)) &&
	    su->su_nblocks == cpu_to_le32(0)) {
		kunmap_atomic(kaddr);
		return;
	}
	clean = nilfs_segment_usage_clean(su);
	dirty = nilfs_segment_usage_dirty(su);

	/* make the segment garbage */
	su->su_lastmod = cpu_to_le64(0);
	su->su_nblocks = cpu_to_le32(0);
	su->su_flags = cpu_to_le32(BIT(NILFS_SEGMENT_USAGE_DIRTY));
	kunmap_atomic(kaddr);

	nilfs_sufile_mod_counter(header_bh, clean ? (u64)-1 : 0, dirty ? 0 : 1);
	NILFS_SUI(sufile)->ncleansegs -= clean;

	mark_buffer_dirty(su_bh);
	nilfs_mdt_mark_dirty(sufile);
}

void nilfs_sufile_do_free(struct inode *sufile, __u64 segnum,
			  struct buffer_head *header_bh,
			  struct buffer_head *su_bh)
{
	struct nilfs_segment_usage *su;
	void *kaddr;
	int sudirty;

	kaddr = kmap_atomic(su_bh->b_page);
	su = nilfs_sufile_block_get_segment_usage(sufile, segnum, su_bh, kaddr);
	if (nilfs_segment_usage_clean(su)) {
		nilfs_warn(sufile->i_sb, "%s: segment %llu is already clean",
			   __func__, (unsigned long long)segnum);
		kunmap_atomic(kaddr);
		return;
	}
	WARN_ON(nilfs_segment_usage_error(su));
	WARN_ON(!nilfs_segment_usage_dirty(su));

	sudirty = nilfs_segment_usage_dirty(su);
	nilfs_segment_usage_set_clean(su);
	kunmap_atomic(kaddr);
	mark_buffer_dirty(su_bh);

	nilfs_sufile_mod_counter(header_bh, 1, sudirty ? (u64)-1 : 0);
	NILFS_SUI(sufile)->ncleansegs++;

	nilfs_mdt_mark_dirty(sufile);

	trace_nilfs2_segment_usage_freed(sufile, segnum);
}

/**
 * nilfs_sufile_mark_dirty - mark the buffer having a segment usage dirty
 * @sufile: inode of segment usage file
 * @segnum: segment number
 */
int nilfs_sufile_mark_dirty(struct inode *sufile, __u64 segnum)
{
	struct buffer_head *bh;
	void *kaddr;
	struct nilfs_segment_usage *su;
	int ret;

	down_write(&NILFS_MDT(sufile)->mi_sem);
	ret = nilfs_sufile_get_segment_usage_block(sufile, segnum, 0, &bh);
	if (ret)
		goto out_sem;

	kaddr = kmap_atomic(bh->b_page);
	su = nilfs_sufile_block_get_segment_usage(sufile, segnum, bh, kaddr);
	if (unlikely(nilfs_segment_usage_error(su))) {
		struct the_nilfs *nilfs = sufile->i_sb->s_fs_info;

		kunmap_atomic(kaddr);
		brelse(bh);
		if (nilfs_segment_is_active(nilfs, segnum)) {
			nilfs_error(sufile->i_sb,
				    "active segment %llu is erroneous",
				    (unsigned long long)segnum);
		} else {
			/*
			 * Segments marked erroneous are never allocated by
			 * nilfs_sufile_alloc(); only active segments, ie,
			 * the segments indexed by ns_segnum or ns_nextnum,
			 * can be erroneous here.
			 */
			WARN_ON_ONCE(1);
		}
		ret = -EIO;
	} else {
		nilfs_segment_usage_set_dirty(su);
		kunmap_atomic(kaddr);
		mark_buffer_dirty(bh);
		nilfs_mdt_mark_dirty(sufile);
		kaddr = kmap_atomic(bh->b_page);
		su = nilfs_sufile_block_get_segment_usage(sufile, segnum, bh, kaddr);
		nilfs_segment_usage_set_dirty(su);
		kunmap_atomic(kaddr);
		brelse(bh);
	}
<<<<<<< HEAD
=======
out_sem:
>>>>>>> c33f17e6
	up_write(&NILFS_MDT(sufile)->mi_sem);
	return ret;
}

/**
 * nilfs_sufile_set_segment_usage - set usage of a segment
 * @sufile: inode of segment usage file
 * @segnum: segment number
 * @nblocks: number of live blocks in the segment
 * @modtime: modification time (option)
 */
int nilfs_sufile_set_segment_usage(struct inode *sufile, __u64 segnum,
				   unsigned long nblocks, time64_t modtime)
{
	struct buffer_head *bh;
	struct nilfs_segment_usage *su;
	void *kaddr;
	int ret;

	down_write(&NILFS_MDT(sufile)->mi_sem);
	ret = nilfs_sufile_get_segment_usage_block(sufile, segnum, 0, &bh);
	if (ret < 0)
		goto out_sem;

	kaddr = kmap_atomic(bh->b_page);
	su = nilfs_sufile_block_get_segment_usage(sufile, segnum, bh, kaddr);
	if (modtime) {
		/*
		 * Check segusage error and set su_lastmod only when updating
		 * this entry with a valid timestamp, not for cancellation.
		 */
		WARN_ON_ONCE(nilfs_segment_usage_error(su));
		su->su_lastmod = cpu_to_le64(modtime);
	}
	su->su_nblocks = cpu_to_le32(nblocks);
	kunmap_atomic(kaddr);

	mark_buffer_dirty(bh);
	nilfs_mdt_mark_dirty(sufile);
	brelse(bh);

 out_sem:
	up_write(&NILFS_MDT(sufile)->mi_sem);
	return ret;
}

/**
 * nilfs_sufile_get_stat - get segment usage statistics
 * @sufile: inode of segment usage file
 * @sustat: pointer to a structure of segment usage statistics
 *
 * Description: nilfs_sufile_get_stat() returns information about segment
 * usage.
 *
 * Return Value: On success, 0 is returned, and segment usage information is
 * stored in the place pointed by @sustat. On error, one of the following
 * negative error codes is returned.
 *
 * %-EIO - I/O error.
 *
 * %-ENOMEM - Insufficient amount of memory available.
 */
int nilfs_sufile_get_stat(struct inode *sufile, struct nilfs_sustat *sustat)
{
	struct buffer_head *header_bh;
	struct nilfs_sufile_header *header;
	struct the_nilfs *nilfs = sufile->i_sb->s_fs_info;
	void *kaddr;
	int ret;

	down_read(&NILFS_MDT(sufile)->mi_sem);

	ret = nilfs_sufile_get_header_block(sufile, &header_bh);
	if (ret < 0)
		goto out_sem;

	kaddr = kmap_atomic(header_bh->b_page);
	header = kaddr + bh_offset(header_bh);
	sustat->ss_nsegs = nilfs_sufile_get_nsegments(sufile);
	sustat->ss_ncleansegs = le64_to_cpu(header->sh_ncleansegs);
	sustat->ss_ndirtysegs = le64_to_cpu(header->sh_ndirtysegs);
	sustat->ss_ctime = nilfs->ns_ctime;
	sustat->ss_nongc_ctime = nilfs->ns_nongc_ctime;
	spin_lock(&nilfs->ns_last_segment_lock);
	sustat->ss_prot_seq = nilfs->ns_prot_seq;
	spin_unlock(&nilfs->ns_last_segment_lock);
	kunmap_atomic(kaddr);
	brelse(header_bh);

 out_sem:
	up_read(&NILFS_MDT(sufile)->mi_sem);
	return ret;
}

void nilfs_sufile_do_set_error(struct inode *sufile, __u64 segnum,
			       struct buffer_head *header_bh,
			       struct buffer_head *su_bh)
{
	struct nilfs_segment_usage *su;
	void *kaddr;
	int suclean;

	kaddr = kmap_atomic(su_bh->b_page);
	su = nilfs_sufile_block_get_segment_usage(sufile, segnum, su_bh, kaddr);
	if (nilfs_segment_usage_error(su)) {
		kunmap_atomic(kaddr);
		return;
	}
	suclean = nilfs_segment_usage_clean(su);
	nilfs_segment_usage_set_error(su);
	kunmap_atomic(kaddr);

	if (suclean) {
		nilfs_sufile_mod_counter(header_bh, -1, 0);
		NILFS_SUI(sufile)->ncleansegs--;
	}
	mark_buffer_dirty(su_bh);
	nilfs_mdt_mark_dirty(sufile);
}

/**
 * nilfs_sufile_truncate_range - truncate range of segment array
 * @sufile: inode of segment usage file
 * @start: start segment number (inclusive)
 * @end: end segment number (inclusive)
 *
 * Return Value: On success, 0 is returned.  On error, one of the
 * following negative error codes is returned.
 *
 * %-EIO - I/O error.
 *
 * %-ENOMEM - Insufficient amount of memory available.
 *
 * %-EINVAL - Invalid number of segments specified
 *
 * %-EBUSY - Dirty or active segments are present in the range
 */
static int nilfs_sufile_truncate_range(struct inode *sufile,
				       __u64 start, __u64 end)
{
	struct the_nilfs *nilfs = sufile->i_sb->s_fs_info;
	struct buffer_head *header_bh;
	struct buffer_head *su_bh;
	struct nilfs_segment_usage *su, *su2;
	size_t susz = NILFS_MDT(sufile)->mi_entry_size;
	unsigned long segusages_per_block;
	unsigned long nsegs, ncleaned;
	__u64 segnum;
	void *kaddr;
	ssize_t n, nc;
	int ret;
	int j;

	nsegs = nilfs_sufile_get_nsegments(sufile);

	ret = -EINVAL;
	if (start > end || start >= nsegs)
		goto out;

	ret = nilfs_sufile_get_header_block(sufile, &header_bh);
	if (ret < 0)
		goto out;

	segusages_per_block = nilfs_sufile_segment_usages_per_block(sufile);
	ncleaned = 0;

	for (segnum = start; segnum <= end; segnum += n) {
		n = min_t(unsigned long,
			  segusages_per_block -
				  nilfs_sufile_get_offset(sufile, segnum),
			  end - segnum + 1);
		ret = nilfs_sufile_get_segment_usage_block(sufile, segnum, 0,
							   &su_bh);
		if (ret < 0) {
			if (ret != -ENOENT)
				goto out_header;
			/* hole */
			continue;
		}
		kaddr = kmap_atomic(su_bh->b_page);
		su = nilfs_sufile_block_get_segment_usage(
			sufile, segnum, su_bh, kaddr);
		su2 = su;
		for (j = 0; j < n; j++, su = (void *)su + susz) {
			if ((le32_to_cpu(su->su_flags) &
			     ~BIT(NILFS_SEGMENT_USAGE_ERROR)) ||
			    nilfs_segment_is_active(nilfs, segnum + j)) {
				ret = -EBUSY;
				kunmap_atomic(kaddr);
				brelse(su_bh);
				goto out_header;
			}
		}
		nc = 0;
		for (su = su2, j = 0; j < n; j++, su = (void *)su + susz) {
			if (nilfs_segment_usage_error(su)) {
				nilfs_segment_usage_set_clean(su);
				nc++;
			}
		}
		kunmap_atomic(kaddr);
		if (nc > 0) {
			mark_buffer_dirty(su_bh);
			ncleaned += nc;
		}
		brelse(su_bh);

		if (n == segusages_per_block) {
			/* make hole */
			nilfs_sufile_delete_segment_usage_block(sufile, segnum);
		}
	}
	ret = 0;

out_header:
	if (ncleaned > 0) {
		NILFS_SUI(sufile)->ncleansegs += ncleaned;
		nilfs_sufile_mod_counter(header_bh, ncleaned, 0);
		nilfs_mdt_mark_dirty(sufile);
	}
	brelse(header_bh);
out:
	return ret;
}

/**
 * nilfs_sufile_resize - resize segment array
 * @sufile: inode of segment usage file
 * @newnsegs: new number of segments
 *
 * Return Value: On success, 0 is returned.  On error, one of the
 * following negative error codes is returned.
 *
 * %-EIO - I/O error.
 *
 * %-ENOMEM - Insufficient amount of memory available.
 *
 * %-ENOSPC - Enough free space is not left for shrinking
 *
 * %-EBUSY - Dirty or active segments exist in the region to be truncated
 */
int nilfs_sufile_resize(struct inode *sufile, __u64 newnsegs)
{
	struct the_nilfs *nilfs = sufile->i_sb->s_fs_info;
	struct buffer_head *header_bh;
	struct nilfs_sufile_header *header;
	struct nilfs_sufile_info *sui = NILFS_SUI(sufile);
	void *kaddr;
	unsigned long nsegs, nrsvsegs;
	int ret = 0;

	down_write(&NILFS_MDT(sufile)->mi_sem);

	nsegs = nilfs_sufile_get_nsegments(sufile);
	if (nsegs == newnsegs)
		goto out;

	ret = -ENOSPC;
	nrsvsegs = nilfs_nrsvsegs(nilfs, newnsegs);
	if (newnsegs < nsegs && nsegs - newnsegs + nrsvsegs > sui->ncleansegs)
		goto out;

	ret = nilfs_sufile_get_header_block(sufile, &header_bh);
	if (ret < 0)
		goto out;

	if (newnsegs > nsegs) {
		sui->ncleansegs += newnsegs - nsegs;
	} else /* newnsegs < nsegs */ {
		ret = nilfs_sufile_truncate_range(sufile, newnsegs, nsegs - 1);
		if (ret < 0)
			goto out_header;

		sui->ncleansegs -= nsegs - newnsegs;

		/*
		 * If the sufile is successfully truncated, immediately adjust
		 * the segment allocation space while locking the semaphore
		 * "mi_sem" so that nilfs_sufile_alloc() never allocates
		 * segments in the truncated space.
		 */
		sui->allocmax = newnsegs - 1;
		sui->allocmin = 0;
	}

	kaddr = kmap_atomic(header_bh->b_page);
	header = kaddr + bh_offset(header_bh);
	header->sh_ncleansegs = cpu_to_le64(sui->ncleansegs);
	kunmap_atomic(kaddr);

	mark_buffer_dirty(header_bh);
	nilfs_mdt_mark_dirty(sufile);
	nilfs_set_nsegments(nilfs, newnsegs);

out_header:
	brelse(header_bh);
out:
	up_write(&NILFS_MDT(sufile)->mi_sem);
	return ret;
}

/**
 * nilfs_sufile_get_suinfo -
 * @sufile: inode of segment usage file
 * @segnum: segment number to start looking
 * @buf: array of suinfo
 * @sisz: byte size of suinfo
 * @nsi: size of suinfo array
 *
 * Description:
 *
 * Return Value: On success, 0 is returned and .... On error, one of the
 * following negative error codes is returned.
 *
 * %-EIO - I/O error.
 *
 * %-ENOMEM - Insufficient amount of memory available.
 */
ssize_t nilfs_sufile_get_suinfo(struct inode *sufile, __u64 segnum, void *buf,
				unsigned int sisz, size_t nsi)
{
	struct buffer_head *su_bh;
	struct nilfs_segment_usage *su;
	struct nilfs_suinfo *si = buf;
	size_t susz = NILFS_MDT(sufile)->mi_entry_size;
	struct the_nilfs *nilfs = sufile->i_sb->s_fs_info;
	void *kaddr;
	unsigned long nsegs, segusages_per_block;
	ssize_t n;
	int ret, i, j;

	down_read(&NILFS_MDT(sufile)->mi_sem);

	segusages_per_block = nilfs_sufile_segment_usages_per_block(sufile);
	nsegs = min_t(unsigned long,
		      nilfs_sufile_get_nsegments(sufile) - segnum,
		      nsi);
	for (i = 0; i < nsegs; i += n, segnum += n) {
		n = min_t(unsigned long,
			  segusages_per_block -
				  nilfs_sufile_get_offset(sufile, segnum),
			  nsegs - i);
		ret = nilfs_sufile_get_segment_usage_block(sufile, segnum, 0,
							   &su_bh);
		if (ret < 0) {
			if (ret != -ENOENT)
				goto out;
			/* hole */
			memset(si, 0, sisz * n);
			si = (void *)si + sisz * n;
			continue;
		}

		kaddr = kmap_atomic(su_bh->b_page);
		su = nilfs_sufile_block_get_segment_usage(
			sufile, segnum, su_bh, kaddr);
		for (j = 0; j < n;
		     j++, su = (void *)su + susz, si = (void *)si + sisz) {
			si->sui_lastmod = le64_to_cpu(su->su_lastmod);
			si->sui_nblocks = le32_to_cpu(su->su_nblocks);
			si->sui_flags = le32_to_cpu(su->su_flags) &
				~BIT(NILFS_SEGMENT_USAGE_ACTIVE);
			if (nilfs_segment_is_active(nilfs, segnum + j))
				si->sui_flags |=
					BIT(NILFS_SEGMENT_USAGE_ACTIVE);
		}
		kunmap_atomic(kaddr);
		brelse(su_bh);
	}
	ret = nsegs;

 out:
	up_read(&NILFS_MDT(sufile)->mi_sem);
	return ret;
}

/**
 * nilfs_sufile_set_suinfo - sets segment usage info
 * @sufile: inode of segment usage file
 * @buf: array of suinfo_update
 * @supsz: byte size of suinfo_update
 * @nsup: size of suinfo_update array
 *
 * Description: Takes an array of nilfs_suinfo_update structs and updates
 * segment usage accordingly. Only the fields indicated by the sup_flags
 * are updated.
 *
 * Return Value: On success, 0 is returned. On error, one of the
 * following negative error codes is returned.
 *
 * %-EIO - I/O error.
 *
 * %-ENOMEM - Insufficient amount of memory available.
 *
 * %-EINVAL - Invalid values in input (segment number, flags or nblocks)
 */
ssize_t nilfs_sufile_set_suinfo(struct inode *sufile, void *buf,
				unsigned int supsz, size_t nsup)
{
	struct the_nilfs *nilfs = sufile->i_sb->s_fs_info;
	struct buffer_head *header_bh, *bh;
	struct nilfs_suinfo_update *sup, *supend = buf + supsz * nsup;
	struct nilfs_segment_usage *su;
	void *kaddr;
	unsigned long blkoff, prev_blkoff;
	int cleansi, cleansu, dirtysi, dirtysu;
	long ncleaned = 0, ndirtied = 0;
	int ret = 0;

	if (unlikely(nsup == 0))
		return ret;

	for (sup = buf; sup < supend; sup = (void *)sup + supsz) {
		if (sup->sup_segnum >= nilfs->ns_nsegments
			|| (sup->sup_flags &
				(~0UL << __NR_NILFS_SUINFO_UPDATE_FIELDS))
			|| (nilfs_suinfo_update_nblocks(sup) &&
				sup->sup_sui.sui_nblocks >
				nilfs->ns_blocks_per_segment))
			return -EINVAL;
	}

	down_write(&NILFS_MDT(sufile)->mi_sem);

	ret = nilfs_sufile_get_header_block(sufile, &header_bh);
	if (ret < 0)
		goto out_sem;

	sup = buf;
	blkoff = nilfs_sufile_get_blkoff(sufile, sup->sup_segnum);
	ret = nilfs_mdt_get_block(sufile, blkoff, 1, NULL, &bh);
	if (ret < 0)
		goto out_header;

	for (;;) {
		kaddr = kmap_atomic(bh->b_page);
		su = nilfs_sufile_block_get_segment_usage(
			sufile, sup->sup_segnum, bh, kaddr);

		if (nilfs_suinfo_update_lastmod(sup))
			su->su_lastmod = cpu_to_le64(sup->sup_sui.sui_lastmod);

		if (nilfs_suinfo_update_nblocks(sup))
			su->su_nblocks = cpu_to_le32(sup->sup_sui.sui_nblocks);

		if (nilfs_suinfo_update_flags(sup)) {
			/*
			 * Active flag is a virtual flag projected by running
			 * nilfs kernel code - drop it not to write it to
			 * disk.
			 */
			sup->sup_sui.sui_flags &=
					~BIT(NILFS_SEGMENT_USAGE_ACTIVE);

			cleansi = nilfs_suinfo_clean(&sup->sup_sui);
			cleansu = nilfs_segment_usage_clean(su);
			dirtysi = nilfs_suinfo_dirty(&sup->sup_sui);
			dirtysu = nilfs_segment_usage_dirty(su);

			if (cleansi && !cleansu)
				++ncleaned;
			else if (!cleansi && cleansu)
				--ncleaned;

			if (dirtysi && !dirtysu)
				++ndirtied;
			else if (!dirtysi && dirtysu)
				--ndirtied;

			su->su_flags = cpu_to_le32(sup->sup_sui.sui_flags);
		}

		kunmap_atomic(kaddr);

		sup = (void *)sup + supsz;
		if (sup >= supend)
			break;

		prev_blkoff = blkoff;
		blkoff = nilfs_sufile_get_blkoff(sufile, sup->sup_segnum);
		if (blkoff == prev_blkoff)
			continue;

		/* get different block */
		mark_buffer_dirty(bh);
		put_bh(bh);
		ret = nilfs_mdt_get_block(sufile, blkoff, 1, NULL, &bh);
		if (unlikely(ret < 0))
			goto out_mark;
	}
	mark_buffer_dirty(bh);
	put_bh(bh);

 out_mark:
	if (ncleaned || ndirtied) {
		nilfs_sufile_mod_counter(header_bh, (u64)ncleaned,
				(u64)ndirtied);
		NILFS_SUI(sufile)->ncleansegs += ncleaned;
	}
	nilfs_mdt_mark_dirty(sufile);
 out_header:
	put_bh(header_bh);
 out_sem:
	up_write(&NILFS_MDT(sufile)->mi_sem);
	return ret;
}

/**
 * nilfs_sufile_trim_fs() - trim ioctl handle function
 * @sufile: inode of segment usage file
 * @range: fstrim_range structure
 *
 * start:	First Byte to trim
 * len:		number of Bytes to trim from start
 * minlen:	minimum extent length in Bytes
 *
 * Decription: nilfs_sufile_trim_fs goes through all segments containing bytes
 * from start to start+len. start is rounded up to the next block boundary
 * and start+len is rounded down. For each clean segment blkdev_issue_discard
 * function is invoked.
 *
 * Return Value: On success, 0 is returned or negative error code, otherwise.
 */
int nilfs_sufile_trim_fs(struct inode *sufile, struct fstrim_range *range)
{
	struct the_nilfs *nilfs = sufile->i_sb->s_fs_info;
	struct buffer_head *su_bh;
	struct nilfs_segment_usage *su;
	void *kaddr;
	size_t n, i, susz = NILFS_MDT(sufile)->mi_entry_size;
	sector_t seg_start, seg_end, start_block, end_block;
	sector_t start = 0, nblocks = 0;
	u64 segnum, segnum_end, minlen, len, max_blocks, ndiscarded = 0;
	int ret = 0;
	unsigned int sects_per_block;

	sects_per_block = (1 << nilfs->ns_blocksize_bits) /
			bdev_logical_block_size(nilfs->ns_bdev);
	len = range->len >> nilfs->ns_blocksize_bits;
	minlen = range->minlen >> nilfs->ns_blocksize_bits;
	max_blocks = ((u64)nilfs->ns_nsegments * nilfs->ns_blocks_per_segment);

	if (!len || range->start >= max_blocks << nilfs->ns_blocksize_bits)
		return -EINVAL;

	start_block = (range->start + nilfs->ns_blocksize - 1) >>
			nilfs->ns_blocksize_bits;

	/*
	 * range->len can be very large (actually, it is set to
	 * ULLONG_MAX by default) - truncate upper end of the range
	 * carefully so as not to overflow.
	 */
	if (max_blocks - start_block < len)
		end_block = max_blocks - 1;
	else
		end_block = start_block + len - 1;

	segnum = nilfs_get_segnum_of_block(nilfs, start_block);
	segnum_end = nilfs_get_segnum_of_block(nilfs, end_block);

	down_read(&NILFS_MDT(sufile)->mi_sem);

	while (segnum <= segnum_end) {
		n = nilfs_sufile_segment_usages_in_block(sufile, segnum,
				segnum_end);

		ret = nilfs_sufile_get_segment_usage_block(sufile, segnum, 0,
							   &su_bh);
		if (ret < 0) {
			if (ret != -ENOENT)
				goto out_sem;
			/* hole */
			segnum += n;
			continue;
		}

		kaddr = kmap_atomic(su_bh->b_page);
		su = nilfs_sufile_block_get_segment_usage(sufile, segnum,
				su_bh, kaddr);
		for (i = 0; i < n; ++i, ++segnum, su = (void *)su + susz) {
			if (!nilfs_segment_usage_clean(su))
				continue;

			nilfs_get_segment_range(nilfs, segnum, &seg_start,
						&seg_end);

			if (!nblocks) {
				/* start new extent */
				start = seg_start;
				nblocks = seg_end - seg_start + 1;
				continue;
			}

			if (start + nblocks == seg_start) {
				/* add to previous extent */
				nblocks += seg_end - seg_start + 1;
				continue;
			}

			/* discard previous extent */
			if (start < start_block) {
				nblocks -= start_block - start;
				start = start_block;
			}

			if (nblocks >= minlen) {
				kunmap_atomic(kaddr);

				ret = blkdev_issue_discard(nilfs->ns_bdev,
						start * sects_per_block,
						nblocks * sects_per_block,
						GFP_NOFS, 0);
				if (ret < 0) {
					put_bh(su_bh);
					goto out_sem;
				}

				ndiscarded += nblocks;
				kaddr = kmap_atomic(su_bh->b_page);
				su = nilfs_sufile_block_get_segment_usage(
					sufile, segnum, su_bh, kaddr);
			}

			/* start new extent */
			start = seg_start;
			nblocks = seg_end - seg_start + 1;
		}
		kunmap_atomic(kaddr);
		put_bh(su_bh);
	}


	if (nblocks) {
		/* discard last extent */
		if (start < start_block) {
			nblocks -= start_block - start;
			start = start_block;
		}
		if (start + nblocks > end_block + 1)
			nblocks = end_block - start + 1;

		if (nblocks >= minlen) {
			ret = blkdev_issue_discard(nilfs->ns_bdev,
					start * sects_per_block,
					nblocks * sects_per_block,
					GFP_NOFS, 0);
			if (!ret)
				ndiscarded += nblocks;
		}
	}

out_sem:
	up_read(&NILFS_MDT(sufile)->mi_sem);

	range->len = ndiscarded << nilfs->ns_blocksize_bits;
	return ret;
}

/**
 * nilfs_sufile_read - read or get sufile inode
 * @sb: super block instance
 * @susize: size of a segment usage entry
 * @raw_inode: on-disk sufile inode
 * @inodep: buffer to store the inode
 */
int nilfs_sufile_read(struct super_block *sb, size_t susize,
		      struct nilfs_inode *raw_inode, struct inode **inodep)
{
	struct inode *sufile;
	struct nilfs_sufile_info *sui;
	struct buffer_head *header_bh;
	struct nilfs_sufile_header *header;
	void *kaddr;
	int err;

	if (susize > sb->s_blocksize) {
		nilfs_err(sb, "too large segment usage size: %zu bytes",
			  susize);
		return -EINVAL;
	} else if (susize < NILFS_MIN_SEGMENT_USAGE_SIZE) {
		nilfs_err(sb, "too small segment usage size: %zu bytes",
			  susize);
		return -EINVAL;
	}

	sufile = nilfs_iget_locked(sb, NULL, NILFS_SUFILE_INO);
	if (unlikely(!sufile))
		return -ENOMEM;
	if (!(sufile->i_state & I_NEW))
		goto out;

	err = nilfs_mdt_init(sufile, NILFS_MDT_GFP, sizeof(*sui));
	if (err)
		goto failed;

	nilfs_mdt_set_entry_size(sufile, susize,
				 sizeof(struct nilfs_sufile_header));

	err = nilfs_read_inode_common(sufile, raw_inode);
	if (err)
		goto failed;

	err = nilfs_sufile_get_header_block(sufile, &header_bh);
	if (err)
		goto failed;

	sui = NILFS_SUI(sufile);
	kaddr = kmap_atomic(header_bh->b_page);
	header = kaddr + bh_offset(header_bh);
	sui->ncleansegs = le64_to_cpu(header->sh_ncleansegs);
	kunmap_atomic(kaddr);
	brelse(header_bh);

	sui->allocmax = nilfs_sufile_get_nsegments(sufile) - 1;
	sui->allocmin = 0;

	unlock_new_inode(sufile);
 out:
	*inodep = sufile;
	return 0;
 failed:
	iget_failed(sufile);
	return err;
}<|MERGE_RESOLUTION|>--- conflicted
+++ resolved
@@ -530,16 +530,9 @@
 		kunmap_atomic(kaddr);
 		mark_buffer_dirty(bh);
 		nilfs_mdt_mark_dirty(sufile);
-		kaddr = kmap_atomic(bh->b_page);
-		su = nilfs_sufile_block_get_segment_usage(sufile, segnum, bh, kaddr);
-		nilfs_segment_usage_set_dirty(su);
-		kunmap_atomic(kaddr);
 		brelse(bh);
 	}
-<<<<<<< HEAD
-=======
 out_sem:
->>>>>>> c33f17e6
 	up_write(&NILFS_MDT(sufile)->mi_sem);
 	return ret;
 }
