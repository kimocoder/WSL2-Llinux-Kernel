--- conflicted
+++ resolved
@@ -301,12 +301,6 @@
 		inode->i_mode |= opts->mode;
 	}
 
-<<<<<<< HEAD
-	inode->i_uid = opts->uid;
-
-	/* Set all the group ids to the mount option */
-	set_gid(sb->s_root, opts->gid);
-=======
 	if (!remount || opts->opts & BIT(Opt_uid))
 		inode->i_uid = opts->uid;
 
@@ -314,7 +308,6 @@
 		/* Set all the group ids to the mount option */
 		set_gid(sb->s_root, opts->gid);
 	}
->>>>>>> 54740df6
 
 	return 0;
 }
