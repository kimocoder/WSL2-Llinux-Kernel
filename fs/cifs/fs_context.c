// SPDX-License-Identifier: GPL-2.0-or-later
/*
 *   Copyright (C) 2020, Microsoft Corporation.
 *
 *   Author(s): Steve French <stfrench@microsoft.com>
 *              David Howells <dhowells@redhat.com>
 */

/*
#include <linux/module.h>
#include <linux/nsproxy.h>
#include <linux/slab.h>
#include <linux/magic.h>
#include <linux/security.h>
#include <net/net_namespace.h>
#ifdef CONFIG_CIFS_DFS_UPCALL
#include "dfs_cache.h"
#endif
*/

#include <linux/ctype.h>
#include <linux/fs_context.h>
#include <linux/fs_parser.h>
#include <linux/fs.h>
#include <linux/mount.h>
#include <linux/parser.h>
#include <linux/utsname.h>
#include "cifsfs.h"
#include "cifspdu.h"
#include "cifsglob.h"
#include "cifsproto.h"
#include "cifs_unicode.h"
#include "cifs_debug.h"
#include "cifs_fs_sb.h"
#include "ntlmssp.h"
#include "nterr.h"
#include "rfc1002pdu.h"
#include "fs_context.h"

static const match_table_t cifs_smb_version_tokens = {
	{ Smb_1, SMB1_VERSION_STRING },
	{ Smb_20, SMB20_VERSION_STRING},
	{ Smb_21, SMB21_VERSION_STRING },
	{ Smb_30, SMB30_VERSION_STRING },
	{ Smb_302, SMB302_VERSION_STRING },
	{ Smb_302, ALT_SMB302_VERSION_STRING },
	{ Smb_311, SMB311_VERSION_STRING },
	{ Smb_311, ALT_SMB311_VERSION_STRING },
	{ Smb_3any, SMB3ANY_VERSION_STRING },
	{ Smb_default, SMBDEFAULT_VERSION_STRING },
	{ Smb_version_err, NULL }
};

static const match_table_t cifs_secflavor_tokens = {
	{ Opt_sec_krb5, "krb5" },
	{ Opt_sec_krb5i, "krb5i" },
	{ Opt_sec_krb5p, "krb5p" },
	{ Opt_sec_ntlmsspi, "ntlmsspi" },
	{ Opt_sec_ntlmssp, "ntlmssp" },
	{ Opt_sec_ntlmv2, "nontlm" },
	{ Opt_sec_ntlmv2, "ntlmv2" },
	{ Opt_sec_ntlmv2i, "ntlmv2i" },
	{ Opt_sec_none, "none" },

	{ Opt_sec_err, NULL }
};

const struct fs_parameter_spec smb3_fs_parameters[] = {
	/* Mount options that take no arguments */
	fsparam_flag_no("user_xattr", Opt_user_xattr),
	fsparam_flag_no("forceuid", Opt_forceuid),
	fsparam_flag_no("multichannel", Opt_multichannel),
	fsparam_flag_no("forcegid", Opt_forcegid),
	fsparam_flag("noblocksend", Opt_noblocksend),
	fsparam_flag("noautotune", Opt_noautotune),
	fsparam_flag("nolease", Opt_nolease),
	fsparam_flag_no("hard", Opt_hard),
	fsparam_flag_no("soft", Opt_soft),
	fsparam_flag_no("perm", Opt_perm),
	fsparam_flag("nodelete", Opt_nodelete),
	fsparam_flag_no("mapposix", Opt_mapposix),
	fsparam_flag("mapchars", Opt_mapchars),
	fsparam_flag("nomapchars", Opt_nomapchars),
	fsparam_flag_no("sfu", Opt_sfu),
	fsparam_flag("nodfs", Opt_nodfs),
	fsparam_flag_no("posixpaths", Opt_posixpaths),
	fsparam_flag_no("unix", Opt_unix),
	fsparam_flag_no("linux", Opt_unix),
	fsparam_flag_no("posix", Opt_unix),
	fsparam_flag("nocase", Opt_nocase),
	fsparam_flag("ignorecase", Opt_nocase),
	fsparam_flag_no("brl", Opt_brl),
	fsparam_flag_no("handlecache", Opt_handlecache),
	fsparam_flag("forcemandatorylock", Opt_forcemandatorylock),
	fsparam_flag("forcemand", Opt_forcemandatorylock),
	fsparam_flag("setuidfromacl", Opt_setuidfromacl),
	fsparam_flag("idsfromsid", Opt_setuidfromacl),
	fsparam_flag_no("setuids", Opt_setuids),
	fsparam_flag_no("dynperm", Opt_dynperm),
	fsparam_flag_no("intr", Opt_intr),
	fsparam_flag_no("strictsync", Opt_strictsync),
	fsparam_flag_no("serverino", Opt_serverino),
	fsparam_flag("rwpidforward", Opt_rwpidforward),
	fsparam_flag("cifsacl", Opt_cifsacl),
	fsparam_flag_no("acl", Opt_acl),
	fsparam_flag("locallease", Opt_locallease),
	fsparam_flag("sign", Opt_sign),
	fsparam_flag("ignore_signature", Opt_ignore_signature),
	fsparam_flag("signloosely", Opt_ignore_signature),
	fsparam_flag("seal", Opt_seal),
	fsparam_flag("noac", Opt_noac),
	fsparam_flag("fsc", Opt_fsc),
	fsparam_flag("mfsymlinks", Opt_mfsymlinks),
	fsparam_flag("multiuser", Opt_multiuser),
	fsparam_flag("sloppy", Opt_sloppy),
	fsparam_flag("nosharesock", Opt_nosharesock),
	fsparam_flag_no("persistenthandles", Opt_persistent),
	fsparam_flag_no("resilienthandles", Opt_resilient),
	fsparam_flag("domainauto", Opt_domainauto),
	fsparam_flag("rdma", Opt_rdma),
	fsparam_flag("modesid", Opt_modesid),
	fsparam_flag("modefromsid", Opt_modesid),
	fsparam_flag("rootfs", Opt_rootfs),
	fsparam_flag("compress", Opt_compress),
	fsparam_flag("witness", Opt_witness),

	/* Mount options which take numeric value */
	fsparam_u32("backupuid", Opt_backupuid),
	fsparam_u32("backupgid", Opt_backupgid),
	fsparam_u32("uid", Opt_uid),
	fsparam_u32("cruid", Opt_cruid),
	fsparam_u32("gid", Opt_gid),
	fsparam_u32("file_mode", Opt_file_mode),
	fsparam_u32("dirmode", Opt_dirmode),
	fsparam_u32("dir_mode", Opt_dirmode),
	fsparam_u32("port", Opt_port),
	fsparam_u32("min_enc_offload", Opt_min_enc_offload),
	fsparam_u32("esize", Opt_min_enc_offload),
	fsparam_u32("bsize", Opt_blocksize),
	fsparam_u32("rasize", Opt_rasize),
	fsparam_u32("rsize", Opt_rsize),
	fsparam_u32("wsize", Opt_wsize),
	fsparam_u32("actimeo", Opt_actimeo),
	fsparam_u32("acdirmax", Opt_acdirmax),
	fsparam_u32("acregmax", Opt_acregmax),
	fsparam_u32("closetimeo", Opt_closetimeo),
	fsparam_u32("echo_interval", Opt_echo_interval),
	fsparam_u32("max_credits", Opt_max_credits),
	fsparam_u32("handletimeout", Opt_handletimeout),
	fsparam_u64("snapshot", Opt_snapshot),
	fsparam_u32("max_channels", Opt_max_channels),

	/* Mount options which take string value */
	fsparam_string("source", Opt_source),
	fsparam_string("user", Opt_user),
	fsparam_string("username", Opt_user),
	fsparam_string("pass", Opt_pass),
	fsparam_string("password", Opt_pass),
	fsparam_string("ip", Opt_ip),
	fsparam_string("addr", Opt_ip),
	fsparam_string("domain", Opt_domain),
	fsparam_string("dom", Opt_domain),
	fsparam_string("srcaddr", Opt_srcaddr),
	fsparam_string("iocharset", Opt_iocharset),
	fsparam_string("netbiosname", Opt_netbiosname),
	fsparam_string("servern", Opt_servern),
	fsparam_string("ver", Opt_ver),
	fsparam_string("vers", Opt_vers),
	fsparam_string("sec", Opt_sec),
	fsparam_string("cache", Opt_cache),

	/* Arguments that should be ignored */
	fsparam_flag("guest", Opt_ignore),
	fsparam_flag("noatime", Opt_ignore),
	fsparam_flag("relatime", Opt_ignore),
	fsparam_flag("_netdev", Opt_ignore),
	fsparam_flag_no("suid", Opt_ignore),
	fsparam_flag_no("exec", Opt_ignore),
	fsparam_flag_no("dev", Opt_ignore),
	fsparam_flag_no("mand", Opt_ignore),
	fsparam_flag_no("auto", Opt_ignore),
	fsparam_string("cred", Opt_ignore),
	fsparam_string("credentials", Opt_ignore),
	/*
	 * UNC and prefixpath is now extracted from Opt_source
	 * in the new mount API so we can just ignore them going forward.
	 */
	fsparam_string("unc", Opt_ignore),
	fsparam_string("prefixpath", Opt_ignore),
	{}
};

static int
cifs_parse_security_flavors(struct fs_context *fc, char *value, struct smb3_fs_context *ctx)
{

	substring_t args[MAX_OPT_ARGS];

	/*
	 * With mount options, the last one should win. Reset any existing
	 * settings back to default.
	 */
	ctx->sectype = Unspecified;
	ctx->sign = false;

	switch (match_token(value, cifs_secflavor_tokens, args)) {
	case Opt_sec_krb5p:
		cifs_errorf(fc, "sec=krb5p is not supported!\n");
		return 1;
	case Opt_sec_krb5i:
		ctx->sign = true;
		fallthrough;
	case Opt_sec_krb5:
		ctx->sectype = Kerberos;
		break;
	case Opt_sec_ntlmsspi:
		ctx->sign = true;
		fallthrough;
	case Opt_sec_ntlmssp:
		ctx->sectype = RawNTLMSSP;
		break;
	case Opt_sec_ntlmv2i:
		ctx->sign = true;
		fallthrough;
	case Opt_sec_ntlmv2:
		ctx->sectype = NTLMv2;
		break;
	case Opt_sec_none:
		ctx->nullauth = 1;
		break;
	default:
		cifs_errorf(fc, "bad security option: %s\n", value);
		return 1;
	}

	return 0;
}

static const match_table_t cifs_cacheflavor_tokens = {
	{ Opt_cache_loose, "loose" },
	{ Opt_cache_strict, "strict" },
	{ Opt_cache_none, "none" },
	{ Opt_cache_ro, "ro" },
	{ Opt_cache_rw, "singleclient" },
	{ Opt_cache_err, NULL }
};

static int
cifs_parse_cache_flavor(struct fs_context *fc, char *value, struct smb3_fs_context *ctx)
{
	substring_t args[MAX_OPT_ARGS];

	switch (match_token(value, cifs_cacheflavor_tokens, args)) {
	case Opt_cache_loose:
		ctx->direct_io = false;
		ctx->strict_io = false;
		ctx->cache_ro = false;
		ctx->cache_rw = false;
		break;
	case Opt_cache_strict:
		ctx->direct_io = false;
		ctx->strict_io = true;
		ctx->cache_ro = false;
		ctx->cache_rw = false;
		break;
	case Opt_cache_none:
		ctx->direct_io = true;
		ctx->strict_io = false;
		ctx->cache_ro = false;
		ctx->cache_rw = false;
		break;
	case Opt_cache_ro:
		ctx->direct_io = false;
		ctx->strict_io = false;
		ctx->cache_ro = true;
		ctx->cache_rw = false;
		break;
	case Opt_cache_rw:
		ctx->direct_io = false;
		ctx->strict_io = false;
		ctx->cache_ro = false;
		ctx->cache_rw = true;
		break;
	default:
		cifs_errorf(fc, "bad cache= option: %s\n", value);
		return 1;
	}
	return 0;
}

#define DUP_CTX_STR(field)						\
do {									\
	if (ctx->field) {						\
		new_ctx->field = kstrdup(ctx->field, GFP_ATOMIC);	\
		if (new_ctx->field == NULL) {				\
			smb3_cleanup_fs_context_contents(new_ctx);	\
			return -ENOMEM;					\
		}							\
	}								\
} while (0)

int
smb3_fs_context_dup(struct smb3_fs_context *new_ctx, struct smb3_fs_context *ctx)
{
	memcpy(new_ctx, ctx, sizeof(*ctx));
	new_ctx->prepath = NULL;
	new_ctx->mount_options = NULL;
	new_ctx->nodename = NULL;
	new_ctx->username = NULL;
	new_ctx->password = NULL;
	new_ctx->server_hostname = NULL;
	new_ctx->domainname = NULL;
	new_ctx->UNC = NULL;
	new_ctx->source = NULL;
	new_ctx->iocharset = NULL;
	/*
	 * Make sure to stay in sync with smb3_cleanup_fs_context_contents()
	 */
	DUP_CTX_STR(prepath);
	DUP_CTX_STR(mount_options);
	DUP_CTX_STR(username);
	DUP_CTX_STR(password);
	DUP_CTX_STR(server_hostname);
	DUP_CTX_STR(UNC);
	DUP_CTX_STR(source);
	DUP_CTX_STR(domainname);
	DUP_CTX_STR(nodename);
	DUP_CTX_STR(iocharset);

	return 0;
}

static int
cifs_parse_smb_version(struct fs_context *fc, char *value, struct smb3_fs_context *ctx, bool is_smb3)
{
	substring_t args[MAX_OPT_ARGS];

	switch (match_token(value, cifs_smb_version_tokens, args)) {
#ifdef CONFIG_CIFS_ALLOW_INSECURE_LEGACY
	case Smb_1:
		if (disable_legacy_dialects) {
			cifs_errorf(fc, "mount with legacy dialect disabled\n");
			return 1;
		}
		if (is_smb3) {
			cifs_errorf(fc, "vers=1.0 (cifs) not permitted when mounting with smb3\n");
			return 1;
		}
		cifs_errorf(fc, "Use of the less secure dialect vers=1.0 is not recommended unless required for access to very old servers\n");
		ctx->ops = &smb1_operations;
		ctx->vals = &smb1_values;
		break;
	case Smb_20:
		if (disable_legacy_dialects) {
			cifs_errorf(fc, "mount with legacy dialect disabled\n");
			return 1;
		}
		if (is_smb3) {
			cifs_errorf(fc, "vers=2.0 not permitted when mounting with smb3\n");
			return 1;
		}
		ctx->ops = &smb20_operations;
		ctx->vals = &smb20_values;
		break;
#else
	case Smb_1:
		cifs_errorf(fc, "vers=1.0 (cifs) mount not permitted when legacy dialects disabled\n");
		return 1;
	case Smb_20:
		cifs_errorf(fc, "vers=2.0 mount not permitted when legacy dialects disabled\n");
		return 1;
#endif /* CIFS_ALLOW_INSECURE_LEGACY */
	case Smb_21:
		ctx->ops = &smb21_operations;
		ctx->vals = &smb21_values;
		break;
	case Smb_30:
		ctx->ops = &smb30_operations;
		ctx->vals = &smb30_values;
		break;
	case Smb_302:
		ctx->ops = &smb30_operations; /* currently identical with 3.0 */
		ctx->vals = &smb302_values;
		break;
	case Smb_311:
		ctx->ops = &smb311_operations;
		ctx->vals = &smb311_values;
		break;
	case Smb_3any:
		ctx->ops = &smb30_operations; /* currently identical with 3.0 */
		ctx->vals = &smb3any_values;
		break;
	case Smb_default:
		ctx->ops = &smb30_operations;
		ctx->vals = &smbdefault_values;
		break;
	default:
		cifs_errorf(fc, "Unknown vers= option specified: %s\n", value);
		return 1;
	}
	return 0;
}

int smb3_parse_opt(const char *options, const char *key, char **val)
{
	int rc = -ENOENT;
	char *opts, *orig, *p;

	orig = opts = kstrdup(options, GFP_KERNEL);
	if (!opts)
		return -ENOMEM;

	while ((p = strsep(&opts, ","))) {
		char *nval;

		if (!*p)
			continue;
		if (strncasecmp(p, key, strlen(key)))
			continue;
		nval = strchr(p, '=');
		if (nval) {
			if (nval == p)
				continue;
			*nval++ = 0;
			*val = kstrdup(nval, GFP_KERNEL);
			rc = !*val ? -ENOMEM : 0;
			goto out;
		}
	}
out:
	kfree(orig);
	return rc;
}

/*
 * Remove duplicate path delimiters. Windows is supposed to do that
 * but there are some bugs that prevent rename from working if there are
 * multiple delimiters.
 *
<<<<<<< HEAD
 * Returns a sanitized duplicate of @path. The caller is responsible for
 * cleaning up the original.
 */
#define IS_DELIM(c) ((c) == '/' || (c) == '\\')
static char *sanitize_path(char *path)
{
	char *cursor1 = path, *cursor2 = path;
=======
 * Returns a sanitized duplicate of @path. @gfp indicates the GFP_* flags
 * for kstrdup.
 * The caller is responsible for freeing the original.
 */
#define IS_DELIM(c) ((c) == '/' || (c) == '\\')
char *cifs_sanitize_prepath(char *prepath, gfp_t gfp)
{
	char *cursor1 = prepath, *cursor2 = prepath;
>>>>>>> 9b37665a

	/* skip all prepended delimiters */
	while (IS_DELIM(*cursor1))
		cursor1++;

	/* copy the first letter */
	*cursor2 = *cursor1;

	/* copy the remainder... */
	while (*(cursor1++)) {
		/* ... skipping all duplicated delimiters */
		if (IS_DELIM(*cursor1) && IS_DELIM(*cursor2))
			continue;
		*(++cursor2) = *cursor1;
	}

	/* if the last character is a delimiter, skip it */
	if (IS_DELIM(*(cursor2 - 1)))
		cursor2--;

	*(cursor2) = '\0';
<<<<<<< HEAD
	return kstrdup(path, GFP_KERNEL);
=======
	return kstrdup(prepath, gfp);
>>>>>>> 9b37665a
}

/*
 * Parse a devname into substrings and populate the ctx->UNC and ctx->prepath
 * fields with the result. Returns 0 on success and an error otherwise
 * (e.g. ENOMEM or EINVAL)
 */
int
smb3_parse_devname(const char *devname, struct smb3_fs_context *ctx)
{
	char *pos;
	const char *delims = "/\\";
	size_t len;

	if (unlikely(!devname || !*devname)) {
		cifs_dbg(VFS, "Device name not specified\n");
		return -EINVAL;
	}

	/* make sure we have a valid UNC double delimiter prefix */
	len = strspn(devname, delims);
	if (len != 2)
		return -EINVAL;

	/* find delimiter between host and sharename */
	pos = strpbrk(devname + 2, delims);
	if (!pos)
		return -EINVAL;

	/* record the server hostname */
	kfree(ctx->server_hostname);
	ctx->server_hostname = kstrndup(devname + 2, pos - devname - 2, GFP_KERNEL);
	if (!ctx->server_hostname)
		return -ENOMEM;

	/* skip past delimiter */
	++pos;

	/* now go until next delimiter or end of string */
	len = strcspn(pos, delims);

	/* move "pos" up to delimiter or NULL */
	pos += len;
	kfree(ctx->UNC);
	ctx->UNC = kstrndup(devname, pos - devname, GFP_KERNEL);
	if (!ctx->UNC)
		return -ENOMEM;

	convert_delimiter(ctx->UNC, '\\');

	/* skip any delimiter */
	if (*pos == '/' || *pos == '\\')
		pos++;

	kfree(ctx->prepath);
	ctx->prepath = NULL;

	/* If pos is NULL then no prepath */
	if (!*pos)
		return 0;

<<<<<<< HEAD
	ctx->prepath = sanitize_path(pos);
=======
	ctx->prepath = cifs_sanitize_prepath(pos, GFP_KERNEL);
>>>>>>> 9b37665a
	if (!ctx->prepath)
		return -ENOMEM;

	return 0;
}

static void smb3_fs_context_free(struct fs_context *fc);
static int smb3_fs_context_parse_param(struct fs_context *fc,
				       struct fs_parameter *param);
static int smb3_fs_context_parse_monolithic(struct fs_context *fc,
					    void *data);
static int smb3_get_tree(struct fs_context *fc);
static int smb3_reconfigure(struct fs_context *fc);

static const struct fs_context_operations smb3_fs_context_ops = {
	.free			= smb3_fs_context_free,
	.parse_param		= smb3_fs_context_parse_param,
	.parse_monolithic	= smb3_fs_context_parse_monolithic,
	.get_tree		= smb3_get_tree,
	.reconfigure		= smb3_reconfigure,
};

/*
 * Parse a monolithic block of data from sys_mount().
 * smb3_fs_context_parse_monolithic - Parse key[=val][,key[=val]]* mount data
 * @ctx: The superblock configuration to fill in.
 * @data: The data to parse
 *
 * Parse a blob of data that's in key[=val][,key[=val]]* form.  This can be
 * called from the ->monolithic_mount_data() fs_context operation.
 *
 * Returns 0 on success or the error returned by the ->parse_option() fs_context
 * operation on failure.
 */
static int smb3_fs_context_parse_monolithic(struct fs_context *fc,
					   void *data)
{
	struct smb3_fs_context *ctx = smb3_fc2context(fc);
	char *options = data, *key;
	int ret = 0;

	if (!options)
		return 0;

	ctx->mount_options = kstrdup(data, GFP_KERNEL);
	if (ctx->mount_options == NULL)
		return -ENOMEM;

	ret = security_sb_eat_lsm_opts(options, &fc->security);
	if (ret)
		return ret;

	/* BB Need to add support for sep= here TBD */
	while ((key = strsep(&options, ",")) != NULL) {
		size_t len;
		char *value;

		if (*key == 0)
			break;

		/* Check if following character is the deliminator If yes,
		 * we have encountered a double deliminator reset the NULL
		 * character to the deliminator
		 */
		while (options && options[0] == ',') {
			len = strlen(key);
			strcpy(key + len, options);
			options = strchr(options, ',');
			if (options)
				*options++ = 0;
		}


		len = 0;
		value = strchr(key, '=');
		if (value) {
			if (value == key)
				continue;
			*value++ = 0;
			len = strlen(value);
		}

		ret = vfs_parse_fs_string(fc, key, value, len);
		if (ret < 0)
			break;
	}

	return ret;
}

/*
 * Validate the preparsed information in the config.
 */
static int smb3_fs_context_validate(struct fs_context *fc)
{
	struct smb3_fs_context *ctx = smb3_fc2context(fc);

	if (ctx->rdma && ctx->vals->protocol_id < SMB30_PROT_ID) {
		cifs_errorf(fc, "SMB Direct requires Version >=3.0\n");
		return -EOPNOTSUPP;
	}

#ifndef CONFIG_KEYS
	/* Muliuser mounts require CONFIG_KEYS support */
	if (ctx->multiuser) {
		cifs_errorf(fc, "Multiuser mounts require kernels with CONFIG_KEYS enabled\n");
		return -1;
	}
#endif

	if (ctx->got_version == false)
		pr_warn_once("No dialect specified on mount. Default has changed to a more secure dialect, SMB2.1 or later (e.g. SMB3.1.1), from CIFS (SMB1). To use the less secure SMB1 dialect to access old servers which do not support SMB3.1.1 (or even SMB3 or SMB2.1) specify vers=1.0 on mount.\n");


	if (!ctx->UNC) {
		cifs_errorf(fc, "CIFS mount error: No usable UNC path provided in device string!\n");
		return -1;
	}

	/* make sure UNC has a share name */
	if (strlen(ctx->UNC) < 3 || !strchr(ctx->UNC + 3, '\\')) {
		cifs_errorf(fc, "Malformed UNC. Unable to find share name.\n");
		return -ENOENT;
	}

	if (!ctx->got_ip) {
		int len;
		const char *slash;

		/* No ip= option specified? Try to get it from UNC */
		/* Use the address part of the UNC. */
		slash = strchr(&ctx->UNC[2], '\\');
		len = slash - &ctx->UNC[2];
		if (!cifs_convert_address((struct sockaddr *)&ctx->dstaddr,
					  &ctx->UNC[2], len)) {
			pr_err("Unable to determine destination address\n");
			return -EHOSTUNREACH;
		}
	}

	/* set the port that we got earlier */
	cifs_set_port((struct sockaddr *)&ctx->dstaddr, ctx->port);

	if (ctx->override_uid && !ctx->uid_specified) {
		ctx->override_uid = 0;
		pr_notice("ignoring forceuid mount option specified with no uid= option\n");
	}

	if (ctx->override_gid && !ctx->gid_specified) {
		ctx->override_gid = 0;
		pr_notice("ignoring forcegid mount option specified with no gid= option\n");
	}

	return 0;
}

static int smb3_get_tree_common(struct fs_context *fc)
{
	struct smb3_fs_context *ctx = smb3_fc2context(fc);
	struct dentry *root;
	int rc = 0;

	root = cifs_smb3_do_mount(fc->fs_type, 0, ctx);
	if (IS_ERR(root))
		return PTR_ERR(root);

	fc->root = root;

	return rc;
}

/*
 * Create an SMB3 superblock from the parameters passed.
 */
static int smb3_get_tree(struct fs_context *fc)
{
	int err = smb3_fs_context_validate(fc);

	if (err)
		return err;
	return smb3_get_tree_common(fc);
}

static void smb3_fs_context_free(struct fs_context *fc)
{
	struct smb3_fs_context *ctx = smb3_fc2context(fc);

	smb3_cleanup_fs_context(ctx);
}

/*
 * Compare the old and new proposed context during reconfigure
 * and check if the changes are compatible.
 */
static int smb3_verify_reconfigure_ctx(struct fs_context *fc,
				       struct smb3_fs_context *new_ctx,
				       struct smb3_fs_context *old_ctx)
{
	if (new_ctx->posix_paths != old_ctx->posix_paths) {
		cifs_errorf(fc, "can not change posixpaths during remount\n");
		return -EINVAL;
	}
	if (new_ctx->sectype != old_ctx->sectype) {
		cifs_errorf(fc, "can not change sec during remount\n");
		return -EINVAL;
	}
	if (new_ctx->multiuser != old_ctx->multiuser) {
		cifs_errorf(fc, "can not change multiuser during remount\n");
		return -EINVAL;
	}
	if (new_ctx->UNC &&
	    (!old_ctx->UNC || strcmp(new_ctx->UNC, old_ctx->UNC))) {
		cifs_errorf(fc, "can not change UNC during remount\n");
		return -EINVAL;
	}
	if (new_ctx->username &&
	    (!old_ctx->username || strcmp(new_ctx->username, old_ctx->username))) {
		cifs_errorf(fc, "can not change username during remount\n");
		return -EINVAL;
	}
	if (new_ctx->password &&
	    (!old_ctx->password || strcmp(new_ctx->password, old_ctx->password))) {
		cifs_errorf(fc, "can not change password during remount\n");
		return -EINVAL;
	}
	if (new_ctx->domainname &&
	    (!old_ctx->domainname || strcmp(new_ctx->domainname, old_ctx->domainname))) {
		cifs_errorf(fc, "can not change domainname during remount\n");
		return -EINVAL;
	}
	if (new_ctx->nodename &&
	    (!old_ctx->nodename || strcmp(new_ctx->nodename, old_ctx->nodename))) {
		cifs_errorf(fc, "can not change nodename during remount\n");
		return -EINVAL;
	}
	if (new_ctx->iocharset &&
	    (!old_ctx->iocharset || strcmp(new_ctx->iocharset, old_ctx->iocharset))) {
		cifs_errorf(fc, "can not change iocharset during remount\n");
		return -EINVAL;
	}

	return 0;
}

#define STEAL_STRING(cifs_sb, ctx, field)				\
do {									\
	kfree(ctx->field);						\
	ctx->field = cifs_sb->ctx->field;				\
	cifs_sb->ctx->field = NULL;					\
} while (0)

static int smb3_reconfigure(struct fs_context *fc)
{
	struct smb3_fs_context *ctx = smb3_fc2context(fc);
	struct dentry *root = fc->root;
	struct cifs_sb_info *cifs_sb = CIFS_SB(root->d_sb);
	int rc;

	rc = smb3_verify_reconfigure_ctx(fc, ctx, cifs_sb->ctx);
	if (rc)
		return rc;

	/*
	 * We can not change UNC/username/password/domainname/nodename/iocharset
	 * during reconnect so ignore what we have in the new context and
	 * just use what we already have in cifs_sb->ctx.
	 */
	STEAL_STRING(cifs_sb, ctx, UNC);
	STEAL_STRING(cifs_sb, ctx, source);
	STEAL_STRING(cifs_sb, ctx, username);
	STEAL_STRING(cifs_sb, ctx, password);
	STEAL_STRING(cifs_sb, ctx, domainname);
	STEAL_STRING(cifs_sb, ctx, nodename);
	STEAL_STRING(cifs_sb, ctx, iocharset);

	/* if rsize or wsize not passed in on remount, use previous values */
	if (ctx->rsize == 0)
		ctx->rsize = cifs_sb->ctx->rsize;
	if (ctx->wsize == 0)
		ctx->wsize = cifs_sb->ctx->wsize;


	smb3_cleanup_fs_context_contents(cifs_sb->ctx);
	rc = smb3_fs_context_dup(cifs_sb->ctx, ctx);
	smb3_update_mnt_flags(cifs_sb);
#ifdef CONFIG_CIFS_DFS_UPCALL
	if (!rc)
		rc = dfs_cache_remount_fs(cifs_sb);
#endif

	return rc;
}

static int smb3_fs_context_parse_param(struct fs_context *fc,
				      struct fs_parameter *param)
{
	struct fs_parse_result result;
	struct smb3_fs_context *ctx = smb3_fc2context(fc);
	int i, opt;
	bool is_smb3 = !strcmp(fc->fs_type->name, "smb3");
	bool skip_parsing = false;
	kuid_t uid;
	kgid_t gid;

	cifs_dbg(FYI, "CIFS: parsing cifs mount option '%s'\n", param->key);

	/*
	 * fs_parse can not handle string options with an empty value so
	 * we will need special handling of them.
	 */
	if (param->type == fs_value_is_string && param->string[0] == 0) {
		if (!strcmp("pass", param->key) || !strcmp("password", param->key)) {
			skip_parsing = true;
			opt = Opt_pass;
		} else if (!strcmp("user", param->key) || !strcmp("username", param->key)) {
			skip_parsing = true;
			opt = Opt_user;
		}
	}

	if (!skip_parsing) {
		opt = fs_parse(fc, smb3_fs_parameters, param, &result);
		if (opt < 0)
			return ctx->sloppy ? 1 : opt;
	}

	switch (opt) {
	case Opt_compress:
		ctx->compression = UNKNOWN_TYPE;
		cifs_dbg(VFS,
			"SMB3 compression support is experimental\n");
		break;
	case Opt_nodfs:
		ctx->nodfs = 1;
		break;
	case Opt_hard:
		if (result.negated)
			ctx->retry = 0;
		else
			ctx->retry = 1;
		break;
	case Opt_soft:
		if (result.negated)
			ctx->retry = 1;
		else
			ctx->retry = 0;
		break;
	case Opt_mapposix:
		if (result.negated)
			ctx->remap = false;
		else {
			ctx->remap = true;
			ctx->sfu_remap = false; /* disable SFU mapping */
		}
		break;
	case Opt_mapchars:
		if (result.negated)
			ctx->sfu_remap = false;
		else {
			ctx->sfu_remap = true;
			ctx->remap = false; /* disable SFM (mapposix) mapping */
		}
		break;
	case Opt_user_xattr:
		if (result.negated)
			ctx->no_xattr = 1;
		else
			ctx->no_xattr = 0;
		break;
	case Opt_forceuid:
		if (result.negated)
			ctx->override_uid = 0;
		else
			ctx->override_uid = 1;
		break;
	case Opt_forcegid:
		if (result.negated)
			ctx->override_gid = 0;
		else
			ctx->override_gid = 1;
		break;
	case Opt_perm:
		if (result.negated)
			ctx->noperm = 1;
		else
			ctx->noperm = 0;
		break;
	case Opt_dynperm:
		if (result.negated)
			ctx->dynperm = 0;
		else
			ctx->dynperm = 1;
		break;
	case Opt_sfu:
		if (result.negated)
			ctx->sfu_emul = 0;
		else
			ctx->sfu_emul = 1;
		break;
	case Opt_noblocksend:
		ctx->noblocksnd = 1;
		break;
	case Opt_noautotune:
		ctx->noautotune = 1;
		break;
	case Opt_nolease:
		ctx->no_lease = 1;
		break;
	case Opt_nodelete:
		ctx->nodelete = 1;
		break;
	case Opt_multichannel:
		if (result.negated) {
			ctx->multichannel = false;
			ctx->max_channels = 1;
		} else {
			ctx->multichannel = true;
			/* if number of channels not specified, default to 2 */
			if (ctx->max_channels < 2)
				ctx->max_channels = 2;
		}
		break;
	case Opt_uid:
		uid = make_kuid(current_user_ns(), result.uint_32);
		if (!uid_valid(uid))
			goto cifs_parse_mount_err;
		ctx->linux_uid = uid;
		ctx->uid_specified = true;
		break;
	case Opt_cruid:
		uid = make_kuid(current_user_ns(), result.uint_32);
		if (!uid_valid(uid))
			goto cifs_parse_mount_err;
		ctx->cred_uid = uid;
		ctx->cruid_specified = true;
		break;
	case Opt_backupuid:
		uid = make_kuid(current_user_ns(), result.uint_32);
		if (!uid_valid(uid))
			goto cifs_parse_mount_err;
		ctx->backupuid = uid;
		ctx->backupuid_specified = true;
		break;
	case Opt_backupgid:
		gid = make_kgid(current_user_ns(), result.uint_32);
		if (!gid_valid(gid))
			goto cifs_parse_mount_err;
		ctx->backupgid = gid;
		ctx->backupgid_specified = true;
		break;
	case Opt_gid:
		gid = make_kgid(current_user_ns(), result.uint_32);
		if (!gid_valid(gid))
			goto cifs_parse_mount_err;
		ctx->linux_gid = gid;
		ctx->gid_specified = true;
		break;
	case Opt_port:
		ctx->port = result.uint_32;
		break;
	case Opt_file_mode:
		ctx->file_mode = result.uint_32;
		break;
	case Opt_dirmode:
		ctx->dir_mode = result.uint_32;
		break;
	case Opt_min_enc_offload:
		ctx->min_offload = result.uint_32;
		break;
	case Opt_blocksize:
		/*
		 * inode blocksize realistically should never need to be
		 * less than 16K or greater than 16M and default is 1MB.
		 * Note that small inode block sizes (e.g. 64K) can lead
		 * to very poor performance of common tools like cp and scp
		 */
		if ((result.uint_32 < CIFS_MAX_MSGSIZE) ||
		   (result.uint_32 > (4 * SMB3_DEFAULT_IOSIZE))) {
			cifs_errorf(fc, "%s: Invalid blocksize\n",
				__func__);
			goto cifs_parse_mount_err;
		}
		ctx->bsize = result.uint_32;
		ctx->got_bsize = true;
		break;
	case Opt_rasize:
		/*
		 * readahead size realistically should never need to be
		 * less than 1M (CIFS_DEFAULT_IOSIZE) or greater than 32M
		 * (perhaps an exception should be considered in the
		 * for the case of a large number of channels
		 * when multichannel is negotiated) since that would lead
		 * to plenty of parallel I/O in flight to the server.
		 * Note that smaller read ahead sizes would
		 * hurt performance of common tools like cp and scp
		 * which often trigger sequential i/o with read ahead
		 */
		if ((result.uint_32 > (8 * SMB3_DEFAULT_IOSIZE)) ||
		    (result.uint_32 < CIFS_DEFAULT_IOSIZE)) {
			cifs_errorf(fc, "%s: Invalid rasize %d vs. %d\n",
				__func__, result.uint_32, SMB3_DEFAULT_IOSIZE);
			goto cifs_parse_mount_err;
		}
		ctx->rasize = result.uint_32;
		break;
	case Opt_rsize:
		ctx->rsize = result.uint_32;
		ctx->got_rsize = true;
		break;
	case Opt_wsize:
		ctx->wsize = result.uint_32;
		ctx->got_wsize = true;
		break;
	case Opt_acregmax:
		ctx->acregmax = HZ * result.uint_32;
		if (ctx->acregmax > CIFS_MAX_ACTIMEO) {
			cifs_errorf(fc, "acregmax too large\n");
			goto cifs_parse_mount_err;
		}
		break;
	case Opt_acdirmax:
		ctx->acdirmax = HZ * result.uint_32;
		if (ctx->acdirmax > CIFS_MAX_ACTIMEO) {
			cifs_errorf(fc, "acdirmax too large\n");
			goto cifs_parse_mount_err;
		}
		break;
	case Opt_actimeo:
		if (HZ * result.uint_32 > CIFS_MAX_ACTIMEO) {
			cifs_errorf(fc, "timeout too large\n");
			goto cifs_parse_mount_err;
		}
		if ((ctx->acdirmax != CIFS_DEF_ACTIMEO) ||
		    (ctx->acregmax != CIFS_DEF_ACTIMEO)) {
			cifs_errorf(fc, "actimeo ignored since acregmax or acdirmax specified\n");
			break;
		}
		ctx->acdirmax = ctx->acregmax = HZ * result.uint_32;
		break;
	case Opt_closetimeo:
		ctx->closetimeo = HZ * result.uint_32;
		if (ctx->closetimeo > SMB3_MAX_DCLOSETIMEO) {
			cifs_errorf(fc, "closetimeo too large\n");
			goto cifs_parse_mount_err;
		}
		break;
	case Opt_echo_interval:
		ctx->echo_interval = result.uint_32;
		break;
	case Opt_snapshot:
		ctx->snapshot_time = result.uint_64;
		break;
	case Opt_max_credits:
		if (result.uint_32 < 20 || result.uint_32 > 60000) {
			cifs_errorf(fc, "%s: Invalid max_credits value\n",
				 __func__);
			goto cifs_parse_mount_err;
		}
		ctx->max_credits = result.uint_32;
		break;
	case Opt_max_channels:
		if (result.uint_32 < 1 || result.uint_32 > CIFS_MAX_CHANNELS) {
			cifs_errorf(fc, "%s: Invalid max_channels value, needs to be 1-%d\n",
				 __func__, CIFS_MAX_CHANNELS);
			goto cifs_parse_mount_err;
		}
		ctx->max_channels = result.uint_32;
		/* If more than one channel requested ... they want multichan */
		if (result.uint_32 > 1)
			ctx->multichannel = true;
		break;
	case Opt_handletimeout:
		ctx->handle_timeout = result.uint_32;
		if (ctx->handle_timeout > SMB3_MAX_HANDLE_TIMEOUT) {
			cifs_errorf(fc, "Invalid handle cache timeout, longer than 16 minutes\n");
			goto cifs_parse_mount_err;
		}
		break;
	case Opt_source:
		kfree(ctx->UNC);
		ctx->UNC = NULL;
		switch (smb3_parse_devname(param->string, ctx)) {
		case 0:
			break;
		case -ENOMEM:
			cifs_errorf(fc, "Unable to allocate memory for devname\n");
			goto cifs_parse_mount_err;
		case -EINVAL:
			cifs_errorf(fc, "Malformed UNC in devname\n");
			goto cifs_parse_mount_err;
		default:
			cifs_errorf(fc, "Unknown error parsing devname\n");
			goto cifs_parse_mount_err;
		}
		ctx->source = kstrdup(param->string, GFP_KERNEL);
		if (ctx->source == NULL) {
			cifs_errorf(fc, "OOM when copying UNC string\n");
			goto cifs_parse_mount_err;
		}
		fc->source = kstrdup(param->string, GFP_KERNEL);
		if (fc->source == NULL) {
			cifs_errorf(fc, "OOM when copying UNC string\n");
			goto cifs_parse_mount_err;
		}
		break;
	case Opt_user:
		kfree(ctx->username);
		ctx->username = NULL;
		if (strlen(param->string) == 0) {
			/* null user, ie. anonymous authentication */
			ctx->nullauth = 1;
			break;
		}

		if (strnlen(param->string, CIFS_MAX_USERNAME_LEN) >
		    CIFS_MAX_USERNAME_LEN) {
			pr_warn("username too long\n");
			goto cifs_parse_mount_err;
		}
		ctx->username = kstrdup(param->string, GFP_KERNEL);
		if (ctx->username == NULL) {
			cifs_errorf(fc, "OOM when copying username string\n");
			goto cifs_parse_mount_err;
		}
		break;
	case Opt_pass:
		kfree(ctx->password);
		ctx->password = NULL;
		if (strlen(param->string) == 0)
			break;

		ctx->password = kstrdup(param->string, GFP_KERNEL);
		if (ctx->password == NULL) {
			cifs_errorf(fc, "OOM when copying password string\n");
			goto cifs_parse_mount_err;
		}
		break;
	case Opt_ip:
		if (strlen(param->string) == 0) {
			ctx->got_ip = false;
			break;
		}
		if (!cifs_convert_address((struct sockaddr *)&ctx->dstaddr,
					  param->string,
					  strlen(param->string))) {
			pr_err("bad ip= option (%s)\n", param->string);
			goto cifs_parse_mount_err;
		}
		ctx->got_ip = true;
		break;
	case Opt_domain:
		if (strnlen(param->string, CIFS_MAX_DOMAINNAME_LEN)
				== CIFS_MAX_DOMAINNAME_LEN) {
			pr_warn("domain name too long\n");
			goto cifs_parse_mount_err;
		}

		kfree(ctx->domainname);
		ctx->domainname = kstrdup(param->string, GFP_KERNEL);
		if (ctx->domainname == NULL) {
			cifs_errorf(fc, "OOM when copying domainname string\n");
			goto cifs_parse_mount_err;
		}
		cifs_dbg(FYI, "Domain name set\n");
		break;
	case Opt_srcaddr:
		if (!cifs_convert_address(
				(struct sockaddr *)&ctx->srcaddr,
				param->string, strlen(param->string))) {
			pr_warn("Could not parse srcaddr: %s\n",
				param->string);
			goto cifs_parse_mount_err;
		}
		break;
	case Opt_iocharset:
		if (strnlen(param->string, 1024) >= 65) {
			pr_warn("iocharset name too long\n");
			goto cifs_parse_mount_err;
		}

		if (strncasecmp(param->string, "default", 7) != 0) {
			kfree(ctx->iocharset);
			ctx->iocharset = kstrdup(param->string, GFP_KERNEL);
			if (ctx->iocharset == NULL) {
				cifs_errorf(fc, "OOM when copying iocharset string\n");
				goto cifs_parse_mount_err;
			}
		}
		/* if iocharset not set then load_nls_default
		 * is used by caller
		 */
		cifs_dbg(FYI, "iocharset set to %s\n", ctx->iocharset);
		break;
	case Opt_netbiosname:
		memset(ctx->source_rfc1001_name, 0x20,
			RFC1001_NAME_LEN);
		/*
		 * FIXME: are there cases in which a comma can
		 * be valid in workstation netbios name (and
		 * need special handling)?
		 */
		for (i = 0; i < RFC1001_NAME_LEN; i++) {
			/* don't ucase netbiosname for user */
			if (param->string[i] == 0)
				break;
			ctx->source_rfc1001_name[i] = param->string[i];
		}
		/* The string has 16th byte zero still from
		 * set at top of the function
		 */
		if (i == RFC1001_NAME_LEN && param->string[i] != 0)
			pr_warn("netbiosname longer than 15 truncated\n");
		break;
	case Opt_servern:
		/* last byte, type, is 0x20 for servr type */
		memset(ctx->target_rfc1001_name, 0x20,
			RFC1001_NAME_LEN_WITH_NULL);
		/*
		 * BB are there cases in which a comma can be valid in this
		 * workstation netbios name (and need special handling)?
		 */

		/* user or mount helper must uppercase the netbios name */
		for (i = 0; i < 15; i++) {
			if (param->string[i] == 0)
				break;
			ctx->target_rfc1001_name[i] = param->string[i];
		}

		/* The string has 16th byte zero still from set at top of function */
		if (i == RFC1001_NAME_LEN && param->string[i] != 0)
			pr_warn("server netbiosname longer than 15 truncated\n");
		break;
	case Opt_ver:
		/* version of mount userspace tools, not dialect */
		/* If interface changes in mount.cifs bump to new ver */
		if (strncasecmp(param->string, "1", 1) == 0) {
			if (strlen(param->string) > 1) {
				pr_warn("Bad mount helper ver=%s. Did you want SMB1 (CIFS) dialect and mean to type vers=1.0 instead?\n",
					param->string);
				goto cifs_parse_mount_err;
			}
			/* This is the default */
			break;
		}
		/* For all other value, error */
		pr_warn("Invalid mount helper version specified\n");
		goto cifs_parse_mount_err;
	case Opt_vers:
		/* protocol version (dialect) */
		if (cifs_parse_smb_version(fc, param->string, ctx, is_smb3) != 0)
			goto cifs_parse_mount_err;
		ctx->got_version = true;
		break;
	case Opt_sec:
		if (cifs_parse_security_flavors(fc, param->string, ctx) != 0)
			goto cifs_parse_mount_err;
		break;
	case Opt_cache:
		if (cifs_parse_cache_flavor(fc, param->string, ctx) != 0)
			goto cifs_parse_mount_err;
		break;
	case Opt_witness:
#ifndef CONFIG_CIFS_SWN_UPCALL
		cifs_errorf(fc, "Witness support needs CONFIG_CIFS_SWN_UPCALL config option\n");
			goto cifs_parse_mount_err;
#endif
		ctx->witness = true;
		pr_warn_once("Witness protocol support is experimental\n");
		break;
	case Opt_rootfs:
#ifndef CONFIG_CIFS_ROOT
		cifs_dbg(VFS, "rootfs support requires CONFIG_CIFS_ROOT config option\n");
		goto cifs_parse_mount_err;
#endif
		ctx->rootfs = true;
		break;
	case Opt_posixpaths:
		if (result.negated)
			ctx->posix_paths = 0;
		else
			ctx->posix_paths = 1;
		break;
	case Opt_unix:
		if (result.negated) {
			if (ctx->linux_ext == 1)
				pr_warn_once("conflicting posix mount options specified\n");
			ctx->linux_ext = 0;
			ctx->no_linux_ext = 1;
		} else {
			if (ctx->no_linux_ext == 1)
				pr_warn_once("conflicting posix mount options specified\n");
			ctx->linux_ext = 1;
			ctx->no_linux_ext = 0;
		}
		break;
	case Opt_nocase:
		ctx->nocase = 1;
		break;
	case Opt_brl:
		if (result.negated) {
			/*
			 * turn off mandatory locking in mode
			 * if remote locking is turned off since the
			 * local vfs will do advisory
			 */
			if (ctx->file_mode ==
				(S_IALLUGO & ~(S_ISUID | S_IXGRP)))
				ctx->file_mode = S_IALLUGO;
			ctx->nobrl =  1;
		} else
			ctx->nobrl =  0;
		break;
	case Opt_handlecache:
		if (result.negated)
			ctx->nohandlecache = 1;
		else
			ctx->nohandlecache = 0;
		break;
	case Opt_forcemandatorylock:
		ctx->mand_lock = 1;
		break;
	case Opt_setuids:
		ctx->setuids = result.negated;
		break;
	case Opt_intr:
		ctx->intr = !result.negated;
		break;
	case Opt_setuidfromacl:
		ctx->setuidfromacl = 1;
		break;
	case Opt_strictsync:
		ctx->nostrictsync = result.negated;
		break;
	case Opt_serverino:
		ctx->server_ino = !result.negated;
		break;
	case Opt_rwpidforward:
		ctx->rwpidforward = 1;
		break;
	case Opt_modesid:
		ctx->mode_ace = 1;
		break;
	case Opt_cifsacl:
		ctx->cifs_acl = !result.negated;
		break;
	case Opt_acl:
		ctx->no_psx_acl = result.negated;
		break;
	case Opt_locallease:
		ctx->local_lease = 1;
		break;
	case Opt_sign:
		ctx->sign = true;
		break;
	case Opt_ignore_signature:
		ctx->sign = true;
		ctx->ignore_signature = true;
		break;
	case Opt_seal:
		/* we do not do the following in secFlags because seal
		 * is a per tree connection (mount) not a per socket
		 * or per-smb connection option in the protocol
		 * vol->secFlg |= CIFSSEC_MUST_SEAL;
		 */
		ctx->seal = 1;
		break;
	case Opt_noac:
		pr_warn("Mount option noac not supported. Instead set /proc/fs/cifs/LookupCacheEnabled to 0\n");
		break;
	case Opt_fsc:
#ifndef CONFIG_CIFS_FSCACHE
		cifs_errorf(fc, "FS-Cache support needs CONFIG_CIFS_FSCACHE kernel config option set\n");
		goto cifs_parse_mount_err;
#endif
		ctx->fsc = true;
		break;
	case Opt_mfsymlinks:
		ctx->mfsymlinks = true;
		break;
	case Opt_multiuser:
		ctx->multiuser = true;
		break;
	case Opt_sloppy:
		ctx->sloppy = true;
		break;
	case Opt_nosharesock:
		ctx->nosharesock = true;
		break;
	case Opt_persistent:
		if (result.negated) {
			ctx->nopersistent = true;
			if (ctx->persistent) {
				cifs_errorf(fc, "persistenthandles mount options conflict\n");
				goto cifs_parse_mount_err;
			}
		} else {
			ctx->persistent = true;
			if ((ctx->nopersistent) || (ctx->resilient)) {
				cifs_errorf(fc, "persistenthandles mount options conflict\n");
				goto cifs_parse_mount_err;
			}
		}
		break;
	case Opt_resilient:
		if (result.negated) {
			ctx->resilient = false; /* already the default */
		} else {
			ctx->resilient = true;
			if (ctx->persistent) {
				cifs_errorf(fc, "persistenthandles mount options conflict\n");
				goto cifs_parse_mount_err;
			}
		}
		break;
	case Opt_domainauto:
		ctx->domainauto = true;
		break;
	case Opt_rdma:
		ctx->rdma = true;
		break;
	}
	/* case Opt_ignore: - is ignored as expected ... */

	return 0;

 cifs_parse_mount_err:
	return -EINVAL;
}

int smb3_init_fs_context(struct fs_context *fc)
{
	struct smb3_fs_context *ctx;
	char *nodename = utsname()->nodename;
	int i;

	ctx = kzalloc(sizeof(struct smb3_fs_context), GFP_KERNEL);
	if (unlikely(!ctx))
		return -ENOMEM;

	/*
	 * does not have to be perfect mapping since field is
	 * informational, only used for servers that do not support
	 * port 445 and it can be overridden at mount time
	 */
	memset(ctx->source_rfc1001_name, 0x20, RFC1001_NAME_LEN);
	for (i = 0; i < strnlen(nodename, RFC1001_NAME_LEN); i++)
		ctx->source_rfc1001_name[i] = toupper(nodename[i]);

	ctx->source_rfc1001_name[RFC1001_NAME_LEN] = 0;
	/*
	 * null target name indicates to use *SMBSERVR default called name
	 *  if we end up sending RFC1001 session initialize
	 */
	ctx->target_rfc1001_name[0] = 0;
	ctx->cred_uid = current_uid();
	ctx->linux_uid = current_uid();
	ctx->linux_gid = current_gid();
	/* By default 4MB read ahead size, 1MB block size */
	ctx->bsize = CIFS_DEFAULT_IOSIZE; /* can improve cp performance significantly */
	ctx->rasize = 0; /* 0 = use default (ie negotiated rsize) for read ahead pages */

	/*
	 * default to SFM style remapping of seven reserved characters
	 * unless user overrides it or we negotiate CIFS POSIX where
	 * it is unnecessary.  Can not simultaneously use more than one mapping
	 * since then readdir could list files that open could not open
	 */
	ctx->remap = true;

	/* default to only allowing write access to owner of the mount */
	ctx->dir_mode = ctx->file_mode = S_IRUGO | S_IXUGO | S_IWUSR;

	/* ctx->retry default is 0 (i.e. "soft" limited retry not hard retry) */
	/* default is always to request posix paths. */
	ctx->posix_paths = 1;
	/* default to using server inode numbers where available */
	ctx->server_ino = 1;

	/* default is to use strict cifs caching semantics */
	ctx->strict_io = true;

	ctx->acregmax = CIFS_DEF_ACTIMEO;
	ctx->acdirmax = CIFS_DEF_ACTIMEO;
	ctx->closetimeo = SMB3_DEF_DCLOSETIMEO;

	/* Most clients set timeout to 0, allows server to use its default */
	ctx->handle_timeout = 0; /* See MS-SMB2 spec section 2.2.14.2.12 */

	/* offer SMB2.1 and later (SMB3 etc). Secure and widely accepted */
	ctx->ops = &smb30_operations;
	ctx->vals = &smbdefault_values;

	ctx->echo_interval = SMB_ECHO_INTERVAL_DEFAULT;

	/* default to no multichannel (single server connection) */
	ctx->multichannel = false;
	ctx->max_channels = 1;

	ctx->backupuid_specified = false; /* no backup intent for a user */
	ctx->backupgid_specified = false; /* no backup intent for a group */

/*
 *	short int override_uid = -1;
 *	short int override_gid = -1;
 *	char *nodename = strdup(utsname()->nodename);
 *	struct sockaddr *dstaddr = (struct sockaddr *)&vol->dstaddr;
 */

	fc->fs_private = ctx;
	fc->ops = &smb3_fs_context_ops;
	return 0;
}

void
smb3_cleanup_fs_context_contents(struct smb3_fs_context *ctx)
{
	if (ctx == NULL)
		return;

	/*
	 * Make sure this stays in sync with smb3_fs_context_dup()
	 */
	kfree(ctx->mount_options);
	ctx->mount_options = NULL;
	kfree(ctx->username);
	ctx->username = NULL;
	kfree_sensitive(ctx->password);
	ctx->password = NULL;
	kfree(ctx->server_hostname);
	ctx->server_hostname = NULL;
	kfree(ctx->UNC);
	ctx->UNC = NULL;
	kfree(ctx->source);
	ctx->source = NULL;
	kfree(ctx->domainname);
	ctx->domainname = NULL;
	kfree(ctx->nodename);
	ctx->nodename = NULL;
	kfree(ctx->iocharset);
	ctx->iocharset = NULL;
	kfree(ctx->prepath);
	ctx->prepath = NULL;
}

void
smb3_cleanup_fs_context(struct smb3_fs_context *ctx)
{
	if (!ctx)
		return;
	smb3_cleanup_fs_context_contents(ctx);
	kfree(ctx);
}

void smb3_update_mnt_flags(struct cifs_sb_info *cifs_sb)
{
	struct smb3_fs_context *ctx = cifs_sb->ctx;

	if (ctx->nodfs)
		cifs_sb->mnt_cifs_flags |= CIFS_MOUNT_NO_DFS;
	else
		cifs_sb->mnt_cifs_flags &= ~CIFS_MOUNT_NO_DFS;

	if (ctx->noperm)
		cifs_sb->mnt_cifs_flags |= CIFS_MOUNT_NO_PERM;
	else
		cifs_sb->mnt_cifs_flags &= ~CIFS_MOUNT_NO_PERM;

	if (ctx->setuids)
		cifs_sb->mnt_cifs_flags |= CIFS_MOUNT_SET_UID;
	else
		cifs_sb->mnt_cifs_flags &= ~CIFS_MOUNT_SET_UID;

	if (ctx->setuidfromacl)
		cifs_sb->mnt_cifs_flags |= CIFS_MOUNT_UID_FROM_ACL;
	else
		cifs_sb->mnt_cifs_flags &= ~CIFS_MOUNT_UID_FROM_ACL;

	if (ctx->server_ino)
		cifs_sb->mnt_cifs_flags |= CIFS_MOUNT_SERVER_INUM;
	else
		cifs_sb->mnt_cifs_flags &= ~CIFS_MOUNT_SERVER_INUM;

	if (ctx->remap)
		cifs_sb->mnt_cifs_flags |= CIFS_MOUNT_MAP_SFM_CHR;
	else
		cifs_sb->mnt_cifs_flags &= ~CIFS_MOUNT_MAP_SFM_CHR;

	if (ctx->sfu_remap)
		cifs_sb->mnt_cifs_flags |= CIFS_MOUNT_MAP_SPECIAL_CHR;
	else
		cifs_sb->mnt_cifs_flags &= ~CIFS_MOUNT_MAP_SPECIAL_CHR;

	if (ctx->no_xattr)
		cifs_sb->mnt_cifs_flags |= CIFS_MOUNT_NO_XATTR;
	else
		cifs_sb->mnt_cifs_flags &= ~CIFS_MOUNT_NO_XATTR;

	if (ctx->sfu_emul)
		cifs_sb->mnt_cifs_flags |= CIFS_MOUNT_UNX_EMUL;
	else
		cifs_sb->mnt_cifs_flags &= ~CIFS_MOUNT_UNX_EMUL;

	if (ctx->nobrl)
		cifs_sb->mnt_cifs_flags |= CIFS_MOUNT_NO_BRL;
	else
		cifs_sb->mnt_cifs_flags &= ~CIFS_MOUNT_NO_BRL;

	if (ctx->nohandlecache)
		cifs_sb->mnt_cifs_flags |= CIFS_MOUNT_NO_HANDLE_CACHE;
	else
		cifs_sb->mnt_cifs_flags &= ~CIFS_MOUNT_NO_HANDLE_CACHE;

	if (ctx->nostrictsync)
		cifs_sb->mnt_cifs_flags |= CIFS_MOUNT_NOSSYNC;
	else
		cifs_sb->mnt_cifs_flags &= ~CIFS_MOUNT_NOSSYNC;

	if (ctx->mand_lock)
		cifs_sb->mnt_cifs_flags |= CIFS_MOUNT_NOPOSIXBRL;
	else
		cifs_sb->mnt_cifs_flags &= ~CIFS_MOUNT_NOPOSIXBRL;

	if (ctx->rwpidforward)
		cifs_sb->mnt_cifs_flags |= CIFS_MOUNT_RWPIDFORWARD;
	else
		cifs_sb->mnt_cifs_flags &= ~CIFS_MOUNT_RWPIDFORWARD;

	if (ctx->mode_ace)
		cifs_sb->mnt_cifs_flags |= CIFS_MOUNT_MODE_FROM_SID;
	else
		cifs_sb->mnt_cifs_flags &= ~CIFS_MOUNT_MODE_FROM_SID;

	if (ctx->cifs_acl)
		cifs_sb->mnt_cifs_flags |= CIFS_MOUNT_CIFS_ACL;
	else
		cifs_sb->mnt_cifs_flags &= ~CIFS_MOUNT_CIFS_ACL;

	if (ctx->backupuid_specified)
		cifs_sb->mnt_cifs_flags |= CIFS_MOUNT_CIFS_BACKUPUID;
	else
		cifs_sb->mnt_cifs_flags &= ~CIFS_MOUNT_CIFS_BACKUPUID;

	if (ctx->backupgid_specified)
		cifs_sb->mnt_cifs_flags |= CIFS_MOUNT_CIFS_BACKUPGID;
	else
		cifs_sb->mnt_cifs_flags &= ~CIFS_MOUNT_CIFS_BACKUPGID;

	if (ctx->override_uid)
		cifs_sb->mnt_cifs_flags |= CIFS_MOUNT_OVERR_UID;
	else
		cifs_sb->mnt_cifs_flags &= ~CIFS_MOUNT_OVERR_UID;

	if (ctx->override_gid)
		cifs_sb->mnt_cifs_flags |= CIFS_MOUNT_OVERR_GID;
	else
		cifs_sb->mnt_cifs_flags &= ~CIFS_MOUNT_OVERR_GID;

	if (ctx->dynperm)
		cifs_sb->mnt_cifs_flags |= CIFS_MOUNT_DYNPERM;
	else
		cifs_sb->mnt_cifs_flags &= ~CIFS_MOUNT_DYNPERM;

	if (ctx->fsc)
		cifs_sb->mnt_cifs_flags |= CIFS_MOUNT_FSCACHE;
	else
		cifs_sb->mnt_cifs_flags &= ~CIFS_MOUNT_FSCACHE;

	if (ctx->multiuser)
		cifs_sb->mnt_cifs_flags |= (CIFS_MOUNT_MULTIUSER |
					    CIFS_MOUNT_NO_PERM);
	else
		cifs_sb->mnt_cifs_flags &= ~CIFS_MOUNT_MULTIUSER;


	if (ctx->strict_io)
		cifs_sb->mnt_cifs_flags |= CIFS_MOUNT_STRICT_IO;
	else
		cifs_sb->mnt_cifs_flags &= ~CIFS_MOUNT_STRICT_IO;

	if (ctx->direct_io)
		cifs_sb->mnt_cifs_flags |= CIFS_MOUNT_DIRECT_IO;
	else
		cifs_sb->mnt_cifs_flags &= ~CIFS_MOUNT_DIRECT_IO;

	if (ctx->mfsymlinks)
		cifs_sb->mnt_cifs_flags |= CIFS_MOUNT_MF_SYMLINKS;
	else
		cifs_sb->mnt_cifs_flags &= ~CIFS_MOUNT_MF_SYMLINKS;
	if (ctx->mfsymlinks) {
		if (ctx->sfu_emul) {
			/*
			 * Our SFU ("Services for Unix" emulation does not allow
			 * creating symlinks but does allow reading existing SFU
			 * symlinks (it does allow both creating and reading SFU
			 * style mknod and FIFOs though). When "mfsymlinks" and
			 * "sfu" are both enabled at the same time, it allows
			 * reading both types of symlinks, but will only create
			 * them with mfsymlinks format. This allows better
			 * Apple compatibility (probably better for Samba too)
			 * while still recognizing old Windows style symlinks.
			 */
			cifs_dbg(VFS, "mount options mfsymlinks and sfu both enabled\n");
		}
	}
	cifs_sb->mnt_cifs_flags &= ~CIFS_MOUNT_SHUTDOWN;

	return;
}<|MERGE_RESOLUTION|>--- conflicted
+++ resolved
@@ -437,15 +437,6 @@
  * but there are some bugs that prevent rename from working if there are
  * multiple delimiters.
  *
-<<<<<<< HEAD
- * Returns a sanitized duplicate of @path. The caller is responsible for
- * cleaning up the original.
- */
-#define IS_DELIM(c) ((c) == '/' || (c) == '\\')
-static char *sanitize_path(char *path)
-{
-	char *cursor1 = path, *cursor2 = path;
-=======
  * Returns a sanitized duplicate of @path. @gfp indicates the GFP_* flags
  * for kstrdup.
  * The caller is responsible for freeing the original.
@@ -454,7 +445,6 @@
 char *cifs_sanitize_prepath(char *prepath, gfp_t gfp)
 {
 	char *cursor1 = prepath, *cursor2 = prepath;
->>>>>>> 9b37665a
 
 	/* skip all prepended delimiters */
 	while (IS_DELIM(*cursor1))
@@ -476,11 +466,7 @@
 		cursor2--;
 
 	*(cursor2) = '\0';
-<<<<<<< HEAD
-	return kstrdup(path, GFP_KERNEL);
-=======
 	return kstrdup(prepath, gfp);
->>>>>>> 9b37665a
 }
 
 /*
@@ -542,11 +528,7 @@
 	if (!*pos)
 		return 0;
 
-<<<<<<< HEAD
-	ctx->prepath = sanitize_path(pos);
-=======
 	ctx->prepath = cifs_sanitize_prepath(pos, GFP_KERNEL);
->>>>>>> 9b37665a
 	if (!ctx->prepath)
 		return -ENOMEM;
 
