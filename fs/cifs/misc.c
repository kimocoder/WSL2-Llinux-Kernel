// SPDX-License-Identifier: LGPL-2.1
/*
 *
 *   Copyright (C) International Business Machines  Corp., 2002,2008
 *   Author(s): Steve French (sfrench@us.ibm.com)
 *
 */

#include <linux/slab.h>
#include <linux/ctype.h>
#include <linux/mempool.h>
#include <linux/vmalloc.h>
#include "cifspdu.h"
#include "cifsglob.h"
#include "cifsproto.h"
#include "cifs_debug.h"
#include "smberr.h"
#include "nterr.h"
#include "cifs_unicode.h"
#include "smb2pdu.h"
#include "cifsfs.h"
#ifdef CONFIG_CIFS_DFS_UPCALL
#include "dns_resolve.h"
#endif
#include "fs_context.h"

extern mempool_t *cifs_sm_req_poolp;
extern mempool_t *cifs_req_poolp;

/* The xid serves as a useful identifier for each incoming vfs request,
   in a similar way to the mid which is useful to track each sent smb,
   and CurrentXid can also provide a running counter (although it
   will eventually wrap past zero) of the total vfs operations handled
   since the cifs fs was mounted */

unsigned int
_get_xid(void)
{
	unsigned int xid;

	spin_lock(&GlobalMid_Lock);
	GlobalTotalActiveXid++;

	/* keep high water mark for number of simultaneous ops in filesystem */
	if (GlobalTotalActiveXid > GlobalMaxActiveXid)
		GlobalMaxActiveXid = GlobalTotalActiveXid;
	if (GlobalTotalActiveXid > 65000)
		cifs_dbg(FYI, "warning: more than 65000 requests active\n");
	xid = GlobalCurrentXid++;
	spin_unlock(&GlobalMid_Lock);
	return xid;
}

void
_free_xid(unsigned int xid)
{
	spin_lock(&GlobalMid_Lock);
	/* if (GlobalTotalActiveXid == 0)
		BUG(); */
	GlobalTotalActiveXid--;
	spin_unlock(&GlobalMid_Lock);
}

struct cifs_ses *
sesInfoAlloc(void)
{
	struct cifs_ses *ret_buf;

	ret_buf = kzalloc(sizeof(struct cifs_ses), GFP_KERNEL);
	if (ret_buf) {
		atomic_inc(&sesInfoAllocCount);
		ret_buf->status = CifsNew;
		++ret_buf->ses_count;
		INIT_LIST_HEAD(&ret_buf->smb_ses_list);
		INIT_LIST_HEAD(&ret_buf->tcon_list);
		mutex_init(&ret_buf->session_mutex);
		spin_lock_init(&ret_buf->iface_lock);
		spin_lock_init(&ret_buf->chan_lock);
	}
	return ret_buf;
}

void
sesInfoFree(struct cifs_ses *buf_to_free)
{
	if (buf_to_free == NULL) {
		cifs_dbg(FYI, "Null buffer passed to sesInfoFree\n");
		return;
	}

	atomic_dec(&sesInfoAllocCount);
	kfree(buf_to_free->serverOS);
	kfree(buf_to_free->serverDomain);
	kfree(buf_to_free->serverNOS);
	kfree_sensitive(buf_to_free->password);
	kfree(buf_to_free->user_name);
	kfree(buf_to_free->domainName);
	kfree_sensitive(buf_to_free->auth_key.response);
	kfree(buf_to_free->iface_list);
	kfree_sensitive(buf_to_free);
}

struct cifs_tcon *
tconInfoAlloc(void)
{
	struct cifs_tcon *ret_buf;

	ret_buf = kzalloc(sizeof(*ret_buf), GFP_KERNEL);
	if (!ret_buf)
		return NULL;
	ret_buf->crfid.fid = kzalloc(sizeof(*ret_buf->crfid.fid), GFP_KERNEL);
	if (!ret_buf->crfid.fid) {
		kfree(ret_buf);
		return NULL;
	}

	atomic_inc(&tconInfoAllocCount);
	ret_buf->tidStatus = CifsNew;
	++ret_buf->tc_count;
	INIT_LIST_HEAD(&ret_buf->openFileList);
	INIT_LIST_HEAD(&ret_buf->tcon_list);
	spin_lock_init(&ret_buf->open_file_lock);
	mutex_init(&ret_buf->crfid.fid_mutex);
	spin_lock_init(&ret_buf->stat_lock);
	atomic_set(&ret_buf->num_local_opens, 0);
	atomic_set(&ret_buf->num_remote_opens, 0);

	return ret_buf;
}

void
tconInfoFree(struct cifs_tcon *buf_to_free)
{
	if (buf_to_free == NULL) {
		cifs_dbg(FYI, "Null buffer passed to tconInfoFree\n");
		return;
	}
	atomic_dec(&tconInfoAllocCount);
	kfree(buf_to_free->nativeFileSystem);
	kfree_sensitive(buf_to_free->password);
	kfree(buf_to_free->crfid.fid);
	kfree(buf_to_free);
}

struct smb_hdr *
cifs_buf_get(void)
{
	struct smb_hdr *ret_buf = NULL;
	/*
	 * SMB2 header is bigger than CIFS one - no problems to clean some
	 * more bytes for CIFS.
	 */
	size_t buf_size = sizeof(struct smb2_sync_hdr);

	/*
	 * We could use negotiated size instead of max_msgsize -
	 * but it may be more efficient to always alloc same size
	 * albeit slightly larger than necessary and maxbuffersize
	 * defaults to this and can not be bigger.
	 */
	ret_buf = mempool_alloc(cifs_req_poolp, GFP_NOFS);

	/* clear the first few header bytes */
	/* for most paths, more is cleared in header_assemble */
	memset(ret_buf, 0, buf_size + 3);
	atomic_inc(&bufAllocCount);
#ifdef CONFIG_CIFS_STATS2
	atomic_inc(&totBufAllocCount);
#endif /* CONFIG_CIFS_STATS2 */

	return ret_buf;
}

void
cifs_buf_release(void *buf_to_free)
{
	if (buf_to_free == NULL) {
		/* cifs_dbg(FYI, "Null buffer passed to cifs_buf_release\n");*/
		return;
	}
	mempool_free(buf_to_free, cifs_req_poolp);

	atomic_dec(&bufAllocCount);
	return;
}

struct smb_hdr *
cifs_small_buf_get(void)
{
	struct smb_hdr *ret_buf = NULL;

/* We could use negotiated size instead of max_msgsize -
   but it may be more efficient to always alloc same size
   albeit slightly larger than necessary and maxbuffersize
   defaults to this and can not be bigger */
	ret_buf = mempool_alloc(cifs_sm_req_poolp, GFP_NOFS);
	/* No need to clear memory here, cleared in header assemble */
	/*	memset(ret_buf, 0, sizeof(struct smb_hdr) + 27);*/
	atomic_inc(&smBufAllocCount);
#ifdef CONFIG_CIFS_STATS2
	atomic_inc(&totSmBufAllocCount);
#endif /* CONFIG_CIFS_STATS2 */

	return ret_buf;
}

void
cifs_small_buf_release(void *buf_to_free)
{

	if (buf_to_free == NULL) {
		cifs_dbg(FYI, "Null buffer passed to cifs_small_buf_release\n");
		return;
	}
	mempool_free(buf_to_free, cifs_sm_req_poolp);

	atomic_dec(&smBufAllocCount);
	return;
}

void
free_rsp_buf(int resp_buftype, void *rsp)
{
	if (resp_buftype == CIFS_SMALL_BUFFER)
		cifs_small_buf_release(rsp);
	else if (resp_buftype == CIFS_LARGE_BUFFER)
		cifs_buf_release(rsp);
}

/* NB: MID can not be set if treeCon not passed in, in that
   case it is responsbility of caller to set the mid */
void
header_assemble(struct smb_hdr *buffer, char smb_command /* command */ ,
		const struct cifs_tcon *treeCon, int word_count
		/* length of fixed section (word count) in two byte units  */)
{
	char *temp = (char *) buffer;

	memset(temp, 0, 256); /* bigger than MAX_CIFS_HDR_SIZE */

	buffer->smb_buf_length = cpu_to_be32(
	    (2 * word_count) + sizeof(struct smb_hdr) -
	    4 /*  RFC 1001 length field does not count */  +
	    2 /* for bcc field itself */) ;

	buffer->Protocol[0] = 0xFF;
	buffer->Protocol[1] = 'S';
	buffer->Protocol[2] = 'M';
	buffer->Protocol[3] = 'B';
	buffer->Command = smb_command;
	buffer->Flags = 0x00;	/* case sensitive */
	buffer->Flags2 = SMBFLG2_KNOWS_LONG_NAMES;
	buffer->Pid = cpu_to_le16((__u16)current->tgid);
	buffer->PidHigh = cpu_to_le16((__u16)(current->tgid >> 16));
	if (treeCon) {
		buffer->Tid = treeCon->tid;
		if (treeCon->ses) {
			if (treeCon->ses->capabilities & CAP_UNICODE)
				buffer->Flags2 |= SMBFLG2_UNICODE;
			if (treeCon->ses->capabilities & CAP_STATUS32)
				buffer->Flags2 |= SMBFLG2_ERR_STATUS;

			/* Uid is not converted */
			buffer->Uid = treeCon->ses->Suid;
			if (treeCon->ses->server)
				buffer->Mid = get_next_mid(treeCon->ses->server);
		}
		if (treeCon->Flags & SMB_SHARE_IS_IN_DFS)
			buffer->Flags2 |= SMBFLG2_DFS;
		if (treeCon->nocase)
			buffer->Flags  |= SMBFLG_CASELESS;
		if ((treeCon->ses) && (treeCon->ses->server))
			if (treeCon->ses->server->sign)
				buffer->Flags2 |= SMBFLG2_SECURITY_SIGNATURE;
	}

/*  endian conversion of flags is now done just before sending */
	buffer->WordCount = (char) word_count;
	return;
}

static int
check_smb_hdr(struct smb_hdr *smb)
{
	/* does it have the right SMB "signature" ? */
	if (*(__le32 *) smb->Protocol != cpu_to_le32(0x424d53ff)) {
		cifs_dbg(VFS, "Bad protocol string signature header 0x%x\n",
			 *(unsigned int *)smb->Protocol);
		return 1;
	}

	/* if it's a response then accept */
	if (smb->Flags & SMBFLG_RESPONSE)
		return 0;

	/* only one valid case where server sends us request */
	if (smb->Command == SMB_COM_LOCKING_ANDX)
		return 0;

	cifs_dbg(VFS, "Server sent request, not response. mid=%u\n",
		 get_mid(smb));
	return 1;
}

int
checkSMB(char *buf, unsigned int total_read, struct TCP_Server_Info *server)
{
	struct smb_hdr *smb = (struct smb_hdr *)buf;
	__u32 rfclen = be32_to_cpu(smb->smb_buf_length);
	__u32 clc_len;  /* calculated length */
	cifs_dbg(FYI, "checkSMB Length: 0x%x, smb_buf_length: 0x%x\n",
		 total_read, rfclen);

	/* is this frame too small to even get to a BCC? */
	if (total_read < 2 + sizeof(struct smb_hdr)) {
		if ((total_read >= sizeof(struct smb_hdr) - 1)
			    && (smb->Status.CifsError != 0)) {
			/* it's an error return */
			smb->WordCount = 0;
			/* some error cases do not return wct and bcc */
			return 0;
		} else if ((total_read == sizeof(struct smb_hdr) + 1) &&
				(smb->WordCount == 0)) {
			char *tmp = (char *)smb;
			/* Need to work around a bug in two servers here */
			/* First, check if the part of bcc they sent was zero */
			if (tmp[sizeof(struct smb_hdr)] == 0) {
				/* some servers return only half of bcc
				 * on simple responses (wct, bcc both zero)
				 * in particular have seen this on
				 * ulogoffX and FindClose. This leaves
				 * one byte of bcc potentially unitialized
				 */
				/* zero rest of bcc */
				tmp[sizeof(struct smb_hdr)+1] = 0;
				return 0;
			}
			cifs_dbg(VFS, "rcvd invalid byte count (bcc)\n");
		} else {
			cifs_dbg(VFS, "Length less than smb header size\n");
		}
		return -EIO;
	}

	/* otherwise, there is enough to get to the BCC */
	if (check_smb_hdr(smb))
		return -EIO;
	clc_len = smbCalcSize(smb, server);

	if (4 + rfclen != total_read) {
		cifs_dbg(VFS, "Length read does not match RFC1001 length %d\n",
			 rfclen);
		return -EIO;
	}

	if (4 + rfclen != clc_len) {
		__u16 mid = get_mid(smb);
		/* check if bcc wrapped around for large read responses */
		if ((rfclen > 64 * 1024) && (rfclen > clc_len)) {
			/* check if lengths match mod 64K */
			if (((4 + rfclen) & 0xFFFF) == (clc_len & 0xFFFF))
				return 0; /* bcc wrapped */
		}
		cifs_dbg(FYI, "Calculated size %u vs length %u mismatch for mid=%u\n",
			 clc_len, 4 + rfclen, mid);

		if (4 + rfclen < clc_len) {
			cifs_dbg(VFS, "RFC1001 size %u smaller than SMB for mid=%u\n",
				 rfclen, mid);
			return -EIO;
		} else if (rfclen > clc_len + 512) {
			/*
			 * Some servers (Windows XP in particular) send more
			 * data than the lengths in the SMB packet would
			 * indicate on certain calls (byte range locks and
			 * trans2 find first calls in particular). While the
			 * client can handle such a frame by ignoring the
			 * trailing data, we choose limit the amount of extra
			 * data to 512 bytes.
			 */
			cifs_dbg(VFS, "RFC1001 size %u more than 512 bytes larger than SMB for mid=%u\n",
				 rfclen, mid);
			return -EIO;
		}
	}
	return 0;
}

bool
is_valid_oplock_break(char *buffer, struct TCP_Server_Info *srv)
{
	struct smb_hdr *buf = (struct smb_hdr *)buffer;
	struct smb_com_lock_req *pSMB = (struct smb_com_lock_req *)buf;
	struct list_head *tmp, *tmp1, *tmp2;
	struct cifs_ses *ses;
	struct cifs_tcon *tcon;
	struct cifsInodeInfo *pCifsInode;
	struct cifsFileInfo *netfile;

	cifs_dbg(FYI, "Checking for oplock break or dnotify response\n");
	if ((pSMB->hdr.Command == SMB_COM_NT_TRANSACT) &&
	   (pSMB->hdr.Flags & SMBFLG_RESPONSE)) {
		struct smb_com_transaction_change_notify_rsp *pSMBr =
			(struct smb_com_transaction_change_notify_rsp *)buf;
		struct file_notify_information *pnotify;
		__u32 data_offset = 0;
		size_t len = srv->total_read - sizeof(pSMBr->hdr.smb_buf_length);

		if (get_bcc(buf) > sizeof(struct file_notify_information)) {
			data_offset = le32_to_cpu(pSMBr->DataOffset);

			if (data_offset >
			    len - sizeof(struct file_notify_information)) {
				cifs_dbg(FYI, "Invalid data_offset %u\n",
					 data_offset);
				return true;
			}
			pnotify = (struct file_notify_information *)
				((char *)&pSMBr->hdr.Protocol + data_offset);
			cifs_dbg(FYI, "dnotify on %s Action: 0x%x\n",
				 pnotify->FileName, pnotify->Action);
			/*   cifs_dump_mem("Rcvd notify Data: ",buf,
				sizeof(struct smb_hdr)+60); */
			return true;
		}
		if (pSMBr->hdr.Status.CifsError) {
			cifs_dbg(FYI, "notify err 0x%x\n",
				 pSMBr->hdr.Status.CifsError);
			return true;
		}
		return false;
	}
	if (pSMB->hdr.Command != SMB_COM_LOCKING_ANDX)
		return false;
	if (pSMB->hdr.Flags & SMBFLG_RESPONSE) {
		/* no sense logging error on invalid handle on oplock
		   break - harmless race between close request and oplock
		   break response is expected from time to time writing out
		   large dirty files cached on the client */
		if ((NT_STATUS_INVALID_HANDLE) ==
		   le32_to_cpu(pSMB->hdr.Status.CifsError)) {
			cifs_dbg(FYI, "Invalid handle on oplock break\n");
			return true;
		} else if (ERRbadfid ==
		   le16_to_cpu(pSMB->hdr.Status.DosError.Error)) {
			return true;
		} else {
			return false; /* on valid oplock brk we get "request" */
		}
	}
	if (pSMB->hdr.WordCount != 8)
		return false;

	cifs_dbg(FYI, "oplock type 0x%x level 0x%x\n",
		 pSMB->LockType, pSMB->OplockLevel);
	if (!(pSMB->LockType & LOCKING_ANDX_OPLOCK_RELEASE))
		return false;

	/* look up tcon based on tid & uid */
	spin_lock(&cifs_tcp_ses_lock);
	list_for_each(tmp, &srv->smb_ses_list) {
		ses = list_entry(tmp, struct cifs_ses, smb_ses_list);
		list_for_each(tmp1, &ses->tcon_list) {
			tcon = list_entry(tmp1, struct cifs_tcon, tcon_list);
			if (tcon->tid != buf->Tid)
				continue;

			cifs_stats_inc(&tcon->stats.cifs_stats.num_oplock_brks);
			spin_lock(&tcon->open_file_lock);
			list_for_each(tmp2, &tcon->openFileList) {
				netfile = list_entry(tmp2, struct cifsFileInfo,
						     tlist);
				if (pSMB->Fid != netfile->fid.netfid)
					continue;

				cifs_dbg(FYI, "file id match, oplock break\n");
				pCifsInode = CIFS_I(d_inode(netfile->dentry));

				set_bit(CIFS_INODE_PENDING_OPLOCK_BREAK,
					&pCifsInode->flags);

				netfile->oplock_epoch = 0;
				netfile->oplock_level = pSMB->OplockLevel;
				netfile->oplock_break_cancelled = false;
				cifs_queue_oplock_break(netfile);

				spin_unlock(&tcon->open_file_lock);
				spin_unlock(&cifs_tcp_ses_lock);
				return true;
			}
			spin_unlock(&tcon->open_file_lock);
			spin_unlock(&cifs_tcp_ses_lock);
			cifs_dbg(FYI, "No matching file for oplock break\n");
			return true;
		}
	}
	spin_unlock(&cifs_tcp_ses_lock);
	cifs_dbg(FYI, "Can not process oplock break for non-existent connection\n");
	return true;
}

void
dump_smb(void *buf, int smb_buf_length)
{
	if (traceSMB == 0)
		return;

	print_hex_dump(KERN_DEBUG, "", DUMP_PREFIX_NONE, 8, 2, buf,
		       smb_buf_length, true);
}

void
cifs_autodisable_serverino(struct cifs_sb_info *cifs_sb)
{
	if (cifs_sb->mnt_cifs_flags & CIFS_MOUNT_SERVER_INUM) {
		struct cifs_tcon *tcon = NULL;

		if (cifs_sb->master_tlink)
			tcon = cifs_sb_master_tcon(cifs_sb);

		cifs_sb->mnt_cifs_flags &= ~CIFS_MOUNT_SERVER_INUM;
		cifs_sb->mnt_cifs_serverino_autodisabled = true;
		cifs_dbg(VFS, "Autodisabling the use of server inode numbers on %s\n",
			 tcon ? tcon->treeName : "new server");
		cifs_dbg(VFS, "The server doesn't seem to support them properly or the files might be on different servers (DFS)\n");
		cifs_dbg(VFS, "Hardlinks will not be recognized on this mount. Consider mounting with the \"noserverino\" option to silence this message.\n");

	}
}

void cifs_set_oplock_level(struct cifsInodeInfo *cinode, __u32 oplock)
{
	oplock &= 0xF;

	if (oplock == OPLOCK_EXCLUSIVE) {
		cinode->oplock = CIFS_CACHE_WRITE_FLG | CIFS_CACHE_READ_FLG;
		cifs_dbg(FYI, "Exclusive Oplock granted on inode %p\n",
			 &cinode->vfs_inode);
	} else if (oplock == OPLOCK_READ) {
		cinode->oplock = CIFS_CACHE_READ_FLG;
		cifs_dbg(FYI, "Level II Oplock granted on inode %p\n",
			 &cinode->vfs_inode);
	} else
		cinode->oplock = 0;
}

/*
 * We wait for oplock breaks to be processed before we attempt to perform
 * writes.
 */
int cifs_get_writer(struct cifsInodeInfo *cinode)
{
	int rc;

start:
	rc = wait_on_bit(&cinode->flags, CIFS_INODE_PENDING_OPLOCK_BREAK,
			 TASK_KILLABLE);
	if (rc)
		return rc;

	spin_lock(&cinode->writers_lock);
	if (!cinode->writers)
		set_bit(CIFS_INODE_PENDING_WRITERS, &cinode->flags);
	cinode->writers++;
	/* Check to see if we have started servicing an oplock break */
	if (test_bit(CIFS_INODE_PENDING_OPLOCK_BREAK, &cinode->flags)) {
		cinode->writers--;
		if (cinode->writers == 0) {
			clear_bit(CIFS_INODE_PENDING_WRITERS, &cinode->flags);
			wake_up_bit(&cinode->flags, CIFS_INODE_PENDING_WRITERS);
		}
		spin_unlock(&cinode->writers_lock);
		goto start;
	}
	spin_unlock(&cinode->writers_lock);
	return 0;
}

void cifs_put_writer(struct cifsInodeInfo *cinode)
{
	spin_lock(&cinode->writers_lock);
	cinode->writers--;
	if (cinode->writers == 0) {
		clear_bit(CIFS_INODE_PENDING_WRITERS, &cinode->flags);
		wake_up_bit(&cinode->flags, CIFS_INODE_PENDING_WRITERS);
	}
	spin_unlock(&cinode->writers_lock);
}

/**
 * cifs_queue_oplock_break - queue the oplock break handler for cfile
 * @cfile: The file to break the oplock on
 *
 * This function is called from the demultiplex thread when it
 * receives an oplock break for @cfile.
 *
 * Assumes the tcon->open_file_lock is held.
 * Assumes cfile->file_info_lock is NOT held.
 */
void cifs_queue_oplock_break(struct cifsFileInfo *cfile)
{
	/*
	 * Bump the handle refcount now while we hold the
	 * open_file_lock to enforce the validity of it for the oplock
	 * break handler. The matching put is done at the end of the
	 * handler.
	 */
	cifsFileInfo_get(cfile);

	queue_work(cifsoplockd_wq, &cfile->oplock_break);
}

void cifs_done_oplock_break(struct cifsInodeInfo *cinode)
{
	clear_bit(CIFS_INODE_PENDING_OPLOCK_BREAK, &cinode->flags);
	wake_up_bit(&cinode->flags, CIFS_INODE_PENDING_OPLOCK_BREAK);
}

bool
backup_cred(struct cifs_sb_info *cifs_sb)
{
	if (cifs_sb->mnt_cifs_flags & CIFS_MOUNT_CIFS_BACKUPUID) {
		if (uid_eq(cifs_sb->ctx->backupuid, current_fsuid()))
			return true;
	}
	if (cifs_sb->mnt_cifs_flags & CIFS_MOUNT_CIFS_BACKUPGID) {
		if (in_group_p(cifs_sb->ctx->backupgid))
			return true;
	}

	return false;
}

void
cifs_del_pending_open(struct cifs_pending_open *open)
{
	spin_lock(&tlink_tcon(open->tlink)->open_file_lock);
	list_del(&open->olist);
	spin_unlock(&tlink_tcon(open->tlink)->open_file_lock);
}

void
cifs_add_pending_open_locked(struct cifs_fid *fid, struct tcon_link *tlink,
			     struct cifs_pending_open *open)
{
	memcpy(open->lease_key, fid->lease_key, SMB2_LEASE_KEY_SIZE);
	open->oplock = CIFS_OPLOCK_NO_CHANGE;
	open->tlink = tlink;
	fid->pending_open = open;
	list_add_tail(&open->olist, &tlink_tcon(tlink)->pending_opens);
}

void
cifs_add_pending_open(struct cifs_fid *fid, struct tcon_link *tlink,
		      struct cifs_pending_open *open)
{
	spin_lock(&tlink_tcon(tlink)->open_file_lock);
	cifs_add_pending_open_locked(fid, tlink, open);
	spin_unlock(&tlink_tcon(open->tlink)->open_file_lock);
}

/*
 * Critical section which runs after acquiring deferred_lock.
 * As there is no reference count on cifs_deferred_close, pdclose
 * should not be used outside deferred_lock.
 */
bool
cifs_is_deferred_close(struct cifsFileInfo *cfile, struct cifs_deferred_close **pdclose)
{
	struct cifs_deferred_close *dclose;

	list_for_each_entry(dclose, &CIFS_I(d_inode(cfile->dentry))->deferred_closes, dlist) {
		if ((dclose->netfid == cfile->fid.netfid) &&
			(dclose->persistent_fid == cfile->fid.persistent_fid) &&
			(dclose->volatile_fid == cfile->fid.volatile_fid)) {
			*pdclose = dclose;
			return true;
		}
	}
	return false;
}

/*
 * Critical section which runs after acquiring deferred_lock.
 */
void
cifs_add_deferred_close(struct cifsFileInfo *cfile, struct cifs_deferred_close *dclose)
{
	bool is_deferred = false;
	struct cifs_deferred_close *pdclose;

	is_deferred = cifs_is_deferred_close(cfile, &pdclose);
	if (is_deferred) {
		kfree(dclose);
		return;
	}

	dclose->tlink = cfile->tlink;
	dclose->netfid = cfile->fid.netfid;
	dclose->persistent_fid = cfile->fid.persistent_fid;
	dclose->volatile_fid = cfile->fid.volatile_fid;
	list_add_tail(&dclose->dlist, &CIFS_I(d_inode(cfile->dentry))->deferred_closes);
}

/*
 * Critical section which runs after acquiring deferred_lock.
 */
void
cifs_del_deferred_close(struct cifsFileInfo *cfile)
{
	bool is_deferred = false;
	struct cifs_deferred_close *dclose;

	is_deferred = cifs_is_deferred_close(cfile, &dclose);
	if (!is_deferred)
		return;
	list_del(&dclose->dlist);
	kfree(dclose);
}

void
cifs_close_deferred_file(struct cifsInodeInfo *cifs_inode)
{
	struct cifsFileInfo *cfile = NULL;
	struct file_list *tmp_list, *tmp_next_list;
	struct list_head file_head;

	if (cifs_inode == NULL)
		return;

	INIT_LIST_HEAD(&file_head);
	spin_lock(&cifs_inode->open_file_lock);
	list_for_each_entry(cfile, &cifs_inode->openFileList, flist) {
		if (delayed_work_pending(&cfile->deferred)) {
			if (cancel_delayed_work(&cfile->deferred)) {
<<<<<<< HEAD
				cifs_del_deferred_close(cfile);
=======
				spin_lock(&cifs_inode->deferred_lock);
				cifs_del_deferred_close(cfile);
				spin_unlock(&cifs_inode->deferred_lock);
>>>>>>> 9b37665a

				tmp_list = kmalloc(sizeof(struct file_list), GFP_ATOMIC);
				if (tmp_list == NULL)
					break;
				tmp_list->cfile = cfile;
				list_add_tail(&tmp_list->list, &file_head);
			}
		}
	}
	spin_unlock(&cifs_inode->open_file_lock);

	list_for_each_entry_safe(tmp_list, tmp_next_list, &file_head, list) {
		_cifsFileInfo_put(tmp_list->cfile, false, false);
		list_del(&tmp_list->list);
		kfree(tmp_list);
	}
}

void
cifs_close_all_deferred_files(struct cifs_tcon *tcon)
{
	struct cifsFileInfo *cfile;
	struct list_head *tmp;
	struct file_list *tmp_list, *tmp_next_list;
	struct list_head file_head;

	INIT_LIST_HEAD(&file_head);
	spin_lock(&tcon->open_file_lock);
	list_for_each(tmp, &tcon->openFileList) {
		cfile = list_entry(tmp, struct cifsFileInfo, tlist);
		if (delayed_work_pending(&cfile->deferred)) {
			if (cancel_delayed_work(&cfile->deferred)) {
<<<<<<< HEAD
				cifs_del_deferred_close(cfile);
=======
				spin_lock(&CIFS_I(d_inode(cfile->dentry))->deferred_lock);
				cifs_del_deferred_close(cfile);
				spin_unlock(&CIFS_I(d_inode(cfile->dentry))->deferred_lock);
>>>>>>> 9b37665a

				tmp_list = kmalloc(sizeof(struct file_list), GFP_ATOMIC);
				if (tmp_list == NULL)
					break;
				tmp_list->cfile = cfile;
				list_add_tail(&tmp_list->list, &file_head);
			}
		}
	}
	spin_unlock(&tcon->open_file_lock);

	list_for_each_entry_safe(tmp_list, tmp_next_list, &file_head, list) {
		_cifsFileInfo_put(tmp_list->cfile, true, false);
		list_del(&tmp_list->list);
		kfree(tmp_list);
	}
}
void
cifs_close_deferred_file_under_dentry(struct cifs_tcon *tcon, const char *path)
{
	struct cifsFileInfo *cfile;
	struct list_head *tmp;
	struct file_list *tmp_list, *tmp_next_list;
	struct list_head file_head;
	void *page;
	const char *full_path;

	INIT_LIST_HEAD(&file_head);
	page = alloc_dentry_path();
	spin_lock(&tcon->open_file_lock);
	list_for_each(tmp, &tcon->openFileList) {
		cfile = list_entry(tmp, struct cifsFileInfo, tlist);
		full_path = build_path_from_dentry(cfile->dentry, page);
		if (strstr(full_path, path)) {
			if (delayed_work_pending(&cfile->deferred)) {
				if (cancel_delayed_work(&cfile->deferred)) {
<<<<<<< HEAD
					cifs_del_deferred_close(cfile);
=======
					spin_lock(&CIFS_I(d_inode(cfile->dentry))->deferred_lock);
					cifs_del_deferred_close(cfile);
					spin_unlock(&CIFS_I(d_inode(cfile->dentry))->deferred_lock);
>>>>>>> 9b37665a

					tmp_list = kmalloc(sizeof(struct file_list), GFP_ATOMIC);
					if (tmp_list == NULL)
						break;
					tmp_list->cfile = cfile;
					list_add_tail(&tmp_list->list, &file_head);
				}
			}
		}
	}
	spin_unlock(&tcon->open_file_lock);

	list_for_each_entry_safe(tmp_list, tmp_next_list, &file_head, list) {
		_cifsFileInfo_put(tmp_list->cfile, true, false);
		list_del(&tmp_list->list);
		kfree(tmp_list);
	}
	free_dentry_path(page);
}

/* parses DFS refferal V3 structure
 * caller is responsible for freeing target_nodes
 * returns:
 * - on success - 0
 * - on failure - errno
 */
int
parse_dfs_referrals(struct get_dfs_referral_rsp *rsp, u32 rsp_size,
		    unsigned int *num_of_nodes,
		    struct dfs_info3_param **target_nodes,
		    const struct nls_table *nls_codepage, int remap,
		    const char *searchName, bool is_unicode)
{
	int i, rc = 0;
	char *data_end;
	struct dfs_referral_level_3 *ref;

	*num_of_nodes = le16_to_cpu(rsp->NumberOfReferrals);

	if (*num_of_nodes < 1) {
		cifs_dbg(VFS, "num_referrals: must be at least > 0, but we get num_referrals = %d\n",
			 *num_of_nodes);
		rc = -EINVAL;
		goto parse_DFS_referrals_exit;
	}

	ref = (struct dfs_referral_level_3 *) &(rsp->referrals);
	if (ref->VersionNumber != cpu_to_le16(3)) {
		cifs_dbg(VFS, "Referrals of V%d version are not supported, should be V3\n",
			 le16_to_cpu(ref->VersionNumber));
		rc = -EINVAL;
		goto parse_DFS_referrals_exit;
	}

	/* get the upper boundary of the resp buffer */
	data_end = (char *)rsp + rsp_size;

	cifs_dbg(FYI, "num_referrals: %d dfs flags: 0x%x ...\n",
		 *num_of_nodes, le32_to_cpu(rsp->DFSFlags));

	*target_nodes = kcalloc(*num_of_nodes, sizeof(struct dfs_info3_param),
				GFP_KERNEL);
	if (*target_nodes == NULL) {
		rc = -ENOMEM;
		goto parse_DFS_referrals_exit;
	}

	/* collect necessary data from referrals */
	for (i = 0; i < *num_of_nodes; i++) {
		char *temp;
		int max_len;
		struct dfs_info3_param *node = (*target_nodes)+i;

		node->flags = le32_to_cpu(rsp->DFSFlags);
		if (is_unicode) {
			__le16 *tmp = kmalloc(strlen(searchName)*2 + 2,
						GFP_KERNEL);
			if (tmp == NULL) {
				rc = -ENOMEM;
				goto parse_DFS_referrals_exit;
			}
			cifsConvertToUTF16((__le16 *) tmp, searchName,
					   PATH_MAX, nls_codepage, remap);
			node->path_consumed = cifs_utf16_bytes(tmp,
					le16_to_cpu(rsp->PathConsumed),
					nls_codepage);
			kfree(tmp);
		} else
			node->path_consumed = le16_to_cpu(rsp->PathConsumed);

		node->server_type = le16_to_cpu(ref->ServerType);
		node->ref_flag = le16_to_cpu(ref->ReferralEntryFlags);

		/* copy DfsPath */
		temp = (char *)ref + le16_to_cpu(ref->DfsPathOffset);
		max_len = data_end - temp;
		node->path_name = cifs_strndup_from_utf16(temp, max_len,
						is_unicode, nls_codepage);
		if (!node->path_name) {
			rc = -ENOMEM;
			goto parse_DFS_referrals_exit;
		}

		/* copy link target UNC */
		temp = (char *)ref + le16_to_cpu(ref->NetworkAddressOffset);
		max_len = data_end - temp;
		node->node_name = cifs_strndup_from_utf16(temp, max_len,
						is_unicode, nls_codepage);
		if (!node->node_name) {
			rc = -ENOMEM;
			goto parse_DFS_referrals_exit;
		}

		node->ttl = le32_to_cpu(ref->TimeToLive);

		ref++;
	}

parse_DFS_referrals_exit:
	if (rc) {
		free_dfs_info_array(*target_nodes, *num_of_nodes);
		*target_nodes = NULL;
		*num_of_nodes = 0;
	}
	return rc;
}

struct cifs_aio_ctx *
cifs_aio_ctx_alloc(void)
{
	struct cifs_aio_ctx *ctx;

	/*
	 * Must use kzalloc to initialize ctx->bv to NULL and ctx->direct_io
	 * to false so that we know when we have to unreference pages within
	 * cifs_aio_ctx_release()
	 */
	ctx = kzalloc(sizeof(struct cifs_aio_ctx), GFP_KERNEL);
	if (!ctx)
		return NULL;

	INIT_LIST_HEAD(&ctx->list);
	mutex_init(&ctx->aio_mutex);
	init_completion(&ctx->done);
	kref_init(&ctx->refcount);
	return ctx;
}

void
cifs_aio_ctx_release(struct kref *refcount)
{
	struct cifs_aio_ctx *ctx = container_of(refcount,
					struct cifs_aio_ctx, refcount);

	cifsFileInfo_put(ctx->cfile);

	/*
	 * ctx->bv is only set if setup_aio_ctx_iter() was call successfuly
	 * which means that iov_iter_get_pages() was a success and thus that
	 * we have taken reference on pages.
	 */
	if (ctx->bv) {
		unsigned i;

		for (i = 0; i < ctx->npages; i++) {
			if (ctx->should_dirty)
				set_page_dirty(ctx->bv[i].bv_page);
			put_page(ctx->bv[i].bv_page);
		}
		kvfree(ctx->bv);
	}

	kfree(ctx);
}

#define CIFS_AIO_KMALLOC_LIMIT (1024 * 1024)

int
setup_aio_ctx_iter(struct cifs_aio_ctx *ctx, struct iov_iter *iter, int rw)
{
	ssize_t rc;
	unsigned int cur_npages;
	unsigned int npages = 0;
	unsigned int i;
	size_t len;
	size_t count = iov_iter_count(iter);
	unsigned int saved_len;
	size_t start;
	unsigned int max_pages = iov_iter_npages(iter, INT_MAX);
	struct page **pages = NULL;
	struct bio_vec *bv = NULL;

	if (iov_iter_is_kvec(iter)) {
		memcpy(&ctx->iter, iter, sizeof(*iter));
		ctx->len = count;
		iov_iter_advance(iter, count);
		return 0;
	}

	if (array_size(max_pages, sizeof(*bv)) <= CIFS_AIO_KMALLOC_LIMIT)
		bv = kmalloc_array(max_pages, sizeof(*bv), GFP_KERNEL);

	if (!bv) {
		bv = vmalloc(array_size(max_pages, sizeof(*bv)));
		if (!bv)
			return -ENOMEM;
	}

	if (array_size(max_pages, sizeof(*pages)) <= CIFS_AIO_KMALLOC_LIMIT)
		pages = kmalloc_array(max_pages, sizeof(*pages), GFP_KERNEL);

	if (!pages) {
		pages = vmalloc(array_size(max_pages, sizeof(*pages)));
		if (!pages) {
			kvfree(bv);
			return -ENOMEM;
		}
	}

	saved_len = count;

	while (count && npages < max_pages) {
		rc = iov_iter_get_pages(iter, pages, count, max_pages, &start);
		if (rc < 0) {
			cifs_dbg(VFS, "Couldn't get user pages (rc=%zd)\n", rc);
			break;
		}

		if (rc > count) {
			cifs_dbg(VFS, "get pages rc=%zd more than %zu\n", rc,
				 count);
			break;
		}

		iov_iter_advance(iter, rc);
		count -= rc;
		rc += start;
		cur_npages = DIV_ROUND_UP(rc, PAGE_SIZE);

		if (npages + cur_npages > max_pages) {
			cifs_dbg(VFS, "out of vec array capacity (%u vs %u)\n",
				 npages + cur_npages, max_pages);
			break;
		}

		for (i = 0; i < cur_npages; i++) {
			len = rc > PAGE_SIZE ? PAGE_SIZE : rc;
			bv[npages + i].bv_page = pages[i];
			bv[npages + i].bv_offset = start;
			bv[npages + i].bv_len = len - start;
			rc -= len;
			start = 0;
		}

		npages += cur_npages;
	}

	kvfree(pages);
	ctx->bv = bv;
	ctx->len = saved_len - count;
	ctx->npages = npages;
	iov_iter_bvec(&ctx->iter, rw, ctx->bv, npages, ctx->len);
	return 0;
}

/**
 * cifs_alloc_hash - allocate hash and hash context together
 * @name: The name of the crypto hash algo
 * @shash: Where to put the pointer to the hash algo
 * @sdesc: Where to put the pointer to the hash descriptor
 *
 * The caller has to make sure @sdesc is initialized to either NULL or
 * a valid context. Both can be freed via cifs_free_hash().
 */
int
cifs_alloc_hash(const char *name,
		struct crypto_shash **shash, struct sdesc **sdesc)
{
	int rc = 0;
	size_t size;

	if (*sdesc != NULL)
		return 0;

	*shash = crypto_alloc_shash(name, 0, 0);
	if (IS_ERR(*shash)) {
		cifs_dbg(VFS, "Could not allocate crypto %s\n", name);
		rc = PTR_ERR(*shash);
		*shash = NULL;
		*sdesc = NULL;
		return rc;
	}

	size = sizeof(struct shash_desc) + crypto_shash_descsize(*shash);
	*sdesc = kmalloc(size, GFP_KERNEL);
	if (*sdesc == NULL) {
		cifs_dbg(VFS, "no memory left to allocate crypto %s\n", name);
		crypto_free_shash(*shash);
		*shash = NULL;
		return -ENOMEM;
	}

	(*sdesc)->shash.tfm = *shash;
	return 0;
}

/**
 * cifs_free_hash - free hash and hash context together
 * @shash: Where to find the pointer to the hash algo
 * @sdesc: Where to find the pointer to the hash descriptor
 *
 * Freeing a NULL hash or context is safe.
 */
void
cifs_free_hash(struct crypto_shash **shash, struct sdesc **sdesc)
{
	kfree(*sdesc);
	*sdesc = NULL;
	if (*shash)
		crypto_free_shash(*shash);
	*shash = NULL;
}

/**
 * rqst_page_get_length - obtain the length and offset for a page in smb_rqst
 * @rqst: The request descriptor
 * @page: The index of the page to query
 * @len: Where to store the length for this page:
 * @offset: Where to store the offset for this page
 */
void rqst_page_get_length(const struct smb_rqst *rqst, unsigned int page,
			  unsigned int *len, unsigned int *offset)
{
	*len = rqst->rq_pagesz;
	*offset = (page == 0) ? rqst->rq_offset : 0;

	if (rqst->rq_npages == 1 || page == rqst->rq_npages-1)
		*len = rqst->rq_tailsz;
	else if (page == 0)
		*len = rqst->rq_pagesz - rqst->rq_offset;
}

void extract_unc_hostname(const char *unc, const char **h, size_t *len)
{
	const char *end;

	/* skip initial slashes */
	while (*unc && (*unc == '\\' || *unc == '/'))
		unc++;

	end = unc;

	while (*end && !(*end == '\\' || *end == '/'))
		end++;

	*h = unc;
	*len = end - unc;
}

/**
 * copy_path_name - copy src path to dst, possibly truncating
 * @dst: The destination buffer
 * @src: The source name
 *
 * returns number of bytes written (including trailing nul)
 */
int copy_path_name(char *dst, const char *src)
{
	int name_len;

	/*
	 * PATH_MAX includes nul, so if strlen(src) >= PATH_MAX it
	 * will truncate and strlen(dst) will be PATH_MAX-1
	 */
	name_len = strscpy(dst, src, PATH_MAX);
	if (WARN_ON_ONCE(name_len < 0))
		name_len = PATH_MAX-1;

	/* we count the trailing nul */
	name_len++;
	return name_len;
}

struct super_cb_data {
	void *data;
	struct super_block *sb;
};

static void tcp_super_cb(struct super_block *sb, void *arg)
{
	struct super_cb_data *sd = arg;
	struct TCP_Server_Info *server = sd->data;
	struct cifs_sb_info *cifs_sb;
	struct cifs_tcon *tcon;

	if (sd->sb)
		return;

	cifs_sb = CIFS_SB(sb);
	tcon = cifs_sb_master_tcon(cifs_sb);
	if (tcon->ses->server == server)
		sd->sb = sb;
}

static struct super_block *__cifs_get_super(void (*f)(struct super_block *, void *),
					    void *data)
{
	struct super_cb_data sd = {
		.data = data,
		.sb = NULL,
	};
	struct file_system_type **fs_type = (struct file_system_type *[]) {
		&cifs_fs_type, &smb3_fs_type, NULL,
	};

	for (; *fs_type; fs_type++) {
		iterate_supers_type(*fs_type, f, &sd);
		if (sd.sb) {
			/*
			 * Grab an active reference in order to prevent automounts (DFS links)
			 * of expiring and then freeing up our cifs superblock pointer while
			 * we're doing failover.
			 */
			cifs_sb_active(sd.sb);
			return sd.sb;
		}
	}
	return ERR_PTR(-EINVAL);
}

static void __cifs_put_super(struct super_block *sb)
{
	if (!IS_ERR_OR_NULL(sb))
		cifs_sb_deactive(sb);
}

struct super_block *cifs_get_tcp_super(struct TCP_Server_Info *server)
{
	return __cifs_get_super(tcp_super_cb, server);
}

void cifs_put_tcp_super(struct super_block *sb)
{
	__cifs_put_super(sb);
}

#ifdef CONFIG_CIFS_DFS_UPCALL
int match_target_ip(struct TCP_Server_Info *server,
		    const char *share, size_t share_len,
		    bool *result)
{
	int rc;
	char *target, *tip = NULL;
	struct sockaddr tipaddr;

	*result = false;

	target = kzalloc(share_len + 3, GFP_KERNEL);
	if (!target) {
		rc = -ENOMEM;
		goto out;
	}

	scnprintf(target, share_len + 3, "\\\\%.*s", (int)share_len, share);

	cifs_dbg(FYI, "%s: target name: %s\n", __func__, target + 2);

	rc = dns_resolve_server_name_to_ip(target, &tip, NULL);
	if (rc < 0)
		goto out;

	cifs_dbg(FYI, "%s: target ip: %s\n", __func__, tip);

	if (!cifs_convert_address(&tipaddr, tip, strlen(tip))) {
		cifs_dbg(VFS, "%s: failed to convert target ip address\n",
			 __func__);
		rc = -EINVAL;
		goto out;
	}

	*result = cifs_match_ipaddr((struct sockaddr *)&server->dstaddr,
				    &tipaddr);
	cifs_dbg(FYI, "%s: ip addresses match: %u\n", __func__, *result);
	rc = 0;

out:
	kfree(target);
	kfree(tip);

	return rc;
}

int cifs_update_super_prepath(struct cifs_sb_info *cifs_sb, char *prefix)
{
	kfree(cifs_sb->prepath);

	if (prefix && *prefix) {
<<<<<<< HEAD
		cifs_sb->prepath = kstrdup(prefix, GFP_ATOMIC);
=======
		cifs_sb->prepath = cifs_sanitize_prepath(prefix, GFP_ATOMIC);
>>>>>>> 9b37665a
		if (!cifs_sb->prepath)
			return -ENOMEM;

		convert_delimiter(cifs_sb->prepath, CIFS_DIR_SEP(cifs_sb));
	} else
		cifs_sb->prepath = NULL;

	cifs_sb->mnt_cifs_flags |= CIFS_MOUNT_USE_PREFIX_PATH;
	return 0;
}
#endif<|MERGE_RESOLUTION|>--- conflicted
+++ resolved
@@ -733,13 +733,9 @@
 	list_for_each_entry(cfile, &cifs_inode->openFileList, flist) {
 		if (delayed_work_pending(&cfile->deferred)) {
 			if (cancel_delayed_work(&cfile->deferred)) {
-<<<<<<< HEAD
-				cifs_del_deferred_close(cfile);
-=======
 				spin_lock(&cifs_inode->deferred_lock);
 				cifs_del_deferred_close(cfile);
 				spin_unlock(&cifs_inode->deferred_lock);
->>>>>>> 9b37665a
 
 				tmp_list = kmalloc(sizeof(struct file_list), GFP_ATOMIC);
 				if (tmp_list == NULL)
@@ -772,13 +768,9 @@
 		cfile = list_entry(tmp, struct cifsFileInfo, tlist);
 		if (delayed_work_pending(&cfile->deferred)) {
 			if (cancel_delayed_work(&cfile->deferred)) {
-<<<<<<< HEAD
-				cifs_del_deferred_close(cfile);
-=======
 				spin_lock(&CIFS_I(d_inode(cfile->dentry))->deferred_lock);
 				cifs_del_deferred_close(cfile);
 				spin_unlock(&CIFS_I(d_inode(cfile->dentry))->deferred_lock);
->>>>>>> 9b37665a
 
 				tmp_list = kmalloc(sizeof(struct file_list), GFP_ATOMIC);
 				if (tmp_list == NULL)
@@ -815,13 +807,9 @@
 		if (strstr(full_path, path)) {
 			if (delayed_work_pending(&cfile->deferred)) {
 				if (cancel_delayed_work(&cfile->deferred)) {
-<<<<<<< HEAD
-					cifs_del_deferred_close(cfile);
-=======
 					spin_lock(&CIFS_I(d_inode(cfile->dentry))->deferred_lock);
 					cifs_del_deferred_close(cfile);
 					spin_unlock(&CIFS_I(d_inode(cfile->dentry))->deferred_lock);
->>>>>>> 9b37665a
 
 					tmp_list = kmalloc(sizeof(struct file_list), GFP_ATOMIC);
 					if (tmp_list == NULL)
@@ -1319,11 +1307,7 @@
 	kfree(cifs_sb->prepath);
 
 	if (prefix && *prefix) {
-<<<<<<< HEAD
-		cifs_sb->prepath = kstrdup(prefix, GFP_ATOMIC);
-=======
 		cifs_sb->prepath = cifs_sanitize_prepath(prefix, GFP_ATOMIC);
->>>>>>> 9b37665a
 		if (!cifs_sb->prepath)
 			return -ENOMEM;
 
