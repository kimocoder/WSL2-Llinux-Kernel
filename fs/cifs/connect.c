// SPDX-License-Identifier: LGPL-2.1
/*
 *
 *   Copyright (C) International Business Machines  Corp., 2002,2011
 *   Author(s): Steve French (sfrench@us.ibm.com)
 *
 */
#include <linux/fs.h>
#include <linux/net.h>
#include <linux/string.h>
#include <linux/sched/mm.h>
#include <linux/sched/signal.h>
#include <linux/list.h>
#include <linux/wait.h>
#include <linux/slab.h>
#include <linux/pagemap.h>
#include <linux/ctype.h>
#include <linux/utsname.h>
#include <linux/mempool.h>
#include <linux/delay.h>
#include <linux/completion.h>
#include <linux/kthread.h>
#include <linux/pagevec.h>
#include <linux/freezer.h>
#include <linux/namei.h>
#include <linux/uuid.h>
#include <linux/uaccess.h>
#include <asm/processor.h>
#include <linux/inet.h>
#include <linux/module.h>
#include <keys/user-type.h>
#include <net/ipv6.h>
#include <linux/parser.h>
#include <linux/bvec.h>
#include "cifspdu.h"
#include "cifsglob.h"
#include "cifsproto.h"
#include "cifs_unicode.h"
#include "cifs_debug.h"
#include "cifs_fs_sb.h"
#include "ntlmssp.h"
#include "nterr.h"
#include "rfc1002pdu.h"
#include "fscache.h"
#include "smb2proto.h"
#include "smbdirect.h"
#include "dns_resolve.h"
#ifdef CONFIG_CIFS_DFS_UPCALL
#include "dfs_cache.h"
#endif
#include "fs_context.h"
#include "cifs_swn.h"

extern mempool_t *cifs_req_poolp;
extern bool disable_legacy_dialects;

/* FIXME: should these be tunable? */
#define TLINK_ERROR_EXPIRE	(1 * HZ)
#define TLINK_IDLE_EXPIRE	(600 * HZ)

/* Drop the connection to not overload the server */
#define NUM_STATUS_IO_TIMEOUT   5

struct mount_ctx {
	struct cifs_sb_info *cifs_sb;
	struct smb3_fs_context *fs_ctx;
	unsigned int xid;
	struct TCP_Server_Info *server;
	struct cifs_ses *ses;
	struct cifs_tcon *tcon;
#ifdef CONFIG_CIFS_DFS_UPCALL
	struct cifs_ses *root_ses;
	uuid_t mount_id;
	char *origin_fullpath, *leaf_fullpath;
#endif
};

static int ip_connect(struct TCP_Server_Info *server);
static int generic_ip_connect(struct TCP_Server_Info *server);
static void tlink_rb_insert(struct rb_root *root, struct tcon_link *new_tlink);
static void cifs_prune_tlinks(struct work_struct *work);

/*
 * Resolve hostname and set ip addr in tcp ses. Useful for hostnames that may
 * get their ip addresses changed at some point.
 *
 * This should be called with server->srv_mutex held.
 */
static int reconn_set_ipaddr_from_hostname(struct TCP_Server_Info *server)
{
	int rc;
	int len;
	char *unc, *ipaddr = NULL;
	time64_t expiry, now;
	unsigned long ttl = SMB_DNS_RESOLVE_INTERVAL_DEFAULT;

	if (!server->hostname)
		return -EINVAL;

	len = strlen(server->hostname) + 3;

	unc = kmalloc(len, GFP_KERNEL);
	if (!unc) {
		cifs_dbg(FYI, "%s: failed to create UNC path\n", __func__);
		return -ENOMEM;
	}
	scnprintf(unc, len, "\\\\%s", server->hostname);

	rc = dns_resolve_server_name_to_ip(unc, &ipaddr, &expiry);
	kfree(unc);

	if (rc < 0) {
		cifs_dbg(FYI, "%s: failed to resolve server part of %s to IP: %d\n",
			 __func__, server->hostname, rc);
		goto requeue_resolve;
	}

	spin_lock(&cifs_tcp_ses_lock);
	rc = cifs_convert_address((struct sockaddr *)&server->dstaddr, ipaddr,
				  strlen(ipaddr));
	spin_unlock(&cifs_tcp_ses_lock);
	kfree(ipaddr);

	/* rc == 1 means success here */
	if (rc) {
		now = ktime_get_real_seconds();
		if (expiry && expiry > now)
			/*
			 * To make sure we don't use the cached entry, retry 1s
			 * after expiry.
			 */
			ttl = max_t(unsigned long, expiry - now, SMB_DNS_RESOLVE_INTERVAL_MIN) + 1;
	}
	rc = !rc ? -1 : 0;

requeue_resolve:
	cifs_dbg(FYI, "%s: next dns resolution scheduled for %lu seconds in the future\n",
		 __func__, ttl);
	mod_delayed_work(cifsiod_wq, &server->resolve, (ttl * HZ));

	return rc;
}


static void cifs_resolve_server(struct work_struct *work)
{
	int rc;
	struct TCP_Server_Info *server = container_of(work,
					struct TCP_Server_Info, resolve.work);

	mutex_lock(&server->srv_mutex);

	/*
	 * Resolve the hostname again to make sure that IP address is up-to-date.
	 */
	rc = reconn_set_ipaddr_from_hostname(server);
	if (rc) {
		cifs_dbg(FYI, "%s: failed to resolve hostname: %d\n",
				__func__, rc);
	}

	mutex_unlock(&server->srv_mutex);
}

/**
 * Mark all sessions and tcons for reconnect.
 *
 * @server needs to be previously set to CifsNeedReconnect.
 */
static void cifs_mark_tcp_ses_conns_for_reconnect(struct TCP_Server_Info *server)
{
	struct list_head *tmp, *tmp2;
	struct cifs_ses *ses;
	struct cifs_tcon *tcon;
	struct mid_q_entry *mid_entry;
	struct list_head retry_list;

	server->maxBuf = 0;
	server->max_read = 0;

	cifs_dbg(FYI, "Mark tcp session as need reconnect\n");
	trace_smb3_reconnect(server->CurrentMid, server->conn_id, server->hostname);
	/*
	 * before reconnecting the tcp session, mark the smb session (uid) and the tid bad so they
	 * are not used until reconnected.
	 */
	cifs_dbg(FYI, "%s: marking sessions and tcons for reconnect\n", __func__);
	spin_lock(&cifs_tcp_ses_lock);
	list_for_each(tmp, &server->smb_ses_list) {
		ses = list_entry(tmp, struct cifs_ses, smb_ses_list);
		ses->need_reconnect = true;
		list_for_each(tmp2, &ses->tcon_list) {
			tcon = list_entry(tmp2, struct cifs_tcon, tcon_list);
			tcon->need_reconnect = true;
		}
		if (ses->tcon_ipc)
			ses->tcon_ipc->need_reconnect = true;
	}
	spin_unlock(&cifs_tcp_ses_lock);

	/* do not want to be sending data on a socket we are freeing */
	cifs_dbg(FYI, "%s: tearing down socket\n", __func__);
	mutex_lock(&server->srv_mutex);
	if (server->ssocket) {
		cifs_dbg(FYI, "State: 0x%x Flags: 0x%lx\n", server->ssocket->state,
			 server->ssocket->flags);
		kernel_sock_shutdown(server->ssocket, SHUT_WR);
		cifs_dbg(FYI, "Post shutdown state: 0x%x Flags: 0x%lx\n", server->ssocket->state,
			 server->ssocket->flags);
		sock_release(server->ssocket);
		server->ssocket = NULL;
	}
	server->sequence_number = 0;
	server->session_estab = false;
	kfree(server->session_key.response);
	server->session_key.response = NULL;
	server->session_key.len = 0;
	server->lstrp = jiffies;

	/* mark submitted MIDs for retry and issue callback */
	INIT_LIST_HEAD(&retry_list);
	cifs_dbg(FYI, "%s: moving mids to private list\n", __func__);
	spin_lock(&GlobalMid_Lock);
	list_for_each_safe(tmp, tmp2, &server->pending_mid_q) {
		mid_entry = list_entry(tmp, struct mid_q_entry, qhead);
		kref_get(&mid_entry->refcount);
		if (mid_entry->mid_state == MID_REQUEST_SUBMITTED)
			mid_entry->mid_state = MID_RETRY_NEEDED;
		list_move(&mid_entry->qhead, &retry_list);
		mid_entry->mid_flags |= MID_DELETED;
	}
	spin_unlock(&GlobalMid_Lock);
	mutex_unlock(&server->srv_mutex);

	cifs_dbg(FYI, "%s: issuing mid callbacks\n", __func__);
	list_for_each_safe(tmp, tmp2, &retry_list) {
		mid_entry = list_entry(tmp, struct mid_q_entry, qhead);
		list_del_init(&mid_entry->qhead);
		mid_entry->callback(mid_entry);
		cifs_mid_q_entry_release(mid_entry);
	}

	if (cifs_rdma_enabled(server)) {
		mutex_lock(&server->srv_mutex);
		smbd_destroy(server);
		mutex_unlock(&server->srv_mutex);
	}
}

static bool cifs_tcp_ses_needs_reconnect(struct TCP_Server_Info *server, int num_targets)
{
	spin_lock(&GlobalMid_Lock);
	server->nr_targets = num_targets;
	if (server->tcpStatus == CifsExiting) {
		/* the demux thread will exit normally next time through the loop */
		spin_unlock(&GlobalMid_Lock);
		wake_up(&server->response_q);
		return false;
	}
	server->tcpStatus = CifsNeedReconnect;
	spin_unlock(&GlobalMid_Lock);
	return true;
}

/*
 * cifs tcp session reconnection
 *
 * mark tcp session as reconnecting so temporarily locked
 * mark all smb sessions as reconnecting for tcp session
 * reconnect tcp session
 * wake up waiters on reconnection? - (not needed currently)
 */
static int __cifs_reconnect(struct TCP_Server_Info *server)
{
	int rc = 0;

	if (!cifs_tcp_ses_needs_reconnect(server, 1))
		return 0;

	cifs_mark_tcp_ses_conns_for_reconnect(server);

	do {
		try_to_freeze();
		mutex_lock(&server->srv_mutex);

		if (!cifs_swn_set_server_dstaddr(server)) {
			/* resolve the hostname again to make sure that IP address is up-to-date */
			rc = reconn_set_ipaddr_from_hostname(server);
			cifs_dbg(FYI, "%s: reconn_set_ipaddr_from_hostname: rc=%d\n", __func__, rc);
		}

		if (cifs_rdma_enabled(server))
			rc = smbd_reconnect(server);
		else
			rc = generic_ip_connect(server);
		if (rc) {
			mutex_unlock(&server->srv_mutex);
			cifs_dbg(FYI, "%s: reconnect error %d\n", __func__, rc);
			msleep(3000);
		} else {
			atomic_inc(&tcpSesReconnectCount);
			set_credits(server, 1);
			spin_lock(&GlobalMid_Lock);
			if (server->tcpStatus != CifsExiting)
				server->tcpStatus = CifsNeedNegotiate;
			spin_unlock(&GlobalMid_Lock);
			cifs_swn_reset_server_dstaddr(server);
			mutex_unlock(&server->srv_mutex);
		}
	} while (server->tcpStatus == CifsNeedReconnect);

	if (server->tcpStatus == CifsNeedNegotiate)
		mod_delayed_work(cifsiod_wq, &server->echo, 0);

	wake_up(&server->response_q);
	return rc;
}

#ifdef CONFIG_CIFS_DFS_UPCALL
static int __reconnect_target_unlocked(struct TCP_Server_Info *server, const char *target)
{
	int rc;
	char *hostname;

	if (!cifs_swn_set_server_dstaddr(server)) {
		if (server->hostname != target) {
			hostname = extract_hostname(target);
			if (!IS_ERR(hostname)) {
				kfree(server->hostname);
				server->hostname = hostname;
			} else {
				cifs_dbg(FYI, "%s: couldn't extract hostname or address from dfs target: %ld\n",
					 __func__, PTR_ERR(hostname));
				cifs_dbg(FYI, "%s: default to last target server: %s\n", __func__,
					 server->hostname);
			}
		}
		/* resolve the hostname again to make sure that IP address is up-to-date. */
		rc = reconn_set_ipaddr_from_hostname(server);
		cifs_dbg(FYI, "%s: reconn_set_ipaddr_from_hostname: rc=%d\n", __func__, rc);
	}
	/* Reconnect the socket */
	if (cifs_rdma_enabled(server))
		rc = smbd_reconnect(server);
	else
		rc = generic_ip_connect(server);

	return rc;
}

static int reconnect_target_unlocked(struct TCP_Server_Info *server, struct dfs_cache_tgt_list *tl,
				     struct dfs_cache_tgt_iterator **target_hint)
{
	int rc;
	struct dfs_cache_tgt_iterator *tit;

	*target_hint = NULL;

	/* If dfs target list is empty, then reconnect to last server */
	tit = dfs_cache_get_tgt_iterator(tl);
	if (!tit)
		return __reconnect_target_unlocked(server, server->hostname);

	/* Otherwise, try every dfs target in @tl */
	for (; tit; tit = dfs_cache_get_next_tgt(tl, tit)) {
		rc = __reconnect_target_unlocked(server, dfs_cache_get_tgt_name(tit));
		if (!rc) {
			*target_hint = tit;
			break;
		}
	}
	return rc;
}

static int reconnect_dfs_server(struct TCP_Server_Info *server)
{
	int rc = 0;
	const char *refpath = server->current_fullpath + 1;
	struct dfs_cache_tgt_list tl = DFS_CACHE_TGT_LIST_INIT(tl);
	struct dfs_cache_tgt_iterator *target_hint = NULL;
	int num_targets = 0;

	/*
	 * Determine the number of dfs targets the referral path in @cifs_sb resolves to.
	 *
	 * smb2_reconnect() needs to know how long it should wait based upon the number of dfs
	 * targets (server->nr_targets).  It's also possible that the cached referral was cleared
	 * through /proc/fs/cifs/dfscache or the target list is empty due to server settings after
	 * refreshing the referral, so, in this case, default it to 1.
	 */
	if (!dfs_cache_noreq_find(refpath, NULL, &tl))
		num_targets = dfs_cache_get_nr_tgts(&tl);
	if (!num_targets)
		num_targets = 1;

	if (!cifs_tcp_ses_needs_reconnect(server, num_targets))
		return 0;

	cifs_mark_tcp_ses_conns_for_reconnect(server);

	do {
		try_to_freeze();
		mutex_lock(&server->srv_mutex);

		rc = reconnect_target_unlocked(server, &tl, &target_hint);
		if (rc) {
			/* Failed to reconnect socket */
			mutex_unlock(&server->srv_mutex);
			cifs_dbg(FYI, "%s: reconnect error %d\n", __func__, rc);
			msleep(3000);
			continue;
		}
		/*
		 * Socket was created.  Update tcp session status to CifsNeedNegotiate so that a
		 * process waiting for reconnect will know it needs to re-establish session and tcon
		 * through the reconnected target server.
		 */
		atomic_inc(&tcpSesReconnectCount);
		set_credits(server, 1);
		spin_lock(&GlobalMid_Lock);
		if (server->tcpStatus != CifsExiting)
			server->tcpStatus = CifsNeedNegotiate;
		spin_unlock(&GlobalMid_Lock);
		cifs_swn_reset_server_dstaddr(server);
		mutex_unlock(&server->srv_mutex);
	} while (server->tcpStatus == CifsNeedReconnect);

	if (target_hint)
		dfs_cache_noreq_update_tgthint(refpath, target_hint);

	dfs_cache_free_tgts(&tl);

	/* Need to set up echo worker again once connection has been established */
	if (server->tcpStatus == CifsNeedNegotiate)
		mod_delayed_work(cifsiod_wq, &server->echo, 0);

	wake_up(&server->response_q);
	return rc;
}

int cifs_reconnect(struct TCP_Server_Info *server)
{
	/* If tcp session is not an dfs connection, then reconnect to last target server */
	spin_lock(&cifs_tcp_ses_lock);
	if (!server->is_dfs_conn || !server->origin_fullpath || !server->leaf_fullpath) {
		spin_unlock(&cifs_tcp_ses_lock);
		return __cifs_reconnect(server);
	}
	spin_unlock(&cifs_tcp_ses_lock);

	return reconnect_dfs_server(server);
}
#else
int cifs_reconnect(struct TCP_Server_Info *server)
{
	return __cifs_reconnect(server);
}
#endif

static void
cifs_echo_request(struct work_struct *work)
{
	int rc;
	struct TCP_Server_Info *server = container_of(work,
					struct TCP_Server_Info, echo.work);

	/*
	 * We cannot send an echo if it is disabled.
	 * Also, no need to ping if we got a response recently.
	 */

	if (server->tcpStatus == CifsNeedReconnect ||
	    server->tcpStatus == CifsExiting ||
	    server->tcpStatus == CifsNew ||
	    (server->ops->can_echo && !server->ops->can_echo(server)) ||
	    time_before(jiffies, server->lstrp + server->echo_interval - HZ))
		goto requeue_echo;

	rc = server->ops->echo ? server->ops->echo(server) : -ENOSYS;
	if (rc)
		cifs_dbg(FYI, "Unable to send echo request to server: %s\n",
			 server->hostname);

	/* Check witness registrations */
	cifs_swn_check();

requeue_echo:
	queue_delayed_work(cifsiod_wq, &server->echo, server->echo_interval);
}

static bool
allocate_buffers(struct TCP_Server_Info *server)
{
	if (!server->bigbuf) {
		server->bigbuf = (char *)cifs_buf_get();
		if (!server->bigbuf) {
			cifs_server_dbg(VFS, "No memory for large SMB response\n");
			msleep(3000);
			/* retry will check if exiting */
			return false;
		}
	} else if (server->large_buf) {
		/* we are reusing a dirty large buf, clear its start */
		memset(server->bigbuf, 0, HEADER_SIZE(server));
	}

	if (!server->smallbuf) {
		server->smallbuf = (char *)cifs_small_buf_get();
		if (!server->smallbuf) {
			cifs_server_dbg(VFS, "No memory for SMB response\n");
			msleep(1000);
			/* retry will check if exiting */
			return false;
		}
		/* beginning of smb buffer is cleared in our buf_get */
	} else {
		/* if existing small buf clear beginning */
		memset(server->smallbuf, 0, HEADER_SIZE(server));
	}

	return true;
}

static bool
server_unresponsive(struct TCP_Server_Info *server)
{
	/*
	 * We need to wait 3 echo intervals to make sure we handle such
	 * situations right:
	 * 1s  client sends a normal SMB request
	 * 2s  client gets a response
	 * 30s echo workqueue job pops, and decides we got a response recently
	 *     and don't need to send another
	 * ...
	 * 65s kernel_recvmsg times out, and we see that we haven't gotten
	 *     a response in >60s.
	 */
	if ((server->tcpStatus == CifsGood ||
	    server->tcpStatus == CifsNeedNegotiate) &&
	    (!server->ops->can_echo || server->ops->can_echo(server)) &&
	    time_after(jiffies, server->lstrp + 3 * server->echo_interval)) {
		cifs_server_dbg(VFS, "has not responded in %lu seconds. Reconnecting...\n",
			 (3 * server->echo_interval) / HZ);
		cifs_reconnect(server);
		return true;
	}

	return false;
}

static inline bool
zero_credits(struct TCP_Server_Info *server)
{
	int val;

	spin_lock(&server->req_lock);
	val = server->credits + server->echo_credits + server->oplock_credits;
	if (server->in_flight == 0 && val == 0) {
		spin_unlock(&server->req_lock);
		return true;
	}
	spin_unlock(&server->req_lock);
	return false;
}

static int
cifs_readv_from_socket(struct TCP_Server_Info *server, struct msghdr *smb_msg)
{
	int length = 0;
	int total_read;

	for (total_read = 0; msg_data_left(smb_msg); total_read += length) {
		try_to_freeze();

		/* reconnect if no credits and no requests in flight */
		if (zero_credits(server)) {
			cifs_reconnect(server);
			return -ECONNABORTED;
		}

		if (server_unresponsive(server))
			return -ECONNABORTED;
		if (cifs_rdma_enabled(server) && server->smbd_conn)
			length = smbd_recv(server->smbd_conn, smb_msg);
		else
			length = sock_recvmsg(server->ssocket, smb_msg, 0);

		if (server->tcpStatus == CifsExiting)
			return -ESHUTDOWN;

		if (server->tcpStatus == CifsNeedReconnect) {
			cifs_reconnect(server);
			return -ECONNABORTED;
		}

		if (length == -ERESTARTSYS ||
		    length == -EAGAIN ||
		    length == -EINTR) {
			/*
			 * Minimum sleep to prevent looping, allowing socket
			 * to clear and app threads to set tcpStatus
			 * CifsNeedReconnect if server hung.
			 */
			usleep_range(1000, 2000);
			length = 0;
			continue;
		}

		if (length <= 0) {
			cifs_dbg(FYI, "Received no data or error: %d\n", length);
			cifs_reconnect(server);
			return -ECONNABORTED;
		}
	}
	return total_read;
}

int
cifs_read_from_socket(struct TCP_Server_Info *server, char *buf,
		      unsigned int to_read)
{
	struct msghdr smb_msg = {};
	struct kvec iov = {.iov_base = buf, .iov_len = to_read};
	iov_iter_kvec(&smb_msg.msg_iter, READ, &iov, 1, to_read);

	return cifs_readv_from_socket(server, &smb_msg);
}

ssize_t
cifs_discard_from_socket(struct TCP_Server_Info *server, size_t to_read)
{
	struct msghdr smb_msg = {};

	/*
	 *  iov_iter_discard already sets smb_msg.type and count and iov_offset
	 *  and cifs_readv_from_socket sets msg_control and msg_controllen
	 *  so little to initialize in struct msghdr
	 */
	iov_iter_discard(&smb_msg.msg_iter, READ, to_read);

	return cifs_readv_from_socket(server, &smb_msg);
}

int
cifs_read_page_from_socket(struct TCP_Server_Info *server, struct page *page,
	unsigned int page_offset, unsigned int to_read)
{
	struct msghdr smb_msg = {};
	struct bio_vec bv = {
		.bv_page = page, .bv_len = to_read, .bv_offset = page_offset};
	iov_iter_bvec(&smb_msg.msg_iter, READ, &bv, 1, to_read);
	return cifs_readv_from_socket(server, &smb_msg);
}

static bool
is_smb_response(struct TCP_Server_Info *server, unsigned char type)
{
	/*
	 * The first byte big endian of the length field,
	 * is actually not part of the length but the type
	 * with the most common, zero, as regular data.
	 */
	switch (type) {
	case RFC1002_SESSION_MESSAGE:
		/* Regular SMB response */
		return true;
	case RFC1002_SESSION_KEEP_ALIVE:
		cifs_dbg(FYI, "RFC 1002 session keep alive\n");
		break;
	case RFC1002_POSITIVE_SESSION_RESPONSE:
		cifs_dbg(FYI, "RFC 1002 positive session response\n");
		break;
	case RFC1002_NEGATIVE_SESSION_RESPONSE:
		/*
		 * We get this from Windows 98 instead of an error on
		 * SMB negprot response.
		 */
		cifs_dbg(FYI, "RFC 1002 negative session response\n");
		/* give server a second to clean up */
		msleep(1000);
		/*
		 * Always try 445 first on reconnect since we get NACK
		 * on some if we ever connected to port 139 (the NACK
		 * is since we do not begin with RFC1001 session
		 * initialize frame).
		 */
		cifs_set_port((struct sockaddr *)&server->dstaddr, CIFS_PORT);
		cifs_reconnect(server);
		break;
	default:
		cifs_server_dbg(VFS, "RFC 1002 unknown response type 0x%x\n", type);
		cifs_reconnect(server);
	}

	return false;
}

void
dequeue_mid(struct mid_q_entry *mid, bool malformed)
{
#ifdef CONFIG_CIFS_STATS2
	mid->when_received = jiffies;
#endif
	spin_lock(&GlobalMid_Lock);
	if (!malformed)
		mid->mid_state = MID_RESPONSE_RECEIVED;
	else
		mid->mid_state = MID_RESPONSE_MALFORMED;
	/*
	 * Trying to handle/dequeue a mid after the send_recv()
	 * function has finished processing it is a bug.
	 */
	if (mid->mid_flags & MID_DELETED)
		pr_warn_once("trying to dequeue a deleted mid\n");
	else {
		list_del_init(&mid->qhead);
		mid->mid_flags |= MID_DELETED;
	}
	spin_unlock(&GlobalMid_Lock);
}

static unsigned int
smb2_get_credits_from_hdr(char *buffer, struct TCP_Server_Info *server)
{
	struct smb2_sync_hdr *shdr = (struct smb2_sync_hdr *)buffer;

	/*
	 * SMB1 does not use credits.
	 */
	if (server->vals->header_preamble_size)
		return 0;

	return le16_to_cpu(shdr->CreditRequest);
}

static void
handle_mid(struct mid_q_entry *mid, struct TCP_Server_Info *server,
	   char *buf, int malformed)
{
	if (server->ops->check_trans2 &&
	    server->ops->check_trans2(mid, server, buf, malformed))
		return;
	mid->credits_received = smb2_get_credits_from_hdr(buf, server);
	mid->resp_buf = buf;
	mid->large_buf = server->large_buf;
	/* Was previous buf put in mpx struct for multi-rsp? */
	if (!mid->multiRsp) {
		/* smb buffer will be freed by user thread */
		if (server->large_buf)
			server->bigbuf = NULL;
		else
			server->smallbuf = NULL;
	}
	dequeue_mid(mid, malformed);
}

static void clean_demultiplex_info(struct TCP_Server_Info *server)
{
	int length;

	/* take it off the list, if it's not already */
	spin_lock(&cifs_tcp_ses_lock);
	list_del_init(&server->tcp_ses_list);
	spin_unlock(&cifs_tcp_ses_lock);

	cancel_delayed_work_sync(&server->echo);
	cancel_delayed_work_sync(&server->resolve);

	spin_lock(&GlobalMid_Lock);
	server->tcpStatus = CifsExiting;
	spin_unlock(&GlobalMid_Lock);
	wake_up_all(&server->response_q);

	/* check if we have blocked requests that need to free */
	spin_lock(&server->req_lock);
	if (server->credits <= 0)
		server->credits = 1;
	spin_unlock(&server->req_lock);
	/*
	 * Although there should not be any requests blocked on this queue it
	 * can not hurt to be paranoid and try to wake up requests that may
	 * haven been blocked when more than 50 at time were on the wire to the
	 * same server - they now will see the session is in exit state and get
	 * out of SendReceive.
	 */
	wake_up_all(&server->request_q);
	/* give those requests time to exit */
	msleep(125);
	if (cifs_rdma_enabled(server))
		smbd_destroy(server);
	if (server->ssocket) {
		sock_release(server->ssocket);
		server->ssocket = NULL;
	}

	if (!list_empty(&server->pending_mid_q)) {
		struct list_head dispose_list;
		struct mid_q_entry *mid_entry;
		struct list_head *tmp, *tmp2;

		INIT_LIST_HEAD(&dispose_list);
		spin_lock(&GlobalMid_Lock);
		list_for_each_safe(tmp, tmp2, &server->pending_mid_q) {
			mid_entry = list_entry(tmp, struct mid_q_entry, qhead);
			cifs_dbg(FYI, "Clearing mid %llu\n", mid_entry->mid);
			kref_get(&mid_entry->refcount);
			mid_entry->mid_state = MID_SHUTDOWN;
			list_move(&mid_entry->qhead, &dispose_list);
			mid_entry->mid_flags |= MID_DELETED;
		}
		spin_unlock(&GlobalMid_Lock);

		/* now walk dispose list and issue callbacks */
		list_for_each_safe(tmp, tmp2, &dispose_list) {
			mid_entry = list_entry(tmp, struct mid_q_entry, qhead);
			cifs_dbg(FYI, "Callback mid %llu\n", mid_entry->mid);
			list_del_init(&mid_entry->qhead);
			mid_entry->callback(mid_entry);
			cifs_mid_q_entry_release(mid_entry);
		}
		/* 1/8th of sec is more than enough time for them to exit */
		msleep(125);
	}

	if (!list_empty(&server->pending_mid_q)) {
		/*
		 * mpx threads have not exited yet give them at least the smb
		 * send timeout time for long ops.
		 *
		 * Due to delays on oplock break requests, we need to wait at
		 * least 45 seconds before giving up on a request getting a
		 * response and going ahead and killing cifsd.
		 */
		cifs_dbg(FYI, "Wait for exit from demultiplex thread\n");
		msleep(46000);
		/*
		 * If threads still have not exited they are probably never
		 * coming home not much else we can do but free the memory.
		 */
	}

<<<<<<< HEAD
=======
#ifdef CONFIG_CIFS_DFS_UPCALL
	kfree(server->origin_fullpath);
	kfree(server->leaf_fullpath);
#endif
>>>>>>> a33738a2
	kfree(server);

	length = atomic_dec_return(&tcpSesAllocCount);
	if (length > 0)
		mempool_resize(cifs_req_poolp, length + cifs_min_rcv);
}

static int
standard_receive3(struct TCP_Server_Info *server, struct mid_q_entry *mid)
{
	int length;
	char *buf = server->smallbuf;
	unsigned int pdu_length = server->pdu_size;

	/* make sure this will fit in a large buffer */
	if (pdu_length > CIFSMaxBufSize + MAX_HEADER_SIZE(server) -
		server->vals->header_preamble_size) {
		cifs_server_dbg(VFS, "SMB response too long (%u bytes)\n", pdu_length);
		cifs_reconnect(server);
		return -ECONNABORTED;
	}

	/* switch to large buffer if too big for a small one */
	if (pdu_length > MAX_CIFS_SMALL_BUFFER_SIZE - 4) {
		server->large_buf = true;
		memcpy(server->bigbuf, buf, server->total_read);
		buf = server->bigbuf;
	}

	/* now read the rest */
	length = cifs_read_from_socket(server, buf + HEADER_SIZE(server) - 1,
				       pdu_length - HEADER_SIZE(server) + 1
				       + server->vals->header_preamble_size);

	if (length < 0)
		return length;
	server->total_read += length;

	dump_smb(buf, server->total_read);

	return cifs_handle_standard(server, mid);
}

int
cifs_handle_standard(struct TCP_Server_Info *server, struct mid_q_entry *mid)
{
	char *buf = server->large_buf ? server->bigbuf : server->smallbuf;
	int length;

	/*
	 * We know that we received enough to get to the MID as we
	 * checked the pdu_length earlier. Now check to see
	 * if the rest of the header is OK. We borrow the length
	 * var for the rest of the loop to avoid a new stack var.
	 *
	 * 48 bytes is enough to display the header and a little bit
	 * into the payload for debugging purposes.
	 */
	length = server->ops->check_message(buf, server->total_read, server);
	if (length != 0)
		cifs_dump_mem("Bad SMB: ", buf,
			min_t(unsigned int, server->total_read, 48));

	if (server->ops->is_session_expired &&
	    server->ops->is_session_expired(buf)) {
		cifs_reconnect(server);
		return -1;
	}

	if (server->ops->is_status_pending &&
	    server->ops->is_status_pending(buf, server))
		return -1;

	if (!mid)
		return length;

	handle_mid(mid, server, buf, length);
	return 0;
}

static void
smb2_add_credits_from_hdr(char *buffer, struct TCP_Server_Info *server)
{
	struct smb2_sync_hdr *shdr = (struct smb2_sync_hdr *)buffer;
	int scredits, in_flight;

	/*
	 * SMB1 does not use credits.
	 */
	if (server->vals->header_preamble_size)
		return;

	if (shdr->CreditRequest) {
		spin_lock(&server->req_lock);
		server->credits += le16_to_cpu(shdr->CreditRequest);
		scredits = server->credits;
		in_flight = server->in_flight;
		spin_unlock(&server->req_lock);
		wake_up(&server->request_q);

		trace_smb3_add_credits(server->CurrentMid,
				server->conn_id, server->hostname, scredits,
				le16_to_cpu(shdr->CreditRequest), in_flight);
		cifs_server_dbg(FYI, "%s: added %u credits total=%d\n",
				__func__, le16_to_cpu(shdr->CreditRequest),
				scredits);
	}
}


static int
cifs_demultiplex_thread(void *p)
{
	int i, num_mids, length;
	struct TCP_Server_Info *server = p;
	unsigned int pdu_length;
	unsigned int next_offset;
	char *buf = NULL;
	struct task_struct *task_to_wake = NULL;
	struct mid_q_entry *mids[MAX_COMPOUND];
	char *bufs[MAX_COMPOUND];
	unsigned int noreclaim_flag, num_io_timeout = 0;

	noreclaim_flag = memalloc_noreclaim_save();
	cifs_dbg(FYI, "Demultiplex PID: %d\n", task_pid_nr(current));

	length = atomic_inc_return(&tcpSesAllocCount);
	if (length > 1)
		mempool_resize(cifs_req_poolp, length + cifs_min_rcv);

	set_freezable();
	allow_kernel_signal(SIGKILL);
	while (server->tcpStatus != CifsExiting) {
		if (try_to_freeze())
			continue;

		if (!allocate_buffers(server))
			continue;

		server->large_buf = false;
		buf = server->smallbuf;
		pdu_length = 4; /* enough to get RFC1001 header */

		length = cifs_read_from_socket(server, buf, pdu_length);
		if (length < 0)
			continue;

		if (server->vals->header_preamble_size == 0)
			server->total_read = 0;
		else
			server->total_read = length;

		/*
		 * The right amount was read from socket - 4 bytes,
		 * so we can now interpret the length field.
		 */
		pdu_length = get_rfc1002_length(buf);

		cifs_dbg(FYI, "RFC1002 header 0x%x\n", pdu_length);
		if (!is_smb_response(server, buf[0]))
			continue;
next_pdu:
		server->pdu_size = pdu_length;

		/* make sure we have enough to get to the MID */
		if (server->pdu_size < HEADER_SIZE(server) - 1 -
		    server->vals->header_preamble_size) {
			cifs_server_dbg(VFS, "SMB response too short (%u bytes)\n",
				 server->pdu_size);
			cifs_reconnect(server);
			continue;
		}

		/* read down to the MID */
		length = cifs_read_from_socket(server,
			     buf + server->vals->header_preamble_size,
			     HEADER_SIZE(server) - 1
			     - server->vals->header_preamble_size);
		if (length < 0)
			continue;
		server->total_read += length;

		if (server->ops->next_header) {
			next_offset = server->ops->next_header(buf);
			if (next_offset)
				server->pdu_size = next_offset;
		}

		memset(mids, 0, sizeof(mids));
		memset(bufs, 0, sizeof(bufs));
		num_mids = 0;

		if (server->ops->is_transform_hdr &&
		    server->ops->receive_transform &&
		    server->ops->is_transform_hdr(buf)) {
			length = server->ops->receive_transform(server,
								mids,
								bufs,
								&num_mids);
		} else {
			mids[0] = server->ops->find_mid(server, buf);
			bufs[0] = buf;
			num_mids = 1;

			if (!mids[0] || !mids[0]->receive)
				length = standard_receive3(server, mids[0]);
			else
				length = mids[0]->receive(server, mids[0]);
		}

		if (length < 0) {
			for (i = 0; i < num_mids; i++)
				if (mids[i])
					cifs_mid_q_entry_release(mids[i]);
			continue;
		}

		if (server->ops->is_status_io_timeout &&
		    server->ops->is_status_io_timeout(buf)) {
			num_io_timeout++;
			if (num_io_timeout > NUM_STATUS_IO_TIMEOUT) {
				cifs_reconnect(server);
				num_io_timeout = 0;
				continue;
			}
		}

		server->lstrp = jiffies;

		for (i = 0; i < num_mids; i++) {
			if (mids[i] != NULL) {
				mids[i]->resp_buf_size = server->pdu_size;

				if (bufs[i] && server->ops->is_network_name_deleted)
					server->ops->is_network_name_deleted(bufs[i],
									server);

				if (!mids[i]->multiRsp || mids[i]->multiEnd)
					mids[i]->callback(mids[i]);

				cifs_mid_q_entry_release(mids[i]);
			} else if (server->ops->is_oplock_break &&
				   server->ops->is_oplock_break(bufs[i],
								server)) {
				smb2_add_credits_from_hdr(bufs[i], server);
				cifs_dbg(FYI, "Received oplock break\n");
			} else {
				cifs_server_dbg(VFS, "No task to wake, unknown frame received! NumMids %d\n",
						atomic_read(&midCount));
				cifs_dump_mem("Received Data is: ", bufs[i],
					      HEADER_SIZE(server));
				smb2_add_credits_from_hdr(bufs[i], server);
#ifdef CONFIG_CIFS_DEBUG2
				if (server->ops->dump_detail)
					server->ops->dump_detail(bufs[i],
								 server);
				cifs_dump_mids(server);
#endif /* CIFS_DEBUG2 */
			}
		}

		if (pdu_length > server->pdu_size) {
			if (!allocate_buffers(server))
				continue;
			pdu_length -= server->pdu_size;
			server->total_read = 0;
			server->large_buf = false;
			buf = server->smallbuf;
			goto next_pdu;
		}
	} /* end while !EXITING */

	/* buffer usually freed in free_mid - need to free it here on exit */
	cifs_buf_release(server->bigbuf);
	if (server->smallbuf) /* no sense logging a debug message if NULL */
		cifs_small_buf_release(server->smallbuf);

	task_to_wake = xchg(&server->tsk, NULL);
	clean_demultiplex_info(server);

	/* if server->tsk was NULL then wait for a signal before exiting */
	if (!task_to_wake) {
		set_current_state(TASK_INTERRUPTIBLE);
		while (!signal_pending(current)) {
			schedule();
			set_current_state(TASK_INTERRUPTIBLE);
		}
		set_current_state(TASK_RUNNING);
	}

	memalloc_noreclaim_restore(noreclaim_flag);
	module_put_and_exit(0);
}

/*
 * Returns true if srcaddr isn't specified and rhs isn't specified, or
 * if srcaddr is specified and matches the IP address of the rhs argument
 */
bool
cifs_match_ipaddr(struct sockaddr *srcaddr, struct sockaddr *rhs)
{
	switch (srcaddr->sa_family) {
	case AF_UNSPEC:
		return (rhs->sa_family == AF_UNSPEC);
	case AF_INET: {
		struct sockaddr_in *saddr4 = (struct sockaddr_in *)srcaddr;
		struct sockaddr_in *vaddr4 = (struct sockaddr_in *)rhs;
		return (saddr4->sin_addr.s_addr == vaddr4->sin_addr.s_addr);
	}
	case AF_INET6: {
		struct sockaddr_in6 *saddr6 = (struct sockaddr_in6 *)srcaddr;
		struct sockaddr_in6 *vaddr6 = (struct sockaddr_in6 *)rhs;
		return ipv6_addr_equal(&saddr6->sin6_addr, &vaddr6->sin6_addr);
	}
	default:
		WARN_ON(1);
		return false; /* don't expect to be here */
	}
}

/*
 * If no port is specified in addr structure, we try to match with 445 port
 * and if it fails - with 139 ports. It should be called only if address
 * families of server and addr are equal.
 */
static bool
match_port(struct TCP_Server_Info *server, struct sockaddr *addr)
{
	__be16 port, *sport;

	/* SMBDirect manages its own ports, don't match it here */
	if (server->rdma)
		return true;

	switch (addr->sa_family) {
	case AF_INET:
		sport = &((struct sockaddr_in *) &server->dstaddr)->sin_port;
		port = ((struct sockaddr_in *) addr)->sin_port;
		break;
	case AF_INET6:
		sport = &((struct sockaddr_in6 *) &server->dstaddr)->sin6_port;
		port = ((struct sockaddr_in6 *) addr)->sin6_port;
		break;
	default:
		WARN_ON(1);
		return false;
	}

	if (!port) {
		port = htons(CIFS_PORT);
		if (port == *sport)
			return true;

		port = htons(RFC1001_PORT);
	}

	return port == *sport;
}

static bool
match_address(struct TCP_Server_Info *server, struct sockaddr *addr,
	      struct sockaddr *srcaddr)
{
	switch (addr->sa_family) {
	case AF_INET: {
		struct sockaddr_in *addr4 = (struct sockaddr_in *)addr;
		struct sockaddr_in *srv_addr4 =
					(struct sockaddr_in *)&server->dstaddr;

		if (addr4->sin_addr.s_addr != srv_addr4->sin_addr.s_addr)
			return false;
		break;
	}
	case AF_INET6: {
		struct sockaddr_in6 *addr6 = (struct sockaddr_in6 *)addr;
		struct sockaddr_in6 *srv_addr6 =
					(struct sockaddr_in6 *)&server->dstaddr;

		if (!ipv6_addr_equal(&addr6->sin6_addr,
				     &srv_addr6->sin6_addr))
			return false;
		if (addr6->sin6_scope_id != srv_addr6->sin6_scope_id)
			return false;
		break;
	}
	default:
		WARN_ON(1);
		return false; /* don't expect to be here */
	}

	if (!cifs_match_ipaddr(srcaddr, (struct sockaddr *)&server->srcaddr))
		return false;

	return true;
}

static bool
match_security(struct TCP_Server_Info *server, struct smb3_fs_context *ctx)
{
	/*
	 * The select_sectype function should either return the ctx->sectype
	 * that was specified, or "Unspecified" if that sectype was not
	 * compatible with the given NEGOTIATE request.
	 */
	if (server->ops->select_sectype(server, ctx->sectype)
	     == Unspecified)
		return false;

	/*
	 * Now check if signing mode is acceptable. No need to check
	 * global_secflags at this point since if MUST_SIGN is set then
	 * the server->sign had better be too.
	 */
	if (ctx->sign && !server->sign)
		return false;

	return true;
}

static int match_server(struct TCP_Server_Info *server, struct smb3_fs_context *ctx)
{
	struct sockaddr *addr = (struct sockaddr *)&ctx->dstaddr;

	if (ctx->nosharesock)
		return 0;

	/* this server does not share socket */
	if (server->nosharesock)
		return 0;

	/* If multidialect negotiation see if existing sessions match one */
	if (strcmp(ctx->vals->version_string, SMB3ANY_VERSION_STRING) == 0) {
		if (server->vals->protocol_id < SMB30_PROT_ID)
			return 0;
	} else if (strcmp(ctx->vals->version_string,
		   SMBDEFAULT_VERSION_STRING) == 0) {
		if (server->vals->protocol_id < SMB21_PROT_ID)
			return 0;
	} else if ((server->vals != ctx->vals) || (server->ops != ctx->ops))
		return 0;

	if (!net_eq(cifs_net_ns(server), current->nsproxy->net_ns))
		return 0;

	if (strcasecmp(server->hostname, ctx->server_hostname))
		return 0;

	if (!match_address(server, addr,
			   (struct sockaddr *)&ctx->srcaddr))
		return 0;

	if (!match_port(server, addr))
		return 0;

	if (!match_security(server, ctx))
		return 0;

	if (server->echo_interval != ctx->echo_interval * HZ)
		return 0;

	if (server->rdma != ctx->rdma)
		return 0;

	if (server->ignore_signature != ctx->ignore_signature)
		return 0;

	if (server->min_offload != ctx->min_offload)
		return 0;

	return 1;
}

struct TCP_Server_Info *
cifs_find_tcp_session(struct smb3_fs_context *ctx)
{
	struct TCP_Server_Info *server;

	spin_lock(&cifs_tcp_ses_lock);
	list_for_each_entry(server, &cifs_tcp_ses_list, tcp_ses_list) {
#ifdef CONFIG_CIFS_DFS_UPCALL
		/*
		 * DFS failover implementation in cifs_reconnect() requires unique tcp sessions for
		 * DFS connections to do failover properly, so avoid sharing them with regular
		 * shares or even links that may connect to same server but having completely
		 * different failover targets.
		 */
		if (server->is_dfs_conn)
			continue;
#endif
		/*
		 * Skip ses channels since they're only handled in lower layers
		 * (e.g. cifs_send_recv).
		 */
		if (server->is_channel || !match_server(server, ctx))
			continue;

		++server->srv_count;
		spin_unlock(&cifs_tcp_ses_lock);
		cifs_dbg(FYI, "Existing tcp session with server found\n");
		return server;
	}
	spin_unlock(&cifs_tcp_ses_lock);
	return NULL;
}

void
cifs_put_tcp_session(struct TCP_Server_Info *server, int from_reconnect)
{
	struct task_struct *task;

	spin_lock(&cifs_tcp_ses_lock);
	if (--server->srv_count > 0) {
		spin_unlock(&cifs_tcp_ses_lock);
		return;
	}

	/* srv_count can never go negative */
	WARN_ON(server->srv_count < 0);

	put_net(cifs_net_ns(server));

	list_del_init(&server->tcp_ses_list);
	spin_unlock(&cifs_tcp_ses_lock);

	cancel_delayed_work_sync(&server->echo);
	cancel_delayed_work_sync(&server->resolve);

	if (from_reconnect)
		/*
		 * Avoid deadlock here: reconnect work calls
		 * cifs_put_tcp_session() at its end. Need to be sure
		 * that reconnect work does nothing with server pointer after
		 * that step.
		 */
		cancel_delayed_work(&server->reconnect);
	else
		cancel_delayed_work_sync(&server->reconnect);

	spin_lock(&GlobalMid_Lock);
	server->tcpStatus = CifsExiting;
	spin_unlock(&GlobalMid_Lock);

	cifs_crypto_secmech_release(server);
	cifs_fscache_release_client_cookie(server);

	kfree(server->session_key.response);
	server->session_key.response = NULL;
	server->session_key.len = 0;
	kfree(server->hostname);
<<<<<<< HEAD
=======
	server->hostname = NULL;
>>>>>>> a33738a2

	task = xchg(&server->tsk, NULL);
	if (task)
		send_sig(SIGKILL, task, 1);
}

struct TCP_Server_Info *
cifs_get_tcp_session(struct smb3_fs_context *ctx)
{
	struct TCP_Server_Info *tcp_ses = NULL;
	int rc;

	cifs_dbg(FYI, "UNC: %s\n", ctx->UNC);

	/* see if we already have a matching tcp_ses */
	tcp_ses = cifs_find_tcp_session(ctx);
	if (tcp_ses)
		return tcp_ses;

	tcp_ses = kzalloc(sizeof(struct TCP_Server_Info), GFP_KERNEL);
	if (!tcp_ses) {
		rc = -ENOMEM;
		goto out_err;
	}

	tcp_ses->hostname = kstrdup(ctx->server_hostname, GFP_KERNEL);
	if (!tcp_ses->hostname) {
		rc = -ENOMEM;
		goto out_err;
	}

	if (ctx->nosharesock)
		tcp_ses->nosharesock = true;

	tcp_ses->ops = ctx->ops;
	tcp_ses->vals = ctx->vals;
	cifs_set_net_ns(tcp_ses, get_net(current->nsproxy->net_ns));

	tcp_ses->conn_id = atomic_inc_return(&tcpSesNextId);
	tcp_ses->noblockcnt = ctx->rootfs;
	tcp_ses->noblocksnd = ctx->noblocksnd || ctx->rootfs;
	tcp_ses->noautotune = ctx->noautotune;
	tcp_ses->tcp_nodelay = ctx->sockopt_tcp_nodelay;
	tcp_ses->rdma = ctx->rdma;
	tcp_ses->in_flight = 0;
	tcp_ses->max_in_flight = 0;
	tcp_ses->credits = 1;
	init_waitqueue_head(&tcp_ses->response_q);
	init_waitqueue_head(&tcp_ses->request_q);
	INIT_LIST_HEAD(&tcp_ses->pending_mid_q);
	mutex_init(&tcp_ses->srv_mutex);
	memcpy(tcp_ses->workstation_RFC1001_name,
		ctx->source_rfc1001_name, RFC1001_NAME_LEN_WITH_NULL);
	memcpy(tcp_ses->server_RFC1001_name,
		ctx->target_rfc1001_name, RFC1001_NAME_LEN_WITH_NULL);
	tcp_ses->session_estab = false;
	tcp_ses->sequence_number = 0;
	tcp_ses->reconnect_instance = 1;
	tcp_ses->lstrp = jiffies;
	tcp_ses->compress_algorithm = cpu_to_le16(ctx->compression);
	spin_lock_init(&tcp_ses->req_lock);
	INIT_LIST_HEAD(&tcp_ses->tcp_ses_list);
	INIT_LIST_HEAD(&tcp_ses->smb_ses_list);
	INIT_DELAYED_WORK(&tcp_ses->echo, cifs_echo_request);
	INIT_DELAYED_WORK(&tcp_ses->resolve, cifs_resolve_server);
	INIT_DELAYED_WORK(&tcp_ses->reconnect, smb2_reconnect_server);
	mutex_init(&tcp_ses->reconnect_mutex);
#ifdef CONFIG_CIFS_DFS_UPCALL
	mutex_init(&tcp_ses->refpath_lock);
#endif
	memcpy(&tcp_ses->srcaddr, &ctx->srcaddr,
	       sizeof(tcp_ses->srcaddr));
	memcpy(&tcp_ses->dstaddr, &ctx->dstaddr,
		sizeof(tcp_ses->dstaddr));
	if (ctx->use_client_guid)
		memcpy(tcp_ses->client_guid, ctx->client_guid,
		       SMB2_CLIENT_GUID_SIZE);
	else
		generate_random_uuid(tcp_ses->client_guid);
	/*
	 * at this point we are the only ones with the pointer
	 * to the struct since the kernel thread not created yet
	 * no need to spinlock this init of tcpStatus or srv_count
	 */
	tcp_ses->tcpStatus = CifsNew;
	++tcp_ses->srv_count;

	if (ctx->echo_interval >= SMB_ECHO_INTERVAL_MIN &&
		ctx->echo_interval <= SMB_ECHO_INTERVAL_MAX)
		tcp_ses->echo_interval = ctx->echo_interval * HZ;
	else
		tcp_ses->echo_interval = SMB_ECHO_INTERVAL_DEFAULT * HZ;
	if (tcp_ses->rdma) {
#ifndef CONFIG_CIFS_SMB_DIRECT
		cifs_dbg(VFS, "CONFIG_CIFS_SMB_DIRECT is not enabled\n");
		rc = -ENOENT;
		goto out_err_crypto_release;
#endif
		tcp_ses->smbd_conn = smbd_get_connection(
			tcp_ses, (struct sockaddr *)&ctx->dstaddr);
		if (tcp_ses->smbd_conn) {
			cifs_dbg(VFS, "RDMA transport established\n");
			rc = 0;
			goto smbd_connected;
		} else {
			rc = -ENOENT;
			goto out_err_crypto_release;
		}
	}
	rc = ip_connect(tcp_ses);
	if (rc < 0) {
		cifs_dbg(VFS, "Error connecting to socket. Aborting operation.\n");
		goto out_err_crypto_release;
	}
smbd_connected:
	/*
	 * since we're in a cifs function already, we know that
	 * this will succeed. No need for try_module_get().
	 */
	__module_get(THIS_MODULE);
	tcp_ses->tsk = kthread_run(cifs_demultiplex_thread,
				  tcp_ses, "cifsd");
	if (IS_ERR(tcp_ses->tsk)) {
		rc = PTR_ERR(tcp_ses->tsk);
		cifs_dbg(VFS, "error %d create cifsd thread\n", rc);
		module_put(THIS_MODULE);
		goto out_err_crypto_release;
	}
	tcp_ses->min_offload = ctx->min_offload;
	/*
	 * at this point we are the only ones with the pointer
	 * to the struct since the kernel thread not created yet
	 * no need to spinlock this update of tcpStatus
	 */
	tcp_ses->tcpStatus = CifsNeedNegotiate;

	if ((ctx->max_credits < 20) || (ctx->max_credits > 60000))
		tcp_ses->max_credits = SMB2_MAX_CREDITS_AVAILABLE;
	else
		tcp_ses->max_credits = ctx->max_credits;

	tcp_ses->nr_targets = 1;
	tcp_ses->ignore_signature = ctx->ignore_signature;
	/* thread spawned, put it on the list */
	spin_lock(&cifs_tcp_ses_lock);
	list_add(&tcp_ses->tcp_ses_list, &cifs_tcp_ses_list);
	spin_unlock(&cifs_tcp_ses_lock);

	cifs_fscache_get_client_cookie(tcp_ses);

	/* queue echo request delayed work */
	queue_delayed_work(cifsiod_wq, &tcp_ses->echo, tcp_ses->echo_interval);

	/* queue dns resolution delayed work */
	cifs_dbg(FYI, "%s: next dns resolution scheduled for %d seconds in the future\n",
		 __func__, SMB_DNS_RESOLVE_INTERVAL_DEFAULT);

	queue_delayed_work(cifsiod_wq, &tcp_ses->resolve, (SMB_DNS_RESOLVE_INTERVAL_DEFAULT * HZ));

	return tcp_ses;

out_err_crypto_release:
	cifs_crypto_secmech_release(tcp_ses);

	put_net(cifs_net_ns(tcp_ses));

out_err:
	if (tcp_ses) {
		kfree(tcp_ses->hostname);
		if (tcp_ses->ssocket)
			sock_release(tcp_ses->ssocket);
		kfree(tcp_ses);
	}
	return ERR_PTR(rc);
}

static int match_session(struct cifs_ses *ses, struct smb3_fs_context *ctx)
{
	if (ctx->sectype != Unspecified &&
	    ctx->sectype != ses->sectype)
		return 0;

	/*
	 * If an existing session is limited to less channels than
	 * requested, it should not be reused
	 */
	spin_lock(&ses->chan_lock);
	if (ses->chan_max < ctx->max_channels) {
		spin_unlock(&ses->chan_lock);
		return 0;
	}
	spin_unlock(&ses->chan_lock);

	switch (ses->sectype) {
	case Kerberos:
		if (!uid_eq(ctx->cred_uid, ses->cred_uid))
			return 0;
		break;
	default:
		/* NULL username means anonymous session */
		if (ses->user_name == NULL) {
			if (!ctx->nullauth)
				return 0;
			break;
		}

		/* anything else takes username/password */
		if (strncmp(ses->user_name,
			    ctx->username ? ctx->username : "",
			    CIFS_MAX_USERNAME_LEN))
			return 0;
		if ((ctx->username && strlen(ctx->username) != 0) &&
		    ses->password != NULL &&
		    strncmp(ses->password,
			    ctx->password ? ctx->password : "",
			    CIFS_MAX_PASSWORD_LEN))
			return 0;
	}
	return 1;
}

/**
 * cifs_setup_ipc - helper to setup the IPC tcon for the session
 * @ses: smb session to issue the request on
 * @ctx: the superblock configuration context to use for building the
 *       new tree connection for the IPC (interprocess communication RPC)
 *
 * A new IPC connection is made and stored in the session
 * tcon_ipc. The IPC tcon has the same lifetime as the session.
 */
static int
cifs_setup_ipc(struct cifs_ses *ses, struct smb3_fs_context *ctx)
{
	int rc = 0, xid;
	struct cifs_tcon *tcon;
	char unc[SERVER_NAME_LENGTH + sizeof("//x/IPC$")] = {0};
	bool seal = false;
	struct TCP_Server_Info *server = ses->server;

	/*
	 * If the mount request that resulted in the creation of the
	 * session requires encryption, force IPC to be encrypted too.
	 */
	if (ctx->seal) {
		if (server->capabilities & SMB2_GLOBAL_CAP_ENCRYPTION)
			seal = true;
		else {
			cifs_server_dbg(VFS,
				 "IPC: server doesn't support encryption\n");
			return -EOPNOTSUPP;
		}
	}

	tcon = tconInfoAlloc();
	if (tcon == NULL)
		return -ENOMEM;

	scnprintf(unc, sizeof(unc), "\\\\%s\\IPC$", server->hostname);

	xid = get_xid();
	tcon->ses = ses;
	tcon->ipc = true;
	tcon->seal = seal;
	rc = server->ops->tree_connect(xid, ses, unc, tcon, ctx->local_nls);
	free_xid(xid);

	if (rc) {
		cifs_server_dbg(VFS, "failed to connect to IPC (rc=%d)\n", rc);
		tconInfoFree(tcon);
		goto out;
	}

	cifs_dbg(FYI, "IPC tcon rc = %d ipc tid = %d\n", rc, tcon->tid);

	ses->tcon_ipc = tcon;
out:
	return rc;
}

/**
 * cifs_free_ipc - helper to release the session IPC tcon
 * @ses: smb session to unmount the IPC from
 *
 * Needs to be called everytime a session is destroyed.
 *
 * On session close, the IPC is closed and the server must release all tcons of the session.
 * No need to send a tree disconnect here.
 *
 * Besides, it will make the server to not close durable and resilient files on session close, as
 * specified in MS-SMB2 3.3.5.6 Receiving an SMB2 LOGOFF Request.
 */
static int
cifs_free_ipc(struct cifs_ses *ses)
{
	struct cifs_tcon *tcon = ses->tcon_ipc;

	if (tcon == NULL)
		return 0;

	tconInfoFree(tcon);
	ses->tcon_ipc = NULL;
	return 0;
}

static struct cifs_ses *
cifs_find_smb_ses(struct TCP_Server_Info *server, struct smb3_fs_context *ctx)
{
	struct cifs_ses *ses;

	spin_lock(&cifs_tcp_ses_lock);
	list_for_each_entry(ses, &server->smb_ses_list, smb_ses_list) {
		if (ses->status == CifsExiting)
			continue;
		if (!match_session(ses, ctx))
			continue;
		++ses->ses_count;
		spin_unlock(&cifs_tcp_ses_lock);
		return ses;
	}
	spin_unlock(&cifs_tcp_ses_lock);
	return NULL;
}

void cifs_put_smb_ses(struct cifs_ses *ses)
{
	unsigned int rc, xid;
	unsigned int chan_count;
	struct TCP_Server_Info *server = ses->server;
	cifs_dbg(FYI, "%s: ses_count=%d\n", __func__, ses->ses_count);

	spin_lock(&cifs_tcp_ses_lock);
	if (ses->status == CifsExiting) {
		spin_unlock(&cifs_tcp_ses_lock);
		return;
	}

	cifs_dbg(FYI, "%s: ses_count=%d\n", __func__, ses->ses_count);
	cifs_dbg(FYI, "%s: ses ipc: %s\n", __func__, ses->tcon_ipc ? ses->tcon_ipc->treeName : "NONE");

	if (--ses->ses_count > 0) {
		spin_unlock(&cifs_tcp_ses_lock);
		return;
	}
	spin_unlock(&cifs_tcp_ses_lock);

	/* ses_count can never go negative */
	WARN_ON(ses->ses_count < 0);

	spin_lock(&GlobalMid_Lock);
	if (ses->status == CifsGood)
		ses->status = CifsExiting;
	spin_unlock(&GlobalMid_Lock);

	cifs_free_ipc(ses);

	if (ses->status == CifsExiting && server->ops->logoff) {
		xid = get_xid();
		rc = server->ops->logoff(xid, ses);
		if (rc)
			cifs_server_dbg(VFS, "%s: Session Logoff failure rc=%d\n",
				__func__, rc);
		_free_xid(xid);
	}

	spin_lock(&cifs_tcp_ses_lock);
	list_del_init(&ses->smb_ses_list);
	spin_unlock(&cifs_tcp_ses_lock);

	spin_lock(&ses->chan_lock);
	chan_count = ses->chan_count;
	spin_unlock(&ses->chan_lock);

	/* close any extra channels */
	if (chan_count > 1) {
		int i;

		for (i = 1; i < chan_count; i++) {
			/*
			 * note: for now, we're okay accessing ses->chans
			 * without chan_lock. But when chans can go away, we'll
			 * need to introduce ref counting to make sure that chan
			 * is not freed from under us.
			 */
			cifs_put_tcp_session(ses->chans[i].server, 0);
			ses->chans[i].server = NULL;
		}
	}

	sesInfoFree(ses);
	cifs_put_tcp_session(server, 0);
}

#ifdef CONFIG_KEYS

/* strlen("cifs:a:") + CIFS_MAX_DOMAINNAME_LEN + 1 */
#define CIFSCREDS_DESC_SIZE (7 + CIFS_MAX_DOMAINNAME_LEN + 1)

/* Populate username and pw fields from keyring if possible */
static int
cifs_set_cifscreds(struct smb3_fs_context *ctx, struct cifs_ses *ses)
{
	int rc = 0;
	int is_domain = 0;
	const char *delim, *payload;
	char *desc;
	ssize_t len;
	struct key *key;
	struct TCP_Server_Info *server = ses->server;
	struct sockaddr_in *sa;
	struct sockaddr_in6 *sa6;
	const struct user_key_payload *upayload;

	desc = kmalloc(CIFSCREDS_DESC_SIZE, GFP_KERNEL);
	if (!desc)
		return -ENOMEM;

	/* try to find an address key first */
	switch (server->dstaddr.ss_family) {
	case AF_INET:
		sa = (struct sockaddr_in *)&server->dstaddr;
		sprintf(desc, "cifs:a:%pI4", &sa->sin_addr.s_addr);
		break;
	case AF_INET6:
		sa6 = (struct sockaddr_in6 *)&server->dstaddr;
		sprintf(desc, "cifs:a:%pI6c", &sa6->sin6_addr.s6_addr);
		break;
	default:
		cifs_dbg(FYI, "Bad ss_family (%hu)\n",
			 server->dstaddr.ss_family);
		rc = -EINVAL;
		goto out_err;
	}

	cifs_dbg(FYI, "%s: desc=%s\n", __func__, desc);
	key = request_key(&key_type_logon, desc, "");
	if (IS_ERR(key)) {
		if (!ses->domainName) {
			cifs_dbg(FYI, "domainName is NULL\n");
			rc = PTR_ERR(key);
			goto out_err;
		}

		/* didn't work, try to find a domain key */
		sprintf(desc, "cifs:d:%s", ses->domainName);
		cifs_dbg(FYI, "%s: desc=%s\n", __func__, desc);
		key = request_key(&key_type_logon, desc, "");
		if (IS_ERR(key)) {
			rc = PTR_ERR(key);
			goto out_err;
		}
		is_domain = 1;
	}

	down_read(&key->sem);
	upayload = user_key_payload_locked(key);
	if (IS_ERR_OR_NULL(upayload)) {
		rc = upayload ? PTR_ERR(upayload) : -EINVAL;
		goto out_key_put;
	}

	/* find first : in payload */
	payload = upayload->data;
	delim = strnchr(payload, upayload->datalen, ':');
	cifs_dbg(FYI, "payload=%s\n", payload);
	if (!delim) {
		cifs_dbg(FYI, "Unable to find ':' in payload (datalen=%d)\n",
			 upayload->datalen);
		rc = -EINVAL;
		goto out_key_put;
	}

	len = delim - payload;
	if (len > CIFS_MAX_USERNAME_LEN || len <= 0) {
		cifs_dbg(FYI, "Bad value from username search (len=%zd)\n",
			 len);
		rc = -EINVAL;
		goto out_key_put;
	}

	ctx->username = kstrndup(payload, len, GFP_KERNEL);
	if (!ctx->username) {
		cifs_dbg(FYI, "Unable to allocate %zd bytes for username\n",
			 len);
		rc = -ENOMEM;
		goto out_key_put;
	}
	cifs_dbg(FYI, "%s: username=%s\n", __func__, ctx->username);

	len = key->datalen - (len + 1);
	if (len > CIFS_MAX_PASSWORD_LEN || len <= 0) {
		cifs_dbg(FYI, "Bad len for password search (len=%zd)\n", len);
		rc = -EINVAL;
		kfree(ctx->username);
		ctx->username = NULL;
		goto out_key_put;
	}

	++delim;
	ctx->password = kstrndup(delim, len, GFP_KERNEL);
	if (!ctx->password) {
		cifs_dbg(FYI, "Unable to allocate %zd bytes for password\n",
			 len);
		rc = -ENOMEM;
		kfree(ctx->username);
		ctx->username = NULL;
		goto out_key_put;
	}

	/*
	 * If we have a domain key then we must set the domainName in the
	 * for the request.
	 */
	if (is_domain && ses->domainName) {
		ctx->domainname = kstrdup(ses->domainName, GFP_KERNEL);
		if (!ctx->domainname) {
			cifs_dbg(FYI, "Unable to allocate %zd bytes for domain\n",
				 len);
			rc = -ENOMEM;
			kfree(ctx->username);
			ctx->username = NULL;
			kfree_sensitive(ctx->password);
			ctx->password = NULL;
			goto out_key_put;
		}
	}

out_key_put:
	up_read(&key->sem);
	key_put(key);
out_err:
	kfree(desc);
	cifs_dbg(FYI, "%s: returning %d\n", __func__, rc);
	return rc;
}
#else /* ! CONFIG_KEYS */
static inline int
cifs_set_cifscreds(struct smb3_fs_context *ctx __attribute__((unused)),
		   struct cifs_ses *ses __attribute__((unused)))
{
	return -ENOSYS;
}
#endif /* CONFIG_KEYS */

/**
 * cifs_get_smb_ses - get a session matching @ctx data from @server
 * @server: server to setup the session to
 * @ctx: superblock configuration context to use to setup the session
 *
 * This function assumes it is being called from cifs_mount() where we
 * already got a server reference (server refcount +1). See
 * cifs_get_tcon() for refcount explanations.
 */
struct cifs_ses *
cifs_get_smb_ses(struct TCP_Server_Info *server, struct smb3_fs_context *ctx)
{
	int rc = -ENOMEM;
	unsigned int xid;
	struct cifs_ses *ses;
	struct sockaddr_in *addr = (struct sockaddr_in *)&server->dstaddr;
	struct sockaddr_in6 *addr6 = (struct sockaddr_in6 *)&server->dstaddr;

	xid = get_xid();

	ses = cifs_find_smb_ses(server, ctx);
	if (ses) {
		cifs_dbg(FYI, "Existing smb sess found (status=%d)\n",
			 ses->status);

		mutex_lock(&ses->session_mutex);
		rc = cifs_negotiate_protocol(xid, ses);
		if (rc) {
			mutex_unlock(&ses->session_mutex);
			/* problem -- put our ses reference */
			cifs_put_smb_ses(ses);
			free_xid(xid);
			return ERR_PTR(rc);
		}
		if (ses->need_reconnect) {
			cifs_dbg(FYI, "Session needs reconnect\n");
			rc = cifs_setup_session(xid, ses,
						ctx->local_nls);
			if (rc) {
				mutex_unlock(&ses->session_mutex);
				/* problem -- put our reference */
				cifs_put_smb_ses(ses);
				free_xid(xid);
				return ERR_PTR(rc);
			}
		}
		mutex_unlock(&ses->session_mutex);

		/* existing SMB ses has a server reference already */
		cifs_put_tcp_session(server, 0);
		free_xid(xid);
		return ses;
	}

	cifs_dbg(FYI, "Existing smb sess not found\n");
	ses = sesInfoAlloc();
	if (ses == NULL)
		goto get_ses_fail;

	/* new SMB session uses our server ref */
	ses->server = server;
	if (server->dstaddr.ss_family == AF_INET6)
		sprintf(ses->ip_addr, "%pI6", &addr6->sin6_addr);
	else
		sprintf(ses->ip_addr, "%pI4", &addr->sin_addr);

	if (ctx->username) {
		ses->user_name = kstrdup(ctx->username, GFP_KERNEL);
		if (!ses->user_name)
			goto get_ses_fail;
	}

	/* ctx->password freed at unmount */
	if (ctx->password) {
		ses->password = kstrdup(ctx->password, GFP_KERNEL);
		if (!ses->password)
			goto get_ses_fail;
	}
	if (ctx->domainname) {
		ses->domainName = kstrdup(ctx->domainname, GFP_KERNEL);
		if (!ses->domainName)
			goto get_ses_fail;
	}
	if (ctx->domainauto)
		ses->domainAuto = ctx->domainauto;
	ses->cred_uid = ctx->cred_uid;
	ses->linux_uid = ctx->linux_uid;

	ses->sectype = ctx->sectype;
	ses->sign = ctx->sign;
	mutex_lock(&ses->session_mutex);

	/* add server as first channel */
	spin_lock(&ses->chan_lock);
	ses->chans[0].server = server;
	ses->chan_count = 1;
	ses->chan_max = ctx->multichannel ? ctx->max_channels:1;
	spin_unlock(&ses->chan_lock);

	rc = cifs_negotiate_protocol(xid, ses);
	if (!rc)
		rc = cifs_setup_session(xid, ses, ctx->local_nls);

	/* each channel uses a different signing key */
	memcpy(ses->chans[0].signkey, ses->smb3signingkey,
	       sizeof(ses->smb3signingkey));

	mutex_unlock(&ses->session_mutex);
	if (rc)
		goto get_ses_fail;

	/* success, put it on the list and add it as first channel */
	spin_lock(&cifs_tcp_ses_lock);
	list_add(&ses->smb_ses_list, &server->smb_ses_list);
	spin_unlock(&cifs_tcp_ses_lock);

	free_xid(xid);

	cifs_setup_ipc(ses, ctx);

	return ses;

get_ses_fail:
	sesInfoFree(ses);
	free_xid(xid);
	return ERR_PTR(rc);
}

static int match_tcon(struct cifs_tcon *tcon, struct smb3_fs_context *ctx)
{
	if (tcon->tidStatus == CifsExiting)
		return 0;
	if (strncmp(tcon->treeName, ctx->UNC, MAX_TREE_SIZE))
		return 0;
	if (tcon->seal != ctx->seal)
		return 0;
	if (tcon->snapshot_time != ctx->snapshot_time)
		return 0;
	if (tcon->handle_timeout != ctx->handle_timeout)
		return 0;
	if (tcon->no_lease != ctx->no_lease)
		return 0;
	if (tcon->nodelete != ctx->nodelete)
		return 0;
	return 1;
}

static struct cifs_tcon *
cifs_find_tcon(struct cifs_ses *ses, struct smb3_fs_context *ctx)
{
	struct list_head *tmp;
	struct cifs_tcon *tcon;

	spin_lock(&cifs_tcp_ses_lock);
	list_for_each(tmp, &ses->tcon_list) {
		tcon = list_entry(tmp, struct cifs_tcon, tcon_list);

		if (!match_tcon(tcon, ctx))
			continue;
		++tcon->tc_count;
		spin_unlock(&cifs_tcp_ses_lock);
		return tcon;
	}
	spin_unlock(&cifs_tcp_ses_lock);
	return NULL;
}

void
cifs_put_tcon(struct cifs_tcon *tcon)
{
	unsigned int xid;
	struct cifs_ses *ses;

	/*
	 * IPC tcon share the lifetime of their session and are
	 * destroyed in the session put function
	 */
	if (tcon == NULL || tcon->ipc)
		return;

	ses = tcon->ses;
	cifs_dbg(FYI, "%s: tc_count=%d\n", __func__, tcon->tc_count);
	spin_lock(&cifs_tcp_ses_lock);
	if (--tcon->tc_count > 0) {
		spin_unlock(&cifs_tcp_ses_lock);
		return;
	}

	/* tc_count can never go negative */
	WARN_ON(tcon->tc_count < 0);

	if (tcon->use_witness) {
		int rc;

		rc = cifs_swn_unregister(tcon);
		if (rc < 0) {
			cifs_dbg(VFS, "%s: Failed to unregister for witness notifications: %d\n",
					__func__, rc);
		}
	}

	list_del_init(&tcon->tcon_list);
	spin_unlock(&cifs_tcp_ses_lock);

	xid = get_xid();
	if (ses->server->ops->tree_disconnect)
		ses->server->ops->tree_disconnect(xid, tcon);
	_free_xid(xid);

	cifs_fscache_release_super_cookie(tcon);
	tconInfoFree(tcon);
	cifs_put_smb_ses(ses);
}

/**
 * cifs_get_tcon - get a tcon matching @ctx data from @ses
 * @ses: smb session to issue the request on
 * @ctx: the superblock configuration context to use for building the
 *
 * - tcon refcount is the number of mount points using the tcon.
 * - ses refcount is the number of tcon using the session.
 *
 * 1. This function assumes it is being called from cifs_mount() where
 *    we already got a session reference (ses refcount +1).
 *
 * 2. Since we're in the context of adding a mount point, the end
 *    result should be either:
 *
 * a) a new tcon already allocated with refcount=1 (1 mount point) and
 *    its session refcount incremented (1 new tcon). This +1 was
 *    already done in (1).
 *
 * b) an existing tcon with refcount+1 (add a mount point to it) and
 *    identical ses refcount (no new tcon). Because of (1) we need to
 *    decrement the ses refcount.
 */
static struct cifs_tcon *
cifs_get_tcon(struct cifs_ses *ses, struct smb3_fs_context *ctx)
{
	int rc, xid;
	struct cifs_tcon *tcon;

	tcon = cifs_find_tcon(ses, ctx);
	if (tcon) {
		/*
		 * tcon has refcount already incremented but we need to
		 * decrement extra ses reference gotten by caller (case b)
		 */
		cifs_dbg(FYI, "Found match on UNC path\n");
		cifs_put_smb_ses(ses);
		return tcon;
	}

	if (!ses->server->ops->tree_connect) {
		rc = -ENOSYS;
		goto out_fail;
	}

	tcon = tconInfoAlloc();
	if (tcon == NULL) {
		rc = -ENOMEM;
		goto out_fail;
	}

	if (ctx->snapshot_time) {
		if (ses->server->vals->protocol_id == 0) {
			cifs_dbg(VFS,
			     "Use SMB2 or later for snapshot mount option\n");
			rc = -EOPNOTSUPP;
			goto out_fail;
		} else
			tcon->snapshot_time = ctx->snapshot_time;
	}

	if (ctx->handle_timeout) {
		if (ses->server->vals->protocol_id == 0) {
			cifs_dbg(VFS,
			     "Use SMB2.1 or later for handle timeout option\n");
			rc = -EOPNOTSUPP;
			goto out_fail;
		} else
			tcon->handle_timeout = ctx->handle_timeout;
	}

	tcon->ses = ses;
	if (ctx->password) {
		tcon->password = kstrdup(ctx->password, GFP_KERNEL);
		if (!tcon->password) {
			rc = -ENOMEM;
			goto out_fail;
		}
	}

	if (ctx->seal) {
		if (ses->server->vals->protocol_id == 0) {
			cifs_dbg(VFS,
				 "SMB3 or later required for encryption\n");
			rc = -EOPNOTSUPP;
			goto out_fail;
		} else if (tcon->ses->server->capabilities &
					SMB2_GLOBAL_CAP_ENCRYPTION)
			tcon->seal = true;
		else {
			cifs_dbg(VFS, "Encryption is not supported on share\n");
			rc = -EOPNOTSUPP;
			goto out_fail;
		}
	}

	if (ctx->linux_ext) {
		if (ses->server->posix_ext_supported) {
			tcon->posix_extensions = true;
			pr_warn_once("SMB3.11 POSIX Extensions are experimental\n");
		} else {
			cifs_dbg(VFS, "Server does not support mounting with posix SMB3.11 extensions\n");
			rc = -EOPNOTSUPP;
			goto out_fail;
		}
	}

	/*
	 * BB Do we need to wrap session_mutex around this TCon call and Unix
	 * SetFS as we do on SessSetup and reconnect?
	 */
	xid = get_xid();
	rc = ses->server->ops->tree_connect(xid, ses, ctx->UNC, tcon,
					    ctx->local_nls);
	free_xid(xid);
	cifs_dbg(FYI, "Tcon rc = %d\n", rc);
	if (rc)
		goto out_fail;

	tcon->use_persistent = false;
	/* check if SMB2 or later, CIFS does not support persistent handles */
	if (ctx->persistent) {
		if (ses->server->vals->protocol_id == 0) {
			cifs_dbg(VFS,
			     "SMB3 or later required for persistent handles\n");
			rc = -EOPNOTSUPP;
			goto out_fail;
		} else if (ses->server->capabilities &
			   SMB2_GLOBAL_CAP_PERSISTENT_HANDLES)
			tcon->use_persistent = true;
		else /* persistent handles requested but not supported */ {
			cifs_dbg(VFS,
				"Persistent handles not supported on share\n");
			rc = -EOPNOTSUPP;
			goto out_fail;
		}
	} else if ((tcon->capabilities & SMB2_SHARE_CAP_CONTINUOUS_AVAILABILITY)
	     && (ses->server->capabilities & SMB2_GLOBAL_CAP_PERSISTENT_HANDLES)
	     && (ctx->nopersistent == false)) {
		cifs_dbg(FYI, "enabling persistent handles\n");
		tcon->use_persistent = true;
	} else if (ctx->resilient) {
		if (ses->server->vals->protocol_id == 0) {
			cifs_dbg(VFS,
			     "SMB2.1 or later required for resilient handles\n");
			rc = -EOPNOTSUPP;
			goto out_fail;
		}
		tcon->use_resilient = true;
	}

	tcon->use_witness = false;
	if (IS_ENABLED(CONFIG_CIFS_SWN_UPCALL) && ctx->witness) {
		if (ses->server->vals->protocol_id >= SMB30_PROT_ID) {
			if (tcon->capabilities & SMB2_SHARE_CAP_CLUSTER) {
				/*
				 * Set witness in use flag in first place
				 * to retry registration in the echo task
				 */
				tcon->use_witness = true;
				/* And try to register immediately */
				rc = cifs_swn_register(tcon);
				if (rc < 0) {
					cifs_dbg(VFS, "Failed to register for witness notifications: %d\n", rc);
					goto out_fail;
				}
			} else {
				/* TODO: try to extend for non-cluster uses (eg multichannel) */
				cifs_dbg(VFS, "witness requested on mount but no CLUSTER capability on share\n");
				rc = -EOPNOTSUPP;
				goto out_fail;
			}
		} else {
			cifs_dbg(VFS, "SMB3 or later required for witness option\n");
			rc = -EOPNOTSUPP;
			goto out_fail;
		}
	}

	/* If the user really knows what they are doing they can override */
	if (tcon->share_flags & SMB2_SHAREFLAG_NO_CACHING) {
		if (ctx->cache_ro)
			cifs_dbg(VFS, "cache=ro requested on mount but NO_CACHING flag set on share\n");
		else if (ctx->cache_rw)
			cifs_dbg(VFS, "cache=singleclient requested on mount but NO_CACHING flag set on share\n");
	}

	if (ctx->no_lease) {
		if (ses->server->vals->protocol_id == 0) {
			cifs_dbg(VFS,
				"SMB2 or later required for nolease option\n");
			rc = -EOPNOTSUPP;
			goto out_fail;
		} else
			tcon->no_lease = ctx->no_lease;
	}

	/*
	 * We can have only one retry value for a connection to a share so for
	 * resources mounted more than once to the same server share the last
	 * value passed in for the retry flag is used.
	 */
	tcon->retry = ctx->retry;
	tcon->nocase = ctx->nocase;
	if (ses->server->capabilities & SMB2_GLOBAL_CAP_DIRECTORY_LEASING)
		tcon->nohandlecache = ctx->nohandlecache;
	else
		tcon->nohandlecache = true;
	tcon->nodelete = ctx->nodelete;
	tcon->local_lease = ctx->local_lease;
	INIT_LIST_HEAD(&tcon->pending_opens);

	spin_lock(&cifs_tcp_ses_lock);
	list_add(&tcon->tcon_list, &ses->tcon_list);
	spin_unlock(&cifs_tcp_ses_lock);

	cifs_fscache_get_super_cookie(tcon);

	return tcon;

out_fail:
	tconInfoFree(tcon);
	return ERR_PTR(rc);
}

void
cifs_put_tlink(struct tcon_link *tlink)
{
	if (!tlink || IS_ERR(tlink))
		return;

	if (!atomic_dec_and_test(&tlink->tl_count) ||
	    test_bit(TCON_LINK_IN_TREE, &tlink->tl_flags)) {
		tlink->tl_time = jiffies;
		return;
	}

	if (!IS_ERR(tlink_tcon(tlink)))
		cifs_put_tcon(tlink_tcon(tlink));
	kfree(tlink);
	return;
}

static int
compare_mount_options(struct super_block *sb, struct cifs_mnt_data *mnt_data)
{
	struct cifs_sb_info *old = CIFS_SB(sb);
	struct cifs_sb_info *new = mnt_data->cifs_sb;
	unsigned int oldflags = old->mnt_cifs_flags & CIFS_MOUNT_MASK;
	unsigned int newflags = new->mnt_cifs_flags & CIFS_MOUNT_MASK;

	if ((sb->s_flags & CIFS_MS_MASK) != (mnt_data->flags & CIFS_MS_MASK))
		return 0;

	if (old->mnt_cifs_serverino_autodisabled)
		newflags &= ~CIFS_MOUNT_SERVER_INUM;

	if (oldflags != newflags)
		return 0;

	/*
	 * We want to share sb only if we don't specify an r/wsize or
	 * specified r/wsize is greater than or equal to existing one.
	 */
	if (new->ctx->wsize && new->ctx->wsize < old->ctx->wsize)
		return 0;

	if (new->ctx->rsize && new->ctx->rsize < old->ctx->rsize)
		return 0;

	if (!uid_eq(old->ctx->linux_uid, new->ctx->linux_uid) ||
	    !gid_eq(old->ctx->linux_gid, new->ctx->linux_gid))
		return 0;

	if (old->ctx->file_mode != new->ctx->file_mode ||
	    old->ctx->dir_mode != new->ctx->dir_mode)
		return 0;

	if (strcmp(old->local_nls->charset, new->local_nls->charset))
		return 0;

	if (old->ctx->acregmax != new->ctx->acregmax)
		return 0;
	if (old->ctx->acdirmax != new->ctx->acdirmax)
		return 0;

	return 1;
}

static int
match_prepath(struct super_block *sb, struct cifs_mnt_data *mnt_data)
{
	struct cifs_sb_info *old = CIFS_SB(sb);
	struct cifs_sb_info *new = mnt_data->cifs_sb;
	bool old_set = (old->mnt_cifs_flags & CIFS_MOUNT_USE_PREFIX_PATH) &&
		old->prepath;
	bool new_set = (new->mnt_cifs_flags & CIFS_MOUNT_USE_PREFIX_PATH) &&
		new->prepath;

	if (old_set && new_set && !strcmp(new->prepath, old->prepath))
		return 1;
	else if (!old_set && !new_set)
		return 1;

	return 0;
}

int
cifs_match_super(struct super_block *sb, void *data)
{
	struct cifs_mnt_data *mnt_data = (struct cifs_mnt_data *)data;
	struct smb3_fs_context *ctx;
	struct cifs_sb_info *cifs_sb;
	struct TCP_Server_Info *tcp_srv;
	struct cifs_ses *ses;
	struct cifs_tcon *tcon;
	struct tcon_link *tlink;
	int rc = 0;

	spin_lock(&cifs_tcp_ses_lock);
	cifs_sb = CIFS_SB(sb);
	tlink = cifs_get_tlink(cifs_sb_master_tlink(cifs_sb));
	if (tlink == NULL) {
		/* can not match superblock if tlink were ever null */
		spin_unlock(&cifs_tcp_ses_lock);
		return 0;
	}
	tcon = tlink_tcon(tlink);
	ses = tcon->ses;
	tcp_srv = ses->server;

	ctx = mnt_data->ctx;

	if (!match_server(tcp_srv, ctx) ||
	    !match_session(ses, ctx) ||
	    !match_tcon(tcon, ctx) ||
	    !match_prepath(sb, mnt_data)) {
		rc = 0;
		goto out;
	}

	rc = compare_mount_options(sb, mnt_data);
out:
	spin_unlock(&cifs_tcp_ses_lock);
	cifs_put_tlink(tlink);
	return rc;
}

#ifdef CONFIG_DEBUG_LOCK_ALLOC
static struct lock_class_key cifs_key[2];
static struct lock_class_key cifs_slock_key[2];

static inline void
cifs_reclassify_socket4(struct socket *sock)
{
	struct sock *sk = sock->sk;
	BUG_ON(!sock_allow_reclassification(sk));
	sock_lock_init_class_and_name(sk, "slock-AF_INET-CIFS",
		&cifs_slock_key[0], "sk_lock-AF_INET-CIFS", &cifs_key[0]);
}

static inline void
cifs_reclassify_socket6(struct socket *sock)
{
	struct sock *sk = sock->sk;
	BUG_ON(!sock_allow_reclassification(sk));
	sock_lock_init_class_and_name(sk, "slock-AF_INET6-CIFS",
		&cifs_slock_key[1], "sk_lock-AF_INET6-CIFS", &cifs_key[1]);
}
#else
static inline void
cifs_reclassify_socket4(struct socket *sock)
{
}

static inline void
cifs_reclassify_socket6(struct socket *sock)
{
}
#endif

/* See RFC1001 section 14 on representation of Netbios names */
static void rfc1002mangle(char *target, char *source, unsigned int length)
{
	unsigned int i, j;

	for (i = 0, j = 0; i < (length); i++) {
		/* mask a nibble at a time and encode */
		target[j] = 'A' + (0x0F & (source[i] >> 4));
		target[j+1] = 'A' + (0x0F & source[i]);
		j += 2;
	}

}

static int
bind_socket(struct TCP_Server_Info *server)
{
	int rc = 0;
	if (server->srcaddr.ss_family != AF_UNSPEC) {
		/* Bind to the specified local IP address */
		struct socket *socket = server->ssocket;
		rc = socket->ops->bind(socket,
				       (struct sockaddr *) &server->srcaddr,
				       sizeof(server->srcaddr));
		if (rc < 0) {
			struct sockaddr_in *saddr4;
			struct sockaddr_in6 *saddr6;
			saddr4 = (struct sockaddr_in *)&server->srcaddr;
			saddr6 = (struct sockaddr_in6 *)&server->srcaddr;
			if (saddr6->sin6_family == AF_INET6)
				cifs_server_dbg(VFS, "Failed to bind to: %pI6c, error: %d\n",
					 &saddr6->sin6_addr, rc);
			else
				cifs_server_dbg(VFS, "Failed to bind to: %pI4, error: %d\n",
					 &saddr4->sin_addr.s_addr, rc);
		}
	}
	return rc;
}

static int
ip_rfc1001_connect(struct TCP_Server_Info *server)
{
	int rc = 0;
	/*
	 * some servers require RFC1001 sessinit before sending
	 * negprot - BB check reconnection in case where second
	 * sessinit is sent but no second negprot
	 */
	struct rfc1002_session_packet *ses_init_buf;
	struct smb_hdr *smb_buf;
	ses_init_buf = kzalloc(sizeof(struct rfc1002_session_packet),
			       GFP_KERNEL);
	if (ses_init_buf) {
		ses_init_buf->trailer.session_req.called_len = 32;

		if (server->server_RFC1001_name[0] != 0)
			rfc1002mangle(ses_init_buf->trailer.
				      session_req.called_name,
				      server->server_RFC1001_name,
				      RFC1001_NAME_LEN_WITH_NULL);
		else
			rfc1002mangle(ses_init_buf->trailer.
				      session_req.called_name,
				      DEFAULT_CIFS_CALLED_NAME,
				      RFC1001_NAME_LEN_WITH_NULL);

		ses_init_buf->trailer.session_req.calling_len = 32;

		/*
		 * calling name ends in null (byte 16) from old smb
		 * convention.
		 */
		if (server->workstation_RFC1001_name[0] != 0)
			rfc1002mangle(ses_init_buf->trailer.
				      session_req.calling_name,
				      server->workstation_RFC1001_name,
				      RFC1001_NAME_LEN_WITH_NULL);
		else
			rfc1002mangle(ses_init_buf->trailer.
				      session_req.calling_name,
				      "LINUX_CIFS_CLNT",
				      RFC1001_NAME_LEN_WITH_NULL);

		ses_init_buf->trailer.session_req.scope1 = 0;
		ses_init_buf->trailer.session_req.scope2 = 0;
		smb_buf = (struct smb_hdr *)ses_init_buf;

		/* sizeof RFC1002_SESSION_REQUEST with no scope */
		smb_buf->smb_buf_length = cpu_to_be32(0x81000044);
		rc = smb_send(server, smb_buf, 0x44);
		kfree(ses_init_buf);
		/*
		 * RFC1001 layer in at least one server
		 * requires very short break before negprot
		 * presumably because not expecting negprot
		 * to follow so fast.  This is a simple
		 * solution that works without
		 * complicating the code and causes no
		 * significant slowing down on mount
		 * for everyone else
		 */
		usleep_range(1000, 2000);
	}
	/*
	 * else the negprot may still work without this
	 * even though malloc failed
	 */

	return rc;
}

static int
generic_ip_connect(struct TCP_Server_Info *server)
{
	int rc = 0;
	__be16 sport;
	int slen, sfamily;
	struct socket *socket = server->ssocket;
	struct sockaddr *saddr;

	saddr = (struct sockaddr *) &server->dstaddr;

	if (server->dstaddr.ss_family == AF_INET6) {
		struct sockaddr_in6 *ipv6 = (struct sockaddr_in6 *)&server->dstaddr;

		sport = ipv6->sin6_port;
		slen = sizeof(struct sockaddr_in6);
		sfamily = AF_INET6;
		cifs_dbg(FYI, "%s: connecting to [%pI6]:%d\n", __func__, &ipv6->sin6_addr,
				ntohs(sport));
	} else {
		struct sockaddr_in *ipv4 = (struct sockaddr_in *)&server->dstaddr;

		sport = ipv4->sin_port;
		slen = sizeof(struct sockaddr_in);
		sfamily = AF_INET;
		cifs_dbg(FYI, "%s: connecting to %pI4:%d\n", __func__, &ipv4->sin_addr,
				ntohs(sport));
	}

	if (socket == NULL) {
		rc = __sock_create(cifs_net_ns(server), sfamily, SOCK_STREAM,
				   IPPROTO_TCP, &socket, 1);
		if (rc < 0) {
			cifs_server_dbg(VFS, "Error %d creating socket\n", rc);
			server->ssocket = NULL;
			return rc;
		}

		/* BB other socket options to set KEEPALIVE, NODELAY? */
		cifs_dbg(FYI, "Socket created\n");
		server->ssocket = socket;
		socket->sk->sk_allocation = GFP_NOFS;
		if (sfamily == AF_INET6)
			cifs_reclassify_socket6(socket);
		else
			cifs_reclassify_socket4(socket);
	}

	rc = bind_socket(server);
	if (rc < 0)
		return rc;

	/*
	 * Eventually check for other socket options to change from
	 * the default. sock_setsockopt not used because it expects
	 * user space buffer
	 */
	socket->sk->sk_rcvtimeo = 7 * HZ;
	socket->sk->sk_sndtimeo = 5 * HZ;

	/* make the bufsizes depend on wsize/rsize and max requests */
	if (server->noautotune) {
		if (socket->sk->sk_sndbuf < (200 * 1024))
			socket->sk->sk_sndbuf = 200 * 1024;
		if (socket->sk->sk_rcvbuf < (140 * 1024))
			socket->sk->sk_rcvbuf = 140 * 1024;
	}

	if (server->tcp_nodelay)
		tcp_sock_set_nodelay(socket->sk);

	cifs_dbg(FYI, "sndbuf %d rcvbuf %d rcvtimeo 0x%lx\n",
		 socket->sk->sk_sndbuf,
		 socket->sk->sk_rcvbuf, socket->sk->sk_rcvtimeo);

	rc = socket->ops->connect(socket, saddr, slen,
				  server->noblockcnt ? O_NONBLOCK : 0);
	/*
	 * When mounting SMB root file systems, we do not want to block in
	 * connect. Otherwise bail out and then let cifs_reconnect() perform
	 * reconnect failover - if possible.
	 */
	if (server->noblockcnt && rc == -EINPROGRESS)
		rc = 0;
	if (rc < 0) {
		cifs_dbg(FYI, "Error %d connecting to server\n", rc);
		sock_release(socket);
		server->ssocket = NULL;
		return rc;
	}

	if (sport == htons(RFC1001_PORT))
		rc = ip_rfc1001_connect(server);

	return rc;
}

static int
ip_connect(struct TCP_Server_Info *server)
{
	__be16 *sport;
	struct sockaddr_in6 *addr6 = (struct sockaddr_in6 *)&server->dstaddr;
	struct sockaddr_in *addr = (struct sockaddr_in *)&server->dstaddr;

	if (server->dstaddr.ss_family == AF_INET6)
		sport = &addr6->sin6_port;
	else
		sport = &addr->sin_port;

	if (*sport == 0) {
		int rc;

		/* try with 445 port at first */
		*sport = htons(CIFS_PORT);

		rc = generic_ip_connect(server);
		if (rc >= 0)
			return rc;

		/* if it failed, try with 139 port */
		*sport = htons(RFC1001_PORT);
	}

	return generic_ip_connect(server);
}

void reset_cifs_unix_caps(unsigned int xid, struct cifs_tcon *tcon,
			  struct cifs_sb_info *cifs_sb, struct smb3_fs_context *ctx)
{
	/*
	 * If we are reconnecting then should we check to see if
	 * any requested capabilities changed locally e.g. via
	 * remount but we can not do much about it here
	 * if they have (even if we could detect it by the following)
	 * Perhaps we could add a backpointer to array of sb from tcon
	 * or if we change to make all sb to same share the same
	 * sb as NFS - then we only have one backpointer to sb.
	 * What if we wanted to mount the server share twice once with
	 * and once without posixacls or posix paths?
	 */
	__u64 saved_cap = le64_to_cpu(tcon->fsUnixInfo.Capability);

	if (ctx && ctx->no_linux_ext) {
		tcon->fsUnixInfo.Capability = 0;
		tcon->unix_ext = 0; /* Unix Extensions disabled */
		cifs_dbg(FYI, "Linux protocol extensions disabled\n");
		return;
	} else if (ctx)
		tcon->unix_ext = 1; /* Unix Extensions supported */

	if (!tcon->unix_ext) {
		cifs_dbg(FYI, "Unix extensions disabled so not set on reconnect\n");
		return;
	}

	if (!CIFSSMBQFSUnixInfo(xid, tcon)) {
		__u64 cap = le64_to_cpu(tcon->fsUnixInfo.Capability);
		cifs_dbg(FYI, "unix caps which server supports %lld\n", cap);
		/*
		 * check for reconnect case in which we do not
		 * want to change the mount behavior if we can avoid it
		 */
		if (ctx == NULL) {
			/*
			 * turn off POSIX ACL and PATHNAMES if not set
			 * originally at mount time
			 */
			if ((saved_cap & CIFS_UNIX_POSIX_ACL_CAP) == 0)
				cap &= ~CIFS_UNIX_POSIX_ACL_CAP;
			if ((saved_cap & CIFS_UNIX_POSIX_PATHNAMES_CAP) == 0) {
				if (cap & CIFS_UNIX_POSIX_PATHNAMES_CAP)
					cifs_dbg(VFS, "POSIXPATH support change\n");
				cap &= ~CIFS_UNIX_POSIX_PATHNAMES_CAP;
			} else if ((cap & CIFS_UNIX_POSIX_PATHNAMES_CAP) == 0) {
				cifs_dbg(VFS, "possible reconnect error\n");
				cifs_dbg(VFS, "server disabled POSIX path support\n");
			}
		}

		if (cap & CIFS_UNIX_TRANSPORT_ENCRYPTION_MANDATORY_CAP)
			cifs_dbg(VFS, "per-share encryption not supported yet\n");

		cap &= CIFS_UNIX_CAP_MASK;
		if (ctx && ctx->no_psx_acl)
			cap &= ~CIFS_UNIX_POSIX_ACL_CAP;
		else if (CIFS_UNIX_POSIX_ACL_CAP & cap) {
			cifs_dbg(FYI, "negotiated posix acl support\n");
			if (cifs_sb)
				cifs_sb->mnt_cifs_flags |=
					CIFS_MOUNT_POSIXACL;
		}

		if (ctx && ctx->posix_paths == 0)
			cap &= ~CIFS_UNIX_POSIX_PATHNAMES_CAP;
		else if (cap & CIFS_UNIX_POSIX_PATHNAMES_CAP) {
			cifs_dbg(FYI, "negotiate posix pathnames\n");
			if (cifs_sb)
				cifs_sb->mnt_cifs_flags |=
					CIFS_MOUNT_POSIX_PATHS;
		}

		cifs_dbg(FYI, "Negotiate caps 0x%x\n", (int)cap);
#ifdef CONFIG_CIFS_DEBUG2
		if (cap & CIFS_UNIX_FCNTL_CAP)
			cifs_dbg(FYI, "FCNTL cap\n");
		if (cap & CIFS_UNIX_EXTATTR_CAP)
			cifs_dbg(FYI, "EXTATTR cap\n");
		if (cap & CIFS_UNIX_POSIX_PATHNAMES_CAP)
			cifs_dbg(FYI, "POSIX path cap\n");
		if (cap & CIFS_UNIX_XATTR_CAP)
			cifs_dbg(FYI, "XATTR cap\n");
		if (cap & CIFS_UNIX_POSIX_ACL_CAP)
			cifs_dbg(FYI, "POSIX ACL cap\n");
		if (cap & CIFS_UNIX_LARGE_READ_CAP)
			cifs_dbg(FYI, "very large read cap\n");
		if (cap & CIFS_UNIX_LARGE_WRITE_CAP)
			cifs_dbg(FYI, "very large write cap\n");
		if (cap & CIFS_UNIX_TRANSPORT_ENCRYPTION_CAP)
			cifs_dbg(FYI, "transport encryption cap\n");
		if (cap & CIFS_UNIX_TRANSPORT_ENCRYPTION_MANDATORY_CAP)
			cifs_dbg(FYI, "mandatory transport encryption cap\n");
#endif /* CIFS_DEBUG2 */
		if (CIFSSMBSetFSUnixInfo(xid, tcon, cap)) {
			if (ctx == NULL)
				cifs_dbg(FYI, "resetting capabilities failed\n");
			else
				cifs_dbg(VFS, "Negotiating Unix capabilities with the server failed. Consider mounting with the Unix Extensions disabled if problems are found by specifying the nounix mount option.\n");

		}
	}
}

int cifs_setup_cifs_sb(struct cifs_sb_info *cifs_sb)
{
	struct smb3_fs_context *ctx = cifs_sb->ctx;

	INIT_DELAYED_WORK(&cifs_sb->prune_tlinks, cifs_prune_tlinks);

	spin_lock_init(&cifs_sb->tlink_tree_lock);
	cifs_sb->tlink_tree = RB_ROOT;

	cifs_dbg(FYI, "file mode: %04ho  dir mode: %04ho\n",
		 ctx->file_mode, ctx->dir_mode);

	/* this is needed for ASCII cp to Unicode converts */
	if (ctx->iocharset == NULL) {
		/* load_nls_default cannot return null */
		cifs_sb->local_nls = load_nls_default();
	} else {
		cifs_sb->local_nls = load_nls(ctx->iocharset);
		if (cifs_sb->local_nls == NULL) {
			cifs_dbg(VFS, "CIFS mount error: iocharset %s not found\n",
				 ctx->iocharset);
			return -ELIBACC;
		}
	}
	ctx->local_nls = cifs_sb->local_nls;

	smb3_update_mnt_flags(cifs_sb);

	if (ctx->direct_io)
		cifs_dbg(FYI, "mounting share using direct i/o\n");
	if (ctx->cache_ro) {
		cifs_dbg(VFS, "mounting share with read only caching. Ensure that the share will not be modified while in use.\n");
		cifs_sb->mnt_cifs_flags |= CIFS_MOUNT_RO_CACHE;
	} else if (ctx->cache_rw) {
		cifs_dbg(VFS, "mounting share in single client RW caching mode. Ensure that no other systems will be accessing the share.\n");
		cifs_sb->mnt_cifs_flags |= (CIFS_MOUNT_RO_CACHE |
					    CIFS_MOUNT_RW_CACHE);
	}

	if ((ctx->cifs_acl) && (ctx->dynperm))
		cifs_dbg(VFS, "mount option dynperm ignored if cifsacl mount option supported\n");

	if (ctx->prepath) {
		cifs_sb->prepath = kstrdup(ctx->prepath, GFP_KERNEL);
		if (cifs_sb->prepath == NULL)
			return -ENOMEM;
		cifs_sb->mnt_cifs_flags |= CIFS_MOUNT_USE_PREFIX_PATH;
	}

	return 0;
}

/* Release all succeed connections */
static inline void mount_put_conns(struct mount_ctx *mnt_ctx)
{
	int rc = 0;

	if (mnt_ctx->tcon)
		cifs_put_tcon(mnt_ctx->tcon);
	else if (mnt_ctx->ses)
		cifs_put_smb_ses(mnt_ctx->ses);
	else if (mnt_ctx->server)
		cifs_put_tcp_session(mnt_ctx->server, 0);
	mnt_ctx->cifs_sb->mnt_cifs_flags &= ~CIFS_MOUNT_POSIX_PATHS;
	free_xid(mnt_ctx->xid);
}

/* Get connections for tcp, ses and tcon */
static int mount_get_conns(struct mount_ctx *mnt_ctx)
{
	int rc = 0;
	struct TCP_Server_Info *server = NULL;
	struct cifs_ses *ses = NULL;
	struct cifs_tcon *tcon = NULL;
	struct smb3_fs_context *ctx = mnt_ctx->fs_ctx;
	struct cifs_sb_info *cifs_sb = mnt_ctx->cifs_sb;
	unsigned int xid;

	xid = get_xid();

	/* get a reference to a tcp session */
	server = cifs_get_tcp_session(ctx);
	if (IS_ERR(server)) {
		rc = PTR_ERR(server);
		server = NULL;
		goto out;
	}

	/* get a reference to a SMB session */
	ses = cifs_get_smb_ses(server, ctx);
	if (IS_ERR(ses)) {
		rc = PTR_ERR(ses);
		ses = NULL;
		goto out;
	}

	if ((ctx->persistent == true) && (!(ses->server->capabilities &
					    SMB2_GLOBAL_CAP_PERSISTENT_HANDLES))) {
		cifs_server_dbg(VFS, "persistent handles not supported by server\n");
		rc = -EOPNOTSUPP;
		goto out;
	}

	/* search for existing tcon to this server share */
	tcon = cifs_get_tcon(ses, ctx);
	if (IS_ERR(tcon)) {
		rc = PTR_ERR(tcon);
		tcon = NULL;
		goto out;
	}

	/* if new SMB3.11 POSIX extensions are supported do not remap / and \ */
	if (tcon->posix_extensions)
		cifs_sb->mnt_cifs_flags |= CIFS_MOUNT_POSIX_PATHS;

	/* tell server which Unix caps we support */
	if (cap_unix(tcon->ses)) {
		/*
		 * reset of caps checks mount to see if unix extensions disabled
		 * for just this mount.
		 */
		reset_cifs_unix_caps(xid, tcon, cifs_sb, ctx);
		if ((tcon->ses->server->tcpStatus == CifsNeedReconnect) &&
		    (le64_to_cpu(tcon->fsUnixInfo.Capability) &
		     CIFS_UNIX_TRANSPORT_ENCRYPTION_MANDATORY_CAP)) {
			rc = -EACCES;
			goto out;
		}
	} else
		tcon->unix_ext = 0; /* server does not support them */

	/* do not care if a following call succeed - informational */
	if (!tcon->pipe && server->ops->qfs_tcon) {
		server->ops->qfs_tcon(xid, tcon, cifs_sb);
		if (cifs_sb->mnt_cifs_flags & CIFS_MOUNT_RO_CACHE) {
			if (tcon->fsDevInfo.DeviceCharacteristics &
			    cpu_to_le32(FILE_READ_ONLY_DEVICE))
				cifs_dbg(VFS, "mounted to read only share\n");
			else if ((cifs_sb->mnt_cifs_flags &
				  CIFS_MOUNT_RW_CACHE) == 0)
				cifs_dbg(VFS, "read only mount of RW share\n");
			/* no need to log a RW mount of a typical RW share */
		}
	}

	/*
	 * Clamp the rsize/wsize mount arguments if they are too big for the server
	 * and set the rsize/wsize to the negotiated values if not passed in by
	 * the user on mount
	 */
	if ((cifs_sb->ctx->wsize == 0) ||
	    (cifs_sb->ctx->wsize > server->ops->negotiate_wsize(tcon, ctx)))
		cifs_sb->ctx->wsize = server->ops->negotiate_wsize(tcon, ctx);
	if ((cifs_sb->ctx->rsize == 0) ||
	    (cifs_sb->ctx->rsize > server->ops->negotiate_rsize(tcon, ctx)))
		cifs_sb->ctx->rsize = server->ops->negotiate_rsize(tcon, ctx);

out:
	mnt_ctx->server = server;
	mnt_ctx->ses = ses;
	mnt_ctx->tcon = tcon;
	mnt_ctx->xid = xid;

	return rc;
}

static int mount_setup_tlink(struct cifs_sb_info *cifs_sb, struct cifs_ses *ses,
			     struct cifs_tcon *tcon)
{
	struct tcon_link *tlink;

	/* hang the tcon off of the superblock */
	tlink = kzalloc(sizeof(*tlink), GFP_KERNEL);
	if (tlink == NULL)
		return -ENOMEM;

	tlink->tl_uid = ses->linux_uid;
	tlink->tl_tcon = tcon;
	tlink->tl_time = jiffies;
	set_bit(TCON_LINK_MASTER, &tlink->tl_flags);
	set_bit(TCON_LINK_IN_TREE, &tlink->tl_flags);

	cifs_sb->master_tlink = tlink;
	spin_lock(&cifs_sb->tlink_tree_lock);
	tlink_rb_insert(&cifs_sb->tlink_tree, tlink);
	spin_unlock(&cifs_sb->tlink_tree_lock);

	queue_delayed_work(cifsiod_wq, &cifs_sb->prune_tlinks,
				TLINK_IDLE_EXPIRE);
	return 0;
}

#ifdef CONFIG_CIFS_DFS_UPCALL
/* Get unique dfs connections */
static int mount_get_dfs_conns(struct mount_ctx *mnt_ctx)
{
	int rc;

	mnt_ctx->fs_ctx->nosharesock = true;
	rc = mount_get_conns(mnt_ctx);
	if (mnt_ctx->server) {
		cifs_dbg(FYI, "%s: marking tcp session as a dfs connection\n", __func__);
		spin_lock(&cifs_tcp_ses_lock);
		mnt_ctx->server->is_dfs_conn = true;
		spin_unlock(&cifs_tcp_ses_lock);
	}
	return rc;
}

/*
 * cifs_build_path_to_root returns full path to root when we do not have an
 * existing connection (tcon)
 */
static char *
build_unc_path_to_root(const struct smb3_fs_context *ctx,
		       const struct cifs_sb_info *cifs_sb, bool useppath)
{
	char *full_path, *pos;
	unsigned int pplen = useppath && ctx->prepath ?
		strlen(ctx->prepath) + 1 : 0;
	unsigned int unc_len = strnlen(ctx->UNC, MAX_TREE_SIZE + 1);

	if (unc_len > MAX_TREE_SIZE)
		return ERR_PTR(-EINVAL);

	full_path = kmalloc(unc_len + pplen + 1, GFP_KERNEL);
	if (full_path == NULL)
		return ERR_PTR(-ENOMEM);

	memcpy(full_path, ctx->UNC, unc_len);
	pos = full_path + unc_len;

	if (pplen) {
		*pos = CIFS_DIR_SEP(cifs_sb);
		memcpy(pos + 1, ctx->prepath, pplen);
		pos += pplen;
	}

	*pos = '\0'; /* add trailing null */
	convert_delimiter(full_path, CIFS_DIR_SEP(cifs_sb));
	cifs_dbg(FYI, "%s: full_path=%s\n", __func__, full_path);
	return full_path;
}

/*
 * expand_dfs_referral - Update cifs_sb from dfs referral path
 *
 * cifs_sb->ctx->mount_options will be (re-)allocated to a string containing updated options for the
 * submount.  Otherwise it will be left untouched.
 */
static int expand_dfs_referral(struct mount_ctx *mnt_ctx, const char *full_path,
			       struct dfs_info3_param *referral)
{
	int rc;
	struct cifs_sb_info *cifs_sb = mnt_ctx->cifs_sb;
	struct smb3_fs_context *ctx = mnt_ctx->fs_ctx;
	char *fake_devname = NULL, *mdata = NULL;

	mdata = cifs_compose_mount_options(cifs_sb->ctx->mount_options, full_path + 1, referral,
					   &fake_devname);
	if (IS_ERR(mdata)) {
		rc = PTR_ERR(mdata);
		mdata = NULL;
	} else {
		/*
		 * We can not clear out the whole structure since we no longer have an explicit
		 * function to parse a mount-string. Instead we need to clear out the individual
		 * fields that are no longer valid.
		 */
		kfree(ctx->prepath);
		ctx->prepath = NULL;
		rc = cifs_setup_volume_info(ctx, mdata, fake_devname);
	}
	kfree(fake_devname);
	kfree(cifs_sb->ctx->mount_options);
	cifs_sb->ctx->mount_options = mdata;

	return rc;
}
#endif

/* TODO: all callers to this are broken. We are not parsing mount_options here
 * we should pass a clone of the original context?
 */
int
cifs_setup_volume_info(struct smb3_fs_context *ctx, const char *mntopts, const char *devname)
{
	int rc;

	if (devname) {
		cifs_dbg(FYI, "%s: devname=%s\n", __func__, devname);
		rc = smb3_parse_devname(devname, ctx);
		if (rc) {
			cifs_dbg(VFS, "%s: failed to parse %s: %d\n", __func__, devname, rc);
			return rc;
		}
	}

	if (mntopts) {
		char *ip;

		rc = smb3_parse_opt(mntopts, "ip", &ip);
		if (rc) {
			cifs_dbg(VFS, "%s: failed to parse ip options: %d\n", __func__, rc);
			return rc;
		}

		rc = cifs_convert_address((struct sockaddr *)&ctx->dstaddr, ip, strlen(ip));
		kfree(ip);
		if (!rc) {
			cifs_dbg(VFS, "%s: failed to convert ip address\n", __func__);
			return -EINVAL;
		}
	}

	if (ctx->nullauth) {
		cifs_dbg(FYI, "Anonymous login\n");
		kfree(ctx->username);
		ctx->username = NULL;
	} else if (ctx->username) {
		/* BB fixme parse for domain name here */
		cifs_dbg(FYI, "Username: %s\n", ctx->username);
	} else {
		cifs_dbg(VFS, "No username specified\n");
	/* In userspace mount helper we can get user name from alternate
	   locations such as env variables and files on disk */
		return -EINVAL;
	}

	return 0;
}

static int
cifs_are_all_path_components_accessible(struct TCP_Server_Info *server,
					unsigned int xid,
					struct cifs_tcon *tcon,
					struct cifs_sb_info *cifs_sb,
					char *full_path,
					int added_treename)
{
	int rc;
	char *s;
	char sep, tmp;
	int skip = added_treename ? 1 : 0;

	sep = CIFS_DIR_SEP(cifs_sb);
	s = full_path;

	rc = server->ops->is_path_accessible(xid, tcon, cifs_sb, "");
	while (rc == 0) {
		/* skip separators */
		while (*s == sep)
			s++;
		if (!*s)
			break;
		/* next separator */
		while (*s && *s != sep)
			s++;
		/*
		 * if the treename is added, we then have to skip the first
		 * part within the separators
		 */
		if (skip) {
			skip = 0;
			continue;
		}
		/*
		 * temporarily null-terminate the path at the end of
		 * the current component
		 */
		tmp = *s;
		*s = 0;
		rc = server->ops->is_path_accessible(xid, tcon, cifs_sb,
						     full_path);
		*s = tmp;
	}
	return rc;
}

/*
 * Check if path is remote (e.g. a DFS share). Return -EREMOTE if it is,
 * otherwise 0.
 */
static int is_path_remote(struct mount_ctx *mnt_ctx)
{
	int rc;
	struct cifs_sb_info *cifs_sb = mnt_ctx->cifs_sb;
	struct TCP_Server_Info *server = mnt_ctx->server;
	unsigned int xid = mnt_ctx->xid;
	struct cifs_tcon *tcon = mnt_ctx->tcon;
	struct smb3_fs_context *ctx = mnt_ctx->fs_ctx;
	char *full_path;

	if (!server->ops->is_path_accessible)
		return -EOPNOTSUPP;

	/*
	 * cifs_build_path_to_root works only when we have a valid tcon
	 */
	full_path = cifs_build_path_to_root(ctx, cifs_sb, tcon,
					    tcon->Flags & SMB_SHARE_IS_IN_DFS);
	if (full_path == NULL)
		return -ENOMEM;

	cifs_dbg(FYI, "%s: full_path: %s\n", __func__, full_path);

	rc = server->ops->is_path_accessible(xid, tcon, cifs_sb,
					     full_path);
	if (rc != 0 && rc != -EREMOTE) {
		kfree(full_path);
		return rc;
	}

	if (rc != -EREMOTE) {
		rc = cifs_are_all_path_components_accessible(server, xid, tcon,
			cifs_sb, full_path, tcon->Flags & SMB_SHARE_IS_IN_DFS);
		if (rc != 0) {
			cifs_server_dbg(VFS, "cannot query dirs between root and final path, enabling CIFS_MOUNT_USE_PREFIX_PATH\n");
			cifs_sb->mnt_cifs_flags |= CIFS_MOUNT_USE_PREFIX_PATH;
			rc = 0;
		}
	}

	kfree(full_path);
	return rc;
}

#ifdef CONFIG_CIFS_DFS_UPCALL
static void set_root_ses(struct mount_ctx *mnt_ctx)
{
	if (mnt_ctx->ses) {
		spin_lock(&cifs_tcp_ses_lock);
		mnt_ctx->ses->ses_count++;
		spin_unlock(&cifs_tcp_ses_lock);
		dfs_cache_add_refsrv_session(&mnt_ctx->mount_id, mnt_ctx->ses);
	}
	mnt_ctx->root_ses = mnt_ctx->ses;
}

static int is_dfs_mount(struct mount_ctx *mnt_ctx, bool *isdfs, struct dfs_cache_tgt_list *root_tl)
{
	int rc;
	struct cifs_sb_info *cifs_sb = mnt_ctx->cifs_sb;
	struct smb3_fs_context *ctx = mnt_ctx->fs_ctx;

	*isdfs = true;

	rc = mount_get_conns(mnt_ctx);
	/*
	 * If called with 'nodfs' mount option, then skip DFS resolving.  Otherwise unconditionally
	 * try to get an DFS referral (even cached) to determine whether it is an DFS mount.
	 *
	 * Skip prefix path to provide support for DFS referrals from w2k8 servers which don't seem
	 * to respond with PATH_NOT_COVERED to requests that include the prefix.
	 */
	if ((cifs_sb->mnt_cifs_flags & CIFS_MOUNT_NO_DFS) ||
	    dfs_cache_find(mnt_ctx->xid, mnt_ctx->ses, cifs_sb->local_nls, cifs_remap(cifs_sb),
			   ctx->UNC + 1, NULL, root_tl)) {
		if (rc)
			return rc;
		/* Check if it is fully accessible and then mount it */
		rc = is_path_remote(mnt_ctx);
		if (!rc)
			*isdfs = false;
		else if (rc != -EREMOTE)
			return rc;
	}
	return 0;
}

static int connect_dfs_target(struct mount_ctx *mnt_ctx, const char *full_path,
			      const char *ref_path, struct dfs_cache_tgt_iterator *tit)
{
	int rc;
	struct dfs_info3_param ref = {};
	struct cifs_sb_info *cifs_sb = mnt_ctx->cifs_sb;
	char *oldmnt = cifs_sb->ctx->mount_options;

	rc = dfs_cache_get_tgt_referral(ref_path, tit, &ref);
	if (rc)
		goto out;

	rc = expand_dfs_referral(mnt_ctx, full_path, &ref);
	if (rc)
		goto out;

	/* Connect to new target only if we were redirected (e.g. mount options changed) */
	if (oldmnt != cifs_sb->ctx->mount_options) {
		mount_put_conns(mnt_ctx);
		rc = mount_get_dfs_conns(mnt_ctx);
	}
	if (!rc) {
		if (cifs_is_referral_server(mnt_ctx->tcon, &ref))
			set_root_ses(mnt_ctx);
		rc = dfs_cache_update_tgthint(mnt_ctx->xid, mnt_ctx->root_ses, cifs_sb->local_nls,
					      cifs_remap(cifs_sb), ref_path, tit);
	}

out:
	free_dfs_info_param(&ref);
	return rc;
}

static int connect_dfs_root(struct mount_ctx *mnt_ctx, struct dfs_cache_tgt_list *root_tl)
{
	int rc;
	char *full_path;
	struct cifs_sb_info *cifs_sb = mnt_ctx->cifs_sb;
	struct smb3_fs_context *ctx = mnt_ctx->fs_ctx;
	struct dfs_cache_tgt_iterator *tit;

	/* Put initial connections as they might be shared with other mounts.  We need unique dfs
	 * connections per mount to properly failover, so mount_get_dfs_conns() must be used from
	 * now on.
	 */
	mount_put_conns(mnt_ctx);
	mount_get_dfs_conns(mnt_ctx);
	set_root_ses(mnt_ctx);

	full_path = build_unc_path_to_root(ctx, cifs_sb, true);
	if (IS_ERR(full_path))
		return PTR_ERR(full_path);

	mnt_ctx->origin_fullpath = dfs_cache_canonical_path(ctx->UNC, cifs_sb->local_nls,
							    cifs_remap(cifs_sb));
	if (IS_ERR(mnt_ctx->origin_fullpath)) {
		rc = PTR_ERR(mnt_ctx->origin_fullpath);
		mnt_ctx->origin_fullpath = NULL;
		goto out;
	}

	/* Try all dfs root targets */
	for (rc = -ENOENT, tit = dfs_cache_get_tgt_iterator(root_tl);
	     tit; tit = dfs_cache_get_next_tgt(root_tl, tit)) {
		rc = connect_dfs_target(mnt_ctx, full_path, mnt_ctx->origin_fullpath + 1, tit);
		if (!rc) {
			mnt_ctx->leaf_fullpath = kstrdup(mnt_ctx->origin_fullpath, GFP_KERNEL);
			if (!mnt_ctx->leaf_fullpath)
				rc = -ENOMEM;
			break;
		}
	}

out:
	kfree(full_path);
	return rc;
}

static int __follow_dfs_link(struct mount_ctx *mnt_ctx)
{
	int rc;
	struct cifs_sb_info *cifs_sb = mnt_ctx->cifs_sb;
	struct smb3_fs_context *ctx = mnt_ctx->fs_ctx;
	char *full_path;
	struct dfs_cache_tgt_list tl = DFS_CACHE_TGT_LIST_INIT(tl);
	struct dfs_cache_tgt_iterator *tit;

	full_path = build_unc_path_to_root(ctx, cifs_sb, true);
	if (IS_ERR(full_path))
		return PTR_ERR(full_path);

	kfree(mnt_ctx->leaf_fullpath);
	mnt_ctx->leaf_fullpath = dfs_cache_canonical_path(full_path, cifs_sb->local_nls,
							  cifs_remap(cifs_sb));
	if (IS_ERR(mnt_ctx->leaf_fullpath)) {
		rc = PTR_ERR(mnt_ctx->leaf_fullpath);
		mnt_ctx->leaf_fullpath = NULL;
		goto out;
	}

	/* Get referral from dfs link */
	rc = dfs_cache_find(mnt_ctx->xid, mnt_ctx->root_ses, cifs_sb->local_nls,
			    cifs_remap(cifs_sb), mnt_ctx->leaf_fullpath + 1, NULL, &tl);
	if (rc)
		goto out;

	/* Try all dfs link targets */
	for (rc = -ENOENT, tit = dfs_cache_get_tgt_iterator(&tl);
	     tit; tit = dfs_cache_get_next_tgt(&tl, tit)) {
		rc = connect_dfs_target(mnt_ctx, full_path, mnt_ctx->leaf_fullpath + 1, tit);
		if (!rc) {
			rc = is_path_remote(mnt_ctx);
			break;
		}
	}

out:
	kfree(full_path);
	dfs_cache_free_tgts(&tl);
	return rc;
}

static int follow_dfs_link(struct mount_ctx *mnt_ctx)
{
	int rc;
	struct cifs_sb_info *cifs_sb = mnt_ctx->cifs_sb;
	struct smb3_fs_context *ctx = mnt_ctx->fs_ctx;
	char *full_path;
	int num_links = 0;

	full_path = build_unc_path_to_root(ctx, cifs_sb, true);
	if (IS_ERR(full_path))
		return PTR_ERR(full_path);

	kfree(mnt_ctx->origin_fullpath);
	mnt_ctx->origin_fullpath = dfs_cache_canonical_path(full_path, cifs_sb->local_nls,
							    cifs_remap(cifs_sb));
	kfree(full_path);

	if (IS_ERR(mnt_ctx->origin_fullpath)) {
		rc = PTR_ERR(mnt_ctx->origin_fullpath);
		mnt_ctx->origin_fullpath = NULL;
		return rc;
	}

	do {
		rc = __follow_dfs_link(mnt_ctx);
		if (!rc || rc != -EREMOTE)
			break;
	} while (rc = -ELOOP, ++num_links < MAX_NESTED_LINKS);

	return rc;
}

/* Set up DFS referral paths for failover */
static void setup_server_referral_paths(struct mount_ctx *mnt_ctx)
{
	struct TCP_Server_Info *server = mnt_ctx->server;

	server->origin_fullpath = mnt_ctx->origin_fullpath;
	server->leaf_fullpath = mnt_ctx->leaf_fullpath;
	server->current_fullpath = mnt_ctx->leaf_fullpath;
	mnt_ctx->origin_fullpath = mnt_ctx->leaf_fullpath = NULL;
}

int cifs_mount(struct cifs_sb_info *cifs_sb, struct smb3_fs_context *ctx)
{
	int rc;
	struct mount_ctx mnt_ctx = { .cifs_sb = cifs_sb, .fs_ctx = ctx, };
	struct dfs_cache_tgt_list tl = DFS_CACHE_TGT_LIST_INIT(tl);
	bool isdfs;

	rc = is_dfs_mount(&mnt_ctx, &isdfs, &tl);
	if (rc)
		goto error;
	if (!isdfs)
		goto out;

	uuid_gen(&mnt_ctx.mount_id);
	rc = connect_dfs_root(&mnt_ctx, &tl);
	dfs_cache_free_tgts(&tl);

	if (rc)
		goto error;

	rc = is_path_remote(&mnt_ctx);
	if (rc == -EREMOTE)
		rc = follow_dfs_link(&mnt_ctx);
	if (rc)
		goto error;

	setup_server_referral_paths(&mnt_ctx);
	/*
	 * After reconnecting to a different server, unique ids won't match anymore, so we disable
	 * serverino. This prevents dentry revalidation to think the dentry are stale (ESTALE).
	 */
	cifs_autodisable_serverino(cifs_sb);
	/*
	 * Force the use of prefix path to support failover on DFS paths that resolve to targets
	 * that have different prefix paths.
	 */
	cifs_sb->mnt_cifs_flags |= CIFS_MOUNT_USE_PREFIX_PATH;
	kfree(cifs_sb->prepath);
	cifs_sb->prepath = ctx->prepath;
	ctx->prepath = NULL;
	uuid_copy(&cifs_sb->dfs_mount_id, &mnt_ctx.mount_id);

out:
	cifs_try_adding_channels(cifs_sb, mnt_ctx.ses);
	rc = mount_setup_tlink(cifs_sb, mnt_ctx.ses, mnt_ctx.tcon);
	if (rc)
		goto error;

	free_xid(mnt_ctx.xid);
	return rc;

error:
	dfs_cache_put_refsrv_sessions(&mnt_ctx.mount_id);
	kfree(mnt_ctx.origin_fullpath);
	kfree(mnt_ctx.leaf_fullpath);
	mount_put_conns(&mnt_ctx);
	return rc;
}
#else
int cifs_mount(struct cifs_sb_info *cifs_sb, struct smb3_fs_context *ctx)
{
	int rc = 0;
	struct mount_ctx mnt_ctx = { .cifs_sb = cifs_sb, .fs_ctx = ctx, };

	rc = mount_get_conns(&mnt_ctx);
	if (rc)
		goto error;

	if (mnt_ctx.tcon) {
		rc = is_path_remote(&mnt_ctx);
		if (rc == -EREMOTE)
			rc = -EOPNOTSUPP;
		if (rc)
			goto error;
	}

	rc = mount_setup_tlink(cifs_sb, mnt_ctx.ses, mnt_ctx.tcon);
	if (rc)
		goto error;

	free_xid(mnt_ctx.xid);
	return rc;

error:
	mount_put_conns(&mnt_ctx);
	return rc;
}
#endif

/*
 * Issue a TREE_CONNECT request.
 */
int
CIFSTCon(const unsigned int xid, struct cifs_ses *ses,
	 const char *tree, struct cifs_tcon *tcon,
	 const struct nls_table *nls_codepage)
{
	struct smb_hdr *smb_buffer;
	struct smb_hdr *smb_buffer_response;
	TCONX_REQ *pSMB;
	TCONX_RSP *pSMBr;
	unsigned char *bcc_ptr;
	int rc = 0;
	int length;
	__u16 bytes_left, count;

	if (ses == NULL)
		return -EIO;

	smb_buffer = cifs_buf_get();
	if (smb_buffer == NULL)
		return -ENOMEM;

	smb_buffer_response = smb_buffer;

	header_assemble(smb_buffer, SMB_COM_TREE_CONNECT_ANDX,
			NULL /*no tid */ , 4 /*wct */ );

	smb_buffer->Mid = get_next_mid(ses->server);
	smb_buffer->Uid = ses->Suid;
	pSMB = (TCONX_REQ *) smb_buffer;
	pSMBr = (TCONX_RSP *) smb_buffer_response;

	pSMB->AndXCommand = 0xFF;
	pSMB->Flags = cpu_to_le16(TCON_EXTENDED_SECINFO);
	bcc_ptr = &pSMB->Password[0];

	pSMB->PasswordLength = cpu_to_le16(1);	/* minimum */
	*bcc_ptr = 0; /* password is null byte */
	bcc_ptr++;              /* skip password */
	/* already aligned so no need to do it below */

	if (ses->server->sign)
		smb_buffer->Flags2 |= SMBFLG2_SECURITY_SIGNATURE;

	if (ses->capabilities & CAP_STATUS32) {
		smb_buffer->Flags2 |= SMBFLG2_ERR_STATUS;
	}
	if (ses->capabilities & CAP_DFS) {
		smb_buffer->Flags2 |= SMBFLG2_DFS;
	}
	if (ses->capabilities & CAP_UNICODE) {
		smb_buffer->Flags2 |= SMBFLG2_UNICODE;
		length =
		    cifs_strtoUTF16((__le16 *) bcc_ptr, tree,
			6 /* max utf8 char length in bytes */ *
			(/* server len*/ + 256 /* share len */), nls_codepage);
		bcc_ptr += 2 * length;	/* convert num 16 bit words to bytes */
		bcc_ptr += 2;	/* skip trailing null */
	} else {		/* ASCII */
		strcpy(bcc_ptr, tree);
		bcc_ptr += strlen(tree) + 1;
	}
	strcpy(bcc_ptr, "?????");
	bcc_ptr += strlen("?????");
	bcc_ptr += 1;
	count = bcc_ptr - &pSMB->Password[0];
	be32_add_cpu(&pSMB->hdr.smb_buf_length, count);
	pSMB->ByteCount = cpu_to_le16(count);

	rc = SendReceive(xid, ses, smb_buffer, smb_buffer_response, &length,
			 0);

	/* above now done in SendReceive */
	if (rc == 0) {
		bool is_unicode;

		tcon->tidStatus = CifsGood;
		tcon->need_reconnect = false;
		tcon->tid = smb_buffer_response->Tid;
		bcc_ptr = pByteArea(smb_buffer_response);
		bytes_left = get_bcc(smb_buffer_response);
		length = strnlen(bcc_ptr, bytes_left - 2);
		if (smb_buffer->Flags2 & SMBFLG2_UNICODE)
			is_unicode = true;
		else
			is_unicode = false;


		/* skip service field (NB: this field is always ASCII) */
		if (length == 3) {
			if ((bcc_ptr[0] == 'I') && (bcc_ptr[1] == 'P') &&
			    (bcc_ptr[2] == 'C')) {
				cifs_dbg(FYI, "IPC connection\n");
				tcon->ipc = true;
				tcon->pipe = true;
			}
		} else if (length == 2) {
			if ((bcc_ptr[0] == 'A') && (bcc_ptr[1] == ':')) {
				/* the most common case */
				cifs_dbg(FYI, "disk share connection\n");
			}
		}
		bcc_ptr += length + 1;
		bytes_left -= (length + 1);
		strlcpy(tcon->treeName, tree, sizeof(tcon->treeName));

		/* mostly informational -- no need to fail on error here */
		kfree(tcon->nativeFileSystem);
		tcon->nativeFileSystem = cifs_strndup_from_utf16(bcc_ptr,
						      bytes_left, is_unicode,
						      nls_codepage);

		cifs_dbg(FYI, "nativeFileSystem=%s\n", tcon->nativeFileSystem);

		if ((smb_buffer_response->WordCount == 3) ||
			 (smb_buffer_response->WordCount == 7))
			/* field is in same location */
			tcon->Flags = le16_to_cpu(pSMBr->OptionalSupport);
		else
			tcon->Flags = 0;
		cifs_dbg(FYI, "Tcon flags: 0x%x\n", tcon->Flags);
	}

	cifs_buf_release(smb_buffer);
	return rc;
}

static void delayed_free(struct rcu_head *p)
{
	struct cifs_sb_info *cifs_sb = container_of(p, struct cifs_sb_info, rcu);

	unload_nls(cifs_sb->local_nls);
	smb3_cleanup_fs_context(cifs_sb->ctx);
	kfree(cifs_sb);
}

void
cifs_umount(struct cifs_sb_info *cifs_sb)
{
	struct rb_root *root = &cifs_sb->tlink_tree;
	struct rb_node *node;
	struct tcon_link *tlink;

	cancel_delayed_work_sync(&cifs_sb->prune_tlinks);

	spin_lock(&cifs_sb->tlink_tree_lock);
	while ((node = rb_first(root))) {
		tlink = rb_entry(node, struct tcon_link, tl_rbnode);
		cifs_get_tlink(tlink);
		clear_bit(TCON_LINK_IN_TREE, &tlink->tl_flags);
		rb_erase(node, root);

		spin_unlock(&cifs_sb->tlink_tree_lock);
		cifs_put_tlink(tlink);
		spin_lock(&cifs_sb->tlink_tree_lock);
	}
	spin_unlock(&cifs_sb->tlink_tree_lock);

	kfree(cifs_sb->prepath);
#ifdef CONFIG_CIFS_DFS_UPCALL
	dfs_cache_put_refsrv_sessions(&cifs_sb->dfs_mount_id);
#endif
	call_rcu(&cifs_sb->rcu, delayed_free);
}

int
cifs_negotiate_protocol(const unsigned int xid, struct cifs_ses *ses)
{
	int rc = 0;
	struct TCP_Server_Info *server = cifs_ses_server(ses);

	if (!server->ops->need_neg || !server->ops->negotiate)
		return -ENOSYS;

	/* only send once per connect */
	if (!server->ops->need_neg(server))
		return 0;

	rc = server->ops->negotiate(xid, ses);
	if (rc == 0) {
		spin_lock(&GlobalMid_Lock);
		if (server->tcpStatus == CifsNeedNegotiate)
			server->tcpStatus = CifsGood;
		else
			rc = -EHOSTDOWN;
		spin_unlock(&GlobalMid_Lock);
	}

	return rc;
}

int
cifs_setup_session(const unsigned int xid, struct cifs_ses *ses,
		   struct nls_table *nls_info)
{
	int rc = -ENOSYS;
	struct TCP_Server_Info *server = cifs_ses_server(ses);

	if (!ses->binding) {
		ses->capabilities = server->capabilities;
		if (!linuxExtEnabled)
			ses->capabilities &= (~server->vals->cap_unix);

		if (ses->auth_key.response) {
			cifs_dbg(FYI, "Free previous auth_key.response = %p\n",
				 ses->auth_key.response);
			kfree(ses->auth_key.response);
			ses->auth_key.response = NULL;
			ses->auth_key.len = 0;
		}
	}

	cifs_dbg(FYI, "Security Mode: 0x%x Capabilities: 0x%x TimeAdjust: %d\n",
		 server->sec_mode, server->capabilities, server->timeAdj);

	if (server->ops->sess_setup)
		rc = server->ops->sess_setup(xid, ses, nls_info);

	if (rc)
		cifs_server_dbg(VFS, "Send error in SessSetup = %d\n", rc);

	return rc;
}

static int
cifs_set_vol_auth(struct smb3_fs_context *ctx, struct cifs_ses *ses)
{
	ctx->sectype = ses->sectype;

	/* krb5 is special, since we don't need username or pw */
	if (ctx->sectype == Kerberos)
		return 0;

	return cifs_set_cifscreds(ctx, ses);
}

static struct cifs_tcon *
cifs_construct_tcon(struct cifs_sb_info *cifs_sb, kuid_t fsuid)
{
	int rc;
	struct cifs_tcon *master_tcon = cifs_sb_master_tcon(cifs_sb);
	struct cifs_ses *ses;
	struct cifs_tcon *tcon = NULL;
	struct smb3_fs_context *ctx;

	ctx = kzalloc(sizeof(*ctx), GFP_KERNEL);
	if (ctx == NULL)
		return ERR_PTR(-ENOMEM);

	ctx->local_nls = cifs_sb->local_nls;
	ctx->linux_uid = fsuid;
	ctx->cred_uid = fsuid;
	ctx->UNC = master_tcon->treeName;
	ctx->retry = master_tcon->retry;
	ctx->nocase = master_tcon->nocase;
	ctx->nohandlecache = master_tcon->nohandlecache;
	ctx->local_lease = master_tcon->local_lease;
	ctx->no_lease = master_tcon->no_lease;
	ctx->resilient = master_tcon->use_resilient;
	ctx->persistent = master_tcon->use_persistent;
	ctx->handle_timeout = master_tcon->handle_timeout;
	ctx->no_linux_ext = !master_tcon->unix_ext;
	ctx->linux_ext = master_tcon->posix_extensions;
	ctx->sectype = master_tcon->ses->sectype;
	ctx->sign = master_tcon->ses->sign;
	ctx->seal = master_tcon->seal;
	ctx->witness = master_tcon->use_witness;

	rc = cifs_set_vol_auth(ctx, master_tcon->ses);
	if (rc) {
		tcon = ERR_PTR(rc);
		goto out;
	}

	/* get a reference for the same TCP session */
	spin_lock(&cifs_tcp_ses_lock);
	++master_tcon->ses->server->srv_count;
	spin_unlock(&cifs_tcp_ses_lock);

	ses = cifs_get_smb_ses(master_tcon->ses->server, ctx);
	if (IS_ERR(ses)) {
		tcon = (struct cifs_tcon *)ses;
		cifs_put_tcp_session(master_tcon->ses->server, 0);
		goto out;
	}

	tcon = cifs_get_tcon(ses, ctx);
	if (IS_ERR(tcon)) {
		cifs_put_smb_ses(ses);
		goto out;
	}

	if (cap_unix(ses))
		reset_cifs_unix_caps(0, tcon, NULL, ctx);

out:
	kfree(ctx->username);
	kfree_sensitive(ctx->password);
	kfree(ctx);

	return tcon;
}

struct cifs_tcon *
cifs_sb_master_tcon(struct cifs_sb_info *cifs_sb)
{
	return tlink_tcon(cifs_sb_master_tlink(cifs_sb));
}

/* find and return a tlink with given uid */
static struct tcon_link *
tlink_rb_search(struct rb_root *root, kuid_t uid)
{
	struct rb_node *node = root->rb_node;
	struct tcon_link *tlink;

	while (node) {
		tlink = rb_entry(node, struct tcon_link, tl_rbnode);

		if (uid_gt(tlink->tl_uid, uid))
			node = node->rb_left;
		else if (uid_lt(tlink->tl_uid, uid))
			node = node->rb_right;
		else
			return tlink;
	}
	return NULL;
}

/* insert a tcon_link into the tree */
static void
tlink_rb_insert(struct rb_root *root, struct tcon_link *new_tlink)
{
	struct rb_node **new = &(root->rb_node), *parent = NULL;
	struct tcon_link *tlink;

	while (*new) {
		tlink = rb_entry(*new, struct tcon_link, tl_rbnode);
		parent = *new;

		if (uid_gt(tlink->tl_uid, new_tlink->tl_uid))
			new = &((*new)->rb_left);
		else
			new = &((*new)->rb_right);
	}

	rb_link_node(&new_tlink->tl_rbnode, parent, new);
	rb_insert_color(&new_tlink->tl_rbnode, root);
}

/*
 * Find or construct an appropriate tcon given a cifs_sb and the fsuid of the
 * current task.
 *
 * If the superblock doesn't refer to a multiuser mount, then just return
 * the master tcon for the mount.
 *
 * First, search the rbtree for an existing tcon for this fsuid. If one
 * exists, then check to see if it's pending construction. If it is then wait
 * for construction to complete. Once it's no longer pending, check to see if
 * it failed and either return an error or retry construction, depending on
 * the timeout.
 *
 * If one doesn't exist then insert a new tcon_link struct into the tree and
 * try to construct a new one.
 */
struct tcon_link *
cifs_sb_tlink(struct cifs_sb_info *cifs_sb)
{
	int ret;
	kuid_t fsuid = current_fsuid();
	struct tcon_link *tlink, *newtlink;

	if (!(cifs_sb->mnt_cifs_flags & CIFS_MOUNT_MULTIUSER))
		return cifs_get_tlink(cifs_sb_master_tlink(cifs_sb));

	spin_lock(&cifs_sb->tlink_tree_lock);
	tlink = tlink_rb_search(&cifs_sb->tlink_tree, fsuid);
	if (tlink)
		cifs_get_tlink(tlink);
	spin_unlock(&cifs_sb->tlink_tree_lock);

	if (tlink == NULL) {
		newtlink = kzalloc(sizeof(*tlink), GFP_KERNEL);
		if (newtlink == NULL)
			return ERR_PTR(-ENOMEM);
		newtlink->tl_uid = fsuid;
		newtlink->tl_tcon = ERR_PTR(-EACCES);
		set_bit(TCON_LINK_PENDING, &newtlink->tl_flags);
		set_bit(TCON_LINK_IN_TREE, &newtlink->tl_flags);
		cifs_get_tlink(newtlink);

		spin_lock(&cifs_sb->tlink_tree_lock);
		/* was one inserted after previous search? */
		tlink = tlink_rb_search(&cifs_sb->tlink_tree, fsuid);
		if (tlink) {
			cifs_get_tlink(tlink);
			spin_unlock(&cifs_sb->tlink_tree_lock);
			kfree(newtlink);
			goto wait_for_construction;
		}
		tlink = newtlink;
		tlink_rb_insert(&cifs_sb->tlink_tree, tlink);
		spin_unlock(&cifs_sb->tlink_tree_lock);
	} else {
wait_for_construction:
		ret = wait_on_bit(&tlink->tl_flags, TCON_LINK_PENDING,
				  TASK_INTERRUPTIBLE);
		if (ret) {
			cifs_put_tlink(tlink);
			return ERR_PTR(-ERESTARTSYS);
		}

		/* if it's good, return it */
		if (!IS_ERR(tlink->tl_tcon))
			return tlink;

		/* return error if we tried this already recently */
		if (time_before(jiffies, tlink->tl_time + TLINK_ERROR_EXPIRE)) {
			cifs_put_tlink(tlink);
			return ERR_PTR(-EACCES);
		}

		if (test_and_set_bit(TCON_LINK_PENDING, &tlink->tl_flags))
			goto wait_for_construction;
	}

	tlink->tl_tcon = cifs_construct_tcon(cifs_sb, fsuid);
	clear_bit(TCON_LINK_PENDING, &tlink->tl_flags);
	wake_up_bit(&tlink->tl_flags, TCON_LINK_PENDING);

	if (IS_ERR(tlink->tl_tcon)) {
		cifs_put_tlink(tlink);
		return ERR_PTR(-EACCES);
	}

	return tlink;
}

/*
 * periodic workqueue job that scans tcon_tree for a superblock and closes
 * out tcons.
 */
static void
cifs_prune_tlinks(struct work_struct *work)
{
	struct cifs_sb_info *cifs_sb = container_of(work, struct cifs_sb_info,
						    prune_tlinks.work);
	struct rb_root *root = &cifs_sb->tlink_tree;
	struct rb_node *node;
	struct rb_node *tmp;
	struct tcon_link *tlink;

	/*
	 * Because we drop the spinlock in the loop in order to put the tlink
	 * it's not guarded against removal of links from the tree. The only
	 * places that remove entries from the tree are this function and
	 * umounts. Because this function is non-reentrant and is canceled
	 * before umount can proceed, this is safe.
	 */
	spin_lock(&cifs_sb->tlink_tree_lock);
	node = rb_first(root);
	while (node != NULL) {
		tmp = node;
		node = rb_next(tmp);
		tlink = rb_entry(tmp, struct tcon_link, tl_rbnode);

		if (test_bit(TCON_LINK_MASTER, &tlink->tl_flags) ||
		    atomic_read(&tlink->tl_count) != 0 ||
		    time_after(tlink->tl_time + TLINK_IDLE_EXPIRE, jiffies))
			continue;

		cifs_get_tlink(tlink);
		clear_bit(TCON_LINK_IN_TREE, &tlink->tl_flags);
		rb_erase(tmp, root);

		spin_unlock(&cifs_sb->tlink_tree_lock);
		cifs_put_tlink(tlink);
		spin_lock(&cifs_sb->tlink_tree_lock);
	}
	spin_unlock(&cifs_sb->tlink_tree_lock);

	queue_delayed_work(cifsiod_wq, &cifs_sb->prune_tlinks,
				TLINK_IDLE_EXPIRE);
}

#ifdef CONFIG_CIFS_DFS_UPCALL
static void mark_tcon_tcp_ses_for_reconnect(struct cifs_tcon *tcon)
{
	int i;

	for (i = 0; i < tcon->ses->chan_count; i++) {
		spin_lock(&GlobalMid_Lock);
		if (tcon->ses->chans[i].server->tcpStatus != CifsExiting)
			tcon->ses->chans[i].server->tcpStatus = CifsNeedReconnect;
		spin_unlock(&GlobalMid_Lock);
	}
}

/* Update dfs referral path of superblock */
static int update_server_fullpath(struct TCP_Server_Info *server, struct cifs_sb_info *cifs_sb,
				  const char *target)
{
	int rc = 0;
	size_t len = strlen(target);
	char *refpath, *npath;

	if (unlikely(len < 2 || *target != '\\'))
		return -EINVAL;

	if (target[1] == '\\') {
		len += 1;
		refpath = kmalloc(len, GFP_KERNEL);
		if (!refpath)
			return -ENOMEM;

		scnprintf(refpath, len, "%s", target);
	} else {
		len += sizeof("\\");
		refpath = kmalloc(len, GFP_KERNEL);
		if (!refpath)
			return -ENOMEM;

		scnprintf(refpath, len, "\\%s", target);
	}

	npath = dfs_cache_canonical_path(refpath, cifs_sb->local_nls, cifs_remap(cifs_sb));
	kfree(refpath);

	if (IS_ERR(npath)) {
		rc = PTR_ERR(npath);
	} else {
		mutex_lock(&server->refpath_lock);
		kfree(server->leaf_fullpath);
		server->leaf_fullpath = npath;
		mutex_unlock(&server->refpath_lock);
		server->current_fullpath = server->leaf_fullpath;
	}
	return rc;
}

static int target_share_matches_server(struct TCP_Server_Info *server, const char *tcp_host,
				       size_t tcp_host_len, char *share, bool *target_match)
{
	int rc = 0;
	const char *dfs_host;
	size_t dfs_host_len;

	*target_match = true;
	extract_unc_hostname(share, &dfs_host, &dfs_host_len);

	/* Check if hostnames or addresses match */
	if (dfs_host_len != tcp_host_len || strncasecmp(dfs_host, tcp_host, dfs_host_len) != 0) {
		cifs_dbg(FYI, "%s: %.*s doesn't match %.*s\n", __func__, (int)dfs_host_len,
			 dfs_host, (int)tcp_host_len, tcp_host);
		rc = match_target_ip(server, dfs_host, dfs_host_len, target_match);
		if (rc)
			cifs_dbg(VFS, "%s: failed to match target ip: %d\n", __func__, rc);
	}
	return rc;
}

int __tree_connect_dfs_target(const unsigned int xid, struct cifs_tcon *tcon,
			      struct cifs_sb_info *cifs_sb, char *tree,
			      struct dfs_cache_tgt_list *tl, struct dfs_info3_param *ref)
{
	int rc;
	struct TCP_Server_Info *server = tcon->ses->server;
	const struct smb_version_operations *ops = server->ops;
	struct cifs_tcon *ipc = tcon->ses->tcon_ipc;
	bool islink;
	char *share = NULL, *prefix = NULL;
	const char *tcp_host;
	size_t tcp_host_len;
	struct dfs_cache_tgt_iterator *tit;
	bool target_match;

	extract_unc_hostname(server->hostname, &tcp_host, &tcp_host_len);

	islink = ref->server_type == DFS_TYPE_LINK;
	free_dfs_info_param(ref);

	tit = dfs_cache_get_tgt_iterator(tl);
	if (!tit) {
		rc = -ENOENT;
		goto out;
	}

	/* Try to tree connect to all dfs targets */
	for (; tit; tit = dfs_cache_get_next_tgt(tl, tit)) {
		const char *target = dfs_cache_get_tgt_name(tit);
		struct dfs_cache_tgt_list ntl = DFS_CACHE_TGT_LIST_INIT(ntl);

		kfree(share);
		kfree(prefix);

		/* Check if share matches with tcp ses */
		rc = dfs_cache_get_tgt_share(server->current_fullpath + 1, tit, &share, &prefix);
		if (rc) {
			cifs_dbg(VFS, "%s: failed to parse target share: %d\n", __func__, rc);
			break;
		}

		rc = target_share_matches_server(server, tcp_host, tcp_host_len, share,
						 &target_match);
		if (rc)
			break;
		if (!target_match) {
			rc = -EHOSTUNREACH;
			continue;
		}

		if (ipc->need_reconnect) {
			scnprintf(tree, MAX_TREE_SIZE, "\\\\%s\\IPC$", server->hostname);
			rc = ops->tree_connect(xid, ipc->ses, tree, ipc, cifs_sb->local_nls);
			if (rc)
				break;
		}

		scnprintf(tree, MAX_TREE_SIZE, "\\%s", share);
		if (!islink) {
			rc = ops->tree_connect(xid, tcon->ses, tree, tcon, cifs_sb->local_nls);
			break;
		}
		/*
		 * If no dfs referrals were returned from link target, then just do a TREE_CONNECT
		 * to it.  Otherwise, cache the dfs referral and then mark current tcp ses for
		 * reconnect so either the demultiplex thread or the echo worker will reconnect to
		 * newly resolved target.
		 */
		if (dfs_cache_find(xid, tcon->ses, cifs_sb->local_nls, cifs_remap(cifs_sb), target,
				   ref, &ntl)) {
			rc = ops->tree_connect(xid, tcon->ses, tree, tcon, cifs_sb->local_nls);
			if (rc)
				continue;
			rc = dfs_cache_noreq_update_tgthint(server->current_fullpath + 1, tit);
			if (!rc)
				rc = cifs_update_super_prepath(cifs_sb, prefix);
			break;
		}
		/* Target is another dfs share */
		rc = update_server_fullpath(server, cifs_sb, target);
		dfs_cache_free_tgts(tl);

		if (!rc) {
			rc = -EREMOTE;
			list_replace_init(&ntl.tl_list, &tl->tl_list);
		} else {
			dfs_cache_free_tgts(&ntl);
			free_dfs_info_param(ref);
		}
		break;
	}

out:
	kfree(share);
	kfree(prefix);

	return rc;
}

int tree_connect_dfs_target(const unsigned int xid, struct cifs_tcon *tcon,
			    struct cifs_sb_info *cifs_sb, char *tree,
			    struct dfs_cache_tgt_list *tl, struct dfs_info3_param *ref)
{
	int rc;
	int num_links = 0;
	struct TCP_Server_Info *server = tcon->ses->server;

	do {
		rc = __tree_connect_dfs_target(xid, tcon, cifs_sb, tree, tl, ref);
		if (!rc || rc != -EREMOTE)
			break;
	} while (rc = -ELOOP, ++num_links < MAX_NESTED_LINKS);
	/*
	 * If we couldn't tree connect to any targets from last referral path, then retry from
	 * original referral path.
	 */
	if (rc && server->current_fullpath != server->origin_fullpath) {
		server->current_fullpath = server->origin_fullpath;
		mark_tcon_tcp_ses_for_reconnect(tcon);
	}

	dfs_cache_free_tgts(tl);
	return rc;
}

int cifs_tree_connect(const unsigned int xid, struct cifs_tcon *tcon, const struct nls_table *nlsc)
{
	int rc;
	struct TCP_Server_Info *server = tcon->ses->server;
	const struct smb_version_operations *ops = server->ops;
	struct super_block *sb = NULL;
	struct cifs_sb_info *cifs_sb;
	struct dfs_cache_tgt_list tl = DFS_CACHE_TGT_LIST_INIT(tl);
	char *tree;
	struct dfs_info3_param ref = {0};

	tree = kzalloc(MAX_TREE_SIZE, GFP_KERNEL);
	if (!tree)
		return -ENOMEM;

	if (tcon->ipc) {
		scnprintf(tree, MAX_TREE_SIZE, "\\\\%s\\IPC$", server->hostname);
		rc = ops->tree_connect(xid, tcon->ses, tree, tcon, nlsc);
		goto out;
	}

	sb = cifs_get_tcp_super(server);
	if (IS_ERR(sb)) {
		rc = PTR_ERR(sb);
		cifs_dbg(VFS, "%s: could not find superblock: %d\n", __func__, rc);
		goto out;
	}

	cifs_sb = CIFS_SB(sb);

	/* If it is not dfs or there was no cached dfs referral, then reconnect to same share */
	if (!server->current_fullpath ||
	    dfs_cache_noreq_find(server->current_fullpath + 1, &ref, &tl)) {
		rc = ops->tree_connect(xid, tcon->ses, tcon->treeName, tcon, cifs_sb->local_nls);
		goto out;
	}

	rc = tree_connect_dfs_target(xid, tcon, cifs_sb, tree, &tl, &ref);

out:
	kfree(tree);
	cifs_put_tcp_super(sb);

	return rc;
}
#else
int cifs_tree_connect(const unsigned int xid, struct cifs_tcon *tcon, const struct nls_table *nlsc)
{
	const struct smb_version_operations *ops = tcon->ses->server->ops;

	return ops->tree_connect(xid, tcon->ses, tcon->treeName, tcon, nlsc);
}
#endif<|MERGE_RESOLUTION|>--- conflicted
+++ resolved
@@ -839,13 +839,10 @@
 		 */
 	}
 
-<<<<<<< HEAD
-=======
 #ifdef CONFIG_CIFS_DFS_UPCALL
 	kfree(server->origin_fullpath);
 	kfree(server->leaf_fullpath);
 #endif
->>>>>>> a33738a2
 	kfree(server);
 
 	length = atomic_dec_return(&tcpSesAllocCount);
@@ -1395,10 +1392,7 @@
 	server->session_key.response = NULL;
 	server->session_key.len = 0;
 	kfree(server->hostname);
-<<<<<<< HEAD
-=======
 	server->hostname = NULL;
->>>>>>> a33738a2
 
 	task = xchg(&server->tsk, NULL);
 	if (task)
