--- conflicted
+++ resolved
@@ -1726,11 +1726,7 @@
 		rqst[1].rq_nvec = SMB2_IOCTL_IOV_SIZE;
 
 		rc = SMB2_ioctl_init(tcon, server, &rqst[1], COMPOUND_FID, COMPOUND_FID,
-<<<<<<< HEAD
-				     qi.info_type, true, buffer, qi.output_buffer_length,
-=======
 				     qi.info_type, buffer, qi.output_buffer_length,
->>>>>>> 5eb2b831
 				     CIFSMaxBufSize - MAX_SMB2_CREATE_RESPONSE_SIZE -
 				     MAX_SMB2_CLOSE_RESPONSE_SIZE);
 		free_req1_func = SMB2_ioctl_free;
