// SPDX-License-Identifier: GPL-2.0
/*
 * Copyright (C) 2010 Red Hat, Inc.
 * Copyright (c) 2016-2021 Christoph Hellwig.
 */
#include <linux/module.h>
#include <linux/compiler.h>
#include <linux/fs.h>
#include <linux/iomap.h>
#include <linux/backing-dev.h>
#include <linux/uio.h>
#include <linux/task_io_accounting_ops.h>
#include "trace.h"

#include "../internal.h"

/*
 * Private flags for iomap_dio, must not overlap with the public ones in
 * iomap.h:
 */
#define IOMAP_DIO_WRITE_FUA	(1 << 28)
#define IOMAP_DIO_NEED_SYNC	(1 << 29)
#define IOMAP_DIO_WRITE		(1 << 30)
#define IOMAP_DIO_DIRTY		(1 << 31)

struct iomap_dio {
	struct kiocb		*iocb;
	const struct iomap_dio_ops *dops;
	loff_t			i_size;
	loff_t			size;
	atomic_t		ref;
	unsigned		flags;
	int			error;
	size_t			done_before;
	bool			wait_for_completion;

	union {
		/* used during submission and for synchronous completion: */
		struct {
			struct iov_iter		*iter;
			struct task_struct	*waiter;
			struct request_queue	*last_queue;
			blk_qc_t		cookie;
		} submit;

		/* used for aio completion: */
		struct {
			struct work_struct	work;
		} aio;
	};
};

int iomap_dio_iopoll(struct kiocb *kiocb, bool spin)
{
	struct request_queue *q = READ_ONCE(kiocb->private);

	if (!q)
		return 0;
	return blk_poll(q, READ_ONCE(kiocb->ki_cookie), spin);
}
EXPORT_SYMBOL_GPL(iomap_dio_iopoll);

static void iomap_dio_submit_bio(const struct iomap_iter *iter,
		struct iomap_dio *dio, struct bio *bio, loff_t pos)
{
	atomic_inc(&dio->ref);

	if (dio->iocb->ki_flags & IOCB_HIPRI)
		bio_set_polled(bio, dio->iocb);

	dio->submit.last_queue = bdev_get_queue(iter->iomap.bdev);
	if (dio->dops && dio->dops->submit_io)
		dio->submit.cookie = dio->dops->submit_io(iter, bio, pos);
	else
		dio->submit.cookie = submit_bio(bio);
}

ssize_t iomap_dio_complete(struct iomap_dio *dio)
{
	const struct iomap_dio_ops *dops = dio->dops;
	struct kiocb *iocb = dio->iocb;
	struct inode *inode = file_inode(iocb->ki_filp);
	loff_t offset = iocb->ki_pos;
	ssize_t ret = dio->error;

	if (dops && dops->end_io)
		ret = dops->end_io(iocb, dio->size, ret, dio->flags);

	if (likely(!ret)) {
		ret = dio->size;
		/* check for short read */
		if (offset + ret > dio->i_size &&
		    !(dio->flags & IOMAP_DIO_WRITE))
			ret = dio->i_size - offset;
	}

	/*
	 * Try again to invalidate clean pages which might have been cached by
	 * non-direct readahead, or faulted in by get_user_pages() if the source
	 * of the write was an mmap'ed region of the file we're writing.  Either
	 * one is a pretty crazy thing to do, so we don't support it 100%.  If
	 * this invalidation fails, tough, the write still worked...
	 *
	 * And this page cache invalidation has to be after ->end_io(), as some
	 * filesystems convert unwritten extents to real allocations in
	 * ->end_io() when necessary, otherwise a racing buffer read would cache
	 * zeros from unwritten extents.
	 */
	if (!dio->error && dio->size &&
	    (dio->flags & IOMAP_DIO_WRITE) && inode->i_mapping->nrpages) {
		int err;
		err = invalidate_inode_pages2_range(inode->i_mapping,
				offset >> PAGE_SHIFT,
				(offset + dio->size - 1) >> PAGE_SHIFT);
		if (err)
			dio_warn_stale_pagecache(iocb->ki_filp);
	}

	inode_dio_end(file_inode(iocb->ki_filp));
	if (ret > 0) {
		iocb->ki_pos += ret;

<<<<<<< HEAD
	if (ret > 0)
		ret += dio->done_before;

=======
		/*
		 * If this is a DSYNC write, make sure we push it to stable
		 * storage now that we've written data.
		 */
		if (dio->flags & IOMAP_DIO_NEED_SYNC)
			ret = generic_write_sync(iocb, ret);
		if (ret > 0)
			ret += dio->done_before;
	}
>>>>>>> c33f17e6
	kfree(dio);
	return ret;
}
EXPORT_SYMBOL_GPL(iomap_dio_complete);

static void iomap_dio_complete_work(struct work_struct *work)
{
	struct iomap_dio *dio = container_of(work, struct iomap_dio, aio.work);
	struct kiocb *iocb = dio->iocb;

	iocb->ki_complete(iocb, iomap_dio_complete(dio), 0);
}

/*
 * Set an error in the dio if none is set yet.  We have to use cmpxchg
 * as the submission context and the completion context(s) can race to
 * update the error.
 */
static inline void iomap_dio_set_error(struct iomap_dio *dio, int ret)
{
	cmpxchg(&dio->error, 0, ret);
}

static void iomap_dio_bio_end_io(struct bio *bio)
{
	struct iomap_dio *dio = bio->bi_private;
	bool should_dirty = (dio->flags & IOMAP_DIO_DIRTY);

	if (bio->bi_status)
		iomap_dio_set_error(dio, blk_status_to_errno(bio->bi_status));

	if (atomic_dec_and_test(&dio->ref)) {
		if (dio->wait_for_completion) {
			struct task_struct *waiter = dio->submit.waiter;
			WRITE_ONCE(dio->submit.waiter, NULL);
			blk_wake_io_task(waiter);
		} else if (dio->flags & IOMAP_DIO_WRITE) {
			struct inode *inode = file_inode(dio->iocb->ki_filp);

			INIT_WORK(&dio->aio.work, iomap_dio_complete_work);
			queue_work(inode->i_sb->s_dio_done_wq, &dio->aio.work);
		} else {
			iomap_dio_complete_work(&dio->aio.work);
		}
	}

	if (should_dirty) {
		bio_check_pages_dirty(bio);
	} else {
		bio_release_pages(bio, false);
		bio_put(bio);
	}
}

static void iomap_dio_zero(const struct iomap_iter *iter, struct iomap_dio *dio,
		loff_t pos, unsigned len)
{
	struct page *page = ZERO_PAGE(0);
	int flags = REQ_SYNC | REQ_IDLE;
	struct bio *bio;

	bio = bio_alloc(GFP_KERNEL, 1);
	bio_set_dev(bio, iter->iomap.bdev);
	bio->bi_iter.bi_sector = iomap_sector(&iter->iomap, pos);
	bio->bi_private = dio;
	bio->bi_end_io = iomap_dio_bio_end_io;

	get_page(page);
	__bio_add_page(bio, page, len, 0);
	bio_set_op_attrs(bio, REQ_OP_WRITE, flags);
	iomap_dio_submit_bio(iter, dio, bio, pos);
}

/*
 * Figure out the bio's operation flags from the dio request, the
 * mapping, and whether or not we want FUA.  Note that we can end up
 * clearing the WRITE_FUA flag in the dio request.
 */
static inline unsigned int iomap_dio_bio_opflags(struct iomap_dio *dio,
		const struct iomap *iomap, bool use_fua)
{
	unsigned int opflags = REQ_SYNC | REQ_IDLE;

	if (!(dio->flags & IOMAP_DIO_WRITE)) {
		WARN_ON_ONCE(iomap->flags & IOMAP_F_ZONE_APPEND);
		return REQ_OP_READ;
	}

	if (iomap->flags & IOMAP_F_ZONE_APPEND)
		opflags |= REQ_OP_ZONE_APPEND;
	else
		opflags |= REQ_OP_WRITE;

	if (use_fua)
		opflags |= REQ_FUA;
	else
		dio->flags &= ~IOMAP_DIO_WRITE_FUA;

	return opflags;
}

static loff_t iomap_dio_bio_iter(const struct iomap_iter *iter,
		struct iomap_dio *dio)
{
	const struct iomap *iomap = &iter->iomap;
	struct inode *inode = iter->inode;
	unsigned int blkbits = blksize_bits(bdev_logical_block_size(iomap->bdev));
	unsigned int fs_block_size = i_blocksize(inode), pad;
	unsigned int align = iov_iter_alignment(dio->submit.iter);
	loff_t length = iomap_length(iter);
	loff_t pos = iter->pos;
	unsigned int bio_opf;
	struct bio *bio;
	bool need_zeroout = false;
	bool use_fua = false;
	int nr_pages, ret = 0;
	size_t copied = 0;
	size_t orig_count;

	if ((pos | length | align) & ((1 << blkbits) - 1))
		return -EINVAL;

	if (iomap->type == IOMAP_UNWRITTEN) {
		dio->flags |= IOMAP_DIO_UNWRITTEN;
		need_zeroout = true;
	}

	if (iomap->flags & IOMAP_F_SHARED)
		dio->flags |= IOMAP_DIO_COW;

	if (iomap->flags & IOMAP_F_NEW) {
		need_zeroout = true;
	} else if (iomap->type == IOMAP_MAPPED) {
		/*
		 * Use a FUA write if we need datasync semantics, this is a pure
		 * data IO that doesn't require any metadata updates (including
		 * after IO completion such as unwritten extent conversion) and
		 * the underlying device supports FUA. This allows us to avoid
		 * cache flushes on IO completion.
		 */
		if (!(iomap->flags & (IOMAP_F_SHARED|IOMAP_F_DIRTY)) &&
		    (dio->flags & IOMAP_DIO_WRITE_FUA) &&
		    blk_queue_fua(bdev_get_queue(iomap->bdev)))
			use_fua = true;
	}

	/*
	 * Save the original count and trim the iter to just the extent we
	 * are operating on right now.  The iter will be re-expanded once
	 * we are done.
	 */
	orig_count = iov_iter_count(dio->submit.iter);
	iov_iter_truncate(dio->submit.iter, length);

	if (!iov_iter_count(dio->submit.iter))
		goto out;

	if (need_zeroout) {
		/* zero out from the start of the block to the write offset */
		pad = pos & (fs_block_size - 1);
		if (pad)
			iomap_dio_zero(iter, dio, pos - pad, pad);
	}

	/*
	 * Set the operation flags early so that bio_iov_iter_get_pages
	 * can set up the page vector appropriately for a ZONE_APPEND
	 * operation.
	 */
	bio_opf = iomap_dio_bio_opflags(dio, iomap, use_fua);

	nr_pages = bio_iov_vecs_to_alloc(dio->submit.iter, BIO_MAX_VECS);
	do {
		size_t n;
		if (dio->error) {
			iov_iter_revert(dio->submit.iter, copied);
			copied = ret = 0;
			goto out;
		}

		bio = bio_alloc(GFP_KERNEL, nr_pages);
		bio_set_dev(bio, iomap->bdev);
		bio->bi_iter.bi_sector = iomap_sector(iomap, pos);
		bio->bi_write_hint = dio->iocb->ki_hint;
		bio->bi_ioprio = dio->iocb->ki_ioprio;
		bio->bi_private = dio;
		bio->bi_end_io = iomap_dio_bio_end_io;
		bio->bi_opf = bio_opf;

		ret = bio_iov_iter_get_pages(bio, dio->submit.iter);
		if (unlikely(ret)) {
			/*
			 * We have to stop part way through an IO. We must fall
			 * through to the sub-block tail zeroing here, otherwise
			 * this short IO may expose stale data in the tail of
			 * the block we haven't written data to.
			 */
			bio_put(bio);
			goto zero_tail;
		}

		n = bio->bi_iter.bi_size;
		if (dio->flags & IOMAP_DIO_WRITE) {
			task_io_account_write(n);
		} else {
			if (dio->flags & IOMAP_DIO_DIRTY)
				bio_set_pages_dirty(bio);
		}

		dio->size += n;
		copied += n;

		nr_pages = bio_iov_vecs_to_alloc(dio->submit.iter,
						 BIO_MAX_VECS);
		iomap_dio_submit_bio(iter, dio, bio, pos);
		pos += n;
	} while (nr_pages);

	/*
	 * We need to zeroout the tail of a sub-block write if the extent type
	 * requires zeroing or the write extends beyond EOF. If we don't zero
	 * the block tail in the latter case, we can expose stale data via mmap
	 * reads of the EOF block.
	 */
zero_tail:
	if (need_zeroout ||
	    ((dio->flags & IOMAP_DIO_WRITE) && pos >= i_size_read(inode))) {
		/* zero out from the end of the write to the end of the block */
		pad = pos & (fs_block_size - 1);
		if (pad)
			iomap_dio_zero(iter, dio, pos, fs_block_size - pad);
	}
out:
	/* Undo iter limitation to current extent */
	iov_iter_reexpand(dio->submit.iter, orig_count - copied);
	if (copied)
		return copied;
	return ret;
}

static loff_t iomap_dio_hole_iter(const struct iomap_iter *iter,
		struct iomap_dio *dio)
{
	loff_t length = iov_iter_zero(iomap_length(iter), dio->submit.iter);

	dio->size += length;
	if (!length)
		return -EFAULT;
	return length;
}

static loff_t iomap_dio_inline_iter(const struct iomap_iter *iomi,
		struct iomap_dio *dio)
{
	const struct iomap *iomap = &iomi->iomap;
	struct iov_iter *iter = dio->submit.iter;
	void *inline_data = iomap_inline_data(iomap, iomi->pos);
	loff_t length = iomap_length(iomi);
	loff_t pos = iomi->pos;
	size_t copied;

	if (WARN_ON_ONCE(!iomap_inline_data_valid(iomap)))
		return -EIO;

	if (dio->flags & IOMAP_DIO_WRITE) {
		loff_t size = iomi->inode->i_size;

		if (pos > size)
			memset(iomap_inline_data(iomap, size), 0, pos - size);
		copied = copy_from_iter(inline_data, length, iter);
		if (copied) {
			if (pos + copied > size)
				i_size_write(iomi->inode, pos + copied);
			mark_inode_dirty(iomi->inode);
		}
	} else {
		copied = copy_to_iter(inline_data, length, iter);
	}
	dio->size += copied;
	if (!copied)
		return -EFAULT;
	return copied;
}

static loff_t iomap_dio_iter(const struct iomap_iter *iter,
		struct iomap_dio *dio)
{
	switch (iter->iomap.type) {
	case IOMAP_HOLE:
		if (WARN_ON_ONCE(dio->flags & IOMAP_DIO_WRITE))
			return -EIO;
		return iomap_dio_hole_iter(iter, dio);
	case IOMAP_UNWRITTEN:
		if (!(dio->flags & IOMAP_DIO_WRITE))
			return iomap_dio_hole_iter(iter, dio);
		return iomap_dio_bio_iter(iter, dio);
	case IOMAP_MAPPED:
		return iomap_dio_bio_iter(iter, dio);
	case IOMAP_INLINE:
		return iomap_dio_inline_iter(iter, dio);
	case IOMAP_DELALLOC:
		/*
		 * DIO is not serialised against mmap() access at all, and so
		 * if the page_mkwrite occurs between the writeback and the
		 * iomap_iter() call in the DIO path, then it will see the
		 * DELALLOC block that the page-mkwrite allocated.
		 */
		pr_warn_ratelimited("Direct I/O collision with buffered writes! File: %pD4 Comm: %.20s\n",
				    dio->iocb->ki_filp, current->comm);
		return -EIO;
	default:
		WARN_ON_ONCE(1);
		return -EIO;
	}
}

/*
 * iomap_dio_rw() always completes O_[D]SYNC writes regardless of whether the IO
 * is being issued as AIO or not.  This allows us to optimise pure data writes
 * to use REQ_FUA rather than requiring generic_write_sync() to issue a
 * REQ_FLUSH post write. This is slightly tricky because a single request here
 * can be mapped into multiple disjoint IOs and only a subset of the IOs issued
 * may be pure data writes. In that case, we still need to do a full data sync
 * completion.
 *
 * When page faults are disabled and @dio_flags includes IOMAP_DIO_PARTIAL,
 * __iomap_dio_rw can return a partial result if it encounters a non-resident
 * page in @iter after preparing a transfer.  In that case, the non-resident
 * pages can be faulted in and the request resumed with @done_before set to the
 * number of bytes previously transferred.  The request will then complete with
 * the correct total number of bytes transferred; this is essential for
 * completing partial requests asynchronously.
 *
 * Returns -ENOTBLK In case of a page invalidation invalidation failure for
 * writes.  The callers needs to fall back to buffered I/O in this case.
 */
struct iomap_dio *
__iomap_dio_rw(struct kiocb *iocb, struct iov_iter *iter,
		const struct iomap_ops *ops, const struct iomap_dio_ops *dops,
		unsigned int dio_flags, size_t done_before)
{
	struct address_space *mapping = iocb->ki_filp->f_mapping;
	struct inode *inode = file_inode(iocb->ki_filp);
	struct iomap_iter iomi = {
		.inode		= inode,
		.pos		= iocb->ki_pos,
		.len		= iov_iter_count(iter),
		.flags		= IOMAP_DIRECT,
	};
	loff_t end = iomi.pos + iomi.len - 1, ret = 0;
	bool wait_for_completion =
		is_sync_kiocb(iocb) || (dio_flags & IOMAP_DIO_FORCE_WAIT);
	struct blk_plug plug;
	struct iomap_dio *dio;

	if (!iomi.len)
		return NULL;

	dio = kmalloc(sizeof(*dio), GFP_KERNEL);
	if (!dio)
		return ERR_PTR(-ENOMEM);

	dio->iocb = iocb;
	atomic_set(&dio->ref, 1);
	dio->size = 0;
	dio->i_size = i_size_read(inode);
	dio->dops = dops;
	dio->error = 0;
	dio->flags = 0;
	dio->done_before = done_before;

	dio->submit.iter = iter;
	dio->submit.waiter = current;
	dio->submit.cookie = BLK_QC_T_NONE;
	dio->submit.last_queue = NULL;

	if (iov_iter_rw(iter) == READ) {
		if (iomi.pos >= dio->i_size)
			goto out_free_dio;

		if (iocb->ki_flags & IOCB_NOWAIT) {
			if (filemap_range_needs_writeback(mapping, iomi.pos,
					end)) {
				ret = -EAGAIN;
				goto out_free_dio;
			}
			iomi.flags |= IOMAP_NOWAIT;
		}

		if (iter_is_iovec(iter))
			dio->flags |= IOMAP_DIO_DIRTY;
	} else {
		iomi.flags |= IOMAP_WRITE;
		dio->flags |= IOMAP_DIO_WRITE;

		if (iocb->ki_flags & IOCB_NOWAIT) {
			if (filemap_range_has_page(mapping, iomi.pos, end)) {
				ret = -EAGAIN;
				goto out_free_dio;
			}
			iomi.flags |= IOMAP_NOWAIT;
		}

		/* for data sync or sync, we need sync completion processing */
		if (iocb->ki_flags & IOCB_DSYNC)
			dio->flags |= IOMAP_DIO_NEED_SYNC;

		/*
		 * For datasync only writes, we optimistically try using FUA for
		 * this IO.  Any non-FUA write that occurs will clear this flag,
		 * hence we know before completion whether a cache flush is
		 * necessary.
		 */
		if ((iocb->ki_flags & (IOCB_DSYNC | IOCB_SYNC)) == IOCB_DSYNC)
			dio->flags |= IOMAP_DIO_WRITE_FUA;
	}

	if (dio_flags & IOMAP_DIO_OVERWRITE_ONLY) {
		ret = -EAGAIN;
		if (iomi.pos >= dio->i_size ||
		    iomi.pos + iomi.len > dio->i_size)
			goto out_free_dio;
		iomi.flags |= IOMAP_OVERWRITE_ONLY;
	}

	ret = filemap_write_and_wait_range(mapping, iomi.pos, end);
	if (ret)
		goto out_free_dio;

	if (iov_iter_rw(iter) == WRITE) {
		/*
		 * Try to invalidate cache pages for the range we are writing.
		 * If this invalidation fails, let the caller fall back to
		 * buffered I/O.
		 */
		if (invalidate_inode_pages2_range(mapping,
				iomi.pos >> PAGE_SHIFT, end >> PAGE_SHIFT)) {
			trace_iomap_dio_invalidate_fail(inode, iomi.pos,
							iomi.len);
			ret = -ENOTBLK;
			goto out_free_dio;
		}

		if (!wait_for_completion && !inode->i_sb->s_dio_done_wq) {
			ret = sb_init_dio_done_wq(inode->i_sb);
			if (ret < 0)
				goto out_free_dio;
		}
	}

	inode_dio_begin(inode);

	blk_start_plug(&plug);
	while ((ret = iomap_iter(&iomi, ops)) > 0)
		iomi.processed = iomap_dio_iter(&iomi, dio);
	blk_finish_plug(&plug);

	/*
	 * We only report that we've read data up to i_size.
	 * Revert iter to a state corresponding to that as some callers (such
	 * as the splice code) rely on it.
	 */
	if (iov_iter_rw(iter) == READ && iomi.pos >= dio->i_size)
		iov_iter_revert(iter, iomi.pos - dio->i_size);

	if (ret == -EFAULT && dio->size && (dio_flags & IOMAP_DIO_PARTIAL)) {
		if (!(iocb->ki_flags & IOCB_NOWAIT))
			wait_for_completion = true;
		ret = 0;
	}

	/* magic error code to fall back to buffered I/O */
	if (ret == -ENOTBLK) {
		wait_for_completion = true;
		ret = 0;
	}
	if (ret < 0)
		iomap_dio_set_error(dio, ret);

	/*
	 * If all the writes we issued were FUA, we don't need to flush the
	 * cache on IO completion. Clear the sync flag for this case.
	 */
	if (dio->flags & IOMAP_DIO_WRITE_FUA)
		dio->flags &= ~IOMAP_DIO_NEED_SYNC;

	WRITE_ONCE(iocb->ki_cookie, dio->submit.cookie);
	WRITE_ONCE(iocb->private, dio->submit.last_queue);

	/*
	 * We are about to drop our additional submission reference, which
	 * might be the last reference to the dio.  There are three different
	 * ways we can progress here:
	 *
	 *  (a) If this is the last reference we will always complete and free
	 *	the dio ourselves.
	 *  (b) If this is not the last reference, and we serve an asynchronous
	 *	iocb, we must never touch the dio after the decrement, the
	 *	I/O completion handler will complete and free it.
	 *  (c) If this is not the last reference, but we serve a synchronous
	 *	iocb, the I/O completion handler will wake us up on the drop
	 *	of the final reference, and we will complete and free it here
	 *	after we got woken by the I/O completion handler.
	 */
	dio->wait_for_completion = wait_for_completion;
	if (!atomic_dec_and_test(&dio->ref)) {
		if (!wait_for_completion)
			return ERR_PTR(-EIOCBQUEUED);

		for (;;) {
			set_current_state(TASK_UNINTERRUPTIBLE);
			if (!READ_ONCE(dio->submit.waiter))
				break;

			if (!(iocb->ki_flags & IOCB_HIPRI) ||
			    !dio->submit.last_queue ||
			    !blk_poll(dio->submit.last_queue,
					 dio->submit.cookie, true))
				blk_io_schedule();
		}
		__set_current_state(TASK_RUNNING);
	}

	return dio;

out_free_dio:
	kfree(dio);
	if (ret)
		return ERR_PTR(ret);
	return NULL;
}
EXPORT_SYMBOL_GPL(__iomap_dio_rw);

ssize_t
iomap_dio_rw(struct kiocb *iocb, struct iov_iter *iter,
		const struct iomap_ops *ops, const struct iomap_dio_ops *dops,
		unsigned int dio_flags, size_t done_before)
{
	struct iomap_dio *dio;

	dio = __iomap_dio_rw(iocb, iter, ops, dops, dio_flags, done_before);
	if (IS_ERR_OR_NULL(dio))
		return PTR_ERR_OR_ZERO(dio);
	return iomap_dio_complete(dio);
}
EXPORT_SYMBOL_GPL(iomap_dio_rw);<|MERGE_RESOLUTION|>--- conflicted
+++ resolved
@@ -120,11 +120,6 @@
 	if (ret > 0) {
 		iocb->ki_pos += ret;
 
-<<<<<<< HEAD
-	if (ret > 0)
-		ret += dio->done_before;
-
-=======
 		/*
 		 * If this is a DSYNC write, make sure we push it to stable
 		 * storage now that we've written data.
@@ -134,7 +129,6 @@
 		if (ret > 0)
 			ret += dio->done_before;
 	}
->>>>>>> c33f17e6
 	kfree(dio);
 	return ret;
 }
