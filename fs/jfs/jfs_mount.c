// SPDX-License-Identifier: GPL-2.0-or-later
/*
 *   Copyright (C) International Business Machines Corp., 2000-2004
 */

/*
 * Module: jfs_mount.c
 *
 * note: file system in transition to aggregate/fileset:
 *
 * file system mount is interpreted as the mount of aggregate,
 * if not already mounted, and mount of the single/only fileset in
 * the aggregate;
 *
 * a file system/aggregate is represented by an internal inode
 * (aka mount inode) initialized with aggregate superblock;
 * each vfs represents a fileset, and points to its "fileset inode
 * allocation map inode" (aka fileset inode):
 * (an aggregate itself is structured recursively as a filset:
 * an internal vfs is constructed and points to its "fileset inode
 * allocation map inode" (aka aggregate inode) where each inode
 * represents a fileset inode) so that inode number is mapped to
 * on-disk inode in uniform way at both aggregate and fileset level;
 *
 * each vnode/inode of a fileset is linked to its vfs (to facilitate
 * per fileset inode operations, e.g., unmount of a fileset, etc.);
 * each inode points to the mount inode (to facilitate access to
 * per aggregate information, e.g., block size, etc.) as well as
 * its file set inode.
 *
 *   aggregate
 *   ipmnt
 *   mntvfs -> fileset ipimap+ -> aggregate ipbmap -> aggregate ipaimap;
 *             fileset vfs     -> vp(1) <-> ... <-> vp(n) <->vproot;
 */

#include <linux/fs.h>
#include <linux/buffer_head.h>
#include <linux/blkdev.h>
#include <linux/log2.h>

#include "jfs_incore.h"
#include "jfs_filsys.h"
#include "jfs_superblock.h"
#include "jfs_dmap.h"
#include "jfs_imap.h"
#include "jfs_metapage.h"
#include "jfs_debug.h"


/*
 * forward references
 */
static int chkSuper(struct super_block *);
static int logMOUNT(struct super_block *sb);

/*
 * NAME:	jfs_mount(sb)
 *
 * FUNCTION:	vfs_mount()
 *
 * PARAMETER:	sb	- super block
 *
 * RETURN:	-EBUSY	- device already mounted or open for write
 *		-EBUSY	- cvrdvp already mounted;
 *		-EBUSY	- mount table full
 *		-ENOTDIR- cvrdvp not directory on a device mount
 *		-ENXIO	- device open failure
 */
int jfs_mount(struct super_block *sb)
{
	int rc = 0;		/* Return code */
	struct jfs_sb_info *sbi = JFS_SBI(sb);
	struct inode *ipaimap = NULL;
	struct inode *ipaimap2 = NULL;
	struct inode *ipimap = NULL;
	struct inode *ipbmap = NULL;

	/*
	 * read/validate superblock
	 * (initialize mount inode from the superblock)
	 */
	if ((rc = chkSuper(sb))) {
		goto out;
	}

	ipaimap = diReadSpecial(sb, AGGREGATE_I, 0);
	if (ipaimap == NULL) {
		jfs_err("jfs_mount: Failed to read AGGREGATE_I");
		rc = -EIO;
		goto out;
	}
	sbi->ipaimap = ipaimap;

	jfs_info("jfs_mount: ipaimap:0x%p", ipaimap);

	/*
	 * initialize aggregate inode allocation map
	 */
	if ((rc = diMount(ipaimap))) {
		jfs_err("jfs_mount: diMount(ipaimap) failed w/rc = %d", rc);
		goto err_ipaimap;
	}

	/*
	 * open aggregate block allocation map
	 */
	ipbmap = diReadSpecial(sb, BMAP_I, 0);
	if (ipbmap == NULL) {
		rc = -EIO;
		goto err_umount_ipaimap;
	}

	jfs_info("jfs_mount: ipbmap:0x%p", ipbmap);

	sbi->ipbmap = ipbmap;

	/*
	 * initialize aggregate block allocation map
	 */
	if ((rc = dbMount(ipbmap))) {
		jfs_err("jfs_mount: dbMount failed w/rc = %d", rc);
		goto err_ipbmap;
	}

	/*
	 * open the secondary aggregate inode allocation map
	 *
	 * This is a duplicate of the aggregate inode allocation map.
	 *
	 * hand craft a vfs in the same fashion as we did to read ipaimap.
	 * By adding INOSPEREXT (32) to the inode number, we are telling
	 * diReadSpecial that we are reading from the secondary aggregate
	 * inode table.  This also creates a unique entry in the inode hash
	 * table.
	 */
	if ((sbi->mntflag & JFS_BAD_SAIT) == 0) {
		ipaimap2 = diReadSpecial(sb, AGGREGATE_I, 1);
		if (!ipaimap2) {
			jfs_err("jfs_mount: Failed to read AGGREGATE_I");
			rc = -EIO;
			goto err_umount_ipbmap;
		}
		sbi->ipaimap2 = ipaimap2;

		jfs_info("jfs_mount: ipaimap2:0x%p", ipaimap2);

		/*
		 * initialize secondary aggregate inode allocation map
		 */
		if ((rc = diMount(ipaimap2))) {
			jfs_err("jfs_mount: diMount(ipaimap2) failed, rc = %d",
				rc);
			goto err_ipaimap2;
		}
	} else
		/* Secondary aggregate inode table is not valid */
		sbi->ipaimap2 = NULL;

	/*
	 *	mount (the only/single) fileset
	 */
	/*
	 * open fileset inode allocation map (aka fileset inode)
	 */
	ipimap = diReadSpecial(sb, FILESYSTEM_I, 0);
	if (ipimap == NULL) {
		jfs_err("jfs_mount: Failed to read FILESYSTEM_I");
		/* open fileset secondary inode allocation map */
		rc = -EIO;
		goto err_umount_ipaimap2;
	}
	jfs_info("jfs_mount: ipimap:0x%p", ipimap);

	/* initialize fileset inode allocation map */
	if ((rc = diMount(ipimap))) {
		jfs_err("jfs_mount: diMount failed w/rc = %d", rc);
		goto err_ipimap;
	}

<<<<<<< HEAD
=======
	/* map further access of per fileset inodes by the fileset inode */
	sbi->ipimap = ipimap;

>>>>>>> 5eb2b831
	return rc;

	/*
	 *	unwind on error
	 */
err_ipimap:
	/* close fileset inode allocation map inode */
	diFreeSpecial(ipimap);
err_umount_ipaimap2:
	/* close secondary aggregate inode allocation map */
	if (ipaimap2)
		diUnmount(ipaimap2, 1);
err_ipaimap2:
	/* close aggregate inodes */
	if (ipaimap2)
		diFreeSpecial(ipaimap2);
err_umount_ipbmap:	/* close aggregate block allocation map */
	dbUnmount(ipbmap, 1);
err_ipbmap:		/* close aggregate inodes */
	diFreeSpecial(ipbmap);
err_umount_ipaimap:	/* close aggregate inode allocation map */
	diUnmount(ipaimap, 1);
err_ipaimap:		/* close aggregate inodes */
	diFreeSpecial(ipaimap);
out:
	if (rc)
		jfs_err("Mount JFS Failure: %d", rc);

	return rc;
}

/*
 * NAME:	jfs_mount_rw(sb, remount)
 *
 * FUNCTION:	Completes read-write mount, or remounts read-only volume
 *		as read-write
 */
int jfs_mount_rw(struct super_block *sb, int remount)
{
	struct jfs_sb_info *sbi = JFS_SBI(sb);
	int rc;

	/*
	 * If we are re-mounting a previously read-only volume, we want to
	 * re-read the inode and block maps, since fsck.jfs may have updated
	 * them.
	 */
	if (remount) {
		if (chkSuper(sb) || (sbi->state != FM_CLEAN))
			return -EINVAL;

		truncate_inode_pages(sbi->ipimap->i_mapping, 0);
		truncate_inode_pages(sbi->ipbmap->i_mapping, 0);
		diUnmount(sbi->ipimap, 1);
		if ((rc = diMount(sbi->ipimap))) {
			jfs_err("jfs_mount_rw: diMount failed!");
			return rc;
		}

		dbUnmount(sbi->ipbmap, 1);
		if ((rc = dbMount(sbi->ipbmap))) {
			jfs_err("jfs_mount_rw: dbMount failed!");
			return rc;
		}
	}

	/*
	 * open/initialize log
	 */
	if ((rc = lmLogOpen(sb)))
		return rc;

	/*
	 * update file system superblock;
	 */
	if ((rc = updateSuper(sb, FM_MOUNT))) {
		jfs_err("jfs_mount: updateSuper failed w/rc = %d", rc);
		lmLogClose(sb);
		return rc;
	}

	/*
	 * write MOUNT log record of the file system
	 */
	logMOUNT(sb);

	return rc;
}

/*
 *	chkSuper()
 *
 * validate the superblock of the file system to be mounted and
 * get the file system parameters.
 *
 * returns
 *	0 with fragsize set if check successful
 *	error code if not successful
 */
static int chkSuper(struct super_block *sb)
{
	int rc = 0;
	struct jfs_sb_info *sbi = JFS_SBI(sb);
	struct jfs_superblock *j_sb;
	struct buffer_head *bh;
	int AIM_bytesize, AIT_bytesize;
	int expected_AIM_bytesize, expected_AIT_bytesize;
	s64 AIM_byte_addr, AIT_byte_addr, fsckwsp_addr;
	s64 byte_addr_diff0, byte_addr_diff1;
	s32 bsize;

	if ((rc = readSuper(sb, &bh)))
		return rc;
	j_sb = (struct jfs_superblock *)bh->b_data;

	/*
	 * validate superblock
	 */
	/* validate fs signature */
	if (strncmp(j_sb->s_magic, JFS_MAGIC, 4) ||
	    le32_to_cpu(j_sb->s_version) > JFS_VERSION) {
		rc = -EINVAL;
		goto out;
	}

	bsize = le32_to_cpu(j_sb->s_bsize);
#ifdef _JFS_4K
	if (bsize != PSIZE) {
		jfs_err("Currently only 4K block size supported!");
		rc = -EINVAL;
		goto out;
	}
#endif				/* _JFS_4K */

	jfs_info("superblock: flag:0x%08x state:0x%08x size:0x%Lx",
		 le32_to_cpu(j_sb->s_flag), le32_to_cpu(j_sb->s_state),
		 (unsigned long long) le64_to_cpu(j_sb->s_size));

	/* validate the descriptors for Secondary AIM and AIT */
	if ((j_sb->s_flag & cpu_to_le32(JFS_BAD_SAIT)) !=
	    cpu_to_le32(JFS_BAD_SAIT)) {
		expected_AIM_bytesize = 2 * PSIZE;
		AIM_bytesize = lengthPXD(&(j_sb->s_aim2)) * bsize;
		expected_AIT_bytesize = 4 * PSIZE;
		AIT_bytesize = lengthPXD(&(j_sb->s_ait2)) * bsize;
		AIM_byte_addr = addressPXD(&(j_sb->s_aim2)) * bsize;
		AIT_byte_addr = addressPXD(&(j_sb->s_ait2)) * bsize;
		byte_addr_diff0 = AIT_byte_addr - AIM_byte_addr;
		fsckwsp_addr = addressPXD(&(j_sb->s_fsckpxd)) * bsize;
		byte_addr_diff1 = fsckwsp_addr - AIT_byte_addr;
		if ((AIM_bytesize != expected_AIM_bytesize) ||
		    (AIT_bytesize != expected_AIT_bytesize) ||
		    (byte_addr_diff0 != AIM_bytesize) ||
		    (byte_addr_diff1 <= AIT_bytesize))
			j_sb->s_flag |= cpu_to_le32(JFS_BAD_SAIT);
	}

	if ((j_sb->s_flag & cpu_to_le32(JFS_GROUPCOMMIT)) !=
	    cpu_to_le32(JFS_GROUPCOMMIT))
		j_sb->s_flag |= cpu_to_le32(JFS_GROUPCOMMIT);

	/* validate fs state */
	if (j_sb->s_state != cpu_to_le32(FM_CLEAN) &&
	    !sb_rdonly(sb)) {
		jfs_err("jfs_mount: Mount Failure: File System Dirty.");
		rc = -EINVAL;
		goto out;
	}

	sbi->state = le32_to_cpu(j_sb->s_state);
	sbi->mntflag = le32_to_cpu(j_sb->s_flag);

	/*
	 * JFS always does I/O by 4K pages.  Don't tell the buffer cache
	 * that we use anything else (leave s_blocksize alone).
	 */
	sbi->bsize = bsize;
	sbi->l2bsize = le16_to_cpu(j_sb->s_l2bsize);

	/* check some fields for possible corruption */
	if (sbi->l2bsize != ilog2((u32)bsize) ||
	    j_sb->pad != 0 ||
	    le32_to_cpu(j_sb->s_state) > FM_STATE_MAX) {
		rc = -EINVAL;
		jfs_err("jfs_mount: Mount Failure: superblock is corrupt!");
		goto out;
	}

	/*
	 * For now, ignore s_pbsize, l2bfactor.  All I/O going through buffer
	 * cache.
	 */
	sbi->nbperpage = PSIZE >> sbi->l2bsize;
	sbi->l2nbperpage = L2PSIZE - sbi->l2bsize;
	sbi->l2niperblk = sbi->l2bsize - L2DISIZE;
	if (sbi->mntflag & JFS_INLINELOG)
		sbi->logpxd = j_sb->s_logpxd;
	else {
		sbi->logdev = new_decode_dev(le32_to_cpu(j_sb->s_logdev));
		uuid_copy(&sbi->uuid, &j_sb->s_uuid);
		uuid_copy(&sbi->loguuid, &j_sb->s_loguuid);
	}
	sbi->fsckpxd = j_sb->s_fsckpxd;
	sbi->ait2 = j_sb->s_ait2;

      out:
	brelse(bh);
	return rc;
}


/*
 *	updateSuper()
 *
 * update synchronously superblock if it is mounted read-write.
 */
int updateSuper(struct super_block *sb, uint state)
{
	struct jfs_superblock *j_sb;
	struct jfs_sb_info *sbi = JFS_SBI(sb);
	struct buffer_head *bh;
	int rc;

	if (sbi->flag & JFS_NOINTEGRITY) {
		if (state == FM_DIRTY) {
			sbi->p_state = state;
			return 0;
		} else if (state == FM_MOUNT) {
			sbi->p_state = sbi->state;
			state = FM_DIRTY;
		} else if (state == FM_CLEAN) {
			state = sbi->p_state;
		} else
			jfs_err("updateSuper: bad state");
	} else if (sbi->state == FM_DIRTY)
		return 0;

	if ((rc = readSuper(sb, &bh)))
		return rc;

	j_sb = (struct jfs_superblock *)bh->b_data;

	j_sb->s_state = cpu_to_le32(state);
	sbi->state = state;

	if (state == FM_MOUNT) {
		/* record log's dev_t and mount serial number */
		j_sb->s_logdev = cpu_to_le32(new_encode_dev(sbi->log->bdev->bd_dev));
		j_sb->s_logserial = cpu_to_le32(sbi->log->serial);
	} else if (state == FM_CLEAN) {
		/*
		 * If this volume is shared with OS/2, OS/2 will need to
		 * recalculate DASD usage, since we don't deal with it.
		 */
		if (j_sb->s_flag & cpu_to_le32(JFS_DASD_ENABLED))
			j_sb->s_flag |= cpu_to_le32(JFS_DASD_PRIME);
	}

	mark_buffer_dirty(bh);
	sync_dirty_buffer(bh);
	brelse(bh);

	return 0;
}


/*
 *	readSuper()
 *
 * read superblock by raw sector address
 */
int readSuper(struct super_block *sb, struct buffer_head **bpp)
{
	/* read in primary superblock */
	*bpp = sb_bread(sb, SUPER1_OFF >> sb->s_blocksize_bits);
	if (*bpp)
		return 0;

	/* read in secondary/replicated superblock */
	*bpp = sb_bread(sb, SUPER2_OFF >> sb->s_blocksize_bits);
	if (*bpp)
		return 0;

	return -EIO;
}


/*
 *	logMOUNT()
 *
 * function: write a MOUNT log record for file system.
 *
 * MOUNT record keeps logredo() from processing log records
 * for this file system past this point in log.
 * it is harmless if mount fails.
 *
 * note: MOUNT record is at aggregate level, not at fileset level,
 * since log records of previous mounts of a fileset
 * (e.g., AFTER record of extent allocation) have to be processed
 * to update block allocation map at aggregate level.
 */
static int logMOUNT(struct super_block *sb)
{
	struct jfs_log *log = JFS_SBI(sb)->log;
	struct lrd lrd;

	lrd.logtid = 0;
	lrd.backchain = 0;
	lrd.type = cpu_to_le16(LOG_MOUNT);
	lrd.length = 0;
	lrd.aggregate = cpu_to_le32(new_encode_dev(sb->s_bdev->bd_dev));
	lmLog(log, NULL, &lrd, NULL);

	return 0;
}<|MERGE_RESOLUTION|>--- conflicted
+++ resolved
@@ -178,12 +178,9 @@
 		goto err_ipimap;
 	}
 
-<<<<<<< HEAD
-=======
 	/* map further access of per fileset inodes by the fileset inode */
 	sbi->ipimap = ipimap;
 
->>>>>>> 5eb2b831
 	return rc;
 
 	/*
