--- conflicted
+++ resolved
@@ -91,11 +91,7 @@
 	locks_init_lock(fl);
 	fl->fl_flags = FL_POSIX;
 	fl->fl_type  = F_RDLCK;
-<<<<<<< HEAD
-
-=======
 	nlm4svc_set_file_lock_range(fl, lock->lock_start, lock->lock_len);
->>>>>>> 9b37665a
 	return true;
 }
 
