// SPDX-License-Identifier: GPL-2.0-or-later
/*
 *   Copyright (C) 2017, Microsoft Corporation.
 *   Copyright (C) 2018, LG Electronics.
 *
 *   Author(s): Long Li <longli@microsoft.com>,
 *		Hyunchul Lee <hyc.lee@gmail.com>
 */

#define SUBMOD_NAME	"smb_direct"

#include <linux/kthread.h>
#include <linux/list.h>
#include <linux/mempool.h>
#include <linux/highmem.h>
#include <linux/scatterlist.h>
#include <rdma/ib_verbs.h>
#include <rdma/rdma_cm.h>
#include <rdma/rw.h>

#include "glob.h"
#include "connection.h"
#include "smb_common.h"
#include "smbstatus.h"
#include "transport_rdma.h"

#define SMB_DIRECT_PORT_IWARP		5445
#define SMB_DIRECT_PORT_INFINIBAND	445

#define SMB_DIRECT_VERSION_LE		cpu_to_le16(0x0100)

/* SMB_DIRECT negotiation timeout in seconds */
#define SMB_DIRECT_NEGOTIATE_TIMEOUT		120

#define SMB_DIRECT_MAX_SEND_SGES		6
#define SMB_DIRECT_MAX_RECV_SGES		1

/*
 * Default maximum number of RDMA read/write outstanding on this connection
 * This value is possibly decreased during QP creation on hardware limit
 */
#define SMB_DIRECT_CM_INITIATOR_DEPTH		8

/* Maximum number of retries on data transfer operations */
#define SMB_DIRECT_CM_RETRY			6
/* No need to retry on Receiver Not Ready since SMB_DIRECT manages credits */
#define SMB_DIRECT_CM_RNR_RETRY		0

/*
 * User configurable initial values per SMB_DIRECT transport connection
 * as defined in [MS-SMBD] 3.1.1.1
 * Those may change after a SMB_DIRECT negotiation
 */

/* Set 445 port to SMB Direct port by default */
static int smb_direct_port = SMB_DIRECT_PORT_INFINIBAND;

/* The local peer's maximum number of credits to grant to the peer */
static int smb_direct_receive_credit_max = 255;

/* The remote peer's credit request of local peer */
static int smb_direct_send_credit_target = 255;

/* The maximum single message size can be sent to remote peer */
static int smb_direct_max_send_size = 1364;

/*  The maximum fragmented upper-layer payload receive size supported */
static int smb_direct_max_fragmented_recv_size = 1024 * 1024;

/*  The maximum single-message size which can be received */
static int smb_direct_max_receive_size = 1364;
<<<<<<< HEAD

static int smb_direct_max_read_write_size = SMBD_DEFAULT_IOSIZE;

static LIST_HEAD(smb_direct_device_list);
static DEFINE_RWLOCK(smb_direct_device_lock);

=======

static int smb_direct_max_read_write_size = SMBD_DEFAULT_IOSIZE;

static LIST_HEAD(smb_direct_device_list);
static DEFINE_RWLOCK(smb_direct_device_lock);

>>>>>>> 5eb2b831
struct smb_direct_device {
	struct ib_device	*ib_dev;
	struct list_head	list;
};

static struct smb_direct_listener {
	struct rdma_cm_id	*cm_id;
} smb_direct_listener;

static struct workqueue_struct *smb_direct_wq;

enum smb_direct_status {
	SMB_DIRECT_CS_NEW = 0,
	SMB_DIRECT_CS_CONNECTED,
	SMB_DIRECT_CS_DISCONNECTING,
	SMB_DIRECT_CS_DISCONNECTED,
};

struct smb_direct_transport {
	struct ksmbd_transport	transport;

	enum smb_direct_status	status;
	bool			full_packet_received;
	wait_queue_head_t	wait_status;

	struct rdma_cm_id	*cm_id;
	struct ib_cq		*send_cq;
	struct ib_cq		*recv_cq;
	struct ib_pd		*pd;
	struct ib_qp		*qp;

	int			max_send_size;
	int			max_recv_size;
	int			max_fragmented_send_size;
	int			max_fragmented_recv_size;
	int			max_rdma_rw_size;

	spinlock_t		reassembly_queue_lock;
	struct list_head	reassembly_queue;
	int			reassembly_data_length;
	int			reassembly_queue_length;
	int			first_entry_offset;
	wait_queue_head_t	wait_reassembly_queue;

	spinlock_t		receive_credit_lock;
	int			recv_credits;
	int			count_avail_recvmsg;
	int			recv_credit_max;
	int			recv_credit_target;

	spinlock_t		recvmsg_queue_lock;
	struct list_head	recvmsg_queue;

	spinlock_t		empty_recvmsg_queue_lock;
	struct list_head	empty_recvmsg_queue;

	int			send_credit_target;
	atomic_t		send_credits;
	spinlock_t		lock_new_recv_credits;
	int			new_recv_credits;
	int			max_rw_credits;
	int			pages_per_rw_credit;
	atomic_t		rw_credits;

	wait_queue_head_t	wait_send_credits;
	wait_queue_head_t	wait_rw_credits;

	mempool_t		*sendmsg_mempool;
	struct kmem_cache	*sendmsg_cache;
	mempool_t		*recvmsg_mempool;
	struct kmem_cache	*recvmsg_cache;

	wait_queue_head_t	wait_send_pending;
	atomic_t		send_pending;

	struct delayed_work	post_recv_credits_work;
	struct work_struct	send_immediate_work;
	struct work_struct	disconnect_work;

	bool			negotiation_requested;
};

#define KSMBD_TRANS(t) ((struct ksmbd_transport *)&((t)->transport))

enum {
	SMB_DIRECT_MSG_NEGOTIATE_REQ = 0,
	SMB_DIRECT_MSG_DATA_TRANSFER
};

static struct ksmbd_transport_ops ksmbd_smb_direct_transport_ops;

struct smb_direct_send_ctx {
	struct list_head	msg_list;
	int			wr_cnt;
	bool			need_invalidate_rkey;
	unsigned int		remote_key;
};

struct smb_direct_sendmsg {
	struct smb_direct_transport	*transport;
	struct ib_send_wr	wr;
	struct list_head	list;
	int			num_sge;
	struct ib_sge		sge[SMB_DIRECT_MAX_SEND_SGES];
	struct ib_cqe		cqe;
	u8			packet[];
};

struct smb_direct_recvmsg {
	struct smb_direct_transport	*transport;
	struct list_head	list;
	int			type;
	struct ib_sge		sge;
	struct ib_cqe		cqe;
	bool			first_segment;
	u8			packet[];
};

struct smb_direct_rdma_rw_msg {
	struct smb_direct_transport	*t;
	struct ib_cqe		cqe;
	int			status;
	struct completion	*completion;
	struct list_head	list;
	struct rdma_rw_ctx	rw_ctx;
	struct sg_table		sgt;
	struct scatterlist	sg_list[0];
};

void init_smbd_max_io_size(unsigned int sz)
{
	sz = clamp_val(sz, SMBD_MIN_IOSIZE, SMBD_MAX_IOSIZE);
	smb_direct_max_read_write_size = sz;
}

unsigned int get_smbd_max_read_write_size(void)
{
	return smb_direct_max_read_write_size;
}

static inline int get_buf_page_count(void *buf, int size)
{
	return DIV_ROUND_UP((uintptr_t)buf + size, PAGE_SIZE) -
		(uintptr_t)buf / PAGE_SIZE;
}

static void smb_direct_destroy_pools(struct smb_direct_transport *transport);
static void smb_direct_post_recv_credits(struct work_struct *work);
static int smb_direct_post_send_data(struct smb_direct_transport *t,
				     struct smb_direct_send_ctx *send_ctx,
				     struct kvec *iov, int niov,
				     int remaining_data_length);

static inline struct smb_direct_transport *
smb_trans_direct_transfort(struct ksmbd_transport *t)
{
	return container_of(t, struct smb_direct_transport, transport);
}

static inline void
*smb_direct_recvmsg_payload(struct smb_direct_recvmsg *recvmsg)
{
	return (void *)recvmsg->packet;
}

static inline bool is_receive_credit_post_required(int receive_credits,
						   int avail_recvmsg_count)
{
	return receive_credits <= (smb_direct_receive_credit_max >> 3) &&
		avail_recvmsg_count >= (receive_credits >> 2);
}

static struct
smb_direct_recvmsg *get_free_recvmsg(struct smb_direct_transport *t)
{
	struct smb_direct_recvmsg *recvmsg = NULL;

	spin_lock(&t->recvmsg_queue_lock);
	if (!list_empty(&t->recvmsg_queue)) {
		recvmsg = list_first_entry(&t->recvmsg_queue,
					   struct smb_direct_recvmsg,
					   list);
		list_del(&recvmsg->list);
	}
	spin_unlock(&t->recvmsg_queue_lock);
	return recvmsg;
}

static void put_recvmsg(struct smb_direct_transport *t,
			struct smb_direct_recvmsg *recvmsg)
{
	ib_dma_unmap_single(t->cm_id->device, recvmsg->sge.addr,
			    recvmsg->sge.length, DMA_FROM_DEVICE);

	spin_lock(&t->recvmsg_queue_lock);
	list_add(&recvmsg->list, &t->recvmsg_queue);
	spin_unlock(&t->recvmsg_queue_lock);
}

static struct
smb_direct_recvmsg *get_empty_recvmsg(struct smb_direct_transport *t)
{
	struct smb_direct_recvmsg *recvmsg = NULL;

	spin_lock(&t->empty_recvmsg_queue_lock);
	if (!list_empty(&t->empty_recvmsg_queue)) {
		recvmsg = list_first_entry(&t->empty_recvmsg_queue,
					   struct smb_direct_recvmsg, list);
		list_del(&recvmsg->list);
	}
	spin_unlock(&t->empty_recvmsg_queue_lock);
	return recvmsg;
}

static void put_empty_recvmsg(struct smb_direct_transport *t,
			      struct smb_direct_recvmsg *recvmsg)
{
	ib_dma_unmap_single(t->cm_id->device, recvmsg->sge.addr,
			    recvmsg->sge.length, DMA_FROM_DEVICE);

	spin_lock(&t->empty_recvmsg_queue_lock);
	list_add_tail(&recvmsg->list, &t->empty_recvmsg_queue);
	spin_unlock(&t->empty_recvmsg_queue_lock);
}

static void enqueue_reassembly(struct smb_direct_transport *t,
			       struct smb_direct_recvmsg *recvmsg,
			       int data_length)
{
	spin_lock(&t->reassembly_queue_lock);
	list_add_tail(&recvmsg->list, &t->reassembly_queue);
	t->reassembly_queue_length++;
	/*
	 * Make sure reassembly_data_length is updated after list and
	 * reassembly_queue_length are updated. On the dequeue side
	 * reassembly_data_length is checked without a lock to determine
	 * if reassembly_queue_length and list is up to date
	 */
	virt_wmb();
	t->reassembly_data_length += data_length;
	spin_unlock(&t->reassembly_queue_lock);
}

static struct smb_direct_recvmsg *get_first_reassembly(struct smb_direct_transport *t)
{
	if (!list_empty(&t->reassembly_queue))
		return list_first_entry(&t->reassembly_queue,
				struct smb_direct_recvmsg, list);
	else
		return NULL;
}

static void smb_direct_disconnect_rdma_work(struct work_struct *work)
{
	struct smb_direct_transport *t =
		container_of(work, struct smb_direct_transport,
			     disconnect_work);

	if (t->status == SMB_DIRECT_CS_CONNECTED) {
		t->status = SMB_DIRECT_CS_DISCONNECTING;
		rdma_disconnect(t->cm_id);
	}
}

static void
smb_direct_disconnect_rdma_connection(struct smb_direct_transport *t)
{
	if (t->status == SMB_DIRECT_CS_CONNECTED)
		queue_work(smb_direct_wq, &t->disconnect_work);
}

static void smb_direct_send_immediate_work(struct work_struct *work)
{
	struct smb_direct_transport *t = container_of(work,
			struct smb_direct_transport, send_immediate_work);

	if (t->status != SMB_DIRECT_CS_CONNECTED)
		return;

	smb_direct_post_send_data(t, NULL, NULL, 0, 0);
}

static struct smb_direct_transport *alloc_transport(struct rdma_cm_id *cm_id)
{
	struct smb_direct_transport *t;
	struct ksmbd_conn *conn;

	t = kzalloc(sizeof(*t), GFP_KERNEL);
	if (!t)
		return NULL;

	t->cm_id = cm_id;
	cm_id->context = t;

	t->status = SMB_DIRECT_CS_NEW;
	init_waitqueue_head(&t->wait_status);

	spin_lock_init(&t->reassembly_queue_lock);
	INIT_LIST_HEAD(&t->reassembly_queue);
	t->reassembly_data_length = 0;
	t->reassembly_queue_length = 0;
	init_waitqueue_head(&t->wait_reassembly_queue);
	init_waitqueue_head(&t->wait_send_credits);
	init_waitqueue_head(&t->wait_rw_credits);

	spin_lock_init(&t->receive_credit_lock);
	spin_lock_init(&t->recvmsg_queue_lock);
	INIT_LIST_HEAD(&t->recvmsg_queue);

	spin_lock_init(&t->empty_recvmsg_queue_lock);
	INIT_LIST_HEAD(&t->empty_recvmsg_queue);

	init_waitqueue_head(&t->wait_send_pending);
	atomic_set(&t->send_pending, 0);

	spin_lock_init(&t->lock_new_recv_credits);

	INIT_DELAYED_WORK(&t->post_recv_credits_work,
			  smb_direct_post_recv_credits);
	INIT_WORK(&t->send_immediate_work, smb_direct_send_immediate_work);
	INIT_WORK(&t->disconnect_work, smb_direct_disconnect_rdma_work);

	conn = ksmbd_conn_alloc();
	if (!conn)
		goto err;
	conn->transport = KSMBD_TRANS(t);
	KSMBD_TRANS(t)->conn = conn;
	KSMBD_TRANS(t)->ops = &ksmbd_smb_direct_transport_ops;
	return t;
err:
	kfree(t);
	return NULL;
}

static void free_transport(struct smb_direct_transport *t)
{
	struct smb_direct_recvmsg *recvmsg;

	wake_up_interruptible(&t->wait_send_credits);

	ksmbd_debug(RDMA, "wait for all send posted to IB to finish\n");
	wait_event(t->wait_send_pending,
		   atomic_read(&t->send_pending) == 0);

	cancel_work_sync(&t->disconnect_work);
	cancel_delayed_work_sync(&t->post_recv_credits_work);
	cancel_work_sync(&t->send_immediate_work);

	if (t->qp) {
		ib_drain_qp(t->qp);
		ib_mr_pool_destroy(t->qp, &t->qp->rdma_mrs);
		ib_destroy_qp(t->qp);
	}

	ksmbd_debug(RDMA, "drain the reassembly queue\n");
	do {
		spin_lock(&t->reassembly_queue_lock);
		recvmsg = get_first_reassembly(t);
		if (recvmsg) {
			list_del(&recvmsg->list);
			spin_unlock(&t->reassembly_queue_lock);
			put_recvmsg(t, recvmsg);
		} else {
			spin_unlock(&t->reassembly_queue_lock);
		}
	} while (recvmsg);
	t->reassembly_data_length = 0;

	if (t->send_cq)
		ib_free_cq(t->send_cq);
	if (t->recv_cq)
		ib_free_cq(t->recv_cq);
	if (t->pd)
		ib_dealloc_pd(t->pd);
	if (t->cm_id)
		rdma_destroy_id(t->cm_id);

	smb_direct_destroy_pools(t);
	ksmbd_conn_free(KSMBD_TRANS(t)->conn);
	kfree(t);
}

static struct smb_direct_sendmsg
*smb_direct_alloc_sendmsg(struct smb_direct_transport *t)
{
	struct smb_direct_sendmsg *msg;

	msg = mempool_alloc(t->sendmsg_mempool, GFP_KERNEL);
	if (!msg)
		return ERR_PTR(-ENOMEM);
	msg->transport = t;
	INIT_LIST_HEAD(&msg->list);
	msg->num_sge = 0;
	return msg;
}

static void smb_direct_free_sendmsg(struct smb_direct_transport *t,
				    struct smb_direct_sendmsg *msg)
{
	int i;

	if (msg->num_sge > 0) {
		ib_dma_unmap_single(t->cm_id->device,
				    msg->sge[0].addr, msg->sge[0].length,
				    DMA_TO_DEVICE);
		for (i = 1; i < msg->num_sge; i++)
			ib_dma_unmap_page(t->cm_id->device,
					  msg->sge[i].addr, msg->sge[i].length,
					  DMA_TO_DEVICE);
	}
	mempool_free(msg, t->sendmsg_mempool);
}

static int smb_direct_check_recvmsg(struct smb_direct_recvmsg *recvmsg)
{
	switch (recvmsg->type) {
	case SMB_DIRECT_MSG_DATA_TRANSFER: {
		struct smb_direct_data_transfer *req =
			(struct smb_direct_data_transfer *)recvmsg->packet;
		struct smb2_hdr *hdr = (struct smb2_hdr *)(recvmsg->packet
				+ le32_to_cpu(req->data_offset));
		ksmbd_debug(RDMA,
			    "CreditGranted: %u, CreditRequested: %u, DataLength: %u, RemainingDataLength: %u, SMB: %x, Command: %u\n",
			    le16_to_cpu(req->credits_granted),
			    le16_to_cpu(req->credits_requested),
			    req->data_length, req->remaining_data_length,
			    hdr->ProtocolId, hdr->Command);
		break;
	}
	case SMB_DIRECT_MSG_NEGOTIATE_REQ: {
		struct smb_direct_negotiate_req *req =
			(struct smb_direct_negotiate_req *)recvmsg->packet;
		ksmbd_debug(RDMA,
			    "MinVersion: %u, MaxVersion: %u, CreditRequested: %u, MaxSendSize: %u, MaxRecvSize: %u, MaxFragmentedSize: %u\n",
			    le16_to_cpu(req->min_version),
			    le16_to_cpu(req->max_version),
			    le16_to_cpu(req->credits_requested),
			    le32_to_cpu(req->preferred_send_size),
			    le32_to_cpu(req->max_receive_size),
			    le32_to_cpu(req->max_fragmented_size));
		if (le16_to_cpu(req->min_version) > 0x0100 ||
		    le16_to_cpu(req->max_version) < 0x0100)
			return -EOPNOTSUPP;
		if (le16_to_cpu(req->credits_requested) <= 0 ||
		    le32_to_cpu(req->max_receive_size) <= 128 ||
		    le32_to_cpu(req->max_fragmented_size) <=
					128 * 1024)
			return -ECONNABORTED;

		break;
	}
	default:
		return -EINVAL;
	}
	return 0;
}

static void recv_done(struct ib_cq *cq, struct ib_wc *wc)
{
	struct smb_direct_recvmsg *recvmsg;
	struct smb_direct_transport *t;

	recvmsg = container_of(wc->wr_cqe, struct smb_direct_recvmsg, cqe);
	t = recvmsg->transport;

	if (wc->status != IB_WC_SUCCESS || wc->opcode != IB_WC_RECV) {
		if (wc->status != IB_WC_WR_FLUSH_ERR) {
			pr_err("Recv error. status='%s (%d)' opcode=%d\n",
			       ib_wc_status_msg(wc->status), wc->status,
			       wc->opcode);
			smb_direct_disconnect_rdma_connection(t);
		}
		put_empty_recvmsg(t, recvmsg);
		return;
	}

	ksmbd_debug(RDMA, "Recv completed. status='%s (%d)', opcode=%d\n",
		    ib_wc_status_msg(wc->status), wc->status,
		    wc->opcode);

	ib_dma_sync_single_for_cpu(wc->qp->device, recvmsg->sge.addr,
				   recvmsg->sge.length, DMA_FROM_DEVICE);

	switch (recvmsg->type) {
	case SMB_DIRECT_MSG_NEGOTIATE_REQ:
		if (wc->byte_len < sizeof(struct smb_direct_negotiate_req)) {
			put_empty_recvmsg(t, recvmsg);
			return;
		}
		t->negotiation_requested = true;
		t->full_packet_received = true;
		t->status = SMB_DIRECT_CS_CONNECTED;
		enqueue_reassembly(t, recvmsg, 0);
		wake_up_interruptible(&t->wait_status);
		break;
	case SMB_DIRECT_MSG_DATA_TRANSFER: {
		struct smb_direct_data_transfer *data_transfer =
			(struct smb_direct_data_transfer *)recvmsg->packet;
		unsigned int data_length;
		int avail_recvmsg_count, receive_credits;

		if (wc->byte_len <
		    offsetof(struct smb_direct_data_transfer, padding)) {
			put_empty_recvmsg(t, recvmsg);
			return;
		}

		data_length = le32_to_cpu(data_transfer->data_length);
		if (data_length) {
			if (wc->byte_len < sizeof(struct smb_direct_data_transfer) +
			    (u64)data_length) {
				put_empty_recvmsg(t, recvmsg);
				return;
			}

			if (t->full_packet_received)
				recvmsg->first_segment = true;

			if (le32_to_cpu(data_transfer->remaining_data_length))
				t->full_packet_received = false;
			else
				t->full_packet_received = true;

			enqueue_reassembly(t, recvmsg, (int)data_length);
			wake_up_interruptible(&t->wait_reassembly_queue);

			spin_lock(&t->receive_credit_lock);
			receive_credits = --(t->recv_credits);
			avail_recvmsg_count = t->count_avail_recvmsg;
			spin_unlock(&t->receive_credit_lock);
		} else {
			put_empty_recvmsg(t, recvmsg);

			spin_lock(&t->receive_credit_lock);
			receive_credits = --(t->recv_credits);
			avail_recvmsg_count = ++(t->count_avail_recvmsg);
			spin_unlock(&t->receive_credit_lock);
		}

		t->recv_credit_target =
				le16_to_cpu(data_transfer->credits_requested);
		atomic_add(le16_to_cpu(data_transfer->credits_granted),
			   &t->send_credits);

		if (le16_to_cpu(data_transfer->flags) &
		    SMB_DIRECT_RESPONSE_REQUESTED)
			queue_work(smb_direct_wq, &t->send_immediate_work);

		if (atomic_read(&t->send_credits) > 0)
			wake_up_interruptible(&t->wait_send_credits);

		if (is_receive_credit_post_required(receive_credits, avail_recvmsg_count))
			mod_delayed_work(smb_direct_wq,
					 &t->post_recv_credits_work, 0);
		break;
	}
	default:
		break;
	}
}

static int smb_direct_post_recv(struct smb_direct_transport *t,
				struct smb_direct_recvmsg *recvmsg)
{
	struct ib_recv_wr wr;
	int ret;

	recvmsg->sge.addr = ib_dma_map_single(t->cm_id->device,
					      recvmsg->packet, t->max_recv_size,
					      DMA_FROM_DEVICE);
	ret = ib_dma_mapping_error(t->cm_id->device, recvmsg->sge.addr);
	if (ret)
		return ret;
	recvmsg->sge.length = t->max_recv_size;
	recvmsg->sge.lkey = t->pd->local_dma_lkey;
	recvmsg->cqe.done = recv_done;

	wr.wr_cqe = &recvmsg->cqe;
	wr.next = NULL;
	wr.sg_list = &recvmsg->sge;
	wr.num_sge = 1;

	ret = ib_post_recv(t->qp, &wr, NULL);
	if (ret) {
		pr_err("Can't post recv: %d\n", ret);
		ib_dma_unmap_single(t->cm_id->device,
				    recvmsg->sge.addr, recvmsg->sge.length,
				    DMA_FROM_DEVICE);
		smb_direct_disconnect_rdma_connection(t);
		return ret;
	}
	return ret;
}

static int smb_direct_read(struct ksmbd_transport *t, char *buf,
			   unsigned int size, int unused)
{
	struct smb_direct_recvmsg *recvmsg;
	struct smb_direct_data_transfer *data_transfer;
	int to_copy, to_read, data_read, offset;
	u32 data_length, remaining_data_length, data_offset;
	int rc;
	struct smb_direct_transport *st = smb_trans_direct_transfort(t);

again:
	if (st->status != SMB_DIRECT_CS_CONNECTED) {
		pr_err("disconnected\n");
		return -ENOTCONN;
	}

	/*
	 * No need to hold the reassembly queue lock all the time as we are
	 * the only one reading from the front of the queue. The transport
	 * may add more entries to the back of the queue at the same time
	 */
	if (st->reassembly_data_length >= size) {
		int queue_length;
		int queue_removed = 0;

		/*
		 * Need to make sure reassembly_data_length is read before
		 * reading reassembly_queue_length and calling
		 * get_first_reassembly. This call is lock free
		 * as we never read at the end of the queue which are being
		 * updated in SOFTIRQ as more data is received
		 */
		virt_rmb();
		queue_length = st->reassembly_queue_length;
		data_read = 0;
		to_read = size;
		offset = st->first_entry_offset;
		while (data_read < size) {
			recvmsg = get_first_reassembly(st);
			data_transfer = smb_direct_recvmsg_payload(recvmsg);
			data_length = le32_to_cpu(data_transfer->data_length);
			remaining_data_length =
				le32_to_cpu(data_transfer->remaining_data_length);
			data_offset = le32_to_cpu(data_transfer->data_offset);

			/*
			 * The upper layer expects RFC1002 length at the
			 * beginning of the payload. Return it to indicate
			 * the total length of the packet. This minimize the
			 * change to upper layer packet processing logic. This
			 * will be eventually remove when an intermediate
			 * transport layer is added
			 */
			if (recvmsg->first_segment && size == 4) {
				unsigned int rfc1002_len =
					data_length + remaining_data_length;
				*((__be32 *)buf) = cpu_to_be32(rfc1002_len);
				data_read = 4;
				recvmsg->first_segment = false;
				ksmbd_debug(RDMA,
					    "returning rfc1002 length %d\n",
					    rfc1002_len);
				goto read_rfc1002_done;
			}

			to_copy = min_t(int, data_length - offset, to_read);
			memcpy(buf + data_read, (char *)data_transfer + data_offset + offset,
			       to_copy);

			/* move on to the next buffer? */
			if (to_copy == data_length - offset) {
				queue_length--;
				/*
				 * No need to lock if we are not at the
				 * end of the queue
				 */
				if (queue_length) {
					list_del(&recvmsg->list);
				} else {
					spin_lock_irq(&st->reassembly_queue_lock);
					list_del(&recvmsg->list);
					spin_unlock_irq(&st->reassembly_queue_lock);
				}
				queue_removed++;
				put_recvmsg(st, recvmsg);
				offset = 0;
			} else {
				offset += to_copy;
			}

			to_read -= to_copy;
			data_read += to_copy;
		}

		spin_lock_irq(&st->reassembly_queue_lock);
		st->reassembly_data_length -= data_read;
		st->reassembly_queue_length -= queue_removed;
		spin_unlock_irq(&st->reassembly_queue_lock);

		spin_lock(&st->receive_credit_lock);
		st->count_avail_recvmsg += queue_removed;
		if (is_receive_credit_post_required(st->recv_credits, st->count_avail_recvmsg)) {
			spin_unlock(&st->receive_credit_lock);
			mod_delayed_work(smb_direct_wq,
					 &st->post_recv_credits_work, 0);
		} else {
			spin_unlock(&st->receive_credit_lock);
		}

		st->first_entry_offset = offset;
		ksmbd_debug(RDMA,
			    "returning to thread data_read=%d reassembly_data_length=%d first_entry_offset=%d\n",
			    data_read, st->reassembly_data_length,
			    st->first_entry_offset);
read_rfc1002_done:
		return data_read;
	}

	ksmbd_debug(RDMA, "wait_event on more data\n");
	rc = wait_event_interruptible(st->wait_reassembly_queue,
				      st->reassembly_data_length >= size ||
				       st->status != SMB_DIRECT_CS_CONNECTED);
	if (rc)
		return -EINTR;

	goto again;
}

static void smb_direct_post_recv_credits(struct work_struct *work)
{
	struct smb_direct_transport *t = container_of(work,
		struct smb_direct_transport, post_recv_credits_work.work);
	struct smb_direct_recvmsg *recvmsg;
	int receive_credits, credits = 0;
	int ret;
	int use_free = 1;

	spin_lock(&t->receive_credit_lock);
	receive_credits = t->recv_credits;
	spin_unlock(&t->receive_credit_lock);

	if (receive_credits < t->recv_credit_target) {
		while (true) {
			if (use_free)
				recvmsg = get_free_recvmsg(t);
			else
				recvmsg = get_empty_recvmsg(t);
			if (!recvmsg) {
				if (use_free) {
					use_free = 0;
					continue;
				} else {
					break;
				}
			}

			recvmsg->type = SMB_DIRECT_MSG_DATA_TRANSFER;
			recvmsg->first_segment = false;

			ret = smb_direct_post_recv(t, recvmsg);
			if (ret) {
				pr_err("Can't post recv: %d\n", ret);
				put_recvmsg(t, recvmsg);
				break;
			}
			credits++;
		}
	}

	spin_lock(&t->receive_credit_lock);
	t->recv_credits += credits;
	t->count_avail_recvmsg -= credits;
	spin_unlock(&t->receive_credit_lock);

	spin_lock(&t->lock_new_recv_credits);
	t->new_recv_credits += credits;
	spin_unlock(&t->lock_new_recv_credits);

	if (credits)
		queue_work(smb_direct_wq, &t->send_immediate_work);
}

static void send_done(struct ib_cq *cq, struct ib_wc *wc)
{
	struct smb_direct_sendmsg *sendmsg, *sibling;
	struct smb_direct_transport *t;
	struct list_head *pos, *prev, *end;

	sendmsg = container_of(wc->wr_cqe, struct smb_direct_sendmsg, cqe);
	t = sendmsg->transport;

	ksmbd_debug(RDMA, "Send completed. status='%s (%d)', opcode=%d\n",
		    ib_wc_status_msg(wc->status), wc->status,
		    wc->opcode);

	if (wc->status != IB_WC_SUCCESS || wc->opcode != IB_WC_SEND) {
		pr_err("Send error. status='%s (%d)', opcode=%d\n",
		       ib_wc_status_msg(wc->status), wc->status,
		       wc->opcode);
		smb_direct_disconnect_rdma_connection(t);
	}

	if (atomic_dec_and_test(&t->send_pending))
		wake_up(&t->wait_send_pending);

	/* iterate and free the list of messages in reverse. the list's head
	 * is invalid.
	 */
	for (pos = &sendmsg->list, prev = pos->prev, end = sendmsg->list.next;
	     prev != end; pos = prev, prev = prev->prev) {
		sibling = container_of(pos, struct smb_direct_sendmsg, list);
		smb_direct_free_sendmsg(t, sibling);
	}

	sibling = container_of(pos, struct smb_direct_sendmsg, list);
	smb_direct_free_sendmsg(t, sibling);
}

static int manage_credits_prior_sending(struct smb_direct_transport *t)
{
	int new_credits;

	spin_lock(&t->lock_new_recv_credits);
	new_credits = t->new_recv_credits;
	t->new_recv_credits = 0;
	spin_unlock(&t->lock_new_recv_credits);

	return new_credits;
}

static int smb_direct_post_send(struct smb_direct_transport *t,
				struct ib_send_wr *wr)
{
	int ret;

	atomic_inc(&t->send_pending);
	ret = ib_post_send(t->qp, wr, NULL);
	if (ret) {
		pr_err("failed to post send: %d\n", ret);
		if (atomic_dec_and_test(&t->send_pending))
			wake_up(&t->wait_send_pending);
		smb_direct_disconnect_rdma_connection(t);
	}
	return ret;
}

static void smb_direct_send_ctx_init(struct smb_direct_transport *t,
				     struct smb_direct_send_ctx *send_ctx,
				     bool need_invalidate_rkey,
				     unsigned int remote_key)
{
	INIT_LIST_HEAD(&send_ctx->msg_list);
	send_ctx->wr_cnt = 0;
	send_ctx->need_invalidate_rkey = need_invalidate_rkey;
	send_ctx->remote_key = remote_key;
}

static int smb_direct_flush_send_list(struct smb_direct_transport *t,
				      struct smb_direct_send_ctx *send_ctx,
				      bool is_last)
{
	struct smb_direct_sendmsg *first, *last;
	int ret;

	if (list_empty(&send_ctx->msg_list))
		return 0;

	first = list_first_entry(&send_ctx->msg_list,
				 struct smb_direct_sendmsg,
				 list);
	last = list_last_entry(&send_ctx->msg_list,
			       struct smb_direct_sendmsg,
			       list);

	last->wr.send_flags = IB_SEND_SIGNALED;
	last->wr.wr_cqe = &last->cqe;
	if (is_last && send_ctx->need_invalidate_rkey) {
		last->wr.opcode = IB_WR_SEND_WITH_INV;
		last->wr.ex.invalidate_rkey = send_ctx->remote_key;
	}

	ret = smb_direct_post_send(t, &first->wr);
	if (!ret) {
		smb_direct_send_ctx_init(t, send_ctx,
					 send_ctx->need_invalidate_rkey,
					 send_ctx->remote_key);
	} else {
		atomic_add(send_ctx->wr_cnt, &t->send_credits);
		wake_up(&t->wait_send_credits);
		list_for_each_entry_safe(first, last, &send_ctx->msg_list,
					 list) {
			smb_direct_free_sendmsg(t, first);
		}
	}
	return ret;
}

static int wait_for_credits(struct smb_direct_transport *t,
			    wait_queue_head_t *waitq, atomic_t *total_credits,
			    int needed)
{
	int ret;

	do {
		if (atomic_sub_return(needed, total_credits) >= 0)
			return 0;

		atomic_add(needed, total_credits);
		ret = wait_event_interruptible(*waitq,
					       atomic_read(total_credits) >= needed ||
					       t->status != SMB_DIRECT_CS_CONNECTED);

		if (t->status != SMB_DIRECT_CS_CONNECTED)
			return -ENOTCONN;
		else if (ret < 0)
			return ret;
	} while (true);
}

static int wait_for_send_credits(struct smb_direct_transport *t,
				 struct smb_direct_send_ctx *send_ctx)
{
	int ret;

	if (send_ctx &&
	    (send_ctx->wr_cnt >= 16 || atomic_read(&t->send_credits) <= 1)) {
		ret = smb_direct_flush_send_list(t, send_ctx, false);
		if (ret)
			return ret;
	}

	return wait_for_credits(t, &t->wait_send_credits, &t->send_credits, 1);
}

static int wait_for_rw_credits(struct smb_direct_transport *t, int credits)
{
	return wait_for_credits(t, &t->wait_rw_credits, &t->rw_credits, credits);
}

static int calc_rw_credits(struct smb_direct_transport *t,
			   char *buf, unsigned int len)
{
	return DIV_ROUND_UP(get_buf_page_count(buf, len),
			    t->pages_per_rw_credit);
}

static int smb_direct_create_header(struct smb_direct_transport *t,
				    int size, int remaining_data_length,
				    struct smb_direct_sendmsg **sendmsg_out)
{
	struct smb_direct_sendmsg *sendmsg;
	struct smb_direct_data_transfer *packet;
	int header_length;
	int ret;

	sendmsg = smb_direct_alloc_sendmsg(t);
	if (IS_ERR(sendmsg))
		return PTR_ERR(sendmsg);

	/* Fill in the packet header */
	packet = (struct smb_direct_data_transfer *)sendmsg->packet;
	packet->credits_requested = cpu_to_le16(t->send_credit_target);
	packet->credits_granted = cpu_to_le16(manage_credits_prior_sending(t));

	packet->flags = 0;
	packet->reserved = 0;
	if (!size)
		packet->data_offset = 0;
	else
		packet->data_offset = cpu_to_le32(24);
	packet->data_length = cpu_to_le32(size);
	packet->remaining_data_length = cpu_to_le32(remaining_data_length);
	packet->padding = 0;

	ksmbd_debug(RDMA,
		    "credits_requested=%d credits_granted=%d data_offset=%d data_length=%d remaining_data_length=%d\n",
		    le16_to_cpu(packet->credits_requested),
		    le16_to_cpu(packet->credits_granted),
		    le32_to_cpu(packet->data_offset),
		    le32_to_cpu(packet->data_length),
		    le32_to_cpu(packet->remaining_data_length));

	/* Map the packet to DMA */
	header_length = sizeof(struct smb_direct_data_transfer);
	/* If this is a packet without payload, don't send padding */
	if (!size)
		header_length =
			offsetof(struct smb_direct_data_transfer, padding);

	sendmsg->sge[0].addr = ib_dma_map_single(t->cm_id->device,
						 (void *)packet,
						 header_length,
						 DMA_TO_DEVICE);
	ret = ib_dma_mapping_error(t->cm_id->device, sendmsg->sge[0].addr);
	if (ret) {
		smb_direct_free_sendmsg(t, sendmsg);
		return ret;
	}

	sendmsg->num_sge = 1;
	sendmsg->sge[0].length = header_length;
	sendmsg->sge[0].lkey = t->pd->local_dma_lkey;

	*sendmsg_out = sendmsg;
	return 0;
}

static int get_sg_list(void *buf, int size, struct scatterlist *sg_list, int nentries)
{
	bool high = is_vmalloc_addr(buf);
	struct page *page;
	int offset, len;
	int i = 0;

	if (size <= 0 || nentries < get_buf_page_count(buf, size))
		return -EINVAL;

	offset = offset_in_page(buf);
	buf -= offset;
	while (size > 0) {
		len = min_t(int, PAGE_SIZE - offset, size);
		if (high)
			page = vmalloc_to_page(buf);
		else
			page = kmap_to_page(buf);

		if (!sg_list)
			return -EINVAL;
		sg_set_page(sg_list, page, len, offset);
		sg_list = sg_next(sg_list);

		buf += PAGE_SIZE;
		size -= len;
		offset = 0;
		i++;
	}
	return i;
}

static int get_mapped_sg_list(struct ib_device *device, void *buf, int size,
			      struct scatterlist *sg_list, int nentries,
			      enum dma_data_direction dir)
{
	int npages;

	npages = get_sg_list(buf, size, sg_list, nentries);
	if (npages < 0)
		return -EINVAL;
	return ib_dma_map_sg(device, sg_list, npages, dir);
}

static int post_sendmsg(struct smb_direct_transport *t,
			struct smb_direct_send_ctx *send_ctx,
			struct smb_direct_sendmsg *msg)
{
	int i;

	for (i = 0; i < msg->num_sge; i++)
		ib_dma_sync_single_for_device(t->cm_id->device,
					      msg->sge[i].addr, msg->sge[i].length,
					      DMA_TO_DEVICE);

	msg->cqe.done = send_done;
	msg->wr.opcode = IB_WR_SEND;
	msg->wr.sg_list = &msg->sge[0];
	msg->wr.num_sge = msg->num_sge;
	msg->wr.next = NULL;

	if (send_ctx) {
		msg->wr.wr_cqe = NULL;
		msg->wr.send_flags = 0;
		if (!list_empty(&send_ctx->msg_list)) {
			struct smb_direct_sendmsg *last;

			last = list_last_entry(&send_ctx->msg_list,
					       struct smb_direct_sendmsg,
					       list);
			last->wr.next = &msg->wr;
		}
		list_add_tail(&msg->list, &send_ctx->msg_list);
		send_ctx->wr_cnt++;
		return 0;
	}

	msg->wr.wr_cqe = &msg->cqe;
	msg->wr.send_flags = IB_SEND_SIGNALED;
	return smb_direct_post_send(t, &msg->wr);
}

static int smb_direct_post_send_data(struct smb_direct_transport *t,
				     struct smb_direct_send_ctx *send_ctx,
				     struct kvec *iov, int niov,
				     int remaining_data_length)
{
	int i, j, ret;
	struct smb_direct_sendmsg *msg;
	int data_length;
	struct scatterlist sg[SMB_DIRECT_MAX_SEND_SGES - 1];

	ret = wait_for_send_credits(t, send_ctx);
	if (ret)
		return ret;

	data_length = 0;
	for (i = 0; i < niov; i++)
		data_length += iov[i].iov_len;

	ret = smb_direct_create_header(t, data_length, remaining_data_length,
				       &msg);
	if (ret) {
		atomic_inc(&t->send_credits);
		return ret;
	}

	for (i = 0; i < niov; i++) {
		struct ib_sge *sge;
		int sg_cnt;

		sg_init_table(sg, SMB_DIRECT_MAX_SEND_SGES - 1);
		sg_cnt = get_mapped_sg_list(t->cm_id->device,
					    iov[i].iov_base, iov[i].iov_len,
					    sg, SMB_DIRECT_MAX_SEND_SGES - 1,
					    DMA_TO_DEVICE);
		if (sg_cnt <= 0) {
			pr_err("failed to map buffer\n");
			ret = -ENOMEM;
			goto err;
		} else if (sg_cnt + msg->num_sge > SMB_DIRECT_MAX_SEND_SGES) {
			pr_err("buffer not fitted into sges\n");
			ret = -E2BIG;
			ib_dma_unmap_sg(t->cm_id->device, sg, sg_cnt,
					DMA_TO_DEVICE);
			goto err;
		}

		for (j = 0; j < sg_cnt; j++) {
			sge = &msg->sge[msg->num_sge];
			sge->addr = sg_dma_address(&sg[j]);
			sge->length = sg_dma_len(&sg[j]);
			sge->lkey  = t->pd->local_dma_lkey;
			msg->num_sge++;
		}
	}

	ret = post_sendmsg(t, send_ctx, msg);
	if (ret)
		goto err;
	return 0;
err:
	smb_direct_free_sendmsg(t, msg);
	atomic_inc(&t->send_credits);
	return ret;
}

static int smb_direct_writev(struct ksmbd_transport *t,
			     struct kvec *iov, int niovs, int buflen,
			     bool need_invalidate, unsigned int remote_key)
{
	struct smb_direct_transport *st = smb_trans_direct_transfort(t);
	int remaining_data_length;
	int start, i, j;
	int max_iov_size = st->max_send_size -
			sizeof(struct smb_direct_data_transfer);
	int ret;
	struct kvec vec;
	struct smb_direct_send_ctx send_ctx;

	if (st->status != SMB_DIRECT_CS_CONNECTED)
		return -ENOTCONN;

	//FIXME: skip RFC1002 header..
	buflen -= 4;

	remaining_data_length = buflen;
	ksmbd_debug(RDMA, "Sending smb (RDMA): smb_len=%u\n", buflen);

	smb_direct_send_ctx_init(st, &send_ctx, need_invalidate, remote_key);
	start = i = 1;
	buflen = 0;
	while (true) {
		buflen += iov[i].iov_len;
		if (buflen > max_iov_size) {
			if (i > start) {
				remaining_data_length -=
					(buflen - iov[i].iov_len);
				ret = smb_direct_post_send_data(st, &send_ctx,
								&iov[start], i - start,
								remaining_data_length);
				if (ret)
					goto done;
			} else {
				/* iov[start] is too big, break it */
				int nvec  = (buflen + max_iov_size - 1) /
						max_iov_size;

				for (j = 0; j < nvec; j++) {
					vec.iov_base =
						(char *)iov[start].iov_base +
						j * max_iov_size;
					vec.iov_len =
						min_t(int, max_iov_size,
						      buflen - max_iov_size * j);
					remaining_data_length -= vec.iov_len;
					ret = smb_direct_post_send_data(st, &send_ctx, &vec, 1,
									remaining_data_length);
					if (ret)
						goto done;
				}
				i++;
				if (i == niovs)
					break;
			}
			start = i;
			buflen = 0;
		} else {
			i++;
			if (i == niovs) {
				/* send out all remaining vecs */
				remaining_data_length -= buflen;
				ret = smb_direct_post_send_data(st, &send_ctx,
								&iov[start], i - start,
								remaining_data_length);
				if (ret)
					goto done;
				break;
			}
		}
	}

done:
	ret = smb_direct_flush_send_list(st, &send_ctx, true);

	/*
	 * As an optimization, we don't wait for individual I/O to finish
	 * before sending the next one.
	 * Send them all and wait for pending send count to get to 0
	 * that means all the I/Os have been out and we are good to return
	 */

	wait_event(st->wait_send_pending,
		   atomic_read(&st->send_pending) == 0);
	return ret;
}

static void smb_direct_free_rdma_rw_msg(struct smb_direct_transport *t,
					struct smb_direct_rdma_rw_msg *msg,
					enum dma_data_direction dir)
{
	rdma_rw_ctx_destroy(&msg->rw_ctx, t->qp, t->qp->port,
			    msg->sgt.sgl, msg->sgt.nents, dir);
	sg_free_table_chained(&msg->sgt, SG_CHUNK_SIZE);
	kfree(msg);
}

static void read_write_done(struct ib_cq *cq, struct ib_wc *wc,
			    enum dma_data_direction dir)
{
	struct smb_direct_rdma_rw_msg *msg = container_of(wc->wr_cqe,
							  struct smb_direct_rdma_rw_msg, cqe);
	struct smb_direct_transport *t = msg->t;

	if (wc->status != IB_WC_SUCCESS) {
		msg->status = -EIO;
		pr_err("read/write error. opcode = %d, status = %s(%d)\n",
		       wc->opcode, ib_wc_status_msg(wc->status), wc->status);
		if (wc->status != IB_WC_WR_FLUSH_ERR)
			smb_direct_disconnect_rdma_connection(t);
	}

	complete(msg->completion);
}

static void read_done(struct ib_cq *cq, struct ib_wc *wc)
{
	read_write_done(cq, wc, DMA_FROM_DEVICE);
}

static void write_done(struct ib_cq *cq, struct ib_wc *wc)
{
	read_write_done(cq, wc, DMA_TO_DEVICE);
}

static int smb_direct_rdma_xmit(struct smb_direct_transport *t,
				void *buf, int buf_len,
				struct smb2_buffer_desc_v1 *desc,
				unsigned int desc_len,
				bool is_read)
{
	struct smb_direct_rdma_rw_msg *msg, *next_msg;
	int i, ret;
	DECLARE_COMPLETION_ONSTACK(completion);
	struct ib_send_wr *first_wr;
	LIST_HEAD(msg_list);
	char *desc_buf;
	int credits_needed;
	unsigned int desc_buf_len, desc_num = 0;

	if (t->status != SMB_DIRECT_CS_CONNECTED)
		return -ENOTCONN;

	if (buf_len > t->max_rdma_rw_size)
		return -EINVAL;
<<<<<<< HEAD

	/* calculate needed credits */
	credits_needed = 0;
	desc_buf = buf;
	for (i = 0; i < desc_len / sizeof(*desc); i++) {
		if (!buf_len)
			break;

		desc_buf_len = le32_to_cpu(desc[i].length);
		if (!desc_buf_len)
			return -EINVAL;

		if (desc_buf_len > buf_len) {
			desc_buf_len = buf_len;
			desc[i].length = cpu_to_le32(desc_buf_len);
			buf_len = 0;
		}

=======

	/* calculate needed credits */
	credits_needed = 0;
	desc_buf = buf;
	for (i = 0; i < desc_len / sizeof(*desc); i++) {
		if (!buf_len)
			break;

		desc_buf_len = le32_to_cpu(desc[i].length);
		if (!desc_buf_len)
			return -EINVAL;

		if (desc_buf_len > buf_len) {
			desc_buf_len = buf_len;
			desc[i].length = cpu_to_le32(desc_buf_len);
			buf_len = 0;
		}

>>>>>>> 5eb2b831
		credits_needed += calc_rw_credits(t, desc_buf, desc_buf_len);
		desc_buf += desc_buf_len;
		buf_len -= desc_buf_len;
		desc_num++;
	}

	ksmbd_debug(RDMA, "RDMA %s, len %#x, needed credits %#x\n",
		    is_read ? "read" : "write", buf_len, credits_needed);

	ret = wait_for_rw_credits(t, credits_needed);
	if (ret < 0)
		return ret;

	/* build rdma_rw_ctx for each descriptor */
	desc_buf = buf;
	for (i = 0; i < desc_num; i++) {
		msg = kzalloc(offsetof(struct smb_direct_rdma_rw_msg, sg_list) +
			      sizeof(struct scatterlist) * SG_CHUNK_SIZE, GFP_KERNEL);
		if (!msg) {
			ret = -ENOMEM;
			goto out;
		}

		desc_buf_len = le32_to_cpu(desc[i].length);

		msg->t = t;
		msg->cqe.done = is_read ? read_done : write_done;
		msg->completion = &completion;

		msg->sgt.sgl = &msg->sg_list[0];
		ret = sg_alloc_table_chained(&msg->sgt,
					     get_buf_page_count(desc_buf, desc_buf_len),
					     msg->sg_list, SG_CHUNK_SIZE);
		if (ret) {
			kfree(msg);
			ret = -ENOMEM;
			goto out;
		}

		ret = get_sg_list(desc_buf, desc_buf_len,
				  msg->sgt.sgl, msg->sgt.orig_nents);
		if (ret < 0) {
			sg_free_table_chained(&msg->sgt, SG_CHUNK_SIZE);
			kfree(msg);
			goto out;
		}

		ret = rdma_rw_ctx_init(&msg->rw_ctx, t->qp, t->qp->port,
				       msg->sgt.sgl,
				       get_buf_page_count(desc_buf, desc_buf_len),
				       0,
				       le64_to_cpu(desc[i].offset),
				       le32_to_cpu(desc[i].token),
				       is_read ? DMA_FROM_DEVICE : DMA_TO_DEVICE);
		if (ret < 0) {
			pr_err("failed to init rdma_rw_ctx: %d\n", ret);
			sg_free_table_chained(&msg->sgt, SG_CHUNK_SIZE);
			kfree(msg);
			goto out;
		}

		list_add_tail(&msg->list, &msg_list);
		desc_buf += desc_buf_len;
	}

	/* concatenate work requests of rdma_rw_ctxs */
	first_wr = NULL;
	list_for_each_entry_reverse(msg, &msg_list, list) {
		first_wr = rdma_rw_ctx_wrs(&msg->rw_ctx, t->qp, t->qp->port,
					   &msg->cqe, first_wr);
	}

	ret = ib_post_send(t->qp, first_wr, NULL);
	if (ret) {
		pr_err("failed to post send wr for RDMA R/W: %d\n", ret);
		goto out;
	}

	msg = list_last_entry(&msg_list, struct smb_direct_rdma_rw_msg, list);
	wait_for_completion(&completion);
	ret = msg->status;
out:
	list_for_each_entry_safe(msg, next_msg, &msg_list, list) {
		list_del(&msg->list);
		smb_direct_free_rdma_rw_msg(t, msg,
					    is_read ? DMA_FROM_DEVICE : DMA_TO_DEVICE);
	}
	atomic_add(credits_needed, &t->rw_credits);
	wake_up(&t->wait_rw_credits);
	return ret;
}

static int smb_direct_rdma_write(struct ksmbd_transport *t,
				 void *buf, unsigned int buflen,
				 struct smb2_buffer_desc_v1 *desc,
				 unsigned int desc_len)
{
	return smb_direct_rdma_xmit(smb_trans_direct_transfort(t), buf, buflen,
				    desc, desc_len, false);
}

static int smb_direct_rdma_read(struct ksmbd_transport *t,
				void *buf, unsigned int buflen,
				struct smb2_buffer_desc_v1 *desc,
				unsigned int desc_len)
{
	return smb_direct_rdma_xmit(smb_trans_direct_transfort(t), buf, buflen,
				    desc, desc_len, true);
}

static void smb_direct_disconnect(struct ksmbd_transport *t)
{
	struct smb_direct_transport *st = smb_trans_direct_transfort(t);

	ksmbd_debug(RDMA, "Disconnecting cm_id=%p\n", st->cm_id);

	smb_direct_disconnect_rdma_work(&st->disconnect_work);
	wait_event_interruptible(st->wait_status,
				 st->status == SMB_DIRECT_CS_DISCONNECTED);
	free_transport(st);
}

static void smb_direct_shutdown(struct ksmbd_transport *t)
{
	struct smb_direct_transport *st = smb_trans_direct_transfort(t);

	ksmbd_debug(RDMA, "smb-direct shutdown cm_id=%p\n", st->cm_id);

	smb_direct_disconnect_rdma_work(&st->disconnect_work);
}

static int smb_direct_cm_handler(struct rdma_cm_id *cm_id,
				 struct rdma_cm_event *event)
{
	struct smb_direct_transport *t = cm_id->context;

	ksmbd_debug(RDMA, "RDMA CM event. cm_id=%p event=%s (%d)\n",
		    cm_id, rdma_event_msg(event->event), event->event);

	switch (event->event) {
	case RDMA_CM_EVENT_ESTABLISHED: {
		t->status = SMB_DIRECT_CS_CONNECTED;
		wake_up_interruptible(&t->wait_status);
		break;
	}
	case RDMA_CM_EVENT_DEVICE_REMOVAL:
	case RDMA_CM_EVENT_DISCONNECTED: {
		ib_drain_qp(t->qp);

		t->status = SMB_DIRECT_CS_DISCONNECTED;
		wake_up_interruptible(&t->wait_status);
		wake_up_interruptible(&t->wait_reassembly_queue);
		wake_up(&t->wait_send_credits);
		break;
	}
	case RDMA_CM_EVENT_CONNECT_ERROR: {
		t->status = SMB_DIRECT_CS_DISCONNECTED;
		wake_up_interruptible(&t->wait_status);
		break;
	}
	default:
		pr_err("Unexpected RDMA CM event. cm_id=%p, event=%s (%d)\n",
		       cm_id, rdma_event_msg(event->event),
		       event->event);
		break;
	}
	return 0;
}

static void smb_direct_qpair_handler(struct ib_event *event, void *context)
{
	struct smb_direct_transport *t = context;

	ksmbd_debug(RDMA, "Received QP event. cm_id=%p, event=%s (%d)\n",
		    t->cm_id, ib_event_msg(event->event), event->event);

	switch (event->event) {
	case IB_EVENT_CQ_ERR:
	case IB_EVENT_QP_FATAL:
		smb_direct_disconnect_rdma_connection(t);
		break;
	default:
		break;
	}
}

static int smb_direct_send_negotiate_response(struct smb_direct_transport *t,
					      int failed)
{
	struct smb_direct_sendmsg *sendmsg;
	struct smb_direct_negotiate_resp *resp;
	int ret;

	sendmsg = smb_direct_alloc_sendmsg(t);
	if (IS_ERR(sendmsg))
		return -ENOMEM;

	resp = (struct smb_direct_negotiate_resp *)sendmsg->packet;
	if (failed) {
		memset(resp, 0, sizeof(*resp));
		resp->min_version = cpu_to_le16(0x0100);
		resp->max_version = cpu_to_le16(0x0100);
		resp->status = STATUS_NOT_SUPPORTED;
	} else {
		resp->status = STATUS_SUCCESS;
		resp->min_version = SMB_DIRECT_VERSION_LE;
		resp->max_version = SMB_DIRECT_VERSION_LE;
		resp->negotiated_version = SMB_DIRECT_VERSION_LE;
		resp->reserved = 0;
		resp->credits_requested =
				cpu_to_le16(t->send_credit_target);
		resp->credits_granted = cpu_to_le16(manage_credits_prior_sending(t));
		resp->max_readwrite_size = cpu_to_le32(t->max_rdma_rw_size);
		resp->preferred_send_size = cpu_to_le32(t->max_send_size);
		resp->max_receive_size = cpu_to_le32(t->max_recv_size);
		resp->max_fragmented_size =
				cpu_to_le32(t->max_fragmented_recv_size);
	}

	sendmsg->sge[0].addr = ib_dma_map_single(t->cm_id->device,
						 (void *)resp, sizeof(*resp),
						 DMA_TO_DEVICE);
	ret = ib_dma_mapping_error(t->cm_id->device, sendmsg->sge[0].addr);
	if (ret) {
		smb_direct_free_sendmsg(t, sendmsg);
		return ret;
	}

	sendmsg->num_sge = 1;
	sendmsg->sge[0].length = sizeof(*resp);
	sendmsg->sge[0].lkey = t->pd->local_dma_lkey;

	ret = post_sendmsg(t, NULL, sendmsg);
	if (ret) {
		smb_direct_free_sendmsg(t, sendmsg);
		return ret;
	}

	wait_event(t->wait_send_pending,
		   atomic_read(&t->send_pending) == 0);
	return 0;
}

static int smb_direct_accept_client(struct smb_direct_transport *t)
{
	struct rdma_conn_param conn_param;
	struct ib_port_immutable port_immutable;
	u32 ird_ord_hdr[2];
	int ret;

	memset(&conn_param, 0, sizeof(conn_param));
	conn_param.initiator_depth = min_t(u8, t->cm_id->device->attrs.max_qp_rd_atom,
					   SMB_DIRECT_CM_INITIATOR_DEPTH);
	conn_param.responder_resources = 0;

	t->cm_id->device->ops.get_port_immutable(t->cm_id->device,
						 t->cm_id->port_num,
						 &port_immutable);
	if (port_immutable.core_cap_flags & RDMA_CORE_PORT_IWARP) {
		ird_ord_hdr[0] = conn_param.responder_resources;
		ird_ord_hdr[1] = 1;
		conn_param.private_data = ird_ord_hdr;
		conn_param.private_data_len = sizeof(ird_ord_hdr);
	} else {
		conn_param.private_data = NULL;
		conn_param.private_data_len = 0;
	}
	conn_param.retry_count = SMB_DIRECT_CM_RETRY;
	conn_param.rnr_retry_count = SMB_DIRECT_CM_RNR_RETRY;
	conn_param.flow_control = 0;

	ret = rdma_accept(t->cm_id, &conn_param);
	if (ret) {
		pr_err("error at rdma_accept: %d\n", ret);
		return ret;
	}
	return 0;
}

static int smb_direct_prepare_negotiation(struct smb_direct_transport *t)
{
	int ret;
	struct smb_direct_recvmsg *recvmsg;

	recvmsg = get_free_recvmsg(t);
	if (!recvmsg)
		return -ENOMEM;
	recvmsg->type = SMB_DIRECT_MSG_NEGOTIATE_REQ;

	ret = smb_direct_post_recv(t, recvmsg);
	if (ret) {
		pr_err("Can't post recv: %d\n", ret);
		goto out_err;
	}

	t->negotiation_requested = false;
	ret = smb_direct_accept_client(t);
	if (ret) {
		pr_err("Can't accept client\n");
		goto out_err;
	}

	smb_direct_post_recv_credits(&t->post_recv_credits_work.work);
	return 0;
out_err:
	put_recvmsg(t, recvmsg);
	return ret;
}

static unsigned int smb_direct_get_max_fr_pages(struct smb_direct_transport *t)
{
	return min_t(unsigned int,
		     t->cm_id->device->attrs.max_fast_reg_page_list_len,
		     256);
}

static int smb_direct_init_params(struct smb_direct_transport *t,
				  struct ib_qp_cap *cap)
{
	struct ib_device *device = t->cm_id->device;
	int max_send_sges, max_rw_wrs, max_send_wrs;
	unsigned int max_sge_per_wr, wrs_per_credit;

	/* need 3 more sge. because a SMB_DIRECT header, SMB2 header,
	 * SMB2 response could be mapped.
	 */
	t->max_send_size = smb_direct_max_send_size;
	max_send_sges = DIV_ROUND_UP(t->max_send_size, PAGE_SIZE) + 3;
	if (max_send_sges > SMB_DIRECT_MAX_SEND_SGES) {
		pr_err("max_send_size %d is too large\n", t->max_send_size);
		return -EINVAL;
	}

	/* Calculate the number of work requests for RDMA R/W.
	 * The maximum number of pages which can be registered
	 * with one Memory region can be transferred with one
	 * R/W credit. And at least 4 work requests for each credit
	 * are needed for MR registration, RDMA R/W, local & remote
	 * MR invalidation.
	 */
	t->max_rdma_rw_size = smb_direct_max_read_write_size;
	t->pages_per_rw_credit = smb_direct_get_max_fr_pages(t);
	t->max_rw_credits = DIV_ROUND_UP(t->max_rdma_rw_size,
					 (t->pages_per_rw_credit - 1) *
					 PAGE_SIZE);

	max_sge_per_wr = min_t(unsigned int, device->attrs.max_send_sge,
			       device->attrs.max_sge_rd);
	max_sge_per_wr = max_t(unsigned int, max_sge_per_wr,
			       max_send_sges);
	wrs_per_credit = max_t(unsigned int, 4,
			       DIV_ROUND_UP(t->pages_per_rw_credit,
					    max_sge_per_wr) + 1);
	max_rw_wrs = t->max_rw_credits * wrs_per_credit;

	max_send_wrs = smb_direct_send_credit_target + max_rw_wrs;
	if (max_send_wrs > device->attrs.max_cqe ||
	    max_send_wrs > device->attrs.max_qp_wr) {
		pr_err("consider lowering send_credit_target = %d\n",
		       smb_direct_send_credit_target);
		pr_err("Possible CQE overrun, device reporting max_cqe %d max_qp_wr %d\n",
		       device->attrs.max_cqe, device->attrs.max_qp_wr);
		return -EINVAL;
	}

	if (smb_direct_receive_credit_max > device->attrs.max_cqe ||
	    smb_direct_receive_credit_max > device->attrs.max_qp_wr) {
		pr_err("consider lowering receive_credit_max = %d\n",
		       smb_direct_receive_credit_max);
		pr_err("Possible CQE overrun, device reporting max_cpe %d max_qp_wr %d\n",
		       device->attrs.max_cqe, device->attrs.max_qp_wr);
		return -EINVAL;
	}

	if (device->attrs.max_recv_sge < SMB_DIRECT_MAX_RECV_SGES) {
		pr_err("warning: device max_recv_sge = %d too small\n",
		       device->attrs.max_recv_sge);
		return -EINVAL;
	}

	t->recv_credits = 0;
	t->count_avail_recvmsg = 0;

	t->recv_credit_max = smb_direct_receive_credit_max;
	t->recv_credit_target = 10;
	t->new_recv_credits = 0;

	t->send_credit_target = smb_direct_send_credit_target;
	atomic_set(&t->send_credits, 0);
	atomic_set(&t->rw_credits, t->max_rw_credits);

	t->max_send_size = smb_direct_max_send_size;
	t->max_recv_size = smb_direct_max_receive_size;
	t->max_fragmented_recv_size = smb_direct_max_fragmented_recv_size;

	cap->max_send_wr = max_send_wrs;
	cap->max_recv_wr = t->recv_credit_max;
	cap->max_send_sge = max_sge_per_wr;
	cap->max_recv_sge = SMB_DIRECT_MAX_RECV_SGES;
	cap->max_inline_data = 0;
	cap->max_rdma_ctxs = t->max_rw_credits;
	return 0;
}

static void smb_direct_destroy_pools(struct smb_direct_transport *t)
{
	struct smb_direct_recvmsg *recvmsg;

	while ((recvmsg = get_free_recvmsg(t)))
		mempool_free(recvmsg, t->recvmsg_mempool);
	while ((recvmsg = get_empty_recvmsg(t)))
		mempool_free(recvmsg, t->recvmsg_mempool);

	mempool_destroy(t->recvmsg_mempool);
	t->recvmsg_mempool = NULL;

	kmem_cache_destroy(t->recvmsg_cache);
	t->recvmsg_cache = NULL;

	mempool_destroy(t->sendmsg_mempool);
	t->sendmsg_mempool = NULL;

	kmem_cache_destroy(t->sendmsg_cache);
	t->sendmsg_cache = NULL;
}

static int smb_direct_create_pools(struct smb_direct_transport *t)
{
	char name[80];
	int i;
	struct smb_direct_recvmsg *recvmsg;

	snprintf(name, sizeof(name), "smb_direct_rqst_pool_%p", t);
	t->sendmsg_cache = kmem_cache_create(name,
					     sizeof(struct smb_direct_sendmsg) +
					      sizeof(struct smb_direct_negotiate_resp),
					     0, SLAB_HWCACHE_ALIGN, NULL);
	if (!t->sendmsg_cache)
		return -ENOMEM;

	t->sendmsg_mempool = mempool_create(t->send_credit_target,
					    mempool_alloc_slab, mempool_free_slab,
					    t->sendmsg_cache);
	if (!t->sendmsg_mempool)
		goto err;

	snprintf(name, sizeof(name), "smb_direct_resp_%p", t);
	t->recvmsg_cache = kmem_cache_create(name,
					     sizeof(struct smb_direct_recvmsg) +
					      t->max_recv_size,
					     0, SLAB_HWCACHE_ALIGN, NULL);
	if (!t->recvmsg_cache)
		goto err;

	t->recvmsg_mempool =
		mempool_create(t->recv_credit_max, mempool_alloc_slab,
			       mempool_free_slab, t->recvmsg_cache);
	if (!t->recvmsg_mempool)
		goto err;

	INIT_LIST_HEAD(&t->recvmsg_queue);

	for (i = 0; i < t->recv_credit_max; i++) {
		recvmsg = mempool_alloc(t->recvmsg_mempool, GFP_KERNEL);
		if (!recvmsg)
			goto err;
		recvmsg->transport = t;
		list_add(&recvmsg->list, &t->recvmsg_queue);
	}
	t->count_avail_recvmsg = t->recv_credit_max;

	return 0;
err:
	smb_direct_destroy_pools(t);
	return -ENOMEM;
}

static int smb_direct_create_qpair(struct smb_direct_transport *t,
				   struct ib_qp_cap *cap)
{
	int ret;
	struct ib_qp_init_attr qp_attr;
	int pages_per_rw;

	t->pd = ib_alloc_pd(t->cm_id->device, 0);
	if (IS_ERR(t->pd)) {
		pr_err("Can't create RDMA PD\n");
		ret = PTR_ERR(t->pd);
		t->pd = NULL;
		return ret;
	}

	t->send_cq = ib_alloc_cq(t->cm_id->device, t,
				 smb_direct_send_credit_target + cap->max_rdma_ctxs,
				 0, IB_POLL_WORKQUEUE);
	if (IS_ERR(t->send_cq)) {
		pr_err("Can't create RDMA send CQ\n");
		ret = PTR_ERR(t->send_cq);
		t->send_cq = NULL;
		goto err;
	}

	t->recv_cq = ib_alloc_cq(t->cm_id->device, t,
				 t->recv_credit_max, 0, IB_POLL_WORKQUEUE);
	if (IS_ERR(t->recv_cq)) {
		pr_err("Can't create RDMA recv CQ\n");
		ret = PTR_ERR(t->recv_cq);
		t->recv_cq = NULL;
		goto err;
	}

	memset(&qp_attr, 0, sizeof(qp_attr));
	qp_attr.event_handler = smb_direct_qpair_handler;
	qp_attr.qp_context = t;
	qp_attr.cap = *cap;
	qp_attr.sq_sig_type = IB_SIGNAL_REQ_WR;
	qp_attr.qp_type = IB_QPT_RC;
	qp_attr.send_cq = t->send_cq;
	qp_attr.recv_cq = t->recv_cq;
	qp_attr.port_num = ~0;

	ret = rdma_create_qp(t->cm_id, t->pd, &qp_attr);
	if (ret) {
		pr_err("Can't create RDMA QP: %d\n", ret);
		goto err;
	}

	t->qp = t->cm_id->qp;
	t->cm_id->event_handler = smb_direct_cm_handler;

	pages_per_rw = DIV_ROUND_UP(t->max_rdma_rw_size, PAGE_SIZE) + 1;
	if (pages_per_rw > t->cm_id->device->attrs.max_sgl_rd) {
		ret = ib_mr_pool_init(t->qp, &t->qp->rdma_mrs,
				      t->max_rw_credits, IB_MR_TYPE_MEM_REG,
				      t->pages_per_rw_credit, 0);
		if (ret) {
			pr_err("failed to init mr pool count %d pages %d\n",
			       t->max_rw_credits, t->pages_per_rw_credit);
			goto err;
		}
	}

	return 0;
err:
	if (t->qp) {
		ib_destroy_qp(t->qp);
		t->qp = NULL;
	}
	if (t->recv_cq) {
		ib_destroy_cq(t->recv_cq);
		t->recv_cq = NULL;
	}
	if (t->send_cq) {
		ib_destroy_cq(t->send_cq);
		t->send_cq = NULL;
	}
	if (t->pd) {
		ib_dealloc_pd(t->pd);
		t->pd = NULL;
	}
	return ret;
}

static int smb_direct_prepare(struct ksmbd_transport *t)
{
	struct smb_direct_transport *st = smb_trans_direct_transfort(t);
	struct smb_direct_recvmsg *recvmsg;
	struct smb_direct_negotiate_req *req;
	int ret;

	ksmbd_debug(RDMA, "Waiting for SMB_DIRECT negotiate request\n");
	ret = wait_event_interruptible_timeout(st->wait_status,
					       st->negotiation_requested ||
					       st->status == SMB_DIRECT_CS_DISCONNECTED,
					       SMB_DIRECT_NEGOTIATE_TIMEOUT * HZ);
	if (ret <= 0 || st->status == SMB_DIRECT_CS_DISCONNECTED)
		return ret < 0 ? ret : -ETIMEDOUT;

	recvmsg = get_first_reassembly(st);
	if (!recvmsg)
		return -ECONNABORTED;

	ret = smb_direct_check_recvmsg(recvmsg);
	if (ret == -ECONNABORTED)
		goto out;

	req = (struct smb_direct_negotiate_req *)recvmsg->packet;
	st->max_recv_size = min_t(int, st->max_recv_size,
				  le32_to_cpu(req->preferred_send_size));
	st->max_send_size = min_t(int, st->max_send_size,
				  le32_to_cpu(req->max_receive_size));
	st->max_fragmented_send_size =
		le32_to_cpu(req->max_fragmented_size);
	st->max_fragmented_recv_size =
		(st->recv_credit_max * st->max_recv_size) / 2;

	ret = smb_direct_send_negotiate_response(st, ret);
out:
	spin_lock_irq(&st->reassembly_queue_lock);
	st->reassembly_queue_length--;
	list_del(&recvmsg->list);
	spin_unlock_irq(&st->reassembly_queue_lock);
	put_recvmsg(st, recvmsg);

	return ret;
}

static int smb_direct_connect(struct smb_direct_transport *st)
{
	int ret;
	struct ib_qp_cap qp_cap;

	ret = smb_direct_init_params(st, &qp_cap);
	if (ret) {
		pr_err("Can't configure RDMA parameters\n");
		return ret;
	}

	ret = smb_direct_create_pools(st);
	if (ret) {
		pr_err("Can't init RDMA pool: %d\n", ret);
		return ret;
	}

	ret = smb_direct_create_qpair(st, &qp_cap);
	if (ret) {
		pr_err("Can't accept RDMA client: %d\n", ret);
		return ret;
	}

	ret = smb_direct_prepare_negotiation(st);
	if (ret) {
		pr_err("Can't negotiate: %d\n", ret);
		return ret;
	}
	return 0;
}

static bool rdma_frwr_is_supported(struct ib_device_attr *attrs)
{
	if (!(attrs->device_cap_flags & IB_DEVICE_MEM_MGT_EXTENSIONS))
		return false;
	if (attrs->max_fast_reg_page_list_len == 0)
		return false;
	return true;
}

static int smb_direct_handle_connect_request(struct rdma_cm_id *new_cm_id)
{
	struct smb_direct_transport *t;
<<<<<<< HEAD
=======
	struct task_struct *handler;
>>>>>>> 5eb2b831
	int ret;

	if (!rdma_frwr_is_supported(&new_cm_id->device->attrs)) {
		ksmbd_debug(RDMA,
			    "Fast Registration Work Requests is not supported. device capabilities=%llx\n",
			    new_cm_id->device->attrs.device_cap_flags);
		return -EPROTONOSUPPORT;
	}

	t = alloc_transport(new_cm_id);
	if (!t)
		return -ENOMEM;

	ret = smb_direct_connect(t);
	if (ret)
		goto out_err;

<<<<<<< HEAD
	KSMBD_TRANS(t)->handler = kthread_run(ksmbd_conn_handler_loop,
					      KSMBD_TRANS(t)->conn, "ksmbd:r%u",
					      smb_direct_port);
	if (IS_ERR(KSMBD_TRANS(t)->handler)) {
		ret = PTR_ERR(KSMBD_TRANS(t)->handler);
=======
	handler = kthread_run(ksmbd_conn_handler_loop,
			      KSMBD_TRANS(t)->conn, "ksmbd:r%u",
			      smb_direct_port);
	if (IS_ERR(handler)) {
		ret = PTR_ERR(handler);
>>>>>>> 5eb2b831
		pr_err("Can't start thread\n");
		goto out_err;
	}

	return 0;
out_err:
	free_transport(t);
	return ret;
}

static int smb_direct_listen_handler(struct rdma_cm_id *cm_id,
				     struct rdma_cm_event *event)
{
	switch (event->event) {
	case RDMA_CM_EVENT_CONNECT_REQUEST: {
		int ret = smb_direct_handle_connect_request(cm_id);

		if (ret) {
			pr_err("Can't create transport: %d\n", ret);
			return ret;
		}

		ksmbd_debug(RDMA, "Received connection request. cm_id=%p\n",
			    cm_id);
		break;
	}
	default:
		pr_err("Unexpected listen event. cm_id=%p, event=%s (%d)\n",
		       cm_id, rdma_event_msg(event->event), event->event);
		break;
	}
	return 0;
}

static int smb_direct_listen(int port)
{
	int ret;
	struct rdma_cm_id *cm_id;
	struct sockaddr_in sin = {
		.sin_family		= AF_INET,
		.sin_addr.s_addr	= htonl(INADDR_ANY),
		.sin_port		= htons(port),
	};

	cm_id = rdma_create_id(&init_net, smb_direct_listen_handler,
			       &smb_direct_listener, RDMA_PS_TCP, IB_QPT_RC);
	if (IS_ERR(cm_id)) {
		pr_err("Can't create cm id: %ld\n", PTR_ERR(cm_id));
		return PTR_ERR(cm_id);
	}

	ret = rdma_bind_addr(cm_id, (struct sockaddr *)&sin);
	if (ret) {
		pr_err("Can't bind: %d\n", ret);
		goto err;
	}

	smb_direct_listener.cm_id = cm_id;

	ret = rdma_listen(cm_id, 10);
	if (ret) {
		pr_err("Can't listen: %d\n", ret);
		goto err;
	}
	return 0;
err:
	smb_direct_listener.cm_id = NULL;
	rdma_destroy_id(cm_id);
	return ret;
}

static int smb_direct_ib_client_add(struct ib_device *ib_dev)
{
	struct smb_direct_device *smb_dev;

	/* Set 5445 port if device type is iWARP(No IB) */
	if (ib_dev->node_type != RDMA_NODE_IB_CA)
		smb_direct_port = SMB_DIRECT_PORT_IWARP;

	if (!rdma_frwr_is_supported(&ib_dev->attrs))
		return 0;

	smb_dev = kzalloc(sizeof(*smb_dev), GFP_KERNEL);
	if (!smb_dev)
		return -ENOMEM;
	smb_dev->ib_dev = ib_dev;

	write_lock(&smb_direct_device_lock);
	list_add(&smb_dev->list, &smb_direct_device_list);
	write_unlock(&smb_direct_device_lock);

	ksmbd_debug(RDMA, "ib device added: name %s\n", ib_dev->name);
	return 0;
}

static void smb_direct_ib_client_remove(struct ib_device *ib_dev,
					void *client_data)
{
	struct smb_direct_device *smb_dev, *tmp;

	write_lock(&smb_direct_device_lock);
	list_for_each_entry_safe(smb_dev, tmp, &smb_direct_device_list, list) {
		if (smb_dev->ib_dev == ib_dev) {
			list_del(&smb_dev->list);
			kfree(smb_dev);
			break;
		}
	}
	write_unlock(&smb_direct_device_lock);
}

static struct ib_client smb_direct_ib_client = {
	.name	= "ksmbd_smb_direct_ib",
	.add	= smb_direct_ib_client_add,
	.remove	= smb_direct_ib_client_remove,
};

int ksmbd_rdma_init(void)
{
	int ret;

	smb_direct_listener.cm_id = NULL;

	ret = ib_register_client(&smb_direct_ib_client);
	if (ret) {
		pr_err("failed to ib_register_client\n");
		return ret;
	}

	/* When a client is running out of send credits, the credits are
	 * granted by the server's sending a packet using this queue.
	 * This avoids the situation that a clients cannot send packets
	 * for lack of credits
	 */
	smb_direct_wq = alloc_workqueue("ksmbd-smb_direct-wq",
					WQ_HIGHPRI | WQ_MEM_RECLAIM, 0);
	if (!smb_direct_wq)
		return -ENOMEM;

	ret = smb_direct_listen(smb_direct_port);
	if (ret) {
		destroy_workqueue(smb_direct_wq);
		smb_direct_wq = NULL;
		pr_err("Can't listen: %d\n", ret);
		return ret;
	}

	ksmbd_debug(RDMA, "init RDMA listener. cm_id=%p\n",
		    smb_direct_listener.cm_id);
	return 0;
}

void ksmbd_rdma_destroy(void)
{
	if (!smb_direct_listener.cm_id)
		return;

	ib_unregister_client(&smb_direct_ib_client);
	rdma_destroy_id(smb_direct_listener.cm_id);

	smb_direct_listener.cm_id = NULL;

	if (smb_direct_wq) {
		destroy_workqueue(smb_direct_wq);
		smb_direct_wq = NULL;
	}
}

bool ksmbd_rdma_capable_netdev(struct net_device *netdev)
{
	struct smb_direct_device *smb_dev;
	int i;
	bool rdma_capable = false;

	read_lock(&smb_direct_device_lock);
	list_for_each_entry(smb_dev, &smb_direct_device_list, list) {
		for (i = 0; i < smb_dev->ib_dev->phys_port_cnt; i++) {
			struct net_device *ndev;

			if (smb_dev->ib_dev->ops.get_netdev) {
				ndev = smb_dev->ib_dev->ops.get_netdev(
					smb_dev->ib_dev, i + 1);
				if (!ndev)
					continue;

				if (ndev == netdev) {
					dev_put(ndev);
					rdma_capable = true;
					goto out;
				}
				dev_put(ndev);
			/* if ib_dev does not implement ops.get_netdev
			 * check for matching infiniband GUID in hw_addr
			 */
			} else if (netdev->type == ARPHRD_INFINIBAND) {
				struct netdev_hw_addr *ha;
				union ib_gid gid;
				u32 port_num;
				int ret;

				netdev_hw_addr_list_for_each(
					ha, &netdev->dev_addrs) {
					memcpy(&gid, ha->addr + 4, sizeof(gid));
					ret = ib_find_gid(smb_dev->ib_dev, &gid,
							  &port_num, NULL);
					if (!ret) {
						rdma_capable = true;
						goto out;
					}
				}
			}
		}
	}
out:
	read_unlock(&smb_direct_device_lock);

	if (rdma_capable == false) {
		struct ib_device *ibdev;

		ibdev = ib_device_get_by_netdev(netdev, RDMA_DRIVER_UNKNOWN);
		if (ibdev) {
			if (rdma_frwr_is_supported(&ibdev->attrs))
				rdma_capable = true;
			ib_device_put(ibdev);
		}
	}

	return rdma_capable;
}

static struct ksmbd_transport_ops ksmbd_smb_direct_transport_ops = {
	.prepare	= smb_direct_prepare,
	.disconnect	= smb_direct_disconnect,
	.shutdown	= smb_direct_shutdown,
	.writev		= smb_direct_writev,
	.read		= smb_direct_read,
	.rdma_read	= smb_direct_rdma_read,
	.rdma_write	= smb_direct_rdma_write,
};<|MERGE_RESOLUTION|>--- conflicted
+++ resolved
@@ -69,21 +69,12 @@
 
 /*  The maximum single-message size which can be received */
 static int smb_direct_max_receive_size = 1364;
-<<<<<<< HEAD
 
 static int smb_direct_max_read_write_size = SMBD_DEFAULT_IOSIZE;
 
 static LIST_HEAD(smb_direct_device_list);
 static DEFINE_RWLOCK(smb_direct_device_lock);
 
-=======
-
-static int smb_direct_max_read_write_size = SMBD_DEFAULT_IOSIZE;
-
-static LIST_HEAD(smb_direct_device_list);
-static DEFINE_RWLOCK(smb_direct_device_lock);
-
->>>>>>> 5eb2b831
 struct smb_direct_device {
 	struct ib_device	*ib_dev;
 	struct list_head	list;
@@ -1380,7 +1371,6 @@
 
 	if (buf_len > t->max_rdma_rw_size)
 		return -EINVAL;
-<<<<<<< HEAD
 
 	/* calculate needed credits */
 	credits_needed = 0;
@@ -1399,26 +1389,6 @@
 			buf_len = 0;
 		}
 
-=======
-
-	/* calculate needed credits */
-	credits_needed = 0;
-	desc_buf = buf;
-	for (i = 0; i < desc_len / sizeof(*desc); i++) {
-		if (!buf_len)
-			break;
-
-		desc_buf_len = le32_to_cpu(desc[i].length);
-		if (!desc_buf_len)
-			return -EINVAL;
-
-		if (desc_buf_len > buf_len) {
-			desc_buf_len = buf_len;
-			desc[i].length = cpu_to_le32(desc_buf_len);
-			buf_len = 0;
-		}
-
->>>>>>> 5eb2b831
 		credits_needed += calc_rw_credits(t, desc_buf, desc_buf_len);
 		desc_buf += desc_buf_len;
 		buf_len -= desc_buf_len;
@@ -2069,10 +2039,7 @@
 static int smb_direct_handle_connect_request(struct rdma_cm_id *new_cm_id)
 {
 	struct smb_direct_transport *t;
-<<<<<<< HEAD
-=======
 	struct task_struct *handler;
->>>>>>> 5eb2b831
 	int ret;
 
 	if (!rdma_frwr_is_supported(&new_cm_id->device->attrs)) {
@@ -2090,19 +2057,11 @@
 	if (ret)
 		goto out_err;
 
-<<<<<<< HEAD
-	KSMBD_TRANS(t)->handler = kthread_run(ksmbd_conn_handler_loop,
-					      KSMBD_TRANS(t)->conn, "ksmbd:r%u",
-					      smb_direct_port);
-	if (IS_ERR(KSMBD_TRANS(t)->handler)) {
-		ret = PTR_ERR(KSMBD_TRANS(t)->handler);
-=======
 	handler = kthread_run(ksmbd_conn_handler_loop,
 			      KSMBD_TRANS(t)->conn, "ksmbd:r%u",
 			      smb_direct_port);
 	if (IS_ERR(handler)) {
 		ret = PTR_ERR(handler);
->>>>>>> 5eb2b831
 		pr_err("Can't start thread\n");
 		goto out_err;
 	}
