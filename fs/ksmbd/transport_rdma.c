// SPDX-License-Identifier: GPL-2.0-or-later
/*
 *   Copyright (C) 2017, Microsoft Corporation.
 *   Copyright (C) 2018, LG Electronics.
 *
 *   Author(s): Long Li <longli@microsoft.com>,
 *		Hyunchul Lee <hyc.lee@gmail.com>
 */

#define SUBMOD_NAME	"smb_direct"

#include <linux/kthread.h>
#include <linux/list.h>
#include <linux/mempool.h>
#include <linux/highmem.h>
#include <linux/scatterlist.h>
#include <rdma/ib_verbs.h>
#include <rdma/rdma_cm.h>
#include <rdma/rw.h>

#include "glob.h"
#include "connection.h"
#include "smb_common.h"
#include "smbstatus.h"
#include "transport_rdma.h"

#define SMB_DIRECT_PORT_IWARP		5445
#define SMB_DIRECT_PORT_INFINIBAND	445

#define SMB_DIRECT_VERSION_LE		cpu_to_le16(0x0100)

/* SMB_DIRECT negotiation timeout in seconds */
#define SMB_DIRECT_NEGOTIATE_TIMEOUT		120

#define SMB_DIRECT_MAX_SEND_SGES		6
#define SMB_DIRECT_MAX_RECV_SGES		1

/*
 * Default maximum number of RDMA read/write outstanding on this connection
 * This value is possibly decreased during QP creation on hardware limit
 */
#define SMB_DIRECT_CM_INITIATOR_DEPTH		8

/* Maximum number of retries on data transfer operations */
#define SMB_DIRECT_CM_RETRY			6
/* No need to retry on Receiver Not Ready since SMB_DIRECT manages credits */
#define SMB_DIRECT_CM_RNR_RETRY		0

/*
 * User configurable initial values per SMB_DIRECT transport connection
 * as defined in [MS-SMBD] 3.1.1.1
 * Those may change after a SMB_DIRECT negotiation
 */

/* Set 445 port to SMB Direct port by default */
static int smb_direct_port = SMB_DIRECT_PORT_INFINIBAND;

/* The local peer's maximum number of credits to grant to the peer */
static int smb_direct_receive_credit_max = 255;

/* The remote peer's credit request of local peer */
static int smb_direct_send_credit_target = 255;

/* The maximum single message size can be sent to remote peer */
static int smb_direct_max_send_size = 1364;

/*  The maximum fragmented upper-layer payload receive size supported */
static int smb_direct_max_fragmented_recv_size = 1024 * 1024;

/*  The maximum single-message size which can be received */
static int smb_direct_max_receive_size = 1364;

static int smb_direct_max_read_write_size = SMBD_DEFAULT_IOSIZE;

static LIST_HEAD(smb_direct_device_list);
static DEFINE_RWLOCK(smb_direct_device_lock);

struct smb_direct_device {
	struct ib_device	*ib_dev;
	struct list_head	list;
};

static struct smb_direct_listener {
	struct rdma_cm_id	*cm_id;
} smb_direct_listener;

static struct workqueue_struct *smb_direct_wq;

enum smb_direct_status {
	SMB_DIRECT_CS_NEW = 0,
	SMB_DIRECT_CS_CONNECTED,
	SMB_DIRECT_CS_DISCONNECTING,
	SMB_DIRECT_CS_DISCONNECTED,
};

struct smb_direct_transport {
	struct ksmbd_transport	transport;

	enum smb_direct_status	status;
	bool			full_packet_received;
	wait_queue_head_t	wait_status;

	struct rdma_cm_id	*cm_id;
	struct ib_cq		*send_cq;
	struct ib_cq		*recv_cq;
	struct ib_pd		*pd;
	struct ib_qp		*qp;

	int			max_send_size;
	int			max_recv_size;
	int			max_fragmented_send_size;
	int			max_fragmented_recv_size;
	int			max_rdma_rw_size;

	spinlock_t		reassembly_queue_lock;
	struct list_head	reassembly_queue;
	int			reassembly_data_length;
	int			reassembly_queue_length;
	int			first_entry_offset;
	wait_queue_head_t	wait_reassembly_queue;

	spinlock_t		receive_credit_lock;
	int			recv_credits;
	int			count_avail_recvmsg;
	int			recv_credit_max;
	int			recv_credit_target;

	spinlock_t		recvmsg_queue_lock;
	struct list_head	recvmsg_queue;

	spinlock_t		empty_recvmsg_queue_lock;
	struct list_head	empty_recvmsg_queue;

	int			send_credit_target;
	atomic_t		send_credits;
	spinlock_t		lock_new_recv_credits;
	int			new_recv_credits;
	int			max_rw_credits;
	int			pages_per_rw_credit;
	atomic_t		rw_credits;

	wait_queue_head_t	wait_send_credits;
	wait_queue_head_t	wait_rw_credits;

	mempool_t		*sendmsg_mempool;
	struct kmem_cache	*sendmsg_cache;
	mempool_t		*recvmsg_mempool;
	struct kmem_cache	*recvmsg_cache;

	wait_queue_head_t	wait_send_pending;
	atomic_t		send_pending;

	struct delayed_work	post_recv_credits_work;
	struct work_struct	send_immediate_work;
	struct work_struct	disconnect_work;

	bool			negotiation_requested;
};

#define KSMBD_TRANS(t) ((struct ksmbd_transport *)&((t)->transport))

enum {
	SMB_DIRECT_MSG_NEGOTIATE_REQ = 0,
	SMB_DIRECT_MSG_DATA_TRANSFER
};

static struct ksmbd_transport_ops ksmbd_smb_direct_transport_ops;

struct smb_direct_send_ctx {
	struct list_head	msg_list;
	int			wr_cnt;
	bool			need_invalidate_rkey;
	unsigned int		remote_key;
};

struct smb_direct_sendmsg {
	struct smb_direct_transport	*transport;
	struct ib_send_wr	wr;
	struct list_head	list;
	int			num_sge;
	struct ib_sge		sge[SMB_DIRECT_MAX_SEND_SGES];
	struct ib_cqe		cqe;
	u8			packet[];
};

struct smb_direct_recvmsg {
	struct smb_direct_transport	*transport;
	struct list_head	list;
	int			type;
	struct ib_sge		sge;
	struct ib_cqe		cqe;
	bool			first_segment;
	u8			packet[];
};

struct smb_direct_rdma_rw_msg {
	struct smb_direct_transport	*t;
	struct ib_cqe		cqe;
	int			status;
	struct completion	*completion;
	struct list_head	list;
	struct rdma_rw_ctx	rw_ctx;
	struct sg_table		sgt;
	struct scatterlist	sg_list[0];
};

void init_smbd_max_io_size(unsigned int sz)
{
	sz = clamp_val(sz, SMBD_MIN_IOSIZE, SMBD_MAX_IOSIZE);
	smb_direct_max_read_write_size = sz;
}

<<<<<<< HEAD
=======
unsigned int get_smbd_max_read_write_size(void)
{
	return smb_direct_max_read_write_size;
}

>>>>>>> c33f17e6
static inline int get_buf_page_count(void *buf, int size)
{
	return DIV_ROUND_UP((uintptr_t)buf + size, PAGE_SIZE) -
		(uintptr_t)buf / PAGE_SIZE;
}

static void smb_direct_destroy_pools(struct smb_direct_transport *transport);
static void smb_direct_post_recv_credits(struct work_struct *work);
static int smb_direct_post_send_data(struct smb_direct_transport *t,
				     struct smb_direct_send_ctx *send_ctx,
				     struct kvec *iov, int niov,
				     int remaining_data_length);

static inline struct smb_direct_transport *
smb_trans_direct_transfort(struct ksmbd_transport *t)
{
	return container_of(t, struct smb_direct_transport, transport);
}

static inline void
*smb_direct_recvmsg_payload(struct smb_direct_recvmsg *recvmsg)
{
	return (void *)recvmsg->packet;
}

static inline bool is_receive_credit_post_required(int receive_credits,
						   int avail_recvmsg_count)
{
	return receive_credits <= (smb_direct_receive_credit_max >> 3) &&
		avail_recvmsg_count >= (receive_credits >> 2);
}

static struct
smb_direct_recvmsg *get_free_recvmsg(struct smb_direct_transport *t)
{
	struct smb_direct_recvmsg *recvmsg = NULL;

	spin_lock(&t->recvmsg_queue_lock);
	if (!list_empty(&t->recvmsg_queue)) {
		recvmsg = list_first_entry(&t->recvmsg_queue,
					   struct smb_direct_recvmsg,
					   list);
		list_del(&recvmsg->list);
	}
	spin_unlock(&t->recvmsg_queue_lock);
	return recvmsg;
}

static void put_recvmsg(struct smb_direct_transport *t,
			struct smb_direct_recvmsg *recvmsg)
{
	ib_dma_unmap_single(t->cm_id->device, recvmsg->sge.addr,
			    recvmsg->sge.length, DMA_FROM_DEVICE);

	spin_lock(&t->recvmsg_queue_lock);
	list_add(&recvmsg->list, &t->recvmsg_queue);
	spin_unlock(&t->recvmsg_queue_lock);
}

static struct
smb_direct_recvmsg *get_empty_recvmsg(struct smb_direct_transport *t)
{
	struct smb_direct_recvmsg *recvmsg = NULL;

	spin_lock(&t->empty_recvmsg_queue_lock);
	if (!list_empty(&t->empty_recvmsg_queue)) {
		recvmsg = list_first_entry(&t->empty_recvmsg_queue,
					   struct smb_direct_recvmsg, list);
		list_del(&recvmsg->list);
	}
	spin_unlock(&t->empty_recvmsg_queue_lock);
	return recvmsg;
}

static void put_empty_recvmsg(struct smb_direct_transport *t,
			      struct smb_direct_recvmsg *recvmsg)
{
	ib_dma_unmap_single(t->cm_id->device, recvmsg->sge.addr,
			    recvmsg->sge.length, DMA_FROM_DEVICE);

	spin_lock(&t->empty_recvmsg_queue_lock);
	list_add_tail(&recvmsg->list, &t->empty_recvmsg_queue);
	spin_unlock(&t->empty_recvmsg_queue_lock);
}

static void enqueue_reassembly(struct smb_direct_transport *t,
			       struct smb_direct_recvmsg *recvmsg,
			       int data_length)
{
	spin_lock(&t->reassembly_queue_lock);
	list_add_tail(&recvmsg->list, &t->reassembly_queue);
	t->reassembly_queue_length++;
	/*
	 * Make sure reassembly_data_length is updated after list and
	 * reassembly_queue_length are updated. On the dequeue side
	 * reassembly_data_length is checked without a lock to determine
	 * if reassembly_queue_length and list is up to date
	 */
	virt_wmb();
	t->reassembly_data_length += data_length;
	spin_unlock(&t->reassembly_queue_lock);
}

static struct smb_direct_recvmsg *get_first_reassembly(struct smb_direct_transport *t)
{
	if (!list_empty(&t->reassembly_queue))
		return list_first_entry(&t->reassembly_queue,
				struct smb_direct_recvmsg, list);
	else
		return NULL;
}

static void smb_direct_disconnect_rdma_work(struct work_struct *work)
{
	struct smb_direct_transport *t =
		container_of(work, struct smb_direct_transport,
			     disconnect_work);

	if (t->status == SMB_DIRECT_CS_CONNECTED) {
		t->status = SMB_DIRECT_CS_DISCONNECTING;
		rdma_disconnect(t->cm_id);
	}
}

static void
smb_direct_disconnect_rdma_connection(struct smb_direct_transport *t)
{
	if (t->status == SMB_DIRECT_CS_CONNECTED)
		queue_work(smb_direct_wq, &t->disconnect_work);
}

static void smb_direct_send_immediate_work(struct work_struct *work)
{
	struct smb_direct_transport *t = container_of(work,
			struct smb_direct_transport, send_immediate_work);

	if (t->status != SMB_DIRECT_CS_CONNECTED)
		return;

	smb_direct_post_send_data(t, NULL, NULL, 0, 0);
}

static struct smb_direct_transport *alloc_transport(struct rdma_cm_id *cm_id)
{
	struct smb_direct_transport *t;
	struct ksmbd_conn *conn;

	t = kzalloc(sizeof(*t), GFP_KERNEL);
	if (!t)
		return NULL;

	t->cm_id = cm_id;
	cm_id->context = t;

	t->status = SMB_DIRECT_CS_NEW;
	init_waitqueue_head(&t->wait_status);

	spin_lock_init(&t->reassembly_queue_lock);
	INIT_LIST_HEAD(&t->reassembly_queue);
	t->reassembly_data_length = 0;
	t->reassembly_queue_length = 0;
	init_waitqueue_head(&t->wait_reassembly_queue);
	init_waitqueue_head(&t->wait_send_credits);
	init_waitqueue_head(&t->wait_rw_credits);

	spin_lock_init(&t->receive_credit_lock);
	spin_lock_init(&t->recvmsg_queue_lock);
	INIT_LIST_HEAD(&t->recvmsg_queue);

	spin_lock_init(&t->empty_recvmsg_queue_lock);
	INIT_LIST_HEAD(&t->empty_recvmsg_queue);

	init_waitqueue_head(&t->wait_send_pending);
	atomic_set(&t->send_pending, 0);

	spin_lock_init(&t->lock_new_recv_credits);

	INIT_DELAYED_WORK(&t->post_recv_credits_work,
			  smb_direct_post_recv_credits);
	INIT_WORK(&t->send_immediate_work, smb_direct_send_immediate_work);
	INIT_WORK(&t->disconnect_work, smb_direct_disconnect_rdma_work);

	conn = ksmbd_conn_alloc();
	if (!conn)
		goto err;
	conn->transport = KSMBD_TRANS(t);
	KSMBD_TRANS(t)->conn = conn;
	KSMBD_TRANS(t)->ops = &ksmbd_smb_direct_transport_ops;
	return t;
err:
	kfree(t);
	return NULL;
}

static void free_transport(struct smb_direct_transport *t)
{
	struct smb_direct_recvmsg *recvmsg;

	wake_up_interruptible(&t->wait_send_credits);

	ksmbd_debug(RDMA, "wait for all send posted to IB to finish\n");
	wait_event(t->wait_send_pending,
		   atomic_read(&t->send_pending) == 0);

	cancel_work_sync(&t->disconnect_work);
	cancel_delayed_work_sync(&t->post_recv_credits_work);
	cancel_work_sync(&t->send_immediate_work);

	if (t->qp) {
		ib_drain_qp(t->qp);
		ib_mr_pool_destroy(t->qp, &t->qp->rdma_mrs);
		ib_destroy_qp(t->qp);
	}

	ksmbd_debug(RDMA, "drain the reassembly queue\n");
	do {
		spin_lock(&t->reassembly_queue_lock);
		recvmsg = get_first_reassembly(t);
		if (recvmsg) {
			list_del(&recvmsg->list);
			spin_unlock(&t->reassembly_queue_lock);
			put_recvmsg(t, recvmsg);
		} else {
			spin_unlock(&t->reassembly_queue_lock);
		}
	} while (recvmsg);
	t->reassembly_data_length = 0;

	if (t->send_cq)
		ib_free_cq(t->send_cq);
	if (t->recv_cq)
		ib_free_cq(t->recv_cq);
	if (t->pd)
		ib_dealloc_pd(t->pd);
	if (t->cm_id)
		rdma_destroy_id(t->cm_id);

	smb_direct_destroy_pools(t);
	ksmbd_conn_free(KSMBD_TRANS(t)->conn);
	kfree(t);
}

static struct smb_direct_sendmsg
*smb_direct_alloc_sendmsg(struct smb_direct_transport *t)
{
	struct smb_direct_sendmsg *msg;

	msg = mempool_alloc(t->sendmsg_mempool, GFP_KERNEL);
	if (!msg)
		return ERR_PTR(-ENOMEM);
	msg->transport = t;
	INIT_LIST_HEAD(&msg->list);
	msg->num_sge = 0;
	return msg;
}

static void smb_direct_free_sendmsg(struct smb_direct_transport *t,
				    struct smb_direct_sendmsg *msg)
{
	int i;

	if (msg->num_sge > 0) {
		ib_dma_unmap_single(t->cm_id->device,
				    msg->sge[0].addr, msg->sge[0].length,
				    DMA_TO_DEVICE);
		for (i = 1; i < msg->num_sge; i++)
			ib_dma_unmap_page(t->cm_id->device,
					  msg->sge[i].addr, msg->sge[i].length,
					  DMA_TO_DEVICE);
	}
	mempool_free(msg, t->sendmsg_mempool);
}

static int smb_direct_check_recvmsg(struct smb_direct_recvmsg *recvmsg)
{
	switch (recvmsg->type) {
	case SMB_DIRECT_MSG_DATA_TRANSFER: {
		struct smb_direct_data_transfer *req =
			(struct smb_direct_data_transfer *)recvmsg->packet;
		struct smb2_hdr *hdr = (struct smb2_hdr *)(recvmsg->packet
				+ le32_to_cpu(req->data_offset));
		ksmbd_debug(RDMA,
			    "CreditGranted: %u, CreditRequested: %u, DataLength: %u, RemainingDataLength: %u, SMB: %x, Command: %u\n",
			    le16_to_cpu(req->credits_granted),
			    le16_to_cpu(req->credits_requested),
			    req->data_length, req->remaining_data_length,
			    hdr->ProtocolId, hdr->Command);
		break;
	}
	case SMB_DIRECT_MSG_NEGOTIATE_REQ: {
		struct smb_direct_negotiate_req *req =
			(struct smb_direct_negotiate_req *)recvmsg->packet;
		ksmbd_debug(RDMA,
			    "MinVersion: %u, MaxVersion: %u, CreditRequested: %u, MaxSendSize: %u, MaxRecvSize: %u, MaxFragmentedSize: %u\n",
			    le16_to_cpu(req->min_version),
			    le16_to_cpu(req->max_version),
			    le16_to_cpu(req->credits_requested),
			    le32_to_cpu(req->preferred_send_size),
			    le32_to_cpu(req->max_receive_size),
			    le32_to_cpu(req->max_fragmented_size));
		if (le16_to_cpu(req->min_version) > 0x0100 ||
		    le16_to_cpu(req->max_version) < 0x0100)
			return -EOPNOTSUPP;
		if (le16_to_cpu(req->credits_requested) <= 0 ||
		    le32_to_cpu(req->max_receive_size) <= 128 ||
		    le32_to_cpu(req->max_fragmented_size) <=
					128 * 1024)
			return -ECONNABORTED;

		break;
	}
	default:
		return -EINVAL;
	}
	return 0;
}

static void recv_done(struct ib_cq *cq, struct ib_wc *wc)
{
	struct smb_direct_recvmsg *recvmsg;
	struct smb_direct_transport *t;

	recvmsg = container_of(wc->wr_cqe, struct smb_direct_recvmsg, cqe);
	t = recvmsg->transport;

	if (wc->status != IB_WC_SUCCESS || wc->opcode != IB_WC_RECV) {
		if (wc->status != IB_WC_WR_FLUSH_ERR) {
			pr_err("Recv error. status='%s (%d)' opcode=%d\n",
			       ib_wc_status_msg(wc->status), wc->status,
			       wc->opcode);
			smb_direct_disconnect_rdma_connection(t);
		}
		put_empty_recvmsg(t, recvmsg);
		return;
	}

	ksmbd_debug(RDMA, "Recv completed. status='%s (%d)', opcode=%d\n",
		    ib_wc_status_msg(wc->status), wc->status,
		    wc->opcode);

	ib_dma_sync_single_for_cpu(wc->qp->device, recvmsg->sge.addr,
				   recvmsg->sge.length, DMA_FROM_DEVICE);

	switch (recvmsg->type) {
	case SMB_DIRECT_MSG_NEGOTIATE_REQ:
		if (wc->byte_len < sizeof(struct smb_direct_negotiate_req)) {
			put_empty_recvmsg(t, recvmsg);
			return;
		}
		t->negotiation_requested = true;
		t->full_packet_received = true;
		t->status = SMB_DIRECT_CS_CONNECTED;
		enqueue_reassembly(t, recvmsg, 0);
		wake_up_interruptible(&t->wait_status);
		break;
	case SMB_DIRECT_MSG_DATA_TRANSFER: {
		struct smb_direct_data_transfer *data_transfer =
			(struct smb_direct_data_transfer *)recvmsg->packet;
		unsigned int data_length;
		int avail_recvmsg_count, receive_credits;

		if (wc->byte_len <
		    offsetof(struct smb_direct_data_transfer, padding)) {
			put_empty_recvmsg(t, recvmsg);
			return;
		}

		data_length = le32_to_cpu(data_transfer->data_length);
		if (data_length) {
			if (wc->byte_len < sizeof(struct smb_direct_data_transfer) +
			    (u64)data_length) {
				put_empty_recvmsg(t, recvmsg);
				return;
			}

			if (t->full_packet_received)
				recvmsg->first_segment = true;

			if (le32_to_cpu(data_transfer->remaining_data_length))
				t->full_packet_received = false;
			else
				t->full_packet_received = true;

			enqueue_reassembly(t, recvmsg, (int)data_length);
			wake_up_interruptible(&t->wait_reassembly_queue);

			spin_lock(&t->receive_credit_lock);
			receive_credits = --(t->recv_credits);
			avail_recvmsg_count = t->count_avail_recvmsg;
			spin_unlock(&t->receive_credit_lock);
		} else {
			put_empty_recvmsg(t, recvmsg);

			spin_lock(&t->receive_credit_lock);
			receive_credits = --(t->recv_credits);
			avail_recvmsg_count = ++(t->count_avail_recvmsg);
			spin_unlock(&t->receive_credit_lock);
		}

		t->recv_credit_target =
				le16_to_cpu(data_transfer->credits_requested);
		atomic_add(le16_to_cpu(data_transfer->credits_granted),
			   &t->send_credits);

		if (le16_to_cpu(data_transfer->flags) &
		    SMB_DIRECT_RESPONSE_REQUESTED)
			queue_work(smb_direct_wq, &t->send_immediate_work);

		if (atomic_read(&t->send_credits) > 0)
			wake_up_interruptible(&t->wait_send_credits);

		if (is_receive_credit_post_required(receive_credits, avail_recvmsg_count))
			mod_delayed_work(smb_direct_wq,
					 &t->post_recv_credits_work, 0);
		break;
	}
	default:
		break;
	}
}

static int smb_direct_post_recv(struct smb_direct_transport *t,
				struct smb_direct_recvmsg *recvmsg)
{
	struct ib_recv_wr wr;
	int ret;

	recvmsg->sge.addr = ib_dma_map_single(t->cm_id->device,
					      recvmsg->packet, t->max_recv_size,
					      DMA_FROM_DEVICE);
	ret = ib_dma_mapping_error(t->cm_id->device, recvmsg->sge.addr);
	if (ret)
		return ret;
	recvmsg->sge.length = t->max_recv_size;
	recvmsg->sge.lkey = t->pd->local_dma_lkey;
	recvmsg->cqe.done = recv_done;

	wr.wr_cqe = &recvmsg->cqe;
	wr.next = NULL;
	wr.sg_list = &recvmsg->sge;
	wr.num_sge = 1;

	ret = ib_post_recv(t->qp, &wr, NULL);
	if (ret) {
		pr_err("Can't post recv: %d\n", ret);
		ib_dma_unmap_single(t->cm_id->device,
				    recvmsg->sge.addr, recvmsg->sge.length,
				    DMA_FROM_DEVICE);
		smb_direct_disconnect_rdma_connection(t);
		return ret;
	}
	return ret;
}

static int smb_direct_read(struct ksmbd_transport *t, char *buf,
			   unsigned int size, int unused)
{
	struct smb_direct_recvmsg *recvmsg;
	struct smb_direct_data_transfer *data_transfer;
	int to_copy, to_read, data_read, offset;
	u32 data_length, remaining_data_length, data_offset;
	int rc;
	struct smb_direct_transport *st = smb_trans_direct_transfort(t);

again:
	if (st->status != SMB_DIRECT_CS_CONNECTED) {
		pr_err("disconnected\n");
		return -ENOTCONN;
	}

	/*
	 * No need to hold the reassembly queue lock all the time as we are
	 * the only one reading from the front of the queue. The transport
	 * may add more entries to the back of the queue at the same time
	 */
	if (st->reassembly_data_length >= size) {
		int queue_length;
		int queue_removed = 0;

		/*
		 * Need to make sure reassembly_data_length is read before
		 * reading reassembly_queue_length and calling
		 * get_first_reassembly. This call is lock free
		 * as we never read at the end of the queue which are being
		 * updated in SOFTIRQ as more data is received
		 */
		virt_rmb();
		queue_length = st->reassembly_queue_length;
		data_read = 0;
		to_read = size;
		offset = st->first_entry_offset;
		while (data_read < size) {
			recvmsg = get_first_reassembly(st);
			data_transfer = smb_direct_recvmsg_payload(recvmsg);
			data_length = le32_to_cpu(data_transfer->data_length);
			remaining_data_length =
				le32_to_cpu(data_transfer->remaining_data_length);
			data_offset = le32_to_cpu(data_transfer->data_offset);

			/*
			 * The upper layer expects RFC1002 length at the
			 * beginning of the payload. Return it to indicate
			 * the total length of the packet. This minimize the
			 * change to upper layer packet processing logic. This
			 * will be eventually remove when an intermediate
			 * transport layer is added
			 */
			if (recvmsg->first_segment && size == 4) {
				unsigned int rfc1002_len =
					data_length + remaining_data_length;
				*((__be32 *)buf) = cpu_to_be32(rfc1002_len);
				data_read = 4;
				recvmsg->first_segment = false;
				ksmbd_debug(RDMA,
					    "returning rfc1002 length %d\n",
					    rfc1002_len);
				goto read_rfc1002_done;
			}

			to_copy = min_t(int, data_length - offset, to_read);
			memcpy(buf + data_read, (char *)data_transfer + data_offset + offset,
			       to_copy);

			/* move on to the next buffer? */
			if (to_copy == data_length - offset) {
				queue_length--;
				/*
				 * No need to lock if we are not at the
				 * end of the queue
				 */
				if (queue_length) {
					list_del(&recvmsg->list);
				} else {
					spin_lock_irq(&st->reassembly_queue_lock);
					list_del(&recvmsg->list);
					spin_unlock_irq(&st->reassembly_queue_lock);
				}
				queue_removed++;
				put_recvmsg(st, recvmsg);
				offset = 0;
			} else {
				offset += to_copy;
			}

			to_read -= to_copy;
			data_read += to_copy;
		}

		spin_lock_irq(&st->reassembly_queue_lock);
		st->reassembly_data_length -= data_read;
		st->reassembly_queue_length -= queue_removed;
		spin_unlock_irq(&st->reassembly_queue_lock);

		spin_lock(&st->receive_credit_lock);
		st->count_avail_recvmsg += queue_removed;
		if (is_receive_credit_post_required(st->recv_credits, st->count_avail_recvmsg)) {
			spin_unlock(&st->receive_credit_lock);
			mod_delayed_work(smb_direct_wq,
					 &st->post_recv_credits_work, 0);
		} else {
			spin_unlock(&st->receive_credit_lock);
		}

		st->first_entry_offset = offset;
		ksmbd_debug(RDMA,
			    "returning to thread data_read=%d reassembly_data_length=%d first_entry_offset=%d\n",
			    data_read, st->reassembly_data_length,
			    st->first_entry_offset);
read_rfc1002_done:
		return data_read;
	}

	ksmbd_debug(RDMA, "wait_event on more data\n");
	rc = wait_event_interruptible(st->wait_reassembly_queue,
				      st->reassembly_data_length >= size ||
				       st->status != SMB_DIRECT_CS_CONNECTED);
	if (rc)
		return -EINTR;

	goto again;
}

static void smb_direct_post_recv_credits(struct work_struct *work)
{
	struct smb_direct_transport *t = container_of(work,
		struct smb_direct_transport, post_recv_credits_work.work);
	struct smb_direct_recvmsg *recvmsg;
	int receive_credits, credits = 0;
	int ret;
	int use_free = 1;

	spin_lock(&t->receive_credit_lock);
	receive_credits = t->recv_credits;
	spin_unlock(&t->receive_credit_lock);

	if (receive_credits < t->recv_credit_target) {
		while (true) {
			if (use_free)
				recvmsg = get_free_recvmsg(t);
			else
				recvmsg = get_empty_recvmsg(t);
			if (!recvmsg) {
				if (use_free) {
					use_free = 0;
					continue;
				} else {
					break;
				}
			}

			recvmsg->type = SMB_DIRECT_MSG_DATA_TRANSFER;
			recvmsg->first_segment = false;

			ret = smb_direct_post_recv(t, recvmsg);
			if (ret) {
				pr_err("Can't post recv: %d\n", ret);
				put_recvmsg(t, recvmsg);
				break;
			}
			credits++;
		}
	}

	spin_lock(&t->receive_credit_lock);
	t->recv_credits += credits;
	t->count_avail_recvmsg -= credits;
	spin_unlock(&t->receive_credit_lock);

	spin_lock(&t->lock_new_recv_credits);
	t->new_recv_credits += credits;
	spin_unlock(&t->lock_new_recv_credits);

	if (credits)
		queue_work(smb_direct_wq, &t->send_immediate_work);
}

static void send_done(struct ib_cq *cq, struct ib_wc *wc)
{
	struct smb_direct_sendmsg *sendmsg, *sibling;
	struct smb_direct_transport *t;
	struct list_head *pos, *prev, *end;

	sendmsg = container_of(wc->wr_cqe, struct smb_direct_sendmsg, cqe);
	t = sendmsg->transport;

	ksmbd_debug(RDMA, "Send completed. status='%s (%d)', opcode=%d\n",
		    ib_wc_status_msg(wc->status), wc->status,
		    wc->opcode);

	if (wc->status != IB_WC_SUCCESS || wc->opcode != IB_WC_SEND) {
		pr_err("Send error. status='%s (%d)', opcode=%d\n",
		       ib_wc_status_msg(wc->status), wc->status,
		       wc->opcode);
		smb_direct_disconnect_rdma_connection(t);
	}

	if (atomic_dec_and_test(&t->send_pending))
		wake_up(&t->wait_send_pending);

	/* iterate and free the list of messages in reverse. the list's head
	 * is invalid.
	 */
	for (pos = &sendmsg->list, prev = pos->prev, end = sendmsg->list.next;
	     prev != end; pos = prev, prev = prev->prev) {
		sibling = container_of(pos, struct smb_direct_sendmsg, list);
		smb_direct_free_sendmsg(t, sibling);
	}

	sibling = container_of(pos, struct smb_direct_sendmsg, list);
	smb_direct_free_sendmsg(t, sibling);
}

static int manage_credits_prior_sending(struct smb_direct_transport *t)
{
	int new_credits;

	spin_lock(&t->lock_new_recv_credits);
	new_credits = t->new_recv_credits;
	t->new_recv_credits = 0;
	spin_unlock(&t->lock_new_recv_credits);

	return new_credits;
}

static int smb_direct_post_send(struct smb_direct_transport *t,
				struct ib_send_wr *wr)
{
	int ret;

	atomic_inc(&t->send_pending);
	ret = ib_post_send(t->qp, wr, NULL);
	if (ret) {
		pr_err("failed to post send: %d\n", ret);
		if (atomic_dec_and_test(&t->send_pending))
			wake_up(&t->wait_send_pending);
		smb_direct_disconnect_rdma_connection(t);
	}
	return ret;
}

static void smb_direct_send_ctx_init(struct smb_direct_transport *t,
				     struct smb_direct_send_ctx *send_ctx,
				     bool need_invalidate_rkey,
				     unsigned int remote_key)
{
	INIT_LIST_HEAD(&send_ctx->msg_list);
	send_ctx->wr_cnt = 0;
	send_ctx->need_invalidate_rkey = need_invalidate_rkey;
	send_ctx->remote_key = remote_key;
}

static int smb_direct_flush_send_list(struct smb_direct_transport *t,
				      struct smb_direct_send_ctx *send_ctx,
				      bool is_last)
{
	struct smb_direct_sendmsg *first, *last;
	int ret;

	if (list_empty(&send_ctx->msg_list))
		return 0;

	first = list_first_entry(&send_ctx->msg_list,
				 struct smb_direct_sendmsg,
				 list);
	last = list_last_entry(&send_ctx->msg_list,
			       struct smb_direct_sendmsg,
			       list);

	last->wr.send_flags = IB_SEND_SIGNALED;
	last->wr.wr_cqe = &last->cqe;
	if (is_last && send_ctx->need_invalidate_rkey) {
		last->wr.opcode = IB_WR_SEND_WITH_INV;
		last->wr.ex.invalidate_rkey = send_ctx->remote_key;
	}

	ret = smb_direct_post_send(t, &first->wr);
	if (!ret) {
		smb_direct_send_ctx_init(t, send_ctx,
					 send_ctx->need_invalidate_rkey,
					 send_ctx->remote_key);
	} else {
		atomic_add(send_ctx->wr_cnt, &t->send_credits);
		wake_up(&t->wait_send_credits);
		list_for_each_entry_safe(first, last, &send_ctx->msg_list,
					 list) {
			smb_direct_free_sendmsg(t, first);
		}
	}
	return ret;
}

static int wait_for_credits(struct smb_direct_transport *t,
			    wait_queue_head_t *waitq, atomic_t *total_credits,
			    int needed)
{
	int ret;

	do {
		if (atomic_sub_return(needed, total_credits) >= 0)
			return 0;

		atomic_add(needed, total_credits);
		ret = wait_event_interruptible(*waitq,
					       atomic_read(total_credits) >= needed ||
					       t->status != SMB_DIRECT_CS_CONNECTED);

		if (t->status != SMB_DIRECT_CS_CONNECTED)
			return -ENOTCONN;
		else if (ret < 0)
			return ret;
	} while (true);
}

static int wait_for_send_credits(struct smb_direct_transport *t,
				 struct smb_direct_send_ctx *send_ctx)
{
	int ret;

	if (send_ctx &&
	    (send_ctx->wr_cnt >= 16 || atomic_read(&t->send_credits) <= 1)) {
		ret = smb_direct_flush_send_list(t, send_ctx, false);
		if (ret)
			return ret;
	}

	return wait_for_credits(t, &t->wait_send_credits, &t->send_credits, 1);
}

static int wait_for_rw_credits(struct smb_direct_transport *t, int credits)
{
	return wait_for_credits(t, &t->wait_rw_credits, &t->rw_credits, credits);
}

static int calc_rw_credits(struct smb_direct_transport *t,
			   char *buf, unsigned int len)
{
	return DIV_ROUND_UP(get_buf_page_count(buf, len),
			    t->pages_per_rw_credit);
}

static int smb_direct_create_header(struct smb_direct_transport *t,
				    int size, int remaining_data_length,
				    struct smb_direct_sendmsg **sendmsg_out)
{
	struct smb_direct_sendmsg *sendmsg;
	struct smb_direct_data_transfer *packet;
	int header_length;
	int ret;

	sendmsg = smb_direct_alloc_sendmsg(t);
	if (IS_ERR(sendmsg))
		return PTR_ERR(sendmsg);

	/* Fill in the packet header */
	packet = (struct smb_direct_data_transfer *)sendmsg->packet;
	packet->credits_requested = cpu_to_le16(t->send_credit_target);
	packet->credits_granted = cpu_to_le16(manage_credits_prior_sending(t));

	packet->flags = 0;
	packet->reserved = 0;
	if (!size)
		packet->data_offset = 0;
	else
		packet->data_offset = cpu_to_le32(24);
	packet->data_length = cpu_to_le32(size);
	packet->remaining_data_length = cpu_to_le32(remaining_data_length);
	packet->padding = 0;

	ksmbd_debug(RDMA,
		    "credits_requested=%d credits_granted=%d data_offset=%d data_length=%d remaining_data_length=%d\n",
		    le16_to_cpu(packet->credits_requested),
		    le16_to_cpu(packet->credits_granted),
		    le32_to_cpu(packet->data_offset),
		    le32_to_cpu(packet->data_length),
		    le32_to_cpu(packet->remaining_data_length));

	/* Map the packet to DMA */
	header_length = sizeof(struct smb_direct_data_transfer);
	/* If this is a packet without payload, don't send padding */
	if (!size)
		header_length =
			offsetof(struct smb_direct_data_transfer, padding);

	sendmsg->sge[0].addr = ib_dma_map_single(t->cm_id->device,
						 (void *)packet,
						 header_length,
						 DMA_TO_DEVICE);
	ret = ib_dma_mapping_error(t->cm_id->device, sendmsg->sge[0].addr);
	if (ret) {
		smb_direct_free_sendmsg(t, sendmsg);
		return ret;
	}

	sendmsg->num_sge = 1;
	sendmsg->sge[0].length = header_length;
	sendmsg->sge[0].lkey = t->pd->local_dma_lkey;

	*sendmsg_out = sendmsg;
	return 0;
}

static int get_sg_list(void *buf, int size, struct scatterlist *sg_list, int nentries)
{
	bool high = is_vmalloc_addr(buf);
	struct page *page;
	int offset, len;
	int i = 0;

	if (size <= 0 || nentries < get_buf_page_count(buf, size))
		return -EINVAL;

	offset = offset_in_page(buf);
	buf -= offset;
	while (size > 0) {
		len = min_t(int, PAGE_SIZE - offset, size);
		if (high)
			page = vmalloc_to_page(buf);
		else
			page = kmap_to_page(buf);

		if (!sg_list)
			return -EINVAL;
		sg_set_page(sg_list, page, len, offset);
		sg_list = sg_next(sg_list);

		buf += PAGE_SIZE;
		size -= len;
		offset = 0;
		i++;
	}
	return i;
}

static int get_mapped_sg_list(struct ib_device *device, void *buf, int size,
			      struct scatterlist *sg_list, int nentries,
			      enum dma_data_direction dir)
{
	int npages;

	npages = get_sg_list(buf, size, sg_list, nentries);
	if (npages < 0)
		return -EINVAL;
	return ib_dma_map_sg(device, sg_list, npages, dir);
}

static int post_sendmsg(struct smb_direct_transport *t,
			struct smb_direct_send_ctx *send_ctx,
			struct smb_direct_sendmsg *msg)
{
	int i;

	for (i = 0; i < msg->num_sge; i++)
		ib_dma_sync_single_for_device(t->cm_id->device,
					      msg->sge[i].addr, msg->sge[i].length,
					      DMA_TO_DEVICE);

	msg->cqe.done = send_done;
	msg->wr.opcode = IB_WR_SEND;
	msg->wr.sg_list = &msg->sge[0];
	msg->wr.num_sge = msg->num_sge;
	msg->wr.next = NULL;

	if (send_ctx) {
		msg->wr.wr_cqe = NULL;
		msg->wr.send_flags = 0;
		if (!list_empty(&send_ctx->msg_list)) {
			struct smb_direct_sendmsg *last;

			last = list_last_entry(&send_ctx->msg_list,
					       struct smb_direct_sendmsg,
					       list);
			last->wr.next = &msg->wr;
		}
		list_add_tail(&msg->list, &send_ctx->msg_list);
		send_ctx->wr_cnt++;
		return 0;
	}

	msg->wr.wr_cqe = &msg->cqe;
	msg->wr.send_flags = IB_SEND_SIGNALED;
	return smb_direct_post_send(t, &msg->wr);
}

static int smb_direct_post_send_data(struct smb_direct_transport *t,
				     struct smb_direct_send_ctx *send_ctx,
				     struct kvec *iov, int niov,
				     int remaining_data_length)
{
	int i, j, ret;
	struct smb_direct_sendmsg *msg;
	int data_length;
	struct scatterlist sg[SMB_DIRECT_MAX_SEND_SGES - 1];

	ret = wait_for_send_credits(t, send_ctx);
	if (ret)
		return ret;

	data_length = 0;
	for (i = 0; i < niov; i++)
		data_length += iov[i].iov_len;

	ret = smb_direct_create_header(t, data_length, remaining_data_length,
				       &msg);
	if (ret) {
		atomic_inc(&t->send_credits);
		return ret;
	}

	for (i = 0; i < niov; i++) {
		struct ib_sge *sge;
		int sg_cnt;

		sg_init_table(sg, SMB_DIRECT_MAX_SEND_SGES - 1);
		sg_cnt = get_mapped_sg_list(t->cm_id->device,
					    iov[i].iov_base, iov[i].iov_len,
					    sg, SMB_DIRECT_MAX_SEND_SGES - 1,
					    DMA_TO_DEVICE);
		if (sg_cnt <= 0) {
			pr_err("failed to map buffer\n");
			ret = -ENOMEM;
			goto err;
		} else if (sg_cnt + msg->num_sge > SMB_DIRECT_MAX_SEND_SGES) {
			pr_err("buffer not fitted into sges\n");
			ret = -E2BIG;
			ib_dma_unmap_sg(t->cm_id->device, sg, sg_cnt,
					DMA_TO_DEVICE);
			goto err;
		}

		for (j = 0; j < sg_cnt; j++) {
			sge = &msg->sge[msg->num_sge];
			sge->addr = sg_dma_address(&sg[j]);
			sge->length = sg_dma_len(&sg[j]);
			sge->lkey  = t->pd->local_dma_lkey;
			msg->num_sge++;
		}
	}

	ret = post_sendmsg(t, send_ctx, msg);
	if (ret)
		goto err;
	return 0;
err:
	smb_direct_free_sendmsg(t, msg);
	atomic_inc(&t->send_credits);
	return ret;
}

static int smb_direct_writev(struct ksmbd_transport *t,
			     struct kvec *iov, int niovs, int buflen,
			     bool need_invalidate, unsigned int remote_key)
{
	struct smb_direct_transport *st = smb_trans_direct_transfort(t);
	int remaining_data_length;
	int start, i, j;
	int max_iov_size = st->max_send_size -
			sizeof(struct smb_direct_data_transfer);
	int ret;
	struct kvec vec;
	struct smb_direct_send_ctx send_ctx;

	if (st->status != SMB_DIRECT_CS_CONNECTED)
		return -ENOTCONN;

	//FIXME: skip RFC1002 header..
	buflen -= 4;

	remaining_data_length = buflen;
	ksmbd_debug(RDMA, "Sending smb (RDMA): smb_len=%u\n", buflen);

	smb_direct_send_ctx_init(st, &send_ctx, need_invalidate, remote_key);
	start = i = 1;
	buflen = 0;
	while (true) {
		buflen += iov[i].iov_len;
		if (buflen > max_iov_size) {
			if (i > start) {
				remaining_data_length -=
					(buflen - iov[i].iov_len);
				ret = smb_direct_post_send_data(st, &send_ctx,
								&iov[start], i - start,
								remaining_data_length);
				if (ret)
					goto done;
			} else {
				/* iov[start] is too big, break it */
				int nvec  = (buflen + max_iov_size - 1) /
						max_iov_size;

				for (j = 0; j < nvec; j++) {
					vec.iov_base =
						(char *)iov[start].iov_base +
						j * max_iov_size;
					vec.iov_len =
						min_t(int, max_iov_size,
						      buflen - max_iov_size * j);
					remaining_data_length -= vec.iov_len;
					ret = smb_direct_post_send_data(st, &send_ctx, &vec, 1,
									remaining_data_length);
					if (ret)
						goto done;
				}
				i++;
				if (i == niovs)
					break;
			}
			start = i;
			buflen = 0;
		} else {
			i++;
			if (i == niovs) {
				/* send out all remaining vecs */
				remaining_data_length -= buflen;
				ret = smb_direct_post_send_data(st, &send_ctx,
								&iov[start], i - start,
								remaining_data_length);
				if (ret)
					goto done;
				break;
			}
		}
	}

done:
	ret = smb_direct_flush_send_list(st, &send_ctx, true);

	/*
	 * As an optimization, we don't wait for individual I/O to finish
	 * before sending the next one.
	 * Send them all and wait for pending send count to get to 0
	 * that means all the I/Os have been out and we are good to return
	 */

	wait_event(st->wait_send_pending,
		   atomic_read(&st->send_pending) == 0);
	return ret;
}

static void smb_direct_free_rdma_rw_msg(struct smb_direct_transport *t,
					struct smb_direct_rdma_rw_msg *msg,
					enum dma_data_direction dir)
{
	rdma_rw_ctx_destroy(&msg->rw_ctx, t->qp, t->qp->port,
			    msg->sgt.sgl, msg->sgt.nents, dir);
	sg_free_table_chained(&msg->sgt, SG_CHUNK_SIZE);
	kfree(msg);
}

static void read_write_done(struct ib_cq *cq, struct ib_wc *wc,
			    enum dma_data_direction dir)
{
	struct smb_direct_rdma_rw_msg *msg = container_of(wc->wr_cqe,
							  struct smb_direct_rdma_rw_msg, cqe);
	struct smb_direct_transport *t = msg->t;

	if (wc->status != IB_WC_SUCCESS) {
		msg->status = -EIO;
		pr_err("read/write error. opcode = %d, status = %s(%d)\n",
		       wc->opcode, ib_wc_status_msg(wc->status), wc->status);
		if (wc->status != IB_WC_WR_FLUSH_ERR)
			smb_direct_disconnect_rdma_connection(t);
	}

	complete(msg->completion);
}

static void read_done(struct ib_cq *cq, struct ib_wc *wc)
{
	read_write_done(cq, wc, DMA_FROM_DEVICE);
}

static void write_done(struct ib_cq *cq, struct ib_wc *wc)
{
	read_write_done(cq, wc, DMA_TO_DEVICE);
}

static int smb_direct_rdma_xmit(struct smb_direct_transport *t,
				void *buf, int buf_len,
				struct smb2_buffer_desc_v1 *desc,
				unsigned int desc_len,
				bool is_read)
{
	struct smb_direct_rdma_rw_msg *msg, *next_msg;
	int i, ret;
	DECLARE_COMPLETION_ONSTACK(completion);
	struct ib_send_wr *first_wr;
	LIST_HEAD(msg_list);
	char *desc_buf;
	int credits_needed;
	unsigned int desc_buf_len, desc_num = 0;

	if (t->status != SMB_DIRECT_CS_CONNECTED)
		return -ENOTCONN;

	if (buf_len > t->max_rdma_rw_size)
		return -EINVAL;

	/* calculate needed credits */
	credits_needed = 0;
	desc_buf = buf;
	for (i = 0; i < desc_len / sizeof(*desc); i++) {
		if (!buf_len)
			break;

		desc_buf_len = le32_to_cpu(desc[i].length);
		if (!desc_buf_len)
			return -EINVAL;

		if (desc_buf_len > buf_len) {
			desc_buf_len = buf_len;
			desc[i].length = cpu_to_le32(desc_buf_len);
			buf_len = 0;
		}

		credits_needed += calc_rw_credits(t, desc_buf, desc_buf_len);
		desc_buf += desc_buf_len;
		buf_len -= desc_buf_len;
		desc_num++;
	}

	ksmbd_debug(RDMA, "RDMA %s, len %#x, needed credits %#x\n",
		    is_read ? "read" : "write", buf_len, credits_needed);

	ret = wait_for_rw_credits(t, credits_needed);
	if (ret < 0)
		return ret;

	/* build rdma_rw_ctx for each descriptor */
	desc_buf = buf;
	for (i = 0; i < desc_num; i++) {
		msg = kzalloc(offsetof(struct smb_direct_rdma_rw_msg, sg_list) +
			      sizeof(struct scatterlist) * SG_CHUNK_SIZE, GFP_KERNEL);
		if (!msg) {
			ret = -ENOMEM;
			goto out;
		}

		desc_buf_len = le32_to_cpu(desc[i].length);

		msg->t = t;
		msg->cqe.done = is_read ? read_done : write_done;
		msg->completion = &completion;

		msg->sgt.sgl = &msg->sg_list[0];
		ret = sg_alloc_table_chained(&msg->sgt,
					     get_buf_page_count(desc_buf, desc_buf_len),
					     msg->sg_list, SG_CHUNK_SIZE);
		if (ret) {
			kfree(msg);
			ret = -ENOMEM;
			goto out;
		}

		ret = get_sg_list(desc_buf, desc_buf_len,
				  msg->sgt.sgl, msg->sgt.orig_nents);
		if (ret < 0) {
			sg_free_table_chained(&msg->sgt, SG_CHUNK_SIZE);
			kfree(msg);
			goto out;
		}

		ret = rdma_rw_ctx_init(&msg->rw_ctx, t->qp, t->qp->port,
				       msg->sgt.sgl,
				       get_buf_page_count(desc_buf, desc_buf_len),
				       0,
				       le64_to_cpu(desc[i].offset),
				       le32_to_cpu(desc[i].token),
				       is_read ? DMA_FROM_DEVICE : DMA_TO_DEVICE);
		if (ret < 0) {
			pr_err("failed to init rdma_rw_ctx: %d\n", ret);
			sg_free_table_chained(&msg->sgt, SG_CHUNK_SIZE);
			kfree(msg);
			goto out;
		}

		list_add_tail(&msg->list, &msg_list);
		desc_buf += desc_buf_len;
	}

	/* concatenate work requests of rdma_rw_ctxs */
	first_wr = NULL;
	list_for_each_entry_reverse(msg, &msg_list, list) {
		first_wr = rdma_rw_ctx_wrs(&msg->rw_ctx, t->qp, t->qp->port,
					   &msg->cqe, first_wr);
	}

	ret = ib_post_send(t->qp, first_wr, NULL);
	if (ret) {
		pr_err("failed to post send wr for RDMA R/W: %d\n", ret);
		goto out;
	}

	msg = list_last_entry(&msg_list, struct smb_direct_rdma_rw_msg, list);
	wait_for_completion(&completion);
	ret = msg->status;
out:
	list_for_each_entry_safe(msg, next_msg, &msg_list, list) {
		list_del(&msg->list);
		smb_direct_free_rdma_rw_msg(t, msg,
					    is_read ? DMA_FROM_DEVICE : DMA_TO_DEVICE);
	}
	atomic_add(credits_needed, &t->rw_credits);
	wake_up(&t->wait_rw_credits);
	return ret;
}

static int smb_direct_rdma_write(struct ksmbd_transport *t,
				 void *buf, unsigned int buflen,
				 struct smb2_buffer_desc_v1 *desc,
				 unsigned int desc_len)
{
	return smb_direct_rdma_xmit(smb_trans_direct_transfort(t), buf, buflen,
				    desc, desc_len, false);
}

static int smb_direct_rdma_read(struct ksmbd_transport *t,
				void *buf, unsigned int buflen,
				struct smb2_buffer_desc_v1 *desc,
				unsigned int desc_len)
{
	return smb_direct_rdma_xmit(smb_trans_direct_transfort(t), buf, buflen,
				    desc, desc_len, true);
}

static void smb_direct_disconnect(struct ksmbd_transport *t)
{
	struct smb_direct_transport *st = smb_trans_direct_transfort(t);

	ksmbd_debug(RDMA, "Disconnecting cm_id=%p\n", st->cm_id);

	smb_direct_disconnect_rdma_work(&st->disconnect_work);
	wait_event_interruptible(st->wait_status,
				 st->status == SMB_DIRECT_CS_DISCONNECTED);
	free_transport(st);
}

static void smb_direct_shutdown(struct ksmbd_transport *t)
{
	struct smb_direct_transport *st = smb_trans_direct_transfort(t);

	ksmbd_debug(RDMA, "smb-direct shutdown cm_id=%p\n", st->cm_id);

	smb_direct_disconnect_rdma_work(&st->disconnect_work);
}

static int smb_direct_cm_handler(struct rdma_cm_id *cm_id,
				 struct rdma_cm_event *event)
{
	struct smb_direct_transport *t = cm_id->context;

	ksmbd_debug(RDMA, "RDMA CM event. cm_id=%p event=%s (%d)\n",
		    cm_id, rdma_event_msg(event->event), event->event);

	switch (event->event) {
	case RDMA_CM_EVENT_ESTABLISHED: {
		t->status = SMB_DIRECT_CS_CONNECTED;
		wake_up_interruptible(&t->wait_status);
		break;
	}
	case RDMA_CM_EVENT_DEVICE_REMOVAL:
	case RDMA_CM_EVENT_DISCONNECTED: {
		ib_drain_qp(t->qp);

		t->status = SMB_DIRECT_CS_DISCONNECTED;
		wake_up_interruptible(&t->wait_status);
		wake_up_interruptible(&t->wait_reassembly_queue);
		wake_up(&t->wait_send_credits);
		break;
	}
	case RDMA_CM_EVENT_CONNECT_ERROR: {
		t->status = SMB_DIRECT_CS_DISCONNECTED;
		wake_up_interruptible(&t->wait_status);
		break;
	}
	default:
		pr_err("Unexpected RDMA CM event. cm_id=%p, event=%s (%d)\n",
		       cm_id, rdma_event_msg(event->event),
		       event->event);
		break;
	}
	return 0;
}

static void smb_direct_qpair_handler(struct ib_event *event, void *context)
{
	struct smb_direct_transport *t = context;

	ksmbd_debug(RDMA, "Received QP event. cm_id=%p, event=%s (%d)\n",
		    t->cm_id, ib_event_msg(event->event), event->event);

	switch (event->event) {
	case IB_EVENT_CQ_ERR:
	case IB_EVENT_QP_FATAL:
		smb_direct_disconnect_rdma_connection(t);
		break;
	default:
		break;
	}
}

static int smb_direct_send_negotiate_response(struct smb_direct_transport *t,
					      int failed)
{
	struct smb_direct_sendmsg *sendmsg;
	struct smb_direct_negotiate_resp *resp;
	int ret;

	sendmsg = smb_direct_alloc_sendmsg(t);
	if (IS_ERR(sendmsg))
		return -ENOMEM;

	resp = (struct smb_direct_negotiate_resp *)sendmsg->packet;
	if (failed) {
		memset(resp, 0, sizeof(*resp));
		resp->min_version = cpu_to_le16(0x0100);
		resp->max_version = cpu_to_le16(0x0100);
		resp->status = STATUS_NOT_SUPPORTED;
	} else {
		resp->status = STATUS_SUCCESS;
		resp->min_version = SMB_DIRECT_VERSION_LE;
		resp->max_version = SMB_DIRECT_VERSION_LE;
		resp->negotiated_version = SMB_DIRECT_VERSION_LE;
		resp->reserved = 0;
		resp->credits_requested =
				cpu_to_le16(t->send_credit_target);
		resp->credits_granted = cpu_to_le16(manage_credits_prior_sending(t));
		resp->max_readwrite_size = cpu_to_le32(t->max_rdma_rw_size);
		resp->preferred_send_size = cpu_to_le32(t->max_send_size);
		resp->max_receive_size = cpu_to_le32(t->max_recv_size);
		resp->max_fragmented_size =
				cpu_to_le32(t->max_fragmented_recv_size);
	}

	sendmsg->sge[0].addr = ib_dma_map_single(t->cm_id->device,
						 (void *)resp, sizeof(*resp),
						 DMA_TO_DEVICE);
	ret = ib_dma_mapping_error(t->cm_id->device, sendmsg->sge[0].addr);
	if (ret) {
		smb_direct_free_sendmsg(t, sendmsg);
		return ret;
	}

	sendmsg->num_sge = 1;
	sendmsg->sge[0].length = sizeof(*resp);
	sendmsg->sge[0].lkey = t->pd->local_dma_lkey;

	ret = post_sendmsg(t, NULL, sendmsg);
	if (ret) {
		smb_direct_free_sendmsg(t, sendmsg);
		return ret;
	}

	wait_event(t->wait_send_pending,
		   atomic_read(&t->send_pending) == 0);
	return 0;
}

static int smb_direct_accept_client(struct smb_direct_transport *t)
{
	struct rdma_conn_param conn_param;
	struct ib_port_immutable port_immutable;
	u32 ird_ord_hdr[2];
	int ret;

	memset(&conn_param, 0, sizeof(conn_param));
	conn_param.initiator_depth = min_t(u8, t->cm_id->device->attrs.max_qp_rd_atom,
					   SMB_DIRECT_CM_INITIATOR_DEPTH);
	conn_param.responder_resources = 0;

	t->cm_id->device->ops.get_port_immutable(t->cm_id->device,
						 t->cm_id->port_num,
						 &port_immutable);
	if (port_immutable.core_cap_flags & RDMA_CORE_PORT_IWARP) {
		ird_ord_hdr[0] = conn_param.responder_resources;
		ird_ord_hdr[1] = 1;
		conn_param.private_data = ird_ord_hdr;
		conn_param.private_data_len = sizeof(ird_ord_hdr);
	} else {
		conn_param.private_data = NULL;
		conn_param.private_data_len = 0;
	}
	conn_param.retry_count = SMB_DIRECT_CM_RETRY;
	conn_param.rnr_retry_count = SMB_DIRECT_CM_RNR_RETRY;
	conn_param.flow_control = 0;

	ret = rdma_accept(t->cm_id, &conn_param);
	if (ret) {
		pr_err("error at rdma_accept: %d\n", ret);
		return ret;
	}
	return 0;
}

static int smb_direct_prepare_negotiation(struct smb_direct_transport *t)
{
	int ret;
	struct smb_direct_recvmsg *recvmsg;

	recvmsg = get_free_recvmsg(t);
	if (!recvmsg)
		return -ENOMEM;
	recvmsg->type = SMB_DIRECT_MSG_NEGOTIATE_REQ;

	ret = smb_direct_post_recv(t, recvmsg);
	if (ret) {
		pr_err("Can't post recv: %d\n", ret);
		goto out_err;
	}

	t->negotiation_requested = false;
	ret = smb_direct_accept_client(t);
	if (ret) {
		pr_err("Can't accept client\n");
		goto out_err;
	}

	smb_direct_post_recv_credits(&t->post_recv_credits_work.work);
	return 0;
out_err:
	put_recvmsg(t, recvmsg);
	return ret;
}

static unsigned int smb_direct_get_max_fr_pages(struct smb_direct_transport *t)
{
	return min_t(unsigned int,
		     t->cm_id->device->attrs.max_fast_reg_page_list_len,
		     256);
}

static int smb_direct_init_params(struct smb_direct_transport *t,
				  struct ib_qp_cap *cap)
{
	struct ib_device *device = t->cm_id->device;
	int max_send_sges, max_rw_wrs, max_send_wrs;
	unsigned int max_sge_per_wr, wrs_per_credit;

	/* need 3 more sge. because a SMB_DIRECT header, SMB2 header,
	 * SMB2 response could be mapped.
	 */
	t->max_send_size = smb_direct_max_send_size;
	max_send_sges = DIV_ROUND_UP(t->max_send_size, PAGE_SIZE) + 3;
	if (max_send_sges > SMB_DIRECT_MAX_SEND_SGES) {
		pr_err("max_send_size %d is too large\n", t->max_send_size);
		return -EINVAL;
	}

	/* Calculate the number of work requests for RDMA R/W.
	 * The maximum number of pages which can be registered
	 * with one Memory region can be transferred with one
	 * R/W credit. And at least 4 work requests for each credit
	 * are needed for MR registration, RDMA R/W, local & remote
	 * MR invalidation.
	 */
	t->max_rdma_rw_size = smb_direct_max_read_write_size;
	t->pages_per_rw_credit = smb_direct_get_max_fr_pages(t);
	t->max_rw_credits = DIV_ROUND_UP(t->max_rdma_rw_size,
					 (t->pages_per_rw_credit - 1) *
					 PAGE_SIZE);

	max_sge_per_wr = min_t(unsigned int, device->attrs.max_send_sge,
			       device->attrs.max_sge_rd);
	max_sge_per_wr = max_t(unsigned int, max_sge_per_wr,
			       max_send_sges);
	wrs_per_credit = max_t(unsigned int, 4,
			       DIV_ROUND_UP(t->pages_per_rw_credit,
					    max_sge_per_wr) + 1);
	max_rw_wrs = t->max_rw_credits * wrs_per_credit;

	max_send_wrs = smb_direct_send_credit_target + max_rw_wrs;
	if (max_send_wrs > device->attrs.max_cqe ||
	    max_send_wrs > device->attrs.max_qp_wr) {
		pr_err("consider lowering send_credit_target = %d\n",
		       smb_direct_send_credit_target);
		pr_err("Possible CQE overrun, device reporting max_cqe %d max_qp_wr %d\n",
		       device->attrs.max_cqe, device->attrs.max_qp_wr);
		return -EINVAL;
	}

	if (smb_direct_receive_credit_max > device->attrs.max_cqe ||
	    smb_direct_receive_credit_max > device->attrs.max_qp_wr) {
		pr_err("consider lowering receive_credit_max = %d\n",
		       smb_direct_receive_credit_max);
		pr_err("Possible CQE overrun, device reporting max_cpe %d max_qp_wr %d\n",
		       device->attrs.max_cqe, device->attrs.max_qp_wr);
		return -EINVAL;
	}

	if (device->attrs.max_recv_sge < SMB_DIRECT_MAX_RECV_SGES) {
		pr_err("warning: device max_recv_sge = %d too small\n",
		       device->attrs.max_recv_sge);
		return -EINVAL;
	}

	t->recv_credits = 0;
	t->count_avail_recvmsg = 0;

	t->recv_credit_max = smb_direct_receive_credit_max;
	t->recv_credit_target = 10;
	t->new_recv_credits = 0;

	t->send_credit_target = smb_direct_send_credit_target;
	atomic_set(&t->send_credits, 0);
	atomic_set(&t->rw_credits, t->max_rw_credits);

	t->max_send_size = smb_direct_max_send_size;
	t->max_recv_size = smb_direct_max_receive_size;
	t->max_fragmented_recv_size = smb_direct_max_fragmented_recv_size;

	cap->max_send_wr = max_send_wrs;
	cap->max_recv_wr = t->recv_credit_max;
	cap->max_send_sge = max_sge_per_wr;
	cap->max_recv_sge = SMB_DIRECT_MAX_RECV_SGES;
	cap->max_inline_data = 0;
	cap->max_rdma_ctxs = t->max_rw_credits;
	return 0;
}

static void smb_direct_destroy_pools(struct smb_direct_transport *t)
{
	struct smb_direct_recvmsg *recvmsg;

	while ((recvmsg = get_free_recvmsg(t)))
		mempool_free(recvmsg, t->recvmsg_mempool);
	while ((recvmsg = get_empty_recvmsg(t)))
		mempool_free(recvmsg, t->recvmsg_mempool);

	mempool_destroy(t->recvmsg_mempool);
	t->recvmsg_mempool = NULL;

	kmem_cache_destroy(t->recvmsg_cache);
	t->recvmsg_cache = NULL;

	mempool_destroy(t->sendmsg_mempool);
	t->sendmsg_mempool = NULL;

	kmem_cache_destroy(t->sendmsg_cache);
	t->sendmsg_cache = NULL;
}

static int smb_direct_create_pools(struct smb_direct_transport *t)
{
	char name[80];
	int i;
	struct smb_direct_recvmsg *recvmsg;

	snprintf(name, sizeof(name), "smb_direct_rqst_pool_%p", t);
	t->sendmsg_cache = kmem_cache_create(name,
					     sizeof(struct smb_direct_sendmsg) +
					      sizeof(struct smb_direct_negotiate_resp),
					     0, SLAB_HWCACHE_ALIGN, NULL);
	if (!t->sendmsg_cache)
		return -ENOMEM;

	t->sendmsg_mempool = mempool_create(t->send_credit_target,
					    mempool_alloc_slab, mempool_free_slab,
					    t->sendmsg_cache);
	if (!t->sendmsg_mempool)
		goto err;

	snprintf(name, sizeof(name), "smb_direct_resp_%p", t);
	t->recvmsg_cache = kmem_cache_create(name,
					     sizeof(struct smb_direct_recvmsg) +
					      t->max_recv_size,
					     0, SLAB_HWCACHE_ALIGN, NULL);
	if (!t->recvmsg_cache)
		goto err;

	t->recvmsg_mempool =
		mempool_create(t->recv_credit_max, mempool_alloc_slab,
			       mempool_free_slab, t->recvmsg_cache);
	if (!t->recvmsg_mempool)
		goto err;

	INIT_LIST_HEAD(&t->recvmsg_queue);

	for (i = 0; i < t->recv_credit_max; i++) {
		recvmsg = mempool_alloc(t->recvmsg_mempool, GFP_KERNEL);
		if (!recvmsg)
			goto err;
		recvmsg->transport = t;
		list_add(&recvmsg->list, &t->recvmsg_queue);
	}
	t->count_avail_recvmsg = t->recv_credit_max;

	return 0;
err:
	smb_direct_destroy_pools(t);
	return -ENOMEM;
}

static int smb_direct_create_qpair(struct smb_direct_transport *t,
				   struct ib_qp_cap *cap)
{
	int ret;
	struct ib_qp_init_attr qp_attr;
	int pages_per_rw;

	t->pd = ib_alloc_pd(t->cm_id->device, 0);
	if (IS_ERR(t->pd)) {
		pr_err("Can't create RDMA PD\n");
		ret = PTR_ERR(t->pd);
		t->pd = NULL;
		return ret;
	}

	t->send_cq = ib_alloc_cq(t->cm_id->device, t,
				 smb_direct_send_credit_target + cap->max_rdma_ctxs,
				 0, IB_POLL_WORKQUEUE);
	if (IS_ERR(t->send_cq)) {
		pr_err("Can't create RDMA send CQ\n");
		ret = PTR_ERR(t->send_cq);
		t->send_cq = NULL;
		goto err;
	}

	t->recv_cq = ib_alloc_cq(t->cm_id->device, t,
				 t->recv_credit_max, 0, IB_POLL_WORKQUEUE);
	if (IS_ERR(t->recv_cq)) {
		pr_err("Can't create RDMA recv CQ\n");
		ret = PTR_ERR(t->recv_cq);
		t->recv_cq = NULL;
		goto err;
	}

	memset(&qp_attr, 0, sizeof(qp_attr));
	qp_attr.event_handler = smb_direct_qpair_handler;
	qp_attr.qp_context = t;
	qp_attr.cap = *cap;
	qp_attr.sq_sig_type = IB_SIGNAL_REQ_WR;
	qp_attr.qp_type = IB_QPT_RC;
	qp_attr.send_cq = t->send_cq;
	qp_attr.recv_cq = t->recv_cq;
	qp_attr.port_num = ~0;

	ret = rdma_create_qp(t->cm_id, t->pd, &qp_attr);
	if (ret) {
		pr_err("Can't create RDMA QP: %d\n", ret);
		goto err;
	}

	t->qp = t->cm_id->qp;
	t->cm_id->event_handler = smb_direct_cm_handler;

	pages_per_rw = DIV_ROUND_UP(t->max_rdma_rw_size, PAGE_SIZE) + 1;
	if (pages_per_rw > t->cm_id->device->attrs.max_sgl_rd) {
		ret = ib_mr_pool_init(t->qp, &t->qp->rdma_mrs,
				      t->max_rw_credits, IB_MR_TYPE_MEM_REG,
				      t->pages_per_rw_credit, 0);
		if (ret) {
			pr_err("failed to init mr pool count %d pages %d\n",
			       t->max_rw_credits, t->pages_per_rw_credit);
			goto err;
		}
	}

	return 0;
err:
	if (t->qp) {
		ib_destroy_qp(t->qp);
		t->qp = NULL;
	}
	if (t->recv_cq) {
		ib_destroy_cq(t->recv_cq);
		t->recv_cq = NULL;
	}
	if (t->send_cq) {
		ib_destroy_cq(t->send_cq);
		t->send_cq = NULL;
	}
	if (t->pd) {
		ib_dealloc_pd(t->pd);
		t->pd = NULL;
	}
	return ret;
}

static int smb_direct_prepare(struct ksmbd_transport *t)
{
	struct smb_direct_transport *st = smb_trans_direct_transfort(t);
	struct smb_direct_recvmsg *recvmsg;
	struct smb_direct_negotiate_req *req;
	int ret;

	ksmbd_debug(RDMA, "Waiting for SMB_DIRECT negotiate request\n");
	ret = wait_event_interruptible_timeout(st->wait_status,
					       st->negotiation_requested ||
					       st->status == SMB_DIRECT_CS_DISCONNECTED,
					       SMB_DIRECT_NEGOTIATE_TIMEOUT * HZ);
	if (ret <= 0 || st->status == SMB_DIRECT_CS_DISCONNECTED)
		return ret < 0 ? ret : -ETIMEDOUT;

	recvmsg = get_first_reassembly(st);
	if (!recvmsg)
		return -ECONNABORTED;

	ret = smb_direct_check_recvmsg(recvmsg);
	if (ret == -ECONNABORTED)
		goto out;

	req = (struct smb_direct_negotiate_req *)recvmsg->packet;
	st->max_recv_size = min_t(int, st->max_recv_size,
				  le32_to_cpu(req->preferred_send_size));
	st->max_send_size = min_t(int, st->max_send_size,
				  le32_to_cpu(req->max_receive_size));
	st->max_fragmented_send_size =
		le32_to_cpu(req->max_fragmented_size);
	st->max_fragmented_recv_size =
		(st->recv_credit_max * st->max_recv_size) / 2;

	ret = smb_direct_send_negotiate_response(st, ret);
out:
	spin_lock_irq(&st->reassembly_queue_lock);
	st->reassembly_queue_length--;
	list_del(&recvmsg->list);
	spin_unlock_irq(&st->reassembly_queue_lock);
	put_recvmsg(st, recvmsg);

	return ret;
}

static int smb_direct_connect(struct smb_direct_transport *st)
{
	int ret;
	struct ib_qp_cap qp_cap;

	ret = smb_direct_init_params(st, &qp_cap);
	if (ret) {
		pr_err("Can't configure RDMA parameters\n");
		return ret;
	}

	ret = smb_direct_create_pools(st);
	if (ret) {
		pr_err("Can't init RDMA pool: %d\n", ret);
		return ret;
	}

	ret = smb_direct_create_qpair(st, &qp_cap);
	if (ret) {
		pr_err("Can't accept RDMA client: %d\n", ret);
		return ret;
	}

	ret = smb_direct_prepare_negotiation(st);
	if (ret) {
		pr_err("Can't negotiate: %d\n", ret);
		return ret;
	}
	return 0;
}

static bool rdma_frwr_is_supported(struct ib_device_attr *attrs)
{
	if (!(attrs->device_cap_flags & IB_DEVICE_MEM_MGT_EXTENSIONS))
		return false;
	if (attrs->max_fast_reg_page_list_len == 0)
		return false;
	return true;
}

static int smb_direct_handle_connect_request(struct rdma_cm_id *new_cm_id)
{
	struct smb_direct_transport *t;
	int ret;

	if (!rdma_frwr_is_supported(&new_cm_id->device->attrs)) {
		ksmbd_debug(RDMA,
			    "Fast Registration Work Requests is not supported. device capabilities=%llx\n",
			    new_cm_id->device->attrs.device_cap_flags);
		return -EPROTONOSUPPORT;
	}

	t = alloc_transport(new_cm_id);
	if (!t)
		return -ENOMEM;

	ret = smb_direct_connect(t);
	if (ret)
		goto out_err;

	KSMBD_TRANS(t)->handler = kthread_run(ksmbd_conn_handler_loop,
					      KSMBD_TRANS(t)->conn, "ksmbd:r%u",
					      smb_direct_port);
	if (IS_ERR(KSMBD_TRANS(t)->handler)) {
		ret = PTR_ERR(KSMBD_TRANS(t)->handler);
		pr_err("Can't start thread\n");
		goto out_err;
	}

	return 0;
out_err:
	free_transport(t);
	return ret;
}

static int smb_direct_listen_handler(struct rdma_cm_id *cm_id,
				     struct rdma_cm_event *event)
{
	switch (event->event) {
	case RDMA_CM_EVENT_CONNECT_REQUEST: {
		int ret = smb_direct_handle_connect_request(cm_id);

		if (ret) {
			pr_err("Can't create transport: %d\n", ret);
			return ret;
		}

		ksmbd_debug(RDMA, "Received connection request. cm_id=%p\n",
			    cm_id);
		break;
	}
	default:
		pr_err("Unexpected listen event. cm_id=%p, event=%s (%d)\n",
		       cm_id, rdma_event_msg(event->event), event->event);
		break;
	}
	return 0;
}

static int smb_direct_listen(int port)
{
	int ret;
	struct rdma_cm_id *cm_id;
	struct sockaddr_in sin = {
		.sin_family		= AF_INET,
		.sin_addr.s_addr	= htonl(INADDR_ANY),
		.sin_port		= htons(port),
	};

	cm_id = rdma_create_id(&init_net, smb_direct_listen_handler,
			       &smb_direct_listener, RDMA_PS_TCP, IB_QPT_RC);
	if (IS_ERR(cm_id)) {
		pr_err("Can't create cm id: %ld\n", PTR_ERR(cm_id));
		return PTR_ERR(cm_id);
	}

	ret = rdma_bind_addr(cm_id, (struct sockaddr *)&sin);
	if (ret) {
		pr_err("Can't bind: %d\n", ret);
		goto err;
	}

	smb_direct_listener.cm_id = cm_id;

	ret = rdma_listen(cm_id, 10);
	if (ret) {
		pr_err("Can't listen: %d\n", ret);
		goto err;
	}
	return 0;
err:
	smb_direct_listener.cm_id = NULL;
	rdma_destroy_id(cm_id);
	return ret;
}

static int smb_direct_ib_client_add(struct ib_device *ib_dev)
{
	struct smb_direct_device *smb_dev;

	/* Set 5445 port if device type is iWARP(No IB) */
	if (ib_dev->node_type != RDMA_NODE_IB_CA)
		smb_direct_port = SMB_DIRECT_PORT_IWARP;

	if (!rdma_frwr_is_supported(&ib_dev->attrs))
		return 0;

	smb_dev = kzalloc(sizeof(*smb_dev), GFP_KERNEL);
	if (!smb_dev)
		return -ENOMEM;
	smb_dev->ib_dev = ib_dev;

	write_lock(&smb_direct_device_lock);
	list_add(&smb_dev->list, &smb_direct_device_list);
	write_unlock(&smb_direct_device_lock);

	ksmbd_debug(RDMA, "ib device added: name %s\n", ib_dev->name);
	return 0;
}

static void smb_direct_ib_client_remove(struct ib_device *ib_dev,
					void *client_data)
{
	struct smb_direct_device *smb_dev, *tmp;

	write_lock(&smb_direct_device_lock);
	list_for_each_entry_safe(smb_dev, tmp, &smb_direct_device_list, list) {
		if (smb_dev->ib_dev == ib_dev) {
			list_del(&smb_dev->list);
			kfree(smb_dev);
			break;
		}
	}
	write_unlock(&smb_direct_device_lock);
}

static struct ib_client smb_direct_ib_client = {
	.name	= "ksmbd_smb_direct_ib",
	.add	= smb_direct_ib_client_add,
	.remove	= smb_direct_ib_client_remove,
};

int ksmbd_rdma_init(void)
{
	int ret;

	smb_direct_listener.cm_id = NULL;

	ret = ib_register_client(&smb_direct_ib_client);
	if (ret) {
		pr_err("failed to ib_register_client\n");
		return ret;
	}

	/* When a client is running out of send credits, the credits are
	 * granted by the server's sending a packet using this queue.
	 * This avoids the situation that a clients cannot send packets
	 * for lack of credits
	 */
	smb_direct_wq = alloc_workqueue("ksmbd-smb_direct-wq",
					WQ_HIGHPRI | WQ_MEM_RECLAIM, 0);
	if (!smb_direct_wq)
		return -ENOMEM;

	ret = smb_direct_listen(smb_direct_port);
	if (ret) {
		destroy_workqueue(smb_direct_wq);
		smb_direct_wq = NULL;
		pr_err("Can't listen: %d\n", ret);
		return ret;
	}

	ksmbd_debug(RDMA, "init RDMA listener. cm_id=%p\n",
		    smb_direct_listener.cm_id);
	return 0;
}

void ksmbd_rdma_destroy(void)
{
	if (!smb_direct_listener.cm_id)
		return;

	ib_unregister_client(&smb_direct_ib_client);
	rdma_destroy_id(smb_direct_listener.cm_id);

	smb_direct_listener.cm_id = NULL;

	if (smb_direct_wq) {
		destroy_workqueue(smb_direct_wq);
		smb_direct_wq = NULL;
	}
}

bool ksmbd_rdma_capable_netdev(struct net_device *netdev)
{
	struct smb_direct_device *smb_dev;
	int i;
	bool rdma_capable = false;

	read_lock(&smb_direct_device_lock);
	list_for_each_entry(smb_dev, &smb_direct_device_list, list) {
		for (i = 0; i < smb_dev->ib_dev->phys_port_cnt; i++) {
			struct net_device *ndev;

			if (smb_dev->ib_dev->ops.get_netdev) {
				ndev = smb_dev->ib_dev->ops.get_netdev(
					smb_dev->ib_dev, i + 1);
				if (!ndev)
					continue;

				if (ndev == netdev) {
					dev_put(ndev);
					rdma_capable = true;
					goto out;
				}
				dev_put(ndev);
			/* if ib_dev does not implement ops.get_netdev
			 * check for matching infiniband GUID in hw_addr
			 */
			} else if (netdev->type == ARPHRD_INFINIBAND) {
				struct netdev_hw_addr *ha;
				union ib_gid gid;
				u32 port_num;
				int ret;

				netdev_hw_addr_list_for_each(
					ha, &netdev->dev_addrs) {
					memcpy(&gid, ha->addr + 4, sizeof(gid));
					ret = ib_find_gid(smb_dev->ib_dev, &gid,
							  &port_num, NULL);
					if (!ret) {
						rdma_capable = true;
						goto out;
					}
				}
			}
		}
	}
out:
	read_unlock(&smb_direct_device_lock);

	if (rdma_capable == false) {
		struct ib_device *ibdev;

		ibdev = ib_device_get_by_netdev(netdev, RDMA_DRIVER_UNKNOWN);
		if (ibdev) {
			if (rdma_frwr_is_supported(&ibdev->attrs))
				rdma_capable = true;
			ib_device_put(ibdev);
		}
	}

	return rdma_capable;
}

static struct ksmbd_transport_ops ksmbd_smb_direct_transport_ops = {
	.prepare	= smb_direct_prepare,
	.disconnect	= smb_direct_disconnect,
	.shutdown	= smb_direct_shutdown,
	.writev		= smb_direct_writev,
	.read		= smb_direct_read,
	.rdma_read	= smb_direct_rdma_read,
	.rdma_write	= smb_direct_rdma_write,
};<|MERGE_RESOLUTION|>--- conflicted
+++ resolved
@@ -210,14 +210,11 @@
 	smb_direct_max_read_write_size = sz;
 }
 
-<<<<<<< HEAD
-=======
 unsigned int get_smbd_max_read_write_size(void)
 {
 	return smb_direct_max_read_write_size;
 }
 
->>>>>>> c33f17e6
 static inline int get_buf_page_count(void *buf, int size)
 {
 	return DIV_ROUND_UP((uintptr_t)buf + size, PAGE_SIZE) -
