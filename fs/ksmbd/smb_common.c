--- conflicted
+++ resolved
@@ -158,17 +158,12 @@
  */
 bool ksmbd_smb_request(struct ksmbd_conn *conn)
 {
-<<<<<<< HEAD
-	__le32 *proto = (__le32 *)smb2_get_msg(conn->request_buf);
-
-=======
 	__le32 *proto;
 
 	if (conn->request_buf[0] != 0)
 		return false;
 
 	proto = (__le32 *)smb2_get_msg(conn->request_buf);
->>>>>>> 5eb2b831
 	if (*proto == SMB2_COMPRESSION_TRANSFORM_ID) {
 		pr_err_ratelimited("smb2 compression not support yet");
 		return false;
@@ -316,7 +311,6 @@
 {
 	return SMB_COM_NEGOTIATE_EX;
 }
-<<<<<<< HEAD
 
 /**
  * init_smb1_rsp_hdr() - initialize smb negotiate response header
@@ -349,46 +343,11 @@
 {
 	unsigned int cmd = work->conn->ops->get_cmd_val(work);
 
-=======
-
-/**
- * init_smb1_rsp_hdr() - initialize smb negotiate response header
- * @work:	smb work containing smb request
- *
- * Return:      0 on success, otherwise -EINVAL
- */
-static int init_smb1_rsp_hdr(struct ksmbd_work *work)
-{
-	struct smb_hdr *rsp_hdr = (struct smb_hdr *)work->response_buf;
-	struct smb_hdr *rcv_hdr = (struct smb_hdr *)work->request_buf;
-
-	rsp_hdr->Command = SMB_COM_NEGOTIATE;
-	*(__le32 *)rsp_hdr->Protocol = SMB1_PROTO_NUMBER;
-	rsp_hdr->Flags = SMBFLG_RESPONSE;
-	rsp_hdr->Flags2 = SMBFLG2_UNICODE | SMBFLG2_ERR_STATUS |
-		SMBFLG2_EXT_SEC | SMBFLG2_IS_LONG_NAME;
-	rsp_hdr->Pid = rcv_hdr->Pid;
-	rsp_hdr->Mid = rcv_hdr->Mid;
-	return 0;
-}
-
-/**
- * smb1_check_user_session() - check for valid session for a user
- * @work:	smb work containing smb request buffer
- *
- * Return:      0 on success, otherwise error
- */
-static int smb1_check_user_session(struct ksmbd_work *work)
-{
-	unsigned int cmd = work->conn->ops->get_cmd_val(work);
-
->>>>>>> 5eb2b831
 	if (cmd == SMB_COM_NEGOTIATE_EX)
 		return 0;
 
 	return -EINVAL;
 }
-<<<<<<< HEAD
 
 /**
  * smb1_allocate_rsp_buf() - allocate response buffer for a command
@@ -434,53 +393,6 @@
 	return ksmbd_smb_negotiate_common(work, SMB_COM_NEGOTIATE);
 }
 
-=======
-
-/**
- * smb1_allocate_rsp_buf() - allocate response buffer for a command
- * @work:	smb work containing smb request
- *
- * Return:      0 on success, otherwise -ENOMEM
- */
-static int smb1_allocate_rsp_buf(struct ksmbd_work *work)
-{
-	work->response_buf = kzalloc(MAX_CIFS_SMALL_BUFFER_SIZE,
-			GFP_KERNEL);
-	work->response_sz = MAX_CIFS_SMALL_BUFFER_SIZE;
-
-	if (!work->response_buf) {
-		pr_err("Failed to allocate %u bytes buffer\n",
-				MAX_CIFS_SMALL_BUFFER_SIZE);
-		return -ENOMEM;
-	}
-
-	return 0;
-}
-
-/**
- * set_smb1_rsp_status() - set error type in smb response header
- * @work:	smb work containing smb response header
- * @err:	error code to set in response
- */
-static void set_smb1_rsp_status(struct ksmbd_work *work, __le32 err)
-{
-	work->send_no_response = 1;
-}
-
-static struct smb_version_ops smb1_server_ops = {
-	.get_cmd_val = get_smb1_cmd_val,
-	.init_rsp_hdr = init_smb1_rsp_hdr,
-	.allocate_rsp_buf = smb1_allocate_rsp_buf,
-	.check_user_session = smb1_check_user_session,
-	.set_rsp_status = set_smb1_rsp_status,
-};
-
-static int smb1_negotiate(struct ksmbd_work *work)
-{
-	return ksmbd_smb_negotiate_common(work, SMB_COM_NEGOTIATE);
-}
-
->>>>>>> 5eb2b831
 static struct smb_version_cmds smb1_server_cmds[1] = {
 	[SMB_COM_NEGOTIATE_EX]	= { .proc = smb1_negotiate, },
 };
