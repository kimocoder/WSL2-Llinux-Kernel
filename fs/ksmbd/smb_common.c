--- conflicted
+++ resolved
@@ -565,28 +565,11 @@
 
 	ksmbd_debug(SMB, "Unsupported SMB1 protocol\n");
 
-<<<<<<< HEAD
-	/*
-	 * Remove 4 byte direct TCP header, add 2 byte bcc and
-	 * 2 byte DialectIndex.
-	 */
-	*(__be32 *)work->response_buf =
-		cpu_to_be32(sizeof(struct smb_hdr) - 4 + 2 + 2);
-	neg_rsp->hdr.Status.CifsError = STATUS_SUCCESS;
-
-	neg_rsp->hdr.Command = SMB_COM_NEGOTIATE;
-	*(__le32 *)neg_rsp->hdr.Protocol = SMB1_PROTO_NUMBER;
-	neg_rsp->hdr.Flags = SMBFLG_RESPONSE;
-	neg_rsp->hdr.Flags2 = SMBFLG2_UNICODE | SMBFLG2_ERR_STATUS |
-		SMBFLG2_EXT_SEC | SMBFLG2_IS_LONG_NAME;
-
-=======
 	if (ksmbd_iov_pin_rsp(work, (void *)neg_rsp,
 			      sizeof(struct smb_negotiate_rsp) - 4))
 		return -ENOMEM;
 
 	neg_rsp->hdr.Status.CifsError = STATUS_SUCCESS;
->>>>>>> c33f17e6
 	neg_rsp->hdr.WordCount = 1;
 	neg_rsp->DialectIndex = cpu_to_le16(work->conn->dialect);
 	neg_rsp->ByteCount = 0;
@@ -603,18 +586,6 @@
 	ksmbd_debug(SMB, "conn->dialect 0x%x\n", conn->dialect);
 
 	if (command == SMB2_NEGOTIATE_HE) {
-<<<<<<< HEAD
-		struct smb2_hdr *smb2_hdr = work->request_buf;
-
-		if (smb2_hdr->ProtocolId != SMB2_PROTO_NUMBER) {
-			ksmbd_debug(SMB, "Downgrade to SMB1 negotiation\n");
-			command = SMB_COM_NEGOTIATE;
-		}
-	}
-
-	if (command == SMB2_NEGOTIATE_HE) {
-=======
->>>>>>> c33f17e6
 		ret = smb2_handle_negotiate(work);
 		return ret;
 	}
