/* SPDX-License-Identifier: GPL-2.0-or-later */
/*
 *   Copyright (C) 2018 Samsung Electronics Co., Ltd.
 *
 *   linux-ksmbd-devel@lists.sourceforge.net
 */

#ifndef _LINUX_KSMBD_SERVER_H
#define _LINUX_KSMBD_SERVER_H

#include <linux/types.h>

/*
 * This is a userspace ABI to communicate data between ksmbd and user IPC
 * daemon using netlink. This is added to track and cache user account DB
 * and share configuration info from userspace.
 *
 *  - KSMBD_EVENT_HEARTBEAT_REQUEST(ksmbd_heartbeat)
 *    This event is to check whether user IPC daemon is alive. If user IPC
 *    daemon is dead, ksmbd keep existing connection till disconnecting and
 *    new connection will be denied.
 *
 *  - KSMBD_EVENT_STARTING_UP(ksmbd_startup_request)
 *    This event is to receive the information that initializes the ksmbd
 *    server from the user IPC daemon and to start the server. The global
 *    section parameters are given from smb.conf as initialization
 *    information.
 *
 *  - KSMBD_EVENT_SHUTTING_DOWN(ksmbd_shutdown_request)
 *    This event is to shutdown ksmbd server.
 *
 *  - KSMBD_EVENT_LOGIN_REQUEST/RESPONSE(ksmbd_login_request/response)
 *    This event is to get user account info to user IPC daemon.
 *
 *  - KSMBD_EVENT_SHARE_CONFIG_REQUEST/RESPONSE(ksmbd_share_config_request/response)
 *    This event is to get net share configuration info.
 *
 *  - KSMBD_EVENT_TREE_CONNECT_REQUEST/RESPONSE(ksmbd_tree_connect_request/response)
 *    This event is to get session and tree connect info.
 *
 *  - KSMBD_EVENT_TREE_DISCONNECT_REQUEST(ksmbd_tree_disconnect_request)
 *    This event is to send tree disconnect info to user IPC daemon.
 *
 *  - KSMBD_EVENT_LOGOUT_REQUEST(ksmbd_logout_request)
 *    This event is to send logout request to user IPC daemon.
 *
 *  - KSMBD_EVENT_RPC_REQUEST/RESPONSE(ksmbd_rpc_command)
 *    This event is to make DCE/RPC request like srvsvc, wkssvc, lsarpc,
 *    samr to be processed in userspace.
 *
 *  - KSMBD_EVENT_SPNEGO_AUTHEN_REQUEST/RESPONSE(ksmbd_spnego_authen_request/response)
 *    This event is to make kerberos authentication to be processed in
 *    userspace.
 */

#define KSMBD_GENL_NAME		"SMBD_GENL"
#define KSMBD_GENL_VERSION		0x01

#define KSMBD_REQ_MAX_ACCOUNT_NAME_SZ	48
#define KSMBD_REQ_MAX_HASH_SZ		18
#define KSMBD_REQ_MAX_SHARE_NAME	64

/*
 * IPC heartbeat frame to check whether user IPC daemon is alive.
 */
struct ksmbd_heartbeat {
	__u32	handle;
};

/*
 * Global config flags.
 */
#define KSMBD_GLOBAL_FLAG_INVALID		(0)
#define KSMBD_GLOBAL_FLAG_SMB2_LEASES		BIT(0)
#define KSMBD_GLOBAL_FLAG_SMB2_ENCRYPTION	BIT(1)
#define KSMBD_GLOBAL_FLAG_SMB3_MULTICHANNEL	BIT(2)
#define KSMBD_GLOBAL_FLAG_SMB2_ENCRYPTION_OFF	BIT(3)

/*
 * IPC request for ksmbd server startup
 */
struct ksmbd_startup_request {
	__u32	flags;			/* Flags for global config */
	__s32	signing;		/* Signing enabled */
	__s8	min_prot[16];		/* The minimum SMB protocol version */
	__s8	max_prot[16];		/* The maximum SMB protocol version */
	__s8	netbios_name[16];
	__s8	work_group[64];		/* Workgroup */
	__s8	server_string[64];	/* Server string */
	__u16	tcp_port;		/* tcp port */
	__u16	ipc_timeout;		/*
					 * specifies the number of seconds
					 * server will wait for the userspace to
					 * reply to heartbeat frames.
					 */
	__u32	deadtime;		/* Number of minutes of inactivity */
	__u32	file_max;		/* Limits the maximum number of open files */
	__u32	smb2_max_write;		/* MAX write size */
	__u32	smb2_max_read;		/* MAX read size */
	__u32	smb2_max_trans;		/* MAX trans size */
	__u32	share_fake_fscaps;	/*
					 * Support some special application that
					 * makes QFSINFO calls to check whether
					 * we set the SPARSE_FILES bit (0x40).
					 */
	__u32	sub_auth[3];		/* Subauth value for Security ID */
	__u32	smb2_max_credits;	/* MAX credits */
	__u32	smbd_max_io_size;	/* smbd read write size */
	__u32	max_connections;	/* Number of maximum simultaneous connections */
	__u32	reserved[126];		/* Reserved room */
	__u32	ifc_list_sz;		/* interfaces list size */
	__s8	____payload[];
};

#define KSMBD_STARTUP_CONFIG_INTERFACES(s)	((s)->____payload)

/*
 * IPC request to shutdown ksmbd server.
 */
struct ksmbd_shutdown_request {
	__s32	reserved[16];
};

/*
 * IPC user login request.
 */
struct ksmbd_login_request {
	__u32	handle;
	__s8	account[KSMBD_REQ_MAX_ACCOUNT_NAME_SZ]; /* user account name */
	__u32	reserved[16];				/* Reserved room */
};

/*
 * IPC user login response.
 */
struct ksmbd_login_response {
	__u32	handle;
	__u32	gid;					/* group id */
	__u32	uid;					/* user id */
	__s8	account[KSMBD_REQ_MAX_ACCOUNT_NAME_SZ]; /* user account name */
	__u16	status;
	__u16	hash_sz;			/* hash size */
	__s8	hash[KSMBD_REQ_MAX_HASH_SZ];	/* password hash */
	__u32	reserved[16];			/* Reserved room */
};

/*
 * IPC request to fetch net share config.
 */
struct ksmbd_share_config_request {
	__u32	handle;
	__s8	share_name[KSMBD_REQ_MAX_SHARE_NAME]; /* share name */
	__u32	reserved[16];		/* Reserved room */
};

/*
 * IPC response to the net share config request.
 */
struct ksmbd_share_config_response {
	__u32	handle;
	__u32	flags;
	__u16	create_mask;
	__u16	directory_mask;
	__u16	force_create_mode;
	__u16	force_directory_mode;
	__u16	force_uid;
	__u16	force_gid;
<<<<<<< HEAD
	__u32	reserved[128];		/* Reserved room */
=======
	__s8	share_name[KSMBD_REQ_MAX_SHARE_NAME];
	__u32	reserved[112];		/* Reserved room */
>>>>>>> c33f17e6
	__u32	veto_list_sz;
	__s8	____payload[];
};

#define KSMBD_SHARE_CONFIG_VETO_LIST(s)	((s)->____payload)

static inline char *
ksmbd_share_config_path(struct ksmbd_share_config_response *sc)
{
	char *p = sc->____payload;

	if (sc->veto_list_sz)
		p += sc->veto_list_sz + 1;

	return p;
}

/*
 * IPC request for tree connection. This request include session and tree
 * connect info from client.
 */
struct ksmbd_tree_connect_request {
	__u32	handle;
	__u16	account_flags;
	__u16	flags;
	__u64	session_id;
	__u64	connect_id;
	__s8	account[KSMBD_REQ_MAX_ACCOUNT_NAME_SZ];
	__s8	share[KSMBD_REQ_MAX_SHARE_NAME];
	__s8	peer_addr[64];
	__u32	reserved[16];		/* Reserved room */
};

/*
 * IPC Response structure for tree connection.
 */
struct ksmbd_tree_connect_response {
	__u32	handle;
	__u16	status;
	__u16	connection_flags;
	__u32	reserved[16];		/* Reserved room */
};

/*
 * IPC Request struture to disconnect tree connection.
 */
struct ksmbd_tree_disconnect_request {
	__u64	session_id;	/* session id */
	__u64	connect_id;	/* tree connection id */
	__u32	reserved[16];	/* Reserved room */
};

/*
 * IPC Response structure to logout user account.
 */
struct ksmbd_logout_request {
	__s8	account[KSMBD_REQ_MAX_ACCOUNT_NAME_SZ]; /* user account name */
	__u32	account_flags;
	__u32	reserved[16];				/* Reserved room */
};

/*
 * RPC command structure to send rpc request like srvsvc or wkssvc to
 * IPC user daemon.
 */
struct ksmbd_rpc_command {
	__u32	handle;
	__u32	flags;
	__u32	payload_sz;
	__u8	payload[];
};

/*
 * IPC Request Kerberos authentication
 */
struct ksmbd_spnego_authen_request {
	__u32	handle;
	__u16	spnego_blob_len;	/* the length of spnego_blob */
	__u8	spnego_blob[0];		/*
					 * the GSS token from SecurityBuffer of
					 * SMB2 SESSION SETUP request
					 */
};

/*
 * Response data which includes the GSS token and the session key generated by
 * user daemon.
 */
struct ksmbd_spnego_authen_response {
	__u32	handle;
	struct ksmbd_login_response login_response; /*
						     * the login response with
						     * a user identified by the
						     * GSS token from a client
						     */
	__u16	session_key_len; /* the length of the session key */
	__u16	spnego_blob_len; /*
				  * the length of  the GSS token which will be
				  * stored in SecurityBuffer of SMB2 SESSION
				  * SETUP response
				  */
	__u8	payload[]; /* session key + AP_REP */
};

/*
 * This also used as NETLINK attribute type value.
 *
 * NOTE:
 * Response message type value should be equal to
 * request message type value + 1.
 */
enum ksmbd_event {
	KSMBD_EVENT_UNSPEC			= 0,
	KSMBD_EVENT_HEARTBEAT_REQUEST,

	KSMBD_EVENT_STARTING_UP,
	KSMBD_EVENT_SHUTTING_DOWN,

	KSMBD_EVENT_LOGIN_REQUEST,
	KSMBD_EVENT_LOGIN_RESPONSE		= 5,

	KSMBD_EVENT_SHARE_CONFIG_REQUEST,
	KSMBD_EVENT_SHARE_CONFIG_RESPONSE,

	KSMBD_EVENT_TREE_CONNECT_REQUEST,
	KSMBD_EVENT_TREE_CONNECT_RESPONSE,

	KSMBD_EVENT_TREE_DISCONNECT_REQUEST	= 10,

	KSMBD_EVENT_LOGOUT_REQUEST,

	KSMBD_EVENT_RPC_REQUEST,
	KSMBD_EVENT_RPC_RESPONSE,

	KSMBD_EVENT_SPNEGO_AUTHEN_REQUEST,
	KSMBD_EVENT_SPNEGO_AUTHEN_RESPONSE	= 15,

	KSMBD_EVENT_MAX
};

/*
 * Enumeration for IPC tree connect status.
 */
enum KSMBD_TREE_CONN_STATUS {
	KSMBD_TREE_CONN_STATUS_OK		= 0,
	KSMBD_TREE_CONN_STATUS_NOMEM,
	KSMBD_TREE_CONN_STATUS_NO_SHARE,
	KSMBD_TREE_CONN_STATUS_NO_USER,
	KSMBD_TREE_CONN_STATUS_INVALID_USER,
	KSMBD_TREE_CONN_STATUS_HOST_DENIED	= 5,
	KSMBD_TREE_CONN_STATUS_CONN_EXIST,
	KSMBD_TREE_CONN_STATUS_TOO_MANY_CONNS,
	KSMBD_TREE_CONN_STATUS_TOO_MANY_SESSIONS,
	KSMBD_TREE_CONN_STATUS_ERROR,
};

/*
 * User config flags.
 */
#define KSMBD_USER_FLAG_INVALID		(0)
#define KSMBD_USER_FLAG_OK		BIT(0)
#define KSMBD_USER_FLAG_BAD_PASSWORD	BIT(1)
#define KSMBD_USER_FLAG_BAD_UID		BIT(2)
#define KSMBD_USER_FLAG_BAD_USER	BIT(3)
#define KSMBD_USER_FLAG_GUEST_ACCOUNT	BIT(4)
#define KSMBD_USER_FLAG_DELAY_SESSION	BIT(5)

/*
 * Share config flags.
 */
#define KSMBD_SHARE_FLAG_INVALID		(0)
#define KSMBD_SHARE_FLAG_AVAILABLE		BIT(0)
#define KSMBD_SHARE_FLAG_BROWSEABLE		BIT(1)
#define KSMBD_SHARE_FLAG_WRITEABLE		BIT(2)
#define KSMBD_SHARE_FLAG_READONLY		BIT(3)
#define KSMBD_SHARE_FLAG_GUEST_OK		BIT(4)
#define KSMBD_SHARE_FLAG_GUEST_ONLY		BIT(5)
#define KSMBD_SHARE_FLAG_STORE_DOS_ATTRS	BIT(6)
#define KSMBD_SHARE_FLAG_OPLOCKS		BIT(7)
#define KSMBD_SHARE_FLAG_PIPE			BIT(8)
#define KSMBD_SHARE_FLAG_HIDE_DOT_FILES		BIT(9)
#define KSMBD_SHARE_FLAG_INHERIT_OWNER		BIT(10)
#define KSMBD_SHARE_FLAG_STREAMS		BIT(11)
#define KSMBD_SHARE_FLAG_FOLLOW_SYMLINKS	BIT(12)
#define KSMBD_SHARE_FLAG_ACL_XATTR		BIT(13)
#define KSMBD_SHARE_FLAG_UPDATE			BIT(14)
#define KSMBD_SHARE_FLAG_CROSSMNT		BIT(15)

/*
 * Tree connect request flags.
 */
#define KSMBD_TREE_CONN_FLAG_REQUEST_SMB1	(0)
#define KSMBD_TREE_CONN_FLAG_REQUEST_IPV6	BIT(0)
#define KSMBD_TREE_CONN_FLAG_REQUEST_SMB2	BIT(1)

/*
 * Tree connect flags.
 */
#define KSMBD_TREE_CONN_FLAG_GUEST_ACCOUNT	BIT(0)
#define KSMBD_TREE_CONN_FLAG_READ_ONLY		BIT(1)
#define KSMBD_TREE_CONN_FLAG_WRITABLE		BIT(2)
#define KSMBD_TREE_CONN_FLAG_ADMIN_ACCOUNT	BIT(3)
#define KSMBD_TREE_CONN_FLAG_UPDATE		BIT(4)

/*
 * RPC over IPC.
 */
#define KSMBD_RPC_METHOD_RETURN		BIT(0)
#define KSMBD_RPC_SRVSVC_METHOD_INVOKE	BIT(1)
#define KSMBD_RPC_SRVSVC_METHOD_RETURN	(KSMBD_RPC_SRVSVC_METHOD_INVOKE | KSMBD_RPC_METHOD_RETURN)
#define KSMBD_RPC_WKSSVC_METHOD_INVOKE	BIT(2)
#define KSMBD_RPC_WKSSVC_METHOD_RETURN	(KSMBD_RPC_WKSSVC_METHOD_INVOKE | KSMBD_RPC_METHOD_RETURN)
#define KSMBD_RPC_IOCTL_METHOD		(BIT(3) | KSMBD_RPC_METHOD_RETURN)
#define KSMBD_RPC_OPEN_METHOD		BIT(4)
#define KSMBD_RPC_WRITE_METHOD		BIT(5)
#define KSMBD_RPC_READ_METHOD		(BIT(6) | KSMBD_RPC_METHOD_RETURN)
#define KSMBD_RPC_CLOSE_METHOD		BIT(7)
#define KSMBD_RPC_RAP_METHOD		(BIT(8) | KSMBD_RPC_METHOD_RETURN)
#define KSMBD_RPC_RESTRICTED_CONTEXT	BIT(9)
#define KSMBD_RPC_SAMR_METHOD_INVOKE	BIT(10)
#define KSMBD_RPC_SAMR_METHOD_RETURN	(KSMBD_RPC_SAMR_METHOD_INVOKE | KSMBD_RPC_METHOD_RETURN)
#define KSMBD_RPC_LSARPC_METHOD_INVOKE	BIT(11)
#define KSMBD_RPC_LSARPC_METHOD_RETURN	(KSMBD_RPC_LSARPC_METHOD_INVOKE | KSMBD_RPC_METHOD_RETURN)

/*
 * RPC status definitions.
 */
#define KSMBD_RPC_OK			0
#define KSMBD_RPC_EBAD_FUNC		0x00000001
#define KSMBD_RPC_EACCESS_DENIED	0x00000005
#define KSMBD_RPC_EBAD_FID		0x00000006
#define KSMBD_RPC_ENOMEM		0x00000008
#define KSMBD_RPC_EBAD_DATA		0x0000000D
#define KSMBD_RPC_ENOTIMPLEMENTED	0x00000040
#define KSMBD_RPC_EINVALID_PARAMETER	0x00000057
#define KSMBD_RPC_EMORE_DATA		0x000000EA
#define KSMBD_RPC_EINVALID_LEVEL	0x0000007C
#define KSMBD_RPC_SOME_NOT_MAPPED	0x00000107

#define KSMBD_CONFIG_OPT_DISABLED	0
#define KSMBD_CONFIG_OPT_ENABLED	1
#define KSMBD_CONFIG_OPT_AUTO		2
#define KSMBD_CONFIG_OPT_MANDATORY	3

#endif /* _LINUX_KSMBD_SERVER_H */<|MERGE_RESOLUTION|>--- conflicted
+++ resolved
@@ -165,12 +165,8 @@
 	__u16	force_directory_mode;
 	__u16	force_uid;
 	__u16	force_gid;
-<<<<<<< HEAD
-	__u32	reserved[128];		/* Reserved room */
-=======
 	__s8	share_name[KSMBD_REQ_MAX_SHARE_NAME];
 	__u32	reserved[112];		/* Reserved room */
->>>>>>> c33f17e6
 	__u32	veto_list_sz;
 	__s8	____payload[];
 };
