--- conflicted
+++ resolved
@@ -298,26 +298,16 @@
 		pdu_size = get_rfc1002_len(hdr_buf);
 		ksmbd_debug(CONN, "RFC1002 header %u bytes\n", pdu_size);
 
-<<<<<<< HEAD
-		if (conn->status == KSMBD_SESS_GOOD)
-=======
 		if (ksmbd_conn_good(conn))
->>>>>>> c33f17e6
 			max_allowed_pdu_size =
 				SMB3_MAX_MSGSIZE + conn->vals->max_write_size;
 		else
 			max_allowed_pdu_size = SMB3_MAX_MSGSIZE;
 
 		if (pdu_size > max_allowed_pdu_size) {
-<<<<<<< HEAD
-			pr_err_ratelimited("PDU length(%u) excceed maximum allowed pdu size(%u) on connection(%d)\n",
-					pdu_size, max_allowed_pdu_size,
-					conn->status);
-=======
 			pr_err_ratelimited("PDU length(%u) exceeded maximum allowed pdu size(%u) on connection(%d)\n",
 					pdu_size, max_allowed_pdu_size,
 					READ_ONCE(conn->status));
->>>>>>> c33f17e6
 			break;
 		}
 
@@ -326,12 +316,9 @@
 		 */
 		if (pdu_size > MAX_STREAM_PROT_LEN)
 			break;
-<<<<<<< HEAD
-=======
 
 		if (pdu_size < SMB1_MIN_SUPPORTED_HEADER_SIZE)
 			break;
->>>>>>> c33f17e6
 
 		/* 4 for rfc1002 length field */
 		/* 1 for implied bcc[0] */
