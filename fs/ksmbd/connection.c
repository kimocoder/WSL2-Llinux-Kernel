// SPDX-License-Identifier: GPL-2.0-or-later
/*
 *   Copyright (C) 2016 Namjae Jeon <namjae.jeon@protocolfreedom.org>
 *   Copyright (C) 2018 Samsung Electronics Co., Ltd.
 */

#include <linux/mutex.h>
#include <linux/freezer.h>
#include <linux/module.h>

#include "server.h"
#include "smb_common.h"
#include "mgmt/ksmbd_ida.h"
#include "connection.h"
#include "transport_tcp.h"
#include "transport_rdma.h"

static DEFINE_MUTEX(init_lock);

static struct ksmbd_conn_ops default_conn_ops;

LIST_HEAD(conn_list);
DEFINE_RWLOCK(conn_list_lock);

/**
 * ksmbd_conn_free() - free resources of the connection instance
 *
 * @conn:	connection instance to be cleand up
 *
 * During the thread termination, the corresponding conn instance
 * resources(sock/memory) are released and finally the conn object is freed.
 */
void ksmbd_conn_free(struct ksmbd_conn *conn)
{
	write_lock(&conn_list_lock);
	list_del(&conn->conns_list);
	write_unlock(&conn_list_lock);

	xa_destroy(&conn->sessions);
	kvfree(conn->request_buf);
	kfree(conn->preauth_info);
	kfree(conn);
}

/**
 * ksmbd_conn_alloc() - initialize a new connection instance
 *
 * Return:	ksmbd_conn struct on success, otherwise NULL
 */
struct ksmbd_conn *ksmbd_conn_alloc(void)
{
	struct ksmbd_conn *conn;

	conn = kzalloc(sizeof(struct ksmbd_conn), GFP_KERNEL);
	if (!conn)
		return NULL;

	conn->need_neg = true;
	conn->status = KSMBD_SESS_NEW;
	conn->local_nls = load_nls("utf8");
	if (!conn->local_nls)
		conn->local_nls = load_nls_default();
	atomic_set(&conn->req_running, 0);
	atomic_set(&conn->r_count, 0);
	conn->total_credits = 1;
	conn->outstanding_credits = 0;

	init_waitqueue_head(&conn->req_running_q);
	INIT_LIST_HEAD(&conn->conns_list);
	INIT_LIST_HEAD(&conn->requests);
	INIT_LIST_HEAD(&conn->async_requests);
	spin_lock_init(&conn->request_lock);
	spin_lock_init(&conn->credits_lock);
	ida_init(&conn->async_ida);
	xa_init(&conn->sessions);

	spin_lock_init(&conn->llist_lock);
	INIT_LIST_HEAD(&conn->lock_list);

	write_lock(&conn_list_lock);
	list_add(&conn->conns_list, &conn_list);
	write_unlock(&conn_list_lock);
	return conn;
}

bool ksmbd_conn_lookup_dialect(struct ksmbd_conn *c)
{
	struct ksmbd_conn *t;
	bool ret = false;

	read_lock(&conn_list_lock);
	list_for_each_entry(t, &conn_list, conns_list) {
		if (memcmp(t->ClientGUID, c->ClientGUID, SMB2_CLIENT_GUID_SIZE))
			continue;

		ret = true;
		break;
	}
	read_unlock(&conn_list_lock);
	return ret;
}

void ksmbd_conn_enqueue_request(struct ksmbd_work *work)
{
	struct ksmbd_conn *conn = work->conn;
	struct list_head *requests_queue = NULL;

	if (conn->ops->get_cmd_val(work) != SMB2_CANCEL_HE) {
		requests_queue = &conn->requests;
		work->syncronous = true;
	}

	if (requests_queue) {
		atomic_inc(&conn->req_running);
		spin_lock(&conn->request_lock);
		list_add_tail(&work->request_entry, requests_queue);
		spin_unlock(&conn->request_lock);
	}
}

int ksmbd_conn_try_dequeue_request(struct ksmbd_work *work)
{
	struct ksmbd_conn *conn = work->conn;
	int ret = 1;

	if (list_empty(&work->request_entry) &&
	    list_empty(&work->async_request_entry))
		return 0;

	if (!work->multiRsp)
		atomic_dec(&conn->req_running);
	spin_lock(&conn->request_lock);
	if (!work->multiRsp) {
		list_del_init(&work->request_entry);
		if (work->syncronous == false)
			list_del_init(&work->async_request_entry);
		ret = 0;
	}
	spin_unlock(&conn->request_lock);

	wake_up_all(&conn->req_running_q);
	return ret;
}

static void ksmbd_conn_lock(struct ksmbd_conn *conn)
{
	mutex_lock(&conn->srv_mutex);
}

static void ksmbd_conn_unlock(struct ksmbd_conn *conn)
{
	mutex_unlock(&conn->srv_mutex);
}

void ksmbd_conn_wait_idle(struct ksmbd_conn *conn)
{
	wait_event(conn->req_running_q, atomic_read(&conn->req_running) < 2);
}

int ksmbd_conn_write(struct ksmbd_work *work)
{
	struct ksmbd_conn *conn = work->conn;
	struct smb_hdr *rsp_hdr = work->response_buf;
	size_t len = 0;
	int sent;
	struct kvec iov[3];
	int iov_idx = 0;

	ksmbd_conn_try_dequeue_request(work);
	if (!rsp_hdr) {
		pr_err("NULL response header\n");
		return -EINVAL;
	}

	if (work->tr_buf) {
		iov[iov_idx] = (struct kvec) { work->tr_buf,
				sizeof(struct smb2_transform_hdr) };
		len += iov[iov_idx++].iov_len;
	}

	if (work->aux_payload_sz) {
		iov[iov_idx] = (struct kvec) { rsp_hdr, work->resp_hdr_sz };
		len += iov[iov_idx++].iov_len;
		iov[iov_idx] = (struct kvec) { work->aux_payload_buf, work->aux_payload_sz };
		len += iov[iov_idx++].iov_len;
	} else {
		if (work->tr_buf)
			iov[iov_idx].iov_len = work->resp_hdr_sz;
		else
			iov[iov_idx].iov_len = get_rfc1002_len(rsp_hdr) + 4;
		iov[iov_idx].iov_base = rsp_hdr;
		len += iov[iov_idx++].iov_len;
	}

	ksmbd_conn_lock(conn);
	sent = conn->transport->ops->writev(conn->transport, &iov[0],
					iov_idx, len,
					work->need_invalidate_rkey,
					work->remote_key);
	ksmbd_conn_unlock(conn);

	if (sent < 0) {
		pr_err("Failed to send message: %d\n", sent);
		return sent;
	}

	return 0;
}

int ksmbd_conn_rdma_read(struct ksmbd_conn *conn, void *buf,
			 unsigned int buflen, u32 remote_key, u64 remote_offset,
			 u32 remote_len)
{
	int ret = -EINVAL;

	if (conn->transport->ops->rdma_read)
		ret = conn->transport->ops->rdma_read(conn->transport,
						      buf, buflen,
						      remote_key, remote_offset,
						      remote_len);
	return ret;
}

int ksmbd_conn_rdma_write(struct ksmbd_conn *conn, void *buf,
			  unsigned int buflen, u32 remote_key,
			  u64 remote_offset, u32 remote_len)
{
	int ret = -EINVAL;

	if (conn->transport->ops->rdma_write)
		ret = conn->transport->ops->rdma_write(conn->transport,
						       buf, buflen,
						       remote_key, remote_offset,
						       remote_len);
	return ret;
}

bool ksmbd_conn_alive(struct ksmbd_conn *conn)
{
	if (!ksmbd_server_running())
		return false;

	if (conn->status == KSMBD_SESS_EXITING)
		return false;

	if (kthread_should_stop())
		return false;

	if (atomic_read(&conn->stats.open_files_count) > 0)
		return true;

	/*
	 * Stop current session if the time that get last request from client
	 * is bigger than deadtime user configured and opening file count is
	 * zero.
	 */
	if (server_conf.deadtime > 0 &&
	    time_after(jiffies, conn->last_active + server_conf.deadtime)) {
		ksmbd_debug(CONN, "No response from client in %lu minutes\n",
			    server_conf.deadtime / SMB_ECHO_INTERVAL);
		return false;
	}
	return true;
}

/**
 * ksmbd_conn_handler_loop() - session thread to listen on new smb requests
 * @p:		connection instance
 *
 * One thread each per connection
 *
 * Return:	0 on success
 */
int ksmbd_conn_handler_loop(void *p)
{
	struct ksmbd_conn *conn = (struct ksmbd_conn *)p;
	struct ksmbd_transport *t = conn->transport;
	unsigned int pdu_size, max_allowed_pdu_size;
	char hdr_buf[4] = {0,};
	int size;

	mutex_init(&conn->srv_mutex);
	__module_get(THIS_MODULE);

	if (t->ops->prepare && t->ops->prepare(t))
		goto out;

	conn->last_active = jiffies;
	while (ksmbd_conn_alive(conn)) {
		if (try_to_freeze())
			continue;

		kvfree(conn->request_buf);
		conn->request_buf = NULL;

		size = t->ops->read(t, hdr_buf, sizeof(hdr_buf), -1);
		if (size != sizeof(hdr_buf))
			break;

		pdu_size = get_rfc1002_len(hdr_buf);
		ksmbd_debug(CONN, "RFC1002 header %u bytes\n", pdu_size);

		if (conn->status == KSMBD_SESS_GOOD)
			max_allowed_pdu_size =
				SMB3_MAX_MSGSIZE + conn->vals->max_write_size;
		else
			max_allowed_pdu_size = SMB3_MAX_MSGSIZE;

		if (pdu_size > max_allowed_pdu_size) {
			pr_err_ratelimited("PDU length(%u) excceed maximum allowed pdu size(%u) on connection(%d)\n",
					pdu_size, max_allowed_pdu_size,
					conn->status);
			break;
		}

		/*
		 * Check maximum pdu size(0x00FFFFFF).
		 */
		if (pdu_size > MAX_STREAM_PROT_LEN)
			break;

		/* 4 for rfc1002 length field */
<<<<<<< HEAD
		size = pdu_size + 4;
		conn->request_buf = kvmalloc(size,
					     GFP_KERNEL |
					     __GFP_NOWARN |
					     __GFP_NORETRY);
=======
		/* 1 for implied bcc[0] */
		size = pdu_size + 4 + 1;
		conn->request_buf = kvmalloc(size, GFP_KERNEL);
>>>>>>> 9b37665a
		if (!conn->request_buf)
			break;

		memcpy(conn->request_buf, hdr_buf, sizeof(hdr_buf));
		if (!ksmbd_smb_request(conn))
			break;

		/*
		 * We already read 4 bytes to find out PDU size, now
		 * read in PDU
		 */
		size = t->ops->read(t, conn->request_buf + 4, pdu_size, 2);
		if (size < 0) {
			pr_err("sock_read failed: %d\n", size);
			break;
		}

		if (size != pdu_size) {
			pr_err("PDU error. Read: %d, Expected: %d\n",
			       size, pdu_size);
			continue;
		}

		if (!default_conn_ops.process_fn) {
			pr_err("No connection request callback\n");
			break;
		}

		if (default_conn_ops.process_fn(conn)) {
			pr_err("Cannot handle request\n");
			break;
		}
	}

out:
	/* Wait till all reference dropped to the Server object*/
	while (atomic_read(&conn->r_count) > 0)
		schedule_timeout(HZ);

	unload_nls(conn->local_nls);
	if (default_conn_ops.terminate_fn)
		default_conn_ops.terminate_fn(conn);
	t->ops->disconnect(t);
	module_put(THIS_MODULE);
	return 0;
}

void ksmbd_conn_init_server_callbacks(struct ksmbd_conn_ops *ops)
{
	default_conn_ops.process_fn = ops->process_fn;
	default_conn_ops.terminate_fn = ops->terminate_fn;
}

int ksmbd_conn_transport_init(void)
{
	int ret;

	mutex_lock(&init_lock);
	ret = ksmbd_tcp_init();
	if (ret) {
		pr_err("Failed to init TCP subsystem: %d\n", ret);
		goto out;
	}

	ret = ksmbd_rdma_init();
	if (ret) {
		pr_err("Failed to init RDMA subsystem: %d\n", ret);
		goto out;
	}
out:
	mutex_unlock(&init_lock);
	return ret;
}

static void stop_sessions(void)
{
	struct ksmbd_conn *conn;

again:
	read_lock(&conn_list_lock);
	list_for_each_entry(conn, &conn_list, conns_list) {
		struct task_struct *task;

		task = conn->transport->handler;
		if (task)
			ksmbd_debug(CONN, "Stop session handler %s/%d\n",
				    task->comm, task_pid_nr(task));
		conn->status = KSMBD_SESS_EXITING;
	}
	read_unlock(&conn_list_lock);

	if (!list_empty(&conn_list)) {
		schedule_timeout_interruptible(HZ / 10); /* 100ms */
		goto again;
	}
}

void ksmbd_conn_transport_destroy(void)
{
	mutex_lock(&init_lock);
	ksmbd_tcp_destroy();
	ksmbd_rdma_destroy();
	stop_sessions();
	mutex_unlock(&init_lock);
}<|MERGE_RESOLUTION|>--- conflicted
+++ resolved
@@ -320,17 +320,9 @@
 			break;
 
 		/* 4 for rfc1002 length field */
-<<<<<<< HEAD
-		size = pdu_size + 4;
-		conn->request_buf = kvmalloc(size,
-					     GFP_KERNEL |
-					     __GFP_NOWARN |
-					     __GFP_NORETRY);
-=======
 		/* 1 for implied bcc[0] */
 		size = pdu_size + 4 + 1;
 		conn->request_buf = kvmalloc(size, GFP_KERNEL);
->>>>>>> 9b37665a
 		if (!conn->request_buf)
 			break;
 
