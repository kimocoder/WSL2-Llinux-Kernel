--- conflicted
+++ resolved
@@ -733,14 +733,9 @@
 		goto smb3signkey_ret;
 	}
 
-<<<<<<< HEAD
-	if (conn->cipher_type == SMB2_ENCRYPTION_AES256_CCM ||
-	    conn->cipher_type == SMB2_ENCRYPTION_AES256_GCM)
-=======
 	if (key_size == SMB3_ENC_DEC_KEY_SIZE &&
 	    (conn->cipher_type == SMB2_ENCRYPTION_AES256_CCM ||
 	     conn->cipher_type == SMB2_ENCRYPTION_AES256_GCM))
->>>>>>> c33f17e6
 		rc = crypto_shash_update(CRYPTO_HMACSHA256(ctx), L256, 4);
 	else
 		rc = crypto_shash_update(CRYPTO_HMACSHA256(ctx), L128, 4);
