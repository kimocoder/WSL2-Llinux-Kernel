// SPDX-License-Identifier: GPL-2.0-or-later
/*
 *   Copyright (C) 2016 Namjae Jeon <linkinjeon@kernel.org>
 *   Copyright (C) 2018 Samsung Electronics Co., Ltd.
 */

#include <linux/inetdevice.h>
#include <net/addrconf.h>
#include <linux/syscalls.h>
#include <linux/namei.h>
#include <linux/statfs.h>
#include <linux/ethtool.h>
#include <linux/falloc.h>
#include <linux/mount.h>

#include "glob.h"
#include "smb2pdu.h"
#include "smbfsctl.h"
#include "oplock.h"
#include "smbacl.h"

#include "auth.h"
#include "asn1.h"
#include "connection.h"
#include "transport_ipc.h"
#include "transport_rdma.h"
#include "vfs.h"
#include "vfs_cache.h"
#include "misc.h"

#include "server.h"
#include "smb_common.h"
#include "smbstatus.h"
#include "ksmbd_work.h"
#include "mgmt/user_config.h"
#include "mgmt/share_config.h"
#include "mgmt/tree_connect.h"
#include "mgmt/user_session.h"
#include "mgmt/ksmbd_ida.h"
#include "ndr.h"

static void __wbuf(struct ksmbd_work *work, void **req, void **rsp)
{
	if (work->next_smb2_rcv_hdr_off) {
		*req = ksmbd_req_buf_next(work);
		*rsp = ksmbd_resp_buf_next(work);
	} else {
		*req = smb2_get_msg(work->request_buf);
		*rsp = smb2_get_msg(work->response_buf);
	}
}

#define WORK_BUFFERS(w, rq, rs)	__wbuf((w), (void **)&(rq), (void **)&(rs))

/**
 * check_session_id() - check for valid session id in smb header
 * @conn:	connection instance
 * @id:		session id from smb header
 *
 * Return:      1 if valid session id, otherwise 0
 */
static inline bool check_session_id(struct ksmbd_conn *conn, u64 id)
{
	struct ksmbd_session *sess;

	if (id == 0 || id == -1)
		return false;

	sess = ksmbd_session_lookup_all(conn, id);
	if (sess)
		return true;
	pr_err("Invalid user session id: %llu\n", id);
	return false;
}

struct channel *lookup_chann_list(struct ksmbd_session *sess, struct ksmbd_conn *conn)
{
	return xa_load(&sess->ksmbd_chann_list, (long)conn);
}

/**
 * smb2_get_ksmbd_tcon() - get tree connection information using a tree id.
 * @work:	smb work
 *
 * Return:	0 if there is a tree connection matched or these are
 *		skipable commands, otherwise error
 */
int smb2_get_ksmbd_tcon(struct ksmbd_work *work)
{
	struct smb2_hdr *req_hdr = ksmbd_req_buf_next(work);
	unsigned int cmd = le16_to_cpu(req_hdr->Command);
	unsigned int tree_id;

<<<<<<< HEAD
	if (work->conn->ops->get_cmd_val(work) == SMB2_TREE_CONNECT_HE ||
	    work->conn->ops->get_cmd_val(work) ==  SMB2_CANCEL_HE ||
	    work->conn->ops->get_cmd_val(work) ==  SMB2_LOGOFF_HE) {
=======
	if (cmd == SMB2_TREE_CONNECT_HE ||
	    cmd ==  SMB2_CANCEL_HE ||
	    cmd ==  SMB2_LOGOFF_HE) {
>>>>>>> c33f17e6
		ksmbd_debug(SMB, "skip to check tree connect request\n");
		return 0;
	}

	if (xa_empty(&work->sess->tree_conns)) {
		ksmbd_debug(SMB, "NO tree connected\n");
		return -ENOENT;
	}

	tree_id = le32_to_cpu(req_hdr->Id.SyncId.TreeId);

	/*
	 * If request is not the first in Compound request,
	 * Just validate tree id in header with work->tcon->id.
	 */
	if (work->next_smb2_rcv_hdr_off) {
		if (!work->tcon) {
			pr_err("The first operation in the compound does not have tcon\n");
			return -EINVAL;
		}
<<<<<<< HEAD
		if (work->tcon->id != tree_id) {
=======
		if (tree_id != UINT_MAX && work->tcon->id != tree_id) {
>>>>>>> c33f17e6
			pr_err("tree id(%u) is different with id(%u) in first operation\n",
					tree_id, work->tcon->id);
			return -EINVAL;
		}
		return 1;
	}

	work->tcon = ksmbd_tree_conn_lookup(work->sess, tree_id);
	if (!work->tcon) {
		pr_err("Invalid tid %d\n", tree_id);
		return -ENOENT;
	}

	return 1;
}

/**
 * smb2_set_err_rsp() - set error response code on smb response
 * @work:	smb work containing response buffer
 */
void smb2_set_err_rsp(struct ksmbd_work *work)
{
	struct smb2_err_rsp *err_rsp;

	if (work->next_smb2_rcv_hdr_off)
		err_rsp = ksmbd_resp_buf_next(work);
	else
		err_rsp = smb2_get_msg(work->response_buf);

	if (err_rsp->hdr.Status != STATUS_STOPPED_ON_SYMLINK) {
		int err;

		err_rsp->StructureSize = SMB2_ERROR_STRUCTURE_SIZE2_LE;
		err_rsp->ErrorContextCount = 0;
		err_rsp->Reserved = 0;
		err_rsp->ByteCount = 0;
		err_rsp->ErrorData[0] = 0;
		err = ksmbd_iov_pin_rsp(work, (void *)err_rsp,
					__SMB2_HEADER_STRUCTURE_SIZE +
						SMB2_ERROR_STRUCTURE_SIZE2);
		if (err)
			work->send_no_response = 1;
	}
}

/**
 * is_smb2_neg_cmd() - is it smb2 negotiation command
 * @work:	smb work containing smb header
 *
 * Return:      true if smb2 negotiation command, otherwise false
 */
bool is_smb2_neg_cmd(struct ksmbd_work *work)
{
	struct smb2_hdr *hdr = smb2_get_msg(work->request_buf);

	/* is it SMB2 header ? */
	if (hdr->ProtocolId != SMB2_PROTO_NUMBER)
		return false;

	/* make sure it is request not response message */
	if (hdr->Flags & SMB2_FLAGS_SERVER_TO_REDIR)
		return false;

	if (hdr->Command != SMB2_NEGOTIATE)
		return false;

	return true;
}

/**
 * is_smb2_rsp() - is it smb2 response
 * @work:	smb work containing smb response buffer
 *
 * Return:      true if smb2 response, otherwise false
 */
bool is_smb2_rsp(struct ksmbd_work *work)
{
	struct smb2_hdr *hdr = smb2_get_msg(work->response_buf);

	/* is it SMB2 header ? */
	if (hdr->ProtocolId != SMB2_PROTO_NUMBER)
		return false;

	/* make sure it is response not request message */
	if (!(hdr->Flags & SMB2_FLAGS_SERVER_TO_REDIR))
		return false;

	return true;
}

/**
 * get_smb2_cmd_val() - get smb command code from smb header
 * @work:	smb work containing smb request buffer
 *
 * Return:      smb2 request command value
 */
u16 get_smb2_cmd_val(struct ksmbd_work *work)
{
	struct smb2_hdr *rcv_hdr;

	if (work->next_smb2_rcv_hdr_off)
		rcv_hdr = ksmbd_req_buf_next(work);
	else
		rcv_hdr = smb2_get_msg(work->request_buf);
	return le16_to_cpu(rcv_hdr->Command);
}

/**
 * set_smb2_rsp_status() - set error response code on smb2 header
 * @work:	smb work containing response buffer
 * @err:	error response code
 */
void set_smb2_rsp_status(struct ksmbd_work *work, __le32 err)
{
	struct smb2_hdr *rsp_hdr;

	rsp_hdr = smb2_get_msg(work->response_buf);
	rsp_hdr->Status = err;

	work->iov_idx = 0;
	work->iov_cnt = 0;
	work->next_smb2_rcv_hdr_off = 0;
	smb2_set_err_rsp(work);
}

/**
 * init_smb2_neg_rsp() - initialize smb2 response for negotiate command
 * @work:	smb work containing smb request buffer
 *
 * smb2 negotiate response is sent in reply of smb1 negotiate command for
 * dialect auto-negotiation.
 */
int init_smb2_neg_rsp(struct ksmbd_work *work)
{
	struct smb2_hdr *rsp_hdr;
	struct smb2_negotiate_rsp *rsp;
	struct ksmbd_conn *conn = work->conn;
	int err;

	rsp_hdr = smb2_get_msg(work->response_buf);
	memset(rsp_hdr, 0, sizeof(struct smb2_hdr) + 2);
	rsp_hdr->ProtocolId = SMB2_PROTO_NUMBER;
	rsp_hdr->StructureSize = SMB2_HEADER_STRUCTURE_SIZE;
	rsp_hdr->CreditRequest = cpu_to_le16(2);
	rsp_hdr->Command = SMB2_NEGOTIATE;
	rsp_hdr->Flags = (SMB2_FLAGS_SERVER_TO_REDIR);
	rsp_hdr->NextCommand = 0;
	rsp_hdr->MessageId = 0;
	rsp_hdr->Id.SyncId.ProcessId = 0;
	rsp_hdr->Id.SyncId.TreeId = 0;
	rsp_hdr->SessionId = 0;
	memset(rsp_hdr->Signature, 0, 16);

	rsp = smb2_get_msg(work->response_buf);

	WARN_ON(ksmbd_conn_good(conn));

	rsp->StructureSize = cpu_to_le16(65);
	ksmbd_debug(SMB, "conn->dialect 0x%x\n", conn->dialect);
	rsp->DialectRevision = cpu_to_le16(conn->dialect);
	/* Not setting conn guid rsp->ServerGUID, as it
	 * not used by client for identifying connection
	 */
	rsp->Capabilities = cpu_to_le32(conn->vals->capabilities);
	/* Default Max Message Size till SMB2.0, 64K*/
	rsp->MaxTransactSize = cpu_to_le32(conn->vals->max_trans_size);
	rsp->MaxReadSize = cpu_to_le32(conn->vals->max_read_size);
	rsp->MaxWriteSize = cpu_to_le32(conn->vals->max_write_size);

	rsp->SystemTime = cpu_to_le64(ksmbd_systime());
	rsp->ServerStartTime = 0;

	rsp->SecurityBufferOffset = cpu_to_le16(128);
	rsp->SecurityBufferLength = cpu_to_le16(AUTH_GSS_LENGTH);
	ksmbd_copy_gss_neg_header((char *)(&rsp->hdr) +
		le16_to_cpu(rsp->SecurityBufferOffset));
	rsp->SecurityMode = SMB2_NEGOTIATE_SIGNING_ENABLED_LE;
	if (server_conf.signing == KSMBD_CONFIG_OPT_MANDATORY)
		rsp->SecurityMode |= SMB2_NEGOTIATE_SIGNING_REQUIRED_LE;
	err = ksmbd_iov_pin_rsp(work, rsp,
				sizeof(struct smb2_negotiate_rsp) -
				sizeof(rsp->Buffer) + AUTH_GSS_LENGTH);
	if (err)
		return err;
	conn->use_spnego = true;

	ksmbd_conn_set_need_negotiate(conn);
	return 0;
}

/**
 * smb2_set_rsp_credits() - set number of credits in response buffer
 * @work:	smb work containing smb response buffer
 */
int smb2_set_rsp_credits(struct ksmbd_work *work)
{
	struct smb2_hdr *req_hdr = ksmbd_req_buf_next(work);
	struct smb2_hdr *hdr = ksmbd_resp_buf_next(work);
	struct ksmbd_conn *conn = work->conn;
	unsigned short credits_requested, aux_max;
	unsigned short credit_charge, credits_granted = 0;

	if (work->send_no_response)
		return 0;

	hdr->CreditCharge = req_hdr->CreditCharge;

	if (conn->total_credits > conn->vals->max_credits) {
		hdr->CreditRequest = 0;
		pr_err("Total credits overflow: %d\n", conn->total_credits);
		return -EINVAL;
	}

	credit_charge = max_t(unsigned short,
			      le16_to_cpu(req_hdr->CreditCharge), 1);
	if (credit_charge > conn->total_credits) {
		ksmbd_debug(SMB, "Insufficient credits granted, given: %u, granted: %u\n",
			    credit_charge, conn->total_credits);
		return -EINVAL;
	}

	conn->total_credits -= credit_charge;
	conn->outstanding_credits -= credit_charge;
	credits_requested = max_t(unsigned short,
				  le16_to_cpu(req_hdr->CreditRequest), 1);

	/* according to smb2.credits smbtorture, Windows server
	 * 2016 or later grant up to 8192 credits at once.
	 *
	 * TODO: Need to adjuct CreditRequest value according to
	 * current cpu load
	 */
	if (hdr->Command == SMB2_NEGOTIATE)
		aux_max = 1;
	else
		aux_max = conn->vals->max_credits - conn->total_credits;
	credits_granted = min_t(unsigned short, credits_requested, aux_max);

	conn->total_credits += credits_granted;
	work->credits_granted += credits_granted;

	if (!req_hdr->NextCommand) {
		/* Update CreditRequest in last request */
		hdr->CreditRequest = cpu_to_le16(work->credits_granted);
	}
	ksmbd_debug(SMB,
		    "credits: requested[%d] granted[%d] total_granted[%d]\n",
		    credits_requested, credits_granted,
		    conn->total_credits);
	return 0;
}

/**
 * init_chained_smb2_rsp() - initialize smb2 chained response
 * @work:	smb work containing smb response buffer
 */
static void init_chained_smb2_rsp(struct ksmbd_work *work)
{
	struct smb2_hdr *req = ksmbd_req_buf_next(work);
	struct smb2_hdr *rsp = ksmbd_resp_buf_next(work);
	struct smb2_hdr *rsp_hdr;
	struct smb2_hdr *rcv_hdr;
	int next_hdr_offset = 0;
	int len, new_len;

	/* Len of this response = updated RFC len - offset of previous cmd
	 * in the compound rsp
	 */

	/* Storing the current local FID which may be needed by subsequent
	 * command in the compound request
	 */
	if (req->Command == SMB2_CREATE && rsp->Status == STATUS_SUCCESS) {
		work->compound_fid = ((struct smb2_create_rsp *)rsp)->VolatileFileId;
		work->compound_pfid = ((struct smb2_create_rsp *)rsp)->PersistentFileId;
		work->compound_sid = le64_to_cpu(rsp->SessionId);
	}

	len = get_rfc1002_len(work->response_buf) - work->next_smb2_rsp_hdr_off;
	next_hdr_offset = le32_to_cpu(req->NextCommand);

	new_len = ALIGN(len, 8);
	work->iov[work->iov_idx].iov_len += (new_len - len);
	inc_rfc1001_len(work->response_buf, new_len - len);
	rsp->NextCommand = cpu_to_le32(new_len);

	work->next_smb2_rcv_hdr_off += next_hdr_offset;
	work->curr_smb2_rsp_hdr_off = work->next_smb2_rsp_hdr_off;
	work->next_smb2_rsp_hdr_off += new_len;
	ksmbd_debug(SMB,
		    "Compound req new_len = %d rcv off = %d rsp off = %d\n",
		    new_len, work->next_smb2_rcv_hdr_off,
		    work->next_smb2_rsp_hdr_off);

	rsp_hdr = ksmbd_resp_buf_next(work);
	rcv_hdr = ksmbd_req_buf_next(work);

	if (!(rcv_hdr->Flags & SMB2_FLAGS_RELATED_OPERATIONS)) {
		ksmbd_debug(SMB, "related flag should be set\n");
		work->compound_fid = KSMBD_NO_FID;
		work->compound_pfid = KSMBD_NO_FID;
	}
	memset((char *)rsp_hdr, 0, sizeof(struct smb2_hdr) + 2);
	rsp_hdr->ProtocolId = SMB2_PROTO_NUMBER;
	rsp_hdr->StructureSize = SMB2_HEADER_STRUCTURE_SIZE;
	rsp_hdr->Command = rcv_hdr->Command;

	/*
	 * Message is response. We don't grant oplock yet.
	 */
	rsp_hdr->Flags = (SMB2_FLAGS_SERVER_TO_REDIR |
				SMB2_FLAGS_RELATED_OPERATIONS);
	rsp_hdr->NextCommand = 0;
	rsp_hdr->MessageId = rcv_hdr->MessageId;
	rsp_hdr->Id.SyncId.ProcessId = rcv_hdr->Id.SyncId.ProcessId;
	rsp_hdr->Id.SyncId.TreeId = rcv_hdr->Id.SyncId.TreeId;
	rsp_hdr->SessionId = rcv_hdr->SessionId;
	memcpy(rsp_hdr->Signature, rcv_hdr->Signature, 16);
}

/**
 * is_chained_smb2_message() - check for chained command
 * @work:	smb work containing smb request buffer
 *
 * Return:      true if chained request, otherwise false
 */
bool is_chained_smb2_message(struct ksmbd_work *work)
{
	struct smb2_hdr *hdr = smb2_get_msg(work->request_buf);
	unsigned int len, next_cmd;

	if (hdr->ProtocolId != SMB2_PROTO_NUMBER)
		return false;

	hdr = ksmbd_req_buf_next(work);
	next_cmd = le32_to_cpu(hdr->NextCommand);
	if (next_cmd > 0) {
		if ((u64)work->next_smb2_rcv_hdr_off + next_cmd +
			__SMB2_HEADER_STRUCTURE_SIZE >
		    get_rfc1002_len(work->request_buf)) {
			pr_err("next command(%u) offset exceeds smb msg size\n",
			       next_cmd);
			return false;
		}

		if ((u64)get_rfc1002_len(work->response_buf) + MAX_CIFS_SMALL_BUFFER_SIZE >
		    work->response_sz) {
			pr_err("next response offset exceeds response buffer size\n");
			return false;
		}

		ksmbd_debug(SMB, "got SMB2 chained command\n");
		init_chained_smb2_rsp(work);
		return true;
	} else if (work->next_smb2_rcv_hdr_off) {
		/*
		 * This is last request in chained command,
		 * align response to 8 byte
		 */
		len = ALIGN(get_rfc1002_len(work->response_buf), 8);
		len = len - get_rfc1002_len(work->response_buf);
		if (len) {
			ksmbd_debug(SMB, "padding len %u\n", len);
			work->iov[work->iov_idx].iov_len += len;
			inc_rfc1001_len(work->response_buf, len);
		}
		work->curr_smb2_rsp_hdr_off = work->next_smb2_rsp_hdr_off;
	}
	return false;
}

/**
 * init_smb2_rsp_hdr() - initialize smb2 response
 * @work:	smb work containing smb request buffer
 *
 * Return:      0
 */
int init_smb2_rsp_hdr(struct ksmbd_work *work)
{
	struct smb2_hdr *rsp_hdr = smb2_get_msg(work->response_buf);
	struct smb2_hdr *rcv_hdr = smb2_get_msg(work->request_buf);

	memset(rsp_hdr, 0, sizeof(struct smb2_hdr) + 2);
	rsp_hdr->ProtocolId = rcv_hdr->ProtocolId;
	rsp_hdr->StructureSize = SMB2_HEADER_STRUCTURE_SIZE;
	rsp_hdr->Command = rcv_hdr->Command;

	/*
	 * Message is response. We don't grant oplock yet.
	 */
	rsp_hdr->Flags = (SMB2_FLAGS_SERVER_TO_REDIR);
	rsp_hdr->NextCommand = 0;
	rsp_hdr->MessageId = rcv_hdr->MessageId;
	rsp_hdr->Id.SyncId.ProcessId = rcv_hdr->Id.SyncId.ProcessId;
	rsp_hdr->Id.SyncId.TreeId = rcv_hdr->Id.SyncId.TreeId;
	rsp_hdr->SessionId = rcv_hdr->SessionId;
	memcpy(rsp_hdr->Signature, rcv_hdr->Signature, 16);

	return 0;
}

/**
 * smb2_allocate_rsp_buf() - allocate smb2 response buffer
 * @work:	smb work containing smb request buffer
 *
 * Return:      0 on success, otherwise -ENOMEM
 */
int smb2_allocate_rsp_buf(struct ksmbd_work *work)
{
	struct smb2_hdr *hdr = smb2_get_msg(work->request_buf);
	size_t small_sz = MAX_CIFS_SMALL_BUFFER_SIZE;
	size_t large_sz = small_sz + work->conn->vals->max_trans_size;
	size_t sz = small_sz;
	int cmd = le16_to_cpu(hdr->Command);

	if (cmd == SMB2_IOCTL_HE || cmd == SMB2_QUERY_DIRECTORY_HE)
		sz = large_sz;

	if (cmd == SMB2_QUERY_INFO_HE) {
		struct smb2_query_info_req *req;

<<<<<<< HEAD
		req = work->request_buf;
=======
		req = smb2_get_msg(work->request_buf);
>>>>>>> c33f17e6
		if ((req->InfoType == SMB2_O_INFO_FILE &&
		     (req->FileInfoClass == FILE_FULL_EA_INFORMATION ||
		      req->FileInfoClass == FILE_ALL_INFORMATION)) ||
		    req->InfoType == SMB2_O_INFO_SECURITY)
			sz = large_sz;
	}

	/* allocate large response buf for chained commands */
	if (le32_to_cpu(hdr->NextCommand) > 0)
		sz = large_sz;

	work->response_buf = kvzalloc(sz, GFP_KERNEL);
	if (!work->response_buf)
		return -ENOMEM;

	work->response_sz = sz;
	return 0;
}

/**
 * smb2_check_user_session() - check for valid session for a user
 * @work:	smb work containing smb request buffer
 *
 * Return:      0 on success, otherwise error
 */
int smb2_check_user_session(struct ksmbd_work *work)
{
	struct smb2_hdr *req_hdr = ksmbd_req_buf_next(work);
	struct ksmbd_conn *conn = work->conn;
	unsigned int cmd = le16_to_cpu(req_hdr->Command);
	unsigned long long sess_id;

	/*
	 * SMB2_ECHO, SMB2_NEGOTIATE, SMB2_SESSION_SETUP command do not
	 * require a session id, so no need to validate user session's for
	 * these commands.
	 */
	if (cmd == SMB2_ECHO_HE || cmd == SMB2_NEGOTIATE_HE ||
	    cmd == SMB2_SESSION_SETUP_HE)
		return 0;

<<<<<<< HEAD
	if (!ksmbd_conn_good(work))
=======
	if (!ksmbd_conn_good(conn))
>>>>>>> c33f17e6
		return -EIO;

	sess_id = le64_to_cpu(req_hdr->SessionId);

	/*
	 * If request is not the first in Compound request,
	 * Just validate session id in header with work->sess->id.
	 */
	if (work->next_smb2_rcv_hdr_off) {
		if (!work->sess) {
			pr_err("The first operation in the compound does not have sess\n");
			return -EINVAL;
		}
<<<<<<< HEAD
		if (work->sess->id != sess_id) {
=======
		if (sess_id != ULLONG_MAX && work->sess->id != sess_id) {
>>>>>>> c33f17e6
			pr_err("session id(%llu) is different with the first operation(%lld)\n",
					sess_id, work->sess->id);
			return -EINVAL;
		}
		return 1;
	}

	/* Check for validity of user session */
	work->sess = ksmbd_session_lookup_all(conn, sess_id);
	if (work->sess)
		return 1;
	ksmbd_debug(SMB, "Invalid user session, Uid %llu\n", sess_id);
	return -ENOENT;
}

static void destroy_previous_session(struct ksmbd_conn *conn,
				     struct ksmbd_user *user, u64 id)
{
	struct ksmbd_session *prev_sess = ksmbd_session_lookup_slowpath(id);
	struct ksmbd_user *prev_user;
	struct channel *chann;
<<<<<<< HEAD
=======
	long index;
>>>>>>> c33f17e6

	if (!prev_sess)
		return;

	prev_user = prev_sess->user;

	if (!prev_user ||
	    strcmp(user->name, prev_user->name) ||
	    user->passkey_sz != prev_user->passkey_sz ||
	    memcmp(user->passkey, prev_user->passkey, user->passkey_sz))
		return;

	prev_sess->state = SMB2_SESSION_EXPIRED;
<<<<<<< HEAD
	write_lock(&prev_sess->chann_lock);
	list_for_each_entry(chann, &prev_sess->ksmbd_chann_list, chann_list)
		chann->conn->status = KSMBD_SESS_EXITING;
	write_unlock(&prev_sess->chann_lock);
=======
	xa_for_each(&prev_sess->ksmbd_chann_list, index, chann)
		ksmbd_conn_set_exiting(chann->conn);
>>>>>>> c33f17e6
}

/**
 * smb2_get_name() - get filename string from on the wire smb format
 * @src:	source buffer
 * @maxlen:	maxlen of source string
 * @local_nls:	nls_table pointer
 *
 * Return:      matching converted filename on success, otherwise error ptr
 */
static char *
smb2_get_name(const char *src, const int maxlen, struct nls_table *local_nls)
{
	char *name;

	name = smb_strndup_from_utf16(src, maxlen, 1, local_nls);
	if (IS_ERR(name)) {
		pr_err("failed to get name %ld\n", PTR_ERR(name));
		return name;
	}

	ksmbd_conv_path_to_unix(name);
	ksmbd_strip_last_slash(name);
	return name;
}

int setup_async_work(struct ksmbd_work *work, void (*fn)(void **), void **arg)
{
	struct ksmbd_conn *conn = work->conn;
	int id;

	id = ksmbd_acquire_async_msg_id(&conn->async_ida);
	if (id < 0) {
		pr_err("Failed to alloc async message id\n");
		return id;
	}
	work->asynchronous = true;
	work->async_id = id;

	ksmbd_debug(SMB,
		    "Send interim Response to inform async request id : %d\n",
		    work->async_id);

	work->cancel_fn = fn;
	work->cancel_argv = arg;

	if (list_empty(&work->async_request_entry)) {
		spin_lock(&conn->request_lock);
		list_add_tail(&work->async_request_entry, &conn->async_requests);
		spin_unlock(&conn->request_lock);
	}

	return 0;
}

void release_async_work(struct ksmbd_work *work)
{
	struct ksmbd_conn *conn = work->conn;

	spin_lock(&conn->request_lock);
	list_del_init(&work->async_request_entry);
	spin_unlock(&conn->request_lock);

	work->asynchronous = 0;
	work->cancel_fn = NULL;
	kfree(work->cancel_argv);
	work->cancel_argv = NULL;
	if (work->async_id) {
		ksmbd_release_id(&conn->async_ida, work->async_id);
		work->async_id = 0;
	}
}

void smb2_send_interim_resp(struct ksmbd_work *work, __le32 status)
{
	struct smb2_hdr *rsp_hdr;
	struct ksmbd_work *in_work = ksmbd_alloc_work_struct();

	if (allocate_interim_rsp_buf(in_work)) {
		pr_err("smb_allocate_rsp_buf failed!\n");
		ksmbd_free_work_struct(in_work);
		return;
	}

	in_work->conn = work->conn;
	memcpy(smb2_get_msg(in_work->response_buf), ksmbd_resp_buf_next(work),
	       __SMB2_HEADER_STRUCTURE_SIZE);

	rsp_hdr = smb2_get_msg(in_work->response_buf);
	rsp_hdr->Flags |= SMB2_FLAGS_ASYNC_COMMAND;
	rsp_hdr->Id.AsyncId = cpu_to_le64(work->async_id);
	smb2_set_err_rsp(in_work);
	rsp_hdr->Status = status;

	ksmbd_conn_write(in_work);
	ksmbd_free_work_struct(in_work);
}

static __le32 smb2_get_reparse_tag_special_file(umode_t mode)
{
	if (S_ISDIR(mode) || S_ISREG(mode))
		return 0;

	if (S_ISLNK(mode))
		return IO_REPARSE_TAG_LX_SYMLINK_LE;
	else if (S_ISFIFO(mode))
		return IO_REPARSE_TAG_LX_FIFO_LE;
	else if (S_ISSOCK(mode))
		return IO_REPARSE_TAG_AF_UNIX_LE;
	else if (S_ISCHR(mode))
		return IO_REPARSE_TAG_LX_CHR_LE;
	else if (S_ISBLK(mode))
		return IO_REPARSE_TAG_LX_BLK_LE;

	return 0;
}

/**
 * smb2_get_dos_mode() - get file mode in dos format from unix mode
 * @stat:	kstat containing file mode
 * @attribute:	attribute flags
 *
 * Return:      converted dos mode
 */
static int smb2_get_dos_mode(struct kstat *stat, int attribute)
{
	int attr = 0;

	if (S_ISDIR(stat->mode)) {
		attr = ATTR_DIRECTORY |
			(attribute & (ATTR_HIDDEN | ATTR_SYSTEM));
	} else {
		attr = (attribute & 0x00005137) | ATTR_ARCHIVE;
		attr &= ~(ATTR_DIRECTORY);
		if (S_ISREG(stat->mode) && (server_conf.share_fake_fscaps &
				FILE_SUPPORTS_SPARSE_FILES))
			attr |= ATTR_SPARSE;

		if (smb2_get_reparse_tag_special_file(stat->mode))
			attr |= ATTR_REPARSE;
	}

	return attr;
}

static void build_preauth_ctxt(struct smb2_preauth_neg_context *pneg_ctxt,
			       __le16 hash_id)
{
	pneg_ctxt->ContextType = SMB2_PREAUTH_INTEGRITY_CAPABILITIES;
	pneg_ctxt->DataLength = cpu_to_le16(38);
	pneg_ctxt->HashAlgorithmCount = cpu_to_le16(1);
	pneg_ctxt->Reserved = cpu_to_le32(0);
	pneg_ctxt->SaltLength = cpu_to_le16(SMB311_SALT_SIZE);
	get_random_bytes(pneg_ctxt->Salt, SMB311_SALT_SIZE);
	pneg_ctxt->HashAlgorithms = hash_id;
}

static void build_encrypt_ctxt(struct smb2_encryption_neg_context *pneg_ctxt,
			       __le16 cipher_type)
{
	pneg_ctxt->ContextType = SMB2_ENCRYPTION_CAPABILITIES;
	pneg_ctxt->DataLength = cpu_to_le16(4);
	pneg_ctxt->Reserved = cpu_to_le32(0);
	pneg_ctxt->CipherCount = cpu_to_le16(1);
	pneg_ctxt->Ciphers[0] = cipher_type;
}

static void build_sign_cap_ctxt(struct smb2_signing_capabilities *pneg_ctxt,
				__le16 sign_algo)
{
	pneg_ctxt->ContextType = SMB2_SIGNING_CAPABILITIES;
	pneg_ctxt->DataLength =
		cpu_to_le16((sizeof(struct smb2_signing_capabilities) + 2)
			- sizeof(struct smb2_neg_context));
	pneg_ctxt->Reserved = cpu_to_le32(0);
	pneg_ctxt->SigningAlgorithmCount = cpu_to_le16(1);
	pneg_ctxt->SigningAlgorithms[0] = sign_algo;
}

static void build_posix_ctxt(struct smb2_posix_neg_context *pneg_ctxt)
{
	pneg_ctxt->ContextType = SMB2_POSIX_EXTENSIONS_AVAILABLE;
	pneg_ctxt->DataLength = cpu_to_le16(POSIX_CTXT_DATA_LEN);
	/* SMB2_CREATE_TAG_POSIX is "0x93AD25509CB411E7B42383DE968BCD7C" */
	pneg_ctxt->Name[0] = 0x93;
	pneg_ctxt->Name[1] = 0xAD;
	pneg_ctxt->Name[2] = 0x25;
	pneg_ctxt->Name[3] = 0x50;
	pneg_ctxt->Name[4] = 0x9C;
	pneg_ctxt->Name[5] = 0xB4;
	pneg_ctxt->Name[6] = 0x11;
	pneg_ctxt->Name[7] = 0xE7;
	pneg_ctxt->Name[8] = 0xB4;
	pneg_ctxt->Name[9] = 0x23;
	pneg_ctxt->Name[10] = 0x83;
	pneg_ctxt->Name[11] = 0xDE;
	pneg_ctxt->Name[12] = 0x96;
	pneg_ctxt->Name[13] = 0x8B;
	pneg_ctxt->Name[14] = 0xCD;
	pneg_ctxt->Name[15] = 0x7C;
}

static unsigned int assemble_neg_contexts(struct ksmbd_conn *conn,
				  struct smb2_negotiate_rsp *rsp)
{
	char * const pneg_ctxt = (char *)rsp +
			le32_to_cpu(rsp->NegotiateContextOffset);
	int neg_ctxt_cnt = 1;
	int ctxt_size;

	ksmbd_debug(SMB,
		    "assemble SMB2_PREAUTH_INTEGRITY_CAPABILITIES context\n");
	build_preauth_ctxt((struct smb2_preauth_neg_context *)pneg_ctxt,
			   conn->preauth_info->Preauth_HashId);
	ctxt_size = sizeof(struct smb2_preauth_neg_context);

	if (conn->cipher_type) {
		/* Round to 8 byte boundary */
		ctxt_size = round_up(ctxt_size, 8);
		ksmbd_debug(SMB,
			    "assemble SMB2_ENCRYPTION_CAPABILITIES context\n");
		build_encrypt_ctxt((struct smb2_encryption_neg_context *)
				   (pneg_ctxt + ctxt_size),
				   conn->cipher_type);
		neg_ctxt_cnt++;
		ctxt_size += sizeof(struct smb2_encryption_neg_context) + 2;
	}
	/* compression context not yet supported */
	WARN_ON(conn->compress_algorithm != SMB3_COMPRESS_NONE);

	if (conn->posix_ext_supported) {
		ctxt_size = round_up(ctxt_size, 8);
		ksmbd_debug(SMB,
			    "assemble SMB2_POSIX_EXTENSIONS_AVAILABLE context\n");
		build_posix_ctxt((struct smb2_posix_neg_context *)
				 (pneg_ctxt + ctxt_size));
		neg_ctxt_cnt++;
		ctxt_size += sizeof(struct smb2_posix_neg_context);
	}

	if (conn->signing_negotiated) {
		ctxt_size = round_up(ctxt_size, 8);
		ksmbd_debug(SMB,
			    "assemble SMB2_SIGNING_CAPABILITIES context\n");
		build_sign_cap_ctxt((struct smb2_signing_capabilities *)
				    (pneg_ctxt + ctxt_size),
				    conn->signing_algorithm);
		neg_ctxt_cnt++;
		ctxt_size += sizeof(struct smb2_signing_capabilities) + 2;
	}

	rsp->NegotiateContextCount = cpu_to_le16(neg_ctxt_cnt);
	return ctxt_size + AUTH_GSS_PADDING;
}

static __le32 decode_preauth_ctxt(struct ksmbd_conn *conn,
				  struct smb2_preauth_neg_context *pneg_ctxt,
				  int ctxt_len)
{
	/*
	 * sizeof(smb2_preauth_neg_context) assumes SMB311_SALT_SIZE Salt,
	 * which may not be present. Only check for used HashAlgorithms[1].
	 */
	if (ctxt_len <
	    sizeof(struct smb2_neg_context) + 6)
		return STATUS_INVALID_PARAMETER;

	if (pneg_ctxt->HashAlgorithms != SMB2_PREAUTH_INTEGRITY_SHA512)
		return STATUS_NO_PREAUTH_INTEGRITY_HASH_OVERLAP;

	conn->preauth_info->Preauth_HashId = SMB2_PREAUTH_INTEGRITY_SHA512;
	return STATUS_SUCCESS;
}

static void decode_encrypt_ctxt(struct ksmbd_conn *conn,
				struct smb2_encryption_neg_context *pneg_ctxt,
				int ctxt_len)
{
	int cph_cnt;
	int i, cphs_size;

	if (sizeof(struct smb2_encryption_neg_context) > ctxt_len) {
		pr_err("Invalid SMB2_ENCRYPTION_CAPABILITIES context size\n");
		return;
	}

	conn->cipher_type = 0;

	cph_cnt = le16_to_cpu(pneg_ctxt->CipherCount);
	cphs_size = cph_cnt * sizeof(__le16);

	if (sizeof(struct smb2_encryption_neg_context) + cphs_size >
	    ctxt_len) {
		pr_err("Invalid cipher count(%d)\n", cph_cnt);
		return;
	}

	if (server_conf.flags & KSMBD_GLOBAL_FLAG_SMB2_ENCRYPTION_OFF)
		return;

	for (i = 0; i < cph_cnt; i++) {
		if (pneg_ctxt->Ciphers[i] == SMB2_ENCRYPTION_AES128_GCM ||
		    pneg_ctxt->Ciphers[i] == SMB2_ENCRYPTION_AES128_CCM ||
		    pneg_ctxt->Ciphers[i] == SMB2_ENCRYPTION_AES256_CCM ||
		    pneg_ctxt->Ciphers[i] == SMB2_ENCRYPTION_AES256_GCM) {
			ksmbd_debug(SMB, "Cipher ID = 0x%x\n",
				    pneg_ctxt->Ciphers[i]);
			conn->cipher_type = pneg_ctxt->Ciphers[i];
			break;
		}
	}
}

/**
 * smb3_encryption_negotiated() - checks if server and client agreed on enabling encryption
 * @conn:	smb connection
 *
 * Return:	true if connection should be encrypted, else false
 */
<<<<<<< HEAD
static bool smb3_encryption_negotiated(struct ksmbd_conn *conn)
=======
bool smb3_encryption_negotiated(struct ksmbd_conn *conn)
>>>>>>> c33f17e6
{
	if (!conn->ops->generate_encryptionkey)
		return false;

	/*
	 * SMB 3.0 and 3.0.2 dialects use the SMB2_GLOBAL_CAP_ENCRYPTION flag.
	 * SMB 3.1.1 uses the cipher_type field.
	 */
	return (conn->vals->capabilities & SMB2_GLOBAL_CAP_ENCRYPTION) ||
	    conn->cipher_type;
}

static void decode_compress_ctxt(struct ksmbd_conn *conn,
				 struct smb2_compression_ctx *pneg_ctxt)
{
	conn->compress_algorithm = SMB3_COMPRESS_NONE;
}

static void decode_sign_cap_ctxt(struct ksmbd_conn *conn,
				 struct smb2_signing_capabilities *pneg_ctxt,
				 int ctxt_len)
{
	int sign_algo_cnt;
	int i, sign_alos_size;

	if (sizeof(struct smb2_signing_capabilities) > ctxt_len) {
		pr_err("Invalid SMB2_SIGNING_CAPABILITIES context length\n");
		return;
	}

	conn->signing_negotiated = false;
	sign_algo_cnt = le16_to_cpu(pneg_ctxt->SigningAlgorithmCount);
	sign_alos_size = sign_algo_cnt * sizeof(__le16);

	if (sizeof(struct smb2_signing_capabilities) + sign_alos_size >
	    ctxt_len) {
		pr_err("Invalid signing algorithm count(%d)\n", sign_algo_cnt);
		return;
	}

	for (i = 0; i < sign_algo_cnt; i++) {
		if (pneg_ctxt->SigningAlgorithms[i] == SIGNING_ALG_HMAC_SHA256 ||
		    pneg_ctxt->SigningAlgorithms[i] == SIGNING_ALG_AES_CMAC) {
			ksmbd_debug(SMB, "Signing Algorithm ID = 0x%x\n",
				    pneg_ctxt->SigningAlgorithms[i]);
			conn->signing_negotiated = true;
			conn->signing_algorithm =
				pneg_ctxt->SigningAlgorithms[i];
			break;
		}
	}
}

static __le32 deassemble_neg_contexts(struct ksmbd_conn *conn,
				      struct smb2_negotiate_req *req,
				      unsigned int len_of_smb)
{
	/* +4 is to account for the RFC1001 len field */
	struct smb2_neg_context *pctx = (struct smb2_neg_context *)req;
	int i = 0, len_of_ctxts;
	unsigned int offset = le32_to_cpu(req->NegotiateContextOffset);
	unsigned int neg_ctxt_cnt = le16_to_cpu(req->NegotiateContextCount);
	__le32 status = STATUS_INVALID_PARAMETER;

	ksmbd_debug(SMB, "decoding %d negotiate contexts\n", neg_ctxt_cnt);
	if (len_of_smb <= offset) {
		ksmbd_debug(SMB, "Invalid response: negotiate context offset\n");
		return status;
	}

	len_of_ctxts = len_of_smb - offset;

	while (i++ < neg_ctxt_cnt) {
		int clen, ctxt_len;

		if (len_of_ctxts < (int)sizeof(struct smb2_neg_context))
			break;

		pctx = (struct smb2_neg_context *)((char *)pctx + offset);
		clen = le16_to_cpu(pctx->DataLength);
		ctxt_len = clen + sizeof(struct smb2_neg_context);

		if (ctxt_len > len_of_ctxts)
			break;

		if (pctx->ContextType == SMB2_PREAUTH_INTEGRITY_CAPABILITIES) {
			ksmbd_debug(SMB,
				    "deassemble SMB2_PREAUTH_INTEGRITY_CAPABILITIES context\n");
			if (conn->preauth_info->Preauth_HashId)
				break;

			status = decode_preauth_ctxt(conn,
						     (struct smb2_preauth_neg_context *)pctx,
						     ctxt_len);
			if (status != STATUS_SUCCESS)
				break;
		} else if (pctx->ContextType == SMB2_ENCRYPTION_CAPABILITIES) {
			ksmbd_debug(SMB,
				    "deassemble SMB2_ENCRYPTION_CAPABILITIES context\n");
			if (conn->cipher_type)
				break;

			decode_encrypt_ctxt(conn,
					    (struct smb2_encryption_neg_context *)pctx,
					    ctxt_len);
		} else if (pctx->ContextType == SMB2_COMPRESSION_CAPABILITIES) {
			ksmbd_debug(SMB,
				    "deassemble SMB2_COMPRESSION_CAPABILITIES context\n");
			if (conn->compress_algorithm)
				break;

			decode_compress_ctxt(conn,
					     (struct smb2_compression_ctx *)pctx);
		} else if (pctx->ContextType == SMB2_NETNAME_NEGOTIATE_CONTEXT_ID) {
			ksmbd_debug(SMB,
				    "deassemble SMB2_NETNAME_NEGOTIATE_CONTEXT_ID context\n");
		} else if (pctx->ContextType == SMB2_POSIX_EXTENSIONS_AVAILABLE) {
			ksmbd_debug(SMB,
				    "deassemble SMB2_POSIX_EXTENSIONS_AVAILABLE context\n");
			conn->posix_ext_supported = true;
		} else if (pctx->ContextType == SMB2_SIGNING_CAPABILITIES) {
			ksmbd_debug(SMB,
				    "deassemble SMB2_SIGNING_CAPABILITIES context\n");

			decode_sign_cap_ctxt(conn,
					     (struct smb2_signing_capabilities *)pctx,
					     ctxt_len);
		}

		/* offsets must be 8 byte aligned */
		offset = (ctxt_len + 7) & ~0x7;
		len_of_ctxts -= offset;
	}
	return status;
}

/**
 * smb2_handle_negotiate() - handler for smb2 negotiate command
 * @work:	smb work containing smb request buffer
 *
 * Return:      0
 */
int smb2_handle_negotiate(struct ksmbd_work *work)
{
	struct ksmbd_conn *conn = work->conn;
	struct smb2_negotiate_req *req = smb2_get_msg(work->request_buf);
	struct smb2_negotiate_rsp *rsp = smb2_get_msg(work->response_buf);
	int rc = 0;
	unsigned int smb2_buf_len, smb2_neg_size, neg_ctxt_len = 0;
	__le32 status;

	ksmbd_debug(SMB, "Received negotiate request\n");
	conn->need_neg = false;
	if (ksmbd_conn_good(conn)) {
		pr_err("conn->tcp_status is already in CifsGood State\n");
		work->send_no_response = 1;
		return rc;
	}

	smb2_buf_len = get_rfc1002_len(work->request_buf);
<<<<<<< HEAD
	smb2_neg_size = offsetof(struct smb2_negotiate_req, Dialects) - 4;
=======
	smb2_neg_size = offsetof(struct smb2_negotiate_req, Dialects);
>>>>>>> c33f17e6
	if (smb2_neg_size > smb2_buf_len) {
		rsp->hdr.Status = STATUS_INVALID_PARAMETER;
		rc = -EINVAL;
		goto err_out;
	}

	if (req->DialectCount == 0) {
		pr_err("malformed packet\n");
		rsp->hdr.Status = STATUS_INVALID_PARAMETER;
		rc = -EINVAL;
		goto err_out;
	}

	if (conn->dialect == SMB311_PROT_ID) {
		unsigned int nego_ctxt_off = le32_to_cpu(req->NegotiateContextOffset);

		if (smb2_buf_len < nego_ctxt_off) {
			rsp->hdr.Status = STATUS_INVALID_PARAMETER;
			rc = -EINVAL;
			goto err_out;
		}

		if (smb2_neg_size > nego_ctxt_off) {
			rsp->hdr.Status = STATUS_INVALID_PARAMETER;
			rc = -EINVAL;
			goto err_out;
		}

		if (smb2_neg_size + le16_to_cpu(req->DialectCount) * sizeof(__le16) >
		    nego_ctxt_off) {
			rsp->hdr.Status = STATUS_INVALID_PARAMETER;
			rc = -EINVAL;
			goto err_out;
		}
	} else {
		if (smb2_neg_size + le16_to_cpu(req->DialectCount) * sizeof(__le16) >
		    smb2_buf_len) {
			rsp->hdr.Status = STATUS_INVALID_PARAMETER;
			rc = -EINVAL;
			goto err_out;
		}
	}

	conn->cli_cap = le32_to_cpu(req->Capabilities);
	switch (conn->dialect) {
	case SMB311_PROT_ID:
		conn->preauth_info =
			kzalloc(sizeof(struct preauth_integrity_info),
				GFP_KERNEL);
		if (!conn->preauth_info) {
			rc = -ENOMEM;
			rsp->hdr.Status = STATUS_INVALID_PARAMETER;
			goto err_out;
		}

		status = deassemble_neg_contexts(conn, req,
						 get_rfc1002_len(work->request_buf));
		if (status != STATUS_SUCCESS) {
			pr_err("deassemble_neg_contexts error(0x%x)\n",
			       status);
			rsp->hdr.Status = status;
			rc = -EINVAL;
			kfree(conn->preauth_info);
			conn->preauth_info = NULL;
			goto err_out;
		}

		rc = init_smb3_11_server(conn);
		if (rc < 0) {
			rsp->hdr.Status = STATUS_INVALID_PARAMETER;
			kfree(conn->preauth_info);
			conn->preauth_info = NULL;
			goto err_out;
		}

		ksmbd_gen_preauth_integrity_hash(conn,
						 work->request_buf,
						 conn->preauth_info->Preauth_HashValue);
		rsp->NegotiateContextOffset =
				cpu_to_le32(OFFSET_OF_NEG_CONTEXT);
		neg_ctxt_len = assemble_neg_contexts(conn, rsp);
		break;
	case SMB302_PROT_ID:
		init_smb3_02_server(conn);
		break;
	case SMB30_PROT_ID:
		init_smb3_0_server(conn);
		break;
	case SMB21_PROT_ID:
		init_smb2_1_server(conn);
		break;
	case SMB2X_PROT_ID:
	case BAD_PROT_ID:
	default:
		ksmbd_debug(SMB, "Server dialect :0x%x not supported\n",
			    conn->dialect);
		rsp->hdr.Status = STATUS_NOT_SUPPORTED;
		rc = -EINVAL;
		goto err_out;
	}
	rsp->Capabilities = cpu_to_le32(conn->vals->capabilities);

	/* For stats */
	conn->connection_type = conn->dialect;

	rsp->MaxTransactSize = cpu_to_le32(conn->vals->max_trans_size);
	rsp->MaxReadSize = cpu_to_le32(conn->vals->max_read_size);
	rsp->MaxWriteSize = cpu_to_le32(conn->vals->max_write_size);

	memcpy(conn->ClientGUID, req->ClientGUID,
			SMB2_CLIENT_GUID_SIZE);
	conn->cli_sec_mode = le16_to_cpu(req->SecurityMode);

	rsp->StructureSize = cpu_to_le16(65);
	rsp->DialectRevision = cpu_to_le16(conn->dialect);
	/* Not setting conn guid rsp->ServerGUID, as it
	 * not used by client for identifying server
	 */
	memset(rsp->ServerGUID, 0, SMB2_CLIENT_GUID_SIZE);

	rsp->SystemTime = cpu_to_le64(ksmbd_systime());
	rsp->ServerStartTime = 0;
	ksmbd_debug(SMB, "negotiate context offset %d, count %d\n",
		    le32_to_cpu(rsp->NegotiateContextOffset),
		    le16_to_cpu(rsp->NegotiateContextCount));

	rsp->SecurityBufferOffset = cpu_to_le16(128);
	rsp->SecurityBufferLength = cpu_to_le16(AUTH_GSS_LENGTH);
	ksmbd_copy_gss_neg_header((char *)(&rsp->hdr) +
				  le16_to_cpu(rsp->SecurityBufferOffset));
	rsp->SecurityMode = SMB2_NEGOTIATE_SIGNING_ENABLED_LE;
	conn->use_spnego = true;

	if ((server_conf.signing == KSMBD_CONFIG_OPT_AUTO ||
	     server_conf.signing == KSMBD_CONFIG_OPT_DISABLED) &&
	    req->SecurityMode & SMB2_NEGOTIATE_SIGNING_REQUIRED_LE)
		conn->sign = true;
	else if (server_conf.signing == KSMBD_CONFIG_OPT_MANDATORY) {
		server_conf.enforced_signing = true;
		rsp->SecurityMode |= SMB2_NEGOTIATE_SIGNING_REQUIRED_LE;
		conn->sign = true;
	}

	conn->srv_sec_mode = le16_to_cpu(rsp->SecurityMode);
	ksmbd_conn_set_need_negotiate(conn);

err_out:
	if (rc)
		rsp->hdr.Status = STATUS_INSUFFICIENT_RESOURCES;

	if (!rc)
		rc = ksmbd_iov_pin_rsp(work, rsp,
				       sizeof(struct smb2_negotiate_rsp) -
				        sizeof(rsp->Buffer) +
					AUTH_GSS_LENGTH + neg_ctxt_len);
	if (rc < 0)
		smb2_set_err_rsp(work);
	return rc;
}

static int alloc_preauth_hash(struct ksmbd_session *sess,
			      struct ksmbd_conn *conn)
{
	if (sess->Preauth_HashValue)
		return 0;

	sess->Preauth_HashValue = kmemdup(conn->preauth_info->Preauth_HashValue,
					  PREAUTH_HASHVALUE_SIZE, GFP_KERNEL);
	if (!sess->Preauth_HashValue)
		return -ENOMEM;

	return 0;
}

static int generate_preauth_hash(struct ksmbd_work *work)
{
	struct ksmbd_conn *conn = work->conn;
	struct ksmbd_session *sess = work->sess;
	u8 *preauth_hash;

	if (conn->dialect != SMB311_PROT_ID)
		return 0;

	if (conn->binding) {
		struct preauth_session *preauth_sess;

		preauth_sess = ksmbd_preauth_session_lookup(conn, sess->id);
		if (!preauth_sess) {
			preauth_sess = ksmbd_preauth_session_alloc(conn, sess->id);
			if (!preauth_sess)
				return -ENOMEM;
		}

		preauth_hash = preauth_sess->Preauth_HashValue;
	} else {
		if (!sess->Preauth_HashValue)
			if (alloc_preauth_hash(sess, conn))
				return -ENOMEM;
		preauth_hash = sess->Preauth_HashValue;
	}

	ksmbd_gen_preauth_integrity_hash(conn, work->request_buf, preauth_hash);
	return 0;
}

static int decode_negotiation_token(struct ksmbd_conn *conn,
				    struct negotiate_message *negblob,
				    size_t sz)
{
	if (!conn->use_spnego)
		return -EINVAL;

	if (ksmbd_decode_negTokenInit((char *)negblob, sz, conn)) {
		if (ksmbd_decode_negTokenTarg((char *)negblob, sz, conn)) {
			conn->auth_mechs |= KSMBD_AUTH_NTLMSSP;
			conn->preferred_auth_mech = KSMBD_AUTH_NTLMSSP;
			conn->use_spnego = false;
		}
	}
	return 0;
}

static int ntlm_negotiate(struct ksmbd_work *work,
			  struct negotiate_message *negblob,
			  size_t negblob_len, struct smb2_sess_setup_rsp *rsp)
{
	struct challenge_message *chgblob;
	unsigned char *spnego_blob = NULL;
	u16 spnego_blob_len;
	char *neg_blob;
	int sz, rc;

	ksmbd_debug(SMB, "negotiate phase\n");
	rc = ksmbd_decode_ntlmssp_neg_blob(negblob, negblob_len, work->conn);
	if (rc)
		return rc;

	sz = le16_to_cpu(rsp->SecurityBufferOffset);
	chgblob =
		(struct challenge_message *)((char *)&rsp->hdr.ProtocolId + sz);
	memset(chgblob, 0, sizeof(struct challenge_message));

	if (!work->conn->use_spnego) {
		sz = ksmbd_build_ntlmssp_challenge_blob(chgblob, work->conn);
		if (sz < 0)
			return -ENOMEM;

		rsp->SecurityBufferLength = cpu_to_le16(sz);
		return 0;
	}

	sz = sizeof(struct challenge_message);
	sz += (strlen(ksmbd_netbios_name()) * 2 + 1 + 4) * 6;

	neg_blob = kzalloc(sz, GFP_KERNEL);
	if (!neg_blob)
		return -ENOMEM;

	chgblob = (struct challenge_message *)neg_blob;
	sz = ksmbd_build_ntlmssp_challenge_blob(chgblob, work->conn);
	if (sz < 0) {
		rc = -ENOMEM;
		goto out;
	}

	rc = build_spnego_ntlmssp_neg_blob(&spnego_blob, &spnego_blob_len,
					   neg_blob, sz);
	if (rc) {
		rc = -ENOMEM;
		goto out;
	}

	sz = le16_to_cpu(rsp->SecurityBufferOffset);
	memcpy((char *)&rsp->hdr.ProtocolId + sz, spnego_blob, spnego_blob_len);
	rsp->SecurityBufferLength = cpu_to_le16(spnego_blob_len);

out:
	kfree(spnego_blob);
	kfree(neg_blob);
	return rc;
}

static struct authenticate_message *user_authblob(struct ksmbd_conn *conn,
						  struct smb2_sess_setup_req *req)
{
	int sz;

	if (conn->use_spnego && conn->mechToken)
		return (struct authenticate_message *)conn->mechToken;

	sz = le16_to_cpu(req->SecurityBufferOffset);
	return (struct authenticate_message *)((char *)&req->hdr.ProtocolId
					       + sz);
}

static struct ksmbd_user *session_user(struct ksmbd_conn *conn,
				       struct smb2_sess_setup_req *req)
{
	struct authenticate_message *authblob;
	struct ksmbd_user *user;
	char *name;
	unsigned int name_off, name_len, secbuf_len;

	secbuf_len = le16_to_cpu(req->SecurityBufferLength);
	if (secbuf_len < sizeof(struct authenticate_message)) {
		ksmbd_debug(SMB, "blob len %d too small\n", secbuf_len);
		return NULL;
	}
	authblob = user_authblob(conn, req);
	name_off = le32_to_cpu(authblob->UserName.BufferOffset);
	name_len = le16_to_cpu(authblob->UserName.Length);

	if (secbuf_len < (u64)name_off + name_len)
		return NULL;

	name = smb_strndup_from_utf16((const char *)authblob + name_off,
				      name_len,
				      true,
				      conn->local_nls);
	if (IS_ERR(name)) {
		pr_err("cannot allocate memory\n");
		return NULL;
	}

	ksmbd_debug(SMB, "session setup request for user %s\n", name);
	user = ksmbd_login_user(name);
	kfree(name);
	return user;
}

static int ntlm_authenticate(struct ksmbd_work *work,
			     struct smb2_sess_setup_req *req,
			     struct smb2_sess_setup_rsp *rsp)
{
	struct ksmbd_conn *conn = work->conn;
	struct ksmbd_session *sess = work->sess;
	struct channel *chann = NULL;
	struct ksmbd_user *user;
	u64 prev_id;
	int sz, rc;

	ksmbd_debug(SMB, "authenticate phase\n");
	if (conn->use_spnego) {
		unsigned char *spnego_blob;
		u16 spnego_blob_len;

		rc = build_spnego_ntlmssp_auth_blob(&spnego_blob,
						    &spnego_blob_len,
						    0);
		if (rc)
			return -ENOMEM;

		sz = le16_to_cpu(rsp->SecurityBufferOffset);
		memcpy((char *)&rsp->hdr.ProtocolId + sz, spnego_blob, spnego_blob_len);
		rsp->SecurityBufferLength = cpu_to_le16(spnego_blob_len);
		kfree(spnego_blob);
	}

	user = session_user(conn, req);
	if (!user) {
		ksmbd_debug(SMB, "Unknown user name or an error\n");
		return -EPERM;
	}

	/* Check for previous session */
	prev_id = le64_to_cpu(req->PreviousSessionId);
	if (prev_id && prev_id != sess->id)
		destroy_previous_session(conn, user, prev_id);

	if (sess->state == SMB2_SESSION_VALID) {
		/*
		 * Reuse session if anonymous try to connect
		 * on reauthetication.
		 */
		if (conn->binding == false && ksmbd_anonymous_user(user)) {
			ksmbd_free_user(user);
			return 0;
		}

		if (!ksmbd_compare_user(sess->user, user)) {
			ksmbd_free_user(user);
			return -EPERM;
		}
		ksmbd_free_user(user);
	} else {
		sess->user = user;
	}

	if (conn->binding == false && user_guest(sess->user)) {
		rsp->SessionFlags = SMB2_SESSION_FLAG_IS_GUEST_LE;
	} else {
		struct authenticate_message *authblob;

		authblob = user_authblob(conn, req);
		sz = le16_to_cpu(req->SecurityBufferLength);
		rc = ksmbd_decode_ntlmssp_auth_blob(authblob, sz, conn, sess);
		if (rc) {
			set_user_flag(sess->user, KSMBD_USER_FLAG_BAD_PASSWORD);
			ksmbd_debug(SMB, "authentication failed\n");
			return -EPERM;
		}
	}

	/*
	 * If session state is SMB2_SESSION_VALID, We can assume
	 * that it is reauthentication. And the user/password
	 * has been verified, so return it here.
	 */
	if (sess->state == SMB2_SESSION_VALID) {
		if (conn->binding)
			goto binding_session;
		return 0;
	}

	if ((rsp->SessionFlags != SMB2_SESSION_FLAG_IS_GUEST_LE &&
	     (conn->sign || server_conf.enforced_signing)) ||
	    (req->SecurityMode & SMB2_NEGOTIATE_SIGNING_REQUIRED))
		sess->sign = true;

	if (smb3_encryption_negotiated(conn) &&
			!(req->Flags & SMB2_SESSION_REQ_FLAG_BINDING)) {
		rc = conn->ops->generate_encryptionkey(conn, sess);
		if (rc) {
			ksmbd_debug(SMB,
					"SMB3 encryption key generation failed\n");
			return -EINVAL;
		}
		sess->enc = true;
<<<<<<< HEAD
		rsp->SessionFlags = SMB2_SESSION_FLAG_ENCRYPT_DATA_LE;
=======
		if (server_conf.flags & KSMBD_GLOBAL_FLAG_SMB2_ENCRYPTION)
			rsp->SessionFlags = SMB2_SESSION_FLAG_ENCRYPT_DATA_LE;
>>>>>>> c33f17e6
		/*
		 * signing is disable if encryption is enable
		 * on this session
		 */
		sess->sign = false;
	}

binding_session:
	if (conn->dialect >= SMB30_PROT_ID) {
		read_lock(&sess->chann_lock);
		chann = lookup_chann_list(sess, conn);
		read_unlock(&sess->chann_lock);
		if (!chann) {
			chann = kmalloc(sizeof(struct channel), GFP_KERNEL);
			if (!chann)
				return -ENOMEM;

			chann->conn = conn;
<<<<<<< HEAD
			INIT_LIST_HEAD(&chann->chann_list);
			write_lock(&sess->chann_lock);
			list_add(&chann->chann_list, &sess->ksmbd_chann_list);
			write_unlock(&sess->chann_lock);
=======
			xa_store(&sess->ksmbd_chann_list, (long)conn, chann, GFP_KERNEL);
>>>>>>> c33f17e6
		}
	}

	if (conn->ops->generate_signingkey) {
		rc = conn->ops->generate_signingkey(sess, conn);
		if (rc) {
			ksmbd_debug(SMB, "SMB3 signing key generation failed\n");
			return -EINVAL;
		}
	}

	if (!ksmbd_conn_lookup_dialect(conn)) {
		pr_err("fail to verify the dialect\n");
		return -ENOENT;
	}
	return 0;
}

#ifdef CONFIG_SMB_SERVER_KERBEROS5
static int krb5_authenticate(struct ksmbd_work *work,
			     struct smb2_sess_setup_req *req,
			     struct smb2_sess_setup_rsp *rsp)
{
	struct ksmbd_conn *conn = work->conn;
	struct ksmbd_session *sess = work->sess;
	char *in_blob, *out_blob;
	struct channel *chann = NULL;
	u64 prev_sess_id;
	int in_len, out_len;
	int retval;

	in_blob = (char *)&req->hdr.ProtocolId +
		le16_to_cpu(req->SecurityBufferOffset);
	in_len = le16_to_cpu(req->SecurityBufferLength);
	out_blob = (char *)&rsp->hdr.ProtocolId +
		le16_to_cpu(rsp->SecurityBufferOffset);
	out_len = work->response_sz -
		(le16_to_cpu(rsp->SecurityBufferOffset) + 4);

	/* Check previous session */
	prev_sess_id = le64_to_cpu(req->PreviousSessionId);
	if (prev_sess_id && prev_sess_id != sess->id)
		destroy_previous_session(conn, sess->user, prev_sess_id);

	if (sess->state == SMB2_SESSION_VALID)
		ksmbd_free_user(sess->user);

	retval = ksmbd_krb5_authenticate(sess, in_blob, in_len,
					 out_blob, &out_len);
	if (retval) {
		ksmbd_debug(SMB, "krb5 authentication failed\n");
		return -EINVAL;
	}
	rsp->SecurityBufferLength = cpu_to_le16(out_len);

	if ((conn->sign || server_conf.enforced_signing) ||
	    (req->SecurityMode & SMB2_NEGOTIATE_SIGNING_REQUIRED))
		sess->sign = true;

	if (smb3_encryption_negotiated(conn)) {
		retval = conn->ops->generate_encryptionkey(conn, sess);
		if (retval) {
			ksmbd_debug(SMB,
				    "SMB3 encryption key generation failed\n");
			return -EINVAL;
		}
		sess->enc = true;
		if (server_conf.flags & KSMBD_GLOBAL_FLAG_SMB2_ENCRYPTION)
			rsp->SessionFlags = SMB2_SESSION_FLAG_ENCRYPT_DATA_LE;
		sess->sign = false;
	}

	if (conn->dialect >= SMB30_PROT_ID) {
		read_lock(&sess->chann_lock);
		chann = lookup_chann_list(sess, conn);
		read_unlock(&sess->chann_lock);
		if (!chann) {
			chann = kmalloc(sizeof(struct channel), GFP_KERNEL);
			if (!chann)
				return -ENOMEM;

			chann->conn = conn;
<<<<<<< HEAD
			INIT_LIST_HEAD(&chann->chann_list);
			write_lock(&sess->chann_lock);
			list_add(&chann->chann_list, &sess->ksmbd_chann_list);
			write_unlock(&sess->chann_lock);
=======
			xa_store(&sess->ksmbd_chann_list, (long)conn, chann, GFP_KERNEL);
>>>>>>> c33f17e6
		}
	}

	if (conn->ops->generate_signingkey) {
		retval = conn->ops->generate_signingkey(sess, conn);
		if (retval) {
			ksmbd_debug(SMB, "SMB3 signing key generation failed\n");
			return -EINVAL;
		}
	}

	if (!ksmbd_conn_lookup_dialect(conn)) {
		pr_err("fail to verify the dialect\n");
		return -ENOENT;
	}
	return 0;
}
#else
static int krb5_authenticate(struct ksmbd_work *work,
			     struct smb2_sess_setup_req *req,
			     struct smb2_sess_setup_rsp *rsp)
{
	return -EOPNOTSUPP;
}
#endif

int smb2_sess_setup(struct ksmbd_work *work)
{
	struct ksmbd_conn *conn = work->conn;
	struct smb2_sess_setup_req *req;
	struct smb2_sess_setup_rsp *rsp;
	struct ksmbd_session *sess;
	struct negotiate_message *negblob;
	unsigned int negblob_len, negblob_off;
	int rc = 0;

	ksmbd_debug(SMB, "Received request for session setup\n");

	WORK_BUFFERS(work, req, rsp);

	rsp->StructureSize = cpu_to_le16(9);
	rsp->SessionFlags = 0;
	rsp->SecurityBufferOffset = cpu_to_le16(72);
	rsp->SecurityBufferLength = 0;

	ksmbd_conn_lock(conn);
	if (!req->hdr.SessionId) {
		sess = ksmbd_smb2_session_create();
		if (!sess) {
			rc = -ENOMEM;
			goto out_err;
		}
		rsp->hdr.SessionId = cpu_to_le64(sess->id);
		rc = ksmbd_session_register(conn, sess);
		if (rc)
			goto out_err;
	} else if (conn->dialect >= SMB30_PROT_ID &&
		   (server_conf.flags & KSMBD_GLOBAL_FLAG_SMB3_MULTICHANNEL) &&
		   req->Flags & SMB2_SESSION_REQ_FLAG_BINDING) {
		u64 sess_id = le64_to_cpu(req->hdr.SessionId);

		sess = ksmbd_session_lookup_slowpath(sess_id);
		if (!sess) {
			rc = -ENOENT;
			goto out_err;
		}

		if (conn->dialect != sess->dialect) {
			rc = -EINVAL;
			goto out_err;
		}

		if (!(req->hdr.Flags & SMB2_FLAGS_SIGNED)) {
			rc = -EINVAL;
			goto out_err;
		}

		if (strncmp(conn->ClientGUID, sess->ClientGUID,
			    SMB2_CLIENT_GUID_SIZE)) {
			rc = -ENOENT;
			goto out_err;
		}

		if (sess->state == SMB2_SESSION_IN_PROGRESS) {
			rc = -EACCES;
			goto out_err;
		}

		if (sess->state == SMB2_SESSION_EXPIRED) {
			rc = -EFAULT;
			goto out_err;
		}

		if (ksmbd_conn_need_reconnect(conn)) {
			rc = -EFAULT;
			sess = NULL;
			goto out_err;
		}

		if (ksmbd_session_lookup(conn, sess_id)) {
			rc = -EACCES;
			goto out_err;
		}

		if (user_guest(sess->user)) {
			rc = -EOPNOTSUPP;
			goto out_err;
		}

		conn->binding = true;
	} else if ((conn->dialect < SMB30_PROT_ID ||
		    server_conf.flags & KSMBD_GLOBAL_FLAG_SMB3_MULTICHANNEL) &&
		   (req->Flags & SMB2_SESSION_REQ_FLAG_BINDING)) {
		sess = NULL;
		rc = -EACCES;
		goto out_err;
	} else {
		sess = ksmbd_session_lookup(conn,
					    le64_to_cpu(req->hdr.SessionId));
		if (!sess) {
			rc = -ENOENT;
			goto out_err;
		}

		if (sess->state == SMB2_SESSION_EXPIRED) {
			rc = -EFAULT;
			goto out_err;
		}

		if (ksmbd_conn_need_reconnect(conn)) {
			rc = -EFAULT;
			sess = NULL;
			goto out_err;
		}
	}
	work->sess = sess;

	negblob_off = le16_to_cpu(req->SecurityBufferOffset);
	negblob_len = le16_to_cpu(req->SecurityBufferLength);
<<<<<<< HEAD
	if (negblob_off < (offsetof(struct smb2_sess_setup_req, Buffer) - 4) ||
=======
	if (negblob_off < offsetof(struct smb2_sess_setup_req, Buffer) ||
>>>>>>> c33f17e6
	    negblob_len < offsetof(struct negotiate_message, NegotiateFlags)) {
		rc = -EINVAL;
		goto out_err;
	}

	negblob = (struct negotiate_message *)((char *)&req->hdr.ProtocolId +
			negblob_off);

	if (decode_negotiation_token(conn, negblob, negblob_len) == 0) {
		if (conn->mechToken)
			negblob = (struct negotiate_message *)conn->mechToken;
	}

	if (server_conf.auth_mechs & conn->auth_mechs) {
		rc = generate_preauth_hash(work);
		if (rc)
			goto out_err;

		if (conn->preferred_auth_mech &
				(KSMBD_AUTH_KRB5 | KSMBD_AUTH_MSKRB5)) {
			rc = krb5_authenticate(work, req, rsp);
			if (rc) {
				rc = -EINVAL;
				goto out_err;
			}

			if (!ksmbd_conn_need_reconnect(conn)) {
				ksmbd_conn_set_good(conn);
				sess->state = SMB2_SESSION_VALID;
			}
			kfree(sess->Preauth_HashValue);
			sess->Preauth_HashValue = NULL;
		} else if (conn->preferred_auth_mech == KSMBD_AUTH_NTLMSSP) {
			if (negblob->MessageType == NtLmNegotiate) {
				rc = ntlm_negotiate(work, negblob, negblob_len, rsp);
				if (rc)
					goto out_err;
				rsp->hdr.Status =
					STATUS_MORE_PROCESSING_REQUIRED;
			} else if (negblob->MessageType == NtLmAuthenticate) {
				rc = ntlm_authenticate(work, req, rsp);
				if (rc)
					goto out_err;

				if (!ksmbd_conn_need_reconnect(conn)) {
					ksmbd_conn_set_good(conn);
					sess->state = SMB2_SESSION_VALID;
				}
				if (conn->binding) {
					struct preauth_session *preauth_sess;

					preauth_sess =
						ksmbd_preauth_session_lookup(conn, sess->id);
					if (preauth_sess) {
						list_del(&preauth_sess->preauth_entry);
						kfree(preauth_sess);
					}
				}
				kfree(sess->Preauth_HashValue);
				sess->Preauth_HashValue = NULL;
			} else {
				pr_info_ratelimited("Unknown NTLMSSP message type : 0x%x\n",
						le32_to_cpu(negblob->MessageType));
				rc = -EINVAL;
			}
		} else {
			/* TODO: need one more negotiation */
			pr_err("Not support the preferred authentication\n");
			rc = -EINVAL;
		}
	} else {
		pr_err("Not support authentication\n");
		rc = -EINVAL;
	}

out_err:
	if (rc == -EINVAL)
		rsp->hdr.Status = STATUS_INVALID_PARAMETER;
	else if (rc == -ENOENT)
		rsp->hdr.Status = STATUS_USER_SESSION_DELETED;
	else if (rc == -EACCES)
		rsp->hdr.Status = STATUS_REQUEST_NOT_ACCEPTED;
	else if (rc == -EFAULT)
		rsp->hdr.Status = STATUS_NETWORK_SESSION_EXPIRED;
	else if (rc == -ENOMEM)
		rsp->hdr.Status = STATUS_INSUFFICIENT_RESOURCES;
	else if (rc == -EOPNOTSUPP)
		rsp->hdr.Status = STATUS_NOT_SUPPORTED;
	else if (rc)
		rsp->hdr.Status = STATUS_LOGON_FAILURE;

	if (conn->use_spnego && conn->mechToken) {
		kfree(conn->mechToken);
		conn->mechToken = NULL;
	}

	if (rc < 0) {
		/*
		 * SecurityBufferOffset should be set to zero
		 * in session setup error response.
		 */
		rsp->SecurityBufferOffset = 0;

		if (sess) {
			bool try_delay = false;

			/*
			 * To avoid dictionary attacks (repeated session setups rapidly sent) to
			 * connect to server, ksmbd make a delay of a 5 seconds on session setup
			 * failure to make it harder to send enough random connection requests
			 * to break into a server.
			 */
			if (sess->user && sess->user->flags & KSMBD_USER_FLAG_DELAY_SESSION)
				try_delay = true;

<<<<<<< HEAD
			xa_erase(&conn->sessions, sess->id);
			ksmbd_session_destroy(sess);
			work->sess = NULL;
			if (try_delay)
=======
			sess->last_active = jiffies;
			sess->state = SMB2_SESSION_EXPIRED;
			if (try_delay) {
				ksmbd_conn_set_need_reconnect(conn);
>>>>>>> c33f17e6
				ssleep(5);
				ksmbd_conn_set_need_negotiate(conn);
			}
		}
		smb2_set_err_rsp(work);
	} else {
		unsigned int iov_len;

		if (rsp->SecurityBufferLength)
			iov_len = offsetof(struct smb2_sess_setup_rsp, Buffer) +
				le16_to_cpu(rsp->SecurityBufferLength);
		else
			iov_len = sizeof(struct smb2_sess_setup_rsp);
		rc = ksmbd_iov_pin_rsp(work, rsp, iov_len);
		if (rc)
			rsp->hdr.Status = STATUS_INSUFFICIENT_RESOURCES;
	}

	ksmbd_conn_unlock(conn);
	return rc;
}

/**
 * smb2_tree_connect() - handler for smb2 tree connect command
 * @work:	smb work containing smb request buffer
 *
 * Return:      0 on success, otherwise error
 */
int smb2_tree_connect(struct ksmbd_work *work)
{
	struct ksmbd_conn *conn = work->conn;
	struct smb2_tree_connect_req *req;
	struct smb2_tree_connect_rsp *rsp;
	struct ksmbd_session *sess = work->sess;
	char *treename = NULL, *name = NULL;
	struct ksmbd_tree_conn_status status;
	struct ksmbd_share_config *share;
	int rc = -EINVAL;

	WORK_BUFFERS(work, req, rsp);

	treename = smb_strndup_from_utf16(req->Buffer,
					  le16_to_cpu(req->PathLength), true,
					  conn->local_nls);
	if (IS_ERR(treename)) {
		pr_err("treename is NULL\n");
		status.ret = KSMBD_TREE_CONN_STATUS_ERROR;
		goto out_err1;
	}

	name = ksmbd_extract_sharename(conn->um, treename);
	if (IS_ERR(name)) {
		status.ret = KSMBD_TREE_CONN_STATUS_ERROR;
		goto out_err1;
	}

	ksmbd_debug(SMB, "tree connect request for tree %s treename %s\n",
		    name, treename);

	status = ksmbd_tree_conn_connect(conn, sess, name);
	if (status.ret == KSMBD_TREE_CONN_STATUS_OK)
		rsp->hdr.Id.SyncId.TreeId = cpu_to_le32(status.tree_conn->id);
	else
		goto out_err1;

	share = status.tree_conn->share_conf;
	if (test_share_config_flag(share, KSMBD_SHARE_FLAG_PIPE)) {
		ksmbd_debug(SMB, "IPC share path request\n");
		rsp->ShareType = SMB2_SHARE_TYPE_PIPE;
		rsp->MaximalAccess = FILE_READ_DATA_LE | FILE_READ_EA_LE |
			FILE_EXECUTE_LE | FILE_READ_ATTRIBUTES_LE |
			FILE_DELETE_LE | FILE_READ_CONTROL_LE |
			FILE_WRITE_DAC_LE | FILE_WRITE_OWNER_LE |
			FILE_SYNCHRONIZE_LE;
	} else {
		rsp->ShareType = SMB2_SHARE_TYPE_DISK;
		rsp->MaximalAccess = FILE_READ_DATA_LE | FILE_READ_EA_LE |
			FILE_EXECUTE_LE | FILE_READ_ATTRIBUTES_LE;
		if (test_tree_conn_flag(status.tree_conn,
					KSMBD_TREE_CONN_FLAG_WRITABLE)) {
			rsp->MaximalAccess |= FILE_WRITE_DATA_LE |
				FILE_APPEND_DATA_LE | FILE_WRITE_EA_LE |
				FILE_DELETE_LE | FILE_WRITE_ATTRIBUTES_LE |
				FILE_DELETE_CHILD_LE | FILE_READ_CONTROL_LE |
				FILE_WRITE_DAC_LE | FILE_WRITE_OWNER_LE |
				FILE_SYNCHRONIZE_LE;
		}
	}

	status.tree_conn->maximal_access = le32_to_cpu(rsp->MaximalAccess);
	if (conn->posix_ext_supported)
		status.tree_conn->posix_extensions = true;

	write_lock(&sess->tree_conns_lock);
	status.tree_conn->t_state = TREE_CONNECTED;
	write_unlock(&sess->tree_conns_lock);
	rsp->StructureSize = cpu_to_le16(16);
out_err1:
	rsp->Capabilities = 0;
	rsp->Reserved = 0;
	/* default manual caching */
	rsp->ShareFlags = SMB2_SHAREFLAG_MANUAL_CACHING;

	rc = ksmbd_iov_pin_rsp(work, rsp, sizeof(struct smb2_tree_connect_rsp));
	if (rc)
		status.ret = KSMBD_TREE_CONN_STATUS_NOMEM;

	if (!IS_ERR(treename))
		kfree(treename);
	if (!IS_ERR(name))
		kfree(name);

	switch (status.ret) {
	case KSMBD_TREE_CONN_STATUS_OK:
		rsp->hdr.Status = STATUS_SUCCESS;
		rc = 0;
		break;
<<<<<<< HEAD
=======
	case -ESTALE:
>>>>>>> c33f17e6
	case -ENOENT:
	case KSMBD_TREE_CONN_STATUS_NO_SHARE:
		rsp->hdr.Status = STATUS_BAD_NETWORK_NAME;
		break;
	case -ENOMEM:
	case KSMBD_TREE_CONN_STATUS_NOMEM:
		rsp->hdr.Status = STATUS_NO_MEMORY;
		break;
	case KSMBD_TREE_CONN_STATUS_ERROR:
	case KSMBD_TREE_CONN_STATUS_TOO_MANY_CONNS:
	case KSMBD_TREE_CONN_STATUS_TOO_MANY_SESSIONS:
		rsp->hdr.Status = STATUS_ACCESS_DENIED;
		break;
	case -EINVAL:
		rsp->hdr.Status = STATUS_INVALID_PARAMETER;
		break;
	default:
		rsp->hdr.Status = STATUS_ACCESS_DENIED;
	}

	if (status.ret != KSMBD_TREE_CONN_STATUS_OK)
		smb2_set_err_rsp(work);

	return rc;
}

/**
 * smb2_create_open_flags() - convert smb open flags to unix open flags
 * @file_present:	is file already present
 * @access:		file access flags
 * @disposition:	file disposition flags
 * @may_flags:		set with MAY_ flags
 *
 * Return:      file open flags
 */
static int smb2_create_open_flags(bool file_present, __le32 access,
				  __le32 disposition,
				  int *may_flags)
{
	int oflags = O_NONBLOCK | O_LARGEFILE;

	if (access & FILE_READ_DESIRED_ACCESS_LE &&
	    access & FILE_WRITE_DESIRE_ACCESS_LE) {
		oflags |= O_RDWR;
		*may_flags = MAY_OPEN | MAY_READ | MAY_WRITE;
	} else if (access & FILE_WRITE_DESIRE_ACCESS_LE) {
		oflags |= O_WRONLY;
		*may_flags = MAY_OPEN | MAY_WRITE;
	} else {
		oflags |= O_RDONLY;
		*may_flags = MAY_OPEN | MAY_READ;
	}

	if (access == FILE_READ_ATTRIBUTES_LE)
		oflags |= O_PATH;

	if (file_present) {
		switch (disposition & FILE_CREATE_MASK_LE) {
		case FILE_OPEN_LE:
		case FILE_CREATE_LE:
			break;
		case FILE_SUPERSEDE_LE:
		case FILE_OVERWRITE_LE:
		case FILE_OVERWRITE_IF_LE:
			oflags |= O_TRUNC;
			break;
		default:
			break;
		}
	} else {
		switch (disposition & FILE_CREATE_MASK_LE) {
		case FILE_SUPERSEDE_LE:
		case FILE_CREATE_LE:
		case FILE_OPEN_IF_LE:
		case FILE_OVERWRITE_IF_LE:
			oflags |= O_CREAT;
			break;
		case FILE_OPEN_LE:
		case FILE_OVERWRITE_LE:
			oflags &= ~O_CREAT;
			break;
		default:
			break;
		}
	}

	return oflags;
}

/**
 * smb2_tree_disconnect() - handler for smb tree connect request
 * @work:	smb work containing request buffer
 *
 * Return:      0
 */
int smb2_tree_disconnect(struct ksmbd_work *work)
{
	struct smb2_tree_disconnect_rsp *rsp;
	struct smb2_tree_disconnect_req *req;
	struct ksmbd_session *sess = work->sess;
	struct ksmbd_tree_connect *tcon = work->tcon;
	int err;

	WORK_BUFFERS(work, req, rsp);

	ksmbd_debug(SMB, "request\n");

	if (!tcon) {
		ksmbd_debug(SMB, "Invalid tid %d\n", req->hdr.Id.SyncId.TreeId);

		rsp->hdr.Status = STATUS_NETWORK_NAME_DELETED;
		err = -ENOENT;
		goto err_out;
	}

	ksmbd_close_tree_conn_fds(work);
<<<<<<< HEAD
	ksmbd_tree_conn_disconnect(sess, tcon);
	work->tcon = NULL;
=======

	write_lock(&sess->tree_conns_lock);
	if (tcon->t_state == TREE_DISCONNECTED) {
		write_unlock(&sess->tree_conns_lock);
		rsp->hdr.Status = STATUS_NETWORK_NAME_DELETED;
		err = -ENOENT;
		goto err_out;
	}

	WARN_ON_ONCE(atomic_dec_and_test(&tcon->refcount));
	tcon->t_state = TREE_DISCONNECTED;
	write_unlock(&sess->tree_conns_lock);

	err = ksmbd_tree_conn_disconnect(sess, tcon);
	if (err) {
		rsp->hdr.Status = STATUS_NETWORK_NAME_DELETED;
		goto err_out;
	}

	work->tcon = NULL;

	rsp->StructureSize = cpu_to_le16(4);
	err = ksmbd_iov_pin_rsp(work, rsp,
				sizeof(struct smb2_tree_disconnect_rsp));
	if (err) {
		rsp->hdr.Status = STATUS_INSUFFICIENT_RESOURCES;
		goto err_out;
	}

>>>>>>> c33f17e6
	return 0;

err_out:
	smb2_set_err_rsp(work);
	return err;

}

/**
 * smb2_session_logoff() - handler for session log off request
 * @work:	smb work containing request buffer
 *
 * Return:      0
 */
int smb2_session_logoff(struct ksmbd_work *work)
{
	struct ksmbd_conn *conn = work->conn;
	struct smb2_logoff_req *req;
	struct smb2_logoff_rsp *rsp;
	struct ksmbd_session *sess;
	u64 sess_id;
	int err;

	WORK_BUFFERS(work, req, rsp);

	ksmbd_debug(SMB, "request\n");

<<<<<<< HEAD
	/* setting CifsExiting here may race with start_tcp_sess */
	ksmbd_conn_set_need_reconnect(work);
=======
	ksmbd_conn_lock(conn);
	if (!ksmbd_conn_good(conn)) {
		ksmbd_conn_unlock(conn);
		rsp->hdr.Status = STATUS_NETWORK_NAME_DELETED;
		smb2_set_err_rsp(work);
		return -ENOENT;
	}
	sess_id = le64_to_cpu(req->hdr.SessionId);
	ksmbd_all_conn_set_status(sess_id, KSMBD_SESS_NEED_RECONNECT);
	ksmbd_conn_unlock(conn);

>>>>>>> c33f17e6
	ksmbd_close_session_fds(work);
	ksmbd_conn_wait_idle(conn, sess_id);

	/*
	 * Re-lookup session to validate if session is deleted
	 * while waiting request complete
	 */
	sess = ksmbd_session_lookup_all(conn, sess_id);
	if (ksmbd_tree_conn_session_logoff(sess)) {
		ksmbd_debug(SMB, "Invalid tid %d\n", req->hdr.Id.SyncId.TreeId);
		rsp->hdr.Status = STATUS_NETWORK_NAME_DELETED;
		smb2_set_err_rsp(work);
		return -ENOENT;
	}

	ksmbd_destroy_file_table(&sess->file_table);
	sess->state = SMB2_SESSION_EXPIRED;

	ksmbd_free_user(sess->user);
	sess->user = NULL;
	ksmbd_all_conn_set_status(sess_id, KSMBD_SESS_NEED_NEGOTIATE);

	rsp->StructureSize = cpu_to_le16(4);
	err = ksmbd_iov_pin_rsp(work, rsp, sizeof(struct smb2_logoff_rsp));
	if (err) {
		rsp->hdr.Status = STATUS_INSUFFICIENT_RESOURCES;
		smb2_set_err_rsp(work);
		return err;
	}
	return 0;
}

/**
 * create_smb2_pipe() - create IPC pipe
 * @work:	smb work containing request buffer
 *
 * Return:      0 on success, otherwise error
 */
static noinline int create_smb2_pipe(struct ksmbd_work *work)
{
	struct smb2_create_rsp *rsp;
	struct smb2_create_req *req;
	int id;
	int err;
	char *name;

	WORK_BUFFERS(work, req, rsp);

	name = smb_strndup_from_utf16(req->Buffer, le16_to_cpu(req->NameLength),
				      1, work->conn->local_nls);
	if (IS_ERR(name)) {
		rsp->hdr.Status = STATUS_NO_MEMORY;
		err = PTR_ERR(name);
		goto out;
	}

	id = ksmbd_session_rpc_open(work->sess, name);
	if (id < 0) {
		pr_err("Unable to open RPC pipe: %d\n", id);
		err = id;
		goto out;
	}

	rsp->hdr.Status = STATUS_SUCCESS;
	rsp->StructureSize = cpu_to_le16(89);
	rsp->OplockLevel = SMB2_OPLOCK_LEVEL_NONE;
	rsp->Reserved = 0;
	rsp->CreateAction = cpu_to_le32(FILE_OPENED);

	rsp->CreationTime = cpu_to_le64(0);
	rsp->LastAccessTime = cpu_to_le64(0);
	rsp->ChangeTime = cpu_to_le64(0);
	rsp->AllocationSize = cpu_to_le64(0);
	rsp->EndofFile = cpu_to_le64(0);
	rsp->FileAttributes = ATTR_NORMAL_LE;
	rsp->Reserved2 = 0;
	rsp->VolatileFileId = id;
	rsp->PersistentFileId = 0;
	rsp->CreateContextsOffset = 0;
	rsp->CreateContextsLength = 0;

	err = ksmbd_iov_pin_rsp(work, rsp, offsetof(struct smb2_create_rsp, Buffer));
	if (err)
		goto out;

	kfree(name);
	return 0;

out:
	switch (err) {
	case -EINVAL:
		rsp->hdr.Status = STATUS_INVALID_PARAMETER;
		break;
	case -ENOSPC:
	case -ENOMEM:
		rsp->hdr.Status = STATUS_NO_MEMORY;
		break;
	}

	if (!IS_ERR(name))
		kfree(name);

	smb2_set_err_rsp(work);
	return err;
}

/**
 * smb2_set_ea() - handler for setting extended attributes using set
 *		info command
 * @eabuf:	set info command buffer
 * @buf_len:	set info command buffer length
 * @path:	dentry path for get ea
 *
 * Return:	0 on success, otherwise error
 */
static int smb2_set_ea(struct smb2_ea_info *eabuf, unsigned int buf_len,
		       const struct path *path)
{
	struct user_namespace *user_ns = mnt_user_ns(path->mnt);
	char *attr_name = NULL, *value;
	int rc = 0;
	unsigned int next = 0;

	if (buf_len < sizeof(struct smb2_ea_info) + eabuf->EaNameLength +
			le16_to_cpu(eabuf->EaValueLength))
		return -EINVAL;

	attr_name = kmalloc(XATTR_NAME_MAX + 1, GFP_KERNEL);
	if (!attr_name)
		return -ENOMEM;

	do {
		if (!eabuf->EaNameLength)
			goto next;

		ksmbd_debug(SMB,
			    "name : <%s>, name_len : %u, value_len : %u, next : %u\n",
			    eabuf->name, eabuf->EaNameLength,
			    le16_to_cpu(eabuf->EaValueLength),
			    le32_to_cpu(eabuf->NextEntryOffset));

		if (eabuf->EaNameLength >
		    (XATTR_NAME_MAX - XATTR_USER_PREFIX_LEN)) {
			rc = -EINVAL;
			break;
		}

		memcpy(attr_name, XATTR_USER_PREFIX, XATTR_USER_PREFIX_LEN);
		memcpy(&attr_name[XATTR_USER_PREFIX_LEN], eabuf->name,
		       eabuf->EaNameLength);
		attr_name[XATTR_USER_PREFIX_LEN + eabuf->EaNameLength] = '\0';
		value = (char *)&eabuf->name + eabuf->EaNameLength + 1;

		if (!eabuf->EaValueLength) {
			rc = ksmbd_vfs_casexattr_len(user_ns,
						     path->dentry,
						     attr_name,
						     XATTR_USER_PREFIX_LEN +
						     eabuf->EaNameLength);

			/* delete the EA only when it exits */
			if (rc > 0) {
				rc = ksmbd_vfs_remove_xattr(user_ns,
							    path,
							    attr_name);

				if (rc < 0) {
					ksmbd_debug(SMB,
						    "remove xattr failed(%d)\n",
						    rc);
					break;
				}
			}

			/* if the EA doesn't exist, just do nothing. */
			rc = 0;
		} else {
			rc = ksmbd_vfs_setxattr(user_ns, path, attr_name, value,
						le16_to_cpu(eabuf->EaValueLength),
						0, true);
			if (rc < 0) {
				ksmbd_debug(SMB,
					    "ksmbd_vfs_setxattr is failed(%d)\n",
					    rc);
				break;
			}
		}

next:
		next = le32_to_cpu(eabuf->NextEntryOffset);
		if (next == 0 || buf_len < next)
			break;
		buf_len -= next;
		eabuf = (struct smb2_ea_info *)((char *)eabuf + next);
		if (buf_len < sizeof(struct smb2_ea_info)) {
			rc = -EINVAL;
			break;
		}

		if (buf_len < sizeof(struct smb2_ea_info) + eabuf->EaNameLength +
				le16_to_cpu(eabuf->EaValueLength)) {
			rc = -EINVAL;
			break;
		}
	} while (next != 0);

	kfree(attr_name);
	return rc;
}

static noinline int smb2_set_stream_name_xattr(const struct path *path,
					       struct ksmbd_file *fp,
					       char *stream_name, int s_type)
{
	struct user_namespace *user_ns = mnt_user_ns(path->mnt);
	size_t xattr_stream_size;
	char *xattr_stream_name;
	int rc;

	rc = ksmbd_vfs_xattr_stream_name(stream_name,
					 &xattr_stream_name,
					 &xattr_stream_size,
					 s_type);
	if (rc)
		return rc;

	fp->stream.name = xattr_stream_name;
	fp->stream.size = xattr_stream_size;

	/* Check if there is stream prefix in xattr space */
	rc = ksmbd_vfs_casexattr_len(user_ns,
				     path->dentry,
				     xattr_stream_name,
				     xattr_stream_size);
	if (rc >= 0)
		return 0;

	if (fp->cdoption == FILE_OPEN_LE) {
		ksmbd_debug(SMB, "XATTR stream name lookup failed: %d\n", rc);
		return -EBADF;
	}

	rc = ksmbd_vfs_setxattr(user_ns, path, xattr_stream_name, NULL, 0, 0, false);
	if (rc < 0)
		pr_err("Failed to store XATTR stream name :%d\n", rc);
	return 0;
}

static int smb2_remove_smb_xattrs(const struct path *path)
{
	struct user_namespace *user_ns = mnt_user_ns(path->mnt);
	char *name, *xattr_list = NULL;
	ssize_t xattr_list_len;
	int err = 0;

	xattr_list_len = ksmbd_vfs_listxattr(path->dentry, &xattr_list);
	if (xattr_list_len < 0) {
		goto out;
	} else if (!xattr_list_len) {
		ksmbd_debug(SMB, "empty xattr in the file\n");
		goto out;
	}

	for (name = xattr_list; name - xattr_list < xattr_list_len;
			name += strlen(name) + 1) {
		ksmbd_debug(SMB, "%s, len %zd\n", name, strlen(name));

		if (!strncmp(name, XATTR_USER_PREFIX, XATTR_USER_PREFIX_LEN) &&
		    !strncmp(&name[XATTR_USER_PREFIX_LEN], STREAM_PREFIX,
			     STREAM_PREFIX_LEN)) {
<<<<<<< HEAD
			err = ksmbd_vfs_remove_xattr(user_ns, path->dentry,
=======
			err = ksmbd_vfs_remove_xattr(user_ns, path,
>>>>>>> c33f17e6
						     name);
			if (err)
				ksmbd_debug(SMB, "remove xattr failed : %s\n",
					    name);
		}
	}
out:
	kvfree(xattr_list);
	return err;
}

static int smb2_create_truncate(const struct path *path)
{
	int rc = vfs_truncate(path, 0);

	if (rc) {
		pr_err("vfs_truncate failed, rc %d\n", rc);
		return rc;
	}

	rc = smb2_remove_smb_xattrs(path);
	if (rc == -EOPNOTSUPP)
		rc = 0;
	if (rc)
		ksmbd_debug(SMB,
			    "ksmbd_truncate_stream_name_xattr failed, rc %d\n",
			    rc);
	return rc;
}

static void smb2_new_xattrs(struct ksmbd_tree_connect *tcon, const struct path *path,
			    struct ksmbd_file *fp)
{
	struct xattr_dos_attrib da = {0};
	int rc;

	if (!test_share_config_flag(tcon->share_conf,
				    KSMBD_SHARE_FLAG_STORE_DOS_ATTRS))
		return;

	da.version = 4;
	da.attr = le32_to_cpu(fp->f_ci->m_fattr);
	da.itime = da.create_time = fp->create_time;
	da.flags = XATTR_DOSINFO_ATTRIB | XATTR_DOSINFO_CREATE_TIME |
		XATTR_DOSINFO_ITIME;

	rc = ksmbd_vfs_set_dos_attrib_xattr(mnt_user_ns(path->mnt), path, &da, true);
	if (rc)
		ksmbd_debug(SMB, "failed to store file attribute into xattr\n");
}

static void smb2_update_xattrs(struct ksmbd_tree_connect *tcon,
			       const struct path *path, struct ksmbd_file *fp)
{
	struct xattr_dos_attrib da;
	int rc;

	fp->f_ci->m_fattr &= ~(ATTR_HIDDEN_LE | ATTR_SYSTEM_LE);

	/* get FileAttributes from XATTR_NAME_DOS_ATTRIBUTE */
	if (!test_share_config_flag(tcon->share_conf,
				    KSMBD_SHARE_FLAG_STORE_DOS_ATTRS))
		return;

	rc = ksmbd_vfs_get_dos_attrib_xattr(mnt_user_ns(path->mnt),
					    path->dentry, &da);
	if (rc > 0) {
		fp->f_ci->m_fattr = cpu_to_le32(da.attr);
		fp->create_time = da.create_time;
		fp->itime = da.itime;
	}
}

static int smb2_creat(struct ksmbd_work *work, struct path *parent_path,
		      struct path *path, char *name, int open_flags,
		      umode_t posix_mode, bool is_dir)
{
	struct ksmbd_tree_connect *tcon = work->tcon;
	struct ksmbd_share_config *share = tcon->share_conf;
	umode_t mode;
	int rc;

	if (!(open_flags & O_CREAT))
		return -EBADF;

	ksmbd_debug(SMB, "file does not exist, so creating\n");
	if (is_dir == true) {
		ksmbd_debug(SMB, "creating directory\n");

		mode = share_config_directory_mode(share, posix_mode);
		rc = ksmbd_vfs_mkdir(work, name, mode);
		if (rc)
			return rc;
	} else {
		ksmbd_debug(SMB, "creating regular file\n");

		mode = share_config_create_mode(share, posix_mode);
		rc = ksmbd_vfs_create(work, name, mode);
		if (rc)
			return rc;
	}

	rc = ksmbd_vfs_kern_path_locked(work, name, 0, parent_path, path, 0);
	if (rc) {
		pr_err("cannot get linux path (%s), err = %d\n",
		       name, rc);
		return rc;
	}
	return 0;
}

static int smb2_create_sd_buffer(struct ksmbd_work *work,
				 struct smb2_create_req *req,
				 const struct path *path)
{
	struct create_context *context;
	struct create_sd_buf_req *sd_buf;

	if (!req->CreateContextsOffset)
		return -ENOENT;

	/* Parse SD BUFFER create contexts */
	context = smb2_find_context_vals(req, SMB2_CREATE_SD_BUFFER, 4);
	if (!context)
		return -ENOENT;
	else if (IS_ERR(context))
		return PTR_ERR(context);

	ksmbd_debug(SMB,
		    "Set ACLs using SMB2_CREATE_SD_BUFFER context\n");
	sd_buf = (struct create_sd_buf_req *)context;
	if (le16_to_cpu(context->DataOffset) +
	    le32_to_cpu(context->DataLength) <
	    sizeof(struct create_sd_buf_req))
		return -EINVAL;
	return set_info_sec(work->conn, work->tcon, path, &sd_buf->ntsd,
			    le32_to_cpu(sd_buf->ccontext.DataLength), true, false);
}

static void ksmbd_acls_fattr(struct smb_fattr *fattr,
			     struct user_namespace *mnt_userns,
			     struct inode *inode)
{
	fattr->cf_uid = i_uid_into_mnt(mnt_userns, inode);
	fattr->cf_gid = i_gid_into_mnt(mnt_userns, inode);
	fattr->cf_mode = inode->i_mode;
	fattr->cf_acls = NULL;
	fattr->cf_dacls = NULL;

	if (IS_ENABLED(CONFIG_FS_POSIX_ACL)) {
		fattr->cf_acls = get_acl(inode, ACL_TYPE_ACCESS);
		if (S_ISDIR(inode->i_mode))
			fattr->cf_dacls = get_acl(inode, ACL_TYPE_DEFAULT);
	}
}

/**
 * smb2_open() - handler for smb file open request
 * @work:	smb work containing request buffer
 *
 * Return:      0 on success, otherwise error
 */
int smb2_open(struct ksmbd_work *work)
{
	struct ksmbd_conn *conn = work->conn;
	struct ksmbd_session *sess = work->sess;
	struct ksmbd_tree_connect *tcon = work->tcon;
	struct smb2_create_req *req;
	struct smb2_create_rsp *rsp;
	struct path path, parent_path;
	struct ksmbd_share_config *share = tcon->share_conf;
	struct ksmbd_file *fp = NULL;
	struct file *filp = NULL;
	struct user_namespace *user_ns = NULL;
	struct kstat stat;
	struct create_context *context;
	struct lease_ctx_info *lc = NULL;
	struct create_ea_buf_req *ea_buf = NULL;
	struct oplock_info *opinfo;
	__le32 *next_ptr = NULL;
	int req_op_level = 0, open_flags = 0, may_flags = 0, file_info = 0;
	int rc = 0;
	int contxt_cnt = 0, query_disk_id = 0;
	int maximal_access_ctxt = 0, posix_ctxt = 0;
	int s_type = 0;
	int next_off = 0;
	char *name = NULL;
	char *stream_name = NULL;
	bool file_present = false, created = false, already_permitted = false;
	int share_ret, need_truncate = 0;
	u64 time;
	umode_t posix_mode = 0;
	__le32 daccess, maximal_access = 0;
	int iov_len = 0;

	WORK_BUFFERS(work, req, rsp);

	if (req->hdr.NextCommand && !work->next_smb2_rcv_hdr_off &&
	    (req->hdr.Flags & SMB2_FLAGS_RELATED_OPERATIONS)) {
		ksmbd_debug(SMB, "invalid flag in chained command\n");
		rsp->hdr.Status = STATUS_INVALID_PARAMETER;
		smb2_set_err_rsp(work);
		return -EINVAL;
	}

	if (test_share_config_flag(share, KSMBD_SHARE_FLAG_PIPE)) {
		ksmbd_debug(SMB, "IPC pipe create request\n");
		return create_smb2_pipe(work);
	}

	if (req->NameLength) {
		if ((req->CreateOptions & FILE_DIRECTORY_FILE_LE) &&
		    *(char *)req->Buffer == '\\') {
			pr_err("not allow directory name included leading slash\n");
			rc = -EINVAL;
			goto err_out2;
		}

		name = smb2_get_name(req->Buffer,
				     le16_to_cpu(req->NameLength),
				     work->conn->local_nls);
		if (IS_ERR(name)) {
			rc = PTR_ERR(name);
			if (rc != -ENOMEM)
				rc = -ENOENT;
			name = NULL;
			goto err_out2;
		}

		ksmbd_debug(SMB, "converted name = %s\n", name);
		if (strchr(name, ':')) {
			if (!test_share_config_flag(work->tcon->share_conf,
						    KSMBD_SHARE_FLAG_STREAMS)) {
				rc = -EBADF;
				goto err_out2;
			}
			rc = parse_stream_name(name, &stream_name, &s_type);
			if (rc < 0)
				goto err_out2;
		}

		rc = ksmbd_validate_filename(name);
		if (rc < 0)
			goto err_out2;

		if (ksmbd_share_veto_filename(share, name)) {
			rc = -ENOENT;
			ksmbd_debug(SMB, "Reject open(), vetoed file: %s\n",
				    name);
			goto err_out2;
		}
	} else {
		name = kstrdup("", GFP_KERNEL);
		if (!name) {
			rc = -ENOMEM;
			goto err_out2;
		}
	}

	if (le32_to_cpu(req->ImpersonationLevel) > le32_to_cpu(IL_DELEGATE_LE)) {
		pr_err("Invalid impersonationlevel : 0x%x\n",
		       le32_to_cpu(req->ImpersonationLevel));
		rc = -EIO;
		rsp->hdr.Status = STATUS_BAD_IMPERSONATION_LEVEL;
		goto err_out2;
	}

	if (req->CreateOptions && !(req->CreateOptions & CREATE_OPTIONS_MASK)) {
		pr_err("Invalid create options : 0x%x\n",
		       le32_to_cpu(req->CreateOptions));
		rc = -EINVAL;
		goto err_out2;
	} else {
		if (req->CreateOptions & FILE_SEQUENTIAL_ONLY_LE &&
		    req->CreateOptions & FILE_RANDOM_ACCESS_LE)
			req->CreateOptions = ~(FILE_SEQUENTIAL_ONLY_LE);

		if (req->CreateOptions &
		    (FILE_OPEN_BY_FILE_ID_LE | CREATE_TREE_CONNECTION |
		     FILE_RESERVE_OPFILTER_LE)) {
			rc = -EOPNOTSUPP;
			goto err_out2;
		}

		if (req->CreateOptions & FILE_DIRECTORY_FILE_LE) {
			if (req->CreateOptions & FILE_NON_DIRECTORY_FILE_LE) {
				rc = -EINVAL;
				goto err_out2;
			} else if (req->CreateOptions & FILE_NO_COMPRESSION_LE) {
				req->CreateOptions = ~(FILE_NO_COMPRESSION_LE);
			}
		}
	}

	if (le32_to_cpu(req->CreateDisposition) >
	    le32_to_cpu(FILE_OVERWRITE_IF_LE)) {
		pr_err("Invalid create disposition : 0x%x\n",
		       le32_to_cpu(req->CreateDisposition));
		rc = -EINVAL;
		goto err_out2;
	}

	if (!(req->DesiredAccess & DESIRED_ACCESS_MASK)) {
		pr_err("Invalid desired access : 0x%x\n",
		       le32_to_cpu(req->DesiredAccess));
		rc = -EACCES;
		goto err_out2;
	}

	if (req->FileAttributes && !(req->FileAttributes & ATTR_MASK_LE)) {
		pr_err("Invalid file attribute : 0x%x\n",
		       le32_to_cpu(req->FileAttributes));
		rc = -EINVAL;
		goto err_out2;
	}

	if (req->CreateContextsOffset) {
		/* Parse non-durable handle create contexts */
		context = smb2_find_context_vals(req, SMB2_CREATE_EA_BUFFER, 4);
		if (IS_ERR(context)) {
			rc = PTR_ERR(context);
			goto err_out2;
		} else if (context) {
			ea_buf = (struct create_ea_buf_req *)context;
			if (le16_to_cpu(context->DataOffset) +
			    le32_to_cpu(context->DataLength) <
			    sizeof(struct create_ea_buf_req)) {
				rc = -EINVAL;
				goto err_out2;
			}
			if (req->CreateOptions & FILE_NO_EA_KNOWLEDGE_LE) {
				rsp->hdr.Status = STATUS_ACCESS_DENIED;
				rc = -EACCES;
				goto err_out2;
			}
		}

		context = smb2_find_context_vals(req,
						 SMB2_CREATE_QUERY_MAXIMAL_ACCESS_REQUEST, 4);
		if (IS_ERR(context)) {
			rc = PTR_ERR(context);
			goto err_out2;
		} else if (context) {
			ksmbd_debug(SMB,
				    "get query maximal access context\n");
			maximal_access_ctxt = 1;
		}

		context = smb2_find_context_vals(req,
						 SMB2_CREATE_TIMEWARP_REQUEST, 4);
		if (IS_ERR(context)) {
			rc = PTR_ERR(context);
			goto err_out2;
		} else if (context) {
			ksmbd_debug(SMB, "get timewarp context\n");
			rc = -EBADF;
			goto err_out2;
		}

		if (tcon->posix_extensions) {
			context = smb2_find_context_vals(req,
							 SMB2_CREATE_TAG_POSIX, 16);
			if (IS_ERR(context)) {
				rc = PTR_ERR(context);
				goto err_out2;
			} else if (context) {
				struct create_posix *posix =
					(struct create_posix *)context;
				if (le16_to_cpu(context->DataOffset) +
				    le32_to_cpu(context->DataLength) <
				    sizeof(struct create_posix) - 4) {
					rc = -EINVAL;
					goto err_out2;
				}
				ksmbd_debug(SMB, "get posix context\n");

				posix_mode = le32_to_cpu(posix->Mode);
				posix_ctxt = 1;
			}
		}
	}

	if (ksmbd_override_fsids(work)) {
		rc = -ENOMEM;
		goto err_out2;
	}

	rc = ksmbd_vfs_kern_path_locked(work, name, LOOKUP_NO_SYMLINKS,
					&parent_path, &path, 1);
	if (!rc) {
		file_present = true;

		if (req->CreateOptions & FILE_DELETE_ON_CLOSE_LE) {
			/*
			 * If file exists with under flags, return access
			 * denied error.
			 */
			if (req->CreateDisposition == FILE_OVERWRITE_IF_LE ||
			    req->CreateDisposition == FILE_OPEN_IF_LE) {
				rc = -EACCES;
				goto err_out;
			}

			if (!test_tree_conn_flag(tcon, KSMBD_TREE_CONN_FLAG_WRITABLE)) {
				ksmbd_debug(SMB,
					    "User does not have write permission\n");
				rc = -EACCES;
				goto err_out;
			}
		} else if (d_is_symlink(path.dentry)) {
			rc = -EACCES;
			goto err_out;
		}

		file_present = true;
		user_ns = mnt_user_ns(path.mnt);
	} else {
		if (rc != -ENOENT)
			goto err_out;
		ksmbd_debug(SMB, "can not get linux path for %s, rc = %d\n",
			    name, rc);
		rc = 0;
	}

	if (stream_name) {
		if (req->CreateOptions & FILE_DIRECTORY_FILE_LE) {
			if (s_type == DATA_STREAM) {
				rc = -EIO;
				rsp->hdr.Status = STATUS_NOT_A_DIRECTORY;
			}
		} else {
			if (file_present && S_ISDIR(d_inode(path.dentry)->i_mode) &&
			    s_type == DATA_STREAM) {
				rc = -EIO;
				rsp->hdr.Status = STATUS_FILE_IS_A_DIRECTORY;
			}
		}

		if (req->CreateOptions & FILE_DIRECTORY_FILE_LE &&
		    req->FileAttributes & ATTR_NORMAL_LE) {
			rsp->hdr.Status = STATUS_NOT_A_DIRECTORY;
			rc = -EIO;
		}

		if (rc < 0)
			goto err_out;
	}

	if (file_present && req->CreateOptions & FILE_NON_DIRECTORY_FILE_LE &&
	    S_ISDIR(d_inode(path.dentry)->i_mode) &&
	    !(req->CreateOptions & FILE_DELETE_ON_CLOSE_LE)) {
		ksmbd_debug(SMB, "open() argument is a directory: %s, %x\n",
			    name, req->CreateOptions);
		rsp->hdr.Status = STATUS_FILE_IS_A_DIRECTORY;
		rc = -EIO;
		goto err_out;
	}

	if (file_present && (req->CreateOptions & FILE_DIRECTORY_FILE_LE) &&
	    !(req->CreateDisposition == FILE_CREATE_LE) &&
	    !S_ISDIR(d_inode(path.dentry)->i_mode)) {
		rsp->hdr.Status = STATUS_NOT_A_DIRECTORY;
		rc = -EIO;
		goto err_out;
	}

	if (!stream_name && file_present &&
	    req->CreateDisposition == FILE_CREATE_LE) {
		rc = -EEXIST;
		goto err_out;
	}

	daccess = smb_map_generic_desired_access(req->DesiredAccess);

	if (file_present && !(req->CreateOptions & FILE_DELETE_ON_CLOSE_LE)) {
		rc = smb_check_perm_dacl(conn, &path, &daccess,
					 sess->user->uid);
		if (rc)
			goto err_out;
	}

	if (daccess & FILE_MAXIMAL_ACCESS_LE) {
		if (!file_present) {
			daccess = cpu_to_le32(GENERIC_ALL_FLAGS);
		} else {
			ksmbd_vfs_query_maximal_access(user_ns,
							    path.dentry,
							    &daccess);
			already_permitted = true;
		}
		maximal_access = daccess;
	}

	open_flags = smb2_create_open_flags(file_present, daccess,
					    req->CreateDisposition,
					    &may_flags);

	if (!test_tree_conn_flag(tcon, KSMBD_TREE_CONN_FLAG_WRITABLE)) {
		if (open_flags & O_CREAT) {
			ksmbd_debug(SMB,
				    "User does not have write permission\n");
			rc = -EACCES;
			goto err_out;
		}
	}

	/*create file if not present */
	if (!file_present) {
		rc = smb2_creat(work, &parent_path, &path, name, open_flags,
				posix_mode,
				req->CreateOptions & FILE_DIRECTORY_FILE_LE);
		if (rc) {
			if (rc == -ENOENT) {
				rc = -EIO;
				rsp->hdr.Status = STATUS_OBJECT_PATH_NOT_FOUND;
			}
			goto err_out;
		}

		created = true;
		user_ns = mnt_user_ns(path.mnt);
		if (ea_buf) {
			if (le32_to_cpu(ea_buf->ccontext.DataLength) <
			    sizeof(struct smb2_ea_info)) {
				rc = -EINVAL;
				goto err_out;
			}

			rc = smb2_set_ea(&ea_buf->ea,
					 le32_to_cpu(ea_buf->ccontext.DataLength),
					 &path);
			if (rc == -EOPNOTSUPP)
				rc = 0;
			else if (rc)
				goto err_out;
		}
	} else if (!already_permitted) {
		/* FILE_READ_ATTRIBUTE is allowed without inode_permission,
		 * because execute(search) permission on a parent directory,
		 * is already granted.
		 */
		if (daccess & ~(FILE_READ_ATTRIBUTES_LE | FILE_READ_CONTROL_LE)) {
			rc = inode_permission(user_ns,
					      d_inode(path.dentry),
					      may_flags);
			if (rc)
				goto err_out;

			if ((daccess & FILE_DELETE_LE) ||
			    (req->CreateOptions & FILE_DELETE_ON_CLOSE_LE)) {
				rc = inode_permission(user_ns,
						      d_inode(path.dentry->d_parent),
						      MAY_EXEC | MAY_WRITE);
				if (rc)
					goto err_out;
			}
		}
	}

	rc = ksmbd_query_inode_status(path.dentry->d_parent);
	if (rc == KSMBD_INODE_STATUS_PENDING_DELETE) {
		rc = -EBUSY;
		goto err_out;
	}

	rc = 0;
	filp = dentry_open(&path, open_flags, current_cred());
	if (IS_ERR(filp)) {
		rc = PTR_ERR(filp);
		pr_err("dentry open for dir failed, rc %d\n", rc);
		goto err_out;
	}

	if (file_present) {
		if (!(open_flags & O_TRUNC))
			file_info = FILE_OPENED;
		else
			file_info = FILE_OVERWRITTEN;

		if ((req->CreateDisposition & FILE_CREATE_MASK_LE) ==
		    FILE_SUPERSEDE_LE)
			file_info = FILE_SUPERSEDED;
	} else if (open_flags & O_CREAT) {
		file_info = FILE_CREATED;
	}

	ksmbd_vfs_set_fadvise(filp, req->CreateOptions);

	/* Obtain Volatile-ID */
	fp = ksmbd_open_fd(work, filp);
	if (IS_ERR(fp)) {
		fput(filp);
		rc = PTR_ERR(fp);
		fp = NULL;
		goto err_out;
	}

	/* Get Persistent-ID */
	ksmbd_open_durable_fd(fp);
	if (!has_file_id(fp->persistent_id)) {
		rc = -ENOMEM;
		goto err_out;
	}

	fp->cdoption = req->CreateDisposition;
	fp->daccess = daccess;
	fp->saccess = req->ShareAccess;
	fp->coption = req->CreateOptions;

	/* Set default windows and posix acls if creating new file */
	if (created) {
		int posix_acl_rc;
		struct inode *inode = d_inode(path.dentry);

		posix_acl_rc = ksmbd_vfs_inherit_posix_acl(user_ns,
							   &path,
							   d_inode(path.dentry->d_parent));
		if (posix_acl_rc)
			ksmbd_debug(SMB, "inherit posix acl failed : %d\n", posix_acl_rc);

		if (test_share_config_flag(work->tcon->share_conf,
					   KSMBD_SHARE_FLAG_ACL_XATTR)) {
			rc = smb_inherit_dacl(conn, &path, sess->user->uid,
					      sess->user->gid);
		}

		if (rc) {
			rc = smb2_create_sd_buffer(work, req, &path);
			if (rc) {
				if (posix_acl_rc)
					ksmbd_vfs_set_init_posix_acl(user_ns,
								     &path);

				if (test_share_config_flag(work->tcon->share_conf,
							   KSMBD_SHARE_FLAG_ACL_XATTR)) {
					struct smb_fattr fattr;
					struct smb_ntsd *pntsd;
					int pntsd_size, ace_num = 0;

					ksmbd_acls_fattr(&fattr, user_ns, inode);
					if (fattr.cf_acls)
						ace_num = fattr.cf_acls->a_count;
					if (fattr.cf_dacls)
						ace_num += fattr.cf_dacls->a_count;

					pntsd = kmalloc(sizeof(struct smb_ntsd) +
							sizeof(struct smb_sid) * 3 +
							sizeof(struct smb_acl) +
							sizeof(struct smb_ace) * ace_num * 2,
							GFP_KERNEL);
					if (!pntsd) {
						posix_acl_release(fattr.cf_acls);
						posix_acl_release(fattr.cf_dacls);
						goto err_out;
					}

					rc = build_sec_desc(user_ns,
							    pntsd, NULL, 0,
							    OWNER_SECINFO |
							    GROUP_SECINFO |
							    DACL_SECINFO,
							    &pntsd_size, &fattr);
					posix_acl_release(fattr.cf_acls);
					posix_acl_release(fattr.cf_dacls);
					if (rc) {
						kfree(pntsd);
						goto err_out;
					}

					rc = ksmbd_vfs_set_sd_xattr(conn,
								    user_ns,
								    &path,
								    pntsd,
								    pntsd_size,
								    false);
					kfree(pntsd);
					if (rc)
						pr_err("failed to store ntacl in xattr : %d\n",
						       rc);
				}
			}
		}
		rc = 0;
	}

	if (stream_name) {
		rc = smb2_set_stream_name_xattr(&path,
						fp,
						stream_name,
						s_type);
		if (rc)
			goto err_out;
		file_info = FILE_CREATED;
	}

	fp->attrib_only = !(req->DesiredAccess & ~(FILE_READ_ATTRIBUTES_LE |
			FILE_WRITE_ATTRIBUTES_LE | FILE_SYNCHRONIZE_LE));

	/* fp should be searchable through ksmbd_inode.m_fp_list
	 * after daccess, saccess, attrib_only, and stream are
	 * initialized.
	 */
	write_lock(&fp->f_ci->m_lock);
	list_add(&fp->node, &fp->f_ci->m_fp_list);
	write_unlock(&fp->f_ci->m_lock);

	/* Check delete pending among previous fp before oplock break */
	if (ksmbd_inode_pending_delete(fp)) {
		rc = -EBUSY;
		goto err_out;
	}

	if (file_present || created)
		ksmbd_vfs_kern_path_unlock(&parent_path, &path);

	if (!S_ISDIR(file_inode(filp)->i_mode) && open_flags & O_TRUNC &&
	    !fp->attrib_only && !stream_name) {
		smb_break_all_oplock(work, fp);
		need_truncate = 1;
	}

	req_op_level = req->RequestedOplockLevel;
	if (req_op_level == SMB2_OPLOCK_LEVEL_LEASE)
		lc = parse_lease_state(req, S_ISDIR(file_inode(filp)->i_mode));

	share_ret = ksmbd_smb_check_shared_mode(fp->filp, fp);
	if (!test_share_config_flag(work->tcon->share_conf, KSMBD_SHARE_FLAG_OPLOCKS) ||
	    (req_op_level == SMB2_OPLOCK_LEVEL_LEASE &&
	     !(conn->vals->capabilities & SMB2_GLOBAL_CAP_LEASING))) {
		if (share_ret < 0 && !S_ISDIR(file_inode(fp->filp)->i_mode)) {
			rc = share_ret;
			goto err_out1;
		}
	} else {
		if (req_op_level == SMB2_OPLOCK_LEVEL_LEASE) {
			/*
			 * Compare parent lease using parent key. If there is no
			 * a lease that has same parent key, Send lease break
			 * notification.
			 */
			smb_send_parent_lease_break_noti(fp, lc);

			req_op_level = smb2_map_lease_to_oplock(lc->req_state);
			ksmbd_debug(SMB,
				    "lease req for(%s) req oplock state 0x%x, lease state 0x%x\n",
				    name, req_op_level, lc->req_state);
			rc = find_same_lease_key(sess, fp->f_ci, lc);
			if (rc)
				goto err_out1;
		} else if (open_flags == O_RDONLY &&
			   (req_op_level == SMB2_OPLOCK_LEVEL_BATCH ||
			    req_op_level == SMB2_OPLOCK_LEVEL_EXCLUSIVE))
			req_op_level = SMB2_OPLOCK_LEVEL_II;

		rc = smb_grant_oplock(work, req_op_level,
				      fp->persistent_id, fp,
				      le32_to_cpu(req->hdr.Id.SyncId.TreeId),
				      lc, share_ret);
		if (rc < 0)
			goto err_out1;
	}

	if (req->CreateOptions & FILE_DELETE_ON_CLOSE_LE)
		ksmbd_fd_set_delete_on_close(fp, file_info);

	if (need_truncate) {
		rc = smb2_create_truncate(&fp->filp->f_path);
		if (rc)
			goto err_out1;
	}

	if (req->CreateContextsOffset) {
		struct create_alloc_size_req *az_req;

		az_req = (struct create_alloc_size_req *)smb2_find_context_vals(req,
					SMB2_CREATE_ALLOCATION_SIZE, 4);
		if (IS_ERR(az_req)) {
			rc = PTR_ERR(az_req);
			goto err_out1;
		} else if (az_req) {
			loff_t alloc_size;
			int err;

			if (le16_to_cpu(az_req->ccontext.DataOffset) +
			    le32_to_cpu(az_req->ccontext.DataLength) <
			    sizeof(struct create_alloc_size_req)) {
				rc = -EINVAL;
				goto err_out1;
			}
			alloc_size = le64_to_cpu(az_req->AllocationSize);
			ksmbd_debug(SMB,
				    "request smb2 create allocate size : %llu\n",
				    alloc_size);
			smb_break_all_levII_oplock(work, fp, 1);
			err = vfs_fallocate(fp->filp, FALLOC_FL_KEEP_SIZE, 0,
					    alloc_size);
			if (err < 0)
				ksmbd_debug(SMB,
					    "vfs_fallocate is failed : %d\n",
					    err);
		}

		context = smb2_find_context_vals(req, SMB2_CREATE_QUERY_ON_DISK_ID, 4);
		if (IS_ERR(context)) {
			rc = PTR_ERR(context);
			goto err_out1;
		} else if (context) {
			ksmbd_debug(SMB, "get query on disk id context\n");
			query_disk_id = 1;
		}
	}

	rc = ksmbd_vfs_getattr(&path, &stat);
	if (rc)
		goto err_out1;

	if (stat.result_mask & STATX_BTIME)
		fp->create_time = ksmbd_UnixTimeToNT(stat.btime);
	else
		fp->create_time = ksmbd_UnixTimeToNT(stat.ctime);
	if (req->FileAttributes || fp->f_ci->m_fattr == 0)
		fp->f_ci->m_fattr =
			cpu_to_le32(smb2_get_dos_mode(&stat, le32_to_cpu(req->FileAttributes)));

	if (!created)
		smb2_update_xattrs(tcon, &path, fp);
	else
		smb2_new_xattrs(tcon, &path, fp);

	memcpy(fp->client_guid, conn->ClientGUID, SMB2_CLIENT_GUID_SIZE);

	rsp->StructureSize = cpu_to_le16(89);
	rcu_read_lock();
	opinfo = rcu_dereference(fp->f_opinfo);
	rsp->OplockLevel = opinfo != NULL ? opinfo->level : 0;
	rcu_read_unlock();
	rsp->Reserved = 0;
	rsp->CreateAction = cpu_to_le32(file_info);
	rsp->CreationTime = cpu_to_le64(fp->create_time);
	time = ksmbd_UnixTimeToNT(stat.atime);
	rsp->LastAccessTime = cpu_to_le64(time);
	time = ksmbd_UnixTimeToNT(stat.mtime);
	rsp->LastWriteTime = cpu_to_le64(time);
	time = ksmbd_UnixTimeToNT(stat.ctime);
	rsp->ChangeTime = cpu_to_le64(time);
	rsp->AllocationSize = S_ISDIR(stat.mode) ? 0 :
		cpu_to_le64(stat.blocks << 9);
	rsp->EndofFile = S_ISDIR(stat.mode) ? 0 : cpu_to_le64(stat.size);
	rsp->FileAttributes = fp->f_ci->m_fattr;

	rsp->Reserved2 = 0;

	rsp->PersistentFileId = fp->persistent_id;
	rsp->VolatileFileId = fp->volatile_id;

	rsp->CreateContextsOffset = 0;
	rsp->CreateContextsLength = 0;
	iov_len = offsetof(struct smb2_create_rsp, Buffer);

	/* If lease is request send lease context response */
	if (opinfo && opinfo->is_lease) {
		struct create_context *lease_ccontext;

		ksmbd_debug(SMB, "lease granted on(%s) lease state 0x%x\n",
			    name, opinfo->o_lease->state);
		rsp->OplockLevel = SMB2_OPLOCK_LEVEL_LEASE;

		lease_ccontext = (struct create_context *)rsp->Buffer;
		contxt_cnt++;
		create_lease_buf(rsp->Buffer, opinfo->o_lease);
		le32_add_cpu(&rsp->CreateContextsLength,
			     conn->vals->create_lease_size);
		iov_len += conn->vals->create_lease_size;
		next_ptr = &lease_ccontext->Next;
		next_off = conn->vals->create_lease_size;
	}

	if (maximal_access_ctxt) {
		struct create_context *mxac_ccontext;

		if (maximal_access == 0)
			ksmbd_vfs_query_maximal_access(user_ns,
						       path.dentry,
						       &maximal_access);
		mxac_ccontext = (struct create_context *)(rsp->Buffer +
				le32_to_cpu(rsp->CreateContextsLength));
		contxt_cnt++;
		create_mxac_rsp_buf(rsp->Buffer +
				le32_to_cpu(rsp->CreateContextsLength),
				le32_to_cpu(maximal_access));
		le32_add_cpu(&rsp->CreateContextsLength,
			     conn->vals->create_mxac_size);
		iov_len += conn->vals->create_mxac_size;
		if (next_ptr)
			*next_ptr = cpu_to_le32(next_off);
		next_ptr = &mxac_ccontext->Next;
		next_off = conn->vals->create_mxac_size;
	}

	if (query_disk_id) {
		struct create_context *disk_id_ccontext;

		disk_id_ccontext = (struct create_context *)(rsp->Buffer +
				le32_to_cpu(rsp->CreateContextsLength));
		contxt_cnt++;
		create_disk_id_rsp_buf(rsp->Buffer +
				le32_to_cpu(rsp->CreateContextsLength),
				stat.ino, tcon->id);
		le32_add_cpu(&rsp->CreateContextsLength,
			     conn->vals->create_disk_id_size);
		iov_len += conn->vals->create_disk_id_size;
		if (next_ptr)
			*next_ptr = cpu_to_le32(next_off);
		next_ptr = &disk_id_ccontext->Next;
		next_off = conn->vals->create_disk_id_size;
	}

	if (posix_ctxt) {
		contxt_cnt++;
		create_posix_rsp_buf(rsp->Buffer +
				le32_to_cpu(rsp->CreateContextsLength),
				fp);
		le32_add_cpu(&rsp->CreateContextsLength,
			     conn->vals->create_posix_size);
		iov_len += conn->vals->create_posix_size;
		if (next_ptr)
			*next_ptr = cpu_to_le32(next_off);
	}

	if (contxt_cnt > 0) {
		rsp->CreateContextsOffset =
			cpu_to_le32(offsetof(struct smb2_create_rsp, Buffer));
	}

err_out:
	if (rc && (file_present || created))
		ksmbd_vfs_kern_path_unlock(&parent_path, &path);

err_out1:
	ksmbd_revert_fsids(work);

err_out2:
	if (!rc) {
		ksmbd_update_fstate(&work->sess->file_table, fp, FP_INITED);
		rc = ksmbd_iov_pin_rsp(work, (void *)rsp, iov_len);
	}
	if (rc) {
		if (rc == -EINVAL)
			rsp->hdr.Status = STATUS_INVALID_PARAMETER;
		else if (rc == -EOPNOTSUPP)
			rsp->hdr.Status = STATUS_NOT_SUPPORTED;
		else if (rc == -EACCES || rc == -ESTALE || rc == -EXDEV)
			rsp->hdr.Status = STATUS_ACCESS_DENIED;
		else if (rc == -ENOENT)
			rsp->hdr.Status = STATUS_OBJECT_NAME_INVALID;
		else if (rc == -EPERM)
			rsp->hdr.Status = STATUS_SHARING_VIOLATION;
		else if (rc == -EBUSY)
			rsp->hdr.Status = STATUS_DELETE_PENDING;
		else if (rc == -EBADF)
			rsp->hdr.Status = STATUS_OBJECT_NAME_NOT_FOUND;
		else if (rc == -ENOEXEC)
			rsp->hdr.Status = STATUS_DUPLICATE_OBJECTID;
		else if (rc == -ENXIO)
			rsp->hdr.Status = STATUS_NO_SUCH_DEVICE;
		else if (rc == -EEXIST)
			rsp->hdr.Status = STATUS_OBJECT_NAME_COLLISION;
		else if (rc == -EMFILE)
			rsp->hdr.Status = STATUS_INSUFFICIENT_RESOURCES;
		if (!rsp->hdr.Status)
			rsp->hdr.Status = STATUS_UNEXPECTED_IO_ERROR;

		if (fp)
			ksmbd_fd_put(work, fp);
		smb2_set_err_rsp(work);
		ksmbd_debug(SMB, "Error response: %x\n", rsp->hdr.Status);
	}

	kfree(name);
	kfree(lc);

	return 0;
}

static int readdir_info_level_struct_sz(int info_level)
{
	switch (info_level) {
	case FILE_FULL_DIRECTORY_INFORMATION:
		return sizeof(struct file_full_directory_info);
	case FILE_BOTH_DIRECTORY_INFORMATION:
		return sizeof(struct file_both_directory_info);
	case FILE_DIRECTORY_INFORMATION:
		return sizeof(struct file_directory_info);
	case FILE_NAMES_INFORMATION:
		return sizeof(struct file_names_info);
	case FILEID_FULL_DIRECTORY_INFORMATION:
		return sizeof(struct file_id_full_dir_info);
	case FILEID_BOTH_DIRECTORY_INFORMATION:
		return sizeof(struct file_id_both_directory_info);
	case SMB_FIND_FILE_POSIX_INFO:
		return sizeof(struct smb2_posix_info);
	default:
		return -EOPNOTSUPP;
	}
}

static int dentry_name(struct ksmbd_dir_info *d_info, int info_level)
{
	switch (info_level) {
	case FILE_FULL_DIRECTORY_INFORMATION:
	{
		struct file_full_directory_info *ffdinfo;

		ffdinfo = (struct file_full_directory_info *)d_info->rptr;
		d_info->rptr += le32_to_cpu(ffdinfo->NextEntryOffset);
		d_info->name = ffdinfo->FileName;
		d_info->name_len = le32_to_cpu(ffdinfo->FileNameLength);
		return 0;
	}
	case FILE_BOTH_DIRECTORY_INFORMATION:
	{
		struct file_both_directory_info *fbdinfo;

		fbdinfo = (struct file_both_directory_info *)d_info->rptr;
		d_info->rptr += le32_to_cpu(fbdinfo->NextEntryOffset);
		d_info->name = fbdinfo->FileName;
		d_info->name_len = le32_to_cpu(fbdinfo->FileNameLength);
		return 0;
	}
	case FILE_DIRECTORY_INFORMATION:
	{
		struct file_directory_info *fdinfo;

		fdinfo = (struct file_directory_info *)d_info->rptr;
		d_info->rptr += le32_to_cpu(fdinfo->NextEntryOffset);
		d_info->name = fdinfo->FileName;
		d_info->name_len = le32_to_cpu(fdinfo->FileNameLength);
		return 0;
	}
	case FILE_NAMES_INFORMATION:
	{
		struct file_names_info *fninfo;

		fninfo = (struct file_names_info *)d_info->rptr;
		d_info->rptr += le32_to_cpu(fninfo->NextEntryOffset);
		d_info->name = fninfo->FileName;
		d_info->name_len = le32_to_cpu(fninfo->FileNameLength);
		return 0;
	}
	case FILEID_FULL_DIRECTORY_INFORMATION:
	{
		struct file_id_full_dir_info *dinfo;

		dinfo = (struct file_id_full_dir_info *)d_info->rptr;
		d_info->rptr += le32_to_cpu(dinfo->NextEntryOffset);
		d_info->name = dinfo->FileName;
		d_info->name_len = le32_to_cpu(dinfo->FileNameLength);
		return 0;
	}
	case FILEID_BOTH_DIRECTORY_INFORMATION:
	{
		struct file_id_both_directory_info *fibdinfo;

		fibdinfo = (struct file_id_both_directory_info *)d_info->rptr;
		d_info->rptr += le32_to_cpu(fibdinfo->NextEntryOffset);
		d_info->name = fibdinfo->FileName;
		d_info->name_len = le32_to_cpu(fibdinfo->FileNameLength);
		return 0;
	}
	case SMB_FIND_FILE_POSIX_INFO:
	{
		struct smb2_posix_info *posix_info;

		posix_info = (struct smb2_posix_info *)d_info->rptr;
		d_info->rptr += le32_to_cpu(posix_info->NextEntryOffset);
		d_info->name = posix_info->name;
		d_info->name_len = le32_to_cpu(posix_info->name_len);
		return 0;
	}
	default:
		return -EINVAL;
	}
}

/**
 * smb2_populate_readdir_entry() - encode directory entry in smb2 response
 * buffer
 * @conn:	connection instance
 * @info_level:	smb information level
 * @d_info:	structure included variables for query dir
 * @ksmbd_kstat:	ksmbd wrapper of dirent stat information
 *
 * if directory has many entries, find first can't read it fully.
 * find next might be called multiple times to read remaining dir entries
 *
 * Return:	0 on success, otherwise error
 */
static int smb2_populate_readdir_entry(struct ksmbd_conn *conn, int info_level,
				       struct ksmbd_dir_info *d_info,
				       struct ksmbd_kstat *ksmbd_kstat)
{
	int next_entry_offset = 0;
	char *conv_name;
	int conv_len;
	void *kstat;
	int struct_sz, rc = 0;

	conv_name = ksmbd_convert_dir_info_name(d_info,
						conn->local_nls,
						&conv_len);
	if (!conv_name)
		return -ENOMEM;

	/* Somehow the name has only terminating NULL bytes */
	if (conv_len < 0) {
		rc = -EINVAL;
		goto free_conv_name;
	}

<<<<<<< HEAD
	struct_sz = readdir_info_level_struct_sz(info_level) - 1 + conv_len;
=======
	struct_sz = readdir_info_level_struct_sz(info_level) + conv_len;
>>>>>>> c33f17e6
	next_entry_offset = ALIGN(struct_sz, KSMBD_DIR_INFO_ALIGNMENT);
	d_info->last_entry_off_align = next_entry_offset - struct_sz;

	if (next_entry_offset > d_info->out_buf_len) {
		d_info->out_buf_len = 0;
		rc = -ENOSPC;
		goto free_conv_name;
	}

	kstat = d_info->wptr;
	if (info_level != FILE_NAMES_INFORMATION)
		kstat = ksmbd_vfs_init_kstat(&d_info->wptr, ksmbd_kstat);

	switch (info_level) {
	case FILE_FULL_DIRECTORY_INFORMATION:
	{
		struct file_full_directory_info *ffdinfo;

		ffdinfo = (struct file_full_directory_info *)kstat;
		ffdinfo->FileNameLength = cpu_to_le32(conv_len);
		ffdinfo->EaSize =
			smb2_get_reparse_tag_special_file(ksmbd_kstat->kstat->mode);
		if (ffdinfo->EaSize)
			ffdinfo->ExtFileAttributes = ATTR_REPARSE_POINT_LE;
		if (d_info->hide_dot_file && d_info->name[0] == '.')
			ffdinfo->ExtFileAttributes |= ATTR_HIDDEN_LE;
		memcpy(ffdinfo->FileName, conv_name, conv_len);
		ffdinfo->NextEntryOffset = cpu_to_le32(next_entry_offset);
		break;
	}
	case FILE_BOTH_DIRECTORY_INFORMATION:
	{
		struct file_both_directory_info *fbdinfo;

		fbdinfo = (struct file_both_directory_info *)kstat;
		fbdinfo->FileNameLength = cpu_to_le32(conv_len);
		fbdinfo->EaSize =
			smb2_get_reparse_tag_special_file(ksmbd_kstat->kstat->mode);
		if (fbdinfo->EaSize)
			fbdinfo->ExtFileAttributes = ATTR_REPARSE_POINT_LE;
		fbdinfo->ShortNameLength = 0;
		fbdinfo->Reserved = 0;
		if (d_info->hide_dot_file && d_info->name[0] == '.')
			fbdinfo->ExtFileAttributes |= ATTR_HIDDEN_LE;
		memcpy(fbdinfo->FileName, conv_name, conv_len);
		fbdinfo->NextEntryOffset = cpu_to_le32(next_entry_offset);
		break;
	}
	case FILE_DIRECTORY_INFORMATION:
	{
		struct file_directory_info *fdinfo;

		fdinfo = (struct file_directory_info *)kstat;
		fdinfo->FileNameLength = cpu_to_le32(conv_len);
		if (d_info->hide_dot_file && d_info->name[0] == '.')
			fdinfo->ExtFileAttributes |= ATTR_HIDDEN_LE;
		memcpy(fdinfo->FileName, conv_name, conv_len);
		fdinfo->NextEntryOffset = cpu_to_le32(next_entry_offset);
		break;
	}
	case FILE_NAMES_INFORMATION:
	{
		struct file_names_info *fninfo;

		fninfo = (struct file_names_info *)kstat;
		fninfo->FileNameLength = cpu_to_le32(conv_len);
		memcpy(fninfo->FileName, conv_name, conv_len);
		fninfo->NextEntryOffset = cpu_to_le32(next_entry_offset);
		break;
	}
	case FILEID_FULL_DIRECTORY_INFORMATION:
	{
		struct file_id_full_dir_info *dinfo;

		dinfo = (struct file_id_full_dir_info *)kstat;
		dinfo->FileNameLength = cpu_to_le32(conv_len);
		dinfo->EaSize =
			smb2_get_reparse_tag_special_file(ksmbd_kstat->kstat->mode);
		if (dinfo->EaSize)
			dinfo->ExtFileAttributes = ATTR_REPARSE_POINT_LE;
		dinfo->Reserved = 0;
		dinfo->UniqueId = cpu_to_le64(ksmbd_kstat->kstat->ino);
		if (d_info->hide_dot_file && d_info->name[0] == '.')
			dinfo->ExtFileAttributes |= ATTR_HIDDEN_LE;
		memcpy(dinfo->FileName, conv_name, conv_len);
		dinfo->NextEntryOffset = cpu_to_le32(next_entry_offset);
		break;
	}
	case FILEID_BOTH_DIRECTORY_INFORMATION:
	{
		struct file_id_both_directory_info *fibdinfo;

		fibdinfo = (struct file_id_both_directory_info *)kstat;
		fibdinfo->FileNameLength = cpu_to_le32(conv_len);
		fibdinfo->EaSize =
			smb2_get_reparse_tag_special_file(ksmbd_kstat->kstat->mode);
		if (fibdinfo->EaSize)
			fibdinfo->ExtFileAttributes = ATTR_REPARSE_POINT_LE;
		fibdinfo->UniqueId = cpu_to_le64(ksmbd_kstat->kstat->ino);
		fibdinfo->ShortNameLength = 0;
		fibdinfo->Reserved = 0;
		fibdinfo->Reserved2 = cpu_to_le16(0);
		if (d_info->hide_dot_file && d_info->name[0] == '.')
			fibdinfo->ExtFileAttributes |= ATTR_HIDDEN_LE;
		memcpy(fibdinfo->FileName, conv_name, conv_len);
		fibdinfo->NextEntryOffset = cpu_to_le32(next_entry_offset);
		break;
	}
	case SMB_FIND_FILE_POSIX_INFO:
	{
		struct smb2_posix_info *posix_info;
		u64 time;

		posix_info = (struct smb2_posix_info *)kstat;
		posix_info->Ignored = 0;
		posix_info->CreationTime = cpu_to_le64(ksmbd_kstat->create_time);
		time = ksmbd_UnixTimeToNT(ksmbd_kstat->kstat->ctime);
		posix_info->ChangeTime = cpu_to_le64(time);
		time = ksmbd_UnixTimeToNT(ksmbd_kstat->kstat->atime);
		posix_info->LastAccessTime = cpu_to_le64(time);
		time = ksmbd_UnixTimeToNT(ksmbd_kstat->kstat->mtime);
		posix_info->LastWriteTime = cpu_to_le64(time);
		posix_info->EndOfFile = cpu_to_le64(ksmbd_kstat->kstat->size);
		posix_info->AllocationSize = cpu_to_le64(ksmbd_kstat->kstat->blocks << 9);
		posix_info->DeviceId = cpu_to_le32(ksmbd_kstat->kstat->rdev);
		posix_info->HardLinks = cpu_to_le32(ksmbd_kstat->kstat->nlink);
		posix_info->Mode = cpu_to_le32(ksmbd_kstat->kstat->mode & 0777);
		posix_info->Inode = cpu_to_le64(ksmbd_kstat->kstat->ino);
		posix_info->DosAttributes =
			S_ISDIR(ksmbd_kstat->kstat->mode) ? ATTR_DIRECTORY_LE : ATTR_ARCHIVE_LE;
		if (d_info->hide_dot_file && d_info->name[0] == '.')
			posix_info->DosAttributes |= ATTR_HIDDEN_LE;
		/*
		 * SidBuffer(32) contain two sids(Domain sid(16), UNIX group sid(16)).
		 * UNIX sid(16) = revision(1) + num_subauth(1) + authority(6) +
		 *		  sub_auth(4 * 1(num_subauth)) + RID(4).
		 */
		id_to_sid(from_kuid_munged(&init_user_ns, ksmbd_kstat->kstat->uid),
			  SIDUNIX_USER, (struct smb_sid *)&posix_info->SidBuffer[0]);
		id_to_sid(from_kgid_munged(&init_user_ns, ksmbd_kstat->kstat->gid),
			  SIDUNIX_GROUP, (struct smb_sid *)&posix_info->SidBuffer[16]);
		memcpy(posix_info->name, conv_name, conv_len);
		posix_info->name_len = cpu_to_le32(conv_len);
		posix_info->NextEntryOffset = cpu_to_le32(next_entry_offset);
		break;
	}

	} /* switch (info_level) */

	d_info->last_entry_offset = d_info->data_count;
	d_info->data_count += next_entry_offset;
	d_info->out_buf_len -= next_entry_offset;
	d_info->wptr += next_entry_offset;

	ksmbd_debug(SMB,
		    "info_level : %d, buf_len :%d, next_offset : %d, data_count : %d\n",
		    info_level, d_info->out_buf_len,
		    next_entry_offset, d_info->data_count);

free_conv_name:
	kfree(conv_name);
	return rc;
}

struct smb2_query_dir_private {
	struct ksmbd_work	*work;
	char			*search_pattern;
	struct ksmbd_file	*dir_fp;

	struct ksmbd_dir_info	*d_info;
	int			info_level;
};

static void lock_dir(struct ksmbd_file *dir_fp)
{
	struct dentry *dir = dir_fp->filp->f_path.dentry;

	inode_lock_nested(d_inode(dir), I_MUTEX_PARENT);
}

static void unlock_dir(struct ksmbd_file *dir_fp)
{
	struct dentry *dir = dir_fp->filp->f_path.dentry;

	inode_unlock(d_inode(dir));
}

static int process_query_dir_entries(struct smb2_query_dir_private *priv)
{
	struct user_namespace	*user_ns = file_mnt_user_ns(priv->dir_fp->filp);
	struct kstat		kstat;
	struct ksmbd_kstat	ksmbd_kstat;
	int			rc;
	int			i;

	for (i = 0; i < priv->d_info->num_entry; i++) {
		struct dentry *dent;

		if (dentry_name(priv->d_info, priv->info_level))
			return -EINVAL;

		lock_dir(priv->dir_fp);
		dent = lookup_one(user_ns, priv->d_info->name,
				  priv->dir_fp->filp->f_path.dentry,
				  priv->d_info->name_len);
		unlock_dir(priv->dir_fp);

		if (IS_ERR(dent)) {
			ksmbd_debug(SMB, "Cannot lookup `%s' [%ld]\n",
				    priv->d_info->name,
				    PTR_ERR(dent));
			continue;
		}
		if (unlikely(d_is_negative(dent))) {
			dput(dent);
			ksmbd_debug(SMB, "Negative dentry `%s'\n",
				    priv->d_info->name);
			continue;
		}

		ksmbd_kstat.kstat = &kstat;
		if (priv->info_level != FILE_NAMES_INFORMATION)
			ksmbd_vfs_fill_dentry_attrs(priv->work,
						    user_ns,
						    dent,
						    &ksmbd_kstat);

		rc = smb2_populate_readdir_entry(priv->work->conn,
						 priv->info_level,
						 priv->d_info,
						 &ksmbd_kstat);
		dput(dent);
		if (rc)
			return rc;
	}
	return 0;
}

static int reserve_populate_dentry(struct ksmbd_dir_info *d_info,
				   int info_level)
{
	int struct_sz;
	int conv_len;
	int next_entry_offset;

	struct_sz = readdir_info_level_struct_sz(info_level);
	if (struct_sz == -EOPNOTSUPP)
		return -EOPNOTSUPP;

	conv_len = (d_info->name_len + 1) * 2;
	next_entry_offset = ALIGN(struct_sz + conv_len,
				  KSMBD_DIR_INFO_ALIGNMENT);

	if (next_entry_offset > d_info->out_buf_len) {
		d_info->out_buf_len = 0;
		return -ENOSPC;
	}

	switch (info_level) {
	case FILE_FULL_DIRECTORY_INFORMATION:
	{
		struct file_full_directory_info *ffdinfo;

		ffdinfo = (struct file_full_directory_info *)d_info->wptr;
		memcpy(ffdinfo->FileName, d_info->name, d_info->name_len);
		ffdinfo->FileName[d_info->name_len] = 0x00;
		ffdinfo->FileNameLength = cpu_to_le32(d_info->name_len);
		ffdinfo->NextEntryOffset = cpu_to_le32(next_entry_offset);
		break;
	}
	case FILE_BOTH_DIRECTORY_INFORMATION:
	{
		struct file_both_directory_info *fbdinfo;

		fbdinfo = (struct file_both_directory_info *)d_info->wptr;
		memcpy(fbdinfo->FileName, d_info->name, d_info->name_len);
		fbdinfo->FileName[d_info->name_len] = 0x00;
		fbdinfo->FileNameLength = cpu_to_le32(d_info->name_len);
		fbdinfo->NextEntryOffset = cpu_to_le32(next_entry_offset);
		break;
	}
	case FILE_DIRECTORY_INFORMATION:
	{
		struct file_directory_info *fdinfo;

		fdinfo = (struct file_directory_info *)d_info->wptr;
		memcpy(fdinfo->FileName, d_info->name, d_info->name_len);
		fdinfo->FileName[d_info->name_len] = 0x00;
		fdinfo->FileNameLength = cpu_to_le32(d_info->name_len);
		fdinfo->NextEntryOffset = cpu_to_le32(next_entry_offset);
		break;
	}
	case FILE_NAMES_INFORMATION:
	{
		struct file_names_info *fninfo;

		fninfo = (struct file_names_info *)d_info->wptr;
		memcpy(fninfo->FileName, d_info->name, d_info->name_len);
		fninfo->FileName[d_info->name_len] = 0x00;
		fninfo->FileNameLength = cpu_to_le32(d_info->name_len);
		fninfo->NextEntryOffset = cpu_to_le32(next_entry_offset);
		break;
	}
	case FILEID_FULL_DIRECTORY_INFORMATION:
	{
		struct file_id_full_dir_info *dinfo;

		dinfo = (struct file_id_full_dir_info *)d_info->wptr;
		memcpy(dinfo->FileName, d_info->name, d_info->name_len);
		dinfo->FileName[d_info->name_len] = 0x00;
		dinfo->FileNameLength = cpu_to_le32(d_info->name_len);
		dinfo->NextEntryOffset = cpu_to_le32(next_entry_offset);
		break;
	}
	case FILEID_BOTH_DIRECTORY_INFORMATION:
	{
		struct file_id_both_directory_info *fibdinfo;

		fibdinfo = (struct file_id_both_directory_info *)d_info->wptr;
		memcpy(fibdinfo->FileName, d_info->name, d_info->name_len);
		fibdinfo->FileName[d_info->name_len] = 0x00;
		fibdinfo->FileNameLength = cpu_to_le32(d_info->name_len);
		fibdinfo->NextEntryOffset = cpu_to_le32(next_entry_offset);
		break;
	}
	case SMB_FIND_FILE_POSIX_INFO:
	{
		struct smb2_posix_info *posix_info;

		posix_info = (struct smb2_posix_info *)d_info->wptr;
		memcpy(posix_info->name, d_info->name, d_info->name_len);
		posix_info->name[d_info->name_len] = 0x00;
		posix_info->name_len = cpu_to_le32(d_info->name_len);
		posix_info->NextEntryOffset =
			cpu_to_le32(next_entry_offset);
		break;
	}
	} /* switch (info_level) */

	d_info->num_entry++;
	d_info->out_buf_len -= next_entry_offset;
	d_info->wptr += next_entry_offset;
	return 0;
}

static int __query_dir(struct dir_context *ctx, const char *name, int namlen,
		       loff_t offset, u64 ino, unsigned int d_type)
{
	struct ksmbd_readdir_data	*buf;
	struct smb2_query_dir_private	*priv;
	struct ksmbd_dir_info		*d_info;
	int				rc;

	buf	= container_of(ctx, struct ksmbd_readdir_data, ctx);
	priv	= buf->private;
	d_info	= priv->d_info;

	/* dot and dotdot entries are already reserved */
	if (!strcmp(".", name) || !strcmp("..", name))
		return 0;
	if (ksmbd_share_veto_filename(priv->work->tcon->share_conf, name))
		return 0;
	if (!match_pattern(name, namlen, priv->search_pattern))
		return 0;

	d_info->name		= name;
	d_info->name_len	= namlen;
	rc = reserve_populate_dentry(d_info, priv->info_level);
	if (rc)
		return rc;
	if (d_info->flags & SMB2_RETURN_SINGLE_ENTRY) {
		d_info->out_buf_len = 0;
		return 0;
	}
	return 0;
}

static int verify_info_level(int info_level)
{
	switch (info_level) {
	case FILE_FULL_DIRECTORY_INFORMATION:
	case FILE_BOTH_DIRECTORY_INFORMATION:
	case FILE_DIRECTORY_INFORMATION:
	case FILE_NAMES_INFORMATION:
	case FILEID_FULL_DIRECTORY_INFORMATION:
	case FILEID_BOTH_DIRECTORY_INFORMATION:
	case SMB_FIND_FILE_POSIX_INFO:
		break;
	default:
		return -EOPNOTSUPP;
	}

	return 0;
}

static int smb2_resp_buf_len(struct ksmbd_work *work, unsigned short hdr2_len)
{
	int free_len;

	free_len = (int)(work->response_sz -
		(get_rfc1002_len(work->response_buf) + 4)) - hdr2_len;
	return free_len;
}

static int smb2_calc_max_out_buf_len(struct ksmbd_work *work,
				     unsigned short hdr2_len,
				     unsigned int out_buf_len)
{
	int free_len;

	if (out_buf_len > work->conn->vals->max_trans_size)
		return -EINVAL;

	free_len = smb2_resp_buf_len(work, hdr2_len);
	if (free_len < 0)
		return -EINVAL;

	return min_t(int, out_buf_len, free_len);
}

int smb2_query_dir(struct ksmbd_work *work)
{
	struct ksmbd_conn *conn = work->conn;
	struct smb2_query_directory_req *req;
	struct smb2_query_directory_rsp *rsp;
	struct ksmbd_share_config *share = work->tcon->share_conf;
	struct ksmbd_file *dir_fp = NULL;
	struct ksmbd_dir_info d_info;
	int rc = 0;
	char *srch_ptr = NULL;
	unsigned char srch_flag;
	int buffer_sz;
	struct smb2_query_dir_private query_dir_private = {NULL, };

	WORK_BUFFERS(work, req, rsp);

	if (ksmbd_override_fsids(work)) {
		rsp->hdr.Status = STATUS_NO_MEMORY;
		smb2_set_err_rsp(work);
		return -ENOMEM;
	}

	rc = verify_info_level(req->FileInformationClass);
	if (rc) {
		rc = -EFAULT;
		goto err_out2;
	}

	dir_fp = ksmbd_lookup_fd_slow(work, req->VolatileFileId, req->PersistentFileId);
	if (!dir_fp) {
		rc = -EBADF;
		goto err_out2;
	}

	if (!(dir_fp->daccess & FILE_LIST_DIRECTORY_LE) ||
	    inode_permission(file_mnt_user_ns(dir_fp->filp),
			     file_inode(dir_fp->filp),
			     MAY_READ | MAY_EXEC)) {
		pr_err("no right to enumerate directory (%pD)\n", dir_fp->filp);
		rc = -EACCES;
		goto err_out2;
	}

	if (!S_ISDIR(file_inode(dir_fp->filp)->i_mode)) {
		pr_err("can't do query dir for a file\n");
		rc = -EINVAL;
		goto err_out2;
	}

	srch_flag = req->Flags;
	srch_ptr = smb_strndup_from_utf16(req->Buffer,
					  le16_to_cpu(req->FileNameLength), 1,
					  conn->local_nls);
	if (IS_ERR(srch_ptr)) {
		ksmbd_debug(SMB, "Search Pattern not found\n");
		rc = -EINVAL;
		goto err_out2;
	} else {
		ksmbd_debug(SMB, "Search pattern is %s\n", srch_ptr);
	}

	if (srch_flag & SMB2_REOPEN || srch_flag & SMB2_RESTART_SCANS) {
		ksmbd_debug(SMB, "Restart directory scan\n");
		generic_file_llseek(dir_fp->filp, 0, SEEK_SET);
	}

	memset(&d_info, 0, sizeof(struct ksmbd_dir_info));
	d_info.wptr = (char *)rsp->Buffer;
	d_info.rptr = (char *)rsp->Buffer;
	d_info.out_buf_len =
		smb2_calc_max_out_buf_len(work, 8,
					  le32_to_cpu(req->OutputBufferLength));
	if (d_info.out_buf_len < 0) {
		rc = -EINVAL;
		goto err_out;
	}
	d_info.flags = srch_flag;

	/*
	 * reserve dot and dotdot entries in head of buffer
	 * in first response
	 */
	rc = ksmbd_populate_dot_dotdot_entries(work, req->FileInformationClass,
					       dir_fp, &d_info, srch_ptr,
					       smb2_populate_readdir_entry);
	if (rc == -ENOSPC)
		rc = 0;
	else if (rc)
		goto err_out;

	if (test_share_config_flag(share, KSMBD_SHARE_FLAG_HIDE_DOT_FILES))
		d_info.hide_dot_file = true;

	buffer_sz				= d_info.out_buf_len;
	d_info.rptr				= d_info.wptr;
	query_dir_private.work			= work;
	query_dir_private.search_pattern	= srch_ptr;
	query_dir_private.dir_fp		= dir_fp;
	query_dir_private.d_info		= &d_info;
	query_dir_private.info_level		= req->FileInformationClass;
	dir_fp->readdir_data.private		= &query_dir_private;
	set_ctx_actor(&dir_fp->readdir_data.ctx, __query_dir);

	rc = iterate_dir(dir_fp->filp, &dir_fp->readdir_data.ctx);
	/*
	 * req->OutputBufferLength is too small to contain even one entry.
	 * In this case, it immediately returns OutputBufferLength 0 to client.
	 */
	if (!d_info.out_buf_len && !d_info.num_entry)
		goto no_buf_len;
	if (rc > 0 || rc == -ENOSPC)
		rc = 0;
	else if (rc)
		goto err_out;

	d_info.wptr = d_info.rptr;
	d_info.out_buf_len = buffer_sz;
	rc = process_query_dir_entries(&query_dir_private);
	if (rc)
		goto err_out;

	if (!d_info.data_count && d_info.out_buf_len >= 0) {
		if (srch_flag & SMB2_RETURN_SINGLE_ENTRY && !is_asterisk(srch_ptr)) {
			rsp->hdr.Status = STATUS_NO_SUCH_FILE;
		} else {
			dir_fp->dot_dotdot[0] = dir_fp->dot_dotdot[1] = 0;
			rsp->hdr.Status = STATUS_NO_MORE_FILES;
		}
		rsp->StructureSize = cpu_to_le16(9);
		rsp->OutputBufferOffset = cpu_to_le16(0);
		rsp->OutputBufferLength = cpu_to_le32(0);
		rsp->Buffer[0] = 0;
		rc = ksmbd_iov_pin_rsp(work, (void *)rsp,
				       sizeof(struct smb2_query_directory_rsp));
		if (rc)
			goto err_out;
	} else {
no_buf_len:
		((struct file_directory_info *)
		((char *)rsp->Buffer + d_info.last_entry_offset))
		->NextEntryOffset = 0;
		if (d_info.data_count >= d_info.last_entry_off_align)
			d_info.data_count -= d_info.last_entry_off_align;

		rsp->StructureSize = cpu_to_le16(9);
		rsp->OutputBufferOffset = cpu_to_le16(72);
		rsp->OutputBufferLength = cpu_to_le32(d_info.data_count);
		rc = ksmbd_iov_pin_rsp(work, (void *)rsp,
				       offsetof(struct smb2_query_directory_rsp, Buffer) +
				       d_info.data_count);
		if (rc)
			goto err_out;
	}

	kfree(srch_ptr);
	ksmbd_fd_put(work, dir_fp);
	ksmbd_revert_fsids(work);
	return 0;

err_out:
	pr_err("error while processing smb2 query dir rc = %d\n", rc);
	kfree(srch_ptr);

err_out2:
	if (rc == -EINVAL)
		rsp->hdr.Status = STATUS_INVALID_PARAMETER;
	else if (rc == -EACCES)
		rsp->hdr.Status = STATUS_ACCESS_DENIED;
	else if (rc == -ENOENT)
		rsp->hdr.Status = STATUS_NO_SUCH_FILE;
	else if (rc == -EBADF)
		rsp->hdr.Status = STATUS_FILE_CLOSED;
	else if (rc == -ENOMEM)
		rsp->hdr.Status = STATUS_NO_MEMORY;
	else if (rc == -EFAULT)
		rsp->hdr.Status = STATUS_INVALID_INFO_CLASS;
	else if (rc == -EIO)
		rsp->hdr.Status = STATUS_FILE_CORRUPT_ERROR;
	if (!rsp->hdr.Status)
		rsp->hdr.Status = STATUS_UNEXPECTED_IO_ERROR;

	smb2_set_err_rsp(work);
	ksmbd_fd_put(work, dir_fp);
	ksmbd_revert_fsids(work);
	return 0;
}

/**
 * buffer_check_err() - helper function to check buffer errors
 * @reqOutputBufferLength:	max buffer length expected in command response
 * @rsp:		query info response buffer contains output buffer length
 * @rsp_org:		base response buffer pointer in case of chained response
 *
 * Return:	0 on success, otherwise error
 */
static int buffer_check_err(int reqOutputBufferLength,
			    struct smb2_query_info_rsp *rsp,
			    void *rsp_org)
{
	if (reqOutputBufferLength < le32_to_cpu(rsp->OutputBufferLength)) {
		pr_err("Invalid Buffer Size Requested\n");
		rsp->hdr.Status = STATUS_INFO_LENGTH_MISMATCH;
		*(__be32 *)rsp_org = cpu_to_be32(sizeof(struct smb2_hdr));
		return -EINVAL;
	}
	return 0;
}

static void get_standard_info_pipe(struct smb2_query_info_rsp *rsp,
				   void *rsp_org)
{
	struct smb2_file_standard_info *sinfo;

	sinfo = (struct smb2_file_standard_info *)rsp->Buffer;

	sinfo->AllocationSize = cpu_to_le64(4096);
	sinfo->EndOfFile = cpu_to_le64(0);
	sinfo->NumberOfLinks = cpu_to_le32(1);
	sinfo->DeletePending = 1;
	sinfo->Directory = 0;
	rsp->OutputBufferLength =
		cpu_to_le32(sizeof(struct smb2_file_standard_info));
}

static void get_internal_info_pipe(struct smb2_query_info_rsp *rsp, u64 num,
				   void *rsp_org)
{
	struct smb2_file_internal_info *file_info;

	file_info = (struct smb2_file_internal_info *)rsp->Buffer;

	/* any unique number */
	file_info->IndexNumber = cpu_to_le64(num | (1ULL << 63));
	rsp->OutputBufferLength =
		cpu_to_le32(sizeof(struct smb2_file_internal_info));
}

static int smb2_get_info_file_pipe(struct ksmbd_session *sess,
				   struct smb2_query_info_req *req,
				   struct smb2_query_info_rsp *rsp,
				   void *rsp_org)
{
	u64 id;
	int rc;

	/*
	 * Windows can sometime send query file info request on
	 * pipe without opening it, checking error condition here
	 */
	id = req->VolatileFileId;
	if (!ksmbd_session_rpc_method(sess, id))
		return -ENOENT;

	ksmbd_debug(SMB, "FileInfoClass %u, FileId 0x%llx\n",
		    req->FileInfoClass, req->VolatileFileId);

	switch (req->FileInfoClass) {
	case FILE_STANDARD_INFORMATION:
		get_standard_info_pipe(rsp, rsp_org);
		rc = buffer_check_err(le32_to_cpu(req->OutputBufferLength),
				      rsp, rsp_org);
		break;
	case FILE_INTERNAL_INFORMATION:
		get_internal_info_pipe(rsp, id, rsp_org);
		rc = buffer_check_err(le32_to_cpu(req->OutputBufferLength),
				      rsp, rsp_org);
		break;
	default:
		ksmbd_debug(SMB, "smb2_info_file_pipe for %u not supported\n",
			    req->FileInfoClass);
		rc = -EOPNOTSUPP;
	}
	return rc;
}

/**
 * smb2_get_ea() - handler for smb2 get extended attribute command
 * @work:	smb work containing query info command buffer
 * @fp:		ksmbd_file pointer
 * @req:	get extended attribute request
 * @rsp:	response buffer pointer
 * @rsp_org:	base response buffer pointer in case of chained response
 *
 * Return:	0 on success, otherwise error
 */
static int smb2_get_ea(struct ksmbd_work *work, struct ksmbd_file *fp,
		       struct smb2_query_info_req *req,
		       struct smb2_query_info_rsp *rsp, void *rsp_org)
{
	struct smb2_ea_info *eainfo, *prev_eainfo;
	char *name, *ptr, *xattr_list = NULL, *buf;
	int rc, name_len, value_len, xattr_list_len, idx;
	ssize_t buf_free_len, alignment_bytes, next_offset, rsp_data_cnt = 0;
	struct smb2_ea_info_req *ea_req = NULL;
	const struct path *path;
	struct user_namespace *user_ns = file_mnt_user_ns(fp->filp);

	if (!(fp->daccess & FILE_READ_EA_LE)) {
		pr_err("Not permitted to read ext attr : 0x%x\n",
		       fp->daccess);
		return -EACCES;
	}

	path = &fp->filp->f_path;
	/* single EA entry is requested with given user.* name */
	if (req->InputBufferLength) {
		if (le32_to_cpu(req->InputBufferLength) <
		    sizeof(struct smb2_ea_info_req))
			return -EINVAL;

		ea_req = (struct smb2_ea_info_req *)req->Buffer;
	} else {
		/* need to send all EAs, if no specific EA is requested*/
		if (le32_to_cpu(req->Flags) & SL_RETURN_SINGLE_ENTRY)
			ksmbd_debug(SMB,
				    "All EAs are requested but need to send single EA entry in rsp flags 0x%x\n",
				    le32_to_cpu(req->Flags));
	}

	buf_free_len =
		smb2_calc_max_out_buf_len(work, 8,
					  le32_to_cpu(req->OutputBufferLength));
	if (buf_free_len < 0)
		return -EINVAL;

	rc = ksmbd_vfs_listxattr(path->dentry, &xattr_list);
	if (rc < 0) {
		rsp->hdr.Status = STATUS_INVALID_HANDLE;
		goto out;
	} else if (!rc) { /* there is no EA in the file */
		ksmbd_debug(SMB, "no ea data in the file\n");
		goto done;
	}
	xattr_list_len = rc;

	ptr = (char *)rsp->Buffer;
	eainfo = (struct smb2_ea_info *)ptr;
	prev_eainfo = eainfo;
	idx = 0;

	while (idx < xattr_list_len) {
		name = xattr_list + idx;
		name_len = strlen(name);

		ksmbd_debug(SMB, "%s, len %d\n", name, name_len);
		idx += name_len + 1;

		/*
		 * CIFS does not support EA other than user.* namespace,
		 * still keep the framework generic, to list other attrs
		 * in future.
		 */
		if (strncmp(name, XATTR_USER_PREFIX, XATTR_USER_PREFIX_LEN))
			continue;

		if (!strncmp(&name[XATTR_USER_PREFIX_LEN], STREAM_PREFIX,
			     STREAM_PREFIX_LEN))
			continue;

		if (req->InputBufferLength &&
		    strncmp(&name[XATTR_USER_PREFIX_LEN], ea_req->name,
			    ea_req->EaNameLength))
			continue;

		if (!strncmp(&name[XATTR_USER_PREFIX_LEN],
			     DOS_ATTRIBUTE_PREFIX, DOS_ATTRIBUTE_PREFIX_LEN))
			continue;

		if (!strncmp(name, XATTR_USER_PREFIX, XATTR_USER_PREFIX_LEN))
			name_len -= XATTR_USER_PREFIX_LEN;

		ptr = eainfo->name + name_len + 1;
		buf_free_len -= (offsetof(struct smb2_ea_info, name) +
				name_len + 1);
		/* bailout if xattr can't fit in buf_free_len */
		value_len = ksmbd_vfs_getxattr(user_ns, path->dentry,
					       name, &buf);
		if (value_len <= 0) {
			rc = -ENOENT;
			rsp->hdr.Status = STATUS_INVALID_HANDLE;
			goto out;
		}

		buf_free_len -= value_len;
		if (buf_free_len < 0) {
			kfree(buf);
			break;
		}

		memcpy(ptr, buf, value_len);
		kfree(buf);

		ptr += value_len;
		eainfo->Flags = 0;
		eainfo->EaNameLength = name_len;

		if (!strncmp(name, XATTR_USER_PREFIX, XATTR_USER_PREFIX_LEN))
			memcpy(eainfo->name, &name[XATTR_USER_PREFIX_LEN],
			       name_len);
		else
			memcpy(eainfo->name, name, name_len);

		eainfo->name[name_len] = '\0';
		eainfo->EaValueLength = cpu_to_le16(value_len);
		next_offset = offsetof(struct smb2_ea_info, name) +
			name_len + 1 + value_len;

		/* align next xattr entry at 4 byte bundary */
		alignment_bytes = ((next_offset + 3) & ~3) - next_offset;
		if (alignment_bytes) {
			memset(ptr, '\0', alignment_bytes);
			ptr += alignment_bytes;
			next_offset += alignment_bytes;
			buf_free_len -= alignment_bytes;
		}
		eainfo->NextEntryOffset = cpu_to_le32(next_offset);
		prev_eainfo = eainfo;
		eainfo = (struct smb2_ea_info *)ptr;
		rsp_data_cnt += next_offset;

		if (req->InputBufferLength) {
			ksmbd_debug(SMB, "single entry requested\n");
			break;
		}
	}

	/* no more ea entries */
	prev_eainfo->NextEntryOffset = 0;
done:
	rc = 0;
	if (rsp_data_cnt == 0)
		rsp->hdr.Status = STATUS_NO_EAS_ON_FILE;
	rsp->OutputBufferLength = cpu_to_le32(rsp_data_cnt);
out:
	kvfree(xattr_list);
	return rc;
}

static void get_file_access_info(struct smb2_query_info_rsp *rsp,
				 struct ksmbd_file *fp, void *rsp_org)
{
	struct smb2_file_access_info *file_info;

	file_info = (struct smb2_file_access_info *)rsp->Buffer;
	file_info->AccessFlags = fp->daccess;
	rsp->OutputBufferLength =
		cpu_to_le32(sizeof(struct smb2_file_access_info));
}

static int get_file_basic_info(struct smb2_query_info_rsp *rsp,
			       struct ksmbd_file *fp, void *rsp_org)
{
	struct smb2_file_basic_info *basic_info;
	struct kstat stat;
	u64 time;

	if (!(fp->daccess & FILE_READ_ATTRIBUTES_LE)) {
		pr_err("no right to read the attributes : 0x%x\n",
		       fp->daccess);
		return -EACCES;
	}

	basic_info = (struct smb2_file_basic_info *)rsp->Buffer;
	generic_fillattr(file_mnt_user_ns(fp->filp), file_inode(fp->filp),
			 &stat);
	basic_info->CreationTime = cpu_to_le64(fp->create_time);
	time = ksmbd_UnixTimeToNT(stat.atime);
	basic_info->LastAccessTime = cpu_to_le64(time);
	time = ksmbd_UnixTimeToNT(stat.mtime);
	basic_info->LastWriteTime = cpu_to_le64(time);
	time = ksmbd_UnixTimeToNT(stat.ctime);
	basic_info->ChangeTime = cpu_to_le64(time);
	basic_info->Attributes = fp->f_ci->m_fattr;
	basic_info->Pad1 = 0;
	rsp->OutputBufferLength =
		cpu_to_le32(sizeof(struct smb2_file_basic_info));
	return 0;
}

static void get_file_standard_info(struct smb2_query_info_rsp *rsp,
				   struct ksmbd_file *fp, void *rsp_org)
{
	struct smb2_file_standard_info *sinfo;
	unsigned int delete_pending;
	struct inode *inode;
	struct kstat stat;

	inode = file_inode(fp->filp);
	generic_fillattr(file_mnt_user_ns(fp->filp), inode, &stat);

	sinfo = (struct smb2_file_standard_info *)rsp->Buffer;
	delete_pending = ksmbd_inode_pending_delete(fp);

	sinfo->AllocationSize = cpu_to_le64(inode->i_blocks << 9);
	sinfo->EndOfFile = S_ISDIR(stat.mode) ? 0 : cpu_to_le64(stat.size);
	sinfo->NumberOfLinks = cpu_to_le32(get_nlink(&stat) - delete_pending);
	sinfo->DeletePending = delete_pending;
	sinfo->Directory = S_ISDIR(stat.mode) ? 1 : 0;
	rsp->OutputBufferLength =
		cpu_to_le32(sizeof(struct smb2_file_standard_info));
}

static void get_file_alignment_info(struct smb2_query_info_rsp *rsp,
				    void *rsp_org)
{
	struct smb2_file_alignment_info *file_info;

	file_info = (struct smb2_file_alignment_info *)rsp->Buffer;
	file_info->AlignmentRequirement = 0;
	rsp->OutputBufferLength =
		cpu_to_le32(sizeof(struct smb2_file_alignment_info));
}

static int get_file_all_info(struct ksmbd_work *work,
			     struct smb2_query_info_rsp *rsp,
			     struct ksmbd_file *fp,
			     void *rsp_org)
{
	struct ksmbd_conn *conn = work->conn;
	struct smb2_file_all_info *file_info;
	unsigned int delete_pending;
	struct inode *inode;
	struct kstat stat;
	int conv_len;
	char *filename;
	u64 time;

	if (!(fp->daccess & FILE_READ_ATTRIBUTES_LE)) {
		ksmbd_debug(SMB, "no right to read the attributes : 0x%x\n",
			    fp->daccess);
		return -EACCES;
	}

	filename = convert_to_nt_pathname(work->tcon->share_conf, &fp->filp->f_path);
	if (IS_ERR(filename))
		return PTR_ERR(filename);

	inode = file_inode(fp->filp);
	generic_fillattr(file_mnt_user_ns(fp->filp), inode, &stat);

	ksmbd_debug(SMB, "filename = %s\n", filename);
	delete_pending = ksmbd_inode_pending_delete(fp);
	file_info = (struct smb2_file_all_info *)rsp->Buffer;

	file_info->CreationTime = cpu_to_le64(fp->create_time);
	time = ksmbd_UnixTimeToNT(stat.atime);
	file_info->LastAccessTime = cpu_to_le64(time);
	time = ksmbd_UnixTimeToNT(stat.mtime);
	file_info->LastWriteTime = cpu_to_le64(time);
	time = ksmbd_UnixTimeToNT(stat.ctime);
	file_info->ChangeTime = cpu_to_le64(time);
	file_info->Attributes = fp->f_ci->m_fattr;
	file_info->Pad1 = 0;
	file_info->AllocationSize =
		cpu_to_le64(inode->i_blocks << 9);
	file_info->EndOfFile = S_ISDIR(stat.mode) ? 0 : cpu_to_le64(stat.size);
	file_info->NumberOfLinks =
			cpu_to_le32(get_nlink(&stat) - delete_pending);
	file_info->DeletePending = delete_pending;
	file_info->Directory = S_ISDIR(stat.mode) ? 1 : 0;
	file_info->Pad2 = 0;
	file_info->IndexNumber = cpu_to_le64(stat.ino);
	file_info->EASize = 0;
	file_info->AccessFlags = fp->daccess;
	file_info->CurrentByteOffset = cpu_to_le64(fp->filp->f_pos);
	file_info->Mode = fp->coption;
	file_info->AlignmentRequirement = 0;
	conv_len = smbConvertToUTF16((__le16 *)file_info->FileName, filename,
				     PATH_MAX, conn->local_nls, 0);
	conv_len *= 2;
	file_info->FileNameLength = cpu_to_le32(conv_len);
	rsp->OutputBufferLength =
		cpu_to_le32(sizeof(struct smb2_file_all_info) + conv_len - 1);
	kfree(filename);
	return 0;
}

static void get_file_alternate_info(struct ksmbd_work *work,
				    struct smb2_query_info_rsp *rsp,
				    struct ksmbd_file *fp,
				    void *rsp_org)
{
	struct ksmbd_conn *conn = work->conn;
	struct smb2_file_alt_name_info *file_info;
	struct dentry *dentry = fp->filp->f_path.dentry;
	int conv_len;

	spin_lock(&dentry->d_lock);
	file_info = (struct smb2_file_alt_name_info *)rsp->Buffer;
	conv_len = ksmbd_extract_shortname(conn,
					   dentry->d_name.name,
					   file_info->FileName);
	spin_unlock(&dentry->d_lock);
	file_info->FileNameLength = cpu_to_le32(conv_len);
	rsp->OutputBufferLength =
		cpu_to_le32(sizeof(struct smb2_file_alt_name_info) + conv_len);
}

static void get_file_stream_info(struct ksmbd_work *work,
				 struct smb2_query_info_rsp *rsp,
				 struct ksmbd_file *fp,
				 void *rsp_org)
{
	struct ksmbd_conn *conn = work->conn;
	struct smb2_file_stream_info *file_info;
	char *stream_name, *xattr_list = NULL, *stream_buf;
	struct kstat stat;
	const struct path *path = &fp->filp->f_path;
	ssize_t xattr_list_len;
	int nbytes = 0, streamlen, stream_name_len, next, idx = 0;
	int buf_free_len;
	struct smb2_query_info_req *req = ksmbd_req_buf_next(work);

	generic_fillattr(file_mnt_user_ns(fp->filp), file_inode(fp->filp),
			 &stat);
	file_info = (struct smb2_file_stream_info *)rsp->Buffer;

	buf_free_len =
		smb2_calc_max_out_buf_len(work, 8,
					  le32_to_cpu(req->OutputBufferLength));
	if (buf_free_len < 0)
		goto out;

	xattr_list_len = ksmbd_vfs_listxattr(path->dentry, &xattr_list);
	if (xattr_list_len < 0) {
		goto out;
	} else if (!xattr_list_len) {
		ksmbd_debug(SMB, "empty xattr in the file\n");
		goto out;
	}

	while (idx < xattr_list_len) {
		stream_name = xattr_list + idx;
		streamlen = strlen(stream_name);
		idx += streamlen + 1;

		ksmbd_debug(SMB, "%s, len %d\n", stream_name, streamlen);

		if (strncmp(&stream_name[XATTR_USER_PREFIX_LEN],
			    STREAM_PREFIX, STREAM_PREFIX_LEN))
			continue;

		stream_name_len = streamlen - (XATTR_USER_PREFIX_LEN +
				STREAM_PREFIX_LEN);
		streamlen = stream_name_len;

		/* plus : size */
		streamlen += 1;
		stream_buf = kmalloc(streamlen + 1, GFP_KERNEL);
		if (!stream_buf)
			break;

		streamlen = snprintf(stream_buf, streamlen + 1,
				     ":%s", &stream_name[XATTR_NAME_STREAM_LEN]);

		next = sizeof(struct smb2_file_stream_info) + streamlen * 2;
		if (next > buf_free_len) {
			kfree(stream_buf);
			break;
		}

		file_info = (struct smb2_file_stream_info *)&rsp->Buffer[nbytes];
		streamlen  = smbConvertToUTF16((__le16 *)file_info->StreamName,
					       stream_buf, streamlen,
					       conn->local_nls, 0);
		streamlen *= 2;
		kfree(stream_buf);
		file_info->StreamNameLength = cpu_to_le32(streamlen);
		file_info->StreamSize = cpu_to_le64(stream_name_len);
		file_info->StreamAllocationSize = cpu_to_le64(stream_name_len);

		nbytes += next;
		buf_free_len -= next;
		file_info->NextEntryOffset = cpu_to_le32(next);
	}

out:
	if (!S_ISDIR(stat.mode) &&
	    buf_free_len >= sizeof(struct smb2_file_stream_info) + 7 * 2) {
		file_info = (struct smb2_file_stream_info *)
			&rsp->Buffer[nbytes];
		streamlen = smbConvertToUTF16((__le16 *)file_info->StreamName,
					      "::$DATA", 7, conn->local_nls, 0);
		streamlen *= 2;
		file_info->StreamNameLength = cpu_to_le32(streamlen);
		file_info->StreamSize = cpu_to_le64(stat.size);
		file_info->StreamAllocationSize = cpu_to_le64(stat.blocks << 9);
		nbytes += sizeof(struct smb2_file_stream_info) + streamlen;
	}

	/* last entry offset should be 0 */
	file_info->NextEntryOffset = 0;
	kvfree(xattr_list);

	rsp->OutputBufferLength = cpu_to_le32(nbytes);
}

static void get_file_internal_info(struct smb2_query_info_rsp *rsp,
				   struct ksmbd_file *fp, void *rsp_org)
{
	struct smb2_file_internal_info *file_info;
	struct kstat stat;

	generic_fillattr(file_mnt_user_ns(fp->filp), file_inode(fp->filp),
			 &stat);
	file_info = (struct smb2_file_internal_info *)rsp->Buffer;
	file_info->IndexNumber = cpu_to_le64(stat.ino);
	rsp->OutputBufferLength =
		cpu_to_le32(sizeof(struct smb2_file_internal_info));
}

static int get_file_network_open_info(struct smb2_query_info_rsp *rsp,
				      struct ksmbd_file *fp, void *rsp_org)
{
	struct smb2_file_ntwrk_info *file_info;
	struct inode *inode;
	struct kstat stat;
	u64 time;

	if (!(fp->daccess & FILE_READ_ATTRIBUTES_LE)) {
		pr_err("no right to read the attributes : 0x%x\n",
		       fp->daccess);
		return -EACCES;
	}

	file_info = (struct smb2_file_ntwrk_info *)rsp->Buffer;

	inode = file_inode(fp->filp);
	generic_fillattr(file_mnt_user_ns(fp->filp), inode, &stat);

	file_info->CreationTime = cpu_to_le64(fp->create_time);
	time = ksmbd_UnixTimeToNT(stat.atime);
	file_info->LastAccessTime = cpu_to_le64(time);
	time = ksmbd_UnixTimeToNT(stat.mtime);
	file_info->LastWriteTime = cpu_to_le64(time);
	time = ksmbd_UnixTimeToNT(stat.ctime);
	file_info->ChangeTime = cpu_to_le64(time);
	file_info->Attributes = fp->f_ci->m_fattr;
	file_info->AllocationSize =
		cpu_to_le64(inode->i_blocks << 9);
	file_info->EndOfFile = S_ISDIR(stat.mode) ? 0 : cpu_to_le64(stat.size);
	file_info->Reserved = cpu_to_le32(0);
	rsp->OutputBufferLength =
		cpu_to_le32(sizeof(struct smb2_file_ntwrk_info));
	return 0;
}

static void get_file_ea_info(struct smb2_query_info_rsp *rsp, void *rsp_org)
{
	struct smb2_file_ea_info *file_info;

	file_info = (struct smb2_file_ea_info *)rsp->Buffer;
	file_info->EASize = 0;
	rsp->OutputBufferLength =
		cpu_to_le32(sizeof(struct smb2_file_ea_info));
}

static void get_file_position_info(struct smb2_query_info_rsp *rsp,
				   struct ksmbd_file *fp, void *rsp_org)
{
	struct smb2_file_pos_info *file_info;

	file_info = (struct smb2_file_pos_info *)rsp->Buffer;
	file_info->CurrentByteOffset = cpu_to_le64(fp->filp->f_pos);
	rsp->OutputBufferLength =
		cpu_to_le32(sizeof(struct smb2_file_pos_info));
}

static void get_file_mode_info(struct smb2_query_info_rsp *rsp,
			       struct ksmbd_file *fp, void *rsp_org)
{
	struct smb2_file_mode_info *file_info;

	file_info = (struct smb2_file_mode_info *)rsp->Buffer;
	file_info->Mode = fp->coption & FILE_MODE_INFO_MASK;
	rsp->OutputBufferLength =
		cpu_to_le32(sizeof(struct smb2_file_mode_info));
}

static void get_file_compression_info(struct smb2_query_info_rsp *rsp,
				      struct ksmbd_file *fp, void *rsp_org)
{
	struct smb2_file_comp_info *file_info;
	struct kstat stat;

	generic_fillattr(file_mnt_user_ns(fp->filp), file_inode(fp->filp),
			 &stat);

	file_info = (struct smb2_file_comp_info *)rsp->Buffer;
	file_info->CompressedFileSize = cpu_to_le64(stat.blocks << 9);
	file_info->CompressionFormat = COMPRESSION_FORMAT_NONE;
	file_info->CompressionUnitShift = 0;
	file_info->ChunkShift = 0;
	file_info->ClusterShift = 0;
	memset(&file_info->Reserved[0], 0, 3);

	rsp->OutputBufferLength =
		cpu_to_le32(sizeof(struct smb2_file_comp_info));
}

static int get_file_attribute_tag_info(struct smb2_query_info_rsp *rsp,
				       struct ksmbd_file *fp, void *rsp_org)
{
	struct smb2_file_attr_tag_info *file_info;

	if (!(fp->daccess & FILE_READ_ATTRIBUTES_LE)) {
		pr_err("no right to read the attributes : 0x%x\n",
		       fp->daccess);
		return -EACCES;
	}

	file_info = (struct smb2_file_attr_tag_info *)rsp->Buffer;
	file_info->FileAttributes = fp->f_ci->m_fattr;
	file_info->ReparseTag = 0;
	rsp->OutputBufferLength =
		cpu_to_le32(sizeof(struct smb2_file_attr_tag_info));
	return 0;
}

static void find_file_posix_info(struct smb2_query_info_rsp *rsp,
				struct ksmbd_file *fp, void *rsp_org)
{
	struct smb311_posix_qinfo *file_info;
	struct inode *inode = file_inode(fp->filp);
	struct user_namespace *user_ns = file_mnt_user_ns(fp->filp);
	u64 time;
	int out_buf_len = sizeof(struct smb311_posix_qinfo) + 32;

	file_info = (struct smb311_posix_qinfo *)rsp->Buffer;
	file_info->CreationTime = cpu_to_le64(fp->create_time);
	time = ksmbd_UnixTimeToNT(inode->i_atime);
	file_info->LastAccessTime = cpu_to_le64(time);
	time = ksmbd_UnixTimeToNT(inode->i_mtime);
	file_info->LastWriteTime = cpu_to_le64(time);
	time = ksmbd_UnixTimeToNT(inode->i_ctime);
	file_info->ChangeTime = cpu_to_le64(time);
	file_info->DosAttributes = fp->f_ci->m_fattr;
	file_info->Inode = cpu_to_le64(inode->i_ino);
	file_info->EndOfFile = cpu_to_le64(inode->i_size);
	file_info->AllocationSize = cpu_to_le64(inode->i_blocks << 9);
	file_info->HardLinks = cpu_to_le32(inode->i_nlink);
	file_info->Mode = cpu_to_le32(inode->i_mode & 0777);
	file_info->DeviceId = cpu_to_le32(inode->i_rdev);

	/*
	 * Sids(32) contain two sids(Domain sid(16), UNIX group sid(16)).
	 * UNIX sid(16) = revision(1) + num_subauth(1) + authority(6) +
	 *		  sub_auth(4 * 1(num_subauth)) + RID(4).
	 */
	id_to_sid(from_kuid_munged(&init_user_ns,
				   i_uid_into_mnt(user_ns, inode)),
				   SIDUNIX_USER,
				   (struct smb_sid *)&file_info->Sids[0]);
	id_to_sid(from_kgid_munged(&init_user_ns,
				   i_gid_into_mnt(user_ns, inode)),
				   SIDUNIX_GROUP,
				   (struct smb_sid *)&file_info->Sids[16]);

	rsp->OutputBufferLength = cpu_to_le32(out_buf_len);
}

static int smb2_get_info_file(struct ksmbd_work *work,
			      struct smb2_query_info_req *req,
			      struct smb2_query_info_rsp *rsp)
{
	struct ksmbd_file *fp;
	int fileinfoclass = 0;
	int rc = 0;
	unsigned int id = KSMBD_NO_FID, pid = KSMBD_NO_FID;

	if (test_share_config_flag(work->tcon->share_conf,
				   KSMBD_SHARE_FLAG_PIPE)) {
		/* smb2 info file called for pipe */
		return smb2_get_info_file_pipe(work->sess, req, rsp,
					       work->response_buf);
	}

	if (work->next_smb2_rcv_hdr_off) {
		if (!has_file_id(req->VolatileFileId)) {
			ksmbd_debug(SMB, "Compound request set FID = %llu\n",
				    work->compound_fid);
			id = work->compound_fid;
			pid = work->compound_pfid;
		}
	}

	if (!has_file_id(id)) {
		id = req->VolatileFileId;
		pid = req->PersistentFileId;
	}

	fp = ksmbd_lookup_fd_slow(work, id, pid);
	if (!fp)
		return -ENOENT;

	fileinfoclass = req->FileInfoClass;

	switch (fileinfoclass) {
	case FILE_ACCESS_INFORMATION:
		get_file_access_info(rsp, fp, work->response_buf);
		break;

	case FILE_BASIC_INFORMATION:
		rc = get_file_basic_info(rsp, fp, work->response_buf);
		break;

	case FILE_STANDARD_INFORMATION:
		get_file_standard_info(rsp, fp, work->response_buf);
		break;

	case FILE_ALIGNMENT_INFORMATION:
		get_file_alignment_info(rsp, work->response_buf);
		break;

	case FILE_ALL_INFORMATION:
		rc = get_file_all_info(work, rsp, fp, work->response_buf);
		break;

	case FILE_ALTERNATE_NAME_INFORMATION:
		get_file_alternate_info(work, rsp, fp, work->response_buf);
		break;

	case FILE_STREAM_INFORMATION:
		get_file_stream_info(work, rsp, fp, work->response_buf);
		break;

	case FILE_INTERNAL_INFORMATION:
		get_file_internal_info(rsp, fp, work->response_buf);
		break;

	case FILE_NETWORK_OPEN_INFORMATION:
		rc = get_file_network_open_info(rsp, fp, work->response_buf);
		break;

	case FILE_EA_INFORMATION:
		get_file_ea_info(rsp, work->response_buf);
		break;

	case FILE_FULL_EA_INFORMATION:
		rc = smb2_get_ea(work, fp, req, rsp, work->response_buf);
		break;

	case FILE_POSITION_INFORMATION:
		get_file_position_info(rsp, fp, work->response_buf);
		break;

	case FILE_MODE_INFORMATION:
		get_file_mode_info(rsp, fp, work->response_buf);
		break;

	case FILE_COMPRESSION_INFORMATION:
		get_file_compression_info(rsp, fp, work->response_buf);
		break;

	case FILE_ATTRIBUTE_TAG_INFORMATION:
		rc = get_file_attribute_tag_info(rsp, fp, work->response_buf);
		break;
	case SMB_FIND_FILE_POSIX_INFO:
		if (!work->tcon->posix_extensions) {
			pr_err("client doesn't negotiate with SMB3.1.1 POSIX Extensions\n");
			rc = -EOPNOTSUPP;
		} else {
			find_file_posix_info(rsp, fp, work->response_buf);
		}
		break;
	default:
		ksmbd_debug(SMB, "fileinfoclass %d not supported yet\n",
			    fileinfoclass);
		rc = -EOPNOTSUPP;
	}
	if (!rc)
		rc = buffer_check_err(le32_to_cpu(req->OutputBufferLength),
				      rsp, work->response_buf);
	ksmbd_fd_put(work, fp);
	return rc;
}

static int smb2_get_info_filesystem(struct ksmbd_work *work,
				    struct smb2_query_info_req *req,
				    struct smb2_query_info_rsp *rsp)
{
	struct ksmbd_session *sess = work->sess;
	struct ksmbd_conn *conn = work->conn;
	struct ksmbd_share_config *share = work->tcon->share_conf;
	int fsinfoclass = 0;
	struct kstatfs stfs;
	struct path path;
	int rc = 0, len;

	if (!share->path)
		return -EIO;

	if (!share->path)
		return -EIO;

	rc = kern_path(share->path, LOOKUP_NO_SYMLINKS, &path);
	if (rc) {
		pr_err("cannot create vfs path\n");
		return -EIO;
	}

	rc = vfs_statfs(&path, &stfs);
	if (rc) {
		pr_err("cannot do stat of path %s\n", share->path);
		path_put(&path);
		return -EIO;
	}

	fsinfoclass = req->FileInfoClass;

	switch (fsinfoclass) {
	case FS_DEVICE_INFORMATION:
	{
		struct filesystem_device_info *info;

		info = (struct filesystem_device_info *)rsp->Buffer;

		info->DeviceType = cpu_to_le32(stfs.f_type);
		info->DeviceCharacteristics = cpu_to_le32(0x00000020);
		rsp->OutputBufferLength = cpu_to_le32(8);
		break;
	}
	case FS_ATTRIBUTE_INFORMATION:
	{
		struct filesystem_attribute_info *info;
		size_t sz;

		info = (struct filesystem_attribute_info *)rsp->Buffer;
		info->Attributes = cpu_to_le32(FILE_SUPPORTS_OBJECT_IDS |
					       FILE_PERSISTENT_ACLS |
					       FILE_UNICODE_ON_DISK |
					       FILE_CASE_PRESERVED_NAMES |
					       FILE_CASE_SENSITIVE_SEARCH |
					       FILE_SUPPORTS_BLOCK_REFCOUNTING);

		info->Attributes |= cpu_to_le32(server_conf.share_fake_fscaps);

		if (test_share_config_flag(work->tcon->share_conf,
		    KSMBD_SHARE_FLAG_STREAMS))
			info->Attributes |= cpu_to_le32(FILE_NAMED_STREAMS);

		info->MaxPathNameComponentLength = cpu_to_le32(stfs.f_namelen);
		len = smbConvertToUTF16((__le16 *)info->FileSystemName,
					"NTFS", PATH_MAX, conn->local_nls, 0);
		len = len * 2;
		info->FileSystemNameLen = cpu_to_le32(len);
		sz = sizeof(struct filesystem_attribute_info) - 2 + len;
		rsp->OutputBufferLength = cpu_to_le32(sz);
		break;
	}
	case FS_VOLUME_INFORMATION:
	{
		struct filesystem_vol_info *info;
		size_t sz;
		unsigned int serial_crc = 0;

		info = (struct filesystem_vol_info *)(rsp->Buffer);
		info->VolumeCreationTime = 0;
		serial_crc = crc32_le(serial_crc, share->name,
				      strlen(share->name));
		serial_crc = crc32_le(serial_crc, share->path,
				      strlen(share->path));
		serial_crc = crc32_le(serial_crc, ksmbd_netbios_name(),
				      strlen(ksmbd_netbios_name()));
		/* Taking dummy value of serial number*/
		info->SerialNumber = cpu_to_le32(serial_crc);
		len = smbConvertToUTF16((__le16 *)info->VolumeLabel,
					share->name, PATH_MAX,
					conn->local_nls, 0);
		len = len * 2;
		info->VolumeLabelSize = cpu_to_le32(len);
		info->Reserved = 0;
		sz = sizeof(struct filesystem_vol_info) - 2 + len;
		rsp->OutputBufferLength = cpu_to_le32(sz);
		break;
	}
	case FS_SIZE_INFORMATION:
	{
		struct filesystem_info *info;

		info = (struct filesystem_info *)(rsp->Buffer);
		info->TotalAllocationUnits = cpu_to_le64(stfs.f_blocks);
		info->FreeAllocationUnits = cpu_to_le64(stfs.f_bfree);
		info->SectorsPerAllocationUnit = cpu_to_le32(1);
		info->BytesPerSector = cpu_to_le32(stfs.f_bsize);
		rsp->OutputBufferLength = cpu_to_le32(24);
		break;
	}
	case FS_FULL_SIZE_INFORMATION:
	{
		struct smb2_fs_full_size_info *info;

		info = (struct smb2_fs_full_size_info *)(rsp->Buffer);
		info->TotalAllocationUnits = cpu_to_le64(stfs.f_blocks);
		info->CallerAvailableAllocationUnits =
					cpu_to_le64(stfs.f_bavail);
		info->ActualAvailableAllocationUnits =
					cpu_to_le64(stfs.f_bfree);
		info->SectorsPerAllocationUnit = cpu_to_le32(1);
		info->BytesPerSector = cpu_to_le32(stfs.f_bsize);
		rsp->OutputBufferLength = cpu_to_le32(32);
		break;
	}
	case FS_OBJECT_ID_INFORMATION:
	{
		struct object_id_info *info;

		info = (struct object_id_info *)(rsp->Buffer);

		if (!user_guest(sess->user))
			memcpy(info->objid, user_passkey(sess->user), 16);
		else
			memset(info->objid, 0, 16);

		info->extended_info.magic = cpu_to_le32(EXTENDED_INFO_MAGIC);
		info->extended_info.version = cpu_to_le32(1);
		info->extended_info.release = cpu_to_le32(1);
		info->extended_info.rel_date = 0;
		memcpy(info->extended_info.version_string, "1.1.0", strlen("1.1.0"));
		rsp->OutputBufferLength = cpu_to_le32(64);
		break;
	}
	case FS_SECTOR_SIZE_INFORMATION:
	{
		struct smb3_fs_ss_info *info;
		unsigned int sector_size =
			min_t(unsigned int, path.mnt->mnt_sb->s_blocksize, 4096);

		info = (struct smb3_fs_ss_info *)(rsp->Buffer);

		info->LogicalBytesPerSector = cpu_to_le32(sector_size);
		info->PhysicalBytesPerSectorForAtomicity =
				cpu_to_le32(sector_size);
		info->PhysicalBytesPerSectorForPerf = cpu_to_le32(sector_size);
		info->FSEffPhysicalBytesPerSectorForAtomicity =
				cpu_to_le32(sector_size);
		info->Flags = cpu_to_le32(SSINFO_FLAGS_ALIGNED_DEVICE |
				    SSINFO_FLAGS_PARTITION_ALIGNED_ON_DEVICE);
		info->ByteOffsetForSectorAlignment = 0;
		info->ByteOffsetForPartitionAlignment = 0;
		rsp->OutputBufferLength = cpu_to_le32(28);
		break;
	}
	case FS_CONTROL_INFORMATION:
	{
		/*
		 * TODO : The current implementation is based on
		 * test result with win7(NTFS) server. It's need to
		 * modify this to get valid Quota values
		 * from Linux kernel
		 */
		struct smb2_fs_control_info *info;

		info = (struct smb2_fs_control_info *)(rsp->Buffer);
		info->FreeSpaceStartFiltering = 0;
		info->FreeSpaceThreshold = 0;
		info->FreeSpaceStopFiltering = 0;
		info->DefaultQuotaThreshold = cpu_to_le64(SMB2_NO_FID);
		info->DefaultQuotaLimit = cpu_to_le64(SMB2_NO_FID);
		info->Padding = 0;
		rsp->OutputBufferLength = cpu_to_le32(48);
		break;
	}
	case FS_POSIX_INFORMATION:
	{
		struct filesystem_posix_info *info;

		if (!work->tcon->posix_extensions) {
			pr_err("client doesn't negotiate with SMB3.1.1 POSIX Extensions\n");
			rc = -EOPNOTSUPP;
		} else {
			info = (struct filesystem_posix_info *)(rsp->Buffer);
			info->OptimalTransferSize = cpu_to_le32(stfs.f_bsize);
			info->BlockSize = cpu_to_le32(stfs.f_bsize);
			info->TotalBlocks = cpu_to_le64(stfs.f_blocks);
			info->BlocksAvail = cpu_to_le64(stfs.f_bfree);
			info->UserBlocksAvail = cpu_to_le64(stfs.f_bavail);
			info->TotalFileNodes = cpu_to_le64(stfs.f_files);
			info->FreeFileNodes = cpu_to_le64(stfs.f_ffree);
			rsp->OutputBufferLength = cpu_to_le32(56);
		}
		break;
	}
	default:
		path_put(&path);
		return -EOPNOTSUPP;
	}
	rc = buffer_check_err(le32_to_cpu(req->OutputBufferLength),
			      rsp, work->response_buf);
	path_put(&path);
	return rc;
}

static int smb2_get_info_sec(struct ksmbd_work *work,
			     struct smb2_query_info_req *req,
			     struct smb2_query_info_rsp *rsp)
{
	struct ksmbd_file *fp;
	struct user_namespace *user_ns;
	struct smb_ntsd *pntsd = (struct smb_ntsd *)rsp->Buffer, *ppntsd = NULL;
	struct smb_fattr fattr = {{0}};
	struct inode *inode;
	__u32 secdesclen = 0;
	unsigned int id = KSMBD_NO_FID, pid = KSMBD_NO_FID;
	int addition_info = le32_to_cpu(req->AdditionalInformation);
	int rc = 0, ppntsd_size = 0;

	if (addition_info & ~(OWNER_SECINFO | GROUP_SECINFO | DACL_SECINFO |
			      PROTECTED_DACL_SECINFO |
			      UNPROTECTED_DACL_SECINFO)) {
		ksmbd_debug(SMB, "Unsupported addition info: 0x%x)\n",
		       addition_info);

		pntsd->revision = cpu_to_le16(1);
		pntsd->type = cpu_to_le16(SELF_RELATIVE | DACL_PROTECTED);
		pntsd->osidoffset = 0;
		pntsd->gsidoffset = 0;
		pntsd->sacloffset = 0;
		pntsd->dacloffset = 0;

		secdesclen = sizeof(struct smb_ntsd);
		rsp->OutputBufferLength = cpu_to_le32(secdesclen);

		return 0;
	}

	if (work->next_smb2_rcv_hdr_off) {
		if (!has_file_id(req->VolatileFileId)) {
			ksmbd_debug(SMB, "Compound request set FID = %llu\n",
				    work->compound_fid);
			id = work->compound_fid;
			pid = work->compound_pfid;
		}
	}

	if (!has_file_id(id)) {
		id = req->VolatileFileId;
		pid = req->PersistentFileId;
	}

	fp = ksmbd_lookup_fd_slow(work, id, pid);
	if (!fp)
		return -ENOENT;

	user_ns = file_mnt_user_ns(fp->filp);
	inode = file_inode(fp->filp);
	ksmbd_acls_fattr(&fattr, user_ns, inode);

	if (test_share_config_flag(work->tcon->share_conf,
				   KSMBD_SHARE_FLAG_ACL_XATTR))
		ppntsd_size = ksmbd_vfs_get_sd_xattr(work->conn, user_ns,
						     fp->filp->f_path.dentry,
						     &ppntsd);

	/* Check if sd buffer size exceeds response buffer size */
	if (smb2_resp_buf_len(work, 8) > ppntsd_size)
		rc = build_sec_desc(user_ns, pntsd, ppntsd, ppntsd_size,
				    addition_info, &secdesclen, &fattr);
	posix_acl_release(fattr.cf_acls);
	posix_acl_release(fattr.cf_dacls);
	kfree(ppntsd);
	ksmbd_fd_put(work, fp);
	if (rc)
		return rc;

	rsp->OutputBufferLength = cpu_to_le32(secdesclen);
	return 0;
}

/**
 * smb2_query_info() - handler for smb2 query info command
 * @work:	smb work containing query info request buffer
 *
 * Return:	0 on success, otherwise error
 */
int smb2_query_info(struct ksmbd_work *work)
{
	struct smb2_query_info_req *req;
	struct smb2_query_info_rsp *rsp;
	int rc = 0;

	WORK_BUFFERS(work, req, rsp);

	ksmbd_debug(SMB, "GOT query info request\n");

	switch (req->InfoType) {
	case SMB2_O_INFO_FILE:
		ksmbd_debug(SMB, "GOT SMB2_O_INFO_FILE\n");
		rc = smb2_get_info_file(work, req, rsp);
		break;
	case SMB2_O_INFO_FILESYSTEM:
		ksmbd_debug(SMB, "GOT SMB2_O_INFO_FILESYSTEM\n");
		rc = smb2_get_info_filesystem(work, req, rsp);
		break;
	case SMB2_O_INFO_SECURITY:
		ksmbd_debug(SMB, "GOT SMB2_O_INFO_SECURITY\n");
		rc = smb2_get_info_sec(work, req, rsp);
		break;
	default:
		ksmbd_debug(SMB, "InfoType %d not supported yet\n",
			    req->InfoType);
		rc = -EOPNOTSUPP;
	}

	if (!rc) {
		rsp->StructureSize = cpu_to_le16(9);
		rsp->OutputBufferOffset = cpu_to_le16(72);
		rc = ksmbd_iov_pin_rsp(work, (void *)rsp,
				       offsetof(struct smb2_query_info_rsp, Buffer) +
					le32_to_cpu(rsp->OutputBufferLength));
	}

	if (rc < 0) {
		if (rc == -EACCES)
			rsp->hdr.Status = STATUS_ACCESS_DENIED;
		else if (rc == -ENOENT)
			rsp->hdr.Status = STATUS_FILE_CLOSED;
		else if (rc == -EIO)
			rsp->hdr.Status = STATUS_UNEXPECTED_IO_ERROR;
		else if (rc == -ENOMEM)
			rsp->hdr.Status = STATUS_INSUFFICIENT_RESOURCES;
		else if (rc == -EOPNOTSUPP || rsp->hdr.Status == 0)
			rsp->hdr.Status = STATUS_INVALID_INFO_CLASS;
		smb2_set_err_rsp(work);

		ksmbd_debug(SMB, "error while processing smb2 query rc = %d\n",
			    rc);
		return rc;
	}
	return 0;
}

/**
 * smb2_close_pipe() - handler for closing IPC pipe
 * @work:	smb work containing close request buffer
 *
 * Return:	0
 */
static noinline int smb2_close_pipe(struct ksmbd_work *work)
{
	u64 id;
	struct smb2_close_req *req;
	struct smb2_close_rsp *rsp;

	WORK_BUFFERS(work, req, rsp);

	id = req->VolatileFileId;
	ksmbd_session_rpc_close(work->sess, id);

	rsp->StructureSize = cpu_to_le16(60);
	rsp->Flags = 0;
	rsp->Reserved = 0;
	rsp->CreationTime = 0;
	rsp->LastAccessTime = 0;
	rsp->LastWriteTime = 0;
	rsp->ChangeTime = 0;
	rsp->AllocationSize = 0;
	rsp->EndOfFile = 0;
	rsp->Attributes = 0;

	return ksmbd_iov_pin_rsp(work, (void *)rsp,
				 sizeof(struct smb2_close_rsp));
}

/**
 * smb2_close() - handler for smb2 close file command
 * @work:	smb work containing close request buffer
 *
 * Return:	0
 */
int smb2_close(struct ksmbd_work *work)
{
	u64 volatile_id = KSMBD_NO_FID;
	u64 sess_id;
	struct smb2_close_req *req;
	struct smb2_close_rsp *rsp;
	struct ksmbd_conn *conn = work->conn;
	struct ksmbd_file *fp;
	struct inode *inode;
	u64 time;
	int err = 0;

	WORK_BUFFERS(work, req, rsp);

	if (test_share_config_flag(work->tcon->share_conf,
				   KSMBD_SHARE_FLAG_PIPE)) {
		ksmbd_debug(SMB, "IPC pipe close request\n");
		return smb2_close_pipe(work);
	}

	sess_id = le64_to_cpu(req->hdr.SessionId);
	if (req->hdr.Flags & SMB2_FLAGS_RELATED_OPERATIONS)
		sess_id = work->compound_sid;

	work->compound_sid = 0;
	if (check_session_id(conn, sess_id)) {
		work->compound_sid = sess_id;
	} else {
		rsp->hdr.Status = STATUS_USER_SESSION_DELETED;
		if (req->hdr.Flags & SMB2_FLAGS_RELATED_OPERATIONS)
			rsp->hdr.Status = STATUS_INVALID_PARAMETER;
		err = -EBADF;
		goto out;
	}

	if (work->next_smb2_rcv_hdr_off &&
	    !has_file_id(req->VolatileFileId)) {
		if (!has_file_id(work->compound_fid)) {
			/* file already closed, return FILE_CLOSED */
			ksmbd_debug(SMB, "file already closed\n");
			rsp->hdr.Status = STATUS_FILE_CLOSED;
			err = -EBADF;
			goto out;
		} else {
			ksmbd_debug(SMB,
				    "Compound request set FID = %llu:%llu\n",
				    work->compound_fid,
				    work->compound_pfid);
			volatile_id = work->compound_fid;

			/* file closed, stored id is not valid anymore */
			work->compound_fid = KSMBD_NO_FID;
			work->compound_pfid = KSMBD_NO_FID;
		}
	} else {
		volatile_id = req->VolatileFileId;
	}
	ksmbd_debug(SMB, "volatile_id = %llu\n", volatile_id);

	rsp->StructureSize = cpu_to_le16(60);
	rsp->Reserved = 0;

	if (req->Flags == SMB2_CLOSE_FLAG_POSTQUERY_ATTRIB) {
		fp = ksmbd_lookup_fd_fast(work, volatile_id);
		if (!fp) {
			err = -ENOENT;
			goto out;
		}

		inode = file_inode(fp->filp);
		rsp->Flags = SMB2_CLOSE_FLAG_POSTQUERY_ATTRIB;
		rsp->AllocationSize = S_ISDIR(inode->i_mode) ? 0 :
			cpu_to_le64(inode->i_blocks << 9);
		rsp->EndOfFile = cpu_to_le64(inode->i_size);
		rsp->Attributes = fp->f_ci->m_fattr;
		rsp->CreationTime = cpu_to_le64(fp->create_time);
		time = ksmbd_UnixTimeToNT(inode->i_atime);
		rsp->LastAccessTime = cpu_to_le64(time);
		time = ksmbd_UnixTimeToNT(inode->i_mtime);
		rsp->LastWriteTime = cpu_to_le64(time);
		time = ksmbd_UnixTimeToNT(inode->i_ctime);
		rsp->ChangeTime = cpu_to_le64(time);
		ksmbd_fd_put(work, fp);
	} else {
		rsp->Flags = 0;
		rsp->AllocationSize = 0;
		rsp->EndOfFile = 0;
		rsp->Attributes = 0;
		rsp->CreationTime = 0;
		rsp->LastAccessTime = 0;
		rsp->LastWriteTime = 0;
		rsp->ChangeTime = 0;
	}

	err = ksmbd_close_fd(work, volatile_id);
out:
	if (!err)
		err = ksmbd_iov_pin_rsp(work, (void *)rsp,
					sizeof(struct smb2_close_rsp));

	if (err) {
		if (rsp->hdr.Status == 0)
			rsp->hdr.Status = STATUS_FILE_CLOSED;
		smb2_set_err_rsp(work);
	}

	return err;
}

/**
 * smb2_echo() - handler for smb2 echo(ping) command
 * @work:	smb work containing echo request buffer
 *
 * Return:	0
 */
int smb2_echo(struct ksmbd_work *work)
{
	struct smb2_echo_rsp *rsp = smb2_get_msg(work->response_buf);

	if (work->next_smb2_rcv_hdr_off)
		rsp = ksmbd_resp_buf_next(work);

	rsp->StructureSize = cpu_to_le16(4);
	rsp->Reserved = 0;
	return ksmbd_iov_pin_rsp(work, rsp, sizeof(struct smb2_echo_rsp));
}

static int smb2_rename(struct ksmbd_work *work,
		       struct ksmbd_file *fp,
		       struct smb2_file_rename_info *file_info,
		       struct nls_table *local_nls)
{
	struct ksmbd_share_config *share = fp->tcon->share_conf;
	char *new_name = NULL;
	int rc, flags = 0;

	ksmbd_debug(SMB, "setting FILE_RENAME_INFO\n");
	new_name = smb2_get_name(file_info->FileName,
				 le32_to_cpu(file_info->FileNameLength),
				 local_nls);
	if (IS_ERR(new_name))
		return PTR_ERR(new_name);

	if (strchr(new_name, ':')) {
		int s_type;
		char *xattr_stream_name, *stream_name = NULL;
		size_t xattr_stream_size;
		int len;

		rc = parse_stream_name(new_name, &stream_name, &s_type);
		if (rc < 0)
			goto out;

		len = strlen(new_name);
		if (len > 0 && new_name[len - 1] != '/') {
			pr_err("not allow base filename in rename\n");
			rc = -ESHARE;
			goto out;
		}

		rc = ksmbd_vfs_xattr_stream_name(stream_name,
						 &xattr_stream_name,
						 &xattr_stream_size,
						 s_type);
		if (rc)
			goto out;

		rc = ksmbd_vfs_setxattr(file_mnt_user_ns(fp->filp),
					&fp->filp->f_path,
					xattr_stream_name,
					NULL, 0, 0, true);
		if (rc < 0) {
			pr_err("failed to store stream name in xattr: %d\n",
			       rc);
			rc = -EINVAL;
			goto out;
		}

		goto out;
	}

	ksmbd_debug(SMB, "new name %s\n", new_name);
	if (ksmbd_share_veto_filename(share, new_name)) {
		rc = -ENOENT;
		ksmbd_debug(SMB, "Can't rename vetoed file: %s\n", new_name);
		goto out;
	}

	if (!file_info->ReplaceIfExists)
		flags = RENAME_NOREPLACE;

	rc = ksmbd_vfs_rename(work, &fp->filp->f_path, new_name, flags);
out:
	kfree(new_name);
	return rc;
}

static int smb2_create_link(struct ksmbd_work *work,
			    struct ksmbd_share_config *share,
			    struct smb2_file_link_info *file_info,
			    unsigned int buf_len, struct file *filp,
			    struct nls_table *local_nls)
{
	char *link_name = NULL, *target_name = NULL, *pathname = NULL;
	struct path path, parent_path;
	bool file_present = false;
	int rc;

	if (buf_len < (u64)sizeof(struct smb2_file_link_info) +
			le32_to_cpu(file_info->FileNameLength))
		return -EINVAL;

	ksmbd_debug(SMB, "setting FILE_LINK_INFORMATION\n");
	pathname = kmalloc(PATH_MAX, GFP_KERNEL);
	if (!pathname)
		return -ENOMEM;

	link_name = smb2_get_name(file_info->FileName,
				  le32_to_cpu(file_info->FileNameLength),
				  local_nls);
	if (IS_ERR(link_name) || S_ISDIR(file_inode(filp)->i_mode)) {
		rc = -EINVAL;
		goto out;
	}

	ksmbd_debug(SMB, "link name is %s\n", link_name);
	target_name = file_path(filp, pathname, PATH_MAX);
	if (IS_ERR(target_name)) {
		rc = -EINVAL;
		goto out;
	}

	ksmbd_debug(SMB, "target name is %s\n", target_name);
	rc = ksmbd_vfs_kern_path_locked(work, link_name, LOOKUP_NO_SYMLINKS,
					&parent_path, &path, 0);
	if (rc) {
		if (rc != -ENOENT)
			goto out;
	} else
		file_present = true;

	if (file_info->ReplaceIfExists) {
		if (file_present) {
			rc = ksmbd_vfs_remove_file(work, &path);
			if (rc) {
				rc = -EINVAL;
				ksmbd_debug(SMB, "cannot delete %s\n",
					    link_name);
				goto out;
			}
		}
	} else {
		if (file_present) {
			rc = -EEXIST;
			ksmbd_debug(SMB, "link already exists\n");
			goto out;
		}
	}

	rc = ksmbd_vfs_link(work, target_name, link_name);
	if (rc)
		rc = -EINVAL;
out:
	if (file_present)
		ksmbd_vfs_kern_path_unlock(&parent_path, &path);

	if (!IS_ERR(link_name))
		kfree(link_name);
	kfree(pathname);
	return rc;
}

static int set_file_basic_info(struct ksmbd_file *fp,
			       struct smb2_file_basic_info *file_info,
			       struct ksmbd_share_config *share)
{
	struct iattr attrs;
	struct file *filp;
	struct inode *inode;
	struct user_namespace *user_ns;
	int rc = 0;

	if (!(fp->daccess & FILE_WRITE_ATTRIBUTES_LE))
		return -EACCES;

	attrs.ia_valid = 0;
	filp = fp->filp;
	inode = file_inode(filp);
	user_ns = file_mnt_user_ns(filp);

	if (file_info->CreationTime)
		fp->create_time = le64_to_cpu(file_info->CreationTime);

	if (file_info->LastAccessTime) {
		attrs.ia_atime = ksmbd_NTtimeToUnix(file_info->LastAccessTime);
		attrs.ia_valid |= (ATTR_ATIME | ATTR_ATIME_SET);
	}

	attrs.ia_valid |= ATTR_CTIME;
	if (file_info->ChangeTime)
		attrs.ia_ctime = ksmbd_NTtimeToUnix(file_info->ChangeTime);
	else
		attrs.ia_ctime = inode->i_ctime;

	if (file_info->LastWriteTime) {
		attrs.ia_mtime = ksmbd_NTtimeToUnix(file_info->LastWriteTime);
		attrs.ia_valid |= (ATTR_MTIME | ATTR_MTIME_SET);
	}

	if (file_info->Attributes) {
		if (!S_ISDIR(inode->i_mode) &&
		    file_info->Attributes & ATTR_DIRECTORY_LE) {
			pr_err("can't change a file to a directory\n");
			return -EINVAL;
		}

		if (!(S_ISDIR(inode->i_mode) && file_info->Attributes == ATTR_NORMAL_LE))
			fp->f_ci->m_fattr = file_info->Attributes |
				(fp->f_ci->m_fattr & ATTR_DIRECTORY_LE);
	}

	if (test_share_config_flag(share, KSMBD_SHARE_FLAG_STORE_DOS_ATTRS) &&
	    (file_info->CreationTime || file_info->Attributes)) {
		struct xattr_dos_attrib da = {0};

		da.version = 4;
		da.itime = fp->itime;
		da.create_time = fp->create_time;
		da.attr = le32_to_cpu(fp->f_ci->m_fattr);
		da.flags = XATTR_DOSINFO_ATTRIB | XATTR_DOSINFO_CREATE_TIME |
			XATTR_DOSINFO_ITIME;

		rc = ksmbd_vfs_set_dos_attrib_xattr(user_ns, &filp->f_path, &da,
				true);
		if (rc)
			ksmbd_debug(SMB,
				    "failed to restore file attribute in EA\n");
		rc = 0;
	}

	if (attrs.ia_valid) {
		struct dentry *dentry = filp->f_path.dentry;
		struct inode *inode = d_inode(dentry);

		if (IS_IMMUTABLE(inode) || IS_APPEND(inode))
			return -EACCES;

		inode_lock(inode);
		inode->i_ctime = attrs.ia_ctime;
		attrs.ia_valid &= ~ATTR_CTIME;
		rc = notify_change(user_ns, dentry, &attrs, NULL);
		inode_unlock(inode);
	}
	return rc;
}

static int set_file_allocation_info(struct ksmbd_work *work,
				    struct ksmbd_file *fp,
				    struct smb2_file_alloc_info *file_alloc_info)
{
	/*
	 * TODO : It's working fine only when store dos attributes
	 * is not yes. need to implement a logic which works
	 * properly with any smb.conf option
	 */

	loff_t alloc_blks;
	struct inode *inode;
	int rc;

	if (!(fp->daccess & FILE_WRITE_DATA_LE))
		return -EACCES;

	alloc_blks = (le64_to_cpu(file_alloc_info->AllocationSize) + 511) >> 9;
	inode = file_inode(fp->filp);

	if (alloc_blks > inode->i_blocks) {
		smb_break_all_levII_oplock(work, fp, 1);
		rc = vfs_fallocate(fp->filp, FALLOC_FL_KEEP_SIZE, 0,
				   alloc_blks * 512);
		if (rc && rc != -EOPNOTSUPP) {
			pr_err("vfs_fallocate is failed : %d\n", rc);
			return rc;
		}
	} else if (alloc_blks < inode->i_blocks) {
		loff_t size;

		/*
		 * Allocation size could be smaller than original one
		 * which means allocated blocks in file should be
		 * deallocated. use truncate to cut out it, but inode
		 * size is also updated with truncate offset.
		 * inode size is retained by backup inode size.
		 */
		size = i_size_read(inode);
		rc = ksmbd_vfs_truncate(work, fp, alloc_blks * 512);
		if (rc) {
			pr_err("truncate failed!, err %d\n", rc);
			return rc;
		}
		if (size < alloc_blks * 512)
			i_size_write(inode, size);
	}
	return 0;
}

static int set_end_of_file_info(struct ksmbd_work *work, struct ksmbd_file *fp,
				struct smb2_file_eof_info *file_eof_info)
{
	loff_t newsize;
	struct inode *inode;
	int rc;

	if (!(fp->daccess & FILE_WRITE_DATA_LE))
		return -EACCES;

	newsize = le64_to_cpu(file_eof_info->EndOfFile);
	inode = file_inode(fp->filp);

	/*
	 * If FILE_END_OF_FILE_INFORMATION of set_info_file is called
	 * on FAT32 shared device, truncate execution time is too long
	 * and network error could cause from windows client. because
	 * truncate of some filesystem like FAT32 fill zero data in
	 * truncated range.
	 */
	if (inode->i_sb->s_magic != MSDOS_SUPER_MAGIC) {
		ksmbd_debug(SMB, "truncated to newsize %lld\n", newsize);
		rc = ksmbd_vfs_truncate(work, fp, newsize);
		if (rc) {
			ksmbd_debug(SMB, "truncate failed!, err %d\n", rc);
			if (rc != -EAGAIN)
				rc = -EBADF;
			return rc;
		}
	}
	return 0;
}

static int set_rename_info(struct ksmbd_work *work, struct ksmbd_file *fp,
			   struct smb2_file_rename_info *rename_info,
			   unsigned int buf_len)
{
	if (!(fp->daccess & FILE_DELETE_LE)) {
		pr_err("no right to delete : 0x%x\n", fp->daccess);
		return -EACCES;
	}

	if (buf_len < (u64)sizeof(struct smb2_file_rename_info) +
			le32_to_cpu(rename_info->FileNameLength))
		return -EINVAL;

	if (!le32_to_cpu(rename_info->FileNameLength))
		return -EINVAL;

<<<<<<< HEAD
	if (parent_fp) {
		if (parent_fp->daccess & FILE_DELETE_LE) {
			pr_err("parent dir is opened with delete access\n");
			ksmbd_fd_put(work, parent_fp);
			return -ESHARE;
		}
		ksmbd_fd_put(work, parent_fp);
	}
next:
	return smb2_rename(work, fp, user_ns, rename_info,
			   work->conn->local_nls);
=======
	return smb2_rename(work, fp, rename_info, work->conn->local_nls);
>>>>>>> c33f17e6
}

static int set_file_disposition_info(struct ksmbd_file *fp,
				     struct smb2_file_disposition_info *file_info)
{
	struct inode *inode;

	if (!(fp->daccess & FILE_DELETE_LE)) {
		pr_err("no right to delete : 0x%x\n", fp->daccess);
		return -EACCES;
	}

	inode = file_inode(fp->filp);
	if (file_info->DeletePending) {
		if (S_ISDIR(inode->i_mode) &&
		    ksmbd_vfs_empty_dir(fp) == -ENOTEMPTY)
			return -EBUSY;
		ksmbd_set_inode_pending_delete(fp);
	} else {
		ksmbd_clear_inode_pending_delete(fp);
	}
	return 0;
}

static int set_file_position_info(struct ksmbd_file *fp,
				  struct smb2_file_pos_info *file_info)
{
	loff_t current_byte_offset;
	unsigned long sector_size;
	struct inode *inode;

	inode = file_inode(fp->filp);
	current_byte_offset = le64_to_cpu(file_info->CurrentByteOffset);
	sector_size = inode->i_sb->s_blocksize;

	if (current_byte_offset < 0 ||
	    (fp->coption == FILE_NO_INTERMEDIATE_BUFFERING_LE &&
	     current_byte_offset & (sector_size - 1))) {
		pr_err("CurrentByteOffset is not valid : %llu\n",
		       current_byte_offset);
		return -EINVAL;
	}

	fp->filp->f_pos = current_byte_offset;
	return 0;
}

static int set_file_mode_info(struct ksmbd_file *fp,
			      struct smb2_file_mode_info *file_info)
{
	__le32 mode;

	mode = file_info->Mode;

	if ((mode & ~FILE_MODE_INFO_MASK) ||
	    (mode & FILE_SYNCHRONOUS_IO_ALERT_LE &&
	     mode & FILE_SYNCHRONOUS_IO_NONALERT_LE)) {
		pr_err("Mode is not valid : 0x%x\n", le32_to_cpu(mode));
		return -EINVAL;
	}

	/*
	 * TODO : need to implement consideration for
	 * FILE_SYNCHRONOUS_IO_ALERT and FILE_SYNCHRONOUS_IO_NONALERT
	 */
	ksmbd_vfs_set_fadvise(fp->filp, mode);
	fp->coption = mode;
	return 0;
}

/**
 * smb2_set_info_file() - handler for smb2 set info command
 * @work:	smb work containing set info command buffer
 * @fp:		ksmbd_file pointer
 * @req:	request buffer pointer
 * @share:	ksmbd_share_config pointer
 *
 * Return:	0 on success, otherwise error
 * TODO: need to implement an error handling for STATUS_INFO_LENGTH_MISMATCH
 */
static int smb2_set_info_file(struct ksmbd_work *work, struct ksmbd_file *fp,
			      struct smb2_set_info_req *req,
			      struct ksmbd_share_config *share)
{
	unsigned int buf_len = le32_to_cpu(req->BufferLength);

	switch (req->FileInfoClass) {
	case FILE_BASIC_INFORMATION:
	{
		if (buf_len < sizeof(struct smb2_file_basic_info))
			return -EINVAL;

		return set_file_basic_info(fp, (struct smb2_file_basic_info *)req->Buffer, share);
	}
	case FILE_ALLOCATION_INFORMATION:
	{
		if (buf_len < sizeof(struct smb2_file_alloc_info))
			return -EINVAL;

		return set_file_allocation_info(work, fp,
						(struct smb2_file_alloc_info *)req->Buffer);
	}
	case FILE_END_OF_FILE_INFORMATION:
	{
		if (buf_len < sizeof(struct smb2_file_eof_info))
			return -EINVAL;

		return set_end_of_file_info(work, fp,
					    (struct smb2_file_eof_info *)req->Buffer);
	}
	case FILE_RENAME_INFORMATION:
	{
		if (!test_tree_conn_flag(work->tcon, KSMBD_TREE_CONN_FLAG_WRITABLE)) {
			ksmbd_debug(SMB,
				    "User does not have write permission\n");
			return -EACCES;
		}

		if (buf_len < sizeof(struct smb2_file_rename_info))
			return -EINVAL;

		return set_rename_info(work, fp,
				       (struct smb2_file_rename_info *)req->Buffer,
				       buf_len);
	}
	case FILE_LINK_INFORMATION:
	{
		if (buf_len < sizeof(struct smb2_file_link_info))
			return -EINVAL;

		return smb2_create_link(work, work->tcon->share_conf,
					(struct smb2_file_link_info *)req->Buffer,
					buf_len, fp->filp,
					work->conn->local_nls);
	}
	case FILE_DISPOSITION_INFORMATION:
	{
		if (!test_tree_conn_flag(work->tcon, KSMBD_TREE_CONN_FLAG_WRITABLE)) {
			ksmbd_debug(SMB,
				    "User does not have write permission\n");
			return -EACCES;
		}

		if (buf_len < sizeof(struct smb2_file_disposition_info))
			return -EINVAL;

		return set_file_disposition_info(fp,
						 (struct smb2_file_disposition_info *)req->Buffer);
	}
	case FILE_FULL_EA_INFORMATION:
	{
		if (!(fp->daccess & FILE_WRITE_EA_LE)) {
			pr_err("Not permitted to write ext  attr: 0x%x\n",
			       fp->daccess);
			return -EACCES;
		}

		if (buf_len < sizeof(struct smb2_ea_info))
			return -EINVAL;

		return smb2_set_ea((struct smb2_ea_info *)req->Buffer,
				   buf_len, &fp->filp->f_path);
	}
	case FILE_POSITION_INFORMATION:
	{
		if (buf_len < sizeof(struct smb2_file_pos_info))
			return -EINVAL;

		return set_file_position_info(fp, (struct smb2_file_pos_info *)req->Buffer);
	}
	case FILE_MODE_INFORMATION:
	{
		if (buf_len < sizeof(struct smb2_file_mode_info))
			return -EINVAL;

		return set_file_mode_info(fp, (struct smb2_file_mode_info *)req->Buffer);
	}
	}

	pr_err("Unimplemented Fileinfoclass :%d\n", req->FileInfoClass);
	return -EOPNOTSUPP;
}

static int smb2_set_info_sec(struct ksmbd_file *fp, int addition_info,
			     char *buffer, int buf_len)
{
	struct smb_ntsd *pntsd = (struct smb_ntsd *)buffer;

	fp->saccess |= FILE_SHARE_DELETE_LE;

	return set_info_sec(fp->conn, fp->tcon, &fp->filp->f_path, pntsd,
			buf_len, false, true);
}

/**
 * smb2_set_info() - handler for smb2 set info command handler
 * @work:	smb work containing set info request buffer
 *
 * Return:	0 on success, otherwise error
 */
int smb2_set_info(struct ksmbd_work *work)
{
	struct smb2_set_info_req *req;
	struct smb2_set_info_rsp *rsp;
	struct ksmbd_file *fp;
	int rc = 0;
	unsigned int id = KSMBD_NO_FID, pid = KSMBD_NO_FID;

	ksmbd_debug(SMB, "Received set info request\n");

	if (work->next_smb2_rcv_hdr_off) {
		req = ksmbd_req_buf_next(work);
		rsp = ksmbd_resp_buf_next(work);
		if (!has_file_id(req->VolatileFileId)) {
			ksmbd_debug(SMB, "Compound request set FID = %llu\n",
				    work->compound_fid);
			id = work->compound_fid;
			pid = work->compound_pfid;
		}
	} else {
		req = smb2_get_msg(work->request_buf);
		rsp = smb2_get_msg(work->response_buf);
	}

	if (!has_file_id(id)) {
		id = req->VolatileFileId;
		pid = req->PersistentFileId;
	}

	fp = ksmbd_lookup_fd_slow(work, id, pid);
	if (!fp) {
		ksmbd_debug(SMB, "Invalid id for close: %u\n", id);
		rc = -ENOENT;
		goto err_out;
	}

	switch (req->InfoType) {
	case SMB2_O_INFO_FILE:
		ksmbd_debug(SMB, "GOT SMB2_O_INFO_FILE\n");
		rc = smb2_set_info_file(work, fp, req, work->tcon->share_conf);
		break;
	case SMB2_O_INFO_SECURITY:
		ksmbd_debug(SMB, "GOT SMB2_O_INFO_SECURITY\n");
		if (ksmbd_override_fsids(work)) {
			rc = -ENOMEM;
			goto err_out;
		}
		rc = smb2_set_info_sec(fp,
				       le32_to_cpu(req->AdditionalInformation),
				       req->Buffer,
				       le32_to_cpu(req->BufferLength));
		ksmbd_revert_fsids(work);
		break;
	default:
		rc = -EOPNOTSUPP;
	}

	if (rc < 0)
		goto err_out;

	rsp->StructureSize = cpu_to_le16(2);
	rc = ksmbd_iov_pin_rsp(work, (void *)rsp,
			       sizeof(struct smb2_set_info_rsp));
	if (rc)
		goto err_out;
	ksmbd_fd_put(work, fp);
	return 0;

err_out:
	if (rc == -EACCES || rc == -EPERM || rc == -EXDEV)
		rsp->hdr.Status = STATUS_ACCESS_DENIED;
	else if (rc == -EINVAL)
		rsp->hdr.Status = STATUS_INVALID_PARAMETER;
	else if (rc == -ESHARE)
		rsp->hdr.Status = STATUS_SHARING_VIOLATION;
	else if (rc == -ENOENT)
		rsp->hdr.Status = STATUS_OBJECT_NAME_INVALID;
	else if (rc == -EBUSY || rc == -ENOTEMPTY)
		rsp->hdr.Status = STATUS_DIRECTORY_NOT_EMPTY;
	else if (rc == -EAGAIN)
		rsp->hdr.Status = STATUS_FILE_LOCK_CONFLICT;
	else if (rc == -EBADF || rc == -ESTALE)
		rsp->hdr.Status = STATUS_INVALID_HANDLE;
	else if (rc == -EEXIST)
		rsp->hdr.Status = STATUS_OBJECT_NAME_COLLISION;
	else if (rsp->hdr.Status == 0 || rc == -EOPNOTSUPP)
		rsp->hdr.Status = STATUS_INVALID_INFO_CLASS;
	smb2_set_err_rsp(work);
	ksmbd_fd_put(work, fp);
	ksmbd_debug(SMB, "error while processing smb2 query rc = %d\n", rc);
	return rc;
}

/**
 * smb2_read_pipe() - handler for smb2 read from IPC pipe
 * @work:	smb work containing read IPC pipe command buffer
 *
 * Return:	0 on success, otherwise error
 */
static noinline int smb2_read_pipe(struct ksmbd_work *work)
{
	int nbytes = 0, err;
	u64 id;
	struct ksmbd_rpc_command *rpc_resp;
	struct smb2_read_req *req;
	struct smb2_read_rsp *rsp;

	WORK_BUFFERS(work, req, rsp);

	id = req->VolatileFileId;

	rpc_resp = ksmbd_rpc_read(work->sess, id);
	if (rpc_resp) {
		void *aux_payload_buf;

		if (rpc_resp->flags != KSMBD_RPC_OK) {
			err = -EINVAL;
			goto out;
		}

		aux_payload_buf =
			kvmalloc(rpc_resp->payload_sz, GFP_KERNEL);
		if (!aux_payload_buf) {
			err = -ENOMEM;
			goto out;
		}

		memcpy(aux_payload_buf, rpc_resp->payload, rpc_resp->payload_sz);

		nbytes = rpc_resp->payload_sz;
		err = ksmbd_iov_pin_rsp_read(work, (void *)rsp,
					     offsetof(struct smb2_read_rsp, Buffer),
					     aux_payload_buf, nbytes);
		if (err)
			goto out;
		kvfree(rpc_resp);
	} else {
		err = ksmbd_iov_pin_rsp(work, (void *)rsp,
					offsetof(struct smb2_read_rsp, Buffer));
		if (err)
			goto out;
	}

	rsp->StructureSize = cpu_to_le16(17);
	rsp->DataOffset = 80;
	rsp->Reserved = 0;
	rsp->DataLength = cpu_to_le32(nbytes);
	rsp->DataRemaining = 0;
	rsp->Reserved2 = 0;
	return 0;

out:
	rsp->hdr.Status = STATUS_UNEXPECTED_IO_ERROR;
	smb2_set_err_rsp(work);
	kvfree(rpc_resp);
	return err;
}

static int smb2_set_remote_key_for_rdma(struct ksmbd_work *work,
					struct smb2_buffer_desc_v1 *desc,
					__le32 Channel,
					__le16 ChannelInfoLength)
{
	unsigned int i, ch_count;

	if (work->conn->dialect == SMB30_PROT_ID &&
	    Channel != SMB2_CHANNEL_RDMA_V1)
		return -EINVAL;

	ch_count = le16_to_cpu(ChannelInfoLength) / sizeof(*desc);
	if (ksmbd_debug_types & KSMBD_DEBUG_RDMA) {
		for (i = 0; i < ch_count; i++) {
			pr_info("RDMA r/w request %#x: token %#x, length %#x\n",
				i,
				le32_to_cpu(desc[i].token),
				le32_to_cpu(desc[i].length));
		}
	}
	if (!ch_count)
		return -EINVAL;

	work->need_invalidate_rkey =
		(Channel == SMB2_CHANNEL_RDMA_V1_INVALIDATE);
	if (Channel == SMB2_CHANNEL_RDMA_V1_INVALIDATE)
		work->remote_key = le32_to_cpu(desc->token);
	return 0;
}

static ssize_t smb2_read_rdma_channel(struct ksmbd_work *work,
				      struct smb2_read_req *req, void *data_buf,
				      size_t length)
{
	int err;

	err = ksmbd_conn_rdma_write(work->conn, data_buf, length,
				    (struct smb2_buffer_desc_v1 *)
				    ((char *)req + le16_to_cpu(req->ReadChannelInfoOffset)),
				    le16_to_cpu(req->ReadChannelInfoLength));
	if (err)
		return err;

	return length;
}

/**
 * smb2_read() - handler for smb2 read from file
 * @work:	smb work containing read command buffer
 *
 * Return:	0 on success, otherwise error
 */
int smb2_read(struct ksmbd_work *work)
{
	struct ksmbd_conn *conn = work->conn;
	struct smb2_read_req *req;
<<<<<<< HEAD
	struct smb2_read_rsp *rsp, *rsp_org;
=======
	struct smb2_read_rsp *rsp;
>>>>>>> c33f17e6
	struct ksmbd_file *fp = NULL;
	loff_t offset;
	size_t length, mincount;
	ssize_t nbytes = 0, remain_bytes = 0;
	int err = 0;
<<<<<<< HEAD

	rsp_org = work->response_buf;
	WORK_BUFFERS(work, req, rsp);
	if (work->next_smb2_rcv_hdr_off) {
		work->send_no_response = 1;
		err = -EOPNOTSUPP;
		goto out;
	}
=======
	bool is_rdma_channel = false;
	unsigned int max_read_size = conn->vals->max_read_size;
	unsigned int id = KSMBD_NO_FID, pid = KSMBD_NO_FID;
	void *aux_payload_buf;
>>>>>>> c33f17e6

	if (test_share_config_flag(work->tcon->share_conf,
				   KSMBD_SHARE_FLAG_PIPE)) {
		ksmbd_debug(SMB, "IPC pipe read request\n");
		return smb2_read_pipe(work);
	}

	if (work->next_smb2_rcv_hdr_off) {
		req = ksmbd_req_buf_next(work);
		rsp = ksmbd_resp_buf_next(work);
		if (!has_file_id(req->VolatileFileId)) {
			ksmbd_debug(SMB, "Compound request set FID = %llu\n",
					work->compound_fid);
			id = work->compound_fid;
			pid = work->compound_pfid;
		}
	} else {
		req = smb2_get_msg(work->request_buf);
		rsp = smb2_get_msg(work->response_buf);
	}

	if (!has_file_id(id)) {
		id = req->VolatileFileId;
		pid = req->PersistentFileId;
	}

	if (req->Channel == SMB2_CHANNEL_RDMA_V1_INVALIDATE ||
	    req->Channel == SMB2_CHANNEL_RDMA_V1) {
		is_rdma_channel = true;
		max_read_size = get_smbd_max_read_write_size();
	}

	if (is_rdma_channel == true) {
		unsigned int ch_offset = le16_to_cpu(req->ReadChannelInfoOffset);

		if (ch_offset < offsetof(struct smb2_read_req, Buffer)) {
			err = -EINVAL;
			goto out;
		}
		err = smb2_set_remote_key_for_rdma(work,
						   (struct smb2_buffer_desc_v1 *)
						   ((char *)req + ch_offset),
						   req->Channel,
						   req->ReadChannelInfoLength);
		if (err)
			goto out;
	}

	fp = ksmbd_lookup_fd_slow(work, id, pid);
	if (!fp) {
		err = -ENOENT;
		goto out;
	}

	if (!(fp->daccess & (FILE_READ_DATA_LE | FILE_READ_ATTRIBUTES_LE))) {
		pr_err("Not permitted to read : 0x%x\n", fp->daccess);
		err = -EACCES;
		goto out;
	}

	offset = le64_to_cpu(req->Offset);
	length = le32_to_cpu(req->Length);
	mincount = le32_to_cpu(req->MinimumCount);

	if (length > max_read_size) {
		ksmbd_debug(SMB, "limiting read size to max size(%u)\n",
			    max_read_size);
		err = -EINVAL;
		goto out;
	}

	ksmbd_debug(SMB, "filename %pD, offset %lld, len %zu\n",
		    fp->filp, offset, length);

	aux_payload_buf = kvzalloc(length, GFP_KERNEL);
	if (!aux_payload_buf) {
		err = -ENOMEM;
		goto out;
	}

	nbytes = ksmbd_vfs_read(work, fp, length, &offset, aux_payload_buf);
	if (nbytes < 0) {
		err = nbytes;
		goto out;
	}

	if ((nbytes == 0 && length != 0) || nbytes < mincount) {
		kvfree(aux_payload_buf);
		rsp->hdr.Status = STATUS_END_OF_FILE;
		smb2_set_err_rsp(work);
		ksmbd_fd_put(work, fp);
		return 0;
	}

	ksmbd_debug(SMB, "nbytes %zu, offset %lld mincount %zu\n",
		    nbytes, offset, mincount);

	if (is_rdma_channel == true) {
		/* write data to the client using rdma channel */
		remain_bytes = smb2_read_rdma_channel(work, req,
						      aux_payload_buf,
						      nbytes);
		kvfree(aux_payload_buf);
		aux_payload_buf = NULL;
		nbytes = 0;
		if (remain_bytes < 0) {
			err = (int)remain_bytes;
			goto out;
		}
	}

	rsp->StructureSize = cpu_to_le16(17);
	rsp->DataOffset = 80;
	rsp->Reserved = 0;
	rsp->DataLength = cpu_to_le32(nbytes);
	rsp->DataRemaining = cpu_to_le32(remain_bytes);
	rsp->Reserved2 = 0;
	err = ksmbd_iov_pin_rsp_read(work, (void *)rsp,
				     offsetof(struct smb2_read_rsp, Buffer),
				     aux_payload_buf, nbytes);
	if (err)
		goto out;
	ksmbd_fd_put(work, fp);
	return 0;

out:
	if (err) {
		if (err == -EISDIR)
			rsp->hdr.Status = STATUS_INVALID_DEVICE_REQUEST;
		else if (err == -EAGAIN)
			rsp->hdr.Status = STATUS_FILE_LOCK_CONFLICT;
		else if (err == -ENOENT)
			rsp->hdr.Status = STATUS_FILE_CLOSED;
		else if (err == -EACCES)
			rsp->hdr.Status = STATUS_ACCESS_DENIED;
		else if (err == -ESHARE)
			rsp->hdr.Status = STATUS_SHARING_VIOLATION;
		else if (err == -EINVAL)
			rsp->hdr.Status = STATUS_INVALID_PARAMETER;
		else
			rsp->hdr.Status = STATUS_INVALID_HANDLE;

		smb2_set_err_rsp(work);
	}
	ksmbd_fd_put(work, fp);
	return err;
}

/**
 * smb2_write_pipe() - handler for smb2 write on IPC pipe
 * @work:	smb work containing write IPC pipe command buffer
 *
 * Return:	0 on success, otherwise error
 */
static noinline int smb2_write_pipe(struct ksmbd_work *work)
{
	struct smb2_write_req *req;
	struct smb2_write_rsp *rsp;
	struct ksmbd_rpc_command *rpc_resp;
	u64 id = 0;
	int err = 0, ret = 0;
	char *data_buf;
	size_t length;

	WORK_BUFFERS(work, req, rsp);

	length = le32_to_cpu(req->Length);
	id = req->VolatileFileId;

	if ((u64)le16_to_cpu(req->DataOffset) + length >
	    get_rfc1002_len(work->request_buf)) {
		pr_err("invalid write data offset %u, smb_len %u\n",
		       le16_to_cpu(req->DataOffset),
		       get_rfc1002_len(work->request_buf));
		err = -EINVAL;
		goto out;
	}

	data_buf = (char *)(((char *)&req->hdr.ProtocolId) +
			   le16_to_cpu(req->DataOffset));

	rpc_resp = ksmbd_rpc_write(work->sess, id, data_buf, length);
	if (rpc_resp) {
		if (rpc_resp->flags == KSMBD_RPC_ENOTIMPLEMENTED) {
			rsp->hdr.Status = STATUS_NOT_SUPPORTED;
			kvfree(rpc_resp);
			smb2_set_err_rsp(work);
			return -EOPNOTSUPP;
		}
		if (rpc_resp->flags != KSMBD_RPC_OK) {
			rsp->hdr.Status = STATUS_INVALID_HANDLE;
			smb2_set_err_rsp(work);
			kvfree(rpc_resp);
			return ret;
		}
		kvfree(rpc_resp);
	}

	rsp->StructureSize = cpu_to_le16(17);
	rsp->DataOffset = 0;
	rsp->Reserved = 0;
	rsp->DataLength = cpu_to_le32(length);
	rsp->DataRemaining = 0;
	rsp->Reserved2 = 0;
	err = ksmbd_iov_pin_rsp(work, (void *)rsp,
				offsetof(struct smb2_write_rsp, Buffer));
out:
	if (err) {
		rsp->hdr.Status = STATUS_INVALID_HANDLE;
		smb2_set_err_rsp(work);
	}

	return err;
}

static ssize_t smb2_write_rdma_channel(struct ksmbd_work *work,
				       struct smb2_write_req *req,
				       struct ksmbd_file *fp,
				       loff_t offset, size_t length, bool sync)
{
	char *data_buf;
	int ret;
	ssize_t nbytes;

	data_buf = kvzalloc(length, GFP_KERNEL);
	if (!data_buf)
		return -ENOMEM;

	ret = ksmbd_conn_rdma_read(work->conn, data_buf, length,
				   (struct smb2_buffer_desc_v1 *)
				   ((char *)req + le16_to_cpu(req->WriteChannelInfoOffset)),
				   le16_to_cpu(req->WriteChannelInfoLength));
	if (ret < 0) {
		kvfree(data_buf);
		return ret;
	}

	ret = ksmbd_vfs_write(work, fp, data_buf, length, &offset, sync, &nbytes);
	kvfree(data_buf);
	if (ret < 0)
		return ret;

	return nbytes;
}

/**
 * smb2_write() - handler for smb2 write from file
 * @work:	smb work containing write command buffer
 *
 * Return:	0 on success, otherwise error
 */
int smb2_write(struct ksmbd_work *work)
{
	struct smb2_write_req *req;
	struct smb2_write_rsp *rsp;
	struct ksmbd_file *fp = NULL;
	loff_t offset;
	size_t length;
	ssize_t nbytes;
	char *data_buf;
	bool writethrough = false, is_rdma_channel = false;
	int err = 0;
	unsigned int max_write_size = work->conn->vals->max_write_size;

	WORK_BUFFERS(work, req, rsp);

	if (test_share_config_flag(work->tcon->share_conf, KSMBD_SHARE_FLAG_PIPE)) {
		ksmbd_debug(SMB, "IPC pipe write request\n");
		return smb2_write_pipe(work);
	}

	offset = le64_to_cpu(req->Offset);
	length = le32_to_cpu(req->Length);

	if (req->Channel == SMB2_CHANNEL_RDMA_V1 ||
	    req->Channel == SMB2_CHANNEL_RDMA_V1_INVALIDATE) {
		is_rdma_channel = true;
		max_write_size = get_smbd_max_read_write_size();
		length = le32_to_cpu(req->RemainingBytes);
	}

	if (is_rdma_channel == true) {
		unsigned int ch_offset = le16_to_cpu(req->WriteChannelInfoOffset);

		if (req->Length != 0 || req->DataOffset != 0 ||
		    ch_offset < offsetof(struct smb2_write_req, Buffer)) {
			err = -EINVAL;
			goto out;
		}
		err = smb2_set_remote_key_for_rdma(work,
						   (struct smb2_buffer_desc_v1 *)
						   ((char *)req + ch_offset),
						   req->Channel,
						   req->WriteChannelInfoLength);
		if (err)
			goto out;
	}

	if (!test_tree_conn_flag(work->tcon, KSMBD_TREE_CONN_FLAG_WRITABLE)) {
		ksmbd_debug(SMB, "User does not have write permission\n");
		err = -EACCES;
		goto out;
	}

	fp = ksmbd_lookup_fd_slow(work, req->VolatileFileId, req->PersistentFileId);
	if (!fp) {
		err = -ENOENT;
		goto out;
	}

	if (!(fp->daccess & (FILE_WRITE_DATA_LE | FILE_READ_ATTRIBUTES_LE))) {
		pr_err("Not permitted to write : 0x%x\n", fp->daccess);
		err = -EACCES;
		goto out;
	}

	if (length > max_write_size) {
		ksmbd_debug(SMB, "limiting write size to max size(%u)\n",
			    max_write_size);
		err = -EINVAL;
		goto out;
	}

	ksmbd_debug(SMB, "flags %u\n", le32_to_cpu(req->Flags));
	if (le32_to_cpu(req->Flags) & SMB2_WRITEFLAG_WRITE_THROUGH)
		writethrough = true;

<<<<<<< HEAD
	if (req->Channel != SMB2_CHANNEL_RDMA_V1 &&
	    req->Channel != SMB2_CHANNEL_RDMA_V1_INVALIDATE) {
		if (le16_to_cpu(req->DataOffset) ==
		    (offsetof(struct smb2_write_req, Buffer) - 4)) {
			data_buf = (char *)&req->Buffer[0];
		} else {
			if (le16_to_cpu(req->DataOffset) <
			    offsetof(struct smb2_write_req, Buffer)) {
				err = -EINVAL;
				goto out;
			}

			data_buf = (char *)(((char *)&req->hdr.ProtocolId) +
					le16_to_cpu(req->DataOffset));
=======
	if (is_rdma_channel == false) {
		if (le16_to_cpu(req->DataOffset) <
		    offsetof(struct smb2_write_req, Buffer)) {
			err = -EINVAL;
			goto out;
>>>>>>> c33f17e6
		}

		data_buf = (char *)(((char *)&req->hdr.ProtocolId) +
				    le16_to_cpu(req->DataOffset));

		ksmbd_debug(SMB, "filename %pD, offset %lld, len %zu\n",
			    fp->filp, offset, length);
		err = ksmbd_vfs_write(work, fp, data_buf, length, &offset,
				      writethrough, &nbytes);
		if (err < 0)
			goto out;
	} else {
		/* read data from the client using rdma channel, and
		 * write the data.
		 */
		nbytes = smb2_write_rdma_channel(work, req, fp, offset, length,
						 writethrough);
		if (nbytes < 0) {
			err = (int)nbytes;
			goto out;
		}
	}

	rsp->StructureSize = cpu_to_le16(17);
	rsp->DataOffset = 0;
	rsp->Reserved = 0;
	rsp->DataLength = cpu_to_le32(nbytes);
	rsp->DataRemaining = 0;
	rsp->Reserved2 = 0;
	err = ksmbd_iov_pin_rsp(work, rsp, offsetof(struct smb2_write_rsp, Buffer));
	if (err)
		goto out;
	ksmbd_fd_put(work, fp);
	return 0;

out:
	if (err == -EAGAIN)
		rsp->hdr.Status = STATUS_FILE_LOCK_CONFLICT;
	else if (err == -ENOSPC || err == -EFBIG)
		rsp->hdr.Status = STATUS_DISK_FULL;
	else if (err == -ENOENT)
		rsp->hdr.Status = STATUS_FILE_CLOSED;
	else if (err == -EACCES)
		rsp->hdr.Status = STATUS_ACCESS_DENIED;
	else if (err == -ESHARE)
		rsp->hdr.Status = STATUS_SHARING_VIOLATION;
	else if (err == -EINVAL)
		rsp->hdr.Status = STATUS_INVALID_PARAMETER;
	else
		rsp->hdr.Status = STATUS_INVALID_HANDLE;

	smb2_set_err_rsp(work);
	ksmbd_fd_put(work, fp);
	return err;
}

/**
 * smb2_flush() - handler for smb2 flush file - fsync
 * @work:	smb work containing flush command buffer
 *
 * Return:	0 on success, otherwise error
 */
int smb2_flush(struct ksmbd_work *work)
{
	struct smb2_flush_req *req;
	struct smb2_flush_rsp *rsp;
	int err;

	WORK_BUFFERS(work, req, rsp);

	ksmbd_debug(SMB, "SMB2_FLUSH called for fid %llu\n", req->VolatileFileId);

	err = ksmbd_vfs_fsync(work, req->VolatileFileId, req->PersistentFileId);
	if (err)
		goto out;

	rsp->StructureSize = cpu_to_le16(4);
	rsp->Reserved = 0;
	return ksmbd_iov_pin_rsp(work, rsp, sizeof(struct smb2_flush_rsp));

out:
	rsp->hdr.Status = STATUS_INVALID_HANDLE;
	smb2_set_err_rsp(work);
	return err;
}

/**
 * smb2_cancel() - handler for smb2 cancel command
 * @work:	smb work containing cancel command buffer
 *
 * Return:	0 on success, otherwise error
 */
int smb2_cancel(struct ksmbd_work *work)
{
	struct ksmbd_conn *conn = work->conn;
	struct smb2_hdr *hdr = smb2_get_msg(work->request_buf);
	struct smb2_hdr *chdr;
	struct ksmbd_work *iter;
	struct list_head *command_list;

	if (work->next_smb2_rcv_hdr_off)
		hdr = ksmbd_resp_buf_next(work);

	ksmbd_debug(SMB, "smb2 cancel called on mid %llu, async flags 0x%x\n",
		    hdr->MessageId, hdr->Flags);

	if (hdr->Flags & SMB2_FLAGS_ASYNC_COMMAND) {
		command_list = &conn->async_requests;

		spin_lock(&conn->request_lock);
		list_for_each_entry(iter, command_list,
				    async_request_entry) {
			chdr = smb2_get_msg(iter->request_buf);

			if (iter->async_id !=
			    le64_to_cpu(hdr->Id.AsyncId))
				continue;

			ksmbd_debug(SMB,
				    "smb2 with AsyncId %llu cancelled command = 0x%x\n",
				    le64_to_cpu(hdr->Id.AsyncId),
				    le16_to_cpu(chdr->Command));
			iter->state = KSMBD_WORK_CANCELLED;
			if (iter->cancel_fn)
				iter->cancel_fn(iter->cancel_argv);
			break;
		}
		spin_unlock(&conn->request_lock);
	} else {
		command_list = &conn->requests;

		spin_lock(&conn->request_lock);
		list_for_each_entry(iter, command_list, request_entry) {
			chdr = smb2_get_msg(iter->request_buf);

			if (chdr->MessageId != hdr->MessageId ||
			    iter == work)
				continue;

			ksmbd_debug(SMB,
				    "smb2 with mid %llu cancelled command = 0x%x\n",
				    le64_to_cpu(hdr->MessageId),
				    le16_to_cpu(chdr->Command));
			iter->state = KSMBD_WORK_CANCELLED;
			break;
		}
		spin_unlock(&conn->request_lock);
	}

	/* For SMB2_CANCEL command itself send no response*/
	work->send_no_response = 1;
	return 0;
}

struct file_lock *smb_flock_init(struct file *f)
{
	struct file_lock *fl;

	fl = locks_alloc_lock();
	if (!fl)
		goto out;

	locks_init_lock(fl);

	fl->fl_owner = f;
	fl->fl_pid = current->tgid;
	fl->fl_file = f;
	fl->fl_flags = FL_POSIX;
	fl->fl_ops = NULL;
	fl->fl_lmops = NULL;

out:
	return fl;
}

static int smb2_set_flock_flags(struct file_lock *flock, int flags)
{
	int cmd = -EINVAL;

	/* Checking for wrong flag combination during lock request*/
	switch (flags) {
	case SMB2_LOCKFLAG_SHARED:
		ksmbd_debug(SMB, "received shared request\n");
		cmd = F_SETLKW;
		flock->fl_type = F_RDLCK;
		flock->fl_flags |= FL_SLEEP;
		break;
	case SMB2_LOCKFLAG_EXCLUSIVE:
		ksmbd_debug(SMB, "received exclusive request\n");
		cmd = F_SETLKW;
		flock->fl_type = F_WRLCK;
		flock->fl_flags |= FL_SLEEP;
		break;
	case SMB2_LOCKFLAG_SHARED | SMB2_LOCKFLAG_FAIL_IMMEDIATELY:
		ksmbd_debug(SMB,
			    "received shared & fail immediately request\n");
		cmd = F_SETLK;
		flock->fl_type = F_RDLCK;
		break;
	case SMB2_LOCKFLAG_EXCLUSIVE | SMB2_LOCKFLAG_FAIL_IMMEDIATELY:
		ksmbd_debug(SMB,
			    "received exclusive & fail immediately request\n");
		cmd = F_SETLK;
		flock->fl_type = F_WRLCK;
		break;
	case SMB2_LOCKFLAG_UNLOCK:
		ksmbd_debug(SMB, "received unlock request\n");
		flock->fl_type = F_UNLCK;
		cmd = F_SETLK;
		break;
	}

	return cmd;
}

static struct ksmbd_lock *smb2_lock_init(struct file_lock *flock,
					 unsigned int cmd, int flags,
					 struct list_head *lock_list)
{
	struct ksmbd_lock *lock;

	lock = kzalloc(sizeof(struct ksmbd_lock), GFP_KERNEL);
	if (!lock)
		return NULL;

	lock->cmd = cmd;
	lock->fl = flock;
	lock->start = flock->fl_start;
	lock->end = flock->fl_end;
	lock->flags = flags;
	if (lock->start == lock->end)
		lock->zero_len = 1;
	INIT_LIST_HEAD(&lock->clist);
	INIT_LIST_HEAD(&lock->flist);
	INIT_LIST_HEAD(&lock->llist);
	list_add_tail(&lock->llist, lock_list);

	return lock;
}

static void smb2_remove_blocked_lock(void **argv)
{
	struct file_lock *flock = (struct file_lock *)argv[0];

	ksmbd_vfs_posix_lock_unblock(flock);
	wake_up(&flock->fl_wait);
}

static inline bool lock_defer_pending(struct file_lock *fl)
{
	/* check pending lock waiters */
	return waitqueue_active(&fl->fl_wait);
}

/**
 * smb2_lock() - handler for smb2 file lock command
 * @work:	smb work containing lock command buffer
 *
 * Return:	0 on success, otherwise error
 */
int smb2_lock(struct ksmbd_work *work)
{
	struct smb2_lock_req *req;
	struct smb2_lock_rsp *rsp;
	struct smb2_lock_element *lock_ele;
	struct ksmbd_file *fp = NULL;
	struct file_lock *flock = NULL;
	struct file *filp = NULL;
	int lock_count;
	int flags = 0;
	int cmd = 0;
	int err = -EIO, i, rc = 0;
	u64 lock_start, lock_length;
	struct ksmbd_lock *smb_lock = NULL, *cmp_lock, *tmp, *tmp2;
	struct ksmbd_conn *conn;
	int nolock = 0;
	LIST_HEAD(lock_list);
	LIST_HEAD(rollback_list);
	int prior_lock = 0;

	WORK_BUFFERS(work, req, rsp);

	ksmbd_debug(SMB, "Received lock request\n");
	fp = ksmbd_lookup_fd_slow(work, req->VolatileFileId, req->PersistentFileId);
	if (!fp) {
		ksmbd_debug(SMB, "Invalid file id for lock : %llu\n", req->VolatileFileId);
		err = -ENOENT;
		goto out2;
	}

	filp = fp->filp;
	lock_count = le16_to_cpu(req->LockCount);
	lock_ele = req->locks;

	ksmbd_debug(SMB, "lock count is %d\n", lock_count);
	if (!lock_count) {
		err = -EINVAL;
		goto out2;
	}

	for (i = 0; i < lock_count; i++) {
		flags = le32_to_cpu(lock_ele[i].Flags);

		flock = smb_flock_init(filp);
		if (!flock)
			goto out;

		cmd = smb2_set_flock_flags(flock, flags);

		lock_start = le64_to_cpu(lock_ele[i].Offset);
		lock_length = le64_to_cpu(lock_ele[i].Length);
		if (lock_start > U64_MAX - lock_length) {
			pr_err("Invalid lock range requested\n");
			rsp->hdr.Status = STATUS_INVALID_LOCK_RANGE;
			locks_free_lock(flock);
			goto out;
		}

		if (lock_start > OFFSET_MAX)
			flock->fl_start = OFFSET_MAX;
		else
			flock->fl_start = lock_start;

		lock_length = le64_to_cpu(lock_ele[i].Length);
		if (lock_length > OFFSET_MAX - flock->fl_start)
			lock_length = OFFSET_MAX - flock->fl_start;

		flock->fl_end = flock->fl_start + lock_length;

		if (flock->fl_end < flock->fl_start) {
			ksmbd_debug(SMB,
				    "the end offset(%llx) is smaller than the start offset(%llx)\n",
				    flock->fl_end, flock->fl_start);
			rsp->hdr.Status = STATUS_INVALID_LOCK_RANGE;
			locks_free_lock(flock);
			goto out;
		}

		/* Check conflict locks in one request */
		list_for_each_entry(cmp_lock, &lock_list, llist) {
			if (cmp_lock->fl->fl_start <= flock->fl_start &&
			    cmp_lock->fl->fl_end >= flock->fl_end) {
				if (cmp_lock->fl->fl_type != F_UNLCK &&
				    flock->fl_type != F_UNLCK) {
					pr_err("conflict two locks in one request\n");
					err = -EINVAL;
					locks_free_lock(flock);
					goto out;
				}
			}
		}

		smb_lock = smb2_lock_init(flock, cmd, flags, &lock_list);
		if (!smb_lock) {
			err = -EINVAL;
			locks_free_lock(flock);
			goto out;
		}
	}

	list_for_each_entry_safe(smb_lock, tmp, &lock_list, llist) {
		if (smb_lock->cmd < 0) {
			err = -EINVAL;
			goto out;
		}

		if (!(smb_lock->flags & SMB2_LOCKFLAG_MASK)) {
			err = -EINVAL;
			goto out;
		}

		if ((prior_lock & (SMB2_LOCKFLAG_EXCLUSIVE | SMB2_LOCKFLAG_SHARED) &&
		     smb_lock->flags & SMB2_LOCKFLAG_UNLOCK) ||
		    (prior_lock == SMB2_LOCKFLAG_UNLOCK &&
		     !(smb_lock->flags & SMB2_LOCKFLAG_UNLOCK))) {
			err = -EINVAL;
			goto out;
		}

		prior_lock = smb_lock->flags;

		if (!(smb_lock->flags & SMB2_LOCKFLAG_UNLOCK) &&
		    !(smb_lock->flags & SMB2_LOCKFLAG_FAIL_IMMEDIATELY))
			goto no_check_cl;

		nolock = 1;
		/* check locks in connection list */
		down_read(&conn_list_lock);
		list_for_each_entry(conn, &conn_list, conns_list) {
			spin_lock(&conn->llist_lock);
			list_for_each_entry_safe(cmp_lock, tmp2, &conn->lock_list, clist) {
				if (file_inode(cmp_lock->fl->fl_file) !=
				    file_inode(smb_lock->fl->fl_file))
					continue;

				if (smb_lock->fl->fl_type == F_UNLCK) {
					if (cmp_lock->fl->fl_file == smb_lock->fl->fl_file &&
					    cmp_lock->start == smb_lock->start &&
					    cmp_lock->end == smb_lock->end &&
					    !lock_defer_pending(cmp_lock->fl)) {
						nolock = 0;
						list_del(&cmp_lock->flist);
						list_del(&cmp_lock->clist);
						spin_unlock(&conn->llist_lock);
						up_read(&conn_list_lock);

						locks_free_lock(cmp_lock->fl);
						kfree(cmp_lock);
						goto out_check_cl;
					}
					continue;
				}

				if (cmp_lock->fl->fl_file == smb_lock->fl->fl_file) {
					if (smb_lock->flags & SMB2_LOCKFLAG_SHARED)
						continue;
				} else {
					if (cmp_lock->flags & SMB2_LOCKFLAG_SHARED)
						continue;
				}

				/* check zero byte lock range */
				if (cmp_lock->zero_len && !smb_lock->zero_len &&
				    cmp_lock->start > smb_lock->start &&
				    cmp_lock->start < smb_lock->end) {
					spin_unlock(&conn->llist_lock);
					up_read(&conn_list_lock);
					pr_err("previous lock conflict with zero byte lock range\n");
					goto out;
				}

				if (smb_lock->zero_len && !cmp_lock->zero_len &&
				    smb_lock->start > cmp_lock->start &&
				    smb_lock->start < cmp_lock->end) {
					spin_unlock(&conn->llist_lock);
					up_read(&conn_list_lock);
					pr_err("current lock conflict with zero byte lock range\n");
					goto out;
				}

				if (((cmp_lock->start <= smb_lock->start &&
				      cmp_lock->end > smb_lock->start) ||
				     (cmp_lock->start < smb_lock->end &&
				      cmp_lock->end >= smb_lock->end)) &&
				    !cmp_lock->zero_len && !smb_lock->zero_len) {
					spin_unlock(&conn->llist_lock);
					up_read(&conn_list_lock);
					pr_err("Not allow lock operation on exclusive lock range\n");
					goto out;
				}
			}
			spin_unlock(&conn->llist_lock);
		}
		up_read(&conn_list_lock);
out_check_cl:
		if (smb_lock->fl->fl_type == F_UNLCK && nolock) {
			pr_err("Try to unlock nolocked range\n");
			rsp->hdr.Status = STATUS_RANGE_NOT_LOCKED;
			goto out;
		}

no_check_cl:
		if (smb_lock->zero_len) {
			err = 0;
			goto skip;
		}

		flock = smb_lock->fl;
		list_del(&smb_lock->llist);
retry:
		rc = vfs_lock_file(filp, smb_lock->cmd, flock, NULL);
skip:
		if (flags & SMB2_LOCKFLAG_UNLOCK) {
			if (!rc) {
				ksmbd_debug(SMB, "File unlocked\n");
			} else if (rc == -ENOENT) {
				rsp->hdr.Status = STATUS_NOT_LOCKED;
				goto out;
			}
			locks_free_lock(flock);
			kfree(smb_lock);
		} else {
			if (rc == FILE_LOCK_DEFERRED) {
				void **argv;

				ksmbd_debug(SMB,
					    "would have to wait for getting lock\n");
				list_add(&smb_lock->llist, &rollback_list);

				argv = kmalloc(sizeof(void *), GFP_KERNEL);
				if (!argv) {
					err = -ENOMEM;
					goto out;
				}
				argv[0] = flock;

				rc = setup_async_work(work,
						      smb2_remove_blocked_lock,
						      argv);
				if (rc) {
					kfree(argv);
					err = -ENOMEM;
					goto out;
				}
				spin_lock(&fp->f_lock);
				list_add(&work->fp_entry, &fp->blocked_works);
				spin_unlock(&fp->f_lock);

				smb2_send_interim_resp(work, STATUS_PENDING);

				ksmbd_vfs_posix_lock_wait(flock);

				spin_lock(&fp->f_lock);
				list_del(&work->fp_entry);
				spin_unlock(&fp->f_lock);

				if (work->state != KSMBD_WORK_ACTIVE) {
					list_del(&smb_lock->llist);
					locks_free_lock(flock);

					if (work->state == KSMBD_WORK_CANCELLED) {
						rsp->hdr.Status =
							STATUS_CANCELLED;
						kfree(smb_lock);
						smb2_send_interim_resp(work,
								       STATUS_CANCELLED);
						work->send_no_response = 1;
						goto out;
					}

					rsp->hdr.Status =
						STATUS_RANGE_NOT_LOCKED;
					kfree(smb_lock);
					goto out2;
				}

				list_del(&smb_lock->llist);
				release_async_work(work);
				goto retry;
			} else if (!rc) {
				list_add(&smb_lock->llist, &rollback_list);
				spin_lock(&work->conn->llist_lock);
				list_add_tail(&smb_lock->clist,
					      &work->conn->lock_list);
				list_add_tail(&smb_lock->flist,
					      &fp->lock_list);
				spin_unlock(&work->conn->llist_lock);
				ksmbd_debug(SMB, "successful in taking lock\n");
			} else {
				goto out;
			}
		}
	}

	if (atomic_read(&fp->f_ci->op_count) > 1)
		smb_break_all_oplock(work, fp);

	rsp->StructureSize = cpu_to_le16(4);
	ksmbd_debug(SMB, "successful in taking lock\n");
	rsp->hdr.Status = STATUS_SUCCESS;
	rsp->Reserved = 0;
	err = ksmbd_iov_pin_rsp(work, rsp, sizeof(struct smb2_lock_rsp));
	if (err)
		goto out;

	ksmbd_fd_put(work, fp);
	return 0;

out:
	list_for_each_entry_safe(smb_lock, tmp, &lock_list, llist) {
		locks_free_lock(smb_lock->fl);
		list_del(&smb_lock->llist);
		kfree(smb_lock);
	}

	list_for_each_entry_safe(smb_lock, tmp, &rollback_list, llist) {
		struct file_lock *rlock = NULL;

		rlock = smb_flock_init(filp);
		rlock->fl_type = F_UNLCK;
		rlock->fl_start = smb_lock->start;
		rlock->fl_end = smb_lock->end;

		rc = vfs_lock_file(filp, F_SETLK, rlock, NULL);
		if (rc)
			pr_err("rollback unlock fail : %d\n", rc);

		list_del(&smb_lock->llist);
		spin_lock(&work->conn->llist_lock);
		if (!list_empty(&smb_lock->flist))
			list_del(&smb_lock->flist);
		list_del(&smb_lock->clist);
		spin_unlock(&work->conn->llist_lock);

		locks_free_lock(smb_lock->fl);
		locks_free_lock(rlock);
		kfree(smb_lock);
	}
out2:
	ksmbd_debug(SMB, "failed in taking lock(flags : %x), err : %d\n", flags, err);

	if (!rsp->hdr.Status) {
		if (err == -EINVAL)
			rsp->hdr.Status = STATUS_INVALID_PARAMETER;
		else if (err == -ENOMEM)
			rsp->hdr.Status = STATUS_INSUFFICIENT_RESOURCES;
		else if (err == -ENOENT)
			rsp->hdr.Status = STATUS_FILE_CLOSED;
		else
			rsp->hdr.Status = STATUS_LOCK_NOT_GRANTED;
	}

	smb2_set_err_rsp(work);
	ksmbd_fd_put(work, fp);
	return err;
}

static int fsctl_copychunk(struct ksmbd_work *work,
			   struct copychunk_ioctl_req *ci_req,
			   unsigned int cnt_code,
			   unsigned int input_count,
			   unsigned long long volatile_id,
			   unsigned long long persistent_id,
			   struct smb2_ioctl_rsp *rsp)
{
	struct copychunk_ioctl_rsp *ci_rsp;
	struct ksmbd_file *src_fp = NULL, *dst_fp = NULL;
	struct srv_copychunk *chunks;
	unsigned int i, chunk_count, chunk_count_written = 0;
	unsigned int chunk_size_written = 0;
	loff_t total_size_written = 0;
	int ret = 0;

	ci_rsp = (struct copychunk_ioctl_rsp *)&rsp->Buffer[0];

	rsp->VolatileFileId = volatile_id;
	rsp->PersistentFileId = persistent_id;
	ci_rsp->ChunksWritten =
		cpu_to_le32(ksmbd_server_side_copy_max_chunk_count());
	ci_rsp->ChunkBytesWritten =
		cpu_to_le32(ksmbd_server_side_copy_max_chunk_size());
	ci_rsp->TotalBytesWritten =
		cpu_to_le32(ksmbd_server_side_copy_max_total_size());

	chunks = (struct srv_copychunk *)&ci_req->Chunks[0];
	chunk_count = le32_to_cpu(ci_req->ChunkCount);
	if (chunk_count == 0)
		goto out;
	total_size_written = 0;

	/* verify the SRV_COPYCHUNK_COPY packet */
	if (chunk_count > ksmbd_server_side_copy_max_chunk_count() ||
	    input_count < offsetof(struct copychunk_ioctl_req, Chunks) +
	     chunk_count * sizeof(struct srv_copychunk)) {
		rsp->hdr.Status = STATUS_INVALID_PARAMETER;
		return -EINVAL;
	}

	for (i = 0; i < chunk_count; i++) {
		if (le32_to_cpu(chunks[i].Length) == 0 ||
		    le32_to_cpu(chunks[i].Length) > ksmbd_server_side_copy_max_chunk_size())
			break;
		total_size_written += le32_to_cpu(chunks[i].Length);
	}

	if (i < chunk_count ||
	    total_size_written > ksmbd_server_side_copy_max_total_size()) {
		rsp->hdr.Status = STATUS_INVALID_PARAMETER;
		return -EINVAL;
	}

	src_fp = ksmbd_lookup_foreign_fd(work,
					 le64_to_cpu(ci_req->ResumeKey[0]));
	dst_fp = ksmbd_lookup_fd_slow(work, volatile_id, persistent_id);
	ret = -EINVAL;
	if (!src_fp ||
	    src_fp->persistent_id != le64_to_cpu(ci_req->ResumeKey[1])) {
		rsp->hdr.Status = STATUS_OBJECT_NAME_NOT_FOUND;
		goto out;
	}

	if (!dst_fp) {
		rsp->hdr.Status = STATUS_FILE_CLOSED;
		goto out;
	}

	/*
	 * FILE_READ_DATA should only be included in
	 * the FSCTL_COPYCHUNK case
	 */
	if (cnt_code == FSCTL_COPYCHUNK &&
	    !(dst_fp->daccess & (FILE_READ_DATA_LE | FILE_GENERIC_READ_LE))) {
		rsp->hdr.Status = STATUS_ACCESS_DENIED;
		goto out;
	}

	ret = ksmbd_vfs_copy_file_ranges(work, src_fp, dst_fp,
					 chunks, chunk_count,
					 &chunk_count_written,
					 &chunk_size_written,
					 &total_size_written);
	if (ret < 0) {
		if (ret == -EACCES)
			rsp->hdr.Status = STATUS_ACCESS_DENIED;
		if (ret == -EAGAIN)
			rsp->hdr.Status = STATUS_FILE_LOCK_CONFLICT;
		else if (ret == -EBADF)
			rsp->hdr.Status = STATUS_INVALID_HANDLE;
		else if (ret == -EFBIG || ret == -ENOSPC)
			rsp->hdr.Status = STATUS_DISK_FULL;
		else if (ret == -EINVAL)
			rsp->hdr.Status = STATUS_INVALID_PARAMETER;
		else if (ret == -EISDIR)
			rsp->hdr.Status = STATUS_FILE_IS_A_DIRECTORY;
		else if (ret == -E2BIG)
			rsp->hdr.Status = STATUS_INVALID_VIEW_SIZE;
		else
			rsp->hdr.Status = STATUS_UNEXPECTED_IO_ERROR;
	}

	ci_rsp->ChunksWritten = cpu_to_le32(chunk_count_written);
	ci_rsp->ChunkBytesWritten = cpu_to_le32(chunk_size_written);
	ci_rsp->TotalBytesWritten = cpu_to_le32(total_size_written);
out:
	ksmbd_fd_put(work, src_fp);
	ksmbd_fd_put(work, dst_fp);
	return ret;
}

static __be32 idev_ipv4_address(struct in_device *idev)
{
	__be32 addr = 0;

	struct in_ifaddr *ifa;

	rcu_read_lock();
	in_dev_for_each_ifa_rcu(ifa, idev) {
		if (ifa->ifa_flags & IFA_F_SECONDARY)
			continue;

		addr = ifa->ifa_address;
		break;
	}
	rcu_read_unlock();
	return addr;
}

static int fsctl_query_iface_info_ioctl(struct ksmbd_conn *conn,
					struct smb2_ioctl_rsp *rsp,
					unsigned int out_buf_len)
{
	struct network_interface_info_ioctl_rsp *nii_rsp = NULL;
	int nbytes = 0;
	struct net_device *netdev;
	struct sockaddr_storage_rsp *sockaddr_storage;
	unsigned int flags;
	unsigned long long speed;

	rtnl_lock();
	for_each_netdev(&init_net, netdev) {
		bool ipv4_set = false;

		if (netdev->type == ARPHRD_LOOPBACK)
			continue;

		flags = dev_get_flags(netdev);
		if (!(flags & IFF_RUNNING))
			continue;
ipv6_retry:
		if (out_buf_len <
		    nbytes + sizeof(struct network_interface_info_ioctl_rsp)) {
			rtnl_unlock();
			return -ENOSPC;
		}

		nii_rsp = (struct network_interface_info_ioctl_rsp *)
				&rsp->Buffer[nbytes];
		nii_rsp->IfIndex = cpu_to_le32(netdev->ifindex);

		nii_rsp->Capability = 0;
		if (netdev->real_num_tx_queues > 1)
			nii_rsp->Capability |= cpu_to_le32(RSS_CAPABLE);
		if (ksmbd_rdma_capable_netdev(netdev))
			nii_rsp->Capability |= cpu_to_le32(RDMA_CAPABLE);

		nii_rsp->Next = cpu_to_le32(152);
		nii_rsp->Reserved = 0;

		if (netdev->ethtool_ops->get_link_ksettings) {
			struct ethtool_link_ksettings cmd;

			netdev->ethtool_ops->get_link_ksettings(netdev, &cmd);
			speed = cmd.base.speed;
		} else {
			ksmbd_debug(SMB, "%s %s\n", netdev->name,
				    "speed is unknown, defaulting to 1Gb/sec");
			speed = SPEED_1000;
		}

		speed *= 1000000;
		nii_rsp->LinkSpeed = cpu_to_le64(speed);

		sockaddr_storage = (struct sockaddr_storage_rsp *)
					nii_rsp->SockAddr_Storage;
		memset(sockaddr_storage, 0, 128);

		if (!ipv4_set) {
			struct in_device *idev;

			sockaddr_storage->Family = cpu_to_le16(INTERNETWORK);
			sockaddr_storage->addr4.Port = 0;

			idev = __in_dev_get_rtnl(netdev);
			if (!idev)
				continue;
			sockaddr_storage->addr4.IPv4address =
						idev_ipv4_address(idev);
			nbytes += sizeof(struct network_interface_info_ioctl_rsp);
			ipv4_set = true;
			goto ipv6_retry;
		} else {
			struct inet6_dev *idev6;
			struct inet6_ifaddr *ifa;
			__u8 *ipv6_addr = sockaddr_storage->addr6.IPv6address;

			sockaddr_storage->Family = cpu_to_le16(INTERNETWORKV6);
			sockaddr_storage->addr6.Port = 0;
			sockaddr_storage->addr6.FlowInfo = 0;

			idev6 = __in6_dev_get(netdev);
			if (!idev6)
				continue;

			list_for_each_entry(ifa, &idev6->addr_list, if_list) {
				if (ifa->flags & (IFA_F_TENTATIVE |
							IFA_F_DEPRECATED))
					continue;
				memcpy(ipv6_addr, ifa->addr.s6_addr, 16);
				break;
			}
			sockaddr_storage->addr6.ScopeId = 0;
			nbytes += sizeof(struct network_interface_info_ioctl_rsp);
		}
	}
	rtnl_unlock();

	/* zero if this is last one */
	if (nii_rsp)
		nii_rsp->Next = 0;

	rsp->PersistentFileId = SMB2_NO_FID;
	rsp->VolatileFileId = SMB2_NO_FID;
	return nbytes;
}

static int fsctl_validate_negotiate_info(struct ksmbd_conn *conn,
					 struct validate_negotiate_info_req *neg_req,
					 struct validate_negotiate_info_rsp *neg_rsp,
					 unsigned int in_buf_len)
{
	int ret = 0;
	int dialect;

	if (in_buf_len < offsetof(struct validate_negotiate_info_req, Dialects) +
			le16_to_cpu(neg_req->DialectCount) * sizeof(__le16))
		return -EINVAL;

	dialect = ksmbd_lookup_dialect_by_id(neg_req->Dialects,
					     neg_req->DialectCount);
	if (dialect == BAD_PROT_ID || dialect != conn->dialect) {
		ret = -EINVAL;
		goto err_out;
	}

	if (strncmp(neg_req->Guid, conn->ClientGUID, SMB2_CLIENT_GUID_SIZE)) {
		ret = -EINVAL;
		goto err_out;
	}

	if (le16_to_cpu(neg_req->SecurityMode) != conn->cli_sec_mode) {
		ret = -EINVAL;
		goto err_out;
	}

	if (le32_to_cpu(neg_req->Capabilities) != conn->cli_cap) {
		ret = -EINVAL;
		goto err_out;
	}

	neg_rsp->Capabilities = cpu_to_le32(conn->vals->capabilities);
	memset(neg_rsp->Guid, 0, SMB2_CLIENT_GUID_SIZE);
	neg_rsp->SecurityMode = cpu_to_le16(conn->srv_sec_mode);
	neg_rsp->Dialect = cpu_to_le16(conn->dialect);
err_out:
	return ret;
}

static int fsctl_query_allocated_ranges(struct ksmbd_work *work, u64 id,
					struct file_allocated_range_buffer *qar_req,
					struct file_allocated_range_buffer *qar_rsp,
					unsigned int in_count, unsigned int *out_count)
{
	struct ksmbd_file *fp;
	loff_t start, length;
	int ret = 0;

	*out_count = 0;
	if (in_count == 0)
		return -EINVAL;

	start = le64_to_cpu(qar_req->file_offset);
	length = le64_to_cpu(qar_req->length);

	if (start < 0 || length < 0)
		return -EINVAL;

	fp = ksmbd_lookup_fd_fast(work, id);
	if (!fp)
		return -ENOENT;

	ret = ksmbd_vfs_fqar_lseek(fp, start, length,
				   qar_rsp, in_count, out_count);
	if (ret && ret != -E2BIG)
		*out_count = 0;

	ksmbd_fd_put(work, fp);
	return ret;
}

static int fsctl_pipe_transceive(struct ksmbd_work *work, u64 id,
				 unsigned int out_buf_len,
				 struct smb2_ioctl_req *req,
				 struct smb2_ioctl_rsp *rsp)
{
	struct ksmbd_rpc_command *rpc_resp;
	char *data_buf = (char *)&req->Buffer[0];
	int nbytes = 0;

	rpc_resp = ksmbd_rpc_ioctl(work->sess, id, data_buf,
				   le32_to_cpu(req->InputCount));
	if (rpc_resp) {
		if (rpc_resp->flags == KSMBD_RPC_SOME_NOT_MAPPED) {
			/*
			 * set STATUS_SOME_NOT_MAPPED response
			 * for unknown domain sid.
			 */
			rsp->hdr.Status = STATUS_SOME_NOT_MAPPED;
		} else if (rpc_resp->flags == KSMBD_RPC_ENOTIMPLEMENTED) {
			rsp->hdr.Status = STATUS_NOT_SUPPORTED;
			goto out;
		} else if (rpc_resp->flags != KSMBD_RPC_OK) {
			rsp->hdr.Status = STATUS_INVALID_PARAMETER;
			goto out;
		}

		nbytes = rpc_resp->payload_sz;
		if (rpc_resp->payload_sz > out_buf_len) {
			rsp->hdr.Status = STATUS_BUFFER_OVERFLOW;
			nbytes = out_buf_len;
		}

		if (!rpc_resp->payload_sz) {
			rsp->hdr.Status =
				STATUS_UNEXPECTED_IO_ERROR;
			goto out;
		}

		memcpy((char *)rsp->Buffer, rpc_resp->payload, nbytes);
	}
out:
	kvfree(rpc_resp);
	return nbytes;
}

static inline int fsctl_set_sparse(struct ksmbd_work *work, u64 id,
				   struct file_sparse *sparse)
{
	struct ksmbd_file *fp;
	struct user_namespace *user_ns;
	int ret = 0;
	__le32 old_fattr;

	fp = ksmbd_lookup_fd_fast(work, id);
	if (!fp)
		return -ENOENT;
	user_ns = file_mnt_user_ns(fp->filp);

	old_fattr = fp->f_ci->m_fattr;
	if (sparse->SetSparse)
		fp->f_ci->m_fattr |= ATTR_SPARSE_FILE_LE;
	else
		fp->f_ci->m_fattr &= ~ATTR_SPARSE_FILE_LE;

	if (fp->f_ci->m_fattr != old_fattr &&
	    test_share_config_flag(work->tcon->share_conf,
				   KSMBD_SHARE_FLAG_STORE_DOS_ATTRS)) {
		struct xattr_dos_attrib da;

		ret = ksmbd_vfs_get_dos_attrib_xattr(user_ns,
						     fp->filp->f_path.dentry, &da);
		if (ret <= 0)
			goto out;

		da.attr = le32_to_cpu(fp->f_ci->m_fattr);
		ret = ksmbd_vfs_set_dos_attrib_xattr(user_ns,
						     &fp->filp->f_path,
						     &da, true);
		if (ret)
			fp->f_ci->m_fattr = old_fattr;
	}

out:
	ksmbd_fd_put(work, fp);
	return ret;
}

static int fsctl_request_resume_key(struct ksmbd_work *work,
				    struct smb2_ioctl_req *req,
				    struct resume_key_ioctl_rsp *key_rsp)
{
	struct ksmbd_file *fp;

	fp = ksmbd_lookup_fd_slow(work, req->VolatileFileId, req->PersistentFileId);
	if (!fp)
		return -ENOENT;

	memset(key_rsp, 0, sizeof(*key_rsp));
	key_rsp->ResumeKey[0] = req->VolatileFileId;
	key_rsp->ResumeKey[1] = req->PersistentFileId;
	ksmbd_fd_put(work, fp);

	return 0;
}

/**
 * smb2_ioctl() - handler for smb2 ioctl command
 * @work:	smb work containing ioctl command buffer
 *
 * Return:	0 on success, otherwise error
 */
int smb2_ioctl(struct ksmbd_work *work)
{
	struct smb2_ioctl_req *req;
	struct smb2_ioctl_rsp *rsp;
	unsigned int cnt_code, nbytes = 0, out_buf_len, in_buf_len;
	u64 id = KSMBD_NO_FID;
	struct ksmbd_conn *conn = work->conn;
	int ret = 0;

	if (work->next_smb2_rcv_hdr_off) {
		req = ksmbd_req_buf_next(work);
		rsp = ksmbd_resp_buf_next(work);
		if (!has_file_id(req->VolatileFileId)) {
			ksmbd_debug(SMB, "Compound request set FID = %llu\n",
				    work->compound_fid);
			id = work->compound_fid;
		}
	} else {
		req = smb2_get_msg(work->request_buf);
		rsp = smb2_get_msg(work->response_buf);
	}

	if (!has_file_id(id))
		id = req->VolatileFileId;

	if (req->Flags != cpu_to_le32(SMB2_0_IOCTL_IS_FSCTL)) {
		rsp->hdr.Status = STATUS_NOT_SUPPORTED;
		goto out;
	}

	cnt_code = le32_to_cpu(req->CntCode);
	ret = smb2_calc_max_out_buf_len(work, 48,
					le32_to_cpu(req->MaxOutputResponse));
	if (ret < 0) {
		rsp->hdr.Status = STATUS_INVALID_PARAMETER;
		goto out;
	}
	out_buf_len = (unsigned int)ret;
	in_buf_len = le32_to_cpu(req->InputCount);

	switch (cnt_code) {
	case FSCTL_DFS_GET_REFERRALS:
	case FSCTL_DFS_GET_REFERRALS_EX:
		/* Not support DFS yet */
		rsp->hdr.Status = STATUS_FS_DRIVER_REQUIRED;
		goto out;
	case FSCTL_CREATE_OR_GET_OBJECT_ID:
	{
		struct file_object_buf_type1_ioctl_rsp *obj_buf;

		nbytes = sizeof(struct file_object_buf_type1_ioctl_rsp);
		obj_buf = (struct file_object_buf_type1_ioctl_rsp *)
			&rsp->Buffer[0];

		/*
		 * TODO: This is dummy implementation to pass smbtorture
		 * Need to check correct response later
		 */
		memset(obj_buf->ObjectId, 0x0, 16);
		memset(obj_buf->BirthVolumeId, 0x0, 16);
		memset(obj_buf->BirthObjectId, 0x0, 16);
		memset(obj_buf->DomainId, 0x0, 16);

		break;
	}
	case FSCTL_PIPE_TRANSCEIVE:
		out_buf_len = min_t(u32, KSMBD_IPC_MAX_PAYLOAD, out_buf_len);
		nbytes = fsctl_pipe_transceive(work, id, out_buf_len, req, rsp);
		break;
	case FSCTL_VALIDATE_NEGOTIATE_INFO:
		if (conn->dialect < SMB30_PROT_ID) {
			ret = -EOPNOTSUPP;
			goto out;
		}

		if (in_buf_len < offsetof(struct validate_negotiate_info_req,
					  Dialects)) {
			ret = -EINVAL;
			goto out;
		}

		if (out_buf_len < sizeof(struct validate_negotiate_info_rsp)) {
			ret = -EINVAL;
			goto out;
		}

		ret = fsctl_validate_negotiate_info(conn,
			(struct validate_negotiate_info_req *)&req->Buffer[0],
			(struct validate_negotiate_info_rsp *)&rsp->Buffer[0],
			in_buf_len);
		if (ret < 0)
			goto out;

		nbytes = sizeof(struct validate_negotiate_info_rsp);
		rsp->PersistentFileId = SMB2_NO_FID;
		rsp->VolatileFileId = SMB2_NO_FID;
		break;
	case FSCTL_QUERY_NETWORK_INTERFACE_INFO:
		ret = fsctl_query_iface_info_ioctl(conn, rsp, out_buf_len);
		if (ret < 0)
			goto out;
		nbytes = ret;
		break;
	case FSCTL_REQUEST_RESUME_KEY:
		if (out_buf_len < sizeof(struct resume_key_ioctl_rsp)) {
			ret = -EINVAL;
			goto out;
		}

		ret = fsctl_request_resume_key(work, req,
					       (struct resume_key_ioctl_rsp *)&rsp->Buffer[0]);
		if (ret < 0)
			goto out;
		rsp->PersistentFileId = req->PersistentFileId;
		rsp->VolatileFileId = req->VolatileFileId;
		nbytes = sizeof(struct resume_key_ioctl_rsp);
		break;
	case FSCTL_COPYCHUNK:
	case FSCTL_COPYCHUNK_WRITE:
		if (!test_tree_conn_flag(work->tcon, KSMBD_TREE_CONN_FLAG_WRITABLE)) {
			ksmbd_debug(SMB,
				    "User does not have write permission\n");
			ret = -EACCES;
			goto out;
		}

		if (in_buf_len < sizeof(struct copychunk_ioctl_req)) {
			ret = -EINVAL;
			goto out;
		}

		if (out_buf_len < sizeof(struct copychunk_ioctl_rsp)) {
			ret = -EINVAL;
			goto out;
		}

		nbytes = sizeof(struct copychunk_ioctl_rsp);
		rsp->VolatileFileId = req->VolatileFileId;
		rsp->PersistentFileId = req->PersistentFileId;
		fsctl_copychunk(work,
				(struct copychunk_ioctl_req *)&req->Buffer[0],
				le32_to_cpu(req->CntCode),
				le32_to_cpu(req->InputCount),
				req->VolatileFileId,
				req->PersistentFileId,
				rsp);
		break;
	case FSCTL_SET_SPARSE:
		if (in_buf_len < sizeof(struct file_sparse)) {
			ret = -EINVAL;
			goto out;
		}

		ret = fsctl_set_sparse(work, id,
				       (struct file_sparse *)&req->Buffer[0]);
		if (ret < 0)
			goto out;
		break;
	case FSCTL_SET_ZERO_DATA:
	{
		struct file_zero_data_information *zero_data;
		struct ksmbd_file *fp;
		loff_t off, len, bfz;

		if (!test_tree_conn_flag(work->tcon, KSMBD_TREE_CONN_FLAG_WRITABLE)) {
			ksmbd_debug(SMB,
				    "User does not have write permission\n");
			ret = -EACCES;
			goto out;
		}

		if (in_buf_len < sizeof(struct file_zero_data_information)) {
			ret = -EINVAL;
			goto out;
		}

		zero_data =
			(struct file_zero_data_information *)&req->Buffer[0];

		off = le64_to_cpu(zero_data->FileOffset);
		bfz = le64_to_cpu(zero_data->BeyondFinalZero);
		if (off < 0 || bfz < 0 || off > bfz) {
			ret = -EINVAL;
			goto out;
		}

		len = bfz - off;
		if (len) {
			fp = ksmbd_lookup_fd_fast(work, id);
			if (!fp) {
				ret = -ENOENT;
				goto out;
			}

			ret = ksmbd_vfs_zero_data(work, fp, off, len);
			ksmbd_fd_put(work, fp);
			if (ret < 0)
				goto out;
		}
		break;
	}
	case FSCTL_QUERY_ALLOCATED_RANGES:
		if (in_buf_len < sizeof(struct file_allocated_range_buffer)) {
			ret = -EINVAL;
			goto out;
		}

		ret = fsctl_query_allocated_ranges(work, id,
			(struct file_allocated_range_buffer *)&req->Buffer[0],
			(struct file_allocated_range_buffer *)&rsp->Buffer[0],
			out_buf_len /
			sizeof(struct file_allocated_range_buffer), &nbytes);
		if (ret == -E2BIG) {
			rsp->hdr.Status = STATUS_BUFFER_OVERFLOW;
		} else if (ret < 0) {
			nbytes = 0;
			goto out;
		}

		nbytes *= sizeof(struct file_allocated_range_buffer);
		break;
	case FSCTL_GET_REPARSE_POINT:
	{
		struct reparse_data_buffer *reparse_ptr;
		struct ksmbd_file *fp;

		reparse_ptr = (struct reparse_data_buffer *)&rsp->Buffer[0];
		fp = ksmbd_lookup_fd_fast(work, id);
		if (!fp) {
			pr_err("not found fp!!\n");
			ret = -ENOENT;
			goto out;
		}

		reparse_ptr->ReparseTag =
			smb2_get_reparse_tag_special_file(file_inode(fp->filp)->i_mode);
		reparse_ptr->ReparseDataLength = 0;
		ksmbd_fd_put(work, fp);
		nbytes = sizeof(struct reparse_data_buffer);
		break;
	}
	case FSCTL_DUPLICATE_EXTENTS_TO_FILE:
	{
		struct ksmbd_file *fp_in, *fp_out = NULL;
		struct duplicate_extents_to_file *dup_ext;
		loff_t src_off, dst_off, length, cloned;

		if (in_buf_len < sizeof(struct duplicate_extents_to_file)) {
			ret = -EINVAL;
			goto out;
		}

		dup_ext = (struct duplicate_extents_to_file *)&req->Buffer[0];

		fp_in = ksmbd_lookup_fd_slow(work, dup_ext->VolatileFileHandle,
					     dup_ext->PersistentFileHandle);
		if (!fp_in) {
			pr_err("not found file handle in duplicate extent to file\n");
			ret = -ENOENT;
			goto out;
		}

		fp_out = ksmbd_lookup_fd_fast(work, id);
		if (!fp_out) {
			pr_err("not found fp\n");
			ret = -ENOENT;
			goto dup_ext_out;
		}

		src_off = le64_to_cpu(dup_ext->SourceFileOffset);
		dst_off = le64_to_cpu(dup_ext->TargetFileOffset);
		length = le64_to_cpu(dup_ext->ByteCount);
		/*
		 * XXX: It is not clear if FSCTL_DUPLICATE_EXTENTS_TO_FILE
		 * should fall back to vfs_copy_file_range().  This could be
		 * beneficial when re-exporting nfs/smb mount, but note that
		 * this can result in partial copy that returns an error status.
		 * If/when FSCTL_DUPLICATE_EXTENTS_TO_FILE_EX is implemented,
		 * fall back to vfs_copy_file_range(), should be avoided when
		 * the flag DUPLICATE_EXTENTS_DATA_EX_SOURCE_ATOMIC is set.
		 */
		cloned = vfs_clone_file_range(fp_in->filp, src_off,
					      fp_out->filp, dst_off, length, 0);
		if (cloned == -EXDEV || cloned == -EOPNOTSUPP) {
			ret = -EOPNOTSUPP;
			goto dup_ext_out;
		} else if (cloned != length) {
			cloned = vfs_copy_file_range(fp_in->filp, src_off,
						     fp_out->filp, dst_off,
						     length, 0);
			if (cloned != length) {
				if (cloned < 0)
					ret = cloned;
				else
					ret = -EINVAL;
			}
		}

dup_ext_out:
		ksmbd_fd_put(work, fp_in);
		ksmbd_fd_put(work, fp_out);
		if (ret < 0)
			goto out;
		break;
	}
	default:
		ksmbd_debug(SMB, "not implemented yet ioctl command 0x%x\n",
			    cnt_code);
		ret = -EOPNOTSUPP;
		goto out;
	}

	rsp->CntCode = cpu_to_le32(cnt_code);
	rsp->InputCount = cpu_to_le32(0);
	rsp->InputOffset = cpu_to_le32(112);
	rsp->OutputOffset = cpu_to_le32(112);
	rsp->OutputCount = cpu_to_le32(nbytes);
	rsp->StructureSize = cpu_to_le16(49);
	rsp->Reserved = cpu_to_le16(0);
	rsp->Flags = cpu_to_le32(0);
	rsp->Reserved2 = cpu_to_le32(0);
	ret = ksmbd_iov_pin_rsp(work, rsp, sizeof(struct smb2_ioctl_rsp) + nbytes);
	if (!ret)
		return ret;

out:
	if (ret == -EACCES)
		rsp->hdr.Status = STATUS_ACCESS_DENIED;
	else if (ret == -ENOENT)
		rsp->hdr.Status = STATUS_OBJECT_NAME_NOT_FOUND;
	else if (ret == -EOPNOTSUPP)
		rsp->hdr.Status = STATUS_NOT_SUPPORTED;
	else if (ret == -ENOSPC)
		rsp->hdr.Status = STATUS_BUFFER_TOO_SMALL;
	else if (ret < 0 || rsp->hdr.Status == 0)
		rsp->hdr.Status = STATUS_INVALID_PARAMETER;
	smb2_set_err_rsp(work);
	return 0;
}

/**
 * smb20_oplock_break_ack() - handler for smb2.0 oplock break command
 * @work:	smb work containing oplock break command buffer
 *
 * Return:	0
 */
static void smb20_oplock_break_ack(struct ksmbd_work *work)
{
	struct smb2_oplock_break *req;
	struct smb2_oplock_break *rsp;
	struct ksmbd_file *fp;
	struct oplock_info *opinfo = NULL;
	__le32 err = 0;
	int ret = 0;
	u64 volatile_id, persistent_id;
	char req_oplevel = 0, rsp_oplevel = 0;
	unsigned int oplock_change_type;

	WORK_BUFFERS(work, req, rsp);

	volatile_id = req->VolatileFid;
	persistent_id = req->PersistentFid;
	req_oplevel = req->OplockLevel;
	ksmbd_debug(OPLOCK, "v_id %llu, p_id %llu request oplock level %d\n",
		    volatile_id, persistent_id, req_oplevel);

	fp = ksmbd_lookup_fd_slow(work, volatile_id, persistent_id);
	if (!fp) {
		rsp->hdr.Status = STATUS_FILE_CLOSED;
		smb2_set_err_rsp(work);
		return;
	}

	opinfo = opinfo_get(fp);
	if (!opinfo) {
		pr_err("unexpected null oplock_info\n");
		rsp->hdr.Status = STATUS_INVALID_OPLOCK_PROTOCOL;
		smb2_set_err_rsp(work);
		ksmbd_fd_put(work, fp);
		return;
	}

	if (opinfo->level == SMB2_OPLOCK_LEVEL_NONE) {
		rsp->hdr.Status = STATUS_INVALID_OPLOCK_PROTOCOL;
		goto err_out;
	}

	if (opinfo->op_state == OPLOCK_STATE_NONE) {
		ksmbd_debug(SMB, "unexpected oplock state 0x%x\n", opinfo->op_state);
		rsp->hdr.Status = STATUS_UNSUCCESSFUL;
		goto err_out;
	}

	if ((opinfo->level == SMB2_OPLOCK_LEVEL_EXCLUSIVE ||
	     opinfo->level == SMB2_OPLOCK_LEVEL_BATCH) &&
	    (req_oplevel != SMB2_OPLOCK_LEVEL_II &&
	     req_oplevel != SMB2_OPLOCK_LEVEL_NONE)) {
		err = STATUS_INVALID_OPLOCK_PROTOCOL;
		oplock_change_type = OPLOCK_WRITE_TO_NONE;
	} else if (opinfo->level == SMB2_OPLOCK_LEVEL_II &&
		   req_oplevel != SMB2_OPLOCK_LEVEL_NONE) {
		err = STATUS_INVALID_OPLOCK_PROTOCOL;
		oplock_change_type = OPLOCK_READ_TO_NONE;
	} else if (req_oplevel == SMB2_OPLOCK_LEVEL_II ||
		   req_oplevel == SMB2_OPLOCK_LEVEL_NONE) {
		err = STATUS_INVALID_DEVICE_STATE;
		if ((opinfo->level == SMB2_OPLOCK_LEVEL_EXCLUSIVE ||
		     opinfo->level == SMB2_OPLOCK_LEVEL_BATCH) &&
		    req_oplevel == SMB2_OPLOCK_LEVEL_II) {
			oplock_change_type = OPLOCK_WRITE_TO_READ;
		} else if ((opinfo->level == SMB2_OPLOCK_LEVEL_EXCLUSIVE ||
			    opinfo->level == SMB2_OPLOCK_LEVEL_BATCH) &&
			   req_oplevel == SMB2_OPLOCK_LEVEL_NONE) {
			oplock_change_type = OPLOCK_WRITE_TO_NONE;
		} else if (opinfo->level == SMB2_OPLOCK_LEVEL_II &&
			   req_oplevel == SMB2_OPLOCK_LEVEL_NONE) {
			oplock_change_type = OPLOCK_READ_TO_NONE;
		} else {
			oplock_change_type = 0;
		}
	} else {
		oplock_change_type = 0;
	}

	switch (oplock_change_type) {
	case OPLOCK_WRITE_TO_READ:
		ret = opinfo_write_to_read(opinfo);
		rsp_oplevel = SMB2_OPLOCK_LEVEL_II;
		break;
	case OPLOCK_WRITE_TO_NONE:
		ret = opinfo_write_to_none(opinfo);
		rsp_oplevel = SMB2_OPLOCK_LEVEL_NONE;
		break;
	case OPLOCK_READ_TO_NONE:
		ret = opinfo_read_to_none(opinfo);
		rsp_oplevel = SMB2_OPLOCK_LEVEL_NONE;
		break;
	default:
		pr_err("unknown oplock change 0x%x -> 0x%x\n",
		       opinfo->level, rsp_oplevel);
	}

	if (ret < 0) {
		rsp->hdr.Status = err;
		goto err_out;
	}

	opinfo->op_state = OPLOCK_STATE_NONE;
	wake_up_interruptible_all(&opinfo->oplock_q);
	opinfo_put(opinfo);
	ksmbd_fd_put(work, fp);

	rsp->StructureSize = cpu_to_le16(24);
	rsp->OplockLevel = rsp_oplevel;
	rsp->Reserved = 0;
	rsp->Reserved2 = 0;
	rsp->VolatileFid = volatile_id;
	rsp->PersistentFid = persistent_id;
	ret = ksmbd_iov_pin_rsp(work, rsp, sizeof(struct smb2_oplock_break));
	if (!ret)
		return;

err_out:
	opinfo->op_state = OPLOCK_STATE_NONE;
	wake_up_interruptible_all(&opinfo->oplock_q);

	opinfo_put(opinfo);
	ksmbd_fd_put(work, fp);
	smb2_set_err_rsp(work);
}

static int check_lease_state(struct lease *lease, __le32 req_state)
{
	if ((lease->new_state ==
	     (SMB2_LEASE_READ_CACHING_LE | SMB2_LEASE_HANDLE_CACHING_LE)) &&
	    !(req_state & SMB2_LEASE_WRITE_CACHING_LE)) {
		lease->new_state = req_state;
		return 0;
	}

	if (lease->new_state == req_state)
		return 0;

	return 1;
}

/**
 * smb21_lease_break_ack() - handler for smb2.1 lease break command
 * @work:	smb work containing lease break command buffer
 *
 * Return:	0
 */
static void smb21_lease_break_ack(struct ksmbd_work *work)
{
	struct ksmbd_conn *conn = work->conn;
	struct smb2_lease_ack *req;
	struct smb2_lease_ack *rsp;
	struct oplock_info *opinfo;
	__le32 err = 0;
	int ret = 0;
	unsigned int lease_change_type;
	__le32 lease_state;
	struct lease *lease;

	WORK_BUFFERS(work, req, rsp);

	ksmbd_debug(OPLOCK, "smb21 lease break, lease state(0x%x)\n",
		    le32_to_cpu(req->LeaseState));
	opinfo = lookup_lease_in_table(conn, req->LeaseKey);
	if (!opinfo) {
		ksmbd_debug(OPLOCK, "file not opened\n");
		smb2_set_err_rsp(work);
		rsp->hdr.Status = STATUS_UNSUCCESSFUL;
		return;
	}
	lease = opinfo->o_lease;

	if (opinfo->op_state == OPLOCK_STATE_NONE) {
		pr_err("unexpected lease break state 0x%x\n",
		       opinfo->op_state);
		rsp->hdr.Status = STATUS_UNSUCCESSFUL;
		goto err_out;
	}

	if (check_lease_state(lease, req->LeaseState)) {
		rsp->hdr.Status = STATUS_REQUEST_NOT_ACCEPTED;
		ksmbd_debug(OPLOCK,
			    "req lease state: 0x%x, expected state: 0x%x\n",
			    req->LeaseState, lease->new_state);
		goto err_out;
	}

	if (!atomic_read(&opinfo->breaking_cnt)) {
		rsp->hdr.Status = STATUS_UNSUCCESSFUL;
		goto err_out;
	}

	/* check for bad lease state */
	if (req->LeaseState &
	    (~(SMB2_LEASE_READ_CACHING_LE | SMB2_LEASE_HANDLE_CACHING_LE))) {
		err = STATUS_INVALID_OPLOCK_PROTOCOL;
		if (lease->state & SMB2_LEASE_WRITE_CACHING_LE)
			lease_change_type = OPLOCK_WRITE_TO_NONE;
		else
			lease_change_type = OPLOCK_READ_TO_NONE;
		ksmbd_debug(OPLOCK, "handle bad lease state 0x%x -> 0x%x\n",
			    le32_to_cpu(lease->state),
			    le32_to_cpu(req->LeaseState));
	} else if (lease->state == SMB2_LEASE_READ_CACHING_LE &&
		   req->LeaseState != SMB2_LEASE_NONE_LE) {
		err = STATUS_INVALID_OPLOCK_PROTOCOL;
		lease_change_type = OPLOCK_READ_TO_NONE;
		ksmbd_debug(OPLOCK, "handle bad lease state 0x%x -> 0x%x\n",
			    le32_to_cpu(lease->state),
			    le32_to_cpu(req->LeaseState));
	} else {
		/* valid lease state changes */
		err = STATUS_INVALID_DEVICE_STATE;
		if (req->LeaseState == SMB2_LEASE_NONE_LE) {
			if (lease->state & SMB2_LEASE_WRITE_CACHING_LE)
				lease_change_type = OPLOCK_WRITE_TO_NONE;
			else
				lease_change_type = OPLOCK_READ_TO_NONE;
		} else if (req->LeaseState & SMB2_LEASE_READ_CACHING_LE) {
			if (lease->state & SMB2_LEASE_WRITE_CACHING_LE)
				lease_change_type = OPLOCK_WRITE_TO_READ;
			else
				lease_change_type = OPLOCK_READ_HANDLE_TO_READ;
		} else {
			lease_change_type = 0;
		}
	}

	switch (lease_change_type) {
	case OPLOCK_WRITE_TO_READ:
		ret = opinfo_write_to_read(opinfo);
		break;
	case OPLOCK_READ_HANDLE_TO_READ:
		ret = opinfo_read_handle_to_read(opinfo);
		break;
	case OPLOCK_WRITE_TO_NONE:
		ret = opinfo_write_to_none(opinfo);
		break;
	case OPLOCK_READ_TO_NONE:
		ret = opinfo_read_to_none(opinfo);
		break;
	default:
		ksmbd_debug(OPLOCK, "unknown lease change 0x%x -> 0x%x\n",
			    le32_to_cpu(lease->state),
			    le32_to_cpu(req->LeaseState));
	}

	if (ret < 0) {
		rsp->hdr.Status = err;
		goto err_out;
	}

	lease_state = lease->state;
	opinfo->op_state = OPLOCK_STATE_NONE;
	wake_up_interruptible_all(&opinfo->oplock_q);
	atomic_dec(&opinfo->breaking_cnt);
	wake_up_interruptible_all(&opinfo->oplock_brk);
	opinfo_put(opinfo);

	rsp->StructureSize = cpu_to_le16(36);
	rsp->Reserved = 0;
	rsp->Flags = 0;
	memcpy(rsp->LeaseKey, req->LeaseKey, 16);
	rsp->LeaseState = lease_state;
	rsp->LeaseDuration = 0;
	ret = ksmbd_iov_pin_rsp(work, rsp, sizeof(struct smb2_lease_ack));
	if (!ret)
		return;

err_out:
	wake_up_interruptible_all(&opinfo->oplock_q);
	atomic_dec(&opinfo->breaking_cnt);
	wake_up_interruptible_all(&opinfo->oplock_brk);

	opinfo_put(opinfo);
	smb2_set_err_rsp(work);
}

/**
 * smb2_oplock_break() - dispatcher for smb2.0 and 2.1 oplock/lease break
 * @work:	smb work containing oplock/lease break command buffer
 *
 * Return:	0
 */
int smb2_oplock_break(struct ksmbd_work *work)
{
	struct smb2_oplock_break *req;
	struct smb2_oplock_break *rsp;

	WORK_BUFFERS(work, req, rsp);

	switch (le16_to_cpu(req->StructureSize)) {
	case OP_BREAK_STRUCT_SIZE_20:
		smb20_oplock_break_ack(work);
		break;
	case OP_BREAK_STRUCT_SIZE_21:
		smb21_lease_break_ack(work);
		break;
	default:
		ksmbd_debug(OPLOCK, "invalid break cmd %d\n",
			    le16_to_cpu(req->StructureSize));
		rsp->hdr.Status = STATUS_INVALID_PARAMETER;
		smb2_set_err_rsp(work);
	}

	return 0;
}

/**
 * smb2_notify() - handler for smb2 notify request
 * @work:   smb work containing notify command buffer
 *
 * Return:      0
 */
int smb2_notify(struct ksmbd_work *work)
{
	struct smb2_notify_req *req;
	struct smb2_notify_rsp *rsp;

	WORK_BUFFERS(work, req, rsp);

	if (work->next_smb2_rcv_hdr_off && req->hdr.NextCommand) {
		rsp->hdr.Status = STATUS_INTERNAL_ERROR;
		smb2_set_err_rsp(work);
		return 0;
	}

	smb2_set_err_rsp(work);
	rsp->hdr.Status = STATUS_NOT_IMPLEMENTED;
	return 0;
}

/**
 * smb2_is_sign_req() - handler for checking packet signing status
 * @work:	smb work containing notify command buffer
 * @command:	SMB2 command id
 *
 * Return:	true if packed is signed, false otherwise
 */
bool smb2_is_sign_req(struct ksmbd_work *work, unsigned int command)
{
	struct smb2_hdr *rcv_hdr2 = smb2_get_msg(work->request_buf);

	if ((rcv_hdr2->Flags & SMB2_FLAGS_SIGNED) &&
	    command != SMB2_NEGOTIATE_HE &&
	    command != SMB2_SESSION_SETUP_HE &&
	    command != SMB2_OPLOCK_BREAK_HE)
		return true;

	return false;
}

/**
 * smb2_check_sign_req() - handler for req packet sign processing
 * @work:   smb work containing notify command buffer
 *
 * Return:	1 on success, 0 otherwise
 */
int smb2_check_sign_req(struct ksmbd_work *work)
{
	struct smb2_hdr *hdr;
	char signature_req[SMB2_SIGNATURE_SIZE];
	char signature[SMB2_HMACSHA256_SIZE];
	struct kvec iov[1];
	size_t len;

	hdr = smb2_get_msg(work->request_buf);
	if (work->next_smb2_rcv_hdr_off)
		hdr = ksmbd_req_buf_next(work);

	if (!hdr->NextCommand && !work->next_smb2_rcv_hdr_off)
		len = get_rfc1002_len(work->request_buf);
	else if (hdr->NextCommand)
		len = le32_to_cpu(hdr->NextCommand);
	else
		len = get_rfc1002_len(work->request_buf) -
			work->next_smb2_rcv_hdr_off;

	memcpy(signature_req, hdr->Signature, SMB2_SIGNATURE_SIZE);
	memset(hdr->Signature, 0, SMB2_SIGNATURE_SIZE);

	iov[0].iov_base = (char *)&hdr->ProtocolId;
	iov[0].iov_len = len;

	if (ksmbd_sign_smb2_pdu(work->conn, work->sess->sess_key, iov, 1,
				signature))
		return 0;

	if (memcmp(signature, signature_req, SMB2_SIGNATURE_SIZE)) {
		pr_err("bad smb2 signature\n");
		return 0;
	}

	return 1;
}

/**
 * smb2_set_sign_rsp() - handler for rsp packet sign processing
 * @work:   smb work containing notify command buffer
 *
 */
void smb2_set_sign_rsp(struct ksmbd_work *work)
{
	struct smb2_hdr *hdr;
	char signature[SMB2_HMACSHA256_SIZE];
	struct kvec *iov;
	int n_vec = 1;

	hdr = ksmbd_resp_buf_curr(work);
	hdr->Flags |= SMB2_FLAGS_SIGNED;
	memset(hdr->Signature, 0, SMB2_SIGNATURE_SIZE);

	if (hdr->Command == SMB2_READ) {
		iov = &work->iov[work->iov_idx - 1];
		n_vec++;
	} else {
		iov = &work->iov[work->iov_idx];
	}

	if (!ksmbd_sign_smb2_pdu(work->conn, work->sess->sess_key, iov, n_vec,
				 signature))
		memcpy(hdr->Signature, signature, SMB2_SIGNATURE_SIZE);
}

/**
 * smb3_check_sign_req() - handler for req packet sign processing
 * @work:   smb work containing notify command buffer
 *
 * Return:	1 on success, 0 otherwise
 */
int smb3_check_sign_req(struct ksmbd_work *work)
{
	struct ksmbd_conn *conn = work->conn;
	char *signing_key;
	struct smb2_hdr *hdr;
	struct channel *chann;
	char signature_req[SMB2_SIGNATURE_SIZE];
	char signature[SMB2_CMACAES_SIZE];
	struct kvec iov[1];
	size_t len;

	hdr = smb2_get_msg(work->request_buf);
	if (work->next_smb2_rcv_hdr_off)
		hdr = ksmbd_req_buf_next(work);

	if (!hdr->NextCommand && !work->next_smb2_rcv_hdr_off)
		len = get_rfc1002_len(work->request_buf);
	else if (hdr->NextCommand)
		len = le32_to_cpu(hdr->NextCommand);
	else
		len = get_rfc1002_len(work->request_buf) -
			work->next_smb2_rcv_hdr_off;

	if (le16_to_cpu(hdr->Command) == SMB2_SESSION_SETUP_HE) {
		signing_key = work->sess->smb3signingkey;
	} else {
		read_lock(&work->sess->chann_lock);
		chann = lookup_chann_list(work->sess, conn);
		if (!chann) {
<<<<<<< HEAD
			read_unlock(&work->sess->chann_lock);
=======
>>>>>>> c33f17e6
			return 0;
		}
		signing_key = chann->smb3signingkey;
		read_unlock(&work->sess->chann_lock);
	}

	if (!signing_key) {
		pr_err("SMB3 signing key is not generated\n");
		return 0;
	}

	memcpy(signature_req, hdr->Signature, SMB2_SIGNATURE_SIZE);
	memset(hdr->Signature, 0, SMB2_SIGNATURE_SIZE);
	iov[0].iov_base = (char *)&hdr->ProtocolId;
	iov[0].iov_len = len;

	if (ksmbd_sign_smb3_pdu(conn, signing_key, iov, 1, signature))
		return 0;

	if (memcmp(signature, signature_req, SMB2_SIGNATURE_SIZE)) {
		pr_err("bad smb2 signature\n");
		return 0;
	}

	return 1;
}

/**
 * smb3_set_sign_rsp() - handler for rsp packet sign processing
 * @work:   smb work containing notify command buffer
 *
 */
void smb3_set_sign_rsp(struct ksmbd_work *work)
{
	struct ksmbd_conn *conn = work->conn;
	struct smb2_hdr *hdr;
	struct channel *chann;
	char signature[SMB2_CMACAES_SIZE];
	struct kvec *iov;
	int n_vec = 1;
	char *signing_key;

	hdr = ksmbd_resp_buf_curr(work);

	if (conn->binding == false &&
	    le16_to_cpu(hdr->Command) == SMB2_SESSION_SETUP_HE) {
		signing_key = work->sess->smb3signingkey;
	} else {
		read_lock(&work->sess->chann_lock);
		chann = lookup_chann_list(work->sess, work->conn);
		if (!chann) {
<<<<<<< HEAD
			read_unlock(&work->sess->chann_lock);
=======
>>>>>>> c33f17e6
			return;
		}
		signing_key = chann->smb3signingkey;
		read_unlock(&work->sess->chann_lock);
	}

	if (!signing_key)
		return;

	hdr->Flags |= SMB2_FLAGS_SIGNED;
	memset(hdr->Signature, 0, SMB2_SIGNATURE_SIZE);

	if (hdr->Command == SMB2_READ) {
		iov = &work->iov[work->iov_idx - 1];
		n_vec++;
	} else {
		iov = &work->iov[work->iov_idx];
	}

	if (!ksmbd_sign_smb3_pdu(conn, signing_key, iov, n_vec,
				 signature))
		memcpy(hdr->Signature, signature, SMB2_SIGNATURE_SIZE);
}

/**
 * smb3_preauth_hash_rsp() - handler for computing preauth hash on response
 * @work:   smb work containing response buffer
 *
 */
void smb3_preauth_hash_rsp(struct ksmbd_work *work)
{
	struct ksmbd_conn *conn = work->conn;
	struct ksmbd_session *sess = work->sess;
	struct smb2_hdr *req, *rsp;

	if (conn->dialect != SMB311_PROT_ID)
		return;

	WORK_BUFFERS(work, req, rsp);

	if (le16_to_cpu(req->Command) == SMB2_NEGOTIATE_HE &&
	    conn->preauth_info)
		ksmbd_gen_preauth_integrity_hash(conn, work->response_buf,
						 conn->preauth_info->Preauth_HashValue);

	if (le16_to_cpu(rsp->Command) == SMB2_SESSION_SETUP_HE && sess) {
		__u8 *hash_value;

		if (conn->binding) {
			struct preauth_session *preauth_sess;

			preauth_sess = ksmbd_preauth_session_lookup(conn, sess->id);
			if (!preauth_sess)
				return;
			hash_value = preauth_sess->Preauth_HashValue;
		} else {
			hash_value = sess->Preauth_HashValue;
			if (!hash_value)
				return;
		}
		ksmbd_gen_preauth_integrity_hash(conn, work->response_buf,
						 hash_value);
	}
}

static void fill_transform_hdr(void *tr_buf, char *old_buf, __le16 cipher_type)
{
	struct smb2_transform_hdr *tr_hdr = tr_buf + 4;
	struct smb2_hdr *hdr = smb2_get_msg(old_buf);
	unsigned int orig_len = get_rfc1002_len(old_buf);

	/* tr_buf must be cleared by the caller */
	tr_hdr->ProtocolId = SMB2_TRANSFORM_PROTO_NUM;
	tr_hdr->OriginalMessageSize = cpu_to_le32(orig_len);
	tr_hdr->Flags = cpu_to_le16(0x01);
	if (cipher_type == SMB2_ENCRYPTION_AES128_GCM ||
	    cipher_type == SMB2_ENCRYPTION_AES256_GCM)
		get_random_bytes(&tr_hdr->Nonce, SMB3_AES_GCM_NONCE);
	else
		get_random_bytes(&tr_hdr->Nonce, SMB3_AES_CCM_NONCE);
	memcpy(&tr_hdr->SessionId, &hdr->SessionId, 8);
	inc_rfc1001_len(tr_buf, sizeof(struct smb2_transform_hdr));
	inc_rfc1001_len(tr_buf, orig_len);
}

int smb3_encrypt_resp(struct ksmbd_work *work)
{
	struct kvec *iov = work->iov;
	int rc = -ENOMEM;
	void *tr_buf;

	tr_buf = kzalloc(sizeof(struct smb2_transform_hdr) + 4, GFP_KERNEL);
	if (!tr_buf)
		return rc;

	/* fill transform header */
	fill_transform_hdr(tr_buf, work->response_buf, work->conn->cipher_type);

	iov[0].iov_base = tr_buf;
	iov[0].iov_len = sizeof(struct smb2_transform_hdr) + 4;
	work->tr_buf = tr_buf;

	return ksmbd_crypt_message(work, iov, work->iov_idx + 1, 1);
}

bool smb3_is_transform_hdr(void *buf)
{
	struct smb2_transform_hdr *trhdr = smb2_get_msg(buf);

	return trhdr->ProtocolId == SMB2_TRANSFORM_PROTO_NUM;
}

int smb3_decrypt_req(struct ksmbd_work *work)
{
	struct ksmbd_session *sess;
	char *buf = work->request_buf;
	unsigned int pdu_length = get_rfc1002_len(buf);
	struct kvec iov[2];
	int buf_data_size = pdu_length - sizeof(struct smb2_transform_hdr);
	struct smb2_transform_hdr *tr_hdr = smb2_get_msg(buf);
	int rc = 0;

	if (pdu_length < sizeof(struct smb2_transform_hdr) ||
	    buf_data_size < sizeof(struct smb2_hdr)) {
		pr_err("Transform message is too small (%u)\n",
		       pdu_length);
		return -ECONNABORTED;
	}

	if (buf_data_size < le32_to_cpu(tr_hdr->OriginalMessageSize)) {
		pr_err("Transform message is broken\n");
		return -ECONNABORTED;
	}

	sess = ksmbd_session_lookup_all(work->conn, le64_to_cpu(tr_hdr->SessionId));
	if (!sess) {
		pr_err("invalid session id(%llx) in transform header\n",
		       le64_to_cpu(tr_hdr->SessionId));
		return -ECONNABORTED;
	}

	iov[0].iov_base = buf;
	iov[0].iov_len = sizeof(struct smb2_transform_hdr) + 4;
	iov[1].iov_base = buf + sizeof(struct smb2_transform_hdr) + 4;
	iov[1].iov_len = buf_data_size;
	rc = ksmbd_crypt_message(work, iov, 2, 0);
	if (rc)
		return rc;

	memmove(buf + 4, iov[1].iov_base, buf_data_size);
	*(__be32 *)buf = cpu_to_be32(buf_data_size);

	return rc;
}

bool smb3_11_final_sess_setup_resp(struct ksmbd_work *work)
{
	struct ksmbd_conn *conn = work->conn;
	struct ksmbd_session *sess = work->sess;
<<<<<<< HEAD
	struct smb2_hdr *rsp = work->response_buf;
=======
	struct smb2_hdr *rsp = smb2_get_msg(work->response_buf);
>>>>>>> c33f17e6

	if (conn->dialect < SMB30_PROT_ID)
		return false;

	if (work->next_smb2_rcv_hdr_off)
		rsp = ksmbd_resp_buf_next(work);

	if (le16_to_cpu(rsp->Command) == SMB2_SESSION_SETUP_HE &&
	    sess->user && !user_guest(sess->user) &&
	    rsp->Status == STATUS_SUCCESS)
		return true;
	return false;
}<|MERGE_RESOLUTION|>--- conflicted
+++ resolved
@@ -91,15 +91,9 @@
 	unsigned int cmd = le16_to_cpu(req_hdr->Command);
 	unsigned int tree_id;
 
-<<<<<<< HEAD
-	if (work->conn->ops->get_cmd_val(work) == SMB2_TREE_CONNECT_HE ||
-	    work->conn->ops->get_cmd_val(work) ==  SMB2_CANCEL_HE ||
-	    work->conn->ops->get_cmd_val(work) ==  SMB2_LOGOFF_HE) {
-=======
 	if (cmd == SMB2_TREE_CONNECT_HE ||
 	    cmd ==  SMB2_CANCEL_HE ||
 	    cmd ==  SMB2_LOGOFF_HE) {
->>>>>>> c33f17e6
 		ksmbd_debug(SMB, "skip to check tree connect request\n");
 		return 0;
 	}
@@ -120,11 +114,7 @@
 			pr_err("The first operation in the compound does not have tcon\n");
 			return -EINVAL;
 		}
-<<<<<<< HEAD
-		if (work->tcon->id != tree_id) {
-=======
 		if (tree_id != UINT_MAX && work->tcon->id != tree_id) {
->>>>>>> c33f17e6
 			pr_err("tree id(%u) is different with id(%u) in first operation\n",
 					tree_id, work->tcon->id);
 			return -EINVAL;
@@ -546,11 +536,7 @@
 	if (cmd == SMB2_QUERY_INFO_HE) {
 		struct smb2_query_info_req *req;
 
-<<<<<<< HEAD
-		req = work->request_buf;
-=======
 		req = smb2_get_msg(work->request_buf);
->>>>>>> c33f17e6
 		if ((req->InfoType == SMB2_O_INFO_FILE &&
 		     (req->FileInfoClass == FILE_FULL_EA_INFORMATION ||
 		      req->FileInfoClass == FILE_ALL_INFORMATION)) ||
@@ -592,11 +578,7 @@
 	    cmd == SMB2_SESSION_SETUP_HE)
 		return 0;
 
-<<<<<<< HEAD
-	if (!ksmbd_conn_good(work))
-=======
 	if (!ksmbd_conn_good(conn))
->>>>>>> c33f17e6
 		return -EIO;
 
 	sess_id = le64_to_cpu(req_hdr->SessionId);
@@ -610,11 +592,7 @@
 			pr_err("The first operation in the compound does not have sess\n");
 			return -EINVAL;
 		}
-<<<<<<< HEAD
-		if (work->sess->id != sess_id) {
-=======
 		if (sess_id != ULLONG_MAX && work->sess->id != sess_id) {
->>>>>>> c33f17e6
 			pr_err("session id(%llu) is different with the first operation(%lld)\n",
 					sess_id, work->sess->id);
 			return -EINVAL;
@@ -636,10 +614,7 @@
 	struct ksmbd_session *prev_sess = ksmbd_session_lookup_slowpath(id);
 	struct ksmbd_user *prev_user;
 	struct channel *chann;
-<<<<<<< HEAD
-=======
 	long index;
->>>>>>> c33f17e6
 
 	if (!prev_sess)
 		return;
@@ -653,15 +628,8 @@
 		return;
 
 	prev_sess->state = SMB2_SESSION_EXPIRED;
-<<<<<<< HEAD
-	write_lock(&prev_sess->chann_lock);
-	list_for_each_entry(chann, &prev_sess->ksmbd_chann_list, chann_list)
-		chann->conn->status = KSMBD_SESS_EXITING;
-	write_unlock(&prev_sess->chann_lock);
-=======
 	xa_for_each(&prev_sess->ksmbd_chann_list, index, chann)
 		ksmbd_conn_set_exiting(chann->conn);
->>>>>>> c33f17e6
 }
 
 /**
@@ -981,11 +949,7 @@
  *
  * Return:	true if connection should be encrypted, else false
  */
-<<<<<<< HEAD
-static bool smb3_encryption_negotiated(struct ksmbd_conn *conn)
-=======
 bool smb3_encryption_negotiated(struct ksmbd_conn *conn)
->>>>>>> c33f17e6
 {
 	if (!conn->ops->generate_encryptionkey)
 		return false;
@@ -1146,11 +1110,7 @@
 	}
 
 	smb2_buf_len = get_rfc1002_len(work->request_buf);
-<<<<<<< HEAD
-	smb2_neg_size = offsetof(struct smb2_negotiate_req, Dialects) - 4;
-=======
 	smb2_neg_size = offsetof(struct smb2_negotiate_req, Dialects);
->>>>>>> c33f17e6
 	if (smb2_neg_size > smb2_buf_len) {
 		rsp->hdr.Status = STATUS_INVALID_PARAMETER;
 		rc = -EINVAL;
@@ -1579,12 +1539,8 @@
 			return -EINVAL;
 		}
 		sess->enc = true;
-<<<<<<< HEAD
-		rsp->SessionFlags = SMB2_SESSION_FLAG_ENCRYPT_DATA_LE;
-=======
 		if (server_conf.flags & KSMBD_GLOBAL_FLAG_SMB2_ENCRYPTION)
 			rsp->SessionFlags = SMB2_SESSION_FLAG_ENCRYPT_DATA_LE;
->>>>>>> c33f17e6
 		/*
 		 * signing is disable if encryption is enable
 		 * on this session
@@ -1594,23 +1550,14 @@
 
 binding_session:
 	if (conn->dialect >= SMB30_PROT_ID) {
-		read_lock(&sess->chann_lock);
 		chann = lookup_chann_list(sess, conn);
-		read_unlock(&sess->chann_lock);
 		if (!chann) {
 			chann = kmalloc(sizeof(struct channel), GFP_KERNEL);
 			if (!chann)
 				return -ENOMEM;
 
 			chann->conn = conn;
-<<<<<<< HEAD
-			INIT_LIST_HEAD(&chann->chann_list);
-			write_lock(&sess->chann_lock);
-			list_add(&chann->chann_list, &sess->ksmbd_chann_list);
-			write_unlock(&sess->chann_lock);
-=======
 			xa_store(&sess->ksmbd_chann_list, (long)conn, chann, GFP_KERNEL);
->>>>>>> c33f17e6
 		}
 	}
 
@@ -1684,23 +1631,14 @@
 	}
 
 	if (conn->dialect >= SMB30_PROT_ID) {
-		read_lock(&sess->chann_lock);
 		chann = lookup_chann_list(sess, conn);
-		read_unlock(&sess->chann_lock);
 		if (!chann) {
 			chann = kmalloc(sizeof(struct channel), GFP_KERNEL);
 			if (!chann)
 				return -ENOMEM;
 
 			chann->conn = conn;
-<<<<<<< HEAD
-			INIT_LIST_HEAD(&chann->chann_list);
-			write_lock(&sess->chann_lock);
-			list_add(&chann->chann_list, &sess->ksmbd_chann_list);
-			write_unlock(&sess->chann_lock);
-=======
 			xa_store(&sess->ksmbd_chann_list, (long)conn, chann, GFP_KERNEL);
->>>>>>> c33f17e6
 		}
 	}
 
@@ -1840,11 +1778,7 @@
 
 	negblob_off = le16_to_cpu(req->SecurityBufferOffset);
 	negblob_len = le16_to_cpu(req->SecurityBufferLength);
-<<<<<<< HEAD
-	if (negblob_off < (offsetof(struct smb2_sess_setup_req, Buffer) - 4) ||
-=======
 	if (negblob_off < offsetof(struct smb2_sess_setup_req, Buffer) ||
->>>>>>> c33f17e6
 	    negblob_len < offsetof(struct negotiate_message, NegotiateFlags)) {
 		rc = -EINVAL;
 		goto out_err;
@@ -1960,17 +1894,10 @@
 			if (sess->user && sess->user->flags & KSMBD_USER_FLAG_DELAY_SESSION)
 				try_delay = true;
 
-<<<<<<< HEAD
-			xa_erase(&conn->sessions, sess->id);
-			ksmbd_session_destroy(sess);
-			work->sess = NULL;
-			if (try_delay)
-=======
 			sess->last_active = jiffies;
 			sess->state = SMB2_SESSION_EXPIRED;
 			if (try_delay) {
 				ksmbd_conn_set_need_reconnect(conn);
->>>>>>> c33f17e6
 				ssleep(5);
 				ksmbd_conn_set_need_negotiate(conn);
 			}
@@ -2088,10 +2015,7 @@
 		rsp->hdr.Status = STATUS_SUCCESS;
 		rc = 0;
 		break;
-<<<<<<< HEAD
-=======
 	case -ESTALE:
->>>>>>> c33f17e6
 	case -ENOENT:
 	case KSMBD_TREE_CONN_STATUS_NO_SHARE:
 		rsp->hdr.Status = STATUS_BAD_NETWORK_NAME;
@@ -2208,10 +2132,6 @@
 	}
 
 	ksmbd_close_tree_conn_fds(work);
-<<<<<<< HEAD
-	ksmbd_tree_conn_disconnect(sess, tcon);
-	work->tcon = NULL;
-=======
 
 	write_lock(&sess->tree_conns_lock);
 	if (tcon->t_state == TREE_DISCONNECTED) {
@@ -2241,7 +2161,6 @@
 		goto err_out;
 	}
 
->>>>>>> c33f17e6
 	return 0;
 
 err_out:
@@ -2269,10 +2188,6 @@
 
 	ksmbd_debug(SMB, "request\n");
 
-<<<<<<< HEAD
-	/* setting CifsExiting here may race with start_tcp_sess */
-	ksmbd_conn_set_need_reconnect(work);
-=======
 	ksmbd_conn_lock(conn);
 	if (!ksmbd_conn_good(conn)) {
 		ksmbd_conn_unlock(conn);
@@ -2284,7 +2199,6 @@
 	ksmbd_all_conn_set_status(sess_id, KSMBD_SESS_NEED_RECONNECT);
 	ksmbd_conn_unlock(conn);
 
->>>>>>> c33f17e6
 	ksmbd_close_session_fds(work);
 	ksmbd_conn_wait_idle(conn, sess_id);
 
@@ -2555,11 +2469,7 @@
 		if (!strncmp(name, XATTR_USER_PREFIX, XATTR_USER_PREFIX_LEN) &&
 		    !strncmp(&name[XATTR_USER_PREFIX_LEN], STREAM_PREFIX,
 			     STREAM_PREFIX_LEN)) {
-<<<<<<< HEAD
-			err = ksmbd_vfs_remove_xattr(user_ns, path->dentry,
-=======
 			err = ksmbd_vfs_remove_xattr(user_ns, path,
->>>>>>> c33f17e6
 						     name);
 			if (err)
 				ksmbd_debug(SMB, "remove xattr failed : %s\n",
@@ -3679,11 +3589,7 @@
 		goto free_conv_name;
 	}
 
-<<<<<<< HEAD
-	struct_sz = readdir_info_level_struct_sz(info_level) - 1 + conv_len;
-=======
 	struct_sz = readdir_info_level_struct_sz(info_level) + conv_len;
->>>>>>> c33f17e6
 	next_entry_offset = ALIGN(struct_sz, KSMBD_DIR_INFO_ALIGNMENT);
 	d_info->last_entry_off_align = next_entry_offset - struct_sz;
 
@@ -5096,9 +5002,6 @@
 	if (!share->path)
 		return -EIO;
 
-	if (!share->path)
-		return -EIO;
-
 	rc = kern_path(share->path, LOOKUP_NO_SYMLINKS, &path);
 	if (rc) {
 		pr_err("cannot create vfs path\n");
@@ -5929,21 +5832,7 @@
 	if (!le32_to_cpu(rename_info->FileNameLength))
 		return -EINVAL;
 
-<<<<<<< HEAD
-	if (parent_fp) {
-		if (parent_fp->daccess & FILE_DELETE_LE) {
-			pr_err("parent dir is opened with delete access\n");
-			ksmbd_fd_put(work, parent_fp);
-			return -ESHARE;
-		}
-		ksmbd_fd_put(work, parent_fp);
-	}
-next:
-	return smb2_rename(work, fp, user_ns, rename_info,
-			   work->conn->local_nls);
-=======
 	return smb2_rename(work, fp, rename_info, work->conn->local_nls);
->>>>>>> c33f17e6
 }
 
 static int set_file_disposition_info(struct ksmbd_file *fp,
@@ -6358,31 +6247,16 @@
 {
 	struct ksmbd_conn *conn = work->conn;
 	struct smb2_read_req *req;
-<<<<<<< HEAD
-	struct smb2_read_rsp *rsp, *rsp_org;
-=======
 	struct smb2_read_rsp *rsp;
->>>>>>> c33f17e6
 	struct ksmbd_file *fp = NULL;
 	loff_t offset;
 	size_t length, mincount;
 	ssize_t nbytes = 0, remain_bytes = 0;
 	int err = 0;
-<<<<<<< HEAD
-
-	rsp_org = work->response_buf;
-	WORK_BUFFERS(work, req, rsp);
-	if (work->next_smb2_rcv_hdr_off) {
-		work->send_no_response = 1;
-		err = -EOPNOTSUPP;
-		goto out;
-	}
-=======
 	bool is_rdma_channel = false;
 	unsigned int max_read_size = conn->vals->max_read_size;
 	unsigned int id = KSMBD_NO_FID, pid = KSMBD_NO_FID;
 	void *aux_payload_buf;
->>>>>>> c33f17e6
 
 	if (test_share_config_flag(work->tcon->share_conf,
 				   KSMBD_SHARE_FLAG_PIPE)) {
@@ -6710,28 +6584,11 @@
 	if (le32_to_cpu(req->Flags) & SMB2_WRITEFLAG_WRITE_THROUGH)
 		writethrough = true;
 
-<<<<<<< HEAD
-	if (req->Channel != SMB2_CHANNEL_RDMA_V1 &&
-	    req->Channel != SMB2_CHANNEL_RDMA_V1_INVALIDATE) {
-		if (le16_to_cpu(req->DataOffset) ==
-		    (offsetof(struct smb2_write_req, Buffer) - 4)) {
-			data_buf = (char *)&req->Buffer[0];
-		} else {
-			if (le16_to_cpu(req->DataOffset) <
-			    offsetof(struct smb2_write_req, Buffer)) {
-				err = -EINVAL;
-				goto out;
-			}
-
-			data_buf = (char *)(((char *)&req->hdr.ProtocolId) +
-					le16_to_cpu(req->DataOffset));
-=======
 	if (is_rdma_channel == false) {
 		if (le16_to_cpu(req->DataOffset) <
 		    offsetof(struct smb2_write_req, Buffer)) {
 			err = -EINVAL;
 			goto out;
->>>>>>> c33f17e6
 		}
 
 		data_buf = (char *)(((char *)&req->hdr.ProtocolId) +
@@ -8573,17 +8430,11 @@
 	if (le16_to_cpu(hdr->Command) == SMB2_SESSION_SETUP_HE) {
 		signing_key = work->sess->smb3signingkey;
 	} else {
-		read_lock(&work->sess->chann_lock);
 		chann = lookup_chann_list(work->sess, conn);
 		if (!chann) {
-<<<<<<< HEAD
-			read_unlock(&work->sess->chann_lock);
-=======
->>>>>>> c33f17e6
 			return 0;
 		}
 		signing_key = chann->smb3signingkey;
-		read_unlock(&work->sess->chann_lock);
 	}
 
 	if (!signing_key) {
@@ -8628,17 +8479,11 @@
 	    le16_to_cpu(hdr->Command) == SMB2_SESSION_SETUP_HE) {
 		signing_key = work->sess->smb3signingkey;
 	} else {
-		read_lock(&work->sess->chann_lock);
 		chann = lookup_chann_list(work->sess, work->conn);
 		if (!chann) {
-<<<<<<< HEAD
-			read_unlock(&work->sess->chann_lock);
-=======
->>>>>>> c33f17e6
 			return;
 		}
 		signing_key = chann->smb3signingkey;
-		read_unlock(&work->sess->chann_lock);
 	}
 
 	if (!signing_key)
@@ -8794,11 +8639,7 @@
 {
 	struct ksmbd_conn *conn = work->conn;
 	struct ksmbd_session *sess = work->sess;
-<<<<<<< HEAD
-	struct smb2_hdr *rsp = work->response_buf;
-=======
 	struct smb2_hdr *rsp = smb2_get_msg(work->response_buf);
->>>>>>> c33f17e6
 
 	if (conn->dialect < SMB30_PROT_ID)
 		return false;
