--- conflicted
+++ resolved
@@ -49,12 +49,7 @@
 	char				sess_key[CIFS_KEY_SIZE];
 
 	struct hlist_node		hlist;
-<<<<<<< HEAD
-	rwlock_t			chann_lock;
-	struct list_head		ksmbd_chann_list;
-=======
 	struct xarray			ksmbd_chann_list;
->>>>>>> c33f17e6
 	struct xarray			tree_conns;
 	struct ida			tree_conn_ida;
 	struct xarray			rpc_handle_list;
@@ -64,11 +59,8 @@
 	__u8				smb3signingkey[SMB3_SIGN_KEY_SIZE];
 
 	struct ksmbd_file_table		file_table;
-<<<<<<< HEAD
-=======
 	unsigned long			last_active;
 	rwlock_t			tree_conns_lock;
->>>>>>> c33f17e6
 };
 
 static inline int test_session_flag(struct ksmbd_session *sess, int bit)
