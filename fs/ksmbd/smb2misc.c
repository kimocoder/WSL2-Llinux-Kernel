--- conflicted
+++ resolved
@@ -360,13 +360,8 @@
 		return 1;
 	}
 
-<<<<<<< HEAD
-	if (le32_to_cpu(hdr->NextCommand) > 0)
-		len = le32_to_cpu(hdr->NextCommand);
-=======
 	if (next_cmd > 0)
 		len = next_cmd;
->>>>>>> 9b37665a
 	else if (work->next_smb2_rcv_hdr_off)
 		len -= work->next_smb2_rcv_hdr_off;
 
