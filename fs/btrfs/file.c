--- conflicted
+++ resolved
@@ -1906,7 +1906,6 @@
 
 static ssize_t btrfs_direct_write(struct kiocb *iocb, struct iov_iter *from)
 {
-	const bool is_sync_write = (iocb->ki_flags & IOCB_DSYNC);
 	struct file *file = iocb->ki_filp;
 	struct inode *inode = file_inode(file);
 	struct btrfs_fs_info *fs_info = btrfs_sb(inode->i_sb);
@@ -1917,10 +1916,7 @@
 	loff_t endbyte;
 	ssize_t err;
 	unsigned int ilock_flags = 0;
-<<<<<<< HEAD
-=======
 	struct iomap_dio *dio;
->>>>>>> ea6ea9fa
 
 	if (iocb->ki_flags & IOCB_NOWAIT)
 		ilock_flags |= BTRFS_ILOCK_TRY;
@@ -1962,16 +1958,6 @@
 		btrfs_inode_unlock(inode, ilock_flags);
 		goto buffered;
 	}
-
-	/*
-<<<<<<< HEAD
-	 * We remove IOCB_DSYNC so that we don't deadlock when iomap_dio_rw()
-	 * calls generic_write_sync() (through iomap_dio_complete()), because
-	 * that results in calling fsync (btrfs_sync_file()) which will try to
-	 * lock the inode in exclusive/write mode.
-	 */
-	if (is_sync_write)
-		iocb->ki_flags &= ~IOCB_DSYNC;
 
 	/*
 	 * The iov_iter can be mapped to the same file range we are writing to.
@@ -1991,30 +1977,6 @@
 	 * So here we disable page faults in the iov_iter and then retry if we
 	 * got -EFAULT, faulting in the pages before the retry.
 	 */
-again:
-	from->nofault = true;
-	err = iomap_dio_rw(iocb, from, &btrfs_dio_iomap_ops, &btrfs_dio_ops,
-			   IOMAP_DIO_PARTIAL, written);
-	from->nofault = false;
-
-=======
-	 * The iov_iter can be mapped to the same file range we are writing to.
-	 * If that's the case, then we will deadlock in the iomap code, because
-	 * it first calls our callback btrfs_dio_iomap_begin(), which will create
-	 * an ordered extent, and after that it will fault in the pages that the
-	 * iov_iter refers to. During the fault in we end up in the readahead
-	 * pages code (starting at btrfs_readahead()), which will lock the range,
-	 * find that ordered extent and then wait for it to complete (at
-	 * btrfs_lock_and_flush_ordered_range()), resulting in a deadlock since
-	 * obviously the ordered extent can never complete as we didn't submit
-	 * yet the respective bio(s). This always happens when the buffer is
-	 * memory mapped to the same file range, since the iomap DIO code always
-	 * invalidates pages in the target file range (after starting and waiting
-	 * for any writeback).
-	 *
-	 * So here we disable page faults in the iov_iter and then retry if we
-	 * got -EFAULT, faulting in the pages before the retry.
-	 */
 	from->nofault = true;
 	dio = __iomap_dio_rw(iocb, from, &btrfs_dio_iomap_ops, &btrfs_dio_ops,
 			     IOMAP_DIO_PARTIAL, written);
@@ -2032,7 +1994,6 @@
 	else
 		err = iomap_dio_complete(dio);
 
->>>>>>> ea6ea9fa
 	/* No increment (+=) because iomap returns a cumulative value. */
 	if (err > 0)
 		written = err;
@@ -2058,26 +2019,10 @@
 		} else {
 			fault_in_iov_iter_readable(from, left);
 			prev_left = left;
-<<<<<<< HEAD
-			goto again;
-		}
-	}
-
-	btrfs_inode_unlock(inode, ilock_flags);
-
-	/*
-	 * Add back IOCB_DSYNC. Our caller, btrfs_file_write_iter(), will do
-	 * the fsync (call generic_write_sync()).
-	 */
-	if (is_sync_write)
-		iocb->ki_flags |= IOCB_DSYNC;
-
-=======
 			goto relock;
 		}
 	}
 
->>>>>>> ea6ea9fa
 	/* If 'err' is -ENOTBLK then it means we must fallback to buffered IO. */
 	if ((err < 0 && err != -ENOTBLK) || !iov_iter_count(from))
 		goto out;
