--- conflicted
+++ resolved
@@ -5152,10 +5152,6 @@
 	 */
 	btrfs_zoned_data_reloc_lock(BTRFS_I(inode));
 	ret = extent_write_cache_pages(mapping, wbc, &epd);
-<<<<<<< HEAD
-	btrfs_zoned_data_reloc_unlock(BTRFS_I(inode));
-=======
->>>>>>> 64917eb3
 	ASSERT(ret <= 0);
 	if (ret < 0) {
 		btrfs_zoned_data_reloc_unlock(BTRFS_I(inode));
