// SPDX-License-Identifier: GPL-2.0

#include "misc.h"
#include "ctree.h"
#include "block-group.h"
#include "space-info.h"
#include "disk-io.h"
#include "free-space-cache.h"
#include "free-space-tree.h"
#include "volumes.h"
#include "transaction.h"
#include "ref-verify.h"
#include "sysfs.h"
#include "tree-log.h"
#include "delalloc-space.h"
#include "discard.h"
#include "raid56.h"
#include "zoned.h"

/*
 * Return target flags in extended format or 0 if restripe for this chunk_type
 * is not in progress
 *
 * Should be called with balance_lock held
 */
static u64 get_restripe_target(struct btrfs_fs_info *fs_info, u64 flags)
{
	struct btrfs_balance_control *bctl = fs_info->balance_ctl;
	u64 target = 0;

	if (!bctl)
		return 0;

	if (flags & BTRFS_BLOCK_GROUP_DATA &&
	    bctl->data.flags & BTRFS_BALANCE_ARGS_CONVERT) {
		target = BTRFS_BLOCK_GROUP_DATA | bctl->data.target;
	} else if (flags & BTRFS_BLOCK_GROUP_SYSTEM &&
		   bctl->sys.flags & BTRFS_BALANCE_ARGS_CONVERT) {
		target = BTRFS_BLOCK_GROUP_SYSTEM | bctl->sys.target;
	} else if (flags & BTRFS_BLOCK_GROUP_METADATA &&
		   bctl->meta.flags & BTRFS_BALANCE_ARGS_CONVERT) {
		target = BTRFS_BLOCK_GROUP_METADATA | bctl->meta.target;
	}

	return target;
}

/*
 * @flags: available profiles in extended format (see ctree.h)
 *
 * Return reduced profile in chunk format.  If profile changing is in progress
 * (either running or paused) picks the target profile (if it's already
 * available), otherwise falls back to plain reducing.
 */
static u64 btrfs_reduce_alloc_profile(struct btrfs_fs_info *fs_info, u64 flags)
{
	u64 num_devices = fs_info->fs_devices->rw_devices;
	u64 target;
	u64 raid_type;
	u64 allowed = 0;

	/*
	 * See if restripe for this chunk_type is in progress, if so try to
	 * reduce to the target profile
	 */
	spin_lock(&fs_info->balance_lock);
	target = get_restripe_target(fs_info, flags);
	if (target) {
		spin_unlock(&fs_info->balance_lock);
		return extended_to_chunk(target);
	}
	spin_unlock(&fs_info->balance_lock);

	/* First, mask out the RAID levels which aren't possible */
	for (raid_type = 0; raid_type < BTRFS_NR_RAID_TYPES; raid_type++) {
		if (num_devices >= btrfs_raid_array[raid_type].devs_min)
			allowed |= btrfs_raid_array[raid_type].bg_flag;
	}
	allowed &= flags;

	/* Select the highest-redundancy RAID level. */
	if (allowed & BTRFS_BLOCK_GROUP_RAID1C4)
		allowed = BTRFS_BLOCK_GROUP_RAID1C4;
	else if (allowed & BTRFS_BLOCK_GROUP_RAID6)
		allowed = BTRFS_BLOCK_GROUP_RAID6;
	else if (allowed & BTRFS_BLOCK_GROUP_RAID1C3)
		allowed = BTRFS_BLOCK_GROUP_RAID1C3;
	else if (allowed & BTRFS_BLOCK_GROUP_RAID5)
		allowed = BTRFS_BLOCK_GROUP_RAID5;
	else if (allowed & BTRFS_BLOCK_GROUP_RAID10)
		allowed = BTRFS_BLOCK_GROUP_RAID10;
	else if (allowed & BTRFS_BLOCK_GROUP_RAID1)
		allowed = BTRFS_BLOCK_GROUP_RAID1;
	else if (allowed & BTRFS_BLOCK_GROUP_DUP)
		allowed = BTRFS_BLOCK_GROUP_DUP;
	else if (allowed & BTRFS_BLOCK_GROUP_RAID0)
		allowed = BTRFS_BLOCK_GROUP_RAID0;

	flags &= ~BTRFS_BLOCK_GROUP_PROFILE_MASK;

	return extended_to_chunk(flags | allowed);
}

u64 btrfs_get_alloc_profile(struct btrfs_fs_info *fs_info, u64 orig_flags)
{
	unsigned seq;
	u64 flags;

	do {
		flags = orig_flags;
		seq = read_seqbegin(&fs_info->profiles_lock);

		if (flags & BTRFS_BLOCK_GROUP_DATA)
			flags |= fs_info->avail_data_alloc_bits;
		else if (flags & BTRFS_BLOCK_GROUP_SYSTEM)
			flags |= fs_info->avail_system_alloc_bits;
		else if (flags & BTRFS_BLOCK_GROUP_METADATA)
			flags |= fs_info->avail_metadata_alloc_bits;
	} while (read_seqretry(&fs_info->profiles_lock, seq));

	return btrfs_reduce_alloc_profile(fs_info, flags);
}

void btrfs_get_block_group(struct btrfs_block_group *cache)
{
	refcount_inc(&cache->refs);
}

void btrfs_put_block_group(struct btrfs_block_group *cache)
{
	if (refcount_dec_and_test(&cache->refs)) {
		WARN_ON(cache->pinned > 0);
		/*
		 * If there was a failure to cleanup a log tree, very likely due
		 * to an IO failure on a writeback attempt of one or more of its
		 * extent buffers, we could not do proper (and cheap) unaccounting
		 * of their reserved space, so don't warn on reserved > 0 in that
		 * case.
		 */
		if (!(cache->flags & BTRFS_BLOCK_GROUP_METADATA) ||
		    !BTRFS_FS_LOG_CLEANUP_ERROR(cache->fs_info))
			WARN_ON(cache->reserved > 0);

		/*
		 * A block_group shouldn't be on the discard_list anymore.
		 * Remove the block_group from the discard_list to prevent us
		 * from causing a panic due to NULL pointer dereference.
		 */
		if (WARN_ON(!list_empty(&cache->discard_list)))
			btrfs_discard_cancel_work(&cache->fs_info->discard_ctl,
						  cache);

		/*
		 * If not empty, someone is still holding mutex of
		 * full_stripe_lock, which can only be released by caller.
		 * And it will definitely cause use-after-free when caller
		 * tries to release full stripe lock.
		 *
		 * No better way to resolve, but only to warn.
		 */
		WARN_ON(!RB_EMPTY_ROOT(&cache->full_stripe_locks_root.root));
		kfree(cache->free_space_ctl);
		kfree(cache);
	}
}

/*
 * This adds the block group to the fs_info rb tree for the block group cache
 */
static int btrfs_add_block_group_cache(struct btrfs_fs_info *info,
				       struct btrfs_block_group *block_group)
{
	struct rb_node **p;
	struct rb_node *parent = NULL;
	struct btrfs_block_group *cache;

	ASSERT(block_group->length != 0);

	spin_lock(&info->block_group_cache_lock);
	p = &info->block_group_cache_tree.rb_node;

	while (*p) {
		parent = *p;
		cache = rb_entry(parent, struct btrfs_block_group, cache_node);
		if (block_group->start < cache->start) {
			p = &(*p)->rb_left;
		} else if (block_group->start > cache->start) {
			p = &(*p)->rb_right;
		} else {
			spin_unlock(&info->block_group_cache_lock);
			return -EEXIST;
		}
	}

	rb_link_node(&block_group->cache_node, parent, p);
	rb_insert_color(&block_group->cache_node,
			&info->block_group_cache_tree);

	if (info->first_logical_byte > block_group->start)
		info->first_logical_byte = block_group->start;

	spin_unlock(&info->block_group_cache_lock);

	return 0;
}

/*
 * This will return the block group at or after bytenr if contains is 0, else
 * it will return the block group that contains the bytenr
 */
static struct btrfs_block_group *block_group_cache_tree_search(
		struct btrfs_fs_info *info, u64 bytenr, int contains)
{
	struct btrfs_block_group *cache, *ret = NULL;
	struct rb_node *n;
	u64 end, start;

	spin_lock(&info->block_group_cache_lock);
	n = info->block_group_cache_tree.rb_node;

	while (n) {
		cache = rb_entry(n, struct btrfs_block_group, cache_node);
		end = cache->start + cache->length - 1;
		start = cache->start;

		if (bytenr < start) {
			if (!contains && (!ret || start < ret->start))
				ret = cache;
			n = n->rb_left;
		} else if (bytenr > start) {
			if (contains && bytenr <= end) {
				ret = cache;
				break;
			}
			n = n->rb_right;
		} else {
			ret = cache;
			break;
		}
	}
	if (ret) {
		btrfs_get_block_group(ret);
		if (bytenr == 0 && info->first_logical_byte > ret->start)
			info->first_logical_byte = ret->start;
	}
	spin_unlock(&info->block_group_cache_lock);

	return ret;
}

/*
 * Return the block group that starts at or after bytenr
 */
struct btrfs_block_group *btrfs_lookup_first_block_group(
		struct btrfs_fs_info *info, u64 bytenr)
{
	return block_group_cache_tree_search(info, bytenr, 0);
}

/*
 * Return the block group that contains the given bytenr
 */
struct btrfs_block_group *btrfs_lookup_block_group(
		struct btrfs_fs_info *info, u64 bytenr)
{
	return block_group_cache_tree_search(info, bytenr, 1);
}

struct btrfs_block_group *btrfs_next_block_group(
		struct btrfs_block_group *cache)
{
	struct btrfs_fs_info *fs_info = cache->fs_info;
	struct rb_node *node;

	spin_lock(&fs_info->block_group_cache_lock);

	/* If our block group was removed, we need a full search. */
	if (RB_EMPTY_NODE(&cache->cache_node)) {
		const u64 next_bytenr = cache->start + cache->length;

		spin_unlock(&fs_info->block_group_cache_lock);
		btrfs_put_block_group(cache);
		cache = btrfs_lookup_first_block_group(fs_info, next_bytenr); return cache;
	}
	node = rb_next(&cache->cache_node);
	btrfs_put_block_group(cache);
	if (node) {
		cache = rb_entry(node, struct btrfs_block_group, cache_node);
		btrfs_get_block_group(cache);
	} else
		cache = NULL;
	spin_unlock(&fs_info->block_group_cache_lock);
	return cache;
}

bool btrfs_inc_nocow_writers(struct btrfs_fs_info *fs_info, u64 bytenr)
{
	struct btrfs_block_group *bg;
	bool ret = true;

	bg = btrfs_lookup_block_group(fs_info, bytenr);
	if (!bg)
		return false;

	spin_lock(&bg->lock);
	if (bg->ro)
		ret = false;
	else
		atomic_inc(&bg->nocow_writers);
	spin_unlock(&bg->lock);

	/* No put on block group, done by btrfs_dec_nocow_writers */
	if (!ret)
		btrfs_put_block_group(bg);

	return ret;
}

void btrfs_dec_nocow_writers(struct btrfs_fs_info *fs_info, u64 bytenr)
{
	struct btrfs_block_group *bg;

	bg = btrfs_lookup_block_group(fs_info, bytenr);
	ASSERT(bg);
	if (atomic_dec_and_test(&bg->nocow_writers))
		wake_up_var(&bg->nocow_writers);
	/*
	 * Once for our lookup and once for the lookup done by a previous call
	 * to btrfs_inc_nocow_writers()
	 */
	btrfs_put_block_group(bg);
	btrfs_put_block_group(bg);
}

void btrfs_wait_nocow_writers(struct btrfs_block_group *bg)
{
	wait_var_event(&bg->nocow_writers, !atomic_read(&bg->nocow_writers));
}

void btrfs_dec_block_group_reservations(struct btrfs_fs_info *fs_info,
					const u64 start)
{
	struct btrfs_block_group *bg;

	bg = btrfs_lookup_block_group(fs_info, start);
	ASSERT(bg);
	if (atomic_dec_and_test(&bg->reservations))
		wake_up_var(&bg->reservations);
	btrfs_put_block_group(bg);
}

void btrfs_wait_block_group_reservations(struct btrfs_block_group *bg)
{
	struct btrfs_space_info *space_info = bg->space_info;

	ASSERT(bg->ro);

	if (!(bg->flags & BTRFS_BLOCK_GROUP_DATA))
		return;

	/*
	 * Our block group is read only but before we set it to read only,
	 * some task might have had allocated an extent from it already, but it
	 * has not yet created a respective ordered extent (and added it to a
	 * root's list of ordered extents).
	 * Therefore wait for any task currently allocating extents, since the
	 * block group's reservations counter is incremented while a read lock
	 * on the groups' semaphore is held and decremented after releasing
	 * the read access on that semaphore and creating the ordered extent.
	 */
	down_write(&space_info->groups_sem);
	up_write(&space_info->groups_sem);

	wait_var_event(&bg->reservations, !atomic_read(&bg->reservations));
}

struct btrfs_caching_control *btrfs_get_caching_control(
		struct btrfs_block_group *cache)
{
	struct btrfs_caching_control *ctl;

	spin_lock(&cache->lock);
	if (!cache->caching_ctl) {
		spin_unlock(&cache->lock);
		return NULL;
	}

	ctl = cache->caching_ctl;
	refcount_inc(&ctl->count);
	spin_unlock(&cache->lock);
	return ctl;
}

void btrfs_put_caching_control(struct btrfs_caching_control *ctl)
{
	if (refcount_dec_and_test(&ctl->count))
		kfree(ctl);
}

/*
 * When we wait for progress in the block group caching, its because our
 * allocation attempt failed at least once.  So, we must sleep and let some
 * progress happen before we try again.
 *
 * This function will sleep at least once waiting for new free space to show
 * up, and then it will check the block group free space numbers for our min
 * num_bytes.  Another option is to have it go ahead and look in the rbtree for
 * a free extent of a given size, but this is a good start.
 *
 * Callers of this must check if cache->cached == BTRFS_CACHE_ERROR before using
 * any of the information in this block group.
 */
void btrfs_wait_block_group_cache_progress(struct btrfs_block_group *cache,
					   u64 num_bytes)
{
	struct btrfs_caching_control *caching_ctl;

	caching_ctl = btrfs_get_caching_control(cache);
	if (!caching_ctl)
		return;

	wait_event(caching_ctl->wait, btrfs_block_group_done(cache) ||
		   (cache->free_space_ctl->free_space >= num_bytes));

	btrfs_put_caching_control(caching_ctl);
}

static int btrfs_caching_ctl_wait_done(struct btrfs_block_group *cache,
				       struct btrfs_caching_control *caching_ctl)
{
	wait_event(caching_ctl->wait, btrfs_block_group_done(cache));
	return cache->cached == BTRFS_CACHE_ERROR ? -EIO : 0;
}

static int btrfs_wait_block_group_cache_done(struct btrfs_block_group *cache)
{
	struct btrfs_caching_control *caching_ctl;
	int ret;

	caching_ctl = btrfs_get_caching_control(cache);
	if (!caching_ctl)
		return (cache->cached == BTRFS_CACHE_ERROR) ? -EIO : 0;
	ret = btrfs_caching_ctl_wait_done(cache, caching_ctl);
	btrfs_put_caching_control(caching_ctl);
	return ret;
}

#ifdef CONFIG_BTRFS_DEBUG
static void fragment_free_space(struct btrfs_block_group *block_group)
{
	struct btrfs_fs_info *fs_info = block_group->fs_info;
	u64 start = block_group->start;
	u64 len = block_group->length;
	u64 chunk = block_group->flags & BTRFS_BLOCK_GROUP_METADATA ?
		fs_info->nodesize : fs_info->sectorsize;
	u64 step = chunk << 1;

	while (len > chunk) {
		btrfs_remove_free_space(block_group, start, chunk);
		start += step;
		if (len < step)
			len = 0;
		else
			len -= step;
	}
}
#endif

/*
 * This is only called by btrfs_cache_block_group, since we could have freed
 * extents we need to check the pinned_extents for any extents that can't be
 * used yet since their free space will be released as soon as the transaction
 * commits.
 */
u64 add_new_free_space(struct btrfs_block_group *block_group, u64 start, u64 end)
{
	struct btrfs_fs_info *info = block_group->fs_info;
	u64 extent_start, extent_end, size, total_added = 0;
	int ret;

	while (start < end) {
		ret = find_first_extent_bit(&info->excluded_extents, start,
					    &extent_start, &extent_end,
					    EXTENT_DIRTY | EXTENT_UPTODATE,
					    NULL);
		if (ret)
			break;

		if (extent_start <= start) {
			start = extent_end + 1;
		} else if (extent_start > start && extent_start < end) {
			size = extent_start - start;
			total_added += size;
			ret = btrfs_add_free_space_async_trimmed(block_group,
								 start, size);
			BUG_ON(ret); /* -ENOMEM or logic error */
			start = extent_end + 1;
		} else {
			break;
		}
	}

	if (start < end) {
		size = end - start;
		total_added += size;
		ret = btrfs_add_free_space_async_trimmed(block_group, start,
							 size);
		BUG_ON(ret); /* -ENOMEM or logic error */
	}

	return total_added;
}

static int load_extent_tree_free(struct btrfs_caching_control *caching_ctl)
{
	struct btrfs_block_group *block_group = caching_ctl->block_group;
	struct btrfs_fs_info *fs_info = block_group->fs_info;
	struct btrfs_root *extent_root = fs_info->extent_root;
	struct btrfs_path *path;
	struct extent_buffer *leaf;
	struct btrfs_key key;
	u64 total_found = 0;
	u64 last = 0;
	u32 nritems;
	int ret;
	bool wakeup = true;

	path = btrfs_alloc_path();
	if (!path)
		return -ENOMEM;

	last = max_t(u64, block_group->start, BTRFS_SUPER_INFO_OFFSET);

#ifdef CONFIG_BTRFS_DEBUG
	/*
	 * If we're fragmenting we don't want to make anybody think we can
	 * allocate from this block group until we've had a chance to fragment
	 * the free space.
	 */
	if (btrfs_should_fragment_free_space(block_group))
		wakeup = false;
#endif
	/*
	 * We don't want to deadlock with somebody trying to allocate a new
	 * extent for the extent root while also trying to search the extent
	 * root to add free space.  So we skip locking and search the commit
	 * root, since its read-only
	 */
	path->skip_locking = 1;
	path->search_commit_root = 1;
	path->reada = READA_FORWARD;

	key.objectid = last;
	key.offset = 0;
	key.type = BTRFS_EXTENT_ITEM_KEY;

next:
	ret = btrfs_search_slot(NULL, extent_root, &key, path, 0, 0);
	if (ret < 0)
		goto out;

	leaf = path->nodes[0];
	nritems = btrfs_header_nritems(leaf);

	while (1) {
		if (btrfs_fs_closing(fs_info) > 1) {
			last = (u64)-1;
			break;
		}

		if (path->slots[0] < nritems) {
			btrfs_item_key_to_cpu(leaf, &key, path->slots[0]);
		} else {
			ret = btrfs_find_next_key(extent_root, path, &key, 0, 0);
			if (ret)
				break;

			if (need_resched() ||
			    rwsem_is_contended(&fs_info->commit_root_sem)) {
				if (wakeup)
					caching_ctl->progress = last;
				btrfs_release_path(path);
				up_read(&fs_info->commit_root_sem);
				mutex_unlock(&caching_ctl->mutex);
				cond_resched();
				mutex_lock(&caching_ctl->mutex);
				down_read(&fs_info->commit_root_sem);
				goto next;
			}

			ret = btrfs_next_leaf(extent_root, path);
			if (ret < 0)
				goto out;
			if (ret)
				break;
			leaf = path->nodes[0];
			nritems = btrfs_header_nritems(leaf);
			continue;
		}

		if (key.objectid < last) {
			key.objectid = last;
			key.offset = 0;
			key.type = BTRFS_EXTENT_ITEM_KEY;

			if (wakeup)
				caching_ctl->progress = last;
			btrfs_release_path(path);
			goto next;
		}

		if (key.objectid < block_group->start) {
			path->slots[0]++;
			continue;
		}

		if (key.objectid >= block_group->start + block_group->length)
			break;

		if (key.type == BTRFS_EXTENT_ITEM_KEY ||
		    key.type == BTRFS_METADATA_ITEM_KEY) {
			total_found += add_new_free_space(block_group, last,
							  key.objectid);
			if (key.type == BTRFS_METADATA_ITEM_KEY)
				last = key.objectid +
					fs_info->nodesize;
			else
				last = key.objectid + key.offset;

			if (total_found > CACHING_CTL_WAKE_UP) {
				total_found = 0;
				if (wakeup)
					wake_up(&caching_ctl->wait);
			}
		}
		path->slots[0]++;
	}
	ret = 0;

	total_found += add_new_free_space(block_group, last,
				block_group->start + block_group->length);
	caching_ctl->progress = (u64)-1;

out:
	btrfs_free_path(path);
	return ret;
}

static noinline void caching_thread(struct btrfs_work *work)
{
	struct btrfs_block_group *block_group;
	struct btrfs_fs_info *fs_info;
	struct btrfs_caching_control *caching_ctl;
	int ret;

	caching_ctl = container_of(work, struct btrfs_caching_control, work);
	block_group = caching_ctl->block_group;
	fs_info = block_group->fs_info;

	mutex_lock(&caching_ctl->mutex);
	down_read(&fs_info->commit_root_sem);

	if (btrfs_test_opt(fs_info, SPACE_CACHE)) {
		ret = load_free_space_cache(block_group);
		if (ret == 1) {
			ret = 0;
			goto done;
		}

		/*
		 * We failed to load the space cache, set ourselves to
		 * CACHE_STARTED and carry on.
		 */
		spin_lock(&block_group->lock);
		block_group->cached = BTRFS_CACHE_STARTED;
		spin_unlock(&block_group->lock);
		wake_up(&caching_ctl->wait);
	}

	/*
	 * If we are in the transaction that populated the free space tree we
	 * can't actually cache from the free space tree as our commit root and
	 * real root are the same, so we could change the contents of the blocks
	 * while caching.  Instead do the slow caching in this case, and after
	 * the transaction has committed we will be safe.
	 */
	if (btrfs_fs_compat_ro(fs_info, FREE_SPACE_TREE) &&
	    !(test_bit(BTRFS_FS_FREE_SPACE_TREE_UNTRUSTED, &fs_info->flags)))
		ret = load_free_space_tree(caching_ctl);
	else
		ret = load_extent_tree_free(caching_ctl);
done:
	spin_lock(&block_group->lock);
	block_group->caching_ctl = NULL;
	block_group->cached = ret ? BTRFS_CACHE_ERROR : BTRFS_CACHE_FINISHED;
	spin_unlock(&block_group->lock);

#ifdef CONFIG_BTRFS_DEBUG
	if (btrfs_should_fragment_free_space(block_group)) {
		u64 bytes_used;

		spin_lock(&block_group->space_info->lock);
		spin_lock(&block_group->lock);
		bytes_used = block_group->length - block_group->used;
		block_group->space_info->bytes_used += bytes_used >> 1;
		spin_unlock(&block_group->lock);
		spin_unlock(&block_group->space_info->lock);
		fragment_free_space(block_group);
	}
#endif

	caching_ctl->progress = (u64)-1;

	up_read(&fs_info->commit_root_sem);
	btrfs_free_excluded_extents(block_group);
	mutex_unlock(&caching_ctl->mutex);

	wake_up(&caching_ctl->wait);

	btrfs_put_caching_control(caching_ctl);
	btrfs_put_block_group(block_group);
}

int btrfs_cache_block_group(struct btrfs_block_group *cache, bool wait)
{
	struct btrfs_fs_info *fs_info = cache->fs_info;
	struct btrfs_caching_control *caching_ctl = NULL;
	int ret = 0;

	/* Allocator for zoned filesystems does not use the cache at all */
	if (btrfs_is_zoned(fs_info))
		return 0;

	caching_ctl = kzalloc(sizeof(*caching_ctl), GFP_NOFS);
	if (!caching_ctl)
		return -ENOMEM;

	INIT_LIST_HEAD(&caching_ctl->list);
	mutex_init(&caching_ctl->mutex);
	init_waitqueue_head(&caching_ctl->wait);
	caching_ctl->block_group = cache;
	caching_ctl->progress = cache->start;
	refcount_set(&caching_ctl->count, 2);
	btrfs_init_work(&caching_ctl->work, caching_thread, NULL, NULL);

	spin_lock(&cache->lock);
	if (cache->cached != BTRFS_CACHE_NO) {
		kfree(caching_ctl);

		caching_ctl = cache->caching_ctl;
		if (caching_ctl)
			refcount_inc(&caching_ctl->count);
		spin_unlock(&cache->lock);
		goto out;
	}
	WARN_ON(cache->caching_ctl);
	cache->caching_ctl = caching_ctl;
	cache->cached = BTRFS_CACHE_STARTED;
	cache->has_caching_ctl = 1;
	spin_unlock(&cache->lock);

	spin_lock(&fs_info->block_group_cache_lock);
	refcount_inc(&caching_ctl->count);
	list_add_tail(&caching_ctl->list, &fs_info->caching_block_groups);
	spin_unlock(&fs_info->block_group_cache_lock);

	btrfs_get_block_group(cache);

	btrfs_queue_work(fs_info->caching_workers, &caching_ctl->work);
out:
	if (wait && caching_ctl)
		ret = btrfs_caching_ctl_wait_done(cache, caching_ctl);
	if (caching_ctl)
		btrfs_put_caching_control(caching_ctl);

	return ret;
}

static void clear_avail_alloc_bits(struct btrfs_fs_info *fs_info, u64 flags)
{
	u64 extra_flags = chunk_to_extended(flags) &
				BTRFS_EXTENDED_PROFILE_MASK;

	write_seqlock(&fs_info->profiles_lock);
	if (flags & BTRFS_BLOCK_GROUP_DATA)
		fs_info->avail_data_alloc_bits &= ~extra_flags;
	if (flags & BTRFS_BLOCK_GROUP_METADATA)
		fs_info->avail_metadata_alloc_bits &= ~extra_flags;
	if (flags & BTRFS_BLOCK_GROUP_SYSTEM)
		fs_info->avail_system_alloc_bits &= ~extra_flags;
	write_sequnlock(&fs_info->profiles_lock);
}

/*
 * Clear incompat bits for the following feature(s):
 *
 * - RAID56 - in case there's neither RAID5 nor RAID6 profile block group
 *            in the whole filesystem
 *
 * - RAID1C34 - same as above for RAID1C3 and RAID1C4 block groups
 */
static void clear_incompat_bg_bits(struct btrfs_fs_info *fs_info, u64 flags)
{
	bool found_raid56 = false;
	bool found_raid1c34 = false;

	if ((flags & BTRFS_BLOCK_GROUP_RAID56_MASK) ||
	    (flags & BTRFS_BLOCK_GROUP_RAID1C3) ||
	    (flags & BTRFS_BLOCK_GROUP_RAID1C4)) {
		struct list_head *head = &fs_info->space_info;
		struct btrfs_space_info *sinfo;

		list_for_each_entry_rcu(sinfo, head, list) {
			down_read(&sinfo->groups_sem);
			if (!list_empty(&sinfo->block_groups[BTRFS_RAID_RAID5]))
				found_raid56 = true;
			if (!list_empty(&sinfo->block_groups[BTRFS_RAID_RAID6]))
				found_raid56 = true;
			if (!list_empty(&sinfo->block_groups[BTRFS_RAID_RAID1C3]))
				found_raid1c34 = true;
			if (!list_empty(&sinfo->block_groups[BTRFS_RAID_RAID1C4]))
				found_raid1c34 = true;
			up_read(&sinfo->groups_sem);
		}
		if (!found_raid56)
			btrfs_clear_fs_incompat(fs_info, RAID56);
		if (!found_raid1c34)
			btrfs_clear_fs_incompat(fs_info, RAID1C34);
	}
}

static int remove_block_group_item(struct btrfs_trans_handle *trans,
				   struct btrfs_path *path,
				   struct btrfs_block_group *block_group)
{
	struct btrfs_fs_info *fs_info = trans->fs_info;
	struct btrfs_root *root;
	struct btrfs_key key;
	int ret;

	root = fs_info->extent_root;
	key.objectid = block_group->start;
	key.type = BTRFS_BLOCK_GROUP_ITEM_KEY;
	key.offset = block_group->length;

	ret = btrfs_search_slot(trans, root, &key, path, -1, 1);
	if (ret > 0)
		ret = -ENOENT;
	if (ret < 0)
		return ret;

	ret = btrfs_del_item(trans, root, path);
	return ret;
}

int btrfs_remove_block_group(struct btrfs_trans_handle *trans,
			     u64 group_start, struct extent_map *em)
{
	struct btrfs_fs_info *fs_info = trans->fs_info;
	struct btrfs_path *path;
	struct btrfs_block_group *block_group;
	struct btrfs_free_cluster *cluster;
	struct inode *inode;
	struct kobject *kobj = NULL;
	int ret;
	int index;
	int factor;
	struct btrfs_caching_control *caching_ctl = NULL;
	bool remove_em;
	bool remove_rsv = false;

	block_group = btrfs_lookup_block_group(fs_info, group_start);
	BUG_ON(!block_group);
	BUG_ON(!block_group->ro);

	trace_btrfs_remove_block_group(block_group);
	/*
	 * Free the reserved super bytes from this block group before
	 * remove it.
	 */
	btrfs_free_excluded_extents(block_group);
	btrfs_free_ref_tree_range(fs_info, block_group->start,
				  block_group->length);

	index = btrfs_bg_flags_to_raid_index(block_group->flags);
	factor = btrfs_bg_type_to_factor(block_group->flags);

	/* make sure this block group isn't part of an allocation cluster */
	cluster = &fs_info->data_alloc_cluster;
	spin_lock(&cluster->refill_lock);
	btrfs_return_cluster_to_free_space(block_group, cluster);
	spin_unlock(&cluster->refill_lock);

	/*
	 * make sure this block group isn't part of a metadata
	 * allocation cluster
	 */
	cluster = &fs_info->meta_alloc_cluster;
	spin_lock(&cluster->refill_lock);
	btrfs_return_cluster_to_free_space(block_group, cluster);
	spin_unlock(&cluster->refill_lock);

	btrfs_clear_treelog_bg(block_group);
	btrfs_clear_data_reloc_bg(block_group);

	path = btrfs_alloc_path();
	if (!path) {
		ret = -ENOMEM;
		goto out;
	}

	/*
	 * get the inode first so any iput calls done for the io_list
	 * aren't the final iput (no unlinks allowed now)
	 */
	inode = lookup_free_space_inode(block_group, path);

	mutex_lock(&trans->transaction->cache_write_mutex);
	/*
	 * Make sure our free space cache IO is done before removing the
	 * free space inode
	 */
	spin_lock(&trans->transaction->dirty_bgs_lock);
	if (!list_empty(&block_group->io_list)) {
		list_del_init(&block_group->io_list);

		WARN_ON(!IS_ERR(inode) && inode != block_group->io_ctl.inode);

		spin_unlock(&trans->transaction->dirty_bgs_lock);
		btrfs_wait_cache_io(trans, block_group, path);
		btrfs_put_block_group(block_group);
		spin_lock(&trans->transaction->dirty_bgs_lock);
	}

	if (!list_empty(&block_group->dirty_list)) {
		list_del_init(&block_group->dirty_list);
		remove_rsv = true;
		btrfs_put_block_group(block_group);
	}
	spin_unlock(&trans->transaction->dirty_bgs_lock);
	mutex_unlock(&trans->transaction->cache_write_mutex);

	ret = btrfs_remove_free_space_inode(trans, inode, block_group);
	if (ret)
		goto out;

	spin_lock(&fs_info->block_group_cache_lock);
	rb_erase(&block_group->cache_node,
		 &fs_info->block_group_cache_tree);
	RB_CLEAR_NODE(&block_group->cache_node);

	/* Once for the block groups rbtree */
	btrfs_put_block_group(block_group);

	if (fs_info->first_logical_byte == block_group->start)
		fs_info->first_logical_byte = (u64)-1;
	spin_unlock(&fs_info->block_group_cache_lock);

	down_write(&block_group->space_info->groups_sem);
	/*
	 * we must use list_del_init so people can check to see if they
	 * are still on the list after taking the semaphore
	 */
	list_del_init(&block_group->list);
	if (list_empty(&block_group->space_info->block_groups[index])) {
		kobj = block_group->space_info->block_group_kobjs[index];
		block_group->space_info->block_group_kobjs[index] = NULL;
		clear_avail_alloc_bits(fs_info, block_group->flags);
	}
	up_write(&block_group->space_info->groups_sem);
	clear_incompat_bg_bits(fs_info, block_group->flags);
	if (kobj) {
		kobject_del(kobj);
		kobject_put(kobj);
	}

	if (block_group->has_caching_ctl)
		caching_ctl = btrfs_get_caching_control(block_group);
	if (block_group->cached == BTRFS_CACHE_STARTED)
		btrfs_wait_block_group_cache_done(block_group);
	if (block_group->has_caching_ctl) {
		spin_lock(&fs_info->block_group_cache_lock);
		if (!caching_ctl) {
			struct btrfs_caching_control *ctl;

			list_for_each_entry(ctl,
				    &fs_info->caching_block_groups, list)
				if (ctl->block_group == block_group) {
					caching_ctl = ctl;
					refcount_inc(&caching_ctl->count);
					break;
				}
		}
		if (caching_ctl)
			list_del_init(&caching_ctl->list);
		spin_unlock(&fs_info->block_group_cache_lock);
		if (caching_ctl) {
			/* Once for the caching bgs list and once for us. */
			btrfs_put_caching_control(caching_ctl);
			btrfs_put_caching_control(caching_ctl);
		}
	}

	spin_lock(&trans->transaction->dirty_bgs_lock);
	WARN_ON(!list_empty(&block_group->dirty_list));
	WARN_ON(!list_empty(&block_group->io_list));
	spin_unlock(&trans->transaction->dirty_bgs_lock);

	btrfs_remove_free_space_cache(block_group);

	spin_lock(&block_group->space_info->lock);
	list_del_init(&block_group->ro_list);

	if (btrfs_test_opt(fs_info, ENOSPC_DEBUG)) {
		WARN_ON(block_group->space_info->total_bytes
			< block_group->length);
		WARN_ON(block_group->space_info->bytes_readonly
			< block_group->length - block_group->zone_unusable);
		WARN_ON(block_group->space_info->bytes_zone_unusable
			< block_group->zone_unusable);
		WARN_ON(block_group->space_info->disk_total
			< block_group->length * factor);
	}
	block_group->space_info->total_bytes -= block_group->length;
	block_group->space_info->bytes_readonly -=
		(block_group->length - block_group->zone_unusable);
	block_group->space_info->bytes_zone_unusable -=
		block_group->zone_unusable;
	block_group->space_info->disk_total -= block_group->length * factor;

	spin_unlock(&block_group->space_info->lock);

	/*
	 * Remove the free space for the block group from the free space tree
	 * and the block group's item from the extent tree before marking the
	 * block group as removed. This is to prevent races with tasks that
	 * freeze and unfreeze a block group, this task and another task
	 * allocating a new block group - the unfreeze task ends up removing
	 * the block group's extent map before the task calling this function
	 * deletes the block group item from the extent tree, allowing for
	 * another task to attempt to create another block group with the same
	 * item key (and failing with -EEXIST and a transaction abort).
	 */
	ret = remove_block_group_free_space(trans, block_group);
	if (ret)
		goto out;

	ret = remove_block_group_item(trans, path, block_group);
	if (ret < 0)
		goto out;

	spin_lock(&block_group->lock);
	block_group->removed = 1;
	/*
	 * At this point trimming or scrub can't start on this block group,
	 * because we removed the block group from the rbtree
	 * fs_info->block_group_cache_tree so no one can't find it anymore and
	 * even if someone already got this block group before we removed it
	 * from the rbtree, they have already incremented block_group->frozen -
	 * if they didn't, for the trimming case they won't find any free space
	 * entries because we already removed them all when we called
	 * btrfs_remove_free_space_cache().
	 *
	 * And we must not remove the extent map from the fs_info->mapping_tree
	 * to prevent the same logical address range and physical device space
	 * ranges from being reused for a new block group. This is needed to
	 * avoid races with trimming and scrub.
	 *
	 * An fs trim operation (btrfs_trim_fs() / btrfs_ioctl_fitrim()) is
	 * completely transactionless, so while it is trimming a range the
	 * currently running transaction might finish and a new one start,
	 * allowing for new block groups to be created that can reuse the same
	 * physical device locations unless we take this special care.
	 *
	 * There may also be an implicit trim operation if the file system
	 * is mounted with -odiscard. The same protections must remain
	 * in place until the extents have been discarded completely when
	 * the transaction commit has completed.
	 */
	remove_em = (atomic_read(&block_group->frozen) == 0);
	spin_unlock(&block_group->lock);

	if (remove_em) {
		struct extent_map_tree *em_tree;

		em_tree = &fs_info->mapping_tree;
		write_lock(&em_tree->lock);
		remove_extent_mapping(em_tree, em);
		write_unlock(&em_tree->lock);
		/* once for the tree */
		free_extent_map(em);
	}

out:
	/* Once for the lookup reference */
	btrfs_put_block_group(block_group);
	if (remove_rsv)
		btrfs_delayed_refs_rsv_release(fs_info, 1);
	btrfs_free_path(path);
	return ret;
}

struct btrfs_trans_handle *btrfs_start_trans_remove_block_group(
		struct btrfs_fs_info *fs_info, const u64 chunk_offset)
{
	struct extent_map_tree *em_tree = &fs_info->mapping_tree;
	struct extent_map *em;
	struct map_lookup *map;
	unsigned int num_items;

	read_lock(&em_tree->lock);
	em = lookup_extent_mapping(em_tree, chunk_offset, 1);
	read_unlock(&em_tree->lock);
	ASSERT(em && em->start == chunk_offset);

	/*
	 * We need to reserve 3 + N units from the metadata space info in order
	 * to remove a block group (done at btrfs_remove_chunk() and at
	 * btrfs_remove_block_group()), which are used for:
	 *
	 * 1 unit for adding the free space inode's orphan (located in the tree
	 * of tree roots).
	 * 1 unit for deleting the block group item (located in the extent
	 * tree).
	 * 1 unit for deleting the free space item (located in tree of tree
	 * roots).
	 * N units for deleting N device extent items corresponding to each
	 * stripe (located in the device tree).
	 *
	 * In order to remove a block group we also need to reserve units in the
	 * system space info in order to update the chunk tree (update one or
	 * more device items and remove one chunk item), but this is done at
	 * btrfs_remove_chunk() through a call to check_system_chunk().
	 */
	map = em->map_lookup;
	num_items = 3 + map->num_stripes;
	free_extent_map(em);

	return btrfs_start_transaction_fallback_global_rsv(fs_info->extent_root,
							   num_items);
}

/*
 * Mark block group @cache read-only, so later write won't happen to block
 * group @cache.
 *
 * If @force is not set, this function will only mark the block group readonly
 * if we have enough free space (1M) in other metadata/system block groups.
 * If @force is not set, this function will mark the block group readonly
 * without checking free space.
 *
 * NOTE: This function doesn't care if other block groups can contain all the
 * data in this block group. That check should be done by relocation routine,
 * not this function.
 */
static int inc_block_group_ro(struct btrfs_block_group *cache, int force)
{
	struct btrfs_space_info *sinfo = cache->space_info;
	u64 num_bytes;
	int ret = -ENOSPC;

	spin_lock(&sinfo->lock);
	spin_lock(&cache->lock);

	if (cache->swap_extents) {
		ret = -ETXTBSY;
		goto out;
	}

	if (cache->ro) {
		cache->ro++;
		ret = 0;
		goto out;
	}

	num_bytes = cache->length - cache->reserved - cache->pinned -
		    cache->bytes_super - cache->zone_unusable - cache->used;

	/*
	 * Data never overcommits, even in mixed mode, so do just the straight
	 * check of left over space in how much we have allocated.
	 */
	if (force) {
		ret = 0;
	} else if (sinfo->flags & BTRFS_BLOCK_GROUP_DATA) {
		u64 sinfo_used = btrfs_space_info_used(sinfo, true);

		/*
		 * Here we make sure if we mark this bg RO, we still have enough
		 * free space as buffer.
		 */
		if (sinfo_used + num_bytes <= sinfo->total_bytes)
			ret = 0;
	} else {
		/*
		 * We overcommit metadata, so we need to do the
		 * btrfs_can_overcommit check here, and we need to pass in
		 * BTRFS_RESERVE_NO_FLUSH to give ourselves the most amount of
		 * leeway to allow us to mark this block group as read only.
		 */
		if (btrfs_can_overcommit(cache->fs_info, sinfo, num_bytes,
					 BTRFS_RESERVE_NO_FLUSH))
			ret = 0;
	}

	if (!ret) {
		sinfo->bytes_readonly += num_bytes;
		if (btrfs_is_zoned(cache->fs_info)) {
			/* Migrate zone_unusable bytes to readonly */
			sinfo->bytes_readonly += cache->zone_unusable;
			sinfo->bytes_zone_unusable -= cache->zone_unusable;
			cache->zone_unusable = 0;
		}
		cache->ro++;
		list_add_tail(&cache->ro_list, &sinfo->ro_bgs);
	}
out:
	spin_unlock(&cache->lock);
	spin_unlock(&sinfo->lock);
	if (ret == -ENOSPC && btrfs_test_opt(cache->fs_info, ENOSPC_DEBUG)) {
		btrfs_info(cache->fs_info,
			"unable to make block group %llu ro", cache->start);
		btrfs_dump_space_info(cache->fs_info, cache->space_info, 0, 0);
	}
	return ret;
}

static bool clean_pinned_extents(struct btrfs_trans_handle *trans,
				 struct btrfs_block_group *bg)
{
	struct btrfs_fs_info *fs_info = bg->fs_info;
	struct btrfs_transaction *prev_trans = NULL;
	const u64 start = bg->start;
	const u64 end = start + bg->length - 1;
	int ret;

	spin_lock(&fs_info->trans_lock);
	if (trans->transaction->list.prev != &fs_info->trans_list) {
		prev_trans = list_last_entry(&trans->transaction->list,
					     struct btrfs_transaction, list);
		refcount_inc(&prev_trans->use_count);
	}
	spin_unlock(&fs_info->trans_lock);

	/*
	 * Hold the unused_bg_unpin_mutex lock to avoid racing with
	 * btrfs_finish_extent_commit(). If we are at transaction N, another
	 * task might be running finish_extent_commit() for the previous
	 * transaction N - 1, and have seen a range belonging to the block
	 * group in pinned_extents before we were able to clear the whole block
	 * group range from pinned_extents. This means that task can lookup for
	 * the block group after we unpinned it from pinned_extents and removed
	 * it, leading to a BUG_ON() at unpin_extent_range().
	 */
	mutex_lock(&fs_info->unused_bg_unpin_mutex);
	if (prev_trans) {
		ret = clear_extent_bits(&prev_trans->pinned_extents, start, end,
					EXTENT_DIRTY);
		if (ret)
			goto out;
	}

	ret = clear_extent_bits(&trans->transaction->pinned_extents, start, end,
				EXTENT_DIRTY);
out:
	mutex_unlock(&fs_info->unused_bg_unpin_mutex);
	if (prev_trans)
		btrfs_put_transaction(prev_trans);

	return ret == 0;
}

/*
 * Process the unused_bgs list and remove any that don't have any allocated
 * space inside of them.
 */
void btrfs_delete_unused_bgs(struct btrfs_fs_info *fs_info)
{
	struct btrfs_block_group *block_group;
	struct btrfs_space_info *space_info;
	struct btrfs_trans_handle *trans;
	const bool async_trim_enabled = btrfs_test_opt(fs_info, DISCARD_ASYNC);
	int ret = 0;

	if (!test_bit(BTRFS_FS_OPEN, &fs_info->flags))
		return;

	/*
	 * Long running balances can keep us blocked here for eternity, so
	 * simply skip deletion if we're unable to get the mutex.
	 */
	if (!mutex_trylock(&fs_info->reclaim_bgs_lock))
		return;

	spin_lock(&fs_info->unused_bgs_lock);
	while (!list_empty(&fs_info->unused_bgs)) {
		int trimming;

		block_group = list_first_entry(&fs_info->unused_bgs,
					       struct btrfs_block_group,
					       bg_list);
		list_del_init(&block_group->bg_list);

		space_info = block_group->space_info;

		if (ret || btrfs_mixed_space_info(space_info)) {
			btrfs_put_block_group(block_group);
			continue;
		}
		spin_unlock(&fs_info->unused_bgs_lock);

		btrfs_discard_cancel_work(&fs_info->discard_ctl, block_group);

		/* Don't want to race with allocators so take the groups_sem */
		down_write(&space_info->groups_sem);

		/*
		 * Async discard moves the final block group discard to be prior
		 * to the unused_bgs code path.  Therefore, if it's not fully
		 * trimmed, punt it back to the async discard lists.
		 */
		if (btrfs_test_opt(fs_info, DISCARD_ASYNC) &&
		    !btrfs_is_free_space_trimmed(block_group)) {
			trace_btrfs_skip_unused_block_group(block_group);
			up_write(&space_info->groups_sem);
			/* Requeue if we failed because of async discard */
			btrfs_discard_queue_work(&fs_info->discard_ctl,
						 block_group);
			goto next;
		}

		spin_lock(&block_group->lock);
		if (block_group->reserved || block_group->pinned ||
		    block_group->used || block_group->ro ||
		    list_is_singular(&block_group->list)) {
			/*
			 * We want to bail if we made new allocations or have
			 * outstanding allocations in this block group.  We do
			 * the ro check in case balance is currently acting on
			 * this block group.
			 */
			trace_btrfs_skip_unused_block_group(block_group);
			spin_unlock(&block_group->lock);
			up_write(&space_info->groups_sem);
			goto next;
		}
		spin_unlock(&block_group->lock);

		/* We don't want to force the issue, only flip if it's ok. */
		ret = inc_block_group_ro(block_group, 0);
		up_write(&space_info->groups_sem);
		if (ret < 0) {
			ret = 0;
			goto next;
		}

		/*
		 * Want to do this before we do anything else so we can recover
		 * properly if we fail to join the transaction.
		 */
		trans = btrfs_start_trans_remove_block_group(fs_info,
						     block_group->start);
		if (IS_ERR(trans)) {
			btrfs_dec_block_group_ro(block_group);
			ret = PTR_ERR(trans);
			goto next;
		}

		/*
		 * We could have pending pinned extents for this block group,
		 * just delete them, we don't care about them anymore.
		 */
		if (!clean_pinned_extents(trans, block_group)) {
			btrfs_dec_block_group_ro(block_group);
			goto end_trans;
		}

		/*
		 * At this point, the block_group is read only and should fail
		 * new allocations.  However, btrfs_finish_extent_commit() can
		 * cause this block_group to be placed back on the discard
		 * lists because now the block_group isn't fully discarded.
		 * Bail here and try again later after discarding everything.
		 */
		spin_lock(&fs_info->discard_ctl.lock);
		if (!list_empty(&block_group->discard_list)) {
			spin_unlock(&fs_info->discard_ctl.lock);
			btrfs_dec_block_group_ro(block_group);
			btrfs_discard_queue_work(&fs_info->discard_ctl,
						 block_group);
			goto end_trans;
		}
		spin_unlock(&fs_info->discard_ctl.lock);

		/* Reset pinned so btrfs_put_block_group doesn't complain */
		spin_lock(&space_info->lock);
		spin_lock(&block_group->lock);

		btrfs_space_info_update_bytes_pinned(fs_info, space_info,
						     -block_group->pinned);
		space_info->bytes_readonly += block_group->pinned;
		block_group->pinned = 0;

		spin_unlock(&block_group->lock);
		spin_unlock(&space_info->lock);

		/*
		 * The normal path here is an unused block group is passed here,
		 * then trimming is handled in the transaction commit path.
		 * Async discard interposes before this to do the trimming
		 * before coming down the unused block group path as trimming
		 * will no longer be done later in the transaction commit path.
		 */
		if (!async_trim_enabled && btrfs_test_opt(fs_info, DISCARD_ASYNC))
			goto flip_async;

		/*
		 * DISCARD can flip during remount. On zoned filesystems, we
		 * need to reset sequential-required zones.
		 */
		trimming = btrfs_test_opt(fs_info, DISCARD_SYNC) ||
				btrfs_is_zoned(fs_info);

		/* Implicit trim during transaction commit. */
		if (trimming)
			btrfs_freeze_block_group(block_group);

		/*
		 * Btrfs_remove_chunk will abort the transaction if things go
		 * horribly wrong.
		 */
		ret = btrfs_remove_chunk(trans, block_group->start);

		if (ret) {
			if (trimming)
				btrfs_unfreeze_block_group(block_group);
			goto end_trans;
		}

		/*
		 * If we're not mounted with -odiscard, we can just forget
		 * about this block group. Otherwise we'll need to wait
		 * until transaction commit to do the actual discard.
		 */
		if (trimming) {
			spin_lock(&fs_info->unused_bgs_lock);
			/*
			 * A concurrent scrub might have added us to the list
			 * fs_info->unused_bgs, so use a list_move operation
			 * to add the block group to the deleted_bgs list.
			 */
			list_move(&block_group->bg_list,
				  &trans->transaction->deleted_bgs);
			spin_unlock(&fs_info->unused_bgs_lock);
			btrfs_get_block_group(block_group);
		}
end_trans:
		btrfs_end_transaction(trans);
next:
		btrfs_put_block_group(block_group);
		spin_lock(&fs_info->unused_bgs_lock);
	}
	spin_unlock(&fs_info->unused_bgs_lock);
	mutex_unlock(&fs_info->reclaim_bgs_lock);
	return;

flip_async:
	btrfs_end_transaction(trans);
	mutex_unlock(&fs_info->reclaim_bgs_lock);
	btrfs_put_block_group(block_group);
	btrfs_discard_punt_unused_bgs_list(fs_info);
}

void btrfs_mark_bg_unused(struct btrfs_block_group *bg)
{
	struct btrfs_fs_info *fs_info = bg->fs_info;

	spin_lock(&fs_info->unused_bgs_lock);
	if (list_empty(&bg->bg_list)) {
		btrfs_get_block_group(bg);
		trace_btrfs_add_unused_block_group(bg);
		list_add_tail(&bg->bg_list, &fs_info->unused_bgs);
	}
	spin_unlock(&fs_info->unused_bgs_lock);
}

void btrfs_reclaim_bgs_work(struct work_struct *work)
{
	struct btrfs_fs_info *fs_info =
		container_of(work, struct btrfs_fs_info, reclaim_bgs_work);
	struct btrfs_block_group *bg;
	struct btrfs_space_info *space_info;

	if (!test_bit(BTRFS_FS_OPEN, &fs_info->flags))
		return;

	sb_start_write(fs_info->sb);

	if (!btrfs_exclop_start(fs_info, BTRFS_EXCLOP_BALANCE)) {
		sb_end_write(fs_info->sb);
		return;
	}

	/*
	 * Long running balances can keep us blocked here for eternity, so
	 * simply skip reclaim if we're unable to get the mutex.
	 */
	if (!mutex_trylock(&fs_info->reclaim_bgs_lock)) {
		btrfs_exclop_finish(fs_info);
		sb_end_write(fs_info->sb);
		return;
	}

	spin_lock(&fs_info->unused_bgs_lock);
	while (!list_empty(&fs_info->reclaim_bgs)) {
		u64 zone_unusable;
		int ret = 0;

		bg = list_first_entry(&fs_info->reclaim_bgs,
				      struct btrfs_block_group,
				      bg_list);
		list_del_init(&bg->bg_list);

		space_info = bg->space_info;
		spin_unlock(&fs_info->unused_bgs_lock);

		/* Don't race with allocators so take the groups_sem */
		down_write(&space_info->groups_sem);

		spin_lock(&bg->lock);
		if (bg->reserved || bg->pinned || bg->ro) {
			/*
			 * We want to bail if we made new allocations or have
			 * outstanding allocations in this block group.  We do
			 * the ro check in case balance is currently acting on
			 * this block group.
			 */
			spin_unlock(&bg->lock);
			up_write(&space_info->groups_sem);
			goto next;
		}
		spin_unlock(&bg->lock);

		/*
		 * Get out fast, in case we're read-only or unmounting the
		 * filesystem. It is OK to drop block groups from the list even
		 * for the read-only case. As we did sb_start_write(),
		 * "mount -o remount,ro" won't happen and read-only filesystem
		 * means it is forced read-only due to a fatal error. So, it
		 * never gets back to read-write to let us reclaim again.
		 */
		if (btrfs_need_cleaner_sleep(fs_info)) {
			up_write(&space_info->groups_sem);
			goto next;
		}

		/*
		 * Cache the zone_unusable value before turning the block group
		 * to read only. As soon as the blog group is read only it's
		 * zone_unusable value gets moved to the block group's read-only
		 * bytes and isn't available for calculations anymore.
		 */
		zone_unusable = bg->zone_unusable;
		ret = inc_block_group_ro(bg, 0);
		up_write(&space_info->groups_sem);
		if (ret < 0)
			goto next;

		btrfs_info(fs_info,
			"reclaiming chunk %llu with %llu%% used %llu%% unusable",
				bg->start,
				div64_u64(bg->used * 100, bg->length),
				div64_u64(zone_unusable * 100, bg->length));
		trace_btrfs_reclaim_block_group(bg);
		ret = btrfs_relocate_chunk(fs_info, bg->start);
		if (ret) {
			btrfs_dec_block_group_ro(bg);
			btrfs_err(fs_info, "error relocating chunk %llu",
				  bg->start);
		}

next:
<<<<<<< HEAD
		btrfs_put_block_group(bg);
=======
		if (ret)
			btrfs_mark_bg_to_reclaim(bg);
		btrfs_put_block_group(bg);

		mutex_unlock(&fs_info->reclaim_bgs_lock);
		/*
		 * Reclaiming all the block groups in the list can take really
		 * long.  Prioritize cleaning up unused block groups.
		 */
		btrfs_delete_unused_bgs(fs_info);
		/*
		 * If we are interrupted by a balance, we can just bail out. The
		 * cleaner thread restart again if necessary.
		 */
		if (!mutex_trylock(&fs_info->reclaim_bgs_lock))
			goto end;
>>>>>>> 9b37665a
		spin_lock(&fs_info->unused_bgs_lock);
	}
	spin_unlock(&fs_info->unused_bgs_lock);
	mutex_unlock(&fs_info->reclaim_bgs_lock);
end:
	btrfs_exclop_finish(fs_info);
	sb_end_write(fs_info->sb);
}

void btrfs_reclaim_bgs(struct btrfs_fs_info *fs_info)
{
	spin_lock(&fs_info->unused_bgs_lock);
	if (!list_empty(&fs_info->reclaim_bgs))
		queue_work(system_unbound_wq, &fs_info->reclaim_bgs_work);
	spin_unlock(&fs_info->unused_bgs_lock);
}

void btrfs_mark_bg_to_reclaim(struct btrfs_block_group *bg)
{
	struct btrfs_fs_info *fs_info = bg->fs_info;

	spin_lock(&fs_info->unused_bgs_lock);
	if (list_empty(&bg->bg_list)) {
		btrfs_get_block_group(bg);
		trace_btrfs_add_reclaim_block_group(bg);
		list_add_tail(&bg->bg_list, &fs_info->reclaim_bgs);
	}
	spin_unlock(&fs_info->unused_bgs_lock);
}

static int read_bg_from_eb(struct btrfs_fs_info *fs_info, struct btrfs_key *key,
			   struct btrfs_path *path)
{
	struct extent_map_tree *em_tree;
	struct extent_map *em;
	struct btrfs_block_group_item bg;
	struct extent_buffer *leaf;
	int slot;
	u64 flags;
	int ret = 0;

	slot = path->slots[0];
	leaf = path->nodes[0];

	em_tree = &fs_info->mapping_tree;
	read_lock(&em_tree->lock);
	em = lookup_extent_mapping(em_tree, key->objectid, key->offset);
	read_unlock(&em_tree->lock);
	if (!em) {
		btrfs_err(fs_info,
			  "logical %llu len %llu found bg but no related chunk",
			  key->objectid, key->offset);
		return -ENOENT;
	}

	if (em->start != key->objectid || em->len != key->offset) {
		btrfs_err(fs_info,
			"block group %llu len %llu mismatch with chunk %llu len %llu",
			key->objectid, key->offset, em->start, em->len);
		ret = -EUCLEAN;
		goto out_free_em;
	}

	read_extent_buffer(leaf, &bg, btrfs_item_ptr_offset(leaf, slot),
			   sizeof(bg));
	flags = btrfs_stack_block_group_flags(&bg) &
		BTRFS_BLOCK_GROUP_TYPE_MASK;

	if (flags != (em->map_lookup->type & BTRFS_BLOCK_GROUP_TYPE_MASK)) {
		btrfs_err(fs_info,
"block group %llu len %llu type flags 0x%llx mismatch with chunk type flags 0x%llx",
			  key->objectid, key->offset, flags,
			  (BTRFS_BLOCK_GROUP_TYPE_MASK & em->map_lookup->type));
		ret = -EUCLEAN;
	}

out_free_em:
	free_extent_map(em);
	return ret;
}

static int find_first_block_group(struct btrfs_fs_info *fs_info,
				  struct btrfs_path *path,
				  struct btrfs_key *key)
{
	struct btrfs_root *root = fs_info->extent_root;
	int ret;
	struct btrfs_key found_key;
	struct extent_buffer *leaf;
	int slot;

	ret = btrfs_search_slot(NULL, root, key, path, 0, 0);
	if (ret < 0)
		return ret;

	while (1) {
		slot = path->slots[0];
		leaf = path->nodes[0];
		if (slot >= btrfs_header_nritems(leaf)) {
			ret = btrfs_next_leaf(root, path);
			if (ret == 0)
				continue;
			if (ret < 0)
				goto out;
			break;
		}
		btrfs_item_key_to_cpu(leaf, &found_key, slot);

		if (found_key.objectid >= key->objectid &&
		    found_key.type == BTRFS_BLOCK_GROUP_ITEM_KEY) {
			ret = read_bg_from_eb(fs_info, &found_key, path);
			break;
		}

		path->slots[0]++;
	}
out:
	return ret;
}

static void set_avail_alloc_bits(struct btrfs_fs_info *fs_info, u64 flags)
{
	u64 extra_flags = chunk_to_extended(flags) &
				BTRFS_EXTENDED_PROFILE_MASK;

	write_seqlock(&fs_info->profiles_lock);
	if (flags & BTRFS_BLOCK_GROUP_DATA)
		fs_info->avail_data_alloc_bits |= extra_flags;
	if (flags & BTRFS_BLOCK_GROUP_METADATA)
		fs_info->avail_metadata_alloc_bits |= extra_flags;
	if (flags & BTRFS_BLOCK_GROUP_SYSTEM)
		fs_info->avail_system_alloc_bits |= extra_flags;
	write_sequnlock(&fs_info->profiles_lock);
}

/**
 * Map a physical disk address to a list of logical addresses
 *
 * @fs_info:       the filesystem
 * @chunk_start:   logical address of block group
 * @bdev:	   physical device to resolve, can be NULL to indicate any device
 * @physical:	   physical address to map to logical addresses
 * @logical:	   return array of logical addresses which map to @physical
 * @naddrs:	   length of @logical
 * @stripe_len:    size of IO stripe for the given block group
 *
 * Maps a particular @physical disk address to a list of @logical addresses.
 * Used primarily to exclude those portions of a block group that contain super
 * block copies.
 */
int btrfs_rmap_block(struct btrfs_fs_info *fs_info, u64 chunk_start,
		     struct block_device *bdev, u64 physical, u64 **logical,
		     int *naddrs, int *stripe_len)
{
	struct extent_map *em;
	struct map_lookup *map;
	u64 *buf;
	u64 bytenr;
	u64 data_stripe_length;
	u64 io_stripe_size;
	int i, nr = 0;
	int ret = 0;

	em = btrfs_get_chunk_map(fs_info, chunk_start, 1);
	if (IS_ERR(em))
		return -EIO;

	map = em->map_lookup;
	data_stripe_length = em->orig_block_len;
	io_stripe_size = map->stripe_len;
	chunk_start = em->start;

	/* For RAID5/6 adjust to a full IO stripe length */
	if (map->type & BTRFS_BLOCK_GROUP_RAID56_MASK)
		io_stripe_size = map->stripe_len * nr_data_stripes(map);

	buf = kcalloc(map->num_stripes, sizeof(u64), GFP_NOFS);
	if (!buf) {
		ret = -ENOMEM;
		goto out;
	}

	for (i = 0; i < map->num_stripes; i++) {
		bool already_inserted = false;
		u64 stripe_nr;
		u64 offset;
		int j;

		if (!in_range(physical, map->stripes[i].physical,
			      data_stripe_length))
			continue;

		if (bdev && map->stripes[i].dev->bdev != bdev)
			continue;

		stripe_nr = physical - map->stripes[i].physical;
		stripe_nr = div64_u64_rem(stripe_nr, map->stripe_len, &offset);

		if (map->type & BTRFS_BLOCK_GROUP_RAID10) {
			stripe_nr = stripe_nr * map->num_stripes + i;
			stripe_nr = div_u64(stripe_nr, map->sub_stripes);
		} else if (map->type & BTRFS_BLOCK_GROUP_RAID0) {
			stripe_nr = stripe_nr * map->num_stripes + i;
		}
		/*
		 * The remaining case would be for RAID56, multiply by
		 * nr_data_stripes().  Alternatively, just use rmap_len below
		 * instead of map->stripe_len
		 */

		bytenr = chunk_start + stripe_nr * io_stripe_size + offset;

		/* Ensure we don't add duplicate addresses */
		for (j = 0; j < nr; j++) {
			if (buf[j] == bytenr) {
				already_inserted = true;
				break;
			}
		}

		if (!already_inserted)
			buf[nr++] = bytenr;
	}

	*logical = buf;
	*naddrs = nr;
	*stripe_len = io_stripe_size;
out:
	free_extent_map(em);
	return ret;
}

static int exclude_super_stripes(struct btrfs_block_group *cache)
{
	struct btrfs_fs_info *fs_info = cache->fs_info;
	const bool zoned = btrfs_is_zoned(fs_info);
	u64 bytenr;
	u64 *logical;
	int stripe_len;
	int i, nr, ret;

	if (cache->start < BTRFS_SUPER_INFO_OFFSET) {
		stripe_len = BTRFS_SUPER_INFO_OFFSET - cache->start;
		cache->bytes_super += stripe_len;
		ret = btrfs_add_excluded_extent(fs_info, cache->start,
						stripe_len);
		if (ret)
			return ret;
	}

	for (i = 0; i < BTRFS_SUPER_MIRROR_MAX; i++) {
		bytenr = btrfs_sb_offset(i);
		ret = btrfs_rmap_block(fs_info, cache->start, NULL,
				       bytenr, &logical, &nr, &stripe_len);
		if (ret)
			return ret;

		/* Shouldn't have super stripes in sequential zones */
		if (zoned && nr) {
			kfree(logical);
			btrfs_err(fs_info,
			"zoned: block group %llu must not contain super block",
				  cache->start);
			return -EUCLEAN;
		}

		while (nr--) {
			u64 len = min_t(u64, stripe_len,
				cache->start + cache->length - logical[nr]);

			cache->bytes_super += len;
			ret = btrfs_add_excluded_extent(fs_info, logical[nr],
							len);
			if (ret) {
				kfree(logical);
				return ret;
			}
		}

		kfree(logical);
	}
	return 0;
}

static void link_block_group(struct btrfs_block_group *cache)
{
	struct btrfs_space_info *space_info = cache->space_info;
	int index = btrfs_bg_flags_to_raid_index(cache->flags);

	down_write(&space_info->groups_sem);
	list_add_tail(&cache->list, &space_info->block_groups[index]);
	up_write(&space_info->groups_sem);
}

static struct btrfs_block_group *btrfs_create_block_group_cache(
		struct btrfs_fs_info *fs_info, u64 start)
{
	struct btrfs_block_group *cache;

	cache = kzalloc(sizeof(*cache), GFP_NOFS);
	if (!cache)
		return NULL;

	cache->free_space_ctl = kzalloc(sizeof(*cache->free_space_ctl),
					GFP_NOFS);
	if (!cache->free_space_ctl) {
		kfree(cache);
		return NULL;
	}

	cache->start = start;

	cache->fs_info = fs_info;
	cache->full_stripe_len = btrfs_full_stripe_len(fs_info, start);

	cache->discard_index = BTRFS_DISCARD_INDEX_UNUSED;

	refcount_set(&cache->refs, 1);
	spin_lock_init(&cache->lock);
	init_rwsem(&cache->data_rwsem);
	INIT_LIST_HEAD(&cache->list);
	INIT_LIST_HEAD(&cache->cluster_list);
	INIT_LIST_HEAD(&cache->bg_list);
	INIT_LIST_HEAD(&cache->ro_list);
	INIT_LIST_HEAD(&cache->discard_list);
	INIT_LIST_HEAD(&cache->dirty_list);
	INIT_LIST_HEAD(&cache->io_list);
	btrfs_init_free_space_ctl(cache, cache->free_space_ctl);
	atomic_set(&cache->frozen, 0);
	mutex_init(&cache->free_space_lock);
	btrfs_init_full_stripe_locks_tree(&cache->full_stripe_locks_root);

	return cache;
}

/*
 * Iterate all chunks and verify that each of them has the corresponding block
 * group
 */
static int check_chunk_block_group_mappings(struct btrfs_fs_info *fs_info)
{
	struct extent_map_tree *map_tree = &fs_info->mapping_tree;
	struct extent_map *em;
	struct btrfs_block_group *bg;
	u64 start = 0;
	int ret = 0;

	while (1) {
		read_lock(&map_tree->lock);
		/*
		 * lookup_extent_mapping will return the first extent map
		 * intersecting the range, so setting @len to 1 is enough to
		 * get the first chunk.
		 */
		em = lookup_extent_mapping(map_tree, start, 1);
		read_unlock(&map_tree->lock);
		if (!em)
			break;

		bg = btrfs_lookup_block_group(fs_info, em->start);
		if (!bg) {
			btrfs_err(fs_info,
	"chunk start=%llu len=%llu doesn't have corresponding block group",
				     em->start, em->len);
			ret = -EUCLEAN;
			free_extent_map(em);
			break;
		}
		if (bg->start != em->start || bg->length != em->len ||
		    (bg->flags & BTRFS_BLOCK_GROUP_TYPE_MASK) !=
		    (em->map_lookup->type & BTRFS_BLOCK_GROUP_TYPE_MASK)) {
			btrfs_err(fs_info,
"chunk start=%llu len=%llu flags=0x%llx doesn't match block group start=%llu len=%llu flags=0x%llx",
				em->start, em->len,
				em->map_lookup->type & BTRFS_BLOCK_GROUP_TYPE_MASK,
				bg->start, bg->length,
				bg->flags & BTRFS_BLOCK_GROUP_TYPE_MASK);
			ret = -EUCLEAN;
			free_extent_map(em);
			btrfs_put_block_group(bg);
			break;
		}
		start = em->start + em->len;
		free_extent_map(em);
		btrfs_put_block_group(bg);
	}
	return ret;
}

static int read_one_block_group(struct btrfs_fs_info *info,
				struct btrfs_block_group_item *bgi,
				const struct btrfs_key *key,
				int need_clear)
{
	struct btrfs_block_group *cache;
	struct btrfs_space_info *space_info;
	const bool mixed = btrfs_fs_incompat(info, MIXED_GROUPS);
	int ret;

	ASSERT(key->type == BTRFS_BLOCK_GROUP_ITEM_KEY);

	cache = btrfs_create_block_group_cache(info, key->objectid);
	if (!cache)
		return -ENOMEM;

	cache->length = key->offset;
	cache->used = btrfs_stack_block_group_used(bgi);
	cache->flags = btrfs_stack_block_group_flags(bgi);

	set_free_space_tree_thresholds(cache);

	if (need_clear) {
		/*
		 * When we mount with old space cache, we need to
		 * set BTRFS_DC_CLEAR and set dirty flag.
		 *
		 * a) Setting 'BTRFS_DC_CLEAR' makes sure that we
		 *    truncate the old free space cache inode and
		 *    setup a new one.
		 * b) Setting 'dirty flag' makes sure that we flush
		 *    the new space cache info onto disk.
		 */
		if (btrfs_test_opt(info, SPACE_CACHE))
			cache->disk_cache_state = BTRFS_DC_CLEAR;
	}
	if (!mixed && ((cache->flags & BTRFS_BLOCK_GROUP_METADATA) &&
	    (cache->flags & BTRFS_BLOCK_GROUP_DATA))) {
			btrfs_err(info,
"bg %llu is a mixed block group but filesystem hasn't enabled mixed block groups",
				  cache->start);
			ret = -EINVAL;
			goto error;
	}

	ret = btrfs_load_block_group_zone_info(cache, false);
	if (ret) {
		btrfs_err(info, "zoned: failed to load zone info of bg %llu",
			  cache->start);
		goto error;
	}

	/*
	 * We need to exclude the super stripes now so that the space info has
	 * super bytes accounted for, otherwise we'll think we have more space
	 * than we actually do.
	 */
	ret = exclude_super_stripes(cache);
	if (ret) {
		/* We may have excluded something, so call this just in case. */
		btrfs_free_excluded_extents(cache);
		goto error;
	}

	/*
	 * For zoned filesystem, space after the allocation offset is the only
	 * free space for a block group. So, we don't need any caching work.
	 * btrfs_calc_zone_unusable() will set the amount of free space and
	 * zone_unusable space.
	 *
	 * For regular filesystem, check for two cases, either we are full, and
	 * therefore don't need to bother with the caching work since we won't
	 * find any space, or we are empty, and we can just add all the space
	 * in and be done with it.  This saves us _a_lot_ of time, particularly
	 * in the full case.
	 */
	if (btrfs_is_zoned(info)) {
		btrfs_calc_zone_unusable(cache);
	} else if (cache->length == cache->used) {
		cache->last_byte_to_unpin = (u64)-1;
		cache->cached = BTRFS_CACHE_FINISHED;
		btrfs_free_excluded_extents(cache);
	} else if (cache->used == 0) {
		cache->last_byte_to_unpin = (u64)-1;
		cache->cached = BTRFS_CACHE_FINISHED;
		add_new_free_space(cache, cache->start,
				   cache->start + cache->length);
		btrfs_free_excluded_extents(cache);
	}

	ret = btrfs_add_block_group_cache(info, cache);
	if (ret) {
		btrfs_remove_free_space_cache(cache);
		goto error;
	}
	trace_btrfs_add_block_group(info, cache, 0);
	btrfs_update_space_info(info, cache->flags, cache->length,
				cache->used, cache->bytes_super,
				cache->zone_unusable, &space_info);

	cache->space_info = space_info;

	link_block_group(cache);

	set_avail_alloc_bits(info, cache->flags);
	if (btrfs_chunk_readonly(info, cache->start)) {
		inc_block_group_ro(cache, 1);
	} else if (cache->used == 0) {
		ASSERT(list_empty(&cache->bg_list));
		if (btrfs_test_opt(info, DISCARD_ASYNC))
			btrfs_discard_queue_work(&info->discard_ctl, cache);
		else
			btrfs_mark_bg_unused(cache);
	}
	return 0;
error:
	btrfs_put_block_group(cache);
	return ret;
}

static int fill_dummy_bgs(struct btrfs_fs_info *fs_info)
{
	struct extent_map_tree *em_tree = &fs_info->mapping_tree;
	struct btrfs_space_info *space_info;
	struct rb_node *node;
	int ret = 0;

	for (node = rb_first_cached(&em_tree->map); node; node = rb_next(node)) {
		struct extent_map *em;
		struct map_lookup *map;
		struct btrfs_block_group *bg;

		em = rb_entry(node, struct extent_map, rb_node);
		map = em->map_lookup;
		bg = btrfs_create_block_group_cache(fs_info, em->start);
		if (!bg) {
			ret = -ENOMEM;
			break;
		}

		/* Fill dummy cache as FULL */
		bg->length = em->len;
		bg->flags = map->type;
		bg->last_byte_to_unpin = (u64)-1;
		bg->cached = BTRFS_CACHE_FINISHED;
		bg->used = em->len;
		bg->flags = map->type;
		ret = btrfs_add_block_group_cache(fs_info, bg);
		/*
		 * We may have some valid block group cache added already, in
		 * that case we skip to the next one.
		 */
		if (ret == -EEXIST) {
			ret = 0;
			btrfs_put_block_group(bg);
			continue;
		}

		if (ret) {
			btrfs_remove_free_space_cache(bg);
			btrfs_put_block_group(bg);
			break;
		}

		btrfs_update_space_info(fs_info, bg->flags, em->len, em->len,
					0, 0, &space_info);
		bg->space_info = space_info;
		link_block_group(bg);

		set_avail_alloc_bits(fs_info, bg->flags);
	}
	if (!ret)
		btrfs_init_global_block_rsv(fs_info);
	return ret;
}

int btrfs_read_block_groups(struct btrfs_fs_info *info)
{
	struct btrfs_path *path;
	int ret;
	struct btrfs_block_group *cache;
	struct btrfs_space_info *space_info;
	struct btrfs_key key;
	int need_clear = 0;
	u64 cache_gen;

	/*
	 * Either no extent root (with ibadroots rescue option) or we have
	 * unsupported RO options. The fs can never be mounted read-write, so no
	 * need to waste time searching block group items.
	 *
	 * This also allows new extent tree related changes to be RO compat,
	 * no need for a full incompat flag.
	 */
	if (!info->extent_root || (btrfs_super_compat_ro_flags(info->super_copy) &
		      ~BTRFS_FEATURE_COMPAT_RO_SUPP))
		return fill_dummy_bgs(info);

	key.objectid = 0;
	key.offset = 0;
	key.type = BTRFS_BLOCK_GROUP_ITEM_KEY;
	path = btrfs_alloc_path();
	if (!path)
		return -ENOMEM;

	cache_gen = btrfs_super_cache_generation(info->super_copy);
	if (btrfs_test_opt(info, SPACE_CACHE) &&
	    btrfs_super_generation(info->super_copy) != cache_gen)
		need_clear = 1;
	if (btrfs_test_opt(info, CLEAR_CACHE))
		need_clear = 1;

	while (1) {
		struct btrfs_block_group_item bgi;
		struct extent_buffer *leaf;
		int slot;

		ret = find_first_block_group(info, path, &key);
		if (ret > 0)
			break;
		if (ret != 0)
			goto error;

		leaf = path->nodes[0];
		slot = path->slots[0];

		read_extent_buffer(leaf, &bgi, btrfs_item_ptr_offset(leaf, slot),
				   sizeof(bgi));

		btrfs_item_key_to_cpu(leaf, &key, slot);
		btrfs_release_path(path);
		ret = read_one_block_group(info, &bgi, &key, need_clear);
		if (ret < 0)
			goto error;
		key.objectid += key.offset;
		key.offset = 0;
	}
	btrfs_release_path(path);

	list_for_each_entry(space_info, &info->space_info, list) {
		int i;

		for (i = 0; i < BTRFS_NR_RAID_TYPES; i++) {
			if (list_empty(&space_info->block_groups[i]))
				continue;
			cache = list_first_entry(&space_info->block_groups[i],
						 struct btrfs_block_group,
						 list);
			btrfs_sysfs_add_block_group_type(cache);
		}

		if (!(btrfs_get_alloc_profile(info, space_info->flags) &
		      (BTRFS_BLOCK_GROUP_RAID10 |
		       BTRFS_BLOCK_GROUP_RAID1_MASK |
		       BTRFS_BLOCK_GROUP_RAID56_MASK |
		       BTRFS_BLOCK_GROUP_DUP)))
			continue;
		/*
		 * Avoid allocating from un-mirrored block group if there are
		 * mirrored block groups.
		 */
		list_for_each_entry(cache,
				&space_info->block_groups[BTRFS_RAID_RAID0],
				list)
			inc_block_group_ro(cache, 1);
		list_for_each_entry(cache,
				&space_info->block_groups[BTRFS_RAID_SINGLE],
				list)
			inc_block_group_ro(cache, 1);
	}

	btrfs_init_global_block_rsv(info);
	ret = check_chunk_block_group_mappings(info);
error:
	btrfs_free_path(path);
	/*
	 * We've hit some error while reading the extent tree, and have
	 * rescue=ibadroots mount option.
	 * Try to fill the tree using dummy block groups so that the user can
	 * continue to mount and grab their data.
	 */
	if (ret && btrfs_test_opt(info, IGNOREBADROOTS))
		ret = fill_dummy_bgs(info);
	return ret;
}

/*
 * This function, insert_block_group_item(), belongs to the phase 2 of chunk
 * allocation.
 *
 * See the comment at btrfs_chunk_alloc() for details about the chunk allocation
 * phases.
 */
static int insert_block_group_item(struct btrfs_trans_handle *trans,
				   struct btrfs_block_group *block_group)
{
	struct btrfs_fs_info *fs_info = trans->fs_info;
	struct btrfs_block_group_item bgi;
	struct btrfs_root *root;
	struct btrfs_key key;

	spin_lock(&block_group->lock);
	btrfs_set_stack_block_group_used(&bgi, block_group->used);
	btrfs_set_stack_block_group_chunk_objectid(&bgi,
				BTRFS_FIRST_CHUNK_TREE_OBJECTID);
	btrfs_set_stack_block_group_flags(&bgi, block_group->flags);
	key.objectid = block_group->start;
	key.type = BTRFS_BLOCK_GROUP_ITEM_KEY;
	key.offset = block_group->length;
	spin_unlock(&block_group->lock);

	root = fs_info->extent_root;
	return btrfs_insert_item(trans, root, &key, &bgi, sizeof(bgi));
}

static int insert_dev_extent(struct btrfs_trans_handle *trans,
			    struct btrfs_device *device, u64 chunk_offset,
			    u64 start, u64 num_bytes)
{
	struct btrfs_fs_info *fs_info = device->fs_info;
	struct btrfs_root *root = fs_info->dev_root;
	struct btrfs_path *path;
	struct btrfs_dev_extent *extent;
	struct extent_buffer *leaf;
	struct btrfs_key key;
	int ret;

	WARN_ON(!test_bit(BTRFS_DEV_STATE_IN_FS_METADATA, &device->dev_state));
	WARN_ON(test_bit(BTRFS_DEV_STATE_REPLACE_TGT, &device->dev_state));
	path = btrfs_alloc_path();
	if (!path)
		return -ENOMEM;

	key.objectid = device->devid;
	key.type = BTRFS_DEV_EXTENT_KEY;
	key.offset = start;
	ret = btrfs_insert_empty_item(trans, root, path, &key, sizeof(*extent));
	if (ret)
		goto out;

	leaf = path->nodes[0];
	extent = btrfs_item_ptr(leaf, path->slots[0], struct btrfs_dev_extent);
	btrfs_set_dev_extent_chunk_tree(leaf, extent, BTRFS_CHUNK_TREE_OBJECTID);
	btrfs_set_dev_extent_chunk_objectid(leaf, extent,
					    BTRFS_FIRST_CHUNK_TREE_OBJECTID);
	btrfs_set_dev_extent_chunk_offset(leaf, extent, chunk_offset);

	btrfs_set_dev_extent_length(leaf, extent, num_bytes);
	btrfs_mark_buffer_dirty(leaf);
out:
	btrfs_free_path(path);
	return ret;
}

/*
 * This function belongs to phase 2.
 *
 * See the comment at btrfs_chunk_alloc() for details about the chunk allocation
 * phases.
 */
static int insert_dev_extents(struct btrfs_trans_handle *trans,
				   u64 chunk_offset, u64 chunk_size)
{
	struct btrfs_fs_info *fs_info = trans->fs_info;
	struct btrfs_device *device;
	struct extent_map *em;
	struct map_lookup *map;
	u64 dev_offset;
	u64 stripe_size;
	int i;
	int ret = 0;

	em = btrfs_get_chunk_map(fs_info, chunk_offset, chunk_size);
	if (IS_ERR(em))
		return PTR_ERR(em);

	map = em->map_lookup;
	stripe_size = em->orig_block_len;

	/*
	 * Take the device list mutex to prevent races with the final phase of
	 * a device replace operation that replaces the device object associated
	 * with the map's stripes, because the device object's id can change
	 * at any time during that final phase of the device replace operation
	 * (dev-replace.c:btrfs_dev_replace_finishing()), so we could grab the
	 * replaced device and then see it with an ID of BTRFS_DEV_REPLACE_DEVID,
	 * resulting in persisting a device extent item with such ID.
	 */
	mutex_lock(&fs_info->fs_devices->device_list_mutex);
	for (i = 0; i < map->num_stripes; i++) {
		device = map->stripes[i].dev;
		dev_offset = map->stripes[i].physical;

		ret = insert_dev_extent(trans, device, chunk_offset, dev_offset,
				       stripe_size);
		if (ret)
			break;
	}
	mutex_unlock(&fs_info->fs_devices->device_list_mutex);

	free_extent_map(em);
	return ret;
}

/*
 * This function, btrfs_create_pending_block_groups(), belongs to the phase 2 of
 * chunk allocation.
 *
 * See the comment at btrfs_chunk_alloc() for details about the chunk allocation
 * phases.
 */
void btrfs_create_pending_block_groups(struct btrfs_trans_handle *trans)
{
	struct btrfs_fs_info *fs_info = trans->fs_info;
	struct btrfs_block_group *block_group;
	int ret = 0;

	while (!list_empty(&trans->new_bgs)) {
		int index;

		block_group = list_first_entry(&trans->new_bgs,
					       struct btrfs_block_group,
					       bg_list);
		if (ret)
			goto next;

		index = btrfs_bg_flags_to_raid_index(block_group->flags);

		ret = insert_block_group_item(trans, block_group);
		if (ret)
			btrfs_abort_transaction(trans, ret);
		if (!block_group->chunk_item_inserted) {
			mutex_lock(&fs_info->chunk_mutex);
			ret = btrfs_chunk_alloc_add_chunk_item(trans, block_group);
			mutex_unlock(&fs_info->chunk_mutex);
			if (ret)
				btrfs_abort_transaction(trans, ret);
		}
		ret = insert_dev_extents(trans, block_group->start,
					 block_group->length);
		if (ret)
			btrfs_abort_transaction(trans, ret);
		add_block_group_free_space(trans, block_group);

		/*
		 * If we restriped during balance, we may have added a new raid
		 * type, so now add the sysfs entries when it is safe to do so.
		 * We don't have to worry about locking here as it's handled in
		 * btrfs_sysfs_add_block_group_type.
		 */
		if (block_group->space_info->block_group_kobjs[index] == NULL)
			btrfs_sysfs_add_block_group_type(block_group);

		/* Already aborted the transaction if it failed. */
next:
		btrfs_delayed_refs_rsv_release(fs_info, 1);
		list_del_init(&block_group->bg_list);
	}
	btrfs_trans_release_chunk_metadata(trans);
}

struct btrfs_block_group *btrfs_make_block_group(struct btrfs_trans_handle *trans,
						 u64 bytes_used, u64 type,
						 u64 chunk_offset, u64 size)
{
	struct btrfs_fs_info *fs_info = trans->fs_info;
	struct btrfs_block_group *cache;
	int ret;

	btrfs_set_log_full_commit(trans);

	cache = btrfs_create_block_group_cache(fs_info, chunk_offset);
	if (!cache)
		return ERR_PTR(-ENOMEM);

	cache->length = size;
	set_free_space_tree_thresholds(cache);
	cache->used = bytes_used;
	cache->flags = type;
	cache->last_byte_to_unpin = (u64)-1;
	cache->cached = BTRFS_CACHE_FINISHED;
	if (btrfs_fs_compat_ro(fs_info, FREE_SPACE_TREE))
		cache->needs_free_space = 1;

	ret = btrfs_load_block_group_zone_info(cache, true);
	if (ret) {
		btrfs_put_block_group(cache);
		return ERR_PTR(ret);
	}

	ret = exclude_super_stripes(cache);
	if (ret) {
		/* We may have excluded something, so call this just in case */
		btrfs_free_excluded_extents(cache);
		btrfs_put_block_group(cache);
		return ERR_PTR(ret);
	}

	add_new_free_space(cache, chunk_offset, chunk_offset + size);

	btrfs_free_excluded_extents(cache);

#ifdef CONFIG_BTRFS_DEBUG
	if (btrfs_should_fragment_free_space(cache)) {
		u64 new_bytes_used = size - bytes_used;

		bytes_used += new_bytes_used >> 1;
		fragment_free_space(cache);
	}
#endif
	/*
	 * Ensure the corresponding space_info object is created and
	 * assigned to our block group. We want our bg to be added to the rbtree
	 * with its ->space_info set.
	 */
	cache->space_info = btrfs_find_space_info(fs_info, cache->flags);
	ASSERT(cache->space_info);

	ret = btrfs_add_block_group_cache(fs_info, cache);
	if (ret) {
		btrfs_remove_free_space_cache(cache);
		btrfs_put_block_group(cache);
		return ERR_PTR(ret);
	}

	/*
	 * Now that our block group has its ->space_info set and is inserted in
	 * the rbtree, update the space info's counters.
	 */
	trace_btrfs_add_block_group(fs_info, cache, 1);
	btrfs_update_space_info(fs_info, cache->flags, size, bytes_used,
				cache->bytes_super, 0, &cache->space_info);
	btrfs_update_global_block_rsv(fs_info);

	link_block_group(cache);

	list_add_tail(&cache->bg_list, &trans->new_bgs);
	trans->delayed_ref_updates++;
	btrfs_update_delayed_refs_rsv(trans);

	set_avail_alloc_bits(fs_info, type);
	return cache;
}

/*
 * Mark one block group RO, can be called several times for the same block
 * group.
 *
 * @cache:		the destination block group
 * @do_chunk_alloc:	whether need to do chunk pre-allocation, this is to
 * 			ensure we still have some free space after marking this
 * 			block group RO.
 */
int btrfs_inc_block_group_ro(struct btrfs_block_group *cache,
			     bool do_chunk_alloc)
{
	struct btrfs_fs_info *fs_info = cache->fs_info;
	struct btrfs_trans_handle *trans;
	u64 alloc_flags;
	int ret;
	bool dirty_bg_running;

	/*
	 * This can only happen when we are doing read-only scrub on read-only
	 * mount.
	 * In that case we should not start a new transaction on read-only fs.
	 * Thus here we skip all chunk allocations.
	 */
	if (sb_rdonly(fs_info->sb)) {
		mutex_lock(&fs_info->ro_block_group_mutex);
		ret = inc_block_group_ro(cache, 0);
		mutex_unlock(&fs_info->ro_block_group_mutex);
		return ret;
	}

	do {
		trans = btrfs_join_transaction(fs_info->extent_root);
		if (IS_ERR(trans))
			return PTR_ERR(trans);

		dirty_bg_running = false;

		/*
		 * We're not allowed to set block groups readonly after the dirty
		 * block group cache has started writing.  If it already started,
		 * back off and let this transaction commit.
		 */
		mutex_lock(&fs_info->ro_block_group_mutex);
		if (test_bit(BTRFS_TRANS_DIRTY_BG_RUN, &trans->transaction->flags)) {
			u64 transid = trans->transid;

			mutex_unlock(&fs_info->ro_block_group_mutex);
			btrfs_end_transaction(trans);

			ret = btrfs_wait_for_commit(fs_info, transid);
			if (ret)
				return ret;
			dirty_bg_running = true;
		}
	} while (dirty_bg_running);

	if (do_chunk_alloc) {
		/*
		 * If we are changing raid levels, try to allocate a
		 * corresponding block group with the new raid level.
		 */
		alloc_flags = btrfs_get_alloc_profile(fs_info, cache->flags);
		if (alloc_flags != cache->flags) {
			ret = btrfs_chunk_alloc(trans, alloc_flags,
						CHUNK_ALLOC_FORCE);
			/*
			 * ENOSPC is allowed here, we may have enough space
			 * already allocated at the new raid level to carry on
			 */
			if (ret == -ENOSPC)
				ret = 0;
			if (ret < 0)
				goto out;
		}
	}

	ret = inc_block_group_ro(cache, 0);
	if (!ret)
		goto out;
	if (ret == -ETXTBSY)
		goto unlock_out;

	/*
	 * Skip chunk alloction if the bg is SYSTEM, this is to avoid system
	 * chunk allocation storm to exhaust the system chunk array.  Otherwise
	 * we still want to try our best to mark the block group read-only.
	 */
	if (!do_chunk_alloc && ret == -ENOSPC &&
	    (cache->flags & BTRFS_BLOCK_GROUP_SYSTEM))
		goto unlock_out;

	alloc_flags = btrfs_get_alloc_profile(fs_info, cache->space_info->flags);
	ret = btrfs_chunk_alloc(trans, alloc_flags, CHUNK_ALLOC_FORCE);
	if (ret < 0)
		goto out;
	ret = inc_block_group_ro(cache, 0);
	if (ret == -ETXTBSY)
		goto unlock_out;
out:
	if (cache->flags & BTRFS_BLOCK_GROUP_SYSTEM) {
		alloc_flags = btrfs_get_alloc_profile(fs_info, cache->flags);
		mutex_lock(&fs_info->chunk_mutex);
		check_system_chunk(trans, alloc_flags);
		mutex_unlock(&fs_info->chunk_mutex);
	}
unlock_out:
	mutex_unlock(&fs_info->ro_block_group_mutex);

	btrfs_end_transaction(trans);
	return ret;
}

void btrfs_dec_block_group_ro(struct btrfs_block_group *cache)
{
	struct btrfs_space_info *sinfo = cache->space_info;
	u64 num_bytes;

	BUG_ON(!cache->ro);

	spin_lock(&sinfo->lock);
	spin_lock(&cache->lock);
	if (!--cache->ro) {
		if (btrfs_is_zoned(cache->fs_info)) {
			/* Migrate zone_unusable bytes back */
			cache->zone_unusable = cache->alloc_offset - cache->used;
			sinfo->bytes_zone_unusable += cache->zone_unusable;
			sinfo->bytes_readonly -= cache->zone_unusable;
		}
		num_bytes = cache->length - cache->reserved -
			    cache->pinned - cache->bytes_super -
			    cache->zone_unusable - cache->used;
		sinfo->bytes_readonly -= num_bytes;
		list_del_init(&cache->ro_list);
	}
	spin_unlock(&cache->lock);
	spin_unlock(&sinfo->lock);
}

static int update_block_group_item(struct btrfs_trans_handle *trans,
				   struct btrfs_path *path,
				   struct btrfs_block_group *cache)
{
	struct btrfs_fs_info *fs_info = trans->fs_info;
	int ret;
	struct btrfs_root *root = fs_info->extent_root;
	unsigned long bi;
	struct extent_buffer *leaf;
	struct btrfs_block_group_item bgi;
	struct btrfs_key key;

	key.objectid = cache->start;
	key.type = BTRFS_BLOCK_GROUP_ITEM_KEY;
	key.offset = cache->length;

	ret = btrfs_search_slot(trans, root, &key, path, 0, 1);
	if (ret) {
		if (ret > 0)
			ret = -ENOENT;
		goto fail;
	}

	leaf = path->nodes[0];
	bi = btrfs_item_ptr_offset(leaf, path->slots[0]);
	btrfs_set_stack_block_group_used(&bgi, cache->used);
	btrfs_set_stack_block_group_chunk_objectid(&bgi,
			BTRFS_FIRST_CHUNK_TREE_OBJECTID);
	btrfs_set_stack_block_group_flags(&bgi, cache->flags);
	write_extent_buffer(leaf, &bgi, bi, sizeof(bgi));
	btrfs_mark_buffer_dirty(leaf);
fail:
	btrfs_release_path(path);
	return ret;

}

static int cache_save_setup(struct btrfs_block_group *block_group,
			    struct btrfs_trans_handle *trans,
			    struct btrfs_path *path)
{
	struct btrfs_fs_info *fs_info = block_group->fs_info;
	struct btrfs_root *root = fs_info->tree_root;
	struct inode *inode = NULL;
	struct extent_changeset *data_reserved = NULL;
	u64 alloc_hint = 0;
	int dcs = BTRFS_DC_ERROR;
	u64 cache_size = 0;
	int retries = 0;
	int ret = 0;

	if (!btrfs_test_opt(fs_info, SPACE_CACHE))
		return 0;

	/*
	 * If this block group is smaller than 100 megs don't bother caching the
	 * block group.
	 */
	if (block_group->length < (100 * SZ_1M)) {
		spin_lock(&block_group->lock);
		block_group->disk_cache_state = BTRFS_DC_WRITTEN;
		spin_unlock(&block_group->lock);
		return 0;
	}

	if (TRANS_ABORTED(trans))
		return 0;
again:
	inode = lookup_free_space_inode(block_group, path);
	if (IS_ERR(inode) && PTR_ERR(inode) != -ENOENT) {
		ret = PTR_ERR(inode);
		btrfs_release_path(path);
		goto out;
	}

	if (IS_ERR(inode)) {
		BUG_ON(retries);
		retries++;

		if (block_group->ro)
			goto out_free;

		ret = create_free_space_inode(trans, block_group, path);
		if (ret)
			goto out_free;
		goto again;
	}

	/*
	 * We want to set the generation to 0, that way if anything goes wrong
	 * from here on out we know not to trust this cache when we load up next
	 * time.
	 */
	BTRFS_I(inode)->generation = 0;
	ret = btrfs_update_inode(trans, root, BTRFS_I(inode));
	if (ret) {
		/*
		 * So theoretically we could recover from this, simply set the
		 * super cache generation to 0 so we know to invalidate the
		 * cache, but then we'd have to keep track of the block groups
		 * that fail this way so we know we _have_ to reset this cache
		 * before the next commit or risk reading stale cache.  So to
		 * limit our exposure to horrible edge cases lets just abort the
		 * transaction, this only happens in really bad situations
		 * anyway.
		 */
		btrfs_abort_transaction(trans, ret);
		goto out_put;
	}
	WARN_ON(ret);

	/* We've already setup this transaction, go ahead and exit */
	if (block_group->cache_generation == trans->transid &&
	    i_size_read(inode)) {
		dcs = BTRFS_DC_SETUP;
		goto out_put;
	}

	if (i_size_read(inode) > 0) {
		ret = btrfs_check_trunc_cache_free_space(fs_info,
					&fs_info->global_block_rsv);
		if (ret)
			goto out_put;

		ret = btrfs_truncate_free_space_cache(trans, NULL, inode);
		if (ret)
			goto out_put;
	}

	spin_lock(&block_group->lock);
	if (block_group->cached != BTRFS_CACHE_FINISHED ||
	    !btrfs_test_opt(fs_info, SPACE_CACHE)) {
		/*
		 * don't bother trying to write stuff out _if_
		 * a) we're not cached,
		 * b) we're with nospace_cache mount option,
		 * c) we're with v2 space_cache (FREE_SPACE_TREE).
		 */
		dcs = BTRFS_DC_WRITTEN;
		spin_unlock(&block_group->lock);
		goto out_put;
	}
	spin_unlock(&block_group->lock);

	/*
	 * We hit an ENOSPC when setting up the cache in this transaction, just
	 * skip doing the setup, we've already cleared the cache so we're safe.
	 */
	if (test_bit(BTRFS_TRANS_CACHE_ENOSPC, &trans->transaction->flags)) {
		ret = -ENOSPC;
		goto out_put;
	}

	/*
	 * Try to preallocate enough space based on how big the block group is.
	 * Keep in mind this has to include any pinned space which could end up
	 * taking up quite a bit since it's not folded into the other space
	 * cache.
	 */
	cache_size = div_u64(block_group->length, SZ_256M);
	if (!cache_size)
		cache_size = 1;

	cache_size *= 16;
	cache_size *= fs_info->sectorsize;

	ret = btrfs_check_data_free_space(BTRFS_I(inode), &data_reserved, 0,
					  cache_size);
	if (ret)
		goto out_put;

	ret = btrfs_prealloc_file_range_trans(inode, trans, 0, 0, cache_size,
					      cache_size, cache_size,
					      &alloc_hint);
	/*
	 * Our cache requires contiguous chunks so that we don't modify a bunch
	 * of metadata or split extents when writing the cache out, which means
	 * we can enospc if we are heavily fragmented in addition to just normal
	 * out of space conditions.  So if we hit this just skip setting up any
	 * other block groups for this transaction, maybe we'll unpin enough
	 * space the next time around.
	 */
	if (!ret)
		dcs = BTRFS_DC_SETUP;
	else if (ret == -ENOSPC)
		set_bit(BTRFS_TRANS_CACHE_ENOSPC, &trans->transaction->flags);

out_put:
	iput(inode);
out_free:
	btrfs_release_path(path);
out:
	spin_lock(&block_group->lock);
	if (!ret && dcs == BTRFS_DC_SETUP)
		block_group->cache_generation = trans->transid;
	block_group->disk_cache_state = dcs;
	spin_unlock(&block_group->lock);

	extent_changeset_free(data_reserved);
	return ret;
}

int btrfs_setup_space_cache(struct btrfs_trans_handle *trans)
{
	struct btrfs_fs_info *fs_info = trans->fs_info;
	struct btrfs_block_group *cache, *tmp;
	struct btrfs_transaction *cur_trans = trans->transaction;
	struct btrfs_path *path;

	if (list_empty(&cur_trans->dirty_bgs) ||
	    !btrfs_test_opt(fs_info, SPACE_CACHE))
		return 0;

	path = btrfs_alloc_path();
	if (!path)
		return -ENOMEM;

	/* Could add new block groups, use _safe just in case */
	list_for_each_entry_safe(cache, tmp, &cur_trans->dirty_bgs,
				 dirty_list) {
		if (cache->disk_cache_state == BTRFS_DC_CLEAR)
			cache_save_setup(cache, trans, path);
	}

	btrfs_free_path(path);
	return 0;
}

/*
 * Transaction commit does final block group cache writeback during a critical
 * section where nothing is allowed to change the FS.  This is required in
 * order for the cache to actually match the block group, but can introduce a
 * lot of latency into the commit.
 *
 * So, btrfs_start_dirty_block_groups is here to kick off block group cache IO.
 * There's a chance we'll have to redo some of it if the block group changes
 * again during the commit, but it greatly reduces the commit latency by
 * getting rid of the easy block groups while we're still allowing others to
 * join the commit.
 */
int btrfs_start_dirty_block_groups(struct btrfs_trans_handle *trans)
{
	struct btrfs_fs_info *fs_info = trans->fs_info;
	struct btrfs_block_group *cache;
	struct btrfs_transaction *cur_trans = trans->transaction;
	int ret = 0;
	int should_put;
	struct btrfs_path *path = NULL;
	LIST_HEAD(dirty);
	struct list_head *io = &cur_trans->io_bgs;
	int loops = 0;

	spin_lock(&cur_trans->dirty_bgs_lock);
	if (list_empty(&cur_trans->dirty_bgs)) {
		spin_unlock(&cur_trans->dirty_bgs_lock);
		return 0;
	}
	list_splice_init(&cur_trans->dirty_bgs, &dirty);
	spin_unlock(&cur_trans->dirty_bgs_lock);

again:
	/* Make sure all the block groups on our dirty list actually exist */
	btrfs_create_pending_block_groups(trans);

	if (!path) {
		path = btrfs_alloc_path();
		if (!path) {
			ret = -ENOMEM;
			goto out;
		}
	}

	/*
	 * cache_write_mutex is here only to save us from balance or automatic
	 * removal of empty block groups deleting this block group while we are
	 * writing out the cache
	 */
	mutex_lock(&trans->transaction->cache_write_mutex);
	while (!list_empty(&dirty)) {
		bool drop_reserve = true;

		cache = list_first_entry(&dirty, struct btrfs_block_group,
					 dirty_list);
		/*
		 * This can happen if something re-dirties a block group that
		 * is already under IO.  Just wait for it to finish and then do
		 * it all again
		 */
		if (!list_empty(&cache->io_list)) {
			list_del_init(&cache->io_list);
			btrfs_wait_cache_io(trans, cache, path);
			btrfs_put_block_group(cache);
		}


		/*
		 * btrfs_wait_cache_io uses the cache->dirty_list to decide if
		 * it should update the cache_state.  Don't delete until after
		 * we wait.
		 *
		 * Since we're not running in the commit critical section
		 * we need the dirty_bgs_lock to protect from update_block_group
		 */
		spin_lock(&cur_trans->dirty_bgs_lock);
		list_del_init(&cache->dirty_list);
		spin_unlock(&cur_trans->dirty_bgs_lock);

		should_put = 1;

		cache_save_setup(cache, trans, path);

		if (cache->disk_cache_state == BTRFS_DC_SETUP) {
			cache->io_ctl.inode = NULL;
			ret = btrfs_write_out_cache(trans, cache, path);
			if (ret == 0 && cache->io_ctl.inode) {
				should_put = 0;

				/*
				 * The cache_write_mutex is protecting the
				 * io_list, also refer to the definition of
				 * btrfs_transaction::io_bgs for more details
				 */
				list_add_tail(&cache->io_list, io);
			} else {
				/*
				 * If we failed to write the cache, the
				 * generation will be bad and life goes on
				 */
				ret = 0;
			}
		}
		if (!ret) {
			ret = update_block_group_item(trans, path, cache);
			/*
			 * Our block group might still be attached to the list
			 * of new block groups in the transaction handle of some
			 * other task (struct btrfs_trans_handle->new_bgs). This
			 * means its block group item isn't yet in the extent
			 * tree. If this happens ignore the error, as we will
			 * try again later in the critical section of the
			 * transaction commit.
			 */
			if (ret == -ENOENT) {
				ret = 0;
				spin_lock(&cur_trans->dirty_bgs_lock);
				if (list_empty(&cache->dirty_list)) {
					list_add_tail(&cache->dirty_list,
						      &cur_trans->dirty_bgs);
					btrfs_get_block_group(cache);
					drop_reserve = false;
				}
				spin_unlock(&cur_trans->dirty_bgs_lock);
			} else if (ret) {
				btrfs_abort_transaction(trans, ret);
			}
		}

		/* If it's not on the io list, we need to put the block group */
		if (should_put)
			btrfs_put_block_group(cache);
		if (drop_reserve)
			btrfs_delayed_refs_rsv_release(fs_info, 1);
		/*
		 * Avoid blocking other tasks for too long. It might even save
		 * us from writing caches for block groups that are going to be
		 * removed.
		 */
		mutex_unlock(&trans->transaction->cache_write_mutex);
		if (ret)
			goto out;
		mutex_lock(&trans->transaction->cache_write_mutex);
	}
	mutex_unlock(&trans->transaction->cache_write_mutex);

	/*
	 * Go through delayed refs for all the stuff we've just kicked off
	 * and then loop back (just once)
	 */
	if (!ret)
		ret = btrfs_run_delayed_refs(trans, 0);
	if (!ret && loops == 0) {
		loops++;
		spin_lock(&cur_trans->dirty_bgs_lock);
		list_splice_init(&cur_trans->dirty_bgs, &dirty);
		/*
		 * dirty_bgs_lock protects us from concurrent block group
		 * deletes too (not just cache_write_mutex).
		 */
		if (!list_empty(&dirty)) {
			spin_unlock(&cur_trans->dirty_bgs_lock);
			goto again;
		}
		spin_unlock(&cur_trans->dirty_bgs_lock);
	}
out:
	if (ret < 0) {
		spin_lock(&cur_trans->dirty_bgs_lock);
		list_splice_init(&dirty, &cur_trans->dirty_bgs);
		spin_unlock(&cur_trans->dirty_bgs_lock);
		btrfs_cleanup_dirty_bgs(cur_trans, fs_info);
	}

	btrfs_free_path(path);
	return ret;
}

int btrfs_write_dirty_block_groups(struct btrfs_trans_handle *trans)
{
	struct btrfs_fs_info *fs_info = trans->fs_info;
	struct btrfs_block_group *cache;
	struct btrfs_transaction *cur_trans = trans->transaction;
	int ret = 0;
	int should_put;
	struct btrfs_path *path;
	struct list_head *io = &cur_trans->io_bgs;

	path = btrfs_alloc_path();
	if (!path)
		return -ENOMEM;

	/*
	 * Even though we are in the critical section of the transaction commit,
	 * we can still have concurrent tasks adding elements to this
	 * transaction's list of dirty block groups. These tasks correspond to
	 * endio free space workers started when writeback finishes for a
	 * space cache, which run inode.c:btrfs_finish_ordered_io(), and can
	 * allocate new block groups as a result of COWing nodes of the root
	 * tree when updating the free space inode. The writeback for the space
	 * caches is triggered by an earlier call to
	 * btrfs_start_dirty_block_groups() and iterations of the following
	 * loop.
	 * Also we want to do the cache_save_setup first and then run the
	 * delayed refs to make sure we have the best chance at doing this all
	 * in one shot.
	 */
	spin_lock(&cur_trans->dirty_bgs_lock);
	while (!list_empty(&cur_trans->dirty_bgs)) {
		cache = list_first_entry(&cur_trans->dirty_bgs,
					 struct btrfs_block_group,
					 dirty_list);

		/*
		 * This can happen if cache_save_setup re-dirties a block group
		 * that is already under IO.  Just wait for it to finish and
		 * then do it all again
		 */
		if (!list_empty(&cache->io_list)) {
			spin_unlock(&cur_trans->dirty_bgs_lock);
			list_del_init(&cache->io_list);
			btrfs_wait_cache_io(trans, cache, path);
			btrfs_put_block_group(cache);
			spin_lock(&cur_trans->dirty_bgs_lock);
		}

		/*
		 * Don't remove from the dirty list until after we've waited on
		 * any pending IO
		 */
		list_del_init(&cache->dirty_list);
		spin_unlock(&cur_trans->dirty_bgs_lock);
		should_put = 1;

		cache_save_setup(cache, trans, path);

		if (!ret)
			ret = btrfs_run_delayed_refs(trans,
						     (unsigned long) -1);

		if (!ret && cache->disk_cache_state == BTRFS_DC_SETUP) {
			cache->io_ctl.inode = NULL;
			ret = btrfs_write_out_cache(trans, cache, path);
			if (ret == 0 && cache->io_ctl.inode) {
				should_put = 0;
				list_add_tail(&cache->io_list, io);
			} else {
				/*
				 * If we failed to write the cache, the
				 * generation will be bad and life goes on
				 */
				ret = 0;
			}
		}
		if (!ret) {
			ret = update_block_group_item(trans, path, cache);
			/*
			 * One of the free space endio workers might have
			 * created a new block group while updating a free space
			 * cache's inode (at inode.c:btrfs_finish_ordered_io())
			 * and hasn't released its transaction handle yet, in
			 * which case the new block group is still attached to
			 * its transaction handle and its creation has not
			 * finished yet (no block group item in the extent tree
			 * yet, etc). If this is the case, wait for all free
			 * space endio workers to finish and retry. This is a
			 * very rare case so no need for a more efficient and
			 * complex approach.
			 */
			if (ret == -ENOENT) {
				wait_event(cur_trans->writer_wait,
				   atomic_read(&cur_trans->num_writers) == 1);
				ret = update_block_group_item(trans, path, cache);
			}
			if (ret)
				btrfs_abort_transaction(trans, ret);
		}

		/* If its not on the io list, we need to put the block group */
		if (should_put)
			btrfs_put_block_group(cache);
		btrfs_delayed_refs_rsv_release(fs_info, 1);
		spin_lock(&cur_trans->dirty_bgs_lock);
	}
	spin_unlock(&cur_trans->dirty_bgs_lock);

	/*
	 * Refer to the definition of io_bgs member for details why it's safe
	 * to use it without any locking
	 */
	while (!list_empty(io)) {
		cache = list_first_entry(io, struct btrfs_block_group,
					 io_list);
		list_del_init(&cache->io_list);
		btrfs_wait_cache_io(trans, cache, path);
		btrfs_put_block_group(cache);
	}

	btrfs_free_path(path);
	return ret;
}

int btrfs_update_block_group(struct btrfs_trans_handle *trans,
			     u64 bytenr, u64 num_bytes, int alloc)
{
	struct btrfs_fs_info *info = trans->fs_info;
	struct btrfs_block_group *cache = NULL;
	u64 total = num_bytes;
	u64 old_val;
	u64 byte_in_group;
	int factor;
	int ret = 0;

	/* Block accounting for super block */
	spin_lock(&info->delalloc_root_lock);
	old_val = btrfs_super_bytes_used(info->super_copy);
	if (alloc)
		old_val += num_bytes;
	else
		old_val -= num_bytes;
	btrfs_set_super_bytes_used(info->super_copy, old_val);
	spin_unlock(&info->delalloc_root_lock);

	while (total) {
		cache = btrfs_lookup_block_group(info, bytenr);
		if (!cache) {
			ret = -ENOENT;
			break;
		}
		factor = btrfs_bg_type_to_factor(cache->flags);

		/*
		 * If this block group has free space cache written out, we
		 * need to make sure to load it if we are removing space.  This
		 * is because we need the unpinning stage to actually add the
		 * space back to the block group, otherwise we will leak space.
		 */
		if (!alloc && !btrfs_block_group_done(cache))
			btrfs_cache_block_group(cache, true);

		byte_in_group = bytenr - cache->start;
		WARN_ON(byte_in_group > cache->length);

		spin_lock(&cache->space_info->lock);
		spin_lock(&cache->lock);

		if (btrfs_test_opt(info, SPACE_CACHE) &&
		    cache->disk_cache_state < BTRFS_DC_CLEAR)
			cache->disk_cache_state = BTRFS_DC_CLEAR;

		old_val = cache->used;
		num_bytes = min(total, cache->length - byte_in_group);
		if (alloc) {
			old_val += num_bytes;
			cache->used = old_val;
			cache->reserved -= num_bytes;
			cache->space_info->bytes_reserved -= num_bytes;
			cache->space_info->bytes_used += num_bytes;
			cache->space_info->disk_used += num_bytes * factor;
			spin_unlock(&cache->lock);
			spin_unlock(&cache->space_info->lock);
		} else {
			old_val -= num_bytes;
			cache->used = old_val;
			cache->pinned += num_bytes;
			btrfs_space_info_update_bytes_pinned(info,
					cache->space_info, num_bytes);
			cache->space_info->bytes_used -= num_bytes;
			cache->space_info->disk_used -= num_bytes * factor;
			spin_unlock(&cache->lock);
			spin_unlock(&cache->space_info->lock);

			set_extent_dirty(&trans->transaction->pinned_extents,
					 bytenr, bytenr + num_bytes - 1,
					 GFP_NOFS | __GFP_NOFAIL);
		}

		spin_lock(&trans->transaction->dirty_bgs_lock);
		if (list_empty(&cache->dirty_list)) {
			list_add_tail(&cache->dirty_list,
				      &trans->transaction->dirty_bgs);
			trans->delayed_ref_updates++;
			btrfs_get_block_group(cache);
		}
		spin_unlock(&trans->transaction->dirty_bgs_lock);

		/*
		 * No longer have used bytes in this block group, queue it for
		 * deletion. We do this after adding the block group to the
		 * dirty list to avoid races between cleaner kthread and space
		 * cache writeout.
		 */
		if (!alloc && old_val == 0) {
			if (!btrfs_test_opt(info, DISCARD_ASYNC))
				btrfs_mark_bg_unused(cache);
		}

		btrfs_put_block_group(cache);
		total -= num_bytes;
		bytenr += num_bytes;
	}

	/* Modified block groups are accounted for in the delayed_refs_rsv. */
	btrfs_update_delayed_refs_rsv(trans);
	return ret;
}

/**
 * btrfs_add_reserved_bytes - update the block_group and space info counters
 * @cache:	The cache we are manipulating
 * @ram_bytes:  The number of bytes of file content, and will be same to
 *              @num_bytes except for the compress path.
 * @num_bytes:	The number of bytes in question
 * @delalloc:   The blocks are allocated for the delalloc write
 *
 * This is called by the allocator when it reserves space. If this is a
 * reservation and the block group has become read only we cannot make the
 * reservation and return -EAGAIN, otherwise this function always succeeds.
 */
int btrfs_add_reserved_bytes(struct btrfs_block_group *cache,
			     u64 ram_bytes, u64 num_bytes, int delalloc)
{
	struct btrfs_space_info *space_info = cache->space_info;
	int ret = 0;

	spin_lock(&space_info->lock);
	spin_lock(&cache->lock);
	if (cache->ro) {
		ret = -EAGAIN;
	} else {
		cache->reserved += num_bytes;
		space_info->bytes_reserved += num_bytes;
		trace_btrfs_space_reservation(cache->fs_info, "space_info",
					      space_info->flags, num_bytes, 1);
		btrfs_space_info_update_bytes_may_use(cache->fs_info,
						      space_info, -ram_bytes);
		if (delalloc)
			cache->delalloc_bytes += num_bytes;

		/*
		 * Compression can use less space than we reserved, so wake
		 * tickets if that happens
		 */
		if (num_bytes < ram_bytes)
			btrfs_try_granting_tickets(cache->fs_info, space_info);
	}
	spin_unlock(&cache->lock);
	spin_unlock(&space_info->lock);
	return ret;
}

/**
 * btrfs_free_reserved_bytes - update the block_group and space info counters
 * @cache:      The cache we are manipulating
 * @num_bytes:  The number of bytes in question
 * @delalloc:   The blocks are allocated for the delalloc write
 *
 * This is called by somebody who is freeing space that was never actually used
 * on disk.  For example if you reserve some space for a new leaf in transaction
 * A and before transaction A commits you free that leaf, you call this with
 * reserve set to 0 in order to clear the reservation.
 */
void btrfs_free_reserved_bytes(struct btrfs_block_group *cache,
			       u64 num_bytes, int delalloc)
{
	struct btrfs_space_info *space_info = cache->space_info;

	spin_lock(&space_info->lock);
	spin_lock(&cache->lock);
	if (cache->ro)
		space_info->bytes_readonly += num_bytes;
	cache->reserved -= num_bytes;
	space_info->bytes_reserved -= num_bytes;
	space_info->max_extent_size = 0;

	if (delalloc)
		cache->delalloc_bytes -= num_bytes;
	spin_unlock(&cache->lock);

	btrfs_try_granting_tickets(cache->fs_info, space_info);
	spin_unlock(&space_info->lock);
}

static void force_metadata_allocation(struct btrfs_fs_info *info)
{
	struct list_head *head = &info->space_info;
	struct btrfs_space_info *found;

	list_for_each_entry(found, head, list) {
		if (found->flags & BTRFS_BLOCK_GROUP_METADATA)
			found->force_alloc = CHUNK_ALLOC_FORCE;
	}
}

static int should_alloc_chunk(struct btrfs_fs_info *fs_info,
			      struct btrfs_space_info *sinfo, int force)
{
	u64 bytes_used = btrfs_space_info_used(sinfo, false);
	u64 thresh;

	if (force == CHUNK_ALLOC_FORCE)
		return 1;

	/*
	 * in limited mode, we want to have some free space up to
	 * about 1% of the FS size.
	 */
	if (force == CHUNK_ALLOC_LIMITED) {
		thresh = btrfs_super_total_bytes(fs_info->super_copy);
		thresh = max_t(u64, SZ_64M, div_factor_fine(thresh, 1));

		if (sinfo->total_bytes - bytes_used < thresh)
			return 1;
	}

	if (bytes_used + SZ_2M < div_factor(sinfo->total_bytes, 8))
		return 0;
	return 1;
}

int btrfs_force_chunk_alloc(struct btrfs_trans_handle *trans, u64 type)
{
	u64 alloc_flags = btrfs_get_alloc_profile(trans->fs_info, type);

	return btrfs_chunk_alloc(trans, alloc_flags, CHUNK_ALLOC_FORCE);
}

static int do_chunk_alloc(struct btrfs_trans_handle *trans, u64 flags)
{
	struct btrfs_block_group *bg;
	int ret;

	/*
	 * Check if we have enough space in the system space info because we
	 * will need to update device items in the chunk btree and insert a new
	 * chunk item in the chunk btree as well. This will allocate a new
	 * system block group if needed.
	 */
	check_system_chunk(trans, flags);

	bg = btrfs_create_chunk(trans, flags);
	if (IS_ERR(bg)) {
		ret = PTR_ERR(bg);
		goto out;
	}

	ret = btrfs_chunk_alloc_add_chunk_item(trans, bg);
	/*
	 * Normally we are not expected to fail with -ENOSPC here, since we have
	 * previously reserved space in the system space_info and allocated one
	 * new system chunk if necessary. However there are two exceptions:
	 *
	 * 1) We may have enough free space in the system space_info but all the
	 *    existing system block groups have a profile which can not be used
	 *    for extent allocation.
	 *
	 *    This happens when mounting in degraded mode. For example we have a
	 *    RAID1 filesystem with 2 devices, lose one device and mount the fs
	 *    using the other device in degraded mode. If we then allocate a chunk,
	 *    we may have enough free space in the existing system space_info, but
	 *    none of the block groups can be used for extent allocation since they
	 *    have a RAID1 profile, and because we are in degraded mode with a
	 *    single device, we are forced to allocate a new system chunk with a
	 *    SINGLE profile. Making check_system_chunk() iterate over all system
	 *    block groups and check if they have a usable profile and enough space
	 *    can be slow on very large filesystems, so we tolerate the -ENOSPC and
	 *    try again after forcing allocation of a new system chunk. Like this
	 *    we avoid paying the cost of that search in normal circumstances, when
	 *    we were not mounted in degraded mode;
	 *
	 * 2) We had enough free space info the system space_info, and one suitable
	 *    block group to allocate from when we called check_system_chunk()
	 *    above. However right after we called it, the only system block group
	 *    with enough free space got turned into RO mode by a running scrub,
	 *    and in this case we have to allocate a new one and retry. We only
	 *    need do this allocate and retry once, since we have a transaction
	 *    handle and scrub uses the commit root to search for block groups.
	 */
	if (ret == -ENOSPC) {
		const u64 sys_flags = btrfs_system_alloc_profile(trans->fs_info);
		struct btrfs_block_group *sys_bg;

		sys_bg = btrfs_create_chunk(trans, sys_flags);
		if (IS_ERR(sys_bg)) {
			ret = PTR_ERR(sys_bg);
			btrfs_abort_transaction(trans, ret);
			goto out;
		}

		ret = btrfs_chunk_alloc_add_chunk_item(trans, sys_bg);
		if (ret) {
			btrfs_abort_transaction(trans, ret);
			goto out;
		}

		ret = btrfs_chunk_alloc_add_chunk_item(trans, bg);
		if (ret) {
			btrfs_abort_transaction(trans, ret);
			goto out;
		}
	} else if (ret) {
		btrfs_abort_transaction(trans, ret);
		goto out;
	}
out:
	btrfs_trans_release_chunk_metadata(trans);

	return ret;
}

/*
 * Chunk allocation is done in 2 phases:
 *
 * 1) Phase 1 - through btrfs_chunk_alloc() we allocate device extents for
 *    the chunk, the chunk mapping, create its block group and add the items
 *    that belong in the chunk btree to it - more specifically, we need to
 *    update device items in the chunk btree and add a new chunk item to it.
 *
 * 2) Phase 2 - through btrfs_create_pending_block_groups(), we add the block
 *    group item to the extent btree and the device extent items to the devices
 *    btree.
 *
 * This is done to prevent deadlocks. For example when COWing a node from the
 * extent btree we are holding a write lock on the node's parent and if we
 * trigger chunk allocation and attempted to insert the new block group item
 * in the extent btree right way, we could deadlock because the path for the
 * insertion can include that parent node. At first glance it seems impossible
 * to trigger chunk allocation after starting a transaction since tasks should
 * reserve enough transaction units (metadata space), however while that is true
 * most of the time, chunk allocation may still be triggered for several reasons:
 *
 * 1) When reserving metadata, we check if there is enough free space in the
 *    metadata space_info and therefore don't trigger allocation of a new chunk.
 *    However later when the task actually tries to COW an extent buffer from
 *    the extent btree or from the device btree for example, it is forced to
 *    allocate a new block group (chunk) because the only one that had enough
 *    free space was just turned to RO mode by a running scrub for example (or
 *    device replace, block group reclaim thread, etc), so we can not use it
 *    for allocating an extent and end up being forced to allocate a new one;
 *
 * 2) Because we only check that the metadata space_info has enough free bytes,
 *    we end up not allocating a new metadata chunk in that case. However if
 *    the filesystem was mounted in degraded mode, none of the existing block
 *    groups might be suitable for extent allocation due to their incompatible
 *    profile (for e.g. mounting a 2 devices filesystem, where all block groups
 *    use a RAID1 profile, in degraded mode using a single device). In this case
 *    when the task attempts to COW some extent buffer of the extent btree for
 *    example, it will trigger allocation of a new metadata block group with a
 *    suitable profile (SINGLE profile in the example of the degraded mount of
 *    the RAID1 filesystem);
 *
 * 3) The task has reserved enough transaction units / metadata space, but when
 *    it attempts to COW an extent buffer from the extent or device btree for
 *    example, it does not find any free extent in any metadata block group,
 *    therefore forced to try to allocate a new metadata block group.
 *    This is because some other task allocated all available extents in the
 *    meanwhile - this typically happens with tasks that don't reserve space
 *    properly, either intentionally or as a bug. One example where this is
 *    done intentionally is fsync, as it does not reserve any transaction units
 *    and ends up allocating a variable number of metadata extents for log
 *    tree extent buffers.
 *
 * We also need this 2 phases setup when adding a device to a filesystem with
 * a seed device - we must create new metadata and system chunks without adding
 * any of the block group items to the chunk, extent and device btrees. If we
 * did not do it this way, we would get ENOSPC when attempting to update those
 * btrees, since all the chunks from the seed device are read-only.
 *
 * Phase 1 does the updates and insertions to the chunk btree because if we had
 * it done in phase 2 and have a thundering herd of tasks allocating chunks in
 * parallel, we risk having too many system chunks allocated by many tasks if
 * many tasks reach phase 1 without the previous ones completing phase 2. In the
 * extreme case this leads to exhaustion of the system chunk array in the
 * superblock. This is easier to trigger if using a btree node/leaf size of 64K
 * and with RAID filesystems (so we have more device items in the chunk btree).
 * This has happened before and commit eafa4fd0ad0607 ("btrfs: fix exhaustion of
 * the system chunk array due to concurrent allocations") provides more details.
 *
 * Allocation of system chunks does not happen through this function. A task that
 * needs to update the chunk btree (the only btree that uses system chunks), must
 * preallocate chunk space by calling either check_system_chunk() or
 * btrfs_reserve_chunk_metadata() - the former is used when allocating a data or
 * metadata chunk or when removing a chunk, while the later is used before doing
 * a modification to the chunk btree - use cases for the later are adding,
 * removing and resizing a device as well as relocation of a system chunk.
 * See the comment below for more details.
 *
 * The reservation of system space, done through check_system_chunk(), as well
 * as all the updates and insertions into the chunk btree must be done while
 * holding fs_info->chunk_mutex. This is important to guarantee that while COWing
 * an extent buffer from the chunks btree we never trigger allocation of a new
 * system chunk, which would result in a deadlock (trying to lock twice an
 * extent buffer of the chunk btree, first time before triggering the chunk
 * allocation and the second time during chunk allocation while attempting to
 * update the chunks btree). The system chunk array is also updated while holding
 * that mutex. The same logic applies to removing chunks - we must reserve system
 * space, update the chunk btree and the system chunk array in the superblock
 * while holding fs_info->chunk_mutex.
 *
 * This function, btrfs_chunk_alloc(), belongs to phase 1.
 *
 * If @force is CHUNK_ALLOC_FORCE:
 *    - return 1 if it successfully allocates a chunk,
 *    - return errors including -ENOSPC otherwise.
 * If @force is NOT CHUNK_ALLOC_FORCE:
 *    - return 0 if it doesn't need to allocate a new chunk,
 *    - return 1 if it successfully allocates a chunk,
 *    - return errors including -ENOSPC otherwise.
 */
int btrfs_chunk_alloc(struct btrfs_trans_handle *trans, u64 flags,
		      enum btrfs_chunk_alloc_enum force)
{
	struct btrfs_fs_info *fs_info = trans->fs_info;
	struct btrfs_space_info *space_info;
	bool wait_for_alloc = false;
	bool should_alloc = false;
	int ret = 0;

	/* Don't re-enter if we're already allocating a chunk */
	if (trans->allocating_chunk)
		return -ENOSPC;
	/*
	 * Allocation of system chunks can not happen through this path, as we
	 * could end up in a deadlock if we are allocating a data or metadata
	 * chunk and there is another task modifying the chunk btree.
	 *
	 * This is because while we are holding the chunk mutex, we will attempt
	 * to add the new chunk item to the chunk btree or update an existing
	 * device item in the chunk btree, while the other task that is modifying
	 * the chunk btree is attempting to COW an extent buffer while holding a
	 * lock on it and on its parent - if the COW operation triggers a system
	 * chunk allocation, then we can deadlock because we are holding the
	 * chunk mutex and we may need to access that extent buffer or its parent
	 * in order to add the chunk item or update a device item.
	 *
	 * Tasks that want to modify the chunk tree should reserve system space
	 * before updating the chunk btree, by calling either
	 * btrfs_reserve_chunk_metadata() or check_system_chunk().
	 * It's possible that after a task reserves the space, it still ends up
	 * here - this happens in the cases described above at do_chunk_alloc().
	 * The task will have to either retry or fail.
	 */
	if (flags & BTRFS_BLOCK_GROUP_SYSTEM)
		return -ENOSPC;

	space_info = btrfs_find_space_info(fs_info, flags);
	ASSERT(space_info);

	do {
		spin_lock(&space_info->lock);
		if (force < space_info->force_alloc)
			force = space_info->force_alloc;
		should_alloc = should_alloc_chunk(fs_info, space_info, force);
		if (space_info->full) {
			/* No more free physical space */
			if (should_alloc)
				ret = -ENOSPC;
			else
				ret = 0;
			spin_unlock(&space_info->lock);
			return ret;
		} else if (!should_alloc) {
			spin_unlock(&space_info->lock);
			return 0;
		} else if (space_info->chunk_alloc) {
			/*
			 * Someone is already allocating, so we need to block
			 * until this someone is finished and then loop to
			 * recheck if we should continue with our allocation
			 * attempt.
			 */
			wait_for_alloc = true;
			force = CHUNK_ALLOC_NO_FORCE;
			spin_unlock(&space_info->lock);
			mutex_lock(&fs_info->chunk_mutex);
			mutex_unlock(&fs_info->chunk_mutex);
		} else {
			/* Proceed with allocation */
			space_info->chunk_alloc = 1;
			wait_for_alloc = false;
			spin_unlock(&space_info->lock);
		}

		cond_resched();
	} while (wait_for_alloc);

	mutex_lock(&fs_info->chunk_mutex);
	trans->allocating_chunk = true;

	/*
	 * If we have mixed data/metadata chunks we want to make sure we keep
	 * allocating mixed chunks instead of individual chunks.
	 */
	if (btrfs_mixed_space_info(space_info))
		flags |= (BTRFS_BLOCK_GROUP_DATA | BTRFS_BLOCK_GROUP_METADATA);

	/*
	 * if we're doing a data chunk, go ahead and make sure that
	 * we keep a reasonable number of metadata chunks allocated in the
	 * FS as well.
	 */
	if (flags & BTRFS_BLOCK_GROUP_DATA && fs_info->metadata_ratio) {
		fs_info->data_chunk_allocations++;
		if (!(fs_info->data_chunk_allocations %
		      fs_info->metadata_ratio))
			force_metadata_allocation(fs_info);
	}

	ret = do_chunk_alloc(trans, flags);
	trans->allocating_chunk = false;

	spin_lock(&space_info->lock);
	if (ret < 0) {
		if (ret == -ENOSPC)
			space_info->full = 1;
		else
			goto out;
	} else {
		ret = 1;
		space_info->max_extent_size = 0;
	}

	space_info->force_alloc = CHUNK_ALLOC_NO_FORCE;
out:
	space_info->chunk_alloc = 0;
	spin_unlock(&space_info->lock);
	mutex_unlock(&fs_info->chunk_mutex);

	return ret;
}

static u64 get_profile_num_devs(struct btrfs_fs_info *fs_info, u64 type)
{
	u64 num_dev;

	num_dev = btrfs_raid_array[btrfs_bg_flags_to_raid_index(type)].devs_max;
	if (!num_dev)
		num_dev = fs_info->fs_devices->rw_devices;

	return num_dev;
}

static void reserve_chunk_space(struct btrfs_trans_handle *trans,
				u64 bytes,
				u64 type)
{
	struct btrfs_fs_info *fs_info = trans->fs_info;
	struct btrfs_space_info *info;
	u64 left;
	int ret = 0;

	/*
	 * Needed because we can end up allocating a system chunk and for an
	 * atomic and race free space reservation in the chunk block reserve.
	 */
	lockdep_assert_held(&fs_info->chunk_mutex);

	info = btrfs_find_space_info(fs_info, BTRFS_BLOCK_GROUP_SYSTEM);
	spin_lock(&info->lock);
	left = info->total_bytes - btrfs_space_info_used(info, true);
	spin_unlock(&info->lock);

	if (left < bytes && btrfs_test_opt(fs_info, ENOSPC_DEBUG)) {
		btrfs_info(fs_info, "left=%llu, need=%llu, flags=%llu",
			   left, bytes, type);
		btrfs_dump_space_info(fs_info, info, 0, 0);
	}

	if (left < bytes) {
		u64 flags = btrfs_system_alloc_profile(fs_info);
		struct btrfs_block_group *bg;

		/*
		 * Ignore failure to create system chunk. We might end up not
		 * needing it, as we might not need to COW all nodes/leafs from
		 * the paths we visit in the chunk tree (they were already COWed
		 * or created in the current transaction for example).
		 */
		bg = btrfs_create_chunk(trans, flags);
		if (IS_ERR(bg)) {
			ret = PTR_ERR(bg);
		} else {
			/*
			 * If we fail to add the chunk item here, we end up
			 * trying again at phase 2 of chunk allocation, at
			 * btrfs_create_pending_block_groups(). So ignore
			 * any error here. An ENOSPC here could happen, due to
			 * the cases described at do_chunk_alloc() - the system
			 * block group we just created was just turned into RO
			 * mode by a scrub for example, or a running discard
			 * temporarily removed its free space entries, etc.
			 */
			btrfs_chunk_alloc_add_chunk_item(trans, bg);
		}
	}

	if (!ret) {
		ret = btrfs_block_rsv_add(fs_info->chunk_root,
					  &fs_info->chunk_block_rsv,
					  bytes, BTRFS_RESERVE_NO_FLUSH);
		if (!ret)
			trans->chunk_bytes_reserved += bytes;
	}
}

/*
 * Reserve space in the system space for allocating or removing a chunk.
 * The caller must be holding fs_info->chunk_mutex.
 */
void check_system_chunk(struct btrfs_trans_handle *trans, u64 type)
{
	struct btrfs_fs_info *fs_info = trans->fs_info;
	const u64 num_devs = get_profile_num_devs(fs_info, type);
	u64 bytes;

	/* num_devs device items to update and 1 chunk item to add or remove. */
	bytes = btrfs_calc_metadata_size(fs_info, num_devs) +
		btrfs_calc_insert_metadata_size(fs_info, 1);

	reserve_chunk_space(trans, bytes, type);
}

/*
 * Reserve space in the system space, if needed, for doing a modification to the
 * chunk btree.
 *
 * @trans:		A transaction handle.
 * @is_item_insertion:	Indicate if the modification is for inserting a new item
 *			in the chunk btree or if it's for the deletion or update
 *			of an existing item.
 *
 * This is used in a context where we need to update the chunk btree outside
 * block group allocation and removal, to avoid a deadlock with a concurrent
 * task that is allocating a metadata or data block group and therefore needs to
 * update the chunk btree while holding the chunk mutex. After the update to the
 * chunk btree is done, btrfs_trans_release_chunk_metadata() should be called.
 *
 */
void btrfs_reserve_chunk_metadata(struct btrfs_trans_handle *trans,
				  bool is_item_insertion)
{
	struct btrfs_fs_info *fs_info = trans->fs_info;
	u64 bytes;

	if (is_item_insertion)
		bytes = btrfs_calc_insert_metadata_size(fs_info, 1);
	else
		bytes = btrfs_calc_metadata_size(fs_info, 1);

	mutex_lock(&fs_info->chunk_mutex);
	reserve_chunk_space(trans, bytes, BTRFS_BLOCK_GROUP_SYSTEM);
	mutex_unlock(&fs_info->chunk_mutex);
}

void btrfs_put_block_group_cache(struct btrfs_fs_info *info)
{
	struct btrfs_block_group *block_group;
	u64 last = 0;

	while (1) {
		struct inode *inode;

		block_group = btrfs_lookup_first_block_group(info, last);
		while (block_group) {
			btrfs_wait_block_group_cache_done(block_group);
			spin_lock(&block_group->lock);
			if (block_group->iref)
				break;
			spin_unlock(&block_group->lock);
			block_group = btrfs_next_block_group(block_group);
		}
		if (!block_group) {
			if (last == 0)
				break;
			last = 0;
			continue;
		}

		inode = block_group->inode;
		block_group->iref = 0;
		block_group->inode = NULL;
		spin_unlock(&block_group->lock);
		ASSERT(block_group->io_ctl.inode == NULL);
		iput(inode);
		last = block_group->start + block_group->length;
		btrfs_put_block_group(block_group);
	}
}

/*
 * Must be called only after stopping all workers, since we could have block
 * group caching kthreads running, and therefore they could race with us if we
 * freed the block groups before stopping them.
 */
int btrfs_free_block_groups(struct btrfs_fs_info *info)
{
	struct btrfs_block_group *block_group;
	struct btrfs_space_info *space_info;
	struct btrfs_caching_control *caching_ctl;
	struct rb_node *n;

	spin_lock(&info->block_group_cache_lock);
	while (!list_empty(&info->caching_block_groups)) {
		caching_ctl = list_entry(info->caching_block_groups.next,
					 struct btrfs_caching_control, list);
		list_del(&caching_ctl->list);
		btrfs_put_caching_control(caching_ctl);
	}
	spin_unlock(&info->block_group_cache_lock);

	spin_lock(&info->unused_bgs_lock);
	while (!list_empty(&info->unused_bgs)) {
		block_group = list_first_entry(&info->unused_bgs,
					       struct btrfs_block_group,
					       bg_list);
		list_del_init(&block_group->bg_list);
		btrfs_put_block_group(block_group);
	}
	spin_unlock(&info->unused_bgs_lock);

	spin_lock(&info->unused_bgs_lock);
	while (!list_empty(&info->reclaim_bgs)) {
		block_group = list_first_entry(&info->reclaim_bgs,
					       struct btrfs_block_group,
					       bg_list);
		list_del_init(&block_group->bg_list);
		btrfs_put_block_group(block_group);
	}
	spin_unlock(&info->unused_bgs_lock);

	spin_lock(&info->block_group_cache_lock);
	while ((n = rb_last(&info->block_group_cache_tree)) != NULL) {
		block_group = rb_entry(n, struct btrfs_block_group,
				       cache_node);
		rb_erase(&block_group->cache_node,
			 &info->block_group_cache_tree);
		RB_CLEAR_NODE(&block_group->cache_node);
		spin_unlock(&info->block_group_cache_lock);

		down_write(&block_group->space_info->groups_sem);
		list_del(&block_group->list);
		up_write(&block_group->space_info->groups_sem);

		/*
		 * We haven't cached this block group, which means we could
		 * possibly have excluded extents on this block group.
		 */
		if (block_group->cached == BTRFS_CACHE_NO ||
		    block_group->cached == BTRFS_CACHE_ERROR)
			btrfs_free_excluded_extents(block_group);

		btrfs_remove_free_space_cache(block_group);
		ASSERT(block_group->cached != BTRFS_CACHE_STARTED);
		ASSERT(list_empty(&block_group->dirty_list));
		ASSERT(list_empty(&block_group->io_list));
		ASSERT(list_empty(&block_group->bg_list));
		ASSERT(refcount_read(&block_group->refs) == 1);
		ASSERT(block_group->swap_extents == 0);
		btrfs_put_block_group(block_group);

		spin_lock(&info->block_group_cache_lock);
	}
	spin_unlock(&info->block_group_cache_lock);

	btrfs_release_global_block_rsv(info);

	while (!list_empty(&info->space_info)) {
		space_info = list_entry(info->space_info.next,
					struct btrfs_space_info,
					list);

		/*
		 * Do not hide this behind enospc_debug, this is actually
		 * important and indicates a real bug if this happens.
		 */
		if (WARN_ON(space_info->bytes_pinned > 0 ||
			    space_info->bytes_may_use > 0))
			btrfs_dump_space_info(info, space_info, 0, 0);

		/*
		 * If there was a failure to cleanup a log tree, very likely due
		 * to an IO failure on a writeback attempt of one or more of its
		 * extent buffers, we could not do proper (and cheap) unaccounting
		 * of their reserved space, so don't warn on bytes_reserved > 0 in
		 * that case.
		 */
		if (!(space_info->flags & BTRFS_BLOCK_GROUP_METADATA) ||
		    !BTRFS_FS_LOG_CLEANUP_ERROR(info)) {
			if (WARN_ON(space_info->bytes_reserved > 0))
				btrfs_dump_space_info(info, space_info, 0, 0);
		}

		WARN_ON(space_info->reclaim_size > 0);
		list_del(&space_info->list);
		btrfs_sysfs_remove_space_info(space_info);
	}
	return 0;
}

void btrfs_freeze_block_group(struct btrfs_block_group *cache)
{
	atomic_inc(&cache->frozen);
}

void btrfs_unfreeze_block_group(struct btrfs_block_group *block_group)
{
	struct btrfs_fs_info *fs_info = block_group->fs_info;
	struct extent_map_tree *em_tree;
	struct extent_map *em;
	bool cleanup;

	spin_lock(&block_group->lock);
	cleanup = (atomic_dec_and_test(&block_group->frozen) &&
		   block_group->removed);
	spin_unlock(&block_group->lock);

	if (cleanup) {
		em_tree = &fs_info->mapping_tree;
		write_lock(&em_tree->lock);
		em = lookup_extent_mapping(em_tree, block_group->start,
					   1);
		BUG_ON(!em); /* logic error, can't happen */
		remove_extent_mapping(em_tree, em);
		write_unlock(&em_tree->lock);

		/* once for us and once for the tree */
		free_extent_map(em);
		free_extent_map(em);

		/*
		 * We may have left one free space entry and other possible
		 * tasks trimming this block group have left 1 entry each one.
		 * Free them if any.
		 */
		__btrfs_remove_free_space_cache(block_group->free_space_ctl);
	}
}

bool btrfs_inc_block_group_swap_extents(struct btrfs_block_group *bg)
{
	bool ret = true;

	spin_lock(&bg->lock);
	if (bg->ro)
		ret = false;
	else
		bg->swap_extents++;
	spin_unlock(&bg->lock);

	return ret;
}

void btrfs_dec_block_group_swap_extents(struct btrfs_block_group *bg, int amount)
{
	spin_lock(&bg->lock);
	ASSERT(!bg->ro);
	ASSERT(bg->swap_extents >= amount);
	bg->swap_extents -= amount;
	spin_unlock(&bg->lock);
}<|MERGE_RESOLUTION|>--- conflicted
+++ resolved
@@ -1580,9 +1580,6 @@
 		}
 
 next:
-<<<<<<< HEAD
-		btrfs_put_block_group(bg);
-=======
 		if (ret)
 			btrfs_mark_bg_to_reclaim(bg);
 		btrfs_put_block_group(bg);
@@ -1599,7 +1596,6 @@
 		 */
 		if (!mutex_trylock(&fs_info->reclaim_bgs_lock))
 			goto end;
->>>>>>> 9b37665a
 		spin_lock(&fs_info->unused_bgs_lock);
 	}
 	spin_unlock(&fs_info->unused_bgs_lock);
