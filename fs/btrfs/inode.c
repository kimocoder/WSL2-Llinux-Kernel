--- conflicted
+++ resolved
@@ -4525,13 +4525,6 @@
 		ret = -EPERM;
 		goto out_up_write;
 	}
-	if (atomic_read(&dest->nr_swapfiles)) {
-		spin_unlock(&dest->root_item_lock);
-		btrfs_warn(fs_info,
-			   "attempt to delete subvolume %llu with active swapfile",
-			   root->root_key.objectid);
-		return -EPERM;
-	}
 	root_flags = btrfs_root_flags(&dest->root_item);
 	btrfs_set_root_flags(&dest->root_item,
 			     root_flags | BTRFS_ROOT_SUBVOL_DEAD);
@@ -6478,60 +6471,6 @@
 }
 
 /*
-<<<<<<< HEAD
- * find the highest existing sequence number in a directory
- * and then set the in-memory index_cnt variable to reflect
- * free sequence numbers
- */
-static int btrfs_set_inode_index_count(struct btrfs_inode *inode)
-{
-	struct btrfs_root *root = inode->root;
-	struct btrfs_key key, found_key;
-	struct btrfs_path *path;
-	struct extent_buffer *leaf;
-	int ret;
-
-	key.objectid = btrfs_ino(inode);
-	key.type = BTRFS_DIR_INDEX_KEY;
-	key.offset = (u64)-1;
-
-	path = btrfs_alloc_path();
-	if (!path)
-		return -ENOMEM;
-
-	ret = btrfs_search_slot(NULL, root, &key, path, 0, 0);
-	if (ret < 0)
-		goto out;
-	/* FIXME: we should be able to handle this */
-	if (ret == 0)
-		goto out;
-	ret = 0;
-
-	if (path->slots[0] == 0) {
-		inode->index_cnt = BTRFS_DIR_START_INDEX;
-		goto out;
-	}
-
-	path->slots[0]--;
-
-	leaf = path->nodes[0];
-	btrfs_item_key_to_cpu(leaf, &found_key, path->slots[0]);
-
-	if (found_key.objectid != btrfs_ino(inode) ||
-	    found_key.type != BTRFS_DIR_INDEX_KEY) {
-		inode->index_cnt = BTRFS_DIR_START_INDEX;
-		goto out;
-	}
-
-	inode->index_cnt = found_key.offset + 1;
-out:
-	btrfs_free_path(path);
-	return ret;
-}
-
-/*
-=======
->>>>>>> 5eb2b831
  * helper to find a free sequence number in a given directory.  This current
  * code is very simple, later versions will do smarter things in the btree
  */
