// SPDX-License-Identifier: GPL-2.0
/*
 * Copyright (C) 2007 Oracle.  All rights reserved.
 */

#include <linux/sched.h>
#include <linux/sched/mm.h>
#include <linux/bio.h>
#include <linux/slab.h>
#include <linux/blkdev.h>
#include <linux/ratelimit.h>
#include <linux/kthread.h>
#include <linux/raid/pq.h>
#include <linux/semaphore.h>
#include <linux/uuid.h>
#include <linux/list_sort.h>
#include <linux/namei.h>
#include "misc.h"
#include "ctree.h"
#include "extent_map.h"
#include "disk-io.h"
#include "transaction.h"
#include "print-tree.h"
#include "volumes.h"
#include "raid56.h"
#include "async-thread.h"
#include "check-integrity.h"
#include "rcu-string.h"
#include "dev-replace.h"
#include "sysfs.h"
#include "tree-checker.h"
#include "space-info.h"
#include "block-group.h"
#include "discard.h"
#include "zoned.h"

const struct btrfs_raid_attr btrfs_raid_array[BTRFS_NR_RAID_TYPES] = {
	[BTRFS_RAID_RAID10] = {
		.sub_stripes	= 2,
		.dev_stripes	= 1,
		.devs_max	= 0,	/* 0 == as many as possible */
		.devs_min	= 2,
		.tolerated_failures = 1,
		.devs_increment	= 2,
		.ncopies	= 2,
		.nparity        = 0,
		.raid_name	= "raid10",
		.bg_flag	= BTRFS_BLOCK_GROUP_RAID10,
		.mindev_error	= BTRFS_ERROR_DEV_RAID10_MIN_NOT_MET,
	},
	[BTRFS_RAID_RAID1] = {
		.sub_stripes	= 1,
		.dev_stripes	= 1,
		.devs_max	= 2,
		.devs_min	= 2,
		.tolerated_failures = 1,
		.devs_increment	= 2,
		.ncopies	= 2,
		.nparity        = 0,
		.raid_name	= "raid1",
		.bg_flag	= BTRFS_BLOCK_GROUP_RAID1,
		.mindev_error	= BTRFS_ERROR_DEV_RAID1_MIN_NOT_MET,
	},
	[BTRFS_RAID_RAID1C3] = {
		.sub_stripes	= 1,
		.dev_stripes	= 1,
		.devs_max	= 3,
		.devs_min	= 3,
		.tolerated_failures = 2,
		.devs_increment	= 3,
		.ncopies	= 3,
		.nparity        = 0,
		.raid_name	= "raid1c3",
		.bg_flag	= BTRFS_BLOCK_GROUP_RAID1C3,
		.mindev_error	= BTRFS_ERROR_DEV_RAID1C3_MIN_NOT_MET,
	},
	[BTRFS_RAID_RAID1C4] = {
		.sub_stripes	= 1,
		.dev_stripes	= 1,
		.devs_max	= 4,
		.devs_min	= 4,
		.tolerated_failures = 3,
		.devs_increment	= 4,
		.ncopies	= 4,
		.nparity        = 0,
		.raid_name	= "raid1c4",
		.bg_flag	= BTRFS_BLOCK_GROUP_RAID1C4,
		.mindev_error	= BTRFS_ERROR_DEV_RAID1C4_MIN_NOT_MET,
	},
	[BTRFS_RAID_DUP] = {
		.sub_stripes	= 1,
		.dev_stripes	= 2,
		.devs_max	= 1,
		.devs_min	= 1,
		.tolerated_failures = 0,
		.devs_increment	= 1,
		.ncopies	= 2,
		.nparity        = 0,
		.raid_name	= "dup",
		.bg_flag	= BTRFS_BLOCK_GROUP_DUP,
		.mindev_error	= 0,
	},
	[BTRFS_RAID_RAID0] = {
		.sub_stripes	= 1,
		.dev_stripes	= 1,
		.devs_max	= 0,
		.devs_min	= 1,
		.tolerated_failures = 0,
		.devs_increment	= 1,
		.ncopies	= 1,
		.nparity        = 0,
		.raid_name	= "raid0",
		.bg_flag	= BTRFS_BLOCK_GROUP_RAID0,
		.mindev_error	= 0,
	},
	[BTRFS_RAID_SINGLE] = {
		.sub_stripes	= 1,
		.dev_stripes	= 1,
		.devs_max	= 1,
		.devs_min	= 1,
		.tolerated_failures = 0,
		.devs_increment	= 1,
		.ncopies	= 1,
		.nparity        = 0,
		.raid_name	= "single",
		.bg_flag	= 0,
		.mindev_error	= 0,
	},
	[BTRFS_RAID_RAID5] = {
		.sub_stripes	= 1,
		.dev_stripes	= 1,
		.devs_max	= 0,
		.devs_min	= 2,
		.tolerated_failures = 1,
		.devs_increment	= 1,
		.ncopies	= 1,
		.nparity        = 1,
		.raid_name	= "raid5",
		.bg_flag	= BTRFS_BLOCK_GROUP_RAID5,
		.mindev_error	= BTRFS_ERROR_DEV_RAID5_MIN_NOT_MET,
	},
	[BTRFS_RAID_RAID6] = {
		.sub_stripes	= 1,
		.dev_stripes	= 1,
		.devs_max	= 0,
		.devs_min	= 3,
		.tolerated_failures = 2,
		.devs_increment	= 1,
		.ncopies	= 1,
		.nparity        = 2,
		.raid_name	= "raid6",
		.bg_flag	= BTRFS_BLOCK_GROUP_RAID6,
		.mindev_error	= BTRFS_ERROR_DEV_RAID6_MIN_NOT_MET,
	},
};

/*
 * Convert block group flags (BTRFS_BLOCK_GROUP_*) to btrfs_raid_types, which
 * can be used as index to access btrfs_raid_array[].
 */
enum btrfs_raid_types __attribute_const__ btrfs_bg_flags_to_raid_index(u64 flags)
{
	if (flags & BTRFS_BLOCK_GROUP_RAID10)
		return BTRFS_RAID_RAID10;
	else if (flags & BTRFS_BLOCK_GROUP_RAID1)
		return BTRFS_RAID_RAID1;
	else if (flags & BTRFS_BLOCK_GROUP_RAID1C3)
		return BTRFS_RAID_RAID1C3;
	else if (flags & BTRFS_BLOCK_GROUP_RAID1C4)
		return BTRFS_RAID_RAID1C4;
	else if (flags & BTRFS_BLOCK_GROUP_DUP)
		return BTRFS_RAID_DUP;
	else if (flags & BTRFS_BLOCK_GROUP_RAID0)
		return BTRFS_RAID_RAID0;
	else if (flags & BTRFS_BLOCK_GROUP_RAID5)
		return BTRFS_RAID_RAID5;
	else if (flags & BTRFS_BLOCK_GROUP_RAID6)
		return BTRFS_RAID_RAID6;

	return BTRFS_RAID_SINGLE; /* BTRFS_BLOCK_GROUP_SINGLE */
}

const char *btrfs_bg_type_to_raid_name(u64 flags)
{
	const int index = btrfs_bg_flags_to_raid_index(flags);

	if (index >= BTRFS_NR_RAID_TYPES)
		return NULL;

	return btrfs_raid_array[index].raid_name;
}

/*
 * Fill @buf with textual description of @bg_flags, no more than @size_buf
 * bytes including terminating null byte.
 */
void btrfs_describe_block_groups(u64 bg_flags, char *buf, u32 size_buf)
{
	int i;
	int ret;
	char *bp = buf;
	u64 flags = bg_flags;
	u32 size_bp = size_buf;

	if (!flags) {
		strcpy(bp, "NONE");
		return;
	}

#define DESCRIBE_FLAG(flag, desc)						\
	do {								\
		if (flags & (flag)) {					\
			ret = snprintf(bp, size_bp, "%s|", (desc));	\
			if (ret < 0 || ret >= size_bp)			\
				goto out_overflow;			\
			size_bp -= ret;					\
			bp += ret;					\
			flags &= ~(flag);				\
		}							\
	} while (0)

	DESCRIBE_FLAG(BTRFS_BLOCK_GROUP_DATA, "data");
	DESCRIBE_FLAG(BTRFS_BLOCK_GROUP_SYSTEM, "system");
	DESCRIBE_FLAG(BTRFS_BLOCK_GROUP_METADATA, "metadata");

	DESCRIBE_FLAG(BTRFS_AVAIL_ALLOC_BIT_SINGLE, "single");
	for (i = 0; i < BTRFS_NR_RAID_TYPES; i++)
		DESCRIBE_FLAG(btrfs_raid_array[i].bg_flag,
			      btrfs_raid_array[i].raid_name);
#undef DESCRIBE_FLAG

	if (flags) {
		ret = snprintf(bp, size_bp, "0x%llx|", flags);
		size_bp -= ret;
	}

	if (size_bp < size_buf)
		buf[size_buf - size_bp - 1] = '\0'; /* remove last | */

	/*
	 * The text is trimmed, it's up to the caller to provide sufficiently
	 * large buffer
	 */
out_overflow:;
}

static int init_first_rw_device(struct btrfs_trans_handle *trans);
static int btrfs_relocate_sys_chunks(struct btrfs_fs_info *fs_info);
static void btrfs_dev_stat_print_on_error(struct btrfs_device *dev);
static void btrfs_dev_stat_print_on_load(struct btrfs_device *device);
static int __btrfs_map_block(struct btrfs_fs_info *fs_info,
			     enum btrfs_map_op op,
			     u64 logical, u64 *length,
			     struct btrfs_io_context **bioc_ret,
			     int mirror_num, int need_raid_map);

/*
 * Device locking
 * ==============
 *
 * There are several mutexes that protect manipulation of devices and low-level
 * structures like chunks but not block groups, extents or files
 *
 * uuid_mutex (global lock)
 * ------------------------
 * protects the fs_uuids list that tracks all per-fs fs_devices, resulting from
 * the SCAN_DEV ioctl registration or from mount either implicitly (the first
 * device) or requested by the device= mount option
 *
 * the mutex can be very coarse and can cover long-running operations
 *
 * protects: updates to fs_devices counters like missing devices, rw devices,
 * seeding, structure cloning, opening/closing devices at mount/umount time
 *
 * global::fs_devs - add, remove, updates to the global list
 *
 * does not protect: manipulation of the fs_devices::devices list in general
 * but in mount context it could be used to exclude list modifications by eg.
 * scan ioctl
 *
 * btrfs_device::name - renames (write side), read is RCU
 *
 * fs_devices::device_list_mutex (per-fs, with RCU)
 * ------------------------------------------------
 * protects updates to fs_devices::devices, ie. adding and deleting
 *
 * simple list traversal with read-only actions can be done with RCU protection
 *
 * may be used to exclude some operations from running concurrently without any
 * modifications to the list (see write_all_supers)
 *
 * Is not required at mount and close times, because our device list is
 * protected by the uuid_mutex at that point.
 *
 * balance_mutex
 * -------------
 * protects balance structures (status, state) and context accessed from
 * several places (internally, ioctl)
 *
 * chunk_mutex
 * -----------
 * protects chunks, adding or removing during allocation, trim or when a new
 * device is added/removed. Additionally it also protects post_commit_list of
 * individual devices, since they can be added to the transaction's
 * post_commit_list only with chunk_mutex held.
 *
 * cleaner_mutex
 * -------------
 * a big lock that is held by the cleaner thread and prevents running subvolume
 * cleaning together with relocation or delayed iputs
 *
 *
 * Lock nesting
 * ============
 *
 * uuid_mutex
 *   device_list_mutex
 *     chunk_mutex
 *   balance_mutex
 *
 *
 * Exclusive operations
 * ====================
 *
 * Maintains the exclusivity of the following operations that apply to the
 * whole filesystem and cannot run in parallel.
 *
 * - Balance (*)
 * - Device add
 * - Device remove
 * - Device replace (*)
 * - Resize
 *
 * The device operations (as above) can be in one of the following states:
 *
 * - Running state
 * - Paused state
 * - Completed state
 *
 * Only device operations marked with (*) can go into the Paused state for the
 * following reasons:
 *
 * - ioctl (only Balance can be Paused through ioctl)
 * - filesystem remounted as read-only
 * - filesystem unmounted and mounted as read-only
 * - system power-cycle and filesystem mounted as read-only
 * - filesystem or device errors leading to forced read-only
 *
 * The status of exclusive operation is set and cleared atomically.
 * During the course of Paused state, fs_info::exclusive_operation remains set.
 * A device operation in Paused or Running state can be canceled or resumed
 * either by ioctl (Balance only) or when remounted as read-write.
 * The exclusive status is cleared when the device operation is canceled or
 * completed.
 */

DEFINE_MUTEX(uuid_mutex);
static LIST_HEAD(fs_uuids);
struct list_head * __attribute_const__ btrfs_get_fs_uuids(void)
{
	return &fs_uuids;
}

/*
 * alloc_fs_devices - allocate struct btrfs_fs_devices
 * @fsid:		if not NULL, copy the UUID to fs_devices::fsid
 * @metadata_fsid:	if not NULL, copy the UUID to fs_devices::metadata_fsid
 *
 * Return a pointer to a new struct btrfs_fs_devices on success, or ERR_PTR().
 * The returned struct is not linked onto any lists and can be destroyed with
 * kfree() right away.
 */
static struct btrfs_fs_devices *alloc_fs_devices(const u8 *fsid,
						 const u8 *metadata_fsid)
{
	struct btrfs_fs_devices *fs_devs;

	fs_devs = kzalloc(sizeof(*fs_devs), GFP_KERNEL);
	if (!fs_devs)
		return ERR_PTR(-ENOMEM);

	mutex_init(&fs_devs->device_list_mutex);

	INIT_LIST_HEAD(&fs_devs->devices);
	INIT_LIST_HEAD(&fs_devs->alloc_list);
	INIT_LIST_HEAD(&fs_devs->fs_list);
	INIT_LIST_HEAD(&fs_devs->seed_list);
	if (fsid)
		memcpy(fs_devs->fsid, fsid, BTRFS_FSID_SIZE);

	if (metadata_fsid)
		memcpy(fs_devs->metadata_uuid, metadata_fsid, BTRFS_FSID_SIZE);
	else if (fsid)
		memcpy(fs_devs->metadata_uuid, fsid, BTRFS_FSID_SIZE);

	return fs_devs;
}

void btrfs_free_device(struct btrfs_device *device)
{
	WARN_ON(!list_empty(&device->post_commit_list));
	rcu_string_free(device->name);
	extent_io_tree_release(&device->alloc_state);
	bio_put(device->flush_bio);
	btrfs_destroy_dev_zone_info(device);
	kfree(device);
}

static void free_fs_devices(struct btrfs_fs_devices *fs_devices)
{
	struct btrfs_device *device;
	WARN_ON(fs_devices->opened);
	while (!list_empty(&fs_devices->devices)) {
		device = list_entry(fs_devices->devices.next,
				    struct btrfs_device, dev_list);
		list_del(&device->dev_list);
		btrfs_free_device(device);
	}
	kfree(fs_devices);
}

void __exit btrfs_cleanup_fs_uuids(void)
{
	struct btrfs_fs_devices *fs_devices;

	while (!list_empty(&fs_uuids)) {
		fs_devices = list_entry(fs_uuids.next,
					struct btrfs_fs_devices, fs_list);
		list_del(&fs_devices->fs_list);
		free_fs_devices(fs_devices);
	}
}

static noinline struct btrfs_fs_devices *find_fsid(
		const u8 *fsid, const u8 *metadata_fsid)
{
	struct btrfs_fs_devices *fs_devices;

	ASSERT(fsid);

	/* Handle non-split brain cases */
	list_for_each_entry(fs_devices, &fs_uuids, fs_list) {
		if (metadata_fsid) {
			if (memcmp(fsid, fs_devices->fsid, BTRFS_FSID_SIZE) == 0
			    && memcmp(metadata_fsid, fs_devices->metadata_uuid,
				      BTRFS_FSID_SIZE) == 0)
				return fs_devices;
		} else {
			if (memcmp(fsid, fs_devices->fsid, BTRFS_FSID_SIZE) == 0)
				return fs_devices;
		}
	}
	return NULL;
}

static struct btrfs_fs_devices *find_fsid_with_metadata_uuid(
				struct btrfs_super_block *disk_super)
{

	struct btrfs_fs_devices *fs_devices;

	/*
	 * Handle scanned device having completed its fsid change but
	 * belonging to a fs_devices that was created by first scanning
	 * a device which didn't have its fsid/metadata_uuid changed
	 * at all and the CHANGING_FSID_V2 flag set.
	 */
	list_for_each_entry(fs_devices, &fs_uuids, fs_list) {
		if (fs_devices->fsid_change &&
		    memcmp(disk_super->metadata_uuid, fs_devices->fsid,
			   BTRFS_FSID_SIZE) == 0 &&
		    memcmp(fs_devices->fsid, fs_devices->metadata_uuid,
			   BTRFS_FSID_SIZE) == 0) {
			return fs_devices;
		}
	}
	/*
	 * Handle scanned device having completed its fsid change but
	 * belonging to a fs_devices that was created by a device that
	 * has an outdated pair of fsid/metadata_uuid and
	 * CHANGING_FSID_V2 flag set.
	 */
	list_for_each_entry(fs_devices, &fs_uuids, fs_list) {
		if (fs_devices->fsid_change &&
		    memcmp(fs_devices->metadata_uuid,
			   fs_devices->fsid, BTRFS_FSID_SIZE) != 0 &&
		    memcmp(disk_super->metadata_uuid, fs_devices->metadata_uuid,
			   BTRFS_FSID_SIZE) == 0) {
			return fs_devices;
		}
	}

	return find_fsid(disk_super->fsid, disk_super->metadata_uuid);
}


static int
btrfs_get_bdev_and_sb(const char *device_path, fmode_t flags, void *holder,
		      int flush, struct block_device **bdev,
		      struct btrfs_super_block **disk_super)
{
	int ret;

	*bdev = blkdev_get_by_path(device_path, flags, holder);

	if (IS_ERR(*bdev)) {
		ret = PTR_ERR(*bdev);
		goto error;
	}

	if (flush)
		filemap_write_and_wait((*bdev)->bd_inode->i_mapping);
	ret = set_blocksize(*bdev, BTRFS_BDEV_BLOCKSIZE);
	if (ret) {
		blkdev_put(*bdev, flags);
		goto error;
	}
	invalidate_bdev(*bdev);
	*disk_super = btrfs_read_dev_super(*bdev);
	if (IS_ERR(*disk_super)) {
		ret = PTR_ERR(*disk_super);
		blkdev_put(*bdev, flags);
		goto error;
	}

	return 0;

error:
	*bdev = NULL;
	return ret;
}

/*
 * Check if the device in the path matches the device in the given struct device.
 *
 * Returns:
 *   true  If it is the same device.
 *   false If it is not the same device or on error.
 */
static bool device_matched(const struct btrfs_device *device, const char *path)
{
	char *device_name;
	dev_t dev_old;
	dev_t dev_new;
	int ret;

	/*
	 * If we are looking for a device with the matching dev_t, then skip
	 * device without a name (a missing device).
	 */
	if (!device->name)
		return false;

	device_name = kzalloc(BTRFS_PATH_NAME_MAX, GFP_KERNEL);
	if (!device_name)
		return false;

	rcu_read_lock();
	scnprintf(device_name, BTRFS_PATH_NAME_MAX, "%s", rcu_str_deref(device->name));
	rcu_read_unlock();

	ret = lookup_bdev(device_name, &dev_old);
	kfree(device_name);
	if (ret)
		return false;

	ret = lookup_bdev(path, &dev_new);
	if (ret)
		return false;

	if (dev_old == dev_new)
		return true;

	return false;
}

/*
 *  Search and remove all stale (devices which are not mounted) devices.
 *  When both inputs are NULL, it will search and release all stale devices.
 *  path:	Optional. When provided will it release all unmounted devices
 *		matching this path only.
 *  skip_dev:	Optional. Will skip this device when searching for the stale
 *		devices.
 *  Return:	0 for success or if @path is NULL.
 * 		-EBUSY if @path is a mounted device.
 * 		-ENOENT if @path does not match any device in the list.
 */
static int btrfs_free_stale_devices(const char *path,
				     struct btrfs_device *skip_device)
{
	struct btrfs_fs_devices *fs_devices, *tmp_fs_devices;
	struct btrfs_device *device, *tmp_device;
	int ret = 0;

	lockdep_assert_held(&uuid_mutex);

	if (path)
		ret = -ENOENT;

	list_for_each_entry_safe(fs_devices, tmp_fs_devices, &fs_uuids, fs_list) {

		mutex_lock(&fs_devices->device_list_mutex);
		list_for_each_entry_safe(device, tmp_device,
					 &fs_devices->devices, dev_list) {
			if (skip_device && skip_device == device)
				continue;
			if (path && !device_matched(device, path))
				continue;
			if (fs_devices->opened) {
				/* for an already deleted device return 0 */
				if (path && ret != 0)
					ret = -EBUSY;
				break;
			}

			/* delete the stale device */
			fs_devices->num_devices--;
			list_del(&device->dev_list);
			btrfs_free_device(device);

			ret = 0;
		}
		mutex_unlock(&fs_devices->device_list_mutex);

		if (fs_devices->num_devices == 0) {
			btrfs_sysfs_remove_fsid(fs_devices);
			list_del(&fs_devices->fs_list);
			free_fs_devices(fs_devices);
		}
	}

	return ret;
}

/*
 * This is only used on mount, and we are protected from competing things
 * messing with our fs_devices by the uuid_mutex, thus we do not need the
 * fs_devices->device_list_mutex here.
 */
static int btrfs_open_one_device(struct btrfs_fs_devices *fs_devices,
			struct btrfs_device *device, fmode_t flags,
			void *holder)
{
	struct request_queue *q;
	struct block_device *bdev;
	struct btrfs_super_block *disk_super;
	u64 devid;
	int ret;

	if (device->bdev)
		return -EINVAL;
	if (!device->name)
		return -EINVAL;

	ret = btrfs_get_bdev_and_sb(device->name->str, flags, holder, 1,
				    &bdev, &disk_super);
	if (ret)
		return ret;

	devid = btrfs_stack_device_id(&disk_super->dev_item);
	if (devid != device->devid)
		goto error_free_page;

	if (memcmp(device->uuid, disk_super->dev_item.uuid, BTRFS_UUID_SIZE))
		goto error_free_page;

	device->generation = btrfs_super_generation(disk_super);

	if (btrfs_super_flags(disk_super) & BTRFS_SUPER_FLAG_SEEDING) {
		if (btrfs_super_incompat_flags(disk_super) &
		    BTRFS_FEATURE_INCOMPAT_METADATA_UUID) {
			pr_err(
		"BTRFS: Invalid seeding and uuid-changed device detected\n");
			goto error_free_page;
		}

		clear_bit(BTRFS_DEV_STATE_WRITEABLE, &device->dev_state);
		fs_devices->seeding = true;
	} else {
		if (bdev_read_only(bdev))
			clear_bit(BTRFS_DEV_STATE_WRITEABLE, &device->dev_state);
		else
			set_bit(BTRFS_DEV_STATE_WRITEABLE, &device->dev_state);
	}

	q = bdev_get_queue(bdev);
	if (!blk_queue_nonrot(q))
		fs_devices->rotating = true;

	device->bdev = bdev;
	clear_bit(BTRFS_DEV_STATE_IN_FS_METADATA, &device->dev_state);
	device->mode = flags;

	fs_devices->open_devices++;
	if (test_bit(BTRFS_DEV_STATE_WRITEABLE, &device->dev_state) &&
	    device->devid != BTRFS_DEV_REPLACE_DEVID) {
		fs_devices->rw_devices++;
		list_add_tail(&device->dev_alloc_list, &fs_devices->alloc_list);
	}
	btrfs_release_disk_super(disk_super);

	return 0;

error_free_page:
	btrfs_release_disk_super(disk_super);
	blkdev_put(bdev, flags);

	return -EINVAL;
}

/*
 * Handle scanned device having its CHANGING_FSID_V2 flag set and the fs_devices
 * being created with a disk that has already completed its fsid change. Such
 * disk can belong to an fs which has its FSID changed or to one which doesn't.
 * Handle both cases here.
 */
static struct btrfs_fs_devices *find_fsid_inprogress(
					struct btrfs_super_block *disk_super)
{
	struct btrfs_fs_devices *fs_devices;

	list_for_each_entry(fs_devices, &fs_uuids, fs_list) {
		if (memcmp(fs_devices->metadata_uuid, fs_devices->fsid,
			   BTRFS_FSID_SIZE) != 0 &&
		    memcmp(fs_devices->metadata_uuid, disk_super->fsid,
			   BTRFS_FSID_SIZE) == 0 && !fs_devices->fsid_change) {
			return fs_devices;
		}
	}

	return find_fsid(disk_super->fsid, NULL);
}


static struct btrfs_fs_devices *find_fsid_changed(
					struct btrfs_super_block *disk_super)
{
	struct btrfs_fs_devices *fs_devices;

	/*
	 * Handles the case where scanned device is part of an fs that had
	 * multiple successful changes of FSID but currently device didn't
	 * observe it. Meaning our fsid will be different than theirs. We need
	 * to handle two subcases :
	 *  1 - The fs still continues to have different METADATA/FSID uuids.
	 *  2 - The fs is switched back to its original FSID (METADATA/FSID
	 *  are equal).
	 */
	list_for_each_entry(fs_devices, &fs_uuids, fs_list) {
		/* Changed UUIDs */
		if (memcmp(fs_devices->metadata_uuid, fs_devices->fsid,
			   BTRFS_FSID_SIZE) != 0 &&
		    memcmp(fs_devices->metadata_uuid, disk_super->metadata_uuid,
			   BTRFS_FSID_SIZE) == 0 &&
		    memcmp(fs_devices->fsid, disk_super->fsid,
			   BTRFS_FSID_SIZE) != 0)
			return fs_devices;

		/* Unchanged UUIDs */
		if (memcmp(fs_devices->metadata_uuid, fs_devices->fsid,
			   BTRFS_FSID_SIZE) == 0 &&
		    memcmp(fs_devices->fsid, disk_super->metadata_uuid,
			   BTRFS_FSID_SIZE) == 0)
			return fs_devices;
	}

	return NULL;
}

static struct btrfs_fs_devices *find_fsid_reverted_metadata(
				struct btrfs_super_block *disk_super)
{
	struct btrfs_fs_devices *fs_devices;

	/*
	 * Handle the case where the scanned device is part of an fs whose last
	 * metadata UUID change reverted it to the original FSID. At the same
	 * time * fs_devices was first created by another constitutent device
	 * which didn't fully observe the operation. This results in an
	 * btrfs_fs_devices created with metadata/fsid different AND
	 * btrfs_fs_devices::fsid_change set AND the metadata_uuid of the
	 * fs_devices equal to the FSID of the disk.
	 */
	list_for_each_entry(fs_devices, &fs_uuids, fs_list) {
		if (memcmp(fs_devices->fsid, fs_devices->metadata_uuid,
			   BTRFS_FSID_SIZE) != 0 &&
		    memcmp(fs_devices->metadata_uuid, disk_super->fsid,
			   BTRFS_FSID_SIZE) == 0 &&
		    fs_devices->fsid_change)
			return fs_devices;
	}

	return NULL;
}
/*
 * Add new device to list of registered devices
 *
 * Returns:
 * device pointer which was just added or updated when successful
 * error pointer when failed
 */
static noinline struct btrfs_device *device_list_add(const char *path,
			   struct btrfs_super_block *disk_super,
			   bool *new_device_added)
{
	struct btrfs_device *device;
	struct btrfs_fs_devices *fs_devices = NULL;
	struct rcu_string *name;
	u64 found_transid = btrfs_super_generation(disk_super);
	u64 devid = btrfs_stack_device_id(&disk_super->dev_item);
	bool has_metadata_uuid = (btrfs_super_incompat_flags(disk_super) &
		BTRFS_FEATURE_INCOMPAT_METADATA_UUID);
	bool fsid_change_in_progress = (btrfs_super_flags(disk_super) &
					BTRFS_SUPER_FLAG_CHANGING_FSID_V2);

	if (fsid_change_in_progress) {
		if (!has_metadata_uuid)
			fs_devices = find_fsid_inprogress(disk_super);
		else
			fs_devices = find_fsid_changed(disk_super);
	} else if (has_metadata_uuid) {
		fs_devices = find_fsid_with_metadata_uuid(disk_super);
	} else {
		fs_devices = find_fsid_reverted_metadata(disk_super);
		if (!fs_devices)
			fs_devices = find_fsid(disk_super->fsid, NULL);
	}


	if (!fs_devices) {
		if (has_metadata_uuid)
			fs_devices = alloc_fs_devices(disk_super->fsid,
						      disk_super->metadata_uuid);
		else
			fs_devices = alloc_fs_devices(disk_super->fsid, NULL);

		if (IS_ERR(fs_devices))
			return ERR_CAST(fs_devices);

		fs_devices->fsid_change = fsid_change_in_progress;

		mutex_lock(&fs_devices->device_list_mutex);
		list_add(&fs_devices->fs_list, &fs_uuids);

		device = NULL;
	} else {
		struct btrfs_dev_lookup_args args = {
			.devid = devid,
			.uuid = disk_super->dev_item.uuid,
		};

		mutex_lock(&fs_devices->device_list_mutex);
		device = btrfs_find_device(fs_devices, &args);

		/*
		 * If this disk has been pulled into an fs devices created by
		 * a device which had the CHANGING_FSID_V2 flag then replace the
		 * metadata_uuid/fsid values of the fs_devices.
		 */
		if (fs_devices->fsid_change &&
		    found_transid > fs_devices->latest_generation) {
			memcpy(fs_devices->fsid, disk_super->fsid,
					BTRFS_FSID_SIZE);

			if (has_metadata_uuid)
				memcpy(fs_devices->metadata_uuid,
				       disk_super->metadata_uuid,
				       BTRFS_FSID_SIZE);
			else
				memcpy(fs_devices->metadata_uuid,
				       disk_super->fsid, BTRFS_FSID_SIZE);

			fs_devices->fsid_change = false;
		}
	}

	if (!device) {
		if (fs_devices->opened) {
			mutex_unlock(&fs_devices->device_list_mutex);
			return ERR_PTR(-EBUSY);
		}

		device = btrfs_alloc_device(NULL, &devid,
					    disk_super->dev_item.uuid);
		if (IS_ERR(device)) {
			mutex_unlock(&fs_devices->device_list_mutex);
			/* we can safely leave the fs_devices entry around */
			return device;
		}

		name = rcu_string_strdup(path, GFP_NOFS);
		if (!name) {
			btrfs_free_device(device);
			mutex_unlock(&fs_devices->device_list_mutex);
			return ERR_PTR(-ENOMEM);
		}
		rcu_assign_pointer(device->name, name);

		list_add_rcu(&device->dev_list, &fs_devices->devices);
		fs_devices->num_devices++;

		device->fs_devices = fs_devices;
		*new_device_added = true;

		if (disk_super->label[0])
			pr_info(
	"BTRFS: device label %s devid %llu transid %llu %s scanned by %s (%d)\n",
				disk_super->label, devid, found_transid, path,
				current->comm, task_pid_nr(current));
		else
			pr_info(
	"BTRFS: device fsid %pU devid %llu transid %llu %s scanned by %s (%d)\n",
				disk_super->fsid, devid, found_transid, path,
				current->comm, task_pid_nr(current));

	} else if (!device->name || strcmp(device->name->str, path)) {
		/*
		 * When FS is already mounted.
		 * 1. If you are here and if the device->name is NULL that
		 *    means this device was missing at time of FS mount.
		 * 2. If you are here and if the device->name is different
		 *    from 'path' that means either
		 *      a. The same device disappeared and reappeared with
		 *         different name. or
		 *      b. The missing-disk-which-was-replaced, has
		 *         reappeared now.
		 *
		 * We must allow 1 and 2a above. But 2b would be a spurious
		 * and unintentional.
		 *
		 * Further in case of 1 and 2a above, the disk at 'path'
		 * would have missed some transaction when it was away and
		 * in case of 2a the stale bdev has to be updated as well.
		 * 2b must not be allowed at all time.
		 */

		/*
		 * For now, we do allow update to btrfs_fs_device through the
		 * btrfs dev scan cli after FS has been mounted.  We're still
		 * tracking a problem where systems fail mount by subvolume id
		 * when we reject replacement on a mounted FS.
		 */
		if (!fs_devices->opened && found_transid < device->generation) {
			/*
			 * That is if the FS is _not_ mounted and if you
			 * are here, that means there is more than one
			 * disk with same uuid and devid.We keep the one
			 * with larger generation number or the last-in if
			 * generation are equal.
			 */
			mutex_unlock(&fs_devices->device_list_mutex);
			return ERR_PTR(-EEXIST);
		}

		/*
		 * We are going to replace the device path for a given devid,
		 * make sure it's the same device if the device is mounted
		 *
		 * NOTE: the device->fs_info may not be reliable here so pass
		 * in a NULL to message helpers instead. This avoids a possible
		 * use-after-free when the fs_info and fs_info->sb are already
		 * torn down.
		 */
		if (device->bdev) {
			int error;
			dev_t path_dev;

			error = lookup_bdev(path, &path_dev);
			if (error) {
				mutex_unlock(&fs_devices->device_list_mutex);
				return ERR_PTR(error);
			}

			if (device->bdev->bd_dev != path_dev) {
				mutex_unlock(&fs_devices->device_list_mutex);
				btrfs_warn_in_rcu(NULL,
	"duplicate device %s devid %llu generation %llu scanned by %s (%d)",
						  path, devid, found_transid,
						  current->comm,
						  task_pid_nr(current));
				return ERR_PTR(-EEXIST);
			}
			btrfs_info_in_rcu(NULL,
	"devid %llu device path %s changed to %s scanned by %s (%d)",
					  devid, rcu_str_deref(device->name),
					  path, current->comm,
					  task_pid_nr(current));
		}

		name = rcu_string_strdup(path, GFP_NOFS);
		if (!name) {
			mutex_unlock(&fs_devices->device_list_mutex);
			return ERR_PTR(-ENOMEM);
		}
		rcu_string_free(device->name);
		rcu_assign_pointer(device->name, name);
		if (test_bit(BTRFS_DEV_STATE_MISSING, &device->dev_state)) {
			fs_devices->missing_devices--;
			clear_bit(BTRFS_DEV_STATE_MISSING, &device->dev_state);
		}
	}

	/*
	 * Unmount does not free the btrfs_device struct but would zero
	 * generation along with most of the other members. So just update
	 * it back. We need it to pick the disk with largest generation
	 * (as above).
	 */
	if (!fs_devices->opened) {
		device->generation = found_transid;
		fs_devices->latest_generation = max_t(u64, found_transid,
						fs_devices->latest_generation);
	}

	fs_devices->total_devices = btrfs_super_num_devices(disk_super);

	mutex_unlock(&fs_devices->device_list_mutex);
	return device;
}

static struct btrfs_fs_devices *clone_fs_devices(struct btrfs_fs_devices *orig)
{
	struct btrfs_fs_devices *fs_devices;
	struct btrfs_device *device;
	struct btrfs_device *orig_dev;
	int ret = 0;

	lockdep_assert_held(&uuid_mutex);

	fs_devices = alloc_fs_devices(orig->fsid, NULL);
	if (IS_ERR(fs_devices))
		return fs_devices;

	fs_devices->total_devices = orig->total_devices;

	list_for_each_entry(orig_dev, &orig->devices, dev_list) {
		struct rcu_string *name;

		device = btrfs_alloc_device(NULL, &orig_dev->devid,
					    orig_dev->uuid);
		if (IS_ERR(device)) {
			ret = PTR_ERR(device);
			goto error;
		}

		/*
		 * This is ok to do without rcu read locked because we hold the
		 * uuid mutex so nothing we touch in here is going to disappear.
		 */
		if (orig_dev->name) {
			name = rcu_string_strdup(orig_dev->name->str,
					GFP_KERNEL);
			if (!name) {
				btrfs_free_device(device);
				ret = -ENOMEM;
				goto error;
			}
			rcu_assign_pointer(device->name, name);
		}

		list_add(&device->dev_list, &fs_devices->devices);
		device->fs_devices = fs_devices;
		fs_devices->num_devices++;
	}
	return fs_devices;
error:
	free_fs_devices(fs_devices);
	return ERR_PTR(ret);
}

static void __btrfs_free_extra_devids(struct btrfs_fs_devices *fs_devices,
				      struct btrfs_device **latest_dev)
{
	struct btrfs_device *device, *next;

	/* This is the initialized path, it is safe to release the devices. */
	list_for_each_entry_safe(device, next, &fs_devices->devices, dev_list) {
		if (test_bit(BTRFS_DEV_STATE_IN_FS_METADATA, &device->dev_state)) {
			if (!test_bit(BTRFS_DEV_STATE_REPLACE_TGT,
				      &device->dev_state) &&
			    !test_bit(BTRFS_DEV_STATE_MISSING,
				      &device->dev_state) &&
			    (!*latest_dev ||
			     device->generation > (*latest_dev)->generation)) {
				*latest_dev = device;
			}
			continue;
		}

		/*
		 * We have already validated the presence of BTRFS_DEV_REPLACE_DEVID,
		 * in btrfs_init_dev_replace() so just continue.
		 */
		if (device->devid == BTRFS_DEV_REPLACE_DEVID)
			continue;

		if (device->bdev) {
			blkdev_put(device->bdev, device->mode);
			device->bdev = NULL;
			fs_devices->open_devices--;
		}
		if (test_bit(BTRFS_DEV_STATE_WRITEABLE, &device->dev_state)) {
			list_del_init(&device->dev_alloc_list);
			clear_bit(BTRFS_DEV_STATE_WRITEABLE, &device->dev_state);
			fs_devices->rw_devices--;
		}
		list_del_init(&device->dev_list);
		fs_devices->num_devices--;
		btrfs_free_device(device);
	}

}

/*
 * After we have read the system tree and know devids belonging to this
 * filesystem, remove the device which does not belong there.
 */
void btrfs_free_extra_devids(struct btrfs_fs_devices *fs_devices)
{
	struct btrfs_device *latest_dev = NULL;
	struct btrfs_fs_devices *seed_dev;

	mutex_lock(&uuid_mutex);
	__btrfs_free_extra_devids(fs_devices, &latest_dev);

	list_for_each_entry(seed_dev, &fs_devices->seed_list, seed_list)
		__btrfs_free_extra_devids(seed_dev, &latest_dev);

	fs_devices->latest_dev = latest_dev;

	mutex_unlock(&uuid_mutex);
}

static void btrfs_close_bdev(struct btrfs_device *device)
{
	if (!device->bdev)
		return;

	if (test_bit(BTRFS_DEV_STATE_WRITEABLE, &device->dev_state)) {
		sync_blockdev(device->bdev);
		invalidate_bdev(device->bdev);
	}

	blkdev_put(device->bdev, device->mode);
}

static void btrfs_close_one_device(struct btrfs_device *device)
{
	struct btrfs_fs_devices *fs_devices = device->fs_devices;

	if (test_bit(BTRFS_DEV_STATE_WRITEABLE, &device->dev_state) &&
	    device->devid != BTRFS_DEV_REPLACE_DEVID) {
		list_del_init(&device->dev_alloc_list);
		fs_devices->rw_devices--;
	}

	if (device->devid == BTRFS_DEV_REPLACE_DEVID)
		clear_bit(BTRFS_DEV_STATE_REPLACE_TGT, &device->dev_state);

	if (test_bit(BTRFS_DEV_STATE_MISSING, &device->dev_state)) {
		clear_bit(BTRFS_DEV_STATE_MISSING, &device->dev_state);
		fs_devices->missing_devices--;
	}

	btrfs_close_bdev(device);
	if (device->bdev) {
		fs_devices->open_devices--;
		device->bdev = NULL;
	}
	clear_bit(BTRFS_DEV_STATE_WRITEABLE, &device->dev_state);
	btrfs_destroy_dev_zone_info(device);

	device->fs_info = NULL;
	atomic_set(&device->dev_stats_ccnt, 0);
	extent_io_tree_release(&device->alloc_state);

	/*
	 * Reset the flush error record. We might have a transient flush error
	 * in this mount, and if so we aborted the current transaction and set
	 * the fs to an error state, guaranteeing no super blocks can be further
	 * committed. However that error might be transient and if we unmount the
	 * filesystem and mount it again, we should allow the mount to succeed
	 * (btrfs_check_rw_degradable() should not fail) - if after mounting the
	 * filesystem again we still get flush errors, then we will again abort
	 * any transaction and set the error state, guaranteeing no commits of
	 * unsafe super blocks.
	 */
	device->last_flush_error = 0;

	/* Verify the device is back in a pristine state  */
	ASSERT(!test_bit(BTRFS_DEV_STATE_FLUSH_SENT, &device->dev_state));
	ASSERT(!test_bit(BTRFS_DEV_STATE_REPLACE_TGT, &device->dev_state));
	ASSERT(list_empty(&device->dev_alloc_list));
	ASSERT(list_empty(&device->post_commit_list));
	ASSERT(atomic_read(&device->reada_in_flight) == 0);
}

static void close_fs_devices(struct btrfs_fs_devices *fs_devices)
{
	struct btrfs_device *device, *tmp;

	lockdep_assert_held(&uuid_mutex);

	if (--fs_devices->opened > 0)
		return;

	list_for_each_entry_safe(device, tmp, &fs_devices->devices, dev_list)
		btrfs_close_one_device(device);

	WARN_ON(fs_devices->open_devices);
	WARN_ON(fs_devices->rw_devices);
	fs_devices->opened = 0;
	fs_devices->seeding = false;
	fs_devices->fs_info = NULL;
}

void btrfs_close_devices(struct btrfs_fs_devices *fs_devices)
{
	LIST_HEAD(list);
	struct btrfs_fs_devices *tmp;

	mutex_lock(&uuid_mutex);
	close_fs_devices(fs_devices);
	if (!fs_devices->opened)
		list_splice_init(&fs_devices->seed_list, &list);

	list_for_each_entry_safe(fs_devices, tmp, &list, seed_list) {
		close_fs_devices(fs_devices);
		list_del(&fs_devices->seed_list);
		free_fs_devices(fs_devices);
	}
	mutex_unlock(&uuid_mutex);
}

static int open_fs_devices(struct btrfs_fs_devices *fs_devices,
				fmode_t flags, void *holder)
{
	struct btrfs_device *device;
	struct btrfs_device *latest_dev = NULL;
	struct btrfs_device *tmp_device;

	flags |= FMODE_EXCL;

	list_for_each_entry_safe(device, tmp_device, &fs_devices->devices,
				 dev_list) {
		int ret;

		ret = btrfs_open_one_device(fs_devices, device, flags, holder);
		if (ret == 0 &&
		    (!latest_dev || device->generation > latest_dev->generation)) {
			latest_dev = device;
		} else if (ret == -ENODATA) {
			fs_devices->num_devices--;
			list_del(&device->dev_list);
			btrfs_free_device(device);
		}
	}
	if (fs_devices->open_devices == 0)
		return -EINVAL;

	fs_devices->opened = 1;
	fs_devices->latest_dev = latest_dev;
	fs_devices->total_rw_bytes = 0;
	fs_devices->chunk_alloc_policy = BTRFS_CHUNK_ALLOC_REGULAR;
	fs_devices->read_policy = BTRFS_READ_POLICY_PID;

	return 0;
}

static int devid_cmp(void *priv, const struct list_head *a,
		     const struct list_head *b)
{
	const struct btrfs_device *dev1, *dev2;

	dev1 = list_entry(a, struct btrfs_device, dev_list);
	dev2 = list_entry(b, struct btrfs_device, dev_list);

	if (dev1->devid < dev2->devid)
		return -1;
	else if (dev1->devid > dev2->devid)
		return 1;
	return 0;
}

int btrfs_open_devices(struct btrfs_fs_devices *fs_devices,
		       fmode_t flags, void *holder)
{
	int ret;

	lockdep_assert_held(&uuid_mutex);
	/*
	 * The device_list_mutex cannot be taken here in case opening the
	 * underlying device takes further locks like open_mutex.
	 *
	 * We also don't need the lock here as this is called during mount and
	 * exclusion is provided by uuid_mutex
	 */

	if (fs_devices->opened) {
		fs_devices->opened++;
		ret = 0;
	} else {
		list_sort(NULL, &fs_devices->devices, devid_cmp);
		ret = open_fs_devices(fs_devices, flags, holder);
	}

	return ret;
}

void btrfs_release_disk_super(struct btrfs_super_block *super)
{
	struct page *page = virt_to_page(super);

	put_page(page);
}

static struct btrfs_super_block *btrfs_read_disk_super(struct block_device *bdev,
						       u64 bytenr, u64 bytenr_orig)
{
	struct btrfs_super_block *disk_super;
	struct page *page;
	void *p;
	pgoff_t index;

	/* make sure our super fits in the device */
	if (bytenr + PAGE_SIZE >= i_size_read(bdev->bd_inode))
		return ERR_PTR(-EINVAL);

	/* make sure our super fits in the page */
	if (sizeof(*disk_super) > PAGE_SIZE)
		return ERR_PTR(-EINVAL);

	/* make sure our super doesn't straddle pages on disk */
	index = bytenr >> PAGE_SHIFT;
	if ((bytenr + sizeof(*disk_super) - 1) >> PAGE_SHIFT != index)
		return ERR_PTR(-EINVAL);

	/* pull in the page with our super */
	page = read_cache_page_gfp(bdev->bd_inode->i_mapping, index, GFP_KERNEL);

	if (IS_ERR(page))
		return ERR_CAST(page);

	p = page_address(page);

	/* align our pointer to the offset of the super block */
	disk_super = p + offset_in_page(bytenr);

	if (btrfs_super_bytenr(disk_super) != bytenr_orig ||
	    btrfs_super_magic(disk_super) != BTRFS_MAGIC) {
		btrfs_release_disk_super(p);
		return ERR_PTR(-EINVAL);
	}

	if (disk_super->label[0] && disk_super->label[BTRFS_LABEL_SIZE - 1])
		disk_super->label[BTRFS_LABEL_SIZE - 1] = 0;

	return disk_super;
}

int btrfs_forget_devices(const char *path)
{
	int ret;

	mutex_lock(&uuid_mutex);
	ret = btrfs_free_stale_devices(strlen(path) ? path : NULL, NULL);
	mutex_unlock(&uuid_mutex);

	return ret;
}

/*
 * Look for a btrfs signature on a device. This may be called out of the mount path
 * and we are not allowed to call set_blocksize during the scan. The superblock
 * is read via pagecache
 */
struct btrfs_device *btrfs_scan_one_device(const char *path, fmode_t flags,
					   void *holder)
{
	struct btrfs_super_block *disk_super;
	bool new_device_added = false;
	struct btrfs_device *device = NULL;
	struct block_device *bdev;
	u64 bytenr, bytenr_orig;
	int ret;

	lockdep_assert_held(&uuid_mutex);

	/*
	 * we would like to check all the supers, but that would make
	 * a btrfs mount succeed after a mkfs from a different FS.
	 * So, we need to add a special mount option to scan for
	 * later supers, using BTRFS_SUPER_MIRROR_MAX instead
	 */
	flags |= FMODE_EXCL;

	bdev = blkdev_get_by_path(path, flags, holder);
	if (IS_ERR(bdev))
		return ERR_CAST(bdev);

	bytenr_orig = btrfs_sb_offset(0);
	ret = btrfs_sb_log_location_bdev(bdev, 0, READ, &bytenr);
	if (ret) {
		device = ERR_PTR(ret);
		goto error_bdev_put;
	}

	disk_super = btrfs_read_disk_super(bdev, bytenr, bytenr_orig);
	if (IS_ERR(disk_super)) {
		device = ERR_CAST(disk_super);
		goto error_bdev_put;
	}

	device = device_list_add(path, disk_super, &new_device_added);
	if (!IS_ERR(device)) {
		if (new_device_added)
			btrfs_free_stale_devices(path, device);
	}

	btrfs_release_disk_super(disk_super);

error_bdev_put:
	blkdev_put(bdev, flags);

	return device;
}

/*
 * Try to find a chunk that intersects [start, start + len] range and when one
 * such is found, record the end of it in *start
 */
static bool contains_pending_extent(struct btrfs_device *device, u64 *start,
				    u64 len)
{
	u64 physical_start, physical_end;

	lockdep_assert_held(&device->fs_info->chunk_mutex);

	if (!find_first_extent_bit(&device->alloc_state, *start,
				   &physical_start, &physical_end,
				   CHUNK_ALLOCATED, NULL)) {

		if (in_range(physical_start, *start, len) ||
		    in_range(*start, physical_start,
			     physical_end - physical_start)) {
			*start = physical_end + 1;
			return true;
		}
	}
	return false;
}

static u64 dev_extent_search_start(struct btrfs_device *device, u64 start)
{
	switch (device->fs_devices->chunk_alloc_policy) {
	case BTRFS_CHUNK_ALLOC_REGULAR:
		/*
		 * We don't want to overwrite the superblock on the drive nor
		 * any area used by the boot loader (grub for example), so we
		 * make sure to start at an offset of at least 1MB.
		 */
		return max_t(u64, start, SZ_1M);
	case BTRFS_CHUNK_ALLOC_ZONED:
		/*
		 * We don't care about the starting region like regular
		 * allocator, because we anyway use/reserve the first two zones
		 * for superblock logging.
		 */
		return ALIGN(start, device->zone_info->zone_size);
	default:
		BUG();
	}
}

static bool dev_extent_hole_check_zoned(struct btrfs_device *device,
					u64 *hole_start, u64 *hole_size,
					u64 num_bytes)
{
	u64 zone_size = device->zone_info->zone_size;
	u64 pos;
	int ret;
	bool changed = false;

	ASSERT(IS_ALIGNED(*hole_start, zone_size));

	while (*hole_size > 0) {
		pos = btrfs_find_allocatable_zones(device, *hole_start,
						   *hole_start + *hole_size,
						   num_bytes);
		if (pos != *hole_start) {
			*hole_size = *hole_start + *hole_size - pos;
			*hole_start = pos;
			changed = true;
			if (*hole_size < num_bytes)
				break;
		}

		ret = btrfs_ensure_empty_zones(device, pos, num_bytes);

		/* Range is ensured to be empty */
		if (!ret)
			return changed;

		/* Given hole range was invalid (outside of device) */
		if (ret == -ERANGE) {
			*hole_start += *hole_size;
			*hole_size = 0;
			return true;
		}

		*hole_start += zone_size;
		*hole_size -= zone_size;
		changed = true;
	}

	return changed;
}

/**
 * dev_extent_hole_check - check if specified hole is suitable for allocation
 * @device:	the device which we have the hole
 * @hole_start: starting position of the hole
 * @hole_size:	the size of the hole
 * @num_bytes:	the size of the free space that we need
 *
 * This function may modify @hole_start and @hole_size to reflect the suitable
 * position for allocation. Returns 1 if hole position is updated, 0 otherwise.
 */
static bool dev_extent_hole_check(struct btrfs_device *device, u64 *hole_start,
				  u64 *hole_size, u64 num_bytes)
{
	bool changed = false;
	u64 hole_end = *hole_start + *hole_size;

	for (;;) {
		/*
		 * Check before we set max_hole_start, otherwise we could end up
		 * sending back this offset anyway.
		 */
		if (contains_pending_extent(device, hole_start, *hole_size)) {
			if (hole_end >= *hole_start)
				*hole_size = hole_end - *hole_start;
			else
				*hole_size = 0;
			changed = true;
		}

		switch (device->fs_devices->chunk_alloc_policy) {
		case BTRFS_CHUNK_ALLOC_REGULAR:
			/* No extra check */
			break;
		case BTRFS_CHUNK_ALLOC_ZONED:
			if (dev_extent_hole_check_zoned(device, hole_start,
							hole_size, num_bytes)) {
				changed = true;
				/*
				 * The changed hole can contain pending extent.
				 * Loop again to check that.
				 */
				continue;
			}
			break;
		default:
			BUG();
		}

		break;
	}

	return changed;
}

/*
 * find_free_dev_extent_start - find free space in the specified device
 * @device:	  the device which we search the free space in
 * @num_bytes:	  the size of the free space that we need
 * @search_start: the position from which to begin the search
 * @start:	  store the start of the free space.
 * @len:	  the size of the free space. that we find, or the size
 *		  of the max free space if we don't find suitable free space
 *
 * this uses a pretty simple search, the expectation is that it is
 * called very infrequently and that a given device has a small number
 * of extents
 *
 * @start is used to store the start of the free space if we find. But if we
 * don't find suitable free space, it will be used to store the start position
 * of the max free space.
 *
 * @len is used to store the size of the free space that we find.
 * But if we don't find suitable free space, it is used to store the size of
 * the max free space.
 *
 * NOTE: This function will search *commit* root of device tree, and does extra
 * check to ensure dev extents are not double allocated.
 * This makes the function safe to allocate dev extents but may not report
 * correct usable device space, as device extent freed in current transaction
 * is not reported as available.
 */
static int find_free_dev_extent_start(struct btrfs_device *device,
				u64 num_bytes, u64 search_start, u64 *start,
				u64 *len)
{
	struct btrfs_fs_info *fs_info = device->fs_info;
	struct btrfs_root *root = fs_info->dev_root;
	struct btrfs_key key;
	struct btrfs_dev_extent *dev_extent;
	struct btrfs_path *path;
	u64 hole_size;
	u64 max_hole_start;
	u64 max_hole_size;
	u64 extent_end;
	u64 search_end = device->total_bytes;
	int ret;
	int slot;
	struct extent_buffer *l;

	search_start = dev_extent_search_start(device, search_start);

	WARN_ON(device->zone_info &&
		!IS_ALIGNED(num_bytes, device->zone_info->zone_size));

	path = btrfs_alloc_path();
	if (!path)
		return -ENOMEM;

	max_hole_start = search_start;
	max_hole_size = 0;

again:
	if (search_start >= search_end ||
		test_bit(BTRFS_DEV_STATE_REPLACE_TGT, &device->dev_state)) {
		ret = -ENOSPC;
		goto out;
	}

	path->reada = READA_FORWARD;
	path->search_commit_root = 1;
	path->skip_locking = 1;

	key.objectid = device->devid;
	key.offset = search_start;
	key.type = BTRFS_DEV_EXTENT_KEY;

	ret = btrfs_search_backwards(root, &key, path);
	if (ret < 0)
		goto out;

	while (1) {
		l = path->nodes[0];
		slot = path->slots[0];
		if (slot >= btrfs_header_nritems(l)) {
			ret = btrfs_next_leaf(root, path);
			if (ret == 0)
				continue;
			if (ret < 0)
				goto out;

			break;
		}
		btrfs_item_key_to_cpu(l, &key, slot);

		if (key.objectid < device->devid)
			goto next;

		if (key.objectid > device->devid)
			break;

		if (key.type != BTRFS_DEV_EXTENT_KEY)
			goto next;

		if (key.offset > search_start) {
			hole_size = key.offset - search_start;
			dev_extent_hole_check(device, &search_start, &hole_size,
					      num_bytes);

			if (hole_size > max_hole_size) {
				max_hole_start = search_start;
				max_hole_size = hole_size;
			}

			/*
			 * If this free space is greater than which we need,
			 * it must be the max free space that we have found
			 * until now, so max_hole_start must point to the start
			 * of this free space and the length of this free space
			 * is stored in max_hole_size. Thus, we return
			 * max_hole_start and max_hole_size and go back to the
			 * caller.
			 */
			if (hole_size >= num_bytes) {
				ret = 0;
				goto out;
			}
		}

		dev_extent = btrfs_item_ptr(l, slot, struct btrfs_dev_extent);
		extent_end = key.offset + btrfs_dev_extent_length(l,
								  dev_extent);
		if (extent_end > search_start)
			search_start = extent_end;
next:
		path->slots[0]++;
		cond_resched();
	}

	/*
	 * At this point, search_start should be the end of
	 * allocated dev extents, and when shrinking the device,
	 * search_end may be smaller than search_start.
	 */
	if (search_end > search_start) {
		hole_size = search_end - search_start;
		if (dev_extent_hole_check(device, &search_start, &hole_size,
					  num_bytes)) {
			btrfs_release_path(path);
			goto again;
		}

		if (hole_size > max_hole_size) {
			max_hole_start = search_start;
			max_hole_size = hole_size;
		}
	}

	/* See above. */
	if (max_hole_size < num_bytes)
		ret = -ENOSPC;
	else
		ret = 0;

out:
	btrfs_free_path(path);
	*start = max_hole_start;
	if (len)
		*len = max_hole_size;
	return ret;
}

int find_free_dev_extent(struct btrfs_device *device, u64 num_bytes,
			 u64 *start, u64 *len)
{
	/* FIXME use last free of some kind */
	return find_free_dev_extent_start(device, num_bytes, 0, start, len);
}

static int btrfs_free_dev_extent(struct btrfs_trans_handle *trans,
			  struct btrfs_device *device,
			  u64 start, u64 *dev_extent_len)
{
	struct btrfs_fs_info *fs_info = device->fs_info;
	struct btrfs_root *root = fs_info->dev_root;
	int ret;
	struct btrfs_path *path;
	struct btrfs_key key;
	struct btrfs_key found_key;
	struct extent_buffer *leaf = NULL;
	struct btrfs_dev_extent *extent = NULL;

	path = btrfs_alloc_path();
	if (!path)
		return -ENOMEM;

	key.objectid = device->devid;
	key.offset = start;
	key.type = BTRFS_DEV_EXTENT_KEY;
again:
	ret = btrfs_search_slot(trans, root, &key, path, -1, 1);
	if (ret > 0) {
		ret = btrfs_previous_item(root, path, key.objectid,
					  BTRFS_DEV_EXTENT_KEY);
		if (ret)
			goto out;
		leaf = path->nodes[0];
		btrfs_item_key_to_cpu(leaf, &found_key, path->slots[0]);
		extent = btrfs_item_ptr(leaf, path->slots[0],
					struct btrfs_dev_extent);
		BUG_ON(found_key.offset > start || found_key.offset +
		       btrfs_dev_extent_length(leaf, extent) < start);
		key = found_key;
		btrfs_release_path(path);
		goto again;
	} else if (ret == 0) {
		leaf = path->nodes[0];
		extent = btrfs_item_ptr(leaf, path->slots[0],
					struct btrfs_dev_extent);
	} else {
		goto out;
	}

	*dev_extent_len = btrfs_dev_extent_length(leaf, extent);

	ret = btrfs_del_item(trans, root, path);
	if (ret == 0)
		set_bit(BTRFS_TRANS_HAVE_FREE_BGS, &trans->transaction->flags);
out:
	btrfs_free_path(path);
	return ret;
}

static u64 find_next_chunk(struct btrfs_fs_info *fs_info)
{
	struct extent_map_tree *em_tree;
	struct extent_map *em;
	struct rb_node *n;
	u64 ret = 0;

	em_tree = &fs_info->mapping_tree;
	read_lock(&em_tree->lock);
	n = rb_last(&em_tree->map.rb_root);
	if (n) {
		em = rb_entry(n, struct extent_map, rb_node);
		ret = em->start + em->len;
	}
	read_unlock(&em_tree->lock);

	return ret;
}

static noinline int find_next_devid(struct btrfs_fs_info *fs_info,
				    u64 *devid_ret)
{
	int ret;
	struct btrfs_key key;
	struct btrfs_key found_key;
	struct btrfs_path *path;

	path = btrfs_alloc_path();
	if (!path)
		return -ENOMEM;

	key.objectid = BTRFS_DEV_ITEMS_OBJECTID;
	key.type = BTRFS_DEV_ITEM_KEY;
	key.offset = (u64)-1;

	ret = btrfs_search_slot(NULL, fs_info->chunk_root, &key, path, 0, 0);
	if (ret < 0)
		goto error;

	if (ret == 0) {
		/* Corruption */
		btrfs_err(fs_info, "corrupted chunk tree devid -1 matched");
		ret = -EUCLEAN;
		goto error;
	}

	ret = btrfs_previous_item(fs_info->chunk_root, path,
				  BTRFS_DEV_ITEMS_OBJECTID,
				  BTRFS_DEV_ITEM_KEY);
	if (ret) {
		*devid_ret = 1;
	} else {
		btrfs_item_key_to_cpu(path->nodes[0], &found_key,
				      path->slots[0]);
		*devid_ret = found_key.offset + 1;
	}
	ret = 0;
error:
	btrfs_free_path(path);
	return ret;
}

/*
 * the device information is stored in the chunk root
 * the btrfs_device struct should be fully filled in
 */
static int btrfs_add_dev_item(struct btrfs_trans_handle *trans,
			    struct btrfs_device *device)
{
	int ret;
	struct btrfs_path *path;
	struct btrfs_dev_item *dev_item;
	struct extent_buffer *leaf;
	struct btrfs_key key;
	unsigned long ptr;

	path = btrfs_alloc_path();
	if (!path)
		return -ENOMEM;

	key.objectid = BTRFS_DEV_ITEMS_OBJECTID;
	key.type = BTRFS_DEV_ITEM_KEY;
	key.offset = device->devid;

	btrfs_reserve_chunk_metadata(trans, true);
	ret = btrfs_insert_empty_item(trans, trans->fs_info->chunk_root, path,
				      &key, sizeof(*dev_item));
	btrfs_trans_release_chunk_metadata(trans);
	if (ret)
		goto out;

	leaf = path->nodes[0];
	dev_item = btrfs_item_ptr(leaf, path->slots[0], struct btrfs_dev_item);

	btrfs_set_device_id(leaf, dev_item, device->devid);
	btrfs_set_device_generation(leaf, dev_item, 0);
	btrfs_set_device_type(leaf, dev_item, device->type);
	btrfs_set_device_io_align(leaf, dev_item, device->io_align);
	btrfs_set_device_io_width(leaf, dev_item, device->io_width);
	btrfs_set_device_sector_size(leaf, dev_item, device->sector_size);
	btrfs_set_device_total_bytes(leaf, dev_item,
				     btrfs_device_get_disk_total_bytes(device));
	btrfs_set_device_bytes_used(leaf, dev_item,
				    btrfs_device_get_bytes_used(device));
	btrfs_set_device_group(leaf, dev_item, 0);
	btrfs_set_device_seek_speed(leaf, dev_item, 0);
	btrfs_set_device_bandwidth(leaf, dev_item, 0);
	btrfs_set_device_start_offset(leaf, dev_item, 0);

	ptr = btrfs_device_uuid(dev_item);
	write_extent_buffer(leaf, device->uuid, ptr, BTRFS_UUID_SIZE);
	ptr = btrfs_device_fsid(dev_item);
	write_extent_buffer(leaf, trans->fs_info->fs_devices->metadata_uuid,
			    ptr, BTRFS_FSID_SIZE);
	btrfs_mark_buffer_dirty(leaf);

	ret = 0;
out:
	btrfs_free_path(path);
	return ret;
}

/*
 * Function to update ctime/mtime for a given device path.
 * Mainly used for ctime/mtime based probe like libblkid.
 *
 * We don't care about errors here, this is just to be kind to userspace.
 */
static void update_dev_time(const char *device_path)
{
	struct path path;
	struct timespec64 now;
	int ret;

	ret = kern_path(device_path, LOOKUP_FOLLOW, &path);
	if (ret)
		return;

	now = current_time(d_inode(path.dentry));
	inode_update_time(d_inode(path.dentry), &now, S_MTIME | S_CTIME);
	path_put(&path);
}

static int btrfs_rm_dev_item(struct btrfs_trans_handle *trans,
			     struct btrfs_device *device)
{
	struct btrfs_root *root = device->fs_info->chunk_root;
	int ret;
	struct btrfs_path *path;
	struct btrfs_key key;

	path = btrfs_alloc_path();
	if (!path)
		return -ENOMEM;

	key.objectid = BTRFS_DEV_ITEMS_OBJECTID;
	key.type = BTRFS_DEV_ITEM_KEY;
	key.offset = device->devid;

	btrfs_reserve_chunk_metadata(trans, false);
	ret = btrfs_search_slot(trans, root, &key, path, -1, 1);
	btrfs_trans_release_chunk_metadata(trans);
	if (ret) {
		if (ret > 0)
			ret = -ENOENT;
		goto out;
	}

	ret = btrfs_del_item(trans, root, path);
out:
	btrfs_free_path(path);
	return ret;
}

/*
 * Verify that @num_devices satisfies the RAID profile constraints in the whole
 * filesystem. It's up to the caller to adjust that number regarding eg. device
 * replace.
 */
static int btrfs_check_raid_min_devices(struct btrfs_fs_info *fs_info,
		u64 num_devices)
{
	u64 all_avail;
	unsigned seq;
	int i;

	do {
		seq = read_seqbegin(&fs_info->profiles_lock);

		all_avail = fs_info->avail_data_alloc_bits |
			    fs_info->avail_system_alloc_bits |
			    fs_info->avail_metadata_alloc_bits;
	} while (read_seqretry(&fs_info->profiles_lock, seq));

	for (i = 0; i < BTRFS_NR_RAID_TYPES; i++) {
		if (!(all_avail & btrfs_raid_array[i].bg_flag))
			continue;

		if (num_devices < btrfs_raid_array[i].devs_min)
			return btrfs_raid_array[i].mindev_error;
	}

	return 0;
}

static struct btrfs_device * btrfs_find_next_active_device(
		struct btrfs_fs_devices *fs_devs, struct btrfs_device *device)
{
	struct btrfs_device *next_device;

	list_for_each_entry(next_device, &fs_devs->devices, dev_list) {
		if (next_device != device &&
		    !test_bit(BTRFS_DEV_STATE_MISSING, &next_device->dev_state)
		    && next_device->bdev)
			return next_device;
	}

	return NULL;
}

/*
 * Helper function to check if the given device is part of s_bdev / latest_dev
 * and replace it with the provided or the next active device, in the context
 * where this function called, there should be always be another device (or
 * this_dev) which is active.
 */
void __cold btrfs_assign_next_active_device(struct btrfs_device *device,
					    struct btrfs_device *next_device)
{
	struct btrfs_fs_info *fs_info = device->fs_info;

	if (!next_device)
		next_device = btrfs_find_next_active_device(fs_info->fs_devices,
							    device);
	ASSERT(next_device);

	if (fs_info->sb->s_bdev &&
			(fs_info->sb->s_bdev == device->bdev))
		fs_info->sb->s_bdev = next_device->bdev;

	if (fs_info->fs_devices->latest_dev->bdev == device->bdev)
		fs_info->fs_devices->latest_dev = next_device;
}

/*
 * Return btrfs_fs_devices::num_devices excluding the device that's being
 * currently replaced.
 */
static u64 btrfs_num_devices(struct btrfs_fs_info *fs_info)
{
	u64 num_devices = fs_info->fs_devices->num_devices;

	down_read(&fs_info->dev_replace.rwsem);
	if (btrfs_dev_replace_is_ongoing(&fs_info->dev_replace)) {
		ASSERT(num_devices > 1);
		num_devices--;
	}
	up_read(&fs_info->dev_replace.rwsem);

	return num_devices;
}

void btrfs_scratch_superblocks(struct btrfs_fs_info *fs_info,
			       struct block_device *bdev,
			       const char *device_path)
{
	struct btrfs_super_block *disk_super;
	int copy_num;

	if (!bdev)
		return;

	for (copy_num = 0; copy_num < BTRFS_SUPER_MIRROR_MAX; copy_num++) {
		struct page *page;
		int ret;

		disk_super = btrfs_read_dev_one_super(bdev, copy_num);
		if (IS_ERR(disk_super))
			continue;

		if (bdev_is_zoned(bdev)) {
			btrfs_reset_sb_log_zones(bdev, copy_num);
			continue;
		}

		memset(&disk_super->magic, 0, sizeof(disk_super->magic));

		page = virt_to_page(disk_super);
		set_page_dirty(page);
		lock_page(page);
		/* write_on_page() unlocks the page */
		ret = write_one_page(page);
		if (ret)
			btrfs_warn(fs_info,
				"error clearing superblock number %d (%d)",
				copy_num, ret);
		btrfs_release_disk_super(disk_super);

	}

	/* Notify udev that device has changed */
	btrfs_kobject_uevent(bdev, KOBJ_CHANGE);

	/* Update ctime/mtime for device path for libblkid */
	update_dev_time(device_path);
}

int btrfs_rm_device(struct btrfs_fs_info *fs_info,
		    struct btrfs_dev_lookup_args *args,
		    struct block_device **bdev, fmode_t *mode)
{
	struct btrfs_trans_handle *trans;
	struct btrfs_device *device;
	struct btrfs_fs_devices *cur_devices;
	struct btrfs_fs_devices *fs_devices = fs_info->fs_devices;
	u64 num_devices;
	int ret = 0;

	/*
	 * The device list in fs_devices is accessed without locks (neither
	 * uuid_mutex nor device_list_mutex) as it won't change on a mounted
	 * filesystem and another device rm cannot run.
	 */
	num_devices = btrfs_num_devices(fs_info);

	ret = btrfs_check_raid_min_devices(fs_info, num_devices - 1);
	if (ret)
		return ret;

	device = btrfs_find_device(fs_info->fs_devices, args);
	if (!device) {
		if (args->missing)
			ret = BTRFS_ERROR_DEV_MISSING_NOT_FOUND;
		else
			ret = -ENOENT;
		return ret;
	}

	if (btrfs_pinned_by_swapfile(fs_info, device)) {
		btrfs_warn_in_rcu(fs_info,
		  "cannot remove device %s (devid %llu) due to active swapfile",
				  rcu_str_deref(device->name), device->devid);
		return -ETXTBSY;
	}

	if (test_bit(BTRFS_DEV_STATE_REPLACE_TGT, &device->dev_state))
		return BTRFS_ERROR_DEV_TGT_REPLACE;

	if (test_bit(BTRFS_DEV_STATE_WRITEABLE, &device->dev_state) &&
	    fs_info->fs_devices->rw_devices == 1)
		return BTRFS_ERROR_DEV_ONLY_WRITABLE;

	if (test_bit(BTRFS_DEV_STATE_WRITEABLE, &device->dev_state)) {
		mutex_lock(&fs_info->chunk_mutex);
		list_del_init(&device->dev_alloc_list);
		device->fs_devices->rw_devices--;
		mutex_unlock(&fs_info->chunk_mutex);
	}

	ret = btrfs_shrink_device(device, 0);
	if (!ret)
		btrfs_reada_remove_dev(device);
	if (ret)
		goto error_undo;

	trans = btrfs_start_transaction(fs_info->chunk_root, 0);
	if (IS_ERR(trans)) {
		ret = PTR_ERR(trans);
		goto error_undo;
	}

	ret = btrfs_rm_dev_item(trans, device);
	if (ret) {
		/* Any error in dev item removal is critical */
		btrfs_crit(fs_info,
			   "failed to remove device item for devid %llu: %d",
			   device->devid, ret);
		btrfs_abort_transaction(trans, ret);
		btrfs_end_transaction(trans);
		return ret;
	}

	clear_bit(BTRFS_DEV_STATE_IN_FS_METADATA, &device->dev_state);
	btrfs_scrub_cancel_dev(device);

	/*
	 * the device list mutex makes sure that we don't change
	 * the device list while someone else is writing out all
	 * the device supers. Whoever is writing all supers, should
	 * lock the device list mutex before getting the number of
	 * devices in the super block (super_copy). Conversely,
	 * whoever updates the number of devices in the super block
	 * (super_copy) should hold the device list mutex.
	 */

	/*
	 * In normal cases the cur_devices == fs_devices. But in case
	 * of deleting a seed device, the cur_devices should point to
	 * its own fs_devices listed under the fs_devices->seed.
	 */
	cur_devices = device->fs_devices;
	mutex_lock(&fs_devices->device_list_mutex);
	list_del_rcu(&device->dev_list);

	cur_devices->num_devices--;
	cur_devices->total_devices--;
	/* Update total_devices of the parent fs_devices if it's seed */
	if (cur_devices != fs_devices)
		fs_devices->total_devices--;

	if (test_bit(BTRFS_DEV_STATE_MISSING, &device->dev_state))
		cur_devices->missing_devices--;

	btrfs_assign_next_active_device(device, NULL);

	if (device->bdev) {
		cur_devices->open_devices--;
		/* remove sysfs entry */
		btrfs_sysfs_remove_device(device);
	}

	num_devices = btrfs_super_num_devices(fs_info->super_copy) - 1;
	btrfs_set_super_num_devices(fs_info->super_copy, num_devices);
	mutex_unlock(&fs_devices->device_list_mutex);

	/*
	 * At this point, the device is zero sized and detached from the
	 * devices list.  All that's left is to zero out the old supers and
	 * free the device.
	 *
	 * We cannot call btrfs_close_bdev() here because we're holding the sb
	 * write lock, and blkdev_put() will pull in the ->open_mutex on the
	 * block device and it's dependencies.  Instead just flush the device
	 * and let the caller do the final blkdev_put.
	 */
	if (test_bit(BTRFS_DEV_STATE_WRITEABLE, &device->dev_state)) {
		btrfs_scratch_superblocks(fs_info, device->bdev,
					  device->name->str);
		if (device->bdev) {
			sync_blockdev(device->bdev);
			invalidate_bdev(device->bdev);
		}
	}

	*bdev = device->bdev;
	*mode = device->mode;
	synchronize_rcu();
	btrfs_free_device(device);

	if (cur_devices->open_devices == 0) {
		list_del_init(&cur_devices->seed_list);
		close_fs_devices(cur_devices);
		free_fs_devices(cur_devices);
	}

	ret = btrfs_commit_transaction(trans);

	return ret;

error_undo:
	btrfs_reada_undo_remove_dev(device);
	if (test_bit(BTRFS_DEV_STATE_WRITEABLE, &device->dev_state)) {
		mutex_lock(&fs_info->chunk_mutex);
		list_add(&device->dev_alloc_list,
			 &fs_devices->alloc_list);
		device->fs_devices->rw_devices++;
		mutex_unlock(&fs_info->chunk_mutex);
	}
	return ret;
}

void btrfs_rm_dev_replace_remove_srcdev(struct btrfs_device *srcdev)
{
	struct btrfs_fs_devices *fs_devices;

	lockdep_assert_held(&srcdev->fs_info->fs_devices->device_list_mutex);

	/*
	 * in case of fs with no seed, srcdev->fs_devices will point
	 * to fs_devices of fs_info. However when the dev being replaced is
	 * a seed dev it will point to the seed's local fs_devices. In short
	 * srcdev will have its correct fs_devices in both the cases.
	 */
	fs_devices = srcdev->fs_devices;

	list_del_rcu(&srcdev->dev_list);
	list_del(&srcdev->dev_alloc_list);
	fs_devices->num_devices--;
	if (test_bit(BTRFS_DEV_STATE_MISSING, &srcdev->dev_state))
		fs_devices->missing_devices--;

	if (test_bit(BTRFS_DEV_STATE_WRITEABLE, &srcdev->dev_state))
		fs_devices->rw_devices--;

	if (srcdev->bdev)
		fs_devices->open_devices--;
}

void btrfs_rm_dev_replace_free_srcdev(struct btrfs_device *srcdev)
{
	struct btrfs_fs_devices *fs_devices = srcdev->fs_devices;

	mutex_lock(&uuid_mutex);

	btrfs_close_bdev(srcdev);
	synchronize_rcu();
	btrfs_free_device(srcdev);

	/* if this is no devs we rather delete the fs_devices */
	if (!fs_devices->num_devices) {
		/*
		 * On a mounted FS, num_devices can't be zero unless it's a
		 * seed. In case of a seed device being replaced, the replace
		 * target added to the sprout FS, so there will be no more
		 * device left under the seed FS.
		 */
		ASSERT(fs_devices->seeding);

		list_del_init(&fs_devices->seed_list);
		close_fs_devices(fs_devices);
		free_fs_devices(fs_devices);
	}
	mutex_unlock(&uuid_mutex);
}

void btrfs_destroy_dev_replace_tgtdev(struct btrfs_device *tgtdev)
{
	struct btrfs_fs_devices *fs_devices = tgtdev->fs_info->fs_devices;

	mutex_lock(&fs_devices->device_list_mutex);

	btrfs_sysfs_remove_device(tgtdev);

	if (tgtdev->bdev)
		fs_devices->open_devices--;

	fs_devices->num_devices--;

	btrfs_assign_next_active_device(tgtdev, NULL);

	list_del_rcu(&tgtdev->dev_list);

	mutex_unlock(&fs_devices->device_list_mutex);

	btrfs_scratch_superblocks(tgtdev->fs_info, tgtdev->bdev,
				  tgtdev->name->str);

	btrfs_close_bdev(tgtdev);
	synchronize_rcu();
	btrfs_free_device(tgtdev);
}

/**
 * Populate args from device at path
 *
 * @fs_info:	the filesystem
 * @args:	the args to populate
 * @path:	the path to the device
 *
 * This will read the super block of the device at @path and populate @args with
 * the devid, fsid, and uuid.  This is meant to be used for ioctls that need to
 * lookup a device to operate on, but need to do it before we take any locks.
 * This properly handles the special case of "missing" that a user may pass in,
 * and does some basic sanity checks.  The caller must make sure that @path is
 * properly NUL terminated before calling in, and must call
 * btrfs_put_dev_args_from_path() in order to free up the temporary fsid and
 * uuid buffers.
 *
 * Return: 0 for success, -errno for failure
 */
int btrfs_get_dev_args_from_path(struct btrfs_fs_info *fs_info,
				 struct btrfs_dev_lookup_args *args,
				 const char *path)
{
	struct btrfs_super_block *disk_super;
	struct block_device *bdev;
	int ret;

	if (!path || !path[0])
		return -EINVAL;
	if (!strcmp(path, "missing")) {
		args->missing = true;
		return 0;
	}

	args->uuid = kzalloc(BTRFS_UUID_SIZE, GFP_KERNEL);
	args->fsid = kzalloc(BTRFS_FSID_SIZE, GFP_KERNEL);
	if (!args->uuid || !args->fsid) {
		btrfs_put_dev_args_from_path(args);
		return -ENOMEM;
	}

	ret = btrfs_get_bdev_and_sb(path, FMODE_READ, fs_info->bdev_holder, 0,
				    &bdev, &disk_super);
	if (ret) {
		btrfs_put_dev_args_from_path(args);
		return ret;
	}

	args->devid = btrfs_stack_device_id(&disk_super->dev_item);
	memcpy(args->uuid, disk_super->dev_item.uuid, BTRFS_UUID_SIZE);
	if (btrfs_fs_incompat(fs_info, METADATA_UUID))
		memcpy(args->fsid, disk_super->metadata_uuid, BTRFS_FSID_SIZE);
	else
		memcpy(args->fsid, disk_super->fsid, BTRFS_FSID_SIZE);
	btrfs_release_disk_super(disk_super);
	blkdev_put(bdev, FMODE_READ);
	return 0;
}

/*
 * Only use this jointly with btrfs_get_dev_args_from_path() because we will
 * allocate our ->uuid and ->fsid pointers, everybody else uses local variables
 * that don't need to be freed.
 */
void btrfs_put_dev_args_from_path(struct btrfs_dev_lookup_args *args)
{
	kfree(args->uuid);
	kfree(args->fsid);
	args->uuid = NULL;
	args->fsid = NULL;
}

struct btrfs_device *btrfs_find_device_by_devspec(
		struct btrfs_fs_info *fs_info, u64 devid,
		const char *device_path)
{
	BTRFS_DEV_LOOKUP_ARGS(args);
	struct btrfs_device *device;
	int ret;

	if (devid) {
		args.devid = devid;
		device = btrfs_find_device(fs_info->fs_devices, &args);
		if (!device)
			return ERR_PTR(-ENOENT);
		return device;
	}

	ret = btrfs_get_dev_args_from_path(fs_info, &args, device_path);
	if (ret)
		return ERR_PTR(ret);
	device = btrfs_find_device(fs_info->fs_devices, &args);
	btrfs_put_dev_args_from_path(&args);
	if (!device)
		return ERR_PTR(-ENOENT);
	return device;
}

/*
 * does all the dirty work required for changing file system's UUID.
 */
static int btrfs_prepare_sprout(struct btrfs_fs_info *fs_info)
{
	struct btrfs_fs_devices *fs_devices = fs_info->fs_devices;
	struct btrfs_fs_devices *old_devices;
	struct btrfs_fs_devices *seed_devices;
	struct btrfs_super_block *disk_super = fs_info->super_copy;
	struct btrfs_device *device;
	u64 super_flags;

	lockdep_assert_held(&uuid_mutex);
	if (!fs_devices->seeding)
		return -EINVAL;

	/*
	 * Private copy of the seed devices, anchored at
	 * fs_info->fs_devices->seed_list
	 */
	seed_devices = alloc_fs_devices(NULL, NULL);
	if (IS_ERR(seed_devices))
		return PTR_ERR(seed_devices);

	/*
	 * It's necessary to retain a copy of the original seed fs_devices in
	 * fs_uuids so that filesystems which have been seeded can successfully
	 * reference the seed device from open_seed_devices. This also supports
	 * multiple fs seed.
	 */
	old_devices = clone_fs_devices(fs_devices);
	if (IS_ERR(old_devices)) {
		kfree(seed_devices);
		return PTR_ERR(old_devices);
	}

	list_add(&old_devices->fs_list, &fs_uuids);

	memcpy(seed_devices, fs_devices, sizeof(*seed_devices));
	seed_devices->opened = 1;
	INIT_LIST_HEAD(&seed_devices->devices);
	INIT_LIST_HEAD(&seed_devices->alloc_list);
	mutex_init(&seed_devices->device_list_mutex);

	mutex_lock(&fs_devices->device_list_mutex);
	list_splice_init_rcu(&fs_devices->devices, &seed_devices->devices,
			      synchronize_rcu);
	list_for_each_entry(device, &seed_devices->devices, dev_list)
		device->fs_devices = seed_devices;

	fs_devices->seeding = false;
	fs_devices->num_devices = 0;
	fs_devices->open_devices = 0;
	fs_devices->missing_devices = 0;
	fs_devices->rotating = false;
	list_add(&seed_devices->seed_list, &fs_devices->seed_list);

	generate_random_uuid(fs_devices->fsid);
	memcpy(fs_devices->metadata_uuid, fs_devices->fsid, BTRFS_FSID_SIZE);
	memcpy(disk_super->fsid, fs_devices->fsid, BTRFS_FSID_SIZE);
	mutex_unlock(&fs_devices->device_list_mutex);

	super_flags = btrfs_super_flags(disk_super) &
		      ~BTRFS_SUPER_FLAG_SEEDING;
	btrfs_set_super_flags(disk_super, super_flags);

	return 0;
}

/*
 * Store the expected generation for seed devices in device items.
 */
static int btrfs_finish_sprout(struct btrfs_trans_handle *trans)
{
	BTRFS_DEV_LOOKUP_ARGS(args);
	struct btrfs_fs_info *fs_info = trans->fs_info;
	struct btrfs_root *root = fs_info->chunk_root;
	struct btrfs_path *path;
	struct extent_buffer *leaf;
	struct btrfs_dev_item *dev_item;
	struct btrfs_device *device;
	struct btrfs_key key;
	u8 fs_uuid[BTRFS_FSID_SIZE];
	u8 dev_uuid[BTRFS_UUID_SIZE];
	int ret;

	path = btrfs_alloc_path();
	if (!path)
		return -ENOMEM;

	key.objectid = BTRFS_DEV_ITEMS_OBJECTID;
	key.offset = 0;
	key.type = BTRFS_DEV_ITEM_KEY;

	while (1) {
		btrfs_reserve_chunk_metadata(trans, false);
		ret = btrfs_search_slot(trans, root, &key, path, 0, 1);
		btrfs_trans_release_chunk_metadata(trans);
		if (ret < 0)
			goto error;

		leaf = path->nodes[0];
next_slot:
		if (path->slots[0] >= btrfs_header_nritems(leaf)) {
			ret = btrfs_next_leaf(root, path);
			if (ret > 0)
				break;
			if (ret < 0)
				goto error;
			leaf = path->nodes[0];
			btrfs_item_key_to_cpu(leaf, &key, path->slots[0]);
			btrfs_release_path(path);
			continue;
		}

		btrfs_item_key_to_cpu(leaf, &key, path->slots[0]);
		if (key.objectid != BTRFS_DEV_ITEMS_OBJECTID ||
		    key.type != BTRFS_DEV_ITEM_KEY)
			break;

		dev_item = btrfs_item_ptr(leaf, path->slots[0],
					  struct btrfs_dev_item);
		args.devid = btrfs_device_id(leaf, dev_item);
		read_extent_buffer(leaf, dev_uuid, btrfs_device_uuid(dev_item),
				   BTRFS_UUID_SIZE);
		read_extent_buffer(leaf, fs_uuid, btrfs_device_fsid(dev_item),
				   BTRFS_FSID_SIZE);
		args.uuid = dev_uuid;
		args.fsid = fs_uuid;
		device = btrfs_find_device(fs_info->fs_devices, &args);
		BUG_ON(!device); /* Logic error */

		if (device->fs_devices->seeding) {
			btrfs_set_device_generation(leaf, dev_item,
						    device->generation);
			btrfs_mark_buffer_dirty(leaf);
		}

		path->slots[0]++;
		goto next_slot;
	}
	ret = 0;
error:
	btrfs_free_path(path);
	return ret;
}

int btrfs_init_new_device(struct btrfs_fs_info *fs_info, const char *device_path)
{
	struct btrfs_root *root = fs_info->dev_root;
	struct request_queue *q;
	struct btrfs_trans_handle *trans;
	struct btrfs_device *device;
	struct block_device *bdev;
	struct super_block *sb = fs_info->sb;
	struct rcu_string *name;
	struct btrfs_fs_devices *fs_devices = fs_info->fs_devices;
	u64 orig_super_total_bytes;
	u64 orig_super_num_devices;
	int seeding_dev = 0;
	int ret = 0;
	bool locked = false;

	if (sb_rdonly(sb) && !fs_devices->seeding)
		return -EROFS;

	bdev = blkdev_get_by_path(device_path, FMODE_WRITE | FMODE_EXCL,
				  fs_info->bdev_holder);
	if (IS_ERR(bdev))
		return PTR_ERR(bdev);

	if (!btrfs_check_device_zone_type(fs_info, bdev)) {
		ret = -EINVAL;
		goto error;
	}

	if (fs_devices->seeding) {
		seeding_dev = 1;
		down_write(&sb->s_umount);
		mutex_lock(&uuid_mutex);
		locked = true;
	}

	sync_blockdev(bdev);

	rcu_read_lock();
	list_for_each_entry_rcu(device, &fs_devices->devices, dev_list) {
		if (device->bdev == bdev) {
			ret = -EEXIST;
			rcu_read_unlock();
			goto error;
		}
	}
	rcu_read_unlock();

	device = btrfs_alloc_device(fs_info, NULL, NULL);
	if (IS_ERR(device)) {
		/* we can safely leave the fs_devices entry around */
		ret = PTR_ERR(device);
		goto error;
	}

	name = rcu_string_strdup(device_path, GFP_KERNEL);
	if (!name) {
		ret = -ENOMEM;
		goto error_free_device;
	}
	rcu_assign_pointer(device->name, name);

	device->fs_info = fs_info;
	device->bdev = bdev;

	ret = btrfs_get_dev_zone_info(device, false);
	if (ret)
		goto error_free_device;

	trans = btrfs_start_transaction(root, 0);
	if (IS_ERR(trans)) {
		ret = PTR_ERR(trans);
		goto error_free_zone;
	}

	q = bdev_get_queue(bdev);
	set_bit(BTRFS_DEV_STATE_WRITEABLE, &device->dev_state);
	device->generation = trans->transid;
	device->io_width = fs_info->sectorsize;
	device->io_align = fs_info->sectorsize;
	device->sector_size = fs_info->sectorsize;
	device->total_bytes = round_down(i_size_read(bdev->bd_inode),
					 fs_info->sectorsize);
	device->disk_total_bytes = device->total_bytes;
	device->commit_total_bytes = device->total_bytes;
	set_bit(BTRFS_DEV_STATE_IN_FS_METADATA, &device->dev_state);
	clear_bit(BTRFS_DEV_STATE_REPLACE_TGT, &device->dev_state);
	device->mode = FMODE_EXCL;
	device->dev_stats_valid = 1;
	set_blocksize(device->bdev, BTRFS_BDEV_BLOCKSIZE);

	if (seeding_dev) {
		btrfs_clear_sb_rdonly(sb);
		ret = btrfs_prepare_sprout(fs_info);
		if (ret) {
			btrfs_abort_transaction(trans, ret);
			goto error_trans;
		}
		btrfs_assign_next_active_device(fs_info->fs_devices->latest_dev,
						device);
	}

	device->fs_devices = fs_devices;

	mutex_lock(&fs_devices->device_list_mutex);
	mutex_lock(&fs_info->chunk_mutex);
	list_add_rcu(&device->dev_list, &fs_devices->devices);
	list_add(&device->dev_alloc_list, &fs_devices->alloc_list);
	fs_devices->num_devices++;
	fs_devices->open_devices++;
	fs_devices->rw_devices++;
	fs_devices->total_devices++;
	fs_devices->total_rw_bytes += device->total_bytes;

	atomic64_add(device->total_bytes, &fs_info->free_chunk_space);

	if (!blk_queue_nonrot(q))
		fs_devices->rotating = true;

	orig_super_total_bytes = btrfs_super_total_bytes(fs_info->super_copy);
	btrfs_set_super_total_bytes(fs_info->super_copy,
		round_down(orig_super_total_bytes + device->total_bytes,
			   fs_info->sectorsize));

	orig_super_num_devices = btrfs_super_num_devices(fs_info->super_copy);
	btrfs_set_super_num_devices(fs_info->super_copy,
				    orig_super_num_devices + 1);

	/*
	 * we've got more storage, clear any full flags on the space
	 * infos
	 */
	btrfs_clear_space_info_full(fs_info);

	mutex_unlock(&fs_info->chunk_mutex);

	/* Add sysfs device entry */
	btrfs_sysfs_add_device(device);

	mutex_unlock(&fs_devices->device_list_mutex);

	if (seeding_dev) {
		mutex_lock(&fs_info->chunk_mutex);
		ret = init_first_rw_device(trans);
		mutex_unlock(&fs_info->chunk_mutex);
		if (ret) {
			btrfs_abort_transaction(trans, ret);
			goto error_sysfs;
		}
	}

	ret = btrfs_add_dev_item(trans, device);
	if (ret) {
		btrfs_abort_transaction(trans, ret);
		goto error_sysfs;
	}

	if (seeding_dev) {
		ret = btrfs_finish_sprout(trans);
		if (ret) {
			btrfs_abort_transaction(trans, ret);
			goto error_sysfs;
		}

		/*
		 * fs_devices now represents the newly sprouted filesystem and
		 * its fsid has been changed by btrfs_prepare_sprout
		 */
		btrfs_sysfs_update_sprout_fsid(fs_devices);
	}

	ret = btrfs_commit_transaction(trans);

	if (seeding_dev) {
		mutex_unlock(&uuid_mutex);
		up_write(&sb->s_umount);
		locked = false;

		if (ret) /* transaction commit */
			return ret;

		ret = btrfs_relocate_sys_chunks(fs_info);
		if (ret < 0)
			btrfs_handle_fs_error(fs_info, ret,
				    "Failed to relocate sys chunks after device initialization. This can be fixed using the \"btrfs balance\" command.");
		trans = btrfs_attach_transaction(root);
		if (IS_ERR(trans)) {
			if (PTR_ERR(trans) == -ENOENT)
				return 0;
			ret = PTR_ERR(trans);
			trans = NULL;
			goto error_sysfs;
		}
		ret = btrfs_commit_transaction(trans);
	}

	/*
	 * Now that we have written a new super block to this device, check all
	 * other fs_devices list if device_path alienates any other scanned
	 * device.
	 * We can ignore the return value as it typically returns -EINVAL and
	 * only succeeds if the device was an alien.
	 */
	btrfs_forget_devices(device_path);

	/* Update ctime/mtime for blkid or udev */
	update_dev_time(device_path);

	return ret;

error_sysfs:
	btrfs_sysfs_remove_device(device);
	mutex_lock(&fs_info->fs_devices->device_list_mutex);
	mutex_lock(&fs_info->chunk_mutex);
	list_del_rcu(&device->dev_list);
	list_del(&device->dev_alloc_list);
	fs_info->fs_devices->num_devices--;
	fs_info->fs_devices->open_devices--;
	fs_info->fs_devices->rw_devices--;
	fs_info->fs_devices->total_devices--;
	fs_info->fs_devices->total_rw_bytes -= device->total_bytes;
	atomic64_sub(device->total_bytes, &fs_info->free_chunk_space);
	btrfs_set_super_total_bytes(fs_info->super_copy,
				    orig_super_total_bytes);
	btrfs_set_super_num_devices(fs_info->super_copy,
				    orig_super_num_devices);
	mutex_unlock(&fs_info->chunk_mutex);
	mutex_unlock(&fs_info->fs_devices->device_list_mutex);
error_trans:
	if (seeding_dev)
		btrfs_set_sb_rdonly(sb);
	if (trans)
		btrfs_end_transaction(trans);
error_free_zone:
	btrfs_destroy_dev_zone_info(device);
error_free_device:
	btrfs_free_device(device);
error:
	blkdev_put(bdev, FMODE_EXCL);
	if (locked) {
		mutex_unlock(&uuid_mutex);
		up_write(&sb->s_umount);
	}
	return ret;
}

static noinline int btrfs_update_device(struct btrfs_trans_handle *trans,
					struct btrfs_device *device)
{
	int ret;
	struct btrfs_path *path;
	struct btrfs_root *root = device->fs_info->chunk_root;
	struct btrfs_dev_item *dev_item;
	struct extent_buffer *leaf;
	struct btrfs_key key;

	path = btrfs_alloc_path();
	if (!path)
		return -ENOMEM;

	key.objectid = BTRFS_DEV_ITEMS_OBJECTID;
	key.type = BTRFS_DEV_ITEM_KEY;
	key.offset = device->devid;

	ret = btrfs_search_slot(trans, root, &key, path, 0, 1);
	if (ret < 0)
		goto out;

	if (ret > 0) {
		ret = -ENOENT;
		goto out;
	}

	leaf = path->nodes[0];
	dev_item = btrfs_item_ptr(leaf, path->slots[0], struct btrfs_dev_item);

	btrfs_set_device_id(leaf, dev_item, device->devid);
	btrfs_set_device_type(leaf, dev_item, device->type);
	btrfs_set_device_io_align(leaf, dev_item, device->io_align);
	btrfs_set_device_io_width(leaf, dev_item, device->io_width);
	btrfs_set_device_sector_size(leaf, dev_item, device->sector_size);
	btrfs_set_device_total_bytes(leaf, dev_item,
				     btrfs_device_get_disk_total_bytes(device));
	btrfs_set_device_bytes_used(leaf, dev_item,
				    btrfs_device_get_bytes_used(device));
	btrfs_mark_buffer_dirty(leaf);

out:
	btrfs_free_path(path);
	return ret;
}

int btrfs_grow_device(struct btrfs_trans_handle *trans,
		      struct btrfs_device *device, u64 new_size)
{
	struct btrfs_fs_info *fs_info = device->fs_info;
	struct btrfs_super_block *super_copy = fs_info->super_copy;
	u64 old_total;
	u64 diff;
	int ret;

	if (!test_bit(BTRFS_DEV_STATE_WRITEABLE, &device->dev_state))
		return -EACCES;

	new_size = round_down(new_size, fs_info->sectorsize);

	mutex_lock(&fs_info->chunk_mutex);
	old_total = btrfs_super_total_bytes(super_copy);
	diff = round_down(new_size - device->total_bytes, fs_info->sectorsize);

	if (new_size <= device->total_bytes ||
	    test_bit(BTRFS_DEV_STATE_REPLACE_TGT, &device->dev_state)) {
		mutex_unlock(&fs_info->chunk_mutex);
		return -EINVAL;
	}

	btrfs_set_super_total_bytes(super_copy,
			round_down(old_total + diff, fs_info->sectorsize));
	device->fs_devices->total_rw_bytes += diff;

	btrfs_device_set_total_bytes(device, new_size);
	btrfs_device_set_disk_total_bytes(device, new_size);
	btrfs_clear_space_info_full(device->fs_info);
	if (list_empty(&device->post_commit_list))
		list_add_tail(&device->post_commit_list,
			      &trans->transaction->dev_update_list);
	mutex_unlock(&fs_info->chunk_mutex);

	btrfs_reserve_chunk_metadata(trans, false);
	ret = btrfs_update_device(trans, device);
	btrfs_trans_release_chunk_metadata(trans);

	return ret;
}

static int btrfs_free_chunk(struct btrfs_trans_handle *trans, u64 chunk_offset)
{
	struct btrfs_fs_info *fs_info = trans->fs_info;
	struct btrfs_root *root = fs_info->chunk_root;
	int ret;
	struct btrfs_path *path;
	struct btrfs_key key;

	path = btrfs_alloc_path();
	if (!path)
		return -ENOMEM;

	key.objectid = BTRFS_FIRST_CHUNK_TREE_OBJECTID;
	key.offset = chunk_offset;
	key.type = BTRFS_CHUNK_ITEM_KEY;

	ret = btrfs_search_slot(trans, root, &key, path, -1, 1);
	if (ret < 0)
		goto out;
	else if (ret > 0) { /* Logic error or corruption */
		btrfs_handle_fs_error(fs_info, -ENOENT,
				      "Failed lookup while freeing chunk.");
		ret = -ENOENT;
		goto out;
	}

	ret = btrfs_del_item(trans, root, path);
	if (ret < 0)
		btrfs_handle_fs_error(fs_info, ret,
				      "Failed to delete chunk item.");
out:
	btrfs_free_path(path);
	return ret;
}

static int btrfs_del_sys_chunk(struct btrfs_fs_info *fs_info, u64 chunk_offset)
{
	struct btrfs_super_block *super_copy = fs_info->super_copy;
	struct btrfs_disk_key *disk_key;
	struct btrfs_chunk *chunk;
	u8 *ptr;
	int ret = 0;
	u32 num_stripes;
	u32 array_size;
	u32 len = 0;
	u32 cur;
	struct btrfs_key key;

	lockdep_assert_held(&fs_info->chunk_mutex);
	array_size = btrfs_super_sys_array_size(super_copy);

	ptr = super_copy->sys_chunk_array;
	cur = 0;

	while (cur < array_size) {
		disk_key = (struct btrfs_disk_key *)ptr;
		btrfs_disk_key_to_cpu(&key, disk_key);

		len = sizeof(*disk_key);

		if (key.type == BTRFS_CHUNK_ITEM_KEY) {
			chunk = (struct btrfs_chunk *)(ptr + len);
			num_stripes = btrfs_stack_chunk_num_stripes(chunk);
			len += btrfs_chunk_item_size(num_stripes);
		} else {
			ret = -EIO;
			break;
		}
		if (key.objectid == BTRFS_FIRST_CHUNK_TREE_OBJECTID &&
		    key.offset == chunk_offset) {
			memmove(ptr, ptr + len, array_size - (cur + len));
			array_size -= len;
			btrfs_set_super_sys_array_size(super_copy, array_size);
		} else {
			ptr += len;
			cur += len;
		}
	}
	return ret;
}

/*
 * btrfs_get_chunk_map() - Find the mapping containing the given logical extent.
 * @logical: Logical block offset in bytes.
 * @length: Length of extent in bytes.
 *
 * Return: Chunk mapping or ERR_PTR.
 */
struct extent_map *btrfs_get_chunk_map(struct btrfs_fs_info *fs_info,
				       u64 logical, u64 length)
{
	struct extent_map_tree *em_tree;
	struct extent_map *em;

	em_tree = &fs_info->mapping_tree;
	read_lock(&em_tree->lock);
	em = lookup_extent_mapping(em_tree, logical, length);
	read_unlock(&em_tree->lock);

	if (!em) {
		btrfs_crit(fs_info, "unable to find logical %llu length %llu",
			   logical, length);
		return ERR_PTR(-EINVAL);
	}

	if (em->start > logical || em->start + em->len < logical) {
		btrfs_crit(fs_info,
			   "found a bad mapping, wanted %llu-%llu, found %llu-%llu",
			   logical, length, em->start, em->start + em->len);
		free_extent_map(em);
		return ERR_PTR(-EINVAL);
	}

	/* callers are responsible for dropping em's ref. */
	return em;
}

static int remove_chunk_item(struct btrfs_trans_handle *trans,
			     struct map_lookup *map, u64 chunk_offset)
{
	int i;

	/*
	 * Removing chunk items and updating the device items in the chunks btree
	 * requires holding the chunk_mutex.
	 * See the comment at btrfs_chunk_alloc() for the details.
	 */
	lockdep_assert_held(&trans->fs_info->chunk_mutex);

	for (i = 0; i < map->num_stripes; i++) {
		int ret;

		ret = btrfs_update_device(trans, map->stripes[i].dev);
		if (ret)
			return ret;
	}

	return btrfs_free_chunk(trans, chunk_offset);
}

int btrfs_remove_chunk(struct btrfs_trans_handle *trans, u64 chunk_offset)
{
	struct btrfs_fs_info *fs_info = trans->fs_info;
	struct extent_map *em;
	struct map_lookup *map;
	u64 dev_extent_len = 0;
	int i, ret = 0;
	struct btrfs_fs_devices *fs_devices = fs_info->fs_devices;

	em = btrfs_get_chunk_map(fs_info, chunk_offset, 1);
	if (IS_ERR(em)) {
		/*
		 * This is a logic error, but we don't want to just rely on the
		 * user having built with ASSERT enabled, so if ASSERT doesn't
		 * do anything we still error out.
		 */
		ASSERT(0);
		return PTR_ERR(em);
	}
	map = em->map_lookup;

	/*
	 * First delete the device extent items from the devices btree.
	 * We take the device_list_mutex to avoid racing with the finishing phase
	 * of a device replace operation. See the comment below before acquiring
	 * fs_info->chunk_mutex. Note that here we do not acquire the chunk_mutex
	 * because that can result in a deadlock when deleting the device extent
	 * items from the devices btree - COWing an extent buffer from the btree
	 * may result in allocating a new metadata chunk, which would attempt to
	 * lock again fs_info->chunk_mutex.
	 */
	mutex_lock(&fs_devices->device_list_mutex);
	for (i = 0; i < map->num_stripes; i++) {
		struct btrfs_device *device = map->stripes[i].dev;
		ret = btrfs_free_dev_extent(trans, device,
					    map->stripes[i].physical,
					    &dev_extent_len);
		if (ret) {
			mutex_unlock(&fs_devices->device_list_mutex);
			btrfs_abort_transaction(trans, ret);
			goto out;
		}

		if (device->bytes_used > 0) {
			mutex_lock(&fs_info->chunk_mutex);
			btrfs_device_set_bytes_used(device,
					device->bytes_used - dev_extent_len);
			atomic64_add(dev_extent_len, &fs_info->free_chunk_space);
			btrfs_clear_space_info_full(fs_info);
			mutex_unlock(&fs_info->chunk_mutex);
		}
	}
	mutex_unlock(&fs_devices->device_list_mutex);

	/*
	 * We acquire fs_info->chunk_mutex for 2 reasons:
	 *
	 * 1) Just like with the first phase of the chunk allocation, we must
	 *    reserve system space, do all chunk btree updates and deletions, and
	 *    update the system chunk array in the superblock while holding this
	 *    mutex. This is for similar reasons as explained on the comment at
	 *    the top of btrfs_chunk_alloc();
	 *
	 * 2) Prevent races with the final phase of a device replace operation
	 *    that replaces the device object associated with the map's stripes,
	 *    because the device object's id can change at any time during that
	 *    final phase of the device replace operation
	 *    (dev-replace.c:btrfs_dev_replace_finishing()), so we could grab the
	 *    replaced device and then see it with an ID of
	 *    BTRFS_DEV_REPLACE_DEVID, which would cause a failure when updating
	 *    the device item, which does not exists on the chunk btree.
	 *    The finishing phase of device replace acquires both the
	 *    device_list_mutex and the chunk_mutex, in that order, so we are
	 *    safe by just acquiring the chunk_mutex.
	 */
	trans->removing_chunk = true;
	mutex_lock(&fs_info->chunk_mutex);

	check_system_chunk(trans, map->type);

	ret = remove_chunk_item(trans, map, chunk_offset);
	/*
	 * Normally we should not get -ENOSPC since we reserved space before
	 * through the call to check_system_chunk().
	 *
	 * Despite our system space_info having enough free space, we may not
	 * be able to allocate extents from its block groups, because all have
	 * an incompatible profile, which will force us to allocate a new system
	 * block group with the right profile, or right after we called
	 * check_system_space() above, a scrub turned the only system block group
	 * with enough free space into RO mode.
	 * This is explained with more detail at do_chunk_alloc().
	 *
	 * So if we get -ENOSPC, allocate a new system chunk and retry once.
	 */
	if (ret == -ENOSPC) {
		const u64 sys_flags = btrfs_system_alloc_profile(fs_info);
		struct btrfs_block_group *sys_bg;

		sys_bg = btrfs_create_chunk(trans, sys_flags);
		if (IS_ERR(sys_bg)) {
			ret = PTR_ERR(sys_bg);
			btrfs_abort_transaction(trans, ret);
			goto out;
		}

		ret = btrfs_chunk_alloc_add_chunk_item(trans, sys_bg);
		if (ret) {
			btrfs_abort_transaction(trans, ret);
			goto out;
		}

		ret = remove_chunk_item(trans, map, chunk_offset);
		if (ret) {
			btrfs_abort_transaction(trans, ret);
			goto out;
		}
	} else if (ret) {
		btrfs_abort_transaction(trans, ret);
		goto out;
	}

	trace_btrfs_chunk_free(fs_info, map, chunk_offset, em->len);

	if (map->type & BTRFS_BLOCK_GROUP_SYSTEM) {
		ret = btrfs_del_sys_chunk(fs_info, chunk_offset);
		if (ret) {
			btrfs_abort_transaction(trans, ret);
			goto out;
		}
	}

	mutex_unlock(&fs_info->chunk_mutex);
	trans->removing_chunk = false;

	/*
	 * We are done with chunk btree updates and deletions, so release the
	 * system space we previously reserved (with check_system_chunk()).
	 */
	btrfs_trans_release_chunk_metadata(trans);

	ret = btrfs_remove_block_group(trans, chunk_offset, em);
	if (ret) {
		btrfs_abort_transaction(trans, ret);
		goto out;
	}

out:
	if (trans->removing_chunk) {
		mutex_unlock(&fs_info->chunk_mutex);
		trans->removing_chunk = false;
	}
	/* once for us */
	free_extent_map(em);
	return ret;
}

int btrfs_relocate_chunk(struct btrfs_fs_info *fs_info, u64 chunk_offset)
{
	struct btrfs_root *root = fs_info->chunk_root;
	struct btrfs_trans_handle *trans;
	struct btrfs_block_group *block_group;
	u64 length;
	int ret;

	/*
	 * Prevent races with automatic removal of unused block groups.
	 * After we relocate and before we remove the chunk with offset
	 * chunk_offset, automatic removal of the block group can kick in,
	 * resulting in a failure when calling btrfs_remove_chunk() below.
	 *
	 * Make sure to acquire this mutex before doing a tree search (dev
	 * or chunk trees) to find chunks. Otherwise the cleaner kthread might
	 * call btrfs_remove_chunk() (through btrfs_delete_unused_bgs()) after
	 * we release the path used to search the chunk/dev tree and before
	 * the current task acquires this mutex and calls us.
	 */
	lockdep_assert_held(&fs_info->reclaim_bgs_lock);

	/* step one, relocate all the extents inside this chunk */
	btrfs_scrub_pause(fs_info);
	ret = btrfs_relocate_block_group(fs_info, chunk_offset);
	btrfs_scrub_continue(fs_info);
	if (ret)
		return ret;

	block_group = btrfs_lookup_block_group(fs_info, chunk_offset);
	if (!block_group)
		return -ENOENT;
	btrfs_discard_cancel_work(&fs_info->discard_ctl, block_group);
	length = block_group->length;
	btrfs_put_block_group(block_group);

	/*
	 * On a zoned file system, discard the whole block group, this will
	 * trigger a REQ_OP_ZONE_RESET operation on the device zone. If
	 * resetting the zone fails, don't treat it as a fatal problem from the
	 * filesystem's point of view.
	 */
	if (btrfs_is_zoned(fs_info)) {
		ret = btrfs_discard_extent(fs_info, chunk_offset, length, NULL);
		if (ret)
			btrfs_info(fs_info,
				"failed to reset zone %llu after relocation",
				chunk_offset);
	}

	trans = btrfs_start_trans_remove_block_group(root->fs_info,
						     chunk_offset);
	if (IS_ERR(trans)) {
		ret = PTR_ERR(trans);
		btrfs_handle_fs_error(root->fs_info, ret, NULL);
		return ret;
	}

	/*
	 * step two, delete the device extents and the
	 * chunk tree entries
	 */
	ret = btrfs_remove_chunk(trans, chunk_offset);
	btrfs_end_transaction(trans);
	return ret;
}

static int btrfs_relocate_sys_chunks(struct btrfs_fs_info *fs_info)
{
	struct btrfs_root *chunk_root = fs_info->chunk_root;
	struct btrfs_path *path;
	struct extent_buffer *leaf;
	struct btrfs_chunk *chunk;
	struct btrfs_key key;
	struct btrfs_key found_key;
	u64 chunk_type;
	bool retried = false;
	int failed = 0;
	int ret;

	path = btrfs_alloc_path();
	if (!path)
		return -ENOMEM;

again:
	key.objectid = BTRFS_FIRST_CHUNK_TREE_OBJECTID;
	key.offset = (u64)-1;
	key.type = BTRFS_CHUNK_ITEM_KEY;

	while (1) {
		mutex_lock(&fs_info->reclaim_bgs_lock);
		ret = btrfs_search_slot(NULL, chunk_root, &key, path, 0, 0);
		if (ret < 0) {
			mutex_unlock(&fs_info->reclaim_bgs_lock);
			goto error;
		}
		BUG_ON(ret == 0); /* Corruption */

		ret = btrfs_previous_item(chunk_root, path, key.objectid,
					  key.type);
		if (ret)
			mutex_unlock(&fs_info->reclaim_bgs_lock);
		if (ret < 0)
			goto error;
		if (ret > 0)
			break;

		leaf = path->nodes[0];
		btrfs_item_key_to_cpu(leaf, &found_key, path->slots[0]);

		chunk = btrfs_item_ptr(leaf, path->slots[0],
				       struct btrfs_chunk);
		chunk_type = btrfs_chunk_type(leaf, chunk);
		btrfs_release_path(path);

		if (chunk_type & BTRFS_BLOCK_GROUP_SYSTEM) {
			ret = btrfs_relocate_chunk(fs_info, found_key.offset);
			if (ret == -ENOSPC)
				failed++;
			else
				BUG_ON(ret);
		}
		mutex_unlock(&fs_info->reclaim_bgs_lock);

		if (found_key.offset == 0)
			break;
		key.offset = found_key.offset - 1;
	}
	ret = 0;
	if (failed && !retried) {
		failed = 0;
		retried = true;
		goto again;
	} else if (WARN_ON(failed && retried)) {
		ret = -ENOSPC;
	}
error:
	btrfs_free_path(path);
	return ret;
}

/*
 * return 1 : allocate a data chunk successfully,
 * return <0: errors during allocating a data chunk,
 * return 0 : no need to allocate a data chunk.
 */
static int btrfs_may_alloc_data_chunk(struct btrfs_fs_info *fs_info,
				      u64 chunk_offset)
{
	struct btrfs_block_group *cache;
	u64 bytes_used;
	u64 chunk_type;

	cache = btrfs_lookup_block_group(fs_info, chunk_offset);
	ASSERT(cache);
	chunk_type = cache->flags;
	btrfs_put_block_group(cache);

	if (!(chunk_type & BTRFS_BLOCK_GROUP_DATA))
		return 0;

	spin_lock(&fs_info->data_sinfo->lock);
	bytes_used = fs_info->data_sinfo->bytes_used;
	spin_unlock(&fs_info->data_sinfo->lock);

	if (!bytes_used) {
		struct btrfs_trans_handle *trans;
		int ret;

		trans =	btrfs_join_transaction(fs_info->tree_root);
		if (IS_ERR(trans))
			return PTR_ERR(trans);

		ret = btrfs_force_chunk_alloc(trans, BTRFS_BLOCK_GROUP_DATA);
		btrfs_end_transaction(trans);
		if (ret < 0)
			return ret;
		return 1;
	}

	return 0;
}

static int insert_balance_item(struct btrfs_fs_info *fs_info,
			       struct btrfs_balance_control *bctl)
{
	struct btrfs_root *root = fs_info->tree_root;
	struct btrfs_trans_handle *trans;
	struct btrfs_balance_item *item;
	struct btrfs_disk_balance_args disk_bargs;
	struct btrfs_path *path;
	struct extent_buffer *leaf;
	struct btrfs_key key;
	int ret, err;

	path = btrfs_alloc_path();
	if (!path)
		return -ENOMEM;

	trans = btrfs_start_transaction(root, 0);
	if (IS_ERR(trans)) {
		btrfs_free_path(path);
		return PTR_ERR(trans);
	}

	key.objectid = BTRFS_BALANCE_OBJECTID;
	key.type = BTRFS_TEMPORARY_ITEM_KEY;
	key.offset = 0;

	ret = btrfs_insert_empty_item(trans, root, path, &key,
				      sizeof(*item));
	if (ret)
		goto out;

	leaf = path->nodes[0];
	item = btrfs_item_ptr(leaf, path->slots[0], struct btrfs_balance_item);

	memzero_extent_buffer(leaf, (unsigned long)item, sizeof(*item));

	btrfs_cpu_balance_args_to_disk(&disk_bargs, &bctl->data);
	btrfs_set_balance_data(leaf, item, &disk_bargs);
	btrfs_cpu_balance_args_to_disk(&disk_bargs, &bctl->meta);
	btrfs_set_balance_meta(leaf, item, &disk_bargs);
	btrfs_cpu_balance_args_to_disk(&disk_bargs, &bctl->sys);
	btrfs_set_balance_sys(leaf, item, &disk_bargs);

	btrfs_set_balance_flags(leaf, item, bctl->flags);

	btrfs_mark_buffer_dirty(leaf);
out:
	btrfs_free_path(path);
	err = btrfs_commit_transaction(trans);
	if (err && !ret)
		ret = err;
	return ret;
}

static int del_balance_item(struct btrfs_fs_info *fs_info)
{
	struct btrfs_root *root = fs_info->tree_root;
	struct btrfs_trans_handle *trans;
	struct btrfs_path *path;
	struct btrfs_key key;
	int ret, err;

	path = btrfs_alloc_path();
	if (!path)
		return -ENOMEM;

	trans = btrfs_start_transaction_fallback_global_rsv(root, 0);
	if (IS_ERR(trans)) {
		btrfs_free_path(path);
		return PTR_ERR(trans);
	}

	key.objectid = BTRFS_BALANCE_OBJECTID;
	key.type = BTRFS_TEMPORARY_ITEM_KEY;
	key.offset = 0;

	ret = btrfs_search_slot(trans, root, &key, path, -1, 1);
	if (ret < 0)
		goto out;
	if (ret > 0) {
		ret = -ENOENT;
		goto out;
	}

	ret = btrfs_del_item(trans, root, path);
out:
	btrfs_free_path(path);
	err = btrfs_commit_transaction(trans);
	if (err && !ret)
		ret = err;
	return ret;
}

/*
 * This is a heuristic used to reduce the number of chunks balanced on
 * resume after balance was interrupted.
 */
static void update_balance_args(struct btrfs_balance_control *bctl)
{
	/*
	 * Turn on soft mode for chunk types that were being converted.
	 */
	if (bctl->data.flags & BTRFS_BALANCE_ARGS_CONVERT)
		bctl->data.flags |= BTRFS_BALANCE_ARGS_SOFT;
	if (bctl->sys.flags & BTRFS_BALANCE_ARGS_CONVERT)
		bctl->sys.flags |= BTRFS_BALANCE_ARGS_SOFT;
	if (bctl->meta.flags & BTRFS_BALANCE_ARGS_CONVERT)
		bctl->meta.flags |= BTRFS_BALANCE_ARGS_SOFT;

	/*
	 * Turn on usage filter if is not already used.  The idea is
	 * that chunks that we have already balanced should be
	 * reasonably full.  Don't do it for chunks that are being
	 * converted - that will keep us from relocating unconverted
	 * (albeit full) chunks.
	 */
	if (!(bctl->data.flags & BTRFS_BALANCE_ARGS_USAGE) &&
	    !(bctl->data.flags & BTRFS_BALANCE_ARGS_USAGE_RANGE) &&
	    !(bctl->data.flags & BTRFS_BALANCE_ARGS_CONVERT)) {
		bctl->data.flags |= BTRFS_BALANCE_ARGS_USAGE;
		bctl->data.usage = 90;
	}
	if (!(bctl->sys.flags & BTRFS_BALANCE_ARGS_USAGE) &&
	    !(bctl->sys.flags & BTRFS_BALANCE_ARGS_USAGE_RANGE) &&
	    !(bctl->sys.flags & BTRFS_BALANCE_ARGS_CONVERT)) {
		bctl->sys.flags |= BTRFS_BALANCE_ARGS_USAGE;
		bctl->sys.usage = 90;
	}
	if (!(bctl->meta.flags & BTRFS_BALANCE_ARGS_USAGE) &&
	    !(bctl->meta.flags & BTRFS_BALANCE_ARGS_USAGE_RANGE) &&
	    !(bctl->meta.flags & BTRFS_BALANCE_ARGS_CONVERT)) {
		bctl->meta.flags |= BTRFS_BALANCE_ARGS_USAGE;
		bctl->meta.usage = 90;
	}
}

/*
 * Clear the balance status in fs_info and delete the balance item from disk.
 */
static void reset_balance_state(struct btrfs_fs_info *fs_info)
{
	struct btrfs_balance_control *bctl = fs_info->balance_ctl;
	int ret;

	BUG_ON(!fs_info->balance_ctl);

	spin_lock(&fs_info->balance_lock);
	fs_info->balance_ctl = NULL;
	spin_unlock(&fs_info->balance_lock);

	kfree(bctl);
	ret = del_balance_item(fs_info);
	if (ret)
		btrfs_handle_fs_error(fs_info, ret, NULL);
}

/*
 * Balance filters.  Return 1 if chunk should be filtered out
 * (should not be balanced).
 */
static int chunk_profiles_filter(u64 chunk_type,
				 struct btrfs_balance_args *bargs)
{
	chunk_type = chunk_to_extended(chunk_type) &
				BTRFS_EXTENDED_PROFILE_MASK;

	if (bargs->profiles & chunk_type)
		return 0;

	return 1;
}

static int chunk_usage_range_filter(struct btrfs_fs_info *fs_info, u64 chunk_offset,
			      struct btrfs_balance_args *bargs)
{
	struct btrfs_block_group *cache;
	u64 chunk_used;
	u64 user_thresh_min;
	u64 user_thresh_max;
	int ret = 1;

	cache = btrfs_lookup_block_group(fs_info, chunk_offset);
	chunk_used = cache->used;

	if (bargs->usage_min == 0)
		user_thresh_min = 0;
	else
		user_thresh_min = div_factor_fine(cache->length,
						  bargs->usage_min);

	if (bargs->usage_max == 0)
		user_thresh_max = 1;
	else if (bargs->usage_max > 100)
		user_thresh_max = cache->length;
	else
		user_thresh_max = div_factor_fine(cache->length,
						  bargs->usage_max);

	if (user_thresh_min <= chunk_used && chunk_used < user_thresh_max)
		ret = 0;

	btrfs_put_block_group(cache);
	return ret;
}

static int chunk_usage_filter(struct btrfs_fs_info *fs_info,
		u64 chunk_offset, struct btrfs_balance_args *bargs)
{
	struct btrfs_block_group *cache;
	u64 chunk_used, user_thresh;
	int ret = 1;

	cache = btrfs_lookup_block_group(fs_info, chunk_offset);
	chunk_used = cache->used;

	if (bargs->usage_min == 0)
		user_thresh = 1;
	else if (bargs->usage > 100)
		user_thresh = cache->length;
	else
		user_thresh = div_factor_fine(cache->length, bargs->usage);

	if (chunk_used < user_thresh)
		ret = 0;

	btrfs_put_block_group(cache);
	return ret;
}

static int chunk_devid_filter(struct extent_buffer *leaf,
			      struct btrfs_chunk *chunk,
			      struct btrfs_balance_args *bargs)
{
	struct btrfs_stripe *stripe;
	int num_stripes = btrfs_chunk_num_stripes(leaf, chunk);
	int i;

	for (i = 0; i < num_stripes; i++) {
		stripe = btrfs_stripe_nr(chunk, i);
		if (btrfs_stripe_devid(leaf, stripe) == bargs->devid)
			return 0;
	}

	return 1;
}

static u64 calc_data_stripes(u64 type, int num_stripes)
{
	const int index = btrfs_bg_flags_to_raid_index(type);
	const int ncopies = btrfs_raid_array[index].ncopies;
	const int nparity = btrfs_raid_array[index].nparity;

	return (num_stripes - nparity) / ncopies;
}

/* [pstart, pend) */
static int chunk_drange_filter(struct extent_buffer *leaf,
			       struct btrfs_chunk *chunk,
			       struct btrfs_balance_args *bargs)
{
	struct btrfs_stripe *stripe;
	int num_stripes = btrfs_chunk_num_stripes(leaf, chunk);
	u64 stripe_offset;
	u64 stripe_length;
	u64 type;
	int factor;
	int i;

	if (!(bargs->flags & BTRFS_BALANCE_ARGS_DEVID))
		return 0;

	type = btrfs_chunk_type(leaf, chunk);
	factor = calc_data_stripes(type, num_stripes);

	for (i = 0; i < num_stripes; i++) {
		stripe = btrfs_stripe_nr(chunk, i);
		if (btrfs_stripe_devid(leaf, stripe) != bargs->devid)
			continue;

		stripe_offset = btrfs_stripe_offset(leaf, stripe);
		stripe_length = btrfs_chunk_length(leaf, chunk);
		stripe_length = div_u64(stripe_length, factor);

		if (stripe_offset < bargs->pend &&
		    stripe_offset + stripe_length > bargs->pstart)
			return 0;
	}

	return 1;
}

/* [vstart, vend) */
static int chunk_vrange_filter(struct extent_buffer *leaf,
			       struct btrfs_chunk *chunk,
			       u64 chunk_offset,
			       struct btrfs_balance_args *bargs)
{
	if (chunk_offset < bargs->vend &&
	    chunk_offset + btrfs_chunk_length(leaf, chunk) > bargs->vstart)
		/* at least part of the chunk is inside this vrange */
		return 0;

	return 1;
}

static int chunk_stripes_range_filter(struct extent_buffer *leaf,
			       struct btrfs_chunk *chunk,
			       struct btrfs_balance_args *bargs)
{
	int num_stripes = btrfs_chunk_num_stripes(leaf, chunk);

	if (bargs->stripes_min <= num_stripes
			&& num_stripes <= bargs->stripes_max)
		return 0;

	return 1;
}

static int chunk_soft_convert_filter(u64 chunk_type,
				     struct btrfs_balance_args *bargs)
{
	if (!(bargs->flags & BTRFS_BALANCE_ARGS_CONVERT))
		return 0;

	chunk_type = chunk_to_extended(chunk_type) &
				BTRFS_EXTENDED_PROFILE_MASK;

	if (bargs->target == chunk_type)
		return 1;

	return 0;
}

static int should_balance_chunk(struct extent_buffer *leaf,
				struct btrfs_chunk *chunk, u64 chunk_offset)
{
	struct btrfs_fs_info *fs_info = leaf->fs_info;
	struct btrfs_balance_control *bctl = fs_info->balance_ctl;
	struct btrfs_balance_args *bargs = NULL;
	u64 chunk_type = btrfs_chunk_type(leaf, chunk);

	/* type filter */
	if (!((chunk_type & BTRFS_BLOCK_GROUP_TYPE_MASK) &
	      (bctl->flags & BTRFS_BALANCE_TYPE_MASK))) {
		return 0;
	}

	if (chunk_type & BTRFS_BLOCK_GROUP_DATA)
		bargs = &bctl->data;
	else if (chunk_type & BTRFS_BLOCK_GROUP_SYSTEM)
		bargs = &bctl->sys;
	else if (chunk_type & BTRFS_BLOCK_GROUP_METADATA)
		bargs = &bctl->meta;

	/* profiles filter */
	if ((bargs->flags & BTRFS_BALANCE_ARGS_PROFILES) &&
	    chunk_profiles_filter(chunk_type, bargs)) {
		return 0;
	}

	/* usage filter */
	if ((bargs->flags & BTRFS_BALANCE_ARGS_USAGE) &&
	    chunk_usage_filter(fs_info, chunk_offset, bargs)) {
		return 0;
	} else if ((bargs->flags & BTRFS_BALANCE_ARGS_USAGE_RANGE) &&
	    chunk_usage_range_filter(fs_info, chunk_offset, bargs)) {
		return 0;
	}

	/* devid filter */
	if ((bargs->flags & BTRFS_BALANCE_ARGS_DEVID) &&
	    chunk_devid_filter(leaf, chunk, bargs)) {
		return 0;
	}

	/* drange filter, makes sense only with devid filter */
	if ((bargs->flags & BTRFS_BALANCE_ARGS_DRANGE) &&
	    chunk_drange_filter(leaf, chunk, bargs)) {
		return 0;
	}

	/* vrange filter */
	if ((bargs->flags & BTRFS_BALANCE_ARGS_VRANGE) &&
	    chunk_vrange_filter(leaf, chunk, chunk_offset, bargs)) {
		return 0;
	}

	/* stripes filter */
	if ((bargs->flags & BTRFS_BALANCE_ARGS_STRIPES_RANGE) &&
	    chunk_stripes_range_filter(leaf, chunk, bargs)) {
		return 0;
	}

	/* soft profile changing mode */
	if ((bargs->flags & BTRFS_BALANCE_ARGS_SOFT) &&
	    chunk_soft_convert_filter(chunk_type, bargs)) {
		return 0;
	}

	/*
	 * limited by count, must be the last filter
	 */
	if ((bargs->flags & BTRFS_BALANCE_ARGS_LIMIT)) {
		if (bargs->limit == 0)
			return 0;
		else
			bargs->limit--;
	} else if ((bargs->flags & BTRFS_BALANCE_ARGS_LIMIT_RANGE)) {
		/*
		 * Same logic as the 'limit' filter; the minimum cannot be
		 * determined here because we do not have the global information
		 * about the count of all chunks that satisfy the filters.
		 */
		if (bargs->limit_max == 0)
			return 0;
		else
			bargs->limit_max--;
	}

	return 1;
}

static int __btrfs_balance(struct btrfs_fs_info *fs_info)
{
	struct btrfs_balance_control *bctl = fs_info->balance_ctl;
	struct btrfs_root *chunk_root = fs_info->chunk_root;
	u64 chunk_type;
	struct btrfs_chunk *chunk;
	struct btrfs_path *path = NULL;
	struct btrfs_key key;
	struct btrfs_key found_key;
	struct extent_buffer *leaf;
	int slot;
	int ret;
	int enospc_errors = 0;
	bool counting = true;
	/* The single value limit and min/max limits use the same bytes in the */
	u64 limit_data = bctl->data.limit;
	u64 limit_meta = bctl->meta.limit;
	u64 limit_sys = bctl->sys.limit;
	u32 count_data = 0;
	u32 count_meta = 0;
	u32 count_sys = 0;
	int chunk_reserved = 0;

	path = btrfs_alloc_path();
	if (!path) {
		ret = -ENOMEM;
		goto error;
	}

	/* zero out stat counters */
	spin_lock(&fs_info->balance_lock);
	memset(&bctl->stat, 0, sizeof(bctl->stat));
	spin_unlock(&fs_info->balance_lock);
again:
	if (!counting) {
		/*
		 * The single value limit and min/max limits use the same bytes
		 * in the
		 */
		bctl->data.limit = limit_data;
		bctl->meta.limit = limit_meta;
		bctl->sys.limit = limit_sys;
	}
	key.objectid = BTRFS_FIRST_CHUNK_TREE_OBJECTID;
	key.offset = (u64)-1;
	key.type = BTRFS_CHUNK_ITEM_KEY;

	while (1) {
		if ((!counting && atomic_read(&fs_info->balance_pause_req)) ||
		    atomic_read(&fs_info->balance_cancel_req)) {
			ret = -ECANCELED;
			goto error;
		}

		mutex_lock(&fs_info->reclaim_bgs_lock);
		ret = btrfs_search_slot(NULL, chunk_root, &key, path, 0, 0);
		if (ret < 0) {
			mutex_unlock(&fs_info->reclaim_bgs_lock);
			goto error;
		}

		/*
		 * this shouldn't happen, it means the last relocate
		 * failed
		 */
		if (ret == 0)
			BUG(); /* FIXME break ? */

		ret = btrfs_previous_item(chunk_root, path, 0,
					  BTRFS_CHUNK_ITEM_KEY);
		if (ret) {
			mutex_unlock(&fs_info->reclaim_bgs_lock);
			ret = 0;
			break;
		}

		leaf = path->nodes[0];
		slot = path->slots[0];
		btrfs_item_key_to_cpu(leaf, &found_key, slot);

		if (found_key.objectid != key.objectid) {
			mutex_unlock(&fs_info->reclaim_bgs_lock);
			break;
		}

		chunk = btrfs_item_ptr(leaf, slot, struct btrfs_chunk);
		chunk_type = btrfs_chunk_type(leaf, chunk);

		if (!counting) {
			spin_lock(&fs_info->balance_lock);
			bctl->stat.considered++;
			spin_unlock(&fs_info->balance_lock);
		}

		ret = should_balance_chunk(leaf, chunk, found_key.offset);

		btrfs_release_path(path);
		if (!ret) {
			mutex_unlock(&fs_info->reclaim_bgs_lock);
			goto loop;
		}

		if (counting) {
			mutex_unlock(&fs_info->reclaim_bgs_lock);
			spin_lock(&fs_info->balance_lock);
			bctl->stat.expected++;
			spin_unlock(&fs_info->balance_lock);

			if (chunk_type & BTRFS_BLOCK_GROUP_DATA)
				count_data++;
			else if (chunk_type & BTRFS_BLOCK_GROUP_SYSTEM)
				count_sys++;
			else if (chunk_type & BTRFS_BLOCK_GROUP_METADATA)
				count_meta++;

			goto loop;
		}

		/*
		 * Apply limit_min filter, no need to check if the LIMITS
		 * filter is used, limit_min is 0 by default
		 */
		if (((chunk_type & BTRFS_BLOCK_GROUP_DATA) &&
					count_data < bctl->data.limit_min)
				|| ((chunk_type & BTRFS_BLOCK_GROUP_METADATA) &&
					count_meta < bctl->meta.limit_min)
				|| ((chunk_type & BTRFS_BLOCK_GROUP_SYSTEM) &&
					count_sys < bctl->sys.limit_min)) {
			mutex_unlock(&fs_info->reclaim_bgs_lock);
			goto loop;
		}

		if (!chunk_reserved) {
			/*
			 * We may be relocating the only data chunk we have,
			 * which could potentially end up with losing data's
			 * raid profile, so lets allocate an empty one in
			 * advance.
			 */
			ret = btrfs_may_alloc_data_chunk(fs_info,
							 found_key.offset);
			if (ret < 0) {
				mutex_unlock(&fs_info->reclaim_bgs_lock);
				goto error;
			} else if (ret == 1) {
				chunk_reserved = 1;
			}
		}

		ret = btrfs_relocate_chunk(fs_info, found_key.offset);
		mutex_unlock(&fs_info->reclaim_bgs_lock);
		if (ret == -ENOSPC) {
			enospc_errors++;
		} else if (ret == -ETXTBSY) {
			btrfs_info(fs_info,
	   "skipping relocation of block group %llu due to active swapfile",
				   found_key.offset);
			ret = 0;
		} else if (ret) {
			goto error;
		} else {
			spin_lock(&fs_info->balance_lock);
			bctl->stat.completed++;
			spin_unlock(&fs_info->balance_lock);
		}
loop:
		if (found_key.offset == 0)
			break;
		key.offset = found_key.offset - 1;
	}

	if (counting) {
		btrfs_release_path(path);
		counting = false;
		goto again;
	}
error:
	btrfs_free_path(path);
	if (enospc_errors) {
		btrfs_info(fs_info, "%d enospc errors during balance",
			   enospc_errors);
		if (!ret)
			ret = -ENOSPC;
	}

	return ret;
}

/**
 * alloc_profile_is_valid - see if a given profile is valid and reduced
 * @flags: profile to validate
 * @extended: if true @flags is treated as an extended profile
 */
static int alloc_profile_is_valid(u64 flags, int extended)
{
	u64 mask = (extended ? BTRFS_EXTENDED_PROFILE_MASK :
			       BTRFS_BLOCK_GROUP_PROFILE_MASK);

	flags &= ~BTRFS_BLOCK_GROUP_TYPE_MASK;

	/* 1) check that all other bits are zeroed */
	if (flags & ~mask)
		return 0;

	/* 2) see if profile is reduced */
	if (flags == 0)
		return !extended; /* "0" is valid for usual profiles */

	return has_single_bit_set(flags);
}

static inline int balance_need_close(struct btrfs_fs_info *fs_info)
{
	/* cancel requested || normal exit path */
	return atomic_read(&fs_info->balance_cancel_req) ||
		(atomic_read(&fs_info->balance_pause_req) == 0 &&
		 atomic_read(&fs_info->balance_cancel_req) == 0);
}

/*
 * Validate target profile against allowed profiles and return true if it's OK.
 * Otherwise print the error message and return false.
 */
static inline int validate_convert_profile(struct btrfs_fs_info *fs_info,
		const struct btrfs_balance_args *bargs,
		u64 allowed, const char *type)
{
	if (!(bargs->flags & BTRFS_BALANCE_ARGS_CONVERT))
		return true;

	if (fs_info->sectorsize < PAGE_SIZE &&
		bargs->target & BTRFS_BLOCK_GROUP_RAID56_MASK) {
		btrfs_err(fs_info,
		"RAID56 is not yet supported for sectorsize %u with page size %lu",
			  fs_info->sectorsize, PAGE_SIZE);
		return false;
	}
	/* Profile is valid and does not have bits outside of the allowed set */
	if (alloc_profile_is_valid(bargs->target, 1) &&
	    (bargs->target & ~allowed) == 0)
		return true;

	btrfs_err(fs_info, "balance: invalid convert %s profile %s",
			type, btrfs_bg_type_to_raid_name(bargs->target));
	return false;
}

/*
 * Fill @buf with textual description of balance filter flags @bargs, up to
 * @size_buf including the terminating null. The output may be trimmed if it
 * does not fit into the provided buffer.
 */
static void describe_balance_args(struct btrfs_balance_args *bargs, char *buf,
				 u32 size_buf)
{
	int ret;
	u32 size_bp = size_buf;
	char *bp = buf;
	u64 flags = bargs->flags;
	char tmp_buf[128] = {'\0'};

	if (!flags)
		return;

#define CHECK_APPEND_NOARG(a)						\
	do {								\
		ret = snprintf(bp, size_bp, (a));			\
		if (ret < 0 || ret >= size_bp)				\
			goto out_overflow;				\
		size_bp -= ret;						\
		bp += ret;						\
	} while (0)

#define CHECK_APPEND_1ARG(a, v1)					\
	do {								\
		ret = snprintf(bp, size_bp, (a), (v1));			\
		if (ret < 0 || ret >= size_bp)				\
			goto out_overflow;				\
		size_bp -= ret;						\
		bp += ret;						\
	} while (0)

#define CHECK_APPEND_2ARG(a, v1, v2)					\
	do {								\
		ret = snprintf(bp, size_bp, (a), (v1), (v2));		\
		if (ret < 0 || ret >= size_bp)				\
			goto out_overflow;				\
		size_bp -= ret;						\
		bp += ret;						\
	} while (0)

	if (flags & BTRFS_BALANCE_ARGS_CONVERT)
		CHECK_APPEND_1ARG("convert=%s,",
				  btrfs_bg_type_to_raid_name(bargs->target));

	if (flags & BTRFS_BALANCE_ARGS_SOFT)
		CHECK_APPEND_NOARG("soft,");

	if (flags & BTRFS_BALANCE_ARGS_PROFILES) {
		btrfs_describe_block_groups(bargs->profiles, tmp_buf,
					    sizeof(tmp_buf));
		CHECK_APPEND_1ARG("profiles=%s,", tmp_buf);
	}

	if (flags & BTRFS_BALANCE_ARGS_USAGE)
		CHECK_APPEND_1ARG("usage=%llu,", bargs->usage);

	if (flags & BTRFS_BALANCE_ARGS_USAGE_RANGE)
		CHECK_APPEND_2ARG("usage=%u..%u,",
				  bargs->usage_min, bargs->usage_max);

	if (flags & BTRFS_BALANCE_ARGS_DEVID)
		CHECK_APPEND_1ARG("devid=%llu,", bargs->devid);

	if (flags & BTRFS_BALANCE_ARGS_DRANGE)
		CHECK_APPEND_2ARG("drange=%llu..%llu,",
				  bargs->pstart, bargs->pend);

	if (flags & BTRFS_BALANCE_ARGS_VRANGE)
		CHECK_APPEND_2ARG("vrange=%llu..%llu,",
				  bargs->vstart, bargs->vend);

	if (flags & BTRFS_BALANCE_ARGS_LIMIT)
		CHECK_APPEND_1ARG("limit=%llu,", bargs->limit);

	if (flags & BTRFS_BALANCE_ARGS_LIMIT_RANGE)
		CHECK_APPEND_2ARG("limit=%u..%u,",
				bargs->limit_min, bargs->limit_max);

	if (flags & BTRFS_BALANCE_ARGS_STRIPES_RANGE)
		CHECK_APPEND_2ARG("stripes=%u..%u,",
				  bargs->stripes_min, bargs->stripes_max);

#undef CHECK_APPEND_2ARG
#undef CHECK_APPEND_1ARG
#undef CHECK_APPEND_NOARG

out_overflow:

	if (size_bp < size_buf)
		buf[size_buf - size_bp - 1] = '\0'; /* remove last , */
	else
		buf[0] = '\0';
}

static void describe_balance_start_or_resume(struct btrfs_fs_info *fs_info)
{
	u32 size_buf = 1024;
	char tmp_buf[192] = {'\0'};
	char *buf;
	char *bp;
	u32 size_bp = size_buf;
	int ret;
	struct btrfs_balance_control *bctl = fs_info->balance_ctl;

	buf = kzalloc(size_buf, GFP_KERNEL);
	if (!buf)
		return;

	bp = buf;

#define CHECK_APPEND_1ARG(a, v1)					\
	do {								\
		ret = snprintf(bp, size_bp, (a), (v1));			\
		if (ret < 0 || ret >= size_bp)				\
			goto out_overflow;				\
		size_bp -= ret;						\
		bp += ret;						\
	} while (0)

	if (bctl->flags & BTRFS_BALANCE_FORCE)
		CHECK_APPEND_1ARG("%s", "-f ");

	if (bctl->flags & BTRFS_BALANCE_DATA) {
		describe_balance_args(&bctl->data, tmp_buf, sizeof(tmp_buf));
		CHECK_APPEND_1ARG("-d%s ", tmp_buf);
	}

	if (bctl->flags & BTRFS_BALANCE_METADATA) {
		describe_balance_args(&bctl->meta, tmp_buf, sizeof(tmp_buf));
		CHECK_APPEND_1ARG("-m%s ", tmp_buf);
	}

	if (bctl->flags & BTRFS_BALANCE_SYSTEM) {
		describe_balance_args(&bctl->sys, tmp_buf, sizeof(tmp_buf));
		CHECK_APPEND_1ARG("-s%s ", tmp_buf);
	}

#undef CHECK_APPEND_1ARG

out_overflow:

	if (size_bp < size_buf)
		buf[size_buf - size_bp - 1] = '\0'; /* remove last " " */
	btrfs_info(fs_info, "balance: %s %s",
		   (bctl->flags & BTRFS_BALANCE_RESUME) ?
		   "resume" : "start", buf);

	kfree(buf);
}

/*
 * Should be called with balance mutexe held
 */
int btrfs_balance(struct btrfs_fs_info *fs_info,
		  struct btrfs_balance_control *bctl,
		  struct btrfs_ioctl_balance_args *bargs)
{
	u64 meta_target, data_target;
	u64 allowed;
	int mixed = 0;
	int ret;
	u64 num_devices;
	unsigned seq;
	bool reducing_redundancy;
	int i;

	if (btrfs_fs_closing(fs_info) ||
	    atomic_read(&fs_info->balance_pause_req) ||
	    btrfs_should_cancel_balance(fs_info)) {
		ret = -EINVAL;
		goto out;
	}

	allowed = btrfs_super_incompat_flags(fs_info->super_copy);
	if (allowed & BTRFS_FEATURE_INCOMPAT_MIXED_GROUPS)
		mixed = 1;

	/*
	 * In case of mixed groups both data and meta should be picked,
	 * and identical options should be given for both of them.
	 */
	allowed = BTRFS_BALANCE_DATA | BTRFS_BALANCE_METADATA;
	if (mixed && (bctl->flags & allowed)) {
		if (!(bctl->flags & BTRFS_BALANCE_DATA) ||
		    !(bctl->flags & BTRFS_BALANCE_METADATA) ||
		    memcmp(&bctl->data, &bctl->meta, sizeof(bctl->data))) {
			btrfs_err(fs_info,
	  "balance: mixed groups data and metadata options must be the same");
			ret = -EINVAL;
			goto out;
		}
	}

	/*
	 * rw_devices will not change at the moment, device add/delete/replace
	 * are exclusive
	 */
	num_devices = fs_info->fs_devices->rw_devices;

	/*
	 * SINGLE profile on-disk has no profile bit, but in-memory we have a
	 * special bit for it, to make it easier to distinguish.  Thus we need
	 * to set it manually, or balance would refuse the profile.
	 */
	allowed = BTRFS_AVAIL_ALLOC_BIT_SINGLE;
	for (i = 0; i < ARRAY_SIZE(btrfs_raid_array); i++)
		if (num_devices >= btrfs_raid_array[i].devs_min)
			allowed |= btrfs_raid_array[i].bg_flag;

	if (!validate_convert_profile(fs_info, &bctl->data, allowed, "data") ||
	    !validate_convert_profile(fs_info, &bctl->meta, allowed, "metadata") ||
	    !validate_convert_profile(fs_info, &bctl->sys,  allowed, "system")) {
		ret = -EINVAL;
		goto out;
	}

	/*
	 * Allow to reduce metadata or system integrity only if force set for
	 * profiles with redundancy (copies, parity)
	 */
	allowed = 0;
	for (i = 0; i < ARRAY_SIZE(btrfs_raid_array); i++) {
		if (btrfs_raid_array[i].ncopies >= 2 ||
		    btrfs_raid_array[i].tolerated_failures >= 1)
			allowed |= btrfs_raid_array[i].bg_flag;
	}
	do {
		seq = read_seqbegin(&fs_info->profiles_lock);

		if (((bctl->sys.flags & BTRFS_BALANCE_ARGS_CONVERT) &&
		     (fs_info->avail_system_alloc_bits & allowed) &&
		     !(bctl->sys.target & allowed)) ||
		    ((bctl->meta.flags & BTRFS_BALANCE_ARGS_CONVERT) &&
		     (fs_info->avail_metadata_alloc_bits & allowed) &&
		     !(bctl->meta.target & allowed)))
			reducing_redundancy = true;
		else
			reducing_redundancy = false;

		/* if we're not converting, the target field is uninitialized */
		meta_target = (bctl->meta.flags & BTRFS_BALANCE_ARGS_CONVERT) ?
			bctl->meta.target : fs_info->avail_metadata_alloc_bits;
		data_target = (bctl->data.flags & BTRFS_BALANCE_ARGS_CONVERT) ?
			bctl->data.target : fs_info->avail_data_alloc_bits;
	} while (read_seqretry(&fs_info->profiles_lock, seq));

	if (reducing_redundancy) {
		if (bctl->flags & BTRFS_BALANCE_FORCE) {
			btrfs_info(fs_info,
			   "balance: force reducing metadata redundancy");
		} else {
			btrfs_err(fs_info,
	"balance: reduces metadata redundancy, use --force if you want this");
			ret = -EINVAL;
			goto out;
		}
	}

	if (btrfs_get_num_tolerated_disk_barrier_failures(meta_target) <
		btrfs_get_num_tolerated_disk_barrier_failures(data_target)) {
		btrfs_warn(fs_info,
	"balance: metadata profile %s has lower redundancy than data profile %s",
				btrfs_bg_type_to_raid_name(meta_target),
				btrfs_bg_type_to_raid_name(data_target));
	}

	ret = insert_balance_item(fs_info, bctl);
	if (ret && ret != -EEXIST)
		goto out;

	if (!(bctl->flags & BTRFS_BALANCE_RESUME)) {
		BUG_ON(ret == -EEXIST);
		BUG_ON(fs_info->balance_ctl);
		spin_lock(&fs_info->balance_lock);
		fs_info->balance_ctl = bctl;
		spin_unlock(&fs_info->balance_lock);
	} else {
		BUG_ON(ret != -EEXIST);
		spin_lock(&fs_info->balance_lock);
		update_balance_args(bctl);
		spin_unlock(&fs_info->balance_lock);
	}

	ASSERT(!test_bit(BTRFS_FS_BALANCE_RUNNING, &fs_info->flags));
	set_bit(BTRFS_FS_BALANCE_RUNNING, &fs_info->flags);
	describe_balance_start_or_resume(fs_info);
	mutex_unlock(&fs_info->balance_mutex);

	ret = __btrfs_balance(fs_info);

	mutex_lock(&fs_info->balance_mutex);
	if (ret == -ECANCELED && atomic_read(&fs_info->balance_pause_req))
		btrfs_info(fs_info, "balance: paused");
	/*
	 * Balance can be canceled by:
	 *
	 * - Regular cancel request
	 *   Then ret == -ECANCELED and balance_cancel_req > 0
	 *
	 * - Fatal signal to "btrfs" process
	 *   Either the signal caught by wait_reserve_ticket() and callers
	 *   got -EINTR, or caught by btrfs_should_cancel_balance() and
	 *   got -ECANCELED.
	 *   Either way, in this case balance_cancel_req = 0, and
	 *   ret == -EINTR or ret == -ECANCELED.
	 *
	 * So here we only check the return value to catch canceled balance.
	 */
	else if (ret == -ECANCELED || ret == -EINTR)
		btrfs_info(fs_info, "balance: canceled");
	else
		btrfs_info(fs_info, "balance: ended with status: %d", ret);

	clear_bit(BTRFS_FS_BALANCE_RUNNING, &fs_info->flags);

	if (bargs) {
		memset(bargs, 0, sizeof(*bargs));
		btrfs_update_ioctl_balance_args(fs_info, bargs);
	}

	if ((ret && ret != -ECANCELED && ret != -ENOSPC) ||
	    balance_need_close(fs_info)) {
		reset_balance_state(fs_info);
		btrfs_exclop_finish(fs_info);
	}

	wake_up(&fs_info->balance_wait_q);

	return ret;
out:
	if (bctl->flags & BTRFS_BALANCE_RESUME)
		reset_balance_state(fs_info);
	else
		kfree(bctl);
	btrfs_exclop_finish(fs_info);

	return ret;
}

static int balance_kthread(void *data)
{
	struct btrfs_fs_info *fs_info = data;
	int ret = 0;

	sb_start_write(fs_info->sb);
	mutex_lock(&fs_info->balance_mutex);
	if (fs_info->balance_ctl)
		ret = btrfs_balance(fs_info, fs_info->balance_ctl, NULL);
	mutex_unlock(&fs_info->balance_mutex);
	sb_end_write(fs_info->sb);

	return ret;
}

int btrfs_resume_balance_async(struct btrfs_fs_info *fs_info)
{
	struct task_struct *tsk;

	mutex_lock(&fs_info->balance_mutex);
	if (!fs_info->balance_ctl) {
		mutex_unlock(&fs_info->balance_mutex);
		return 0;
	}
	mutex_unlock(&fs_info->balance_mutex);

	if (btrfs_test_opt(fs_info, SKIP_BALANCE)) {
		btrfs_info(fs_info, "balance: resume skipped");
		return 0;
	}

	/*
	 * A ro->rw remount sequence should continue with the paused balance
	 * regardless of who pauses it, system or the user as of now, so set
	 * the resume flag.
	 */
	spin_lock(&fs_info->balance_lock);
	fs_info->balance_ctl->flags |= BTRFS_BALANCE_RESUME;
	spin_unlock(&fs_info->balance_lock);

	tsk = kthread_run(balance_kthread, fs_info, "btrfs-balance");
	return PTR_ERR_OR_ZERO(tsk);
}

int btrfs_recover_balance(struct btrfs_fs_info *fs_info)
{
	struct btrfs_balance_control *bctl;
	struct btrfs_balance_item *item;
	struct btrfs_disk_balance_args disk_bargs;
	struct btrfs_path *path;
	struct extent_buffer *leaf;
	struct btrfs_key key;
	int ret;

	path = btrfs_alloc_path();
	if (!path)
		return -ENOMEM;

	key.objectid = BTRFS_BALANCE_OBJECTID;
	key.type = BTRFS_TEMPORARY_ITEM_KEY;
	key.offset = 0;

	ret = btrfs_search_slot(NULL, fs_info->tree_root, &key, path, 0, 0);
	if (ret < 0)
		goto out;
	if (ret > 0) { /* ret = -ENOENT; */
		ret = 0;
		goto out;
	}

	bctl = kzalloc(sizeof(*bctl), GFP_NOFS);
	if (!bctl) {
		ret = -ENOMEM;
		goto out;
	}

	leaf = path->nodes[0];
	item = btrfs_item_ptr(leaf, path->slots[0], struct btrfs_balance_item);

	bctl->flags = btrfs_balance_flags(leaf, item);
	bctl->flags |= BTRFS_BALANCE_RESUME;

	btrfs_balance_data(leaf, item, &disk_bargs);
	btrfs_disk_balance_args_to_cpu(&bctl->data, &disk_bargs);
	btrfs_balance_meta(leaf, item, &disk_bargs);
	btrfs_disk_balance_args_to_cpu(&bctl->meta, &disk_bargs);
	btrfs_balance_sys(leaf, item, &disk_bargs);
	btrfs_disk_balance_args_to_cpu(&bctl->sys, &disk_bargs);

	/*
	 * This should never happen, as the paused balance state is recovered
	 * during mount without any chance of other exclusive ops to collide.
	 *
	 * This gives the exclusive op status to balance and keeps in paused
	 * state until user intervention (cancel or umount). If the ownership
	 * cannot be assigned, show a message but do not fail. The balance
	 * is in a paused state and must have fs_info::balance_ctl properly
	 * set up.
	 */
	if (!btrfs_exclop_start(fs_info, BTRFS_EXCLOP_BALANCE))
		btrfs_warn(fs_info,
	"balance: cannot set exclusive op status, resume manually");

	btrfs_release_path(path);

	mutex_lock(&fs_info->balance_mutex);
	BUG_ON(fs_info->balance_ctl);
	spin_lock(&fs_info->balance_lock);
	fs_info->balance_ctl = bctl;
	spin_unlock(&fs_info->balance_lock);
	mutex_unlock(&fs_info->balance_mutex);
out:
	btrfs_free_path(path);
	return ret;
}

int btrfs_pause_balance(struct btrfs_fs_info *fs_info)
{
	int ret = 0;

	mutex_lock(&fs_info->balance_mutex);
	if (!fs_info->balance_ctl) {
		mutex_unlock(&fs_info->balance_mutex);
		return -ENOTCONN;
	}

	if (test_bit(BTRFS_FS_BALANCE_RUNNING, &fs_info->flags)) {
		atomic_inc(&fs_info->balance_pause_req);
		mutex_unlock(&fs_info->balance_mutex);

		wait_event(fs_info->balance_wait_q,
			   !test_bit(BTRFS_FS_BALANCE_RUNNING, &fs_info->flags));

		mutex_lock(&fs_info->balance_mutex);
		/* we are good with balance_ctl ripped off from under us */
		BUG_ON(test_bit(BTRFS_FS_BALANCE_RUNNING, &fs_info->flags));
		atomic_dec(&fs_info->balance_pause_req);
	} else {
		ret = -ENOTCONN;
	}

	mutex_unlock(&fs_info->balance_mutex);
	return ret;
}

int btrfs_cancel_balance(struct btrfs_fs_info *fs_info)
{
	mutex_lock(&fs_info->balance_mutex);
	if (!fs_info->balance_ctl) {
		mutex_unlock(&fs_info->balance_mutex);
		return -ENOTCONN;
	}

	/*
	 * A paused balance with the item stored on disk can be resumed at
	 * mount time if the mount is read-write. Otherwise it's still paused
	 * and we must not allow cancelling as it deletes the item.
	 */
	if (sb_rdonly(fs_info->sb)) {
		mutex_unlock(&fs_info->balance_mutex);
		return -EROFS;
	}

	atomic_inc(&fs_info->balance_cancel_req);
	/*
	 * if we are running just wait and return, balance item is
	 * deleted in btrfs_balance in this case
	 */
	if (test_bit(BTRFS_FS_BALANCE_RUNNING, &fs_info->flags)) {
		mutex_unlock(&fs_info->balance_mutex);
		wait_event(fs_info->balance_wait_q,
			   !test_bit(BTRFS_FS_BALANCE_RUNNING, &fs_info->flags));
		mutex_lock(&fs_info->balance_mutex);
	} else {
		mutex_unlock(&fs_info->balance_mutex);
		/*
		 * Lock released to allow other waiters to continue, we'll
		 * reexamine the status again.
		 */
		mutex_lock(&fs_info->balance_mutex);

		if (fs_info->balance_ctl) {
			reset_balance_state(fs_info);
			btrfs_exclop_finish(fs_info);
			btrfs_info(fs_info, "balance: canceled");
		}
	}

	BUG_ON(fs_info->balance_ctl ||
		test_bit(BTRFS_FS_BALANCE_RUNNING, &fs_info->flags));
	atomic_dec(&fs_info->balance_cancel_req);
	mutex_unlock(&fs_info->balance_mutex);
	return 0;
}

int btrfs_uuid_scan_kthread(void *data)
{
	struct btrfs_fs_info *fs_info = data;
	struct btrfs_root *root = fs_info->tree_root;
	struct btrfs_key key;
	struct btrfs_path *path = NULL;
	int ret = 0;
	struct extent_buffer *eb;
	int slot;
	struct btrfs_root_item root_item;
	u32 item_size;
	struct btrfs_trans_handle *trans = NULL;
	bool closing = false;

	path = btrfs_alloc_path();
	if (!path) {
		ret = -ENOMEM;
		goto out;
	}

	key.objectid = 0;
	key.type = BTRFS_ROOT_ITEM_KEY;
	key.offset = 0;

	while (1) {
		if (btrfs_fs_closing(fs_info)) {
			closing = true;
			break;
		}
		ret = btrfs_search_forward(root, &key, path,
				BTRFS_OLDEST_GENERATION);
		if (ret) {
			if (ret > 0)
				ret = 0;
			break;
		}

		if (key.type != BTRFS_ROOT_ITEM_KEY ||
		    (key.objectid < BTRFS_FIRST_FREE_OBJECTID &&
		     key.objectid != BTRFS_FS_TREE_OBJECTID) ||
		    key.objectid > BTRFS_LAST_FREE_OBJECTID)
			goto skip;

		eb = path->nodes[0];
		slot = path->slots[0];
		item_size = btrfs_item_size_nr(eb, slot);
		if (item_size < sizeof(root_item))
			goto skip;

		read_extent_buffer(eb, &root_item,
				   btrfs_item_ptr_offset(eb, slot),
				   (int)sizeof(root_item));
		if (btrfs_root_refs(&root_item) == 0)
			goto skip;

		if (!btrfs_is_empty_uuid(root_item.uuid) ||
		    !btrfs_is_empty_uuid(root_item.received_uuid)) {
			if (trans)
				goto update_tree;

			btrfs_release_path(path);
			/*
			 * 1 - subvol uuid item
			 * 1 - received_subvol uuid item
			 */
			trans = btrfs_start_transaction(fs_info->uuid_root, 2);
			if (IS_ERR(trans)) {
				ret = PTR_ERR(trans);
				break;
			}
			continue;
		} else {
			goto skip;
		}
update_tree:
		btrfs_release_path(path);
		if (!btrfs_is_empty_uuid(root_item.uuid)) {
			ret = btrfs_uuid_tree_add(trans, root_item.uuid,
						  BTRFS_UUID_KEY_SUBVOL,
						  key.objectid);
			if (ret < 0) {
				btrfs_warn(fs_info, "uuid_tree_add failed %d",
					ret);
				break;
			}
		}

		if (!btrfs_is_empty_uuid(root_item.received_uuid)) {
			ret = btrfs_uuid_tree_add(trans,
						  root_item.received_uuid,
						 BTRFS_UUID_KEY_RECEIVED_SUBVOL,
						  key.objectid);
			if (ret < 0) {
				btrfs_warn(fs_info, "uuid_tree_add failed %d",
					ret);
				break;
			}
		}

skip:
		btrfs_release_path(path);
		if (trans) {
			ret = btrfs_end_transaction(trans);
			trans = NULL;
			if (ret)
				break;
		}

		if (key.offset < (u64)-1) {
			key.offset++;
		} else if (key.type < BTRFS_ROOT_ITEM_KEY) {
			key.offset = 0;
			key.type = BTRFS_ROOT_ITEM_KEY;
		} else if (key.objectid < (u64)-1) {
			key.offset = 0;
			key.type = BTRFS_ROOT_ITEM_KEY;
			key.objectid++;
		} else {
			break;
		}
		cond_resched();
	}

out:
	btrfs_free_path(path);
	if (trans && !IS_ERR(trans))
		btrfs_end_transaction(trans);
	if (ret)
		btrfs_warn(fs_info, "btrfs_uuid_scan_kthread failed %d", ret);
	else if (!closing)
		set_bit(BTRFS_FS_UPDATE_UUID_TREE_GEN, &fs_info->flags);
	up(&fs_info->uuid_tree_rescan_sem);
	return 0;
}

int btrfs_create_uuid_tree(struct btrfs_fs_info *fs_info)
{
	struct btrfs_trans_handle *trans;
	struct btrfs_root *tree_root = fs_info->tree_root;
	struct btrfs_root *uuid_root;
	struct task_struct *task;
	int ret;

	/*
	 * 1 - root node
	 * 1 - root item
	 */
	trans = btrfs_start_transaction(tree_root, 2);
	if (IS_ERR(trans))
		return PTR_ERR(trans);

	uuid_root = btrfs_create_tree(trans, BTRFS_UUID_TREE_OBJECTID);
	if (IS_ERR(uuid_root)) {
		ret = PTR_ERR(uuid_root);
		btrfs_abort_transaction(trans, ret);
		btrfs_end_transaction(trans);
		return ret;
	}

	fs_info->uuid_root = uuid_root;

	ret = btrfs_commit_transaction(trans);
	if (ret)
		return ret;

	down(&fs_info->uuid_tree_rescan_sem);
	task = kthread_run(btrfs_uuid_scan_kthread, fs_info, "btrfs-uuid");
	if (IS_ERR(task)) {
		/* fs_info->update_uuid_tree_gen remains 0 in all error case */
		btrfs_warn(fs_info, "failed to start uuid_scan task");
		up(&fs_info->uuid_tree_rescan_sem);
		return PTR_ERR(task);
	}

	return 0;
}

/*
 * shrinking a device means finding all of the device extents past
 * the new size, and then following the back refs to the chunks.
 * The chunk relocation code actually frees the device extent
 */
int btrfs_shrink_device(struct btrfs_device *device, u64 new_size)
{
	struct btrfs_fs_info *fs_info = device->fs_info;
	struct btrfs_root *root = fs_info->dev_root;
	struct btrfs_trans_handle *trans;
	struct btrfs_dev_extent *dev_extent = NULL;
	struct btrfs_path *path;
	u64 length;
	u64 chunk_offset;
	int ret;
	int slot;
	int failed = 0;
	bool retried = false;
	struct extent_buffer *l;
	struct btrfs_key key;
	struct btrfs_super_block *super_copy = fs_info->super_copy;
	u64 old_total = btrfs_super_total_bytes(super_copy);
	u64 old_size = btrfs_device_get_total_bytes(device);
	u64 diff;
	u64 start;

	new_size = round_down(new_size, fs_info->sectorsize);
	start = new_size;
	diff = round_down(old_size - new_size, fs_info->sectorsize);

	if (test_bit(BTRFS_DEV_STATE_REPLACE_TGT, &device->dev_state))
		return -EINVAL;

	path = btrfs_alloc_path();
	if (!path)
		return -ENOMEM;

	path->reada = READA_BACK;

	trans = btrfs_start_transaction(root, 0);
	if (IS_ERR(trans)) {
		btrfs_free_path(path);
		return PTR_ERR(trans);
	}

	mutex_lock(&fs_info->chunk_mutex);

	btrfs_device_set_total_bytes(device, new_size);
	if (test_bit(BTRFS_DEV_STATE_WRITEABLE, &device->dev_state)) {
		device->fs_devices->total_rw_bytes -= diff;
		atomic64_sub(diff, &fs_info->free_chunk_space);
	}

	/*
	 * Once the device's size has been set to the new size, ensure all
	 * in-memory chunks are synced to disk so that the loop below sees them
	 * and relocates them accordingly.
	 */
	if (contains_pending_extent(device, &start, diff)) {
		mutex_unlock(&fs_info->chunk_mutex);
		ret = btrfs_commit_transaction(trans);
		if (ret)
			goto done;
	} else {
		mutex_unlock(&fs_info->chunk_mutex);
		btrfs_end_transaction(trans);
	}

again:
	key.objectid = device->devid;
	key.offset = (u64)-1;
	key.type = BTRFS_DEV_EXTENT_KEY;

	do {
		mutex_lock(&fs_info->reclaim_bgs_lock);
		ret = btrfs_search_slot(NULL, root, &key, path, 0, 0);
		if (ret < 0) {
			mutex_unlock(&fs_info->reclaim_bgs_lock);
			goto done;
		}

		ret = btrfs_previous_item(root, path, 0, key.type);
		if (ret) {
			mutex_unlock(&fs_info->reclaim_bgs_lock);
			if (ret < 0)
				goto done;
			ret = 0;
			btrfs_release_path(path);
			break;
		}

		l = path->nodes[0];
		slot = path->slots[0];
		btrfs_item_key_to_cpu(l, &key, path->slots[0]);

		if (key.objectid != device->devid) {
			mutex_unlock(&fs_info->reclaim_bgs_lock);
			btrfs_release_path(path);
			break;
		}

		dev_extent = btrfs_item_ptr(l, slot, struct btrfs_dev_extent);
		length = btrfs_dev_extent_length(l, dev_extent);

		if (key.offset + length <= new_size) {
			mutex_unlock(&fs_info->reclaim_bgs_lock);
			btrfs_release_path(path);
			break;
		}

		chunk_offset = btrfs_dev_extent_chunk_offset(l, dev_extent);
		btrfs_release_path(path);

		/*
		 * We may be relocating the only data chunk we have,
		 * which could potentially end up with losing data's
		 * raid profile, so lets allocate an empty one in
		 * advance.
		 */
		ret = btrfs_may_alloc_data_chunk(fs_info, chunk_offset);
		if (ret < 0) {
			mutex_unlock(&fs_info->reclaim_bgs_lock);
			goto done;
		}

		ret = btrfs_relocate_chunk(fs_info, chunk_offset);
		mutex_unlock(&fs_info->reclaim_bgs_lock);
		if (ret == -ENOSPC) {
			failed++;
		} else if (ret) {
			if (ret == -ETXTBSY) {
				btrfs_warn(fs_info,
		   "could not shrink block group %llu due to active swapfile",
					   chunk_offset);
			}
			goto done;
		}
	} while (key.offset-- > 0);

	if (failed && !retried) {
		failed = 0;
		retried = true;
		goto again;
	} else if (failed && retried) {
		ret = -ENOSPC;
		goto done;
	}

	/* Shrinking succeeded, else we would be at "done". */
	trans = btrfs_start_transaction(root, 0);
	if (IS_ERR(trans)) {
		ret = PTR_ERR(trans);
		goto done;
	}

	mutex_lock(&fs_info->chunk_mutex);
	/* Clear all state bits beyond the shrunk device size */
	clear_extent_bits(&device->alloc_state, new_size, (u64)-1,
			  CHUNK_STATE_MASK);

	btrfs_device_set_disk_total_bytes(device, new_size);
	if (list_empty(&device->post_commit_list))
		list_add_tail(&device->post_commit_list,
			      &trans->transaction->dev_update_list);

	WARN_ON(diff > old_total);
	btrfs_set_super_total_bytes(super_copy,
			round_down(old_total - diff, fs_info->sectorsize));
	mutex_unlock(&fs_info->chunk_mutex);

	btrfs_reserve_chunk_metadata(trans, false);
	/* Now btrfs_update_device() will change the on-disk size. */
	ret = btrfs_update_device(trans, device);
	btrfs_trans_release_chunk_metadata(trans);
	if (ret < 0) {
		btrfs_abort_transaction(trans, ret);
		btrfs_end_transaction(trans);
	} else {
		ret = btrfs_commit_transaction(trans);
	}
done:
	btrfs_free_path(path);
	if (ret) {
		mutex_lock(&fs_info->chunk_mutex);
		btrfs_device_set_total_bytes(device, old_size);
		if (test_bit(BTRFS_DEV_STATE_WRITEABLE, &device->dev_state))
			device->fs_devices->total_rw_bytes += diff;
		atomic64_add(diff, &fs_info->free_chunk_space);
		mutex_unlock(&fs_info->chunk_mutex);
	}
	return ret;
}

static int btrfs_add_system_chunk(struct btrfs_fs_info *fs_info,
			   struct btrfs_key *key,
			   struct btrfs_chunk *chunk, int item_size)
{
	struct btrfs_super_block *super_copy = fs_info->super_copy;
	struct btrfs_disk_key disk_key;
	u32 array_size;
	u8 *ptr;

	lockdep_assert_held(&fs_info->chunk_mutex);

	array_size = btrfs_super_sys_array_size(super_copy);
	if (array_size + item_size + sizeof(disk_key)
			> BTRFS_SYSTEM_CHUNK_ARRAY_SIZE)
		return -EFBIG;

	ptr = super_copy->sys_chunk_array + array_size;
	btrfs_cpu_key_to_disk(&disk_key, key);
	memcpy(ptr, &disk_key, sizeof(disk_key));
	ptr += sizeof(disk_key);
	memcpy(ptr, chunk, item_size);
	item_size += sizeof(disk_key);
	btrfs_set_super_sys_array_size(super_copy, array_size + item_size);

	return 0;
}

/*
 * sort the devices in descending order by max_avail, total_avail
 */
static int btrfs_cmp_device_info(const void *a, const void *b)
{
	const struct btrfs_device_info *di_a = a;
	const struct btrfs_device_info *di_b = b;

	if (di_a->max_avail > di_b->max_avail)
		return -1;
	if (di_a->max_avail < di_b->max_avail)
		return 1;
	if (di_a->total_avail > di_b->total_avail)
		return -1;
	if (di_a->total_avail < di_b->total_avail)
		return 1;
	return 0;
}

static void check_raid56_incompat_flag(struct btrfs_fs_info *info, u64 type)
{
	if (!(type & BTRFS_BLOCK_GROUP_RAID56_MASK))
		return;

	btrfs_set_fs_incompat(info, RAID56);
}

static void check_raid1c34_incompat_flag(struct btrfs_fs_info *info, u64 type)
{
	if (!(type & (BTRFS_BLOCK_GROUP_RAID1C3 | BTRFS_BLOCK_GROUP_RAID1C4)))
		return;

	btrfs_set_fs_incompat(info, RAID1C34);
}

/*
 * Structure used internally for btrfs_create_chunk() function.
 * Wraps needed parameters.
 */
struct alloc_chunk_ctl {
	u64 start;
	u64 type;
	/* Total number of stripes to allocate */
	int num_stripes;
	/* sub_stripes info for map */
	int sub_stripes;
	/* Stripes per device */
	int dev_stripes;
	/* Maximum number of devices to use */
	int devs_max;
	/* Minimum number of devices to use */
	int devs_min;
	/* ndevs has to be a multiple of this */
	int devs_increment;
	/* Number of copies */
	int ncopies;
	/* Number of stripes worth of bytes to store parity information */
	int nparity;
	u64 max_stripe_size;
	u64 max_chunk_size;
	u64 dev_extent_min;
	u64 stripe_size;
	u64 chunk_size;
	int ndevs;
};

static void init_alloc_chunk_ctl_policy_regular(
				struct btrfs_fs_devices *fs_devices,
				struct alloc_chunk_ctl *ctl)
{
	u64 type = ctl->type;

	if (type & BTRFS_BLOCK_GROUP_DATA) {
		ctl->max_stripe_size = SZ_1G;
		ctl->max_chunk_size = BTRFS_MAX_DATA_CHUNK_SIZE;
	} else if (type & BTRFS_BLOCK_GROUP_METADATA) {
		/* For larger filesystems, use larger metadata chunks */
		if (fs_devices->total_rw_bytes > 50ULL * SZ_1G)
			ctl->max_stripe_size = SZ_1G;
		else
			ctl->max_stripe_size = SZ_256M;
		ctl->max_chunk_size = ctl->max_stripe_size;
	} else if (type & BTRFS_BLOCK_GROUP_SYSTEM) {
		ctl->max_stripe_size = SZ_32M;
		ctl->max_chunk_size = 2 * ctl->max_stripe_size;
		ctl->devs_max = min_t(int, ctl->devs_max,
				      BTRFS_MAX_DEVS_SYS_CHUNK);
	} else {
		BUG();
	}

	/* We don't want a chunk larger than 10% of writable space */
	ctl->max_chunk_size = min(div_factor(fs_devices->total_rw_bytes, 1),
				  ctl->max_chunk_size);
	ctl->dev_extent_min = BTRFS_STRIPE_LEN * ctl->dev_stripes;
}

static void init_alloc_chunk_ctl_policy_zoned(
				      struct btrfs_fs_devices *fs_devices,
				      struct alloc_chunk_ctl *ctl)
{
	u64 zone_size = fs_devices->fs_info->zone_size;
	u64 limit;
	int min_num_stripes = ctl->devs_min * ctl->dev_stripes;
	int min_data_stripes = (min_num_stripes - ctl->nparity) / ctl->ncopies;
	u64 min_chunk_size = min_data_stripes * zone_size;
	u64 type = ctl->type;

	ctl->max_stripe_size = zone_size;
	if (type & BTRFS_BLOCK_GROUP_DATA) {
		ctl->max_chunk_size = round_down(BTRFS_MAX_DATA_CHUNK_SIZE,
						 zone_size);
	} else if (type & BTRFS_BLOCK_GROUP_METADATA) {
		ctl->max_chunk_size = ctl->max_stripe_size;
	} else if (type & BTRFS_BLOCK_GROUP_SYSTEM) {
		ctl->max_chunk_size = 2 * ctl->max_stripe_size;
		ctl->devs_max = min_t(int, ctl->devs_max,
				      BTRFS_MAX_DEVS_SYS_CHUNK);
	} else {
		BUG();
	}

	/* We don't want a chunk larger than 10% of writable space */
	limit = max(round_down(div_factor(fs_devices->total_rw_bytes, 1),
			       zone_size),
		    min_chunk_size);
	ctl->max_chunk_size = min(limit, ctl->max_chunk_size);
	ctl->dev_extent_min = zone_size * ctl->dev_stripes;
}

static void init_alloc_chunk_ctl(struct btrfs_fs_devices *fs_devices,
				 struct alloc_chunk_ctl *ctl)
{
	int index = btrfs_bg_flags_to_raid_index(ctl->type);

	ctl->sub_stripes = btrfs_raid_array[index].sub_stripes;
	ctl->dev_stripes = btrfs_raid_array[index].dev_stripes;
	ctl->devs_max = btrfs_raid_array[index].devs_max;
	if (!ctl->devs_max)
		ctl->devs_max = BTRFS_MAX_DEVS(fs_devices->fs_info);
	ctl->devs_min = btrfs_raid_array[index].devs_min;
	ctl->devs_increment = btrfs_raid_array[index].devs_increment;
	ctl->ncopies = btrfs_raid_array[index].ncopies;
	ctl->nparity = btrfs_raid_array[index].nparity;
	ctl->ndevs = 0;

	switch (fs_devices->chunk_alloc_policy) {
	case BTRFS_CHUNK_ALLOC_REGULAR:
		init_alloc_chunk_ctl_policy_regular(fs_devices, ctl);
		break;
	case BTRFS_CHUNK_ALLOC_ZONED:
		init_alloc_chunk_ctl_policy_zoned(fs_devices, ctl);
		break;
	default:
		BUG();
	}
}

static int gather_device_info(struct btrfs_fs_devices *fs_devices,
			      struct alloc_chunk_ctl *ctl,
			      struct btrfs_device_info *devices_info)
{
	struct btrfs_fs_info *info = fs_devices->fs_info;
	struct btrfs_device *device;
	u64 total_avail;
	u64 dev_extent_want = ctl->max_stripe_size * ctl->dev_stripes;
	int ret;
	int ndevs = 0;
	u64 max_avail;
	u64 dev_offset;

	/*
	 * in the first pass through the devices list, we gather information
	 * about the available holes on each device.
	 */
	list_for_each_entry(device, &fs_devices->alloc_list, dev_alloc_list) {
		if (!test_bit(BTRFS_DEV_STATE_WRITEABLE, &device->dev_state)) {
			WARN(1, KERN_ERR
			       "BTRFS: read-only device in alloc_list\n");
			continue;
		}

		if (!test_bit(BTRFS_DEV_STATE_IN_FS_METADATA,
					&device->dev_state) ||
		    test_bit(BTRFS_DEV_STATE_REPLACE_TGT, &device->dev_state))
			continue;

		if (device->total_bytes > device->bytes_used)
			total_avail = device->total_bytes - device->bytes_used;
		else
			total_avail = 0;

		/* If there is no space on this device, skip it. */
		if (total_avail < ctl->dev_extent_min)
			continue;

		ret = find_free_dev_extent(device, dev_extent_want, &dev_offset,
					   &max_avail);
		if (ret && ret != -ENOSPC)
			return ret;

		if (ret == 0)
			max_avail = dev_extent_want;

		if (max_avail < ctl->dev_extent_min) {
			if (btrfs_test_opt(info, ENOSPC_DEBUG))
				btrfs_debug(info,
			"%s: devid %llu has no free space, have=%llu want=%llu",
					    __func__, device->devid, max_avail,
					    ctl->dev_extent_min);
			continue;
		}

		if (ndevs == fs_devices->rw_devices) {
			WARN(1, "%s: found more than %llu devices\n",
			     __func__, fs_devices->rw_devices);
			break;
		}
		devices_info[ndevs].dev_offset = dev_offset;
		devices_info[ndevs].max_avail = max_avail;
		devices_info[ndevs].total_avail = total_avail;
		devices_info[ndevs].dev = device;
		++ndevs;
	}
	ctl->ndevs = ndevs;

	/*
	 * now sort the devices by hole size / available space
	 */
	sort(devices_info, ndevs, sizeof(struct btrfs_device_info),
	     btrfs_cmp_device_info, NULL);

	return 0;
}

static int decide_stripe_size_regular(struct alloc_chunk_ctl *ctl,
				      struct btrfs_device_info *devices_info)
{
	/* Number of stripes that count for block group size */
	int data_stripes;

	/*
	 * The primary goal is to maximize the number of stripes, so use as
	 * many devices as possible, even if the stripes are not maximum sized.
	 *
	 * The DUP profile stores more than one stripe per device, the
	 * max_avail is the total size so we have to adjust.
	 */
	ctl->stripe_size = div_u64(devices_info[ctl->ndevs - 1].max_avail,
				   ctl->dev_stripes);
	ctl->num_stripes = ctl->ndevs * ctl->dev_stripes;

	/* This will have to be fixed for RAID1 and RAID10 over more drives */
	data_stripes = (ctl->num_stripes - ctl->nparity) / ctl->ncopies;

	/*
	 * Use the number of data stripes to figure out how big this chunk is
	 * really going to be in terms of logical address space, and compare
	 * that answer with the max chunk size. If it's higher, we try to
	 * reduce stripe_size.
	 */
	if (ctl->stripe_size * data_stripes > ctl->max_chunk_size) {
		/*
		 * Reduce stripe_size, round it up to a 16MB boundary again and
		 * then use it, unless it ends up being even bigger than the
		 * previous value we had already.
		 */
		ctl->stripe_size = min(round_up(div_u64(ctl->max_chunk_size,
							data_stripes), SZ_16M),
				       ctl->stripe_size);
	}

	/* Align to BTRFS_STRIPE_LEN */
	ctl->stripe_size = round_down(ctl->stripe_size, BTRFS_STRIPE_LEN);
	ctl->chunk_size = ctl->stripe_size * data_stripes;

	return 0;
}

static int decide_stripe_size_zoned(struct alloc_chunk_ctl *ctl,
				    struct btrfs_device_info *devices_info)
{
	u64 zone_size = devices_info[0].dev->zone_info->zone_size;
	/* Number of stripes that count for block group size */
	int data_stripes;

	/*
	 * It should hold because:
	 *    dev_extent_min == dev_extent_want == zone_size * dev_stripes
	 */
	ASSERT(devices_info[ctl->ndevs - 1].max_avail == ctl->dev_extent_min);

	ctl->stripe_size = zone_size;
	ctl->num_stripes = ctl->ndevs * ctl->dev_stripes;
	data_stripes = (ctl->num_stripes - ctl->nparity) / ctl->ncopies;

	/* stripe_size is fixed in zoned filesysmte. Reduce ndevs instead. */
	if (ctl->stripe_size * data_stripes > ctl->max_chunk_size) {
		ctl->ndevs = div_u64(div_u64(ctl->max_chunk_size * ctl->ncopies,
					     ctl->stripe_size) + ctl->nparity,
				     ctl->dev_stripes);
		ctl->num_stripes = ctl->ndevs * ctl->dev_stripes;
		data_stripes = (ctl->num_stripes - ctl->nparity) / ctl->ncopies;
		ASSERT(ctl->stripe_size * data_stripes <= ctl->max_chunk_size);
	}

	ctl->chunk_size = ctl->stripe_size * data_stripes;

	return 0;
}

static int decide_stripe_size(struct btrfs_fs_devices *fs_devices,
			      struct alloc_chunk_ctl *ctl,
			      struct btrfs_device_info *devices_info)
{
	struct btrfs_fs_info *info = fs_devices->fs_info;

	/*
	 * Round down to number of usable stripes, devs_increment can be any
	 * number so we can't use round_down() that requires power of 2, while
	 * rounddown is safe.
	 */
	ctl->ndevs = rounddown(ctl->ndevs, ctl->devs_increment);

	if (ctl->ndevs < ctl->devs_min) {
		if (btrfs_test_opt(info, ENOSPC_DEBUG)) {
			btrfs_debug(info,
	"%s: not enough devices with free space: have=%d minimum required=%d",
				    __func__, ctl->ndevs, ctl->devs_min);
		}
		return -ENOSPC;
	}

	ctl->ndevs = min(ctl->ndevs, ctl->devs_max);

	switch (fs_devices->chunk_alloc_policy) {
	case BTRFS_CHUNK_ALLOC_REGULAR:
		return decide_stripe_size_regular(ctl, devices_info);
	case BTRFS_CHUNK_ALLOC_ZONED:
		return decide_stripe_size_zoned(ctl, devices_info);
	default:
		BUG();
	}
}

static struct btrfs_block_group *create_chunk(struct btrfs_trans_handle *trans,
			struct alloc_chunk_ctl *ctl,
			struct btrfs_device_info *devices_info)
{
	struct btrfs_fs_info *info = trans->fs_info;
	struct map_lookup *map = NULL;
	struct extent_map_tree *em_tree;
	struct btrfs_block_group *block_group;
	struct extent_map *em;
	u64 start = ctl->start;
	u64 type = ctl->type;
	int ret;
	int i;
	int j;

	map = kmalloc(map_lookup_size(ctl->num_stripes), GFP_NOFS);
	if (!map)
		return ERR_PTR(-ENOMEM);
	map->num_stripes = ctl->num_stripes;

	for (i = 0; i < ctl->ndevs; ++i) {
		for (j = 0; j < ctl->dev_stripes; ++j) {
			int s = i * ctl->dev_stripes + j;
			map->stripes[s].dev = devices_info[i].dev;
			map->stripes[s].physical = devices_info[i].dev_offset +
						   j * ctl->stripe_size;
		}
	}
	map->stripe_len = BTRFS_STRIPE_LEN;
	map->io_align = BTRFS_STRIPE_LEN;
	map->io_width = BTRFS_STRIPE_LEN;
	map->type = type;
	map->sub_stripes = ctl->sub_stripes;

	trace_btrfs_chunk_alloc(info, map, start, ctl->chunk_size);

	em = alloc_extent_map();
	if (!em) {
		kfree(map);
		return ERR_PTR(-ENOMEM);
	}
	set_bit(EXTENT_FLAG_FS_MAPPING, &em->flags);
	em->map_lookup = map;
	em->start = start;
	em->len = ctl->chunk_size;
	em->block_start = 0;
	em->block_len = em->len;
	em->orig_block_len = ctl->stripe_size;

	em_tree = &info->mapping_tree;
	write_lock(&em_tree->lock);
	ret = add_extent_mapping(em_tree, em, 0);
	if (ret) {
		write_unlock(&em_tree->lock);
		free_extent_map(em);
		return ERR_PTR(ret);
	}
	write_unlock(&em_tree->lock);

	block_group = btrfs_make_block_group(trans, 0, type, start, ctl->chunk_size);
	if (IS_ERR(block_group))
		goto error_del_extent;

	for (i = 0; i < map->num_stripes; i++) {
		struct btrfs_device *dev = map->stripes[i].dev;

		btrfs_device_set_bytes_used(dev,
					    dev->bytes_used + ctl->stripe_size);
		if (list_empty(&dev->post_commit_list))
			list_add_tail(&dev->post_commit_list,
				      &trans->transaction->dev_update_list);
	}

	atomic64_sub(ctl->stripe_size * map->num_stripes,
		     &info->free_chunk_space);

	free_extent_map(em);
	check_raid56_incompat_flag(info, type);
	check_raid1c34_incompat_flag(info, type);

	return block_group;

error_del_extent:
	write_lock(&em_tree->lock);
	remove_extent_mapping(em_tree, em);
	write_unlock(&em_tree->lock);

	/* One for our allocation */
	free_extent_map(em);
	/* One for the tree reference */
	free_extent_map(em);

	return block_group;
}

struct btrfs_block_group *btrfs_create_chunk(struct btrfs_trans_handle *trans,
					    u64 type)
{
	struct btrfs_fs_info *info = trans->fs_info;
	struct btrfs_fs_devices *fs_devices = info->fs_devices;
	struct btrfs_device_info *devices_info = NULL;
	struct alloc_chunk_ctl ctl;
	struct btrfs_block_group *block_group;
	int ret;

	lockdep_assert_held(&info->chunk_mutex);

	if (!alloc_profile_is_valid(type, 0)) {
		ASSERT(0);
		return ERR_PTR(-EINVAL);
	}

	if (list_empty(&fs_devices->alloc_list)) {
		if (btrfs_test_opt(info, ENOSPC_DEBUG))
			btrfs_debug(info, "%s: no writable device", __func__);
		return ERR_PTR(-ENOSPC);
	}

	if (!(type & BTRFS_BLOCK_GROUP_TYPE_MASK)) {
		btrfs_err(info, "invalid chunk type 0x%llx requested", type);
		ASSERT(0);
		return ERR_PTR(-EINVAL);
	}

	ctl.start = find_next_chunk(info);
	ctl.type = type;
	init_alloc_chunk_ctl(fs_devices, &ctl);

	devices_info = kcalloc(fs_devices->rw_devices, sizeof(*devices_info),
			       GFP_NOFS);
	if (!devices_info)
		return ERR_PTR(-ENOMEM);

	ret = gather_device_info(fs_devices, &ctl, devices_info);
	if (ret < 0) {
		block_group = ERR_PTR(ret);
		goto out;
	}

	ret = decide_stripe_size(fs_devices, &ctl, devices_info);
	if (ret < 0) {
		block_group = ERR_PTR(ret);
		goto out;
	}

	block_group = create_chunk(trans, &ctl, devices_info);

out:
	kfree(devices_info);
	return block_group;
}

/*
 * This function, btrfs_chunk_alloc_add_chunk_item(), typically belongs to the
 * phase 1 of chunk allocation. It belongs to phase 2 only when allocating system
 * chunks.
 *
 * See the comment at btrfs_chunk_alloc() for details about the chunk allocation
 * phases.
 */
int btrfs_chunk_alloc_add_chunk_item(struct btrfs_trans_handle *trans,
				     struct btrfs_block_group *bg)
{
	struct btrfs_fs_info *fs_info = trans->fs_info;
	struct btrfs_root *extent_root = fs_info->extent_root;
	struct btrfs_root *chunk_root = fs_info->chunk_root;
	struct btrfs_key key;
	struct btrfs_chunk *chunk;
	struct btrfs_stripe *stripe;
	struct extent_map *em;
	struct map_lookup *map;
	size_t item_size;
	int i;
	int ret;

	/*
	 * We take the chunk_mutex for 2 reasons:
	 *
	 * 1) Updates and insertions in the chunk btree must be done while holding
	 *    the chunk_mutex, as well as updating the system chunk array in the
	 *    superblock. See the comment on top of btrfs_chunk_alloc() for the
	 *    details;
	 *
	 * 2) To prevent races with the final phase of a device replace operation
	 *    that replaces the device object associated with the map's stripes,
	 *    because the device object's id can change at any time during that
	 *    final phase of the device replace operation
	 *    (dev-replace.c:btrfs_dev_replace_finishing()), so we could grab the
	 *    replaced device and then see it with an ID of BTRFS_DEV_REPLACE_DEVID,
	 *    which would cause a failure when updating the device item, which does
	 *    not exists, or persisting a stripe of the chunk item with such ID.
	 *    Here we can't use the device_list_mutex because our caller already
	 *    has locked the chunk_mutex, and the final phase of device replace
	 *    acquires both mutexes - first the device_list_mutex and then the
	 *    chunk_mutex. Using any of those two mutexes protects us from a
	 *    concurrent device replace.
	 */
	lockdep_assert_held(&fs_info->chunk_mutex);

	em = btrfs_get_chunk_map(fs_info, bg->start, bg->length);
	if (IS_ERR(em)) {
		ret = PTR_ERR(em);
		btrfs_abort_transaction(trans, ret);
		return ret;
	}

	map = em->map_lookup;
	item_size = btrfs_chunk_item_size(map->num_stripes);

	chunk = kzalloc(item_size, GFP_NOFS);
	if (!chunk) {
		ret = -ENOMEM;
		btrfs_abort_transaction(trans, ret);
		goto out;
	}

	for (i = 0; i < map->num_stripes; i++) {
		struct btrfs_device *device = map->stripes[i].dev;

		ret = btrfs_update_device(trans, device);
		if (ret)
			goto out;
	}

	stripe = &chunk->stripe;
	for (i = 0; i < map->num_stripes; i++) {
		struct btrfs_device *device = map->stripes[i].dev;
		const u64 dev_offset = map->stripes[i].physical;

		btrfs_set_stack_stripe_devid(stripe, device->devid);
		btrfs_set_stack_stripe_offset(stripe, dev_offset);
		memcpy(stripe->dev_uuid, device->uuid, BTRFS_UUID_SIZE);
		stripe++;
	}

	btrfs_set_stack_chunk_length(chunk, bg->length);
	btrfs_set_stack_chunk_owner(chunk, extent_root->root_key.objectid);
	btrfs_set_stack_chunk_stripe_len(chunk, map->stripe_len);
	btrfs_set_stack_chunk_type(chunk, map->type);
	btrfs_set_stack_chunk_num_stripes(chunk, map->num_stripes);
	btrfs_set_stack_chunk_io_align(chunk, map->stripe_len);
	btrfs_set_stack_chunk_io_width(chunk, map->stripe_len);
	btrfs_set_stack_chunk_sector_size(chunk, fs_info->sectorsize);
	btrfs_set_stack_chunk_sub_stripes(chunk, map->sub_stripes);

	key.objectid = BTRFS_FIRST_CHUNK_TREE_OBJECTID;
	key.type = BTRFS_CHUNK_ITEM_KEY;
	key.offset = bg->start;

	ret = btrfs_insert_item(trans, chunk_root, &key, chunk, item_size);
	if (ret)
		goto out;

	bg->chunk_item_inserted = 1;

	if (map->type & BTRFS_BLOCK_GROUP_SYSTEM) {
		ret = btrfs_add_system_chunk(fs_info, &key, chunk, item_size);
		if (ret)
			goto out;
	}

out:
	kfree(chunk);
	free_extent_map(em);
	return ret;
}

static noinline int init_first_rw_device(struct btrfs_trans_handle *trans)
{
	struct btrfs_fs_info *fs_info = trans->fs_info;
	u64 alloc_profile;
	struct btrfs_block_group *meta_bg;
	struct btrfs_block_group *sys_bg;

	/*
	 * When adding a new device for sprouting, the seed device is read-only
	 * so we must first allocate a metadata and a system chunk. But before
	 * adding the block group items to the extent, device and chunk btrees,
	 * we must first:
	 *
	 * 1) Create both chunks without doing any changes to the btrees, as
	 *    otherwise we would get -ENOSPC since the block groups from the
	 *    seed device are read-only;
	 *
	 * 2) Add the device item for the new sprout device - finishing the setup
	 *    of a new block group requires updating the device item in the chunk
	 *    btree, so it must exist when we attempt to do it. The previous step
	 *    ensures this does not fail with -ENOSPC.
	 *
	 * After that we can add the block group items to their btrees:
	 * update existing device item in the chunk btree, add a new block group
	 * item to the extent btree, add a new chunk item to the chunk btree and
	 * finally add the new device extent items to the devices btree.
	 */

	alloc_profile = btrfs_metadata_alloc_profile(fs_info);
	meta_bg = btrfs_create_chunk(trans, alloc_profile);
	if (IS_ERR(meta_bg))
		return PTR_ERR(meta_bg);

	alloc_profile = btrfs_system_alloc_profile(fs_info);
	sys_bg = btrfs_create_chunk(trans, alloc_profile);
	if (IS_ERR(sys_bg))
		return PTR_ERR(sys_bg);

	return 0;
}

static inline int btrfs_chunk_max_errors(struct map_lookup *map)
{
	const int index = btrfs_bg_flags_to_raid_index(map->type);

	return btrfs_raid_array[index].tolerated_failures;
}

int btrfs_chunk_readonly(struct btrfs_fs_info *fs_info, u64 chunk_offset)
{
	struct extent_map *em;
	struct map_lookup *map;
	int readonly = 0;
	int miss_ndevs = 0;
	int i;

	em = btrfs_get_chunk_map(fs_info, chunk_offset, 1);
	if (IS_ERR(em))
		return 1;

	map = em->map_lookup;
	for (i = 0; i < map->num_stripes; i++) {
		if (test_bit(BTRFS_DEV_STATE_MISSING,
					&map->stripes[i].dev->dev_state)) {
			miss_ndevs++;
			continue;
		}
		if (!test_bit(BTRFS_DEV_STATE_WRITEABLE,
					&map->stripes[i].dev->dev_state)) {
			readonly = 1;
			goto end;
		}
	}

	/*
	 * If the number of missing devices is larger than max errors,
	 * we can not write the data into that chunk successfully, so
	 * set it readonly.
	 */
	if (miss_ndevs > btrfs_chunk_max_errors(map))
		readonly = 1;
end:
	free_extent_map(em);
	return readonly;
}

void btrfs_mapping_tree_free(struct extent_map_tree *tree)
{
	struct extent_map *em;

	while (1) {
		write_lock(&tree->lock);
		em = lookup_extent_mapping(tree, 0, (u64)-1);
		if (em)
			remove_extent_mapping(tree, em);
		write_unlock(&tree->lock);
		if (!em)
			break;
		/* once for us */
		free_extent_map(em);
		/* once for the tree */
		free_extent_map(em);
	}
}

int btrfs_num_copies(struct btrfs_fs_info *fs_info, u64 logical, u64 len)
{
	struct extent_map *em;
	struct map_lookup *map;
	int ret;

	em = btrfs_get_chunk_map(fs_info, logical, len);
	if (IS_ERR(em))
		/*
		 * We could return errors for these cases, but that could get
		 * ugly and we'd probably do the same thing which is just not do
		 * anything else and exit, so return 1 so the callers don't try
		 * to use other copies.
		 */
		return 1;

	map = em->map_lookup;
	if (map->type & (BTRFS_BLOCK_GROUP_DUP | BTRFS_BLOCK_GROUP_RAID1_MASK))
		ret = map->num_stripes;
	else if (map->type & BTRFS_BLOCK_GROUP_RAID10)
		ret = map->sub_stripes;
	else if (map->type & BTRFS_BLOCK_GROUP_RAID5)
		ret = 2;
	else if (map->type & BTRFS_BLOCK_GROUP_RAID6)
		/*
		 * There could be two corrupted data stripes, we need
		 * to loop retry in order to rebuild the correct data.
		 *
		 * Fail a stripe at a time on every retry except the
		 * stripe under reconstruction.
		 */
		ret = map->num_stripes;
	else
		ret = 1;
	free_extent_map(em);

	down_read(&fs_info->dev_replace.rwsem);
	if (btrfs_dev_replace_is_ongoing(&fs_info->dev_replace) &&
	    fs_info->dev_replace.tgtdev)
		ret++;
	up_read(&fs_info->dev_replace.rwsem);

	return ret;
}

unsigned long btrfs_full_stripe_len(struct btrfs_fs_info *fs_info,
				    u64 logical)
{
	struct extent_map *em;
	struct map_lookup *map;
	unsigned long len = fs_info->sectorsize;

	em = btrfs_get_chunk_map(fs_info, logical, len);

	if (!WARN_ON(IS_ERR(em))) {
		map = em->map_lookup;
		if (map->type & BTRFS_BLOCK_GROUP_RAID56_MASK)
			len = map->stripe_len * nr_data_stripes(map);
		free_extent_map(em);
	}
	return len;
}

int btrfs_is_parity_mirror(struct btrfs_fs_info *fs_info, u64 logical, u64 len)
{
	struct extent_map *em;
	struct map_lookup *map;
	int ret = 0;

	em = btrfs_get_chunk_map(fs_info, logical, len);

	if(!WARN_ON(IS_ERR(em))) {
		map = em->map_lookup;
		if (map->type & BTRFS_BLOCK_GROUP_RAID56_MASK)
			ret = 1;
		free_extent_map(em);
	}
	return ret;
}

static int find_live_mirror(struct btrfs_fs_info *fs_info,
			    struct map_lookup *map, int first,
			    int dev_replace_is_ongoing)
{
	int i;
	int num_stripes;
	int preferred_mirror;
	int tolerance;
	struct btrfs_device *srcdev;

	ASSERT((map->type &
		 (BTRFS_BLOCK_GROUP_RAID1_MASK | BTRFS_BLOCK_GROUP_RAID10)));

	if (map->type & BTRFS_BLOCK_GROUP_RAID10)
		num_stripes = map->sub_stripes;
	else
		num_stripes = map->num_stripes;

	switch (fs_info->fs_devices->read_policy) {
	default:
		/* Shouldn't happen, just warn and use pid instead of failing */
		btrfs_warn_rl(fs_info,
			      "unknown read_policy type %u, reset to pid",
			      fs_info->fs_devices->read_policy);
		fs_info->fs_devices->read_policy = BTRFS_READ_POLICY_PID;
		fallthrough;
	case BTRFS_READ_POLICY_PID:
		preferred_mirror = first + (current->pid % num_stripes);
		break;
	}

	if (dev_replace_is_ongoing &&
	    fs_info->dev_replace.cont_reading_from_srcdev_mode ==
	     BTRFS_DEV_REPLACE_ITEM_CONT_READING_FROM_SRCDEV_MODE_AVOID)
		srcdev = fs_info->dev_replace.srcdev;
	else
		srcdev = NULL;

	/*
	 * try to avoid the drive that is the source drive for a
	 * dev-replace procedure, only choose it if no other non-missing
	 * mirror is available
	 */
	for (tolerance = 0; tolerance < 2; tolerance++) {
		if (map->stripes[preferred_mirror].dev->bdev &&
		    (tolerance || map->stripes[preferred_mirror].dev != srcdev))
			return preferred_mirror;
		for (i = first; i < first + num_stripes; i++) {
			if (map->stripes[i].dev->bdev &&
			    (tolerance || map->stripes[i].dev != srcdev))
				return i;
		}
	}

	/* we couldn't find one that doesn't fail.  Just return something
	 * and the io error handling code will clean up eventually
	 */
	return preferred_mirror;
}

/* Bubble-sort the stripe set to put the parity/syndrome stripes last */
static void sort_parity_stripes(struct btrfs_io_context *bioc, int num_stripes)
{
	int i;
	int again = 1;

	while (again) {
		again = 0;
		for (i = 0; i < num_stripes - 1; i++) {
			/* Swap if parity is on a smaller index */
			if (bioc->raid_map[i] > bioc->raid_map[i + 1]) {
				swap(bioc->stripes[i], bioc->stripes[i + 1]);
				swap(bioc->raid_map[i], bioc->raid_map[i + 1]);
				again = 1;
			}
		}
	}
}

static struct btrfs_io_context *alloc_btrfs_io_context(int total_stripes,
						       int real_stripes)
{
	struct btrfs_io_context *bioc = kzalloc(
		 /* The size of btrfs_io_context */
		sizeof(struct btrfs_io_context) +
		/* Plus the variable array for the stripes */
		sizeof(struct btrfs_io_stripe) * (total_stripes) +
		/* Plus the variable array for the tgt dev */
		sizeof(int) * (real_stripes) +
		/*
		 * Plus the raid_map, which includes both the tgt dev
		 * and the stripes.
		 */
		sizeof(u64) * (total_stripes),
		GFP_NOFS|__GFP_NOFAIL);

	atomic_set(&bioc->error, 0);
	refcount_set(&bioc->refs, 1);

	bioc->tgtdev_map = (int *)(bioc->stripes + total_stripes);
	bioc->raid_map = (u64 *)(bioc->tgtdev_map + real_stripes);

	return bioc;
}

void btrfs_get_bioc(struct btrfs_io_context *bioc)
{
	WARN_ON(!refcount_read(&bioc->refs));
	refcount_inc(&bioc->refs);
}

void btrfs_put_bioc(struct btrfs_io_context *bioc)
{
	if (!bioc)
		return;
	if (refcount_dec_and_test(&bioc->refs))
		kfree(bioc);
}

/* can REQ_OP_DISCARD be sent with other REQ like REQ_OP_WRITE? */
/*
 * Please note that, discard won't be sent to target device of device
 * replace.
 */
static int __btrfs_map_block_for_discard(struct btrfs_fs_info *fs_info,
					 u64 logical, u64 *length_ret,
					 struct btrfs_io_context **bioc_ret)
{
	struct extent_map *em;
	struct map_lookup *map;
	struct btrfs_io_context *bioc;
	u64 length = *length_ret;
	u64 offset;
	u64 stripe_nr;
	u64 stripe_nr_end;
	u64 stripe_end_offset;
	u64 stripe_cnt;
	u64 stripe_len;
	u64 stripe_offset;
	u64 num_stripes;
	u32 stripe_index;
	u32 factor = 0;
	u32 sub_stripes = 0;
	u64 stripes_per_dev = 0;
	u32 remaining_stripes = 0;
	u32 last_stripe = 0;
	int ret = 0;
	int i;

	/* Discard always returns a bioc. */
	ASSERT(bioc_ret);

	em = btrfs_get_chunk_map(fs_info, logical, length);
	if (IS_ERR(em))
		return PTR_ERR(em);

	map = em->map_lookup;
	/* we don't discard raid56 yet */
	if (map->type & BTRFS_BLOCK_GROUP_RAID56_MASK) {
		ret = -EOPNOTSUPP;
		goto out;
	}

	offset = logical - em->start;
	length = min_t(u64, em->start + em->len - logical, length);
	*length_ret = length;

	stripe_len = map->stripe_len;
	/*
	 * stripe_nr counts the total number of stripes we have to stride
	 * to get to this block
	 */
	stripe_nr = div64_u64(offset, stripe_len);

	/* stripe_offset is the offset of this block in its stripe */
	stripe_offset = offset - stripe_nr * stripe_len;

	stripe_nr_end = round_up(offset + length, map->stripe_len);
	stripe_nr_end = div64_u64(stripe_nr_end, map->stripe_len);
	stripe_cnt = stripe_nr_end - stripe_nr;
	stripe_end_offset = stripe_nr_end * map->stripe_len -
			    (offset + length);
	/*
	 * after this, stripe_nr is the number of stripes on this
	 * device we have to walk to find the data, and stripe_index is
	 * the number of our device in the stripe array
	 */
	num_stripes = 1;
	stripe_index = 0;
	if (map->type & (BTRFS_BLOCK_GROUP_RAID0 |
			 BTRFS_BLOCK_GROUP_RAID10)) {
		if (map->type & BTRFS_BLOCK_GROUP_RAID0)
			sub_stripes = 1;
		else
			sub_stripes = map->sub_stripes;

		factor = map->num_stripes / sub_stripes;
		num_stripes = min_t(u64, map->num_stripes,
				    sub_stripes * stripe_cnt);
		stripe_nr = div_u64_rem(stripe_nr, factor, &stripe_index);
		stripe_index *= sub_stripes;
		stripes_per_dev = div_u64_rem(stripe_cnt, factor,
					      &remaining_stripes);
		div_u64_rem(stripe_nr_end - 1, factor, &last_stripe);
		last_stripe *= sub_stripes;
	} else if (map->type & (BTRFS_BLOCK_GROUP_RAID1_MASK |
				BTRFS_BLOCK_GROUP_DUP)) {
		num_stripes = map->num_stripes;
	} else {
		stripe_nr = div_u64_rem(stripe_nr, map->num_stripes,
					&stripe_index);
	}

	bioc = alloc_btrfs_io_context(num_stripes, 0);
	if (!bioc) {
		ret = -ENOMEM;
		goto out;
	}

	for (i = 0; i < num_stripes; i++) {
		bioc->stripes[i].physical =
			map->stripes[stripe_index].physical +
			stripe_offset + stripe_nr * map->stripe_len;
		bioc->stripes[i].dev = map->stripes[stripe_index].dev;

		if (map->type & (BTRFS_BLOCK_GROUP_RAID0 |
				 BTRFS_BLOCK_GROUP_RAID10)) {
			bioc->stripes[i].length = stripes_per_dev *
				map->stripe_len;

			if (i / sub_stripes < remaining_stripes)
				bioc->stripes[i].length += map->stripe_len;

			/*
			 * Special for the first stripe and
			 * the last stripe:
			 *
			 * |-------|...|-------|
			 *     |----------|
			 *    off     end_off
			 */
			if (i < sub_stripes)
				bioc->stripes[i].length -= stripe_offset;

			if (stripe_index >= last_stripe &&
			    stripe_index <= (last_stripe +
					     sub_stripes - 1))
				bioc->stripes[i].length -= stripe_end_offset;

			if (i == sub_stripes - 1)
				stripe_offset = 0;
		} else {
			bioc->stripes[i].length = length;
		}

		stripe_index++;
		if (stripe_index == map->num_stripes) {
			stripe_index = 0;
			stripe_nr++;
		}
	}

	*bioc_ret = bioc;
	bioc->map_type = map->type;
	bioc->num_stripes = num_stripes;
out:
	free_extent_map(em);
	return ret;
}

/*
 * In dev-replace case, for repair case (that's the only case where the mirror
 * is selected explicitly when calling btrfs_map_block), blocks left of the
 * left cursor can also be read from the target drive.
 *
 * For REQ_GET_READ_MIRRORS, the target drive is added as the last one to the
 * array of stripes.
 * For READ, it also needs to be supported using the same mirror number.
 *
 * If the requested block is not left of the left cursor, EIO is returned. This
 * can happen because btrfs_num_copies() returns one more in the dev-replace
 * case.
 */
static int get_extra_mirror_from_replace(struct btrfs_fs_info *fs_info,
					 u64 logical, u64 length,
					 u64 srcdev_devid, int *mirror_num,
					 u64 *physical)
{
	struct btrfs_io_context *bioc = NULL;
	int num_stripes;
	int index_srcdev = 0;
	int found = 0;
	u64 physical_of_found = 0;
	int i;
	int ret = 0;

	ret = __btrfs_map_block(fs_info, BTRFS_MAP_GET_READ_MIRRORS,
				logical, &length, &bioc, 0, 0);
	if (ret) {
		ASSERT(bioc == NULL);
		return ret;
	}

	num_stripes = bioc->num_stripes;
	if (*mirror_num > num_stripes) {
		/*
		 * BTRFS_MAP_GET_READ_MIRRORS does not contain this mirror,
		 * that means that the requested area is not left of the left
		 * cursor
		 */
		btrfs_put_bioc(bioc);
		return -EIO;
	}

	/*
	 * process the rest of the function using the mirror_num of the source
	 * drive. Therefore look it up first.  At the end, patch the device
	 * pointer to the one of the target drive.
	 */
	for (i = 0; i < num_stripes; i++) {
		if (bioc->stripes[i].dev->devid != srcdev_devid)
			continue;

		/*
		 * In case of DUP, in order to keep it simple, only add the
		 * mirror with the lowest physical address
		 */
		if (found &&
		    physical_of_found <= bioc->stripes[i].physical)
			continue;

		index_srcdev = i;
		found = 1;
		physical_of_found = bioc->stripes[i].physical;
	}

	btrfs_put_bioc(bioc);

	ASSERT(found);
	if (!found)
		return -EIO;

	*mirror_num = index_srcdev + 1;
	*physical = physical_of_found;
	return ret;
}

static bool is_block_group_to_copy(struct btrfs_fs_info *fs_info, u64 logical)
{
	struct btrfs_block_group *cache;
	bool ret;

	/* Non zoned filesystem does not use "to_copy" flag */
	if (!btrfs_is_zoned(fs_info))
		return false;

	cache = btrfs_lookup_block_group(fs_info, logical);

	spin_lock(&cache->lock);
	ret = cache->to_copy;
	spin_unlock(&cache->lock);

	btrfs_put_block_group(cache);
	return ret;
}

static void handle_ops_on_dev_replace(enum btrfs_map_op op,
				      struct btrfs_io_context **bioc_ret,
				      struct btrfs_dev_replace *dev_replace,
				      u64 logical,
				      int *num_stripes_ret, int *max_errors_ret)
{
	struct btrfs_io_context *bioc = *bioc_ret;
	u64 srcdev_devid = dev_replace->srcdev->devid;
	int tgtdev_indexes = 0;
	int num_stripes = *num_stripes_ret;
	int max_errors = *max_errors_ret;
	int i;

	if (op == BTRFS_MAP_WRITE) {
		int index_where_to_add;

		/*
		 * A block group which have "to_copy" set will eventually
		 * copied by dev-replace process. We can avoid cloning IO here.
		 */
		if (is_block_group_to_copy(dev_replace->srcdev->fs_info, logical))
			return;

		/*
		 * duplicate the write operations while the dev replace
		 * procedure is running. Since the copying of the old disk to
		 * the new disk takes place at run time while the filesystem is
		 * mounted writable, the regular write operations to the old
		 * disk have to be duplicated to go to the new disk as well.
		 *
		 * Note that device->missing is handled by the caller, and that
		 * the write to the old disk is already set up in the stripes
		 * array.
		 */
		index_where_to_add = num_stripes;
		for (i = 0; i < num_stripes; i++) {
			if (bioc->stripes[i].dev->devid == srcdev_devid) {
				/* write to new disk, too */
				struct btrfs_io_stripe *new =
					bioc->stripes + index_where_to_add;
				struct btrfs_io_stripe *old =
					bioc->stripes + i;

				new->physical = old->physical;
				new->length = old->length;
				new->dev = dev_replace->tgtdev;
				bioc->tgtdev_map[i] = index_where_to_add;
				index_where_to_add++;
				max_errors++;
				tgtdev_indexes++;
			}
		}
		num_stripes = index_where_to_add;
	} else if (op == BTRFS_MAP_GET_READ_MIRRORS) {
		int index_srcdev = 0;
		int found = 0;
		u64 physical_of_found = 0;

		/*
		 * During the dev-replace procedure, the target drive can also
		 * be used to read data in case it is needed to repair a corrupt
		 * block elsewhere. This is possible if the requested area is
		 * left of the left cursor. In this area, the target drive is a
		 * full copy of the source drive.
		 */
		for (i = 0; i < num_stripes; i++) {
			if (bioc->stripes[i].dev->devid == srcdev_devid) {
				/*
				 * In case of DUP, in order to keep it simple,
				 * only add the mirror with the lowest physical
				 * address
				 */
				if (found &&
				    physical_of_found <= bioc->stripes[i].physical)
					continue;
				index_srcdev = i;
				found = 1;
				physical_of_found = bioc->stripes[i].physical;
			}
		}
		if (found) {
			struct btrfs_io_stripe *tgtdev_stripe =
				bioc->stripes + num_stripes;

			tgtdev_stripe->physical = physical_of_found;
			tgtdev_stripe->length =
				bioc->stripes[index_srcdev].length;
			tgtdev_stripe->dev = dev_replace->tgtdev;
			bioc->tgtdev_map[index_srcdev] = num_stripes;

			tgtdev_indexes++;
			num_stripes++;
		}
	}

	*num_stripes_ret = num_stripes;
	*max_errors_ret = max_errors;
	bioc->num_tgtdevs = tgtdev_indexes;
	*bioc_ret = bioc;
}

static bool need_full_stripe(enum btrfs_map_op op)
{
	return (op == BTRFS_MAP_WRITE || op == BTRFS_MAP_GET_READ_MIRRORS);
}

/*
 * Calculate the geometry of a particular (address, len) tuple. This
 * information is used to calculate how big a particular bio can get before it
 * straddles a stripe.
 *
 * @fs_info: the filesystem
 * @em:      mapping containing the logical extent
 * @op:      type of operation - write or read
 * @logical: address that we want to figure out the geometry of
 * @io_geom: pointer used to return values
 *
 * Returns < 0 in case a chunk for the given logical address cannot be found,
 * usually shouldn't happen unless @logical is corrupted, 0 otherwise.
 */
int btrfs_get_io_geometry(struct btrfs_fs_info *fs_info, struct extent_map *em,
			  enum btrfs_map_op op, u64 logical,
			  struct btrfs_io_geometry *io_geom)
{
	struct map_lookup *map;
	u64 len;
	u64 offset;
	u64 stripe_offset;
	u64 stripe_nr;
	u64 stripe_len;
	u64 raid56_full_stripe_start = (u64)-1;
	int data_stripes;

	ASSERT(op != BTRFS_MAP_DISCARD);

	map = em->map_lookup;
	/* Offset of this logical address in the chunk */
	offset = logical - em->start;
	/* Len of a stripe in a chunk */
	stripe_len = map->stripe_len;
	/* Stripe where this block falls in */
	stripe_nr = div64_u64(offset, stripe_len);
	/* Offset of stripe in the chunk */
	stripe_offset = stripe_nr * stripe_len;
	if (offset < stripe_offset) {
		btrfs_crit(fs_info,
"stripe math has gone wrong, stripe_offset=%llu offset=%llu start=%llu logical=%llu stripe_len=%llu",
			stripe_offset, offset, em->start, logical, stripe_len);
		return -EINVAL;
	}

	/* stripe_offset is the offset of this block in its stripe */
	stripe_offset = offset - stripe_offset;
	data_stripes = nr_data_stripes(map);

	if (map->type & BTRFS_BLOCK_GROUP_PROFILE_MASK) {
		u64 max_len = stripe_len - stripe_offset;

		/*
		 * In case of raid56, we need to know the stripe aligned start
		 */
		if (map->type & BTRFS_BLOCK_GROUP_RAID56_MASK) {
			unsigned long full_stripe_len = stripe_len * data_stripes;
			raid56_full_stripe_start = offset;

			/*
			 * Allow a write of a full stripe, but make sure we
			 * don't allow straddling of stripes
			 */
			raid56_full_stripe_start = div64_u64(raid56_full_stripe_start,
					full_stripe_len);
			raid56_full_stripe_start *= full_stripe_len;

			/*
			 * For writes to RAID[56], allow a full stripeset across
			 * all disks. For other RAID types and for RAID[56]
			 * reads, just allow a single stripe (on a single disk).
			 */
			if (op == BTRFS_MAP_WRITE) {
				max_len = stripe_len * data_stripes -
					  (offset - raid56_full_stripe_start);
			}
		}
		len = min_t(u64, em->len - offset, max_len);
	} else {
		len = em->len - offset;
	}

	io_geom->len = len;
	io_geom->offset = offset;
	io_geom->stripe_len = stripe_len;
	io_geom->stripe_nr = stripe_nr;
	io_geom->stripe_offset = stripe_offset;
	io_geom->raid56_stripe_offset = raid56_full_stripe_start;

	return 0;
}

static int __btrfs_map_block(struct btrfs_fs_info *fs_info,
			     enum btrfs_map_op op,
			     u64 logical, u64 *length,
			     struct btrfs_io_context **bioc_ret,
			     int mirror_num, int need_raid_map)
{
	struct extent_map *em;
	struct map_lookup *map;
	u64 stripe_offset;
	u64 stripe_nr;
	u64 stripe_len;
	u32 stripe_index;
	int data_stripes;
	int i;
	int ret = 0;
	int num_stripes;
	int max_errors = 0;
	int tgtdev_indexes = 0;
	struct btrfs_io_context *bioc = NULL;
	struct btrfs_dev_replace *dev_replace = &fs_info->dev_replace;
	int dev_replace_is_ongoing = 0;
	int num_alloc_stripes;
	int patch_the_first_stripe_for_dev_replace = 0;
	u64 physical_to_patch_in_first_stripe = 0;
	u64 raid56_full_stripe_start = (u64)-1;
	struct btrfs_io_geometry geom;

	ASSERT(bioc_ret);
	ASSERT(op != BTRFS_MAP_DISCARD);

	em = btrfs_get_chunk_map(fs_info, logical, *length);
	ASSERT(!IS_ERR(em));

	ret = btrfs_get_io_geometry(fs_info, em, op, logical, &geom);
	if (ret < 0)
		return ret;

	map = em->map_lookup;

	*length = geom.len;
	stripe_len = geom.stripe_len;
	stripe_nr = geom.stripe_nr;
	stripe_offset = geom.stripe_offset;
	raid56_full_stripe_start = geom.raid56_stripe_offset;
	data_stripes = nr_data_stripes(map);

	down_read(&dev_replace->rwsem);
	dev_replace_is_ongoing = btrfs_dev_replace_is_ongoing(dev_replace);
	/*
	 * Hold the semaphore for read during the whole operation, write is
	 * requested at commit time but must wait.
	 */
	if (!dev_replace_is_ongoing)
		up_read(&dev_replace->rwsem);

	if (dev_replace_is_ongoing && mirror_num == map->num_stripes + 1 &&
	    !need_full_stripe(op) && dev_replace->tgtdev != NULL) {
		ret = get_extra_mirror_from_replace(fs_info, logical, *length,
						    dev_replace->srcdev->devid,
						    &mirror_num,
					    &physical_to_patch_in_first_stripe);
		if (ret)
			goto out;
		else
			patch_the_first_stripe_for_dev_replace = 1;
	} else if (mirror_num > map->num_stripes) {
		mirror_num = 0;
	}

	num_stripes = 1;
	stripe_index = 0;
	if (map->type & BTRFS_BLOCK_GROUP_RAID0) {
		stripe_nr = div_u64_rem(stripe_nr, map->num_stripes,
				&stripe_index);
		if (!need_full_stripe(op))
			mirror_num = 1;
	} else if (map->type & BTRFS_BLOCK_GROUP_RAID1_MASK) {
		if (need_full_stripe(op))
			num_stripes = map->num_stripes;
		else if (mirror_num)
			stripe_index = mirror_num - 1;
		else {
			stripe_index = find_live_mirror(fs_info, map, 0,
					    dev_replace_is_ongoing);
			mirror_num = stripe_index + 1;
		}

	} else if (map->type & BTRFS_BLOCK_GROUP_DUP) {
		if (need_full_stripe(op)) {
			num_stripes = map->num_stripes;
		} else if (mirror_num) {
			stripe_index = mirror_num - 1;
		} else {
			mirror_num = 1;
		}

	} else if (map->type & BTRFS_BLOCK_GROUP_RAID10) {
		u32 factor = map->num_stripes / map->sub_stripes;

		stripe_nr = div_u64_rem(stripe_nr, factor, &stripe_index);
		stripe_index *= map->sub_stripes;

		if (need_full_stripe(op))
			num_stripes = map->sub_stripes;
		else if (mirror_num)
			stripe_index += mirror_num - 1;
		else {
			int old_stripe_index = stripe_index;
			stripe_index = find_live_mirror(fs_info, map,
					      stripe_index,
					      dev_replace_is_ongoing);
			mirror_num = stripe_index - old_stripe_index + 1;
		}

	} else if (map->type & BTRFS_BLOCK_GROUP_RAID56_MASK) {
		if (need_raid_map && (need_full_stripe(op) || mirror_num > 1)) {
			/* push stripe_nr back to the start of the full stripe */
			stripe_nr = div64_u64(raid56_full_stripe_start,
					stripe_len * data_stripes);

			/* RAID[56] write or recovery. Return all stripes */
			num_stripes = map->num_stripes;
			max_errors = nr_parity_stripes(map);

			*length = map->stripe_len;
			stripe_index = 0;
			stripe_offset = 0;
		} else {
			/*
			 * Mirror #0 or #1 means the original data block.
			 * Mirror #2 is RAID5 parity block.
			 * Mirror #3 is RAID6 Q block.
			 */
			stripe_nr = div_u64_rem(stripe_nr,
					data_stripes, &stripe_index);
			if (mirror_num > 1)
				stripe_index = data_stripes + mirror_num - 2;

			/* We distribute the parity blocks across stripes */
			div_u64_rem(stripe_nr + stripe_index, map->num_stripes,
					&stripe_index);
			if (!need_full_stripe(op) && mirror_num <= 1)
				mirror_num = 1;
		}
	} else {
		/*
		 * after this, stripe_nr is the number of stripes on this
		 * device we have to walk to find the data, and stripe_index is
		 * the number of our device in the stripe array
		 */
		stripe_nr = div_u64_rem(stripe_nr, map->num_stripes,
				&stripe_index);
		mirror_num = stripe_index + 1;
	}
	if (stripe_index >= map->num_stripes) {
		btrfs_crit(fs_info,
			   "stripe index math went horribly wrong, got stripe_index=%u, num_stripes=%u",
			   stripe_index, map->num_stripes);
		ret = -EINVAL;
		goto out;
	}

	num_alloc_stripes = num_stripes;
	if (dev_replace_is_ongoing && dev_replace->tgtdev != NULL) {
		if (op == BTRFS_MAP_WRITE)
			num_alloc_stripes <<= 1;
		if (op == BTRFS_MAP_GET_READ_MIRRORS)
			num_alloc_stripes++;
		tgtdev_indexes = num_stripes;
	}

	bioc = alloc_btrfs_io_context(num_alloc_stripes, tgtdev_indexes);
	if (!bioc) {
		ret = -ENOMEM;
		goto out;
	}

	for (i = 0; i < num_stripes; i++) {
		bioc->stripes[i].physical = map->stripes[stripe_index].physical +
			stripe_offset + stripe_nr * map->stripe_len;
		bioc->stripes[i].dev = map->stripes[stripe_index].dev;
		stripe_index++;
	}

	/* Build raid_map */
	if (map->type & BTRFS_BLOCK_GROUP_RAID56_MASK && need_raid_map &&
	    (need_full_stripe(op) || mirror_num > 1)) {
		u64 tmp;
		unsigned rot;

		/* Work out the disk rotation on this stripe-set */
		div_u64_rem(stripe_nr, num_stripes, &rot);

		/* Fill in the logical address of each stripe */
		tmp = stripe_nr * data_stripes;
		for (i = 0; i < data_stripes; i++)
			bioc->raid_map[(i + rot) % num_stripes] =
				em->start + (tmp + i) * map->stripe_len;

		bioc->raid_map[(i + rot) % map->num_stripes] = RAID5_P_STRIPE;
		if (map->type & BTRFS_BLOCK_GROUP_RAID6)
			bioc->raid_map[(i + rot + 1) % num_stripes] =
				RAID6_Q_STRIPE;

		sort_parity_stripes(bioc, num_stripes);
	}

	if (need_full_stripe(op))
		max_errors = btrfs_chunk_max_errors(map);

	if (dev_replace_is_ongoing && dev_replace->tgtdev != NULL &&
	    need_full_stripe(op)) {
		handle_ops_on_dev_replace(op, &bioc, dev_replace, logical,
					  &num_stripes, &max_errors);
	}

	*bioc_ret = bioc;
	bioc->map_type = map->type;
	bioc->num_stripes = num_stripes;
	bioc->max_errors = max_errors;
	bioc->mirror_num = mirror_num;

	/*
	 * this is the case that REQ_READ && dev_replace_is_ongoing &&
	 * mirror_num == num_stripes + 1 && dev_replace target drive is
	 * available as a mirror
	 */
	if (patch_the_first_stripe_for_dev_replace && num_stripes > 0) {
		WARN_ON(num_stripes > 1);
		bioc->stripes[0].dev = dev_replace->tgtdev;
		bioc->stripes[0].physical = physical_to_patch_in_first_stripe;
		bioc->mirror_num = map->num_stripes + 1;
	}
out:
	if (dev_replace_is_ongoing) {
		lockdep_assert_held(&dev_replace->rwsem);
		/* Unlock and let waiting writers proceed */
		up_read(&dev_replace->rwsem);
	}
	free_extent_map(em);
	return ret;
}

int btrfs_map_block(struct btrfs_fs_info *fs_info, enum btrfs_map_op op,
		      u64 logical, u64 *length,
		      struct btrfs_io_context **bioc_ret, int mirror_num)
{
	if (op == BTRFS_MAP_DISCARD)
		return __btrfs_map_block_for_discard(fs_info, logical,
						     length, bioc_ret);

	return __btrfs_map_block(fs_info, op, logical, length, bioc_ret,
				 mirror_num, 0);
}

/* For Scrub/replace */
int btrfs_map_sblock(struct btrfs_fs_info *fs_info, enum btrfs_map_op op,
		     u64 logical, u64 *length,
		     struct btrfs_io_context **bioc_ret)
{
	return __btrfs_map_block(fs_info, op, logical, length, bioc_ret, 0, 1);
}

static inline void btrfs_end_bioc(struct btrfs_io_context *bioc, struct bio *bio)
{
	bio->bi_private = bioc->private;
	bio->bi_end_io = bioc->end_io;
	bio_endio(bio);

	btrfs_put_bioc(bioc);
}

static void btrfs_end_bio(struct bio *bio)
{
	struct btrfs_io_context *bioc = bio->bi_private;
	int is_orig_bio = 0;

	if (bio->bi_status) {
		atomic_inc(&bioc->error);
		if (bio->bi_status == BLK_STS_IOERR ||
		    bio->bi_status == BLK_STS_TARGET) {
			struct btrfs_device *dev = btrfs_io_bio(bio)->device;

			ASSERT(dev->bdev);
			if (btrfs_op(bio) == BTRFS_MAP_WRITE)
				btrfs_dev_stat_inc_and_print(dev,
						BTRFS_DEV_STAT_WRITE_ERRS);
			else if (!(bio->bi_opf & REQ_RAHEAD))
				btrfs_dev_stat_inc_and_print(dev,
						BTRFS_DEV_STAT_READ_ERRS);
			if (bio->bi_opf & REQ_PREFLUSH)
				btrfs_dev_stat_inc_and_print(dev,
						BTRFS_DEV_STAT_FLUSH_ERRS);
		}
	}

	if (bio == bioc->orig_bio)
		is_orig_bio = 1;

	btrfs_bio_counter_dec(bioc->fs_info);

	if (atomic_dec_and_test(&bioc->stripes_pending)) {
		if (!is_orig_bio) {
			bio_put(bio);
			bio = bioc->orig_bio;
		}

		btrfs_io_bio(bio)->mirror_num = bioc->mirror_num;
		/* only send an error to the higher layers if it is
		 * beyond the tolerance of the btrfs bio
		 */
		if (atomic_read(&bioc->error) > bioc->max_errors) {
			bio->bi_status = BLK_STS_IOERR;
		} else {
			/*
			 * this bio is actually up to date, we didn't
			 * go over the max number of errors
			 */
			bio->bi_status = BLK_STS_OK;
		}

		btrfs_end_bioc(bioc, bio);
	} else if (!is_orig_bio) {
		bio_put(bio);
	}
}

static void submit_stripe_bio(struct btrfs_io_context *bioc, struct bio *bio,
			      u64 physical, struct btrfs_device *dev)
{
	struct btrfs_fs_info *fs_info = bioc->fs_info;

	bio->bi_private = bioc;
	btrfs_io_bio(bio)->device = dev;
	bio->bi_end_io = btrfs_end_bio;
	bio->bi_iter.bi_sector = physical >> 9;
	/*
	 * For zone append writing, bi_sector must point the beginning of the
	 * zone
	 */
	if (bio_op(bio) == REQ_OP_ZONE_APPEND) {
		if (btrfs_dev_is_sequential(dev, physical)) {
			u64 zone_start = round_down(physical, fs_info->zone_size);

			bio->bi_iter.bi_sector = zone_start >> SECTOR_SHIFT;
		} else {
			bio->bi_opf &= ~REQ_OP_ZONE_APPEND;
			bio->bi_opf |= REQ_OP_WRITE;
		}
	}
	btrfs_debug_in_rcu(fs_info,
	"btrfs_map_bio: rw %d 0x%x, sector=%llu, dev=%lu (%s id %llu), size=%u",
		bio_op(bio), bio->bi_opf, bio->bi_iter.bi_sector,
		(unsigned long)dev->bdev->bd_dev, rcu_str_deref(dev->name),
		dev->devid, bio->bi_iter.bi_size);
	bio_set_dev(bio, dev->bdev);

	btrfs_bio_counter_inc_noblocked(fs_info);

	btrfsic_submit_bio(bio);
}

static void bioc_error(struct btrfs_io_context *bioc, struct bio *bio, u64 logical)
{
	atomic_inc(&bioc->error);
	if (atomic_dec_and_test(&bioc->stripes_pending)) {
		/* Should be the original bio. */
		WARN_ON(bio != bioc->orig_bio);

		btrfs_io_bio(bio)->mirror_num = bioc->mirror_num;
		bio->bi_iter.bi_sector = logical >> 9;
		if (atomic_read(&bioc->error) > bioc->max_errors)
			bio->bi_status = BLK_STS_IOERR;
		else
			bio->bi_status = BLK_STS_OK;
		btrfs_end_bioc(bioc, bio);
	}
}

blk_status_t btrfs_map_bio(struct btrfs_fs_info *fs_info, struct bio *bio,
			   int mirror_num)
{
	struct btrfs_device *dev;
	struct bio *first_bio = bio;
	u64 logical = bio->bi_iter.bi_sector << 9;
	u64 length = 0;
	u64 map_length;
	int ret;
	int dev_nr;
	int total_devs;
	struct btrfs_io_context *bioc = NULL;

	length = bio->bi_iter.bi_size;
	map_length = length;

	btrfs_bio_counter_inc_blocked(fs_info);
	ret = __btrfs_map_block(fs_info, btrfs_op(bio), logical,
				&map_length, &bioc, mirror_num, 1);
	if (ret) {
		btrfs_bio_counter_dec(fs_info);
		return errno_to_blk_status(ret);
	}

	total_devs = bioc->num_stripes;
	bioc->orig_bio = first_bio;
	bioc->private = first_bio->bi_private;
	bioc->end_io = first_bio->bi_end_io;
	bioc->fs_info = fs_info;
	atomic_set(&bioc->stripes_pending, bioc->num_stripes);

	if ((bioc->map_type & BTRFS_BLOCK_GROUP_RAID56_MASK) &&
	    ((btrfs_op(bio) == BTRFS_MAP_WRITE) || (mirror_num > 1))) {
		/* In this case, map_length has been set to the length of
		   a single stripe; not the whole write */
		if (btrfs_op(bio) == BTRFS_MAP_WRITE) {
			ret = raid56_parity_write(fs_info, bio, bioc,
						  map_length);
		} else {
			ret = raid56_parity_recover(fs_info, bio, bioc,
						    map_length, mirror_num, 1);
		}

		btrfs_bio_counter_dec(fs_info);
		return errno_to_blk_status(ret);
	}

	if (map_length < length) {
		btrfs_crit(fs_info,
			   "mapping failed logical %llu bio len %llu len %llu",
			   logical, length, map_length);
		BUG();
	}

	for (dev_nr = 0; dev_nr < total_devs; dev_nr++) {
		dev = bioc->stripes[dev_nr].dev;
		if (!dev || !dev->bdev || test_bit(BTRFS_DEV_STATE_MISSING,
						   &dev->dev_state) ||
		    (btrfs_op(first_bio) == BTRFS_MAP_WRITE &&
		    !test_bit(BTRFS_DEV_STATE_WRITEABLE, &dev->dev_state))) {
			bioc_error(bioc, first_bio, logical);
			continue;
		}

		if (dev_nr < total_devs - 1)
			bio = btrfs_bio_clone(first_bio);
		else
			bio = first_bio;

		submit_stripe_bio(bioc, bio, bioc->stripes[dev_nr].physical, dev);
	}
	btrfs_bio_counter_dec(fs_info);
	return BLK_STS_OK;
}

static bool dev_args_match_fs_devices(const struct btrfs_dev_lookup_args *args,
				      const struct btrfs_fs_devices *fs_devices)
{
	if (args->fsid == NULL)
		return true;
	if (memcmp(fs_devices->metadata_uuid, args->fsid, BTRFS_FSID_SIZE) == 0)
		return true;
	return false;
}

static bool dev_args_match_device(const struct btrfs_dev_lookup_args *args,
				  const struct btrfs_device *device)
{
<<<<<<< HEAD
	ASSERT((args->devid != (u64)-1) || args->missing);

	if ((args->devid != (u64)-1) && device->devid != args->devid)
		return false;
	if (args->uuid && memcmp(device->uuid, args->uuid, BTRFS_UUID_SIZE) != 0)
		return false;
	if (!args->missing)
		return true;
	if (test_bit(BTRFS_DEV_STATE_IN_FS_METADATA, &device->dev_state) &&
	    !device->bdev)
		return true;
	return false;
=======
	if (args->missing) {
		if (test_bit(BTRFS_DEV_STATE_IN_FS_METADATA, &device->dev_state) &&
		    !device->bdev)
			return true;
		return false;
	}

	if (device->devid != args->devid)
		return false;
	if (args->uuid && memcmp(device->uuid, args->uuid, BTRFS_UUID_SIZE) != 0)
		return false;
	return true;
>>>>>>> ea6ea9fa
}

/*
 * Find a device specified by @devid or @uuid in the list of @fs_devices, or
 * return NULL.
 *
 * If devid and uuid are both specified, the match must be exact, otherwise
 * only devid is used.
 */
struct btrfs_device *btrfs_find_device(const struct btrfs_fs_devices *fs_devices,
				       const struct btrfs_dev_lookup_args *args)
{
	struct btrfs_device *device;
	struct btrfs_fs_devices *seed_devs;

	if (dev_args_match_fs_devices(args, fs_devices)) {
		list_for_each_entry(device, &fs_devices->devices, dev_list) {
			if (dev_args_match_device(args, device))
				return device;
		}
	}

	list_for_each_entry(seed_devs, &fs_devices->seed_list, seed_list) {
		if (!dev_args_match_fs_devices(args, seed_devs))
			continue;
		list_for_each_entry(device, &seed_devs->devices, dev_list) {
			if (dev_args_match_device(args, device))
				return device;
		}
	}

	return NULL;
}

static struct btrfs_device *add_missing_dev(struct btrfs_fs_devices *fs_devices,
					    u64 devid, u8 *dev_uuid)
{
	struct btrfs_device *device;
	unsigned int nofs_flag;

	/*
	 * We call this under the chunk_mutex, so we want to use NOFS for this
	 * allocation, however we don't want to change btrfs_alloc_device() to
	 * always do NOFS because we use it in a lot of other GFP_KERNEL safe
	 * places.
	 */
	nofs_flag = memalloc_nofs_save();
	device = btrfs_alloc_device(NULL, &devid, dev_uuid);
	memalloc_nofs_restore(nofs_flag);
	if (IS_ERR(device))
		return device;

	list_add(&device->dev_list, &fs_devices->devices);
	device->fs_devices = fs_devices;
	fs_devices->num_devices++;

	set_bit(BTRFS_DEV_STATE_MISSING, &device->dev_state);
	fs_devices->missing_devices++;

	return device;
}

/**
 * btrfs_alloc_device - allocate struct btrfs_device
 * @fs_info:	used only for generating a new devid, can be NULL if
 *		devid is provided (i.e. @devid != NULL).
 * @devid:	a pointer to devid for this device.  If NULL a new devid
 *		is generated.
 * @uuid:	a pointer to UUID for this device.  If NULL a new UUID
 *		is generated.
 *
 * Return: a pointer to a new &struct btrfs_device on success; ERR_PTR()
 * on error.  Returned struct is not linked onto any lists and must be
 * destroyed with btrfs_free_device.
 */
struct btrfs_device *btrfs_alloc_device(struct btrfs_fs_info *fs_info,
					const u64 *devid,
					const u8 *uuid)
{
	struct btrfs_device *dev;
	u64 tmp;

	if (WARN_ON(!devid && !fs_info))
		return ERR_PTR(-EINVAL);

	dev = kzalloc(sizeof(*dev), GFP_KERNEL);
	if (!dev)
		return ERR_PTR(-ENOMEM);

	/*
	 * Preallocate a bio that's always going to be used for flushing device
	 * barriers and matches the device lifespan
	 */
	dev->flush_bio = bio_kmalloc(GFP_KERNEL, 0);
	if (!dev->flush_bio) {
		kfree(dev);
		return ERR_PTR(-ENOMEM);
	}

	INIT_LIST_HEAD(&dev->dev_list);
	INIT_LIST_HEAD(&dev->dev_alloc_list);
	INIT_LIST_HEAD(&dev->post_commit_list);

	atomic_set(&dev->reada_in_flight, 0);
	atomic_set(&dev->dev_stats_ccnt, 0);
	btrfs_device_data_ordered_init(dev);
	INIT_RADIX_TREE(&dev->reada_zones, GFP_NOFS & ~__GFP_DIRECT_RECLAIM);
	INIT_RADIX_TREE(&dev->reada_extents, GFP_NOFS & ~__GFP_DIRECT_RECLAIM);
	extent_io_tree_init(fs_info, &dev->alloc_state,
			    IO_TREE_DEVICE_ALLOC_STATE, NULL);

	if (devid)
		tmp = *devid;
	else {
		int ret;

		ret = find_next_devid(fs_info, &tmp);
		if (ret) {
			btrfs_free_device(dev);
			return ERR_PTR(ret);
		}
	}
	dev->devid = tmp;

	if (uuid)
		memcpy(dev->uuid, uuid, BTRFS_UUID_SIZE);
	else
		generate_random_uuid(dev->uuid);

	return dev;
}

static void btrfs_report_missing_device(struct btrfs_fs_info *fs_info,
					u64 devid, u8 *uuid, bool error)
{
	if (error)
		btrfs_err_rl(fs_info, "devid %llu uuid %pU is missing",
			      devid, uuid);
	else
		btrfs_warn_rl(fs_info, "devid %llu uuid %pU is missing",
			      devid, uuid);
}

static u64 calc_stripe_length(u64 type, u64 chunk_len, int num_stripes)
{
	const int data_stripes = calc_data_stripes(type, num_stripes);

	return div_u64(chunk_len, data_stripes);
}

#if BITS_PER_LONG == 32
/*
 * Due to page cache limit, metadata beyond BTRFS_32BIT_MAX_FILE_SIZE
 * can't be accessed on 32bit systems.
 *
 * This function do mount time check to reject the fs if it already has
 * metadata chunk beyond that limit.
 */
static int check_32bit_meta_chunk(struct btrfs_fs_info *fs_info,
				  u64 logical, u64 length, u64 type)
{
	if (!(type & BTRFS_BLOCK_GROUP_METADATA))
		return 0;

	if (logical + length < MAX_LFS_FILESIZE)
		return 0;

	btrfs_err_32bit_limit(fs_info);
	return -EOVERFLOW;
}

/*
 * This is to give early warning for any metadata chunk reaching
 * BTRFS_32BIT_EARLY_WARN_THRESHOLD.
 * Although we can still access the metadata, it's not going to be possible
 * once the limit is reached.
 */
static void warn_32bit_meta_chunk(struct btrfs_fs_info *fs_info,
				  u64 logical, u64 length, u64 type)
{
	if (!(type & BTRFS_BLOCK_GROUP_METADATA))
		return;

	if (logical + length < BTRFS_32BIT_EARLY_WARN_THRESHOLD)
		return;

	btrfs_warn_32bit_limit(fs_info);
}
#endif

static int read_one_chunk(struct btrfs_key *key, struct extent_buffer *leaf,
			  struct btrfs_chunk *chunk)
{
	BTRFS_DEV_LOOKUP_ARGS(args);
	struct btrfs_fs_info *fs_info = leaf->fs_info;
	struct extent_map_tree *map_tree = &fs_info->mapping_tree;
	struct map_lookup *map;
	struct extent_map *em;
	u64 logical;
	u64 length;
	u64 devid;
	u64 type;
	u8 uuid[BTRFS_UUID_SIZE];
	int num_stripes;
	int ret;
	int i;

	logical = key->offset;
	length = btrfs_chunk_length(leaf, chunk);
	type = btrfs_chunk_type(leaf, chunk);
	num_stripes = btrfs_chunk_num_stripes(leaf, chunk);

#if BITS_PER_LONG == 32
	ret = check_32bit_meta_chunk(fs_info, logical, length, type);
	if (ret < 0)
		return ret;
	warn_32bit_meta_chunk(fs_info, logical, length, type);
#endif

	/*
	 * Only need to verify chunk item if we're reading from sys chunk array,
	 * as chunk item in tree block is already verified by tree-checker.
	 */
	if (leaf->start == BTRFS_SUPER_INFO_OFFSET) {
		ret = btrfs_check_chunk_valid(leaf, chunk, logical);
		if (ret)
			return ret;
	}

	read_lock(&map_tree->lock);
	em = lookup_extent_mapping(map_tree, logical, 1);
	read_unlock(&map_tree->lock);

	/* already mapped? */
	if (em && em->start <= logical && em->start + em->len > logical) {
		free_extent_map(em);
		return 0;
	} else if (em) {
		free_extent_map(em);
	}

	em = alloc_extent_map();
	if (!em)
		return -ENOMEM;
	map = kmalloc(map_lookup_size(num_stripes), GFP_NOFS);
	if (!map) {
		free_extent_map(em);
		return -ENOMEM;
	}

	set_bit(EXTENT_FLAG_FS_MAPPING, &em->flags);
	em->map_lookup = map;
	em->start = logical;
	em->len = length;
	em->orig_start = 0;
	em->block_start = 0;
	em->block_len = em->len;

	map->num_stripes = num_stripes;
	map->io_width = btrfs_chunk_io_width(leaf, chunk);
	map->io_align = btrfs_chunk_io_align(leaf, chunk);
	map->stripe_len = btrfs_chunk_stripe_len(leaf, chunk);
	map->type = type;
	map->sub_stripes = btrfs_chunk_sub_stripes(leaf, chunk);
	map->verified_stripes = 0;
	em->orig_block_len = calc_stripe_length(type, em->len,
						map->num_stripes);
	for (i = 0; i < num_stripes; i++) {
		map->stripes[i].physical =
			btrfs_stripe_offset_nr(leaf, chunk, i);
		devid = btrfs_stripe_devid_nr(leaf, chunk, i);
		args.devid = devid;
		read_extent_buffer(leaf, uuid, (unsigned long)
				   btrfs_stripe_dev_uuid_nr(chunk, i),
				   BTRFS_UUID_SIZE);
		args.uuid = uuid;
		map->stripes[i].dev = btrfs_find_device(fs_info->fs_devices, &args);
		if (!map->stripes[i].dev &&
		    !btrfs_test_opt(fs_info, DEGRADED)) {
			free_extent_map(em);
			btrfs_report_missing_device(fs_info, devid, uuid, true);
			return -ENOENT;
		}
		if (!map->stripes[i].dev) {
			map->stripes[i].dev =
				add_missing_dev(fs_info->fs_devices, devid,
						uuid);
			if (IS_ERR(map->stripes[i].dev)) {
				free_extent_map(em);
				btrfs_err(fs_info,
					"failed to init missing dev %llu: %ld",
					devid, PTR_ERR(map->stripes[i].dev));
				return PTR_ERR(map->stripes[i].dev);
			}
			btrfs_report_missing_device(fs_info, devid, uuid, false);
		}
		set_bit(BTRFS_DEV_STATE_IN_FS_METADATA,
				&(map->stripes[i].dev->dev_state));

	}

	write_lock(&map_tree->lock);
	ret = add_extent_mapping(map_tree, em, 0);
	write_unlock(&map_tree->lock);
	if (ret < 0) {
		btrfs_err(fs_info,
			  "failed to add chunk map, start=%llu len=%llu: %d",
			  em->start, em->len, ret);
	}
	free_extent_map(em);

	return ret;
}

static void fill_device_from_item(struct extent_buffer *leaf,
				 struct btrfs_dev_item *dev_item,
				 struct btrfs_device *device)
{
	unsigned long ptr;

	device->devid = btrfs_device_id(leaf, dev_item);
	device->disk_total_bytes = btrfs_device_total_bytes(leaf, dev_item);
	device->total_bytes = device->disk_total_bytes;
	device->commit_total_bytes = device->disk_total_bytes;
	device->bytes_used = btrfs_device_bytes_used(leaf, dev_item);
	device->commit_bytes_used = device->bytes_used;
	device->type = btrfs_device_type(leaf, dev_item);
	device->io_align = btrfs_device_io_align(leaf, dev_item);
	device->io_width = btrfs_device_io_width(leaf, dev_item);
	device->sector_size = btrfs_device_sector_size(leaf, dev_item);
	WARN_ON(device->devid == BTRFS_DEV_REPLACE_DEVID);
	clear_bit(BTRFS_DEV_STATE_REPLACE_TGT, &device->dev_state);

	ptr = btrfs_device_uuid(dev_item);
	read_extent_buffer(leaf, device->uuid, ptr, BTRFS_UUID_SIZE);
}

static struct btrfs_fs_devices *open_seed_devices(struct btrfs_fs_info *fs_info,
						  u8 *fsid)
{
	struct btrfs_fs_devices *fs_devices;
	int ret;

	lockdep_assert_held(&uuid_mutex);
	ASSERT(fsid);

	/* This will match only for multi-device seed fs */
	list_for_each_entry(fs_devices, &fs_info->fs_devices->seed_list, seed_list)
		if (!memcmp(fs_devices->fsid, fsid, BTRFS_FSID_SIZE))
			return fs_devices;


	fs_devices = find_fsid(fsid, NULL);
	if (!fs_devices) {
		if (!btrfs_test_opt(fs_info, DEGRADED))
			return ERR_PTR(-ENOENT);

		fs_devices = alloc_fs_devices(fsid, NULL);
		if (IS_ERR(fs_devices))
			return fs_devices;

		fs_devices->seeding = true;
		fs_devices->opened = 1;
		return fs_devices;
	}

	/*
	 * Upon first call for a seed fs fsid, just create a private copy of the
	 * respective fs_devices and anchor it at fs_info->fs_devices->seed_list
	 */
	fs_devices = clone_fs_devices(fs_devices);
	if (IS_ERR(fs_devices))
		return fs_devices;

	ret = open_fs_devices(fs_devices, FMODE_READ, fs_info->bdev_holder);
	if (ret) {
		free_fs_devices(fs_devices);
		return ERR_PTR(ret);
	}

	if (!fs_devices->seeding) {
		close_fs_devices(fs_devices);
		free_fs_devices(fs_devices);
		return ERR_PTR(-EINVAL);
	}

	list_add(&fs_devices->seed_list, &fs_info->fs_devices->seed_list);

	return fs_devices;
}

static int read_one_dev(struct extent_buffer *leaf,
			struct btrfs_dev_item *dev_item)
{
	BTRFS_DEV_LOOKUP_ARGS(args);
	struct btrfs_fs_info *fs_info = leaf->fs_info;
	struct btrfs_fs_devices *fs_devices = fs_info->fs_devices;
	struct btrfs_device *device;
	u64 devid;
	int ret;
	u8 fs_uuid[BTRFS_FSID_SIZE];
	u8 dev_uuid[BTRFS_UUID_SIZE];

	devid = args.devid = btrfs_device_id(leaf, dev_item);
	read_extent_buffer(leaf, dev_uuid, btrfs_device_uuid(dev_item),
			   BTRFS_UUID_SIZE);
	read_extent_buffer(leaf, fs_uuid, btrfs_device_fsid(dev_item),
			   BTRFS_FSID_SIZE);
	args.uuid = dev_uuid;
	args.fsid = fs_uuid;

	if (memcmp(fs_uuid, fs_devices->metadata_uuid, BTRFS_FSID_SIZE)) {
		fs_devices = open_seed_devices(fs_info, fs_uuid);
		if (IS_ERR(fs_devices))
			return PTR_ERR(fs_devices);
	}

	device = btrfs_find_device(fs_info->fs_devices, &args);
	if (!device) {
		if (!btrfs_test_opt(fs_info, DEGRADED)) {
			btrfs_report_missing_device(fs_info, devid,
							dev_uuid, true);
			return -ENOENT;
		}

		device = add_missing_dev(fs_devices, devid, dev_uuid);
		if (IS_ERR(device)) {
			btrfs_err(fs_info,
				"failed to add missing dev %llu: %ld",
				devid, PTR_ERR(device));
			return PTR_ERR(device);
		}
		btrfs_report_missing_device(fs_info, devid, dev_uuid, false);
	} else {
		if (!device->bdev) {
			if (!btrfs_test_opt(fs_info, DEGRADED)) {
				btrfs_report_missing_device(fs_info,
						devid, dev_uuid, true);
				return -ENOENT;
			}
			btrfs_report_missing_device(fs_info, devid,
							dev_uuid, false);
		}

		if (!device->bdev &&
		    !test_bit(BTRFS_DEV_STATE_MISSING, &device->dev_state)) {
			/*
			 * this happens when a device that was properly setup
			 * in the device info lists suddenly goes bad.
			 * device->bdev is NULL, and so we have to set
			 * device->missing to one here
			 */
			device->fs_devices->missing_devices++;
			set_bit(BTRFS_DEV_STATE_MISSING, &device->dev_state);
		}

		/* Move the device to its own fs_devices */
		if (device->fs_devices != fs_devices) {
			ASSERT(test_bit(BTRFS_DEV_STATE_MISSING,
							&device->dev_state));

			list_move(&device->dev_list, &fs_devices->devices);
			device->fs_devices->num_devices--;
			fs_devices->num_devices++;

			device->fs_devices->missing_devices--;
			fs_devices->missing_devices++;

			device->fs_devices = fs_devices;
		}
	}

	if (device->fs_devices != fs_info->fs_devices) {
		BUG_ON(test_bit(BTRFS_DEV_STATE_WRITEABLE, &device->dev_state));
		if (device->generation !=
		    btrfs_device_generation(leaf, dev_item))
			return -EINVAL;
	}

	fill_device_from_item(leaf, dev_item, device);
	if (device->bdev) {
		u64 max_total_bytes = i_size_read(device->bdev->bd_inode);

		if (device->total_bytes > max_total_bytes) {
			btrfs_err(fs_info,
			"device total_bytes should be at most %llu but found %llu",
				  max_total_bytes, device->total_bytes);
			return -EINVAL;
		}
	}
	set_bit(BTRFS_DEV_STATE_IN_FS_METADATA, &device->dev_state);
	if (test_bit(BTRFS_DEV_STATE_WRITEABLE, &device->dev_state) &&
	   !test_bit(BTRFS_DEV_STATE_REPLACE_TGT, &device->dev_state)) {
		device->fs_devices->total_rw_bytes += device->total_bytes;
		atomic64_add(device->total_bytes - device->bytes_used,
				&fs_info->free_chunk_space);
	}
	ret = 0;
	return ret;
}

int btrfs_read_sys_array(struct btrfs_fs_info *fs_info)
{
	struct btrfs_root *root = fs_info->tree_root;
	struct btrfs_super_block *super_copy = fs_info->super_copy;
	struct extent_buffer *sb;
	struct btrfs_disk_key *disk_key;
	struct btrfs_chunk *chunk;
	u8 *array_ptr;
	unsigned long sb_array_offset;
	int ret = 0;
	u32 num_stripes;
	u32 array_size;
	u32 len = 0;
	u32 cur_offset;
	u64 type;
	struct btrfs_key key;

	ASSERT(BTRFS_SUPER_INFO_SIZE <= fs_info->nodesize);
	/*
	 * This will create extent buffer of nodesize, superblock size is
	 * fixed to BTRFS_SUPER_INFO_SIZE. If nodesize > sb size, this will
	 * overallocate but we can keep it as-is, only the first page is used.
	 */
	sb = btrfs_find_create_tree_block(fs_info, BTRFS_SUPER_INFO_OFFSET,
					  root->root_key.objectid, 0);
	if (IS_ERR(sb))
		return PTR_ERR(sb);
	set_extent_buffer_uptodate(sb);
	/*
	 * The sb extent buffer is artificial and just used to read the system array.
	 * set_extent_buffer_uptodate() call does not properly mark all it's
	 * pages up-to-date when the page is larger: extent does not cover the
	 * whole page and consequently check_page_uptodate does not find all
	 * the page's extents up-to-date (the hole beyond sb),
	 * write_extent_buffer then triggers a WARN_ON.
	 *
	 * Regular short extents go through mark_extent_buffer_dirty/writeback cycle,
	 * but sb spans only this function. Add an explicit SetPageUptodate call
	 * to silence the warning eg. on PowerPC 64.
	 */
	if (PAGE_SIZE > BTRFS_SUPER_INFO_SIZE)
		SetPageUptodate(sb->pages[0]);

	write_extent_buffer(sb, super_copy, 0, BTRFS_SUPER_INFO_SIZE);
	array_size = btrfs_super_sys_array_size(super_copy);

	array_ptr = super_copy->sys_chunk_array;
	sb_array_offset = offsetof(struct btrfs_super_block, sys_chunk_array);
	cur_offset = 0;

	while (cur_offset < array_size) {
		disk_key = (struct btrfs_disk_key *)array_ptr;
		len = sizeof(*disk_key);
		if (cur_offset + len > array_size)
			goto out_short_read;

		btrfs_disk_key_to_cpu(&key, disk_key);

		array_ptr += len;
		sb_array_offset += len;
		cur_offset += len;

		if (key.type != BTRFS_CHUNK_ITEM_KEY) {
			btrfs_err(fs_info,
			    "unexpected item type %u in sys_array at offset %u",
				  (u32)key.type, cur_offset);
			ret = -EIO;
			break;
		}

		chunk = (struct btrfs_chunk *)sb_array_offset;
		/*
		 * At least one btrfs_chunk with one stripe must be present,
		 * exact stripe count check comes afterwards
		 */
		len = btrfs_chunk_item_size(1);
		if (cur_offset + len > array_size)
			goto out_short_read;

		num_stripes = btrfs_chunk_num_stripes(sb, chunk);
		if (!num_stripes) {
			btrfs_err(fs_info,
			"invalid number of stripes %u in sys_array at offset %u",
				  num_stripes, cur_offset);
			ret = -EIO;
			break;
		}

		type = btrfs_chunk_type(sb, chunk);
		if ((type & BTRFS_BLOCK_GROUP_SYSTEM) == 0) {
			btrfs_err(fs_info,
			"invalid chunk type %llu in sys_array at offset %u",
				  type, cur_offset);
			ret = -EIO;
			break;
		}

		len = btrfs_chunk_item_size(num_stripes);
		if (cur_offset + len > array_size)
			goto out_short_read;

		ret = read_one_chunk(&key, sb, chunk);
		if (ret)
			break;

		array_ptr += len;
		sb_array_offset += len;
		cur_offset += len;
	}
	clear_extent_buffer_uptodate(sb);
	free_extent_buffer_stale(sb);
	return ret;

out_short_read:
	btrfs_err(fs_info, "sys_array too short to read %u bytes at offset %u",
			len, cur_offset);
	clear_extent_buffer_uptodate(sb);
	free_extent_buffer_stale(sb);
	return -EIO;
}

/*
 * Check if all chunks in the fs are OK for read-write degraded mount
 *
 * If the @failing_dev is specified, it's accounted as missing.
 *
 * Return true if all chunks meet the minimal RW mount requirements.
 * Return false if any chunk doesn't meet the minimal RW mount requirements.
 */
bool btrfs_check_rw_degradable(struct btrfs_fs_info *fs_info,
					struct btrfs_device *failing_dev)
{
	struct extent_map_tree *map_tree = &fs_info->mapping_tree;
	struct extent_map *em;
	u64 next_start = 0;
	bool ret = true;

	read_lock(&map_tree->lock);
	em = lookup_extent_mapping(map_tree, 0, (u64)-1);
	read_unlock(&map_tree->lock);
	/* No chunk at all? Return false anyway */
	if (!em) {
		ret = false;
		goto out;
	}
	while (em) {
		struct map_lookup *map;
		int missing = 0;
		int max_tolerated;
		int i;

		map = em->map_lookup;
		max_tolerated =
			btrfs_get_num_tolerated_disk_barrier_failures(
					map->type);
		for (i = 0; i < map->num_stripes; i++) {
			struct btrfs_device *dev = map->stripes[i].dev;

			if (!dev || !dev->bdev ||
			    test_bit(BTRFS_DEV_STATE_MISSING, &dev->dev_state) ||
			    dev->last_flush_error)
				missing++;
			else if (failing_dev && failing_dev == dev)
				missing++;
		}
		if (missing > max_tolerated) {
			if (!failing_dev)
				btrfs_warn(fs_info,
	"chunk %llu missing %d devices, max tolerance is %d for writable mount",
				   em->start, missing, max_tolerated);
			free_extent_map(em);
			ret = false;
			goto out;
		}
		next_start = extent_map_end(em);
		free_extent_map(em);

		read_lock(&map_tree->lock);
		em = lookup_extent_mapping(map_tree, next_start,
					   (u64)(-1) - next_start);
		read_unlock(&map_tree->lock);
	}
out:
	return ret;
}

static void readahead_tree_node_children(struct extent_buffer *node)
{
	int i;
	const int nr_items = btrfs_header_nritems(node);

	for (i = 0; i < nr_items; i++)
		btrfs_readahead_node_child(node, i);
}

int btrfs_read_chunk_tree(struct btrfs_fs_info *fs_info)
{
	struct btrfs_root *root = fs_info->chunk_root;
	struct btrfs_path *path;
	struct extent_buffer *leaf;
	struct btrfs_key key;
	struct btrfs_key found_key;
	int ret;
	int slot;
	u64 total_dev = 0;
	u64 last_ra_node = 0;

	path = btrfs_alloc_path();
	if (!path)
		return -ENOMEM;

	/*
	 * uuid_mutex is needed only if we are mounting a sprout FS
	 * otherwise we don't need it.
	 */
	mutex_lock(&uuid_mutex);

	/*
	 * It is possible for mount and umount to race in such a way that
	 * we execute this code path, but open_fs_devices failed to clear
	 * total_rw_bytes. We certainly want it cleared before reading the
	 * device items, so clear it here.
	 */
	fs_info->fs_devices->total_rw_bytes = 0;

	/*
	 * Lockdep complains about possible circular locking dependency between
	 * a disk's open_mutex (struct gendisk.open_mutex), the rw semaphores
	 * used for freeze procection of a fs (struct super_block.s_writers),
	 * which we take when starting a transaction, and extent buffers of the
	 * chunk tree if we call read_one_dev() while holding a lock on an
	 * extent buffer of the chunk tree. Since we are mounting the filesystem
	 * and at this point there can't be any concurrent task modifying the
	 * chunk tree, to keep it simple, just skip locking on the chunk tree.
	 */
	ASSERT(!test_bit(BTRFS_FS_OPEN, &fs_info->flags));
	path->skip_locking = 1;

	/*
	 * Read all device items, and then all the chunk items. All
	 * device items are found before any chunk item (their object id
	 * is smaller than the lowest possible object id for a chunk
	 * item - BTRFS_FIRST_CHUNK_TREE_OBJECTID).
	 */
	key.objectid = BTRFS_DEV_ITEMS_OBJECTID;
	key.offset = 0;
	key.type = 0;
	ret = btrfs_search_slot(NULL, root, &key, path, 0, 0);
	if (ret < 0)
		goto error;
	while (1) {
		struct extent_buffer *node;

		leaf = path->nodes[0];
		slot = path->slots[0];
		if (slot >= btrfs_header_nritems(leaf)) {
			ret = btrfs_next_leaf(root, path);
			if (ret == 0)
				continue;
			if (ret < 0)
				goto error;
			break;
		}
		node = path->nodes[1];
		if (node) {
			if (last_ra_node != node->start) {
				readahead_tree_node_children(node);
				last_ra_node = node->start;
			}
		}
		btrfs_item_key_to_cpu(leaf, &found_key, slot);
		if (found_key.type == BTRFS_DEV_ITEM_KEY) {
			struct btrfs_dev_item *dev_item;
			dev_item = btrfs_item_ptr(leaf, slot,
						  struct btrfs_dev_item);
			ret = read_one_dev(leaf, dev_item);
			if (ret)
				goto error;
			total_dev++;
		} else if (found_key.type == BTRFS_CHUNK_ITEM_KEY) {
			struct btrfs_chunk *chunk;

			/*
			 * We are only called at mount time, so no need to take
			 * fs_info->chunk_mutex. Plus, to avoid lockdep warnings,
			 * we always lock first fs_info->chunk_mutex before
			 * acquiring any locks on the chunk tree. This is a
			 * requirement for chunk allocation, see the comment on
			 * top of btrfs_chunk_alloc() for details.
			 */
			chunk = btrfs_item_ptr(leaf, slot, struct btrfs_chunk);
			ret = read_one_chunk(&found_key, leaf, chunk);
			if (ret)
				goto error;
		}
		path->slots[0]++;
	}

	/*
	 * After loading chunk tree, we've got all device information,
	 * do another round of validation checks.
	 */
	if (total_dev != fs_info->fs_devices->total_devices) {
		btrfs_warn(fs_info,
"super block num_devices %llu mismatch with DEV_ITEM count %llu, will be repaired on next transaction commit",
			  btrfs_super_num_devices(fs_info->super_copy),
			  total_dev);
		fs_info->fs_devices->total_devices = total_dev;
		btrfs_set_super_num_devices(fs_info->super_copy, total_dev);
	}
	if (btrfs_super_total_bytes(fs_info->super_copy) <
	    fs_info->fs_devices->total_rw_bytes) {
		btrfs_err(fs_info,
	"super_total_bytes %llu mismatch with fs_devices total_rw_bytes %llu",
			  btrfs_super_total_bytes(fs_info->super_copy),
			  fs_info->fs_devices->total_rw_bytes);
		ret = -EINVAL;
		goto error;
	}
	ret = 0;
error:
	mutex_unlock(&uuid_mutex);

	btrfs_free_path(path);
	return ret;
}

int btrfs_init_devices_late(struct btrfs_fs_info *fs_info)
{
	struct btrfs_fs_devices *fs_devices = fs_info->fs_devices, *seed_devs;
	struct btrfs_device *device;
	int ret = 0;

	fs_devices->fs_info = fs_info;

	mutex_lock(&fs_devices->device_list_mutex);
	list_for_each_entry(device, &fs_devices->devices, dev_list)
		device->fs_info = fs_info;

	list_for_each_entry(seed_devs, &fs_devices->seed_list, seed_list) {
		list_for_each_entry(device, &seed_devs->devices, dev_list) {
			device->fs_info = fs_info;
			ret = btrfs_get_dev_zone_info(device, false);
			if (ret)
				break;
		}

		seed_devs->fs_info = fs_info;
	}
	mutex_unlock(&fs_devices->device_list_mutex);

	return ret;
}

static u64 btrfs_dev_stats_value(const struct extent_buffer *eb,
				 const struct btrfs_dev_stats_item *ptr,
				 int index)
{
	u64 val;

	read_extent_buffer(eb, &val,
			   offsetof(struct btrfs_dev_stats_item, values) +
			    ((unsigned long)ptr) + (index * sizeof(u64)),
			   sizeof(val));
	return val;
}

static void btrfs_set_dev_stats_value(struct extent_buffer *eb,
				      struct btrfs_dev_stats_item *ptr,
				      int index, u64 val)
{
	write_extent_buffer(eb, &val,
			    offsetof(struct btrfs_dev_stats_item, values) +
			     ((unsigned long)ptr) + (index * sizeof(u64)),
			    sizeof(val));
}

static int btrfs_device_init_dev_stats(struct btrfs_device *device,
				       struct btrfs_path *path)
{
	struct btrfs_dev_stats_item *ptr;
	struct extent_buffer *eb;
	struct btrfs_key key;
	int item_size;
	int i, ret, slot;

	if (!device->fs_info->dev_root)
		return 0;

	key.objectid = BTRFS_DEV_STATS_OBJECTID;
	key.type = BTRFS_PERSISTENT_ITEM_KEY;
	key.offset = device->devid;
	ret = btrfs_search_slot(NULL, device->fs_info->dev_root, &key, path, 0, 0);
	if (ret) {
		for (i = 0; i < BTRFS_DEV_STAT_VALUES_MAX; i++)
			btrfs_dev_stat_set(device, i, 0);
		device->dev_stats_valid = 1;
		btrfs_release_path(path);
		return ret < 0 ? ret : 0;
	}
	slot = path->slots[0];
	eb = path->nodes[0];
	item_size = btrfs_item_size_nr(eb, slot);

	ptr = btrfs_item_ptr(eb, slot, struct btrfs_dev_stats_item);

	for (i = 0; i < BTRFS_DEV_STAT_VALUES_MAX; i++) {
		if (item_size >= (1 + i) * sizeof(__le64))
			btrfs_dev_stat_set(device, i,
					   btrfs_dev_stats_value(eb, ptr, i));
		else
			btrfs_dev_stat_set(device, i, 0);
	}

	device->dev_stats_valid = 1;
	btrfs_dev_stat_print_on_load(device);
	btrfs_release_path(path);

	return 0;
}

int btrfs_init_dev_stats(struct btrfs_fs_info *fs_info)
{
	struct btrfs_fs_devices *fs_devices = fs_info->fs_devices, *seed_devs;
	struct btrfs_device *device;
	struct btrfs_path *path = NULL;
	int ret = 0;

	path = btrfs_alloc_path();
	if (!path)
		return -ENOMEM;

	mutex_lock(&fs_devices->device_list_mutex);
	list_for_each_entry(device, &fs_devices->devices, dev_list) {
		ret = btrfs_device_init_dev_stats(device, path);
		if (ret)
			goto out;
	}
	list_for_each_entry(seed_devs, &fs_devices->seed_list, seed_list) {
		list_for_each_entry(device, &seed_devs->devices, dev_list) {
			ret = btrfs_device_init_dev_stats(device, path);
			if (ret)
				goto out;
		}
	}
out:
	mutex_unlock(&fs_devices->device_list_mutex);

	btrfs_free_path(path);
	return ret;
}

static int update_dev_stat_item(struct btrfs_trans_handle *trans,
				struct btrfs_device *device)
{
	struct btrfs_fs_info *fs_info = trans->fs_info;
	struct btrfs_root *dev_root = fs_info->dev_root;
	struct btrfs_path *path;
	struct btrfs_key key;
	struct extent_buffer *eb;
	struct btrfs_dev_stats_item *ptr;
	int ret;
	int i;

	key.objectid = BTRFS_DEV_STATS_OBJECTID;
	key.type = BTRFS_PERSISTENT_ITEM_KEY;
	key.offset = device->devid;

	path = btrfs_alloc_path();
	if (!path)
		return -ENOMEM;
	ret = btrfs_search_slot(trans, dev_root, &key, path, -1, 1);
	if (ret < 0) {
		btrfs_warn_in_rcu(fs_info,
			"error %d while searching for dev_stats item for device %s",
			      ret, rcu_str_deref(device->name));
		goto out;
	}

	if (ret == 0 &&
	    btrfs_item_size_nr(path->nodes[0], path->slots[0]) < sizeof(*ptr)) {
		/* need to delete old one and insert a new one */
		ret = btrfs_del_item(trans, dev_root, path);
		if (ret != 0) {
			btrfs_warn_in_rcu(fs_info,
				"delete too small dev_stats item for device %s failed %d",
				      rcu_str_deref(device->name), ret);
			goto out;
		}
		ret = 1;
	}

	if (ret == 1) {
		/* need to insert a new item */
		btrfs_release_path(path);
		ret = btrfs_insert_empty_item(trans, dev_root, path,
					      &key, sizeof(*ptr));
		if (ret < 0) {
			btrfs_warn_in_rcu(fs_info,
				"insert dev_stats item for device %s failed %d",
				rcu_str_deref(device->name), ret);
			goto out;
		}
	}

	eb = path->nodes[0];
	ptr = btrfs_item_ptr(eb, path->slots[0], struct btrfs_dev_stats_item);
	for (i = 0; i < BTRFS_DEV_STAT_VALUES_MAX; i++)
		btrfs_set_dev_stats_value(eb, ptr, i,
					  btrfs_dev_stat_read(device, i));
	btrfs_mark_buffer_dirty(eb);

out:
	btrfs_free_path(path);
	return ret;
}

/*
 * called from commit_transaction. Writes all changed device stats to disk.
 */
int btrfs_run_dev_stats(struct btrfs_trans_handle *trans)
{
	struct btrfs_fs_info *fs_info = trans->fs_info;
	struct btrfs_fs_devices *fs_devices = fs_info->fs_devices;
	struct btrfs_device *device;
	int stats_cnt;
	int ret = 0;

	mutex_lock(&fs_devices->device_list_mutex);
	list_for_each_entry(device, &fs_devices->devices, dev_list) {
		stats_cnt = atomic_read(&device->dev_stats_ccnt);
		if (!device->dev_stats_valid || stats_cnt == 0)
			continue;


		/*
		 * There is a LOAD-LOAD control dependency between the value of
		 * dev_stats_ccnt and updating the on-disk values which requires
		 * reading the in-memory counters. Such control dependencies
		 * require explicit read memory barriers.
		 *
		 * This memory barriers pairs with smp_mb__before_atomic in
		 * btrfs_dev_stat_inc/btrfs_dev_stat_set and with the full
		 * barrier implied by atomic_xchg in
		 * btrfs_dev_stats_read_and_reset
		 */
		smp_rmb();

		ret = update_dev_stat_item(trans, device);
		if (!ret)
			atomic_sub(stats_cnt, &device->dev_stats_ccnt);
	}
	mutex_unlock(&fs_devices->device_list_mutex);

	return ret;
}

void btrfs_dev_stat_inc_and_print(struct btrfs_device *dev, int index)
{
	btrfs_dev_stat_inc(dev, index);
	btrfs_dev_stat_print_on_error(dev);
}

static void btrfs_dev_stat_print_on_error(struct btrfs_device *dev)
{
	if (!dev->dev_stats_valid)
		return;
	btrfs_err_rl_in_rcu(dev->fs_info,
		"bdev %s errs: wr %u, rd %u, flush %u, corrupt %u, gen %u",
			   rcu_str_deref(dev->name),
			   btrfs_dev_stat_read(dev, BTRFS_DEV_STAT_WRITE_ERRS),
			   btrfs_dev_stat_read(dev, BTRFS_DEV_STAT_READ_ERRS),
			   btrfs_dev_stat_read(dev, BTRFS_DEV_STAT_FLUSH_ERRS),
			   btrfs_dev_stat_read(dev, BTRFS_DEV_STAT_CORRUPTION_ERRS),
			   btrfs_dev_stat_read(dev, BTRFS_DEV_STAT_GENERATION_ERRS));
}

static void btrfs_dev_stat_print_on_load(struct btrfs_device *dev)
{
	int i;

	for (i = 0; i < BTRFS_DEV_STAT_VALUES_MAX; i++)
		if (btrfs_dev_stat_read(dev, i) != 0)
			break;
	if (i == BTRFS_DEV_STAT_VALUES_MAX)
		return; /* all values == 0, suppress message */

	btrfs_info_in_rcu(dev->fs_info,
		"bdev %s errs: wr %u, rd %u, flush %u, corrupt %u, gen %u",
	       rcu_str_deref(dev->name),
	       btrfs_dev_stat_read(dev, BTRFS_DEV_STAT_WRITE_ERRS),
	       btrfs_dev_stat_read(dev, BTRFS_DEV_STAT_READ_ERRS),
	       btrfs_dev_stat_read(dev, BTRFS_DEV_STAT_FLUSH_ERRS),
	       btrfs_dev_stat_read(dev, BTRFS_DEV_STAT_CORRUPTION_ERRS),
	       btrfs_dev_stat_read(dev, BTRFS_DEV_STAT_GENERATION_ERRS));
}

int btrfs_get_dev_stats(struct btrfs_fs_info *fs_info,
			struct btrfs_ioctl_get_dev_stats *stats)
{
	BTRFS_DEV_LOOKUP_ARGS(args);
	struct btrfs_device *dev;
	struct btrfs_fs_devices *fs_devices = fs_info->fs_devices;
	int i;

	mutex_lock(&fs_devices->device_list_mutex);
	args.devid = stats->devid;
	dev = btrfs_find_device(fs_info->fs_devices, &args);
	mutex_unlock(&fs_devices->device_list_mutex);

	if (!dev) {
		btrfs_warn(fs_info, "get dev_stats failed, device not found");
		return -ENODEV;
	} else if (!dev->dev_stats_valid) {
		btrfs_warn(fs_info, "get dev_stats failed, not yet valid");
		return -ENODEV;
	} else if (stats->flags & BTRFS_DEV_STATS_RESET) {
		for (i = 0; i < BTRFS_DEV_STAT_VALUES_MAX; i++) {
			if (stats->nr_items > i)
				stats->values[i] =
					btrfs_dev_stat_read_and_reset(dev, i);
			else
				btrfs_dev_stat_set(dev, i, 0);
		}
		btrfs_info(fs_info, "device stats zeroed by %s (%d)",
			   current->comm, task_pid_nr(current));
	} else {
		for (i = 0; i < BTRFS_DEV_STAT_VALUES_MAX; i++)
			if (stats->nr_items > i)
				stats->values[i] = btrfs_dev_stat_read(dev, i);
	}
	if (stats->nr_items > BTRFS_DEV_STAT_VALUES_MAX)
		stats->nr_items = BTRFS_DEV_STAT_VALUES_MAX;
	return 0;
}

/*
 * Update the size and bytes used for each device where it changed.  This is
 * delayed since we would otherwise get errors while writing out the
 * superblocks.
 *
 * Must be invoked during transaction commit.
 */
void btrfs_commit_device_sizes(struct btrfs_transaction *trans)
{
	struct btrfs_device *curr, *next;

	ASSERT(trans->state == TRANS_STATE_COMMIT_DOING);

	if (list_empty(&trans->dev_update_list))
		return;

	/*
	 * We don't need the device_list_mutex here.  This list is owned by the
	 * transaction and the transaction must complete before the device is
	 * released.
	 */
	mutex_lock(&trans->fs_info->chunk_mutex);
	list_for_each_entry_safe(curr, next, &trans->dev_update_list,
				 post_commit_list) {
		list_del_init(&curr->post_commit_list);
		curr->commit_total_bytes = curr->disk_total_bytes;
		curr->commit_bytes_used = curr->bytes_used;
	}
	mutex_unlock(&trans->fs_info->chunk_mutex);
}

/*
 * Multiplicity factor for simple profiles: DUP, RAID1-like and RAID10.
 */
int btrfs_bg_type_to_factor(u64 flags)
{
	const int index = btrfs_bg_flags_to_raid_index(flags);

	return btrfs_raid_array[index].ncopies;
}



static int verify_one_dev_extent(struct btrfs_fs_info *fs_info,
				 u64 chunk_offset, u64 devid,
				 u64 physical_offset, u64 physical_len)
{
	struct btrfs_dev_lookup_args args = { .devid = devid };
	struct extent_map_tree *em_tree = &fs_info->mapping_tree;
	struct extent_map *em;
	struct map_lookup *map;
	struct btrfs_device *dev;
	u64 stripe_len;
	bool found = false;
	int ret = 0;
	int i;

	read_lock(&em_tree->lock);
	em = lookup_extent_mapping(em_tree, chunk_offset, 1);
	read_unlock(&em_tree->lock);

	if (!em) {
		btrfs_err(fs_info,
"dev extent physical offset %llu on devid %llu doesn't have corresponding chunk",
			  physical_offset, devid);
		ret = -EUCLEAN;
		goto out;
	}

	map = em->map_lookup;
	stripe_len = calc_stripe_length(map->type, em->len, map->num_stripes);
	if (physical_len != stripe_len) {
		btrfs_err(fs_info,
"dev extent physical offset %llu on devid %llu length doesn't match chunk %llu, have %llu expect %llu",
			  physical_offset, devid, em->start, physical_len,
			  stripe_len);
		ret = -EUCLEAN;
		goto out;
	}

	for (i = 0; i < map->num_stripes; i++) {
		if (map->stripes[i].dev->devid == devid &&
		    map->stripes[i].physical == physical_offset) {
			found = true;
			if (map->verified_stripes >= map->num_stripes) {
				btrfs_err(fs_info,
				"too many dev extents for chunk %llu found",
					  em->start);
				ret = -EUCLEAN;
				goto out;
			}
			map->verified_stripes++;
			break;
		}
	}
	if (!found) {
		btrfs_err(fs_info,
	"dev extent physical offset %llu devid %llu has no corresponding chunk",
			physical_offset, devid);
		ret = -EUCLEAN;
	}

	/* Make sure no dev extent is beyond device boundary */
	dev = btrfs_find_device(fs_info->fs_devices, &args);
	if (!dev) {
		btrfs_err(fs_info, "failed to find devid %llu", devid);
		ret = -EUCLEAN;
		goto out;
	}

	if (physical_offset + physical_len > dev->disk_total_bytes) {
		btrfs_err(fs_info,
"dev extent devid %llu physical offset %llu len %llu is beyond device boundary %llu",
			  devid, physical_offset, physical_len,
			  dev->disk_total_bytes);
		ret = -EUCLEAN;
		goto out;
	}

	if (dev->zone_info) {
		u64 zone_size = dev->zone_info->zone_size;

		if (!IS_ALIGNED(physical_offset, zone_size) ||
		    !IS_ALIGNED(physical_len, zone_size)) {
			btrfs_err(fs_info,
"zoned: dev extent devid %llu physical offset %llu len %llu is not aligned to device zone",
				  devid, physical_offset, physical_len);
			ret = -EUCLEAN;
			goto out;
		}
	}

out:
	free_extent_map(em);
	return ret;
}

static int verify_chunk_dev_extent_mapping(struct btrfs_fs_info *fs_info)
{
	struct extent_map_tree *em_tree = &fs_info->mapping_tree;
	struct extent_map *em;
	struct rb_node *node;
	int ret = 0;

	read_lock(&em_tree->lock);
	for (node = rb_first_cached(&em_tree->map); node; node = rb_next(node)) {
		em = rb_entry(node, struct extent_map, rb_node);
		if (em->map_lookup->num_stripes !=
		    em->map_lookup->verified_stripes) {
			btrfs_err(fs_info,
			"chunk %llu has missing dev extent, have %d expect %d",
				  em->start, em->map_lookup->verified_stripes,
				  em->map_lookup->num_stripes);
			ret = -EUCLEAN;
			goto out;
		}
	}
out:
	read_unlock(&em_tree->lock);
	return ret;
}

/*
 * Ensure that all dev extents are mapped to correct chunk, otherwise
 * later chunk allocation/free would cause unexpected behavior.
 *
 * NOTE: This will iterate through the whole device tree, which should be of
 * the same size level as the chunk tree.  This slightly increases mount time.
 */
int btrfs_verify_dev_extents(struct btrfs_fs_info *fs_info)
{
	struct btrfs_path *path;
	struct btrfs_root *root = fs_info->dev_root;
	struct btrfs_key key;
	u64 prev_devid = 0;
	u64 prev_dev_ext_end = 0;
	int ret = 0;

	/*
	 * We don't have a dev_root because we mounted with ignorebadroots and
	 * failed to load the root, so we want to skip the verification in this
	 * case for sure.
	 *
	 * However if the dev root is fine, but the tree itself is corrupted
	 * we'd still fail to mount.  This verification is only to make sure
	 * writes can happen safely, so instead just bypass this check
	 * completely in the case of IGNOREBADROOTS.
	 */
	if (btrfs_test_opt(fs_info, IGNOREBADROOTS))
		return 0;

	key.objectid = 1;
	key.type = BTRFS_DEV_EXTENT_KEY;
	key.offset = 0;

	path = btrfs_alloc_path();
	if (!path)
		return -ENOMEM;

	path->reada = READA_FORWARD;
	ret = btrfs_search_slot(NULL, root, &key, path, 0, 0);
	if (ret < 0)
		goto out;

	if (path->slots[0] >= btrfs_header_nritems(path->nodes[0])) {
		ret = btrfs_next_leaf(root, path);
		if (ret < 0)
			goto out;
		/* No dev extents at all? Not good */
		if (ret > 0) {
			ret = -EUCLEAN;
			goto out;
		}
	}
	while (1) {
		struct extent_buffer *leaf = path->nodes[0];
		struct btrfs_dev_extent *dext;
		int slot = path->slots[0];
		u64 chunk_offset;
		u64 physical_offset;
		u64 physical_len;
		u64 devid;

		btrfs_item_key_to_cpu(leaf, &key, slot);
		if (key.type != BTRFS_DEV_EXTENT_KEY)
			break;
		devid = key.objectid;
		physical_offset = key.offset;

		dext = btrfs_item_ptr(leaf, slot, struct btrfs_dev_extent);
		chunk_offset = btrfs_dev_extent_chunk_offset(leaf, dext);
		physical_len = btrfs_dev_extent_length(leaf, dext);

		/* Check if this dev extent overlaps with the previous one */
		if (devid == prev_devid && physical_offset < prev_dev_ext_end) {
			btrfs_err(fs_info,
"dev extent devid %llu physical offset %llu overlap with previous dev extent end %llu",
				  devid, physical_offset, prev_dev_ext_end);
			ret = -EUCLEAN;
			goto out;
		}

		ret = verify_one_dev_extent(fs_info, chunk_offset, devid,
					    physical_offset, physical_len);
		if (ret < 0)
			goto out;
		prev_devid = devid;
		prev_dev_ext_end = physical_offset + physical_len;

		ret = btrfs_next_item(root, path);
		if (ret < 0)
			goto out;
		if (ret > 0) {
			ret = 0;
			break;
		}
	}

	/* Ensure all chunks have corresponding dev extents */
	ret = verify_chunk_dev_extent_mapping(fs_info);
out:
	btrfs_free_path(path);
	return ret;
}

/*
 * Check whether the given block group or device is pinned by any inode being
 * used as a swapfile.
 */
bool btrfs_pinned_by_swapfile(struct btrfs_fs_info *fs_info, void *ptr)
{
	struct btrfs_swapfile_pin *sp;
	struct rb_node *node;

	spin_lock(&fs_info->swapfile_pins_lock);
	node = fs_info->swapfile_pins.rb_node;
	while (node) {
		sp = rb_entry(node, struct btrfs_swapfile_pin, node);
		if (ptr < sp->ptr)
			node = node->rb_left;
		else if (ptr > sp->ptr)
			node = node->rb_right;
		else
			break;
	}
	spin_unlock(&fs_info->swapfile_pins_lock);
	return node != NULL;
}

static int relocating_repair_kthread(void *data)
{
	struct btrfs_block_group *cache = (struct btrfs_block_group *)data;
	struct btrfs_fs_info *fs_info = cache->fs_info;
	u64 target;
	int ret = 0;

	target = cache->start;
	btrfs_put_block_group(cache);

	sb_start_write(fs_info->sb);
	if (!btrfs_exclop_start(fs_info, BTRFS_EXCLOP_BALANCE)) {
		btrfs_info(fs_info,
			   "zoned: skip relocating block group %llu to repair: EBUSY",
			   target);
		sb_end_write(fs_info->sb);
		return -EBUSY;
	}

	mutex_lock(&fs_info->reclaim_bgs_lock);

	/* Ensure block group still exists */
	cache = btrfs_lookup_block_group(fs_info, target);
	if (!cache)
		goto out;

	if (!cache->relocating_repair)
		goto out;

	ret = btrfs_may_alloc_data_chunk(fs_info, target);
	if (ret < 0)
		goto out;

	btrfs_info(fs_info,
		   "zoned: relocating block group %llu to repair IO failure",
		   target);
	ret = btrfs_relocate_chunk(fs_info, target);

out:
	if (cache)
		btrfs_put_block_group(cache);
	mutex_unlock(&fs_info->reclaim_bgs_lock);
	btrfs_exclop_finish(fs_info);
	sb_end_write(fs_info->sb);

	return ret;
}

int btrfs_repair_one_zone(struct btrfs_fs_info *fs_info, u64 logical)
{
	struct btrfs_block_group *cache;

	/* Do not attempt to repair in degraded state */
	if (btrfs_test_opt(fs_info, DEGRADED))
		return 0;

	cache = btrfs_lookup_block_group(fs_info, logical);
	if (!cache)
		return 0;

	spin_lock(&cache->lock);
	if (cache->relocating_repair) {
		spin_unlock(&cache->lock);
		btrfs_put_block_group(cache);
		return 0;
	}
	cache->relocating_repair = 1;
	spin_unlock(&cache->lock);

	kthread_run(relocating_repair_kthread, cache,
		    "btrfs-relocating-repair");

	return 0;
}<|MERGE_RESOLUTION|>--- conflicted
+++ resolved
@@ -6841,20 +6841,6 @@
 static bool dev_args_match_device(const struct btrfs_dev_lookup_args *args,
 				  const struct btrfs_device *device)
 {
-<<<<<<< HEAD
-	ASSERT((args->devid != (u64)-1) || args->missing);
-
-	if ((args->devid != (u64)-1) && device->devid != args->devid)
-		return false;
-	if (args->uuid && memcmp(device->uuid, args->uuid, BTRFS_UUID_SIZE) != 0)
-		return false;
-	if (!args->missing)
-		return true;
-	if (test_bit(BTRFS_DEV_STATE_IN_FS_METADATA, &device->dev_state) &&
-	    !device->bdev)
-		return true;
-	return false;
-=======
 	if (args->missing) {
 		if (test_bit(BTRFS_DEV_STATE_IN_FS_METADATA, &device->dev_state) &&
 		    !device->bdev)
@@ -6867,7 +6853,6 @@
 	if (args->uuid && memcmp(device->uuid, args->uuid, BTRFS_UUID_SIZE) != 0)
 		return false;
 	return true;
->>>>>>> ea6ea9fa
 }
 
 /*
