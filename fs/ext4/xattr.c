--- conflicted
+++ resolved
@@ -429,21 +429,6 @@
 
 	*ea_inode = inode;
 	return 0;
-}
-
-/* Remove entry from mbcache when EA inode is getting evicted */
-void ext4_evict_ea_inode(struct inode *inode)
-{
-	struct mb_cache_entry *oe;
-
-	if (!EA_INODE_CACHE(inode))
-		return;
-	/* Wait for entry to get unused so that we can remove it */
-	while ((oe = mb_cache_entry_delete_or_get(EA_INODE_CACHE(inode),
-			ext4_xattr_inode_get_hash(inode), inode->i_ino))) {
-		mb_cache_entry_wait_unused(oe);
-		mb_cache_entry_put(EA_INODE_CACHE(inode), oe);
-	}
 }
 
 /* Remove entry from mbcache when EA inode is getting evicted */
@@ -2582,10 +2567,6 @@
 
 	is = kzalloc(sizeof(struct ext4_xattr_ibody_find), GFP_NOFS);
 	bs = kzalloc(sizeof(struct ext4_xattr_block_find), GFP_NOFS);
-<<<<<<< HEAD
-	buffer = kvmalloc(value_size, GFP_NOFS);
-=======
->>>>>>> 9b37665a
 	b_entry_name = kmalloc(entry->e_name_len + 1, GFP_NOFS);
 	if (!is || !bs || !b_entry_name) {
 		error = -ENOMEM;
@@ -2643,12 +2624,8 @@
 
 out:
 	kfree(b_entry_name);
-<<<<<<< HEAD
-	kvfree(buffer);
-=======
 	if (needs_kvfree && buffer)
 		kvfree(buffer);
->>>>>>> 9b37665a
 	if (is)
 		brelse(is->iloc.bh);
 	if (bs)
