--- conflicted
+++ resolved
@@ -1414,15 +1414,6 @@
 		if (state->fc_modified_inodes[i] == ino)
 			return 0;
 	if (state->fc_modified_inodes_used == state->fc_modified_inodes_size) {
-<<<<<<< HEAD
-		state->fc_modified_inodes = krealloc(
-				state->fc_modified_inodes,
-				sizeof(int) * (state->fc_modified_inodes_size +
-				EXT4_FC_REPLAY_REALLOC_INCREMENT),
-				GFP_KERNEL);
-		if (!state->fc_modified_inodes)
-			return -ENOMEM;
-=======
 		int *fc_modified_inodes;
 
 		fc_modified_inodes = krealloc(state->fc_modified_inodes,
@@ -1432,7 +1423,6 @@
 		if (!fc_modified_inodes)
 			return -ENOMEM;
 		state->fc_modified_inodes = fc_modified_inodes;
->>>>>>> ea6ea9fa
 		state->fc_modified_inodes_size +=
 			EXT4_FC_REPLAY_REALLOC_INCREMENT;
 	}
