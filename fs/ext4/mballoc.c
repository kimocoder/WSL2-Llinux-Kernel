--- conflicted
+++ resolved
@@ -4137,13 +4137,10 @@
 	start = max(start, rounddown(ac->ac_o_ex.fe_logical,
 			(ext4_lblk_t)EXT4_BLOCKS_PER_GROUP(ac->ac_sb)));
 
-<<<<<<< HEAD
-=======
 	/* avoid unnecessary preallocation that may trigger assertions */
 	if (start + size > EXT_MAX_BLOCKS)
 		size = EXT_MAX_BLOCKS - start;
 
->>>>>>> c33f17e6
 	/* don't cover already allocated blocks in selected range */
 	if (ar->pleft && start <= ar->lleft) {
 		size -= ar->lleft + 1 - start;
@@ -4668,16 +4665,11 @@
 	pa = ac->ac_pa;
 
 	if (ac->ac_b_ex.fe_len < ac->ac_g_ex.fe_len) {
-<<<<<<< HEAD
-		int new_bex_start;
-		int new_bex_end;
-=======
 		struct ext4_free_extent ex = {
 			.fe_logical = ac->ac_g_ex.fe_logical,
 			.fe_len = ac->ac_g_ex.fe_len,
 		};
 		loff_t orig_goal_end = extent_logical_end(sbi, &ex);
->>>>>>> c33f17e6
 
 		/* we can't allocate as much as normalizer wants.
 		 * so, found space must get proper lstart
@@ -4696,31 +4688,6 @@
 		 *    still cover original start
 		 * 3. Else, keep the best ex at start of original request.
 		 */
-<<<<<<< HEAD
-		new_bex_end = ac->ac_g_ex.fe_logical +
-			EXT4_C2B(sbi, ac->ac_g_ex.fe_len);
-		new_bex_start = new_bex_end - EXT4_C2B(sbi, ac->ac_b_ex.fe_len);
-		if (ac->ac_o_ex.fe_logical >= new_bex_start)
-			goto adjust_bex;
-
-		new_bex_start = ac->ac_g_ex.fe_logical;
-		new_bex_end =
-			new_bex_start + EXT4_C2B(sbi, ac->ac_b_ex.fe_len);
-		if (ac->ac_o_ex.fe_logical < new_bex_end)
-			goto adjust_bex;
-
-		new_bex_start = ac->ac_o_ex.fe_logical;
-		new_bex_end =
-			new_bex_start + EXT4_C2B(sbi, ac->ac_b_ex.fe_len);
-
-adjust_bex:
-		ac->ac_b_ex.fe_logical = new_bex_start;
-
-		BUG_ON(ac->ac_o_ex.fe_logical < ac->ac_b_ex.fe_logical);
-		BUG_ON(ac->ac_o_ex.fe_len > ac->ac_b_ex.fe_len);
-		BUG_ON(new_bex_end > (ac->ac_g_ex.fe_logical +
-				      EXT4_C2B(sbi, ac->ac_g_ex.fe_len)));
-=======
 		ex.fe_len = ac->ac_b_ex.fe_len;
 
 		ex.fe_logical = orig_goal_end - EXT4_C2B(sbi, ex.fe_len);
@@ -4738,7 +4705,6 @@
 		BUG_ON(ac->ac_o_ex.fe_logical < ac->ac_b_ex.fe_logical);
 		BUG_ON(ac->ac_o_ex.fe_len > ac->ac_b_ex.fe_len);
 		BUG_ON(extent_logical_end(sbi, &ex) > orig_goal_end);
->>>>>>> c33f17e6
 	}
 
 	/* preallocation can change ac_b_ex, thus we store actually
@@ -5272,11 +5238,7 @@
 
 	group_pa_eligible = sbi->s_mb_group_prealloc > 0;
 	inode_pa_eligible = true;
-<<<<<<< HEAD
-	size = ac->ac_o_ex.fe_logical + EXT4_C2B(sbi, ac->ac_o_ex.fe_len);
-=======
 	size = extent_logical_end(sbi, &ac->ac_o_ex);
->>>>>>> c33f17e6
 	isize = (i_size_read(ac->ac_inode) + ac->ac_sb->s_blocksize - 1)
 		>> bsbits;
 
