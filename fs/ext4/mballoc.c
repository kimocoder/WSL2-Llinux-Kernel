--- conflicted
+++ resolved
@@ -6460,13 +6460,6 @@
 static ext4_grpblk_t ext4_last_grp_cluster(struct super_block *sb,
 					   ext4_group_t grp)
 {
-<<<<<<< HEAD
-	if (grp < ext4_get_groups_count(sb))
-		return EXT4_CLUSTERS_PER_GROUP(sb) - 1;
-	return (ext4_blocks_count(EXT4_SB(sb)->s_es) -
-		ext4_group_first_block_no(sb, grp) - 1) >>
-					EXT4_CLUSTER_BITS(sb);
-=======
 	unsigned long nr_clusters_in_group;
 
 	if (grp < (ext4_get_groups_count(sb) - 1))
@@ -6477,7 +6470,6 @@
 				       >> EXT4_CLUSTER_BITS(sb);
 
 	return nr_clusters_in_group - 1;
->>>>>>> 5eb2b831
 }
 
 static bool ext4_trim_interrupted(void)
@@ -6491,24 +6483,15 @@
 __acquires(ext4_group_lock_ptr(sb, e4b->bd_group))
 __releases(ext4_group_lock_ptr(sb, e4b->bd_group))
 {
-<<<<<<< HEAD
-	ext4_grpblk_t next, count, free_count;
-=======
 	ext4_grpblk_t next, count, free_count, last, origin_start;
->>>>>>> 5eb2b831
 	bool set_trimmed = false;
 	void *bitmap;
 
 	last = ext4_last_grp_cluster(sb, e4b->bd_group);
 	bitmap = e4b->bd_bitmap;
-<<<<<<< HEAD
-	if (start == 0 && max >= ext4_last_grp_cluster(sb, e4b->bd_group))
-		set_trimmed = true;
-=======
 	if (start == 0 && max >= last)
 		set_trimmed = true;
 	origin_start = start;
->>>>>>> 5eb2b831
 	start = max(e4b->bd_info->bb_first_free, start);
 	count = 0;
 	free_count = 0;
