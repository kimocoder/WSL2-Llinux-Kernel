// SPDX-License-Identifier: GPL-2.0-or-later
/*
 *  fs/eventpoll.c (Efficient event retrieval implementation)
 *  Copyright (C) 2001,...,2009	 Davide Libenzi
 *
 *  Davide Libenzi <davidel@xmailserver.org>
 */

#include <linux/init.h>
#include <linux/kernel.h>
#include <linux/sched/signal.h>
#include <linux/fs.h>
#include <linux/file.h>
#include <linux/signal.h>
#include <linux/errno.h>
#include <linux/mm.h>
#include <linux/slab.h>
#include <linux/poll.h>
#include <linux/string.h>
#include <linux/list.h>
#include <linux/hash.h>
#include <linux/spinlock.h>
#include <linux/syscalls.h>
#include <linux/rbtree.h>
#include <linux/wait.h>
#include <linux/eventpoll.h>
#include <linux/mount.h>
#include <linux/bitops.h>
#include <linux/mutex.h>
#include <linux/anon_inodes.h>
#include <linux/device.h>
#include <linux/uaccess.h>
#include <asm/io.h>
#include <asm/mman.h>
#include <linux/atomic.h>
#include <linux/proc_fs.h>
#include <linux/seq_file.h>
#include <linux/compat.h>
#include <linux/rculist.h>
#include <net/busy_poll.h>

/*
 * LOCKING:
 * There are three level of locking required by epoll :
 *
 * 1) epmutex (mutex)
 * 2) ep->mtx (mutex)
 * 3) ep->lock (rwlock)
 *
 * The acquire order is the one listed above, from 1 to 3.
 * We need a rwlock (ep->lock) because we manipulate objects
 * from inside the poll callback, that might be triggered from
 * a wake_up() that in turn might be called from IRQ context.
 * So we can't sleep inside the poll callback and hence we need
 * a spinlock. During the event transfer loop (from kernel to
 * user space) we could end up sleeping due a copy_to_user(), so
 * we need a lock that will allow us to sleep. This lock is a
 * mutex (ep->mtx). It is acquired during the event transfer loop,
 * during epoll_ctl(EPOLL_CTL_DEL) and during eventpoll_release_file().
 * Then we also need a global mutex to serialize eventpoll_release_file()
 * and ep_free().
 * This mutex is acquired by ep_free() during the epoll file
 * cleanup path and it is also acquired by eventpoll_release_file()
 * if a file has been pushed inside an epoll set and it is then
 * close()d without a previous call to epoll_ctl(EPOLL_CTL_DEL).
 * It is also acquired when inserting an epoll fd onto another epoll
 * fd. We do this so that we walk the epoll tree and ensure that this
 * insertion does not create a cycle of epoll file descriptors, which
 * could lead to deadlock. We need a global mutex to prevent two
 * simultaneous inserts (A into B and B into A) from racing and
 * constructing a cycle without either insert observing that it is
 * going to.
 * It is necessary to acquire multiple "ep->mtx"es at once in the
 * case when one epoll fd is added to another. In this case, we
 * always acquire the locks in the order of nesting (i.e. after
 * epoll_ctl(e1, EPOLL_CTL_ADD, e2), e1->mtx will always be acquired
 * before e2->mtx). Since we disallow cycles of epoll file
 * descriptors, this ensures that the mutexes are well-ordered. In
 * order to communicate this nesting to lockdep, when walking a tree
 * of epoll file descriptors, we use the current recursion depth as
 * the lockdep subkey.
 * It is possible to drop the "ep->mtx" and to use the global
 * mutex "epmutex" (together with "ep->lock") to have it working,
 * but having "ep->mtx" will make the interface more scalable.
 * Events that require holding "epmutex" are very rare, while for
 * normal operations the epoll private "ep->mtx" will guarantee
 * a better scalability.
 */

/* Epoll private bits inside the event mask */
#define EP_PRIVATE_BITS (EPOLLWAKEUP | EPOLLONESHOT | EPOLLET | EPOLLEXCLUSIVE)

#define EPOLLINOUT_BITS (EPOLLIN | EPOLLOUT)

#define EPOLLEXCLUSIVE_OK_BITS (EPOLLINOUT_BITS | EPOLLERR | EPOLLHUP | \
				EPOLLWAKEUP | EPOLLET | EPOLLEXCLUSIVE)

/* Maximum number of nesting allowed inside epoll sets */
#define EP_MAX_NESTS 4

#define EP_MAX_EVENTS (INT_MAX / sizeof(struct epoll_event))

#define EP_UNACTIVE_PTR ((void *) -1L)

#define EP_ITEM_COST (sizeof(struct epitem) + sizeof(struct eppoll_entry))

struct epoll_filefd {
	struct file *file;
	int fd;
} __packed;

/* Wait structure used by the poll hooks */
struct eppoll_entry {
	/* List header used to link this structure to the "struct epitem" */
	struct eppoll_entry *next;

	/* The "base" pointer is set to the container "struct epitem" */
	struct epitem *base;

	/*
	 * Wait queue item that will be linked to the target file wait
	 * queue head.
	 */
	wait_queue_entry_t wait;

	/* The wait queue head that linked the "wait" wait queue item */
	wait_queue_head_t *whead;
};

/*
 * Each file descriptor added to the eventpoll interface will
 * have an entry of this type linked to the "rbr" RB tree.
 * Avoid increasing the size of this struct, there can be many thousands
 * of these on a server and we do not want this to take another cache line.
 */
struct epitem {
	union {
		/* RB tree node links this structure to the eventpoll RB tree */
		struct rb_node rbn;
		/* Used to free the struct epitem */
		struct rcu_head rcu;
	};

	/* List header used to link this structure to the eventpoll ready list */
	struct list_head rdllink;

	/*
	 * Works together "struct eventpoll"->ovflist in keeping the
	 * single linked chain of items.
	 */
	struct epitem *next;

	/* The file descriptor information this item refers to */
	struct epoll_filefd ffd;

	/* List containing poll wait queues */
	struct eppoll_entry *pwqlist;

	/* The "container" of this item */
	struct eventpoll *ep;

	/* List header used to link this item to the "struct file" items list */
	struct hlist_node fllink;

	/* wakeup_source used when EPOLLWAKEUP is set */
	struct wakeup_source __rcu *ws;

	/* The structure that describe the interested events and the source fd */
	struct epoll_event event;
};

/*
 * This structure is stored inside the "private_data" member of the file
 * structure and represents the main data structure for the eventpoll
 * interface.
 */
struct eventpoll {
	/*
	 * This mutex is used to ensure that files are not removed
	 * while epoll is using them. This is held during the event
	 * collection loop, the file cleanup path, the epoll file exit
	 * code and the ctl operations.
	 */
	struct mutex mtx;

	/* Wait queue used by sys_epoll_wait() */
	wait_queue_head_t wq;

	/* Wait queue used by file->poll() */
	wait_queue_head_t poll_wait;

	/* List of ready file descriptors */
	struct list_head rdllist;

	/* Lock which protects rdllist and ovflist */
	rwlock_t lock;

	/* RB tree root used to store monitored fd structs */
	struct rb_root_cached rbr;

	/*
	 * This is a single linked list that chains all the "struct epitem" that
	 * happened while transferring ready events to userspace w/out
	 * holding ->lock.
	 */
	struct epitem *ovflist;

	/* wakeup_source used when ep_scan_ready_list is running */
	struct wakeup_source *ws;

	/* The user that created the eventpoll descriptor */
	struct user_struct *user;

	struct file *file;

	/* used to optimize loop detection check */
	u64 gen;
	struct hlist_head refs;

#ifdef CONFIG_NET_RX_BUSY_POLL
	/* used to track busy poll napi_id */
	unsigned int napi_id;
#endif

#ifdef CONFIG_DEBUG_LOCK_ALLOC
	/* tracks wakeup nests for lockdep validation */
	u8 nests;
#endif
};

/* Wrapper struct used by poll queueing */
struct ep_pqueue {
	poll_table pt;
	struct epitem *epi;
};

/*
 * Configuration options available inside /proc/sys/fs/epoll/
 */
/* Maximum number of epoll watched descriptors, per user */
static long max_user_watches __read_mostly;

/*
 * This mutex is used to serialize ep_free() and eventpoll_release_file().
 */
static DEFINE_MUTEX(epmutex);

static u64 loop_check_gen = 0;

/* Used to check for epoll file descriptor inclusion loops */
static struct eventpoll *inserting_into;

/* Slab cache used to allocate "struct epitem" */
static struct kmem_cache *epi_cache __read_mostly;

/* Slab cache used to allocate "struct eppoll_entry" */
static struct kmem_cache *pwq_cache __read_mostly;

/*
 * List of files with newly added links, where we may need to limit the number
 * of emanating paths. Protected by the epmutex.
 */
struct epitems_head {
	struct hlist_head epitems;
	struct epitems_head *next;
};
static struct epitems_head *tfile_check_list = EP_UNACTIVE_PTR;

static struct kmem_cache *ephead_cache __read_mostly;

static inline void free_ephead(struct epitems_head *head)
{
	if (head)
		kmem_cache_free(ephead_cache, head);
}

static void list_file(struct file *file)
{
	struct epitems_head *head;

	head = container_of(file->f_ep, struct epitems_head, epitems);
	if (!head->next) {
		head->next = tfile_check_list;
		tfile_check_list = head;
	}
}

static void unlist_file(struct epitems_head *head)
{
	struct epitems_head *to_free = head;
	struct hlist_node *p = rcu_dereference(hlist_first_rcu(&head->epitems));
	if (p) {
		struct epitem *epi= container_of(p, struct epitem, fllink);
		spin_lock(&epi->ffd.file->f_lock);
		if (!hlist_empty(&head->epitems))
			to_free = NULL;
		head->next = NULL;
		spin_unlock(&epi->ffd.file->f_lock);
	}
	free_ephead(to_free);
}

#ifdef CONFIG_SYSCTL

#include <linux/sysctl.h>

static long long_zero;
static long long_max = LONG_MAX;

struct ctl_table epoll_table[] = {
	{
		.procname	= "max_user_watches",
		.data		= &max_user_watches,
		.maxlen		= sizeof(max_user_watches),
		.mode		= 0644,
		.proc_handler	= proc_doulongvec_minmax,
		.extra1		= &long_zero,
		.extra2		= &long_max,
	},
	{ }
};
#endif /* CONFIG_SYSCTL */

static const struct file_operations eventpoll_fops;

static inline int is_file_epoll(struct file *f)
{
	return f->f_op == &eventpoll_fops;
}

/* Setup the structure that is used as key for the RB tree */
static inline void ep_set_ffd(struct epoll_filefd *ffd,
			      struct file *file, int fd)
{
	ffd->file = file;
	ffd->fd = fd;
}

/* Compare RB tree keys */
static inline int ep_cmp_ffd(struct epoll_filefd *p1,
			     struct epoll_filefd *p2)
{
	return (p1->file > p2->file ? +1:
	        (p1->file < p2->file ? -1 : p1->fd - p2->fd));
}

/* Tells us if the item is currently linked */
static inline int ep_is_linked(struct epitem *epi)
{
	return !list_empty(&epi->rdllink);
}

static inline struct eppoll_entry *ep_pwq_from_wait(wait_queue_entry_t *p)
{
	return container_of(p, struct eppoll_entry, wait);
}

/* Get the "struct epitem" from a wait queue pointer */
static inline struct epitem *ep_item_from_wait(wait_queue_entry_t *p)
{
	return container_of(p, struct eppoll_entry, wait)->base;
}

/**
 * ep_events_available - Checks if ready events might be available.
 *
 * @ep: Pointer to the eventpoll context.
 *
 * Return: a value different than %zero if ready events are available,
 *          or %zero otherwise.
 */
static inline int ep_events_available(struct eventpoll *ep)
{
	return !list_empty_careful(&ep->rdllist) ||
		READ_ONCE(ep->ovflist) != EP_UNACTIVE_PTR;
}

#ifdef CONFIG_NET_RX_BUSY_POLL
static bool ep_busy_loop_end(void *p, unsigned long start_time)
{
	struct eventpoll *ep = p;

	return ep_events_available(ep) || busy_loop_timeout(start_time);
}

/*
 * Busy poll if globally on and supporting sockets found && no events,
 * busy loop will return if need_resched or ep_events_available.
 *
 * we must do our busy polling with irqs enabled
 */
static bool ep_busy_loop(struct eventpoll *ep, int nonblock)
{
	unsigned int napi_id = READ_ONCE(ep->napi_id);

	if ((napi_id >= MIN_NAPI_ID) && net_busy_loop_on()) {
		napi_busy_loop(napi_id, nonblock ? NULL : ep_busy_loop_end, ep, false,
			       BUSY_POLL_BUDGET);
		if (ep_events_available(ep))
			return true;
		/*
		 * Busy poll timed out.  Drop NAPI ID for now, we can add
		 * it back in when we have moved a socket with a valid NAPI
		 * ID onto the ready list.
		 */
		ep->napi_id = 0;
		return false;
	}
	return false;
}

/*
 * Set epoll busy poll NAPI ID from sk.
 */
static inline void ep_set_busy_poll_napi_id(struct epitem *epi)
{
	struct eventpoll *ep;
	unsigned int napi_id;
	struct socket *sock;
	struct sock *sk;

	if (!net_busy_loop_on())
		return;

	sock = sock_from_file(epi->ffd.file);
	if (!sock)
		return;

	sk = sock->sk;
	if (!sk)
		return;

	napi_id = READ_ONCE(sk->sk_napi_id);
	ep = epi->ep;

	/* Non-NAPI IDs can be rejected
	 *	or
	 * Nothing to do if we already have this ID
	 */
	if (napi_id < MIN_NAPI_ID || napi_id == ep->napi_id)
		return;

	/* record NAPI ID for use in next busy poll */
	ep->napi_id = napi_id;
}

#else

static inline bool ep_busy_loop(struct eventpoll *ep, int nonblock)
{
	return false;
}

static inline void ep_set_busy_poll_napi_id(struct epitem *epi)
{
}

#endif /* CONFIG_NET_RX_BUSY_POLL */

/*
 * As described in commit 0ccf831cb lockdep: annotate epoll
 * the use of wait queues used by epoll is done in a very controlled
 * manner. Wake ups can nest inside each other, but are never done
 * with the same locking. For example:
 *
 *   dfd = socket(...);
 *   efd1 = epoll_create();
 *   efd2 = epoll_create();
 *   epoll_ctl(efd1, EPOLL_CTL_ADD, dfd, ...);
 *   epoll_ctl(efd2, EPOLL_CTL_ADD, efd1, ...);
 *
 * When a packet arrives to the device underneath "dfd", the net code will
 * issue a wake_up() on its poll wake list. Epoll (efd1) has installed a
 * callback wakeup entry on that queue, and the wake_up() performed by the
 * "dfd" net code will end up in ep_poll_callback(). At this point epoll
 * (efd1) notices that it may have some event ready, so it needs to wake up
 * the waiters on its poll wait list (efd2). So it calls ep_poll_safewake()
 * that ends up in another wake_up(), after having checked about the
 * recursion constraints. That are, no more than EP_MAX_POLLWAKE_NESTS, to
 * avoid stack blasting.
 *
 * When CONFIG_DEBUG_LOCK_ALLOC is enabled, make sure lockdep can handle
 * this special case of epoll.
 */
#ifdef CONFIG_DEBUG_LOCK_ALLOC

static void ep_poll_safewake(struct eventpoll *ep, struct epitem *epi,
			     unsigned pollflags)
{
	struct eventpoll *ep_src;
	unsigned long flags;
	u8 nests = 0;

	/*
	 * To set the subclass or nesting level for spin_lock_irqsave_nested()
	 * it might be natural to create a per-cpu nest count. However, since
	 * we can recurse on ep->poll_wait.lock, and a non-raw spinlock can
	 * schedule() in the -rt kernel, the per-cpu variable are no longer
	 * protected. Thus, we are introducing a per eventpoll nest field.
	 * If we are not being call from ep_poll_callback(), epi is NULL and
	 * we are at the first level of nesting, 0. Otherwise, we are being
	 * called from ep_poll_callback() and if a previous wakeup source is
	 * not an epoll file itself, we are at depth 1 since the wakeup source
	 * is depth 0. If the wakeup source is a previous epoll file in the
	 * wakeup chain then we use its nests value and record ours as
	 * nests + 1. The previous epoll file nests value is stable since its
	 * already holding its own poll_wait.lock.
	 */
	if (epi) {
		if ((is_file_epoll(epi->ffd.file))) {
			ep_src = epi->ffd.file->private_data;
			nests = ep_src->nests;
		} else {
			nests = 1;
		}
	}
	spin_lock_irqsave_nested(&ep->poll_wait.lock, flags, nests);
	ep->nests = nests + 1;
	wake_up_locked_poll(&ep->poll_wait, EPOLLIN | pollflags);
	ep->nests = 0;
	spin_unlock_irqrestore(&ep->poll_wait.lock, flags);
}

#else

static void ep_poll_safewake(struct eventpoll *ep, struct epitem *epi,
			     unsigned pollflags)
{
	wake_up_poll(&ep->poll_wait, EPOLLIN | pollflags);
}

#endif

static void ep_remove_wait_queue(struct eppoll_entry *pwq)
{
	wait_queue_head_t *whead;

	rcu_read_lock();
	/*
	 * If it is cleared by POLLFREE, it should be rcu-safe.
	 * If we read NULL we need a barrier paired with
	 * smp_store_release() in ep_poll_callback(), otherwise
	 * we rely on whead->lock.
	 */
	whead = smp_load_acquire(&pwq->whead);
	if (whead)
		remove_wait_queue(whead, &pwq->wait);
	rcu_read_unlock();
}

/*
 * This function unregisters poll callbacks from the associated file
 * descriptor.  Must be called with "mtx" held (or "epmutex" if called from
 * ep_free).
 */
static void ep_unregister_pollwait(struct eventpoll *ep, struct epitem *epi)
{
	struct eppoll_entry **p = &epi->pwqlist;
	struct eppoll_entry *pwq;

	while ((pwq = *p) != NULL) {
		*p = pwq->next;
		ep_remove_wait_queue(pwq);
		kmem_cache_free(pwq_cache, pwq);
	}
}

/* call only when ep->mtx is held */
static inline struct wakeup_source *ep_wakeup_source(struct epitem *epi)
{
	return rcu_dereference_check(epi->ws, lockdep_is_held(&epi->ep->mtx));
}

/* call only when ep->mtx is held */
static inline void ep_pm_stay_awake(struct epitem *epi)
{
	struct wakeup_source *ws = ep_wakeup_source(epi);

	if (ws)
		__pm_stay_awake(ws);
}

static inline bool ep_has_wakeup_source(struct epitem *epi)
{
	return rcu_access_pointer(epi->ws) ? true : false;
}

/* call when ep->mtx cannot be held (ep_poll_callback) */
static inline void ep_pm_stay_awake_rcu(struct epitem *epi)
{
	struct wakeup_source *ws;

	rcu_read_lock();
	ws = rcu_dereference(epi->ws);
	if (ws)
		__pm_stay_awake(ws);
	rcu_read_unlock();
}


/*
 * ep->mutex needs to be held because we could be hit by
 * eventpoll_release_file() and epoll_ctl().
 */
static void ep_start_scan(struct eventpoll *ep, struct list_head *txlist)
{
	/*
	 * Steal the ready list, and re-init the original one to the
	 * empty list. Also, set ep->ovflist to NULL so that events
	 * happening while looping w/out locks, are not lost. We cannot
	 * have the poll callback to queue directly on ep->rdllist,
	 * because we want the "sproc" callback to be able to do it
	 * in a lockless way.
	 */
	lockdep_assert_irqs_enabled();
	write_lock_irq(&ep->lock);
	list_splice_init(&ep->rdllist, txlist);
	WRITE_ONCE(ep->ovflist, NULL);
	write_unlock_irq(&ep->lock);
}

static void ep_done_scan(struct eventpoll *ep,
			 struct list_head *txlist)
{
	struct epitem *epi, *nepi;

	write_lock_irq(&ep->lock);
	/*
	 * During the time we spent inside the "sproc" callback, some
	 * other events might have been queued by the poll callback.
	 * We re-insert them inside the main ready-list here.
	 */
	for (nepi = READ_ONCE(ep->ovflist); (epi = nepi) != NULL;
	     nepi = epi->next, epi->next = EP_UNACTIVE_PTR) {
		/*
		 * We need to check if the item is already in the list.
		 * During the "sproc" callback execution time, items are
		 * queued into ->ovflist but the "txlist" might already
		 * contain them, and the list_splice() below takes care of them.
		 */
		if (!ep_is_linked(epi)) {
			/*
			 * ->ovflist is LIFO, so we have to reverse it in order
			 * to keep in FIFO.
			 */
			list_add(&epi->rdllink, &ep->rdllist);
			ep_pm_stay_awake(epi);
		}
	}
	/*
	 * We need to set back ep->ovflist to EP_UNACTIVE_PTR, so that after
	 * releasing the lock, events will be queued in the normal way inside
	 * ep->rdllist.
	 */
	WRITE_ONCE(ep->ovflist, EP_UNACTIVE_PTR);

	/*
	 * Quickly re-inject items left on "txlist".
	 */
	list_splice(txlist, &ep->rdllist);
	__pm_relax(ep->ws);

	if (!list_empty(&ep->rdllist)) {
		if (waitqueue_active(&ep->wq))
			wake_up(&ep->wq);
	}

	write_unlock_irq(&ep->lock);
}

static void epi_rcu_free(struct rcu_head *head)
{
	struct epitem *epi = container_of(head, struct epitem, rcu);
	kmem_cache_free(epi_cache, epi);
}

/*
 * Removes a "struct epitem" from the eventpoll RB tree and deallocates
 * all the associated resources. Must be called with "mtx" held.
 */
static int ep_remove(struct eventpoll *ep, struct epitem *epi)
{
	struct file *file = epi->ffd.file;
	struct epitems_head *to_free;
	struct hlist_head *head;

	lockdep_assert_irqs_enabled();

	/*
	 * Removes poll wait queue hooks.
	 */
	ep_unregister_pollwait(ep, epi);

	/* Remove the current item from the list of epoll hooks */
	spin_lock(&file->f_lock);
	to_free = NULL;
	head = file->f_ep;
	if (head->first == &epi->fllink && !epi->fllink.next) {
		file->f_ep = NULL;
		if (!is_file_epoll(file)) {
			struct epitems_head *v;
			v = container_of(head, struct epitems_head, epitems);
			if (!smp_load_acquire(&v->next))
				to_free = v;
		}
	}
	hlist_del_rcu(&epi->fllink);
	spin_unlock(&file->f_lock);
	free_ephead(to_free);

	rb_erase_cached(&epi->rbn, &ep->rbr);

	write_lock_irq(&ep->lock);
	if (ep_is_linked(epi))
		list_del_init(&epi->rdllink);
	write_unlock_irq(&ep->lock);

	wakeup_source_unregister(ep_wakeup_source(epi));
	/*
	 * At this point it is safe to free the eventpoll item. Use the union
	 * field epi->rcu, since we are trying to minimize the size of
	 * 'struct epitem'. The 'rbn' field is no longer in use. Protected by
	 * ep->mtx. The rcu read side, reverse_path_check_proc(), does not make
	 * use of the rbn field.
	 */
	call_rcu(&epi->rcu, epi_rcu_free);

	percpu_counter_dec(&ep->user->epoll_watches);

	return 0;
}

static void ep_free(struct eventpoll *ep)
{
	struct rb_node *rbp;
	struct epitem *epi;

	/* We need to release all tasks waiting for these file */
	if (waitqueue_active(&ep->poll_wait))
		ep_poll_safewake(ep, NULL, 0);

	/*
	 * We need to lock this because we could be hit by
	 * eventpoll_release_file() while we're freeing the "struct eventpoll".
	 * We do not need to hold "ep->mtx" here because the epoll file
	 * is on the way to be removed and no one has references to it
	 * anymore. The only hit might come from eventpoll_release_file() but
	 * holding "epmutex" is sufficient here.
	 */
	mutex_lock(&epmutex);

	/*
	 * Walks through the whole tree by unregistering poll callbacks.
	 */
	for (rbp = rb_first_cached(&ep->rbr); rbp; rbp = rb_next(rbp)) {
		epi = rb_entry(rbp, struct epitem, rbn);

		ep_unregister_pollwait(ep, epi);
		cond_resched();
	}

	/*
	 * Walks through the whole tree by freeing each "struct epitem". At this
	 * point we are sure no poll callbacks will be lingering around, and also by
	 * holding "epmutex" we can be sure that no file cleanup code will hit
	 * us during this operation. So we can avoid the lock on "ep->lock".
	 * We do not need to lock ep->mtx, either, we only do it to prevent
	 * a lockdep warning.
	 */
	mutex_lock(&ep->mtx);
	while ((rbp = rb_first_cached(&ep->rbr)) != NULL) {
		epi = rb_entry(rbp, struct epitem, rbn);
		ep_remove(ep, epi);
		cond_resched();
	}
	mutex_unlock(&ep->mtx);

	mutex_unlock(&epmutex);
	mutex_destroy(&ep->mtx);
	free_uid(ep->user);
	wakeup_source_unregister(ep->ws);
	kfree(ep);
}

static int ep_eventpoll_release(struct inode *inode, struct file *file)
{
	struct eventpoll *ep = file->private_data;

	if (ep)
		ep_free(ep);

	return 0;
}

static __poll_t ep_item_poll(const struct epitem *epi, poll_table *pt, int depth);

static __poll_t __ep_eventpoll_poll(struct file *file, poll_table *wait, int depth)
{
	struct eventpoll *ep = file->private_data;
	LIST_HEAD(txlist);
	struct epitem *epi, *tmp;
	poll_table pt;
	__poll_t res = 0;

	init_poll_funcptr(&pt, NULL);

	/* Insert inside our poll wait queue */
	poll_wait(file, &ep->poll_wait, wait);

	/*
	 * Proceed to find out if wanted events are really available inside
	 * the ready list.
	 */
	mutex_lock_nested(&ep->mtx, depth);
	ep_start_scan(ep, &txlist);
	list_for_each_entry_safe(epi, tmp, &txlist, rdllink) {
		if (ep_item_poll(epi, &pt, depth + 1)) {
			res = EPOLLIN | EPOLLRDNORM;
			break;
		} else {
			/*
			 * Item has been dropped into the ready list by the poll
			 * callback, but it's not actually ready, as far as
			 * caller requested events goes. We can remove it here.
			 */
			__pm_relax(ep_wakeup_source(epi));
			list_del_init(&epi->rdllink);
		}
	}
	ep_done_scan(ep, &txlist);
	mutex_unlock(&ep->mtx);
	return res;
}

/*
 * Differs from ep_eventpoll_poll() in that internal callers already have
 * the ep->mtx so we need to start from depth=1, such that mutex_lock_nested()
 * is correctly annotated.
 */
static __poll_t ep_item_poll(const struct epitem *epi, poll_table *pt,
				 int depth)
{
	struct file *file = epi->ffd.file;
	__poll_t res;

	pt->_key = epi->event.events;
	if (!is_file_epoll(file))
		res = vfs_poll(file, pt);
	else
		res = __ep_eventpoll_poll(file, pt, depth);
	return res & epi->event.events;
}

static __poll_t ep_eventpoll_poll(struct file *file, poll_table *wait)
{
	return __ep_eventpoll_poll(file, wait, 0);
}

#ifdef CONFIG_PROC_FS
static void ep_show_fdinfo(struct seq_file *m, struct file *f)
{
	struct eventpoll *ep = f->private_data;
	struct rb_node *rbp;

	mutex_lock(&ep->mtx);
	for (rbp = rb_first_cached(&ep->rbr); rbp; rbp = rb_next(rbp)) {
		struct epitem *epi = rb_entry(rbp, struct epitem, rbn);
		struct inode *inode = file_inode(epi->ffd.file);

		seq_printf(m, "tfd: %8d events: %8x data: %16llx "
			   " pos:%lli ino:%lx sdev:%x\n",
			   epi->ffd.fd, epi->event.events,
			   (long long)epi->event.data,
			   (long long)epi->ffd.file->f_pos,
			   inode->i_ino, inode->i_sb->s_dev);
		if (seq_has_overflowed(m))
			break;
	}
	mutex_unlock(&ep->mtx);
}
#endif

/* File callbacks that implement the eventpoll file behaviour */
static const struct file_operations eventpoll_fops = {
#ifdef CONFIG_PROC_FS
	.show_fdinfo	= ep_show_fdinfo,
#endif
	.release	= ep_eventpoll_release,
	.poll		= ep_eventpoll_poll,
	.llseek		= noop_llseek,
};

/*
 * This is called from eventpoll_release() to unlink files from the eventpoll
 * interface. We need to have this facility to cleanup correctly files that are
 * closed without being removed from the eventpoll interface.
 */
void eventpoll_release_file(struct file *file)
{
	struct eventpoll *ep;
	struct epitem *epi;
	struct hlist_node *next;

	/*
	 * We don't want to get "file->f_lock" because it is not
	 * necessary. It is not necessary because we're in the "struct file"
	 * cleanup path, and this means that no one is using this file anymore.
	 * So, for example, epoll_ctl() cannot hit here since if we reach this
	 * point, the file counter already went to zero and fget() would fail.
	 * The only hit might come from ep_free() but by holding the mutex
	 * will correctly serialize the operation. We do need to acquire
	 * "ep->mtx" after "epmutex" because ep_remove() requires it when called
	 * from anywhere but ep_free().
	 *
	 * Besides, ep_remove() acquires the lock, so we can't hold it here.
	 */
	mutex_lock(&epmutex);
	if (unlikely(!file->f_ep)) {
		mutex_unlock(&epmutex);
		return;
	}
	hlist_for_each_entry_safe(epi, next, file->f_ep, fllink) {
		ep = epi->ep;
		mutex_lock_nested(&ep->mtx, 0);
		ep_remove(ep, epi);
		mutex_unlock(&ep->mtx);
	}
	mutex_unlock(&epmutex);
}

static int ep_alloc(struct eventpoll **pep)
{
	int error;
	struct user_struct *user;
	struct eventpoll *ep;

	user = get_current_user();
	error = -ENOMEM;
	ep = kzalloc(sizeof(*ep), GFP_KERNEL);
	if (unlikely(!ep))
		goto free_uid;

	mutex_init(&ep->mtx);
	rwlock_init(&ep->lock);
	init_waitqueue_head(&ep->wq);
	init_waitqueue_head(&ep->poll_wait);
	INIT_LIST_HEAD(&ep->rdllist);
	ep->rbr = RB_ROOT_CACHED;
	ep->ovflist = EP_UNACTIVE_PTR;
	ep->user = user;

	*pep = ep;

	return 0;

free_uid:
	free_uid(user);
	return error;
}

/*
 * Search the file inside the eventpoll tree. The RB tree operations
 * are protected by the "mtx" mutex, and ep_find() must be called with
 * "mtx" held.
 */
static struct epitem *ep_find(struct eventpoll *ep, struct file *file, int fd)
{
	int kcmp;
	struct rb_node *rbp;
	struct epitem *epi, *epir = NULL;
	struct epoll_filefd ffd;

	ep_set_ffd(&ffd, file, fd);
	for (rbp = ep->rbr.rb_root.rb_node; rbp; ) {
		epi = rb_entry(rbp, struct epitem, rbn);
		kcmp = ep_cmp_ffd(&ffd, &epi->ffd);
		if (kcmp > 0)
			rbp = rbp->rb_right;
		else if (kcmp < 0)
			rbp = rbp->rb_left;
		else {
			epir = epi;
			break;
		}
	}

	return epir;
}

#ifdef CONFIG_KCMP
static struct epitem *ep_find_tfd(struct eventpoll *ep, int tfd, unsigned long toff)
{
	struct rb_node *rbp;
	struct epitem *epi;

	for (rbp = rb_first_cached(&ep->rbr); rbp; rbp = rb_next(rbp)) {
		epi = rb_entry(rbp, struct epitem, rbn);
		if (epi->ffd.fd == tfd) {
			if (toff == 0)
				return epi;
			else
				toff--;
		}
		cond_resched();
	}

	return NULL;
}

struct file *get_epoll_tfile_raw_ptr(struct file *file, int tfd,
				     unsigned long toff)
{
	struct file *file_raw;
	struct eventpoll *ep;
	struct epitem *epi;

	if (!is_file_epoll(file))
		return ERR_PTR(-EINVAL);

	ep = file->private_data;

	mutex_lock(&ep->mtx);
	epi = ep_find_tfd(ep, tfd, toff);
	if (epi)
		file_raw = epi->ffd.file;
	else
		file_raw = ERR_PTR(-ENOENT);
	mutex_unlock(&ep->mtx);

	return file_raw;
}
#endif /* CONFIG_KCMP */

/*
 * Adds a new entry to the tail of the list in a lockless way, i.e.
 * multiple CPUs are allowed to call this function concurrently.
 *
 * Beware: it is necessary to prevent any other modifications of the
 *         existing list until all changes are completed, in other words
 *         concurrent list_add_tail_lockless() calls should be protected
 *         with a read lock, where write lock acts as a barrier which
 *         makes sure all list_add_tail_lockless() calls are fully
 *         completed.
 *
 *        Also an element can be locklessly added to the list only in one
 *        direction i.e. either to the tail or to the head, otherwise
 *        concurrent access will corrupt the list.
 *
 * Return: %false if element has been already added to the list, %true
 * otherwise.
 */
static inline bool list_add_tail_lockless(struct list_head *new,
					  struct list_head *head)
{
	struct list_head *prev;

	/*
	 * This is simple 'new->next = head' operation, but cmpxchg()
	 * is used in order to detect that same element has been just
	 * added to the list from another CPU: the winner observes
	 * new->next == new.
	 */
	if (cmpxchg(&new->next, new, head) != new)
		return false;

	/*
	 * Initially ->next of a new element must be updated with the head
	 * (we are inserting to the tail) and only then pointers are atomically
	 * exchanged.  XCHG guarantees memory ordering, thus ->next should be
	 * updated before pointers are actually swapped and pointers are
	 * swapped before prev->next is updated.
	 */

	prev = xchg(&head->prev, new);

	/*
	 * It is safe to modify prev->next and new->prev, because a new element
	 * is added only to the tail and new->next is updated before XCHG.
	 */

	prev->next = new;
	new->prev = prev;

	return true;
}

/*
 * Chains a new epi entry to the tail of the ep->ovflist in a lockless way,
 * i.e. multiple CPUs are allowed to call this function concurrently.
 *
 * Return: %false if epi element has been already chained, %true otherwise.
 */
static inline bool chain_epi_lockless(struct epitem *epi)
{
	struct eventpoll *ep = epi->ep;

	/* Fast preliminary check */
	if (epi->next != EP_UNACTIVE_PTR)
		return false;

	/* Check that the same epi has not been just chained from another CPU */
	if (cmpxchg(&epi->next, EP_UNACTIVE_PTR, NULL) != EP_UNACTIVE_PTR)
		return false;

	/* Atomically exchange tail */
	epi->next = xchg(&ep->ovflist, epi);

	return true;
}

/*
 * This is the callback that is passed to the wait queue wakeup
 * mechanism. It is called by the stored file descriptors when they
 * have events to report.
 *
 * This callback takes a read lock in order not to contend with concurrent
 * events from another file descriptor, thus all modifications to ->rdllist
 * or ->ovflist are lockless.  Read lock is paired with the write lock from
 * ep_scan_ready_list(), which stops all list modifications and guarantees
 * that lists state is seen correctly.
 *
 * Another thing worth to mention is that ep_poll_callback() can be called
 * concurrently for the same @epi from different CPUs if poll table was inited
 * with several wait queues entries.  Plural wakeup from different CPUs of a
 * single wait queue is serialized by wq.lock, but the case when multiple wait
 * queues are used should be detected accordingly.  This is detected using
 * cmpxchg() operation.
 */
static int ep_poll_callback(wait_queue_entry_t *wait, unsigned mode, int sync, void *key)
{
	int pwake = 0;
	struct epitem *epi = ep_item_from_wait(wait);
	struct eventpoll *ep = epi->ep;
	__poll_t pollflags = key_to_poll(key);
	unsigned long flags;
	int ewake = 0;

	read_lock_irqsave(&ep->lock, flags);

	ep_set_busy_poll_napi_id(epi);

	/*
	 * If the event mask does not contain any poll(2) event, we consider the
	 * descriptor to be disabled. This condition is likely the effect of the
	 * EPOLLONESHOT bit that disables the descriptor when an event is received,
	 * until the next EPOLL_CTL_MOD will be issued.
	 */
	if (!(epi->event.events & ~EP_PRIVATE_BITS))
		goto out_unlock;

	/*
	 * Check the events coming with the callback. At this stage, not
	 * every device reports the events in the "key" parameter of the
	 * callback. We need to be able to handle both cases here, hence the
	 * test for "key" != NULL before the event match test.
	 */
	if (pollflags && !(pollflags & epi->event.events))
		goto out_unlock;

	/*
	 * If we are transferring events to userspace, we can hold no locks
	 * (because we're accessing user memory, and because of linux f_op->poll()
	 * semantics). All the events that happen during that period of time are
	 * chained in ep->ovflist and requeued later on.
	 */
	if (READ_ONCE(ep->ovflist) != EP_UNACTIVE_PTR) {
		if (chain_epi_lockless(epi))
			ep_pm_stay_awake_rcu(epi);
	} else if (!ep_is_linked(epi)) {
		/* In the usual case, add event to ready list. */
		if (list_add_tail_lockless(&epi->rdllink, &ep->rdllist))
			ep_pm_stay_awake_rcu(epi);
	}

	/*
	 * Wake up ( if active ) both the eventpoll wait list and the ->poll()
	 * wait list.
	 */
	if (waitqueue_active(&ep->wq)) {
		if ((epi->event.events & EPOLLEXCLUSIVE) &&
					!(pollflags & POLLFREE)) {
			switch (pollflags & EPOLLINOUT_BITS) {
			case EPOLLIN:
				if (epi->event.events & EPOLLIN)
					ewake = 1;
				break;
			case EPOLLOUT:
				if (epi->event.events & EPOLLOUT)
					ewake = 1;
				break;
			case 0:
				ewake = 1;
				break;
			}
		}
		wake_up(&ep->wq);
	}
	if (waitqueue_active(&ep->poll_wait))
		pwake++;

out_unlock:
	read_unlock_irqrestore(&ep->lock, flags);

	/* We have to call this outside the lock */
	if (pwake)
		ep_poll_safewake(ep, epi, pollflags & EPOLL_URING_WAKE);

	if (!(epi->event.events & EPOLLEXCLUSIVE))
		ewake = 1;

	if (pollflags & POLLFREE) {
		/*
		 * If we race with ep_remove_wait_queue() it can miss
		 * ->whead = NULL and do another remove_wait_queue() after
		 * us, so we can't use __remove_wait_queue().
		 */
		list_del_init(&wait->entry);
		/*
		 * ->whead != NULL protects us from the race with ep_free()
		 * or ep_remove(), ep_remove_wait_queue() takes whead->lock
		 * held by the caller. Once we nullify it, nothing protects
		 * ep/epi or even wait.
		 */
		smp_store_release(&ep_pwq_from_wait(wait)->whead, NULL);
	}

	return ewake;
}

/*
 * This is the callback that is used to add our wait queue to the
 * target file wakeup lists.
 */
static void ep_ptable_queue_proc(struct file *file, wait_queue_head_t *whead,
				 poll_table *pt)
{
	struct ep_pqueue *epq = container_of(pt, struct ep_pqueue, pt);
	struct epitem *epi = epq->epi;
	struct eppoll_entry *pwq;

	if (unlikely(!epi))	// an earlier allocation has failed
		return;

	pwq = kmem_cache_alloc(pwq_cache, GFP_KERNEL);
	if (unlikely(!pwq)) {
		epq->epi = NULL;
		return;
	}

	init_waitqueue_func_entry(&pwq->wait, ep_poll_callback);
	pwq->whead = whead;
	pwq->base = epi;
	if (epi->event.events & EPOLLEXCLUSIVE)
		add_wait_queue_exclusive(whead, &pwq->wait);
	else
		add_wait_queue(whead, &pwq->wait);
	pwq->next = epi->pwqlist;
	epi->pwqlist = pwq;
}

static void ep_rbtree_insert(struct eventpoll *ep, struct epitem *epi)
{
	int kcmp;
	struct rb_node **p = &ep->rbr.rb_root.rb_node, *parent = NULL;
	struct epitem *epic;
	bool leftmost = true;

	while (*p) {
		parent = *p;
		epic = rb_entry(parent, struct epitem, rbn);
		kcmp = ep_cmp_ffd(&epi->ffd, &epic->ffd);
		if (kcmp > 0) {
			p = &parent->rb_right;
			leftmost = false;
		} else
			p = &parent->rb_left;
	}
	rb_link_node(&epi->rbn, parent, p);
	rb_insert_color_cached(&epi->rbn, &ep->rbr, leftmost);
}



#define PATH_ARR_SIZE 5
/*
 * These are the number paths of length 1 to 5, that we are allowing to emanate
 * from a single file of interest. For example, we allow 1000 paths of length
 * 1, to emanate from each file of interest. This essentially represents the
 * potential wakeup paths, which need to be limited in order to avoid massive
 * uncontrolled wakeup storms. The common use case should be a single ep which
 * is connected to n file sources. In this case each file source has 1 path
 * of length 1. Thus, the numbers below should be more than sufficient. These
 * path limits are enforced during an EPOLL_CTL_ADD operation, since a modify
 * and delete can't add additional paths. Protected by the epmutex.
 */
static const int path_limits[PATH_ARR_SIZE] = { 1000, 500, 100, 50, 10 };
static int path_count[PATH_ARR_SIZE];

static int path_count_inc(int nests)
{
	/* Allow an arbitrary number of depth 1 paths */
	if (nests == 0)
		return 0;

	if (++path_count[nests] > path_limits[nests])
		return -1;
	return 0;
}

static void path_count_init(void)
{
	int i;

	for (i = 0; i < PATH_ARR_SIZE; i++)
		path_count[i] = 0;
}

static int reverse_path_check_proc(struct hlist_head *refs, int depth)
{
	int error = 0;
	struct epitem *epi;

	if (depth > EP_MAX_NESTS) /* too deep nesting */
		return -1;

	/* CTL_DEL can remove links here, but that can't increase our count */
	hlist_for_each_entry_rcu(epi, refs, fllink) {
		struct hlist_head *refs = &epi->ep->refs;
		if (hlist_empty(refs))
			error = path_count_inc(depth);
		else
			error = reverse_path_check_proc(refs, depth + 1);
		if (error != 0)
			break;
	}
	return error;
}

/**
 * reverse_path_check - The tfile_check_list is list of epitem_head, which have
 *                      links that are proposed to be newly added. We need to
 *                      make sure that those added links don't add too many
 *                      paths such that we will spend all our time waking up
 *                      eventpoll objects.
 *
 * Return: %zero if the proposed links don't create too many paths,
 *	    %-1 otherwise.
 */
static int reverse_path_check(void)
{
	struct epitems_head *p;

	for (p = tfile_check_list; p != EP_UNACTIVE_PTR; p = p->next) {
		int error;
		path_count_init();
		rcu_read_lock();
		error = reverse_path_check_proc(&p->epitems, 0);
		rcu_read_unlock();
		if (error)
			return error;
	}
	return 0;
}

static int ep_create_wakeup_source(struct epitem *epi)
{
	struct name_snapshot n;
	struct wakeup_source *ws;

	if (!epi->ep->ws) {
		epi->ep->ws = wakeup_source_register(NULL, "eventpoll");
		if (!epi->ep->ws)
			return -ENOMEM;
	}

	take_dentry_name_snapshot(&n, epi->ffd.file->f_path.dentry);
	ws = wakeup_source_register(NULL, n.name.name);
	release_dentry_name_snapshot(&n);

	if (!ws)
		return -ENOMEM;
	rcu_assign_pointer(epi->ws, ws);

	return 0;
}

/* rare code path, only used when EPOLL_CTL_MOD removes a wakeup source */
static noinline void ep_destroy_wakeup_source(struct epitem *epi)
{
	struct wakeup_source *ws = ep_wakeup_source(epi);

	RCU_INIT_POINTER(epi->ws, NULL);

	/*
	 * wait for ep_pm_stay_awake_rcu to finish, synchronize_rcu is
	 * used internally by wakeup_source_remove, too (called by
	 * wakeup_source_unregister), so we cannot use call_rcu
	 */
	synchronize_rcu();
	wakeup_source_unregister(ws);
}

static int attach_epitem(struct file *file, struct epitem *epi)
{
	struct epitems_head *to_free = NULL;
	struct hlist_head *head = NULL;
	struct eventpoll *ep = NULL;

	if (is_file_epoll(file))
		ep = file->private_data;

	if (ep) {
		head = &ep->refs;
	} else if (!READ_ONCE(file->f_ep)) {
allocate:
		to_free = kmem_cache_zalloc(ephead_cache, GFP_KERNEL);
		if (!to_free)
			return -ENOMEM;
		head = &to_free->epitems;
	}
	spin_lock(&file->f_lock);
	if (!file->f_ep) {
		if (unlikely(!head)) {
			spin_unlock(&file->f_lock);
			goto allocate;
		}
		file->f_ep = head;
		to_free = NULL;
	}
	hlist_add_head_rcu(&epi->fllink, file->f_ep);
	spin_unlock(&file->f_lock);
	free_ephead(to_free);
	return 0;
}

/*
 * Must be called with "mtx" held.
 */
static int ep_insert(struct eventpoll *ep, const struct epoll_event *event,
		     struct file *tfile, int fd, int full_check)
{
	int error, pwake = 0;
	__poll_t revents;
	struct epitem *epi;
	struct ep_pqueue epq;
	struct eventpoll *tep = NULL;

	if (is_file_epoll(tfile))
		tep = tfile->private_data;

	lockdep_assert_irqs_enabled();

	if (unlikely(percpu_counter_compare(&ep->user->epoll_watches,
					    max_user_watches) >= 0))
		return -ENOSPC;
	percpu_counter_inc(&ep->user->epoll_watches);

	if (!(epi = kmem_cache_zalloc(epi_cache, GFP_KERNEL))) {
		percpu_counter_dec(&ep->user->epoll_watches);
		return -ENOMEM;
	}

	/* Item initialization follow here ... */
	INIT_LIST_HEAD(&epi->rdllink);
	epi->ep = ep;
	ep_set_ffd(&epi->ffd, tfile, fd);
	epi->event = *event;
	epi->next = EP_UNACTIVE_PTR;

	if (tep)
		mutex_lock_nested(&tep->mtx, 1);
	/* Add the current item to the list of active epoll hook for this file */
	if (unlikely(attach_epitem(tfile, epi) < 0)) {
		if (tep)
			mutex_unlock(&tep->mtx);
		kmem_cache_free(epi_cache, epi);
		percpu_counter_dec(&ep->user->epoll_watches);
		return -ENOMEM;
	}

	if (full_check && !tep)
		list_file(tfile);

	/*
	 * Add the current item to the RB tree. All RB tree operations are
	 * protected by "mtx", and ep_insert() is called with "mtx" held.
	 */
	ep_rbtree_insert(ep, epi);
	if (tep)
		mutex_unlock(&tep->mtx);

	/* now check if we've created too many backpaths */
	if (unlikely(full_check && reverse_path_check())) {
		ep_remove(ep, epi);
		return -EINVAL;
	}

	if (epi->event.events & EPOLLWAKEUP) {
		error = ep_create_wakeup_source(epi);
		if (error) {
			ep_remove(ep, epi);
			return error;
		}
	}

	/* Initialize the poll table using the queue callback */
	epq.epi = epi;
	init_poll_funcptr(&epq.pt, ep_ptable_queue_proc);

	/*
	 * Attach the item to the poll hooks and get current event bits.
	 * We can safely use the file* here because its usage count has
	 * been increased by the caller of this function. Note that after
	 * this operation completes, the poll callback can start hitting
	 * the new item.
	 */
	revents = ep_item_poll(epi, &epq.pt, 1);

	/*
	 * We have to check if something went wrong during the poll wait queue
	 * install process. Namely an allocation for a wait queue failed due
	 * high memory pressure.
	 */
	if (unlikely(!epq.epi)) {
		ep_remove(ep, epi);
		return -ENOMEM;
	}

	/* We have to drop the new item inside our item list to keep track of it */
	write_lock_irq(&ep->lock);

	/* record NAPI ID of new item if present */
	ep_set_busy_poll_napi_id(epi);

	/* If the file is already "ready" we drop it inside the ready list */
	if (revents && !ep_is_linked(epi)) {
		list_add_tail(&epi->rdllink, &ep->rdllist);
		ep_pm_stay_awake(epi);

		/* Notify waiting tasks that events are available */
		if (waitqueue_active(&ep->wq))
			wake_up(&ep->wq);
		if (waitqueue_active(&ep->poll_wait))
			pwake++;
	}

	write_unlock_irq(&ep->lock);

	/* We have to call this outside the lock */
	if (pwake)
		ep_poll_safewake(ep, NULL, 0);

	return 0;
}

/*
 * Modify the interest event mask by dropping an event if the new mask
 * has a match in the current file status. Must be called with "mtx" held.
 */
static int ep_modify(struct eventpoll *ep, struct epitem *epi,
		     const struct epoll_event *event)
{
	int pwake = 0;
	poll_table pt;

	lockdep_assert_irqs_enabled();

	init_poll_funcptr(&pt, NULL);

	/*
	 * Set the new event interest mask before calling f_op->poll();
	 * otherwise we might miss an event that happens between the
	 * f_op->poll() call and the new event set registering.
	 */
	epi->event.events = event->events; /* need barrier below */
	epi->event.data = event->data; /* protected by mtx */
	if (epi->event.events & EPOLLWAKEUP) {
		if (!ep_has_wakeup_source(epi))
			ep_create_wakeup_source(epi);
	} else if (ep_has_wakeup_source(epi)) {
		ep_destroy_wakeup_source(epi);
	}

	/*
	 * The following barrier has two effects:
	 *
	 * 1) Flush epi changes above to other CPUs.  This ensures
	 *    we do not miss events from ep_poll_callback if an
	 *    event occurs immediately after we call f_op->poll().
	 *    We need this because we did not take ep->lock while
	 *    changing epi above (but ep_poll_callback does take
	 *    ep->lock).
	 *
	 * 2) We also need to ensure we do not miss _past_ events
	 *    when calling f_op->poll().  This barrier also
	 *    pairs with the barrier in wq_has_sleeper (see
	 *    comments for wq_has_sleeper).
	 *
	 * This barrier will now guarantee ep_poll_callback or f_op->poll
	 * (or both) will notice the readiness of an item.
	 */
	smp_mb();

	/*
	 * Get current event bits. We can safely use the file* here because
	 * its usage count has been increased by the caller of this function.
	 * If the item is "hot" and it is not registered inside the ready
	 * list, push it inside.
	 */
	if (ep_item_poll(epi, &pt, 1)) {
		write_lock_irq(&ep->lock);
		if (!ep_is_linked(epi)) {
			list_add_tail(&epi->rdllink, &ep->rdllist);
			ep_pm_stay_awake(epi);

			/* Notify waiting tasks that events are available */
			if (waitqueue_active(&ep->wq))
				wake_up(&ep->wq);
			if (waitqueue_active(&ep->poll_wait))
				pwake++;
		}
		write_unlock_irq(&ep->lock);
	}

	/* We have to call this outside the lock */
	if (pwake)
		ep_poll_safewake(ep, NULL, 0);

	return 0;
}

static int ep_send_events(struct eventpoll *ep,
			  struct epoll_event __user *events, int maxevents)
{
	struct epitem *epi, *tmp;
	LIST_HEAD(txlist);
	poll_table pt;
	int res = 0;

	/*
	 * Always short-circuit for fatal signals to allow threads to make a
	 * timely exit without the chance of finding more events available and
	 * fetching repeatedly.
	 */
	if (fatal_signal_pending(current))
		return -EINTR;

	init_poll_funcptr(&pt, NULL);

	mutex_lock(&ep->mtx);
	ep_start_scan(ep, &txlist);

	/*
	 * We can loop without lock because we are passed a task private list.
	 * Items cannot vanish during the loop we are holding ep->mtx.
	 */
	list_for_each_entry_safe(epi, tmp, &txlist, rdllink) {
		struct wakeup_source *ws;
		__poll_t revents;

		if (res >= maxevents)
			break;

		/*
		 * Activate ep->ws before deactivating epi->ws to prevent
		 * triggering auto-suspend here (in case we reactive epi->ws
		 * below).
		 *
		 * This could be rearranged to delay the deactivation of epi->ws
		 * instead, but then epi->ws would temporarily be out of sync
		 * with ep_is_linked().
		 */
		ws = ep_wakeup_source(epi);
		if (ws) {
			if (ws->active)
				__pm_stay_awake(ep->ws);
			__pm_relax(ws);
		}

		list_del_init(&epi->rdllink);

		/*
		 * If the event mask intersect the caller-requested one,
		 * deliver the event to userspace. Again, we are holding ep->mtx,
		 * so no operations coming from userspace can change the item.
		 */
		revents = ep_item_poll(epi, &pt, 1);
		if (!revents)
			continue;

		events = epoll_put_uevent(revents, epi->event.data, events);
		if (!events) {
			list_add(&epi->rdllink, &txlist);
			ep_pm_stay_awake(epi);
			if (!res)
				res = -EFAULT;
			break;
		}
		res++;
		if (epi->event.events & EPOLLONESHOT)
			epi->event.events &= EP_PRIVATE_BITS;
		else if (!(epi->event.events & EPOLLET)) {
			/*
			 * If this file has been added with Level
			 * Trigger mode, we need to insert back inside
			 * the ready list, so that the next call to
			 * epoll_wait() will check again the events
			 * availability. At this point, no one can insert
			 * into ep->rdllist besides us. The epoll_ctl()
			 * callers are locked out by
			 * ep_scan_ready_list() holding "mtx" and the
			 * poll callback will queue them in ep->ovflist.
			 */
			list_add_tail(&epi->rdllink, &ep->rdllist);
			ep_pm_stay_awake(epi);
		}
	}
	ep_done_scan(ep, &txlist);
	mutex_unlock(&ep->mtx);

	return res;
}

static struct timespec64 *ep_timeout_to_timespec(struct timespec64 *to, long ms)
{
	struct timespec64 now;

	if (ms < 0)
		return NULL;

	if (!ms) {
		to->tv_sec = 0;
		to->tv_nsec = 0;
		return to;
	}

	to->tv_sec = ms / MSEC_PER_SEC;
	to->tv_nsec = NSEC_PER_MSEC * (ms % MSEC_PER_SEC);

	ktime_get_ts64(&now);
	*to = timespec64_add_safe(now, *to);
	return to;
}

/*
 * autoremove_wake_function, but remove even on failure to wake up, because we
 * know that default_wake_function/ttwu will only fail if the thread is already
 * woken, and in that case the ep_poll loop will remove the entry anyways, not
 * try to reuse it.
 */
static int ep_autoremove_wake_function(struct wait_queue_entry *wq_entry,
				       unsigned int mode, int sync, void *key)
{
	int ret = default_wake_function(wq_entry, mode, sync, key);

<<<<<<< HEAD
	list_del_init(&wq_entry->entry);
=======
	/*
	 * Pairs with list_empty_careful in ep_poll, and ensures future loop
	 * iterations see the cause of this wakeup.
	 */
	list_del_init_careful(&wq_entry->entry);
>>>>>>> 9b37665a
	return ret;
}

/**
 * ep_poll - Retrieves ready events, and delivers them to the caller-supplied
 *           event buffer.
 *
 * @ep: Pointer to the eventpoll context.
 * @events: Pointer to the userspace buffer where the ready events should be
 *          stored.
 * @maxevents: Size (in terms of number of events) of the caller event buffer.
 * @timeout: Maximum timeout for the ready events fetch operation, in
 *           timespec. If the timeout is zero, the function will not block,
 *           while if the @timeout ptr is NULL, the function will block
 *           until at least one event has been retrieved (or an error
 *           occurred).
 *
 * Return: the number of ready events which have been fetched, or an
 *          error code, in case of error.
 */
static int ep_poll(struct eventpoll *ep, struct epoll_event __user *events,
		   int maxevents, struct timespec64 *timeout)
{
	int res, eavail, timed_out = 0;
	u64 slack = 0;
	wait_queue_entry_t wait;
	ktime_t expires, *to = NULL;

	lockdep_assert_irqs_enabled();

	if (timeout && (timeout->tv_sec | timeout->tv_nsec)) {
		slack = select_estimate_accuracy(timeout);
		to = &expires;
		*to = timespec64_to_ktime(*timeout);
	} else if (timeout) {
		/*
		 * Avoid the unnecessary trip to the wait queue loop, if the
		 * caller specified a non blocking operation.
		 */
		timed_out = 1;
	}

	/*
	 * This call is racy: We may or may not see events that are being added
	 * to the ready list under the lock (e.g., in IRQ callbacks). For cases
	 * with a non-zero timeout, this thread will check the ready list under
	 * lock and will add to the wait queue.  For cases with a zero
	 * timeout, the user by definition should not care and will have to
	 * recheck again.
	 */
	eavail = ep_events_available(ep);

	while (1) {
		if (eavail) {
			/*
			 * Try to transfer events to user space. In case we get
			 * 0 events and there's still timeout left over, we go
			 * trying again in search of more luck.
			 */
			res = ep_send_events(ep, events, maxevents);
			if (res)
				return res;
		}

		if (timed_out)
			return 0;

		eavail = ep_busy_loop(ep, timed_out);
		if (eavail)
			continue;

		if (signal_pending(current))
			return -EINTR;

		/*
		 * Internally init_wait() uses autoremove_wake_function(),
		 * thus wait entry is removed from the wait queue on each
		 * wakeup. Why it is important? In case of several waiters
		 * each new wakeup will hit the next waiter, giving it the
		 * chance to harvest new event. Otherwise wakeup can be
		 * lost. This is also good performance-wise, because on
		 * normal wakeup path no need to call __remove_wait_queue()
		 * explicitly, thus ep->lock is not taken, which halts the
		 * event delivery.
		 *
		 * In fact, we now use an even more aggressive function that
		 * unconditionally removes, because we don't reuse the wait
		 * entry between loop iterations. This lets us also avoid the
		 * performance issue if a process is killed, causing all of its
		 * threads to wake up without being removed normally.
		 */
		init_wait(&wait);
		wait.func = ep_autoremove_wake_function;

		write_lock_irq(&ep->lock);
		/*
		 * Barrierless variant, waitqueue_active() is called under
		 * the same lock on wakeup ep_poll_callback() side, so it
		 * is safe to avoid an explicit barrier.
		 */
		__set_current_state(TASK_INTERRUPTIBLE);

		/*
		 * Do the final check under the lock. ep_scan_ready_list()
		 * plays with two lists (->rdllist and ->ovflist) and there
		 * is always a race when both lists are empty for short
		 * period of time although events are pending, so lock is
		 * important.
		 */
		eavail = ep_events_available(ep);
		if (!eavail)
			__add_wait_queue_exclusive(&ep->wq, &wait);

		write_unlock_irq(&ep->lock);

		if (!eavail)
			timed_out = !schedule_hrtimeout_range(to, slack,
							      HRTIMER_MODE_ABS);
		__set_current_state(TASK_RUNNING);

		/*
		 * We were woken up, thus go and try to harvest some events.
		 * If timed out and still on the wait queue, recheck eavail
		 * carefully under lock, below.
		 */
		eavail = 1;

		if (!list_empty_careful(&wait.entry)) {
			write_lock_irq(&ep->lock);
			/*
			 * If the thread timed out and is not on the wait queue,
			 * it means that the thread was woken up after its
			 * timeout expired before it could reacquire the lock.
			 * Thus, when wait.entry is empty, it needs to harvest
			 * events.
			 */
			if (timed_out)
				eavail = list_empty(&wait.entry);
			__remove_wait_queue(&ep->wq, &wait);
			write_unlock_irq(&ep->lock);
		}
	}
}

/**
 * ep_loop_check_proc - verify that adding an epoll file inside another
 *                      epoll structure does not violate the constraints, in
 *                      terms of closed loops, or too deep chains (which can
 *                      result in excessive stack usage).
 *
 * @ep: the &struct eventpoll to be currently checked.
 * @depth: Current depth of the path being checked.
 *
 * Return: %zero if adding the epoll @file inside current epoll
 *          structure @ep does not violate the constraints, or %-1 otherwise.
 */
static int ep_loop_check_proc(struct eventpoll *ep, int depth)
{
	int error = 0;
	struct rb_node *rbp;
	struct epitem *epi;

	mutex_lock_nested(&ep->mtx, depth + 1);
	ep->gen = loop_check_gen;
	for (rbp = rb_first_cached(&ep->rbr); rbp; rbp = rb_next(rbp)) {
		epi = rb_entry(rbp, struct epitem, rbn);
		if (unlikely(is_file_epoll(epi->ffd.file))) {
			struct eventpoll *ep_tovisit;
			ep_tovisit = epi->ffd.file->private_data;
			if (ep_tovisit->gen == loop_check_gen)
				continue;
			if (ep_tovisit == inserting_into || depth > EP_MAX_NESTS)
				error = -1;
			else
				error = ep_loop_check_proc(ep_tovisit, depth + 1);
			if (error != 0)
				break;
		} else {
			/*
			 * If we've reached a file that is not associated with
			 * an ep, then we need to check if the newly added
			 * links are going to add too many wakeup paths. We do
			 * this by adding it to the tfile_check_list, if it's
			 * not already there, and calling reverse_path_check()
			 * during ep_insert().
			 */
			list_file(epi->ffd.file);
		}
	}
	mutex_unlock(&ep->mtx);

	return error;
}

/**
 * ep_loop_check - Performs a check to verify that adding an epoll file (@to)
 *                 into another epoll file (represented by @ep) does not create
 *                 closed loops or too deep chains.
 *
 * @ep: Pointer to the epoll we are inserting into.
 * @to: Pointer to the epoll to be inserted.
 *
 * Return: %zero if adding the epoll @to inside the epoll @from
 * does not violate the constraints, or %-1 otherwise.
 */
static int ep_loop_check(struct eventpoll *ep, struct eventpoll *to)
{
	inserting_into = ep;
	return ep_loop_check_proc(to, 0);
}

static void clear_tfile_check_list(void)
{
	rcu_read_lock();
	while (tfile_check_list != EP_UNACTIVE_PTR) {
		struct epitems_head *head = tfile_check_list;
		tfile_check_list = head->next;
		unlist_file(head);
	}
	rcu_read_unlock();
}

/*
 * Open an eventpoll file descriptor.
 */
static int do_epoll_create(int flags)
{
	int error, fd;
	struct eventpoll *ep = NULL;
	struct file *file;

	/* Check the EPOLL_* constant for consistency.  */
	BUILD_BUG_ON(EPOLL_CLOEXEC != O_CLOEXEC);

	if (flags & ~EPOLL_CLOEXEC)
		return -EINVAL;
	/*
	 * Create the internal data structure ("struct eventpoll").
	 */
	error = ep_alloc(&ep);
	if (error < 0)
		return error;
	/*
	 * Creates all the items needed to setup an eventpoll file. That is,
	 * a file structure and a free file descriptor.
	 */
	fd = get_unused_fd_flags(O_RDWR | (flags & O_CLOEXEC));
	if (fd < 0) {
		error = fd;
		goto out_free_ep;
	}
	file = anon_inode_getfile("[eventpoll]", &eventpoll_fops, ep,
				 O_RDWR | (flags & O_CLOEXEC));
	if (IS_ERR(file)) {
		error = PTR_ERR(file);
		goto out_free_fd;
	}
	ep->file = file;
	fd_install(fd, file);
	return fd;

out_free_fd:
	put_unused_fd(fd);
out_free_ep:
	ep_free(ep);
	return error;
}

SYSCALL_DEFINE1(epoll_create1, int, flags)
{
	return do_epoll_create(flags);
}

SYSCALL_DEFINE1(epoll_create, int, size)
{
	if (size <= 0)
		return -EINVAL;

	return do_epoll_create(0);
}

static inline int epoll_mutex_lock(struct mutex *mutex, int depth,
				   bool nonblock)
{
	if (!nonblock) {
		mutex_lock_nested(mutex, depth);
		return 0;
	}
	if (mutex_trylock(mutex))
		return 0;
	return -EAGAIN;
}

int do_epoll_ctl(int epfd, int op, int fd, struct epoll_event *epds,
		 bool nonblock)
{
	int error;
	int full_check = 0;
	struct fd f, tf;
	struct eventpoll *ep;
	struct epitem *epi;
	struct eventpoll *tep = NULL;

	error = -EBADF;
	f = fdget(epfd);
	if (!f.file)
		goto error_return;

	/* Get the "struct file *" for the target file */
	tf = fdget(fd);
	if (!tf.file)
		goto error_fput;

	/* The target file descriptor must support poll */
	error = -EPERM;
	if (!file_can_poll(tf.file))
		goto error_tgt_fput;

	/* Check if EPOLLWAKEUP is allowed */
	if (ep_op_has_event(op))
		ep_take_care_of_epollwakeup(epds);

	/*
	 * We have to check that the file structure underneath the file descriptor
	 * the user passed to us _is_ an eventpoll file. And also we do not permit
	 * adding an epoll file descriptor inside itself.
	 */
	error = -EINVAL;
	if (f.file == tf.file || !is_file_epoll(f.file))
		goto error_tgt_fput;

	/*
	 * epoll adds to the wakeup queue at EPOLL_CTL_ADD time only,
	 * so EPOLLEXCLUSIVE is not allowed for a EPOLL_CTL_MOD operation.
	 * Also, we do not currently supported nested exclusive wakeups.
	 */
	if (ep_op_has_event(op) && (epds->events & EPOLLEXCLUSIVE)) {
		if (op == EPOLL_CTL_MOD)
			goto error_tgt_fput;
		if (op == EPOLL_CTL_ADD && (is_file_epoll(tf.file) ||
				(epds->events & ~EPOLLEXCLUSIVE_OK_BITS)))
			goto error_tgt_fput;
	}

	/*
	 * At this point it is safe to assume that the "private_data" contains
	 * our own data structure.
	 */
	ep = f.file->private_data;

	/*
	 * When we insert an epoll file descriptor inside another epoll file
	 * descriptor, there is the chance of creating closed loops, which are
	 * better be handled here, than in more critical paths. While we are
	 * checking for loops we also determine the list of files reachable
	 * and hang them on the tfile_check_list, so we can check that we
	 * haven't created too many possible wakeup paths.
	 *
	 * We do not need to take the global 'epumutex' on EPOLL_CTL_ADD when
	 * the epoll file descriptor is attaching directly to a wakeup source,
	 * unless the epoll file descriptor is nested. The purpose of taking the
	 * 'epmutex' on add is to prevent complex toplogies such as loops and
	 * deep wakeup paths from forming in parallel through multiple
	 * EPOLL_CTL_ADD operations.
	 */
	error = epoll_mutex_lock(&ep->mtx, 0, nonblock);
	if (error)
		goto error_tgt_fput;
	if (op == EPOLL_CTL_ADD) {
		if (READ_ONCE(f.file->f_ep) || ep->gen == loop_check_gen ||
		    is_file_epoll(tf.file)) {
			mutex_unlock(&ep->mtx);
			error = epoll_mutex_lock(&epmutex, 0, nonblock);
			if (error)
				goto error_tgt_fput;
			loop_check_gen++;
			full_check = 1;
			if (is_file_epoll(tf.file)) {
				tep = tf.file->private_data;
				error = -ELOOP;
				if (ep_loop_check(ep, tep) != 0)
					goto error_tgt_fput;
			}
			error = epoll_mutex_lock(&ep->mtx, 0, nonblock);
			if (error)
				goto error_tgt_fput;
		}
	}

	/*
	 * Try to lookup the file inside our RB tree. Since we grabbed "mtx"
	 * above, we can be sure to be able to use the item looked up by
	 * ep_find() till we release the mutex.
	 */
	epi = ep_find(ep, tf.file, fd);

	error = -EINVAL;
	switch (op) {
	case EPOLL_CTL_ADD:
		if (!epi) {
			epds->events |= EPOLLERR | EPOLLHUP;
			error = ep_insert(ep, epds, tf.file, fd, full_check);
		} else
			error = -EEXIST;
		break;
	case EPOLL_CTL_DEL:
		if (epi)
			error = ep_remove(ep, epi);
		else
			error = -ENOENT;
		break;
	case EPOLL_CTL_MOD:
		if (epi) {
			if (!(epi->event.events & EPOLLEXCLUSIVE)) {
				epds->events |= EPOLLERR | EPOLLHUP;
				error = ep_modify(ep, epi, epds);
			}
		} else
			error = -ENOENT;
		break;
	}
	mutex_unlock(&ep->mtx);

error_tgt_fput:
	if (full_check) {
		clear_tfile_check_list();
		loop_check_gen++;
		mutex_unlock(&epmutex);
	}

	fdput(tf);
error_fput:
	fdput(f);
error_return:

	return error;
}

/*
 * The following function implements the controller interface for
 * the eventpoll file that enables the insertion/removal/change of
 * file descriptors inside the interest set.
 */
SYSCALL_DEFINE4(epoll_ctl, int, epfd, int, op, int, fd,
		struct epoll_event __user *, event)
{
	struct epoll_event epds;

	if (ep_op_has_event(op) &&
	    copy_from_user(&epds, event, sizeof(struct epoll_event)))
		return -EFAULT;

	return do_epoll_ctl(epfd, op, fd, &epds, false);
}

/*
 * Implement the event wait interface for the eventpoll file. It is the kernel
 * part of the user space epoll_wait(2).
 */
static int do_epoll_wait(int epfd, struct epoll_event __user *events,
			 int maxevents, struct timespec64 *to)
{
	int error;
	struct fd f;
	struct eventpoll *ep;

	/* The maximum number of event must be greater than zero */
	if (maxevents <= 0 || maxevents > EP_MAX_EVENTS)
		return -EINVAL;

	/* Verify that the area passed by the user is writeable */
	if (!access_ok(events, maxevents * sizeof(struct epoll_event)))
		return -EFAULT;

	/* Get the "struct file *" for the eventpoll file */
	f = fdget(epfd);
	if (!f.file)
		return -EBADF;

	/*
	 * We have to check that the file structure underneath the fd
	 * the user passed to us _is_ an eventpoll file.
	 */
	error = -EINVAL;
	if (!is_file_epoll(f.file))
		goto error_fput;

	/*
	 * At this point it is safe to assume that the "private_data" contains
	 * our own data structure.
	 */
	ep = f.file->private_data;

	/* Time to fish for events ... */
	error = ep_poll(ep, events, maxevents, to);

error_fput:
	fdput(f);
	return error;
}

SYSCALL_DEFINE4(epoll_wait, int, epfd, struct epoll_event __user *, events,
		int, maxevents, int, timeout)
{
	struct timespec64 to;

	return do_epoll_wait(epfd, events, maxevents,
			     ep_timeout_to_timespec(&to, timeout));
}

/*
 * Implement the event wait interface for the eventpoll file. It is the kernel
 * part of the user space epoll_pwait(2).
 */
static int do_epoll_pwait(int epfd, struct epoll_event __user *events,
			  int maxevents, struct timespec64 *to,
			  const sigset_t __user *sigmask, size_t sigsetsize)
{
	int error;

	/*
	 * If the caller wants a certain signal mask to be set during the wait,
	 * we apply it here.
	 */
	error = set_user_sigmask(sigmask, sigsetsize);
	if (error)
		return error;

	error = do_epoll_wait(epfd, events, maxevents, to);

	restore_saved_sigmask_unless(error == -EINTR);

	return error;
}

SYSCALL_DEFINE6(epoll_pwait, int, epfd, struct epoll_event __user *, events,
		int, maxevents, int, timeout, const sigset_t __user *, sigmask,
		size_t, sigsetsize)
{
	struct timespec64 to;

	return do_epoll_pwait(epfd, events, maxevents,
			      ep_timeout_to_timespec(&to, timeout),
			      sigmask, sigsetsize);
}

SYSCALL_DEFINE6(epoll_pwait2, int, epfd, struct epoll_event __user *, events,
		int, maxevents, const struct __kernel_timespec __user *, timeout,
		const sigset_t __user *, sigmask, size_t, sigsetsize)
{
	struct timespec64 ts, *to = NULL;

	if (timeout) {
		if (get_timespec64(&ts, timeout))
			return -EFAULT;
		to = &ts;
		if (poll_select_set_timeout(to, ts.tv_sec, ts.tv_nsec))
			return -EINVAL;
	}

	return do_epoll_pwait(epfd, events, maxevents, to,
			      sigmask, sigsetsize);
}

#ifdef CONFIG_COMPAT
static int do_compat_epoll_pwait(int epfd, struct epoll_event __user *events,
				 int maxevents, struct timespec64 *timeout,
				 const compat_sigset_t __user *sigmask,
				 compat_size_t sigsetsize)
{
	long err;

	/*
	 * If the caller wants a certain signal mask to be set during the wait,
	 * we apply it here.
	 */
	err = set_compat_user_sigmask(sigmask, sigsetsize);
	if (err)
		return err;

	err = do_epoll_wait(epfd, events, maxevents, timeout);

	restore_saved_sigmask_unless(err == -EINTR);

	return err;
}

COMPAT_SYSCALL_DEFINE6(epoll_pwait, int, epfd,
		       struct epoll_event __user *, events,
		       int, maxevents, int, timeout,
		       const compat_sigset_t __user *, sigmask,
		       compat_size_t, sigsetsize)
{
	struct timespec64 to;

	return do_compat_epoll_pwait(epfd, events, maxevents,
				     ep_timeout_to_timespec(&to, timeout),
				     sigmask, sigsetsize);
}

COMPAT_SYSCALL_DEFINE6(epoll_pwait2, int, epfd,
		       struct epoll_event __user *, events,
		       int, maxevents,
		       const struct __kernel_timespec __user *, timeout,
		       const compat_sigset_t __user *, sigmask,
		       compat_size_t, sigsetsize)
{
	struct timespec64 ts, *to = NULL;

	if (timeout) {
		if (get_timespec64(&ts, timeout))
			return -EFAULT;
		to = &ts;
		if (poll_select_set_timeout(to, ts.tv_sec, ts.tv_nsec))
			return -EINVAL;
	}

	return do_compat_epoll_pwait(epfd, events, maxevents, to,
				     sigmask, sigsetsize);
}

#endif

static int __init eventpoll_init(void)
{
	struct sysinfo si;

	si_meminfo(&si);
	/*
	 * Allows top 4% of lomem to be allocated for epoll watches (per user).
	 */
	max_user_watches = (((si.totalram - si.totalhigh) / 25) << PAGE_SHIFT) /
		EP_ITEM_COST;
	BUG_ON(max_user_watches < 0);

	/*
	 * We can have many thousands of epitems, so prevent this from
	 * using an extra cache line on 64-bit (and smaller) CPUs
	 */
	BUILD_BUG_ON(sizeof(void *) <= 8 && sizeof(struct epitem) > 128);

	/* Allocates slab cache used to allocate "struct epitem" items */
	epi_cache = kmem_cache_create("eventpoll_epi", sizeof(struct epitem),
			0, SLAB_HWCACHE_ALIGN|SLAB_PANIC|SLAB_ACCOUNT, NULL);

	/* Allocates slab cache used to allocate "struct eppoll_entry" */
	pwq_cache = kmem_cache_create("eventpoll_pwq",
		sizeof(struct eppoll_entry), 0, SLAB_PANIC|SLAB_ACCOUNT, NULL);

	ephead_cache = kmem_cache_create("ep_head",
		sizeof(struct epitems_head), 0, SLAB_PANIC|SLAB_ACCOUNT, NULL);

	return 0;
}
fs_initcall(eventpoll_init);<|MERGE_RESOLUTION|>--- conflicted
+++ resolved
@@ -1753,15 +1753,11 @@
 {
 	int ret = default_wake_function(wq_entry, mode, sync, key);
 
-<<<<<<< HEAD
-	list_del_init(&wq_entry->entry);
-=======
 	/*
 	 * Pairs with list_empty_careful in ep_poll, and ensures future loop
 	 * iterations see the cause of this wakeup.
 	 */
 	list_del_init_careful(&wq_entry->entry);
->>>>>>> 9b37665a
 	return ret;
 }
 
