// SPDX-License-Identifier: GPL-2.0
#include <linux/ceph/ceph_debug.h>
#include <linux/ceph/striper.h>

#include <linux/module.h>
#include <linux/sched.h>
#include <linux/slab.h>
#include <linux/file.h>
#include <linux/mount.h>
#include <linux/namei.h>
#include <linux/writeback.h>
#include <linux/falloc.h>
#include <linux/iversion.h>
#include <linux/ktime.h>

#include "super.h"
#include "mds_client.h"
#include "cache.h"
#include "io.h"
#include "metric.h"

static __le32 ceph_flags_sys2wire(u32 flags)
{
	u32 wire_flags = 0;

	switch (flags & O_ACCMODE) {
	case O_RDONLY:
		wire_flags |= CEPH_O_RDONLY;
		break;
	case O_WRONLY:
		wire_flags |= CEPH_O_WRONLY;
		break;
	case O_RDWR:
		wire_flags |= CEPH_O_RDWR;
		break;
	}

	flags &= ~O_ACCMODE;

#define ceph_sys2wire(a) if (flags & a) { wire_flags |= CEPH_##a; flags &= ~a; }

	ceph_sys2wire(O_CREAT);
	ceph_sys2wire(O_EXCL);
	ceph_sys2wire(O_TRUNC);
	ceph_sys2wire(O_DIRECTORY);
	ceph_sys2wire(O_NOFOLLOW);

#undef ceph_sys2wire

	if (flags)
		dout("unused open flags: %x\n", flags);

	return cpu_to_le32(wire_flags);
}

/*
 * Ceph file operations
 *
 * Implement basic open/close functionality, and implement
 * read/write.
 *
 * We implement three modes of file I/O:
 *  - buffered uses the generic_file_aio_{read,write} helpers
 *
 *  - synchronous is used when there is multi-client read/write
 *    sharing, avoids the page cache, and synchronously waits for an
 *    ack from the OSD.
 *
 *  - direct io takes the variant of the sync path that references
 *    user pages directly.
 *
 * fsync() flushes and waits on dirty pages, but just queues metadata
 * for writeback: since the MDS can recover size and mtime there is no
 * need to wait for MDS acknowledgement.
 */

/*
 * How many pages to get in one call to iov_iter_get_pages().  This
 * determines the size of the on-stack array used as a buffer.
 */
#define ITER_GET_BVECS_PAGES	64

static ssize_t __iter_get_bvecs(struct iov_iter *iter, size_t maxsize,
				struct bio_vec *bvecs)
{
	size_t size = 0;
	int bvec_idx = 0;

	if (maxsize > iov_iter_count(iter))
		maxsize = iov_iter_count(iter);

	while (size < maxsize) {
		struct page *pages[ITER_GET_BVECS_PAGES];
		ssize_t bytes;
		size_t start;
		int idx = 0;

		bytes = iov_iter_get_pages(iter, pages, maxsize - size,
					   ITER_GET_BVECS_PAGES, &start);
		if (bytes < 0)
			return size ?: bytes;

		iov_iter_advance(iter, bytes);
		size += bytes;

		for ( ; bytes; idx++, bvec_idx++) {
			struct bio_vec bv = {
				.bv_page = pages[idx],
				.bv_len = min_t(int, bytes, PAGE_SIZE - start),
				.bv_offset = start,
			};

			bvecs[bvec_idx] = bv;
			bytes -= bv.bv_len;
			start = 0;
		}
	}

	return size;
}

/*
 * iov_iter_get_pages() only considers one iov_iter segment, no matter
 * what maxsize or maxpages are given.  For ITER_BVEC that is a single
 * page.
 *
 * Attempt to get up to @maxsize bytes worth of pages from @iter.
 * Return the number of bytes in the created bio_vec array, or an error.
 */
static ssize_t iter_get_bvecs_alloc(struct iov_iter *iter, size_t maxsize,
				    struct bio_vec **bvecs, int *num_bvecs)
{
	struct bio_vec *bv;
	size_t orig_count = iov_iter_count(iter);
	ssize_t bytes;
	int npages;

	iov_iter_truncate(iter, maxsize);
	npages = iov_iter_npages(iter, INT_MAX);
	iov_iter_reexpand(iter, orig_count);

	/*
	 * __iter_get_bvecs() may populate only part of the array -- zero it
	 * out.
	 */
	bv = kvmalloc_array(npages, sizeof(*bv), GFP_KERNEL | __GFP_ZERO);
	if (!bv)
		return -ENOMEM;

	bytes = __iter_get_bvecs(iter, maxsize, bv);
	if (bytes < 0) {
		/*
		 * No pages were pinned -- just free the array.
		 */
		kvfree(bv);
		return bytes;
	}

	*bvecs = bv;
	*num_bvecs = npages;
	return bytes;
}

static void put_bvecs(struct bio_vec *bvecs, int num_bvecs, bool should_dirty)
{
	int i;

	for (i = 0; i < num_bvecs; i++) {
		if (bvecs[i].bv_page) {
			if (should_dirty)
				set_page_dirty_lock(bvecs[i].bv_page);
			put_page(bvecs[i].bv_page);
		}
	}
	kvfree(bvecs);
}

/*
 * Prepare an open request.  Preallocate ceph_cap to avoid an
 * inopportune ENOMEM later.
 */
static struct ceph_mds_request *
prepare_open_request(struct super_block *sb, int flags, int create_mode)
{
	struct ceph_mds_client *mdsc = ceph_sb_to_mdsc(sb);
	struct ceph_mds_request *req;
	int want_auth = USE_ANY_MDS;
	int op = (flags & O_CREAT) ? CEPH_MDS_OP_CREATE : CEPH_MDS_OP_OPEN;

	if (flags & (O_WRONLY|O_RDWR|O_CREAT|O_TRUNC))
		want_auth = USE_AUTH_MDS;

	req = ceph_mdsc_create_request(mdsc, op, want_auth);
	if (IS_ERR(req))
		goto out;
	req->r_fmode = ceph_flags_to_mode(flags);
	req->r_args.open.flags = ceph_flags_sys2wire(flags);
	req->r_args.open.mode = cpu_to_le32(create_mode);
out:
	return req;
}

static int ceph_init_file_info(struct inode *inode, struct file *file,
					int fmode, bool isdir)
{
	struct ceph_inode_info *ci = ceph_inode(inode);
	struct ceph_file_info *fi;

	dout("%s %p %p 0%o (%s)\n", __func__, inode, file,
			inode->i_mode, isdir ? "dir" : "regular");
	BUG_ON(inode->i_fop->release != ceph_release);

	if (isdir) {
		struct ceph_dir_file_info *dfi =
			kmem_cache_zalloc(ceph_dir_file_cachep, GFP_KERNEL);
		if (!dfi)
			return -ENOMEM;

		file->private_data = dfi;
		fi = &dfi->file_info;
		dfi->next_offset = 2;
		dfi->readdir_cache_idx = -1;
	} else {
		fi = kmem_cache_zalloc(ceph_file_cachep, GFP_KERNEL);
		if (!fi)
			return -ENOMEM;

		file->private_data = fi;
	}

	ceph_get_fmode(ci, fmode, 1);
	fi->fmode = fmode;

	spin_lock_init(&fi->rw_contexts_lock);
	INIT_LIST_HEAD(&fi->rw_contexts);
	fi->filp_gen = READ_ONCE(ceph_inode_to_client(inode)->filp_gen);

	return 0;
}

/*
 * initialize private struct file data.
 * if we fail, clean up by dropping fmode reference on the ceph_inode
 */
static int ceph_init_file(struct inode *inode, struct file *file, int fmode)
{
	int ret = 0;

	switch (inode->i_mode & S_IFMT) {
	case S_IFREG:
		ceph_fscache_register_inode_cookie(inode);
		ceph_fscache_file_set_cookie(inode, file);
		fallthrough;
	case S_IFDIR:
		ret = ceph_init_file_info(inode, file, fmode,
						S_ISDIR(inode->i_mode));
		break;

	case S_IFLNK:
		dout("init_file %p %p 0%o (symlink)\n", inode, file,
		     inode->i_mode);
		break;

	default:
		dout("init_file %p %p 0%o (special)\n", inode, file,
		     inode->i_mode);
		/*
		 * we need to drop the open ref now, since we don't
		 * have .release set to ceph_release.
		 */
		BUG_ON(inode->i_fop->release == ceph_release);

		/* call the proper open fop */
		ret = inode->i_fop->open(inode, file);
	}
	return ret;
}

/*
 * try renew caps after session gets killed.
 */
int ceph_renew_caps(struct inode *inode, int fmode)
{
	struct ceph_mds_client *mdsc = ceph_sb_to_mdsc(inode->i_sb);
	struct ceph_inode_info *ci = ceph_inode(inode);
	struct ceph_mds_request *req;
	int err, flags, wanted;

	spin_lock(&ci->i_ceph_lock);
	__ceph_touch_fmode(ci, mdsc, fmode);
	wanted = __ceph_caps_file_wanted(ci);
	if (__ceph_is_any_real_caps(ci) &&
	    (!(wanted & CEPH_CAP_ANY_WR) || ci->i_auth_cap)) {
		int issued = __ceph_caps_issued(ci, NULL);
		spin_unlock(&ci->i_ceph_lock);
		dout("renew caps %p want %s issued %s updating mds_wanted\n",
		     inode, ceph_cap_string(wanted), ceph_cap_string(issued));
		ceph_check_caps(ci, 0, NULL);
		return 0;
	}
	spin_unlock(&ci->i_ceph_lock);

	flags = 0;
	if ((wanted & CEPH_CAP_FILE_RD) && (wanted & CEPH_CAP_FILE_WR))
		flags = O_RDWR;
	else if (wanted & CEPH_CAP_FILE_RD)
		flags = O_RDONLY;
	else if (wanted & CEPH_CAP_FILE_WR)
		flags = O_WRONLY;
#ifdef O_LAZY
	if (wanted & CEPH_CAP_FILE_LAZYIO)
		flags |= O_LAZY;
#endif

	req = prepare_open_request(inode->i_sb, flags, 0);
	if (IS_ERR(req)) {
		err = PTR_ERR(req);
		goto out;
	}

	req->r_inode = inode;
	ihold(inode);
	req->r_num_caps = 1;

	err = ceph_mdsc_do_request(mdsc, NULL, req);
	ceph_mdsc_put_request(req);
out:
	dout("renew caps %p open result=%d\n", inode, err);
	return err < 0 ? err : 0;
}

/*
 * If we already have the requisite capabilities, we can satisfy
 * the open request locally (no need to request new caps from the
 * MDS).  We do, however, need to inform the MDS (asynchronously)
 * if our wanted caps set expands.
 */
int ceph_open(struct inode *inode, struct file *file)
{
	struct ceph_inode_info *ci = ceph_inode(inode);
	struct ceph_fs_client *fsc = ceph_sb_to_client(inode->i_sb);
	struct ceph_mds_client *mdsc = fsc->mdsc;
	struct ceph_mds_request *req;
	struct ceph_file_info *fi = file->private_data;
	int err;
	int flags, fmode, wanted;

	if (fi) {
		dout("open file %p is already opened\n", file);
		return 0;
	}

	/* filter out O_CREAT|O_EXCL; vfs did that already.  yuck. */
	flags = file->f_flags & ~(O_CREAT|O_EXCL);
	if (S_ISDIR(inode->i_mode))
		flags = O_DIRECTORY;  /* mds likes to know */

	dout("open inode %p ino %llx.%llx file %p flags %d (%d)\n", inode,
	     ceph_vinop(inode), file, flags, file->f_flags);
	fmode = ceph_flags_to_mode(flags);
	wanted = ceph_caps_for_mode(fmode);

	/* snapped files are read-only */
	if (ceph_snap(inode) != CEPH_NOSNAP && (file->f_mode & FMODE_WRITE))
		return -EROFS;

	/* trivially open snapdir */
	if (ceph_snap(inode) == CEPH_SNAPDIR) {
		return ceph_init_file(inode, file, fmode);
	}

	/*
	 * No need to block if we have caps on the auth MDS (for
	 * write) or any MDS (for read).  Update wanted set
	 * asynchronously.
	 */
	spin_lock(&ci->i_ceph_lock);
	if (__ceph_is_any_real_caps(ci) &&
	    (((fmode & CEPH_FILE_MODE_WR) == 0) || ci->i_auth_cap)) {
		int mds_wanted = __ceph_caps_mds_wanted(ci, true);
		int issued = __ceph_caps_issued(ci, NULL);

		dout("open %p fmode %d want %s issued %s using existing\n",
		     inode, fmode, ceph_cap_string(wanted),
		     ceph_cap_string(issued));
		__ceph_touch_fmode(ci, mdsc, fmode);
		spin_unlock(&ci->i_ceph_lock);

		/* adjust wanted? */
		if ((issued & wanted) != wanted &&
		    (mds_wanted & wanted) != wanted &&
		    ceph_snap(inode) != CEPH_SNAPDIR)
			ceph_check_caps(ci, 0, NULL);

		return ceph_init_file(inode, file, fmode);
	} else if (ceph_snap(inode) != CEPH_NOSNAP &&
		   (ci->i_snap_caps & wanted) == wanted) {
		__ceph_touch_fmode(ci, mdsc, fmode);
		spin_unlock(&ci->i_ceph_lock);
		return ceph_init_file(inode, file, fmode);
	}

	spin_unlock(&ci->i_ceph_lock);

	dout("open fmode %d wants %s\n", fmode, ceph_cap_string(wanted));
	req = prepare_open_request(inode->i_sb, flags, 0);
	if (IS_ERR(req)) {
		err = PTR_ERR(req);
		goto out;
	}
	req->r_inode = inode;
	ihold(inode);

	req->r_num_caps = 1;
	err = ceph_mdsc_do_request(mdsc, NULL, req);
	if (!err)
		err = ceph_init_file(inode, file, req->r_fmode);
	ceph_mdsc_put_request(req);
	dout("open result=%d on %llx.%llx\n", err, ceph_vinop(inode));
out:
	return err;
}

/* Clone the layout from a synchronous create, if the dir now has Dc caps */
static void
cache_file_layout(struct inode *dst, struct inode *src)
{
	struct ceph_inode_info *cdst = ceph_inode(dst);
	struct ceph_inode_info *csrc = ceph_inode(src);

	spin_lock(&cdst->i_ceph_lock);
	if ((__ceph_caps_issued(cdst, NULL) & CEPH_CAP_DIR_CREATE) &&
	    !ceph_file_layout_is_valid(&cdst->i_cached_layout)) {
		memcpy(&cdst->i_cached_layout, &csrc->i_layout,
			sizeof(cdst->i_cached_layout));
		rcu_assign_pointer(cdst->i_cached_layout.pool_ns,
				   ceph_try_get_string(csrc->i_layout.pool_ns));
	}
	spin_unlock(&cdst->i_ceph_lock);
}

/*
 * Try to set up an async create. We need caps, a file layout, and inode number,
 * and either a lease on the dentry or complete dir info. If any of those
 * criteria are not satisfied, then return false and the caller can go
 * synchronous.
 */
static int try_prep_async_create(struct inode *dir, struct dentry *dentry,
				 struct ceph_file_layout *lo, u64 *pino)
{
	struct ceph_inode_info *ci = ceph_inode(dir);
	struct ceph_dentry_info *di = ceph_dentry(dentry);
	int got = 0, want = CEPH_CAP_FILE_EXCL | CEPH_CAP_DIR_CREATE;
	u64 ino;

	spin_lock(&ci->i_ceph_lock);
	/* No auth cap means no chance for Dc caps */
	if (!ci->i_auth_cap)
		goto no_async;

	/* Any delegated inos? */
	if (xa_empty(&ci->i_auth_cap->session->s_delegated_inos))
		goto no_async;

	if (!ceph_file_layout_is_valid(&ci->i_cached_layout))
		goto no_async;

	if ((__ceph_caps_issued(ci, NULL) & want) != want)
		goto no_async;

	if (d_in_lookup(dentry)) {
		if (!__ceph_dir_is_complete(ci))
			goto no_async;
		spin_lock(&dentry->d_lock);
		di->lease_shared_gen = atomic_read(&ci->i_shared_gen);
		spin_unlock(&dentry->d_lock);
	} else if (atomic_read(&ci->i_shared_gen) !=
		   READ_ONCE(di->lease_shared_gen)) {
		goto no_async;
	}

	ino = ceph_get_deleg_ino(ci->i_auth_cap->session);
	if (!ino)
		goto no_async;

	*pino = ino;
	ceph_take_cap_refs(ci, want, false);
	memcpy(lo, &ci->i_cached_layout, sizeof(*lo));
	rcu_assign_pointer(lo->pool_ns,
			   ceph_try_get_string(ci->i_cached_layout.pool_ns));
	got = want;
no_async:
	spin_unlock(&ci->i_ceph_lock);
	return got;
}

static void restore_deleg_ino(struct inode *dir, u64 ino)
{
	struct ceph_inode_info *ci = ceph_inode(dir);
	struct ceph_mds_session *s = NULL;

	spin_lock(&ci->i_ceph_lock);
	if (ci->i_auth_cap)
		s = ceph_get_mds_session(ci->i_auth_cap->session);
	spin_unlock(&ci->i_ceph_lock);
	if (s) {
		int err = ceph_restore_deleg_ino(s, ino);
		if (err)
			pr_warn("ceph: unable to restore delegated ino 0x%llx to session: %d\n",
				ino, err);
		ceph_put_mds_session(s);
	}
}

static void ceph_async_create_cb(struct ceph_mds_client *mdsc,
                                 struct ceph_mds_request *req)
{
	int result = req->r_err ? req->r_err :
			le32_to_cpu(req->r_reply_info.head->result);

	if (result == -EJUKEBOX)
		goto out;

	mapping_set_error(req->r_parent->i_mapping, result);

	if (result) {
		struct dentry *dentry = req->r_dentry;
		int pathlen = 0;
		u64 base = 0;
		char *path = ceph_mdsc_build_path(req->r_dentry, &pathlen,
						  &base, 0);

		ceph_dir_clear_complete(req->r_parent);
		if (!d_unhashed(dentry))
			d_drop(dentry);

		/* FIXME: start returning I/O errors on all accesses? */
		pr_warn("ceph: async create failure path=(%llx)%s result=%d!\n",
			base, IS_ERR(path) ? "<<bad>>" : path, result);
		ceph_mdsc_free_path(path, pathlen);
	}

	if (req->r_target_inode) {
		struct ceph_inode_info *ci = ceph_inode(req->r_target_inode);
		u64 ino = ceph_vino(req->r_target_inode).ino;

		if (req->r_deleg_ino != ino)
			pr_warn("%s: inode number mismatch! err=%d deleg_ino=0x%llx target=0x%llx\n",
				__func__, req->r_err, req->r_deleg_ino, ino);
		mapping_set_error(req->r_target_inode->i_mapping, result);

		spin_lock(&ci->i_ceph_lock);
		if (ci->i_ceph_flags & CEPH_I_ASYNC_CREATE) {
			ci->i_ceph_flags &= ~CEPH_I_ASYNC_CREATE;
			wake_up_bit(&ci->i_ceph_flags, CEPH_ASYNC_CREATE_BIT);
		}
		ceph_kick_flushing_inode_caps(req->r_session, ci);
		spin_unlock(&ci->i_ceph_lock);
	} else {
		pr_warn("%s: no req->r_target_inode for 0x%llx\n", __func__,
			req->r_deleg_ino);
	}
out:
	ceph_mdsc_release_dir_caps(req);
}

static int ceph_finish_async_create(struct inode *dir, struct dentry *dentry,
				    struct file *file, umode_t mode,
				    struct ceph_mds_request *req,
				    struct ceph_acl_sec_ctx *as_ctx,
				    struct ceph_file_layout *lo)
{
	int ret;
	char xattr_buf[4];
	struct ceph_mds_reply_inode in = { };
	struct ceph_mds_reply_info_in iinfo = { .in = &in };
	struct ceph_inode_info *ci = ceph_inode(dir);
	struct inode *inode;
	struct timespec64 now;
<<<<<<< HEAD
=======
	struct ceph_string *pool_ns;
>>>>>>> 13e45d7f
	struct ceph_mds_client *mdsc = ceph_sb_to_mdsc(dir->i_sb);
	struct ceph_vino vino = { .ino = req->r_deleg_ino,
				  .snap = CEPH_NOSNAP };

	ktime_get_real_ts64(&now);

	inode = ceph_get_inode(dentry->d_sb, vino);
	if (IS_ERR(inode))
		return PTR_ERR(inode);

	iinfo.inline_version = CEPH_INLINE_NONE;
	iinfo.change_attr = 1;
	ceph_encode_timespec64(&iinfo.btime, &now);

	iinfo.xattr_len = ARRAY_SIZE(xattr_buf);
	iinfo.xattr_data = xattr_buf;
	memset(iinfo.xattr_data, 0, iinfo.xattr_len);

	in.ino = cpu_to_le64(vino.ino);
	in.snapid = cpu_to_le64(CEPH_NOSNAP);
	in.version = cpu_to_le64(1);	// ???
	in.cap.caps = in.cap.wanted = cpu_to_le32(CEPH_CAP_ALL_FILE);
	in.cap.cap_id = cpu_to_le64(1);
	in.cap.realm = cpu_to_le64(ci->i_snap_realm->ino);
	in.cap.flags = CEPH_CAP_FLAG_AUTH;
	in.ctime = in.mtime = in.atime = iinfo.btime;
	in.truncate_seq = cpu_to_le32(1);
	in.truncate_size = cpu_to_le64(-1ULL);
	in.xattr_version = cpu_to_le64(1);
	in.uid = cpu_to_le32(from_kuid(&init_user_ns, current_fsuid()));
	if (dir->i_mode & S_ISGID) {
		in.gid = cpu_to_le32(from_kgid(&init_user_ns, dir->i_gid));

		/* Directories always inherit the setgid bit. */
		if (S_ISDIR(mode))
			mode |= S_ISGID;
		else if ((mode & (S_ISGID | S_IXGRP)) == (S_ISGID | S_IXGRP) &&
			 !in_group_p(dir->i_gid) &&
			 !capable_wrt_inode_uidgid(dir, CAP_FSETID))
			mode &= ~S_ISGID;
	} else {
		in.gid = cpu_to_le32(from_kgid(&init_user_ns, current_fsgid()));
	}
	in.mode = cpu_to_le32((u32)mode);

	in.nlink = cpu_to_le32(1);
	in.max_size = cpu_to_le64(lo->stripe_unit);

	ceph_file_layout_to_legacy(lo, &in.layout);
	/* lo is private, so pool_ns can't change */
	pool_ns = rcu_dereference_raw(lo->pool_ns);
	if (pool_ns) {
		iinfo.pool_ns_len = pool_ns->len;
		iinfo.pool_ns_data = pool_ns->str;
	}

	down_read(&mdsc->snap_rwsem);
	ret = ceph_fill_inode(inode, NULL, &iinfo, NULL, req->r_session,
			      req->r_fmode, NULL);
	up_read(&mdsc->snap_rwsem);
	if (ret) {
		dout("%s failed to fill inode: %d\n", __func__, ret);
		ceph_dir_clear_complete(dir);
		if (!d_unhashed(dentry))
			d_drop(dentry);
		if (inode->i_state & I_NEW)
			discard_new_inode(inode);
	} else {
		struct dentry *dn;

		dout("%s d_adding new inode 0x%llx to 0x%llx/%s\n", __func__,
			vino.ino, ceph_ino(dir), dentry->d_name.name);
		ceph_dir_clear_ordered(dir);
		ceph_init_inode_acls(inode, as_ctx);
		if (inode->i_state & I_NEW) {
			/*
			 * If it's not I_NEW, then someone created this before
			 * we got here. Assume the server is aware of it at
			 * that point and don't worry about setting
			 * CEPH_I_ASYNC_CREATE.
			 */
			ceph_inode(inode)->i_ceph_flags = CEPH_I_ASYNC_CREATE;
			unlock_new_inode(inode);
		}
		if (d_in_lookup(dentry) || d_really_is_negative(dentry)) {
			if (!d_unhashed(dentry))
				d_drop(dentry);
			dn = d_splice_alias(inode, dentry);
			WARN_ON_ONCE(dn && dn != dentry);
		}
		file->f_mode |= FMODE_CREATED;
		ret = finish_open(file, dentry, ceph_open);
	}
	return ret;
}

/*
 * Do a lookup + open with a single request.  If we get a non-existent
 * file or symlink, return 1 so the VFS can retry.
 */
int ceph_atomic_open(struct inode *dir, struct dentry *dentry,
		     struct file *file, unsigned flags, umode_t mode)
{
	struct ceph_fs_client *fsc = ceph_sb_to_client(dir->i_sb);
	struct ceph_mds_client *mdsc = fsc->mdsc;
	struct ceph_mds_request *req;
	struct dentry *dn;
	struct ceph_acl_sec_ctx as_ctx = {};
	bool try_async = ceph_test_mount_opt(fsc, ASYNC_DIROPS);
	int mask;
	int err;

	dout("atomic_open %p dentry %p '%pd' %s flags %d mode 0%o\n",
	     dir, dentry, dentry,
	     d_unhashed(dentry) ? "unhashed" : "hashed", flags, mode);

	if (dentry->d_name.len > NAME_MAX)
		return -ENAMETOOLONG;

	if (flags & O_CREAT) {
		if (ceph_quota_is_max_files_exceeded(dir))
			return -EDQUOT;
		err = ceph_pre_init_acls(dir, &mode, &as_ctx);
		if (err < 0)
			return err;
		err = ceph_security_init_secctx(dentry, mode, &as_ctx);
		if (err < 0)
			goto out_ctx;
	} else if (!d_in_lookup(dentry)) {
		/* If it's not being looked up, it's negative */
		return -ENOENT;
	}
retry:
	/* do the open */
	req = prepare_open_request(dir->i_sb, flags, mode);
	if (IS_ERR(req)) {
		err = PTR_ERR(req);
		goto out_ctx;
	}
	req->r_dentry = dget(dentry);
	req->r_num_caps = 2;
	mask = CEPH_STAT_CAP_INODE | CEPH_CAP_AUTH_SHARED;
	if (ceph_security_xattr_wanted(dir))
		mask |= CEPH_CAP_XATTR_SHARED;
	req->r_args.open.mask = cpu_to_le32(mask);
	req->r_parent = dir;

	if (flags & O_CREAT) {
		struct ceph_file_layout lo;

		req->r_dentry_drop = CEPH_CAP_FILE_SHARED | CEPH_CAP_AUTH_EXCL;
		req->r_dentry_unless = CEPH_CAP_FILE_EXCL;
		if (as_ctx.pagelist) {
			req->r_pagelist = as_ctx.pagelist;
			as_ctx.pagelist = NULL;
		}
		if (try_async &&
		    (req->r_dir_caps =
		      try_prep_async_create(dir, dentry, &lo,
					    &req->r_deleg_ino))) {
			set_bit(CEPH_MDS_R_ASYNC, &req->r_req_flags);
			req->r_args.open.flags |= cpu_to_le32(CEPH_O_EXCL);
			req->r_callback = ceph_async_create_cb;
			err = ceph_mdsc_submit_request(mdsc, dir, req);
			if (!err) {
				err = ceph_finish_async_create(dir, dentry,
							file, mode, req,
							&as_ctx, &lo);
			} else if (err == -EJUKEBOX) {
				restore_deleg_ino(dir, req->r_deleg_ino);
				ceph_mdsc_put_request(req);
				try_async = false;
				ceph_put_string(rcu_dereference_raw(lo.pool_ns));
				goto retry;
			}
			ceph_put_string(rcu_dereference_raw(lo.pool_ns));
			goto out_req;
		}
	}

	set_bit(CEPH_MDS_R_PARENT_LOCKED, &req->r_req_flags);
	err = ceph_mdsc_do_request(mdsc,
				   (flags & (O_CREAT|O_TRUNC)) ? dir : NULL,
				   req);
	err = ceph_handle_snapdir(req, dentry, err);
	if (err)
		goto out_req;

	if ((flags & O_CREAT) && !req->r_reply_info.head->is_dentry)
		err = ceph_handle_notrace_create(dir, dentry);

	if (d_in_lookup(dentry)) {
		dn = ceph_finish_lookup(req, dentry, err);
		if (IS_ERR(dn))
			err = PTR_ERR(dn);
	} else {
		/* we were given a hashed negative dentry */
		dn = NULL;
	}
	if (err)
		goto out_req;
	if (dn || d_really_is_negative(dentry) || d_is_symlink(dentry)) {
		/* make vfs retry on splice, ENOENT, or symlink */
		dout("atomic_open finish_no_open on dn %p\n", dn);
		err = finish_no_open(file, dn);
	} else {
		dout("atomic_open finish_open on dn %p\n", dn);
		if (req->r_op == CEPH_MDS_OP_CREATE && req->r_reply_info.has_create_ino) {
			struct inode *newino = d_inode(dentry);

			cache_file_layout(dir, newino);
			ceph_init_inode_acls(newino, &as_ctx);
			file->f_mode |= FMODE_CREATED;
		}
		err = finish_open(file, dentry, ceph_open);
	}
out_req:
	ceph_mdsc_put_request(req);
out_ctx:
	ceph_release_acl_sec_ctx(&as_ctx);
	dout("atomic_open result=%d\n", err);
	return err;
}

int ceph_release(struct inode *inode, struct file *file)
{
	struct ceph_inode_info *ci = ceph_inode(inode);

	if (S_ISDIR(inode->i_mode)) {
		struct ceph_dir_file_info *dfi = file->private_data;
		dout("release inode %p dir file %p\n", inode, file);
		WARN_ON(!list_empty(&dfi->file_info.rw_contexts));

		ceph_put_fmode(ci, dfi->file_info.fmode, 1);

		if (dfi->last_readdir)
			ceph_mdsc_put_request(dfi->last_readdir);
		kfree(dfi->last_name);
		kfree(dfi->dir_info);
		kmem_cache_free(ceph_dir_file_cachep, dfi);
	} else {
		struct ceph_file_info *fi = file->private_data;
		dout("release inode %p regular file %p\n", inode, file);
		WARN_ON(!list_empty(&fi->rw_contexts));

		ceph_put_fmode(ci, fi->fmode, 1);

		kmem_cache_free(ceph_file_cachep, fi);
	}

	/* wake up anyone waiting for caps on this inode */
	wake_up_all(&ci->i_cap_wq);
	return 0;
}

enum {
	HAVE_RETRIED = 1,
	CHECK_EOF =    2,
	READ_INLINE =  3,
};

/*
 * Completely synchronous read and write methods.  Direct from __user
 * buffer to osd, or directly to user pages (if O_DIRECT).
 *
 * If the read spans object boundary, just do multiple reads.  (That's not
 * atomic, but good enough for now.)
 *
 * If we get a short result from the OSD, check against i_size; we need to
 * only return a short read to the caller if we hit EOF.
 */
static ssize_t ceph_sync_read(struct kiocb *iocb, struct iov_iter *to,
			      int *retry_op)
{
	struct file *file = iocb->ki_filp;
	struct inode *inode = file_inode(file);
	struct ceph_inode_info *ci = ceph_inode(inode);
	struct ceph_fs_client *fsc = ceph_inode_to_client(inode);
	struct ceph_osd_client *osdc = &fsc->client->osdc;
	ssize_t ret;
	u64 off = iocb->ki_pos;
	u64 len = iov_iter_count(to);

	dout("sync_read on file %p %llu~%u %s\n", file, off, (unsigned)len,
	     (file->f_flags & O_DIRECT) ? "O_DIRECT" : "");

	if (!len)
		return 0;
	/*
	 * flush any page cache pages in this range.  this
	 * will make concurrent normal and sync io slow,
	 * but it will at least behave sensibly when they are
	 * in sequence.
	 */
	ret = filemap_write_and_wait_range(inode->i_mapping,
					   off, off + len - 1);
	if (ret < 0)
		return ret;

	ret = 0;
	while ((len = iov_iter_count(to)) > 0) {
		struct ceph_osd_request *req;
		struct page **pages;
		int num_pages;
		size_t page_off;
		u64 i_size;
		bool more;
		int idx;
		size_t left;

		req = ceph_osdc_new_request(osdc, &ci->i_layout,
					ci->i_vino, off, &len, 0, 1,
					CEPH_OSD_OP_READ, CEPH_OSD_FLAG_READ,
					NULL, ci->i_truncate_seq,
					ci->i_truncate_size, false);
		if (IS_ERR(req)) {
			ret = PTR_ERR(req);
			break;
		}

		more = len < iov_iter_count(to);

		num_pages = calc_pages_for(off, len);
		page_off = off & ~PAGE_MASK;
		pages = ceph_alloc_page_vector(num_pages, GFP_KERNEL);
		if (IS_ERR(pages)) {
			ceph_osdc_put_request(req);
			ret = PTR_ERR(pages);
			break;
		}

		osd_req_op_extent_osd_data_pages(req, 0, pages, len, page_off,
						 false, false);
		ret = ceph_osdc_start_request(osdc, req, false);
		if (!ret)
			ret = ceph_osdc_wait_request(osdc, req);

		ceph_update_read_latency(&fsc->mdsc->metric,
					 req->r_start_latency,
					 req->r_end_latency,
					 ret);

		ceph_osdc_put_request(req);

		i_size = i_size_read(inode);
		dout("sync_read %llu~%llu got %zd i_size %llu%s\n",
		     off, len, ret, i_size, (more ? " MORE" : ""));

		if (ret == -ENOENT)
			ret = 0;
		if (ret >= 0 && ret < len && (off + ret < i_size)) {
			int zlen = min(len - ret, i_size - off - ret);
			int zoff = page_off + ret;
			dout("sync_read zero gap %llu~%llu\n",
                             off + ret, off + ret + zlen);
			ceph_zero_page_vector_range(zoff, zlen, pages);
			ret += zlen;
		}

		idx = 0;
		left = ret > 0 ? ret : 0;
		while (left > 0) {
			size_t len, copied;
			page_off = off & ~PAGE_MASK;
			len = min_t(size_t, left, PAGE_SIZE - page_off);
			SetPageUptodate(pages[idx]);
			copied = copy_page_to_iter(pages[idx++],
						   page_off, len, to);
			off += copied;
			left -= copied;
			if (copied < len) {
				ret = -EFAULT;
				break;
			}
		}
		ceph_release_page_vector(pages, num_pages);

		if (ret < 0) {
			if (ret == -EBLOCKLISTED)
				fsc->blocklisted = true;
			break;
		}

		if (off >= i_size || !more)
			break;
	}

	if (off > iocb->ki_pos) {
		if (ret >= 0 &&
		    iov_iter_count(to) > 0 && off >= i_size_read(inode))
			*retry_op = CHECK_EOF;
		ret = off - iocb->ki_pos;
		iocb->ki_pos = off;
	}

	dout("sync_read result %zd retry_op %d\n", ret, *retry_op);
	return ret;
}

struct ceph_aio_request {
	struct kiocb *iocb;
	size_t total_len;
	bool write;
	bool should_dirty;
	int error;
	struct list_head osd_reqs;
	unsigned num_reqs;
	atomic_t pending_reqs;
	struct timespec64 mtime;
	struct ceph_cap_flush *prealloc_cf;
};

struct ceph_aio_work {
	struct work_struct work;
	struct ceph_osd_request *req;
};

static void ceph_aio_retry_work(struct work_struct *work);

static void ceph_aio_complete(struct inode *inode,
			      struct ceph_aio_request *aio_req)
{
	struct ceph_inode_info *ci = ceph_inode(inode);
	int ret;

	if (!atomic_dec_and_test(&aio_req->pending_reqs))
		return;

	if (aio_req->iocb->ki_flags & IOCB_DIRECT)
		inode_dio_end(inode);

	ret = aio_req->error;
	if (!ret)
		ret = aio_req->total_len;

	dout("ceph_aio_complete %p rc %d\n", inode, ret);

	if (ret >= 0 && aio_req->write) {
		int dirty;

		loff_t endoff = aio_req->iocb->ki_pos + aio_req->total_len;
		if (endoff > i_size_read(inode)) {
			if (ceph_inode_set_size(inode, endoff))
				ceph_check_caps(ci, CHECK_CAPS_AUTHONLY, NULL);
		}

		spin_lock(&ci->i_ceph_lock);
		ci->i_inline_version = CEPH_INLINE_NONE;
		dirty = __ceph_mark_dirty_caps(ci, CEPH_CAP_FILE_WR,
					       &aio_req->prealloc_cf);
		spin_unlock(&ci->i_ceph_lock);
		if (dirty)
			__mark_inode_dirty(inode, dirty);

	}

	ceph_put_cap_refs(ci, (aio_req->write ? CEPH_CAP_FILE_WR :
						CEPH_CAP_FILE_RD));

	aio_req->iocb->ki_complete(aio_req->iocb, ret, 0);

	ceph_free_cap_flush(aio_req->prealloc_cf);
	kfree(aio_req);
}

static void ceph_aio_complete_req(struct ceph_osd_request *req)
{
	int rc = req->r_result;
	struct inode *inode = req->r_inode;
	struct ceph_aio_request *aio_req = req->r_priv;
	struct ceph_osd_data *osd_data = osd_req_op_extent_osd_data(req, 0);
	struct ceph_client_metric *metric = &ceph_sb_to_mdsc(inode->i_sb)->metric;

	BUG_ON(osd_data->type != CEPH_OSD_DATA_TYPE_BVECS);
	BUG_ON(!osd_data->num_bvecs);

	dout("ceph_aio_complete_req %p rc %d bytes %u\n",
	     inode, rc, osd_data->bvec_pos.iter.bi_size);

	/* r_start_latency == 0 means the request was not submitted */
	if (req->r_start_latency) {
		if (aio_req->write)
			ceph_update_write_latency(metric, req->r_start_latency,
						  req->r_end_latency, rc);
		else
			ceph_update_read_latency(metric, req->r_start_latency,
						 req->r_end_latency, rc);
	}

	if (rc == -EOLDSNAPC) {
		struct ceph_aio_work *aio_work;
		BUG_ON(!aio_req->write);

		aio_work = kmalloc(sizeof(*aio_work), GFP_NOFS);
		if (aio_work) {
			INIT_WORK(&aio_work->work, ceph_aio_retry_work);
			aio_work->req = req;
			queue_work(ceph_inode_to_client(inode)->inode_wq,
				   &aio_work->work);
			return;
		}
		rc = -ENOMEM;
	} else if (!aio_req->write) {
		if (rc == -ENOENT)
			rc = 0;
		if (rc >= 0 && osd_data->bvec_pos.iter.bi_size > rc) {
			struct iov_iter i;
			int zlen = osd_data->bvec_pos.iter.bi_size - rc;

			/*
			 * If read is satisfied by single OSD request,
			 * it can pass EOF. Otherwise read is within
			 * i_size.
			 */
			if (aio_req->num_reqs == 1) {
				loff_t i_size = i_size_read(inode);
				loff_t endoff = aio_req->iocb->ki_pos + rc;
				if (endoff < i_size)
					zlen = min_t(size_t, zlen,
						     i_size - endoff);
				aio_req->total_len = rc + zlen;
			}

			iov_iter_bvec(&i, READ, osd_data->bvec_pos.bvecs,
				      osd_data->num_bvecs,
				      osd_data->bvec_pos.iter.bi_size);
			iov_iter_advance(&i, rc);
			iov_iter_zero(zlen, &i);
		}
	}

	put_bvecs(osd_data->bvec_pos.bvecs, osd_data->num_bvecs,
		  aio_req->should_dirty);
	ceph_osdc_put_request(req);

	if (rc < 0)
		cmpxchg(&aio_req->error, 0, rc);

	ceph_aio_complete(inode, aio_req);
	return;
}

static void ceph_aio_retry_work(struct work_struct *work)
{
	struct ceph_aio_work *aio_work =
		container_of(work, struct ceph_aio_work, work);
	struct ceph_osd_request *orig_req = aio_work->req;
	struct ceph_aio_request *aio_req = orig_req->r_priv;
	struct inode *inode = orig_req->r_inode;
	struct ceph_inode_info *ci = ceph_inode(inode);
	struct ceph_snap_context *snapc;
	struct ceph_osd_request *req;
	int ret;

	spin_lock(&ci->i_ceph_lock);
	if (__ceph_have_pending_cap_snap(ci)) {
		struct ceph_cap_snap *capsnap =
			list_last_entry(&ci->i_cap_snaps,
					struct ceph_cap_snap,
					ci_item);
		snapc = ceph_get_snap_context(capsnap->context);
	} else {
		BUG_ON(!ci->i_head_snapc);
		snapc = ceph_get_snap_context(ci->i_head_snapc);
	}
	spin_unlock(&ci->i_ceph_lock);

	req = ceph_osdc_alloc_request(orig_req->r_osdc, snapc, 1,
			false, GFP_NOFS);
	if (!req) {
		ret = -ENOMEM;
		req = orig_req;
		goto out;
	}

	req->r_flags = /* CEPH_OSD_FLAG_ORDERSNAP | */ CEPH_OSD_FLAG_WRITE;
	ceph_oloc_copy(&req->r_base_oloc, &orig_req->r_base_oloc);
	ceph_oid_copy(&req->r_base_oid, &orig_req->r_base_oid);

	req->r_ops[0] = orig_req->r_ops[0];

	req->r_mtime = aio_req->mtime;
	req->r_data_offset = req->r_ops[0].extent.offset;

	ret = ceph_osdc_alloc_messages(req, GFP_NOFS);
	if (ret) {
		ceph_osdc_put_request(req);
		req = orig_req;
		goto out;
	}

	ceph_osdc_put_request(orig_req);

	req->r_callback = ceph_aio_complete_req;
	req->r_inode = inode;
	req->r_priv = aio_req;

	ret = ceph_osdc_start_request(req->r_osdc, req, false);
out:
	if (ret < 0) {
		req->r_result = ret;
		ceph_aio_complete_req(req);
	}

	ceph_put_snap_context(snapc);
	kfree(aio_work);
}

static ssize_t
ceph_direct_read_write(struct kiocb *iocb, struct iov_iter *iter,
		       struct ceph_snap_context *snapc,
		       struct ceph_cap_flush **pcf)
{
	struct file *file = iocb->ki_filp;
	struct inode *inode = file_inode(file);
	struct ceph_inode_info *ci = ceph_inode(inode);
	struct ceph_fs_client *fsc = ceph_inode_to_client(inode);
	struct ceph_client_metric *metric = &fsc->mdsc->metric;
	struct ceph_vino vino;
	struct ceph_osd_request *req;
	struct bio_vec *bvecs;
	struct ceph_aio_request *aio_req = NULL;
	int num_pages = 0;
	int flags;
	int ret = 0;
	struct timespec64 mtime = current_time(inode);
	size_t count = iov_iter_count(iter);
	loff_t pos = iocb->ki_pos;
	bool write = iov_iter_rw(iter) == WRITE;
	bool should_dirty = !write && iter_is_iovec(iter);

	if (write && ceph_snap(file_inode(file)) != CEPH_NOSNAP)
		return -EROFS;

	dout("sync_direct_%s on file %p %lld~%u snapc %p seq %lld\n",
	     (write ? "write" : "read"), file, pos, (unsigned)count,
	     snapc, snapc ? snapc->seq : 0);

	if (write) {
		int ret2 = invalidate_inode_pages2_range(inode->i_mapping,
					pos >> PAGE_SHIFT,
					(pos + count - 1) >> PAGE_SHIFT);
		if (ret2 < 0)
			dout("invalidate_inode_pages2_range returned %d\n", ret2);

		flags = /* CEPH_OSD_FLAG_ORDERSNAP | */ CEPH_OSD_FLAG_WRITE;
	} else {
		flags = CEPH_OSD_FLAG_READ;
	}

	while (iov_iter_count(iter) > 0) {
		u64 size = iov_iter_count(iter);
		ssize_t len;

		if (write)
			size = min_t(u64, size, fsc->mount_options->wsize);
		else
			size = min_t(u64, size, fsc->mount_options->rsize);

		vino = ceph_vino(inode);
		req = ceph_osdc_new_request(&fsc->client->osdc, &ci->i_layout,
					    vino, pos, &size, 0,
					    1,
					    write ? CEPH_OSD_OP_WRITE :
						    CEPH_OSD_OP_READ,
					    flags, snapc,
					    ci->i_truncate_seq,
					    ci->i_truncate_size,
					    false);
		if (IS_ERR(req)) {
			ret = PTR_ERR(req);
			break;
		}

		len = iter_get_bvecs_alloc(iter, size, &bvecs, &num_pages);
		if (len < 0) {
			ceph_osdc_put_request(req);
			ret = len;
			break;
		}
		if (len != size)
			osd_req_op_extent_update(req, 0, len);

		/*
		 * To simplify error handling, allow AIO when IO within i_size
		 * or IO can be satisfied by single OSD request.
		 */
		if (pos == iocb->ki_pos && !is_sync_kiocb(iocb) &&
		    (len == count || pos + count <= i_size_read(inode))) {
			aio_req = kzalloc(sizeof(*aio_req), GFP_KERNEL);
			if (aio_req) {
				aio_req->iocb = iocb;
				aio_req->write = write;
				aio_req->should_dirty = should_dirty;
				INIT_LIST_HEAD(&aio_req->osd_reqs);
				if (write) {
					aio_req->mtime = mtime;
					swap(aio_req->prealloc_cf, *pcf);
				}
			}
			/* ignore error */
		}

		if (write) {
			/*
			 * throw out any page cache pages in this range. this
			 * may block.
			 */
			truncate_inode_pages_range(inode->i_mapping, pos,
						   PAGE_ALIGN(pos + len) - 1);

			req->r_mtime = mtime;
		}

		osd_req_op_extent_osd_data_bvecs(req, 0, bvecs, num_pages, len);

		if (aio_req) {
			aio_req->total_len += len;
			aio_req->num_reqs++;
			atomic_inc(&aio_req->pending_reqs);

			req->r_callback = ceph_aio_complete_req;
			req->r_inode = inode;
			req->r_priv = aio_req;
			list_add_tail(&req->r_private_item, &aio_req->osd_reqs);

			pos += len;
			continue;
		}

		ret = ceph_osdc_start_request(req->r_osdc, req, false);
		if (!ret)
			ret = ceph_osdc_wait_request(&fsc->client->osdc, req);

		if (write)
			ceph_update_write_latency(metric, req->r_start_latency,
						  req->r_end_latency, ret);
		else
			ceph_update_read_latency(metric, req->r_start_latency,
						 req->r_end_latency, ret);

		size = i_size_read(inode);
		if (!write) {
			if (ret == -ENOENT)
				ret = 0;
			if (ret >= 0 && ret < len && pos + ret < size) {
				struct iov_iter i;
				int zlen = min_t(size_t, len - ret,
						 size - pos - ret);

				iov_iter_bvec(&i, READ, bvecs, num_pages, len);
				iov_iter_advance(&i, ret);
				iov_iter_zero(zlen, &i);
				ret += zlen;
			}
			if (ret >= 0)
				len = ret;
		}

		put_bvecs(bvecs, num_pages, should_dirty);
		ceph_osdc_put_request(req);
		if (ret < 0)
			break;

		pos += len;
		if (!write && pos >= size)
			break;

		if (write && pos > size) {
			if (ceph_inode_set_size(inode, pos))
				ceph_check_caps(ceph_inode(inode),
						CHECK_CAPS_AUTHONLY,
						NULL);
		}
	}

	if (aio_req) {
		LIST_HEAD(osd_reqs);

		if (aio_req->num_reqs == 0) {
			kfree(aio_req);
			return ret;
		}

		ceph_get_cap_refs(ci, write ? CEPH_CAP_FILE_WR :
					      CEPH_CAP_FILE_RD);

		list_splice(&aio_req->osd_reqs, &osd_reqs);
		inode_dio_begin(inode);
		while (!list_empty(&osd_reqs)) {
			req = list_first_entry(&osd_reqs,
					       struct ceph_osd_request,
					       r_private_item);
			list_del_init(&req->r_private_item);
			if (ret >= 0)
				ret = ceph_osdc_start_request(req->r_osdc,
							      req, false);
			if (ret < 0) {
				req->r_result = ret;
				ceph_aio_complete_req(req);
			}
		}
		return -EIOCBQUEUED;
	}

	if (ret != -EOLDSNAPC && pos > iocb->ki_pos) {
		ret = pos - iocb->ki_pos;
		iocb->ki_pos = pos;
	}
	return ret;
}

/*
 * Synchronous write, straight from __user pointer or user pages.
 *
 * If write spans object boundary, just do multiple writes.  (For a
 * correct atomic write, we should e.g. take write locks on all
 * objects, rollback on failure, etc.)
 */
static ssize_t
ceph_sync_write(struct kiocb *iocb, struct iov_iter *from, loff_t pos,
		struct ceph_snap_context *snapc)
{
	struct file *file = iocb->ki_filp;
	struct inode *inode = file_inode(file);
	struct ceph_inode_info *ci = ceph_inode(inode);
	struct ceph_fs_client *fsc = ceph_inode_to_client(inode);
	struct ceph_vino vino;
	struct ceph_osd_request *req;
	struct page **pages;
	u64 len;
	int num_pages;
	int written = 0;
	int flags;
	int ret;
	bool check_caps = false;
	struct timespec64 mtime = current_time(inode);
	size_t count = iov_iter_count(from);

	if (ceph_snap(file_inode(file)) != CEPH_NOSNAP)
		return -EROFS;

	dout("sync_write on file %p %lld~%u snapc %p seq %lld\n",
	     file, pos, (unsigned)count, snapc, snapc->seq);

	ret = filemap_write_and_wait_range(inode->i_mapping,
					   pos, pos + count - 1);
	if (ret < 0)
		return ret;

	ret = invalidate_inode_pages2_range(inode->i_mapping,
					    pos >> PAGE_SHIFT,
					    (pos + count - 1) >> PAGE_SHIFT);
	if (ret < 0)
		dout("invalidate_inode_pages2_range returned %d\n", ret);

	flags = /* CEPH_OSD_FLAG_ORDERSNAP | */ CEPH_OSD_FLAG_WRITE;

	while ((len = iov_iter_count(from)) > 0) {
		size_t left;
		int n;

		vino = ceph_vino(inode);
		req = ceph_osdc_new_request(&fsc->client->osdc, &ci->i_layout,
					    vino, pos, &len, 0, 1,
					    CEPH_OSD_OP_WRITE, flags, snapc,
					    ci->i_truncate_seq,
					    ci->i_truncate_size,
					    false);
		if (IS_ERR(req)) {
			ret = PTR_ERR(req);
			break;
		}

		/*
		 * write from beginning of first page,
		 * regardless of io alignment
		 */
		num_pages = (len + PAGE_SIZE - 1) >> PAGE_SHIFT;

		pages = ceph_alloc_page_vector(num_pages, GFP_KERNEL);
		if (IS_ERR(pages)) {
			ret = PTR_ERR(pages);
			goto out;
		}

		left = len;
		for (n = 0; n < num_pages; n++) {
			size_t plen = min_t(size_t, left, PAGE_SIZE);
			ret = copy_page_from_iter(pages[n], 0, plen, from);
			if (ret != plen) {
				ret = -EFAULT;
				break;
			}
			left -= ret;
		}

		if (ret < 0) {
			ceph_release_page_vector(pages, num_pages);
			goto out;
		}

		req->r_inode = inode;

		osd_req_op_extent_osd_data_pages(req, 0, pages, len, 0,
						false, true);

		req->r_mtime = mtime;
		ret = ceph_osdc_start_request(&fsc->client->osdc, req, false);
		if (!ret)
			ret = ceph_osdc_wait_request(&fsc->client->osdc, req);

		ceph_update_write_latency(&fsc->mdsc->metric, req->r_start_latency,
					  req->r_end_latency, ret);
out:
		ceph_osdc_put_request(req);
		if (ret != 0) {
			ceph_set_error_write(ci);
			break;
		}

		ceph_clear_error_write(ci);
		pos += len;
		written += len;
		if (pos > i_size_read(inode)) {
			check_caps = ceph_inode_set_size(inode, pos);
			if (check_caps)
				ceph_check_caps(ceph_inode(inode),
						CHECK_CAPS_AUTHONLY,
						NULL);
		}

	}

	if (ret != -EOLDSNAPC && written > 0) {
		ret = written;
		iocb->ki_pos = pos;
	}
	return ret;
}

/*
 * Wrap generic_file_aio_read with checks for cap bits on the inode.
 * Atomically grab references, so that those bits are not released
 * back to the MDS mid-read.
 *
 * Hmm, the sync read case isn't actually async... should it be?
 */
static ssize_t ceph_read_iter(struct kiocb *iocb, struct iov_iter *to)
{
	struct file *filp = iocb->ki_filp;
	struct ceph_file_info *fi = filp->private_data;
	size_t len = iov_iter_count(to);
	struct inode *inode = file_inode(filp);
	struct ceph_inode_info *ci = ceph_inode(inode);
	struct page *pinned_page = NULL;
	bool direct_lock = iocb->ki_flags & IOCB_DIRECT;
	ssize_t ret;
	int want, got = 0;
	int retry_op = 0, read = 0;

again:
	dout("aio_read %p %llx.%llx %llu~%u trying to get caps on %p\n",
	     inode, ceph_vinop(inode), iocb->ki_pos, (unsigned)len, inode);

	if (direct_lock)
		ceph_start_io_direct(inode);
	else
		ceph_start_io_read(inode);

	if (fi->fmode & CEPH_FILE_MODE_LAZY)
		want = CEPH_CAP_FILE_CACHE | CEPH_CAP_FILE_LAZYIO;
	else
		want = CEPH_CAP_FILE_CACHE;
	ret = ceph_get_caps(filp, CEPH_CAP_FILE_RD, want, -1,
			    &got, &pinned_page);
	if (ret < 0) {
		if (iocb->ki_flags & IOCB_DIRECT)
			ceph_end_io_direct(inode);
		else
			ceph_end_io_read(inode);
		return ret;
	}

	if ((got & (CEPH_CAP_FILE_CACHE|CEPH_CAP_FILE_LAZYIO)) == 0 ||
	    (iocb->ki_flags & IOCB_DIRECT) ||
	    (fi->flags & CEPH_F_SYNC)) {

		dout("aio_sync_read %p %llx.%llx %llu~%u got cap refs on %s\n",
		     inode, ceph_vinop(inode), iocb->ki_pos, (unsigned)len,
		     ceph_cap_string(got));

		if (ci->i_inline_version == CEPH_INLINE_NONE) {
			if (!retry_op && (iocb->ki_flags & IOCB_DIRECT)) {
				ret = ceph_direct_read_write(iocb, to,
							     NULL, NULL);
				if (ret >= 0 && ret < len)
					retry_op = CHECK_EOF;
			} else {
				ret = ceph_sync_read(iocb, to, &retry_op);
			}
		} else {
			retry_op = READ_INLINE;
		}
	} else {
		CEPH_DEFINE_RW_CONTEXT(rw_ctx, got);
		dout("aio_read %p %llx.%llx %llu~%u got cap refs on %s\n",
		     inode, ceph_vinop(inode), iocb->ki_pos, (unsigned)len,
		     ceph_cap_string(got));
		ceph_add_rw_context(fi, &rw_ctx);
		ret = generic_file_read_iter(iocb, to);
		ceph_del_rw_context(fi, &rw_ctx);
	}

	dout("aio_read %p %llx.%llx dropping cap refs on %s = %d\n",
	     inode, ceph_vinop(inode), ceph_cap_string(got), (int)ret);
	if (pinned_page) {
		put_page(pinned_page);
		pinned_page = NULL;
	}
	ceph_put_cap_refs(ci, got);

	if (direct_lock)
		ceph_end_io_direct(inode);
	else
		ceph_end_io_read(inode);

	if (retry_op > HAVE_RETRIED && ret >= 0) {
		int statret;
		struct page *page = NULL;
		loff_t i_size;
		if (retry_op == READ_INLINE) {
			page = __page_cache_alloc(GFP_KERNEL);
			if (!page)
				return -ENOMEM;
		}

		statret = __ceph_do_getattr(inode, page,
					    CEPH_STAT_CAP_INLINE_DATA, !!page);
		if (statret < 0) {
			if (page)
				__free_page(page);
			if (statret == -ENODATA) {
				BUG_ON(retry_op != READ_INLINE);
				goto again;
			}
			return statret;
		}

		i_size = i_size_read(inode);
		if (retry_op == READ_INLINE) {
			BUG_ON(ret > 0 || read > 0);
			if (iocb->ki_pos < i_size &&
			    iocb->ki_pos < PAGE_SIZE) {
				loff_t end = min_t(loff_t, i_size,
						   iocb->ki_pos + len);
				end = min_t(loff_t, end, PAGE_SIZE);
				if (statret < end)
					zero_user_segment(page, statret, end);
				ret = copy_page_to_iter(page,
						iocb->ki_pos & ~PAGE_MASK,
						end - iocb->ki_pos, to);
				iocb->ki_pos += ret;
				read += ret;
			}
			if (iocb->ki_pos < i_size && read < len) {
				size_t zlen = min_t(size_t, len - read,
						    i_size - iocb->ki_pos);
				ret = iov_iter_zero(zlen, to);
				iocb->ki_pos += ret;
				read += ret;
			}
			__free_pages(page, 0);
			return read;
		}

		/* hit EOF or hole? */
		if (retry_op == CHECK_EOF && iocb->ki_pos < i_size &&
		    ret < len) {
			dout("sync_read hit hole, ppos %lld < size %lld"
			     ", reading more\n", iocb->ki_pos, i_size);

			read += ret;
			len -= ret;
			retry_op = HAVE_RETRIED;
			goto again;
		}
	}

	if (ret >= 0)
		ret += read;

	return ret;
}

/*
 * Take cap references to avoid releasing caps to MDS mid-write.
 *
 * If we are synchronous, and write with an old snap context, the OSD
 * may return EOLDSNAPC.  In that case, retry the write.. _after_
 * dropping our cap refs and allowing the pending snap to logically
 * complete _before_ this write occurs.
 *
 * If we are near ENOSPC, write synchronously.
 */
static ssize_t ceph_write_iter(struct kiocb *iocb, struct iov_iter *from)
{
	struct file *file = iocb->ki_filp;
	struct ceph_file_info *fi = file->private_data;
	struct inode *inode = file_inode(file);
	struct ceph_inode_info *ci = ceph_inode(inode);
	struct ceph_fs_client *fsc = ceph_inode_to_client(inode);
	struct ceph_osd_client *osdc = &fsc->client->osdc;
	struct ceph_cap_flush *prealloc_cf;
	ssize_t count, written = 0;
	int err, want, got;
	bool direct_lock = false;
	u32 map_flags;
	u64 pool_flags;
	loff_t pos;
	loff_t limit = max(i_size_read(inode), fsc->max_file_size);

	if (ceph_snap(inode) != CEPH_NOSNAP)
		return -EROFS;

	prealloc_cf = ceph_alloc_cap_flush();
	if (!prealloc_cf)
		return -ENOMEM;

	if ((iocb->ki_flags & (IOCB_DIRECT | IOCB_APPEND)) == IOCB_DIRECT)
		direct_lock = true;

retry_snap:
	if (direct_lock)
		ceph_start_io_direct(inode);
	else
		ceph_start_io_write(inode);

	/* We can write back this queue in page reclaim */
	current->backing_dev_info = inode_to_bdi(inode);

	if (iocb->ki_flags & IOCB_APPEND) {
		err = ceph_do_getattr(inode, CEPH_STAT_CAP_SIZE, false);
		if (err < 0)
			goto out;
	}

	err = generic_write_checks(iocb, from);
	if (err <= 0)
		goto out;

	pos = iocb->ki_pos;
	if (unlikely(pos >= limit)) {
		err = -EFBIG;
		goto out;
	} else {
		iov_iter_truncate(from, limit - pos);
	}

	count = iov_iter_count(from);
	if (ceph_quota_is_max_bytes_exceeded(inode, pos + count)) {
		err = -EDQUOT;
		goto out;
	}

	down_read(&osdc->lock);
	map_flags = osdc->osdmap->flags;
	pool_flags = ceph_pg_pool_flags(osdc->osdmap, ci->i_layout.pool_id);
	up_read(&osdc->lock);
	if ((map_flags & CEPH_OSDMAP_FULL) ||
	    (pool_flags & CEPH_POOL_FLAG_FULL)) {
		err = -ENOSPC;
		goto out;
	}

	err = file_remove_privs(file);
	if (err)
		goto out;

	if (ci->i_inline_version != CEPH_INLINE_NONE) {
		err = ceph_uninline_data(file, NULL);
		if (err < 0)
			goto out;
	}

	dout("aio_write %p %llx.%llx %llu~%zd getting caps. i_size %llu\n",
	     inode, ceph_vinop(inode), pos, count, i_size_read(inode));
	if (fi->fmode & CEPH_FILE_MODE_LAZY)
		want = CEPH_CAP_FILE_BUFFER | CEPH_CAP_FILE_LAZYIO;
	else
		want = CEPH_CAP_FILE_BUFFER;
	got = 0;
	err = ceph_get_caps(file, CEPH_CAP_FILE_WR, want, pos + count,
			    &got, NULL);
	if (err < 0)
		goto out;

	err = file_update_time(file);
	if (err)
		goto out_caps;

	inode_inc_iversion_raw(inode);

	dout("aio_write %p %llx.%llx %llu~%zd got cap refs on %s\n",
	     inode, ceph_vinop(inode), pos, count, ceph_cap_string(got));

	if ((got & (CEPH_CAP_FILE_BUFFER|CEPH_CAP_FILE_LAZYIO)) == 0 ||
	    (iocb->ki_flags & IOCB_DIRECT) || (fi->flags & CEPH_F_SYNC) ||
	    (ci->i_ceph_flags & CEPH_I_ERROR_WRITE)) {
		struct ceph_snap_context *snapc;
		struct iov_iter data;

		spin_lock(&ci->i_ceph_lock);
		if (__ceph_have_pending_cap_snap(ci)) {
			struct ceph_cap_snap *capsnap =
					list_last_entry(&ci->i_cap_snaps,
							struct ceph_cap_snap,
							ci_item);
			snapc = ceph_get_snap_context(capsnap->context);
		} else {
			BUG_ON(!ci->i_head_snapc);
			snapc = ceph_get_snap_context(ci->i_head_snapc);
		}
		spin_unlock(&ci->i_ceph_lock);

		/* we might need to revert back to that point */
		data = *from;
		if (iocb->ki_flags & IOCB_DIRECT)
			written = ceph_direct_read_write(iocb, &data, snapc,
							 &prealloc_cf);
		else
			written = ceph_sync_write(iocb, &data, pos, snapc);
		if (direct_lock)
			ceph_end_io_direct(inode);
		else
			ceph_end_io_write(inode);
		if (written > 0)
			iov_iter_advance(from, written);
		ceph_put_snap_context(snapc);
	} else {
		/*
		 * No need to acquire the i_truncate_mutex. Because
		 * the MDS revokes Fwb caps before sending truncate
		 * message to us. We can't get Fwb cap while there
		 * are pending vmtruncate. So write and vmtruncate
		 * can not run at the same time
		 */
		written = generic_perform_write(file, from, pos);
		if (likely(written >= 0))
			iocb->ki_pos = pos + written;
		ceph_end_io_write(inode);
	}

	if (written >= 0) {
		int dirty;

		spin_lock(&ci->i_ceph_lock);
		ci->i_inline_version = CEPH_INLINE_NONE;
		dirty = __ceph_mark_dirty_caps(ci, CEPH_CAP_FILE_WR,
					       &prealloc_cf);
		spin_unlock(&ci->i_ceph_lock);
		if (dirty)
			__mark_inode_dirty(inode, dirty);
		if (ceph_quota_is_max_bytes_approaching(inode, iocb->ki_pos))
			ceph_check_caps(ci, 0, NULL);
	}

	dout("aio_write %p %llx.%llx %llu~%u  dropping cap refs on %s\n",
	     inode, ceph_vinop(inode), pos, (unsigned)count,
	     ceph_cap_string(got));
	ceph_put_cap_refs(ci, got);

	if (written == -EOLDSNAPC) {
		dout("aio_write %p %llx.%llx %llu~%u" "got EOLDSNAPC, retrying\n",
		     inode, ceph_vinop(inode), pos, (unsigned)count);
		goto retry_snap;
	}

	if (written >= 0) {
		if ((map_flags & CEPH_OSDMAP_NEARFULL) ||
		    (pool_flags & CEPH_POOL_FLAG_NEARFULL))
			iocb->ki_flags |= IOCB_DSYNC;
		written = generic_write_sync(iocb, written);
	}

	goto out_unlocked;
out_caps:
	ceph_put_cap_refs(ci, got);
out:
	if (direct_lock)
		ceph_end_io_direct(inode);
	else
		ceph_end_io_write(inode);
out_unlocked:
	ceph_free_cap_flush(prealloc_cf);
	current->backing_dev_info = NULL;
	return written ? written : err;
}

/*
 * llseek.  be sure to verify file size on SEEK_END.
 */
static loff_t ceph_llseek(struct file *file, loff_t offset, int whence)
{
	struct inode *inode = file->f_mapping->host;
	struct ceph_fs_client *fsc = ceph_inode_to_client(inode);
	loff_t i_size;
	loff_t ret;

	inode_lock(inode);

	if (whence == SEEK_END || whence == SEEK_DATA || whence == SEEK_HOLE) {
		ret = ceph_do_getattr(inode, CEPH_STAT_CAP_SIZE, false);
		if (ret < 0)
			goto out;
	}

	i_size = i_size_read(inode);
	switch (whence) {
	case SEEK_END:
		offset += i_size;
		break;
	case SEEK_CUR:
		/*
		 * Here we special-case the lseek(fd, 0, SEEK_CUR)
		 * position-querying operation.  Avoid rewriting the "same"
		 * f_pos value back to the file because a concurrent read(),
		 * write() or lseek() might have altered it
		 */
		if (offset == 0) {
			ret = file->f_pos;
			goto out;
		}
		offset += file->f_pos;
		break;
	case SEEK_DATA:
		if (offset < 0 || offset >= i_size) {
			ret = -ENXIO;
			goto out;
		}
		break;
	case SEEK_HOLE:
		if (offset < 0 || offset >= i_size) {
			ret = -ENXIO;
			goto out;
		}
		offset = i_size;
		break;
	}

	ret = vfs_setpos(file, offset, max(i_size, fsc->max_file_size));

out:
	inode_unlock(inode);
	return ret;
}

static inline void ceph_zero_partial_page(
	struct inode *inode, loff_t offset, unsigned size)
{
	struct page *page;
	pgoff_t index = offset >> PAGE_SHIFT;

	page = find_lock_page(inode->i_mapping, index);
	if (page) {
		wait_on_page_writeback(page);
		zero_user(page, offset & (PAGE_SIZE - 1), size);
		unlock_page(page);
		put_page(page);
	}
}

static void ceph_zero_pagecache_range(struct inode *inode, loff_t offset,
				      loff_t length)
{
	loff_t nearly = round_up(offset, PAGE_SIZE);
	if (offset < nearly) {
		loff_t size = nearly - offset;
		if (length < size)
			size = length;
		ceph_zero_partial_page(inode, offset, size);
		offset += size;
		length -= size;
	}
	if (length >= PAGE_SIZE) {
		loff_t size = round_down(length, PAGE_SIZE);
		truncate_pagecache_range(inode, offset, offset + size - 1);
		offset += size;
		length -= size;
	}
	if (length)
		ceph_zero_partial_page(inode, offset, length);
}

static int ceph_zero_partial_object(struct inode *inode,
				    loff_t offset, loff_t *length)
{
	struct ceph_inode_info *ci = ceph_inode(inode);
	struct ceph_fs_client *fsc = ceph_inode_to_client(inode);
	struct ceph_osd_request *req;
	int ret = 0;
	loff_t zero = 0;
	int op;

	if (!length) {
		op = offset ? CEPH_OSD_OP_DELETE : CEPH_OSD_OP_TRUNCATE;
		length = &zero;
	} else {
		op = CEPH_OSD_OP_ZERO;
	}

	req = ceph_osdc_new_request(&fsc->client->osdc, &ci->i_layout,
					ceph_vino(inode),
					offset, length,
					0, 1, op,
					CEPH_OSD_FLAG_WRITE,
					NULL, 0, 0, false);
	if (IS_ERR(req)) {
		ret = PTR_ERR(req);
		goto out;
	}

	req->r_mtime = inode->i_mtime;
	ret = ceph_osdc_start_request(&fsc->client->osdc, req, false);
	if (!ret) {
		ret = ceph_osdc_wait_request(&fsc->client->osdc, req);
		if (ret == -ENOENT)
			ret = 0;
	}
	ceph_osdc_put_request(req);

out:
	return ret;
}

static int ceph_zero_objects(struct inode *inode, loff_t offset, loff_t length)
{
	int ret = 0;
	struct ceph_inode_info *ci = ceph_inode(inode);
	s32 stripe_unit = ci->i_layout.stripe_unit;
	s32 stripe_count = ci->i_layout.stripe_count;
	s32 object_size = ci->i_layout.object_size;
	u64 object_set_size = object_size * stripe_count;
	u64 nearly, t;

	/* round offset up to next period boundary */
	nearly = offset + object_set_size - 1;
	t = nearly;
	nearly -= do_div(t, object_set_size);

	while (length && offset < nearly) {
		loff_t size = length;
		ret = ceph_zero_partial_object(inode, offset, &size);
		if (ret < 0)
			return ret;
		offset += size;
		length -= size;
	}
	while (length >= object_set_size) {
		int i;
		loff_t pos = offset;
		for (i = 0; i < stripe_count; ++i) {
			ret = ceph_zero_partial_object(inode, pos, NULL);
			if (ret < 0)
				return ret;
			pos += stripe_unit;
		}
		offset += object_set_size;
		length -= object_set_size;
	}
	while (length) {
		loff_t size = length;
		ret = ceph_zero_partial_object(inode, offset, &size);
		if (ret < 0)
			return ret;
		offset += size;
		length -= size;
	}
	return ret;
}

static long ceph_fallocate(struct file *file, int mode,
				loff_t offset, loff_t length)
{
	struct ceph_file_info *fi = file->private_data;
	struct inode *inode = file_inode(file);
	struct ceph_inode_info *ci = ceph_inode(inode);
	struct ceph_cap_flush *prealloc_cf;
	int want, got = 0;
	int dirty;
	int ret = 0;
	loff_t endoff = 0;
	loff_t size;

	if (mode != (FALLOC_FL_KEEP_SIZE | FALLOC_FL_PUNCH_HOLE))
		return -EOPNOTSUPP;

	if (!S_ISREG(inode->i_mode))
		return -EOPNOTSUPP;

	prealloc_cf = ceph_alloc_cap_flush();
	if (!prealloc_cf)
		return -ENOMEM;

	inode_lock(inode);

	if (ceph_snap(inode) != CEPH_NOSNAP) {
		ret = -EROFS;
		goto unlock;
	}

	if (ci->i_inline_version != CEPH_INLINE_NONE) {
		ret = ceph_uninline_data(file, NULL);
		if (ret < 0)
			goto unlock;
	}

	size = i_size_read(inode);

	/* Are we punching a hole beyond EOF? */
	if (offset >= size)
		goto unlock;
	if ((offset + length) > size)
		length = size - offset;

	if (fi->fmode & CEPH_FILE_MODE_LAZY)
		want = CEPH_CAP_FILE_BUFFER | CEPH_CAP_FILE_LAZYIO;
	else
		want = CEPH_CAP_FILE_BUFFER;

	ret = ceph_get_caps(file, CEPH_CAP_FILE_WR, want, endoff, &got, NULL);
	if (ret < 0)
		goto unlock;

	ceph_zero_pagecache_range(inode, offset, length);
	ret = ceph_zero_objects(inode, offset, length);

	if (!ret) {
		spin_lock(&ci->i_ceph_lock);
		ci->i_inline_version = CEPH_INLINE_NONE;
		dirty = __ceph_mark_dirty_caps(ci, CEPH_CAP_FILE_WR,
					       &prealloc_cf);
		spin_unlock(&ci->i_ceph_lock);
		if (dirty)
			__mark_inode_dirty(inode, dirty);
	}

	ceph_put_cap_refs(ci, got);
unlock:
	inode_unlock(inode);
	ceph_free_cap_flush(prealloc_cf);
	return ret;
}

/*
 * This function tries to get FILE_WR capabilities for dst_ci and FILE_RD for
 * src_ci.  Two attempts are made to obtain both caps, and an error is return if
 * this fails; zero is returned on success.
 */
static int get_rd_wr_caps(struct file *src_filp, int *src_got,
			  struct file *dst_filp,
			  loff_t dst_endoff, int *dst_got)
{
	int ret = 0;
	bool retrying = false;

retry_caps:
	ret = ceph_get_caps(dst_filp, CEPH_CAP_FILE_WR, CEPH_CAP_FILE_BUFFER,
			    dst_endoff, dst_got, NULL);
	if (ret < 0)
		return ret;

	/*
	 * Since we're already holding the FILE_WR capability for the dst file,
	 * we would risk a deadlock by using ceph_get_caps.  Thus, we'll do some
	 * retry dance instead to try to get both capabilities.
	 */
	ret = ceph_try_get_caps(file_inode(src_filp),
				CEPH_CAP_FILE_RD, CEPH_CAP_FILE_SHARED,
				false, src_got);
	if (ret <= 0) {
		/* Start by dropping dst_ci caps and getting src_ci caps */
		ceph_put_cap_refs(ceph_inode(file_inode(dst_filp)), *dst_got);
		if (retrying) {
			if (!ret)
				/* ceph_try_get_caps masks EAGAIN */
				ret = -EAGAIN;
			return ret;
		}
		ret = ceph_get_caps(src_filp, CEPH_CAP_FILE_RD,
				    CEPH_CAP_FILE_SHARED, -1, src_got, NULL);
		if (ret < 0)
			return ret;
		/*... drop src_ci caps too, and retry */
		ceph_put_cap_refs(ceph_inode(file_inode(src_filp)), *src_got);
		retrying = true;
		goto retry_caps;
	}
	return ret;
}

static void put_rd_wr_caps(struct ceph_inode_info *src_ci, int src_got,
			   struct ceph_inode_info *dst_ci, int dst_got)
{
	ceph_put_cap_refs(src_ci, src_got);
	ceph_put_cap_refs(dst_ci, dst_got);
}

/*
 * This function does several size-related checks, returning an error if:
 *  - source file is smaller than off+len
 *  - destination file size is not OK (inode_newsize_ok())
 *  - max bytes quotas is exceeded
 */
static int is_file_size_ok(struct inode *src_inode, struct inode *dst_inode,
			   loff_t src_off, loff_t dst_off, size_t len)
{
	loff_t size, endoff;

	size = i_size_read(src_inode);
	/*
	 * Don't copy beyond source file EOF.  Instead of simply setting length
	 * to (size - src_off), just drop to VFS default implementation, as the
	 * local i_size may be stale due to other clients writing to the source
	 * inode.
	 */
	if (src_off + len > size) {
		dout("Copy beyond EOF (%llu + %zu > %llu)\n",
		     src_off, len, size);
		return -EOPNOTSUPP;
	}
	size = i_size_read(dst_inode);

	endoff = dst_off + len;
	if (inode_newsize_ok(dst_inode, endoff))
		return -EOPNOTSUPP;

	if (ceph_quota_is_max_bytes_exceeded(dst_inode, endoff))
		return -EDQUOT;

	return 0;
}

static ssize_t ceph_do_objects_copy(struct ceph_inode_info *src_ci, u64 *src_off,
				    struct ceph_inode_info *dst_ci, u64 *dst_off,
				    struct ceph_fs_client *fsc,
				    size_t len, unsigned int flags)
{
	struct ceph_object_locator src_oloc, dst_oloc;
	struct ceph_object_id src_oid, dst_oid;
	size_t bytes = 0;
	u64 src_objnum, src_objoff, dst_objnum, dst_objoff;
	u32 src_objlen, dst_objlen;
	u32 object_size = src_ci->i_layout.object_size;
	int ret;

	src_oloc.pool = src_ci->i_layout.pool_id;
	src_oloc.pool_ns = ceph_try_get_string(src_ci->i_layout.pool_ns);
	dst_oloc.pool = dst_ci->i_layout.pool_id;
	dst_oloc.pool_ns = ceph_try_get_string(dst_ci->i_layout.pool_ns);

	while (len >= object_size) {
		ceph_calc_file_object_mapping(&src_ci->i_layout, *src_off,
					      object_size, &src_objnum,
					      &src_objoff, &src_objlen);
		ceph_calc_file_object_mapping(&dst_ci->i_layout, *dst_off,
					      object_size, &dst_objnum,
					      &dst_objoff, &dst_objlen);
		ceph_oid_init(&src_oid);
		ceph_oid_printf(&src_oid, "%llx.%08llx",
				src_ci->i_vino.ino, src_objnum);
		ceph_oid_init(&dst_oid);
		ceph_oid_printf(&dst_oid, "%llx.%08llx",
				dst_ci->i_vino.ino, dst_objnum);
		/* Do an object remote copy */
		ret = ceph_osdc_copy_from(&fsc->client->osdc,
					  src_ci->i_vino.snap, 0,
					  &src_oid, &src_oloc,
					  CEPH_OSD_OP_FLAG_FADVISE_SEQUENTIAL |
					  CEPH_OSD_OP_FLAG_FADVISE_NOCACHE,
					  &dst_oid, &dst_oloc,
					  CEPH_OSD_OP_FLAG_FADVISE_SEQUENTIAL |
					  CEPH_OSD_OP_FLAG_FADVISE_DONTNEED,
					  dst_ci->i_truncate_seq,
					  dst_ci->i_truncate_size,
					  CEPH_OSD_COPY_FROM_FLAG_TRUNCATE_SEQ);
		if (ret) {
			if (ret == -EOPNOTSUPP) {
				fsc->have_copy_from2 = false;
				pr_notice("OSDs don't support copy-from2; disabling copy offload\n");
			}
			dout("ceph_osdc_copy_from returned %d\n", ret);
			if (!bytes)
				bytes = ret;
			goto out;
		}
		len -= object_size;
		bytes += object_size;
		*src_off += object_size;
		*dst_off += object_size;
	}

out:
	ceph_oloc_destroy(&src_oloc);
	ceph_oloc_destroy(&dst_oloc);
	return bytes;
}

static ssize_t __ceph_copy_file_range(struct file *src_file, loff_t src_off,
				      struct file *dst_file, loff_t dst_off,
				      size_t len, unsigned int flags)
{
	struct inode *src_inode = file_inode(src_file);
	struct inode *dst_inode = file_inode(dst_file);
	struct ceph_inode_info *src_ci = ceph_inode(src_inode);
	struct ceph_inode_info *dst_ci = ceph_inode(dst_inode);
	struct ceph_cap_flush *prealloc_cf;
	struct ceph_fs_client *src_fsc = ceph_inode_to_client(src_inode);
	loff_t size;
	ssize_t ret = -EIO, bytes;
	u64 src_objnum, dst_objnum, src_objoff, dst_objoff;
	u32 src_objlen, dst_objlen;
	int src_got = 0, dst_got = 0, err, dirty;

	if (src_inode->i_sb != dst_inode->i_sb) {
		struct ceph_fs_client *dst_fsc = ceph_inode_to_client(dst_inode);

		if (ceph_fsid_compare(&src_fsc->client->fsid,
				      &dst_fsc->client->fsid)) {
			dout("Copying files across clusters: src: %pU dst: %pU\n",
			     &src_fsc->client->fsid, &dst_fsc->client->fsid);
			return -EXDEV;
		}
	}
	if (ceph_snap(dst_inode) != CEPH_NOSNAP)
		return -EROFS;

	/*
	 * Some of the checks below will return -EOPNOTSUPP, which will force a
	 * fallback to the default VFS copy_file_range implementation.  This is
	 * desirable in several cases (for ex, the 'len' is smaller than the
	 * size of the objects, or in cases where that would be more
	 * efficient).
	 */

	if (ceph_test_mount_opt(src_fsc, NOCOPYFROM))
		return -EOPNOTSUPP;

	if (!src_fsc->have_copy_from2)
		return -EOPNOTSUPP;

	/*
	 * Striped file layouts require that we copy partial objects, but the
	 * OSD copy-from operation only supports full-object copies.  Limit
	 * this to non-striped file layouts for now.
	 */
	if ((src_ci->i_layout.stripe_unit != dst_ci->i_layout.stripe_unit) ||
	    (src_ci->i_layout.stripe_count != 1) ||
	    (dst_ci->i_layout.stripe_count != 1) ||
	    (src_ci->i_layout.object_size != dst_ci->i_layout.object_size)) {
		dout("Invalid src/dst files layout\n");
		return -EOPNOTSUPP;
	}

	if (len < src_ci->i_layout.object_size)
		return -EOPNOTSUPP; /* no remote copy will be done */

	prealloc_cf = ceph_alloc_cap_flush();
	if (!prealloc_cf)
		return -ENOMEM;

	/* Start by sync'ing the source and destination files */
	ret = file_write_and_wait_range(src_file, src_off, (src_off + len));
	if (ret < 0) {
		dout("failed to write src file (%zd)\n", ret);
		goto out;
	}
	ret = file_write_and_wait_range(dst_file, dst_off, (dst_off + len));
	if (ret < 0) {
		dout("failed to write dst file (%zd)\n", ret);
		goto out;
	}

	/*
	 * We need FILE_WR caps for dst_ci and FILE_RD for src_ci as other
	 * clients may have dirty data in their caches.  And OSDs know nothing
	 * about caps, so they can't safely do the remote object copies.
	 */
	err = get_rd_wr_caps(src_file, &src_got,
			     dst_file, (dst_off + len), &dst_got);
	if (err < 0) {
		dout("get_rd_wr_caps returned %d\n", err);
		ret = -EOPNOTSUPP;
		goto out;
	}

	ret = is_file_size_ok(src_inode, dst_inode, src_off, dst_off, len);
	if (ret < 0)
		goto out_caps;

	/* Drop dst file cached pages */
	ret = invalidate_inode_pages2_range(dst_inode->i_mapping,
					    dst_off >> PAGE_SHIFT,
					    (dst_off + len) >> PAGE_SHIFT);
	if (ret < 0) {
		dout("Failed to invalidate inode pages (%zd)\n", ret);
		ret = 0; /* XXX */
	}
	ceph_calc_file_object_mapping(&src_ci->i_layout, src_off,
				      src_ci->i_layout.object_size,
				      &src_objnum, &src_objoff, &src_objlen);
	ceph_calc_file_object_mapping(&dst_ci->i_layout, dst_off,
				      dst_ci->i_layout.object_size,
				      &dst_objnum, &dst_objoff, &dst_objlen);
	/* object-level offsets need to the same */
	if (src_objoff != dst_objoff) {
		ret = -EOPNOTSUPP;
		goto out_caps;
	}

	/*
	 * Do a manual copy if the object offset isn't object aligned.
	 * 'src_objlen' contains the bytes left until the end of the object,
	 * starting at the src_off
	 */
	if (src_objoff) {
		dout("Initial partial copy of %u bytes\n", src_objlen);

		/*
		 * we need to temporarily drop all caps as we'll be calling
		 * {read,write}_iter, which will get caps again.
		 */
		put_rd_wr_caps(src_ci, src_got, dst_ci, dst_got);
		ret = do_splice_direct(src_file, &src_off, dst_file,
				       &dst_off, src_objlen, flags);
		/* Abort on short copies or on error */
		if (ret < src_objlen) {
			dout("Failed partial copy (%zd)\n", ret);
			goto out;
		}
		len -= ret;
		err = get_rd_wr_caps(src_file, &src_got,
				     dst_file, (dst_off + len), &dst_got);
		if (err < 0)
			goto out;
		err = is_file_size_ok(src_inode, dst_inode,
				      src_off, dst_off, len);
		if (err < 0)
			goto out_caps;
	}

	size = i_size_read(dst_inode);
	bytes = ceph_do_objects_copy(src_ci, &src_off, dst_ci, &dst_off,
				     src_fsc, len, flags);
	if (bytes <= 0) {
		if (!ret)
			ret = bytes;
		goto out_caps;
	}
	dout("Copied %zu bytes out of %zu\n", bytes, len);
	len -= bytes;
	ret += bytes;

	file_update_time(dst_file);
	inode_inc_iversion_raw(dst_inode);

	if (dst_off > size) {
		/* Let the MDS know about dst file size change */
		if (ceph_inode_set_size(dst_inode, dst_off) ||
		    ceph_quota_is_max_bytes_approaching(dst_inode, dst_off))
			ceph_check_caps(dst_ci, CHECK_CAPS_AUTHONLY, NULL);
	}
	/* Mark Fw dirty */
	spin_lock(&dst_ci->i_ceph_lock);
	dst_ci->i_inline_version = CEPH_INLINE_NONE;
	dirty = __ceph_mark_dirty_caps(dst_ci, CEPH_CAP_FILE_WR, &prealloc_cf);
	spin_unlock(&dst_ci->i_ceph_lock);
	if (dirty)
		__mark_inode_dirty(dst_inode, dirty);

out_caps:
	put_rd_wr_caps(src_ci, src_got, dst_ci, dst_got);

	/*
	 * Do the final manual copy if we still have some bytes left, unless
	 * there were errors in remote object copies (len >= object_size).
	 */
	if (len && (len < src_ci->i_layout.object_size)) {
		dout("Final partial copy of %zu bytes\n", len);
		bytes = do_splice_direct(src_file, &src_off, dst_file,
					 &dst_off, len, flags);
		if (bytes > 0)
			ret += bytes;
		else
			dout("Failed partial copy (%zd)\n", bytes);
	}

out:
	ceph_free_cap_flush(prealloc_cf);

	return ret;
}

static ssize_t ceph_copy_file_range(struct file *src_file, loff_t src_off,
				    struct file *dst_file, loff_t dst_off,
				    size_t len, unsigned int flags)
{
	ssize_t ret;

	ret = __ceph_copy_file_range(src_file, src_off, dst_file, dst_off,
				     len, flags);

	if (ret == -EOPNOTSUPP || ret == -EXDEV)
		ret = generic_copy_file_range(src_file, src_off, dst_file,
					      dst_off, len, flags);
	return ret;
}

const struct file_operations ceph_file_fops = {
	.open = ceph_open,
	.release = ceph_release,
	.llseek = ceph_llseek,
	.read_iter = ceph_read_iter,
	.write_iter = ceph_write_iter,
	.mmap = ceph_mmap,
	.fsync = ceph_fsync,
	.lock = ceph_lock,
	.setlease = simple_nosetlease,
	.flock = ceph_flock,
	.splice_read = generic_file_splice_read,
	.splice_write = iter_file_splice_write,
	.unlocked_ioctl = ceph_ioctl,
	.compat_ioctl = compat_ptr_ioctl,
	.fallocate	= ceph_fallocate,
	.copy_file_range = ceph_copy_file_range,
};<|MERGE_RESOLUTION|>--- conflicted
+++ resolved
@@ -577,10 +577,7 @@
 	struct ceph_inode_info *ci = ceph_inode(dir);
 	struct inode *inode;
 	struct timespec64 now;
-<<<<<<< HEAD
-=======
 	struct ceph_string *pool_ns;
->>>>>>> 13e45d7f
 	struct ceph_mds_client *mdsc = ceph_sb_to_mdsc(dir->i_sb);
 	struct ceph_vino vino = { .ino = req->r_deleg_ino,
 				  .snap = CEPH_NOSNAP };
