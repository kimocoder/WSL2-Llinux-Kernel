// SPDX-License-Identifier: GPL-2.0
#include <linux/ceph/ceph_debug.h>

#include <linux/fs.h>
#include <linux/kernel.h>
#include <linux/sched/signal.h>
#include <linux/slab.h>
#include <linux/vmalloc.h>
#include <linux/wait.h>
#include <linux/writeback.h>
#include <linux/iversion.h>

#include "super.h"
#include "mds_client.h"
#include "cache.h"
#include <linux/ceph/decode.h>
#include <linux/ceph/messenger.h>

/*
 * Capability management
 *
 * The Ceph metadata servers control client access to inode metadata
 * and file data by issuing capabilities, granting clients permission
 * to read and/or write both inode field and file data to OSDs
 * (storage nodes).  Each capability consists of a set of bits
 * indicating which operations are allowed.
 *
 * If the client holds a *_SHARED cap, the client has a coherent value
 * that can be safely read from the cached inode.
 *
 * In the case of a *_EXCL (exclusive) or FILE_WR capabilities, the
 * client is allowed to change inode attributes (e.g., file size,
 * mtime), note its dirty state in the ceph_cap, and asynchronously
 * flush that metadata change to the MDS.
 *
 * In the event of a conflicting operation (perhaps by another
 * client), the MDS will revoke the conflicting client capabilities.
 *
 * In order for a client to cache an inode, it must hold a capability
 * with at least one MDS server.  When inodes are released, release
 * notifications are batched and periodically sent en masse to the MDS
 * cluster to release server state.
 */

static u64 __get_oldest_flush_tid(struct ceph_mds_client *mdsc);
static void __kick_flushing_caps(struct ceph_mds_client *mdsc,
				 struct ceph_mds_session *session,
				 struct ceph_inode_info *ci,
				 u64 oldest_flush_tid);

/*
 * Generate readable cap strings for debugging output.
 */
#define MAX_CAP_STR 20
static char cap_str[MAX_CAP_STR][40];
static DEFINE_SPINLOCK(cap_str_lock);
static int last_cap_str;

static char *gcap_string(char *s, int c)
{
	if (c & CEPH_CAP_GSHARED)
		*s++ = 's';
	if (c & CEPH_CAP_GEXCL)
		*s++ = 'x';
	if (c & CEPH_CAP_GCACHE)
		*s++ = 'c';
	if (c & CEPH_CAP_GRD)
		*s++ = 'r';
	if (c & CEPH_CAP_GWR)
		*s++ = 'w';
	if (c & CEPH_CAP_GBUFFER)
		*s++ = 'b';
	if (c & CEPH_CAP_GWREXTEND)
		*s++ = 'a';
	if (c & CEPH_CAP_GLAZYIO)
		*s++ = 'l';
	return s;
}

const char *ceph_cap_string(int caps)
{
	int i;
	char *s;
	int c;

	spin_lock(&cap_str_lock);
	i = last_cap_str++;
	if (last_cap_str == MAX_CAP_STR)
		last_cap_str = 0;
	spin_unlock(&cap_str_lock);

	s = cap_str[i];

	if (caps & CEPH_CAP_PIN)
		*s++ = 'p';

	c = (caps >> CEPH_CAP_SAUTH) & 3;
	if (c) {
		*s++ = 'A';
		s = gcap_string(s, c);
	}

	c = (caps >> CEPH_CAP_SLINK) & 3;
	if (c) {
		*s++ = 'L';
		s = gcap_string(s, c);
	}

	c = (caps >> CEPH_CAP_SXATTR) & 3;
	if (c) {
		*s++ = 'X';
		s = gcap_string(s, c);
	}

	c = caps >> CEPH_CAP_SFILE;
	if (c) {
		*s++ = 'F';
		s = gcap_string(s, c);
	}

	if (s == cap_str[i])
		*s++ = '-';
	*s = 0;
	return cap_str[i];
}

void ceph_caps_init(struct ceph_mds_client *mdsc)
{
	INIT_LIST_HEAD(&mdsc->caps_list);
	spin_lock_init(&mdsc->caps_list_lock);
}

void ceph_caps_finalize(struct ceph_mds_client *mdsc)
{
	struct ceph_cap *cap;

	spin_lock(&mdsc->caps_list_lock);
	while (!list_empty(&mdsc->caps_list)) {
		cap = list_first_entry(&mdsc->caps_list,
				       struct ceph_cap, caps_item);
		list_del(&cap->caps_item);
		kmem_cache_free(ceph_cap_cachep, cap);
	}
	mdsc->caps_total_count = 0;
	mdsc->caps_avail_count = 0;
	mdsc->caps_use_count = 0;
	mdsc->caps_reserve_count = 0;
	mdsc->caps_min_count = 0;
	spin_unlock(&mdsc->caps_list_lock);
}

void ceph_adjust_caps_max_min(struct ceph_mds_client *mdsc,
			      struct ceph_mount_options *fsopt)
{
	spin_lock(&mdsc->caps_list_lock);
	mdsc->caps_min_count = fsopt->max_readdir;
	if (mdsc->caps_min_count < 1024)
		mdsc->caps_min_count = 1024;
	mdsc->caps_use_max = fsopt->caps_max;
	if (mdsc->caps_use_max > 0 &&
	    mdsc->caps_use_max < mdsc->caps_min_count)
		mdsc->caps_use_max = mdsc->caps_min_count;
	spin_unlock(&mdsc->caps_list_lock);
}

static void __ceph_unreserve_caps(struct ceph_mds_client *mdsc, int nr_caps)
{
	struct ceph_cap *cap;
	int i;

	if (nr_caps) {
		BUG_ON(mdsc->caps_reserve_count < nr_caps);
		mdsc->caps_reserve_count -= nr_caps;
		if (mdsc->caps_avail_count >=
		    mdsc->caps_reserve_count + mdsc->caps_min_count) {
			mdsc->caps_total_count -= nr_caps;
			for (i = 0; i < nr_caps; i++) {
				cap = list_first_entry(&mdsc->caps_list,
					struct ceph_cap, caps_item);
				list_del(&cap->caps_item);
				kmem_cache_free(ceph_cap_cachep, cap);
			}
		} else {
			mdsc->caps_avail_count += nr_caps;
		}

		dout("%s: caps %d = %d used + %d resv + %d avail\n",
		     __func__,
		     mdsc->caps_total_count, mdsc->caps_use_count,
		     mdsc->caps_reserve_count, mdsc->caps_avail_count);
		BUG_ON(mdsc->caps_total_count != mdsc->caps_use_count +
						 mdsc->caps_reserve_count +
						 mdsc->caps_avail_count);
	}
}

/*
 * Called under mdsc->mutex.
 */
int ceph_reserve_caps(struct ceph_mds_client *mdsc,
		      struct ceph_cap_reservation *ctx, int need)
{
	int i, j;
	struct ceph_cap *cap;
	int have;
	int alloc = 0;
	int max_caps;
	int err = 0;
	bool trimmed = false;
	struct ceph_mds_session *s;
	LIST_HEAD(newcaps);

	dout("reserve caps ctx=%p need=%d\n", ctx, need);

	/* first reserve any caps that are already allocated */
	spin_lock(&mdsc->caps_list_lock);
	if (mdsc->caps_avail_count >= need)
		have = need;
	else
		have = mdsc->caps_avail_count;
	mdsc->caps_avail_count -= have;
	mdsc->caps_reserve_count += have;
	BUG_ON(mdsc->caps_total_count != mdsc->caps_use_count +
					 mdsc->caps_reserve_count +
					 mdsc->caps_avail_count);
	spin_unlock(&mdsc->caps_list_lock);

	for (i = have; i < need; ) {
		cap = kmem_cache_alloc(ceph_cap_cachep, GFP_NOFS);
		if (cap) {
			list_add(&cap->caps_item, &newcaps);
			alloc++;
			i++;
			continue;
		}

		if (!trimmed) {
			for (j = 0; j < mdsc->max_sessions; j++) {
				s = __ceph_lookup_mds_session(mdsc, j);
				if (!s)
					continue;
				mutex_unlock(&mdsc->mutex);

				mutex_lock(&s->s_mutex);
				max_caps = s->s_nr_caps - (need - i);
				ceph_trim_caps(mdsc, s, max_caps);
				mutex_unlock(&s->s_mutex);

				ceph_put_mds_session(s);
				mutex_lock(&mdsc->mutex);
			}
			trimmed = true;

			spin_lock(&mdsc->caps_list_lock);
			if (mdsc->caps_avail_count) {
				int more_have;
				if (mdsc->caps_avail_count >= need - i)
					more_have = need - i;
				else
					more_have = mdsc->caps_avail_count;

				i += more_have;
				have += more_have;
				mdsc->caps_avail_count -= more_have;
				mdsc->caps_reserve_count += more_have;

			}
			spin_unlock(&mdsc->caps_list_lock);

			continue;
		}

		pr_warn("reserve caps ctx=%p ENOMEM need=%d got=%d\n",
			ctx, need, have + alloc);
		err = -ENOMEM;
		break;
	}

	if (!err) {
		BUG_ON(have + alloc != need);
		ctx->count = need;
		ctx->used = 0;
	}

	spin_lock(&mdsc->caps_list_lock);
	mdsc->caps_total_count += alloc;
	mdsc->caps_reserve_count += alloc;
	list_splice(&newcaps, &mdsc->caps_list);

	BUG_ON(mdsc->caps_total_count != mdsc->caps_use_count +
					 mdsc->caps_reserve_count +
					 mdsc->caps_avail_count);

	if (err)
		__ceph_unreserve_caps(mdsc, have + alloc);

	spin_unlock(&mdsc->caps_list_lock);

	dout("reserve caps ctx=%p %d = %d used + %d resv + %d avail\n",
	     ctx, mdsc->caps_total_count, mdsc->caps_use_count,
	     mdsc->caps_reserve_count, mdsc->caps_avail_count);
	return err;
}

void ceph_unreserve_caps(struct ceph_mds_client *mdsc,
			 struct ceph_cap_reservation *ctx)
{
	bool reclaim = false;
	if (!ctx->count)
		return;

	dout("unreserve caps ctx=%p count=%d\n", ctx, ctx->count);
	spin_lock(&mdsc->caps_list_lock);
	__ceph_unreserve_caps(mdsc, ctx->count);
	ctx->count = 0;

	if (mdsc->caps_use_max > 0 &&
	    mdsc->caps_use_count > mdsc->caps_use_max)
		reclaim = true;
	spin_unlock(&mdsc->caps_list_lock);

	if (reclaim)
		ceph_reclaim_caps_nr(mdsc, ctx->used);
}

struct ceph_cap *ceph_get_cap(struct ceph_mds_client *mdsc,
			      struct ceph_cap_reservation *ctx)
{
	struct ceph_cap *cap = NULL;

	/* temporary, until we do something about cap import/export */
	if (!ctx) {
		cap = kmem_cache_alloc(ceph_cap_cachep, GFP_NOFS);
		if (cap) {
			spin_lock(&mdsc->caps_list_lock);
			mdsc->caps_use_count++;
			mdsc->caps_total_count++;
			spin_unlock(&mdsc->caps_list_lock);
		} else {
			spin_lock(&mdsc->caps_list_lock);
			if (mdsc->caps_avail_count) {
				BUG_ON(list_empty(&mdsc->caps_list));

				mdsc->caps_avail_count--;
				mdsc->caps_use_count++;
				cap = list_first_entry(&mdsc->caps_list,
						struct ceph_cap, caps_item);
				list_del(&cap->caps_item);

				BUG_ON(mdsc->caps_total_count != mdsc->caps_use_count +
				       mdsc->caps_reserve_count + mdsc->caps_avail_count);
			}
			spin_unlock(&mdsc->caps_list_lock);
		}

		return cap;
	}

	spin_lock(&mdsc->caps_list_lock);
	dout("get_cap ctx=%p (%d) %d = %d used + %d resv + %d avail\n",
	     ctx, ctx->count, mdsc->caps_total_count, mdsc->caps_use_count,
	     mdsc->caps_reserve_count, mdsc->caps_avail_count);
	BUG_ON(!ctx->count);
	BUG_ON(ctx->count > mdsc->caps_reserve_count);
	BUG_ON(list_empty(&mdsc->caps_list));

	ctx->count--;
	ctx->used++;
	mdsc->caps_reserve_count--;
	mdsc->caps_use_count++;

	cap = list_first_entry(&mdsc->caps_list, struct ceph_cap, caps_item);
	list_del(&cap->caps_item);

	BUG_ON(mdsc->caps_total_count != mdsc->caps_use_count +
	       mdsc->caps_reserve_count + mdsc->caps_avail_count);
	spin_unlock(&mdsc->caps_list_lock);
	return cap;
}

void ceph_put_cap(struct ceph_mds_client *mdsc, struct ceph_cap *cap)
{
	spin_lock(&mdsc->caps_list_lock);
	dout("put_cap %p %d = %d used + %d resv + %d avail\n",
	     cap, mdsc->caps_total_count, mdsc->caps_use_count,
	     mdsc->caps_reserve_count, mdsc->caps_avail_count);
	mdsc->caps_use_count--;
	/*
	 * Keep some preallocated caps around (ceph_min_count), to
	 * avoid lots of free/alloc churn.
	 */
	if (mdsc->caps_avail_count >= mdsc->caps_reserve_count +
				      mdsc->caps_min_count) {
		mdsc->caps_total_count--;
		kmem_cache_free(ceph_cap_cachep, cap);
	} else {
		mdsc->caps_avail_count++;
		list_add(&cap->caps_item, &mdsc->caps_list);
	}

	BUG_ON(mdsc->caps_total_count != mdsc->caps_use_count +
	       mdsc->caps_reserve_count + mdsc->caps_avail_count);
	spin_unlock(&mdsc->caps_list_lock);
}

void ceph_reservation_status(struct ceph_fs_client *fsc,
			     int *total, int *avail, int *used, int *reserved,
			     int *min)
{
	struct ceph_mds_client *mdsc = fsc->mdsc;

	spin_lock(&mdsc->caps_list_lock);

	if (total)
		*total = mdsc->caps_total_count;
	if (avail)
		*avail = mdsc->caps_avail_count;
	if (used)
		*used = mdsc->caps_use_count;
	if (reserved)
		*reserved = mdsc->caps_reserve_count;
	if (min)
		*min = mdsc->caps_min_count;

	spin_unlock(&mdsc->caps_list_lock);
}

/*
 * Find ceph_cap for given mds, if any.
 *
 * Called with i_ceph_lock held.
 */
static struct ceph_cap *__get_cap_for_mds(struct ceph_inode_info *ci, int mds)
{
	struct ceph_cap *cap;
	struct rb_node *n = ci->i_caps.rb_node;

	while (n) {
		cap = rb_entry(n, struct ceph_cap, ci_node);
		if (mds < cap->mds)
			n = n->rb_left;
		else if (mds > cap->mds)
			n = n->rb_right;
		else
			return cap;
	}
	return NULL;
}

struct ceph_cap *ceph_get_cap_for_mds(struct ceph_inode_info *ci, int mds)
{
	struct ceph_cap *cap;

	spin_lock(&ci->i_ceph_lock);
	cap = __get_cap_for_mds(ci, mds);
	spin_unlock(&ci->i_ceph_lock);
	return cap;
}

/*
 * Called under i_ceph_lock.
 */
static void __insert_cap_node(struct ceph_inode_info *ci,
			      struct ceph_cap *new)
{
	struct rb_node **p = &ci->i_caps.rb_node;
	struct rb_node *parent = NULL;
	struct ceph_cap *cap = NULL;

	while (*p) {
		parent = *p;
		cap = rb_entry(parent, struct ceph_cap, ci_node);
		if (new->mds < cap->mds)
			p = &(*p)->rb_left;
		else if (new->mds > cap->mds)
			p = &(*p)->rb_right;
		else
			BUG();
	}

	rb_link_node(&new->ci_node, parent, p);
	rb_insert_color(&new->ci_node, &ci->i_caps);
}

/*
 * (re)set cap hold timeouts, which control the delayed release
 * of unused caps back to the MDS.  Should be called on cap use.
 */
static void __cap_set_timeouts(struct ceph_mds_client *mdsc,
			       struct ceph_inode_info *ci)
{
	struct ceph_mount_options *opt = mdsc->fsc->mount_options;
	ci->i_hold_caps_max = round_jiffies(jiffies +
					    opt->caps_wanted_delay_max * HZ);
	dout("__cap_set_timeouts %p %lu\n", &ci->vfs_inode,
	     ci->i_hold_caps_max - jiffies);
}

/*
 * (Re)queue cap at the end of the delayed cap release list.
 *
 * If I_FLUSH is set, leave the inode at the front of the list.
 *
 * Caller holds i_ceph_lock
 *    -> we take mdsc->cap_delay_lock
 */
static void __cap_delay_requeue(struct ceph_mds_client *mdsc,
				struct ceph_inode_info *ci)
{
	dout("__cap_delay_requeue %p flags 0x%lx at %lu\n", &ci->vfs_inode,
	     ci->i_ceph_flags, ci->i_hold_caps_max);
	if (!mdsc->stopping) {
		spin_lock(&mdsc->cap_delay_lock);
		if (!list_empty(&ci->i_cap_delay_list)) {
			if (ci->i_ceph_flags & CEPH_I_FLUSH)
				goto no_change;
			list_del_init(&ci->i_cap_delay_list);
		}
		__cap_set_timeouts(mdsc, ci);
		list_add_tail(&ci->i_cap_delay_list, &mdsc->cap_delay_list);
no_change:
		spin_unlock(&mdsc->cap_delay_lock);
	}
}

/*
 * Queue an inode for immediate writeback.  Mark inode with I_FLUSH,
 * indicating we should send a cap message to flush dirty metadata
 * asap, and move to the front of the delayed cap list.
 */
static void __cap_delay_requeue_front(struct ceph_mds_client *mdsc,
				      struct ceph_inode_info *ci)
{
	dout("__cap_delay_requeue_front %p\n", &ci->vfs_inode);
	spin_lock(&mdsc->cap_delay_lock);
	ci->i_ceph_flags |= CEPH_I_FLUSH;
	if (!list_empty(&ci->i_cap_delay_list))
		list_del_init(&ci->i_cap_delay_list);
	list_add(&ci->i_cap_delay_list, &mdsc->cap_delay_list);
	spin_unlock(&mdsc->cap_delay_lock);
}

/*
 * Cancel delayed work on cap.
 *
 * Caller must hold i_ceph_lock.
 */
static void __cap_delay_cancel(struct ceph_mds_client *mdsc,
			       struct ceph_inode_info *ci)
{
	dout("__cap_delay_cancel %p\n", &ci->vfs_inode);
	if (list_empty(&ci->i_cap_delay_list))
		return;
	spin_lock(&mdsc->cap_delay_lock);
	list_del_init(&ci->i_cap_delay_list);
	spin_unlock(&mdsc->cap_delay_lock);
}

/* Common issue checks for add_cap, handle_cap_grant. */
static void __check_cap_issue(struct ceph_inode_info *ci, struct ceph_cap *cap,
			      unsigned issued)
{
	unsigned had = __ceph_caps_issued(ci, NULL);

	lockdep_assert_held(&ci->i_ceph_lock);

	/*
	 * Each time we receive FILE_CACHE anew, we increment
	 * i_rdcache_gen.
	 */
	if (S_ISREG(ci->vfs_inode.i_mode) &&
	    (issued & (CEPH_CAP_FILE_CACHE|CEPH_CAP_FILE_LAZYIO)) &&
	    (had & (CEPH_CAP_FILE_CACHE|CEPH_CAP_FILE_LAZYIO)) == 0) {
		ci->i_rdcache_gen++;
	}

	/*
	 * If FILE_SHARED is newly issued, mark dir not complete. We don't
	 * know what happened to this directory while we didn't have the cap.
	 * If FILE_SHARED is being revoked, also mark dir not complete. It
	 * stops on-going cached readdir.
	 */
	if ((issued & CEPH_CAP_FILE_SHARED) != (had & CEPH_CAP_FILE_SHARED)) {
		if (issued & CEPH_CAP_FILE_SHARED)
			atomic_inc(&ci->i_shared_gen);
		if (S_ISDIR(ci->vfs_inode.i_mode)) {
			dout(" marking %p NOT complete\n", &ci->vfs_inode);
			__ceph_dir_clear_complete(ci);
		}
	}

	/* Wipe saved layout if we're losing DIR_CREATE caps */
	if (S_ISDIR(ci->vfs_inode.i_mode) && (had & CEPH_CAP_DIR_CREATE) &&
		!(issued & CEPH_CAP_DIR_CREATE)) {
	     ceph_put_string(rcu_dereference_raw(ci->i_cached_layout.pool_ns));
	     memset(&ci->i_cached_layout, 0, sizeof(ci->i_cached_layout));
	}
}

/**
 * change_auth_cap_ses - move inode to appropriate lists when auth caps change
 * @ci: inode to be moved
 * @session: new auth caps session
 */
static void change_auth_cap_ses(struct ceph_inode_info *ci,
				struct ceph_mds_session *session)
{
	lockdep_assert_held(&ci->i_ceph_lock);

	if (list_empty(&ci->i_dirty_item) && list_empty(&ci->i_flushing_item))
		return;

	spin_lock(&session->s_mdsc->cap_dirty_lock);
	if (!list_empty(&ci->i_dirty_item))
		list_move(&ci->i_dirty_item, &session->s_cap_dirty);
	if (!list_empty(&ci->i_flushing_item))
		list_move_tail(&ci->i_flushing_item, &session->s_cap_flushing);
	spin_unlock(&session->s_mdsc->cap_dirty_lock);
}

/*
 * Add a capability under the given MDS session.
 *
 * Caller should hold session snap_rwsem (read) and ci->i_ceph_lock
 *
 * @fmode is the open file mode, if we are opening a file, otherwise
 * it is < 0.  (This is so we can atomically add the cap and add an
 * open file reference to it.)
 */
void ceph_add_cap(struct inode *inode,
		  struct ceph_mds_session *session, u64 cap_id,
		  unsigned issued, unsigned wanted,
		  unsigned seq, unsigned mseq, u64 realmino, int flags,
		  struct ceph_cap **new_cap)
{
	struct ceph_mds_client *mdsc = ceph_inode_to_client(inode)->mdsc;
	struct ceph_inode_info *ci = ceph_inode(inode);
	struct ceph_cap *cap;
	int mds = session->s_mds;
	int actual_wanted;
	u32 gen;

	lockdep_assert_held(&ci->i_ceph_lock);

	dout("add_cap %p mds%d cap %llx %s seq %d\n", inode,
	     session->s_mds, cap_id, ceph_cap_string(issued), seq);

	gen = atomic_read(&session->s_cap_gen);

	cap = __get_cap_for_mds(ci, mds);
	if (!cap) {
		cap = *new_cap;
		*new_cap = NULL;

		cap->issued = 0;
		cap->implemented = 0;
		cap->mds = mds;
		cap->mds_wanted = 0;
		cap->mseq = 0;

		cap->ci = ci;
		__insert_cap_node(ci, cap);

		/* add to session cap list */
		cap->session = session;
		spin_lock(&session->s_cap_lock);
		list_add_tail(&cap->session_caps, &session->s_caps);
		session->s_nr_caps++;
		atomic64_inc(&mdsc->metric.total_caps);
		spin_unlock(&session->s_cap_lock);
	} else {
		spin_lock(&session->s_cap_lock);
		list_move_tail(&cap->session_caps, &session->s_caps);
		spin_unlock(&session->s_cap_lock);

		if (cap->cap_gen < gen)
			cap->issued = cap->implemented = CEPH_CAP_PIN;

		/*
		 * auth mds of the inode changed. we received the cap export
		 * message, but still haven't received the cap import message.
		 * handle_cap_export() updated the new auth MDS' cap.
		 *
		 * "ceph_seq_cmp(seq, cap->seq) <= 0" means we are processing
		 * a message that was send before the cap import message. So
		 * don't remove caps.
		 */
		if (ceph_seq_cmp(seq, cap->seq) <= 0) {
			WARN_ON(cap != ci->i_auth_cap);
			WARN_ON(cap->cap_id != cap_id);
			seq = cap->seq;
			mseq = cap->mseq;
			issued |= cap->issued;
			flags |= CEPH_CAP_FLAG_AUTH;
		}
	}

	if (!ci->i_snap_realm ||
	    ((flags & CEPH_CAP_FLAG_AUTH) &&
	     realmino != (u64)-1 && ci->i_snap_realm->ino != realmino)) {
		/*
		 * add this inode to the appropriate snap realm
		 */
		struct ceph_snap_realm *realm = ceph_lookup_snap_realm(mdsc,
							       realmino);
		if (realm)
			ceph_change_snap_realm(inode, realm);
		else
			WARN(1, "%s: couldn't find snap realm 0x%llx (ino 0x%llx oldrealm 0x%llx)\n",
			     __func__, realmino, ci->i_vino.ino,
			     ci->i_snap_realm ? ci->i_snap_realm->ino : 0);
	}

	__check_cap_issue(ci, cap, issued);

	/*
	 * If we are issued caps we don't want, or the mds' wanted
	 * value appears to be off, queue a check so we'll release
	 * later and/or update the mds wanted value.
	 */
	actual_wanted = __ceph_caps_wanted(ci);
	if ((wanted & ~actual_wanted) ||
	    (issued & ~actual_wanted & CEPH_CAP_ANY_WR)) {
		dout(" issued %s, mds wanted %s, actual %s, queueing\n",
		     ceph_cap_string(issued), ceph_cap_string(wanted),
		     ceph_cap_string(actual_wanted));
		__cap_delay_requeue(mdsc, ci);
	}

	if (flags & CEPH_CAP_FLAG_AUTH) {
		if (!ci->i_auth_cap ||
		    ceph_seq_cmp(ci->i_auth_cap->mseq, mseq) < 0) {
			if (ci->i_auth_cap &&
			    ci->i_auth_cap->session != cap->session)
				change_auth_cap_ses(ci, cap->session);
			ci->i_auth_cap = cap;
			cap->mds_wanted = wanted;
		}
	} else {
		WARN_ON(ci->i_auth_cap == cap);
	}

	dout("add_cap inode %p (%llx.%llx) cap %p %s now %s seq %d mds%d\n",
	     inode, ceph_vinop(inode), cap, ceph_cap_string(issued),
	     ceph_cap_string(issued|cap->issued), seq, mds);
	cap->cap_id = cap_id;
	cap->issued = issued;
	cap->implemented |= issued;
	if (ceph_seq_cmp(mseq, cap->mseq) > 0)
		cap->mds_wanted = wanted;
	else
		cap->mds_wanted |= wanted;
	cap->seq = seq;
	cap->issue_seq = seq;
	cap->mseq = mseq;
	cap->cap_gen = gen;
}

/*
 * Return true if cap has not timed out and belongs to the current
 * generation of the MDS session (i.e. has not gone 'stale' due to
 * us losing touch with the mds).
 */
static int __cap_is_valid(struct ceph_cap *cap)
{
	unsigned long ttl;
	u32 gen;

	gen = atomic_read(&cap->session->s_cap_gen);
	ttl = cap->session->s_cap_ttl;

	if (cap->cap_gen < gen || time_after_eq(jiffies, ttl)) {
		dout("__cap_is_valid %p cap %p issued %s "
		     "but STALE (gen %u vs %u)\n", &cap->ci->vfs_inode,
		     cap, ceph_cap_string(cap->issued), cap->cap_gen, gen);
		return 0;
	}

	return 1;
}

/*
 * Return set of valid cap bits issued to us.  Note that caps time
 * out, and may be invalidated in bulk if the client session times out
 * and session->s_cap_gen is bumped.
 */
int __ceph_caps_issued(struct ceph_inode_info *ci, int *implemented)
{
	int have = ci->i_snap_caps;
	struct ceph_cap *cap;
	struct rb_node *p;

	if (implemented)
		*implemented = 0;
	for (p = rb_first(&ci->i_caps); p; p = rb_next(p)) {
		cap = rb_entry(p, struct ceph_cap, ci_node);
		if (!__cap_is_valid(cap))
			continue;
		dout("__ceph_caps_issued %p cap %p issued %s\n",
		     &ci->vfs_inode, cap, ceph_cap_string(cap->issued));
		have |= cap->issued;
		if (implemented)
			*implemented |= cap->implemented;
	}
	/*
	 * exclude caps issued by non-auth MDS, but are been revoking
	 * by the auth MDS. The non-auth MDS should be revoking/exporting
	 * these caps, but the message is delayed.
	 */
	if (ci->i_auth_cap) {
		cap = ci->i_auth_cap;
		have &= ~cap->implemented | cap->issued;
	}
	return have;
}

/*
 * Get cap bits issued by caps other than @ocap
 */
int __ceph_caps_issued_other(struct ceph_inode_info *ci, struct ceph_cap *ocap)
{
	int have = ci->i_snap_caps;
	struct ceph_cap *cap;
	struct rb_node *p;

	for (p = rb_first(&ci->i_caps); p; p = rb_next(p)) {
		cap = rb_entry(p, struct ceph_cap, ci_node);
		if (cap == ocap)
			continue;
		if (!__cap_is_valid(cap))
			continue;
		have |= cap->issued;
	}
	return have;
}

/*
 * Move a cap to the end of the LRU (oldest caps at list head, newest
 * at list tail).
 */
static void __touch_cap(struct ceph_cap *cap)
{
	struct ceph_mds_session *s = cap->session;

	spin_lock(&s->s_cap_lock);
	if (!s->s_cap_iterator) {
		dout("__touch_cap %p cap %p mds%d\n", &cap->ci->vfs_inode, cap,
		     s->s_mds);
		list_move_tail(&cap->session_caps, &s->s_caps);
	} else {
		dout("__touch_cap %p cap %p mds%d NOP, iterating over caps\n",
		     &cap->ci->vfs_inode, cap, s->s_mds);
	}
	spin_unlock(&s->s_cap_lock);
}

/*
 * Check if we hold the given mask.  If so, move the cap(s) to the
 * front of their respective LRUs.  (This is the preferred way for
 * callers to check for caps they want.)
 */
int __ceph_caps_issued_mask(struct ceph_inode_info *ci, int mask, int touch)
{
	struct ceph_cap *cap;
	struct rb_node *p;
	int have = ci->i_snap_caps;

	if ((have & mask) == mask) {
		dout("__ceph_caps_issued_mask ino 0x%llx snap issued %s"
		     " (mask %s)\n", ceph_ino(&ci->vfs_inode),
		     ceph_cap_string(have),
		     ceph_cap_string(mask));
		return 1;
	}

	for (p = rb_first(&ci->i_caps); p; p = rb_next(p)) {
		cap = rb_entry(p, struct ceph_cap, ci_node);
		if (!__cap_is_valid(cap))
			continue;
		if ((cap->issued & mask) == mask) {
			dout("__ceph_caps_issued_mask ino 0x%llx cap %p issued %s"
			     " (mask %s)\n", ceph_ino(&ci->vfs_inode), cap,
			     ceph_cap_string(cap->issued),
			     ceph_cap_string(mask));
			if (touch)
				__touch_cap(cap);
			return 1;
		}

		/* does a combination of caps satisfy mask? */
		have |= cap->issued;
		if ((have & mask) == mask) {
			dout("__ceph_caps_issued_mask ino 0x%llx combo issued %s"
			     " (mask %s)\n", ceph_ino(&ci->vfs_inode),
			     ceph_cap_string(cap->issued),
			     ceph_cap_string(mask));
			if (touch) {
				struct rb_node *q;

				/* touch this + preceding caps */
				__touch_cap(cap);
				for (q = rb_first(&ci->i_caps); q != p;
				     q = rb_next(q)) {
					cap = rb_entry(q, struct ceph_cap,
						       ci_node);
					if (!__cap_is_valid(cap))
						continue;
					if (cap->issued & mask)
						__touch_cap(cap);
				}
			}
			return 1;
		}
	}

	return 0;
}

int __ceph_caps_issued_mask_metric(struct ceph_inode_info *ci, int mask,
				   int touch)
{
	struct ceph_fs_client *fsc = ceph_sb_to_client(ci->vfs_inode.i_sb);
	int r;

	r = __ceph_caps_issued_mask(ci, mask, touch);
	if (r)
		ceph_update_cap_hit(&fsc->mdsc->metric);
	else
		ceph_update_cap_mis(&fsc->mdsc->metric);
	return r;
}

/*
 * Return true if mask caps are currently being revoked by an MDS.
 */
int __ceph_caps_revoking_other(struct ceph_inode_info *ci,
			       struct ceph_cap *ocap, int mask)
{
	struct ceph_cap *cap;
	struct rb_node *p;

	for (p = rb_first(&ci->i_caps); p; p = rb_next(p)) {
		cap = rb_entry(p, struct ceph_cap, ci_node);
		if (cap != ocap &&
		    (cap->implemented & ~cap->issued & mask))
			return 1;
	}
	return 0;
}

int ceph_caps_revoking(struct ceph_inode_info *ci, int mask)
{
	struct inode *inode = &ci->vfs_inode;
	int ret;

	spin_lock(&ci->i_ceph_lock);
	ret = __ceph_caps_revoking_other(ci, NULL, mask);
	spin_unlock(&ci->i_ceph_lock);
	dout("ceph_caps_revoking %p %s = %d\n", inode,
	     ceph_cap_string(mask), ret);
	return ret;
}

int __ceph_caps_used(struct ceph_inode_info *ci)
{
	int used = 0;
	if (ci->i_pin_ref)
		used |= CEPH_CAP_PIN;
	if (ci->i_rd_ref)
		used |= CEPH_CAP_FILE_RD;
	if (ci->i_rdcache_ref ||
	    (S_ISREG(ci->vfs_inode.i_mode) &&
	     ci->vfs_inode.i_data.nrpages))
		used |= CEPH_CAP_FILE_CACHE;
	if (ci->i_wr_ref)
		used |= CEPH_CAP_FILE_WR;
	if (ci->i_wb_ref || ci->i_wrbuffer_ref)
		used |= CEPH_CAP_FILE_BUFFER;
	if (ci->i_fx_ref)
		used |= CEPH_CAP_FILE_EXCL;
	return used;
}

#define FMODE_WAIT_BIAS 1000

/*
 * wanted, by virtue of open file modes
 */
int __ceph_caps_file_wanted(struct ceph_inode_info *ci)
{
	const int PIN_SHIFT = ffs(CEPH_FILE_MODE_PIN);
	const int RD_SHIFT = ffs(CEPH_FILE_MODE_RD);
	const int WR_SHIFT = ffs(CEPH_FILE_MODE_WR);
	const int LAZY_SHIFT = ffs(CEPH_FILE_MODE_LAZY);
	struct ceph_mount_options *opt =
		ceph_inode_to_client(&ci->vfs_inode)->mount_options;
	unsigned long used_cutoff = jiffies - opt->caps_wanted_delay_max * HZ;
	unsigned long idle_cutoff = jiffies - opt->caps_wanted_delay_min * HZ;

	if (S_ISDIR(ci->vfs_inode.i_mode)) {
		int want = 0;

		/* use used_cutoff here, to keep dir's wanted caps longer */
		if (ci->i_nr_by_mode[RD_SHIFT] > 0 ||
		    time_after(ci->i_last_rd, used_cutoff))
			want |= CEPH_CAP_ANY_SHARED;

		if (ci->i_nr_by_mode[WR_SHIFT] > 0 ||
		    time_after(ci->i_last_wr, used_cutoff)) {
			want |= CEPH_CAP_ANY_SHARED | CEPH_CAP_FILE_EXCL;
			if (opt->flags & CEPH_MOUNT_OPT_ASYNC_DIROPS)
				want |= CEPH_CAP_ANY_DIR_OPS;
		}

		if (want || ci->i_nr_by_mode[PIN_SHIFT] > 0)
			want |= CEPH_CAP_PIN;

		return want;
	} else {
		int bits = 0;

		if (ci->i_nr_by_mode[RD_SHIFT] > 0) {
			if (ci->i_nr_by_mode[RD_SHIFT] >= FMODE_WAIT_BIAS ||
			    time_after(ci->i_last_rd, used_cutoff))
				bits |= 1 << RD_SHIFT;
		} else if (time_after(ci->i_last_rd, idle_cutoff)) {
			bits |= 1 << RD_SHIFT;
		}

		if (ci->i_nr_by_mode[WR_SHIFT] > 0) {
			if (ci->i_nr_by_mode[WR_SHIFT] >= FMODE_WAIT_BIAS ||
			    time_after(ci->i_last_wr, used_cutoff))
				bits |= 1 << WR_SHIFT;
		} else if (time_after(ci->i_last_wr, idle_cutoff)) {
			bits |= 1 << WR_SHIFT;
		}

		/* check lazyio only when read/write is wanted */
		if ((bits & (CEPH_FILE_MODE_RDWR << 1)) &&
		    ci->i_nr_by_mode[LAZY_SHIFT] > 0)
			bits |= 1 << LAZY_SHIFT;

		return bits ? ceph_caps_for_mode(bits >> 1) : 0;
	}
}

/*
 * wanted, by virtue of open file modes AND cap refs (buffered/cached data)
 */
int __ceph_caps_wanted(struct ceph_inode_info *ci)
{
	int w = __ceph_caps_file_wanted(ci) | __ceph_caps_used(ci);
	if (S_ISDIR(ci->vfs_inode.i_mode)) {
		/* we want EXCL if holding caps of dir ops */
		if (w & CEPH_CAP_ANY_DIR_OPS)
			w |= CEPH_CAP_FILE_EXCL;
	} else {
		/* we want EXCL if dirty data */
		if (w & CEPH_CAP_FILE_BUFFER)
			w |= CEPH_CAP_FILE_EXCL;
	}
	return w;
}

/*
 * Return caps we have registered with the MDS(s) as 'wanted'.
 */
int __ceph_caps_mds_wanted(struct ceph_inode_info *ci, bool check)
{
	struct ceph_cap *cap;
	struct rb_node *p;
	int mds_wanted = 0;

	for (p = rb_first(&ci->i_caps); p; p = rb_next(p)) {
		cap = rb_entry(p, struct ceph_cap, ci_node);
		if (check && !__cap_is_valid(cap))
			continue;
		if (cap == ci->i_auth_cap)
			mds_wanted |= cap->mds_wanted;
		else
			mds_wanted |= (cap->mds_wanted & ~CEPH_CAP_ANY_FILE_WR);
	}
	return mds_wanted;
}

int ceph_is_any_caps(struct inode *inode)
{
	struct ceph_inode_info *ci = ceph_inode(inode);
	int ret;

	spin_lock(&ci->i_ceph_lock);
	ret = __ceph_is_any_real_caps(ci);
	spin_unlock(&ci->i_ceph_lock);

	return ret;
}

/*
 * Remove a cap.  Take steps to deal with a racing iterate_session_caps.
 *
 * caller should hold i_ceph_lock.
 * caller will not hold session s_mutex if called from destroy_inode.
 */
void __ceph_remove_cap(struct ceph_cap *cap, bool queue_release)
{
	struct ceph_mds_session *session = cap->session;
	struct ceph_inode_info *ci = cap->ci;
	struct ceph_mds_client *mdsc;
	int removed = 0;

	/* 'ci' being NULL means the remove have already occurred */
	if (!ci) {
		dout("%s: cap inode is NULL\n", __func__);
		return;
	}

	lockdep_assert_held(&ci->i_ceph_lock);

	dout("__ceph_remove_cap %p from %p\n", cap, &ci->vfs_inode);

	mdsc = ceph_inode_to_client(&ci->vfs_inode)->mdsc;

	/* remove from inode's cap rbtree, and clear auth cap */
	rb_erase(&cap->ci_node, &ci->i_caps);
	if (ci->i_auth_cap == cap)
		ci->i_auth_cap = NULL;

	/* remove from session list */
	spin_lock(&session->s_cap_lock);
	if (session->s_cap_iterator == cap) {
		/* not yet, we are iterating over this very cap */
		dout("__ceph_remove_cap  delaying %p removal from session %p\n",
		     cap, cap->session);
	} else {
		list_del_init(&cap->session_caps);
		session->s_nr_caps--;
		atomic64_dec(&mdsc->metric.total_caps);
		cap->session = NULL;
		removed = 1;
	}
	/* protect backpointer with s_cap_lock: see iterate_session_caps */
	cap->ci = NULL;

	/*
	 * s_cap_reconnect is protected by s_cap_lock. no one changes
	 * s_cap_gen while session is in the reconnect state.
	 */
	if (queue_release &&
	    (!session->s_cap_reconnect ||
	     cap->cap_gen == atomic_read(&session->s_cap_gen))) {
		cap->queue_release = 1;
		if (removed) {
			__ceph_queue_cap_release(session, cap);
			removed = 0;
		}
	} else {
		cap->queue_release = 0;
	}
	cap->cap_ino = ci->i_vino.ino;

	spin_unlock(&session->s_cap_lock);

	if (removed)
		ceph_put_cap(mdsc, cap);

	if (!__ceph_is_any_real_caps(ci)) {
		/* when reconnect denied, we remove session caps forcibly,
		 * i_wr_ref can be non-zero. If there are ongoing write,
		 * keep i_snap_realm.
		 */
		if (ci->i_wr_ref == 0 && ci->i_snap_realm)
			ceph_change_snap_realm(&ci->vfs_inode, NULL);

		__cap_delay_cancel(mdsc, ci);
	}
}

void ceph_remove_cap(struct ceph_cap *cap, bool queue_release)
{
	struct ceph_inode_info *ci = cap->ci;
	struct ceph_fs_client *fsc;

	/* 'ci' being NULL means the remove have already occurred */
	if (!ci) {
		dout("%s: cap inode is NULL\n", __func__);
		return;
	}

	lockdep_assert_held(&ci->i_ceph_lock);

	fsc = ceph_sb_to_client(ci->vfs_inode.i_sb);
	WARN_ON_ONCE(ci->i_auth_cap == cap &&
		     !list_empty(&ci->i_dirty_item) &&
		     !fsc->blocklisted &&
		     READ_ONCE(fsc->mount_state) != CEPH_MOUNT_SHUTDOWN);

	__ceph_remove_cap(cap, queue_release);
}

struct cap_msg_args {
	struct ceph_mds_session	*session;
	u64			ino, cid, follows;
	u64			flush_tid, oldest_flush_tid, size, max_size;
	u64			xattr_version;
	u64			change_attr;
	struct ceph_buffer	*xattr_buf;
	struct ceph_buffer	*old_xattr_buf;
	struct timespec64	atime, mtime, ctime, btime;
	int			op, caps, wanted, dirty;
	u32			seq, issue_seq, mseq, time_warp_seq;
	u32			flags;
	kuid_t			uid;
	kgid_t			gid;
	umode_t			mode;
	bool			inline_data;
	bool			wake;
};

/*
 * cap struct size + flock buffer size + inline version + inline data size +
 * osd_epoch_barrier + oldest_flush_tid
 */
#define CAP_MSG_SIZE (sizeof(struct ceph_mds_caps) + \
		      4 + 8 + 4 + 4 + 8 + 4 + 4 + 4 + 8 + 8 + 4)

/* Marshal up the cap msg to the MDS */
static void encode_cap_msg(struct ceph_msg *msg, struct cap_msg_args *arg)
{
	struct ceph_mds_caps *fc;
	void *p;
	struct ceph_osd_client *osdc = &arg->session->s_mdsc->fsc->client->osdc;

	dout("%s %s %llx %llx caps %s wanted %s dirty %s seq %u/%u tid %llu/%llu mseq %u follows %lld size %llu/%llu xattr_ver %llu xattr_len %d\n",
	     __func__, ceph_cap_op_name(arg->op), arg->cid, arg->ino,
	     ceph_cap_string(arg->caps), ceph_cap_string(arg->wanted),
	     ceph_cap_string(arg->dirty), arg->seq, arg->issue_seq,
	     arg->flush_tid, arg->oldest_flush_tid, arg->mseq, arg->follows,
	     arg->size, arg->max_size, arg->xattr_version,
	     arg->xattr_buf ? (int)arg->xattr_buf->vec.iov_len : 0);

	msg->hdr.version = cpu_to_le16(10);
	msg->hdr.tid = cpu_to_le64(arg->flush_tid);

	fc = msg->front.iov_base;
	memset(fc, 0, sizeof(*fc));

	fc->cap_id = cpu_to_le64(arg->cid);
	fc->op = cpu_to_le32(arg->op);
	fc->seq = cpu_to_le32(arg->seq);
	fc->issue_seq = cpu_to_le32(arg->issue_seq);
	fc->migrate_seq = cpu_to_le32(arg->mseq);
	fc->caps = cpu_to_le32(arg->caps);
	fc->wanted = cpu_to_le32(arg->wanted);
	fc->dirty = cpu_to_le32(arg->dirty);
	fc->ino = cpu_to_le64(arg->ino);
	fc->snap_follows = cpu_to_le64(arg->follows);

	fc->size = cpu_to_le64(arg->size);
	fc->max_size = cpu_to_le64(arg->max_size);
	ceph_encode_timespec64(&fc->mtime, &arg->mtime);
	ceph_encode_timespec64(&fc->atime, &arg->atime);
	ceph_encode_timespec64(&fc->ctime, &arg->ctime);
	fc->time_warp_seq = cpu_to_le32(arg->time_warp_seq);

	fc->uid = cpu_to_le32(from_kuid(&init_user_ns, arg->uid));
	fc->gid = cpu_to_le32(from_kgid(&init_user_ns, arg->gid));
	fc->mode = cpu_to_le32(arg->mode);

	fc->xattr_version = cpu_to_le64(arg->xattr_version);
	if (arg->xattr_buf) {
		msg->middle = ceph_buffer_get(arg->xattr_buf);
		fc->xattr_len = cpu_to_le32(arg->xattr_buf->vec.iov_len);
		msg->hdr.middle_len = cpu_to_le32(arg->xattr_buf->vec.iov_len);
	}

	p = fc + 1;
	/* flock buffer size (version 2) */
	ceph_encode_32(&p, 0);
	/* inline version (version 4) */
	ceph_encode_64(&p, arg->inline_data ? 0 : CEPH_INLINE_NONE);
	/* inline data size */
	ceph_encode_32(&p, 0);
	/*
	 * osd_epoch_barrier (version 5)
	 * The epoch_barrier is protected osdc->lock, so READ_ONCE here in
	 * case it was recently changed
	 */
	ceph_encode_32(&p, READ_ONCE(osdc->epoch_barrier));
	/* oldest_flush_tid (version 6) */
	ceph_encode_64(&p, arg->oldest_flush_tid);

	/*
	 * caller_uid/caller_gid (version 7)
	 *
	 * Currently, we don't properly track which caller dirtied the caps
	 * last, and force a flush of them when there is a conflict. For now,
	 * just set this to 0:0, to emulate how the MDS has worked up to now.
	 */
	ceph_encode_32(&p, 0);
	ceph_encode_32(&p, 0);

	/* pool namespace (version 8) (mds always ignores this) */
	ceph_encode_32(&p, 0);

	/* btime and change_attr (version 9) */
	ceph_encode_timespec64(p, &arg->btime);
	p += sizeof(struct ceph_timespec);
	ceph_encode_64(&p, arg->change_attr);

	/* Advisory flags (version 10) */
	ceph_encode_32(&p, arg->flags);
}

/*
 * Queue cap releases when an inode is dropped from our cache.
 */
void __ceph_remove_caps(struct ceph_inode_info *ci)
{
	struct rb_node *p;

	/* lock i_ceph_lock, because ceph_d_revalidate(..., LOOKUP_RCU)
	 * may call __ceph_caps_issued_mask() on a freeing inode. */
	spin_lock(&ci->i_ceph_lock);
	p = rb_first(&ci->i_caps);
	while (p) {
		struct ceph_cap *cap = rb_entry(p, struct ceph_cap, ci_node);
		p = rb_next(p);
		ceph_remove_cap(cap, true);
	}
	spin_unlock(&ci->i_ceph_lock);
}

/*
 * Prepare to send a cap message to an MDS. Update the cap state, and populate
 * the arg struct with the parameters that will need to be sent. This should
 * be done under the i_ceph_lock to guard against changes to cap state.
 *
 * Make note of max_size reported/requested from mds, revoked caps
 * that have now been implemented.
 */
static void __prep_cap(struct cap_msg_args *arg, struct ceph_cap *cap,
		       int op, int flags, int used, int want, int retain,
		       int flushing, u64 flush_tid, u64 oldest_flush_tid)
{
	struct ceph_inode_info *ci = cap->ci;
	struct inode *inode = &ci->vfs_inode;
	int held, revoking;

	lockdep_assert_held(&ci->i_ceph_lock);

	held = cap->issued | cap->implemented;
	revoking = cap->implemented & ~cap->issued;
	retain &= ~revoking;

	dout("%s %p cap %p session %p %s -> %s (revoking %s)\n",
	     __func__, inode, cap, cap->session,
	     ceph_cap_string(held), ceph_cap_string(held & retain),
	     ceph_cap_string(revoking));
	BUG_ON((retain & CEPH_CAP_PIN) == 0);

	ci->i_ceph_flags &= ~CEPH_I_FLUSH;

	cap->issued &= retain;  /* drop bits we don't want */
	/*
	 * Wake up any waiters on wanted -> needed transition. This is due to
	 * the weird transition from buffered to sync IO... we need to flush
	 * dirty pages _before_ allowing sync writes to avoid reordering.
	 */
	arg->wake = cap->implemented & ~cap->issued;
	cap->implemented &= cap->issued | used;
	cap->mds_wanted = want;

	arg->session = cap->session;
	arg->ino = ceph_vino(inode).ino;
	arg->cid = cap->cap_id;
	arg->follows = flushing ? ci->i_head_snapc->seq : 0;
	arg->flush_tid = flush_tid;
	arg->oldest_flush_tid = oldest_flush_tid;

	arg->size = i_size_read(inode);
	ci->i_reported_size = arg->size;
	arg->max_size = ci->i_wanted_max_size;
	if (cap == ci->i_auth_cap) {
		if (want & CEPH_CAP_ANY_FILE_WR)
			ci->i_requested_max_size = arg->max_size;
		else
			ci->i_requested_max_size = 0;
	}

	if (flushing & CEPH_CAP_XATTR_EXCL) {
		arg->old_xattr_buf = __ceph_build_xattrs_blob(ci);
		arg->xattr_version = ci->i_xattrs.version;
		arg->xattr_buf = ci->i_xattrs.blob;
	} else {
		arg->xattr_buf = NULL;
		arg->old_xattr_buf = NULL;
	}

	arg->mtime = inode->i_mtime;
	arg->atime = inode->i_atime;
	arg->ctime = inode->i_ctime;
	arg->btime = ci->i_btime;
	arg->change_attr = inode_peek_iversion_raw(inode);

	arg->op = op;
	arg->caps = cap->implemented;
	arg->wanted = want;
	arg->dirty = flushing;

	arg->seq = cap->seq;
	arg->issue_seq = cap->issue_seq;
	arg->mseq = cap->mseq;
	arg->time_warp_seq = ci->i_time_warp_seq;

	arg->uid = inode->i_uid;
	arg->gid = inode->i_gid;
	arg->mode = inode->i_mode;

	arg->inline_data = ci->i_inline_version != CEPH_INLINE_NONE;
	if (!(flags & CEPH_CLIENT_CAPS_PENDING_CAPSNAP) &&
	    !list_empty(&ci->i_cap_snaps)) {
		struct ceph_cap_snap *capsnap;
		list_for_each_entry_reverse(capsnap, &ci->i_cap_snaps, ci_item) {
			if (capsnap->cap_flush.tid)
				break;
			if (capsnap->need_flush) {
				flags |= CEPH_CLIENT_CAPS_PENDING_CAPSNAP;
				break;
			}
		}
	}
	arg->flags = flags;
}

/*
 * Send a cap msg on the given inode.
 *
 * Caller should hold snap_rwsem (read), s_mutex.
 */
static void __send_cap(struct cap_msg_args *arg, struct ceph_inode_info *ci)
{
	struct ceph_msg *msg;
	struct inode *inode = &ci->vfs_inode;

	msg = ceph_msg_new(CEPH_MSG_CLIENT_CAPS, CAP_MSG_SIZE, GFP_NOFS, false);
	if (!msg) {
		pr_err("error allocating cap msg: ino (%llx.%llx) flushing %s tid %llu, requeuing cap.\n",
		       ceph_vinop(inode), ceph_cap_string(arg->dirty),
		       arg->flush_tid);
		spin_lock(&ci->i_ceph_lock);
		__cap_delay_requeue(arg->session->s_mdsc, ci);
		spin_unlock(&ci->i_ceph_lock);
		return;
	}

	encode_cap_msg(msg, arg);
	ceph_con_send(&arg->session->s_con, msg);
	ceph_buffer_put(arg->old_xattr_buf);
	if (arg->wake)
		wake_up_all(&ci->i_cap_wq);
}

static inline int __send_flush_snap(struct inode *inode,
				    struct ceph_mds_session *session,
				    struct ceph_cap_snap *capsnap,
				    u32 mseq, u64 oldest_flush_tid)
{
	struct cap_msg_args	arg;
	struct ceph_msg		*msg;

	msg = ceph_msg_new(CEPH_MSG_CLIENT_CAPS, CAP_MSG_SIZE, GFP_NOFS, false);
	if (!msg)
		return -ENOMEM;

	arg.session = session;
	arg.ino = ceph_vino(inode).ino;
	arg.cid = 0;
	arg.follows = capsnap->follows;
	arg.flush_tid = capsnap->cap_flush.tid;
	arg.oldest_flush_tid = oldest_flush_tid;

	arg.size = capsnap->size;
	arg.max_size = 0;
	arg.xattr_version = capsnap->xattr_version;
	arg.xattr_buf = capsnap->xattr_blob;
	arg.old_xattr_buf = NULL;

	arg.atime = capsnap->atime;
	arg.mtime = capsnap->mtime;
	arg.ctime = capsnap->ctime;
	arg.btime = capsnap->btime;
	arg.change_attr = capsnap->change_attr;

	arg.op = CEPH_CAP_OP_FLUSHSNAP;
	arg.caps = capsnap->issued;
	arg.wanted = 0;
	arg.dirty = capsnap->dirty;

	arg.seq = 0;
	arg.issue_seq = 0;
	arg.mseq = mseq;
	arg.time_warp_seq = capsnap->time_warp_seq;

	arg.uid = capsnap->uid;
	arg.gid = capsnap->gid;
	arg.mode = capsnap->mode;

	arg.inline_data = capsnap->inline_data;
	arg.flags = 0;
	arg.wake = false;

	encode_cap_msg(msg, &arg);
	ceph_con_send(&arg.session->s_con, msg);
	return 0;
}

/*
 * When a snapshot is taken, clients accumulate dirty metadata on
 * inodes with capabilities in ceph_cap_snaps to describe the file
 * state at the time the snapshot was taken.  This must be flushed
 * asynchronously back to the MDS once sync writes complete and dirty
 * data is written out.
 *
 * Called under i_ceph_lock.
 */
static void __ceph_flush_snaps(struct ceph_inode_info *ci,
			       struct ceph_mds_session *session)
		__releases(ci->i_ceph_lock)
		__acquires(ci->i_ceph_lock)
{
	struct inode *inode = &ci->vfs_inode;
	struct ceph_mds_client *mdsc = session->s_mdsc;
	struct ceph_cap_snap *capsnap;
	u64 oldest_flush_tid = 0;
	u64 first_tid = 1, last_tid = 0;

	dout("__flush_snaps %p session %p\n", inode, session);

	list_for_each_entry(capsnap, &ci->i_cap_snaps, ci_item) {
		/*
		 * we need to wait for sync writes to complete and for dirty
		 * pages to be written out.
		 */
		if (capsnap->dirty_pages || capsnap->writing)
			break;

		/* should be removed by ceph_try_drop_cap_snap() */
		BUG_ON(!capsnap->need_flush);

		/* only flush each capsnap once */
		if (capsnap->cap_flush.tid > 0) {
			dout(" already flushed %p, skipping\n", capsnap);
			continue;
		}

		spin_lock(&mdsc->cap_dirty_lock);
		capsnap->cap_flush.tid = ++mdsc->last_cap_flush_tid;
		list_add_tail(&capsnap->cap_flush.g_list,
			      &mdsc->cap_flush_list);
		if (oldest_flush_tid == 0)
			oldest_flush_tid = __get_oldest_flush_tid(mdsc);
		if (list_empty(&ci->i_flushing_item)) {
			list_add_tail(&ci->i_flushing_item,
				      &session->s_cap_flushing);
		}
		spin_unlock(&mdsc->cap_dirty_lock);

		list_add_tail(&capsnap->cap_flush.i_list,
			      &ci->i_cap_flush_list);

		if (first_tid == 1)
			first_tid = capsnap->cap_flush.tid;
		last_tid = capsnap->cap_flush.tid;
	}

	ci->i_ceph_flags &= ~CEPH_I_FLUSH_SNAPS;

	while (first_tid <= last_tid) {
		struct ceph_cap *cap = ci->i_auth_cap;
		struct ceph_cap_flush *cf;
		int ret;

		if (!(cap && cap->session == session)) {
			dout("__flush_snaps %p auth cap %p not mds%d, "
			     "stop\n", inode, cap, session->s_mds);
			break;
		}

		ret = -ENOENT;
		list_for_each_entry(cf, &ci->i_cap_flush_list, i_list) {
			if (cf->tid >= first_tid) {
				ret = 0;
				break;
			}
		}
		if (ret < 0)
			break;

		first_tid = cf->tid + 1;

		capsnap = container_of(cf, struct ceph_cap_snap, cap_flush);
		refcount_inc(&capsnap->nref);
		spin_unlock(&ci->i_ceph_lock);

		dout("__flush_snaps %p capsnap %p tid %llu %s\n",
		     inode, capsnap, cf->tid, ceph_cap_string(capsnap->dirty));

		ret = __send_flush_snap(inode, session, capsnap, cap->mseq,
					oldest_flush_tid);
		if (ret < 0) {
			pr_err("__flush_snaps: error sending cap flushsnap, "
			       "ino (%llx.%llx) tid %llu follows %llu\n",
				ceph_vinop(inode), cf->tid, capsnap->follows);
		}

		ceph_put_cap_snap(capsnap);
		spin_lock(&ci->i_ceph_lock);
	}
}

void ceph_flush_snaps(struct ceph_inode_info *ci,
		      struct ceph_mds_session **psession)
{
	struct inode *inode = &ci->vfs_inode;
	struct ceph_mds_client *mdsc = ceph_inode_to_client(inode)->mdsc;
	struct ceph_mds_session *session = NULL;
	int mds;

	dout("ceph_flush_snaps %p\n", inode);
	if (psession)
		session = *psession;
retry:
	spin_lock(&ci->i_ceph_lock);
	if (!(ci->i_ceph_flags & CEPH_I_FLUSH_SNAPS)) {
		dout(" no capsnap needs flush, doing nothing\n");
		goto out;
	}
	if (!ci->i_auth_cap) {
		dout(" no auth cap (migrating?), doing nothing\n");
		goto out;
	}

	mds = ci->i_auth_cap->session->s_mds;
	if (session && session->s_mds != mds) {
		dout(" oops, wrong session %p mutex\n", session);
		ceph_put_mds_session(session);
		session = NULL;
	}
	if (!session) {
		spin_unlock(&ci->i_ceph_lock);
		mutex_lock(&mdsc->mutex);
		session = __ceph_lookup_mds_session(mdsc, mds);
		mutex_unlock(&mdsc->mutex);
		goto retry;
	}

	// make sure flushsnap messages are sent in proper order.
	if (ci->i_ceph_flags & CEPH_I_KICK_FLUSH)
		__kick_flushing_caps(mdsc, session, ci, 0);

	__ceph_flush_snaps(ci, session);
out:
	spin_unlock(&ci->i_ceph_lock);

	if (psession)
		*psession = session;
	else
		ceph_put_mds_session(session);
	/* we flushed them all; remove this inode from the queue */
	spin_lock(&mdsc->snap_flush_lock);
	list_del_init(&ci->i_snap_flush_item);
	spin_unlock(&mdsc->snap_flush_lock);
}

/*
 * Mark caps dirty.  If inode is newly dirty, return the dirty flags.
 * Caller is then responsible for calling __mark_inode_dirty with the
 * returned flags value.
 */
int __ceph_mark_dirty_caps(struct ceph_inode_info *ci, int mask,
			   struct ceph_cap_flush **pcf)
{
	struct ceph_mds_client *mdsc =
		ceph_sb_to_client(ci->vfs_inode.i_sb)->mdsc;
	struct inode *inode = &ci->vfs_inode;
	int was = ci->i_dirty_caps;
	int dirty = 0;

	lockdep_assert_held(&ci->i_ceph_lock);

	if (!ci->i_auth_cap) {
		pr_warn("__mark_dirty_caps %p %llx mask %s, "
			"but no auth cap (session was closed?)\n",
			inode, ceph_ino(inode), ceph_cap_string(mask));
		return 0;
	}

	dout("__mark_dirty_caps %p %s dirty %s -> %s\n", &ci->vfs_inode,
	     ceph_cap_string(mask), ceph_cap_string(was),
	     ceph_cap_string(was | mask));
	ci->i_dirty_caps |= mask;
	if (was == 0) {
		struct ceph_mds_session *session = ci->i_auth_cap->session;

		WARN_ON_ONCE(ci->i_prealloc_cap_flush);
		swap(ci->i_prealloc_cap_flush, *pcf);

		if (!ci->i_head_snapc) {
			WARN_ON_ONCE(!rwsem_is_locked(&mdsc->snap_rwsem));
			ci->i_head_snapc = ceph_get_snap_context(
				ci->i_snap_realm->cached_context);
		}
		dout(" inode %p now dirty snapc %p auth cap %p\n",
		     &ci->vfs_inode, ci->i_head_snapc, ci->i_auth_cap);
		BUG_ON(!list_empty(&ci->i_dirty_item));
		spin_lock(&mdsc->cap_dirty_lock);
		list_add(&ci->i_dirty_item, &session->s_cap_dirty);
		spin_unlock(&mdsc->cap_dirty_lock);
		if (ci->i_flushing_caps == 0) {
			ihold(inode);
			dirty |= I_DIRTY_SYNC;
		}
	} else {
		WARN_ON_ONCE(!ci->i_prealloc_cap_flush);
	}
	BUG_ON(list_empty(&ci->i_dirty_item));
	if (((was | ci->i_flushing_caps) & CEPH_CAP_FILE_BUFFER) &&
	    (mask & CEPH_CAP_FILE_BUFFER))
		dirty |= I_DIRTY_DATASYNC;
	__cap_delay_requeue(mdsc, ci);
	return dirty;
}

struct ceph_cap_flush *ceph_alloc_cap_flush(void)
{
	struct ceph_cap_flush *cf;

	cf = kmem_cache_alloc(ceph_cap_flush_cachep, GFP_KERNEL);
	if (!cf)
		return NULL;

	cf->is_capsnap = false;
	return cf;
}

void ceph_free_cap_flush(struct ceph_cap_flush *cf)
{
	if (cf)
		kmem_cache_free(ceph_cap_flush_cachep, cf);
}

static u64 __get_oldest_flush_tid(struct ceph_mds_client *mdsc)
{
	if (!list_empty(&mdsc->cap_flush_list)) {
		struct ceph_cap_flush *cf =
			list_first_entry(&mdsc->cap_flush_list,
					 struct ceph_cap_flush, g_list);
		return cf->tid;
	}
	return 0;
}

/*
 * Remove cap_flush from the mdsc's or inode's flushing cap list.
 * Return true if caller needs to wake up flush waiters.
 */
static bool __detach_cap_flush_from_mdsc(struct ceph_mds_client *mdsc,
					 struct ceph_cap_flush *cf)
{
	struct ceph_cap_flush *prev;
	bool wake = cf->wake;

	if (wake && cf->g_list.prev != &mdsc->cap_flush_list) {
		prev = list_prev_entry(cf, g_list);
		prev->wake = true;
		wake = false;
	}
	list_del_init(&cf->g_list);
	return wake;
}

static bool __detach_cap_flush_from_ci(struct ceph_inode_info *ci,
				       struct ceph_cap_flush *cf)
{
	struct ceph_cap_flush *prev;
	bool wake = cf->wake;

	if (wake && cf->i_list.prev != &ci->i_cap_flush_list) {
		prev = list_prev_entry(cf, i_list);
		prev->wake = true;
		wake = false;
	}
	list_del_init(&cf->i_list);
	return wake;
}

/*
 * Add dirty inode to the flushing list.  Assigned a seq number so we
 * can wait for caps to flush without starving.
 *
 * Called under i_ceph_lock. Returns the flush tid.
 */
static u64 __mark_caps_flushing(struct inode *inode,
				struct ceph_mds_session *session, bool wake,
				u64 *oldest_flush_tid)
{
	struct ceph_mds_client *mdsc = ceph_sb_to_client(inode->i_sb)->mdsc;
	struct ceph_inode_info *ci = ceph_inode(inode);
	struct ceph_cap_flush *cf = NULL;
	int flushing;

	lockdep_assert_held(&ci->i_ceph_lock);
	BUG_ON(ci->i_dirty_caps == 0);
	BUG_ON(list_empty(&ci->i_dirty_item));
	BUG_ON(!ci->i_prealloc_cap_flush);

	flushing = ci->i_dirty_caps;
	dout("__mark_caps_flushing flushing %s, flushing_caps %s -> %s\n",
	     ceph_cap_string(flushing),
	     ceph_cap_string(ci->i_flushing_caps),
	     ceph_cap_string(ci->i_flushing_caps | flushing));
	ci->i_flushing_caps |= flushing;
	ci->i_dirty_caps = 0;
	dout(" inode %p now !dirty\n", inode);

	swap(cf, ci->i_prealloc_cap_flush);
	cf->caps = flushing;
	cf->wake = wake;

	spin_lock(&mdsc->cap_dirty_lock);
	list_del_init(&ci->i_dirty_item);

	cf->tid = ++mdsc->last_cap_flush_tid;
	list_add_tail(&cf->g_list, &mdsc->cap_flush_list);
	*oldest_flush_tid = __get_oldest_flush_tid(mdsc);

	if (list_empty(&ci->i_flushing_item)) {
		list_add_tail(&ci->i_flushing_item, &session->s_cap_flushing);
		mdsc->num_cap_flushing++;
	}
	spin_unlock(&mdsc->cap_dirty_lock);

	list_add_tail(&cf->i_list, &ci->i_cap_flush_list);

	return cf->tid;
}

/*
 * try to invalidate mapping pages without blocking.
 */
static int try_nonblocking_invalidate(struct inode *inode)
	__releases(ci->i_ceph_lock)
	__acquires(ci->i_ceph_lock)
{
	struct ceph_inode_info *ci = ceph_inode(inode);
	u32 invalidating_gen = ci->i_rdcache_gen;

	spin_unlock(&ci->i_ceph_lock);
	ceph_fscache_invalidate(inode);
	invalidate_mapping_pages(&inode->i_data, 0, -1);
	spin_lock(&ci->i_ceph_lock);

	if (inode->i_data.nrpages == 0 &&
	    invalidating_gen == ci->i_rdcache_gen) {
		/* success. */
		dout("try_nonblocking_invalidate %p success\n", inode);
		/* save any racing async invalidate some trouble */
		ci->i_rdcache_revoking = ci->i_rdcache_gen - 1;
		return 0;
	}
	dout("try_nonblocking_invalidate %p failed\n", inode);
	return -1;
}

bool __ceph_should_report_size(struct ceph_inode_info *ci)
{
	loff_t size = i_size_read(&ci->vfs_inode);
	/* mds will adjust max size according to the reported size */
	if (ci->i_flushing_caps & CEPH_CAP_FILE_WR)
		return false;
	if (size >= ci->i_max_size)
		return true;
	/* half of previous max_size increment has been used */
	if (ci->i_max_size > ci->i_reported_size &&
	    (size << 1) >= ci->i_max_size + ci->i_reported_size)
		return true;
	return false;
}

/*
 * Swiss army knife function to examine currently used and wanted
 * versus held caps.  Release, flush, ack revoked caps to mds as
 * appropriate.
 *
 *  CHECK_CAPS_AUTHONLY - we should only check the auth cap
 *  CHECK_CAPS_FLUSH - we should flush any dirty caps immediately, without
 *    further delay.
 */
void ceph_check_caps(struct ceph_inode_info *ci, int flags,
		     struct ceph_mds_session *session)
{
	struct inode *inode = &ci->vfs_inode;
	struct ceph_mds_client *mdsc = ceph_sb_to_mdsc(inode->i_sb);
	struct ceph_cap *cap;
	u64 flush_tid, oldest_flush_tid;
	int file_wanted, used, cap_used;
	int issued, implemented, want, retain, revoking, flushing = 0;
	int mds = -1;   /* keep track of how far we've gone through i_caps list
			   to avoid an infinite loop on retry */
	struct rb_node *p;
	bool queue_invalidate = false;
	bool tried_invalidate = false;

	if (session)
		ceph_get_mds_session(session);

	spin_lock(&ci->i_ceph_lock);
	if (ci->i_ceph_flags & CEPH_I_FLUSH)
		flags |= CHECK_CAPS_FLUSH;
retry:
	/* Caps wanted by virtue of active open files. */
	file_wanted = __ceph_caps_file_wanted(ci);

	/* Caps which have active references against them */
	used = __ceph_caps_used(ci);

	/*
	 * "issued" represents the current caps that the MDS wants us to have.
	 * "implemented" is the set that we have been granted, and includes the
	 * ones that have not yet been returned to the MDS (the "revoking" set,
	 * usually because they have outstanding references).
	 */
	issued = __ceph_caps_issued(ci, &implemented);
	revoking = implemented & ~issued;

	want = file_wanted;

	/* The ones we currently want to retain (may be adjusted below) */
	retain = file_wanted | used | CEPH_CAP_PIN;
	if (!mdsc->stopping && inode->i_nlink > 0) {
		if (file_wanted) {
			retain |= CEPH_CAP_ANY;       /* be greedy */
		} else if (S_ISDIR(inode->i_mode) &&
			   (issued & CEPH_CAP_FILE_SHARED) &&
			   __ceph_dir_is_complete(ci)) {
			/*
			 * If a directory is complete, we want to keep
			 * the exclusive cap. So that MDS does not end up
			 * revoking the shared cap on every create/unlink
			 * operation.
			 */
			if (IS_RDONLY(inode)) {
				want = CEPH_CAP_ANY_SHARED;
			} else {
				want |= CEPH_CAP_ANY_SHARED | CEPH_CAP_FILE_EXCL;
			}
			retain |= want;
		} else {

			retain |= CEPH_CAP_ANY_SHARED;
			/*
			 * keep RD only if we didn't have the file open RW,
			 * because then the mds would revoke it anyway to
			 * journal max_size=0.
			 */
			if (ci->i_max_size == 0)
				retain |= CEPH_CAP_ANY_RD;
		}
	}

	dout("check_caps %p file_want %s used %s dirty %s flushing %s"
	     " issued %s revoking %s retain %s %s%s\n", inode,
	     ceph_cap_string(file_wanted),
	     ceph_cap_string(used), ceph_cap_string(ci->i_dirty_caps),
	     ceph_cap_string(ci->i_flushing_caps),
	     ceph_cap_string(issued), ceph_cap_string(revoking),
	     ceph_cap_string(retain),
	     (flags & CHECK_CAPS_AUTHONLY) ? " AUTHONLY" : "",
	     (flags & CHECK_CAPS_FLUSH) ? " FLUSH" : "");

	/*
	 * If we no longer need to hold onto old our caps, and we may
	 * have cached pages, but don't want them, then try to invalidate.
	 * If we fail, it's because pages are locked.... try again later.
	 */
	if ((!(flags & CHECK_CAPS_NOINVAL) || mdsc->stopping) &&
	    S_ISREG(inode->i_mode) &&
	    !(ci->i_wb_ref || ci->i_wrbuffer_ref) &&   /* no dirty pages... */
	    inode->i_data.nrpages &&		/* have cached pages */
	    (revoking & (CEPH_CAP_FILE_CACHE|
			 CEPH_CAP_FILE_LAZYIO)) && /*  or revoking cache */
	    !tried_invalidate) {
		dout("check_caps trying to invalidate on %p\n", inode);
		if (try_nonblocking_invalidate(inode) < 0) {
			dout("check_caps queuing invalidate\n");
			queue_invalidate = true;
			ci->i_rdcache_revoking = ci->i_rdcache_gen;
		}
		tried_invalidate = true;
		goto retry;
	}

	for (p = rb_first(&ci->i_caps); p; p = rb_next(p)) {
		int mflags = 0;
		struct cap_msg_args arg;

		cap = rb_entry(p, struct ceph_cap, ci_node);

		/* avoid looping forever */
		if (mds >= cap->mds ||
		    ((flags & CHECK_CAPS_AUTHONLY) && cap != ci->i_auth_cap))
			continue;

		/*
		 * If we have an auth cap, we don't need to consider any
		 * overlapping caps as used.
		 */
		cap_used = used;
		if (ci->i_auth_cap && cap != ci->i_auth_cap)
			cap_used &= ~ci->i_auth_cap->issued;

		revoking = cap->implemented & ~cap->issued;
		dout(" mds%d cap %p used %s issued %s implemented %s revoking %s\n",
		     cap->mds, cap, ceph_cap_string(cap_used),
		     ceph_cap_string(cap->issued),
		     ceph_cap_string(cap->implemented),
		     ceph_cap_string(revoking));

		if (cap == ci->i_auth_cap &&
		    (cap->issued & CEPH_CAP_FILE_WR)) {
			/* request larger max_size from MDS? */
			if (ci->i_wanted_max_size > ci->i_max_size &&
			    ci->i_wanted_max_size > ci->i_requested_max_size) {
				dout("requesting new max_size\n");
				goto ack;
			}

			/* approaching file_max? */
			if (__ceph_should_report_size(ci)) {
				dout("i_size approaching max_size\n");
				goto ack;
			}
		}
		/* flush anything dirty? */
		if (cap == ci->i_auth_cap) {
			if ((flags & CHECK_CAPS_FLUSH) && ci->i_dirty_caps) {
				dout("flushing dirty caps\n");
				goto ack;
			}
			if (ci->i_ceph_flags & CEPH_I_FLUSH_SNAPS) {
				dout("flushing snap caps\n");
				goto ack;
			}
		}

		/* completed revocation? going down and there are no caps? */
		if (revoking && (revoking & cap_used) == 0) {
			dout("completed revocation of %s\n",
			     ceph_cap_string(cap->implemented & ~cap->issued));
			goto ack;
		}

		/* want more caps from mds? */
		if (want & ~cap->mds_wanted) {
			if (want & ~(cap->mds_wanted | cap->issued))
				goto ack;
			if (!__cap_is_valid(cap))
				goto ack;
		}

		/* things we might delay */
		if ((cap->issued & ~retain) == 0)
			continue;     /* nope, all good */

ack:
		ceph_put_mds_session(session);
		session = ceph_get_mds_session(cap->session);

		/* kick flushing and flush snaps before sending normal
		 * cap message */
		if (cap == ci->i_auth_cap &&
		    (ci->i_ceph_flags &
		     (CEPH_I_KICK_FLUSH | CEPH_I_FLUSH_SNAPS))) {
			if (ci->i_ceph_flags & CEPH_I_KICK_FLUSH)
				__kick_flushing_caps(mdsc, session, ci, 0);
			if (ci->i_ceph_flags & CEPH_I_FLUSH_SNAPS)
				__ceph_flush_snaps(ci, session);

			goto retry;
		}

		if (cap == ci->i_auth_cap && ci->i_dirty_caps) {
			flushing = ci->i_dirty_caps;
			flush_tid = __mark_caps_flushing(inode, session, false,
							 &oldest_flush_tid);
			if (flags & CHECK_CAPS_FLUSH &&
			    list_empty(&session->s_cap_dirty))
				mflags |= CEPH_CLIENT_CAPS_SYNC;
		} else {
			flushing = 0;
			flush_tid = 0;
			spin_lock(&mdsc->cap_dirty_lock);
			oldest_flush_tid = __get_oldest_flush_tid(mdsc);
			spin_unlock(&mdsc->cap_dirty_lock);
		}

		mds = cap->mds;  /* remember mds, so we don't repeat */

		__prep_cap(&arg, cap, CEPH_CAP_OP_UPDATE, mflags, cap_used,
			   want, retain, flushing, flush_tid, oldest_flush_tid);

		spin_unlock(&ci->i_ceph_lock);
		__send_cap(&arg, ci);
		spin_lock(&ci->i_ceph_lock);

		goto retry; /* retake i_ceph_lock and restart our cap scan. */
	}

	/* periodically re-calculate caps wanted by open files */
	if (__ceph_is_any_real_caps(ci) &&
	    list_empty(&ci->i_cap_delay_list) &&
	    (file_wanted & ~CEPH_CAP_PIN) &&
	    !(used & (CEPH_CAP_FILE_RD | CEPH_CAP_ANY_FILE_WR))) {
		__cap_delay_requeue(mdsc, ci);
	}

	spin_unlock(&ci->i_ceph_lock);

	ceph_put_mds_session(session);
	if (queue_invalidate)
		ceph_queue_invalidate(inode);
}

/*
 * Try to flush dirty caps back to the auth mds.
 */
static int try_flush_caps(struct inode *inode, u64 *ptid)
{
	struct ceph_mds_client *mdsc = ceph_sb_to_client(inode->i_sb)->mdsc;
	struct ceph_inode_info *ci = ceph_inode(inode);
	int flushing = 0;
	u64 flush_tid = 0, oldest_flush_tid = 0;

	spin_lock(&ci->i_ceph_lock);
retry_locked:
	if (ci->i_dirty_caps && ci->i_auth_cap) {
		struct ceph_cap *cap = ci->i_auth_cap;
		struct cap_msg_args arg;
		struct ceph_mds_session *session = cap->session;

		if (session->s_state < CEPH_MDS_SESSION_OPEN) {
			spin_unlock(&ci->i_ceph_lock);
			goto out;
		}

		if (ci->i_ceph_flags &
		    (CEPH_I_KICK_FLUSH | CEPH_I_FLUSH_SNAPS)) {
			if (ci->i_ceph_flags & CEPH_I_KICK_FLUSH)
				__kick_flushing_caps(mdsc, session, ci, 0);
			if (ci->i_ceph_flags & CEPH_I_FLUSH_SNAPS)
				__ceph_flush_snaps(ci, session);
			goto retry_locked;
		}

		flushing = ci->i_dirty_caps;
		flush_tid = __mark_caps_flushing(inode, session, true,
						 &oldest_flush_tid);

		__prep_cap(&arg, cap, CEPH_CAP_OP_FLUSH, CEPH_CLIENT_CAPS_SYNC,
			   __ceph_caps_used(ci), __ceph_caps_wanted(ci),
			   (cap->issued | cap->implemented),
			   flushing, flush_tid, oldest_flush_tid);
		spin_unlock(&ci->i_ceph_lock);

		__send_cap(&arg, ci);
	} else {
		if (!list_empty(&ci->i_cap_flush_list)) {
			struct ceph_cap_flush *cf =
				list_last_entry(&ci->i_cap_flush_list,
						struct ceph_cap_flush, i_list);
			cf->wake = true;
			flush_tid = cf->tid;
		}
		flushing = ci->i_flushing_caps;
		spin_unlock(&ci->i_ceph_lock);
	}
out:
	*ptid = flush_tid;
	return flushing;
}

/*
 * Return true if we've flushed caps through the given flush_tid.
 */
static int caps_are_flushed(struct inode *inode, u64 flush_tid)
{
	struct ceph_inode_info *ci = ceph_inode(inode);
	int ret = 1;

	spin_lock(&ci->i_ceph_lock);
	if (!list_empty(&ci->i_cap_flush_list)) {
		struct ceph_cap_flush * cf =
			list_first_entry(&ci->i_cap_flush_list,
					 struct ceph_cap_flush, i_list);
		if (cf->tid <= flush_tid)
			ret = 0;
	}
	spin_unlock(&ci->i_ceph_lock);
	return ret;
}

/*
 * wait for any unsafe requests to complete.
 */
static int unsafe_request_wait(struct inode *inode)
{
	struct ceph_mds_client *mdsc = ceph_sb_to_client(inode->i_sb)->mdsc;
	struct ceph_inode_info *ci = ceph_inode(inode);
	struct ceph_mds_request *req1 = NULL, *req2 = NULL;
	unsigned int max_sessions;
	int ret, err = 0;

	spin_lock(&ci->i_unsafe_lock);
	if (S_ISDIR(inode->i_mode) && !list_empty(&ci->i_unsafe_dirops)) {
		req1 = list_last_entry(&ci->i_unsafe_dirops,
					struct ceph_mds_request,
					r_unsafe_dir_item);
		ceph_mdsc_get_request(req1);
	}
	if (!list_empty(&ci->i_unsafe_iops)) {
		req2 = list_last_entry(&ci->i_unsafe_iops,
					struct ceph_mds_request,
					r_unsafe_target_item);
		ceph_mdsc_get_request(req2);
	}
	spin_unlock(&ci->i_unsafe_lock);

	/*
	 * The mdsc->max_sessions is unlikely to be changed
	 * mostly, here we will retry it by reallocating the
	 * sessions array memory to get rid of the mdsc->mutex
	 * lock.
	 */
retry:
	max_sessions = mdsc->max_sessions;

	/*
	 * Trigger to flush the journal logs in all the relevant MDSes
	 * manually, or in the worst case we must wait at most 5 seconds
	 * to wait the journal logs to be flushed by the MDSes periodically.
	 */
<<<<<<< HEAD
	if ((req1 || req2) && likely(max_sessions)) {
		struct ceph_mds_session **sessions = NULL;
		struct ceph_mds_session *s;
		struct ceph_mds_request *req;
		int i;

		sessions = kzalloc(max_sessions * sizeof(s), GFP_KERNEL);
		if (!sessions) {
=======
	if (req1 || req2) {
		struct ceph_mds_request *req;
		struct ceph_mds_session **sessions;
		struct ceph_mds_session *s;
		unsigned int max_sessions;
		int i;

		mutex_lock(&mdsc->mutex);
		max_sessions = mdsc->max_sessions;

		sessions = kcalloc(max_sessions, sizeof(s), GFP_KERNEL);
		if (!sessions) {
			mutex_unlock(&mdsc->mutex);
>>>>>>> a33738a2
			err = -ENOMEM;
			goto out;
		}

		spin_lock(&ci->i_unsafe_lock);
		if (req1) {
			list_for_each_entry(req, &ci->i_unsafe_dirops,
					    r_unsafe_dir_item) {
				s = req->r_session;
				if (!s)
					continue;
<<<<<<< HEAD
				if (unlikely(s->s_mds >= max_sessions)) {
					spin_unlock(&ci->i_unsafe_lock);
					for (i = 0; i < max_sessions; i++) {
						s = sessions[i];
						if (s)
							ceph_put_mds_session(s);
					}
					kfree(sessions);
					goto retry;
				}
=======
>>>>>>> a33738a2
				if (!sessions[s->s_mds]) {
					s = ceph_get_mds_session(s);
					sessions[s->s_mds] = s;
				}
			}
		}
		if (req2) {
			list_for_each_entry(req, &ci->i_unsafe_iops,
					    r_unsafe_target_item) {
				s = req->r_session;
				if (!s)
					continue;
<<<<<<< HEAD
				if (unlikely(s->s_mds >= max_sessions)) {
					spin_unlock(&ci->i_unsafe_lock);
					for (i = 0; i < max_sessions; i++) {
						s = sessions[i];
						if (s)
							ceph_put_mds_session(s);
					}
					kfree(sessions);
					goto retry;
				}
=======
>>>>>>> a33738a2
				if (!sessions[s->s_mds]) {
					s = ceph_get_mds_session(s);
					sessions[s->s_mds] = s;
				}
			}
		}
		spin_unlock(&ci->i_unsafe_lock);

		/* the auth MDS */
		spin_lock(&ci->i_ceph_lock);
		if (ci->i_auth_cap) {
			s = ci->i_auth_cap->session;
			if (!sessions[s->s_mds])
				sessions[s->s_mds] = ceph_get_mds_session(s);
		}
		spin_unlock(&ci->i_ceph_lock);
		mutex_unlock(&mdsc->mutex);

		/* send flush mdlog request to MDSes */
		for (i = 0; i < max_sessions; i++) {
			s = sessions[i];
			if (s) {
				send_flush_mdlog(s);
				ceph_put_mds_session(s);
			}
		}
		kfree(sessions);
	}

	dout("unsafe_request_wait %p wait on tid %llu %llu\n",
	     inode, req1 ? req1->r_tid : 0ULL, req2 ? req2->r_tid : 0ULL);
	if (req1) {
		ret = !wait_for_completion_timeout(&req1->r_safe_completion,
					ceph_timeout_jiffies(req1->r_timeout));
		if (ret)
			err = -EIO;
	}
	if (req2) {
		ret = !wait_for_completion_timeout(&req2->r_safe_completion,
					ceph_timeout_jiffies(req2->r_timeout));
		if (ret)
			err = -EIO;
	}

out:
	if (req1)
		ceph_mdsc_put_request(req1);
	if (req2)
		ceph_mdsc_put_request(req2);
	return err;
}

int ceph_fsync(struct file *file, loff_t start, loff_t end, int datasync)
{
	struct inode *inode = file->f_mapping->host;
	struct ceph_inode_info *ci = ceph_inode(inode);
	u64 flush_tid;
	int ret, err;
	int dirty;

	dout("fsync %p%s\n", inode, datasync ? " datasync" : "");

	ret = file_write_and_wait_range(file, start, end);
	if (datasync)
		goto out;

	ret = ceph_wait_on_async_create(inode);
	if (ret)
		goto out;

	dirty = try_flush_caps(inode, &flush_tid);
	dout("fsync dirty caps are %s\n", ceph_cap_string(dirty));

	err = unsafe_request_wait(inode);

	/*
	 * only wait on non-file metadata writeback (the mds
	 * can recover size and mtime, so we don't need to
	 * wait for that)
	 */
	if (!err && (dirty & ~CEPH_CAP_ANY_FILE_WR)) {
		err = wait_event_interruptible(ci->i_cap_wq,
					caps_are_flushed(inode, flush_tid));
	}

	if (err < 0)
		ret = err;

	err = file_check_and_advance_wb_err(file);
	if (err < 0)
		ret = err;
out:
	dout("fsync %p%s result=%d\n", inode, datasync ? " datasync" : "", ret);
	return ret;
}

/*
 * Flush any dirty caps back to the mds.  If we aren't asked to wait,
 * queue inode for flush but don't do so immediately, because we can
 * get by with fewer MDS messages if we wait for data writeback to
 * complete first.
 */
int ceph_write_inode(struct inode *inode, struct writeback_control *wbc)
{
	struct ceph_inode_info *ci = ceph_inode(inode);
	u64 flush_tid;
	int err = 0;
	int dirty;
	int wait = (wbc->sync_mode == WB_SYNC_ALL && !wbc->for_sync);

	dout("write_inode %p wait=%d\n", inode, wait);
	if (wait) {
		dirty = try_flush_caps(inode, &flush_tid);
		if (dirty)
			err = wait_event_interruptible(ci->i_cap_wq,
				       caps_are_flushed(inode, flush_tid));
	} else {
		struct ceph_mds_client *mdsc =
			ceph_sb_to_client(inode->i_sb)->mdsc;

		spin_lock(&ci->i_ceph_lock);
		if (__ceph_caps_dirty(ci))
			__cap_delay_requeue_front(mdsc, ci);
		spin_unlock(&ci->i_ceph_lock);
	}
	return err;
}

static void __kick_flushing_caps(struct ceph_mds_client *mdsc,
				 struct ceph_mds_session *session,
				 struct ceph_inode_info *ci,
				 u64 oldest_flush_tid)
	__releases(ci->i_ceph_lock)
	__acquires(ci->i_ceph_lock)
{
	struct inode *inode = &ci->vfs_inode;
	struct ceph_cap *cap;
	struct ceph_cap_flush *cf;
	int ret;
	u64 first_tid = 0;
	u64 last_snap_flush = 0;

	ci->i_ceph_flags &= ~CEPH_I_KICK_FLUSH;

	list_for_each_entry_reverse(cf, &ci->i_cap_flush_list, i_list) {
		if (cf->is_capsnap) {
			last_snap_flush = cf->tid;
			break;
		}
	}

	list_for_each_entry(cf, &ci->i_cap_flush_list, i_list) {
		if (cf->tid < first_tid)
			continue;

		cap = ci->i_auth_cap;
		if (!(cap && cap->session == session)) {
			pr_err("%p auth cap %p not mds%d ???\n",
			       inode, cap, session->s_mds);
			break;
		}

		first_tid = cf->tid + 1;

		if (!cf->is_capsnap) {
			struct cap_msg_args arg;

			dout("kick_flushing_caps %p cap %p tid %llu %s\n",
			     inode, cap, cf->tid, ceph_cap_string(cf->caps));
			__prep_cap(&arg, cap, CEPH_CAP_OP_FLUSH,
					 (cf->tid < last_snap_flush ?
					  CEPH_CLIENT_CAPS_PENDING_CAPSNAP : 0),
					  __ceph_caps_used(ci),
					  __ceph_caps_wanted(ci),
					  (cap->issued | cap->implemented),
					  cf->caps, cf->tid, oldest_flush_tid);
			spin_unlock(&ci->i_ceph_lock);
			__send_cap(&arg, ci);
		} else {
			struct ceph_cap_snap *capsnap =
					container_of(cf, struct ceph_cap_snap,
						    cap_flush);
			dout("kick_flushing_caps %p capsnap %p tid %llu %s\n",
			     inode, capsnap, cf->tid,
			     ceph_cap_string(capsnap->dirty));

			refcount_inc(&capsnap->nref);
			spin_unlock(&ci->i_ceph_lock);

			ret = __send_flush_snap(inode, session, capsnap, cap->mseq,
						oldest_flush_tid);
			if (ret < 0) {
				pr_err("kick_flushing_caps: error sending "
					"cap flushsnap, ino (%llx.%llx) "
					"tid %llu follows %llu\n",
					ceph_vinop(inode), cf->tid,
					capsnap->follows);
			}

			ceph_put_cap_snap(capsnap);
		}

		spin_lock(&ci->i_ceph_lock);
	}
}

void ceph_early_kick_flushing_caps(struct ceph_mds_client *mdsc,
				   struct ceph_mds_session *session)
{
	struct ceph_inode_info *ci;
	struct ceph_cap *cap;
	u64 oldest_flush_tid;

	dout("early_kick_flushing_caps mds%d\n", session->s_mds);

	spin_lock(&mdsc->cap_dirty_lock);
	oldest_flush_tid = __get_oldest_flush_tid(mdsc);
	spin_unlock(&mdsc->cap_dirty_lock);

	list_for_each_entry(ci, &session->s_cap_flushing, i_flushing_item) {
		spin_lock(&ci->i_ceph_lock);
		cap = ci->i_auth_cap;
		if (!(cap && cap->session == session)) {
			pr_err("%p auth cap %p not mds%d ???\n",
				&ci->vfs_inode, cap, session->s_mds);
			spin_unlock(&ci->i_ceph_lock);
			continue;
		}


		/*
		 * if flushing caps were revoked, we re-send the cap flush
		 * in client reconnect stage. This guarantees MDS * processes
		 * the cap flush message before issuing the flushing caps to
		 * other client.
		 */
		if ((cap->issued & ci->i_flushing_caps) !=
		    ci->i_flushing_caps) {
			/* encode_caps_cb() also will reset these sequence
			 * numbers. make sure sequence numbers in cap flush
			 * message match later reconnect message */
			cap->seq = 0;
			cap->issue_seq = 0;
			cap->mseq = 0;
			__kick_flushing_caps(mdsc, session, ci,
					     oldest_flush_tid);
		} else {
			ci->i_ceph_flags |= CEPH_I_KICK_FLUSH;
		}

		spin_unlock(&ci->i_ceph_lock);
	}
}

void ceph_kick_flushing_caps(struct ceph_mds_client *mdsc,
			     struct ceph_mds_session *session)
{
	struct ceph_inode_info *ci;
	struct ceph_cap *cap;
	u64 oldest_flush_tid;

	lockdep_assert_held(&session->s_mutex);

	dout("kick_flushing_caps mds%d\n", session->s_mds);

	spin_lock(&mdsc->cap_dirty_lock);
	oldest_flush_tid = __get_oldest_flush_tid(mdsc);
	spin_unlock(&mdsc->cap_dirty_lock);

	list_for_each_entry(ci, &session->s_cap_flushing, i_flushing_item) {
		spin_lock(&ci->i_ceph_lock);
		cap = ci->i_auth_cap;
		if (!(cap && cap->session == session)) {
			pr_err("%p auth cap %p not mds%d ???\n",
				&ci->vfs_inode, cap, session->s_mds);
			spin_unlock(&ci->i_ceph_lock);
			continue;
		}
		if (ci->i_ceph_flags & CEPH_I_KICK_FLUSH) {
			__kick_flushing_caps(mdsc, session, ci,
					     oldest_flush_tid);
		}
		spin_unlock(&ci->i_ceph_lock);
	}
}

void ceph_kick_flushing_inode_caps(struct ceph_mds_session *session,
				   struct ceph_inode_info *ci)
{
	struct ceph_mds_client *mdsc = session->s_mdsc;
	struct ceph_cap *cap = ci->i_auth_cap;

	lockdep_assert_held(&ci->i_ceph_lock);

	dout("%s %p flushing %s\n", __func__, &ci->vfs_inode,
	     ceph_cap_string(ci->i_flushing_caps));

	if (!list_empty(&ci->i_cap_flush_list)) {
		u64 oldest_flush_tid;
		spin_lock(&mdsc->cap_dirty_lock);
		list_move_tail(&ci->i_flushing_item,
			       &cap->session->s_cap_flushing);
		oldest_flush_tid = __get_oldest_flush_tid(mdsc);
		spin_unlock(&mdsc->cap_dirty_lock);

		__kick_flushing_caps(mdsc, session, ci, oldest_flush_tid);
	}
}


/*
 * Take references to capabilities we hold, so that we don't release
 * them to the MDS prematurely.
 */
void ceph_take_cap_refs(struct ceph_inode_info *ci, int got,
			    bool snap_rwsem_locked)
{
	lockdep_assert_held(&ci->i_ceph_lock);

	if (got & CEPH_CAP_PIN)
		ci->i_pin_ref++;
	if (got & CEPH_CAP_FILE_RD)
		ci->i_rd_ref++;
	if (got & CEPH_CAP_FILE_CACHE)
		ci->i_rdcache_ref++;
	if (got & CEPH_CAP_FILE_EXCL)
		ci->i_fx_ref++;
	if (got & CEPH_CAP_FILE_WR) {
		if (ci->i_wr_ref == 0 && !ci->i_head_snapc) {
			BUG_ON(!snap_rwsem_locked);
			ci->i_head_snapc = ceph_get_snap_context(
					ci->i_snap_realm->cached_context);
		}
		ci->i_wr_ref++;
	}
	if (got & CEPH_CAP_FILE_BUFFER) {
		if (ci->i_wb_ref == 0)
			ihold(&ci->vfs_inode);
		ci->i_wb_ref++;
		dout("%s %p wb %d -> %d (?)\n", __func__,
		     &ci->vfs_inode, ci->i_wb_ref-1, ci->i_wb_ref);
	}
}

/*
 * Try to grab cap references.  Specify those refs we @want, and the
 * minimal set we @need.  Also include the larger offset we are writing
 * to (when applicable), and check against max_size here as well.
 * Note that caller is responsible for ensuring max_size increases are
 * requested from the MDS.
 *
 * Returns 0 if caps were not able to be acquired (yet), 1 if succeed,
 * or a negative error code. There are 3 speical error codes:
 *  -EAGAIN: need to sleep but non-blocking is specified
 *  -EFBIG:  ask caller to call check_max_size() and try again.
 *  -ESTALE: ask caller to call ceph_renew_caps() and try again.
 */
enum {
	/* first 8 bits are reserved for CEPH_FILE_MODE_FOO */
	NON_BLOCKING	= (1 << 8),
	CHECK_FILELOCK	= (1 << 9),
};

static int try_get_cap_refs(struct inode *inode, int need, int want,
			    loff_t endoff, int flags, int *got)
{
	struct ceph_inode_info *ci = ceph_inode(inode);
	struct ceph_mds_client *mdsc = ceph_inode_to_client(inode)->mdsc;
	int ret = 0;
	int have, implemented;
	bool snap_rwsem_locked = false;

	dout("get_cap_refs %p need %s want %s\n", inode,
	     ceph_cap_string(need), ceph_cap_string(want));

again:
	spin_lock(&ci->i_ceph_lock);

	if ((flags & CHECK_FILELOCK) &&
	    (ci->i_ceph_flags & CEPH_I_ERROR_FILELOCK)) {
		dout("try_get_cap_refs %p error filelock\n", inode);
		ret = -EIO;
		goto out_unlock;
	}

	/* finish pending truncate */
	while (ci->i_truncate_pending) {
		spin_unlock(&ci->i_ceph_lock);
		if (snap_rwsem_locked) {
			up_read(&mdsc->snap_rwsem);
			snap_rwsem_locked = false;
		}
		__ceph_do_pending_vmtruncate(inode);
		spin_lock(&ci->i_ceph_lock);
	}

	have = __ceph_caps_issued(ci, &implemented);

	if (have & need & CEPH_CAP_FILE_WR) {
		if (endoff >= 0 && endoff > (loff_t)ci->i_max_size) {
			dout("get_cap_refs %p endoff %llu > maxsize %llu\n",
			     inode, endoff, ci->i_max_size);
			if (endoff > ci->i_requested_max_size)
				ret = ci->i_auth_cap ? -EFBIG : -ESTALE;
			goto out_unlock;
		}
		/*
		 * If a sync write is in progress, we must wait, so that we
		 * can get a final snapshot value for size+mtime.
		 */
		if (__ceph_have_pending_cap_snap(ci)) {
			dout("get_cap_refs %p cap_snap_pending\n", inode);
			goto out_unlock;
		}
	}

	if ((have & need) == need) {
		/*
		 * Look at (implemented & ~have & not) so that we keep waiting
		 * on transition from wanted -> needed caps.  This is needed
		 * for WRBUFFER|WR -> WR to avoid a new WR sync write from
		 * going before a prior buffered writeback happens.
		 */
		int not = want & ~(have & need);
		int revoking = implemented & ~have;
		dout("get_cap_refs %p have %s but not %s (revoking %s)\n",
		     inode, ceph_cap_string(have), ceph_cap_string(not),
		     ceph_cap_string(revoking));
		if ((revoking & not) == 0) {
			if (!snap_rwsem_locked &&
			    !ci->i_head_snapc &&
			    (need & CEPH_CAP_FILE_WR)) {
				if (!down_read_trylock(&mdsc->snap_rwsem)) {
					/*
					 * we can not call down_read() when
					 * task isn't in TASK_RUNNING state
					 */
					if (flags & NON_BLOCKING) {
						ret = -EAGAIN;
						goto out_unlock;
					}

					spin_unlock(&ci->i_ceph_lock);
					down_read(&mdsc->snap_rwsem);
					snap_rwsem_locked = true;
					goto again;
				}
				snap_rwsem_locked = true;
			}
			if ((have & want) == want)
				*got = need | want;
			else
				*got = need;
			ceph_take_cap_refs(ci, *got, true);
			ret = 1;
		}
	} else {
		int session_readonly = false;
		int mds_wanted;
		if (ci->i_auth_cap &&
		    (need & (CEPH_CAP_FILE_WR | CEPH_CAP_FILE_EXCL))) {
			struct ceph_mds_session *s = ci->i_auth_cap->session;
			spin_lock(&s->s_cap_lock);
			session_readonly = s->s_readonly;
			spin_unlock(&s->s_cap_lock);
		}
		if (session_readonly) {
			dout("get_cap_refs %p need %s but mds%d readonly\n",
			     inode, ceph_cap_string(need), ci->i_auth_cap->mds);
			ret = -EROFS;
			goto out_unlock;
		}

		if (READ_ONCE(mdsc->fsc->mount_state) >= CEPH_MOUNT_SHUTDOWN) {
			dout("get_cap_refs %p forced umount\n", inode);
			ret = -EIO;
			goto out_unlock;
		}
		mds_wanted = __ceph_caps_mds_wanted(ci, false);
		if (need & ~mds_wanted) {
			dout("get_cap_refs %p need %s > mds_wanted %s\n",
			     inode, ceph_cap_string(need),
			     ceph_cap_string(mds_wanted));
			ret = -ESTALE;
			goto out_unlock;
		}

		dout("get_cap_refs %p have %s need %s\n", inode,
		     ceph_cap_string(have), ceph_cap_string(need));
	}
out_unlock:

	__ceph_touch_fmode(ci, mdsc, flags);

	spin_unlock(&ci->i_ceph_lock);
	if (snap_rwsem_locked)
		up_read(&mdsc->snap_rwsem);

	if (!ret)
		ceph_update_cap_mis(&mdsc->metric);
	else if (ret == 1)
		ceph_update_cap_hit(&mdsc->metric);

	dout("get_cap_refs %p ret %d got %s\n", inode,
	     ret, ceph_cap_string(*got));
	return ret;
}

/*
 * Check the offset we are writing up to against our current
 * max_size.  If necessary, tell the MDS we want to write to
 * a larger offset.
 */
static void check_max_size(struct inode *inode, loff_t endoff)
{
	struct ceph_inode_info *ci = ceph_inode(inode);
	int check = 0;

	/* do we need to explicitly request a larger max_size? */
	spin_lock(&ci->i_ceph_lock);
	if (endoff >= ci->i_max_size && endoff > ci->i_wanted_max_size) {
		dout("write %p at large endoff %llu, req max_size\n",
		     inode, endoff);
		ci->i_wanted_max_size = endoff;
	}
	/* duplicate ceph_check_caps()'s logic */
	if (ci->i_auth_cap &&
	    (ci->i_auth_cap->issued & CEPH_CAP_FILE_WR) &&
	    ci->i_wanted_max_size > ci->i_max_size &&
	    ci->i_wanted_max_size > ci->i_requested_max_size)
		check = 1;
	spin_unlock(&ci->i_ceph_lock);
	if (check)
		ceph_check_caps(ci, CHECK_CAPS_AUTHONLY, NULL);
}

static inline int get_used_fmode(int caps)
{
	int fmode = 0;
	if (caps & CEPH_CAP_FILE_RD)
		fmode |= CEPH_FILE_MODE_RD;
	if (caps & CEPH_CAP_FILE_WR)
		fmode |= CEPH_FILE_MODE_WR;
	return fmode;
}

int ceph_try_get_caps(struct inode *inode, int need, int want,
		      bool nonblock, int *got)
{
	int ret, flags;

	BUG_ON(need & ~CEPH_CAP_FILE_RD);
	BUG_ON(want & ~(CEPH_CAP_FILE_CACHE | CEPH_CAP_FILE_LAZYIO |
			CEPH_CAP_FILE_SHARED | CEPH_CAP_FILE_EXCL |
			CEPH_CAP_ANY_DIR_OPS));
	if (need) {
		ret = ceph_pool_perm_check(inode, need);
		if (ret < 0)
			return ret;
	}

	flags = get_used_fmode(need | want);
	if (nonblock)
		flags |= NON_BLOCKING;

	ret = try_get_cap_refs(inode, need, want, 0, flags, got);
	/* three special error codes */
	if (ret == -EAGAIN || ret == -EFBIG || ret == -ESTALE)
		ret = 0;
	return ret;
}

/*
 * Wait for caps, and take cap references.  If we can't get a WR cap
 * due to a small max_size, make sure we check_max_size (and possibly
 * ask the mds) so we don't get hung up indefinitely.
 */
int ceph_get_caps(struct file *filp, int need, int want, loff_t endoff, int *got)
{
	struct ceph_file_info *fi = filp->private_data;
	struct inode *inode = file_inode(filp);
	struct ceph_inode_info *ci = ceph_inode(inode);
	struct ceph_fs_client *fsc = ceph_inode_to_client(inode);
	int ret, _got, flags;

	ret = ceph_pool_perm_check(inode, need);
	if (ret < 0)
		return ret;

	if ((fi->fmode & CEPH_FILE_MODE_WR) &&
	    fi->filp_gen != READ_ONCE(fsc->filp_gen))
		return -EBADF;

	flags = get_used_fmode(need | want);

	while (true) {
		flags &= CEPH_FILE_MODE_MASK;
		if (atomic_read(&fi->num_locks))
			flags |= CHECK_FILELOCK;
		_got = 0;
		ret = try_get_cap_refs(inode, need, want, endoff,
				       flags, &_got);
		WARN_ON_ONCE(ret == -EAGAIN);
		if (!ret) {
			struct ceph_mds_client *mdsc = fsc->mdsc;
			struct cap_wait cw;
			DEFINE_WAIT_FUNC(wait, woken_wake_function);

			cw.ino = ceph_ino(inode);
			cw.tgid = current->tgid;
			cw.need = need;
			cw.want = want;

			spin_lock(&mdsc->caps_list_lock);
			list_add(&cw.list, &mdsc->cap_wait_list);
			spin_unlock(&mdsc->caps_list_lock);

			/* make sure used fmode not timeout */
			ceph_get_fmode(ci, flags, FMODE_WAIT_BIAS);
			add_wait_queue(&ci->i_cap_wq, &wait);

			flags |= NON_BLOCKING;
			while (!(ret = try_get_cap_refs(inode, need, want,
							endoff, flags, &_got))) {
				if (signal_pending(current)) {
					ret = -ERESTARTSYS;
					break;
				}
				wait_woken(&wait, TASK_INTERRUPTIBLE, MAX_SCHEDULE_TIMEOUT);
			}

			remove_wait_queue(&ci->i_cap_wq, &wait);
			ceph_put_fmode(ci, flags, FMODE_WAIT_BIAS);

			spin_lock(&mdsc->caps_list_lock);
			list_del(&cw.list);
			spin_unlock(&mdsc->caps_list_lock);

			if (ret == -EAGAIN)
				continue;
		}

		if ((fi->fmode & CEPH_FILE_MODE_WR) &&
		    fi->filp_gen != READ_ONCE(fsc->filp_gen)) {
			if (ret >= 0 && _got)
				ceph_put_cap_refs(ci, _got);
			return -EBADF;
		}

		if (ret < 0) {
			if (ret == -EFBIG || ret == -ESTALE) {
				int ret2 = ceph_wait_on_async_create(inode);
				if (ret2 < 0)
					return ret2;
			}
			if (ret == -EFBIG) {
				check_max_size(inode, endoff);
				continue;
			}
			if (ret == -ESTALE) {
				/* session was killed, try renew caps */
				ret = ceph_renew_caps(inode, flags);
				if (ret == 0)
					continue;
			}
			return ret;
		}

		if (S_ISREG(ci->vfs_inode.i_mode) &&
		    ci->i_inline_version != CEPH_INLINE_NONE &&
		    (_got & (CEPH_CAP_FILE_CACHE|CEPH_CAP_FILE_LAZYIO)) &&
		    i_size_read(inode) > 0) {
			struct page *page =
				find_get_page(inode->i_mapping, 0);
			if (page) {
				bool uptodate = PageUptodate(page);

				put_page(page);
				if (uptodate)
					break;
			}
			/*
			 * drop cap refs first because getattr while
			 * holding * caps refs can cause deadlock.
			 */
			ceph_put_cap_refs(ci, _got);
			_got = 0;

			/*
			 * getattr request will bring inline data into
			 * page cache
			 */
			ret = __ceph_do_getattr(inode, NULL,
						CEPH_STAT_CAP_INLINE_DATA,
						true);
			if (ret < 0)
				return ret;
			continue;
		}
		break;
	}
	*got = _got;
	return 0;
}

/*
 * Take cap refs.  Caller must already know we hold at least one ref
 * on the caps in question or we don't know this is safe.
 */
void ceph_get_cap_refs(struct ceph_inode_info *ci, int caps)
{
	spin_lock(&ci->i_ceph_lock);
	ceph_take_cap_refs(ci, caps, false);
	spin_unlock(&ci->i_ceph_lock);
}


/*
 * drop cap_snap that is not associated with any snapshot.
 * we don't need to send FLUSHSNAP message for it.
 */
static int ceph_try_drop_cap_snap(struct ceph_inode_info *ci,
				  struct ceph_cap_snap *capsnap)
{
	if (!capsnap->need_flush &&
	    !capsnap->writing && !capsnap->dirty_pages) {
		dout("dropping cap_snap %p follows %llu\n",
		     capsnap, capsnap->follows);
		BUG_ON(capsnap->cap_flush.tid > 0);
		ceph_put_snap_context(capsnap->context);
		if (!list_is_last(&capsnap->ci_item, &ci->i_cap_snaps))
			ci->i_ceph_flags |= CEPH_I_FLUSH_SNAPS;

		list_del(&capsnap->ci_item);
		ceph_put_cap_snap(capsnap);
		return 1;
	}
	return 0;
}

enum put_cap_refs_mode {
	PUT_CAP_REFS_SYNC = 0,
	PUT_CAP_REFS_NO_CHECK,
	PUT_CAP_REFS_ASYNC,
};

/*
 * Release cap refs.
 *
 * If we released the last ref on any given cap, call ceph_check_caps
 * to release (or schedule a release).
 *
 * If we are releasing a WR cap (from a sync write), finalize any affected
 * cap_snap, and wake up any waiters.
 */
static void __ceph_put_cap_refs(struct ceph_inode_info *ci, int had,
				enum put_cap_refs_mode mode)
{
	struct inode *inode = &ci->vfs_inode;
	int last = 0, put = 0, flushsnaps = 0, wake = 0;
	bool check_flushsnaps = false;

	spin_lock(&ci->i_ceph_lock);
	if (had & CEPH_CAP_PIN)
		--ci->i_pin_ref;
	if (had & CEPH_CAP_FILE_RD)
		if (--ci->i_rd_ref == 0)
			last++;
	if (had & CEPH_CAP_FILE_CACHE)
		if (--ci->i_rdcache_ref == 0)
			last++;
	if (had & CEPH_CAP_FILE_EXCL)
		if (--ci->i_fx_ref == 0)
			last++;
	if (had & CEPH_CAP_FILE_BUFFER) {
		if (--ci->i_wb_ref == 0) {
			last++;
			/* put the ref held by ceph_take_cap_refs() */
			put++;
			check_flushsnaps = true;
		}
		dout("put_cap_refs %p wb %d -> %d (?)\n",
		     inode, ci->i_wb_ref+1, ci->i_wb_ref);
	}
	if (had & CEPH_CAP_FILE_WR) {
		if (--ci->i_wr_ref == 0) {
			last++;
			check_flushsnaps = true;
			if (ci->i_wrbuffer_ref_head == 0 &&
			    ci->i_dirty_caps == 0 &&
			    ci->i_flushing_caps == 0) {
				BUG_ON(!ci->i_head_snapc);
				ceph_put_snap_context(ci->i_head_snapc);
				ci->i_head_snapc = NULL;
			}
			/* see comment in __ceph_remove_cap() */
			if (!__ceph_is_any_real_caps(ci) && ci->i_snap_realm)
				ceph_change_snap_realm(inode, NULL);
		}
	}
	if (check_flushsnaps && __ceph_have_pending_cap_snap(ci)) {
		struct ceph_cap_snap *capsnap =
			list_last_entry(&ci->i_cap_snaps,
					struct ceph_cap_snap,
					ci_item);

		capsnap->writing = 0;
		if (ceph_try_drop_cap_snap(ci, capsnap))
			/* put the ref held by ceph_queue_cap_snap() */
			put++;
		else if (__ceph_finish_cap_snap(ci, capsnap))
			flushsnaps = 1;
		wake = 1;
	}
	spin_unlock(&ci->i_ceph_lock);

	dout("put_cap_refs %p had %s%s%s\n", inode, ceph_cap_string(had),
	     last ? " last" : "", put ? " put" : "");

	switch (mode) {
	case PUT_CAP_REFS_SYNC:
		if (last)
			ceph_check_caps(ci, 0, NULL);
		else if (flushsnaps)
			ceph_flush_snaps(ci, NULL);
		break;
	case PUT_CAP_REFS_ASYNC:
		if (last)
			ceph_queue_check_caps(inode);
		else if (flushsnaps)
			ceph_queue_flush_snaps(inode);
		break;
	default:
		break;
	}
	if (wake)
		wake_up_all(&ci->i_cap_wq);
	while (put-- > 0)
		iput(inode);
}

void ceph_put_cap_refs(struct ceph_inode_info *ci, int had)
{
	__ceph_put_cap_refs(ci, had, PUT_CAP_REFS_SYNC);
}

void ceph_put_cap_refs_async(struct ceph_inode_info *ci, int had)
{
	__ceph_put_cap_refs(ci, had, PUT_CAP_REFS_ASYNC);
}

void ceph_put_cap_refs_no_check_caps(struct ceph_inode_info *ci, int had)
{
	__ceph_put_cap_refs(ci, had, PUT_CAP_REFS_NO_CHECK);
}

/*
 * Release @nr WRBUFFER refs on dirty pages for the given @snapc snap
 * context.  Adjust per-snap dirty page accounting as appropriate.
 * Once all dirty data for a cap_snap is flushed, flush snapped file
 * metadata back to the MDS.  If we dropped the last ref, call
 * ceph_check_caps.
 */
void ceph_put_wrbuffer_cap_refs(struct ceph_inode_info *ci, int nr,
				struct ceph_snap_context *snapc)
{
	struct inode *inode = &ci->vfs_inode;
	struct ceph_cap_snap *capsnap = NULL;
	int put = 0;
	bool last = false;
	bool found = false;
	bool flush_snaps = false;
	bool complete_capsnap = false;

	spin_lock(&ci->i_ceph_lock);
	ci->i_wrbuffer_ref -= nr;
	if (ci->i_wrbuffer_ref == 0) {
		last = true;
		put++;
	}

	if (ci->i_head_snapc == snapc) {
		ci->i_wrbuffer_ref_head -= nr;
		if (ci->i_wrbuffer_ref_head == 0 &&
		    ci->i_wr_ref == 0 &&
		    ci->i_dirty_caps == 0 &&
		    ci->i_flushing_caps == 0) {
			BUG_ON(!ci->i_head_snapc);
			ceph_put_snap_context(ci->i_head_snapc);
			ci->i_head_snapc = NULL;
		}
		dout("put_wrbuffer_cap_refs on %p head %d/%d -> %d/%d %s\n",
		     inode,
		     ci->i_wrbuffer_ref+nr, ci->i_wrbuffer_ref_head+nr,
		     ci->i_wrbuffer_ref, ci->i_wrbuffer_ref_head,
		     last ? " LAST" : "");
	} else {
		list_for_each_entry(capsnap, &ci->i_cap_snaps, ci_item) {
			if (capsnap->context == snapc) {
				found = true;
				break;
			}
		}

		if (!found) {
			/*
			 * The capsnap should already be removed when removing
			 * auth cap in the case of a forced unmount.
			 */
			WARN_ON_ONCE(ci->i_auth_cap);
			goto unlock;
		}

		capsnap->dirty_pages -= nr;
		if (capsnap->dirty_pages == 0) {
			complete_capsnap = true;
			if (!capsnap->writing) {
				if (ceph_try_drop_cap_snap(ci, capsnap)) {
					put++;
				} else {
					ci->i_ceph_flags |= CEPH_I_FLUSH_SNAPS;
					flush_snaps = true;
				}
			}
		}
		dout("put_wrbuffer_cap_refs on %p cap_snap %p "
		     " snap %lld %d/%d -> %d/%d %s%s\n",
		     inode, capsnap, capsnap->context->seq,
		     ci->i_wrbuffer_ref+nr, capsnap->dirty_pages + nr,
		     ci->i_wrbuffer_ref, capsnap->dirty_pages,
		     last ? " (wrbuffer last)" : "",
		     complete_capsnap ? " (complete capsnap)" : "");
	}

unlock:
	spin_unlock(&ci->i_ceph_lock);

	if (last) {
		ceph_check_caps(ci, 0, NULL);
	} else if (flush_snaps) {
		ceph_flush_snaps(ci, NULL);
	}
	if (complete_capsnap)
		wake_up_all(&ci->i_cap_wq);
	while (put-- > 0) {
		iput(inode);
	}
}

/*
 * Invalidate unlinked inode's aliases, so we can drop the inode ASAP.
 */
static void invalidate_aliases(struct inode *inode)
{
	struct dentry *dn, *prev = NULL;

	dout("invalidate_aliases inode %p\n", inode);
	d_prune_aliases(inode);
	/*
	 * For non-directory inode, d_find_alias() only returns
	 * hashed dentry. After calling d_invalidate(), the
	 * dentry becomes unhashed.
	 *
	 * For directory inode, d_find_alias() can return
	 * unhashed dentry. But directory inode should have
	 * one alias at most.
	 */
	while ((dn = d_find_alias(inode))) {
		if (dn == prev) {
			dput(dn);
			break;
		}
		d_invalidate(dn);
		if (prev)
			dput(prev);
		prev = dn;
	}
	if (prev)
		dput(prev);
}

struct cap_extra_info {
	struct ceph_string *pool_ns;
	/* inline data */
	u64 inline_version;
	void *inline_data;
	u32 inline_len;
	/* dirstat */
	bool dirstat_valid;
	u64 nfiles;
	u64 nsubdirs;
	u64 change_attr;
	/* currently issued */
	int issued;
	struct timespec64 btime;
};

/*
 * Handle a cap GRANT message from the MDS.  (Note that a GRANT may
 * actually be a revocation if it specifies a smaller cap set.)
 *
 * caller holds s_mutex and i_ceph_lock, we drop both.
 */
static void handle_cap_grant(struct inode *inode,
			     struct ceph_mds_session *session,
			     struct ceph_cap *cap,
			     struct ceph_mds_caps *grant,
			     struct ceph_buffer *xattr_buf,
			     struct cap_extra_info *extra_info)
	__releases(ci->i_ceph_lock)
	__releases(session->s_mdsc->snap_rwsem)
{
	struct ceph_inode_info *ci = ceph_inode(inode);
	int seq = le32_to_cpu(grant->seq);
	int newcaps = le32_to_cpu(grant->caps);
	int used, wanted, dirty;
	u64 size = le64_to_cpu(grant->size);
	u64 max_size = le64_to_cpu(grant->max_size);
	unsigned char check_caps = 0;
	bool was_stale = cap->cap_gen < atomic_read(&session->s_cap_gen);
	bool wake = false;
	bool writeback = false;
	bool queue_trunc = false;
	bool queue_invalidate = false;
	bool deleted_inode = false;
	bool fill_inline = false;

	dout("handle_cap_grant inode %p cap %p mds%d seq %d %s\n",
	     inode, cap, session->s_mds, seq, ceph_cap_string(newcaps));
	dout(" size %llu max_size %llu, i_size %llu\n", size, max_size,
		i_size_read(inode));


	/*
	 * If CACHE is being revoked, and we have no dirty buffers,
	 * try to invalidate (once).  (If there are dirty buffers, we
	 * will invalidate _after_ writeback.)
	 */
	if (S_ISREG(inode->i_mode) && /* don't invalidate readdir cache */
	    ((cap->issued & ~newcaps) & CEPH_CAP_FILE_CACHE) &&
	    (newcaps & CEPH_CAP_FILE_LAZYIO) == 0 &&
	    !(ci->i_wrbuffer_ref || ci->i_wb_ref)) {
		if (try_nonblocking_invalidate(inode)) {
			/* there were locked pages.. invalidate later
			   in a separate thread. */
			if (ci->i_rdcache_revoking != ci->i_rdcache_gen) {
				queue_invalidate = true;
				ci->i_rdcache_revoking = ci->i_rdcache_gen;
			}
		}
	}

	if (was_stale)
		cap->issued = cap->implemented = CEPH_CAP_PIN;

	/*
	 * auth mds of the inode changed. we received the cap export message,
	 * but still haven't received the cap import message. handle_cap_export
	 * updated the new auth MDS' cap.
	 *
	 * "ceph_seq_cmp(seq, cap->seq) <= 0" means we are processing a message
	 * that was sent before the cap import message. So don't remove caps.
	 */
	if (ceph_seq_cmp(seq, cap->seq) <= 0) {
		WARN_ON(cap != ci->i_auth_cap);
		WARN_ON(cap->cap_id != le64_to_cpu(grant->cap_id));
		seq = cap->seq;
		newcaps |= cap->issued;
	}

	/* side effects now are allowed */
	cap->cap_gen = atomic_read(&session->s_cap_gen);
	cap->seq = seq;

	__check_cap_issue(ci, cap, newcaps);

	inode_set_max_iversion_raw(inode, extra_info->change_attr);

	if ((newcaps & CEPH_CAP_AUTH_SHARED) &&
	    (extra_info->issued & CEPH_CAP_AUTH_EXCL) == 0) {
		umode_t mode = le32_to_cpu(grant->mode);

		if (inode_wrong_type(inode, mode))
			pr_warn_once("inode type changed! (ino %llx.%llx is 0%o, mds says 0%o)\n",
				     ceph_vinop(inode), inode->i_mode, mode);
		else
			inode->i_mode = mode;
		inode->i_uid = make_kuid(&init_user_ns, le32_to_cpu(grant->uid));
		inode->i_gid = make_kgid(&init_user_ns, le32_to_cpu(grant->gid));
		ci->i_btime = extra_info->btime;
		dout("%p mode 0%o uid.gid %d.%d\n", inode, inode->i_mode,
		     from_kuid(&init_user_ns, inode->i_uid),
		     from_kgid(&init_user_ns, inode->i_gid));
	}

	if ((newcaps & CEPH_CAP_LINK_SHARED) &&
	    (extra_info->issued & CEPH_CAP_LINK_EXCL) == 0) {
		set_nlink(inode, le32_to_cpu(grant->nlink));
		if (inode->i_nlink == 0 &&
		    (newcaps & (CEPH_CAP_LINK_SHARED | CEPH_CAP_LINK_EXCL)))
			deleted_inode = true;
	}

	if ((extra_info->issued & CEPH_CAP_XATTR_EXCL) == 0 &&
	    grant->xattr_len) {
		int len = le32_to_cpu(grant->xattr_len);
		u64 version = le64_to_cpu(grant->xattr_version);

		if (version > ci->i_xattrs.version) {
			dout(" got new xattrs v%llu on %p len %d\n",
			     version, inode, len);
			if (ci->i_xattrs.blob)
				ceph_buffer_put(ci->i_xattrs.blob);
			ci->i_xattrs.blob = ceph_buffer_get(xattr_buf);
			ci->i_xattrs.version = version;
			ceph_forget_all_cached_acls(inode);
			ceph_security_invalidate_secctx(inode);
		}
	}

	if (newcaps & CEPH_CAP_ANY_RD) {
		struct timespec64 mtime, atime, ctime;
		/* ctime/mtime/atime? */
		ceph_decode_timespec64(&mtime, &grant->mtime);
		ceph_decode_timespec64(&atime, &grant->atime);
		ceph_decode_timespec64(&ctime, &grant->ctime);
		ceph_fill_file_time(inode, extra_info->issued,
				    le32_to_cpu(grant->time_warp_seq),
				    &ctime, &mtime, &atime);
	}

	if ((newcaps & CEPH_CAP_FILE_SHARED) && extra_info->dirstat_valid) {
		ci->i_files = extra_info->nfiles;
		ci->i_subdirs = extra_info->nsubdirs;
	}

	if (newcaps & (CEPH_CAP_ANY_FILE_RD | CEPH_CAP_ANY_FILE_WR)) {
		/* file layout may have changed */
		s64 old_pool = ci->i_layout.pool_id;
		struct ceph_string *old_ns;

		ceph_file_layout_from_legacy(&ci->i_layout, &grant->layout);
		old_ns = rcu_dereference_protected(ci->i_layout.pool_ns,
					lockdep_is_held(&ci->i_ceph_lock));
		rcu_assign_pointer(ci->i_layout.pool_ns, extra_info->pool_ns);

		if (ci->i_layout.pool_id != old_pool ||
		    extra_info->pool_ns != old_ns)
			ci->i_ceph_flags &= ~CEPH_I_POOL_PERM;

		extra_info->pool_ns = old_ns;

		/* size/truncate_seq? */
		queue_trunc = ceph_fill_file_size(inode, extra_info->issued,
					le32_to_cpu(grant->truncate_seq),
					le64_to_cpu(grant->truncate_size),
					size);
	}

	if (ci->i_auth_cap == cap && (newcaps & CEPH_CAP_ANY_FILE_WR)) {
		if (max_size != ci->i_max_size) {
			dout("max_size %lld -> %llu\n",
			     ci->i_max_size, max_size);
			ci->i_max_size = max_size;
			if (max_size >= ci->i_wanted_max_size) {
				ci->i_wanted_max_size = 0;  /* reset */
				ci->i_requested_max_size = 0;
			}
			wake = true;
		}
	}

	/* check cap bits */
	wanted = __ceph_caps_wanted(ci);
	used = __ceph_caps_used(ci);
	dirty = __ceph_caps_dirty(ci);
	dout(" my wanted = %s, used = %s, dirty %s\n",
	     ceph_cap_string(wanted),
	     ceph_cap_string(used),
	     ceph_cap_string(dirty));

	if ((was_stale || le32_to_cpu(grant->op) == CEPH_CAP_OP_IMPORT) &&
	    (wanted & ~(cap->mds_wanted | newcaps))) {
		/*
		 * If mds is importing cap, prior cap messages that update
		 * 'wanted' may get dropped by mds (migrate seq mismatch).
		 *
		 * We don't send cap message to update 'wanted' if what we
		 * want are already issued. If mds revokes caps, cap message
		 * that releases caps also tells mds what we want. But if
		 * caps got revoked by mds forcedly (session stale). We may
		 * haven't told mds what we want.
		 */
		check_caps = 1;
	}

	/* revocation, grant, or no-op? */
	if (cap->issued & ~newcaps) {
		int revoking = cap->issued & ~newcaps;

		dout("revocation: %s -> %s (revoking %s)\n",
		     ceph_cap_string(cap->issued),
		     ceph_cap_string(newcaps),
		     ceph_cap_string(revoking));
		if (S_ISREG(inode->i_mode) &&
		    (revoking & used & CEPH_CAP_FILE_BUFFER))
			writeback = true;  /* initiate writeback; will delay ack */
		else if (queue_invalidate &&
			 revoking == CEPH_CAP_FILE_CACHE &&
			 (newcaps & CEPH_CAP_FILE_LAZYIO) == 0)
			; /* do nothing yet, invalidation will be queued */
		else if (cap == ci->i_auth_cap)
			check_caps = 1; /* check auth cap only */
		else
			check_caps = 2; /* check all caps */
		cap->issued = newcaps;
		cap->implemented |= newcaps;
	} else if (cap->issued == newcaps) {
		dout("caps unchanged: %s -> %s\n",
		     ceph_cap_string(cap->issued), ceph_cap_string(newcaps));
	} else {
		dout("grant: %s -> %s\n", ceph_cap_string(cap->issued),
		     ceph_cap_string(newcaps));
		/* non-auth MDS is revoking the newly grant caps ? */
		if (cap == ci->i_auth_cap &&
		    __ceph_caps_revoking_other(ci, cap, newcaps))
		    check_caps = 2;

		cap->issued = newcaps;
		cap->implemented |= newcaps; /* add bits only, to
					      * avoid stepping on a
					      * pending revocation */
		wake = true;
	}
	BUG_ON(cap->issued & ~cap->implemented);

	if (extra_info->inline_version > 0 &&
	    extra_info->inline_version >= ci->i_inline_version) {
		ci->i_inline_version = extra_info->inline_version;
		if (ci->i_inline_version != CEPH_INLINE_NONE &&
		    (newcaps & (CEPH_CAP_FILE_CACHE|CEPH_CAP_FILE_LAZYIO)))
			fill_inline = true;
	}

	if (le32_to_cpu(grant->op) == CEPH_CAP_OP_IMPORT) {
		if (ci->i_auth_cap == cap) {
			if (newcaps & ~extra_info->issued)
				wake = true;

			if (ci->i_requested_max_size > max_size ||
			    !(le32_to_cpu(grant->wanted) & CEPH_CAP_ANY_FILE_WR)) {
				/* re-request max_size if necessary */
				ci->i_requested_max_size = 0;
				wake = true;
			}

			ceph_kick_flushing_inode_caps(session, ci);
		}
		up_read(&session->s_mdsc->snap_rwsem);
	}
	spin_unlock(&ci->i_ceph_lock);

	if (fill_inline)
		ceph_fill_inline_data(inode, NULL, extra_info->inline_data,
				      extra_info->inline_len);

	if (queue_trunc)
		ceph_queue_vmtruncate(inode);

	if (writeback)
		/*
		 * queue inode for writeback: we can't actually call
		 * filemap_write_and_wait, etc. from message handler
		 * context.
		 */
		ceph_queue_writeback(inode);
	if (queue_invalidate)
		ceph_queue_invalidate(inode);
	if (deleted_inode)
		invalidate_aliases(inode);
	if (wake)
		wake_up_all(&ci->i_cap_wq);

	mutex_unlock(&session->s_mutex);
	if (check_caps == 1)
		ceph_check_caps(ci, CHECK_CAPS_AUTHONLY | CHECK_CAPS_NOINVAL,
				session);
	else if (check_caps == 2)
		ceph_check_caps(ci, CHECK_CAPS_NOINVAL, session);
}

/*
 * Handle FLUSH_ACK from MDS, indicating that metadata we sent to the
 * MDS has been safely committed.
 */
static void handle_cap_flush_ack(struct inode *inode, u64 flush_tid,
				 struct ceph_mds_caps *m,
				 struct ceph_mds_session *session,
				 struct ceph_cap *cap)
	__releases(ci->i_ceph_lock)
{
	struct ceph_inode_info *ci = ceph_inode(inode);
	struct ceph_mds_client *mdsc = ceph_sb_to_client(inode->i_sb)->mdsc;
	struct ceph_cap_flush *cf, *tmp_cf;
	LIST_HEAD(to_remove);
	unsigned seq = le32_to_cpu(m->seq);
	int dirty = le32_to_cpu(m->dirty);
	int cleaned = 0;
	bool drop = false;
	bool wake_ci = false;
	bool wake_mdsc = false;

	list_for_each_entry_safe(cf, tmp_cf, &ci->i_cap_flush_list, i_list) {
		/* Is this the one that was flushed? */
		if (cf->tid == flush_tid)
			cleaned = cf->caps;

		/* Is this a capsnap? */
		if (cf->is_capsnap)
			continue;

		if (cf->tid <= flush_tid) {
			/*
			 * An earlier or current tid. The FLUSH_ACK should
			 * represent a superset of this flush's caps.
			 */
			wake_ci |= __detach_cap_flush_from_ci(ci, cf);
			list_add_tail(&cf->i_list, &to_remove);
		} else {
			/*
			 * This is a later one. Any caps in it are still dirty
			 * so don't count them as cleaned.
			 */
			cleaned &= ~cf->caps;
			if (!cleaned)
				break;
		}
	}

	dout("handle_cap_flush_ack inode %p mds%d seq %d on %s cleaned %s,"
	     " flushing %s -> %s\n",
	     inode, session->s_mds, seq, ceph_cap_string(dirty),
	     ceph_cap_string(cleaned), ceph_cap_string(ci->i_flushing_caps),
	     ceph_cap_string(ci->i_flushing_caps & ~cleaned));

	if (list_empty(&to_remove) && !cleaned)
		goto out;

	ci->i_flushing_caps &= ~cleaned;

	spin_lock(&mdsc->cap_dirty_lock);

	list_for_each_entry(cf, &to_remove, i_list)
		wake_mdsc |= __detach_cap_flush_from_mdsc(mdsc, cf);

	if (ci->i_flushing_caps == 0) {
		if (list_empty(&ci->i_cap_flush_list)) {
			list_del_init(&ci->i_flushing_item);
			if (!list_empty(&session->s_cap_flushing)) {
				dout(" mds%d still flushing cap on %p\n",
				     session->s_mds,
				     &list_first_entry(&session->s_cap_flushing,
						struct ceph_inode_info,
						i_flushing_item)->vfs_inode);
			}
		}
		mdsc->num_cap_flushing--;
		dout(" inode %p now !flushing\n", inode);

		if (ci->i_dirty_caps == 0) {
			dout(" inode %p now clean\n", inode);
			BUG_ON(!list_empty(&ci->i_dirty_item));
			drop = true;
			if (ci->i_wr_ref == 0 &&
			    ci->i_wrbuffer_ref_head == 0) {
				BUG_ON(!ci->i_head_snapc);
				ceph_put_snap_context(ci->i_head_snapc);
				ci->i_head_snapc = NULL;
			}
		} else {
			BUG_ON(list_empty(&ci->i_dirty_item));
		}
	}
	spin_unlock(&mdsc->cap_dirty_lock);

out:
	spin_unlock(&ci->i_ceph_lock);

	while (!list_empty(&to_remove)) {
		cf = list_first_entry(&to_remove,
				      struct ceph_cap_flush, i_list);
		list_del_init(&cf->i_list);
		if (!cf->is_capsnap)
			ceph_free_cap_flush(cf);
	}

	if (wake_ci)
		wake_up_all(&ci->i_cap_wq);
	if (wake_mdsc)
		wake_up_all(&mdsc->cap_flushing_wq);
	if (drop)
		iput(inode);
}

void __ceph_remove_capsnap(struct inode *inode, struct ceph_cap_snap *capsnap,
			   bool *wake_ci, bool *wake_mdsc)
{
	struct ceph_inode_info *ci = ceph_inode(inode);
	struct ceph_mds_client *mdsc = ceph_sb_to_client(inode->i_sb)->mdsc;
	bool ret;

	lockdep_assert_held(&ci->i_ceph_lock);

	dout("removing capsnap %p, inode %p ci %p\n", capsnap, inode, ci);

	list_del_init(&capsnap->ci_item);
	ret = __detach_cap_flush_from_ci(ci, &capsnap->cap_flush);
	if (wake_ci)
		*wake_ci = ret;

	spin_lock(&mdsc->cap_dirty_lock);
	if (list_empty(&ci->i_cap_flush_list))
		list_del_init(&ci->i_flushing_item);

	ret = __detach_cap_flush_from_mdsc(mdsc, &capsnap->cap_flush);
	if (wake_mdsc)
		*wake_mdsc = ret;
	spin_unlock(&mdsc->cap_dirty_lock);
}

void ceph_remove_capsnap(struct inode *inode, struct ceph_cap_snap *capsnap,
			 bool *wake_ci, bool *wake_mdsc)
{
	struct ceph_inode_info *ci = ceph_inode(inode);

	lockdep_assert_held(&ci->i_ceph_lock);

	WARN_ON_ONCE(capsnap->dirty_pages || capsnap->writing);
	__ceph_remove_capsnap(inode, capsnap, wake_ci, wake_mdsc);
}

/*
 * Handle FLUSHSNAP_ACK.  MDS has flushed snap data to disk and we can
 * throw away our cap_snap.
 *
 * Caller hold s_mutex.
 */
static void handle_cap_flushsnap_ack(struct inode *inode, u64 flush_tid,
				     struct ceph_mds_caps *m,
				     struct ceph_mds_session *session)
{
	struct ceph_inode_info *ci = ceph_inode(inode);
	struct ceph_mds_client *mdsc = ceph_sb_to_client(inode->i_sb)->mdsc;
	u64 follows = le64_to_cpu(m->snap_follows);
	struct ceph_cap_snap *capsnap;
	bool flushed = false;
	bool wake_ci = false;
	bool wake_mdsc = false;

	dout("handle_cap_flushsnap_ack inode %p ci %p mds%d follows %lld\n",
	     inode, ci, session->s_mds, follows);

	spin_lock(&ci->i_ceph_lock);
	list_for_each_entry(capsnap, &ci->i_cap_snaps, ci_item) {
		if (capsnap->follows == follows) {
			if (capsnap->cap_flush.tid != flush_tid) {
				dout(" cap_snap %p follows %lld tid %lld !="
				     " %lld\n", capsnap, follows,
				     flush_tid, capsnap->cap_flush.tid);
				break;
			}
			flushed = true;
			break;
		} else {
			dout(" skipping cap_snap %p follows %lld\n",
			     capsnap, capsnap->follows);
		}
	}
	if (flushed)
		ceph_remove_capsnap(inode, capsnap, &wake_ci, &wake_mdsc);
	spin_unlock(&ci->i_ceph_lock);

	if (flushed) {
		ceph_put_snap_context(capsnap->context);
		ceph_put_cap_snap(capsnap);
		if (wake_ci)
			wake_up_all(&ci->i_cap_wq);
		if (wake_mdsc)
			wake_up_all(&mdsc->cap_flushing_wq);
		iput(inode);
	}
}

/*
 * Handle TRUNC from MDS, indicating file truncation.
 *
 * caller hold s_mutex.
 */
static bool handle_cap_trunc(struct inode *inode,
			     struct ceph_mds_caps *trunc,
			     struct ceph_mds_session *session)
{
	struct ceph_inode_info *ci = ceph_inode(inode);
	int mds = session->s_mds;
	int seq = le32_to_cpu(trunc->seq);
	u32 truncate_seq = le32_to_cpu(trunc->truncate_seq);
	u64 truncate_size = le64_to_cpu(trunc->truncate_size);
	u64 size = le64_to_cpu(trunc->size);
	int implemented = 0;
	int dirty = __ceph_caps_dirty(ci);
	int issued = __ceph_caps_issued(ceph_inode(inode), &implemented);
	bool queue_trunc = false;

	lockdep_assert_held(&ci->i_ceph_lock);

	issued |= implemented | dirty;

	dout("handle_cap_trunc inode %p mds%d seq %d to %lld seq %d\n",
	     inode, mds, seq, truncate_size, truncate_seq);
	queue_trunc = ceph_fill_file_size(inode, issued,
					  truncate_seq, truncate_size, size);
	return queue_trunc;
}

/*
 * Handle EXPORT from MDS.  Cap is being migrated _from_ this mds to a
 * different one.  If we are the most recent migration we've seen (as
 * indicated by mseq), make note of the migrating cap bits for the
 * duration (until we see the corresponding IMPORT).
 *
 * caller holds s_mutex
 */
static void handle_cap_export(struct inode *inode, struct ceph_mds_caps *ex,
			      struct ceph_mds_cap_peer *ph,
			      struct ceph_mds_session *session)
{
	struct ceph_mds_client *mdsc = ceph_inode_to_client(inode)->mdsc;
	struct ceph_mds_session *tsession = NULL;
	struct ceph_cap *cap, *tcap, *new_cap = NULL;
	struct ceph_inode_info *ci = ceph_inode(inode);
	u64 t_cap_id;
	unsigned mseq = le32_to_cpu(ex->migrate_seq);
	unsigned t_seq, t_mseq;
	int target, issued;
	int mds = session->s_mds;

	if (ph) {
		t_cap_id = le64_to_cpu(ph->cap_id);
		t_seq = le32_to_cpu(ph->seq);
		t_mseq = le32_to_cpu(ph->mseq);
		target = le32_to_cpu(ph->mds);
	} else {
		t_cap_id = t_seq = t_mseq = 0;
		target = -1;
	}

	dout("handle_cap_export inode %p ci %p mds%d mseq %d target %d\n",
	     inode, ci, mds, mseq, target);
retry:
	spin_lock(&ci->i_ceph_lock);
	cap = __get_cap_for_mds(ci, mds);
	if (!cap || cap->cap_id != le64_to_cpu(ex->cap_id))
		goto out_unlock;

	if (target < 0) {
		ceph_remove_cap(cap, false);
		goto out_unlock;
	}

	/*
	 * now we know we haven't received the cap import message yet
	 * because the exported cap still exist.
	 */

	issued = cap->issued;
	if (issued != cap->implemented)
		pr_err_ratelimited("handle_cap_export: issued != implemented: "
				"ino (%llx.%llx) mds%d seq %d mseq %d "
				"issued %s implemented %s\n",
				ceph_vinop(inode), mds, cap->seq, cap->mseq,
				ceph_cap_string(issued),
				ceph_cap_string(cap->implemented));


	tcap = __get_cap_for_mds(ci, target);
	if (tcap) {
		/* already have caps from the target */
		if (tcap->cap_id == t_cap_id &&
		    ceph_seq_cmp(tcap->seq, t_seq) < 0) {
			dout(" updating import cap %p mds%d\n", tcap, target);
			tcap->cap_id = t_cap_id;
			tcap->seq = t_seq - 1;
			tcap->issue_seq = t_seq - 1;
			tcap->issued |= issued;
			tcap->implemented |= issued;
			if (cap == ci->i_auth_cap) {
				ci->i_auth_cap = tcap;
				change_auth_cap_ses(ci, tcap->session);
			}
		}
		ceph_remove_cap(cap, false);
		goto out_unlock;
	} else if (tsession) {
		/* add placeholder for the export tagert */
		int flag = (cap == ci->i_auth_cap) ? CEPH_CAP_FLAG_AUTH : 0;
		tcap = new_cap;
		ceph_add_cap(inode, tsession, t_cap_id, issued, 0,
			     t_seq - 1, t_mseq, (u64)-1, flag, &new_cap);

		if (!list_empty(&ci->i_cap_flush_list) &&
		    ci->i_auth_cap == tcap) {
			spin_lock(&mdsc->cap_dirty_lock);
			list_move_tail(&ci->i_flushing_item,
				       &tcap->session->s_cap_flushing);
			spin_unlock(&mdsc->cap_dirty_lock);
		}

		ceph_remove_cap(cap, false);
		goto out_unlock;
	}

	spin_unlock(&ci->i_ceph_lock);
	mutex_unlock(&session->s_mutex);

	/* open target session */
	tsession = ceph_mdsc_open_export_target_session(mdsc, target);
	if (!IS_ERR(tsession)) {
		if (mds > target) {
			mutex_lock(&session->s_mutex);
			mutex_lock_nested(&tsession->s_mutex,
					  SINGLE_DEPTH_NESTING);
		} else {
			mutex_lock(&tsession->s_mutex);
			mutex_lock_nested(&session->s_mutex,
					  SINGLE_DEPTH_NESTING);
		}
		new_cap = ceph_get_cap(mdsc, NULL);
	} else {
		WARN_ON(1);
		tsession = NULL;
		target = -1;
		mutex_lock(&session->s_mutex);
	}
	goto retry;

out_unlock:
	spin_unlock(&ci->i_ceph_lock);
	mutex_unlock(&session->s_mutex);
	if (tsession) {
		mutex_unlock(&tsession->s_mutex);
		ceph_put_mds_session(tsession);
	}
	if (new_cap)
		ceph_put_cap(mdsc, new_cap);
}

/*
 * Handle cap IMPORT.
 *
 * caller holds s_mutex. acquires i_ceph_lock
 */
static void handle_cap_import(struct ceph_mds_client *mdsc,
			      struct inode *inode, struct ceph_mds_caps *im,
			      struct ceph_mds_cap_peer *ph,
			      struct ceph_mds_session *session,
			      struct ceph_cap **target_cap, int *old_issued)
{
	struct ceph_inode_info *ci = ceph_inode(inode);
	struct ceph_cap *cap, *ocap, *new_cap = NULL;
	int mds = session->s_mds;
	int issued;
	unsigned caps = le32_to_cpu(im->caps);
	unsigned wanted = le32_to_cpu(im->wanted);
	unsigned seq = le32_to_cpu(im->seq);
	unsigned mseq = le32_to_cpu(im->migrate_seq);
	u64 realmino = le64_to_cpu(im->realm);
	u64 cap_id = le64_to_cpu(im->cap_id);
	u64 p_cap_id;
	int peer;

	if (ph) {
		p_cap_id = le64_to_cpu(ph->cap_id);
		peer = le32_to_cpu(ph->mds);
	} else {
		p_cap_id = 0;
		peer = -1;
	}

	dout("handle_cap_import inode %p ci %p mds%d mseq %d peer %d\n",
	     inode, ci, mds, mseq, peer);
retry:
	cap = __get_cap_for_mds(ci, mds);
	if (!cap) {
		if (!new_cap) {
			spin_unlock(&ci->i_ceph_lock);
			new_cap = ceph_get_cap(mdsc, NULL);
			spin_lock(&ci->i_ceph_lock);
			goto retry;
		}
		cap = new_cap;
	} else {
		if (new_cap) {
			ceph_put_cap(mdsc, new_cap);
			new_cap = NULL;
		}
	}

	__ceph_caps_issued(ci, &issued);
	issued |= __ceph_caps_dirty(ci);

	ceph_add_cap(inode, session, cap_id, caps, wanted, seq, mseq,
		     realmino, CEPH_CAP_FLAG_AUTH, &new_cap);

	ocap = peer >= 0 ? __get_cap_for_mds(ci, peer) : NULL;
	if (ocap && ocap->cap_id == p_cap_id) {
		dout(" remove export cap %p mds%d flags %d\n",
		     ocap, peer, ph->flags);
		if ((ph->flags & CEPH_CAP_FLAG_AUTH) &&
		    (ocap->seq != le32_to_cpu(ph->seq) ||
		     ocap->mseq != le32_to_cpu(ph->mseq))) {
			pr_err_ratelimited("handle_cap_import: "
					"mismatched seq/mseq: ino (%llx.%llx) "
					"mds%d seq %d mseq %d importer mds%d "
					"has peer seq %d mseq %d\n",
					ceph_vinop(inode), peer, ocap->seq,
					ocap->mseq, mds, le32_to_cpu(ph->seq),
					le32_to_cpu(ph->mseq));
		}
		ceph_remove_cap(ocap, (ph->flags & CEPH_CAP_FLAG_RELEASE));
	}

	*old_issued = issued;
	*target_cap = cap;
}

/*
 * Handle a caps message from the MDS.
 *
 * Identify the appropriate session, inode, and call the right handler
 * based on the cap op.
 */
void ceph_handle_caps(struct ceph_mds_session *session,
		      struct ceph_msg *msg)
{
	struct ceph_mds_client *mdsc = session->s_mdsc;
	struct inode *inode;
	struct ceph_inode_info *ci;
	struct ceph_cap *cap;
	struct ceph_mds_caps *h;
	struct ceph_mds_cap_peer *peer = NULL;
	struct ceph_snap_realm *realm = NULL;
	int op;
	int msg_version = le16_to_cpu(msg->hdr.version);
	u32 seq, mseq;
	struct ceph_vino vino;
	void *snaptrace;
	size_t snaptrace_len;
	void *p, *end;
	struct cap_extra_info extra_info = {};
	bool queue_trunc;

	dout("handle_caps from mds%d\n", session->s_mds);

	/* decode */
	end = msg->front.iov_base + msg->front.iov_len;
	if (msg->front.iov_len < sizeof(*h))
		goto bad;
	h = msg->front.iov_base;
	op = le32_to_cpu(h->op);
	vino.ino = le64_to_cpu(h->ino);
	vino.snap = CEPH_NOSNAP;
	seq = le32_to_cpu(h->seq);
	mseq = le32_to_cpu(h->migrate_seq);

	snaptrace = h + 1;
	snaptrace_len = le32_to_cpu(h->snap_trace_len);
	p = snaptrace + snaptrace_len;

	if (msg_version >= 2) {
		u32 flock_len;
		ceph_decode_32_safe(&p, end, flock_len, bad);
		if (p + flock_len > end)
			goto bad;
		p += flock_len;
	}

	if (msg_version >= 3) {
		if (op == CEPH_CAP_OP_IMPORT) {
			if (p + sizeof(*peer) > end)
				goto bad;
			peer = p;
			p += sizeof(*peer);
		} else if (op == CEPH_CAP_OP_EXPORT) {
			/* recorded in unused fields */
			peer = (void *)&h->size;
		}
	}

	if (msg_version >= 4) {
		ceph_decode_64_safe(&p, end, extra_info.inline_version, bad);
		ceph_decode_32_safe(&p, end, extra_info.inline_len, bad);
		if (p + extra_info.inline_len > end)
			goto bad;
		extra_info.inline_data = p;
		p += extra_info.inline_len;
	}

	if (msg_version >= 5) {
		struct ceph_osd_client	*osdc = &mdsc->fsc->client->osdc;
		u32			epoch_barrier;

		ceph_decode_32_safe(&p, end, epoch_barrier, bad);
		ceph_osdc_update_epoch_barrier(osdc, epoch_barrier);
	}

	if (msg_version >= 8) {
		u32 pool_ns_len;

		/* version >= 6 */
		ceph_decode_skip_64(&p, end, bad);	// flush_tid
		/* version >= 7 */
		ceph_decode_skip_32(&p, end, bad);	// caller_uid
		ceph_decode_skip_32(&p, end, bad);	// caller_gid
		/* version >= 8 */
		ceph_decode_32_safe(&p, end, pool_ns_len, bad);
		if (pool_ns_len > 0) {
			ceph_decode_need(&p, end, pool_ns_len, bad);
			extra_info.pool_ns =
				ceph_find_or_create_string(p, pool_ns_len);
			p += pool_ns_len;
		}
	}

	if (msg_version >= 9) {
		struct ceph_timespec *btime;

		if (p + sizeof(*btime) > end)
			goto bad;
		btime = p;
		ceph_decode_timespec64(&extra_info.btime, btime);
		p += sizeof(*btime);
		ceph_decode_64_safe(&p, end, extra_info.change_attr, bad);
	}

	if (msg_version >= 11) {
		/* version >= 10 */
		ceph_decode_skip_32(&p, end, bad); // flags
		/* version >= 11 */
		extra_info.dirstat_valid = true;
		ceph_decode_64_safe(&p, end, extra_info.nfiles, bad);
		ceph_decode_64_safe(&p, end, extra_info.nsubdirs, bad);
	}

	/* lookup ino */
	inode = ceph_find_inode(mdsc->fsc->sb, vino);
	ci = ceph_inode(inode);
	dout(" op %s ino %llx.%llx inode %p\n", ceph_cap_op_name(op), vino.ino,
	     vino.snap, inode);

	mutex_lock(&session->s_mutex);
	inc_session_sequence(session);
	dout(" mds%d seq %lld cap seq %u\n", session->s_mds, session->s_seq,
	     (unsigned)seq);

	if (!inode) {
		dout(" i don't have ino %llx\n", vino.ino);

		if (op == CEPH_CAP_OP_IMPORT) {
			cap = ceph_get_cap(mdsc, NULL);
			cap->cap_ino = vino.ino;
			cap->queue_release = 1;
			cap->cap_id = le64_to_cpu(h->cap_id);
			cap->mseq = mseq;
			cap->seq = seq;
			cap->issue_seq = seq;
			spin_lock(&session->s_cap_lock);
			__ceph_queue_cap_release(session, cap);
			spin_unlock(&session->s_cap_lock);
		}
		goto flush_cap_releases;
	}

	/* these will work even if we don't have a cap yet */
	switch (op) {
	case CEPH_CAP_OP_FLUSHSNAP_ACK:
		handle_cap_flushsnap_ack(inode, le64_to_cpu(msg->hdr.tid),
					 h, session);
		goto done;

	case CEPH_CAP_OP_EXPORT:
		handle_cap_export(inode, h, peer, session);
		goto done_unlocked;

	case CEPH_CAP_OP_IMPORT:
		realm = NULL;
		if (snaptrace_len) {
			down_write(&mdsc->snap_rwsem);
			ceph_update_snap_trace(mdsc, snaptrace,
					       snaptrace + snaptrace_len,
					       false, &realm);
			downgrade_write(&mdsc->snap_rwsem);
		} else {
			down_read(&mdsc->snap_rwsem);
		}
		spin_lock(&ci->i_ceph_lock);
		handle_cap_import(mdsc, inode, h, peer, session,
				  &cap, &extra_info.issued);
		handle_cap_grant(inode, session, cap,
				 h, msg->middle, &extra_info);
		if (realm)
			ceph_put_snap_realm(mdsc, realm);
		goto done_unlocked;
	}

	/* the rest require a cap */
	spin_lock(&ci->i_ceph_lock);
	cap = __get_cap_for_mds(ceph_inode(inode), session->s_mds);
	if (!cap) {
		dout(" no cap on %p ino %llx.%llx from mds%d\n",
		     inode, ceph_ino(inode), ceph_snap(inode),
		     session->s_mds);
		spin_unlock(&ci->i_ceph_lock);
		goto flush_cap_releases;
	}

	/* note that each of these drops i_ceph_lock for us */
	switch (op) {
	case CEPH_CAP_OP_REVOKE:
	case CEPH_CAP_OP_GRANT:
		__ceph_caps_issued(ci, &extra_info.issued);
		extra_info.issued |= __ceph_caps_dirty(ci);
		handle_cap_grant(inode, session, cap,
				 h, msg->middle, &extra_info);
		goto done_unlocked;

	case CEPH_CAP_OP_FLUSH_ACK:
		handle_cap_flush_ack(inode, le64_to_cpu(msg->hdr.tid),
				     h, session, cap);
		break;

	case CEPH_CAP_OP_TRUNC:
		queue_trunc = handle_cap_trunc(inode, h, session);
		spin_unlock(&ci->i_ceph_lock);
		if (queue_trunc)
			ceph_queue_vmtruncate(inode);
		break;

	default:
		spin_unlock(&ci->i_ceph_lock);
		pr_err("ceph_handle_caps: unknown cap op %d %s\n", op,
		       ceph_cap_op_name(op));
	}

done:
	mutex_unlock(&session->s_mutex);
done_unlocked:
	iput(inode);
out:
	ceph_put_string(extra_info.pool_ns);
	return;

flush_cap_releases:
	/*
	 * send any cap release message to try to move things
	 * along for the mds (who clearly thinks we still have this
	 * cap).
	 */
	ceph_flush_cap_releases(mdsc, session);
	goto done;

bad:
	pr_err("ceph_handle_caps: corrupt message\n");
	ceph_msg_dump(msg);
	goto out;
}

/*
 * Delayed work handler to process end of delayed cap release LRU list.
 *
 * If new caps are added to the list while processing it, these won't get
 * processed in this run.  In this case, the ci->i_hold_caps_max will be
 * returned so that the work can be scheduled accordingly.
 */
unsigned long ceph_check_delayed_caps(struct ceph_mds_client *mdsc)
{
	struct inode *inode;
	struct ceph_inode_info *ci;
	struct ceph_mount_options *opt = mdsc->fsc->mount_options;
	unsigned long delay_max = opt->caps_wanted_delay_max * HZ;
	unsigned long loop_start = jiffies;
	unsigned long delay = 0;

	dout("check_delayed_caps\n");
	spin_lock(&mdsc->cap_delay_lock);
	while (!list_empty(&mdsc->cap_delay_list)) {
		ci = list_first_entry(&mdsc->cap_delay_list,
				      struct ceph_inode_info,
				      i_cap_delay_list);
		if (time_before(loop_start, ci->i_hold_caps_max - delay_max)) {
			dout("%s caps added recently.  Exiting loop", __func__);
			delay = ci->i_hold_caps_max;
			break;
		}
		if ((ci->i_ceph_flags & CEPH_I_FLUSH) == 0 &&
		    time_before(jiffies, ci->i_hold_caps_max))
			break;
		list_del_init(&ci->i_cap_delay_list);

		inode = igrab(&ci->vfs_inode);
		if (inode) {
			spin_unlock(&mdsc->cap_delay_lock);
			dout("check_delayed_caps on %p\n", inode);
			ceph_check_caps(ci, 0, NULL);
			iput(inode);
			spin_lock(&mdsc->cap_delay_lock);
		}
	}
	spin_unlock(&mdsc->cap_delay_lock);

	return delay;
}

/*
 * Flush all dirty caps to the mds
 */
static void flush_dirty_session_caps(struct ceph_mds_session *s)
{
	struct ceph_mds_client *mdsc = s->s_mdsc;
	struct ceph_inode_info *ci;
	struct inode *inode;

	dout("flush_dirty_caps\n");
	spin_lock(&mdsc->cap_dirty_lock);
	while (!list_empty(&s->s_cap_dirty)) {
		ci = list_first_entry(&s->s_cap_dirty, struct ceph_inode_info,
				      i_dirty_item);
		inode = &ci->vfs_inode;
		ihold(inode);
		dout("flush_dirty_caps %p\n", inode);
		spin_unlock(&mdsc->cap_dirty_lock);
		ceph_check_caps(ci, CHECK_CAPS_FLUSH, NULL);
		iput(inode);
		spin_lock(&mdsc->cap_dirty_lock);
	}
	spin_unlock(&mdsc->cap_dirty_lock);
	dout("flush_dirty_caps done\n");
}

void ceph_flush_dirty_caps(struct ceph_mds_client *mdsc)
{
	ceph_mdsc_iterate_sessions(mdsc, flush_dirty_session_caps, true);
}

void __ceph_touch_fmode(struct ceph_inode_info *ci,
			struct ceph_mds_client *mdsc, int fmode)
{
	unsigned long now = jiffies;
	if (fmode & CEPH_FILE_MODE_RD)
		ci->i_last_rd = now;
	if (fmode & CEPH_FILE_MODE_WR)
		ci->i_last_wr = now;
	/* queue periodic check */
	if (fmode &&
	    __ceph_is_any_real_caps(ci) &&
	    list_empty(&ci->i_cap_delay_list))
		__cap_delay_requeue(mdsc, ci);
}

void ceph_get_fmode(struct ceph_inode_info *ci, int fmode, int count)
{
	struct ceph_mds_client *mdsc = ceph_sb_to_mdsc(ci->vfs_inode.i_sb);
	int bits = (fmode << 1) | 1;
	bool already_opened = false;
	int i;

	if (count == 1)
		atomic64_inc(&mdsc->metric.opened_files);

	spin_lock(&ci->i_ceph_lock);
	for (i = 0; i < CEPH_FILE_MODE_BITS; i++) {
		/*
		 * If any of the mode ref is larger than 0,
		 * that means it has been already opened by
		 * others. Just skip checking the PIN ref.
		 */
		if (i && ci->i_nr_by_mode[i])
			already_opened = true;

		if (bits & (1 << i))
			ci->i_nr_by_mode[i] += count;
	}

	if (!already_opened)
		percpu_counter_inc(&mdsc->metric.opened_inodes);
	spin_unlock(&ci->i_ceph_lock);
}

/*
 * Drop open file reference.  If we were the last open file,
 * we may need to release capabilities to the MDS (or schedule
 * their delayed release).
 */
void ceph_put_fmode(struct ceph_inode_info *ci, int fmode, int count)
{
	struct ceph_mds_client *mdsc = ceph_sb_to_mdsc(ci->vfs_inode.i_sb);
	int bits = (fmode << 1) | 1;
	bool is_closed = true;
	int i;

	if (count == 1)
		atomic64_dec(&mdsc->metric.opened_files);

	spin_lock(&ci->i_ceph_lock);
	for (i = 0; i < CEPH_FILE_MODE_BITS; i++) {
		if (bits & (1 << i)) {
			BUG_ON(ci->i_nr_by_mode[i] < count);
			ci->i_nr_by_mode[i] -= count;
		}

		/*
		 * If any of the mode ref is not 0 after
		 * decreased, that means it is still opened
		 * by others. Just skip checking the PIN ref.
		 */
		if (i && ci->i_nr_by_mode[i])
			is_closed = false;
	}

	if (is_closed)
		percpu_counter_dec(&mdsc->metric.opened_inodes);
	spin_unlock(&ci->i_ceph_lock);
}

/*
 * For a soon-to-be unlinked file, drop the LINK caps. If it
 * looks like the link count will hit 0, drop any other caps (other
 * than PIN) we don't specifically want (due to the file still being
 * open).
 */
int ceph_drop_caps_for_unlink(struct inode *inode)
{
	struct ceph_inode_info *ci = ceph_inode(inode);
	int drop = CEPH_CAP_LINK_SHARED | CEPH_CAP_LINK_EXCL;

	spin_lock(&ci->i_ceph_lock);
	if (inode->i_nlink == 1) {
		drop |= ~(__ceph_caps_wanted(ci) | CEPH_CAP_PIN);

		if (__ceph_caps_dirty(ci)) {
			struct ceph_mds_client *mdsc =
				ceph_inode_to_client(inode)->mdsc;
			__cap_delay_requeue_front(mdsc, ci);
		}
	}
	spin_unlock(&ci->i_ceph_lock);
	return drop;
}

/*
 * Helpers for embedding cap and dentry lease releases into mds
 * requests.
 *
 * @force is used by dentry_release (below) to force inclusion of a
 * record for the directory inode, even when there aren't any caps to
 * drop.
 */
int ceph_encode_inode_release(void **p, struct inode *inode,
			      int mds, int drop, int unless, int force)
{
	struct ceph_inode_info *ci = ceph_inode(inode);
	struct ceph_cap *cap;
	struct ceph_mds_request_release *rel = *p;
	int used, dirty;
	int ret = 0;

	spin_lock(&ci->i_ceph_lock);
	used = __ceph_caps_used(ci);
	dirty = __ceph_caps_dirty(ci);

	dout("encode_inode_release %p mds%d used|dirty %s drop %s unless %s\n",
	     inode, mds, ceph_cap_string(used|dirty), ceph_cap_string(drop),
	     ceph_cap_string(unless));

	/* only drop unused, clean caps */
	drop &= ~(used | dirty);

	cap = __get_cap_for_mds(ci, mds);
	if (cap && __cap_is_valid(cap)) {
		unless &= cap->issued;
		if (unless) {
			if (unless & CEPH_CAP_AUTH_EXCL)
				drop &= ~CEPH_CAP_AUTH_SHARED;
			if (unless & CEPH_CAP_LINK_EXCL)
				drop &= ~CEPH_CAP_LINK_SHARED;
			if (unless & CEPH_CAP_XATTR_EXCL)
				drop &= ~CEPH_CAP_XATTR_SHARED;
			if (unless & CEPH_CAP_FILE_EXCL)
				drop &= ~CEPH_CAP_FILE_SHARED;
		}

		if (force || (cap->issued & drop)) {
			if (cap->issued & drop) {
				int wanted = __ceph_caps_wanted(ci);
				dout("encode_inode_release %p cap %p "
				     "%s -> %s, wanted %s -> %s\n", inode, cap,
				     ceph_cap_string(cap->issued),
				     ceph_cap_string(cap->issued & ~drop),
				     ceph_cap_string(cap->mds_wanted),
				     ceph_cap_string(wanted));

				cap->issued &= ~drop;
				cap->implemented &= ~drop;
				cap->mds_wanted = wanted;
				if (cap == ci->i_auth_cap &&
				    !(wanted & CEPH_CAP_ANY_FILE_WR))
					ci->i_requested_max_size = 0;
			} else {
				dout("encode_inode_release %p cap %p %s"
				     " (force)\n", inode, cap,
				     ceph_cap_string(cap->issued));
			}

			rel->ino = cpu_to_le64(ceph_ino(inode));
			rel->cap_id = cpu_to_le64(cap->cap_id);
			rel->seq = cpu_to_le32(cap->seq);
			rel->issue_seq = cpu_to_le32(cap->issue_seq);
			rel->mseq = cpu_to_le32(cap->mseq);
			rel->caps = cpu_to_le32(cap->implemented);
			rel->wanted = cpu_to_le32(cap->mds_wanted);
			rel->dname_len = 0;
			rel->dname_seq = 0;
			*p += sizeof(*rel);
			ret = 1;
		} else {
			dout("encode_inode_release %p cap %p %s (noop)\n",
			     inode, cap, ceph_cap_string(cap->issued));
		}
	}
	spin_unlock(&ci->i_ceph_lock);
	return ret;
}

int ceph_encode_dentry_release(void **p, struct dentry *dentry,
			       struct inode *dir,
			       int mds, int drop, int unless)
{
	struct dentry *parent = NULL;
	struct ceph_mds_request_release *rel = *p;
	struct ceph_dentry_info *di = ceph_dentry(dentry);
	int force = 0;
	int ret;

	/*
	 * force an record for the directory caps if we have a dentry lease.
	 * this is racy (can't take i_ceph_lock and d_lock together), but it
	 * doesn't have to be perfect; the mds will revoke anything we don't
	 * release.
	 */
	spin_lock(&dentry->d_lock);
	if (di->lease_session && di->lease_session->s_mds == mds)
		force = 1;
	if (!dir) {
		parent = dget(dentry->d_parent);
		dir = d_inode(parent);
	}
	spin_unlock(&dentry->d_lock);

	ret = ceph_encode_inode_release(p, dir, mds, drop, unless, force);
	dput(parent);

	spin_lock(&dentry->d_lock);
	if (ret && di->lease_session && di->lease_session->s_mds == mds) {
		dout("encode_dentry_release %p mds%d seq %d\n",
		     dentry, mds, (int)di->lease_seq);
		rel->dname_len = cpu_to_le32(dentry->d_name.len);
		memcpy(*p, dentry->d_name.name, dentry->d_name.len);
		*p += dentry->d_name.len;
		rel->dname_seq = cpu_to_le32(di->lease_seq);
		__ceph_mdsc_drop_dentry_lease(dentry);
	}
	spin_unlock(&dentry->d_lock);
	return ret;
}<|MERGE_RESOLUTION|>--- conflicted
+++ resolved
@@ -2217,7 +2217,6 @@
 	struct ceph_mds_client *mdsc = ceph_sb_to_client(inode->i_sb)->mdsc;
 	struct ceph_inode_info *ci = ceph_inode(inode);
 	struct ceph_mds_request *req1 = NULL, *req2 = NULL;
-	unsigned int max_sessions;
 	int ret, err = 0;
 
 	spin_lock(&ci->i_unsafe_lock);
@@ -2236,29 +2235,10 @@
 	spin_unlock(&ci->i_unsafe_lock);
 
 	/*
-	 * The mdsc->max_sessions is unlikely to be changed
-	 * mostly, here we will retry it by reallocating the
-	 * sessions array memory to get rid of the mdsc->mutex
-	 * lock.
-	 */
-retry:
-	max_sessions = mdsc->max_sessions;
-
-	/*
 	 * Trigger to flush the journal logs in all the relevant MDSes
 	 * manually, or in the worst case we must wait at most 5 seconds
 	 * to wait the journal logs to be flushed by the MDSes periodically.
 	 */
-<<<<<<< HEAD
-	if ((req1 || req2) && likely(max_sessions)) {
-		struct ceph_mds_session **sessions = NULL;
-		struct ceph_mds_session *s;
-		struct ceph_mds_request *req;
-		int i;
-
-		sessions = kzalloc(max_sessions * sizeof(s), GFP_KERNEL);
-		if (!sessions) {
-=======
 	if (req1 || req2) {
 		struct ceph_mds_request *req;
 		struct ceph_mds_session **sessions;
@@ -2272,7 +2252,6 @@
 		sessions = kcalloc(max_sessions, sizeof(s), GFP_KERNEL);
 		if (!sessions) {
 			mutex_unlock(&mdsc->mutex);
->>>>>>> a33738a2
 			err = -ENOMEM;
 			goto out;
 		}
@@ -2284,19 +2263,6 @@
 				s = req->r_session;
 				if (!s)
 					continue;
-<<<<<<< HEAD
-				if (unlikely(s->s_mds >= max_sessions)) {
-					spin_unlock(&ci->i_unsafe_lock);
-					for (i = 0; i < max_sessions; i++) {
-						s = sessions[i];
-						if (s)
-							ceph_put_mds_session(s);
-					}
-					kfree(sessions);
-					goto retry;
-				}
-=======
->>>>>>> a33738a2
 				if (!sessions[s->s_mds]) {
 					s = ceph_get_mds_session(s);
 					sessions[s->s_mds] = s;
@@ -2309,19 +2275,6 @@
 				s = req->r_session;
 				if (!s)
 					continue;
-<<<<<<< HEAD
-				if (unlikely(s->s_mds >= max_sessions)) {
-					spin_unlock(&ci->i_unsafe_lock);
-					for (i = 0; i < max_sessions; i++) {
-						s = sessions[i];
-						if (s)
-							ceph_put_mds_session(s);
-					}
-					kfree(sessions);
-					goto retry;
-				}
-=======
->>>>>>> a33738a2
 				if (!sessions[s->s_mds]) {
 					s = ceph_get_mds_session(s);
 					sessions[s->s_mds] = s;
