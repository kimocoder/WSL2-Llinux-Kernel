// SPDX-License-Identifier: GPL-2.0
/*
 * Simple file system for zoned block devices exposing zones as files.
 *
 * Copyright (C) 2019 Western Digital Corporation or its affiliates.
 */
#include <linux/module.h>
#include <linux/pagemap.h>
#include <linux/magic.h>
#include <linux/iomap.h>
#include <linux/init.h>
#include <linux/slab.h>
#include <linux/blkdev.h>
#include <linux/statfs.h>
#include <linux/writeback.h>
#include <linux/quotaops.h>
#include <linux/seq_file.h>
#include <linux/parser.h>
#include <linux/uio.h>
#include <linux/mman.h>
#include <linux/sched/mm.h>
#include <linux/crc32.h>
#include <linux/task_io_accounting_ops.h>

#include "zonefs.h"

#define CREATE_TRACE_POINTS
#include "trace.h"

static inline int zonefs_zone_mgmt(struct inode *inode,
				   enum req_opf op)
{
	struct zonefs_inode_info *zi = ZONEFS_I(inode);
	int ret;

	lockdep_assert_held(&zi->i_truncate_mutex);

	/*
	 * With ZNS drives, closing an explicitly open zone that has not been
	 * written will change the zone state to "closed", that is, the zone
	 * will remain active. Since this can then cause failure of explicit
	 * open operation on other zones if the drive active zone resources
	 * are exceeded, make sure that the zone does not remain active by
	 * resetting it.
	 */
	if (op == REQ_OP_ZONE_CLOSE && !zi->i_wpoffset)
		op = REQ_OP_ZONE_RESET;

	trace_zonefs_zone_mgmt(inode, op);
	ret = blkdev_zone_mgmt(inode->i_sb->s_bdev, op, zi->i_zsector,
			       zi->i_zone_size >> SECTOR_SHIFT, GFP_NOFS);
	if (ret) {
		zonefs_err(inode->i_sb,
			   "Zone management operation %s at %llu failed %d\n",
			   blk_op_str(op), zi->i_zsector, ret);
		return ret;
	}

	return 0;
}

static inline void zonefs_i_size_write(struct inode *inode, loff_t isize)
{
	struct zonefs_inode_info *zi = ZONEFS_I(inode);

	i_size_write(inode, isize);
	/*
	 * A full zone is no longer open/active and does not need
	 * explicit closing.
	 */
	if (isize >= zi->i_max_size)
		zi->i_flags &= ~ZONEFS_ZONE_OPEN;
}

static int zonefs_read_iomap_begin(struct inode *inode, loff_t offset,
				   loff_t length, unsigned int flags,
				   struct iomap *iomap, struct iomap *srcmap)
{
	struct zonefs_inode_info *zi = ZONEFS_I(inode);
	struct super_block *sb = inode->i_sb;
	loff_t isize;

	/*
	 * All blocks are always mapped below EOF. If reading past EOF,
	 * act as if there is a hole up to the file maximum size.
	 */
	mutex_lock(&zi->i_truncate_mutex);
	iomap->bdev = inode->i_sb->s_bdev;
	iomap->offset = ALIGN_DOWN(offset, sb->s_blocksize);
	isize = i_size_read(inode);
	if (iomap->offset >= isize) {
		iomap->type = IOMAP_HOLE;
		iomap->addr = IOMAP_NULL_ADDR;
		iomap->length = length;
	} else {
		iomap->type = IOMAP_MAPPED;
		iomap->addr = (zi->i_zsector << SECTOR_SHIFT) + iomap->offset;
		iomap->length = isize - iomap->offset;
	}
	mutex_unlock(&zi->i_truncate_mutex);

	trace_zonefs_iomap_begin(inode, iomap);

	return 0;
}

static const struct iomap_ops zonefs_read_iomap_ops = {
	.iomap_begin	= zonefs_read_iomap_begin,
};

static int zonefs_write_iomap_begin(struct inode *inode, loff_t offset,
				    loff_t length, unsigned int flags,
				    struct iomap *iomap, struct iomap *srcmap)
{
	struct zonefs_inode_info *zi = ZONEFS_I(inode);
	struct super_block *sb = inode->i_sb;
	loff_t isize;

	/* All write I/Os should always be within the file maximum size */
	if (WARN_ON_ONCE(offset + length > zi->i_max_size))
		return -EIO;

	/*
	 * Sequential zones can only accept direct writes. This is already
	 * checked when writes are issued, so warn if we see a page writeback
	 * operation.
	 */
	if (WARN_ON_ONCE(zi->i_ztype == ZONEFS_ZTYPE_SEQ &&
			 !(flags & IOMAP_DIRECT)))
		return -EIO;

	/*
	 * For conventional zones, all blocks are always mapped. For sequential
	 * zones, all blocks after always mapped below the inode size (zone
	 * write pointer) and unwriten beyond.
	 */
	mutex_lock(&zi->i_truncate_mutex);
	iomap->bdev = inode->i_sb->s_bdev;
	iomap->offset = ALIGN_DOWN(offset, sb->s_blocksize);
	iomap->addr = (zi->i_zsector << SECTOR_SHIFT) + iomap->offset;
	isize = i_size_read(inode);
	if (iomap->offset >= isize) {
		iomap->type = IOMAP_UNWRITTEN;
		iomap->length = zi->i_max_size - iomap->offset;
	} else {
		iomap->type = IOMAP_MAPPED;
		iomap->length = isize - iomap->offset;
	}
	mutex_unlock(&zi->i_truncate_mutex);

	trace_zonefs_iomap_begin(inode, iomap);

	return 0;
}

static const struct iomap_ops zonefs_write_iomap_ops = {
	.iomap_begin	= zonefs_write_iomap_begin,
};

static int zonefs_readpage(struct file *unused, struct page *page)
{
	return iomap_readpage(page, &zonefs_read_iomap_ops);
}

static void zonefs_readahead(struct readahead_control *rac)
{
	iomap_readahead(rac, &zonefs_read_iomap_ops);
}

/*
 * Map blocks for page writeback. This is used only on conventional zone files,
 * which implies that the page range can only be within the fixed inode size.
 */
static int zonefs_write_map_blocks(struct iomap_writepage_ctx *wpc,
				   struct inode *inode, loff_t offset)
{
	struct zonefs_inode_info *zi = ZONEFS_I(inode);

	if (WARN_ON_ONCE(zi->i_ztype != ZONEFS_ZTYPE_CNV))
		return -EIO;
	if (WARN_ON_ONCE(offset >= i_size_read(inode)))
		return -EIO;

	/* If the mapping is already OK, nothing needs to be done */
	if (offset >= wpc->iomap.offset &&
	    offset < wpc->iomap.offset + wpc->iomap.length)
		return 0;

	return zonefs_write_iomap_begin(inode, offset, zi->i_max_size - offset,
					IOMAP_WRITE, &wpc->iomap, NULL);
}

static const struct iomap_writeback_ops zonefs_writeback_ops = {
	.map_blocks		= zonefs_write_map_blocks,
};

static int zonefs_writepage(struct page *page, struct writeback_control *wbc)
{
	struct iomap_writepage_ctx wpc = { };

	return iomap_writepage(page, wbc, &wpc, &zonefs_writeback_ops);
}

static int zonefs_writepages(struct address_space *mapping,
			     struct writeback_control *wbc)
{
	struct iomap_writepage_ctx wpc = { };

	return iomap_writepages(mapping, wbc, &wpc, &zonefs_writeback_ops);
}

static int zonefs_swap_activate(struct swap_info_struct *sis,
				struct file *swap_file, sector_t *span)
{
	struct inode *inode = file_inode(swap_file);
	struct zonefs_inode_info *zi = ZONEFS_I(inode);

	if (zi->i_ztype != ZONEFS_ZTYPE_CNV) {
		zonefs_err(inode->i_sb,
			   "swap file: not a conventional zone file\n");
		return -EINVAL;
	}

	return iomap_swapfile_activate(sis, swap_file, span,
				       &zonefs_read_iomap_ops);
}

static const struct address_space_operations zonefs_file_aops = {
	.readpage		= zonefs_readpage,
	.readahead		= zonefs_readahead,
	.writepage		= zonefs_writepage,
	.writepages		= zonefs_writepages,
	.set_page_dirty		= __set_page_dirty_nobuffers,
	.releasepage		= iomap_releasepage,
	.invalidatepage		= iomap_invalidatepage,
	.migratepage		= iomap_migrate_page,
	.is_partially_uptodate	= iomap_is_partially_uptodate,
	.error_remove_page	= generic_error_remove_page,
	.direct_IO		= noop_direct_IO,
	.swap_activate		= zonefs_swap_activate,
};

static void zonefs_update_stats(struct inode *inode, loff_t new_isize)
{
	struct super_block *sb = inode->i_sb;
	struct zonefs_sb_info *sbi = ZONEFS_SB(sb);
	loff_t old_isize = i_size_read(inode);
	loff_t nr_blocks;

	if (new_isize == old_isize)
		return;

	spin_lock(&sbi->s_lock);

	/*
	 * This may be called for an update after an IO error.
	 * So beware of the values seen.
	 */
	if (new_isize < old_isize) {
		nr_blocks = (old_isize - new_isize) >> sb->s_blocksize_bits;
		if (sbi->s_used_blocks > nr_blocks)
			sbi->s_used_blocks -= nr_blocks;
		else
			sbi->s_used_blocks = 0;
	} else {
		sbi->s_used_blocks +=
			(new_isize - old_isize) >> sb->s_blocksize_bits;
		if (sbi->s_used_blocks > sbi->s_blocks)
			sbi->s_used_blocks = sbi->s_blocks;
	}

	spin_unlock(&sbi->s_lock);
}

/*
 * Check a zone condition and adjust its file inode access permissions for
 * offline and readonly zones. Return the inode size corresponding to the
 * amount of readable data in the zone.
 */
static loff_t zonefs_check_zone_condition(struct inode *inode,
					  struct blk_zone *zone, bool warn,
					  bool mount)
{
	struct zonefs_inode_info *zi = ZONEFS_I(inode);

	switch (zone->cond) {
	case BLK_ZONE_COND_OFFLINE:
		/*
		 * Dead zone: make the inode immutable, disable all accesses
		 * and set the file size to 0 (zone wp set to zone start).
		 */
		if (warn)
			zonefs_warn(inode->i_sb, "inode %lu: offline zone\n",
				    inode->i_ino);
		inode->i_flags |= S_IMMUTABLE;
		inode->i_mode &= ~0777;
		zone->wp = zone->start;
		return 0;
	case BLK_ZONE_COND_READONLY:
		/*
		 * The write pointer of read-only zones is invalid. If such a
		 * zone is found during mount, the file size cannot be retrieved
		 * so we treat the zone as offline (mount == true case).
		 * Otherwise, keep the file size as it was when last updated
		 * so that the user can recover data. In both cases, writes are
		 * always disabled for the zone.
		 */
		if (warn)
			zonefs_warn(inode->i_sb, "inode %lu: read-only zone\n",
				    inode->i_ino);
		inode->i_flags |= S_IMMUTABLE;
		if (mount) {
			zone->cond = BLK_ZONE_COND_OFFLINE;
			inode->i_mode &= ~0777;
			zone->wp = zone->start;
			return 0;
		}
		inode->i_mode &= ~0222;
		return i_size_read(inode);
	case BLK_ZONE_COND_FULL:
		/* The write pointer of full zones is invalid. */
		return zi->i_max_size;
	default:
		if (zi->i_ztype == ZONEFS_ZTYPE_CNV)
			return zi->i_max_size;
		return (zone->wp - zone->start) << SECTOR_SHIFT;
	}
}

struct zonefs_ioerr_data {
	struct inode	*inode;
	bool		write;
};

static int zonefs_io_error_cb(struct blk_zone *zone, unsigned int idx,
			      void *data)
{
	struct zonefs_ioerr_data *err = data;
	struct inode *inode = err->inode;
	struct zonefs_inode_info *zi = ZONEFS_I(inode);
	struct super_block *sb = inode->i_sb;
	struct zonefs_sb_info *sbi = ZONEFS_SB(sb);
	loff_t isize, data_size;

	/*
	 * Check the zone condition: if the zone is not "bad" (offline or
	 * read-only), read errors are simply signaled to the IO issuer as long
	 * as there is no inconsistency between the inode size and the amount of
	 * data writen in the zone (data_size).
	 */
	data_size = zonefs_check_zone_condition(inode, zone, true, false);
	isize = i_size_read(inode);
	if (zone->cond != BLK_ZONE_COND_OFFLINE &&
	    zone->cond != BLK_ZONE_COND_READONLY &&
	    !err->write && isize == data_size)
		return 0;

	/*
	 * At this point, we detected either a bad zone or an inconsistency
	 * between the inode size and the amount of data written in the zone.
	 * For the latter case, the cause may be a write IO error or an external
	 * action on the device. Two error patterns exist:
	 * 1) The inode size is lower than the amount of data in the zone:
	 *    a write operation partially failed and data was writen at the end
	 *    of the file. This can happen in the case of a large direct IO
	 *    needing several BIOs and/or write requests to be processed.
	 * 2) The inode size is larger than the amount of data in the zone:
	 *    this can happen with a deferred write error with the use of the
	 *    device side write cache after getting successful write IO
	 *    completions. Other possibilities are (a) an external corruption,
	 *    e.g. an application reset the zone directly, or (b) the device
	 *    has a serious problem (e.g. firmware bug).
	 *
	 * In all cases, warn about inode size inconsistency and handle the
	 * IO error according to the zone condition and to the mount options.
	 */
	if (zi->i_ztype == ZONEFS_ZTYPE_SEQ && isize != data_size)
		zonefs_warn(sb, "inode %lu: invalid size %lld (should be %lld)\n",
			    inode->i_ino, isize, data_size);

	/*
	 * First handle bad zones signaled by hardware. The mount options
	 * errors=zone-ro and errors=zone-offline result in changing the
	 * zone condition to read-only and offline respectively, as if the
	 * condition was signaled by the hardware.
	 */
	if (zone->cond == BLK_ZONE_COND_OFFLINE ||
	    sbi->s_mount_opts & ZONEFS_MNTOPT_ERRORS_ZOL) {
		zonefs_warn(sb, "inode %lu: read/write access disabled\n",
			    inode->i_ino);
		if (zone->cond != BLK_ZONE_COND_OFFLINE) {
			zone->cond = BLK_ZONE_COND_OFFLINE;
			data_size = zonefs_check_zone_condition(inode, zone,
								false, false);
		}
	} else if (zone->cond == BLK_ZONE_COND_READONLY ||
		   sbi->s_mount_opts & ZONEFS_MNTOPT_ERRORS_ZRO) {
		zonefs_warn(sb, "inode %lu: write access disabled\n",
			    inode->i_ino);
		if (zone->cond != BLK_ZONE_COND_READONLY) {
			zone->cond = BLK_ZONE_COND_READONLY;
			data_size = zonefs_check_zone_condition(inode, zone,
								false, false);
		}
	}

	/*
	 * If the filesystem is mounted with the explicit-open mount option, we
	 * need to clear the ZONEFS_ZONE_OPEN flag if the zone transitioned to
	 * the read-only or offline condition, to avoid attempting an explicit
	 * close of the zone when the inode file is closed.
	 */
	if ((sbi->s_mount_opts & ZONEFS_MNTOPT_EXPLICIT_OPEN) &&
	    (zone->cond == BLK_ZONE_COND_OFFLINE ||
	     zone->cond == BLK_ZONE_COND_READONLY))
		zi->i_flags &= ~ZONEFS_ZONE_OPEN;

	/*
	 * If error=remount-ro was specified, any error result in remounting
	 * the volume as read-only.
	 */
	if ((sbi->s_mount_opts & ZONEFS_MNTOPT_ERRORS_RO) && !sb_rdonly(sb)) {
		zonefs_warn(sb, "remounting filesystem read-only\n");
		sb->s_flags |= SB_RDONLY;
	}

	/*
	 * Update block usage stats and the inode size  to prevent access to
	 * invalid data.
	 */
	zonefs_update_stats(inode, data_size);
	zonefs_i_size_write(inode, data_size);
	zi->i_wpoffset = data_size;

	return 0;
}

/*
 * When an file IO error occurs, check the file zone to see if there is a change
 * in the zone condition (e.g. offline or read-only). For a failed write to a
 * sequential zone, the zone write pointer position must also be checked to
 * eventually correct the file size and zonefs inode write pointer offset
 * (which can be out of sync with the drive due to partial write failures).
 */
static void __zonefs_io_error(struct inode *inode, bool write)
{
	struct zonefs_inode_info *zi = ZONEFS_I(inode);
	struct super_block *sb = inode->i_sb;
	struct zonefs_sb_info *sbi = ZONEFS_SB(sb);
	unsigned int noio_flag;
	unsigned int nr_zones = 1;
	struct zonefs_ioerr_data err = {
		.inode = inode,
		.write = write,
	};
	int ret;

	/*
	 * The only files that have more than one zone are conventional zone
	 * files with aggregated conventional zones, for which the inode zone
	 * size is always larger than the device zone size.
	 */
	if (zi->i_zone_size > bdev_zone_sectors(sb->s_bdev))
		nr_zones = zi->i_zone_size >>
			(sbi->s_zone_sectors_shift + SECTOR_SHIFT);

	/*
	 * Memory allocations in blkdev_report_zones() can trigger a memory
	 * reclaim which may in turn cause a recursion into zonefs as well as
	 * struct request allocations for the same device. The former case may
	 * end up in a deadlock on the inode truncate mutex, while the latter
	 * may prevent IO forward progress. Executing the report zones under
	 * the GFP_NOIO context avoids both problems.
	 */
	noio_flag = memalloc_noio_save();
	ret = blkdev_report_zones(sb->s_bdev, zi->i_zsector, nr_zones,
				  zonefs_io_error_cb, &err);
	if (ret != nr_zones)
		zonefs_err(sb, "Get inode %lu zone information failed %d\n",
			   inode->i_ino, ret);
	memalloc_noio_restore(noio_flag);
}

static void zonefs_io_error(struct inode *inode, bool write)
{
	struct zonefs_inode_info *zi = ZONEFS_I(inode);

	mutex_lock(&zi->i_truncate_mutex);
	__zonefs_io_error(inode, write);
	mutex_unlock(&zi->i_truncate_mutex);
}

static int zonefs_file_truncate(struct inode *inode, loff_t isize)
{
	struct zonefs_inode_info *zi = ZONEFS_I(inode);
	loff_t old_isize;
	enum req_opf op;
	int ret = 0;

	/*
	 * Only sequential zone files can be truncated and truncation is allowed
	 * only down to a 0 size, which is equivalent to a zone reset, and to
	 * the maximum file size, which is equivalent to a zone finish.
	 */
	if (zi->i_ztype != ZONEFS_ZTYPE_SEQ)
		return -EPERM;

	if (!isize)
		op = REQ_OP_ZONE_RESET;
	else if (isize == zi->i_max_size)
		op = REQ_OP_ZONE_FINISH;
	else
		return -EPERM;

	inode_dio_wait(inode);

	/* Serialize against page faults */
	filemap_invalidate_lock(inode->i_mapping);

	/* Serialize against zonefs_iomap_begin() */
	mutex_lock(&zi->i_truncate_mutex);

	old_isize = i_size_read(inode);
	if (isize == old_isize)
		goto unlock;

	ret = zonefs_zone_mgmt(inode, op);
	if (ret)
		goto unlock;

	/*
	 * If the mount option ZONEFS_MNTOPT_EXPLICIT_OPEN is set,
	 * take care of open zones.
	 */
	if (zi->i_flags & ZONEFS_ZONE_OPEN) {
		/*
		 * Truncating a zone to EMPTY or FULL is the equivalent of
		 * closing the zone. For a truncation to 0, we need to
		 * re-open the zone to ensure new writes can be processed.
		 * For a truncation to the maximum file size, the zone is
		 * closed and writes cannot be accepted anymore, so clear
		 * the open flag.
		 */
		if (!isize)
			ret = zonefs_zone_mgmt(inode, REQ_OP_ZONE_OPEN);
		else
			zi->i_flags &= ~ZONEFS_ZONE_OPEN;
	}

	zonefs_update_stats(inode, isize);
	truncate_setsize(inode, isize);
	zi->i_wpoffset = isize;

unlock:
	mutex_unlock(&zi->i_truncate_mutex);
	filemap_invalidate_unlock(inode->i_mapping);

	return ret;
}

static int zonefs_inode_setattr(struct user_namespace *mnt_userns,
				struct dentry *dentry, struct iattr *iattr)
{
	struct inode *inode = d_inode(dentry);
	int ret;

	if (unlikely(IS_IMMUTABLE(inode)))
		return -EPERM;

	ret = setattr_prepare(&init_user_ns, dentry, iattr);
	if (ret)
		return ret;

	/*
	 * Since files and directories cannot be created nor deleted, do not
	 * allow setting any write attributes on the sub-directories grouping
	 * files by zone type.
	 */
	if ((iattr->ia_valid & ATTR_MODE) && S_ISDIR(inode->i_mode) &&
	    (iattr->ia_mode & 0222))
		return -EPERM;

	if (((iattr->ia_valid & ATTR_UID) &&
	     !uid_eq(iattr->ia_uid, inode->i_uid)) ||
	    ((iattr->ia_valid & ATTR_GID) &&
	     !gid_eq(iattr->ia_gid, inode->i_gid))) {
		ret = dquot_transfer(inode, iattr);
		if (ret)
			return ret;
	}

	if (iattr->ia_valid & ATTR_SIZE) {
		ret = zonefs_file_truncate(inode, iattr->ia_size);
		if (ret)
			return ret;
	}

	setattr_copy(&init_user_ns, inode, iattr);

	return 0;
}

static const struct inode_operations zonefs_file_inode_operations = {
	.setattr	= zonefs_inode_setattr,
};

static int zonefs_file_fsync(struct file *file, loff_t start, loff_t end,
			     int datasync)
{
	struct inode *inode = file_inode(file);
	int ret = 0;

	if (unlikely(IS_IMMUTABLE(inode)))
		return -EPERM;

	/*
	 * Since only direct writes are allowed in sequential files, page cache
	 * flush is needed only for conventional zone files.
	 */
	if (ZONEFS_I(inode)->i_ztype == ZONEFS_ZTYPE_CNV)
		ret = file_write_and_wait_range(file, start, end);
	if (!ret)
		ret = blkdev_issue_flush(inode->i_sb->s_bdev);

	if (ret)
		zonefs_io_error(inode, true);

	return ret;
}

static vm_fault_t zonefs_filemap_page_mkwrite(struct vm_fault *vmf)
{
	struct inode *inode = file_inode(vmf->vma->vm_file);
	struct zonefs_inode_info *zi = ZONEFS_I(inode);
	vm_fault_t ret;

	if (unlikely(IS_IMMUTABLE(inode)))
		return VM_FAULT_SIGBUS;

	/*
	 * Sanity check: only conventional zone files can have shared
	 * writeable mappings.
	 */
	if (WARN_ON_ONCE(zi->i_ztype != ZONEFS_ZTYPE_CNV))
		return VM_FAULT_NOPAGE;

	sb_start_pagefault(inode->i_sb);
	file_update_time(vmf->vma->vm_file);

	/* Serialize against truncates */
	filemap_invalidate_lock_shared(inode->i_mapping);
	ret = iomap_page_mkwrite(vmf, &zonefs_write_iomap_ops);
	filemap_invalidate_unlock_shared(inode->i_mapping);

	sb_end_pagefault(inode->i_sb);
	return ret;
}

static const struct vm_operations_struct zonefs_file_vm_ops = {
	.fault		= filemap_fault,
	.map_pages	= filemap_map_pages,
	.page_mkwrite	= zonefs_filemap_page_mkwrite,
};

static int zonefs_file_mmap(struct file *file, struct vm_area_struct *vma)
{
	/*
	 * Conventional zones accept random writes, so their files can support
	 * shared writable mappings. For sequential zone files, only read
	 * mappings are possible since there are no guarantees for write
	 * ordering between msync() and page cache writeback.
	 */
	if (ZONEFS_I(file_inode(file))->i_ztype == ZONEFS_ZTYPE_SEQ &&
	    (vma->vm_flags & VM_SHARED) && (vma->vm_flags & VM_MAYWRITE))
		return -EINVAL;

	file_accessed(file);
	vma->vm_ops = &zonefs_file_vm_ops;

	return 0;
}

static loff_t zonefs_file_llseek(struct file *file, loff_t offset, int whence)
{
	loff_t isize = i_size_read(file_inode(file));

	/*
	 * Seeks are limited to below the zone size for conventional zones
	 * and below the zone write pointer for sequential zones. In both
	 * cases, this limit is the inode size.
	 */
	return generic_file_llseek_size(file, offset, whence, isize, isize);
}

static int zonefs_file_write_dio_end_io(struct kiocb *iocb, ssize_t size,
					int error, unsigned int flags)
{
	struct inode *inode = file_inode(iocb->ki_filp);
	struct zonefs_inode_info *zi = ZONEFS_I(inode);

	if (error) {
		zonefs_io_error(inode, true);
		return error;
	}

	if (size && zi->i_ztype != ZONEFS_ZTYPE_CNV) {
		/*
		 * Note that we may be seeing completions out of order,
		 * but that is not a problem since a write completed
		 * successfully necessarily means that all preceding writes
		 * were also successful. So we can safely increase the inode
		 * size to the write end location.
		 */
		mutex_lock(&zi->i_truncate_mutex);
		if (i_size_read(inode) < iocb->ki_pos + size) {
			zonefs_update_stats(inode, iocb->ki_pos + size);
			zonefs_i_size_write(inode, iocb->ki_pos + size);
		}
		mutex_unlock(&zi->i_truncate_mutex);
	}

	return 0;
}

static const struct iomap_dio_ops zonefs_write_dio_ops = {
	.end_io			= zonefs_file_write_dio_end_io,
};

static ssize_t zonefs_file_dio_append(struct kiocb *iocb, struct iov_iter *from)
{
	struct inode *inode = file_inode(iocb->ki_filp);
	struct zonefs_inode_info *zi = ZONEFS_I(inode);
	struct block_device *bdev = inode->i_sb->s_bdev;
	unsigned int max = bdev_max_zone_append_sectors(bdev);
	struct bio *bio;
	ssize_t size;
	int nr_pages;
	ssize_t ret;

	max = ALIGN_DOWN(max << SECTOR_SHIFT, inode->i_sb->s_blocksize);
	iov_iter_truncate(from, max);

	nr_pages = iov_iter_npages(from, BIO_MAX_VECS);
	if (!nr_pages)
		return 0;

	bio = bio_alloc(GFP_NOFS, nr_pages);
	bio_set_dev(bio, bdev);
	bio->bi_iter.bi_sector = zi->i_zsector;
	bio->bi_write_hint = iocb->ki_hint;
	bio->bi_ioprio = iocb->ki_ioprio;
	bio->bi_opf = REQ_OP_ZONE_APPEND | REQ_SYNC | REQ_IDLE;
	if (iocb->ki_flags & IOCB_DSYNC)
		bio->bi_opf |= REQ_FUA;

	ret = bio_iov_iter_get_pages(bio, from);
	if (unlikely(ret))
		goto out_release;

	size = bio->bi_iter.bi_size;
	task_io_account_write(size);

	if (iocb->ki_flags & IOCB_HIPRI)
		bio_set_polled(bio, iocb);

	ret = submit_bio_wait(bio);

	zonefs_file_write_dio_end_io(iocb, size, ret, 0);
	trace_zonefs_file_dio_append(inode, size, ret);

out_release:
	bio_release_pages(bio, false);
	bio_put(bio);

	if (ret >= 0) {
		iocb->ki_pos += size;
		return size;
	}

	return ret;
}

/*
 * Do not exceed the LFS limits nor the file zone size. If pos is under the
 * limit it becomes a short access. If it exceeds the limit, return -EFBIG.
 */
static loff_t zonefs_write_check_limits(struct file *file, loff_t pos,
					loff_t count)
{
	struct inode *inode = file_inode(file);
	struct zonefs_inode_info *zi = ZONEFS_I(inode);
	loff_t limit = rlimit(RLIMIT_FSIZE);
	loff_t max_size = zi->i_max_size;

	if (limit != RLIM_INFINITY) {
		if (pos >= limit) {
			send_sig(SIGXFSZ, current, 0);
			return -EFBIG;
		}
		count = min(count, limit - pos);
	}

	if (!(file->f_flags & O_LARGEFILE))
		max_size = min_t(loff_t, MAX_NON_LFS, max_size);

	if (unlikely(pos >= max_size))
		return -EFBIG;

	return min(count, max_size - pos);
}

static ssize_t zonefs_write_checks(struct kiocb *iocb, struct iov_iter *from)
{
	struct file *file = iocb->ki_filp;
	struct inode *inode = file_inode(file);
	struct zonefs_inode_info *zi = ZONEFS_I(inode);
	loff_t count;

	if (IS_SWAPFILE(inode))
		return -ETXTBSY;

	if (!iov_iter_count(from))
		return 0;

	if ((iocb->ki_flags & IOCB_NOWAIT) && !(iocb->ki_flags & IOCB_DIRECT))
		return -EINVAL;

	if (iocb->ki_flags & IOCB_APPEND) {
		if (zi->i_ztype != ZONEFS_ZTYPE_SEQ)
			return -EINVAL;
		mutex_lock(&zi->i_truncate_mutex);
		iocb->ki_pos = zi->i_wpoffset;
		mutex_unlock(&zi->i_truncate_mutex);
	}

	count = zonefs_write_check_limits(file, iocb->ki_pos,
					  iov_iter_count(from));
	if (count < 0)
		return count;

	iov_iter_truncate(from, count);
	return iov_iter_count(from);
}

/*
 * Handle direct writes. For sequential zone files, this is the only possible
 * write path. For these files, check that the user is issuing writes
 * sequentially from the end of the file. This code assumes that the block layer
 * delivers write requests to the device in sequential order. This is always the
 * case if a block IO scheduler implementing the ELEVATOR_F_ZBD_SEQ_WRITE
 * elevator feature is being used (e.g. mq-deadline). The block layer always
 * automatically select such an elevator for zoned block devices during the
 * device initialization.
 */
static ssize_t zonefs_file_dio_write(struct kiocb *iocb, struct iov_iter *from)
{
	struct inode *inode = file_inode(iocb->ki_filp);
	struct zonefs_inode_info *zi = ZONEFS_I(inode);
	struct super_block *sb = inode->i_sb;
	bool sync = is_sync_kiocb(iocb);
	bool append = false;
	ssize_t ret, count;

	/*
	 * For async direct IOs to sequential zone files, refuse IOCB_NOWAIT
	 * as this can cause write reordering (e.g. the first aio gets EAGAIN
	 * on the inode lock but the second goes through but is now unaligned).
	 */
	if (zi->i_ztype == ZONEFS_ZTYPE_SEQ && !sync &&
	    (iocb->ki_flags & IOCB_NOWAIT))
		return -EOPNOTSUPP;

	if (iocb->ki_flags & IOCB_NOWAIT) {
		if (!inode_trylock(inode))
			return -EAGAIN;
	} else {
		inode_lock(inode);
	}

	count = zonefs_write_checks(iocb, from);
	if (count <= 0) {
		ret = count;
		goto inode_unlock;
	}

	if ((iocb->ki_pos | count) & (sb->s_blocksize - 1)) {
		ret = -EINVAL;
		goto inode_unlock;
	}

	/* Enforce sequential writes (append only) in sequential zones */
	if (zi->i_ztype == ZONEFS_ZTYPE_SEQ) {
		mutex_lock(&zi->i_truncate_mutex);
		if (iocb->ki_pos != zi->i_wpoffset) {
			mutex_unlock(&zi->i_truncate_mutex);
			ret = -EINVAL;
			goto inode_unlock;
		}
		mutex_unlock(&zi->i_truncate_mutex);
		append = sync;
	}

	if (append)
		ret = zonefs_file_dio_append(iocb, from);
	else
		ret = iomap_dio_rw(iocb, from, &zonefs_write_iomap_ops,
				   &zonefs_write_dio_ops, 0, 0);
	if (zi->i_ztype == ZONEFS_ZTYPE_SEQ &&
	    (ret > 0 || ret == -EIOCBQUEUED)) {
		if (ret > 0)
			count = ret;
		mutex_lock(&zi->i_truncate_mutex);
		zi->i_wpoffset += count;
		mutex_unlock(&zi->i_truncate_mutex);
	}

inode_unlock:
	inode_unlock(inode);

	return ret;
}

static ssize_t zonefs_file_buffered_write(struct kiocb *iocb,
					  struct iov_iter *from)
{
	struct inode *inode = file_inode(iocb->ki_filp);
	struct zonefs_inode_info *zi = ZONEFS_I(inode);
	ssize_t ret;

	/*
	 * Direct IO writes are mandatory for sequential zone files so that the
	 * write IO issuing order is preserved.
	 */
	if (zi->i_ztype != ZONEFS_ZTYPE_CNV)
		return -EIO;

	if (iocb->ki_flags & IOCB_NOWAIT) {
		if (!inode_trylock(inode))
			return -EAGAIN;
	} else {
		inode_lock(inode);
	}

	ret = zonefs_write_checks(iocb, from);
	if (ret <= 0)
		goto inode_unlock;

	ret = iomap_file_buffered_write(iocb, from, &zonefs_write_iomap_ops);
	if (ret > 0)
		iocb->ki_pos += ret;
	else if (ret == -EIO)
		zonefs_io_error(inode, true);

inode_unlock:
	inode_unlock(inode);
	if (ret > 0)
		ret = generic_write_sync(iocb, ret);

	return ret;
}

static ssize_t zonefs_file_write_iter(struct kiocb *iocb, struct iov_iter *from)
{
	struct inode *inode = file_inode(iocb->ki_filp);

	if (unlikely(IS_IMMUTABLE(inode)))
		return -EPERM;

	if (sb_rdonly(inode->i_sb))
		return -EROFS;

	/* Write operations beyond the zone size are not allowed */
	if (iocb->ki_pos >= ZONEFS_I(inode)->i_max_size)
		return -EFBIG;

	if (iocb->ki_flags & IOCB_DIRECT) {
		ssize_t ret = zonefs_file_dio_write(iocb, from);
		if (ret != -ENOTBLK)
			return ret;
	}

	return zonefs_file_buffered_write(iocb, from);
}

static int zonefs_file_read_dio_end_io(struct kiocb *iocb, ssize_t size,
				       int error, unsigned int flags)
{
	if (error) {
		zonefs_io_error(file_inode(iocb->ki_filp), false);
		return error;
	}

	return 0;
}

static const struct iomap_dio_ops zonefs_read_dio_ops = {
	.end_io			= zonefs_file_read_dio_end_io,
};

static ssize_t zonefs_file_read_iter(struct kiocb *iocb, struct iov_iter *to)
{
	struct inode *inode = file_inode(iocb->ki_filp);
	struct zonefs_inode_info *zi = ZONEFS_I(inode);
	struct super_block *sb = inode->i_sb;
	loff_t isize;
	ssize_t ret;

	/* Offline zones cannot be read */
	if (unlikely(IS_IMMUTABLE(inode) && !(inode->i_mode & 0777)))
		return -EPERM;

	if (iocb->ki_pos >= zi->i_max_size)
		return 0;

	if (iocb->ki_flags & IOCB_NOWAIT) {
		if (!inode_trylock_shared(inode))
			return -EAGAIN;
	} else {
		inode_lock_shared(inode);
	}

	/* Limit read operations to written data */
	mutex_lock(&zi->i_truncate_mutex);
	isize = i_size_read(inode);
	if (iocb->ki_pos >= isize) {
		mutex_unlock(&zi->i_truncate_mutex);
		ret = 0;
		goto inode_unlock;
	}
	iov_iter_truncate(to, isize - iocb->ki_pos);
	mutex_unlock(&zi->i_truncate_mutex);

	if (iocb->ki_flags & IOCB_DIRECT) {
		size_t count = iov_iter_count(to);

		if ((iocb->ki_pos | count) & (sb->s_blocksize - 1)) {
			ret = -EINVAL;
			goto inode_unlock;
		}
		file_accessed(iocb->ki_filp);
		ret = iomap_dio_rw(iocb, to, &zonefs_read_iomap_ops,
				   &zonefs_read_dio_ops, 0, 0);
	} else {
		ret = generic_file_read_iter(iocb, to);
		if (ret == -EIO)
			zonefs_io_error(inode, false);
	}

inode_unlock:
	inode_unlock_shared(inode);

	return ret;
}

static inline bool zonefs_file_use_exp_open(struct inode *inode, struct file *file)
{
	struct zonefs_inode_info *zi = ZONEFS_I(inode);
	struct zonefs_sb_info *sbi = ZONEFS_SB(inode->i_sb);

	if (!(sbi->s_mount_opts & ZONEFS_MNTOPT_EXPLICIT_OPEN))
		return false;

	if (zi->i_ztype != ZONEFS_ZTYPE_SEQ)
		return false;

	if (!(file->f_mode & FMODE_WRITE))
		return false;

	return true;
}

static int zonefs_open_zone(struct inode *inode)
{
	struct zonefs_inode_info *zi = ZONEFS_I(inode);
	struct zonefs_sb_info *sbi = ZONEFS_SB(inode->i_sb);
	int ret = 0;

	mutex_lock(&zi->i_truncate_mutex);

	if (!zi->i_wr_refcnt) {
		if (atomic_inc_return(&sbi->s_open_zones) > sbi->s_max_open_zones) {
			atomic_dec(&sbi->s_open_zones);
			ret = -EBUSY;
			goto unlock;
		}

		if (i_size_read(inode) < zi->i_max_size) {
			ret = zonefs_zone_mgmt(inode, REQ_OP_ZONE_OPEN);
			if (ret) {
				atomic_dec(&sbi->s_open_zones);
				goto unlock;
			}
			zi->i_flags |= ZONEFS_ZONE_OPEN;
		}
	}

	zi->i_wr_refcnt++;

unlock:
	mutex_unlock(&zi->i_truncate_mutex);

	return ret;
}

static int zonefs_file_open(struct inode *inode, struct file *file)
{
	int ret;

	ret = generic_file_open(inode, file);
	if (ret)
		return ret;

	if (zonefs_file_use_exp_open(inode, file))
		return zonefs_open_zone(inode);

	return 0;
}

static void zonefs_close_zone(struct inode *inode)
{
	struct zonefs_inode_info *zi = ZONEFS_I(inode);
	int ret = 0;

	mutex_lock(&zi->i_truncate_mutex);
	zi->i_wr_refcnt--;
	if (!zi->i_wr_refcnt) {
		struct zonefs_sb_info *sbi = ZONEFS_SB(inode->i_sb);
		struct super_block *sb = inode->i_sb;

		/*
		 * If the file zone is full, it is not open anymore and we only
		 * need to decrement the open count.
		 */
		if (!(zi->i_flags & ZONEFS_ZONE_OPEN))
			goto dec;

		ret = zonefs_zone_mgmt(inode, REQ_OP_ZONE_CLOSE);
		if (ret) {
			__zonefs_io_error(inode, false);
			/*
			 * Leaving zones explicitly open may lead to a state
			 * where most zones cannot be written (zone resources
			 * exhausted). So take preventive action by remounting
			 * read-only.
			 */
			if (zi->i_flags & ZONEFS_ZONE_OPEN &&
			    !(sb->s_flags & SB_RDONLY)) {
				zonefs_warn(sb, "closing zone failed, remounting filesystem read-only\n");
				sb->s_flags |= SB_RDONLY;
			}
		}
		zi->i_flags &= ~ZONEFS_ZONE_OPEN;
dec:
		atomic_dec(&sbi->s_open_zones);
	}
	mutex_unlock(&zi->i_truncate_mutex);
}

static int zonefs_file_release(struct inode *inode, struct file *file)
{
	/*
	 * If we explicitly open a zone we must close it again as well, but the
	 * zone management operation can fail (either due to an IO error or as
	 * the zone has gone offline or read-only). Make sure we don't fail the
	 * close(2) for user-space.
	 */
	if (zonefs_file_use_exp_open(inode, file))
		zonefs_close_zone(inode);

	return 0;
}

static const struct file_operations zonefs_file_operations = {
	.open		= zonefs_file_open,
	.release	= zonefs_file_release,
	.fsync		= zonefs_file_fsync,
	.mmap		= zonefs_file_mmap,
	.llseek		= zonefs_file_llseek,
	.read_iter	= zonefs_file_read_iter,
	.write_iter	= zonefs_file_write_iter,
	.splice_read	= generic_file_splice_read,
	.splice_write	= iter_file_splice_write,
	.iopoll		= iomap_dio_iopoll,
};

static struct kmem_cache *zonefs_inode_cachep;

static struct inode *zonefs_alloc_inode(struct super_block *sb)
{
	struct zonefs_inode_info *zi;

	zi = kmem_cache_alloc(zonefs_inode_cachep, GFP_KERNEL);
	if (!zi)
		return NULL;

	inode_init_once(&zi->i_vnode);
	mutex_init(&zi->i_truncate_mutex);
	zi->i_wr_refcnt = 0;
	zi->i_flags = 0;

	return &zi->i_vnode;
}

static void zonefs_free_inode(struct inode *inode)
{
	kmem_cache_free(zonefs_inode_cachep, ZONEFS_I(inode));
}

/*
 * File system stat.
 */
static int zonefs_statfs(struct dentry *dentry, struct kstatfs *buf)
{
	struct super_block *sb = dentry->d_sb;
	struct zonefs_sb_info *sbi = ZONEFS_SB(sb);
	enum zonefs_ztype t;

	buf->f_type = ZONEFS_MAGIC;
	buf->f_bsize = sb->s_blocksize;
	buf->f_namelen = ZONEFS_NAME_MAX;

	spin_lock(&sbi->s_lock);

	buf->f_blocks = sbi->s_blocks;
	if (WARN_ON(sbi->s_used_blocks > sbi->s_blocks))
		buf->f_bfree = 0;
	else
		buf->f_bfree = buf->f_blocks - sbi->s_used_blocks;
	buf->f_bavail = buf->f_bfree;

	for (t = 0; t < ZONEFS_ZTYPE_MAX; t++) {
		if (sbi->s_nr_files[t])
			buf->f_files += sbi->s_nr_files[t] + 1;
	}
	buf->f_ffree = 0;

	spin_unlock(&sbi->s_lock);

	buf->f_fsid = uuid_to_fsid(sbi->s_uuid.b);

	return 0;
}

enum {
	Opt_errors_ro, Opt_errors_zro, Opt_errors_zol, Opt_errors_repair,
	Opt_explicit_open, Opt_err,
};

static const match_table_t tokens = {
	{ Opt_errors_ro,	"errors=remount-ro"},
	{ Opt_errors_zro,	"errors=zone-ro"},
	{ Opt_errors_zol,	"errors=zone-offline"},
	{ Opt_errors_repair,	"errors=repair"},
	{ Opt_explicit_open,	"explicit-open" },
	{ Opt_err,		NULL}
};

static int zonefs_parse_options(struct super_block *sb, char *options)
{
	struct zonefs_sb_info *sbi = ZONEFS_SB(sb);
	substring_t args[MAX_OPT_ARGS];
	char *p;

	if (!options)
		return 0;

	while ((p = strsep(&options, ",")) != NULL) {
		int token;

		if (!*p)
			continue;

		token = match_token(p, tokens, args);
		switch (token) {
		case Opt_errors_ro:
			sbi->s_mount_opts &= ~ZONEFS_MNTOPT_ERRORS_MASK;
			sbi->s_mount_opts |= ZONEFS_MNTOPT_ERRORS_RO;
			break;
		case Opt_errors_zro:
			sbi->s_mount_opts &= ~ZONEFS_MNTOPT_ERRORS_MASK;
			sbi->s_mount_opts |= ZONEFS_MNTOPT_ERRORS_ZRO;
			break;
		case Opt_errors_zol:
			sbi->s_mount_opts &= ~ZONEFS_MNTOPT_ERRORS_MASK;
			sbi->s_mount_opts |= ZONEFS_MNTOPT_ERRORS_ZOL;
			break;
		case Opt_errors_repair:
			sbi->s_mount_opts &= ~ZONEFS_MNTOPT_ERRORS_MASK;
			sbi->s_mount_opts |= ZONEFS_MNTOPT_ERRORS_REPAIR;
			break;
		case Opt_explicit_open:
			sbi->s_mount_opts |= ZONEFS_MNTOPT_EXPLICIT_OPEN;
			break;
		default:
			return -EINVAL;
		}
	}

	return 0;
}

static int zonefs_show_options(struct seq_file *seq, struct dentry *root)
{
	struct zonefs_sb_info *sbi = ZONEFS_SB(root->d_sb);

	if (sbi->s_mount_opts & ZONEFS_MNTOPT_ERRORS_RO)
		seq_puts(seq, ",errors=remount-ro");
	if (sbi->s_mount_opts & ZONEFS_MNTOPT_ERRORS_ZRO)
		seq_puts(seq, ",errors=zone-ro");
	if (sbi->s_mount_opts & ZONEFS_MNTOPT_ERRORS_ZOL)
		seq_puts(seq, ",errors=zone-offline");
	if (sbi->s_mount_opts & ZONEFS_MNTOPT_ERRORS_REPAIR)
		seq_puts(seq, ",errors=repair");

	return 0;
}

static int zonefs_remount(struct super_block *sb, int *flags, char *data)
{
	sync_filesystem(sb);

	return zonefs_parse_options(sb, data);
}

static const struct super_operations zonefs_sops = {
	.alloc_inode	= zonefs_alloc_inode,
	.free_inode	= zonefs_free_inode,
	.statfs		= zonefs_statfs,
	.remount_fs	= zonefs_remount,
	.show_options	= zonefs_show_options,
};

static const struct inode_operations zonefs_dir_inode_operations = {
	.lookup		= simple_lookup,
	.setattr	= zonefs_inode_setattr,
};

static void zonefs_init_dir_inode(struct inode *parent, struct inode *inode,
				  enum zonefs_ztype type)
{
	struct super_block *sb = parent->i_sb;

	inode->i_ino = blkdev_nr_zones(sb->s_bdev->bd_disk) + type + 1;
	inode_init_owner(&init_user_ns, inode, parent, S_IFDIR | 0555);
	inode->i_op = &zonefs_dir_inode_operations;
	inode->i_fop = &simple_dir_operations;
	set_nlink(inode, 2);
	inc_nlink(parent);
}

static int zonefs_init_file_inode(struct inode *inode, struct blk_zone *zone,
				  enum zonefs_ztype type)
{
	struct super_block *sb = inode->i_sb;
	struct zonefs_sb_info *sbi = ZONEFS_SB(sb);
	struct zonefs_inode_info *zi = ZONEFS_I(inode);
	int ret = 0;

	inode->i_ino = zone->start >> sbi->s_zone_sectors_shift;
	inode->i_mode = S_IFREG | sbi->s_perm;

	zi->i_ztype = type;
	zi->i_zsector = zone->start;
	zi->i_zone_size = zone->len << SECTOR_SHIFT;
	if (zi->i_zone_size > bdev_zone_sectors(sb->s_bdev) << SECTOR_SHIFT &&
	    !(sbi->s_features & ZONEFS_F_AGGRCNV)) {
		zonefs_err(sb,
			   "zone size %llu doesn't match device's zone sectors %llu\n",
			   zi->i_zone_size,
			   bdev_zone_sectors(sb->s_bdev) << SECTOR_SHIFT);
		return -EINVAL;
	}

	zi->i_max_size = min_t(loff_t, MAX_LFS_FILESIZE,
			       zone->capacity << SECTOR_SHIFT);
	zi->i_wpoffset = zonefs_check_zone_condition(inode, zone, true, true);

	inode->i_uid = sbi->s_uid;
	inode->i_gid = sbi->s_gid;
	inode->i_size = zi->i_wpoffset;
	inode->i_blocks = zi->i_max_size >> SECTOR_SHIFT;

	inode->i_op = &zonefs_file_inode_operations;
	inode->i_fop = &zonefs_file_operations;
	inode->i_mapping->a_ops = &zonefs_file_aops;

	sb->s_maxbytes = max(zi->i_max_size, sb->s_maxbytes);
	sbi->s_blocks += zi->i_max_size >> sb->s_blocksize_bits;
	sbi->s_used_blocks += zi->i_wpoffset >> sb->s_blocksize_bits;

	/*
	 * For sequential zones, make sure that any open zone is closed first
	 * to ensure that the initial number of open zones is 0, in sync with
	 * the open zone accounting done when the mount option
	 * ZONEFS_MNTOPT_EXPLICIT_OPEN is used.
	 */
	if (type == ZONEFS_ZTYPE_SEQ &&
	    (zone->cond == BLK_ZONE_COND_IMP_OPEN ||
	     zone->cond == BLK_ZONE_COND_EXP_OPEN)) {
		mutex_lock(&zi->i_truncate_mutex);
		ret = zonefs_zone_mgmt(inode, REQ_OP_ZONE_CLOSE);
		mutex_unlock(&zi->i_truncate_mutex);
	}

	return ret;
}

static struct dentry *zonefs_create_inode(struct dentry *parent,
					const char *name, struct blk_zone *zone,
					enum zonefs_ztype type)
{
	struct inode *dir = d_inode(parent);
	struct dentry *dentry;
	struct inode *inode;
<<<<<<< HEAD
	int ret;
=======
	int ret = -ENOMEM;
>>>>>>> a33738a2

	dentry = d_alloc_name(parent, name);
	if (!dentry)
		return ERR_PTR(ret);

	inode = new_inode(parent->d_sb);
	if (!inode)
		goto dput;

	inode->i_ctime = inode->i_mtime = inode->i_atime = dir->i_ctime;
	if (zone) {
		ret = zonefs_init_file_inode(inode, zone, type);
		if (ret) {
			iput(inode);
			goto dput;
		}
	} else {
		zonefs_init_dir_inode(dir, inode, type);
	}

	d_add(dentry, inode);
	dir->i_size++;

	return dentry;

dput:
	dput(dentry);

	return ERR_PTR(ret);
}

struct zonefs_zone_data {
	struct super_block	*sb;
	unsigned int		nr_zones[ZONEFS_ZTYPE_MAX];
	struct blk_zone		*zones;
};

/*
 * Create a zone group and populate it with zone files.
 */
static int zonefs_create_zgroup(struct zonefs_zone_data *zd,
				enum zonefs_ztype type)
{
	struct super_block *sb = zd->sb;
	struct zonefs_sb_info *sbi = ZONEFS_SB(sb);
	struct blk_zone *zone, *next, *end;
	const char *zgroup_name;
	char *file_name;
	struct dentry *dir, *dent;
	unsigned int n = 0;
	int ret;

	/* If the group is empty, there is nothing to do */
	if (!zd->nr_zones[type])
		return 0;

	file_name = kmalloc(ZONEFS_NAME_MAX, GFP_KERNEL);
	if (!file_name)
		return -ENOMEM;

	if (type == ZONEFS_ZTYPE_CNV)
		zgroup_name = "cnv";
	else
		zgroup_name = "seq";

	dir = zonefs_create_inode(sb->s_root, zgroup_name, NULL, type);
	if (IS_ERR(dir)) {
		ret = PTR_ERR(dir);
		goto free;
	}

	/*
	 * The first zone contains the super block: skip it.
	 */
	end = zd->zones + blkdev_nr_zones(sb->s_bdev->bd_disk);
	for (zone = &zd->zones[1]; zone < end; zone = next) {

		next = zone + 1;
		if (zonefs_zone_type(zone) != type)
			continue;

		/*
		 * For conventional zones, contiguous zones can be aggregated
		 * together to form larger files. Note that this overwrites the
		 * length of the first zone of the set of contiguous zones
		 * aggregated together. If one offline or read-only zone is
		 * found, assume that all zones aggregated have the same
		 * condition.
		 */
		if (type == ZONEFS_ZTYPE_CNV &&
		    (sbi->s_features & ZONEFS_F_AGGRCNV)) {
			for (; next < end; next++) {
				if (zonefs_zone_type(next) != type)
					break;
				zone->len += next->len;
				zone->capacity += next->capacity;
				if (next->cond == BLK_ZONE_COND_READONLY &&
				    zone->cond != BLK_ZONE_COND_OFFLINE)
					zone->cond = BLK_ZONE_COND_READONLY;
				else if (next->cond == BLK_ZONE_COND_OFFLINE)
					zone->cond = BLK_ZONE_COND_OFFLINE;
			}
			if (zone->capacity != zone->len) {
				zonefs_err(sb, "Invalid conventional zone capacity\n");
				ret = -EINVAL;
				goto free;
			}
		}

		/*
		 * Use the file number within its group as file name.
		 */
		snprintf(file_name, ZONEFS_NAME_MAX - 1, "%u", n);
		dent = zonefs_create_inode(dir, file_name, zone, type);
		if (IS_ERR(dent)) {
			ret = PTR_ERR(dent);
			goto free;
		}

		n++;
	}

	zonefs_info(sb, "Zone group \"%s\" has %u file%s\n",
		    zgroup_name, n, n > 1 ? "s" : "");

	sbi->s_nr_files[type] = n;
	ret = 0;

free:
	kfree(file_name);

	return ret;
}

static int zonefs_get_zone_info_cb(struct blk_zone *zone, unsigned int idx,
				   void *data)
{
	struct zonefs_zone_data *zd = data;

	/*
	 * Count the number of usable zones: the first zone at index 0 contains
	 * the super block and is ignored.
	 */
	switch (zone->type) {
	case BLK_ZONE_TYPE_CONVENTIONAL:
		zone->wp = zone->start + zone->len;
		if (idx)
			zd->nr_zones[ZONEFS_ZTYPE_CNV]++;
		break;
	case BLK_ZONE_TYPE_SEQWRITE_REQ:
	case BLK_ZONE_TYPE_SEQWRITE_PREF:
		if (idx)
			zd->nr_zones[ZONEFS_ZTYPE_SEQ]++;
		break;
	default:
		zonefs_err(zd->sb, "Unsupported zone type 0x%x\n",
			   zone->type);
		return -EIO;
	}

	memcpy(&zd->zones[idx], zone, sizeof(struct blk_zone));

	return 0;
}

static int zonefs_get_zone_info(struct zonefs_zone_data *zd)
{
	struct block_device *bdev = zd->sb->s_bdev;
	int ret;

	zd->zones = kvcalloc(blkdev_nr_zones(bdev->bd_disk),
			     sizeof(struct blk_zone), GFP_KERNEL);
	if (!zd->zones)
		return -ENOMEM;

	/* Get zones information from the device */
	ret = blkdev_report_zones(bdev, 0, BLK_ALL_ZONES,
				  zonefs_get_zone_info_cb, zd);
	if (ret < 0) {
		zonefs_err(zd->sb, "Zone report failed %d\n", ret);
		return ret;
	}

	if (ret != blkdev_nr_zones(bdev->bd_disk)) {
		zonefs_err(zd->sb, "Invalid zone report (%d/%u zones)\n",
			   ret, blkdev_nr_zones(bdev->bd_disk));
		return -EIO;
	}

	return 0;
}

static inline void zonefs_cleanup_zone_info(struct zonefs_zone_data *zd)
{
	kvfree(zd->zones);
}

/*
 * Read super block information from the device.
 */
static int zonefs_read_super(struct super_block *sb)
{
	struct zonefs_sb_info *sbi = ZONEFS_SB(sb);
	struct zonefs_super *super;
	u32 crc, stored_crc;
	struct page *page;
	struct bio_vec bio_vec;
	struct bio bio;
	int ret;

	page = alloc_page(GFP_KERNEL);
	if (!page)
		return -ENOMEM;

	bio_init(&bio, &bio_vec, 1);
	bio.bi_iter.bi_sector = 0;
	bio.bi_opf = REQ_OP_READ;
	bio_set_dev(&bio, sb->s_bdev);
	bio_add_page(&bio, page, PAGE_SIZE, 0);

	ret = submit_bio_wait(&bio);
	if (ret)
		goto free_page;

	super = kmap(page);

	ret = -EINVAL;
	if (le32_to_cpu(super->s_magic) != ZONEFS_MAGIC)
		goto unmap;

	stored_crc = le32_to_cpu(super->s_crc);
	super->s_crc = 0;
	crc = crc32(~0U, (unsigned char *)super, sizeof(struct zonefs_super));
	if (crc != stored_crc) {
		zonefs_err(sb, "Invalid checksum (Expected 0x%08x, got 0x%08x)",
			   crc, stored_crc);
		goto unmap;
	}

	sbi->s_features = le64_to_cpu(super->s_features);
	if (sbi->s_features & ~ZONEFS_F_DEFINED_FEATURES) {
		zonefs_err(sb, "Unknown features set 0x%llx\n",
			   sbi->s_features);
		goto unmap;
	}

	if (sbi->s_features & ZONEFS_F_UID) {
		sbi->s_uid = make_kuid(current_user_ns(),
				       le32_to_cpu(super->s_uid));
		if (!uid_valid(sbi->s_uid)) {
			zonefs_err(sb, "Invalid UID feature\n");
			goto unmap;
		}
	}

	if (sbi->s_features & ZONEFS_F_GID) {
		sbi->s_gid = make_kgid(current_user_ns(),
				       le32_to_cpu(super->s_gid));
		if (!gid_valid(sbi->s_gid)) {
			zonefs_err(sb, "Invalid GID feature\n");
			goto unmap;
		}
	}

	if (sbi->s_features & ZONEFS_F_PERM)
		sbi->s_perm = le32_to_cpu(super->s_perm);

	if (memchr_inv(super->s_reserved, 0, sizeof(super->s_reserved))) {
		zonefs_err(sb, "Reserved area is being used\n");
		goto unmap;
	}

	import_uuid(&sbi->s_uuid, super->s_uuid);
	ret = 0;

unmap:
	kunmap(page);
free_page:
	__free_page(page);

	return ret;
}

/*
 * Check that the device is zoned. If it is, get the list of zones and create
 * sub-directories and files according to the device zone configuration and
 * format options.
 */
static int zonefs_fill_super(struct super_block *sb, void *data, int silent)
{
	struct zonefs_zone_data zd;
	struct zonefs_sb_info *sbi;
	struct inode *inode;
	enum zonefs_ztype t;
	int ret;

	if (!bdev_is_zoned(sb->s_bdev)) {
		zonefs_err(sb, "Not a zoned block device\n");
		return -EINVAL;
	}

	/*
	 * Initialize super block information: the maximum file size is updated
	 * when the zone files are created so that the format option
	 * ZONEFS_F_AGGRCNV which increases the maximum file size of a file
	 * beyond the zone size is taken into account.
	 */
	sbi = kzalloc(sizeof(*sbi), GFP_KERNEL);
	if (!sbi)
		return -ENOMEM;

	spin_lock_init(&sbi->s_lock);
	sb->s_fs_info = sbi;
	sb->s_magic = ZONEFS_MAGIC;
	sb->s_maxbytes = 0;
	sb->s_op = &zonefs_sops;
	sb->s_time_gran	= 1;

	/*
	 * The block size is set to the device zone write granularity to ensure
	 * that write operations are always aligned according to the device
	 * interface constraints.
	 */
	sb_set_blocksize(sb, bdev_zone_write_granularity(sb->s_bdev));
	sbi->s_zone_sectors_shift = ilog2(bdev_zone_sectors(sb->s_bdev));
	sbi->s_uid = GLOBAL_ROOT_UID;
	sbi->s_gid = GLOBAL_ROOT_GID;
	sbi->s_perm = 0640;
	sbi->s_mount_opts = ZONEFS_MNTOPT_ERRORS_RO;
	sbi->s_max_open_zones = bdev_max_open_zones(sb->s_bdev);
	atomic_set(&sbi->s_open_zones, 0);

	ret = zonefs_read_super(sb);
	if (ret)
		return ret;

	ret = zonefs_parse_options(sb, data);
	if (ret)
		return ret;

	memset(&zd, 0, sizeof(struct zonefs_zone_data));
	zd.sb = sb;
	ret = zonefs_get_zone_info(&zd);
	if (ret)
		goto cleanup;

	zonefs_info(sb, "Mounting %u zones",
		    blkdev_nr_zones(sb->s_bdev->bd_disk));

	if (!sbi->s_max_open_zones &&
	    sbi->s_mount_opts & ZONEFS_MNTOPT_EXPLICIT_OPEN) {
		zonefs_info(sb, "No open zones limit. Ignoring explicit_open mount option\n");
		sbi->s_mount_opts &= ~ZONEFS_MNTOPT_EXPLICIT_OPEN;
	}

	/* Create root directory inode */
	ret = -ENOMEM;
	inode = new_inode(sb);
	if (!inode)
		goto cleanup;

	inode->i_ino = blkdev_nr_zones(sb->s_bdev->bd_disk);
	inode->i_mode = S_IFDIR | 0555;
	inode->i_ctime = inode->i_mtime = inode->i_atime = current_time(inode);
	inode->i_op = &zonefs_dir_inode_operations;
	inode->i_fop = &simple_dir_operations;
	set_nlink(inode, 2);

	sb->s_root = d_make_root(inode);
	if (!sb->s_root)
		goto cleanup;

	/* Create and populate files in zone groups directories */
	for (t = 0; t < ZONEFS_ZTYPE_MAX; t++) {
		ret = zonefs_create_zgroup(&zd, t);
		if (ret)
			break;
	}

cleanup:
	zonefs_cleanup_zone_info(&zd);

	return ret;
}

static struct dentry *zonefs_mount(struct file_system_type *fs_type,
				   int flags, const char *dev_name, void *data)
{
	return mount_bdev(fs_type, flags, dev_name, data, zonefs_fill_super);
}

static void zonefs_kill_super(struct super_block *sb)
{
	struct zonefs_sb_info *sbi = ZONEFS_SB(sb);

	if (sb->s_root)
		d_genocide(sb->s_root);
	kill_block_super(sb);
	kfree(sbi);
}

/*
 * File system definition and registration.
 */
static struct file_system_type zonefs_type = {
	.owner		= THIS_MODULE,
	.name		= "zonefs",
	.mount		= zonefs_mount,
	.kill_sb	= zonefs_kill_super,
	.fs_flags	= FS_REQUIRES_DEV,
};

static int __init zonefs_init_inodecache(void)
{
	zonefs_inode_cachep = kmem_cache_create("zonefs_inode_cache",
			sizeof(struct zonefs_inode_info), 0,
			(SLAB_RECLAIM_ACCOUNT | SLAB_MEM_SPREAD | SLAB_ACCOUNT),
			NULL);
	if (zonefs_inode_cachep == NULL)
		return -ENOMEM;
	return 0;
}

static void zonefs_destroy_inodecache(void)
{
	/*
	 * Make sure all delayed rcu free inodes are flushed before we
	 * destroy the inode cache.
	 */
	rcu_barrier();
	kmem_cache_destroy(zonefs_inode_cachep);
}

static int __init zonefs_init(void)
{
	int ret;

	BUILD_BUG_ON(sizeof(struct zonefs_super) != ZONEFS_SUPER_SIZE);

	ret = zonefs_init_inodecache();
	if (ret)
		return ret;

	ret = register_filesystem(&zonefs_type);
	if (ret) {
		zonefs_destroy_inodecache();
		return ret;
	}

	return 0;
}

static void __exit zonefs_exit(void)
{
	zonefs_destroy_inodecache();
	unregister_filesystem(&zonefs_type);
}

MODULE_AUTHOR("Damien Le Moal");
MODULE_DESCRIPTION("Zone file system for zoned block devices");
MODULE_LICENSE("GPL");
MODULE_ALIAS_FS("zonefs");
module_init(zonefs_init);
module_exit(zonefs_exit);<|MERGE_RESOLUTION|>--- conflicted
+++ resolved
@@ -1412,11 +1412,7 @@
 	struct inode *dir = d_inode(parent);
 	struct dentry *dentry;
 	struct inode *inode;
-<<<<<<< HEAD
-	int ret;
-=======
 	int ret = -ENOMEM;
->>>>>>> a33738a2
 
 	dentry = d_alloc_name(parent, name);
 	if (!dentry)
