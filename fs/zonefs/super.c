// SPDX-License-Identifier: GPL-2.0
/*
 * Simple file system for zoned block devices exposing zones as files.
 *
 * Copyright (C) 2019 Western Digital Corporation or its affiliates.
 */
#include <linux/module.h>
#include <linux/pagemap.h>
#include <linux/magic.h>
#include <linux/iomap.h>
#include <linux/init.h>
#include <linux/slab.h>
#include <linux/blkdev.h>
#include <linux/statfs.h>
#include <linux/writeback.h>
#include <linux/quotaops.h>
#include <linux/seq_file.h>
#include <linux/parser.h>
#include <linux/uio.h>
#include <linux/mman.h>
#include <linux/sched/mm.h>
#include <linux/crc32.h>
#include <linux/task_io_accounting_ops.h>

#include "zonefs.h"

#define CREATE_TRACE_POINTS
#include "trace.h"

static inline int zonefs_zone_mgmt(struct inode *inode,
				   enum req_opf op)
{
	struct zonefs_inode_info *zi = ZONEFS_I(inode);
	int ret;

	lockdep_assert_held(&zi->i_truncate_mutex);

	/*
	 * With ZNS drives, closing an explicitly open zone that has not been
	 * written will change the zone state to "closed", that is, the zone
	 * will remain active. Since this can then cause failure of explicit
	 * open operation on other zones if the drive active zone resources
	 * are exceeded, make sure that the zone does not remain active by
	 * resetting it.
	 */
	if (op == REQ_OP_ZONE_CLOSE && !zi->i_wpoffset)
		op = REQ_OP_ZONE_RESET;

	trace_zonefs_zone_mgmt(inode, op);
	ret = blkdev_zone_mgmt(inode->i_sb->s_bdev, op, zi->i_zsector,
			       zi->i_zone_size >> SECTOR_SHIFT, GFP_NOFS);
	if (ret) {
		zonefs_err(inode->i_sb,
			   "Zone management operation %s at %llu failed %d\n",
			   blk_op_str(op), zi->i_zsector, ret);
		return ret;
	}

	return 0;
}

static inline void zonefs_i_size_write(struct inode *inode, loff_t isize)
{
	struct zonefs_inode_info *zi = ZONEFS_I(inode);

	i_size_write(inode, isize);
	/*
	 * A full zone is no longer open/active and does not need
	 * explicit closing.
	 */
	if (isize >= zi->i_max_size)
		zi->i_flags &= ~ZONEFS_ZONE_OPEN;
}

static int zonefs_read_iomap_begin(struct inode *inode, loff_t offset,
				   loff_t length, unsigned int flags,
				   struct iomap *iomap, struct iomap *srcmap)
<<<<<<< HEAD
=======
{
	struct zonefs_inode_info *zi = ZONEFS_I(inode);
	struct super_block *sb = inode->i_sb;
	loff_t isize;

	/*
	 * All blocks are always mapped below EOF. If reading past EOF,
	 * act as if there is a hole up to the file maximum size.
	 */
	mutex_lock(&zi->i_truncate_mutex);
	iomap->bdev = inode->i_sb->s_bdev;
	iomap->offset = ALIGN_DOWN(offset, sb->s_blocksize);
	isize = i_size_read(inode);
	if (iomap->offset >= isize) {
		iomap->type = IOMAP_HOLE;
		iomap->addr = IOMAP_NULL_ADDR;
		iomap->length = length;
	} else {
		iomap->type = IOMAP_MAPPED;
		iomap->addr = (zi->i_zsector << SECTOR_SHIFT) + iomap->offset;
		iomap->length = isize - iomap->offset;
	}
	mutex_unlock(&zi->i_truncate_mutex);

	trace_zonefs_iomap_begin(inode, iomap);

	return 0;
}

static const struct iomap_ops zonefs_read_iomap_ops = {
	.iomap_begin	= zonefs_read_iomap_begin,
};

static int zonefs_write_iomap_begin(struct inode *inode, loff_t offset,
				    loff_t length, unsigned int flags,
				    struct iomap *iomap, struct iomap *srcmap)
>>>>>>> 9b37665a
{
	struct zonefs_inode_info *zi = ZONEFS_I(inode);
	struct super_block *sb = inode->i_sb;
	loff_t isize;

<<<<<<< HEAD
	/*
	 * All blocks are always mapped below EOF. If reading past EOF,
	 * act as if there is a hole up to the file maximum size.
	 */
	mutex_lock(&zi->i_truncate_mutex);
	iomap->bdev = inode->i_sb->s_bdev;
	iomap->offset = ALIGN_DOWN(offset, sb->s_blocksize);
	isize = i_size_read(inode);
	if (iomap->offset >= isize) {
		iomap->type = IOMAP_HOLE;
		iomap->addr = IOMAP_NULL_ADDR;
		iomap->length = length;
	} else {
		iomap->type = IOMAP_MAPPED;
		iomap->addr = (zi->i_zsector << SECTOR_SHIFT) + iomap->offset;
		iomap->length = isize - iomap->offset;
	}
	mutex_unlock(&zi->i_truncate_mutex);

	trace_zonefs_iomap_begin(inode, iomap);

	return 0;
}

static const struct iomap_ops zonefs_read_iomap_ops = {
	.iomap_begin	= zonefs_read_iomap_begin,
};

static int zonefs_write_iomap_begin(struct inode *inode, loff_t offset,
				    loff_t length, unsigned int flags,
				    struct iomap *iomap, struct iomap *srcmap)
{
	struct zonefs_inode_info *zi = ZONEFS_I(inode);
	struct super_block *sb = inode->i_sb;
	loff_t isize;

=======
>>>>>>> 9b37665a
	/* All write I/Os should always be within the file maximum size */
	if (WARN_ON_ONCE(offset + length > zi->i_max_size))
		return -EIO;

	/*
	 * Sequential zones can only accept direct writes. This is already
	 * checked when writes are issued, so warn if we see a page writeback
	 * operation.
	 */
	if (WARN_ON_ONCE(zi->i_ztype == ZONEFS_ZTYPE_SEQ &&
			 !(flags & IOMAP_DIRECT)))
		return -EIO;

	/*
	 * For conventional zones, all blocks are always mapped. For sequential
	 * zones, all blocks after always mapped below the inode size (zone
	 * write pointer) and unwriten beyond.
	 */
	mutex_lock(&zi->i_truncate_mutex);
	iomap->bdev = inode->i_sb->s_bdev;
	iomap->offset = ALIGN_DOWN(offset, sb->s_blocksize);
	iomap->addr = (zi->i_zsector << SECTOR_SHIFT) + iomap->offset;
	isize = i_size_read(inode);
	if (iomap->offset >= isize) {
		iomap->type = IOMAP_UNWRITTEN;
		iomap->length = zi->i_max_size - iomap->offset;
	} else {
		iomap->type = IOMAP_MAPPED;
		iomap->length = isize - iomap->offset;
	}
	mutex_unlock(&zi->i_truncate_mutex);

	trace_zonefs_iomap_begin(inode, iomap);

	return 0;
}

static const struct iomap_ops zonefs_write_iomap_ops = {
	.iomap_begin	= zonefs_write_iomap_begin,
};

static int zonefs_readpage(struct file *unused, struct page *page)
{
	return iomap_readpage(page, &zonefs_read_iomap_ops);
}

static void zonefs_readahead(struct readahead_control *rac)
{
	iomap_readahead(rac, &zonefs_read_iomap_ops);
}

/*
 * Map blocks for page writeback. This is used only on conventional zone files,
 * which implies that the page range can only be within the fixed inode size.
 */
static int zonefs_write_map_blocks(struct iomap_writepage_ctx *wpc,
				   struct inode *inode, loff_t offset)
{
	struct zonefs_inode_info *zi = ZONEFS_I(inode);

	if (WARN_ON_ONCE(zi->i_ztype != ZONEFS_ZTYPE_CNV))
		return -EIO;
	if (WARN_ON_ONCE(offset >= i_size_read(inode)))
		return -EIO;

	/* If the mapping is already OK, nothing needs to be done */
	if (offset >= wpc->iomap.offset &&
	    offset < wpc->iomap.offset + wpc->iomap.length)
		return 0;

	return zonefs_write_iomap_begin(inode, offset, zi->i_max_size - offset,
					IOMAP_WRITE, &wpc->iomap, NULL);
}

static const struct iomap_writeback_ops zonefs_writeback_ops = {
	.map_blocks		= zonefs_write_map_blocks,
};

static int zonefs_writepage(struct page *page, struct writeback_control *wbc)
{
	struct iomap_writepage_ctx wpc = { };

	return iomap_writepage(page, wbc, &wpc, &zonefs_writeback_ops);
}

static int zonefs_writepages(struct address_space *mapping,
			     struct writeback_control *wbc)
{
	struct iomap_writepage_ctx wpc = { };

	return iomap_writepages(mapping, wbc, &wpc, &zonefs_writeback_ops);
}

static int zonefs_swap_activate(struct swap_info_struct *sis,
				struct file *swap_file, sector_t *span)
{
	struct inode *inode = file_inode(swap_file);
	struct zonefs_inode_info *zi = ZONEFS_I(inode);

	if (zi->i_ztype != ZONEFS_ZTYPE_CNV) {
		zonefs_err(inode->i_sb,
			   "swap file: not a conventional zone file\n");
		return -EINVAL;
	}

	return iomap_swapfile_activate(sis, swap_file, span,
				       &zonefs_read_iomap_ops);
}

static const struct address_space_operations zonefs_file_aops = {
	.readpage		= zonefs_readpage,
	.readahead		= zonefs_readahead,
	.writepage		= zonefs_writepage,
	.writepages		= zonefs_writepages,
	.set_page_dirty		= __set_page_dirty_nobuffers,
	.releasepage		= iomap_releasepage,
	.invalidatepage		= iomap_invalidatepage,
	.migratepage		= iomap_migrate_page,
	.is_partially_uptodate	= iomap_is_partially_uptodate,
	.error_remove_page	= generic_error_remove_page,
	.direct_IO		= noop_direct_IO,
	.swap_activate		= zonefs_swap_activate,
};

static void zonefs_update_stats(struct inode *inode, loff_t new_isize)
{
	struct super_block *sb = inode->i_sb;
	struct zonefs_sb_info *sbi = ZONEFS_SB(sb);
	loff_t old_isize = i_size_read(inode);
	loff_t nr_blocks;

	if (new_isize == old_isize)
		return;

	spin_lock(&sbi->s_lock);

	/*
	 * This may be called for an update after an IO error.
	 * So beware of the values seen.
	 */
	if (new_isize < old_isize) {
		nr_blocks = (old_isize - new_isize) >> sb->s_blocksize_bits;
		if (sbi->s_used_blocks > nr_blocks)
			sbi->s_used_blocks -= nr_blocks;
		else
			sbi->s_used_blocks = 0;
	} else {
		sbi->s_used_blocks +=
			(new_isize - old_isize) >> sb->s_blocksize_bits;
		if (sbi->s_used_blocks > sbi->s_blocks)
			sbi->s_used_blocks = sbi->s_blocks;
	}

	spin_unlock(&sbi->s_lock);
}

/*
 * Check a zone condition and adjust its file inode access permissions for
 * offline and readonly zones. Return the inode size corresponding to the
 * amount of readable data in the zone.
 */
static loff_t zonefs_check_zone_condition(struct inode *inode,
					  struct blk_zone *zone, bool warn,
					  bool mount)
{
	struct zonefs_inode_info *zi = ZONEFS_I(inode);

	switch (zone->cond) {
	case BLK_ZONE_COND_OFFLINE:
		/*
		 * Dead zone: make the inode immutable, disable all accesses
		 * and set the file size to 0 (zone wp set to zone start).
		 */
		if (warn)
			zonefs_warn(inode->i_sb, "inode %lu: offline zone\n",
				    inode->i_ino);
		inode->i_flags |= S_IMMUTABLE;
		inode->i_mode &= ~0777;
		zone->wp = zone->start;
		return 0;
	case BLK_ZONE_COND_READONLY:
		/*
		 * The write pointer of read-only zones is invalid. If such a
		 * zone is found during mount, the file size cannot be retrieved
		 * so we treat the zone as offline (mount == true case).
		 * Otherwise, keep the file size as it was when last updated
		 * so that the user can recover data. In both cases, writes are
		 * always disabled for the zone.
		 */
		if (warn)
			zonefs_warn(inode->i_sb, "inode %lu: read-only zone\n",
				    inode->i_ino);
		inode->i_flags |= S_IMMUTABLE;
		if (mount) {
			zone->cond = BLK_ZONE_COND_OFFLINE;
			inode->i_mode &= ~0777;
			zone->wp = zone->start;
			return 0;
		}
		inode->i_mode &= ~0222;
		return i_size_read(inode);
	case BLK_ZONE_COND_FULL:
		/* The write pointer of full zones is invalid. */
		return zi->i_max_size;
	default:
		if (zi->i_ztype == ZONEFS_ZTYPE_CNV)
			return zi->i_max_size;
		return (zone->wp - zone->start) << SECTOR_SHIFT;
	}
}

struct zonefs_ioerr_data {
	struct inode	*inode;
	bool		write;
};

static int zonefs_io_error_cb(struct blk_zone *zone, unsigned int idx,
			      void *data)
{
	struct zonefs_ioerr_data *err = data;
	struct inode *inode = err->inode;
	struct zonefs_inode_info *zi = ZONEFS_I(inode);
	struct super_block *sb = inode->i_sb;
	struct zonefs_sb_info *sbi = ZONEFS_SB(sb);
	loff_t isize, data_size;

	/*
	 * Check the zone condition: if the zone is not "bad" (offline or
	 * read-only), read errors are simply signaled to the IO issuer as long
	 * as there is no inconsistency between the inode size and the amount of
	 * data writen in the zone (data_size).
	 */
	data_size = zonefs_check_zone_condition(inode, zone, true, false);
	isize = i_size_read(inode);
	if (zone->cond != BLK_ZONE_COND_OFFLINE &&
	    zone->cond != BLK_ZONE_COND_READONLY &&
	    !err->write && isize == data_size)
		return 0;

	/*
	 * At this point, we detected either a bad zone or an inconsistency
	 * between the inode size and the amount of data written in the zone.
	 * For the latter case, the cause may be a write IO error or an external
	 * action on the device. Two error patterns exist:
	 * 1) The inode size is lower than the amount of data in the zone:
	 *    a write operation partially failed and data was writen at the end
	 *    of the file. This can happen in the case of a large direct IO
	 *    needing several BIOs and/or write requests to be processed.
	 * 2) The inode size is larger than the amount of data in the zone:
	 *    this can happen with a deferred write error with the use of the
	 *    device side write cache after getting successful write IO
	 *    completions. Other possibilities are (a) an external corruption,
	 *    e.g. an application reset the zone directly, or (b) the device
	 *    has a serious problem (e.g. firmware bug).
	 *
	 * In all cases, warn about inode size inconsistency and handle the
	 * IO error according to the zone condition and to the mount options.
	 */
	if (zi->i_ztype == ZONEFS_ZTYPE_SEQ && isize != data_size)
		zonefs_warn(sb, "inode %lu: invalid size %lld (should be %lld)\n",
			    inode->i_ino, isize, data_size);

	/*
	 * First handle bad zones signaled by hardware. The mount options
	 * errors=zone-ro and errors=zone-offline result in changing the
	 * zone condition to read-only and offline respectively, as if the
	 * condition was signaled by the hardware.
	 */
	if (zone->cond == BLK_ZONE_COND_OFFLINE ||
	    sbi->s_mount_opts & ZONEFS_MNTOPT_ERRORS_ZOL) {
		zonefs_warn(sb, "inode %lu: read/write access disabled\n",
			    inode->i_ino);
		if (zone->cond != BLK_ZONE_COND_OFFLINE) {
			zone->cond = BLK_ZONE_COND_OFFLINE;
			data_size = zonefs_check_zone_condition(inode, zone,
								false, false);
		}
	} else if (zone->cond == BLK_ZONE_COND_READONLY ||
		   sbi->s_mount_opts & ZONEFS_MNTOPT_ERRORS_ZRO) {
		zonefs_warn(sb, "inode %lu: write access disabled\n",
			    inode->i_ino);
		if (zone->cond != BLK_ZONE_COND_READONLY) {
			zone->cond = BLK_ZONE_COND_READONLY;
			data_size = zonefs_check_zone_condition(inode, zone,
								false, false);
		}
	} else if (sbi->s_mount_opts & ZONEFS_MNTOPT_ERRORS_RO &&
		   data_size > isize) {
		/* Do not expose garbage data */
		data_size = isize;
	}

	/*
	 * If the filesystem is mounted with the explicit-open mount option, we
	 * need to clear the ZONEFS_ZONE_OPEN flag if the zone transitioned to
	 * the read-only or offline condition, to avoid attempting an explicit
	 * close of the zone when the inode file is closed.
	 */
	if ((sbi->s_mount_opts & ZONEFS_MNTOPT_EXPLICIT_OPEN) &&
	    (zone->cond == BLK_ZONE_COND_OFFLINE ||
	     zone->cond == BLK_ZONE_COND_READONLY))
		zi->i_flags &= ~ZONEFS_ZONE_OPEN;

	/*
	 * If error=remount-ro was specified, any error result in remounting
	 * the volume as read-only.
	 */
	if ((sbi->s_mount_opts & ZONEFS_MNTOPT_ERRORS_RO) && !sb_rdonly(sb)) {
		zonefs_warn(sb, "remounting filesystem read-only\n");
		sb->s_flags |= SB_RDONLY;
	}

	/*
	 * Update block usage stats and the inode size  to prevent access to
	 * invalid data.
	 */
	zonefs_update_stats(inode, data_size);
	zonefs_i_size_write(inode, data_size);
	zi->i_wpoffset = data_size;

	return 0;
}

/*
 * When an file IO error occurs, check the file zone to see if there is a change
 * in the zone condition (e.g. offline or read-only). For a failed write to a
 * sequential zone, the zone write pointer position must also be checked to
 * eventually correct the file size and zonefs inode write pointer offset
 * (which can be out of sync with the drive due to partial write failures).
 */
static void __zonefs_io_error(struct inode *inode, bool write)
{
	struct zonefs_inode_info *zi = ZONEFS_I(inode);
	struct super_block *sb = inode->i_sb;
	struct zonefs_sb_info *sbi = ZONEFS_SB(sb);
	unsigned int noio_flag;
	unsigned int nr_zones = 1;
	struct zonefs_ioerr_data err = {
		.inode = inode,
		.write = write,
	};
	int ret;

	/*
	 * The only files that have more than one zone are conventional zone
	 * files with aggregated conventional zones, for which the inode zone
	 * size is always larger than the device zone size.
	 */
	if (zi->i_zone_size > bdev_zone_sectors(sb->s_bdev))
		nr_zones = zi->i_zone_size >>
			(sbi->s_zone_sectors_shift + SECTOR_SHIFT);

	/*
	 * Memory allocations in blkdev_report_zones() can trigger a memory
	 * reclaim which may in turn cause a recursion into zonefs as well as
	 * struct request allocations for the same device. The former case may
	 * end up in a deadlock on the inode truncate mutex, while the latter
	 * may prevent IO forward progress. Executing the report zones under
	 * the GFP_NOIO context avoids both problems.
	 */
	noio_flag = memalloc_noio_save();
	ret = blkdev_report_zones(sb->s_bdev, zi->i_zsector, nr_zones,
				  zonefs_io_error_cb, &err);
	if (ret != nr_zones)
		zonefs_err(sb, "Get inode %lu zone information failed %d\n",
			   inode->i_ino, ret);
	memalloc_noio_restore(noio_flag);
}

static void zonefs_io_error(struct inode *inode, bool write)
{
	struct zonefs_inode_info *zi = ZONEFS_I(inode);

	mutex_lock(&zi->i_truncate_mutex);
	__zonefs_io_error(inode, write);
	mutex_unlock(&zi->i_truncate_mutex);
}

static int zonefs_file_truncate(struct inode *inode, loff_t isize)
{
	struct zonefs_inode_info *zi = ZONEFS_I(inode);
	loff_t old_isize;
	enum req_opf op;
	int ret = 0;

	/*
	 * Only sequential zone files can be truncated and truncation is allowed
	 * only down to a 0 size, which is equivalent to a zone reset, and to
	 * the maximum file size, which is equivalent to a zone finish.
	 */
	if (zi->i_ztype != ZONEFS_ZTYPE_SEQ)
		return -EPERM;

	if (!isize)
		op = REQ_OP_ZONE_RESET;
	else if (isize == zi->i_max_size)
		op = REQ_OP_ZONE_FINISH;
	else
		return -EPERM;

	inode_dio_wait(inode);

	/* Serialize against page faults */
	filemap_invalidate_lock(inode->i_mapping);

	/* Serialize against zonefs_iomap_begin() */
	mutex_lock(&zi->i_truncate_mutex);

	old_isize = i_size_read(inode);
	if (isize == old_isize)
		goto unlock;

	ret = zonefs_zone_mgmt(inode, op);
	if (ret)
		goto unlock;

	/*
	 * If the mount option ZONEFS_MNTOPT_EXPLICIT_OPEN is set,
	 * take care of open zones.
	 */
	if (zi->i_flags & ZONEFS_ZONE_OPEN) {
		/*
		 * Truncating a zone to EMPTY or FULL is the equivalent of
		 * closing the zone. For a truncation to 0, we need to
		 * re-open the zone to ensure new writes can be processed.
		 * For a truncation to the maximum file size, the zone is
		 * closed and writes cannot be accepted anymore, so clear
		 * the open flag.
		 */
		if (!isize)
			ret = zonefs_zone_mgmt(inode, REQ_OP_ZONE_OPEN);
		else
			zi->i_flags &= ~ZONEFS_ZONE_OPEN;
	}

	zonefs_update_stats(inode, isize);
	truncate_setsize(inode, isize);
	zi->i_wpoffset = isize;

unlock:
	mutex_unlock(&zi->i_truncate_mutex);
	filemap_invalidate_unlock(inode->i_mapping);

	return ret;
}

static int zonefs_inode_setattr(struct user_namespace *mnt_userns,
				struct dentry *dentry, struct iattr *iattr)
{
	struct inode *inode = d_inode(dentry);
	int ret;

	if (unlikely(IS_IMMUTABLE(inode)))
		return -EPERM;

	ret = setattr_prepare(&init_user_ns, dentry, iattr);
	if (ret)
		return ret;

	/*
	 * Since files and directories cannot be created nor deleted, do not
	 * allow setting any write attributes on the sub-directories grouping
	 * files by zone type.
	 */
	if ((iattr->ia_valid & ATTR_MODE) && S_ISDIR(inode->i_mode) &&
	    (iattr->ia_mode & 0222))
		return -EPERM;

	if (((iattr->ia_valid & ATTR_UID) &&
	     !uid_eq(iattr->ia_uid, inode->i_uid)) ||
	    ((iattr->ia_valid & ATTR_GID) &&
	     !gid_eq(iattr->ia_gid, inode->i_gid))) {
		ret = dquot_transfer(inode, iattr);
		if (ret)
			return ret;
	}

	if (iattr->ia_valid & ATTR_SIZE) {
		ret = zonefs_file_truncate(inode, iattr->ia_size);
		if (ret)
			return ret;
	}

	setattr_copy(&init_user_ns, inode, iattr);

	return 0;
}

static const struct inode_operations zonefs_file_inode_operations = {
	.setattr	= zonefs_inode_setattr,
};

static int zonefs_file_fsync(struct file *file, loff_t start, loff_t end,
			     int datasync)
{
	struct inode *inode = file_inode(file);
	int ret = 0;

	if (unlikely(IS_IMMUTABLE(inode)))
		return -EPERM;

	/*
	 * Since only direct writes are allowed in sequential files, page cache
	 * flush is needed only for conventional zone files.
	 */
	if (ZONEFS_I(inode)->i_ztype == ZONEFS_ZTYPE_CNV)
		ret = file_write_and_wait_range(file, start, end);
	if (!ret)
		ret = blkdev_issue_flush(inode->i_sb->s_bdev);

	if (ret)
		zonefs_io_error(inode, true);

	return ret;
}

static vm_fault_t zonefs_filemap_page_mkwrite(struct vm_fault *vmf)
{
	struct inode *inode = file_inode(vmf->vma->vm_file);
	struct zonefs_inode_info *zi = ZONEFS_I(inode);
	vm_fault_t ret;

	if (unlikely(IS_IMMUTABLE(inode)))
		return VM_FAULT_SIGBUS;

	/*
	 * Sanity check: only conventional zone files can have shared
	 * writeable mappings.
	 */
	if (WARN_ON_ONCE(zi->i_ztype != ZONEFS_ZTYPE_CNV))
		return VM_FAULT_NOPAGE;

	sb_start_pagefault(inode->i_sb);
	file_update_time(vmf->vma->vm_file);

	/* Serialize against truncates */
	filemap_invalidate_lock_shared(inode->i_mapping);
	ret = iomap_page_mkwrite(vmf, &zonefs_write_iomap_ops);
	filemap_invalidate_unlock_shared(inode->i_mapping);

	sb_end_pagefault(inode->i_sb);
	return ret;
}

static const struct vm_operations_struct zonefs_file_vm_ops = {
	.fault		= filemap_fault,
	.map_pages	= filemap_map_pages,
	.page_mkwrite	= zonefs_filemap_page_mkwrite,
};

static int zonefs_file_mmap(struct file *file, struct vm_area_struct *vma)
{
	/*
	 * Conventional zones accept random writes, so their files can support
	 * shared writable mappings. For sequential zone files, only read
	 * mappings are possible since there are no guarantees for write
	 * ordering between msync() and page cache writeback.
	 */
	if (ZONEFS_I(file_inode(file))->i_ztype == ZONEFS_ZTYPE_SEQ &&
	    (vma->vm_flags & VM_SHARED) && (vma->vm_flags & VM_MAYWRITE))
		return -EINVAL;

	file_accessed(file);
	vma->vm_ops = &zonefs_file_vm_ops;

	return 0;
}

static loff_t zonefs_file_llseek(struct file *file, loff_t offset, int whence)
{
	loff_t isize = i_size_read(file_inode(file));

	/*
	 * Seeks are limited to below the zone size for conventional zones
	 * and below the zone write pointer for sequential zones. In both
	 * cases, this limit is the inode size.
	 */
	return generic_file_llseek_size(file, offset, whence, isize, isize);
}

static int zonefs_file_write_dio_end_io(struct kiocb *iocb, ssize_t size,
					int error, unsigned int flags)
{
	struct inode *inode = file_inode(iocb->ki_filp);
	struct zonefs_inode_info *zi = ZONEFS_I(inode);

	if (error) {
		zonefs_io_error(inode, true);
		return error;
	}

	if (size && zi->i_ztype != ZONEFS_ZTYPE_CNV) {
		/*
		 * Note that we may be seeing completions out of order,
		 * but that is not a problem since a write completed
		 * successfully necessarily means that all preceding writes
		 * were also successful. So we can safely increase the inode
		 * size to the write end location.
		 */
		mutex_lock(&zi->i_truncate_mutex);
		if (i_size_read(inode) < iocb->ki_pos + size) {
			zonefs_update_stats(inode, iocb->ki_pos + size);
			zonefs_i_size_write(inode, iocb->ki_pos + size);
		}
		mutex_unlock(&zi->i_truncate_mutex);
	}

	return 0;
}

static const struct iomap_dio_ops zonefs_write_dio_ops = {
	.end_io			= zonefs_file_write_dio_end_io,
};

static ssize_t zonefs_file_dio_append(struct kiocb *iocb, struct iov_iter *from)
{
	struct inode *inode = file_inode(iocb->ki_filp);
	struct zonefs_inode_info *zi = ZONEFS_I(inode);
	struct block_device *bdev = inode->i_sb->s_bdev;
	unsigned int max = bdev_max_zone_append_sectors(bdev);
<<<<<<< HEAD
=======
	pgoff_t start, end;
>>>>>>> 9b37665a
	struct bio *bio;
	ssize_t size;
	int nr_pages;
	ssize_t ret;

	max = ALIGN_DOWN(max << SECTOR_SHIFT, inode->i_sb->s_blocksize);
	iov_iter_truncate(from, max);

	/*
	 * If the inode block size (zone write granularity) is smaller than the
	 * page size, we may be appending data belonging to the last page of the
	 * inode straddling inode->i_size, with that page already cached due to
	 * a buffered read or readahead. So make sure to invalidate that page.
	 * This will always be a no-op for the case where the block size is
	 * equal to the page size.
	 */
	start = iocb->ki_pos >> PAGE_SHIFT;
	end = (iocb->ki_pos + iov_iter_count(from) - 1) >> PAGE_SHIFT;
	if (invalidate_inode_pages2_range(inode->i_mapping, start, end))
		return -EBUSY;

	nr_pages = iov_iter_npages(from, BIO_MAX_VECS);
	if (!nr_pages)
		return 0;

	bio = bio_alloc(GFP_NOFS, nr_pages);
	bio_set_dev(bio, bdev);
	bio->bi_iter.bi_sector = zi->i_zsector;
	bio->bi_write_hint = iocb->ki_hint;
	bio->bi_ioprio = iocb->ki_ioprio;
	bio->bi_opf = REQ_OP_ZONE_APPEND | REQ_SYNC | REQ_IDLE;
	if (iocb->ki_flags & IOCB_DSYNC)
		bio->bi_opf |= REQ_FUA;

	ret = bio_iov_iter_get_pages(bio, from);
	if (unlikely(ret))
		goto out_release;

	size = bio->bi_iter.bi_size;
	task_io_account_write(size);

	if (iocb->ki_flags & IOCB_HIPRI)
		bio_set_polled(bio, iocb);

	ret = submit_bio_wait(bio);

	/*
	 * If the file zone was written underneath the file system, the zone
	 * write pointer may not be where we expect it to be, but the zone
	 * append write can still succeed. So check manually that we wrote where
	 * we intended to, that is, at zi->i_wpoffset.
	 */
	if (!ret) {
		sector_t wpsector =
			zi->i_zsector + (zi->i_wpoffset >> SECTOR_SHIFT);

		if (bio->bi_iter.bi_sector != wpsector) {
			zonefs_warn(inode->i_sb,
				"Corrupted write pointer %llu for zone at %llu\n",
<<<<<<< HEAD
				wpsector, zi->i_zsector);
=======
				bio->bi_iter.bi_sector, zi->i_zsector);
>>>>>>> 9b37665a
			ret = -EIO;
		}
	}

	zonefs_file_write_dio_end_io(iocb, size, ret, 0);
	trace_zonefs_file_dio_append(inode, size, ret);

out_release:
	bio_release_pages(bio, false);
	bio_put(bio);

	if (ret >= 0) {
		iocb->ki_pos += size;
		return size;
	}

	return ret;
}

/*
 * Do not exceed the LFS limits nor the file zone size. If pos is under the
 * limit it becomes a short access. If it exceeds the limit, return -EFBIG.
 */
static loff_t zonefs_write_check_limits(struct file *file, loff_t pos,
					loff_t count)
{
	struct inode *inode = file_inode(file);
	struct zonefs_inode_info *zi = ZONEFS_I(inode);
	loff_t limit = rlimit(RLIMIT_FSIZE);
	loff_t max_size = zi->i_max_size;

	if (limit != RLIM_INFINITY) {
		if (pos >= limit) {
			send_sig(SIGXFSZ, current, 0);
			return -EFBIG;
		}
		count = min(count, limit - pos);
	}

	if (!(file->f_flags & O_LARGEFILE))
		max_size = min_t(loff_t, MAX_NON_LFS, max_size);

	if (unlikely(pos >= max_size))
		return -EFBIG;

	return min(count, max_size - pos);
}

static ssize_t zonefs_write_checks(struct kiocb *iocb, struct iov_iter *from)
{
	struct file *file = iocb->ki_filp;
	struct inode *inode = file_inode(file);
	struct zonefs_inode_info *zi = ZONEFS_I(inode);
	loff_t count;

	if (IS_SWAPFILE(inode))
		return -ETXTBSY;

	if (!iov_iter_count(from))
		return 0;

	if ((iocb->ki_flags & IOCB_NOWAIT) && !(iocb->ki_flags & IOCB_DIRECT))
		return -EINVAL;

	if (iocb->ki_flags & IOCB_APPEND) {
		if (zi->i_ztype != ZONEFS_ZTYPE_SEQ)
			return -EINVAL;
		mutex_lock(&zi->i_truncate_mutex);
		iocb->ki_pos = zi->i_wpoffset;
		mutex_unlock(&zi->i_truncate_mutex);
	}

	count = zonefs_write_check_limits(file, iocb->ki_pos,
					  iov_iter_count(from));
	if (count < 0)
		return count;

	iov_iter_truncate(from, count);
	return iov_iter_count(from);
}

/*
 * Handle direct writes. For sequential zone files, this is the only possible
 * write path. For these files, check that the user is issuing writes
 * sequentially from the end of the file. This code assumes that the block layer
 * delivers write requests to the device in sequential order. This is always the
 * case if a block IO scheduler implementing the ELEVATOR_F_ZBD_SEQ_WRITE
 * elevator feature is being used (e.g. mq-deadline). The block layer always
 * automatically select such an elevator for zoned block devices during the
 * device initialization.
 */
static ssize_t zonefs_file_dio_write(struct kiocb *iocb, struct iov_iter *from)
{
	struct inode *inode = file_inode(iocb->ki_filp);
	struct zonefs_inode_info *zi = ZONEFS_I(inode);
	struct super_block *sb = inode->i_sb;
	bool sync = is_sync_kiocb(iocb);
	bool append = false;
	ssize_t ret, count;

	/*
	 * For async direct IOs to sequential zone files, refuse IOCB_NOWAIT
	 * as this can cause write reordering (e.g. the first aio gets EAGAIN
	 * on the inode lock but the second goes through but is now unaligned).
	 */
	if (zi->i_ztype == ZONEFS_ZTYPE_SEQ && !sync &&
	    (iocb->ki_flags & IOCB_NOWAIT))
		return -EOPNOTSUPP;

	if (iocb->ki_flags & IOCB_NOWAIT) {
		if (!inode_trylock(inode))
			return -EAGAIN;
	} else {
		inode_lock(inode);
	}

	count = zonefs_write_checks(iocb, from);
	if (count <= 0) {
		ret = count;
		goto inode_unlock;
	}

	if ((iocb->ki_pos | count) & (sb->s_blocksize - 1)) {
		ret = -EINVAL;
		goto inode_unlock;
	}

	/* Enforce sequential writes (append only) in sequential zones */
	if (zi->i_ztype == ZONEFS_ZTYPE_SEQ) {
		mutex_lock(&zi->i_truncate_mutex);
		if (iocb->ki_pos != zi->i_wpoffset) {
			mutex_unlock(&zi->i_truncate_mutex);
			ret = -EINVAL;
			goto inode_unlock;
		}
		mutex_unlock(&zi->i_truncate_mutex);
		append = sync;
	}

	if (append)
		ret = zonefs_file_dio_append(iocb, from);
	else
		ret = iomap_dio_rw(iocb, from, &zonefs_write_iomap_ops,
				   &zonefs_write_dio_ops, 0, 0);
	if (zi->i_ztype == ZONEFS_ZTYPE_SEQ &&
	    (ret > 0 || ret == -EIOCBQUEUED)) {
		if (ret > 0)
			count = ret;
		mutex_lock(&zi->i_truncate_mutex);
		zi->i_wpoffset += count;
		mutex_unlock(&zi->i_truncate_mutex);
	}

inode_unlock:
	inode_unlock(inode);

	return ret;
}

static ssize_t zonefs_file_buffered_write(struct kiocb *iocb,
					  struct iov_iter *from)
{
	struct inode *inode = file_inode(iocb->ki_filp);
	struct zonefs_inode_info *zi = ZONEFS_I(inode);
	ssize_t ret;

	/*
	 * Direct IO writes are mandatory for sequential zone files so that the
	 * write IO issuing order is preserved.
	 */
	if (zi->i_ztype != ZONEFS_ZTYPE_CNV)
		return -EIO;

	if (iocb->ki_flags & IOCB_NOWAIT) {
		if (!inode_trylock(inode))
			return -EAGAIN;
	} else {
		inode_lock(inode);
	}

	ret = zonefs_write_checks(iocb, from);
	if (ret <= 0)
		goto inode_unlock;

	ret = iomap_file_buffered_write(iocb, from, &zonefs_write_iomap_ops);
	if (ret > 0)
		iocb->ki_pos += ret;
	else if (ret == -EIO)
		zonefs_io_error(inode, true);

inode_unlock:
	inode_unlock(inode);
	if (ret > 0)
		ret = generic_write_sync(iocb, ret);

	return ret;
}

static ssize_t zonefs_file_write_iter(struct kiocb *iocb, struct iov_iter *from)
{
	struct inode *inode = file_inode(iocb->ki_filp);

	if (unlikely(IS_IMMUTABLE(inode)))
		return -EPERM;

	if (sb_rdonly(inode->i_sb))
		return -EROFS;

	/* Write operations beyond the zone size are not allowed */
	if (iocb->ki_pos >= ZONEFS_I(inode)->i_max_size)
		return -EFBIG;

	if (iocb->ki_flags & IOCB_DIRECT) {
		ssize_t ret = zonefs_file_dio_write(iocb, from);
		if (ret != -ENOTBLK)
			return ret;
	}

	return zonefs_file_buffered_write(iocb, from);
}

static int zonefs_file_read_dio_end_io(struct kiocb *iocb, ssize_t size,
				       int error, unsigned int flags)
{
	if (error) {
		zonefs_io_error(file_inode(iocb->ki_filp), false);
		return error;
	}

	return 0;
}

static const struct iomap_dio_ops zonefs_read_dio_ops = {
	.end_io			= zonefs_file_read_dio_end_io,
};

static ssize_t zonefs_file_read_iter(struct kiocb *iocb, struct iov_iter *to)
{
	struct inode *inode = file_inode(iocb->ki_filp);
	struct zonefs_inode_info *zi = ZONEFS_I(inode);
	struct super_block *sb = inode->i_sb;
	loff_t isize;
	ssize_t ret;

	/* Offline zones cannot be read */
	if (unlikely(IS_IMMUTABLE(inode) && !(inode->i_mode & 0777)))
		return -EPERM;

	if (iocb->ki_pos >= zi->i_max_size)
		return 0;

	if (iocb->ki_flags & IOCB_NOWAIT) {
		if (!inode_trylock_shared(inode))
			return -EAGAIN;
	} else {
		inode_lock_shared(inode);
	}

	/* Limit read operations to written data */
	mutex_lock(&zi->i_truncate_mutex);
	isize = i_size_read(inode);
	if (iocb->ki_pos >= isize) {
		mutex_unlock(&zi->i_truncate_mutex);
		ret = 0;
		goto inode_unlock;
	}
	iov_iter_truncate(to, isize - iocb->ki_pos);
	mutex_unlock(&zi->i_truncate_mutex);

	if (iocb->ki_flags & IOCB_DIRECT) {
		size_t count = iov_iter_count(to);

		if ((iocb->ki_pos | count) & (sb->s_blocksize - 1)) {
			ret = -EINVAL;
			goto inode_unlock;
		}
		file_accessed(iocb->ki_filp);
		ret = iomap_dio_rw(iocb, to, &zonefs_read_iomap_ops,
				   &zonefs_read_dio_ops, 0, 0);
	} else {
		ret = generic_file_read_iter(iocb, to);
		if (ret == -EIO)
			zonefs_io_error(inode, false);
	}

inode_unlock:
	inode_unlock_shared(inode);

	return ret;
}

static inline bool zonefs_file_use_exp_open(struct inode *inode, struct file *file)
{
	struct zonefs_inode_info *zi = ZONEFS_I(inode);
	struct zonefs_sb_info *sbi = ZONEFS_SB(inode->i_sb);

	if (!(sbi->s_mount_opts & ZONEFS_MNTOPT_EXPLICIT_OPEN))
		return false;

	if (zi->i_ztype != ZONEFS_ZTYPE_SEQ)
		return false;

	if (!(file->f_mode & FMODE_WRITE))
		return false;

	return true;
}

static int zonefs_open_zone(struct inode *inode)
{
	struct zonefs_inode_info *zi = ZONEFS_I(inode);
	struct zonefs_sb_info *sbi = ZONEFS_SB(inode->i_sb);
	int ret = 0;

	mutex_lock(&zi->i_truncate_mutex);

	if (!zi->i_wr_refcnt) {
		if (atomic_inc_return(&sbi->s_open_zones) > sbi->s_max_open_zones) {
			atomic_dec(&sbi->s_open_zones);
			ret = -EBUSY;
			goto unlock;
		}

		if (i_size_read(inode) < zi->i_max_size) {
			ret = zonefs_zone_mgmt(inode, REQ_OP_ZONE_OPEN);
			if (ret) {
				atomic_dec(&sbi->s_open_zones);
				goto unlock;
			}
			zi->i_flags |= ZONEFS_ZONE_OPEN;
		}
	}

	zi->i_wr_refcnt++;

unlock:
	mutex_unlock(&zi->i_truncate_mutex);

	return ret;
}

static int zonefs_file_open(struct inode *inode, struct file *file)
{
	int ret;

	ret = generic_file_open(inode, file);
	if (ret)
		return ret;

	if (zonefs_file_use_exp_open(inode, file))
		return zonefs_open_zone(inode);

	return 0;
}

static void zonefs_close_zone(struct inode *inode)
{
	struct zonefs_inode_info *zi = ZONEFS_I(inode);
	int ret = 0;

	mutex_lock(&zi->i_truncate_mutex);
	zi->i_wr_refcnt--;
	if (!zi->i_wr_refcnt) {
		struct zonefs_sb_info *sbi = ZONEFS_SB(inode->i_sb);
		struct super_block *sb = inode->i_sb;

		/*
		 * If the file zone is full, it is not open anymore and we only
		 * need to decrement the open count.
		 */
		if (!(zi->i_flags & ZONEFS_ZONE_OPEN))
			goto dec;

		ret = zonefs_zone_mgmt(inode, REQ_OP_ZONE_CLOSE);
		if (ret) {
			__zonefs_io_error(inode, false);
			/*
			 * Leaving zones explicitly open may lead to a state
			 * where most zones cannot be written (zone resources
			 * exhausted). So take preventive action by remounting
			 * read-only.
			 */
			if (zi->i_flags & ZONEFS_ZONE_OPEN &&
			    !(sb->s_flags & SB_RDONLY)) {
				zonefs_warn(sb, "closing zone failed, remounting filesystem read-only\n");
				sb->s_flags |= SB_RDONLY;
			}
		}
		zi->i_flags &= ~ZONEFS_ZONE_OPEN;
dec:
		atomic_dec(&sbi->s_open_zones);
	}
	mutex_unlock(&zi->i_truncate_mutex);
}

static int zonefs_file_release(struct inode *inode, struct file *file)
{
	/*
	 * If we explicitly open a zone we must close it again as well, but the
	 * zone management operation can fail (either due to an IO error or as
	 * the zone has gone offline or read-only). Make sure we don't fail the
	 * close(2) for user-space.
	 */
	if (zonefs_file_use_exp_open(inode, file))
		zonefs_close_zone(inode);

	return 0;
}

static const struct file_operations zonefs_file_operations = {
	.open		= zonefs_file_open,
	.release	= zonefs_file_release,
	.fsync		= zonefs_file_fsync,
	.mmap		= zonefs_file_mmap,
	.llseek		= zonefs_file_llseek,
	.read_iter	= zonefs_file_read_iter,
	.write_iter	= zonefs_file_write_iter,
	.splice_read	= generic_file_splice_read,
	.splice_write	= iter_file_splice_write,
	.iopoll		= iomap_dio_iopoll,
};

static struct kmem_cache *zonefs_inode_cachep;

static struct inode *zonefs_alloc_inode(struct super_block *sb)
{
	struct zonefs_inode_info *zi;

	zi = kmem_cache_alloc(zonefs_inode_cachep, GFP_KERNEL);
	if (!zi)
		return NULL;

	inode_init_once(&zi->i_vnode);
	mutex_init(&zi->i_truncate_mutex);
	zi->i_wr_refcnt = 0;
	zi->i_flags = 0;

	return &zi->i_vnode;
}

static void zonefs_free_inode(struct inode *inode)
{
	kmem_cache_free(zonefs_inode_cachep, ZONEFS_I(inode));
}

/*
 * File system stat.
 */
static int zonefs_statfs(struct dentry *dentry, struct kstatfs *buf)
{
	struct super_block *sb = dentry->d_sb;
	struct zonefs_sb_info *sbi = ZONEFS_SB(sb);
	enum zonefs_ztype t;

	buf->f_type = ZONEFS_MAGIC;
	buf->f_bsize = sb->s_blocksize;
	buf->f_namelen = ZONEFS_NAME_MAX;

	spin_lock(&sbi->s_lock);

	buf->f_blocks = sbi->s_blocks;
	if (WARN_ON(sbi->s_used_blocks > sbi->s_blocks))
		buf->f_bfree = 0;
	else
		buf->f_bfree = buf->f_blocks - sbi->s_used_blocks;
	buf->f_bavail = buf->f_bfree;

	for (t = 0; t < ZONEFS_ZTYPE_MAX; t++) {
		if (sbi->s_nr_files[t])
			buf->f_files += sbi->s_nr_files[t] + 1;
	}
	buf->f_ffree = 0;

	spin_unlock(&sbi->s_lock);

	buf->f_fsid = uuid_to_fsid(sbi->s_uuid.b);

	return 0;
}

enum {
	Opt_errors_ro, Opt_errors_zro, Opt_errors_zol, Opt_errors_repair,
	Opt_explicit_open, Opt_err,
};

static const match_table_t tokens = {
	{ Opt_errors_ro,	"errors=remount-ro"},
	{ Opt_errors_zro,	"errors=zone-ro"},
	{ Opt_errors_zol,	"errors=zone-offline"},
	{ Opt_errors_repair,	"errors=repair"},
	{ Opt_explicit_open,	"explicit-open" },
	{ Opt_err,		NULL}
};

static int zonefs_parse_options(struct super_block *sb, char *options)
{
	struct zonefs_sb_info *sbi = ZONEFS_SB(sb);
	substring_t args[MAX_OPT_ARGS];
	char *p;

	if (!options)
		return 0;

	while ((p = strsep(&options, ",")) != NULL) {
		int token;

		if (!*p)
			continue;

		token = match_token(p, tokens, args);
		switch (token) {
		case Opt_errors_ro:
			sbi->s_mount_opts &= ~ZONEFS_MNTOPT_ERRORS_MASK;
			sbi->s_mount_opts |= ZONEFS_MNTOPT_ERRORS_RO;
			break;
		case Opt_errors_zro:
			sbi->s_mount_opts &= ~ZONEFS_MNTOPT_ERRORS_MASK;
			sbi->s_mount_opts |= ZONEFS_MNTOPT_ERRORS_ZRO;
			break;
		case Opt_errors_zol:
			sbi->s_mount_opts &= ~ZONEFS_MNTOPT_ERRORS_MASK;
			sbi->s_mount_opts |= ZONEFS_MNTOPT_ERRORS_ZOL;
			break;
		case Opt_errors_repair:
			sbi->s_mount_opts &= ~ZONEFS_MNTOPT_ERRORS_MASK;
			sbi->s_mount_opts |= ZONEFS_MNTOPT_ERRORS_REPAIR;
			break;
		case Opt_explicit_open:
			sbi->s_mount_opts |= ZONEFS_MNTOPT_EXPLICIT_OPEN;
			break;
		default:
			return -EINVAL;
		}
	}

	return 0;
}

static int zonefs_show_options(struct seq_file *seq, struct dentry *root)
{
	struct zonefs_sb_info *sbi = ZONEFS_SB(root->d_sb);

	if (sbi->s_mount_opts & ZONEFS_MNTOPT_ERRORS_RO)
		seq_puts(seq, ",errors=remount-ro");
	if (sbi->s_mount_opts & ZONEFS_MNTOPT_ERRORS_ZRO)
		seq_puts(seq, ",errors=zone-ro");
	if (sbi->s_mount_opts & ZONEFS_MNTOPT_ERRORS_ZOL)
		seq_puts(seq, ",errors=zone-offline");
	if (sbi->s_mount_opts & ZONEFS_MNTOPT_ERRORS_REPAIR)
		seq_puts(seq, ",errors=repair");

	return 0;
}

static int zonefs_remount(struct super_block *sb, int *flags, char *data)
{
	sync_filesystem(sb);

	return zonefs_parse_options(sb, data);
}

static const struct super_operations zonefs_sops = {
	.alloc_inode	= zonefs_alloc_inode,
	.free_inode	= zonefs_free_inode,
	.statfs		= zonefs_statfs,
	.remount_fs	= zonefs_remount,
	.show_options	= zonefs_show_options,
};

static const struct inode_operations zonefs_dir_inode_operations = {
	.lookup		= simple_lookup,
	.setattr	= zonefs_inode_setattr,
};

static void zonefs_init_dir_inode(struct inode *parent, struct inode *inode,
				  enum zonefs_ztype type)
{
	struct super_block *sb = parent->i_sb;

	inode->i_ino = blkdev_nr_zones(sb->s_bdev->bd_disk) + type + 1;
	inode_init_owner(&init_user_ns, inode, parent, S_IFDIR | 0555);
	inode->i_op = &zonefs_dir_inode_operations;
	inode->i_fop = &simple_dir_operations;
	set_nlink(inode, 2);
	inc_nlink(parent);
}

static int zonefs_init_file_inode(struct inode *inode, struct blk_zone *zone,
				  enum zonefs_ztype type)
{
	struct super_block *sb = inode->i_sb;
	struct zonefs_sb_info *sbi = ZONEFS_SB(sb);
	struct zonefs_inode_info *zi = ZONEFS_I(inode);
	int ret = 0;

	inode->i_ino = zone->start >> sbi->s_zone_sectors_shift;
	inode->i_mode = S_IFREG | sbi->s_perm;

	zi->i_ztype = type;
	zi->i_zsector = zone->start;
	zi->i_zone_size = zone->len << SECTOR_SHIFT;
	if (zi->i_zone_size > bdev_zone_sectors(sb->s_bdev) << SECTOR_SHIFT &&
	    !(sbi->s_features & ZONEFS_F_AGGRCNV)) {
		zonefs_err(sb,
			   "zone size %llu doesn't match device's zone sectors %llu\n",
			   zi->i_zone_size,
			   bdev_zone_sectors(sb->s_bdev) << SECTOR_SHIFT);
		return -EINVAL;
	}

	zi->i_max_size = min_t(loff_t, MAX_LFS_FILESIZE,
			       zone->capacity << SECTOR_SHIFT);
	zi->i_wpoffset = zonefs_check_zone_condition(inode, zone, true, true);

	inode->i_uid = sbi->s_uid;
	inode->i_gid = sbi->s_gid;
	inode->i_size = zi->i_wpoffset;
	inode->i_blocks = zi->i_max_size >> SECTOR_SHIFT;

	inode->i_op = &zonefs_file_inode_operations;
	inode->i_fop = &zonefs_file_operations;
	inode->i_mapping->a_ops = &zonefs_file_aops;

	sb->s_maxbytes = max(zi->i_max_size, sb->s_maxbytes);
	sbi->s_blocks += zi->i_max_size >> sb->s_blocksize_bits;
	sbi->s_used_blocks += zi->i_wpoffset >> sb->s_blocksize_bits;

	/*
	 * For sequential zones, make sure that any open zone is closed first
	 * to ensure that the initial number of open zones is 0, in sync with
	 * the open zone accounting done when the mount option
	 * ZONEFS_MNTOPT_EXPLICIT_OPEN is used.
	 */
	if (type == ZONEFS_ZTYPE_SEQ &&
	    (zone->cond == BLK_ZONE_COND_IMP_OPEN ||
	     zone->cond == BLK_ZONE_COND_EXP_OPEN)) {
		mutex_lock(&zi->i_truncate_mutex);
		ret = zonefs_zone_mgmt(inode, REQ_OP_ZONE_CLOSE);
		mutex_unlock(&zi->i_truncate_mutex);
	}

	return ret;
}

static struct dentry *zonefs_create_inode(struct dentry *parent,
					const char *name, struct blk_zone *zone,
					enum zonefs_ztype type)
{
	struct inode *dir = d_inode(parent);
	struct dentry *dentry;
	struct inode *inode;
	int ret = -ENOMEM;

	dentry = d_alloc_name(parent, name);
	if (!dentry)
		return ERR_PTR(ret);

	inode = new_inode(parent->d_sb);
	if (!inode)
		goto dput;

	inode->i_ctime = inode->i_mtime = inode->i_atime = dir->i_ctime;
	if (zone) {
		ret = zonefs_init_file_inode(inode, zone, type);
		if (ret) {
			iput(inode);
			goto dput;
		}
	} else {
		zonefs_init_dir_inode(dir, inode, type);
	}

	d_add(dentry, inode);
	dir->i_size++;

	return dentry;

dput:
	dput(dentry);

	return ERR_PTR(ret);
}

struct zonefs_zone_data {
	struct super_block	*sb;
	unsigned int		nr_zones[ZONEFS_ZTYPE_MAX];
	struct blk_zone		*zones;
};

/*
 * Create a zone group and populate it with zone files.
 */
static int zonefs_create_zgroup(struct zonefs_zone_data *zd,
				enum zonefs_ztype type)
{
	struct super_block *sb = zd->sb;
	struct zonefs_sb_info *sbi = ZONEFS_SB(sb);
	struct blk_zone *zone, *next, *end;
	const char *zgroup_name;
	char *file_name;
	struct dentry *dir, *dent;
	unsigned int n = 0;
	int ret;

	/* If the group is empty, there is nothing to do */
	if (!zd->nr_zones[type])
		return 0;

	file_name = kmalloc(ZONEFS_NAME_MAX, GFP_KERNEL);
	if (!file_name)
		return -ENOMEM;

	if (type == ZONEFS_ZTYPE_CNV)
		zgroup_name = "cnv";
	else
		zgroup_name = "seq";

	dir = zonefs_create_inode(sb->s_root, zgroup_name, NULL, type);
	if (IS_ERR(dir)) {
		ret = PTR_ERR(dir);
		goto free;
	}

	/*
	 * The first zone contains the super block: skip it.
	 */
	end = zd->zones + blkdev_nr_zones(sb->s_bdev->bd_disk);
	for (zone = &zd->zones[1]; zone < end; zone = next) {

		next = zone + 1;
		if (zonefs_zone_type(zone) != type)
			continue;

		/*
		 * For conventional zones, contiguous zones can be aggregated
		 * together to form larger files. Note that this overwrites the
		 * length of the first zone of the set of contiguous zones
		 * aggregated together. If one offline or read-only zone is
		 * found, assume that all zones aggregated have the same
		 * condition.
		 */
		if (type == ZONEFS_ZTYPE_CNV &&
		    (sbi->s_features & ZONEFS_F_AGGRCNV)) {
			for (; next < end; next++) {
				if (zonefs_zone_type(next) != type)
					break;
				zone->len += next->len;
				zone->capacity += next->capacity;
				if (next->cond == BLK_ZONE_COND_READONLY &&
				    zone->cond != BLK_ZONE_COND_OFFLINE)
					zone->cond = BLK_ZONE_COND_READONLY;
				else if (next->cond == BLK_ZONE_COND_OFFLINE)
					zone->cond = BLK_ZONE_COND_OFFLINE;
			}
			if (zone->capacity != zone->len) {
				zonefs_err(sb, "Invalid conventional zone capacity\n");
				ret = -EINVAL;
				goto free;
			}
		}

		/*
		 * Use the file number within its group as file name.
		 */
		snprintf(file_name, ZONEFS_NAME_MAX - 1, "%u", n);
		dent = zonefs_create_inode(dir, file_name, zone, type);
		if (IS_ERR(dent)) {
			ret = PTR_ERR(dent);
			goto free;
		}

		n++;
	}

	zonefs_info(sb, "Zone group \"%s\" has %u file%s\n",
		    zgroup_name, n, n > 1 ? "s" : "");

	sbi->s_nr_files[type] = n;
	ret = 0;

free:
	kfree(file_name);

	return ret;
}

static int zonefs_get_zone_info_cb(struct blk_zone *zone, unsigned int idx,
				   void *data)
{
	struct zonefs_zone_data *zd = data;

	/*
	 * Count the number of usable zones: the first zone at index 0 contains
	 * the super block and is ignored.
	 */
	switch (zone->type) {
	case BLK_ZONE_TYPE_CONVENTIONAL:
		zone->wp = zone->start + zone->len;
		if (idx)
			zd->nr_zones[ZONEFS_ZTYPE_CNV]++;
		break;
	case BLK_ZONE_TYPE_SEQWRITE_REQ:
	case BLK_ZONE_TYPE_SEQWRITE_PREF:
		if (idx)
			zd->nr_zones[ZONEFS_ZTYPE_SEQ]++;
		break;
	default:
		zonefs_err(zd->sb, "Unsupported zone type 0x%x\n",
			   zone->type);
		return -EIO;
	}

	memcpy(&zd->zones[idx], zone, sizeof(struct blk_zone));

	return 0;
}

static int zonefs_get_zone_info(struct zonefs_zone_data *zd)
{
	struct block_device *bdev = zd->sb->s_bdev;
	int ret;

	zd->zones = kvcalloc(blkdev_nr_zones(bdev->bd_disk),
			     sizeof(struct blk_zone), GFP_KERNEL);
	if (!zd->zones)
		return -ENOMEM;

	/* Get zones information from the device */
	ret = blkdev_report_zones(bdev, 0, BLK_ALL_ZONES,
				  zonefs_get_zone_info_cb, zd);
	if (ret < 0) {
		zonefs_err(zd->sb, "Zone report failed %d\n", ret);
		return ret;
	}

	if (ret != blkdev_nr_zones(bdev->bd_disk)) {
		zonefs_err(zd->sb, "Invalid zone report (%d/%u zones)\n",
			   ret, blkdev_nr_zones(bdev->bd_disk));
		return -EIO;
	}

	return 0;
}

static inline void zonefs_cleanup_zone_info(struct zonefs_zone_data *zd)
{
	kvfree(zd->zones);
}

/*
 * Read super block information from the device.
 */
static int zonefs_read_super(struct super_block *sb)
{
	struct zonefs_sb_info *sbi = ZONEFS_SB(sb);
	struct zonefs_super *super;
	u32 crc, stored_crc;
	struct page *page;
	struct bio_vec bio_vec;
	struct bio bio;
	int ret;

	page = alloc_page(GFP_KERNEL);
	if (!page)
		return -ENOMEM;

	bio_init(&bio, &bio_vec, 1);
	bio.bi_iter.bi_sector = 0;
	bio.bi_opf = REQ_OP_READ;
	bio_set_dev(&bio, sb->s_bdev);
	bio_add_page(&bio, page, PAGE_SIZE, 0);

	ret = submit_bio_wait(&bio);
	if (ret)
		goto free_page;

	super = kmap(page);

	ret = -EINVAL;
	if (le32_to_cpu(super->s_magic) != ZONEFS_MAGIC)
		goto unmap;

	stored_crc = le32_to_cpu(super->s_crc);
	super->s_crc = 0;
	crc = crc32(~0U, (unsigned char *)super, sizeof(struct zonefs_super));
	if (crc != stored_crc) {
		zonefs_err(sb, "Invalid checksum (Expected 0x%08x, got 0x%08x)",
			   crc, stored_crc);
		goto unmap;
	}

	sbi->s_features = le64_to_cpu(super->s_features);
	if (sbi->s_features & ~ZONEFS_F_DEFINED_FEATURES) {
		zonefs_err(sb, "Unknown features set 0x%llx\n",
			   sbi->s_features);
		goto unmap;
	}

	if (sbi->s_features & ZONEFS_F_UID) {
		sbi->s_uid = make_kuid(current_user_ns(),
				       le32_to_cpu(super->s_uid));
		if (!uid_valid(sbi->s_uid)) {
			zonefs_err(sb, "Invalid UID feature\n");
			goto unmap;
		}
	}

	if (sbi->s_features & ZONEFS_F_GID) {
		sbi->s_gid = make_kgid(current_user_ns(),
				       le32_to_cpu(super->s_gid));
		if (!gid_valid(sbi->s_gid)) {
			zonefs_err(sb, "Invalid GID feature\n");
			goto unmap;
		}
	}

	if (sbi->s_features & ZONEFS_F_PERM)
		sbi->s_perm = le32_to_cpu(super->s_perm);

	if (memchr_inv(super->s_reserved, 0, sizeof(super->s_reserved))) {
		zonefs_err(sb, "Reserved area is being used\n");
		goto unmap;
	}

	import_uuid(&sbi->s_uuid, super->s_uuid);
	ret = 0;

unmap:
	kunmap(page);
free_page:
	__free_page(page);

	return ret;
}

/*
 * Check that the device is zoned. If it is, get the list of zones and create
 * sub-directories and files according to the device zone configuration and
 * format options.
 */
static int zonefs_fill_super(struct super_block *sb, void *data, int silent)
{
	struct zonefs_zone_data zd;
	struct zonefs_sb_info *sbi;
	struct inode *inode;
	enum zonefs_ztype t;
	int ret;

	if (!bdev_is_zoned(sb->s_bdev)) {
		zonefs_err(sb, "Not a zoned block device\n");
		return -EINVAL;
	}

	/*
	 * Initialize super block information: the maximum file size is updated
	 * when the zone files are created so that the format option
	 * ZONEFS_F_AGGRCNV which increases the maximum file size of a file
	 * beyond the zone size is taken into account.
	 */
	sbi = kzalloc(sizeof(*sbi), GFP_KERNEL);
	if (!sbi)
		return -ENOMEM;

	spin_lock_init(&sbi->s_lock);
	sb->s_fs_info = sbi;
	sb->s_magic = ZONEFS_MAGIC;
	sb->s_maxbytes = 0;
	sb->s_op = &zonefs_sops;
	sb->s_time_gran	= 1;

	/*
	 * The block size is set to the device zone write granularity to ensure
	 * that write operations are always aligned according to the device
	 * interface constraints.
	 */
	sb_set_blocksize(sb, bdev_zone_write_granularity(sb->s_bdev));
	sbi->s_zone_sectors_shift = ilog2(bdev_zone_sectors(sb->s_bdev));
	sbi->s_uid = GLOBAL_ROOT_UID;
	sbi->s_gid = GLOBAL_ROOT_GID;
	sbi->s_perm = 0640;
	sbi->s_mount_opts = ZONEFS_MNTOPT_ERRORS_RO;
	sbi->s_max_open_zones = bdev_max_open_zones(sb->s_bdev);
	atomic_set(&sbi->s_open_zones, 0);

	ret = zonefs_read_super(sb);
	if (ret)
		return ret;

	ret = zonefs_parse_options(sb, data);
	if (ret)
		return ret;

	memset(&zd, 0, sizeof(struct zonefs_zone_data));
	zd.sb = sb;
	ret = zonefs_get_zone_info(&zd);
	if (ret)
		goto cleanup;

	zonefs_info(sb, "Mounting %u zones",
		    blkdev_nr_zones(sb->s_bdev->bd_disk));

	if (!sbi->s_max_open_zones &&
	    sbi->s_mount_opts & ZONEFS_MNTOPT_EXPLICIT_OPEN) {
		zonefs_info(sb, "No open zones limit. Ignoring explicit_open mount option\n");
		sbi->s_mount_opts &= ~ZONEFS_MNTOPT_EXPLICIT_OPEN;
	}

	/* Create root directory inode */
	ret = -ENOMEM;
	inode = new_inode(sb);
	if (!inode)
		goto cleanup;

	inode->i_ino = blkdev_nr_zones(sb->s_bdev->bd_disk);
	inode->i_mode = S_IFDIR | 0555;
	inode->i_ctime = inode->i_mtime = inode->i_atime = current_time(inode);
	inode->i_op = &zonefs_dir_inode_operations;
	inode->i_fop = &simple_dir_operations;
	set_nlink(inode, 2);

	sb->s_root = d_make_root(inode);
	if (!sb->s_root)
		goto cleanup;

	/* Create and populate files in zone groups directories */
	for (t = 0; t < ZONEFS_ZTYPE_MAX; t++) {
		ret = zonefs_create_zgroup(&zd, t);
		if (ret)
			break;
	}

cleanup:
	zonefs_cleanup_zone_info(&zd);

	return ret;
}

static struct dentry *zonefs_mount(struct file_system_type *fs_type,
				   int flags, const char *dev_name, void *data)
{
	return mount_bdev(fs_type, flags, dev_name, data, zonefs_fill_super);
}

static void zonefs_kill_super(struct super_block *sb)
{
	struct zonefs_sb_info *sbi = ZONEFS_SB(sb);

	if (sb->s_root)
		d_genocide(sb->s_root);
	kill_block_super(sb);
	kfree(sbi);
}

/*
 * File system definition and registration.
 */
static struct file_system_type zonefs_type = {
	.owner		= THIS_MODULE,
	.name		= "zonefs",
	.mount		= zonefs_mount,
	.kill_sb	= zonefs_kill_super,
	.fs_flags	= FS_REQUIRES_DEV,
};

static int __init zonefs_init_inodecache(void)
{
	zonefs_inode_cachep = kmem_cache_create("zonefs_inode_cache",
			sizeof(struct zonefs_inode_info), 0,
			(SLAB_RECLAIM_ACCOUNT | SLAB_MEM_SPREAD | SLAB_ACCOUNT),
			NULL);
	if (zonefs_inode_cachep == NULL)
		return -ENOMEM;
	return 0;
}

static void zonefs_destroy_inodecache(void)
{
	/*
	 * Make sure all delayed rcu free inodes are flushed before we
	 * destroy the inode cache.
	 */
	rcu_barrier();
	kmem_cache_destroy(zonefs_inode_cachep);
}

static int __init zonefs_init(void)
{
	int ret;

	BUILD_BUG_ON(sizeof(struct zonefs_super) != ZONEFS_SUPER_SIZE);

	ret = zonefs_init_inodecache();
	if (ret)
		return ret;

	ret = register_filesystem(&zonefs_type);
	if (ret) {
		zonefs_destroy_inodecache();
		return ret;
	}

	return 0;
}

static void __exit zonefs_exit(void)
{
	zonefs_destroy_inodecache();
	unregister_filesystem(&zonefs_type);
}

MODULE_AUTHOR("Damien Le Moal");
MODULE_DESCRIPTION("Zone file system for zoned block devices");
MODULE_LICENSE("GPL");
MODULE_ALIAS_FS("zonefs");
module_init(zonefs_init);
module_exit(zonefs_exit);<|MERGE_RESOLUTION|>--- conflicted
+++ resolved
@@ -75,8 +75,6 @@
 static int zonefs_read_iomap_begin(struct inode *inode, loff_t offset,
 				   loff_t length, unsigned int flags,
 				   struct iomap *iomap, struct iomap *srcmap)
-<<<<<<< HEAD
-=======
 {
 	struct zonefs_inode_info *zi = ZONEFS_I(inode);
 	struct super_block *sb = inode->i_sb;
@@ -113,51 +111,11 @@
 static int zonefs_write_iomap_begin(struct inode *inode, loff_t offset,
 				    loff_t length, unsigned int flags,
 				    struct iomap *iomap, struct iomap *srcmap)
->>>>>>> 9b37665a
 {
 	struct zonefs_inode_info *zi = ZONEFS_I(inode);
 	struct super_block *sb = inode->i_sb;
 	loff_t isize;
 
-<<<<<<< HEAD
-	/*
-	 * All blocks are always mapped below EOF. If reading past EOF,
-	 * act as if there is a hole up to the file maximum size.
-	 */
-	mutex_lock(&zi->i_truncate_mutex);
-	iomap->bdev = inode->i_sb->s_bdev;
-	iomap->offset = ALIGN_DOWN(offset, sb->s_blocksize);
-	isize = i_size_read(inode);
-	if (iomap->offset >= isize) {
-		iomap->type = IOMAP_HOLE;
-		iomap->addr = IOMAP_NULL_ADDR;
-		iomap->length = length;
-	} else {
-		iomap->type = IOMAP_MAPPED;
-		iomap->addr = (zi->i_zsector << SECTOR_SHIFT) + iomap->offset;
-		iomap->length = isize - iomap->offset;
-	}
-	mutex_unlock(&zi->i_truncate_mutex);
-
-	trace_zonefs_iomap_begin(inode, iomap);
-
-	return 0;
-}
-
-static const struct iomap_ops zonefs_read_iomap_ops = {
-	.iomap_begin	= zonefs_read_iomap_begin,
-};
-
-static int zonefs_write_iomap_begin(struct inode *inode, loff_t offset,
-				    loff_t length, unsigned int flags,
-				    struct iomap *iomap, struct iomap *srcmap)
-{
-	struct zonefs_inode_info *zi = ZONEFS_I(inode);
-	struct super_block *sb = inode->i_sb;
-	loff_t isize;
-
-=======
->>>>>>> 9b37665a
 	/* All write I/Os should always be within the file maximum size */
 	if (WARN_ON_ONCE(offset + length > zi->i_max_size))
 		return -EIO;
@@ -778,10 +736,7 @@
 	struct zonefs_inode_info *zi = ZONEFS_I(inode);
 	struct block_device *bdev = inode->i_sb->s_bdev;
 	unsigned int max = bdev_max_zone_append_sectors(bdev);
-<<<<<<< HEAD
-=======
 	pgoff_t start, end;
->>>>>>> 9b37665a
 	struct bio *bio;
 	ssize_t size;
 	int nr_pages;
@@ -841,11 +796,7 @@
 		if (bio->bi_iter.bi_sector != wpsector) {
 			zonefs_warn(inode->i_sb,
 				"Corrupted write pointer %llu for zone at %llu\n",
-<<<<<<< HEAD
-				wpsector, zi->i_zsector);
-=======
 				bio->bi_iter.bi_sector, zi->i_zsector);
->>>>>>> 9b37665a
 			ret = -EIO;
 		}
 	}
