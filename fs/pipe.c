--- conflicted
+++ resolved
@@ -1300,14 +1300,11 @@
 	pipe->tail = tail;
 	pipe->head = head;
 
-<<<<<<< HEAD
-=======
 	if (!pipe_has_watch_queue(pipe)) {
 		pipe->max_usage = nr_slots;
 		pipe->nr_accounted = nr_slots;
 	}
 
->>>>>>> 5eb2b831
 	spin_unlock_irq(&pipe->rd_wait.lock);
 
 	/* This might have made more room for writers */
