// SPDX-License-Identifier: GPL-2.0-only
/*
 * Copyright (C) 2017 Red Hat, Inc.
 */

#include "fuse_i.h"

#include <linux/uio.h>
#include <linux/compat.h>
#include <linux/fileattr.h>

<<<<<<< HEAD
static ssize_t fuse_send_ioctl(struct fuse_mount *fm, struct fuse_args *args)
{
	ssize_t ret = fuse_simple_request(fm, args);
=======
static ssize_t fuse_send_ioctl(struct fuse_mount *fm, struct fuse_args *args,
			       struct fuse_ioctl_out *outarg)
{
	ssize_t ret;

	args->out_args[0].size = sizeof(*outarg);
	args->out_args[0].value = outarg;

	ret = fuse_simple_request(fm, args);
>>>>>>> 9b37665a

	/* Translate ENOSYS, which shouldn't be returned from fs */
	if (ret == -ENOSYS)
		ret = -ENOTTY;

<<<<<<< HEAD
=======
	if (ret >= 0 && outarg->result == -ENOSYS)
		outarg->result = -ENOTTY;

>>>>>>> 9b37665a
	return ret;
}

/*
 * CUSE servers compiled on 32bit broke on 64bit kernels because the
 * ABI was defined to be 'struct iovec' which is different on 32bit
 * and 64bit.  Fortunately we can determine which structure the server
 * used from the size of the reply.
 */
static int fuse_copy_ioctl_iovec_old(struct iovec *dst, void *src,
				     size_t transferred, unsigned count,
				     bool is_compat)
{
#ifdef CONFIG_COMPAT
	if (count * sizeof(struct compat_iovec) == transferred) {
		struct compat_iovec *ciov = src;
		unsigned i;

		/*
		 * With this interface a 32bit server cannot support
		 * non-compat (i.e. ones coming from 64bit apps) ioctl
		 * requests
		 */
		if (!is_compat)
			return -EINVAL;

		for (i = 0; i < count; i++) {
			dst[i].iov_base = compat_ptr(ciov[i].iov_base);
			dst[i].iov_len = ciov[i].iov_len;
		}
		return 0;
	}
#endif

	if (count * sizeof(struct iovec) != transferred)
		return -EIO;

	memcpy(dst, src, transferred);
	return 0;
}

/* Make sure iov_length() won't overflow */
static int fuse_verify_ioctl_iov(struct fuse_conn *fc, struct iovec *iov,
				 size_t count)
{
	size_t n;
	u32 max = fc->max_pages << PAGE_SHIFT;

	for (n = 0; n < count; n++, iov++) {
		if (iov->iov_len > (size_t) max)
			return -ENOMEM;
		max -= iov->iov_len;
	}
	return 0;
}

static int fuse_copy_ioctl_iovec(struct fuse_conn *fc, struct iovec *dst,
				 void *src, size_t transferred, unsigned count,
				 bool is_compat)
{
	unsigned i;
	struct fuse_ioctl_iovec *fiov = src;

	if (fc->minor < 16) {
		return fuse_copy_ioctl_iovec_old(dst, src, transferred,
						 count, is_compat);
	}

	if (count * sizeof(struct fuse_ioctl_iovec) != transferred)
		return -EIO;

	for (i = 0; i < count; i++) {
		/* Did the server supply an inappropriate value? */
		if (fiov[i].base != (unsigned long) fiov[i].base ||
		    fiov[i].len != (unsigned long) fiov[i].len)
			return -EIO;

		dst[i].iov_base = (void __user *) (unsigned long) fiov[i].base;
		dst[i].iov_len = (size_t) fiov[i].len;

#ifdef CONFIG_COMPAT
		if (is_compat &&
		    (ptr_to_compat(dst[i].iov_base) != fiov[i].base ||
		     (compat_size_t) dst[i].iov_len != fiov[i].len))
			return -EIO;
#endif
	}

	return 0;
}


/*
 * For ioctls, there is no generic way to determine how much memory
 * needs to be read and/or written.  Furthermore, ioctls are allowed
 * to dereference the passed pointer, so the parameter requires deep
 * copying but FUSE has no idea whatsoever about what to copy in or
 * out.
 *
 * This is solved by allowing FUSE server to retry ioctl with
 * necessary in/out iovecs.  Let's assume the ioctl implementation
 * needs to read in the following structure.
 *
 * struct a {
 *	char	*buf;
 *	size_t	buflen;
 * }
 *
 * On the first callout to FUSE server, inarg->in_size and
 * inarg->out_size will be NULL; then, the server completes the ioctl
 * with FUSE_IOCTL_RETRY set in out->flags, out->in_iovs set to 1 and
 * the actual iov array to
 *
 * { { .iov_base = inarg.arg,	.iov_len = sizeof(struct a) } }
 *
 * which tells FUSE to copy in the requested area and retry the ioctl.
 * On the second round, the server has access to the structure and
 * from that it can tell what to look for next, so on the invocation,
 * it sets FUSE_IOCTL_RETRY, out->in_iovs to 2 and iov array to
 *
 * { { .iov_base = inarg.arg,	.iov_len = sizeof(struct a)	},
 *   { .iov_base = a.buf,	.iov_len = a.buflen		} }
 *
 * FUSE will copy both struct a and the pointed buffer from the
 * process doing the ioctl and retry ioctl with both struct a and the
 * buffer.
 *
 * This time, FUSE server has everything it needs and completes ioctl
 * without FUSE_IOCTL_RETRY which finishes the ioctl call.
 *
 * Copying data out works the same way.
 *
 * Note that if FUSE_IOCTL_UNRESTRICTED is clear, the kernel
 * automatically initializes in and out iovs by decoding @cmd with
 * _IOC_* macros and the server is not allowed to request RETRY.  This
 * limits ioctl data transfers to well-formed ioctls and is the forced
 * behavior for all FUSE servers.
 */
long fuse_do_ioctl(struct file *file, unsigned int cmd, unsigned long arg,
		   unsigned int flags)
{
	struct fuse_file *ff = file->private_data;
	struct fuse_mount *fm = ff->fm;
	struct fuse_ioctl_in inarg = {
		.fh = ff->fh,
		.cmd = cmd,
		.arg = arg,
		.flags = flags
	};
	struct fuse_ioctl_out outarg;
	struct iovec *iov_page = NULL;
	struct iovec *in_iov = NULL, *out_iov = NULL;
	unsigned int in_iovs = 0, out_iovs = 0, max_pages;
	size_t in_size, out_size, c;
	ssize_t transferred;
	int err, i;
	struct iov_iter ii;
	struct fuse_args_pages ap = {};

#if BITS_PER_LONG == 32
	inarg.flags |= FUSE_IOCTL_32BIT;
#else
	if (flags & FUSE_IOCTL_COMPAT) {
		inarg.flags |= FUSE_IOCTL_32BIT;
#ifdef CONFIG_X86_X32
		if (in_x32_syscall())
			inarg.flags |= FUSE_IOCTL_COMPAT_X32;
#endif
	}
#endif

	/* assume all the iovs returned by client always fits in a page */
	BUILD_BUG_ON(sizeof(struct fuse_ioctl_iovec) * FUSE_IOCTL_MAX_IOV > PAGE_SIZE);

	err = -ENOMEM;
	ap.pages = fuse_pages_alloc(fm->fc->max_pages, GFP_KERNEL, &ap.descs);
	iov_page = (struct iovec *) __get_free_page(GFP_KERNEL);
	if (!ap.pages || !iov_page)
		goto out;

	fuse_page_descs_length_init(ap.descs, 0, fm->fc->max_pages);

	/*
	 * If restricted, initialize IO parameters as encoded in @cmd.
	 * RETRY from server is not allowed.
	 */
	if (!(flags & FUSE_IOCTL_UNRESTRICTED)) {
		struct iovec *iov = iov_page;

		iov->iov_base = (void __user *)arg;
		iov->iov_len = _IOC_SIZE(cmd);

		if (_IOC_DIR(cmd) & _IOC_WRITE) {
			in_iov = iov;
			in_iovs = 1;
		}

		if (_IOC_DIR(cmd) & _IOC_READ) {
			out_iov = iov;
			out_iovs = 1;
		}
	}

 retry:
	inarg.in_size = in_size = iov_length(in_iov, in_iovs);
	inarg.out_size = out_size = iov_length(out_iov, out_iovs);

	/*
	 * Out data can be used either for actual out data or iovs,
	 * make sure there always is at least one page.
	 */
	out_size = max_t(size_t, out_size, PAGE_SIZE);
	max_pages = DIV_ROUND_UP(max(in_size, out_size), PAGE_SIZE);

	/* make sure there are enough buffer pages and init request with them */
	err = -ENOMEM;
	if (max_pages > fm->fc->max_pages)
		goto out;
	while (ap.num_pages < max_pages) {
		ap.pages[ap.num_pages] = alloc_page(GFP_KERNEL | __GFP_HIGHMEM);
		if (!ap.pages[ap.num_pages])
			goto out;
		ap.num_pages++;
	}


	/* okay, let's send it to the client */
	ap.args.opcode = FUSE_IOCTL;
	ap.args.nodeid = ff->nodeid;
	ap.args.in_numargs = 1;
	ap.args.in_args[0].size = sizeof(inarg);
	ap.args.in_args[0].value = &inarg;
	if (in_size) {
		ap.args.in_numargs++;
		ap.args.in_args[1].size = in_size;
		ap.args.in_pages = true;

		err = -EFAULT;
		iov_iter_init(&ii, WRITE, in_iov, in_iovs, in_size);
		for (i = 0; iov_iter_count(&ii) && !WARN_ON(i >= ap.num_pages); i++) {
			c = copy_page_from_iter(ap.pages[i], 0, PAGE_SIZE, &ii);
			if (c != PAGE_SIZE && iov_iter_count(&ii))
				goto out;
		}
	}

	ap.args.out_numargs = 2;
	ap.args.out_args[1].size = out_size;
	ap.args.out_pages = true;
	ap.args.out_argvar = true;

<<<<<<< HEAD
	transferred = fuse_send_ioctl(fm, &ap.args);
=======
	transferred = fuse_send_ioctl(fm, &ap.args, &outarg);
>>>>>>> 9b37665a
	err = transferred;
	if (transferred < 0)
		goto out;

	/* did it ask for retry? */
	if (outarg.flags & FUSE_IOCTL_RETRY) {
		void *vaddr;

		/* no retry if in restricted mode */
		err = -EIO;
		if (!(flags & FUSE_IOCTL_UNRESTRICTED))
			goto out;

		in_iovs = outarg.in_iovs;
		out_iovs = outarg.out_iovs;

		/*
		 * Make sure things are in boundary, separate checks
		 * are to protect against overflow.
		 */
		err = -ENOMEM;
		if (in_iovs > FUSE_IOCTL_MAX_IOV ||
		    out_iovs > FUSE_IOCTL_MAX_IOV ||
		    in_iovs + out_iovs > FUSE_IOCTL_MAX_IOV)
			goto out;

		vaddr = kmap_atomic(ap.pages[0]);
		err = fuse_copy_ioctl_iovec(fm->fc, iov_page, vaddr,
					    transferred, in_iovs + out_iovs,
					    (flags & FUSE_IOCTL_COMPAT) != 0);
		kunmap_atomic(vaddr);
		if (err)
			goto out;

		in_iov = iov_page;
		out_iov = in_iov + in_iovs;

		err = fuse_verify_ioctl_iov(fm->fc, in_iov, in_iovs);
		if (err)
			goto out;

		err = fuse_verify_ioctl_iov(fm->fc, out_iov, out_iovs);
		if (err)
			goto out;

		goto retry;
	}

	err = -EIO;
	if (transferred > inarg.out_size)
		goto out;

	err = -EFAULT;
	iov_iter_init(&ii, READ, out_iov, out_iovs, transferred);
	for (i = 0; iov_iter_count(&ii) && !WARN_ON(i >= ap.num_pages); i++) {
		c = copy_page_to_iter(ap.pages[i], 0, PAGE_SIZE, &ii);
		if (c != PAGE_SIZE && iov_iter_count(&ii))
			goto out;
	}
	err = 0;
 out:
	free_page((unsigned long) iov_page);
	while (ap.num_pages)
		__free_page(ap.pages[--ap.num_pages]);
	kfree(ap.pages);

	return err ? err : outarg.result;
}
EXPORT_SYMBOL_GPL(fuse_do_ioctl);

long fuse_ioctl_common(struct file *file, unsigned int cmd,
		       unsigned long arg, unsigned int flags)
{
	struct inode *inode = file_inode(file);
	struct fuse_conn *fc = get_fuse_conn(inode);

	if (!fuse_allow_current_process(fc))
		return -EACCES;

	if (fuse_is_bad(inode))
		return -EIO;

	return fuse_do_ioctl(file, cmd, arg, flags);
}

long fuse_file_ioctl(struct file *file, unsigned int cmd, unsigned long arg)
{
	return fuse_ioctl_common(file, cmd, arg, 0);
}

long fuse_file_compat_ioctl(struct file *file, unsigned int cmd,
			    unsigned long arg)
{
	return fuse_ioctl_common(file, cmd, arg, FUSE_IOCTL_COMPAT);
}

static int fuse_priv_ioctl(struct inode *inode, struct fuse_file *ff,
			   unsigned int cmd, void *ptr, size_t size)
{
	struct fuse_mount *fm = ff->fm;
	struct fuse_ioctl_in inarg;
	struct fuse_ioctl_out outarg;
	FUSE_ARGS(args);
	int err;

	memset(&inarg, 0, sizeof(inarg));
	inarg.fh = ff->fh;
	inarg.cmd = cmd;

#if BITS_PER_LONG == 32
	inarg.flags |= FUSE_IOCTL_32BIT;
#endif
	if (S_ISDIR(inode->i_mode))
		inarg.flags |= FUSE_IOCTL_DIR;

	if (_IOC_DIR(cmd) & _IOC_READ)
		inarg.out_size = size;
	if (_IOC_DIR(cmd) & _IOC_WRITE)
		inarg.in_size = size;

	args.opcode = FUSE_IOCTL;
	args.nodeid = ff->nodeid;
	args.in_numargs = 2;
	args.in_args[0].size = sizeof(inarg);
	args.in_args[0].value = &inarg;
	args.in_args[1].size = inarg.in_size;
	args.in_args[1].value = ptr;
	args.out_numargs = 2;
	args.out_args[1].size = inarg.out_size;
	args.out_args[1].value = ptr;

<<<<<<< HEAD
	err = fuse_send_ioctl(fm, &args);
=======
	err = fuse_send_ioctl(fm, &args, &outarg);
>>>>>>> 9b37665a
	if (!err) {
		if (outarg.result < 0)
			err = outarg.result;
		else if (outarg.flags & FUSE_IOCTL_RETRY)
			err = -EIO;
	}
	return err;
}

static struct fuse_file *fuse_priv_ioctl_prepare(struct inode *inode)
{
	struct fuse_mount *fm = get_fuse_mount(inode);
	bool isdir = S_ISDIR(inode->i_mode);

	if (!fuse_allow_current_process(fm->fc))
		return ERR_PTR(-EACCES);

	if (fuse_is_bad(inode))
		return ERR_PTR(-EIO);

	if (!S_ISREG(inode->i_mode) && !isdir)
		return ERR_PTR(-ENOTTY);

	return fuse_file_open(fm, get_node_id(inode), O_RDONLY, isdir);
}

static void fuse_priv_ioctl_cleanup(struct inode *inode, struct fuse_file *ff)
{
	fuse_file_release(inode, ff, O_RDONLY, NULL, S_ISDIR(inode->i_mode));
}

int fuse_fileattr_get(struct dentry *dentry, struct fileattr *fa)
{
	struct inode *inode = d_inode(dentry);
	struct fuse_file *ff;
	unsigned int flags;
	struct fsxattr xfa;
	int err;

	ff = fuse_priv_ioctl_prepare(inode);
	if (IS_ERR(ff))
		return PTR_ERR(ff);

	if (fa->flags_valid) {
		err = fuse_priv_ioctl(inode, ff, FS_IOC_GETFLAGS,
				      &flags, sizeof(flags));
		if (err)
			goto cleanup;

		fileattr_fill_flags(fa, flags);
	} else {
		err = fuse_priv_ioctl(inode, ff, FS_IOC_FSGETXATTR,
				      &xfa, sizeof(xfa));
		if (err)
			goto cleanup;

		fileattr_fill_xflags(fa, xfa.fsx_xflags);
		fa->fsx_extsize = xfa.fsx_extsize;
		fa->fsx_nextents = xfa.fsx_nextents;
		fa->fsx_projid = xfa.fsx_projid;
		fa->fsx_cowextsize = xfa.fsx_cowextsize;
	}
cleanup:
	fuse_priv_ioctl_cleanup(inode, ff);

	return err;
}

int fuse_fileattr_set(struct user_namespace *mnt_userns,
		      struct dentry *dentry, struct fileattr *fa)
{
	struct inode *inode = d_inode(dentry);
	struct fuse_file *ff;
	unsigned int flags = fa->flags;
	struct fsxattr xfa;
	int err;

	ff = fuse_priv_ioctl_prepare(inode);
	if (IS_ERR(ff))
		return PTR_ERR(ff);

	if (fa->flags_valid) {
		err = fuse_priv_ioctl(inode, ff, FS_IOC_SETFLAGS,
				      &flags, sizeof(flags));
		if (err)
			goto cleanup;
	} else {
		memset(&xfa, 0, sizeof(xfa));
		xfa.fsx_xflags = fa->fsx_xflags;
		xfa.fsx_extsize = fa->fsx_extsize;
		xfa.fsx_nextents = fa->fsx_nextents;
		xfa.fsx_projid = fa->fsx_projid;
		xfa.fsx_cowextsize = fa->fsx_cowextsize;

		err = fuse_priv_ioctl(inode, ff, FS_IOC_FSSETXATTR,
				      &xfa, sizeof(xfa));
	}

cleanup:
	fuse_priv_ioctl_cleanup(inode, ff);

	return err;
}<|MERGE_RESOLUTION|>--- conflicted
+++ resolved
@@ -9,11 +9,6 @@
 #include <linux/compat.h>
 #include <linux/fileattr.h>
 
-<<<<<<< HEAD
-static ssize_t fuse_send_ioctl(struct fuse_mount *fm, struct fuse_args *args)
-{
-	ssize_t ret = fuse_simple_request(fm, args);
-=======
 static ssize_t fuse_send_ioctl(struct fuse_mount *fm, struct fuse_args *args,
 			       struct fuse_ioctl_out *outarg)
 {
@@ -23,18 +18,14 @@
 	args->out_args[0].value = outarg;
 
 	ret = fuse_simple_request(fm, args);
->>>>>>> 9b37665a
 
 	/* Translate ENOSYS, which shouldn't be returned from fs */
 	if (ret == -ENOSYS)
 		ret = -ENOTTY;
 
-<<<<<<< HEAD
-=======
 	if (ret >= 0 && outarg->result == -ENOSYS)
 		outarg->result = -ENOTTY;
 
->>>>>>> 9b37665a
 	return ret;
 }
 
@@ -286,11 +277,7 @@
 	ap.args.out_pages = true;
 	ap.args.out_argvar = true;
 
-<<<<<<< HEAD
-	transferred = fuse_send_ioctl(fm, &ap.args);
-=======
 	transferred = fuse_send_ioctl(fm, &ap.args, &outarg);
->>>>>>> 9b37665a
 	err = transferred;
 	if (transferred < 0)
 		goto out;
@@ -422,11 +409,7 @@
 	args.out_args[1].size = inarg.out_size;
 	args.out_args[1].value = ptr;
 
-<<<<<<< HEAD
-	err = fuse_send_ioctl(fm, &args);
-=======
 	err = fuse_send_ioctl(fm, &args, &outarg);
->>>>>>> 9b37665a
 	if (!err) {
 		if (outarg.result < 0)
 			err = outarg.result;
