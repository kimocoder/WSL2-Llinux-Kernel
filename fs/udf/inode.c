/*
 * inode.c
 *
 * PURPOSE
 *  Inode handling routines for the OSTA-UDF(tm) filesystem.
 *
 * COPYRIGHT
 *  This file is distributed under the terms of the GNU General Public
 *  License (GPL). Copies of the GPL can be obtained from:
 *    ftp://prep.ai.mit.edu/pub/gnu/GPL
 *  Each contributing author retains all rights to their own work.
 *
 *  (C) 1998 Dave Boynton
 *  (C) 1998-2004 Ben Fennema
 *  (C) 1999-2000 Stelias Computing Inc
 *
 * HISTORY
 *
 *  10/04/98 dgb  Added rudimentary directory functions
 *  10/07/98      Fully working udf_block_map! It works!
 *  11/25/98      bmap altered to better support extents
 *  12/06/98 blf  partition support in udf_iget, udf_block_map
 *                and udf_read_inode
 *  12/12/98      rewrote udf_block_map to handle next extents and descs across
 *                block boundaries (which is not actually allowed)
 *  12/20/98      added support for strategy 4096
 *  03/07/99      rewrote udf_block_map (again)
 *                New funcs, inode_bmap, udf_next_aext
 *  04/19/99      Support for writing device EA's for major/minor #
 */

#include "udfdecl.h"
#include <linux/mm.h>
#include <linux/module.h>
#include <linux/pagemap.h>
#include <linux/writeback.h>
#include <linux/slab.h>
#include <linux/crc-itu-t.h>
#include <linux/mpage.h>
#include <linux/uio.h>
#include <linux/bio.h>

#include "udf_i.h"
#include "udf_sb.h"

#define EXTENT_MERGE_SIZE 5

#define FE_MAPPED_PERMS	(FE_PERM_U_READ | FE_PERM_U_WRITE | FE_PERM_U_EXEC | \
			 FE_PERM_G_READ | FE_PERM_G_WRITE | FE_PERM_G_EXEC | \
			 FE_PERM_O_READ | FE_PERM_O_WRITE | FE_PERM_O_EXEC)

#define FE_DELETE_PERMS	(FE_PERM_U_DELETE | FE_PERM_G_DELETE | \
			 FE_PERM_O_DELETE)

static umode_t udf_convert_permissions(struct fileEntry *);
static int udf_update_inode(struct inode *, int);
static int udf_sync_inode(struct inode *inode);
static int udf_alloc_i_data(struct inode *inode, size_t size);
static sector_t inode_getblk(struct inode *, sector_t, int *, int *);
static int8_t udf_insert_aext(struct inode *, struct extent_position,
			      struct kernel_lb_addr, uint32_t);
static void udf_split_extents(struct inode *, int *, int, udf_pblk_t,
			      struct kernel_long_ad *, int *);
static void udf_prealloc_extents(struct inode *, int, int,
				 struct kernel_long_ad *, int *);
static void udf_merge_extents(struct inode *, struct kernel_long_ad *, int *);
static void udf_update_extents(struct inode *, struct kernel_long_ad *, int,
			       int, struct extent_position *);
static int udf_get_block(struct inode *, sector_t, struct buffer_head *, int);

static void __udf_clear_extent_cache(struct inode *inode)
{
	struct udf_inode_info *iinfo = UDF_I(inode);

	if (iinfo->cached_extent.lstart != -1) {
		brelse(iinfo->cached_extent.epos.bh);
		iinfo->cached_extent.lstart = -1;
	}
}

/* Invalidate extent cache */
static void udf_clear_extent_cache(struct inode *inode)
{
	struct udf_inode_info *iinfo = UDF_I(inode);

	spin_lock(&iinfo->i_extent_cache_lock);
	__udf_clear_extent_cache(inode);
	spin_unlock(&iinfo->i_extent_cache_lock);
}

/* Return contents of extent cache */
static int udf_read_extent_cache(struct inode *inode, loff_t bcount,
				 loff_t *lbcount, struct extent_position *pos)
{
	struct udf_inode_info *iinfo = UDF_I(inode);
	int ret = 0;

	spin_lock(&iinfo->i_extent_cache_lock);
	if ((iinfo->cached_extent.lstart <= bcount) &&
	    (iinfo->cached_extent.lstart != -1)) {
		/* Cache hit */
		*lbcount = iinfo->cached_extent.lstart;
		memcpy(pos, &iinfo->cached_extent.epos,
		       sizeof(struct extent_position));
		if (pos->bh)
			get_bh(pos->bh);
		ret = 1;
	}
	spin_unlock(&iinfo->i_extent_cache_lock);
	return ret;
}

/* Add extent to extent cache */
static void udf_update_extent_cache(struct inode *inode, loff_t estart,
				    struct extent_position *pos)
{
	struct udf_inode_info *iinfo = UDF_I(inode);

	spin_lock(&iinfo->i_extent_cache_lock);
	/* Invalidate previously cached extent */
	__udf_clear_extent_cache(inode);
	if (pos->bh)
		get_bh(pos->bh);
	memcpy(&iinfo->cached_extent.epos, pos, sizeof(*pos));
	iinfo->cached_extent.lstart = estart;
	switch (iinfo->i_alloc_type) {
	case ICBTAG_FLAG_AD_SHORT:
		iinfo->cached_extent.epos.offset -= sizeof(struct short_ad);
		break;
	case ICBTAG_FLAG_AD_LONG:
		iinfo->cached_extent.epos.offset -= sizeof(struct long_ad);
		break;
	}
	spin_unlock(&iinfo->i_extent_cache_lock);
}

void udf_evict_inode(struct inode *inode)
{
	struct udf_inode_info *iinfo = UDF_I(inode);
	int want_delete = 0;

	if (!is_bad_inode(inode)) {
		if (!inode->i_nlink) {
			want_delete = 1;
			udf_setsize(inode, 0);
			udf_update_inode(inode, IS_SYNC(inode));
		}
		if (iinfo->i_alloc_type != ICBTAG_FLAG_AD_IN_ICB &&
		    inode->i_size != iinfo->i_lenExtents) {
			udf_warn(inode->i_sb,
				 "Inode %lu (mode %o) has inode size %llu different from extent length %llu. Filesystem need not be standards compliant.\n",
				 inode->i_ino, inode->i_mode,
				 (unsigned long long)inode->i_size,
				 (unsigned long long)iinfo->i_lenExtents);
		}
	}
	truncate_inode_pages_final(&inode->i_data);
	invalidate_inode_buffers(inode);
	clear_inode(inode);
	kfree(iinfo->i_data);
	iinfo->i_data = NULL;
	udf_clear_extent_cache(inode);
	if (want_delete) {
		udf_free_inode(inode);
	}
}

static void udf_write_failed(struct address_space *mapping, loff_t to)
{
	struct inode *inode = mapping->host;
	struct udf_inode_info *iinfo = UDF_I(inode);
	loff_t isize = inode->i_size;

	if (to > isize) {
		truncate_pagecache(inode, isize);
		if (iinfo->i_alloc_type != ICBTAG_FLAG_AD_IN_ICB) {
			down_write(&iinfo->i_data_sem);
			udf_clear_extent_cache(inode);
			udf_truncate_extents(inode);
			up_write(&iinfo->i_data_sem);
		}
	}
}

static int udf_writepage(struct page *page, struct writeback_control *wbc)
{
	return block_write_full_page(page, udf_get_block, wbc);
}

static int udf_writepages(struct address_space *mapping,
			struct writeback_control *wbc)
{
	return mpage_writepages(mapping, wbc, udf_get_block);
}

static int udf_readpage(struct file *file, struct page *page)
{
	return mpage_readpage(page, udf_get_block);
}

static void udf_readahead(struct readahead_control *rac)
{
	mpage_readahead(rac, udf_get_block);
}

static int udf_write_begin(struct file *file, struct address_space *mapping,
			loff_t pos, unsigned len, unsigned flags,
			struct page **pagep, void **fsdata)
{
	int ret;

	ret = block_write_begin(mapping, pos, len, flags, pagep, udf_get_block);
	if (unlikely(ret))
		udf_write_failed(mapping, pos + len);
	return ret;
}

static ssize_t udf_direct_IO(struct kiocb *iocb, struct iov_iter *iter)
{
	struct file *file = iocb->ki_filp;
	struct address_space *mapping = file->f_mapping;
	struct inode *inode = mapping->host;
	size_t count = iov_iter_count(iter);
	ssize_t ret;

	ret = blockdev_direct_IO(iocb, inode, iter, udf_get_block);
	if (unlikely(ret < 0 && iov_iter_rw(iter) == WRITE))
		udf_write_failed(mapping, iocb->ki_pos + count);
	return ret;
}

static sector_t udf_bmap(struct address_space *mapping, sector_t block)
{
	return generic_block_bmap(mapping, block, udf_get_block);
}

const struct address_space_operations udf_aops = {
	.set_page_dirty	= __set_page_dirty_buffers,
	.readpage	= udf_readpage,
	.readahead	= udf_readahead,
	.writepage	= udf_writepage,
	.writepages	= udf_writepages,
	.write_begin	= udf_write_begin,
	.write_end	= generic_write_end,
	.direct_IO	= udf_direct_IO,
	.bmap		= udf_bmap,
};

/*
 * Expand file stored in ICB to a normal one-block-file
 *
 * This function requires i_data_sem for writing and releases it.
 * This function requires i_mutex held
 */
int udf_expand_file_adinicb(struct inode *inode)
{
	struct page *page;
	char *kaddr;
	struct udf_inode_info *iinfo = UDF_I(inode);
	int err;

	WARN_ON_ONCE(!inode_is_locked(inode));
	if (!iinfo->i_lenAlloc) {
		if (UDF_QUERY_FLAG(inode->i_sb, UDF_FLAG_USE_SHORT_AD))
			iinfo->i_alloc_type = ICBTAG_FLAG_AD_SHORT;
		else
			iinfo->i_alloc_type = ICBTAG_FLAG_AD_LONG;
		/* from now on we have normal address_space methods */
		inode->i_data.a_ops = &udf_aops;
		up_write(&iinfo->i_data_sem);
		mark_inode_dirty(inode);
		return 0;
	}
	/*
	 * Release i_data_sem so that we can lock a page - page lock ranks
	 * above i_data_sem. i_mutex still protects us against file changes.
	 */
	up_write(&iinfo->i_data_sem);

	page = find_or_create_page(inode->i_mapping, 0, GFP_NOFS);
	if (!page)
		return -ENOMEM;

	if (!PageUptodate(page)) {
		kaddr = kmap_atomic(page);
		memset(kaddr + iinfo->i_lenAlloc, 0x00,
		       PAGE_SIZE - iinfo->i_lenAlloc);
		memcpy(kaddr, iinfo->i_data + iinfo->i_lenEAttr,
			iinfo->i_lenAlloc);
		flush_dcache_page(page);
		SetPageUptodate(page);
		kunmap_atomic(kaddr);
	}
	down_write(&iinfo->i_data_sem);
	memset(iinfo->i_data + iinfo->i_lenEAttr, 0x00,
	       iinfo->i_lenAlloc);
	iinfo->i_lenAlloc = 0;
	if (UDF_QUERY_FLAG(inode->i_sb, UDF_FLAG_USE_SHORT_AD))
		iinfo->i_alloc_type = ICBTAG_FLAG_AD_SHORT;
	else
		iinfo->i_alloc_type = ICBTAG_FLAG_AD_LONG;
	/* from now on we have normal address_space methods */
	inode->i_data.a_ops = &udf_aops;
	set_page_dirty(page);
	unlock_page(page);
	up_write(&iinfo->i_data_sem);
	err = filemap_fdatawrite(inode->i_mapping);
	if (err) {
		/* Restore everything back so that we don't lose data... */
		lock_page(page);
		down_write(&iinfo->i_data_sem);
		kaddr = kmap_atomic(page);
		memcpy(iinfo->i_data + iinfo->i_lenEAttr, kaddr, inode->i_size);
		kunmap_atomic(kaddr);
		unlock_page(page);
		iinfo->i_alloc_type = ICBTAG_FLAG_AD_IN_ICB;
		inode->i_data.a_ops = &udf_adinicb_aops;
		iinfo->i_lenAlloc = inode->i_size;
		up_write(&iinfo->i_data_sem);
	}
	put_page(page);
	mark_inode_dirty(inode);

	return err;
}

struct buffer_head *udf_expand_dir_adinicb(struct inode *inode,
					    udf_pblk_t *block, int *err)
{
	udf_pblk_t newblock;
	struct buffer_head *dbh = NULL;
	struct kernel_lb_addr eloc;
	uint8_t alloctype;
	struct extent_position epos;

	struct udf_fileident_bh sfibh, dfibh;
	loff_t f_pos = udf_ext0_offset(inode);
	int size = udf_ext0_offset(inode) + inode->i_size;
	struct fileIdentDesc cfi, *sfi, *dfi;
	struct udf_inode_info *iinfo = UDF_I(inode);

	if (UDF_QUERY_FLAG(inode->i_sb, UDF_FLAG_USE_SHORT_AD))
		alloctype = ICBTAG_FLAG_AD_SHORT;
	else
		alloctype = ICBTAG_FLAG_AD_LONG;

	if (!inode->i_size) {
		iinfo->i_alloc_type = alloctype;
		mark_inode_dirty(inode);
		return NULL;
	}

	/* alloc block, and copy data to it */
	*block = udf_new_block(inode->i_sb, inode,
			       iinfo->i_location.partitionReferenceNum,
			       iinfo->i_location.logicalBlockNum, err);
	if (!(*block))
		return NULL;
	newblock = udf_get_pblock(inode->i_sb, *block,
				  iinfo->i_location.partitionReferenceNum,
				0);
	if (!newblock)
		return NULL;
	dbh = udf_tgetblk(inode->i_sb, newblock);
	if (!dbh)
		return NULL;
	lock_buffer(dbh);
	memset(dbh->b_data, 0x00, inode->i_sb->s_blocksize);
	set_buffer_uptodate(dbh);
	unlock_buffer(dbh);
	mark_buffer_dirty_inode(dbh, inode);

	sfibh.soffset = sfibh.eoffset =
			f_pos & (inode->i_sb->s_blocksize - 1);
	sfibh.sbh = sfibh.ebh = NULL;
	dfibh.soffset = dfibh.eoffset = 0;
	dfibh.sbh = dfibh.ebh = dbh;
	while (f_pos < size) {
		iinfo->i_alloc_type = ICBTAG_FLAG_AD_IN_ICB;
		sfi = udf_fileident_read(inode, &f_pos, &sfibh, &cfi, NULL,
					 NULL, NULL, NULL);
		if (!sfi) {
			brelse(dbh);
			return NULL;
		}
		iinfo->i_alloc_type = alloctype;
		sfi->descTag.tagLocation = cpu_to_le32(*block);
		dfibh.soffset = dfibh.eoffset;
		dfibh.eoffset += (sfibh.eoffset - sfibh.soffset);
		dfi = (struct fileIdentDesc *)(dbh->b_data + dfibh.soffset);
		if (udf_write_fi(inode, sfi, dfi, &dfibh, sfi->impUse,
				 udf_get_fi_ident(sfi))) {
			iinfo->i_alloc_type = ICBTAG_FLAG_AD_IN_ICB;
			brelse(dbh);
			return NULL;
		}
	}
	mark_buffer_dirty_inode(dbh, inode);

	memset(iinfo->i_data + iinfo->i_lenEAttr, 0, iinfo->i_lenAlloc);
	iinfo->i_lenAlloc = 0;
	eloc.logicalBlockNum = *block;
	eloc.partitionReferenceNum =
				iinfo->i_location.partitionReferenceNum;
	iinfo->i_lenExtents = inode->i_size;
	epos.bh = NULL;
	epos.block = iinfo->i_location;
	epos.offset = udf_file_entry_alloc_offset(inode);
	udf_add_aext(inode, &epos, &eloc, inode->i_size, 0);
	/* UniqueID stuff */

	brelse(epos.bh);
	mark_inode_dirty(inode);
	return dbh;
}

static int udf_get_block(struct inode *inode, sector_t block,
			 struct buffer_head *bh_result, int create)
{
	int err, new;
	sector_t phys = 0;
	struct udf_inode_info *iinfo;

	if (!create) {
		phys = udf_block_map(inode, block);
		if (phys)
			map_bh(bh_result, inode->i_sb, phys);
		return 0;
	}

	err = -EIO;
	new = 0;
	iinfo = UDF_I(inode);

	down_write(&iinfo->i_data_sem);
	if (block == iinfo->i_next_alloc_block + 1) {
		iinfo->i_next_alloc_block++;
		iinfo->i_next_alloc_goal++;
	}

	/*
	 * Block beyond EOF and prealloc extents? Just discard preallocation
	 * as it is not useful and complicates things.
	 */
<<<<<<< HEAD
	if (((loff_t)block) << inode->i_blkbits > iinfo->i_lenExtents)
=======
	if (((loff_t)block) << inode->i_blkbits >= iinfo->i_lenExtents)
>>>>>>> 9b37665a
		udf_discard_prealloc(inode);
	udf_clear_extent_cache(inode);
	phys = inode_getblk(inode, block, &err, &new);
	if (!phys)
		goto abort;

	if (new)
		set_buffer_new(bh_result);
	map_bh(bh_result, inode->i_sb, phys);

abort:
	up_write(&iinfo->i_data_sem);
	return err;
}

static struct buffer_head *udf_getblk(struct inode *inode, udf_pblk_t block,
				      int create, int *err)
{
	struct buffer_head *bh;
	struct buffer_head dummy;

	dummy.b_state = 0;
	dummy.b_blocknr = -1000;
	*err = udf_get_block(inode, block, &dummy, create);
	if (!*err && buffer_mapped(&dummy)) {
		bh = sb_getblk(inode->i_sb, dummy.b_blocknr);
		if (buffer_new(&dummy)) {
			lock_buffer(bh);
			memset(bh->b_data, 0x00, inode->i_sb->s_blocksize);
			set_buffer_uptodate(bh);
			unlock_buffer(bh);
			mark_buffer_dirty_inode(bh, inode);
		}
		return bh;
	}

	return NULL;
}

/* Extend the file with new blocks totaling 'new_block_bytes',
 * return the number of extents added
 */
static int udf_do_extend_file(struct inode *inode,
			      struct extent_position *last_pos,
			      struct kernel_long_ad *last_ext,
			      loff_t new_block_bytes)
{
	uint32_t add;
	int count = 0, fake = !(last_ext->extLength & UDF_EXTENT_LENGTH_MASK);
	struct super_block *sb = inode->i_sb;
	struct udf_inode_info *iinfo;
	int err;

	/* The previous extent is fake and we should not extend by anything
	 * - there's nothing to do... */
	if (!new_block_bytes && fake)
		return 0;

	iinfo = UDF_I(inode);
	/* Round the last extent up to a multiple of block size */
	if (last_ext->extLength & (sb->s_blocksize - 1)) {
		last_ext->extLength =
			(last_ext->extLength & UDF_EXTENT_FLAG_MASK) |
			(((last_ext->extLength & UDF_EXTENT_LENGTH_MASK) +
			  sb->s_blocksize - 1) & ~(sb->s_blocksize - 1));
		iinfo->i_lenExtents =
			(iinfo->i_lenExtents + sb->s_blocksize - 1) &
			~(sb->s_blocksize - 1);
	}

	/* Can we merge with the previous extent? */
	if ((last_ext->extLength & UDF_EXTENT_FLAG_MASK) ==
					EXT_NOT_RECORDED_NOT_ALLOCATED) {
		add = (1 << 30) - sb->s_blocksize -
			(last_ext->extLength & UDF_EXTENT_LENGTH_MASK);
		if (add > new_block_bytes)
			add = new_block_bytes;
		new_block_bytes -= add;
		last_ext->extLength += add;
	}

	if (fake) {
		err = udf_add_aext(inode, last_pos, &last_ext->extLocation,
				   last_ext->extLength, 1);
		if (err < 0)
			goto out_err;
		count++;
	} else {
		struct kernel_lb_addr tmploc;
		uint32_t tmplen;

		udf_write_aext(inode, last_pos, &last_ext->extLocation,
				last_ext->extLength, 1);

		/*
		 * We've rewritten the last extent. If we are going to add
		 * more extents, we may need to enter possible following
		 * empty indirect extent.
		 */
		if (new_block_bytes)
			udf_next_aext(inode, last_pos, &tmploc, &tmplen, 0);
	}

	/* Managed to do everything necessary? */
	if (!new_block_bytes)
		goto out;

	/* All further extents will be NOT_RECORDED_NOT_ALLOCATED */
	last_ext->extLocation.logicalBlockNum = 0;
	last_ext->extLocation.partitionReferenceNum = 0;
	add = (1 << 30) - sb->s_blocksize;
	last_ext->extLength = EXT_NOT_RECORDED_NOT_ALLOCATED | add;

	/* Create enough extents to cover the whole hole */
	while (new_block_bytes > add) {
		new_block_bytes -= add;
		err = udf_add_aext(inode, last_pos, &last_ext->extLocation,
				   last_ext->extLength, 1);
		if (err)
			goto out_err;
		count++;
	}
	if (new_block_bytes) {
		last_ext->extLength = EXT_NOT_RECORDED_NOT_ALLOCATED |
			new_block_bytes;
		err = udf_add_aext(inode, last_pos, &last_ext->extLocation,
				   last_ext->extLength, 1);
		if (err)
			goto out_err;
		count++;
	}

out:
	/* last_pos should point to the last written extent... */
	if (iinfo->i_alloc_type == ICBTAG_FLAG_AD_SHORT)
		last_pos->offset -= sizeof(struct short_ad);
	else if (iinfo->i_alloc_type == ICBTAG_FLAG_AD_LONG)
		last_pos->offset -= sizeof(struct long_ad);
	else
		return -EIO;

	return count;
out_err:
	/* Remove extents we've created so far */
	udf_clear_extent_cache(inode);
	udf_truncate_extents(inode);
	return err;
}

/* Extend the final block of the file to final_block_len bytes */
static void udf_do_extend_final_block(struct inode *inode,
				      struct extent_position *last_pos,
				      struct kernel_long_ad *last_ext,
				      uint32_t new_elen)
{
	uint32_t added_bytes;

	/*
	 * Extent already large enough? It may be already rounded up to block
	 * size...
	 */
	if (new_elen <= (last_ext->extLength & UDF_EXTENT_LENGTH_MASK))
		return;
	added_bytes = new_elen - (last_ext->extLength & UDF_EXTENT_LENGTH_MASK);
	last_ext->extLength += added_bytes;
	UDF_I(inode)->i_lenExtents += added_bytes;

	udf_write_aext(inode, last_pos, &last_ext->extLocation,
			last_ext->extLength, 1);
}

static int udf_extend_file(struct inode *inode, loff_t newsize)
{

	struct extent_position epos;
	struct kernel_lb_addr eloc;
	uint32_t elen;
	int8_t etype;
	struct super_block *sb = inode->i_sb;
	sector_t first_block = newsize >> sb->s_blocksize_bits, offset;
	loff_t new_elen;
	int adsize;
	struct udf_inode_info *iinfo = UDF_I(inode);
	struct kernel_long_ad extent;
	int err = 0;
	bool within_last_ext;

	if (iinfo->i_alloc_type == ICBTAG_FLAG_AD_SHORT)
		adsize = sizeof(struct short_ad);
	else if (iinfo->i_alloc_type == ICBTAG_FLAG_AD_LONG)
		adsize = sizeof(struct long_ad);
	else
		BUG();

	/*
	 * When creating hole in file, just don't bother with preserving
	 * preallocation. It likely won't be very useful anyway.
	 */
	udf_discard_prealloc(inode);

	etype = inode_bmap(inode, first_block, &epos, &eloc, &elen, &offset);
	within_last_ext = (etype != -1);
	/* We don't expect extents past EOF... */
	WARN_ON_ONCE(within_last_ext &&
		     elen > ((loff_t)offset + 1) << inode->i_blkbits);

	if ((!epos.bh && epos.offset == udf_file_entry_alloc_offset(inode)) ||
	    (epos.bh && epos.offset == sizeof(struct allocExtDesc))) {
		/* File has no extents at all or has empty last
		 * indirect extent! Create a fake extent... */
		extent.extLocation.logicalBlockNum = 0;
		extent.extLocation.partitionReferenceNum = 0;
		extent.extLength = EXT_NOT_RECORDED_NOT_ALLOCATED;
	} else {
		epos.offset -= adsize;
		etype = udf_next_aext(inode, &epos, &extent.extLocation,
				      &extent.extLength, 0);
		extent.extLength |= etype << 30;
	}

	new_elen = ((loff_t)offset << inode->i_blkbits) |
					(newsize & (sb->s_blocksize - 1));

	/* File has extent covering the new size (could happen when extending
	 * inside a block)?
	 */
	if (within_last_ext) {
		/* Extending file within the last file block */
		udf_do_extend_final_block(inode, &epos, &extent, new_elen);
	} else {
		err = udf_do_extend_file(inode, &epos, &extent, new_elen);
	}

	if (err < 0)
		goto out;
	err = 0;
	iinfo->i_lenExtents = newsize;
out:
	brelse(epos.bh);
	return err;
}

static sector_t inode_getblk(struct inode *inode, sector_t block,
			     int *err, int *new)
{
	struct kernel_long_ad laarr[EXTENT_MERGE_SIZE];
	struct extent_position prev_epos, cur_epos, next_epos;
	int count = 0, startnum = 0, endnum = 0;
	uint32_t elen = 0, tmpelen;
	struct kernel_lb_addr eloc, tmpeloc;
	int c = 1;
	loff_t lbcount = 0, b_off = 0;
	udf_pblk_t newblocknum, newblock;
	sector_t offset = 0;
	int8_t etype;
	struct udf_inode_info *iinfo = UDF_I(inode);
	udf_pblk_t goal = 0, pgoal = iinfo->i_location.logicalBlockNum;
	int lastblock = 0;
	bool isBeyondEOF;

	*err = 0;
	*new = 0;
	prev_epos.offset = udf_file_entry_alloc_offset(inode);
	prev_epos.block = iinfo->i_location;
	prev_epos.bh = NULL;
	cur_epos = next_epos = prev_epos;
	b_off = (loff_t)block << inode->i_sb->s_blocksize_bits;

	/* find the extent which contains the block we are looking for.
	   alternate between laarr[0] and laarr[1] for locations of the
	   current extent, and the previous extent */
	do {
		if (prev_epos.bh != cur_epos.bh) {
			brelse(prev_epos.bh);
			get_bh(cur_epos.bh);
			prev_epos.bh = cur_epos.bh;
		}
		if (cur_epos.bh != next_epos.bh) {
			brelse(cur_epos.bh);
			get_bh(next_epos.bh);
			cur_epos.bh = next_epos.bh;
		}

		lbcount += elen;

		prev_epos.block = cur_epos.block;
		cur_epos.block = next_epos.block;

		prev_epos.offset = cur_epos.offset;
		cur_epos.offset = next_epos.offset;

		etype = udf_next_aext(inode, &next_epos, &eloc, &elen, 1);
		if (etype == -1)
			break;

		c = !c;

		laarr[c].extLength = (etype << 30) | elen;
		laarr[c].extLocation = eloc;

		if (etype != (EXT_NOT_RECORDED_NOT_ALLOCATED >> 30))
			pgoal = eloc.logicalBlockNum +
				((elen + inode->i_sb->s_blocksize - 1) >>
				 inode->i_sb->s_blocksize_bits);

		count++;
	} while (lbcount + elen <= b_off);

	b_off -= lbcount;
	offset = b_off >> inode->i_sb->s_blocksize_bits;
	/*
	 * Move prev_epos and cur_epos into indirect extent if we are at
	 * the pointer to it
	 */
	udf_next_aext(inode, &prev_epos, &tmpeloc, &tmpelen, 0);
	udf_next_aext(inode, &cur_epos, &tmpeloc, &tmpelen, 0);

	/* if the extent is allocated and recorded, return the block
	   if the extent is not a multiple of the blocksize, round up */

	if (etype == (EXT_RECORDED_ALLOCATED >> 30)) {
		if (elen & (inode->i_sb->s_blocksize - 1)) {
			elen = EXT_RECORDED_ALLOCATED |
				((elen + inode->i_sb->s_blocksize - 1) &
				 ~(inode->i_sb->s_blocksize - 1));
			udf_write_aext(inode, &cur_epos, &eloc, elen, 1);
		}
		newblock = udf_get_lb_pblock(inode->i_sb, &eloc, offset);
		goto out_free;
	}

	/* Are we beyond EOF and preallocated extent? */
	if (etype == -1) {
		int ret;
		loff_t hole_len;

		isBeyondEOF = true;
		if (count) {
			if (c)
				laarr[0] = laarr[1];
			startnum = 1;
		} else {
			/* Create a fake extent when there's not one */
			memset(&laarr[0].extLocation, 0x00,
				sizeof(struct kernel_lb_addr));
			laarr[0].extLength = EXT_NOT_RECORDED_NOT_ALLOCATED;
			/* Will udf_do_extend_file() create real extent from
			   a fake one? */
			startnum = (offset > 0);
		}
		/* Create extents for the hole between EOF and offset */
		hole_len = (loff_t)offset << inode->i_blkbits;
		ret = udf_do_extend_file(inode, &prev_epos, laarr, hole_len);
		if (ret < 0) {
			*err = ret;
			newblock = 0;
			goto out_free;
		}
		c = 0;
		offset = 0;
		count += ret;
		/*
		 * Is there any real extent? - otherwise we overwrite the fake
		 * one...
		 */
		if (count)
			c = !c;
		laarr[c].extLength = EXT_NOT_RECORDED_NOT_ALLOCATED |
			inode->i_sb->s_blocksize;
		memset(&laarr[c].extLocation, 0x00,
			sizeof(struct kernel_lb_addr));
		count++;
		endnum = c + 1;
		lastblock = 1;
	} else {
		isBeyondEOF = false;
		endnum = startnum = ((count > 2) ? 2 : count);

		/* if the current extent is in position 0,
		   swap it with the previous */
		if (!c && count != 1) {
			laarr[2] = laarr[0];
			laarr[0] = laarr[1];
			laarr[1] = laarr[2];
			c = 1;
		}

		/* if the current block is located in an extent,
		   read the next extent */
		etype = udf_next_aext(inode, &next_epos, &eloc, &elen, 0);
		if (etype != -1) {
			laarr[c + 1].extLength = (etype << 30) | elen;
			laarr[c + 1].extLocation = eloc;
			count++;
			startnum++;
			endnum++;
		} else
			lastblock = 1;
	}

	/* if the current extent is not recorded but allocated, get the
	 * block in the extent corresponding to the requested block */
	if ((laarr[c].extLength >> 30) == (EXT_NOT_RECORDED_ALLOCATED >> 30))
		newblocknum = laarr[c].extLocation.logicalBlockNum + offset;
	else { /* otherwise, allocate a new block */
		if (iinfo->i_next_alloc_block == block)
			goal = iinfo->i_next_alloc_goal;

		if (!goal) {
			if (!(goal = pgoal)) /* XXX: what was intended here? */
				goal = iinfo->i_location.logicalBlockNum + 1;
		}

		newblocknum = udf_new_block(inode->i_sb, inode,
				iinfo->i_location.partitionReferenceNum,
				goal, err);
		if (!newblocknum) {
			*err = -ENOSPC;
			newblock = 0;
			goto out_free;
		}
		if (isBeyondEOF)
			iinfo->i_lenExtents += inode->i_sb->s_blocksize;
	}

	/* if the extent the requsted block is located in contains multiple
	 * blocks, split the extent into at most three extents. blocks prior
	 * to requested block, requested block, and blocks after requested
	 * block */
	udf_split_extents(inode, &c, offset, newblocknum, laarr, &endnum);

	/* We preallocate blocks only for regular files. It also makes sense
	 * for directories but there's a problem when to drop the
	 * preallocation. We might use some delayed work for that but I feel
	 * it's overengineering for a filesystem like UDF. */
	if (S_ISREG(inode->i_mode))
		udf_prealloc_extents(inode, c, lastblock, laarr, &endnum);

	/* merge any continuous blocks in laarr */
	udf_merge_extents(inode, laarr, &endnum);

	/* write back the new extents, inserting new extents if the new number
	 * of extents is greater than the old number, and deleting extents if
	 * the new number of extents is less than the old number */
	udf_update_extents(inode, laarr, startnum, endnum, &prev_epos);

	newblock = udf_get_pblock(inode->i_sb, newblocknum,
				iinfo->i_location.partitionReferenceNum, 0);
	if (!newblock) {
		*err = -EIO;
		goto out_free;
	}
	*new = 1;
	iinfo->i_next_alloc_block = block;
	iinfo->i_next_alloc_goal = newblocknum;
	inode->i_ctime = current_time(inode);

	if (IS_SYNC(inode))
		udf_sync_inode(inode);
	else
		mark_inode_dirty(inode);
out_free:
	brelse(prev_epos.bh);
	brelse(cur_epos.bh);
	brelse(next_epos.bh);
	return newblock;
}

static void udf_split_extents(struct inode *inode, int *c, int offset,
			       udf_pblk_t newblocknum,
			       struct kernel_long_ad *laarr, int *endnum)
{
	unsigned long blocksize = inode->i_sb->s_blocksize;
	unsigned char blocksize_bits = inode->i_sb->s_blocksize_bits;

	if ((laarr[*c].extLength >> 30) == (EXT_NOT_RECORDED_ALLOCATED >> 30) ||
	    (laarr[*c].extLength >> 30) ==
				(EXT_NOT_RECORDED_NOT_ALLOCATED >> 30)) {
		int curr = *c;
		int blen = ((laarr[curr].extLength & UDF_EXTENT_LENGTH_MASK) +
			    blocksize - 1) >> blocksize_bits;
		int8_t etype = (laarr[curr].extLength >> 30);

		if (blen == 1)
			;
		else if (!offset || blen == offset + 1) {
			laarr[curr + 2] = laarr[curr + 1];
			laarr[curr + 1] = laarr[curr];
		} else {
			laarr[curr + 3] = laarr[curr + 1];
			laarr[curr + 2] = laarr[curr + 1] = laarr[curr];
		}

		if (offset) {
			if (etype == (EXT_NOT_RECORDED_ALLOCATED >> 30)) {
				udf_free_blocks(inode->i_sb, inode,
						&laarr[curr].extLocation,
						0, offset);
				laarr[curr].extLength =
					EXT_NOT_RECORDED_NOT_ALLOCATED |
					(offset << blocksize_bits);
				laarr[curr].extLocation.logicalBlockNum = 0;
				laarr[curr].extLocation.
						partitionReferenceNum = 0;
			} else
				laarr[curr].extLength = (etype << 30) |
					(offset << blocksize_bits);
			curr++;
			(*c)++;
			(*endnum)++;
		}

		laarr[curr].extLocation.logicalBlockNum = newblocknum;
		if (etype == (EXT_NOT_RECORDED_NOT_ALLOCATED >> 30))
			laarr[curr].extLocation.partitionReferenceNum =
				UDF_I(inode)->i_location.partitionReferenceNum;
		laarr[curr].extLength = EXT_RECORDED_ALLOCATED |
			blocksize;
		curr++;

		if (blen != offset + 1) {
			if (etype == (EXT_NOT_RECORDED_ALLOCATED >> 30))
				laarr[curr].extLocation.logicalBlockNum +=
								offset + 1;
			laarr[curr].extLength = (etype << 30) |
				((blen - (offset + 1)) << blocksize_bits);
			curr++;
			(*endnum)++;
		}
	}
}

static void udf_prealloc_extents(struct inode *inode, int c, int lastblock,
				 struct kernel_long_ad *laarr,
				 int *endnum)
{
	int start, length = 0, currlength = 0, i;

	if (*endnum >= (c + 1)) {
		if (!lastblock)
			return;
		else
			start = c;
	} else {
		if ((laarr[c + 1].extLength >> 30) ==
					(EXT_NOT_RECORDED_ALLOCATED >> 30)) {
			start = c + 1;
			length = currlength =
				(((laarr[c + 1].extLength &
					UDF_EXTENT_LENGTH_MASK) +
				inode->i_sb->s_blocksize - 1) >>
				inode->i_sb->s_blocksize_bits);
		} else
			start = c;
	}

	for (i = start + 1; i <= *endnum; i++) {
		if (i == *endnum) {
			if (lastblock)
				length += UDF_DEFAULT_PREALLOC_BLOCKS;
		} else if ((laarr[i].extLength >> 30) ==
				(EXT_NOT_RECORDED_NOT_ALLOCATED >> 30)) {
			length += (((laarr[i].extLength &
						UDF_EXTENT_LENGTH_MASK) +
				    inode->i_sb->s_blocksize - 1) >>
				    inode->i_sb->s_blocksize_bits);
		} else
			break;
	}

	if (length) {
		int next = laarr[start].extLocation.logicalBlockNum +
			(((laarr[start].extLength & UDF_EXTENT_LENGTH_MASK) +
			  inode->i_sb->s_blocksize - 1) >>
			  inode->i_sb->s_blocksize_bits);
		int numalloc = udf_prealloc_blocks(inode->i_sb, inode,
				laarr[start].extLocation.partitionReferenceNum,
				next, (UDF_DEFAULT_PREALLOC_BLOCKS > length ?
				length : UDF_DEFAULT_PREALLOC_BLOCKS) -
				currlength);
		if (numalloc) 	{
			if (start == (c + 1))
				laarr[start].extLength +=
					(numalloc <<
					 inode->i_sb->s_blocksize_bits);
			else {
				memmove(&laarr[c + 2], &laarr[c + 1],
					sizeof(struct long_ad) * (*endnum - (c + 1)));
				(*endnum)++;
				laarr[c + 1].extLocation.logicalBlockNum = next;
				laarr[c + 1].extLocation.partitionReferenceNum =
					laarr[c].extLocation.
							partitionReferenceNum;
				laarr[c + 1].extLength =
					EXT_NOT_RECORDED_ALLOCATED |
					(numalloc <<
					 inode->i_sb->s_blocksize_bits);
				start = c + 1;
			}

			for (i = start + 1; numalloc && i < *endnum; i++) {
				int elen = ((laarr[i].extLength &
						UDF_EXTENT_LENGTH_MASK) +
					    inode->i_sb->s_blocksize - 1) >>
					    inode->i_sb->s_blocksize_bits;

				if (elen > numalloc) {
					laarr[i].extLength -=
						(numalloc <<
						 inode->i_sb->s_blocksize_bits);
					numalloc = 0;
				} else {
					numalloc -= elen;
					if (*endnum > (i + 1))
						memmove(&laarr[i],
							&laarr[i + 1],
							sizeof(struct long_ad) *
							(*endnum - (i + 1)));
					i--;
					(*endnum)--;
				}
			}
			UDF_I(inode)->i_lenExtents +=
				numalloc << inode->i_sb->s_blocksize_bits;
		}
	}
}

static void udf_merge_extents(struct inode *inode, struct kernel_long_ad *laarr,
			      int *endnum)
{
	int i;
	unsigned long blocksize = inode->i_sb->s_blocksize;
	unsigned char blocksize_bits = inode->i_sb->s_blocksize_bits;

	for (i = 0; i < (*endnum - 1); i++) {
		struct kernel_long_ad *li /*l[i]*/ = &laarr[i];
		struct kernel_long_ad *lip1 /*l[i plus 1]*/ = &laarr[i + 1];

		if (((li->extLength >> 30) == (lip1->extLength >> 30)) &&
			(((li->extLength >> 30) ==
				(EXT_NOT_RECORDED_NOT_ALLOCATED >> 30)) ||
			((lip1->extLocation.logicalBlockNum -
			  li->extLocation.logicalBlockNum) ==
			(((li->extLength & UDF_EXTENT_LENGTH_MASK) +
			blocksize - 1) >> blocksize_bits)))) {

			if (((li->extLength & UDF_EXTENT_LENGTH_MASK) +
			     (lip1->extLength & UDF_EXTENT_LENGTH_MASK) +
			     blocksize - 1) <= UDF_EXTENT_LENGTH_MASK) {
				li->extLength = lip1->extLength +
					(((li->extLength &
						UDF_EXTENT_LENGTH_MASK) +
					 blocksize - 1) & ~(blocksize - 1));
				if (*endnum > (i + 2))
					memmove(&laarr[i + 1], &laarr[i + 2],
						sizeof(struct long_ad) *
						(*endnum - (i + 2)));
				i--;
				(*endnum)--;
			}
		} else if (((li->extLength >> 30) ==
				(EXT_NOT_RECORDED_ALLOCATED >> 30)) &&
			   ((lip1->extLength >> 30) ==
				(EXT_NOT_RECORDED_NOT_ALLOCATED >> 30))) {
			udf_free_blocks(inode->i_sb, inode, &li->extLocation, 0,
					((li->extLength &
					  UDF_EXTENT_LENGTH_MASK) +
					 blocksize - 1) >> blocksize_bits);
			li->extLocation.logicalBlockNum = 0;
			li->extLocation.partitionReferenceNum = 0;

			if (((li->extLength & UDF_EXTENT_LENGTH_MASK) +
			     (lip1->extLength & UDF_EXTENT_LENGTH_MASK) +
			     blocksize - 1) & ~UDF_EXTENT_LENGTH_MASK) {
				lip1->extLength = (lip1->extLength -
						   (li->extLength &
						   UDF_EXTENT_LENGTH_MASK) +
						   UDF_EXTENT_LENGTH_MASK) &
						   ~(blocksize - 1);
				li->extLength = (li->extLength &
						 UDF_EXTENT_FLAG_MASK) +
						(UDF_EXTENT_LENGTH_MASK + 1) -
						blocksize;
			} else {
				li->extLength = lip1->extLength +
					(((li->extLength &
						UDF_EXTENT_LENGTH_MASK) +
					  blocksize - 1) & ~(blocksize - 1));
				if (*endnum > (i + 2))
					memmove(&laarr[i + 1], &laarr[i + 2],
						sizeof(struct long_ad) *
						(*endnum - (i + 2)));
				i--;
				(*endnum)--;
			}
		} else if ((li->extLength >> 30) ==
					(EXT_NOT_RECORDED_ALLOCATED >> 30)) {
			udf_free_blocks(inode->i_sb, inode,
					&li->extLocation, 0,
					((li->extLength &
						UDF_EXTENT_LENGTH_MASK) +
					 blocksize - 1) >> blocksize_bits);
			li->extLocation.logicalBlockNum = 0;
			li->extLocation.partitionReferenceNum = 0;
			li->extLength = (li->extLength &
						UDF_EXTENT_LENGTH_MASK) |
						EXT_NOT_RECORDED_NOT_ALLOCATED;
		}
	}
}

static void udf_update_extents(struct inode *inode, struct kernel_long_ad *laarr,
			       int startnum, int endnum,
			       struct extent_position *epos)
{
	int start = 0, i;
	struct kernel_lb_addr tmploc;
	uint32_t tmplen;

	if (startnum > endnum) {
		for (i = 0; i < (startnum - endnum); i++)
			udf_delete_aext(inode, *epos);
	} else if (startnum < endnum) {
		for (i = 0; i < (endnum - startnum); i++) {
			udf_insert_aext(inode, *epos, laarr[i].extLocation,
					laarr[i].extLength);
			udf_next_aext(inode, epos, &laarr[i].extLocation,
				      &laarr[i].extLength, 1);
			start++;
		}
	}

	for (i = start; i < endnum; i++) {
		udf_next_aext(inode, epos, &tmploc, &tmplen, 0);
		udf_write_aext(inode, epos, &laarr[i].extLocation,
			       laarr[i].extLength, 1);
	}
}

struct buffer_head *udf_bread(struct inode *inode, udf_pblk_t block,
			      int create, int *err)
{
	struct buffer_head *bh = NULL;

	bh = udf_getblk(inode, block, create, err);
	if (!bh)
		return NULL;

	if (buffer_uptodate(bh))
		return bh;

	ll_rw_block(REQ_OP_READ, 0, 1, &bh);

	wait_on_buffer(bh);
	if (buffer_uptodate(bh))
		return bh;

	brelse(bh);
	*err = -EIO;
	return NULL;
}

int udf_setsize(struct inode *inode, loff_t newsize)
{
	int err;
	struct udf_inode_info *iinfo;
	unsigned int bsize = i_blocksize(inode);

	if (!(S_ISREG(inode->i_mode) || S_ISDIR(inode->i_mode) ||
	      S_ISLNK(inode->i_mode)))
		return -EINVAL;
	if (IS_APPEND(inode) || IS_IMMUTABLE(inode))
		return -EPERM;

	iinfo = UDF_I(inode);
	if (newsize > inode->i_size) {
		down_write(&iinfo->i_data_sem);
		if (iinfo->i_alloc_type == ICBTAG_FLAG_AD_IN_ICB) {
			if (bsize <
			    (udf_file_entry_alloc_offset(inode) + newsize)) {
				err = udf_expand_file_adinicb(inode);
				if (err)
					return err;
				down_write(&iinfo->i_data_sem);
			} else {
				iinfo->i_lenAlloc = newsize;
				goto set_size;
			}
		}
		err = udf_extend_file(inode, newsize);
		if (err) {
			up_write(&iinfo->i_data_sem);
			return err;
		}
set_size:
		up_write(&iinfo->i_data_sem);
		truncate_setsize(inode, newsize);
	} else {
		if (iinfo->i_alloc_type == ICBTAG_FLAG_AD_IN_ICB) {
			down_write(&iinfo->i_data_sem);
			udf_clear_extent_cache(inode);
			memset(iinfo->i_data + iinfo->i_lenEAttr + newsize,
			       0x00, bsize - newsize -
			       udf_file_entry_alloc_offset(inode));
			iinfo->i_lenAlloc = newsize;
			truncate_setsize(inode, newsize);
			up_write(&iinfo->i_data_sem);
			goto update_time;
		}
		err = block_truncate_page(inode->i_mapping, newsize,
					  udf_get_block);
		if (err)
			return err;
		truncate_setsize(inode, newsize);
		down_write(&iinfo->i_data_sem);
		udf_clear_extent_cache(inode);
		err = udf_truncate_extents(inode);
		up_write(&iinfo->i_data_sem);
		if (err)
			return err;
	}
update_time:
	inode->i_mtime = inode->i_ctime = current_time(inode);
	if (IS_SYNC(inode))
		udf_sync_inode(inode);
	else
		mark_inode_dirty(inode);
	return 0;
}

/*
 * Maximum length of linked list formed by ICB hierarchy. The chosen number is
 * arbitrary - just that we hopefully don't limit any real use of rewritten
 * inode on write-once media but avoid looping for too long on corrupted media.
 */
#define UDF_MAX_ICB_NESTING 1024

static int udf_read_inode(struct inode *inode, bool hidden_inode)
{
	struct buffer_head *bh = NULL;
	struct fileEntry *fe;
	struct extendedFileEntry *efe;
	uint16_t ident;
	struct udf_inode_info *iinfo = UDF_I(inode);
	struct udf_sb_info *sbi = UDF_SB(inode->i_sb);
	struct kernel_lb_addr *iloc = &iinfo->i_location;
	unsigned int link_count;
	unsigned int indirections = 0;
	int bs = inode->i_sb->s_blocksize;
	int ret = -EIO;
	uint32_t uid, gid;

reread:
	if (iloc->partitionReferenceNum >= sbi->s_partitions) {
		udf_debug("partition reference: %u > logical volume partitions: %u\n",
			  iloc->partitionReferenceNum, sbi->s_partitions);
		return -EIO;
	}

	if (iloc->logicalBlockNum >=
	    sbi->s_partmaps[iloc->partitionReferenceNum].s_partition_len) {
		udf_debug("block=%u, partition=%u out of range\n",
			  iloc->logicalBlockNum, iloc->partitionReferenceNum);
		return -EIO;
	}

	/*
	 * Set defaults, but the inode is still incomplete!
	 * Note: get_new_inode() sets the following on a new inode:
	 *      i_sb = sb
	 *      i_no = ino
	 *      i_flags = sb->s_flags
	 *      i_state = 0
	 * clean_inode(): zero fills and sets
	 *      i_count = 1
	 *      i_nlink = 1
	 *      i_op = NULL;
	 */
	bh = udf_read_ptagged(inode->i_sb, iloc, 0, &ident);
	if (!bh) {
		udf_err(inode->i_sb, "(ino %lu) failed !bh\n", inode->i_ino);
		return -EIO;
	}

	if (ident != TAG_IDENT_FE && ident != TAG_IDENT_EFE &&
	    ident != TAG_IDENT_USE) {
		udf_err(inode->i_sb, "(ino %lu) failed ident=%u\n",
			inode->i_ino, ident);
		goto out;
	}

	fe = (struct fileEntry *)bh->b_data;
	efe = (struct extendedFileEntry *)bh->b_data;

	if (fe->icbTag.strategyType == cpu_to_le16(4096)) {
		struct buffer_head *ibh;

		ibh = udf_read_ptagged(inode->i_sb, iloc, 1, &ident);
		if (ident == TAG_IDENT_IE && ibh) {
			struct kernel_lb_addr loc;
			struct indirectEntry *ie;

			ie = (struct indirectEntry *)ibh->b_data;
			loc = lelb_to_cpu(ie->indirectICB.extLocation);

			if (ie->indirectICB.extLength) {
				brelse(ibh);
				memcpy(&iinfo->i_location, &loc,
				       sizeof(struct kernel_lb_addr));
				if (++indirections > UDF_MAX_ICB_NESTING) {
					udf_err(inode->i_sb,
						"too many ICBs in ICB hierarchy"
						" (max %d supported)\n",
						UDF_MAX_ICB_NESTING);
					goto out;
				}
				brelse(bh);
				goto reread;
			}
		}
		brelse(ibh);
	} else if (fe->icbTag.strategyType != cpu_to_le16(4)) {
		udf_err(inode->i_sb, "unsupported strategy type: %u\n",
			le16_to_cpu(fe->icbTag.strategyType));
		goto out;
	}
	if (fe->icbTag.strategyType == cpu_to_le16(4))
		iinfo->i_strat4096 = 0;
	else /* if (fe->icbTag.strategyType == cpu_to_le16(4096)) */
		iinfo->i_strat4096 = 1;

	iinfo->i_alloc_type = le16_to_cpu(fe->icbTag.flags) &
							ICBTAG_FLAG_AD_MASK;
	if (iinfo->i_alloc_type != ICBTAG_FLAG_AD_SHORT &&
	    iinfo->i_alloc_type != ICBTAG_FLAG_AD_LONG &&
	    iinfo->i_alloc_type != ICBTAG_FLAG_AD_IN_ICB) {
		ret = -EIO;
		goto out;
	}
	iinfo->i_hidden = hidden_inode;
	iinfo->i_unique = 0;
	iinfo->i_lenEAttr = 0;
	iinfo->i_lenExtents = 0;
	iinfo->i_lenAlloc = 0;
	iinfo->i_next_alloc_block = 0;
	iinfo->i_next_alloc_goal = 0;
	if (fe->descTag.tagIdent == cpu_to_le16(TAG_IDENT_EFE)) {
		iinfo->i_efe = 1;
		iinfo->i_use = 0;
		ret = udf_alloc_i_data(inode, bs -
					sizeof(struct extendedFileEntry));
		if (ret)
			goto out;
		memcpy(iinfo->i_data,
		       bh->b_data + sizeof(struct extendedFileEntry),
		       bs - sizeof(struct extendedFileEntry));
	} else if (fe->descTag.tagIdent == cpu_to_le16(TAG_IDENT_FE)) {
		iinfo->i_efe = 0;
		iinfo->i_use = 0;
		ret = udf_alloc_i_data(inode, bs - sizeof(struct fileEntry));
		if (ret)
			goto out;
		memcpy(iinfo->i_data,
		       bh->b_data + sizeof(struct fileEntry),
		       bs - sizeof(struct fileEntry));
	} else if (fe->descTag.tagIdent == cpu_to_le16(TAG_IDENT_USE)) {
		iinfo->i_efe = 0;
		iinfo->i_use = 1;
		iinfo->i_lenAlloc = le32_to_cpu(
				((struct unallocSpaceEntry *)bh->b_data)->
				 lengthAllocDescs);
		ret = udf_alloc_i_data(inode, bs -
					sizeof(struct unallocSpaceEntry));
		if (ret)
			goto out;
		memcpy(iinfo->i_data,
		       bh->b_data + sizeof(struct unallocSpaceEntry),
		       bs - sizeof(struct unallocSpaceEntry));
		return 0;
	}

	ret = -EIO;
	read_lock(&sbi->s_cred_lock);
	uid = le32_to_cpu(fe->uid);
	if (uid == UDF_INVALID_ID ||
	    UDF_QUERY_FLAG(inode->i_sb, UDF_FLAG_UID_SET))
		inode->i_uid = sbi->s_uid;
	else
		i_uid_write(inode, uid);

	gid = le32_to_cpu(fe->gid);
	if (gid == UDF_INVALID_ID ||
	    UDF_QUERY_FLAG(inode->i_sb, UDF_FLAG_GID_SET))
		inode->i_gid = sbi->s_gid;
	else
		i_gid_write(inode, gid);

	if (fe->icbTag.fileType != ICBTAG_FILE_TYPE_DIRECTORY &&
			sbi->s_fmode != UDF_INVALID_MODE)
		inode->i_mode = sbi->s_fmode;
	else if (fe->icbTag.fileType == ICBTAG_FILE_TYPE_DIRECTORY &&
			sbi->s_dmode != UDF_INVALID_MODE)
		inode->i_mode = sbi->s_dmode;
	else
		inode->i_mode = udf_convert_permissions(fe);
	inode->i_mode &= ~sbi->s_umask;
	iinfo->i_extraPerms = le32_to_cpu(fe->permissions) & ~FE_MAPPED_PERMS;

	read_unlock(&sbi->s_cred_lock);

	link_count = le16_to_cpu(fe->fileLinkCount);
	if (!link_count) {
		if (!hidden_inode) {
			ret = -ESTALE;
			goto out;
		}
		link_count = 1;
	}
	set_nlink(inode, link_count);

	inode->i_size = le64_to_cpu(fe->informationLength);
	iinfo->i_lenExtents = inode->i_size;

	if (iinfo->i_efe == 0) {
		inode->i_blocks = le64_to_cpu(fe->logicalBlocksRecorded) <<
			(inode->i_sb->s_blocksize_bits - 9);

		udf_disk_stamp_to_time(&inode->i_atime, fe->accessTime);
		udf_disk_stamp_to_time(&inode->i_mtime, fe->modificationTime);
		udf_disk_stamp_to_time(&inode->i_ctime, fe->attrTime);

		iinfo->i_unique = le64_to_cpu(fe->uniqueID);
		iinfo->i_lenEAttr = le32_to_cpu(fe->lengthExtendedAttr);
		iinfo->i_lenAlloc = le32_to_cpu(fe->lengthAllocDescs);
		iinfo->i_checkpoint = le32_to_cpu(fe->checkpoint);
		iinfo->i_streamdir = 0;
		iinfo->i_lenStreams = 0;
	} else {
		inode->i_blocks = le64_to_cpu(efe->logicalBlocksRecorded) <<
		    (inode->i_sb->s_blocksize_bits - 9);

		udf_disk_stamp_to_time(&inode->i_atime, efe->accessTime);
		udf_disk_stamp_to_time(&inode->i_mtime, efe->modificationTime);
		udf_disk_stamp_to_time(&iinfo->i_crtime, efe->createTime);
		udf_disk_stamp_to_time(&inode->i_ctime, efe->attrTime);

		iinfo->i_unique = le64_to_cpu(efe->uniqueID);
		iinfo->i_lenEAttr = le32_to_cpu(efe->lengthExtendedAttr);
		iinfo->i_lenAlloc = le32_to_cpu(efe->lengthAllocDescs);
		iinfo->i_checkpoint = le32_to_cpu(efe->checkpoint);

		/* Named streams */
		iinfo->i_streamdir = (efe->streamDirectoryICB.extLength != 0);
		iinfo->i_locStreamdir =
			lelb_to_cpu(efe->streamDirectoryICB.extLocation);
		iinfo->i_lenStreams = le64_to_cpu(efe->objectSize);
		if (iinfo->i_lenStreams >= inode->i_size)
			iinfo->i_lenStreams -= inode->i_size;
		else
			iinfo->i_lenStreams = 0;
	}
	inode->i_generation = iinfo->i_unique;

	/*
	 * Sanity check length of allocation descriptors and extended attrs to
	 * avoid integer overflows
	 */
	if (iinfo->i_lenEAttr > bs || iinfo->i_lenAlloc > bs)
		goto out;
	/* Now do exact checks */
	if (udf_file_entry_alloc_offset(inode) + iinfo->i_lenAlloc > bs)
		goto out;
	/* Sanity checks for files in ICB so that we don't get confused later */
	if (iinfo->i_alloc_type == ICBTAG_FLAG_AD_IN_ICB) {
		/*
		 * For file in ICB data is stored in allocation descriptor
		 * so sizes should match
		 */
		if (iinfo->i_lenAlloc != inode->i_size)
			goto out;
		/* File in ICB has to fit in there... */
		if (inode->i_size > bs - udf_file_entry_alloc_offset(inode))
			goto out;
	}

	switch (fe->icbTag.fileType) {
	case ICBTAG_FILE_TYPE_DIRECTORY:
		inode->i_op = &udf_dir_inode_operations;
		inode->i_fop = &udf_dir_operations;
		inode->i_mode |= S_IFDIR;
		inc_nlink(inode);
		break;
	case ICBTAG_FILE_TYPE_REALTIME:
	case ICBTAG_FILE_TYPE_REGULAR:
	case ICBTAG_FILE_TYPE_UNDEF:
	case ICBTAG_FILE_TYPE_VAT20:
		if (iinfo->i_alloc_type == ICBTAG_FLAG_AD_IN_ICB)
			inode->i_data.a_ops = &udf_adinicb_aops;
		else
			inode->i_data.a_ops = &udf_aops;
		inode->i_op = &udf_file_inode_operations;
		inode->i_fop = &udf_file_operations;
		inode->i_mode |= S_IFREG;
		break;
	case ICBTAG_FILE_TYPE_BLOCK:
		inode->i_mode |= S_IFBLK;
		break;
	case ICBTAG_FILE_TYPE_CHAR:
		inode->i_mode |= S_IFCHR;
		break;
	case ICBTAG_FILE_TYPE_FIFO:
		init_special_inode(inode, inode->i_mode | S_IFIFO, 0);
		break;
	case ICBTAG_FILE_TYPE_SOCKET:
		init_special_inode(inode, inode->i_mode | S_IFSOCK, 0);
		break;
	case ICBTAG_FILE_TYPE_SYMLINK:
		inode->i_data.a_ops = &udf_symlink_aops;
		inode->i_op = &udf_symlink_inode_operations;
		inode_nohighmem(inode);
		inode->i_mode = S_IFLNK | 0777;
		break;
	case ICBTAG_FILE_TYPE_MAIN:
		udf_debug("METADATA FILE-----\n");
		break;
	case ICBTAG_FILE_TYPE_MIRROR:
		udf_debug("METADATA MIRROR FILE-----\n");
		break;
	case ICBTAG_FILE_TYPE_BITMAP:
		udf_debug("METADATA BITMAP FILE-----\n");
		break;
	default:
		udf_err(inode->i_sb, "(ino %lu) failed unknown file type=%u\n",
			inode->i_ino, fe->icbTag.fileType);
		goto out;
	}
	if (S_ISCHR(inode->i_mode) || S_ISBLK(inode->i_mode)) {
		struct deviceSpec *dsea =
			(struct deviceSpec *)udf_get_extendedattr(inode, 12, 1);
		if (dsea) {
			init_special_inode(inode, inode->i_mode,
				MKDEV(le32_to_cpu(dsea->majorDeviceIdent),
				      le32_to_cpu(dsea->minorDeviceIdent)));
			/* Developer ID ??? */
		} else
			goto out;
	}
	ret = 0;
out:
	brelse(bh);
	return ret;
}

static int udf_alloc_i_data(struct inode *inode, size_t size)
{
	struct udf_inode_info *iinfo = UDF_I(inode);
	iinfo->i_data = kmalloc(size, GFP_KERNEL);
	if (!iinfo->i_data)
		return -ENOMEM;
	return 0;
}

static umode_t udf_convert_permissions(struct fileEntry *fe)
{
	umode_t mode;
	uint32_t permissions;
	uint32_t flags;

	permissions = le32_to_cpu(fe->permissions);
	flags = le16_to_cpu(fe->icbTag.flags);

	mode =	((permissions) & 0007) |
		((permissions >> 2) & 0070) |
		((permissions >> 4) & 0700) |
		((flags & ICBTAG_FLAG_SETUID) ? S_ISUID : 0) |
		((flags & ICBTAG_FLAG_SETGID) ? S_ISGID : 0) |
		((flags & ICBTAG_FLAG_STICKY) ? S_ISVTX : 0);

	return mode;
}

void udf_update_extra_perms(struct inode *inode, umode_t mode)
{
	struct udf_inode_info *iinfo = UDF_I(inode);

	/*
	 * UDF 2.01 sec. 3.3.3.3 Note 2:
	 * In Unix, delete permission tracks write
	 */
	iinfo->i_extraPerms &= ~FE_DELETE_PERMS;
	if (mode & 0200)
		iinfo->i_extraPerms |= FE_PERM_U_DELETE;
	if (mode & 0020)
		iinfo->i_extraPerms |= FE_PERM_G_DELETE;
	if (mode & 0002)
		iinfo->i_extraPerms |= FE_PERM_O_DELETE;
}

int udf_write_inode(struct inode *inode, struct writeback_control *wbc)
{
	return udf_update_inode(inode, wbc->sync_mode == WB_SYNC_ALL);
}

static int udf_sync_inode(struct inode *inode)
{
	return udf_update_inode(inode, 1);
}

static void udf_adjust_time(struct udf_inode_info *iinfo, struct timespec64 time)
{
	if (iinfo->i_crtime.tv_sec > time.tv_sec ||
	    (iinfo->i_crtime.tv_sec == time.tv_sec &&
	     iinfo->i_crtime.tv_nsec > time.tv_nsec))
		iinfo->i_crtime = time;
}

static int udf_update_inode(struct inode *inode, int do_sync)
{
	struct buffer_head *bh = NULL;
	struct fileEntry *fe;
	struct extendedFileEntry *efe;
	uint64_t lb_recorded;
	uint32_t udfperms;
	uint16_t icbflags;
	uint16_t crclen;
	int err = 0;
	struct udf_sb_info *sbi = UDF_SB(inode->i_sb);
	unsigned char blocksize_bits = inode->i_sb->s_blocksize_bits;
	struct udf_inode_info *iinfo = UDF_I(inode);

	bh = udf_tgetblk(inode->i_sb,
			udf_get_lb_pblock(inode->i_sb, &iinfo->i_location, 0));
	if (!bh) {
		udf_debug("getblk failure\n");
		return -EIO;
	}

	lock_buffer(bh);
	memset(bh->b_data, 0, inode->i_sb->s_blocksize);
	fe = (struct fileEntry *)bh->b_data;
	efe = (struct extendedFileEntry *)bh->b_data;

	if (iinfo->i_use) {
		struct unallocSpaceEntry *use =
			(struct unallocSpaceEntry *)bh->b_data;

		use->lengthAllocDescs = cpu_to_le32(iinfo->i_lenAlloc);
		memcpy(bh->b_data + sizeof(struct unallocSpaceEntry),
		       iinfo->i_data, inode->i_sb->s_blocksize -
					sizeof(struct unallocSpaceEntry));
		use->descTag.tagIdent = cpu_to_le16(TAG_IDENT_USE);
		crclen = sizeof(struct unallocSpaceEntry);

		goto finish;
	}

	if (UDF_QUERY_FLAG(inode->i_sb, UDF_FLAG_UID_FORGET))
		fe->uid = cpu_to_le32(UDF_INVALID_ID);
	else
		fe->uid = cpu_to_le32(i_uid_read(inode));

	if (UDF_QUERY_FLAG(inode->i_sb, UDF_FLAG_GID_FORGET))
		fe->gid = cpu_to_le32(UDF_INVALID_ID);
	else
		fe->gid = cpu_to_le32(i_gid_read(inode));

	udfperms = ((inode->i_mode & 0007)) |
		   ((inode->i_mode & 0070) << 2) |
		   ((inode->i_mode & 0700) << 4);

	udfperms |= iinfo->i_extraPerms;
	fe->permissions = cpu_to_le32(udfperms);

	if (S_ISDIR(inode->i_mode) && inode->i_nlink > 0)
		fe->fileLinkCount = cpu_to_le16(inode->i_nlink - 1);
	else {
		if (iinfo->i_hidden)
			fe->fileLinkCount = cpu_to_le16(0);
		else
			fe->fileLinkCount = cpu_to_le16(inode->i_nlink);
	}

	fe->informationLength = cpu_to_le64(inode->i_size);

	if (S_ISCHR(inode->i_mode) || S_ISBLK(inode->i_mode)) {
		struct regid *eid;
		struct deviceSpec *dsea =
			(struct deviceSpec *)udf_get_extendedattr(inode, 12, 1);
		if (!dsea) {
			dsea = (struct deviceSpec *)
				udf_add_extendedattr(inode,
						     sizeof(struct deviceSpec) +
						     sizeof(struct regid), 12, 0x3);
			dsea->attrType = cpu_to_le32(12);
			dsea->attrSubtype = 1;
			dsea->attrLength = cpu_to_le32(
						sizeof(struct deviceSpec) +
						sizeof(struct regid));
			dsea->impUseLength = cpu_to_le32(sizeof(struct regid));
		}
		eid = (struct regid *)dsea->impUse;
		memset(eid, 0, sizeof(*eid));
		strcpy(eid->ident, UDF_ID_DEVELOPER);
		eid->identSuffix[0] = UDF_OS_CLASS_UNIX;
		eid->identSuffix[1] = UDF_OS_ID_LINUX;
		dsea->majorDeviceIdent = cpu_to_le32(imajor(inode));
		dsea->minorDeviceIdent = cpu_to_le32(iminor(inode));
	}

	if (iinfo->i_alloc_type == ICBTAG_FLAG_AD_IN_ICB)
		lb_recorded = 0; /* No extents => no blocks! */
	else
		lb_recorded =
			(inode->i_blocks + (1 << (blocksize_bits - 9)) - 1) >>
			(blocksize_bits - 9);

	if (iinfo->i_efe == 0) {
		memcpy(bh->b_data + sizeof(struct fileEntry),
		       iinfo->i_data,
		       inode->i_sb->s_blocksize - sizeof(struct fileEntry));
		fe->logicalBlocksRecorded = cpu_to_le64(lb_recorded);

		udf_time_to_disk_stamp(&fe->accessTime, inode->i_atime);
		udf_time_to_disk_stamp(&fe->modificationTime, inode->i_mtime);
		udf_time_to_disk_stamp(&fe->attrTime, inode->i_ctime);
		memset(&(fe->impIdent), 0, sizeof(struct regid));
		strcpy(fe->impIdent.ident, UDF_ID_DEVELOPER);
		fe->impIdent.identSuffix[0] = UDF_OS_CLASS_UNIX;
		fe->impIdent.identSuffix[1] = UDF_OS_ID_LINUX;
		fe->uniqueID = cpu_to_le64(iinfo->i_unique);
		fe->lengthExtendedAttr = cpu_to_le32(iinfo->i_lenEAttr);
		fe->lengthAllocDescs = cpu_to_le32(iinfo->i_lenAlloc);
		fe->checkpoint = cpu_to_le32(iinfo->i_checkpoint);
		fe->descTag.tagIdent = cpu_to_le16(TAG_IDENT_FE);
		crclen = sizeof(struct fileEntry);
	} else {
		memcpy(bh->b_data + sizeof(struct extendedFileEntry),
		       iinfo->i_data,
		       inode->i_sb->s_blocksize -
					sizeof(struct extendedFileEntry));
		efe->objectSize =
			cpu_to_le64(inode->i_size + iinfo->i_lenStreams);
		efe->logicalBlocksRecorded = cpu_to_le64(lb_recorded);

		if (iinfo->i_streamdir) {
			struct long_ad *icb_lad = &efe->streamDirectoryICB;

			icb_lad->extLocation =
				cpu_to_lelb(iinfo->i_locStreamdir);
			icb_lad->extLength =
				cpu_to_le32(inode->i_sb->s_blocksize);
		}

		udf_adjust_time(iinfo, inode->i_atime);
		udf_adjust_time(iinfo, inode->i_mtime);
		udf_adjust_time(iinfo, inode->i_ctime);

		udf_time_to_disk_stamp(&efe->accessTime, inode->i_atime);
		udf_time_to_disk_stamp(&efe->modificationTime, inode->i_mtime);
		udf_time_to_disk_stamp(&efe->createTime, iinfo->i_crtime);
		udf_time_to_disk_stamp(&efe->attrTime, inode->i_ctime);

		memset(&(efe->impIdent), 0, sizeof(efe->impIdent));
		strcpy(efe->impIdent.ident, UDF_ID_DEVELOPER);
		efe->impIdent.identSuffix[0] = UDF_OS_CLASS_UNIX;
		efe->impIdent.identSuffix[1] = UDF_OS_ID_LINUX;
		efe->uniqueID = cpu_to_le64(iinfo->i_unique);
		efe->lengthExtendedAttr = cpu_to_le32(iinfo->i_lenEAttr);
		efe->lengthAllocDescs = cpu_to_le32(iinfo->i_lenAlloc);
		efe->checkpoint = cpu_to_le32(iinfo->i_checkpoint);
		efe->descTag.tagIdent = cpu_to_le16(TAG_IDENT_EFE);
		crclen = sizeof(struct extendedFileEntry);
	}

finish:
	if (iinfo->i_strat4096) {
		fe->icbTag.strategyType = cpu_to_le16(4096);
		fe->icbTag.strategyParameter = cpu_to_le16(1);
		fe->icbTag.numEntries = cpu_to_le16(2);
	} else {
		fe->icbTag.strategyType = cpu_to_le16(4);
		fe->icbTag.numEntries = cpu_to_le16(1);
	}

	if (iinfo->i_use)
		fe->icbTag.fileType = ICBTAG_FILE_TYPE_USE;
	else if (S_ISDIR(inode->i_mode))
		fe->icbTag.fileType = ICBTAG_FILE_TYPE_DIRECTORY;
	else if (S_ISREG(inode->i_mode))
		fe->icbTag.fileType = ICBTAG_FILE_TYPE_REGULAR;
	else if (S_ISLNK(inode->i_mode))
		fe->icbTag.fileType = ICBTAG_FILE_TYPE_SYMLINK;
	else if (S_ISBLK(inode->i_mode))
		fe->icbTag.fileType = ICBTAG_FILE_TYPE_BLOCK;
	else if (S_ISCHR(inode->i_mode))
		fe->icbTag.fileType = ICBTAG_FILE_TYPE_CHAR;
	else if (S_ISFIFO(inode->i_mode))
		fe->icbTag.fileType = ICBTAG_FILE_TYPE_FIFO;
	else if (S_ISSOCK(inode->i_mode))
		fe->icbTag.fileType = ICBTAG_FILE_TYPE_SOCKET;

	icbflags =	iinfo->i_alloc_type |
			((inode->i_mode & S_ISUID) ? ICBTAG_FLAG_SETUID : 0) |
			((inode->i_mode & S_ISGID) ? ICBTAG_FLAG_SETGID : 0) |
			((inode->i_mode & S_ISVTX) ? ICBTAG_FLAG_STICKY : 0) |
			(le16_to_cpu(fe->icbTag.flags) &
				~(ICBTAG_FLAG_AD_MASK | ICBTAG_FLAG_SETUID |
				ICBTAG_FLAG_SETGID | ICBTAG_FLAG_STICKY));

	fe->icbTag.flags = cpu_to_le16(icbflags);
	if (sbi->s_udfrev >= 0x0200)
		fe->descTag.descVersion = cpu_to_le16(3);
	else
		fe->descTag.descVersion = cpu_to_le16(2);
	fe->descTag.tagSerialNum = cpu_to_le16(sbi->s_serial_number);
	fe->descTag.tagLocation = cpu_to_le32(
					iinfo->i_location.logicalBlockNum);
	crclen += iinfo->i_lenEAttr + iinfo->i_lenAlloc - sizeof(struct tag);
	fe->descTag.descCRCLength = cpu_to_le16(crclen);
	fe->descTag.descCRC = cpu_to_le16(crc_itu_t(0, (char *)fe + sizeof(struct tag),
						  crclen));
	fe->descTag.tagChecksum = udf_tag_checksum(&fe->descTag);

	set_buffer_uptodate(bh);
	unlock_buffer(bh);

	/* write the data blocks */
	mark_buffer_dirty(bh);
	if (do_sync) {
		sync_dirty_buffer(bh);
		if (buffer_write_io_error(bh)) {
			udf_warn(inode->i_sb, "IO error syncing udf inode [%08lx]\n",
				 inode->i_ino);
			err = -EIO;
		}
	}
	brelse(bh);

	return err;
}

struct inode *__udf_iget(struct super_block *sb, struct kernel_lb_addr *ino,
			 bool hidden_inode)
{
	unsigned long block = udf_get_lb_pblock(sb, ino, 0);
	struct inode *inode = iget_locked(sb, block);
	int err;

	if (!inode)
		return ERR_PTR(-ENOMEM);

	if (!(inode->i_state & I_NEW)) {
		if (UDF_I(inode)->i_hidden != hidden_inode) {
			iput(inode);
			return ERR_PTR(-EFSCORRUPTED);
		}
		return inode;
	}

	memcpy(&UDF_I(inode)->i_location, ino, sizeof(struct kernel_lb_addr));
	err = udf_read_inode(inode, hidden_inode);
	if (err < 0) {
		iget_failed(inode);
		return ERR_PTR(err);
	}
	unlock_new_inode(inode);

	return inode;
}

int udf_setup_indirect_aext(struct inode *inode, udf_pblk_t block,
			    struct extent_position *epos)
{
	struct super_block *sb = inode->i_sb;
	struct buffer_head *bh;
	struct allocExtDesc *aed;
	struct extent_position nepos;
	struct kernel_lb_addr neloc;
	int ver, adsize;

	if (UDF_I(inode)->i_alloc_type == ICBTAG_FLAG_AD_SHORT)
		adsize = sizeof(struct short_ad);
	else if (UDF_I(inode)->i_alloc_type == ICBTAG_FLAG_AD_LONG)
		adsize = sizeof(struct long_ad);
	else
		return -EIO;

	neloc.logicalBlockNum = block;
	neloc.partitionReferenceNum = epos->block.partitionReferenceNum;

	bh = udf_tgetblk(sb, udf_get_lb_pblock(sb, &neloc, 0));
	if (!bh)
		return -EIO;
	lock_buffer(bh);
	memset(bh->b_data, 0x00, sb->s_blocksize);
	set_buffer_uptodate(bh);
	unlock_buffer(bh);
	mark_buffer_dirty_inode(bh, inode);

	aed = (struct allocExtDesc *)(bh->b_data);
	if (!UDF_QUERY_FLAG(sb, UDF_FLAG_STRICT)) {
		aed->previousAllocExtLocation =
				cpu_to_le32(epos->block.logicalBlockNum);
	}
	aed->lengthAllocDescs = cpu_to_le32(0);
	if (UDF_SB(sb)->s_udfrev >= 0x0200)
		ver = 3;
	else
		ver = 2;
	udf_new_tag(bh->b_data, TAG_IDENT_AED, ver, 1, block,
		    sizeof(struct tag));

	nepos.block = neloc;
	nepos.offset = sizeof(struct allocExtDesc);
	nepos.bh = bh;

	/*
	 * Do we have to copy current last extent to make space for indirect
	 * one?
	 */
	if (epos->offset + adsize > sb->s_blocksize) {
		struct kernel_lb_addr cp_loc;
		uint32_t cp_len;
		int cp_type;

		epos->offset -= adsize;
		cp_type = udf_current_aext(inode, epos, &cp_loc, &cp_len, 0);
		cp_len |= ((uint32_t)cp_type) << 30;

		__udf_add_aext(inode, &nepos, &cp_loc, cp_len, 1);
		udf_write_aext(inode, epos, &nepos.block,
			       sb->s_blocksize | EXT_NEXT_EXTENT_ALLOCDESCS, 0);
	} else {
		__udf_add_aext(inode, epos, &nepos.block,
			       sb->s_blocksize | EXT_NEXT_EXTENT_ALLOCDESCS, 0);
	}

	brelse(epos->bh);
	*epos = nepos;

	return 0;
}

/*
 * Append extent at the given position - should be the first free one in inode
 * / indirect extent. This function assumes there is enough space in the inode
 * or indirect extent. Use udf_add_aext() if you didn't check for this before.
 */
int __udf_add_aext(struct inode *inode, struct extent_position *epos,
		   struct kernel_lb_addr *eloc, uint32_t elen, int inc)
{
	struct udf_inode_info *iinfo = UDF_I(inode);
	struct allocExtDesc *aed;
	int adsize;

	if (iinfo->i_alloc_type == ICBTAG_FLAG_AD_SHORT)
		adsize = sizeof(struct short_ad);
	else if (iinfo->i_alloc_type == ICBTAG_FLAG_AD_LONG)
		adsize = sizeof(struct long_ad);
	else
		return -EIO;

	if (!epos->bh) {
		WARN_ON(iinfo->i_lenAlloc !=
			epos->offset - udf_file_entry_alloc_offset(inode));
	} else {
		aed = (struct allocExtDesc *)epos->bh->b_data;
		WARN_ON(le32_to_cpu(aed->lengthAllocDescs) !=
			epos->offset - sizeof(struct allocExtDesc));
		WARN_ON(epos->offset + adsize > inode->i_sb->s_blocksize);
	}

	udf_write_aext(inode, epos, eloc, elen, inc);

	if (!epos->bh) {
		iinfo->i_lenAlloc += adsize;
		mark_inode_dirty(inode);
	} else {
		aed = (struct allocExtDesc *)epos->bh->b_data;
		le32_add_cpu(&aed->lengthAllocDescs, adsize);
		if (!UDF_QUERY_FLAG(inode->i_sb, UDF_FLAG_STRICT) ||
				UDF_SB(inode->i_sb)->s_udfrev >= 0x0201)
			udf_update_tag(epos->bh->b_data,
					epos->offset + (inc ? 0 : adsize));
		else
			udf_update_tag(epos->bh->b_data,
					sizeof(struct allocExtDesc));
		mark_buffer_dirty_inode(epos->bh, inode);
	}

	return 0;
}

/*
 * Append extent at given position - should be the first free one in inode
 * / indirect extent. Takes care of allocating and linking indirect blocks.
 */
int udf_add_aext(struct inode *inode, struct extent_position *epos,
		 struct kernel_lb_addr *eloc, uint32_t elen, int inc)
{
	int adsize;
	struct super_block *sb = inode->i_sb;

	if (UDF_I(inode)->i_alloc_type == ICBTAG_FLAG_AD_SHORT)
		adsize = sizeof(struct short_ad);
	else if (UDF_I(inode)->i_alloc_type == ICBTAG_FLAG_AD_LONG)
		adsize = sizeof(struct long_ad);
	else
		return -EIO;

	if (epos->offset + (2 * adsize) > sb->s_blocksize) {
		int err;
		udf_pblk_t new_block;

		new_block = udf_new_block(sb, NULL,
					  epos->block.partitionReferenceNum,
					  epos->block.logicalBlockNum, &err);
		if (!new_block)
			return -ENOSPC;

		err = udf_setup_indirect_aext(inode, new_block, epos);
		if (err)
			return err;
	}

	return __udf_add_aext(inode, epos, eloc, elen, inc);
}

void udf_write_aext(struct inode *inode, struct extent_position *epos,
		    struct kernel_lb_addr *eloc, uint32_t elen, int inc)
{
	int adsize;
	uint8_t *ptr;
	struct short_ad *sad;
	struct long_ad *lad;
	struct udf_inode_info *iinfo = UDF_I(inode);

	if (!epos->bh)
		ptr = iinfo->i_data + epos->offset -
			udf_file_entry_alloc_offset(inode) +
			iinfo->i_lenEAttr;
	else
		ptr = epos->bh->b_data + epos->offset;

	switch (iinfo->i_alloc_type) {
	case ICBTAG_FLAG_AD_SHORT:
		sad = (struct short_ad *)ptr;
		sad->extLength = cpu_to_le32(elen);
		sad->extPosition = cpu_to_le32(eloc->logicalBlockNum);
		adsize = sizeof(struct short_ad);
		break;
	case ICBTAG_FLAG_AD_LONG:
		lad = (struct long_ad *)ptr;
		lad->extLength = cpu_to_le32(elen);
		lad->extLocation = cpu_to_lelb(*eloc);
		memset(lad->impUse, 0x00, sizeof(lad->impUse));
		adsize = sizeof(struct long_ad);
		break;
	default:
		return;
	}

	if (epos->bh) {
		if (!UDF_QUERY_FLAG(inode->i_sb, UDF_FLAG_STRICT) ||
		    UDF_SB(inode->i_sb)->s_udfrev >= 0x0201) {
			struct allocExtDesc *aed =
				(struct allocExtDesc *)epos->bh->b_data;
			udf_update_tag(epos->bh->b_data,
				       le32_to_cpu(aed->lengthAllocDescs) +
				       sizeof(struct allocExtDesc));
		}
		mark_buffer_dirty_inode(epos->bh, inode);
	} else {
		mark_inode_dirty(inode);
	}

	if (inc)
		epos->offset += adsize;
}

/*
 * Only 1 indirect extent in a row really makes sense but allow upto 16 in case
 * someone does some weird stuff.
 */
#define UDF_MAX_INDIR_EXTS 16

int8_t udf_next_aext(struct inode *inode, struct extent_position *epos,
		     struct kernel_lb_addr *eloc, uint32_t *elen, int inc)
{
	int8_t etype;
	unsigned int indirections = 0;

	while ((etype = udf_current_aext(inode, epos, eloc, elen, inc)) ==
	       (EXT_NEXT_EXTENT_ALLOCDESCS >> 30)) {
		udf_pblk_t block;

		if (++indirections > UDF_MAX_INDIR_EXTS) {
			udf_err(inode->i_sb,
				"too many indirect extents in inode %lu\n",
				inode->i_ino);
			return -1;
		}

		epos->block = *eloc;
		epos->offset = sizeof(struct allocExtDesc);
		brelse(epos->bh);
		block = udf_get_lb_pblock(inode->i_sb, &epos->block, 0);
		epos->bh = udf_tread(inode->i_sb, block);
		if (!epos->bh) {
			udf_debug("reading block %u failed!\n", block);
			return -1;
		}
	}

	return etype;
}

int8_t udf_current_aext(struct inode *inode, struct extent_position *epos,
			struct kernel_lb_addr *eloc, uint32_t *elen, int inc)
{
	int alen;
	int8_t etype;
	uint8_t *ptr;
	struct short_ad *sad;
	struct long_ad *lad;
	struct udf_inode_info *iinfo = UDF_I(inode);

	if (!epos->bh) {
		if (!epos->offset)
			epos->offset = udf_file_entry_alloc_offset(inode);
		ptr = iinfo->i_data + epos->offset -
			udf_file_entry_alloc_offset(inode) +
			iinfo->i_lenEAttr;
		alen = udf_file_entry_alloc_offset(inode) +
							iinfo->i_lenAlloc;
	} else {
		if (!epos->offset)
			epos->offset = sizeof(struct allocExtDesc);
		ptr = epos->bh->b_data + epos->offset;
		alen = sizeof(struct allocExtDesc) +
			le32_to_cpu(((struct allocExtDesc *)epos->bh->b_data)->
							lengthAllocDescs);
	}

	switch (iinfo->i_alloc_type) {
	case ICBTAG_FLAG_AD_SHORT:
		sad = udf_get_fileshortad(ptr, alen, &epos->offset, inc);
		if (!sad)
			return -1;
		etype = le32_to_cpu(sad->extLength) >> 30;
		eloc->logicalBlockNum = le32_to_cpu(sad->extPosition);
		eloc->partitionReferenceNum =
				iinfo->i_location.partitionReferenceNum;
		*elen = le32_to_cpu(sad->extLength) & UDF_EXTENT_LENGTH_MASK;
		break;
	case ICBTAG_FLAG_AD_LONG:
		lad = udf_get_filelongad(ptr, alen, &epos->offset, inc);
		if (!lad)
			return -1;
		etype = le32_to_cpu(lad->extLength) >> 30;
		*eloc = lelb_to_cpu(lad->extLocation);
		*elen = le32_to_cpu(lad->extLength) & UDF_EXTENT_LENGTH_MASK;
		break;
	default:
		udf_debug("alloc_type = %u unsupported\n", iinfo->i_alloc_type);
		return -1;
	}

	return etype;
}

static int8_t udf_insert_aext(struct inode *inode, struct extent_position epos,
			      struct kernel_lb_addr neloc, uint32_t nelen)
{
	struct kernel_lb_addr oeloc;
	uint32_t oelen;
	int8_t etype;

	if (epos.bh)
		get_bh(epos.bh);

	while ((etype = udf_next_aext(inode, &epos, &oeloc, &oelen, 0)) != -1) {
		udf_write_aext(inode, &epos, &neloc, nelen, 1);
		neloc = oeloc;
		nelen = (etype << 30) | oelen;
	}
	udf_add_aext(inode, &epos, &neloc, nelen, 1);
	brelse(epos.bh);

	return (nelen >> 30);
}

int8_t udf_delete_aext(struct inode *inode, struct extent_position epos)
{
	struct extent_position oepos;
	int adsize;
	int8_t etype;
	struct allocExtDesc *aed;
	struct udf_inode_info *iinfo;
	struct kernel_lb_addr eloc;
	uint32_t elen;

	if (epos.bh) {
		get_bh(epos.bh);
		get_bh(epos.bh);
	}

	iinfo = UDF_I(inode);
	if (iinfo->i_alloc_type == ICBTAG_FLAG_AD_SHORT)
		adsize = sizeof(struct short_ad);
	else if (iinfo->i_alloc_type == ICBTAG_FLAG_AD_LONG)
		adsize = sizeof(struct long_ad);
	else
		adsize = 0;

	oepos = epos;
	if (udf_next_aext(inode, &epos, &eloc, &elen, 1) == -1)
		return -1;

	while ((etype = udf_next_aext(inode, &epos, &eloc, &elen, 1)) != -1) {
		udf_write_aext(inode, &oepos, &eloc, (etype << 30) | elen, 1);
		if (oepos.bh != epos.bh) {
			oepos.block = epos.block;
			brelse(oepos.bh);
			get_bh(epos.bh);
			oepos.bh = epos.bh;
			oepos.offset = epos.offset - adsize;
		}
	}
	memset(&eloc, 0x00, sizeof(struct kernel_lb_addr));
	elen = 0;

	if (epos.bh != oepos.bh) {
		udf_free_blocks(inode->i_sb, inode, &epos.block, 0, 1);
		udf_write_aext(inode, &oepos, &eloc, elen, 1);
		udf_write_aext(inode, &oepos, &eloc, elen, 1);
		if (!oepos.bh) {
			iinfo->i_lenAlloc -= (adsize * 2);
			mark_inode_dirty(inode);
		} else {
			aed = (struct allocExtDesc *)oepos.bh->b_data;
			le32_add_cpu(&aed->lengthAllocDescs, -(2 * adsize));
			if (!UDF_QUERY_FLAG(inode->i_sb, UDF_FLAG_STRICT) ||
			    UDF_SB(inode->i_sb)->s_udfrev >= 0x0201)
				udf_update_tag(oepos.bh->b_data,
						oepos.offset - (2 * adsize));
			else
				udf_update_tag(oepos.bh->b_data,
						sizeof(struct allocExtDesc));
			mark_buffer_dirty_inode(oepos.bh, inode);
		}
	} else {
		udf_write_aext(inode, &oepos, &eloc, elen, 1);
		if (!oepos.bh) {
			iinfo->i_lenAlloc -= adsize;
			mark_inode_dirty(inode);
		} else {
			aed = (struct allocExtDesc *)oepos.bh->b_data;
			le32_add_cpu(&aed->lengthAllocDescs, -adsize);
			if (!UDF_QUERY_FLAG(inode->i_sb, UDF_FLAG_STRICT) ||
			    UDF_SB(inode->i_sb)->s_udfrev >= 0x0201)
				udf_update_tag(oepos.bh->b_data,
						epos.offset - adsize);
			else
				udf_update_tag(oepos.bh->b_data,
						sizeof(struct allocExtDesc));
			mark_buffer_dirty_inode(oepos.bh, inode);
		}
	}

	brelse(epos.bh);
	brelse(oepos.bh);

	return (elen >> 30);
}

int8_t inode_bmap(struct inode *inode, sector_t block,
		  struct extent_position *pos, struct kernel_lb_addr *eloc,
		  uint32_t *elen, sector_t *offset)
{
	unsigned char blocksize_bits = inode->i_sb->s_blocksize_bits;
	loff_t lbcount = 0, bcount = (loff_t) block << blocksize_bits;
	int8_t etype;
	struct udf_inode_info *iinfo;

	iinfo = UDF_I(inode);
	if (!udf_read_extent_cache(inode, bcount, &lbcount, pos)) {
		pos->offset = 0;
		pos->block = iinfo->i_location;
		pos->bh = NULL;
	}
	*elen = 0;
	do {
		etype = udf_next_aext(inode, pos, eloc, elen, 1);
		if (etype == -1) {
			*offset = (bcount - lbcount) >> blocksize_bits;
			iinfo->i_lenExtents = lbcount;
			return -1;
		}
		lbcount += *elen;
	} while (lbcount <= bcount);
	/* update extent cache */
	udf_update_extent_cache(inode, lbcount - *elen, pos);
	*offset = (bcount + *elen - lbcount) >> blocksize_bits;

	return etype;
}

udf_pblk_t udf_block_map(struct inode *inode, sector_t block)
{
	struct kernel_lb_addr eloc;
	uint32_t elen;
	sector_t offset;
	struct extent_position epos = {};
	udf_pblk_t ret;

	down_read(&UDF_I(inode)->i_data_sem);

	if (inode_bmap(inode, block, &epos, &eloc, &elen, &offset) ==
						(EXT_RECORDED_ALLOCATED >> 30))
		ret = udf_get_lb_pblock(inode->i_sb, &eloc, offset);
	else
		ret = 0;

	up_read(&UDF_I(inode)->i_data_sem);
	brelse(epos.bh);

	if (UDF_QUERY_FLAG(inode->i_sb, UDF_FLAG_VARCONV))
		return udf_fixed_to_variable(ret);
	else
		return ret;
}<|MERGE_RESOLUTION|>--- conflicted
+++ resolved
@@ -442,11 +442,7 @@
 	 * Block beyond EOF and prealloc extents? Just discard preallocation
 	 * as it is not useful and complicates things.
 	 */
-<<<<<<< HEAD
-	if (((loff_t)block) << inode->i_blkbits > iinfo->i_lenExtents)
-=======
 	if (((loff_t)block) << inode->i_blkbits >= iinfo->i_lenExtents)
->>>>>>> 9b37665a
 		udf_discard_prealloc(inode);
 	udf_clear_extent_cache(inode);
 	phys = inode_getblk(inode, block, &err, &new);
