--- conflicted
+++ resolved
@@ -1136,11 +1136,7 @@
 		goto put_inode_out;
 	}
 	bytes = inode->i_size;
-<<<<<<< HEAD
-	sbi->def_table = t = kmalloc(bytes, GFP_NOFS | __GFP_NOWARN);
-=======
 	sbi->def_table = t = kvmalloc(bytes, GFP_KERNEL);
->>>>>>> c33f17e6
 	if (!t) {
 		err = -ENOMEM;
 		goto put_inode_out;
