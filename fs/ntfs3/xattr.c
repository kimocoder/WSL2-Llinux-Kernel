--- conflicted
+++ resolved
@@ -216,12 +216,9 @@
 
 		if (!ea->name_len)
 			break;
-<<<<<<< HEAD
-=======
 
 		if (ea->name_len > ea_size)
 			break;
->>>>>>> 5eb2b831
 
 		if (buffer) {
 			/* Check if we can use field ea->name */
