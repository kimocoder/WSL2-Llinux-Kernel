// SPDX-License-Identifier: GPL-2.0
/*
 *
 * Copyright (C) 2019-2021 Paragon Software GmbH, All rights reserved.
 *
 */

#include <linux/fs.h>
#include <linux/posix_acl.h>
#include <linux/posix_acl_xattr.h>
#include <linux/xattr.h>

#include "debug.h"
#include "ntfs.h"
#include "ntfs_fs.h"

// clang-format off
#define SYSTEM_DOS_ATTRIB    "system.dos_attrib"
#define SYSTEM_NTFS_ATTRIB   "system.ntfs_attrib"
#define SYSTEM_NTFS_SECURITY "system.ntfs_security"
// clang-format on

static inline size_t unpacked_ea_size(const struct EA_FULL *ea)
{
	return ea->size ? le32_to_cpu(ea->size)
			: ALIGN(struct_size(ea, name,
					    1 + ea->name_len +
						    le16_to_cpu(ea->elength)),
				4);
}

static inline size_t packed_ea_size(const struct EA_FULL *ea)
{
	return struct_size(ea, name,
			   1 + ea->name_len + le16_to_cpu(ea->elength)) -
	       offsetof(struct EA_FULL, flags);
}

/*
 * find_ea
 *
 * Assume there is at least one xattr in the list.
 */
static inline bool find_ea(const struct EA_FULL *ea_all, u32 bytes,
			   const char *name, u8 name_len, u32 *off, u32 *ea_sz)
{
	u32 ea_size;

	*off = 0;
	if (!ea_all)
		return false;

	for (; *off < bytes; *off += ea_size) {
		const struct EA_FULL *ea = Add2Ptr(ea_all, *off);
		ea_size = unpacked_ea_size(ea);
		if (ea->name_len == name_len &&
		    !memcmp(ea->name, name, name_len)) {
			if (ea_sz)
				*ea_sz = ea_size;
			return true;
		}
	}

	return false;
}

/*
 * ntfs_read_ea - Read all extended attributes.
 * @ea:		New allocated memory.
 * @info:	Pointer into resident data.
 */
static int ntfs_read_ea(struct ntfs_inode *ni, struct EA_FULL **ea,
			size_t add_bytes, const struct EA_INFO **info)
{
	int err = -EINVAL;
	struct ntfs_sb_info *sbi = ni->mi.sbi;
	struct ATTR_LIST_ENTRY *le = NULL;
	struct ATTRIB *attr_info, *attr_ea;
	void *ea_p;
	u32 size, off, ea_size;

	static_assert(le32_to_cpu(ATTR_EA_INFO) < le32_to_cpu(ATTR_EA));

	*ea = NULL;
	*info = NULL;

	attr_info =
		ni_find_attr(ni, NULL, &le, ATTR_EA_INFO, NULL, 0, NULL, NULL);
	attr_ea =
		ni_find_attr(ni, attr_info, &le, ATTR_EA, NULL, 0, NULL, NULL);

	if (!attr_ea || !attr_info)
		return 0;

	*info = resident_data_ex(attr_info, sizeof(struct EA_INFO));
	if (!*info)
		goto out;

	/* Check Ea limit. */
	size = le32_to_cpu((*info)->size);
	if (size > sbi->ea_max_size) {
		err = -EFBIG;
		goto out;
	}

	if (attr_size(attr_ea) > sbi->ea_max_size) {
		err = -EFBIG;
		goto out;
	}

	if (!size) {
		/* EA info persists, but xattr is empty. Looks like EA problem. */
		goto out;
	}

	/* Allocate memory for packed Ea. */
	ea_p = kmalloc(size_add(size, add_bytes), GFP_NOFS);
	if (!ea_p)
		return -ENOMEM;

<<<<<<< HEAD
	if (!size) {
		/* EA info persists, but xattr is empty. Looks like EA problem. */
	} else if (attr_ea->non_res) {
=======
	if (attr_ea->non_res) {
>>>>>>> 9b37665a
		struct runs_tree run;

		run_init(&run);

		err = attr_load_runs_range(ni, ATTR_EA, NULL, 0, &run, 0, size);
		if (!err)
			err = ntfs_read_run_nb(sbi, &run, 0, ea_p, size, NULL);
		run_close(&run);

		if (err)
			goto out1;
	} else {
		void *p = resident_data_ex(attr_ea, size);

		if (!p)
			goto out1;
		memcpy(ea_p, p, size);
	}

	memset(Add2Ptr(ea_p, size), 0, add_bytes);

	/* Check all attributes for consistency. */
	for (off = 0; off < size; off += ea_size) {
		const struct EA_FULL *ef = Add2Ptr(ea_p, off);
		u32 bytes = size - off;

		/* Check if we can use field ea->size. */
		if (bytes < sizeof(ef->size))
			goto out1;

		if (ef->size) {
			ea_size = le32_to_cpu(ef->size);
			if (ea_size > bytes)
				goto out1;
			continue;
		}

		/* Check if we can use fields ef->name_len and ef->elength. */
		if (bytes < offsetof(struct EA_FULL, name))
			goto out1;

		ea_size = ALIGN(struct_size(ef, name,
					    1 + ef->name_len +
						    le16_to_cpu(ef->elength)),
				4);
		if (ea_size > bytes)
			goto out1;
	}

	*ea = ea_p;
	return 0;

out1:
	kfree(ea_p);
out:
	ntfs_set_state(sbi, NTFS_DIRTY_DIRTY);
	return err;
}

/*
 * ntfs_list_ea
 *
 * Copy a list of xattrs names into the buffer
 * provided, or compute the buffer size required.
 *
 * Return:
 * * Number of bytes used / required on
 * * -ERRNO - on failure
 */
static ssize_t ntfs_list_ea(struct ntfs_inode *ni, char *buffer,
			    size_t bytes_per_buffer)
{
	const struct EA_INFO *info;
	struct EA_FULL *ea_all = NULL;
	const struct EA_FULL *ea;
	u32 off, size;
	int err;
	int ea_size;
	size_t ret;

	err = ntfs_read_ea(ni, &ea_all, 0, &info);
	if (err)
		return err;

	if (!info || !ea_all)
		return 0;

	size = le32_to_cpu(info->size);

	/* Enumerate all xattrs. */
	for (ret = 0, off = 0; off < size; off += ea_size) {
		ea = Add2Ptr(ea_all, off);
		ea_size = unpacked_ea_size(ea);

		if (!ea->name_len)
			break;

		if (buffer) {
			if (ret + ea->name_len + 1 > bytes_per_buffer) {
				err = -ERANGE;
				goto out;
			}

			memcpy(buffer + ret, ea->name, ea->name_len);
			buffer[ret + ea->name_len] = 0;
		}

		ret += ea->name_len + 1;
	}

out:
	kfree(ea_all);
	return err ? err : ret;
}

static int ntfs_get_ea(struct inode *inode, const char *name, size_t name_len,
		       void *buffer, size_t size, size_t *required)
{
	struct ntfs_inode *ni = ntfs_i(inode);
	const struct EA_INFO *info;
	struct EA_FULL *ea_all = NULL;
	const struct EA_FULL *ea;
	u32 off, len;
	int err;

	if (!(ni->ni_flags & NI_FLAG_EA))
		return -ENODATA;

	if (!required)
		ni_lock(ni);

	len = 0;

	if (name_len > 255) {
		err = -ENAMETOOLONG;
		goto out;
	}

	err = ntfs_read_ea(ni, &ea_all, 0, &info);
	if (err)
		goto out;

	if (!info)
		goto out;

	/* Enumerate all xattrs. */
	if (!find_ea(ea_all, le32_to_cpu(info->size), name, name_len, &off,
		     NULL)) {
		err = -ENODATA;
		goto out;
	}
	ea = Add2Ptr(ea_all, off);

	len = le16_to_cpu(ea->elength);
	if (!buffer) {
		err = 0;
		goto out;
	}

	if (len > size) {
		err = -ERANGE;
		if (required)
			*required = len;
		goto out;
	}

	memcpy(buffer, ea->name + ea->name_len + 1, len);
	err = 0;

out:
	kfree(ea_all);
	if (!required)
		ni_unlock(ni);

	return err ? err : len;
}

static noinline int ntfs_set_ea(struct inode *inode, const char *name,
				size_t name_len, const void *value,
				size_t val_size, int flags)
{
	struct ntfs_inode *ni = ntfs_i(inode);
	struct ntfs_sb_info *sbi = ni->mi.sbi;
	int err;
	struct EA_INFO ea_info;
	const struct EA_INFO *info;
	struct EA_FULL *new_ea;
	struct EA_FULL *ea_all = NULL;
	size_t add, new_pack;
	u32 off, size, ea_sz;
	__le16 size_pack;
	struct ATTRIB *attr;
	struct ATTR_LIST_ENTRY *le;
	struct mft_inode *mi;
	struct runs_tree ea_run;
	u64 new_sz;
	void *p;

	ni_lock(ni);

	run_init(&ea_run);

	if (name_len > 255) {
		err = -ENAMETOOLONG;
		goto out;
	}

	add = ALIGN(struct_size(ea_all, name, 1 + name_len + val_size), 4);

	err = ntfs_read_ea(ni, &ea_all, add, &info);
	if (err)
		goto out;

	if (!info) {
		memset(&ea_info, 0, sizeof(ea_info));
		size = 0;
		size_pack = 0;
	} else {
		memcpy(&ea_info, info, sizeof(ea_info));
		size = le32_to_cpu(ea_info.size);
		size_pack = ea_info.size_pack;
	}

	if (info && find_ea(ea_all, size, name, name_len, &off, &ea_sz)) {
		struct EA_FULL *ea;

		if (flags & XATTR_CREATE) {
			err = -EEXIST;
			goto out;
		}

		ea = Add2Ptr(ea_all, off);

		/*
		 * Check simple case when we try to insert xattr with the same value
		 * e.g. ntfs_save_wsl_perm
		 */
		if (val_size && le16_to_cpu(ea->elength) == val_size &&
		    !memcmp(ea->name + ea->name_len + 1, value, val_size)) {
			/* xattr already contains the required value. */
			goto out;
		}

		/* Remove current xattr. */
		if (ea->flags & FILE_NEED_EA)
			le16_add_cpu(&ea_info.count, -1);

		le16_add_cpu(&ea_info.size_pack, 0 - packed_ea_size(ea));

		memmove(ea, Add2Ptr(ea, ea_sz), size - off - ea_sz);

		size -= ea_sz;
		memset(Add2Ptr(ea_all, size), 0, ea_sz);

		ea_info.size = cpu_to_le32(size);

		if ((flags & XATTR_REPLACE) && !val_size) {
			/* Remove xattr. */
			goto update_ea;
		}
	} else {
		if (flags & XATTR_REPLACE) {
			err = -ENODATA;
			goto out;
		}

		if (!ea_all) {
			ea_all = kzalloc(add, GFP_NOFS);
			if (!ea_all) {
				err = -ENOMEM;
				goto out;
			}
		}
	}

	/* Append new xattr. */
	new_ea = Add2Ptr(ea_all, size);
	new_ea->size = cpu_to_le32(add);
	new_ea->flags = 0;
	new_ea->name_len = name_len;
	new_ea->elength = cpu_to_le16(val_size);
	memcpy(new_ea->name, name, name_len);
	new_ea->name[name_len] = 0;
	memcpy(new_ea->name + name_len + 1, value, val_size);
	new_pack = le16_to_cpu(ea_info.size_pack) + packed_ea_size(new_ea);
	ea_info.size_pack = cpu_to_le16(new_pack);
	/* New size of ATTR_EA. */
	size += add;
	ea_info.size = cpu_to_le32(size);

	/*
	 * 1. Check ea_info.size_pack for overflow.
	 * 2. New attibute size must fit value from $AttrDef
	 */
	if (new_pack > 0xffff || size > sbi->ea_max_size) {
		ntfs_inode_warn(
			inode,
			"The size of extended attributes must not exceed 64KiB");
		err = -EFBIG; // -EINVAL?
		goto out;
	}

update_ea:

	if (!info) {
		/* Create xattr. */
		if (!size) {
			err = 0;
			goto out;
		}

		err = ni_insert_resident(ni, sizeof(struct EA_INFO),
					 ATTR_EA_INFO, NULL, 0, NULL, NULL,
					 NULL);
		if (err)
			goto out;

		err = ni_insert_resident(ni, 0, ATTR_EA, NULL, 0, NULL, NULL,
					 NULL);
		if (err)
			goto out;
	}

	new_sz = size;
	err = attr_set_size(ni, ATTR_EA, NULL, 0, &ea_run, new_sz, &new_sz,
			    false, NULL);
	if (err)
		goto out;

	le = NULL;
	attr = ni_find_attr(ni, NULL, &le, ATTR_EA_INFO, NULL, 0, NULL, &mi);
	if (!attr) {
		err = -EINVAL;
		goto out;
	}

	if (!size) {
		/* Delete xattr, ATTR_EA_INFO */
		ni_remove_attr_le(ni, attr, mi, le);
	} else {
		p = resident_data_ex(attr, sizeof(struct EA_INFO));
		if (!p) {
			err = -EINVAL;
			goto out;
		}
		memcpy(p, &ea_info, sizeof(struct EA_INFO));
		mi->dirty = true;
	}

	le = NULL;
	attr = ni_find_attr(ni, NULL, &le, ATTR_EA, NULL, 0, NULL, &mi);
	if (!attr) {
		err = -EINVAL;
		goto out;
	}

	if (!size) {
		/* Delete xattr, ATTR_EA */
		ni_remove_attr_le(ni, attr, mi, le);
	} else if (attr->non_res) {
		err = attr_load_runs_range(ni, ATTR_EA, NULL, 0, &ea_run, 0,
					   size);
		if (err)
			goto out;

		err = ntfs_sb_write_run(sbi, &ea_run, 0, ea_all, size, 0);
		if (err)
			goto out;
	} else {
		p = resident_data_ex(attr, size);
		if (!p) {
			err = -EINVAL;
			goto out;
		}
		memcpy(p, ea_all, size);
		mi->dirty = true;
	}

	/* Check if we delete the last xattr. */
	if (size)
		ni->ni_flags |= NI_FLAG_EA;
	else
		ni->ni_flags &= ~NI_FLAG_EA;

	if (ea_info.size_pack != size_pack)
		ni->ni_flags |= NI_FLAG_UPDATE_PARENT;
	mark_inode_dirty(&ni->vfs_inode);

out:
	ni_unlock(ni);

	run_close(&ea_run);
	kfree(ea_all);

	return err;
}

#ifdef CONFIG_NTFS3_FS_POSIX_ACL
static struct posix_acl *ntfs_get_acl_ex(struct inode *inode, int type,
					 int locked)
{
	struct ntfs_inode *ni = ntfs_i(inode);
	const char *name;
	size_t name_len;
	struct posix_acl *acl;
	size_t req;
	int err;
	void *buf;

	/* Allocate PATH_MAX bytes. */
	buf = __getname();
	if (!buf)
		return ERR_PTR(-ENOMEM);

	/* Possible values of 'type' was already checked above. */
	if (type == ACL_TYPE_ACCESS) {
		name = XATTR_NAME_POSIX_ACL_ACCESS;
		name_len = sizeof(XATTR_NAME_POSIX_ACL_ACCESS) - 1;
	} else {
		name = XATTR_NAME_POSIX_ACL_DEFAULT;
		name_len = sizeof(XATTR_NAME_POSIX_ACL_DEFAULT) - 1;
	}

	if (!locked)
		ni_lock(ni);

	err = ntfs_get_ea(inode, name, name_len, buf, PATH_MAX, &req);

	if (!locked)
		ni_unlock(ni);

	/* Translate extended attribute to acl. */
	if (err >= 0) {
		acl = posix_acl_from_xattr(&init_user_ns, buf, err);
	} else if (err == -ENODATA) {
		acl = NULL;
	} else {
		acl = ERR_PTR(err);
	}

	if (!IS_ERR(acl))
		set_cached_acl(inode, type, acl);

	__putname(buf);

	return acl;
}

/*
 * ntfs_get_acl - inode_operations::get_acl
 */
struct posix_acl *ntfs_get_acl(struct inode *inode, int type, bool rcu)
{
	if (rcu)
		return ERR_PTR(-ECHILD);

	return ntfs_get_acl_ex(inode, type, 0);
}

static noinline int ntfs_set_acl_ex(struct user_namespace *mnt_userns,
				    struct inode *inode, struct posix_acl *acl,
				    int type, bool init_acl)
{
	const char *name;
	size_t size, name_len;
	void *value;
	int err;
	int flags;
	umode_t mode;

	if (S_ISLNK(inode->i_mode))
		return -EOPNOTSUPP;

	mode = inode->i_mode;
	switch (type) {
	case ACL_TYPE_ACCESS:
		/* Do not change i_mode if we are in init_acl */
		if (acl && !init_acl) {
			err = posix_acl_update_mode(mnt_userns, inode, &mode,
						    &acl);
			if (err)
				return err;
		}
		name = XATTR_NAME_POSIX_ACL_ACCESS;
		name_len = sizeof(XATTR_NAME_POSIX_ACL_ACCESS) - 1;
		break;

	case ACL_TYPE_DEFAULT:
		if (!S_ISDIR(inode->i_mode))
			return acl ? -EACCES : 0;
		name = XATTR_NAME_POSIX_ACL_DEFAULT;
		name_len = sizeof(XATTR_NAME_POSIX_ACL_DEFAULT) - 1;
		break;

	default:
		return -EINVAL;
	}

	if (!acl) {
		/* Remove xattr if it can be presented via mode. */
		size = 0;
		value = NULL;
		flags = XATTR_REPLACE;
	} else {
		size = posix_acl_xattr_size(acl->a_count);
		value = kmalloc(size, GFP_NOFS);
		if (!value)
			return -ENOMEM;
		err = posix_acl_to_xattr(&init_user_ns, acl, value, size);
		if (err < 0)
			goto out;
		flags = 0;
	}

	err = ntfs_set_ea(inode, name, name_len, value, size, flags);
	if (err == -ENODATA && !size)
		err = 0; /* Removing non existed xattr. */
	if (!err) {
		set_cached_acl(inode, type, acl);
		if (inode->i_mode != mode) {
			inode->i_mode = mode;
			mark_inode_dirty(inode);
		}
	}

out:
	kfree(value);

	return err;
}

/*
 * ntfs_set_acl - inode_operations::set_acl
 */
int ntfs_set_acl(struct user_namespace *mnt_userns, struct inode *inode,
		 struct posix_acl *acl, int type)
{
	return ntfs_set_acl_ex(mnt_userns, inode, acl, type, false);
}

/*
 * ntfs_init_acl - Initialize the ACLs of a new inode.
 *
 * Called from ntfs_create_inode().
 */
int ntfs_init_acl(struct user_namespace *mnt_userns, struct inode *inode,
		  struct inode *dir)
{
	struct posix_acl *default_acl, *acl;
	int err;

	err = posix_acl_create(dir, &inode->i_mode, &default_acl, &acl);
	if (err)
		return err;

	if (default_acl) {
		err = ntfs_set_acl_ex(mnt_userns, inode, default_acl,
				      ACL_TYPE_DEFAULT, true);
		posix_acl_release(default_acl);
	} else {
		inode->i_default_acl = NULL;
	}

	if (!acl)
		inode->i_acl = NULL;
	else {
		if (!err)
			err = ntfs_set_acl_ex(mnt_userns, inode, acl,
					      ACL_TYPE_ACCESS, true);
		posix_acl_release(acl);
	}

	return err;
}
#endif

/*
 * ntfs_acl_chmod - Helper for ntfs3_setattr().
 */
int ntfs_acl_chmod(struct user_namespace *mnt_userns, struct inode *inode)
{
	struct super_block *sb = inode->i_sb;

	if (!(sb->s_flags & SB_POSIXACL))
		return 0;

	if (S_ISLNK(inode->i_mode))
		return -EOPNOTSUPP;

	return posix_acl_chmod(mnt_userns, inode, inode->i_mode);
}

/*
 * ntfs_permission - inode_operations::permission
 */
int ntfs_permission(struct user_namespace *mnt_userns, struct inode *inode,
		    int mask)
{
	if (ntfs_sb(inode->i_sb)->options->noacsrules) {
		/* "No access rules" mode - Allow all changes. */
		return 0;
	}

	return generic_permission(mnt_userns, inode, mask);
}

/*
 * ntfs_listxattr - inode_operations::listxattr
 */
ssize_t ntfs_listxattr(struct dentry *dentry, char *buffer, size_t size)
{
	struct inode *inode = d_inode(dentry);
	struct ntfs_inode *ni = ntfs_i(inode);
	ssize_t ret;

	if (!(ni->ni_flags & NI_FLAG_EA)) {
		/* no xattr in file */
		return 0;
	}

	ni_lock(ni);

	ret = ntfs_list_ea(ni, buffer, size);

	ni_unlock(ni);

	return ret;
}

static int ntfs_getxattr(const struct xattr_handler *handler, struct dentry *de,
			 struct inode *inode, const char *name, void *buffer,
			 size_t size)
{
	int err;
	struct ntfs_inode *ni = ntfs_i(inode);
	size_t name_len = strlen(name);

	/* Dispatch request. */
	if (name_len == sizeof(SYSTEM_DOS_ATTRIB) - 1 &&
	    !memcmp(name, SYSTEM_DOS_ATTRIB, sizeof(SYSTEM_DOS_ATTRIB))) {
		/* system.dos_attrib */
		if (!buffer) {
			err = sizeof(u8);
		} else if (size < sizeof(u8)) {
			err = -ENODATA;
		} else {
			err = sizeof(u8);
			*(u8 *)buffer = le32_to_cpu(ni->std_fa);
		}
		goto out;
	}

	if (name_len == sizeof(SYSTEM_NTFS_ATTRIB) - 1 &&
	    !memcmp(name, SYSTEM_NTFS_ATTRIB, sizeof(SYSTEM_NTFS_ATTRIB))) {
		/* system.ntfs_attrib */
		if (!buffer) {
			err = sizeof(u32);
		} else if (size < sizeof(u32)) {
			err = -ENODATA;
		} else {
			err = sizeof(u32);
			*(u32 *)buffer = le32_to_cpu(ni->std_fa);
		}
		goto out;
	}

	if (name_len == sizeof(SYSTEM_NTFS_SECURITY) - 1 &&
	    !memcmp(name, SYSTEM_NTFS_SECURITY, sizeof(SYSTEM_NTFS_SECURITY))) {
		/* system.ntfs_security*/
		struct SECURITY_DESCRIPTOR_RELATIVE *sd = NULL;
		size_t sd_size = 0;

		if (!is_ntfs3(ni->mi.sbi)) {
			/* We should get nt4 security. */
			err = -EINVAL;
			goto out;
		} else if (le32_to_cpu(ni->std_security_id) <
			   SECURITY_ID_FIRST) {
			err = -ENOENT;
			goto out;
		}

		err = ntfs_get_security_by_id(ni->mi.sbi, ni->std_security_id,
					      &sd, &sd_size);
		if (err)
			goto out;

		if (!is_sd_valid(sd, sd_size)) {
			ntfs_inode_warn(
				inode,
				"looks like you get incorrect security descriptor id=%u",
				ni->std_security_id);
		}

		if (!buffer) {
			err = sd_size;
		} else if (size < sd_size) {
			err = -ENODATA;
		} else {
			err = sd_size;
			memcpy(buffer, sd, sd_size);
		}
		kfree(sd);
		goto out;
	}

	/* Deal with NTFS extended attribute. */
	err = ntfs_get_ea(inode, name, name_len, buffer, size, NULL);

out:
	return err;
}

/*
 * ntfs_setxattr - inode_operations::setxattr
 */
static noinline int ntfs_setxattr(const struct xattr_handler *handler,
				  struct user_namespace *mnt_userns,
				  struct dentry *de, struct inode *inode,
				  const char *name, const void *value,
				  size_t size, int flags)
{
	int err = -EINVAL;
	struct ntfs_inode *ni = ntfs_i(inode);
	size_t name_len = strlen(name);
	enum FILE_ATTRIBUTE new_fa;

	/* Dispatch request. */
	if (name_len == sizeof(SYSTEM_DOS_ATTRIB) - 1 &&
	    !memcmp(name, SYSTEM_DOS_ATTRIB, sizeof(SYSTEM_DOS_ATTRIB))) {
		if (sizeof(u8) != size)
			goto out;
		new_fa = cpu_to_le32(*(u8 *)value);
		goto set_new_fa;
	}

	if (name_len == sizeof(SYSTEM_NTFS_ATTRIB) - 1 &&
	    !memcmp(name, SYSTEM_NTFS_ATTRIB, sizeof(SYSTEM_NTFS_ATTRIB))) {
		if (size != sizeof(u32))
			goto out;
		new_fa = cpu_to_le32(*(u32 *)value);

		if (S_ISREG(inode->i_mode)) {
			/* Process compressed/sparsed in special way. */
			ni_lock(ni);
			err = ni_new_attr_flags(ni, new_fa);
			ni_unlock(ni);
			if (err)
				goto out;
		}
set_new_fa:
		/*
		 * Thanks Mark Harmstone:
		 * Keep directory bit consistency.
		 */
		if (S_ISDIR(inode->i_mode))
			new_fa |= FILE_ATTRIBUTE_DIRECTORY;
		else
			new_fa &= ~FILE_ATTRIBUTE_DIRECTORY;

		if (ni->std_fa != new_fa) {
			ni->std_fa = new_fa;
			if (new_fa & FILE_ATTRIBUTE_READONLY)
				inode->i_mode &= ~0222;
			else
				inode->i_mode |= 0222;
			/* Std attribute always in primary record. */
			ni->mi.dirty = true;
			mark_inode_dirty(inode);
		}
		err = 0;

		goto out;
	}

	if (name_len == sizeof(SYSTEM_NTFS_SECURITY) - 1 &&
	    !memcmp(name, SYSTEM_NTFS_SECURITY, sizeof(SYSTEM_NTFS_SECURITY))) {
		/* system.ntfs_security*/
		__le32 security_id;
		bool inserted;
		struct ATTR_STD_INFO5 *std;

		if (!is_ntfs3(ni->mi.sbi)) {
			/*
			 * We should replace ATTR_SECURE.
			 * Skip this way cause it is nt4 feature.
			 */
			err = -EINVAL;
			goto out;
		}

		if (!is_sd_valid(value, size)) {
			err = -EINVAL;
			ntfs_inode_warn(
				inode,
				"you try to set invalid security descriptor");
			goto out;
		}

		err = ntfs_insert_security(ni->mi.sbi, value, size,
					   &security_id, &inserted);
		if (err)
			goto out;

		ni_lock(ni);
		std = ni_std5(ni);
		if (!std) {
			err = -EINVAL;
		} else if (std->security_id != security_id) {
			std->security_id = ni->std_security_id = security_id;
			/* Std attribute always in primary record. */
			ni->mi.dirty = true;
			mark_inode_dirty(&ni->vfs_inode);
		}
		ni_unlock(ni);
		goto out;
	}

	/* Deal with NTFS extended attribute. */
	err = ntfs_set_ea(inode, name, name_len, value, size, flags);

out:
	inode->i_ctime = current_time(inode);
	mark_inode_dirty(inode);

	return err;
}

/*
 * ntfs_save_wsl_perm
 *
 * save uid/gid/mode in xattr
 */
int ntfs_save_wsl_perm(struct inode *inode)
{
	int err;
	__le32 value;

	/* TODO: refactor this, so we don't lock 4 times in ntfs_set_ea */
	value = cpu_to_le32(i_uid_read(inode));
	err = ntfs_set_ea(inode, "$LXUID", sizeof("$LXUID") - 1, &value,
			  sizeof(value), 0);
	if (err)
		goto out;

	value = cpu_to_le32(i_gid_read(inode));
	err = ntfs_set_ea(inode, "$LXGID", sizeof("$LXGID") - 1, &value,
			  sizeof(value), 0);
	if (err)
		goto out;

	value = cpu_to_le32(inode->i_mode);
	err = ntfs_set_ea(inode, "$LXMOD", sizeof("$LXMOD") - 1, &value,
			  sizeof(value), 0);
	if (err)
		goto out;

	if (S_ISCHR(inode->i_mode) || S_ISBLK(inode->i_mode)) {
		value = cpu_to_le32(inode->i_rdev);
		err = ntfs_set_ea(inode, "$LXDEV", sizeof("$LXDEV") - 1, &value,
				  sizeof(value), 0);
		if (err)
			goto out;
	}

out:
	/* In case of error should we delete all WSL xattr? */
	return err;
}

/*
 * ntfs_get_wsl_perm
 *
 * get uid/gid/mode from xattr
 * it is called from ntfs_iget5->ntfs_read_mft
 */
void ntfs_get_wsl_perm(struct inode *inode)
{
	size_t sz;
	__le32 value[3];

	if (ntfs_get_ea(inode, "$LXUID", sizeof("$LXUID") - 1, &value[0],
			sizeof(value[0]), &sz) == sizeof(value[0]) &&
	    ntfs_get_ea(inode, "$LXGID", sizeof("$LXGID") - 1, &value[1],
			sizeof(value[1]), &sz) == sizeof(value[1]) &&
	    ntfs_get_ea(inode, "$LXMOD", sizeof("$LXMOD") - 1, &value[2],
			sizeof(value[2]), &sz) == sizeof(value[2])) {
		i_uid_write(inode, (uid_t)le32_to_cpu(value[0]));
		i_gid_write(inode, (gid_t)le32_to_cpu(value[1]));
		inode->i_mode = le32_to_cpu(value[2]);

		if (ntfs_get_ea(inode, "$LXDEV", sizeof("$$LXDEV") - 1,
				&value[0], sizeof(value),
				&sz) == sizeof(value[0])) {
			inode->i_rdev = le32_to_cpu(value[0]);
		}
	}
}

static bool ntfs_xattr_user_list(struct dentry *dentry)
{
	return true;
}

// clang-format off
static const struct xattr_handler ntfs_other_xattr_handler = {
	.prefix	= "",
	.get	= ntfs_getxattr,
	.set	= ntfs_setxattr,
	.list	= ntfs_xattr_user_list,
};

const struct xattr_handler *ntfs_xattr_handlers[] = {
#ifdef CONFIG_NTFS3_FS_POSIX_ACL
	&posix_acl_access_xattr_handler,
	&posix_acl_default_xattr_handler,
#endif
	&ntfs_other_xattr_handler,
	NULL,
};
// clang-format on<|MERGE_RESOLUTION|>--- conflicted
+++ resolved
@@ -118,13 +118,7 @@
 	if (!ea_p)
 		return -ENOMEM;
 
-<<<<<<< HEAD
-	if (!size) {
-		/* EA info persists, but xattr is empty. Looks like EA problem. */
-	} else if (attr_ea->non_res) {
-=======
 	if (attr_ea->non_res) {
->>>>>>> 9b37665a
 		struct runs_tree run;
 
 		run_init(&run);
