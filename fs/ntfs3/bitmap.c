// SPDX-License-Identifier: GPL-2.0
/*
 *
 * Copyright (C) 2019-2021 Paragon Software GmbH, All rights reserved.
 *
 * This code builds two trees of free clusters extents.
 * Trees are sorted by start of extent and by length of extent.
 * NTFS_MAX_WND_EXTENTS defines the maximum number of elements in trees.
 * In extreme case code reads on-disk bitmap to find free clusters.
 *
 */

#include <linux/buffer_head.h>
#include <linux/fs.h>
#include <linux/kernel.h>

#include "ntfs.h"
#include "ntfs_fs.h"

/*
 * Maximum number of extents in tree.
 */
#define NTFS_MAX_WND_EXTENTS (32u * 1024u)

struct rb_node_key {
	struct rb_node node;
	size_t key;
};

struct e_node {
	struct rb_node_key start; /* Tree sorted by start. */
	struct rb_node_key count; /* Tree sorted by len. */
};

static int wnd_rescan(struct wnd_bitmap *wnd);
static struct buffer_head *wnd_map(struct wnd_bitmap *wnd, size_t iw);
static bool wnd_is_free_hlp(struct wnd_bitmap *wnd, size_t bit, size_t bits);

static struct kmem_cache *ntfs_enode_cachep;

int __init ntfs3_init_bitmap(void)
{
	ntfs_enode_cachep =
		kmem_cache_create("ntfs3_enode_cache", sizeof(struct e_node), 0,
				  SLAB_RECLAIM_ACCOUNT, NULL);
	return ntfs_enode_cachep ? 0 : -ENOMEM;
}

void ntfs3_exit_bitmap(void)
{
	kmem_cache_destroy(ntfs_enode_cachep);
}

static inline u32 wnd_bits(const struct wnd_bitmap *wnd, size_t i)
{
	return i + 1 == wnd->nwnd ? wnd->bits_last : wnd->sb->s_blocksize * 8;
}

/*
 * wnd_scan
 *
 * b_pos + b_len - biggest fragment.
 * Scan range [wpos wbits) window @buf.
 *
 * Return: -1 if not found.
 */
static size_t wnd_scan(const ulong *buf, size_t wbit, u32 wpos, u32 wend,
		       size_t to_alloc, size_t *prev_tail, size_t *b_pos,
		       size_t *b_len)
{
	while (wpos < wend) {
		size_t free_len;
		u32 free_bits, end;
		u32 used = find_next_zero_bit(buf, wend, wpos);

		if (used >= wend) {
			if (*b_len < *prev_tail) {
				*b_pos = wbit - *prev_tail;
				*b_len = *prev_tail;
			}

			*prev_tail = 0;
			return -1;
		}

		if (used > wpos) {
			wpos = used;
			if (*b_len < *prev_tail) {
				*b_pos = wbit - *prev_tail;
				*b_len = *prev_tail;
			}

			*prev_tail = 0;
		}

		/*
		 * Now we have a fragment [wpos, wend) staring with 0.
		 */
		end = wpos + to_alloc - *prev_tail;
		free_bits = find_next_bit(buf, min(end, wend), wpos);

		free_len = *prev_tail + free_bits - wpos;

		if (*b_len < free_len) {
			*b_pos = wbit + wpos - *prev_tail;
			*b_len = free_len;
		}

		if (free_len >= to_alloc)
			return wbit + wpos - *prev_tail;

		if (free_bits >= wend) {
			*prev_tail += free_bits - wpos;
			return -1;
		}

		wpos = free_bits + 1;

		*prev_tail = 0;
	}

	return -1;
}

/*
 * wnd_close - Frees all resources.
 */
void wnd_close(struct wnd_bitmap *wnd)
{
	struct rb_node *node, *next;

	kfree(wnd->free_bits);
	run_close(&wnd->run);

	node = rb_first(&wnd->start_tree);

	while (node) {
		next = rb_next(node);
		rb_erase(node, &wnd->start_tree);
		kmem_cache_free(ntfs_enode_cachep,
				rb_entry(node, struct e_node, start.node));
		node = next;
	}
}

static struct rb_node *rb_lookup(struct rb_root *root, size_t v)
{
	struct rb_node **p = &root->rb_node;
	struct rb_node *r = NULL;

	while (*p) {
		struct rb_node_key *k;

		k = rb_entry(*p, struct rb_node_key, node);
		if (v < k->key) {
			p = &(*p)->rb_left;
		} else if (v > k->key) {
			r = &k->node;
			p = &(*p)->rb_right;
		} else {
			return &k->node;
		}
	}

	return r;
}

/*
 * rb_insert_count - Helper function to insert special kind of 'count' tree.
 */
static inline bool rb_insert_count(struct rb_root *root, struct e_node *e)
{
	struct rb_node **p = &root->rb_node;
	struct rb_node *parent = NULL;
	size_t e_ckey = e->count.key;
	size_t e_skey = e->start.key;

	while (*p) {
		struct e_node *k =
			rb_entry(parent = *p, struct e_node, count.node);

		if (e_ckey > k->count.key) {
			p = &(*p)->rb_left;
		} else if (e_ckey < k->count.key) {
			p = &(*p)->rb_right;
		} else if (e_skey < k->start.key) {
			p = &(*p)->rb_left;
		} else if (e_skey > k->start.key) {
			p = &(*p)->rb_right;
		} else {
			WARN_ON(1);
			return false;
		}
	}

	rb_link_node(&e->count.node, parent, p);
	rb_insert_color(&e->count.node, root);
	return true;
}

/*
 * rb_insert_start - Helper function to insert special kind of 'count' tree.
 */
static inline bool rb_insert_start(struct rb_root *root, struct e_node *e)
{
	struct rb_node **p = &root->rb_node;
	struct rb_node *parent = NULL;
	size_t e_skey = e->start.key;

	while (*p) {
		struct e_node *k;

		parent = *p;

		k = rb_entry(parent, struct e_node, start.node);
		if (e_skey < k->start.key) {
			p = &(*p)->rb_left;
		} else if (e_skey > k->start.key) {
			p = &(*p)->rb_right;
		} else {
			WARN_ON(1);
			return false;
		}
	}

	rb_link_node(&e->start.node, parent, p);
	rb_insert_color(&e->start.node, root);
	return true;
}

/*
 * wnd_add_free_ext - Adds a new extent of free space.
 * @build:	1 when building tree.
 */
static void wnd_add_free_ext(struct wnd_bitmap *wnd, size_t bit, size_t len,
			     bool build)
{
	struct e_node *e, *e0 = NULL;
	size_t ib, end_in = bit + len;
	struct rb_node *n;

	if (build) {
		/* Use extent_min to filter too short extents. */
		if (wnd->count >= NTFS_MAX_WND_EXTENTS &&
		    len <= wnd->extent_min) {
			wnd->uptodated = -1;
			return;
		}
	} else {
		/* Try to find extent before 'bit'. */
		n = rb_lookup(&wnd->start_tree, bit);

		if (!n) {
			n = rb_first(&wnd->start_tree);
		} else {
			e = rb_entry(n, struct e_node, start.node);
			n = rb_next(n);
			if (e->start.key + e->count.key == bit) {
				/* Remove left. */
				bit = e->start.key;
				len += e->count.key;
				rb_erase(&e->start.node, &wnd->start_tree);
				rb_erase(&e->count.node, &wnd->count_tree);
				wnd->count -= 1;
				e0 = e;
			}
		}

		while (n) {
			size_t next_end;

			e = rb_entry(n, struct e_node, start.node);
			next_end = e->start.key + e->count.key;
			if (e->start.key > end_in)
				break;

			/* Remove right. */
			n = rb_next(n);
			len += next_end - end_in;
			end_in = next_end;
			rb_erase(&e->start.node, &wnd->start_tree);
			rb_erase(&e->count.node, &wnd->count_tree);
			wnd->count -= 1;

			if (!e0)
				e0 = e;
			else
				kmem_cache_free(ntfs_enode_cachep, e);
		}

		if (wnd->uptodated != 1) {
			/* Check bits before 'bit'. */
			ib = wnd->zone_bit == wnd->zone_end ||
					     bit < wnd->zone_end
				     ? 0
				     : wnd->zone_end;

			while (bit > ib && wnd_is_free_hlp(wnd, bit - 1, 1)) {
				bit -= 1;
				len += 1;
			}

			/* Check bits after 'end_in'. */
			ib = wnd->zone_bit == wnd->zone_end ||
					     end_in > wnd->zone_bit
				     ? wnd->nbits
				     : wnd->zone_bit;

			while (end_in < ib && wnd_is_free_hlp(wnd, end_in, 1)) {
				end_in += 1;
				len += 1;
			}
		}
	}
	/* Insert new fragment. */
	if (wnd->count >= NTFS_MAX_WND_EXTENTS) {
		if (e0)
			kmem_cache_free(ntfs_enode_cachep, e0);

		wnd->uptodated = -1;

		/* Compare with smallest fragment. */
		n = rb_last(&wnd->count_tree);
		e = rb_entry(n, struct e_node, count.node);
		if (len <= e->count.key)
			goto out; /* Do not insert small fragments. */

		if (build) {
			struct e_node *e2;

			n = rb_prev(n);
			e2 = rb_entry(n, struct e_node, count.node);
			/* Smallest fragment will be 'e2->count.key'. */
			wnd->extent_min = e2->count.key;
		}

		/* Replace smallest fragment by new one. */
		rb_erase(&e->start.node, &wnd->start_tree);
		rb_erase(&e->count.node, &wnd->count_tree);
		wnd->count -= 1;
	} else {
		e = e0 ? e0 : kmem_cache_alloc(ntfs_enode_cachep, GFP_ATOMIC);
		if (!e) {
			wnd->uptodated = -1;
			goto out;
		}

		if (build && len <= wnd->extent_min)
			wnd->extent_min = len;
	}
	e->start.key = bit;
	e->count.key = len;
	if (len > wnd->extent_max)
		wnd->extent_max = len;

	rb_insert_start(&wnd->start_tree, e);
	rb_insert_count(&wnd->count_tree, e);
	wnd->count += 1;

out:;
}

/*
 * wnd_remove_free_ext - Remove a run from the cached free space.
 */
static void wnd_remove_free_ext(struct wnd_bitmap *wnd, size_t bit, size_t len)
{
	struct rb_node *n, *n3;
	struct e_node *e, *e3;
	size_t end_in = bit + len;
	size_t end3, end, new_key, new_len, max_new_len;

	/* Try to find extent before 'bit'. */
	n = rb_lookup(&wnd->start_tree, bit);

	if (!n)
		return;

	e = rb_entry(n, struct e_node, start.node);
	end = e->start.key + e->count.key;

	new_key = new_len = 0;
	len = e->count.key;

	/* Range [bit,end_in) must be inside 'e' or outside 'e' and 'n'. */
	if (e->start.key > bit)
		;
	else if (end_in <= end) {
		/* Range [bit,end_in) inside 'e'. */
		new_key = end_in;
		new_len = end - end_in;
		len = bit - e->start.key;
	} else if (bit > end) {
		bool bmax = false;

		n3 = rb_next(n);

		while (n3) {
			e3 = rb_entry(n3, struct e_node, start.node);
			if (e3->start.key >= end_in)
				break;

			if (e3->count.key == wnd->extent_max)
				bmax = true;

			end3 = e3->start.key + e3->count.key;
			if (end3 > end_in) {
				e3->start.key = end_in;
				rb_erase(&e3->count.node, &wnd->count_tree);
				e3->count.key = end3 - end_in;
				rb_insert_count(&wnd->count_tree, e3);
				break;
			}

			n3 = rb_next(n3);
			rb_erase(&e3->start.node, &wnd->start_tree);
			rb_erase(&e3->count.node, &wnd->count_tree);
			wnd->count -= 1;
			kmem_cache_free(ntfs_enode_cachep, e3);
		}
		if (!bmax)
			return;
		n3 = rb_first(&wnd->count_tree);
		wnd->extent_max =
			n3 ? rb_entry(n3, struct e_node, count.node)->count.key
			   : 0;
		return;
	}

	if (e->count.key != wnd->extent_max) {
		;
	} else if (rb_prev(&e->count.node)) {
		;
	} else {
		n3 = rb_next(&e->count.node);
		max_new_len = max(len, new_len);
		if (!n3) {
			wnd->extent_max = max_new_len;
		} else {
			e3 = rb_entry(n3, struct e_node, count.node);
			wnd->extent_max = max(e3->count.key, max_new_len);
		}
	}

	if (!len) {
		if (new_len) {
			e->start.key = new_key;
			rb_erase(&e->count.node, &wnd->count_tree);
			e->count.key = new_len;
			rb_insert_count(&wnd->count_tree, e);
		} else {
			rb_erase(&e->start.node, &wnd->start_tree);
			rb_erase(&e->count.node, &wnd->count_tree);
			wnd->count -= 1;
			kmem_cache_free(ntfs_enode_cachep, e);
		}
		goto out;
	}
	rb_erase(&e->count.node, &wnd->count_tree);
	e->count.key = len;
	rb_insert_count(&wnd->count_tree, e);

	if (!new_len)
		goto out;

	if (wnd->count >= NTFS_MAX_WND_EXTENTS) {
		wnd->uptodated = -1;

		/* Get minimal extent. */
		e = rb_entry(rb_last(&wnd->count_tree), struct e_node,
			     count.node);
		if (e->count.key > new_len)
			goto out;

		/* Replace minimum. */
		rb_erase(&e->start.node, &wnd->start_tree);
		rb_erase(&e->count.node, &wnd->count_tree);
		wnd->count -= 1;
	} else {
		e = kmem_cache_alloc(ntfs_enode_cachep, GFP_ATOMIC);
		if (!e)
			wnd->uptodated = -1;
	}

	if (e) {
		e->start.key = new_key;
		e->count.key = new_len;
		rb_insert_start(&wnd->start_tree, e);
		rb_insert_count(&wnd->count_tree, e);
		wnd->count += 1;
	}

out:
	if (!wnd->count && 1 != wnd->uptodated)
		wnd_rescan(wnd);
}

/*
 * wnd_rescan - Scan all bitmap. Used while initialization.
 */
static int wnd_rescan(struct wnd_bitmap *wnd)
{
	int err = 0;
	size_t prev_tail = 0;
	struct super_block *sb = wnd->sb;
	struct ntfs_sb_info *sbi = sb->s_fs_info;
	u64 lbo, len = 0;
	u32 blocksize = sb->s_blocksize;
	u8 cluster_bits = sbi->cluster_bits;
	u32 wbits = 8 * sb->s_blocksize;
	u32 used, frb;
	const ulong *buf;
	size_t wpos, wbit, iw, vbo;
	struct buffer_head *bh = NULL;
	CLST lcn, clen;

	wnd->uptodated = 0;
	wnd->extent_max = 0;
	wnd->extent_min = MINUS_ONE_T;
	wnd->total_zeroes = 0;

	vbo = 0;

	for (iw = 0; iw < wnd->nwnd; iw++) {
		if (iw + 1 == wnd->nwnd)
			wbits = wnd->bits_last;

		if (wnd->inited) {
			if (!wnd->free_bits[iw]) {
				/* All ones. */
				if (prev_tail) {
					wnd_add_free_ext(wnd,
							 vbo * 8 - prev_tail,
							 prev_tail, true);
					prev_tail = 0;
				}
				goto next_wnd;
			}
			if (wbits == wnd->free_bits[iw]) {
				/* All zeroes. */
				prev_tail += wbits;
				wnd->total_zeroes += wbits;
				goto next_wnd;
			}
		}

		if (!len) {
			u32 off = vbo & sbi->cluster_mask;

			if (!run_lookup_entry(&wnd->run, vbo >> cluster_bits,
					      &lcn, &clen, NULL)) {
				err = -ENOENT;
				goto out;
			}

			lbo = ((u64)lcn << cluster_bits) + off;
			len = ((u64)clen << cluster_bits) - off;
		}

		bh = ntfs_bread(sb, lbo >> sb->s_blocksize_bits);
		if (!bh) {
			err = -EIO;
			goto out;
		}

		buf = (ulong *)bh->b_data;

		used = __bitmap_weight(buf, wbits);
		if (used < wbits) {
			frb = wbits - used;
			wnd->free_bits[iw] = frb;
			wnd->total_zeroes += frb;
		}

		wpos = 0;
		wbit = vbo * 8;

		if (wbit + wbits > wnd->nbits)
			wbits = wnd->nbits - wbit;

		do {
			used = find_next_zero_bit(buf, wbits, wpos);

			if (used > wpos && prev_tail) {
				wnd_add_free_ext(wnd, wbit + wpos - prev_tail,
						 prev_tail, true);
				prev_tail = 0;
			}

			wpos = used;

			if (wpos >= wbits) {
				/* No free blocks. */
				prev_tail = 0;
				break;
			}

			frb = find_next_bit(buf, wbits, wpos);
			if (frb >= wbits) {
				/* Keep last free block. */
				prev_tail += frb - wpos;
				break;
			}

			wnd_add_free_ext(wnd, wbit + wpos - prev_tail,
					 frb + prev_tail - wpos, true);

			/* Skip free block and first '1'. */
			wpos = frb + 1;
			/* Reset previous tail. */
			prev_tail = 0;
		} while (wpos < wbits);

next_wnd:

		if (bh)
			put_bh(bh);
		bh = NULL;

		vbo += blocksize;
		if (len) {
			len -= blocksize;
			lbo += blocksize;
		}
	}

	/* Add last block. */
	if (prev_tail)
		wnd_add_free_ext(wnd, wnd->nbits - prev_tail, prev_tail, true);

	/*
	 * Before init cycle wnd->uptodated was 0.
	 * If any errors or limits occurs while initialization then
	 * wnd->uptodated will be -1.
	 * If 'uptodated' is still 0 then Tree is really updated.
	 */
	if (!wnd->uptodated)
		wnd->uptodated = 1;

	if (wnd->zone_bit != wnd->zone_end) {
		size_t zlen = wnd->zone_end - wnd->zone_bit;

		wnd->zone_end = wnd->zone_bit;
		wnd_zone_set(wnd, wnd->zone_bit, zlen);
	}

out:
	return err;
}

int wnd_init(struct wnd_bitmap *wnd, struct super_block *sb, size_t nbits)
{
	int err;
	u32 blocksize = sb->s_blocksize;
	u32 wbits = blocksize * 8;

	init_rwsem(&wnd->rw_lock);

	wnd->sb = sb;
	wnd->nbits = nbits;
	wnd->total_zeroes = nbits;
	wnd->extent_max = MINUS_ONE_T;
	wnd->zone_bit = wnd->zone_end = 0;
	wnd->nwnd = bytes_to_block(sb, bitmap_size(nbits));
	wnd->bits_last = nbits & (wbits - 1);
	if (!wnd->bits_last)
		wnd->bits_last = wbits;

	wnd->free_bits =
<<<<<<< HEAD
		kcalloc(wnd->nwnd, sizeof(u16), GFP_NOFS | __GFP_NOWARN);
=======
		kvmalloc_array(wnd->nwnd, sizeof(u16), GFP_KERNEL | __GFP_ZERO);

>>>>>>> c33f17e6
	if (!wnd->free_bits)
		return -ENOMEM;

	err = wnd_rescan(wnd);
	if (err)
		return err;

	wnd->inited = true;

	return 0;
}

/*
 * wnd_map - Call sb_bread for requested window.
 */
static struct buffer_head *wnd_map(struct wnd_bitmap *wnd, size_t iw)
{
	size_t vbo;
	CLST lcn, clen;
	struct super_block *sb = wnd->sb;
	struct ntfs_sb_info *sbi;
	struct buffer_head *bh;
	u64 lbo;

	sbi = sb->s_fs_info;
	vbo = (u64)iw << sb->s_blocksize_bits;

	if (!run_lookup_entry(&wnd->run, vbo >> sbi->cluster_bits, &lcn, &clen,
			      NULL)) {
		return ERR_PTR(-ENOENT);
	}

	lbo = ((u64)lcn << sbi->cluster_bits) + (vbo & sbi->cluster_mask);

	bh = ntfs_bread(wnd->sb, lbo >> sb->s_blocksize_bits);
	if (!bh)
		return ERR_PTR(-EIO);

	return bh;
}

/*
 * wnd_set_free - Mark the bits range from bit to bit + bits as free.
 */
int wnd_set_free(struct wnd_bitmap *wnd, size_t bit, size_t bits)
{
	int err = 0;
	struct super_block *sb = wnd->sb;
	size_t bits0 = bits;
	u32 wbits = 8 * sb->s_blocksize;
	size_t iw = bit >> (sb->s_blocksize_bits + 3);
	u32 wbit = bit & (wbits - 1);
	struct buffer_head *bh;

	while (iw < wnd->nwnd && bits) {
		u32 tail, op;
		ulong *buf;

		if (iw + 1 == wnd->nwnd)
			wbits = wnd->bits_last;

		tail = wbits - wbit;
		op = min_t(u32, tail, bits);

		bh = wnd_map(wnd, iw);
		if (IS_ERR(bh)) {
			err = PTR_ERR(bh);
			break;
		}

		buf = (ulong *)bh->b_data;

		lock_buffer(bh);

		__bitmap_clear(buf, wbit, op);

		wnd->free_bits[iw] += op;

		set_buffer_uptodate(bh);
		mark_buffer_dirty(bh);
		unlock_buffer(bh);
		put_bh(bh);

		wnd->total_zeroes += op;
		bits -= op;
		wbit = 0;
		iw += 1;
	}

	wnd_add_free_ext(wnd, bit, bits0, false);

	return err;
}

/*
 * wnd_set_used - Mark the bits range from bit to bit + bits as used.
 */
int wnd_set_used(struct wnd_bitmap *wnd, size_t bit, size_t bits)
{
	int err = 0;
	struct super_block *sb = wnd->sb;
	size_t bits0 = bits;
	size_t iw = bit >> (sb->s_blocksize_bits + 3);
	u32 wbits = 8 * sb->s_blocksize;
	u32 wbit = bit & (wbits - 1);
	struct buffer_head *bh;

	while (iw < wnd->nwnd && bits) {
		u32 tail, op;
		ulong *buf;

		if (unlikely(iw + 1 == wnd->nwnd))
			wbits = wnd->bits_last;

		tail = wbits - wbit;
		op = min_t(u32, tail, bits);

		bh = wnd_map(wnd, iw);
		if (IS_ERR(bh)) {
			err = PTR_ERR(bh);
			break;
		}
		buf = (ulong *)bh->b_data;

		lock_buffer(bh);

		__bitmap_set(buf, wbit, op);
		wnd->free_bits[iw] -= op;

		set_buffer_uptodate(bh);
		mark_buffer_dirty(bh);
		unlock_buffer(bh);
		put_bh(bh);

		wnd->total_zeroes -= op;
		bits -= op;
		wbit = 0;
		iw += 1;
	}

	if (!RB_EMPTY_ROOT(&wnd->start_tree))
		wnd_remove_free_ext(wnd, bit, bits0);

	return err;
}

/*
 * wnd_is_free_hlp
 *
 * Return: True if all clusters [bit, bit+bits) are free (bitmap only).
 */
static bool wnd_is_free_hlp(struct wnd_bitmap *wnd, size_t bit, size_t bits)
{
	struct super_block *sb = wnd->sb;
	size_t iw = bit >> (sb->s_blocksize_bits + 3);
	u32 wbits = 8 * sb->s_blocksize;
	u32 wbit = bit & (wbits - 1);

	while (iw < wnd->nwnd && bits) {
		u32 tail, op;

		if (unlikely(iw + 1 == wnd->nwnd))
			wbits = wnd->bits_last;

		tail = wbits - wbit;
		op = min_t(u32, tail, bits);

		if (wbits != wnd->free_bits[iw]) {
			bool ret;
			struct buffer_head *bh = wnd_map(wnd, iw);

			if (IS_ERR(bh))
				return false;

			ret = are_bits_clear((ulong *)bh->b_data, wbit, op);

			put_bh(bh);
			if (!ret)
				return false;
		}

		bits -= op;
		wbit = 0;
		iw += 1;
	}

	return true;
}

/*
 * wnd_is_free
 *
 * Return: True if all clusters [bit, bit+bits) are free.
 */
bool wnd_is_free(struct wnd_bitmap *wnd, size_t bit, size_t bits)
{
	bool ret;
	struct rb_node *n;
	size_t end;
	struct e_node *e;

	if (RB_EMPTY_ROOT(&wnd->start_tree))
		goto use_wnd;

	n = rb_lookup(&wnd->start_tree, bit);
	if (!n)
		goto use_wnd;

	e = rb_entry(n, struct e_node, start.node);

	end = e->start.key + e->count.key;

	if (bit < end && bit + bits <= end)
		return true;

use_wnd:
	ret = wnd_is_free_hlp(wnd, bit, bits);

	return ret;
}

/*
 * wnd_is_used
 *
 * Return: True if all clusters [bit, bit+bits) are used.
 */
bool wnd_is_used(struct wnd_bitmap *wnd, size_t bit, size_t bits)
{
	bool ret = false;
	struct super_block *sb = wnd->sb;
	size_t iw = bit >> (sb->s_blocksize_bits + 3);
	u32 wbits = 8 * sb->s_blocksize;
	u32 wbit = bit & (wbits - 1);
	size_t end;
	struct rb_node *n;
	struct e_node *e;

	if (RB_EMPTY_ROOT(&wnd->start_tree))
		goto use_wnd;

	end = bit + bits;
	n = rb_lookup(&wnd->start_tree, end - 1);
	if (!n)
		goto use_wnd;

	e = rb_entry(n, struct e_node, start.node);
	if (e->start.key + e->count.key > bit)
		return false;

use_wnd:
	while (iw < wnd->nwnd && bits) {
		u32 tail, op;

		if (unlikely(iw + 1 == wnd->nwnd))
			wbits = wnd->bits_last;

		tail = wbits - wbit;
		op = min_t(u32, tail, bits);

		if (wnd->free_bits[iw]) {
			bool ret;
			struct buffer_head *bh = wnd_map(wnd, iw);

			if (IS_ERR(bh))
				goto out;

			ret = are_bits_set((ulong *)bh->b_data, wbit, op);
			put_bh(bh);
			if (!ret)
				goto out;
		}

		bits -= op;
		wbit = 0;
		iw += 1;
	}
	ret = true;

out:
	return ret;
}

/*
 * wnd_find - Look for free space.
 *
 * - flags - BITMAP_FIND_XXX flags
 *
 * Return: 0 if not found.
 */
size_t wnd_find(struct wnd_bitmap *wnd, size_t to_alloc, size_t hint,
		size_t flags, size_t *allocated)
{
	struct super_block *sb;
	u32 wbits, wpos, wzbit, wzend;
	size_t fnd, max_alloc, b_len, b_pos;
	size_t iw, prev_tail, nwnd, wbit, ebit, zbit, zend;
	size_t to_alloc0 = to_alloc;
	const ulong *buf;
	const struct e_node *e;
	const struct rb_node *pr, *cr;
	u8 log2_bits;
	bool fbits_valid;
	struct buffer_head *bh;

	/* Fast checking for available free space. */
	if (flags & BITMAP_FIND_FULL) {
		size_t zeroes = wnd_zeroes(wnd);

		zeroes -= wnd->zone_end - wnd->zone_bit;
		if (zeroes < to_alloc0)
			goto no_space;

		if (to_alloc0 > wnd->extent_max)
			goto no_space;
	} else {
		if (to_alloc > wnd->extent_max)
			to_alloc = wnd->extent_max;
	}

	if (wnd->zone_bit <= hint && hint < wnd->zone_end)
		hint = wnd->zone_end;

	max_alloc = wnd->nbits;
	b_len = b_pos = 0;

	if (hint >= max_alloc)
		hint = 0;

	if (RB_EMPTY_ROOT(&wnd->start_tree)) {
		if (wnd->uptodated == 1) {
			/* Extents tree is updated -> No free space. */
			goto no_space;
		}
		goto scan_bitmap;
	}

	e = NULL;
	if (!hint)
		goto allocate_biggest;

	/* Use hint: Enumerate extents by start >= hint. */
	pr = NULL;
	cr = wnd->start_tree.rb_node;

	for (;;) {
		e = rb_entry(cr, struct e_node, start.node);

		if (e->start.key == hint)
			break;

		if (e->start.key < hint) {
			pr = cr;
			cr = cr->rb_right;
			if (!cr)
				break;
			continue;
		}

		cr = cr->rb_left;
		if (!cr) {
			e = pr ? rb_entry(pr, struct e_node, start.node) : NULL;
			break;
		}
	}

	if (!e)
		goto allocate_biggest;

	if (e->start.key + e->count.key > hint) {
		/* We have found extension with 'hint' inside. */
		size_t len = e->start.key + e->count.key - hint;

		if (len >= to_alloc && hint + to_alloc <= max_alloc) {
			fnd = hint;
			goto found;
		}

		if (!(flags & BITMAP_FIND_FULL)) {
			if (len > to_alloc)
				len = to_alloc;

			if (hint + len <= max_alloc) {
				fnd = hint;
				to_alloc = len;
				goto found;
			}
		}
	}

allocate_biggest:
	/* Allocate from biggest free extent. */
	e = rb_entry(rb_first(&wnd->count_tree), struct e_node, count.node);
	if (e->count.key != wnd->extent_max)
		wnd->extent_max = e->count.key;

	if (e->count.key < max_alloc) {
		if (e->count.key >= to_alloc) {
			;
		} else if (flags & BITMAP_FIND_FULL) {
			if (e->count.key < to_alloc0) {
				/* Biggest free block is less then requested. */
				goto no_space;
			}
			to_alloc = e->count.key;
		} else if (-1 != wnd->uptodated) {
			to_alloc = e->count.key;
		} else {
			/* Check if we can use more bits. */
			size_t op, max_check;
			struct rb_root start_tree;

			memcpy(&start_tree, &wnd->start_tree,
			       sizeof(struct rb_root));
			memset(&wnd->start_tree, 0, sizeof(struct rb_root));

			max_check = e->start.key + to_alloc;
			if (max_check > max_alloc)
				max_check = max_alloc;
			for (op = e->start.key + e->count.key; op < max_check;
			     op++) {
				if (!wnd_is_free(wnd, op, 1))
					break;
			}
			memcpy(&wnd->start_tree, &start_tree,
			       sizeof(struct rb_root));
			to_alloc = op - e->start.key;
		}

		/* Prepare to return. */
		fnd = e->start.key;
		if (e->start.key + to_alloc > max_alloc)
			to_alloc = max_alloc - e->start.key;
		goto found;
	}

	if (wnd->uptodated == 1) {
		/* Extents tree is updated -> no free space. */
		goto no_space;
	}

	b_len = e->count.key;
	b_pos = e->start.key;

scan_bitmap:
	sb = wnd->sb;
	log2_bits = sb->s_blocksize_bits + 3;

	/* At most two ranges [hint, max_alloc) + [0, hint). */
Again:

	/* TODO: Optimize request for case nbits > wbits. */
	iw = hint >> log2_bits;
	wbits = sb->s_blocksize * 8;
	wpos = hint & (wbits - 1);
	prev_tail = 0;
	fbits_valid = true;

	if (max_alloc == wnd->nbits) {
		nwnd = wnd->nwnd;
	} else {
		size_t t = max_alloc + wbits - 1;

		nwnd = likely(t > max_alloc) ? (t >> log2_bits) : wnd->nwnd;
	}

	/* Enumerate all windows. */
	for (; iw < nwnd; iw++) {
		wbit = iw << log2_bits;

		if (!wnd->free_bits[iw]) {
			if (prev_tail > b_len) {
				b_pos = wbit - prev_tail;
				b_len = prev_tail;
			}

			/* Skip full used window. */
			prev_tail = 0;
			wpos = 0;
			continue;
		}

		if (unlikely(iw + 1 == nwnd)) {
			if (max_alloc == wnd->nbits) {
				wbits = wnd->bits_last;
			} else {
				size_t t = max_alloc & (wbits - 1);

				if (t) {
					wbits = t;
					fbits_valid = false;
				}
			}
		}

		if (wnd->zone_end > wnd->zone_bit) {
			ebit = wbit + wbits;
			zbit = max(wnd->zone_bit, wbit);
			zend = min(wnd->zone_end, ebit);

			/* Here we have a window [wbit, ebit) and zone [zbit, zend). */
			if (zend <= zbit) {
				/* Zone does not overlap window. */
			} else {
				wzbit = zbit - wbit;
				wzend = zend - wbit;

				/* Zone overlaps window. */
				if (wnd->free_bits[iw] == wzend - wzbit) {
					prev_tail = 0;
					wpos = 0;
					continue;
				}

				/* Scan two ranges window: [wbit, zbit) and [zend, ebit). */
				bh = wnd_map(wnd, iw);

				if (IS_ERR(bh)) {
					/* TODO: Error */
					prev_tail = 0;
					wpos = 0;
					continue;
				}

				buf = (ulong *)bh->b_data;

				/* Scan range [wbit, zbit). */
				if (wpos < wzbit) {
					/* Scan range [wpos, zbit). */
					fnd = wnd_scan(buf, wbit, wpos, wzbit,
						       to_alloc, &prev_tail,
						       &b_pos, &b_len);
					if (fnd != MINUS_ONE_T) {
						put_bh(bh);
						goto found;
					}
				}

				prev_tail = 0;

				/* Scan range [zend, ebit). */
				if (wzend < wbits) {
					fnd = wnd_scan(buf, wbit,
						       max(wzend, wpos), wbits,
						       to_alloc, &prev_tail,
						       &b_pos, &b_len);
					if (fnd != MINUS_ONE_T) {
						put_bh(bh);
						goto found;
					}
				}

				wpos = 0;
				put_bh(bh);
				continue;
			}
		}

		/* Current window does not overlap zone. */
		if (!wpos && fbits_valid && wnd->free_bits[iw] == wbits) {
			/* Window is empty. */
			if (prev_tail + wbits >= to_alloc) {
				fnd = wbit + wpos - prev_tail;
				goto found;
			}

			/* Increase 'prev_tail' and process next window. */
			prev_tail += wbits;
			wpos = 0;
			continue;
		}

		/* Read window. */
		bh = wnd_map(wnd, iw);
		if (IS_ERR(bh)) {
			// TODO: Error.
			prev_tail = 0;
			wpos = 0;
			continue;
		}

		buf = (ulong *)bh->b_data;

		/* Scan range [wpos, eBits). */
		fnd = wnd_scan(buf, wbit, wpos, wbits, to_alloc, &prev_tail,
			       &b_pos, &b_len);
		put_bh(bh);
		if (fnd != MINUS_ONE_T)
			goto found;
	}

	if (b_len < prev_tail) {
		/* The last fragment. */
		b_len = prev_tail;
		b_pos = max_alloc - prev_tail;
	}

	if (hint) {
		/*
		 * We have scanned range [hint max_alloc).
		 * Prepare to scan range [0 hint + to_alloc).
		 */
		size_t nextmax = hint + to_alloc;

		if (likely(nextmax >= hint) && nextmax < max_alloc)
			max_alloc = nextmax;
		hint = 0;
		goto Again;
	}

	if (!b_len)
		goto no_space;

	wnd->extent_max = b_len;

	if (flags & BITMAP_FIND_FULL)
		goto no_space;

	fnd = b_pos;
	to_alloc = b_len;

found:
	if (flags & BITMAP_FIND_MARK_AS_USED) {
		/* TODO: Optimize remove extent (pass 'e'?). */
		if (wnd_set_used(wnd, fnd, to_alloc))
			goto no_space;
	} else if (wnd->extent_max != MINUS_ONE_T &&
		   to_alloc > wnd->extent_max) {
		wnd->extent_max = to_alloc;
	}

	*allocated = fnd;
	return to_alloc;

no_space:
	return 0;
}

/*
 * wnd_extend - Extend bitmap ($MFT bitmap).
 */
int wnd_extend(struct wnd_bitmap *wnd, size_t new_bits)
{
	int err;
	struct super_block *sb = wnd->sb;
	struct ntfs_sb_info *sbi = sb->s_fs_info;
	u32 blocksize = sb->s_blocksize;
	u32 wbits = blocksize * 8;
	u32 b0, new_last;
	size_t bits, iw, new_wnd;
	size_t old_bits = wnd->nbits;
	u16 *new_free;

	if (new_bits <= old_bits)
		return -EINVAL;

	/* Align to 8 byte boundary. */
	new_wnd = bytes_to_block(sb, bitmap_size(new_bits));
	new_last = new_bits & (wbits - 1);
	if (!new_last)
		new_last = wbits;

	if (new_wnd != wnd->nwnd) {
		new_free = kmalloc(new_wnd * sizeof(u16), GFP_NOFS);
		if (!new_free)
			return -ENOMEM;

		if (new_free != wnd->free_bits)
			memcpy(new_free, wnd->free_bits,
			       wnd->nwnd * sizeof(short));
		memset(new_free + wnd->nwnd, 0,
		       (new_wnd - wnd->nwnd) * sizeof(short));
		kfree(wnd->free_bits);
		wnd->free_bits = new_free;
	}

	/* Zero bits [old_bits,new_bits). */
	bits = new_bits - old_bits;
	b0 = old_bits & (wbits - 1);

	for (iw = old_bits >> (sb->s_blocksize_bits + 3); bits; iw += 1) {
		u32 op;
		size_t frb;
		u64 vbo, lbo, bytes;
		struct buffer_head *bh;
		ulong *buf;

		if (iw + 1 == new_wnd)
			wbits = new_last;

		op = b0 + bits > wbits ? wbits - b0 : bits;
		vbo = (u64)iw * blocksize;

		err = ntfs_vbo_to_lbo(sbi, &wnd->run, vbo, &lbo, &bytes);
		if (err)
			break;

		bh = ntfs_bread(sb, lbo >> sb->s_blocksize_bits);
		if (!bh)
			return -EIO;

		lock_buffer(bh);
		buf = (ulong *)bh->b_data;

		__bitmap_clear(buf, b0, blocksize * 8 - b0);
		frb = wbits - __bitmap_weight(buf, wbits);
		wnd->total_zeroes += frb - wnd->free_bits[iw];
		wnd->free_bits[iw] = frb;

		set_buffer_uptodate(bh);
		mark_buffer_dirty(bh);
		unlock_buffer(bh);
		/* err = sync_dirty_buffer(bh); */

		b0 = 0;
		bits -= op;
	}

	wnd->nbits = new_bits;
	wnd->nwnd = new_wnd;
	wnd->bits_last = new_last;

	wnd_add_free_ext(wnd, old_bits, new_bits - old_bits, false);

	return 0;
}

void wnd_zone_set(struct wnd_bitmap *wnd, size_t lcn, size_t len)
{
	size_t zlen;

	zlen = wnd->zone_end - wnd->zone_bit;
	if (zlen)
		wnd_add_free_ext(wnd, wnd->zone_bit, zlen, false);

	if (!RB_EMPTY_ROOT(&wnd->start_tree) && len)
		wnd_remove_free_ext(wnd, lcn, len);

	wnd->zone_bit = lcn;
	wnd->zone_end = lcn + len;
}

int ntfs_trim_fs(struct ntfs_sb_info *sbi, struct fstrim_range *range)
{
	int err = 0;
	struct super_block *sb = sbi->sb;
	struct wnd_bitmap *wnd = &sbi->used.bitmap;
	u32 wbits = 8 * sb->s_blocksize;
	CLST len = 0, lcn = 0, done = 0;
	CLST minlen = bytes_to_cluster(sbi, range->minlen);
	CLST lcn_from = bytes_to_cluster(sbi, range->start);
	size_t iw = lcn_from >> (sb->s_blocksize_bits + 3);
	u32 wbit = lcn_from & (wbits - 1);
	const ulong *buf;
	CLST lcn_to;

	if (!minlen)
		minlen = 1;

	if (range->len == (u64)-1)
		lcn_to = wnd->nbits;
	else
		lcn_to = bytes_to_cluster(sbi, range->start + range->len);

	down_read_nested(&wnd->rw_lock, BITMAP_MUTEX_CLUSTERS);

	for (; iw < wnd->nwnd; iw++, wbit = 0) {
		CLST lcn_wnd = iw * wbits;
		struct buffer_head *bh;

		if (lcn_wnd > lcn_to)
			break;

		if (!wnd->free_bits[iw])
			continue;

		if (iw + 1 == wnd->nwnd)
			wbits = wnd->bits_last;

		if (lcn_wnd + wbits > lcn_to)
			wbits = lcn_to - lcn_wnd;

		bh = wnd_map(wnd, iw);
		if (IS_ERR(bh)) {
			err = PTR_ERR(bh);
			break;
		}

		buf = (ulong *)bh->b_data;

		for (; wbit < wbits; wbit++) {
			if (!test_bit(wbit, buf)) {
				if (!len)
					lcn = lcn_wnd + wbit;
				len += 1;
				continue;
			}
			if (len >= minlen) {
				err = ntfs_discard(sbi, lcn, len);
				if (err)
					goto out;
				done += len;
			}
			len = 0;
		}
		put_bh(bh);
	}

	/* Process the last fragment. */
	if (len >= minlen) {
		err = ntfs_discard(sbi, lcn, len);
		if (err)
			goto out;
		done += len;
	}

out:
	range->len = (u64)done << sbi->cluster_bits;

	up_read(&wnd->rw_lock);

	return err;
}<|MERGE_RESOLUTION|>--- conflicted
+++ resolved
@@ -667,12 +667,8 @@
 		wnd->bits_last = wbits;
 
 	wnd->free_bits =
-<<<<<<< HEAD
-		kcalloc(wnd->nwnd, sizeof(u16), GFP_NOFS | __GFP_NOWARN);
-=======
 		kvmalloc_array(wnd->nwnd, sizeof(u16), GFP_KERNEL | __GFP_ZERO);
 
->>>>>>> c33f17e6
 	if (!wnd->free_bits)
 		return -ENOMEM;
 
