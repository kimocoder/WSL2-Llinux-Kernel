--- conflicted
+++ resolved
@@ -557,20 +557,11 @@
 	struct xdr_buf *buf = &resp->dirlist;
 	struct xdr_stream *xdr = &resp->xdr;
 
-<<<<<<< HEAD
-	count = clamp(count, (u32)(XDR_UNIT * 2), svc_max_payload(rqstp));
-
-	memset(buf, 0, sizeof(*buf));
-
-	/* Reserve room for the NULL ptr & eof flag (-2 words) */
-	buf->buflen = count - XDR_UNIT * 2;
-=======
 	memset(buf, 0, sizeof(*buf));
 
 	/* Reserve room for the NULL ptr & eof flag (-2 words) */
 	buf->buflen = clamp(count, (u32)(XDR_UNIT * 2), (u32)PAGE_SIZE);
 	buf->buflen -= XDR_UNIT * 2;
->>>>>>> ea6ea9fa
 	buf->pages = rqstp->rq_next_page;
 	rqstp->rq_next_page++;
 
