--- conflicted
+++ resolved
@@ -154,12 +154,8 @@
 				(unsigned long) argp->count,
 				(unsigned long long) argp->offset);
 
-<<<<<<< HEAD
-	argp->count = min_t(u32, argp->count, max_blocksize);
-=======
 	argp->count = min_t(u32, argp->count, svc_max_payload(rqstp));
 	argp->count = min_t(u32, argp->count, rqstp->rq_res.buflen);
->>>>>>> ea6ea9fa
 	if (argp->offset > (u64)OFFSET_MAX)
 		argp->offset = (u64)OFFSET_MAX;
 	if (argp->offset + argp->count > (u64)OFFSET_MAX)
@@ -451,13 +447,8 @@
 {
 	struct xdr_buf *buf = &resp->dirlist;
 	struct xdr_stream *xdr = &resp->xdr;
-<<<<<<< HEAD
-
-	count = clamp(count, (u32)(XDR_UNIT * 2), svc_max_payload(rqstp));
-=======
 	unsigned int sendbuf = min_t(unsigned int, rqstp->rq_res.buflen,
 				     svc_max_payload(rqstp));
->>>>>>> ea6ea9fa
 
 	memset(buf, 0, sizeof(*buf));
 
