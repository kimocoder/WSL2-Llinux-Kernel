// SPDX-License-Identifier: GPL-2.0-only
/*
 *	vfsv0 quota IO operations on file
 */

#include <linux/errno.h>
#include <linux/fs.h>
#include <linux/mount.h>
#include <linux/dqblk_v2.h>
#include <linux/kernel.h>
#include <linux/init.h>
#include <linux/module.h>
#include <linux/slab.h>
#include <linux/quotaops.h>

#include <asm/byteorder.h>

#include "quota_tree.h"
#include "quotaio_v2.h"

MODULE_AUTHOR("Jan Kara");
MODULE_DESCRIPTION("Quota format v2 support");
MODULE_LICENSE("GPL");

static void v2r0_mem2diskdqb(void *dp, struct dquot *dquot);
static void v2r0_disk2memdqb(struct dquot *dquot, void *dp);
static int v2r0_is_id(void *dp, struct dquot *dquot);
static void v2r1_mem2diskdqb(void *dp, struct dquot *dquot);
static void v2r1_disk2memdqb(struct dquot *dquot, void *dp);
static int v2r1_is_id(void *dp, struct dquot *dquot);

static const struct qtree_fmt_operations v2r0_qtree_ops = {
	.mem2disk_dqblk = v2r0_mem2diskdqb,
	.disk2mem_dqblk = v2r0_disk2memdqb,
	.is_id = v2r0_is_id,
};

static const struct qtree_fmt_operations v2r1_qtree_ops = {
	.mem2disk_dqblk = v2r1_mem2diskdqb,
	.disk2mem_dqblk = v2r1_disk2memdqb,
	.is_id = v2r1_is_id,
};

#define QUOTABLOCK_BITS 10
#define QUOTABLOCK_SIZE (1 << QUOTABLOCK_BITS)

static inline qsize_t v2_stoqb(qsize_t space)
{
	return (space + QUOTABLOCK_SIZE - 1) >> QUOTABLOCK_BITS;
}

static inline qsize_t v2_qbtos(qsize_t blocks)
{
	return blocks << QUOTABLOCK_BITS;
}

static int v2_read_header(struct super_block *sb, int type,
			  struct v2_disk_dqheader *dqhead)
{
	ssize_t size;

	size = sb->s_op->quota_read(sb, type, (char *)dqhead,
				    sizeof(struct v2_disk_dqheader), 0);
	if (size != sizeof(struct v2_disk_dqheader)) {
		quota_error(sb, "Failed header read: expected=%zd got=%zd",
			    sizeof(struct v2_disk_dqheader), size);
		if (size < 0)
			return size;
		return -EIO;
	}
	return 0;
}

/* Check whether given file is really vfsv0 quotafile */
static int v2_check_quota_file(struct super_block *sb, int type)
{
	struct v2_disk_dqheader dqhead;
	static const uint quota_magics[] = V2_INITQMAGICS;
	static const uint quota_versions[] = V2_INITQVERSIONS;

	if (v2_read_header(sb, type, &dqhead))
		return 0;
	if (le32_to_cpu(dqhead.dqh_magic) != quota_magics[type] ||
	    le32_to_cpu(dqhead.dqh_version) > quota_versions[type])
		return 0;
	return 1;
}

/* Read information header from quota file */
static int v2_read_file_info(struct super_block *sb, int type)
{
	struct v2_disk_dqinfo dinfo;
	struct v2_disk_dqheader dqhead;
	struct quota_info *dqopt = sb_dqopt(sb);
	struct mem_dqinfo *info = &dqopt->info[type];
	struct qtree_mem_dqinfo *qinfo;
	ssize_t size;
	unsigned int version;
	int ret;

	down_read(&dqopt->dqio_sem);
	ret = v2_read_header(sb, type, &dqhead);
	if (ret < 0)
		goto out;
	version = le32_to_cpu(dqhead.dqh_version);
	if ((info->dqi_fmt_id == QFMT_VFS_V0 && version != 0) ||
	    (info->dqi_fmt_id == QFMT_VFS_V1 && version != 1)) {
		ret = -EINVAL;
		goto out;
	}

	size = sb->s_op->quota_read(sb, type, (char *)&dinfo,
	       sizeof(struct v2_disk_dqinfo), V2_DQINFOOFF);
	if (size != sizeof(struct v2_disk_dqinfo)) {
		quota_error(sb, "Can't read info structure");
		if (size < 0)
			ret = size;
		else
			ret = -EIO;
		goto out;
	}
	info->dqi_priv = kmalloc(sizeof(struct qtree_mem_dqinfo), GFP_NOFS);
	if (!info->dqi_priv) {
		ret = -ENOMEM;
		goto out;
	}
	qinfo = info->dqi_priv;
	if (version == 0) {
		/* limits are stored as unsigned 32-bit data */
		info->dqi_max_spc_limit = 0xffffffffLL << QUOTABLOCK_BITS;
		info->dqi_max_ino_limit = 0xffffffff;
	} else {
		/*
		 * Used space is stored as unsigned 64-bit value in bytes but
		 * quota core supports only signed 64-bit values so use that
		 * as a limit
		 */
		info->dqi_max_spc_limit = 0x7fffffffffffffffLL; /* 2^63-1 */
		info->dqi_max_ino_limit = 0x7fffffffffffffffLL;
	}
	info->dqi_bgrace = le32_to_cpu(dinfo.dqi_bgrace);
	info->dqi_igrace = le32_to_cpu(dinfo.dqi_igrace);
	/* No flags currently supported */
	info->dqi_flags = 0;
	qinfo->dqi_sb = sb;
	qinfo->dqi_type = type;
	qinfo->dqi_blocks = le32_to_cpu(dinfo.dqi_blocks);
	qinfo->dqi_free_blk = le32_to_cpu(dinfo.dqi_free_blk);
	qinfo->dqi_free_entry = le32_to_cpu(dinfo.dqi_free_entry);
	qinfo->dqi_blocksize_bits = V2_DQBLKSIZE_BITS;
	qinfo->dqi_usable_bs = 1 << V2_DQBLKSIZE_BITS;
	qinfo->dqi_qtree_depth = qtree_depth(qinfo);
	if (version == 0) {
		qinfo->dqi_entry_size = sizeof(struct v2r0_disk_dqblk);
		qinfo->dqi_ops = &v2r0_qtree_ops;
	} else {
		qinfo->dqi_entry_size = sizeof(struct v2r1_disk_dqblk);
		qinfo->dqi_ops = &v2r1_qtree_ops;
	}
	ret = -EUCLEAN;
	/* Some sanity checks of the read headers... */
	if ((loff_t)qinfo->dqi_blocks << qinfo->dqi_blocksize_bits >
	    i_size_read(sb_dqopt(sb)->files[type])) {
		quota_error(sb, "Number of blocks too big for quota file size (%llu > %llu).",
		    (loff_t)qinfo->dqi_blocks << qinfo->dqi_blocksize_bits,
		    i_size_read(sb_dqopt(sb)->files[type]));
<<<<<<< HEAD
		goto out;
=======
		goto out_free;
>>>>>>> 1ec187ab
	}
	if (qinfo->dqi_free_blk >= qinfo->dqi_blocks) {
		quota_error(sb, "Free block number too big (%u >= %u).",
			    qinfo->dqi_free_blk, qinfo->dqi_blocks);
<<<<<<< HEAD
		goto out;
=======
		goto out_free;
>>>>>>> 1ec187ab
	}
	if (qinfo->dqi_free_entry >= qinfo->dqi_blocks) {
		quota_error(sb, "Block with free entry too big (%u >= %u).",
			    qinfo->dqi_free_entry, qinfo->dqi_blocks);
<<<<<<< HEAD
		goto out;
=======
		goto out_free;
>>>>>>> 1ec187ab
	}
	ret = 0;
out_free:
	if (ret) {
		kfree(info->dqi_priv);
		info->dqi_priv = NULL;
	}
out:
	up_read(&dqopt->dqio_sem);
	return ret;
}

/* Write information header to quota file */
static int v2_write_file_info(struct super_block *sb, int type)
{
	struct v2_disk_dqinfo dinfo;
	struct quota_info *dqopt = sb_dqopt(sb);
	struct mem_dqinfo *info = &dqopt->info[type];
	struct qtree_mem_dqinfo *qinfo = info->dqi_priv;
	ssize_t size;

	down_write(&dqopt->dqio_sem);
	spin_lock(&dq_data_lock);
	info->dqi_flags &= ~DQF_INFO_DIRTY;
	dinfo.dqi_bgrace = cpu_to_le32(info->dqi_bgrace);
	dinfo.dqi_igrace = cpu_to_le32(info->dqi_igrace);
	/* No flags currently supported */
	dinfo.dqi_flags = cpu_to_le32(0);
	spin_unlock(&dq_data_lock);
	dinfo.dqi_blocks = cpu_to_le32(qinfo->dqi_blocks);
	dinfo.dqi_free_blk = cpu_to_le32(qinfo->dqi_free_blk);
	dinfo.dqi_free_entry = cpu_to_le32(qinfo->dqi_free_entry);
	size = sb->s_op->quota_write(sb, type, (char *)&dinfo,
	       sizeof(struct v2_disk_dqinfo), V2_DQINFOOFF);
	up_write(&dqopt->dqio_sem);
	if (size != sizeof(struct v2_disk_dqinfo)) {
		quota_error(sb, "Can't write info structure");
		return -1;
	}
	return 0;
}

static void v2r0_disk2memdqb(struct dquot *dquot, void *dp)
{
	struct v2r0_disk_dqblk *d = dp, empty;
	struct mem_dqblk *m = &dquot->dq_dqb;

	m->dqb_ihardlimit = le32_to_cpu(d->dqb_ihardlimit);
	m->dqb_isoftlimit = le32_to_cpu(d->dqb_isoftlimit);
	m->dqb_curinodes = le32_to_cpu(d->dqb_curinodes);
	m->dqb_itime = le64_to_cpu(d->dqb_itime);
	m->dqb_bhardlimit = v2_qbtos(le32_to_cpu(d->dqb_bhardlimit));
	m->dqb_bsoftlimit = v2_qbtos(le32_to_cpu(d->dqb_bsoftlimit));
	m->dqb_curspace = le64_to_cpu(d->dqb_curspace);
	m->dqb_btime = le64_to_cpu(d->dqb_btime);
	/* We need to escape back all-zero structure */
	memset(&empty, 0, sizeof(struct v2r0_disk_dqblk));
	empty.dqb_itime = cpu_to_le64(1);
	if (!memcmp(&empty, dp, sizeof(struct v2r0_disk_dqblk)))
		m->dqb_itime = 0;
}

static void v2r0_mem2diskdqb(void *dp, struct dquot *dquot)
{
	struct v2r0_disk_dqblk *d = dp;
	struct mem_dqblk *m = &dquot->dq_dqb;
	struct qtree_mem_dqinfo *info =
			sb_dqinfo(dquot->dq_sb, dquot->dq_id.type)->dqi_priv;

	d->dqb_ihardlimit = cpu_to_le32(m->dqb_ihardlimit);
	d->dqb_isoftlimit = cpu_to_le32(m->dqb_isoftlimit);
	d->dqb_curinodes = cpu_to_le32(m->dqb_curinodes);
	d->dqb_itime = cpu_to_le64(m->dqb_itime);
	d->dqb_bhardlimit = cpu_to_le32(v2_stoqb(m->dqb_bhardlimit));
	d->dqb_bsoftlimit = cpu_to_le32(v2_stoqb(m->dqb_bsoftlimit));
	d->dqb_curspace = cpu_to_le64(m->dqb_curspace);
	d->dqb_btime = cpu_to_le64(m->dqb_btime);
	d->dqb_id = cpu_to_le32(from_kqid(&init_user_ns, dquot->dq_id));
	if (qtree_entry_unused(info, dp))
		d->dqb_itime = cpu_to_le64(1);
}

static int v2r0_is_id(void *dp, struct dquot *dquot)
{
	struct v2r0_disk_dqblk *d = dp;
	struct qtree_mem_dqinfo *info =
			sb_dqinfo(dquot->dq_sb, dquot->dq_id.type)->dqi_priv;

	if (qtree_entry_unused(info, dp))
		return 0;
	return qid_eq(make_kqid(&init_user_ns, dquot->dq_id.type,
				le32_to_cpu(d->dqb_id)),
		      dquot->dq_id);
}

static void v2r1_disk2memdqb(struct dquot *dquot, void *dp)
{
	struct v2r1_disk_dqblk *d = dp, empty;
	struct mem_dqblk *m = &dquot->dq_dqb;

	m->dqb_ihardlimit = le64_to_cpu(d->dqb_ihardlimit);
	m->dqb_isoftlimit = le64_to_cpu(d->dqb_isoftlimit);
	m->dqb_curinodes = le64_to_cpu(d->dqb_curinodes);
	m->dqb_itime = le64_to_cpu(d->dqb_itime);
	m->dqb_bhardlimit = v2_qbtos(le64_to_cpu(d->dqb_bhardlimit));
	m->dqb_bsoftlimit = v2_qbtos(le64_to_cpu(d->dqb_bsoftlimit));
	m->dqb_curspace = le64_to_cpu(d->dqb_curspace);
	m->dqb_btime = le64_to_cpu(d->dqb_btime);
	/* We need to escape back all-zero structure */
	memset(&empty, 0, sizeof(struct v2r1_disk_dqblk));
	empty.dqb_itime = cpu_to_le64(1);
	if (!memcmp(&empty, dp, sizeof(struct v2r1_disk_dqblk)))
		m->dqb_itime = 0;
}

static void v2r1_mem2diskdqb(void *dp, struct dquot *dquot)
{
	struct v2r1_disk_dqblk *d = dp;
	struct mem_dqblk *m = &dquot->dq_dqb;
	struct qtree_mem_dqinfo *info =
			sb_dqinfo(dquot->dq_sb, dquot->dq_id.type)->dqi_priv;

	d->dqb_ihardlimit = cpu_to_le64(m->dqb_ihardlimit);
	d->dqb_isoftlimit = cpu_to_le64(m->dqb_isoftlimit);
	d->dqb_curinodes = cpu_to_le64(m->dqb_curinodes);
	d->dqb_itime = cpu_to_le64(m->dqb_itime);
	d->dqb_bhardlimit = cpu_to_le64(v2_stoqb(m->dqb_bhardlimit));
	d->dqb_bsoftlimit = cpu_to_le64(v2_stoqb(m->dqb_bsoftlimit));
	d->dqb_curspace = cpu_to_le64(m->dqb_curspace);
	d->dqb_btime = cpu_to_le64(m->dqb_btime);
	d->dqb_id = cpu_to_le32(from_kqid(&init_user_ns, dquot->dq_id));
	d->dqb_pad = 0;
	if (qtree_entry_unused(info, dp))
		d->dqb_itime = cpu_to_le64(1);
}

static int v2r1_is_id(void *dp, struct dquot *dquot)
{
	struct v2r1_disk_dqblk *d = dp;
	struct qtree_mem_dqinfo *info =
			sb_dqinfo(dquot->dq_sb, dquot->dq_id.type)->dqi_priv;

	if (qtree_entry_unused(info, dp))
		return 0;
	return qid_eq(make_kqid(&init_user_ns, dquot->dq_id.type,
				le32_to_cpu(d->dqb_id)),
		      dquot->dq_id);
}

static int v2_read_dquot(struct dquot *dquot)
{
	struct quota_info *dqopt = sb_dqopt(dquot->dq_sb);
	int ret;

	down_read(&dqopt->dqio_sem);
	ret = qtree_read_dquot(
			sb_dqinfo(dquot->dq_sb, dquot->dq_id.type)->dqi_priv,
			dquot);
	up_read(&dqopt->dqio_sem);
	return ret;
}

static int v2_write_dquot(struct dquot *dquot)
{
	struct quota_info *dqopt = sb_dqopt(dquot->dq_sb);
	int ret;
	bool alloc = false;

	/*
	 * If space for dquot is already allocated, we don't need any
	 * protection as we'll only overwrite the place of dquot. We are
	 * still protected by concurrent writes of the same dquot by
	 * dquot->dq_lock.
	 */
	if (!dquot->dq_off) {
		alloc = true;
		down_write(&dqopt->dqio_sem);
	} else {
		down_read(&dqopt->dqio_sem);
	}
	ret = qtree_write_dquot(
			sb_dqinfo(dquot->dq_sb, dquot->dq_id.type)->dqi_priv,
			dquot);
	if (alloc)
		up_write(&dqopt->dqio_sem);
	else
		up_read(&dqopt->dqio_sem);
	return ret;
}

static int v2_release_dquot(struct dquot *dquot)
{
	struct quota_info *dqopt = sb_dqopt(dquot->dq_sb);
	int ret;

	down_write(&dqopt->dqio_sem);
	ret = qtree_release_dquot(sb_dqinfo(dquot->dq_sb, dquot->dq_id.type)->dqi_priv, dquot);
	up_write(&dqopt->dqio_sem);

	return ret;
}

static int v2_free_file_info(struct super_block *sb, int type)
{
	kfree(sb_dqinfo(sb, type)->dqi_priv);
	return 0;
}

static int v2_get_next_id(struct super_block *sb, struct kqid *qid)
{
	struct quota_info *dqopt = sb_dqopt(sb);
	int ret;

	down_read(&dqopt->dqio_sem);
	ret = qtree_get_next_id(sb_dqinfo(sb, qid->type)->dqi_priv, qid);
	up_read(&dqopt->dqio_sem);
	return ret;
}

static const struct quota_format_ops v2_format_ops = {
	.check_quota_file	= v2_check_quota_file,
	.read_file_info		= v2_read_file_info,
	.write_file_info	= v2_write_file_info,
	.free_file_info		= v2_free_file_info,
	.read_dqblk		= v2_read_dquot,
	.commit_dqblk		= v2_write_dquot,
	.release_dqblk		= v2_release_dquot,
	.get_next_id		= v2_get_next_id,
};

static struct quota_format_type v2r0_quota_format = {
	.qf_fmt_id	= QFMT_VFS_V0,
	.qf_ops		= &v2_format_ops,
	.qf_owner	= THIS_MODULE
};

static struct quota_format_type v2r1_quota_format = {
	.qf_fmt_id	= QFMT_VFS_V1,
	.qf_ops		= &v2_format_ops,
	.qf_owner	= THIS_MODULE
};

static int __init init_v2_quota_format(void)
{
	int ret;

	ret = register_quota_format(&v2r0_quota_format);
	if (ret)
		return ret;
	return register_quota_format(&v2r1_quota_format);
}

static void __exit exit_v2_quota_format(void)
{
	unregister_quota_format(&v2r0_quota_format);
	unregister_quota_format(&v2r1_quota_format);
}

module_init(init_v2_quota_format);
module_exit(exit_v2_quota_format);<|MERGE_RESOLUTION|>--- conflicted
+++ resolved
@@ -164,29 +164,17 @@
 		quota_error(sb, "Number of blocks too big for quota file size (%llu > %llu).",
 		    (loff_t)qinfo->dqi_blocks << qinfo->dqi_blocksize_bits,
 		    i_size_read(sb_dqopt(sb)->files[type]));
-<<<<<<< HEAD
-		goto out;
-=======
 		goto out_free;
->>>>>>> 1ec187ab
 	}
 	if (qinfo->dqi_free_blk >= qinfo->dqi_blocks) {
 		quota_error(sb, "Free block number too big (%u >= %u).",
 			    qinfo->dqi_free_blk, qinfo->dqi_blocks);
-<<<<<<< HEAD
-		goto out;
-=======
 		goto out_free;
->>>>>>> 1ec187ab
 	}
 	if (qinfo->dqi_free_entry >= qinfo->dqi_blocks) {
 		quota_error(sb, "Block with free entry too big (%u >= %u).",
 			    qinfo->dqi_free_entry, qinfo->dqi_blocks);
-<<<<<<< HEAD
-		goto out;
-=======
 		goto out_free;
->>>>>>> 1ec187ab
 	}
 	ret = 0;
 out_free:
