// SPDX-License-Identifier: GPL-2.0
/*
 *  linux/fs/namei.c
 *
 *  Copyright (C) 1991, 1992  Linus Torvalds
 */

/*
 * Some corrections by tytso.
 */

/* [Feb 1997 T. Schoebel-Theuer] Complete rewrite of the pathname
 * lookup logic.
 */
/* [Feb-Apr 2000, AV] Rewrite to the new namespace architecture.
 */

#include <linux/init.h>
#include <linux/export.h>
#include <linux/kernel.h>
#include <linux/slab.h>
#include <linux/fs.h>
#include <linux/namei.h>
#include <linux/pagemap.h>
#include <linux/fsnotify.h>
#include <linux/personality.h>
#include <linux/security.h>
#include <linux/ima.h>
#include <linux/syscalls.h>
#include <linux/mount.h>
#include <linux/audit.h>
#include <linux/capability.h>
#include <linux/file.h>
#include <linux/fcntl.h>
#include <linux/device_cgroup.h>
#include <linux/fs_struct.h>
#include <linux/posix_acl.h>
#include <linux/hash.h>
#include <linux/bitops.h>
#include <linux/init_task.h>
#include <linux/uaccess.h>

#include "internal.h"
#include "mount.h"

/* [Feb-1997 T. Schoebel-Theuer]
 * Fundamental changes in the pathname lookup mechanisms (namei)
 * were necessary because of omirr.  The reason is that omirr needs
 * to know the _real_ pathname, not the user-supplied one, in case
 * of symlinks (and also when transname replacements occur).
 *
 * The new code replaces the old recursive symlink resolution with
 * an iterative one (in case of non-nested symlink chains).  It does
 * this with calls to <fs>_follow_link().
 * As a side effect, dir_namei(), _namei() and follow_link() are now 
 * replaced with a single function lookup_dentry() that can handle all 
 * the special cases of the former code.
 *
 * With the new dcache, the pathname is stored at each inode, at least as
 * long as the refcount of the inode is positive.  As a side effect, the
 * size of the dcache depends on the inode cache and thus is dynamic.
 *
 * [29-Apr-1998 C. Scott Ananian] Updated above description of symlink
 * resolution to correspond with current state of the code.
 *
 * Note that the symlink resolution is not *completely* iterative.
 * There is still a significant amount of tail- and mid- recursion in
 * the algorithm.  Also, note that <fs>_readlink() is not used in
 * lookup_dentry(): lookup_dentry() on the result of <fs>_readlink()
 * may return different results than <fs>_follow_link().  Many virtual
 * filesystems (including /proc) exhibit this behavior.
 */

/* [24-Feb-97 T. Schoebel-Theuer] Side effects caused by new implementation:
 * New symlink semantics: when open() is called with flags O_CREAT | O_EXCL
 * and the name already exists in form of a symlink, try to create the new
 * name indicated by the symlink. The old code always complained that the
 * name already exists, due to not following the symlink even if its target
 * is nonexistent.  The new semantics affects also mknod() and link() when
 * the name is a symlink pointing to a non-existent name.
 *
 * I don't know which semantics is the right one, since I have no access
 * to standards. But I found by trial that HP-UX 9.0 has the full "new"
 * semantics implemented, while SunOS 4.1.1 and Solaris (SunOS 5.4) have the
 * "old" one. Personally, I think the new semantics is much more logical.
 * Note that "ln old new" where "new" is a symlink pointing to a non-existing
 * file does succeed in both HP-UX and SunOs, but not in Solaris
 * and in the old Linux semantics.
 */

/* [16-Dec-97 Kevin Buhr] For security reasons, we change some symlink
 * semantics.  See the comments in "open_namei" and "do_link" below.
 *
 * [10-Sep-98 Alan Modra] Another symlink change.
 */

/* [Feb-Apr 2000 AV] Complete rewrite. Rules for symlinks:
 *	inside the path - always follow.
 *	in the last component in creation/removal/renaming - never follow.
 *	if LOOKUP_FOLLOW passed - follow.
 *	if the pathname has trailing slashes - follow.
 *	otherwise - don't follow.
 * (applied in that order).
 *
 * [Jun 2000 AV] Inconsistent behaviour of open() in case if flags==O_CREAT
 * restored for 2.4. This is the last surviving part of old 4.2BSD bug.
 * During the 2.4 we need to fix the userland stuff depending on it -
 * hopefully we will be able to get rid of that wart in 2.5. So far only
 * XEmacs seems to be relying on it...
 */
/*
 * [Sep 2001 AV] Single-semaphore locking scheme (kudos to David Holland)
 * implemented.  Let's see if raised priority of ->s_vfs_rename_mutex gives
 * any extra contention...
 */

/* In order to reduce some races, while at the same time doing additional
 * checking and hopefully speeding things up, we copy filenames to the
 * kernel data space before using them..
 *
 * POSIX.1 2.4: an empty pathname is invalid (ENOENT).
 * PATH_MAX includes the nul terminator --RR.
 */

#define EMBEDDED_NAME_MAX	(PATH_MAX - offsetof(struct filename, iname))

struct filename *
getname_flags(const char __user *filename, int flags, int *empty)
{
	struct filename *result;
	char *kname;
	int len;

	result = audit_reusename(filename);
	if (result)
		return result;

	result = __getname();
	if (unlikely(!result))
		return ERR_PTR(-ENOMEM);

	/*
	 * First, try to embed the struct filename inside the names_cache
	 * allocation
	 */
	kname = (char *)result->iname;
	result->name = kname;

	len = strncpy_from_user(kname, filename, EMBEDDED_NAME_MAX);
	if (unlikely(len < 0)) {
		__putname(result);
		return ERR_PTR(len);
	}

	/*
	 * Uh-oh. We have a name that's approaching PATH_MAX. Allocate a
	 * separate struct filename so we can dedicate the entire
	 * names_cache allocation for the pathname, and re-do the copy from
	 * userland.
	 */
	if (unlikely(len == EMBEDDED_NAME_MAX)) {
		const size_t size = offsetof(struct filename, iname[1]);
		kname = (char *)result;

		/*
		 * size is chosen that way we to guarantee that
		 * result->iname[0] is within the same object and that
		 * kname can't be equal to result->iname, no matter what.
		 */
		result = kzalloc(size, GFP_KERNEL);
		if (unlikely(!result)) {
			__putname(kname);
			return ERR_PTR(-ENOMEM);
		}
		result->name = kname;
		len = strncpy_from_user(kname, filename, PATH_MAX);
		if (unlikely(len < 0)) {
			__putname(kname);
			kfree(result);
			return ERR_PTR(len);
		}
		if (unlikely(len == PATH_MAX)) {
			__putname(kname);
			kfree(result);
			return ERR_PTR(-ENAMETOOLONG);
		}
	}

	result->refcnt = 1;
	/* The empty path is special. */
	if (unlikely(!len)) {
		if (empty)
			*empty = 1;
		if (!(flags & LOOKUP_EMPTY)) {
			putname(result);
			return ERR_PTR(-ENOENT);
		}
	}

	result->uptr = filename;
	result->aname = NULL;
	audit_getname(result);
	return result;
}

struct filename *
getname_uflags(const char __user *filename, int uflags)
{
	int flags = (uflags & AT_EMPTY_PATH) ? LOOKUP_EMPTY : 0;

	return getname_flags(filename, flags, NULL);
}

struct filename *
getname(const char __user * filename)
{
	return getname_flags(filename, 0, NULL);
}

struct filename *
getname_kernel(const char * filename)
{
	struct filename *result;
	int len = strlen(filename) + 1;

	result = __getname();
	if (unlikely(!result))
		return ERR_PTR(-ENOMEM);

	if (len <= EMBEDDED_NAME_MAX) {
		result->name = (char *)result->iname;
	} else if (len <= PATH_MAX) {
		const size_t size = offsetof(struct filename, iname[1]);
		struct filename *tmp;

		tmp = kmalloc(size, GFP_KERNEL);
		if (unlikely(!tmp)) {
			__putname(result);
			return ERR_PTR(-ENOMEM);
		}
		tmp->name = (char *)result;
		result = tmp;
	} else {
		__putname(result);
		return ERR_PTR(-ENAMETOOLONG);
	}
	memcpy((char *)result->name, filename, len);
	result->uptr = NULL;
	result->aname = NULL;
	result->refcnt = 1;
	audit_getname(result);

	return result;
}
EXPORT_SYMBOL(getname_kernel);

void putname(struct filename *name)
{
	if (IS_ERR(name))
		return;

	BUG_ON(name->refcnt <= 0);

	if (--name->refcnt > 0)
		return;

	if (name->name != name->iname) {
		__putname(name->name);
		kfree(name);
	} else
		__putname(name);
}
EXPORT_SYMBOL(putname);

/**
 * check_acl - perform ACL permission checking
 * @mnt_userns:	user namespace of the mount the inode was found from
 * @inode:	inode to check permissions on
 * @mask:	right to check for (%MAY_READ, %MAY_WRITE, %MAY_EXEC ...)
 *
 * This function performs the ACL permission checking. Since this function
 * retrieve POSIX acls it needs to know whether it is called from a blocking or
 * non-blocking context and thus cares about the MAY_NOT_BLOCK bit.
 *
 * If the inode has been found through an idmapped mount the user namespace of
 * the vfsmount must be passed through @mnt_userns. This function will then take
 * care to map the inode according to @mnt_userns before checking permissions.
 * On non-idmapped mounts or if permission checking is to be performed on the
 * raw inode simply passs init_user_ns.
 */
static int check_acl(struct user_namespace *mnt_userns,
		     struct inode *inode, int mask)
{
#ifdef CONFIG_FS_POSIX_ACL
	struct posix_acl *acl;

	if (mask & MAY_NOT_BLOCK) {
		acl = get_cached_acl_rcu(inode, ACL_TYPE_ACCESS);
	        if (!acl)
	                return -EAGAIN;
		/* no ->get_acl() calls in RCU mode... */
		if (is_uncached_acl(acl))
			return -ECHILD;
	        return posix_acl_permission(mnt_userns, inode, acl, mask);
	}

	acl = get_acl(inode, ACL_TYPE_ACCESS);
	if (IS_ERR(acl))
		return PTR_ERR(acl);
	if (acl) {
	        int error = posix_acl_permission(mnt_userns, inode, acl, mask);
	        posix_acl_release(acl);
	        return error;
	}
#endif

	return -EAGAIN;
}

/**
 * acl_permission_check - perform basic UNIX permission checking
 * @mnt_userns:	user namespace of the mount the inode was found from
 * @inode:	inode to check permissions on
 * @mask:	right to check for (%MAY_READ, %MAY_WRITE, %MAY_EXEC ...)
 *
 * This function performs the basic UNIX permission checking. Since this
 * function may retrieve POSIX acls it needs to know whether it is called from a
 * blocking or non-blocking context and thus cares about the MAY_NOT_BLOCK bit.
 *
 * If the inode has been found through an idmapped mount the user namespace of
 * the vfsmount must be passed through @mnt_userns. This function will then take
 * care to map the inode according to @mnt_userns before checking permissions.
 * On non-idmapped mounts or if permission checking is to be performed on the
 * raw inode simply passs init_user_ns.
 */
static int acl_permission_check(struct user_namespace *mnt_userns,
				struct inode *inode, int mask)
{
	unsigned int mode = inode->i_mode;
	kuid_t i_uid;

	/* Are we the owner? If so, ACL's don't matter */
	i_uid = i_uid_into_mnt(mnt_userns, inode);
	if (likely(uid_eq(current_fsuid(), i_uid))) {
		mask &= 7;
		mode >>= 6;
		return (mask & ~mode) ? -EACCES : 0;
	}

	/* Do we have ACL's? */
	if (IS_POSIXACL(inode) && (mode & S_IRWXG)) {
		int error = check_acl(mnt_userns, inode, mask);
		if (error != -EAGAIN)
			return error;
	}

	/* Only RWX matters for group/other mode bits */
	mask &= 7;

	/*
	 * Are the group permissions different from
	 * the other permissions in the bits we care
	 * about? Need to check group ownership if so.
	 */
	if (mask & (mode ^ (mode >> 3))) {
		kgid_t kgid = i_gid_into_mnt(mnt_userns, inode);
		if (in_group_p(kgid))
			mode >>= 3;
	}

	/* Bits in 'mode' clear that we require? */
	return (mask & ~mode) ? -EACCES : 0;
}

/**
 * generic_permission -  check for access rights on a Posix-like filesystem
 * @mnt_userns:	user namespace of the mount the inode was found from
 * @inode:	inode to check access rights for
 * @mask:	right to check for (%MAY_READ, %MAY_WRITE, %MAY_EXEC,
 *		%MAY_NOT_BLOCK ...)
 *
 * Used to check for read/write/execute permissions on a file.
 * We use "fsuid" for this, letting us set arbitrary permissions
 * for filesystem access without changing the "normal" uids which
 * are used for other things.
 *
 * generic_permission is rcu-walk aware. It returns -ECHILD in case an rcu-walk
 * request cannot be satisfied (eg. requires blocking or too much complexity).
 * It would then be called again in ref-walk mode.
 *
 * If the inode has been found through an idmapped mount the user namespace of
 * the vfsmount must be passed through @mnt_userns. This function will then take
 * care to map the inode according to @mnt_userns before checking permissions.
 * On non-idmapped mounts or if permission checking is to be performed on the
 * raw inode simply passs init_user_ns.
 */
int generic_permission(struct user_namespace *mnt_userns, struct inode *inode,
		       int mask)
{
	int ret;

	/*
	 * Do the basic permission checks.
	 */
	ret = acl_permission_check(mnt_userns, inode, mask);
	if (ret != -EACCES)
		return ret;

	if (S_ISDIR(inode->i_mode)) {
		/* DACs are overridable for directories */
		if (!(mask & MAY_WRITE))
			if (capable_wrt_inode_uidgid(mnt_userns, inode,
						     CAP_DAC_READ_SEARCH))
				return 0;
		if (capable_wrt_inode_uidgid(mnt_userns, inode,
					     CAP_DAC_OVERRIDE))
			return 0;
		return -EACCES;
	}

	/*
	 * Searching includes executable on directories, else just read.
	 */
	mask &= MAY_READ | MAY_WRITE | MAY_EXEC;
	if (mask == MAY_READ)
		if (capable_wrt_inode_uidgid(mnt_userns, inode,
					     CAP_DAC_READ_SEARCH))
			return 0;
	/*
	 * Read/write DACs are always overridable.
	 * Executable DACs are overridable when there is
	 * at least one exec bit set.
	 */
	if (!(mask & MAY_EXEC) || (inode->i_mode & S_IXUGO))
		if (capable_wrt_inode_uidgid(mnt_userns, inode,
					     CAP_DAC_OVERRIDE))
			return 0;

	return -EACCES;
}
EXPORT_SYMBOL(generic_permission);

/**
 * do_inode_permission - UNIX permission checking
 * @mnt_userns:	user namespace of the mount the inode was found from
 * @inode:	inode to check permissions on
 * @mask:	right to check for (%MAY_READ, %MAY_WRITE, %MAY_EXEC ...)
 *
 * We _really_ want to just do "generic_permission()" without
 * even looking at the inode->i_op values. So we keep a cache
 * flag in inode->i_opflags, that says "this has not special
 * permission function, use the fast case".
 */
static inline int do_inode_permission(struct user_namespace *mnt_userns,
				      struct inode *inode, int mask)
{
	if (unlikely(!(inode->i_opflags & IOP_FASTPERM))) {
		if (likely(inode->i_op->permission))
			return inode->i_op->permission(mnt_userns, inode, mask);

		/* This gets set once for the inode lifetime */
		spin_lock(&inode->i_lock);
		inode->i_opflags |= IOP_FASTPERM;
		spin_unlock(&inode->i_lock);
	}
	return generic_permission(mnt_userns, inode, mask);
}

/**
 * sb_permission - Check superblock-level permissions
 * @sb: Superblock of inode to check permission on
 * @inode: Inode to check permission on
 * @mask: Right to check for (%MAY_READ, %MAY_WRITE, %MAY_EXEC)
 *
 * Separate out file-system wide checks from inode-specific permission checks.
 */
static int sb_permission(struct super_block *sb, struct inode *inode, int mask)
{
	if (unlikely(mask & MAY_WRITE)) {
		umode_t mode = inode->i_mode;

		/* Nobody gets write access to a read-only fs. */
		if (sb_rdonly(sb) && (S_ISREG(mode) || S_ISDIR(mode) || S_ISLNK(mode)))
			return -EROFS;
	}
	return 0;
}

/**
 * inode_permission - Check for access rights to a given inode
 * @mnt_userns:	User namespace of the mount the inode was found from
 * @inode:	Inode to check permission on
 * @mask:	Right to check for (%MAY_READ, %MAY_WRITE, %MAY_EXEC)
 *
 * Check for read/write/execute permissions on an inode.  We use fs[ug]id for
 * this, letting us set arbitrary permissions for filesystem access without
 * changing the "normal" UIDs which are used for other things.
 *
 * When checking for MAY_APPEND, MAY_WRITE must also be set in @mask.
 */
int inode_permission(struct user_namespace *mnt_userns,
		     struct inode *inode, int mask)
{
	int retval;

	retval = sb_permission(inode->i_sb, inode, mask);
	if (retval)
		return retval;

	if (unlikely(mask & MAY_WRITE)) {
		/*
		 * Nobody gets write access to an immutable file.
		 */
		if (IS_IMMUTABLE(inode))
			return -EPERM;

		/*
		 * Updating mtime will likely cause i_uid and i_gid to be
		 * written back improperly if their true value is unknown
		 * to the vfs.
		 */
		if (HAS_UNMAPPED_ID(mnt_userns, inode))
			return -EACCES;
	}

	retval = do_inode_permission(mnt_userns, inode, mask);
	if (retval)
		return retval;

	retval = devcgroup_inode_permission(inode, mask);
	if (retval)
		return retval;

	return security_inode_permission(inode, mask);
}
EXPORT_SYMBOL(inode_permission);

/**
 * path_get - get a reference to a path
 * @path: path to get the reference to
 *
 * Given a path increment the reference count to the dentry and the vfsmount.
 */
void path_get(const struct path *path)
{
	mntget(path->mnt);
	dget(path->dentry);
}
EXPORT_SYMBOL(path_get);

/**
 * path_put - put a reference to a path
 * @path: path to put the reference to
 *
 * Given a path decrement the reference count to the dentry and the vfsmount.
 */
void path_put(const struct path *path)
{
	dput(path->dentry);
	mntput(path->mnt);
}
EXPORT_SYMBOL(path_put);

#define EMBEDDED_LEVELS 2
struct nameidata {
	struct path	path;
	struct qstr	last;
	struct path	root;
	struct inode	*inode; /* path.dentry.d_inode */
	unsigned int	flags, state;
	unsigned	seq, m_seq, r_seq;
	int		last_type;
	unsigned	depth;
	int		total_link_count;
	struct saved {
		struct path link;
		struct delayed_call done;
		const char *name;
		unsigned seq;
	} *stack, internal[EMBEDDED_LEVELS];
	struct filename	*name;
	struct nameidata *saved;
	unsigned	root_seq;
	int		dfd;
	kuid_t		dir_uid;
	umode_t		dir_mode;
} __randomize_layout;

#define ND_ROOT_PRESET 1
#define ND_ROOT_GRABBED 2
#define ND_JUMPED 4

static void __set_nameidata(struct nameidata *p, int dfd, struct filename *name)
{
	struct nameidata *old = current->nameidata;
	p->stack = p->internal;
	p->depth = 0;
	p->dfd = dfd;
	p->name = name;
	p->path.mnt = NULL;
	p->path.dentry = NULL;
	p->total_link_count = old ? old->total_link_count : 0;
	p->saved = old;
	current->nameidata = p;
}

static inline void set_nameidata(struct nameidata *p, int dfd, struct filename *name,
			  const struct path *root)
{
	__set_nameidata(p, dfd, name);
	p->state = 0;
	if (unlikely(root)) {
		p->state = ND_ROOT_PRESET;
		p->root = *root;
	}
}

static void restore_nameidata(void)
{
	struct nameidata *now = current->nameidata, *old = now->saved;

	current->nameidata = old;
	if (old)
		old->total_link_count = now->total_link_count;
	if (now->stack != now->internal)
		kfree(now->stack);
}

static bool nd_alloc_stack(struct nameidata *nd)
{
	struct saved *p;

	p= kmalloc_array(MAXSYMLINKS, sizeof(struct saved),
			 nd->flags & LOOKUP_RCU ? GFP_ATOMIC : GFP_KERNEL);
	if (unlikely(!p))
		return false;
	memcpy(p, nd->internal, sizeof(nd->internal));
	nd->stack = p;
	return true;
}

/**
 * path_connected - Verify that a dentry is below mnt.mnt_root
 *
 * Rename can sometimes move a file or directory outside of a bind
 * mount, path_connected allows those cases to be detected.
 */
static bool path_connected(struct vfsmount *mnt, struct dentry *dentry)
{
	struct super_block *sb = mnt->mnt_sb;

	/* Bind mounts can have disconnected paths */
	if (mnt->mnt_root == sb->s_root)
		return true;

	return is_subdir(dentry, mnt->mnt_root);
}

static void drop_links(struct nameidata *nd)
{
	int i = nd->depth;
	while (i--) {
		struct saved *last = nd->stack + i;
		do_delayed_call(&last->done);
		clear_delayed_call(&last->done);
	}
}

static void terminate_walk(struct nameidata *nd)
{
	drop_links(nd);
	if (!(nd->flags & LOOKUP_RCU)) {
		int i;
		path_put(&nd->path);
		for (i = 0; i < nd->depth; i++)
			path_put(&nd->stack[i].link);
		if (nd->state & ND_ROOT_GRABBED) {
			path_put(&nd->root);
			nd->state &= ~ND_ROOT_GRABBED;
		}
	} else {
		nd->flags &= ~LOOKUP_RCU;
		rcu_read_unlock();
	}
	nd->depth = 0;
	nd->path.mnt = NULL;
	nd->path.dentry = NULL;
}

/* path_put is needed afterwards regardless of success or failure */
static bool __legitimize_path(struct path *path, unsigned seq, unsigned mseq)
{
	int res = __legitimize_mnt(path->mnt, mseq);
	if (unlikely(res)) {
		if (res > 0)
			path->mnt = NULL;
		path->dentry = NULL;
		return false;
	}
	if (unlikely(!lockref_get_not_dead(&path->dentry->d_lockref))) {
		path->dentry = NULL;
		return false;
	}
	return !read_seqcount_retry(&path->dentry->d_seq, seq);
}

static inline bool legitimize_path(struct nameidata *nd,
			    struct path *path, unsigned seq)
{
	return __legitimize_path(path, seq, nd->m_seq);
}

static bool legitimize_links(struct nameidata *nd)
{
	int i;
	if (unlikely(nd->flags & LOOKUP_CACHED)) {
		drop_links(nd);
		nd->depth = 0;
		return false;
	}
	for (i = 0; i < nd->depth; i++) {
		struct saved *last = nd->stack + i;
		if (unlikely(!legitimize_path(nd, &last->link, last->seq))) {
			drop_links(nd);
			nd->depth = i + 1;
			return false;
		}
	}
	return true;
}

static bool legitimize_root(struct nameidata *nd)
{
	/*
	 * For scoped-lookups (where nd->root has been zeroed), we need to
	 * restart the whole lookup from scratch -- because set_root() is wrong
	 * for these lookups (nd->dfd is the root, not the filesystem root).
	 */
	if (!nd->root.mnt && (nd->flags & LOOKUP_IS_SCOPED))
		return false;
	/* Nothing to do if nd->root is zero or is managed by the VFS user. */
	if (!nd->root.mnt || (nd->state & ND_ROOT_PRESET))
		return true;
	nd->state |= ND_ROOT_GRABBED;
	return legitimize_path(nd, &nd->root, nd->root_seq);
}

/*
 * Path walking has 2 modes, rcu-walk and ref-walk (see
 * Documentation/filesystems/path-lookup.txt).  In situations when we can't
 * continue in RCU mode, we attempt to drop out of rcu-walk mode and grab
 * normal reference counts on dentries and vfsmounts to transition to ref-walk
 * mode.  Refcounts are grabbed at the last known good point before rcu-walk
 * got stuck, so ref-walk may continue from there. If this is not successful
 * (eg. a seqcount has changed), then failure is returned and it's up to caller
 * to restart the path walk from the beginning in ref-walk mode.
 */

/**
 * try_to_unlazy - try to switch to ref-walk mode.
 * @nd: nameidata pathwalk data
 * Returns: true on success, false on failure
 *
 * try_to_unlazy attempts to legitimize the current nd->path and nd->root
 * for ref-walk mode.
 * Must be called from rcu-walk context.
 * Nothing should touch nameidata between try_to_unlazy() failure and
 * terminate_walk().
 */
static bool try_to_unlazy(struct nameidata *nd)
{
	struct dentry *parent = nd->path.dentry;

	BUG_ON(!(nd->flags & LOOKUP_RCU));

	nd->flags &= ~LOOKUP_RCU;
	if (unlikely(!legitimize_links(nd)))
		goto out1;
	if (unlikely(!legitimize_path(nd, &nd->path, nd->seq)))
		goto out;
	if (unlikely(!legitimize_root(nd)))
		goto out;
	rcu_read_unlock();
	BUG_ON(nd->inode != parent->d_inode);
	return true;

out1:
	nd->path.mnt = NULL;
	nd->path.dentry = NULL;
out:
	rcu_read_unlock();
	return false;
}

/**
 * try_to_unlazy_next - try to switch to ref-walk mode.
 * @nd: nameidata pathwalk data
 * @dentry: next dentry to step into
 * @seq: seq number to check @dentry against
 * Returns: true on success, false on failure
 *
 * Similar to to try_to_unlazy(), but here we have the next dentry already
 * picked by rcu-walk and want to legitimize that in addition to the current
 * nd->path and nd->root for ref-walk mode.  Must be called from rcu-walk context.
 * Nothing should touch nameidata between try_to_unlazy_next() failure and
 * terminate_walk().
 */
static bool try_to_unlazy_next(struct nameidata *nd, struct dentry *dentry, unsigned seq)
{
	BUG_ON(!(nd->flags & LOOKUP_RCU));

	nd->flags &= ~LOOKUP_RCU;
	if (unlikely(!legitimize_links(nd)))
		goto out2;
	if (unlikely(!legitimize_mnt(nd->path.mnt, nd->m_seq)))
		goto out2;
	if (unlikely(!lockref_get_not_dead(&nd->path.dentry->d_lockref)))
		goto out1;

	/*
	 * We need to move both the parent and the dentry from the RCU domain
	 * to be properly refcounted. And the sequence number in the dentry
	 * validates *both* dentry counters, since we checked the sequence
	 * number of the parent after we got the child sequence number. So we
	 * know the parent must still be valid if the child sequence number is
	 */
	if (unlikely(!lockref_get_not_dead(&dentry->d_lockref)))
		goto out;
	if (unlikely(read_seqcount_retry(&dentry->d_seq, seq)))
		goto out_dput;
	/*
	 * Sequence counts matched. Now make sure that the root is
	 * still valid and get it if required.
	 */
	if (unlikely(!legitimize_root(nd)))
		goto out_dput;
	rcu_read_unlock();
	return true;

out2:
	nd->path.mnt = NULL;
out1:
	nd->path.dentry = NULL;
out:
	rcu_read_unlock();
	return false;
out_dput:
	rcu_read_unlock();
	dput(dentry);
	return false;
}

static inline int d_revalidate(struct dentry *dentry, unsigned int flags)
{
	if (unlikely(dentry->d_flags & DCACHE_OP_REVALIDATE))
		return dentry->d_op->d_revalidate(dentry, flags);
	else
		return 1;
}

/**
 * complete_walk - successful completion of path walk
 * @nd:  pointer nameidata
 *
 * If we had been in RCU mode, drop out of it and legitimize nd->path.
 * Revalidate the final result, unless we'd already done that during
 * the path walk or the filesystem doesn't ask for it.  Return 0 on
 * success, -error on failure.  In case of failure caller does not
 * need to drop nd->path.
 */
static int complete_walk(struct nameidata *nd)
{
	struct dentry *dentry = nd->path.dentry;
	int status;

	if (nd->flags & LOOKUP_RCU) {
		/*
		 * We don't want to zero nd->root for scoped-lookups or
		 * externally-managed nd->root.
		 */
		if (!(nd->state & ND_ROOT_PRESET))
			if (!(nd->flags & LOOKUP_IS_SCOPED))
				nd->root.mnt = NULL;
		nd->flags &= ~LOOKUP_CACHED;
		if (!try_to_unlazy(nd))
			return -ECHILD;
	}

	if (unlikely(nd->flags & LOOKUP_IS_SCOPED)) {
		/*
		 * While the guarantee of LOOKUP_IS_SCOPED is (roughly) "don't
		 * ever step outside the root during lookup" and should already
		 * be guaranteed by the rest of namei, we want to avoid a namei
		 * BUG resulting in userspace being given a path that was not
		 * scoped within the root at some point during the lookup.
		 *
		 * So, do a final sanity-check to make sure that in the
		 * worst-case scenario (a complete bypass of LOOKUP_IS_SCOPED)
		 * we won't silently return an fd completely outside of the
		 * requested root to userspace.
		 *
		 * Userspace could move the path outside the root after this
		 * check, but as discussed elsewhere this is not a concern (the
		 * resolved file was inside the root at some point).
		 */
		if (!path_is_under(&nd->path, &nd->root))
			return -EXDEV;
	}

	if (likely(!(nd->state & ND_JUMPED)))
		return 0;

	if (likely(!(dentry->d_flags & DCACHE_OP_WEAK_REVALIDATE)))
		return 0;

	status = dentry->d_op->d_weak_revalidate(dentry, nd->flags);
	if (status > 0)
		return 0;

	if (!status)
		status = -ESTALE;

	return status;
}

static int set_root(struct nameidata *nd)
{
	struct fs_struct *fs = current->fs;

	/*
	 * Jumping to the real root in a scoped-lookup is a BUG in namei, but we
	 * still have to ensure it doesn't happen because it will cause a breakout
	 * from the dirfd.
	 */
	if (WARN_ON(nd->flags & LOOKUP_IS_SCOPED))
		return -ENOTRECOVERABLE;

	if (nd->flags & LOOKUP_RCU) {
		unsigned seq;

		do {
			seq = read_seqcount_begin(&fs->seq);
			nd->root = fs->root;
			nd->root_seq = __read_seqcount_begin(&nd->root.dentry->d_seq);
		} while (read_seqcount_retry(&fs->seq, seq));
	} else {
		get_fs_root(fs, &nd->root);
		nd->state |= ND_ROOT_GRABBED;
	}
	return 0;
}

static int nd_jump_root(struct nameidata *nd)
{
	if (unlikely(nd->flags & LOOKUP_BENEATH))
		return -EXDEV;
	if (unlikely(nd->flags & LOOKUP_NO_XDEV)) {
		/* Absolute path arguments to path_init() are allowed. */
		if (nd->path.mnt != NULL && nd->path.mnt != nd->root.mnt)
			return -EXDEV;
	}
	if (!nd->root.mnt) {
		int error = set_root(nd);
		if (error)
			return error;
	}
	if (nd->flags & LOOKUP_RCU) {
		struct dentry *d;
		nd->path = nd->root;
		d = nd->path.dentry;
		nd->inode = d->d_inode;
		nd->seq = nd->root_seq;
		if (unlikely(read_seqcount_retry(&d->d_seq, nd->seq)))
			return -ECHILD;
	} else {
		path_put(&nd->path);
		nd->path = nd->root;
		path_get(&nd->path);
		nd->inode = nd->path.dentry->d_inode;
	}
	nd->state |= ND_JUMPED;
	return 0;
}

/*
 * Helper to directly jump to a known parsed path from ->get_link,
 * caller must have taken a reference to path beforehand.
 */
int nd_jump_link(struct path *path)
{
	int error = -ELOOP;
	struct nameidata *nd = current->nameidata;

	if (unlikely(nd->flags & LOOKUP_NO_MAGICLINKS))
		goto err;

	error = -EXDEV;
	if (unlikely(nd->flags & LOOKUP_NO_XDEV)) {
		if (nd->path.mnt != path->mnt)
			goto err;
	}
	/* Not currently safe for scoped-lookups. */
	if (unlikely(nd->flags & LOOKUP_IS_SCOPED))
		goto err;

	path_put(&nd->path);
	nd->path = *path;
	nd->inode = nd->path.dentry->d_inode;
	nd->state |= ND_JUMPED;
	return 0;

err:
	path_put(path);
	return error;
}

static inline void put_link(struct nameidata *nd)
{
	struct saved *last = nd->stack + --nd->depth;
	do_delayed_call(&last->done);
	if (!(nd->flags & LOOKUP_RCU))
		path_put(&last->link);
}

int sysctl_protected_symlinks __read_mostly = 0;
int sysctl_protected_hardlinks __read_mostly = 0;
int sysctl_protected_fifos __read_mostly;
int sysctl_protected_regular __read_mostly;

/**
 * may_follow_link - Check symlink following for unsafe situations
 * @nd: nameidata pathwalk data
 *
 * In the case of the sysctl_protected_symlinks sysctl being enabled,
 * CAP_DAC_OVERRIDE needs to be specifically ignored if the symlink is
 * in a sticky world-writable directory. This is to protect privileged
 * processes from failing races against path names that may change out
 * from under them by way of other users creating malicious symlinks.
 * It will permit symlinks to be followed only when outside a sticky
 * world-writable directory, or when the uid of the symlink and follower
 * match, or when the directory owner matches the symlink's owner.
 *
 * Returns 0 if following the symlink is allowed, -ve on error.
 */
static inline int may_follow_link(struct nameidata *nd, const struct inode *inode)
{
	struct user_namespace *mnt_userns;
	kuid_t i_uid;

	if (!sysctl_protected_symlinks)
		return 0;

	mnt_userns = mnt_user_ns(nd->path.mnt);
	i_uid = i_uid_into_mnt(mnt_userns, inode);
	/* Allowed if owner and follower match. */
	if (uid_eq(current_cred()->fsuid, i_uid))
		return 0;

	/* Allowed if parent directory not sticky and world-writable. */
	if ((nd->dir_mode & (S_ISVTX|S_IWOTH)) != (S_ISVTX|S_IWOTH))
		return 0;

	/* Allowed if parent directory and link owner match. */
	if (uid_valid(nd->dir_uid) && uid_eq(nd->dir_uid, i_uid))
		return 0;

	if (nd->flags & LOOKUP_RCU)
		return -ECHILD;

	audit_inode(nd->name, nd->stack[0].link.dentry, 0);
	audit_log_path_denied(AUDIT_ANOM_LINK, "follow_link");
	return -EACCES;
}

/**
 * safe_hardlink_source - Check for safe hardlink conditions
 * @mnt_userns:	user namespace of the mount the inode was found from
 * @inode: the source inode to hardlink from
 *
 * Return false if at least one of the following conditions:
 *    - inode is not a regular file
 *    - inode is setuid
 *    - inode is setgid and group-exec
 *    - access failure for read and write
 *
 * Otherwise returns true.
 */
static bool safe_hardlink_source(struct user_namespace *mnt_userns,
				 struct inode *inode)
{
	umode_t mode = inode->i_mode;

	/* Special files should not get pinned to the filesystem. */
	if (!S_ISREG(mode))
		return false;

	/* Setuid files should not get pinned to the filesystem. */
	if (mode & S_ISUID)
		return false;

	/* Executable setgid files should not get pinned to the filesystem. */
	if ((mode & (S_ISGID | S_IXGRP)) == (S_ISGID | S_IXGRP))
		return false;

	/* Hardlinking to unreadable or unwritable sources is dangerous. */
	if (inode_permission(mnt_userns, inode, MAY_READ | MAY_WRITE))
		return false;

	return true;
}

/**
 * may_linkat - Check permissions for creating a hardlink
 * @mnt_userns:	user namespace of the mount the inode was found from
 * @link: the source to hardlink from
 *
 * Block hardlink when all of:
 *  - sysctl_protected_hardlinks enabled
 *  - fsuid does not match inode
 *  - hardlink source is unsafe (see safe_hardlink_source() above)
 *  - not CAP_FOWNER in a namespace with the inode owner uid mapped
 *
 * If the inode has been found through an idmapped mount the user namespace of
 * the vfsmount must be passed through @mnt_userns. This function will then take
 * care to map the inode according to @mnt_userns before checking permissions.
 * On non-idmapped mounts or if permission checking is to be performed on the
 * raw inode simply passs init_user_ns.
 *
 * Returns 0 if successful, -ve on error.
 */
int may_linkat(struct user_namespace *mnt_userns, struct path *link)
{
	struct inode *inode = link->dentry->d_inode;

	/* Inode writeback is not safe when the uid or gid are invalid. */
	if (!uid_valid(i_uid_into_mnt(mnt_userns, inode)) ||
	    !gid_valid(i_gid_into_mnt(mnt_userns, inode)))
		return -EOVERFLOW;

	if (!sysctl_protected_hardlinks)
		return 0;

	/* Source inode owner (or CAP_FOWNER) can hardlink all they like,
	 * otherwise, it must be a safe source.
	 */
	if (safe_hardlink_source(mnt_userns, inode) ||
	    inode_owner_or_capable(mnt_userns, inode))
		return 0;

	audit_log_path_denied(AUDIT_ANOM_LINK, "linkat");
	return -EPERM;
}

/**
 * may_create_in_sticky - Check whether an O_CREAT open in a sticky directory
 *			  should be allowed, or not, on files that already
 *			  exist.
 * @mnt_userns:	user namespace of the mount the inode was found from
 * @nd: nameidata pathwalk data
 * @inode: the inode of the file to open
 *
 * Block an O_CREAT open of a FIFO (or a regular file) when:
 *   - sysctl_protected_fifos (or sysctl_protected_regular) is enabled
 *   - the file already exists
 *   - we are in a sticky directory
 *   - we don't own the file
 *   - the owner of the directory doesn't own the file
 *   - the directory is world writable
 * If the sysctl_protected_fifos (or sysctl_protected_regular) is set to 2
 * the directory doesn't have to be world writable: being group writable will
 * be enough.
 *
 * If the inode has been found through an idmapped mount the user namespace of
 * the vfsmount must be passed through @mnt_userns. This function will then take
 * care to map the inode according to @mnt_userns before checking permissions.
 * On non-idmapped mounts or if permission checking is to be performed on the
 * raw inode simply passs init_user_ns.
 *
 * Returns 0 if the open is allowed, -ve on error.
 */
static int may_create_in_sticky(struct user_namespace *mnt_userns,
				struct nameidata *nd, struct inode *const inode)
{
	umode_t dir_mode = nd->dir_mode;
	kuid_t dir_uid = nd->dir_uid;

	if ((!sysctl_protected_fifos && S_ISFIFO(inode->i_mode)) ||
	    (!sysctl_protected_regular && S_ISREG(inode->i_mode)) ||
	    likely(!(dir_mode & S_ISVTX)) ||
	    uid_eq(i_uid_into_mnt(mnt_userns, inode), dir_uid) ||
	    uid_eq(current_fsuid(), i_uid_into_mnt(mnt_userns, inode)))
		return 0;

	if (likely(dir_mode & 0002) ||
	    (dir_mode & 0020 &&
	     ((sysctl_protected_fifos >= 2 && S_ISFIFO(inode->i_mode)) ||
	      (sysctl_protected_regular >= 2 && S_ISREG(inode->i_mode))))) {
		const char *operation = S_ISFIFO(inode->i_mode) ?
					"sticky_create_fifo" :
					"sticky_create_regular";
		audit_log_path_denied(AUDIT_ANOM_CREAT, operation);
		return -EACCES;
	}
	return 0;
}

/*
 * follow_up - Find the mountpoint of path's vfsmount
 *
 * Given a path, find the mountpoint of its source file system.
 * Replace @path with the path of the mountpoint in the parent mount.
 * Up is towards /.
 *
 * Return 1 if we went up a level and 0 if we were already at the
 * root.
 */
int follow_up(struct path *path)
{
	struct mount *mnt = real_mount(path->mnt);
	struct mount *parent;
	struct dentry *mountpoint;

	read_seqlock_excl(&mount_lock);
	parent = mnt->mnt_parent;
	if (parent == mnt) {
		read_sequnlock_excl(&mount_lock);
		return 0;
	}
	mntget(&parent->mnt);
	mountpoint = dget(mnt->mnt_mountpoint);
	read_sequnlock_excl(&mount_lock);
	dput(path->dentry);
	path->dentry = mountpoint;
	mntput(path->mnt);
	path->mnt = &parent->mnt;
	return 1;
}
EXPORT_SYMBOL(follow_up);

static bool choose_mountpoint_rcu(struct mount *m, const struct path *root,
				  struct path *path, unsigned *seqp)
{
	while (mnt_has_parent(m)) {
		struct dentry *mountpoint = m->mnt_mountpoint;

		m = m->mnt_parent;
		if (unlikely(root->dentry == mountpoint &&
			     root->mnt == &m->mnt))
			break;
		if (mountpoint != m->mnt.mnt_root) {
			path->mnt = &m->mnt;
			path->dentry = mountpoint;
			*seqp = read_seqcount_begin(&mountpoint->d_seq);
			return true;
		}
	}
	return false;
}

static bool choose_mountpoint(struct mount *m, const struct path *root,
			      struct path *path)
{
	bool found;

	rcu_read_lock();
	while (1) {
		unsigned seq, mseq = read_seqbegin(&mount_lock);

		found = choose_mountpoint_rcu(m, root, path, &seq);
		if (unlikely(!found)) {
			if (!read_seqretry(&mount_lock, mseq))
				break;
		} else {
			if (likely(__legitimize_path(path, seq, mseq)))
				break;
			rcu_read_unlock();
			path_put(path);
			rcu_read_lock();
		}
	}
	rcu_read_unlock();
	return found;
}

/*
 * Perform an automount
 * - return -EISDIR to tell follow_managed() to stop and return the path we
 *   were called with.
 */
static int follow_automount(struct path *path, int *count, unsigned lookup_flags)
{
	struct dentry *dentry = path->dentry;

	/* We don't want to mount if someone's just doing a stat -
	 * unless they're stat'ing a directory and appended a '/' to
	 * the name.
	 *
	 * We do, however, want to mount if someone wants to open or
	 * create a file of any type under the mountpoint, wants to
	 * traverse through the mountpoint or wants to open the
	 * mounted directory.  Also, autofs may mark negative dentries
	 * as being automount points.  These will need the attentions
	 * of the daemon to instantiate them before they can be used.
	 */
	if (!(lookup_flags & (LOOKUP_PARENT | LOOKUP_DIRECTORY |
			   LOOKUP_OPEN | LOOKUP_CREATE | LOOKUP_AUTOMOUNT)) &&
	    dentry->d_inode)
		return -EISDIR;

	if (count && (*count)++ >= MAXSYMLINKS)
		return -ELOOP;

	return finish_automount(dentry->d_op->d_automount(path), path);
}

/*
 * mount traversal - out-of-line part.  One note on ->d_flags accesses -
 * dentries are pinned but not locked here, so negative dentry can go
 * positive right under us.  Use of smp_load_acquire() provides a barrier
 * sufficient for ->d_inode and ->d_flags consistency.
 */
static int __traverse_mounts(struct path *path, unsigned flags, bool *jumped,
			     int *count, unsigned lookup_flags)
{
	struct vfsmount *mnt = path->mnt;
	bool need_mntput = false;
	int ret = 0;

	while (flags & DCACHE_MANAGED_DENTRY) {
		/* Allow the filesystem to manage the transit without i_mutex
		 * being held. */
		if (flags & DCACHE_MANAGE_TRANSIT) {
			ret = path->dentry->d_op->d_manage(path, false);
			flags = smp_load_acquire(&path->dentry->d_flags);
			if (ret < 0)
				break;
		}

		if (flags & DCACHE_MOUNTED) {	// something's mounted on it..
			struct vfsmount *mounted = lookup_mnt(path);
			if (mounted) {		// ... in our namespace
				dput(path->dentry);
				if (need_mntput)
					mntput(path->mnt);
				path->mnt = mounted;
				path->dentry = dget(mounted->mnt_root);
				// here we know it's positive
				flags = path->dentry->d_flags;
				need_mntput = true;
				continue;
			}
		}

		if (!(flags & DCACHE_NEED_AUTOMOUNT))
			break;

		// uncovered automount point
		ret = follow_automount(path, count, lookup_flags);
		flags = smp_load_acquire(&path->dentry->d_flags);
		if (ret < 0)
			break;
	}

	if (ret == -EISDIR)
		ret = 0;
	// possible if you race with several mount --move
	if (need_mntput && path->mnt == mnt)
		mntput(path->mnt);
	if (!ret && unlikely(d_flags_negative(flags)))
		ret = -ENOENT;
	*jumped = need_mntput;
	return ret;
}

static inline int traverse_mounts(struct path *path, bool *jumped,
				  int *count, unsigned lookup_flags)
{
	unsigned flags = smp_load_acquire(&path->dentry->d_flags);

	/* fastpath */
	if (likely(!(flags & DCACHE_MANAGED_DENTRY))) {
		*jumped = false;
		if (unlikely(d_flags_negative(flags)))
			return -ENOENT;
		return 0;
	}
	return __traverse_mounts(path, flags, jumped, count, lookup_flags);
}

int follow_down_one(struct path *path)
{
	struct vfsmount *mounted;

	mounted = lookup_mnt(path);
	if (mounted) {
		dput(path->dentry);
		mntput(path->mnt);
		path->mnt = mounted;
		path->dentry = dget(mounted->mnt_root);
		return 1;
	}
	return 0;
}
EXPORT_SYMBOL(follow_down_one);

/*
 * Follow down to the covering mount currently visible to userspace.  At each
 * point, the filesystem owning that dentry may be queried as to whether the
 * caller is permitted to proceed or not.
 */
int follow_down(struct path *path)
{
	struct vfsmount *mnt = path->mnt;
	bool jumped;
	int ret = traverse_mounts(path, &jumped, NULL, 0);

	if (path->mnt != mnt)
		mntput(mnt);
	return ret;
}
EXPORT_SYMBOL(follow_down);

/*
 * Try to skip to top of mountpoint pile in rcuwalk mode.  Fail if
 * we meet a managed dentry that would need blocking.
 */
static bool __follow_mount_rcu(struct nameidata *nd, struct path *path,
			       struct inode **inode, unsigned *seqp)
{
	struct dentry *dentry = path->dentry;
	unsigned int flags = dentry->d_flags;

	if (likely(!(flags & DCACHE_MANAGED_DENTRY)))
		return true;

	if (unlikely(nd->flags & LOOKUP_NO_XDEV))
		return false;

	for (;;) {
		/*
		 * Don't forget we might have a non-mountpoint managed dentry
		 * that wants to block transit.
		 */
		if (unlikely(flags & DCACHE_MANAGE_TRANSIT)) {
			int res = dentry->d_op->d_manage(path, true);
			if (res)
				return res == -EISDIR;
			flags = dentry->d_flags;
		}

		if (flags & DCACHE_MOUNTED) {
			struct mount *mounted = __lookup_mnt(path->mnt, dentry);
			if (mounted) {
				path->mnt = &mounted->mnt;
				dentry = path->dentry = mounted->mnt.mnt_root;
				nd->state |= ND_JUMPED;
				*seqp = read_seqcount_begin(&dentry->d_seq);
				*inode = dentry->d_inode;
				/*
				 * We don't need to re-check ->d_seq after this
				 * ->d_inode read - there will be an RCU delay
				 * between mount hash removal and ->mnt_root
				 * becoming unpinned.
				 */
				flags = dentry->d_flags;
				if (read_seqretry(&mount_lock, nd->m_seq))
					return false;
				continue;
			}
			if (read_seqretry(&mount_lock, nd->m_seq))
				return false;
		}
		return !(flags & DCACHE_NEED_AUTOMOUNT);
	}
}

static inline int handle_mounts(struct nameidata *nd, struct dentry *dentry,
			  struct path *path, struct inode **inode,
			  unsigned int *seqp)
{
	bool jumped;
	int ret;

	path->mnt = nd->path.mnt;
	path->dentry = dentry;
	if (nd->flags & LOOKUP_RCU) {
		unsigned int seq = *seqp;
		if (unlikely(!*inode))
			return -ENOENT;
		if (likely(__follow_mount_rcu(nd, path, inode, seqp)))
			return 0;
		if (!try_to_unlazy_next(nd, dentry, seq))
			return -ECHILD;
		// *path might've been clobbered by __follow_mount_rcu()
		path->mnt = nd->path.mnt;
		path->dentry = dentry;
	}
	ret = traverse_mounts(path, &jumped, &nd->total_link_count, nd->flags);
	if (jumped) {
		if (unlikely(nd->flags & LOOKUP_NO_XDEV))
			ret = -EXDEV;
		else
			nd->state |= ND_JUMPED;
	}
	if (unlikely(ret)) {
		dput(path->dentry);
		if (path->mnt != nd->path.mnt)
			mntput(path->mnt);
	} else {
		*inode = d_backing_inode(path->dentry);
		*seqp = 0; /* out of RCU mode, so the value doesn't matter */
	}
	return ret;
}

/*
 * This looks up the name in dcache and possibly revalidates the found dentry.
 * NULL is returned if the dentry does not exist in the cache.
 */
static struct dentry *lookup_dcache(const struct qstr *name,
				    struct dentry *dir,
				    unsigned int flags)
{
	struct dentry *dentry = d_lookup(dir, name);
	if (dentry) {
		int error = d_revalidate(dentry, flags);
		if (unlikely(error <= 0)) {
			if (!error)
				d_invalidate(dentry);
			dput(dentry);
			return ERR_PTR(error);
		}
	}
	return dentry;
}

/*
 * Parent directory has inode locked exclusive.  This is one
 * and only case when ->lookup() gets called on non in-lookup
 * dentries - as the matter of fact, this only gets called
 * when directory is guaranteed to have no in-lookup children
 * at all.
 */
struct dentry *lookup_one_qstr_excl(const struct qstr *name,
				    struct dentry *base,
				    unsigned int flags)
{
	struct dentry *dentry = lookup_dcache(name, base, flags);
	struct dentry *old;
	struct inode *dir = base->d_inode;

	if (dentry)
		return dentry;

	/* Don't create child dentry for a dead directory. */
	if (unlikely(IS_DEADDIR(dir)))
		return ERR_PTR(-ENOENT);

	dentry = d_alloc(base, name);
	if (unlikely(!dentry))
		return ERR_PTR(-ENOMEM);

	old = dir->i_op->lookup(dir, dentry, flags);
	if (unlikely(old)) {
		dput(dentry);
		dentry = old;
	}
	return dentry;
}
EXPORT_SYMBOL(lookup_one_qstr_excl);

static struct dentry *lookup_fast(struct nameidata *nd,
				  struct inode **inode,
			          unsigned *seqp)
{
	struct dentry *dentry, *parent = nd->path.dentry;
	int status = 1;

	/*
	 * Rename seqlock is not required here because in the off chance
	 * of a false negative due to a concurrent rename, the caller is
	 * going to fall back to non-racy lookup.
	 */
	if (nd->flags & LOOKUP_RCU) {
		unsigned seq;
		dentry = __d_lookup_rcu(parent, &nd->last, &seq);
		if (unlikely(!dentry)) {
			if (!try_to_unlazy(nd))
				return ERR_PTR(-ECHILD);
			return NULL;
		}

		/*
		 * This sequence count validates that the inode matches
		 * the dentry name information from lookup.
		 */
		*inode = d_backing_inode(dentry);
		if (unlikely(read_seqcount_retry(&dentry->d_seq, seq)))
			return ERR_PTR(-ECHILD);

		/*
		 * This sequence count validates that the parent had no
		 * changes while we did the lookup of the dentry above.
		 *
		 * The memory barrier in read_seqcount_begin of child is
		 *  enough, we can use __read_seqcount_retry here.
		 */
		if (unlikely(__read_seqcount_retry(&parent->d_seq, nd->seq)))
			return ERR_PTR(-ECHILD);

		*seqp = seq;
		status = d_revalidate(dentry, nd->flags);
		if (likely(status > 0))
			return dentry;
		if (!try_to_unlazy_next(nd, dentry, seq))
			return ERR_PTR(-ECHILD);
		if (status == -ECHILD)
			/* we'd been told to redo it in non-rcu mode */
			status = d_revalidate(dentry, nd->flags);
	} else {
		dentry = __d_lookup(parent, &nd->last);
		if (unlikely(!dentry))
			return NULL;
		status = d_revalidate(dentry, nd->flags);
	}
	if (unlikely(status <= 0)) {
		if (!status)
			d_invalidate(dentry);
		dput(dentry);
		return ERR_PTR(status);
	}
	return dentry;
}

/* Fast lookup failed, do it the slow way */
static struct dentry *__lookup_slow(const struct qstr *name,
				    struct dentry *dir,
				    unsigned int flags)
{
	struct dentry *dentry, *old;
	struct inode *inode = dir->d_inode;
	DECLARE_WAIT_QUEUE_HEAD_ONSTACK(wq);

	/* Don't go there if it's already dead */
	if (unlikely(IS_DEADDIR(inode)))
		return ERR_PTR(-ENOENT);
again:
	dentry = d_alloc_parallel(dir, name, &wq);
	if (IS_ERR(dentry))
		return dentry;
	if (unlikely(!d_in_lookup(dentry))) {
		int error = d_revalidate(dentry, flags);
		if (unlikely(error <= 0)) {
			if (!error) {
				d_invalidate(dentry);
				dput(dentry);
				goto again;
			}
			dput(dentry);
			dentry = ERR_PTR(error);
		}
	} else {
		old = inode->i_op->lookup(inode, dentry, flags);
		d_lookup_done(dentry);
		if (unlikely(old)) {
			dput(dentry);
			dentry = old;
		}
	}
	return dentry;
}

static struct dentry *lookup_slow(const struct qstr *name,
				  struct dentry *dir,
				  unsigned int flags)
{
	struct inode *inode = dir->d_inode;
	struct dentry *res;
	inode_lock_shared(inode);
	res = __lookup_slow(name, dir, flags);
	inode_unlock_shared(inode);
	return res;
}

static inline int may_lookup(struct user_namespace *mnt_userns,
			     struct nameidata *nd)
{
	if (nd->flags & LOOKUP_RCU) {
		int err = inode_permission(mnt_userns, nd->inode, MAY_EXEC|MAY_NOT_BLOCK);
		if (err != -ECHILD || !try_to_unlazy(nd))
			return err;
	}
	return inode_permission(mnt_userns, nd->inode, MAY_EXEC);
}

static int reserve_stack(struct nameidata *nd, struct path *link, unsigned seq)
{
	if (unlikely(nd->total_link_count++ >= MAXSYMLINKS))
		return -ELOOP;

	if (likely(nd->depth != EMBEDDED_LEVELS))
		return 0;
	if (likely(nd->stack != nd->internal))
		return 0;
	if (likely(nd_alloc_stack(nd)))
		return 0;

	if (nd->flags & LOOKUP_RCU) {
		// we need to grab link before we do unlazy.  And we can't skip
		// unlazy even if we fail to grab the link - cleanup needs it
		bool grabbed_link = legitimize_path(nd, link, seq);

		if (!try_to_unlazy(nd) != 0 || !grabbed_link)
			return -ECHILD;

		if (nd_alloc_stack(nd))
			return 0;
	}
	return -ENOMEM;
}

enum {WALK_TRAILING = 1, WALK_MORE = 2, WALK_NOFOLLOW = 4};

static const char *pick_link(struct nameidata *nd, struct path *link,
		     struct inode *inode, unsigned seq, int flags)
{
	struct saved *last;
	const char *res;
	int error = reserve_stack(nd, link, seq);

	if (unlikely(error)) {
		if (!(nd->flags & LOOKUP_RCU))
			path_put(link);
		return ERR_PTR(error);
	}
	last = nd->stack + nd->depth++;
	last->link = *link;
	clear_delayed_call(&last->done);
	last->seq = seq;

	if (flags & WALK_TRAILING) {
		error = may_follow_link(nd, inode);
		if (unlikely(error))
			return ERR_PTR(error);
	}

	if (unlikely(nd->flags & LOOKUP_NO_SYMLINKS) ||
			unlikely(link->mnt->mnt_flags & MNT_NOSYMFOLLOW))
		return ERR_PTR(-ELOOP);

	if (!(nd->flags & LOOKUP_RCU)) {
		touch_atime(&last->link);
		cond_resched();
	} else if (atime_needs_update(&last->link, inode)) {
		if (!try_to_unlazy(nd))
			return ERR_PTR(-ECHILD);
		touch_atime(&last->link);
	}

	error = security_inode_follow_link(link->dentry, inode,
					   nd->flags & LOOKUP_RCU);
	if (unlikely(error))
		return ERR_PTR(error);

	res = READ_ONCE(inode->i_link);
	if (!res) {
		const char * (*get)(struct dentry *, struct inode *,
				struct delayed_call *);
		get = inode->i_op->get_link;
		if (nd->flags & LOOKUP_RCU) {
			res = get(NULL, inode, &last->done);
			if (res == ERR_PTR(-ECHILD) && try_to_unlazy(nd))
				res = get(link->dentry, inode, &last->done);
		} else {
			res = get(link->dentry, inode, &last->done);
		}
		if (!res)
			goto all_done;
		if (IS_ERR(res))
			return res;
	}
	if (*res == '/') {
		error = nd_jump_root(nd);
		if (unlikely(error))
			return ERR_PTR(error);
		while (unlikely(*++res == '/'))
			;
	}
	if (*res)
		return res;
all_done: // pure jump
	put_link(nd);
	return NULL;
}

/*
 * Do we need to follow links? We _really_ want to be able
 * to do this check without having to look at inode->i_op,
 * so we keep a cache of "no, this doesn't need follow_link"
 * for the common case.
 */
static const char *step_into(struct nameidata *nd, int flags,
		     struct dentry *dentry, struct inode *inode, unsigned seq)
{
	struct path path;
	int err = handle_mounts(nd, dentry, &path, &inode, &seq);

	if (err < 0)
		return ERR_PTR(err);
	if (likely(!d_is_symlink(path.dentry)) ||
	   ((flags & WALK_TRAILING) && !(nd->flags & LOOKUP_FOLLOW)) ||
	   (flags & WALK_NOFOLLOW)) {
		/* not a symlink or should not follow */
		if (!(nd->flags & LOOKUP_RCU)) {
			dput(nd->path.dentry);
			if (nd->path.mnt != path.mnt)
				mntput(nd->path.mnt);
		}
		nd->path = path;
		nd->inode = inode;
		nd->seq = seq;
		return NULL;
	}
	if (nd->flags & LOOKUP_RCU) {
		/* make sure that d_is_symlink above matches inode */
		if (read_seqcount_retry(&path.dentry->d_seq, seq))
			return ERR_PTR(-ECHILD);
	} else {
		if (path.mnt == nd->path.mnt)
			mntget(path.mnt);
	}
	return pick_link(nd, &path, inode, seq, flags);
}

static struct dentry *follow_dotdot_rcu(struct nameidata *nd,
					struct inode **inodep,
					unsigned *seqp)
{
	struct dentry *parent, *old;

	if (path_equal(&nd->path, &nd->root))
		goto in_root;
	if (unlikely(nd->path.dentry == nd->path.mnt->mnt_root)) {
		struct path path;
		unsigned seq;
		if (!choose_mountpoint_rcu(real_mount(nd->path.mnt),
					   &nd->root, &path, &seq))
			goto in_root;
		if (unlikely(nd->flags & LOOKUP_NO_XDEV))
			return ERR_PTR(-ECHILD);
		nd->path = path;
		nd->inode = path.dentry->d_inode;
		nd->seq = seq;
		if (unlikely(read_seqretry(&mount_lock, nd->m_seq)))
			return ERR_PTR(-ECHILD);
		/* we know that mountpoint was pinned */
	}
	old = nd->path.dentry;
	parent = old->d_parent;
	*inodep = parent->d_inode;
	*seqp = read_seqcount_begin(&parent->d_seq);
	if (unlikely(read_seqcount_retry(&old->d_seq, nd->seq)))
		return ERR_PTR(-ECHILD);
	if (unlikely(!path_connected(nd->path.mnt, parent)))
		return ERR_PTR(-ECHILD);
	return parent;
in_root:
	if (unlikely(read_seqretry(&mount_lock, nd->m_seq)))
		return ERR_PTR(-ECHILD);
	if (unlikely(nd->flags & LOOKUP_BENEATH))
		return ERR_PTR(-ECHILD);
	return NULL;
}

static struct dentry *follow_dotdot(struct nameidata *nd,
				 struct inode **inodep,
				 unsigned *seqp)
{
	struct dentry *parent;

	if (path_equal(&nd->path, &nd->root))
		goto in_root;
	if (unlikely(nd->path.dentry == nd->path.mnt->mnt_root)) {
		struct path path;

		if (!choose_mountpoint(real_mount(nd->path.mnt),
				       &nd->root, &path))
			goto in_root;
		path_put(&nd->path);
		nd->path = path;
		nd->inode = path.dentry->d_inode;
		if (unlikely(nd->flags & LOOKUP_NO_XDEV))
			return ERR_PTR(-EXDEV);
	}
	/* rare case of legitimate dget_parent()... */
	parent = dget_parent(nd->path.dentry);
	if (unlikely(!path_connected(nd->path.mnt, parent))) {
		dput(parent);
		return ERR_PTR(-ENOENT);
	}
	*seqp = 0;
	*inodep = parent->d_inode;
	return parent;

in_root:
	if (unlikely(nd->flags & LOOKUP_BENEATH))
		return ERR_PTR(-EXDEV);
	dget(nd->path.dentry);
	return NULL;
}

static const char *handle_dots(struct nameidata *nd, int type)
{
	if (type == LAST_DOTDOT) {
		const char *error = NULL;
		struct dentry *parent;
		struct inode *inode;
		unsigned seq;

		if (!nd->root.mnt) {
			error = ERR_PTR(set_root(nd));
			if (error)
				return error;
		}
		if (nd->flags & LOOKUP_RCU)
			parent = follow_dotdot_rcu(nd, &inode, &seq);
		else
			parent = follow_dotdot(nd, &inode, &seq);
		if (IS_ERR(parent))
			return ERR_CAST(parent);
		if (unlikely(!parent))
			error = step_into(nd, WALK_NOFOLLOW,
					 nd->path.dentry, nd->inode, nd->seq);
		else
			error = step_into(nd, WALK_NOFOLLOW,
					 parent, inode, seq);
		if (unlikely(error))
			return error;

		if (unlikely(nd->flags & LOOKUP_IS_SCOPED)) {
			/*
			 * If there was a racing rename or mount along our
			 * path, then we can't be sure that ".." hasn't jumped
			 * above nd->root (and so userspace should retry or use
			 * some fallback).
			 */
			smp_rmb();
			if (unlikely(__read_seqcount_retry(&mount_lock.seqcount, nd->m_seq)))
				return ERR_PTR(-EAGAIN);
			if (unlikely(__read_seqcount_retry(&rename_lock.seqcount, nd->r_seq)))
				return ERR_PTR(-EAGAIN);
		}
	}
	return NULL;
}

static const char *walk_component(struct nameidata *nd, int flags)
{
	struct dentry *dentry;
	struct inode *inode;
	unsigned seq;
	/*
	 * "." and ".." are special - ".." especially so because it has
	 * to be able to know about the current root directory and
	 * parent relationships.
	 */
	if (unlikely(nd->last_type != LAST_NORM)) {
		if (!(flags & WALK_MORE) && nd->depth)
			put_link(nd);
		return handle_dots(nd, nd->last_type);
	}
	dentry = lookup_fast(nd, &inode, &seq);
	if (IS_ERR(dentry))
		return ERR_CAST(dentry);
	if (unlikely(!dentry)) {
		dentry = lookup_slow(&nd->last, nd->path.dentry, nd->flags);
		if (IS_ERR(dentry))
			return ERR_CAST(dentry);
	}
	if (!(flags & WALK_MORE) && nd->depth)
		put_link(nd);
	return step_into(nd, flags, dentry, inode, seq);
}

/*
 * We can do the critical dentry name comparison and hashing
 * operations one word at a time, but we are limited to:
 *
 * - Architectures with fast unaligned word accesses. We could
 *   do a "get_unaligned()" if this helps and is sufficiently
 *   fast.
 *
 * - non-CONFIG_DEBUG_PAGEALLOC configurations (so that we
 *   do not trap on the (extremely unlikely) case of a page
 *   crossing operation.
 *
 * - Furthermore, we need an efficient 64-bit compile for the
 *   64-bit case in order to generate the "number of bytes in
 *   the final mask". Again, that could be replaced with a
 *   efficient population count instruction or similar.
 */
#ifdef CONFIG_DCACHE_WORD_ACCESS

#include <asm/word-at-a-time.h>

#ifdef HASH_MIX

/* Architecture provides HASH_MIX and fold_hash() in <asm/hash.h> */

#elif defined(CONFIG_64BIT)
/*
 * Register pressure in the mixing function is an issue, particularly
 * on 32-bit x86, but almost any function requires one state value and
 * one temporary.  Instead, use a function designed for two state values
 * and no temporaries.
 *
 * This function cannot create a collision in only two iterations, so
 * we have two iterations to achieve avalanche.  In those two iterations,
 * we have six layers of mixing, which is enough to spread one bit's
 * influence out to 2^6 = 64 state bits.
 *
 * Rotate constants are scored by considering either 64 one-bit input
 * deltas or 64*63/2 = 2016 two-bit input deltas, and finding the
 * probability of that delta causing a change to each of the 128 output
 * bits, using a sample of random initial states.
 *
 * The Shannon entropy of the computed probabilities is then summed
 * to produce a score.  Ideally, any input change has a 50% chance of
 * toggling any given output bit.
 *
 * Mixing scores (in bits) for (12,45):
 * Input delta: 1-bit      2-bit
 * 1 round:     713.3    42542.6
 * 2 rounds:   2753.7   140389.8
 * 3 rounds:   5954.1   233458.2
 * 4 rounds:   7862.6   256672.2
 * Perfect:    8192     258048
 *            (64*128) (64*63/2 * 128)
 */
#define HASH_MIX(x, y, a)	\
	(	x ^= (a),	\
	y ^= x,	x = rol64(x,12),\
	x += y,	y = rol64(y,45),\
	y *= 9			)

/*
 * Fold two longs into one 32-bit hash value.  This must be fast, but
 * latency isn't quite as critical, as there is a fair bit of additional
 * work done before the hash value is used.
 */
static inline unsigned int fold_hash(unsigned long x, unsigned long y)
{
	y ^= x * GOLDEN_RATIO_64;
	y *= GOLDEN_RATIO_64;
	return y >> 32;
}

#else	/* 32-bit case */

/*
 * Mixing scores (in bits) for (7,20):
 * Input delta: 1-bit      2-bit
 * 1 round:     330.3     9201.6
 * 2 rounds:   1246.4    25475.4
 * 3 rounds:   1907.1    31295.1
 * 4 rounds:   2042.3    31718.6
 * Perfect:    2048      31744
 *            (32*64)   (32*31/2 * 64)
 */
#define HASH_MIX(x, y, a)	\
	(	x ^= (a),	\
	y ^= x,	x = rol32(x, 7),\
	x += y,	y = rol32(y,20),\
	y *= 9			)

static inline unsigned int fold_hash(unsigned long x, unsigned long y)
{
	/* Use arch-optimized multiply if one exists */
	return __hash_32(y ^ __hash_32(x));
}

#endif

/*
 * Return the hash of a string of known length.  This is carfully
 * designed to match hash_name(), which is the more critical function.
 * In particular, we must end by hashing a final word containing 0..7
 * payload bytes, to match the way that hash_name() iterates until it
 * finds the delimiter after the name.
 */
unsigned int full_name_hash(const void *salt, const char *name, unsigned int len)
{
	unsigned long a, x = 0, y = (unsigned long)salt;

	for (;;) {
		if (!len)
			goto done;
		a = load_unaligned_zeropad(name);
		if (len < sizeof(unsigned long))
			break;
		HASH_MIX(x, y, a);
		name += sizeof(unsigned long);
		len -= sizeof(unsigned long);
	}
	x ^= a & bytemask_from_count(len);
done:
	return fold_hash(x, y);
}
EXPORT_SYMBOL(full_name_hash);

/* Return the "hash_len" (hash and length) of a null-terminated string */
u64 hashlen_string(const void *salt, const char *name)
{
	unsigned long a = 0, x = 0, y = (unsigned long)salt;
	unsigned long adata, mask, len;
	const struct word_at_a_time constants = WORD_AT_A_TIME_CONSTANTS;

	len = 0;
	goto inside;

	do {
		HASH_MIX(x, y, a);
		len += sizeof(unsigned long);
inside:
		a = load_unaligned_zeropad(name+len);
	} while (!has_zero(a, &adata, &constants));

	adata = prep_zero_mask(a, adata, &constants);
	mask = create_zero_mask(adata);
	x ^= a & zero_bytemask(mask);

	return hashlen_create(fold_hash(x, y), len + find_zero(mask));
}
EXPORT_SYMBOL(hashlen_string);

/*
 * Calculate the length and hash of the path component, and
 * return the "hash_len" as the result.
 */
static inline u64 hash_name(const void *salt, const char *name)
{
	unsigned long a = 0, b, x = 0, y = (unsigned long)salt;
	unsigned long adata, bdata, mask, len;
	const struct word_at_a_time constants = WORD_AT_A_TIME_CONSTANTS;

	len = 0;
	goto inside;

	do {
		HASH_MIX(x, y, a);
		len += sizeof(unsigned long);
inside:
		a = load_unaligned_zeropad(name+len);
		b = a ^ REPEAT_BYTE('/');
	} while (!(has_zero(a, &adata, &constants) | has_zero(b, &bdata, &constants)));

	adata = prep_zero_mask(a, adata, &constants);
	bdata = prep_zero_mask(b, bdata, &constants);
	mask = create_zero_mask(adata | bdata);
	x ^= a & zero_bytemask(mask);

	return hashlen_create(fold_hash(x, y), len + find_zero(mask));
}

#else	/* !CONFIG_DCACHE_WORD_ACCESS: Slow, byte-at-a-time version */

/* Return the hash of a string of known length */
unsigned int full_name_hash(const void *salt, const char *name, unsigned int len)
{
	unsigned long hash = init_name_hash(salt);
	while (len--)
		hash = partial_name_hash((unsigned char)*name++, hash);
	return end_name_hash(hash);
}
EXPORT_SYMBOL(full_name_hash);

/* Return the "hash_len" (hash and length) of a null-terminated string */
u64 hashlen_string(const void *salt, const char *name)
{
	unsigned long hash = init_name_hash(salt);
	unsigned long len = 0, c;

	c = (unsigned char)*name;
	while (c) {
		len++;
		hash = partial_name_hash(c, hash);
		c = (unsigned char)name[len];
	}
	return hashlen_create(end_name_hash(hash), len);
}
EXPORT_SYMBOL(hashlen_string);

/*
 * We know there's a real path component here of at least
 * one character.
 */
static inline u64 hash_name(const void *salt, const char *name)
{
	unsigned long hash = init_name_hash(salt);
	unsigned long len = 0, c;

	c = (unsigned char)*name;
	do {
		len++;
		hash = partial_name_hash(c, hash);
		c = (unsigned char)name[len];
	} while (c && c != '/');
	return hashlen_create(end_name_hash(hash), len);
}

#endif

/*
 * Name resolution.
 * This is the basic name resolution function, turning a pathname into
 * the final dentry. We expect 'base' to be positive and a directory.
 *
 * Returns 0 and nd will have valid dentry and mnt on success.
 * Returns error and drops reference to input namei data on failure.
 */
static int link_path_walk(const char *name, struct nameidata *nd)
{
	int depth = 0; // depth <= nd->depth
	int err;

	nd->last_type = LAST_ROOT;
	nd->flags |= LOOKUP_PARENT;
	if (IS_ERR(name))
		return PTR_ERR(name);
	while (*name=='/')
		name++;
	if (!*name) {
		nd->dir_mode = 0; // short-circuit the 'hardening' idiocy
		return 0;
	}

	/* At this point we know we have a real path component. */
	for(;;) {
		struct user_namespace *mnt_userns;
		const char *link;
		u64 hash_len;
		int type;

		mnt_userns = mnt_user_ns(nd->path.mnt);
		err = may_lookup(mnt_userns, nd);
		if (err)
			return err;

		hash_len = hash_name(nd->path.dentry, name);

		type = LAST_NORM;
		if (name[0] == '.') switch (hashlen_len(hash_len)) {
			case 2:
				if (name[1] == '.') {
					type = LAST_DOTDOT;
					nd->state |= ND_JUMPED;
				}
				break;
			case 1:
				type = LAST_DOT;
		}
		if (likely(type == LAST_NORM)) {
			struct dentry *parent = nd->path.dentry;
			nd->state &= ~ND_JUMPED;
			if (unlikely(parent->d_flags & DCACHE_OP_HASH)) {
				struct qstr this = { { .hash_len = hash_len }, .name = name };
				err = parent->d_op->d_hash(parent, &this);
				if (err < 0)
					return err;
				hash_len = this.hash_len;
				name = this.name;
			}
		}

		nd->last.hash_len = hash_len;
		nd->last.name = name;
		nd->last_type = type;

		name += hashlen_len(hash_len);
		if (!*name)
			goto OK;
		/*
		 * If it wasn't NUL, we know it was '/'. Skip that
		 * slash, and continue until no more slashes.
		 */
		do {
			name++;
		} while (unlikely(*name == '/'));
		if (unlikely(!*name)) {
OK:
			/* pathname or trailing symlink, done */
			if (!depth) {
				nd->dir_uid = i_uid_into_mnt(mnt_userns, nd->inode);
				nd->dir_mode = nd->inode->i_mode;
				nd->flags &= ~LOOKUP_PARENT;
				return 0;
			}
			/* last component of nested symlink */
			name = nd->stack[--depth].name;
			link = walk_component(nd, 0);
		} else {
			/* not the last component */
			link = walk_component(nd, WALK_MORE);
		}
		if (unlikely(link)) {
			if (IS_ERR(link))
				return PTR_ERR(link);
			/* a symlink to follow */
			nd->stack[depth++].name = name;
			name = link;
			continue;
		}
		if (unlikely(!d_can_lookup(nd->path.dentry))) {
			if (nd->flags & LOOKUP_RCU) {
				if (!try_to_unlazy(nd))
					return -ECHILD;
			}
			return -ENOTDIR;
		}
	}
}

/* must be paired with terminate_walk() */
static const char *path_init(struct nameidata *nd, unsigned flags)
{
	int error;
	const char *s = nd->name->name;

	/* LOOKUP_CACHED requires RCU, ask caller to retry */
	if ((flags & (LOOKUP_RCU | LOOKUP_CACHED)) == LOOKUP_CACHED)
		return ERR_PTR(-EAGAIN);

	if (!*s)
		flags &= ~LOOKUP_RCU;
	if (flags & LOOKUP_RCU)
		rcu_read_lock();

	nd->flags = flags;
	nd->state |= ND_JUMPED;

	nd->m_seq = __read_seqcount_begin(&mount_lock.seqcount);
	nd->r_seq = __read_seqcount_begin(&rename_lock.seqcount);
	smp_rmb();

	if (nd->state & ND_ROOT_PRESET) {
		struct dentry *root = nd->root.dentry;
		struct inode *inode = root->d_inode;
		if (*s && unlikely(!d_can_lookup(root)))
			return ERR_PTR(-ENOTDIR);
		nd->path = nd->root;
		nd->inode = inode;
		if (flags & LOOKUP_RCU) {
			nd->seq = read_seqcount_begin(&nd->path.dentry->d_seq);
			nd->root_seq = nd->seq;
		} else {
			path_get(&nd->path);
		}
		return s;
	}

	nd->root.mnt = NULL;

	/* Absolute pathname -- fetch the root (LOOKUP_IN_ROOT uses nd->dfd). */
	if (*s == '/' && !(flags & LOOKUP_IN_ROOT)) {
		error = nd_jump_root(nd);
		if (unlikely(error))
			return ERR_PTR(error);
		return s;
	}

	/* Relative pathname -- get the starting-point it is relative to. */
	if (nd->dfd == AT_FDCWD) {
		if (flags & LOOKUP_RCU) {
			struct fs_struct *fs = current->fs;
			unsigned seq;

			do {
				seq = read_seqcount_begin(&fs->seq);
				nd->path = fs->pwd;
				nd->inode = nd->path.dentry->d_inode;
				nd->seq = __read_seqcount_begin(&nd->path.dentry->d_seq);
			} while (read_seqcount_retry(&fs->seq, seq));
		} else {
			get_fs_pwd(current->fs, &nd->path);
			nd->inode = nd->path.dentry->d_inode;
		}
	} else {
		/* Caller must check execute permissions on the starting path component */
		struct fd f = fdget_raw(nd->dfd);
		struct dentry *dentry;

		if (!f.file)
			return ERR_PTR(-EBADF);

		dentry = f.file->f_path.dentry;

		if (*s && unlikely(!d_can_lookup(dentry))) {
			fdput(f);
			return ERR_PTR(-ENOTDIR);
		}

		nd->path = f.file->f_path;
		if (flags & LOOKUP_RCU) {
			nd->inode = nd->path.dentry->d_inode;
			nd->seq = read_seqcount_begin(&nd->path.dentry->d_seq);
		} else {
			path_get(&nd->path);
			nd->inode = nd->path.dentry->d_inode;
		}
		fdput(f);
	}

	/* For scoped-lookups we need to set the root to the dirfd as well. */
	if (flags & LOOKUP_IS_SCOPED) {
		nd->root = nd->path;
		if (flags & LOOKUP_RCU) {
			nd->root_seq = nd->seq;
		} else {
			path_get(&nd->root);
			nd->state |= ND_ROOT_GRABBED;
		}
	}
	return s;
}

static inline const char *lookup_last(struct nameidata *nd)
{
	if (nd->last_type == LAST_NORM && nd->last.name[nd->last.len])
		nd->flags |= LOOKUP_FOLLOW | LOOKUP_DIRECTORY;

	return walk_component(nd, WALK_TRAILING);
}

static int handle_lookup_down(struct nameidata *nd)
{
	if (!(nd->flags & LOOKUP_RCU))
		dget(nd->path.dentry);
	return PTR_ERR(step_into(nd, WALK_NOFOLLOW,
			nd->path.dentry, nd->inode, nd->seq));
}

/* Returns 0 and nd will be valid on success; Retuns error, otherwise. */
static int path_lookupat(struct nameidata *nd, unsigned flags, struct path *path)
{
	const char *s = path_init(nd, flags);
	int err;

	if (unlikely(flags & LOOKUP_DOWN) && !IS_ERR(s)) {
		err = handle_lookup_down(nd);
		if (unlikely(err < 0))
			s = ERR_PTR(err);
	}

	while (!(err = link_path_walk(s, nd)) &&
	       (s = lookup_last(nd)) != NULL)
		;
	if (!err && unlikely(nd->flags & LOOKUP_MOUNTPOINT)) {
		err = handle_lookup_down(nd);
		nd->state &= ~ND_JUMPED; // no d_weak_revalidate(), please...
	}
	if (!err)
		err = complete_walk(nd);

	if (!err && nd->flags & LOOKUP_DIRECTORY)
		if (!d_can_lookup(nd->path.dentry))
			err = -ENOTDIR;
	if (!err) {
		*path = nd->path;
		nd->path.mnt = NULL;
		nd->path.dentry = NULL;
	}
	terminate_walk(nd);
	return err;
}

int filename_lookup(int dfd, struct filename *name, unsigned flags,
		    struct path *path, struct path *root)
{
	int retval;
	struct nameidata nd;
	if (IS_ERR(name))
		return PTR_ERR(name);
	set_nameidata(&nd, dfd, name, root);
	retval = path_lookupat(&nd, flags | LOOKUP_RCU, path);
	if (unlikely(retval == -ECHILD))
		retval = path_lookupat(&nd, flags, path);
	if (unlikely(retval == -ESTALE))
		retval = path_lookupat(&nd, flags | LOOKUP_REVAL, path);

	if (likely(!retval))
		audit_inode(name, path->dentry,
			    flags & LOOKUP_MOUNTPOINT ? AUDIT_INODE_NOEVAL : 0);
	restore_nameidata();
	return retval;
}

/* Returns 0 and nd will be valid on success; Retuns error, otherwise. */
static int path_parentat(struct nameidata *nd, unsigned flags,
				struct path *parent)
{
	const char *s = path_init(nd, flags);
	int err = link_path_walk(s, nd);
	if (!err)
		err = complete_walk(nd);
	if (!err) {
		*parent = nd->path;
		nd->path.mnt = NULL;
		nd->path.dentry = NULL;
	}
	terminate_walk(nd);
	return err;
}

/* Note: this does not consume "name" */
static int __filename_parentat(int dfd, struct filename *name,
			       unsigned int flags, struct path *parent,
			       struct qstr *last, int *type,
			       const struct path *root)
{
	int retval;
	struct nameidata nd;

	if (IS_ERR(name))
		return PTR_ERR(name);
	set_nameidata(&nd, dfd, name, root);
	retval = path_parentat(&nd, flags | LOOKUP_RCU, parent);
	if (unlikely(retval == -ECHILD))
		retval = path_parentat(&nd, flags, parent);
	if (unlikely(retval == -ESTALE))
		retval = path_parentat(&nd, flags | LOOKUP_REVAL, parent);
	if (likely(!retval)) {
		*last = nd.last;
		*type = nd.last_type;
		audit_inode(name, parent->dentry, AUDIT_INODE_PARENT);
	}
	restore_nameidata();
	return retval;
}

static int filename_parentat(int dfd, struct filename *name,
			     unsigned int flags, struct path *parent,
			     struct qstr *last, int *type)
{
	return __filename_parentat(dfd, name, flags, parent, last, type, NULL);
}

/* does lookup, returns the object with parent locked */
static struct dentry *__kern_path_locked(struct filename *name, struct path *path)
{
	struct dentry *d;
	struct qstr last;
	int type, error;

	error = filename_parentat(AT_FDCWD, name, 0, path, &last, &type);
	if (error)
		return ERR_PTR(error);
	if (unlikely(type != LAST_NORM)) {
		path_put(path);
		return ERR_PTR(-EINVAL);
	}
	inode_lock_nested(path->dentry->d_inode, I_MUTEX_PARENT);
	d = lookup_one_qstr_excl(&last, path->dentry, 0);
	if (IS_ERR(d)) {
		inode_unlock(path->dentry->d_inode);
		path_put(path);
	}
	return d;
}

struct dentry *kern_path_locked(const char *name, struct path *path)
{
	struct filename *filename = getname_kernel(name);
	struct dentry *res = __kern_path_locked(filename, path);

	putname(filename);
	return res;
}

int kern_path(const char *name, unsigned int flags, struct path *path)
{
	struct filename *filename = getname_kernel(name);
	int ret = filename_lookup(AT_FDCWD, filename, flags, path, NULL);

	putname(filename);
	return ret;

}
EXPORT_SYMBOL(kern_path);

/**
 * vfs_path_parent_lookup - lookup a parent path relative to a dentry-vfsmount pair
 * @filename: filename structure
 * @flags: lookup flags
 * @parent: pointer to struct path to fill
 * @last: last component
 * @type: type of the last component
 * @root: pointer to struct path of the base directory
 */
int vfs_path_parent_lookup(struct filename *filename, unsigned int flags,
			   struct path *parent, struct qstr *last, int *type,
			   const struct path *root)
{
	return  __filename_parentat(AT_FDCWD, filename, flags, parent, last,
				    type, root);
}
EXPORT_SYMBOL(vfs_path_parent_lookup);

/**
 * vfs_path_lookup - lookup a file path relative to a dentry-vfsmount pair
 * @dentry:  pointer to dentry of the base directory
 * @mnt: pointer to vfs mount of the base directory
 * @name: pointer to file name
 * @flags: lookup flags
 * @path: pointer to struct path to fill
 */
int vfs_path_lookup(struct dentry *dentry, struct vfsmount *mnt,
		    const char *name, unsigned int flags,
		    struct path *path)
{
	struct filename *filename;
	struct path root = {.mnt = mnt, .dentry = dentry};
	int ret;

	filename = getname_kernel(name);
	/* the first argument of filename_lookup() is ignored with root */
	ret = filename_lookup(AT_FDCWD, filename, flags, path, &root);
	putname(filename);
	return ret;
}
EXPORT_SYMBOL(vfs_path_lookup);

static int lookup_one_common(struct user_namespace *mnt_userns,
			     const char *name, struct dentry *base, int len,
			     struct qstr *this)
{
	this->name = name;
	this->len = len;
	this->hash = full_name_hash(base, name, len);
	if (!len)
		return -EACCES;

	if (unlikely(name[0] == '.')) {
		if (len < 2 || (len == 2 && name[1] == '.'))
			return -EACCES;
	}

	while (len--) {
		unsigned int c = *(const unsigned char *)name++;
		if (c == '/' || c == '\0')
			return -EACCES;
	}
	/*
	 * See if the low-level filesystem might want
	 * to use its own hash..
	 */
	if (base->d_flags & DCACHE_OP_HASH) {
		int err = base->d_op->d_hash(base, this);
		if (err < 0)
			return err;
	}

	return inode_permission(mnt_userns, base->d_inode, MAY_EXEC);
}

/**
 * try_lookup_one_len - filesystem helper to lookup single pathname component
 * @name:	pathname component to lookup
 * @base:	base directory to lookup from
 * @len:	maximum length @len should be interpreted to
 *
 * Look up a dentry by name in the dcache, returning NULL if it does not
 * currently exist.  The function does not try to create a dentry.
 *
 * Note that this routine is purely a helper for filesystem usage and should
 * not be called by generic code.
 *
 * The caller must hold base->i_mutex.
 */
struct dentry *try_lookup_one_len(const char *name, struct dentry *base, int len)
{
	struct qstr this;
	int err;

	WARN_ON_ONCE(!inode_is_locked(base->d_inode));

	err = lookup_one_common(&init_user_ns, name, base, len, &this);
	if (err)
		return ERR_PTR(err);

	return lookup_dcache(&this, base, 0);
}
EXPORT_SYMBOL(try_lookup_one_len);

/**
 * lookup_one_len - filesystem helper to lookup single pathname component
 * @name:	pathname component to lookup
 * @base:	base directory to lookup from
 * @len:	maximum length @len should be interpreted to
 *
 * Note that this routine is purely a helper for filesystem usage and should
 * not be called by generic code.
 *
 * The caller must hold base->i_mutex.
 */
struct dentry *lookup_one_len(const char *name, struct dentry *base, int len)
{
	struct dentry *dentry;
	struct qstr this;
	int err;

	WARN_ON_ONCE(!inode_is_locked(base->d_inode));

	err = lookup_one_common(&init_user_ns, name, base, len, &this);
	if (err)
		return ERR_PTR(err);

	dentry = lookup_dcache(&this, base, 0);
	return dentry ? dentry : __lookup_slow(&this, base, 0);
}
EXPORT_SYMBOL(lookup_one_len);

/**
 * lookup_one - filesystem helper to lookup single pathname component
 * @mnt_userns:	user namespace of the mount the lookup is performed from
 * @name:	pathname component to lookup
 * @base:	base directory to lookup from
 * @len:	maximum length @len should be interpreted to
 *
 * Note that this routine is purely a helper for filesystem usage and should
 * not be called by generic code.
 *
 * The caller must hold base->i_mutex.
 */
struct dentry *lookup_one(struct user_namespace *mnt_userns, const char *name,
			  struct dentry *base, int len)
{
	struct dentry *dentry;
	struct qstr this;
	int err;

	WARN_ON_ONCE(!inode_is_locked(base->d_inode));

	err = lookup_one_common(mnt_userns, name, base, len, &this);
	if (err)
		return ERR_PTR(err);

	dentry = lookup_dcache(&this, base, 0);
	return dentry ? dentry : __lookup_slow(&this, base, 0);
}
EXPORT_SYMBOL(lookup_one);

/**
 * lookup_one_unlocked - filesystem helper to lookup single pathname component
 * @mnt_userns:	idmapping of the mount the lookup is performed from
 * @name:	pathname component to lookup
 * @base:	base directory to lookup from
 * @len:	maximum length @len should be interpreted to
 *
 * Note that this routine is purely a helper for filesystem usage and should
 * not be called by generic code.
 *
 * Unlike lookup_one_len, it should be called without the parent
 * i_mutex held, and will take the i_mutex itself if necessary.
 */
struct dentry *lookup_one_unlocked(struct user_namespace *mnt_userns,
				   const char *name, struct dentry *base,
				   int len)
{
	struct qstr this;
	int err;
	struct dentry *ret;

	err = lookup_one_common(mnt_userns, name, base, len, &this);
	if (err)
		return ERR_PTR(err);

	ret = lookup_dcache(&this, base, 0);
	if (!ret)
		ret = lookup_slow(&this, base, 0);
	return ret;
}
EXPORT_SYMBOL(lookup_one_unlocked);

/**
 * lookup_one_positive_unlocked - filesystem helper to lookup single
 *				  pathname component
 * @mnt_userns:	idmapping of the mount the lookup is performed from
 * @name:	pathname component to lookup
 * @base:	base directory to lookup from
 * @len:	maximum length @len should be interpreted to
 *
 * This helper will yield ERR_PTR(-ENOENT) on negatives. The helper returns
 * known positive or ERR_PTR(). This is what most of the users want.
 *
 * Note that pinned negative with unlocked parent _can_ become positive at any
 * time, so callers of lookup_one_unlocked() need to be very careful; pinned
 * positives have >d_inode stable, so this one avoids such problems.
 *
 * Note that this routine is purely a helper for filesystem usage and should
 * not be called by generic code.
 *
 * The helper should be called without i_mutex held.
 */
struct dentry *lookup_one_positive_unlocked(struct user_namespace *mnt_userns,
					    const char *name,
					    struct dentry *base, int len)
{
	struct dentry *ret = lookup_one_unlocked(mnt_userns, name, base, len);

	if (!IS_ERR(ret) && d_flags_negative(smp_load_acquire(&ret->d_flags))) {
		dput(ret);
		ret = ERR_PTR(-ENOENT);
	}
	return ret;
}
EXPORT_SYMBOL(lookup_one_positive_unlocked);

/**
 * lookup_one_len_unlocked - filesystem helper to lookup single pathname component
 * @name:	pathname component to lookup
 * @base:	base directory to lookup from
 * @len:	maximum length @len should be interpreted to
 *
 * Note that this routine is purely a helper for filesystem usage and should
 * not be called by generic code.
 *
 * Unlike lookup_one_len, it should be called without the parent
 * i_mutex held, and will take the i_mutex itself if necessary.
 */
struct dentry *lookup_one_len_unlocked(const char *name,
				       struct dentry *base, int len)
{
	return lookup_one_unlocked(&init_user_ns, name, base, len);
}
EXPORT_SYMBOL(lookup_one_len_unlocked);

/*
 * Like lookup_one_len_unlocked(), except that it yields ERR_PTR(-ENOENT)
 * on negatives.  Returns known positive or ERR_PTR(); that's what
 * most of the users want.  Note that pinned negative with unlocked parent
 * _can_ become positive at any time, so callers of lookup_one_len_unlocked()
 * need to be very careful; pinned positives have ->d_inode stable, so
 * this one avoids such problems.
 */
struct dentry *lookup_positive_unlocked(const char *name,
				       struct dentry *base, int len)
{
	return lookup_one_positive_unlocked(&init_user_ns, name, base, len);
}
EXPORT_SYMBOL(lookup_positive_unlocked);

#ifdef CONFIG_UNIX98_PTYS
int path_pts(struct path *path)
{
	/* Find something mounted on "pts" in the same directory as
	 * the input path.
	 */
	struct dentry *parent = dget_parent(path->dentry);
	struct dentry *child;
	struct qstr this = QSTR_INIT("pts", 3);

	if (unlikely(!path_connected(path->mnt, parent))) {
		dput(parent);
		return -ENOENT;
	}
	dput(path->dentry);
	path->dentry = parent;
	child = d_hash_and_lookup(parent, &this);
	if (IS_ERR_OR_NULL(child))
		return -ENOENT;

	path->dentry = child;
	dput(parent);
	follow_down(path);
	return 0;
}
#endif

int user_path_at_empty(int dfd, const char __user *name, unsigned flags,
		 struct path *path, int *empty)
{
	struct filename *filename = getname_flags(name, flags, empty);
	int ret = filename_lookup(dfd, filename, flags, path, NULL);

	putname(filename);
	return ret;
}
EXPORT_SYMBOL(user_path_at_empty);

int __check_sticky(struct user_namespace *mnt_userns, struct inode *dir,
		   struct inode *inode)
{
	kuid_t fsuid = current_fsuid();

	if (uid_eq(i_uid_into_mnt(mnt_userns, inode), fsuid))
		return 0;
	if (uid_eq(i_uid_into_mnt(mnt_userns, dir), fsuid))
		return 0;
	return !capable_wrt_inode_uidgid(mnt_userns, inode, CAP_FOWNER);
}
EXPORT_SYMBOL(__check_sticky);

/*
 *	Check whether we can remove a link victim from directory dir, check
 *  whether the type of victim is right.
 *  1. We can't do it if dir is read-only (done in permission())
 *  2. We should have write and exec permissions on dir
 *  3. We can't remove anything from append-only dir
 *  4. We can't do anything with immutable dir (done in permission())
 *  5. If the sticky bit on dir is set we should either
 *	a. be owner of dir, or
 *	b. be owner of victim, or
 *	c. have CAP_FOWNER capability
 *  6. If the victim is append-only or immutable we can't do antyhing with
 *     links pointing to it.
 *  7. If the victim has an unknown uid or gid we can't change the inode.
 *  8. If we were asked to remove a directory and victim isn't one - ENOTDIR.
 *  9. If we were asked to remove a non-directory and victim isn't one - EISDIR.
 * 10. We can't remove a root or mountpoint.
 * 11. We don't allow removal of NFS sillyrenamed files; it's handled by
 *     nfs_async_unlink().
 */
static int may_delete(struct user_namespace *mnt_userns, struct inode *dir,
		      struct dentry *victim, bool isdir)
{
	struct inode *inode = d_backing_inode(victim);
	int error;

	if (d_is_negative(victim))
		return -ENOENT;
	BUG_ON(!inode);

	BUG_ON(victim->d_parent->d_inode != dir);

	/* Inode writeback is not safe when the uid or gid are invalid. */
	if (!uid_valid(i_uid_into_mnt(mnt_userns, inode)) ||
	    !gid_valid(i_gid_into_mnt(mnt_userns, inode)))
		return -EOVERFLOW;

	audit_inode_child(dir, victim, AUDIT_TYPE_CHILD_DELETE);

	error = inode_permission(mnt_userns, dir, MAY_WRITE | MAY_EXEC);
	if (error)
		return error;
	if (IS_APPEND(dir))
		return -EPERM;

	if (check_sticky(mnt_userns, dir, inode) || IS_APPEND(inode) ||
	    IS_IMMUTABLE(inode) || IS_SWAPFILE(inode) ||
	    HAS_UNMAPPED_ID(mnt_userns, inode))
		return -EPERM;
	if (isdir) {
		if (!d_is_dir(victim))
			return -ENOTDIR;
		if (IS_ROOT(victim))
			return -EBUSY;
	} else if (d_is_dir(victim))
		return -EISDIR;
	if (IS_DEADDIR(dir))
		return -ENOENT;
	if (victim->d_flags & DCACHE_NFSFS_RENAMED)
		return -EBUSY;
	return 0;
}

/*	Check whether we can create an object with dentry child in directory
 *  dir.
 *  1. We can't do it if child already exists (open has special treatment for
 *     this case, but since we are inlined it's OK)
 *  2. We can't do it if dir is read-only (done in permission())
 *  3. We can't do it if the fs can't represent the fsuid or fsgid.
 *  4. We should have write and exec permissions on dir
 *  5. We can't do it if dir is immutable (done in permission())
 */
static inline int may_create(struct user_namespace *mnt_userns,
			     struct inode *dir, struct dentry *child)
{
	audit_inode_child(dir, child, AUDIT_TYPE_CHILD_CREATE);
	if (child->d_inode)
		return -EEXIST;
	if (IS_DEADDIR(dir))
		return -ENOENT;
	if (!fsuidgid_has_mapping(dir->i_sb, mnt_userns))
		return -EOVERFLOW;

	return inode_permission(mnt_userns, dir, MAY_WRITE | MAY_EXEC);
}

static struct dentry *lock_two_directories(struct dentry *p1, struct dentry *p2)
<<<<<<< HEAD
{
	struct dentry *p;

	p = d_ancestor(p2, p1);
	if (p) {
=======
{
	struct dentry *p;

	p = d_ancestor(p2, p1);
	if (p) {
		inode_lock_nested(p2->d_inode, I_MUTEX_PARENT);
		inode_lock_nested(p1->d_inode, I_MUTEX_PARENT2);
		return p;
	}

	p = d_ancestor(p1, p2);
	inode_lock_nested(p1->d_inode, I_MUTEX_PARENT);
	inode_lock_nested(p2->d_inode, I_MUTEX_PARENT2);
	return p;
}

/*
 * p1 and p2 should be directories on the same fs.
 */
struct dentry *lock_rename(struct dentry *p1, struct dentry *p2)
{
	if (p1 == p2) {
		inode_lock_nested(p1->d_inode, I_MUTEX_PARENT);
		return NULL;
	}

	mutex_lock(&p1->d_sb->s_vfs_rename_mutex);
	return lock_two_directories(p1, p2);
}
EXPORT_SYMBOL(lock_rename);

/*
 * c1 and p2 should be on the same fs.
 */
struct dentry *lock_rename_child(struct dentry *c1, struct dentry *p2)
{
	if (READ_ONCE(c1->d_parent) == p2) {
		/*
		 * hopefully won't need to touch ->s_vfs_rename_mutex at all.
		 */
>>>>>>> 5eb2b831
		inode_lock_nested(p2->d_inode, I_MUTEX_PARENT);
		/*
		 * now that p2 is locked, nobody can move in or out of it,
		 * so the test below is safe.
		 */
		if (likely(c1->d_parent == p2))
			return NULL;

		/*
		 * c1 got moved out of p2 while we'd been taking locks;
		 * unlock and fall back to slow case.
		 */
		inode_unlock(p2->d_inode);
	}

<<<<<<< HEAD
	lock_two_inodes(p1->d_inode, p2->d_inode,
			I_MUTEX_PARENT, I_MUTEX_PARENT2);
	return NULL;
}

/*
 * p1 and p2 should be directories on the same fs.
 */
struct dentry *lock_rename(struct dentry *p1, struct dentry *p2)
{
	if (p1 == p2) {
		inode_lock_nested(p1->d_inode, I_MUTEX_PARENT);
		return NULL;
	}

	mutex_lock(&p1->d_sb->s_vfs_rename_mutex);
	return lock_two_directories(p1, p2);
}
EXPORT_SYMBOL(lock_rename);
=======
	mutex_lock(&c1->d_sb->s_vfs_rename_mutex);
	/*
	 * nobody can move out of any directories on this fs.
	 */
	if (likely(c1->d_parent != p2))
		return lock_two_directories(c1->d_parent, p2);

	/*
	 * c1 got moved into p2 while we were taking locks;
	 * we need p2 locked and ->s_vfs_rename_mutex unlocked,
	 * for consistency with lock_rename().
	 */
	inode_lock_nested(p2->d_inode, I_MUTEX_PARENT);
	mutex_unlock(&c1->d_sb->s_vfs_rename_mutex);
	return NULL;
}
EXPORT_SYMBOL(lock_rename_child);
>>>>>>> 5eb2b831

/*
 * c1 and p2 should be on the same fs.
 */
struct dentry *lock_rename_child(struct dentry *c1, struct dentry *p2)
{
	if (READ_ONCE(c1->d_parent) == p2) {
		/*
		 * hopefully won't need to touch ->s_vfs_rename_mutex at all.
		 */
		inode_lock_nested(p2->d_inode, I_MUTEX_PARENT);
		/*
		 * now that p2 is locked, nobody can move in or out of it,
		 * so the test below is safe.
		 */
		if (likely(c1->d_parent == p2))
			return NULL;

		/*
		 * c1 got moved out of p2 while we'd been taking locks;
		 * unlock and fall back to slow case.
		 */
		inode_unlock(p2->d_inode);
	}

	mutex_lock(&c1->d_sb->s_vfs_rename_mutex);
	/*
	 * nobody can move out of any directories on this fs.
	 */
	if (likely(c1->d_parent != p2))
		return lock_two_directories(c1->d_parent, p2);

	/*
	 * c1 got moved into p2 while we were taking locks;
	 * we need p2 locked and ->s_vfs_rename_mutex unlocked,
	 * for consistency with lock_rename().
	 */
	inode_lock_nested(p2->d_inode, I_MUTEX_PARENT);
	mutex_unlock(&c1->d_sb->s_vfs_rename_mutex);
	return NULL;
}
EXPORT_SYMBOL(lock_rename_child);

void unlock_rename(struct dentry *p1, struct dentry *p2)
{
	inode_unlock(p1->d_inode);
	if (p1 != p2) {
		inode_unlock(p2->d_inode);
		mutex_unlock(&p1->d_sb->s_vfs_rename_mutex);
	}
}
EXPORT_SYMBOL(unlock_rename);

/**
 * mode_strip_umask - handle vfs umask stripping
 * @dir:	parent directory of the new inode
 * @mode:	mode of the new inode to be created in @dir
 *
 * Umask stripping depends on whether or not the filesystem supports POSIX
 * ACLs. If the filesystem doesn't support it umask stripping is done directly
 * in here. If the filesystem does support POSIX ACLs umask stripping is
 * deferred until the filesystem calls posix_acl_create().
 *
 * Returns: mode
 */
static inline umode_t mode_strip_umask(const struct inode *dir, umode_t mode)
{
	if (!IS_POSIXACL(dir))
		mode &= ~current_umask();
	return mode;
}

/**
 * vfs_prepare_mode - prepare the mode to be used for a new inode
 * @mnt_userns:		user namespace of the mount the inode was found from
 * @dir:	parent directory of the new inode
 * @mode:	mode of the new inode
 * @mask_perms:	allowed permission by the vfs
 * @type:	type of file to be created
 *
 * This helper consolidates and enforces vfs restrictions on the @mode of a new
 * object to be created.
 *
 * Umask stripping depends on whether the filesystem supports POSIX ACLs (see
 * the kernel documentation for mode_strip_umask()). Moving umask stripping
 * after setgid stripping allows the same ordering for both non-POSIX ACL and
 * POSIX ACL supporting filesystems.
 *
 * Note that it's currently valid for @type to be 0 if a directory is created.
 * Filesystems raise that flag individually and we need to check whether each
 * filesystem can deal with receiving S_IFDIR from the vfs before we enforce a
 * non-zero type.
 *
 * Returns: mode to be passed to the filesystem
 */
static inline umode_t vfs_prepare_mode(struct user_namespace *mnt_userns,
				       const struct inode *dir, umode_t mode,
				       umode_t mask_perms, umode_t type)
{
	mode = mode_strip_sgid(mnt_userns, dir, mode);
	mode = mode_strip_umask(dir, mode);

	/*
	 * Apply the vfs mandated allowed permission mask and set the type of
	 * file to be created before we call into the filesystem.
	 */
	mode &= (mask_perms & ~S_IFMT);
	mode |= (type & S_IFMT);

	return mode;
}

/**
 * vfs_create - create new file
 * @mnt_userns:	user namespace of the mount the inode was found from
 * @dir:	inode of @dentry
 * @dentry:	pointer to dentry of the base directory
 * @mode:	mode of the new file
 * @want_excl:	whether the file must not yet exist
 *
 * Create a new file.
 *
 * If the inode has been found through an idmapped mount the user namespace of
 * the vfsmount must be passed through @mnt_userns. This function will then take
 * care to map the inode according to @mnt_userns before checking permissions.
 * On non-idmapped mounts or if permission checking is to be performed on the
 * raw inode simply passs init_user_ns.
 */
int vfs_create(struct user_namespace *mnt_userns, struct inode *dir,
	       struct dentry *dentry, umode_t mode, bool want_excl)
{
	int error = may_create(mnt_userns, dir, dentry);
	if (error)
		return error;

	if (!dir->i_op->create)
		return -EACCES;	/* shouldn't it be ENOSYS? */

	mode = vfs_prepare_mode(mnt_userns, dir, mode, S_IALLUGO, S_IFREG);
	error = security_inode_create(dir, dentry, mode);
	if (error)
		return error;
	error = dir->i_op->create(mnt_userns, dir, dentry, mode, want_excl);
	if (!error)
		fsnotify_create(dir, dentry);
	return error;
}
EXPORT_SYMBOL(vfs_create);

int vfs_mkobj(struct dentry *dentry, umode_t mode,
		int (*f)(struct dentry *, umode_t, void *),
		void *arg)
{
	struct inode *dir = dentry->d_parent->d_inode;
	int error = may_create(&init_user_ns, dir, dentry);
	if (error)
		return error;

	mode &= S_IALLUGO;
	mode |= S_IFREG;
	error = security_inode_create(dir, dentry, mode);
	if (error)
		return error;
	error = f(dentry, mode, arg);
	if (!error)
		fsnotify_create(dir, dentry);
	return error;
}
EXPORT_SYMBOL(vfs_mkobj);

bool may_open_dev(const struct path *path)
{
	return !(path->mnt->mnt_flags & MNT_NODEV) &&
		!(path->mnt->mnt_sb->s_iflags & SB_I_NODEV);
}

static int may_open(struct user_namespace *mnt_userns, const struct path *path,
		    int acc_mode, int flag)
{
	struct dentry *dentry = path->dentry;
	struct inode *inode = dentry->d_inode;
	int error;

	if (!inode)
		return -ENOENT;

	switch (inode->i_mode & S_IFMT) {
	case S_IFLNK:
		return -ELOOP;
	case S_IFDIR:
		if (acc_mode & MAY_WRITE)
			return -EISDIR;
		if (acc_mode & MAY_EXEC)
			return -EACCES;
		break;
	case S_IFBLK:
	case S_IFCHR:
		if (!may_open_dev(path))
			return -EACCES;
		fallthrough;
	case S_IFIFO:
	case S_IFSOCK:
		if (acc_mode & MAY_EXEC)
			return -EACCES;
		flag &= ~O_TRUNC;
		break;
	case S_IFREG:
		if ((acc_mode & MAY_EXEC) && path_noexec(path))
			return -EACCES;
		break;
	}

	error = inode_permission(mnt_userns, inode, MAY_OPEN | acc_mode);
	if (error)
		return error;

	/*
	 * An append-only file must be opened in append mode for writing.
	 */
	if (IS_APPEND(inode)) {
		if  ((flag & O_ACCMODE) != O_RDONLY && !(flag & O_APPEND))
			return -EPERM;
		if (flag & O_TRUNC)
			return -EPERM;
	}

	/* O_NOATIME can only be set by the owner or superuser */
	if (flag & O_NOATIME && !inode_owner_or_capable(mnt_userns, inode))
		return -EPERM;

	return 0;
}

static int handle_truncate(struct user_namespace *mnt_userns, struct file *filp)
{
	const struct path *path = &filp->f_path;
	struct inode *inode = path->dentry->d_inode;
	int error = get_write_access(inode);
	if (error)
		return error;
	/*
	 * Refuse to truncate files with mandatory locks held on them.
	 */
	error = security_path_truncate(path);
	if (!error) {
		error = do_truncate(mnt_userns, path->dentry, 0,
				    ATTR_MTIME|ATTR_CTIME|ATTR_OPEN,
				    filp);
	}
	put_write_access(inode);
	return error;
}

static inline int open_to_namei_flags(int flag)
{
	if ((flag & O_ACCMODE) == 3)
		flag--;
	return flag;
}

static int may_o_create(struct user_namespace *mnt_userns,
			const struct path *dir, struct dentry *dentry,
			umode_t mode)
{
	int error = security_path_mknod(dir, dentry, mode, 0);
	if (error)
		return error;

	if (!fsuidgid_has_mapping(dir->dentry->d_sb, mnt_userns))
		return -EOVERFLOW;

	error = inode_permission(mnt_userns, dir->dentry->d_inode,
				 MAY_WRITE | MAY_EXEC);
	if (error)
		return error;

	return security_inode_create(dir->dentry->d_inode, dentry, mode);
}

/*
 * Attempt to atomically look up, create and open a file from a negative
 * dentry.
 *
 * Returns 0 if successful.  The file will have been created and attached to
 * @file by the filesystem calling finish_open().
 *
 * If the file was looked up only or didn't need creating, FMODE_OPENED won't
 * be set.  The caller will need to perform the open themselves.  @path will
 * have been updated to point to the new dentry.  This may be negative.
 *
 * Returns an error code otherwise.
 */
static struct dentry *atomic_open(struct nameidata *nd, struct dentry *dentry,
				  struct file *file,
				  int open_flag, umode_t mode)
{
	struct dentry *const DENTRY_NOT_SET = (void *) -1UL;
	struct inode *dir =  nd->path.dentry->d_inode;
	int error;

	if (nd->flags & LOOKUP_DIRECTORY)
		open_flag |= O_DIRECTORY;

	file->f_path.dentry = DENTRY_NOT_SET;
	file->f_path.mnt = nd->path.mnt;
	error = dir->i_op->atomic_open(dir, dentry, file,
				       open_to_namei_flags(open_flag), mode);
	d_lookup_done(dentry);
	if (!error) {
		if (file->f_mode & FMODE_OPENED) {
			if (unlikely(dentry != file->f_path.dentry)) {
				dput(dentry);
				dentry = dget(file->f_path.dentry);
			}
		} else if (WARN_ON(file->f_path.dentry == DENTRY_NOT_SET)) {
			error = -EIO;
		} else {
			if (file->f_path.dentry) {
				dput(dentry);
				dentry = file->f_path.dentry;
			}
			if (unlikely(d_is_negative(dentry)))
				error = -ENOENT;
		}
	}
	if (error) {
		dput(dentry);
		dentry = ERR_PTR(error);
	}
	return dentry;
}

/*
 * Look up and maybe create and open the last component.
 *
 * Must be called with parent locked (exclusive in O_CREAT case).
 *
 * Returns 0 on success, that is, if
 *  the file was successfully atomically created (if necessary) and opened, or
 *  the file was not completely opened at this time, though lookups and
 *  creations were performed.
 * These case are distinguished by presence of FMODE_OPENED on file->f_mode.
 * In the latter case dentry returned in @path might be negative if O_CREAT
 * hadn't been specified.
 *
 * An error code is returned on failure.
 */
static struct dentry *lookup_open(struct nameidata *nd, struct file *file,
				  const struct open_flags *op,
				  bool got_write)
{
	struct user_namespace *mnt_userns;
	struct dentry *dir = nd->path.dentry;
	struct inode *dir_inode = dir->d_inode;
	int open_flag = op->open_flag;
	struct dentry *dentry;
	int error, create_error = 0;
	umode_t mode = op->mode;
	DECLARE_WAIT_QUEUE_HEAD_ONSTACK(wq);

	if (unlikely(IS_DEADDIR(dir_inode)))
		return ERR_PTR(-ENOENT);

	file->f_mode &= ~FMODE_CREATED;
	dentry = d_lookup(dir, &nd->last);
	for (;;) {
		if (!dentry) {
			dentry = d_alloc_parallel(dir, &nd->last, &wq);
			if (IS_ERR(dentry))
				return dentry;
		}
		if (d_in_lookup(dentry))
			break;

		error = d_revalidate(dentry, nd->flags);
		if (likely(error > 0))
			break;
		if (error)
			goto out_dput;
		d_invalidate(dentry);
		dput(dentry);
		dentry = NULL;
	}
	if (dentry->d_inode) {
		/* Cached positive dentry: will open in f_op->open */
		return dentry;
	}

	/*
	 * Checking write permission is tricky, bacuse we don't know if we are
	 * going to actually need it: O_CREAT opens should work as long as the
	 * file exists.  But checking existence breaks atomicity.  The trick is
	 * to check access and if not granted clear O_CREAT from the flags.
	 *
	 * Another problem is returing the "right" error value (e.g. for an
	 * O_EXCL open we want to return EEXIST not EROFS).
	 */
	if (unlikely(!got_write))
		open_flag &= ~O_TRUNC;
	mnt_userns = mnt_user_ns(nd->path.mnt);
	if (open_flag & O_CREAT) {
		if (open_flag & O_EXCL)
			open_flag &= ~O_TRUNC;
		mode = vfs_prepare_mode(mnt_userns, dir->d_inode, mode, mode, mode);
		if (likely(got_write))
			create_error = may_o_create(mnt_userns, &nd->path,
						    dentry, mode);
		else
			create_error = -EROFS;
	}
	if (create_error)
		open_flag &= ~O_CREAT;
	if (dir_inode->i_op->atomic_open) {
		dentry = atomic_open(nd, dentry, file, open_flag, mode);
		if (unlikely(create_error) && dentry == ERR_PTR(-ENOENT))
			dentry = ERR_PTR(create_error);
		return dentry;
	}

	if (d_in_lookup(dentry)) {
		struct dentry *res = dir_inode->i_op->lookup(dir_inode, dentry,
							     nd->flags);
		d_lookup_done(dentry);
		if (unlikely(res)) {
			if (IS_ERR(res)) {
				error = PTR_ERR(res);
				goto out_dput;
			}
			dput(dentry);
			dentry = res;
		}
	}

	/* Negative dentry, just create the file */
	if (!dentry->d_inode && (open_flag & O_CREAT)) {
		file->f_mode |= FMODE_CREATED;
		audit_inode_child(dir_inode, dentry, AUDIT_TYPE_CHILD_CREATE);
		if (!dir_inode->i_op->create) {
			error = -EACCES;
			goto out_dput;
		}

		error = dir_inode->i_op->create(mnt_userns, dir_inode, dentry,
						mode, open_flag & O_EXCL);
		if (error)
			goto out_dput;
	}
	if (unlikely(create_error) && !dentry->d_inode) {
		error = create_error;
		goto out_dput;
	}
	return dentry;

out_dput:
	dput(dentry);
	return ERR_PTR(error);
}

static const char *open_last_lookups(struct nameidata *nd,
		   struct file *file, const struct open_flags *op)
{
	struct dentry *dir = nd->path.dentry;
	int open_flag = op->open_flag;
	bool got_write = false;
	unsigned seq;
	struct inode *inode;
	struct dentry *dentry;
	const char *res;

	nd->flags |= op->intent;

	if (nd->last_type != LAST_NORM) {
		if (nd->depth)
			put_link(nd);
		return handle_dots(nd, nd->last_type);
	}

	if (!(open_flag & O_CREAT)) {
		if (nd->last.name[nd->last.len])
			nd->flags |= LOOKUP_FOLLOW | LOOKUP_DIRECTORY;
		/* we _can_ be in RCU mode here */
		dentry = lookup_fast(nd, &inode, &seq);
		if (IS_ERR(dentry))
			return ERR_CAST(dentry);
		if (likely(dentry))
			goto finish_lookup;

		BUG_ON(nd->flags & LOOKUP_RCU);
	} else {
		/* create side of things */
		if (nd->flags & LOOKUP_RCU) {
			if (!try_to_unlazy(nd))
				return ERR_PTR(-ECHILD);
		}
		audit_inode(nd->name, dir, AUDIT_INODE_PARENT);
		/* trailing slashes? */
		if (unlikely(nd->last.name[nd->last.len]))
			return ERR_PTR(-EISDIR);
	}

	if (open_flag & (O_CREAT | O_TRUNC | O_WRONLY | O_RDWR)) {
		got_write = !mnt_want_write(nd->path.mnt);
		/*
		 * do _not_ fail yet - we might not need that or fail with
		 * a different error; let lookup_open() decide; we'll be
		 * dropping this one anyway.
		 */
	}
	if (open_flag & O_CREAT)
		inode_lock(dir->d_inode);
	else
		inode_lock_shared(dir->d_inode);
	dentry = lookup_open(nd, file, op, got_write);
	if (!IS_ERR(dentry) && (file->f_mode & FMODE_CREATED))
		fsnotify_create(dir->d_inode, dentry);
	if (open_flag & O_CREAT)
		inode_unlock(dir->d_inode);
	else
		inode_unlock_shared(dir->d_inode);

	if (got_write)
		mnt_drop_write(nd->path.mnt);

	if (IS_ERR(dentry))
		return ERR_CAST(dentry);

	if (file->f_mode & (FMODE_OPENED | FMODE_CREATED)) {
		dput(nd->path.dentry);
		nd->path.dentry = dentry;
		return NULL;
	}

finish_lookup:
	if (nd->depth)
		put_link(nd);
	res = step_into(nd, WALK_TRAILING, dentry, inode, seq);
	if (unlikely(res))
		nd->flags &= ~(LOOKUP_OPEN|LOOKUP_CREATE|LOOKUP_EXCL);
	return res;
}

/*
 * Handle the last step of open()
 */
static int do_open(struct nameidata *nd,
		   struct file *file, const struct open_flags *op)
{
	struct user_namespace *mnt_userns;
	int open_flag = op->open_flag;
	bool do_truncate;
	int acc_mode;
	int error;

	if (!(file->f_mode & (FMODE_OPENED | FMODE_CREATED))) {
		error = complete_walk(nd);
		if (error)
			return error;
	}
	if (!(file->f_mode & FMODE_CREATED))
		audit_inode(nd->name, nd->path.dentry, 0);
	mnt_userns = mnt_user_ns(nd->path.mnt);
	if (open_flag & O_CREAT) {
		if ((open_flag & O_EXCL) && !(file->f_mode & FMODE_CREATED))
			return -EEXIST;
		if (d_is_dir(nd->path.dentry))
			return -EISDIR;
		error = may_create_in_sticky(mnt_userns, nd,
					     d_backing_inode(nd->path.dentry));
		if (unlikely(error))
			return error;
	}
	if ((nd->flags & LOOKUP_DIRECTORY) && !d_can_lookup(nd->path.dentry))
		return -ENOTDIR;

	do_truncate = false;
	acc_mode = op->acc_mode;
	if (file->f_mode & FMODE_CREATED) {
		/* Don't check for write permission, don't truncate */
		open_flag &= ~O_TRUNC;
		acc_mode = 0;
	} else if (d_is_reg(nd->path.dentry) && open_flag & O_TRUNC) {
		error = mnt_want_write(nd->path.mnt);
		if (error)
			return error;
		do_truncate = true;
	}
	error = may_open(mnt_userns, &nd->path, acc_mode, open_flag);
	if (!error && !(file->f_mode & FMODE_OPENED))
		error = vfs_open(&nd->path, file);
	if (!error)
		error = ima_file_check(file, op->acc_mode);
	if (!error && do_truncate)
		error = handle_truncate(mnt_userns, file);
	if (unlikely(error > 0)) {
		WARN_ON(1);
		error = -EINVAL;
	}
	if (do_truncate)
		mnt_drop_write(nd->path.mnt);
	return error;
}

/**
 * vfs_tmpfile - create tmpfile
 * @mnt_userns:	user namespace of the mount the inode was found from
 * @dentry:	pointer to dentry of the base directory
 * @mode:	mode of the new tmpfile
 * @open_flag:	flags
 *
 * Create a temporary file.
 *
 * If the inode has been found through an idmapped mount the user namespace of
 * the vfsmount must be passed through @mnt_userns. This function will then take
 * care to map the inode according to @mnt_userns before checking permissions.
 * On non-idmapped mounts or if permission checking is to be performed on the
 * raw inode simply passs init_user_ns.
 */
struct dentry *vfs_tmpfile(struct user_namespace *mnt_userns,
			   struct dentry *dentry, umode_t mode, int open_flag)
{
	struct dentry *child = NULL;
	struct inode *dir = dentry->d_inode;
	struct inode *inode;
	int error;

	/* we want directory to be writable */
	error = inode_permission(mnt_userns, dir, MAY_WRITE | MAY_EXEC);
	if (error)
		goto out_err;
	error = -EOPNOTSUPP;
	if (!dir->i_op->tmpfile)
		goto out_err;
	error = -ENOMEM;
	child = d_alloc(dentry, &slash_name);
	if (unlikely(!child))
		goto out_err;
	mode = vfs_prepare_mode(mnt_userns, dir, mode, mode, mode);
	error = dir->i_op->tmpfile(mnt_userns, dir, child, mode);
	if (error)
		goto out_err;
	error = -ENOENT;
	inode = child->d_inode;
	if (unlikely(!inode))
		goto out_err;
	if (!(open_flag & O_EXCL)) {
		spin_lock(&inode->i_lock);
		inode->i_state |= I_LINKABLE;
		spin_unlock(&inode->i_lock);
	}
	ima_post_create_tmpfile(mnt_userns, inode);
	return child;

out_err:
	dput(child);
	return ERR_PTR(error);
}
EXPORT_SYMBOL(vfs_tmpfile);

static int do_tmpfile(struct nameidata *nd, unsigned flags,
		const struct open_flags *op,
		struct file *file)
{
	struct user_namespace *mnt_userns;
	struct dentry *child;
	struct path path;
	int error = path_lookupat(nd, flags | LOOKUP_DIRECTORY, &path);
	if (unlikely(error))
		return error;
	error = mnt_want_write(path.mnt);
	if (unlikely(error))
		goto out;
	mnt_userns = mnt_user_ns(path.mnt);
	child = vfs_tmpfile(mnt_userns, path.dentry, op->mode, op->open_flag);
	error = PTR_ERR(child);
	if (IS_ERR(child))
		goto out2;
	dput(path.dentry);
	path.dentry = child;
	audit_inode(nd->name, child, 0);
	/* Don't check for other permissions, the inode was just created */
	error = may_open(mnt_userns, &path, 0, op->open_flag);
	if (!error)
		error = vfs_open(&path, file);
out2:
	mnt_drop_write(path.mnt);
out:
	path_put(&path);
	return error;
}

static int do_o_path(struct nameidata *nd, unsigned flags, struct file *file)
{
	struct path path;
	int error = path_lookupat(nd, flags, &path);
	if (!error) {
		audit_inode(nd->name, path.dentry, 0);
		error = vfs_open(&path, file);
		path_put(&path);
	}
	return error;
}

static struct file *path_openat(struct nameidata *nd,
			const struct open_flags *op, unsigned flags)
{
	struct file *file;
	int error;

	file = alloc_empty_file(op->open_flag, current_cred());
	if (IS_ERR(file))
		return file;

	if (unlikely(file->f_flags & __O_TMPFILE)) {
		error = do_tmpfile(nd, flags, op, file);
	} else if (unlikely(file->f_flags & O_PATH)) {
		error = do_o_path(nd, flags, file);
	} else {
		const char *s = path_init(nd, flags);
		while (!(error = link_path_walk(s, nd)) &&
		       (s = open_last_lookups(nd, file, op)) != NULL)
			;
		if (!error)
			error = do_open(nd, file, op);
		terminate_walk(nd);
	}
	if (likely(!error)) {
		if (likely(file->f_mode & FMODE_OPENED))
			return file;
		WARN_ON(1);
		error = -EINVAL;
	}
	fput(file);
	if (error == -EOPENSTALE) {
		if (flags & LOOKUP_RCU)
			error = -ECHILD;
		else
			error = -ESTALE;
	}
	return ERR_PTR(error);
}

struct file *do_filp_open(int dfd, struct filename *pathname,
		const struct open_flags *op)
{
	struct nameidata nd;
	int flags = op->lookup_flags;
	struct file *filp;

	set_nameidata(&nd, dfd, pathname, NULL);
	filp = path_openat(&nd, op, flags | LOOKUP_RCU);
	if (unlikely(filp == ERR_PTR(-ECHILD)))
		filp = path_openat(&nd, op, flags);
	if (unlikely(filp == ERR_PTR(-ESTALE)))
		filp = path_openat(&nd, op, flags | LOOKUP_REVAL);
	restore_nameidata();
	return filp;
}

struct file *do_file_open_root(const struct path *root,
		const char *name, const struct open_flags *op)
{
	struct nameidata nd;
	struct file *file;
	struct filename *filename;
	int flags = op->lookup_flags;

	if (d_is_symlink(root->dentry) && op->intent & LOOKUP_OPEN)
		return ERR_PTR(-ELOOP);

	filename = getname_kernel(name);
	if (IS_ERR(filename))
		return ERR_CAST(filename);

	set_nameidata(&nd, -1, filename, root);
	file = path_openat(&nd, op, flags | LOOKUP_RCU);
	if (unlikely(file == ERR_PTR(-ECHILD)))
		file = path_openat(&nd, op, flags);
	if (unlikely(file == ERR_PTR(-ESTALE)))
		file = path_openat(&nd, op, flags | LOOKUP_REVAL);
	restore_nameidata();
	putname(filename);
	return file;
}

static struct dentry *filename_create(int dfd, struct filename *name,
				      struct path *path, unsigned int lookup_flags)
{
	struct dentry *dentry = ERR_PTR(-EEXIST);
	struct qstr last;
	bool want_dir = lookup_flags & LOOKUP_DIRECTORY;
	unsigned int reval_flag = lookup_flags & LOOKUP_REVAL;
	unsigned int create_flags = LOOKUP_CREATE | LOOKUP_EXCL;
	int type;
	int err2;
	int error;

	error = filename_parentat(dfd, name, reval_flag, path, &last, &type);
	if (error)
		return ERR_PTR(error);

	/*
	 * Yucky last component or no last component at all?
	 * (foo/., foo/.., /////)
	 */
	if (unlikely(type != LAST_NORM))
		goto out;

	/* don't fail immediately if it's r/o, at least try to report other errors */
	err2 = mnt_want_write(path->mnt);
	/*
	 * Do the final lookup.  Suppress 'create' if there is a trailing
	 * '/', and a directory wasn't requested.
	 */
	if (last.name[last.len] && !want_dir)
		create_flags = 0;
	inode_lock_nested(path->dentry->d_inode, I_MUTEX_PARENT);
	dentry = lookup_one_qstr_excl(&last, path->dentry,
				      reval_flag | create_flags);
	if (IS_ERR(dentry))
		goto unlock;

	error = -EEXIST;
	if (d_is_positive(dentry))
		goto fail;

	/*
	 * Special case - lookup gave negative, but... we had foo/bar/
	 * From the vfs_mknod() POV we just have a negative dentry -
	 * all is fine. Let's be bastards - you had / on the end, you've
	 * been asking for (non-existent) directory. -ENOENT for you.
	 */
	if (unlikely(!create_flags)) {
		error = -ENOENT;
		goto fail;
	}
	if (unlikely(err2)) {
		error = err2;
		goto fail;
	}
	return dentry;
fail:
	dput(dentry);
	dentry = ERR_PTR(error);
unlock:
	inode_unlock(path->dentry->d_inode);
	if (!err2)
		mnt_drop_write(path->mnt);
out:
	path_put(path);
	return dentry;
}

struct dentry *kern_path_create(int dfd, const char *pathname,
				struct path *path, unsigned int lookup_flags)
{
	struct filename *filename = getname_kernel(pathname);
	struct dentry *res = filename_create(dfd, filename, path, lookup_flags);

	putname(filename);
	return res;
}
EXPORT_SYMBOL(kern_path_create);

void done_path_create(struct path *path, struct dentry *dentry)
{
	dput(dentry);
	inode_unlock(path->dentry->d_inode);
	mnt_drop_write(path->mnt);
	path_put(path);
}
EXPORT_SYMBOL(done_path_create);

inline struct dentry *user_path_create(int dfd, const char __user *pathname,
				struct path *path, unsigned int lookup_flags)
{
	struct filename *filename = getname(pathname);
	struct dentry *res = filename_create(dfd, filename, path, lookup_flags);

	putname(filename);
	return res;
}
EXPORT_SYMBOL(user_path_create);

/**
 * vfs_mknod - create device node or file
 * @mnt_userns:	user namespace of the mount the inode was found from
 * @dir:	inode of @dentry
 * @dentry:	pointer to dentry of the base directory
 * @mode:	mode of the new device node or file
 * @dev:	device number of device to create
 *
 * Create a device node or file.
 *
 * If the inode has been found through an idmapped mount the user namespace of
 * the vfsmount must be passed through @mnt_userns. This function will then take
 * care to map the inode according to @mnt_userns before checking permissions.
 * On non-idmapped mounts or if permission checking is to be performed on the
 * raw inode simply passs init_user_ns.
 */
int vfs_mknod(struct user_namespace *mnt_userns, struct inode *dir,
	      struct dentry *dentry, umode_t mode, dev_t dev)
{
	bool is_whiteout = S_ISCHR(mode) && dev == WHITEOUT_DEV;
	int error = may_create(mnt_userns, dir, dentry);

	if (error)
		return error;

	if ((S_ISCHR(mode) || S_ISBLK(mode)) && !is_whiteout &&
	    !capable(CAP_MKNOD))
		return -EPERM;

	if (!dir->i_op->mknod)
		return -EPERM;

	mode = vfs_prepare_mode(mnt_userns, dir, mode, mode, mode);
	error = devcgroup_inode_mknod(mode, dev);
	if (error)
		return error;

	error = security_inode_mknod(dir, dentry, mode, dev);
	if (error)
		return error;

	error = dir->i_op->mknod(mnt_userns, dir, dentry, mode, dev);
	if (!error)
		fsnotify_create(dir, dentry);
	return error;
}
EXPORT_SYMBOL(vfs_mknod);

static int may_mknod(umode_t mode)
{
	switch (mode & S_IFMT) {
	case S_IFREG:
	case S_IFCHR:
	case S_IFBLK:
	case S_IFIFO:
	case S_IFSOCK:
	case 0: /* zero mode translates to S_IFREG */
		return 0;
	case S_IFDIR:
		return -EPERM;
	default:
		return -EINVAL;
	}
}

static int do_mknodat(int dfd, struct filename *name, umode_t mode,
		unsigned int dev)
{
	struct user_namespace *mnt_userns;
	struct dentry *dentry;
	struct path path;
	int error;
	unsigned int lookup_flags = 0;

	error = may_mknod(mode);
	if (error)
		goto out1;
retry:
	dentry = filename_create(dfd, name, &path, lookup_flags);
	error = PTR_ERR(dentry);
	if (IS_ERR(dentry))
		goto out1;

	error = security_path_mknod(&path, dentry,
			mode_strip_umask(path.dentry->d_inode, mode), dev);
	if (error)
		goto out2;

	mnt_userns = mnt_user_ns(path.mnt);
	switch (mode & S_IFMT) {
		case 0: case S_IFREG:
			error = vfs_create(mnt_userns, path.dentry->d_inode,
					   dentry, mode, true);
			if (!error)
				ima_post_path_mknod(mnt_userns, dentry);
			break;
		case S_IFCHR: case S_IFBLK:
			error = vfs_mknod(mnt_userns, path.dentry->d_inode,
					  dentry, mode, new_decode_dev(dev));
			break;
		case S_IFIFO: case S_IFSOCK:
			error = vfs_mknod(mnt_userns, path.dentry->d_inode,
					  dentry, mode, 0);
			break;
	}
out2:
	done_path_create(&path, dentry);
	if (retry_estale(error, lookup_flags)) {
		lookup_flags |= LOOKUP_REVAL;
		goto retry;
	}
out1:
	putname(name);
	return error;
}

SYSCALL_DEFINE4(mknodat, int, dfd, const char __user *, filename, umode_t, mode,
		unsigned int, dev)
{
	return do_mknodat(dfd, getname(filename), mode, dev);
}

SYSCALL_DEFINE3(mknod, const char __user *, filename, umode_t, mode, unsigned, dev)
{
	return do_mknodat(AT_FDCWD, getname(filename), mode, dev);
}

/**
 * vfs_mkdir - create directory
 * @mnt_userns:	user namespace of the mount the inode was found from
 * @dir:	inode of @dentry
 * @dentry:	pointer to dentry of the base directory
 * @mode:	mode of the new directory
 *
 * Create a directory.
 *
 * If the inode has been found through an idmapped mount the user namespace of
 * the vfsmount must be passed through @mnt_userns. This function will then take
 * care to map the inode according to @mnt_userns before checking permissions.
 * On non-idmapped mounts or if permission checking is to be performed on the
 * raw inode simply passs init_user_ns.
 */
int vfs_mkdir(struct user_namespace *mnt_userns, struct inode *dir,
	      struct dentry *dentry, umode_t mode)
{
	int error = may_create(mnt_userns, dir, dentry);
	unsigned max_links = dir->i_sb->s_max_links;

	if (error)
		return error;

	if (!dir->i_op->mkdir)
		return -EPERM;

	mode = vfs_prepare_mode(mnt_userns, dir, mode, S_IRWXUGO | S_ISVTX, 0);
	error = security_inode_mkdir(dir, dentry, mode);
	if (error)
		return error;

	if (max_links && dir->i_nlink >= max_links)
		return -EMLINK;

	error = dir->i_op->mkdir(mnt_userns, dir, dentry, mode);
	if (!error)
		fsnotify_mkdir(dir, dentry);
	return error;
}
EXPORT_SYMBOL(vfs_mkdir);

int do_mkdirat(int dfd, struct filename *name, umode_t mode)
{
	struct dentry *dentry;
	struct path path;
	int error;
	unsigned int lookup_flags = LOOKUP_DIRECTORY;

retry:
	dentry = filename_create(dfd, name, &path, lookup_flags);
	error = PTR_ERR(dentry);
	if (IS_ERR(dentry))
		goto out_putname;

	error = security_path_mkdir(&path, dentry,
			mode_strip_umask(path.dentry->d_inode, mode));
	if (!error) {
		struct user_namespace *mnt_userns;
		mnt_userns = mnt_user_ns(path.mnt);
		error = vfs_mkdir(mnt_userns, path.dentry->d_inode, dentry,
				  mode);
	}
	done_path_create(&path, dentry);
	if (retry_estale(error, lookup_flags)) {
		lookup_flags |= LOOKUP_REVAL;
		goto retry;
	}
out_putname:
	putname(name);
	return error;
}

SYSCALL_DEFINE3(mkdirat, int, dfd, const char __user *, pathname, umode_t, mode)
{
	return do_mkdirat(dfd, getname(pathname), mode);
}

SYSCALL_DEFINE2(mkdir, const char __user *, pathname, umode_t, mode)
{
	return do_mkdirat(AT_FDCWD, getname(pathname), mode);
}

/**
 * vfs_rmdir - remove directory
 * @mnt_userns:	user namespace of the mount the inode was found from
 * @dir:	inode of @dentry
 * @dentry:	pointer to dentry of the base directory
 *
 * Remove a directory.
 *
 * If the inode has been found through an idmapped mount the user namespace of
 * the vfsmount must be passed through @mnt_userns. This function will then take
 * care to map the inode according to @mnt_userns before checking permissions.
 * On non-idmapped mounts or if permission checking is to be performed on the
 * raw inode simply passs init_user_ns.
 */
int vfs_rmdir(struct user_namespace *mnt_userns, struct inode *dir,
		     struct dentry *dentry)
{
	int error = may_delete(mnt_userns, dir, dentry, 1);

	if (error)
		return error;

	if (!dir->i_op->rmdir)
		return -EPERM;

	dget(dentry);
	inode_lock(dentry->d_inode);

	error = -EBUSY;
	if (is_local_mountpoint(dentry))
		goto out;

	error = security_inode_rmdir(dir, dentry);
	if (error)
		goto out;

	error = dir->i_op->rmdir(dir, dentry);
	if (error)
		goto out;

	shrink_dcache_parent(dentry);
	dentry->d_inode->i_flags |= S_DEAD;
	dont_mount(dentry);
	detach_mounts(dentry);

out:
	inode_unlock(dentry->d_inode);
	dput(dentry);
	if (!error)
		d_delete_notify(dir, dentry);
	return error;
}
EXPORT_SYMBOL(vfs_rmdir);

int do_rmdir(int dfd, struct filename *name)
{
	struct user_namespace *mnt_userns;
	int error;
	struct dentry *dentry;
	struct path path;
	struct qstr last;
	int type;
	unsigned int lookup_flags = 0;
retry:
	error = filename_parentat(dfd, name, lookup_flags, &path, &last, &type);
	if (error)
		goto exit1;

	switch (type) {
	case LAST_DOTDOT:
		error = -ENOTEMPTY;
		goto exit2;
	case LAST_DOT:
		error = -EINVAL;
		goto exit2;
	case LAST_ROOT:
		error = -EBUSY;
		goto exit2;
	}

	error = mnt_want_write(path.mnt);
	if (error)
		goto exit2;

	inode_lock_nested(path.dentry->d_inode, I_MUTEX_PARENT);
	dentry = lookup_one_qstr_excl(&last, path.dentry, lookup_flags);
	error = PTR_ERR(dentry);
	if (IS_ERR(dentry))
		goto exit3;
	if (!dentry->d_inode) {
		error = -ENOENT;
		goto exit4;
	}
	error = security_path_rmdir(&path, dentry);
	if (error)
		goto exit4;
	mnt_userns = mnt_user_ns(path.mnt);
	error = vfs_rmdir(mnt_userns, path.dentry->d_inode, dentry);
exit4:
	dput(dentry);
exit3:
	inode_unlock(path.dentry->d_inode);
	mnt_drop_write(path.mnt);
exit2:
	path_put(&path);
	if (retry_estale(error, lookup_flags)) {
		lookup_flags |= LOOKUP_REVAL;
		goto retry;
	}
exit1:
	putname(name);
	return error;
}

SYSCALL_DEFINE1(rmdir, const char __user *, pathname)
{
	return do_rmdir(AT_FDCWD, getname(pathname));
}

/**
 * vfs_unlink - unlink a filesystem object
 * @mnt_userns:	user namespace of the mount the inode was found from
 * @dir:	parent directory
 * @dentry:	victim
 * @delegated_inode: returns victim inode, if the inode is delegated.
 *
 * The caller must hold dir->i_mutex.
 *
 * If vfs_unlink discovers a delegation, it will return -EWOULDBLOCK and
 * return a reference to the inode in delegated_inode.  The caller
 * should then break the delegation on that inode and retry.  Because
 * breaking a delegation may take a long time, the caller should drop
 * dir->i_mutex before doing so.
 *
 * Alternatively, a caller may pass NULL for delegated_inode.  This may
 * be appropriate for callers that expect the underlying filesystem not
 * to be NFS exported.
 *
 * If the inode has been found through an idmapped mount the user namespace of
 * the vfsmount must be passed through @mnt_userns. This function will then take
 * care to map the inode according to @mnt_userns before checking permissions.
 * On non-idmapped mounts or if permission checking is to be performed on the
 * raw inode simply passs init_user_ns.
 */
int vfs_unlink(struct user_namespace *mnt_userns, struct inode *dir,
	       struct dentry *dentry, struct inode **delegated_inode)
{
	struct inode *target = dentry->d_inode;
	int error = may_delete(mnt_userns, dir, dentry, 0);

	if (error)
		return error;

	if (!dir->i_op->unlink)
		return -EPERM;

	inode_lock(target);
	if (IS_SWAPFILE(target))
		error = -EPERM;
	else if (is_local_mountpoint(dentry))
		error = -EBUSY;
	else {
		error = security_inode_unlink(dir, dentry);
		if (!error) {
			error = try_break_deleg(target, delegated_inode);
			if (error)
				goto out;
			error = dir->i_op->unlink(dir, dentry);
			if (!error) {
				dont_mount(dentry);
				detach_mounts(dentry);
			}
		}
	}
out:
	inode_unlock(target);

	/* We don't d_delete() NFS sillyrenamed files--they still exist. */
	if (!error && dentry->d_flags & DCACHE_NFSFS_RENAMED) {
		fsnotify_unlink(dir, dentry);
	} else if (!error) {
		fsnotify_link_count(target);
		d_delete_notify(dir, dentry);
	}

	return error;
}
EXPORT_SYMBOL(vfs_unlink);

/*
 * Make sure that the actual truncation of the file will occur outside its
 * directory's i_mutex.  Truncate can take a long time if there is a lot of
 * writeout happening, and we don't want to prevent access to the directory
 * while waiting on the I/O.
 */
int do_unlinkat(int dfd, struct filename *name)
{
	int error;
	struct dentry *dentry;
	struct path path;
	struct qstr last;
	int type;
	struct inode *inode = NULL;
	struct inode *delegated_inode = NULL;
	unsigned int lookup_flags = 0;
retry:
	error = filename_parentat(dfd, name, lookup_flags, &path, &last, &type);
	if (error)
		goto exit1;

	error = -EISDIR;
	if (type != LAST_NORM)
		goto exit2;

	error = mnt_want_write(path.mnt);
	if (error)
		goto exit2;
retry_deleg:
	inode_lock_nested(path.dentry->d_inode, I_MUTEX_PARENT);
	dentry = lookup_one_qstr_excl(&last, path.dentry, lookup_flags);
	error = PTR_ERR(dentry);
	if (!IS_ERR(dentry)) {
		struct user_namespace *mnt_userns;

		/* Why not before? Because we want correct error value */
		if (last.name[last.len])
			goto slashes;
		inode = dentry->d_inode;
		if (d_is_negative(dentry))
			goto slashes;
		ihold(inode);
		error = security_path_unlink(&path, dentry);
		if (error)
			goto exit3;
		mnt_userns = mnt_user_ns(path.mnt);
		error = vfs_unlink(mnt_userns, path.dentry->d_inode, dentry,
				   &delegated_inode);
exit3:
		dput(dentry);
	}
	inode_unlock(path.dentry->d_inode);
	if (inode)
		iput(inode);	/* truncate the inode here */
	inode = NULL;
	if (delegated_inode) {
		error = break_deleg_wait(&delegated_inode);
		if (!error)
			goto retry_deleg;
	}
	mnt_drop_write(path.mnt);
exit2:
	path_put(&path);
	if (retry_estale(error, lookup_flags)) {
		lookup_flags |= LOOKUP_REVAL;
		inode = NULL;
		goto retry;
	}
exit1:
	putname(name);
	return error;

slashes:
	if (d_is_negative(dentry))
		error = -ENOENT;
	else if (d_is_dir(dentry))
		error = -EISDIR;
	else
		error = -ENOTDIR;
	goto exit3;
}

SYSCALL_DEFINE3(unlinkat, int, dfd, const char __user *, pathname, int, flag)
{
	if ((flag & ~AT_REMOVEDIR) != 0)
		return -EINVAL;

	if (flag & AT_REMOVEDIR)
		return do_rmdir(dfd, getname(pathname));
	return do_unlinkat(dfd, getname(pathname));
}

SYSCALL_DEFINE1(unlink, const char __user *, pathname)
{
	return do_unlinkat(AT_FDCWD, getname(pathname));
}

/**
 * vfs_symlink - create symlink
 * @mnt_userns:	user namespace of the mount the inode was found from
 * @dir:	inode of @dentry
 * @dentry:	pointer to dentry of the base directory
 * @oldname:	name of the file to link to
 *
 * Create a symlink.
 *
 * If the inode has been found through an idmapped mount the user namespace of
 * the vfsmount must be passed through @mnt_userns. This function will then take
 * care to map the inode according to @mnt_userns before checking permissions.
 * On non-idmapped mounts or if permission checking is to be performed on the
 * raw inode simply passs init_user_ns.
 */
int vfs_symlink(struct user_namespace *mnt_userns, struct inode *dir,
		struct dentry *dentry, const char *oldname)
{
	int error = may_create(mnt_userns, dir, dentry);

	if (error)
		return error;

	if (!dir->i_op->symlink)
		return -EPERM;

	error = security_inode_symlink(dir, dentry, oldname);
	if (error)
		return error;

	error = dir->i_op->symlink(mnt_userns, dir, dentry, oldname);
	if (!error)
		fsnotify_create(dir, dentry);
	return error;
}
EXPORT_SYMBOL(vfs_symlink);

int do_symlinkat(struct filename *from, int newdfd, struct filename *to)
{
	int error;
	struct dentry *dentry;
	struct path path;
	unsigned int lookup_flags = 0;

	if (IS_ERR(from)) {
		error = PTR_ERR(from);
		goto out_putnames;
	}
retry:
	dentry = filename_create(newdfd, to, &path, lookup_flags);
	error = PTR_ERR(dentry);
	if (IS_ERR(dentry))
		goto out_putnames;

	error = security_path_symlink(&path, dentry, from->name);
	if (!error) {
		struct user_namespace *mnt_userns;

		mnt_userns = mnt_user_ns(path.mnt);
		error = vfs_symlink(mnt_userns, path.dentry->d_inode, dentry,
				    from->name);
	}
	done_path_create(&path, dentry);
	if (retry_estale(error, lookup_flags)) {
		lookup_flags |= LOOKUP_REVAL;
		goto retry;
	}
out_putnames:
	putname(to);
	putname(from);
	return error;
}

SYSCALL_DEFINE3(symlinkat, const char __user *, oldname,
		int, newdfd, const char __user *, newname)
{
	return do_symlinkat(getname(oldname), newdfd, getname(newname));
}

SYSCALL_DEFINE2(symlink, const char __user *, oldname, const char __user *, newname)
{
	return do_symlinkat(getname(oldname), AT_FDCWD, getname(newname));
}

/**
 * vfs_link - create a new link
 * @old_dentry:	object to be linked
 * @mnt_userns:	the user namespace of the mount
 * @dir:	new parent
 * @new_dentry:	where to create the new link
 * @delegated_inode: returns inode needing a delegation break
 *
 * The caller must hold dir->i_mutex
 *
 * If vfs_link discovers a delegation on the to-be-linked file in need
 * of breaking, it will return -EWOULDBLOCK and return a reference to the
 * inode in delegated_inode.  The caller should then break the delegation
 * and retry.  Because breaking a delegation may take a long time, the
 * caller should drop the i_mutex before doing so.
 *
 * Alternatively, a caller may pass NULL for delegated_inode.  This may
 * be appropriate for callers that expect the underlying filesystem not
 * to be NFS exported.
 *
 * If the inode has been found through an idmapped mount the user namespace of
 * the vfsmount must be passed through @mnt_userns. This function will then take
 * care to map the inode according to @mnt_userns before checking permissions.
 * On non-idmapped mounts or if permission checking is to be performed on the
 * raw inode simply passs init_user_ns.
 */
int vfs_link(struct dentry *old_dentry, struct user_namespace *mnt_userns,
	     struct inode *dir, struct dentry *new_dentry,
	     struct inode **delegated_inode)
{
	struct inode *inode = old_dentry->d_inode;
	unsigned max_links = dir->i_sb->s_max_links;
	int error;

	if (!inode)
		return -ENOENT;

	error = may_create(mnt_userns, dir, new_dentry);
	if (error)
		return error;

	if (dir->i_sb != inode->i_sb)
		return -EXDEV;

	/*
	 * A link to an append-only or immutable file cannot be created.
	 */
	if (IS_APPEND(inode) || IS_IMMUTABLE(inode))
		return -EPERM;
	/*
	 * Updating the link count will likely cause i_uid and i_gid to
	 * be writen back improperly if their true value is unknown to
	 * the vfs.
	 */
	if (HAS_UNMAPPED_ID(mnt_userns, inode))
		return -EPERM;
	if (!dir->i_op->link)
		return -EPERM;
	if (S_ISDIR(inode->i_mode))
		return -EPERM;

	error = security_inode_link(old_dentry, dir, new_dentry);
	if (error)
		return error;

	inode_lock(inode);
	/* Make sure we don't allow creating hardlink to an unlinked file */
	if (inode->i_nlink == 0 && !(inode->i_state & I_LINKABLE))
		error =  -ENOENT;
	else if (max_links && inode->i_nlink >= max_links)
		error = -EMLINK;
	else {
		error = try_break_deleg(inode, delegated_inode);
		if (!error)
			error = dir->i_op->link(old_dentry, dir, new_dentry);
	}

	if (!error && (inode->i_state & I_LINKABLE)) {
		spin_lock(&inode->i_lock);
		inode->i_state &= ~I_LINKABLE;
		spin_unlock(&inode->i_lock);
	}
	inode_unlock(inode);
	if (!error)
		fsnotify_link(dir, inode, new_dentry);
	return error;
}
EXPORT_SYMBOL(vfs_link);

/*
 * Hardlinks are often used in delicate situations.  We avoid
 * security-related surprises by not following symlinks on the
 * newname.  --KAB
 *
 * We don't follow them on the oldname either to be compatible
 * with linux 2.0, and to avoid hard-linking to directories
 * and other special files.  --ADM
 */
int do_linkat(int olddfd, struct filename *old, int newdfd,
	      struct filename *new, int flags)
{
	struct user_namespace *mnt_userns;
	struct dentry *new_dentry;
	struct path old_path, new_path;
	struct inode *delegated_inode = NULL;
	int how = 0;
	int error;

	if ((flags & ~(AT_SYMLINK_FOLLOW | AT_EMPTY_PATH)) != 0) {
		error = -EINVAL;
		goto out_putnames;
	}
	/*
	 * To use null names we require CAP_DAC_READ_SEARCH
	 * This ensures that not everyone will be able to create
	 * handlink using the passed filedescriptor.
	 */
	if (flags & AT_EMPTY_PATH && !capable(CAP_DAC_READ_SEARCH)) {
		error = -ENOENT;
		goto out_putnames;
	}

	if (flags & AT_SYMLINK_FOLLOW)
		how |= LOOKUP_FOLLOW;
retry:
	error = filename_lookup(olddfd, old, how, &old_path, NULL);
	if (error)
		goto out_putnames;

	new_dentry = filename_create(newdfd, new, &new_path,
					(how & LOOKUP_REVAL));
	error = PTR_ERR(new_dentry);
	if (IS_ERR(new_dentry))
		goto out_putpath;

	error = -EXDEV;
	if (old_path.mnt != new_path.mnt)
		goto out_dput;
	mnt_userns = mnt_user_ns(new_path.mnt);
	error = may_linkat(mnt_userns, &old_path);
	if (unlikely(error))
		goto out_dput;
	error = security_path_link(old_path.dentry, &new_path, new_dentry);
	if (error)
		goto out_dput;
	error = vfs_link(old_path.dentry, mnt_userns, new_path.dentry->d_inode,
			 new_dentry, &delegated_inode);
out_dput:
	done_path_create(&new_path, new_dentry);
	if (delegated_inode) {
		error = break_deleg_wait(&delegated_inode);
		if (!error) {
			path_put(&old_path);
			goto retry;
		}
	}
	if (retry_estale(error, how)) {
		path_put(&old_path);
		how |= LOOKUP_REVAL;
		goto retry;
	}
out_putpath:
	path_put(&old_path);
out_putnames:
	putname(old);
	putname(new);

	return error;
}

SYSCALL_DEFINE5(linkat, int, olddfd, const char __user *, oldname,
		int, newdfd, const char __user *, newname, int, flags)
{
	return do_linkat(olddfd, getname_uflags(oldname, flags),
		newdfd, getname(newname), flags);
}

SYSCALL_DEFINE2(link, const char __user *, oldname, const char __user *, newname)
{
	return do_linkat(AT_FDCWD, getname(oldname), AT_FDCWD, getname(newname), 0);
}

/**
 * vfs_rename - rename a filesystem object
 * @rd:		pointer to &struct renamedata info
 *
 * The caller must hold multiple mutexes--see lock_rename()).
 *
 * If vfs_rename discovers a delegation in need of breaking at either
 * the source or destination, it will return -EWOULDBLOCK and return a
 * reference to the inode in delegated_inode.  The caller should then
 * break the delegation and retry.  Because breaking a delegation may
 * take a long time, the caller should drop all locks before doing
 * so.
 *
 * Alternatively, a caller may pass NULL for delegated_inode.  This may
 * be appropriate for callers that expect the underlying filesystem not
 * to be NFS exported.
 *
 * The worst of all namespace operations - renaming directory. "Perverted"
 * doesn't even start to describe it. Somebody in UCB had a heck of a trip...
 * Problems:
 *
 *	a) we can get into loop creation.
 *	b) race potential - two innocent renames can create a loop together.
 *	   That's where 4.4BSD screws up. Current fix: serialization on
 *	   sb->s_vfs_rename_mutex. We might be more accurate, but that's another
 *	   story.
<<<<<<< HEAD
 *	c) we have to lock _four_ objects - parents and victim (if it exists),
 *	   and source.
=======
 *	c) we may have to lock up to _four_ objects - parents and victim (if it exists),
 *	   and source (if it's a non-directory or a subdirectory that moves to
 *	   different parent).
>>>>>>> 5eb2b831
 *	   And that - after we got ->i_mutex on parents (until then we don't know
 *	   whether the target exists).  Solution: try to be smart with locking
 *	   order for inodes.  We rely on the fact that tree topology may change
 *	   only under ->s_vfs_rename_mutex _and_ that parent of the object we
 *	   move will be locked.  Thus we can rank directories by the tree
 *	   (ancestors first) and rank all non-directories after them.
 *	   That works since everybody except rename does "lock parent, lookup,
 *	   lock child" and rename is under ->s_vfs_rename_mutex.
 *	   HOWEVER, it relies on the assumption that any object with ->lookup()
 *	   has no more than 1 dentry.  If "hybrid" objects will ever appear,
 *	   we'd better make sure that there's no link(2) for them.
 *	d) conversion from fhandle to dentry may come in the wrong moment - when
 *	   we are removing the target. Solution: we will have to grab ->i_mutex
 *	   in the fhandle_to_dentry code. [FIXME - current nfsfh.c relies on
 *	   ->i_mutex on parents, which works but leads to some truly excessive
 *	   locking].
 */
int vfs_rename(struct renamedata *rd)
{
	int error;
	struct inode *old_dir = rd->old_dir, *new_dir = rd->new_dir;
	struct dentry *old_dentry = rd->old_dentry;
	struct dentry *new_dentry = rd->new_dentry;
	struct inode **delegated_inode = rd->delegated_inode;
	unsigned int flags = rd->flags;
	bool is_dir = d_is_dir(old_dentry);
	struct inode *source = old_dentry->d_inode;
	struct inode *target = new_dentry->d_inode;
	bool new_is_dir = false;
	unsigned max_links = new_dir->i_sb->s_max_links;
	struct name_snapshot old_name;
	bool lock_old_subdir, lock_new_subdir;

	if (source == target)
		return 0;

	error = may_delete(rd->old_mnt_userns, old_dir, old_dentry, is_dir);
	if (error)
		return error;

	if (!target) {
		error = may_create(rd->new_mnt_userns, new_dir, new_dentry);
	} else {
		new_is_dir = d_is_dir(new_dentry);

		if (!(flags & RENAME_EXCHANGE))
			error = may_delete(rd->new_mnt_userns, new_dir,
					   new_dentry, is_dir);
		else
			error = may_delete(rd->new_mnt_userns, new_dir,
					   new_dentry, new_is_dir);
	}
	if (error)
		return error;

	if (!old_dir->i_op->rename)
		return -EPERM;

	/*
	 * If we are going to change the parent - check write permissions,
	 * we'll need to flip '..'.
	 */
	if (new_dir != old_dir) {
		if (is_dir) {
			error = inode_permission(rd->old_mnt_userns, source,
						 MAY_WRITE);
			if (error)
				return error;
		}
		if ((flags & RENAME_EXCHANGE) && new_is_dir) {
			error = inode_permission(rd->new_mnt_userns, target,
						 MAY_WRITE);
			if (error)
				return error;
		}
	}

	error = security_inode_rename(old_dir, old_dentry, new_dir, new_dentry,
				      flags);
	if (error)
		return error;

	take_dentry_name_snapshot(&old_name, old_dentry);
	dget(new_dentry);
	/*
<<<<<<< HEAD
	 * Lock all moved children. Moved directories may need to change parent
	 * pointer so they need the lock to prevent against concurrent
	 * directory changes moving parent pointer. For regular files we've
	 * historically always done this. The lockdep locking subclasses are
	 * somewhat arbitrary but RENAME_EXCHANGE in particular can swap
	 * regular files and directories so it's difficult to tell which
	 * subclasses to use.
	 */
	lock_two_inodes(source, target, I_MUTEX_NORMAL, I_MUTEX_NONDIR2);
=======
	 * Lock children.
	 * The source subdirectory needs to be locked on cross-directory
	 * rename or cross-directory exchange since its parent changes.
	 * The target subdirectory needs to be locked on cross-directory
	 * exchange due to parent change and on any rename due to becoming
	 * a victim.
	 * Non-directories need locking in all cases (for NFS reasons);
	 * they get locked after any subdirectories (in inode address order).
	 *
	 * NOTE: WE ONLY LOCK UNRELATED DIRECTORIES IN CROSS-DIRECTORY CASE.
	 * NEVER, EVER DO THAT WITHOUT ->s_vfs_rename_mutex.
	 */
	lock_old_subdir = new_dir != old_dir;
	lock_new_subdir = new_dir != old_dir || !(flags & RENAME_EXCHANGE);
	if (is_dir) {
		if (lock_old_subdir)
			inode_lock_nested(source, I_MUTEX_CHILD);
		if (target && (!new_is_dir || lock_new_subdir))
			inode_lock(target);
	} else if (new_is_dir) {
		if (lock_new_subdir)
			inode_lock_nested(target, I_MUTEX_CHILD);
		inode_lock(source);
	} else {
		lock_two_nondirectories(source, target);
	}
>>>>>>> 5eb2b831

	error = -EPERM;
	if (IS_SWAPFILE(source) || (target && IS_SWAPFILE(target)))
		goto out;

	error = -EBUSY;
	if (is_local_mountpoint(old_dentry) || is_local_mountpoint(new_dentry))
		goto out;

	if (max_links && new_dir != old_dir) {
		error = -EMLINK;
		if (is_dir && !new_is_dir && new_dir->i_nlink >= max_links)
			goto out;
		if ((flags & RENAME_EXCHANGE) && !is_dir && new_is_dir &&
		    old_dir->i_nlink >= max_links)
			goto out;
	}
	if (!is_dir) {
		error = try_break_deleg(source, delegated_inode);
		if (error)
			goto out;
	}
	if (target && !new_is_dir) {
		error = try_break_deleg(target, delegated_inode);
		if (error)
			goto out;
	}
	error = old_dir->i_op->rename(rd->new_mnt_userns, old_dir, old_dentry,
				      new_dir, new_dentry, flags);
	if (error)
		goto out;

	if (!(flags & RENAME_EXCHANGE) && target) {
		if (is_dir) {
			shrink_dcache_parent(new_dentry);
			target->i_flags |= S_DEAD;
		}
		dont_mount(new_dentry);
		detach_mounts(new_dentry);
	}
	if (!(old_dir->i_sb->s_type->fs_flags & FS_RENAME_DOES_D_MOVE)) {
		if (!(flags & RENAME_EXCHANGE))
			d_move(old_dentry, new_dentry);
		else
			d_exchange(old_dentry, new_dentry);
	}
out:
<<<<<<< HEAD
	inode_unlock(source);
	if (target)
=======
	if (!is_dir || lock_old_subdir)
		inode_unlock(source);
	if (target && (!new_is_dir || lock_new_subdir))
>>>>>>> 5eb2b831
		inode_unlock(target);
	dput(new_dentry);
	if (!error) {
		fsnotify_move(old_dir, new_dir, &old_name.name, is_dir,
			      !(flags & RENAME_EXCHANGE) ? target : NULL, old_dentry);
		if (flags & RENAME_EXCHANGE) {
			fsnotify_move(new_dir, old_dir, &old_dentry->d_name,
				      new_is_dir, NULL, new_dentry);
		}
	}
	release_dentry_name_snapshot(&old_name);

	return error;
}
EXPORT_SYMBOL(vfs_rename);

int do_renameat2(int olddfd, struct filename *from, int newdfd,
		 struct filename *to, unsigned int flags)
{
	struct renamedata rd;
	struct dentry *old_dentry, *new_dentry;
	struct dentry *trap;
	struct path old_path, new_path;
	struct qstr old_last, new_last;
	int old_type, new_type;
	struct inode *delegated_inode = NULL;
	unsigned int lookup_flags = 0, target_flags = LOOKUP_RENAME_TARGET;
	bool should_retry = false;
	int error = -EINVAL;

	if (flags & ~(RENAME_NOREPLACE | RENAME_EXCHANGE | RENAME_WHITEOUT))
		goto put_names;

	if ((flags & (RENAME_NOREPLACE | RENAME_WHITEOUT)) &&
	    (flags & RENAME_EXCHANGE))
		goto put_names;

	if (flags & RENAME_EXCHANGE)
		target_flags = 0;

retry:
	error = filename_parentat(olddfd, from, lookup_flags, &old_path,
				  &old_last, &old_type);
	if (error)
		goto put_names;

	error = filename_parentat(newdfd, to, lookup_flags, &new_path, &new_last,
				  &new_type);
	if (error)
		goto exit1;

	error = -EXDEV;
	if (old_path.mnt != new_path.mnt)
		goto exit2;

	error = -EBUSY;
	if (old_type != LAST_NORM)
		goto exit2;

	if (flags & RENAME_NOREPLACE)
		error = -EEXIST;
	if (new_type != LAST_NORM)
		goto exit2;

	error = mnt_want_write(old_path.mnt);
	if (error)
		goto exit2;

retry_deleg:
	trap = lock_rename(new_path.dentry, old_path.dentry);

	old_dentry = lookup_one_qstr_excl(&old_last, old_path.dentry,
					  lookup_flags);
	error = PTR_ERR(old_dentry);
	if (IS_ERR(old_dentry))
		goto exit3;
	/* source must exist */
	error = -ENOENT;
	if (d_is_negative(old_dentry))
		goto exit4;
	new_dentry = lookup_one_qstr_excl(&new_last, new_path.dentry,
					  lookup_flags | target_flags);
	error = PTR_ERR(new_dentry);
	if (IS_ERR(new_dentry))
		goto exit4;
	error = -EEXIST;
	if ((flags & RENAME_NOREPLACE) && d_is_positive(new_dentry))
		goto exit5;
	if (flags & RENAME_EXCHANGE) {
		error = -ENOENT;
		if (d_is_negative(new_dentry))
			goto exit5;

		if (!d_is_dir(new_dentry)) {
			error = -ENOTDIR;
			if (new_last.name[new_last.len])
				goto exit5;
		}
	}
	/* unless the source is a directory trailing slashes give -ENOTDIR */
	if (!d_is_dir(old_dentry)) {
		error = -ENOTDIR;
		if (old_last.name[old_last.len])
			goto exit5;
		if (!(flags & RENAME_EXCHANGE) && new_last.name[new_last.len])
			goto exit5;
	}
	/* source should not be ancestor of target */
	error = -EINVAL;
	if (old_dentry == trap)
		goto exit5;
	/* target should not be an ancestor of source */
	if (!(flags & RENAME_EXCHANGE))
		error = -ENOTEMPTY;
	if (new_dentry == trap)
		goto exit5;

	error = security_path_rename(&old_path, old_dentry,
				     &new_path, new_dentry, flags);
	if (error)
		goto exit5;

	rd.old_dir	   = old_path.dentry->d_inode;
	rd.old_dentry	   = old_dentry;
	rd.old_mnt_userns  = mnt_user_ns(old_path.mnt);
	rd.new_dir	   = new_path.dentry->d_inode;
	rd.new_dentry	   = new_dentry;
	rd.new_mnt_userns  = mnt_user_ns(new_path.mnt);
	rd.delegated_inode = &delegated_inode;
	rd.flags	   = flags;
	error = vfs_rename(&rd);
exit5:
	dput(new_dentry);
exit4:
	dput(old_dentry);
exit3:
	unlock_rename(new_path.dentry, old_path.dentry);
	if (delegated_inode) {
		error = break_deleg_wait(&delegated_inode);
		if (!error)
			goto retry_deleg;
	}
	mnt_drop_write(old_path.mnt);
exit2:
	if (retry_estale(error, lookup_flags))
		should_retry = true;
	path_put(&new_path);
exit1:
	path_put(&old_path);
	if (should_retry) {
		should_retry = false;
		lookup_flags |= LOOKUP_REVAL;
		goto retry;
	}
put_names:
	putname(from);
	putname(to);
	return error;
}

SYSCALL_DEFINE5(renameat2, int, olddfd, const char __user *, oldname,
		int, newdfd, const char __user *, newname, unsigned int, flags)
{
	return do_renameat2(olddfd, getname(oldname), newdfd, getname(newname),
				flags);
}

SYSCALL_DEFINE4(renameat, int, olddfd, const char __user *, oldname,
		int, newdfd, const char __user *, newname)
{
	return do_renameat2(olddfd, getname(oldname), newdfd, getname(newname),
				0);
}

SYSCALL_DEFINE2(rename, const char __user *, oldname, const char __user *, newname)
{
	return do_renameat2(AT_FDCWD, getname(oldname), AT_FDCWD,
				getname(newname), 0);
}

int readlink_copy(char __user *buffer, int buflen, const char *link)
{
	int len = PTR_ERR(link);
	if (IS_ERR(link))
		goto out;

	len = strlen(link);
	if (len > (unsigned) buflen)
		len = buflen;
	if (copy_to_user(buffer, link, len))
		len = -EFAULT;
out:
	return len;
}

/**
 * vfs_readlink - copy symlink body into userspace buffer
 * @dentry: dentry on which to get symbolic link
 * @buffer: user memory pointer
 * @buflen: size of buffer
 *
 * Does not touch atime.  That's up to the caller if necessary
 *
 * Does not call security hook.
 */
int vfs_readlink(struct dentry *dentry, char __user *buffer, int buflen)
{
	struct inode *inode = d_inode(dentry);
	DEFINE_DELAYED_CALL(done);
	const char *link;
	int res;

	if (unlikely(!(inode->i_opflags & IOP_DEFAULT_READLINK))) {
		if (unlikely(inode->i_op->readlink))
			return inode->i_op->readlink(dentry, buffer, buflen);

		if (!d_is_symlink(dentry))
			return -EINVAL;

		spin_lock(&inode->i_lock);
		inode->i_opflags |= IOP_DEFAULT_READLINK;
		spin_unlock(&inode->i_lock);
	}

	link = READ_ONCE(inode->i_link);
	if (!link) {
		link = inode->i_op->get_link(dentry, inode, &done);
		if (IS_ERR(link))
			return PTR_ERR(link);
	}
	res = readlink_copy(buffer, buflen, link);
	do_delayed_call(&done);
	return res;
}
EXPORT_SYMBOL(vfs_readlink);

/**
 * vfs_get_link - get symlink body
 * @dentry: dentry on which to get symbolic link
 * @done: caller needs to free returned data with this
 *
 * Calls security hook and i_op->get_link() on the supplied inode.
 *
 * It does not touch atime.  That's up to the caller if necessary.
 *
 * Does not work on "special" symlinks like /proc/$$/fd/N
 */
const char *vfs_get_link(struct dentry *dentry, struct delayed_call *done)
{
	const char *res = ERR_PTR(-EINVAL);
	struct inode *inode = d_inode(dentry);

	if (d_is_symlink(dentry)) {
		res = ERR_PTR(security_inode_readlink(dentry));
		if (!res)
			res = inode->i_op->get_link(dentry, inode, done);
	}
	return res;
}
EXPORT_SYMBOL(vfs_get_link);

/* get the link contents into pagecache */
const char *page_get_link(struct dentry *dentry, struct inode *inode,
			  struct delayed_call *callback)
{
	char *kaddr;
	struct page *page;
	struct address_space *mapping = inode->i_mapping;

	if (!dentry) {
		page = find_get_page(mapping, 0);
		if (!page)
			return ERR_PTR(-ECHILD);
		if (!PageUptodate(page)) {
			put_page(page);
			return ERR_PTR(-ECHILD);
		}
	} else {
		page = read_mapping_page(mapping, 0, NULL);
		if (IS_ERR(page))
			return (char*)page;
	}
	set_delayed_call(callback, page_put_link, page);
	BUG_ON(mapping_gfp_mask(mapping) & __GFP_HIGHMEM);
	kaddr = page_address(page);
	nd_terminate_link(kaddr, inode->i_size, PAGE_SIZE - 1);
	return kaddr;
}

EXPORT_SYMBOL(page_get_link);

void page_put_link(void *arg)
{
	put_page(arg);
}
EXPORT_SYMBOL(page_put_link);

int page_readlink(struct dentry *dentry, char __user *buffer, int buflen)
{
	DEFINE_DELAYED_CALL(done);
	int res = readlink_copy(buffer, buflen,
				page_get_link(dentry, d_inode(dentry),
					      &done));
	do_delayed_call(&done);
	return res;
}
EXPORT_SYMBOL(page_readlink);

/*
 * The nofs argument instructs pagecache_write_begin to pass AOP_FLAG_NOFS
 */
int __page_symlink(struct inode *inode, const char *symname, int len, int nofs)
{
	struct address_space *mapping = inode->i_mapping;
	struct page *page;
	void *fsdata = NULL;
	int err;
	unsigned int flags = 0;
	if (nofs)
		flags |= AOP_FLAG_NOFS;

retry:
	err = pagecache_write_begin(NULL, mapping, 0, len-1,
				flags, &page, &fsdata);
	if (err)
		goto fail;

	memcpy(page_address(page), symname, len-1);

	err = pagecache_write_end(NULL, mapping, 0, len-1, len-1,
							page, fsdata);
	if (err < 0)
		goto fail;
	if (err < len-1)
		goto retry;

	mark_inode_dirty(inode);
	return 0;
fail:
	return err;
}
EXPORT_SYMBOL(__page_symlink);

int page_symlink(struct inode *inode, const char *symname, int len)
{
	return __page_symlink(inode, symname, len,
			!mapping_gfp_constraint(inode->i_mapping, __GFP_FS));
}
EXPORT_SYMBOL(page_symlink);

const struct inode_operations page_symlink_inode_operations = {
	.get_link	= page_get_link,
};
EXPORT_SYMBOL(page_symlink_inode_operations);<|MERGE_RESOLUTION|>--- conflicted
+++ resolved
@@ -2987,13 +2987,6 @@
 }
 
 static struct dentry *lock_two_directories(struct dentry *p1, struct dentry *p2)
-<<<<<<< HEAD
-{
-	struct dentry *p;
-
-	p = d_ancestor(p2, p1);
-	if (p) {
-=======
 {
 	struct dentry *p;
 
@@ -3024,71 +3017,6 @@
 	return lock_two_directories(p1, p2);
 }
 EXPORT_SYMBOL(lock_rename);
-
-/*
- * c1 and p2 should be on the same fs.
- */
-struct dentry *lock_rename_child(struct dentry *c1, struct dentry *p2)
-{
-	if (READ_ONCE(c1->d_parent) == p2) {
-		/*
-		 * hopefully won't need to touch ->s_vfs_rename_mutex at all.
-		 */
->>>>>>> 5eb2b831
-		inode_lock_nested(p2->d_inode, I_MUTEX_PARENT);
-		/*
-		 * now that p2 is locked, nobody can move in or out of it,
-		 * so the test below is safe.
-		 */
-		if (likely(c1->d_parent == p2))
-			return NULL;
-
-		/*
-		 * c1 got moved out of p2 while we'd been taking locks;
-		 * unlock and fall back to slow case.
-		 */
-		inode_unlock(p2->d_inode);
-	}
-
-<<<<<<< HEAD
-	lock_two_inodes(p1->d_inode, p2->d_inode,
-			I_MUTEX_PARENT, I_MUTEX_PARENT2);
-	return NULL;
-}
-
-/*
- * p1 and p2 should be directories on the same fs.
- */
-struct dentry *lock_rename(struct dentry *p1, struct dentry *p2)
-{
-	if (p1 == p2) {
-		inode_lock_nested(p1->d_inode, I_MUTEX_PARENT);
-		return NULL;
-	}
-
-	mutex_lock(&p1->d_sb->s_vfs_rename_mutex);
-	return lock_two_directories(p1, p2);
-}
-EXPORT_SYMBOL(lock_rename);
-=======
-	mutex_lock(&c1->d_sb->s_vfs_rename_mutex);
-	/*
-	 * nobody can move out of any directories on this fs.
-	 */
-	if (likely(c1->d_parent != p2))
-		return lock_two_directories(c1->d_parent, p2);
-
-	/*
-	 * c1 got moved into p2 while we were taking locks;
-	 * we need p2 locked and ->s_vfs_rename_mutex unlocked,
-	 * for consistency with lock_rename().
-	 */
-	inode_lock_nested(p2->d_inode, I_MUTEX_PARENT);
-	mutex_unlock(&c1->d_sb->s_vfs_rename_mutex);
-	return NULL;
-}
-EXPORT_SYMBOL(lock_rename_child);
->>>>>>> 5eb2b831
 
 /*
  * c1 and p2 should be on the same fs.
@@ -4760,14 +4688,9 @@
  *	   That's where 4.4BSD screws up. Current fix: serialization on
  *	   sb->s_vfs_rename_mutex. We might be more accurate, but that's another
  *	   story.
-<<<<<<< HEAD
- *	c) we have to lock _four_ objects - parents and victim (if it exists),
- *	   and source.
-=======
  *	c) we may have to lock up to _four_ objects - parents and victim (if it exists),
  *	   and source (if it's a non-directory or a subdirectory that moves to
  *	   different parent).
->>>>>>> 5eb2b831
  *	   And that - after we got ->i_mutex on parents (until then we don't know
  *	   whether the target exists).  Solution: try to be smart with locking
  *	   order for inodes.  We rely on the fact that tree topology may change
@@ -4853,17 +4776,6 @@
 	take_dentry_name_snapshot(&old_name, old_dentry);
 	dget(new_dentry);
 	/*
-<<<<<<< HEAD
-	 * Lock all moved children. Moved directories may need to change parent
-	 * pointer so they need the lock to prevent against concurrent
-	 * directory changes moving parent pointer. For regular files we've
-	 * historically always done this. The lockdep locking subclasses are
-	 * somewhat arbitrary but RENAME_EXCHANGE in particular can swap
-	 * regular files and directories so it's difficult to tell which
-	 * subclasses to use.
-	 */
-	lock_two_inodes(source, target, I_MUTEX_NORMAL, I_MUTEX_NONDIR2);
-=======
 	 * Lock children.
 	 * The source subdirectory needs to be locked on cross-directory
 	 * rename or cross-directory exchange since its parent changes.
@@ -4890,7 +4802,6 @@
 	} else {
 		lock_two_nondirectories(source, target);
 	}
->>>>>>> 5eb2b831
 
 	error = -EPERM;
 	if (IS_SWAPFILE(source) || (target && IS_SWAPFILE(target)))
@@ -4938,14 +4849,9 @@
 			d_exchange(old_dentry, new_dentry);
 	}
 out:
-<<<<<<< HEAD
-	inode_unlock(source);
-	if (target)
-=======
 	if (!is_dir || lock_old_subdir)
 		inode_unlock(source);
 	if (target && (!new_is_dir || lock_new_subdir))
->>>>>>> 5eb2b831
 		inode_unlock(target);
 	dput(new_dentry);
 	if (!error) {
