/*
 *  fs/nfs/nfs4proc.c
 *
 *  Client-side procedure declarations for NFSv4.
 *
 *  Copyright (c) 2002 The Regents of the University of Michigan.
 *  All rights reserved.
 *
 *  Kendrick Smith <kmsmith@umich.edu>
 *  Andy Adamson   <andros@umich.edu>
 *
 *  Redistribution and use in source and binary forms, with or without
 *  modification, are permitted provided that the following conditions
 *  are met:
 *
 *  1. Redistributions of source code must retain the above copyright
 *     notice, this list of conditions and the following disclaimer.
 *  2. Redistributions in binary form must reproduce the above copyright
 *     notice, this list of conditions and the following disclaimer in the
 *     documentation and/or other materials provided with the distribution.
 *  3. Neither the name of the University nor the names of its
 *     contributors may be used to endorse or promote products derived
 *     from this software without specific prior written permission.
 *
 *  THIS SOFTWARE IS PROVIDED ``AS IS'' AND ANY EXPRESS OR IMPLIED
 *  WARRANTIES, INCLUDING, BUT NOT LIMITED TO, THE IMPLIED WARRANTIES OF
 *  MERCHANTABILITY AND FITNESS FOR A PARTICULAR PURPOSE ARE
 *  DISCLAIMED. IN NO EVENT SHALL THE REGENTS OR CONTRIBUTORS BE LIABLE
 *  FOR ANY DIRECT, INDIRECT, INCIDENTAL, SPECIAL, EXEMPLARY, OR
 *  CONSEQUENTIAL DAMAGES (INCLUDING, BUT NOT LIMITED TO, PROCUREMENT OF
 *  SUBSTITUTE GOODS OR SERVICES; LOSS OF USE, DATA, OR PROFITS; OR
 *  BUSINESS INTERRUPTION) HOWEVER CAUSED AND ON ANY THEORY OF
 *  LIABILITY, WHETHER IN CONTRACT, STRICT LIABILITY, OR TORT (INCLUDING
 *  NEGLIGENCE OR OTHERWISE) ARISING IN ANY WAY OUT OF THE USE OF THIS
 *  SOFTWARE, EVEN IF ADVISED OF THE POSSIBILITY OF SUCH DAMAGE.
 */

#include <linux/mm.h>
#include <linux/delay.h>
#include <linux/errno.h>
#include <linux/string.h>
#include <linux/ratelimit.h>
#include <linux/printk.h>
#include <linux/slab.h>
#include <linux/sunrpc/clnt.h>
#include <linux/nfs.h>
#include <linux/nfs4.h>
#include <linux/nfs_fs.h>
#include <linux/nfs_page.h>
#include <linux/nfs_mount.h>
#include <linux/namei.h>
#include <linux/mount.h>
#include <linux/module.h>
#include <linux/xattr.h>
#include <linux/utsname.h>
#include <linux/freezer.h>
#include <linux/iversion.h>

#include "nfs4_fs.h"
#include "delegation.h"
#include "internal.h"
#include "iostat.h"
#include "callback.h"
#include "pnfs.h"
#include "netns.h"
#include "sysfs.h"
#include "nfs4idmap.h"
#include "nfs4session.h"
#include "fscache.h"
#include "nfs42.h"

#include "nfs4trace.h"

#define NFSDBG_FACILITY		NFSDBG_PROC

#define NFS4_BITMASK_SZ		3

#define NFS4_POLL_RETRY_MIN	(HZ/10)
#define NFS4_POLL_RETRY_MAX	(15*HZ)

/* file attributes which can be mapped to nfs attributes */
#define NFS4_VALID_ATTRS (ATTR_MODE \
	| ATTR_UID \
	| ATTR_GID \
	| ATTR_SIZE \
	| ATTR_ATIME \
	| ATTR_MTIME \
	| ATTR_CTIME \
	| ATTR_ATIME_SET \
	| ATTR_MTIME_SET)

struct nfs4_opendata;
static int _nfs4_recover_proc_open(struct nfs4_opendata *data);
static int nfs4_do_fsinfo(struct nfs_server *, struct nfs_fh *, struct nfs_fsinfo *);
static void nfs_fixup_referral_attributes(struct nfs_fattr *fattr);
static int _nfs4_proc_getattr(struct nfs_server *server, struct nfs_fh *fhandle, struct nfs_fattr *fattr, struct nfs4_label *label, struct inode *inode);
static int nfs4_do_setattr(struct inode *inode, const struct cred *cred,
			    struct nfs_fattr *fattr, struct iattr *sattr,
			    struct nfs_open_context *ctx, struct nfs4_label *ilabel,
			    struct nfs4_label *olabel);
#ifdef CONFIG_NFS_V4_1
static struct rpc_task *_nfs41_proc_sequence(struct nfs_client *clp,
		const struct cred *cred,
		struct nfs4_slot *slot,
		bool is_privileged);
static int nfs41_test_stateid(struct nfs_server *, nfs4_stateid *,
		const struct cred *);
static int nfs41_free_stateid(struct nfs_server *, const nfs4_stateid *,
		const struct cred *, bool);
#endif
static void nfs4_bitmask_set(__u32 bitmask[NFS4_BITMASK_SZ],
			     const __u32 *src, struct inode *inode,
			     struct nfs_server *server,
			     struct nfs4_label *label);

#ifdef CONFIG_NFS_V4_SECURITY_LABEL
static inline struct nfs4_label *
nfs4_label_init_security(struct inode *dir, struct dentry *dentry,
	struct iattr *sattr, struct nfs4_label *label)
{
	int err;

	if (label == NULL)
		return NULL;

	if (nfs_server_capable(dir, NFS_CAP_SECURITY_LABEL) == 0)
		return NULL;

	err = security_dentry_init_security(dentry, sattr->ia_mode,
				&dentry->d_name, (void **)&label->label, &label->len);
	if (err == 0)
		return label;

	return NULL;
}
static inline void
nfs4_label_release_security(struct nfs4_label *label)
{
	if (label)
		security_release_secctx(label->label, label->len);
}
static inline u32 *nfs4_bitmask(struct nfs_server *server, struct nfs4_label *label)
{
	if (label)
		return server->attr_bitmask;

	return server->attr_bitmask_nl;
}
#else
static inline struct nfs4_label *
nfs4_label_init_security(struct inode *dir, struct dentry *dentry,
	struct iattr *sattr, struct nfs4_label *l)
{ return NULL; }
static inline void
nfs4_label_release_security(struct nfs4_label *label)
{ return; }
static inline u32 *
nfs4_bitmask(struct nfs_server *server, struct nfs4_label *label)
{ return server->attr_bitmask; }
#endif

/* Prevent leaks of NFSv4 errors into userland */
static int nfs4_map_errors(int err)
{
	if (err >= -1000)
		return err;
	switch (err) {
	case -NFS4ERR_RESOURCE:
	case -NFS4ERR_LAYOUTTRYLATER:
	case -NFS4ERR_RECALLCONFLICT:
		return -EREMOTEIO;
	case -NFS4ERR_WRONGSEC:
	case -NFS4ERR_WRONG_CRED:
		return -EPERM;
	case -NFS4ERR_BADOWNER:
	case -NFS4ERR_BADNAME:
		return -EINVAL;
	case -NFS4ERR_SHARE_DENIED:
		return -EACCES;
	case -NFS4ERR_MINOR_VERS_MISMATCH:
		return -EPROTONOSUPPORT;
	case -NFS4ERR_FILE_OPEN:
		return -EBUSY;
	case -NFS4ERR_NOT_SAME:
		return -ENOTSYNC;
	default:
		dprintk("%s could not handle NFSv4 error %d\n",
				__func__, -err);
		break;
	}
	return -EIO;
}

/*
 * This is our standard bitmap for GETATTR requests.
 */
const u32 nfs4_fattr_bitmap[3] = {
	FATTR4_WORD0_TYPE
	| FATTR4_WORD0_CHANGE
	| FATTR4_WORD0_SIZE
	| FATTR4_WORD0_FSID
	| FATTR4_WORD0_FILEID,
	FATTR4_WORD1_MODE
	| FATTR4_WORD1_NUMLINKS
	| FATTR4_WORD1_OWNER
	| FATTR4_WORD1_OWNER_GROUP
	| FATTR4_WORD1_RAWDEV
	| FATTR4_WORD1_SPACE_USED
	| FATTR4_WORD1_TIME_ACCESS
	| FATTR4_WORD1_TIME_METADATA
	| FATTR4_WORD1_TIME_MODIFY
	| FATTR4_WORD1_MOUNTED_ON_FILEID,
#ifdef CONFIG_NFS_V4_SECURITY_LABEL
	FATTR4_WORD2_SECURITY_LABEL
#endif
};

static const u32 nfs4_pnfs_open_bitmap[3] = {
	FATTR4_WORD0_TYPE
	| FATTR4_WORD0_CHANGE
	| FATTR4_WORD0_SIZE
	| FATTR4_WORD0_FSID
	| FATTR4_WORD0_FILEID,
	FATTR4_WORD1_MODE
	| FATTR4_WORD1_NUMLINKS
	| FATTR4_WORD1_OWNER
	| FATTR4_WORD1_OWNER_GROUP
	| FATTR4_WORD1_RAWDEV
	| FATTR4_WORD1_SPACE_USED
	| FATTR4_WORD1_TIME_ACCESS
	| FATTR4_WORD1_TIME_METADATA
	| FATTR4_WORD1_TIME_MODIFY,
	FATTR4_WORD2_MDSTHRESHOLD
#ifdef CONFIG_NFS_V4_SECURITY_LABEL
	| FATTR4_WORD2_SECURITY_LABEL
#endif
};

static const u32 nfs4_open_noattr_bitmap[3] = {
	FATTR4_WORD0_TYPE
	| FATTR4_WORD0_FILEID,
};

const u32 nfs4_statfs_bitmap[3] = {
	FATTR4_WORD0_FILES_AVAIL
	| FATTR4_WORD0_FILES_FREE
	| FATTR4_WORD0_FILES_TOTAL,
	FATTR4_WORD1_SPACE_AVAIL
	| FATTR4_WORD1_SPACE_FREE
	| FATTR4_WORD1_SPACE_TOTAL
};

const u32 nfs4_pathconf_bitmap[3] = {
	FATTR4_WORD0_MAXLINK
	| FATTR4_WORD0_MAXNAME,
	0
};

const u32 nfs4_fsinfo_bitmap[3] = { FATTR4_WORD0_MAXFILESIZE
			| FATTR4_WORD0_MAXREAD
			| FATTR4_WORD0_MAXWRITE
			| FATTR4_WORD0_LEASE_TIME,
			FATTR4_WORD1_TIME_DELTA
			| FATTR4_WORD1_FS_LAYOUT_TYPES,
			FATTR4_WORD2_LAYOUT_BLKSIZE
			| FATTR4_WORD2_CLONE_BLKSIZE
			| FATTR4_WORD2_CHANGE_ATTR_TYPE
			| FATTR4_WORD2_XATTR_SUPPORT
};

const u32 nfs4_fs_locations_bitmap[3] = {
	FATTR4_WORD0_CHANGE
	| FATTR4_WORD0_SIZE
	| FATTR4_WORD0_FSID
	| FATTR4_WORD0_FILEID
	| FATTR4_WORD0_FS_LOCATIONS,
	FATTR4_WORD1_OWNER
	| FATTR4_WORD1_OWNER_GROUP
	| FATTR4_WORD1_RAWDEV
	| FATTR4_WORD1_SPACE_USED
	| FATTR4_WORD1_TIME_ACCESS
	| FATTR4_WORD1_TIME_METADATA
	| FATTR4_WORD1_TIME_MODIFY
	| FATTR4_WORD1_MOUNTED_ON_FILEID,
};

static void nfs4_bitmap_copy_adjust(__u32 *dst, const __u32 *src,
				    struct inode *inode, unsigned long flags)
{
	unsigned long cache_validity;

	memcpy(dst, src, NFS4_BITMASK_SZ*sizeof(*dst));
	if (!inode || !nfs4_have_delegation(inode, FMODE_READ))
		return;

	cache_validity = READ_ONCE(NFS_I(inode)->cache_validity) | flags;

	/* Remove the attributes over which we have full control */
	dst[1] &= ~FATTR4_WORD1_RAWDEV;
	if (!(cache_validity & NFS_INO_INVALID_SIZE))
		dst[0] &= ~FATTR4_WORD0_SIZE;

	if (!(cache_validity & NFS_INO_INVALID_CHANGE))
		dst[0] &= ~FATTR4_WORD0_CHANGE;

	if (!(cache_validity & NFS_INO_INVALID_MODE))
		dst[1] &= ~FATTR4_WORD1_MODE;
	if (!(cache_validity & NFS_INO_INVALID_OTHER))
		dst[1] &= ~(FATTR4_WORD1_OWNER | FATTR4_WORD1_OWNER_GROUP);
}

static void nfs4_setup_readdir(u64 cookie, __be32 *verifier, struct dentry *dentry,
		struct nfs4_readdir_arg *readdir)
{
	unsigned int attrs = FATTR4_WORD0_FILEID | FATTR4_WORD0_TYPE;
	__be32 *start, *p;

	if (cookie > 2) {
		readdir->cookie = cookie;
		memcpy(&readdir->verifier, verifier, sizeof(readdir->verifier));
		return;
	}

	readdir->cookie = 0;
	memset(&readdir->verifier, 0, sizeof(readdir->verifier));
	if (cookie == 2)
		return;
	
	/*
	 * NFSv4 servers do not return entries for '.' and '..'
	 * Therefore, we fake these entries here.  We let '.'
	 * have cookie 0 and '..' have cookie 1.  Note that
	 * when talking to the server, we always send cookie 0
	 * instead of 1 or 2.
	 */
	start = p = kmap_atomic(*readdir->pages);
	
	if (cookie == 0) {
		*p++ = xdr_one;                                  /* next */
		*p++ = xdr_zero;                   /* cookie, first word */
		*p++ = xdr_one;                   /* cookie, second word */
		*p++ = xdr_one;                             /* entry len */
		memcpy(p, ".\0\0\0", 4);                        /* entry */
		p++;
		*p++ = xdr_one;                         /* bitmap length */
		*p++ = htonl(attrs);                           /* bitmap */
		*p++ = htonl(12);             /* attribute buffer length */
		*p++ = htonl(NF4DIR);
		p = xdr_encode_hyper(p, NFS_FILEID(d_inode(dentry)));
	}
	
	*p++ = xdr_one;                                  /* next */
	*p++ = xdr_zero;                   /* cookie, first word */
	*p++ = xdr_two;                   /* cookie, second word */
	*p++ = xdr_two;                             /* entry len */
	memcpy(p, "..\0\0", 4);                         /* entry */
	p++;
	*p++ = xdr_one;                         /* bitmap length */
	*p++ = htonl(attrs);                           /* bitmap */
	*p++ = htonl(12);             /* attribute buffer length */
	*p++ = htonl(NF4DIR);
	p = xdr_encode_hyper(p, NFS_FILEID(d_inode(dentry->d_parent)));

	readdir->pgbase = (char *)p - (char *)start;
	readdir->count -= readdir->pgbase;
	kunmap_atomic(start);
}

static void nfs4_fattr_set_prechange(struct nfs_fattr *fattr, u64 version)
{
	if (!(fattr->valid & NFS_ATTR_FATTR_PRECHANGE)) {
		fattr->pre_change_attr = version;
		fattr->valid |= NFS_ATTR_FATTR_PRECHANGE;
	}
}

static void nfs4_test_and_free_stateid(struct nfs_server *server,
		nfs4_stateid *stateid,
		const struct cred *cred)
{
	const struct nfs4_minor_version_ops *ops = server->nfs_client->cl_mvops;

	ops->test_and_free_expired(server, stateid, cred);
}

static void __nfs4_free_revoked_stateid(struct nfs_server *server,
		nfs4_stateid *stateid,
		const struct cred *cred)
{
	stateid->type = NFS4_REVOKED_STATEID_TYPE;
	nfs4_test_and_free_stateid(server, stateid, cred);
}

static void nfs4_free_revoked_stateid(struct nfs_server *server,
		const nfs4_stateid *stateid,
		const struct cred *cred)
{
	nfs4_stateid tmp;

	nfs4_stateid_copy(&tmp, stateid);
	__nfs4_free_revoked_stateid(server, &tmp, cred);
}

static long nfs4_update_delay(long *timeout)
{
	long ret;
	if (!timeout)
		return NFS4_POLL_RETRY_MAX;
	if (*timeout <= 0)
		*timeout = NFS4_POLL_RETRY_MIN;
	if (*timeout > NFS4_POLL_RETRY_MAX)
		*timeout = NFS4_POLL_RETRY_MAX;
	ret = *timeout;
	*timeout <<= 1;
	return ret;
}

static int nfs4_delay_killable(long *timeout)
{
	might_sleep();

	freezable_schedule_timeout_killable_unsafe(
		nfs4_update_delay(timeout));
	if (!__fatal_signal_pending(current))
		return 0;
	return -EINTR;
}

static int nfs4_delay_interruptible(long *timeout)
{
	might_sleep();

	freezable_schedule_timeout_interruptible_unsafe(nfs4_update_delay(timeout));
	if (!signal_pending(current))
		return 0;
	return __fatal_signal_pending(current) ? -EINTR :-ERESTARTSYS;
}

static int nfs4_delay(long *timeout, bool interruptible)
{
	if (interruptible)
		return nfs4_delay_interruptible(timeout);
	return nfs4_delay_killable(timeout);
}

static const nfs4_stateid *
nfs4_recoverable_stateid(const nfs4_stateid *stateid)
{
	if (!stateid)
		return NULL;
	switch (stateid->type) {
	case NFS4_OPEN_STATEID_TYPE:
	case NFS4_LOCK_STATEID_TYPE:
	case NFS4_DELEGATION_STATEID_TYPE:
		return stateid;
	default:
		break;
	}
	return NULL;
}

/* This is the error handling routine for processes that are allowed
 * to sleep.
 */
static int nfs4_do_handle_exception(struct nfs_server *server,
		int errorcode, struct nfs4_exception *exception)
{
	struct nfs_client *clp = server->nfs_client;
	struct nfs4_state *state = exception->state;
	const nfs4_stateid *stateid;
	struct inode *inode = exception->inode;
	int ret = errorcode;

	exception->delay = 0;
	exception->recovering = 0;
	exception->retry = 0;

	stateid = nfs4_recoverable_stateid(exception->stateid);
	if (stateid == NULL && state != NULL)
		stateid = nfs4_recoverable_stateid(&state->stateid);

	switch(errorcode) {
		case 0:
			return 0;
		case -NFS4ERR_BADHANDLE:
		case -ESTALE:
			if (inode != NULL && S_ISREG(inode->i_mode))
				pnfs_destroy_layout(NFS_I(inode));
			break;
		case -NFS4ERR_DELEG_REVOKED:
		case -NFS4ERR_ADMIN_REVOKED:
		case -NFS4ERR_EXPIRED:
		case -NFS4ERR_BAD_STATEID:
		case -NFS4ERR_PARTNER_NO_AUTH:
			if (inode != NULL && stateid != NULL) {
				nfs_inode_find_state_and_recover(inode,
						stateid);
				goto wait_on_recovery;
			}
			fallthrough;
		case -NFS4ERR_OPENMODE:
			if (inode) {
				int err;

				err = nfs_async_inode_return_delegation(inode,
						stateid);
				if (err == 0)
					goto wait_on_recovery;
				if (stateid != NULL && stateid->type == NFS4_DELEGATION_STATEID_TYPE) {
					exception->retry = 1;
					break;
				}
			}
			if (state == NULL)
				break;
			ret = nfs4_schedule_stateid_recovery(server, state);
			if (ret < 0)
				break;
			goto wait_on_recovery;
		case -NFS4ERR_STALE_STATEID:
		case -NFS4ERR_STALE_CLIENTID:
			nfs4_schedule_lease_recovery(clp);
			goto wait_on_recovery;
		case -NFS4ERR_MOVED:
			ret = nfs4_schedule_migration_recovery(server);
			if (ret < 0)
				break;
			goto wait_on_recovery;
		case -NFS4ERR_LEASE_MOVED:
			nfs4_schedule_lease_moved_recovery(clp);
			goto wait_on_recovery;
#if defined(CONFIG_NFS_V4_1)
		case -NFS4ERR_BADSESSION:
		case -NFS4ERR_BADSLOT:
		case -NFS4ERR_BAD_HIGH_SLOT:
		case -NFS4ERR_CONN_NOT_BOUND_TO_SESSION:
		case -NFS4ERR_DEADSESSION:
		case -NFS4ERR_SEQ_FALSE_RETRY:
		case -NFS4ERR_SEQ_MISORDERED:
			/* Handled in nfs41_sequence_process() */
			goto wait_on_recovery;
#endif /* defined(CONFIG_NFS_V4_1) */
		case -NFS4ERR_FILE_OPEN:
			if (exception->timeout > HZ) {
				/* We have retried a decent amount, time to
				 * fail
				 */
				ret = -EBUSY;
				break;
			}
			fallthrough;
		case -NFS4ERR_DELAY:
			nfs_inc_server_stats(server, NFSIOS_DELAY);
			fallthrough;
		case -NFS4ERR_GRACE:
		case -NFS4ERR_LAYOUTTRYLATER:
		case -NFS4ERR_RECALLCONFLICT:
			exception->delay = 1;
			return 0;

		case -NFS4ERR_RETRY_UNCACHED_REP:
		case -NFS4ERR_OLD_STATEID:
			exception->retry = 1;
			break;
		case -NFS4ERR_BADOWNER:
			/* The following works around a Linux server bug! */
		case -NFS4ERR_BADNAME:
			if (server->caps & NFS_CAP_UIDGID_NOMAP) {
				server->caps &= ~NFS_CAP_UIDGID_NOMAP;
				exception->retry = 1;
				printk(KERN_WARNING "NFS: v4 server %s "
						"does not accept raw "
						"uid/gids. "
						"Reenabling the idmapper.\n",
						server->nfs_client->cl_hostname);
			}
	}
	/* We failed to handle the error */
	return nfs4_map_errors(ret);
wait_on_recovery:
	exception->recovering = 1;
	return 0;
}

/* This is the error handling routine for processes that are allowed
 * to sleep.
 */
int nfs4_handle_exception(struct nfs_server *server, int errorcode, struct nfs4_exception *exception)
{
	struct nfs_client *clp = server->nfs_client;
	int ret;

	ret = nfs4_do_handle_exception(server, errorcode, exception);
	if (exception->delay) {
		ret = nfs4_delay(&exception->timeout,
				exception->interruptible);
		goto out_retry;
	}
	if (exception->recovering) {
		if (exception->task_is_privileged)
			return -EDEADLOCK;
		ret = nfs4_wait_clnt_recover(clp);
		if (test_bit(NFS_MIG_FAILED, &server->mig_status))
			return -EIO;
		goto out_retry;
	}
	return ret;
out_retry:
	if (ret == 0)
		exception->retry = 1;
	return ret;
}

static int
nfs4_async_handle_exception(struct rpc_task *task, struct nfs_server *server,
		int errorcode, struct nfs4_exception *exception)
{
	struct nfs_client *clp = server->nfs_client;
	int ret;

	ret = nfs4_do_handle_exception(server, errorcode, exception);
	if (exception->delay) {
		rpc_delay(task, nfs4_update_delay(&exception->timeout));
		goto out_retry;
	}
	if (exception->recovering) {
		if (exception->task_is_privileged)
			return -EDEADLOCK;
		rpc_sleep_on(&clp->cl_rpcwaitq, task, NULL);
		if (test_bit(NFS4CLNT_MANAGER_RUNNING, &clp->cl_state) == 0)
			rpc_wake_up_queued_task(&clp->cl_rpcwaitq, task);
		goto out_retry;
	}
	if (test_bit(NFS_MIG_FAILED, &server->mig_status))
		ret = -EIO;
	return ret;
out_retry:
	if (ret == 0) {
		exception->retry = 1;
		/*
		 * For NFS4ERR_MOVED, the client transport will need to
		 * be recomputed after migration recovery has completed.
		 */
		if (errorcode == -NFS4ERR_MOVED)
			rpc_task_release_transport(task);
	}
	return ret;
}

int
nfs4_async_handle_error(struct rpc_task *task, struct nfs_server *server,
			struct nfs4_state *state, long *timeout)
{
	struct nfs4_exception exception = {
		.state = state,
	};

	if (task->tk_status >= 0)
		return 0;
	if (timeout)
		exception.timeout = *timeout;
	task->tk_status = nfs4_async_handle_exception(task, server,
			task->tk_status,
			&exception);
	if (exception.delay && timeout)
		*timeout = exception.timeout;
	if (exception.retry)
		return -EAGAIN;
	return 0;
}

/*
 * Return 'true' if 'clp' is using an rpc_client that is integrity protected
 * or 'false' otherwise.
 */
static bool _nfs4_is_integrity_protected(struct nfs_client *clp)
{
	rpc_authflavor_t flavor = clp->cl_rpcclient->cl_auth->au_flavor;
	return (flavor == RPC_AUTH_GSS_KRB5I) || (flavor == RPC_AUTH_GSS_KRB5P);
}

static void do_renew_lease(struct nfs_client *clp, unsigned long timestamp)
{
	spin_lock(&clp->cl_lock);
	if (time_before(clp->cl_last_renewal,timestamp))
		clp->cl_last_renewal = timestamp;
	spin_unlock(&clp->cl_lock);
}

static void renew_lease(const struct nfs_server *server, unsigned long timestamp)
{
	struct nfs_client *clp = server->nfs_client;

	if (!nfs4_has_session(clp))
		do_renew_lease(clp, timestamp);
}

struct nfs4_call_sync_data {
	const struct nfs_server *seq_server;
	struct nfs4_sequence_args *seq_args;
	struct nfs4_sequence_res *seq_res;
};

void nfs4_init_sequence(struct nfs4_sequence_args *args,
			struct nfs4_sequence_res *res, int cache_reply,
			int privileged)
{
	args->sa_slot = NULL;
	args->sa_cache_this = cache_reply;
	args->sa_privileged = privileged;

	res->sr_slot = NULL;
}

static void nfs40_sequence_free_slot(struct nfs4_sequence_res *res)
{
	struct nfs4_slot *slot = res->sr_slot;
	struct nfs4_slot_table *tbl;

	tbl = slot->table;
	spin_lock(&tbl->slot_tbl_lock);
	if (!nfs41_wake_and_assign_slot(tbl, slot))
		nfs4_free_slot(tbl, slot);
	spin_unlock(&tbl->slot_tbl_lock);

	res->sr_slot = NULL;
}

static int nfs40_sequence_done(struct rpc_task *task,
			       struct nfs4_sequence_res *res)
{
	if (res->sr_slot != NULL)
		nfs40_sequence_free_slot(res);
	return 1;
}

#if defined(CONFIG_NFS_V4_1)

static void nfs41_release_slot(struct nfs4_slot *slot)
{
	struct nfs4_session *session;
	struct nfs4_slot_table *tbl;
	bool send_new_highest_used_slotid = false;

	if (!slot)
		return;
	tbl = slot->table;
	session = tbl->session;

	/* Bump the slot sequence number */
	if (slot->seq_done)
		slot->seq_nr++;
	slot->seq_done = 0;

	spin_lock(&tbl->slot_tbl_lock);
	/* Be nice to the server: try to ensure that the last transmitted
	 * value for highest_user_slotid <= target_highest_slotid
	 */
	if (tbl->highest_used_slotid > tbl->target_highest_slotid)
		send_new_highest_used_slotid = true;

	if (nfs41_wake_and_assign_slot(tbl, slot)) {
		send_new_highest_used_slotid = false;
		goto out_unlock;
	}
	nfs4_free_slot(tbl, slot);

	if (tbl->highest_used_slotid != NFS4_NO_SLOT)
		send_new_highest_used_slotid = false;
out_unlock:
	spin_unlock(&tbl->slot_tbl_lock);
	if (send_new_highest_used_slotid)
		nfs41_notify_server(session->clp);
	if (waitqueue_active(&tbl->slot_waitq))
		wake_up_all(&tbl->slot_waitq);
}

static void nfs41_sequence_free_slot(struct nfs4_sequence_res *res)
{
	nfs41_release_slot(res->sr_slot);
	res->sr_slot = NULL;
}

static void nfs4_slot_sequence_record_sent(struct nfs4_slot *slot,
		u32 seqnr)
{
	if ((s32)(seqnr - slot->seq_nr_highest_sent) > 0)
		slot->seq_nr_highest_sent = seqnr;
}
static void nfs4_slot_sequence_acked(struct nfs4_slot *slot, u32 seqnr)
{
	nfs4_slot_sequence_record_sent(slot, seqnr);
	slot->seq_nr_last_acked = seqnr;
}

static void nfs4_probe_sequence(struct nfs_client *client, const struct cred *cred,
				struct nfs4_slot *slot)
{
	struct rpc_task *task = _nfs41_proc_sequence(client, cred, slot, true);
	if (!IS_ERR(task))
		rpc_put_task_async(task);
}

static int nfs41_sequence_process(struct rpc_task *task,
		struct nfs4_sequence_res *res)
{
	struct nfs4_session *session;
	struct nfs4_slot *slot = res->sr_slot;
	struct nfs_client *clp;
	int status;
	int ret = 1;

	if (slot == NULL)
		goto out_noaction;
	/* don't increment the sequence number if the task wasn't sent */
	if (!RPC_WAS_SENT(task) || slot->seq_done)
		goto out;

	session = slot->table->session;
	clp = session->clp;

	trace_nfs4_sequence_done(session, res);

	status = res->sr_status;
	if (task->tk_status == -NFS4ERR_DEADSESSION)
		status = -NFS4ERR_DEADSESSION;

	/* Check the SEQUENCE operation status */
	switch (status) {
	case 0:
		/* Mark this sequence number as having been acked */
		nfs4_slot_sequence_acked(slot, slot->seq_nr);
		/* Update the slot's sequence and clientid lease timer */
		slot->seq_done = 1;
		do_renew_lease(clp, res->sr_timestamp);
		/* Check sequence flags */
		nfs41_handle_sequence_flag_errors(clp, res->sr_status_flags,
				!!slot->privileged);
		nfs41_update_target_slotid(slot->table, slot, res);
		break;
	case 1:
		/*
		 * sr_status remains 1 if an RPC level error occurred.
		 * The server may or may not have processed the sequence
		 * operation..
		 */
		nfs4_slot_sequence_record_sent(slot, slot->seq_nr);
		slot->seq_done = 1;
		goto out;
	case -NFS4ERR_DELAY:
		/* The server detected a resend of the RPC call and
		 * returned NFS4ERR_DELAY as per Section 2.10.6.2
		 * of RFC5661.
		 */
		dprintk("%s: slot=%u seq=%u: Operation in progress\n",
			__func__,
			slot->slot_nr,
			slot->seq_nr);
		goto out_retry;
	case -NFS4ERR_RETRY_UNCACHED_REP:
	case -NFS4ERR_SEQ_FALSE_RETRY:
		/*
		 * The server thinks we tried to replay a request.
		 * Retry the call after bumping the sequence ID.
		 */
		nfs4_slot_sequence_acked(slot, slot->seq_nr);
		goto retry_new_seq;
	case -NFS4ERR_BADSLOT:
		/*
		 * The slot id we used was probably retired. Try again
		 * using a different slot id.
		 */
		if (slot->slot_nr < slot->table->target_highest_slotid)
			goto session_recover;
		goto retry_nowait;
	case -NFS4ERR_SEQ_MISORDERED:
		nfs4_slot_sequence_record_sent(slot, slot->seq_nr);
		/*
		 * Were one or more calls using this slot interrupted?
		 * If the server never received the request, then our
		 * transmitted slot sequence number may be too high. However,
		 * if the server did receive the request then it might
		 * accidentally give us a reply with a mismatched operation.
		 * We can sort this out by sending a lone sequence operation
		 * to the server on the same slot.
		 */
		if ((s32)(slot->seq_nr - slot->seq_nr_last_acked) > 1) {
			slot->seq_nr--;
			if (task->tk_msg.rpc_proc != &nfs4_procedures[NFSPROC4_CLNT_SEQUENCE]) {
				nfs4_probe_sequence(clp, task->tk_msg.rpc_cred, slot);
				res->sr_slot = NULL;
			}
			goto retry_nowait;
		}
		/*
		 * RFC5661:
		 * A retry might be sent while the original request is
		 * still in progress on the replier. The replier SHOULD
		 * deal with the issue by returning NFS4ERR_DELAY as the
		 * reply to SEQUENCE or CB_SEQUENCE operation, but
		 * implementations MAY return NFS4ERR_SEQ_MISORDERED.
		 *
		 * Restart the search after a delay.
		 */
		slot->seq_nr = slot->seq_nr_highest_sent;
		goto out_retry;
	case -NFS4ERR_BADSESSION:
	case -NFS4ERR_DEADSESSION:
	case -NFS4ERR_CONN_NOT_BOUND_TO_SESSION:
		goto session_recover;
	default:
		/* Just update the slot sequence no. */
		slot->seq_done = 1;
	}
out:
	/* The session may be reset by one of the error handlers. */
	dprintk("%s: Error %d free the slot \n", __func__, res->sr_status);
out_noaction:
	return ret;
session_recover:
	nfs4_schedule_session_recovery(session, status);
	dprintk("%s ERROR: %d Reset session\n", __func__, status);
	nfs41_sequence_free_slot(res);
	goto out;
retry_new_seq:
	++slot->seq_nr;
retry_nowait:
	if (rpc_restart_call_prepare(task)) {
		nfs41_sequence_free_slot(res);
		task->tk_status = 0;
		ret = 0;
	}
	goto out;
out_retry:
	if (!rpc_restart_call(task))
		goto out;
	rpc_delay(task, NFS4_POLL_RETRY_MAX);
	return 0;
}

int nfs41_sequence_done(struct rpc_task *task, struct nfs4_sequence_res *res)
{
	if (!nfs41_sequence_process(task, res))
		return 0;
	if (res->sr_slot != NULL)
		nfs41_sequence_free_slot(res);
	return 1;

}
EXPORT_SYMBOL_GPL(nfs41_sequence_done);

static int nfs4_sequence_process(struct rpc_task *task, struct nfs4_sequence_res *res)
{
	if (res->sr_slot == NULL)
		return 1;
	if (res->sr_slot->table->session != NULL)
		return nfs41_sequence_process(task, res);
	return nfs40_sequence_done(task, res);
}

static void nfs4_sequence_free_slot(struct nfs4_sequence_res *res)
{
	if (res->sr_slot != NULL) {
		if (res->sr_slot->table->session != NULL)
			nfs41_sequence_free_slot(res);
		else
			nfs40_sequence_free_slot(res);
	}
}

int nfs4_sequence_done(struct rpc_task *task, struct nfs4_sequence_res *res)
{
	if (res->sr_slot == NULL)
		return 1;
	if (!res->sr_slot->table->session)
		return nfs40_sequence_done(task, res);
	return nfs41_sequence_done(task, res);
}
EXPORT_SYMBOL_GPL(nfs4_sequence_done);

static void nfs41_call_sync_prepare(struct rpc_task *task, void *calldata)
{
	struct nfs4_call_sync_data *data = calldata;

	dprintk("--> %s data->seq_server %p\n", __func__, data->seq_server);

	nfs4_setup_sequence(data->seq_server->nfs_client,
			    data->seq_args, data->seq_res, task);
}

static void nfs41_call_sync_done(struct rpc_task *task, void *calldata)
{
	struct nfs4_call_sync_data *data = calldata;

	nfs41_sequence_done(task, data->seq_res);
}

static const struct rpc_call_ops nfs41_call_sync_ops = {
	.rpc_call_prepare = nfs41_call_sync_prepare,
	.rpc_call_done = nfs41_call_sync_done,
};

#else	/* !CONFIG_NFS_V4_1 */

static int nfs4_sequence_process(struct rpc_task *task, struct nfs4_sequence_res *res)
{
	return nfs40_sequence_done(task, res);
}

static void nfs4_sequence_free_slot(struct nfs4_sequence_res *res)
{
	if (res->sr_slot != NULL)
		nfs40_sequence_free_slot(res);
}

int nfs4_sequence_done(struct rpc_task *task,
		       struct nfs4_sequence_res *res)
{
	return nfs40_sequence_done(task, res);
}
EXPORT_SYMBOL_GPL(nfs4_sequence_done);

#endif	/* !CONFIG_NFS_V4_1 */

static void nfs41_sequence_res_init(struct nfs4_sequence_res *res)
{
	res->sr_timestamp = jiffies;
	res->sr_status_flags = 0;
	res->sr_status = 1;
}

static
void nfs4_sequence_attach_slot(struct nfs4_sequence_args *args,
		struct nfs4_sequence_res *res,
		struct nfs4_slot *slot)
{
	if (!slot)
		return;
	slot->privileged = args->sa_privileged ? 1 : 0;
	args->sa_slot = slot;

	res->sr_slot = slot;
}

int nfs4_setup_sequence(struct nfs_client *client,
			struct nfs4_sequence_args *args,
			struct nfs4_sequence_res *res,
			struct rpc_task *task)
{
	struct nfs4_session *session = nfs4_get_session(client);
	struct nfs4_slot_table *tbl  = client->cl_slot_tbl;
	struct nfs4_slot *slot;

	/* slot already allocated? */
	if (res->sr_slot != NULL)
		goto out_start;

	if (session)
		tbl = &session->fc_slot_table;

	spin_lock(&tbl->slot_tbl_lock);
	/* The state manager will wait until the slot table is empty */
	if (nfs4_slot_tbl_draining(tbl) && !args->sa_privileged)
		goto out_sleep;

	slot = nfs4_alloc_slot(tbl);
	if (IS_ERR(slot)) {
		if (slot == ERR_PTR(-ENOMEM))
			goto out_sleep_timeout;
		goto out_sleep;
	}
	spin_unlock(&tbl->slot_tbl_lock);

	nfs4_sequence_attach_slot(args, res, slot);

	trace_nfs4_setup_sequence(session, args);
out_start:
	nfs41_sequence_res_init(res);
	rpc_call_start(task);
	return 0;
out_sleep_timeout:
	/* Try again in 1/4 second */
	if (args->sa_privileged)
		rpc_sleep_on_priority_timeout(&tbl->slot_tbl_waitq, task,
				jiffies + (HZ >> 2), RPC_PRIORITY_PRIVILEGED);
	else
		rpc_sleep_on_timeout(&tbl->slot_tbl_waitq, task,
				NULL, jiffies + (HZ >> 2));
	spin_unlock(&tbl->slot_tbl_lock);
	return -EAGAIN;
out_sleep:
	if (args->sa_privileged)
		rpc_sleep_on_priority(&tbl->slot_tbl_waitq, task,
				RPC_PRIORITY_PRIVILEGED);
	else
		rpc_sleep_on(&tbl->slot_tbl_waitq, task, NULL);
	spin_unlock(&tbl->slot_tbl_lock);
	return -EAGAIN;
}
EXPORT_SYMBOL_GPL(nfs4_setup_sequence);

static void nfs40_call_sync_prepare(struct rpc_task *task, void *calldata)
{
	struct nfs4_call_sync_data *data = calldata;
	nfs4_setup_sequence(data->seq_server->nfs_client,
				data->seq_args, data->seq_res, task);
}

static void nfs40_call_sync_done(struct rpc_task *task, void *calldata)
{
	struct nfs4_call_sync_data *data = calldata;
	nfs4_sequence_done(task, data->seq_res);
}

static const struct rpc_call_ops nfs40_call_sync_ops = {
	.rpc_call_prepare = nfs40_call_sync_prepare,
	.rpc_call_done = nfs40_call_sync_done,
};

static int nfs4_call_sync_custom(struct rpc_task_setup *task_setup)
{
	int ret;
	struct rpc_task *task;

	task = rpc_run_task(task_setup);
	if (IS_ERR(task))
		return PTR_ERR(task);

	ret = task->tk_status;
	rpc_put_task(task);
	return ret;
}

static int nfs4_do_call_sync(struct rpc_clnt *clnt,
			     struct nfs_server *server,
			     struct rpc_message *msg,
			     struct nfs4_sequence_args *args,
			     struct nfs4_sequence_res *res,
			     unsigned short task_flags)
{
	struct nfs_client *clp = server->nfs_client;
	struct nfs4_call_sync_data data = {
		.seq_server = server,
		.seq_args = args,
		.seq_res = res,
	};
	struct rpc_task_setup task_setup = {
		.rpc_client = clnt,
		.rpc_message = msg,
		.callback_ops = clp->cl_mvops->call_sync_ops,
		.callback_data = &data,
		.flags = task_flags,
	};

	return nfs4_call_sync_custom(&task_setup);
}

static int nfs4_call_sync_sequence(struct rpc_clnt *clnt,
				   struct nfs_server *server,
				   struct rpc_message *msg,
				   struct nfs4_sequence_args *args,
				   struct nfs4_sequence_res *res)
{
	unsigned short task_flags = 0;

	if (server->caps & NFS_CAP_MOVEABLE)
		task_flags = RPC_TASK_MOVEABLE;
	return nfs4_do_call_sync(clnt, server, msg, args, res, task_flags);
}


int nfs4_call_sync(struct rpc_clnt *clnt,
		   struct nfs_server *server,
		   struct rpc_message *msg,
		   struct nfs4_sequence_args *args,
		   struct nfs4_sequence_res *res,
		   int cache_reply)
{
	nfs4_init_sequence(args, res, cache_reply, 0);
	return nfs4_call_sync_sequence(clnt, server, msg, args, res);
}

static void
nfs4_inc_nlink_locked(struct inode *inode)
{
	nfs_set_cache_invalid(inode, NFS_INO_INVALID_CHANGE |
					     NFS_INO_INVALID_CTIME |
					     NFS_INO_INVALID_NLINK);
	inc_nlink(inode);
}

static void
nfs4_inc_nlink(struct inode *inode)
{
	spin_lock(&inode->i_lock);
	nfs4_inc_nlink_locked(inode);
	spin_unlock(&inode->i_lock);
}

static void
nfs4_dec_nlink_locked(struct inode *inode)
{
	nfs_set_cache_invalid(inode, NFS_INO_INVALID_CHANGE |
					     NFS_INO_INVALID_CTIME |
					     NFS_INO_INVALID_NLINK);
	drop_nlink(inode);
}

static void
nfs4_update_changeattr_locked(struct inode *inode,
		struct nfs4_change_info *cinfo,
		unsigned long timestamp, unsigned long cache_validity)
{
	struct nfs_inode *nfsi = NFS_I(inode);
	u64 change_attr = inode_peek_iversion_raw(inode);

	cache_validity |= NFS_INO_INVALID_CTIME | NFS_INO_INVALID_MTIME;
	if (S_ISDIR(inode->i_mode))
		cache_validity |= NFS_INO_INVALID_DATA;

	switch (NFS_SERVER(inode)->change_attr_type) {
	case NFS4_CHANGE_TYPE_IS_UNDEFINED:
		if (cinfo->after == change_attr)
			goto out;
		break;
	default:
		if ((s64)(change_attr - cinfo->after) >= 0)
			goto out;
	}

	inode_set_iversion_raw(inode, cinfo->after);
	if (!cinfo->atomic || cinfo->before != change_attr) {
		if (S_ISDIR(inode->i_mode))
			nfs_force_lookup_revalidate(inode);

		if (!NFS_PROTO(inode)->have_delegation(inode, FMODE_READ))
			cache_validity |=
				NFS_INO_INVALID_ACCESS | NFS_INO_INVALID_ACL |
				NFS_INO_INVALID_SIZE | NFS_INO_INVALID_OTHER |
				NFS_INO_INVALID_BLOCKS | NFS_INO_INVALID_NLINK |
				NFS_INO_INVALID_MODE | NFS_INO_INVALID_XATTR;
		nfsi->attrtimeo = NFS_MINATTRTIMEO(inode);
	}
	nfsi->attrtimeo_timestamp = jiffies;
	nfsi->read_cache_jiffies = timestamp;
	nfsi->attr_gencount = nfs_inc_attr_generation_counter();
	nfsi->cache_validity &= ~NFS_INO_INVALID_CHANGE;
out:
	nfs_set_cache_invalid(inode, cache_validity);
}

void
nfs4_update_changeattr(struct inode *dir, struct nfs4_change_info *cinfo,
		unsigned long timestamp, unsigned long cache_validity)
{
	spin_lock(&dir->i_lock);
	nfs4_update_changeattr_locked(dir, cinfo, timestamp, cache_validity);
	spin_unlock(&dir->i_lock);
}

struct nfs4_open_createattrs {
	struct nfs4_label *label;
	struct iattr *sattr;
	const __u32 verf[2];
};

static bool nfs4_clear_cap_atomic_open_v1(struct nfs_server *server,
		int err, struct nfs4_exception *exception)
{
	if (err != -EINVAL)
		return false;
	if (!(server->caps & NFS_CAP_ATOMIC_OPEN_V1))
		return false;
	server->caps &= ~NFS_CAP_ATOMIC_OPEN_V1;
	exception->retry = 1;
	return true;
}

static fmode_t _nfs4_ctx_to_accessmode(const struct nfs_open_context *ctx)
{
	 return ctx->mode & (FMODE_READ|FMODE_WRITE|FMODE_EXEC);
}

static fmode_t _nfs4_ctx_to_openmode(const struct nfs_open_context *ctx)
{
	fmode_t ret = ctx->mode & (FMODE_READ|FMODE_WRITE);

	return (ctx->mode & FMODE_EXEC) ? FMODE_READ | ret : ret;
}

static u32
nfs4_map_atomic_open_share(struct nfs_server *server,
		fmode_t fmode, int openflags)
{
	u32 res = 0;

	switch (fmode & (FMODE_READ | FMODE_WRITE)) {
	case FMODE_READ:
		res = NFS4_SHARE_ACCESS_READ;
		break;
	case FMODE_WRITE:
		res = NFS4_SHARE_ACCESS_WRITE;
		break;
	case FMODE_READ|FMODE_WRITE:
		res = NFS4_SHARE_ACCESS_BOTH;
	}
	if (!(server->caps & NFS_CAP_ATOMIC_OPEN_V1))
		goto out;
	/* Want no delegation if we're using O_DIRECT */
	if (openflags & O_DIRECT)
		res |= NFS4_SHARE_WANT_NO_DELEG;
out:
	return res;
}

static enum open_claim_type4
nfs4_map_atomic_open_claim(struct nfs_server *server,
		enum open_claim_type4 claim)
{
	if (server->caps & NFS_CAP_ATOMIC_OPEN_V1)
		return claim;
	switch (claim) {
	default:
		return claim;
	case NFS4_OPEN_CLAIM_FH:
		return NFS4_OPEN_CLAIM_NULL;
	case NFS4_OPEN_CLAIM_DELEG_CUR_FH:
		return NFS4_OPEN_CLAIM_DELEGATE_CUR;
	case NFS4_OPEN_CLAIM_DELEG_PREV_FH:
		return NFS4_OPEN_CLAIM_DELEGATE_PREV;
	}
}

static void nfs4_init_opendata_res(struct nfs4_opendata *p)
{
	p->o_res.f_attr = &p->f_attr;
	p->o_res.f_label = p->f_label;
	p->o_res.seqid = p->o_arg.seqid;
	p->c_res.seqid = p->c_arg.seqid;
	p->o_res.server = p->o_arg.server;
	p->o_res.access_request = p->o_arg.access;
	nfs_fattr_init(&p->f_attr);
	nfs_fattr_init_names(&p->f_attr, &p->owner_name, &p->group_name);
}

static struct nfs4_opendata *nfs4_opendata_alloc(struct dentry *dentry,
		struct nfs4_state_owner *sp, fmode_t fmode, int flags,
		const struct nfs4_open_createattrs *c,
		enum open_claim_type4 claim,
		gfp_t gfp_mask)
{
	struct dentry *parent = dget_parent(dentry);
	struct inode *dir = d_inode(parent);
	struct nfs_server *server = NFS_SERVER(dir);
	struct nfs_seqid *(*alloc_seqid)(struct nfs_seqid_counter *, gfp_t);
	struct nfs4_label *label = (c != NULL) ? c->label : NULL;
	struct nfs4_opendata *p;

	p = kzalloc(sizeof(*p), gfp_mask);
	if (p == NULL)
		goto err;

	p->f_label = nfs4_label_alloc(server, gfp_mask);
	if (IS_ERR(p->f_label))
		goto err_free_p;

	p->a_label = nfs4_label_alloc(server, gfp_mask);
	if (IS_ERR(p->a_label))
		goto err_free_f;

	alloc_seqid = server->nfs_client->cl_mvops->alloc_seqid;
	p->o_arg.seqid = alloc_seqid(&sp->so_seqid, gfp_mask);
	if (IS_ERR(p->o_arg.seqid))
		goto err_free_label;
	nfs_sb_active(dentry->d_sb);
	p->dentry = dget(dentry);
	p->dir = parent;
	p->owner = sp;
	atomic_inc(&sp->so_count);
	p->o_arg.open_flags = flags;
	p->o_arg.fmode = fmode & (FMODE_READ|FMODE_WRITE);
	p->o_arg.claim = nfs4_map_atomic_open_claim(server, claim);
	p->o_arg.share_access = nfs4_map_atomic_open_share(server,
			fmode, flags);
	if (flags & O_CREAT) {
		p->o_arg.umask = current_umask();
		p->o_arg.label = nfs4_label_copy(p->a_label, label);
		if (c->sattr != NULL && c->sattr->ia_valid != 0) {
			p->o_arg.u.attrs = &p->attrs;
			memcpy(&p->attrs, c->sattr, sizeof(p->attrs));

			memcpy(p->o_arg.u.verifier.data, c->verf,
					sizeof(p->o_arg.u.verifier.data));
		}
	}
	/* don't put an ACCESS op in OPEN compound if O_EXCL, because ACCESS
	 * will return permission denied for all bits until close */
	if (!(flags & O_EXCL)) {
		/* ask server to check for all possible rights as results
		 * are cached */
		switch (p->o_arg.claim) {
		default:
			break;
		case NFS4_OPEN_CLAIM_NULL:
		case NFS4_OPEN_CLAIM_FH:
			p->o_arg.access = NFS4_ACCESS_READ |
				NFS4_ACCESS_MODIFY |
				NFS4_ACCESS_EXTEND |
				NFS4_ACCESS_EXECUTE;
#ifdef CONFIG_NFS_V4_2
			if (server->caps & NFS_CAP_XATTR)
				p->o_arg.access |= NFS4_ACCESS_XAREAD |
				    NFS4_ACCESS_XAWRITE |
				    NFS4_ACCESS_XALIST;
#endif
		}
	}
	p->o_arg.clientid = server->nfs_client->cl_clientid;
	p->o_arg.id.create_time = ktime_to_ns(sp->so_seqid.create_time);
	p->o_arg.id.uniquifier = sp->so_seqid.owner_id;
	p->o_arg.name = &dentry->d_name;
	p->o_arg.server = server;
	p->o_arg.bitmask = nfs4_bitmask(server, label);
	p->o_arg.open_bitmap = &nfs4_fattr_bitmap[0];
	switch (p->o_arg.claim) {
	case NFS4_OPEN_CLAIM_NULL:
	case NFS4_OPEN_CLAIM_DELEGATE_CUR:
	case NFS4_OPEN_CLAIM_DELEGATE_PREV:
		p->o_arg.fh = NFS_FH(dir);
		break;
	case NFS4_OPEN_CLAIM_PREVIOUS:
	case NFS4_OPEN_CLAIM_FH:
	case NFS4_OPEN_CLAIM_DELEG_CUR_FH:
	case NFS4_OPEN_CLAIM_DELEG_PREV_FH:
		p->o_arg.fh = NFS_FH(d_inode(dentry));
	}
	p->c_arg.fh = &p->o_res.fh;
	p->c_arg.stateid = &p->o_res.stateid;
	p->c_arg.seqid = p->o_arg.seqid;
	nfs4_init_opendata_res(p);
	kref_init(&p->kref);
	return p;

err_free_label:
	nfs4_label_free(p->a_label);
err_free_f:
	nfs4_label_free(p->f_label);
err_free_p:
	kfree(p);
err:
	dput(parent);
	return NULL;
}

static void nfs4_opendata_free(struct kref *kref)
{
	struct nfs4_opendata *p = container_of(kref,
			struct nfs4_opendata, kref);
	struct super_block *sb = p->dentry->d_sb;

	nfs4_lgopen_release(p->lgp);
	nfs_free_seqid(p->o_arg.seqid);
	nfs4_sequence_free_slot(&p->o_res.seq_res);
	if (p->state != NULL)
		nfs4_put_open_state(p->state);
	nfs4_put_state_owner(p->owner);

	nfs4_label_free(p->a_label);
	nfs4_label_free(p->f_label);

	dput(p->dir);
	dput(p->dentry);
	nfs_sb_deactive(sb);
	nfs_fattr_free_names(&p->f_attr);
	kfree(p->f_attr.mdsthreshold);
	kfree(p);
}

static void nfs4_opendata_put(struct nfs4_opendata *p)
{
	if (p != NULL)
		kref_put(&p->kref, nfs4_opendata_free);
}

static bool nfs4_mode_match_open_stateid(struct nfs4_state *state,
		fmode_t fmode)
{
	switch(fmode & (FMODE_READ|FMODE_WRITE)) {
	case FMODE_READ|FMODE_WRITE:
		return state->n_rdwr != 0;
	case FMODE_WRITE:
		return state->n_wronly != 0;
	case FMODE_READ:
		return state->n_rdonly != 0;
	}
	WARN_ON_ONCE(1);
	return false;
}

static int can_open_cached(struct nfs4_state *state, fmode_t mode,
		int open_mode, enum open_claim_type4 claim)
{
	int ret = 0;

	if (open_mode & (O_EXCL|O_TRUNC))
		goto out;
	switch (claim) {
	case NFS4_OPEN_CLAIM_NULL:
	case NFS4_OPEN_CLAIM_FH:
		goto out;
	default:
		break;
	}
	switch (mode & (FMODE_READ|FMODE_WRITE)) {
		case FMODE_READ:
			ret |= test_bit(NFS_O_RDONLY_STATE, &state->flags) != 0
				&& state->n_rdonly != 0;
			break;
		case FMODE_WRITE:
			ret |= test_bit(NFS_O_WRONLY_STATE, &state->flags) != 0
				&& state->n_wronly != 0;
			break;
		case FMODE_READ|FMODE_WRITE:
			ret |= test_bit(NFS_O_RDWR_STATE, &state->flags) != 0
				&& state->n_rdwr != 0;
	}
out:
	return ret;
}

static int can_open_delegated(struct nfs_delegation *delegation, fmode_t fmode,
		enum open_claim_type4 claim)
{
	if (delegation == NULL)
		return 0;
	if ((delegation->type & fmode) != fmode)
		return 0;
	switch (claim) {
	case NFS4_OPEN_CLAIM_NULL:
	case NFS4_OPEN_CLAIM_FH:
		break;
	case NFS4_OPEN_CLAIM_PREVIOUS:
		if (!test_bit(NFS_DELEGATION_NEED_RECLAIM, &delegation->flags))
			break;
		fallthrough;
	default:
		return 0;
	}
	nfs_mark_delegation_referenced(delegation);
	return 1;
}

static void update_open_stateflags(struct nfs4_state *state, fmode_t fmode)
{
	switch (fmode) {
		case FMODE_WRITE:
			state->n_wronly++;
			break;
		case FMODE_READ:
			state->n_rdonly++;
			break;
		case FMODE_READ|FMODE_WRITE:
			state->n_rdwr++;
	}
	nfs4_state_set_mode_locked(state, state->state | fmode);
}

#ifdef CONFIG_NFS_V4_1
static bool nfs_open_stateid_recover_openmode(struct nfs4_state *state)
{
	if (state->n_rdonly && !test_bit(NFS_O_RDONLY_STATE, &state->flags))
		return true;
	if (state->n_wronly && !test_bit(NFS_O_WRONLY_STATE, &state->flags))
		return true;
	if (state->n_rdwr && !test_bit(NFS_O_RDWR_STATE, &state->flags))
		return true;
	return false;
}
#endif /* CONFIG_NFS_V4_1 */

static void nfs_state_log_update_open_stateid(struct nfs4_state *state)
{
	if (test_and_clear_bit(NFS_STATE_CHANGE_WAIT, &state->flags))
		wake_up_all(&state->waitq);
}

static void nfs_test_and_clear_all_open_stateid(struct nfs4_state *state)
{
	struct nfs_client *clp = state->owner->so_server->nfs_client;
	bool need_recover = false;

	if (test_and_clear_bit(NFS_O_RDONLY_STATE, &state->flags) && state->n_rdonly)
		need_recover = true;
	if (test_and_clear_bit(NFS_O_WRONLY_STATE, &state->flags) && state->n_wronly)
		need_recover = true;
	if (test_and_clear_bit(NFS_O_RDWR_STATE, &state->flags) && state->n_rdwr)
		need_recover = true;
	if (need_recover)
		nfs4_state_mark_reclaim_nograce(clp, state);
}

/*
 * Check for whether or not the caller may update the open stateid
 * to the value passed in by stateid.
 *
 * Note: This function relies heavily on the server implementing
 * RFC7530 Section 9.1.4.2, and RFC5661 Section 8.2.2
 * correctly.
 * i.e. The stateid seqids have to be initialised to 1, and
 * are then incremented on every state transition.
 */
static bool nfs_stateid_is_sequential(struct nfs4_state *state,
		const nfs4_stateid *stateid)
{
	if (test_bit(NFS_OPEN_STATE, &state->flags)) {
		/* The common case - we're updating to a new sequence number */
		if (nfs4_stateid_match_other(stateid, &state->open_stateid)) {
			if (nfs4_stateid_is_next(&state->open_stateid, stateid))
				return true;
			return false;
		}
		/* The server returned a new stateid */
	}
	/* This is the first OPEN in this generation */
	if (stateid->seqid == cpu_to_be32(1))
		return true;
	return false;
}

static void nfs_resync_open_stateid_locked(struct nfs4_state *state)
{
	if (!(state->n_wronly || state->n_rdonly || state->n_rdwr))
		return;
	if (state->n_wronly)
		set_bit(NFS_O_WRONLY_STATE, &state->flags);
	if (state->n_rdonly)
		set_bit(NFS_O_RDONLY_STATE, &state->flags);
	if (state->n_rdwr)
		set_bit(NFS_O_RDWR_STATE, &state->flags);
	set_bit(NFS_OPEN_STATE, &state->flags);
}

static void nfs_clear_open_stateid_locked(struct nfs4_state *state,
		nfs4_stateid *stateid, fmode_t fmode)
{
	clear_bit(NFS_O_RDWR_STATE, &state->flags);
	switch (fmode & (FMODE_READ|FMODE_WRITE)) {
	case FMODE_WRITE:
		clear_bit(NFS_O_RDONLY_STATE, &state->flags);
		break;
	case FMODE_READ:
		clear_bit(NFS_O_WRONLY_STATE, &state->flags);
		break;
	case 0:
		clear_bit(NFS_O_RDONLY_STATE, &state->flags);
		clear_bit(NFS_O_WRONLY_STATE, &state->flags);
		clear_bit(NFS_OPEN_STATE, &state->flags);
	}
	if (stateid == NULL)
		return;
	/* Handle OPEN+OPEN_DOWNGRADE races */
	if (nfs4_stateid_match_other(stateid, &state->open_stateid) &&
	    !nfs4_stateid_is_newer(stateid, &state->open_stateid)) {
		nfs_resync_open_stateid_locked(state);
		goto out;
	}
	if (test_bit(NFS_DELEGATED_STATE, &state->flags) == 0)
		nfs4_stateid_copy(&state->stateid, stateid);
	nfs4_stateid_copy(&state->open_stateid, stateid);
	trace_nfs4_open_stateid_update(state->inode, stateid, 0);
out:
	nfs_state_log_update_open_stateid(state);
}

static void nfs_clear_open_stateid(struct nfs4_state *state,
	nfs4_stateid *arg_stateid,
	nfs4_stateid *stateid, fmode_t fmode)
{
	write_seqlock(&state->seqlock);
	/* Ignore, if the CLOSE argment doesn't match the current stateid */
	if (nfs4_state_match_open_stateid_other(state, arg_stateid))
		nfs_clear_open_stateid_locked(state, stateid, fmode);
	write_sequnlock(&state->seqlock);
	if (test_bit(NFS_STATE_RECLAIM_NOGRACE, &state->flags))
		nfs4_schedule_state_manager(state->owner->so_server->nfs_client);
}

static void nfs_set_open_stateid_locked(struct nfs4_state *state,
		const nfs4_stateid *stateid, nfs4_stateid *freeme)
	__must_hold(&state->owner->so_lock)
	__must_hold(&state->seqlock)
	__must_hold(RCU)

{
	DEFINE_WAIT(wait);
	int status = 0;
	for (;;) {

		if (nfs_stateid_is_sequential(state, stateid))
			break;

		if (status)
			break;
		/* Rely on seqids for serialisation with NFSv4.0 */
		if (!nfs4_has_session(NFS_SERVER(state->inode)->nfs_client))
			break;

		set_bit(NFS_STATE_CHANGE_WAIT, &state->flags);
		prepare_to_wait(&state->waitq, &wait, TASK_KILLABLE);
		/*
		 * Ensure we process the state changes in the same order
		 * in which the server processed them by delaying the
		 * update of the stateid until we are in sequence.
		 */
		write_sequnlock(&state->seqlock);
		spin_unlock(&state->owner->so_lock);
		rcu_read_unlock();
		trace_nfs4_open_stateid_update_wait(state->inode, stateid, 0);

		if (!fatal_signal_pending(current)) {
			if (schedule_timeout(5*HZ) == 0)
				status = -EAGAIN;
			else
				status = 0;
		} else
			status = -EINTR;
		finish_wait(&state->waitq, &wait);
		rcu_read_lock();
		spin_lock(&state->owner->so_lock);
		write_seqlock(&state->seqlock);
	}

	if (test_bit(NFS_OPEN_STATE, &state->flags) &&
	    !nfs4_stateid_match_other(stateid, &state->open_stateid)) {
		nfs4_stateid_copy(freeme, &state->open_stateid);
		nfs_test_and_clear_all_open_stateid(state);
	}

	if (test_bit(NFS_DELEGATED_STATE, &state->flags) == 0)
		nfs4_stateid_copy(&state->stateid, stateid);
	nfs4_stateid_copy(&state->open_stateid, stateid);
	trace_nfs4_open_stateid_update(state->inode, stateid, status);
	nfs_state_log_update_open_stateid(state);
}

static void nfs_state_set_open_stateid(struct nfs4_state *state,
		const nfs4_stateid *open_stateid,
		fmode_t fmode,
		nfs4_stateid *freeme)
{
	/*
	 * Protect the call to nfs4_state_set_mode_locked and
	 * serialise the stateid update
	 */
	write_seqlock(&state->seqlock);
	nfs_set_open_stateid_locked(state, open_stateid, freeme);
	switch (fmode) {
	case FMODE_READ:
		set_bit(NFS_O_RDONLY_STATE, &state->flags);
		break;
	case FMODE_WRITE:
		set_bit(NFS_O_WRONLY_STATE, &state->flags);
		break;
	case FMODE_READ|FMODE_WRITE:
		set_bit(NFS_O_RDWR_STATE, &state->flags);
	}
	set_bit(NFS_OPEN_STATE, &state->flags);
	write_sequnlock(&state->seqlock);
}

static void nfs_state_clear_open_state_flags(struct nfs4_state *state)
{
	clear_bit(NFS_O_RDWR_STATE, &state->flags);
	clear_bit(NFS_O_WRONLY_STATE, &state->flags);
	clear_bit(NFS_O_RDONLY_STATE, &state->flags);
	clear_bit(NFS_OPEN_STATE, &state->flags);
}

static void nfs_state_set_delegation(struct nfs4_state *state,
		const nfs4_stateid *deleg_stateid,
		fmode_t fmode)
{
	/*
	 * Protect the call to nfs4_state_set_mode_locked and
	 * serialise the stateid update
	 */
	write_seqlock(&state->seqlock);
	nfs4_stateid_copy(&state->stateid, deleg_stateid);
	set_bit(NFS_DELEGATED_STATE, &state->flags);
	write_sequnlock(&state->seqlock);
}

static void nfs_state_clear_delegation(struct nfs4_state *state)
{
	write_seqlock(&state->seqlock);
	nfs4_stateid_copy(&state->stateid, &state->open_stateid);
	clear_bit(NFS_DELEGATED_STATE, &state->flags);
	write_sequnlock(&state->seqlock);
}

int update_open_stateid(struct nfs4_state *state,
		const nfs4_stateid *open_stateid,
		const nfs4_stateid *delegation,
		fmode_t fmode)
{
	struct nfs_server *server = NFS_SERVER(state->inode);
	struct nfs_client *clp = server->nfs_client;
	struct nfs_inode *nfsi = NFS_I(state->inode);
	struct nfs_delegation *deleg_cur;
	nfs4_stateid freeme = { };
	int ret = 0;

	fmode &= (FMODE_READ|FMODE_WRITE);

	rcu_read_lock();
	spin_lock(&state->owner->so_lock);
	if (open_stateid != NULL) {
		nfs_state_set_open_stateid(state, open_stateid, fmode, &freeme);
		ret = 1;
	}

	deleg_cur = nfs4_get_valid_delegation(state->inode);
	if (deleg_cur == NULL)
		goto no_delegation;

	spin_lock(&deleg_cur->lock);
	if (rcu_dereference(nfsi->delegation) != deleg_cur ||
	   test_bit(NFS_DELEGATION_RETURNING, &deleg_cur->flags) ||
	    (deleg_cur->type & fmode) != fmode)
		goto no_delegation_unlock;

	if (delegation == NULL)
		delegation = &deleg_cur->stateid;
	else if (!nfs4_stateid_match_other(&deleg_cur->stateid, delegation))
		goto no_delegation_unlock;

	nfs_mark_delegation_referenced(deleg_cur);
	nfs_state_set_delegation(state, &deleg_cur->stateid, fmode);
	ret = 1;
no_delegation_unlock:
	spin_unlock(&deleg_cur->lock);
no_delegation:
	if (ret)
		update_open_stateflags(state, fmode);
	spin_unlock(&state->owner->so_lock);
	rcu_read_unlock();

	if (test_bit(NFS_STATE_RECLAIM_NOGRACE, &state->flags))
		nfs4_schedule_state_manager(clp);
	if (freeme.type != 0)
		nfs4_test_and_free_stateid(server, &freeme,
				state->owner->so_cred);

	return ret;
}

static bool nfs4_update_lock_stateid(struct nfs4_lock_state *lsp,
		const nfs4_stateid *stateid)
{
	struct nfs4_state *state = lsp->ls_state;
	bool ret = false;

	spin_lock(&state->state_lock);
	if (!nfs4_stateid_match_other(stateid, &lsp->ls_stateid))
		goto out_noupdate;
	if (!nfs4_stateid_is_newer(stateid, &lsp->ls_stateid))
		goto out_noupdate;
	nfs4_stateid_copy(&lsp->ls_stateid, stateid);
	ret = true;
out_noupdate:
	spin_unlock(&state->state_lock);
	return ret;
}

static void nfs4_return_incompatible_delegation(struct inode *inode, fmode_t fmode)
{
	struct nfs_delegation *delegation;

	fmode &= FMODE_READ|FMODE_WRITE;
	rcu_read_lock();
	delegation = nfs4_get_valid_delegation(inode);
	if (delegation == NULL || (delegation->type & fmode) == fmode) {
		rcu_read_unlock();
		return;
	}
	rcu_read_unlock();
	nfs4_inode_return_delegation(inode);
}

static struct nfs4_state *nfs4_try_open_cached(struct nfs4_opendata *opendata)
{
	struct nfs4_state *state = opendata->state;
	struct nfs_delegation *delegation;
	int open_mode = opendata->o_arg.open_flags;
	fmode_t fmode = opendata->o_arg.fmode;
	enum open_claim_type4 claim = opendata->o_arg.claim;
	nfs4_stateid stateid;
	int ret = -EAGAIN;

	for (;;) {
		spin_lock(&state->owner->so_lock);
		if (can_open_cached(state, fmode, open_mode, claim)) {
			update_open_stateflags(state, fmode);
			spin_unlock(&state->owner->so_lock);
			goto out_return_state;
		}
		spin_unlock(&state->owner->so_lock);
		rcu_read_lock();
		delegation = nfs4_get_valid_delegation(state->inode);
		if (!can_open_delegated(delegation, fmode, claim)) {
			rcu_read_unlock();
			break;
		}
		/* Save the delegation */
		nfs4_stateid_copy(&stateid, &delegation->stateid);
		rcu_read_unlock();
		nfs_release_seqid(opendata->o_arg.seqid);
		if (!opendata->is_recover) {
			ret = nfs_may_open(state->inode, state->owner->so_cred, open_mode);
			if (ret != 0)
				goto out;
		}
		ret = -EAGAIN;

		/* Try to update the stateid using the delegation */
		if (update_open_stateid(state, NULL, &stateid, fmode))
			goto out_return_state;
	}
out:
	return ERR_PTR(ret);
out_return_state:
	refcount_inc(&state->count);
	return state;
}

static void
nfs4_opendata_check_deleg(struct nfs4_opendata *data, struct nfs4_state *state)
{
	struct nfs_client *clp = NFS_SERVER(state->inode)->nfs_client;
	struct nfs_delegation *delegation;
	int delegation_flags = 0;

	rcu_read_lock();
	delegation = rcu_dereference(NFS_I(state->inode)->delegation);
	if (delegation)
		delegation_flags = delegation->flags;
	rcu_read_unlock();
	switch (data->o_arg.claim) {
	default:
		break;
	case NFS4_OPEN_CLAIM_DELEGATE_CUR:
	case NFS4_OPEN_CLAIM_DELEG_CUR_FH:
		pr_err_ratelimited("NFS: Broken NFSv4 server %s is "
				   "returning a delegation for "
				   "OPEN(CLAIM_DELEGATE_CUR)\n",
				   clp->cl_hostname);
		return;
	}
	if ((delegation_flags & 1UL<<NFS_DELEGATION_NEED_RECLAIM) == 0)
		nfs_inode_set_delegation(state->inode,
				data->owner->so_cred,
				data->o_res.delegation_type,
				&data->o_res.delegation,
				data->o_res.pagemod_limit);
	else
		nfs_inode_reclaim_delegation(state->inode,
				data->owner->so_cred,
				data->o_res.delegation_type,
				&data->o_res.delegation,
				data->o_res.pagemod_limit);

	if (data->o_res.do_recall)
		nfs_async_inode_return_delegation(state->inode,
						  &data->o_res.delegation);
}

/*
 * Check the inode attributes against the CLAIM_PREVIOUS returned attributes
 * and update the nfs4_state.
 */
static struct nfs4_state *
_nfs4_opendata_reclaim_to_nfs4_state(struct nfs4_opendata *data)
{
	struct inode *inode = data->state->inode;
	struct nfs4_state *state = data->state;
	int ret;

	if (!data->rpc_done) {
		if (data->rpc_status)
			return ERR_PTR(data->rpc_status);
		/* cached opens have already been processed */
		goto update;
	}

	ret = nfs_refresh_inode(inode, &data->f_attr);
	if (ret)
		return ERR_PTR(ret);

	if (data->o_res.delegation_type != 0)
		nfs4_opendata_check_deleg(data, state);
update:
	if (!update_open_stateid(state, &data->o_res.stateid,
				NULL, data->o_arg.fmode))
		return ERR_PTR(-EAGAIN);
	refcount_inc(&state->count);

	return state;
}

static struct inode *
nfs4_opendata_get_inode(struct nfs4_opendata *data)
{
	struct inode *inode;

	switch (data->o_arg.claim) {
	case NFS4_OPEN_CLAIM_NULL:
	case NFS4_OPEN_CLAIM_DELEGATE_CUR:
	case NFS4_OPEN_CLAIM_DELEGATE_PREV:
		if (!(data->f_attr.valid & NFS_ATTR_FATTR))
			return ERR_PTR(-EAGAIN);
		inode = nfs_fhget(data->dir->d_sb, &data->o_res.fh,
				&data->f_attr, data->f_label);
		break;
	default:
		inode = d_inode(data->dentry);
		ihold(inode);
		nfs_refresh_inode(inode, &data->f_attr);
	}
	return inode;
}

static struct nfs4_state *
nfs4_opendata_find_nfs4_state(struct nfs4_opendata *data)
{
	struct nfs4_state *state;
	struct inode *inode;

	inode = nfs4_opendata_get_inode(data);
	if (IS_ERR(inode))
		return ERR_CAST(inode);
	if (data->state != NULL && data->state->inode == inode) {
		state = data->state;
		refcount_inc(&state->count);
	} else
		state = nfs4_get_open_state(inode, data->owner);
	iput(inode);
	if (state == NULL)
		state = ERR_PTR(-ENOMEM);
	return state;
}

static struct nfs4_state *
_nfs4_opendata_to_nfs4_state(struct nfs4_opendata *data)
{
	struct nfs4_state *state;

	if (!data->rpc_done) {
		state = nfs4_try_open_cached(data);
		trace_nfs4_cached_open(data->state);
		goto out;
	}

	state = nfs4_opendata_find_nfs4_state(data);
	if (IS_ERR(state))
		goto out;

	if (data->o_res.delegation_type != 0)
		nfs4_opendata_check_deleg(data, state);
	if (!update_open_stateid(state, &data->o_res.stateid,
				NULL, data->o_arg.fmode)) {
		nfs4_put_open_state(state);
		state = ERR_PTR(-EAGAIN);
	}
out:
	nfs_release_seqid(data->o_arg.seqid);
	return state;
}

static struct nfs4_state *
nfs4_opendata_to_nfs4_state(struct nfs4_opendata *data)
{
	struct nfs4_state *ret;

	if (data->o_arg.claim == NFS4_OPEN_CLAIM_PREVIOUS)
		ret =_nfs4_opendata_reclaim_to_nfs4_state(data);
	else
		ret = _nfs4_opendata_to_nfs4_state(data);
	nfs4_sequence_free_slot(&data->o_res.seq_res);
	return ret;
}

static struct nfs_open_context *
nfs4_state_find_open_context_mode(struct nfs4_state *state, fmode_t mode)
{
	struct nfs_inode *nfsi = NFS_I(state->inode);
	struct nfs_open_context *ctx;

	rcu_read_lock();
	list_for_each_entry_rcu(ctx, &nfsi->open_files, list) {
		if (ctx->state != state)
			continue;
		if ((ctx->mode & mode) != mode)
			continue;
		if (!get_nfs_open_context(ctx))
			continue;
		rcu_read_unlock();
		return ctx;
	}
	rcu_read_unlock();
	return ERR_PTR(-ENOENT);
}

static struct nfs_open_context *
nfs4_state_find_open_context(struct nfs4_state *state)
{
	struct nfs_open_context *ctx;

	ctx = nfs4_state_find_open_context_mode(state, FMODE_READ|FMODE_WRITE);
	if (!IS_ERR(ctx))
		return ctx;
	ctx = nfs4_state_find_open_context_mode(state, FMODE_WRITE);
	if (!IS_ERR(ctx))
		return ctx;
	return nfs4_state_find_open_context_mode(state, FMODE_READ);
}

static struct nfs4_opendata *nfs4_open_recoverdata_alloc(struct nfs_open_context *ctx,
		struct nfs4_state *state, enum open_claim_type4 claim)
{
	struct nfs4_opendata *opendata;

	opendata = nfs4_opendata_alloc(ctx->dentry, state->owner, 0, 0,
			NULL, claim, GFP_NOFS);
	if (opendata == NULL)
		return ERR_PTR(-ENOMEM);
	opendata->state = state;
	refcount_inc(&state->count);
	return opendata;
}

static int nfs4_open_recover_helper(struct nfs4_opendata *opendata,
		fmode_t fmode)
{
	struct nfs4_state *newstate;
	int ret;

	if (!nfs4_mode_match_open_stateid(opendata->state, fmode))
		return 0;
	opendata->o_arg.open_flags = 0;
	opendata->o_arg.fmode = fmode;
	opendata->o_arg.share_access = nfs4_map_atomic_open_share(
			NFS_SB(opendata->dentry->d_sb),
			fmode, 0);
	memset(&opendata->o_res, 0, sizeof(opendata->o_res));
	memset(&opendata->c_res, 0, sizeof(opendata->c_res));
	nfs4_init_opendata_res(opendata);
	ret = _nfs4_recover_proc_open(opendata);
	if (ret != 0)
		return ret; 
	newstate = nfs4_opendata_to_nfs4_state(opendata);
	if (IS_ERR(newstate))
		return PTR_ERR(newstate);
	if (newstate != opendata->state)
		ret = -ESTALE;
	nfs4_close_state(newstate, fmode);
	return ret;
}

static int nfs4_open_recover(struct nfs4_opendata *opendata, struct nfs4_state *state)
{
	int ret;

	/* memory barrier prior to reading state->n_* */
	smp_rmb();
	ret = nfs4_open_recover_helper(opendata, FMODE_READ|FMODE_WRITE);
	if (ret != 0)
		return ret;
	ret = nfs4_open_recover_helper(opendata, FMODE_WRITE);
	if (ret != 0)
		return ret;
	ret = nfs4_open_recover_helper(opendata, FMODE_READ);
	if (ret != 0)
		return ret;
	/*
	 * We may have performed cached opens for all three recoveries.
	 * Check if we need to update the current stateid.
	 */
	if (test_bit(NFS_DELEGATED_STATE, &state->flags) == 0 &&
	    !nfs4_stateid_match(&state->stateid, &state->open_stateid)) {
		write_seqlock(&state->seqlock);
		if (test_bit(NFS_DELEGATED_STATE, &state->flags) == 0)
			nfs4_stateid_copy(&state->stateid, &state->open_stateid);
		write_sequnlock(&state->seqlock);
	}
	return 0;
}

/*
 * OPEN_RECLAIM:
 * 	reclaim state on the server after a reboot.
 */
static int _nfs4_do_open_reclaim(struct nfs_open_context *ctx, struct nfs4_state *state)
{
	struct nfs_delegation *delegation;
	struct nfs4_opendata *opendata;
	fmode_t delegation_type = 0;
	int status;

	opendata = nfs4_open_recoverdata_alloc(ctx, state,
			NFS4_OPEN_CLAIM_PREVIOUS);
	if (IS_ERR(opendata))
		return PTR_ERR(opendata);
	rcu_read_lock();
	delegation = rcu_dereference(NFS_I(state->inode)->delegation);
	if (delegation != NULL && test_bit(NFS_DELEGATION_NEED_RECLAIM, &delegation->flags) != 0)
		delegation_type = delegation->type;
	rcu_read_unlock();
	opendata->o_arg.u.delegation_type = delegation_type;
	status = nfs4_open_recover(opendata, state);
	nfs4_opendata_put(opendata);
	return status;
}

static int nfs4_do_open_reclaim(struct nfs_open_context *ctx, struct nfs4_state *state)
{
	struct nfs_server *server = NFS_SERVER(state->inode);
	struct nfs4_exception exception = { };
	int err;
	do {
		err = _nfs4_do_open_reclaim(ctx, state);
		trace_nfs4_open_reclaim(ctx, 0, err);
		if (nfs4_clear_cap_atomic_open_v1(server, err, &exception))
			continue;
		if (err != -NFS4ERR_DELAY)
			break;
		nfs4_handle_exception(server, err, &exception);
	} while (exception.retry);
	return err;
}

static int nfs4_open_reclaim(struct nfs4_state_owner *sp, struct nfs4_state *state)
{
	struct nfs_open_context *ctx;
	int ret;

	ctx = nfs4_state_find_open_context(state);
	if (IS_ERR(ctx))
		return -EAGAIN;
	clear_bit(NFS_DELEGATED_STATE, &state->flags);
	nfs_state_clear_open_state_flags(state);
	ret = nfs4_do_open_reclaim(ctx, state);
	put_nfs_open_context(ctx);
	return ret;
}

static int nfs4_handle_delegation_recall_error(struct nfs_server *server, struct nfs4_state *state, const nfs4_stateid *stateid, struct file_lock *fl, int err)
{
	switch (err) {
		default:
			printk(KERN_ERR "NFS: %s: unhandled error "
					"%d.\n", __func__, err);
			fallthrough;
		case 0:
		case -ENOENT:
		case -EAGAIN:
		case -ESTALE:
		case -ETIMEDOUT:
			break;
		case -NFS4ERR_BADSESSION:
		case -NFS4ERR_BADSLOT:
		case -NFS4ERR_BAD_HIGH_SLOT:
		case -NFS4ERR_CONN_NOT_BOUND_TO_SESSION:
		case -NFS4ERR_DEADSESSION:
			return -EAGAIN;
		case -NFS4ERR_STALE_CLIENTID:
		case -NFS4ERR_STALE_STATEID:
			/* Don't recall a delegation if it was lost */
			nfs4_schedule_lease_recovery(server->nfs_client);
			return -EAGAIN;
		case -NFS4ERR_MOVED:
			nfs4_schedule_migration_recovery(server);
			return -EAGAIN;
		case -NFS4ERR_LEASE_MOVED:
			nfs4_schedule_lease_moved_recovery(server->nfs_client);
			return -EAGAIN;
		case -NFS4ERR_DELEG_REVOKED:
		case -NFS4ERR_ADMIN_REVOKED:
		case -NFS4ERR_EXPIRED:
		case -NFS4ERR_BAD_STATEID:
		case -NFS4ERR_OPENMODE:
			nfs_inode_find_state_and_recover(state->inode,
					stateid);
			nfs4_schedule_stateid_recovery(server, state);
			return -EAGAIN;
		case -NFS4ERR_DELAY:
		case -NFS4ERR_GRACE:
			ssleep(1);
			return -EAGAIN;
		case -ENOMEM:
		case -NFS4ERR_DENIED:
			if (fl) {
				struct nfs4_lock_state *lsp = fl->fl_u.nfs4_fl.owner;
				if (lsp)
					set_bit(NFS_LOCK_LOST, &lsp->ls_flags);
			}
			return 0;
	}
	return err;
}

int nfs4_open_delegation_recall(struct nfs_open_context *ctx,
		struct nfs4_state *state, const nfs4_stateid *stateid)
{
	struct nfs_server *server = NFS_SERVER(state->inode);
	struct nfs4_opendata *opendata;
	int err = 0;

	opendata = nfs4_open_recoverdata_alloc(ctx, state,
			NFS4_OPEN_CLAIM_DELEG_CUR_FH);
	if (IS_ERR(opendata))
		return PTR_ERR(opendata);
	nfs4_stateid_copy(&opendata->o_arg.u.delegation, stateid);
	if (!test_bit(NFS_O_RDWR_STATE, &state->flags)) {
		err = nfs4_open_recover_helper(opendata, FMODE_READ|FMODE_WRITE);
		if (err)
			goto out;
	}
	if (!test_bit(NFS_O_WRONLY_STATE, &state->flags)) {
		err = nfs4_open_recover_helper(opendata, FMODE_WRITE);
		if (err)
			goto out;
	}
	if (!test_bit(NFS_O_RDONLY_STATE, &state->flags)) {
		err = nfs4_open_recover_helper(opendata, FMODE_READ);
		if (err)
			goto out;
	}
	nfs_state_clear_delegation(state);
out:
	nfs4_opendata_put(opendata);
	return nfs4_handle_delegation_recall_error(server, state, stateid, NULL, err);
}

static void nfs4_open_confirm_prepare(struct rpc_task *task, void *calldata)
{
	struct nfs4_opendata *data = calldata;

	nfs4_setup_sequence(data->o_arg.server->nfs_client,
			   &data->c_arg.seq_args, &data->c_res.seq_res, task);
}

static void nfs4_open_confirm_done(struct rpc_task *task, void *calldata)
{
	struct nfs4_opendata *data = calldata;

	nfs40_sequence_done(task, &data->c_res.seq_res);

	data->rpc_status = task->tk_status;
	if (data->rpc_status == 0) {
		nfs4_stateid_copy(&data->o_res.stateid, &data->c_res.stateid);
		nfs_confirm_seqid(&data->owner->so_seqid, 0);
		renew_lease(data->o_res.server, data->timestamp);
		data->rpc_done = true;
	}
}

static void nfs4_open_confirm_release(void *calldata)
{
	struct nfs4_opendata *data = calldata;
	struct nfs4_state *state = NULL;

	/* If this request hasn't been cancelled, do nothing */
	if (!data->cancelled)
		goto out_free;
	/* In case of error, no cleanup! */
	if (!data->rpc_done)
		goto out_free;
	state = nfs4_opendata_to_nfs4_state(data);
	if (!IS_ERR(state))
		nfs4_close_state(state, data->o_arg.fmode);
out_free:
	nfs4_opendata_put(data);
}

static const struct rpc_call_ops nfs4_open_confirm_ops = {
	.rpc_call_prepare = nfs4_open_confirm_prepare,
	.rpc_call_done = nfs4_open_confirm_done,
	.rpc_release = nfs4_open_confirm_release,
};

/*
 * Note: On error, nfs4_proc_open_confirm will free the struct nfs4_opendata
 */
static int _nfs4_proc_open_confirm(struct nfs4_opendata *data)
{
	struct nfs_server *server = NFS_SERVER(d_inode(data->dir));
	struct rpc_task *task;
	struct  rpc_message msg = {
		.rpc_proc = &nfs4_procedures[NFSPROC4_CLNT_OPEN_CONFIRM],
		.rpc_argp = &data->c_arg,
		.rpc_resp = &data->c_res,
		.rpc_cred = data->owner->so_cred,
	};
	struct rpc_task_setup task_setup_data = {
		.rpc_client = server->client,
		.rpc_message = &msg,
		.callback_ops = &nfs4_open_confirm_ops,
		.callback_data = data,
		.workqueue = nfsiod_workqueue,
		.flags = RPC_TASK_ASYNC | RPC_TASK_CRED_NOREF,
	};
	int status;

	nfs4_init_sequence(&data->c_arg.seq_args, &data->c_res.seq_res, 1,
				data->is_recover);
	kref_get(&data->kref);
	data->rpc_done = false;
	data->rpc_status = 0;
	data->timestamp = jiffies;
	task = rpc_run_task(&task_setup_data);
	if (IS_ERR(task))
		return PTR_ERR(task);
	status = rpc_wait_for_completion_task(task);
	if (status != 0) {
		data->cancelled = true;
		smp_wmb();
	} else
		status = data->rpc_status;
	rpc_put_task(task);
	return status;
}

static void nfs4_open_prepare(struct rpc_task *task, void *calldata)
{
	struct nfs4_opendata *data = calldata;
	struct nfs4_state_owner *sp = data->owner;
	struct nfs_client *clp = sp->so_server->nfs_client;
	enum open_claim_type4 claim = data->o_arg.claim;

	if (nfs_wait_on_sequence(data->o_arg.seqid, task) != 0)
		goto out_wait;
	/*
	 * Check if we still need to send an OPEN call, or if we can use
	 * a delegation instead.
	 */
	if (data->state != NULL) {
		struct nfs_delegation *delegation;

		if (can_open_cached(data->state, data->o_arg.fmode,
					data->o_arg.open_flags, claim))
			goto out_no_action;
		rcu_read_lock();
		delegation = nfs4_get_valid_delegation(data->state->inode);
		if (can_open_delegated(delegation, data->o_arg.fmode, claim))
			goto unlock_no_action;
		rcu_read_unlock();
	}
	/* Update client id. */
	data->o_arg.clientid = clp->cl_clientid;
	switch (claim) {
	default:
		break;
	case NFS4_OPEN_CLAIM_PREVIOUS:
	case NFS4_OPEN_CLAIM_DELEG_CUR_FH:
	case NFS4_OPEN_CLAIM_DELEG_PREV_FH:
		data->o_arg.open_bitmap = &nfs4_open_noattr_bitmap[0];
		fallthrough;
	case NFS4_OPEN_CLAIM_FH:
		task->tk_msg.rpc_proc = &nfs4_procedures[NFSPROC4_CLNT_OPEN_NOATTR];
	}
	data->timestamp = jiffies;
	if (nfs4_setup_sequence(data->o_arg.server->nfs_client,
				&data->o_arg.seq_args,
				&data->o_res.seq_res,
				task) != 0)
		nfs_release_seqid(data->o_arg.seqid);

	/* Set the create mode (note dependency on the session type) */
	data->o_arg.createmode = NFS4_CREATE_UNCHECKED;
	if (data->o_arg.open_flags & O_EXCL) {
		data->o_arg.createmode = NFS4_CREATE_EXCLUSIVE;
		if (nfs4_has_persistent_session(clp))
			data->o_arg.createmode = NFS4_CREATE_GUARDED;
		else if (clp->cl_mvops->minor_version > 0)
			data->o_arg.createmode = NFS4_CREATE_EXCLUSIVE4_1;
	}
	return;
unlock_no_action:
	trace_nfs4_cached_open(data->state);
	rcu_read_unlock();
out_no_action:
	task->tk_action = NULL;
out_wait:
	nfs4_sequence_done(task, &data->o_res.seq_res);
}

static void nfs4_open_done(struct rpc_task *task, void *calldata)
{
	struct nfs4_opendata *data = calldata;

	data->rpc_status = task->tk_status;

	if (!nfs4_sequence_process(task, &data->o_res.seq_res))
		return;

	if (task->tk_status == 0) {
		if (data->o_res.f_attr->valid & NFS_ATTR_FATTR_TYPE) {
			switch (data->o_res.f_attr->mode & S_IFMT) {
			case S_IFREG:
				break;
			case S_IFLNK:
				data->rpc_status = -ELOOP;
				break;
			case S_IFDIR:
				data->rpc_status = -EISDIR;
				break;
			default:
				data->rpc_status = -ENOTDIR;
			}
		}
		renew_lease(data->o_res.server, data->timestamp);
		if (!(data->o_res.rflags & NFS4_OPEN_RESULT_CONFIRM))
			nfs_confirm_seqid(&data->owner->so_seqid, 0);
	}
	data->rpc_done = true;
}

static void nfs4_open_release(void *calldata)
{
	struct nfs4_opendata *data = calldata;
	struct nfs4_state *state = NULL;

	/* If this request hasn't been cancelled, do nothing */
	if (!data->cancelled)
		goto out_free;
	/* In case of error, no cleanup! */
	if (data->rpc_status != 0 || !data->rpc_done)
		goto out_free;
	/* In case we need an open_confirm, no cleanup! */
	if (data->o_res.rflags & NFS4_OPEN_RESULT_CONFIRM)
		goto out_free;
	state = nfs4_opendata_to_nfs4_state(data);
	if (!IS_ERR(state))
		nfs4_close_state(state, data->o_arg.fmode);
out_free:
	nfs4_opendata_put(data);
}

static const struct rpc_call_ops nfs4_open_ops = {
	.rpc_call_prepare = nfs4_open_prepare,
	.rpc_call_done = nfs4_open_done,
	.rpc_release = nfs4_open_release,
};

static int nfs4_run_open_task(struct nfs4_opendata *data,
			      struct nfs_open_context *ctx)
{
	struct inode *dir = d_inode(data->dir);
	struct nfs_server *server = NFS_SERVER(dir);
	struct nfs_openargs *o_arg = &data->o_arg;
	struct nfs_openres *o_res = &data->o_res;
	struct rpc_task *task;
	struct rpc_message msg = {
		.rpc_proc = &nfs4_procedures[NFSPROC4_CLNT_OPEN],
		.rpc_argp = o_arg,
		.rpc_resp = o_res,
		.rpc_cred = data->owner->so_cred,
	};
	struct rpc_task_setup task_setup_data = {
		.rpc_client = server->client,
		.rpc_message = &msg,
		.callback_ops = &nfs4_open_ops,
		.callback_data = data,
		.workqueue = nfsiod_workqueue,
		.flags = RPC_TASK_ASYNC | RPC_TASK_CRED_NOREF,
	};
	int status;

	if (nfs_server_capable(dir, NFS_CAP_MOVEABLE))
		task_setup_data.flags |= RPC_TASK_MOVEABLE;

	kref_get(&data->kref);
	data->rpc_done = false;
	data->rpc_status = 0;
	data->cancelled = false;
	data->is_recover = false;
	if (!ctx) {
		nfs4_init_sequence(&o_arg->seq_args, &o_res->seq_res, 1, 1);
		data->is_recover = true;
		task_setup_data.flags |= RPC_TASK_TIMEOUT;
	} else {
		nfs4_init_sequence(&o_arg->seq_args, &o_res->seq_res, 1, 0);
		pnfs_lgopen_prepare(data, ctx);
	}
	task = rpc_run_task(&task_setup_data);
	if (IS_ERR(task))
		return PTR_ERR(task);
	status = rpc_wait_for_completion_task(task);
	if (status != 0) {
		data->cancelled = true;
		smp_wmb();
	} else
		status = data->rpc_status;
	rpc_put_task(task);

	return status;
}

static int _nfs4_recover_proc_open(struct nfs4_opendata *data)
{
	struct inode *dir = d_inode(data->dir);
	struct nfs_openres *o_res = &data->o_res;
	int status;

	status = nfs4_run_open_task(data, NULL);
	if (status != 0 || !data->rpc_done)
		return status;

	nfs_fattr_map_and_free_names(NFS_SERVER(dir), &data->f_attr);

	if (o_res->rflags & NFS4_OPEN_RESULT_CONFIRM)
		status = _nfs4_proc_open_confirm(data);

	return status;
}

/*
 * Additional permission checks in order to distinguish between an
 * open for read, and an open for execute. This works around the
 * fact that NFSv4 OPEN treats read and execute permissions as being
 * the same.
 * Note that in the non-execute case, we want to turn off permission
 * checking if we just created a new file (POSIX open() semantics).
 */
static int nfs4_opendata_access(const struct cred *cred,
				struct nfs4_opendata *opendata,
				struct nfs4_state *state, fmode_t fmode,
				int openflags)
{
	struct nfs_access_entry cache;
	u32 mask, flags;

	/* access call failed or for some reason the server doesn't
	 * support any access modes -- defer access call until later */
	if (opendata->o_res.access_supported == 0)
		return 0;

	mask = 0;
	/*
	 * Use openflags to check for exec, because fmode won't
	 * always have FMODE_EXEC set when file open for exec.
	 */
	if (openflags & __FMODE_EXEC) {
		/* ONLY check for exec rights */
		if (S_ISDIR(state->inode->i_mode))
			mask = NFS4_ACCESS_LOOKUP;
		else
			mask = NFS4_ACCESS_EXECUTE;
	} else if ((fmode & FMODE_READ) && !opendata->file_created)
		mask = NFS4_ACCESS_READ;

	cache.cred = cred;
	nfs_access_set_mask(&cache, opendata->o_res.access_result);
	nfs_access_add_cache(state->inode, &cache);

	flags = NFS4_ACCESS_READ | NFS4_ACCESS_EXECUTE | NFS4_ACCESS_LOOKUP;
	if ((mask & ~cache.mask & flags) == 0)
		return 0;

	return -EACCES;
}

/*
 * Note: On error, nfs4_proc_open will free the struct nfs4_opendata
 */
static int _nfs4_proc_open(struct nfs4_opendata *data,
			   struct nfs_open_context *ctx)
{
	struct inode *dir = d_inode(data->dir);
	struct nfs_server *server = NFS_SERVER(dir);
	struct nfs_openargs *o_arg = &data->o_arg;
	struct nfs_openres *o_res = &data->o_res;
	int status;

	status = nfs4_run_open_task(data, ctx);
	if (!data->rpc_done)
		return status;
	if (status != 0) {
		if (status == -NFS4ERR_BADNAME &&
				!(o_arg->open_flags & O_CREAT))
			return -ENOENT;
		return status;
	}

	nfs_fattr_map_and_free_names(server, &data->f_attr);

	if (o_arg->open_flags & O_CREAT) {
		if (o_arg->open_flags & O_EXCL)
			data->file_created = true;
		else if (o_res->cinfo.before != o_res->cinfo.after)
			data->file_created = true;
		if (data->file_created ||
		    inode_peek_iversion_raw(dir) != o_res->cinfo.after)
			nfs4_update_changeattr(dir, &o_res->cinfo,
					o_res->f_attr->time_start,
					NFS_INO_INVALID_DATA);
	}
	if ((o_res->rflags & NFS4_OPEN_RESULT_LOCKTYPE_POSIX) == 0)
		server->caps &= ~NFS_CAP_POSIX_LOCK;
	if(o_res->rflags & NFS4_OPEN_RESULT_CONFIRM) {
		status = _nfs4_proc_open_confirm(data);
		if (status != 0)
			return status;
	}
	if (!(o_res->f_attr->valid & NFS_ATTR_FATTR)) {
		nfs4_sequence_free_slot(&o_res->seq_res);
		nfs4_proc_getattr(server, &o_res->fh, o_res->f_attr,
				o_res->f_label, NULL);
	}
	return 0;
}

/*
 * OPEN_EXPIRED:
 * 	reclaim state on the server after a network partition.
 * 	Assumes caller holds the appropriate lock
 */
static int _nfs4_open_expired(struct nfs_open_context *ctx, struct nfs4_state *state)
{
	struct nfs4_opendata *opendata;
	int ret;

	opendata = nfs4_open_recoverdata_alloc(ctx, state,
			NFS4_OPEN_CLAIM_FH);
	if (IS_ERR(opendata))
		return PTR_ERR(opendata);
	ret = nfs4_open_recover(opendata, state);
	if (ret == -ESTALE)
		d_drop(ctx->dentry);
	nfs4_opendata_put(opendata);
	return ret;
}

static int nfs4_do_open_expired(struct nfs_open_context *ctx, struct nfs4_state *state)
{
	struct nfs_server *server = NFS_SERVER(state->inode);
	struct nfs4_exception exception = { };
	int err;

	do {
		err = _nfs4_open_expired(ctx, state);
		trace_nfs4_open_expired(ctx, 0, err);
		if (nfs4_clear_cap_atomic_open_v1(server, err, &exception))
			continue;
		switch (err) {
		default:
			goto out;
		case -NFS4ERR_GRACE:
		case -NFS4ERR_DELAY:
			nfs4_handle_exception(server, err, &exception);
			err = 0;
		}
	} while (exception.retry);
out:
	return err;
}

static int nfs4_open_expired(struct nfs4_state_owner *sp, struct nfs4_state *state)
{
	struct nfs_open_context *ctx;
	int ret;

	ctx = nfs4_state_find_open_context(state);
	if (IS_ERR(ctx))
		return -EAGAIN;
	ret = nfs4_do_open_expired(ctx, state);
	put_nfs_open_context(ctx);
	return ret;
}

static void nfs_finish_clear_delegation_stateid(struct nfs4_state *state,
		const nfs4_stateid *stateid)
{
	nfs_remove_bad_delegation(state->inode, stateid);
	nfs_state_clear_delegation(state);
}

static void nfs40_clear_delegation_stateid(struct nfs4_state *state)
{
	if (rcu_access_pointer(NFS_I(state->inode)->delegation) != NULL)
		nfs_finish_clear_delegation_stateid(state, NULL);
}

static int nfs40_open_expired(struct nfs4_state_owner *sp, struct nfs4_state *state)
{
	/* NFSv4.0 doesn't allow for delegation recovery on open expire */
	nfs40_clear_delegation_stateid(state);
	nfs_state_clear_open_state_flags(state);
	return nfs4_open_expired(sp, state);
}

static int nfs40_test_and_free_expired_stateid(struct nfs_server *server,
		nfs4_stateid *stateid,
		const struct cred *cred)
{
	return -NFS4ERR_BAD_STATEID;
}

#if defined(CONFIG_NFS_V4_1)
static int nfs41_test_and_free_expired_stateid(struct nfs_server *server,
		nfs4_stateid *stateid,
		const struct cred *cred)
{
	int status;

	switch (stateid->type) {
	default:
		break;
	case NFS4_INVALID_STATEID_TYPE:
	case NFS4_SPECIAL_STATEID_TYPE:
		return -NFS4ERR_BAD_STATEID;
	case NFS4_REVOKED_STATEID_TYPE:
		goto out_free;
	}

	status = nfs41_test_stateid(server, stateid, cred);
	switch (status) {
	case -NFS4ERR_EXPIRED:
	case -NFS4ERR_ADMIN_REVOKED:
	case -NFS4ERR_DELEG_REVOKED:
		break;
	default:
		return status;
	}
out_free:
	/* Ack the revoked state to the server */
	nfs41_free_stateid(server, stateid, cred, true);
	return -NFS4ERR_EXPIRED;
}

static int nfs41_check_delegation_stateid(struct nfs4_state *state)
{
	struct nfs_server *server = NFS_SERVER(state->inode);
	nfs4_stateid stateid;
	struct nfs_delegation *delegation;
	const struct cred *cred = NULL;
	int status, ret = NFS_OK;

	/* Get the delegation credential for use by test/free_stateid */
	rcu_read_lock();
	delegation = rcu_dereference(NFS_I(state->inode)->delegation);
	if (delegation == NULL) {
		rcu_read_unlock();
		nfs_state_clear_delegation(state);
		return NFS_OK;
	}

	spin_lock(&delegation->lock);
	nfs4_stateid_copy(&stateid, &delegation->stateid);

	if (!test_and_clear_bit(NFS_DELEGATION_TEST_EXPIRED,
				&delegation->flags)) {
		spin_unlock(&delegation->lock);
		rcu_read_unlock();
		return NFS_OK;
	}

	if (delegation->cred)
		cred = get_cred(delegation->cred);
	spin_unlock(&delegation->lock);
	rcu_read_unlock();
	status = nfs41_test_and_free_expired_stateid(server, &stateid, cred);
	trace_nfs4_test_delegation_stateid(state, NULL, status);
	if (status == -NFS4ERR_EXPIRED || status == -NFS4ERR_BAD_STATEID)
		nfs_finish_clear_delegation_stateid(state, &stateid);
	else
		ret = status;

	put_cred(cred);
	return ret;
}

static void nfs41_delegation_recover_stateid(struct nfs4_state *state)
{
	nfs4_stateid tmp;

	if (test_bit(NFS_DELEGATED_STATE, &state->flags) &&
	    nfs4_copy_delegation_stateid(state->inode, state->state,
				&tmp, NULL) &&
	    nfs4_stateid_match_other(&state->stateid, &tmp))
		nfs_state_set_delegation(state, &tmp, state->state);
	else
		nfs_state_clear_delegation(state);
}

/**
 * nfs41_check_expired_locks - possibly free a lock stateid
 *
 * @state: NFSv4 state for an inode
 *
 * Returns NFS_OK if recovery for this stateid is now finished.
 * Otherwise a negative NFS4ERR value is returned.
 */
static int nfs41_check_expired_locks(struct nfs4_state *state)
{
	int status, ret = NFS_OK;
	struct nfs4_lock_state *lsp, *prev = NULL;
	struct nfs_server *server = NFS_SERVER(state->inode);

	if (!test_bit(LK_STATE_IN_USE, &state->flags))
		goto out;

	spin_lock(&state->state_lock);
	list_for_each_entry(lsp, &state->lock_states, ls_locks) {
		if (test_bit(NFS_LOCK_INITIALIZED, &lsp->ls_flags)) {
			const struct cred *cred = lsp->ls_state->owner->so_cred;

			refcount_inc(&lsp->ls_count);
			spin_unlock(&state->state_lock);

			nfs4_put_lock_state(prev);
			prev = lsp;

			status = nfs41_test_and_free_expired_stateid(server,
					&lsp->ls_stateid,
					cred);
			trace_nfs4_test_lock_stateid(state, lsp, status);
			if (status == -NFS4ERR_EXPIRED ||
			    status == -NFS4ERR_BAD_STATEID) {
				clear_bit(NFS_LOCK_INITIALIZED, &lsp->ls_flags);
				lsp->ls_stateid.type = NFS4_INVALID_STATEID_TYPE;
				if (!recover_lost_locks)
					set_bit(NFS_LOCK_LOST, &lsp->ls_flags);
			} else if (status != NFS_OK) {
				ret = status;
				nfs4_put_lock_state(prev);
				goto out;
			}
			spin_lock(&state->state_lock);
		}
	}
	spin_unlock(&state->state_lock);
	nfs4_put_lock_state(prev);
out:
	return ret;
}

/**
 * nfs41_check_open_stateid - possibly free an open stateid
 *
 * @state: NFSv4 state for an inode
 *
 * Returns NFS_OK if recovery for this stateid is now finished.
 * Otherwise a negative NFS4ERR value is returned.
 */
static int nfs41_check_open_stateid(struct nfs4_state *state)
{
	struct nfs_server *server = NFS_SERVER(state->inode);
	nfs4_stateid *stateid = &state->open_stateid;
	const struct cred *cred = state->owner->so_cred;
	int status;

	if (test_bit(NFS_OPEN_STATE, &state->flags) == 0)
		return -NFS4ERR_BAD_STATEID;
	status = nfs41_test_and_free_expired_stateid(server, stateid, cred);
	trace_nfs4_test_open_stateid(state, NULL, status);
	if (status == -NFS4ERR_EXPIRED || status == -NFS4ERR_BAD_STATEID) {
		nfs_state_clear_open_state_flags(state);
		stateid->type = NFS4_INVALID_STATEID_TYPE;
		return status;
	}
	if (nfs_open_stateid_recover_openmode(state))
		return -NFS4ERR_OPENMODE;
	return NFS_OK;
}

static int nfs41_open_expired(struct nfs4_state_owner *sp, struct nfs4_state *state)
{
	int status;

	status = nfs41_check_delegation_stateid(state);
	if (status != NFS_OK)
		return status;
	nfs41_delegation_recover_stateid(state);

	status = nfs41_check_expired_locks(state);
	if (status != NFS_OK)
		return status;
	status = nfs41_check_open_stateid(state);
	if (status != NFS_OK)
		status = nfs4_open_expired(sp, state);
	return status;
}
#endif

/*
 * on an EXCLUSIVE create, the server should send back a bitmask with FATTR4-*
 * fields corresponding to attributes that were used to store the verifier.
 * Make sure we clobber those fields in the later setattr call
 */
static unsigned nfs4_exclusive_attrset(struct nfs4_opendata *opendata,
				struct iattr *sattr, struct nfs4_label **label)
{
	const __u32 *bitmask = opendata->o_arg.server->exclcreat_bitmask;
	__u32 attrset[3];
	unsigned ret;
	unsigned i;

	for (i = 0; i < ARRAY_SIZE(attrset); i++) {
		attrset[i] = opendata->o_res.attrset[i];
		if (opendata->o_arg.createmode == NFS4_CREATE_EXCLUSIVE4_1)
			attrset[i] &= ~bitmask[i];
	}

	ret = (opendata->o_arg.createmode == NFS4_CREATE_EXCLUSIVE) ?
		sattr->ia_valid : 0;

	if ((attrset[1] & (FATTR4_WORD1_TIME_ACCESS|FATTR4_WORD1_TIME_ACCESS_SET))) {
		if (sattr->ia_valid & ATTR_ATIME_SET)
			ret |= ATTR_ATIME_SET;
		else
			ret |= ATTR_ATIME;
	}

	if ((attrset[1] & (FATTR4_WORD1_TIME_MODIFY|FATTR4_WORD1_TIME_MODIFY_SET))) {
		if (sattr->ia_valid & ATTR_MTIME_SET)
			ret |= ATTR_MTIME_SET;
		else
			ret |= ATTR_MTIME;
	}

	if (!(attrset[2] & FATTR4_WORD2_SECURITY_LABEL))
		*label = NULL;
	return ret;
}

static int _nfs4_open_and_get_state(struct nfs4_opendata *opendata,
		int flags, struct nfs_open_context *ctx)
{
	struct nfs4_state_owner *sp = opendata->owner;
	struct nfs_server *server = sp->so_server;
	struct dentry *dentry;
	struct nfs4_state *state;
	fmode_t acc_mode = _nfs4_ctx_to_accessmode(ctx);
	struct inode *dir = d_inode(opendata->dir);
	unsigned long dir_verifier;
	unsigned int seq;
	int ret;

	seq = raw_seqcount_begin(&sp->so_reclaim_seqcount);
	dir_verifier = nfs_save_change_attribute(dir);

	ret = _nfs4_proc_open(opendata, ctx);
	if (ret != 0)
		goto out;

	state = _nfs4_opendata_to_nfs4_state(opendata);
	ret = PTR_ERR(state);
	if (IS_ERR(state))
		goto out;
	ctx->state = state;
	if (server->caps & NFS_CAP_POSIX_LOCK)
		set_bit(NFS_STATE_POSIX_LOCKS, &state->flags);
	if (opendata->o_res.rflags & NFS4_OPEN_RESULT_MAY_NOTIFY_LOCK)
		set_bit(NFS_STATE_MAY_NOTIFY_LOCK, &state->flags);

	dentry = opendata->dentry;
	if (d_really_is_negative(dentry)) {
		struct dentry *alias;
		d_drop(dentry);
		alias = d_exact_alias(dentry, state->inode);
		if (!alias)
			alias = d_splice_alias(igrab(state->inode), dentry);
		/* d_splice_alias() can't fail here - it's a non-directory */
		if (alias) {
			dput(ctx->dentry);
			ctx->dentry = dentry = alias;
		}
	}

	switch(opendata->o_arg.claim) {
	default:
		break;
	case NFS4_OPEN_CLAIM_NULL:
	case NFS4_OPEN_CLAIM_DELEGATE_CUR:
	case NFS4_OPEN_CLAIM_DELEGATE_PREV:
		if (!opendata->rpc_done)
			break;
		if (opendata->o_res.delegation_type != 0)
			dir_verifier = nfs_save_change_attribute(dir);
		nfs_set_verifier(dentry, dir_verifier);
	}

	/* Parse layoutget results before we check for access */
	pnfs_parse_lgopen(state->inode, opendata->lgp, ctx);

	ret = nfs4_opendata_access(sp->so_cred, opendata, state,
			acc_mode, flags);
	if (ret != 0)
		goto out;

	if (d_inode(dentry) == state->inode) {
		nfs_inode_attach_open_context(ctx);
		if (read_seqcount_retry(&sp->so_reclaim_seqcount, seq))
			nfs4_schedule_stateid_recovery(server, state);
	}

out:
	if (!opendata->cancelled) {
		if (opendata->lgp) {
			nfs4_lgopen_release(opendata->lgp);
			opendata->lgp = NULL;
		}
		nfs4_sequence_free_slot(&opendata->o_res.seq_res);
	}
	return ret;
}

/*
 * Returns a referenced nfs4_state
 */
static int _nfs4_do_open(struct inode *dir,
			struct nfs_open_context *ctx,
			int flags,
			const struct nfs4_open_createattrs *c,
			int *opened)
{
	struct nfs4_state_owner  *sp;
	struct nfs4_state     *state = NULL;
	struct nfs_server       *server = NFS_SERVER(dir);
	struct nfs4_opendata *opendata;
	struct dentry *dentry = ctx->dentry;
	const struct cred *cred = ctx->cred;
	struct nfs4_threshold **ctx_th = &ctx->mdsthreshold;
	fmode_t fmode = _nfs4_ctx_to_openmode(ctx);
	enum open_claim_type4 claim = NFS4_OPEN_CLAIM_NULL;
	struct iattr *sattr = c->sattr;
	struct nfs4_label *label = c->label;
	struct nfs4_label *olabel = NULL;
	int status;

	/* Protect against reboot recovery conflicts */
	status = -ENOMEM;
	sp = nfs4_get_state_owner(server, cred, GFP_KERNEL);
	if (sp == NULL) {
		dprintk("nfs4_do_open: nfs4_get_state_owner failed!\n");
		goto out_err;
	}
	status = nfs4_client_recover_expired_lease(server->nfs_client);
	if (status != 0)
		goto err_put_state_owner;
	if (d_really_is_positive(dentry))
		nfs4_return_incompatible_delegation(d_inode(dentry), fmode);
	status = -ENOMEM;
	if (d_really_is_positive(dentry))
		claim = NFS4_OPEN_CLAIM_FH;
	opendata = nfs4_opendata_alloc(dentry, sp, fmode, flags,
			c, claim, GFP_KERNEL);
	if (opendata == NULL)
		goto err_put_state_owner;

	if (label) {
		olabel = nfs4_label_alloc(server, GFP_KERNEL);
		if (IS_ERR(olabel)) {
			status = PTR_ERR(olabel);
			goto err_opendata_put;
		}
	}

	if (server->attr_bitmask[2] & FATTR4_WORD2_MDSTHRESHOLD) {
		if (!opendata->f_attr.mdsthreshold) {
			opendata->f_attr.mdsthreshold = pnfs_mdsthreshold_alloc();
			if (!opendata->f_attr.mdsthreshold)
				goto err_free_label;
		}
		opendata->o_arg.open_bitmap = &nfs4_pnfs_open_bitmap[0];
	}
	if (d_really_is_positive(dentry))
		opendata->state = nfs4_get_open_state(d_inode(dentry), sp);

	status = _nfs4_open_and_get_state(opendata, flags, ctx);
	if (status != 0)
		goto err_free_label;
	state = ctx->state;

	if ((opendata->o_arg.open_flags & (O_CREAT|O_EXCL)) == (O_CREAT|O_EXCL) &&
	    (opendata->o_arg.createmode != NFS4_CREATE_GUARDED)) {
		unsigned attrs = nfs4_exclusive_attrset(opendata, sattr, &label);
		/*
		 * send create attributes which was not set by open
		 * with an extra setattr.
		 */
		if (attrs || label) {
			unsigned ia_old = sattr->ia_valid;

			sattr->ia_valid = attrs;
			nfs_fattr_init(opendata->o_res.f_attr);
			status = nfs4_do_setattr(state->inode, cred,
					opendata->o_res.f_attr, sattr,
					ctx, label, olabel);
			if (status == 0) {
				nfs_setattr_update_inode(state->inode, sattr,
						opendata->o_res.f_attr);
				nfs_setsecurity(state->inode, opendata->o_res.f_attr, olabel);
			}
			sattr->ia_valid = ia_old;
		}
	}
	if (opened && opendata->file_created)
		*opened = 1;

	if (pnfs_use_threshold(ctx_th, opendata->f_attr.mdsthreshold, server)) {
		*ctx_th = opendata->f_attr.mdsthreshold;
		opendata->f_attr.mdsthreshold = NULL;
	}

	nfs4_label_free(olabel);

	nfs4_opendata_put(opendata);
	nfs4_put_state_owner(sp);
	return 0;
err_free_label:
	nfs4_label_free(olabel);
err_opendata_put:
	nfs4_opendata_put(opendata);
err_put_state_owner:
	nfs4_put_state_owner(sp);
out_err:
	return status;
}


static struct nfs4_state *nfs4_do_open(struct inode *dir,
					struct nfs_open_context *ctx,
					int flags,
					struct iattr *sattr,
					struct nfs4_label *label,
					int *opened)
{
	struct nfs_server *server = NFS_SERVER(dir);
	struct nfs4_exception exception = {
		.interruptible = true,
	};
	struct nfs4_state *res;
	struct nfs4_open_createattrs c = {
		.label = label,
		.sattr = sattr,
		.verf = {
			[0] = (__u32)jiffies,
			[1] = (__u32)current->pid,
		},
	};
	int status;

	do {
		status = _nfs4_do_open(dir, ctx, flags, &c, opened);
		res = ctx->state;
		trace_nfs4_open_file(ctx, flags, status);
		if (status == 0)
			break;
		/* NOTE: BAD_SEQID means the server and client disagree about the
		 * book-keeping w.r.t. state-changing operations
		 * (OPEN/CLOSE/LOCK/LOCKU...)
		 * It is actually a sign of a bug on the client or on the server.
		 *
		 * If we receive a BAD_SEQID error in the particular case of
		 * doing an OPEN, we assume that nfs_increment_open_seqid() will
		 * have unhashed the old state_owner for us, and that we can
		 * therefore safely retry using a new one. We should still warn
		 * the user though...
		 */
		if (status == -NFS4ERR_BAD_SEQID) {
			pr_warn_ratelimited("NFS: v4 server %s "
					" returned a bad sequence-id error!\n",
					NFS_SERVER(dir)->nfs_client->cl_hostname);
			exception.retry = 1;
			continue;
		}
		/*
		 * BAD_STATEID on OPEN means that the server cancelled our
		 * state before it received the OPEN_CONFIRM.
		 * Recover by retrying the request as per the discussion
		 * on Page 181 of RFC3530.
		 */
		if (status == -NFS4ERR_BAD_STATEID) {
			exception.retry = 1;
			continue;
		}
		if (status == -NFS4ERR_EXPIRED) {
			nfs4_schedule_lease_recovery(server->nfs_client);
			exception.retry = 1;
			continue;
		}
		if (status == -EAGAIN) {
			/* We must have found a delegation */
			exception.retry = 1;
			continue;
		}
		if (nfs4_clear_cap_atomic_open_v1(server, status, &exception))
			continue;
		res = ERR_PTR(nfs4_handle_exception(server,
					status, &exception));
	} while (exception.retry);
	return res;
}

static int _nfs4_do_setattr(struct inode *inode,
			    struct nfs_setattrargs *arg,
			    struct nfs_setattrres *res,
			    const struct cred *cred,
			    struct nfs_open_context *ctx)
{
	struct nfs_server *server = NFS_SERVER(inode);
	struct rpc_message msg = {
		.rpc_proc	= &nfs4_procedures[NFSPROC4_CLNT_SETATTR],
		.rpc_argp	= arg,
		.rpc_resp	= res,
		.rpc_cred	= cred,
	};
	const struct cred *delegation_cred = NULL;
	unsigned long timestamp = jiffies;
	bool truncate;
	int status;

	nfs_fattr_init(res->fattr);

	/* Servers should only apply open mode checks for file size changes */
	truncate = (arg->iap->ia_valid & ATTR_SIZE) ? true : false;
	if (!truncate) {
		nfs4_inode_make_writeable(inode);
		goto zero_stateid;
	}

	if (nfs4_copy_delegation_stateid(inode, FMODE_WRITE, &arg->stateid, &delegation_cred)) {
		/* Use that stateid */
	} else if (ctx != NULL && ctx->state) {
		struct nfs_lock_context *l_ctx;
		if (!nfs4_valid_open_stateid(ctx->state))
			return -EBADF;
		l_ctx = nfs_get_lock_context(ctx);
		if (IS_ERR(l_ctx))
			return PTR_ERR(l_ctx);
		status = nfs4_select_rw_stateid(ctx->state, FMODE_WRITE, l_ctx,
						&arg->stateid, &delegation_cred);
		nfs_put_lock_context(l_ctx);
		if (status == -EIO)
			return -EBADF;
		else if (status == -EAGAIN)
			goto zero_stateid;
	} else {
zero_stateid:
		nfs4_stateid_copy(&arg->stateid, &zero_stateid);
	}
	if (delegation_cred)
		msg.rpc_cred = delegation_cred;

	status = nfs4_call_sync(server->client, server, &msg, &arg->seq_args, &res->seq_res, 1);

	put_cred(delegation_cred);
	if (status == 0 && ctx != NULL)
		renew_lease(server, timestamp);
	trace_nfs4_setattr(inode, &arg->stateid, status);
	return status;
}

static int nfs4_do_setattr(struct inode *inode, const struct cred *cred,
			   struct nfs_fattr *fattr, struct iattr *sattr,
			   struct nfs_open_context *ctx, struct nfs4_label *ilabel,
			   struct nfs4_label *olabel)
{
	struct nfs_server *server = NFS_SERVER(inode);
	__u32 bitmask[NFS4_BITMASK_SZ];
	struct nfs4_state *state = ctx ? ctx->state : NULL;
	struct nfs_setattrargs	arg = {
		.fh		= NFS_FH(inode),
		.iap		= sattr,
		.server		= server,
		.bitmask = bitmask,
		.label		= ilabel,
	};
	struct nfs_setattrres  res = {
		.fattr		= fattr,
		.label		= olabel,
		.server		= server,
	};
	struct nfs4_exception exception = {
		.state = state,
		.inode = inode,
		.stateid = &arg.stateid,
	};
	unsigned long adjust_flags = NFS_INO_INVALID_CHANGE;
	int err;

	if (sattr->ia_valid & (ATTR_MODE | ATTR_KILL_SUID | ATTR_KILL_SGID))
		adjust_flags |= NFS_INO_INVALID_MODE;
	if (sattr->ia_valid & (ATTR_UID | ATTR_GID))
		adjust_flags |= NFS_INO_INVALID_OTHER;

	do {
		nfs4_bitmap_copy_adjust(bitmask, nfs4_bitmask(server, olabel),
					inode, adjust_flags);

		err = _nfs4_do_setattr(inode, &arg, &res, cred, ctx);
		switch (err) {
		case -NFS4ERR_OPENMODE:
			if (!(sattr->ia_valid & ATTR_SIZE)) {
				pr_warn_once("NFSv4: server %s is incorrectly "
						"applying open mode checks to "
						"a SETATTR that is not "
						"changing file size.\n",
						server->nfs_client->cl_hostname);
			}
			if (state && !(state->state & FMODE_WRITE)) {
				err = -EBADF;
				if (sattr->ia_valid & ATTR_OPEN)
					err = -EACCES;
				goto out;
			}
		}
		err = nfs4_handle_exception(server, err, &exception);
	} while (exception.retry);
out:
	return err;
}

static bool
nfs4_wait_on_layoutreturn(struct inode *inode, struct rpc_task *task)
{
	if (inode == NULL || !nfs_have_layout(inode))
		return false;

	return pnfs_wait_on_layoutreturn(inode, task);
}

/*
 * Update the seqid of an open stateid
 */
static void nfs4_sync_open_stateid(nfs4_stateid *dst,
		struct nfs4_state *state)
{
	__be32 seqid_open;
	u32 dst_seqid;
	int seq;

	for (;;) {
		if (!nfs4_valid_open_stateid(state))
			break;
		seq = read_seqbegin(&state->seqlock);
		if (!nfs4_state_match_open_stateid_other(state, dst)) {
			nfs4_stateid_copy(dst, &state->open_stateid);
			if (read_seqretry(&state->seqlock, seq))
				continue;
			break;
		}
		seqid_open = state->open_stateid.seqid;
		if (read_seqretry(&state->seqlock, seq))
			continue;

		dst_seqid = be32_to_cpu(dst->seqid);
		if ((s32)(dst_seqid - be32_to_cpu(seqid_open)) < 0)
			dst->seqid = seqid_open;
		break;
	}
}

/*
 * Update the seqid of an open stateid after receiving
 * NFS4ERR_OLD_STATEID
 */
static bool nfs4_refresh_open_old_stateid(nfs4_stateid *dst,
		struct nfs4_state *state)
{
	__be32 seqid_open;
	u32 dst_seqid;
	bool ret;
	int seq, status = -EAGAIN;
	DEFINE_WAIT(wait);

	for (;;) {
		ret = false;
		if (!nfs4_valid_open_stateid(state))
			break;
		seq = read_seqbegin(&state->seqlock);
		if (!nfs4_state_match_open_stateid_other(state, dst)) {
			if (read_seqretry(&state->seqlock, seq))
				continue;
			break;
		}

		write_seqlock(&state->seqlock);
		seqid_open = state->open_stateid.seqid;

		dst_seqid = be32_to_cpu(dst->seqid);

		/* Did another OPEN bump the state's seqid?  try again: */
		if ((s32)(be32_to_cpu(seqid_open) - dst_seqid) > 0) {
			dst->seqid = seqid_open;
			write_sequnlock(&state->seqlock);
			ret = true;
			break;
		}

		/* server says we're behind but we haven't seen the update yet */
		set_bit(NFS_STATE_CHANGE_WAIT, &state->flags);
		prepare_to_wait(&state->waitq, &wait, TASK_KILLABLE);
		write_sequnlock(&state->seqlock);
		trace_nfs4_close_stateid_update_wait(state->inode, dst, 0);

		if (fatal_signal_pending(current))
			status = -EINTR;
		else
			if (schedule_timeout(5*HZ) != 0)
				status = 0;

		finish_wait(&state->waitq, &wait);

		if (!status)
			continue;
		if (status == -EINTR)
			break;

		/* we slept the whole 5 seconds, we must have lost a seqid */
		dst->seqid = cpu_to_be32(dst_seqid + 1);
		ret = true;
		break;
	}

	return ret;
}

struct nfs4_closedata {
	struct inode *inode;
	struct nfs4_state *state;
	struct nfs_closeargs arg;
	struct nfs_closeres res;
	struct {
		struct nfs4_layoutreturn_args arg;
		struct nfs4_layoutreturn_res res;
		struct nfs4_xdr_opaque_data ld_private;
		u32 roc_barrier;
		bool roc;
	} lr;
	struct nfs_fattr fattr;
	unsigned long timestamp;
};

static void nfs4_free_closedata(void *data)
{
	struct nfs4_closedata *calldata = data;
	struct nfs4_state_owner *sp = calldata->state->owner;
	struct super_block *sb = calldata->state->inode->i_sb;

	if (calldata->lr.roc)
		pnfs_roc_release(&calldata->lr.arg, &calldata->lr.res,
				calldata->res.lr_ret);
	nfs4_put_open_state(calldata->state);
	nfs_free_seqid(calldata->arg.seqid);
	nfs4_put_state_owner(sp);
	nfs_sb_deactive(sb);
	kfree(calldata);
}

static void nfs4_close_done(struct rpc_task *task, void *data)
{
	struct nfs4_closedata *calldata = data;
	struct nfs4_state *state = calldata->state;
	struct nfs_server *server = NFS_SERVER(calldata->inode);
	nfs4_stateid *res_stateid = NULL;
	struct nfs4_exception exception = {
		.state = state,
		.inode = calldata->inode,
		.stateid = &calldata->arg.stateid,
	};

	dprintk("%s: begin!\n", __func__);
	if (!nfs4_sequence_done(task, &calldata->res.seq_res))
		return;
	trace_nfs4_close(state, &calldata->arg, &calldata->res, task->tk_status);

	/* Handle Layoutreturn errors */
	if (pnfs_roc_done(task, &calldata->arg.lr_args, &calldata->res.lr_res,
			  &calldata->res.lr_ret) == -EAGAIN)
		goto out_restart;

	/* hmm. we are done with the inode, and in the process of freeing
	 * the state_owner. we keep this around to process errors
	 */
	switch (task->tk_status) {
		case 0:
			res_stateid = &calldata->res.stateid;
			renew_lease(server, calldata->timestamp);
			break;
		case -NFS4ERR_ACCESS:
			if (calldata->arg.bitmask != NULL) {
				calldata->arg.bitmask = NULL;
				calldata->res.fattr = NULL;
				goto out_restart;

			}
			break;
		case -NFS4ERR_OLD_STATEID:
			/* Did we race with OPEN? */
			if (nfs4_refresh_open_old_stateid(&calldata->arg.stateid,
						state))
				goto out_restart;
			goto out_release;
		case -NFS4ERR_ADMIN_REVOKED:
		case -NFS4ERR_STALE_STATEID:
		case -NFS4ERR_EXPIRED:
			nfs4_free_revoked_stateid(server,
					&calldata->arg.stateid,
					task->tk_msg.rpc_cred);
			fallthrough;
		case -NFS4ERR_BAD_STATEID:
			if (calldata->arg.fmode == 0)
				break;
			fallthrough;
		default:
			task->tk_status = nfs4_async_handle_exception(task,
					server, task->tk_status, &exception);
			if (exception.retry)
				goto out_restart;
	}
	nfs_clear_open_stateid(state, &calldata->arg.stateid,
			res_stateid, calldata->arg.fmode);
out_release:
	task->tk_status = 0;
	nfs_release_seqid(calldata->arg.seqid);
	nfs_refresh_inode(calldata->inode, &calldata->fattr);
	dprintk("%s: done, ret = %d!\n", __func__, task->tk_status);
	return;
out_restart:
	task->tk_status = 0;
	rpc_restart_call_prepare(task);
	goto out_release;
}

static void nfs4_close_prepare(struct rpc_task *task, void *data)
{
	struct nfs4_closedata *calldata = data;
	struct nfs4_state *state = calldata->state;
	struct inode *inode = calldata->inode;
	struct nfs_server *server = NFS_SERVER(inode);
	struct pnfs_layout_hdr *lo;
	bool is_rdonly, is_wronly, is_rdwr;
	int call_close = 0;

	dprintk("%s: begin!\n", __func__);
	if (nfs_wait_on_sequence(calldata->arg.seqid, task) != 0)
		goto out_wait;

	task->tk_msg.rpc_proc = &nfs4_procedures[NFSPROC4_CLNT_OPEN_DOWNGRADE];
	spin_lock(&state->owner->so_lock);
	is_rdwr = test_bit(NFS_O_RDWR_STATE, &state->flags);
	is_rdonly = test_bit(NFS_O_RDONLY_STATE, &state->flags);
	is_wronly = test_bit(NFS_O_WRONLY_STATE, &state->flags);
	/* Calculate the change in open mode */
	calldata->arg.fmode = 0;
	if (state->n_rdwr == 0) {
		if (state->n_rdonly == 0)
			call_close |= is_rdonly;
		else if (is_rdonly)
			calldata->arg.fmode |= FMODE_READ;
		if (state->n_wronly == 0)
			call_close |= is_wronly;
		else if (is_wronly)
			calldata->arg.fmode |= FMODE_WRITE;
		if (calldata->arg.fmode != (FMODE_READ|FMODE_WRITE))
			call_close |= is_rdwr;
	} else if (is_rdwr)
		calldata->arg.fmode |= FMODE_READ|FMODE_WRITE;

	nfs4_sync_open_stateid(&calldata->arg.stateid, state);
	if (!nfs4_valid_open_stateid(state))
		call_close = 0;
	spin_unlock(&state->owner->so_lock);

	if (!call_close) {
		/* Note: exit _without_ calling nfs4_close_done */
		goto out_no_action;
	}

	if (!calldata->lr.roc && nfs4_wait_on_layoutreturn(inode, task)) {
		nfs_release_seqid(calldata->arg.seqid);
		goto out_wait;
	}

	lo = calldata->arg.lr_args ? calldata->arg.lr_args->layout : NULL;
	if (lo && !pnfs_layout_is_valid(lo)) {
		calldata->arg.lr_args = NULL;
		calldata->res.lr_res = NULL;
	}

	if (calldata->arg.fmode == 0)
		task->tk_msg.rpc_proc = &nfs4_procedures[NFSPROC4_CLNT_CLOSE];

	if (calldata->arg.fmode == 0 || calldata->arg.fmode == FMODE_READ) {
		/* Close-to-open cache consistency revalidation */
		if (!nfs4_have_delegation(inode, FMODE_READ)) {
			nfs4_bitmask_set(calldata->arg.bitmask_store,
					 server->cache_consistency_bitmask,
					 inode, server, NULL);
			calldata->arg.bitmask = calldata->arg.bitmask_store;
		} else
			calldata->arg.bitmask = NULL;
	}

	calldata->arg.share_access =
		nfs4_map_atomic_open_share(NFS_SERVER(inode),
				calldata->arg.fmode, 0);

	if (calldata->res.fattr == NULL)
		calldata->arg.bitmask = NULL;
	else if (calldata->arg.bitmask == NULL)
		calldata->res.fattr = NULL;
	calldata->timestamp = jiffies;
	if (nfs4_setup_sequence(NFS_SERVER(inode)->nfs_client,
				&calldata->arg.seq_args,
				&calldata->res.seq_res,
				task) != 0)
		nfs_release_seqid(calldata->arg.seqid);
	dprintk("%s: done!\n", __func__);
	return;
out_no_action:
	task->tk_action = NULL;
out_wait:
	nfs4_sequence_done(task, &calldata->res.seq_res);
}

static const struct rpc_call_ops nfs4_close_ops = {
	.rpc_call_prepare = nfs4_close_prepare,
	.rpc_call_done = nfs4_close_done,
	.rpc_release = nfs4_free_closedata,
};

/* 
 * It is possible for data to be read/written from a mem-mapped file 
 * after the sys_close call (which hits the vfs layer as a flush).
 * This means that we can't safely call nfsv4 close on a file until 
 * the inode is cleared. This in turn means that we are not good
 * NFSv4 citizens - we do not indicate to the server to update the file's 
 * share state even when we are done with one of the three share 
 * stateid's in the inode.
 *
 * NOTE: Caller must be holding the sp->so_owner semaphore!
 */
int nfs4_do_close(struct nfs4_state *state, gfp_t gfp_mask, int wait)
{
	struct nfs_server *server = NFS_SERVER(state->inode);
	struct nfs_seqid *(*alloc_seqid)(struct nfs_seqid_counter *, gfp_t);
	struct nfs4_closedata *calldata;
	struct nfs4_state_owner *sp = state->owner;
	struct rpc_task *task;
	struct rpc_message msg = {
		.rpc_proc = &nfs4_procedures[NFSPROC4_CLNT_CLOSE],
		.rpc_cred = state->owner->so_cred,
	};
	struct rpc_task_setup task_setup_data = {
		.rpc_client = server->client,
		.rpc_message = &msg,
		.callback_ops = &nfs4_close_ops,
		.workqueue = nfsiod_workqueue,
		.flags = RPC_TASK_ASYNC | RPC_TASK_CRED_NOREF,
	};
	int status = -ENOMEM;

	if (nfs_server_capable(state->inode, NFS_CAP_MOVEABLE))
		task_setup_data.flags |= RPC_TASK_MOVEABLE;

	nfs4_state_protect(server->nfs_client, NFS_SP4_MACH_CRED_CLEANUP,
		&task_setup_data.rpc_client, &msg);

	calldata = kzalloc(sizeof(*calldata), gfp_mask);
	if (calldata == NULL)
		goto out;
	nfs4_init_sequence(&calldata->arg.seq_args, &calldata->res.seq_res, 1, 0);
	calldata->inode = state->inode;
	calldata->state = state;
	calldata->arg.fh = NFS_FH(state->inode);
	if (!nfs4_copy_open_stateid(&calldata->arg.stateid, state))
		goto out_free_calldata;
	/* Serialization for the sequence id */
	alloc_seqid = server->nfs_client->cl_mvops->alloc_seqid;
	calldata->arg.seqid = alloc_seqid(&state->owner->so_seqid, gfp_mask);
	if (IS_ERR(calldata->arg.seqid))
		goto out_free_calldata;
	nfs_fattr_init(&calldata->fattr);
	calldata->arg.fmode = 0;
	calldata->lr.arg.ld_private = &calldata->lr.ld_private;
	calldata->res.fattr = &calldata->fattr;
	calldata->res.seqid = calldata->arg.seqid;
	calldata->res.server = server;
	calldata->res.lr_ret = -NFS4ERR_NOMATCHING_LAYOUT;
	calldata->lr.roc = pnfs_roc(state->inode,
			&calldata->lr.arg, &calldata->lr.res, msg.rpc_cred);
	if (calldata->lr.roc) {
		calldata->arg.lr_args = &calldata->lr.arg;
		calldata->res.lr_res = &calldata->lr.res;
	}
	nfs_sb_active(calldata->inode->i_sb);

	msg.rpc_argp = &calldata->arg;
	msg.rpc_resp = &calldata->res;
	task_setup_data.callback_data = calldata;
	task = rpc_run_task(&task_setup_data);
	if (IS_ERR(task))
		return PTR_ERR(task);
	status = 0;
	if (wait)
		status = rpc_wait_for_completion_task(task);
	rpc_put_task(task);
	return status;
out_free_calldata:
	kfree(calldata);
out:
	nfs4_put_open_state(state);
	nfs4_put_state_owner(sp);
	return status;
}

static struct inode *
nfs4_atomic_open(struct inode *dir, struct nfs_open_context *ctx,
		int open_flags, struct iattr *attr, int *opened)
{
	struct nfs4_state *state;
	struct nfs4_label l = {0, 0, 0, NULL}, *label = NULL;

	label = nfs4_label_init_security(dir, ctx->dentry, attr, &l);

	/* Protect against concurrent sillydeletes */
	state = nfs4_do_open(dir, ctx, open_flags, attr, label, opened);

	nfs4_label_release_security(label);

	if (IS_ERR(state))
		return ERR_CAST(state);
	return state->inode;
}

static void nfs4_close_context(struct nfs_open_context *ctx, int is_sync)
{
	if (ctx->state == NULL)
		return;
	if (is_sync)
		nfs4_close_sync(ctx->state, _nfs4_ctx_to_openmode(ctx));
	else
		nfs4_close_state(ctx->state, _nfs4_ctx_to_openmode(ctx));
}

#define FATTR4_WORD1_NFS40_MASK (2*FATTR4_WORD1_MOUNTED_ON_FILEID - 1UL)
#define FATTR4_WORD2_NFS41_MASK (2*FATTR4_WORD2_SUPPATTR_EXCLCREAT - 1UL)
#define FATTR4_WORD2_NFS42_MASK (2*FATTR4_WORD2_XATTR_SUPPORT - 1UL)

static int _nfs4_server_capabilities(struct nfs_server *server, struct nfs_fh *fhandle)
{
	u32 bitmask[3] = {}, minorversion = server->nfs_client->cl_minorversion;
	struct nfs4_server_caps_arg args = {
		.fhandle = fhandle,
		.bitmask = bitmask,
	};
	struct nfs4_server_caps_res res = {};
	struct rpc_message msg = {
		.rpc_proc = &nfs4_procedures[NFSPROC4_CLNT_SERVER_CAPS],
		.rpc_argp = &args,
		.rpc_resp = &res,
	};
	int status;
	int i;

	bitmask[0] = FATTR4_WORD0_SUPPORTED_ATTRS |
		     FATTR4_WORD0_FH_EXPIRE_TYPE |
		     FATTR4_WORD0_LINK_SUPPORT |
		     FATTR4_WORD0_SYMLINK_SUPPORT |
		     FATTR4_WORD0_ACLSUPPORT;
	if (minorversion)
		bitmask[2] = FATTR4_WORD2_SUPPATTR_EXCLCREAT;

	status = nfs4_call_sync(server->client, server, &msg, &args.seq_args, &res.seq_res, 0);
	if (status == 0) {
		/* Sanity check the server answers */
		switch (minorversion) {
		case 0:
			res.attr_bitmask[1] &= FATTR4_WORD1_NFS40_MASK;
			res.attr_bitmask[2] = 0;
			break;
		case 1:
			res.attr_bitmask[2] &= FATTR4_WORD2_NFS41_MASK;
			break;
		case 2:
			res.attr_bitmask[2] &= FATTR4_WORD2_NFS42_MASK;
		}
		memcpy(server->attr_bitmask, res.attr_bitmask, sizeof(server->attr_bitmask));
		server->caps &= ~(NFS_CAP_ACLS | NFS_CAP_HARDLINKS |
				  NFS_CAP_SYMLINKS| NFS_CAP_SECURITY_LABEL);
		server->fattr_valid = NFS_ATTR_FATTR_V4;
		if (res.attr_bitmask[0] & FATTR4_WORD0_ACL &&
				res.acl_bitmask & ACL4_SUPPORT_ALLOW_ACL)
			server->caps |= NFS_CAP_ACLS;
		if (res.has_links != 0)
			server->caps |= NFS_CAP_HARDLINKS;
		if (res.has_symlinks != 0)
			server->caps |= NFS_CAP_SYMLINKS;
#ifdef CONFIG_NFS_V4_SECURITY_LABEL
		if (res.attr_bitmask[2] & FATTR4_WORD2_SECURITY_LABEL)
			server->caps |= NFS_CAP_SECURITY_LABEL;
#endif
		if (res.attr_bitmask[0] & FATTR4_WORD0_FS_LOCATIONS)
			server->caps |= NFS_CAP_FS_LOCATIONS;
		if (!(res.attr_bitmask[0] & FATTR4_WORD0_FILEID))
			server->fattr_valid &= ~NFS_ATTR_FATTR_FILEID;
		if (!(res.attr_bitmask[1] & FATTR4_WORD1_MODE))
			server->fattr_valid &= ~NFS_ATTR_FATTR_MODE;
		if (!(res.attr_bitmask[1] & FATTR4_WORD1_NUMLINKS))
			server->fattr_valid &= ~NFS_ATTR_FATTR_NLINK;
		if (!(res.attr_bitmask[1] & FATTR4_WORD1_OWNER))
			server->fattr_valid &= ~(NFS_ATTR_FATTR_OWNER |
				NFS_ATTR_FATTR_OWNER_NAME);
		if (!(res.attr_bitmask[1] & FATTR4_WORD1_OWNER_GROUP))
			server->fattr_valid &= ~(NFS_ATTR_FATTR_GROUP |
				NFS_ATTR_FATTR_GROUP_NAME);
		if (!(res.attr_bitmask[1] & FATTR4_WORD1_SPACE_USED))
			server->fattr_valid &= ~NFS_ATTR_FATTR_SPACE_USED;
		if (!(res.attr_bitmask[1] & FATTR4_WORD1_TIME_ACCESS))
			server->fattr_valid &= ~NFS_ATTR_FATTR_ATIME;
		if (!(res.attr_bitmask[1] & FATTR4_WORD1_TIME_METADATA))
			server->fattr_valid &= ~NFS_ATTR_FATTR_CTIME;
		if (!(res.attr_bitmask[1] & FATTR4_WORD1_TIME_MODIFY))
			server->fattr_valid &= ~NFS_ATTR_FATTR_MTIME;
		memcpy(server->attr_bitmask_nl, res.attr_bitmask,
				sizeof(server->attr_bitmask));
		server->attr_bitmask_nl[2] &= ~FATTR4_WORD2_SECURITY_LABEL;

		memcpy(server->cache_consistency_bitmask, res.attr_bitmask, sizeof(server->cache_consistency_bitmask));
		server->cache_consistency_bitmask[0] &= FATTR4_WORD0_CHANGE|FATTR4_WORD0_SIZE;
		server->cache_consistency_bitmask[1] &= FATTR4_WORD1_TIME_METADATA|FATTR4_WORD1_TIME_MODIFY;
		server->cache_consistency_bitmask[2] = 0;

		/* Avoid a regression due to buggy server */
		for (i = 0; i < ARRAY_SIZE(res.exclcreat_bitmask); i++)
			res.exclcreat_bitmask[i] &= res.attr_bitmask[i];
		memcpy(server->exclcreat_bitmask, res.exclcreat_bitmask,
			sizeof(server->exclcreat_bitmask));

		server->acl_bitmask = res.acl_bitmask;
		server->fh_expire_type = res.fh_expire_type;
	}

	return status;
}

int nfs4_server_capabilities(struct nfs_server *server, struct nfs_fh *fhandle)
{
	struct nfs4_exception exception = {
		.interruptible = true,
	};
	int err;
	do {
		err = nfs4_handle_exception(server,
				_nfs4_server_capabilities(server, fhandle),
				&exception);
	} while (exception.retry);
	return err;
}

static int _nfs4_discover_trunking(struct nfs_server *server,
				   struct nfs_fh *fhandle)
{
	struct nfs4_fs_locations *locations = NULL;
	struct page *page;
	const struct cred *cred;
	struct nfs_client *clp = server->nfs_client;
	const struct nfs4_state_maintenance_ops *ops =
		clp->cl_mvops->state_renewal_ops;
	int status = -ENOMEM;

	cred = ops->get_state_renewal_cred(clp);
	if (cred == NULL) {
		cred = nfs4_get_clid_cred(clp);
		if (cred == NULL)
			return -ENOKEY;
	}

	page = alloc_page(GFP_KERNEL);
<<<<<<< HEAD
	locations = kmalloc(sizeof(struct nfs4_fs_locations), GFP_KERNEL);
	if (page == NULL || locations == NULL)
		goto out;

	status = nfs4_proc_get_locations(server, fhandle, locations, page,
					 cred);
	if (status)
		goto out;
out:
	if (page)
		__free_page(page);
	kfree(locations);
=======
	if (!page)
		return -ENOMEM;
	locations = kmalloc(sizeof(struct nfs4_fs_locations), GFP_KERNEL);
	if (!locations)
		goto out_free;
	locations->fattr = nfs_alloc_fattr();
	if (!locations->fattr)
		goto out_free_2;

	status = nfs4_proc_get_locations(server, fhandle, locations, page,
					 cred);

	kfree(locations->fattr);
out_free_2:
	kfree(locations);
out_free:
	__free_page(page);
>>>>>>> ea6ea9fa
	return status;
}

static int nfs4_discover_trunking(struct nfs_server *server,
				  struct nfs_fh *fhandle)
{
	struct nfs4_exception exception = {
		.interruptible = true,
	};
	struct nfs_client *clp = server->nfs_client;
	int err = 0;

	if (!nfs4_has_session(clp))
		goto out;
	do {
		err = nfs4_handle_exception(server,
				_nfs4_discover_trunking(server, fhandle),
				&exception);
	} while (exception.retry);
out:
	return err;
}

static int _nfs4_lookup_root(struct nfs_server *server, struct nfs_fh *fhandle,
		struct nfs_fsinfo *info)
{
	u32 bitmask[3];
	struct nfs4_lookup_root_arg args = {
		.bitmask = bitmask,
	};
	struct nfs4_lookup_res res = {
		.server = server,
		.fattr = info->fattr,
		.fh = fhandle,
	};
	struct rpc_message msg = {
		.rpc_proc = &nfs4_procedures[NFSPROC4_CLNT_LOOKUP_ROOT],
		.rpc_argp = &args,
		.rpc_resp = &res,
	};

	bitmask[0] = nfs4_fattr_bitmap[0];
	bitmask[1] = nfs4_fattr_bitmap[1];
	/*
	 * Process the label in the upcoming getfattr
	 */
	bitmask[2] = nfs4_fattr_bitmap[2] & ~FATTR4_WORD2_SECURITY_LABEL;

	nfs_fattr_init(info->fattr);
	return nfs4_call_sync(server->client, server, &msg, &args.seq_args, &res.seq_res, 0);
}

static int nfs4_lookup_root(struct nfs_server *server, struct nfs_fh *fhandle,
		struct nfs_fsinfo *info)
{
	struct nfs4_exception exception = {
		.interruptible = true,
	};
	int err;
	do {
		err = _nfs4_lookup_root(server, fhandle, info);
		trace_nfs4_lookup_root(server, fhandle, info->fattr, err);
		switch (err) {
		case 0:
		case -NFS4ERR_WRONGSEC:
			goto out;
		default:
			err = nfs4_handle_exception(server, err, &exception);
		}
	} while (exception.retry);
out:
	return err;
}

static int nfs4_lookup_root_sec(struct nfs_server *server, struct nfs_fh *fhandle,
				struct nfs_fsinfo *info, rpc_authflavor_t flavor)
{
	struct rpc_auth_create_args auth_args = {
		.pseudoflavor = flavor,
	};
	struct rpc_auth *auth;

	auth = rpcauth_create(&auth_args, server->client);
	if (IS_ERR(auth))
		return -EACCES;
	return nfs4_lookup_root(server, fhandle, info);
}

/*
 * Retry pseudoroot lookup with various security flavors.  We do this when:
 *
 *   NFSv4.0: the PUTROOTFH operation returns NFS4ERR_WRONGSEC
 *   NFSv4.1: the server does not support the SECINFO_NO_NAME operation
 *
 * Returns zero on success, or a negative NFS4ERR value, or a
 * negative errno value.
 */
static int nfs4_find_root_sec(struct nfs_server *server, struct nfs_fh *fhandle,
			      struct nfs_fsinfo *info)
{
	/* Per 3530bis 15.33.5 */
	static const rpc_authflavor_t flav_array[] = {
		RPC_AUTH_GSS_KRB5P,
		RPC_AUTH_GSS_KRB5I,
		RPC_AUTH_GSS_KRB5,
		RPC_AUTH_UNIX,			/* courtesy */
		RPC_AUTH_NULL,
	};
	int status = -EPERM;
	size_t i;

	if (server->auth_info.flavor_len > 0) {
		/* try each flavor specified by user */
		for (i = 0; i < server->auth_info.flavor_len; i++) {
			status = nfs4_lookup_root_sec(server, fhandle, info,
						server->auth_info.flavors[i]);
			if (status == -NFS4ERR_WRONGSEC || status == -EACCES)
				continue;
			break;
		}
	} else {
		/* no flavors specified by user, try default list */
		for (i = 0; i < ARRAY_SIZE(flav_array); i++) {
			status = nfs4_lookup_root_sec(server, fhandle, info,
						      flav_array[i]);
			if (status == -NFS4ERR_WRONGSEC || status == -EACCES)
				continue;
			break;
		}
	}

	/*
	 * -EACCES could mean that the user doesn't have correct permissions
	 * to access the mount.  It could also mean that we tried to mount
	 * with a gss auth flavor, but rpc.gssd isn't running.  Either way,
	 * existing mount programs don't handle -EACCES very well so it should
	 * be mapped to -EPERM instead.
	 */
	if (status == -EACCES)
		status = -EPERM;
	return status;
}

/**
 * nfs4_proc_get_rootfh - get file handle for server's pseudoroot
 * @server: initialized nfs_server handle
 * @fhandle: we fill in the pseudo-fs root file handle
 * @info: we fill in an FSINFO struct
 * @auth_probe: probe the auth flavours
 *
 * Returns zero on success, or a negative errno.
 */
int nfs4_proc_get_rootfh(struct nfs_server *server, struct nfs_fh *fhandle,
			 struct nfs_fsinfo *info,
			 bool auth_probe)
{
	int status = 0;

	if (!auth_probe)
		status = nfs4_lookup_root(server, fhandle, info);

	if (auth_probe || status == NFS4ERR_WRONGSEC)
		status = server->nfs_client->cl_mvops->find_root_sec(server,
				fhandle, info);

	if (status == 0)
		status = nfs4_server_capabilities(server, fhandle);
	if (status == 0)
		status = nfs4_do_fsinfo(server, fhandle, info);

	return nfs4_map_errors(status);
}

static int nfs4_proc_get_root(struct nfs_server *server, struct nfs_fh *mntfh,
			      struct nfs_fsinfo *info)
{
	int error;
	struct nfs_fattr *fattr = info->fattr;
	struct nfs4_label *label = fattr->label;

	error = nfs4_server_capabilities(server, mntfh);
	if (error < 0) {
		dprintk("nfs4_get_root: getcaps error = %d\n", -error);
		return error;
	}

	error = nfs4_proc_getattr(server, mntfh, fattr, label, NULL);
	if (error < 0) {
		dprintk("nfs4_get_root: getattr error = %d\n", -error);
		goto out;
	}

	if (fattr->valid & NFS_ATTR_FATTR_FSID &&
	    !nfs_fsid_equal(&server->fsid, &fattr->fsid))
		memcpy(&server->fsid, &fattr->fsid, sizeof(server->fsid));

out:
	return error;
}

/*
 * Get locations and (maybe) other attributes of a referral.
 * Note that we'll actually follow the referral later when
 * we detect fsid mismatch in inode revalidation
 */
static int nfs4_get_referral(struct rpc_clnt *client, struct inode *dir,
			     const struct qstr *name, struct nfs_fattr *fattr,
			     struct nfs_fh *fhandle)
{
	int status = -ENOMEM;
	struct page *page = NULL;
	struct nfs4_fs_locations *locations = NULL;

	page = alloc_page(GFP_KERNEL);
	if (page == NULL)
		goto out;
	locations = kmalloc(sizeof(struct nfs4_fs_locations), GFP_KERNEL);
	if (locations == NULL)
		goto out;

	locations->fattr = fattr;

	status = nfs4_proc_fs_locations(client, dir, name, locations, page);
	if (status != 0)
		goto out;

	/*
	 * If the fsid didn't change, this is a migration event, not a
	 * referral.  Cause us to drop into the exception handler, which
	 * will kick off migration recovery.
	 */
	if (nfs_fsid_equal(&NFS_SERVER(dir)->fsid, &fattr->fsid)) {
		dprintk("%s: server did not return a different fsid for"
			" a referral at %s\n", __func__, name->name);
		status = -NFS4ERR_MOVED;
		goto out;
	}
	/* Fixup attributes for the nfs_lookup() call to nfs_fhget() */
	nfs_fixup_referral_attributes(fattr);
	memset(fhandle, 0, sizeof(struct nfs_fh));
out:
	if (page)
		__free_page(page);
	kfree(locations);
	return status;
}

static int _nfs4_proc_getattr(struct nfs_server *server, struct nfs_fh *fhandle,
				struct nfs_fattr *fattr, struct nfs4_label *label,
				struct inode *inode)
{
	__u32 bitmask[NFS4_BITMASK_SZ];
	struct nfs4_getattr_arg args = {
		.fh = fhandle,
		.bitmask = bitmask,
	};
	struct nfs4_getattr_res res = {
		.fattr = fattr,
		.label = label,
		.server = server,
	};
	struct rpc_message msg = {
		.rpc_proc = &nfs4_procedures[NFSPROC4_CLNT_GETATTR],
		.rpc_argp = &args,
		.rpc_resp = &res,
	};
	unsigned short task_flags = 0;

	if (nfs4_has_session(server->nfs_client))
		task_flags = RPC_TASK_MOVEABLE;

	/* Is this is an attribute revalidation, subject to softreval? */
	if (inode && (server->flags & NFS_MOUNT_SOFTREVAL))
		task_flags |= RPC_TASK_TIMEOUT;

	nfs4_bitmap_copy_adjust(bitmask, nfs4_bitmask(server, label), inode, 0);
	nfs_fattr_init(fattr);
	nfs4_init_sequence(&args.seq_args, &res.seq_res, 0, 0);
	return nfs4_do_call_sync(server->client, server, &msg,
			&args.seq_args, &res.seq_res, task_flags);
}

int nfs4_proc_getattr(struct nfs_server *server, struct nfs_fh *fhandle,
				struct nfs_fattr *fattr, struct nfs4_label *label,
				struct inode *inode)
{
	struct nfs4_exception exception = {
		.interruptible = true,
	};
	int err;
	do {
		err = _nfs4_proc_getattr(server, fhandle, fattr, label, inode);
		trace_nfs4_getattr(server, fhandle, fattr, err);
		err = nfs4_handle_exception(server, err,
				&exception);
	} while (exception.retry);
	return err;
}

/* 
 * The file is not closed if it is opened due to the a request to change
 * the size of the file. The open call will not be needed once the
 * VFS layer lookup-intents are implemented.
 *
 * Close is called when the inode is destroyed.
 * If we haven't opened the file for O_WRONLY, we
 * need to in the size_change case to obtain a stateid.
 *
 * Got race?
 * Because OPEN is always done by name in nfsv4, it is
 * possible that we opened a different file by the same
 * name.  We can recognize this race condition, but we
 * can't do anything about it besides returning an error.
 *
 * This will be fixed with VFS changes (lookup-intent).
 */
static int
nfs4_proc_setattr(struct dentry *dentry, struct nfs_fattr *fattr,
		  struct iattr *sattr)
{
	struct inode *inode = d_inode(dentry);
	const struct cred *cred = NULL;
	struct nfs_open_context *ctx = NULL;
	struct nfs4_label *label = NULL;
	int status;

	if (pnfs_ld_layoutret_on_setattr(inode) &&
	    sattr->ia_valid & ATTR_SIZE &&
	    sattr->ia_size < i_size_read(inode))
		pnfs_commit_and_return_layout(inode);

	nfs_fattr_init(fattr);
	
	/* Deal with open(O_TRUNC) */
	if (sattr->ia_valid & ATTR_OPEN)
		sattr->ia_valid &= ~(ATTR_MTIME|ATTR_CTIME);

	/* Optimization: if the end result is no change, don't RPC */
	if ((sattr->ia_valid & ~(ATTR_FILE|ATTR_OPEN)) == 0)
		return 0;

	/* Search for an existing open(O_WRITE) file */
	if (sattr->ia_valid & ATTR_FILE) {

		ctx = nfs_file_open_context(sattr->ia_file);
		if (ctx)
			cred = ctx->cred;
	}

	label = nfs4_label_alloc(NFS_SERVER(inode), GFP_KERNEL);
	if (IS_ERR(label))
		return PTR_ERR(label);

	/* Return any delegations if we're going to change ACLs */
	if ((sattr->ia_valid & (ATTR_MODE|ATTR_UID|ATTR_GID)) != 0)
		nfs4_inode_make_writeable(inode);

	status = nfs4_do_setattr(inode, cred, fattr, sattr, ctx, NULL, label);
	if (status == 0) {
		nfs_setattr_update_inode(inode, sattr, fattr);
		nfs_setsecurity(inode, fattr, label);
	}
	nfs4_label_free(label);
	return status;
}

static int _nfs4_proc_lookup(struct rpc_clnt *clnt, struct inode *dir,
		struct dentry *dentry, struct nfs_fh *fhandle,
		struct nfs_fattr *fattr, struct nfs4_label *label)
{
	struct nfs_server *server = NFS_SERVER(dir);
	int		       status;
	struct nfs4_lookup_arg args = {
		.bitmask = server->attr_bitmask,
		.dir_fh = NFS_FH(dir),
		.name = &dentry->d_name,
	};
	struct nfs4_lookup_res res = {
		.server = server,
		.fattr = fattr,
		.label = label,
		.fh = fhandle,
	};
	struct rpc_message msg = {
		.rpc_proc = &nfs4_procedures[NFSPROC4_CLNT_LOOKUP],
		.rpc_argp = &args,
		.rpc_resp = &res,
	};
	unsigned short task_flags = 0;

	if (nfs_server_capable(dir, NFS_CAP_MOVEABLE))
		task_flags = RPC_TASK_MOVEABLE;

	/* Is this is an attribute revalidation, subject to softreval? */
	if (nfs_lookup_is_soft_revalidate(dentry))
		task_flags |= RPC_TASK_TIMEOUT;

	args.bitmask = nfs4_bitmask(server, label);

	nfs_fattr_init(fattr);

	dprintk("NFS call  lookup %pd2\n", dentry);
	nfs4_init_sequence(&args.seq_args, &res.seq_res, 0, 0);
	status = nfs4_do_call_sync(clnt, server, &msg,
			&args.seq_args, &res.seq_res, task_flags);
	dprintk("NFS reply lookup: %d\n", status);
	return status;
}

static void nfs_fixup_secinfo_attributes(struct nfs_fattr *fattr)
{
	fattr->valid |= NFS_ATTR_FATTR_TYPE | NFS_ATTR_FATTR_MODE |
		NFS_ATTR_FATTR_NLINK | NFS_ATTR_FATTR_MOUNTPOINT;
	fattr->mode = S_IFDIR | S_IRUGO | S_IXUGO;
	fattr->nlink = 2;
}

static int nfs4_proc_lookup_common(struct rpc_clnt **clnt, struct inode *dir,
				   struct dentry *dentry, struct nfs_fh *fhandle,
				   struct nfs_fattr *fattr, struct nfs4_label *label)
{
	struct nfs4_exception exception = {
		.interruptible = true,
	};
	struct rpc_clnt *client = *clnt;
	const struct qstr *name = &dentry->d_name;
	int err;
	do {
		err = _nfs4_proc_lookup(client, dir, dentry, fhandle, fattr, label);
		trace_nfs4_lookup(dir, name, err);
		switch (err) {
		case -NFS4ERR_BADNAME:
			err = -ENOENT;
			goto out;
		case -NFS4ERR_MOVED:
			err = nfs4_get_referral(client, dir, name, fattr, fhandle);
			if (err == -NFS4ERR_MOVED)
				err = nfs4_handle_exception(NFS_SERVER(dir), err, &exception);
			goto out;
		case -NFS4ERR_WRONGSEC:
			err = -EPERM;
			if (client != *clnt)
				goto out;
			client = nfs4_negotiate_security(client, dir, name);
			if (IS_ERR(client))
				return PTR_ERR(client);

			exception.retry = 1;
			break;
		default:
			err = nfs4_handle_exception(NFS_SERVER(dir), err, &exception);
		}
	} while (exception.retry);

out:
	if (err == 0)
		*clnt = client;
	else if (client != *clnt)
		rpc_shutdown_client(client);

	return err;
}

static int nfs4_proc_lookup(struct inode *dir, struct dentry *dentry,
			    struct nfs_fh *fhandle, struct nfs_fattr *fattr,
			    struct nfs4_label *label)
{
	int status;
	struct rpc_clnt *client = NFS_CLIENT(dir);

	status = nfs4_proc_lookup_common(&client, dir, dentry, fhandle, fattr, label);
	if (client != NFS_CLIENT(dir)) {
		rpc_shutdown_client(client);
		nfs_fixup_secinfo_attributes(fattr);
	}
	return status;
}

struct rpc_clnt *
nfs4_proc_lookup_mountpoint(struct inode *dir, struct dentry *dentry,
			    struct nfs_fh *fhandle, struct nfs_fattr *fattr)
{
	struct rpc_clnt *client = NFS_CLIENT(dir);
	int status;

	status = nfs4_proc_lookup_common(&client, dir, dentry, fhandle, fattr, NULL);
	if (status < 0)
		return ERR_PTR(status);
	return (client == NFS_CLIENT(dir)) ? rpc_clone_client(client) : client;
}

static int _nfs4_proc_lookupp(struct inode *inode,
		struct nfs_fh *fhandle, struct nfs_fattr *fattr,
		struct nfs4_label *label)
{
	struct rpc_clnt *clnt = NFS_CLIENT(inode);
	struct nfs_server *server = NFS_SERVER(inode);
	int		       status;
	struct nfs4_lookupp_arg args = {
		.bitmask = server->attr_bitmask,
		.fh = NFS_FH(inode),
	};
	struct nfs4_lookupp_res res = {
		.server = server,
		.fattr = fattr,
		.label = label,
		.fh = fhandle,
	};
	struct rpc_message msg = {
		.rpc_proc = &nfs4_procedures[NFSPROC4_CLNT_LOOKUPP],
		.rpc_argp = &args,
		.rpc_resp = &res,
	};
	unsigned short task_flags = 0;

	if (NFS_SERVER(inode)->flags & NFS_MOUNT_SOFTREVAL)
		task_flags |= RPC_TASK_TIMEOUT;

	args.bitmask = nfs4_bitmask(server, label);

	nfs_fattr_init(fattr);

	dprintk("NFS call  lookupp ino=0x%lx\n", inode->i_ino);
	status = nfs4_call_sync(clnt, server, &msg, &args.seq_args,
				&res.seq_res, task_flags);
	dprintk("NFS reply lookupp: %d\n", status);
	return status;
}

static int nfs4_proc_lookupp(struct inode *inode, struct nfs_fh *fhandle,
			     struct nfs_fattr *fattr, struct nfs4_label *label)
{
	struct nfs4_exception exception = {
		.interruptible = true,
	};
	int err;
	do {
		err = _nfs4_proc_lookupp(inode, fhandle, fattr, label);
		trace_nfs4_lookupp(inode, err);
		err = nfs4_handle_exception(NFS_SERVER(inode), err,
				&exception);
	} while (exception.retry);
	return err;
}

static int _nfs4_proc_access(struct inode *inode, struct nfs_access_entry *entry)
{
	struct nfs_server *server = NFS_SERVER(inode);
	struct nfs4_accessargs args = {
		.fh = NFS_FH(inode),
		.access = entry->mask,
	};
	struct nfs4_accessres res = {
		.server = server,
	};
	struct rpc_message msg = {
		.rpc_proc = &nfs4_procedures[NFSPROC4_CLNT_ACCESS],
		.rpc_argp = &args,
		.rpc_resp = &res,
		.rpc_cred = entry->cred,
	};
	int status = 0;

	if (!nfs4_have_delegation(inode, FMODE_READ)) {
		res.fattr = nfs_alloc_fattr();
		if (res.fattr == NULL)
			return -ENOMEM;
		args.bitmask = server->cache_consistency_bitmask;
	}
	status = nfs4_call_sync(server->client, server, &msg, &args.seq_args, &res.seq_res, 0);
	if (!status) {
		nfs_access_set_mask(entry, res.access);
		if (res.fattr)
			nfs_refresh_inode(inode, res.fattr);
	}
	nfs_free_fattr(res.fattr);
	return status;
}

static int nfs4_proc_access(struct inode *inode, struct nfs_access_entry *entry)
{
	struct nfs4_exception exception = {
		.interruptible = true,
	};
	int err;
	do {
		err = _nfs4_proc_access(inode, entry);
		trace_nfs4_access(inode, err);
		err = nfs4_handle_exception(NFS_SERVER(inode), err,
				&exception);
	} while (exception.retry);
	return err;
}

/*
 * TODO: For the time being, we don't try to get any attributes
 * along with any of the zero-copy operations READ, READDIR,
 * READLINK, WRITE.
 *
 * In the case of the first three, we want to put the GETATTR
 * after the read-type operation -- this is because it is hard
 * to predict the length of a GETATTR response in v4, and thus
 * align the READ data correctly.  This means that the GETATTR
 * may end up partially falling into the page cache, and we should
 * shift it into the 'tail' of the xdr_buf before processing.
 * To do this efficiently, we need to know the total length
 * of data received, which doesn't seem to be available outside
 * of the RPC layer.
 *
 * In the case of WRITE, we also want to put the GETATTR after
 * the operation -- in this case because we want to make sure
 * we get the post-operation mtime and size.
 *
 * Both of these changes to the XDR layer would in fact be quite
 * minor, but I decided to leave them for a subsequent patch.
 */
static int _nfs4_proc_readlink(struct inode *inode, struct page *page,
		unsigned int pgbase, unsigned int pglen)
{
	struct nfs4_readlink args = {
		.fh       = NFS_FH(inode),
		.pgbase	  = pgbase,
		.pglen    = pglen,
		.pages    = &page,
	};
	struct nfs4_readlink_res res;
	struct rpc_message msg = {
		.rpc_proc = &nfs4_procedures[NFSPROC4_CLNT_READLINK],
		.rpc_argp = &args,
		.rpc_resp = &res,
	};

	return nfs4_call_sync(NFS_SERVER(inode)->client, NFS_SERVER(inode), &msg, &args.seq_args, &res.seq_res, 0);
}

static int nfs4_proc_readlink(struct inode *inode, struct page *page,
		unsigned int pgbase, unsigned int pglen)
{
	struct nfs4_exception exception = {
		.interruptible = true,
	};
	int err;
	do {
		err = _nfs4_proc_readlink(inode, page, pgbase, pglen);
		trace_nfs4_readlink(inode, err);
		err = nfs4_handle_exception(NFS_SERVER(inode), err,
				&exception);
	} while (exception.retry);
	return err;
}

/*
 * This is just for mknod.  open(O_CREAT) will always do ->open_context().
 */
static int
nfs4_proc_create(struct inode *dir, struct dentry *dentry, struct iattr *sattr,
		 int flags)
{
	struct nfs_server *server = NFS_SERVER(dir);
	struct nfs4_label l, *ilabel = NULL;
	struct nfs_open_context *ctx;
	struct nfs4_state *state;
	int status = 0;

	ctx = alloc_nfs_open_context(dentry, FMODE_READ, NULL);
	if (IS_ERR(ctx))
		return PTR_ERR(ctx);

	ilabel = nfs4_label_init_security(dir, dentry, sattr, &l);

	if (!(server->attr_bitmask[2] & FATTR4_WORD2_MODE_UMASK))
		sattr->ia_mode &= ~current_umask();
	state = nfs4_do_open(dir, ctx, flags, sattr, ilabel, NULL);
	if (IS_ERR(state)) {
		status = PTR_ERR(state);
		goto out;
	}
out:
	nfs4_label_release_security(ilabel);
	put_nfs_open_context(ctx);
	return status;
}

static int
_nfs4_proc_remove(struct inode *dir, const struct qstr *name, u32 ftype)
{
	struct nfs_server *server = NFS_SERVER(dir);
	struct nfs_removeargs args = {
		.fh = NFS_FH(dir),
		.name = *name,
	};
	struct nfs_removeres res = {
		.server = server,
	};
	struct rpc_message msg = {
		.rpc_proc = &nfs4_procedures[NFSPROC4_CLNT_REMOVE],
		.rpc_argp = &args,
		.rpc_resp = &res,
	};
	unsigned long timestamp = jiffies;
	int status;

	status = nfs4_call_sync(server->client, server, &msg, &args.seq_args, &res.seq_res, 1);
	if (status == 0) {
		spin_lock(&dir->i_lock);
		/* Removing a directory decrements nlink in the parent */
		if (ftype == NF4DIR && dir->i_nlink > 2)
			nfs4_dec_nlink_locked(dir);
		nfs4_update_changeattr_locked(dir, &res.cinfo, timestamp,
					      NFS_INO_INVALID_DATA);
		spin_unlock(&dir->i_lock);
	}
	return status;
}

static int nfs4_proc_remove(struct inode *dir, struct dentry *dentry)
{
	struct nfs4_exception exception = {
		.interruptible = true,
	};
	struct inode *inode = d_inode(dentry);
	int err;

	if (inode) {
		if (inode->i_nlink == 1)
			nfs4_inode_return_delegation(inode);
		else
			nfs4_inode_make_writeable(inode);
	}
	do {
		err = _nfs4_proc_remove(dir, &dentry->d_name, NF4REG);
		trace_nfs4_remove(dir, &dentry->d_name, err);
		err = nfs4_handle_exception(NFS_SERVER(dir), err,
				&exception);
	} while (exception.retry);
	return err;
}

static int nfs4_proc_rmdir(struct inode *dir, const struct qstr *name)
{
	struct nfs4_exception exception = {
		.interruptible = true,
	};
	int err;

	do {
		err = _nfs4_proc_remove(dir, name, NF4DIR);
		trace_nfs4_remove(dir, name, err);
		err = nfs4_handle_exception(NFS_SERVER(dir), err,
				&exception);
	} while (exception.retry);
	return err;
}

static void nfs4_proc_unlink_setup(struct rpc_message *msg,
		struct dentry *dentry,
		struct inode *inode)
{
	struct nfs_removeargs *args = msg->rpc_argp;
	struct nfs_removeres *res = msg->rpc_resp;

	res->server = NFS_SB(dentry->d_sb);
	msg->rpc_proc = &nfs4_procedures[NFSPROC4_CLNT_REMOVE];
	nfs4_init_sequence(&args->seq_args, &res->seq_res, 1, 0);

	nfs_fattr_init(res->dir_attr);

	if (inode)
		nfs4_inode_return_delegation(inode);
}

static void nfs4_proc_unlink_rpc_prepare(struct rpc_task *task, struct nfs_unlinkdata *data)
{
	nfs4_setup_sequence(NFS_SB(data->dentry->d_sb)->nfs_client,
			&data->args.seq_args,
			&data->res.seq_res,
			task);
}

static int nfs4_proc_unlink_done(struct rpc_task *task, struct inode *dir)
{
	struct nfs_unlinkdata *data = task->tk_calldata;
	struct nfs_removeres *res = &data->res;

	if (!nfs4_sequence_done(task, &res->seq_res))
		return 0;
	if (nfs4_async_handle_error(task, res->server, NULL,
				    &data->timeout) == -EAGAIN)
		return 0;
	if (task->tk_status == 0)
		nfs4_update_changeattr(dir, &res->cinfo,
				res->dir_attr->time_start,
				NFS_INO_INVALID_DATA);
	return 1;
}

static void nfs4_proc_rename_setup(struct rpc_message *msg,
		struct dentry *old_dentry,
		struct dentry *new_dentry)
{
	struct nfs_renameargs *arg = msg->rpc_argp;
	struct nfs_renameres *res = msg->rpc_resp;
	struct inode *old_inode = d_inode(old_dentry);
	struct inode *new_inode = d_inode(new_dentry);

	if (old_inode)
		nfs4_inode_make_writeable(old_inode);
	if (new_inode)
		nfs4_inode_return_delegation(new_inode);
	msg->rpc_proc = &nfs4_procedures[NFSPROC4_CLNT_RENAME];
	res->server = NFS_SB(old_dentry->d_sb);
	nfs4_init_sequence(&arg->seq_args, &res->seq_res, 1, 0);
}

static void nfs4_proc_rename_rpc_prepare(struct rpc_task *task, struct nfs_renamedata *data)
{
	nfs4_setup_sequence(NFS_SERVER(data->old_dir)->nfs_client,
			&data->args.seq_args,
			&data->res.seq_res,
			task);
}

static int nfs4_proc_rename_done(struct rpc_task *task, struct inode *old_dir,
				 struct inode *new_dir)
{
	struct nfs_renamedata *data = task->tk_calldata;
	struct nfs_renameres *res = &data->res;

	if (!nfs4_sequence_done(task, &res->seq_res))
		return 0;
	if (nfs4_async_handle_error(task, res->server, NULL, &data->timeout) == -EAGAIN)
		return 0;

	if (task->tk_status == 0) {
		if (new_dir != old_dir) {
			/* Note: If we moved a directory, nlink will change */
			nfs4_update_changeattr(old_dir, &res->old_cinfo,
					res->old_fattr->time_start,
					NFS_INO_INVALID_NLINK |
					    NFS_INO_INVALID_DATA);
			nfs4_update_changeattr(new_dir, &res->new_cinfo,
					res->new_fattr->time_start,
					NFS_INO_INVALID_NLINK |
					    NFS_INO_INVALID_DATA);
		} else
			nfs4_update_changeattr(old_dir, &res->old_cinfo,
					res->old_fattr->time_start,
					NFS_INO_INVALID_DATA);
	}
	return 1;
}

static int _nfs4_proc_link(struct inode *inode, struct inode *dir, const struct qstr *name)
{
	struct nfs_server *server = NFS_SERVER(inode);
	__u32 bitmask[NFS4_BITMASK_SZ];
	struct nfs4_link_arg arg = {
		.fh     = NFS_FH(inode),
		.dir_fh = NFS_FH(dir),
		.name   = name,
		.bitmask = bitmask,
	};
	struct nfs4_link_res res = {
		.server = server,
		.label = NULL,
	};
	struct rpc_message msg = {
		.rpc_proc = &nfs4_procedures[NFSPROC4_CLNT_LINK],
		.rpc_argp = &arg,
		.rpc_resp = &res,
	};
	int status = -ENOMEM;

	res.fattr = nfs_alloc_fattr();
	if (res.fattr == NULL)
		goto out;

	res.label = nfs4_label_alloc(server, GFP_KERNEL);
	if (IS_ERR(res.label)) {
		status = PTR_ERR(res.label);
		goto out;
	}

	nfs4_inode_make_writeable(inode);
	nfs4_bitmap_copy_adjust(bitmask, nfs4_bitmask(server, res.label), inode,
				NFS_INO_INVALID_CHANGE);
	status = nfs4_call_sync(server->client, server, &msg, &arg.seq_args, &res.seq_res, 1);
	if (!status) {
		nfs4_update_changeattr(dir, &res.cinfo, res.fattr->time_start,
				       NFS_INO_INVALID_DATA);
		nfs4_inc_nlink(inode);
		status = nfs_post_op_update_inode(inode, res.fattr);
		if (!status)
			nfs_setsecurity(inode, res.fattr, res.label);
	}


	nfs4_label_free(res.label);

out:
	nfs_free_fattr(res.fattr);
	return status;
}

static int nfs4_proc_link(struct inode *inode, struct inode *dir, const struct qstr *name)
{
	struct nfs4_exception exception = {
		.interruptible = true,
	};
	int err;
	do {
		err = nfs4_handle_exception(NFS_SERVER(inode),
				_nfs4_proc_link(inode, dir, name),
				&exception);
	} while (exception.retry);
	return err;
}

struct nfs4_createdata {
	struct rpc_message msg;
	struct nfs4_create_arg arg;
	struct nfs4_create_res res;
	struct nfs_fh fh;
	struct nfs_fattr fattr;
	struct nfs4_label *label;
};

static struct nfs4_createdata *nfs4_alloc_createdata(struct inode *dir,
		const struct qstr *name, struct iattr *sattr, u32 ftype)
{
	struct nfs4_createdata *data;

	data = kzalloc(sizeof(*data), GFP_KERNEL);
	if (data != NULL) {
		struct nfs_server *server = NFS_SERVER(dir);

		data->label = nfs4_label_alloc(server, GFP_KERNEL);
		if (IS_ERR(data->label))
			goto out_free;

		data->msg.rpc_proc = &nfs4_procedures[NFSPROC4_CLNT_CREATE];
		data->msg.rpc_argp = &data->arg;
		data->msg.rpc_resp = &data->res;
		data->arg.dir_fh = NFS_FH(dir);
		data->arg.server = server;
		data->arg.name = name;
		data->arg.attrs = sattr;
		data->arg.ftype = ftype;
		data->arg.bitmask = nfs4_bitmask(server, data->label);
		data->arg.umask = current_umask();
		data->res.server = server;
		data->res.fh = &data->fh;
		data->res.fattr = &data->fattr;
		data->res.label = data->label;
		nfs_fattr_init(data->res.fattr);
	}
	return data;
out_free:
	kfree(data);
	return NULL;
}

static int nfs4_do_create(struct inode *dir, struct dentry *dentry, struct nfs4_createdata *data)
{
	int status = nfs4_call_sync(NFS_SERVER(dir)->client, NFS_SERVER(dir), &data->msg,
				    &data->arg.seq_args, &data->res.seq_res, 1);
	if (status == 0) {
		spin_lock(&dir->i_lock);
		/* Creating a directory bumps nlink in the parent */
		if (data->arg.ftype == NF4DIR)
			nfs4_inc_nlink_locked(dir);
		nfs4_update_changeattr_locked(dir, &data->res.dir_cinfo,
					      data->res.fattr->time_start,
					      NFS_INO_INVALID_DATA);
		spin_unlock(&dir->i_lock);
		status = nfs_instantiate(dentry, data->res.fh, data->res.fattr, data->res.label);
	}
	return status;
}

static void nfs4_free_createdata(struct nfs4_createdata *data)
{
	nfs4_label_free(data->label);
	kfree(data);
}

static int _nfs4_proc_symlink(struct inode *dir, struct dentry *dentry,
		struct page *page, unsigned int len, struct iattr *sattr,
		struct nfs4_label *label)
{
	struct nfs4_createdata *data;
	int status = -ENAMETOOLONG;

	if (len > NFS4_MAXPATHLEN)
		goto out;

	status = -ENOMEM;
	data = nfs4_alloc_createdata(dir, &dentry->d_name, sattr, NF4LNK);
	if (data == NULL)
		goto out;

	data->msg.rpc_proc = &nfs4_procedures[NFSPROC4_CLNT_SYMLINK];
	data->arg.u.symlink.pages = &page;
	data->arg.u.symlink.len = len;
	data->arg.label = label;
	
	status = nfs4_do_create(dir, dentry, data);

	nfs4_free_createdata(data);
out:
	return status;
}

static int nfs4_proc_symlink(struct inode *dir, struct dentry *dentry,
		struct page *page, unsigned int len, struct iattr *sattr)
{
	struct nfs4_exception exception = {
		.interruptible = true,
	};
	struct nfs4_label l, *label = NULL;
	int err;

	label = nfs4_label_init_security(dir, dentry, sattr, &l);

	do {
		err = _nfs4_proc_symlink(dir, dentry, page, len, sattr, label);
		trace_nfs4_symlink(dir, &dentry->d_name, err);
		err = nfs4_handle_exception(NFS_SERVER(dir), err,
				&exception);
	} while (exception.retry);

	nfs4_label_release_security(label);
	return err;
}

static int _nfs4_proc_mkdir(struct inode *dir, struct dentry *dentry,
		struct iattr *sattr, struct nfs4_label *label)
{
	struct nfs4_createdata *data;
	int status = -ENOMEM;

	data = nfs4_alloc_createdata(dir, &dentry->d_name, sattr, NF4DIR);
	if (data == NULL)
		goto out;

	data->arg.label = label;
	status = nfs4_do_create(dir, dentry, data);

	nfs4_free_createdata(data);
out:
	return status;
}

static int nfs4_proc_mkdir(struct inode *dir, struct dentry *dentry,
		struct iattr *sattr)
{
	struct nfs_server *server = NFS_SERVER(dir);
	struct nfs4_exception exception = {
		.interruptible = true,
	};
	struct nfs4_label l, *label = NULL;
	int err;

	label = nfs4_label_init_security(dir, dentry, sattr, &l);

	if (!(server->attr_bitmask[2] & FATTR4_WORD2_MODE_UMASK))
		sattr->ia_mode &= ~current_umask();
	do {
		err = _nfs4_proc_mkdir(dir, dentry, sattr, label);
		trace_nfs4_mkdir(dir, &dentry->d_name, err);
		err = nfs4_handle_exception(NFS_SERVER(dir), err,
				&exception);
	} while (exception.retry);
	nfs4_label_release_security(label);

	return err;
}

static int _nfs4_proc_readdir(struct nfs_readdir_arg *nr_arg,
			      struct nfs_readdir_res *nr_res)
{
	struct inode		*dir = d_inode(nr_arg->dentry);
	struct nfs_server	*server = NFS_SERVER(dir);
	struct nfs4_readdir_arg args = {
		.fh = NFS_FH(dir),
		.pages = nr_arg->pages,
		.pgbase = 0,
		.count = nr_arg->page_len,
		.plus = nr_arg->plus,
	};
	struct nfs4_readdir_res res;
	struct rpc_message msg = {
		.rpc_proc = &nfs4_procedures[NFSPROC4_CLNT_READDIR],
		.rpc_argp = &args,
		.rpc_resp = &res,
		.rpc_cred = nr_arg->cred,
	};
	int			status;

	dprintk("%s: dentry = %pd2, cookie = %llu\n", __func__,
		nr_arg->dentry, (unsigned long long)nr_arg->cookie);
	if (!(server->caps & NFS_CAP_SECURITY_LABEL))
		args.bitmask = server->attr_bitmask_nl;
	else
		args.bitmask = server->attr_bitmask;

	nfs4_setup_readdir(nr_arg->cookie, nr_arg->verf, nr_arg->dentry, &args);
	res.pgbase = args.pgbase;
	status = nfs4_call_sync(server->client, server, &msg, &args.seq_args,
			&res.seq_res, 0);
	if (status >= 0) {
		memcpy(nr_res->verf, res.verifier.data, NFS4_VERIFIER_SIZE);
		status += args.pgbase;
	}

	nfs_invalidate_atime(dir);

	dprintk("%s: returns %d\n", __func__, status);
	return status;
}

static int nfs4_proc_readdir(struct nfs_readdir_arg *arg,
			     struct nfs_readdir_res *res)
{
	struct nfs4_exception exception = {
		.interruptible = true,
	};
	int err;
	do {
		err = _nfs4_proc_readdir(arg, res);
		trace_nfs4_readdir(d_inode(arg->dentry), err);
		err = nfs4_handle_exception(NFS_SERVER(d_inode(arg->dentry)),
					    err, &exception);
	} while (exception.retry);
	return err;
}

static int _nfs4_proc_mknod(struct inode *dir, struct dentry *dentry,
		struct iattr *sattr, struct nfs4_label *label, dev_t rdev)
{
	struct nfs4_createdata *data;
	int mode = sattr->ia_mode;
	int status = -ENOMEM;

	data = nfs4_alloc_createdata(dir, &dentry->d_name, sattr, NF4SOCK);
	if (data == NULL)
		goto out;

	if (S_ISFIFO(mode))
		data->arg.ftype = NF4FIFO;
	else if (S_ISBLK(mode)) {
		data->arg.ftype = NF4BLK;
		data->arg.u.device.specdata1 = MAJOR(rdev);
		data->arg.u.device.specdata2 = MINOR(rdev);
	}
	else if (S_ISCHR(mode)) {
		data->arg.ftype = NF4CHR;
		data->arg.u.device.specdata1 = MAJOR(rdev);
		data->arg.u.device.specdata2 = MINOR(rdev);
	} else if (!S_ISSOCK(mode)) {
		status = -EINVAL;
		goto out_free;
	}

	data->arg.label = label;
	status = nfs4_do_create(dir, dentry, data);
out_free:
	nfs4_free_createdata(data);
out:
	return status;
}

static int nfs4_proc_mknod(struct inode *dir, struct dentry *dentry,
		struct iattr *sattr, dev_t rdev)
{
	struct nfs_server *server = NFS_SERVER(dir);
	struct nfs4_exception exception = {
		.interruptible = true,
	};
	struct nfs4_label l, *label = NULL;
	int err;

	label = nfs4_label_init_security(dir, dentry, sattr, &l);

	if (!(server->attr_bitmask[2] & FATTR4_WORD2_MODE_UMASK))
		sattr->ia_mode &= ~current_umask();
	do {
		err = _nfs4_proc_mknod(dir, dentry, sattr, label, rdev);
		trace_nfs4_mknod(dir, &dentry->d_name, err);
		err = nfs4_handle_exception(NFS_SERVER(dir), err,
				&exception);
	} while (exception.retry);

	nfs4_label_release_security(label);

	return err;
}

static int _nfs4_proc_statfs(struct nfs_server *server, struct nfs_fh *fhandle,
		 struct nfs_fsstat *fsstat)
{
	struct nfs4_statfs_arg args = {
		.fh = fhandle,
		.bitmask = server->attr_bitmask,
	};
	struct nfs4_statfs_res res = {
		.fsstat = fsstat,
	};
	struct rpc_message msg = {
		.rpc_proc = &nfs4_procedures[NFSPROC4_CLNT_STATFS],
		.rpc_argp = &args,
		.rpc_resp = &res,
	};

	nfs_fattr_init(fsstat->fattr);
	return  nfs4_call_sync(server->client, server, &msg, &args.seq_args, &res.seq_res, 0);
}

static int nfs4_proc_statfs(struct nfs_server *server, struct nfs_fh *fhandle, struct nfs_fsstat *fsstat)
{
	struct nfs4_exception exception = {
		.interruptible = true,
	};
	int err;
	do {
		err = nfs4_handle_exception(server,
				_nfs4_proc_statfs(server, fhandle, fsstat),
				&exception);
	} while (exception.retry);
	return err;
}

static int _nfs4_do_fsinfo(struct nfs_server *server, struct nfs_fh *fhandle,
		struct nfs_fsinfo *fsinfo)
{
	struct nfs4_fsinfo_arg args = {
		.fh = fhandle,
		.bitmask = server->attr_bitmask,
	};
	struct nfs4_fsinfo_res res = {
		.fsinfo = fsinfo,
	};
	struct rpc_message msg = {
		.rpc_proc = &nfs4_procedures[NFSPROC4_CLNT_FSINFO],
		.rpc_argp = &args,
		.rpc_resp = &res,
	};

	return nfs4_call_sync(server->client, server, &msg, &args.seq_args, &res.seq_res, 0);
}

static int nfs4_do_fsinfo(struct nfs_server *server, struct nfs_fh *fhandle, struct nfs_fsinfo *fsinfo)
{
	struct nfs4_exception exception = {
		.interruptible = true,
	};
	int err;

	do {
		err = _nfs4_do_fsinfo(server, fhandle, fsinfo);
		trace_nfs4_fsinfo(server, fhandle, fsinfo->fattr, err);
		if (err == 0) {
			nfs4_set_lease_period(server->nfs_client, fsinfo->lease_time * HZ);
			break;
		}
		err = nfs4_handle_exception(server, err, &exception);
	} while (exception.retry);
	return err;
}

static int nfs4_proc_fsinfo(struct nfs_server *server, struct nfs_fh *fhandle, struct nfs_fsinfo *fsinfo)
{
	int error;

	nfs_fattr_init(fsinfo->fattr);
	error = nfs4_do_fsinfo(server, fhandle, fsinfo);
	if (error == 0) {
		/* block layout checks this! */
		server->pnfs_blksize = fsinfo->blksize;
		set_pnfs_layoutdriver(server, fhandle, fsinfo);
	}

	return error;
}

static int _nfs4_proc_pathconf(struct nfs_server *server, struct nfs_fh *fhandle,
		struct nfs_pathconf *pathconf)
{
	struct nfs4_pathconf_arg args = {
		.fh = fhandle,
		.bitmask = server->attr_bitmask,
	};
	struct nfs4_pathconf_res res = {
		.pathconf = pathconf,
	};
	struct rpc_message msg = {
		.rpc_proc = &nfs4_procedures[NFSPROC4_CLNT_PATHCONF],
		.rpc_argp = &args,
		.rpc_resp = &res,
	};

	/* None of the pathconf attributes are mandatory to implement */
	if ((args.bitmask[0] & nfs4_pathconf_bitmap[0]) == 0) {
		memset(pathconf, 0, sizeof(*pathconf));
		return 0;
	}

	nfs_fattr_init(pathconf->fattr);
	return nfs4_call_sync(server->client, server, &msg, &args.seq_args, &res.seq_res, 0);
}

static int nfs4_proc_pathconf(struct nfs_server *server, struct nfs_fh *fhandle,
		struct nfs_pathconf *pathconf)
{
	struct nfs4_exception exception = {
		.interruptible = true,
	};
	int err;

	do {
		err = nfs4_handle_exception(server,
				_nfs4_proc_pathconf(server, fhandle, pathconf),
				&exception);
	} while (exception.retry);
	return err;
}

int nfs4_set_rw_stateid(nfs4_stateid *stateid,
		const struct nfs_open_context *ctx,
		const struct nfs_lock_context *l_ctx,
		fmode_t fmode)
{
	return nfs4_select_rw_stateid(ctx->state, fmode, l_ctx, stateid, NULL);
}
EXPORT_SYMBOL_GPL(nfs4_set_rw_stateid);

static bool nfs4_stateid_is_current(nfs4_stateid *stateid,
		const struct nfs_open_context *ctx,
		const struct nfs_lock_context *l_ctx,
		fmode_t fmode)
{
	nfs4_stateid _current_stateid;

	/* If the current stateid represents a lost lock, then exit */
	if (nfs4_set_rw_stateid(&_current_stateid, ctx, l_ctx, fmode) == -EIO)
		return true;
	return nfs4_stateid_match(stateid, &_current_stateid);
}

static bool nfs4_error_stateid_expired(int err)
{
	switch (err) {
	case -NFS4ERR_DELEG_REVOKED:
	case -NFS4ERR_ADMIN_REVOKED:
	case -NFS4ERR_BAD_STATEID:
	case -NFS4ERR_STALE_STATEID:
	case -NFS4ERR_OLD_STATEID:
	case -NFS4ERR_OPENMODE:
	case -NFS4ERR_EXPIRED:
		return true;
	}
	return false;
}

static int nfs4_read_done_cb(struct rpc_task *task, struct nfs_pgio_header *hdr)
{
	struct nfs_server *server = NFS_SERVER(hdr->inode);

	trace_nfs4_read(hdr, task->tk_status);
	if (task->tk_status < 0) {
		struct nfs4_exception exception = {
			.inode = hdr->inode,
			.state = hdr->args.context->state,
			.stateid = &hdr->args.stateid,
		};
		task->tk_status = nfs4_async_handle_exception(task,
				server, task->tk_status, &exception);
		if (exception.retry) {
			rpc_restart_call_prepare(task);
			return -EAGAIN;
		}
	}

	if (task->tk_status > 0)
		renew_lease(server, hdr->timestamp);
	return 0;
}

static bool nfs4_read_stateid_changed(struct rpc_task *task,
		struct nfs_pgio_args *args)
{

	if (!nfs4_error_stateid_expired(task->tk_status) ||
		nfs4_stateid_is_current(&args->stateid,
				args->context,
				args->lock_context,
				FMODE_READ))
		return false;
	rpc_restart_call_prepare(task);
	return true;
}

static bool nfs4_read_plus_not_supported(struct rpc_task *task,
					 struct nfs_pgio_header *hdr)
{
	struct nfs_server *server = NFS_SERVER(hdr->inode);
	struct rpc_message *msg = &task->tk_msg;

	if (msg->rpc_proc == &nfs4_procedures[NFSPROC4_CLNT_READ_PLUS] &&
	    server->caps & NFS_CAP_READ_PLUS && task->tk_status == -ENOTSUPP) {
		server->caps &= ~NFS_CAP_READ_PLUS;
		msg->rpc_proc = &nfs4_procedures[NFSPROC4_CLNT_READ];
		rpc_restart_call_prepare(task);
		return true;
	}
	return false;
}

static int nfs4_read_done(struct rpc_task *task, struct nfs_pgio_header *hdr)
{
	dprintk("--> %s\n", __func__);

	if (!nfs4_sequence_done(task, &hdr->res.seq_res))
		return -EAGAIN;
	if (nfs4_read_stateid_changed(task, &hdr->args))
		return -EAGAIN;
	if (nfs4_read_plus_not_supported(task, hdr))
		return -EAGAIN;
	if (task->tk_status > 0)
		nfs_invalidate_atime(hdr->inode);
	return hdr->pgio_done_cb ? hdr->pgio_done_cb(task, hdr) :
				    nfs4_read_done_cb(task, hdr);
}

#if defined CONFIG_NFS_V4_2 && defined CONFIG_NFS_V4_2_READ_PLUS
static void nfs42_read_plus_support(struct nfs_pgio_header *hdr,
				    struct rpc_message *msg)
{
	/* Note: We don't use READ_PLUS with pNFS yet */
	if (nfs_server_capable(hdr->inode, NFS_CAP_READ_PLUS) && !hdr->ds_clp)
		msg->rpc_proc = &nfs4_procedures[NFSPROC4_CLNT_READ_PLUS];
}
#else
static void nfs42_read_plus_support(struct nfs_pgio_header *hdr,
				    struct rpc_message *msg)
{
}
#endif /* CONFIG_NFS_V4_2 */

static void nfs4_proc_read_setup(struct nfs_pgio_header *hdr,
				 struct rpc_message *msg)
{
	hdr->timestamp   = jiffies;
	if (!hdr->pgio_done_cb)
		hdr->pgio_done_cb = nfs4_read_done_cb;
	msg->rpc_proc = &nfs4_procedures[NFSPROC4_CLNT_READ];
	nfs42_read_plus_support(hdr, msg);
	nfs4_init_sequence(&hdr->args.seq_args, &hdr->res.seq_res, 0, 0);
}

static int nfs4_proc_pgio_rpc_prepare(struct rpc_task *task,
				      struct nfs_pgio_header *hdr)
{
	if (nfs4_setup_sequence(NFS_SERVER(hdr->inode)->nfs_client,
			&hdr->args.seq_args,
			&hdr->res.seq_res,
			task))
		return 0;
	if (nfs4_set_rw_stateid(&hdr->args.stateid, hdr->args.context,
				hdr->args.lock_context,
				hdr->rw_mode) == -EIO)
		return -EIO;
	if (unlikely(test_bit(NFS_CONTEXT_BAD, &hdr->args.context->flags)))
		return -EIO;
	return 0;
}

static int nfs4_write_done_cb(struct rpc_task *task,
			      struct nfs_pgio_header *hdr)
{
	struct inode *inode = hdr->inode;

	trace_nfs4_write(hdr, task->tk_status);
	if (task->tk_status < 0) {
		struct nfs4_exception exception = {
			.inode = hdr->inode,
			.state = hdr->args.context->state,
			.stateid = &hdr->args.stateid,
		};
		task->tk_status = nfs4_async_handle_exception(task,
				NFS_SERVER(inode), task->tk_status,
				&exception);
		if (exception.retry) {
			rpc_restart_call_prepare(task);
			return -EAGAIN;
		}
	}
	if (task->tk_status >= 0) {
		renew_lease(NFS_SERVER(inode), hdr->timestamp);
		nfs_writeback_update_inode(hdr);
	}
	return 0;
}

static bool nfs4_write_stateid_changed(struct rpc_task *task,
		struct nfs_pgio_args *args)
{

	if (!nfs4_error_stateid_expired(task->tk_status) ||
		nfs4_stateid_is_current(&args->stateid,
				args->context,
				args->lock_context,
				FMODE_WRITE))
		return false;
	rpc_restart_call_prepare(task);
	return true;
}

static int nfs4_write_done(struct rpc_task *task, struct nfs_pgio_header *hdr)
{
	if (!nfs4_sequence_done(task, &hdr->res.seq_res))
		return -EAGAIN;
	if (nfs4_write_stateid_changed(task, &hdr->args))
		return -EAGAIN;
	return hdr->pgio_done_cb ? hdr->pgio_done_cb(task, hdr) :
		nfs4_write_done_cb(task, hdr);
}

static
bool nfs4_write_need_cache_consistency_data(struct nfs_pgio_header *hdr)
{
	/* Don't request attributes for pNFS or O_DIRECT writes */
	if (hdr->ds_clp != NULL || hdr->dreq != NULL)
		return false;
	/* Otherwise, request attributes if and only if we don't hold
	 * a delegation
	 */
	return nfs4_have_delegation(hdr->inode, FMODE_READ) == 0;
}

static void nfs4_bitmask_set(__u32 bitmask[NFS4_BITMASK_SZ], const __u32 *src,
			     struct inode *inode, struct nfs_server *server,
			     struct nfs4_label *label)
{
	unsigned long cache_validity = READ_ONCE(NFS_I(inode)->cache_validity);
	unsigned int i;

	memcpy(bitmask, src, sizeof(*bitmask) * NFS4_BITMASK_SZ);

	if (cache_validity & NFS_INO_INVALID_CHANGE)
		bitmask[0] |= FATTR4_WORD0_CHANGE;
	if (cache_validity & NFS_INO_INVALID_ATIME)
		bitmask[1] |= FATTR4_WORD1_TIME_ACCESS;
	if (cache_validity & NFS_INO_INVALID_MODE)
		bitmask[1] |= FATTR4_WORD1_MODE;
	if (cache_validity & NFS_INO_INVALID_OTHER)
		bitmask[1] |= FATTR4_WORD1_OWNER | FATTR4_WORD1_OWNER_GROUP;
	if (cache_validity & NFS_INO_INVALID_NLINK)
		bitmask[1] |= FATTR4_WORD1_NUMLINKS;
	if (label && label->len && cache_validity & NFS_INO_INVALID_LABEL)
		bitmask[2] |= FATTR4_WORD2_SECURITY_LABEL;
	if (cache_validity & NFS_INO_INVALID_CTIME)
		bitmask[1] |= FATTR4_WORD1_TIME_METADATA;
	if (cache_validity & NFS_INO_INVALID_MTIME)
		bitmask[1] |= FATTR4_WORD1_TIME_MODIFY;
	if (cache_validity & NFS_INO_INVALID_BLOCKS)
		bitmask[1] |= FATTR4_WORD1_SPACE_USED;

	if (cache_validity & NFS_INO_INVALID_SIZE)
		bitmask[0] |= FATTR4_WORD0_SIZE;

	for (i = 0; i < NFS4_BITMASK_SZ; i++)
		bitmask[i] &= server->attr_bitmask[i];
}

static void nfs4_proc_write_setup(struct nfs_pgio_header *hdr,
				  struct rpc_message *msg,
				  struct rpc_clnt **clnt)
{
	struct nfs_server *server = NFS_SERVER(hdr->inode);

	if (!nfs4_write_need_cache_consistency_data(hdr)) {
		hdr->args.bitmask = NULL;
		hdr->res.fattr = NULL;
	} else {
		nfs4_bitmask_set(hdr->args.bitmask_store,
				 server->cache_consistency_bitmask,
				 hdr->inode, server, NULL);
		hdr->args.bitmask = hdr->args.bitmask_store;
	}

	if (!hdr->pgio_done_cb)
		hdr->pgio_done_cb = nfs4_write_done_cb;
	hdr->res.server = server;
	hdr->timestamp   = jiffies;

	msg->rpc_proc = &nfs4_procedures[NFSPROC4_CLNT_WRITE];
	nfs4_init_sequence(&hdr->args.seq_args, &hdr->res.seq_res, 0, 0);
	nfs4_state_protect_write(server->nfs_client, clnt, msg, hdr);
}

static void nfs4_proc_commit_rpc_prepare(struct rpc_task *task, struct nfs_commit_data *data)
{
	nfs4_setup_sequence(NFS_SERVER(data->inode)->nfs_client,
			&data->args.seq_args,
			&data->res.seq_res,
			task);
}

static int nfs4_commit_done_cb(struct rpc_task *task, struct nfs_commit_data *data)
{
	struct inode *inode = data->inode;

	trace_nfs4_commit(data, task->tk_status);
	if (nfs4_async_handle_error(task, NFS_SERVER(inode),
				    NULL, NULL) == -EAGAIN) {
		rpc_restart_call_prepare(task);
		return -EAGAIN;
	}
	return 0;
}

static int nfs4_commit_done(struct rpc_task *task, struct nfs_commit_data *data)
{
	if (!nfs4_sequence_done(task, &data->res.seq_res))
		return -EAGAIN;
	return data->commit_done_cb(task, data);
}

static void nfs4_proc_commit_setup(struct nfs_commit_data *data, struct rpc_message *msg,
				   struct rpc_clnt **clnt)
{
	struct nfs_server *server = NFS_SERVER(data->inode);

	if (data->commit_done_cb == NULL)
		data->commit_done_cb = nfs4_commit_done_cb;
	data->res.server = server;
	msg->rpc_proc = &nfs4_procedures[NFSPROC4_CLNT_COMMIT];
	nfs4_init_sequence(&data->args.seq_args, &data->res.seq_res, 1, 0);
	nfs4_state_protect(server->nfs_client, NFS_SP4_MACH_CRED_COMMIT, clnt, msg);
}

static int _nfs4_proc_commit(struct file *dst, struct nfs_commitargs *args,
				struct nfs_commitres *res)
{
	struct inode *dst_inode = file_inode(dst);
	struct nfs_server *server = NFS_SERVER(dst_inode);
	struct rpc_message msg = {
		.rpc_proc = &nfs4_procedures[NFSPROC4_CLNT_COMMIT],
		.rpc_argp = args,
		.rpc_resp = res,
	};

	args->fh = NFS_FH(dst_inode);
	return nfs4_call_sync(server->client, server, &msg,
			&args->seq_args, &res->seq_res, 1);
}

int nfs4_proc_commit(struct file *dst, __u64 offset, __u32 count, struct nfs_commitres *res)
{
	struct nfs_commitargs args = {
		.offset = offset,
		.count = count,
	};
	struct nfs_server *dst_server = NFS_SERVER(file_inode(dst));
	struct nfs4_exception exception = { };
	int status;

	do {
		status = _nfs4_proc_commit(dst, &args, res);
		status = nfs4_handle_exception(dst_server, status, &exception);
	} while (exception.retry);

	return status;
}

struct nfs4_renewdata {
	struct nfs_client	*client;
	unsigned long		timestamp;
};

/*
 * nfs4_proc_async_renew(): This is not one of the nfs_rpc_ops; it is a special
 * standalone procedure for queueing an asynchronous RENEW.
 */
static void nfs4_renew_release(void *calldata)
{
	struct nfs4_renewdata *data = calldata;
	struct nfs_client *clp = data->client;

	if (refcount_read(&clp->cl_count) > 1)
		nfs4_schedule_state_renewal(clp);
	nfs_put_client(clp);
	kfree(data);
}

static void nfs4_renew_done(struct rpc_task *task, void *calldata)
{
	struct nfs4_renewdata *data = calldata;
	struct nfs_client *clp = data->client;
	unsigned long timestamp = data->timestamp;

	trace_nfs4_renew_async(clp, task->tk_status);
	switch (task->tk_status) {
	case 0:
		break;
	case -NFS4ERR_LEASE_MOVED:
		nfs4_schedule_lease_moved_recovery(clp);
		break;
	default:
		/* Unless we're shutting down, schedule state recovery! */
		if (test_bit(NFS_CS_RENEWD, &clp->cl_res_state) == 0)
			return;
		if (task->tk_status != NFS4ERR_CB_PATH_DOWN) {
			nfs4_schedule_lease_recovery(clp);
			return;
		}
		nfs4_schedule_path_down_recovery(clp);
	}
	do_renew_lease(clp, timestamp);
}

static const struct rpc_call_ops nfs4_renew_ops = {
	.rpc_call_done = nfs4_renew_done,
	.rpc_release = nfs4_renew_release,
};

static int nfs4_proc_async_renew(struct nfs_client *clp, const struct cred *cred, unsigned renew_flags)
{
	struct rpc_message msg = {
		.rpc_proc	= &nfs4_procedures[NFSPROC4_CLNT_RENEW],
		.rpc_argp	= clp,
		.rpc_cred	= cred,
	};
	struct nfs4_renewdata *data;

	if (renew_flags == 0)
		return 0;
	if (!refcount_inc_not_zero(&clp->cl_count))
		return -EIO;
	data = kmalloc(sizeof(*data), GFP_NOFS);
	if (data == NULL) {
		nfs_put_client(clp);
		return -ENOMEM;
	}
	data->client = clp;
	data->timestamp = jiffies;
	return rpc_call_async(clp->cl_rpcclient, &msg, RPC_TASK_TIMEOUT,
			&nfs4_renew_ops, data);
}

static int nfs4_proc_renew(struct nfs_client *clp, const struct cred *cred)
{
	struct rpc_message msg = {
		.rpc_proc	= &nfs4_procedures[NFSPROC4_CLNT_RENEW],
		.rpc_argp	= clp,
		.rpc_cred	= cred,
	};
	unsigned long now = jiffies;
	int status;

	status = rpc_call_sync(clp->cl_rpcclient, &msg, RPC_TASK_TIMEOUT);
	if (status < 0)
		return status;
	do_renew_lease(clp, now);
	return 0;
}

static inline int nfs4_server_supports_acls(struct nfs_server *server)
{
	return server->caps & NFS_CAP_ACLS;
}

/* Assuming that XATTR_SIZE_MAX is a multiple of PAGE_SIZE, and that
 * it's OK to put sizeof(void) * (XATTR_SIZE_MAX/PAGE_SIZE) bytes on
 * the stack.
 */
#define NFS4ACL_MAXPAGES DIV_ROUND_UP(XATTR_SIZE_MAX, PAGE_SIZE)

int nfs4_buf_to_pages_noslab(const void *buf, size_t buflen,
		struct page **pages)
{
	struct page *newpage, **spages;
	int rc = 0;
	size_t len;
	spages = pages;

	do {
		len = min_t(size_t, PAGE_SIZE, buflen);
		newpage = alloc_page(GFP_KERNEL);

		if (newpage == NULL)
			goto unwind;
		memcpy(page_address(newpage), buf, len);
		buf += len;
		buflen -= len;
		*pages++ = newpage;
		rc++;
	} while (buflen != 0);

	return rc;

unwind:
	for(; rc > 0; rc--)
		__free_page(spages[rc-1]);
	return -ENOMEM;
}

struct nfs4_cached_acl {
	int cached;
	size_t len;
	char data[];
};

static void nfs4_set_cached_acl(struct inode *inode, struct nfs4_cached_acl *acl)
{
	struct nfs_inode *nfsi = NFS_I(inode);

	spin_lock(&inode->i_lock);
	kfree(nfsi->nfs4_acl);
	nfsi->nfs4_acl = acl;
	spin_unlock(&inode->i_lock);
}

static void nfs4_zap_acl_attr(struct inode *inode)
{
	nfs4_set_cached_acl(inode, NULL);
}

static inline ssize_t nfs4_read_cached_acl(struct inode *inode, char *buf, size_t buflen)
{
	struct nfs_inode *nfsi = NFS_I(inode);
	struct nfs4_cached_acl *acl;
	int ret = -ENOENT;

	spin_lock(&inode->i_lock);
	acl = nfsi->nfs4_acl;
	if (acl == NULL)
		goto out;
	if (buf == NULL) /* user is just asking for length */
		goto out_len;
	if (acl->cached == 0)
		goto out;
	ret = -ERANGE; /* see getxattr(2) man page */
	if (acl->len > buflen)
		goto out;
	memcpy(buf, acl->data, acl->len);
out_len:
	ret = acl->len;
out:
	spin_unlock(&inode->i_lock);
	return ret;
}

static void nfs4_write_cached_acl(struct inode *inode, struct page **pages, size_t pgbase, size_t acl_len)
{
	struct nfs4_cached_acl *acl;
	size_t buflen = sizeof(*acl) + acl_len;

	if (buflen <= PAGE_SIZE) {
		acl = kmalloc(buflen, GFP_KERNEL);
		if (acl == NULL)
			goto out;
		acl->cached = 1;
		_copy_from_pages(acl->data, pages, pgbase, acl_len);
	} else {
		acl = kmalloc(sizeof(*acl), GFP_KERNEL);
		if (acl == NULL)
			goto out;
		acl->cached = 0;
	}
	acl->len = acl_len;
out:
	nfs4_set_cached_acl(inode, acl);
}

/*
 * The getxattr API returns the required buffer length when called with a
 * NULL buf. The NFSv4 acl tool then calls getxattr again after allocating
 * the required buf.  On a NULL buf, we send a page of data to the server
 * guessing that the ACL request can be serviced by a page. If so, we cache
 * up to the page of ACL data, and the 2nd call to getxattr is serviced by
 * the cache. If not so, we throw away the page, and cache the required
 * length. The next getxattr call will then produce another round trip to
 * the server, this time with the input buf of the required size.
 */
static ssize_t __nfs4_get_acl_uncached(struct inode *inode, void *buf, size_t buflen)
{
	struct page **pages;
	struct nfs_getaclargs args = {
		.fh = NFS_FH(inode),
		.acl_len = buflen,
	};
	struct nfs_getaclres res = {
		.acl_len = buflen,
	};
	struct rpc_message msg = {
		.rpc_proc = &nfs4_procedures[NFSPROC4_CLNT_GETACL],
		.rpc_argp = &args,
		.rpc_resp = &res,
	};
	unsigned int npages;
	int ret = -ENOMEM, i;
	struct nfs_server *server = NFS_SERVER(inode);

	if (buflen == 0)
		buflen = server->rsize;

	npages = DIV_ROUND_UP(buflen, PAGE_SIZE) + 1;
	pages = kmalloc_array(npages, sizeof(struct page *), GFP_KERNEL);
	if (!pages)
		return -ENOMEM;

	args.acl_pages = pages;

	for (i = 0; i < npages; i++) {
		pages[i] = alloc_page(GFP_KERNEL);
		if (!pages[i])
			goto out_free;
	}

	/* for decoding across pages */
	res.acl_scratch = alloc_page(GFP_KERNEL);
	if (!res.acl_scratch)
		goto out_free;

	args.acl_len = npages * PAGE_SIZE;

	dprintk("%s  buf %p buflen %zu npages %d args.acl_len %zu\n",
		__func__, buf, buflen, npages, args.acl_len);
	ret = nfs4_call_sync(NFS_SERVER(inode)->client, NFS_SERVER(inode),
			     &msg, &args.seq_args, &res.seq_res, 0);
	if (ret)
		goto out_free;

	/* Handle the case where the passed-in buffer is too short */
	if (res.acl_flags & NFS4_ACL_TRUNC) {
		/* Did the user only issue a request for the acl length? */
		if (buf == NULL)
			goto out_ok;
		ret = -ERANGE;
		goto out_free;
	}
	nfs4_write_cached_acl(inode, pages, res.acl_data_offset, res.acl_len);
	if (buf) {
		if (res.acl_len > buflen) {
			ret = -ERANGE;
			goto out_free;
		}
		_copy_from_pages(buf, pages, res.acl_data_offset, res.acl_len);
	}
out_ok:
	ret = res.acl_len;
out_free:
	for (i = 0; i < npages; i++)
		if (pages[i])
			__free_page(pages[i]);
	if (res.acl_scratch)
		__free_page(res.acl_scratch);
	kfree(pages);
	return ret;
}

static ssize_t nfs4_get_acl_uncached(struct inode *inode, void *buf, size_t buflen)
{
	struct nfs4_exception exception = {
		.interruptible = true,
	};
	ssize_t ret;
	do {
		ret = __nfs4_get_acl_uncached(inode, buf, buflen);
		trace_nfs4_get_acl(inode, ret);
		if (ret >= 0)
			break;
		ret = nfs4_handle_exception(NFS_SERVER(inode), ret, &exception);
	} while (exception.retry);
	return ret;
}

static ssize_t nfs4_proc_get_acl(struct inode *inode, void *buf, size_t buflen)
{
	struct nfs_server *server = NFS_SERVER(inode);
	int ret;

	if (!nfs4_server_supports_acls(server))
		return -EOPNOTSUPP;
	ret = nfs_revalidate_inode(inode, NFS_INO_INVALID_CHANGE);
	if (ret < 0)
		return ret;
	if (NFS_I(inode)->cache_validity & NFS_INO_INVALID_ACL)
		nfs_zap_acl_cache(inode);
	ret = nfs4_read_cached_acl(inode, buf, buflen);
	if (ret != -ENOENT)
		/* -ENOENT is returned if there is no ACL or if there is an ACL
		 * but no cached acl data, just the acl length */
		return ret;
	return nfs4_get_acl_uncached(inode, buf, buflen);
}

static int __nfs4_proc_set_acl(struct inode *inode, const void *buf, size_t buflen)
{
	struct nfs_server *server = NFS_SERVER(inode);
	struct page *pages[NFS4ACL_MAXPAGES];
	struct nfs_setaclargs arg = {
		.fh		= NFS_FH(inode),
		.acl_pages	= pages,
		.acl_len	= buflen,
	};
	struct nfs_setaclres res;
	struct rpc_message msg = {
		.rpc_proc	= &nfs4_procedures[NFSPROC4_CLNT_SETACL],
		.rpc_argp	= &arg,
		.rpc_resp	= &res,
	};
	unsigned int npages = DIV_ROUND_UP(buflen, PAGE_SIZE);
	int ret, i;

	/* You can't remove system.nfs4_acl: */
	if (buflen == 0)
		return -EINVAL;
	if (!nfs4_server_supports_acls(server))
		return -EOPNOTSUPP;
	if (npages > ARRAY_SIZE(pages))
		return -ERANGE;
	i = nfs4_buf_to_pages_noslab(buf, buflen, arg.acl_pages);
	if (i < 0)
		return i;
	nfs4_inode_make_writeable(inode);
	ret = nfs4_call_sync(server->client, server, &msg, &arg.seq_args, &res.seq_res, 1);

	/*
	 * Free each page after tx, so the only ref left is
	 * held by the network stack
	 */
	for (; i > 0; i--)
		put_page(pages[i-1]);

	/*
	 * Acl update can result in inode attribute update.
	 * so mark the attribute cache invalid.
	 */
	spin_lock(&inode->i_lock);
	nfs_set_cache_invalid(inode, NFS_INO_INVALID_CHANGE |
					     NFS_INO_INVALID_CTIME |
					     NFS_INO_REVAL_FORCED);
	spin_unlock(&inode->i_lock);
	nfs_access_zap_cache(inode);
	nfs_zap_acl_cache(inode);
	return ret;
}

static int nfs4_proc_set_acl(struct inode *inode, const void *buf, size_t buflen)
{
	struct nfs4_exception exception = { };
	int err;
	do {
		err = __nfs4_proc_set_acl(inode, buf, buflen);
		trace_nfs4_set_acl(inode, err);
		if (err == -NFS4ERR_BADOWNER || err == -NFS4ERR_BADNAME) {
			/*
			 * no need to retry since the kernel
			 * isn't involved in encoding the ACEs.
			 */
			err = -EINVAL;
			break;
		}
		err = nfs4_handle_exception(NFS_SERVER(inode), err,
				&exception);
	} while (exception.retry);
	return err;
}

#ifdef CONFIG_NFS_V4_SECURITY_LABEL
static int _nfs4_get_security_label(struct inode *inode, void *buf,
					size_t buflen)
{
	struct nfs_server *server = NFS_SERVER(inode);
	struct nfs_fattr fattr;
	struct nfs4_label label = {0, 0, buflen, buf};

	u32 bitmask[3] = { 0, 0, FATTR4_WORD2_SECURITY_LABEL };
	struct nfs4_getattr_arg arg = {
		.fh		= NFS_FH(inode),
		.bitmask	= bitmask,
	};
	struct nfs4_getattr_res res = {
		.fattr		= &fattr,
		.label		= &label,
		.server		= server,
	};
	struct rpc_message msg = {
		.rpc_proc	= &nfs4_procedures[NFSPROC4_CLNT_GETATTR],
		.rpc_argp	= &arg,
		.rpc_resp	= &res,
	};
	int ret;

	nfs_fattr_init(&fattr);

	ret = nfs4_call_sync(server->client, server, &msg, &arg.seq_args, &res.seq_res, 0);
	if (ret)
		return ret;
	if (!(fattr.valid & NFS_ATTR_FATTR_V4_SECURITY_LABEL))
		return -ENOENT;
	return label.len;
}

static int nfs4_get_security_label(struct inode *inode, void *buf,
					size_t buflen)
{
	struct nfs4_exception exception = {
		.interruptible = true,
	};
	int err;

	if (!nfs_server_capable(inode, NFS_CAP_SECURITY_LABEL))
		return -EOPNOTSUPP;

	do {
		err = _nfs4_get_security_label(inode, buf, buflen);
		trace_nfs4_get_security_label(inode, err);
		err = nfs4_handle_exception(NFS_SERVER(inode), err,
				&exception);
	} while (exception.retry);
	return err;
}

static int _nfs4_do_set_security_label(struct inode *inode,
		struct nfs4_label *ilabel,
		struct nfs_fattr *fattr,
		struct nfs4_label *olabel)
{

	struct iattr sattr = {0};
	struct nfs_server *server = NFS_SERVER(inode);
	const u32 bitmask[3] = { 0, 0, FATTR4_WORD2_SECURITY_LABEL };
	struct nfs_setattrargs arg = {
		.fh		= NFS_FH(inode),
		.iap		= &sattr,
		.server		= server,
		.bitmask	= bitmask,
		.label		= ilabel,
	};
	struct nfs_setattrres res = {
		.fattr		= fattr,
		.label		= olabel,
		.server		= server,
	};
	struct rpc_message msg = {
		.rpc_proc	= &nfs4_procedures[NFSPROC4_CLNT_SETATTR],
		.rpc_argp	= &arg,
		.rpc_resp	= &res,
	};
	int status;

	nfs4_stateid_copy(&arg.stateid, &zero_stateid);

	status = nfs4_call_sync(server->client, server, &msg, &arg.seq_args, &res.seq_res, 1);
	if (status)
		dprintk("%s failed: %d\n", __func__, status);

	return status;
}

static int nfs4_do_set_security_label(struct inode *inode,
		struct nfs4_label *ilabel,
		struct nfs_fattr *fattr,
		struct nfs4_label *olabel)
{
	struct nfs4_exception exception = { };
	int err;

	do {
		err = _nfs4_do_set_security_label(inode, ilabel,
				fattr, olabel);
		trace_nfs4_set_security_label(inode, err);
		err = nfs4_handle_exception(NFS_SERVER(inode), err,
				&exception);
	} while (exception.retry);
	return err;
}

static int
nfs4_set_security_label(struct inode *inode, const void *buf, size_t buflen)
{
	struct nfs4_label ilabel, *olabel = NULL;
	struct nfs_fattr fattr;
	int status;

	if (!nfs_server_capable(inode, NFS_CAP_SECURITY_LABEL))
		return -EOPNOTSUPP;

	nfs_fattr_init(&fattr);

	ilabel.pi = 0;
	ilabel.lfs = 0;
	ilabel.label = (char *)buf;
	ilabel.len = buflen;

	olabel = nfs4_label_alloc(NFS_SERVER(inode), GFP_KERNEL);
	if (IS_ERR(olabel)) {
		status = -PTR_ERR(olabel);
		goto out;
	}

	status = nfs4_do_set_security_label(inode, &ilabel, &fattr, olabel);
	if (status == 0)
		nfs_setsecurity(inode, &fattr, olabel);

	nfs4_label_free(olabel);
out:
	return status;
}
#endif	/* CONFIG_NFS_V4_SECURITY_LABEL */


static void nfs4_init_boot_verifier(const struct nfs_client *clp,
				    nfs4_verifier *bootverf)
{
	__be32 verf[2];

	if (test_bit(NFS4CLNT_PURGE_STATE, &clp->cl_state)) {
		/* An impossible timestamp guarantees this value
		 * will never match a generated boot time. */
		verf[0] = cpu_to_be32(U32_MAX);
		verf[1] = cpu_to_be32(U32_MAX);
	} else {
		struct nfs_net *nn = net_generic(clp->cl_net, nfs_net_id);
		u64 ns = ktime_to_ns(nn->boot_time);

		verf[0] = cpu_to_be32(ns >> 32);
		verf[1] = cpu_to_be32(ns);
	}
	memcpy(bootverf->data, verf, sizeof(bootverf->data));
}

static size_t
nfs4_get_uniquifier(struct nfs_client *clp, char *buf, size_t buflen)
{
	struct nfs_net *nn = net_generic(clp->cl_net, nfs_net_id);
	struct nfs_netns_client *nn_clp = nn->nfs_client;
	const char *id;

	buf[0] = '\0';

	if (nn_clp) {
		rcu_read_lock();
		id = rcu_dereference(nn_clp->identifier);
		if (id)
			strscpy(buf, id, buflen);
		rcu_read_unlock();
	}

	if (nfs4_client_id_uniquifier[0] != '\0' && buf[0] == '\0')
		strscpy(buf, nfs4_client_id_uniquifier, buflen);

	return strlen(buf);
}

static int
nfs4_init_nonuniform_client_string(struct nfs_client *clp)
{
	char buf[NFS4_CLIENT_ID_UNIQ_LEN];
	size_t buflen;
	size_t len;
	char *str;

	if (clp->cl_owner_id != NULL)
		return 0;

	rcu_read_lock();
	len = 14 +
		strlen(clp->cl_rpcclient->cl_nodename) +
		1 +
		strlen(rpc_peeraddr2str(clp->cl_rpcclient, RPC_DISPLAY_ADDR)) +
		1;
	rcu_read_unlock();

	buflen = nfs4_get_uniquifier(clp, buf, sizeof(buf));
	if (buflen)
		len += buflen + 1;

	if (len > NFS4_OPAQUE_LIMIT + 1)
		return -EINVAL;

	/*
	 * Since this string is allocated at mount time, and held until the
	 * nfs_client is destroyed, we can use GFP_KERNEL here w/o worrying
	 * about a memory-reclaim deadlock.
	 */
	str = kmalloc(len, GFP_KERNEL);
	if (!str)
		return -ENOMEM;

	rcu_read_lock();
	if (buflen)
		scnprintf(str, len, "Linux NFSv4.0 %s/%s/%s",
			  clp->cl_rpcclient->cl_nodename, buf,
			  rpc_peeraddr2str(clp->cl_rpcclient,
					   RPC_DISPLAY_ADDR));
	else
		scnprintf(str, len, "Linux NFSv4.0 %s/%s",
			  clp->cl_rpcclient->cl_nodename,
			  rpc_peeraddr2str(clp->cl_rpcclient,
					   RPC_DISPLAY_ADDR));
	rcu_read_unlock();

	clp->cl_owner_id = str;
	return 0;
}

static int
nfs4_init_uniform_client_string(struct nfs_client *clp)
{
	char buf[NFS4_CLIENT_ID_UNIQ_LEN];
	size_t buflen;
	size_t len;
	char *str;

	if (clp->cl_owner_id != NULL)
		return 0;

	len = 10 + 10 + 1 + 10 + 1 +
		strlen(clp->cl_rpcclient->cl_nodename) + 1;

	buflen = nfs4_get_uniquifier(clp, buf, sizeof(buf));
	if (buflen)
		len += buflen + 1;

	if (len > NFS4_OPAQUE_LIMIT + 1)
		return -EINVAL;

	/*
	 * Since this string is allocated at mount time, and held until the
	 * nfs_client is destroyed, we can use GFP_KERNEL here w/o worrying
	 * about a memory-reclaim deadlock.
	 */
	str = kmalloc(len, GFP_KERNEL);
	if (!str)
		return -ENOMEM;

	if (buflen)
		scnprintf(str, len, "Linux NFSv%u.%u %s/%s",
			  clp->rpc_ops->version, clp->cl_minorversion,
			  buf, clp->cl_rpcclient->cl_nodename);
	else
		scnprintf(str, len, "Linux NFSv%u.%u %s",
			  clp->rpc_ops->version, clp->cl_minorversion,
			  clp->cl_rpcclient->cl_nodename);
	clp->cl_owner_id = str;
	return 0;
}

/*
 * nfs4_callback_up_net() starts only "tcp" and "tcp6" callback
 * services.  Advertise one based on the address family of the
 * clientaddr.
 */
static unsigned int
nfs4_init_callback_netid(const struct nfs_client *clp, char *buf, size_t len)
{
	if (strchr(clp->cl_ipaddr, ':') != NULL)
		return scnprintf(buf, len, "tcp6");
	else
		return scnprintf(buf, len, "tcp");
}

static void nfs4_setclientid_done(struct rpc_task *task, void *calldata)
{
	struct nfs4_setclientid *sc = calldata;

	if (task->tk_status == 0)
		sc->sc_cred = get_rpccred(task->tk_rqstp->rq_cred);
}

static const struct rpc_call_ops nfs4_setclientid_ops = {
	.rpc_call_done = nfs4_setclientid_done,
};

/**
 * nfs4_proc_setclientid - Negotiate client ID
 * @clp: state data structure
 * @program: RPC program for NFSv4 callback service
 * @port: IP port number for NFS4 callback service
 * @cred: credential to use for this call
 * @res: where to place the result
 *
 * Returns zero, a negative errno, or a negative NFS4ERR status code.
 */
int nfs4_proc_setclientid(struct nfs_client *clp, u32 program,
		unsigned short port, const struct cred *cred,
		struct nfs4_setclientid_res *res)
{
	nfs4_verifier sc_verifier;
	struct nfs4_setclientid setclientid = {
		.sc_verifier = &sc_verifier,
		.sc_prog = program,
		.sc_clnt = clp,
	};
	struct rpc_message msg = {
		.rpc_proc = &nfs4_procedures[NFSPROC4_CLNT_SETCLIENTID],
		.rpc_argp = &setclientid,
		.rpc_resp = res,
		.rpc_cred = cred,
	};
	struct rpc_task_setup task_setup_data = {
		.rpc_client = clp->cl_rpcclient,
		.rpc_message = &msg,
		.callback_ops = &nfs4_setclientid_ops,
		.callback_data = &setclientid,
		.flags = RPC_TASK_TIMEOUT | RPC_TASK_NO_ROUND_ROBIN,
	};
	unsigned long now = jiffies;
	int status;

	/* nfs_client_id4 */
	nfs4_init_boot_verifier(clp, &sc_verifier);

	if (test_bit(NFS_CS_MIGRATION, &clp->cl_flags))
		status = nfs4_init_uniform_client_string(clp);
	else
		status = nfs4_init_nonuniform_client_string(clp);

	if (status)
		goto out;

	/* cb_client4 */
	setclientid.sc_netid_len =
				nfs4_init_callback_netid(clp,
						setclientid.sc_netid,
						sizeof(setclientid.sc_netid));
	setclientid.sc_uaddr_len = scnprintf(setclientid.sc_uaddr,
				sizeof(setclientid.sc_uaddr), "%s.%u.%u",
				clp->cl_ipaddr, port >> 8, port & 255);

	dprintk("NFS call  setclientid auth=%s, '%s'\n",
		clp->cl_rpcclient->cl_auth->au_ops->au_name,
		clp->cl_owner_id);

	status = nfs4_call_sync_custom(&task_setup_data);
	if (setclientid.sc_cred) {
		kfree(clp->cl_acceptor);
		clp->cl_acceptor = rpcauth_stringify_acceptor(setclientid.sc_cred);
		put_rpccred(setclientid.sc_cred);
	}

	if (status == 0)
		do_renew_lease(clp, now);
out:
	trace_nfs4_setclientid(clp, status);
	dprintk("NFS reply setclientid: %d\n", status);
	return status;
}

/**
 * nfs4_proc_setclientid_confirm - Confirm client ID
 * @clp: state data structure
 * @arg: result of a previous SETCLIENTID
 * @cred: credential to use for this call
 *
 * Returns zero, a negative errno, or a negative NFS4ERR status code.
 */
int nfs4_proc_setclientid_confirm(struct nfs_client *clp,
		struct nfs4_setclientid_res *arg,
		const struct cred *cred)
{
	struct rpc_message msg = {
		.rpc_proc = &nfs4_procedures[NFSPROC4_CLNT_SETCLIENTID_CONFIRM],
		.rpc_argp = arg,
		.rpc_cred = cred,
	};
	int status;

	dprintk("NFS call  setclientid_confirm auth=%s, (client ID %llx)\n",
		clp->cl_rpcclient->cl_auth->au_ops->au_name,
		clp->cl_clientid);
	status = rpc_call_sync(clp->cl_rpcclient, &msg,
			       RPC_TASK_TIMEOUT | RPC_TASK_NO_ROUND_ROBIN);
	trace_nfs4_setclientid_confirm(clp, status);
	dprintk("NFS reply setclientid_confirm: %d\n", status);
	return status;
}

struct nfs4_delegreturndata {
	struct nfs4_delegreturnargs args;
	struct nfs4_delegreturnres res;
	struct nfs_fh fh;
	nfs4_stateid stateid;
	unsigned long timestamp;
	struct {
		struct nfs4_layoutreturn_args arg;
		struct nfs4_layoutreturn_res res;
		struct nfs4_xdr_opaque_data ld_private;
		u32 roc_barrier;
		bool roc;
	} lr;
	struct nfs_fattr fattr;
	int rpc_status;
	struct inode *inode;
};

static void nfs4_delegreturn_done(struct rpc_task *task, void *calldata)
{
	struct nfs4_delegreturndata *data = calldata;
	struct nfs4_exception exception = {
		.inode = data->inode,
		.stateid = &data->stateid,
		.task_is_privileged = data->args.seq_args.sa_privileged,
	};

	if (!nfs4_sequence_done(task, &data->res.seq_res))
		return;

	trace_nfs4_delegreturn_exit(&data->args, &data->res, task->tk_status);

	/* Handle Layoutreturn errors */
	if (pnfs_roc_done(task, &data->args.lr_args, &data->res.lr_res,
			  &data->res.lr_ret) == -EAGAIN)
		goto out_restart;

	switch (task->tk_status) {
	case 0:
		renew_lease(data->res.server, data->timestamp);
		break;
	case -NFS4ERR_ADMIN_REVOKED:
	case -NFS4ERR_DELEG_REVOKED:
	case -NFS4ERR_EXPIRED:
		nfs4_free_revoked_stateid(data->res.server,
				data->args.stateid,
				task->tk_msg.rpc_cred);
		fallthrough;
	case -NFS4ERR_BAD_STATEID:
	case -NFS4ERR_STALE_STATEID:
	case -ETIMEDOUT:
		task->tk_status = 0;
		break;
	case -NFS4ERR_OLD_STATEID:
		if (!nfs4_refresh_delegation_stateid(&data->stateid, data->inode))
			nfs4_stateid_seqid_inc(&data->stateid);
		if (data->args.bitmask) {
			data->args.bitmask = NULL;
			data->res.fattr = NULL;
		}
		goto out_restart;
	case -NFS4ERR_ACCESS:
		if (data->args.bitmask) {
			data->args.bitmask = NULL;
			data->res.fattr = NULL;
			goto out_restart;
		}
		fallthrough;
	default:
		task->tk_status = nfs4_async_handle_exception(task,
				data->res.server, task->tk_status,
				&exception);
		if (exception.retry)
			goto out_restart;
	}
	nfs_delegation_mark_returned(data->inode, data->args.stateid);
	data->rpc_status = task->tk_status;
	return;
out_restart:
	task->tk_status = 0;
	rpc_restart_call_prepare(task);
}

static void nfs4_delegreturn_release(void *calldata)
{
	struct nfs4_delegreturndata *data = calldata;
	struct inode *inode = data->inode;

	if (data->lr.roc)
		pnfs_roc_release(&data->lr.arg, &data->lr.res,
				 data->res.lr_ret);
	if (inode) {
		nfs4_fattr_set_prechange(&data->fattr,
					 inode_peek_iversion_raw(inode));
		nfs_refresh_inode(inode, &data->fattr);
		nfs_iput_and_deactive(inode);
	}
	kfree(calldata);
}

static void nfs4_delegreturn_prepare(struct rpc_task *task, void *data)
{
	struct nfs4_delegreturndata *d_data;
	struct pnfs_layout_hdr *lo;

	d_data = (struct nfs4_delegreturndata *)data;

	if (!d_data->lr.roc && nfs4_wait_on_layoutreturn(d_data->inode, task)) {
		nfs4_sequence_done(task, &d_data->res.seq_res);
		return;
	}

	lo = d_data->args.lr_args ? d_data->args.lr_args->layout : NULL;
	if (lo && !pnfs_layout_is_valid(lo)) {
		d_data->args.lr_args = NULL;
		d_data->res.lr_res = NULL;
	}

	nfs4_setup_sequence(d_data->res.server->nfs_client,
			&d_data->args.seq_args,
			&d_data->res.seq_res,
			task);
}

static const struct rpc_call_ops nfs4_delegreturn_ops = {
	.rpc_call_prepare = nfs4_delegreturn_prepare,
	.rpc_call_done = nfs4_delegreturn_done,
	.rpc_release = nfs4_delegreturn_release,
};

static int _nfs4_proc_delegreturn(struct inode *inode, const struct cred *cred, const nfs4_stateid *stateid, int issync)
{
	struct nfs4_delegreturndata *data;
	struct nfs_server *server = NFS_SERVER(inode);
	struct rpc_task *task;
	struct rpc_message msg = {
		.rpc_proc = &nfs4_procedures[NFSPROC4_CLNT_DELEGRETURN],
		.rpc_cred = cred,
	};
	struct rpc_task_setup task_setup_data = {
		.rpc_client = server->client,
		.rpc_message = &msg,
		.callback_ops = &nfs4_delegreturn_ops,
		.flags = RPC_TASK_ASYNC | RPC_TASK_TIMEOUT,
	};
	int status = 0;

	if (nfs_server_capable(inode, NFS_CAP_MOVEABLE))
		task_setup_data.flags |= RPC_TASK_MOVEABLE;

	data = kzalloc(sizeof(*data), GFP_KERNEL);
	if (data == NULL)
		return -ENOMEM;

	nfs4_state_protect(server->nfs_client,
			NFS_SP4_MACH_CRED_CLEANUP,
			&task_setup_data.rpc_client, &msg);

	data->args.fhandle = &data->fh;
	data->args.stateid = &data->stateid;
	nfs4_bitmask_set(data->args.bitmask_store,
			 server->cache_consistency_bitmask, inode, server,
			 NULL);
	data->args.bitmask = data->args.bitmask_store;
	nfs_copy_fh(&data->fh, NFS_FH(inode));
	nfs4_stateid_copy(&data->stateid, stateid);
	data->res.fattr = &data->fattr;
	data->res.server = server;
	data->res.lr_ret = -NFS4ERR_NOMATCHING_LAYOUT;
	data->lr.arg.ld_private = &data->lr.ld_private;
	nfs_fattr_init(data->res.fattr);
	data->timestamp = jiffies;
	data->rpc_status = 0;
	data->inode = nfs_igrab_and_active(inode);
	if (data->inode || issync) {
		data->lr.roc = pnfs_roc(inode, &data->lr.arg, &data->lr.res,
					cred);
		if (data->lr.roc) {
			data->args.lr_args = &data->lr.arg;
			data->res.lr_res = &data->lr.res;
		}
	}

	if (!data->inode)
		nfs4_init_sequence(&data->args.seq_args, &data->res.seq_res, 1,
				   1);
	else
		nfs4_init_sequence(&data->args.seq_args, &data->res.seq_res, 1,
				   0);
	task_setup_data.callback_data = data;
	msg.rpc_argp = &data->args;
	msg.rpc_resp = &data->res;
	task = rpc_run_task(&task_setup_data);
	if (IS_ERR(task))
		return PTR_ERR(task);
	if (!issync)
		goto out;
	status = rpc_wait_for_completion_task(task);
	if (status != 0)
		goto out;
	status = data->rpc_status;
out:
	rpc_put_task(task);
	return status;
}

int nfs4_proc_delegreturn(struct inode *inode, const struct cred *cred, const nfs4_stateid *stateid, int issync)
{
	struct nfs_server *server = NFS_SERVER(inode);
	struct nfs4_exception exception = { };
	int err;
	do {
		err = _nfs4_proc_delegreturn(inode, cred, stateid, issync);
		trace_nfs4_delegreturn(inode, stateid, err);
		switch (err) {
			case -NFS4ERR_STALE_STATEID:
			case -NFS4ERR_EXPIRED:
			case 0:
				return 0;
		}
		err = nfs4_handle_exception(server, err, &exception);
	} while (exception.retry);
	return err;
}

static int _nfs4_proc_getlk(struct nfs4_state *state, int cmd, struct file_lock *request)
{
	struct inode *inode = state->inode;
	struct nfs_server *server = NFS_SERVER(inode);
	struct nfs_client *clp = server->nfs_client;
	struct nfs_lockt_args arg = {
		.fh = NFS_FH(inode),
		.fl = request,
	};
	struct nfs_lockt_res res = {
		.denied = request,
	};
	struct rpc_message msg = {
		.rpc_proc	= &nfs4_procedures[NFSPROC4_CLNT_LOCKT],
		.rpc_argp	= &arg,
		.rpc_resp	= &res,
		.rpc_cred	= state->owner->so_cred,
	};
	struct nfs4_lock_state *lsp;
	int status;

	arg.lock_owner.clientid = clp->cl_clientid;
	status = nfs4_set_lock_state(state, request);
	if (status != 0)
		goto out;
	lsp = request->fl_u.nfs4_fl.owner;
	arg.lock_owner.id = lsp->ls_seqid.owner_id;
	arg.lock_owner.s_dev = server->s_dev;
	status = nfs4_call_sync(server->client, server, &msg, &arg.seq_args, &res.seq_res, 1);
	switch (status) {
		case 0:
			request->fl_type = F_UNLCK;
			break;
		case -NFS4ERR_DENIED:
			status = 0;
	}
	request->fl_ops->fl_release_private(request);
	request->fl_ops = NULL;
out:
	return status;
}

static int nfs4_proc_getlk(struct nfs4_state *state, int cmd, struct file_lock *request)
{
	struct nfs4_exception exception = {
		.interruptible = true,
	};
	int err;

	do {
		err = _nfs4_proc_getlk(state, cmd, request);
		trace_nfs4_get_lock(request, state, cmd, err);
		err = nfs4_handle_exception(NFS_SERVER(state->inode), err,
				&exception);
	} while (exception.retry);
	return err;
}

/*
 * Update the seqid of a lock stateid after receiving
 * NFS4ERR_OLD_STATEID
 */
static bool nfs4_refresh_lock_old_stateid(nfs4_stateid *dst,
		struct nfs4_lock_state *lsp)
{
	struct nfs4_state *state = lsp->ls_state;
	bool ret = false;

	spin_lock(&state->state_lock);
	if (!nfs4_stateid_match_other(dst, &lsp->ls_stateid))
		goto out;
	if (!nfs4_stateid_is_newer(&lsp->ls_stateid, dst))
		nfs4_stateid_seqid_inc(dst);
	else
		dst->seqid = lsp->ls_stateid.seqid;
	ret = true;
out:
	spin_unlock(&state->state_lock);
	return ret;
}

static bool nfs4_sync_lock_stateid(nfs4_stateid *dst,
		struct nfs4_lock_state *lsp)
{
	struct nfs4_state *state = lsp->ls_state;
	bool ret;

	spin_lock(&state->state_lock);
	ret = !nfs4_stateid_match_other(dst, &lsp->ls_stateid);
	nfs4_stateid_copy(dst, &lsp->ls_stateid);
	spin_unlock(&state->state_lock);
	return ret;
}

struct nfs4_unlockdata {
	struct nfs_locku_args arg;
	struct nfs_locku_res res;
	struct nfs4_lock_state *lsp;
	struct nfs_open_context *ctx;
	struct nfs_lock_context *l_ctx;
	struct file_lock fl;
	struct nfs_server *server;
	unsigned long timestamp;
};

static struct nfs4_unlockdata *nfs4_alloc_unlockdata(struct file_lock *fl,
		struct nfs_open_context *ctx,
		struct nfs4_lock_state *lsp,
		struct nfs_seqid *seqid)
{
	struct nfs4_unlockdata *p;
	struct nfs4_state *state = lsp->ls_state;
	struct inode *inode = state->inode;

	p = kzalloc(sizeof(*p), GFP_KERNEL);
	if (p == NULL)
		return NULL;
	p->arg.fh = NFS_FH(inode);
	p->arg.fl = &p->fl;
	p->arg.seqid = seqid;
	p->res.seqid = seqid;
	p->lsp = lsp;
	/* Ensure we don't close file until we're done freeing locks! */
	p->ctx = get_nfs_open_context(ctx);
	p->l_ctx = nfs_get_lock_context(ctx);
	locks_init_lock(&p->fl);
	locks_copy_lock(&p->fl, fl);
	p->server = NFS_SERVER(inode);
	spin_lock(&state->state_lock);
	nfs4_stateid_copy(&p->arg.stateid, &lsp->ls_stateid);
	spin_unlock(&state->state_lock);
	return p;
}

static void nfs4_locku_release_calldata(void *data)
{
	struct nfs4_unlockdata *calldata = data;
	nfs_free_seqid(calldata->arg.seqid);
	nfs4_put_lock_state(calldata->lsp);
	nfs_put_lock_context(calldata->l_ctx);
	put_nfs_open_context(calldata->ctx);
	kfree(calldata);
}

static void nfs4_locku_done(struct rpc_task *task, void *data)
{
	struct nfs4_unlockdata *calldata = data;
	struct nfs4_exception exception = {
		.inode = calldata->lsp->ls_state->inode,
		.stateid = &calldata->arg.stateid,
	};

	if (!nfs4_sequence_done(task, &calldata->res.seq_res))
		return;
	switch (task->tk_status) {
		case 0:
			renew_lease(calldata->server, calldata->timestamp);
			locks_lock_inode_wait(calldata->lsp->ls_state->inode, &calldata->fl);
			if (nfs4_update_lock_stateid(calldata->lsp,
					&calldata->res.stateid))
				break;
			fallthrough;
		case -NFS4ERR_ADMIN_REVOKED:
		case -NFS4ERR_EXPIRED:
			nfs4_free_revoked_stateid(calldata->server,
					&calldata->arg.stateid,
					task->tk_msg.rpc_cred);
			fallthrough;
		case -NFS4ERR_BAD_STATEID:
		case -NFS4ERR_STALE_STATEID:
			if (nfs4_sync_lock_stateid(&calldata->arg.stateid,
						calldata->lsp))
				rpc_restart_call_prepare(task);
			break;
		case -NFS4ERR_OLD_STATEID:
			if (nfs4_refresh_lock_old_stateid(&calldata->arg.stateid,
						calldata->lsp))
				rpc_restart_call_prepare(task);
			break;
		default:
			task->tk_status = nfs4_async_handle_exception(task,
					calldata->server, task->tk_status,
					&exception);
			if (exception.retry)
				rpc_restart_call_prepare(task);
	}
	nfs_release_seqid(calldata->arg.seqid);
}

static void nfs4_locku_prepare(struct rpc_task *task, void *data)
{
	struct nfs4_unlockdata *calldata = data;

	if (test_bit(NFS_CONTEXT_UNLOCK, &calldata->l_ctx->open_context->flags) &&
		nfs_async_iocounter_wait(task, calldata->l_ctx))
		return;

	if (nfs_wait_on_sequence(calldata->arg.seqid, task) != 0)
		goto out_wait;
	if (test_bit(NFS_LOCK_INITIALIZED, &calldata->lsp->ls_flags) == 0) {
		/* Note: exit _without_ running nfs4_locku_done */
		goto out_no_action;
	}
	calldata->timestamp = jiffies;
	if (nfs4_setup_sequence(calldata->server->nfs_client,
				&calldata->arg.seq_args,
				&calldata->res.seq_res,
				task) != 0)
		nfs_release_seqid(calldata->arg.seqid);
	return;
out_no_action:
	task->tk_action = NULL;
out_wait:
	nfs4_sequence_done(task, &calldata->res.seq_res);
}

static const struct rpc_call_ops nfs4_locku_ops = {
	.rpc_call_prepare = nfs4_locku_prepare,
	.rpc_call_done = nfs4_locku_done,
	.rpc_release = nfs4_locku_release_calldata,
};

static struct rpc_task *nfs4_do_unlck(struct file_lock *fl,
		struct nfs_open_context *ctx,
		struct nfs4_lock_state *lsp,
		struct nfs_seqid *seqid)
{
	struct nfs4_unlockdata *data;
	struct rpc_message msg = {
		.rpc_proc = &nfs4_procedures[NFSPROC4_CLNT_LOCKU],
		.rpc_cred = ctx->cred,
	};
	struct rpc_task_setup task_setup_data = {
		.rpc_client = NFS_CLIENT(lsp->ls_state->inode),
		.rpc_message = &msg,
		.callback_ops = &nfs4_locku_ops,
		.workqueue = nfsiod_workqueue,
		.flags = RPC_TASK_ASYNC,
	};

	if (nfs_server_capable(lsp->ls_state->inode, NFS_CAP_MOVEABLE))
		task_setup_data.flags |= RPC_TASK_MOVEABLE;

	nfs4_state_protect(NFS_SERVER(lsp->ls_state->inode)->nfs_client,
		NFS_SP4_MACH_CRED_CLEANUP, &task_setup_data.rpc_client, &msg);

	/* Ensure this is an unlock - when canceling a lock, the
	 * canceled lock is passed in, and it won't be an unlock.
	 */
	fl->fl_type = F_UNLCK;
	if (fl->fl_flags & FL_CLOSE)
		set_bit(NFS_CONTEXT_UNLOCK, &ctx->flags);

	data = nfs4_alloc_unlockdata(fl, ctx, lsp, seqid);
	if (data == NULL) {
		nfs_free_seqid(seqid);
		return ERR_PTR(-ENOMEM);
	}

	nfs4_init_sequence(&data->arg.seq_args, &data->res.seq_res, 1, 0);
	msg.rpc_argp = &data->arg;
	msg.rpc_resp = &data->res;
	task_setup_data.callback_data = data;
	return rpc_run_task(&task_setup_data);
}

static int nfs4_proc_unlck(struct nfs4_state *state, int cmd, struct file_lock *request)
{
	struct inode *inode = state->inode;
	struct nfs4_state_owner *sp = state->owner;
	struct nfs_inode *nfsi = NFS_I(inode);
	struct nfs_seqid *seqid;
	struct nfs4_lock_state *lsp;
	struct rpc_task *task;
	struct nfs_seqid *(*alloc_seqid)(struct nfs_seqid_counter *, gfp_t);
	int status = 0;
	unsigned char fl_flags = request->fl_flags;

	status = nfs4_set_lock_state(state, request);
	/* Unlock _before_ we do the RPC call */
	request->fl_flags |= FL_EXISTS;
	/* Exclude nfs_delegation_claim_locks() */
	mutex_lock(&sp->so_delegreturn_mutex);
	/* Exclude nfs4_reclaim_open_stateid() - note nesting! */
	down_read(&nfsi->rwsem);
	if (locks_lock_inode_wait(inode, request) == -ENOENT) {
		up_read(&nfsi->rwsem);
		mutex_unlock(&sp->so_delegreturn_mutex);
		goto out;
	}
	up_read(&nfsi->rwsem);
	mutex_unlock(&sp->so_delegreturn_mutex);
	if (status != 0)
		goto out;
	/* Is this a delegated lock? */
	lsp = request->fl_u.nfs4_fl.owner;
	if (test_bit(NFS_LOCK_INITIALIZED, &lsp->ls_flags) == 0)
		goto out;
	alloc_seqid = NFS_SERVER(inode)->nfs_client->cl_mvops->alloc_seqid;
	seqid = alloc_seqid(&lsp->ls_seqid, GFP_KERNEL);
	status = -ENOMEM;
	if (IS_ERR(seqid))
		goto out;
	task = nfs4_do_unlck(request, nfs_file_open_context(request->fl_file), lsp, seqid);
	status = PTR_ERR(task);
	if (IS_ERR(task))
		goto out;
	status = rpc_wait_for_completion_task(task);
	rpc_put_task(task);
out:
	request->fl_flags = fl_flags;
	trace_nfs4_unlock(request, state, F_SETLK, status);
	return status;
}

struct nfs4_lockdata {
	struct nfs_lock_args arg;
	struct nfs_lock_res res;
	struct nfs4_lock_state *lsp;
	struct nfs_open_context *ctx;
	struct file_lock fl;
	unsigned long timestamp;
	int rpc_status;
	int cancelled;
	struct nfs_server *server;
};

static struct nfs4_lockdata *nfs4_alloc_lockdata(struct file_lock *fl,
		struct nfs_open_context *ctx, struct nfs4_lock_state *lsp,
		gfp_t gfp_mask)
{
	struct nfs4_lockdata *p;
	struct inode *inode = lsp->ls_state->inode;
	struct nfs_server *server = NFS_SERVER(inode);
	struct nfs_seqid *(*alloc_seqid)(struct nfs_seqid_counter *, gfp_t);

	p = kzalloc(sizeof(*p), gfp_mask);
	if (p == NULL)
		return NULL;

	p->arg.fh = NFS_FH(inode);
	p->arg.fl = &p->fl;
	p->arg.open_seqid = nfs_alloc_seqid(&lsp->ls_state->owner->so_seqid, gfp_mask);
	if (IS_ERR(p->arg.open_seqid))
		goto out_free;
	alloc_seqid = server->nfs_client->cl_mvops->alloc_seqid;
	p->arg.lock_seqid = alloc_seqid(&lsp->ls_seqid, gfp_mask);
	if (IS_ERR(p->arg.lock_seqid))
		goto out_free_seqid;
	p->arg.lock_owner.clientid = server->nfs_client->cl_clientid;
	p->arg.lock_owner.id = lsp->ls_seqid.owner_id;
	p->arg.lock_owner.s_dev = server->s_dev;
	p->res.lock_seqid = p->arg.lock_seqid;
	p->lsp = lsp;
	p->server = server;
	p->ctx = get_nfs_open_context(ctx);
	locks_init_lock(&p->fl);
	locks_copy_lock(&p->fl, fl);
	return p;
out_free_seqid:
	nfs_free_seqid(p->arg.open_seqid);
out_free:
	kfree(p);
	return NULL;
}

static void nfs4_lock_prepare(struct rpc_task *task, void *calldata)
{
	struct nfs4_lockdata *data = calldata;
	struct nfs4_state *state = data->lsp->ls_state;

	dprintk("%s: begin!\n", __func__);
	if (nfs_wait_on_sequence(data->arg.lock_seqid, task) != 0)
		goto out_wait;
	/* Do we need to do an open_to_lock_owner? */
	if (!test_bit(NFS_LOCK_INITIALIZED, &data->lsp->ls_flags)) {
		if (nfs_wait_on_sequence(data->arg.open_seqid, task) != 0) {
			goto out_release_lock_seqid;
		}
		nfs4_stateid_copy(&data->arg.open_stateid,
				&state->open_stateid);
		data->arg.new_lock_owner = 1;
		data->res.open_seqid = data->arg.open_seqid;
	} else {
		data->arg.new_lock_owner = 0;
		nfs4_stateid_copy(&data->arg.lock_stateid,
				&data->lsp->ls_stateid);
	}
	if (!nfs4_valid_open_stateid(state)) {
		data->rpc_status = -EBADF;
		task->tk_action = NULL;
		goto out_release_open_seqid;
	}
	data->timestamp = jiffies;
	if (nfs4_setup_sequence(data->server->nfs_client,
				&data->arg.seq_args,
				&data->res.seq_res,
				task) == 0)
		return;
out_release_open_seqid:
	nfs_release_seqid(data->arg.open_seqid);
out_release_lock_seqid:
	nfs_release_seqid(data->arg.lock_seqid);
out_wait:
	nfs4_sequence_done(task, &data->res.seq_res);
	dprintk("%s: done!, ret = %d\n", __func__, data->rpc_status);
}

static void nfs4_lock_done(struct rpc_task *task, void *calldata)
{
	struct nfs4_lockdata *data = calldata;
	struct nfs4_lock_state *lsp = data->lsp;

	dprintk("%s: begin!\n", __func__);

	if (!nfs4_sequence_done(task, &data->res.seq_res))
		return;

	data->rpc_status = task->tk_status;
	switch (task->tk_status) {
	case 0:
		renew_lease(NFS_SERVER(d_inode(data->ctx->dentry)),
				data->timestamp);
		if (data->arg.new_lock && !data->cancelled) {
			data->fl.fl_flags &= ~(FL_SLEEP | FL_ACCESS);
			if (locks_lock_inode_wait(lsp->ls_state->inode, &data->fl) < 0)
				goto out_restart;
		}
		if (data->arg.new_lock_owner != 0) {
			nfs_confirm_seqid(&lsp->ls_seqid, 0);
			nfs4_stateid_copy(&lsp->ls_stateid, &data->res.stateid);
			set_bit(NFS_LOCK_INITIALIZED, &lsp->ls_flags);
		} else if (!nfs4_update_lock_stateid(lsp, &data->res.stateid))
			goto out_restart;
		break;
	case -NFS4ERR_BAD_STATEID:
	case -NFS4ERR_OLD_STATEID:
	case -NFS4ERR_STALE_STATEID:
	case -NFS4ERR_EXPIRED:
		if (data->arg.new_lock_owner != 0) {
			if (!nfs4_stateid_match(&data->arg.open_stateid,
						&lsp->ls_state->open_stateid))
				goto out_restart;
		} else if (!nfs4_stateid_match(&data->arg.lock_stateid,
						&lsp->ls_stateid))
				goto out_restart;
	}
out_done:
	dprintk("%s: done, ret = %d!\n", __func__, data->rpc_status);
	return;
out_restart:
	if (!data->cancelled)
		rpc_restart_call_prepare(task);
	goto out_done;
}

static void nfs4_lock_release(void *calldata)
{
	struct nfs4_lockdata *data = calldata;

	dprintk("%s: begin!\n", __func__);
	nfs_free_seqid(data->arg.open_seqid);
	if (data->cancelled && data->rpc_status == 0) {
		struct rpc_task *task;
		task = nfs4_do_unlck(&data->fl, data->ctx, data->lsp,
				data->arg.lock_seqid);
		if (!IS_ERR(task))
			rpc_put_task_async(task);
		dprintk("%s: cancelling lock!\n", __func__);
	} else
		nfs_free_seqid(data->arg.lock_seqid);
	nfs4_put_lock_state(data->lsp);
	put_nfs_open_context(data->ctx);
	kfree(data);
	dprintk("%s: done!\n", __func__);
}

static const struct rpc_call_ops nfs4_lock_ops = {
	.rpc_call_prepare = nfs4_lock_prepare,
	.rpc_call_done = nfs4_lock_done,
	.rpc_release = nfs4_lock_release,
};

static void nfs4_handle_setlk_error(struct nfs_server *server, struct nfs4_lock_state *lsp, int new_lock_owner, int error)
{
	switch (error) {
	case -NFS4ERR_ADMIN_REVOKED:
	case -NFS4ERR_EXPIRED:
	case -NFS4ERR_BAD_STATEID:
		lsp->ls_seqid.flags &= ~NFS_SEQID_CONFIRMED;
		if (new_lock_owner != 0 ||
		   test_bit(NFS_LOCK_INITIALIZED, &lsp->ls_flags) != 0)
			nfs4_schedule_stateid_recovery(server, lsp->ls_state);
		break;
	case -NFS4ERR_STALE_STATEID:
		lsp->ls_seqid.flags &= ~NFS_SEQID_CONFIRMED;
		nfs4_schedule_lease_recovery(server->nfs_client);
	}
}

static int _nfs4_do_setlk(struct nfs4_state *state, int cmd, struct file_lock *fl, int recovery_type)
{
	struct nfs4_lockdata *data;
	struct rpc_task *task;
	struct rpc_message msg = {
		.rpc_proc = &nfs4_procedures[NFSPROC4_CLNT_LOCK],
		.rpc_cred = state->owner->so_cred,
	};
	struct rpc_task_setup task_setup_data = {
		.rpc_client = NFS_CLIENT(state->inode),
		.rpc_message = &msg,
		.callback_ops = &nfs4_lock_ops,
		.workqueue = nfsiod_workqueue,
		.flags = RPC_TASK_ASYNC | RPC_TASK_CRED_NOREF,
	};
	int ret;

	if (nfs_server_capable(state->inode, NFS_CAP_MOVEABLE))
		task_setup_data.flags |= RPC_TASK_MOVEABLE;

	dprintk("%s: begin!\n", __func__);
	data = nfs4_alloc_lockdata(fl, nfs_file_open_context(fl->fl_file),
				   fl->fl_u.nfs4_fl.owner, GFP_KERNEL);
	if (data == NULL)
		return -ENOMEM;
	if (IS_SETLKW(cmd))
		data->arg.block = 1;
	nfs4_init_sequence(&data->arg.seq_args, &data->res.seq_res, 1,
				recovery_type > NFS_LOCK_NEW);
	msg.rpc_argp = &data->arg;
	msg.rpc_resp = &data->res;
	task_setup_data.callback_data = data;
	if (recovery_type > NFS_LOCK_NEW) {
		if (recovery_type == NFS_LOCK_RECLAIM)
			data->arg.reclaim = NFS_LOCK_RECLAIM;
	} else
		data->arg.new_lock = 1;
	task = rpc_run_task(&task_setup_data);
	if (IS_ERR(task))
		return PTR_ERR(task);
	ret = rpc_wait_for_completion_task(task);
	if (ret == 0) {
		ret = data->rpc_status;
		if (ret)
			nfs4_handle_setlk_error(data->server, data->lsp,
					data->arg.new_lock_owner, ret);
	} else
		data->cancelled = true;
	trace_nfs4_set_lock(fl, state, &data->res.stateid, cmd, ret);
	rpc_put_task(task);
	dprintk("%s: done, ret = %d!\n", __func__, ret);
	return ret;
}

static int nfs4_lock_reclaim(struct nfs4_state *state, struct file_lock *request)
{
	struct nfs_server *server = NFS_SERVER(state->inode);
	struct nfs4_exception exception = {
		.inode = state->inode,
	};
	int err;

	do {
		/* Cache the lock if possible... */
		if (test_bit(NFS_DELEGATED_STATE, &state->flags) != 0)
			return 0;
		err = _nfs4_do_setlk(state, F_SETLK, request, NFS_LOCK_RECLAIM);
		if (err != -NFS4ERR_DELAY)
			break;
		nfs4_handle_exception(server, err, &exception);
	} while (exception.retry);
	return err;
}

static int nfs4_lock_expired(struct nfs4_state *state, struct file_lock *request)
{
	struct nfs_server *server = NFS_SERVER(state->inode);
	struct nfs4_exception exception = {
		.inode = state->inode,
	};
	int err;

	err = nfs4_set_lock_state(state, request);
	if (err != 0)
		return err;
	if (!recover_lost_locks) {
		set_bit(NFS_LOCK_LOST, &request->fl_u.nfs4_fl.owner->ls_flags);
		return 0;
	}
	do {
		if (test_bit(NFS_DELEGATED_STATE, &state->flags) != 0)
			return 0;
		err = _nfs4_do_setlk(state, F_SETLK, request, NFS_LOCK_EXPIRED);
		switch (err) {
		default:
			goto out;
		case -NFS4ERR_GRACE:
		case -NFS4ERR_DELAY:
			nfs4_handle_exception(server, err, &exception);
			err = 0;
		}
	} while (exception.retry);
out:
	return err;
}

#if defined(CONFIG_NFS_V4_1)
static int nfs41_lock_expired(struct nfs4_state *state, struct file_lock *request)
{
	struct nfs4_lock_state *lsp;
	int status;

	status = nfs4_set_lock_state(state, request);
	if (status != 0)
		return status;
	lsp = request->fl_u.nfs4_fl.owner;
	if (test_bit(NFS_LOCK_INITIALIZED, &lsp->ls_flags) ||
	    test_bit(NFS_LOCK_LOST, &lsp->ls_flags))
		return 0;
	return nfs4_lock_expired(state, request);
}
#endif

static int _nfs4_proc_setlk(struct nfs4_state *state, int cmd, struct file_lock *request)
{
	struct nfs_inode *nfsi = NFS_I(state->inode);
	struct nfs4_state_owner *sp = state->owner;
	unsigned char fl_flags = request->fl_flags;
	int status;

	request->fl_flags |= FL_ACCESS;
	status = locks_lock_inode_wait(state->inode, request);
	if (status < 0)
		goto out;
	mutex_lock(&sp->so_delegreturn_mutex);
	down_read(&nfsi->rwsem);
	if (test_bit(NFS_DELEGATED_STATE, &state->flags)) {
		/* Yes: cache locks! */
		/* ...but avoid races with delegation recall... */
		request->fl_flags = fl_flags & ~FL_SLEEP;
		status = locks_lock_inode_wait(state->inode, request);
		up_read(&nfsi->rwsem);
		mutex_unlock(&sp->so_delegreturn_mutex);
		goto out;
	}
	up_read(&nfsi->rwsem);
	mutex_unlock(&sp->so_delegreturn_mutex);
	status = _nfs4_do_setlk(state, cmd, request, NFS_LOCK_NEW);
out:
	request->fl_flags = fl_flags;
	return status;
}

static int nfs4_proc_setlk(struct nfs4_state *state, int cmd, struct file_lock *request)
{
	struct nfs4_exception exception = {
		.state = state,
		.inode = state->inode,
		.interruptible = true,
	};
	int err;

	do {
		err = _nfs4_proc_setlk(state, cmd, request);
		if (err == -NFS4ERR_DENIED)
			err = -EAGAIN;
		err = nfs4_handle_exception(NFS_SERVER(state->inode),
				err, &exception);
	} while (exception.retry);
	return err;
}

#define NFS4_LOCK_MINTIMEOUT (1 * HZ)
#define NFS4_LOCK_MAXTIMEOUT (30 * HZ)

static int
nfs4_retry_setlk_simple(struct nfs4_state *state, int cmd,
			struct file_lock *request)
{
	int		status = -ERESTARTSYS;
	unsigned long	timeout = NFS4_LOCK_MINTIMEOUT;

	while(!signalled()) {
		status = nfs4_proc_setlk(state, cmd, request);
		if ((status != -EAGAIN) || IS_SETLK(cmd))
			break;
		freezable_schedule_timeout_interruptible(timeout);
		timeout *= 2;
		timeout = min_t(unsigned long, NFS4_LOCK_MAXTIMEOUT, timeout);
		status = -ERESTARTSYS;
	}
	return status;
}

#ifdef CONFIG_NFS_V4_1
struct nfs4_lock_waiter {
	struct inode		*inode;
	struct nfs_lowner	owner;
	wait_queue_entry_t	wait;
};

static int
nfs4_wake_lock_waiter(wait_queue_entry_t *wait, unsigned int mode, int flags, void *key)
{
	struct nfs4_lock_waiter	*waiter	=
		container_of(wait, struct nfs4_lock_waiter, wait);

	/* NULL key means to wake up everyone */
	if (key) {
		struct cb_notify_lock_args	*cbnl = key;
		struct nfs_lowner		*lowner = &cbnl->cbnl_owner,
						*wowner = &waiter->owner;

		/* Only wake if the callback was for the same owner. */
		if (lowner->id != wowner->id || lowner->s_dev != wowner->s_dev)
			return 0;

		/* Make sure it's for the right inode */
		if (nfs_compare_fh(NFS_FH(waiter->inode), &cbnl->cbnl_fh))
			return 0;
	}

	return woken_wake_function(wait, mode, flags, key);
}

static int
nfs4_retry_setlk(struct nfs4_state *state, int cmd, struct file_lock *request)
{
	struct nfs4_lock_state *lsp = request->fl_u.nfs4_fl.owner;
	struct nfs_server *server = NFS_SERVER(state->inode);
	struct nfs_client *clp = server->nfs_client;
	wait_queue_head_t *q = &clp->cl_lock_waitq;
	struct nfs4_lock_waiter waiter = {
		.inode = state->inode,
		.owner = { .clientid = clp->cl_clientid,
			   .id = lsp->ls_seqid.owner_id,
			   .s_dev = server->s_dev },
	};
	int status;

	/* Don't bother with waitqueue if we don't expect a callback */
	if (!test_bit(NFS_STATE_MAY_NOTIFY_LOCK, &state->flags))
		return nfs4_retry_setlk_simple(state, cmd, request);

	init_wait(&waiter.wait);
	waiter.wait.func = nfs4_wake_lock_waiter;
	add_wait_queue(q, &waiter.wait);

	do {
		status = nfs4_proc_setlk(state, cmd, request);
		if (status != -EAGAIN || IS_SETLK(cmd))
			break;

		status = -ERESTARTSYS;
		freezer_do_not_count();
		wait_woken(&waiter.wait, TASK_INTERRUPTIBLE,
			   NFS4_LOCK_MAXTIMEOUT);
		freezer_count();
	} while (!signalled());

	remove_wait_queue(q, &waiter.wait);

	return status;
}
#else /* !CONFIG_NFS_V4_1 */
static inline int
nfs4_retry_setlk(struct nfs4_state *state, int cmd, struct file_lock *request)
{
	return nfs4_retry_setlk_simple(state, cmd, request);
}
#endif

static int
nfs4_proc_lock(struct file *filp, int cmd, struct file_lock *request)
{
	struct nfs_open_context *ctx;
	struct nfs4_state *state;
	int status;

	/* verify open state */
	ctx = nfs_file_open_context(filp);
	state = ctx->state;

	if (IS_GETLK(cmd)) {
		if (state != NULL)
			return nfs4_proc_getlk(state, F_GETLK, request);
		return 0;
	}

	if (!(IS_SETLK(cmd) || IS_SETLKW(cmd)))
		return -EINVAL;

	if (request->fl_type == F_UNLCK) {
		if (state != NULL)
			return nfs4_proc_unlck(state, cmd, request);
		return 0;
	}

	if (state == NULL)
		return -ENOLCK;

	if ((request->fl_flags & FL_POSIX) &&
	    !test_bit(NFS_STATE_POSIX_LOCKS, &state->flags))
		return -ENOLCK;

	/*
	 * Don't rely on the VFS having checked the file open mode,
	 * since it won't do this for flock() locks.
	 */
	switch (request->fl_type) {
	case F_RDLCK:
		if (!(filp->f_mode & FMODE_READ))
			return -EBADF;
		break;
	case F_WRLCK:
		if (!(filp->f_mode & FMODE_WRITE))
			return -EBADF;
	}

	status = nfs4_set_lock_state(state, request);
	if (status != 0)
		return status;

	return nfs4_retry_setlk(state, cmd, request);
}

static int nfs4_delete_lease(struct file *file, void **priv)
{
	return generic_setlease(file, F_UNLCK, NULL, priv);
}

static int nfs4_add_lease(struct file *file, long arg, struct file_lock **lease,
			  void **priv)
{
	struct inode *inode = file_inode(file);
	fmode_t type = arg == F_RDLCK ? FMODE_READ : FMODE_WRITE;
	int ret;

	/* No delegation, no lease */
	if (!nfs4_have_delegation(inode, type))
		return -EAGAIN;
	ret = generic_setlease(file, arg, lease, priv);
	if (ret || nfs4_have_delegation(inode, type))
		return ret;
	/* We raced with a delegation return */
	nfs4_delete_lease(file, priv);
	return -EAGAIN;
}

int nfs4_proc_setlease(struct file *file, long arg, struct file_lock **lease,
		       void **priv)
{
	switch (arg) {
	case F_RDLCK:
	case F_WRLCK:
		return nfs4_add_lease(file, arg, lease, priv);
	case F_UNLCK:
		return nfs4_delete_lease(file, priv);
	default:
		return -EINVAL;
	}
}

int nfs4_lock_delegation_recall(struct file_lock *fl, struct nfs4_state *state, const nfs4_stateid *stateid)
{
	struct nfs_server *server = NFS_SERVER(state->inode);
	int err;

	err = nfs4_set_lock_state(state, fl);
	if (err != 0)
		return err;
	do {
		err = _nfs4_do_setlk(state, F_SETLK, fl, NFS_LOCK_NEW);
		if (err != -NFS4ERR_DELAY)
			break;
		ssleep(1);
	} while (err == -NFS4ERR_DELAY);
	return nfs4_handle_delegation_recall_error(server, state, stateid, fl, err);
}

struct nfs_release_lockowner_data {
	struct nfs4_lock_state *lsp;
	struct nfs_server *server;
	struct nfs_release_lockowner_args args;
	struct nfs_release_lockowner_res res;
	unsigned long timestamp;
};

static void nfs4_release_lockowner_prepare(struct rpc_task *task, void *calldata)
{
	struct nfs_release_lockowner_data *data = calldata;
	struct nfs_server *server = data->server;
	nfs4_setup_sequence(server->nfs_client, &data->args.seq_args,
			   &data->res.seq_res, task);
	data->args.lock_owner.clientid = server->nfs_client->cl_clientid;
	data->timestamp = jiffies;
}

static void nfs4_release_lockowner_done(struct rpc_task *task, void *calldata)
{
	struct nfs_release_lockowner_data *data = calldata;
	struct nfs_server *server = data->server;

	nfs40_sequence_done(task, &data->res.seq_res);

	switch (task->tk_status) {
	case 0:
		renew_lease(server, data->timestamp);
		break;
	case -NFS4ERR_STALE_CLIENTID:
	case -NFS4ERR_EXPIRED:
		nfs4_schedule_lease_recovery(server->nfs_client);
		break;
	case -NFS4ERR_LEASE_MOVED:
	case -NFS4ERR_DELAY:
		if (nfs4_async_handle_error(task, server,
					    NULL, NULL) == -EAGAIN)
			rpc_restart_call_prepare(task);
	}
}

static void nfs4_release_lockowner_release(void *calldata)
{
	struct nfs_release_lockowner_data *data = calldata;
	nfs4_free_lock_state(data->server, data->lsp);
	kfree(calldata);
}

static const struct rpc_call_ops nfs4_release_lockowner_ops = {
	.rpc_call_prepare = nfs4_release_lockowner_prepare,
	.rpc_call_done = nfs4_release_lockowner_done,
	.rpc_release = nfs4_release_lockowner_release,
};

static void
nfs4_release_lockowner(struct nfs_server *server, struct nfs4_lock_state *lsp)
{
	struct nfs_release_lockowner_data *data;
	struct rpc_message msg = {
		.rpc_proc = &nfs4_procedures[NFSPROC4_CLNT_RELEASE_LOCKOWNER],
	};

	if (server->nfs_client->cl_mvops->minor_version != 0)
		return;

	data = kmalloc(sizeof(*data), GFP_KERNEL);
	if (!data)
		return;
	data->lsp = lsp;
	data->server = server;
	data->args.lock_owner.clientid = server->nfs_client->cl_clientid;
	data->args.lock_owner.id = lsp->ls_seqid.owner_id;
	data->args.lock_owner.s_dev = server->s_dev;

	msg.rpc_argp = &data->args;
	msg.rpc_resp = &data->res;
	nfs4_init_sequence(&data->args.seq_args, &data->res.seq_res, 0, 0);
	rpc_call_async(server->client, &msg, 0, &nfs4_release_lockowner_ops, data);
}

#define XATTR_NAME_NFSV4_ACL "system.nfs4_acl"

static int nfs4_xattr_set_nfs4_acl(const struct xattr_handler *handler,
				   struct user_namespace *mnt_userns,
				   struct dentry *unused, struct inode *inode,
				   const char *key, const void *buf,
				   size_t buflen, int flags)
{
	return nfs4_proc_set_acl(inode, buf, buflen);
}

static int nfs4_xattr_get_nfs4_acl(const struct xattr_handler *handler,
				   struct dentry *unused, struct inode *inode,
				   const char *key, void *buf, size_t buflen)
{
	return nfs4_proc_get_acl(inode, buf, buflen);
}

static bool nfs4_xattr_list_nfs4_acl(struct dentry *dentry)
{
	return nfs4_server_supports_acls(NFS_SERVER(d_inode(dentry)));
}

#ifdef CONFIG_NFS_V4_SECURITY_LABEL

static int nfs4_xattr_set_nfs4_label(const struct xattr_handler *handler,
				     struct user_namespace *mnt_userns,
				     struct dentry *unused, struct inode *inode,
				     const char *key, const void *buf,
				     size_t buflen, int flags)
{
	if (security_ismaclabel(key))
		return nfs4_set_security_label(inode, buf, buflen);

	return -EOPNOTSUPP;
}

static int nfs4_xattr_get_nfs4_label(const struct xattr_handler *handler,
				     struct dentry *unused, struct inode *inode,
				     const char *key, void *buf, size_t buflen)
{
	if (security_ismaclabel(key))
		return nfs4_get_security_label(inode, buf, buflen);
	return -EOPNOTSUPP;
}

static ssize_t
nfs4_listxattr_nfs4_label(struct inode *inode, char *list, size_t list_len)
{
	int len = 0;

	if (nfs_server_capable(inode, NFS_CAP_SECURITY_LABEL)) {
		len = security_inode_listsecurity(inode, list, list_len);
		if (len >= 0 && list_len && len > list_len)
			return -ERANGE;
	}
	return len;
}

static const struct xattr_handler nfs4_xattr_nfs4_label_handler = {
	.prefix = XATTR_SECURITY_PREFIX,
	.get	= nfs4_xattr_get_nfs4_label,
	.set	= nfs4_xattr_set_nfs4_label,
};

#else

static ssize_t
nfs4_listxattr_nfs4_label(struct inode *inode, char *list, size_t list_len)
{
	return 0;
}

#endif

#ifdef CONFIG_NFS_V4_2
static int nfs4_xattr_set_nfs4_user(const struct xattr_handler *handler,
				    struct user_namespace *mnt_userns,
				    struct dentry *unused, struct inode *inode,
				    const char *key, const void *buf,
				    size_t buflen, int flags)
{
	u32 mask;
	int ret;

	if (!nfs_server_capable(inode, NFS_CAP_XATTR))
		return -EOPNOTSUPP;

	/*
	 * There is no mapping from the MAY_* flags to the NFS_ACCESS_XA*
	 * flags right now. Handling of xattr operations use the normal
	 * file read/write permissions.
	 *
	 * Just in case the server has other ideas (which RFC 8276 allows),
	 * do a cached access check for the XA* flags to possibly avoid
	 * doing an RPC and getting EACCES back.
	 */
	if (!nfs_access_get_cached(inode, current_cred(), &mask, true)) {
		if (!(mask & NFS_ACCESS_XAWRITE))
			return -EACCES;
	}

	if (buf == NULL) {
		ret = nfs42_proc_removexattr(inode, key);
		if (!ret)
			nfs4_xattr_cache_remove(inode, key);
	} else {
		ret = nfs42_proc_setxattr(inode, key, buf, buflen, flags);
		if (!ret)
			nfs4_xattr_cache_add(inode, key, buf, NULL, buflen);
	}

	return ret;
}

static int nfs4_xattr_get_nfs4_user(const struct xattr_handler *handler,
				    struct dentry *unused, struct inode *inode,
				    const char *key, void *buf, size_t buflen)
{
	u32 mask;
	ssize_t ret;

	if (!nfs_server_capable(inode, NFS_CAP_XATTR))
		return -EOPNOTSUPP;

	if (!nfs_access_get_cached(inode, current_cred(), &mask, true)) {
		if (!(mask & NFS_ACCESS_XAREAD))
			return -EACCES;
	}

	ret = nfs_revalidate_inode(inode, NFS_INO_INVALID_CHANGE);
	if (ret)
		return ret;

	ret = nfs4_xattr_cache_get(inode, key, buf, buflen);
	if (ret >= 0 || (ret < 0 && ret != -ENOENT))
		return ret;

	ret = nfs42_proc_getxattr(inode, key, buf, buflen);

	return ret;
}

static ssize_t
nfs4_listxattr_nfs4_user(struct inode *inode, char *list, size_t list_len)
{
	u64 cookie;
	bool eof;
	ssize_t ret, size;
	char *buf;
	size_t buflen;
	u32 mask;

	if (!nfs_server_capable(inode, NFS_CAP_XATTR))
		return 0;

	if (!nfs_access_get_cached(inode, current_cred(), &mask, true)) {
		if (!(mask & NFS_ACCESS_XALIST))
			return 0;
	}

	ret = nfs_revalidate_inode(inode, NFS_INO_INVALID_CHANGE);
	if (ret)
		return ret;

	ret = nfs4_xattr_cache_list(inode, list, list_len);
	if (ret >= 0 || (ret < 0 && ret != -ENOENT))
		return ret;

	cookie = 0;
	eof = false;
	buflen = list_len ? list_len : XATTR_LIST_MAX;
	buf = list_len ? list : NULL;
	size = 0;

	while (!eof) {
		ret = nfs42_proc_listxattrs(inode, buf, buflen,
		    &cookie, &eof);
		if (ret < 0)
			return ret;

		if (list_len) {
			buf += ret;
			buflen -= ret;
		}
		size += ret;
	}

	if (list_len)
		nfs4_xattr_cache_set_list(inode, list, size);

	return size;
}

#else

static ssize_t
nfs4_listxattr_nfs4_user(struct inode *inode, char *list, size_t list_len)
{
	return 0;
}
#endif /* CONFIG_NFS_V4_2 */

/*
 * nfs_fhget will use either the mounted_on_fileid or the fileid
 */
static void nfs_fixup_referral_attributes(struct nfs_fattr *fattr)
{
	if (!(((fattr->valid & NFS_ATTR_FATTR_MOUNTED_ON_FILEID) ||
	       (fattr->valid & NFS_ATTR_FATTR_FILEID)) &&
	      (fattr->valid & NFS_ATTR_FATTR_FSID) &&
	      (fattr->valid & NFS_ATTR_FATTR_V4_LOCATIONS)))
		return;

	fattr->valid |= NFS_ATTR_FATTR_TYPE | NFS_ATTR_FATTR_MODE |
		NFS_ATTR_FATTR_NLINK | NFS_ATTR_FATTR_V4_REFERRAL;
	fattr->mode = S_IFDIR | S_IRUGO | S_IXUGO;
	fattr->nlink = 2;
}

static int _nfs4_proc_fs_locations(struct rpc_clnt *client, struct inode *dir,
				   const struct qstr *name,
				   struct nfs4_fs_locations *fs_locations,
				   struct page *page)
{
	struct nfs_server *server = NFS_SERVER(dir);
	u32 bitmask[3];
	struct nfs4_fs_locations_arg args = {
		.dir_fh = NFS_FH(dir),
		.name = name,
		.page = page,
		.bitmask = bitmask,
	};
	struct nfs4_fs_locations_res res = {
		.fs_locations = fs_locations,
	};
	struct rpc_message msg = {
		.rpc_proc = &nfs4_procedures[NFSPROC4_CLNT_FS_LOCATIONS],
		.rpc_argp = &args,
		.rpc_resp = &res,
	};
	int status;

	dprintk("%s: start\n", __func__);

	bitmask[0] = nfs4_fattr_bitmap[0] | FATTR4_WORD0_FS_LOCATIONS;
	bitmask[1] = nfs4_fattr_bitmap[1];

	/* Ask for the fileid of the absent filesystem if mounted_on_fileid
	 * is not supported */
	if (NFS_SERVER(dir)->attr_bitmask[1] & FATTR4_WORD1_MOUNTED_ON_FILEID)
		bitmask[0] &= ~FATTR4_WORD0_FILEID;
	else
		bitmask[1] &= ~FATTR4_WORD1_MOUNTED_ON_FILEID;

	nfs_fattr_init(fs_locations->fattr);
	fs_locations->server = server;
	fs_locations->nlocations = 0;
	status = nfs4_call_sync(client, server, &msg, &args.seq_args, &res.seq_res, 0);
	dprintk("%s: returned status = %d\n", __func__, status);
	return status;
}

int nfs4_proc_fs_locations(struct rpc_clnt *client, struct inode *dir,
			   const struct qstr *name,
			   struct nfs4_fs_locations *fs_locations,
			   struct page *page)
{
	struct nfs4_exception exception = {
		.interruptible = true,
	};
	int err;
	do {
		err = _nfs4_proc_fs_locations(client, dir, name,
				fs_locations, page);
		trace_nfs4_get_fs_locations(dir, name, err);
		err = nfs4_handle_exception(NFS_SERVER(dir), err,
				&exception);
	} while (exception.retry);
	return err;
}

/*
 * This operation also signals the server that this client is
 * performing migration recovery.  The server can stop returning
 * NFS4ERR_LEASE_MOVED to this client.  A RENEW operation is
 * appended to this compound to identify the client ID which is
 * performing recovery.
 */
static int _nfs40_proc_get_locations(struct nfs_server *server,
				     struct nfs_fh *fhandle,
				     struct nfs4_fs_locations *locations,
				     struct page *page, const struct cred *cred)
{
	struct rpc_clnt *clnt = server->client;
	u32 bitmask[2] = {
		[0] = FATTR4_WORD0_FSID | FATTR4_WORD0_FS_LOCATIONS,
	};
	struct nfs4_fs_locations_arg args = {
		.clientid	= server->nfs_client->cl_clientid,
		.fh		= fhandle,
		.page		= page,
		.bitmask	= bitmask,
		.migration	= 1,		/* skip LOOKUP */
		.renew		= 1,		/* append RENEW */
	};
	struct nfs4_fs_locations_res res = {
		.fs_locations	= locations,
		.migration	= 1,
		.renew		= 1,
	};
	struct rpc_message msg = {
		.rpc_proc	= &nfs4_procedures[NFSPROC4_CLNT_FS_LOCATIONS],
		.rpc_argp	= &args,
		.rpc_resp	= &res,
		.rpc_cred	= cred,
	};
	unsigned long now = jiffies;
	int status;

	nfs_fattr_init(locations->fattr);
	locations->server = server;
	locations->nlocations = 0;

	nfs4_init_sequence(&args.seq_args, &res.seq_res, 0, 1);
	status = nfs4_call_sync_sequence(clnt, server, &msg,
					&args.seq_args, &res.seq_res);
	if (status)
		return status;

	renew_lease(server, now);
	return 0;
}

#ifdef CONFIG_NFS_V4_1

/*
 * This operation also signals the server that this client is
 * performing migration recovery.  The server can stop asserting
 * SEQ4_STATUS_LEASE_MOVED for this client.  The client ID
 * performing this operation is identified in the SEQUENCE
 * operation in this compound.
 *
 * When the client supports GETATTR(fs_locations_info), it can
 * be plumbed in here.
 */
static int _nfs41_proc_get_locations(struct nfs_server *server,
				     struct nfs_fh *fhandle,
				     struct nfs4_fs_locations *locations,
				     struct page *page, const struct cred *cred)
{
	struct rpc_clnt *clnt = server->client;
	u32 bitmask[2] = {
		[0] = FATTR4_WORD0_FSID | FATTR4_WORD0_FS_LOCATIONS,
	};
	struct nfs4_fs_locations_arg args = {
		.fh		= fhandle,
		.page		= page,
		.bitmask	= bitmask,
		.migration	= 1,		/* skip LOOKUP */
	};
	struct nfs4_fs_locations_res res = {
		.fs_locations	= locations,
		.migration	= 1,
	};
	struct rpc_message msg = {
		.rpc_proc	= &nfs4_procedures[NFSPROC4_CLNT_FS_LOCATIONS],
		.rpc_argp	= &args,
		.rpc_resp	= &res,
		.rpc_cred	= cred,
	};
	int status;

	nfs_fattr_init(locations->fattr);
	locations->server = server;
	locations->nlocations = 0;

	nfs4_init_sequence(&args.seq_args, &res.seq_res, 0, 1);
	status = nfs4_call_sync_sequence(clnt, server, &msg,
					&args.seq_args, &res.seq_res);
	if (status == NFS4_OK &&
	    res.seq_res.sr_status_flags & SEQ4_STATUS_LEASE_MOVED)
		status = -NFS4ERR_LEASE_MOVED;
	return status;
}

#endif	/* CONFIG_NFS_V4_1 */

/**
 * nfs4_proc_get_locations - discover locations for a migrated FSID
 * @inode: inode on FSID that is migrating
 * @locations: result of query
 * @page: buffer
 * @cred: credential to use for this operation
 *
 * Returns NFS4_OK on success, a negative NFS4ERR status code if the
 * operation failed, or a negative errno if a local error occurred.
 *
 * On success, "locations" is filled in, but if the server has
 * no locations information, NFS_ATTR_FATTR_V4_LOCATIONS is not
 * asserted.
 *
 * -NFS4ERR_LEASE_MOVED is returned if the server still has leases
 * from this client that require migration recovery.
 */
int nfs4_proc_get_locations(struct nfs_server *server,
			    struct nfs_fh *fhandle,
			    struct nfs4_fs_locations *locations,
			    struct page *page, const struct cred *cred)
{
	struct nfs_client *clp = server->nfs_client;
	const struct nfs4_mig_recovery_ops *ops =
					clp->cl_mvops->mig_recovery_ops;
	struct nfs4_exception exception = {
		.interruptible = true,
	};
	int status;

	dprintk("%s: FSID %llx:%llx on \"%s\"\n", __func__,
		(unsigned long long)server->fsid.major,
		(unsigned long long)server->fsid.minor,
		clp->cl_hostname);
	nfs_display_fhandle(fhandle, __func__);

	do {
		status = ops->get_locations(server, fhandle, locations, page,
					    cred);
		if (status != -NFS4ERR_DELAY)
			break;
		nfs4_handle_exception(server, status, &exception);
	} while (exception.retry);
	return status;
}

/*
 * This operation also signals the server that this client is
 * performing "lease moved" recovery.  The server can stop
 * returning NFS4ERR_LEASE_MOVED to this client.  A RENEW operation
 * is appended to this compound to identify the client ID which is
 * performing recovery.
 */
static int _nfs40_proc_fsid_present(struct inode *inode, const struct cred *cred)
{
	struct nfs_server *server = NFS_SERVER(inode);
	struct nfs_client *clp = NFS_SERVER(inode)->nfs_client;
	struct rpc_clnt *clnt = server->client;
	struct nfs4_fsid_present_arg args = {
		.fh		= NFS_FH(inode),
		.clientid	= clp->cl_clientid,
		.renew		= 1,		/* append RENEW */
	};
	struct nfs4_fsid_present_res res = {
		.renew		= 1,
	};
	struct rpc_message msg = {
		.rpc_proc	= &nfs4_procedures[NFSPROC4_CLNT_FSID_PRESENT],
		.rpc_argp	= &args,
		.rpc_resp	= &res,
		.rpc_cred	= cred,
	};
	unsigned long now = jiffies;
	int status;

	res.fh = nfs_alloc_fhandle();
	if (res.fh == NULL)
		return -ENOMEM;

	nfs4_init_sequence(&args.seq_args, &res.seq_res, 0, 1);
	status = nfs4_call_sync_sequence(clnt, server, &msg,
						&args.seq_args, &res.seq_res);
	nfs_free_fhandle(res.fh);
	if (status)
		return status;

	do_renew_lease(clp, now);
	return 0;
}

#ifdef CONFIG_NFS_V4_1

/*
 * This operation also signals the server that this client is
 * performing "lease moved" recovery.  The server can stop asserting
 * SEQ4_STATUS_LEASE_MOVED for this client.  The client ID performing
 * this operation is identified in the SEQUENCE operation in this
 * compound.
 */
static int _nfs41_proc_fsid_present(struct inode *inode, const struct cred *cred)
{
	struct nfs_server *server = NFS_SERVER(inode);
	struct rpc_clnt *clnt = server->client;
	struct nfs4_fsid_present_arg args = {
		.fh		= NFS_FH(inode),
	};
	struct nfs4_fsid_present_res res = {
	};
	struct rpc_message msg = {
		.rpc_proc	= &nfs4_procedures[NFSPROC4_CLNT_FSID_PRESENT],
		.rpc_argp	= &args,
		.rpc_resp	= &res,
		.rpc_cred	= cred,
	};
	int status;

	res.fh = nfs_alloc_fhandle();
	if (res.fh == NULL)
		return -ENOMEM;

	nfs4_init_sequence(&args.seq_args, &res.seq_res, 0, 1);
	status = nfs4_call_sync_sequence(clnt, server, &msg,
						&args.seq_args, &res.seq_res);
	nfs_free_fhandle(res.fh);
	if (status == NFS4_OK &&
	    res.seq_res.sr_status_flags & SEQ4_STATUS_LEASE_MOVED)
		status = -NFS4ERR_LEASE_MOVED;
	return status;
}

#endif	/* CONFIG_NFS_V4_1 */

/**
 * nfs4_proc_fsid_present - Is this FSID present or absent on server?
 * @inode: inode on FSID to check
 * @cred: credential to use for this operation
 *
 * Server indicates whether the FSID is present, moved, or not
 * recognized.  This operation is necessary to clear a LEASE_MOVED
 * condition for this client ID.
 *
 * Returns NFS4_OK if the FSID is present on this server,
 * -NFS4ERR_MOVED if the FSID is no longer present, a negative
 *  NFS4ERR code if some error occurred on the server, or a
 *  negative errno if a local failure occurred.
 */
int nfs4_proc_fsid_present(struct inode *inode, const struct cred *cred)
{
	struct nfs_server *server = NFS_SERVER(inode);
	struct nfs_client *clp = server->nfs_client;
	const struct nfs4_mig_recovery_ops *ops =
					clp->cl_mvops->mig_recovery_ops;
	struct nfs4_exception exception = {
		.interruptible = true,
	};
	int status;

	dprintk("%s: FSID %llx:%llx on \"%s\"\n", __func__,
		(unsigned long long)server->fsid.major,
		(unsigned long long)server->fsid.minor,
		clp->cl_hostname);
	nfs_display_fhandle(NFS_FH(inode), __func__);

	do {
		status = ops->fsid_present(inode, cred);
		if (status != -NFS4ERR_DELAY)
			break;
		nfs4_handle_exception(server, status, &exception);
	} while (exception.retry);
	return status;
}

/*
 * If 'use_integrity' is true and the state managment nfs_client
 * cl_rpcclient is using krb5i/p, use the integrity protected cl_rpcclient
 * and the machine credential as per RFC3530bis and RFC5661 Security
 * Considerations sections. Otherwise, just use the user cred with the
 * filesystem's rpc_client.
 */
static int _nfs4_proc_secinfo(struct inode *dir, const struct qstr *name, struct nfs4_secinfo_flavors *flavors, bool use_integrity)
{
	int status;
	struct rpc_clnt *clnt = NFS_SERVER(dir)->client;
	struct nfs_client *clp = NFS_SERVER(dir)->nfs_client;
	struct nfs4_secinfo_arg args = {
		.dir_fh = NFS_FH(dir),
		.name   = name,
	};
	struct nfs4_secinfo_res res = {
		.flavors     = flavors,
	};
	struct rpc_message msg = {
		.rpc_proc = &nfs4_procedures[NFSPROC4_CLNT_SECINFO],
		.rpc_argp = &args,
		.rpc_resp = &res,
	};
	struct nfs4_call_sync_data data = {
		.seq_server = NFS_SERVER(dir),
		.seq_args = &args.seq_args,
		.seq_res = &res.seq_res,
	};
	struct rpc_task_setup task_setup = {
		.rpc_client = clnt,
		.rpc_message = &msg,
		.callback_ops = clp->cl_mvops->call_sync_ops,
		.callback_data = &data,
		.flags = RPC_TASK_NO_ROUND_ROBIN,
	};
	const struct cred *cred = NULL;

	if (use_integrity) {
		clnt = clp->cl_rpcclient;
		task_setup.rpc_client = clnt;

		cred = nfs4_get_clid_cred(clp);
		msg.rpc_cred = cred;
	}

	dprintk("NFS call  secinfo %s\n", name->name);

	nfs4_state_protect(clp, NFS_SP4_MACH_CRED_SECINFO, &clnt, &msg);
	nfs4_init_sequence(&args.seq_args, &res.seq_res, 0, 0);
	status = nfs4_call_sync_custom(&task_setup);

	dprintk("NFS reply  secinfo: %d\n", status);

	put_cred(cred);
	return status;
}

int nfs4_proc_secinfo(struct inode *dir, const struct qstr *name,
		      struct nfs4_secinfo_flavors *flavors)
{
	struct nfs4_exception exception = {
		.interruptible = true,
	};
	int err;
	do {
		err = -NFS4ERR_WRONGSEC;

		/* try to use integrity protection with machine cred */
		if (_nfs4_is_integrity_protected(NFS_SERVER(dir)->nfs_client))
			err = _nfs4_proc_secinfo(dir, name, flavors, true);

		/*
		 * if unable to use integrity protection, or SECINFO with
		 * integrity protection returns NFS4ERR_WRONGSEC (which is
		 * disallowed by spec, but exists in deployed servers) use
		 * the current filesystem's rpc_client and the user cred.
		 */
		if (err == -NFS4ERR_WRONGSEC)
			err = _nfs4_proc_secinfo(dir, name, flavors, false);

		trace_nfs4_secinfo(dir, name, err);
		err = nfs4_handle_exception(NFS_SERVER(dir), err,
				&exception);
	} while (exception.retry);
	return err;
}

#ifdef CONFIG_NFS_V4_1
/*
 * Check the exchange flags returned by the server for invalid flags, having
 * both PNFS and NON_PNFS flags set, and not having one of NON_PNFS, PNFS, or
 * DS flags set.
 */
static int nfs4_check_cl_exchange_flags(u32 flags, u32 version)
{
	if (version >= 2 && (flags & ~EXCHGID4_2_FLAG_MASK_R))
		goto out_inval;
	else if (version < 2 && (flags & ~EXCHGID4_FLAG_MASK_R))
		goto out_inval;
	if ((flags & EXCHGID4_FLAG_USE_PNFS_MDS) &&
	    (flags & EXCHGID4_FLAG_USE_NON_PNFS))
		goto out_inval;
	if (!(flags & (EXCHGID4_FLAG_MASK_PNFS)))
		goto out_inval;
	return NFS_OK;
out_inval:
	return -NFS4ERR_INVAL;
}

static bool
nfs41_same_server_scope(struct nfs41_server_scope *a,
			struct nfs41_server_scope *b)
{
	if (a->server_scope_sz != b->server_scope_sz)
		return false;
	return memcmp(a->server_scope, b->server_scope, a->server_scope_sz) == 0;
}

static void
nfs4_bind_one_conn_to_session_done(struct rpc_task *task, void *calldata)
{
	struct nfs41_bind_conn_to_session_args *args = task->tk_msg.rpc_argp;
	struct nfs41_bind_conn_to_session_res *res = task->tk_msg.rpc_resp;
	struct nfs_client *clp = args->client;

	switch (task->tk_status) {
	case -NFS4ERR_BADSESSION:
	case -NFS4ERR_DEADSESSION:
		nfs4_schedule_session_recovery(clp->cl_session,
				task->tk_status);
		return;
	}
	if (args->dir == NFS4_CDFC4_FORE_OR_BOTH &&
			res->dir != NFS4_CDFS4_BOTH) {
		rpc_task_close_connection(task);
		if (args->retries++ < MAX_BIND_CONN_TO_SESSION_RETRIES)
			rpc_restart_call(task);
	}
}

static const struct rpc_call_ops nfs4_bind_one_conn_to_session_ops = {
	.rpc_call_done =  nfs4_bind_one_conn_to_session_done,
};

/*
 * nfs4_proc_bind_one_conn_to_session()
 *
 * The 4.1 client currently uses the same TCP connection for the
 * fore and backchannel.
 */
static
int nfs4_proc_bind_one_conn_to_session(struct rpc_clnt *clnt,
		struct rpc_xprt *xprt,
		struct nfs_client *clp,
		const struct cred *cred)
{
	int status;
	struct nfs41_bind_conn_to_session_args args = {
		.client = clp,
		.dir = NFS4_CDFC4_FORE_OR_BOTH,
		.retries = 0,
	};
	struct nfs41_bind_conn_to_session_res res;
	struct rpc_message msg = {
		.rpc_proc =
			&nfs4_procedures[NFSPROC4_CLNT_BIND_CONN_TO_SESSION],
		.rpc_argp = &args,
		.rpc_resp = &res,
		.rpc_cred = cred,
	};
	struct rpc_task_setup task_setup_data = {
		.rpc_client = clnt,
		.rpc_xprt = xprt,
		.callback_ops = &nfs4_bind_one_conn_to_session_ops,
		.rpc_message = &msg,
		.flags = RPC_TASK_TIMEOUT,
	};
	struct rpc_task *task;

	nfs4_copy_sessionid(&args.sessionid, &clp->cl_session->sess_id);
	if (!(clp->cl_session->flags & SESSION4_BACK_CHAN))
		args.dir = NFS4_CDFC4_FORE;

	/* Do not set the backchannel flag unless this is clnt->cl_xprt */
	if (xprt != rcu_access_pointer(clnt->cl_xprt))
		args.dir = NFS4_CDFC4_FORE;

	task = rpc_run_task(&task_setup_data);
	if (!IS_ERR(task)) {
		status = task->tk_status;
		rpc_put_task(task);
	} else
		status = PTR_ERR(task);
	trace_nfs4_bind_conn_to_session(clp, status);
	if (status == 0) {
		if (memcmp(res.sessionid.data,
		    clp->cl_session->sess_id.data, NFS4_MAX_SESSIONID_LEN)) {
			dprintk("NFS: %s: Session ID mismatch\n", __func__);
			return -EIO;
		}
		if ((res.dir & args.dir) != res.dir || res.dir == 0) {
			dprintk("NFS: %s: Unexpected direction from server\n",
				__func__);
			return -EIO;
		}
		if (res.use_conn_in_rdma_mode != args.use_conn_in_rdma_mode) {
			dprintk("NFS: %s: Server returned RDMA mode = true\n",
				__func__);
			return -EIO;
		}
	}

	return status;
}

struct rpc_bind_conn_calldata {
	struct nfs_client *clp;
	const struct cred *cred;
};

static int
nfs4_proc_bind_conn_to_session_callback(struct rpc_clnt *clnt,
		struct rpc_xprt *xprt,
		void *calldata)
{
	struct rpc_bind_conn_calldata *p = calldata;

	return nfs4_proc_bind_one_conn_to_session(clnt, xprt, p->clp, p->cred);
}

int nfs4_proc_bind_conn_to_session(struct nfs_client *clp, const struct cred *cred)
{
	struct rpc_bind_conn_calldata data = {
		.clp = clp,
		.cred = cred,
	};
	return rpc_clnt_iterate_for_each_xprt(clp->cl_rpcclient,
			nfs4_proc_bind_conn_to_session_callback, &data);
}

/*
 * Minimum set of SP4_MACH_CRED operations from RFC 5661 in the enforce map
 * and operations we'd like to see to enable certain features in the allow map
 */
static const struct nfs41_state_protection nfs4_sp4_mach_cred_request = {
	.how = SP4_MACH_CRED,
	.enforce.u.words = {
		[1] = 1 << (OP_BIND_CONN_TO_SESSION - 32) |
		      1 << (OP_EXCHANGE_ID - 32) |
		      1 << (OP_CREATE_SESSION - 32) |
		      1 << (OP_DESTROY_SESSION - 32) |
		      1 << (OP_DESTROY_CLIENTID - 32)
	},
	.allow.u.words = {
		[0] = 1 << (OP_CLOSE) |
		      1 << (OP_OPEN_DOWNGRADE) |
		      1 << (OP_LOCKU) |
		      1 << (OP_DELEGRETURN) |
		      1 << (OP_COMMIT),
		[1] = 1 << (OP_SECINFO - 32) |
		      1 << (OP_SECINFO_NO_NAME - 32) |
		      1 << (OP_LAYOUTRETURN - 32) |
		      1 << (OP_TEST_STATEID - 32) |
		      1 << (OP_FREE_STATEID - 32) |
		      1 << (OP_WRITE - 32)
	}
};

/*
 * Select the state protection mode for client `clp' given the server results
 * from exchange_id in `sp'.
 *
 * Returns 0 on success, negative errno otherwise.
 */
static int nfs4_sp4_select_mode(struct nfs_client *clp,
				 struct nfs41_state_protection *sp)
{
	static const u32 supported_enforce[NFS4_OP_MAP_NUM_WORDS] = {
		[1] = 1 << (OP_BIND_CONN_TO_SESSION - 32) |
		      1 << (OP_EXCHANGE_ID - 32) |
		      1 << (OP_CREATE_SESSION - 32) |
		      1 << (OP_DESTROY_SESSION - 32) |
		      1 << (OP_DESTROY_CLIENTID - 32)
	};
	unsigned long flags = 0;
	unsigned int i;
	int ret = 0;

	if (sp->how == SP4_MACH_CRED) {
		/* Print state protect result */
		dfprintk(MOUNT, "Server SP4_MACH_CRED support:\n");
		for (i = 0; i <= LAST_NFS4_OP; i++) {
			if (test_bit(i, sp->enforce.u.longs))
				dfprintk(MOUNT, "  enforce op %d\n", i);
			if (test_bit(i, sp->allow.u.longs))
				dfprintk(MOUNT, "  allow op %d\n", i);
		}

		/* make sure nothing is on enforce list that isn't supported */
		for (i = 0; i < NFS4_OP_MAP_NUM_WORDS; i++) {
			if (sp->enforce.u.words[i] & ~supported_enforce[i]) {
				dfprintk(MOUNT, "sp4_mach_cred: disabled\n");
				ret = -EINVAL;
				goto out;
			}
		}

		/*
		 * Minimal mode - state operations are allowed to use machine
		 * credential.  Note this already happens by default, so the
		 * client doesn't have to do anything more than the negotiation.
		 *
		 * NOTE: we don't care if EXCHANGE_ID is in the list -
		 *       we're already using the machine cred for exchange_id
		 *       and will never use a different cred.
		 */
		if (test_bit(OP_BIND_CONN_TO_SESSION, sp->enforce.u.longs) &&
		    test_bit(OP_CREATE_SESSION, sp->enforce.u.longs) &&
		    test_bit(OP_DESTROY_SESSION, sp->enforce.u.longs) &&
		    test_bit(OP_DESTROY_CLIENTID, sp->enforce.u.longs)) {
			dfprintk(MOUNT, "sp4_mach_cred:\n");
			dfprintk(MOUNT, "  minimal mode enabled\n");
			__set_bit(NFS_SP4_MACH_CRED_MINIMAL, &flags);
		} else {
			dfprintk(MOUNT, "sp4_mach_cred: disabled\n");
			ret = -EINVAL;
			goto out;
		}

		if (test_bit(OP_CLOSE, sp->allow.u.longs) &&
		    test_bit(OP_OPEN_DOWNGRADE, sp->allow.u.longs) &&
		    test_bit(OP_DELEGRETURN, sp->allow.u.longs) &&
		    test_bit(OP_LOCKU, sp->allow.u.longs)) {
			dfprintk(MOUNT, "  cleanup mode enabled\n");
			__set_bit(NFS_SP4_MACH_CRED_CLEANUP, &flags);
		}

		if (test_bit(OP_LAYOUTRETURN, sp->allow.u.longs)) {
			dfprintk(MOUNT, "  pnfs cleanup mode enabled\n");
			__set_bit(NFS_SP4_MACH_CRED_PNFS_CLEANUP, &flags);
		}

		if (test_bit(OP_SECINFO, sp->allow.u.longs) &&
		    test_bit(OP_SECINFO_NO_NAME, sp->allow.u.longs)) {
			dfprintk(MOUNT, "  secinfo mode enabled\n");
			__set_bit(NFS_SP4_MACH_CRED_SECINFO, &flags);
		}

		if (test_bit(OP_TEST_STATEID, sp->allow.u.longs) &&
		    test_bit(OP_FREE_STATEID, sp->allow.u.longs)) {
			dfprintk(MOUNT, "  stateid mode enabled\n");
			__set_bit(NFS_SP4_MACH_CRED_STATEID, &flags);
		}

		if (test_bit(OP_WRITE, sp->allow.u.longs)) {
			dfprintk(MOUNT, "  write mode enabled\n");
			__set_bit(NFS_SP4_MACH_CRED_WRITE, &flags);
		}

		if (test_bit(OP_COMMIT, sp->allow.u.longs)) {
			dfprintk(MOUNT, "  commit mode enabled\n");
			__set_bit(NFS_SP4_MACH_CRED_COMMIT, &flags);
		}
	}
out:
	clp->cl_sp4_flags = flags;
	return ret;
}

struct nfs41_exchange_id_data {
	struct nfs41_exchange_id_res res;
	struct nfs41_exchange_id_args args;
};

static void nfs4_exchange_id_release(void *data)
{
	struct nfs41_exchange_id_data *cdata =
					(struct nfs41_exchange_id_data *)data;

	nfs_put_client(cdata->args.client);
	kfree(cdata->res.impl_id);
	kfree(cdata->res.server_scope);
	kfree(cdata->res.server_owner);
	kfree(cdata);
}

static const struct rpc_call_ops nfs4_exchange_id_call_ops = {
	.rpc_release = nfs4_exchange_id_release,
};

/*
 * _nfs4_proc_exchange_id()
 *
 * Wrapper for EXCHANGE_ID operation.
 */
static struct rpc_task *
nfs4_run_exchange_id(struct nfs_client *clp, const struct cred *cred,
			u32 sp4_how, struct rpc_xprt *xprt)
{
	struct rpc_message msg = {
		.rpc_proc = &nfs4_procedures[NFSPROC4_CLNT_EXCHANGE_ID],
		.rpc_cred = cred,
	};
	struct rpc_task_setup task_setup_data = {
		.rpc_client = clp->cl_rpcclient,
		.callback_ops = &nfs4_exchange_id_call_ops,
		.rpc_message = &msg,
		.flags = RPC_TASK_TIMEOUT | RPC_TASK_NO_ROUND_ROBIN,
	};
	struct nfs41_exchange_id_data *calldata;
	int status;

	if (!refcount_inc_not_zero(&clp->cl_count))
		return ERR_PTR(-EIO);

	status = -ENOMEM;
	calldata = kzalloc(sizeof(*calldata), GFP_NOFS);
	if (!calldata)
		goto out;

	nfs4_init_boot_verifier(clp, &calldata->args.verifier);

	status = nfs4_init_uniform_client_string(clp);
	if (status)
		goto out_calldata;

	calldata->res.server_owner = kzalloc(sizeof(struct nfs41_server_owner),
						GFP_NOFS);
	status = -ENOMEM;
	if (unlikely(calldata->res.server_owner == NULL))
		goto out_calldata;

	calldata->res.server_scope = kzalloc(sizeof(struct nfs41_server_scope),
					GFP_NOFS);
	if (unlikely(calldata->res.server_scope == NULL))
		goto out_server_owner;

	calldata->res.impl_id = kzalloc(sizeof(struct nfs41_impl_id), GFP_NOFS);
	if (unlikely(calldata->res.impl_id == NULL))
		goto out_server_scope;

	switch (sp4_how) {
	case SP4_NONE:
		calldata->args.state_protect.how = SP4_NONE;
		break;

	case SP4_MACH_CRED:
		calldata->args.state_protect = nfs4_sp4_mach_cred_request;
		break;

	default:
		/* unsupported! */
		WARN_ON_ONCE(1);
		status = -EINVAL;
		goto out_impl_id;
	}
	if (xprt) {
		task_setup_data.rpc_xprt = xprt;
		task_setup_data.flags |= RPC_TASK_SOFTCONN;
		memcpy(calldata->args.verifier.data, clp->cl_confirm.data,
				sizeof(calldata->args.verifier.data));
	}
	calldata->args.client = clp;
	calldata->args.flags = EXCHGID4_FLAG_SUPP_MOVED_REFER |
	EXCHGID4_FLAG_BIND_PRINC_STATEID;
#ifdef CONFIG_NFS_V4_1_MIGRATION
	calldata->args.flags |= EXCHGID4_FLAG_SUPP_MOVED_MIGR;
#endif
	msg.rpc_argp = &calldata->args;
	msg.rpc_resp = &calldata->res;
	task_setup_data.callback_data = calldata;

	return rpc_run_task(&task_setup_data);

out_impl_id:
	kfree(calldata->res.impl_id);
out_server_scope:
	kfree(calldata->res.server_scope);
out_server_owner:
	kfree(calldata->res.server_owner);
out_calldata:
	kfree(calldata);
out:
	nfs_put_client(clp);
	return ERR_PTR(status);
}

/*
 * _nfs4_proc_exchange_id()
 *
 * Wrapper for EXCHANGE_ID operation.
 */
static int _nfs4_proc_exchange_id(struct nfs_client *clp, const struct cred *cred,
			u32 sp4_how)
{
	struct rpc_task *task;
	struct nfs41_exchange_id_args *argp;
	struct nfs41_exchange_id_res *resp;
	unsigned long now = jiffies;
	int status;

	task = nfs4_run_exchange_id(clp, cred, sp4_how, NULL);
	if (IS_ERR(task))
		return PTR_ERR(task);

	argp = task->tk_msg.rpc_argp;
	resp = task->tk_msg.rpc_resp;
	status = task->tk_status;
	if (status  != 0)
		goto out;

	status = nfs4_check_cl_exchange_flags(resp->flags,
			clp->cl_mvops->minor_version);
	if (status  != 0)
		goto out;

	status = nfs4_sp4_select_mode(clp, &resp->state_protect);
	if (status != 0)
		goto out;

	do_renew_lease(clp, now);

	clp->cl_clientid = resp->clientid;
	clp->cl_exchange_flags = resp->flags;
	clp->cl_seqid = resp->seqid;
	/* Client ID is not confirmed */
	if (!(resp->flags & EXCHGID4_FLAG_CONFIRMED_R))
		clear_bit(NFS4_SESSION_ESTABLISHED,
			  &clp->cl_session->session_state);

	if (clp->cl_serverscope != NULL &&
	    !nfs41_same_server_scope(clp->cl_serverscope,
				resp->server_scope)) {
		dprintk("%s: server_scope mismatch detected\n",
			__func__);
		set_bit(NFS4CLNT_SERVER_SCOPE_MISMATCH, &clp->cl_state);
	}

	swap(clp->cl_serverowner, resp->server_owner);
	swap(clp->cl_serverscope, resp->server_scope);
	swap(clp->cl_implid, resp->impl_id);

	/* Save the EXCHANGE_ID verifier session trunk tests */
	memcpy(clp->cl_confirm.data, argp->verifier.data,
	       sizeof(clp->cl_confirm.data));
out:
	trace_nfs4_exchange_id(clp, status);
	rpc_put_task(task);
	return status;
}

/*
 * nfs4_proc_exchange_id()
 *
 * Returns zero, a negative errno, or a negative NFS4ERR status code.
 *
 * Since the clientid has expired, all compounds using sessions
 * associated with the stale clientid will be returning
 * NFS4ERR_BADSESSION in the sequence operation, and will therefore
 * be in some phase of session reset.
 *
 * Will attempt to negotiate SP4_MACH_CRED if krb5i / krb5p auth is used.
 */
int nfs4_proc_exchange_id(struct nfs_client *clp, const struct cred *cred)
{
	rpc_authflavor_t authflavor = clp->cl_rpcclient->cl_auth->au_flavor;
	int status;

	/* try SP4_MACH_CRED if krb5i/p	*/
	if (authflavor == RPC_AUTH_GSS_KRB5I ||
	    authflavor == RPC_AUTH_GSS_KRB5P) {
		status = _nfs4_proc_exchange_id(clp, cred, SP4_MACH_CRED);
		if (!status)
			return 0;
	}

	/* try SP4_NONE */
	return _nfs4_proc_exchange_id(clp, cred, SP4_NONE);
}

/**
 * nfs4_test_session_trunk
 *
 * This is an add_xprt_test() test function called from
 * rpc_clnt_setup_test_and_add_xprt.
 *
 * The rpc_xprt_switch is referrenced by rpc_clnt_setup_test_and_add_xprt
 * and is dereferrenced in nfs4_exchange_id_release
 *
 * Upon success, add the new transport to the rpc_clnt
 *
 * @clnt: struct rpc_clnt to get new transport
 * @xprt: the rpc_xprt to test
 * @data: call data for _nfs4_proc_exchange_id.
 */
void nfs4_test_session_trunk(struct rpc_clnt *clnt, struct rpc_xprt *xprt,
			    void *data)
{
	struct nfs4_add_xprt_data *adata = (struct nfs4_add_xprt_data *)data;
	struct rpc_task *task;
	int status;

	u32 sp4_how;

	dprintk("--> %s try %s\n", __func__,
		xprt->address_strings[RPC_DISPLAY_ADDR]);

	sp4_how = (adata->clp->cl_sp4_flags == 0 ? SP4_NONE : SP4_MACH_CRED);

	/* Test connection for session trunking. Async exchange_id call */
	task = nfs4_run_exchange_id(adata->clp, adata->cred, sp4_how, xprt);
	if (IS_ERR(task))
		return;

	status = task->tk_status;
	if (status == 0)
		status = nfs4_detect_session_trunking(adata->clp,
				task->tk_msg.rpc_resp, xprt);

	if (status == 0)
		rpc_clnt_xprt_switch_add_xprt(clnt, xprt);

	rpc_put_task(task);
}
EXPORT_SYMBOL_GPL(nfs4_test_session_trunk);

static int _nfs4_proc_destroy_clientid(struct nfs_client *clp,
		const struct cred *cred)
{
	struct rpc_message msg = {
		.rpc_proc = &nfs4_procedures[NFSPROC4_CLNT_DESTROY_CLIENTID],
		.rpc_argp = clp,
		.rpc_cred = cred,
	};
	int status;

	status = rpc_call_sync(clp->cl_rpcclient, &msg,
			       RPC_TASK_TIMEOUT | RPC_TASK_NO_ROUND_ROBIN);
	trace_nfs4_destroy_clientid(clp, status);
	if (status)
		dprintk("NFS: Got error %d from the server %s on "
			"DESTROY_CLIENTID.", status, clp->cl_hostname);
	return status;
}

static int nfs4_proc_destroy_clientid(struct nfs_client *clp,
		const struct cred *cred)
{
	unsigned int loop;
	int ret;

	for (loop = NFS4_MAX_LOOP_ON_RECOVER; loop != 0; loop--) {
		ret = _nfs4_proc_destroy_clientid(clp, cred);
		switch (ret) {
		case -NFS4ERR_DELAY:
		case -NFS4ERR_CLIENTID_BUSY:
			ssleep(1);
			break;
		default:
			return ret;
		}
	}
	return 0;
}

int nfs4_destroy_clientid(struct nfs_client *clp)
{
	const struct cred *cred;
	int ret = 0;

	if (clp->cl_mvops->minor_version < 1)
		goto out;
	if (clp->cl_exchange_flags == 0)
		goto out;
	if (clp->cl_preserve_clid)
		goto out;
	cred = nfs4_get_clid_cred(clp);
	ret = nfs4_proc_destroy_clientid(clp, cred);
	put_cred(cred);
	switch (ret) {
	case 0:
	case -NFS4ERR_STALE_CLIENTID:
		clp->cl_exchange_flags = 0;
	}
out:
	return ret;
}

#endif /* CONFIG_NFS_V4_1 */

struct nfs4_get_lease_time_data {
	struct nfs4_get_lease_time_args *args;
	struct nfs4_get_lease_time_res *res;
	struct nfs_client *clp;
};

static void nfs4_get_lease_time_prepare(struct rpc_task *task,
					void *calldata)
{
	struct nfs4_get_lease_time_data *data =
			(struct nfs4_get_lease_time_data *)calldata;

	dprintk("--> %s\n", __func__);
	/* just setup sequence, do not trigger session recovery
	   since we're invoked within one */
	nfs4_setup_sequence(data->clp,
			&data->args->la_seq_args,
			&data->res->lr_seq_res,
			task);
	dprintk("<-- %s\n", __func__);
}

/*
 * Called from nfs4_state_manager thread for session setup, so don't recover
 * from sequence operation or clientid errors.
 */
static void nfs4_get_lease_time_done(struct rpc_task *task, void *calldata)
{
	struct nfs4_get_lease_time_data *data =
			(struct nfs4_get_lease_time_data *)calldata;

	dprintk("--> %s\n", __func__);
	if (!nfs4_sequence_done(task, &data->res->lr_seq_res))
		return;
	switch (task->tk_status) {
	case -NFS4ERR_DELAY:
	case -NFS4ERR_GRACE:
		dprintk("%s Retry: tk_status %d\n", __func__, task->tk_status);
		rpc_delay(task, NFS4_POLL_RETRY_MIN);
		task->tk_status = 0;
		fallthrough;
	case -NFS4ERR_RETRY_UNCACHED_REP:
		rpc_restart_call_prepare(task);
		return;
	}
	dprintk("<-- %s\n", __func__);
}

static const struct rpc_call_ops nfs4_get_lease_time_ops = {
	.rpc_call_prepare = nfs4_get_lease_time_prepare,
	.rpc_call_done = nfs4_get_lease_time_done,
};

int nfs4_proc_get_lease_time(struct nfs_client *clp, struct nfs_fsinfo *fsinfo)
{
	struct nfs4_get_lease_time_args args;
	struct nfs4_get_lease_time_res res = {
		.lr_fsinfo = fsinfo,
	};
	struct nfs4_get_lease_time_data data = {
		.args = &args,
		.res = &res,
		.clp = clp,
	};
	struct rpc_message msg = {
		.rpc_proc = &nfs4_procedures[NFSPROC4_CLNT_GET_LEASE_TIME],
		.rpc_argp = &args,
		.rpc_resp = &res,
	};
	struct rpc_task_setup task_setup = {
		.rpc_client = clp->cl_rpcclient,
		.rpc_message = &msg,
		.callback_ops = &nfs4_get_lease_time_ops,
		.callback_data = &data,
		.flags = RPC_TASK_TIMEOUT,
	};

	nfs4_init_sequence(&args.la_seq_args, &res.lr_seq_res, 0, 1);
	return nfs4_call_sync_custom(&task_setup);
}

#ifdef CONFIG_NFS_V4_1

/*
 * Initialize the values to be used by the client in CREATE_SESSION
 * If nfs4_init_session set the fore channel request and response sizes,
 * use them.
 *
 * Set the back channel max_resp_sz_cached to zero to force the client to
 * always set csa_cachethis to FALSE because the current implementation
 * of the back channel DRC only supports caching the CB_SEQUENCE operation.
 */
static void nfs4_init_channel_attrs(struct nfs41_create_session_args *args,
				    struct rpc_clnt *clnt)
{
	unsigned int max_rqst_sz, max_resp_sz;
	unsigned int max_bc_payload = rpc_max_bc_payload(clnt);
	unsigned int max_bc_slots = rpc_num_bc_slots(clnt);

	max_rqst_sz = NFS_MAX_FILE_IO_SIZE + nfs41_maxwrite_overhead;
	max_resp_sz = NFS_MAX_FILE_IO_SIZE + nfs41_maxread_overhead;

	/* Fore channel attributes */
	args->fc_attrs.max_rqst_sz = max_rqst_sz;
	args->fc_attrs.max_resp_sz = max_resp_sz;
	args->fc_attrs.max_ops = NFS4_MAX_OPS;
	args->fc_attrs.max_reqs = max_session_slots;

	dprintk("%s: Fore Channel : max_rqst_sz=%u max_resp_sz=%u "
		"max_ops=%u max_reqs=%u\n",
		__func__,
		args->fc_attrs.max_rqst_sz, args->fc_attrs.max_resp_sz,
		args->fc_attrs.max_ops, args->fc_attrs.max_reqs);

	/* Back channel attributes */
	args->bc_attrs.max_rqst_sz = max_bc_payload;
	args->bc_attrs.max_resp_sz = max_bc_payload;
	args->bc_attrs.max_resp_sz_cached = 0;
	args->bc_attrs.max_ops = NFS4_MAX_BACK_CHANNEL_OPS;
	args->bc_attrs.max_reqs = max_t(unsigned short, max_session_cb_slots, 1);
	if (args->bc_attrs.max_reqs > max_bc_slots)
		args->bc_attrs.max_reqs = max_bc_slots;

	dprintk("%s: Back Channel : max_rqst_sz=%u max_resp_sz=%u "
		"max_resp_sz_cached=%u max_ops=%u max_reqs=%u\n",
		__func__,
		args->bc_attrs.max_rqst_sz, args->bc_attrs.max_resp_sz,
		args->bc_attrs.max_resp_sz_cached, args->bc_attrs.max_ops,
		args->bc_attrs.max_reqs);
}

static int nfs4_verify_fore_channel_attrs(struct nfs41_create_session_args *args,
		struct nfs41_create_session_res *res)
{
	struct nfs4_channel_attrs *sent = &args->fc_attrs;
	struct nfs4_channel_attrs *rcvd = &res->fc_attrs;

	if (rcvd->max_resp_sz > sent->max_resp_sz)
		return -EINVAL;
	/*
	 * Our requested max_ops is the minimum we need; we're not
	 * prepared to break up compounds into smaller pieces than that.
	 * So, no point even trying to continue if the server won't
	 * cooperate:
	 */
	if (rcvd->max_ops < sent->max_ops)
		return -EINVAL;
	if (rcvd->max_reqs == 0)
		return -EINVAL;
	if (rcvd->max_reqs > NFS4_MAX_SLOT_TABLE)
		rcvd->max_reqs = NFS4_MAX_SLOT_TABLE;
	return 0;
}

static int nfs4_verify_back_channel_attrs(struct nfs41_create_session_args *args,
		struct nfs41_create_session_res *res)
{
	struct nfs4_channel_attrs *sent = &args->bc_attrs;
	struct nfs4_channel_attrs *rcvd = &res->bc_attrs;

	if (!(res->flags & SESSION4_BACK_CHAN))
		goto out;
	if (rcvd->max_rqst_sz > sent->max_rqst_sz)
		return -EINVAL;
	if (rcvd->max_resp_sz < sent->max_resp_sz)
		return -EINVAL;
	if (rcvd->max_resp_sz_cached > sent->max_resp_sz_cached)
		return -EINVAL;
	if (rcvd->max_ops > sent->max_ops)
		return -EINVAL;
	if (rcvd->max_reqs > sent->max_reqs)
		return -EINVAL;
out:
	return 0;
}

static int nfs4_verify_channel_attrs(struct nfs41_create_session_args *args,
				     struct nfs41_create_session_res *res)
{
	int ret;

	ret = nfs4_verify_fore_channel_attrs(args, res);
	if (ret)
		return ret;
	return nfs4_verify_back_channel_attrs(args, res);
}

static void nfs4_update_session(struct nfs4_session *session,
		struct nfs41_create_session_res *res)
{
	nfs4_copy_sessionid(&session->sess_id, &res->sessionid);
	/* Mark client id and session as being confirmed */
	session->clp->cl_exchange_flags |= EXCHGID4_FLAG_CONFIRMED_R;
	set_bit(NFS4_SESSION_ESTABLISHED, &session->session_state);
	session->flags = res->flags;
	memcpy(&session->fc_attrs, &res->fc_attrs, sizeof(session->fc_attrs));
	if (res->flags & SESSION4_BACK_CHAN)
		memcpy(&session->bc_attrs, &res->bc_attrs,
				sizeof(session->bc_attrs));
}

static int _nfs4_proc_create_session(struct nfs_client *clp,
		const struct cred *cred)
{
	struct nfs4_session *session = clp->cl_session;
	struct nfs41_create_session_args args = {
		.client = clp,
		.clientid = clp->cl_clientid,
		.seqid = clp->cl_seqid,
		.cb_program = NFS4_CALLBACK,
	};
	struct nfs41_create_session_res res;

	struct rpc_message msg = {
		.rpc_proc = &nfs4_procedures[NFSPROC4_CLNT_CREATE_SESSION],
		.rpc_argp = &args,
		.rpc_resp = &res,
		.rpc_cred = cred,
	};
	int status;

	nfs4_init_channel_attrs(&args, clp->cl_rpcclient);
	args.flags = (SESSION4_PERSIST | SESSION4_BACK_CHAN);

	status = rpc_call_sync(session->clp->cl_rpcclient, &msg,
			       RPC_TASK_TIMEOUT | RPC_TASK_NO_ROUND_ROBIN);
	trace_nfs4_create_session(clp, status);

	switch (status) {
	case -NFS4ERR_STALE_CLIENTID:
	case -NFS4ERR_DELAY:
	case -ETIMEDOUT:
	case -EACCES:
	case -EAGAIN:
		goto out;
	}

	clp->cl_seqid++;
	if (!status) {
		/* Verify the session's negotiated channel_attrs values */
		status = nfs4_verify_channel_attrs(&args, &res);
		/* Increment the clientid slot sequence id */
		if (status)
			goto out;
		nfs4_update_session(session, &res);
	}
out:
	return status;
}

/*
 * Issues a CREATE_SESSION operation to the server.
 * It is the responsibility of the caller to verify the session is
 * expired before calling this routine.
 */
int nfs4_proc_create_session(struct nfs_client *clp, const struct cred *cred)
{
	int status;
	unsigned *ptr;
	struct nfs4_session *session = clp->cl_session;

	dprintk("--> %s clp=%p session=%p\n", __func__, clp, session);

	status = _nfs4_proc_create_session(clp, cred);
	if (status)
		goto out;

	/* Init or reset the session slot tables */
	status = nfs4_setup_session_slot_tables(session);
	dprintk("slot table setup returned %d\n", status);
	if (status)
		goto out;

	ptr = (unsigned *)&session->sess_id.data[0];
	dprintk("%s client>seqid %d sessionid %u:%u:%u:%u\n", __func__,
		clp->cl_seqid, ptr[0], ptr[1], ptr[2], ptr[3]);
out:
	dprintk("<-- %s\n", __func__);
	return status;
}

/*
 * Issue the over-the-wire RPC DESTROY_SESSION.
 * The caller must serialize access to this routine.
 */
int nfs4_proc_destroy_session(struct nfs4_session *session,
		const struct cred *cred)
{
	struct rpc_message msg = {
		.rpc_proc = &nfs4_procedures[NFSPROC4_CLNT_DESTROY_SESSION],
		.rpc_argp = session,
		.rpc_cred = cred,
	};
	int status = 0;

	dprintk("--> nfs4_proc_destroy_session\n");

	/* session is still being setup */
	if (!test_and_clear_bit(NFS4_SESSION_ESTABLISHED, &session->session_state))
		return 0;

	status = rpc_call_sync(session->clp->cl_rpcclient, &msg,
			       RPC_TASK_TIMEOUT | RPC_TASK_NO_ROUND_ROBIN);
	trace_nfs4_destroy_session(session->clp, status);

	if (status)
		dprintk("NFS: Got error %d from the server on DESTROY_SESSION. "
			"Session has been destroyed regardless...\n", status);

	dprintk("<-- nfs4_proc_destroy_session\n");
	return status;
}

/*
 * Renew the cl_session lease.
 */
struct nfs4_sequence_data {
	struct nfs_client *clp;
	struct nfs4_sequence_args args;
	struct nfs4_sequence_res res;
};

static void nfs41_sequence_release(void *data)
{
	struct nfs4_sequence_data *calldata = data;
	struct nfs_client *clp = calldata->clp;

	if (refcount_read(&clp->cl_count) > 1)
		nfs4_schedule_state_renewal(clp);
	nfs_put_client(clp);
	kfree(calldata);
}

static int nfs41_sequence_handle_errors(struct rpc_task *task, struct nfs_client *clp)
{
	switch(task->tk_status) {
	case -NFS4ERR_DELAY:
		rpc_delay(task, NFS4_POLL_RETRY_MAX);
		return -EAGAIN;
	default:
		nfs4_schedule_lease_recovery(clp);
	}
	return 0;
}

static void nfs41_sequence_call_done(struct rpc_task *task, void *data)
{
	struct nfs4_sequence_data *calldata = data;
	struct nfs_client *clp = calldata->clp;

	if (!nfs41_sequence_done(task, task->tk_msg.rpc_resp))
		return;

	trace_nfs4_sequence(clp, task->tk_status);
	if (task->tk_status < 0) {
		dprintk("%s ERROR %d\n", __func__, task->tk_status);
		if (refcount_read(&clp->cl_count) == 1)
			goto out;

		if (nfs41_sequence_handle_errors(task, clp) == -EAGAIN) {
			rpc_restart_call_prepare(task);
			return;
		}
	}
	dprintk("%s rpc_cred %p\n", __func__, task->tk_msg.rpc_cred);
out:
	dprintk("<-- %s\n", __func__);
}

static void nfs41_sequence_prepare(struct rpc_task *task, void *data)
{
	struct nfs4_sequence_data *calldata = data;
	struct nfs_client *clp = calldata->clp;
	struct nfs4_sequence_args *args;
	struct nfs4_sequence_res *res;

	args = task->tk_msg.rpc_argp;
	res = task->tk_msg.rpc_resp;

	nfs4_setup_sequence(clp, args, res, task);
}

static const struct rpc_call_ops nfs41_sequence_ops = {
	.rpc_call_done = nfs41_sequence_call_done,
	.rpc_call_prepare = nfs41_sequence_prepare,
	.rpc_release = nfs41_sequence_release,
};

static struct rpc_task *_nfs41_proc_sequence(struct nfs_client *clp,
		const struct cred *cred,
		struct nfs4_slot *slot,
		bool is_privileged)
{
	struct nfs4_sequence_data *calldata;
	struct rpc_message msg = {
		.rpc_proc = &nfs4_procedures[NFSPROC4_CLNT_SEQUENCE],
		.rpc_cred = cred,
	};
	struct rpc_task_setup task_setup_data = {
		.rpc_client = clp->cl_rpcclient,
		.rpc_message = &msg,
		.callback_ops = &nfs41_sequence_ops,
		.flags = RPC_TASK_ASYNC | RPC_TASK_TIMEOUT | RPC_TASK_MOVEABLE,
	};
	struct rpc_task *ret;

	ret = ERR_PTR(-EIO);
	if (!refcount_inc_not_zero(&clp->cl_count))
		goto out_err;

	ret = ERR_PTR(-ENOMEM);
	calldata = kzalloc(sizeof(*calldata), GFP_KERNEL);
	if (calldata == NULL)
		goto out_put_clp;
	nfs4_init_sequence(&calldata->args, &calldata->res, 0, is_privileged);
	nfs4_sequence_attach_slot(&calldata->args, &calldata->res, slot);
	msg.rpc_argp = &calldata->args;
	msg.rpc_resp = &calldata->res;
	calldata->clp = clp;
	task_setup_data.callback_data = calldata;

	ret = rpc_run_task(&task_setup_data);
	if (IS_ERR(ret))
		goto out_err;
	return ret;
out_put_clp:
	nfs_put_client(clp);
out_err:
	nfs41_release_slot(slot);
	return ret;
}

static int nfs41_proc_async_sequence(struct nfs_client *clp, const struct cred *cred, unsigned renew_flags)
{
	struct rpc_task *task;
	int ret = 0;

	if ((renew_flags & NFS4_RENEW_TIMEOUT) == 0)
		return -EAGAIN;
	task = _nfs41_proc_sequence(clp, cred, NULL, false);
	if (IS_ERR(task))
		ret = PTR_ERR(task);
	else
		rpc_put_task_async(task);
	dprintk("<-- %s status=%d\n", __func__, ret);
	return ret;
}

static int nfs4_proc_sequence(struct nfs_client *clp, const struct cred *cred)
{
	struct rpc_task *task;
	int ret;

	task = _nfs41_proc_sequence(clp, cred, NULL, true);
	if (IS_ERR(task)) {
		ret = PTR_ERR(task);
		goto out;
	}
	ret = rpc_wait_for_completion_task(task);
	if (!ret)
		ret = task->tk_status;
	rpc_put_task(task);
out:
	dprintk("<-- %s status=%d\n", __func__, ret);
	return ret;
}

struct nfs4_reclaim_complete_data {
	struct nfs_client *clp;
	struct nfs41_reclaim_complete_args arg;
	struct nfs41_reclaim_complete_res res;
};

static void nfs4_reclaim_complete_prepare(struct rpc_task *task, void *data)
{
	struct nfs4_reclaim_complete_data *calldata = data;

	nfs4_setup_sequence(calldata->clp,
			&calldata->arg.seq_args,
			&calldata->res.seq_res,
			task);
}

static int nfs41_reclaim_complete_handle_errors(struct rpc_task *task, struct nfs_client *clp)
{
	switch(task->tk_status) {
	case 0:
		wake_up_all(&clp->cl_lock_waitq);
		fallthrough;
	case -NFS4ERR_COMPLETE_ALREADY:
	case -NFS4ERR_WRONG_CRED: /* What to do here? */
		break;
	case -NFS4ERR_DELAY:
		rpc_delay(task, NFS4_POLL_RETRY_MAX);
		fallthrough;
	case -NFS4ERR_RETRY_UNCACHED_REP:
	case -EACCES:
		dprintk("%s: failed to reclaim complete error %d for server %s, retrying\n",
			__func__, task->tk_status, clp->cl_hostname);
		return -EAGAIN;
	case -NFS4ERR_BADSESSION:
	case -NFS4ERR_DEADSESSION:
	case -NFS4ERR_CONN_NOT_BOUND_TO_SESSION:
		break;
	default:
		nfs4_schedule_lease_recovery(clp);
	}
	return 0;
}

static void nfs4_reclaim_complete_done(struct rpc_task *task, void *data)
{
	struct nfs4_reclaim_complete_data *calldata = data;
	struct nfs_client *clp = calldata->clp;
	struct nfs4_sequence_res *res = &calldata->res.seq_res;

	dprintk("--> %s\n", __func__);
	if (!nfs41_sequence_done(task, res))
		return;

	trace_nfs4_reclaim_complete(clp, task->tk_status);
	if (nfs41_reclaim_complete_handle_errors(task, clp) == -EAGAIN) {
		rpc_restart_call_prepare(task);
		return;
	}
	dprintk("<-- %s\n", __func__);
}

static void nfs4_free_reclaim_complete_data(void *data)
{
	struct nfs4_reclaim_complete_data *calldata = data;

	kfree(calldata);
}

static const struct rpc_call_ops nfs4_reclaim_complete_call_ops = {
	.rpc_call_prepare = nfs4_reclaim_complete_prepare,
	.rpc_call_done = nfs4_reclaim_complete_done,
	.rpc_release = nfs4_free_reclaim_complete_data,
};

/*
 * Issue a global reclaim complete.
 */
static int nfs41_proc_reclaim_complete(struct nfs_client *clp,
		const struct cred *cred)
{
	struct nfs4_reclaim_complete_data *calldata;
	struct rpc_message msg = {
		.rpc_proc = &nfs4_procedures[NFSPROC4_CLNT_RECLAIM_COMPLETE],
		.rpc_cred = cred,
	};
	struct rpc_task_setup task_setup_data = {
		.rpc_client = clp->cl_rpcclient,
		.rpc_message = &msg,
		.callback_ops = &nfs4_reclaim_complete_call_ops,
		.flags = RPC_TASK_NO_ROUND_ROBIN,
	};
	int status = -ENOMEM;

	dprintk("--> %s\n", __func__);
	calldata = kzalloc(sizeof(*calldata), GFP_NOFS);
	if (calldata == NULL)
		goto out;
	calldata->clp = clp;
	calldata->arg.one_fs = 0;

	nfs4_init_sequence(&calldata->arg.seq_args, &calldata->res.seq_res, 0, 1);
	msg.rpc_argp = &calldata->arg;
	msg.rpc_resp = &calldata->res;
	task_setup_data.callback_data = calldata;
	status = nfs4_call_sync_custom(&task_setup_data);
out:
	dprintk("<-- %s status=%d\n", __func__, status);
	return status;
}

static void
nfs4_layoutget_prepare(struct rpc_task *task, void *calldata)
{
	struct nfs4_layoutget *lgp = calldata;
	struct nfs_server *server = NFS_SERVER(lgp->args.inode);

	dprintk("--> %s\n", __func__);
	nfs4_setup_sequence(server->nfs_client, &lgp->args.seq_args,
				&lgp->res.seq_res, task);
	dprintk("<-- %s\n", __func__);
}

static void nfs4_layoutget_done(struct rpc_task *task, void *calldata)
{
	struct nfs4_layoutget *lgp = calldata;

	dprintk("--> %s\n", __func__);
	nfs41_sequence_process(task, &lgp->res.seq_res);
	dprintk("<-- %s\n", __func__);
}

static int
nfs4_layoutget_handle_exception(struct rpc_task *task,
		struct nfs4_layoutget *lgp, struct nfs4_exception *exception)
{
	struct inode *inode = lgp->args.inode;
	struct nfs_server *server = NFS_SERVER(inode);
	struct pnfs_layout_hdr *lo = lgp->lo;
	int nfs4err = task->tk_status;
	int err, status = 0;
	LIST_HEAD(head);

	dprintk("--> %s tk_status => %d\n", __func__, -task->tk_status);

	nfs4_sequence_free_slot(&lgp->res.seq_res);

	switch (nfs4err) {
	case 0:
		goto out;

	/*
	 * NFS4ERR_LAYOUTUNAVAILABLE means we are not supposed to use pnfs
	 * on the file. set tk_status to -ENODATA to tell upper layer to
	 * retry go inband.
	 */
	case -NFS4ERR_LAYOUTUNAVAILABLE:
		status = -ENODATA;
		goto out;
	/*
	 * NFS4ERR_BADLAYOUT means the MDS cannot return a layout of
	 * length lgp->args.minlength != 0 (see RFC5661 section 18.43.3).
	 */
	case -NFS4ERR_BADLAYOUT:
		status = -EOVERFLOW;
		goto out;
	/*
	 * NFS4ERR_LAYOUTTRYLATER is a conflict with another client
	 * (or clients) writing to the same RAID stripe except when
	 * the minlength argument is 0 (see RFC5661 section 18.43.3).
	 *
	 * Treat it like we would RECALLCONFLICT -- we retry for a little
	 * while, and then eventually give up.
	 */
	case -NFS4ERR_LAYOUTTRYLATER:
		if (lgp->args.minlength == 0) {
			status = -EOVERFLOW;
			goto out;
		}
		status = -EBUSY;
		break;
	case -NFS4ERR_RECALLCONFLICT:
		status = -ERECALLCONFLICT;
		break;
	case -NFS4ERR_DELEG_REVOKED:
	case -NFS4ERR_ADMIN_REVOKED:
	case -NFS4ERR_EXPIRED:
	case -NFS4ERR_BAD_STATEID:
		exception->timeout = 0;
		spin_lock(&inode->i_lock);
		/* If the open stateid was bad, then recover it. */
		if (!lo || test_bit(NFS_LAYOUT_INVALID_STID, &lo->plh_flags) ||
		    !nfs4_stateid_match_other(&lgp->args.stateid, &lo->plh_stateid)) {
			spin_unlock(&inode->i_lock);
			exception->state = lgp->args.ctx->state;
			exception->stateid = &lgp->args.stateid;
			break;
		}

		/*
		 * Mark the bad layout state as invalid, then retry
		 */
		pnfs_mark_layout_stateid_invalid(lo, &head);
		spin_unlock(&inode->i_lock);
		nfs_commit_inode(inode, 0);
		pnfs_free_lseg_list(&head);
		status = -EAGAIN;
		goto out;
	}

	err = nfs4_handle_exception(server, nfs4err, exception);
	if (!status) {
		if (exception->retry)
			status = -EAGAIN;
		else
			status = err;
	}
out:
	dprintk("<-- %s\n", __func__);
	return status;
}

size_t max_response_pages(struct nfs_server *server)
{
	u32 max_resp_sz = server->nfs_client->cl_session->fc_attrs.max_resp_sz;
	return nfs_page_array_len(0, max_resp_sz);
}

static void nfs4_layoutget_release(void *calldata)
{
	struct nfs4_layoutget *lgp = calldata;

	dprintk("--> %s\n", __func__);
	nfs4_sequence_free_slot(&lgp->res.seq_res);
	pnfs_layoutget_free(lgp);
	dprintk("<-- %s\n", __func__);
}

static const struct rpc_call_ops nfs4_layoutget_call_ops = {
	.rpc_call_prepare = nfs4_layoutget_prepare,
	.rpc_call_done = nfs4_layoutget_done,
	.rpc_release = nfs4_layoutget_release,
};

struct pnfs_layout_segment *
nfs4_proc_layoutget(struct nfs4_layoutget *lgp, long *timeout)
{
	struct inode *inode = lgp->args.inode;
	struct nfs_server *server = NFS_SERVER(inode);
	struct rpc_task *task;
	struct rpc_message msg = {
		.rpc_proc = &nfs4_procedures[NFSPROC4_CLNT_LAYOUTGET],
		.rpc_argp = &lgp->args,
		.rpc_resp = &lgp->res,
		.rpc_cred = lgp->cred,
	};
	struct rpc_task_setup task_setup_data = {
		.rpc_client = server->client,
		.rpc_message = &msg,
		.callback_ops = &nfs4_layoutget_call_ops,
		.callback_data = lgp,
		.flags = RPC_TASK_ASYNC | RPC_TASK_CRED_NOREF |
			 RPC_TASK_MOVEABLE,
	};
	struct pnfs_layout_segment *lseg = NULL;
	struct nfs4_exception exception = {
		.inode = inode,
		.timeout = *timeout,
	};
	int status = 0;

	dprintk("--> %s\n", __func__);

	nfs4_init_sequence(&lgp->args.seq_args, &lgp->res.seq_res, 0, 0);

	task = rpc_run_task(&task_setup_data);

	status = rpc_wait_for_completion_task(task);
	if (status != 0)
		goto out;

	if (task->tk_status < 0) {
		status = nfs4_layoutget_handle_exception(task, lgp, &exception);
		*timeout = exception.timeout;
	} else if (lgp->res.layoutp->len == 0) {
		status = -EAGAIN;
		*timeout = nfs4_update_delay(&exception.timeout);
	} else
		lseg = pnfs_layout_process(lgp);
out:
	trace_nfs4_layoutget(lgp->args.ctx,
			&lgp->args.range,
			&lgp->res.range,
			&lgp->res.stateid,
			status);

	rpc_put_task(task);
	dprintk("<-- %s status=%d\n", __func__, status);
	if (status)
		return ERR_PTR(status);
	return lseg;
}

static void
nfs4_layoutreturn_prepare(struct rpc_task *task, void *calldata)
{
	struct nfs4_layoutreturn *lrp = calldata;

	dprintk("--> %s\n", __func__);
	nfs4_setup_sequence(lrp->clp,
			&lrp->args.seq_args,
			&lrp->res.seq_res,
			task);
	if (!pnfs_layout_is_valid(lrp->args.layout))
		rpc_exit(task, 0);
}

static void nfs4_layoutreturn_done(struct rpc_task *task, void *calldata)
{
	struct nfs4_layoutreturn *lrp = calldata;
	struct nfs_server *server;

	dprintk("--> %s\n", __func__);

	if (!nfs41_sequence_process(task, &lrp->res.seq_res))
		return;

	/*
	 * Was there an RPC level error? Assume the call succeeded,
	 * and that we need to release the layout
	 */
	if (task->tk_rpc_status != 0 && RPC_WAS_SENT(task)) {
		lrp->res.lrs_present = 0;
		return;
	}

	server = NFS_SERVER(lrp->args.inode);
	switch (task->tk_status) {
	case -NFS4ERR_OLD_STATEID:
		if (nfs4_layout_refresh_old_stateid(&lrp->args.stateid,
					&lrp->args.range,
					lrp->args.inode))
			goto out_restart;
		fallthrough;
	default:
		task->tk_status = 0;
		fallthrough;
	case 0:
		break;
	case -NFS4ERR_DELAY:
		if (nfs4_async_handle_error(task, server, NULL, NULL) != -EAGAIN)
			break;
		goto out_restart;
	}
	dprintk("<-- %s\n", __func__);
	return;
out_restart:
	task->tk_status = 0;
	nfs4_sequence_free_slot(&lrp->res.seq_res);
	rpc_restart_call_prepare(task);
}

static void nfs4_layoutreturn_release(void *calldata)
{
	struct nfs4_layoutreturn *lrp = calldata;
	struct pnfs_layout_hdr *lo = lrp->args.layout;

	dprintk("--> %s\n", __func__);
	pnfs_layoutreturn_free_lsegs(lo, &lrp->args.stateid, &lrp->args.range,
			lrp->res.lrs_present ? &lrp->res.stateid : NULL);
	nfs4_sequence_free_slot(&lrp->res.seq_res);
	if (lrp->ld_private.ops && lrp->ld_private.ops->free)
		lrp->ld_private.ops->free(&lrp->ld_private);
	pnfs_put_layout_hdr(lrp->args.layout);
	nfs_iput_and_deactive(lrp->inode);
	put_cred(lrp->cred);
	kfree(calldata);
	dprintk("<-- %s\n", __func__);
}

static const struct rpc_call_ops nfs4_layoutreturn_call_ops = {
	.rpc_call_prepare = nfs4_layoutreturn_prepare,
	.rpc_call_done = nfs4_layoutreturn_done,
	.rpc_release = nfs4_layoutreturn_release,
};

int nfs4_proc_layoutreturn(struct nfs4_layoutreturn *lrp, bool sync)
{
	struct rpc_task *task;
	struct rpc_message msg = {
		.rpc_proc = &nfs4_procedures[NFSPROC4_CLNT_LAYOUTRETURN],
		.rpc_argp = &lrp->args,
		.rpc_resp = &lrp->res,
		.rpc_cred = lrp->cred,
	};
	struct rpc_task_setup task_setup_data = {
		.rpc_client = NFS_SERVER(lrp->args.inode)->client,
		.rpc_message = &msg,
		.callback_ops = &nfs4_layoutreturn_call_ops,
		.callback_data = lrp,
		.flags = RPC_TASK_MOVEABLE,
	};
	int status = 0;

	nfs4_state_protect(NFS_SERVER(lrp->args.inode)->nfs_client,
			NFS_SP4_MACH_CRED_PNFS_CLEANUP,
			&task_setup_data.rpc_client, &msg);

	dprintk("--> %s\n", __func__);
	lrp->inode = nfs_igrab_and_active(lrp->args.inode);
	if (!sync) {
		if (!lrp->inode) {
			nfs4_layoutreturn_release(lrp);
			return -EAGAIN;
		}
		task_setup_data.flags |= RPC_TASK_ASYNC;
	}
	if (!lrp->inode)
		nfs4_init_sequence(&lrp->args.seq_args, &lrp->res.seq_res, 1,
				   1);
	else
		nfs4_init_sequence(&lrp->args.seq_args, &lrp->res.seq_res, 1,
				   0);
	task = rpc_run_task(&task_setup_data);
	if (IS_ERR(task))
		return PTR_ERR(task);
	if (sync)
		status = task->tk_status;
	trace_nfs4_layoutreturn(lrp->args.inode, &lrp->args.stateid, status);
	dprintk("<-- %s status=%d\n", __func__, status);
	rpc_put_task(task);
	return status;
}

static int
_nfs4_proc_getdeviceinfo(struct nfs_server *server,
		struct pnfs_device *pdev,
		const struct cred *cred)
{
	struct nfs4_getdeviceinfo_args args = {
		.pdev = pdev,
		.notify_types = NOTIFY_DEVICEID4_CHANGE |
			NOTIFY_DEVICEID4_DELETE,
	};
	struct nfs4_getdeviceinfo_res res = {
		.pdev = pdev,
	};
	struct rpc_message msg = {
		.rpc_proc = &nfs4_procedures[NFSPROC4_CLNT_GETDEVICEINFO],
		.rpc_argp = &args,
		.rpc_resp = &res,
		.rpc_cred = cred,
	};
	int status;

	dprintk("--> %s\n", __func__);
	status = nfs4_call_sync(server->client, server, &msg, &args.seq_args, &res.seq_res, 0);
	if (res.notification & ~args.notify_types)
		dprintk("%s: unsupported notification\n", __func__);
	if (res.notification != args.notify_types)
		pdev->nocache = 1;

	trace_nfs4_getdeviceinfo(server, &pdev->dev_id, status);

	dprintk("<-- %s status=%d\n", __func__, status);

	return status;
}

int nfs4_proc_getdeviceinfo(struct nfs_server *server,
		struct pnfs_device *pdev,
		const struct cred *cred)
{
	struct nfs4_exception exception = { };
	int err;

	do {
		err = nfs4_handle_exception(server,
					_nfs4_proc_getdeviceinfo(server, pdev, cred),
					&exception);
	} while (exception.retry);
	return err;
}
EXPORT_SYMBOL_GPL(nfs4_proc_getdeviceinfo);

static void nfs4_layoutcommit_prepare(struct rpc_task *task, void *calldata)
{
	struct nfs4_layoutcommit_data *data = calldata;
	struct nfs_server *server = NFS_SERVER(data->args.inode);

	nfs4_setup_sequence(server->nfs_client,
			&data->args.seq_args,
			&data->res.seq_res,
			task);
}

static void
nfs4_layoutcommit_done(struct rpc_task *task, void *calldata)
{
	struct nfs4_layoutcommit_data *data = calldata;
	struct nfs_server *server = NFS_SERVER(data->args.inode);

	if (!nfs41_sequence_done(task, &data->res.seq_res))
		return;

	switch (task->tk_status) { /* Just ignore these failures */
	case -NFS4ERR_DELEG_REVOKED: /* layout was recalled */
	case -NFS4ERR_BADIOMODE:     /* no IOMODE_RW layout for range */
	case -NFS4ERR_BADLAYOUT:     /* no layout */
	case -NFS4ERR_GRACE:	    /* loca_recalim always false */
		task->tk_status = 0;
		break;
	case 0:
		break;
	default:
		if (nfs4_async_handle_error(task, server, NULL, NULL) == -EAGAIN) {
			rpc_restart_call_prepare(task);
			return;
		}
	}
}

static void nfs4_layoutcommit_release(void *calldata)
{
	struct nfs4_layoutcommit_data *data = calldata;

	pnfs_cleanup_layoutcommit(data);
	nfs_post_op_update_inode_force_wcc(data->args.inode,
					   data->res.fattr);
	put_cred(data->cred);
	nfs_iput_and_deactive(data->inode);
	kfree(data);
}

static const struct rpc_call_ops nfs4_layoutcommit_ops = {
	.rpc_call_prepare = nfs4_layoutcommit_prepare,
	.rpc_call_done = nfs4_layoutcommit_done,
	.rpc_release = nfs4_layoutcommit_release,
};

int
nfs4_proc_layoutcommit(struct nfs4_layoutcommit_data *data, bool sync)
{
	struct rpc_message msg = {
		.rpc_proc = &nfs4_procedures[NFSPROC4_CLNT_LAYOUTCOMMIT],
		.rpc_argp = &data->args,
		.rpc_resp = &data->res,
		.rpc_cred = data->cred,
	};
	struct rpc_task_setup task_setup_data = {
		.task = &data->task,
		.rpc_client = NFS_CLIENT(data->args.inode),
		.rpc_message = &msg,
		.callback_ops = &nfs4_layoutcommit_ops,
		.callback_data = data,
		.flags = RPC_TASK_MOVEABLE,
	};
	struct rpc_task *task;
	int status = 0;

	dprintk("NFS: initiating layoutcommit call. sync %d "
		"lbw: %llu inode %lu\n", sync,
		data->args.lastbytewritten,
		data->args.inode->i_ino);

	if (!sync) {
		data->inode = nfs_igrab_and_active(data->args.inode);
		if (data->inode == NULL) {
			nfs4_layoutcommit_release(data);
			return -EAGAIN;
		}
		task_setup_data.flags = RPC_TASK_ASYNC;
	}
	nfs4_init_sequence(&data->args.seq_args, &data->res.seq_res, 1, 0);
	task = rpc_run_task(&task_setup_data);
	if (IS_ERR(task))
		return PTR_ERR(task);
	if (sync)
		status = task->tk_status;
	trace_nfs4_layoutcommit(data->args.inode, &data->args.stateid, status);
	dprintk("%s: status %d\n", __func__, status);
	rpc_put_task(task);
	return status;
}

/*
 * Use the state managment nfs_client cl_rpcclient, which uses krb5i (if
 * possible) as per RFC3530bis and RFC5661 Security Considerations sections
 */
static int
_nfs41_proc_secinfo_no_name(struct nfs_server *server, struct nfs_fh *fhandle,
		    struct nfs_fsinfo *info,
		    struct nfs4_secinfo_flavors *flavors, bool use_integrity)
{
	struct nfs41_secinfo_no_name_args args = {
		.style = SECINFO_STYLE_CURRENT_FH,
	};
	struct nfs4_secinfo_res res = {
		.flavors = flavors,
	};
	struct rpc_message msg = {
		.rpc_proc = &nfs4_procedures[NFSPROC4_CLNT_SECINFO_NO_NAME],
		.rpc_argp = &args,
		.rpc_resp = &res,
	};
	struct nfs4_call_sync_data data = {
		.seq_server = server,
		.seq_args = &args.seq_args,
		.seq_res = &res.seq_res,
	};
	struct rpc_task_setup task_setup = {
		.rpc_client = server->client,
		.rpc_message = &msg,
		.callback_ops = server->nfs_client->cl_mvops->call_sync_ops,
		.callback_data = &data,
		.flags = RPC_TASK_NO_ROUND_ROBIN,
	};
	const struct cred *cred = NULL;
	int status;

	if (use_integrity) {
		task_setup.rpc_client = server->nfs_client->cl_rpcclient;

		cred = nfs4_get_clid_cred(server->nfs_client);
		msg.rpc_cred = cred;
	}

	dprintk("--> %s\n", __func__);
	nfs4_init_sequence(&args.seq_args, &res.seq_res, 0, 0);
	status = nfs4_call_sync_custom(&task_setup);
	dprintk("<-- %s status=%d\n", __func__, status);

	put_cred(cred);

	return status;
}

static int
nfs41_proc_secinfo_no_name(struct nfs_server *server, struct nfs_fh *fhandle,
			   struct nfs_fsinfo *info, struct nfs4_secinfo_flavors *flavors)
{
	struct nfs4_exception exception = {
		.interruptible = true,
	};
	int err;
	do {
		/* first try using integrity protection */
		err = -NFS4ERR_WRONGSEC;

		/* try to use integrity protection with machine cred */
		if (_nfs4_is_integrity_protected(server->nfs_client))
			err = _nfs41_proc_secinfo_no_name(server, fhandle, info,
							  flavors, true);

		/*
		 * if unable to use integrity protection, or SECINFO with
		 * integrity protection returns NFS4ERR_WRONGSEC (which is
		 * disallowed by spec, but exists in deployed servers) use
		 * the current filesystem's rpc_client and the user cred.
		 */
		if (err == -NFS4ERR_WRONGSEC)
			err = _nfs41_proc_secinfo_no_name(server, fhandle, info,
							  flavors, false);

		switch (err) {
		case 0:
		case -NFS4ERR_WRONGSEC:
		case -ENOTSUPP:
			goto out;
		default:
			err = nfs4_handle_exception(server, err, &exception);
		}
	} while (exception.retry);
out:
	return err;
}

static int
nfs41_find_root_sec(struct nfs_server *server, struct nfs_fh *fhandle,
		    struct nfs_fsinfo *info)
{
	int err;
	struct page *page;
	rpc_authflavor_t flavor = RPC_AUTH_MAXFLAVOR;
	struct nfs4_secinfo_flavors *flavors;
	struct nfs4_secinfo4 *secinfo;
	int i;

	page = alloc_page(GFP_KERNEL);
	if (!page) {
		err = -ENOMEM;
		goto out;
	}

	flavors = page_address(page);
	err = nfs41_proc_secinfo_no_name(server, fhandle, info, flavors);

	/*
	 * Fall back on "guess and check" method if
	 * the server doesn't support SECINFO_NO_NAME
	 */
	if (err == -NFS4ERR_WRONGSEC || err == -ENOTSUPP) {
		err = nfs4_find_root_sec(server, fhandle, info);
		goto out_freepage;
	}
	if (err)
		goto out_freepage;

	for (i = 0; i < flavors->num_flavors; i++) {
		secinfo = &flavors->flavors[i];

		switch (secinfo->flavor) {
		case RPC_AUTH_NULL:
		case RPC_AUTH_UNIX:
		case RPC_AUTH_GSS:
			flavor = rpcauth_get_pseudoflavor(secinfo->flavor,
					&secinfo->flavor_info);
			break;
		default:
			flavor = RPC_AUTH_MAXFLAVOR;
			break;
		}

		if (!nfs_auth_info_match(&server->auth_info, flavor))
			flavor = RPC_AUTH_MAXFLAVOR;

		if (flavor != RPC_AUTH_MAXFLAVOR) {
			err = nfs4_lookup_root_sec(server, fhandle,
						   info, flavor);
			if (!err)
				break;
		}
	}

	if (flavor == RPC_AUTH_MAXFLAVOR)
		err = -EPERM;

out_freepage:
	put_page(page);
	if (err == -EACCES)
		return -EPERM;
out:
	return err;
}

static int _nfs41_test_stateid(struct nfs_server *server,
		nfs4_stateid *stateid,
		const struct cred *cred)
{
	int status;
	struct nfs41_test_stateid_args args = {
		.stateid = stateid,
	};
	struct nfs41_test_stateid_res res;
	struct rpc_message msg = {
		.rpc_proc = &nfs4_procedures[NFSPROC4_CLNT_TEST_STATEID],
		.rpc_argp = &args,
		.rpc_resp = &res,
		.rpc_cred = cred,
	};
	struct rpc_clnt *rpc_client = server->client;

	nfs4_state_protect(server->nfs_client, NFS_SP4_MACH_CRED_STATEID,
		&rpc_client, &msg);

	dprintk("NFS call  test_stateid %p\n", stateid);
	nfs4_init_sequence(&args.seq_args, &res.seq_res, 0, 1);
	status = nfs4_call_sync_sequence(rpc_client, server, &msg,
			&args.seq_args, &res.seq_res);
	if (status != NFS_OK) {
		dprintk("NFS reply test_stateid: failed, %d\n", status);
		return status;
	}
	dprintk("NFS reply test_stateid: succeeded, %d\n", -res.status);
	return -res.status;
}

static void nfs4_handle_delay_or_session_error(struct nfs_server *server,
		int err, struct nfs4_exception *exception)
{
	exception->retry = 0;
	switch(err) {
	case -NFS4ERR_DELAY:
	case -NFS4ERR_RETRY_UNCACHED_REP:
		nfs4_handle_exception(server, err, exception);
		break;
	case -NFS4ERR_BADSESSION:
	case -NFS4ERR_BADSLOT:
	case -NFS4ERR_BAD_HIGH_SLOT:
	case -NFS4ERR_CONN_NOT_BOUND_TO_SESSION:
	case -NFS4ERR_DEADSESSION:
		nfs4_do_handle_exception(server, err, exception);
	}
}

/**
 * nfs41_test_stateid - perform a TEST_STATEID operation
 *
 * @server: server / transport on which to perform the operation
 * @stateid: state ID to test
 * @cred: credential
 *
 * Returns NFS_OK if the server recognizes that "stateid" is valid.
 * Otherwise a negative NFS4ERR value is returned if the operation
 * failed or the state ID is not currently valid.
 */
static int nfs41_test_stateid(struct nfs_server *server,
		nfs4_stateid *stateid,
		const struct cred *cred)
{
	struct nfs4_exception exception = {
		.interruptible = true,
	};
	int err;
	do {
		err = _nfs41_test_stateid(server, stateid, cred);
		nfs4_handle_delay_or_session_error(server, err, &exception);
	} while (exception.retry);
	return err;
}

struct nfs_free_stateid_data {
	struct nfs_server *server;
	struct nfs41_free_stateid_args args;
	struct nfs41_free_stateid_res res;
};

static void nfs41_free_stateid_prepare(struct rpc_task *task, void *calldata)
{
	struct nfs_free_stateid_data *data = calldata;
	nfs4_setup_sequence(data->server->nfs_client,
			&data->args.seq_args,
			&data->res.seq_res,
			task);
}

static void nfs41_free_stateid_done(struct rpc_task *task, void *calldata)
{
	struct nfs_free_stateid_data *data = calldata;

	nfs41_sequence_done(task, &data->res.seq_res);

	switch (task->tk_status) {
	case -NFS4ERR_DELAY:
		if (nfs4_async_handle_error(task, data->server, NULL, NULL) == -EAGAIN)
			rpc_restart_call_prepare(task);
	}
}

static void nfs41_free_stateid_release(void *calldata)
{
	kfree(calldata);
}

static const struct rpc_call_ops nfs41_free_stateid_ops = {
	.rpc_call_prepare = nfs41_free_stateid_prepare,
	.rpc_call_done = nfs41_free_stateid_done,
	.rpc_release = nfs41_free_stateid_release,
};

/**
 * nfs41_free_stateid - perform a FREE_STATEID operation
 *
 * @server: server / transport on which to perform the operation
 * @stateid: state ID to release
 * @cred: credential
 * @privileged: set to true if this call needs to be privileged
 *
 * Note: this function is always asynchronous.
 */
static int nfs41_free_stateid(struct nfs_server *server,
		const nfs4_stateid *stateid,
		const struct cred *cred,
		bool privileged)
{
	struct rpc_message msg = {
		.rpc_proc = &nfs4_procedures[NFSPROC4_CLNT_FREE_STATEID],
		.rpc_cred = cred,
	};
	struct rpc_task_setup task_setup = {
		.rpc_client = server->client,
		.rpc_message = &msg,
		.callback_ops = &nfs41_free_stateid_ops,
		.flags = RPC_TASK_ASYNC | RPC_TASK_MOVEABLE,
	};
	struct nfs_free_stateid_data *data;
	struct rpc_task *task;

	nfs4_state_protect(server->nfs_client, NFS_SP4_MACH_CRED_STATEID,
		&task_setup.rpc_client, &msg);

	dprintk("NFS call  free_stateid %p\n", stateid);
	data = kmalloc(sizeof(*data), GFP_KERNEL);
	if (!data)
		return -ENOMEM;
	data->server = server;
	nfs4_stateid_copy(&data->args.stateid, stateid);

	task_setup.callback_data = data;

	msg.rpc_argp = &data->args;
	msg.rpc_resp = &data->res;
	nfs4_init_sequence(&data->args.seq_args, &data->res.seq_res, 1, privileged);
	task = rpc_run_task(&task_setup);
	if (IS_ERR(task))
		return PTR_ERR(task);
	rpc_put_task(task);
	return 0;
}

static void
nfs41_free_lock_state(struct nfs_server *server, struct nfs4_lock_state *lsp)
{
	const struct cred *cred = lsp->ls_state->owner->so_cred;

	nfs41_free_stateid(server, &lsp->ls_stateid, cred, false);
	nfs4_free_lock_state(server, lsp);
}

static bool nfs41_match_stateid(const nfs4_stateid *s1,
		const nfs4_stateid *s2)
{
	if (s1->type != s2->type)
		return false;

	if (memcmp(s1->other, s2->other, sizeof(s1->other)) != 0)
		return false;

	if (s1->seqid == s2->seqid)
		return true;

	return s1->seqid == 0 || s2->seqid == 0;
}

#endif /* CONFIG_NFS_V4_1 */

static bool nfs4_match_stateid(const nfs4_stateid *s1,
		const nfs4_stateid *s2)
{
	return nfs4_stateid_match(s1, s2);
}


static const struct nfs4_state_recovery_ops nfs40_reboot_recovery_ops = {
	.owner_flag_bit = NFS_OWNER_RECLAIM_REBOOT,
	.state_flag_bit	= NFS_STATE_RECLAIM_REBOOT,
	.recover_open	= nfs4_open_reclaim,
	.recover_lock	= nfs4_lock_reclaim,
	.establish_clid = nfs4_init_clientid,
	.detect_trunking = nfs40_discover_server_trunking,
};

#if defined(CONFIG_NFS_V4_1)
static const struct nfs4_state_recovery_ops nfs41_reboot_recovery_ops = {
	.owner_flag_bit = NFS_OWNER_RECLAIM_REBOOT,
	.state_flag_bit	= NFS_STATE_RECLAIM_REBOOT,
	.recover_open	= nfs4_open_reclaim,
	.recover_lock	= nfs4_lock_reclaim,
	.establish_clid = nfs41_init_clientid,
	.reclaim_complete = nfs41_proc_reclaim_complete,
	.detect_trunking = nfs41_discover_server_trunking,
};
#endif /* CONFIG_NFS_V4_1 */

static const struct nfs4_state_recovery_ops nfs40_nograce_recovery_ops = {
	.owner_flag_bit = NFS_OWNER_RECLAIM_NOGRACE,
	.state_flag_bit	= NFS_STATE_RECLAIM_NOGRACE,
	.recover_open	= nfs40_open_expired,
	.recover_lock	= nfs4_lock_expired,
	.establish_clid = nfs4_init_clientid,
};

#if defined(CONFIG_NFS_V4_1)
static const struct nfs4_state_recovery_ops nfs41_nograce_recovery_ops = {
	.owner_flag_bit = NFS_OWNER_RECLAIM_NOGRACE,
	.state_flag_bit	= NFS_STATE_RECLAIM_NOGRACE,
	.recover_open	= nfs41_open_expired,
	.recover_lock	= nfs41_lock_expired,
	.establish_clid = nfs41_init_clientid,
};
#endif /* CONFIG_NFS_V4_1 */

static const struct nfs4_state_maintenance_ops nfs40_state_renewal_ops = {
	.sched_state_renewal = nfs4_proc_async_renew,
	.get_state_renewal_cred = nfs4_get_renew_cred,
	.renew_lease = nfs4_proc_renew,
};

#if defined(CONFIG_NFS_V4_1)
static const struct nfs4_state_maintenance_ops nfs41_state_renewal_ops = {
	.sched_state_renewal = nfs41_proc_async_sequence,
	.get_state_renewal_cred = nfs4_get_machine_cred,
	.renew_lease = nfs4_proc_sequence,
};
#endif

static const struct nfs4_mig_recovery_ops nfs40_mig_recovery_ops = {
	.get_locations = _nfs40_proc_get_locations,
	.fsid_present = _nfs40_proc_fsid_present,
};

#if defined(CONFIG_NFS_V4_1)
static const struct nfs4_mig_recovery_ops nfs41_mig_recovery_ops = {
	.get_locations = _nfs41_proc_get_locations,
	.fsid_present = _nfs41_proc_fsid_present,
};
#endif	/* CONFIG_NFS_V4_1 */

static const struct nfs4_minor_version_ops nfs_v4_0_minor_ops = {
	.minor_version = 0,
	.init_caps = NFS_CAP_READDIRPLUS
		| NFS_CAP_ATOMIC_OPEN
		| NFS_CAP_POSIX_LOCK,
	.init_client = nfs40_init_client,
	.shutdown_client = nfs40_shutdown_client,
	.match_stateid = nfs4_match_stateid,
	.find_root_sec = nfs4_find_root_sec,
	.free_lock_state = nfs4_release_lockowner,
	.test_and_free_expired = nfs40_test_and_free_expired_stateid,
	.alloc_seqid = nfs_alloc_seqid,
	.call_sync_ops = &nfs40_call_sync_ops,
	.reboot_recovery_ops = &nfs40_reboot_recovery_ops,
	.nograce_recovery_ops = &nfs40_nograce_recovery_ops,
	.state_renewal_ops = &nfs40_state_renewal_ops,
	.mig_recovery_ops = &nfs40_mig_recovery_ops,
};

#if defined(CONFIG_NFS_V4_1)
static struct nfs_seqid *
nfs_alloc_no_seqid(struct nfs_seqid_counter *arg1, gfp_t arg2)
{
	return NULL;
}

static const struct nfs4_minor_version_ops nfs_v4_1_minor_ops = {
	.minor_version = 1,
	.init_caps = NFS_CAP_READDIRPLUS
		| NFS_CAP_ATOMIC_OPEN
		| NFS_CAP_POSIX_LOCK
		| NFS_CAP_STATEID_NFSV41
		| NFS_CAP_ATOMIC_OPEN_V1
		| NFS_CAP_LGOPEN
		| NFS_CAP_MOVEABLE,
	.init_client = nfs41_init_client,
	.shutdown_client = nfs41_shutdown_client,
	.match_stateid = nfs41_match_stateid,
	.find_root_sec = nfs41_find_root_sec,
	.free_lock_state = nfs41_free_lock_state,
	.test_and_free_expired = nfs41_test_and_free_expired_stateid,
	.alloc_seqid = nfs_alloc_no_seqid,
	.session_trunk = nfs4_test_session_trunk,
	.call_sync_ops = &nfs41_call_sync_ops,
	.reboot_recovery_ops = &nfs41_reboot_recovery_ops,
	.nograce_recovery_ops = &nfs41_nograce_recovery_ops,
	.state_renewal_ops = &nfs41_state_renewal_ops,
	.mig_recovery_ops = &nfs41_mig_recovery_ops,
};
#endif

#if defined(CONFIG_NFS_V4_2)
static const struct nfs4_minor_version_ops nfs_v4_2_minor_ops = {
	.minor_version = 2,
	.init_caps = NFS_CAP_READDIRPLUS
		| NFS_CAP_ATOMIC_OPEN
		| NFS_CAP_POSIX_LOCK
		| NFS_CAP_STATEID_NFSV41
		| NFS_CAP_ATOMIC_OPEN_V1
		| NFS_CAP_LGOPEN
		| NFS_CAP_ALLOCATE
		| NFS_CAP_COPY
		| NFS_CAP_OFFLOAD_CANCEL
		| NFS_CAP_COPY_NOTIFY
		| NFS_CAP_DEALLOCATE
		| NFS_CAP_SEEK
		| NFS_CAP_LAYOUTSTATS
		| NFS_CAP_CLONE
		| NFS_CAP_LAYOUTERROR
		| NFS_CAP_READ_PLUS
		| NFS_CAP_MOVEABLE,
	.init_client = nfs41_init_client,
	.shutdown_client = nfs41_shutdown_client,
	.match_stateid = nfs41_match_stateid,
	.find_root_sec = nfs41_find_root_sec,
	.free_lock_state = nfs41_free_lock_state,
	.call_sync_ops = &nfs41_call_sync_ops,
	.test_and_free_expired = nfs41_test_and_free_expired_stateid,
	.alloc_seqid = nfs_alloc_no_seqid,
	.session_trunk = nfs4_test_session_trunk,
	.reboot_recovery_ops = &nfs41_reboot_recovery_ops,
	.nograce_recovery_ops = &nfs41_nograce_recovery_ops,
	.state_renewal_ops = &nfs41_state_renewal_ops,
	.mig_recovery_ops = &nfs41_mig_recovery_ops,
};
#endif

const struct nfs4_minor_version_ops *nfs_v4_minor_ops[] = {
	[0] = &nfs_v4_0_minor_ops,
#if defined(CONFIG_NFS_V4_1)
	[1] = &nfs_v4_1_minor_ops,
#endif
#if defined(CONFIG_NFS_V4_2)
	[2] = &nfs_v4_2_minor_ops,
#endif
};

static ssize_t nfs4_listxattr(struct dentry *dentry, char *list, size_t size)
{
	ssize_t error, error2, error3;

	error = generic_listxattr(dentry, list, size);
	if (error < 0)
		return error;
	if (list) {
		list += error;
		size -= error;
	}

	error2 = nfs4_listxattr_nfs4_label(d_inode(dentry), list, size);
	if (error2 < 0)
		return error2;

	if (list) {
		list += error2;
		size -= error2;
	}

	error3 = nfs4_listxattr_nfs4_user(d_inode(dentry), list, size);
	if (error3 < 0)
		return error3;

	return error + error2 + error3;
}

static const struct inode_operations nfs4_dir_inode_operations = {
	.create		= nfs_create,
	.lookup		= nfs_lookup,
	.atomic_open	= nfs_atomic_open,
	.link		= nfs_link,
	.unlink		= nfs_unlink,
	.symlink	= nfs_symlink,
	.mkdir		= nfs_mkdir,
	.rmdir		= nfs_rmdir,
	.mknod		= nfs_mknod,
	.rename		= nfs_rename,
	.permission	= nfs_permission,
	.getattr	= nfs_getattr,
	.setattr	= nfs_setattr,
	.listxattr	= nfs4_listxattr,
};

static const struct inode_operations nfs4_file_inode_operations = {
	.permission	= nfs_permission,
	.getattr	= nfs_getattr,
	.setattr	= nfs_setattr,
	.listxattr	= nfs4_listxattr,
};

const struct nfs_rpc_ops nfs_v4_clientops = {
	.version	= 4,			/* protocol version */
	.dentry_ops	= &nfs4_dentry_operations,
	.dir_inode_ops	= &nfs4_dir_inode_operations,
	.file_inode_ops	= &nfs4_file_inode_operations,
	.file_ops	= &nfs4_file_operations,
	.getroot	= nfs4_proc_get_root,
	.submount	= nfs4_submount,
	.try_get_tree	= nfs4_try_get_tree,
	.getattr	= nfs4_proc_getattr,
	.setattr	= nfs4_proc_setattr,
	.lookup		= nfs4_proc_lookup,
	.lookupp	= nfs4_proc_lookupp,
	.access		= nfs4_proc_access,
	.readlink	= nfs4_proc_readlink,
	.create		= nfs4_proc_create,
	.remove		= nfs4_proc_remove,
	.unlink_setup	= nfs4_proc_unlink_setup,
	.unlink_rpc_prepare = nfs4_proc_unlink_rpc_prepare,
	.unlink_done	= nfs4_proc_unlink_done,
	.rename_setup	= nfs4_proc_rename_setup,
	.rename_rpc_prepare = nfs4_proc_rename_rpc_prepare,
	.rename_done	= nfs4_proc_rename_done,
	.link		= nfs4_proc_link,
	.symlink	= nfs4_proc_symlink,
	.mkdir		= nfs4_proc_mkdir,
	.rmdir		= nfs4_proc_rmdir,
	.readdir	= nfs4_proc_readdir,
	.mknod		= nfs4_proc_mknod,
	.statfs		= nfs4_proc_statfs,
	.fsinfo		= nfs4_proc_fsinfo,
	.pathconf	= nfs4_proc_pathconf,
	.set_capabilities = nfs4_server_capabilities,
	.decode_dirent	= nfs4_decode_dirent,
	.pgio_rpc_prepare = nfs4_proc_pgio_rpc_prepare,
	.read_setup	= nfs4_proc_read_setup,
	.read_done	= nfs4_read_done,
	.write_setup	= nfs4_proc_write_setup,
	.write_done	= nfs4_write_done,
	.commit_setup	= nfs4_proc_commit_setup,
	.commit_rpc_prepare = nfs4_proc_commit_rpc_prepare,
	.commit_done	= nfs4_commit_done,
	.lock		= nfs4_proc_lock,
	.clear_acl_cache = nfs4_zap_acl_attr,
	.close_context  = nfs4_close_context,
	.open_context	= nfs4_atomic_open,
	.have_delegation = nfs4_have_delegation,
	.alloc_client	= nfs4_alloc_client,
	.init_client	= nfs4_init_client,
	.free_client	= nfs4_free_client,
	.create_server	= nfs4_create_server,
	.clone_server	= nfs_clone_server,
	.discover_trunking = nfs4_discover_trunking,
};

static const struct xattr_handler nfs4_xattr_nfs4_acl_handler = {
	.name	= XATTR_NAME_NFSV4_ACL,
	.list	= nfs4_xattr_list_nfs4_acl,
	.get	= nfs4_xattr_get_nfs4_acl,
	.set	= nfs4_xattr_set_nfs4_acl,
};

#ifdef CONFIG_NFS_V4_2
static const struct xattr_handler nfs4_xattr_nfs4_user_handler = {
	.prefix	= XATTR_USER_PREFIX,
	.get	= nfs4_xattr_get_nfs4_user,
	.set	= nfs4_xattr_set_nfs4_user,
};
#endif

const struct xattr_handler *nfs4_xattr_handlers[] = {
	&nfs4_xattr_nfs4_acl_handler,
#ifdef CONFIG_NFS_V4_SECURITY_LABEL
	&nfs4_xattr_nfs4_label_handler,
#endif
#ifdef CONFIG_NFS_V4_2
	&nfs4_xattr_nfs4_user_handler,
#endif
	NULL
};<|MERGE_RESOLUTION|>--- conflicted
+++ resolved
@@ -3981,20 +3981,6 @@
 	}
 
 	page = alloc_page(GFP_KERNEL);
-<<<<<<< HEAD
-	locations = kmalloc(sizeof(struct nfs4_fs_locations), GFP_KERNEL);
-	if (page == NULL || locations == NULL)
-		goto out;
-
-	status = nfs4_proc_get_locations(server, fhandle, locations, page,
-					 cred);
-	if (status)
-		goto out;
-out:
-	if (page)
-		__free_page(page);
-	kfree(locations);
-=======
 	if (!page)
 		return -ENOMEM;
 	locations = kmalloc(sizeof(struct nfs4_fs_locations), GFP_KERNEL);
@@ -4012,7 +3998,6 @@
 	kfree(locations);
 out_free:
 	__free_page(page);
->>>>>>> ea6ea9fa
 	return status;
 }
 
