--- conflicted
+++ resolved
@@ -1436,11 +1436,7 @@
 		wait_on_bit_io(&ip->i_flags, GIF_GLOP_PENDING, TASK_UNINTERRUPTIBLE);
 		gfs2_glock_add_to_lru(ip->i_gl);
 		gfs2_glock_put_eventually(ip->i_gl);
-<<<<<<< HEAD
-		ip->i_gl = NULL;
-=======
 		rcu_assign_pointer(ip->i_gl, NULL);
->>>>>>> c33f17e6
 	}
 }
 
