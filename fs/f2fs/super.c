// SPDX-License-Identifier: GPL-2.0
/*
 * fs/f2fs/super.c
 *
 * Copyright (c) 2012 Samsung Electronics Co., Ltd.
 *             http://www.samsung.com/
 */
#include <linux/module.h>
#include <linux/init.h>
#include <linux/fs.h>
#include <linux/statfs.h>
#include <linux/buffer_head.h>
#include <linux/backing-dev.h>
#include <linux/kthread.h>
#include <linux/parser.h>
#include <linux/mount.h>
#include <linux/seq_file.h>
#include <linux/proc_fs.h>
#include <linux/random.h>
#include <linux/exportfs.h>
#include <linux/blkdev.h>
#include <linux/quotaops.h>
#include <linux/f2fs_fs.h>
#include <linux/sysfs.h>
#include <linux/quota.h>
#include <linux/unicode.h>
#include <linux/part_stat.h>
#include <linux/zstd.h>
#include <linux/lz4.h>

#include "f2fs.h"
#include "node.h"
#include "segment.h"
#include "xattr.h"
#include "gc.h"
#include "iostat.h"

#define CREATE_TRACE_POINTS
#include <trace/events/f2fs.h>

static struct kmem_cache *f2fs_inode_cachep;

#ifdef CONFIG_F2FS_FAULT_INJECTION

const char *f2fs_fault_name[FAULT_MAX] = {
	[FAULT_KMALLOC]		= "kmalloc",
	[FAULT_KVMALLOC]	= "kvmalloc",
	[FAULT_PAGE_ALLOC]	= "page alloc",
	[FAULT_PAGE_GET]	= "page get",
	[FAULT_ALLOC_NID]	= "alloc nid",
	[FAULT_ORPHAN]		= "orphan",
	[FAULT_BLOCK]		= "no more block",
	[FAULT_DIR_DEPTH]	= "too big dir depth",
	[FAULT_EVICT_INODE]	= "evict_inode fail",
	[FAULT_TRUNCATE]	= "truncate fail",
	[FAULT_READ_IO]		= "read IO error",
	[FAULT_CHECKPOINT]	= "checkpoint error",
	[FAULT_DISCARD]		= "discard error",
	[FAULT_WRITE_IO]	= "write IO error",
	[FAULT_SLAB_ALLOC]	= "slab alloc",
	[FAULT_DQUOT_INIT]	= "dquot initialize",
};

void f2fs_build_fault_attr(struct f2fs_sb_info *sbi, unsigned int rate,
							unsigned int type)
{
	struct f2fs_fault_info *ffi = &F2FS_OPTION(sbi).fault_info;

	if (rate) {
		atomic_set(&ffi->inject_ops, 0);
		ffi->inject_rate = rate;
	}

	if (type)
		ffi->inject_type = type;

	if (!rate && !type)
		memset(ffi, 0, sizeof(struct f2fs_fault_info));
}
#endif

/* f2fs-wide shrinker description */
static struct shrinker f2fs_shrinker_info = {
	.scan_objects = f2fs_shrink_scan,
	.count_objects = f2fs_shrink_count,
	.seeks = DEFAULT_SEEKS,
};

enum {
	Opt_gc_background,
	Opt_disable_roll_forward,
	Opt_norecovery,
	Opt_discard,
	Opt_nodiscard,
	Opt_noheap,
	Opt_heap,
	Opt_user_xattr,
	Opt_nouser_xattr,
	Opt_acl,
	Opt_noacl,
	Opt_active_logs,
	Opt_disable_ext_identify,
	Opt_inline_xattr,
	Opt_noinline_xattr,
	Opt_inline_xattr_size,
	Opt_inline_data,
	Opt_inline_dentry,
	Opt_noinline_dentry,
	Opt_flush_merge,
	Opt_noflush_merge,
	Opt_nobarrier,
	Opt_fastboot,
	Opt_extent_cache,
	Opt_noextent_cache,
	Opt_noinline_data,
	Opt_data_flush,
	Opt_reserve_root,
	Opt_resgid,
	Opt_resuid,
	Opt_mode,
	Opt_io_size_bits,
	Opt_fault_injection,
	Opt_fault_type,
	Opt_lazytime,
	Opt_nolazytime,
	Opt_quota,
	Opt_noquota,
	Opt_usrquota,
	Opt_grpquota,
	Opt_prjquota,
	Opt_usrjquota,
	Opt_grpjquota,
	Opt_prjjquota,
	Opt_offusrjquota,
	Opt_offgrpjquota,
	Opt_offprjjquota,
	Opt_jqfmt_vfsold,
	Opt_jqfmt_vfsv0,
	Opt_jqfmt_vfsv1,
	Opt_whint,
	Opt_alloc,
	Opt_fsync,
	Opt_test_dummy_encryption,
	Opt_inlinecrypt,
	Opt_checkpoint_disable,
	Opt_checkpoint_disable_cap,
	Opt_checkpoint_disable_cap_perc,
	Opt_checkpoint_enable,
	Opt_checkpoint_merge,
	Opt_nocheckpoint_merge,
	Opt_compress_algorithm,
	Opt_compress_log_size,
	Opt_compress_extension,
	Opt_nocompress_extension,
	Opt_compress_chksum,
	Opt_compress_mode,
	Opt_compress_cache,
	Opt_atgc,
	Opt_gc_merge,
	Opt_nogc_merge,
	Opt_discard_unit,
	Opt_err,
};

static match_table_t f2fs_tokens = {
	{Opt_gc_background, "background_gc=%s"},
	{Opt_disable_roll_forward, "disable_roll_forward"},
	{Opt_norecovery, "norecovery"},
	{Opt_discard, "discard"},
	{Opt_nodiscard, "nodiscard"},
	{Opt_noheap, "no_heap"},
	{Opt_heap, "heap"},
	{Opt_user_xattr, "user_xattr"},
	{Opt_nouser_xattr, "nouser_xattr"},
	{Opt_acl, "acl"},
	{Opt_noacl, "noacl"},
	{Opt_active_logs, "active_logs=%u"},
	{Opt_disable_ext_identify, "disable_ext_identify"},
	{Opt_inline_xattr, "inline_xattr"},
	{Opt_noinline_xattr, "noinline_xattr"},
	{Opt_inline_xattr_size, "inline_xattr_size=%u"},
	{Opt_inline_data, "inline_data"},
	{Opt_inline_dentry, "inline_dentry"},
	{Opt_noinline_dentry, "noinline_dentry"},
	{Opt_flush_merge, "flush_merge"},
	{Opt_noflush_merge, "noflush_merge"},
	{Opt_nobarrier, "nobarrier"},
	{Opt_fastboot, "fastboot"},
	{Opt_extent_cache, "extent_cache"},
	{Opt_noextent_cache, "noextent_cache"},
	{Opt_noinline_data, "noinline_data"},
	{Opt_data_flush, "data_flush"},
	{Opt_reserve_root, "reserve_root=%u"},
	{Opt_resgid, "resgid=%u"},
	{Opt_resuid, "resuid=%u"},
	{Opt_mode, "mode=%s"},
	{Opt_io_size_bits, "io_bits=%u"},
	{Opt_fault_injection, "fault_injection=%u"},
	{Opt_fault_type, "fault_type=%u"},
	{Opt_lazytime, "lazytime"},
	{Opt_nolazytime, "nolazytime"},
	{Opt_quota, "quota"},
	{Opt_noquota, "noquota"},
	{Opt_usrquota, "usrquota"},
	{Opt_grpquota, "grpquota"},
	{Opt_prjquota, "prjquota"},
	{Opt_usrjquota, "usrjquota=%s"},
	{Opt_grpjquota, "grpjquota=%s"},
	{Opt_prjjquota, "prjjquota=%s"},
	{Opt_offusrjquota, "usrjquota="},
	{Opt_offgrpjquota, "grpjquota="},
	{Opt_offprjjquota, "prjjquota="},
	{Opt_jqfmt_vfsold, "jqfmt=vfsold"},
	{Opt_jqfmt_vfsv0, "jqfmt=vfsv0"},
	{Opt_jqfmt_vfsv1, "jqfmt=vfsv1"},
	{Opt_whint, "whint_mode=%s"},
	{Opt_alloc, "alloc_mode=%s"},
	{Opt_fsync, "fsync_mode=%s"},
	{Opt_test_dummy_encryption, "test_dummy_encryption=%s"},
	{Opt_test_dummy_encryption, "test_dummy_encryption"},
	{Opt_inlinecrypt, "inlinecrypt"},
	{Opt_checkpoint_disable, "checkpoint=disable"},
	{Opt_checkpoint_disable_cap, "checkpoint=disable:%u"},
	{Opt_checkpoint_disable_cap_perc, "checkpoint=disable:%u%%"},
	{Opt_checkpoint_enable, "checkpoint=enable"},
	{Opt_checkpoint_merge, "checkpoint_merge"},
	{Opt_nocheckpoint_merge, "nocheckpoint_merge"},
	{Opt_compress_algorithm, "compress_algorithm=%s"},
	{Opt_compress_log_size, "compress_log_size=%u"},
	{Opt_compress_extension, "compress_extension=%s"},
	{Opt_nocompress_extension, "nocompress_extension=%s"},
	{Opt_compress_chksum, "compress_chksum"},
	{Opt_compress_mode, "compress_mode=%s"},
	{Opt_compress_cache, "compress_cache"},
	{Opt_atgc, "atgc"},
	{Opt_gc_merge, "gc_merge"},
	{Opt_nogc_merge, "nogc_merge"},
	{Opt_discard_unit, "discard_unit=%s"},
	{Opt_err, NULL},
};

void f2fs_printk(struct f2fs_sb_info *sbi, const char *fmt, ...)
{
	struct va_format vaf;
	va_list args;
	int level;

	va_start(args, fmt);

	level = printk_get_level(fmt);
	vaf.fmt = printk_skip_level(fmt);
	vaf.va = &args;
	printk("%c%cF2FS-fs (%s): %pV\n",
	       KERN_SOH_ASCII, level, sbi->sb->s_id, &vaf);

	va_end(args);
}

#ifdef CONFIG_UNICODE
static const struct f2fs_sb_encodings {
	__u16 magic;
	char *name;
	char *version;
} f2fs_sb_encoding_map[] = {
	{F2FS_ENC_UTF8_12_1, "utf8", "12.1.0"},
};

static int f2fs_sb_read_encoding(const struct f2fs_super_block *sb,
				 const struct f2fs_sb_encodings **encoding,
				 __u16 *flags)
{
	__u16 magic = le16_to_cpu(sb->s_encoding);
	int i;

	for (i = 0; i < ARRAY_SIZE(f2fs_sb_encoding_map); i++)
		if (magic == f2fs_sb_encoding_map[i].magic)
			break;

	if (i >= ARRAY_SIZE(f2fs_sb_encoding_map))
		return -EINVAL;

	*encoding = &f2fs_sb_encoding_map[i];
	*flags = le16_to_cpu(sb->s_encoding_flags);

	return 0;
}

struct kmem_cache *f2fs_cf_name_slab;
static int __init f2fs_create_casefold_cache(void)
{
	f2fs_cf_name_slab = f2fs_kmem_cache_create("f2fs_casefolded_name",
							F2FS_NAME_LEN);
	if (!f2fs_cf_name_slab)
		return -ENOMEM;
	return 0;
}

static void f2fs_destroy_casefold_cache(void)
{
	kmem_cache_destroy(f2fs_cf_name_slab);
}
#else
static int __init f2fs_create_casefold_cache(void) { return 0; }
static void f2fs_destroy_casefold_cache(void) { }
#endif

static inline void limit_reserve_root(struct f2fs_sb_info *sbi)
{
	block_t limit = min((sbi->user_block_count >> 3),
			sbi->user_block_count - sbi->reserved_blocks);

	/* limit is 12.5% */
	if (test_opt(sbi, RESERVE_ROOT) &&
			F2FS_OPTION(sbi).root_reserved_blocks > limit) {
		F2FS_OPTION(sbi).root_reserved_blocks = limit;
		f2fs_info(sbi, "Reduce reserved blocks for root = %u",
			  F2FS_OPTION(sbi).root_reserved_blocks);
	}
	if (!test_opt(sbi, RESERVE_ROOT) &&
		(!uid_eq(F2FS_OPTION(sbi).s_resuid,
				make_kuid(&init_user_ns, F2FS_DEF_RESUID)) ||
		!gid_eq(F2FS_OPTION(sbi).s_resgid,
				make_kgid(&init_user_ns, F2FS_DEF_RESGID))))
		f2fs_info(sbi, "Ignore s_resuid=%u, s_resgid=%u w/o reserve_root",
			  from_kuid_munged(&init_user_ns,
					   F2FS_OPTION(sbi).s_resuid),
			  from_kgid_munged(&init_user_ns,
					   F2FS_OPTION(sbi).s_resgid));
}

static inline int adjust_reserved_segment(struct f2fs_sb_info *sbi)
{
	unsigned int sec_blks = sbi->blocks_per_seg * sbi->segs_per_sec;
	unsigned int avg_vblocks;
	unsigned int wanted_reserved_segments;
	block_t avail_user_block_count;

	if (!F2FS_IO_ALIGNED(sbi))
		return 0;

	/* average valid block count in section in worst case */
	avg_vblocks = sec_blks / F2FS_IO_SIZE(sbi);

	/*
	 * we need enough free space when migrating one section in worst case
	 */
	wanted_reserved_segments = (F2FS_IO_SIZE(sbi) / avg_vblocks) *
						reserved_segments(sbi);
	wanted_reserved_segments -= reserved_segments(sbi);

	avail_user_block_count = sbi->user_block_count -
				sbi->current_reserved_blocks -
				F2FS_OPTION(sbi).root_reserved_blocks;

	if (wanted_reserved_segments * sbi->blocks_per_seg >
					avail_user_block_count) {
		f2fs_err(sbi, "IO align feature can't grab additional reserved segment: %u, available segments: %u",
			wanted_reserved_segments,
			avail_user_block_count >> sbi->log_blocks_per_seg);
		return -ENOSPC;
	}

	SM_I(sbi)->additional_reserved_segments = wanted_reserved_segments;

	f2fs_info(sbi, "IO align feature needs additional reserved segment: %u",
			 wanted_reserved_segments);

	return 0;
}

static inline void adjust_unusable_cap_perc(struct f2fs_sb_info *sbi)
{
	if (!F2FS_OPTION(sbi).unusable_cap_perc)
		return;

	if (F2FS_OPTION(sbi).unusable_cap_perc == 100)
		F2FS_OPTION(sbi).unusable_cap = sbi->user_block_count;
	else
		F2FS_OPTION(sbi).unusable_cap = (sbi->user_block_count / 100) *
					F2FS_OPTION(sbi).unusable_cap_perc;

	f2fs_info(sbi, "Adjust unusable cap for checkpoint=disable = %u / %u%%",
			F2FS_OPTION(sbi).unusable_cap,
			F2FS_OPTION(sbi).unusable_cap_perc);
}

static void init_once(void *foo)
{
	struct f2fs_inode_info *fi = (struct f2fs_inode_info *) foo;

	inode_init_once(&fi->vfs_inode);
}

#ifdef CONFIG_QUOTA
static const char * const quotatypes[] = INITQFNAMES;
#define QTYPE2NAME(t) (quotatypes[t])
static int f2fs_set_qf_name(struct super_block *sb, int qtype,
							substring_t *args)
{
	struct f2fs_sb_info *sbi = F2FS_SB(sb);
	char *qname;
	int ret = -EINVAL;

	if (sb_any_quota_loaded(sb) && !F2FS_OPTION(sbi).s_qf_names[qtype]) {
		f2fs_err(sbi, "Cannot change journaled quota options when quota turned on");
		return -EINVAL;
	}
	if (f2fs_sb_has_quota_ino(sbi)) {
		f2fs_info(sbi, "QUOTA feature is enabled, so ignore qf_name");
		return 0;
	}

	qname = match_strdup(args);
	if (!qname) {
		f2fs_err(sbi, "Not enough memory for storing quotafile name");
		return -ENOMEM;
	}
	if (F2FS_OPTION(sbi).s_qf_names[qtype]) {
		if (strcmp(F2FS_OPTION(sbi).s_qf_names[qtype], qname) == 0)
			ret = 0;
		else
			f2fs_err(sbi, "%s quota file already specified",
				 QTYPE2NAME(qtype));
		goto errout;
	}
	if (strchr(qname, '/')) {
		f2fs_err(sbi, "quotafile must be on filesystem root");
		goto errout;
	}
	F2FS_OPTION(sbi).s_qf_names[qtype] = qname;
	set_opt(sbi, QUOTA);
	return 0;
errout:
	kfree(qname);
	return ret;
}

static int f2fs_clear_qf_name(struct super_block *sb, int qtype)
{
	struct f2fs_sb_info *sbi = F2FS_SB(sb);

	if (sb_any_quota_loaded(sb) && F2FS_OPTION(sbi).s_qf_names[qtype]) {
		f2fs_err(sbi, "Cannot change journaled quota options when quota turned on");
		return -EINVAL;
	}
	kfree(F2FS_OPTION(sbi).s_qf_names[qtype]);
	F2FS_OPTION(sbi).s_qf_names[qtype] = NULL;
	return 0;
}

static int f2fs_check_quota_options(struct f2fs_sb_info *sbi)
{
	/*
	 * We do the test below only for project quotas. 'usrquota' and
	 * 'grpquota' mount options are allowed even without quota feature
	 * to support legacy quotas in quota files.
	 */
	if (test_opt(sbi, PRJQUOTA) && !f2fs_sb_has_project_quota(sbi)) {
		f2fs_err(sbi, "Project quota feature not enabled. Cannot enable project quota enforcement.");
		return -1;
	}
	if (F2FS_OPTION(sbi).s_qf_names[USRQUOTA] ||
			F2FS_OPTION(sbi).s_qf_names[GRPQUOTA] ||
			F2FS_OPTION(sbi).s_qf_names[PRJQUOTA]) {
		if (test_opt(sbi, USRQUOTA) &&
				F2FS_OPTION(sbi).s_qf_names[USRQUOTA])
			clear_opt(sbi, USRQUOTA);

		if (test_opt(sbi, GRPQUOTA) &&
				F2FS_OPTION(sbi).s_qf_names[GRPQUOTA])
			clear_opt(sbi, GRPQUOTA);

		if (test_opt(sbi, PRJQUOTA) &&
				F2FS_OPTION(sbi).s_qf_names[PRJQUOTA])
			clear_opt(sbi, PRJQUOTA);

		if (test_opt(sbi, GRPQUOTA) || test_opt(sbi, USRQUOTA) ||
				test_opt(sbi, PRJQUOTA)) {
			f2fs_err(sbi, "old and new quota format mixing");
			return -1;
		}

		if (!F2FS_OPTION(sbi).s_jquota_fmt) {
			f2fs_err(sbi, "journaled quota format not specified");
			return -1;
		}
	}

	if (f2fs_sb_has_quota_ino(sbi) && F2FS_OPTION(sbi).s_jquota_fmt) {
		f2fs_info(sbi, "QUOTA feature is enabled, so ignore jquota_fmt");
		F2FS_OPTION(sbi).s_jquota_fmt = 0;
	}
	return 0;
}
#endif

static int f2fs_set_test_dummy_encryption(struct super_block *sb,
					  const char *opt,
					  const substring_t *arg,
					  bool is_remount)
{
	struct f2fs_sb_info *sbi = F2FS_SB(sb);
#ifdef CONFIG_FS_ENCRYPTION
	int err;

	if (!f2fs_sb_has_encrypt(sbi)) {
		f2fs_err(sbi, "Encrypt feature is off");
		return -EINVAL;
	}

	/*
	 * This mount option is just for testing, and it's not worthwhile to
	 * implement the extra complexity (e.g. RCU protection) that would be
	 * needed to allow it to be set or changed during remount.  We do allow
	 * it to be specified during remount, but only if there is no change.
	 */
	if (is_remount && !F2FS_OPTION(sbi).dummy_enc_policy.policy) {
		f2fs_warn(sbi, "Can't set test_dummy_encryption on remount");
		return -EINVAL;
	}
	err = fscrypt_set_test_dummy_encryption(
		sb, arg->from, &F2FS_OPTION(sbi).dummy_enc_policy);
	if (err) {
		if (err == -EEXIST)
			f2fs_warn(sbi,
				  "Can't change test_dummy_encryption on remount");
		else if (err == -EINVAL)
			f2fs_warn(sbi, "Value of option \"%s\" is unrecognized",
				  opt);
		else
			f2fs_warn(sbi, "Error processing option \"%s\" [%d]",
				  opt, err);
		return -EINVAL;
	}
	f2fs_warn(sbi, "Test dummy encryption mode enabled");
#else
	f2fs_warn(sbi, "Test dummy encryption mount option ignored");
#endif
	return 0;
}

#ifdef CONFIG_F2FS_FS_COMPRESSION
/*
 * 1. The same extension name cannot not appear in both compress and non-compress extension
 * at the same time.
 * 2. If the compress extension specifies all files, the types specified by the non-compress
 * extension will be treated as special cases and will not be compressed.
 * 3. Don't allow the non-compress extension specifies all files.
 */
static int f2fs_test_compress_extension(struct f2fs_sb_info *sbi)
{
	unsigned char (*ext)[F2FS_EXTENSION_LEN];
	unsigned char (*noext)[F2FS_EXTENSION_LEN];
	int ext_cnt, noext_cnt, index = 0, no_index = 0;

	ext = F2FS_OPTION(sbi).extensions;
	ext_cnt = F2FS_OPTION(sbi).compress_ext_cnt;
	noext = F2FS_OPTION(sbi).noextensions;
	noext_cnt = F2FS_OPTION(sbi).nocompress_ext_cnt;

	if (!noext_cnt)
		return 0;

	for (no_index = 0; no_index < noext_cnt; no_index++) {
		if (!strcasecmp("*", noext[no_index])) {
			f2fs_info(sbi, "Don't allow the nocompress extension specifies all files");
			return -EINVAL;
		}
		for (index = 0; index < ext_cnt; index++) {
			if (!strcasecmp(ext[index], noext[no_index])) {
				f2fs_info(sbi, "Don't allow the same extension %s appear in both compress and nocompress extension",
						ext[index]);
				return -EINVAL;
			}
		}
	}
	return 0;
}

#ifdef CONFIG_F2FS_FS_LZ4
static int f2fs_set_lz4hc_level(struct f2fs_sb_info *sbi, const char *str)
{
#ifdef CONFIG_F2FS_FS_LZ4HC
	unsigned int level;
#endif

	if (strlen(str) == 3) {
		F2FS_OPTION(sbi).compress_level = 0;
		return 0;
	}

#ifdef CONFIG_F2FS_FS_LZ4HC
	str += 3;

	if (str[0] != ':') {
		f2fs_info(sbi, "wrong format, e.g. <alg_name>:<compr_level>");
		return -EINVAL;
	}
	if (kstrtouint(str + 1, 10, &level))
		return -EINVAL;

	if (level < LZ4HC_MIN_CLEVEL || level > LZ4HC_MAX_CLEVEL) {
		f2fs_info(sbi, "invalid lz4hc compress level: %d", level);
		return -EINVAL;
	}

	F2FS_OPTION(sbi).compress_level = level;
	return 0;
#else
	f2fs_info(sbi, "kernel doesn't support lz4hc compression");
	return -EINVAL;
#endif
}
#endif

#ifdef CONFIG_F2FS_FS_ZSTD
static int f2fs_set_zstd_level(struct f2fs_sb_info *sbi, const char *str)
{
	unsigned int level;
	int len = 4;

	if (strlen(str) == len) {
		F2FS_OPTION(sbi).compress_level = 0;
		return 0;
	}

	str += len;

	if (str[0] != ':') {
		f2fs_info(sbi, "wrong format, e.g. <alg_name>:<compr_level>");
		return -EINVAL;
	}
	if (kstrtouint(str + 1, 10, &level))
		return -EINVAL;

	if (!level || level > ZSTD_maxCLevel()) {
		f2fs_info(sbi, "invalid zstd compress level: %d", level);
		return -EINVAL;
	}

	F2FS_OPTION(sbi).compress_level = level;
	return 0;
}
#endif
#endif

static int parse_options(struct super_block *sb, char *options, bool is_remount)
{
	struct f2fs_sb_info *sbi = F2FS_SB(sb);
	substring_t args[MAX_OPT_ARGS];
#ifdef CONFIG_F2FS_FS_COMPRESSION
	unsigned char (*ext)[F2FS_EXTENSION_LEN];
	unsigned char (*noext)[F2FS_EXTENSION_LEN];
	int ext_cnt, noext_cnt;
#endif
	char *p, *name;
	int arg = 0;
	kuid_t uid;
	kgid_t gid;
	int ret;

	if (!options)
		goto default_check;

	while ((p = strsep(&options, ",")) != NULL) {
		int token;

		if (!*p)
			continue;
		/*
		 * Initialize args struct so we know whether arg was
		 * found; some options take optional arguments.
		 */
		args[0].to = args[0].from = NULL;
		token = match_token(p, f2fs_tokens, args);

		switch (token) {
		case Opt_gc_background:
			name = match_strdup(&args[0]);

			if (!name)
				return -ENOMEM;
			if (!strcmp(name, "on")) {
				F2FS_OPTION(sbi).bggc_mode = BGGC_MODE_ON;
			} else if (!strcmp(name, "off")) {
				F2FS_OPTION(sbi).bggc_mode = BGGC_MODE_OFF;
			} else if (!strcmp(name, "sync")) {
				F2FS_OPTION(sbi).bggc_mode = BGGC_MODE_SYNC;
			} else {
				kfree(name);
				return -EINVAL;
			}
			kfree(name);
			break;
		case Opt_disable_roll_forward:
			set_opt(sbi, DISABLE_ROLL_FORWARD);
			break;
		case Opt_norecovery:
			/* this option mounts f2fs with ro */
			set_opt(sbi, NORECOVERY);
			if (!f2fs_readonly(sb))
				return -EINVAL;
			break;
		case Opt_discard:
			if (!f2fs_hw_support_discard(sbi)) {
				f2fs_warn(sbi, "device does not support discard");
				break;
			}
			set_opt(sbi, DISCARD);
			break;
		case Opt_nodiscard:
			if (f2fs_hw_should_discard(sbi)) {
				f2fs_warn(sbi, "discard is required for zoned block devices");
				return -EINVAL;
			}
			clear_opt(sbi, DISCARD);
			break;
		case Opt_noheap:
			set_opt(sbi, NOHEAP);
			break;
		case Opt_heap:
			clear_opt(sbi, NOHEAP);
			break;
#ifdef CONFIG_F2FS_FS_XATTR
		case Opt_user_xattr:
			set_opt(sbi, XATTR_USER);
			break;
		case Opt_nouser_xattr:
			clear_opt(sbi, XATTR_USER);
			break;
		case Opt_inline_xattr:
			set_opt(sbi, INLINE_XATTR);
			break;
		case Opt_noinline_xattr:
			clear_opt(sbi, INLINE_XATTR);
			break;
		case Opt_inline_xattr_size:
			if (args->from && match_int(args, &arg))
				return -EINVAL;
			set_opt(sbi, INLINE_XATTR_SIZE);
			F2FS_OPTION(sbi).inline_xattr_size = arg;
			break;
#else
		case Opt_user_xattr:
			f2fs_info(sbi, "user_xattr options not supported");
			break;
		case Opt_nouser_xattr:
			f2fs_info(sbi, "nouser_xattr options not supported");
			break;
		case Opt_inline_xattr:
			f2fs_info(sbi, "inline_xattr options not supported");
			break;
		case Opt_noinline_xattr:
			f2fs_info(sbi, "noinline_xattr options not supported");
			break;
#endif
#ifdef CONFIG_F2FS_FS_POSIX_ACL
		case Opt_acl:
			set_opt(sbi, POSIX_ACL);
			break;
		case Opt_noacl:
			clear_opt(sbi, POSIX_ACL);
			break;
#else
		case Opt_acl:
			f2fs_info(sbi, "acl options not supported");
			break;
		case Opt_noacl:
			f2fs_info(sbi, "noacl options not supported");
			break;
#endif
		case Opt_active_logs:
			if (args->from && match_int(args, &arg))
				return -EINVAL;
			if (arg != 2 && arg != 4 &&
				arg != NR_CURSEG_PERSIST_TYPE)
				return -EINVAL;
			F2FS_OPTION(sbi).active_logs = arg;
			break;
		case Opt_disable_ext_identify:
			set_opt(sbi, DISABLE_EXT_IDENTIFY);
			break;
		case Opt_inline_data:
			set_opt(sbi, INLINE_DATA);
			break;
		case Opt_inline_dentry:
			set_opt(sbi, INLINE_DENTRY);
			break;
		case Opt_noinline_dentry:
			clear_opt(sbi, INLINE_DENTRY);
			break;
		case Opt_flush_merge:
			set_opt(sbi, FLUSH_MERGE);
			break;
		case Opt_noflush_merge:
			clear_opt(sbi, FLUSH_MERGE);
			break;
		case Opt_nobarrier:
			set_opt(sbi, NOBARRIER);
			break;
		case Opt_fastboot:
			set_opt(sbi, FASTBOOT);
			break;
		case Opt_extent_cache:
			set_opt(sbi, EXTENT_CACHE);
			break;
		case Opt_noextent_cache:
			clear_opt(sbi, EXTENT_CACHE);
			break;
		case Opt_noinline_data:
			clear_opt(sbi, INLINE_DATA);
			break;
		case Opt_data_flush:
			set_opt(sbi, DATA_FLUSH);
			break;
		case Opt_reserve_root:
			if (args->from && match_int(args, &arg))
				return -EINVAL;
			if (test_opt(sbi, RESERVE_ROOT)) {
				f2fs_info(sbi, "Preserve previous reserve_root=%u",
					  F2FS_OPTION(sbi).root_reserved_blocks);
			} else {
				F2FS_OPTION(sbi).root_reserved_blocks = arg;
				set_opt(sbi, RESERVE_ROOT);
			}
			break;
		case Opt_resuid:
			if (args->from && match_int(args, &arg))
				return -EINVAL;
			uid = make_kuid(current_user_ns(), arg);
			if (!uid_valid(uid)) {
				f2fs_err(sbi, "Invalid uid value %d", arg);
				return -EINVAL;
			}
			F2FS_OPTION(sbi).s_resuid = uid;
			break;
		case Opt_resgid:
			if (args->from && match_int(args, &arg))
				return -EINVAL;
			gid = make_kgid(current_user_ns(), arg);
			if (!gid_valid(gid)) {
				f2fs_err(sbi, "Invalid gid value %d", arg);
				return -EINVAL;
			}
			F2FS_OPTION(sbi).s_resgid = gid;
			break;
		case Opt_mode:
			name = match_strdup(&args[0]);

			if (!name)
				return -ENOMEM;
			if (!strcmp(name, "adaptive")) {
				if (f2fs_sb_has_blkzoned(sbi)) {
					f2fs_warn(sbi, "adaptive mode is not allowed with zoned block device feature");
					kfree(name);
					return -EINVAL;
				}
				F2FS_OPTION(sbi).fs_mode = FS_MODE_ADAPTIVE;
			} else if (!strcmp(name, "lfs")) {
				F2FS_OPTION(sbi).fs_mode = FS_MODE_LFS;
			} else {
				kfree(name);
				return -EINVAL;
			}
			kfree(name);
			break;
		case Opt_io_size_bits:
			if (args->from && match_int(args, &arg))
				return -EINVAL;
			if (arg <= 0 || arg > __ilog2_u32(BIO_MAX_VECS)) {
				f2fs_warn(sbi, "Not support %d, larger than %d",
					  1 << arg, BIO_MAX_VECS);
				return -EINVAL;
			}
			F2FS_OPTION(sbi).write_io_size_bits = arg;
			break;
#ifdef CONFIG_F2FS_FAULT_INJECTION
		case Opt_fault_injection:
			if (args->from && match_int(args, &arg))
				return -EINVAL;
			f2fs_build_fault_attr(sbi, arg, F2FS_ALL_FAULT_TYPE);
			set_opt(sbi, FAULT_INJECTION);
			break;

		case Opt_fault_type:
			if (args->from && match_int(args, &arg))
				return -EINVAL;
			f2fs_build_fault_attr(sbi, 0, arg);
			set_opt(sbi, FAULT_INJECTION);
			break;
#else
		case Opt_fault_injection:
			f2fs_info(sbi, "fault_injection options not supported");
			break;

		case Opt_fault_type:
			f2fs_info(sbi, "fault_type options not supported");
			break;
#endif
		case Opt_lazytime:
			sb->s_flags |= SB_LAZYTIME;
			break;
		case Opt_nolazytime:
			sb->s_flags &= ~SB_LAZYTIME;
			break;
#ifdef CONFIG_QUOTA
		case Opt_quota:
		case Opt_usrquota:
			set_opt(sbi, USRQUOTA);
			break;
		case Opt_grpquota:
			set_opt(sbi, GRPQUOTA);
			break;
		case Opt_prjquota:
			set_opt(sbi, PRJQUOTA);
			break;
		case Opt_usrjquota:
			ret = f2fs_set_qf_name(sb, USRQUOTA, &args[0]);
			if (ret)
				return ret;
			break;
		case Opt_grpjquota:
			ret = f2fs_set_qf_name(sb, GRPQUOTA, &args[0]);
			if (ret)
				return ret;
			break;
		case Opt_prjjquota:
			ret = f2fs_set_qf_name(sb, PRJQUOTA, &args[0]);
			if (ret)
				return ret;
			break;
		case Opt_offusrjquota:
			ret = f2fs_clear_qf_name(sb, USRQUOTA);
			if (ret)
				return ret;
			break;
		case Opt_offgrpjquota:
			ret = f2fs_clear_qf_name(sb, GRPQUOTA);
			if (ret)
				return ret;
			break;
		case Opt_offprjjquota:
			ret = f2fs_clear_qf_name(sb, PRJQUOTA);
			if (ret)
				return ret;
			break;
		case Opt_jqfmt_vfsold:
			F2FS_OPTION(sbi).s_jquota_fmt = QFMT_VFS_OLD;
			break;
		case Opt_jqfmt_vfsv0:
			F2FS_OPTION(sbi).s_jquota_fmt = QFMT_VFS_V0;
			break;
		case Opt_jqfmt_vfsv1:
			F2FS_OPTION(sbi).s_jquota_fmt = QFMT_VFS_V1;
			break;
		case Opt_noquota:
			clear_opt(sbi, QUOTA);
			clear_opt(sbi, USRQUOTA);
			clear_opt(sbi, GRPQUOTA);
			clear_opt(sbi, PRJQUOTA);
			break;
#else
		case Opt_quota:
		case Opt_usrquota:
		case Opt_grpquota:
		case Opt_prjquota:
		case Opt_usrjquota:
		case Opt_grpjquota:
		case Opt_prjjquota:
		case Opt_offusrjquota:
		case Opt_offgrpjquota:
		case Opt_offprjjquota:
		case Opt_jqfmt_vfsold:
		case Opt_jqfmt_vfsv0:
		case Opt_jqfmt_vfsv1:
		case Opt_noquota:
			f2fs_info(sbi, "quota operations not supported");
			break;
#endif
		case Opt_whint:
			name = match_strdup(&args[0]);
			if (!name)
				return -ENOMEM;
			if (!strcmp(name, "user-based")) {
				F2FS_OPTION(sbi).whint_mode = WHINT_MODE_USER;
			} else if (!strcmp(name, "off")) {
				F2FS_OPTION(sbi).whint_mode = WHINT_MODE_OFF;
			} else if (!strcmp(name, "fs-based")) {
				F2FS_OPTION(sbi).whint_mode = WHINT_MODE_FS;
			} else {
				kfree(name);
				return -EINVAL;
			}
			kfree(name);
			break;
		case Opt_alloc:
			name = match_strdup(&args[0]);
			if (!name)
				return -ENOMEM;

			if (!strcmp(name, "default")) {
				F2FS_OPTION(sbi).alloc_mode = ALLOC_MODE_DEFAULT;
			} else if (!strcmp(name, "reuse")) {
				F2FS_OPTION(sbi).alloc_mode = ALLOC_MODE_REUSE;
			} else {
				kfree(name);
				return -EINVAL;
			}
			kfree(name);
			break;
		case Opt_fsync:
			name = match_strdup(&args[0]);
			if (!name)
				return -ENOMEM;
			if (!strcmp(name, "posix")) {
				F2FS_OPTION(sbi).fsync_mode = FSYNC_MODE_POSIX;
			} else if (!strcmp(name, "strict")) {
				F2FS_OPTION(sbi).fsync_mode = FSYNC_MODE_STRICT;
			} else if (!strcmp(name, "nobarrier")) {
				F2FS_OPTION(sbi).fsync_mode =
							FSYNC_MODE_NOBARRIER;
			} else {
				kfree(name);
				return -EINVAL;
			}
			kfree(name);
			break;
		case Opt_test_dummy_encryption:
			ret = f2fs_set_test_dummy_encryption(sb, p, &args[0],
							     is_remount);
			if (ret)
				return ret;
			break;
		case Opt_inlinecrypt:
#ifdef CONFIG_FS_ENCRYPTION_INLINE_CRYPT
			sb->s_flags |= SB_INLINECRYPT;
#else
			f2fs_info(sbi, "inline encryption not supported");
#endif
			break;
		case Opt_checkpoint_disable_cap_perc:
			if (args->from && match_int(args, &arg))
				return -EINVAL;
			if (arg < 0 || arg > 100)
				return -EINVAL;
			F2FS_OPTION(sbi).unusable_cap_perc = arg;
			set_opt(sbi, DISABLE_CHECKPOINT);
			break;
		case Opt_checkpoint_disable_cap:
			if (args->from && match_int(args, &arg))
				return -EINVAL;
			F2FS_OPTION(sbi).unusable_cap = arg;
			set_opt(sbi, DISABLE_CHECKPOINT);
			break;
		case Opt_checkpoint_disable:
			set_opt(sbi, DISABLE_CHECKPOINT);
			break;
		case Opt_checkpoint_enable:
			clear_opt(sbi, DISABLE_CHECKPOINT);
			break;
		case Opt_checkpoint_merge:
			set_opt(sbi, MERGE_CHECKPOINT);
			break;
		case Opt_nocheckpoint_merge:
			clear_opt(sbi, MERGE_CHECKPOINT);
			break;
#ifdef CONFIG_F2FS_FS_COMPRESSION
		case Opt_compress_algorithm:
			if (!f2fs_sb_has_compression(sbi)) {
				f2fs_info(sbi, "Image doesn't support compression");
				break;
			}
			name = match_strdup(&args[0]);
			if (!name)
				return -ENOMEM;
			if (!strcmp(name, "lzo")) {
#ifdef CONFIG_F2FS_FS_LZO
				F2FS_OPTION(sbi).compress_level = 0;
				F2FS_OPTION(sbi).compress_algorithm =
								COMPRESS_LZO;
#else
				f2fs_info(sbi, "kernel doesn't support lzo compression");
#endif
			} else if (!strncmp(name, "lz4", 3)) {
#ifdef CONFIG_F2FS_FS_LZ4
				ret = f2fs_set_lz4hc_level(sbi, name);
				if (ret) {
					kfree(name);
					return -EINVAL;
				}
				F2FS_OPTION(sbi).compress_algorithm =
								COMPRESS_LZ4;
#else
				f2fs_info(sbi, "kernel doesn't support lz4 compression");
#endif
			} else if (!strncmp(name, "zstd", 4)) {
#ifdef CONFIG_F2FS_FS_ZSTD
				ret = f2fs_set_zstd_level(sbi, name);
				if (ret) {
					kfree(name);
					return -EINVAL;
				}
				F2FS_OPTION(sbi).compress_algorithm =
								COMPRESS_ZSTD;
#else
				f2fs_info(sbi, "kernel doesn't support zstd compression");
#endif
			} else if (!strcmp(name, "lzo-rle")) {
#ifdef CONFIG_F2FS_FS_LZORLE
				F2FS_OPTION(sbi).compress_level = 0;
				F2FS_OPTION(sbi).compress_algorithm =
								COMPRESS_LZORLE;
#else
				f2fs_info(sbi, "kernel doesn't support lzorle compression");
#endif
			} else {
				kfree(name);
				return -EINVAL;
			}
			kfree(name);
			break;
		case Opt_compress_log_size:
			if (!f2fs_sb_has_compression(sbi)) {
				f2fs_info(sbi, "Image doesn't support compression");
				break;
			}
			if (args->from && match_int(args, &arg))
				return -EINVAL;
			if (arg < MIN_COMPRESS_LOG_SIZE ||
				arg > MAX_COMPRESS_LOG_SIZE) {
				f2fs_err(sbi,
					"Compress cluster log size is out of range");
				return -EINVAL;
			}
			F2FS_OPTION(sbi).compress_log_size = arg;
			break;
		case Opt_compress_extension:
			if (!f2fs_sb_has_compression(sbi)) {
				f2fs_info(sbi, "Image doesn't support compression");
				break;
			}
			name = match_strdup(&args[0]);
			if (!name)
				return -ENOMEM;

			ext = F2FS_OPTION(sbi).extensions;
			ext_cnt = F2FS_OPTION(sbi).compress_ext_cnt;

			if (strlen(name) >= F2FS_EXTENSION_LEN ||
				ext_cnt >= COMPRESS_EXT_NUM) {
				f2fs_err(sbi,
					"invalid extension length/number");
				kfree(name);
				return -EINVAL;
			}

			strcpy(ext[ext_cnt], name);
			F2FS_OPTION(sbi).compress_ext_cnt++;
			kfree(name);
			break;
		case Opt_nocompress_extension:
			if (!f2fs_sb_has_compression(sbi)) {
				f2fs_info(sbi, "Image doesn't support compression");
				break;
			}
			name = match_strdup(&args[0]);
			if (!name)
				return -ENOMEM;

			noext = F2FS_OPTION(sbi).noextensions;
			noext_cnt = F2FS_OPTION(sbi).nocompress_ext_cnt;

			if (strlen(name) >= F2FS_EXTENSION_LEN ||
				noext_cnt >= COMPRESS_EXT_NUM) {
				f2fs_err(sbi,
					"invalid extension length/number");
				kfree(name);
				return -EINVAL;
			}

			strcpy(noext[noext_cnt], name);
			F2FS_OPTION(sbi).nocompress_ext_cnt++;
			kfree(name);
			break;
		case Opt_compress_chksum:
			F2FS_OPTION(sbi).compress_chksum = true;
			break;
		case Opt_compress_mode:
			name = match_strdup(&args[0]);
			if (!name)
				return -ENOMEM;
			if (!strcmp(name, "fs")) {
				F2FS_OPTION(sbi).compress_mode = COMPR_MODE_FS;
			} else if (!strcmp(name, "user")) {
				F2FS_OPTION(sbi).compress_mode = COMPR_MODE_USER;
			} else {
				kfree(name);
				return -EINVAL;
			}
			kfree(name);
			break;
		case Opt_compress_cache:
			set_opt(sbi, COMPRESS_CACHE);
			break;
#else
		case Opt_compress_algorithm:
		case Opt_compress_log_size:
		case Opt_compress_extension:
		case Opt_nocompress_extension:
		case Opt_compress_chksum:
		case Opt_compress_mode:
		case Opt_compress_cache:
			f2fs_info(sbi, "compression options not supported");
			break;
#endif
		case Opt_atgc:
			set_opt(sbi, ATGC);
			break;
		case Opt_gc_merge:
			set_opt(sbi, GC_MERGE);
			break;
		case Opt_nogc_merge:
			clear_opt(sbi, GC_MERGE);
			break;
		case Opt_discard_unit:
			name = match_strdup(&args[0]);
			if (!name)
				return -ENOMEM;
			if (!strcmp(name, "block")) {
				F2FS_OPTION(sbi).discard_unit =
						DISCARD_UNIT_BLOCK;
			} else if (!strcmp(name, "segment")) {
				F2FS_OPTION(sbi).discard_unit =
						DISCARD_UNIT_SEGMENT;
			} else if (!strcmp(name, "section")) {
				F2FS_OPTION(sbi).discard_unit =
						DISCARD_UNIT_SECTION;
			} else {
				kfree(name);
				return -EINVAL;
			}
			kfree(name);
			break;
		default:
			f2fs_err(sbi, "Unrecognized mount option \"%s\" or missing value",
				 p);
			return -EINVAL;
		}
	}
default_check:
#ifdef CONFIG_QUOTA
	if (f2fs_check_quota_options(sbi))
		return -EINVAL;
#else
	if (f2fs_sb_has_quota_ino(sbi) && !f2fs_readonly(sbi->sb)) {
		f2fs_info(sbi, "Filesystem with quota feature cannot be mounted RDWR without CONFIG_QUOTA");
		return -EINVAL;
	}
	if (f2fs_sb_has_project_quota(sbi) && !f2fs_readonly(sbi->sb)) {
		f2fs_err(sbi, "Filesystem with project quota feature cannot be mounted RDWR without CONFIG_QUOTA");
		return -EINVAL;
	}
#endif
#ifndef CONFIG_UNICODE
	if (f2fs_sb_has_casefold(sbi)) {
		f2fs_err(sbi,
			"Filesystem with casefold feature cannot be mounted without CONFIG_UNICODE");
		return -EINVAL;
	}
#endif
	/*
	 * The BLKZONED feature indicates that the drive was formatted with
	 * zone alignment optimization. This is optional for host-aware
	 * devices, but mandatory for host-managed zoned block devices.
	 */
#ifndef CONFIG_BLK_DEV_ZONED
	if (f2fs_sb_has_blkzoned(sbi)) {
		f2fs_err(sbi, "Zoned block device support is not enabled");
		return -EINVAL;
	}
#endif
	if (f2fs_sb_has_blkzoned(sbi)) {
		if (F2FS_OPTION(sbi).discard_unit !=
						DISCARD_UNIT_SECTION) {
			f2fs_info(sbi, "Zoned block device doesn't need small discard, set discard_unit=section by default");
			F2FS_OPTION(sbi).discard_unit =
					DISCARD_UNIT_SECTION;
		}
	}

#ifdef CONFIG_F2FS_FS_COMPRESSION
	if (f2fs_test_compress_extension(sbi)) {
		f2fs_err(sbi, "invalid compress or nocompress extension");
		return -EINVAL;
	}
#endif

	if (F2FS_IO_SIZE_BITS(sbi) && !f2fs_lfs_mode(sbi)) {
		f2fs_err(sbi, "Should set mode=lfs with %uKB-sized IO",
			 F2FS_IO_SIZE_KB(sbi));
		return -EINVAL;
	}

	if (test_opt(sbi, INLINE_XATTR_SIZE)) {
		int min_size, max_size;

		if (!f2fs_sb_has_extra_attr(sbi) ||
			!f2fs_sb_has_flexible_inline_xattr(sbi)) {
			f2fs_err(sbi, "extra_attr or flexible_inline_xattr feature is off");
			return -EINVAL;
		}
		if (!test_opt(sbi, INLINE_XATTR)) {
			f2fs_err(sbi, "inline_xattr_size option should be set with inline_xattr option");
			return -EINVAL;
		}

		min_size = sizeof(struct f2fs_xattr_header) / sizeof(__le32);
		max_size = MAX_INLINE_XATTR_SIZE;

		if (F2FS_OPTION(sbi).inline_xattr_size < min_size ||
				F2FS_OPTION(sbi).inline_xattr_size > max_size) {
			f2fs_err(sbi, "inline xattr size is out of range: %d ~ %d",
				 min_size, max_size);
			return -EINVAL;
		}
	}

	if (test_opt(sbi, DISABLE_CHECKPOINT) && f2fs_lfs_mode(sbi)) {
		f2fs_err(sbi, "LFS not compatible with checkpoint=disable");
		return -EINVAL;
	}

	/* Not pass down write hints if the number of active logs is lesser
	 * than NR_CURSEG_PERSIST_TYPE.
	 */
	if (F2FS_OPTION(sbi).active_logs != NR_CURSEG_PERSIST_TYPE)
		F2FS_OPTION(sbi).whint_mode = WHINT_MODE_OFF;

	if (f2fs_sb_has_readonly(sbi) && !f2fs_readonly(sbi->sb)) {
		f2fs_err(sbi, "Allow to mount readonly mode only");
		return -EROFS;
	}
	return 0;
}

static struct inode *f2fs_alloc_inode(struct super_block *sb)
{
	struct f2fs_inode_info *fi;

	fi = f2fs_kmem_cache_alloc(f2fs_inode_cachep,
				GFP_F2FS_ZERO, false, F2FS_SB(sb));
	if (!fi)
		return NULL;

	init_once((void *) fi);

	/* Initialize f2fs-specific inode info */
	atomic_set(&fi->dirty_pages, 0);
	atomic_set(&fi->i_compr_blocks, 0);
	init_rwsem(&fi->i_sem);
	spin_lock_init(&fi->i_size_lock);
	INIT_LIST_HEAD(&fi->dirty_list);
	INIT_LIST_HEAD(&fi->gdirty_list);
	INIT_LIST_HEAD(&fi->inmem_ilist);
	INIT_LIST_HEAD(&fi->inmem_pages);
	mutex_init(&fi->inmem_lock);
	init_rwsem(&fi->i_gc_rwsem[READ]);
	init_rwsem(&fi->i_gc_rwsem[WRITE]);
	init_rwsem(&fi->i_xattr_sem);

	/* Will be used by directory only */
	fi->i_dir_level = F2FS_SB(sb)->dir_level;

	return &fi->vfs_inode;
}

static int f2fs_drop_inode(struct inode *inode)
{
	struct f2fs_sb_info *sbi = F2FS_I_SB(inode);
	int ret;

	/*
	 * during filesystem shutdown, if checkpoint is disabled,
	 * drop useless meta/node dirty pages.
	 */
	if (unlikely(is_sbi_flag_set(sbi, SBI_CP_DISABLED))) {
		if (inode->i_ino == F2FS_NODE_INO(sbi) ||
			inode->i_ino == F2FS_META_INO(sbi)) {
			trace_f2fs_drop_inode(inode, 1);
			return 1;
		}
	}

	/*
	 * This is to avoid a deadlock condition like below.
	 * writeback_single_inode(inode)
	 *  - f2fs_write_data_page
	 *    - f2fs_gc -> iput -> evict
	 *       - inode_wait_for_writeback(inode)
	 */
	if ((!inode_unhashed(inode) && inode->i_state & I_SYNC)) {
		if (!inode->i_nlink && !is_bad_inode(inode)) {
			/* to avoid evict_inode call simultaneously */
			atomic_inc(&inode->i_count);
			spin_unlock(&inode->i_lock);

			/* some remained atomic pages should discarded */
			if (f2fs_is_atomic_file(inode))
				f2fs_drop_inmem_pages(inode);

			/* should remain fi->extent_tree for writepage */
			f2fs_destroy_extent_node(inode);

			sb_start_intwrite(inode->i_sb);
			f2fs_i_size_write(inode, 0);

			f2fs_submit_merged_write_cond(F2FS_I_SB(inode),
					inode, NULL, 0, DATA);
			truncate_inode_pages_final(inode->i_mapping);

			if (F2FS_HAS_BLOCKS(inode))
				f2fs_truncate(inode);

			sb_end_intwrite(inode->i_sb);

			spin_lock(&inode->i_lock);
			atomic_dec(&inode->i_count);
		}
		trace_f2fs_drop_inode(inode, 0);
		return 0;
	}
	ret = generic_drop_inode(inode);
	if (!ret)
		ret = fscrypt_drop_inode(inode);
	trace_f2fs_drop_inode(inode, ret);
	return ret;
}

int f2fs_inode_dirtied(struct inode *inode, bool sync)
{
	struct f2fs_sb_info *sbi = F2FS_I_SB(inode);
	int ret = 0;

	spin_lock(&sbi->inode_lock[DIRTY_META]);
	if (is_inode_flag_set(inode, FI_DIRTY_INODE)) {
		ret = 1;
	} else {
		set_inode_flag(inode, FI_DIRTY_INODE);
		stat_inc_dirty_inode(sbi, DIRTY_META);
	}
	if (sync && list_empty(&F2FS_I(inode)->gdirty_list)) {
		list_add_tail(&F2FS_I(inode)->gdirty_list,
				&sbi->inode_list[DIRTY_META]);
		inc_page_count(sbi, F2FS_DIRTY_IMETA);
	}
	spin_unlock(&sbi->inode_lock[DIRTY_META]);
	return ret;
}

void f2fs_inode_synced(struct inode *inode)
{
	struct f2fs_sb_info *sbi = F2FS_I_SB(inode);

	spin_lock(&sbi->inode_lock[DIRTY_META]);
	if (!is_inode_flag_set(inode, FI_DIRTY_INODE)) {
		spin_unlock(&sbi->inode_lock[DIRTY_META]);
		return;
	}
	if (!list_empty(&F2FS_I(inode)->gdirty_list)) {
		list_del_init(&F2FS_I(inode)->gdirty_list);
		dec_page_count(sbi, F2FS_DIRTY_IMETA);
	}
	clear_inode_flag(inode, FI_DIRTY_INODE);
	clear_inode_flag(inode, FI_AUTO_RECOVER);
	stat_dec_dirty_inode(F2FS_I_SB(inode), DIRTY_META);
	spin_unlock(&sbi->inode_lock[DIRTY_META]);
}

/*
 * f2fs_dirty_inode() is called from __mark_inode_dirty()
 *
 * We should call set_dirty_inode to write the dirty inode through write_inode.
 */
static void f2fs_dirty_inode(struct inode *inode, int flags)
{
	struct f2fs_sb_info *sbi = F2FS_I_SB(inode);

	if (inode->i_ino == F2FS_NODE_INO(sbi) ||
			inode->i_ino == F2FS_META_INO(sbi))
		return;

	if (is_inode_flag_set(inode, FI_AUTO_RECOVER))
		clear_inode_flag(inode, FI_AUTO_RECOVER);

	f2fs_inode_dirtied(inode, false);
}

static void f2fs_free_inode(struct inode *inode)
{
	fscrypt_free_inode(inode);
	kmem_cache_free(f2fs_inode_cachep, F2FS_I(inode));
}

static void destroy_percpu_info(struct f2fs_sb_info *sbi)
{
	percpu_counter_destroy(&sbi->alloc_valid_block_count);
	percpu_counter_destroy(&sbi->total_valid_inode_count);
}

static void destroy_device_list(struct f2fs_sb_info *sbi)
{
	int i;

	for (i = 0; i < sbi->s_ndevs; i++) {
		blkdev_put(FDEV(i).bdev, FMODE_EXCL);
#ifdef CONFIG_BLK_DEV_ZONED
		kvfree(FDEV(i).blkz_seq);
		kfree(FDEV(i).zone_capacity_blocks);
#endif
	}
	kvfree(sbi->devs);
}

static void f2fs_put_super(struct super_block *sb)
{
	struct f2fs_sb_info *sbi = F2FS_SB(sb);
	int i;
	bool dropped;

	/* unregister procfs/sysfs entries in advance to avoid race case */
	f2fs_unregister_sysfs(sbi);

	f2fs_quota_off_umount(sb);

	/* prevent remaining shrinker jobs */
	mutex_lock(&sbi->umount_mutex);

	/*
	 * flush all issued checkpoints and stop checkpoint issue thread.
	 * after then, all checkpoints should be done by each process context.
	 */
	f2fs_stop_ckpt_thread(sbi);

	/*
	 * We don't need to do checkpoint when superblock is clean.
	 * But, the previous checkpoint was not done by umount, it needs to do
	 * clean checkpoint again.
	 */
	if ((is_sbi_flag_set(sbi, SBI_IS_DIRTY) ||
			!is_set_ckpt_flags(sbi, CP_UMOUNT_FLAG))) {
		struct cp_control cpc = {
			.reason = CP_UMOUNT,
		};
		f2fs_write_checkpoint(sbi, &cpc);
	}

	/* be sure to wait for any on-going discard commands */
	dropped = f2fs_issue_discard_timeout(sbi);

	if ((f2fs_hw_support_discard(sbi) || f2fs_hw_should_discard(sbi)) &&
					!sbi->discard_blks && !dropped) {
		struct cp_control cpc = {
			.reason = CP_UMOUNT | CP_TRIMMED,
		};
		f2fs_write_checkpoint(sbi, &cpc);
	}

	/*
	 * normally superblock is clean, so we need to release this.
	 * In addition, EIO will skip do checkpoint, we need this as well.
	 */
	f2fs_release_ino_entry(sbi, true);

	f2fs_leave_shrinker(sbi);
	mutex_unlock(&sbi->umount_mutex);

	/* our cp_error case, we can wait for any writeback page */
	f2fs_flush_merged_writes(sbi);

	f2fs_wait_on_all_pages(sbi, F2FS_WB_CP_DATA);

	f2fs_bug_on(sbi, sbi->fsync_node_num);

	f2fs_destroy_compress_inode(sbi);

	iput(sbi->node_inode);
	sbi->node_inode = NULL;

	iput(sbi->meta_inode);
	sbi->meta_inode = NULL;

	/*
	 * iput() can update stat information, if f2fs_write_checkpoint()
	 * above failed with error.
	 */
	f2fs_destroy_stats(sbi);

	/* destroy f2fs internal modules */
	f2fs_destroy_node_manager(sbi);
	f2fs_destroy_segment_manager(sbi);

	f2fs_destroy_post_read_wq(sbi);

	kvfree(sbi->ckpt);

	sb->s_fs_info = NULL;
	if (sbi->s_chksum_driver)
		crypto_free_shash(sbi->s_chksum_driver);
	kfree(sbi->raw_super);

	destroy_device_list(sbi);
	f2fs_destroy_page_array_cache(sbi);
	f2fs_destroy_xattr_caches(sbi);
	mempool_destroy(sbi->write_io_dummy);
#ifdef CONFIG_QUOTA
	for (i = 0; i < MAXQUOTAS; i++)
		kfree(F2FS_OPTION(sbi).s_qf_names[i]);
#endif
	fscrypt_free_dummy_policy(&F2FS_OPTION(sbi).dummy_enc_policy);
	destroy_percpu_info(sbi);
	f2fs_destroy_iostat(sbi);
	for (i = 0; i < NR_PAGE_TYPE; i++)
		kvfree(sbi->write_io[i]);
#ifdef CONFIG_UNICODE
	utf8_unload(sb->s_encoding);
#endif
	kfree(sbi);
}

int f2fs_sync_fs(struct super_block *sb, int sync)
{
	struct f2fs_sb_info *sbi = F2FS_SB(sb);
	int err = 0;

	if (unlikely(f2fs_cp_error(sbi)))
		return 0;
	if (unlikely(is_sbi_flag_set(sbi, SBI_CP_DISABLED)))
		return 0;

	trace_f2fs_sync_fs(sb, sync);

	if (unlikely(is_sbi_flag_set(sbi, SBI_POR_DOING)))
		return -EAGAIN;

	if (sync)
		err = f2fs_issue_checkpoint(sbi);

	return err;
}

static int f2fs_freeze(struct super_block *sb)
{
	if (f2fs_readonly(sb))
		return 0;

	/* IO error happened before */
	if (unlikely(f2fs_cp_error(F2FS_SB(sb))))
		return -EIO;

	/* must be clean, since sync_filesystem() was already called */
	if (is_sbi_flag_set(F2FS_SB(sb), SBI_IS_DIRTY))
		return -EINVAL;

<<<<<<< HEAD
	/* ensure no checkpoint required */
	if (!llist_empty(&F2FS_SB(sb)->cprc_info.issue_list))
		return -EINVAL;
=======
	/* Let's flush checkpoints and stop the thread. */
	f2fs_flush_ckpt_thread(F2FS_SB(sb));
>>>>>>> ea6ea9fa

	/* to avoid deadlock on f2fs_evict_inode->SB_FREEZE_FS */
	set_sbi_flag(F2FS_SB(sb), SBI_IS_FREEZING);
	return 0;
}

static int f2fs_unfreeze(struct super_block *sb)
{
	clear_sbi_flag(F2FS_SB(sb), SBI_IS_FREEZING);
	return 0;
}

#ifdef CONFIG_QUOTA
static int f2fs_statfs_project(struct super_block *sb,
				kprojid_t projid, struct kstatfs *buf)
{
	struct kqid qid;
	struct dquot *dquot;
	u64 limit;
	u64 curblock;

	qid = make_kqid_projid(projid);
	dquot = dqget(sb, qid);
	if (IS_ERR(dquot))
		return PTR_ERR(dquot);
	spin_lock(&dquot->dq_dqb_lock);

	limit = min_not_zero(dquot->dq_dqb.dqb_bsoftlimit,
					dquot->dq_dqb.dqb_bhardlimit);
	if (limit)
		limit >>= sb->s_blocksize_bits;

	if (limit && buf->f_blocks > limit) {
		curblock = (dquot->dq_dqb.dqb_curspace +
			    dquot->dq_dqb.dqb_rsvspace) >> sb->s_blocksize_bits;
		buf->f_blocks = limit;
		buf->f_bfree = buf->f_bavail =
			(buf->f_blocks > curblock) ?
			 (buf->f_blocks - curblock) : 0;
	}

	limit = min_not_zero(dquot->dq_dqb.dqb_isoftlimit,
					dquot->dq_dqb.dqb_ihardlimit);

	if (limit && buf->f_files > limit) {
		buf->f_files = limit;
		buf->f_ffree =
			(buf->f_files > dquot->dq_dqb.dqb_curinodes) ?
			 (buf->f_files - dquot->dq_dqb.dqb_curinodes) : 0;
	}

	spin_unlock(&dquot->dq_dqb_lock);
	dqput(dquot);
	return 0;
}
#endif

static int f2fs_statfs(struct dentry *dentry, struct kstatfs *buf)
{
	struct super_block *sb = dentry->d_sb;
	struct f2fs_sb_info *sbi = F2FS_SB(sb);
	u64 id = huge_encode_dev(sb->s_bdev->bd_dev);
	block_t total_count, user_block_count, start_count;
	u64 avail_node_count;

	total_count = le64_to_cpu(sbi->raw_super->block_count);
	user_block_count = sbi->user_block_count;
	start_count = le32_to_cpu(sbi->raw_super->segment0_blkaddr);
	buf->f_type = F2FS_SUPER_MAGIC;
	buf->f_bsize = sbi->blocksize;

	buf->f_blocks = total_count - start_count;
	buf->f_bfree = user_block_count - valid_user_blocks(sbi) -
						sbi->current_reserved_blocks;

	spin_lock(&sbi->stat_lock);
	if (unlikely(buf->f_bfree <= sbi->unusable_block_count))
		buf->f_bfree = 0;
	else
		buf->f_bfree -= sbi->unusable_block_count;
	spin_unlock(&sbi->stat_lock);

	if (buf->f_bfree > F2FS_OPTION(sbi).root_reserved_blocks)
		buf->f_bavail = buf->f_bfree -
				F2FS_OPTION(sbi).root_reserved_blocks;
	else
		buf->f_bavail = 0;

	avail_node_count = sbi->total_node_count - F2FS_RESERVED_NODE_NUM;

	if (avail_node_count > user_block_count) {
		buf->f_files = user_block_count;
		buf->f_ffree = buf->f_bavail;
	} else {
		buf->f_files = avail_node_count;
		buf->f_ffree = min(avail_node_count - valid_node_count(sbi),
					buf->f_bavail);
	}

	buf->f_namelen = F2FS_NAME_LEN;
	buf->f_fsid    = u64_to_fsid(id);

#ifdef CONFIG_QUOTA
	if (is_inode_flag_set(dentry->d_inode, FI_PROJ_INHERIT) &&
			sb_has_quota_limits_enabled(sb, PRJQUOTA)) {
		f2fs_statfs_project(sb, F2FS_I(dentry->d_inode)->i_projid, buf);
	}
#endif
	return 0;
}

static inline void f2fs_show_quota_options(struct seq_file *seq,
					   struct super_block *sb)
{
#ifdef CONFIG_QUOTA
	struct f2fs_sb_info *sbi = F2FS_SB(sb);

	if (F2FS_OPTION(sbi).s_jquota_fmt) {
		char *fmtname = "";

		switch (F2FS_OPTION(sbi).s_jquota_fmt) {
		case QFMT_VFS_OLD:
			fmtname = "vfsold";
			break;
		case QFMT_VFS_V0:
			fmtname = "vfsv0";
			break;
		case QFMT_VFS_V1:
			fmtname = "vfsv1";
			break;
		}
		seq_printf(seq, ",jqfmt=%s", fmtname);
	}

	if (F2FS_OPTION(sbi).s_qf_names[USRQUOTA])
		seq_show_option(seq, "usrjquota",
			F2FS_OPTION(sbi).s_qf_names[USRQUOTA]);

	if (F2FS_OPTION(sbi).s_qf_names[GRPQUOTA])
		seq_show_option(seq, "grpjquota",
			F2FS_OPTION(sbi).s_qf_names[GRPQUOTA]);

	if (F2FS_OPTION(sbi).s_qf_names[PRJQUOTA])
		seq_show_option(seq, "prjjquota",
			F2FS_OPTION(sbi).s_qf_names[PRJQUOTA]);
#endif
}

#ifdef CONFIG_F2FS_FS_COMPRESSION
static inline void f2fs_show_compress_options(struct seq_file *seq,
							struct super_block *sb)
{
	struct f2fs_sb_info *sbi = F2FS_SB(sb);
	char *algtype = "";
	int i;

	if (!f2fs_sb_has_compression(sbi))
		return;

	switch (F2FS_OPTION(sbi).compress_algorithm) {
	case COMPRESS_LZO:
		algtype = "lzo";
		break;
	case COMPRESS_LZ4:
		algtype = "lz4";
		break;
	case COMPRESS_ZSTD:
		algtype = "zstd";
		break;
	case COMPRESS_LZORLE:
		algtype = "lzo-rle";
		break;
	}
	seq_printf(seq, ",compress_algorithm=%s", algtype);

	if (F2FS_OPTION(sbi).compress_level)
		seq_printf(seq, ":%d", F2FS_OPTION(sbi).compress_level);

	seq_printf(seq, ",compress_log_size=%u",
			F2FS_OPTION(sbi).compress_log_size);

	for (i = 0; i < F2FS_OPTION(sbi).compress_ext_cnt; i++) {
		seq_printf(seq, ",compress_extension=%s",
			F2FS_OPTION(sbi).extensions[i]);
	}

	for (i = 0; i < F2FS_OPTION(sbi).nocompress_ext_cnt; i++) {
		seq_printf(seq, ",nocompress_extension=%s",
			F2FS_OPTION(sbi).noextensions[i]);
	}

	if (F2FS_OPTION(sbi).compress_chksum)
		seq_puts(seq, ",compress_chksum");

	if (F2FS_OPTION(sbi).compress_mode == COMPR_MODE_FS)
		seq_printf(seq, ",compress_mode=%s", "fs");
	else if (F2FS_OPTION(sbi).compress_mode == COMPR_MODE_USER)
		seq_printf(seq, ",compress_mode=%s", "user");

	if (test_opt(sbi, COMPRESS_CACHE))
		seq_puts(seq, ",compress_cache");
}
#endif

static int f2fs_show_options(struct seq_file *seq, struct dentry *root)
{
	struct f2fs_sb_info *sbi = F2FS_SB(root->d_sb);

	if (F2FS_OPTION(sbi).bggc_mode == BGGC_MODE_SYNC)
		seq_printf(seq, ",background_gc=%s", "sync");
	else if (F2FS_OPTION(sbi).bggc_mode == BGGC_MODE_ON)
		seq_printf(seq, ",background_gc=%s", "on");
	else if (F2FS_OPTION(sbi).bggc_mode == BGGC_MODE_OFF)
		seq_printf(seq, ",background_gc=%s", "off");

	if (test_opt(sbi, GC_MERGE))
		seq_puts(seq, ",gc_merge");

	if (test_opt(sbi, DISABLE_ROLL_FORWARD))
		seq_puts(seq, ",disable_roll_forward");
	if (test_opt(sbi, NORECOVERY))
		seq_puts(seq, ",norecovery");
	if (test_opt(sbi, DISCARD))
		seq_puts(seq, ",discard");
	else
		seq_puts(seq, ",nodiscard");
	if (test_opt(sbi, NOHEAP))
		seq_puts(seq, ",no_heap");
	else
		seq_puts(seq, ",heap");
#ifdef CONFIG_F2FS_FS_XATTR
	if (test_opt(sbi, XATTR_USER))
		seq_puts(seq, ",user_xattr");
	else
		seq_puts(seq, ",nouser_xattr");
	if (test_opt(sbi, INLINE_XATTR))
		seq_puts(seq, ",inline_xattr");
	else
		seq_puts(seq, ",noinline_xattr");
	if (test_opt(sbi, INLINE_XATTR_SIZE))
		seq_printf(seq, ",inline_xattr_size=%u",
					F2FS_OPTION(sbi).inline_xattr_size);
#endif
#ifdef CONFIG_F2FS_FS_POSIX_ACL
	if (test_opt(sbi, POSIX_ACL))
		seq_puts(seq, ",acl");
	else
		seq_puts(seq, ",noacl");
#endif
	if (test_opt(sbi, DISABLE_EXT_IDENTIFY))
		seq_puts(seq, ",disable_ext_identify");
	if (test_opt(sbi, INLINE_DATA))
		seq_puts(seq, ",inline_data");
	else
		seq_puts(seq, ",noinline_data");
	if (test_opt(sbi, INLINE_DENTRY))
		seq_puts(seq, ",inline_dentry");
	else
		seq_puts(seq, ",noinline_dentry");
	if (!f2fs_readonly(sbi->sb) && test_opt(sbi, FLUSH_MERGE))
		seq_puts(seq, ",flush_merge");
	if (test_opt(sbi, NOBARRIER))
		seq_puts(seq, ",nobarrier");
	if (test_opt(sbi, FASTBOOT))
		seq_puts(seq, ",fastboot");
	if (test_opt(sbi, EXTENT_CACHE))
		seq_puts(seq, ",extent_cache");
	else
		seq_puts(seq, ",noextent_cache");
	if (test_opt(sbi, DATA_FLUSH))
		seq_puts(seq, ",data_flush");

	seq_puts(seq, ",mode=");
	if (F2FS_OPTION(sbi).fs_mode == FS_MODE_ADAPTIVE)
		seq_puts(seq, "adaptive");
	else if (F2FS_OPTION(sbi).fs_mode == FS_MODE_LFS)
		seq_puts(seq, "lfs");
	seq_printf(seq, ",active_logs=%u", F2FS_OPTION(sbi).active_logs);
	if (test_opt(sbi, RESERVE_ROOT))
		seq_printf(seq, ",reserve_root=%u,resuid=%u,resgid=%u",
				F2FS_OPTION(sbi).root_reserved_blocks,
				from_kuid_munged(&init_user_ns,
					F2FS_OPTION(sbi).s_resuid),
				from_kgid_munged(&init_user_ns,
					F2FS_OPTION(sbi).s_resgid));
	if (F2FS_IO_SIZE_BITS(sbi))
		seq_printf(seq, ",io_bits=%u",
				F2FS_OPTION(sbi).write_io_size_bits);
#ifdef CONFIG_F2FS_FAULT_INJECTION
	if (test_opt(sbi, FAULT_INJECTION)) {
		seq_printf(seq, ",fault_injection=%u",
				F2FS_OPTION(sbi).fault_info.inject_rate);
		seq_printf(seq, ",fault_type=%u",
				F2FS_OPTION(sbi).fault_info.inject_type);
	}
#endif
#ifdef CONFIG_QUOTA
	if (test_opt(sbi, QUOTA))
		seq_puts(seq, ",quota");
	if (test_opt(sbi, USRQUOTA))
		seq_puts(seq, ",usrquota");
	if (test_opt(sbi, GRPQUOTA))
		seq_puts(seq, ",grpquota");
	if (test_opt(sbi, PRJQUOTA))
		seq_puts(seq, ",prjquota");
#endif
	f2fs_show_quota_options(seq, sbi->sb);
	if (F2FS_OPTION(sbi).whint_mode == WHINT_MODE_USER)
		seq_printf(seq, ",whint_mode=%s", "user-based");
	else if (F2FS_OPTION(sbi).whint_mode == WHINT_MODE_FS)
		seq_printf(seq, ",whint_mode=%s", "fs-based");

	fscrypt_show_test_dummy_encryption(seq, ',', sbi->sb);

	if (sbi->sb->s_flags & SB_INLINECRYPT)
		seq_puts(seq, ",inlinecrypt");

	if (F2FS_OPTION(sbi).alloc_mode == ALLOC_MODE_DEFAULT)
		seq_printf(seq, ",alloc_mode=%s", "default");
	else if (F2FS_OPTION(sbi).alloc_mode == ALLOC_MODE_REUSE)
		seq_printf(seq, ",alloc_mode=%s", "reuse");

	if (test_opt(sbi, DISABLE_CHECKPOINT))
		seq_printf(seq, ",checkpoint=disable:%u",
				F2FS_OPTION(sbi).unusable_cap);
	if (test_opt(sbi, MERGE_CHECKPOINT))
		seq_puts(seq, ",checkpoint_merge");
	else
		seq_puts(seq, ",nocheckpoint_merge");
	if (F2FS_OPTION(sbi).fsync_mode == FSYNC_MODE_POSIX)
		seq_printf(seq, ",fsync_mode=%s", "posix");
	else if (F2FS_OPTION(sbi).fsync_mode == FSYNC_MODE_STRICT)
		seq_printf(seq, ",fsync_mode=%s", "strict");
	else if (F2FS_OPTION(sbi).fsync_mode == FSYNC_MODE_NOBARRIER)
		seq_printf(seq, ",fsync_mode=%s", "nobarrier");

#ifdef CONFIG_F2FS_FS_COMPRESSION
	f2fs_show_compress_options(seq, sbi->sb);
#endif

	if (test_opt(sbi, ATGC))
		seq_puts(seq, ",atgc");

	if (F2FS_OPTION(sbi).discard_unit == DISCARD_UNIT_BLOCK)
		seq_printf(seq, ",discard_unit=%s", "block");
	else if (F2FS_OPTION(sbi).discard_unit == DISCARD_UNIT_SEGMENT)
		seq_printf(seq, ",discard_unit=%s", "segment");
	else if (F2FS_OPTION(sbi).discard_unit == DISCARD_UNIT_SECTION)
		seq_printf(seq, ",discard_unit=%s", "section");

	return 0;
}

static void default_options(struct f2fs_sb_info *sbi)
{
	/* init some FS parameters */
	if (f2fs_sb_has_readonly(sbi))
		F2FS_OPTION(sbi).active_logs = NR_CURSEG_RO_TYPE;
	else
		F2FS_OPTION(sbi).active_logs = NR_CURSEG_PERSIST_TYPE;

	F2FS_OPTION(sbi).inline_xattr_size = DEFAULT_INLINE_XATTR_ADDRS;
	F2FS_OPTION(sbi).whint_mode = WHINT_MODE_OFF;
	F2FS_OPTION(sbi).alloc_mode = ALLOC_MODE_DEFAULT;
	F2FS_OPTION(sbi).fsync_mode = FSYNC_MODE_POSIX;
	F2FS_OPTION(sbi).s_resuid = make_kuid(&init_user_ns, F2FS_DEF_RESUID);
	F2FS_OPTION(sbi).s_resgid = make_kgid(&init_user_ns, F2FS_DEF_RESGID);
	F2FS_OPTION(sbi).compress_algorithm = COMPRESS_LZ4;
	F2FS_OPTION(sbi).compress_log_size = MIN_COMPRESS_LOG_SIZE;
	F2FS_OPTION(sbi).compress_ext_cnt = 0;
	F2FS_OPTION(sbi).compress_mode = COMPR_MODE_FS;
	F2FS_OPTION(sbi).bggc_mode = BGGC_MODE_ON;

	sbi->sb->s_flags &= ~SB_INLINECRYPT;

	set_opt(sbi, INLINE_XATTR);
	set_opt(sbi, INLINE_DATA);
	set_opt(sbi, INLINE_DENTRY);
	set_opt(sbi, EXTENT_CACHE);
	set_opt(sbi, NOHEAP);
	clear_opt(sbi, DISABLE_CHECKPOINT);
	set_opt(sbi, MERGE_CHECKPOINT);
	F2FS_OPTION(sbi).unusable_cap = 0;
	sbi->sb->s_flags |= SB_LAZYTIME;
	set_opt(sbi, FLUSH_MERGE);
	if (f2fs_hw_support_discard(sbi) || f2fs_hw_should_discard(sbi))
		set_opt(sbi, DISCARD);
	if (f2fs_sb_has_blkzoned(sbi)) {
		F2FS_OPTION(sbi).fs_mode = FS_MODE_LFS;
		F2FS_OPTION(sbi).discard_unit = DISCARD_UNIT_SECTION;
	} else {
		F2FS_OPTION(sbi).fs_mode = FS_MODE_ADAPTIVE;
		F2FS_OPTION(sbi).discard_unit = DISCARD_UNIT_BLOCK;
	}

#ifdef CONFIG_F2FS_FS_XATTR
	set_opt(sbi, XATTR_USER);
#endif
#ifdef CONFIG_F2FS_FS_POSIX_ACL
	set_opt(sbi, POSIX_ACL);
#endif

	f2fs_build_fault_attr(sbi, 0, 0);
}

#ifdef CONFIG_QUOTA
static int f2fs_enable_quotas(struct super_block *sb);
#endif

static int f2fs_disable_checkpoint(struct f2fs_sb_info *sbi)
{
	unsigned int s_flags = sbi->sb->s_flags;
	struct cp_control cpc;
	int err = 0;
	int ret;
	block_t unusable;

	if (s_flags & SB_RDONLY) {
		f2fs_err(sbi, "checkpoint=disable on readonly fs");
		return -EINVAL;
	}
	sbi->sb->s_flags |= SB_ACTIVE;

	f2fs_update_time(sbi, DISABLE_TIME);

	while (!f2fs_time_over(sbi, DISABLE_TIME)) {
		down_write(&sbi->gc_lock);
		err = f2fs_gc(sbi, true, false, false, NULL_SEGNO);
		if (err == -ENODATA) {
			err = 0;
			break;
		}
		if (err && err != -EAGAIN)
			break;
	}

	ret = sync_filesystem(sbi->sb);
	if (ret || err) {
		err = ret ? ret : err;
		goto restore_flag;
	}

	unusable = f2fs_get_unusable_blocks(sbi);
	if (f2fs_disable_cp_again(sbi, unusable)) {
		err = -EAGAIN;
		goto restore_flag;
	}

	down_write(&sbi->gc_lock);
	cpc.reason = CP_PAUSE;
	set_sbi_flag(sbi, SBI_CP_DISABLED);
	err = f2fs_write_checkpoint(sbi, &cpc);
	if (err)
		goto out_unlock;

	spin_lock(&sbi->stat_lock);
	sbi->unusable_block_count = unusable;
	spin_unlock(&sbi->stat_lock);

out_unlock:
	up_write(&sbi->gc_lock);
restore_flag:
	sbi->sb->s_flags = s_flags;	/* Restore SB_RDONLY status */
	return err;
}

static void f2fs_enable_checkpoint(struct f2fs_sb_info *sbi)
{
	int retry = DEFAULT_RETRY_IO_COUNT;

	/* we should flush all the data to keep data consistency */
	do {
		sync_inodes_sb(sbi->sb);
		cond_resched();
		congestion_wait(BLK_RW_ASYNC, DEFAULT_IO_TIMEOUT);
	} while (get_pages(sbi, F2FS_DIRTY_DATA) && retry--);

	if (unlikely(retry < 0))
		f2fs_warn(sbi, "checkpoint=enable has some unwritten data.");

	down_write(&sbi->gc_lock);
	f2fs_dirty_to_prefree(sbi);

	clear_sbi_flag(sbi, SBI_CP_DISABLED);
	set_sbi_flag(sbi, SBI_IS_DIRTY);
	up_write(&sbi->gc_lock);

	f2fs_sync_fs(sbi->sb, 1);

	/* Let's ensure there's no pending checkpoint anymore */
	f2fs_flush_ckpt_thread(sbi);
}

static int f2fs_remount(struct super_block *sb, int *flags, char *data)
{
	struct f2fs_sb_info *sbi = F2FS_SB(sb);
	struct f2fs_mount_info org_mount_opt;
	unsigned long old_sb_flags;
	int err;
	bool need_restart_gc = false, need_stop_gc = false;
	bool need_restart_ckpt = false, need_stop_ckpt = false;
	bool need_restart_flush = false, need_stop_flush = false;
	bool need_restart_discard = false, need_stop_discard = false;
	bool no_extent_cache = !test_opt(sbi, EXTENT_CACHE);
	bool enable_checkpoint = !test_opt(sbi, DISABLE_CHECKPOINT);
	bool no_io_align = !F2FS_IO_ALIGNED(sbi);
	bool no_atgc = !test_opt(sbi, ATGC);
	bool no_discard = !test_opt(sbi, DISCARD);
	bool no_compress_cache = !test_opt(sbi, COMPRESS_CACHE);
	bool block_unit_discard = f2fs_block_unit_discard(sbi);
	struct discard_cmd_control *dcc;
#ifdef CONFIG_QUOTA
	int i, j;
#endif

	/*
	 * Save the old mount options in case we
	 * need to restore them.
	 */
	org_mount_opt = sbi->mount_opt;
	old_sb_flags = sb->s_flags;

#ifdef CONFIG_QUOTA
	org_mount_opt.s_jquota_fmt = F2FS_OPTION(sbi).s_jquota_fmt;
	for (i = 0; i < MAXQUOTAS; i++) {
		if (F2FS_OPTION(sbi).s_qf_names[i]) {
			org_mount_opt.s_qf_names[i] =
				kstrdup(F2FS_OPTION(sbi).s_qf_names[i],
				GFP_KERNEL);
			if (!org_mount_opt.s_qf_names[i]) {
				for (j = 0; j < i; j++)
					kfree(org_mount_opt.s_qf_names[j]);
				return -ENOMEM;
			}
		} else {
			org_mount_opt.s_qf_names[i] = NULL;
		}
	}
#endif

	/* recover superblocks we couldn't write due to previous RO mount */
	if (!(*flags & SB_RDONLY) && is_sbi_flag_set(sbi, SBI_NEED_SB_WRITE)) {
		err = f2fs_commit_super(sbi, false);
		f2fs_info(sbi, "Try to recover all the superblocks, ret: %d",
			  err);
		if (!err)
			clear_sbi_flag(sbi, SBI_NEED_SB_WRITE);
	}

	default_options(sbi);

	/* parse mount options */
	err = parse_options(sb, data, true);
	if (err)
		goto restore_opts;

	/*
	 * Previous and new state of filesystem is RO,
	 * so skip checking GC and FLUSH_MERGE conditions.
	 */
	if (f2fs_readonly(sb) && (*flags & SB_RDONLY))
		goto skip;

	if (f2fs_sb_has_readonly(sbi) && !(*flags & SB_RDONLY)) {
		err = -EROFS;
		goto restore_opts;
	}

#ifdef CONFIG_QUOTA
	if (!f2fs_readonly(sb) && (*flags & SB_RDONLY)) {
		err = dquot_suspend(sb, -1);
		if (err < 0)
			goto restore_opts;
	} else if (f2fs_readonly(sb) && !(*flags & SB_RDONLY)) {
		/* dquot_resume needs RW */
		sb->s_flags &= ~SB_RDONLY;
		if (sb_any_quota_suspended(sb)) {
			dquot_resume(sb, -1);
		} else if (f2fs_sb_has_quota_ino(sbi)) {
			err = f2fs_enable_quotas(sb);
			if (err)
				goto restore_opts;
		}
	}
#endif
	/* disallow enable atgc dynamically */
	if (no_atgc == !!test_opt(sbi, ATGC)) {
		err = -EINVAL;
		f2fs_warn(sbi, "switch atgc option is not allowed");
		goto restore_opts;
	}

	/* disallow enable/disable extent_cache dynamically */
	if (no_extent_cache == !!test_opt(sbi, EXTENT_CACHE)) {
		err = -EINVAL;
		f2fs_warn(sbi, "switch extent_cache option is not allowed");
		goto restore_opts;
	}

	if (no_io_align == !!F2FS_IO_ALIGNED(sbi)) {
		err = -EINVAL;
		f2fs_warn(sbi, "switch io_bits option is not allowed");
		goto restore_opts;
	}

	if (no_compress_cache == !!test_opt(sbi, COMPRESS_CACHE)) {
		err = -EINVAL;
		f2fs_warn(sbi, "switch compress_cache option is not allowed");
		goto restore_opts;
	}

	if (block_unit_discard != f2fs_block_unit_discard(sbi)) {
		err = -EINVAL;
		f2fs_warn(sbi, "switch discard_unit option is not allowed");
		goto restore_opts;
	}

	if ((*flags & SB_RDONLY) && test_opt(sbi, DISABLE_CHECKPOINT)) {
		err = -EINVAL;
		f2fs_warn(sbi, "disabling checkpoint not compatible with read-only");
		goto restore_opts;
	}

	/*
	 * We stop the GC thread if FS is mounted as RO
	 * or if background_gc = off is passed in mount
	 * option. Also sync the filesystem.
	 */
	if ((*flags & SB_RDONLY) ||
			(F2FS_OPTION(sbi).bggc_mode == BGGC_MODE_OFF &&
			!test_opt(sbi, GC_MERGE))) {
		if (sbi->gc_thread) {
			f2fs_stop_gc_thread(sbi);
			need_restart_gc = true;
		}
	} else if (!sbi->gc_thread) {
		err = f2fs_start_gc_thread(sbi);
		if (err)
			goto restore_opts;
		need_stop_gc = true;
	}

	if (*flags & SB_RDONLY ||
		F2FS_OPTION(sbi).whint_mode != org_mount_opt.whint_mode) {
		sync_inodes_sb(sb);

		set_sbi_flag(sbi, SBI_IS_DIRTY);
		set_sbi_flag(sbi, SBI_IS_CLOSE);
		f2fs_sync_fs(sb, 1);
		clear_sbi_flag(sbi, SBI_IS_CLOSE);
	}

	if ((*flags & SB_RDONLY) || test_opt(sbi, DISABLE_CHECKPOINT) ||
			!test_opt(sbi, MERGE_CHECKPOINT)) {
		f2fs_stop_ckpt_thread(sbi);
		need_restart_ckpt = true;
	} else {
		/* Flush if the prevous checkpoint, if exists. */
		f2fs_flush_ckpt_thread(sbi);

		err = f2fs_start_ckpt_thread(sbi);
		if (err) {
			f2fs_err(sbi,
			    "Failed to start F2FS issue_checkpoint_thread (%d)",
			    err);
			goto restore_gc;
		}
		need_stop_ckpt = true;
	}

	/*
	 * We stop issue flush thread if FS is mounted as RO
	 * or if flush_merge is not passed in mount option.
	 */
	if ((*flags & SB_RDONLY) || !test_opt(sbi, FLUSH_MERGE)) {
		clear_opt(sbi, FLUSH_MERGE);
		f2fs_destroy_flush_cmd_control(sbi, false);
		need_restart_flush = true;
	} else {
		err = f2fs_create_flush_cmd_control(sbi);
		if (err)
			goto restore_ckpt;
		need_stop_flush = true;
	}

	if (no_discard == !!test_opt(sbi, DISCARD)) {
		if (test_opt(sbi, DISCARD)) {
			err = f2fs_start_discard_thread(sbi);
			if (err)
				goto restore_flush;
			need_stop_discard = true;
		} else {
			dcc = SM_I(sbi)->dcc_info;
			f2fs_stop_discard_thread(sbi);
			if (atomic_read(&dcc->discard_cmd_cnt))
				f2fs_issue_discard_timeout(sbi);
			need_restart_discard = true;
		}
	}

	if (enable_checkpoint == !!test_opt(sbi, DISABLE_CHECKPOINT)) {
		if (test_opt(sbi, DISABLE_CHECKPOINT)) {
			err = f2fs_disable_checkpoint(sbi);
			if (err)
				goto restore_discard;
		} else {
			f2fs_enable_checkpoint(sbi);
		}
	}

skip:
#ifdef CONFIG_QUOTA
	/* Release old quota file names */
	for (i = 0; i < MAXQUOTAS; i++)
		kfree(org_mount_opt.s_qf_names[i]);
#endif
	/* Update the POSIXACL Flag */
	sb->s_flags = (sb->s_flags & ~SB_POSIXACL) |
		(test_opt(sbi, POSIX_ACL) ? SB_POSIXACL : 0);

	limit_reserve_root(sbi);
	adjust_unusable_cap_perc(sbi);
	*flags = (*flags & ~SB_LAZYTIME) | (sb->s_flags & SB_LAZYTIME);
	return 0;
restore_discard:
	if (need_restart_discard) {
		if (f2fs_start_discard_thread(sbi))
			f2fs_warn(sbi, "discard has been stopped");
	} else if (need_stop_discard) {
		f2fs_stop_discard_thread(sbi);
	}
restore_flush:
	if (need_restart_flush) {
		if (f2fs_create_flush_cmd_control(sbi))
			f2fs_warn(sbi, "background flush thread has stopped");
	} else if (need_stop_flush) {
		clear_opt(sbi, FLUSH_MERGE);
		f2fs_destroy_flush_cmd_control(sbi, false);
	}
restore_ckpt:
	if (need_restart_ckpt) {
		if (f2fs_start_ckpt_thread(sbi))
			f2fs_warn(sbi, "background ckpt thread has stopped");
	} else if (need_stop_ckpt) {
		f2fs_stop_ckpt_thread(sbi);
	}
restore_gc:
	if (need_restart_gc) {
		if (f2fs_start_gc_thread(sbi))
			f2fs_warn(sbi, "background gc thread has stopped");
	} else if (need_stop_gc) {
		f2fs_stop_gc_thread(sbi);
	}
restore_opts:
#ifdef CONFIG_QUOTA
	F2FS_OPTION(sbi).s_jquota_fmt = org_mount_opt.s_jquota_fmt;
	for (i = 0; i < MAXQUOTAS; i++) {
		kfree(F2FS_OPTION(sbi).s_qf_names[i]);
		F2FS_OPTION(sbi).s_qf_names[i] = org_mount_opt.s_qf_names[i];
	}
#endif
	sbi->mount_opt = org_mount_opt;
	sb->s_flags = old_sb_flags;
	return err;
}

#ifdef CONFIG_QUOTA
/* Read data from quotafile */
static ssize_t f2fs_quota_read(struct super_block *sb, int type, char *data,
			       size_t len, loff_t off)
{
	struct inode *inode = sb_dqopt(sb)->files[type];
	struct address_space *mapping = inode->i_mapping;
	block_t blkidx = F2FS_BYTES_TO_BLK(off);
	int offset = off & (sb->s_blocksize - 1);
	int tocopy;
	size_t toread;
	loff_t i_size = i_size_read(inode);
	struct page *page;
	char *kaddr;

	if (off > i_size)
		return 0;

	if (off + len > i_size)
		len = i_size - off;
	toread = len;
	while (toread > 0) {
		tocopy = min_t(unsigned long, sb->s_blocksize - offset, toread);
repeat:
		page = read_cache_page_gfp(mapping, blkidx, GFP_NOFS);
		if (IS_ERR(page)) {
			if (PTR_ERR(page) == -ENOMEM) {
				congestion_wait(BLK_RW_ASYNC,
						DEFAULT_IO_TIMEOUT);
				goto repeat;
			}
			set_sbi_flag(F2FS_SB(sb), SBI_QUOTA_NEED_REPAIR);
			return PTR_ERR(page);
		}

		lock_page(page);

		if (unlikely(page->mapping != mapping)) {
			f2fs_put_page(page, 1);
			goto repeat;
		}
		if (unlikely(!PageUptodate(page))) {
			f2fs_put_page(page, 1);
			set_sbi_flag(F2FS_SB(sb), SBI_QUOTA_NEED_REPAIR);
			return -EIO;
		}

		kaddr = kmap_atomic(page);
		memcpy(data, kaddr + offset, tocopy);
		kunmap_atomic(kaddr);
		f2fs_put_page(page, 1);

		offset = 0;
		toread -= tocopy;
		data += tocopy;
		blkidx++;
	}
	return len;
}

/* Write to quotafile */
static ssize_t f2fs_quota_write(struct super_block *sb, int type,
				const char *data, size_t len, loff_t off)
{
	struct inode *inode = sb_dqopt(sb)->files[type];
	struct address_space *mapping = inode->i_mapping;
	const struct address_space_operations *a_ops = mapping->a_ops;
	int offset = off & (sb->s_blocksize - 1);
	size_t towrite = len;
	struct page *page;
	void *fsdata = NULL;
	char *kaddr;
	int err = 0;
	int tocopy;

	while (towrite > 0) {
		tocopy = min_t(unsigned long, sb->s_blocksize - offset,
								towrite);
retry:
		err = a_ops->write_begin(NULL, mapping, off, tocopy, 0,
							&page, &fsdata);
		if (unlikely(err)) {
			if (err == -ENOMEM) {
				congestion_wait(BLK_RW_ASYNC,
						DEFAULT_IO_TIMEOUT);
				goto retry;
			}
			set_sbi_flag(F2FS_SB(sb), SBI_QUOTA_NEED_REPAIR);
			break;
		}

		kaddr = kmap_atomic(page);
		memcpy(kaddr + offset, data, tocopy);
		kunmap_atomic(kaddr);
		flush_dcache_page(page);

		a_ops->write_end(NULL, mapping, off, tocopy, tocopy,
						page, fsdata);
		offset = 0;
		towrite -= tocopy;
		off += tocopy;
		data += tocopy;
		cond_resched();
	}

	if (len == towrite)
		return err;
	inode->i_mtime = inode->i_ctime = current_time(inode);
	f2fs_mark_inode_dirty_sync(inode, false);
	return len - towrite;
}

int f2fs_dquot_initialize(struct inode *inode)
{
	if (time_to_inject(F2FS_I_SB(inode), FAULT_DQUOT_INIT)) {
		f2fs_show_injection_info(F2FS_I_SB(inode), FAULT_DQUOT_INIT);
		return -ESRCH;
	}

	return dquot_initialize(inode);
}

static struct dquot **f2fs_get_dquots(struct inode *inode)
{
	return F2FS_I(inode)->i_dquot;
}

static qsize_t *f2fs_get_reserved_space(struct inode *inode)
{
	return &F2FS_I(inode)->i_reserved_quota;
}

static int f2fs_quota_on_mount(struct f2fs_sb_info *sbi, int type)
{
	if (is_set_ckpt_flags(sbi, CP_QUOTA_NEED_FSCK_FLAG)) {
		f2fs_err(sbi, "quota sysfile may be corrupted, skip loading it");
		return 0;
	}

	return dquot_quota_on_mount(sbi->sb, F2FS_OPTION(sbi).s_qf_names[type],
					F2FS_OPTION(sbi).s_jquota_fmt, type);
}

int f2fs_enable_quota_files(struct f2fs_sb_info *sbi, bool rdonly)
{
	int enabled = 0;
	int i, err;

	if (f2fs_sb_has_quota_ino(sbi) && rdonly) {
		err = f2fs_enable_quotas(sbi->sb);
		if (err) {
			f2fs_err(sbi, "Cannot turn on quota_ino: %d", err);
			return 0;
		}
		return 1;
	}

	for (i = 0; i < MAXQUOTAS; i++) {
		if (F2FS_OPTION(sbi).s_qf_names[i]) {
			err = f2fs_quota_on_mount(sbi, i);
			if (!err) {
				enabled = 1;
				continue;
			}
			f2fs_err(sbi, "Cannot turn on quotas: %d on %d",
				 err, i);
		}
	}
	return enabled;
}

static int f2fs_quota_enable(struct super_block *sb, int type, int format_id,
			     unsigned int flags)
{
	struct inode *qf_inode;
	unsigned long qf_inum;
	int err;

	BUG_ON(!f2fs_sb_has_quota_ino(F2FS_SB(sb)));

	qf_inum = f2fs_qf_ino(sb, type);
	if (!qf_inum)
		return -EPERM;

	qf_inode = f2fs_iget(sb, qf_inum);
	if (IS_ERR(qf_inode)) {
		f2fs_err(F2FS_SB(sb), "Bad quota inode %u:%lu", type, qf_inum);
		return PTR_ERR(qf_inode);
	}

	/* Don't account quota for quota files to avoid recursion */
	qf_inode->i_flags |= S_NOQUOTA;
	err = dquot_load_quota_inode(qf_inode, type, format_id, flags);
	iput(qf_inode);
	return err;
}

static int f2fs_enable_quotas(struct super_block *sb)
{
	struct f2fs_sb_info *sbi = F2FS_SB(sb);
	int type, err = 0;
	unsigned long qf_inum;
	bool quota_mopt[MAXQUOTAS] = {
		test_opt(sbi, USRQUOTA),
		test_opt(sbi, GRPQUOTA),
		test_opt(sbi, PRJQUOTA),
	};

	if (is_set_ckpt_flags(F2FS_SB(sb), CP_QUOTA_NEED_FSCK_FLAG)) {
		f2fs_err(sbi, "quota file may be corrupted, skip loading it");
		return 0;
	}

	sb_dqopt(sb)->flags |= DQUOT_QUOTA_SYS_FILE;

	for (type = 0; type < MAXQUOTAS; type++) {
		qf_inum = f2fs_qf_ino(sb, type);
		if (qf_inum) {
			err = f2fs_quota_enable(sb, type, QFMT_VFS_V1,
				DQUOT_USAGE_ENABLED |
				(quota_mopt[type] ? DQUOT_LIMITS_ENABLED : 0));
			if (err) {
				f2fs_err(sbi, "Failed to enable quota tracking (type=%d, err=%d). Please run fsck to fix.",
					 type, err);
				for (type--; type >= 0; type--)
					dquot_quota_off(sb, type);
				set_sbi_flag(F2FS_SB(sb),
						SBI_QUOTA_NEED_REPAIR);
				return err;
			}
		}
	}
	return 0;
}

static int f2fs_quota_sync_file(struct f2fs_sb_info *sbi, int type)
{
	struct quota_info *dqopt = sb_dqopt(sbi->sb);
	struct address_space *mapping = dqopt->files[type]->i_mapping;
	int ret = 0;

	ret = dquot_writeback_dquots(sbi->sb, type);
	if (ret)
		goto out;

	ret = filemap_fdatawrite(mapping);
	if (ret)
		goto out;

	/* if we are using journalled quota */
	if (is_journalled_quota(sbi))
		goto out;

	ret = filemap_fdatawait(mapping);

	truncate_inode_pages(&dqopt->files[type]->i_data, 0);
out:
	if (ret)
		set_sbi_flag(sbi, SBI_QUOTA_NEED_REPAIR);
	return ret;
}

int f2fs_quota_sync(struct super_block *sb, int type)
{
	struct f2fs_sb_info *sbi = F2FS_SB(sb);
	struct quota_info *dqopt = sb_dqopt(sb);
	int cnt;
	int ret = 0;

	/*
	 * Now when everything is written we can discard the pagecache so
	 * that userspace sees the changes.
	 */
	for (cnt = 0; cnt < MAXQUOTAS; cnt++) {

		if (type != -1 && cnt != type)
			continue;

		if (!sb_has_quota_active(sb, cnt))
			continue;

		if (!f2fs_sb_has_quota_ino(sbi))
			inode_lock(dqopt->files[cnt]);

		/*
		 * do_quotactl
		 *  f2fs_quota_sync
		 *  down_read(quota_sem)
		 *  dquot_writeback_dquots()
		 *  f2fs_dquot_commit
		 *			      block_operation
		 *			      down_read(quota_sem)
		 */
		f2fs_lock_op(sbi);
		down_read(&sbi->quota_sem);

		ret = f2fs_quota_sync_file(sbi, cnt);

		up_read(&sbi->quota_sem);
		f2fs_unlock_op(sbi);

		if (!f2fs_sb_has_quota_ino(sbi))
			inode_unlock(dqopt->files[cnt]);

		if (ret)
			break;
	}
	return ret;
}

static int f2fs_quota_on(struct super_block *sb, int type, int format_id,
							const struct path *path)
{
	struct inode *inode;
	int err;

	/* if quota sysfile exists, deny enabling quota with specific file */
	if (f2fs_sb_has_quota_ino(F2FS_SB(sb))) {
		f2fs_err(F2FS_SB(sb), "quota sysfile already exists");
		return -EBUSY;
	}

	err = f2fs_quota_sync(sb, type);
	if (err)
		return err;

	err = dquot_quota_on(sb, type, format_id, path);
	if (err)
		return err;

	inode = d_inode(path->dentry);

	inode_lock(inode);
	F2FS_I(inode)->i_flags |= F2FS_NOATIME_FL | F2FS_IMMUTABLE_FL;
	f2fs_set_inode_flags(inode);
	inode_unlock(inode);
	f2fs_mark_inode_dirty_sync(inode, false);

	return 0;
}

static int __f2fs_quota_off(struct super_block *sb, int type)
{
	struct inode *inode = sb_dqopt(sb)->files[type];
	int err;

	if (!inode || !igrab(inode))
		return dquot_quota_off(sb, type);

	err = f2fs_quota_sync(sb, type);
	if (err)
		goto out_put;

	err = dquot_quota_off(sb, type);
	if (err || f2fs_sb_has_quota_ino(F2FS_SB(sb)))
		goto out_put;

	inode_lock(inode);
	F2FS_I(inode)->i_flags &= ~(F2FS_NOATIME_FL | F2FS_IMMUTABLE_FL);
	f2fs_set_inode_flags(inode);
	inode_unlock(inode);
	f2fs_mark_inode_dirty_sync(inode, false);
out_put:
	iput(inode);
	return err;
}

static int f2fs_quota_off(struct super_block *sb, int type)
{
	struct f2fs_sb_info *sbi = F2FS_SB(sb);
	int err;

	err = __f2fs_quota_off(sb, type);

	/*
	 * quotactl can shutdown journalled quota, result in inconsistence
	 * between quota record and fs data by following updates, tag the
	 * flag to let fsck be aware of it.
	 */
	if (is_journalled_quota(sbi))
		set_sbi_flag(sbi, SBI_QUOTA_NEED_REPAIR);
	return err;
}

void f2fs_quota_off_umount(struct super_block *sb)
{
	int type;
	int err;

	for (type = 0; type < MAXQUOTAS; type++) {
		err = __f2fs_quota_off(sb, type);
		if (err) {
			int ret = dquot_quota_off(sb, type);

			f2fs_err(F2FS_SB(sb), "Fail to turn off disk quota (type: %d, err: %d, ret:%d), Please run fsck to fix it.",
				 type, err, ret);
			set_sbi_flag(F2FS_SB(sb), SBI_QUOTA_NEED_REPAIR);
		}
	}
	/*
	 * In case of checkpoint=disable, we must flush quota blocks.
	 * This can cause NULL exception for node_inode in end_io, since
	 * put_super already dropped it.
	 */
	sync_filesystem(sb);
}

static void f2fs_truncate_quota_inode_pages(struct super_block *sb)
{
	struct quota_info *dqopt = sb_dqopt(sb);
	int type;

	for (type = 0; type < MAXQUOTAS; type++) {
		if (!dqopt->files[type])
			continue;
		f2fs_inode_synced(dqopt->files[type]);
	}
}

static int f2fs_dquot_commit(struct dquot *dquot)
{
	struct f2fs_sb_info *sbi = F2FS_SB(dquot->dq_sb);
	int ret;

	down_read_nested(&sbi->quota_sem, SINGLE_DEPTH_NESTING);
	ret = dquot_commit(dquot);
	if (ret < 0)
		set_sbi_flag(sbi, SBI_QUOTA_NEED_REPAIR);
	up_read(&sbi->quota_sem);
	return ret;
}

static int f2fs_dquot_acquire(struct dquot *dquot)
{
	struct f2fs_sb_info *sbi = F2FS_SB(dquot->dq_sb);
	int ret;

	down_read(&sbi->quota_sem);
	ret = dquot_acquire(dquot);
	if (ret < 0)
		set_sbi_flag(sbi, SBI_QUOTA_NEED_REPAIR);
	up_read(&sbi->quota_sem);
	return ret;
}

static int f2fs_dquot_release(struct dquot *dquot)
{
	struct f2fs_sb_info *sbi = F2FS_SB(dquot->dq_sb);
	int ret = dquot_release(dquot);

	if (ret < 0)
		set_sbi_flag(sbi, SBI_QUOTA_NEED_REPAIR);
	return ret;
}

static int f2fs_dquot_mark_dquot_dirty(struct dquot *dquot)
{
	struct super_block *sb = dquot->dq_sb;
	struct f2fs_sb_info *sbi = F2FS_SB(sb);
	int ret = dquot_mark_dquot_dirty(dquot);

	/* if we are using journalled quota */
	if (is_journalled_quota(sbi))
		set_sbi_flag(sbi, SBI_QUOTA_NEED_FLUSH);

	return ret;
}

static int f2fs_dquot_commit_info(struct super_block *sb, int type)
{
	struct f2fs_sb_info *sbi = F2FS_SB(sb);
	int ret = dquot_commit_info(sb, type);

	if (ret < 0)
		set_sbi_flag(sbi, SBI_QUOTA_NEED_REPAIR);
	return ret;
}

static int f2fs_get_projid(struct inode *inode, kprojid_t *projid)
{
	*projid = F2FS_I(inode)->i_projid;
	return 0;
}

static const struct dquot_operations f2fs_quota_operations = {
	.get_reserved_space = f2fs_get_reserved_space,
	.write_dquot	= f2fs_dquot_commit,
	.acquire_dquot	= f2fs_dquot_acquire,
	.release_dquot	= f2fs_dquot_release,
	.mark_dirty	= f2fs_dquot_mark_dquot_dirty,
	.write_info	= f2fs_dquot_commit_info,
	.alloc_dquot	= dquot_alloc,
	.destroy_dquot	= dquot_destroy,
	.get_projid	= f2fs_get_projid,
	.get_next_id	= dquot_get_next_id,
};

static const struct quotactl_ops f2fs_quotactl_ops = {
	.quota_on	= f2fs_quota_on,
	.quota_off	= f2fs_quota_off,
	.quota_sync	= f2fs_quota_sync,
	.get_state	= dquot_get_state,
	.set_info	= dquot_set_dqinfo,
	.get_dqblk	= dquot_get_dqblk,
	.set_dqblk	= dquot_set_dqblk,
	.get_nextdqblk	= dquot_get_next_dqblk,
};
#else
int f2fs_dquot_initialize(struct inode *inode)
{
	return 0;
}

int f2fs_quota_sync(struct super_block *sb, int type)
{
	return 0;
}

void f2fs_quota_off_umount(struct super_block *sb)
{
}
#endif

static const struct super_operations f2fs_sops = {
	.alloc_inode	= f2fs_alloc_inode,
	.free_inode	= f2fs_free_inode,
	.drop_inode	= f2fs_drop_inode,
	.write_inode	= f2fs_write_inode,
	.dirty_inode	= f2fs_dirty_inode,
	.show_options	= f2fs_show_options,
#ifdef CONFIG_QUOTA
	.quota_read	= f2fs_quota_read,
	.quota_write	= f2fs_quota_write,
	.get_dquots	= f2fs_get_dquots,
#endif
	.evict_inode	= f2fs_evict_inode,
	.put_super	= f2fs_put_super,
	.sync_fs	= f2fs_sync_fs,
	.freeze_fs	= f2fs_freeze,
	.unfreeze_fs	= f2fs_unfreeze,
	.statfs		= f2fs_statfs,
	.remount_fs	= f2fs_remount,
};

#ifdef CONFIG_FS_ENCRYPTION
static int f2fs_get_context(struct inode *inode, void *ctx, size_t len)
{
	return f2fs_getxattr(inode, F2FS_XATTR_INDEX_ENCRYPTION,
				F2FS_XATTR_NAME_ENCRYPTION_CONTEXT,
				ctx, len, NULL);
}

static int f2fs_set_context(struct inode *inode, const void *ctx, size_t len,
							void *fs_data)
{
	struct f2fs_sb_info *sbi = F2FS_I_SB(inode);

	/*
	 * Encrypting the root directory is not allowed because fsck
	 * expects lost+found directory to exist and remain unencrypted
	 * if LOST_FOUND feature is enabled.
	 *
	 */
	if (f2fs_sb_has_lost_found(sbi) &&
			inode->i_ino == F2FS_ROOT_INO(sbi))
		return -EPERM;

	return f2fs_setxattr(inode, F2FS_XATTR_INDEX_ENCRYPTION,
				F2FS_XATTR_NAME_ENCRYPTION_CONTEXT,
				ctx, len, fs_data, XATTR_CREATE);
}

static const union fscrypt_policy *f2fs_get_dummy_policy(struct super_block *sb)
{
	return F2FS_OPTION(F2FS_SB(sb)).dummy_enc_policy.policy;
}

static bool f2fs_has_stable_inodes(struct super_block *sb)
{
	return true;
}

static void f2fs_get_ino_and_lblk_bits(struct super_block *sb,
				       int *ino_bits_ret, int *lblk_bits_ret)
{
	*ino_bits_ret = 8 * sizeof(nid_t);
	*lblk_bits_ret = 8 * sizeof(block_t);
}

static int f2fs_get_num_devices(struct super_block *sb)
{
	struct f2fs_sb_info *sbi = F2FS_SB(sb);

	if (f2fs_is_multi_device(sbi))
		return sbi->s_ndevs;
	return 1;
}

static void f2fs_get_devices(struct super_block *sb,
			     struct request_queue **devs)
{
	struct f2fs_sb_info *sbi = F2FS_SB(sb);
	int i;

	for (i = 0; i < sbi->s_ndevs; i++)
		devs[i] = bdev_get_queue(FDEV(i).bdev);
}

static const struct fscrypt_operations f2fs_cryptops = {
	.key_prefix		= "f2fs:",
	.get_context		= f2fs_get_context,
	.set_context		= f2fs_set_context,
	.get_dummy_policy	= f2fs_get_dummy_policy,
	.empty_dir		= f2fs_empty_dir,
	.max_namelen		= F2FS_NAME_LEN,
	.has_stable_inodes	= f2fs_has_stable_inodes,
	.get_ino_and_lblk_bits	= f2fs_get_ino_and_lblk_bits,
	.get_num_devices	= f2fs_get_num_devices,
	.get_devices		= f2fs_get_devices,
};
#endif

static struct inode *f2fs_nfs_get_inode(struct super_block *sb,
		u64 ino, u32 generation)
{
	struct f2fs_sb_info *sbi = F2FS_SB(sb);
	struct inode *inode;

	if (f2fs_check_nid_range(sbi, ino))
		return ERR_PTR(-ESTALE);

	/*
	 * f2fs_iget isn't quite right if the inode is currently unallocated!
	 * However f2fs_iget currently does appropriate checks to handle stale
	 * inodes so everything is OK.
	 */
	inode = f2fs_iget(sb, ino);
	if (IS_ERR(inode))
		return ERR_CAST(inode);
	if (unlikely(generation && inode->i_generation != generation)) {
		/* we didn't find the right inode.. */
		iput(inode);
		return ERR_PTR(-ESTALE);
	}
	return inode;
}

static struct dentry *f2fs_fh_to_dentry(struct super_block *sb, struct fid *fid,
		int fh_len, int fh_type)
{
	return generic_fh_to_dentry(sb, fid, fh_len, fh_type,
				    f2fs_nfs_get_inode);
}

static struct dentry *f2fs_fh_to_parent(struct super_block *sb, struct fid *fid,
		int fh_len, int fh_type)
{
	return generic_fh_to_parent(sb, fid, fh_len, fh_type,
				    f2fs_nfs_get_inode);
}

static const struct export_operations f2fs_export_ops = {
	.fh_to_dentry = f2fs_fh_to_dentry,
	.fh_to_parent = f2fs_fh_to_parent,
	.get_parent = f2fs_get_parent,
};

loff_t max_file_blocks(struct inode *inode)
{
	loff_t result = 0;
	loff_t leaf_count;

	/*
	 * note: previously, result is equal to (DEF_ADDRS_PER_INODE -
	 * DEFAULT_INLINE_XATTR_ADDRS), but now f2fs try to reserve more
	 * space in inode.i_addr, it will be more safe to reassign
	 * result as zero.
	 */

	if (inode && f2fs_compressed_file(inode))
		leaf_count = ADDRS_PER_BLOCK(inode);
	else
		leaf_count = DEF_ADDRS_PER_BLOCK;

	/* two direct node blocks */
	result += (leaf_count * 2);

	/* two indirect node blocks */
	leaf_count *= NIDS_PER_BLOCK;
	result += (leaf_count * 2);

	/* one double indirect node block */
	leaf_count *= NIDS_PER_BLOCK;
	result += leaf_count;

	return result;
}

static int __f2fs_commit_super(struct buffer_head *bh,
			struct f2fs_super_block *super)
{
	lock_buffer(bh);
	if (super)
		memcpy(bh->b_data + F2FS_SUPER_OFFSET, super, sizeof(*super));
	set_buffer_dirty(bh);
	unlock_buffer(bh);

	/* it's rare case, we can do fua all the time */
	return __sync_dirty_buffer(bh, REQ_SYNC | REQ_PREFLUSH | REQ_FUA);
}

static inline bool sanity_check_area_boundary(struct f2fs_sb_info *sbi,
					struct buffer_head *bh)
{
	struct f2fs_super_block *raw_super = (struct f2fs_super_block *)
					(bh->b_data + F2FS_SUPER_OFFSET);
	struct super_block *sb = sbi->sb;
	u32 segment0_blkaddr = le32_to_cpu(raw_super->segment0_blkaddr);
	u32 cp_blkaddr = le32_to_cpu(raw_super->cp_blkaddr);
	u32 sit_blkaddr = le32_to_cpu(raw_super->sit_blkaddr);
	u32 nat_blkaddr = le32_to_cpu(raw_super->nat_blkaddr);
	u32 ssa_blkaddr = le32_to_cpu(raw_super->ssa_blkaddr);
	u32 main_blkaddr = le32_to_cpu(raw_super->main_blkaddr);
	u32 segment_count_ckpt = le32_to_cpu(raw_super->segment_count_ckpt);
	u32 segment_count_sit = le32_to_cpu(raw_super->segment_count_sit);
	u32 segment_count_nat = le32_to_cpu(raw_super->segment_count_nat);
	u32 segment_count_ssa = le32_to_cpu(raw_super->segment_count_ssa);
	u32 segment_count_main = le32_to_cpu(raw_super->segment_count_main);
	u32 segment_count = le32_to_cpu(raw_super->segment_count);
	u32 log_blocks_per_seg = le32_to_cpu(raw_super->log_blocks_per_seg);
	u64 main_end_blkaddr = main_blkaddr +
				(segment_count_main << log_blocks_per_seg);
	u64 seg_end_blkaddr = segment0_blkaddr +
				(segment_count << log_blocks_per_seg);

	if (segment0_blkaddr != cp_blkaddr) {
		f2fs_info(sbi, "Mismatch start address, segment0(%u) cp_blkaddr(%u)",
			  segment0_blkaddr, cp_blkaddr);
		return true;
	}

	if (cp_blkaddr + (segment_count_ckpt << log_blocks_per_seg) !=
							sit_blkaddr) {
		f2fs_info(sbi, "Wrong CP boundary, start(%u) end(%u) blocks(%u)",
			  cp_blkaddr, sit_blkaddr,
			  segment_count_ckpt << log_blocks_per_seg);
		return true;
	}

	if (sit_blkaddr + (segment_count_sit << log_blocks_per_seg) !=
							nat_blkaddr) {
		f2fs_info(sbi, "Wrong SIT boundary, start(%u) end(%u) blocks(%u)",
			  sit_blkaddr, nat_blkaddr,
			  segment_count_sit << log_blocks_per_seg);
		return true;
	}

	if (nat_blkaddr + (segment_count_nat << log_blocks_per_seg) !=
							ssa_blkaddr) {
		f2fs_info(sbi, "Wrong NAT boundary, start(%u) end(%u) blocks(%u)",
			  nat_blkaddr, ssa_blkaddr,
			  segment_count_nat << log_blocks_per_seg);
		return true;
	}

	if (ssa_blkaddr + (segment_count_ssa << log_blocks_per_seg) !=
							main_blkaddr) {
		f2fs_info(sbi, "Wrong SSA boundary, start(%u) end(%u) blocks(%u)",
			  ssa_blkaddr, main_blkaddr,
			  segment_count_ssa << log_blocks_per_seg);
		return true;
	}

	if (main_end_blkaddr > seg_end_blkaddr) {
		f2fs_info(sbi, "Wrong MAIN_AREA boundary, start(%u) end(%llu) block(%u)",
			  main_blkaddr, seg_end_blkaddr,
			  segment_count_main << log_blocks_per_seg);
		return true;
	} else if (main_end_blkaddr < seg_end_blkaddr) {
		int err = 0;
		char *res;

		/* fix in-memory information all the time */
		raw_super->segment_count = cpu_to_le32((main_end_blkaddr -
				segment0_blkaddr) >> log_blocks_per_seg);

		if (f2fs_readonly(sb) || bdev_read_only(sb->s_bdev)) {
			set_sbi_flag(sbi, SBI_NEED_SB_WRITE);
			res = "internally";
		} else {
			err = __f2fs_commit_super(bh, NULL);
			res = err ? "failed" : "done";
		}
		f2fs_info(sbi, "Fix alignment : %s, start(%u) end(%llu) block(%u)",
			  res, main_blkaddr, seg_end_blkaddr,
			  segment_count_main << log_blocks_per_seg);
		if (err)
			return true;
	}
	return false;
}

static int sanity_check_raw_super(struct f2fs_sb_info *sbi,
				struct buffer_head *bh)
{
	block_t segment_count, segs_per_sec, secs_per_zone, segment_count_main;
	block_t total_sections, blocks_per_seg;
	struct f2fs_super_block *raw_super = (struct f2fs_super_block *)
					(bh->b_data + F2FS_SUPER_OFFSET);
	size_t crc_offset = 0;
	__u32 crc = 0;

	if (le32_to_cpu(raw_super->magic) != F2FS_SUPER_MAGIC) {
		f2fs_info(sbi, "Magic Mismatch, valid(0x%x) - read(0x%x)",
			  F2FS_SUPER_MAGIC, le32_to_cpu(raw_super->magic));
		return -EINVAL;
	}

	/* Check checksum_offset and crc in superblock */
	if (__F2FS_HAS_FEATURE(raw_super, F2FS_FEATURE_SB_CHKSUM)) {
		crc_offset = le32_to_cpu(raw_super->checksum_offset);
		if (crc_offset !=
			offsetof(struct f2fs_super_block, crc)) {
			f2fs_info(sbi, "Invalid SB checksum offset: %zu",
				  crc_offset);
			return -EFSCORRUPTED;
		}
		crc = le32_to_cpu(raw_super->crc);
		if (!f2fs_crc_valid(sbi, crc, raw_super, crc_offset)) {
			f2fs_info(sbi, "Invalid SB checksum value: %u", crc);
			return -EFSCORRUPTED;
		}
	}

	/* Currently, support only 4KB block size */
	if (le32_to_cpu(raw_super->log_blocksize) != F2FS_BLKSIZE_BITS) {
		f2fs_info(sbi, "Invalid log_blocksize (%u), supports only %u",
			  le32_to_cpu(raw_super->log_blocksize),
			  F2FS_BLKSIZE_BITS);
		return -EFSCORRUPTED;
	}

	/* check log blocks per segment */
	if (le32_to_cpu(raw_super->log_blocks_per_seg) != 9) {
		f2fs_info(sbi, "Invalid log blocks per segment (%u)",
			  le32_to_cpu(raw_super->log_blocks_per_seg));
		return -EFSCORRUPTED;
	}

	/* Currently, support 512/1024/2048/4096 bytes sector size */
	if (le32_to_cpu(raw_super->log_sectorsize) >
				F2FS_MAX_LOG_SECTOR_SIZE ||
		le32_to_cpu(raw_super->log_sectorsize) <
				F2FS_MIN_LOG_SECTOR_SIZE) {
		f2fs_info(sbi, "Invalid log sectorsize (%u)",
			  le32_to_cpu(raw_super->log_sectorsize));
		return -EFSCORRUPTED;
	}
	if (le32_to_cpu(raw_super->log_sectors_per_block) +
		le32_to_cpu(raw_super->log_sectorsize) !=
			F2FS_MAX_LOG_SECTOR_SIZE) {
		f2fs_info(sbi, "Invalid log sectors per block(%u) log sectorsize(%u)",
			  le32_to_cpu(raw_super->log_sectors_per_block),
			  le32_to_cpu(raw_super->log_sectorsize));
		return -EFSCORRUPTED;
	}

	segment_count = le32_to_cpu(raw_super->segment_count);
	segment_count_main = le32_to_cpu(raw_super->segment_count_main);
	segs_per_sec = le32_to_cpu(raw_super->segs_per_sec);
	secs_per_zone = le32_to_cpu(raw_super->secs_per_zone);
	total_sections = le32_to_cpu(raw_super->section_count);

	/* blocks_per_seg should be 512, given the above check */
	blocks_per_seg = 1 << le32_to_cpu(raw_super->log_blocks_per_seg);

	if (segment_count > F2FS_MAX_SEGMENT ||
				segment_count < F2FS_MIN_SEGMENTS) {
		f2fs_info(sbi, "Invalid segment count (%u)", segment_count);
		return -EFSCORRUPTED;
	}

	if (total_sections > segment_count_main || total_sections < 1 ||
			segs_per_sec > segment_count || !segs_per_sec) {
		f2fs_info(sbi, "Invalid segment/section count (%u, %u x %u)",
			  segment_count, total_sections, segs_per_sec);
		return -EFSCORRUPTED;
	}

	if (segment_count_main != total_sections * segs_per_sec) {
		f2fs_info(sbi, "Invalid segment/section count (%u != %u * %u)",
			  segment_count_main, total_sections, segs_per_sec);
		return -EFSCORRUPTED;
	}

	if ((segment_count / segs_per_sec) < total_sections) {
		f2fs_info(sbi, "Small segment_count (%u < %u * %u)",
			  segment_count, segs_per_sec, total_sections);
		return -EFSCORRUPTED;
	}

	if (segment_count > (le64_to_cpu(raw_super->block_count) >> 9)) {
		f2fs_info(sbi, "Wrong segment_count / block_count (%u > %llu)",
			  segment_count, le64_to_cpu(raw_super->block_count));
		return -EFSCORRUPTED;
	}

	if (RDEV(0).path[0]) {
		block_t dev_seg_count = le32_to_cpu(RDEV(0).total_segments);
		int i = 1;

		while (i < MAX_DEVICES && RDEV(i).path[0]) {
			dev_seg_count += le32_to_cpu(RDEV(i).total_segments);
			i++;
		}
		if (segment_count != dev_seg_count) {
			f2fs_info(sbi, "Segment count (%u) mismatch with total segments from devices (%u)",
					segment_count, dev_seg_count);
			return -EFSCORRUPTED;
		}
	} else {
		if (__F2FS_HAS_FEATURE(raw_super, F2FS_FEATURE_BLKZONED) &&
					!bdev_is_zoned(sbi->sb->s_bdev)) {
			f2fs_info(sbi, "Zoned block device path is missing");
			return -EFSCORRUPTED;
		}
	}

	if (secs_per_zone > total_sections || !secs_per_zone) {
		f2fs_info(sbi, "Wrong secs_per_zone / total_sections (%u, %u)",
			  secs_per_zone, total_sections);
		return -EFSCORRUPTED;
	}
	if (le32_to_cpu(raw_super->extension_count) > F2FS_MAX_EXTENSION ||
			raw_super->hot_ext_count > F2FS_MAX_EXTENSION ||
			(le32_to_cpu(raw_super->extension_count) +
			raw_super->hot_ext_count) > F2FS_MAX_EXTENSION) {
		f2fs_info(sbi, "Corrupted extension count (%u + %u > %u)",
			  le32_to_cpu(raw_super->extension_count),
			  raw_super->hot_ext_count,
			  F2FS_MAX_EXTENSION);
		return -EFSCORRUPTED;
	}

	if (le32_to_cpu(raw_super->cp_payload) >=
				(blocks_per_seg - F2FS_CP_PACKS -
				NR_CURSEG_PERSIST_TYPE)) {
		f2fs_info(sbi, "Insane cp_payload (%u >= %u)",
			  le32_to_cpu(raw_super->cp_payload),
			  blocks_per_seg - F2FS_CP_PACKS -
			  NR_CURSEG_PERSIST_TYPE);
		return -EFSCORRUPTED;
	}

	/* check reserved ino info */
	if (le32_to_cpu(raw_super->node_ino) != 1 ||
		le32_to_cpu(raw_super->meta_ino) != 2 ||
		le32_to_cpu(raw_super->root_ino) != 3) {
		f2fs_info(sbi, "Invalid Fs Meta Ino: node(%u) meta(%u) root(%u)",
			  le32_to_cpu(raw_super->node_ino),
			  le32_to_cpu(raw_super->meta_ino),
			  le32_to_cpu(raw_super->root_ino));
		return -EFSCORRUPTED;
	}

	/* check CP/SIT/NAT/SSA/MAIN_AREA area boundary */
	if (sanity_check_area_boundary(sbi, bh))
		return -EFSCORRUPTED;

	return 0;
}

int f2fs_sanity_check_ckpt(struct f2fs_sb_info *sbi)
{
	unsigned int total, fsmeta;
	struct f2fs_super_block *raw_super = F2FS_RAW_SUPER(sbi);
	struct f2fs_checkpoint *ckpt = F2FS_CKPT(sbi);
	unsigned int ovp_segments, reserved_segments;
	unsigned int main_segs, blocks_per_seg;
	unsigned int sit_segs, nat_segs;
	unsigned int sit_bitmap_size, nat_bitmap_size;
	unsigned int log_blocks_per_seg;
	unsigned int segment_count_main;
	unsigned int cp_pack_start_sum, cp_payload;
	block_t user_block_count, valid_user_blocks;
	block_t avail_node_count, valid_node_count;
	unsigned int nat_blocks, nat_bits_bytes, nat_bits_blocks;
	int i, j;

	total = le32_to_cpu(raw_super->segment_count);
	fsmeta = le32_to_cpu(raw_super->segment_count_ckpt);
	sit_segs = le32_to_cpu(raw_super->segment_count_sit);
	fsmeta += sit_segs;
	nat_segs = le32_to_cpu(raw_super->segment_count_nat);
	fsmeta += nat_segs;
	fsmeta += le32_to_cpu(ckpt->rsvd_segment_count);
	fsmeta += le32_to_cpu(raw_super->segment_count_ssa);

	if (unlikely(fsmeta >= total))
		return 1;

	ovp_segments = le32_to_cpu(ckpt->overprov_segment_count);
	reserved_segments = le32_to_cpu(ckpt->rsvd_segment_count);

	if (!f2fs_sb_has_readonly(sbi) &&
			unlikely(fsmeta < F2FS_MIN_META_SEGMENTS ||
			ovp_segments == 0 || reserved_segments == 0)) {
		f2fs_err(sbi, "Wrong layout: check mkfs.f2fs version");
		return 1;
	}
	user_block_count = le64_to_cpu(ckpt->user_block_count);
	segment_count_main = le32_to_cpu(raw_super->segment_count_main) +
			(f2fs_sb_has_readonly(sbi) ? 1 : 0);
	log_blocks_per_seg = le32_to_cpu(raw_super->log_blocks_per_seg);
	if (!user_block_count || user_block_count >=
			segment_count_main << log_blocks_per_seg) {
		f2fs_err(sbi, "Wrong user_block_count: %u",
			 user_block_count);
		return 1;
	}

	valid_user_blocks = le64_to_cpu(ckpt->valid_block_count);
	if (valid_user_blocks > user_block_count) {
		f2fs_err(sbi, "Wrong valid_user_blocks: %u, user_block_count: %u",
			 valid_user_blocks, user_block_count);
		return 1;
	}

	valid_node_count = le32_to_cpu(ckpt->valid_node_count);
	avail_node_count = sbi->total_node_count - F2FS_RESERVED_NODE_NUM;
	if (valid_node_count > avail_node_count) {
		f2fs_err(sbi, "Wrong valid_node_count: %u, avail_node_count: %u",
			 valid_node_count, avail_node_count);
		return 1;
	}

	main_segs = le32_to_cpu(raw_super->segment_count_main);
	blocks_per_seg = sbi->blocks_per_seg;

	for (i = 0; i < NR_CURSEG_NODE_TYPE; i++) {
		if (le32_to_cpu(ckpt->cur_node_segno[i]) >= main_segs ||
			le16_to_cpu(ckpt->cur_node_blkoff[i]) >= blocks_per_seg)
			return 1;

		if (f2fs_sb_has_readonly(sbi))
			goto check_data;

		for (j = i + 1; j < NR_CURSEG_NODE_TYPE; j++) {
			if (le32_to_cpu(ckpt->cur_node_segno[i]) ==
				le32_to_cpu(ckpt->cur_node_segno[j])) {
				f2fs_err(sbi, "Node segment (%u, %u) has the same segno: %u",
					 i, j,
					 le32_to_cpu(ckpt->cur_node_segno[i]));
				return 1;
			}
		}
	}
check_data:
	for (i = 0; i < NR_CURSEG_DATA_TYPE; i++) {
		if (le32_to_cpu(ckpt->cur_data_segno[i]) >= main_segs ||
			le16_to_cpu(ckpt->cur_data_blkoff[i]) >= blocks_per_seg)
			return 1;

		if (f2fs_sb_has_readonly(sbi))
			goto skip_cross;

		for (j = i + 1; j < NR_CURSEG_DATA_TYPE; j++) {
			if (le32_to_cpu(ckpt->cur_data_segno[i]) ==
				le32_to_cpu(ckpt->cur_data_segno[j])) {
				f2fs_err(sbi, "Data segment (%u, %u) has the same segno: %u",
					 i, j,
					 le32_to_cpu(ckpt->cur_data_segno[i]));
				return 1;
			}
		}
	}
	for (i = 0; i < NR_CURSEG_NODE_TYPE; i++) {
		for (j = 0; j < NR_CURSEG_DATA_TYPE; j++) {
			if (le32_to_cpu(ckpt->cur_node_segno[i]) ==
				le32_to_cpu(ckpt->cur_data_segno[j])) {
				f2fs_err(sbi, "Node segment (%u) and Data segment (%u) has the same segno: %u",
					 i, j,
					 le32_to_cpu(ckpt->cur_node_segno[i]));
				return 1;
			}
		}
	}
skip_cross:
	sit_bitmap_size = le32_to_cpu(ckpt->sit_ver_bitmap_bytesize);
	nat_bitmap_size = le32_to_cpu(ckpt->nat_ver_bitmap_bytesize);

	if (sit_bitmap_size != ((sit_segs / 2) << log_blocks_per_seg) / 8 ||
		nat_bitmap_size != ((nat_segs / 2) << log_blocks_per_seg) / 8) {
		f2fs_err(sbi, "Wrong bitmap size: sit: %u, nat:%u",
			 sit_bitmap_size, nat_bitmap_size);
		return 1;
	}

	cp_pack_start_sum = __start_sum_addr(sbi);
	cp_payload = __cp_payload(sbi);
	if (cp_pack_start_sum < cp_payload + 1 ||
		cp_pack_start_sum > blocks_per_seg - 1 -
			NR_CURSEG_PERSIST_TYPE) {
		f2fs_err(sbi, "Wrong cp_pack_start_sum: %u",
			 cp_pack_start_sum);
		return 1;
	}

	if (__is_set_ckpt_flags(ckpt, CP_LARGE_NAT_BITMAP_FLAG) &&
		le32_to_cpu(ckpt->checksum_offset) != CP_MIN_CHKSUM_OFFSET) {
		f2fs_warn(sbi, "using deprecated layout of large_nat_bitmap, "
			  "please run fsck v1.13.0 or higher to repair, chksum_offset: %u, "
			  "fixed with patch: \"f2fs-tools: relocate chksum_offset for large_nat_bitmap feature\"",
			  le32_to_cpu(ckpt->checksum_offset));
		return 1;
	}

	nat_blocks = nat_segs << log_blocks_per_seg;
	nat_bits_bytes = nat_blocks / BITS_PER_BYTE;
	nat_bits_blocks = F2FS_BLK_ALIGN((nat_bits_bytes << 1) + 8);
	if (__is_set_ckpt_flags(ckpt, CP_NAT_BITS_FLAG) &&
		(cp_payload + F2FS_CP_PACKS +
		NR_CURSEG_PERSIST_TYPE + nat_bits_blocks >= blocks_per_seg)) {
		f2fs_warn(sbi, "Insane cp_payload: %u, nat_bits_blocks: %u)",
			  cp_payload, nat_bits_blocks);
		return 1;
	}

	if (unlikely(f2fs_cp_error(sbi))) {
		f2fs_err(sbi, "A bug case: need to run fsck");
		return 1;
	}
	return 0;
}

static void init_sb_info(struct f2fs_sb_info *sbi)
{
	struct f2fs_super_block *raw_super = sbi->raw_super;
	int i;

	sbi->log_sectors_per_block =
		le32_to_cpu(raw_super->log_sectors_per_block);
	sbi->log_blocksize = le32_to_cpu(raw_super->log_blocksize);
	sbi->blocksize = 1 << sbi->log_blocksize;
	sbi->log_blocks_per_seg = le32_to_cpu(raw_super->log_blocks_per_seg);
	sbi->blocks_per_seg = 1 << sbi->log_blocks_per_seg;
	sbi->segs_per_sec = le32_to_cpu(raw_super->segs_per_sec);
	sbi->secs_per_zone = le32_to_cpu(raw_super->secs_per_zone);
	sbi->total_sections = le32_to_cpu(raw_super->section_count);
	sbi->total_node_count =
		(le32_to_cpu(raw_super->segment_count_nat) / 2)
			* sbi->blocks_per_seg * NAT_ENTRY_PER_BLOCK;
	F2FS_ROOT_INO(sbi) = le32_to_cpu(raw_super->root_ino);
	F2FS_NODE_INO(sbi) = le32_to_cpu(raw_super->node_ino);
	F2FS_META_INO(sbi) = le32_to_cpu(raw_super->meta_ino);
	sbi->cur_victim_sec = NULL_SECNO;
	sbi->next_victim_seg[BG_GC] = NULL_SEGNO;
	sbi->next_victim_seg[FG_GC] = NULL_SEGNO;
	sbi->max_victim_search = DEF_MAX_VICTIM_SEARCH;
	sbi->migration_granularity = sbi->segs_per_sec;
	sbi->seq_file_ra_mul = MIN_RA_MUL;

	sbi->dir_level = DEF_DIR_LEVEL;
	sbi->interval_time[CP_TIME] = DEF_CP_INTERVAL;
	sbi->interval_time[REQ_TIME] = DEF_IDLE_INTERVAL;
	sbi->interval_time[DISCARD_TIME] = DEF_IDLE_INTERVAL;
	sbi->interval_time[GC_TIME] = DEF_IDLE_INTERVAL;
	sbi->interval_time[DISABLE_TIME] = DEF_DISABLE_INTERVAL;
	sbi->interval_time[UMOUNT_DISCARD_TIMEOUT] =
				DEF_UMOUNT_DISCARD_TIMEOUT;
	clear_sbi_flag(sbi, SBI_NEED_FSCK);

	for (i = 0; i < NR_COUNT_TYPE; i++)
		atomic_set(&sbi->nr_pages[i], 0);

	for (i = 0; i < META; i++)
		atomic_set(&sbi->wb_sync_req[i], 0);

	INIT_LIST_HEAD(&sbi->s_list);
	mutex_init(&sbi->umount_mutex);
	init_rwsem(&sbi->io_order_lock);
	spin_lock_init(&sbi->cp_lock);

	sbi->dirty_device = 0;
	spin_lock_init(&sbi->dev_lock);

	init_rwsem(&sbi->sb_lock);
	init_rwsem(&sbi->pin_sem);
}

static int init_percpu_info(struct f2fs_sb_info *sbi)
{
	int err;

	err = percpu_counter_init(&sbi->alloc_valid_block_count, 0, GFP_KERNEL);
	if (err)
		return err;

	err = percpu_counter_init(&sbi->total_valid_inode_count, 0,
								GFP_KERNEL);
	if (err)
		percpu_counter_destroy(&sbi->alloc_valid_block_count);

	return err;
}

#ifdef CONFIG_BLK_DEV_ZONED

struct f2fs_report_zones_args {
	struct f2fs_dev_info *dev;
	bool zone_cap_mismatch;
};

static int f2fs_report_zone_cb(struct blk_zone *zone, unsigned int idx,
			      void *data)
{
	struct f2fs_report_zones_args *rz_args = data;

	if (zone->type == BLK_ZONE_TYPE_CONVENTIONAL)
		return 0;

	set_bit(idx, rz_args->dev->blkz_seq);
	rz_args->dev->zone_capacity_blocks[idx] = zone->capacity >>
						F2FS_LOG_SECTORS_PER_BLOCK;
	if (zone->len != zone->capacity && !rz_args->zone_cap_mismatch)
		rz_args->zone_cap_mismatch = true;

	return 0;
}

static int init_blkz_info(struct f2fs_sb_info *sbi, int devi)
{
	struct block_device *bdev = FDEV(devi).bdev;
	sector_t nr_sectors = bdev_nr_sectors(bdev);
	struct f2fs_report_zones_args rep_zone_arg;
	int ret;

	if (!f2fs_sb_has_blkzoned(sbi))
		return 0;

	if (sbi->blocks_per_blkz && sbi->blocks_per_blkz !=
				SECTOR_TO_BLOCK(bdev_zone_sectors(bdev)))
		return -EINVAL;
	sbi->blocks_per_blkz = SECTOR_TO_BLOCK(bdev_zone_sectors(bdev));
	if (sbi->log_blocks_per_blkz && sbi->log_blocks_per_blkz !=
				__ilog2_u32(sbi->blocks_per_blkz))
		return -EINVAL;
	sbi->log_blocks_per_blkz = __ilog2_u32(sbi->blocks_per_blkz);
	FDEV(devi).nr_blkz = SECTOR_TO_BLOCK(nr_sectors) >>
					sbi->log_blocks_per_blkz;
	if (nr_sectors & (bdev_zone_sectors(bdev) - 1))
		FDEV(devi).nr_blkz++;

	FDEV(devi).blkz_seq = f2fs_kvzalloc(sbi,
					BITS_TO_LONGS(FDEV(devi).nr_blkz)
					* sizeof(unsigned long),
					GFP_KERNEL);
	if (!FDEV(devi).blkz_seq)
		return -ENOMEM;

	/* Get block zones type and zone-capacity */
	FDEV(devi).zone_capacity_blocks = f2fs_kzalloc(sbi,
					FDEV(devi).nr_blkz * sizeof(block_t),
					GFP_KERNEL);
	if (!FDEV(devi).zone_capacity_blocks)
		return -ENOMEM;

	rep_zone_arg.dev = &FDEV(devi);
	rep_zone_arg.zone_cap_mismatch = false;

	ret = blkdev_report_zones(bdev, 0, BLK_ALL_ZONES, f2fs_report_zone_cb,
				  &rep_zone_arg);
	if (ret < 0)
		return ret;

	if (!rep_zone_arg.zone_cap_mismatch) {
		kfree(FDEV(devi).zone_capacity_blocks);
		FDEV(devi).zone_capacity_blocks = NULL;
	}

	return 0;
}
#endif

/*
 * Read f2fs raw super block.
 * Because we have two copies of super block, so read both of them
 * to get the first valid one. If any one of them is broken, we pass
 * them recovery flag back to the caller.
 */
static int read_raw_super_block(struct f2fs_sb_info *sbi,
			struct f2fs_super_block **raw_super,
			int *valid_super_block, int *recovery)
{
	struct super_block *sb = sbi->sb;
	int block;
	struct buffer_head *bh;
	struct f2fs_super_block *super;
	int err = 0;

	super = kzalloc(sizeof(struct f2fs_super_block), GFP_KERNEL);
	if (!super)
		return -ENOMEM;

	for (block = 0; block < 2; block++) {
		bh = sb_bread(sb, block);
		if (!bh) {
			f2fs_err(sbi, "Unable to read %dth superblock",
				 block + 1);
			err = -EIO;
			*recovery = 1;
			continue;
		}

		/* sanity checking of raw super */
		err = sanity_check_raw_super(sbi, bh);
		if (err) {
			f2fs_err(sbi, "Can't find valid F2FS filesystem in %dth superblock",
				 block + 1);
			brelse(bh);
			*recovery = 1;
			continue;
		}

		if (!*raw_super) {
			memcpy(super, bh->b_data + F2FS_SUPER_OFFSET,
							sizeof(*super));
			*valid_super_block = block;
			*raw_super = super;
		}
		brelse(bh);
	}

	/* No valid superblock */
	if (!*raw_super)
		kfree(super);
	else
		err = 0;

	return err;
}

int f2fs_commit_super(struct f2fs_sb_info *sbi, bool recover)
{
	struct buffer_head *bh;
	__u32 crc = 0;
	int err;

	if ((recover && f2fs_readonly(sbi->sb)) ||
				bdev_read_only(sbi->sb->s_bdev)) {
		set_sbi_flag(sbi, SBI_NEED_SB_WRITE);
		return -EROFS;
	}

	/* we should update superblock crc here */
	if (!recover && f2fs_sb_has_sb_chksum(sbi)) {
		crc = f2fs_crc32(sbi, F2FS_RAW_SUPER(sbi),
				offsetof(struct f2fs_super_block, crc));
		F2FS_RAW_SUPER(sbi)->crc = cpu_to_le32(crc);
	}

	/* write back-up superblock first */
	bh = sb_bread(sbi->sb, sbi->valid_super_block ? 0 : 1);
	if (!bh)
		return -EIO;
	err = __f2fs_commit_super(bh, F2FS_RAW_SUPER(sbi));
	brelse(bh);

	/* if we are in recovery path, skip writing valid superblock */
	if (recover || err)
		return err;

	/* write current valid superblock */
	bh = sb_bread(sbi->sb, sbi->valid_super_block);
	if (!bh)
		return -EIO;
	err = __f2fs_commit_super(bh, F2FS_RAW_SUPER(sbi));
	brelse(bh);
	return err;
}

static int f2fs_scan_devices(struct f2fs_sb_info *sbi)
{
	struct f2fs_super_block *raw_super = F2FS_RAW_SUPER(sbi);
	unsigned int max_devices = MAX_DEVICES;
	int i;

	/* Initialize single device information */
	if (!RDEV(0).path[0]) {
		if (!bdev_is_zoned(sbi->sb->s_bdev))
			return 0;
		max_devices = 1;
	}

	/*
	 * Initialize multiple devices information, or single
	 * zoned block device information.
	 */
	sbi->devs = f2fs_kzalloc(sbi,
				 array_size(max_devices,
					    sizeof(struct f2fs_dev_info)),
				 GFP_KERNEL);
	if (!sbi->devs)
		return -ENOMEM;

	for (i = 0; i < max_devices; i++) {

		if (i > 0 && !RDEV(i).path[0])
			break;

		if (max_devices == 1) {
			/* Single zoned block device mount */
			FDEV(0).bdev =
				blkdev_get_by_dev(sbi->sb->s_bdev->bd_dev,
					sbi->sb->s_mode, sbi->sb->s_type);
		} else {
			/* Multi-device mount */
			memcpy(FDEV(i).path, RDEV(i).path, MAX_PATH_LEN);
			FDEV(i).total_segments =
				le32_to_cpu(RDEV(i).total_segments);
			if (i == 0) {
				FDEV(i).start_blk = 0;
				FDEV(i).end_blk = FDEV(i).start_blk +
				    (FDEV(i).total_segments <<
				    sbi->log_blocks_per_seg) - 1 +
				    le32_to_cpu(raw_super->segment0_blkaddr);
			} else {
				FDEV(i).start_blk = FDEV(i - 1).end_blk + 1;
				FDEV(i).end_blk = FDEV(i).start_blk +
					(FDEV(i).total_segments <<
					sbi->log_blocks_per_seg) - 1;
			}
			FDEV(i).bdev = blkdev_get_by_path(FDEV(i).path,
					sbi->sb->s_mode, sbi->sb->s_type);
		}
		if (IS_ERR(FDEV(i).bdev))
			return PTR_ERR(FDEV(i).bdev);

		/* to release errored devices */
		sbi->s_ndevs = i + 1;

#ifdef CONFIG_BLK_DEV_ZONED
		if (bdev_zoned_model(FDEV(i).bdev) == BLK_ZONED_HM &&
				!f2fs_sb_has_blkzoned(sbi)) {
			f2fs_err(sbi, "Zoned block device feature not enabled");
			return -EINVAL;
		}
		if (bdev_zoned_model(FDEV(i).bdev) != BLK_ZONED_NONE) {
			if (init_blkz_info(sbi, i)) {
				f2fs_err(sbi, "Failed to initialize F2FS blkzone information");
				return -EINVAL;
			}
			if (max_devices == 1)
				break;
			f2fs_info(sbi, "Mount Device [%2d]: %20s, %8u, %8x - %8x (zone: %s)",
				  i, FDEV(i).path,
				  FDEV(i).total_segments,
				  FDEV(i).start_blk, FDEV(i).end_blk,
				  bdev_zoned_model(FDEV(i).bdev) == BLK_ZONED_HA ?
				  "Host-aware" : "Host-managed");
			continue;
		}
#endif
		f2fs_info(sbi, "Mount Device [%2d]: %20s, %8u, %8x - %8x",
			  i, FDEV(i).path,
			  FDEV(i).total_segments,
			  FDEV(i).start_blk, FDEV(i).end_blk);
	}
	f2fs_info(sbi,
		  "IO Block Size: %8d KB", F2FS_IO_SIZE_KB(sbi));
	return 0;
}

static int f2fs_setup_casefold(struct f2fs_sb_info *sbi)
{
#ifdef CONFIG_UNICODE
	if (f2fs_sb_has_casefold(sbi) && !sbi->sb->s_encoding) {
		const struct f2fs_sb_encodings *encoding_info;
		struct unicode_map *encoding;
		__u16 encoding_flags;

		if (f2fs_sb_read_encoding(sbi->raw_super, &encoding_info,
					  &encoding_flags)) {
			f2fs_err(sbi,
				 "Encoding requested by superblock is unknown");
			return -EINVAL;
		}

		encoding = utf8_load(encoding_info->version);
		if (IS_ERR(encoding)) {
			f2fs_err(sbi,
				 "can't mount with superblock charset: %s-%s "
				 "not supported by the kernel. flags: 0x%x.",
				 encoding_info->name, encoding_info->version,
				 encoding_flags);
			return PTR_ERR(encoding);
		}
		f2fs_info(sbi, "Using encoding defined by superblock: "
			 "%s-%s with flags 0x%hx", encoding_info->name,
			 encoding_info->version?:"\b", encoding_flags);

		sbi->sb->s_encoding = encoding;
		sbi->sb->s_encoding_flags = encoding_flags;
	}
#else
	if (f2fs_sb_has_casefold(sbi)) {
		f2fs_err(sbi, "Filesystem with casefold feature cannot be mounted without CONFIG_UNICODE");
		return -EINVAL;
	}
#endif
	return 0;
}

static void f2fs_tuning_parameters(struct f2fs_sb_info *sbi)
{
	struct f2fs_sm_info *sm_i = SM_I(sbi);

	/* adjust parameters according to the volume size */
	if (sm_i->main_segments <= SMALL_VOLUME_SEGMENTS) {
		F2FS_OPTION(sbi).alloc_mode = ALLOC_MODE_REUSE;
		if (f2fs_block_unit_discard(sbi))
			sm_i->dcc_info->discard_granularity = 1;
		sm_i->ipu_policy = 1 << F2FS_IPU_FORCE;
	}

	sbi->readdir_ra = 1;
}

static int f2fs_fill_super(struct super_block *sb, void *data, int silent)
{
	struct f2fs_sb_info *sbi;
	struct f2fs_super_block *raw_super;
	struct inode *root;
	int err;
	bool skip_recovery = false, need_fsck = false;
	char *options = NULL;
	int recovery, i, valid_super_block;
	struct curseg_info *seg_i;
	int retry_cnt = 1;

try_onemore:
	err = -EINVAL;
	raw_super = NULL;
	valid_super_block = -1;
	recovery = 0;

	/* allocate memory for f2fs-specific super block info */
	sbi = kzalloc(sizeof(struct f2fs_sb_info), GFP_KERNEL);
	if (!sbi)
		return -ENOMEM;

	sbi->sb = sb;

	/* Load the checksum driver */
	sbi->s_chksum_driver = crypto_alloc_shash("crc32", 0, 0);
	if (IS_ERR(sbi->s_chksum_driver)) {
		f2fs_err(sbi, "Cannot load crc32 driver.");
		err = PTR_ERR(sbi->s_chksum_driver);
		sbi->s_chksum_driver = NULL;
		goto free_sbi;
	}

	/* set a block size */
	if (unlikely(!sb_set_blocksize(sb, F2FS_BLKSIZE))) {
		f2fs_err(sbi, "unable to set blocksize");
		goto free_sbi;
	}

	err = read_raw_super_block(sbi, &raw_super, &valid_super_block,
								&recovery);
	if (err)
		goto free_sbi;

	sb->s_fs_info = sbi;
	sbi->raw_super = raw_super;

	/* precompute checksum seed for metadata */
	if (f2fs_sb_has_inode_chksum(sbi))
		sbi->s_chksum_seed = f2fs_chksum(sbi, ~0, raw_super->uuid,
						sizeof(raw_super->uuid));

	default_options(sbi);
	/* parse mount options */
	options = kstrdup((const char *)data, GFP_KERNEL);
	if (data && !options) {
		err = -ENOMEM;
		goto free_sb_buf;
	}

	err = parse_options(sb, options, false);
	if (err)
		goto free_options;

	sb->s_maxbytes = max_file_blocks(NULL) <<
				le32_to_cpu(raw_super->log_blocksize);
	sb->s_max_links = F2FS_LINK_MAX;

	err = f2fs_setup_casefold(sbi);
	if (err)
		goto free_options;

#ifdef CONFIG_QUOTA
	sb->dq_op = &f2fs_quota_operations;
	sb->s_qcop = &f2fs_quotactl_ops;
	sb->s_quota_types = QTYPE_MASK_USR | QTYPE_MASK_GRP | QTYPE_MASK_PRJ;

	if (f2fs_sb_has_quota_ino(sbi)) {
		for (i = 0; i < MAXQUOTAS; i++) {
			if (f2fs_qf_ino(sbi->sb, i))
				sbi->nquota_files++;
		}
	}
#endif

	sb->s_op = &f2fs_sops;
#ifdef CONFIG_FS_ENCRYPTION
	sb->s_cop = &f2fs_cryptops;
#endif
#ifdef CONFIG_FS_VERITY
	sb->s_vop = &f2fs_verityops;
#endif
	sb->s_xattr = f2fs_xattr_handlers;
	sb->s_export_op = &f2fs_export_ops;
	sb->s_magic = F2FS_SUPER_MAGIC;
	sb->s_time_gran = 1;
	sb->s_flags = (sb->s_flags & ~SB_POSIXACL) |
		(test_opt(sbi, POSIX_ACL) ? SB_POSIXACL : 0);
	memcpy(&sb->s_uuid, raw_super->uuid, sizeof(raw_super->uuid));
	sb->s_iflags |= SB_I_CGROUPWB;

	/* init f2fs-specific super block info */
	sbi->valid_super_block = valid_super_block;
	init_rwsem(&sbi->gc_lock);
	mutex_init(&sbi->writepages);
	init_rwsem(&sbi->cp_global_sem);
	init_rwsem(&sbi->node_write);
	init_rwsem(&sbi->node_change);

	/* disallow all the data/node/meta page writes */
	set_sbi_flag(sbi, SBI_POR_DOING);
	spin_lock_init(&sbi->stat_lock);

	for (i = 0; i < NR_PAGE_TYPE; i++) {
		int n = (i == META) ? 1 : NR_TEMP_TYPE;
		int j;

		sbi->write_io[i] =
			f2fs_kmalloc(sbi,
				     array_size(n,
						sizeof(struct f2fs_bio_info)),
				     GFP_KERNEL);
		if (!sbi->write_io[i]) {
			err = -ENOMEM;
			goto free_bio_info;
		}

		for (j = HOT; j < n; j++) {
			init_rwsem(&sbi->write_io[i][j].io_rwsem);
			sbi->write_io[i][j].sbi = sbi;
			sbi->write_io[i][j].bio = NULL;
			spin_lock_init(&sbi->write_io[i][j].io_lock);
			INIT_LIST_HEAD(&sbi->write_io[i][j].io_list);
			INIT_LIST_HEAD(&sbi->write_io[i][j].bio_list);
			init_rwsem(&sbi->write_io[i][j].bio_list_lock);
		}
	}

	init_rwsem(&sbi->cp_rwsem);
	init_rwsem(&sbi->quota_sem);
	init_waitqueue_head(&sbi->cp_wait);
	init_sb_info(sbi);

	err = f2fs_init_iostat(sbi);
	if (err)
		goto free_bio_info;

	err = init_percpu_info(sbi);
	if (err)
		goto free_iostat;

	if (F2FS_IO_ALIGNED(sbi)) {
		sbi->write_io_dummy =
			mempool_create_page_pool(2 * (F2FS_IO_SIZE(sbi) - 1), 0);
		if (!sbi->write_io_dummy) {
			err = -ENOMEM;
			goto free_percpu;
		}
	}

	/* init per sbi slab cache */
	err = f2fs_init_xattr_caches(sbi);
	if (err)
		goto free_io_dummy;
	err = f2fs_init_page_array_cache(sbi);
	if (err)
		goto free_xattr_cache;

	/* get an inode for meta space */
	sbi->meta_inode = f2fs_iget(sb, F2FS_META_INO(sbi));
	if (IS_ERR(sbi->meta_inode)) {
		f2fs_err(sbi, "Failed to read F2FS meta data inode");
		err = PTR_ERR(sbi->meta_inode);
		goto free_page_array_cache;
	}

	err = f2fs_get_valid_checkpoint(sbi);
	if (err) {
		f2fs_err(sbi, "Failed to get valid F2FS checkpoint");
		goto free_meta_inode;
	}

	if (__is_set_ckpt_flags(F2FS_CKPT(sbi), CP_QUOTA_NEED_FSCK_FLAG))
		set_sbi_flag(sbi, SBI_QUOTA_NEED_REPAIR);
	if (__is_set_ckpt_flags(F2FS_CKPT(sbi), CP_DISABLED_QUICK_FLAG)) {
		set_sbi_flag(sbi, SBI_CP_DISABLED_QUICK);
		sbi->interval_time[DISABLE_TIME] = DEF_DISABLE_QUICK_INTERVAL;
	}

	if (__is_set_ckpt_flags(F2FS_CKPT(sbi), CP_FSCK_FLAG))
		set_sbi_flag(sbi, SBI_NEED_FSCK);

	/* Initialize device list */
	err = f2fs_scan_devices(sbi);
	if (err) {
		f2fs_err(sbi, "Failed to find devices");
		goto free_devices;
	}

	err = f2fs_init_post_read_wq(sbi);
	if (err) {
		f2fs_err(sbi, "Failed to initialize post read workqueue");
		goto free_devices;
	}

	sbi->total_valid_node_count =
				le32_to_cpu(sbi->ckpt->valid_node_count);
	percpu_counter_set(&sbi->total_valid_inode_count,
				le32_to_cpu(sbi->ckpt->valid_inode_count));
	sbi->user_block_count = le64_to_cpu(sbi->ckpt->user_block_count);
	sbi->total_valid_block_count =
				le64_to_cpu(sbi->ckpt->valid_block_count);
	sbi->last_valid_block_count = sbi->total_valid_block_count;
	sbi->reserved_blocks = 0;
	sbi->current_reserved_blocks = 0;
	limit_reserve_root(sbi);
	adjust_unusable_cap_perc(sbi);

	for (i = 0; i < NR_INODE_TYPE; i++) {
		INIT_LIST_HEAD(&sbi->inode_list[i]);
		spin_lock_init(&sbi->inode_lock[i]);
	}
	mutex_init(&sbi->flush_lock);

	f2fs_init_extent_cache_info(sbi);

	f2fs_init_ino_entry_info(sbi);

	f2fs_init_fsync_node_info(sbi);

	/* setup checkpoint request control and start checkpoint issue thread */
	f2fs_init_ckpt_req_control(sbi);
	if (!f2fs_readonly(sb) && !test_opt(sbi, DISABLE_CHECKPOINT) &&
			test_opt(sbi, MERGE_CHECKPOINT)) {
		err = f2fs_start_ckpt_thread(sbi);
		if (err) {
			f2fs_err(sbi,
			    "Failed to start F2FS issue_checkpoint_thread (%d)",
			    err);
			goto stop_ckpt_thread;
		}
	}

	/* setup f2fs internal modules */
	err = f2fs_build_segment_manager(sbi);
	if (err) {
		f2fs_err(sbi, "Failed to initialize F2FS segment manager (%d)",
			 err);
		goto free_sm;
	}
	err = f2fs_build_node_manager(sbi);
	if (err) {
		f2fs_err(sbi, "Failed to initialize F2FS node manager (%d)",
			 err);
		goto free_nm;
	}

	err = adjust_reserved_segment(sbi);
	if (err)
		goto free_nm;

	/* For write statistics */
	sbi->sectors_written_start = f2fs_get_sectors_written(sbi);

	/* Read accumulated write IO statistics if exists */
	seg_i = CURSEG_I(sbi, CURSEG_HOT_NODE);
	if (__exist_node_summaries(sbi))
		sbi->kbytes_written =
			le64_to_cpu(seg_i->journal->info.kbytes_written);

	f2fs_build_gc_manager(sbi);

	err = f2fs_build_stats(sbi);
	if (err)
		goto free_nm;

	/* get an inode for node space */
	sbi->node_inode = f2fs_iget(sb, F2FS_NODE_INO(sbi));
	if (IS_ERR(sbi->node_inode)) {
		f2fs_err(sbi, "Failed to read node inode");
		err = PTR_ERR(sbi->node_inode);
		goto free_stats;
	}

	/* read root inode and dentry */
	root = f2fs_iget(sb, F2FS_ROOT_INO(sbi));
	if (IS_ERR(root)) {
		f2fs_err(sbi, "Failed to read root inode");
		err = PTR_ERR(root);
		goto free_node_inode;
	}
	if (!S_ISDIR(root->i_mode) || !root->i_blocks ||
			!root->i_size || !root->i_nlink) {
		iput(root);
		err = -EINVAL;
		goto free_node_inode;
	}

	sb->s_root = d_make_root(root); /* allocate root dentry */
	if (!sb->s_root) {
		err = -ENOMEM;
		goto free_node_inode;
	}

	err = f2fs_init_compress_inode(sbi);
	if (err)
		goto free_root_inode;

	err = f2fs_register_sysfs(sbi);
	if (err)
		goto free_compress_inode;

#ifdef CONFIG_QUOTA
	/* Enable quota usage during mount */
	if (f2fs_sb_has_quota_ino(sbi) && !f2fs_readonly(sb)) {
		err = f2fs_enable_quotas(sb);
		if (err)
			f2fs_err(sbi, "Cannot turn on quotas: error %d", err);
	}
#endif
	/* if there are any orphan inodes, free them */
	err = f2fs_recover_orphan_inodes(sbi);
	if (err)
		goto free_meta;

	if (unlikely(is_set_ckpt_flags(sbi, CP_DISABLED_FLAG)))
		goto reset_checkpoint;

	/* recover fsynced data */
	if (!test_opt(sbi, DISABLE_ROLL_FORWARD) &&
			!test_opt(sbi, NORECOVERY)) {
		/*
		 * mount should be failed, when device has readonly mode, and
		 * previous checkpoint was not done by clean system shutdown.
		 */
		if (f2fs_hw_is_readonly(sbi)) {
			if (!is_set_ckpt_flags(sbi, CP_UMOUNT_FLAG)) {
				err = f2fs_recover_fsync_data(sbi, true);
				if (err > 0) {
					err = -EROFS;
					f2fs_err(sbi, "Need to recover fsync data, but "
						"write access unavailable, please try "
						"mount w/ disable_roll_forward or norecovery");
				}
				if (err < 0)
					goto free_meta;
			}
			f2fs_info(sbi, "write access unavailable, skipping recovery");
			goto reset_checkpoint;
		}

		if (need_fsck)
			set_sbi_flag(sbi, SBI_NEED_FSCK);

		if (skip_recovery)
			goto reset_checkpoint;

		err = f2fs_recover_fsync_data(sbi, false);
		if (err < 0) {
			if (err != -ENOMEM)
				skip_recovery = true;
			need_fsck = true;
			f2fs_err(sbi, "Cannot recover all fsync data errno=%d",
				 err);
			goto free_meta;
		}
	} else {
		err = f2fs_recover_fsync_data(sbi, true);

		if (!f2fs_readonly(sb) && err > 0) {
			err = -EINVAL;
			f2fs_err(sbi, "Need to recover fsync data");
			goto free_meta;
		}
	}

	/*
	 * If the f2fs is not readonly and fsync data recovery succeeds,
	 * check zoned block devices' write pointer consistency.
	 */
	if (!err && !f2fs_readonly(sb) && f2fs_sb_has_blkzoned(sbi)) {
		err = f2fs_check_write_pointer(sbi);
		if (err)
			goto free_meta;
	}

reset_checkpoint:
	f2fs_init_inmem_curseg(sbi);

	/* f2fs_recover_fsync_data() cleared this already */
	clear_sbi_flag(sbi, SBI_POR_DOING);

	if (test_opt(sbi, DISABLE_CHECKPOINT)) {
		err = f2fs_disable_checkpoint(sbi);
		if (err)
			goto sync_free_meta;
	} else if (is_set_ckpt_flags(sbi, CP_DISABLED_FLAG)) {
		f2fs_enable_checkpoint(sbi);
	}

	/*
	 * If filesystem is not mounted as read-only then
	 * do start the gc_thread.
	 */
	if ((F2FS_OPTION(sbi).bggc_mode != BGGC_MODE_OFF ||
		test_opt(sbi, GC_MERGE)) && !f2fs_readonly(sb)) {
		/* After POR, we can run background GC thread.*/
		err = f2fs_start_gc_thread(sbi);
		if (err)
			goto sync_free_meta;
	}
	kvfree(options);

	/* recover broken superblock */
	if (recovery) {
		err = f2fs_commit_super(sbi, true);
		f2fs_info(sbi, "Try to recover %dth superblock, ret: %d",
			  sbi->valid_super_block ? 1 : 2, err);
	}

	f2fs_join_shrinker(sbi);

	f2fs_tuning_parameters(sbi);

	f2fs_notice(sbi, "Mounted with checkpoint version = %llx",
		    cur_cp_version(F2FS_CKPT(sbi)));
	f2fs_update_time(sbi, CP_TIME);
	f2fs_update_time(sbi, REQ_TIME);
	clear_sbi_flag(sbi, SBI_CP_DISABLED_QUICK);
	return 0;

sync_free_meta:
	/* safe to flush all the data */
	sync_filesystem(sbi->sb);
	retry_cnt = 0;

free_meta:
#ifdef CONFIG_QUOTA
	f2fs_truncate_quota_inode_pages(sb);
	if (f2fs_sb_has_quota_ino(sbi) && !f2fs_readonly(sb))
		f2fs_quota_off_umount(sbi->sb);
#endif
	/*
	 * Some dirty meta pages can be produced by f2fs_recover_orphan_inodes()
	 * failed by EIO. Then, iput(node_inode) can trigger balance_fs_bg()
	 * followed by f2fs_write_checkpoint() through f2fs_write_node_pages(), which
	 * falls into an infinite loop in f2fs_sync_meta_pages().
	 */
	truncate_inode_pages_final(META_MAPPING(sbi));
	/* evict some inodes being cached by GC */
	evict_inodes(sb);
	f2fs_unregister_sysfs(sbi);
free_compress_inode:
	f2fs_destroy_compress_inode(sbi);
free_root_inode:
	dput(sb->s_root);
	sb->s_root = NULL;
free_node_inode:
	f2fs_release_ino_entry(sbi, true);
	truncate_inode_pages_final(NODE_MAPPING(sbi));
	iput(sbi->node_inode);
	sbi->node_inode = NULL;
free_stats:
	f2fs_destroy_stats(sbi);
free_nm:
	/* stop discard thread before destroying node manager */
	f2fs_stop_discard_thread(sbi);
	f2fs_destroy_node_manager(sbi);
free_sm:
	f2fs_destroy_segment_manager(sbi);
	f2fs_destroy_post_read_wq(sbi);
stop_ckpt_thread:
	f2fs_stop_ckpt_thread(sbi);
free_devices:
	destroy_device_list(sbi);
	kvfree(sbi->ckpt);
free_meta_inode:
	make_bad_inode(sbi->meta_inode);
	iput(sbi->meta_inode);
	sbi->meta_inode = NULL;
free_page_array_cache:
	f2fs_destroy_page_array_cache(sbi);
free_xattr_cache:
	f2fs_destroy_xattr_caches(sbi);
free_io_dummy:
	mempool_destroy(sbi->write_io_dummy);
free_percpu:
	destroy_percpu_info(sbi);
free_iostat:
	f2fs_destroy_iostat(sbi);
free_bio_info:
	for (i = 0; i < NR_PAGE_TYPE; i++)
		kvfree(sbi->write_io[i]);

#ifdef CONFIG_UNICODE
	utf8_unload(sb->s_encoding);
	sb->s_encoding = NULL;
#endif
free_options:
#ifdef CONFIG_QUOTA
	for (i = 0; i < MAXQUOTAS; i++)
		kfree(F2FS_OPTION(sbi).s_qf_names[i]);
#endif
	fscrypt_free_dummy_policy(&F2FS_OPTION(sbi).dummy_enc_policy);
	kvfree(options);
free_sb_buf:
	kfree(raw_super);
free_sbi:
	if (sbi->s_chksum_driver)
		crypto_free_shash(sbi->s_chksum_driver);
	kfree(sbi);

	/* give only one another chance */
	if (retry_cnt > 0 && skip_recovery) {
		retry_cnt--;
		shrink_dcache_sb(sb);
		goto try_onemore;
	}
	return err;
}

static struct dentry *f2fs_mount(struct file_system_type *fs_type, int flags,
			const char *dev_name, void *data)
{
	return mount_bdev(fs_type, flags, dev_name, data, f2fs_fill_super);
}

static void kill_f2fs_super(struct super_block *sb)
{
	if (sb->s_root) {
		struct f2fs_sb_info *sbi = F2FS_SB(sb);

		set_sbi_flag(sbi, SBI_IS_CLOSE);
		f2fs_stop_gc_thread(sbi);
		f2fs_stop_discard_thread(sbi);

#ifdef CONFIG_F2FS_FS_COMPRESSION
		/*
		 * latter evict_inode() can bypass checking and invalidating
		 * compress inode cache.
		 */
		if (test_opt(sbi, COMPRESS_CACHE))
			truncate_inode_pages_final(COMPRESS_MAPPING(sbi));
#endif

		if (is_sbi_flag_set(sbi, SBI_IS_DIRTY) ||
				!is_set_ckpt_flags(sbi, CP_UMOUNT_FLAG)) {
			struct cp_control cpc = {
				.reason = CP_UMOUNT,
			};
			f2fs_write_checkpoint(sbi, &cpc);
		}

		if (is_sbi_flag_set(sbi, SBI_IS_RECOVERED) && f2fs_readonly(sb))
			sb->s_flags &= ~SB_RDONLY;
	}
	kill_block_super(sb);
}

static struct file_system_type f2fs_fs_type = {
	.owner		= THIS_MODULE,
	.name		= "f2fs",
	.mount		= f2fs_mount,
	.kill_sb	= kill_f2fs_super,
	.fs_flags	= FS_REQUIRES_DEV,
};
MODULE_ALIAS_FS("f2fs");

static int __init init_inodecache(void)
{
	f2fs_inode_cachep = kmem_cache_create("f2fs_inode_cache",
			sizeof(struct f2fs_inode_info), 0,
			SLAB_RECLAIM_ACCOUNT|SLAB_ACCOUNT, NULL);
	if (!f2fs_inode_cachep)
		return -ENOMEM;
	return 0;
}

static void destroy_inodecache(void)
{
	/*
	 * Make sure all delayed rcu free inodes are flushed before we
	 * destroy cache.
	 */
	rcu_barrier();
	kmem_cache_destroy(f2fs_inode_cachep);
}

static int __init init_f2fs_fs(void)
{
	int err;

	if (PAGE_SIZE != F2FS_BLKSIZE) {
		printk("F2FS not supported on PAGE_SIZE(%lu) != %d\n",
				PAGE_SIZE, F2FS_BLKSIZE);
		return -EINVAL;
	}

	err = init_inodecache();
	if (err)
		goto fail;
	err = f2fs_create_node_manager_caches();
	if (err)
		goto free_inodecache;
	err = f2fs_create_segment_manager_caches();
	if (err)
		goto free_node_manager_caches;
	err = f2fs_create_checkpoint_caches();
	if (err)
		goto free_segment_manager_caches;
	err = f2fs_create_recovery_cache();
	if (err)
		goto free_checkpoint_caches;
	err = f2fs_create_extent_cache();
	if (err)
		goto free_recovery_cache;
	err = f2fs_create_garbage_collection_cache();
	if (err)
		goto free_extent_cache;
	err = f2fs_init_sysfs();
	if (err)
		goto free_garbage_collection_cache;
	err = register_shrinker(&f2fs_shrinker_info);
	if (err)
		goto free_sysfs;
	err = register_filesystem(&f2fs_fs_type);
	if (err)
		goto free_shrinker;
	f2fs_create_root_stats();
	err = f2fs_init_post_read_processing();
	if (err)
		goto free_root_stats;
	err = f2fs_init_iostat_processing();
	if (err)
		goto free_post_read;
	err = f2fs_init_bio_entry_cache();
	if (err)
		goto free_iostat;
	err = f2fs_init_bioset();
	if (err)
		goto free_bio_enrty_cache;
	err = f2fs_init_compress_mempool();
	if (err)
		goto free_bioset;
	err = f2fs_init_compress_cache();
	if (err)
		goto free_compress_mempool;
	err = f2fs_create_casefold_cache();
	if (err)
		goto free_compress_cache;
	return 0;
free_compress_cache:
	f2fs_destroy_compress_cache();
free_compress_mempool:
	f2fs_destroy_compress_mempool();
free_bioset:
	f2fs_destroy_bioset();
free_bio_enrty_cache:
	f2fs_destroy_bio_entry_cache();
free_iostat:
	f2fs_destroy_iostat_processing();
free_post_read:
	f2fs_destroy_post_read_processing();
free_root_stats:
	f2fs_destroy_root_stats();
	unregister_filesystem(&f2fs_fs_type);
free_shrinker:
	unregister_shrinker(&f2fs_shrinker_info);
free_sysfs:
	f2fs_exit_sysfs();
free_garbage_collection_cache:
	f2fs_destroy_garbage_collection_cache();
free_extent_cache:
	f2fs_destroy_extent_cache();
free_recovery_cache:
	f2fs_destroy_recovery_cache();
free_checkpoint_caches:
	f2fs_destroy_checkpoint_caches();
free_segment_manager_caches:
	f2fs_destroy_segment_manager_caches();
free_node_manager_caches:
	f2fs_destroy_node_manager_caches();
free_inodecache:
	destroy_inodecache();
fail:
	return err;
}

static void __exit exit_f2fs_fs(void)
{
	f2fs_destroy_casefold_cache();
	f2fs_destroy_compress_cache();
	f2fs_destroy_compress_mempool();
	f2fs_destroy_bioset();
	f2fs_destroy_bio_entry_cache();
	f2fs_destroy_iostat_processing();
	f2fs_destroy_post_read_processing();
	f2fs_destroy_root_stats();
	unregister_filesystem(&f2fs_fs_type);
	unregister_shrinker(&f2fs_shrinker_info);
	f2fs_exit_sysfs();
	f2fs_destroy_garbage_collection_cache();
	f2fs_destroy_extent_cache();
	f2fs_destroy_recovery_cache();
	f2fs_destroy_checkpoint_caches();
	f2fs_destroy_segment_manager_caches();
	f2fs_destroy_node_manager_caches();
	destroy_inodecache();
}

module_init(init_f2fs_fs)
module_exit(exit_f2fs_fs)

MODULE_AUTHOR("Samsung Electronics's Praesto Team");
MODULE_DESCRIPTION("Flash Friendly File System");
MODULE_LICENSE("GPL");
MODULE_SOFTDEP("pre: crc32");
<|MERGE_RESOLUTION|>--- conflicted
+++ resolved
@@ -1661,14 +1661,8 @@
 	if (is_sbi_flag_set(F2FS_SB(sb), SBI_IS_DIRTY))
 		return -EINVAL;
 
-<<<<<<< HEAD
-	/* ensure no checkpoint required */
-	if (!llist_empty(&F2FS_SB(sb)->cprc_info.issue_list))
-		return -EINVAL;
-=======
 	/* Let's flush checkpoints and stop the thread. */
 	f2fs_flush_ckpt_thread(F2FS_SB(sb));
->>>>>>> ea6ea9fa
 
 	/* to avoid deadlock on f2fs_evict_inode->SB_FREEZE_FS */
 	set_sbi_flag(F2FS_SB(sb), SBI_IS_FREEZING);
