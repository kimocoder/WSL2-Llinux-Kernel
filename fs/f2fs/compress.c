--- conflicted
+++ resolved
@@ -1477,15 +1477,12 @@
 		if (!PageDirty(cc->rpages[i]))
 			goto continue_unlock;
 
-<<<<<<< HEAD
-=======
 		if (PageWriteback(cc->rpages[i])) {
 			if (wbc->sync_mode == WB_SYNC_NONE)
 				goto continue_unlock;
 			f2fs_wait_on_page_writeback(cc->rpages[i], DATA, true, true);
 		}
 
->>>>>>> 9b37665a
 		if (!clear_page_dirty_for_io(cc->rpages[i]))
 			goto continue_unlock;
 
