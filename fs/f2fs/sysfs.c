--- conflicted
+++ resolved
@@ -551,8 +551,6 @@
 		return count;
 	}
 
-<<<<<<< HEAD
-=======
 	if (!strcmp(a->attr.name, "max_fragment_chunk")) {
 		if (t >= MIN_FRAGMENT_SIZE && t <= MAX_FRAGMENT_SIZE)
 			sbi->max_fragment_chunk = t;
@@ -569,7 +567,6 @@
 		return count;
 	}
 
->>>>>>> df0cc57e
 	*ui = (unsigned int)t;
 
 	return count;
@@ -800,11 +797,8 @@
 F2FS_RW_ATTR(F2FS_SBI, f2fs_sb_info, seq_file_ra_mul, seq_file_ra_mul);
 F2FS_RW_ATTR(F2FS_SBI, f2fs_sb_info, gc_segment_mode, gc_segment_mode);
 F2FS_RW_ATTR(F2FS_SBI, f2fs_sb_info, gc_reclaimed_segments, gc_reclaimed_segs);
-<<<<<<< HEAD
-=======
 F2FS_RW_ATTR(F2FS_SBI, f2fs_sb_info, max_fragment_chunk, max_fragment_chunk);
 F2FS_RW_ATTR(F2FS_SBI, f2fs_sb_info, max_fragment_hole, max_fragment_hole);
->>>>>>> df0cc57e
 
 #define ATTR_LIST(name) (&f2fs_attr_##name.attr)
 static struct attribute *f2fs_attrs[] = {
@@ -883,11 +877,8 @@
 	ATTR_LIST(seq_file_ra_mul),
 	ATTR_LIST(gc_segment_mode),
 	ATTR_LIST(gc_reclaimed_segments),
-<<<<<<< HEAD
-=======
 	ATTR_LIST(max_fragment_chunk),
 	ATTR_LIST(max_fragment_hole),
->>>>>>> df0cc57e
 	NULL,
 };
 ATTRIBUTE_GROUPS(f2fs);
