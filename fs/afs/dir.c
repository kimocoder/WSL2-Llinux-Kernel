--- conflicted
+++ resolved
@@ -489,8 +489,6 @@
 		if (offset < curr) {
 			if (next > curr)
 				ctx->pos = blkoff + next * sizeof(union afs_xdr_dirent);
-<<<<<<< HEAD
-=======
 			continue;
 		}
 
@@ -500,9 +498,7 @@
 		    ctx->actor != afs_lookup_filldir &&
 		    ctx->actor != afs_lookup_one_filldir &&
 		    memcmp(dire->u.name, ".__afs", 6) == 0)
->>>>>>> 5eb2b831
 			continue;
-		}
 
 		/* found the next entry */
 		if (!dir_emit(ctx, dire->u.name, nlen,
