--- conflicted
+++ resolved
@@ -1745,11 +1745,6 @@
 	 */
 	if (!(inode->i_state & I_DIRTY_ALL))
 		inode_cgwb_move_to_attached(inode, wb);
-<<<<<<< HEAD
-	else if (!(inode->i_state & I_SYNC_QUEUED) &&
-		 (inode->i_state & I_DIRTY))
-		redirty_tail_locked(inode, wb);
-=======
 	else if (!(inode->i_state & I_SYNC_QUEUED)) {
 		if ((inode->i_state & I_DIRTY))
 			redirty_tail_locked(inode, wb);
@@ -1758,7 +1753,6 @@
 			inode_io_list_move_locked(inode, wb, &wb->b_dirty_time);
 		}
 	}
->>>>>>> ea6ea9fa
 
 	spin_unlock(&wb->list_lock);
 	inode_sync_complete(inode);
@@ -2537,10 +2531,6 @@
 out_unlock:
 	if (wb)
 		spin_unlock(&wb->list_lock);
-<<<<<<< HEAD
-out_unlock_inode:
-=======
->>>>>>> ea6ea9fa
 	spin_unlock(&inode->i_lock);
 }
 EXPORT_SYMBOL(__mark_inode_dirty);
