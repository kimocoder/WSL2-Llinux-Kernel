--- conflicted
+++ resolved
@@ -1253,7 +1253,7 @@
 {
 	struct ocfs2_group_desc *bg = (struct ocfs2_group_desc *) bg_bh->b_data;
 	struct journal_head *jh;
-	int ret = 1;
+	int ret;
 
 	if (ocfs2_test_bit(nr, (unsigned long *)bg->bg_bitmap))
 		return 0;
@@ -1262,20 +1262,6 @@
 	if (!jh)
 		return 1;
 
-<<<<<<< HEAD
-	jbd_lock_bh_journal_head(bg_bh);
-	if (buffer_jbd(bg_bh)) {
-		jh = bh2jh(bg_bh);
-		spin_lock(&jh->b_state_lock);
-		bg = (struct ocfs2_group_desc *) jh->b_committed_data;
-		if (bg)
-			ret = !ocfs2_test_bit(nr, (unsigned long *)bg->bg_bitmap);
-		else
-			ret = 1;
-		spin_unlock(&jh->b_state_lock);
-	}
-	jbd_unlock_bh_journal_head(bg_bh);
-=======
 	spin_lock(&jh->b_state_lock);
 	bg = (struct ocfs2_group_desc *) jh->b_committed_data;
 	if (bg)
@@ -1284,7 +1270,6 @@
 		ret = 1;
 	spin_unlock(&jh->b_state_lock);
 	jbd2_journal_put_journal_head(jh);
->>>>>>> 13e45d7f
 
 	return ret;
 }
