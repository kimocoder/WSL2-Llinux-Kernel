// SPDX-License-Identifier: GPL-2.0
/*
 * Shared application/kernel submission and completion ring pairs, for
 * supporting fast/efficient IO.
 *
 * A note on the read/write ordering memory barriers that are matched between
 * the application and kernel side.
 *
 * After the application reads the CQ ring tail, it must use an
 * appropriate smp_rmb() to pair with the smp_wmb() the kernel uses
 * before writing the tail (using smp_load_acquire to read the tail will
 * do). It also needs a smp_mb() before updating CQ head (ordering the
 * entry load(s) with the head store), pairing with an implicit barrier
 * through a control-dependency in io_get_cqring (smp_store_release to
 * store head will do). Failure to do so could lead to reading invalid
 * CQ entries.
 *
 * Likewise, the application must use an appropriate smp_wmb() before
 * writing the SQ tail (ordering SQ entry stores with the tail store),
 * which pairs with smp_load_acquire in io_get_sqring (smp_store_release
 * to store the tail will do). And it needs a barrier ordering the SQ
 * head load before writing new SQ entries (smp_load_acquire to read
 * head will do).
 *
 * When using the SQ poll thread (IORING_SETUP_SQPOLL), the application
 * needs to check the SQ flags for IORING_SQ_NEED_WAKEUP *after*
 * updating the SQ tail; a full memory barrier smp_mb() is needed
 * between.
 *
 * Also see the examples in the liburing library:
 *
 *	git://git.kernel.dk/liburing
 *
 * io_uring also uses READ/WRITE_ONCE() for _any_ store or load that happens
 * from data shared between the kernel and application. This is done both
 * for ordering purposes, but also to ensure that once a value is loaded from
 * data that the application could potentially modify, it remains stable.
 *
 * Copyright (C) 2018-2019 Jens Axboe
 * Copyright (c) 2018-2019 Christoph Hellwig
 */
#include <linux/kernel.h>
#include <linux/init.h>
#include <linux/errno.h>
#include <linux/syscalls.h>
#include <linux/compat.h>
#include <net/compat.h>
#include <linux/refcount.h>
#include <linux/uio.h>
#include <linux/bits.h>

#include <linux/sched/signal.h>
#include <linux/fs.h>
#include <linux/file.h>
#include <linux/fdtable.h>
#include <linux/mm.h>
#include <linux/mman.h>
#include <linux/percpu.h>
#include <linux/slab.h>
#include <linux/kthread.h>
#include <linux/blkdev.h>
#include <linux/bvec.h>
#include <linux/net.h>
#include <net/sock.h>
#include <net/af_unix.h>
#include <net/scm.h>
#include <linux/anon_inodes.h>
#include <linux/sched/mm.h>
#include <linux/uaccess.h>
#include <linux/nospec.h>
#include <linux/sizes.h>
#include <linux/hugetlb.h>
#include <linux/highmem.h>
#include <linux/namei.h>
#include <linux/fsnotify.h>
#include <linux/fadvise.h>
#include <linux/eventpoll.h>
#include <linux/fs_struct.h>
#include <linux/splice.h>
#include <linux/task_work.h>
#include <linux/pagemap.h>
#include <linux/io_uring.h>
#include <linux/blk-cgroup.h>
#include <linux/audit.h>

#define CREATE_TRACE_POINTS
#include <trace/events/io_uring.h>

#include <uapi/linux/io_uring.h>

#include "internal.h"
#include "io-wq.h"

#define IORING_MAX_ENTRIES	32768
#define IORING_MAX_CQ_ENTRIES	(2 * IORING_MAX_ENTRIES)

/*
 * Shift of 9 is 512 entries, or exactly one page on 64-bit archs
 */
#define IORING_FILE_TABLE_SHIFT	9
#define IORING_MAX_FILES_TABLE	(1U << IORING_FILE_TABLE_SHIFT)
#define IORING_FILE_TABLE_MASK	(IORING_MAX_FILES_TABLE - 1)
#define IORING_MAX_FIXED_FILES	(64 * IORING_MAX_FILES_TABLE)
#define IORING_MAX_RESTRICTIONS	(IORING_RESTRICTION_LAST + \
				 IORING_REGISTER_LAST + IORING_OP_LAST)

struct io_uring {
	u32 head ____cacheline_aligned_in_smp;
	u32 tail ____cacheline_aligned_in_smp;
};

/*
 * This data is shared with the application through the mmap at offsets
 * IORING_OFF_SQ_RING and IORING_OFF_CQ_RING.
 *
 * The offsets to the member fields are published through struct
 * io_sqring_offsets when calling io_uring_setup.
 */
struct io_rings {
	/*
	 * Head and tail offsets into the ring; the offsets need to be
	 * masked to get valid indices.
	 *
	 * The kernel controls head of the sq ring and the tail of the cq ring,
	 * and the application controls tail of the sq ring and the head of the
	 * cq ring.
	 */
	struct io_uring		sq, cq;
	/*
	 * Bitmasks to apply to head and tail offsets (constant, equals
	 * ring_entries - 1)
	 */
	u32			sq_ring_mask, cq_ring_mask;
	/* Ring sizes (constant, power of 2) */
	u32			sq_ring_entries, cq_ring_entries;
	/*
	 * Number of invalid entries dropped by the kernel due to
	 * invalid index stored in array
	 *
	 * Written by the kernel, shouldn't be modified by the
	 * application (i.e. get number of "new events" by comparing to
	 * cached value).
	 *
	 * After a new SQ head value was read by the application this
	 * counter includes all submissions that were dropped reaching
	 * the new SQ head (and possibly more).
	 */
	u32			sq_dropped;
	/*
	 * Runtime SQ flags
	 *
	 * Written by the kernel, shouldn't be modified by the
	 * application.
	 *
	 * The application needs a full memory barrier before checking
	 * for IORING_SQ_NEED_WAKEUP after updating the sq tail.
	 */
	u32			sq_flags;
	/*
	 * Runtime CQ flags
	 *
	 * Written by the application, shouldn't be modified by the
	 * kernel.
	 */
	u32                     cq_flags;
	/*
	 * Number of completion events lost because the queue was full;
	 * this should be avoided by the application by making sure
	 * there are not more requests pending than there is space in
	 * the completion queue.
	 *
	 * Written by the kernel, shouldn't be modified by the
	 * application (i.e. get number of "new events" by comparing to
	 * cached value).
	 *
	 * As completion events come in out of order this counter is not
	 * ordered with any other data.
	 */
	u32			cq_overflow;
	/*
	 * Ring buffer of completion events.
	 *
	 * The kernel writes completion events fresh every time they are
	 * produced, so the application is allowed to modify pending
	 * entries.
	 */
	struct io_uring_cqe	cqes[] ____cacheline_aligned_in_smp;
};

struct io_mapped_ubuf {
	u64		ubuf;
	size_t		len;
	struct		bio_vec *bvec;
	unsigned int	nr_bvecs;
	unsigned long	acct_pages;
};

struct fixed_file_table {
	struct file		**files;
};

struct fixed_file_ref_node {
	struct percpu_ref		refs;
	struct list_head		node;
	struct list_head		file_list;
	struct fixed_file_data		*file_data;
	struct llist_node		llist;
	bool				done;
};

struct fixed_file_data {
	struct fixed_file_table		*table;
	struct io_ring_ctx		*ctx;

	struct fixed_file_ref_node	*node;
	struct percpu_ref		refs;
	struct completion		done;
	struct list_head		ref_list;
	spinlock_t			lock;
};

struct io_buffer {
	struct list_head list;
	__u64 addr;
	__u32 len;
	__u16 bid;
};

struct io_restriction {
	DECLARE_BITMAP(register_op, IORING_REGISTER_LAST);
	DECLARE_BITMAP(sqe_op, IORING_OP_LAST);
	u8 sqe_flags_allowed;
	u8 sqe_flags_required;
	bool registered;
};

struct io_sq_data {
	refcount_t		refs;
	struct mutex		lock;

	/* ctx's that are using this sqd */
	struct list_head	ctx_list;
	struct list_head	ctx_new_list;
	struct mutex		ctx_lock;

	struct task_struct	*thread;
	struct wait_queue_head	wait;
};

struct io_ring_ctx {
	struct {
		struct percpu_ref	refs;
	} ____cacheline_aligned_in_smp;

	struct {
		unsigned int		flags;
		unsigned int		compat: 1;
		unsigned int		limit_mem: 1;
		unsigned int		cq_overflow_flushed: 1;
		unsigned int		drain_next: 1;
		unsigned int		eventfd_async: 1;
		unsigned int		restricted: 1;
		unsigned int		sqo_dead: 1;

		/*
		 * Ring buffer of indices into array of io_uring_sqe, which is
		 * mmapped by the application using the IORING_OFF_SQES offset.
		 *
		 * This indirection could e.g. be used to assign fixed
		 * io_uring_sqe entries to operations and only submit them to
		 * the queue when needed.
		 *
		 * The kernel modifies neither the indices array nor the entries
		 * array.
		 */
		u32			*sq_array;
		unsigned		cached_sq_head;
		unsigned		sq_entries;
		unsigned		sq_mask;
		unsigned		sq_thread_idle;
		unsigned		cached_sq_dropped;
		unsigned		cached_cq_overflow;
		unsigned long		sq_check_overflow;

		struct list_head	defer_list;
		struct list_head	timeout_list;
		struct list_head	cq_overflow_list;

		struct io_uring_sqe	*sq_sqes;
	} ____cacheline_aligned_in_smp;

	struct io_rings	*rings;

	/* IO offload */
	struct io_wq		*io_wq;

	/*
	 * For SQPOLL usage - we hold a reference to the parent task, so we
	 * have access to the ->files
	 */
	struct task_struct	*sqo_task;

	/* Only used for accounting purposes */
	struct mm_struct	*mm_account;

#ifdef CONFIG_BLK_CGROUP
	struct cgroup_subsys_state	*sqo_blkcg_css;
#endif

	struct io_sq_data	*sq_data;	/* if using sq thread polling */

	struct wait_queue_head	sqo_sq_wait;
	struct wait_queue_entry	sqo_wait_entry;
	struct list_head	sqd_list;

	/*
	 * If used, fixed file set. Writers must ensure that ->refs is dead,
	 * readers must ensure that ->refs is alive as long as the file* is
	 * used. Only updated through io_uring_register(2).
	 */
	struct fixed_file_data	*file_data;
	unsigned		nr_user_files;

	/* if used, fixed mapped user buffers */
	unsigned		nr_user_bufs;
	struct io_mapped_ubuf	*user_bufs;

	struct user_struct	*user;

	const struct cred	*creds;

#ifdef CONFIG_AUDIT
	kuid_t			loginuid;
	unsigned int		sessionid;
#endif

	struct completion	ref_comp;
	struct completion	sq_thread_comp;

	/* if all else fails... */
	struct io_kiocb		*fallback_req;

#if defined(CONFIG_UNIX)
	struct socket		*ring_sock;
#endif

	struct xarray		io_buffers;

	struct xarray		personalities;
	u32			pers_next;

	struct {
		unsigned		cached_cq_tail;
		unsigned		cq_entries;
		unsigned		cq_mask;
		atomic_t		cq_timeouts;
		unsigned		cq_last_tm_flush;
		unsigned long		cq_check_overflow;
		struct wait_queue_head	cq_wait;
		struct fasync_struct	*cq_fasync;
		struct eventfd_ctx	*cq_ev_fd;
	} ____cacheline_aligned_in_smp;

	struct {
		struct mutex		uring_lock;
		wait_queue_head_t	wait;
	} ____cacheline_aligned_in_smp;

	struct {
		spinlock_t		completion_lock;

		/*
		 * ->iopoll_list is protected by the ctx->uring_lock for
		 * io_uring instances that don't use IORING_SETUP_SQPOLL.
		 * For SQPOLL, only the single threaded io_sq_thread() will
		 * manipulate the list, hence no extra locking is needed there.
		 */
		struct list_head	iopoll_list;
		struct hlist_head	*cancel_hash;
		unsigned		cancel_hash_bits;
		bool			poll_multi_file;

		spinlock_t		inflight_lock;
		struct list_head	inflight_list;
	} ____cacheline_aligned_in_smp;

	struct delayed_work		file_put_work;
	struct llist_head		file_put_llist;

	struct work_struct		exit_work;
	struct io_restriction		restrictions;
};

/*
 * First field must be the file pointer in all the
 * iocb unions! See also 'struct kiocb' in <linux/fs.h>
 */
struct io_poll_iocb {
	struct file			*file;
	union {
		struct wait_queue_head	*head;
		u64			addr;
	};
	__poll_t			events;
	bool				done;
	bool				canceled;
	struct wait_queue_entry		wait;
};

struct io_close {
	struct file			*file;
	struct file			*put_file;
	int				fd;
};

struct io_timeout_data {
	struct io_kiocb			*req;
	struct hrtimer			timer;
	struct timespec64		ts;
	enum hrtimer_mode		mode;
};

struct io_accept {
	struct file			*file;
	struct sockaddr __user		*addr;
	int __user			*addr_len;
	int				flags;
	unsigned long			nofile;
};

struct io_sync {
	struct file			*file;
	loff_t				len;
	loff_t				off;
	int				flags;
	int				mode;
};

struct io_cancel {
	struct file			*file;
	u64				addr;
};

struct io_timeout {
	struct file			*file;
	u32				off;
	u32				target_seq;
	struct list_head		list;
};

struct io_timeout_rem {
	struct file			*file;
	u64				addr;
};

struct io_rw {
	/* NOTE: kiocb has the file as the first member, so don't do it here */
	struct kiocb			kiocb;
	u64				addr;
	u64				len;
};

struct io_connect {
	struct file			*file;
	struct sockaddr __user		*addr;
	int				addr_len;
};

struct io_sr_msg {
	struct file			*file;
	union {
		struct user_msghdr __user *umsg;
		void __user		*buf;
	};
	int				msg_flags;
	int				bgid;
	size_t				len;
	struct io_buffer		*kbuf;
};

struct io_open {
	struct file			*file;
	int				dfd;
	bool				ignore_nonblock;
	struct filename			*filename;
	struct open_how			how;
	unsigned long			nofile;
};

struct io_files_update {
	struct file			*file;
	u64				arg;
	u32				nr_args;
	u32				offset;
};

struct io_fadvise {
	struct file			*file;
	u64				offset;
	u32				len;
	u32				advice;
};

struct io_madvise {
	struct file			*file;
	u64				addr;
	u32				len;
	u32				advice;
};

struct io_epoll {
	struct file			*file;
	int				epfd;
	int				op;
	int				fd;
	struct epoll_event		event;
};

struct io_splice {
	struct file			*file_out;
	struct file			*file_in;
	loff_t				off_out;
	loff_t				off_in;
	u64				len;
	unsigned int			flags;
};

struct io_provide_buf {
	struct file			*file;
	__u64				addr;
	__u32				len;
	__u32				bgid;
	__u16				nbufs;
	__u16				bid;
};

struct io_statx {
	struct file			*file;
	int				dfd;
	unsigned int			mask;
	unsigned int			flags;
	const char __user		*filename;
	struct statx __user		*buffer;
};

struct io_completion {
	struct file			*file;
	struct list_head		list;
	u32				cflags;
};

struct io_async_connect {
	struct sockaddr_storage		address;
};

struct io_async_msghdr {
	struct iovec			fast_iov[UIO_FASTIOV];
	struct iovec			*iov;
	struct sockaddr __user		*uaddr;
	struct msghdr			msg;
	struct sockaddr_storage		addr;
};

struct io_async_rw {
	struct iovec			fast_iov[UIO_FASTIOV];
	const struct iovec		*free_iovec;
	struct iov_iter			iter;
	size_t				bytes_done;
	struct wait_page_queue		wpq;
};

enum {
	REQ_F_FIXED_FILE_BIT	= IOSQE_FIXED_FILE_BIT,
	REQ_F_IO_DRAIN_BIT	= IOSQE_IO_DRAIN_BIT,
	REQ_F_LINK_BIT		= IOSQE_IO_LINK_BIT,
	REQ_F_HARDLINK_BIT	= IOSQE_IO_HARDLINK_BIT,
	REQ_F_FORCE_ASYNC_BIT	= IOSQE_ASYNC_BIT,
	REQ_F_BUFFER_SELECT_BIT	= IOSQE_BUFFER_SELECT_BIT,

	REQ_F_LINK_HEAD_BIT,
	REQ_F_FAIL_LINK_BIT,
	REQ_F_INFLIGHT_BIT,
	REQ_F_CUR_POS_BIT,
	REQ_F_NOWAIT_BIT,
	REQ_F_LINK_TIMEOUT_BIT,
	REQ_F_ISREG_BIT,
	REQ_F_NEED_CLEANUP_BIT,
	REQ_F_POLLED_BIT,
	REQ_F_BUFFER_SELECTED_BIT,
	REQ_F_NO_FILE_TABLE_BIT,
	REQ_F_WORK_INITIALIZED_BIT,
	REQ_F_LTIMEOUT_ACTIVE_BIT,

	/* not a real bit, just to check we're not overflowing the space */
	__REQ_F_LAST_BIT,
};

enum {
	/* ctx owns file */
	REQ_F_FIXED_FILE	= BIT(REQ_F_FIXED_FILE_BIT),
	/* drain existing IO first */
	REQ_F_IO_DRAIN		= BIT(REQ_F_IO_DRAIN_BIT),
	/* linked sqes */
	REQ_F_LINK		= BIT(REQ_F_LINK_BIT),
	/* doesn't sever on completion < 0 */
	REQ_F_HARDLINK		= BIT(REQ_F_HARDLINK_BIT),
	/* IOSQE_ASYNC */
	REQ_F_FORCE_ASYNC	= BIT(REQ_F_FORCE_ASYNC_BIT),
	/* IOSQE_BUFFER_SELECT */
	REQ_F_BUFFER_SELECT	= BIT(REQ_F_BUFFER_SELECT_BIT),

	/* head of a link */
	REQ_F_LINK_HEAD		= BIT(REQ_F_LINK_HEAD_BIT),
	/* fail rest of links */
	REQ_F_FAIL_LINK		= BIT(REQ_F_FAIL_LINK_BIT),
	/* on inflight list */
	REQ_F_INFLIGHT		= BIT(REQ_F_INFLIGHT_BIT),
	/* read/write uses file position */
	REQ_F_CUR_POS		= BIT(REQ_F_CUR_POS_BIT),
	/* must not punt to workers */
	REQ_F_NOWAIT		= BIT(REQ_F_NOWAIT_BIT),
	/* has or had linked timeout */
	REQ_F_LINK_TIMEOUT	= BIT(REQ_F_LINK_TIMEOUT_BIT),
	/* regular file */
	REQ_F_ISREG		= BIT(REQ_F_ISREG_BIT),
	/* needs cleanup */
	REQ_F_NEED_CLEANUP	= BIT(REQ_F_NEED_CLEANUP_BIT),
	/* already went through poll handler */
	REQ_F_POLLED		= BIT(REQ_F_POLLED_BIT),
	/* buffer already selected */
	REQ_F_BUFFER_SELECTED	= BIT(REQ_F_BUFFER_SELECTED_BIT),
	/* doesn't need file table for this request */
	REQ_F_NO_FILE_TABLE	= BIT(REQ_F_NO_FILE_TABLE_BIT),
	/* io_wq_work is initialized */
	REQ_F_WORK_INITIALIZED	= BIT(REQ_F_WORK_INITIALIZED_BIT),
	/* linked timeout is active, i.e. prepared by link's head */
	REQ_F_LTIMEOUT_ACTIVE	= BIT(REQ_F_LTIMEOUT_ACTIVE_BIT),
};

struct async_poll {
	struct io_poll_iocb	poll;
	struct io_poll_iocb	*double_poll;
};

/*
 * NOTE! Each of the iocb union members has the file pointer
 * as the first entry in their struct definition. So you can
 * access the file pointer through any of the sub-structs,
 * or directly as just 'ki_filp' in this struct.
 */
struct io_kiocb {
	union {
		struct file		*file;
		struct io_rw		rw;
		struct io_poll_iocb	poll;
		struct io_accept	accept;
		struct io_sync		sync;
		struct io_cancel	cancel;
		struct io_timeout	timeout;
		struct io_timeout_rem	timeout_rem;
		struct io_connect	connect;
		struct io_sr_msg	sr_msg;
		struct io_open		open;
		struct io_close		close;
		struct io_files_update	files_update;
		struct io_fadvise	fadvise;
		struct io_madvise	madvise;
		struct io_epoll		epoll;
		struct io_splice	splice;
		struct io_provide_buf	pbuf;
		struct io_statx		statx;
		/* use only after cleaning per-op data, see io_clean_op() */
		struct io_completion	compl;
	};

	/* opcode allocated if it needs to store data for async defer */
	void				*async_data;
	u8				opcode;
	/* polled IO has completed */
	u8				iopoll_completed;

	u16				buf_index;
	u32				result;

	struct io_ring_ctx		*ctx;
	unsigned int			flags;
	refcount_t			refs;
	struct task_struct		*task;
	u64				user_data;

	struct list_head		link_list;

	/*
	 * 1. used with ctx->iopoll_list with reads/writes
	 * 2. to track reqs with ->files (see io_op_def::file_table)
	 */
	struct list_head		inflight_entry;

	struct percpu_ref		*fixed_file_refs;
	struct callback_head		task_work;
	/* for polled requests, i.e. IORING_OP_POLL_ADD and async armed poll */
	struct hlist_node		hash_node;
	struct async_poll		*apoll;
	struct io_wq_work		work;
};

struct io_defer_entry {
	struct list_head	list;
	struct io_kiocb		*req;
	u32			seq;
};

#define IO_IOPOLL_BATCH			8

struct io_comp_state {
	unsigned int		nr;
	struct list_head	list;
	struct io_ring_ctx	*ctx;
};

struct io_submit_state {
	struct blk_plug		plug;

	/*
	 * io_kiocb alloc cache
	 */
	void			*reqs[IO_IOPOLL_BATCH];
	unsigned int		free_reqs;

	/*
	 * Batch completion logic
	 */
	struct io_comp_state	comp;

	/*
	 * File reference cache
	 */
	struct file		*file;
	unsigned int		fd;
	unsigned int		has_refs;
	unsigned int		ios_left;
};

struct io_op_def {
	/* needs req->file assigned */
	unsigned		needs_file : 1;
	/* don't fail if file grab fails */
	unsigned		needs_file_no_error : 1;
	/* hash wq insertion if file is a regular file */
	unsigned		hash_reg_file : 1;
	/* unbound wq insertion if file is a non-regular file */
	unsigned		unbound_nonreg_file : 1;
	/* opcode is not supported by this kernel */
	unsigned		not_supported : 1;
	/* set if opcode supports polled "wait" */
	unsigned		pollin : 1;
	unsigned		pollout : 1;
	/* op supports buffer selection */
	unsigned		buffer_select : 1;
	/* must always have async data allocated */
	unsigned		needs_async_data : 1;
	/* size of async data needed, if any */
	unsigned short		async_size;
	unsigned		work_flags;
};

static const struct io_op_def io_op_defs[] = {
	[IORING_OP_NOP] = {},
	[IORING_OP_READV] = {
		.needs_file		= 1,
		.unbound_nonreg_file	= 1,
		.pollin			= 1,
		.buffer_select		= 1,
		.needs_async_data	= 1,
		.async_size		= sizeof(struct io_async_rw),
		.work_flags		= IO_WQ_WORK_MM | IO_WQ_WORK_BLKCG,
	},
	[IORING_OP_WRITEV] = {
		.needs_file		= 1,
		.hash_reg_file		= 1,
		.unbound_nonreg_file	= 1,
		.pollout		= 1,
		.needs_async_data	= 1,
		.async_size		= sizeof(struct io_async_rw),
		.work_flags		= IO_WQ_WORK_MM | IO_WQ_WORK_BLKCG |
						IO_WQ_WORK_FSIZE,
	},
	[IORING_OP_FSYNC] = {
		.needs_file		= 1,
		.work_flags		= IO_WQ_WORK_BLKCG,
	},
	[IORING_OP_READ_FIXED] = {
		.needs_file		= 1,
		.unbound_nonreg_file	= 1,
		.pollin			= 1,
		.async_size		= sizeof(struct io_async_rw),
		.work_flags		= IO_WQ_WORK_BLKCG | IO_WQ_WORK_MM,
	},
	[IORING_OP_WRITE_FIXED] = {
		.needs_file		= 1,
		.hash_reg_file		= 1,
		.unbound_nonreg_file	= 1,
		.pollout		= 1,
		.async_size		= sizeof(struct io_async_rw),
		.work_flags		= IO_WQ_WORK_BLKCG | IO_WQ_WORK_FSIZE |
						IO_WQ_WORK_MM,
	},
	[IORING_OP_POLL_ADD] = {
		.needs_file		= 1,
		.unbound_nonreg_file	= 1,
	},
	[IORING_OP_POLL_REMOVE] = {},
	[IORING_OP_SYNC_FILE_RANGE] = {
		.needs_file		= 1,
		.work_flags		= IO_WQ_WORK_BLKCG,
	},
	[IORING_OP_SENDMSG] = {
		.needs_file		= 1,
		.unbound_nonreg_file	= 1,
		.pollout		= 1,
		.needs_async_data	= 1,
		.async_size		= sizeof(struct io_async_msghdr),
		.work_flags		= IO_WQ_WORK_MM | IO_WQ_WORK_BLKCG |
						IO_WQ_WORK_FS,
	},
	[IORING_OP_RECVMSG] = {
		.needs_file		= 1,
		.unbound_nonreg_file	= 1,
		.pollin			= 1,
		.buffer_select		= 1,
		.needs_async_data	= 1,
		.async_size		= sizeof(struct io_async_msghdr),
		.work_flags		= IO_WQ_WORK_MM | IO_WQ_WORK_BLKCG |
						IO_WQ_WORK_FS,
	},
	[IORING_OP_TIMEOUT] = {
		.needs_async_data	= 1,
		.async_size		= sizeof(struct io_timeout_data),
		.work_flags		= IO_WQ_WORK_MM,
	},
	[IORING_OP_TIMEOUT_REMOVE] = {},
	[IORING_OP_ACCEPT] = {
		.needs_file		= 1,
		.unbound_nonreg_file	= 1,
		.pollin			= 1,
		.work_flags		= IO_WQ_WORK_MM | IO_WQ_WORK_FILES,
	},
	[IORING_OP_ASYNC_CANCEL] = {},
	[IORING_OP_LINK_TIMEOUT] = {
		.needs_async_data	= 1,
		.async_size		= sizeof(struct io_timeout_data),
		.work_flags		= IO_WQ_WORK_MM,
	},
	[IORING_OP_CONNECT] = {
		.needs_file		= 1,
		.unbound_nonreg_file	= 1,
		.pollout		= 1,
		.needs_async_data	= 1,
		.async_size		= sizeof(struct io_async_connect),
		.work_flags		= IO_WQ_WORK_MM,
	},
	[IORING_OP_FALLOCATE] = {
		.needs_file		= 1,
		.work_flags		= IO_WQ_WORK_BLKCG | IO_WQ_WORK_FSIZE,
	},
	[IORING_OP_OPENAT] = {
		.work_flags		= IO_WQ_WORK_FILES | IO_WQ_WORK_BLKCG |
						IO_WQ_WORK_FS,
	},
	[IORING_OP_CLOSE] = {
		.needs_file		= 1,
		.needs_file_no_error	= 1,
		.work_flags		= IO_WQ_WORK_FILES | IO_WQ_WORK_BLKCG,
	},
	[IORING_OP_FILES_UPDATE] = {
		.work_flags		= IO_WQ_WORK_FILES | IO_WQ_WORK_MM,
	},
	[IORING_OP_STATX] = {
		.work_flags		= IO_WQ_WORK_FILES | IO_WQ_WORK_MM |
						IO_WQ_WORK_FS | IO_WQ_WORK_BLKCG,
	},
	[IORING_OP_READ] = {
		.needs_file		= 1,
		.unbound_nonreg_file	= 1,
		.pollin			= 1,
		.buffer_select		= 1,
		.async_size		= sizeof(struct io_async_rw),
		.work_flags		= IO_WQ_WORK_MM | IO_WQ_WORK_BLKCG,
	},
	[IORING_OP_WRITE] = {
		.needs_file		= 1,
		.hash_reg_file		= 1,
		.unbound_nonreg_file	= 1,
		.pollout		= 1,
		.async_size		= sizeof(struct io_async_rw),
		.work_flags		= IO_WQ_WORK_MM | IO_WQ_WORK_BLKCG |
						IO_WQ_WORK_FSIZE,
	},
	[IORING_OP_FADVISE] = {
		.needs_file		= 1,
		.work_flags		= IO_WQ_WORK_BLKCG,
	},
	[IORING_OP_MADVISE] = {
		.work_flags		= IO_WQ_WORK_MM | IO_WQ_WORK_BLKCG,
	},
	[IORING_OP_SEND] = {
		.needs_file		= 1,
		.unbound_nonreg_file	= 1,
		.pollout		= 1,
		.work_flags		= IO_WQ_WORK_MM | IO_WQ_WORK_BLKCG,
	},
	[IORING_OP_RECV] = {
		.needs_file		= 1,
		.unbound_nonreg_file	= 1,
		.pollin			= 1,
		.buffer_select		= 1,
		.work_flags		= IO_WQ_WORK_MM | IO_WQ_WORK_BLKCG,
	},
	[IORING_OP_OPENAT2] = {
		.work_flags		= IO_WQ_WORK_FILES | IO_WQ_WORK_FS |
						IO_WQ_WORK_BLKCG,
	},
	[IORING_OP_EPOLL_CTL] = {
		.unbound_nonreg_file	= 1,
		.work_flags		= IO_WQ_WORK_FILES,
	},
	[IORING_OP_SPLICE] = {
		.needs_file		= 1,
		.hash_reg_file		= 1,
		.unbound_nonreg_file	= 1,
		.work_flags		= IO_WQ_WORK_BLKCG,
	},
	[IORING_OP_PROVIDE_BUFFERS] = {},
	[IORING_OP_REMOVE_BUFFERS] = {},
	[IORING_OP_TEE] = {
		.needs_file		= 1,
		.hash_reg_file		= 1,
		.unbound_nonreg_file	= 1,
	},
};

enum io_mem_account {
	ACCT_LOCKED,
	ACCT_PINNED,
};

static void destroy_fixed_file_ref_node(struct fixed_file_ref_node *ref_node);
static struct fixed_file_ref_node *alloc_fixed_file_ref_node(
			struct io_ring_ctx *ctx);

static void __io_complete_rw(struct io_kiocb *req, long res, long res2,
			     struct io_comp_state *cs);
static void io_cqring_fill_event(struct io_kiocb *req, long res);
static void io_put_req(struct io_kiocb *req);
static void io_put_req_deferred(struct io_kiocb *req, int nr);
static void io_double_put_req(struct io_kiocb *req);
static struct io_kiocb *io_prep_linked_timeout(struct io_kiocb *req);
static void __io_queue_linked_timeout(struct io_kiocb *req);
static void io_queue_linked_timeout(struct io_kiocb *req);
static int __io_sqe_files_update(struct io_ring_ctx *ctx,
				 struct io_uring_files_update *ip,
				 unsigned nr_args);
static void __io_clean_op(struct io_kiocb *req);
static struct file *io_file_get(struct io_submit_state *state,
				struct io_kiocb *req, int fd, bool fixed);
static void __io_queue_sqe(struct io_kiocb *req, struct io_comp_state *cs);
static void io_file_put_work(struct work_struct *work);

static ssize_t io_import_iovec(int rw, struct io_kiocb *req,
			       struct iovec **iovec, struct iov_iter *iter,
			       bool needs_lock);
static int io_setup_async_rw(struct io_kiocb *req, const struct iovec *iovec,
			     const struct iovec *fast_iov,
			     struct iov_iter *iter, bool force);
static void io_req_drop_files(struct io_kiocb *req);
static void io_req_task_queue(struct io_kiocb *req);

static struct kmem_cache *req_cachep;

static const struct file_operations io_uring_fops;

struct sock *io_uring_get_socket(struct file *file)
{
#if defined(CONFIG_UNIX)
	if (file->f_op == &io_uring_fops) {
		struct io_ring_ctx *ctx = file->private_data;

		return ctx->ring_sock->sk;
	}
#endif
	return NULL;
}
EXPORT_SYMBOL(io_uring_get_socket);

static inline void io_clean_op(struct io_kiocb *req)
{
	if (req->flags & (REQ_F_NEED_CLEANUP | REQ_F_BUFFER_SELECTED))
		__io_clean_op(req);
}

static inline bool __io_match_files(struct io_kiocb *req,
				    struct files_struct *files)
{
	if (req->file && req->file->f_op == &io_uring_fops)
		return true;

	return ((req->flags & REQ_F_WORK_INITIALIZED) &&
	        (req->work.flags & IO_WQ_WORK_FILES)) &&
		req->work.identity->files == files;
}

static bool io_match_task(struct io_kiocb *head,
			  struct task_struct *task,
			  struct files_struct *files)
{
	struct io_kiocb *link;

	if (task && head->task != task) {
		/* in terms of cancelation, always match if req task is dead */
		if (head->task->flags & PF_EXITING)
			return true;
		return false;
	}
	if (!files)
		return true;
	if (__io_match_files(head, files))
		return true;
	if (head->flags & REQ_F_LINK_HEAD) {
		list_for_each_entry(link, &head->link_list, link_list) {
			if (__io_match_files(link, files))
				return true;
		}
	}
	return false;
}


static void io_sq_thread_drop_mm(void)
{
	struct mm_struct *mm = current->mm;

	if (mm) {
		kthread_unuse_mm(mm);
		mmput(mm);
		current->mm = NULL;
	}
}

static int __io_sq_thread_acquire_mm(struct io_ring_ctx *ctx)
{
	struct mm_struct *mm;

	if (current->flags & PF_EXITING)
		return -EFAULT;
	if (current->mm)
		return 0;

	/* Should never happen */
	if (unlikely(!(ctx->flags & IORING_SETUP_SQPOLL)))
		return -EFAULT;

	task_lock(ctx->sqo_task);
	mm = ctx->sqo_task->mm;
	if (unlikely(!mm || !mmget_not_zero(mm)))
		mm = NULL;
	task_unlock(ctx->sqo_task);

	if (mm) {
		kthread_use_mm(mm);
		return 0;
	}

	return -EFAULT;
}

static int io_sq_thread_acquire_mm(struct io_ring_ctx *ctx,
				   struct io_kiocb *req)
{
	if (!(io_op_defs[req->opcode].work_flags & IO_WQ_WORK_MM))
		return 0;
	return __io_sq_thread_acquire_mm(ctx);
}

static void io_sq_thread_associate_blkcg(struct io_ring_ctx *ctx,
					 struct cgroup_subsys_state **cur_css)

{
#ifdef CONFIG_BLK_CGROUP
	/* puts the old one when swapping */
	if (*cur_css != ctx->sqo_blkcg_css) {
		kthread_associate_blkcg(ctx->sqo_blkcg_css);
		*cur_css = ctx->sqo_blkcg_css;
	}
#endif
}

static void io_sq_thread_unassociate_blkcg(void)
{
#ifdef CONFIG_BLK_CGROUP
	kthread_associate_blkcg(NULL);
#endif
}

static inline void req_set_fail_links(struct io_kiocb *req)
{
	if ((req->flags & (REQ_F_LINK | REQ_F_HARDLINK)) == REQ_F_LINK)
		req->flags |= REQ_F_FAIL_LINK;
}

/*
 * None of these are dereferenced, they are simply used to check if any of
 * them have changed. If we're under current and check they are still the
 * same, we're fine to grab references to them for actual out-of-line use.
 */
static void io_init_identity(struct io_identity *id)
{
	id->files = current->files;
	id->mm = current->mm;
#ifdef CONFIG_BLK_CGROUP
	rcu_read_lock();
	id->blkcg_css = blkcg_css();
	rcu_read_unlock();
#endif
	id->creds = current_cred();
	id->nsproxy = current->nsproxy;
	id->fs = current->fs;
	id->fsize = rlimit(RLIMIT_FSIZE);
#ifdef CONFIG_AUDIT
	id->loginuid = current->loginuid;
	id->sessionid = current->sessionid;
#endif
	refcount_set(&id->count, 1);
}

static inline void __io_req_init_async(struct io_kiocb *req)
{
	memset(&req->work, 0, sizeof(req->work));
	req->flags |= REQ_F_WORK_INITIALIZED;
}

/*
 * Note: must call io_req_init_async() for the first time you
 * touch any members of io_wq_work.
 */
static inline void io_req_init_async(struct io_kiocb *req)
{
	struct io_uring_task *tctx = current->io_uring;

	if (req->flags & REQ_F_WORK_INITIALIZED)
		return;

	__io_req_init_async(req);

	/* Grab a ref if this isn't our static identity */
	req->work.identity = tctx->identity;
	if (tctx->identity != &tctx->__identity)
		refcount_inc(&req->work.identity->count);
}

static inline bool io_async_submit(struct io_ring_ctx *ctx)
{
	return ctx->flags & IORING_SETUP_SQPOLL;
}

static void io_ring_ctx_ref_free(struct percpu_ref *ref)
{
	struct io_ring_ctx *ctx = container_of(ref, struct io_ring_ctx, refs);

	complete(&ctx->ref_comp);
}

static inline bool io_is_timeout_noseq(struct io_kiocb *req)
{
	return !req->timeout.off;
}

static struct io_ring_ctx *io_ring_ctx_alloc(struct io_uring_params *p)
{
	struct io_ring_ctx *ctx;
	int hash_bits;

	ctx = kzalloc(sizeof(*ctx), GFP_KERNEL);
	if (!ctx)
		return NULL;

	ctx->fallback_req = kmem_cache_alloc(req_cachep, GFP_KERNEL);
	if (!ctx->fallback_req)
		goto err;

	/*
	 * Use 5 bits less than the max cq entries, that should give us around
	 * 32 entries per hash list if totally full and uniformly spread.
	 */
	hash_bits = ilog2(p->cq_entries);
	hash_bits -= 5;
	if (hash_bits <= 0)
		hash_bits = 1;
	ctx->cancel_hash_bits = hash_bits;
	ctx->cancel_hash = kmalloc((1U << hash_bits) * sizeof(struct hlist_head),
					GFP_KERNEL);
	if (!ctx->cancel_hash)
		goto err;
	__hash_init(ctx->cancel_hash, 1U << hash_bits);

	if (percpu_ref_init(&ctx->refs, io_ring_ctx_ref_free,
			    PERCPU_REF_ALLOW_REINIT, GFP_KERNEL))
		goto err;

	ctx->flags = p->flags;
	init_waitqueue_head(&ctx->sqo_sq_wait);
	INIT_LIST_HEAD(&ctx->sqd_list);
	init_waitqueue_head(&ctx->cq_wait);
	INIT_LIST_HEAD(&ctx->cq_overflow_list);
	init_completion(&ctx->ref_comp);
	init_completion(&ctx->sq_thread_comp);
	xa_init_flags(&ctx->io_buffers, XA_FLAGS_ALLOC1);
	xa_init_flags(&ctx->personalities, XA_FLAGS_ALLOC1);
	mutex_init(&ctx->uring_lock);
	init_waitqueue_head(&ctx->wait);
	spin_lock_init(&ctx->completion_lock);
	INIT_LIST_HEAD(&ctx->iopoll_list);
	INIT_LIST_HEAD(&ctx->defer_list);
	INIT_LIST_HEAD(&ctx->timeout_list);
	spin_lock_init(&ctx->inflight_lock);
	INIT_LIST_HEAD(&ctx->inflight_list);
	INIT_DELAYED_WORK(&ctx->file_put_work, io_file_put_work);
	init_llist_head(&ctx->file_put_llist);
	return ctx;
err:
	if (ctx->fallback_req)
		kmem_cache_free(req_cachep, ctx->fallback_req);
	kfree(ctx->cancel_hash);
	kfree(ctx);
	return NULL;
}

static bool req_need_defer(struct io_kiocb *req, u32 seq)
{
	if (unlikely(req->flags & REQ_F_IO_DRAIN)) {
		struct io_ring_ctx *ctx = req->ctx;

		return seq != ctx->cached_cq_tail
				+ READ_ONCE(ctx->cached_cq_overflow);
	}

	return false;
}

static void __io_commit_cqring(struct io_ring_ctx *ctx)
{
	struct io_rings *rings = ctx->rings;

	/* order cqe stores with ring update */
	smp_store_release(&rings->cq.tail, ctx->cached_cq_tail);
}

static void io_put_identity(struct io_uring_task *tctx, struct io_kiocb *req)
{
	if (req->work.identity == &tctx->__identity)
		return;
	if (refcount_dec_and_test(&req->work.identity->count))
		kfree(req->work.identity);
}

static void io_req_clean_work(struct io_kiocb *req)
{
	if (!(req->flags & REQ_F_WORK_INITIALIZED))
		return;

	req->flags &= ~REQ_F_WORK_INITIALIZED;

	if (req->work.flags & IO_WQ_WORK_MM) {
		mmdrop(req->work.identity->mm);
		req->work.flags &= ~IO_WQ_WORK_MM;
	}
#ifdef CONFIG_BLK_CGROUP
	if (req->work.flags & IO_WQ_WORK_BLKCG) {
		css_put(req->work.identity->blkcg_css);
		req->work.flags &= ~IO_WQ_WORK_BLKCG;
	}
#endif
	if (req->work.flags & IO_WQ_WORK_CREDS) {
		put_cred(req->work.identity->creds);
		req->work.flags &= ~IO_WQ_WORK_CREDS;
	}
	if (req->work.flags & IO_WQ_WORK_FS) {
		struct fs_struct *fs = req->work.identity->fs;

		spin_lock(&req->work.identity->fs->lock);
		if (--fs->users)
			fs = NULL;
		spin_unlock(&req->work.identity->fs->lock);
		if (fs)
			free_fs_struct(fs);
		req->work.flags &= ~IO_WQ_WORK_FS;
	}
	if (req->flags & REQ_F_INFLIGHT)
		io_req_drop_files(req);

	io_put_identity(req->task->io_uring, req);
}

/*
 * Create a private copy of io_identity, since some fields don't match
 * the current context.
 */
static bool io_identity_cow(struct io_kiocb *req)
{
	struct io_uring_task *tctx = current->io_uring;
	const struct cred *creds = NULL;
	struct io_identity *id;

	if (req->work.flags & IO_WQ_WORK_CREDS)
		creds = req->work.identity->creds;

	id = kmemdup(req->work.identity, sizeof(*id), GFP_KERNEL);
	if (unlikely(!id)) {
		req->work.flags |= IO_WQ_WORK_CANCEL;
		return false;
	}

	/*
	 * We can safely just re-init the creds we copied  Either the field
	 * matches the current one, or we haven't grabbed it yet. The only
	 * exception is ->creds, through registered personalities, so handle
	 * that one separately.
	 */
	io_init_identity(id);
	if (creds)
		id->creds = creds;

	/* add one for this request */
	refcount_inc(&id->count);

	/* drop tctx and req identity references, if needed */
	if (tctx->identity != &tctx->__identity &&
	    refcount_dec_and_test(&tctx->identity->count))
		kfree(tctx->identity);
	if (req->work.identity != &tctx->__identity &&
	    refcount_dec_and_test(&req->work.identity->count))
		kfree(req->work.identity);

	req->work.identity = id;
	tctx->identity = id;
	return true;
}

static bool io_grab_identity(struct io_kiocb *req)
{
	const struct io_op_def *def = &io_op_defs[req->opcode];
	struct io_identity *id = req->work.identity;
	struct io_ring_ctx *ctx = req->ctx;

	if (def->work_flags & IO_WQ_WORK_FSIZE) {
		if (id->fsize != rlimit(RLIMIT_FSIZE))
			return false;
		req->work.flags |= IO_WQ_WORK_FSIZE;
	}
#ifdef CONFIG_BLK_CGROUP
	if (!(req->work.flags & IO_WQ_WORK_BLKCG) &&
	    (def->work_flags & IO_WQ_WORK_BLKCG)) {
		rcu_read_lock();
		if (id->blkcg_css != blkcg_css()) {
			rcu_read_unlock();
			return false;
		}
		/*
		 * This should be rare, either the cgroup is dying or the task
		 * is moving cgroups. Just punt to root for the handful of ios.
		 */
		if (css_tryget_online(id->blkcg_css))
			req->work.flags |= IO_WQ_WORK_BLKCG;
		rcu_read_unlock();
	}
#endif
	if (!(req->work.flags & IO_WQ_WORK_CREDS)) {
		if (id->creds != current_cred())
			return false;
		get_cred(id->creds);
		req->work.flags |= IO_WQ_WORK_CREDS;
	}
#ifdef CONFIG_AUDIT
	if (!uid_eq(current->loginuid, id->loginuid) ||
	    current->sessionid != id->sessionid)
		return false;
#endif
	if (!(req->work.flags & IO_WQ_WORK_FS) &&
	    (def->work_flags & IO_WQ_WORK_FS)) {
		if (current->fs != id->fs)
			return false;
		spin_lock(&id->fs->lock);
		if (!id->fs->in_exec) {
			id->fs->users++;
			req->work.flags |= IO_WQ_WORK_FS;
		} else {
			req->work.flags |= IO_WQ_WORK_CANCEL;
		}
		spin_unlock(&current->fs->lock);
	}
	if (!(req->work.flags & IO_WQ_WORK_FILES) &&
	    (def->work_flags & IO_WQ_WORK_FILES) &&
	    !(req->flags & REQ_F_NO_FILE_TABLE)) {
		if (id->files != current->files ||
		    id->nsproxy != current->nsproxy)
			return false;
		atomic_inc(&id->files->count);
		get_nsproxy(id->nsproxy);

		if (!(req->flags & REQ_F_INFLIGHT)) {
			req->flags |= REQ_F_INFLIGHT;

			spin_lock_irq(&ctx->inflight_lock);
			list_add(&req->inflight_entry, &ctx->inflight_list);
			spin_unlock_irq(&ctx->inflight_lock);
		}
		req->work.flags |= IO_WQ_WORK_FILES;
	}
	if (!(req->work.flags & IO_WQ_WORK_MM) &&
	    (def->work_flags & IO_WQ_WORK_MM)) {
		if (id->mm != current->mm)
			return false;
		mmgrab(id->mm);
		req->work.flags |= IO_WQ_WORK_MM;
	}

	return true;
}

static void io_prep_async_work(struct io_kiocb *req)
{
	const struct io_op_def *def = &io_op_defs[req->opcode];
	struct io_ring_ctx *ctx = req->ctx;
	struct io_identity *id;

	io_req_init_async(req);
	id = req->work.identity;

	if (req->flags & REQ_F_FORCE_ASYNC)
		req->work.flags |= IO_WQ_WORK_CONCURRENT;

	if (req->flags & REQ_F_ISREG) {
		if (def->hash_reg_file || (ctx->flags & IORING_SETUP_IOPOLL))
			io_wq_hash_work(&req->work, file_inode(req->file));
	} else if (!req->file || !S_ISBLK(file_inode(req->file)->i_mode)) {
		if (def->unbound_nonreg_file)
			req->work.flags |= IO_WQ_WORK_UNBOUND;
	}

	/* if we fail grabbing identity, we must COW, regrab, and retry */
	if (io_grab_identity(req))
		return;

	if (!io_identity_cow(req))
		return;

	/* can't fail at this point */
	if (!io_grab_identity(req))
		WARN_ON(1);
}

static void io_prep_async_link(struct io_kiocb *req)
{
	struct io_kiocb *cur;

	io_prep_async_work(req);
	if (req->flags & REQ_F_LINK_HEAD)
		list_for_each_entry(cur, &req->link_list, link_list)
			io_prep_async_work(cur);
}

static struct io_kiocb *__io_queue_async_work(struct io_kiocb *req)
{
	struct io_ring_ctx *ctx = req->ctx;
	struct io_kiocb *link = io_prep_linked_timeout(req);

	trace_io_uring_queue_async_work(ctx, io_wq_is_hashed(&req->work), req,
					&req->work, req->flags);
	io_wq_enqueue(ctx->io_wq, &req->work);
	return link;
}

static void io_queue_async_work(struct io_kiocb *req)
{
	struct io_kiocb *link;

	/* init ->work of the whole link before punting */
	io_prep_async_link(req);
	link = __io_queue_async_work(req);

	if (link)
		io_queue_linked_timeout(link);
}

static void io_kill_timeout(struct io_kiocb *req, int status)
{
	struct io_timeout_data *io = req->async_data;
	int ret;

	ret = hrtimer_try_to_cancel(&io->timer);
	if (ret != -1) {
		if (status)
			req_set_fail_links(req);
		atomic_set(&req->ctx->cq_timeouts,
			atomic_read(&req->ctx->cq_timeouts) + 1);
		list_del_init(&req->timeout.list);
		io_cqring_fill_event(req, status);
		io_put_req_deferred(req, 1);
	}
}

/*
 * Returns true if we found and killed one or more timeouts
 */
static bool io_kill_timeouts(struct io_ring_ctx *ctx, struct task_struct *tsk,
			     struct files_struct *files)
{
	struct io_kiocb *req, *tmp;
	int canceled = 0;

	spin_lock_irq(&ctx->completion_lock);
	list_for_each_entry_safe(req, tmp, &ctx->timeout_list, timeout.list) {
		if (io_match_task(req, tsk, files)) {
			io_kill_timeout(req, -ECANCELED);
			canceled++;
		}
	}
	spin_unlock_irq(&ctx->completion_lock);
	return canceled != 0;
}

static void __io_queue_deferred(struct io_ring_ctx *ctx)
{
	do {
		struct io_defer_entry *de = list_first_entry(&ctx->defer_list,
						struct io_defer_entry, list);

		if (req_need_defer(de->req, de->seq))
			break;
		list_del_init(&de->list);
		io_req_task_queue(de->req);
		kfree(de);
	} while (!list_empty(&ctx->defer_list));
}

static void io_flush_timeouts(struct io_ring_ctx *ctx)
{
	u32 seq;

	if (list_empty(&ctx->timeout_list))
		return;

	seq = ctx->cached_cq_tail - atomic_read(&ctx->cq_timeouts);

	do {
		u32 events_needed, events_got;
		struct io_kiocb *req = list_first_entry(&ctx->timeout_list,
						struct io_kiocb, timeout.list);

		if (io_is_timeout_noseq(req))
			break;

		/*
		 * Since seq can easily wrap around over time, subtract
		 * the last seq at which timeouts were flushed before comparing.
		 * Assuming not more than 2^31-1 events have happened since,
		 * these subtractions won't have wrapped, so we can check if
		 * target is in [last_seq, current_seq] by comparing the two.
		 */
		events_needed = req->timeout.target_seq - ctx->cq_last_tm_flush;
		events_got = seq - ctx->cq_last_tm_flush;
		if (events_got < events_needed)
			break;

		list_del_init(&req->timeout.list);
		io_kill_timeout(req, 0);
	} while (!list_empty(&ctx->timeout_list));

	ctx->cq_last_tm_flush = seq;
}

static void io_commit_cqring(struct io_ring_ctx *ctx)
{
	io_flush_timeouts(ctx);
	__io_commit_cqring(ctx);

	if (unlikely(!list_empty(&ctx->defer_list)))
		__io_queue_deferred(ctx);
}

static inline bool io_sqring_full(struct io_ring_ctx *ctx)
{
	struct io_rings *r = ctx->rings;

	return READ_ONCE(r->sq.tail) - ctx->cached_sq_head == r->sq_ring_entries;
}

static struct io_uring_cqe *io_get_cqring(struct io_ring_ctx *ctx)
{
	struct io_rings *rings = ctx->rings;
	unsigned tail;

	tail = ctx->cached_cq_tail;
	/*
	 * writes to the cq entry need to come after reading head; the
	 * control dependency is enough as we're using WRITE_ONCE to
	 * fill the cq entry
	 */
	if (tail - READ_ONCE(rings->cq.head) == rings->cq_ring_entries)
		return NULL;

	ctx->cached_cq_tail++;
	return &rings->cqes[tail & ctx->cq_mask];
}

static inline bool io_should_trigger_evfd(struct io_ring_ctx *ctx)
{
	if (!ctx->cq_ev_fd)
		return false;
	if (READ_ONCE(ctx->rings->cq_flags) & IORING_CQ_EVENTFD_DISABLED)
		return false;
	if (!ctx->eventfd_async)
		return true;
	return io_wq_current_is_worker();
}

static void io_cqring_ev_posted(struct io_ring_ctx *ctx)
{
	if (wq_has_sleeper(&ctx->cq_wait)) {
		wake_up_interruptible(&ctx->cq_wait);
		kill_fasync(&ctx->cq_fasync, SIGIO, POLL_IN);
	}
	if (waitqueue_active(&ctx->wait))
		wake_up(&ctx->wait);
	if (ctx->sq_data && waitqueue_active(&ctx->sq_data->wait))
		wake_up(&ctx->sq_data->wait);
	if (io_should_trigger_evfd(ctx))
		eventfd_signal(ctx->cq_ev_fd, 1);
}

static void io_cqring_mark_overflow(struct io_ring_ctx *ctx)
{
	if (list_empty(&ctx->cq_overflow_list)) {
		clear_bit(0, &ctx->sq_check_overflow);
		clear_bit(0, &ctx->cq_check_overflow);
		ctx->rings->sq_flags &= ~IORING_SQ_CQ_OVERFLOW;
	}
}

/* Returns true if there are no backlogged entries after the flush */
static bool __io_cqring_overflow_flush(struct io_ring_ctx *ctx, bool force,
				       struct task_struct *tsk,
				       struct files_struct *files)
{
	struct io_rings *rings = ctx->rings;
	struct io_kiocb *req, *tmp;
	struct io_uring_cqe *cqe;
	unsigned long flags;
	LIST_HEAD(list);

	if (!force) {
		if ((ctx->cached_cq_tail - READ_ONCE(rings->cq.head) ==
		    rings->cq_ring_entries))
			return false;
	}

	spin_lock_irqsave(&ctx->completion_lock, flags);

	cqe = NULL;
	list_for_each_entry_safe(req, tmp, &ctx->cq_overflow_list, compl.list) {
		if (!io_match_task(req, tsk, files))
			continue;

		cqe = io_get_cqring(ctx);
		if (!cqe && !force)
			break;

		list_move(&req->compl.list, &list);
		if (cqe) {
			WRITE_ONCE(cqe->user_data, req->user_data);
			WRITE_ONCE(cqe->res, req->result);
			WRITE_ONCE(cqe->flags, req->compl.cflags);
		} else {
			ctx->cached_cq_overflow++;
			WRITE_ONCE(ctx->rings->cq_overflow,
				   ctx->cached_cq_overflow);
		}
	}

	io_commit_cqring(ctx);
	io_cqring_mark_overflow(ctx);

	spin_unlock_irqrestore(&ctx->completion_lock, flags);
	io_cqring_ev_posted(ctx);

	while (!list_empty(&list)) {
		req = list_first_entry(&list, struct io_kiocb, compl.list);
		list_del(&req->compl.list);
		io_put_req(req);
	}

	return cqe != NULL;
}

static void io_cqring_overflow_flush(struct io_ring_ctx *ctx, bool force,
				     struct task_struct *tsk,
				     struct files_struct *files)
{
	if (test_bit(0, &ctx->cq_check_overflow)) {
		/* iopoll syncs against uring_lock, not completion_lock */
		if (ctx->flags & IORING_SETUP_IOPOLL)
			mutex_lock(&ctx->uring_lock);
		__io_cqring_overflow_flush(ctx, force, tsk, files);
		if (ctx->flags & IORING_SETUP_IOPOLL)
			mutex_unlock(&ctx->uring_lock);
	}
}

static void __io_cqring_fill_event(struct io_kiocb *req, long res,
				   unsigned int cflags)
{
	struct io_ring_ctx *ctx = req->ctx;
	struct io_uring_cqe *cqe;

	trace_io_uring_complete(ctx, req->user_data, res);

	/*
	 * If we can't get a cq entry, userspace overflowed the
	 * submission (by quite a lot). Increment the overflow count in
	 * the ring.
	 */
	cqe = io_get_cqring(ctx);
	if (likely(cqe)) {
		WRITE_ONCE(cqe->user_data, req->user_data);
		WRITE_ONCE(cqe->res, res);
		WRITE_ONCE(cqe->flags, cflags);
	} else if (ctx->cq_overflow_flushed ||
		   atomic_read(&req->task->io_uring->in_idle)) {
		/*
		 * If we're in ring overflow flush mode, or in task cancel mode,
		 * then we cannot store the request for later flushing, we need
		 * to drop it on the floor.
		 */
		ctx->cached_cq_overflow++;
		WRITE_ONCE(ctx->rings->cq_overflow, ctx->cached_cq_overflow);
	} else {
		if (list_empty(&ctx->cq_overflow_list)) {
			set_bit(0, &ctx->sq_check_overflow);
			set_bit(0, &ctx->cq_check_overflow);
			ctx->rings->sq_flags |= IORING_SQ_CQ_OVERFLOW;
		}
		io_clean_op(req);
		req->result = res;
		req->compl.cflags = cflags;
		refcount_inc(&req->refs);
		list_add_tail(&req->compl.list, &ctx->cq_overflow_list);
	}
}

static void io_cqring_fill_event(struct io_kiocb *req, long res)
{
	__io_cqring_fill_event(req, res, 0);
}

static void io_cqring_add_event(struct io_kiocb *req, long res, long cflags)
{
	struct io_ring_ctx *ctx = req->ctx;
	unsigned long flags;

	spin_lock_irqsave(&ctx->completion_lock, flags);
	__io_cqring_fill_event(req, res, cflags);
	io_commit_cqring(ctx);
	spin_unlock_irqrestore(&ctx->completion_lock, flags);

	io_cqring_ev_posted(ctx);
}

static void io_submit_flush_completions(struct io_comp_state *cs)
{
	struct io_ring_ctx *ctx = cs->ctx;

	spin_lock_irq(&ctx->completion_lock);
	while (!list_empty(&cs->list)) {
		struct io_kiocb *req;

		req = list_first_entry(&cs->list, struct io_kiocb, compl.list);
		list_del(&req->compl.list);
		__io_cqring_fill_event(req, req->result, req->compl.cflags);

		/*
		 * io_free_req() doesn't care about completion_lock unless one
		 * of these flags is set. REQ_F_WORK_INITIALIZED is in the list
		 * because of a potential deadlock with req->work.fs->lock
		 */
		if (req->flags & (REQ_F_FAIL_LINK|REQ_F_LINK_TIMEOUT
				 |REQ_F_WORK_INITIALIZED)) {
			spin_unlock_irq(&ctx->completion_lock);
			io_put_req(req);
			spin_lock_irq(&ctx->completion_lock);
		} else {
			io_put_req(req);
		}
	}
	io_commit_cqring(ctx);
	spin_unlock_irq(&ctx->completion_lock);

	io_cqring_ev_posted(ctx);
	cs->nr = 0;
}

static void __io_req_complete(struct io_kiocb *req, long res, unsigned cflags,
			      struct io_comp_state *cs)
{
	if (!cs) {
		io_cqring_add_event(req, res, cflags);
		io_put_req(req);
	} else {
		io_clean_op(req);
		req->result = res;
		req->compl.cflags = cflags;
		list_add_tail(&req->compl.list, &cs->list);
		if (++cs->nr >= 32)
			io_submit_flush_completions(cs);
	}
}

static void io_req_complete(struct io_kiocb *req, long res)
{
	__io_req_complete(req, res, 0, NULL);
}

static inline bool io_is_fallback_req(struct io_kiocb *req)
{
	return req == (struct io_kiocb *)
			((unsigned long) req->ctx->fallback_req & ~1UL);
}

static struct io_kiocb *io_get_fallback_req(struct io_ring_ctx *ctx)
{
	struct io_kiocb *req;

	req = ctx->fallback_req;
	if (!test_and_set_bit_lock(0, (unsigned long *) &ctx->fallback_req))
		return req;

	return NULL;
}

static struct io_kiocb *io_alloc_req(struct io_ring_ctx *ctx,
				     struct io_submit_state *state)
{
	if (!state->free_reqs) {
		gfp_t gfp = GFP_KERNEL | __GFP_NOWARN;
		size_t sz;
		int ret;

		sz = min_t(size_t, state->ios_left, ARRAY_SIZE(state->reqs));
		ret = kmem_cache_alloc_bulk(req_cachep, gfp, sz, state->reqs);

		/*
		 * Bulk alloc is all-or-nothing. If we fail to get a batch,
		 * retry single alloc to be on the safe side.
		 */
		if (unlikely(ret <= 0)) {
			state->reqs[0] = kmem_cache_alloc(req_cachep, gfp);
			if (!state->reqs[0])
				goto fallback;
			ret = 1;
		}
		state->free_reqs = ret;
	}

	state->free_reqs--;
	return state->reqs[state->free_reqs];
fallback:
	return io_get_fallback_req(ctx);
}

static inline void io_put_file(struct io_kiocb *req, struct file *file,
			  bool fixed)
{
	if (fixed)
		percpu_ref_put(req->fixed_file_refs);
	else
		fput(file);
}

static void io_dismantle_req(struct io_kiocb *req)
{
	io_clean_op(req);

	if (req->async_data)
		kfree(req->async_data);
	if (req->file)
		io_put_file(req, req->file, (req->flags & REQ_F_FIXED_FILE));

	io_req_clean_work(req);
}

static void __io_free_req(struct io_kiocb *req)
{
	struct io_uring_task *tctx = req->task->io_uring;
	struct io_ring_ctx *ctx = req->ctx;

	io_dismantle_req(req);

	percpu_counter_dec(&tctx->inflight);
	if (atomic_read(&tctx->in_idle))
		wake_up(&tctx->wait);
	put_task_struct(req->task);

	if (likely(!io_is_fallback_req(req)))
		kmem_cache_free(req_cachep, req);
	else
		clear_bit_unlock(0, (unsigned long *) &ctx->fallback_req);
	percpu_ref_put(&ctx->refs);
}

static void io_kill_linked_timeout(struct io_kiocb *req)
{
	struct io_ring_ctx *ctx = req->ctx;
	struct io_kiocb *link;
	bool cancelled = false;
	unsigned long flags;

	spin_lock_irqsave(&ctx->completion_lock, flags);
	link = list_first_entry_or_null(&req->link_list, struct io_kiocb,
					link_list);
	/*
	 * Can happen if a linked timeout fired and link had been like
	 * req -> link t-out -> link t-out [-> ...]
	 */
	if (link && (link->flags & REQ_F_LTIMEOUT_ACTIVE)) {
		struct io_timeout_data *io = link->async_data;
		int ret;

		list_del_init(&link->link_list);
		ret = hrtimer_try_to_cancel(&io->timer);
		if (ret != -1) {
			io_cqring_fill_event(link, -ECANCELED);
			io_commit_cqring(ctx);
			cancelled = true;
		}
	}
	req->flags &= ~REQ_F_LINK_TIMEOUT;
	spin_unlock_irqrestore(&ctx->completion_lock, flags);

	if (cancelled) {
		io_cqring_ev_posted(ctx);
		io_put_req(link);
	}
}

static struct io_kiocb *io_req_link_next(struct io_kiocb *req)
{
	struct io_kiocb *nxt;

	/*
	 * The list should never be empty when we are called here. But could
	 * potentially happen if the chain is messed up, check to be on the
	 * safe side.
	 */
	if (unlikely(list_empty(&req->link_list)))
		return NULL;

	nxt = list_first_entry(&req->link_list, struct io_kiocb, link_list);
	list_del_init(&req->link_list);
	if (!list_empty(&nxt->link_list))
		nxt->flags |= REQ_F_LINK_HEAD;
	return nxt;
}

/*
 * Called if REQ_F_LINK_HEAD is set, and we fail the head request
 */
static void io_fail_links(struct io_kiocb *req)
{
	struct io_ring_ctx *ctx = req->ctx;
	unsigned long flags;

	spin_lock_irqsave(&ctx->completion_lock, flags);
	while (!list_empty(&req->link_list)) {
		struct io_kiocb *link = list_first_entry(&req->link_list,
						struct io_kiocb, link_list);

		list_del_init(&link->link_list);
		trace_io_uring_fail_link(req, link);

		io_cqring_fill_event(link, -ECANCELED);

		/*
		 * It's ok to free under spinlock as they're not linked anymore,
		 * but avoid REQ_F_WORK_INITIALIZED because it may deadlock on
		 * work.fs->lock.
		 */
		if (link->flags & REQ_F_WORK_INITIALIZED)
			io_put_req_deferred(link, 2);
		else
			io_double_put_req(link);
	}

	io_commit_cqring(ctx);
	spin_unlock_irqrestore(&ctx->completion_lock, flags);

	io_cqring_ev_posted(ctx);
}

static struct io_kiocb *__io_req_find_next(struct io_kiocb *req)
{
	req->flags &= ~REQ_F_LINK_HEAD;
	if (req->flags & REQ_F_LINK_TIMEOUT)
		io_kill_linked_timeout(req);

	/*
	 * If LINK is set, we have dependent requests in this chain. If we
	 * didn't fail this request, queue the first one up, moving any other
	 * dependencies to the next request. In case of failure, fail the rest
	 * of the chain.
	 */
	if (likely(!(req->flags & REQ_F_FAIL_LINK)))
		return io_req_link_next(req);
	io_fail_links(req);
	return NULL;
}

static struct io_kiocb *io_req_find_next(struct io_kiocb *req)
{
	if (likely(!(req->flags & REQ_F_LINK_HEAD)))
		return NULL;
	return __io_req_find_next(req);
}

static int io_req_task_work_add(struct io_kiocb *req, bool twa_signal_ok)
{
	struct task_struct *tsk = req->task;
	struct io_ring_ctx *ctx = req->ctx;
	enum task_work_notify_mode notify;
	int ret;

	if (tsk->flags & PF_EXITING)
		return -ESRCH;

	/*
	 * SQPOLL kernel thread doesn't need notification, just a wakeup. For
	 * all other cases, use TWA_SIGNAL unconditionally to ensure we're
	 * processing task_work. There's no reliable way to tell if TWA_RESUME
	 * will do the job.
	 */
	notify = TWA_NONE;
	if (!(ctx->flags & IORING_SETUP_SQPOLL) && twa_signal_ok)
		notify = TWA_SIGNAL;

	ret = task_work_add(tsk, &req->task_work, notify);
	if (!ret)
		wake_up_process(tsk);

	return ret;
}

static void __io_req_task_cancel(struct io_kiocb *req, int error)
{
	struct io_ring_ctx *ctx = req->ctx;

	spin_lock_irq(&ctx->completion_lock);
	io_cqring_fill_event(req, error);
	io_commit_cqring(ctx);
	spin_unlock_irq(&ctx->completion_lock);

	io_cqring_ev_posted(ctx);
	req_set_fail_links(req);
	io_double_put_req(req);
}

static void io_req_task_cancel(struct callback_head *cb)
{
	struct io_kiocb *req = container_of(cb, struct io_kiocb, task_work);
	struct io_ring_ctx *ctx = req->ctx;

	mutex_lock(&ctx->uring_lock);
	__io_req_task_cancel(req, -ECANCELED);
	mutex_unlock(&ctx->uring_lock);
	percpu_ref_put(&ctx->refs);
}

static void __io_req_task_submit(struct io_kiocb *req)
{
	struct io_ring_ctx *ctx = req->ctx;

	mutex_lock(&ctx->uring_lock);
	if (!ctx->sqo_dead && !__io_sq_thread_acquire_mm(ctx))
		__io_queue_sqe(req, NULL);
	else
		__io_req_task_cancel(req, -EFAULT);
	mutex_unlock(&ctx->uring_lock);

	if (ctx->flags & IORING_SETUP_SQPOLL)
		io_sq_thread_drop_mm();
}

static void io_req_task_submit(struct callback_head *cb)
{
	struct io_kiocb *req = container_of(cb, struct io_kiocb, task_work);
	struct io_ring_ctx *ctx = req->ctx;

	__io_req_task_submit(req);
	percpu_ref_put(&ctx->refs);
}

static void io_req_task_queue(struct io_kiocb *req)
{
	int ret;

	init_task_work(&req->task_work, io_req_task_submit);
	percpu_ref_get(&req->ctx->refs);

	ret = io_req_task_work_add(req, true);
	if (unlikely(ret)) {
		struct task_struct *tsk;

		init_task_work(&req->task_work, io_req_task_cancel);
		tsk = io_wq_get_task(req->ctx->io_wq);
		task_work_add(tsk, &req->task_work, TWA_NONE);
		wake_up_process(tsk);
	}
}

static void io_queue_next(struct io_kiocb *req)
{
	struct io_kiocb *nxt = io_req_find_next(req);

	if (nxt)
		io_req_task_queue(nxt);
}

static void io_free_req(struct io_kiocb *req)
{
	io_queue_next(req);
	__io_free_req(req);
}

struct req_batch {
	void *reqs[IO_IOPOLL_BATCH];
	int to_free;

	struct task_struct	*task;
	int			task_refs;
};

static inline void io_init_req_batch(struct req_batch *rb)
{
	rb->to_free = 0;
	rb->task_refs = 0;
	rb->task = NULL;
}

static void __io_req_free_batch_flush(struct io_ring_ctx *ctx,
				      struct req_batch *rb)
{
	kmem_cache_free_bulk(req_cachep, rb->to_free, rb->reqs);
	percpu_ref_put_many(&ctx->refs, rb->to_free);
	rb->to_free = 0;
}

static void io_req_free_batch_finish(struct io_ring_ctx *ctx,
				     struct req_batch *rb)
{
	if (rb->to_free)
		__io_req_free_batch_flush(ctx, rb);
	if (rb->task) {
		struct io_uring_task *tctx = rb->task->io_uring;

		percpu_counter_sub(&tctx->inflight, rb->task_refs);
		if (atomic_read(&tctx->in_idle))
			wake_up(&tctx->wait);
		put_task_struct_many(rb->task, rb->task_refs);
		rb->task = NULL;
	}
}

static void io_req_free_batch(struct req_batch *rb, struct io_kiocb *req)
{
	if (unlikely(io_is_fallback_req(req))) {
		io_free_req(req);
		return;
	}
	if (req->flags & REQ_F_LINK_HEAD)
		io_queue_next(req);

	if (req->task != rb->task) {
		if (rb->task) {
			struct io_uring_task *tctx = rb->task->io_uring;

			percpu_counter_sub(&tctx->inflight, rb->task_refs);
			if (atomic_read(&tctx->in_idle))
				wake_up(&tctx->wait);
			put_task_struct_many(rb->task, rb->task_refs);
		}
		rb->task = req->task;
		rb->task_refs = 0;
	}
	rb->task_refs++;

	io_dismantle_req(req);
	rb->reqs[rb->to_free++] = req;
	if (unlikely(rb->to_free == ARRAY_SIZE(rb->reqs)))
		__io_req_free_batch_flush(req->ctx, rb);
}

/*
 * Drop reference to request, return next in chain (if there is one) if this
 * was the last reference to this request.
 */
static struct io_kiocb *io_put_req_find_next(struct io_kiocb *req)
{
	struct io_kiocb *nxt = NULL;

	if (refcount_dec_and_test(&req->refs)) {
		nxt = io_req_find_next(req);
		__io_free_req(req);
	}
	return nxt;
}

static void io_put_req(struct io_kiocb *req)
{
	if (refcount_dec_and_test(&req->refs))
		io_free_req(req);
}

static void io_put_req_deferred_cb(struct callback_head *cb)
{
	struct io_kiocb *req = container_of(cb, struct io_kiocb, task_work);

	io_free_req(req);
}

static void io_free_req_deferred(struct io_kiocb *req)
{
	int ret;

	init_task_work(&req->task_work, io_put_req_deferred_cb);
	ret = io_req_task_work_add(req, true);
	if (unlikely(ret)) {
		struct task_struct *tsk;

		tsk = io_wq_get_task(req->ctx->io_wq);
		task_work_add(tsk, &req->task_work, TWA_NONE);
		wake_up_process(tsk);
	}
}

static inline void io_put_req_deferred(struct io_kiocb *req, int refs)
{
	if (refcount_sub_and_test(refs, &req->refs))
		io_free_req_deferred(req);
}

static struct io_wq_work *io_steal_work(struct io_kiocb *req)
{
	struct io_kiocb *nxt;

	/*
	 * A ref is owned by io-wq in which context we're. So, if that's the
	 * last one, it's safe to steal next work. False negatives are Ok,
	 * it just will be re-punted async in io_put_work()
	 */
	if (refcount_read(&req->refs) != 1)
		return NULL;

	nxt = io_req_find_next(req);
	return nxt ? &nxt->work : NULL;
}

static void io_double_put_req(struct io_kiocb *req)
{
	/* drop both submit and complete references */
	if (refcount_sub_and_test(2, &req->refs))
		io_free_req(req);
}

static unsigned io_cqring_events(struct io_ring_ctx *ctx)
{
	struct io_rings *rings = ctx->rings;

	/* See comment at the top of this file */
	smp_rmb();
	return ctx->cached_cq_tail - READ_ONCE(rings->cq.head);
}

static inline unsigned int io_sqring_entries(struct io_ring_ctx *ctx)
{
	struct io_rings *rings = ctx->rings;

	/* make sure SQ entry isn't read before tail */
	return smp_load_acquire(&rings->sq.tail) - ctx->cached_sq_head;
}

static unsigned int io_put_kbuf(struct io_kiocb *req, struct io_buffer *kbuf)
{
	unsigned int cflags;

	cflags = kbuf->bid << IORING_CQE_BUFFER_SHIFT;
	cflags |= IORING_CQE_F_BUFFER;
	req->flags &= ~REQ_F_BUFFER_SELECTED;
	kfree(kbuf);
	return cflags;
}

static inline unsigned int io_put_rw_kbuf(struct io_kiocb *req)
{
	struct io_buffer *kbuf;

	kbuf = (struct io_buffer *) (unsigned long) req->rw.addr;
	return io_put_kbuf(req, kbuf);
}

static inline bool io_run_task_work(void)
{
	/*
	 * Not safe to run on exiting task, and the task_work handling will
	 * not add work to such a task.
	 */
	if (unlikely(current->flags & PF_EXITING))
		return false;
	if (current->task_works) {
		__set_current_state(TASK_RUNNING);
		task_work_run();
		return true;
	}

	return false;
}

static void io_iopoll_queue(struct list_head *again)
{
	struct io_kiocb *req;

	do {
		req = list_first_entry(again, struct io_kiocb, inflight_entry);
		list_del(&req->inflight_entry);
		__io_complete_rw(req, -EAGAIN, 0, NULL);
	} while (!list_empty(again));
}

/*
 * Find and free completed poll iocbs
 */
static void io_iopoll_complete(struct io_ring_ctx *ctx, unsigned int *nr_events,
			       struct list_head *done)
{
	struct req_batch rb;
	struct io_kiocb *req;
	LIST_HEAD(again);

	/* order with ->result store in io_complete_rw_iopoll() */
	smp_rmb();

	io_init_req_batch(&rb);
	while (!list_empty(done)) {
		int cflags = 0;

		req = list_first_entry(done, struct io_kiocb, inflight_entry);
		if (READ_ONCE(req->result) == -EAGAIN) {
			req->result = 0;
			req->iopoll_completed = 0;
			list_move_tail(&req->inflight_entry, &again);
			continue;
		}
		list_del(&req->inflight_entry);

		if (req->flags & REQ_F_BUFFER_SELECTED)
			cflags = io_put_rw_kbuf(req);

		__io_cqring_fill_event(req, req->result, cflags);
		(*nr_events)++;

		if (refcount_dec_and_test(&req->refs))
			io_req_free_batch(&rb, req);
	}

	io_commit_cqring(ctx);
	if (ctx->flags & IORING_SETUP_SQPOLL)
		io_cqring_ev_posted(ctx);
	io_req_free_batch_finish(ctx, &rb);

	if (!list_empty(&again))
		io_iopoll_queue(&again);
}

static int io_do_iopoll(struct io_ring_ctx *ctx, unsigned int *nr_events,
			long min)
{
	struct io_kiocb *req, *tmp;
	LIST_HEAD(done);
	bool spin;
	int ret;

	/*
	 * Only spin for completions if we don't have multiple devices hanging
	 * off our complete list, and we're under the requested amount.
	 */
	spin = !ctx->poll_multi_file && *nr_events < min;

	ret = 0;
	list_for_each_entry_safe(req, tmp, &ctx->iopoll_list, inflight_entry) {
		struct kiocb *kiocb = &req->rw.kiocb;

		/*
		 * Move completed and retryable entries to our local lists.
		 * If we find a request that requires polling, break out
		 * and complete those lists first, if we have entries there.
		 */
		if (READ_ONCE(req->iopoll_completed)) {
			list_move_tail(&req->inflight_entry, &done);
			continue;
		}
		if (!list_empty(&done))
			break;

		ret = kiocb->ki_filp->f_op->iopoll(kiocb, spin);
		if (ret < 0)
			break;

		/* iopoll may have completed current req */
		if (READ_ONCE(req->iopoll_completed))
			list_move_tail(&req->inflight_entry, &done);

		if (ret && spin)
			spin = false;
		ret = 0;
	}

	if (!list_empty(&done))
		io_iopoll_complete(ctx, nr_events, &done);

	return ret;
}

/*
 * Poll for a minimum of 'min' events. Note that if min == 0 we consider that a
 * non-spinning poll check - we'll still enter the driver poll loop, but only
 * as a non-spinning completion check.
 */
static int io_iopoll_getevents(struct io_ring_ctx *ctx, unsigned int *nr_events,
				long min)
{
	while (!list_empty(&ctx->iopoll_list) && !need_resched()) {
		int ret;

		ret = io_do_iopoll(ctx, nr_events, min);
		if (ret < 0)
			return ret;
		if (*nr_events >= min)
			return 0;
	}

	return 1;
}

/*
 * We can't just wait for polled events to come to us, we have to actively
 * find and complete them.
 */
static void io_iopoll_try_reap_events(struct io_ring_ctx *ctx)
{
	if (!(ctx->flags & IORING_SETUP_IOPOLL))
		return;

	mutex_lock(&ctx->uring_lock);
	while (!list_empty(&ctx->iopoll_list)) {
		unsigned int nr_events = 0;

		io_do_iopoll(ctx, &nr_events, 0);

		/* let it sleep and repeat later if can't complete a request */
		if (nr_events == 0)
			break;
		/*
		 * Ensure we allow local-to-the-cpu processing to take place,
		 * in this case we need to ensure that we reap all events.
		 * Also let task_work, etc. to progress by releasing the mutex
		 */
		if (need_resched()) {
			mutex_unlock(&ctx->uring_lock);
			cond_resched();
			mutex_lock(&ctx->uring_lock);
		}
	}
	mutex_unlock(&ctx->uring_lock);
}

static int io_iopoll_check(struct io_ring_ctx *ctx, long min)
{
	unsigned int nr_events = 0;
	int iters = 0, ret = 0;

	/*
	 * We disallow the app entering submit/complete with polling, but we
	 * still need to lock the ring to prevent racing with polled issue
	 * that got punted to a workqueue.
	 */
	mutex_lock(&ctx->uring_lock);
	do {
		/*
		 * Don't enter poll loop if we already have events pending.
		 * If we do, we can potentially be spinning for commands that
		 * already triggered a CQE (eg in error).
		 */
		if (test_bit(0, &ctx->cq_check_overflow))
			__io_cqring_overflow_flush(ctx, false, NULL, NULL);
		if (io_cqring_events(ctx))
			break;

		/*
		 * If a submit got punted to a workqueue, we can have the
		 * application entering polling for a command before it gets
		 * issued. That app will hold the uring_lock for the duration
		 * of the poll right here, so we need to take a breather every
		 * now and then to ensure that the issue has a chance to add
		 * the poll to the issued list. Otherwise we can spin here
		 * forever, while the workqueue is stuck trying to acquire the
		 * very same mutex.
		 */
		if (!(++iters & 7)) {
			mutex_unlock(&ctx->uring_lock);
			io_run_task_work();
			mutex_lock(&ctx->uring_lock);
		}

		ret = io_iopoll_getevents(ctx, &nr_events, min);
		if (ret <= 0)
			break;
		ret = 0;
	} while (min && !nr_events && !need_resched());

	mutex_unlock(&ctx->uring_lock);
	return ret;
}

static void kiocb_end_write(struct io_kiocb *req)
{
	/*
	 * Tell lockdep we inherited freeze protection from submission
	 * thread.
	 */
	if (req->flags & REQ_F_ISREG) {
		struct inode *inode = file_inode(req->file);

		__sb_writers_acquired(inode->i_sb, SB_FREEZE_WRITE);
	}
	file_end_write(req->file);
}

static void io_complete_rw_common(struct kiocb *kiocb, long res,
				  struct io_comp_state *cs)
{
	struct io_kiocb *req = container_of(kiocb, struct io_kiocb, rw.kiocb);
	int cflags = 0;

	if (kiocb->ki_flags & IOCB_WRITE)
		kiocb_end_write(req);

	if (res != req->result)
		req_set_fail_links(req);
	if (req->flags & REQ_F_BUFFER_SELECTED)
		cflags = io_put_rw_kbuf(req);
	__io_req_complete(req, res, cflags, cs);
}

#ifdef CONFIG_BLOCK
static bool io_resubmit_prep(struct io_kiocb *req, int error)
{
	struct iovec inline_vecs[UIO_FASTIOV], *iovec = inline_vecs;
	ssize_t ret = -ECANCELED;
	struct iov_iter iter;
	int rw;

	if (error) {
		ret = error;
		goto end_req;
	}

	switch (req->opcode) {
	case IORING_OP_READV:
	case IORING_OP_READ_FIXED:
	case IORING_OP_READ:
		rw = READ;
		break;
	case IORING_OP_WRITEV:
	case IORING_OP_WRITE_FIXED:
	case IORING_OP_WRITE:
		rw = WRITE;
		break;
	default:
		printk_once(KERN_WARNING "io_uring: bad opcode in resubmit %d\n",
				req->opcode);
		goto end_req;
	}

	if (!req->async_data) {
		ret = io_import_iovec(rw, req, &iovec, &iter, false);
		if (ret < 0)
			goto end_req;
		ret = io_setup_async_rw(req, iovec, inline_vecs, &iter, false);
		if (!ret)
			return true;
		kfree(iovec);
	} else {
		return true;
	}
end_req:
	req_set_fail_links(req);
	return false;
}
#endif

static bool io_rw_reissue(struct io_kiocb *req, long res)
{
#ifdef CONFIG_BLOCK
	umode_t mode = file_inode(req->file)->i_mode;
	int ret;

	if (!S_ISBLK(mode) && !S_ISREG(mode))
		return false;
	if ((res != -EAGAIN && res != -EOPNOTSUPP) || io_wq_current_is_worker())
		return false;
	/*
	 * If ref is dying, we might be running poll reap from the exit work.
	 * Don't attempt to reissue from that path, just let it fail with
	 * -EAGAIN.
	 */
	if (percpu_ref_is_dying(&req->ctx->refs))
		return false;

	ret = io_sq_thread_acquire_mm(req->ctx, req);

	if (io_resubmit_prep(req, ret)) {
		refcount_inc(&req->refs);
		io_queue_async_work(req);
		return true;
	}

#endif
	return false;
}

static void __io_complete_rw(struct io_kiocb *req, long res, long res2,
			     struct io_comp_state *cs)
{
	if (!io_rw_reissue(req, res))
		io_complete_rw_common(&req->rw.kiocb, res, cs);
}

static void io_complete_rw(struct kiocb *kiocb, long res, long res2)
{
	struct io_kiocb *req = container_of(kiocb, struct io_kiocb, rw.kiocb);

	__io_complete_rw(req, res, res2, NULL);
}

static void io_complete_rw_iopoll(struct kiocb *kiocb, long res, long res2)
{
	struct io_kiocb *req = container_of(kiocb, struct io_kiocb, rw.kiocb);

	if (kiocb->ki_flags & IOCB_WRITE)
		kiocb_end_write(req);

	if (res != -EAGAIN && res != req->result)
		req_set_fail_links(req);

	WRITE_ONCE(req->result, res);
	/* order with io_poll_complete() checking ->result */
	smp_wmb();
	WRITE_ONCE(req->iopoll_completed, 1);
}

/*
 * After the iocb has been issued, it's safe to be found on the poll list.
 * Adding the kiocb to the list AFTER submission ensures that we don't
 * find it from a io_iopoll_getevents() thread before the issuer is done
 * accessing the kiocb cookie.
 */
static void io_iopoll_req_issued(struct io_kiocb *req)
{
	struct io_ring_ctx *ctx = req->ctx;

	/*
	 * Track whether we have multiple files in our lists. This will impact
	 * how we do polling eventually, not spinning if we're on potentially
	 * different devices.
	 */
	if (list_empty(&ctx->iopoll_list)) {
		ctx->poll_multi_file = false;
	} else if (!ctx->poll_multi_file) {
		struct io_kiocb *list_req;

		list_req = list_first_entry(&ctx->iopoll_list, struct io_kiocb,
						inflight_entry);
		if (list_req->file != req->file)
			ctx->poll_multi_file = true;
	}

	/*
	 * For fast devices, IO may have already completed. If it has, add
	 * it to the front so we find it first.
	 */
	if (READ_ONCE(req->iopoll_completed))
		list_add(&req->inflight_entry, &ctx->iopoll_list);
	else
		list_add_tail(&req->inflight_entry, &ctx->iopoll_list);

	if ((ctx->flags & IORING_SETUP_SQPOLL) &&
	    wq_has_sleeper(&ctx->sq_data->wait))
		wake_up(&ctx->sq_data->wait);
}

static void __io_state_file_put(struct io_submit_state *state)
{
	if (state->has_refs)
		fput_many(state->file, state->has_refs);
	state->file = NULL;
}

static inline void io_state_file_put(struct io_submit_state *state)
{
	if (state->file)
		__io_state_file_put(state);
}

/*
 * Get as many references to a file as we have IOs left in this submission,
 * assuming most submissions are for one file, or at least that each file
 * has more than one submission.
 */
static struct file *__io_file_get(struct io_submit_state *state, int fd)
{
	if (!state)
		return fget(fd);

	if (state->file) {
		if (state->fd == fd) {
			state->has_refs--;
			return state->file;
		}
		__io_state_file_put(state);
	}
	state->file = fget_many(fd, state->ios_left);
	if (!state->file)
		return NULL;

	state->fd = fd;
	state->has_refs = state->ios_left - 1;
	return state->file;
}

static bool io_bdev_nowait(struct block_device *bdev)
{
#ifdef CONFIG_BLOCK
	return !bdev || blk_queue_nowait(bdev_get_queue(bdev));
#else
	return true;
#endif
}

/*
 * If we tracked the file through the SCM inflight mechanism, we could support
 * any file. For now, just ensure that anything potentially problematic is done
 * inline.
 */
static bool io_file_supports_async(struct file *file, int rw)
{
	umode_t mode = file_inode(file)->i_mode;

	if (S_ISBLK(mode)) {
		if (io_bdev_nowait(file->f_inode->i_bdev))
			return true;
		return false;
	}
	if (S_ISSOCK(mode))
		return true;
	if (S_ISREG(mode)) {
		if (io_bdev_nowait(file->f_inode->i_sb->s_bdev) &&
		    file->f_op != &io_uring_fops)
			return true;
		return false;
	}

	/* any ->read/write should understand O_NONBLOCK */
	if (file->f_flags & O_NONBLOCK)
		return true;

	if (!(file->f_mode & FMODE_NOWAIT))
		return false;

	if (rw == READ)
		return file->f_op->read_iter != NULL;

	return file->f_op->write_iter != NULL;
}

static int io_prep_rw(struct io_kiocb *req, const struct io_uring_sqe *sqe)
{
	struct io_ring_ctx *ctx = req->ctx;
	struct kiocb *kiocb = &req->rw.kiocb;
	unsigned ioprio;
	int ret;

	if (S_ISREG(file_inode(req->file)->i_mode))
		req->flags |= REQ_F_ISREG;

	kiocb->ki_pos = READ_ONCE(sqe->off);
	if (kiocb->ki_pos == -1 && !(req->file->f_mode & FMODE_STREAM)) {
		req->flags |= REQ_F_CUR_POS;
		kiocb->ki_pos = req->file->f_pos;
	}
	kiocb->ki_hint = ki_hint_validate(file_write_hint(kiocb->ki_filp));
	kiocb->ki_flags = iocb_flags(kiocb->ki_filp);
	ret = kiocb_set_rw_flags(kiocb, READ_ONCE(sqe->rw_flags));
	if (unlikely(ret))
		return ret;

	ioprio = READ_ONCE(sqe->ioprio);
	if (ioprio) {
		ret = ioprio_check_cap(ioprio);
		if (ret)
			return ret;

		kiocb->ki_ioprio = ioprio;
	} else
		kiocb->ki_ioprio = get_current_ioprio();

	/* don't allow async punt if RWF_NOWAIT was requested */
	if (kiocb->ki_flags & IOCB_NOWAIT)
		req->flags |= REQ_F_NOWAIT;

	if (ctx->flags & IORING_SETUP_IOPOLL) {
		if (!(kiocb->ki_flags & IOCB_DIRECT) ||
		    !kiocb->ki_filp->f_op->iopoll)
			return -EOPNOTSUPP;

		kiocb->ki_flags |= IOCB_HIPRI;
		kiocb->ki_complete = io_complete_rw_iopoll;
		req->iopoll_completed = 0;
	} else {
		if (kiocb->ki_flags & IOCB_HIPRI)
			return -EINVAL;
		kiocb->ki_complete = io_complete_rw;
	}

	req->rw.addr = READ_ONCE(sqe->addr);
	req->rw.len = READ_ONCE(sqe->len);
	req->buf_index = READ_ONCE(sqe->buf_index);
	return 0;
}

static inline void io_rw_done(struct kiocb *kiocb, ssize_t ret)
{
	switch (ret) {
	case -EIOCBQUEUED:
		break;
	case -ERESTARTSYS:
	case -ERESTARTNOINTR:
	case -ERESTARTNOHAND:
	case -ERESTART_RESTARTBLOCK:
		/*
		 * We can't just restart the syscall, since previously
		 * submitted sqes may already be in progress. Just fail this
		 * IO with EINTR.
		 */
		ret = -EINTR;
		fallthrough;
	default:
		kiocb->ki_complete(kiocb, ret, 0);
	}
}

static void kiocb_done(struct kiocb *kiocb, ssize_t ret,
		       struct io_comp_state *cs)
{
	struct io_kiocb *req = container_of(kiocb, struct io_kiocb, rw.kiocb);
	struct io_async_rw *io = req->async_data;

	/* add previously done IO, if any */
	if (io && io->bytes_done > 0) {
		if (ret < 0)
			ret = io->bytes_done;
		else
			ret += io->bytes_done;
	}

	if (req->flags & REQ_F_CUR_POS)
		req->file->f_pos = kiocb->ki_pos;
	if (ret >= 0 && kiocb->ki_complete == io_complete_rw)
		__io_complete_rw(req, ret, 0, cs);
	else
		io_rw_done(kiocb, ret);
}

static ssize_t io_import_fixed(struct io_kiocb *req, int rw,
			       struct iov_iter *iter)
{
	struct io_ring_ctx *ctx = req->ctx;
	size_t len = req->rw.len;
	struct io_mapped_ubuf *imu;
	u16 index, buf_index = req->buf_index;
	size_t offset;
	u64 buf_addr;

	if (unlikely(buf_index >= ctx->nr_user_bufs))
		return -EFAULT;
	index = array_index_nospec(buf_index, ctx->nr_user_bufs);
	imu = &ctx->user_bufs[index];
	buf_addr = req->rw.addr;

	/* overflow */
	if (buf_addr + len < buf_addr)
		return -EFAULT;
	/* not inside the mapped region */
	if (buf_addr < imu->ubuf || buf_addr + len > imu->ubuf + imu->len)
		return -EFAULT;

	/*
	 * May not be a start of buffer, set size appropriately
	 * and advance us to the beginning.
	 */
	offset = buf_addr - imu->ubuf;
	iov_iter_bvec(iter, rw, imu->bvec, imu->nr_bvecs, offset + len);

	if (offset) {
		/*
		 * Don't use iov_iter_advance() here, as it's really slow for
		 * using the latter parts of a big fixed buffer - it iterates
		 * over each segment manually. We can cheat a bit here, because
		 * we know that:
		 *
		 * 1) it's a BVEC iter, we set it up
		 * 2) all bvecs are PAGE_SIZE in size, except potentially the
		 *    first and last bvec
		 *
		 * So just find our index, and adjust the iterator afterwards.
		 * If the offset is within the first bvec (or the whole first
		 * bvec, just use iov_iter_advance(). This makes it easier
		 * since we can just skip the first segment, which may not
		 * be PAGE_SIZE aligned.
		 */
		const struct bio_vec *bvec = imu->bvec;

		if (offset <= bvec->bv_len) {
			iov_iter_advance(iter, offset);
		} else {
			unsigned long seg_skip;

			/* skip first vec */
			offset -= bvec->bv_len;
			seg_skip = 1 + (offset >> PAGE_SHIFT);

			iter->bvec = bvec + seg_skip;
			iter->nr_segs -= seg_skip;
			iter->count -= bvec->bv_len + offset;
			iter->iov_offset = offset & ~PAGE_MASK;
		}
	}

	return len;
}

static void io_ring_submit_unlock(struct io_ring_ctx *ctx, bool needs_lock)
{
	if (needs_lock)
		mutex_unlock(&ctx->uring_lock);
}

static void io_ring_submit_lock(struct io_ring_ctx *ctx, bool needs_lock)
{
	/*
	 * "Normal" inline submissions always hold the uring_lock, since we
	 * grab it from the system call. Same is true for the SQPOLL offload.
	 * The only exception is when we've detached the request and issue it
	 * from an async worker thread, grab the lock for that case.
	 */
	if (needs_lock)
		mutex_lock(&ctx->uring_lock);
}

static struct io_buffer *io_buffer_select(struct io_kiocb *req, size_t *len,
					  int bgid, struct io_buffer *kbuf,
					  bool needs_lock)
{
	struct io_buffer *head;

	if (req->flags & REQ_F_BUFFER_SELECTED)
		return kbuf;

	io_ring_submit_lock(req->ctx, needs_lock);

	lockdep_assert_held(&req->ctx->uring_lock);

	head = xa_load(&req->ctx->io_buffers, bgid);
	if (head) {
		if (!list_empty(&head->list)) {
			kbuf = list_last_entry(&head->list, struct io_buffer,
							list);
			list_del(&kbuf->list);
		} else {
			kbuf = head;
			xa_erase(&req->ctx->io_buffers, bgid);
		}
		if (*len > kbuf->len)
			*len = kbuf->len;
	} else {
		kbuf = ERR_PTR(-ENOBUFS);
	}

	io_ring_submit_unlock(req->ctx, needs_lock);

	return kbuf;
}

static void __user *io_rw_buffer_select(struct io_kiocb *req, size_t *len,
					bool needs_lock)
{
	struct io_buffer *kbuf;
	u16 bgid;

	kbuf = (struct io_buffer *) (unsigned long) req->rw.addr;
	bgid = req->buf_index;
	kbuf = io_buffer_select(req, len, bgid, kbuf, needs_lock);
	if (IS_ERR(kbuf))
		return kbuf;
	req->rw.addr = (u64) (unsigned long) kbuf;
	req->flags |= REQ_F_BUFFER_SELECTED;
	return u64_to_user_ptr(kbuf->addr);
}

#ifdef CONFIG_COMPAT
static ssize_t io_compat_import(struct io_kiocb *req, struct iovec *iov,
				bool needs_lock)
{
	struct compat_iovec __user *uiov;
	compat_ssize_t clen;
	void __user *buf;
	ssize_t len;

	uiov = u64_to_user_ptr(req->rw.addr);
	if (!access_ok(uiov, sizeof(*uiov)))
		return -EFAULT;
	if (__get_user(clen, &uiov->iov_len))
		return -EFAULT;
	if (clen < 0)
		return -EINVAL;

	len = clen;
	buf = io_rw_buffer_select(req, &len, needs_lock);
	if (IS_ERR(buf))
		return PTR_ERR(buf);
	iov[0].iov_base = buf;
	iov[0].iov_len = (compat_size_t) len;
	return 0;
}
#endif

static ssize_t __io_iov_buffer_select(struct io_kiocb *req, struct iovec *iov,
				      bool needs_lock)
{
	struct iovec __user *uiov = u64_to_user_ptr(req->rw.addr);
	void __user *buf;
	ssize_t len;

	if (copy_from_user(iov, uiov, sizeof(*uiov)))
		return -EFAULT;

	len = iov[0].iov_len;
	if (len < 0)
		return -EINVAL;
	buf = io_rw_buffer_select(req, &len, needs_lock);
	if (IS_ERR(buf))
		return PTR_ERR(buf);
	iov[0].iov_base = buf;
	iov[0].iov_len = len;
	return 0;
}

static ssize_t io_iov_buffer_select(struct io_kiocb *req, struct iovec *iov,
				    bool needs_lock)
{
	if (req->flags & REQ_F_BUFFER_SELECTED) {
		struct io_buffer *kbuf;

		kbuf = (struct io_buffer *) (unsigned long) req->rw.addr;
		iov[0].iov_base = u64_to_user_ptr(kbuf->addr);
		iov[0].iov_len = kbuf->len;
		return 0;
	}
	if (req->rw.len != 1)
		return -EINVAL;

#ifdef CONFIG_COMPAT
	if (req->ctx->compat)
		return io_compat_import(req, iov, needs_lock);
#endif

	return __io_iov_buffer_select(req, iov, needs_lock);
}

static ssize_t __io_import_iovec(int rw, struct io_kiocb *req,
				 struct iovec **iovec, struct iov_iter *iter,
				 bool needs_lock)
{
	void __user *buf = u64_to_user_ptr(req->rw.addr);
	size_t sqe_len = req->rw.len;
	ssize_t ret;
	u8 opcode;

	opcode = req->opcode;
	if (opcode == IORING_OP_READ_FIXED || opcode == IORING_OP_WRITE_FIXED) {
		*iovec = NULL;
		return io_import_fixed(req, rw, iter);
	}

	/* buffer index only valid with fixed read/write, or buffer select  */
	if (req->buf_index && !(req->flags & REQ_F_BUFFER_SELECT))
		return -EINVAL;

	if (opcode == IORING_OP_READ || opcode == IORING_OP_WRITE) {
		if (req->flags & REQ_F_BUFFER_SELECT) {
			buf = io_rw_buffer_select(req, &sqe_len, needs_lock);
			if (IS_ERR(buf))
				return PTR_ERR(buf);
			req->rw.len = sqe_len;
		}

		ret = import_single_range(rw, buf, sqe_len, *iovec, iter);
		*iovec = NULL;
		return ret;
	}

	if (req->flags & REQ_F_BUFFER_SELECT) {
		ret = io_iov_buffer_select(req, *iovec, needs_lock);
		if (!ret) {
			ret = (*iovec)->iov_len;
			iov_iter_init(iter, rw, *iovec, 1, ret);
		}
		*iovec = NULL;
		return ret;
	}

	return __import_iovec(rw, buf, sqe_len, UIO_FASTIOV, iovec, iter,
			      req->ctx->compat);
}

static ssize_t io_import_iovec(int rw, struct io_kiocb *req,
			       struct iovec **iovec, struct iov_iter *iter,
			       bool needs_lock)
{
	struct io_async_rw *iorw = req->async_data;

	if (!iorw)
		return __io_import_iovec(rw, req, iovec, iter, needs_lock);
	*iovec = NULL;
	return 0;
}

static inline loff_t *io_kiocb_ppos(struct kiocb *kiocb)
{
	return (kiocb->ki_filp->f_mode & FMODE_STREAM) ? NULL : &kiocb->ki_pos;
}

/*
 * For files that don't have ->read_iter() and ->write_iter(), handle them
 * by looping over ->read() or ->write() manually.
 */
static ssize_t loop_rw_iter(int rw, struct io_kiocb *req, struct iov_iter *iter)
{
	struct kiocb *kiocb = &req->rw.kiocb;
	struct file *file = req->file;
	ssize_t ret = 0;

	/*
	 * Don't support polled IO through this interface, and we can't
	 * support non-blocking either. For the latter, this just causes
	 * the kiocb to be handled from an async context.
	 */
	if (kiocb->ki_flags & IOCB_HIPRI)
		return -EOPNOTSUPP;
	if (kiocb->ki_flags & IOCB_NOWAIT)
		return -EAGAIN;

	while (iov_iter_count(iter)) {
		struct iovec iovec;
		ssize_t nr;

		if (!iov_iter_is_bvec(iter)) {
			iovec = iov_iter_iovec(iter);
		} else {
			iovec.iov_base = u64_to_user_ptr(req->rw.addr);
			iovec.iov_len = req->rw.len;
		}

		if (rw == READ) {
			nr = file->f_op->read(file, iovec.iov_base,
					      iovec.iov_len, io_kiocb_ppos(kiocb));
		} else {
			nr = file->f_op->write(file, iovec.iov_base,
					       iovec.iov_len, io_kiocb_ppos(kiocb));
		}

		if (nr < 0) {
			if (!ret)
				ret = nr;
			break;
		}
		if (!iov_iter_is_bvec(iter)) {
			iov_iter_advance(iter, nr);
		} else {
			req->rw.len -= nr;
			req->rw.addr += nr;
		}
		ret += nr;
		if (nr != iovec.iov_len)
			break;
	}

	return ret;
}

static void io_req_map_rw(struct io_kiocb *req, const struct iovec *iovec,
			  const struct iovec *fast_iov, struct iov_iter *iter)
{
	struct io_async_rw *rw = req->async_data;

	memcpy(&rw->iter, iter, sizeof(*iter));
	rw->free_iovec = iovec;
	rw->bytes_done = 0;
	/* can only be fixed buffers, no need to do anything */
	if (iov_iter_is_bvec(iter))
		return;
	if (!iovec) {
		unsigned iov_off = 0;

		rw->iter.iov = rw->fast_iov;
		if (iter->iov != fast_iov) {
			iov_off = iter->iov - fast_iov;
			rw->iter.iov += iov_off;
		}
		if (rw->fast_iov != fast_iov)
			memcpy(rw->fast_iov + iov_off, fast_iov + iov_off,
			       sizeof(struct iovec) * iter->nr_segs);
	} else {
		req->flags |= REQ_F_NEED_CLEANUP;
	}
}

static inline int __io_alloc_async_data(struct io_kiocb *req)
{
	WARN_ON_ONCE(!io_op_defs[req->opcode].async_size);
	req->async_data = kmalloc(io_op_defs[req->opcode].async_size, GFP_KERNEL);
	return req->async_data == NULL;
}

static int io_alloc_async_data(struct io_kiocb *req)
{
	if (!io_op_defs[req->opcode].needs_async_data)
		return 0;

	return  __io_alloc_async_data(req);
}

static int io_setup_async_rw(struct io_kiocb *req, const struct iovec *iovec,
			     const struct iovec *fast_iov,
			     struct iov_iter *iter, bool force)
{
	if (!force && !io_op_defs[req->opcode].needs_async_data)
		return 0;
	if (!req->async_data) {
		if (__io_alloc_async_data(req))
			return -ENOMEM;

		io_req_map_rw(req, iovec, fast_iov, iter);
	}
	return 0;
}

static inline int io_rw_prep_async(struct io_kiocb *req, int rw)
{
	struct io_async_rw *iorw = req->async_data;
	struct iovec *iov = iorw->fast_iov;
	ssize_t ret;

	ret = __io_import_iovec(rw, req, &iov, &iorw->iter, false);
	if (unlikely(ret < 0))
		return ret;

	iorw->bytes_done = 0;
	iorw->free_iovec = iov;
	if (iov)
		req->flags |= REQ_F_NEED_CLEANUP;
	return 0;
}

static int io_read_prep(struct io_kiocb *req, const struct io_uring_sqe *sqe)
{
	ssize_t ret;

	ret = io_prep_rw(req, sqe);
	if (ret)
		return ret;

	if (unlikely(!(req->file->f_mode & FMODE_READ)))
		return -EBADF;

	/* either don't need iovec imported or already have it */
	if (!req->async_data)
		return 0;
	return io_rw_prep_async(req, READ);
}

/*
 * This is our waitqueue callback handler, registered through lock_page_async()
 * when we initially tried to do the IO with the iocb armed our waitqueue.
 * This gets called when the page is unlocked, and we generally expect that to
 * happen when the page IO is completed and the page is now uptodate. This will
 * queue a task_work based retry of the operation, attempting to copy the data
 * again. If the latter fails because the page was NOT uptodate, then we will
 * do a thread based blocking retry of the operation. That's the unexpected
 * slow path.
 */
static int io_async_buf_func(struct wait_queue_entry *wait, unsigned mode,
			     int sync, void *arg)
{
	struct wait_page_queue *wpq;
	struct io_kiocb *req = wait->private;
	struct wait_page_key *key = arg;
	int ret;

	wpq = container_of(wait, struct wait_page_queue, wait);

	if (!wake_page_match(wpq, key))
		return 0;

	req->rw.kiocb.ki_flags &= ~IOCB_WAITQ;
	list_del_init(&wait->entry);

	init_task_work(&req->task_work, io_req_task_submit);
	percpu_ref_get(&req->ctx->refs);

	/* submit ref gets dropped, acquire a new one */
	refcount_inc(&req->refs);
	ret = io_req_task_work_add(req, true);
	if (unlikely(ret)) {
		struct task_struct *tsk;

		/* queue just for cancelation */
		init_task_work(&req->task_work, io_req_task_cancel);
		tsk = io_wq_get_task(req->ctx->io_wq);
		task_work_add(tsk, &req->task_work, TWA_NONE);
		wake_up_process(tsk);
	}
	return 1;
}

/*
 * This controls whether a given IO request should be armed for async page
 * based retry. If we return false here, the request is handed to the async
 * worker threads for retry. If we're doing buffered reads on a regular file,
 * we prepare a private wait_page_queue entry and retry the operation. This
 * will either succeed because the page is now uptodate and unlocked, or it
 * will register a callback when the page is unlocked at IO completion. Through
 * that callback, io_uring uses task_work to setup a retry of the operation.
 * That retry will attempt the buffered read again. The retry will generally
 * succeed, or in rare cases where it fails, we then fall back to using the
 * async worker threads for a blocking retry.
 */
static bool io_rw_should_retry(struct io_kiocb *req)
{
	struct io_async_rw *rw = req->async_data;
	struct wait_page_queue *wait = &rw->wpq;
	struct kiocb *kiocb = &req->rw.kiocb;

	/* never retry for NOWAIT, we just complete with -EAGAIN */
	if (req->flags & REQ_F_NOWAIT)
		return false;

	/* Only for buffered IO */
	if (kiocb->ki_flags & (IOCB_DIRECT | IOCB_HIPRI))
		return false;

	/*
	 * just use poll if we can, and don't attempt if the fs doesn't
	 * support callback based unlocks
	 */
	if (file_can_poll(req->file) || !(req->file->f_mode & FMODE_BUF_RASYNC))
		return false;

	wait->wait.func = io_async_buf_func;
	wait->wait.private = req;
	wait->wait.flags = 0;
	INIT_LIST_HEAD(&wait->wait.entry);
	kiocb->ki_flags |= IOCB_WAITQ;
	kiocb->ki_flags &= ~IOCB_NOWAIT;
	kiocb->ki_waitq = wait;
	return true;
}

static int io_iter_do_read(struct io_kiocb *req, struct iov_iter *iter)
{
	if (req->file->f_op->read_iter)
		return call_read_iter(req->file, &req->rw.kiocb, iter);
	else if (req->file->f_op->read)
		return loop_rw_iter(READ, req, iter);
	else
		return -EINVAL;
}

static int io_read(struct io_kiocb *req, bool force_nonblock,
		   struct io_comp_state *cs)
{
	struct iovec inline_vecs[UIO_FASTIOV], *iovec = inline_vecs;
	struct kiocb *kiocb = &req->rw.kiocb;
	struct iov_iter __iter, *iter = &__iter;
	struct io_async_rw *rw = req->async_data;
	ssize_t io_size, ret, ret2;
	bool no_async;

	if (rw)
		iter = &rw->iter;

	ret = io_import_iovec(READ, req, &iovec, iter, !force_nonblock);
	if (ret < 0)
		return ret;
	io_size = iov_iter_count(iter);
	req->result = io_size;
	ret = 0;

	/* Ensure we clear previously set non-block flag */
	if (!force_nonblock)
		kiocb->ki_flags &= ~IOCB_NOWAIT;
	else
		kiocb->ki_flags |= IOCB_NOWAIT;


	/* If the file doesn't support async, just async punt */
	no_async = force_nonblock && !io_file_supports_async(req->file, READ);
	if (no_async)
		goto copy_iov;

	ret = rw_verify_area(READ, req->file, io_kiocb_ppos(kiocb), io_size);
	if (unlikely(ret))
		goto out_free;

	ret = io_iter_do_read(req, iter);

	if (!ret) {
		goto done;
	} else if (ret == -EIOCBQUEUED) {
		ret = 0;
		goto out_free;
	} else if (ret == -EAGAIN) {
		/* IOPOLL retry should happen for io-wq threads */
		if (!force_nonblock && !(req->ctx->flags & IORING_SETUP_IOPOLL))
			goto done;
		/* no retry on NONBLOCK marked file */
		if (req->file->f_flags & O_NONBLOCK)
			goto done;
		/* some cases will consume bytes even on error returns */
		iov_iter_revert(iter, io_size - iov_iter_count(iter));
		ret = 0;
		goto copy_iov;
	} else if (ret < 0) {
		/* make sure -ERESTARTSYS -> -EINTR is done */
		goto done;
	}

	/* read it all, or we did blocking attempt. no retry. */
	if (!iov_iter_count(iter) || !force_nonblock ||
	    (req->file->f_flags & O_NONBLOCK) || !(req->flags & REQ_F_ISREG))
		goto done;

	io_size -= ret;
copy_iov:
	ret2 = io_setup_async_rw(req, iovec, inline_vecs, iter, true);
	if (ret2) {
		ret = ret2;
		goto out_free;
	}
	if (no_async)
		return -EAGAIN;
	rw = req->async_data;
	/* it's copied and will be cleaned with ->io */
	iovec = NULL;
	/* now use our persistent iterator, if we aren't already */
	iter = &rw->iter;
retry:
	rw->bytes_done += ret;
	/* if we can retry, do so with the callbacks armed */
	if (!io_rw_should_retry(req)) {
		kiocb->ki_flags &= ~IOCB_WAITQ;
		return -EAGAIN;
	}

	/*
	 * Now retry read with the IOCB_WAITQ parts set in the iocb. If we
	 * get -EIOCBQUEUED, then we'll get a notification when the desired
	 * page gets unlocked. We can also get a partial read here, and if we
	 * do, then just retry at the new offset.
	 */
	ret = io_iter_do_read(req, iter);
	if (ret == -EIOCBQUEUED) {
		ret = 0;
		goto out_free;
	} else if (ret > 0 && ret < io_size) {
		/* we got some bytes, but not all. retry. */
		kiocb->ki_flags &= ~IOCB_WAITQ;
		goto retry;
	}
done:
	kiocb_done(kiocb, ret, cs);
	ret = 0;
out_free:
	/* it's reportedly faster than delegating the null check to kfree() */
	if (iovec)
		kfree(iovec);
	return ret;
}

static int io_write_prep(struct io_kiocb *req, const struct io_uring_sqe *sqe)
{
	ssize_t ret;

	ret = io_prep_rw(req, sqe);
	if (ret)
		return ret;

	if (unlikely(!(req->file->f_mode & FMODE_WRITE)))
		return -EBADF;

	/* either don't need iovec imported or already have it */
	if (!req->async_data)
		return 0;
	return io_rw_prep_async(req, WRITE);
}

static int io_write(struct io_kiocb *req, bool force_nonblock,
		    struct io_comp_state *cs)
{
	struct iovec inline_vecs[UIO_FASTIOV], *iovec = inline_vecs;
	struct kiocb *kiocb = &req->rw.kiocb;
	struct iov_iter __iter, *iter = &__iter;
	struct io_async_rw *rw = req->async_data;
	ssize_t ret, ret2, io_size;

	if (rw)
		iter = &rw->iter;

	ret = io_import_iovec(WRITE, req, &iovec, iter, !force_nonblock);
	if (ret < 0)
		return ret;
	io_size = iov_iter_count(iter);
	req->result = io_size;

	/* Ensure we clear previously set non-block flag */
	if (!force_nonblock)
		kiocb->ki_flags &= ~IOCB_NOWAIT;
	else
		kiocb->ki_flags |= IOCB_NOWAIT;

	/* If the file doesn't support async, just async punt */
	if (force_nonblock && !io_file_supports_async(req->file, WRITE))
		goto copy_iov;

	/* file path doesn't support NOWAIT for non-direct_IO */
	if (force_nonblock && !(kiocb->ki_flags & IOCB_DIRECT) &&
	    (req->flags & REQ_F_ISREG))
		goto copy_iov;

	ret = rw_verify_area(WRITE, req->file, io_kiocb_ppos(kiocb), io_size);
	if (unlikely(ret))
		goto out_free;

	/*
	 * Open-code file_start_write here to grab freeze protection,
	 * which will be released by another thread in
	 * io_complete_rw().  Fool lockdep by telling it the lock got
	 * released so that it doesn't complain about the held lock when
	 * we return to userspace.
	 */
	if (req->flags & REQ_F_ISREG) {
		sb_start_write(file_inode(req->file)->i_sb);
		__sb_writers_release(file_inode(req->file)->i_sb,
					SB_FREEZE_WRITE);
	}
	kiocb->ki_flags |= IOCB_WRITE;

	if (req->file->f_op->write_iter)
		ret2 = call_write_iter(req->file, kiocb, iter);
	else if (req->file->f_op->write)
		ret2 = loop_rw_iter(WRITE, req, iter);
	else
		ret2 = -EINVAL;

	/*
	 * Raw bdev writes will return -EOPNOTSUPP for IOCB_NOWAIT. Just
	 * retry them without IOCB_NOWAIT.
	 */
	if (ret2 == -EOPNOTSUPP && (kiocb->ki_flags & IOCB_NOWAIT))
		ret2 = -EAGAIN;
	/* no retry on NONBLOCK marked file */
	if (ret2 == -EAGAIN && (req->file->f_flags & O_NONBLOCK))
		goto done;
	if (!force_nonblock || ret2 != -EAGAIN) {
		/* IOPOLL retry should happen for io-wq threads */
		if ((req->ctx->flags & IORING_SETUP_IOPOLL) && ret2 == -EAGAIN)
			goto copy_iov;
done:
		kiocb_done(kiocb, ret2, cs);
	} else {
copy_iov:
		/* some cases will consume bytes even on error returns */
		iov_iter_revert(iter, io_size - iov_iter_count(iter));
		ret = io_setup_async_rw(req, iovec, inline_vecs, iter, false);
		if (!ret)
			return -EAGAIN;
	}
out_free:
	/* it's reportedly faster than delegating the null check to kfree() */
	if (iovec)
		kfree(iovec);
	return ret;
}

static int __io_splice_prep(struct io_kiocb *req,
			    const struct io_uring_sqe *sqe)
{
	struct io_splice* sp = &req->splice;
	unsigned int valid_flags = SPLICE_F_FD_IN_FIXED | SPLICE_F_ALL;

	if (unlikely(req->ctx->flags & IORING_SETUP_IOPOLL))
		return -EINVAL;

	sp->file_in = NULL;
	sp->len = READ_ONCE(sqe->len);
	sp->flags = READ_ONCE(sqe->splice_flags);

	if (unlikely(sp->flags & ~valid_flags))
		return -EINVAL;

	sp->file_in = io_file_get(NULL, req, READ_ONCE(sqe->splice_fd_in),
				  (sp->flags & SPLICE_F_FD_IN_FIXED));
	if (!sp->file_in)
		return -EBADF;
	req->flags |= REQ_F_NEED_CLEANUP;

	if (!S_ISREG(file_inode(sp->file_in)->i_mode)) {
		/*
		 * Splice operation will be punted aync, and here need to
		 * modify io_wq_work.flags, so initialize io_wq_work firstly.
		 */
		io_req_init_async(req);
		req->work.flags |= IO_WQ_WORK_UNBOUND;
	}

	return 0;
}

static int io_tee_prep(struct io_kiocb *req,
		       const struct io_uring_sqe *sqe)
{
	if (READ_ONCE(sqe->splice_off_in) || READ_ONCE(sqe->off))
		return -EINVAL;
	return __io_splice_prep(req, sqe);
}

static int io_tee(struct io_kiocb *req, bool force_nonblock)
{
	struct io_splice *sp = &req->splice;
	struct file *in = sp->file_in;
	struct file *out = sp->file_out;
	unsigned int flags = sp->flags & ~SPLICE_F_FD_IN_FIXED;
	long ret = 0;

	if (force_nonblock)
		return -EAGAIN;
	if (sp->len)
		ret = do_tee(in, out, sp->len, flags);

	io_put_file(req, in, (sp->flags & SPLICE_F_FD_IN_FIXED));
	req->flags &= ~REQ_F_NEED_CLEANUP;

	if (ret != sp->len)
		req_set_fail_links(req);
	io_req_complete(req, ret);
	return 0;
}

static int io_splice_prep(struct io_kiocb *req, const struct io_uring_sqe *sqe)
{
	struct io_splice* sp = &req->splice;

	sp->off_in = READ_ONCE(sqe->splice_off_in);
	sp->off_out = READ_ONCE(sqe->off);
	return __io_splice_prep(req, sqe);
}

static int io_splice(struct io_kiocb *req, bool force_nonblock)
{
	struct io_splice *sp = &req->splice;
	struct file *in = sp->file_in;
	struct file *out = sp->file_out;
	unsigned int flags = sp->flags & ~SPLICE_F_FD_IN_FIXED;
	loff_t *poff_in, *poff_out;
	long ret = 0;

	if (force_nonblock)
		return -EAGAIN;

	poff_in = (sp->off_in == -1) ? NULL : &sp->off_in;
	poff_out = (sp->off_out == -1) ? NULL : &sp->off_out;

	if (sp->len)
		ret = do_splice(in, poff_in, out, poff_out, sp->len, flags);

	io_put_file(req, in, (sp->flags & SPLICE_F_FD_IN_FIXED));
	req->flags &= ~REQ_F_NEED_CLEANUP;

	if (ret != sp->len)
		req_set_fail_links(req);
	io_req_complete(req, ret);
	return 0;
}

/*
 * IORING_OP_NOP just posts a completion event, nothing else.
 */
static int io_nop(struct io_kiocb *req, struct io_comp_state *cs)
{
	struct io_ring_ctx *ctx = req->ctx;

	if (unlikely(ctx->flags & IORING_SETUP_IOPOLL))
		return -EINVAL;

	__io_req_complete(req, 0, 0, cs);
	return 0;
}

static int io_prep_fsync(struct io_kiocb *req, const struct io_uring_sqe *sqe)
{
	struct io_ring_ctx *ctx = req->ctx;

	if (!req->file)
		return -EBADF;

	if (unlikely(ctx->flags & IORING_SETUP_IOPOLL))
		return -EINVAL;
	if (unlikely(sqe->addr || sqe->ioprio || sqe->buf_index ||
		     sqe->splice_fd_in))
		return -EINVAL;

	req->sync.flags = READ_ONCE(sqe->fsync_flags);
	if (unlikely(req->sync.flags & ~IORING_FSYNC_DATASYNC))
		return -EINVAL;

	req->sync.off = READ_ONCE(sqe->off);
	req->sync.len = READ_ONCE(sqe->len);
	return 0;
}

static int io_fsync(struct io_kiocb *req, bool force_nonblock)
{
	loff_t end = req->sync.off + req->sync.len;
	int ret;

	/* fsync always requires a blocking context */
	if (force_nonblock)
		return -EAGAIN;

	ret = vfs_fsync_range(req->file, req->sync.off,
				end > 0 ? end : LLONG_MAX,
				req->sync.flags & IORING_FSYNC_DATASYNC);
	if (ret < 0)
		req_set_fail_links(req);
	io_req_complete(req, ret);
	return 0;
}

static int io_fallocate_prep(struct io_kiocb *req,
			     const struct io_uring_sqe *sqe)
{
	if (sqe->ioprio || sqe->buf_index || sqe->rw_flags ||
	    sqe->splice_fd_in)
		return -EINVAL;
	if (unlikely(req->ctx->flags & IORING_SETUP_IOPOLL))
		return -EINVAL;

	req->sync.off = READ_ONCE(sqe->off);
	req->sync.len = READ_ONCE(sqe->addr);
	req->sync.mode = READ_ONCE(sqe->len);
	return 0;
}

static int io_fallocate(struct io_kiocb *req, bool force_nonblock)
{
	int ret;

	/* fallocate always requiring blocking context */
	if (force_nonblock)
		return -EAGAIN;
	ret = vfs_fallocate(req->file, req->sync.mode, req->sync.off,
				req->sync.len);
	if (ret < 0)
		req_set_fail_links(req);
	io_req_complete(req, ret);
	return 0;
}

static int __io_openat_prep(struct io_kiocb *req, const struct io_uring_sqe *sqe)
{
	const char __user *fname;
	int ret;

	if (unlikely(sqe->ioprio || sqe->buf_index || sqe->splice_fd_in))
		return -EINVAL;
	if (unlikely(req->flags & REQ_F_FIXED_FILE))
		return -EBADF;

	/* open.how should be already initialised */
	if (!(req->open.how.flags & O_PATH) && force_o_largefile())
		req->open.how.flags |= O_LARGEFILE;

	req->open.dfd = READ_ONCE(sqe->fd);
	fname = u64_to_user_ptr(READ_ONCE(sqe->addr));
	req->open.filename = getname(fname);
	if (IS_ERR(req->open.filename)) {
		ret = PTR_ERR(req->open.filename);
		req->open.filename = NULL;
		return ret;
	}
	req->open.nofile = rlimit(RLIMIT_NOFILE);
	req->open.ignore_nonblock = false;
	req->flags |= REQ_F_NEED_CLEANUP;
	return 0;
}

static int io_openat_prep(struct io_kiocb *req, const struct io_uring_sqe *sqe)
{
	u64 flags, mode;

	if (unlikely(req->ctx->flags & (IORING_SETUP_IOPOLL|IORING_SETUP_SQPOLL)))
		return -EINVAL;
	mode = READ_ONCE(sqe->len);
	flags = READ_ONCE(sqe->open_flags);
	req->open.how = build_open_how(flags, mode);
	return __io_openat_prep(req, sqe);
}

static int io_openat2_prep(struct io_kiocb *req, const struct io_uring_sqe *sqe)
{
	struct open_how __user *how;
	size_t len;
	int ret;

	if (unlikely(req->ctx->flags & (IORING_SETUP_IOPOLL|IORING_SETUP_SQPOLL)))
		return -EINVAL;
	how = u64_to_user_ptr(READ_ONCE(sqe->addr2));
	len = READ_ONCE(sqe->len);
	if (len < OPEN_HOW_SIZE_VER0)
		return -EINVAL;

	ret = copy_struct_from_user(&req->open.how, sizeof(req->open.how), how,
					len);
	if (ret)
		return ret;

	return __io_openat_prep(req, sqe);
}

static int io_openat2(struct io_kiocb *req, bool force_nonblock)
{
	struct open_flags op;
	struct file *file;
	int ret;

	if (force_nonblock && !req->open.ignore_nonblock)
		return -EAGAIN;

	ret = build_open_flags(&req->open.how, &op);
	if (ret)
		goto err;

	ret = __get_unused_fd_flags(req->open.how.flags, req->open.nofile);
	if (ret < 0)
		goto err;

	file = do_filp_open(req->open.dfd, req->open.filename, &op);
	if (IS_ERR(file)) {
		put_unused_fd(ret);
		ret = PTR_ERR(file);
		/*
		 * A work-around to ensure that /proc/self works that way
		 * that it should - if we get -EOPNOTSUPP back, then assume
		 * that proc_self_get_link() failed us because we're in async
		 * context. We should be safe to retry this from the task
		 * itself with force_nonblock == false set, as it should not
		 * block on lookup. Would be nice to know this upfront and
		 * avoid the async dance, but doesn't seem feasible.
		 */
		if (ret == -EOPNOTSUPP && io_wq_current_is_worker()) {
			req->open.ignore_nonblock = true;
			refcount_inc(&req->refs);
			io_req_task_queue(req);
			return 0;
		}
	} else {
		fsnotify_open(file);
		fd_install(ret, file);
	}
err:
	putname(req->open.filename);
	req->flags &= ~REQ_F_NEED_CLEANUP;
	if (ret < 0)
		req_set_fail_links(req);
	io_req_complete(req, ret);
	return 0;
}

static int io_openat(struct io_kiocb *req, bool force_nonblock)
{
	return io_openat2(req, force_nonblock);
}

static int io_remove_buffers_prep(struct io_kiocb *req,
				  const struct io_uring_sqe *sqe)
{
	struct io_provide_buf *p = &req->pbuf;
	u64 tmp;

	if (sqe->ioprio || sqe->rw_flags || sqe->addr || sqe->len || sqe->off ||
	    sqe->splice_fd_in)
		return -EINVAL;

	tmp = READ_ONCE(sqe->fd);
	if (!tmp || tmp > USHRT_MAX)
		return -EINVAL;

	memset(p, 0, sizeof(*p));
	p->nbufs = tmp;
	p->bgid = READ_ONCE(sqe->buf_group);
	return 0;
}

static int __io_remove_buffers(struct io_ring_ctx *ctx, struct io_buffer *buf,
			       int bgid, unsigned nbufs)
{
	unsigned i = 0;

	/* shouldn't happen */
	if (!nbufs)
		return 0;

	/* the head kbuf is the list itself */
	while (!list_empty(&buf->list)) {
		struct io_buffer *nxt;

		nxt = list_first_entry(&buf->list, struct io_buffer, list);
		list_del(&nxt->list);
		kfree(nxt);
		if (++i == nbufs)
			return i;
	}
	i++;
	kfree(buf);
	xa_erase(&ctx->io_buffers, bgid);

	return i;
}

static int io_remove_buffers(struct io_kiocb *req, bool force_nonblock,
			     struct io_comp_state *cs)
{
	struct io_provide_buf *p = &req->pbuf;
	struct io_ring_ctx *ctx = req->ctx;
	struct io_buffer *head;
	int ret = 0;

	io_ring_submit_lock(ctx, !force_nonblock);

	lockdep_assert_held(&ctx->uring_lock);

	ret = -ENOENT;
	head = xa_load(&ctx->io_buffers, p->bgid);
	if (head)
		ret = __io_remove_buffers(ctx, head, p->bgid, p->nbufs);
	if (ret < 0)
		req_set_fail_links(req);

	/* need to hold the lock to complete IOPOLL requests */
	if (ctx->flags & IORING_SETUP_IOPOLL) {
		__io_req_complete(req, ret, 0, cs);
		io_ring_submit_unlock(ctx, !force_nonblock);
	} else {
		io_ring_submit_unlock(ctx, !force_nonblock);
		__io_req_complete(req, ret, 0, cs);
	}
	return 0;
}

static int io_provide_buffers_prep(struct io_kiocb *req,
				   const struct io_uring_sqe *sqe)
{
	unsigned long size, tmp_check;
	struct io_provide_buf *p = &req->pbuf;
	u64 tmp;

	if (sqe->ioprio || sqe->rw_flags || sqe->splice_fd_in)
		return -EINVAL;

	tmp = READ_ONCE(sqe->fd);
	if (!tmp || tmp > USHRT_MAX)
		return -E2BIG;
	p->nbufs = tmp;
	p->addr = READ_ONCE(sqe->addr);
	p->len = READ_ONCE(sqe->len);

	if (check_mul_overflow((unsigned long)p->len, (unsigned long)p->nbufs,
				&size))
		return -EOVERFLOW;
	if (check_add_overflow((unsigned long)p->addr, size, &tmp_check))
		return -EOVERFLOW;

	size = (unsigned long)p->len * p->nbufs;
	if (!access_ok(u64_to_user_ptr(p->addr), size))
		return -EFAULT;

	p->bgid = READ_ONCE(sqe->buf_group);
	tmp = READ_ONCE(sqe->off);
	if (tmp > USHRT_MAX)
		return -E2BIG;
	p->bid = tmp;
	return 0;
}

static int io_add_buffers(struct io_provide_buf *pbuf, struct io_buffer **head)
{
	struct io_buffer *buf;
	u64 addr = pbuf->addr;
	int i, bid = pbuf->bid;

	for (i = 0; i < pbuf->nbufs; i++) {
		buf = kmalloc(sizeof(*buf), GFP_KERNEL_ACCOUNT);
		if (!buf)
			break;

		buf->addr = addr;
		buf->len = min_t(__u32, pbuf->len, MAX_RW_COUNT);
		buf->bid = bid;
		addr += pbuf->len;
		bid++;
		if (!*head) {
			INIT_LIST_HEAD(&buf->list);
			*head = buf;
		} else {
			list_add_tail(&buf->list, &(*head)->list);
		}
	}

	return i ? i : -ENOMEM;
}

static int io_provide_buffers(struct io_kiocb *req, bool force_nonblock,
			      struct io_comp_state *cs)
{
	struct io_provide_buf *p = &req->pbuf;
	struct io_ring_ctx *ctx = req->ctx;
	struct io_buffer *head, *list;
	int ret = 0;

	io_ring_submit_lock(ctx, !force_nonblock);

	lockdep_assert_held(&ctx->uring_lock);

	list = head = xa_load(&ctx->io_buffers, p->bgid);

	ret = io_add_buffers(p, &head);
	if (ret >= 0 && !list) {
		ret = xa_insert(&ctx->io_buffers, p->bgid, head, GFP_KERNEL);
		if (ret < 0)
			__io_remove_buffers(ctx, head, p->bgid, -1U);
	}
	if (ret < 0)
		req_set_fail_links(req);

	/* need to hold the lock to complete IOPOLL requests */
	if (ctx->flags & IORING_SETUP_IOPOLL) {
		__io_req_complete(req, ret, 0, cs);
		io_ring_submit_unlock(ctx, !force_nonblock);
	} else {
		io_ring_submit_unlock(ctx, !force_nonblock);
		__io_req_complete(req, ret, 0, cs);
	}
	return 0;
}

static int io_epoll_ctl_prep(struct io_kiocb *req,
			     const struct io_uring_sqe *sqe)
{
#if defined(CONFIG_EPOLL)
	if (sqe->ioprio || sqe->buf_index || sqe->splice_fd_in)
		return -EINVAL;
	if (unlikely(req->ctx->flags & (IORING_SETUP_IOPOLL | IORING_SETUP_SQPOLL)))
		return -EINVAL;

	req->epoll.epfd = READ_ONCE(sqe->fd);
	req->epoll.op = READ_ONCE(sqe->len);
	req->epoll.fd = READ_ONCE(sqe->off);

	if (ep_op_has_event(req->epoll.op)) {
		struct epoll_event __user *ev;

		ev = u64_to_user_ptr(READ_ONCE(sqe->addr));
		if (copy_from_user(&req->epoll.event, ev, sizeof(*ev)))
			return -EFAULT;
	}

	return 0;
#else
	return -EOPNOTSUPP;
#endif
}

static int io_epoll_ctl(struct io_kiocb *req, bool force_nonblock,
			struct io_comp_state *cs)
{
#if defined(CONFIG_EPOLL)
	struct io_epoll *ie = &req->epoll;
	int ret;

	ret = do_epoll_ctl(ie->epfd, ie->op, ie->fd, &ie->event, force_nonblock);
	if (force_nonblock && ret == -EAGAIN)
		return -EAGAIN;

	if (ret < 0)
		req_set_fail_links(req);
	__io_req_complete(req, ret, 0, cs);
	return 0;
#else
	return -EOPNOTSUPP;
#endif
}

static int io_madvise_prep(struct io_kiocb *req, const struct io_uring_sqe *sqe)
{
#if defined(CONFIG_ADVISE_SYSCALLS) && defined(CONFIG_MMU)
	if (sqe->ioprio || sqe->buf_index || sqe->off || sqe->splice_fd_in)
		return -EINVAL;
	if (unlikely(req->ctx->flags & IORING_SETUP_IOPOLL))
		return -EINVAL;

	req->madvise.addr = READ_ONCE(sqe->addr);
	req->madvise.len = READ_ONCE(sqe->len);
	req->madvise.advice = READ_ONCE(sqe->fadvise_advice);
	return 0;
#else
	return -EOPNOTSUPP;
#endif
}

static int io_madvise(struct io_kiocb *req, bool force_nonblock)
{
#if defined(CONFIG_ADVISE_SYSCALLS) && defined(CONFIG_MMU)
	struct io_madvise *ma = &req->madvise;
	int ret;

	if (force_nonblock)
		return -EAGAIN;

	ret = do_madvise(current->mm, ma->addr, ma->len, ma->advice);
	if (ret < 0)
		req_set_fail_links(req);
	io_req_complete(req, ret);
	return 0;
#else
	return -EOPNOTSUPP;
#endif
}

static int io_fadvise_prep(struct io_kiocb *req, const struct io_uring_sqe *sqe)
{
	if (sqe->ioprio || sqe->buf_index || sqe->addr || sqe->splice_fd_in)
		return -EINVAL;
	if (unlikely(req->ctx->flags & IORING_SETUP_IOPOLL))
		return -EINVAL;

	req->fadvise.offset = READ_ONCE(sqe->off);
	req->fadvise.len = READ_ONCE(sqe->len);
	req->fadvise.advice = READ_ONCE(sqe->fadvise_advice);
	return 0;
}

static int io_fadvise(struct io_kiocb *req, bool force_nonblock)
{
	struct io_fadvise *fa = &req->fadvise;
	int ret;

	if (force_nonblock) {
		switch (fa->advice) {
		case POSIX_FADV_NORMAL:
		case POSIX_FADV_RANDOM:
		case POSIX_FADV_SEQUENTIAL:
			break;
		default:
			return -EAGAIN;
		}
	}

	ret = vfs_fadvise(req->file, fa->offset, fa->len, fa->advice);
	if (ret < 0)
		req_set_fail_links(req);
	io_req_complete(req, ret);
	return 0;
}

static int io_statx_prep(struct io_kiocb *req, const struct io_uring_sqe *sqe)
{
	if (unlikely(req->ctx->flags & (IORING_SETUP_IOPOLL | IORING_SETUP_SQPOLL)))
		return -EINVAL;
	if (sqe->ioprio || sqe->buf_index || sqe->splice_fd_in)
		return -EINVAL;
	if (req->flags & REQ_F_FIXED_FILE)
		return -EBADF;

	req->statx.dfd = READ_ONCE(sqe->fd);
	req->statx.mask = READ_ONCE(sqe->len);
	req->statx.filename = u64_to_user_ptr(READ_ONCE(sqe->addr));
	req->statx.buffer = u64_to_user_ptr(READ_ONCE(sqe->addr2));
	req->statx.flags = READ_ONCE(sqe->statx_flags);

	return 0;
}

static int io_statx(struct io_kiocb *req, bool force_nonblock)
{
	struct io_statx *ctx = &req->statx;
	int ret;

	if (force_nonblock) {
		/* only need file table for an actual valid fd */
		if (ctx->dfd == -1 || ctx->dfd == AT_FDCWD)
			req->flags |= REQ_F_NO_FILE_TABLE;
		return -EAGAIN;
	}

	ret = do_statx(ctx->dfd, ctx->filename, ctx->flags, ctx->mask,
		       ctx->buffer);

	if (ret < 0)
		req_set_fail_links(req);
	io_req_complete(req, ret);
	return 0;
}

static int io_close_prep(struct io_kiocb *req, const struct io_uring_sqe *sqe)
{
	/*
	 * If we queue this for async, it must not be cancellable. That would
	 * leave the 'file' in an undeterminate state, and here need to modify
	 * io_wq_work.flags, so initialize io_wq_work firstly.
	 */
	io_req_init_async(req);

	if (unlikely(req->ctx->flags & (IORING_SETUP_IOPOLL|IORING_SETUP_SQPOLL)))
		return -EINVAL;
	if (sqe->ioprio || sqe->off || sqe->addr || sqe->len ||
	    sqe->rw_flags || sqe->buf_index || sqe->splice_fd_in)
		return -EINVAL;
	if (req->flags & REQ_F_FIXED_FILE)
		return -EBADF;

	req->close.fd = READ_ONCE(sqe->fd);
	if ((req->file && req->file->f_op == &io_uring_fops))
		return -EBADF;

	req->close.put_file = NULL;
	return 0;
}

static int io_close(struct io_kiocb *req, bool force_nonblock,
		    struct io_comp_state *cs)
{
	struct io_close *close = &req->close;
	int ret;

	/* might be already done during nonblock submission */
	if (!close->put_file) {
		ret = __close_fd_get_file(close->fd, &close->put_file);
		if (ret < 0)
			return (ret == -ENOENT) ? -EBADF : ret;
	}

	/* if the file has a flush method, be safe and punt to async */
	if (close->put_file->f_op->flush && force_nonblock) {
		/* not safe to cancel at this point */
		req->work.flags |= IO_WQ_WORK_NO_CANCEL;
		/* was never set, but play safe */
		req->flags &= ~REQ_F_NOWAIT;
		/* avoid grabbing files - we don't need the files */
		req->flags |= REQ_F_NO_FILE_TABLE;
		return -EAGAIN;
	}

	/* No ->flush() or already async, safely close from here */
	ret = filp_close(close->put_file, req->work.identity->files);
	if (ret < 0)
		req_set_fail_links(req);
	fput(close->put_file);
	close->put_file = NULL;
	__io_req_complete(req, ret, 0, cs);
	return 0;
}

static int io_prep_sfr(struct io_kiocb *req, const struct io_uring_sqe *sqe)
{
	struct io_ring_ctx *ctx = req->ctx;

	if (!req->file)
		return -EBADF;

	if (unlikely(ctx->flags & IORING_SETUP_IOPOLL))
		return -EINVAL;
	if (unlikely(sqe->addr || sqe->ioprio || sqe->buf_index ||
		     sqe->splice_fd_in))
		return -EINVAL;

	req->sync.off = READ_ONCE(sqe->off);
	req->sync.len = READ_ONCE(sqe->len);
	req->sync.flags = READ_ONCE(sqe->sync_range_flags);
	return 0;
}

static int io_sync_file_range(struct io_kiocb *req, bool force_nonblock)
{
	int ret;

	/* sync_file_range always requires a blocking context */
	if (force_nonblock)
		return -EAGAIN;

	ret = sync_file_range(req->file, req->sync.off, req->sync.len,
				req->sync.flags);
	if (ret < 0)
		req_set_fail_links(req);
	io_req_complete(req, ret);
	return 0;
}

#if defined(CONFIG_NET)
static int io_setup_async_msg(struct io_kiocb *req,
			      struct io_async_msghdr *kmsg)
{
	struct io_async_msghdr *async_msg = req->async_data;

	if (async_msg)
		return -EAGAIN;
	if (io_alloc_async_data(req)) {
		if (kmsg->iov != kmsg->fast_iov)
			kfree(kmsg->iov);
		return -ENOMEM;
	}
	async_msg = req->async_data;
	req->flags |= REQ_F_NEED_CLEANUP;
	memcpy(async_msg, kmsg, sizeof(*kmsg));
	return -EAGAIN;
}

static int io_sendmsg_copy_hdr(struct io_kiocb *req,
			       struct io_async_msghdr *iomsg)
{
	iomsg->iov = iomsg->fast_iov;
	iomsg->msg.msg_name = &iomsg->addr;
	return sendmsg_copy_msghdr(&iomsg->msg, req->sr_msg.umsg,
				   req->sr_msg.msg_flags, &iomsg->iov);
}

static int io_sendmsg_prep(struct io_kiocb *req, const struct io_uring_sqe *sqe)
{
	struct io_async_msghdr *async_msg = req->async_data;
	struct io_sr_msg *sr = &req->sr_msg;
	int ret;

	if (unlikely(req->ctx->flags & IORING_SETUP_IOPOLL))
		return -EINVAL;

	sr->msg_flags = READ_ONCE(sqe->msg_flags);
	sr->umsg = u64_to_user_ptr(READ_ONCE(sqe->addr));
	sr->len = READ_ONCE(sqe->len);

#ifdef CONFIG_COMPAT
	if (req->ctx->compat)
		sr->msg_flags |= MSG_CMSG_COMPAT;
#endif

	if (!async_msg || !io_op_defs[req->opcode].needs_async_data)
		return 0;
	ret = io_sendmsg_copy_hdr(req, async_msg);
	if (!ret)
		req->flags |= REQ_F_NEED_CLEANUP;
	return ret;
}

static int io_sendmsg(struct io_kiocb *req, bool force_nonblock,
		      struct io_comp_state *cs)
{
	struct io_async_msghdr iomsg, *kmsg;
	struct socket *sock;
	unsigned flags;
	int min_ret = 0;
	int ret;

	sock = sock_from_file(req->file, &ret);
	if (unlikely(!sock))
		return ret;

	if (req->async_data) {
		kmsg = req->async_data;
		kmsg->msg.msg_name = &kmsg->addr;
		/* if iov is set, it's allocated already */
		if (!kmsg->iov)
			kmsg->iov = kmsg->fast_iov;
		kmsg->msg.msg_iter.iov = kmsg->iov;
	} else {
		ret = io_sendmsg_copy_hdr(req, &iomsg);
		if (ret)
			return ret;
		kmsg = &iomsg;
	}

	flags = req->sr_msg.msg_flags | MSG_NOSIGNAL;
	if (flags & MSG_DONTWAIT)
		req->flags |= REQ_F_NOWAIT;
	else if (force_nonblock)
		flags |= MSG_DONTWAIT;

	if (flags & MSG_WAITALL)
		min_ret = iov_iter_count(&kmsg->msg.msg_iter);

	ret = __sys_sendmsg_sock(sock, &kmsg->msg, flags);
	if (force_nonblock && ret == -EAGAIN)
		return io_setup_async_msg(req, kmsg);
	if (ret == -ERESTARTSYS)
		ret = -EINTR;

	if (kmsg->iov != kmsg->fast_iov)
		kfree(kmsg->iov);
	req->flags &= ~REQ_F_NEED_CLEANUP;
	if (ret < min_ret)
		req_set_fail_links(req);
	__io_req_complete(req, ret, 0, cs);
	return 0;
}

static int io_send(struct io_kiocb *req, bool force_nonblock,
		   struct io_comp_state *cs)
{
	struct io_sr_msg *sr = &req->sr_msg;
	struct msghdr msg;
	struct iovec iov;
	struct socket *sock;
	unsigned flags;
	int min_ret = 0;
	int ret;

	sock = sock_from_file(req->file, &ret);
	if (unlikely(!sock))
		return ret;

	ret = import_single_range(WRITE, sr->buf, sr->len, &iov, &msg.msg_iter);
	if (unlikely(ret))
		return ret;

	msg.msg_name = NULL;
	msg.msg_control = NULL;
	msg.msg_controllen = 0;
	msg.msg_namelen = 0;

	flags = req->sr_msg.msg_flags | MSG_NOSIGNAL;
	if (flags & MSG_DONTWAIT)
		req->flags |= REQ_F_NOWAIT;
	else if (force_nonblock)
		flags |= MSG_DONTWAIT;

	if (flags & MSG_WAITALL)
		min_ret = iov_iter_count(&msg.msg_iter);

	msg.msg_flags = flags;
	ret = sock_sendmsg(sock, &msg);
	if (force_nonblock && ret == -EAGAIN)
		return -EAGAIN;
	if (ret == -ERESTARTSYS)
		ret = -EINTR;

	if (ret < min_ret)
		req_set_fail_links(req);
	__io_req_complete(req, ret, 0, cs);
	return 0;
}

static int __io_recvmsg_copy_hdr(struct io_kiocb *req,
				 struct io_async_msghdr *iomsg)
{
	struct io_sr_msg *sr = &req->sr_msg;
	struct iovec __user *uiov;
	size_t iov_len;
	int ret;

	ret = __copy_msghdr_from_user(&iomsg->msg, sr->umsg,
					&iomsg->uaddr, &uiov, &iov_len);
	if (ret)
		return ret;

	if (req->flags & REQ_F_BUFFER_SELECT) {
		if (iov_len > 1)
			return -EINVAL;
		if (copy_from_user(iomsg->iov, uiov, sizeof(*uiov)))
			return -EFAULT;
		sr->len = iomsg->iov[0].iov_len;
		iov_iter_init(&iomsg->msg.msg_iter, READ, iomsg->iov, 1,
				sr->len);
		iomsg->iov = NULL;
	} else {
		ret = __import_iovec(READ, uiov, iov_len, UIO_FASTIOV,
				     &iomsg->iov, &iomsg->msg.msg_iter,
				     false);
		if (ret > 0)
			ret = 0;
	}

	return ret;
}

#ifdef CONFIG_COMPAT
static int __io_compat_recvmsg_copy_hdr(struct io_kiocb *req,
					struct io_async_msghdr *iomsg)
{
	struct compat_msghdr __user *msg_compat;
	struct io_sr_msg *sr = &req->sr_msg;
	struct compat_iovec __user *uiov;
	compat_uptr_t ptr;
	compat_size_t len;
	int ret;

	msg_compat = (struct compat_msghdr __user *) sr->umsg;
	ret = __get_compat_msghdr(&iomsg->msg, msg_compat, &iomsg->uaddr,
					&ptr, &len);
	if (ret)
		return ret;

	uiov = compat_ptr(ptr);
	if (req->flags & REQ_F_BUFFER_SELECT) {
		compat_ssize_t clen;

		if (len > 1)
			return -EINVAL;
		if (!access_ok(uiov, sizeof(*uiov)))
			return -EFAULT;
		if (__get_user(clen, &uiov->iov_len))
			return -EFAULT;
		if (clen < 0)
			return -EINVAL;
		sr->len = clen;
		iomsg->iov[0].iov_len = clen;
		iomsg->iov = NULL;
	} else {
		ret = __import_iovec(READ, (struct iovec __user *)uiov, len,
				   UIO_FASTIOV, &iomsg->iov,
				   &iomsg->msg.msg_iter, true);
		if (ret < 0)
			return ret;
	}

	return 0;
}
#endif

static int io_recvmsg_copy_hdr(struct io_kiocb *req,
			       struct io_async_msghdr *iomsg)
{
	iomsg->msg.msg_name = &iomsg->addr;
	iomsg->iov = iomsg->fast_iov;

#ifdef CONFIG_COMPAT
	if (req->ctx->compat)
		return __io_compat_recvmsg_copy_hdr(req, iomsg);
#endif

	return __io_recvmsg_copy_hdr(req, iomsg);
}

static struct io_buffer *io_recv_buffer_select(struct io_kiocb *req,
					       bool needs_lock)
{
	struct io_sr_msg *sr = &req->sr_msg;
	struct io_buffer *kbuf;

	kbuf = io_buffer_select(req, &sr->len, sr->bgid, sr->kbuf, needs_lock);
	if (IS_ERR(kbuf))
		return kbuf;

	sr->kbuf = kbuf;
	req->flags |= REQ_F_BUFFER_SELECTED;
	return kbuf;
}

static inline unsigned int io_put_recv_kbuf(struct io_kiocb *req)
{
	return io_put_kbuf(req, req->sr_msg.kbuf);
}

static int io_recvmsg_prep(struct io_kiocb *req,
			   const struct io_uring_sqe *sqe)
{
	struct io_async_msghdr *async_msg = req->async_data;
	struct io_sr_msg *sr = &req->sr_msg;
	int ret;

	if (unlikely(req->ctx->flags & IORING_SETUP_IOPOLL))
		return -EINVAL;

	sr->msg_flags = READ_ONCE(sqe->msg_flags);
	sr->umsg = u64_to_user_ptr(READ_ONCE(sqe->addr));
	sr->len = READ_ONCE(sqe->len);
	sr->bgid = READ_ONCE(sqe->buf_group);

#ifdef CONFIG_COMPAT
	if (req->ctx->compat)
		sr->msg_flags |= MSG_CMSG_COMPAT;
#endif

	if (!async_msg || !io_op_defs[req->opcode].needs_async_data)
		return 0;
	ret = io_recvmsg_copy_hdr(req, async_msg);
	if (!ret)
		req->flags |= REQ_F_NEED_CLEANUP;
	return ret;
}

static int io_recvmsg(struct io_kiocb *req, bool force_nonblock,
		      struct io_comp_state *cs)
{
	struct io_async_msghdr iomsg, *kmsg;
	struct socket *sock;
	struct io_buffer *kbuf;
	unsigned flags;
	int min_ret = 0;
	int ret, cflags = 0;

	sock = sock_from_file(req->file, &ret);
	if (unlikely(!sock))
		return ret;

	if (req->async_data) {
		kmsg = req->async_data;
		kmsg->msg.msg_name = &kmsg->addr;
		/* if iov is set, it's allocated already */
		if (!kmsg->iov)
			kmsg->iov = kmsg->fast_iov;
		kmsg->msg.msg_iter.iov = kmsg->iov;
	} else {
		ret = io_recvmsg_copy_hdr(req, &iomsg);
		if (ret)
			return ret;
		kmsg = &iomsg;
	}

	if (req->flags & REQ_F_BUFFER_SELECT) {
		kbuf = io_recv_buffer_select(req, !force_nonblock);
		if (IS_ERR(kbuf))
			return PTR_ERR(kbuf);
		kmsg->fast_iov[0].iov_base = u64_to_user_ptr(kbuf->addr);
		iov_iter_init(&kmsg->msg.msg_iter, READ, kmsg->iov,
				1, req->sr_msg.len);
	}

	flags = req->sr_msg.msg_flags | MSG_NOSIGNAL;
	if (flags & MSG_DONTWAIT)
		req->flags |= REQ_F_NOWAIT;
	else if (force_nonblock)
		flags |= MSG_DONTWAIT;

	if (flags & MSG_WAITALL)
		min_ret = iov_iter_count(&kmsg->msg.msg_iter);

	ret = __sys_recvmsg_sock(sock, &kmsg->msg, req->sr_msg.umsg,
					kmsg->uaddr, flags);
	if (force_nonblock && ret == -EAGAIN)
		return io_setup_async_msg(req, kmsg);
	if (ret == -ERESTARTSYS)
		ret = -EINTR;

	if (req->flags & REQ_F_BUFFER_SELECTED)
		cflags = io_put_recv_kbuf(req);
	if (kmsg->iov != kmsg->fast_iov)
		kfree(kmsg->iov);
	req->flags &= ~REQ_F_NEED_CLEANUP;
	if (ret < min_ret || ((flags & MSG_WAITALL) && (kmsg->msg.msg_flags & (MSG_TRUNC | MSG_CTRUNC))))
		req_set_fail_links(req);
	__io_req_complete(req, ret, cflags, cs);
	return 0;
}

static int io_recv(struct io_kiocb *req, bool force_nonblock,
		   struct io_comp_state *cs)
{
	struct io_buffer *kbuf;
	struct io_sr_msg *sr = &req->sr_msg;
	struct msghdr msg;
	void __user *buf = sr->buf;
	struct socket *sock;
	struct iovec iov;
	unsigned flags;
	int min_ret = 0;
	int ret, cflags = 0;

	sock = sock_from_file(req->file, &ret);
	if (unlikely(!sock))
		return ret;

	if (req->flags & REQ_F_BUFFER_SELECT) {
		kbuf = io_recv_buffer_select(req, !force_nonblock);
		if (IS_ERR(kbuf))
			return PTR_ERR(kbuf);
		buf = u64_to_user_ptr(kbuf->addr);
	}

	ret = import_single_range(READ, buf, sr->len, &iov, &msg.msg_iter);
	if (unlikely(ret))
		goto out_free;

	msg.msg_name = NULL;
	msg.msg_control = NULL;
	msg.msg_controllen = 0;
	msg.msg_namelen = 0;
	msg.msg_iocb = NULL;
	msg.msg_flags = 0;

	flags = req->sr_msg.msg_flags | MSG_NOSIGNAL;
	if (flags & MSG_DONTWAIT)
		req->flags |= REQ_F_NOWAIT;
	else if (force_nonblock)
		flags |= MSG_DONTWAIT;

	if (flags & MSG_WAITALL)
		min_ret = iov_iter_count(&msg.msg_iter);

	ret = sock_recvmsg(sock, &msg, flags);
	if (force_nonblock && ret == -EAGAIN)
		return -EAGAIN;
	if (ret == -ERESTARTSYS)
		ret = -EINTR;
out_free:
	if (req->flags & REQ_F_BUFFER_SELECTED)
		cflags = io_put_recv_kbuf(req);
	if (ret < min_ret || ((flags & MSG_WAITALL) && (msg.msg_flags & (MSG_TRUNC | MSG_CTRUNC))))
		req_set_fail_links(req);
	__io_req_complete(req, ret, cflags, cs);
	return 0;
}

static int io_accept_prep(struct io_kiocb *req, const struct io_uring_sqe *sqe)
{
	struct io_accept *accept = &req->accept;

	if (unlikely(req->ctx->flags & (IORING_SETUP_IOPOLL|IORING_SETUP_SQPOLL)))
		return -EINVAL;
	if (sqe->ioprio || sqe->len || sqe->buf_index || sqe->splice_fd_in)
		return -EINVAL;

	accept->addr = u64_to_user_ptr(READ_ONCE(sqe->addr));
	accept->addr_len = u64_to_user_ptr(READ_ONCE(sqe->addr2));
	accept->flags = READ_ONCE(sqe->accept_flags);
	accept->nofile = rlimit(RLIMIT_NOFILE);
	return 0;
}

static int io_accept(struct io_kiocb *req, bool force_nonblock,
		     struct io_comp_state *cs)
{
	struct io_accept *accept = &req->accept;
	unsigned int file_flags = force_nonblock ? O_NONBLOCK : 0;
	int ret;

	if (req->file->f_flags & O_NONBLOCK)
		req->flags |= REQ_F_NOWAIT;

	ret = __sys_accept4_file(req->file, file_flags, accept->addr,
					accept->addr_len, accept->flags,
					accept->nofile);
	if (ret == -EAGAIN && force_nonblock)
		return -EAGAIN;
	if (ret < 0) {
		if (ret == -ERESTARTSYS)
			ret = -EINTR;
		req_set_fail_links(req);
	}
	__io_req_complete(req, ret, 0, cs);
	return 0;
}

static int io_connect_prep(struct io_kiocb *req, const struct io_uring_sqe *sqe)
{
	struct io_connect *conn = &req->connect;
	struct io_async_connect *io = req->async_data;

	if (unlikely(req->ctx->flags & (IORING_SETUP_IOPOLL|IORING_SETUP_SQPOLL)))
		return -EINVAL;
	if (sqe->ioprio || sqe->len || sqe->buf_index || sqe->rw_flags ||
	    sqe->splice_fd_in)
		return -EINVAL;

	conn->addr = u64_to_user_ptr(READ_ONCE(sqe->addr));
	conn->addr_len =  READ_ONCE(sqe->addr2);

	if (!io)
		return 0;

	return move_addr_to_kernel(conn->addr, conn->addr_len,
					&io->address);
}

static int io_connect(struct io_kiocb *req, bool force_nonblock,
		      struct io_comp_state *cs)
{
	struct io_async_connect __io, *io;
	unsigned file_flags;
	int ret;

	if (req->async_data) {
		io = req->async_data;
	} else {
		ret = move_addr_to_kernel(req->connect.addr,
						req->connect.addr_len,
						&__io.address);
		if (ret)
			goto out;
		io = &__io;
	}

	file_flags = force_nonblock ? O_NONBLOCK : 0;

	ret = __sys_connect_file(req->file, &io->address,
					req->connect.addr_len, file_flags);
	if ((ret == -EAGAIN || ret == -EINPROGRESS) && force_nonblock) {
		if (req->async_data)
			return -EAGAIN;
		if (io_alloc_async_data(req)) {
			ret = -ENOMEM;
			goto out;
		}
		io = req->async_data;
		memcpy(req->async_data, &__io, sizeof(__io));
		return -EAGAIN;
	}
	if (ret == -ERESTARTSYS)
		ret = -EINTR;
out:
	if (ret < 0)
		req_set_fail_links(req);
	__io_req_complete(req, ret, 0, cs);
	return 0;
}
#else /* !CONFIG_NET */
static int io_sendmsg_prep(struct io_kiocb *req, const struct io_uring_sqe *sqe)
{
	return -EOPNOTSUPP;
}

static int io_sendmsg(struct io_kiocb *req, bool force_nonblock,
		      struct io_comp_state *cs)
{
	return -EOPNOTSUPP;
}

static int io_send(struct io_kiocb *req, bool force_nonblock,
		   struct io_comp_state *cs)
{
	return -EOPNOTSUPP;
}

static int io_recvmsg_prep(struct io_kiocb *req,
			   const struct io_uring_sqe *sqe)
{
	return -EOPNOTSUPP;
}

static int io_recvmsg(struct io_kiocb *req, bool force_nonblock,
		      struct io_comp_state *cs)
{
	return -EOPNOTSUPP;
}

static int io_recv(struct io_kiocb *req, bool force_nonblock,
		   struct io_comp_state *cs)
{
	return -EOPNOTSUPP;
}

static int io_accept_prep(struct io_kiocb *req, const struct io_uring_sqe *sqe)
{
	return -EOPNOTSUPP;
}

static int io_accept(struct io_kiocb *req, bool force_nonblock,
		     struct io_comp_state *cs)
{
	return -EOPNOTSUPP;
}

static int io_connect_prep(struct io_kiocb *req, const struct io_uring_sqe *sqe)
{
	return -EOPNOTSUPP;
}

static int io_connect(struct io_kiocb *req, bool force_nonblock,
		      struct io_comp_state *cs)
{
	return -EOPNOTSUPP;
}
#endif /* CONFIG_NET */

struct io_poll_table {
	struct poll_table_struct pt;
	struct io_kiocb *req;
	int nr_entries;
	int error;
};

static int __io_async_wake(struct io_kiocb *req, struct io_poll_iocb *poll,
			   __poll_t mask, task_work_func_t func)
{
	bool twa_signal_ok;
	int ret;

	/* for instances that support it check for an event match first: */
	if (mask && !(mask & poll->events))
		return 0;

	trace_io_uring_task_add(req->ctx, req->opcode, req->user_data, mask);

	list_del_init(&poll->wait.entry);

	req->result = mask;
	init_task_work(&req->task_work, func);
	percpu_ref_get(&req->ctx->refs);

	/*
	 * If we using the signalfd wait_queue_head for this wakeup, then
	 * it's not safe to use TWA_SIGNAL as we could be recursing on the
	 * tsk->sighand->siglock on doing the wakeup. Should not be needed
	 * either, as the normal wakeup will suffice.
	 */
	twa_signal_ok = (poll->head != &req->task->sighand->signalfd_wqh);

	/*
	 * If this fails, then the task is exiting. When a task exits, the
	 * work gets canceled, so just cancel this request as well instead
	 * of executing it. We can't safely execute it anyway, as we may not
	 * have the needed state needed for it anyway.
	 */
	ret = io_req_task_work_add(req, twa_signal_ok);
	if (unlikely(ret)) {
		struct task_struct *tsk;

		WRITE_ONCE(poll->canceled, true);
		tsk = io_wq_get_task(req->ctx->io_wq);
		task_work_add(tsk, &req->task_work, TWA_NONE);
		wake_up_process(tsk);
	}
	return 1;
}

static bool io_poll_rewait(struct io_kiocb *req, struct io_poll_iocb *poll)
	__acquires(&req->ctx->completion_lock)
{
	struct io_ring_ctx *ctx = req->ctx;

	if (!req->result && !READ_ONCE(poll->canceled)) {
		struct poll_table_struct pt = { ._key = poll->events };

		req->result = vfs_poll(req->file, &pt) & poll->events;
	}

	spin_lock_irq(&ctx->completion_lock);
	if (!req->result && !READ_ONCE(poll->canceled)) {
		add_wait_queue(poll->head, &poll->wait);
		return true;
	}

	return false;
}

static struct io_poll_iocb *io_poll_get_double(struct io_kiocb *req)
{
	/* pure poll stashes this in ->async_data, poll driven retry elsewhere */
	if (req->opcode == IORING_OP_POLL_ADD)
		return req->async_data;
	return req->apoll->double_poll;
}

static struct io_poll_iocb *io_poll_get_single(struct io_kiocb *req)
{
	if (req->opcode == IORING_OP_POLL_ADD)
		return &req->poll;
	return &req->apoll->poll;
}

static void io_poll_remove_double(struct io_kiocb *req)
{
	struct io_poll_iocb *poll = io_poll_get_double(req);

	lockdep_assert_held(&req->ctx->completion_lock);

	if (poll && poll->head) {
		struct wait_queue_head *head = poll->head;

		spin_lock(&head->lock);
		list_del_init(&poll->wait.entry);
		if (poll->wait.private)
			refcount_dec(&req->refs);
		poll->head = NULL;
		spin_unlock(&head->lock);
	}
}

static void io_poll_complete(struct io_kiocb *req, __poll_t mask, int error)
{
	struct io_ring_ctx *ctx = req->ctx;

	io_poll_remove_double(req);
	req->poll.done = true;
	io_cqring_fill_event(req, error ? error : mangle_poll(mask));
	io_commit_cqring(ctx);
}

static void io_poll_task_func(struct callback_head *cb)
{
	struct io_kiocb *req = container_of(cb, struct io_kiocb, task_work);
	struct io_ring_ctx *ctx = req->ctx;
	struct io_kiocb *nxt;

	if (io_poll_rewait(req, &req->poll)) {
		spin_unlock_irq(&ctx->completion_lock);
	} else {
		hash_del(&req->hash_node);
		io_poll_complete(req, req->result, 0);
		spin_unlock_irq(&ctx->completion_lock);

		nxt = io_put_req_find_next(req);
		io_cqring_ev_posted(ctx);
		if (nxt)
			__io_req_task_submit(nxt);
	}

	percpu_ref_put(&ctx->refs);
}

static int io_poll_double_wake(struct wait_queue_entry *wait, unsigned mode,
			       int sync, void *key)
{
	struct io_kiocb *req = wait->private;
	struct io_poll_iocb *poll = io_poll_get_single(req);
	__poll_t mask = key_to_poll(key);

	/* for instances that support it check for an event match first: */
	if (mask && !(mask & poll->events))
		return 0;

	list_del_init(&wait->entry);

	if (poll && poll->head) {
		bool done;

		spin_lock(&poll->head->lock);
		done = list_empty(&poll->wait.entry);
		if (!done)
			list_del_init(&poll->wait.entry);
		/* make sure double remove sees this as being gone */
		wait->private = NULL;
		spin_unlock(&poll->head->lock);
		if (!done) {
			/* use wait func handler, so it matches the rq type */
			poll->wait.func(&poll->wait, mode, sync, key);
		}
	}
	refcount_dec(&req->refs);
	return 1;
}

static void io_init_poll_iocb(struct io_poll_iocb *poll, __poll_t events,
			      wait_queue_func_t wake_func)
{
	poll->head = NULL;
	poll->done = false;
	poll->canceled = false;
	poll->events = events;
	INIT_LIST_HEAD(&poll->wait.entry);
	init_waitqueue_func_entry(&poll->wait, wake_func);
}

static void __io_queue_proc(struct io_poll_iocb *poll, struct io_poll_table *pt,
			    struct wait_queue_head *head,
			    struct io_poll_iocb **poll_ptr)
{
	struct io_kiocb *req = pt->req;

	/*
	 * The file being polled uses multiple waitqueues for poll handling
	 * (e.g. one for read, one for write). Setup a separate io_poll_iocb
	 * if this happens.
	 */
	if (unlikely(pt->nr_entries)) {
		struct io_poll_iocb *poll_one = poll;

		/* already have a 2nd entry, fail a third attempt */
		if (*poll_ptr) {
			pt->error = -EINVAL;
			return;
		}
		/* double add on the same waitqueue head, ignore */
		if (poll->head == head)
			return;
		poll = kmalloc(sizeof(*poll), GFP_ATOMIC);
		if (!poll) {
			pt->error = -ENOMEM;
			return;
		}
		io_init_poll_iocb(poll, poll_one->events, io_poll_double_wake);
		refcount_inc(&req->refs);
		poll->wait.private = req;
		*poll_ptr = poll;
	}

	pt->nr_entries++;
	poll->head = head;

	if (poll->events & EPOLLEXCLUSIVE)
		add_wait_queue_exclusive(head, &poll->wait);
	else
		add_wait_queue(head, &poll->wait);
}

static void io_async_queue_proc(struct file *file, struct wait_queue_head *head,
			       struct poll_table_struct *p)
{
	struct io_poll_table *pt = container_of(p, struct io_poll_table, pt);
	struct async_poll *apoll = pt->req->apoll;

	__io_queue_proc(&apoll->poll, pt, head, &apoll->double_poll);
}

static void io_async_task_func(struct callback_head *cb)
{
	struct io_kiocb *req = container_of(cb, struct io_kiocb, task_work);
	struct async_poll *apoll = req->apoll;
	struct io_ring_ctx *ctx = req->ctx;

	trace_io_uring_task_run(req->ctx, req->opcode, req->user_data);

	if (io_poll_rewait(req, &apoll->poll)) {
		spin_unlock_irq(&ctx->completion_lock);
		percpu_ref_put(&ctx->refs);
		return;
	}

	/* If req is still hashed, it cannot have been canceled. Don't check. */
	if (hash_hashed(&req->hash_node))
		hash_del(&req->hash_node);

	io_poll_remove_double(req);
	spin_unlock_irq(&ctx->completion_lock);

	if (!READ_ONCE(apoll->poll.canceled))
		__io_req_task_submit(req);
	else
		__io_req_task_cancel(req, -ECANCELED);

	percpu_ref_put(&ctx->refs);
	kfree(apoll->double_poll);
	kfree(apoll);
}

static int io_async_wake(struct wait_queue_entry *wait, unsigned mode, int sync,
			void *key)
{
	struct io_kiocb *req = wait->private;
	struct io_poll_iocb *poll = &req->apoll->poll;

	trace_io_uring_poll_wake(req->ctx, req->opcode, req->user_data,
					key_to_poll(key));

	return __io_async_wake(req, poll, key_to_poll(key), io_async_task_func);
}

static void io_poll_req_insert(struct io_kiocb *req)
{
	struct io_ring_ctx *ctx = req->ctx;
	struct hlist_head *list;

	list = &ctx->cancel_hash[hash_long(req->user_data, ctx->cancel_hash_bits)];
	hlist_add_head(&req->hash_node, list);
}

static __poll_t __io_arm_poll_handler(struct io_kiocb *req,
				      struct io_poll_iocb *poll,
				      struct io_poll_table *ipt, __poll_t mask,
				      wait_queue_func_t wake_func)
	__acquires(&ctx->completion_lock)
{
	struct io_ring_ctx *ctx = req->ctx;
	bool cancel = false;

	INIT_HLIST_NODE(&req->hash_node);
	io_init_poll_iocb(poll, mask, wake_func);
	poll->file = req->file;
	poll->wait.private = req;

	ipt->pt._key = mask;
	ipt->req = req;
	ipt->error = 0;
	ipt->nr_entries = 0;

	mask = vfs_poll(req->file, &ipt->pt) & poll->events;
	if (unlikely(!ipt->nr_entries) && !ipt->error)
		ipt->error = -EINVAL;

	spin_lock_irq(&ctx->completion_lock);
	if (ipt->error)
		io_poll_remove_double(req);
	if (likely(poll->head)) {
		spin_lock(&poll->head->lock);
		if (unlikely(list_empty(&poll->wait.entry))) {
			if (ipt->error)
				cancel = true;
			ipt->error = 0;
			mask = 0;
		}
		if (mask || ipt->error)
			list_del_init(&poll->wait.entry);
		else if (cancel)
			WRITE_ONCE(poll->canceled, true);
		else if (!poll->done) /* actually waiting for an event */
			io_poll_req_insert(req);
		spin_unlock(&poll->head->lock);
	}

	return mask;
}

static bool io_arm_poll_handler(struct io_kiocb *req)
{
	const struct io_op_def *def = &io_op_defs[req->opcode];
	struct io_ring_ctx *ctx = req->ctx;
	struct async_poll *apoll;
	struct io_poll_table ipt;
	__poll_t mask, ret;
	int rw;

	if (!req->file || !file_can_poll(req->file))
		return false;
	if (req->flags & REQ_F_POLLED)
		return false;
	if (def->pollin)
		rw = READ;
	else if (def->pollout)
		rw = WRITE;
	else
		return false;
	/* if we can't nonblock try, then no point in arming a poll handler */
	if (!io_file_supports_async(req->file, rw))
		return false;

	apoll = kmalloc(sizeof(*apoll), GFP_ATOMIC);
	if (unlikely(!apoll))
		return false;
	apoll->double_poll = NULL;

	req->flags |= REQ_F_POLLED;
	req->apoll = apoll;

	mask = 0;
	if (def->pollin)
		mask |= POLLIN | POLLRDNORM;
	if (def->pollout)
		mask |= POLLOUT | POLLWRNORM;

	/* If reading from MSG_ERRQUEUE using recvmsg, ignore POLLIN */
	if ((req->opcode == IORING_OP_RECVMSG) &&
	    (req->sr_msg.msg_flags & MSG_ERRQUEUE))
		mask &= ~POLLIN;

	mask |= POLLERR | POLLPRI;

	ipt.pt._qproc = io_async_queue_proc;

	ret = __io_arm_poll_handler(req, &apoll->poll, &ipt, mask,
					io_async_wake);
	if (ret || ipt.error) {
		io_poll_remove_double(req);
		spin_unlock_irq(&ctx->completion_lock);
		kfree(apoll->double_poll);
		kfree(apoll);
		return false;
	}
	spin_unlock_irq(&ctx->completion_lock);
	trace_io_uring_poll_arm(ctx, req->opcode, req->user_data, mask,
					apoll->poll.events);
	return true;
}

static bool __io_poll_remove_one(struct io_kiocb *req,
				 struct io_poll_iocb *poll)
{
	bool do_complete = false;

	spin_lock(&poll->head->lock);
	WRITE_ONCE(poll->canceled, true);
	if (!list_empty(&poll->wait.entry)) {
		list_del_init(&poll->wait.entry);
		do_complete = true;
	}
	spin_unlock(&poll->head->lock);
	hash_del(&req->hash_node);
	return do_complete;
}

static bool io_poll_remove_one(struct io_kiocb *req)
{
	bool do_complete;

	io_poll_remove_double(req);

	if (req->opcode == IORING_OP_POLL_ADD) {
		do_complete = __io_poll_remove_one(req, &req->poll);
	} else {
		struct async_poll *apoll = req->apoll;

		/* non-poll requests have submit ref still */
		do_complete = __io_poll_remove_one(req, &apoll->poll);
		if (do_complete) {
			io_put_req(req);
			kfree(apoll->double_poll);
			kfree(apoll);
		}
	}

	if (do_complete) {
		io_cqring_fill_event(req, -ECANCELED);
		io_commit_cqring(req->ctx);
		req_set_fail_links(req);
		io_put_req_deferred(req, 1);
	}

	return do_complete;
}

/*
 * Returns true if we found and killed one or more poll requests
 */
static bool io_poll_remove_all(struct io_ring_ctx *ctx, struct task_struct *tsk,
			       struct files_struct *files)
{
	struct hlist_node *tmp;
	struct io_kiocb *req;
	int posted = 0, i;

	spin_lock_irq(&ctx->completion_lock);
	for (i = 0; i < (1U << ctx->cancel_hash_bits); i++) {
		struct hlist_head *list;

		list = &ctx->cancel_hash[i];
		hlist_for_each_entry_safe(req, tmp, list, hash_node) {
			if (io_match_task(req, tsk, files))
				posted += io_poll_remove_one(req);
		}
	}
	spin_unlock_irq(&ctx->completion_lock);

	if (posted)
		io_cqring_ev_posted(ctx);

	return posted != 0;
}

static int io_poll_cancel(struct io_ring_ctx *ctx, __u64 sqe_addr)
{
	struct hlist_head *list;
	struct io_kiocb *req;

	list = &ctx->cancel_hash[hash_long(sqe_addr, ctx->cancel_hash_bits)];
	hlist_for_each_entry(req, list, hash_node) {
		if (sqe_addr != req->user_data)
			continue;
		if (io_poll_remove_one(req))
			return 0;
		return -EALREADY;
	}

	return -ENOENT;
}

static int io_poll_remove_prep(struct io_kiocb *req,
			       const struct io_uring_sqe *sqe)
{
	if (unlikely(req->ctx->flags & IORING_SETUP_IOPOLL))
		return -EINVAL;
	if (sqe->ioprio || sqe->off || sqe->len || sqe->buf_index ||
	    sqe->poll_events)
		return -EINVAL;

	req->poll.addr = READ_ONCE(sqe->addr);
	return 0;
}

/*
 * Find a running poll command that matches one specified in sqe->addr,
 * and remove it if found.
 */
static int io_poll_remove(struct io_kiocb *req)
{
	struct io_ring_ctx *ctx = req->ctx;
	u64 addr;
	int ret;

	addr = req->poll.addr;
	spin_lock_irq(&ctx->completion_lock);
	ret = io_poll_cancel(ctx, addr);
	spin_unlock_irq(&ctx->completion_lock);

	if (ret < 0)
		req_set_fail_links(req);
	io_req_complete(req, ret);
	return 0;
}

static int io_poll_wake(struct wait_queue_entry *wait, unsigned mode, int sync,
			void *key)
{
	struct io_kiocb *req = wait->private;
	struct io_poll_iocb *poll = &req->poll;

	return __io_async_wake(req, poll, key_to_poll(key), io_poll_task_func);
}

static void io_poll_queue_proc(struct file *file, struct wait_queue_head *head,
			       struct poll_table_struct *p)
{
	struct io_poll_table *pt = container_of(p, struct io_poll_table, pt);

	__io_queue_proc(&pt->req->poll, pt, head, (struct io_poll_iocb **) &pt->req->async_data);
}

static int io_poll_add_prep(struct io_kiocb *req, const struct io_uring_sqe *sqe)
{
	struct io_poll_iocb *poll = &req->poll;
	u32 events;

	if (unlikely(req->ctx->flags & IORING_SETUP_IOPOLL))
		return -EINVAL;
	if (sqe->addr || sqe->ioprio || sqe->off || sqe->len || sqe->buf_index)
		return -EINVAL;

	events = READ_ONCE(sqe->poll32_events);
#ifdef __BIG_ENDIAN
	events = swahw32(events);
#endif
	poll->events = demangle_poll(events) | EPOLLERR | EPOLLHUP |
		       (events & EPOLLEXCLUSIVE);
	return 0;
}

static int io_poll_add(struct io_kiocb *req)
{
	struct io_poll_iocb *poll = &req->poll;
	struct io_ring_ctx *ctx = req->ctx;
	struct io_poll_table ipt;
	__poll_t mask;

	ipt.pt._qproc = io_poll_queue_proc;

	mask = __io_arm_poll_handler(req, &req->poll, &ipt, poll->events,
					io_poll_wake);

	if (mask) { /* no async, we'd stolen it */
		ipt.error = 0;
		io_poll_complete(req, mask, 0);
	}
	spin_unlock_irq(&ctx->completion_lock);

	if (mask) {
		io_cqring_ev_posted(ctx);
		io_put_req(req);
	}
	return ipt.error;
}

static enum hrtimer_restart io_timeout_fn(struct hrtimer *timer)
{
	struct io_timeout_data *data = container_of(timer,
						struct io_timeout_data, timer);
	struct io_kiocb *req = data->req;
	struct io_ring_ctx *ctx = req->ctx;
	unsigned long flags;

	spin_lock_irqsave(&ctx->completion_lock, flags);
	list_del_init(&req->timeout.list);
	atomic_set(&req->ctx->cq_timeouts,
		atomic_read(&req->ctx->cq_timeouts) + 1);

	io_cqring_fill_event(req, -ETIME);
	io_commit_cqring(ctx);
	spin_unlock_irqrestore(&ctx->completion_lock, flags);

	io_cqring_ev_posted(ctx);
	req_set_fail_links(req);
	io_put_req(req);
	return HRTIMER_NORESTART;
}

static int __io_timeout_cancel(struct io_kiocb *req)
{
	struct io_timeout_data *io = req->async_data;
	int ret;

	ret = hrtimer_try_to_cancel(&io->timer);
	if (ret == -1)
		return -EALREADY;
	list_del_init(&req->timeout.list);

	req_set_fail_links(req);
	io_cqring_fill_event(req, -ECANCELED);
	io_put_req_deferred(req, 1);
	return 0;
}

static int io_timeout_cancel(struct io_ring_ctx *ctx, __u64 user_data)
{
	struct io_kiocb *req;
	int ret = -ENOENT;

	list_for_each_entry(req, &ctx->timeout_list, timeout.list) {
		if (user_data == req->user_data) {
			ret = 0;
			break;
		}
	}

	if (ret == -ENOENT)
		return ret;

	return __io_timeout_cancel(req);
}

static int io_timeout_remove_prep(struct io_kiocb *req,
				  const struct io_uring_sqe *sqe)
{
	if (unlikely(req->ctx->flags & IORING_SETUP_IOPOLL))
		return -EINVAL;
	if (unlikely(req->flags & (REQ_F_FIXED_FILE | REQ_F_BUFFER_SELECT)))
		return -EINVAL;
<<<<<<< HEAD
	if (sqe->ioprio || sqe->buf_index || sqe->len || sqe->timeout_flags |
=======
	if (sqe->ioprio || sqe->buf_index || sqe->len || sqe->timeout_flags ||
>>>>>>> b80e8389
	    sqe->splice_fd_in)
		return -EINVAL;

	req->timeout_rem.addr = READ_ONCE(sqe->addr);
	return 0;
}

/*
 * Remove or update an existing timeout command
 */
static int io_timeout_remove(struct io_kiocb *req)
{
	struct io_ring_ctx *ctx = req->ctx;
	int ret;

	spin_lock_irq(&ctx->completion_lock);
	ret = io_timeout_cancel(ctx, req->timeout_rem.addr);

	io_cqring_fill_event(req, ret);
	io_commit_cqring(ctx);
	spin_unlock_irq(&ctx->completion_lock);
	io_cqring_ev_posted(ctx);
	if (ret < 0)
		req_set_fail_links(req);
	io_put_req(req);
	return 0;
}

static int io_timeout_prep(struct io_kiocb *req, const struct io_uring_sqe *sqe,
			   bool is_timeout_link)
{
	struct io_timeout_data *data;
	unsigned flags;
	u32 off = READ_ONCE(sqe->off);

	if (unlikely(req->ctx->flags & IORING_SETUP_IOPOLL))
		return -EINVAL;
	if (sqe->ioprio || sqe->buf_index || sqe->len != 1 ||
	    sqe->splice_fd_in)
		return -EINVAL;
	if (off && is_timeout_link)
		return -EINVAL;
	flags = READ_ONCE(sqe->timeout_flags);
	if (flags & ~IORING_TIMEOUT_ABS)
		return -EINVAL;

	req->timeout.off = off;

	if (!req->async_data && io_alloc_async_data(req))
		return -ENOMEM;

	data = req->async_data;
	data->req = req;

	if (get_timespec64(&data->ts, u64_to_user_ptr(sqe->addr)))
		return -EFAULT;

	if (flags & IORING_TIMEOUT_ABS)
		data->mode = HRTIMER_MODE_ABS;
	else
		data->mode = HRTIMER_MODE_REL;

	hrtimer_init(&data->timer, CLOCK_MONOTONIC, data->mode);
	return 0;
}

static int io_timeout(struct io_kiocb *req)
{
	struct io_ring_ctx *ctx = req->ctx;
	struct io_timeout_data *data = req->async_data;
	struct list_head *entry;
	u32 tail, off = req->timeout.off;

	spin_lock_irq(&ctx->completion_lock);

	/*
	 * sqe->off holds how many events that need to occur for this
	 * timeout event to be satisfied. If it isn't set, then this is
	 * a pure timeout request, sequence isn't used.
	 */
	if (io_is_timeout_noseq(req)) {
		entry = ctx->timeout_list.prev;
		goto add;
	}

	tail = ctx->cached_cq_tail - atomic_read(&ctx->cq_timeouts);
	req->timeout.target_seq = tail + off;

	/* Update the last seq here in case io_flush_timeouts() hasn't.
	 * This is safe because ->completion_lock is held, and submissions
	 * and completions are never mixed in the same ->completion_lock section.
	 */
	ctx->cq_last_tm_flush = tail;

	/*
	 * Insertion sort, ensuring the first entry in the list is always
	 * the one we need first.
	 */
	list_for_each_prev(entry, &ctx->timeout_list) {
		struct io_kiocb *nxt = list_entry(entry, struct io_kiocb,
						  timeout.list);

		if (io_is_timeout_noseq(nxt))
			continue;
		/* nxt.seq is behind @tail, otherwise would've been completed */
		if (off >= nxt->timeout.target_seq - tail)
			break;
	}
add:
	list_add(&req->timeout.list, entry);
	data->timer.function = io_timeout_fn;
	hrtimer_start(&data->timer, timespec64_to_ktime(data->ts), data->mode);
	spin_unlock_irq(&ctx->completion_lock);
	return 0;
}

static bool io_cancel_cb(struct io_wq_work *work, void *data)
{
	struct io_kiocb *req = container_of(work, struct io_kiocb, work);

	return req->user_data == (unsigned long) data;
}

static int io_async_cancel_one(struct io_ring_ctx *ctx, void *sqe_addr)
{
	enum io_wq_cancel cancel_ret;
	int ret = 0;

	cancel_ret = io_wq_cancel_cb(ctx->io_wq, io_cancel_cb, sqe_addr, false);
	switch (cancel_ret) {
	case IO_WQ_CANCEL_OK:
		ret = 0;
		break;
	case IO_WQ_CANCEL_RUNNING:
		ret = -EALREADY;
		break;
	case IO_WQ_CANCEL_NOTFOUND:
		ret = -ENOENT;
		break;
	}

	return ret;
}

static void io_async_find_and_cancel(struct io_ring_ctx *ctx,
				     struct io_kiocb *req, __u64 sqe_addr,
				     int success_ret)
{
	unsigned long flags;
	int ret;

	ret = io_async_cancel_one(ctx, (void *) (unsigned long) sqe_addr);
	if (ret != -ENOENT) {
		spin_lock_irqsave(&ctx->completion_lock, flags);
		goto done;
	}

	spin_lock_irqsave(&ctx->completion_lock, flags);
	ret = io_timeout_cancel(ctx, sqe_addr);
	if (ret != -ENOENT)
		goto done;
	ret = io_poll_cancel(ctx, sqe_addr);
done:
	if (!ret)
		ret = success_ret;
	io_cqring_fill_event(req, ret);
	io_commit_cqring(ctx);
	spin_unlock_irqrestore(&ctx->completion_lock, flags);
	io_cqring_ev_posted(ctx);

	if (ret < 0)
		req_set_fail_links(req);
	io_put_req(req);
}

static int io_async_cancel_prep(struct io_kiocb *req,
				const struct io_uring_sqe *sqe)
{
	if (unlikely(req->ctx->flags & IORING_SETUP_IOPOLL))
		return -EINVAL;
	if (unlikely(req->flags & (REQ_F_FIXED_FILE | REQ_F_BUFFER_SELECT)))
		return -EINVAL;
	if (sqe->ioprio || sqe->off || sqe->len || sqe->cancel_flags ||
	    sqe->splice_fd_in)
		return -EINVAL;

	req->cancel.addr = READ_ONCE(sqe->addr);
	return 0;
}

static int io_async_cancel(struct io_kiocb *req)
{
	struct io_ring_ctx *ctx = req->ctx;

	io_async_find_and_cancel(ctx, req, req->cancel.addr, 0);
	return 0;
}

static int io_files_update_prep(struct io_kiocb *req,
				const struct io_uring_sqe *sqe)
{
	if (unlikely(req->ctx->flags & IORING_SETUP_SQPOLL))
		return -EINVAL;
	if (unlikely(req->flags & (REQ_F_FIXED_FILE | REQ_F_BUFFER_SELECT)))
		return -EINVAL;
	if (sqe->ioprio || sqe->rw_flags)
		return -EINVAL;

	req->files_update.offset = READ_ONCE(sqe->off);
	req->files_update.nr_args = READ_ONCE(sqe->len);
	if (!req->files_update.nr_args)
		return -EINVAL;
	req->files_update.arg = READ_ONCE(sqe->addr);
	return 0;
}

static int io_files_update(struct io_kiocb *req, bool force_nonblock,
			   struct io_comp_state *cs)
{
	struct io_ring_ctx *ctx = req->ctx;
	struct io_uring_files_update up;
	int ret;

	if (force_nonblock)
		return -EAGAIN;

	up.offset = req->files_update.offset;
	up.fds = req->files_update.arg;

	mutex_lock(&ctx->uring_lock);
	ret = __io_sqe_files_update(ctx, &up, req->files_update.nr_args);
	mutex_unlock(&ctx->uring_lock);

	if (ret < 0)
		req_set_fail_links(req);
	__io_req_complete(req, ret, 0, cs);
	return 0;
}

static int io_req_prep(struct io_kiocb *req, const struct io_uring_sqe *sqe)
{
	switch (req->opcode) {
	case IORING_OP_NOP:
		return 0;
	case IORING_OP_READV:
	case IORING_OP_READ_FIXED:
	case IORING_OP_READ:
		return io_read_prep(req, sqe);
	case IORING_OP_WRITEV:
	case IORING_OP_WRITE_FIXED:
	case IORING_OP_WRITE:
		return io_write_prep(req, sqe);
	case IORING_OP_POLL_ADD:
		return io_poll_add_prep(req, sqe);
	case IORING_OP_POLL_REMOVE:
		return io_poll_remove_prep(req, sqe);
	case IORING_OP_FSYNC:
		return io_prep_fsync(req, sqe);
	case IORING_OP_SYNC_FILE_RANGE:
		return io_prep_sfr(req, sqe);
	case IORING_OP_SENDMSG:
	case IORING_OP_SEND:
		return io_sendmsg_prep(req, sqe);
	case IORING_OP_RECVMSG:
	case IORING_OP_RECV:
		return io_recvmsg_prep(req, sqe);
	case IORING_OP_CONNECT:
		return io_connect_prep(req, sqe);
	case IORING_OP_TIMEOUT:
		return io_timeout_prep(req, sqe, false);
	case IORING_OP_TIMEOUT_REMOVE:
		return io_timeout_remove_prep(req, sqe);
	case IORING_OP_ASYNC_CANCEL:
		return io_async_cancel_prep(req, sqe);
	case IORING_OP_LINK_TIMEOUT:
		return io_timeout_prep(req, sqe, true);
	case IORING_OP_ACCEPT:
		return io_accept_prep(req, sqe);
	case IORING_OP_FALLOCATE:
		return io_fallocate_prep(req, sqe);
	case IORING_OP_OPENAT:
		return io_openat_prep(req, sqe);
	case IORING_OP_CLOSE:
		return io_close_prep(req, sqe);
	case IORING_OP_FILES_UPDATE:
		return io_files_update_prep(req, sqe);
	case IORING_OP_STATX:
		return io_statx_prep(req, sqe);
	case IORING_OP_FADVISE:
		return io_fadvise_prep(req, sqe);
	case IORING_OP_MADVISE:
		return io_madvise_prep(req, sqe);
	case IORING_OP_OPENAT2:
		return io_openat2_prep(req, sqe);
	case IORING_OP_EPOLL_CTL:
		return io_epoll_ctl_prep(req, sqe);
	case IORING_OP_SPLICE:
		return io_splice_prep(req, sqe);
	case IORING_OP_PROVIDE_BUFFERS:
		return io_provide_buffers_prep(req, sqe);
	case IORING_OP_REMOVE_BUFFERS:
		return io_remove_buffers_prep(req, sqe);
	case IORING_OP_TEE:
		return io_tee_prep(req, sqe);
	}

	printk_once(KERN_WARNING "io_uring: unhandled opcode %d\n",
			req->opcode);
	return-EINVAL;
}

static int io_req_defer_prep(struct io_kiocb *req,
			     const struct io_uring_sqe *sqe)
{
	if (!sqe)
		return 0;
	if (io_alloc_async_data(req))
		return -EAGAIN;
	return io_req_prep(req, sqe);
}

static u32 io_get_sequence(struct io_kiocb *req)
{
	struct io_kiocb *pos;
	struct io_ring_ctx *ctx = req->ctx;
	u32 total_submitted, nr_reqs = 1;

	if (req->flags & REQ_F_LINK_HEAD)
		list_for_each_entry(pos, &req->link_list, link_list)
			nr_reqs++;

	total_submitted = ctx->cached_sq_head - ctx->cached_sq_dropped;
	return total_submitted - nr_reqs;
}

static int io_req_defer(struct io_kiocb *req, const struct io_uring_sqe *sqe)
{
	struct io_ring_ctx *ctx = req->ctx;
	struct io_defer_entry *de;
	int ret;
	u32 seq;

	/* Still need defer if there is pending req in defer list. */
	if (likely(list_empty_careful(&ctx->defer_list) &&
		!(req->flags & REQ_F_IO_DRAIN)))
		return 0;

	seq = io_get_sequence(req);
	/* Still a chance to pass the sequence check */
	if (!req_need_defer(req, seq) && list_empty_careful(&ctx->defer_list))
		return 0;

	if (!req->async_data) {
		ret = io_req_defer_prep(req, sqe);
		if (ret)
			return ret;
	}
	io_prep_async_link(req);
	de = kmalloc(sizeof(*de), GFP_KERNEL);
	if (!de)
		return -ENOMEM;

	spin_lock_irq(&ctx->completion_lock);
	if (!req_need_defer(req, seq) && list_empty(&ctx->defer_list)) {
		spin_unlock_irq(&ctx->completion_lock);
		kfree(de);
		io_queue_async_work(req);
		return -EIOCBQUEUED;
	}

	trace_io_uring_defer(ctx, req, req->user_data);
	de->req = req;
	de->seq = seq;
	list_add_tail(&de->list, &ctx->defer_list);
	spin_unlock_irq(&ctx->completion_lock);
	return -EIOCBQUEUED;
}

static void io_req_drop_files(struct io_kiocb *req)
{
	struct io_ring_ctx *ctx = req->ctx;
	struct io_uring_task *tctx = req->task->io_uring;
	unsigned long flags;

	if (req->work.flags & IO_WQ_WORK_FILES) {
		put_files_struct(req->work.identity->files);
		put_nsproxy(req->work.identity->nsproxy);
	}
	spin_lock_irqsave(&ctx->inflight_lock, flags);
	list_del(&req->inflight_entry);
	spin_unlock_irqrestore(&ctx->inflight_lock, flags);
	req->flags &= ~REQ_F_INFLIGHT;
	req->work.flags &= ~IO_WQ_WORK_FILES;
	if (atomic_read(&tctx->in_idle))
		wake_up(&tctx->wait);
}

static void __io_clean_op(struct io_kiocb *req)
{
	if (req->flags & REQ_F_BUFFER_SELECTED) {
		switch (req->opcode) {
		case IORING_OP_READV:
		case IORING_OP_READ_FIXED:
		case IORING_OP_READ:
			kfree((void *)(unsigned long)req->rw.addr);
			break;
		case IORING_OP_RECVMSG:
		case IORING_OP_RECV:
			kfree(req->sr_msg.kbuf);
			break;
		}
		req->flags &= ~REQ_F_BUFFER_SELECTED;
	}

	if (req->flags & REQ_F_NEED_CLEANUP) {
		switch (req->opcode) {
		case IORING_OP_READV:
		case IORING_OP_READ_FIXED:
		case IORING_OP_READ:
		case IORING_OP_WRITEV:
		case IORING_OP_WRITE_FIXED:
		case IORING_OP_WRITE: {
			struct io_async_rw *io = req->async_data;
			if (io->free_iovec)
				kfree(io->free_iovec);
			break;
			}
		case IORING_OP_RECVMSG:
		case IORING_OP_SENDMSG: {
			struct io_async_msghdr *io = req->async_data;
			if (io->iov != io->fast_iov)
				kfree(io->iov);
			break;
			}
		case IORING_OP_SPLICE:
		case IORING_OP_TEE:
			io_put_file(req, req->splice.file_in,
				    (req->splice.flags & SPLICE_F_FD_IN_FIXED));
			break;
		case IORING_OP_OPENAT:
		case IORING_OP_OPENAT2:
			if (req->open.filename)
				putname(req->open.filename);
			break;
		}
		req->flags &= ~REQ_F_NEED_CLEANUP;
	}
}

static int io_issue_sqe(struct io_kiocb *req, bool force_nonblock,
			struct io_comp_state *cs)
{
	struct io_ring_ctx *ctx = req->ctx;
	int ret;

	switch (req->opcode) {
	case IORING_OP_NOP:
		ret = io_nop(req, cs);
		break;
	case IORING_OP_READV:
	case IORING_OP_READ_FIXED:
	case IORING_OP_READ:
		ret = io_read(req, force_nonblock, cs);
		break;
	case IORING_OP_WRITEV:
	case IORING_OP_WRITE_FIXED:
	case IORING_OP_WRITE:
		ret = io_write(req, force_nonblock, cs);
		break;
	case IORING_OP_FSYNC:
		ret = io_fsync(req, force_nonblock);
		break;
	case IORING_OP_POLL_ADD:
		ret = io_poll_add(req);
		break;
	case IORING_OP_POLL_REMOVE:
		ret = io_poll_remove(req);
		break;
	case IORING_OP_SYNC_FILE_RANGE:
		ret = io_sync_file_range(req, force_nonblock);
		break;
	case IORING_OP_SENDMSG:
		ret = io_sendmsg(req, force_nonblock, cs);
		break;
	case IORING_OP_SEND:
		ret = io_send(req, force_nonblock, cs);
		break;
	case IORING_OP_RECVMSG:
		ret = io_recvmsg(req, force_nonblock, cs);
		break;
	case IORING_OP_RECV:
		ret = io_recv(req, force_nonblock, cs);
		break;
	case IORING_OP_TIMEOUT:
		ret = io_timeout(req);
		break;
	case IORING_OP_TIMEOUT_REMOVE:
		ret = io_timeout_remove(req);
		break;
	case IORING_OP_ACCEPT:
		ret = io_accept(req, force_nonblock, cs);
		break;
	case IORING_OP_CONNECT:
		ret = io_connect(req, force_nonblock, cs);
		break;
	case IORING_OP_ASYNC_CANCEL:
		ret = io_async_cancel(req);
		break;
	case IORING_OP_FALLOCATE:
		ret = io_fallocate(req, force_nonblock);
		break;
	case IORING_OP_OPENAT:
		ret = io_openat(req, force_nonblock);
		break;
	case IORING_OP_CLOSE:
		ret = io_close(req, force_nonblock, cs);
		break;
	case IORING_OP_FILES_UPDATE:
		ret = io_files_update(req, force_nonblock, cs);
		break;
	case IORING_OP_STATX:
		ret = io_statx(req, force_nonblock);
		break;
	case IORING_OP_FADVISE:
		ret = io_fadvise(req, force_nonblock);
		break;
	case IORING_OP_MADVISE:
		ret = io_madvise(req, force_nonblock);
		break;
	case IORING_OP_OPENAT2:
		ret = io_openat2(req, force_nonblock);
		break;
	case IORING_OP_EPOLL_CTL:
		ret = io_epoll_ctl(req, force_nonblock, cs);
		break;
	case IORING_OP_SPLICE:
		ret = io_splice(req, force_nonblock);
		break;
	case IORING_OP_PROVIDE_BUFFERS:
		ret = io_provide_buffers(req, force_nonblock, cs);
		break;
	case IORING_OP_REMOVE_BUFFERS:
		ret = io_remove_buffers(req, force_nonblock, cs);
		break;
	case IORING_OP_TEE:
		ret = io_tee(req, force_nonblock);
		break;
	default:
		ret = -EINVAL;
		break;
	}

	if (ret)
		return ret;

	/* If the op doesn't have a file, we're not polling for it */
	if ((ctx->flags & IORING_SETUP_IOPOLL) && req->file) {
		const bool in_async = io_wq_current_is_worker();

		/* workqueue context doesn't hold uring_lock, grab it now */
		if (in_async)
			mutex_lock(&ctx->uring_lock);

		io_iopoll_req_issued(req);

		if (in_async)
			mutex_unlock(&ctx->uring_lock);
	}

	return 0;
}

static struct io_wq_work *io_wq_submit_work(struct io_wq_work *work)
{
	struct io_kiocb *req = container_of(work, struct io_kiocb, work);
	struct io_kiocb *timeout;
	int ret = 0;

	timeout = io_prep_linked_timeout(req);
	if (timeout)
		io_queue_linked_timeout(timeout);

	/* if NO_CANCEL is set, we must still run the work */
	if ((work->flags & (IO_WQ_WORK_CANCEL|IO_WQ_WORK_NO_CANCEL)) ==
				IO_WQ_WORK_CANCEL) {
		ret = -ECANCELED;
	}

	if (!ret) {
		do {
			ret = io_issue_sqe(req, false, NULL);
			/*
			 * We can get EAGAIN for polled IO even though we're
			 * forcing a sync submission from here, since we can't
			 * wait for request slots on the block side.
			 */
			if (ret != -EAGAIN)
				break;
			cond_resched();
		} while (1);
	}

	if (ret) {
		struct io_ring_ctx *lock_ctx = NULL;

		if (req->ctx->flags & IORING_SETUP_IOPOLL)
			lock_ctx = req->ctx;

		/*
		 * io_iopoll_complete() does not hold completion_lock to
		 * complete polled io, so here for polled io, we can not call
		 * io_req_complete() directly, otherwise there maybe concurrent
		 * access to cqring, defer_list, etc, which is not safe. Given
		 * that io_iopoll_complete() is always called under uring_lock,
		 * so here for polled io, we also get uring_lock to complete
		 * it.
		 */
		if (lock_ctx)
			mutex_lock(&lock_ctx->uring_lock);

		req_set_fail_links(req);
		io_req_complete(req, ret);

		if (lock_ctx)
			mutex_unlock(&lock_ctx->uring_lock);
	}

	return io_steal_work(req);
}

static inline struct file *io_file_from_index(struct io_ring_ctx *ctx,
					      int index)
{
	struct fixed_file_table *table;

	table = &ctx->file_data->table[index >> IORING_FILE_TABLE_SHIFT];
	return table->files[index & IORING_FILE_TABLE_MASK];
}

static struct file *io_file_get(struct io_submit_state *state,
				struct io_kiocb *req, int fd, bool fixed)
{
	struct io_ring_ctx *ctx = req->ctx;
	struct file *file;

	if (fixed) {
		if (unlikely((unsigned int)fd >= ctx->nr_user_files))
			return NULL;
		fd = array_index_nospec(fd, ctx->nr_user_files);
		file = io_file_from_index(ctx, fd);
		if (file) {
			req->fixed_file_refs = &ctx->file_data->node->refs;
			percpu_ref_get(req->fixed_file_refs);
		}
	} else {
		trace_io_uring_file_get(ctx, fd);
		file = __io_file_get(state, fd);
	}

	if (file && file->f_op == &io_uring_fops &&
	    !(req->flags & REQ_F_INFLIGHT)) {
		io_req_init_async(req);
		req->flags |= REQ_F_INFLIGHT;

		spin_lock_irq(&ctx->inflight_lock);
		list_add(&req->inflight_entry, &ctx->inflight_list);
		spin_unlock_irq(&ctx->inflight_lock);
	}

	return file;
}

static int io_req_set_file(struct io_submit_state *state, struct io_kiocb *req,
			   int fd)
{
	bool fixed;

	fixed = (req->flags & REQ_F_FIXED_FILE) != 0;
	if (unlikely(!fixed && io_async_submit(req->ctx)))
		return -EBADF;

	req->file = io_file_get(state, req, fd, fixed);
	if (req->file || io_op_defs[req->opcode].needs_file_no_error)
		return 0;
	return -EBADF;
}

static enum hrtimer_restart io_link_timeout_fn(struct hrtimer *timer)
{
	struct io_timeout_data *data = container_of(timer,
						struct io_timeout_data, timer);
	struct io_kiocb *req = data->req;
	struct io_ring_ctx *ctx = req->ctx;
	struct io_kiocb *prev = NULL;
	unsigned long flags;

	spin_lock_irqsave(&ctx->completion_lock, flags);

	/*
	 * We don't expect the list to be empty, that will only happen if we
	 * race with the completion of the linked work.
	 */
	if (!list_empty(&req->link_list)) {
		prev = list_entry(req->link_list.prev, struct io_kiocb,
				  link_list);
		if (refcount_inc_not_zero(&prev->refs))
			list_del_init(&req->link_list);
		else
			prev = NULL;
	}

	spin_unlock_irqrestore(&ctx->completion_lock, flags);

	if (prev) {
		io_async_find_and_cancel(ctx, req, prev->user_data, -ETIME);
		io_put_req_deferred(prev, 1);
	} else {
		io_cqring_add_event(req, -ETIME, 0);
		io_put_req_deferred(req, 1);
	}
	return HRTIMER_NORESTART;
}

static void __io_queue_linked_timeout(struct io_kiocb *req)
{
	/*
	 * If the list is now empty, then our linked request finished before
	 * we got a chance to setup the timer
	 */
	if (!list_empty(&req->link_list)) {
		struct io_timeout_data *data = req->async_data;

		data->timer.function = io_link_timeout_fn;
		hrtimer_start(&data->timer, timespec64_to_ktime(data->ts),
				data->mode);
	}
}

static void io_queue_linked_timeout(struct io_kiocb *req)
{
	struct io_ring_ctx *ctx = req->ctx;

	spin_lock_irq(&ctx->completion_lock);
	__io_queue_linked_timeout(req);
	spin_unlock_irq(&ctx->completion_lock);

	/* drop submission reference */
	io_put_req(req);
}

static struct io_kiocb *io_prep_linked_timeout(struct io_kiocb *req)
{
	struct io_kiocb *nxt;

	if (!(req->flags & REQ_F_LINK_HEAD))
		return NULL;
	if (req->flags & REQ_F_LINK_TIMEOUT)
		return NULL;

	nxt = list_first_entry_or_null(&req->link_list, struct io_kiocb,
					link_list);
	if (!nxt || nxt->opcode != IORING_OP_LINK_TIMEOUT)
		return NULL;

	nxt->flags |= REQ_F_LTIMEOUT_ACTIVE;
	req->flags |= REQ_F_LINK_TIMEOUT;
	return nxt;
}

static void __io_queue_sqe(struct io_kiocb *req, struct io_comp_state *cs)
{
	struct io_kiocb *linked_timeout;
	const struct cred *old_creds = NULL;
	int ret;

again:
	linked_timeout = io_prep_linked_timeout(req);

	if ((req->flags & REQ_F_WORK_INITIALIZED) &&
	    (req->work.flags & IO_WQ_WORK_CREDS) &&
	    req->work.identity->creds != current_cred()) {
		if (old_creds)
			revert_creds(old_creds);
		if (old_creds == req->work.identity->creds)
			old_creds = NULL; /* restored original creds */
		else
			old_creds = override_creds(req->work.identity->creds);
	}

	ret = io_issue_sqe(req, true, cs);

	/*
	 * We async punt it if the file wasn't marked NOWAIT, or if the file
	 * doesn't support non-blocking read/write attempts
	 */
	if (ret == -EAGAIN && !(req->flags & REQ_F_NOWAIT)) {
		if (!io_arm_poll_handler(req)) {
			/*
			 * Queued up for async execution, worker will release
			 * submit reference when the iocb is actually submitted.
			 */
			io_queue_async_work(req);
		}

		if (linked_timeout)
			io_queue_linked_timeout(linked_timeout);
	} else if (likely(!ret)) {
		/* drop submission reference */
		req = io_put_req_find_next(req);
		if (linked_timeout)
			io_queue_linked_timeout(linked_timeout);

		if (req) {
			if (!(req->flags & REQ_F_FORCE_ASYNC))
				goto again;
			io_queue_async_work(req);
		}
	} else {
		/* un-prep timeout, so it'll be killed as any other linked */
		req->flags &= ~REQ_F_LINK_TIMEOUT;
		req_set_fail_links(req);
		io_put_req(req);
		io_req_complete(req, ret);
	}

	if (old_creds)
		revert_creds(old_creds);
}

static void io_queue_sqe(struct io_kiocb *req, const struct io_uring_sqe *sqe,
			 struct io_comp_state *cs)
{
	int ret;

	ret = io_req_defer(req, sqe);
	if (ret) {
		if (ret != -EIOCBQUEUED) {
fail_req:
			req_set_fail_links(req);
			io_put_req(req);
			io_req_complete(req, ret);
		}
	} else if (req->flags & REQ_F_FORCE_ASYNC) {
		if (!req->async_data) {
			ret = io_req_defer_prep(req, sqe);
			if (unlikely(ret))
				goto fail_req;
		}
		io_queue_async_work(req);
	} else {
		if (sqe) {
			ret = io_req_prep(req, sqe);
			if (unlikely(ret))
				goto fail_req;
		}
		__io_queue_sqe(req, cs);
	}
}

static inline void io_queue_link_head(struct io_kiocb *req,
				      struct io_comp_state *cs)
{
	if (unlikely(req->flags & REQ_F_FAIL_LINK)) {
		io_put_req(req);
		io_req_complete(req, -ECANCELED);
	} else
		io_queue_sqe(req, NULL, cs);
}

static int io_submit_sqe(struct io_kiocb *req, const struct io_uring_sqe *sqe,
			 struct io_kiocb **link, struct io_comp_state *cs)
{
	struct io_ring_ctx *ctx = req->ctx;
	int ret;

	/*
	 * If we already have a head request, queue this one for async
	 * submittal once the head completes. If we don't have a head but
	 * IOSQE_IO_LINK is set in the sqe, start a new head. This one will be
	 * submitted sync once the chain is complete. If none of those
	 * conditions are true (normal request), then just queue it.
	 */
	if (*link) {
		struct io_kiocb *head = *link;

		/*
		 * Taking sequential execution of a link, draining both sides
		 * of the link also fullfils IOSQE_IO_DRAIN semantics for all
		 * requests in the link. So, it drains the head and the
		 * next after the link request. The last one is done via
		 * drain_next flag to persist the effect across calls.
		 */
		if (req->flags & REQ_F_IO_DRAIN) {
			head->flags |= REQ_F_IO_DRAIN;
			ctx->drain_next = 1;
		}
		ret = io_req_defer_prep(req, sqe);
		if (unlikely(ret)) {
			/* fail even hard links since we don't submit */
			head->flags |= REQ_F_FAIL_LINK;
			return ret;
		}
		trace_io_uring_link(ctx, req, head);
		list_add_tail(&req->link_list, &head->link_list);

		/* last request of a link, enqueue the link */
		if (!(req->flags & (REQ_F_LINK | REQ_F_HARDLINK))) {
			io_queue_link_head(head, cs);
			*link = NULL;
		}
	} else {
		if (unlikely(ctx->drain_next)) {
			req->flags |= REQ_F_IO_DRAIN;
			ctx->drain_next = 0;
		}
		if (req->flags & (REQ_F_LINK | REQ_F_HARDLINK)) {
			req->flags |= REQ_F_LINK_HEAD;
			INIT_LIST_HEAD(&req->link_list);

			ret = io_req_defer_prep(req, sqe);
			if (unlikely(ret))
				req->flags |= REQ_F_FAIL_LINK;
			*link = req;
		} else {
			io_queue_sqe(req, sqe, cs);
		}
	}

	return 0;
}

/*
 * Batched submission is done, ensure local IO is flushed out.
 */
static void io_submit_state_end(struct io_submit_state *state)
{
	if (!list_empty(&state->comp.list))
		io_submit_flush_completions(&state->comp);
	blk_finish_plug(&state->plug);
	io_state_file_put(state);
	if (state->free_reqs)
		kmem_cache_free_bulk(req_cachep, state->free_reqs, state->reqs);
}

/*
 * Start submission side cache.
 */
static void io_submit_state_start(struct io_submit_state *state,
				  struct io_ring_ctx *ctx, unsigned int max_ios)
{
	blk_start_plug(&state->plug);
	state->comp.nr = 0;
	INIT_LIST_HEAD(&state->comp.list);
	state->comp.ctx = ctx;
	state->free_reqs = 0;
	state->file = NULL;
	state->ios_left = max_ios;
}

static void io_commit_sqring(struct io_ring_ctx *ctx)
{
	struct io_rings *rings = ctx->rings;

	/*
	 * Ensure any loads from the SQEs are done at this point,
	 * since once we write the new head, the application could
	 * write new data to them.
	 */
	smp_store_release(&rings->sq.head, ctx->cached_sq_head);
}

/*
 * Fetch an sqe, if one is available. Note that sqe_ptr will point to memory
 * that is mapped by userspace. This means that care needs to be taken to
 * ensure that reads are stable, as we cannot rely on userspace always
 * being a good citizen. If members of the sqe are validated and then later
 * used, it's important that those reads are done through READ_ONCE() to
 * prevent a re-load down the line.
 */
static const struct io_uring_sqe *io_get_sqe(struct io_ring_ctx *ctx)
{
	u32 *sq_array = ctx->sq_array;
	unsigned head;

	/*
	 * The cached sq head (or cq tail) serves two purposes:
	 *
	 * 1) allows us to batch the cost of updating the user visible
	 *    head updates.
	 * 2) allows the kernel side to track the head on its own, even
	 *    though the application is the one updating it.
	 */
	head = READ_ONCE(sq_array[ctx->cached_sq_head & ctx->sq_mask]);
	if (likely(head < ctx->sq_entries))
		return &ctx->sq_sqes[head];

	/* drop invalid entries */
	ctx->cached_sq_dropped++;
	WRITE_ONCE(ctx->rings->sq_dropped, ctx->cached_sq_dropped);
	return NULL;
}

static inline void io_consume_sqe(struct io_ring_ctx *ctx)
{
	ctx->cached_sq_head++;
}

/*
 * Check SQE restrictions (opcode and flags).
 *
 * Returns 'true' if SQE is allowed, 'false' otherwise.
 */
static inline bool io_check_restriction(struct io_ring_ctx *ctx,
					struct io_kiocb *req,
					unsigned int sqe_flags)
{
	if (!ctx->restricted)
		return true;

	if (!test_bit(req->opcode, ctx->restrictions.sqe_op))
		return false;

	if ((sqe_flags & ctx->restrictions.sqe_flags_required) !=
	    ctx->restrictions.sqe_flags_required)
		return false;

	if (sqe_flags & ~(ctx->restrictions.sqe_flags_allowed |
			  ctx->restrictions.sqe_flags_required))
		return false;

	return true;
}

#define SQE_VALID_FLAGS	(IOSQE_FIXED_FILE|IOSQE_IO_DRAIN|IOSQE_IO_LINK|	\
				IOSQE_IO_HARDLINK | IOSQE_ASYNC | \
				IOSQE_BUFFER_SELECT)

static int io_init_req(struct io_ring_ctx *ctx, struct io_kiocb *req,
		       const struct io_uring_sqe *sqe,
		       struct io_submit_state *state)
{
	unsigned int sqe_flags;
	int id, ret;

	req->opcode = READ_ONCE(sqe->opcode);
	req->user_data = READ_ONCE(sqe->user_data);
	req->async_data = NULL;
	req->file = NULL;
	req->ctx = ctx;
	req->flags = 0;
	/* one is dropped after submission, the other at completion */
	refcount_set(&req->refs, 2);
	req->task = current;
	req->result = 0;

	if (unlikely(req->opcode >= IORING_OP_LAST))
		return -EINVAL;

	if (unlikely(io_sq_thread_acquire_mm(ctx, req)))
		return -EFAULT;

	sqe_flags = READ_ONCE(sqe->flags);
	/* enforce forwards compatibility on users */
	if (unlikely(sqe_flags & ~SQE_VALID_FLAGS))
		return -EINVAL;

	if (unlikely(!io_check_restriction(ctx, req, sqe_flags)))
		return -EACCES;

	if ((sqe_flags & IOSQE_BUFFER_SELECT) &&
	    !io_op_defs[req->opcode].buffer_select)
		return -EOPNOTSUPP;

	id = READ_ONCE(sqe->personality);
	if (id) {
		struct io_identity *iod;

		iod = xa_load(&ctx->personalities, id);
		if (unlikely(!iod))
			return -EINVAL;
		refcount_inc(&iod->count);

		__io_req_init_async(req);
		get_cred(iod->creds);
		req->work.identity = iod;
		req->work.flags |= IO_WQ_WORK_CREDS;
	}

	/* same numerical values with corresponding REQ_F_*, safe to copy */
	req->flags |= sqe_flags;

	if (!io_op_defs[req->opcode].needs_file)
		return 0;

	ret = io_req_set_file(state, req, READ_ONCE(sqe->fd));
	state->ios_left--;
	return ret;
}

static int io_submit_sqes(struct io_ring_ctx *ctx, unsigned int nr)
{
	struct io_submit_state state;
	struct io_kiocb *link = NULL;
	int i, submitted = 0;

	/* if we have a backlog and couldn't flush it all, return BUSY */
	if (test_bit(0, &ctx->sq_check_overflow)) {
		if (!__io_cqring_overflow_flush(ctx, false, NULL, NULL))
			return -EBUSY;
	}

	/* make sure SQ entry isn't read before tail */
	nr = min3(nr, ctx->sq_entries, io_sqring_entries(ctx));

	if (!percpu_ref_tryget_many(&ctx->refs, nr))
		return -EAGAIN;

	percpu_counter_add(&current->io_uring->inflight, nr);
	refcount_add(nr, &current->usage);

	io_submit_state_start(&state, ctx, nr);

	for (i = 0; i < nr; i++) {
		const struct io_uring_sqe *sqe;
		struct io_kiocb *req;
		int err;

		sqe = io_get_sqe(ctx);
		if (unlikely(!sqe)) {
			io_consume_sqe(ctx);
			break;
		}
		req = io_alloc_req(ctx, &state);
		if (unlikely(!req)) {
			if (!submitted)
				submitted = -EAGAIN;
			break;
		}
		io_consume_sqe(ctx);
		/* will complete beyond this point, count as submitted */
		submitted++;

		err = io_init_req(ctx, req, sqe, &state);
		if (unlikely(err)) {
fail_req:
			io_put_req(req);
			io_req_complete(req, err);
			break;
		}

		trace_io_uring_submit_sqe(ctx, req->opcode, req->user_data,
						true, io_async_submit(ctx));
		err = io_submit_sqe(req, sqe, &link, &state.comp);
		if (err)
			goto fail_req;
	}

	if (unlikely(submitted != nr)) {
		int ref_used = (submitted == -EAGAIN) ? 0 : submitted;
		struct io_uring_task *tctx = current->io_uring;
		int unused = nr - ref_used;

		percpu_ref_put_many(&ctx->refs, unused);
		percpu_counter_sub(&tctx->inflight, unused);
		put_task_struct_many(current, unused);
	}
	if (link)
		io_queue_link_head(link, &state.comp);
	io_submit_state_end(&state);

	 /* Commit SQ ring head once we've consumed and submitted all SQEs */
	io_commit_sqring(ctx);

	return submitted;
}

static inline void io_ring_set_wakeup_flag(struct io_ring_ctx *ctx)
{
	/* Tell userspace we may need a wakeup call */
	spin_lock_irq(&ctx->completion_lock);
	ctx->rings->sq_flags |= IORING_SQ_NEED_WAKEUP;
	spin_unlock_irq(&ctx->completion_lock);
}

static inline void io_ring_clear_wakeup_flag(struct io_ring_ctx *ctx)
{
	spin_lock_irq(&ctx->completion_lock);
	ctx->rings->sq_flags &= ~IORING_SQ_NEED_WAKEUP;
	spin_unlock_irq(&ctx->completion_lock);
}

static int io_sq_wake_function(struct wait_queue_entry *wqe, unsigned mode,
			       int sync, void *key)
{
	struct io_ring_ctx *ctx = container_of(wqe, struct io_ring_ctx, sqo_wait_entry);
	int ret;

	ret = autoremove_wake_function(wqe, mode, sync, key);
	if (ret) {
		unsigned long flags;

		spin_lock_irqsave(&ctx->completion_lock, flags);
		ctx->rings->sq_flags &= ~IORING_SQ_NEED_WAKEUP;
		spin_unlock_irqrestore(&ctx->completion_lock, flags);
	}
	return ret;
}

enum sq_ret {
	SQT_IDLE	= 1,
	SQT_SPIN	= 2,
	SQT_DID_WORK	= 4,
};

static enum sq_ret __io_sq_thread(struct io_ring_ctx *ctx,
				  unsigned long start_jiffies, bool cap_entries)
{
	unsigned long timeout = start_jiffies + ctx->sq_thread_idle;
	struct io_sq_data *sqd = ctx->sq_data;
	unsigned int to_submit;
	int ret = 0;

again:
	if (!list_empty(&ctx->iopoll_list)) {
		unsigned nr_events = 0;

		mutex_lock(&ctx->uring_lock);
		if (!list_empty(&ctx->iopoll_list) && !need_resched())
			io_do_iopoll(ctx, &nr_events, 0);
		mutex_unlock(&ctx->uring_lock);
	}

	to_submit = io_sqring_entries(ctx);

	/*
	 * If submit got -EBUSY, flag us as needing the application
	 * to enter the kernel to reap and flush events.
	 */
	if (!to_submit || ret == -EBUSY || need_resched()) {
		/*
		 * Drop cur_mm before scheduling, we can't hold it for
		 * long periods (or over schedule()). Do this before
		 * adding ourselves to the waitqueue, as the unuse/drop
		 * may sleep.
		 */
		io_sq_thread_drop_mm();

		/*
		 * We're polling. If we're within the defined idle
		 * period, then let us spin without work before going
		 * to sleep. The exception is if we got EBUSY doing
		 * more IO, we should wait for the application to
		 * reap events and wake us up.
		 */
		if (!list_empty(&ctx->iopoll_list) || need_resched() ||
		    (!time_after(jiffies, timeout) && ret != -EBUSY &&
		    !percpu_ref_is_dying(&ctx->refs)))
			return SQT_SPIN;

		prepare_to_wait(&sqd->wait, &ctx->sqo_wait_entry,
					TASK_INTERRUPTIBLE);

		/*
		 * While doing polled IO, before going to sleep, we need
		 * to check if there are new reqs added to iopoll_list,
		 * it is because reqs may have been punted to io worker
		 * and will be added to iopoll_list later, hence check
		 * the iopoll_list again.
		 */
		if ((ctx->flags & IORING_SETUP_IOPOLL) &&
		    !list_empty_careful(&ctx->iopoll_list)) {
			finish_wait(&sqd->wait, &ctx->sqo_wait_entry);
			goto again;
		}

		to_submit = io_sqring_entries(ctx);
		if (!to_submit || ret == -EBUSY)
			return SQT_IDLE;
	}

	finish_wait(&sqd->wait, &ctx->sqo_wait_entry);
	io_ring_clear_wakeup_flag(ctx);

	/* if we're handling multiple rings, cap submit size for fairness */
	if (cap_entries && to_submit > 8)
		to_submit = 8;

	mutex_lock(&ctx->uring_lock);
	if (likely(!percpu_ref_is_dying(&ctx->refs) && !ctx->sqo_dead))
		ret = io_submit_sqes(ctx, to_submit);
	mutex_unlock(&ctx->uring_lock);

	if (!io_sqring_full(ctx) && wq_has_sleeper(&ctx->sqo_sq_wait))
		wake_up(&ctx->sqo_sq_wait);

	return SQT_DID_WORK;
}

static void io_sqd_init_new(struct io_sq_data *sqd)
{
	struct io_ring_ctx *ctx;

	while (!list_empty(&sqd->ctx_new_list)) {
		ctx = list_first_entry(&sqd->ctx_new_list, struct io_ring_ctx, sqd_list);
		init_wait(&ctx->sqo_wait_entry);
		ctx->sqo_wait_entry.func = io_sq_wake_function;
		list_move_tail(&ctx->sqd_list, &sqd->ctx_list);
		complete(&ctx->sq_thread_comp);
	}
}

static int io_sq_thread(void *data)
{
	struct cgroup_subsys_state *cur_css = NULL;
	const struct cred *old_cred = NULL;
	struct io_sq_data *sqd = data;
	struct io_ring_ctx *ctx;
	unsigned long start_jiffies;

	start_jiffies = jiffies;
	while (!kthread_should_stop()) {
		enum sq_ret ret = 0;
		bool cap_entries;

		/*
		 * Any changes to the sqd lists are synchronized through the
		 * kthread parking. This synchronizes the thread vs users,
		 * the users are synchronized on the sqd->ctx_lock.
		 */
		if (kthread_should_park()) {
			kthread_parkme();
			/*
			 * When sq thread is unparked, in case the previous park operation
			 * comes from io_put_sq_data(), which means that sq thread is going
			 * to be stopped, so here needs to have a check.
			 */
			if (kthread_should_stop())
				break;
		}

		if (unlikely(!list_empty(&sqd->ctx_new_list)))
			io_sqd_init_new(sqd);

		cap_entries = !list_is_singular(&sqd->ctx_list);

		list_for_each_entry(ctx, &sqd->ctx_list, sqd_list) {
			if (current->cred != ctx->creds) {
				if (old_cred)
					revert_creds(old_cred);
				old_cred = override_creds(ctx->creds);
			}
			io_sq_thread_associate_blkcg(ctx, &cur_css);
#ifdef CONFIG_AUDIT
			current->loginuid = ctx->loginuid;
			current->sessionid = ctx->sessionid;
#endif

			ret |= __io_sq_thread(ctx, start_jiffies, cap_entries);

			io_sq_thread_drop_mm();
		}

		if (ret & SQT_SPIN) {
			io_run_task_work();
			io_sq_thread_drop_mm();
			cond_resched();
		} else if (ret == SQT_IDLE) {
			if (kthread_should_park())
				continue;
			list_for_each_entry(ctx, &sqd->ctx_list, sqd_list)
				io_ring_set_wakeup_flag(ctx);
			schedule();
			start_jiffies = jiffies;
			list_for_each_entry(ctx, &sqd->ctx_list, sqd_list)
				io_ring_clear_wakeup_flag(ctx);
		}
	}

	io_run_task_work();
	io_sq_thread_drop_mm();

	if (cur_css)
		io_sq_thread_unassociate_blkcg();
	if (old_cred)
		revert_creds(old_cred);

	kthread_parkme();

	return 0;
}

struct io_wait_queue {
	struct wait_queue_entry wq;
	struct io_ring_ctx *ctx;
	unsigned to_wait;
	unsigned nr_timeouts;
};

static inline bool io_should_wake(struct io_wait_queue *iowq)
{
	struct io_ring_ctx *ctx = iowq->ctx;

	/*
	 * Wake up if we have enough events, or if a timeout occurred since we
	 * started waiting. For timeouts, we always want to return to userspace,
	 * regardless of event count.
	 */
	return io_cqring_events(ctx) >= iowq->to_wait ||
			atomic_read(&ctx->cq_timeouts) != iowq->nr_timeouts;
}

static int io_wake_function(struct wait_queue_entry *curr, unsigned int mode,
			    int wake_flags, void *key)
{
	struct io_wait_queue *iowq = container_of(curr, struct io_wait_queue,
							wq);

	/*
	 * Cannot safely flush overflowed CQEs from here, ensure we wake up
	 * the task, and the next invocation will do it.
	 */
	if (io_should_wake(iowq) || test_bit(0, &iowq->ctx->cq_check_overflow))
		return autoremove_wake_function(curr, mode, wake_flags, key);
	return -1;
}

static int io_run_task_work_sig(void)
{
	if (io_run_task_work())
		return 1;
	if (!signal_pending(current))
		return 0;
	if (current->jobctl & JOBCTL_TASK_WORK) {
		spin_lock_irq(&current->sighand->siglock);
		current->jobctl &= ~JOBCTL_TASK_WORK;
		recalc_sigpending();
		spin_unlock_irq(&current->sighand->siglock);
		return 1;
	}
	return -EINTR;
}

/*
 * Wait until events become available, if we don't already have some. The
 * application must reap them itself, as they reside on the shared cq ring.
 */
static int io_cqring_wait(struct io_ring_ctx *ctx, int min_events,
			  const sigset_t __user *sig, size_t sigsz)
{
	struct io_wait_queue iowq = {
		.wq = {
			.private	= current,
			.func		= io_wake_function,
			.entry		= LIST_HEAD_INIT(iowq.wq.entry),
		},
		.ctx		= ctx,
		.to_wait	= min_events,
	};
	struct io_rings *rings = ctx->rings;
	int ret = 0;

	do {
		io_cqring_overflow_flush(ctx, false, NULL, NULL);
		if (io_cqring_events(ctx) >= min_events)
			return 0;
		if (!io_run_task_work())
			break;
	} while (1);

	if (sig) {
#ifdef CONFIG_COMPAT
		if (in_compat_syscall())
			ret = set_compat_user_sigmask((const compat_sigset_t __user *)sig,
						      sigsz);
		else
#endif
			ret = set_user_sigmask(sig, sigsz);

		if (ret)
			return ret;
	}

	iowq.nr_timeouts = atomic_read(&ctx->cq_timeouts);
	trace_io_uring_cqring_wait(ctx, min_events);
	do {
		io_cqring_overflow_flush(ctx, false, NULL, NULL);
		prepare_to_wait_exclusive(&ctx->wait, &iowq.wq,
						TASK_INTERRUPTIBLE);
		/* make sure we run task_work before checking for signals */
		ret = io_run_task_work_sig();
		if (ret > 0) {
			finish_wait(&ctx->wait, &iowq.wq);
			continue;
		}
		else if (ret < 0)
			break;
		if (io_should_wake(&iowq))
			break;
		if (test_bit(0, &ctx->cq_check_overflow)) {
			finish_wait(&ctx->wait, &iowq.wq);
			continue;
		}
		schedule();
	} while (1);
	finish_wait(&ctx->wait, &iowq.wq);

	restore_saved_sigmask_unless(ret == -EINTR);

	return READ_ONCE(rings->cq.head) == READ_ONCE(rings->cq.tail) ? ret : 0;
}

static void __io_sqe_files_unregister(struct io_ring_ctx *ctx)
{
#if defined(CONFIG_UNIX)
	if (ctx->ring_sock) {
		struct sock *sock = ctx->ring_sock->sk;
		struct sk_buff *skb;

		while ((skb = skb_dequeue(&sock->sk_receive_queue)) != NULL)
			kfree_skb(skb);
	}
#else
	int i;

	for (i = 0; i < ctx->nr_user_files; i++) {
		struct file *file;

		file = io_file_from_index(ctx, i);
		if (file)
			fput(file);
	}
#endif
}

static void io_file_ref_kill(struct percpu_ref *ref)
{
	struct fixed_file_data *data;

	data = container_of(ref, struct fixed_file_data, refs);
	complete(&data->done);
}

static void io_sqe_files_set_node(struct fixed_file_data *file_data,
				  struct fixed_file_ref_node *ref_node)
{
	spin_lock_bh(&file_data->lock);
	file_data->node = ref_node;
	list_add_tail(&ref_node->node, &file_data->ref_list);
	spin_unlock_bh(&file_data->lock);
	percpu_ref_get(&file_data->refs);
}

static int io_sqe_files_unregister(struct io_ring_ctx *ctx)
{
	struct fixed_file_data *data = ctx->file_data;
	struct fixed_file_ref_node *backup_node, *ref_node = NULL;
	unsigned nr_tables, i;
	int ret;

	if (!data)
		return -ENXIO;
	backup_node = alloc_fixed_file_ref_node(ctx);
	if (!backup_node)
		return -ENOMEM;

	spin_lock_bh(&data->lock);
	ref_node = data->node;
	spin_unlock_bh(&data->lock);
	if (ref_node)
		percpu_ref_kill(&ref_node->refs);

	percpu_ref_kill(&data->refs);

	/* wait for all refs nodes to complete */
	flush_delayed_work(&ctx->file_put_work);
	do {
		ret = wait_for_completion_interruptible(&data->done);
		if (!ret)
			break;
		ret = io_run_task_work_sig();
		if (ret < 0) {
			percpu_ref_resurrect(&data->refs);
			reinit_completion(&data->done);
			io_sqe_files_set_node(data, backup_node);
			return ret;
		}
	} while (1);

	__io_sqe_files_unregister(ctx);
	nr_tables = DIV_ROUND_UP(ctx->nr_user_files, IORING_MAX_FILES_TABLE);
	for (i = 0; i < nr_tables; i++)
		kfree(data->table[i].files);
	kfree(data->table);
	percpu_ref_exit(&data->refs);
	kfree(data);
	ctx->file_data = NULL;
	ctx->nr_user_files = 0;
	destroy_fixed_file_ref_node(backup_node);
	return 0;
}

static void io_put_sq_data(struct io_sq_data *sqd)
{
	if (refcount_dec_and_test(&sqd->refs)) {
		/*
		 * The park is a bit of a work-around, without it we get
		 * warning spews on shutdown with SQPOLL set and affinity
		 * set to a single CPU.
		 */
		if (sqd->thread) {
			kthread_park(sqd->thread);
			kthread_stop(sqd->thread);
		}

		kfree(sqd);
	}
}

static struct io_sq_data *io_attach_sq_data(struct io_uring_params *p)
{
	struct io_ring_ctx *ctx_attach;
	struct io_sq_data *sqd;
	struct fd f;

	f = fdget(p->wq_fd);
	if (!f.file)
		return ERR_PTR(-ENXIO);
	if (f.file->f_op != &io_uring_fops) {
		fdput(f);
		return ERR_PTR(-EINVAL);
	}

	ctx_attach = f.file->private_data;
	sqd = ctx_attach->sq_data;
	if (!sqd) {
		fdput(f);
		return ERR_PTR(-EINVAL);
	}

	refcount_inc(&sqd->refs);
	fdput(f);
	return sqd;
}

static struct io_sq_data *io_get_sq_data(struct io_uring_params *p)
{
	struct io_sq_data *sqd;

	if (p->flags & IORING_SETUP_ATTACH_WQ)
		return io_attach_sq_data(p);

	sqd = kzalloc(sizeof(*sqd), GFP_KERNEL);
	if (!sqd)
		return ERR_PTR(-ENOMEM);

	refcount_set(&sqd->refs, 1);
	INIT_LIST_HEAD(&sqd->ctx_list);
	INIT_LIST_HEAD(&sqd->ctx_new_list);
	mutex_init(&sqd->ctx_lock);
	mutex_init(&sqd->lock);
	init_waitqueue_head(&sqd->wait);
	return sqd;
}

static void io_sq_thread_unpark(struct io_sq_data *sqd)
	__releases(&sqd->lock)
{
	if (!sqd->thread)
		return;
	kthread_unpark(sqd->thread);
	mutex_unlock(&sqd->lock);
}

static void io_sq_thread_park(struct io_sq_data *sqd)
	__acquires(&sqd->lock)
{
	if (!sqd->thread)
		return;
	mutex_lock(&sqd->lock);
	kthread_park(sqd->thread);
}

static void io_sq_thread_stop(struct io_ring_ctx *ctx)
{
	struct io_sq_data *sqd = ctx->sq_data;

	if (sqd) {
		if (sqd->thread) {
			/*
			 * We may arrive here from the error branch in
			 * io_sq_offload_create() where the kthread is created
			 * without being waked up, thus wake it up now to make
			 * sure the wait will complete.
			 */
			wake_up_process(sqd->thread);
			wait_for_completion(&ctx->sq_thread_comp);

			io_sq_thread_park(sqd);
		}

		mutex_lock(&sqd->ctx_lock);
		list_del(&ctx->sqd_list);
		mutex_unlock(&sqd->ctx_lock);

		if (sqd->thread) {
			finish_wait(&sqd->wait, &ctx->sqo_wait_entry);
			io_sq_thread_unpark(sqd);
		}

		io_put_sq_data(sqd);
		ctx->sq_data = NULL;
	}
}

static void io_finish_async(struct io_ring_ctx *ctx)
{
	io_sq_thread_stop(ctx);

	if (ctx->io_wq) {
		io_wq_destroy(ctx->io_wq);
		ctx->io_wq = NULL;
	}
}

#if defined(CONFIG_UNIX)
/*
 * Ensure the UNIX gc is aware of our file set, so we are certain that
 * the io_uring can be safely unregistered on process exit, even if we have
 * loops in the file referencing.
 */
static int __io_sqe_files_scm(struct io_ring_ctx *ctx, int nr, int offset)
{
	struct sock *sk = ctx->ring_sock->sk;
	struct scm_fp_list *fpl;
	struct sk_buff *skb;
	int i, nr_files;

	fpl = kzalloc(sizeof(*fpl), GFP_KERNEL);
	if (!fpl)
		return -ENOMEM;

	skb = alloc_skb(0, GFP_KERNEL);
	if (!skb) {
		kfree(fpl);
		return -ENOMEM;
	}

	skb->sk = sk;

	nr_files = 0;
	fpl->user = get_uid(ctx->user);
	for (i = 0; i < nr; i++) {
		struct file *file = io_file_from_index(ctx, i + offset);

		if (!file)
			continue;
		fpl->fp[nr_files] = get_file(file);
		unix_inflight(fpl->user, fpl->fp[nr_files]);
		nr_files++;
	}

	if (nr_files) {
		fpl->max = SCM_MAX_FD;
		fpl->count = nr_files;
		UNIXCB(skb).fp = fpl;
		skb->destructor = unix_destruct_scm;
		refcount_add(skb->truesize, &sk->sk_wmem_alloc);
		skb_queue_head(&sk->sk_receive_queue, skb);

		for (i = 0; i < nr_files; i++)
			fput(fpl->fp[i]);
	} else {
		kfree_skb(skb);
		kfree(fpl);
	}

	return 0;
}

/*
 * If UNIX sockets are enabled, fd passing can cause a reference cycle which
 * causes regular reference counting to break down. We rely on the UNIX
 * garbage collection to take care of this problem for us.
 */
static int io_sqe_files_scm(struct io_ring_ctx *ctx)
{
	unsigned left, total;
	int ret = 0;

	total = 0;
	left = ctx->nr_user_files;
	while (left) {
		unsigned this_files = min_t(unsigned, left, SCM_MAX_FD);

		ret = __io_sqe_files_scm(ctx, this_files, total);
		if (ret)
			break;
		left -= this_files;
		total += this_files;
	}

	if (!ret)
		return 0;

	while (total < ctx->nr_user_files) {
		struct file *file = io_file_from_index(ctx, total);

		if (file)
			fput(file);
		total++;
	}

	return ret;
}
#else
static int io_sqe_files_scm(struct io_ring_ctx *ctx)
{
	return 0;
}
#endif

static int io_sqe_alloc_file_tables(struct fixed_file_data *file_data,
				    unsigned nr_tables, unsigned nr_files)
{
	int i;

	for (i = 0; i < nr_tables; i++) {
		struct fixed_file_table *table = &file_data->table[i];
		unsigned this_files;

		this_files = min(nr_files, IORING_MAX_FILES_TABLE);
		table->files = kcalloc(this_files, sizeof(struct file *),
					GFP_KERNEL_ACCOUNT);
		if (!table->files)
			break;
		nr_files -= this_files;
	}

	if (i == nr_tables)
		return 0;

	for (i = 0; i < nr_tables; i++) {
		struct fixed_file_table *table = &file_data->table[i];
		kfree(table->files);
	}
	return 1;
}

static void io_ring_file_put(struct io_ring_ctx *ctx, struct file *file)
{
#if defined(CONFIG_UNIX)
	struct sock *sock = ctx->ring_sock->sk;
	struct sk_buff_head list, *head = &sock->sk_receive_queue;
	struct sk_buff *skb;
	int i;

	__skb_queue_head_init(&list);

	/*
	 * Find the skb that holds this file in its SCM_RIGHTS. When found,
	 * remove this entry and rearrange the file array.
	 */
	skb = skb_dequeue(head);
	while (skb) {
		struct scm_fp_list *fp;

		fp = UNIXCB(skb).fp;
		for (i = 0; i < fp->count; i++) {
			int left;

			if (fp->fp[i] != file)
				continue;

			unix_notinflight(fp->user, fp->fp[i]);
			left = fp->count - 1 - i;
			if (left) {
				memmove(&fp->fp[i], &fp->fp[i + 1],
						left * sizeof(struct file *));
			}
			fp->count--;
			if (!fp->count) {
				kfree_skb(skb);
				skb = NULL;
			} else {
				__skb_queue_tail(&list, skb);
			}
			fput(file);
			file = NULL;
			break;
		}

		if (!file)
			break;

		__skb_queue_tail(&list, skb);

		skb = skb_dequeue(head);
	}

	if (skb_peek(&list)) {
		spin_lock_irq(&head->lock);
		while ((skb = __skb_dequeue(&list)) != NULL)
			__skb_queue_tail(head, skb);
		spin_unlock_irq(&head->lock);
	}
#else
	fput(file);
#endif
}

struct io_file_put {
	struct list_head list;
	struct file *file;
};

static void __io_file_put_work(struct fixed_file_ref_node *ref_node)
{
	struct fixed_file_data *file_data = ref_node->file_data;
	struct io_ring_ctx *ctx = file_data->ctx;
	struct io_file_put *pfile, *tmp;

	list_for_each_entry_safe(pfile, tmp, &ref_node->file_list, list) {
		list_del(&pfile->list);
		io_ring_file_put(ctx, pfile->file);
		kfree(pfile);
	}

	percpu_ref_exit(&ref_node->refs);
	kfree(ref_node);
	percpu_ref_put(&file_data->refs);
}

static void io_file_put_work(struct work_struct *work)
{
	struct io_ring_ctx *ctx;
	struct llist_node *node;

	ctx = container_of(work, struct io_ring_ctx, file_put_work.work);
	node = llist_del_all(&ctx->file_put_llist);

	while (node) {
		struct fixed_file_ref_node *ref_node;
		struct llist_node *next = node->next;

		ref_node = llist_entry(node, struct fixed_file_ref_node, llist);
		__io_file_put_work(ref_node);
		node = next;
	}
}

static void io_file_data_ref_zero(struct percpu_ref *ref)
{
	struct fixed_file_ref_node *ref_node;
	struct fixed_file_data *data;
	struct io_ring_ctx *ctx;
	bool first_add = false;
	int delay = HZ;

	ref_node = container_of(ref, struct fixed_file_ref_node, refs);
	data = ref_node->file_data;
	ctx = data->ctx;

	spin_lock_bh(&data->lock);
	ref_node->done = true;

	while (!list_empty(&data->ref_list)) {
		ref_node = list_first_entry(&data->ref_list,
					struct fixed_file_ref_node, node);
		/* recycle ref nodes in order */
		if (!ref_node->done)
			break;
		list_del(&ref_node->node);
		first_add |= llist_add(&ref_node->llist, &ctx->file_put_llist);
	}
	spin_unlock_bh(&data->lock);

	if (percpu_ref_is_dying(&data->refs))
		delay = 0;

	if (!delay)
		mod_delayed_work(system_wq, &ctx->file_put_work, 0);
	else if (first_add)
		queue_delayed_work(system_wq, &ctx->file_put_work, delay);
}

static struct fixed_file_ref_node *alloc_fixed_file_ref_node(
			struct io_ring_ctx *ctx)
{
	struct fixed_file_ref_node *ref_node;

	ref_node = kzalloc(sizeof(*ref_node), GFP_KERNEL);
	if (!ref_node)
		return NULL;

	if (percpu_ref_init(&ref_node->refs, io_file_data_ref_zero,
			    0, GFP_KERNEL)) {
		kfree(ref_node);
		return NULL;
	}
	INIT_LIST_HEAD(&ref_node->node);
	INIT_LIST_HEAD(&ref_node->file_list);
	ref_node->file_data = ctx->file_data;
	ref_node->done = false;
	return ref_node;
}

static void destroy_fixed_file_ref_node(struct fixed_file_ref_node *ref_node)
{
	percpu_ref_exit(&ref_node->refs);
	kfree(ref_node);
}

static int io_sqe_files_register(struct io_ring_ctx *ctx, void __user *arg,
				 unsigned nr_args)
{
	__s32 __user *fds = (__s32 __user *) arg;
	unsigned nr_tables, i;
	struct file *file;
	int fd, ret = -ENOMEM;
	struct fixed_file_ref_node *ref_node;
	struct fixed_file_data *file_data;

	if (ctx->file_data)
		return -EBUSY;
	if (!nr_args)
		return -EINVAL;
	if (nr_args > IORING_MAX_FIXED_FILES)
		return -EMFILE;
	if (nr_args > rlimit(RLIMIT_NOFILE))
		return -EMFILE;

	file_data = kzalloc(sizeof(*ctx->file_data), GFP_KERNEL_ACCOUNT);
	if (!file_data)
		return -ENOMEM;
	file_data->ctx = ctx;
	init_completion(&file_data->done);
	INIT_LIST_HEAD(&file_data->ref_list);
	spin_lock_init(&file_data->lock);

	nr_tables = DIV_ROUND_UP(nr_args, IORING_MAX_FILES_TABLE);
	file_data->table = kcalloc(nr_tables, sizeof(*file_data->table),
				   GFP_KERNEL_ACCOUNT);
	if (!file_data->table)
		goto out_free;

	if (percpu_ref_init(&file_data->refs, io_file_ref_kill,
				PERCPU_REF_ALLOW_REINIT, GFP_KERNEL))
		goto out_free;

	if (io_sqe_alloc_file_tables(file_data, nr_tables, nr_args))
		goto out_ref;
	ctx->file_data = file_data;

	for (i = 0; i < nr_args; i++, ctx->nr_user_files++) {
		struct fixed_file_table *table;
		unsigned index;

		if (copy_from_user(&fd, &fds[i], sizeof(fd))) {
			ret = -EFAULT;
			goto out_fput;
		}
		/* allow sparse sets */
		if (fd == -1)
			continue;

		file = fget(fd);
		ret = -EBADF;
		if (!file)
			goto out_fput;

		/*
		 * Don't allow io_uring instances to be registered. If UNIX
		 * isn't enabled, then this causes a reference cycle and this
		 * instance can never get freed. If UNIX is enabled we'll
		 * handle it just fine, but there's still no point in allowing
		 * a ring fd as it doesn't support regular read/write anyway.
		 */
		if (file->f_op == &io_uring_fops) {
			fput(file);
			goto out_fput;
		}
		table = &file_data->table[i >> IORING_FILE_TABLE_SHIFT];
		index = i & IORING_FILE_TABLE_MASK;
		table->files[index] = file;
	}

	ret = io_sqe_files_scm(ctx);
	if (ret) {
		io_sqe_files_unregister(ctx);
		return ret;
	}

	ref_node = alloc_fixed_file_ref_node(ctx);
	if (!ref_node) {
		io_sqe_files_unregister(ctx);
		return -ENOMEM;
	}

	io_sqe_files_set_node(file_data, ref_node);
	return ret;
out_fput:
	for (i = 0; i < ctx->nr_user_files; i++) {
		file = io_file_from_index(ctx, i);
		if (file)
			fput(file);
	}
	for (i = 0; i < nr_tables; i++)
		kfree(file_data->table[i].files);
	ctx->nr_user_files = 0;
out_ref:
	percpu_ref_exit(&file_data->refs);
out_free:
	kfree(file_data->table);
	kfree(file_data);
	ctx->file_data = NULL;
	return ret;
}

static int io_sqe_file_register(struct io_ring_ctx *ctx, struct file *file,
				int index)
{
#if defined(CONFIG_UNIX)
	struct sock *sock = ctx->ring_sock->sk;
	struct sk_buff_head *head = &sock->sk_receive_queue;
	struct sk_buff *skb;

	/*
	 * See if we can merge this file into an existing skb SCM_RIGHTS
	 * file set. If there's no room, fall back to allocating a new skb
	 * and filling it in.
	 */
	spin_lock_irq(&head->lock);
	skb = skb_peek(head);
	if (skb) {
		struct scm_fp_list *fpl = UNIXCB(skb).fp;

		if (fpl->count < SCM_MAX_FD) {
			__skb_unlink(skb, head);
			spin_unlock_irq(&head->lock);
			fpl->fp[fpl->count] = get_file(file);
			unix_inflight(fpl->user, fpl->fp[fpl->count]);
			fpl->count++;
			spin_lock_irq(&head->lock);
			__skb_queue_head(head, skb);
		} else {
			skb = NULL;
		}
	}
	spin_unlock_irq(&head->lock);

	if (skb) {
		fput(file);
		return 0;
	}

	return __io_sqe_files_scm(ctx, 1, index);
#else
	return 0;
#endif
}

static int io_queue_file_removal(struct fixed_file_data *data,
				 struct file *file)
{
	struct io_file_put *pfile;
	struct fixed_file_ref_node *ref_node = data->node;

	pfile = kzalloc(sizeof(*pfile), GFP_KERNEL);
	if (!pfile)
		return -ENOMEM;

	pfile->file = file;
	list_add(&pfile->list, &ref_node->file_list);

	return 0;
}

static int __io_sqe_files_update(struct io_ring_ctx *ctx,
				 struct io_uring_files_update *up,
				 unsigned nr_args)
{
	struct fixed_file_data *data = ctx->file_data;
	struct fixed_file_ref_node *ref_node;
	struct file *file;
	__s32 __user *fds;
	int fd, i, err;
	__u32 done;
	bool needs_switch = false;

	if (check_add_overflow(up->offset, nr_args, &done))
		return -EOVERFLOW;
	if (done > ctx->nr_user_files)
		return -EINVAL;

	ref_node = alloc_fixed_file_ref_node(ctx);
	if (!ref_node)
		return -ENOMEM;

	done = 0;
	fds = u64_to_user_ptr(up->fds);
	while (nr_args) {
		struct fixed_file_table *table;
		unsigned index;

		err = 0;
		if (copy_from_user(&fd, &fds[done], sizeof(fd))) {
			err = -EFAULT;
			break;
		}
		i = array_index_nospec(up->offset, ctx->nr_user_files);
		table = &ctx->file_data->table[i >> IORING_FILE_TABLE_SHIFT];
		index = i & IORING_FILE_TABLE_MASK;
		if (table->files[index]) {
			file = table->files[index];
			err = io_queue_file_removal(data, file);
			if (err)
				break;
			table->files[index] = NULL;
			needs_switch = true;
		}
		if (fd != -1) {
			file = fget(fd);
			if (!file) {
				err = -EBADF;
				break;
			}
			/*
			 * Don't allow io_uring instances to be registered. If
			 * UNIX isn't enabled, then this causes a reference
			 * cycle and this instance can never get freed. If UNIX
			 * is enabled we'll handle it just fine, but there's
			 * still no point in allowing a ring fd as it doesn't
			 * support regular read/write anyway.
			 */
			if (file->f_op == &io_uring_fops) {
				fput(file);
				err = -EBADF;
				break;
			}
			table->files[index] = file;
			err = io_sqe_file_register(ctx, file, i);
			if (err) {
				table->files[index] = NULL;
				fput(file);
				break;
			}
		}
		nr_args--;
		done++;
		up->offset++;
	}

	if (needs_switch) {
		percpu_ref_kill(&data->node->refs);
		io_sqe_files_set_node(data, ref_node);
	} else
		destroy_fixed_file_ref_node(ref_node);

	return done ? done : err;
}

static int io_sqe_files_update(struct io_ring_ctx *ctx, void __user *arg,
			       unsigned nr_args)
{
	struct io_uring_files_update up;

	if (!ctx->file_data)
		return -ENXIO;
	if (!nr_args)
		return -EINVAL;
	if (copy_from_user(&up, arg, sizeof(up)))
		return -EFAULT;
	if (up.resv)
		return -EINVAL;

	return __io_sqe_files_update(ctx, &up, nr_args);
}

static void io_free_work(struct io_wq_work *work)
{
	struct io_kiocb *req = container_of(work, struct io_kiocb, work);

	/* Consider that io_steal_work() relies on this ref */
	io_put_req(req);
}

static int io_init_wq_offload(struct io_ring_ctx *ctx,
			      struct io_uring_params *p)
{
	struct io_wq_data data;
	struct fd f;
	struct io_ring_ctx *ctx_attach;
	unsigned int concurrency;
	int ret = 0;

	data.user = ctx->user;
	data.free_work = io_free_work;
	data.do_work = io_wq_submit_work;

	if (!(p->flags & IORING_SETUP_ATTACH_WQ)) {
		/* Do QD, or 4 * CPUS, whatever is smallest */
		concurrency = min(ctx->sq_entries, 4 * num_online_cpus());

		ctx->io_wq = io_wq_create(concurrency, &data);
		if (IS_ERR(ctx->io_wq)) {
			ret = PTR_ERR(ctx->io_wq);
			ctx->io_wq = NULL;
		}
		return ret;
	}

	f = fdget(p->wq_fd);
	if (!f.file)
		return -EBADF;

	if (f.file->f_op != &io_uring_fops) {
		ret = -EINVAL;
		goto out_fput;
	}

	ctx_attach = f.file->private_data;
	/* @io_wq is protected by holding the fd */
	if (!io_wq_get(ctx_attach->io_wq, &data)) {
		ret = -EINVAL;
		goto out_fput;
	}

	ctx->io_wq = ctx_attach->io_wq;
out_fput:
	fdput(f);
	return ret;
}

static int io_uring_alloc_task_context(struct task_struct *task)
{
	struct io_uring_task *tctx;
	int ret;

	tctx = kmalloc(sizeof(*tctx), GFP_KERNEL);
	if (unlikely(!tctx))
		return -ENOMEM;

	ret = percpu_counter_init(&tctx->inflight, 0, GFP_KERNEL);
	if (unlikely(ret)) {
		kfree(tctx);
		return ret;
	}

	xa_init(&tctx->xa);
	init_waitqueue_head(&tctx->wait);
	tctx->last = NULL;
	atomic_set(&tctx->in_idle, 0);
	tctx->sqpoll = false;
	io_init_identity(&tctx->__identity);
	tctx->identity = &tctx->__identity;
	task->io_uring = tctx;
	return 0;
}

void __io_uring_free(struct task_struct *tsk)
{
	struct io_uring_task *tctx = tsk->io_uring;

	WARN_ON_ONCE(!xa_empty(&tctx->xa));
	WARN_ON_ONCE(refcount_read(&tctx->identity->count) != 1);
	if (tctx->identity != &tctx->__identity)
		kfree(tctx->identity);
	percpu_counter_destroy(&tctx->inflight);
	kfree(tctx);
	tsk->io_uring = NULL;
}

static int io_sq_offload_create(struct io_ring_ctx *ctx,
				struct io_uring_params *p)
{
	int ret;

	if (ctx->flags & IORING_SETUP_SQPOLL) {
		struct io_sq_data *sqd;

		ret = -EPERM;
		if (!capable(CAP_SYS_ADMIN))
			goto err;

		sqd = io_get_sq_data(p);
		if (IS_ERR(sqd)) {
			ret = PTR_ERR(sqd);
			goto err;
		}

		ctx->sq_data = sqd;
		io_sq_thread_park(sqd);
		mutex_lock(&sqd->ctx_lock);
		list_add(&ctx->sqd_list, &sqd->ctx_new_list);
		mutex_unlock(&sqd->ctx_lock);
		io_sq_thread_unpark(sqd);

		ctx->sq_thread_idle = msecs_to_jiffies(p->sq_thread_idle);
		if (!ctx->sq_thread_idle)
			ctx->sq_thread_idle = HZ;

		if (sqd->thread)
			goto done;

		if (p->flags & IORING_SETUP_SQ_AFF) {
			int cpu = p->sq_thread_cpu;

			ret = -EINVAL;
			if (cpu >= nr_cpu_ids)
				goto err;
			if (!cpu_online(cpu))
				goto err;

			sqd->thread = kthread_create_on_cpu(io_sq_thread, sqd,
							cpu, "io_uring-sq");
		} else {
			sqd->thread = kthread_create(io_sq_thread, sqd,
							"io_uring-sq");
		}
		if (IS_ERR(sqd->thread)) {
			ret = PTR_ERR(sqd->thread);
			sqd->thread = NULL;
			goto err;
		}
		ret = io_uring_alloc_task_context(sqd->thread);
		if (ret)
			goto err;
	} else if (p->flags & IORING_SETUP_SQ_AFF) {
		/* Can't have SQ_AFF without SQPOLL */
		ret = -EINVAL;
		goto err;
	}

done:
	ret = io_init_wq_offload(ctx, p);
	if (ret)
		goto err;

	return 0;
err:
	io_finish_async(ctx);
	return ret;
}

static void io_sq_offload_start(struct io_ring_ctx *ctx)
{
	struct io_sq_data *sqd = ctx->sq_data;

	ctx->flags &= ~IORING_SETUP_R_DISABLED;
	if ((ctx->flags & IORING_SETUP_SQPOLL) && sqd && sqd->thread)
		wake_up_process(sqd->thread);
}

static inline void __io_unaccount_mem(struct user_struct *user,
				      unsigned long nr_pages)
{
	atomic_long_sub(nr_pages, &user->locked_vm);
}

static inline int __io_account_mem(struct user_struct *user,
				   unsigned long nr_pages)
{
	unsigned long page_limit, cur_pages, new_pages;

	/* Don't allow more pages than we can safely lock */
	page_limit = rlimit(RLIMIT_MEMLOCK) >> PAGE_SHIFT;

	do {
		cur_pages = atomic_long_read(&user->locked_vm);
		new_pages = cur_pages + nr_pages;
		if (new_pages > page_limit)
			return -ENOMEM;
	} while (atomic_long_cmpxchg(&user->locked_vm, cur_pages,
					new_pages) != cur_pages);

	return 0;
}

static void io_unaccount_mem(struct io_ring_ctx *ctx, unsigned long nr_pages,
			     enum io_mem_account acct)
{
	if (ctx->limit_mem)
		__io_unaccount_mem(ctx->user, nr_pages);

	if (ctx->mm_account) {
		if (acct == ACCT_LOCKED)
			ctx->mm_account->locked_vm -= nr_pages;
		else if (acct == ACCT_PINNED)
			atomic64_sub(nr_pages, &ctx->mm_account->pinned_vm);
	}
}

static int io_account_mem(struct io_ring_ctx *ctx, unsigned long nr_pages,
			  enum io_mem_account acct)
{
	int ret;

	if (ctx->limit_mem) {
		ret = __io_account_mem(ctx->user, nr_pages);
		if (ret)
			return ret;
	}

	if (ctx->mm_account) {
		if (acct == ACCT_LOCKED)
			ctx->mm_account->locked_vm += nr_pages;
		else if (acct == ACCT_PINNED)
			atomic64_add(nr_pages, &ctx->mm_account->pinned_vm);
	}

	return 0;
}

static void io_mem_free(void *ptr)
{
	struct page *page;

	if (!ptr)
		return;

	page = virt_to_head_page(ptr);
	if (put_page_testzero(page))
		free_compound_page(page);
}

static void *io_mem_alloc(size_t size)
{
	gfp_t gfp_flags = GFP_KERNEL | __GFP_ZERO | __GFP_NOWARN | __GFP_COMP |
				__GFP_NORETRY;

	return (void *) __get_free_pages(gfp_flags, get_order(size));
}

static unsigned long rings_size(unsigned sq_entries, unsigned cq_entries,
				size_t *sq_offset)
{
	struct io_rings *rings;
	size_t off, sq_array_size;

	off = struct_size(rings, cqes, cq_entries);
	if (off == SIZE_MAX)
		return SIZE_MAX;

#ifdef CONFIG_SMP
	off = ALIGN(off, SMP_CACHE_BYTES);
	if (off == 0)
		return SIZE_MAX;
#endif

	if (sq_offset)
		*sq_offset = off;

	sq_array_size = array_size(sizeof(u32), sq_entries);
	if (sq_array_size == SIZE_MAX)
		return SIZE_MAX;

	if (check_add_overflow(off, sq_array_size, &off))
		return SIZE_MAX;

	return off;
}

static unsigned long ring_pages(unsigned sq_entries, unsigned cq_entries)
{
	size_t pages;

	pages = (size_t)1 << get_order(
		rings_size(sq_entries, cq_entries, NULL));
	pages += (size_t)1 << get_order(
		array_size(sizeof(struct io_uring_sqe), sq_entries));

	return pages;
}

static int io_sqe_buffer_unregister(struct io_ring_ctx *ctx)
{
	int i, j;

	if (!ctx->user_bufs)
		return -ENXIO;

	for (i = 0; i < ctx->nr_user_bufs; i++) {
		struct io_mapped_ubuf *imu = &ctx->user_bufs[i];

		for (j = 0; j < imu->nr_bvecs; j++)
			unpin_user_page(imu->bvec[j].bv_page);

		if (imu->acct_pages)
			io_unaccount_mem(ctx, imu->acct_pages, ACCT_PINNED);
		kvfree(imu->bvec);
		imu->nr_bvecs = 0;
	}

	kfree(ctx->user_bufs);
	ctx->user_bufs = NULL;
	ctx->nr_user_bufs = 0;
	return 0;
}

static int io_copy_iov(struct io_ring_ctx *ctx, struct iovec *dst,
		       void __user *arg, unsigned index)
{
	struct iovec __user *src;

#ifdef CONFIG_COMPAT
	if (ctx->compat) {
		struct compat_iovec __user *ciovs;
		struct compat_iovec ciov;

		ciovs = (struct compat_iovec __user *) arg;
		if (copy_from_user(&ciov, &ciovs[index], sizeof(ciov)))
			return -EFAULT;

		dst->iov_base = u64_to_user_ptr((u64)ciov.iov_base);
		dst->iov_len = ciov.iov_len;
		return 0;
	}
#endif
	src = (struct iovec __user *) arg;
	if (copy_from_user(dst, &src[index], sizeof(*dst)))
		return -EFAULT;
	return 0;
}

/*
 * Not super efficient, but this is just a registration time. And we do cache
 * the last compound head, so generally we'll only do a full search if we don't
 * match that one.
 *
 * We check if the given compound head page has already been accounted, to
 * avoid double accounting it. This allows us to account the full size of the
 * page, not just the constituent pages of a huge page.
 */
static bool headpage_already_acct(struct io_ring_ctx *ctx, struct page **pages,
				  int nr_pages, struct page *hpage)
{
	int i, j;

	/* check current page array */
	for (i = 0; i < nr_pages; i++) {
		if (!PageCompound(pages[i]))
			continue;
		if (compound_head(pages[i]) == hpage)
			return true;
	}

	/* check previously registered pages */
	for (i = 0; i < ctx->nr_user_bufs; i++) {
		struct io_mapped_ubuf *imu = &ctx->user_bufs[i];

		for (j = 0; j < imu->nr_bvecs; j++) {
			if (!PageCompound(imu->bvec[j].bv_page))
				continue;
			if (compound_head(imu->bvec[j].bv_page) == hpage)
				return true;
		}
	}

	return false;
}

static int io_buffer_account_pin(struct io_ring_ctx *ctx, struct page **pages,
				 int nr_pages, struct io_mapped_ubuf *imu,
				 struct page **last_hpage)
{
	int i, ret;

	for (i = 0; i < nr_pages; i++) {
		if (!PageCompound(pages[i])) {
			imu->acct_pages++;
		} else {
			struct page *hpage;

			hpage = compound_head(pages[i]);
			if (hpage == *last_hpage)
				continue;
			*last_hpage = hpage;
			if (headpage_already_acct(ctx, pages, i, hpage))
				continue;
			imu->acct_pages += page_size(hpage) >> PAGE_SHIFT;
		}
	}

	if (!imu->acct_pages)
		return 0;

	ret = io_account_mem(ctx, imu->acct_pages, ACCT_PINNED);
	if (ret)
		imu->acct_pages = 0;
	return ret;
}

static int io_sqe_buffer_register(struct io_ring_ctx *ctx, void __user *arg,
				  unsigned nr_args)
{
	struct vm_area_struct **vmas = NULL;
	struct page **pages = NULL;
	struct page *last_hpage = NULL;
	int i, j, got_pages = 0;
	int ret = -EINVAL;

	if (ctx->user_bufs)
		return -EBUSY;
	if (!nr_args || nr_args > UIO_MAXIOV)
		return -EINVAL;

	ctx->user_bufs = kcalloc(nr_args, sizeof(struct io_mapped_ubuf),
					GFP_KERNEL);
	if (!ctx->user_bufs)
		return -ENOMEM;

	for (i = 0; i < nr_args; i++) {
		struct io_mapped_ubuf *imu = &ctx->user_bufs[i];
		unsigned long off, start, end, ubuf;
		int pret, nr_pages;
		struct iovec iov;
		size_t size;

		ret = io_copy_iov(ctx, &iov, arg, i);
		if (ret)
			goto err;

		/*
		 * Don't impose further limits on the size and buffer
		 * constraints here, we'll -EINVAL later when IO is
		 * submitted if they are wrong.
		 */
		ret = -EFAULT;
		if (!iov.iov_base || !iov.iov_len)
			goto err;

		/* arbitrary limit, but we need something */
		if (iov.iov_len > SZ_1G)
			goto err;

		ubuf = (unsigned long) iov.iov_base;
		end = (ubuf + iov.iov_len + PAGE_SIZE - 1) >> PAGE_SHIFT;
		start = ubuf >> PAGE_SHIFT;
		nr_pages = end - start;

		ret = 0;
		if (!pages || nr_pages > got_pages) {
			kvfree(vmas);
			kvfree(pages);
			pages = kvmalloc_array(nr_pages, sizeof(struct page *),
						GFP_KERNEL);
			vmas = kvmalloc_array(nr_pages,
					sizeof(struct vm_area_struct *),
					GFP_KERNEL);
			if (!pages || !vmas) {
				ret = -ENOMEM;
				goto err;
			}
			got_pages = nr_pages;
		}

		imu->bvec = kvmalloc_array(nr_pages, sizeof(struct bio_vec),
						GFP_KERNEL);
		ret = -ENOMEM;
		if (!imu->bvec)
			goto err;

		ret = 0;
		mmap_read_lock(current->mm);
		pret = pin_user_pages(ubuf, nr_pages,
				      FOLL_WRITE | FOLL_LONGTERM,
				      pages, vmas);
		if (pret == nr_pages) {
			/* don't support file backed memory */
			for (j = 0; j < nr_pages; j++) {
				struct vm_area_struct *vma = vmas[j];

				if (vma->vm_file &&
				    !is_file_hugepages(vma->vm_file)) {
					ret = -EOPNOTSUPP;
					break;
				}
			}
		} else {
			ret = pret < 0 ? pret : -EFAULT;
		}
		mmap_read_unlock(current->mm);
		if (ret) {
			/*
			 * if we did partial map, or found file backed vmas,
			 * release any pages we did get
			 */
			if (pret > 0)
				unpin_user_pages(pages, pret);
			kvfree(imu->bvec);
			goto err;
		}

		ret = io_buffer_account_pin(ctx, pages, pret, imu, &last_hpage);
		if (ret) {
			unpin_user_pages(pages, pret);
			kvfree(imu->bvec);
			goto err;
		}

		off = ubuf & ~PAGE_MASK;
		size = iov.iov_len;
		for (j = 0; j < nr_pages; j++) {
			size_t vec_len;

			vec_len = min_t(size_t, size, PAGE_SIZE - off);
			imu->bvec[j].bv_page = pages[j];
			imu->bvec[j].bv_len = vec_len;
			imu->bvec[j].bv_offset = off;
			off = 0;
			size -= vec_len;
		}
		/* store original address for later verification */
		imu->ubuf = ubuf;
		imu->len = iov.iov_len;
		imu->nr_bvecs = nr_pages;

		ctx->nr_user_bufs++;
	}
	kvfree(pages);
	kvfree(vmas);
	return 0;
err:
	kvfree(pages);
	kvfree(vmas);
	io_sqe_buffer_unregister(ctx);
	return ret;
}

static int io_eventfd_register(struct io_ring_ctx *ctx, void __user *arg)
{
	__s32 __user *fds = arg;
	int fd;

	if (ctx->cq_ev_fd)
		return -EBUSY;

	if (copy_from_user(&fd, fds, sizeof(*fds)))
		return -EFAULT;

	ctx->cq_ev_fd = eventfd_ctx_fdget(fd);
	if (IS_ERR(ctx->cq_ev_fd)) {
		int ret = PTR_ERR(ctx->cq_ev_fd);
		ctx->cq_ev_fd = NULL;
		return ret;
	}

	return 0;
}

static int io_eventfd_unregister(struct io_ring_ctx *ctx)
{
	if (ctx->cq_ev_fd) {
		eventfd_ctx_put(ctx->cq_ev_fd);
		ctx->cq_ev_fd = NULL;
		return 0;
	}

	return -ENXIO;
}

static void io_destroy_buffers(struct io_ring_ctx *ctx)
{
	struct io_buffer *buf;
	unsigned long index;

	xa_for_each(&ctx->io_buffers, index, buf)
		__io_remove_buffers(ctx, buf, index, -1U);
}

static void io_ring_ctx_free(struct io_ring_ctx *ctx)
{
	io_finish_async(ctx);
	io_sqe_buffer_unregister(ctx);

	if (ctx->sqo_task) {
		put_task_struct(ctx->sqo_task);
		ctx->sqo_task = NULL;
		mmdrop(ctx->mm_account);
		ctx->mm_account = NULL;
	}

#ifdef CONFIG_BLK_CGROUP
	if (ctx->sqo_blkcg_css)
		css_put(ctx->sqo_blkcg_css);
#endif

	io_sqe_files_unregister(ctx);
	io_eventfd_unregister(ctx);
	io_destroy_buffers(ctx);

#if defined(CONFIG_UNIX)
	if (ctx->ring_sock) {
		ctx->ring_sock->file = NULL; /* so that iput() is called */
		sock_release(ctx->ring_sock);
	}
#endif

	io_mem_free(ctx->rings);
	io_mem_free(ctx->sq_sqes);

	percpu_ref_exit(&ctx->refs);
	free_uid(ctx->user);
	put_cred(ctx->creds);
	kfree(ctx->cancel_hash);
	kmem_cache_free(req_cachep, ctx->fallback_req);
	kfree(ctx);
}

static __poll_t io_uring_poll(struct file *file, poll_table *wait)
{
	struct io_ring_ctx *ctx = file->private_data;
	__poll_t mask = 0;

	poll_wait(file, &ctx->cq_wait, wait);
	/*
	 * synchronizes with barrier from wq_has_sleeper call in
	 * io_commit_cqring
	 */
	smp_rmb();
	if (!io_sqring_full(ctx))
		mask |= EPOLLOUT | EPOLLWRNORM;

	/*
	 * Don't flush cqring overflow list here, just do a simple check.
	 * Otherwise there could possible be ABBA deadlock:
	 *      CPU0                    CPU1
	 *      ----                    ----
	 * lock(&ctx->uring_lock);
	 *                              lock(&ep->mtx);
	 *                              lock(&ctx->uring_lock);
	 * lock(&ep->mtx);
	 *
	 * Users may get EPOLLIN meanwhile seeing nothing in cqring, this
	 * pushs them to do the flush.
	 */
	if (io_cqring_events(ctx) || test_bit(0, &ctx->cq_check_overflow))
		mask |= EPOLLIN | EPOLLRDNORM;

	return mask;
}

static int io_uring_fasync(int fd, struct file *file, int on)
{
	struct io_ring_ctx *ctx = file->private_data;

	return fasync_helper(fd, file, on, &ctx->cq_fasync);
}

static int io_unregister_personality(struct io_ring_ctx *ctx, unsigned id)
{
	struct io_identity *iod;

	iod = xa_erase(&ctx->personalities, id);
	if (iod) {
		put_cred(iod->creds);
		if (refcount_dec_and_test(&iod->count))
			kfree(iod);
		return 0;
	}

	return -EINVAL;
}

static void io_ring_exit_work(struct work_struct *work)
{
	struct io_ring_ctx *ctx = container_of(work, struct io_ring_ctx,
					       exit_work);

	/*
	 * If we're doing polled IO and end up having requests being
	 * submitted async (out-of-line), then completions can come in while
	 * we're waiting for refs to drop. We need to reap these manually,
	 * as nobody else will be looking for them.
	 */
	do {
		io_iopoll_try_reap_events(ctx);
	} while (!wait_for_completion_timeout(&ctx->ref_comp, HZ/20));
	io_ring_ctx_free(ctx);
}

static bool io_cancel_ctx_cb(struct io_wq_work *work, void *data)
{
	struct io_kiocb *req = container_of(work, struct io_kiocb, work);

	return req->ctx == data;
}

static void io_ring_ctx_wait_and_kill(struct io_ring_ctx *ctx)
{
	unsigned long index;
	struct io_identify *iod;

	mutex_lock(&ctx->uring_lock);
	percpu_ref_kill(&ctx->refs);
	/* if force is set, the ring is going away. always drop after that */

	if (WARN_ON_ONCE((ctx->flags & IORING_SETUP_SQPOLL) && !ctx->sqo_dead))
		ctx->sqo_dead = 1;

	ctx->cq_overflow_flushed = 1;
	if (ctx->rings)
		__io_cqring_overflow_flush(ctx, true, NULL, NULL);
	mutex_unlock(&ctx->uring_lock);

	io_kill_timeouts(ctx, NULL, NULL);
	io_poll_remove_all(ctx, NULL, NULL);

	if (ctx->io_wq)
		io_wq_cancel_cb(ctx->io_wq, io_cancel_ctx_cb, ctx, true);

	/* if we failed setting up the ctx, we might not have any rings */
	io_iopoll_try_reap_events(ctx);
	xa_for_each(&ctx->personalities, index, iod)
		 io_unregister_personality(ctx, index);

	/*
	 * Do this upfront, so we won't have a grace period where the ring
	 * is closed but resources aren't reaped yet. This can cause
	 * spurious failure in setting up a new ring.
	 */
	io_unaccount_mem(ctx, ring_pages(ctx->sq_entries, ctx->cq_entries),
			 ACCT_LOCKED);

	INIT_WORK(&ctx->exit_work, io_ring_exit_work);
	/*
	 * Use system_unbound_wq to avoid spawning tons of event kworkers
	 * if we're exiting a ton of rings at the same time. It just adds
	 * noise and overhead, there's no discernable change in runtime
	 * over using system_wq.
	 */
	queue_work(system_unbound_wq, &ctx->exit_work);
}

static int io_uring_release(struct inode *inode, struct file *file)
{
	struct io_ring_ctx *ctx = file->private_data;

	file->private_data = NULL;
	io_ring_ctx_wait_and_kill(ctx);
	return 0;
}

struct io_task_cancel {
	struct task_struct *task;
	struct files_struct *files;
};

static bool io_cancel_task_cb(struct io_wq_work *work, void *data)
{
	struct io_kiocb *req = container_of(work, struct io_kiocb, work);
	struct io_task_cancel *cancel = data;
	bool ret;

	if (cancel->files && (req->flags & REQ_F_LINK_TIMEOUT)) {
		unsigned long flags;
		struct io_ring_ctx *ctx = req->ctx;

		/* protect against races with linked timeouts */
		spin_lock_irqsave(&ctx->completion_lock, flags);
		ret = io_match_task(req, cancel->task, cancel->files);
		spin_unlock_irqrestore(&ctx->completion_lock, flags);
	} else {
		ret = io_match_task(req, cancel->task, cancel->files);
	}
	return ret;
}

static void io_cancel_defer_files(struct io_ring_ctx *ctx,
				  struct task_struct *task,
				  struct files_struct *files)
{
	struct io_defer_entry *de = NULL;
	LIST_HEAD(list);

	spin_lock_irq(&ctx->completion_lock);
	list_for_each_entry_reverse(de, &ctx->defer_list, list) {
		if (io_match_task(de->req, task, files)) {
			list_cut_position(&list, &ctx->defer_list, &de->list);
			break;
		}
	}
	spin_unlock_irq(&ctx->completion_lock);

	while (!list_empty(&list)) {
		de = list_first_entry(&list, struct io_defer_entry, list);
		list_del_init(&de->list);
		req_set_fail_links(de->req);
		io_put_req(de->req);
		io_req_complete(de->req, -ECANCELED);
		kfree(de);
	}
}

static int io_uring_count_inflight(struct io_ring_ctx *ctx,
				   struct task_struct *task,
				   struct files_struct *files)
{
	struct io_kiocb *req;
	int cnt = 0;

	spin_lock_irq(&ctx->inflight_lock);
	list_for_each_entry(req, &ctx->inflight_list, inflight_entry)
		cnt += io_match_task(req, task, files);
	spin_unlock_irq(&ctx->inflight_lock);
	return cnt;
}

static void io_uring_cancel_files(struct io_ring_ctx *ctx,
				  struct task_struct *task,
				  struct files_struct *files)
{
	while (!list_empty_careful(&ctx->inflight_list)) {
		struct io_task_cancel cancel = { .task = task, .files = files };
		DEFINE_WAIT(wait);
		int inflight;

		inflight = io_uring_count_inflight(ctx, task, files);
		if (!inflight)
			break;

		io_wq_cancel_cb(ctx->io_wq, io_cancel_task_cb, &cancel, true);
		io_poll_remove_all(ctx, task, files);
		io_kill_timeouts(ctx, task, files);
		/* cancellations _may_ trigger task work */
		io_run_task_work();

		prepare_to_wait(&task->io_uring->wait, &wait,
				TASK_UNINTERRUPTIBLE);
		if (inflight == io_uring_count_inflight(ctx, task, files))
			schedule();
		finish_wait(&task->io_uring->wait, &wait);
	}
}

static void __io_uring_cancel_task_requests(struct io_ring_ctx *ctx,
					    struct task_struct *task)
{
	while (1) {
		struct io_task_cancel cancel = { .task = task, .files = NULL, };
		enum io_wq_cancel cret;
		bool ret = false;

		cret = io_wq_cancel_cb(ctx->io_wq, io_cancel_task_cb, &cancel, true);
		if (cret != IO_WQ_CANCEL_NOTFOUND)
			ret = true;

		/* SQPOLL thread does its own polling */
		if (!(ctx->flags & IORING_SETUP_SQPOLL)) {
			while (!list_empty_careful(&ctx->iopoll_list)) {
				io_iopoll_try_reap_events(ctx);
				ret = true;
			}
		}

		ret |= io_poll_remove_all(ctx, task, NULL);
		ret |= io_kill_timeouts(ctx, task, NULL);
		if (!ret)
			break;
		io_run_task_work();
		cond_resched();
	}
}

static void io_disable_sqo_submit(struct io_ring_ctx *ctx)
{
	mutex_lock(&ctx->uring_lock);
	ctx->sqo_dead = 1;
	if (ctx->flags & IORING_SETUP_R_DISABLED)
		io_sq_offload_start(ctx);
	mutex_unlock(&ctx->uring_lock);

	/* make sure callers enter the ring to get error */
	if (ctx->rings)
		io_ring_set_wakeup_flag(ctx);
}

/*
 * We need to iteratively cancel requests, in case a request has dependent
 * hard links. These persist even for failure of cancelations, hence keep
 * looping until none are found.
 */
static void io_uring_cancel_task_requests(struct io_ring_ctx *ctx,
					  struct files_struct *files)
{
	struct task_struct *task = current;

	if ((ctx->flags & IORING_SETUP_SQPOLL) && ctx->sq_data) {
		io_disable_sqo_submit(ctx);
		task = ctx->sq_data->thread;
		atomic_inc(&task->io_uring->in_idle);
		io_sq_thread_park(ctx->sq_data);
	}

	io_cancel_defer_files(ctx, task, files);
	io_cqring_overflow_flush(ctx, true, task, files);

<<<<<<< HEAD
	io_uring_cancel_files(ctx, task, files);
	if (!files)
		__io_uring_cancel_task_requests(ctx, task);
=======
	if (!files)
		__io_uring_cancel_task_requests(ctx, task);
	else
		io_uring_cancel_files(ctx, task, files);
>>>>>>> b80e8389

	if ((ctx->flags & IORING_SETUP_SQPOLL) && ctx->sq_data) {
		atomic_dec(&task->io_uring->in_idle);
		io_sq_thread_unpark(ctx->sq_data);
	}
}

/*
 * Note that this task has used io_uring. We use it for cancelation purposes.
 */
static int io_uring_add_task_file(struct io_ring_ctx *ctx, struct file *file)
{
	struct io_uring_task *tctx = current->io_uring;
	int ret;

	if (unlikely(!tctx)) {
		ret = io_uring_alloc_task_context(current);
		if (unlikely(ret))
			return ret;
		tctx = current->io_uring;
	}
	if (tctx->last != file) {
		void *old = xa_load(&tctx->xa, (unsigned long)file);

		if (!old) {
			get_file(file);
			ret = xa_err(xa_store(&tctx->xa, (unsigned long)file,
						file, GFP_KERNEL));
			if (ret) {
				fput(file);
				return ret;
			}
		}
		tctx->last = file;
	}

	/*
	 * This is race safe in that the task itself is doing this, hence it
	 * cannot be going through the exit/cancel paths at the same time.
	 * This cannot be modified while exit/cancel is running.
	 */
	if (!tctx->sqpoll && (ctx->flags & IORING_SETUP_SQPOLL))
		tctx->sqpoll = true;

	return 0;
}

/*
 * Remove this io_uring_file -> task mapping.
 */
static void io_uring_del_task_file(struct file *file)
{
	struct io_uring_task *tctx = current->io_uring;

	if (tctx->last == file)
		tctx->last = NULL;
	file = xa_erase(&tctx->xa, (unsigned long)file);
	if (file)
		fput(file);
}

static void io_uring_remove_task_files(struct io_uring_task *tctx)
{
	struct file *file;
	unsigned long index;

	xa_for_each(&tctx->xa, index, file)
		io_uring_del_task_file(file);
}

void __io_uring_files_cancel(struct files_struct *files)
{
	struct io_uring_task *tctx = current->io_uring;
	struct file *file;
	unsigned long index;

	/* make sure overflow events are dropped */
	atomic_inc(&tctx->in_idle);
	xa_for_each(&tctx->xa, index, file)
		io_uring_cancel_task_requests(file->private_data, files);
	atomic_dec(&tctx->in_idle);

	if (files)
		io_uring_remove_task_files(tctx);
}

static s64 tctx_inflight(struct io_uring_task *tctx)
{
	unsigned long index;
	struct file *file;
	s64 inflight;

	inflight = percpu_counter_sum(&tctx->inflight);
	if (!tctx->sqpoll)
		return inflight;

	/*
	 * If we have SQPOLL rings, then we need to iterate and find them, and
	 * add the pending count for those.
	 */
	xa_for_each(&tctx->xa, index, file) {
		struct io_ring_ctx *ctx = file->private_data;

		if (ctx->flags & IORING_SETUP_SQPOLL) {
			struct io_uring_task *__tctx = ctx->sqo_task->io_uring;

			inflight += percpu_counter_sum(&__tctx->inflight);
		}
	}

	return inflight;
}

/*
 * Find any io_uring fd that this task has registered or done IO on, and cancel
 * requests.
 */
void __io_uring_task_cancel(void)
{
	struct io_uring_task *tctx = current->io_uring;
	DEFINE_WAIT(wait);
	s64 inflight;

	/* make sure overflow events are dropped */
	atomic_inc(&tctx->in_idle);

	/* trigger io_disable_sqo_submit() */
	if (tctx->sqpoll)
		__io_uring_files_cancel(NULL);

	do {
		/* read completions before cancelations */
		inflight = tctx_inflight(tctx);
		if (!inflight)
			break;
		__io_uring_files_cancel(NULL);

		prepare_to_wait(&tctx->wait, &wait, TASK_UNINTERRUPTIBLE);

		/*
		 * If we've seen completions, retry without waiting. This
		 * avoids a race where a completion comes in before we did
		 * prepare_to_wait().
		 */
		if (inflight == tctx_inflight(tctx))
			schedule();
		finish_wait(&tctx->wait, &wait);
	} while (1);

	atomic_dec(&tctx->in_idle);

	io_uring_remove_task_files(tctx);
}

static int io_uring_flush(struct file *file, void *data)
{
	struct io_uring_task *tctx = current->io_uring;
	struct io_ring_ctx *ctx = file->private_data;

	if (fatal_signal_pending(current) || (current->flags & PF_EXITING))
		io_uring_cancel_task_requests(ctx, NULL);

	if (!tctx)
		return 0;

	/* we should have cancelled and erased it before PF_EXITING */
	WARN_ON_ONCE((current->flags & PF_EXITING) &&
		     xa_load(&tctx->xa, (unsigned long)file));

	/*
	 * fput() is pending, will be 2 if the only other ref is our potential
	 * task file note. If the task is exiting, drop regardless of count.
	 */
	if (atomic_long_read(&file->f_count) != 2)
		return 0;

	if (ctx->flags & IORING_SETUP_SQPOLL) {
		/* there is only one file note, which is owned by sqo_task */
		WARN_ON_ONCE(ctx->sqo_task != current &&
			     xa_load(&tctx->xa, (unsigned long)file));
		/* sqo_dead check is for when this happens after cancellation */
		WARN_ON_ONCE(ctx->sqo_task == current && !ctx->sqo_dead &&
			     !xa_load(&tctx->xa, (unsigned long)file));

		io_disable_sqo_submit(ctx);
	}

	if (!(ctx->flags & IORING_SETUP_SQPOLL) || ctx->sqo_task == current)
		io_uring_del_task_file(file);
	return 0;
}

static void *io_uring_validate_mmap_request(struct file *file,
					    loff_t pgoff, size_t sz)
{
	struct io_ring_ctx *ctx = file->private_data;
	loff_t offset = pgoff << PAGE_SHIFT;
	struct page *page;
	void *ptr;

	switch (offset) {
	case IORING_OFF_SQ_RING:
	case IORING_OFF_CQ_RING:
		ptr = ctx->rings;
		break;
	case IORING_OFF_SQES:
		ptr = ctx->sq_sqes;
		break;
	default:
		return ERR_PTR(-EINVAL);
	}

	page = virt_to_head_page(ptr);
	if (sz > page_size(page))
		return ERR_PTR(-EINVAL);

	return ptr;
}

#ifdef CONFIG_MMU

static int io_uring_mmap(struct file *file, struct vm_area_struct *vma)
{
	size_t sz = vma->vm_end - vma->vm_start;
	unsigned long pfn;
	void *ptr;

	ptr = io_uring_validate_mmap_request(file, vma->vm_pgoff, sz);
	if (IS_ERR(ptr))
		return PTR_ERR(ptr);

	pfn = virt_to_phys(ptr) >> PAGE_SHIFT;
	return remap_pfn_range(vma, vma->vm_start, pfn, sz, vma->vm_page_prot);
}

#else /* !CONFIG_MMU */

static int io_uring_mmap(struct file *file, struct vm_area_struct *vma)
{
	return vma->vm_flags & (VM_SHARED | VM_MAYSHARE) ? 0 : -EINVAL;
}

static unsigned int io_uring_nommu_mmap_capabilities(struct file *file)
{
	return NOMMU_MAP_DIRECT | NOMMU_MAP_READ | NOMMU_MAP_WRITE;
}

static unsigned long io_uring_nommu_get_unmapped_area(struct file *file,
	unsigned long addr, unsigned long len,
	unsigned long pgoff, unsigned long flags)
{
	void *ptr;

	ptr = io_uring_validate_mmap_request(file, pgoff, len);
	if (IS_ERR(ptr))
		return PTR_ERR(ptr);

	return (unsigned long) ptr;
}

#endif /* !CONFIG_MMU */

static int io_sqpoll_wait_sq(struct io_ring_ctx *ctx)
{
	int ret = 0;
	DEFINE_WAIT(wait);

	do {
		if (!io_sqring_full(ctx))
			break;

		prepare_to_wait(&ctx->sqo_sq_wait, &wait, TASK_INTERRUPTIBLE);

		if (unlikely(ctx->sqo_dead)) {
			ret = -EOWNERDEAD;
			goto out;
		}

		if (!io_sqring_full(ctx))
			break;

		schedule();
	} while (!signal_pending(current));

	finish_wait(&ctx->sqo_sq_wait, &wait);
out:
	return ret;
}

SYSCALL_DEFINE6(io_uring_enter, unsigned int, fd, u32, to_submit,
		u32, min_complete, u32, flags, const sigset_t __user *, sig,
		size_t, sigsz)
{
	struct io_ring_ctx *ctx;
	long ret = -EBADF;
	int submitted = 0;
	struct fd f;

	io_run_task_work();

	if (flags & ~(IORING_ENTER_GETEVENTS | IORING_ENTER_SQ_WAKEUP |
			IORING_ENTER_SQ_WAIT))
		return -EINVAL;

	f = fdget(fd);
	if (!f.file)
		return -EBADF;

	ret = -EOPNOTSUPP;
	if (f.file->f_op != &io_uring_fops)
		goto out_fput;

	ret = -ENXIO;
	ctx = f.file->private_data;
	if (!percpu_ref_tryget(&ctx->refs))
		goto out_fput;

	ret = -EBADFD;
	if (ctx->flags & IORING_SETUP_R_DISABLED)
		goto out;

	/*
	 * For SQ polling, the thread will do all submissions and completions.
	 * Just return the requested submit count, and wake the thread if
	 * we were asked to.
	 */
	ret = 0;
	if (ctx->flags & IORING_SETUP_SQPOLL) {
		io_cqring_overflow_flush(ctx, false, NULL, NULL);

		if (unlikely(ctx->sqo_dead)) {
			ret = -EOWNERDEAD;
			goto out;
		}
		if (flags & IORING_ENTER_SQ_WAKEUP)
			wake_up(&ctx->sq_data->wait);
		if (flags & IORING_ENTER_SQ_WAIT) {
			ret = io_sqpoll_wait_sq(ctx);
			if (ret)
				goto out;
		}
		submitted = to_submit;
	} else if (to_submit) {
		ret = io_uring_add_task_file(ctx, f.file);
		if (unlikely(ret))
			goto out;
		mutex_lock(&ctx->uring_lock);
		submitted = io_submit_sqes(ctx, to_submit);
		mutex_unlock(&ctx->uring_lock);

		if (submitted != to_submit)
			goto out;
	}
	if (flags & IORING_ENTER_GETEVENTS) {
		min_complete = min(min_complete, ctx->cq_entries);

		/*
		 * When SETUP_IOPOLL and SETUP_SQPOLL are both enabled, user
		 * space applications don't need to do io completion events
		 * polling again, they can rely on io_sq_thread to do polling
		 * work, which can reduce cpu usage and uring_lock contention.
		 */
		if (ctx->flags & IORING_SETUP_IOPOLL &&
		    !(ctx->flags & IORING_SETUP_SQPOLL)) {
			ret = io_iopoll_check(ctx, min_complete);
		} else {
			ret = io_cqring_wait(ctx, min_complete, sig, sigsz);
		}
	}

out:
	percpu_ref_put(&ctx->refs);
out_fput:
	fdput(f);
	return submitted ? submitted : ret;
}

#ifdef CONFIG_PROC_FS
static int io_uring_show_cred(struct seq_file *m, unsigned int id,
		const struct io_identity *iod)
{
	const struct cred *cred = iod->creds;
	struct user_namespace *uns = seq_user_ns(m);
	struct group_info *gi;
	kernel_cap_t cap;
	unsigned __capi;
	int g;

	seq_printf(m, "%5d\n", id);
	seq_put_decimal_ull(m, "\tUid:\t", from_kuid_munged(uns, cred->uid));
	seq_put_decimal_ull(m, "\t\t", from_kuid_munged(uns, cred->euid));
	seq_put_decimal_ull(m, "\t\t", from_kuid_munged(uns, cred->suid));
	seq_put_decimal_ull(m, "\t\t", from_kuid_munged(uns, cred->fsuid));
	seq_put_decimal_ull(m, "\n\tGid:\t", from_kgid_munged(uns, cred->gid));
	seq_put_decimal_ull(m, "\t\t", from_kgid_munged(uns, cred->egid));
	seq_put_decimal_ull(m, "\t\t", from_kgid_munged(uns, cred->sgid));
	seq_put_decimal_ull(m, "\t\t", from_kgid_munged(uns, cred->fsgid));
	seq_puts(m, "\n\tGroups:\t");
	gi = cred->group_info;
	for (g = 0; g < gi->ngroups; g++) {
		seq_put_decimal_ull(m, g ? " " : "",
					from_kgid_munged(uns, gi->gid[g]));
	}
	seq_puts(m, "\n\tCapEff:\t");
	cap = cred->cap_effective;
	CAP_FOR_EACH_U32(__capi)
		seq_put_hex_ll(m, NULL, cap.cap[CAP_LAST_U32 - __capi], 8);
	seq_putc(m, '\n');
	return 0;
}

static void __io_uring_show_fdinfo(struct io_ring_ctx *ctx, struct seq_file *m)
{
	struct io_sq_data *sq = NULL;
	bool has_lock;
	int i;

	/*
	 * Avoid ABBA deadlock between the seq lock and the io_uring mutex,
	 * since fdinfo case grabs it in the opposite direction of normal use
	 * cases. If we fail to get the lock, we just don't iterate any
	 * structures that could be going away outside the io_uring mutex.
	 */
	has_lock = mutex_trylock(&ctx->uring_lock);

	if (has_lock && (ctx->flags & IORING_SETUP_SQPOLL))
		sq = ctx->sq_data;

	seq_printf(m, "SqThread:\t%d\n", sq ? task_pid_nr(sq->thread) : -1);
	seq_printf(m, "SqThreadCpu:\t%d\n", sq ? task_cpu(sq->thread) : -1);
	seq_printf(m, "UserFiles:\t%u\n", ctx->nr_user_files);
	for (i = 0; has_lock && i < ctx->nr_user_files; i++) {
		struct fixed_file_table *table;
		struct file *f;

		table = &ctx->file_data->table[i >> IORING_FILE_TABLE_SHIFT];
		f = table->files[i & IORING_FILE_TABLE_MASK];
		if (f)
			seq_printf(m, "%5u: %s\n", i, file_dentry(f)->d_iname);
		else
			seq_printf(m, "%5u: <none>\n", i);
	}
	seq_printf(m, "UserBufs:\t%u\n", ctx->nr_user_bufs);
	for (i = 0; has_lock && i < ctx->nr_user_bufs; i++) {
		struct io_mapped_ubuf *buf = &ctx->user_bufs[i];

		seq_printf(m, "%5u: 0x%llx/%u\n", i, buf->ubuf,
						(unsigned int) buf->len);
	}
	if (has_lock && !xa_empty(&ctx->personalities)) {
		unsigned long index;
		const struct io_identity *iod;

		seq_printf(m, "Personalities:\n");
		xa_for_each(&ctx->personalities, index, iod)
			io_uring_show_cred(m, index, iod);
	}
	seq_printf(m, "PollList:\n");
	spin_lock_irq(&ctx->completion_lock);
	for (i = 0; i < (1U << ctx->cancel_hash_bits); i++) {
		struct hlist_head *list = &ctx->cancel_hash[i];
		struct io_kiocb *req;

		hlist_for_each_entry(req, list, hash_node)
			seq_printf(m, "  op=%d, task_works=%d\n", req->opcode,
					req->task->task_works != NULL);
	}
	spin_unlock_irq(&ctx->completion_lock);
	if (has_lock)
		mutex_unlock(&ctx->uring_lock);
}

static void io_uring_show_fdinfo(struct seq_file *m, struct file *f)
{
	struct io_ring_ctx *ctx = f->private_data;

	if (percpu_ref_tryget(&ctx->refs)) {
		__io_uring_show_fdinfo(ctx, m);
		percpu_ref_put(&ctx->refs);
	}
}
#endif

static const struct file_operations io_uring_fops = {
	.release	= io_uring_release,
	.flush		= io_uring_flush,
	.mmap		= io_uring_mmap,
#ifndef CONFIG_MMU
	.get_unmapped_area = io_uring_nommu_get_unmapped_area,
	.mmap_capabilities = io_uring_nommu_mmap_capabilities,
#endif
	.poll		= io_uring_poll,
	.fasync		= io_uring_fasync,
#ifdef CONFIG_PROC_FS
	.show_fdinfo	= io_uring_show_fdinfo,
#endif
};

static int io_allocate_scq_urings(struct io_ring_ctx *ctx,
				  struct io_uring_params *p)
{
	struct io_rings *rings;
	size_t size, sq_array_offset;

	/* make sure these are sane, as we already accounted them */
	ctx->sq_entries = p->sq_entries;
	ctx->cq_entries = p->cq_entries;

	size = rings_size(p->sq_entries, p->cq_entries, &sq_array_offset);
	if (size == SIZE_MAX)
		return -EOVERFLOW;

	rings = io_mem_alloc(size);
	if (!rings)
		return -ENOMEM;

	ctx->rings = rings;
	ctx->sq_array = (u32 *)((char *)rings + sq_array_offset);
	rings->sq_ring_mask = p->sq_entries - 1;
	rings->cq_ring_mask = p->cq_entries - 1;
	rings->sq_ring_entries = p->sq_entries;
	rings->cq_ring_entries = p->cq_entries;
	ctx->sq_mask = rings->sq_ring_mask;
	ctx->cq_mask = rings->cq_ring_mask;

	size = array_size(sizeof(struct io_uring_sqe), p->sq_entries);
	if (size == SIZE_MAX) {
		io_mem_free(ctx->rings);
		ctx->rings = NULL;
		return -EOVERFLOW;
	}

	ctx->sq_sqes = io_mem_alloc(size);
	if (!ctx->sq_sqes) {
		io_mem_free(ctx->rings);
		ctx->rings = NULL;
		return -ENOMEM;
	}

	return 0;
}

static int io_uring_install_fd(struct io_ring_ctx *ctx, struct file *file)
{
	int ret, fd;

	fd = get_unused_fd_flags(O_RDWR | O_CLOEXEC);
	if (fd < 0)
		return fd;

	ret = io_uring_add_task_file(ctx, file);
	if (ret) {
		put_unused_fd(fd);
		return ret;
	}
	fd_install(fd, file);
	return fd;
}

/*
 * Allocate an anonymous fd, this is what constitutes the application
 * visible backing of an io_uring instance. The application mmaps this
 * fd to gain access to the SQ/CQ ring details. If UNIX sockets are enabled,
 * we have to tie this fd to a socket for file garbage collection purposes.
 */
static struct file *io_uring_get_file(struct io_ring_ctx *ctx)
{
	struct file *file;
#if defined(CONFIG_UNIX)
	int ret;

	ret = sock_create_kern(&init_net, PF_UNIX, SOCK_RAW, IPPROTO_IP,
				&ctx->ring_sock);
	if (ret)
		return ERR_PTR(ret);
#endif

	file = anon_inode_getfile("[io_uring]", &io_uring_fops, ctx,
					O_RDWR | O_CLOEXEC);
#if defined(CONFIG_UNIX)
	if (IS_ERR(file)) {
		sock_release(ctx->ring_sock);
		ctx->ring_sock = NULL;
	} else {
		ctx->ring_sock->file = file;
	}
#endif
	return file;
}

static int io_uring_create(unsigned entries, struct io_uring_params *p,
			   struct io_uring_params __user *params)
{
	struct user_struct *user = NULL;
	struct io_ring_ctx *ctx;
	struct file *file;
	bool limit_mem;
	int ret;

	if (!entries)
		return -EINVAL;
	if (entries > IORING_MAX_ENTRIES) {
		if (!(p->flags & IORING_SETUP_CLAMP))
			return -EINVAL;
		entries = IORING_MAX_ENTRIES;
	}

	/*
	 * Use twice as many entries for the CQ ring. It's possible for the
	 * application to drive a higher depth than the size of the SQ ring,
	 * since the sqes are only used at submission time. This allows for
	 * some flexibility in overcommitting a bit. If the application has
	 * set IORING_SETUP_CQSIZE, it will have passed in the desired number
	 * of CQ ring entries manually.
	 */
	p->sq_entries = roundup_pow_of_two(entries);
	if (p->flags & IORING_SETUP_CQSIZE) {
		/*
		 * If IORING_SETUP_CQSIZE is set, we do the same roundup
		 * to a power-of-two, if it isn't already. We do NOT impose
		 * any cq vs sq ring sizing.
		 */
		if (!p->cq_entries)
			return -EINVAL;
		if (p->cq_entries > IORING_MAX_CQ_ENTRIES) {
			if (!(p->flags & IORING_SETUP_CLAMP))
				return -EINVAL;
			p->cq_entries = IORING_MAX_CQ_ENTRIES;
		}
		p->cq_entries = roundup_pow_of_two(p->cq_entries);
		if (p->cq_entries < p->sq_entries)
			return -EINVAL;
	} else {
		p->cq_entries = 2 * p->sq_entries;
	}

	user = get_uid(current_user());
	limit_mem = !capable(CAP_IPC_LOCK);

	if (limit_mem) {
		ret = __io_account_mem(user,
				ring_pages(p->sq_entries, p->cq_entries));
		if (ret) {
			free_uid(user);
			return ret;
		}
	}

	ctx = io_ring_ctx_alloc(p);
	if (!ctx) {
		if (limit_mem)
			__io_unaccount_mem(user, ring_pages(p->sq_entries,
								p->cq_entries));
		free_uid(user);
		return -ENOMEM;
	}
	ctx->compat = in_compat_syscall();
	ctx->user = user;
	ctx->creds = get_current_cred();
#ifdef CONFIG_AUDIT
	ctx->loginuid = current->loginuid;
	ctx->sessionid = current->sessionid;
#endif
	ctx->sqo_task = get_task_struct(current);

	/*
	 * This is just grabbed for accounting purposes. When a process exits,
	 * the mm is exited and dropped before the files, hence we need to hang
	 * on to this mm purely for the purposes of being able to unaccount
	 * memory (locked/pinned vm). It's not used for anything else.
	 */
	mmgrab(current->mm);
	ctx->mm_account = current->mm;

#ifdef CONFIG_BLK_CGROUP
	/*
	 * The sq thread will belong to the original cgroup it was inited in.
	 * If the cgroup goes offline (e.g. disabling the io controller), then
	 * issued bios will be associated with the closest cgroup later in the
	 * block layer.
	 */
	rcu_read_lock();
	ctx->sqo_blkcg_css = blkcg_css();
	ret = css_tryget_online(ctx->sqo_blkcg_css);
	rcu_read_unlock();
	if (!ret) {
		/* don't init against a dying cgroup, have the user try again */
		ctx->sqo_blkcg_css = NULL;
		ret = -ENODEV;
		goto err;
	}
#endif

	/*
	 * Account memory _before_ installing the file descriptor. Once
	 * the descriptor is installed, it can get closed at any time. Also
	 * do this before hitting the general error path, as ring freeing
	 * will un-account as well.
	 */
	io_account_mem(ctx, ring_pages(p->sq_entries, p->cq_entries),
		       ACCT_LOCKED);
	ctx->limit_mem = limit_mem;

	ret = io_allocate_scq_urings(ctx, p);
	if (ret)
		goto err;

	ret = io_sq_offload_create(ctx, p);
	if (ret)
		goto err;

	if (!(p->flags & IORING_SETUP_R_DISABLED))
		io_sq_offload_start(ctx);

	memset(&p->sq_off, 0, sizeof(p->sq_off));
	p->sq_off.head = offsetof(struct io_rings, sq.head);
	p->sq_off.tail = offsetof(struct io_rings, sq.tail);
	p->sq_off.ring_mask = offsetof(struct io_rings, sq_ring_mask);
	p->sq_off.ring_entries = offsetof(struct io_rings, sq_ring_entries);
	p->sq_off.flags = offsetof(struct io_rings, sq_flags);
	p->sq_off.dropped = offsetof(struct io_rings, sq_dropped);
	p->sq_off.array = (char *)ctx->sq_array - (char *)ctx->rings;

	memset(&p->cq_off, 0, sizeof(p->cq_off));
	p->cq_off.head = offsetof(struct io_rings, cq.head);
	p->cq_off.tail = offsetof(struct io_rings, cq.tail);
	p->cq_off.ring_mask = offsetof(struct io_rings, cq_ring_mask);
	p->cq_off.ring_entries = offsetof(struct io_rings, cq_ring_entries);
	p->cq_off.overflow = offsetof(struct io_rings, cq_overflow);
	p->cq_off.cqes = offsetof(struct io_rings, cqes);
	p->cq_off.flags = offsetof(struct io_rings, cq_flags);

	p->features = IORING_FEAT_SINGLE_MMAP | IORING_FEAT_NODROP |
			IORING_FEAT_SUBMIT_STABLE | IORING_FEAT_RW_CUR_POS |
			IORING_FEAT_CUR_PERSONALITY | IORING_FEAT_FAST_POLL |
			IORING_FEAT_POLL_32BITS;

	if (copy_to_user(params, p, sizeof(*p))) {
		ret = -EFAULT;
		goto err;
	}

	file = io_uring_get_file(ctx);
	if (IS_ERR(file)) {
		ret = PTR_ERR(file);
		goto err;
	}

	/*
	 * Install ring fd as the very last thing, so we don't risk someone
	 * having closed it before we finish setup
	 */
	ret = io_uring_install_fd(ctx, file);
	if (ret < 0) {
		io_disable_sqo_submit(ctx);
		/* fput will clean it up */
		fput(file);
		return ret;
	}

	trace_io_uring_create(ret, ctx, p->sq_entries, p->cq_entries, p->flags);
	return ret;
err:
	io_disable_sqo_submit(ctx);
	io_ring_ctx_wait_and_kill(ctx);
	return ret;
}

/*
 * Sets up an aio uring context, and returns the fd. Applications asks for a
 * ring size, we return the actual sq/cq ring sizes (among other things) in the
 * params structure passed in.
 */
static long io_uring_setup(u32 entries, struct io_uring_params __user *params)
{
	struct io_uring_params p;
	int i;

	if (copy_from_user(&p, params, sizeof(p)))
		return -EFAULT;
	for (i = 0; i < ARRAY_SIZE(p.resv); i++) {
		if (p.resv[i])
			return -EINVAL;
	}

	if (p.flags & ~(IORING_SETUP_IOPOLL | IORING_SETUP_SQPOLL |
			IORING_SETUP_SQ_AFF | IORING_SETUP_CQSIZE |
			IORING_SETUP_CLAMP | IORING_SETUP_ATTACH_WQ |
			IORING_SETUP_R_DISABLED))
		return -EINVAL;

	return  io_uring_create(entries, &p, params);
}

SYSCALL_DEFINE2(io_uring_setup, u32, entries,
		struct io_uring_params __user *, params)
{
	return io_uring_setup(entries, params);
}

static int io_probe(struct io_ring_ctx *ctx, void __user *arg, unsigned nr_args)
{
	struct io_uring_probe *p;
	size_t size;
	int i, ret;

	size = struct_size(p, ops, nr_args);
	if (size == SIZE_MAX)
		return -EOVERFLOW;
	p = kzalloc(size, GFP_KERNEL);
	if (!p)
		return -ENOMEM;

	ret = -EFAULT;
	if (copy_from_user(p, arg, size))
		goto out;
	ret = -EINVAL;
	if (memchr_inv(p, 0, size))
		goto out;

	p->last_op = IORING_OP_LAST - 1;
	if (nr_args > IORING_OP_LAST)
		nr_args = IORING_OP_LAST;

	for (i = 0; i < nr_args; i++) {
		p->ops[i].op = i;
		if (!io_op_defs[i].not_supported)
			p->ops[i].flags = IO_URING_OP_SUPPORTED;
	}
	p->ops_len = i;

	ret = 0;
	if (copy_to_user(arg, p, size))
		ret = -EFAULT;
out:
	kfree(p);
	return ret;
}

static int io_register_personality(struct io_ring_ctx *ctx)
{
	struct io_identity *iod;
	u32 id;
	int ret;

	iod = kmalloc(sizeof(*iod), GFP_KERNEL);
	if (unlikely(!iod))
		return -ENOMEM;

	io_init_identity(iod);
	iod->creds = get_current_cred();

	ret = xa_alloc_cyclic(&ctx->personalities, &id, (void *)iod,
			XA_LIMIT(0, USHRT_MAX), &ctx->pers_next, GFP_KERNEL);
	if (ret < 0) {
		put_cred(iod->creds);
		kfree(iod);
		return ret;
	}
	return id;
}

static int io_register_restrictions(struct io_ring_ctx *ctx, void __user *arg,
				    unsigned int nr_args)
{
	struct io_uring_restriction *res;
	size_t size;
	int i, ret;

	/* Restrictions allowed only if rings started disabled */
	if (!(ctx->flags & IORING_SETUP_R_DISABLED))
		return -EBADFD;

	/* We allow only a single restrictions registration */
	if (ctx->restrictions.registered)
		return -EBUSY;

	if (!arg || nr_args > IORING_MAX_RESTRICTIONS)
		return -EINVAL;

	size = array_size(nr_args, sizeof(*res));
	if (size == SIZE_MAX)
		return -EOVERFLOW;

	res = memdup_user(arg, size);
	if (IS_ERR(res))
		return PTR_ERR(res);

	ret = 0;

	for (i = 0; i < nr_args; i++) {
		switch (res[i].opcode) {
		case IORING_RESTRICTION_REGISTER_OP:
			if (res[i].register_op >= IORING_REGISTER_LAST) {
				ret = -EINVAL;
				goto out;
			}

			__set_bit(res[i].register_op,
				  ctx->restrictions.register_op);
			break;
		case IORING_RESTRICTION_SQE_OP:
			if (res[i].sqe_op >= IORING_OP_LAST) {
				ret = -EINVAL;
				goto out;
			}

			__set_bit(res[i].sqe_op, ctx->restrictions.sqe_op);
			break;
		case IORING_RESTRICTION_SQE_FLAGS_ALLOWED:
			ctx->restrictions.sqe_flags_allowed = res[i].sqe_flags;
			break;
		case IORING_RESTRICTION_SQE_FLAGS_REQUIRED:
			ctx->restrictions.sqe_flags_required = res[i].sqe_flags;
			break;
		default:
			ret = -EINVAL;
			goto out;
		}
	}

out:
	/* Reset all restrictions if an error happened */
	if (ret != 0)
		memset(&ctx->restrictions, 0, sizeof(ctx->restrictions));
	else
		ctx->restrictions.registered = true;

	kfree(res);
	return ret;
}

static int io_register_enable_rings(struct io_ring_ctx *ctx)
{
	if (!(ctx->flags & IORING_SETUP_R_DISABLED))
		return -EBADFD;

	if (ctx->restrictions.registered)
		ctx->restricted = 1;

	io_sq_offload_start(ctx);
	return 0;
}

static bool io_register_op_must_quiesce(int op)
{
	switch (op) {
	case IORING_UNREGISTER_FILES:
	case IORING_REGISTER_FILES_UPDATE:
	case IORING_REGISTER_PROBE:
	case IORING_REGISTER_PERSONALITY:
	case IORING_UNREGISTER_PERSONALITY:
		return false;
	default:
		return true;
	}
}

static int __io_uring_register(struct io_ring_ctx *ctx, unsigned opcode,
			       void __user *arg, unsigned nr_args)
	__releases(ctx->uring_lock)
	__acquires(ctx->uring_lock)
{
	int ret;

	/*
	 * We're inside the ring mutex, if the ref is already dying, then
	 * someone else killed the ctx or is already going through
	 * io_uring_register().
	 */
	if (percpu_ref_is_dying(&ctx->refs))
		return -ENXIO;

	if (io_register_op_must_quiesce(opcode)) {
		percpu_ref_kill(&ctx->refs);

		/*
		 * Drop uring mutex before waiting for references to exit. If
		 * another thread is currently inside io_uring_enter() it might
		 * need to grab the uring_lock to make progress. If we hold it
		 * here across the drain wait, then we can deadlock. It's safe
		 * to drop the mutex here, since no new references will come in
		 * after we've killed the percpu ref.
		 */
		mutex_unlock(&ctx->uring_lock);
		do {
			ret = wait_for_completion_interruptible(&ctx->ref_comp);
			if (!ret)
				break;
			ret = io_run_task_work_sig();
			if (ret < 0)
				break;
		} while (1);

		mutex_lock(&ctx->uring_lock);

		if (ret) {
			percpu_ref_resurrect(&ctx->refs);
			goto out_quiesce;
		}
	}

	if (ctx->restricted) {
		if (opcode >= IORING_REGISTER_LAST) {
			ret = -EINVAL;
			goto out;
		}

		if (!test_bit(opcode, ctx->restrictions.register_op)) {
			ret = -EACCES;
			goto out;
		}
	}

	switch (opcode) {
	case IORING_REGISTER_BUFFERS:
		ret = io_sqe_buffer_register(ctx, arg, nr_args);
		break;
	case IORING_UNREGISTER_BUFFERS:
		ret = -EINVAL;
		if (arg || nr_args)
			break;
		ret = io_sqe_buffer_unregister(ctx);
		break;
	case IORING_REGISTER_FILES:
		ret = io_sqe_files_register(ctx, arg, nr_args);
		break;
	case IORING_UNREGISTER_FILES:
		ret = -EINVAL;
		if (arg || nr_args)
			break;
		ret = io_sqe_files_unregister(ctx);
		break;
	case IORING_REGISTER_FILES_UPDATE:
		ret = io_sqe_files_update(ctx, arg, nr_args);
		break;
	case IORING_REGISTER_EVENTFD:
	case IORING_REGISTER_EVENTFD_ASYNC:
		ret = -EINVAL;
		if (nr_args != 1)
			break;
		ret = io_eventfd_register(ctx, arg);
		if (ret)
			break;
		if (opcode == IORING_REGISTER_EVENTFD_ASYNC)
			ctx->eventfd_async = 1;
		else
			ctx->eventfd_async = 0;
		break;
	case IORING_UNREGISTER_EVENTFD:
		ret = -EINVAL;
		if (arg || nr_args)
			break;
		ret = io_eventfd_unregister(ctx);
		break;
	case IORING_REGISTER_PROBE:
		ret = -EINVAL;
		if (!arg || nr_args > 256)
			break;
		ret = io_probe(ctx, arg, nr_args);
		break;
	case IORING_REGISTER_PERSONALITY:
		ret = -EINVAL;
		if (arg || nr_args)
			break;
		ret = io_register_personality(ctx);
		break;
	case IORING_UNREGISTER_PERSONALITY:
		ret = -EINVAL;
		if (arg)
			break;
		ret = io_unregister_personality(ctx, nr_args);
		break;
	case IORING_REGISTER_ENABLE_RINGS:
		ret = -EINVAL;
		if (arg || nr_args)
			break;
		ret = io_register_enable_rings(ctx);
		break;
	case IORING_REGISTER_RESTRICTIONS:
		ret = io_register_restrictions(ctx, arg, nr_args);
		break;
	default:
		ret = -EINVAL;
		break;
	}

out:
	if (io_register_op_must_quiesce(opcode)) {
		/* bring the ctx back to life */
		percpu_ref_reinit(&ctx->refs);
out_quiesce:
		reinit_completion(&ctx->ref_comp);
	}
	return ret;
}

SYSCALL_DEFINE4(io_uring_register, unsigned int, fd, unsigned int, opcode,
		void __user *, arg, unsigned int, nr_args)
{
	struct io_ring_ctx *ctx;
	long ret = -EBADF;
	struct fd f;

	f = fdget(fd);
	if (!f.file)
		return -EBADF;

	ret = -EOPNOTSUPP;
	if (f.file->f_op != &io_uring_fops)
		goto out_fput;

	ctx = f.file->private_data;

	mutex_lock(&ctx->uring_lock);
	ret = __io_uring_register(ctx, opcode, arg, nr_args);
	mutex_unlock(&ctx->uring_lock);
	trace_io_uring_register(ctx, opcode, ctx->nr_user_files, ctx->nr_user_bufs,
							ctx->cq_ev_fd != NULL, ret);
out_fput:
	fdput(f);
	return ret;
}

static int __init io_uring_init(void)
{
#define __BUILD_BUG_VERIFY_ELEMENT(stype, eoffset, etype, ename) do { \
	BUILD_BUG_ON(offsetof(stype, ename) != eoffset); \
	BUILD_BUG_ON(sizeof(etype) != sizeof_field(stype, ename)); \
} while (0)

#define BUILD_BUG_SQE_ELEM(eoffset, etype, ename) \
	__BUILD_BUG_VERIFY_ELEMENT(struct io_uring_sqe, eoffset, etype, ename)
	BUILD_BUG_ON(sizeof(struct io_uring_sqe) != 64);
	BUILD_BUG_SQE_ELEM(0,  __u8,   opcode);
	BUILD_BUG_SQE_ELEM(1,  __u8,   flags);
	BUILD_BUG_SQE_ELEM(2,  __u16,  ioprio);
	BUILD_BUG_SQE_ELEM(4,  __s32,  fd);
	BUILD_BUG_SQE_ELEM(8,  __u64,  off);
	BUILD_BUG_SQE_ELEM(8,  __u64,  addr2);
	BUILD_BUG_SQE_ELEM(16, __u64,  addr);
	BUILD_BUG_SQE_ELEM(16, __u64,  splice_off_in);
	BUILD_BUG_SQE_ELEM(24, __u32,  len);
	BUILD_BUG_SQE_ELEM(28,     __kernel_rwf_t, rw_flags);
	BUILD_BUG_SQE_ELEM(28, /* compat */   int, rw_flags);
	BUILD_BUG_SQE_ELEM(28, /* compat */ __u32, rw_flags);
	BUILD_BUG_SQE_ELEM(28, __u32,  fsync_flags);
	BUILD_BUG_SQE_ELEM(28, /* compat */ __u16,  poll_events);
	BUILD_BUG_SQE_ELEM(28, __u32,  poll32_events);
	BUILD_BUG_SQE_ELEM(28, __u32,  sync_range_flags);
	BUILD_BUG_SQE_ELEM(28, __u32,  msg_flags);
	BUILD_BUG_SQE_ELEM(28, __u32,  timeout_flags);
	BUILD_BUG_SQE_ELEM(28, __u32,  accept_flags);
	BUILD_BUG_SQE_ELEM(28, __u32,  cancel_flags);
	BUILD_BUG_SQE_ELEM(28, __u32,  open_flags);
	BUILD_BUG_SQE_ELEM(28, __u32,  statx_flags);
	BUILD_BUG_SQE_ELEM(28, __u32,  fadvise_advice);
	BUILD_BUG_SQE_ELEM(28, __u32,  splice_flags);
	BUILD_BUG_SQE_ELEM(32, __u64,  user_data);
	BUILD_BUG_SQE_ELEM(40, __u16,  buf_index);
	BUILD_BUG_SQE_ELEM(42, __u16,  personality);
	BUILD_BUG_SQE_ELEM(44, __s32,  splice_fd_in);

	BUILD_BUG_ON(ARRAY_SIZE(io_op_defs) != IORING_OP_LAST);
	BUILD_BUG_ON(__REQ_F_LAST_BIT >= 8 * sizeof(int));
	req_cachep = KMEM_CACHE(io_kiocb, SLAB_HWCACHE_ALIGN | SLAB_PANIC);
	return 0;
};
__initcall(io_uring_init);<|MERGE_RESOLUTION|>--- conflicted
+++ resolved
@@ -5561,11 +5561,7 @@
 		return -EINVAL;
 	if (unlikely(req->flags & (REQ_F_FIXED_FILE | REQ_F_BUFFER_SELECT)))
 		return -EINVAL;
-<<<<<<< HEAD
-	if (sqe->ioprio || sqe->buf_index || sqe->len || sqe->timeout_flags |
-=======
 	if (sqe->ioprio || sqe->buf_index || sqe->len || sqe->timeout_flags ||
->>>>>>> b80e8389
 	    sqe->splice_fd_in)
 		return -EINVAL;
 
@@ -8763,16 +8759,10 @@
 	io_cancel_defer_files(ctx, task, files);
 	io_cqring_overflow_flush(ctx, true, task, files);
 
-<<<<<<< HEAD
-	io_uring_cancel_files(ctx, task, files);
-	if (!files)
-		__io_uring_cancel_task_requests(ctx, task);
-=======
 	if (!files)
 		__io_uring_cancel_task_requests(ctx, task);
 	else
 		io_uring_cancel_files(ctx, task, files);
->>>>>>> b80e8389
 
 	if ((ctx->flags & IORING_SETUP_SQPOLL) && ctx->sq_data) {
 		atomic_dec(&task->io_uring->in_idle);
