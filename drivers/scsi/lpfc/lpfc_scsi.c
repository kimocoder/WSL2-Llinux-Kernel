/*******************************************************************
 * This file is part of the Emulex Linux Device Driver for         *
 * Fibre Channel Host Bus Adapters.                                *
 * Copyright (C) 2017-2021 Broadcom. All Rights Reserved. The term *
 * “Broadcom” refers to Broadcom Inc. and/or its subsidiaries.     *
 * Copyright (C) 2004-2016 Emulex.  All rights reserved.           *
 * EMULEX and SLI are trademarks of Emulex.                        *
 * www.broadcom.com                                                *
 * Portions Copyright (C) 2004-2005 Christoph Hellwig              *
 *                                                                 *
 * This program is free software; you can redistribute it and/or   *
 * modify it under the terms of version 2 of the GNU General       *
 * Public License as published by the Free Software Foundation.    *
 * This program is distributed in the hope that it will be useful. *
 * ALL EXPRESS OR IMPLIED CONDITIONS, REPRESENTATIONS AND          *
 * WARRANTIES, INCLUDING ANY IMPLIED WARRANTY OF MERCHANTABILITY,  *
 * FITNESS FOR A PARTICULAR PURPOSE, OR NON-INFRINGEMENT, ARE      *
 * DISCLAIMED, EXCEPT TO THE EXTENT THAT SUCH DISCLAIMERS ARE HELD *
 * TO BE LEGALLY INVALID.  See the GNU General Public License for  *
 * more details, a copy of which can be found in the file COPYING  *
 * included with this package.                                     *
 *******************************************************************/
#include <linux/pci.h>
#include <linux/slab.h>
#include <linux/interrupt.h>
#include <linux/export.h>
#include <linux/delay.h>
#include <asm/unaligned.h>
#include <linux/t10-pi.h>
#include <linux/crc-t10dif.h>
#include <linux/blk-cgroup.h>
#include <net/checksum.h>

#include <scsi/scsi.h>
#include <scsi/scsi_device.h>
#include <scsi/scsi_eh.h>
#include <scsi/scsi_host.h>
#include <scsi/scsi_tcq.h>
#include <scsi/scsi_transport_fc.h>

#include "lpfc_version.h"
#include "lpfc_hw4.h"
#include "lpfc_hw.h"
#include "lpfc_sli.h"
#include "lpfc_sli4.h"
#include "lpfc_nl.h"
#include "lpfc_disc.h"
#include "lpfc.h"
#include "lpfc_scsi.h"
#include "lpfc_logmsg.h"
#include "lpfc_crtn.h"
#include "lpfc_vport.h"

#define LPFC_RESET_WAIT  2
#define LPFC_ABORT_WAIT  2

static char *dif_op_str[] = {
	"PROT_NORMAL",
	"PROT_READ_INSERT",
	"PROT_WRITE_STRIP",
	"PROT_READ_STRIP",
	"PROT_WRITE_INSERT",
	"PROT_READ_PASS",
	"PROT_WRITE_PASS",
};

struct scsi_dif_tuple {
	__be16 guard_tag;       /* Checksum */
	__be16 app_tag;         /* Opaque storage */
	__be32 ref_tag;         /* Target LBA or indirect LBA */
};

static struct lpfc_rport_data *
lpfc_rport_data_from_scsi_device(struct scsi_device *sdev)
{
	struct lpfc_vport *vport = (struct lpfc_vport *)sdev->host->hostdata;

	if (vport->phba->cfg_fof)
		return ((struct lpfc_device_data *)sdev->hostdata)->rport_data;
	else
		return (struct lpfc_rport_data *)sdev->hostdata;
}

static void
lpfc_release_scsi_buf_s4(struct lpfc_hba *phba, struct lpfc_io_buf *psb);
static void
lpfc_release_scsi_buf_s3(struct lpfc_hba *phba, struct lpfc_io_buf *psb);
static int
lpfc_prot_group_type(struct lpfc_hba *phba, struct scsi_cmnd *sc);
static void
lpfc_put_vmid_in_hashtable(struct lpfc_vport *vport, u32 hash,
			   struct lpfc_vmid *vmp);
static void lpfc_vmid_update_entry(struct lpfc_vport *vport, struct scsi_cmnd
				   *cmd, struct lpfc_vmid *vmp,
				   union lpfc_vmid_io_tag *tag);
static void lpfc_vmid_assign_cs_ctl(struct lpfc_vport *vport,
				    struct lpfc_vmid *vmid);

/**
 * lpfc_sli4_set_rsp_sgl_last - Set the last bit in the response sge.
 * @phba: Pointer to HBA object.
 * @lpfc_cmd: lpfc scsi command object pointer.
 *
 * This function is called from the lpfc_prep_task_mgmt_cmd function to
 * set the last bit in the response sge entry.
 **/
static void
lpfc_sli4_set_rsp_sgl_last(struct lpfc_hba *phba,
				struct lpfc_io_buf *lpfc_cmd)
{
	struct sli4_sge *sgl = (struct sli4_sge *)lpfc_cmd->dma_sgl;
	if (sgl) {
		sgl += 1;
		sgl->word2 = le32_to_cpu(sgl->word2);
		bf_set(lpfc_sli4_sge_last, sgl, 1);
		sgl->word2 = cpu_to_le32(sgl->word2);
	}
}

#define LPFC_INVALID_REFTAG ((u32)-1)

/**
 * lpfc_update_stats - Update statistical data for the command completion
 * @vport: The virtual port on which this call is executing.
 * @lpfc_cmd: lpfc scsi command object pointer.
 *
 * This function is called when there is a command completion and this
 * function updates the statistical data for the command completion.
 **/
static void
lpfc_update_stats(struct lpfc_vport *vport, struct lpfc_io_buf *lpfc_cmd)
{
	struct lpfc_hba *phba = vport->phba;
	struct lpfc_rport_data *rdata;
	struct lpfc_nodelist *pnode;
	struct scsi_cmnd *cmd = lpfc_cmd->pCmd;
	unsigned long flags;
	struct Scsi_Host *shost = lpfc_shost_from_vport(vport);
	unsigned long latency;
	int i;

	if (!vport->stat_data_enabled ||
	    vport->stat_data_blocked ||
	    (cmd->result))
		return;

	latency = jiffies_to_msecs((long)jiffies - (long)lpfc_cmd->start_time);
	rdata = lpfc_cmd->rdata;
	pnode = rdata->pnode;

	spin_lock_irqsave(shost->host_lock, flags);
	if (!pnode ||
	    !pnode->lat_data ||
	    (phba->bucket_type == LPFC_NO_BUCKET)) {
		spin_unlock_irqrestore(shost->host_lock, flags);
		return;
	}

	if (phba->bucket_type == LPFC_LINEAR_BUCKET) {
		i = (latency + phba->bucket_step - 1 - phba->bucket_base)/
			phba->bucket_step;
		/* check array subscript bounds */
		if (i < 0)
			i = 0;
		else if (i >= LPFC_MAX_BUCKET_COUNT)
			i = LPFC_MAX_BUCKET_COUNT - 1;
	} else {
		for (i = 0; i < LPFC_MAX_BUCKET_COUNT-1; i++)
			if (latency <= (phba->bucket_base +
				((1<<i)*phba->bucket_step)))
				break;
	}

	pnode->lat_data[i].cmd_count++;
	spin_unlock_irqrestore(shost->host_lock, flags);
}

/**
 * lpfc_rampdown_queue_depth - Post RAMP_DOWN_QUEUE event to worker thread
 * @phba: The Hba for which this call is being executed.
 *
 * This routine is called when there is resource error in driver or firmware.
 * This routine posts WORKER_RAMP_DOWN_QUEUE event for @phba. This routine
 * posts at most 1 event each second. This routine wakes up worker thread of
 * @phba to process WORKER_RAM_DOWN_EVENT event.
 *
 * This routine should be called with no lock held.
 **/
void
lpfc_rampdown_queue_depth(struct lpfc_hba *phba)
{
	unsigned long flags;
	uint32_t evt_posted;
	unsigned long expires;

	spin_lock_irqsave(&phba->hbalock, flags);
	atomic_inc(&phba->num_rsrc_err);
	phba->last_rsrc_error_time = jiffies;

	expires = phba->last_ramp_down_time + QUEUE_RAMP_DOWN_INTERVAL;
	if (time_after(expires, jiffies)) {
		spin_unlock_irqrestore(&phba->hbalock, flags);
		return;
	}

	phba->last_ramp_down_time = jiffies;

	spin_unlock_irqrestore(&phba->hbalock, flags);

	spin_lock_irqsave(&phba->pport->work_port_lock, flags);
	evt_posted = phba->pport->work_port_events & WORKER_RAMP_DOWN_QUEUE;
	if (!evt_posted)
		phba->pport->work_port_events |= WORKER_RAMP_DOWN_QUEUE;
	spin_unlock_irqrestore(&phba->pport->work_port_lock, flags);

	if (!evt_posted)
		lpfc_worker_wake_up(phba);
	return;
}

/**
 * lpfc_ramp_down_queue_handler - WORKER_RAMP_DOWN_QUEUE event handler
 * @phba: The Hba for which this call is being executed.
 *
 * This routine is called to  process WORKER_RAMP_DOWN_QUEUE event for worker
 * thread.This routine reduces queue depth for all scsi device on each vport
 * associated with @phba.
 **/
void
lpfc_ramp_down_queue_handler(struct lpfc_hba *phba)
{
	struct lpfc_vport **vports;
	struct Scsi_Host  *shost;
	struct scsi_device *sdev;
	unsigned long new_queue_depth;
	unsigned long num_rsrc_err, num_cmd_success;
	int i;

	num_rsrc_err = atomic_read(&phba->num_rsrc_err);
	num_cmd_success = atomic_read(&phba->num_cmd_success);

	/*
	 * The error and success command counters are global per
	 * driver instance.  If another handler has already
	 * operated on this error event, just exit.
	 */
	if (num_rsrc_err == 0)
		return;

	vports = lpfc_create_vport_work_array(phba);
	if (vports != NULL)
		for (i = 0; i <= phba->max_vports && vports[i] != NULL; i++) {
			shost = lpfc_shost_from_vport(vports[i]);
			shost_for_each_device(sdev, shost) {
				new_queue_depth =
					sdev->queue_depth * num_rsrc_err /
					(num_rsrc_err + num_cmd_success);
				if (!new_queue_depth)
					new_queue_depth = sdev->queue_depth - 1;
				else
					new_queue_depth = sdev->queue_depth -
								new_queue_depth;
				scsi_change_queue_depth(sdev, new_queue_depth);
			}
		}
	lpfc_destroy_vport_work_array(phba, vports);
	atomic_set(&phba->num_rsrc_err, 0);
	atomic_set(&phba->num_cmd_success, 0);
}

/**
 * lpfc_scsi_dev_block - set all scsi hosts to block state
 * @phba: Pointer to HBA context object.
 *
 * This function walks vport list and set each SCSI host to block state
 * by invoking fc_remote_port_delete() routine. This function is invoked
 * with EEH when device's PCI slot has been permanently disabled.
 **/
void
lpfc_scsi_dev_block(struct lpfc_hba *phba)
{
	struct lpfc_vport **vports;
	struct Scsi_Host  *shost;
	struct scsi_device *sdev;
	struct fc_rport *rport;
	int i;

	vports = lpfc_create_vport_work_array(phba);
	if (vports != NULL)
		for (i = 0; i <= phba->max_vports && vports[i] != NULL; i++) {
			shost = lpfc_shost_from_vport(vports[i]);
			shost_for_each_device(sdev, shost) {
				rport = starget_to_rport(scsi_target(sdev));
				fc_remote_port_delete(rport);
			}
		}
	lpfc_destroy_vport_work_array(phba, vports);
}

/**
 * lpfc_new_scsi_buf_s3 - Scsi buffer allocator for HBA with SLI3 IF spec
 * @vport: The virtual port for which this call being executed.
 * @num_to_alloc: The requested number of buffers to allocate.
 *
 * This routine allocates a scsi buffer for device with SLI-3 interface spec,
 * the scsi buffer contains all the necessary information needed to initiate
 * a SCSI I/O. The non-DMAable buffer region contains information to build
 * the IOCB. The DMAable region contains memory for the FCP CMND, FCP RSP,
 * and the initial BPL. In addition to allocating memory, the FCP CMND and
 * FCP RSP BDEs are setup in the BPL and the BPL BDE is setup in the IOCB.
 *
 * Return codes:
 *   int - number of scsi buffers that were allocated.
 *   0 = failure, less than num_to_alloc is a partial failure.
 **/
static int
lpfc_new_scsi_buf_s3(struct lpfc_vport *vport, int num_to_alloc)
{
	struct lpfc_hba *phba = vport->phba;
	struct lpfc_io_buf *psb;
	struct ulp_bde64 *bpl;
	IOCB_t *iocb;
	dma_addr_t pdma_phys_fcp_cmd;
	dma_addr_t pdma_phys_fcp_rsp;
	dma_addr_t pdma_phys_sgl;
	uint16_t iotag;
	int bcnt, bpl_size;

	bpl_size = phba->cfg_sg_dma_buf_size -
		(sizeof(struct fcp_cmnd) + sizeof(struct fcp_rsp));

	lpfc_printf_vlog(vport, KERN_INFO, LOG_FCP,
			 "9067 ALLOC %d scsi_bufs: %d (%d + %d + %d)\n",
			 num_to_alloc, phba->cfg_sg_dma_buf_size,
			 (int)sizeof(struct fcp_cmnd),
			 (int)sizeof(struct fcp_rsp), bpl_size);

	for (bcnt = 0; bcnt < num_to_alloc; bcnt++) {
		psb = kzalloc(sizeof(struct lpfc_io_buf), GFP_KERNEL);
		if (!psb)
			break;

		/*
		 * Get memory from the pci pool to map the virt space to pci
		 * bus space for an I/O.  The DMA buffer includes space for the
		 * struct fcp_cmnd, struct fcp_rsp and the number of bde's
		 * necessary to support the sg_tablesize.
		 */
		psb->data = dma_pool_zalloc(phba->lpfc_sg_dma_buf_pool,
					GFP_KERNEL, &psb->dma_handle);
		if (!psb->data) {
			kfree(psb);
			break;
		}


		/* Allocate iotag for psb->cur_iocbq. */
		iotag = lpfc_sli_next_iotag(phba, &psb->cur_iocbq);
		if (iotag == 0) {
			dma_pool_free(phba->lpfc_sg_dma_buf_pool,
				      psb->data, psb->dma_handle);
			kfree(psb);
			break;
		}
		psb->cur_iocbq.cmd_flag |= LPFC_IO_FCP;

		psb->fcp_cmnd = psb->data;
		psb->fcp_rsp = psb->data + sizeof(struct fcp_cmnd);
		psb->dma_sgl = psb->data + sizeof(struct fcp_cmnd) +
			sizeof(struct fcp_rsp);

		/* Initialize local short-hand pointers. */
		bpl = (struct ulp_bde64 *)psb->dma_sgl;
		pdma_phys_fcp_cmd = psb->dma_handle;
		pdma_phys_fcp_rsp = psb->dma_handle + sizeof(struct fcp_cmnd);
		pdma_phys_sgl = psb->dma_handle + sizeof(struct fcp_cmnd) +
			sizeof(struct fcp_rsp);

		/*
		 * The first two bdes are the FCP_CMD and FCP_RSP. The balance
		 * are sg list bdes.  Initialize the first two and leave the
		 * rest for queuecommand.
		 */
		bpl[0].addrHigh = le32_to_cpu(putPaddrHigh(pdma_phys_fcp_cmd));
		bpl[0].addrLow = le32_to_cpu(putPaddrLow(pdma_phys_fcp_cmd));
		bpl[0].tus.f.bdeSize = sizeof(struct fcp_cmnd);
		bpl[0].tus.f.bdeFlags = BUFF_TYPE_BDE_64;
		bpl[0].tus.w = le32_to_cpu(bpl[0].tus.w);

		/* Setup the physical region for the FCP RSP */
		bpl[1].addrHigh = le32_to_cpu(putPaddrHigh(pdma_phys_fcp_rsp));
		bpl[1].addrLow = le32_to_cpu(putPaddrLow(pdma_phys_fcp_rsp));
		bpl[1].tus.f.bdeSize = sizeof(struct fcp_rsp);
		bpl[1].tus.f.bdeFlags = BUFF_TYPE_BDE_64;
		bpl[1].tus.w = le32_to_cpu(bpl[1].tus.w);

		/*
		 * Since the IOCB for the FCP I/O is built into this
		 * lpfc_scsi_buf, initialize it with all known data now.
		 */
		iocb = &psb->cur_iocbq.iocb;
		iocb->un.fcpi64.bdl.ulpIoTag32 = 0;
		if ((phba->sli_rev == 3) &&
				!(phba->sli3_options & LPFC_SLI3_BG_ENABLED)) {
			/* fill in immediate fcp command BDE */
			iocb->un.fcpi64.bdl.bdeFlags = BUFF_TYPE_BDE_IMMED;
			iocb->un.fcpi64.bdl.bdeSize = sizeof(struct fcp_cmnd);
			iocb->un.fcpi64.bdl.addrLow = offsetof(IOCB_t,
					unsli3.fcp_ext.icd);
			iocb->un.fcpi64.bdl.addrHigh = 0;
			iocb->ulpBdeCount = 0;
			iocb->ulpLe = 0;
			/* fill in response BDE */
			iocb->unsli3.fcp_ext.rbde.tus.f.bdeFlags =
							BUFF_TYPE_BDE_64;
			iocb->unsli3.fcp_ext.rbde.tus.f.bdeSize =
				sizeof(struct fcp_rsp);
			iocb->unsli3.fcp_ext.rbde.addrLow =
				putPaddrLow(pdma_phys_fcp_rsp);
			iocb->unsli3.fcp_ext.rbde.addrHigh =
				putPaddrHigh(pdma_phys_fcp_rsp);
		} else {
			iocb->un.fcpi64.bdl.bdeFlags = BUFF_TYPE_BLP_64;
			iocb->un.fcpi64.bdl.bdeSize =
					(2 * sizeof(struct ulp_bde64));
			iocb->un.fcpi64.bdl.addrLow =
					putPaddrLow(pdma_phys_sgl);
			iocb->un.fcpi64.bdl.addrHigh =
					putPaddrHigh(pdma_phys_sgl);
			iocb->ulpBdeCount = 1;
			iocb->ulpLe = 1;
		}
		iocb->ulpClass = CLASS3;
		psb->status = IOSTAT_SUCCESS;
		/* Put it back into the SCSI buffer list */
		psb->cur_iocbq.context1  = psb;
		spin_lock_init(&psb->buf_lock);
		lpfc_release_scsi_buf_s3(phba, psb);

	}

	return bcnt;
}

/**
 * lpfc_sli4_vport_delete_fcp_xri_aborted -Remove all ndlp references for vport
 * @vport: pointer to lpfc vport data structure.
 *
 * This routine is invoked by the vport cleanup for deletions and the cleanup
 * for an ndlp on removal.
 **/
void
lpfc_sli4_vport_delete_fcp_xri_aborted(struct lpfc_vport *vport)
{
	struct lpfc_hba *phba = vport->phba;
	struct lpfc_io_buf *psb, *next_psb;
	struct lpfc_sli4_hdw_queue *qp;
	unsigned long iflag = 0;
	int idx;

	if (!(vport->cfg_enable_fc4_type & LPFC_ENABLE_FCP))
		return;

	spin_lock_irqsave(&phba->hbalock, iflag);
	for (idx = 0; idx < phba->cfg_hdw_queue; idx++) {
		qp = &phba->sli4_hba.hdwq[idx];

		spin_lock(&qp->abts_io_buf_list_lock);
		list_for_each_entry_safe(psb, next_psb,
					 &qp->lpfc_abts_io_buf_list, list) {
			if (psb->cur_iocbq.cmd_flag & LPFC_IO_NVME)
				continue;

			if (psb->rdata && psb->rdata->pnode &&
			    psb->rdata->pnode->vport == vport)
				psb->rdata = NULL;
		}
		spin_unlock(&qp->abts_io_buf_list_lock);
	}
	spin_unlock_irqrestore(&phba->hbalock, iflag);
}

/**
 * lpfc_sli4_io_xri_aborted - Fast-path process of fcp xri abort
 * @phba: pointer to lpfc hba data structure.
 * @axri: pointer to the fcp xri abort wcqe structure.
 * @idx: index into hdwq
 *
 * This routine is invoked by the worker thread to process a SLI4 fast-path
 * FCP or NVME aborted xri.
 **/
void
lpfc_sli4_io_xri_aborted(struct lpfc_hba *phba,
			 struct sli4_wcqe_xri_aborted *axri, int idx)
{
	u16 xri = 0;
	u16 rxid = 0;
	struct lpfc_io_buf *psb, *next_psb;
	struct lpfc_sli4_hdw_queue *qp;
	unsigned long iflag = 0;
	struct lpfc_iocbq *iocbq;
	int i;
	struct lpfc_nodelist *ndlp;
	int rrq_empty = 0;
	struct lpfc_sli_ring *pring = phba->sli4_hba.els_wq->pring;
	struct scsi_cmnd *cmd;
	int offline = 0;

	if (!(phba->cfg_enable_fc4_type & LPFC_ENABLE_FCP))
		return;
	offline = pci_channel_offline(phba->pcidev);
	if (!offline) {
		xri = bf_get(lpfc_wcqe_xa_xri, axri);
		rxid = bf_get(lpfc_wcqe_xa_remote_xid, axri);
	}
	qp = &phba->sli4_hba.hdwq[idx];
	spin_lock_irqsave(&phba->hbalock, iflag);
	spin_lock(&qp->abts_io_buf_list_lock);
	list_for_each_entry_safe(psb, next_psb,
		&qp->lpfc_abts_io_buf_list, list) {
		if (offline)
			xri = psb->cur_iocbq.sli4_xritag;
		if (psb->cur_iocbq.sli4_xritag == xri) {
			list_del_init(&psb->list);
			psb->flags &= ~LPFC_SBUF_XBUSY;
			psb->status = IOSTAT_SUCCESS;
			if (psb->cur_iocbq.cmd_flag & LPFC_IO_NVME) {
				qp->abts_nvme_io_bufs--;
				spin_unlock(&qp->abts_io_buf_list_lock);
				spin_unlock_irqrestore(&phba->hbalock, iflag);
				if (!offline) {
					lpfc_sli4_nvme_xri_aborted(phba, axri,
								   psb);
					return;
				}
				lpfc_sli4_nvme_pci_offline_aborted(phba, psb);
				spin_lock_irqsave(&phba->hbalock, iflag);
				spin_lock(&qp->abts_io_buf_list_lock);
				continue;
			}
			qp->abts_scsi_io_bufs--;
			spin_unlock(&qp->abts_io_buf_list_lock);

			if (psb->rdata && psb->rdata->pnode)
				ndlp = psb->rdata->pnode;
			else
				ndlp = NULL;

			rrq_empty = list_empty(&phba->active_rrq_list);
			spin_unlock_irqrestore(&phba->hbalock, iflag);
			if (ndlp && !offline) {
				lpfc_set_rrq_active(phba, ndlp,
					psb->cur_iocbq.sli4_lxritag, rxid, 1);
				lpfc_sli4_abts_err_handler(phba, ndlp, axri);
			}

			if (phba->cfg_fcp_wait_abts_rsp || offline) {
				spin_lock_irqsave(&psb->buf_lock, iflag);
				cmd = psb->pCmd;
				psb->pCmd = NULL;
				spin_unlock_irqrestore(&psb->buf_lock, iflag);

				/* The sdev is not guaranteed to be valid post
				 * scsi_done upcall.
				 */
				if (cmd)
					cmd->scsi_done(cmd);

				/*
				 * We expect there is an abort thread waiting
				 * for command completion wake up the thread.
				 */
				spin_lock_irqsave(&psb->buf_lock, iflag);
				psb->cur_iocbq.cmd_flag &=
					~LPFC_DRIVER_ABORTED;
				if (psb->waitq)
					wake_up(psb->waitq);
				spin_unlock_irqrestore(&psb->buf_lock, iflag);
			}

			lpfc_release_scsi_buf_s4(phba, psb);
			if (rrq_empty)
				lpfc_worker_wake_up(phba);
			if (!offline)
				return;
			spin_lock_irqsave(&phba->hbalock, iflag);
			spin_lock(&qp->abts_io_buf_list_lock);
			continue;
		}
	}
	spin_unlock(&qp->abts_io_buf_list_lock);
	if (!offline) {
		for (i = 1; i <= phba->sli.last_iotag; i++) {
			iocbq = phba->sli.iocbq_lookup[i];

<<<<<<< HEAD
			if (!(iocbq->cmd_flag & LPFC_IO_FCP) ||
			    (iocbq->cmd_flag & LPFC_IO_LIBDFC))
=======
			if (!(iocbq->iocb_flag & LPFC_IO_FCP) ||
			    (iocbq->iocb_flag & LPFC_IO_LIBDFC))
>>>>>>> ea6ea9fa
				continue;
			if (iocbq->sli4_xritag != xri)
				continue;
			psb = container_of(iocbq, struct lpfc_io_buf, cur_iocbq);
			psb->flags &= ~LPFC_SBUF_XBUSY;
			spin_unlock_irqrestore(&phba->hbalock, iflag);
			if (!list_empty(&pring->txq))
				lpfc_worker_wake_up(phba);
			return;
		}
	}
	spin_unlock_irqrestore(&phba->hbalock, iflag);
}

/**
 * lpfc_get_scsi_buf_s3 - Get a scsi buffer from lpfc_scsi_buf_list of the HBA
 * @phba: The HBA for which this call is being executed.
 * @ndlp: pointer to a node-list data structure.
 * @cmnd: Pointer to scsi_cmnd data structure.
 *
 * This routine removes a scsi buffer from head of @phba lpfc_scsi_buf_list list
 * and returns to caller.
 *
 * Return codes:
 *   NULL - Error
 *   Pointer to lpfc_scsi_buf - Success
 **/
static struct lpfc_io_buf *
lpfc_get_scsi_buf_s3(struct lpfc_hba *phba, struct lpfc_nodelist *ndlp,
		     struct scsi_cmnd *cmnd)
{
	struct lpfc_io_buf *lpfc_cmd = NULL;
	struct list_head *scsi_buf_list_get = &phba->lpfc_scsi_buf_list_get;
	unsigned long iflag = 0;

	spin_lock_irqsave(&phba->scsi_buf_list_get_lock, iflag);
	list_remove_head(scsi_buf_list_get, lpfc_cmd, struct lpfc_io_buf,
			 list);
	if (!lpfc_cmd) {
		spin_lock(&phba->scsi_buf_list_put_lock);
		list_splice(&phba->lpfc_scsi_buf_list_put,
			    &phba->lpfc_scsi_buf_list_get);
		INIT_LIST_HEAD(&phba->lpfc_scsi_buf_list_put);
		list_remove_head(scsi_buf_list_get, lpfc_cmd,
				 struct lpfc_io_buf, list);
		spin_unlock(&phba->scsi_buf_list_put_lock);
	}
	spin_unlock_irqrestore(&phba->scsi_buf_list_get_lock, iflag);

	if (lpfc_ndlp_check_qdepth(phba, ndlp) && lpfc_cmd) {
		atomic_inc(&ndlp->cmd_pending);
		lpfc_cmd->flags |= LPFC_SBUF_BUMP_QDEPTH;
	}
	return  lpfc_cmd;
}
/**
 * lpfc_get_scsi_buf_s4 - Get a scsi buffer from io_buf_list of the HBA
 * @phba: The HBA for which this call is being executed.
 * @ndlp: pointer to a node-list data structure.
 * @cmnd: Pointer to scsi_cmnd data structure.
 *
 * This routine removes a scsi buffer from head of @hdwq io_buf_list
 * and returns to caller.
 *
 * Return codes:
 *   NULL - Error
 *   Pointer to lpfc_scsi_buf - Success
 **/
static struct lpfc_io_buf *
lpfc_get_scsi_buf_s4(struct lpfc_hba *phba, struct lpfc_nodelist *ndlp,
		     struct scsi_cmnd *cmnd)
{
	struct lpfc_io_buf *lpfc_cmd;
	struct lpfc_sli4_hdw_queue *qp;
	struct sli4_sge *sgl;
	dma_addr_t pdma_phys_fcp_rsp;
	dma_addr_t pdma_phys_fcp_cmd;
	uint32_t cpu, idx;
	int tag;
	struct fcp_cmd_rsp_buf *tmp = NULL;

	cpu = raw_smp_processor_id();
	if (cmnd && phba->cfg_fcp_io_sched == LPFC_FCP_SCHED_BY_HDWQ) {
		tag = blk_mq_unique_tag(scsi_cmd_to_rq(cmnd));
		idx = blk_mq_unique_tag_to_hwq(tag);
	} else {
		idx = phba->sli4_hba.cpu_map[cpu].hdwq;
	}

	lpfc_cmd = lpfc_get_io_buf(phba, ndlp, idx,
				   !phba->cfg_xri_rebalancing);
	if (!lpfc_cmd) {
		qp = &phba->sli4_hba.hdwq[idx];
		qp->empty_io_bufs++;
		return NULL;
	}

	/* Setup key fields in buffer that may have been changed
	 * if other protocols used this buffer.
	 */
	lpfc_cmd->cur_iocbq.cmd_flag = LPFC_IO_FCP;
	lpfc_cmd->prot_seg_cnt = 0;
	lpfc_cmd->seg_cnt = 0;
	lpfc_cmd->timeout = 0;
	lpfc_cmd->flags = 0;
	lpfc_cmd->start_time = jiffies;
	lpfc_cmd->waitq = NULL;
	lpfc_cmd->cpu = cpu;
#ifdef CONFIG_SCSI_LPFC_DEBUG_FS
	lpfc_cmd->prot_data_type = 0;
#endif
	tmp = lpfc_get_cmd_rsp_buf_per_hdwq(phba, lpfc_cmd);
	if (!tmp) {
		lpfc_release_io_buf(phba, lpfc_cmd, lpfc_cmd->hdwq);
		return NULL;
	}

	lpfc_cmd->fcp_cmnd = tmp->fcp_cmnd;
	lpfc_cmd->fcp_rsp = tmp->fcp_rsp;

	/*
	 * The first two SGEs are the FCP_CMD and FCP_RSP.
	 * The balance are sg list bdes. Initialize the
	 * first two and leave the rest for queuecommand.
	 */
	sgl = (struct sli4_sge *)lpfc_cmd->dma_sgl;
	pdma_phys_fcp_cmd = tmp->fcp_cmd_rsp_dma_handle;
	sgl->addr_hi = cpu_to_le32(putPaddrHigh(pdma_phys_fcp_cmd));
	sgl->addr_lo = cpu_to_le32(putPaddrLow(pdma_phys_fcp_cmd));
	sgl->word2 = le32_to_cpu(sgl->word2);
	bf_set(lpfc_sli4_sge_last, sgl, 0);
	sgl->word2 = cpu_to_le32(sgl->word2);
	sgl->sge_len = cpu_to_le32(sizeof(struct fcp_cmnd));
	sgl++;

	/* Setup the physical region for the FCP RSP */
	pdma_phys_fcp_rsp = pdma_phys_fcp_cmd + sizeof(struct fcp_cmnd);
	sgl->addr_hi = cpu_to_le32(putPaddrHigh(pdma_phys_fcp_rsp));
	sgl->addr_lo = cpu_to_le32(putPaddrLow(pdma_phys_fcp_rsp));
	sgl->word2 = le32_to_cpu(sgl->word2);
	bf_set(lpfc_sli4_sge_last, sgl, 1);
	sgl->word2 = cpu_to_le32(sgl->word2);
	sgl->sge_len = cpu_to_le32(sizeof(struct fcp_rsp));

	if (lpfc_ndlp_check_qdepth(phba, ndlp)) {
		atomic_inc(&ndlp->cmd_pending);
		lpfc_cmd->flags |= LPFC_SBUF_BUMP_QDEPTH;
	}
	return  lpfc_cmd;
}
/**
 * lpfc_get_scsi_buf - Get a scsi buffer from lpfc_scsi_buf_list of the HBA
 * @phba: The HBA for which this call is being executed.
 * @ndlp: pointer to a node-list data structure.
 * @cmnd: Pointer to scsi_cmnd data structure.
 *
 * This routine removes a scsi buffer from head of @phba lpfc_scsi_buf_list list
 * and returns to caller.
 *
 * Return codes:
 *   NULL - Error
 *   Pointer to lpfc_scsi_buf - Success
 **/
static struct lpfc_io_buf*
lpfc_get_scsi_buf(struct lpfc_hba *phba, struct lpfc_nodelist *ndlp,
		  struct scsi_cmnd *cmnd)
{
	return  phba->lpfc_get_scsi_buf(phba, ndlp, cmnd);
}

/**
 * lpfc_release_scsi_buf_s3 - Return a scsi buffer back to hba scsi buf list
 * @phba: The Hba for which this call is being executed.
 * @psb: The scsi buffer which is being released.
 *
 * This routine releases @psb scsi buffer by adding it to tail of @phba
 * lpfc_scsi_buf_list list.
 **/
static void
lpfc_release_scsi_buf_s3(struct lpfc_hba *phba, struct lpfc_io_buf *psb)
{
	unsigned long iflag = 0;

	psb->seg_cnt = 0;
	psb->prot_seg_cnt = 0;

	spin_lock_irqsave(&phba->scsi_buf_list_put_lock, iflag);
	psb->pCmd = NULL;
	psb->cur_iocbq.cmd_flag = LPFC_IO_FCP;
	list_add_tail(&psb->list, &phba->lpfc_scsi_buf_list_put);
	spin_unlock_irqrestore(&phba->scsi_buf_list_put_lock, iflag);
}

/**
 * lpfc_release_scsi_buf_s4: Return a scsi buffer back to hba scsi buf list.
 * @phba: The Hba for which this call is being executed.
 * @psb: The scsi buffer which is being released.
 *
 * This routine releases @psb scsi buffer by adding it to tail of @hdwq
 * io_buf_list list. For SLI4 XRI's are tied to the scsi buffer
 * and cannot be reused for at least RA_TOV amount of time if it was
 * aborted.
 **/
static void
lpfc_release_scsi_buf_s4(struct lpfc_hba *phba, struct lpfc_io_buf *psb)
{
	struct lpfc_sli4_hdw_queue *qp;
	unsigned long iflag = 0;

	psb->seg_cnt = 0;
	psb->prot_seg_cnt = 0;

	qp = psb->hdwq;
	if (psb->flags & LPFC_SBUF_XBUSY) {
		spin_lock_irqsave(&qp->abts_io_buf_list_lock, iflag);
		if (!phba->cfg_fcp_wait_abts_rsp)
			psb->pCmd = NULL;
		list_add_tail(&psb->list, &qp->lpfc_abts_io_buf_list);
		qp->abts_scsi_io_bufs++;
		spin_unlock_irqrestore(&qp->abts_io_buf_list_lock, iflag);
	} else {
		lpfc_release_io_buf(phba, (struct lpfc_io_buf *)psb, qp);
	}
}

/**
 * lpfc_release_scsi_buf: Return a scsi buffer back to hba scsi buf list.
 * @phba: The Hba for which this call is being executed.
 * @psb: The scsi buffer which is being released.
 *
 * This routine releases @psb scsi buffer by adding it to tail of @phba
 * lpfc_scsi_buf_list list.
 **/
static void
lpfc_release_scsi_buf(struct lpfc_hba *phba, struct lpfc_io_buf *psb)
{
	if ((psb->flags & LPFC_SBUF_BUMP_QDEPTH) && psb->ndlp)
		atomic_dec(&psb->ndlp->cmd_pending);

	psb->flags &= ~LPFC_SBUF_BUMP_QDEPTH;
	phba->lpfc_release_scsi_buf(phba, psb);
}

/**
 * lpfc_fcpcmd_to_iocb - copy the fcp_cmd data into the IOCB
 * @data: A pointer to the immediate command data portion of the IOCB.
 * @fcp_cmnd: The FCP Command that is provided by the SCSI layer.
 *
 * The routine copies the entire FCP command from @fcp_cmnd to @data while
 * byte swapping the data to big endian format for transmission on the wire.
 **/
static void
lpfc_fcpcmd_to_iocb(u8 *data, struct fcp_cmnd *fcp_cmnd)
{
	int i, j;

	for (i = 0, j = 0; i < sizeof(struct fcp_cmnd);
	     i += sizeof(uint32_t), j++) {
		((uint32_t *)data)[j] = cpu_to_be32(((uint32_t *)fcp_cmnd)[j]);
	}
}

/**
 * lpfc_scsi_prep_dma_buf_s3 - DMA mapping for scsi buffer to SLI3 IF spec
 * @phba: The Hba for which this call is being executed.
 * @lpfc_cmd: The scsi buffer which is going to be mapped.
 *
 * This routine does the pci dma mapping for scatter-gather list of scsi cmnd
 * field of @lpfc_cmd for device with SLI-3 interface spec. This routine scans
 * through sg elements and format the bde. This routine also initializes all
 * IOCB fields which are dependent on scsi command request buffer.
 *
 * Return codes:
 *   1 - Error
 *   0 - Success
 **/
static int
lpfc_scsi_prep_dma_buf_s3(struct lpfc_hba *phba, struct lpfc_io_buf *lpfc_cmd)
{
	struct scsi_cmnd *scsi_cmnd = lpfc_cmd->pCmd;
	struct scatterlist *sgel = NULL;
	struct fcp_cmnd *fcp_cmnd = lpfc_cmd->fcp_cmnd;
	struct ulp_bde64 *bpl = (struct ulp_bde64 *)lpfc_cmd->dma_sgl;
	struct lpfc_iocbq *iocbq = &lpfc_cmd->cur_iocbq;
	IOCB_t *iocb_cmd = &lpfc_cmd->cur_iocbq.iocb;
	struct ulp_bde64 *data_bde = iocb_cmd->unsli3.fcp_ext.dbde;
	dma_addr_t physaddr;
	uint32_t num_bde = 0;
	int nseg, datadir = scsi_cmnd->sc_data_direction;

	/*
	 * There are three possibilities here - use scatter-gather segment, use
	 * the single mapping, or neither.  Start the lpfc command prep by
	 * bumping the bpl beyond the fcp_cmnd and fcp_rsp regions to the first
	 * data bde entry.
	 */
	bpl += 2;
	if (scsi_sg_count(scsi_cmnd)) {
		/*
		 * The driver stores the segment count returned from pci_map_sg
		 * because this a count of dma-mappings used to map the use_sg
		 * pages.  They are not guaranteed to be the same for those
		 * architectures that implement an IOMMU.
		 */

		nseg = dma_map_sg(&phba->pcidev->dev, scsi_sglist(scsi_cmnd),
				  scsi_sg_count(scsi_cmnd), datadir);
		if (unlikely(!nseg))
			return 1;

		lpfc_cmd->seg_cnt = nseg;
		if (lpfc_cmd->seg_cnt > phba->cfg_sg_seg_cnt) {
			lpfc_printf_log(phba, KERN_ERR, LOG_TRACE_EVENT,
					"9064 BLKGRD: %s: Too many sg segments"
					" from dma_map_sg.  Config %d, seg_cnt"
					" %d\n", __func__, phba->cfg_sg_seg_cnt,
					lpfc_cmd->seg_cnt);
			WARN_ON_ONCE(lpfc_cmd->seg_cnt > phba->cfg_sg_seg_cnt);
			lpfc_cmd->seg_cnt = 0;
			scsi_dma_unmap(scsi_cmnd);
			return 2;
		}

		/*
		 * The driver established a maximum scatter-gather segment count
		 * during probe that limits the number of sg elements in any
		 * single scsi command.  Just run through the seg_cnt and format
		 * the bde's.
		 * When using SLI-3 the driver will try to fit all the BDEs into
		 * the IOCB. If it can't then the BDEs get added to a BPL as it
		 * does for SLI-2 mode.
		 */
		scsi_for_each_sg(scsi_cmnd, sgel, nseg, num_bde) {
			physaddr = sg_dma_address(sgel);
			if (phba->sli_rev == 3 &&
			    !(phba->sli3_options & LPFC_SLI3_BG_ENABLED) &&
			    !(iocbq->cmd_flag & DSS_SECURITY_OP) &&
			    nseg <= LPFC_EXT_DATA_BDE_COUNT) {
				data_bde->tus.f.bdeFlags = BUFF_TYPE_BDE_64;
				data_bde->tus.f.bdeSize = sg_dma_len(sgel);
				data_bde->addrLow = putPaddrLow(physaddr);
				data_bde->addrHigh = putPaddrHigh(physaddr);
				data_bde++;
			} else {
				bpl->tus.f.bdeFlags = BUFF_TYPE_BDE_64;
				bpl->tus.f.bdeSize = sg_dma_len(sgel);
				bpl->tus.w = le32_to_cpu(bpl->tus.w);
				bpl->addrLow =
					le32_to_cpu(putPaddrLow(physaddr));
				bpl->addrHigh =
					le32_to_cpu(putPaddrHigh(physaddr));
				bpl++;
			}
		}
	}

	/*
	 * Finish initializing those IOCB fields that are dependent on the
	 * scsi_cmnd request_buffer.  Note that for SLI-2 the bdeSize is
	 * explicitly reinitialized and for SLI-3 the extended bde count is
	 * explicitly reinitialized since all iocb memory resources are reused.
	 */
	if (phba->sli_rev == 3 &&
	    !(phba->sli3_options & LPFC_SLI3_BG_ENABLED) &&
	    !(iocbq->cmd_flag & DSS_SECURITY_OP)) {
		if (num_bde > LPFC_EXT_DATA_BDE_COUNT) {
			/*
			 * The extended IOCB format can only fit 3 BDE or a BPL.
			 * This I/O has more than 3 BDE so the 1st data bde will
			 * be a BPL that is filled in here.
			 */
			physaddr = lpfc_cmd->dma_handle;
			data_bde->tus.f.bdeFlags = BUFF_TYPE_BLP_64;
			data_bde->tus.f.bdeSize = (num_bde *
						   sizeof(struct ulp_bde64));
			physaddr += (sizeof(struct fcp_cmnd) +
				     sizeof(struct fcp_rsp) +
				     (2 * sizeof(struct ulp_bde64)));
			data_bde->addrHigh = putPaddrHigh(physaddr);
			data_bde->addrLow = putPaddrLow(physaddr);
			/* ebde count includes the response bde and data bpl */
			iocb_cmd->unsli3.fcp_ext.ebde_count = 2;
		} else {
			/* ebde count includes the response bde and data bdes */
			iocb_cmd->unsli3.fcp_ext.ebde_count = (num_bde + 1);
		}
	} else {
		iocb_cmd->un.fcpi64.bdl.bdeSize =
			((num_bde + 2) * sizeof(struct ulp_bde64));
		iocb_cmd->unsli3.fcp_ext.ebde_count = (num_bde + 1);
	}
	fcp_cmnd->fcpDl = cpu_to_be32(scsi_bufflen(scsi_cmnd));

	/*
	 * Due to difference in data length between DIF/non-DIF paths,
	 * we need to set word 4 of IOCB here
	 */
	iocb_cmd->un.fcpi.fcpi_parm = scsi_bufflen(scsi_cmnd);
	lpfc_fcpcmd_to_iocb(iocb_cmd->unsli3.fcp_ext.icd, fcp_cmnd);
	return 0;
}

#ifdef CONFIG_SCSI_LPFC_DEBUG_FS

/* Return BG_ERR_INIT if error injection is detected by Initiator */
#define BG_ERR_INIT	0x1
/* Return BG_ERR_TGT if error injection is detected by Target */
#define BG_ERR_TGT	0x2
/* Return BG_ERR_SWAP if swapping CSUM<-->CRC is required for error injection */
#define BG_ERR_SWAP	0x10
/*
 * Return BG_ERR_CHECK if disabling Guard/Ref/App checking is required for
 * error injection
 */
#define BG_ERR_CHECK	0x20

/**
 * lpfc_bg_err_inject - Determine if we should inject an error
 * @phba: The Hba for which this call is being executed.
 * @sc: The SCSI command to examine
 * @reftag: (out) BlockGuard reference tag for transmitted data
 * @apptag: (out) BlockGuard application tag for transmitted data
 * @new_guard: (in) Value to replace CRC with if needed
 *
 * Returns BG_ERR_* bit mask or 0 if request ignored
 **/
static int
lpfc_bg_err_inject(struct lpfc_hba *phba, struct scsi_cmnd *sc,
		uint32_t *reftag, uint16_t *apptag, uint32_t new_guard)
{
	struct scatterlist *sgpe; /* s/g prot entry */
	struct lpfc_io_buf *lpfc_cmd = NULL;
	struct scsi_dif_tuple *src = NULL;
	struct lpfc_nodelist *ndlp;
	struct lpfc_rport_data *rdata;
	uint32_t op = scsi_get_prot_op(sc);
	uint32_t blksize;
	uint32_t numblks;
	u32 lba;
	int rc = 0;
	int blockoff = 0;

	if (op == SCSI_PROT_NORMAL)
		return 0;

	sgpe = scsi_prot_sglist(sc);
	lba = scsi_prot_ref_tag(sc);
	if (lba == LPFC_INVALID_REFTAG)
		return 0;

	/* First check if we need to match the LBA */
	if (phba->lpfc_injerr_lba != LPFC_INJERR_LBA_OFF) {
		blksize = scsi_prot_interval(sc);
		numblks = (scsi_bufflen(sc) + blksize - 1) / blksize;

		/* Make sure we have the right LBA if one is specified */
		if (phba->lpfc_injerr_lba < (u64)lba ||
		    (phba->lpfc_injerr_lba >= (u64)(lba + numblks)))
			return 0;
		if (sgpe) {
			blockoff = phba->lpfc_injerr_lba - (u64)lba;
			numblks = sg_dma_len(sgpe) /
				sizeof(struct scsi_dif_tuple);
			if (numblks < blockoff)
				blockoff = numblks;
		}
	}

	/* Next check if we need to match the remote NPortID or WWPN */
	rdata = lpfc_rport_data_from_scsi_device(sc->device);
	if (rdata && rdata->pnode) {
		ndlp = rdata->pnode;

		/* Make sure we have the right NPortID if one is specified */
		if (phba->lpfc_injerr_nportid  &&
			(phba->lpfc_injerr_nportid != ndlp->nlp_DID))
			return 0;

		/*
		 * Make sure we have the right WWPN if one is specified.
		 * wwn[0] should be a non-zero NAA in a good WWPN.
		 */
		if (phba->lpfc_injerr_wwpn.u.wwn[0]  &&
			(memcmp(&ndlp->nlp_portname, &phba->lpfc_injerr_wwpn,
				sizeof(struct lpfc_name)) != 0))
			return 0;
	}

	/* Setup a ptr to the protection data if the SCSI host provides it */
	if (sgpe) {
		src = (struct scsi_dif_tuple *)sg_virt(sgpe);
		src += blockoff;
		lpfc_cmd = (struct lpfc_io_buf *)sc->host_scribble;
	}

	/* Should we change the Reference Tag */
	if (reftag) {
		if (phba->lpfc_injerr_wref_cnt) {
			switch (op) {
			case SCSI_PROT_WRITE_PASS:
				if (src) {
					/*
					 * For WRITE_PASS, force the error
					 * to be sent on the wire. It should
					 * be detected by the Target.
					 * If blockoff != 0 error will be
					 * inserted in middle of the IO.
					 */

					lpfc_printf_log(phba, KERN_ERR,
							LOG_TRACE_EVENT,
					"9076 BLKGRD: Injecting reftag error: "
					"write lba x%lx + x%x oldrefTag x%x\n",
					(unsigned long)lba, blockoff,
					be32_to_cpu(src->ref_tag));

					/*
					 * Save the old ref_tag so we can
					 * restore it on completion.
					 */
					if (lpfc_cmd) {
						lpfc_cmd->prot_data_type =
							LPFC_INJERR_REFTAG;
						lpfc_cmd->prot_data_segment =
							src;
						lpfc_cmd->prot_data =
							src->ref_tag;
					}
					src->ref_tag = cpu_to_be32(0xDEADBEEF);
					phba->lpfc_injerr_wref_cnt--;
					if (phba->lpfc_injerr_wref_cnt == 0) {
						phba->lpfc_injerr_nportid = 0;
						phba->lpfc_injerr_lba =
							LPFC_INJERR_LBA_OFF;
						memset(&phba->lpfc_injerr_wwpn,
						  0, sizeof(struct lpfc_name));
					}
					rc = BG_ERR_TGT | BG_ERR_CHECK;

					break;
				}
				fallthrough;
			case SCSI_PROT_WRITE_INSERT:
				/*
				 * For WRITE_INSERT, force the error
				 * to be sent on the wire. It should be
				 * detected by the Target.
				 */
				/* DEADBEEF will be the reftag on the wire */
				*reftag = 0xDEADBEEF;
				phba->lpfc_injerr_wref_cnt--;
				if (phba->lpfc_injerr_wref_cnt == 0) {
					phba->lpfc_injerr_nportid = 0;
					phba->lpfc_injerr_lba =
					LPFC_INJERR_LBA_OFF;
					memset(&phba->lpfc_injerr_wwpn,
						0, sizeof(struct lpfc_name));
				}
				rc = BG_ERR_TGT | BG_ERR_CHECK;

				lpfc_printf_log(phba, KERN_ERR, LOG_TRACE_EVENT,
					"9078 BLKGRD: Injecting reftag error: "
					"write lba x%lx\n", (unsigned long)lba);
				break;
			case SCSI_PROT_WRITE_STRIP:
				/*
				 * For WRITE_STRIP and WRITE_PASS,
				 * force the error on data
				 * being copied from SLI-Host to SLI-Port.
				 */
				*reftag = 0xDEADBEEF;
				phba->lpfc_injerr_wref_cnt--;
				if (phba->lpfc_injerr_wref_cnt == 0) {
					phba->lpfc_injerr_nportid = 0;
					phba->lpfc_injerr_lba =
						LPFC_INJERR_LBA_OFF;
					memset(&phba->lpfc_injerr_wwpn,
						0, sizeof(struct lpfc_name));
				}
				rc = BG_ERR_INIT;

				lpfc_printf_log(phba, KERN_ERR, LOG_TRACE_EVENT,
					"9077 BLKGRD: Injecting reftag error: "
					"write lba x%lx\n", (unsigned long)lba);
				break;
			}
		}
		if (phba->lpfc_injerr_rref_cnt) {
			switch (op) {
			case SCSI_PROT_READ_INSERT:
			case SCSI_PROT_READ_STRIP:
			case SCSI_PROT_READ_PASS:
				/*
				 * For READ_STRIP and READ_PASS, force the
				 * error on data being read off the wire. It
				 * should force an IO error to the driver.
				 */
				*reftag = 0xDEADBEEF;
				phba->lpfc_injerr_rref_cnt--;
				if (phba->lpfc_injerr_rref_cnt == 0) {
					phba->lpfc_injerr_nportid = 0;
					phba->lpfc_injerr_lba =
						LPFC_INJERR_LBA_OFF;
					memset(&phba->lpfc_injerr_wwpn,
						0, sizeof(struct lpfc_name));
				}
				rc = BG_ERR_INIT;

				lpfc_printf_log(phba, KERN_ERR, LOG_TRACE_EVENT,
					"9079 BLKGRD: Injecting reftag error: "
					"read lba x%lx\n", (unsigned long)lba);
				break;
			}
		}
	}

	/* Should we change the Application Tag */
	if (apptag) {
		if (phba->lpfc_injerr_wapp_cnt) {
			switch (op) {
			case SCSI_PROT_WRITE_PASS:
				if (src) {
					/*
					 * For WRITE_PASS, force the error
					 * to be sent on the wire. It should
					 * be detected by the Target.
					 * If blockoff != 0 error will be
					 * inserted in middle of the IO.
					 */

					lpfc_printf_log(phba, KERN_ERR,
							LOG_TRACE_EVENT,
					"9080 BLKGRD: Injecting apptag error: "
					"write lba x%lx + x%x oldappTag x%x\n",
					(unsigned long)lba, blockoff,
					be16_to_cpu(src->app_tag));

					/*
					 * Save the old app_tag so we can
					 * restore it on completion.
					 */
					if (lpfc_cmd) {
						lpfc_cmd->prot_data_type =
							LPFC_INJERR_APPTAG;
						lpfc_cmd->prot_data_segment =
							src;
						lpfc_cmd->prot_data =
							src->app_tag;
					}
					src->app_tag = cpu_to_be16(0xDEAD);
					phba->lpfc_injerr_wapp_cnt--;
					if (phba->lpfc_injerr_wapp_cnt == 0) {
						phba->lpfc_injerr_nportid = 0;
						phba->lpfc_injerr_lba =
							LPFC_INJERR_LBA_OFF;
						memset(&phba->lpfc_injerr_wwpn,
						  0, sizeof(struct lpfc_name));
					}
					rc = BG_ERR_TGT | BG_ERR_CHECK;
					break;
				}
				fallthrough;
			case SCSI_PROT_WRITE_INSERT:
				/*
				 * For WRITE_INSERT, force the
				 * error to be sent on the wire. It should be
				 * detected by the Target.
				 */
				/* DEAD will be the apptag on the wire */
				*apptag = 0xDEAD;
				phba->lpfc_injerr_wapp_cnt--;
				if (phba->lpfc_injerr_wapp_cnt == 0) {
					phba->lpfc_injerr_nportid = 0;
					phba->lpfc_injerr_lba =
						LPFC_INJERR_LBA_OFF;
					memset(&phba->lpfc_injerr_wwpn,
						0, sizeof(struct lpfc_name));
				}
				rc = BG_ERR_TGT | BG_ERR_CHECK;

				lpfc_printf_log(phba, KERN_ERR, LOG_TRACE_EVENT,
					"0813 BLKGRD: Injecting apptag error: "
					"write lba x%lx\n", (unsigned long)lba);
				break;
			case SCSI_PROT_WRITE_STRIP:
				/*
				 * For WRITE_STRIP and WRITE_PASS,
				 * force the error on data
				 * being copied from SLI-Host to SLI-Port.
				 */
				*apptag = 0xDEAD;
				phba->lpfc_injerr_wapp_cnt--;
				if (phba->lpfc_injerr_wapp_cnt == 0) {
					phba->lpfc_injerr_nportid = 0;
					phba->lpfc_injerr_lba =
						LPFC_INJERR_LBA_OFF;
					memset(&phba->lpfc_injerr_wwpn,
						0, sizeof(struct lpfc_name));
				}
				rc = BG_ERR_INIT;

				lpfc_printf_log(phba, KERN_ERR, LOG_TRACE_EVENT,
					"0812 BLKGRD: Injecting apptag error: "
					"write lba x%lx\n", (unsigned long)lba);
				break;
			}
		}
		if (phba->lpfc_injerr_rapp_cnt) {
			switch (op) {
			case SCSI_PROT_READ_INSERT:
			case SCSI_PROT_READ_STRIP:
			case SCSI_PROT_READ_PASS:
				/*
				 * For READ_STRIP and READ_PASS, force the
				 * error on data being read off the wire. It
				 * should force an IO error to the driver.
				 */
				*apptag = 0xDEAD;
				phba->lpfc_injerr_rapp_cnt--;
				if (phba->lpfc_injerr_rapp_cnt == 0) {
					phba->lpfc_injerr_nportid = 0;
					phba->lpfc_injerr_lba =
						LPFC_INJERR_LBA_OFF;
					memset(&phba->lpfc_injerr_wwpn,
						0, sizeof(struct lpfc_name));
				}
				rc = BG_ERR_INIT;

				lpfc_printf_log(phba, KERN_ERR, LOG_TRACE_EVENT,
					"0814 BLKGRD: Injecting apptag error: "
					"read lba x%lx\n", (unsigned long)lba);
				break;
			}
		}
	}


	/* Should we change the Guard Tag */
	if (new_guard) {
		if (phba->lpfc_injerr_wgrd_cnt) {
			switch (op) {
			case SCSI_PROT_WRITE_PASS:
				rc = BG_ERR_CHECK;
				fallthrough;

			case SCSI_PROT_WRITE_INSERT:
				/*
				 * For WRITE_INSERT, force the
				 * error to be sent on the wire. It should be
				 * detected by the Target.
				 */
				phba->lpfc_injerr_wgrd_cnt--;
				if (phba->lpfc_injerr_wgrd_cnt == 0) {
					phba->lpfc_injerr_nportid = 0;
					phba->lpfc_injerr_lba =
						LPFC_INJERR_LBA_OFF;
					memset(&phba->lpfc_injerr_wwpn,
						0, sizeof(struct lpfc_name));
				}

				rc |= BG_ERR_TGT | BG_ERR_SWAP;
				/* Signals the caller to swap CRC->CSUM */

				lpfc_printf_log(phba, KERN_ERR, LOG_TRACE_EVENT,
					"0817 BLKGRD: Injecting guard error: "
					"write lba x%lx\n", (unsigned long)lba);
				break;
			case SCSI_PROT_WRITE_STRIP:
				/*
				 * For WRITE_STRIP and WRITE_PASS,
				 * force the error on data
				 * being copied from SLI-Host to SLI-Port.
				 */
				phba->lpfc_injerr_wgrd_cnt--;
				if (phba->lpfc_injerr_wgrd_cnt == 0) {
					phba->lpfc_injerr_nportid = 0;
					phba->lpfc_injerr_lba =
						LPFC_INJERR_LBA_OFF;
					memset(&phba->lpfc_injerr_wwpn,
						0, sizeof(struct lpfc_name));
				}

				rc = BG_ERR_INIT | BG_ERR_SWAP;
				/* Signals the caller to swap CRC->CSUM */

				lpfc_printf_log(phba, KERN_ERR, LOG_TRACE_EVENT,
					"0816 BLKGRD: Injecting guard error: "
					"write lba x%lx\n", (unsigned long)lba);
				break;
			}
		}
		if (phba->lpfc_injerr_rgrd_cnt) {
			switch (op) {
			case SCSI_PROT_READ_INSERT:
			case SCSI_PROT_READ_STRIP:
			case SCSI_PROT_READ_PASS:
				/*
				 * For READ_STRIP and READ_PASS, force the
				 * error on data being read off the wire. It
				 * should force an IO error to the driver.
				 */
				phba->lpfc_injerr_rgrd_cnt--;
				if (phba->lpfc_injerr_rgrd_cnt == 0) {
					phba->lpfc_injerr_nportid = 0;
					phba->lpfc_injerr_lba =
						LPFC_INJERR_LBA_OFF;
					memset(&phba->lpfc_injerr_wwpn,
						0, sizeof(struct lpfc_name));
				}

				rc = BG_ERR_INIT | BG_ERR_SWAP;
				/* Signals the caller to swap CRC->CSUM */

				lpfc_printf_log(phba, KERN_ERR, LOG_TRACE_EVENT,
					"0818 BLKGRD: Injecting guard error: "
					"read lba x%lx\n", (unsigned long)lba);
			}
		}
	}

	return rc;
}
#endif

/**
 * lpfc_sc_to_bg_opcodes - Determine the BlockGuard opcodes to be used with
 * the specified SCSI command.
 * @phba: The Hba for which this call is being executed.
 * @sc: The SCSI command to examine
 * @txop: (out) BlockGuard operation for transmitted data
 * @rxop: (out) BlockGuard operation for received data
 *
 * Returns: zero on success; non-zero if tx and/or rx op cannot be determined
 *
 **/
static int
lpfc_sc_to_bg_opcodes(struct lpfc_hba *phba, struct scsi_cmnd *sc,
		uint8_t *txop, uint8_t *rxop)
{
	uint8_t ret = 0;

	if (sc->prot_flags & SCSI_PROT_IP_CHECKSUM) {
		switch (scsi_get_prot_op(sc)) {
		case SCSI_PROT_READ_INSERT:
		case SCSI_PROT_WRITE_STRIP:
			*rxop = BG_OP_IN_NODIF_OUT_CSUM;
			*txop = BG_OP_IN_CSUM_OUT_NODIF;
			break;

		case SCSI_PROT_READ_STRIP:
		case SCSI_PROT_WRITE_INSERT:
			*rxop = BG_OP_IN_CRC_OUT_NODIF;
			*txop = BG_OP_IN_NODIF_OUT_CRC;
			break;

		case SCSI_PROT_READ_PASS:
		case SCSI_PROT_WRITE_PASS:
			*rxop = BG_OP_IN_CRC_OUT_CSUM;
			*txop = BG_OP_IN_CSUM_OUT_CRC;
			break;

		case SCSI_PROT_NORMAL:
		default:
			lpfc_printf_log(phba, KERN_ERR, LOG_TRACE_EVENT,
				"9063 BLKGRD: Bad op/guard:%d/IP combination\n",
					scsi_get_prot_op(sc));
			ret = 1;
			break;

		}
	} else {
		switch (scsi_get_prot_op(sc)) {
		case SCSI_PROT_READ_STRIP:
		case SCSI_PROT_WRITE_INSERT:
			*rxop = BG_OP_IN_CRC_OUT_NODIF;
			*txop = BG_OP_IN_NODIF_OUT_CRC;
			break;

		case SCSI_PROT_READ_PASS:
		case SCSI_PROT_WRITE_PASS:
			*rxop = BG_OP_IN_CRC_OUT_CRC;
			*txop = BG_OP_IN_CRC_OUT_CRC;
			break;

		case SCSI_PROT_READ_INSERT:
		case SCSI_PROT_WRITE_STRIP:
			*rxop = BG_OP_IN_NODIF_OUT_CRC;
			*txop = BG_OP_IN_CRC_OUT_NODIF;
			break;

		case SCSI_PROT_NORMAL:
		default:
			lpfc_printf_log(phba, KERN_ERR, LOG_TRACE_EVENT,
				"9075 BLKGRD: Bad op/guard:%d/CRC combination\n",
					scsi_get_prot_op(sc));
			ret = 1;
			break;
		}
	}

	return ret;
}

#ifdef CONFIG_SCSI_LPFC_DEBUG_FS
/**
 * lpfc_bg_err_opcodes - reDetermine the BlockGuard opcodes to be used with
 * the specified SCSI command in order to force a guard tag error.
 * @phba: The Hba for which this call is being executed.
 * @sc: The SCSI command to examine
 * @txop: (out) BlockGuard operation for transmitted data
 * @rxop: (out) BlockGuard operation for received data
 *
 * Returns: zero on success; non-zero if tx and/or rx op cannot be determined
 *
 **/
static int
lpfc_bg_err_opcodes(struct lpfc_hba *phba, struct scsi_cmnd *sc,
		uint8_t *txop, uint8_t *rxop)
{

	if (sc->prot_flags & SCSI_PROT_IP_CHECKSUM) {
		switch (scsi_get_prot_op(sc)) {
		case SCSI_PROT_READ_INSERT:
		case SCSI_PROT_WRITE_STRIP:
			*rxop = BG_OP_IN_NODIF_OUT_CRC;
			*txop = BG_OP_IN_CRC_OUT_NODIF;
			break;

		case SCSI_PROT_READ_STRIP:
		case SCSI_PROT_WRITE_INSERT:
			*rxop = BG_OP_IN_CSUM_OUT_NODIF;
			*txop = BG_OP_IN_NODIF_OUT_CSUM;
			break;

		case SCSI_PROT_READ_PASS:
		case SCSI_PROT_WRITE_PASS:
			*rxop = BG_OP_IN_CSUM_OUT_CRC;
			*txop = BG_OP_IN_CRC_OUT_CSUM;
			break;

		case SCSI_PROT_NORMAL:
		default:
			break;

		}
	} else {
		switch (scsi_get_prot_op(sc)) {
		case SCSI_PROT_READ_STRIP:
		case SCSI_PROT_WRITE_INSERT:
			*rxop = BG_OP_IN_CSUM_OUT_NODIF;
			*txop = BG_OP_IN_NODIF_OUT_CSUM;
			break;

		case SCSI_PROT_READ_PASS:
		case SCSI_PROT_WRITE_PASS:
			*rxop = BG_OP_IN_CSUM_OUT_CSUM;
			*txop = BG_OP_IN_CSUM_OUT_CSUM;
			break;

		case SCSI_PROT_READ_INSERT:
		case SCSI_PROT_WRITE_STRIP:
			*rxop = BG_OP_IN_NODIF_OUT_CSUM;
			*txop = BG_OP_IN_CSUM_OUT_NODIF;
			break;

		case SCSI_PROT_NORMAL:
		default:
			break;
		}
	}

	return 0;
}
#endif

/**
 * lpfc_bg_setup_bpl - Setup BlockGuard BPL with no protection data
 * @phba: The Hba for which this call is being executed.
 * @sc: pointer to scsi command we're working on
 * @bpl: pointer to buffer list for protection groups
 * @datasegcnt: number of segments of data that have been dma mapped
 *
 * This function sets up BPL buffer list for protection groups of
 * type LPFC_PG_TYPE_NO_DIF
 *
 * This is usually used when the HBA is instructed to generate
 * DIFs and insert them into data stream (or strip DIF from
 * incoming data stream)
 *
 * The buffer list consists of just one protection group described
 * below:
 *                                +-------------------------+
 *   start of prot group  -->     |          PDE_5          |
 *                                +-------------------------+
 *                                |          PDE_6          |
 *                                +-------------------------+
 *                                |         Data BDE        |
 *                                +-------------------------+
 *                                |more Data BDE's ... (opt)|
 *                                +-------------------------+
 *
 *
 * Note: Data s/g buffers have been dma mapped
 *
 * Returns the number of BDEs added to the BPL.
 **/
static int
lpfc_bg_setup_bpl(struct lpfc_hba *phba, struct scsi_cmnd *sc,
		struct ulp_bde64 *bpl, int datasegcnt)
{
	struct scatterlist *sgde = NULL; /* s/g data entry */
	struct lpfc_pde5 *pde5 = NULL;
	struct lpfc_pde6 *pde6 = NULL;
	dma_addr_t physaddr;
	int i = 0, num_bde = 0, status;
	int datadir = sc->sc_data_direction;
#ifdef CONFIG_SCSI_LPFC_DEBUG_FS
	uint32_t rc;
#endif
	uint32_t checking = 1;
	uint32_t reftag;
	uint8_t txop, rxop;

	status  = lpfc_sc_to_bg_opcodes(phba, sc, &txop, &rxop);
	if (status)
		goto out;

	/* extract some info from the scsi command for pde*/
	reftag = scsi_prot_ref_tag(sc);
	if (reftag == LPFC_INVALID_REFTAG)
		goto out;

#ifdef CONFIG_SCSI_LPFC_DEBUG_FS
	rc = lpfc_bg_err_inject(phba, sc, &reftag, NULL, 1);
	if (rc) {
		if (rc & BG_ERR_SWAP)
			lpfc_bg_err_opcodes(phba, sc, &txop, &rxop);
		if (rc & BG_ERR_CHECK)
			checking = 0;
	}
#endif

	/* setup PDE5 with what we have */
	pde5 = (struct lpfc_pde5 *) bpl;
	memset(pde5, 0, sizeof(struct lpfc_pde5));
	bf_set(pde5_type, pde5, LPFC_PDE5_DESCRIPTOR);

	/* Endianness conversion if necessary for PDE5 */
	pde5->word0 = cpu_to_le32(pde5->word0);
	pde5->reftag = cpu_to_le32(reftag);

	/* advance bpl and increment bde count */
	num_bde++;
	bpl++;
	pde6 = (struct lpfc_pde6 *) bpl;

	/* setup PDE6 with the rest of the info */
	memset(pde6, 0, sizeof(struct lpfc_pde6));
	bf_set(pde6_type, pde6, LPFC_PDE6_DESCRIPTOR);
	bf_set(pde6_optx, pde6, txop);
	bf_set(pde6_oprx, pde6, rxop);

	/*
	 * We only need to check the data on READs, for WRITEs
	 * protection data is automatically generated, not checked.
	 */
	if (datadir == DMA_FROM_DEVICE) {
		if (sc->prot_flags & SCSI_PROT_GUARD_CHECK)
			bf_set(pde6_ce, pde6, checking);
		else
			bf_set(pde6_ce, pde6, 0);

		if (sc->prot_flags & SCSI_PROT_REF_CHECK)
			bf_set(pde6_re, pde6, checking);
		else
			bf_set(pde6_re, pde6, 0);
	}
	bf_set(pde6_ai, pde6, 1);
	bf_set(pde6_ae, pde6, 0);
	bf_set(pde6_apptagval, pde6, 0);

	/* Endianness conversion if necessary for PDE6 */
	pde6->word0 = cpu_to_le32(pde6->word0);
	pde6->word1 = cpu_to_le32(pde6->word1);
	pde6->word2 = cpu_to_le32(pde6->word2);

	/* advance bpl and increment bde count */
	num_bde++;
	bpl++;

	/* assumption: caller has already run dma_map_sg on command data */
	scsi_for_each_sg(sc, sgde, datasegcnt, i) {
		physaddr = sg_dma_address(sgde);
		bpl->addrLow = le32_to_cpu(putPaddrLow(physaddr));
		bpl->addrHigh = le32_to_cpu(putPaddrHigh(physaddr));
		bpl->tus.f.bdeSize = sg_dma_len(sgde);
		if (datadir == DMA_TO_DEVICE)
			bpl->tus.f.bdeFlags = BUFF_TYPE_BDE_64;
		else
			bpl->tus.f.bdeFlags = BUFF_TYPE_BDE_64I;
		bpl->tus.w = le32_to_cpu(bpl->tus.w);
		bpl++;
		num_bde++;
	}

out:
	return num_bde;
}

/**
 * lpfc_bg_setup_bpl_prot - Setup BlockGuard BPL with protection data
 * @phba: The Hba for which this call is being executed.
 * @sc: pointer to scsi command we're working on
 * @bpl: pointer to buffer list for protection groups
 * @datacnt: number of segments of data that have been dma mapped
 * @protcnt: number of segment of protection data that have been dma mapped
 *
 * This function sets up BPL buffer list for protection groups of
 * type LPFC_PG_TYPE_DIF
 *
 * This is usually used when DIFs are in their own buffers,
 * separate from the data. The HBA can then by instructed
 * to place the DIFs in the outgoing stream.  For read operations,
 * The HBA could extract the DIFs and place it in DIF buffers.
 *
 * The buffer list for this type consists of one or more of the
 * protection groups described below:
 *                                    +-------------------------+
 *   start of first prot group  -->   |          PDE_5          |
 *                                    +-------------------------+
 *                                    |          PDE_6          |
 *                                    +-------------------------+
 *                                    |      PDE_7 (Prot BDE)   |
 *                                    +-------------------------+
 *                                    |        Data BDE         |
 *                                    +-------------------------+
 *                                    |more Data BDE's ... (opt)|
 *                                    +-------------------------+
 *   start of new  prot group  -->    |          PDE_5          |
 *                                    +-------------------------+
 *                                    |          ...            |
 *                                    +-------------------------+
 *
 * Note: It is assumed that both data and protection s/g buffers have been
 *       mapped for DMA
 *
 * Returns the number of BDEs added to the BPL.
 **/
static int
lpfc_bg_setup_bpl_prot(struct lpfc_hba *phba, struct scsi_cmnd *sc,
		struct ulp_bde64 *bpl, int datacnt, int protcnt)
{
	struct scatterlist *sgde = NULL; /* s/g data entry */
	struct scatterlist *sgpe = NULL; /* s/g prot entry */
	struct lpfc_pde5 *pde5 = NULL;
	struct lpfc_pde6 *pde6 = NULL;
	struct lpfc_pde7 *pde7 = NULL;
	dma_addr_t dataphysaddr, protphysaddr;
	unsigned short curr_data = 0, curr_prot = 0;
	unsigned int split_offset;
	unsigned int protgroup_len, protgroup_offset = 0, protgroup_remainder;
	unsigned int protgrp_blks, protgrp_bytes;
	unsigned int remainder, subtotal;
	int status;
	int datadir = sc->sc_data_direction;
	unsigned char pgdone = 0, alldone = 0;
	unsigned blksize;
#ifdef CONFIG_SCSI_LPFC_DEBUG_FS
	uint32_t rc;
#endif
	uint32_t checking = 1;
	uint32_t reftag;
	uint8_t txop, rxop;
	int num_bde = 0;

	sgpe = scsi_prot_sglist(sc);
	sgde = scsi_sglist(sc);

	if (!sgpe || !sgde) {
		lpfc_printf_log(phba, KERN_ERR, LOG_TRACE_EVENT,
				"9020 Invalid s/g entry: data=x%px prot=x%px\n",
				sgpe, sgde);
		return 0;
	}

	status = lpfc_sc_to_bg_opcodes(phba, sc, &txop, &rxop);
	if (status)
		goto out;

	/* extract some info from the scsi command */
	blksize = scsi_prot_interval(sc);
	reftag = scsi_prot_ref_tag(sc);
	if (reftag == LPFC_INVALID_REFTAG)
		goto out;

#ifdef CONFIG_SCSI_LPFC_DEBUG_FS
	rc = lpfc_bg_err_inject(phba, sc, &reftag, NULL, 1);
	if (rc) {
		if (rc & BG_ERR_SWAP)
			lpfc_bg_err_opcodes(phba, sc, &txop, &rxop);
		if (rc & BG_ERR_CHECK)
			checking = 0;
	}
#endif

	split_offset = 0;
	do {
		/* Check to see if we ran out of space */
		if (num_bde >= (phba->cfg_total_seg_cnt - 2))
			return num_bde + 3;

		/* setup PDE5 with what we have */
		pde5 = (struct lpfc_pde5 *) bpl;
		memset(pde5, 0, sizeof(struct lpfc_pde5));
		bf_set(pde5_type, pde5, LPFC_PDE5_DESCRIPTOR);

		/* Endianness conversion if necessary for PDE5 */
		pde5->word0 = cpu_to_le32(pde5->word0);
		pde5->reftag = cpu_to_le32(reftag);

		/* advance bpl and increment bde count */
		num_bde++;
		bpl++;
		pde6 = (struct lpfc_pde6 *) bpl;

		/* setup PDE6 with the rest of the info */
		memset(pde6, 0, sizeof(struct lpfc_pde6));
		bf_set(pde6_type, pde6, LPFC_PDE6_DESCRIPTOR);
		bf_set(pde6_optx, pde6, txop);
		bf_set(pde6_oprx, pde6, rxop);

		if (sc->prot_flags & SCSI_PROT_GUARD_CHECK)
			bf_set(pde6_ce, pde6, checking);
		else
			bf_set(pde6_ce, pde6, 0);

		if (sc->prot_flags & SCSI_PROT_REF_CHECK)
			bf_set(pde6_re, pde6, checking);
		else
			bf_set(pde6_re, pde6, 0);

		bf_set(pde6_ai, pde6, 1);
		bf_set(pde6_ae, pde6, 0);
		bf_set(pde6_apptagval, pde6, 0);

		/* Endianness conversion if necessary for PDE6 */
		pde6->word0 = cpu_to_le32(pde6->word0);
		pde6->word1 = cpu_to_le32(pde6->word1);
		pde6->word2 = cpu_to_le32(pde6->word2);

		/* advance bpl and increment bde count */
		num_bde++;
		bpl++;

		/* setup the first BDE that points to protection buffer */
		protphysaddr = sg_dma_address(sgpe) + protgroup_offset;
		protgroup_len = sg_dma_len(sgpe) - protgroup_offset;

		/* must be integer multiple of the DIF block length */
		BUG_ON(protgroup_len % 8);

		pde7 = (struct lpfc_pde7 *) bpl;
		memset(pde7, 0, sizeof(struct lpfc_pde7));
		bf_set(pde7_type, pde7, LPFC_PDE7_DESCRIPTOR);

		pde7->addrHigh = le32_to_cpu(putPaddrHigh(protphysaddr));
		pde7->addrLow = le32_to_cpu(putPaddrLow(protphysaddr));

		protgrp_blks = protgroup_len / 8;
		protgrp_bytes = protgrp_blks * blksize;

		/* check if this pde is crossing the 4K boundary; if so split */
		if ((pde7->addrLow & 0xfff) + protgroup_len > 0x1000) {
			protgroup_remainder = 0x1000 - (pde7->addrLow & 0xfff);
			protgroup_offset += protgroup_remainder;
			protgrp_blks = protgroup_remainder / 8;
			protgrp_bytes = protgrp_blks * blksize;
		} else {
			protgroup_offset = 0;
			curr_prot++;
		}

		num_bde++;

		/* setup BDE's for data blocks associated with DIF data */
		pgdone = 0;
		subtotal = 0; /* total bytes processed for current prot grp */
		while (!pgdone) {
			/* Check to see if we ran out of space */
			if (num_bde >= phba->cfg_total_seg_cnt)
				return num_bde + 1;

			if (!sgde) {
				lpfc_printf_log(phba, KERN_ERR, LOG_TRACE_EVENT,
					"9065 BLKGRD:%s Invalid data segment\n",
						__func__);
				return 0;
			}
			bpl++;
			dataphysaddr = sg_dma_address(sgde) + split_offset;
			bpl->addrLow = le32_to_cpu(putPaddrLow(dataphysaddr));
			bpl->addrHigh = le32_to_cpu(putPaddrHigh(dataphysaddr));

			remainder = sg_dma_len(sgde) - split_offset;

			if ((subtotal + remainder) <= protgrp_bytes) {
				/* we can use this whole buffer */
				bpl->tus.f.bdeSize = remainder;
				split_offset = 0;

				if ((subtotal + remainder) == protgrp_bytes)
					pgdone = 1;
			} else {
				/* must split this buffer with next prot grp */
				bpl->tus.f.bdeSize = protgrp_bytes - subtotal;
				split_offset += bpl->tus.f.bdeSize;
			}

			subtotal += bpl->tus.f.bdeSize;

			if (datadir == DMA_TO_DEVICE)
				bpl->tus.f.bdeFlags = BUFF_TYPE_BDE_64;
			else
				bpl->tus.f.bdeFlags = BUFF_TYPE_BDE_64I;
			bpl->tus.w = le32_to_cpu(bpl->tus.w);

			num_bde++;
			curr_data++;

			if (split_offset)
				break;

			/* Move to the next s/g segment if possible */
			sgde = sg_next(sgde);

		}

		if (protgroup_offset) {
			/* update the reference tag */
			reftag += protgrp_blks;
			bpl++;
			continue;
		}

		/* are we done ? */
		if (curr_prot == protcnt) {
			alldone = 1;
		} else if (curr_prot < protcnt) {
			/* advance to next prot buffer */
			sgpe = sg_next(sgpe);
			bpl++;

			/* update the reference tag */
			reftag += protgrp_blks;
		} else {
			/* if we're here, we have a bug */
			lpfc_printf_log(phba, KERN_ERR, LOG_TRACE_EVENT,
					"9054 BLKGRD: bug in %s\n", __func__);
		}

	} while (!alldone);
out:

	return num_bde;
}

/**
 * lpfc_bg_setup_sgl - Setup BlockGuard SGL with no protection data
 * @phba: The Hba for which this call is being executed.
 * @sc: pointer to scsi command we're working on
 * @sgl: pointer to buffer list for protection groups
 * @datasegcnt: number of segments of data that have been dma mapped
 * @lpfc_cmd: lpfc scsi command object pointer.
 *
 * This function sets up SGL buffer list for protection groups of
 * type LPFC_PG_TYPE_NO_DIF
 *
 * This is usually used when the HBA is instructed to generate
 * DIFs and insert them into data stream (or strip DIF from
 * incoming data stream)
 *
 * The buffer list consists of just one protection group described
 * below:
 *                                +-------------------------+
 *   start of prot group  -->     |         DI_SEED         |
 *                                +-------------------------+
 *                                |         Data SGE        |
 *                                +-------------------------+
 *                                |more Data SGE's ... (opt)|
 *                                +-------------------------+
 *
 *
 * Note: Data s/g buffers have been dma mapped
 *
 * Returns the number of SGEs added to the SGL.
 **/
static int
lpfc_bg_setup_sgl(struct lpfc_hba *phba, struct scsi_cmnd *sc,
		struct sli4_sge *sgl, int datasegcnt,
		struct lpfc_io_buf *lpfc_cmd)
{
	struct scatterlist *sgde = NULL; /* s/g data entry */
	struct sli4_sge_diseed *diseed = NULL;
	dma_addr_t physaddr;
	int i = 0, num_sge = 0, status;
	uint32_t reftag;
	uint8_t txop, rxop;
#ifdef CONFIG_SCSI_LPFC_DEBUG_FS
	uint32_t rc;
#endif
	uint32_t checking = 1;
	uint32_t dma_len;
	uint32_t dma_offset = 0;
	struct sli4_hybrid_sgl *sgl_xtra = NULL;
	int j;
	bool lsp_just_set = false;

	status  = lpfc_sc_to_bg_opcodes(phba, sc, &txop, &rxop);
	if (status)
		goto out;

	/* extract some info from the scsi command for pde*/
	reftag = scsi_prot_ref_tag(sc);
	if (reftag == LPFC_INVALID_REFTAG)
		goto out;

#ifdef CONFIG_SCSI_LPFC_DEBUG_FS
	rc = lpfc_bg_err_inject(phba, sc, &reftag, NULL, 1);
	if (rc) {
		if (rc & BG_ERR_SWAP)
			lpfc_bg_err_opcodes(phba, sc, &txop, &rxop);
		if (rc & BG_ERR_CHECK)
			checking = 0;
	}
#endif

	/* setup DISEED with what we have */
	diseed = (struct sli4_sge_diseed *) sgl;
	memset(diseed, 0, sizeof(struct sli4_sge_diseed));
	bf_set(lpfc_sli4_sge_type, sgl, LPFC_SGE_TYPE_DISEED);

	/* Endianness conversion if necessary */
	diseed->ref_tag = cpu_to_le32(reftag);
	diseed->ref_tag_tran = diseed->ref_tag;

	/*
	 * We only need to check the data on READs, for WRITEs
	 * protection data is automatically generated, not checked.
	 */
	if (sc->sc_data_direction == DMA_FROM_DEVICE) {
		if (sc->prot_flags & SCSI_PROT_GUARD_CHECK)
			bf_set(lpfc_sli4_sge_dif_ce, diseed, checking);
		else
			bf_set(lpfc_sli4_sge_dif_ce, diseed, 0);

		if (sc->prot_flags & SCSI_PROT_REF_CHECK)
			bf_set(lpfc_sli4_sge_dif_re, diseed, checking);
		else
			bf_set(lpfc_sli4_sge_dif_re, diseed, 0);
	}

	/* setup DISEED with the rest of the info */
	bf_set(lpfc_sli4_sge_dif_optx, diseed, txop);
	bf_set(lpfc_sli4_sge_dif_oprx, diseed, rxop);

	bf_set(lpfc_sli4_sge_dif_ai, diseed, 1);
	bf_set(lpfc_sli4_sge_dif_me, diseed, 0);

	/* Endianness conversion if necessary for DISEED */
	diseed->word2 = cpu_to_le32(diseed->word2);
	diseed->word3 = cpu_to_le32(diseed->word3);

	/* advance bpl and increment sge count */
	num_sge++;
	sgl++;

	/* assumption: caller has already run dma_map_sg on command data */
	sgde = scsi_sglist(sc);
	j = 3;
	for (i = 0; i < datasegcnt; i++) {
		/* clear it */
		sgl->word2 = 0;

		/* do we need to expand the segment */
		if (!lsp_just_set && !((j + 1) % phba->border_sge_num) &&
		    ((datasegcnt - 1) != i)) {
			/* set LSP type */
			bf_set(lpfc_sli4_sge_type, sgl, LPFC_SGE_TYPE_LSP);

			sgl_xtra = lpfc_get_sgl_per_hdwq(phba, lpfc_cmd);

			if (unlikely(!sgl_xtra)) {
				lpfc_cmd->seg_cnt = 0;
				return 0;
			}
			sgl->addr_lo = cpu_to_le32(putPaddrLow(
						sgl_xtra->dma_phys_sgl));
			sgl->addr_hi = cpu_to_le32(putPaddrHigh(
						sgl_xtra->dma_phys_sgl));

		} else {
			bf_set(lpfc_sli4_sge_type, sgl, LPFC_SGE_TYPE_DATA);
		}

		if (!(bf_get(lpfc_sli4_sge_type, sgl) & LPFC_SGE_TYPE_LSP)) {
			if ((datasegcnt - 1) == i)
				bf_set(lpfc_sli4_sge_last, sgl, 1);
			physaddr = sg_dma_address(sgde);
			dma_len = sg_dma_len(sgde);
			sgl->addr_lo = cpu_to_le32(putPaddrLow(physaddr));
			sgl->addr_hi = cpu_to_le32(putPaddrHigh(physaddr));

			bf_set(lpfc_sli4_sge_offset, sgl, dma_offset);
			sgl->word2 = cpu_to_le32(sgl->word2);
			sgl->sge_len = cpu_to_le32(dma_len);

			dma_offset += dma_len;
			sgde = sg_next(sgde);

			sgl++;
			num_sge++;
			lsp_just_set = false;

		} else {
			sgl->word2 = cpu_to_le32(sgl->word2);
			sgl->sge_len = cpu_to_le32(phba->cfg_sg_dma_buf_size);

			sgl = (struct sli4_sge *)sgl_xtra->dma_sgl;
			i = i - 1;

			lsp_just_set = true;
		}

		j++;

	}

out:
	return num_sge;
}

/**
 * lpfc_bg_setup_sgl_prot - Setup BlockGuard SGL with protection data
 * @phba: The Hba for which this call is being executed.
 * @sc: pointer to scsi command we're working on
 * @sgl: pointer to buffer list for protection groups
 * @datacnt: number of segments of data that have been dma mapped
 * @protcnt: number of segment of protection data that have been dma mapped
 * @lpfc_cmd: lpfc scsi command object pointer.
 *
 * This function sets up SGL buffer list for protection groups of
 * type LPFC_PG_TYPE_DIF
 *
 * This is usually used when DIFs are in their own buffers,
 * separate from the data. The HBA can then by instructed
 * to place the DIFs in the outgoing stream.  For read operations,
 * The HBA could extract the DIFs and place it in DIF buffers.
 *
 * The buffer list for this type consists of one or more of the
 * protection groups described below:
 *                                    +-------------------------+
 *   start of first prot group  -->   |         DISEED          |
 *                                    +-------------------------+
 *                                    |      DIF (Prot SGE)     |
 *                                    +-------------------------+
 *                                    |        Data SGE         |
 *                                    +-------------------------+
 *                                    |more Data SGE's ... (opt)|
 *                                    +-------------------------+
 *   start of new  prot group  -->    |         DISEED          |
 *                                    +-------------------------+
 *                                    |          ...            |
 *                                    +-------------------------+
 *
 * Note: It is assumed that both data and protection s/g buffers have been
 *       mapped for DMA
 *
 * Returns the number of SGEs added to the SGL.
 **/
static int
lpfc_bg_setup_sgl_prot(struct lpfc_hba *phba, struct scsi_cmnd *sc,
		struct sli4_sge *sgl, int datacnt, int protcnt,
		struct lpfc_io_buf *lpfc_cmd)
{
	struct scatterlist *sgde = NULL; /* s/g data entry */
	struct scatterlist *sgpe = NULL; /* s/g prot entry */
	struct sli4_sge_diseed *diseed = NULL;
	dma_addr_t dataphysaddr, protphysaddr;
	unsigned short curr_data = 0, curr_prot = 0;
	unsigned int split_offset;
	unsigned int protgroup_len, protgroup_offset = 0, protgroup_remainder;
	unsigned int protgrp_blks, protgrp_bytes;
	unsigned int remainder, subtotal;
	int status;
	unsigned char pgdone = 0, alldone = 0;
	unsigned blksize;
	uint32_t reftag;
	uint8_t txop, rxop;
	uint32_t dma_len;
#ifdef CONFIG_SCSI_LPFC_DEBUG_FS
	uint32_t rc;
#endif
	uint32_t checking = 1;
	uint32_t dma_offset = 0;
	int num_sge = 0, j = 2;
	struct sli4_hybrid_sgl *sgl_xtra = NULL;

	sgpe = scsi_prot_sglist(sc);
	sgde = scsi_sglist(sc);

	if (!sgpe || !sgde) {
		lpfc_printf_log(phba, KERN_ERR, LOG_TRACE_EVENT,
				"9082 Invalid s/g entry: data=x%px prot=x%px\n",
				sgpe, sgde);
		return 0;
	}

	status = lpfc_sc_to_bg_opcodes(phba, sc, &txop, &rxop);
	if (status)
		goto out;

	/* extract some info from the scsi command */
	blksize = scsi_prot_interval(sc);
	reftag = scsi_prot_ref_tag(sc);
	if (reftag == LPFC_INVALID_REFTAG)
		goto out;

#ifdef CONFIG_SCSI_LPFC_DEBUG_FS
	rc = lpfc_bg_err_inject(phba, sc, &reftag, NULL, 1);
	if (rc) {
		if (rc & BG_ERR_SWAP)
			lpfc_bg_err_opcodes(phba, sc, &txop, &rxop);
		if (rc & BG_ERR_CHECK)
			checking = 0;
	}
#endif

	split_offset = 0;
	do {
		/* Check to see if we ran out of space */
		if ((num_sge >= (phba->cfg_total_seg_cnt - 2)) &&
		    !(phba->cfg_xpsgl))
			return num_sge + 3;

		/* DISEED and DIF have to be together */
		if (!((j + 1) % phba->border_sge_num) ||
		    !((j + 2) % phba->border_sge_num) ||
		    !((j + 3) % phba->border_sge_num)) {
			sgl->word2 = 0;

			/* set LSP type */
			bf_set(lpfc_sli4_sge_type, sgl, LPFC_SGE_TYPE_LSP);

			sgl_xtra = lpfc_get_sgl_per_hdwq(phba, lpfc_cmd);

			if (unlikely(!sgl_xtra)) {
				goto out;
			} else {
				sgl->addr_lo = cpu_to_le32(putPaddrLow(
						sgl_xtra->dma_phys_sgl));
				sgl->addr_hi = cpu_to_le32(putPaddrHigh(
						       sgl_xtra->dma_phys_sgl));
			}

			sgl->word2 = cpu_to_le32(sgl->word2);
			sgl->sge_len = cpu_to_le32(phba->cfg_sg_dma_buf_size);

			sgl = (struct sli4_sge *)sgl_xtra->dma_sgl;
			j = 0;
		}

		/* setup DISEED with what we have */
		diseed = (struct sli4_sge_diseed *) sgl;
		memset(diseed, 0, sizeof(struct sli4_sge_diseed));
		bf_set(lpfc_sli4_sge_type, sgl, LPFC_SGE_TYPE_DISEED);

		/* Endianness conversion if necessary */
		diseed->ref_tag = cpu_to_le32(reftag);
		diseed->ref_tag_tran = diseed->ref_tag;

		if (sc->prot_flags & SCSI_PROT_GUARD_CHECK) {
			bf_set(lpfc_sli4_sge_dif_ce, diseed, checking);
		} else {
			bf_set(lpfc_sli4_sge_dif_ce, diseed, 0);
			/*
			 * When in this mode, the hardware will replace
			 * the guard tag from the host with a
			 * newly generated good CRC for the wire.
			 * Switch to raw mode here to avoid this
			 * behavior. What the host sends gets put on the wire.
			 */
			if (txop == BG_OP_IN_CRC_OUT_CRC) {
				txop = BG_OP_RAW_MODE;
				rxop = BG_OP_RAW_MODE;
			}
		}


		if (sc->prot_flags & SCSI_PROT_REF_CHECK)
			bf_set(lpfc_sli4_sge_dif_re, diseed, checking);
		else
			bf_set(lpfc_sli4_sge_dif_re, diseed, 0);

		/* setup DISEED with the rest of the info */
		bf_set(lpfc_sli4_sge_dif_optx, diseed, txop);
		bf_set(lpfc_sli4_sge_dif_oprx, diseed, rxop);

		bf_set(lpfc_sli4_sge_dif_ai, diseed, 1);
		bf_set(lpfc_sli4_sge_dif_me, diseed, 0);

		/* Endianness conversion if necessary for DISEED */
		diseed->word2 = cpu_to_le32(diseed->word2);
		diseed->word3 = cpu_to_le32(diseed->word3);

		/* advance sgl and increment bde count */
		num_sge++;

		sgl++;
		j++;

		/* setup the first BDE that points to protection buffer */
		protphysaddr = sg_dma_address(sgpe) + protgroup_offset;
		protgroup_len = sg_dma_len(sgpe) - protgroup_offset;

		/* must be integer multiple of the DIF block length */
		BUG_ON(protgroup_len % 8);

		/* Now setup DIF SGE */
		sgl->word2 = 0;
		bf_set(lpfc_sli4_sge_type, sgl, LPFC_SGE_TYPE_DIF);
		sgl->addr_hi = le32_to_cpu(putPaddrHigh(protphysaddr));
		sgl->addr_lo = le32_to_cpu(putPaddrLow(protphysaddr));
		sgl->word2 = cpu_to_le32(sgl->word2);
		sgl->sge_len = 0;

		protgrp_blks = protgroup_len / 8;
		protgrp_bytes = protgrp_blks * blksize;

		/* check if DIF SGE is crossing the 4K boundary; if so split */
		if ((sgl->addr_lo & 0xfff) + protgroup_len > 0x1000) {
			protgroup_remainder = 0x1000 - (sgl->addr_lo & 0xfff);
			protgroup_offset += protgroup_remainder;
			protgrp_blks = protgroup_remainder / 8;
			protgrp_bytes = protgrp_blks * blksize;
		} else {
			protgroup_offset = 0;
			curr_prot++;
		}

		num_sge++;

		/* setup SGE's for data blocks associated with DIF data */
		pgdone = 0;
		subtotal = 0; /* total bytes processed for current prot grp */

		sgl++;
		j++;

		while (!pgdone) {
			/* Check to see if we ran out of space */
			if ((num_sge >= phba->cfg_total_seg_cnt) &&
			    !phba->cfg_xpsgl)
				return num_sge + 1;

			if (!sgde) {
				lpfc_printf_log(phba, KERN_ERR, LOG_TRACE_EVENT,
					"9086 BLKGRD:%s Invalid data segment\n",
						__func__);
				return 0;
			}

			if (!((j + 1) % phba->border_sge_num)) {
				sgl->word2 = 0;

				/* set LSP type */
				bf_set(lpfc_sli4_sge_type, sgl,
				       LPFC_SGE_TYPE_LSP);

				sgl_xtra = lpfc_get_sgl_per_hdwq(phba,
								 lpfc_cmd);

				if (unlikely(!sgl_xtra)) {
					goto out;
				} else {
					sgl->addr_lo = cpu_to_le32(
					  putPaddrLow(sgl_xtra->dma_phys_sgl));
					sgl->addr_hi = cpu_to_le32(
					  putPaddrHigh(sgl_xtra->dma_phys_sgl));
				}

				sgl->word2 = cpu_to_le32(sgl->word2);
				sgl->sge_len = cpu_to_le32(
						     phba->cfg_sg_dma_buf_size);

				sgl = (struct sli4_sge *)sgl_xtra->dma_sgl;
			} else {
				dataphysaddr = sg_dma_address(sgde) +
								   split_offset;

				remainder = sg_dma_len(sgde) - split_offset;

				if ((subtotal + remainder) <= protgrp_bytes) {
					/* we can use this whole buffer */
					dma_len = remainder;
					split_offset = 0;

					if ((subtotal + remainder) ==
								  protgrp_bytes)
						pgdone = 1;
				} else {
					/* must split this buffer with next
					 * prot grp
					 */
					dma_len = protgrp_bytes - subtotal;
					split_offset += dma_len;
				}

				subtotal += dma_len;

				sgl->word2 = 0;
				sgl->addr_lo = cpu_to_le32(putPaddrLow(
								 dataphysaddr));
				sgl->addr_hi = cpu_to_le32(putPaddrHigh(
								 dataphysaddr));
				bf_set(lpfc_sli4_sge_last, sgl, 0);
				bf_set(lpfc_sli4_sge_offset, sgl, dma_offset);
				bf_set(lpfc_sli4_sge_type, sgl,
				       LPFC_SGE_TYPE_DATA);

				sgl->sge_len = cpu_to_le32(dma_len);
				dma_offset += dma_len;

				num_sge++;
				curr_data++;

				if (split_offset) {
					sgl++;
					j++;
					break;
				}

				/* Move to the next s/g segment if possible */
				sgde = sg_next(sgde);

				sgl++;
			}

			j++;
		}

		if (protgroup_offset) {
			/* update the reference tag */
			reftag += protgrp_blks;
			continue;
		}

		/* are we done ? */
		if (curr_prot == protcnt) {
			/* mark the last SGL */
			sgl--;
			bf_set(lpfc_sli4_sge_last, sgl, 1);
			alldone = 1;
		} else if (curr_prot < protcnt) {
			/* advance to next prot buffer */
			sgpe = sg_next(sgpe);

			/* update the reference tag */
			reftag += protgrp_blks;
		} else {
			/* if we're here, we have a bug */
			lpfc_printf_log(phba, KERN_ERR, LOG_TRACE_EVENT,
					"9085 BLKGRD: bug in %s\n", __func__);
		}

	} while (!alldone);

out:

	return num_sge;
}

/**
 * lpfc_prot_group_type - Get prtotection group type of SCSI command
 * @phba: The Hba for which this call is being executed.
 * @sc: pointer to scsi command we're working on
 *
 * Given a SCSI command that supports DIF, determine composition of protection
 * groups involved in setting up buffer lists
 *
 * Returns: Protection group type (with or without DIF)
 *
 **/
static int
lpfc_prot_group_type(struct lpfc_hba *phba, struct scsi_cmnd *sc)
{
	int ret = LPFC_PG_TYPE_INVALID;
	unsigned char op = scsi_get_prot_op(sc);

	switch (op) {
	case SCSI_PROT_READ_STRIP:
	case SCSI_PROT_WRITE_INSERT:
		ret = LPFC_PG_TYPE_NO_DIF;
		break;
	case SCSI_PROT_READ_INSERT:
	case SCSI_PROT_WRITE_STRIP:
	case SCSI_PROT_READ_PASS:
	case SCSI_PROT_WRITE_PASS:
		ret = LPFC_PG_TYPE_DIF_BUF;
		break;
	default:
		if (phba)
			lpfc_printf_log(phba, KERN_ERR, LOG_TRACE_EVENT,
					"9021 Unsupported protection op:%d\n",
					op);
		break;
	}
	return ret;
}

/**
 * lpfc_bg_scsi_adjust_dl - Adjust SCSI data length for BlockGuard
 * @phba: The Hba for which this call is being executed.
 * @lpfc_cmd: The scsi buffer which is going to be adjusted.
 *
 * Adjust the data length to account for how much data
 * is actually on the wire.
 *
 * returns the adjusted data length
 **/
static int
lpfc_bg_scsi_adjust_dl(struct lpfc_hba *phba,
		       struct lpfc_io_buf *lpfc_cmd)
{
	struct scsi_cmnd *sc = lpfc_cmd->pCmd;
	int fcpdl;

	fcpdl = scsi_bufflen(sc);

	/* Check if there is protection data on the wire */
	if (sc->sc_data_direction == DMA_FROM_DEVICE) {
		/* Read check for protection data */
		if (scsi_get_prot_op(sc) ==  SCSI_PROT_READ_INSERT)
			return fcpdl;

	} else {
		/* Write check for protection data */
		if (scsi_get_prot_op(sc) ==  SCSI_PROT_WRITE_STRIP)
			return fcpdl;
	}

	/*
	 * If we are in DIF Type 1 mode every data block has a 8 byte
	 * DIF (trailer) attached to it. Must ajust FCP data length
	 * to account for the protection data.
	 */
	fcpdl += (fcpdl / scsi_prot_interval(sc)) * 8;

	return fcpdl;
}

/**
 * lpfc_bg_scsi_prep_dma_buf_s3 - DMA mapping for scsi buffer to SLI3 IF spec
 * @phba: The Hba for which this call is being executed.
 * @lpfc_cmd: The scsi buffer which is going to be prep'ed.
 *
 * This is the protection/DIF aware version of
 * lpfc_scsi_prep_dma_buf(). It may be a good idea to combine the
 * two functions eventually, but for now, it's here.
 * RETURNS 0 - SUCCESS,
 *         1 - Failed DMA map, retry.
 *         2 - Invalid scsi cmd or prot-type. Do not rety.
 **/
static int
lpfc_bg_scsi_prep_dma_buf_s3(struct lpfc_hba *phba,
		struct lpfc_io_buf *lpfc_cmd)
{
	struct scsi_cmnd *scsi_cmnd = lpfc_cmd->pCmd;
	struct fcp_cmnd *fcp_cmnd = lpfc_cmd->fcp_cmnd;
	struct ulp_bde64 *bpl = (struct ulp_bde64 *)lpfc_cmd->dma_sgl;
	IOCB_t *iocb_cmd = &lpfc_cmd->cur_iocbq.iocb;
	uint32_t num_bde = 0;
	int datasegcnt, protsegcnt, datadir = scsi_cmnd->sc_data_direction;
	int prot_group_type = 0;
	int fcpdl;
	int ret = 1;
	struct lpfc_vport *vport = phba->pport;

	/*
	 * Start the lpfc command prep by bumping the bpl beyond fcp_cmnd
	 *  fcp_rsp regions to the first data bde entry
	 */
	bpl += 2;
	if (scsi_sg_count(scsi_cmnd)) {
		/*
		 * The driver stores the segment count returned from pci_map_sg
		 * because this a count of dma-mappings used to map the use_sg
		 * pages.  They are not guaranteed to be the same for those
		 * architectures that implement an IOMMU.
		 */
		datasegcnt = dma_map_sg(&phba->pcidev->dev,
					scsi_sglist(scsi_cmnd),
					scsi_sg_count(scsi_cmnd), datadir);
		if (unlikely(!datasegcnt))
			return 1;

		lpfc_cmd->seg_cnt = datasegcnt;

		/* First check if data segment count from SCSI Layer is good */
		if (lpfc_cmd->seg_cnt > phba->cfg_sg_seg_cnt) {
			WARN_ON_ONCE(lpfc_cmd->seg_cnt > phba->cfg_sg_seg_cnt);
			ret = 2;
			goto err;
		}

		prot_group_type = lpfc_prot_group_type(phba, scsi_cmnd);

		switch (prot_group_type) {
		case LPFC_PG_TYPE_NO_DIF:

			/* Here we need to add a PDE5 and PDE6 to the count */
			if ((lpfc_cmd->seg_cnt + 2) > phba->cfg_total_seg_cnt) {
				ret = 2;
				goto err;
			}

			num_bde = lpfc_bg_setup_bpl(phba, scsi_cmnd, bpl,
					datasegcnt);
			/* we should have 2 or more entries in buffer list */
			if (num_bde < 2) {
				ret = 2;
				goto err;
			}
			break;

		case LPFC_PG_TYPE_DIF_BUF:
			/*
			 * This type indicates that protection buffers are
			 * passed to the driver, so that needs to be prepared
			 * for DMA
			 */
			protsegcnt = dma_map_sg(&phba->pcidev->dev,
					scsi_prot_sglist(scsi_cmnd),
					scsi_prot_sg_count(scsi_cmnd), datadir);
			if (unlikely(!protsegcnt)) {
				scsi_dma_unmap(scsi_cmnd);
				return 1;
			}

			lpfc_cmd->prot_seg_cnt = protsegcnt;

			/*
			 * There is a minimun of 4 BPLs used for every
			 * protection data segment.
			 */
			if ((lpfc_cmd->prot_seg_cnt * 4) >
			    (phba->cfg_total_seg_cnt - 2)) {
				ret = 2;
				goto err;
			}

			num_bde = lpfc_bg_setup_bpl_prot(phba, scsi_cmnd, bpl,
					datasegcnt, protsegcnt);
			/* we should have 3 or more entries in buffer list */
			if ((num_bde < 3) ||
			    (num_bde > phba->cfg_total_seg_cnt)) {
				ret = 2;
				goto err;
			}
			break;

		case LPFC_PG_TYPE_INVALID:
		default:
			scsi_dma_unmap(scsi_cmnd);
			lpfc_cmd->seg_cnt = 0;

			lpfc_printf_log(phba, KERN_ERR, LOG_TRACE_EVENT,
					"9022 Unexpected protection group %i\n",
					prot_group_type);
			return 2;
		}
	}

	/*
	 * Finish initializing those IOCB fields that are dependent on the
	 * scsi_cmnd request_buffer.  Note that the bdeSize is explicitly
	 * reinitialized since all iocb memory resources are used many times
	 * for transmit, receive, and continuation bpl's.
	 */
	iocb_cmd->un.fcpi64.bdl.bdeSize = (2 * sizeof(struct ulp_bde64));
	iocb_cmd->un.fcpi64.bdl.bdeSize += (num_bde * sizeof(struct ulp_bde64));
	iocb_cmd->ulpBdeCount = 1;
	iocb_cmd->ulpLe = 1;

	fcpdl = lpfc_bg_scsi_adjust_dl(phba, lpfc_cmd);
	fcp_cmnd->fcpDl = be32_to_cpu(fcpdl);

	/*
	 * Due to difference in data length between DIF/non-DIF paths,
	 * we need to set word 4 of IOCB here
	 */
	iocb_cmd->un.fcpi.fcpi_parm = fcpdl;

	/*
	 * For First burst, we may need to adjust the initial transfer
	 * length for DIF
	 */
	if (iocb_cmd->un.fcpi.fcpi_XRdy &&
	    (fcpdl < vport->cfg_first_burst_size))
		iocb_cmd->un.fcpi.fcpi_XRdy = fcpdl;

	return 0;
err:
	if (lpfc_cmd->seg_cnt)
		scsi_dma_unmap(scsi_cmnd);
	if (lpfc_cmd->prot_seg_cnt)
		dma_unmap_sg(&phba->pcidev->dev, scsi_prot_sglist(scsi_cmnd),
			     scsi_prot_sg_count(scsi_cmnd),
			     scsi_cmnd->sc_data_direction);

	lpfc_printf_log(phba, KERN_ERR, LOG_TRACE_EVENT,
			"9023 Cannot setup S/G List for HBA"
			"IO segs %d/%d BPL %d SCSI %d: %d %d\n",
			lpfc_cmd->seg_cnt, lpfc_cmd->prot_seg_cnt,
			phba->cfg_total_seg_cnt, phba->cfg_sg_seg_cnt,
			prot_group_type, num_bde);

	lpfc_cmd->seg_cnt = 0;
	lpfc_cmd->prot_seg_cnt = 0;
	return ret;
}

/*
 * This function calcuates the T10 DIF guard tag
 * on the specified data using a CRC algorithmn
 * using crc_t10dif.
 */
static uint16_t
lpfc_bg_crc(uint8_t *data, int count)
{
	uint16_t crc = 0;
	uint16_t x;

	crc = crc_t10dif(data, count);
	x = cpu_to_be16(crc);
	return x;
}

/*
 * This function calcuates the T10 DIF guard tag
 * on the specified data using a CSUM algorithmn
 * using ip_compute_csum.
 */
static uint16_t
lpfc_bg_csum(uint8_t *data, int count)
{
	uint16_t ret;

	ret = ip_compute_csum(data, count);
	return ret;
}

/*
 * This function examines the protection data to try to determine
 * what type of T10-DIF error occurred.
 */
static void
lpfc_calc_bg_err(struct lpfc_hba *phba, struct lpfc_io_buf *lpfc_cmd)
{
	struct scatterlist *sgpe; /* s/g prot entry */
	struct scatterlist *sgde; /* s/g data entry */
	struct scsi_cmnd *cmd = lpfc_cmd->pCmd;
	struct scsi_dif_tuple *src = NULL;
	uint8_t *data_src = NULL;
	uint16_t guard_tag;
	uint16_t start_app_tag, app_tag;
	uint32_t start_ref_tag, ref_tag;
	int prot, protsegcnt;
	int err_type, len, data_len;
	int chk_ref, chk_app, chk_guard;
	uint16_t sum;
	unsigned blksize;

	err_type = BGS_GUARD_ERR_MASK;
	sum = 0;
	guard_tag = 0;

	/* First check to see if there is protection data to examine */
	prot = scsi_get_prot_op(cmd);
	if ((prot == SCSI_PROT_READ_STRIP) ||
	    (prot == SCSI_PROT_WRITE_INSERT) ||
	    (prot == SCSI_PROT_NORMAL))
		goto out;

	/* Currently the driver just supports ref_tag and guard_tag checking */
	chk_ref = 1;
	chk_app = 0;
	chk_guard = 0;

	/* Setup a ptr to the protection data provided by the SCSI host */
	sgpe = scsi_prot_sglist(cmd);
	protsegcnt = lpfc_cmd->prot_seg_cnt;

	if (sgpe && protsegcnt) {

		/*
		 * We will only try to verify guard tag if the segment
		 * data length is a multiple of the blksize.
		 */
		sgde = scsi_sglist(cmd);
		blksize = scsi_prot_interval(cmd);
		data_src = (uint8_t *)sg_virt(sgde);
		data_len = sgde->length;
		if ((data_len & (blksize - 1)) == 0)
			chk_guard = 1;

		src = (struct scsi_dif_tuple *)sg_virt(sgpe);
		start_ref_tag = scsi_prot_ref_tag(cmd);
		if (start_ref_tag == LPFC_INVALID_REFTAG)
			goto out;
		start_app_tag = src->app_tag;
		len = sgpe->length;
		while (src && protsegcnt) {
			while (len) {

				/*
				 * First check to see if a protection data
				 * check is valid
				 */
				if ((src->ref_tag == T10_PI_REF_ESCAPE) ||
				    (src->app_tag == T10_PI_APP_ESCAPE)) {
					start_ref_tag++;
					goto skipit;
				}

				/* First Guard Tag checking */
				if (chk_guard) {
					guard_tag = src->guard_tag;
					if (cmd->prot_flags
					    & SCSI_PROT_IP_CHECKSUM)
						sum = lpfc_bg_csum(data_src,
								   blksize);
					else
						sum = lpfc_bg_crc(data_src,
								  blksize);
					if ((guard_tag != sum)) {
						err_type = BGS_GUARD_ERR_MASK;
						goto out;
					}
				}

				/* Reference Tag checking */
				ref_tag = be32_to_cpu(src->ref_tag);
				if (chk_ref && (ref_tag != start_ref_tag)) {
					err_type = BGS_REFTAG_ERR_MASK;
					goto out;
				}
				start_ref_tag++;

				/* App Tag checking */
				app_tag = src->app_tag;
				if (chk_app && (app_tag != start_app_tag)) {
					err_type = BGS_APPTAG_ERR_MASK;
					goto out;
				}
skipit:
				len -= sizeof(struct scsi_dif_tuple);
				if (len < 0)
					len = 0;
				src++;

				data_src += blksize;
				data_len -= blksize;

				/*
				 * Are we at the end of the Data segment?
				 * The data segment is only used for Guard
				 * tag checking.
				 */
				if (chk_guard && (data_len == 0)) {
					chk_guard = 0;
					sgde = sg_next(sgde);
					if (!sgde)
						goto out;

					data_src = (uint8_t *)sg_virt(sgde);
					data_len = sgde->length;
					if ((data_len & (blksize - 1)) == 0)
						chk_guard = 1;
				}
			}

			/* Goto the next Protection data segment */
			sgpe = sg_next(sgpe);
			if (sgpe) {
				src = (struct scsi_dif_tuple *)sg_virt(sgpe);
				len = sgpe->length;
			} else {
				src = NULL;
			}
			protsegcnt--;
		}
	}
out:
	if (err_type == BGS_GUARD_ERR_MASK) {
		scsi_build_sense(cmd, 1, ILLEGAL_REQUEST, 0x10, 0x1);
		set_host_byte(cmd, DID_ABORT);
		phba->bg_guard_err_cnt++;
		lpfc_printf_log(phba, KERN_WARNING, LOG_FCP | LOG_BG,
				"9069 BLKGRD: reftag %x grd_tag err %x != %x\n",
				scsi_prot_ref_tag(cmd),
				sum, guard_tag);

	} else if (err_type == BGS_REFTAG_ERR_MASK) {
		scsi_build_sense(cmd, 1, ILLEGAL_REQUEST, 0x10, 0x3);
		set_host_byte(cmd, DID_ABORT);

		phba->bg_reftag_err_cnt++;
		lpfc_printf_log(phba, KERN_WARNING, LOG_FCP | LOG_BG,
				"9066 BLKGRD: reftag %x ref_tag err %x != %x\n",
				scsi_prot_ref_tag(cmd),
				ref_tag, start_ref_tag);

	} else if (err_type == BGS_APPTAG_ERR_MASK) {
		scsi_build_sense(cmd, 1, ILLEGAL_REQUEST, 0x10, 0x2);
		set_host_byte(cmd, DID_ABORT);

		phba->bg_apptag_err_cnt++;
		lpfc_printf_log(phba, KERN_WARNING, LOG_FCP | LOG_BG,
				"9041 BLKGRD: reftag %x app_tag err %x != %x\n",
				scsi_prot_ref_tag(cmd),
				app_tag, start_app_tag);
	}
}

/*
 * This function checks for BlockGuard errors detected by
 * the HBA.  In case of errors, the ASC/ASCQ fields in the
 * sense buffer will be set accordingly, paired with
 * ILLEGAL_REQUEST to signal to the kernel that the HBA
 * detected corruption.
 *
 * Returns:
 *  0 - No error found
 *  1 - BlockGuard error found
 * -1 - Internal error (bad profile, ...etc)
 */
static int
lpfc_parse_bg_err(struct lpfc_hba *phba, struct lpfc_io_buf *lpfc_cmd,
		  struct lpfc_iocbq *pIocbOut)
{
	struct scsi_cmnd *cmd = lpfc_cmd->pCmd;
	struct sli3_bg_fields *bgf;
	int ret = 0;
	struct lpfc_wcqe_complete *wcqe;
	u32 status;
	u32 bghm = 0;
	u32 bgstat = 0;
	u64 failing_sector = 0;

	if (phba->sli_rev == LPFC_SLI_REV4) {
		wcqe = &pIocbOut->wcqe_cmpl;
		status = bf_get(lpfc_wcqe_c_status, wcqe);

		if (status == CQE_STATUS_DI_ERROR) {
			/* Guard Check failed */
			if (bf_get(lpfc_wcqe_c_bg_ge, wcqe))
				bgstat |= BGS_GUARD_ERR_MASK;

			/* AppTag Check failed */
			if (bf_get(lpfc_wcqe_c_bg_ae, wcqe))
				bgstat |= BGS_APPTAG_ERR_MASK;

			/* RefTag Check failed */
			if (bf_get(lpfc_wcqe_c_bg_re, wcqe))
				bgstat |= BGS_REFTAG_ERR_MASK;

			/* Check to see if there was any good data before the
			 * error
			 */
			if (bf_get(lpfc_wcqe_c_bg_tdpv, wcqe)) {
				bgstat |= BGS_HI_WATER_MARK_PRESENT_MASK;
				bghm = wcqe->total_data_placed;
			}

			/*
			 * Set ALL the error bits to indicate we don't know what
			 * type of error it is.
			 */
			if (!bgstat)
				bgstat |= (BGS_REFTAG_ERR_MASK |
					   BGS_APPTAG_ERR_MASK |
					   BGS_GUARD_ERR_MASK);
		}

	} else {
		bgf = &pIocbOut->iocb.unsli3.sli3_bg;
		bghm = bgf->bghm;
		bgstat = bgf->bgstat;
	}

	if (lpfc_bgs_get_invalid_prof(bgstat)) {
		cmd->result = DID_ERROR << 16;
		lpfc_printf_log(phba, KERN_WARNING, LOG_FCP | LOG_BG,
				"9072 BLKGRD: Invalid BG Profile in cmd "
				"0x%x reftag 0x%x blk cnt 0x%x "
				"bgstat=x%x bghm=x%x\n", cmd->cmnd[0],
				scsi_prot_ref_tag(cmd),
				scsi_logical_block_count(cmd), bgstat, bghm);
		ret = (-1);
		goto out;
	}

	if (lpfc_bgs_get_uninit_dif_block(bgstat)) {
		cmd->result = DID_ERROR << 16;
		lpfc_printf_log(phba, KERN_WARNING, LOG_FCP | LOG_BG,
				"9073 BLKGRD: Invalid BG PDIF Block in cmd "
				"0x%x reftag 0x%x blk cnt 0x%x "
				"bgstat=x%x bghm=x%x\n", cmd->cmnd[0],
				scsi_prot_ref_tag(cmd),
				scsi_logical_block_count(cmd), bgstat, bghm);
		ret = (-1);
		goto out;
	}

	if (lpfc_bgs_get_guard_err(bgstat)) {
		ret = 1;
		scsi_build_sense(cmd, 1, ILLEGAL_REQUEST, 0x10, 0x1);
		set_host_byte(cmd, DID_ABORT);
		phba->bg_guard_err_cnt++;
		lpfc_printf_log(phba, KERN_WARNING, LOG_FCP | LOG_BG,
				"9055 BLKGRD: Guard Tag error in cmd "
				"0x%x reftag 0x%x blk cnt 0x%x "
				"bgstat=x%x bghm=x%x\n", cmd->cmnd[0],
				scsi_prot_ref_tag(cmd),
				scsi_logical_block_count(cmd), bgstat, bghm);
	}

	if (lpfc_bgs_get_reftag_err(bgstat)) {
		ret = 1;
		scsi_build_sense(cmd, 1, ILLEGAL_REQUEST, 0x10, 0x3);
		set_host_byte(cmd, DID_ABORT);
		phba->bg_reftag_err_cnt++;
		lpfc_printf_log(phba, KERN_WARNING, LOG_FCP | LOG_BG,
				"9056 BLKGRD: Ref Tag error in cmd "
				"0x%x reftag 0x%x blk cnt 0x%x "
				"bgstat=x%x bghm=x%x\n", cmd->cmnd[0],
				scsi_prot_ref_tag(cmd),
				scsi_logical_block_count(cmd), bgstat, bghm);
	}

	if (lpfc_bgs_get_apptag_err(bgstat)) {
		ret = 1;
		scsi_build_sense(cmd, 1, ILLEGAL_REQUEST, 0x10, 0x2);
		set_host_byte(cmd, DID_ABORT);
		phba->bg_apptag_err_cnt++;
		lpfc_printf_log(phba, KERN_WARNING, LOG_FCP | LOG_BG,
				"9061 BLKGRD: App Tag error in cmd "
				"0x%x reftag 0x%x blk cnt 0x%x "
				"bgstat=x%x bghm=x%x\n", cmd->cmnd[0],
				scsi_prot_ref_tag(cmd),
				scsi_logical_block_count(cmd), bgstat, bghm);
	}

	if (lpfc_bgs_get_hi_water_mark_present(bgstat)) {
		/*
		 * setup sense data descriptor 0 per SPC-4 as an information
		 * field, and put the failing LBA in it.
		 * This code assumes there was also a guard/app/ref tag error
		 * indication.
		 */
		cmd->sense_buffer[7] = 0xc;   /* Additional sense length */
		cmd->sense_buffer[8] = 0;     /* Information descriptor type */
		cmd->sense_buffer[9] = 0xa;   /* Additional descriptor length */
		cmd->sense_buffer[10] = 0x80; /* Validity bit */

		/* bghm is a "on the wire" FC frame based count */
		switch (scsi_get_prot_op(cmd)) {
		case SCSI_PROT_READ_INSERT:
		case SCSI_PROT_WRITE_STRIP:
			bghm /= cmd->device->sector_size;
			break;
		case SCSI_PROT_READ_STRIP:
		case SCSI_PROT_WRITE_INSERT:
		case SCSI_PROT_READ_PASS:
		case SCSI_PROT_WRITE_PASS:
			bghm /= (cmd->device->sector_size +
				sizeof(struct scsi_dif_tuple));
			break;
		}

		failing_sector = scsi_get_lba(cmd);
		failing_sector += bghm;

		/* Descriptor Information */
		put_unaligned_be64(failing_sector, &cmd->sense_buffer[12]);
	}

	if (!ret) {
		/* No error was reported - problem in FW? */
		lpfc_printf_log(phba, KERN_WARNING, LOG_FCP | LOG_BG,
				"9057 BLKGRD: Unknown error in cmd "
				"0x%x reftag 0x%x blk cnt 0x%x "
				"bgstat=x%x bghm=x%x\n", cmd->cmnd[0],
				scsi_prot_ref_tag(cmd),
				scsi_logical_block_count(cmd), bgstat, bghm);

		/* Calculate what type of error it was */
		lpfc_calc_bg_err(phba, lpfc_cmd);
	}
out:
	return ret;
}

/**
 * lpfc_scsi_prep_dma_buf_s4 - DMA mapping for scsi buffer to SLI4 IF spec
 * @phba: The Hba for which this call is being executed.
 * @lpfc_cmd: The scsi buffer which is going to be mapped.
 *
 * This routine does the pci dma mapping for scatter-gather list of scsi cmnd
 * field of @lpfc_cmd for device with SLI-4 interface spec.
 *
 * Return codes:
 *	2 - Error - Do not retry
 *	1 - Error - Retry
 *	0 - Success
 **/
static int
lpfc_scsi_prep_dma_buf_s4(struct lpfc_hba *phba, struct lpfc_io_buf *lpfc_cmd)
{
	struct scsi_cmnd *scsi_cmnd = lpfc_cmd->pCmd;
	struct scatterlist *sgel = NULL;
	struct fcp_cmnd *fcp_cmnd = lpfc_cmd->fcp_cmnd;
	struct sli4_sge *sgl = (struct sli4_sge *)lpfc_cmd->dma_sgl;
	struct sli4_sge *first_data_sgl;
	struct lpfc_iocbq *pwqeq = &lpfc_cmd->cur_iocbq;
	struct lpfc_vport *vport = phba->pport;
	union lpfc_wqe128 *wqe = &pwqeq->wqe;
	dma_addr_t physaddr;
	uint32_t num_bde = 0;
	uint32_t dma_len;
	uint32_t dma_offset = 0;
	int nseg, i, j;
	struct ulp_bde64 *bde;
	bool lsp_just_set = false;
	struct sli4_hybrid_sgl *sgl_xtra = NULL;

	/*
	 * There are three possibilities here - use scatter-gather segment, use
	 * the single mapping, or neither.  Start the lpfc command prep by
	 * bumping the bpl beyond the fcp_cmnd and fcp_rsp regions to the first
	 * data bde entry.
	 */
	if (scsi_sg_count(scsi_cmnd)) {
		/*
		 * The driver stores the segment count returned from pci_map_sg
		 * because this a count of dma-mappings used to map the use_sg
		 * pages.  They are not guaranteed to be the same for those
		 * architectures that implement an IOMMU.
		 */

		nseg = scsi_dma_map(scsi_cmnd);
		if (unlikely(nseg <= 0))
			return 1;
		sgl += 1;
		/* clear the last flag in the fcp_rsp map entry */
		sgl->word2 = le32_to_cpu(sgl->word2);
		bf_set(lpfc_sli4_sge_last, sgl, 0);
		sgl->word2 = cpu_to_le32(sgl->word2);
		sgl += 1;
		first_data_sgl = sgl;
		lpfc_cmd->seg_cnt = nseg;
		if (!phba->cfg_xpsgl &&
		    lpfc_cmd->seg_cnt > phba->cfg_sg_seg_cnt) {
			lpfc_printf_log(phba, KERN_ERR, LOG_TRACE_EVENT,
					"9074 BLKGRD:"
					" %s: Too many sg segments from "
					"dma_map_sg.  Config %d, seg_cnt %d\n",
					__func__, phba->cfg_sg_seg_cnt,
					lpfc_cmd->seg_cnt);
			WARN_ON_ONCE(lpfc_cmd->seg_cnt > phba->cfg_sg_seg_cnt);
			lpfc_cmd->seg_cnt = 0;
			scsi_dma_unmap(scsi_cmnd);
			return 2;
		}

		/*
		 * The driver established a maximum scatter-gather segment count
		 * during probe that limits the number of sg elements in any
		 * single scsi command.  Just run through the seg_cnt and format
		 * the sge's.
		 * When using SLI-3 the driver will try to fit all the BDEs into
		 * the IOCB. If it can't then the BDEs get added to a BPL as it
		 * does for SLI-2 mode.
		 */

		/* for tracking segment boundaries */
		sgel = scsi_sglist(scsi_cmnd);
		j = 2;
		for (i = 0; i < nseg; i++) {
			sgl->word2 = 0;
			if ((num_bde + 1) == nseg) {
				bf_set(lpfc_sli4_sge_last, sgl, 1);
				bf_set(lpfc_sli4_sge_type, sgl,
				       LPFC_SGE_TYPE_DATA);
			} else {
				bf_set(lpfc_sli4_sge_last, sgl, 0);

				/* do we need to expand the segment */
				if (!lsp_just_set &&
				    !((j + 1) % phba->border_sge_num) &&
				    ((nseg - 1) != i)) {
					/* set LSP type */
					bf_set(lpfc_sli4_sge_type, sgl,
					       LPFC_SGE_TYPE_LSP);

					sgl_xtra = lpfc_get_sgl_per_hdwq(
							phba, lpfc_cmd);

					if (unlikely(!sgl_xtra)) {
						lpfc_cmd->seg_cnt = 0;
						scsi_dma_unmap(scsi_cmnd);
						return 1;
					}
					sgl->addr_lo = cpu_to_le32(putPaddrLow(
						       sgl_xtra->dma_phys_sgl));
					sgl->addr_hi = cpu_to_le32(putPaddrHigh(
						       sgl_xtra->dma_phys_sgl));

				} else {
					bf_set(lpfc_sli4_sge_type, sgl,
					       LPFC_SGE_TYPE_DATA);
				}
			}

			if (!(bf_get(lpfc_sli4_sge_type, sgl) &
				     LPFC_SGE_TYPE_LSP)) {
				if ((nseg - 1) == i)
					bf_set(lpfc_sli4_sge_last, sgl, 1);

				physaddr = sg_dma_address(sgel);
				dma_len = sg_dma_len(sgel);
				sgl->addr_lo = cpu_to_le32(putPaddrLow(
							   physaddr));
				sgl->addr_hi = cpu_to_le32(putPaddrHigh(
							   physaddr));

				bf_set(lpfc_sli4_sge_offset, sgl, dma_offset);
				sgl->word2 = cpu_to_le32(sgl->word2);
				sgl->sge_len = cpu_to_le32(dma_len);

				dma_offset += dma_len;
				sgel = sg_next(sgel);

				sgl++;
				lsp_just_set = false;

			} else {
				sgl->word2 = cpu_to_le32(sgl->word2);
				sgl->sge_len = cpu_to_le32(
						     phba->cfg_sg_dma_buf_size);

				sgl = (struct sli4_sge *)sgl_xtra->dma_sgl;
				i = i - 1;

				lsp_just_set = true;
			}

			j++;
		}
		/*
		 * Setup the first Payload BDE. For FCoE we just key off
		 * Performance Hints, for FC we use lpfc_enable_pbde.
		 * We populate words 13-15 of IOCB/WQE.
		 */
		if ((phba->sli3_options & LPFC_SLI4_PERFH_ENABLED) ||
		    phba->cfg_enable_pbde) {
			bde = (struct ulp_bde64 *)
				&wqe->words[13];
			bde->addrLow = first_data_sgl->addr_lo;
			bde->addrHigh = first_data_sgl->addr_hi;
			bde->tus.f.bdeSize =
					le32_to_cpu(first_data_sgl->sge_len);
			bde->tus.f.bdeFlags = BUFF_TYPE_BDE_64;
			bde->tus.w = cpu_to_le32(bde->tus.w);

		} else {
			memset(&wqe->words[13], 0, (sizeof(uint32_t) * 3));
		}
	} else {
		sgl += 1;
		/* clear the last flag in the fcp_rsp map entry */
		sgl->word2 = le32_to_cpu(sgl->word2);
		bf_set(lpfc_sli4_sge_last, sgl, 1);
		sgl->word2 = cpu_to_le32(sgl->word2);

		if ((phba->sli3_options & LPFC_SLI4_PERFH_ENABLED) ||
		    phba->cfg_enable_pbde) {
			bde = (struct ulp_bde64 *)
				&wqe->words[13];
			memset(bde, 0, (sizeof(uint32_t) * 3));
		}
	}

	/* Word 11 */
	if (phba->cfg_enable_pbde)
		bf_set(wqe_pbde, &wqe->generic.wqe_com, 1);

	/*
	 * Finish initializing those IOCB fields that are dependent on the
	 * scsi_cmnd request_buffer.  Note that for SLI-2 the bdeSize is
	 * explicitly reinitialized.
	 * all iocb memory resources are reused.
	 */
	fcp_cmnd->fcpDl = cpu_to_be32(scsi_bufflen(scsi_cmnd));
	/* Set first-burst provided it was successfully negotiated */
	if (!(phba->hba_flag & HBA_FCOE_MODE) &&
	    vport->cfg_first_burst_size &&
	    scsi_cmnd->sc_data_direction == DMA_TO_DEVICE) {
		u32 init_len, total_len;

		total_len = be32_to_cpu(fcp_cmnd->fcpDl);
		init_len = min(total_len, vport->cfg_first_burst_size);

		/* Word 4 & 5 */
		wqe->fcp_iwrite.initial_xfer_len = init_len;
		wqe->fcp_iwrite.total_xfer_len = total_len;
	} else {
		/* Word 4 */
		wqe->fcp_iwrite.total_xfer_len =
			be32_to_cpu(fcp_cmnd->fcpDl);
	}

	/*
	 * If the OAS driver feature is enabled and the lun is enabled for
	 * OAS, set the oas iocb related flags.
	 */
	if ((phba->cfg_fof) && ((struct lpfc_device_data *)
		scsi_cmnd->device->hostdata)->oas_enabled) {
		lpfc_cmd->cur_iocbq.cmd_flag |= (LPFC_IO_OAS | LPFC_IO_FOF);
		lpfc_cmd->cur_iocbq.priority = ((struct lpfc_device_data *)
			scsi_cmnd->device->hostdata)->priority;

		/* Word 10 */
		bf_set(wqe_oas, &wqe->generic.wqe_com, 1);
		bf_set(wqe_ccpe, &wqe->generic.wqe_com, 1);

		if (lpfc_cmd->cur_iocbq.priority)
			bf_set(wqe_ccp, &wqe->generic.wqe_com,
			       (lpfc_cmd->cur_iocbq.priority << 1));
		else
			bf_set(wqe_ccp, &wqe->generic.wqe_com,
			       (phba->cfg_XLanePriority << 1));
	}

	return 0;
}

/**
 * lpfc_bg_scsi_prep_dma_buf_s4 - DMA mapping for scsi buffer to SLI4 IF spec
 * @phba: The Hba for which this call is being executed.
 * @lpfc_cmd: The scsi buffer which is going to be mapped.
 *
 * This is the protection/DIF aware version of
 * lpfc_scsi_prep_dma_buf(). It may be a good idea to combine the
 * two functions eventually, but for now, it's here
 * Return codes:
 *	2 - Error - Do not retry
 *	1 - Error - Retry
 *	0 - Success
 **/
static int
lpfc_bg_scsi_prep_dma_buf_s4(struct lpfc_hba *phba,
		struct lpfc_io_buf *lpfc_cmd)
{
	struct scsi_cmnd *scsi_cmnd = lpfc_cmd->pCmd;
	struct fcp_cmnd *fcp_cmnd = lpfc_cmd->fcp_cmnd;
	struct sli4_sge *sgl = (struct sli4_sge *)(lpfc_cmd->dma_sgl);
	struct lpfc_iocbq *pwqeq = &lpfc_cmd->cur_iocbq;
	union lpfc_wqe128 *wqe = &pwqeq->wqe;
	uint32_t num_sge = 0;
	int datasegcnt, protsegcnt, datadir = scsi_cmnd->sc_data_direction;
	int prot_group_type = 0;
	int fcpdl;
	int ret = 1;
	struct lpfc_vport *vport = phba->pport;

	/*
	 * Start the lpfc command prep by bumping the sgl beyond fcp_cmnd
	 *  fcp_rsp regions to the first data sge entry
	 */
	if (scsi_sg_count(scsi_cmnd)) {
		/*
		 * The driver stores the segment count returned from pci_map_sg
		 * because this a count of dma-mappings used to map the use_sg
		 * pages.  They are not guaranteed to be the same for those
		 * architectures that implement an IOMMU.
		 */
		datasegcnt = dma_map_sg(&phba->pcidev->dev,
					scsi_sglist(scsi_cmnd),
					scsi_sg_count(scsi_cmnd), datadir);
		if (unlikely(!datasegcnt))
			return 1;

		sgl += 1;
		/* clear the last flag in the fcp_rsp map entry */
		sgl->word2 = le32_to_cpu(sgl->word2);
		bf_set(lpfc_sli4_sge_last, sgl, 0);
		sgl->word2 = cpu_to_le32(sgl->word2);

		sgl += 1;
		lpfc_cmd->seg_cnt = datasegcnt;

		/* First check if data segment count from SCSI Layer is good */
		if (lpfc_cmd->seg_cnt > phba->cfg_sg_seg_cnt &&
		    !phba->cfg_xpsgl) {
			WARN_ON_ONCE(lpfc_cmd->seg_cnt > phba->cfg_sg_seg_cnt);
			ret = 2;
			goto err;
		}

		prot_group_type = lpfc_prot_group_type(phba, scsi_cmnd);

		switch (prot_group_type) {
		case LPFC_PG_TYPE_NO_DIF:
			/* Here we need to add a DISEED to the count */
			if (((lpfc_cmd->seg_cnt + 1) >
					phba->cfg_total_seg_cnt) &&
			    !phba->cfg_xpsgl) {
				ret = 2;
				goto err;
			}

			num_sge = lpfc_bg_setup_sgl(phba, scsi_cmnd, sgl,
					datasegcnt, lpfc_cmd);

			/* we should have 2 or more entries in buffer list */
			if (num_sge < 2) {
				ret = 2;
				goto err;
			}
			break;

		case LPFC_PG_TYPE_DIF_BUF:
			/*
			 * This type indicates that protection buffers are
			 * passed to the driver, so that needs to be prepared
			 * for DMA
			 */
			protsegcnt = dma_map_sg(&phba->pcidev->dev,
					scsi_prot_sglist(scsi_cmnd),
					scsi_prot_sg_count(scsi_cmnd), datadir);
			if (unlikely(!protsegcnt)) {
				scsi_dma_unmap(scsi_cmnd);
				return 1;
			}

			lpfc_cmd->prot_seg_cnt = protsegcnt;
			/*
			 * There is a minimun of 3 SGEs used for every
			 * protection data segment.
			 */
			if (((lpfc_cmd->prot_seg_cnt * 3) >
					(phba->cfg_total_seg_cnt - 2)) &&
			    !phba->cfg_xpsgl) {
				ret = 2;
				goto err;
			}

			num_sge = lpfc_bg_setup_sgl_prot(phba, scsi_cmnd, sgl,
					datasegcnt, protsegcnt, lpfc_cmd);

			/* we should have 3 or more entries in buffer list */
			if (num_sge < 3 ||
			    (num_sge > phba->cfg_total_seg_cnt &&
			     !phba->cfg_xpsgl)) {
				ret = 2;
				goto err;
			}
			break;

		case LPFC_PG_TYPE_INVALID:
		default:
			scsi_dma_unmap(scsi_cmnd);
			lpfc_cmd->seg_cnt = 0;

			lpfc_printf_log(phba, KERN_ERR, LOG_TRACE_EVENT,
					"9083 Unexpected protection group %i\n",
					prot_group_type);
			return 2;
		}
	}

	switch (scsi_get_prot_op(scsi_cmnd)) {
	case SCSI_PROT_WRITE_STRIP:
	case SCSI_PROT_READ_STRIP:
		lpfc_cmd->cur_iocbq.cmd_flag |= LPFC_IO_DIF_STRIP;
		break;
	case SCSI_PROT_WRITE_INSERT:
	case SCSI_PROT_READ_INSERT:
		lpfc_cmd->cur_iocbq.cmd_flag |= LPFC_IO_DIF_INSERT;
		break;
	case SCSI_PROT_WRITE_PASS:
	case SCSI_PROT_READ_PASS:
		lpfc_cmd->cur_iocbq.cmd_flag |= LPFC_IO_DIF_PASS;
		break;
	}

	fcpdl = lpfc_bg_scsi_adjust_dl(phba, lpfc_cmd);
	fcp_cmnd->fcpDl = be32_to_cpu(fcpdl);

	/* Set first-burst provided it was successfully negotiated */
	if (!(phba->hba_flag & HBA_FCOE_MODE) &&
	    vport->cfg_first_burst_size &&
	    scsi_cmnd->sc_data_direction == DMA_TO_DEVICE) {
		u32 init_len, total_len;

		total_len = be32_to_cpu(fcp_cmnd->fcpDl);
		init_len = min(total_len, vport->cfg_first_burst_size);

		/* Word 4 & 5 */
		wqe->fcp_iwrite.initial_xfer_len = init_len;
		wqe->fcp_iwrite.total_xfer_len = total_len;
	} else {
		/* Word 4 */
		wqe->fcp_iwrite.total_xfer_len =
			be32_to_cpu(fcp_cmnd->fcpDl);
	}

	/*
	 * If the OAS driver feature is enabled and the lun is enabled for
	 * OAS, set the oas iocb related flags.
	 */
	if ((phba->cfg_fof) && ((struct lpfc_device_data *)
		scsi_cmnd->device->hostdata)->oas_enabled) {
		lpfc_cmd->cur_iocbq.cmd_flag |= (LPFC_IO_OAS | LPFC_IO_FOF);

		/* Word 10 */
		bf_set(wqe_oas, &wqe->generic.wqe_com, 1);
		bf_set(wqe_ccpe, &wqe->generic.wqe_com, 1);
		bf_set(wqe_ccp, &wqe->generic.wqe_com,
		       (phba->cfg_XLanePriority << 1));
	}

	/* Word 7. DIF Flags */
	if (lpfc_cmd->cur_iocbq.cmd_flag & LPFC_IO_DIF_PASS)
		bf_set(wqe_dif, &wqe->generic.wqe_com, LPFC_WQE_DIF_PASSTHRU);
	else if (lpfc_cmd->cur_iocbq.cmd_flag & LPFC_IO_DIF_STRIP)
		bf_set(wqe_dif, &wqe->generic.wqe_com, LPFC_WQE_DIF_STRIP);
	else if (lpfc_cmd->cur_iocbq.cmd_flag & LPFC_IO_DIF_INSERT)
		bf_set(wqe_dif, &wqe->generic.wqe_com, LPFC_WQE_DIF_INSERT);

	lpfc_cmd->cur_iocbq.cmd_flag &= ~(LPFC_IO_DIF_PASS |
				 LPFC_IO_DIF_STRIP | LPFC_IO_DIF_INSERT);

	return 0;
err:
	if (lpfc_cmd->seg_cnt)
		scsi_dma_unmap(scsi_cmnd);
	if (lpfc_cmd->prot_seg_cnt)
		dma_unmap_sg(&phba->pcidev->dev, scsi_prot_sglist(scsi_cmnd),
			     scsi_prot_sg_count(scsi_cmnd),
			     scsi_cmnd->sc_data_direction);

	lpfc_printf_log(phba, KERN_ERR, LOG_TRACE_EVENT,
			"9084 Cannot setup S/G List for HBA"
			"IO segs %d/%d SGL %d SCSI %d: %d %d\n",
			lpfc_cmd->seg_cnt, lpfc_cmd->prot_seg_cnt,
			phba->cfg_total_seg_cnt, phba->cfg_sg_seg_cnt,
			prot_group_type, num_sge);

	lpfc_cmd->seg_cnt = 0;
	lpfc_cmd->prot_seg_cnt = 0;
	return ret;
}

/**
 * lpfc_scsi_prep_dma_buf - Wrapper function for DMA mapping of scsi buffer
 * @phba: The Hba for which this call is being executed.
 * @lpfc_cmd: The scsi buffer which is going to be mapped.
 *
 * This routine wraps the actual DMA mapping function pointer from the
 * lpfc_hba struct.
 *
 * Return codes:
 *	1 - Error
 *	0 - Success
 **/
static inline int
lpfc_scsi_prep_dma_buf(struct lpfc_hba *phba, struct lpfc_io_buf *lpfc_cmd)
{
	return phba->lpfc_scsi_prep_dma_buf(phba, lpfc_cmd);
}

/**
 * lpfc_bg_scsi_prep_dma_buf - Wrapper function for DMA mapping of scsi buffer
 * using BlockGuard.
 * @phba: The Hba for which this call is being executed.
 * @lpfc_cmd: The scsi buffer which is going to be mapped.
 *
 * This routine wraps the actual DMA mapping function pointer from the
 * lpfc_hba struct.
 *
 * Return codes:
 *	1 - Error
 *	0 - Success
 **/
static inline int
lpfc_bg_scsi_prep_dma_buf(struct lpfc_hba *phba, struct lpfc_io_buf *lpfc_cmd)
{
	return phba->lpfc_bg_scsi_prep_dma_buf(phba, lpfc_cmd);
}

/**
 * lpfc_scsi_prep_cmnd_buf - Wrapper function for IOCB/WQE mapping of scsi
 * buffer
 * @vport: Pointer to vport object.
 * @lpfc_cmd: The scsi buffer which is going to be mapped.
 * @tmo: Timeout value for IO
 *
 * This routine initializes IOCB/WQE data structure from scsi command
 *
 * Return codes:
 *	1 - Error
 *	0 - Success
 **/
static inline int
lpfc_scsi_prep_cmnd_buf(struct lpfc_vport *vport, struct lpfc_io_buf *lpfc_cmd,
			uint8_t tmo)
{
	return vport->phba->lpfc_scsi_prep_cmnd_buf(vport, lpfc_cmd, tmo);
}

/**
 * lpfc_send_scsi_error_event - Posts an event when there is SCSI error
 * @phba: Pointer to hba context object.
 * @vport: Pointer to vport object.
 * @lpfc_cmd: Pointer to lpfc scsi command which reported the error.
 * @fcpi_parm: FCP Initiator parameter.
 *
 * This function posts an event when there is a SCSI command reporting
 * error from the scsi device.
 **/
static void
lpfc_send_scsi_error_event(struct lpfc_hba *phba, struct lpfc_vport *vport,
		struct lpfc_io_buf *lpfc_cmd, uint32_t fcpi_parm) {
	struct scsi_cmnd *cmnd = lpfc_cmd->pCmd;
	struct fcp_rsp *fcprsp = lpfc_cmd->fcp_rsp;
	uint32_t resp_info = fcprsp->rspStatus2;
	uint32_t scsi_status = fcprsp->rspStatus3;
	struct lpfc_fast_path_event *fast_path_evt = NULL;
	struct lpfc_nodelist *pnode = lpfc_cmd->rdata->pnode;
	unsigned long flags;

	if (!pnode)
		return;

	/* If there is queuefull or busy condition send a scsi event */
	if ((cmnd->result == SAM_STAT_TASK_SET_FULL) ||
		(cmnd->result == SAM_STAT_BUSY)) {
		fast_path_evt = lpfc_alloc_fast_evt(phba);
		if (!fast_path_evt)
			return;
		fast_path_evt->un.scsi_evt.event_type =
			FC_REG_SCSI_EVENT;
		fast_path_evt->un.scsi_evt.subcategory =
		(cmnd->result == SAM_STAT_TASK_SET_FULL) ?
		LPFC_EVENT_QFULL : LPFC_EVENT_DEVBSY;
		fast_path_evt->un.scsi_evt.lun = cmnd->device->lun;
		memcpy(&fast_path_evt->un.scsi_evt.wwpn,
			&pnode->nlp_portname, sizeof(struct lpfc_name));
		memcpy(&fast_path_evt->un.scsi_evt.wwnn,
			&pnode->nlp_nodename, sizeof(struct lpfc_name));
	} else if ((resp_info & SNS_LEN_VALID) && fcprsp->rspSnsLen &&
		((cmnd->cmnd[0] == READ_10) || (cmnd->cmnd[0] == WRITE_10))) {
		fast_path_evt = lpfc_alloc_fast_evt(phba);
		if (!fast_path_evt)
			return;
		fast_path_evt->un.check_cond_evt.scsi_event.event_type =
			FC_REG_SCSI_EVENT;
		fast_path_evt->un.check_cond_evt.scsi_event.subcategory =
			LPFC_EVENT_CHECK_COND;
		fast_path_evt->un.check_cond_evt.scsi_event.lun =
			cmnd->device->lun;
		memcpy(&fast_path_evt->un.check_cond_evt.scsi_event.wwpn,
			&pnode->nlp_portname, sizeof(struct lpfc_name));
		memcpy(&fast_path_evt->un.check_cond_evt.scsi_event.wwnn,
			&pnode->nlp_nodename, sizeof(struct lpfc_name));
		fast_path_evt->un.check_cond_evt.sense_key =
			cmnd->sense_buffer[2] & 0xf;
		fast_path_evt->un.check_cond_evt.asc = cmnd->sense_buffer[12];
		fast_path_evt->un.check_cond_evt.ascq = cmnd->sense_buffer[13];
	} else if ((cmnd->sc_data_direction == DMA_FROM_DEVICE) &&
		     fcpi_parm &&
		     ((be32_to_cpu(fcprsp->rspResId) != fcpi_parm) ||
			((scsi_status == SAM_STAT_GOOD) &&
			!(resp_info & (RESID_UNDER | RESID_OVER))))) {
		/*
		 * If status is good or resid does not match with fcp_param and
		 * there is valid fcpi_parm, then there is a read_check error
		 */
		fast_path_evt = lpfc_alloc_fast_evt(phba);
		if (!fast_path_evt)
			return;
		fast_path_evt->un.read_check_error.header.event_type =
			FC_REG_FABRIC_EVENT;
		fast_path_evt->un.read_check_error.header.subcategory =
			LPFC_EVENT_FCPRDCHKERR;
		memcpy(&fast_path_evt->un.read_check_error.header.wwpn,
			&pnode->nlp_portname, sizeof(struct lpfc_name));
		memcpy(&fast_path_evt->un.read_check_error.header.wwnn,
			&pnode->nlp_nodename, sizeof(struct lpfc_name));
		fast_path_evt->un.read_check_error.lun = cmnd->device->lun;
		fast_path_evt->un.read_check_error.opcode = cmnd->cmnd[0];
		fast_path_evt->un.read_check_error.fcpiparam =
			fcpi_parm;
	} else
		return;

	fast_path_evt->vport = vport;
	spin_lock_irqsave(&phba->hbalock, flags);
	list_add_tail(&fast_path_evt->work_evt.evt_listp, &phba->work_list);
	spin_unlock_irqrestore(&phba->hbalock, flags);
	lpfc_worker_wake_up(phba);
	return;
}

/**
 * lpfc_scsi_unprep_dma_buf - Un-map DMA mapping of SG-list for dev
 * @phba: The HBA for which this call is being executed.
 * @psb: The scsi buffer which is going to be un-mapped.
 *
 * This routine does DMA un-mapping of scatter gather list of scsi command
 * field of @lpfc_cmd for device with SLI-3 interface spec.
 **/
static void
lpfc_scsi_unprep_dma_buf(struct lpfc_hba *phba, struct lpfc_io_buf *psb)
{
	/*
	 * There are only two special cases to consider.  (1) the scsi command
	 * requested scatter-gather usage or (2) the scsi command allocated
	 * a request buffer, but did not request use_sg.  There is a third
	 * case, but it does not require resource deallocation.
	 */
	if (psb->seg_cnt > 0)
		scsi_dma_unmap(psb->pCmd);
	if (psb->prot_seg_cnt > 0)
		dma_unmap_sg(&phba->pcidev->dev, scsi_prot_sglist(psb->pCmd),
				scsi_prot_sg_count(psb->pCmd),
				psb->pCmd->sc_data_direction);
}

/**
 * lpfc_unblock_requests - allow further commands to be queued.
 * @phba: pointer to phba object
 *
 * For single vport, just call scsi_unblock_requests on physical port.
 * For multiple vports, send scsi_unblock_requests for all the vports.
 */
void
lpfc_unblock_requests(struct lpfc_hba *phba)
{
	struct lpfc_vport **vports;
	struct Scsi_Host  *shost;
	int i;

	if (phba->sli_rev == LPFC_SLI_REV4 &&
	    !phba->sli4_hba.max_cfg_param.vpi_used) {
		shost = lpfc_shost_from_vport(phba->pport);
		scsi_unblock_requests(shost);
		return;
	}

	vports = lpfc_create_vport_work_array(phba);
	if (vports != NULL)
		for (i = 0; i <= phba->max_vports && vports[i] != NULL; i++) {
			shost = lpfc_shost_from_vport(vports[i]);
			scsi_unblock_requests(shost);
		}
	lpfc_destroy_vport_work_array(phba, vports);
}

/**
 * lpfc_block_requests - prevent further commands from being queued.
 * @phba: pointer to phba object
 *
 * For single vport, just call scsi_block_requests on physical port.
 * For multiple vports, send scsi_block_requests for all the vports.
 */
void
lpfc_block_requests(struct lpfc_hba *phba)
{
	struct lpfc_vport **vports;
	struct Scsi_Host  *shost;
	int i;

	if (atomic_read(&phba->cmf_stop_io))
		return;

	if (phba->sli_rev == LPFC_SLI_REV4 &&
	    !phba->sli4_hba.max_cfg_param.vpi_used) {
		shost = lpfc_shost_from_vport(phba->pport);
		scsi_block_requests(shost);
		return;
	}

	vports = lpfc_create_vport_work_array(phba);
	if (vports != NULL)
		for (i = 0; i <= phba->max_vports && vports[i] != NULL; i++) {
			shost = lpfc_shost_from_vport(vports[i]);
			scsi_block_requests(shost);
		}
	lpfc_destroy_vport_work_array(phba, vports);
}

/**
 * lpfc_update_cmf_cmpl - Adjust CMF counters for IO completion
 * @phba: The HBA for which this call is being executed.
 * @time: The latency of the IO that completed (in ns)
 * @size: The size of the IO that completed
 * @shost: SCSI host the IO completed on (NULL for a NVME IO)
 *
 * The routine adjusts the various Burst and Bandwidth counters used in
 * Congestion management and E2E. If time is set to LPFC_CGN_NOT_SENT,
 * that means the IO was never issued to the HBA, so this routine is
 * just being called to cleanup the counter from a previous
 * lpfc_update_cmf_cmd call.
 */
int
lpfc_update_cmf_cmpl(struct lpfc_hba *phba,
		     uint64_t time, uint32_t size, struct Scsi_Host *shost)
{
	struct lpfc_cgn_stat *cgs;

	if (time != LPFC_CGN_NOT_SENT) {
		/* lat is ns coming in, save latency in us */
		if (time < 1000)
			time = 1;
		else
			time = div_u64(time + 500, 1000); /* round it */

		cgs = per_cpu_ptr(phba->cmf_stat, raw_smp_processor_id());
		atomic64_add(size, &cgs->rcv_bytes);
		atomic64_add(time, &cgs->rx_latency);
		atomic_inc(&cgs->rx_io_cnt);
	}
	return 0;
}

/**
 * lpfc_update_cmf_cmd - Adjust CMF counters for IO submission
 * @phba: The HBA for which this call is being executed.
 * @size: The size of the IO that will be issued
 *
 * The routine adjusts the various Burst and Bandwidth counters used in
 * Congestion management and E2E.
 */
int
lpfc_update_cmf_cmd(struct lpfc_hba *phba, uint32_t size)
{
	uint64_t total;
	struct lpfc_cgn_stat *cgs;
	int cpu;

	/* At this point we are either LPFC_CFG_MANAGED or LPFC_CFG_MONITOR */
	if (phba->cmf_active_mode == LPFC_CFG_MANAGED) {
		total = 0;
		for_each_present_cpu(cpu) {
			cgs = per_cpu_ptr(phba->cmf_stat, cpu);
			total += atomic64_read(&cgs->total_bytes);
		}
		if (total >= phba->cmf_max_bytes_per_interval) {
			if (!atomic_xchg(&phba->cmf_bw_wait, 1)) {
				lpfc_block_requests(phba);
				phba->cmf_last_ts =
					lpfc_calc_cmf_latency(phba);
			}
			atomic_inc(&phba->cmf_busy);
			return -EBUSY;
		}
		if (size > atomic_read(&phba->rx_max_read_cnt))
			atomic_set(&phba->rx_max_read_cnt, size);
	}

	cgs = per_cpu_ptr(phba->cmf_stat, raw_smp_processor_id());
	atomic64_add(size, &cgs->total_bytes);
	return 0;
}

/**
 * lpfc_handle_fcp_err - FCP response handler
 * @vport: The virtual port for which this call is being executed.
 * @lpfc_cmd: Pointer to lpfc_io_buf data structure.
 * @fcpi_parm: FCP Initiator parameter.
 *
 * This routine is called to process response IOCB with status field
 * IOSTAT_FCP_RSP_ERROR. This routine sets result field of scsi command
 * based upon SCSI and FCP error.
 **/
static void
lpfc_handle_fcp_err(struct lpfc_vport *vport, struct lpfc_io_buf *lpfc_cmd,
		    uint32_t fcpi_parm)
{
	struct scsi_cmnd *cmnd = lpfc_cmd->pCmd;
	struct fcp_cmnd *fcpcmd = lpfc_cmd->fcp_cmnd;
	struct fcp_rsp *fcprsp = lpfc_cmd->fcp_rsp;
	uint32_t resp_info = fcprsp->rspStatus2;
	uint32_t scsi_status = fcprsp->rspStatus3;
	uint32_t *lp;
	uint32_t host_status = DID_OK;
	uint32_t rsplen = 0;
	uint32_t fcpDl;
	uint32_t logit = LOG_FCP | LOG_FCP_ERROR;


	/*
	 *  If this is a task management command, there is no
	 *  scsi packet associated with this lpfc_cmd.  The driver
	 *  consumes it.
	 */
	if (fcpcmd->fcpCntl2) {
		scsi_status = 0;
		goto out;
	}

	if (resp_info & RSP_LEN_VALID) {
		rsplen = be32_to_cpu(fcprsp->rspRspLen);
		if (rsplen != 0 && rsplen != 4 && rsplen != 8) {
			lpfc_printf_vlog(vport, KERN_ERR, LOG_TRACE_EVENT,
					 "2719 Invalid response length: "
					 "tgt x%x lun x%llx cmnd x%x rsplen "
					 "x%x\n", cmnd->device->id,
					 cmnd->device->lun, cmnd->cmnd[0],
					 rsplen);
			host_status = DID_ERROR;
			goto out;
		}
		if (fcprsp->rspInfo3 != RSP_NO_FAILURE) {
			lpfc_printf_vlog(vport, KERN_ERR, LOG_TRACE_EVENT,
				 "2757 Protocol failure detected during "
				 "processing of FCP I/O op: "
				 "tgt x%x lun x%llx cmnd x%x rspInfo3 x%x\n",
				 cmnd->device->id,
				 cmnd->device->lun, cmnd->cmnd[0],
				 fcprsp->rspInfo3);
			host_status = DID_ERROR;
			goto out;
		}
	}

	if ((resp_info & SNS_LEN_VALID) && fcprsp->rspSnsLen) {
		uint32_t snslen = be32_to_cpu(fcprsp->rspSnsLen);
		if (snslen > SCSI_SENSE_BUFFERSIZE)
			snslen = SCSI_SENSE_BUFFERSIZE;

		if (resp_info & RSP_LEN_VALID)
		  rsplen = be32_to_cpu(fcprsp->rspRspLen);
		memcpy(cmnd->sense_buffer, &fcprsp->rspInfo0 + rsplen, snslen);
	}
	lp = (uint32_t *)cmnd->sense_buffer;

	/* special handling for under run conditions */
	if (!scsi_status && (resp_info & RESID_UNDER)) {
		/* don't log under runs if fcp set... */
		if (vport->cfg_log_verbose & LOG_FCP)
			logit = LOG_FCP_ERROR;
		/* unless operator says so */
		if (vport->cfg_log_verbose & LOG_FCP_UNDER)
			logit = LOG_FCP_UNDER;
	}

	lpfc_printf_vlog(vport, KERN_WARNING, logit,
			 "9024 FCP command x%x failed: x%x SNS x%x x%x "
			 "Data: x%x x%x x%x x%x x%x\n",
			 cmnd->cmnd[0], scsi_status,
			 be32_to_cpu(*lp), be32_to_cpu(*(lp + 3)), resp_info,
			 be32_to_cpu(fcprsp->rspResId),
			 be32_to_cpu(fcprsp->rspSnsLen),
			 be32_to_cpu(fcprsp->rspRspLen),
			 fcprsp->rspInfo3);

	scsi_set_resid(cmnd, 0);
	fcpDl = be32_to_cpu(fcpcmd->fcpDl);
	if (resp_info & RESID_UNDER) {
		scsi_set_resid(cmnd, be32_to_cpu(fcprsp->rspResId));

		lpfc_printf_vlog(vport, KERN_INFO, LOG_FCP_UNDER,
				 "9025 FCP Underrun, expected %d, "
				 "residual %d Data: x%x x%x x%x\n",
				 fcpDl,
				 scsi_get_resid(cmnd), fcpi_parm, cmnd->cmnd[0],
				 cmnd->underflow);

		/*
		 * If there is an under run, check if under run reported by
		 * storage array is same as the under run reported by HBA.
		 * If this is not same, there is a dropped frame.
		 */
		if (fcpi_parm && (scsi_get_resid(cmnd) != fcpi_parm)) {
			lpfc_printf_vlog(vport, KERN_WARNING,
					 LOG_FCP | LOG_FCP_ERROR,
					 "9026 FCP Read Check Error "
					 "and Underrun Data: x%x x%x x%x x%x\n",
					 fcpDl,
					 scsi_get_resid(cmnd), fcpi_parm,
					 cmnd->cmnd[0]);
			scsi_set_resid(cmnd, scsi_bufflen(cmnd));
			host_status = DID_ERROR;
		}
		/*
		 * The cmnd->underflow is the minimum number of bytes that must
		 * be transferred for this command.  Provided a sense condition
		 * is not present, make sure the actual amount transferred is at
		 * least the underflow value or fail.
		 */
		if (!(resp_info & SNS_LEN_VALID) &&
		    (scsi_status == SAM_STAT_GOOD) &&
		    (scsi_bufflen(cmnd) - scsi_get_resid(cmnd)
		     < cmnd->underflow)) {
			lpfc_printf_vlog(vport, KERN_INFO, LOG_FCP,
					 "9027 FCP command x%x residual "
					 "underrun converted to error "
					 "Data: x%x x%x x%x\n",
					 cmnd->cmnd[0], scsi_bufflen(cmnd),
					 scsi_get_resid(cmnd), cmnd->underflow);
			host_status = DID_ERROR;
		}
	} else if (resp_info & RESID_OVER) {
		lpfc_printf_vlog(vport, KERN_WARNING, LOG_FCP,
				 "9028 FCP command x%x residual overrun error. "
				 "Data: x%x x%x\n", cmnd->cmnd[0],
				 scsi_bufflen(cmnd), scsi_get_resid(cmnd));
		host_status = DID_ERROR;

	/*
	 * Check SLI validation that all the transfer was actually done
	 * (fcpi_parm should be zero). Apply check only to reads.
	 */
	} else if (fcpi_parm) {
		lpfc_printf_vlog(vport, KERN_WARNING, LOG_FCP | LOG_FCP_ERROR,
				 "9029 FCP %s Check Error Data: "
				 "x%x x%x x%x x%x x%x\n",
				 ((cmnd->sc_data_direction == DMA_FROM_DEVICE) ?
				 "Read" : "Write"),
				 fcpDl, be32_to_cpu(fcprsp->rspResId),
				 fcpi_parm, cmnd->cmnd[0], scsi_status);

		/* There is some issue with the LPe12000 that causes it
		 * to miscalculate the fcpi_parm and falsely trip this
		 * recovery logic.  Detect this case and don't error when true.
		 */
		if (fcpi_parm > fcpDl)
			goto out;

		switch (scsi_status) {
		case SAM_STAT_GOOD:
		case SAM_STAT_CHECK_CONDITION:
			/* Fabric dropped a data frame. Fail any successful
			 * command in which we detected dropped frames.
			 * A status of good or some check conditions could
			 * be considered a successful command.
			 */
			host_status = DID_ERROR;
			break;
		}
		scsi_set_resid(cmnd, scsi_bufflen(cmnd));
	}

 out:
	cmnd->result = host_status << 16 | scsi_status;
	lpfc_send_scsi_error_event(vport->phba, vport, lpfc_cmd, fcpi_parm);
}

/**
 * lpfc_fcp_io_cmd_wqe_cmpl - Complete a FCP IO
 * @phba: The hba for which this call is being executed.
 * @pwqeIn: The command WQE for the scsi cmnd.
 * @pwqeOut: Pointer to driver response WQE object.
 *
 * This routine assigns scsi command result by looking into response WQE
 * status field appropriately. This routine handles QUEUE FULL condition as
 * well by ramping down device queue depth.
 **/
static void
lpfc_fcp_io_cmd_wqe_cmpl(struct lpfc_hba *phba, struct lpfc_iocbq *pwqeIn,
			 struct lpfc_iocbq *pwqeOut)
{
	struct lpfc_io_buf *lpfc_cmd =
		(struct lpfc_io_buf *)pwqeIn->context1;
	struct lpfc_wcqe_complete *wcqe = &pwqeOut->wcqe_cmpl;
	struct lpfc_vport *vport = pwqeIn->vport;
	struct lpfc_rport_data *rdata;
	struct lpfc_nodelist *ndlp;
	struct scsi_cmnd *cmd;
	unsigned long flags;
	struct lpfc_fast_path_event *fast_path_evt;
	struct Scsi_Host *shost;
	u32 logit = LOG_FCP;
	u32 status, idx;
	u32 lat;
	u8 wait_xb_clr = 0;

	/* Sanity check on return of outstanding command */
	if (!lpfc_cmd) {
		lpfc_printf_vlog(vport, KERN_ERR, LOG_TRACE_EVENT,
				 "9032 Null lpfc_cmd pointer. No "
				 "release, skip completion\n");
		return;
	}

	rdata = lpfc_cmd->rdata;
	ndlp = rdata->pnode;

	/* Sanity check on return of outstanding command */
	cmd = lpfc_cmd->pCmd;
	if (!cmd) {
		lpfc_printf_vlog(vport, KERN_ERR, LOG_TRACE_EVENT,
				 "9042 I/O completion: Not an active IO\n");
		lpfc_release_scsi_buf(phba, lpfc_cmd);
		return;
	}
	/* Guard against abort handler being called at same time */
	spin_lock(&lpfc_cmd->buf_lock);
	idx = lpfc_cmd->cur_iocbq.hba_wqidx;
	if (phba->sli4_hba.hdwq)
		phba->sli4_hba.hdwq[idx].scsi_cstat.io_cmpls++;

#ifdef CONFIG_SCSI_LPFC_DEBUG_FS
	if (unlikely(phba->hdwqstat_on & LPFC_CHECK_SCSI_IO))
		this_cpu_inc(phba->sli4_hba.c_stat->cmpl_io);
#endif
	shost = cmd->device->host;

	status = bf_get(lpfc_wcqe_c_status, wcqe);
	lpfc_cmd->status = (status & LPFC_IOCB_STATUS_MASK);
	lpfc_cmd->result = (wcqe->parameter & IOERR_PARAM_MASK);

	lpfc_cmd->flags &= ~LPFC_SBUF_XBUSY;
	if (bf_get(lpfc_wcqe_c_xb, wcqe)) {
		lpfc_cmd->flags |= LPFC_SBUF_XBUSY;
		if (phba->cfg_fcp_wait_abts_rsp)
			wait_xb_clr = 1;
	}

#ifdef CONFIG_SCSI_LPFC_DEBUG_FS
	if (lpfc_cmd->prot_data_type) {
		struct scsi_dif_tuple *src = NULL;

		src =  (struct scsi_dif_tuple *)lpfc_cmd->prot_data_segment;
		/*
		 * Used to restore any changes to protection
		 * data for error injection.
		 */
		switch (lpfc_cmd->prot_data_type) {
		case LPFC_INJERR_REFTAG:
			src->ref_tag =
				lpfc_cmd->prot_data;
			break;
		case LPFC_INJERR_APPTAG:
			src->app_tag =
				(uint16_t)lpfc_cmd->prot_data;
			break;
		case LPFC_INJERR_GUARD:
			src->guard_tag =
				(uint16_t)lpfc_cmd->prot_data;
			break;
		default:
			break;
		}

		lpfc_cmd->prot_data = 0;
		lpfc_cmd->prot_data_type = 0;
		lpfc_cmd->prot_data_segment = NULL;
	}
#endif
	if (unlikely(lpfc_cmd->status)) {
		if (lpfc_cmd->status == IOSTAT_LOCAL_REJECT &&
		    (lpfc_cmd->result & IOERR_DRVR_MASK))
			lpfc_cmd->status = IOSTAT_DRIVER_REJECT;
		else if (lpfc_cmd->status >= IOSTAT_CNT)
			lpfc_cmd->status = IOSTAT_DEFAULT;
		if (lpfc_cmd->status == IOSTAT_FCP_RSP_ERROR &&
		    !lpfc_cmd->fcp_rsp->rspStatus3 &&
		    (lpfc_cmd->fcp_rsp->rspStatus2 & RESID_UNDER) &&
		    !(vport->cfg_log_verbose & LOG_FCP_UNDER))
			logit = 0;
		else
			logit = LOG_FCP | LOG_FCP_UNDER;
		lpfc_printf_vlog(vport, KERN_WARNING, logit,
				 "9034 FCP cmd x%x failed <%d/%lld> "
				 "status: x%x result: x%x "
				 "sid: x%x did: x%x oxid: x%x "
				 "Data: x%x x%x x%x\n",
				 cmd->cmnd[0],
				 cmd->device ? cmd->device->id : 0xffff,
				 cmd->device ? cmd->device->lun : 0xffff,
				 lpfc_cmd->status, lpfc_cmd->result,
				 vport->fc_myDID,
				 (ndlp) ? ndlp->nlp_DID : 0,
				 lpfc_cmd->cur_iocbq.sli4_xritag,
				 wcqe->parameter, wcqe->total_data_placed,
				 lpfc_cmd->cur_iocbq.iotag);
	}

	switch (lpfc_cmd->status) {
	case IOSTAT_SUCCESS:
		cmd->result = DID_OK << 16;
		break;
	case IOSTAT_FCP_RSP_ERROR:
		lpfc_handle_fcp_err(vport, lpfc_cmd,
				    pwqeIn->wqe.fcp_iread.total_xfer_len -
				    wcqe->total_data_placed);
		break;
	case IOSTAT_NPORT_BSY:
	case IOSTAT_FABRIC_BSY:
		cmd->result = DID_TRANSPORT_DISRUPTED << 16;
		fast_path_evt = lpfc_alloc_fast_evt(phba);
		if (!fast_path_evt)
			break;
		fast_path_evt->un.fabric_evt.event_type =
			FC_REG_FABRIC_EVENT;
		fast_path_evt->un.fabric_evt.subcategory =
			(lpfc_cmd->status == IOSTAT_NPORT_BSY) ?
			LPFC_EVENT_PORT_BUSY : LPFC_EVENT_FABRIC_BUSY;
		if (ndlp) {
			memcpy(&fast_path_evt->un.fabric_evt.wwpn,
			       &ndlp->nlp_portname,
				sizeof(struct lpfc_name));
			memcpy(&fast_path_evt->un.fabric_evt.wwnn,
			       &ndlp->nlp_nodename,
				sizeof(struct lpfc_name));
		}
		fast_path_evt->vport = vport;
		fast_path_evt->work_evt.evt =
			LPFC_EVT_FASTPATH_MGMT_EVT;
		spin_lock_irqsave(&phba->hbalock, flags);
		list_add_tail(&fast_path_evt->work_evt.evt_listp,
			      &phba->work_list);
		spin_unlock_irqrestore(&phba->hbalock, flags);
		lpfc_worker_wake_up(phba);
		lpfc_printf_vlog(vport, KERN_WARNING, logit,
				 "9035 Fabric/Node busy FCP cmd x%x failed"
				 " <%d/%lld> "
				 "status: x%x result: x%x "
				 "sid: x%x did: x%x oxid: x%x "
				 "Data: x%x x%x x%x\n",
				 cmd->cmnd[0],
				 cmd->device ? cmd->device->id : 0xffff,
				 cmd->device ? cmd->device->lun : 0xffff,
				 lpfc_cmd->status, lpfc_cmd->result,
				 vport->fc_myDID,
				 (ndlp) ? ndlp->nlp_DID : 0,
				 lpfc_cmd->cur_iocbq.sli4_xritag,
				 wcqe->parameter,
				 wcqe->total_data_placed,
				 lpfc_cmd->cur_iocbq.iocb.ulpIoTag);
		break;
	case IOSTAT_REMOTE_STOP:
		if (ndlp) {
			/* This I/O was aborted by the target, we don't
			 * know the rxid and because we did not send the
			 * ABTS we cannot generate and RRQ.
			 */
			lpfc_set_rrq_active(phba, ndlp,
					    lpfc_cmd->cur_iocbq.sli4_lxritag,
					    0, 0);
		}
		fallthrough;
	case IOSTAT_LOCAL_REJECT:
		if (lpfc_cmd->result & IOERR_DRVR_MASK)
			lpfc_cmd->status = IOSTAT_DRIVER_REJECT;
		if (lpfc_cmd->result == IOERR_ELXSEC_KEY_UNWRAP_ERROR ||
		    lpfc_cmd->result ==
		    IOERR_ELXSEC_KEY_UNWRAP_COMPARE_ERROR ||
		    lpfc_cmd->result == IOERR_ELXSEC_CRYPTO_ERROR ||
		    lpfc_cmd->result ==
		    IOERR_ELXSEC_CRYPTO_COMPARE_ERROR) {
			cmd->result = DID_NO_CONNECT << 16;
			break;
		}
		if (lpfc_cmd->result == IOERR_INVALID_RPI ||
		    lpfc_cmd->result == IOERR_NO_RESOURCES ||
		    lpfc_cmd->result == IOERR_ABORT_REQUESTED ||
		    lpfc_cmd->result == IOERR_SLER_CMD_RCV_FAILURE) {
			cmd->result = DID_TRANSPORT_DISRUPTED << 16;
			break;
		}
		if ((lpfc_cmd->result == IOERR_RX_DMA_FAILED ||
		     lpfc_cmd->result == IOERR_TX_DMA_FAILED) &&
		     status == CQE_STATUS_DI_ERROR) {
			if (scsi_get_prot_op(cmd) !=
			    SCSI_PROT_NORMAL) {
				/*
				 * This is a response for a BG enabled
				 * cmd. Parse BG error
				 */
				lpfc_parse_bg_err(phba, lpfc_cmd, pwqeOut);
				break;
			} else {
				lpfc_printf_vlog(vport, KERN_WARNING,
						 LOG_BG,
						 "9040 non-zero BGSTAT "
						 "on unprotected cmd\n");
			}
		}
		lpfc_printf_vlog(vport, KERN_WARNING, logit,
				 "9036 Local Reject FCP cmd x%x failed"
				 " <%d/%lld> "
				 "status: x%x result: x%x "
				 "sid: x%x did: x%x oxid: x%x "
				 "Data: x%x x%x x%x\n",
				 cmd->cmnd[0],
				 cmd->device ? cmd->device->id : 0xffff,
				 cmd->device ? cmd->device->lun : 0xffff,
				 lpfc_cmd->status, lpfc_cmd->result,
				 vport->fc_myDID,
				 (ndlp) ? ndlp->nlp_DID : 0,
				 lpfc_cmd->cur_iocbq.sli4_xritag,
				 wcqe->parameter,
				 wcqe->total_data_placed,
				 lpfc_cmd->cur_iocbq.iocb.ulpIoTag);
		fallthrough;
	default:
		if (lpfc_cmd->status >= IOSTAT_CNT)
			lpfc_cmd->status = IOSTAT_DEFAULT;
		cmd->result = DID_ERROR << 16;
		lpfc_printf_vlog(vport, KERN_INFO, LOG_NVME_IOERR,
				 "9037 FCP Completion Error: xri %x "
				 "status x%x result x%x [x%x] "
				 "placed x%x\n",
				 lpfc_cmd->cur_iocbq.sli4_xritag,
				 lpfc_cmd->status, lpfc_cmd->result,
				 wcqe->parameter,
				 wcqe->total_data_placed);
	}
	if (cmd->result || lpfc_cmd->fcp_rsp->rspSnsLen) {
		u32 *lp = (u32 *)cmd->sense_buffer;

		lpfc_printf_vlog(vport, KERN_INFO, LOG_FCP,
				 "9039 Iodone <%d/%llu> cmd x%px, error "
				 "x%x SNS x%x x%x Data: x%x x%x\n",
				 cmd->device->id, cmd->device->lun, cmd,
				 cmd->result, *lp, *(lp + 3), cmd->retries,
				 scsi_get_resid(cmd));
	}

	lpfc_update_stats(vport, lpfc_cmd);

	if (vport->cfg_max_scsicmpl_time &&
	    time_after(jiffies, lpfc_cmd->start_time +
	    msecs_to_jiffies(vport->cfg_max_scsicmpl_time))) {
		spin_lock_irqsave(shost->host_lock, flags);
		if (ndlp) {
			if (ndlp->cmd_qdepth >
				atomic_read(&ndlp->cmd_pending) &&
				(atomic_read(&ndlp->cmd_pending) >
				LPFC_MIN_TGT_QDEPTH) &&
				(cmd->cmnd[0] == READ_10 ||
				cmd->cmnd[0] == WRITE_10))
				ndlp->cmd_qdepth =
					atomic_read(&ndlp->cmd_pending);

			ndlp->last_change_time = jiffies;
		}
		spin_unlock_irqrestore(shost->host_lock, flags);
	}
	lpfc_scsi_unprep_dma_buf(phba, lpfc_cmd);

#ifdef CONFIG_SCSI_LPFC_DEBUG_FS
	if (lpfc_cmd->ts_cmd_start) {
		lpfc_cmd->ts_isr_cmpl = lpfc_cmd->cur_iocbq.isr_timestamp;
		lpfc_cmd->ts_data_io = ktime_get_ns();
		phba->ktime_last_cmd = lpfc_cmd->ts_data_io;
		lpfc_io_ktime(phba, lpfc_cmd);
	}
#endif
	if (likely(!wait_xb_clr))
		lpfc_cmd->pCmd = NULL;
	spin_unlock(&lpfc_cmd->buf_lock);

	/* Check if IO qualified for CMF */
	if (phba->cmf_active_mode != LPFC_CFG_OFF &&
	    cmd->sc_data_direction == DMA_FROM_DEVICE &&
	    (scsi_sg_count(cmd))) {
		/* Used when calculating average latency */
		lat = ktime_get_ns() - lpfc_cmd->rx_cmd_start;
		lpfc_update_cmf_cmpl(phba, lat, scsi_bufflen(cmd), shost);
	}

	if (wait_xb_clr)
		goto out;

	/* The sdev is not guaranteed to be valid post scsi_done upcall. */
	cmd->scsi_done(cmd);

	/*
	 * If there is an abort thread waiting for command completion
	 * wake up the thread.
	 */
	spin_lock(&lpfc_cmd->buf_lock);
	lpfc_cmd->cur_iocbq.cmd_flag &= ~LPFC_DRIVER_ABORTED;
	if (lpfc_cmd->waitq)
		wake_up(lpfc_cmd->waitq);
	spin_unlock(&lpfc_cmd->buf_lock);
out:
	lpfc_release_scsi_buf(phba, lpfc_cmd);
}

/**
 * lpfc_scsi_cmd_iocb_cmpl - Scsi cmnd IOCB completion routine
 * @phba: The Hba for which this call is being executed.
 * @pIocbIn: The command IOCBQ for the scsi cmnd.
 * @pIocbOut: The response IOCBQ for the scsi cmnd.
 *
 * This routine assigns scsi command result by looking into response IOCB
 * status field appropriately. This routine handles QUEUE FULL condition as
 * well by ramping down device queue depth.
 **/
static void
lpfc_scsi_cmd_iocb_cmpl(struct lpfc_hba *phba, struct lpfc_iocbq *pIocbIn,
			struct lpfc_iocbq *pIocbOut)
{
	struct lpfc_io_buf *lpfc_cmd =
		(struct lpfc_io_buf *) pIocbIn->context1;
	struct lpfc_vport      *vport = pIocbIn->vport;
	struct lpfc_rport_data *rdata = lpfc_cmd->rdata;
	struct lpfc_nodelist *pnode = rdata->pnode;
	struct scsi_cmnd *cmd;
	unsigned long flags;
	struct lpfc_fast_path_event *fast_path_evt;
	struct Scsi_Host *shost;
	int idx;
	uint32_t logit = LOG_FCP;

	/* Guard against abort handler being called at same time */
	spin_lock(&lpfc_cmd->buf_lock);

	/* Sanity check on return of outstanding command */
	cmd = lpfc_cmd->pCmd;
	if (!cmd || !phba) {
		lpfc_printf_vlog(vport, KERN_ERR, LOG_TRACE_EVENT,
				 "2621 IO completion: Not an active IO\n");
		spin_unlock(&lpfc_cmd->buf_lock);
		return;
	}

	idx = lpfc_cmd->cur_iocbq.hba_wqidx;
	if (phba->sli4_hba.hdwq)
		phba->sli4_hba.hdwq[idx].scsi_cstat.io_cmpls++;

#ifdef CONFIG_SCSI_LPFC_DEBUG_FS
	if (unlikely(phba->hdwqstat_on & LPFC_CHECK_SCSI_IO))
		this_cpu_inc(phba->sli4_hba.c_stat->cmpl_io);
#endif
	shost = cmd->device->host;

	lpfc_cmd->result = (pIocbOut->iocb.un.ulpWord[4] & IOERR_PARAM_MASK);
	lpfc_cmd->status = pIocbOut->iocb.ulpStatus;
	/* pick up SLI4 exchange busy status from HBA */
	lpfc_cmd->flags &= ~LPFC_SBUF_XBUSY;
	if (pIocbOut->cmd_flag & LPFC_EXCHANGE_BUSY)
		lpfc_cmd->flags |= LPFC_SBUF_XBUSY;

#ifdef CONFIG_SCSI_LPFC_DEBUG_FS
	if (lpfc_cmd->prot_data_type) {
		struct scsi_dif_tuple *src = NULL;

		src =  (struct scsi_dif_tuple *)lpfc_cmd->prot_data_segment;
		/*
		 * Used to restore any changes to protection
		 * data for error injection.
		 */
		switch (lpfc_cmd->prot_data_type) {
		case LPFC_INJERR_REFTAG:
			src->ref_tag =
				lpfc_cmd->prot_data;
			break;
		case LPFC_INJERR_APPTAG:
			src->app_tag =
				(uint16_t)lpfc_cmd->prot_data;
			break;
		case LPFC_INJERR_GUARD:
			src->guard_tag =
				(uint16_t)lpfc_cmd->prot_data;
			break;
		default:
			break;
		}

		lpfc_cmd->prot_data = 0;
		lpfc_cmd->prot_data_type = 0;
		lpfc_cmd->prot_data_segment = NULL;
	}
#endif

	if (unlikely(lpfc_cmd->status)) {
		if (lpfc_cmd->status == IOSTAT_LOCAL_REJECT &&
		    (lpfc_cmd->result & IOERR_DRVR_MASK))
			lpfc_cmd->status = IOSTAT_DRIVER_REJECT;
		else if (lpfc_cmd->status >= IOSTAT_CNT)
			lpfc_cmd->status = IOSTAT_DEFAULT;
		if (lpfc_cmd->status == IOSTAT_FCP_RSP_ERROR &&
		    !lpfc_cmd->fcp_rsp->rspStatus3 &&
		    (lpfc_cmd->fcp_rsp->rspStatus2 & RESID_UNDER) &&
		    !(vport->cfg_log_verbose & LOG_FCP_UNDER))
			logit = 0;
		else
			logit = LOG_FCP | LOG_FCP_UNDER;
		lpfc_printf_vlog(vport, KERN_WARNING, logit,
			 "9030 FCP cmd x%x failed <%d/%lld> "
			 "status: x%x result: x%x "
			 "sid: x%x did: x%x oxid: x%x "
			 "Data: x%x x%x\n",
			 cmd->cmnd[0],
			 cmd->device ? cmd->device->id : 0xffff,
			 cmd->device ? cmd->device->lun : 0xffff,
			 lpfc_cmd->status, lpfc_cmd->result,
			 vport->fc_myDID,
			 (pnode) ? pnode->nlp_DID : 0,
			 phba->sli_rev == LPFC_SLI_REV4 ?
			     lpfc_cmd->cur_iocbq.sli4_xritag : 0xffff,
			 pIocbOut->iocb.ulpContext,
			 lpfc_cmd->cur_iocbq.iocb.ulpIoTag);

		switch (lpfc_cmd->status) {
		case IOSTAT_FCP_RSP_ERROR:
			/* Call FCP RSP handler to determine result */
			lpfc_handle_fcp_err(vport, lpfc_cmd,
					    pIocbOut->iocb.un.fcpi.fcpi_parm);
			break;
		case IOSTAT_NPORT_BSY:
		case IOSTAT_FABRIC_BSY:
			cmd->result = DID_TRANSPORT_DISRUPTED << 16;
			fast_path_evt = lpfc_alloc_fast_evt(phba);
			if (!fast_path_evt)
				break;
			fast_path_evt->un.fabric_evt.event_type =
				FC_REG_FABRIC_EVENT;
			fast_path_evt->un.fabric_evt.subcategory =
				(lpfc_cmd->status == IOSTAT_NPORT_BSY) ?
				LPFC_EVENT_PORT_BUSY : LPFC_EVENT_FABRIC_BUSY;
			if (pnode) {
				memcpy(&fast_path_evt->un.fabric_evt.wwpn,
					&pnode->nlp_portname,
					sizeof(struct lpfc_name));
				memcpy(&fast_path_evt->un.fabric_evt.wwnn,
					&pnode->nlp_nodename,
					sizeof(struct lpfc_name));
			}
			fast_path_evt->vport = vport;
			fast_path_evt->work_evt.evt =
				LPFC_EVT_FASTPATH_MGMT_EVT;
			spin_lock_irqsave(&phba->hbalock, flags);
			list_add_tail(&fast_path_evt->work_evt.evt_listp,
				&phba->work_list);
			spin_unlock_irqrestore(&phba->hbalock, flags);
			lpfc_worker_wake_up(phba);
			break;
		case IOSTAT_LOCAL_REJECT:
		case IOSTAT_REMOTE_STOP:
			if (lpfc_cmd->result == IOERR_ELXSEC_KEY_UNWRAP_ERROR ||
			    lpfc_cmd->result ==
					IOERR_ELXSEC_KEY_UNWRAP_COMPARE_ERROR ||
			    lpfc_cmd->result == IOERR_ELXSEC_CRYPTO_ERROR ||
			    lpfc_cmd->result ==
					IOERR_ELXSEC_CRYPTO_COMPARE_ERROR) {
				cmd->result = DID_NO_CONNECT << 16;
				break;
			}
			if (lpfc_cmd->result == IOERR_INVALID_RPI ||
			    lpfc_cmd->result == IOERR_NO_RESOURCES ||
			    lpfc_cmd->result == IOERR_ABORT_REQUESTED ||
			    lpfc_cmd->result == IOERR_SLER_CMD_RCV_FAILURE) {
				cmd->result = DID_TRANSPORT_DISRUPTED << 16;
				break;
			}
			if ((lpfc_cmd->result == IOERR_RX_DMA_FAILED ||
			     lpfc_cmd->result == IOERR_TX_DMA_FAILED) &&
			     pIocbOut->iocb.unsli3.sli3_bg.bgstat) {
				if (scsi_get_prot_op(cmd) != SCSI_PROT_NORMAL) {
					/*
					 * This is a response for a BG enabled
					 * cmd. Parse BG error
					 */
					lpfc_parse_bg_err(phba, lpfc_cmd,
							pIocbOut);
					break;
				} else {
					lpfc_printf_vlog(vport, KERN_WARNING,
							LOG_BG,
							"9031 non-zero BGSTAT "
							"on unprotected cmd\n");
				}
			}
			if ((lpfc_cmd->status == IOSTAT_REMOTE_STOP)
				&& (phba->sli_rev == LPFC_SLI_REV4)
				&& pnode) {
				/* This IO was aborted by the target, we don't
				 * know the rxid and because we did not send the
				 * ABTS we cannot generate and RRQ.
				 */
				lpfc_set_rrq_active(phba, pnode,
					lpfc_cmd->cur_iocbq.sli4_lxritag,
					0, 0);
			}
			fallthrough;
		default:
			cmd->result = DID_ERROR << 16;
			break;
		}

		if (!pnode || (pnode->nlp_state != NLP_STE_MAPPED_NODE))
			cmd->result = DID_TRANSPORT_DISRUPTED << 16 |
				      SAM_STAT_BUSY;
	} else
		cmd->result = DID_OK << 16;

	if (cmd->result || lpfc_cmd->fcp_rsp->rspSnsLen) {
		uint32_t *lp = (uint32_t *)cmd->sense_buffer;

		lpfc_printf_vlog(vport, KERN_INFO, LOG_FCP,
				 "0710 Iodone <%d/%llu> cmd x%px, error "
				 "x%x SNS x%x x%x Data: x%x x%x\n",
				 cmd->device->id, cmd->device->lun, cmd,
				 cmd->result, *lp, *(lp + 3), cmd->retries,
				 scsi_get_resid(cmd));
	}

	lpfc_update_stats(vport, lpfc_cmd);
	if (vport->cfg_max_scsicmpl_time &&
	   time_after(jiffies, lpfc_cmd->start_time +
		msecs_to_jiffies(vport->cfg_max_scsicmpl_time))) {
		spin_lock_irqsave(shost->host_lock, flags);
		if (pnode) {
			if (pnode->cmd_qdepth >
				atomic_read(&pnode->cmd_pending) &&
				(atomic_read(&pnode->cmd_pending) >
				LPFC_MIN_TGT_QDEPTH) &&
				((cmd->cmnd[0] == READ_10) ||
				(cmd->cmnd[0] == WRITE_10)))
				pnode->cmd_qdepth =
					atomic_read(&pnode->cmd_pending);

			pnode->last_change_time = jiffies;
		}
		spin_unlock_irqrestore(shost->host_lock, flags);
	}
	lpfc_scsi_unprep_dma_buf(phba, lpfc_cmd);

	lpfc_cmd->pCmd = NULL;
	spin_unlock(&lpfc_cmd->buf_lock);

#ifdef CONFIG_SCSI_LPFC_DEBUG_FS
	if (lpfc_cmd->ts_cmd_start) {
		lpfc_cmd->ts_isr_cmpl = pIocbIn->isr_timestamp;
		lpfc_cmd->ts_data_io = ktime_get_ns();
		phba->ktime_last_cmd = lpfc_cmd->ts_data_io;
		lpfc_io_ktime(phba, lpfc_cmd);
	}
#endif

	/* The sdev is not guaranteed to be valid post scsi_done upcall. */
	cmd->scsi_done(cmd);

	/*
	 * If there is an abort thread waiting for command completion
	 * wake up the thread.
	 */
	spin_lock(&lpfc_cmd->buf_lock);
	lpfc_cmd->cur_iocbq.cmd_flag &= ~LPFC_DRIVER_ABORTED;
	if (lpfc_cmd->waitq)
		wake_up(lpfc_cmd->waitq);
	spin_unlock(&lpfc_cmd->buf_lock);

	lpfc_release_scsi_buf(phba, lpfc_cmd);
}

/**
 * lpfc_scsi_prep_cmnd_buf_s3 - SLI-3 IOCB init for the IO
 * @vport: Pointer to vport object.
 * @lpfc_cmd: The scsi buffer which is going to be prep'ed.
 * @tmo: timeout value for the IO
 *
 * Based on the data-direction of the command, initialize IOCB
 * in the I/O buffer. Fill in the IOCB fields which are independent
 * of the scsi buffer
 *
 * RETURNS 0 - SUCCESS,
 **/
static int lpfc_scsi_prep_cmnd_buf_s3(struct lpfc_vport *vport,
				      struct lpfc_io_buf *lpfc_cmd,
				      uint8_t tmo)
{
	IOCB_t *iocb_cmd = &lpfc_cmd->cur_iocbq.iocb;
	struct lpfc_iocbq *piocbq = &lpfc_cmd->cur_iocbq;
	struct scsi_cmnd *scsi_cmnd = lpfc_cmd->pCmd;
	struct fcp_cmnd *fcp_cmnd = lpfc_cmd->fcp_cmnd;
	struct lpfc_nodelist *pnode = lpfc_cmd->ndlp;
	int datadir = scsi_cmnd->sc_data_direction;
	u32 fcpdl;

	piocbq->iocb.un.fcpi.fcpi_XRdy = 0;

	/*
	 * There are three possibilities here - use scatter-gather segment, use
	 * the single mapping, or neither.  Start the lpfc command prep by
	 * bumping the bpl beyond the fcp_cmnd and fcp_rsp regions to the first
	 * data bde entry.
	 */
	if (scsi_sg_count(scsi_cmnd)) {
		if (datadir == DMA_TO_DEVICE) {
			iocb_cmd->ulpCommand = CMD_FCP_IWRITE64_CR;
			iocb_cmd->ulpPU = PARM_READ_CHECK;
			if (vport->cfg_first_burst_size &&
			    (pnode->nlp_flag & NLP_FIRSTBURST)) {
				u32 xrdy_len;

				fcpdl = scsi_bufflen(scsi_cmnd);
				xrdy_len = min(fcpdl,
					       vport->cfg_first_burst_size);
				piocbq->iocb.un.fcpi.fcpi_XRdy = xrdy_len;
			}
			fcp_cmnd->fcpCntl3 = WRITE_DATA;
		} else {
			iocb_cmd->ulpCommand = CMD_FCP_IREAD64_CR;
			iocb_cmd->ulpPU = PARM_READ_CHECK;
			fcp_cmnd->fcpCntl3 = READ_DATA;
		}
	} else {
		iocb_cmd->ulpCommand = CMD_FCP_ICMND64_CR;
		iocb_cmd->un.fcpi.fcpi_parm = 0;
		iocb_cmd->ulpPU = 0;
		fcp_cmnd->fcpCntl3 = 0;
	}

	/*
	 * Finish initializing those IOCB fields that are independent
	 * of the scsi_cmnd request_buffer
	 */
	piocbq->iocb.ulpContext = pnode->nlp_rpi;
	if (pnode->nlp_fcp_info & NLP_FCP_2_DEVICE)
		piocbq->iocb.ulpFCP2Rcvy = 1;
	else
		piocbq->iocb.ulpFCP2Rcvy = 0;

	piocbq->iocb.ulpClass = (pnode->nlp_fcp_info & 0x0f);
	piocbq->context1  = lpfc_cmd;
	if (!piocbq->cmd_cmpl)
		piocbq->cmd_cmpl = lpfc_scsi_cmd_iocb_cmpl;
	piocbq->iocb.ulpTimeout = tmo;
	piocbq->vport = vport;
	return 0;
}

/**
 * lpfc_scsi_prep_cmnd_buf_s4 - SLI-4 WQE init for the IO
 * @vport: Pointer to vport object.
 * @lpfc_cmd: The scsi buffer which is going to be prep'ed.
 * @tmo: timeout value for the IO
 *
 * Based on the data-direction of the command copy WQE template
 * to I/O buffer WQE. Fill in the WQE fields which are independent
 * of the scsi buffer
 *
 * RETURNS 0 - SUCCESS,
 **/
static int lpfc_scsi_prep_cmnd_buf_s4(struct lpfc_vport *vport,
				      struct lpfc_io_buf *lpfc_cmd,
				      uint8_t tmo)
{
	struct lpfc_hba *phba = vport->phba;
	struct scsi_cmnd *scsi_cmnd = lpfc_cmd->pCmd;
	struct fcp_cmnd *fcp_cmnd = lpfc_cmd->fcp_cmnd;
	struct lpfc_sli4_hdw_queue *hdwq = NULL;
	struct lpfc_iocbq *pwqeq = &lpfc_cmd->cur_iocbq;
	struct lpfc_nodelist *pnode = lpfc_cmd->ndlp;
	union lpfc_wqe128 *wqe = &pwqeq->wqe;
	u16 idx = lpfc_cmd->hdwq_no;
	int datadir = scsi_cmnd->sc_data_direction;

	hdwq = &phba->sli4_hba.hdwq[idx];

	/* Initialize 64 bytes only */
	memset(wqe, 0, sizeof(union lpfc_wqe128));

	/*
	 * There are three possibilities here - use scatter-gather segment, use
	 * the single mapping, or neither.
	 */
	if (scsi_sg_count(scsi_cmnd)) {
		if (datadir == DMA_TO_DEVICE) {
			/* From the iwrite template, initialize words 7 -  11 */
			memcpy(&wqe->words[7],
			       &lpfc_iwrite_cmd_template.words[7],
			       sizeof(uint32_t) * 5);

			fcp_cmnd->fcpCntl3 = WRITE_DATA;
			if (hdwq)
				hdwq->scsi_cstat.output_requests++;
		} else {
			/* From the iread template, initialize words 7 - 11 */
			memcpy(&wqe->words[7],
			       &lpfc_iread_cmd_template.words[7],
			       sizeof(uint32_t) * 5);

			/* Word 7 */
			bf_set(wqe_tmo, &wqe->fcp_iread.wqe_com, tmo);

			fcp_cmnd->fcpCntl3 = READ_DATA;
			if (hdwq)
				hdwq->scsi_cstat.input_requests++;

			/* For a CMF Managed port, iod must be zero'ed */
			if (phba->cmf_active_mode == LPFC_CFG_MANAGED)
				bf_set(wqe_iod, &wqe->fcp_iread.wqe_com,
				       LPFC_WQE_IOD_NONE);
		}
	} else {
		/* From the icmnd template, initialize words 4 - 11 */
		memcpy(&wqe->words[4], &lpfc_icmnd_cmd_template.words[4],
		       sizeof(uint32_t) * 8);

		/* Word 7 */
		bf_set(wqe_tmo, &wqe->fcp_icmd.wqe_com, tmo);

		fcp_cmnd->fcpCntl3 = 0;
		if (hdwq)
			hdwq->scsi_cstat.control_requests++;
	}

	/*
	 * Finish initializing those WQE fields that are independent
	 * of the request_buffer
	 */

	 /* Word 3 */
	bf_set(payload_offset_len, &wqe->fcp_icmd,
	       sizeof(struct fcp_cmnd) + sizeof(struct fcp_rsp));

	/* Word 6 */
	bf_set(wqe_ctxt_tag, &wqe->generic.wqe_com,
	       phba->sli4_hba.rpi_ids[pnode->nlp_rpi]);
	bf_set(wqe_xri_tag, &wqe->generic.wqe_com, pwqeq->sli4_xritag);

	/* Word 7*/
	if (pnode->nlp_fcp_info & NLP_FCP_2_DEVICE)
		bf_set(wqe_erp, &wqe->generic.wqe_com, 1);

	bf_set(wqe_class, &wqe->generic.wqe_com,
	       (pnode->nlp_fcp_info & 0x0f));

	 /* Word 8 */
	wqe->generic.wqe_com.abort_tag = pwqeq->iotag;

	/* Word 9 */
	bf_set(wqe_reqtag, &wqe->generic.wqe_com, pwqeq->iotag);

	pwqeq->vport = vport;
	pwqeq->vport = vport;
	pwqeq->context1 = lpfc_cmd;
	pwqeq->hba_wqidx = lpfc_cmd->hdwq_no;
	pwqeq->cmd_cmpl = lpfc_fcp_io_cmd_wqe_cmpl;

	return 0;
}

/**
 * lpfc_scsi_prep_cmnd - Wrapper func for convert scsi cmnd to FCP info unit
 * @vport: The virtual port for which this call is being executed.
 * @lpfc_cmd: The scsi command which needs to send.
 * @pnode: Pointer to lpfc_nodelist.
 *
 * This routine initializes fcp_cmnd and iocb data structure from scsi command
 * to transfer for device with SLI3 interface spec.
 **/
static int
lpfc_scsi_prep_cmnd(struct lpfc_vport *vport, struct lpfc_io_buf *lpfc_cmd,
		    struct lpfc_nodelist *pnode)
{
	struct scsi_cmnd *scsi_cmnd = lpfc_cmd->pCmd;
	struct fcp_cmnd *fcp_cmnd = lpfc_cmd->fcp_cmnd;
	u8 *ptr;

	if (!pnode)
		return 0;

	lpfc_cmd->fcp_rsp->rspSnsLen = 0;
	/* clear task management bits */
	lpfc_cmd->fcp_cmnd->fcpCntl2 = 0;

	int_to_scsilun(lpfc_cmd->pCmd->device->lun,
		       &lpfc_cmd->fcp_cmnd->fcp_lun);

	ptr = &fcp_cmnd->fcpCdb[0];
	memcpy(ptr, scsi_cmnd->cmnd, scsi_cmnd->cmd_len);
	if (scsi_cmnd->cmd_len < LPFC_FCP_CDB_LEN) {
		ptr += scsi_cmnd->cmd_len;
		memset(ptr, 0, (LPFC_FCP_CDB_LEN - scsi_cmnd->cmd_len));
	}

	fcp_cmnd->fcpCntl1 = SIMPLE_Q;

	lpfc_scsi_prep_cmnd_buf(vport, lpfc_cmd, lpfc_cmd->timeout);

	return 0;
}

/**
 * lpfc_scsi_prep_task_mgmt_cmd_s3 - Convert SLI3 scsi TM cmd to FCP info unit
 * @vport: The virtual port for which this call is being executed.
 * @lpfc_cmd: Pointer to lpfc_io_buf data structure.
 * @lun: Logical unit number.
 * @task_mgmt_cmd: SCSI task management command.
 *
 * This routine creates FCP information unit corresponding to @task_mgmt_cmd
 * for device with SLI-3 interface spec.
 *
 * Return codes:
 *   0 - Error
 *   1 - Success
 **/
static int
lpfc_scsi_prep_task_mgmt_cmd_s3(struct lpfc_vport *vport,
				struct lpfc_io_buf *lpfc_cmd,
				u64 lun, u8 task_mgmt_cmd)
{
	struct lpfc_iocbq *piocbq;
	IOCB_t *piocb;
	struct fcp_cmnd *fcp_cmnd;
	struct lpfc_rport_data *rdata = lpfc_cmd->rdata;
	struct lpfc_nodelist *ndlp = rdata->pnode;

	if (!ndlp || ndlp->nlp_state != NLP_STE_MAPPED_NODE)
		return 0;

	piocbq = &(lpfc_cmd->cur_iocbq);
	piocbq->vport = vport;

	piocb = &piocbq->iocb;

	fcp_cmnd = lpfc_cmd->fcp_cmnd;
	/* Clear out any old data in the FCP command area */
	memset(fcp_cmnd, 0, sizeof(struct fcp_cmnd));
	int_to_scsilun(lun, &fcp_cmnd->fcp_lun);
	fcp_cmnd->fcpCntl2 = task_mgmt_cmd;
	if (!(vport->phba->sli3_options & LPFC_SLI3_BG_ENABLED))
		lpfc_fcpcmd_to_iocb(piocb->unsli3.fcp_ext.icd, fcp_cmnd);
	piocb->ulpCommand = CMD_FCP_ICMND64_CR;
	piocb->ulpContext = ndlp->nlp_rpi;
	piocb->ulpFCP2Rcvy = (ndlp->nlp_fcp_info & NLP_FCP_2_DEVICE) ? 1 : 0;
	piocb->ulpClass = (ndlp->nlp_fcp_info & 0x0f);
	piocb->ulpPU = 0;
	piocb->un.fcpi.fcpi_parm = 0;

	/* ulpTimeout is only one byte */
	if (lpfc_cmd->timeout > 0xff) {
		/*
		 * Do not timeout the command at the firmware level.
		 * The driver will provide the timeout mechanism.
		 */
		piocb->ulpTimeout = 0;
	} else
		piocb->ulpTimeout = lpfc_cmd->timeout;

	return 1;
}

/**
 * lpfc_scsi_prep_task_mgmt_cmd_s4 - Convert SLI4 scsi TM cmd to FCP info unit
 * @vport: The virtual port for which this call is being executed.
 * @lpfc_cmd: Pointer to lpfc_io_buf data structure.
 * @lun: Logical unit number.
 * @task_mgmt_cmd: SCSI task management command.
 *
 * This routine creates FCP information unit corresponding to @task_mgmt_cmd
 * for device with SLI-4 interface spec.
 *
 * Return codes:
 *   0 - Error
 *   1 - Success
 **/
static int
lpfc_scsi_prep_task_mgmt_cmd_s4(struct lpfc_vport *vport,
				struct lpfc_io_buf *lpfc_cmd,
				u64 lun, u8 task_mgmt_cmd)
{
	struct lpfc_iocbq *pwqeq = &lpfc_cmd->cur_iocbq;
	union lpfc_wqe128 *wqe = &pwqeq->wqe;
	struct fcp_cmnd *fcp_cmnd;
	struct lpfc_rport_data *rdata = lpfc_cmd->rdata;
	struct lpfc_nodelist *ndlp = rdata->pnode;

	if (!ndlp || ndlp->nlp_state != NLP_STE_MAPPED_NODE)
		return 0;

	pwqeq->vport = vport;
	/* Initialize 64 bytes only */
	memset(wqe, 0, sizeof(union lpfc_wqe128));

	/* From the icmnd template, initialize words 4 - 11 */
	memcpy(&wqe->words[4], &lpfc_icmnd_cmd_template.words[4],
	       sizeof(uint32_t) * 8);

	fcp_cmnd = lpfc_cmd->fcp_cmnd;
	/* Clear out any old data in the FCP command area */
	memset(fcp_cmnd, 0, sizeof(struct fcp_cmnd));
	int_to_scsilun(lun, &fcp_cmnd->fcp_lun);
	fcp_cmnd->fcpCntl3 = 0;
	fcp_cmnd->fcpCntl2 = task_mgmt_cmd;

	bf_set(payload_offset_len, &wqe->fcp_icmd,
	       sizeof(struct fcp_cmnd) + sizeof(struct fcp_rsp));
	bf_set(cmd_buff_len, &wqe->fcp_icmd, 0);
	bf_set(wqe_ctxt_tag, &wqe->generic.wqe_com,  /* ulpContext */
	       vport->phba->sli4_hba.rpi_ids[ndlp->nlp_rpi]);
	bf_set(wqe_erp, &wqe->fcp_icmd.wqe_com,
	       ((ndlp->nlp_fcp_info & NLP_FCP_2_DEVICE) ? 1 : 0));
	bf_set(wqe_class, &wqe->fcp_icmd.wqe_com,
	       (ndlp->nlp_fcp_info & 0x0f));

	/* ulpTimeout is only one byte */
	if (lpfc_cmd->timeout > 0xff) {
		/*
		 * Do not timeout the command at the firmware level.
		 * The driver will provide the timeout mechanism.
		 */
		bf_set(wqe_tmo, &wqe->fcp_icmd.wqe_com, 0);
	} else {
		bf_set(wqe_tmo, &wqe->fcp_icmd.wqe_com, lpfc_cmd->timeout);
	}

	lpfc_prep_embed_io(vport->phba, lpfc_cmd);
	bf_set(wqe_xri_tag, &wqe->generic.wqe_com, pwqeq->sli4_xritag);
	wqe->generic.wqe_com.abort_tag = pwqeq->iotag;
	bf_set(wqe_reqtag, &wqe->generic.wqe_com, pwqeq->iotag);

	lpfc_sli4_set_rsp_sgl_last(vport->phba, lpfc_cmd);

	return 1;
}

/**
 * lpfc_scsi_api_table_setup - Set up scsi api function jump table
 * @phba: The hba struct for which this call is being executed.
 * @dev_grp: The HBA PCI-Device group number.
 *
 * This routine sets up the SCSI interface API function jump table in @phba
 * struct.
 * Returns: 0 - success, -ENODEV - failure.
 **/
int
lpfc_scsi_api_table_setup(struct lpfc_hba *phba, uint8_t dev_grp)
{

	phba->lpfc_scsi_unprep_dma_buf = lpfc_scsi_unprep_dma_buf;

	switch (dev_grp) {
	case LPFC_PCI_DEV_LP:
		phba->lpfc_scsi_prep_dma_buf = lpfc_scsi_prep_dma_buf_s3;
		phba->lpfc_bg_scsi_prep_dma_buf = lpfc_bg_scsi_prep_dma_buf_s3;
		phba->lpfc_release_scsi_buf = lpfc_release_scsi_buf_s3;
		phba->lpfc_get_scsi_buf = lpfc_get_scsi_buf_s3;
		phba->lpfc_scsi_prep_cmnd_buf = lpfc_scsi_prep_cmnd_buf_s3;
		phba->lpfc_scsi_prep_task_mgmt_cmd =
					lpfc_scsi_prep_task_mgmt_cmd_s3;
		break;
	case LPFC_PCI_DEV_OC:
		phba->lpfc_scsi_prep_dma_buf = lpfc_scsi_prep_dma_buf_s4;
		phba->lpfc_bg_scsi_prep_dma_buf = lpfc_bg_scsi_prep_dma_buf_s4;
		phba->lpfc_release_scsi_buf = lpfc_release_scsi_buf_s4;
		phba->lpfc_get_scsi_buf = lpfc_get_scsi_buf_s4;
		phba->lpfc_scsi_prep_cmnd_buf = lpfc_scsi_prep_cmnd_buf_s4;
		phba->lpfc_scsi_prep_task_mgmt_cmd =
					lpfc_scsi_prep_task_mgmt_cmd_s4;
		break;
	default:
		lpfc_printf_log(phba, KERN_ERR, LOG_TRACE_EVENT,
				"1418 Invalid HBA PCI-device group: 0x%x\n",
				dev_grp);
		return -ENODEV;
	}
	phba->lpfc_rampdown_queue_depth = lpfc_rampdown_queue_depth;
	phba->lpfc_scsi_cmd_iocb_cmpl = lpfc_scsi_cmd_iocb_cmpl;
	return 0;
}

/**
 * lpfc_tskmgmt_def_cmpl - IOCB completion routine for task management command
 * @phba: The Hba for which this call is being executed.
 * @cmdiocbq: Pointer to lpfc_iocbq data structure.
 * @rspiocbq: Pointer to lpfc_iocbq data structure.
 *
 * This routine is IOCB completion routine for device reset and target reset
 * routine. This routine release scsi buffer associated with lpfc_cmd.
 **/
static void
lpfc_tskmgmt_def_cmpl(struct lpfc_hba *phba,
			struct lpfc_iocbq *cmdiocbq,
			struct lpfc_iocbq *rspiocbq)
{
	struct lpfc_io_buf *lpfc_cmd =
		(struct lpfc_io_buf *) cmdiocbq->context1;
	if (lpfc_cmd)
		lpfc_release_scsi_buf(phba, lpfc_cmd);
	return;
}

/**
 * lpfc_check_pci_resettable - Walks list of devices on pci_dev's bus to check
 *                             if issuing a pci_bus_reset is possibly unsafe
 * @phba: lpfc_hba pointer.
 *
 * Description:
 * Walks the bus_list to ensure only PCI devices with Emulex
 * vendor id, device ids that support hot reset, and only one occurrence
 * of function 0.
 *
 * Returns:
 * -EBADSLT,  detected invalid device
 *      0,    successful
 */
int
lpfc_check_pci_resettable(struct lpfc_hba *phba)
{
	const struct pci_dev *pdev = phba->pcidev;
	struct pci_dev *ptr = NULL;
	u8 counter = 0;

	/* Walk the list of devices on the pci_dev's bus */
	list_for_each_entry(ptr, &pdev->bus->devices, bus_list) {
		/* Check for Emulex Vendor ID */
		if (ptr->vendor != PCI_VENDOR_ID_EMULEX) {
			lpfc_printf_log(phba, KERN_INFO, LOG_INIT,
					"8346 Non-Emulex vendor found: "
					"0x%04x\n", ptr->vendor);
			return -EBADSLT;
		}

		/* Check for valid Emulex Device ID */
		if (phba->sli_rev != LPFC_SLI_REV4 ||
		    phba->hba_flag & HBA_FCOE_MODE) {
			lpfc_printf_log(phba, KERN_INFO, LOG_INIT,
					"8347 Incapable PCI reset device: "
					"0x%04x\n", ptr->device);
			return -EBADSLT;
		}

		/* Check for only one function 0 ID to ensure only one HBA on
		 * secondary bus
		 */
		if (ptr->devfn == 0) {
			if (++counter > 1) {
				lpfc_printf_log(phba, KERN_INFO, LOG_INIT,
						"8348 More than one device on "
						"secondary bus found\n");
				return -EBADSLT;
			}
		}
	}

	return 0;
}

/**
 * lpfc_info - Info entry point of scsi_host_template data structure
 * @host: The scsi host for which this call is being executed.
 *
 * This routine provides module information about hba.
 *
 * Reutrn code:
 *   Pointer to char - Success.
 **/
const char *
lpfc_info(struct Scsi_Host *host)
{
	struct lpfc_vport *vport = (struct lpfc_vport *) host->hostdata;
	struct lpfc_hba   *phba = vport->phba;
	int link_speed = 0;
	static char lpfcinfobuf[384];
	char tmp[384] = {0};

	memset(lpfcinfobuf, 0, sizeof(lpfcinfobuf));
	if (phba && phba->pcidev){
		/* Model Description */
		scnprintf(tmp, sizeof(tmp), phba->ModelDesc);
		if (strlcat(lpfcinfobuf, tmp, sizeof(lpfcinfobuf)) >=
		    sizeof(lpfcinfobuf))
			goto buffer_done;

		/* PCI Info */
		scnprintf(tmp, sizeof(tmp),
			  " on PCI bus %02x device %02x irq %d",
			  phba->pcidev->bus->number, phba->pcidev->devfn,
			  phba->pcidev->irq);
		if (strlcat(lpfcinfobuf, tmp, sizeof(lpfcinfobuf)) >=
		    sizeof(lpfcinfobuf))
			goto buffer_done;

		/* Port Number */
		if (phba->Port[0]) {
			scnprintf(tmp, sizeof(tmp), " port %s", phba->Port);
			if (strlcat(lpfcinfobuf, tmp, sizeof(lpfcinfobuf)) >=
			    sizeof(lpfcinfobuf))
				goto buffer_done;
		}

		/* Link Speed */
		link_speed = lpfc_sli_port_speed_get(phba);
		if (link_speed != 0) {
			scnprintf(tmp, sizeof(tmp),
				  " Logical Link Speed: %d Mbps", link_speed);
			if (strlcat(lpfcinfobuf, tmp, sizeof(lpfcinfobuf)) >=
			    sizeof(lpfcinfobuf))
				goto buffer_done;
		}

		/* PCI resettable */
		if (!lpfc_check_pci_resettable(phba)) {
			scnprintf(tmp, sizeof(tmp), " PCI resettable");
			strlcat(lpfcinfobuf, tmp, sizeof(lpfcinfobuf));
		}
	}

buffer_done:
	return lpfcinfobuf;
}

/**
 * lpfc_poll_rearm_timer - Routine to modify fcp_poll timer of hba
 * @phba: The Hba for which this call is being executed.
 *
 * This routine modifies fcp_poll_timer  field of @phba by cfg_poll_tmo.
 * The default value of cfg_poll_tmo is 10 milliseconds.
 **/
static __inline__ void lpfc_poll_rearm_timer(struct lpfc_hba * phba)
{
	unsigned long  poll_tmo_expires =
		(jiffies + msecs_to_jiffies(phba->cfg_poll_tmo));

	if (!list_empty(&phba->sli.sli3_ring[LPFC_FCP_RING].txcmplq))
		mod_timer(&phba->fcp_poll_timer,
			  poll_tmo_expires);
}

/**
 * lpfc_poll_start_timer - Routine to start fcp_poll_timer of HBA
 * @phba: The Hba for which this call is being executed.
 *
 * This routine starts the fcp_poll_timer of @phba.
 **/
void lpfc_poll_start_timer(struct lpfc_hba * phba)
{
	lpfc_poll_rearm_timer(phba);
}

/**
 * lpfc_poll_timeout - Restart polling timer
 * @t: Timer construct where lpfc_hba data structure pointer is obtained.
 *
 * This routine restarts fcp_poll timer, when FCP ring  polling is enable
 * and FCP Ring interrupt is disable.
 **/
void lpfc_poll_timeout(struct timer_list *t)
{
	struct lpfc_hba *phba = from_timer(phba, t, fcp_poll_timer);

	if (phba->cfg_poll & ENABLE_FCP_RING_POLLING) {
		lpfc_sli_handle_fast_ring_event(phba,
			&phba->sli.sli3_ring[LPFC_FCP_RING], HA_R0RE_REQ);

		if (phba->cfg_poll & DISABLE_FCP_RING_INT)
			lpfc_poll_rearm_timer(phba);
	}
}

/*
 * lpfc_get_vmid_from_hashtable - search the UUID in the hash table
 * @vport: The virtual port for which this call is being executed.
 * @hash: calculated hash value
 * @buf: uuid associated with the VE
 * Return the VMID entry associated with the UUID
 * Make sure to acquire the appropriate lock before invoking this routine.
 */
struct lpfc_vmid *lpfc_get_vmid_from_hashtable(struct lpfc_vport *vport,
					      u32 hash, u8 *buf)
{
	struct lpfc_vmid *vmp;

	hash_for_each_possible(vport->hash_table, vmp, hnode, hash) {
		if (memcmp(&vmp->host_vmid[0], buf, 16) == 0)
			return vmp;
	}
	return NULL;
}

/*
 * lpfc_put_vmid_in_hashtable - put the VMID in the hash table
 * @vport: The virtual port for which this call is being executed.
 * @hash - calculated hash value
 * @vmp: Pointer to a VMID entry representing a VM sending I/O
 *
 * This routine will insert the newly acquired VMID entity in the hash table.
 * Make sure to acquire the appropriate lock before invoking this routine.
 */
static void
lpfc_put_vmid_in_hashtable(struct lpfc_vport *vport, u32 hash,
			   struct lpfc_vmid *vmp)
{
	hash_add(vport->hash_table, &vmp->hnode, hash);
}

/*
 * lpfc_vmid_hash_fn - create a hash value of the UUID
 * @vmid: uuid associated with the VE
 * @len: length of the VMID string
 * Returns the calculated hash value
 */
int lpfc_vmid_hash_fn(const char *vmid, int len)
{
	int c;
	int hash = 0;

	if (len == 0)
		return 0;
	while (len--) {
		c = *vmid++;
		if (c >= 'A' && c <= 'Z')
			c += 'a' - 'A';

		hash = (hash + (c << LPFC_VMID_HASH_SHIFT) +
			(c >> LPFC_VMID_HASH_SHIFT)) * 19;
	}

	return hash & LPFC_VMID_HASH_MASK;
}

/*
 * lpfc_vmid_update_entry - update the vmid entry in the hash table
 * @vport: The virtual port for which this call is being executed.
 * @cmd: address of scsi cmd descriptor
 * @vmp: Pointer to a VMID entry representing a VM sending I/O
 * @tag: VMID tag
 */
static void lpfc_vmid_update_entry(struct lpfc_vport *vport, struct scsi_cmnd
				   *cmd, struct lpfc_vmid *vmp,
				   union lpfc_vmid_io_tag *tag)
{
	u64 *lta;

	if (vport->vmid_priority_tagging)
		tag->cs_ctl_vmid = vmp->un.cs_ctl_vmid;
	else
		tag->app_id = vmp->un.app_id;

	if (cmd->sc_data_direction == DMA_TO_DEVICE)
		vmp->io_wr_cnt++;
	else
		vmp->io_rd_cnt++;

	/* update the last access timestamp in the table */
	lta = per_cpu_ptr(vmp->last_io_time, raw_smp_processor_id());
	*lta = jiffies;
}

static void lpfc_vmid_assign_cs_ctl(struct lpfc_vport *vport,
				    struct lpfc_vmid *vmid)
{
	u32 hash;
	struct lpfc_vmid *pvmid;

	if (vport->port_type == LPFC_PHYSICAL_PORT) {
		vmid->un.cs_ctl_vmid = lpfc_vmid_get_cs_ctl(vport);
	} else {
		hash = lpfc_vmid_hash_fn(vmid->host_vmid, vmid->vmid_len);
		pvmid =
		    lpfc_get_vmid_from_hashtable(vport->phba->pport, hash,
						vmid->host_vmid);
		if (pvmid)
			vmid->un.cs_ctl_vmid = pvmid->un.cs_ctl_vmid;
		else
			vmid->un.cs_ctl_vmid = lpfc_vmid_get_cs_ctl(vport);
	}
}

/*
 * lpfc_vmid_get_appid - get the VMID associated with the UUID
 * @vport: The virtual port for which this call is being executed.
 * @uuid: UUID associated with the VE
 * @cmd: address of scsi_cmd descriptor
 * @tag: VMID tag
 * Returns status of the function
 */
static int lpfc_vmid_get_appid(struct lpfc_vport *vport, char *uuid, struct
			       scsi_cmnd * cmd, union lpfc_vmid_io_tag *tag)
{
	struct lpfc_vmid *vmp = NULL;
	int hash, len, rc, i;

	/* check if QFPA is complete */
	if (lpfc_vmid_is_type_priority_tag(vport) && !(vport->vmid_flag &
	      LPFC_VMID_QFPA_CMPL)) {
		vport->work_port_events |= WORKER_CHECK_VMID_ISSUE_QFPA;
		return -EAGAIN;
	}

	/* search if the UUID has already been mapped to the VMID */
	len = strlen(uuid);
	hash = lpfc_vmid_hash_fn(uuid, len);

	/* search for the VMID in the table */
	read_lock(&vport->vmid_lock);
	vmp = lpfc_get_vmid_from_hashtable(vport, hash, uuid);

	/* if found, check if its already registered  */
	if (vmp  && vmp->flag & LPFC_VMID_REGISTERED) {
		read_unlock(&vport->vmid_lock);
		lpfc_vmid_update_entry(vport, cmd, vmp, tag);
		rc = 0;
	} else if (vmp && (vmp->flag & LPFC_VMID_REQ_REGISTER ||
			   vmp->flag & LPFC_VMID_DE_REGISTER)) {
		/* else if register or dereg request has already been sent */
		/* Hence VMID tag will not be added for this I/O */
		read_unlock(&vport->vmid_lock);
		rc = -EBUSY;
	} else {
		/* The VMID was not found in the hashtable. At this point, */
		/* drop the read lock first before proceeding further */
		read_unlock(&vport->vmid_lock);
		/* start the process to obtain one as per the */
		/* type of the VMID indicated */
		write_lock(&vport->vmid_lock);
		vmp = lpfc_get_vmid_from_hashtable(vport, hash, uuid);

		/* while the read lock was released, in case the entry was */
		/* added by other context or is in process of being added */
		if (vmp && vmp->flag & LPFC_VMID_REGISTERED) {
			lpfc_vmid_update_entry(vport, cmd, vmp, tag);
			write_unlock(&vport->vmid_lock);
			return 0;
		} else if (vmp && vmp->flag & LPFC_VMID_REQ_REGISTER) {
			write_unlock(&vport->vmid_lock);
			return -EBUSY;
		}

		/* else search and allocate a free slot in the hash table */
		if (vport->cur_vmid_cnt < vport->max_vmid) {
			for (i = 0; i < vport->max_vmid; i++) {
				vmp = vport->vmid + i;
				if (vmp->flag == LPFC_VMID_SLOT_FREE)
					break;
			}
			if (i == vport->max_vmid)
				vmp = NULL;
		} else {
			vmp = NULL;
		}

		if (!vmp) {
			write_unlock(&vport->vmid_lock);
			return -ENOMEM;
		}

		/* Add the vmid and register */
		lpfc_put_vmid_in_hashtable(vport, hash, vmp);
		vmp->vmid_len = len;
		memcpy(vmp->host_vmid, uuid, vmp->vmid_len);
		vmp->io_rd_cnt = 0;
		vmp->io_wr_cnt = 0;
		vmp->flag = LPFC_VMID_SLOT_USED;

		vmp->delete_inactive =
			vport->vmid_inactivity_timeout ? 1 : 0;

		/* if type priority tag, get next available VMID */
		if (lpfc_vmid_is_type_priority_tag(vport))
			lpfc_vmid_assign_cs_ctl(vport, vmp);

		/* allocate the per cpu variable for holding */
		/* the last access time stamp only if VMID is enabled */
		if (!vmp->last_io_time)
			vmp->last_io_time = __alloc_percpu(sizeof(u64),
							   __alignof__(struct
							   lpfc_vmid));
		if (!vmp->last_io_time) {
			hash_del(&vmp->hnode);
			vmp->flag = LPFC_VMID_SLOT_FREE;
			write_unlock(&vport->vmid_lock);
			return -EIO;
		}

		write_unlock(&vport->vmid_lock);

		/* complete transaction with switch */
		if (lpfc_vmid_is_type_priority_tag(vport))
			rc = lpfc_vmid_uvem(vport, vmp, true);
		else
			rc = lpfc_vmid_cmd(vport, SLI_CTAS_RAPP_IDENT, vmp);
		if (!rc) {
			write_lock(&vport->vmid_lock);
			vport->cur_vmid_cnt++;
			vmp->flag |= LPFC_VMID_REQ_REGISTER;
			write_unlock(&vport->vmid_lock);
		} else {
			write_lock(&vport->vmid_lock);
			hash_del(&vmp->hnode);
			vmp->flag = LPFC_VMID_SLOT_FREE;
			free_percpu(vmp->last_io_time);
			write_unlock(&vport->vmid_lock);
			return -EIO;
		}

		/* finally, enable the idle timer once */
		if (!(vport->phba->pport->vmid_flag & LPFC_VMID_TIMER_ENBLD)) {
			mod_timer(&vport->phba->inactive_vmid_poll,
				  jiffies +
				  msecs_to_jiffies(1000 * LPFC_VMID_TIMER));
			vport->phba->pport->vmid_flag |= LPFC_VMID_TIMER_ENBLD;
		}
	}
	return rc;
}

/*
 * lpfc_is_command_vm_io - get the UUID from blk cgroup
 * @cmd: Pointer to scsi_cmnd data structure
 * Returns UUID if present, otherwise NULL
 */
static char *lpfc_is_command_vm_io(struct scsi_cmnd *cmd)
{
	struct bio *bio = scsi_cmd_to_rq(cmd)->bio;

	return bio ? blkcg_get_fc_appid(bio) : NULL;
}

/**
 * lpfc_queuecommand - scsi_host_template queuecommand entry point
 * @shost: kernel scsi host pointer.
 * @cmnd: Pointer to scsi_cmnd data structure.
 *
 * Driver registers this routine to scsi midlayer to submit a @cmd to process.
 * This routine prepares an IOCB from scsi command and provides to firmware.
 * The @done callback is invoked after driver finished processing the command.
 *
 * Return value :
 *   0 - Success
 *   SCSI_MLQUEUE_HOST_BUSY - Block all devices served by this host temporarily.
 **/
static int
lpfc_queuecommand(struct Scsi_Host *shost, struct scsi_cmnd *cmnd)
{
	struct lpfc_vport *vport = (struct lpfc_vport *) shost->hostdata;
	struct lpfc_hba   *phba = vport->phba;
	struct lpfc_iocbq *cur_iocbq = NULL;
	struct lpfc_rport_data *rdata;
	struct lpfc_nodelist *ndlp;
	struct lpfc_io_buf *lpfc_cmd;
	struct fc_rport *rport = starget_to_rport(scsi_target(cmnd->device));
	int err, idx;
	u8 *uuid = NULL;
	uint64_t start;

	start = ktime_get_ns();
	rdata = lpfc_rport_data_from_scsi_device(cmnd->device);

	/* sanity check on references */
	if (unlikely(!rdata) || unlikely(!rport))
		goto out_fail_command;

	err = fc_remote_port_chkready(rport);
	if (err) {
		cmnd->result = err;
		goto out_fail_command;
	}
	ndlp = rdata->pnode;

	if ((scsi_get_prot_op(cmnd) != SCSI_PROT_NORMAL) &&
		(!(phba->sli3_options & LPFC_SLI3_BG_ENABLED))) {

		lpfc_printf_log(phba, KERN_ERR, LOG_TRACE_EVENT,
				"9058 BLKGRD: ERROR: rcvd protected cmd:%02x"
				" op:%02x str=%s without registering for"
				" BlockGuard - Rejecting command\n",
				cmnd->cmnd[0], scsi_get_prot_op(cmnd),
				dif_op_str[scsi_get_prot_op(cmnd)]);
		goto out_fail_command;
	}

	/*
	 * Catch race where our node has transitioned, but the
	 * transport is still transitioning.
	 */
	if (!ndlp)
		goto out_tgt_busy1;

	/* Check if IO qualifies for CMF */
	if (phba->cmf_active_mode != LPFC_CFG_OFF &&
	    cmnd->sc_data_direction == DMA_FROM_DEVICE &&
	    (scsi_sg_count(cmnd))) {
		/* Latency start time saved in rx_cmd_start later in routine */
		err = lpfc_update_cmf_cmd(phba, scsi_bufflen(cmnd));
		if (err)
			goto out_tgt_busy1;
	}

	if (lpfc_ndlp_check_qdepth(phba, ndlp)) {
		if (atomic_read(&ndlp->cmd_pending) >= ndlp->cmd_qdepth) {
			lpfc_printf_vlog(vport, KERN_INFO, LOG_FCP_ERROR,
					 "3377 Target Queue Full, scsi Id:%d "
					 "Qdepth:%d Pending command:%d"
					 " WWNN:%02x:%02x:%02x:%02x:"
					 "%02x:%02x:%02x:%02x, "
					 " WWPN:%02x:%02x:%02x:%02x:"
					 "%02x:%02x:%02x:%02x",
					 ndlp->nlp_sid, ndlp->cmd_qdepth,
					 atomic_read(&ndlp->cmd_pending),
					 ndlp->nlp_nodename.u.wwn[0],
					 ndlp->nlp_nodename.u.wwn[1],
					 ndlp->nlp_nodename.u.wwn[2],
					 ndlp->nlp_nodename.u.wwn[3],
					 ndlp->nlp_nodename.u.wwn[4],
					 ndlp->nlp_nodename.u.wwn[5],
					 ndlp->nlp_nodename.u.wwn[6],
					 ndlp->nlp_nodename.u.wwn[7],
					 ndlp->nlp_portname.u.wwn[0],
					 ndlp->nlp_portname.u.wwn[1],
					 ndlp->nlp_portname.u.wwn[2],
					 ndlp->nlp_portname.u.wwn[3],
					 ndlp->nlp_portname.u.wwn[4],
					 ndlp->nlp_portname.u.wwn[5],
					 ndlp->nlp_portname.u.wwn[6],
					 ndlp->nlp_portname.u.wwn[7]);
			goto out_tgt_busy2;
		}
	}

	lpfc_cmd = lpfc_get_scsi_buf(phba, ndlp, cmnd);
	if (lpfc_cmd == NULL) {
		lpfc_rampdown_queue_depth(phba);

		lpfc_printf_vlog(vport, KERN_INFO, LOG_FCP_ERROR,
				 "0707 driver's buffer pool is empty, "
				 "IO busied\n");
		goto out_host_busy;
	}
	lpfc_cmd->rx_cmd_start = start;

	cur_iocbq = &lpfc_cmd->cur_iocbq;
	/*
	 * Store the midlayer's command structure for the completion phase
	 * and complete the command initialization.
	 */
	lpfc_cmd->pCmd  = cmnd;
	lpfc_cmd->rdata = rdata;
	lpfc_cmd->ndlp = ndlp;
	cur_iocbq->cmd_cmpl = NULL;
	cmnd->host_scribble = (unsigned char *)lpfc_cmd;

	err = lpfc_scsi_prep_cmnd(vport, lpfc_cmd, ndlp);
	if (err)
		goto out_host_busy_release_buf;

	if (scsi_get_prot_op(cmnd) != SCSI_PROT_NORMAL) {
		if (vport->phba->cfg_enable_bg) {
			lpfc_printf_vlog(vport,
					 KERN_INFO, LOG_SCSI_CMD,
					 "9033 BLKGRD: rcvd %s cmd:x%x "
					 "reftag x%x cnt %u pt %x\n",
					 dif_op_str[scsi_get_prot_op(cmnd)],
					 cmnd->cmnd[0],
					 scsi_prot_ref_tag(cmnd),
					 scsi_logical_block_count(cmnd),
					 (cmnd->cmnd[1]>>5));
		}
		err = lpfc_bg_scsi_prep_dma_buf(phba, lpfc_cmd);
	} else {
		if (vport->phba->cfg_enable_bg) {
			lpfc_printf_vlog(vport,
					 KERN_INFO, LOG_SCSI_CMD,
					 "9038 BLKGRD: rcvd PROT_NORMAL cmd: "
					 "x%x reftag x%x cnt %u pt %x\n",
					 cmnd->cmnd[0],
					 scsi_prot_ref_tag(cmnd),
					 scsi_logical_block_count(cmnd),
					 (cmnd->cmnd[1]>>5));
		}
		err = lpfc_scsi_prep_dma_buf(phba, lpfc_cmd);
	}

	if (unlikely(err)) {
		if (err == 2) {
			cmnd->result = DID_ERROR << 16;
			goto out_fail_command_release_buf;
		}
		goto out_host_busy_free_buf;
	}

	/* check the necessary and sufficient condition to support VMID */
	if (lpfc_is_vmid_enabled(phba) &&
	    (ndlp->vmid_support ||
	     phba->pport->vmid_priority_tagging ==
	     LPFC_VMID_PRIO_TAG_ALL_TARGETS)) {
		/* is the I/O generated by a VM, get the associated virtual */
		/* entity id */
		uuid = lpfc_is_command_vm_io(cmnd);

		if (uuid) {
			err = lpfc_vmid_get_appid(vport, uuid, cmnd,
				(union lpfc_vmid_io_tag *)
					&cur_iocbq->vmid_tag);
			if (!err)
				cur_iocbq->cmd_flag |= LPFC_IO_VMID;
		}
	}

#ifdef CONFIG_SCSI_LPFC_DEBUG_FS
	if (unlikely(phba->hdwqstat_on & LPFC_CHECK_SCSI_IO))
		this_cpu_inc(phba->sli4_hba.c_stat->xmt_io);
#endif
	/* Issue I/O to adapter */
	err = lpfc_sli_issue_fcp_io(phba, LPFC_FCP_RING, cur_iocbq,
				    SLI_IOCB_RET_IOCB);
#ifdef CONFIG_SCSI_LPFC_DEBUG_FS
	if (start) {
		lpfc_cmd->ts_cmd_start = start;
		lpfc_cmd->ts_last_cmd = phba->ktime_last_cmd;
		lpfc_cmd->ts_cmd_wqput = ktime_get_ns();
	} else {
		lpfc_cmd->ts_cmd_start = 0;
	}
#endif
	if (err) {
		lpfc_printf_vlog(vport, KERN_INFO, LOG_FCP,
				 "3376 FCP could not issue iocb err %x "
				 "FCP cmd x%x <%d/%llu> "
				 "sid: x%x did: x%x oxid: x%x "
				 "Data: x%x x%x x%x x%x\n",
				 err, cmnd->cmnd[0],
				 cmnd->device ? cmnd->device->id : 0xffff,
				 cmnd->device ? cmnd->device->lun : (u64)-1,
				 vport->fc_myDID, ndlp->nlp_DID,
				 phba->sli_rev == LPFC_SLI_REV4 ?
				 cur_iocbq->sli4_xritag : 0xffff,
				 phba->sli_rev == LPFC_SLI_REV4 ?
				 phba->sli4_hba.rpi_ids[ndlp->nlp_rpi] :
				 cur_iocbq->iocb.ulpContext,
				 cur_iocbq->iotag,
				 phba->sli_rev == LPFC_SLI_REV4 ?
				 bf_get(wqe_tmo,
					&cur_iocbq->wqe.generic.wqe_com) :
				 cur_iocbq->iocb.ulpTimeout,
				 (uint32_t)(scsi_cmd_to_rq(cmnd)->timeout / 1000));

		goto out_host_busy_free_buf;
	}

	if (phba->cfg_poll & ENABLE_FCP_RING_POLLING) {
		lpfc_sli_handle_fast_ring_event(phba,
			&phba->sli.sli3_ring[LPFC_FCP_RING], HA_R0RE_REQ);

		if (phba->cfg_poll & DISABLE_FCP_RING_INT)
			lpfc_poll_rearm_timer(phba);
	}

	if (phba->cfg_xri_rebalancing)
		lpfc_keep_pvt_pool_above_lowwm(phba, lpfc_cmd->hdwq_no);

	return 0;

 out_host_busy_free_buf:
	idx = lpfc_cmd->hdwq_no;
	lpfc_scsi_unprep_dma_buf(phba, lpfc_cmd);
	if (phba->sli4_hba.hdwq) {
		switch (lpfc_cmd->fcp_cmnd->fcpCntl3) {
		case WRITE_DATA:
			phba->sli4_hba.hdwq[idx].scsi_cstat.output_requests--;
			break;
		case READ_DATA:
			phba->sli4_hba.hdwq[idx].scsi_cstat.input_requests--;
			break;
		default:
			phba->sli4_hba.hdwq[idx].scsi_cstat.control_requests--;
		}
	}
 out_host_busy_release_buf:
	lpfc_release_scsi_buf(phba, lpfc_cmd);
 out_host_busy:
	lpfc_update_cmf_cmpl(phba, LPFC_CGN_NOT_SENT, scsi_bufflen(cmnd),
			     shost);
	return SCSI_MLQUEUE_HOST_BUSY;

 out_tgt_busy2:
	lpfc_update_cmf_cmpl(phba, LPFC_CGN_NOT_SENT, scsi_bufflen(cmnd),
			     shost);
 out_tgt_busy1:
	return SCSI_MLQUEUE_TARGET_BUSY;

 out_fail_command_release_buf:
	lpfc_release_scsi_buf(phba, lpfc_cmd);
	lpfc_update_cmf_cmpl(phba, LPFC_CGN_NOT_SENT, scsi_bufflen(cmnd),
			     shost);

 out_fail_command:
	cmnd->scsi_done(cmnd);
	return 0;
}

/*
 * lpfc_vmid_vport_cleanup - cleans up the resources associated with a vport
 * @vport: The virtual port for which this call is being executed.
 */
void lpfc_vmid_vport_cleanup(struct lpfc_vport *vport)
{
	u32 bucket;
	struct lpfc_vmid *cur;

	if (vport->port_type == LPFC_PHYSICAL_PORT)
		del_timer_sync(&vport->phba->inactive_vmid_poll);

	kfree(vport->qfpa_res);
	kfree(vport->vmid_priority.vmid_range);
	kfree(vport->vmid);

	if (!hash_empty(vport->hash_table))
		hash_for_each(vport->hash_table, bucket, cur, hnode)
			hash_del(&cur->hnode);

	vport->qfpa_res = NULL;
	vport->vmid_priority.vmid_range = NULL;
	vport->vmid = NULL;
	vport->cur_vmid_cnt = 0;
}

/**
 * lpfc_abort_handler - scsi_host_template eh_abort_handler entry point
 * @cmnd: Pointer to scsi_cmnd data structure.
 *
 * This routine aborts @cmnd pending in base driver.
 *
 * Return code :
 *   0x2003 - Error
 *   0x2002 - Success
 **/
static int
lpfc_abort_handler(struct scsi_cmnd *cmnd)
{
	struct Scsi_Host  *shost = cmnd->device->host;
	struct lpfc_vport *vport = (struct lpfc_vport *) shost->hostdata;
	struct lpfc_hba   *phba = vport->phba;
	struct lpfc_iocbq *iocb;
	struct lpfc_io_buf *lpfc_cmd;
	int ret = SUCCESS, status = 0;
	struct lpfc_sli_ring *pring_s4 = NULL;
	struct lpfc_sli_ring *pring = NULL;
	int ret_val;
	unsigned long flags;
	DECLARE_WAIT_QUEUE_HEAD_ONSTACK(waitq);

	status = fc_block_scsi_eh(cmnd);
	if (status != 0 && status != SUCCESS)
		return status;

	lpfc_cmd = (struct lpfc_io_buf *)cmnd->host_scribble;
	if (!lpfc_cmd)
		return ret;

	/* Guard against IO completion being called at same time */
	spin_lock_irqsave(&lpfc_cmd->buf_lock, flags);

	spin_lock(&phba->hbalock);
	/* driver queued commands are in process of being flushed */
	if (phba->hba_flag & HBA_IOQ_FLUSH) {
		lpfc_printf_vlog(vport, KERN_WARNING, LOG_FCP,
			"3168 SCSI Layer abort requested I/O has been "
			"flushed by LLD.\n");
		ret = FAILED;
		goto out_unlock_hba;
	}

	if (!lpfc_cmd->pCmd) {
		lpfc_printf_vlog(vport, KERN_WARNING, LOG_FCP,
			 "2873 SCSI Layer I/O Abort Request IO CMPL Status "
			 "x%x ID %d LUN %llu\n",
			 SUCCESS, cmnd->device->id, cmnd->device->lun);
		goto out_unlock_hba;
	}

	iocb = &lpfc_cmd->cur_iocbq;
	if (phba->sli_rev == LPFC_SLI_REV4) {
		pring_s4 = phba->sli4_hba.hdwq[iocb->hba_wqidx].io_wq->pring;
		if (!pring_s4) {
			ret = FAILED;
			goto out_unlock_hba;
		}
		spin_lock(&pring_s4->ring_lock);
	}
	/* the command is in process of being cancelled */
	if (!(iocb->cmd_flag & LPFC_IO_ON_TXCMPLQ)) {
		lpfc_printf_vlog(vport, KERN_WARNING, LOG_FCP,
			"3169 SCSI Layer abort requested I/O has been "
			"cancelled by LLD.\n");
		ret = FAILED;
		goto out_unlock_ring;
	}
	/*
	 * If pCmd field of the corresponding lpfc_io_buf structure
	 * points to a different SCSI command, then the driver has
	 * already completed this command, but the midlayer did not
	 * see the completion before the eh fired. Just return SUCCESS.
	 */
	if (lpfc_cmd->pCmd != cmnd) {
		lpfc_printf_vlog(vport, KERN_WARNING, LOG_FCP,
			"3170 SCSI Layer abort requested I/O has been "
			"completed by LLD.\n");
		goto out_unlock_ring;
	}

	BUG_ON(iocb->context1 != lpfc_cmd);

	/* abort issued in recovery is still in progress */
	if (iocb->cmd_flag & LPFC_DRIVER_ABORTED) {
		lpfc_printf_vlog(vport, KERN_WARNING, LOG_FCP,
			 "3389 SCSI Layer I/O Abort Request is pending\n");
		if (phba->sli_rev == LPFC_SLI_REV4)
			spin_unlock(&pring_s4->ring_lock);
		spin_unlock(&phba->hbalock);
		spin_unlock_irqrestore(&lpfc_cmd->buf_lock, flags);
		goto wait_for_cmpl;
	}

	lpfc_cmd->waitq = &waitq;
	if (phba->sli_rev == LPFC_SLI_REV4) {
		spin_unlock(&pring_s4->ring_lock);
		ret_val = lpfc_sli4_issue_abort_iotag(phba, iocb,
						      lpfc_sli4_abort_fcp_cmpl);
	} else {
		pring = &phba->sli.sli3_ring[LPFC_FCP_RING];
		ret_val = lpfc_sli_issue_abort_iotag(phba, pring, iocb,
						     lpfc_sli_abort_fcp_cmpl);
	}

	/* Make sure HBA is alive */
	lpfc_issue_hb_tmo(phba);

	if (ret_val != IOCB_SUCCESS) {
		/* Indicate the IO is not being aborted by the driver. */
		lpfc_cmd->waitq = NULL;
		ret = FAILED;
		goto out_unlock_hba;
	}

	/* no longer need the lock after this point */
	spin_unlock(&phba->hbalock);
	spin_unlock_irqrestore(&lpfc_cmd->buf_lock, flags);

	if (phba->cfg_poll & DISABLE_FCP_RING_INT)
		lpfc_sli_handle_fast_ring_event(phba,
			&phba->sli.sli3_ring[LPFC_FCP_RING], HA_R0RE_REQ);

wait_for_cmpl:
	/*
	 * cmd_flag is set to LPFC_DRIVER_ABORTED before we wait
	 * for abort to complete.
	 */
	wait_event_timeout(waitq,
			  (lpfc_cmd->pCmd != cmnd),
			   msecs_to_jiffies(2*vport->cfg_devloss_tmo*1000));

	spin_lock(&lpfc_cmd->buf_lock);

	if (lpfc_cmd->pCmd == cmnd) {
		ret = FAILED;
		lpfc_printf_vlog(vport, KERN_ERR, LOG_TRACE_EVENT,
				 "0748 abort handler timed out waiting "
				 "for aborting I/O (xri:x%x) to complete: "
				 "ret %#x, ID %d, LUN %llu\n",
				 iocb->sli4_xritag, ret,
				 cmnd->device->id, cmnd->device->lun);
	}

	lpfc_cmd->waitq = NULL;

	spin_unlock(&lpfc_cmd->buf_lock);
	goto out;

out_unlock_ring:
	if (phba->sli_rev == LPFC_SLI_REV4)
		spin_unlock(&pring_s4->ring_lock);
out_unlock_hba:
	spin_unlock(&phba->hbalock);
	spin_unlock_irqrestore(&lpfc_cmd->buf_lock, flags);
out:
	lpfc_printf_vlog(vport, KERN_WARNING, LOG_FCP,
			 "0749 SCSI Layer I/O Abort Request Status x%x ID %d "
			 "LUN %llu\n", ret, cmnd->device->id,
			 cmnd->device->lun);
	return ret;
}

static char *
lpfc_taskmgmt_name(uint8_t task_mgmt_cmd)
{
	switch (task_mgmt_cmd) {
	case FCP_ABORT_TASK_SET:
		return "ABORT_TASK_SET";
	case FCP_CLEAR_TASK_SET:
		return "FCP_CLEAR_TASK_SET";
	case FCP_BUS_RESET:
		return "FCP_BUS_RESET";
	case FCP_LUN_RESET:
		return "FCP_LUN_RESET";
	case FCP_TARGET_RESET:
		return "FCP_TARGET_RESET";
	case FCP_CLEAR_ACA:
		return "FCP_CLEAR_ACA";
	case FCP_TERMINATE_TASK:
		return "FCP_TERMINATE_TASK";
	default:
		return "unknown";
	}
}


/**
 * lpfc_check_fcp_rsp - check the returned fcp_rsp to see if task failed
 * @vport: The virtual port for which this call is being executed.
 * @lpfc_cmd: Pointer to lpfc_io_buf data structure.
 *
 * This routine checks the FCP RSP INFO to see if the tsk mgmt command succeded
 *
 * Return code :
 *   0x2003 - Error
 *   0x2002 - Success
 **/
static int
lpfc_check_fcp_rsp(struct lpfc_vport *vport, struct lpfc_io_buf *lpfc_cmd)
{
	struct fcp_rsp *fcprsp = lpfc_cmd->fcp_rsp;
	uint32_t rsp_info;
	uint32_t rsp_len;
	uint8_t  rsp_info_code;
	int ret = FAILED;


	if (fcprsp == NULL)
		lpfc_printf_vlog(vport, KERN_INFO, LOG_FCP,
				 "0703 fcp_rsp is missing\n");
	else {
		rsp_info = fcprsp->rspStatus2;
		rsp_len = be32_to_cpu(fcprsp->rspRspLen);
		rsp_info_code = fcprsp->rspInfo3;


		lpfc_printf_vlog(vport, KERN_INFO,
				 LOG_FCP,
				 "0706 fcp_rsp valid 0x%x,"
				 " rsp len=%d code 0x%x\n",
				 rsp_info,
				 rsp_len, rsp_info_code);

		/* If FCP_RSP_LEN_VALID bit is one, then the FCP_RSP_LEN
		 * field specifies the number of valid bytes of FCP_RSP_INFO.
		 * The FCP_RSP_LEN field shall be set to 0x04 or 0x08
		 */
		if ((fcprsp->rspStatus2 & RSP_LEN_VALID) &&
		    ((rsp_len == 8) || (rsp_len == 4))) {
			switch (rsp_info_code) {
			case RSP_NO_FAILURE:
				lpfc_printf_vlog(vport, KERN_INFO, LOG_FCP,
						 "0715 Task Mgmt No Failure\n");
				ret = SUCCESS;
				break;
			case RSP_TM_NOT_SUPPORTED: /* TM rejected */
				lpfc_printf_vlog(vport, KERN_INFO, LOG_FCP,
						 "0716 Task Mgmt Target "
						"reject\n");
				break;
			case RSP_TM_NOT_COMPLETED: /* TM failed */
				lpfc_printf_vlog(vport, KERN_INFO, LOG_FCP,
						 "0717 Task Mgmt Target "
						"failed TM\n");
				break;
			case RSP_TM_INVALID_LU: /* TM to invalid LU! */
				lpfc_printf_vlog(vport, KERN_INFO, LOG_FCP,
						 "0718 Task Mgmt to invalid "
						"LUN\n");
				break;
			}
		}
	}
	return ret;
}


/**
 * lpfc_send_taskmgmt - Generic SCSI Task Mgmt Handler
 * @vport: The virtual port for which this call is being executed.
 * @cmnd: Pointer to scsi_cmnd data structure.
 * @tgt_id: Target ID of remote device.
 * @lun_id: Lun number for the TMF
 * @task_mgmt_cmd: type of TMF to send
 *
 * This routine builds and sends a TMF (SCSI Task Mgmt Function) to
 * a remote port.
 *
 * Return Code:
 *   0x2003 - Error
 *   0x2002 - Success.
 **/
static int
lpfc_send_taskmgmt(struct lpfc_vport *vport, struct scsi_cmnd *cmnd,
		   unsigned int tgt_id, uint64_t lun_id,
		   uint8_t task_mgmt_cmd)
{
	struct lpfc_hba   *phba = vport->phba;
	struct lpfc_io_buf *lpfc_cmd;
	struct lpfc_iocbq *iocbq;
	struct lpfc_iocbq *iocbqrsp;
	struct lpfc_rport_data *rdata;
	struct lpfc_nodelist *pnode;
	int ret;
	int status;

	rdata = lpfc_rport_data_from_scsi_device(cmnd->device);
	if (!rdata || !rdata->pnode)
		return FAILED;
	pnode = rdata->pnode;

	lpfc_cmd = lpfc_get_scsi_buf(phba, rdata->pnode, NULL);
	if (lpfc_cmd == NULL)
		return FAILED;
	lpfc_cmd->timeout = phba->cfg_task_mgmt_tmo;
	lpfc_cmd->rdata = rdata;
	lpfc_cmd->pCmd = cmnd;
	lpfc_cmd->ndlp = pnode;

	status = phba->lpfc_scsi_prep_task_mgmt_cmd(vport, lpfc_cmd, lun_id,
						    task_mgmt_cmd);
	if (!status) {
		lpfc_release_scsi_buf(phba, lpfc_cmd);
		return FAILED;
	}

	iocbq = &lpfc_cmd->cur_iocbq;
	iocbqrsp = lpfc_sli_get_iocbq(phba);
	if (iocbqrsp == NULL) {
		lpfc_release_scsi_buf(phba, lpfc_cmd);
		return FAILED;
	}
	iocbq->cmd_cmpl = lpfc_tskmgmt_def_cmpl;
	iocbq->vport = vport;

	lpfc_printf_vlog(vport, KERN_INFO, LOG_FCP,
			 "0702 Issue %s to TGT %d LUN %llu "
			 "rpi x%x nlp_flag x%x Data: x%x x%x\n",
			 lpfc_taskmgmt_name(task_mgmt_cmd), tgt_id, lun_id,
			 pnode->nlp_rpi, pnode->nlp_flag, iocbq->sli4_xritag,
			 iocbq->cmd_flag);

	status = lpfc_sli_issue_iocb_wait(phba, LPFC_FCP_RING,
					  iocbq, iocbqrsp, lpfc_cmd->timeout);
	if ((status != IOCB_SUCCESS) ||
	    (get_job_ulpstatus(phba, iocbqrsp) != IOSTAT_SUCCESS)) {
		if (status != IOCB_SUCCESS ||
		    get_job_ulpstatus(phba, iocbqrsp) != IOSTAT_FCP_RSP_ERROR)
			lpfc_printf_vlog(vport, KERN_ERR, LOG_TRACE_EVENT,
					 "0727 TMF %s to TGT %d LUN %llu "
					 "failed (%d, %d) cmd_flag x%x\n",
					 lpfc_taskmgmt_name(task_mgmt_cmd),
					 tgt_id, lun_id,
					 get_job_ulpstatus(phba, iocbqrsp),
					 get_job_word4(phba, iocbqrsp),
					 iocbq->cmd_flag);
		/* if ulpStatus != IOCB_SUCCESS, then status == IOCB_SUCCESS */
		if (status == IOCB_SUCCESS) {
			if (get_job_ulpstatus(phba, iocbqrsp) ==
			    IOSTAT_FCP_RSP_ERROR)
				/* Something in the FCP_RSP was invalid.
				 * Check conditions */
				ret = lpfc_check_fcp_rsp(vport, lpfc_cmd);
			else
				ret = FAILED;
		} else if ((status == IOCB_TIMEDOUT) ||
			   (status == IOCB_ABORTED)) {
			ret = TIMEOUT_ERROR;
		} else {
			ret = FAILED;
		}
	} else
		ret = SUCCESS;

	lpfc_sli_release_iocbq(phba, iocbqrsp);

	if (status != IOCB_TIMEDOUT)
		lpfc_release_scsi_buf(phba, lpfc_cmd);

	return ret;
}

/**
 * lpfc_chk_tgt_mapped -
 * @vport: The virtual port to check on
 * @cmnd: Pointer to scsi_cmnd data structure.
 *
 * This routine delays until the scsi target (aka rport) for the
 * command exists (is present and logged in) or we declare it non-existent.
 *
 * Return code :
 *  0x2003 - Error
 *  0x2002 - Success
 **/
static int
lpfc_chk_tgt_mapped(struct lpfc_vport *vport, struct scsi_cmnd *cmnd)
{
	struct lpfc_rport_data *rdata;
	struct lpfc_nodelist *pnode;
	unsigned long later;

	rdata = lpfc_rport_data_from_scsi_device(cmnd->device);
	if (!rdata) {
		lpfc_printf_vlog(vport, KERN_INFO, LOG_FCP,
			"0797 Tgt Map rport failure: rdata x%px\n", rdata);
		return FAILED;
	}
	pnode = rdata->pnode;
	/*
	 * If target is not in a MAPPED state, delay until
	 * target is rediscovered or devloss timeout expires.
	 */
	later = msecs_to_jiffies(2 * vport->cfg_devloss_tmo * 1000) + jiffies;
	while (time_after(later, jiffies)) {
		if (!pnode)
			return FAILED;
		if (pnode->nlp_state == NLP_STE_MAPPED_NODE)
			return SUCCESS;
		schedule_timeout_uninterruptible(msecs_to_jiffies(500));
		rdata = lpfc_rport_data_from_scsi_device(cmnd->device);
		if (!rdata)
			return FAILED;
		pnode = rdata->pnode;
	}
	if (!pnode || (pnode->nlp_state != NLP_STE_MAPPED_NODE))
		return FAILED;
	return SUCCESS;
}

/**
 * lpfc_reset_flush_io_context -
 * @vport: The virtual port (scsi_host) for the flush context
 * @tgt_id: If aborting by Target contect - specifies the target id
 * @lun_id: If aborting by Lun context - specifies the lun id
 * @context: specifies the context level to flush at.
 *
 * After a reset condition via TMF, we need to flush orphaned i/o
 * contexts from the adapter. This routine aborts any contexts
 * outstanding, then waits for their completions. The wait is
 * bounded by devloss_tmo though.
 *
 * Return code :
 *  0x2003 - Error
 *  0x2002 - Success
 **/
static int
lpfc_reset_flush_io_context(struct lpfc_vport *vport, uint16_t tgt_id,
			uint64_t lun_id, lpfc_ctx_cmd context)
{
	struct lpfc_hba   *phba = vport->phba;
	unsigned long later;
	int cnt;

	cnt = lpfc_sli_sum_iocb(vport, tgt_id, lun_id, context);
	if (cnt)
		lpfc_sli_abort_taskmgmt(vport,
					&phba->sli.sli3_ring[LPFC_FCP_RING],
					tgt_id, lun_id, context);
	later = msecs_to_jiffies(2 * vport->cfg_devloss_tmo * 1000) + jiffies;
	while (time_after(later, jiffies) && cnt) {
		schedule_timeout_uninterruptible(msecs_to_jiffies(20));
		cnt = lpfc_sli_sum_iocb(vport, tgt_id, lun_id, context);
	}
	if (cnt) {
		lpfc_printf_vlog(vport, KERN_ERR, LOG_TRACE_EVENT,
			"0724 I/O flush failure for context %s : cnt x%x\n",
			((context == LPFC_CTX_LUN) ? "LUN" :
			 ((context == LPFC_CTX_TGT) ? "TGT" :
			  ((context == LPFC_CTX_HOST) ? "HOST" : "Unknown"))),
			cnt);
		return FAILED;
	}
	return SUCCESS;
}

/**
 * lpfc_device_reset_handler - scsi_host_template eh_device_reset entry point
 * @cmnd: Pointer to scsi_cmnd data structure.
 *
 * This routine does a device reset by sending a LUN_RESET task management
 * command.
 *
 * Return code :
 *  0x2003 - Error
 *  0x2002 - Success
 **/
static int
lpfc_device_reset_handler(struct scsi_cmnd *cmnd)
{
	struct Scsi_Host  *shost = cmnd->device->host;
	struct lpfc_vport *vport = (struct lpfc_vport *) shost->hostdata;
	struct lpfc_rport_data *rdata;
	struct lpfc_nodelist *pnode;
	unsigned tgt_id = cmnd->device->id;
	uint64_t lun_id = cmnd->device->lun;
	struct lpfc_scsi_event_header scsi_event;
	int status;
	u32 logit = LOG_FCP;

	rdata = lpfc_rport_data_from_scsi_device(cmnd->device);
	if (!rdata || !rdata->pnode) {
		lpfc_printf_vlog(vport, KERN_ERR, LOG_TRACE_EVENT,
				 "0798 Device Reset rdata failure: rdata x%px\n",
				 rdata);
		return FAILED;
	}
	pnode = rdata->pnode;
	status = fc_block_scsi_eh(cmnd);
	if (status != 0 && status != SUCCESS)
		return status;

	status = lpfc_chk_tgt_mapped(vport, cmnd);
	if (status == FAILED) {
		lpfc_printf_vlog(vport, KERN_ERR, LOG_TRACE_EVENT,
			"0721 Device Reset rport failure: rdata x%px\n", rdata);
		return FAILED;
	}

	scsi_event.event_type = FC_REG_SCSI_EVENT;
	scsi_event.subcategory = LPFC_EVENT_LUNRESET;
	scsi_event.lun = lun_id;
	memcpy(scsi_event.wwpn, &pnode->nlp_portname, sizeof(struct lpfc_name));
	memcpy(scsi_event.wwnn, &pnode->nlp_nodename, sizeof(struct lpfc_name));

	fc_host_post_vendor_event(shost, fc_get_event_number(),
		sizeof(scsi_event), (char *)&scsi_event, LPFC_NL_VENDOR_ID);

	status = lpfc_send_taskmgmt(vport, cmnd, tgt_id, lun_id,
						FCP_LUN_RESET);
	if (status != SUCCESS)
		logit =  LOG_TRACE_EVENT;

	lpfc_printf_vlog(vport, KERN_ERR, logit,
			 "0713 SCSI layer issued Device Reset (%d, %llu) "
			 "return x%x\n", tgt_id, lun_id, status);

	/*
	 * We have to clean up i/o as : they may be orphaned by the TMF;
	 * or if the TMF failed, they may be in an indeterminate state.
	 * So, continue on.
	 * We will report success if all the i/o aborts successfully.
	 */
	if (status == SUCCESS)
		status = lpfc_reset_flush_io_context(vport, tgt_id, lun_id,
						LPFC_CTX_LUN);

	return status;
}

/**
 * lpfc_target_reset_handler - scsi_host_template eh_target_reset entry point
 * @cmnd: Pointer to scsi_cmnd data structure.
 *
 * This routine does a target reset by sending a TARGET_RESET task management
 * command.
 *
 * Return code :
 *  0x2003 - Error
 *  0x2002 - Success
 **/
static int
lpfc_target_reset_handler(struct scsi_cmnd *cmnd)
{
	struct Scsi_Host  *shost = cmnd->device->host;
	struct lpfc_vport *vport = (struct lpfc_vport *) shost->hostdata;
	struct lpfc_rport_data *rdata;
	struct lpfc_nodelist *pnode;
	unsigned tgt_id = cmnd->device->id;
	uint64_t lun_id = cmnd->device->lun;
	struct lpfc_scsi_event_header scsi_event;
	int status;
	u32 logit = LOG_FCP;
	u32 dev_loss_tmo = vport->cfg_devloss_tmo;
	unsigned long flags;
	DECLARE_WAIT_QUEUE_HEAD_ONSTACK(waitq);

	rdata = lpfc_rport_data_from_scsi_device(cmnd->device);
	if (!rdata || !rdata->pnode) {
		lpfc_printf_vlog(vport, KERN_ERR, LOG_TRACE_EVENT,
				 "0799 Target Reset rdata failure: rdata x%px\n",
				 rdata);
		return FAILED;
	}
	pnode = rdata->pnode;
	status = fc_block_scsi_eh(cmnd);
	if (status != 0 && status != SUCCESS)
		return status;

	status = lpfc_chk_tgt_mapped(vport, cmnd);
	if (status == FAILED) {
		lpfc_printf_vlog(vport, KERN_ERR, LOG_TRACE_EVENT,
			"0722 Target Reset rport failure: rdata x%px\n", rdata);
		if (pnode) {
			spin_lock_irqsave(&pnode->lock, flags);
			pnode->nlp_flag &= ~NLP_NPR_ADISC;
			pnode->nlp_fcp_info &= ~NLP_FCP_2_DEVICE;
			spin_unlock_irqrestore(&pnode->lock, flags);
		}
		lpfc_reset_flush_io_context(vport, tgt_id, lun_id,
					  LPFC_CTX_TGT);
		return FAST_IO_FAIL;
	}

	scsi_event.event_type = FC_REG_SCSI_EVENT;
	scsi_event.subcategory = LPFC_EVENT_TGTRESET;
	scsi_event.lun = 0;
	memcpy(scsi_event.wwpn, &pnode->nlp_portname, sizeof(struct lpfc_name));
	memcpy(scsi_event.wwnn, &pnode->nlp_nodename, sizeof(struct lpfc_name));

	fc_host_post_vendor_event(shost, fc_get_event_number(),
		sizeof(scsi_event), (char *)&scsi_event, LPFC_NL_VENDOR_ID);

	status = lpfc_send_taskmgmt(vport, cmnd, tgt_id, lun_id,
					FCP_TARGET_RESET);
	if (status != SUCCESS) {
		logit = LOG_TRACE_EVENT;

		/* Issue LOGO, if no LOGO is outstanding */
		spin_lock_irqsave(&pnode->lock, flags);
		if (!(pnode->save_flags & NLP_WAIT_FOR_LOGO) &&
		    !pnode->logo_waitq) {
			pnode->logo_waitq = &waitq;
			pnode->nlp_fcp_info &= ~NLP_FCP_2_DEVICE;
			pnode->nlp_flag |= NLP_ISSUE_LOGO;
			pnode->save_flags |= NLP_WAIT_FOR_LOGO;
			spin_unlock_irqrestore(&pnode->lock, flags);
			lpfc_unreg_rpi(vport, pnode);
			wait_event_timeout(waitq,
					   (!(pnode->save_flags &
					      NLP_WAIT_FOR_LOGO)),
					   msecs_to_jiffies(dev_loss_tmo *
							    1000));

			if (pnode->save_flags & NLP_WAIT_FOR_LOGO) {
				lpfc_printf_vlog(vport, KERN_ERR, logit,
						 "0725 SCSI layer TGTRST "
						 "failed & LOGO TMO (%d, %llu) "
						 "return x%x\n",
						 tgt_id, lun_id, status);
				spin_lock_irqsave(&pnode->lock, flags);
				pnode->save_flags &= ~NLP_WAIT_FOR_LOGO;
			} else {
				spin_lock_irqsave(&pnode->lock, flags);
			}
			pnode->logo_waitq = NULL;
			spin_unlock_irqrestore(&pnode->lock, flags);
			status = SUCCESS;

		} else {
			spin_unlock_irqrestore(&pnode->lock, flags);
			status = FAILED;
		}
	}

	lpfc_printf_vlog(vport, KERN_ERR, logit,
			 "0723 SCSI layer issued Target Reset (%d, %llu) "
			 "return x%x\n", tgt_id, lun_id, status);

	/*
	 * We have to clean up i/o as : they may be orphaned by the TMF;
	 * or if the TMF failed, they may be in an indeterminate state.
	 * So, continue on.
	 * We will report success if all the i/o aborts successfully.
	 */
	if (status == SUCCESS)
		status = lpfc_reset_flush_io_context(vport, tgt_id, lun_id,
					  LPFC_CTX_TGT);
	return status;
}

/**
 * lpfc_bus_reset_handler - scsi_host_template eh_bus_reset_handler entry point
 * @cmnd: Pointer to scsi_cmnd data structure.
 *
 * This routine does target reset to all targets on @cmnd->device->host.
 * This emulates Parallel SCSI Bus Reset Semantics.
 *
 * Return code :
 *  0x2003 - Error
 *  0x2002 - Success
 **/
static int
lpfc_bus_reset_handler(struct scsi_cmnd *cmnd)
{
	struct Scsi_Host  *shost = cmnd->device->host;
	struct lpfc_vport *vport = (struct lpfc_vport *) shost->hostdata;
	struct lpfc_nodelist *ndlp = NULL;
	struct lpfc_scsi_event_header scsi_event;
	int match;
	int ret = SUCCESS, status, i;
	u32 logit = LOG_FCP;

	scsi_event.event_type = FC_REG_SCSI_EVENT;
	scsi_event.subcategory = LPFC_EVENT_BUSRESET;
	scsi_event.lun = 0;
	memcpy(scsi_event.wwpn, &vport->fc_portname, sizeof(struct lpfc_name));
	memcpy(scsi_event.wwnn, &vport->fc_nodename, sizeof(struct lpfc_name));

	fc_host_post_vendor_event(shost, fc_get_event_number(),
		sizeof(scsi_event), (char *)&scsi_event, LPFC_NL_VENDOR_ID);

	status = fc_block_scsi_eh(cmnd);
	if (status != 0 && status != SUCCESS)
		return status;

	/*
	 * Since the driver manages a single bus device, reset all
	 * targets known to the driver.  Should any target reset
	 * fail, this routine returns failure to the midlayer.
	 */
	for (i = 0; i < LPFC_MAX_TARGET; i++) {
		/* Search for mapped node by target ID */
		match = 0;
		spin_lock_irq(shost->host_lock);
		list_for_each_entry(ndlp, &vport->fc_nodes, nlp_listp) {

			if (vport->phba->cfg_fcp2_no_tgt_reset &&
			    (ndlp->nlp_fcp_info & NLP_FCP_2_DEVICE))
				continue;
			if (ndlp->nlp_state == NLP_STE_MAPPED_NODE &&
			    ndlp->nlp_sid == i &&
			    ndlp->rport &&
			    ndlp->nlp_type & NLP_FCP_TARGET) {
				match = 1;
				break;
			}
		}
		spin_unlock_irq(shost->host_lock);
		if (!match)
			continue;

		status = lpfc_send_taskmgmt(vport, cmnd,
					i, 0, FCP_TARGET_RESET);

		if (status != SUCCESS) {
			lpfc_printf_vlog(vport, KERN_ERR, LOG_TRACE_EVENT,
					 "0700 Bus Reset on target %d failed\n",
					 i);
			ret = FAILED;
		}
	}
	/*
	 * We have to clean up i/o as : they may be orphaned by the TMFs
	 * above; or if any of the TMFs failed, they may be in an
	 * indeterminate state.
	 * We will report success if all the i/o aborts successfully.
	 */

	status = lpfc_reset_flush_io_context(vport, 0, 0, LPFC_CTX_HOST);
	if (status != SUCCESS)
		ret = FAILED;
	if (ret == FAILED)
		logit =  LOG_TRACE_EVENT;

	lpfc_printf_vlog(vport, KERN_ERR, logit,
			 "0714 SCSI layer issued Bus Reset Data: x%x\n", ret);
	return ret;
}

/**
 * lpfc_host_reset_handler - scsi_host_template eh_host_reset_handler entry pt
 * @cmnd: Pointer to scsi_cmnd data structure.
 *
 * This routine does host reset to the adaptor port. It brings the HBA
 * offline, performs a board restart, and then brings the board back online.
 * The lpfc_offline calls lpfc_sli_hba_down which will abort and local
 * reject all outstanding SCSI commands to the host and error returned
 * back to SCSI mid-level. As this will be SCSI mid-level's last resort
 * of error handling, it will only return error if resetting of the adapter
 * is not successful; in all other cases, will return success.
 *
 * Return code :
 *  0x2003 - Error
 *  0x2002 - Success
 **/
static int
lpfc_host_reset_handler(struct scsi_cmnd *cmnd)
{
	struct Scsi_Host *shost = cmnd->device->host;
	struct lpfc_vport *vport = (struct lpfc_vport *) shost->hostdata;
	struct lpfc_hba *phba = vport->phba;
	int rc, ret = SUCCESS;

	lpfc_printf_vlog(vport, KERN_ERR, LOG_FCP,
			 "3172 SCSI layer issued Host Reset Data:\n");

	lpfc_offline_prep(phba, LPFC_MBX_WAIT);
	lpfc_offline(phba);
	rc = lpfc_sli_brdrestart(phba);
	if (rc)
		goto error;

	/* Wait for successful restart of adapter */
	if (phba->sli_rev < LPFC_SLI_REV4) {
		rc = lpfc_sli_chipset_init(phba);
		if (rc)
			goto error;
	}

	rc = lpfc_online(phba);
	if (rc)
		goto error;

	lpfc_unblock_mgmt_io(phba);

	return ret;
error:
	lpfc_printf_vlog(vport, KERN_ERR, LOG_TRACE_EVENT,
			 "3323 Failed host reset\n");
	lpfc_unblock_mgmt_io(phba);
	return FAILED;
}

/**
 * lpfc_slave_alloc - scsi_host_template slave_alloc entry point
 * @sdev: Pointer to scsi_device.
 *
 * This routine populates the cmds_per_lun count + 2 scsi_bufs into  this host's
 * globally available list of scsi buffers. This routine also makes sure scsi
 * buffer is not allocated more than HBA limit conveyed to midlayer. This list
 * of scsi buffer exists for the lifetime of the driver.
 *
 * Return codes:
 *   non-0 - Error
 *   0 - Success
 **/
static int
lpfc_slave_alloc(struct scsi_device *sdev)
{
	struct lpfc_vport *vport = (struct lpfc_vport *) sdev->host->hostdata;
	struct lpfc_hba   *phba = vport->phba;
	struct fc_rport *rport = starget_to_rport(scsi_target(sdev));
	uint32_t total = 0;
	uint32_t num_to_alloc = 0;
	int num_allocated = 0;
	uint32_t sdev_cnt;
	struct lpfc_device_data *device_data;
	unsigned long flags;
	struct lpfc_name target_wwpn;

	if (!rport || fc_remote_port_chkready(rport))
		return -ENXIO;

	if (phba->cfg_fof) {

		/*
		 * Check to see if the device data structure for the lun
		 * exists.  If not, create one.
		 */

		u64_to_wwn(rport->port_name, target_wwpn.u.wwn);
		spin_lock_irqsave(&phba->devicelock, flags);
		device_data = __lpfc_get_device_data(phba,
						     &phba->luns,
						     &vport->fc_portname,
						     &target_wwpn,
						     sdev->lun);
		if (!device_data) {
			spin_unlock_irqrestore(&phba->devicelock, flags);
			device_data = lpfc_create_device_data(phba,
							&vport->fc_portname,
							&target_wwpn,
							sdev->lun,
							phba->cfg_XLanePriority,
							true);
			if (!device_data)
				return -ENOMEM;
			spin_lock_irqsave(&phba->devicelock, flags);
			list_add_tail(&device_data->listentry, &phba->luns);
		}
		device_data->rport_data = rport->dd_data;
		device_data->available = true;
		spin_unlock_irqrestore(&phba->devicelock, flags);
		sdev->hostdata = device_data;
	} else {
		sdev->hostdata = rport->dd_data;
	}
	sdev_cnt = atomic_inc_return(&phba->sdev_cnt);

	/* For SLI4, all IO buffers are pre-allocated */
	if (phba->sli_rev == LPFC_SLI_REV4)
		return 0;

	/* This code path is now ONLY for SLI3 adapters */

	/*
	 * Populate the cmds_per_lun count scsi_bufs into this host's globally
	 * available list of scsi buffers.  Don't allocate more than the
	 * HBA limit conveyed to the midlayer via the host structure.  The
	 * formula accounts for the lun_queue_depth + error handlers + 1
	 * extra.  This list of scsi bufs exists for the lifetime of the driver.
	 */
	total = phba->total_scsi_bufs;
	num_to_alloc = vport->cfg_lun_queue_depth + 2;

	/* If allocated buffers are enough do nothing */
	if ((sdev_cnt * (vport->cfg_lun_queue_depth + 2)) < total)
		return 0;

	/* Allow some exchanges to be available always to complete discovery */
	if (total >= phba->cfg_hba_queue_depth - LPFC_DISC_IOCB_BUFF_COUNT ) {
		lpfc_printf_vlog(vport, KERN_WARNING, LOG_FCP,
				 "0704 At limitation of %d preallocated "
				 "command buffers\n", total);
		return 0;
	/* Allow some exchanges to be available always to complete discovery */
	} else if (total + num_to_alloc >
		phba->cfg_hba_queue_depth - LPFC_DISC_IOCB_BUFF_COUNT ) {
		lpfc_printf_vlog(vport, KERN_WARNING, LOG_FCP,
				 "0705 Allocation request of %d "
				 "command buffers will exceed max of %d.  "
				 "Reducing allocation request to %d.\n",
				 num_to_alloc, phba->cfg_hba_queue_depth,
				 (phba->cfg_hba_queue_depth - total));
		num_to_alloc = phba->cfg_hba_queue_depth - total;
	}
	num_allocated = lpfc_new_scsi_buf_s3(vport, num_to_alloc);
	if (num_to_alloc != num_allocated) {
			lpfc_printf_vlog(vport, KERN_ERR, LOG_TRACE_EVENT,
					 "0708 Allocation request of %d "
					 "command buffers did not succeed.  "
					 "Allocated %d buffers.\n",
					 num_to_alloc, num_allocated);
	}
	if (num_allocated > 0)
		phba->total_scsi_bufs += num_allocated;
	return 0;
}

/**
 * lpfc_slave_configure - scsi_host_template slave_configure entry point
 * @sdev: Pointer to scsi_device.
 *
 * This routine configures following items
 *   - Tag command queuing support for @sdev if supported.
 *   - Enable SLI polling for fcp ring if ENABLE_FCP_RING_POLLING flag is set.
 *
 * Return codes:
 *   0 - Success
 **/
static int
lpfc_slave_configure(struct scsi_device *sdev)
{
	struct lpfc_vport *vport = (struct lpfc_vport *) sdev->host->hostdata;
	struct lpfc_hba   *phba = vport->phba;

	scsi_change_queue_depth(sdev, vport->cfg_lun_queue_depth);

	if (phba->cfg_poll & ENABLE_FCP_RING_POLLING) {
		lpfc_sli_handle_fast_ring_event(phba,
			&phba->sli.sli3_ring[LPFC_FCP_RING], HA_R0RE_REQ);
		if (phba->cfg_poll & DISABLE_FCP_RING_INT)
			lpfc_poll_rearm_timer(phba);
	}

	return 0;
}

/**
 * lpfc_slave_destroy - slave_destroy entry point of SHT data structure
 * @sdev: Pointer to scsi_device.
 *
 * This routine sets @sdev hostatdata filed to null.
 **/
static void
lpfc_slave_destroy(struct scsi_device *sdev)
{
	struct lpfc_vport *vport = (struct lpfc_vport *) sdev->host->hostdata;
	struct lpfc_hba   *phba = vport->phba;
	unsigned long flags;
	struct lpfc_device_data *device_data = sdev->hostdata;

	atomic_dec(&phba->sdev_cnt);
	if ((phba->cfg_fof) && (device_data)) {
		spin_lock_irqsave(&phba->devicelock, flags);
		device_data->available = false;
		if (!device_data->oas_enabled)
			lpfc_delete_device_data(phba, device_data);
		spin_unlock_irqrestore(&phba->devicelock, flags);
	}
	sdev->hostdata = NULL;
	return;
}

/**
 * lpfc_create_device_data - creates and initializes device data structure for OAS
 * @phba: Pointer to host bus adapter structure.
 * @vport_wwpn: Pointer to vport's wwpn information
 * @target_wwpn: Pointer to target's wwpn information
 * @lun: Lun on target
 * @pri: Priority
 * @atomic_create: Flag to indicate if memory should be allocated using the
 *		  GFP_ATOMIC flag or not.
 *
 * This routine creates a device data structure which will contain identifying
 * information for the device (host wwpn, target wwpn, lun), state of OAS,
 * whether or not the corresponding lun is available by the system,
 * and pointer to the rport data.
 *
 * Return codes:
 *   NULL - Error
 *   Pointer to lpfc_device_data - Success
 **/
struct lpfc_device_data*
lpfc_create_device_data(struct lpfc_hba *phba, struct lpfc_name *vport_wwpn,
			struct lpfc_name *target_wwpn, uint64_t lun,
			uint32_t pri, bool atomic_create)
{

	struct lpfc_device_data *lun_info;
	int memory_flags;

	if (unlikely(!phba) || !vport_wwpn || !target_wwpn  ||
	    !(phba->cfg_fof))
		return NULL;

	/* Attempt to create the device data to contain lun info */

	if (atomic_create)
		memory_flags = GFP_ATOMIC;
	else
		memory_flags = GFP_KERNEL;
	lun_info = mempool_alloc(phba->device_data_mem_pool, memory_flags);
	if (!lun_info)
		return NULL;
	INIT_LIST_HEAD(&lun_info->listentry);
	lun_info->rport_data  = NULL;
	memcpy(&lun_info->device_id.vport_wwpn, vport_wwpn,
	       sizeof(struct lpfc_name));
	memcpy(&lun_info->device_id.target_wwpn, target_wwpn,
	       sizeof(struct lpfc_name));
	lun_info->device_id.lun = lun;
	lun_info->oas_enabled = false;
	lun_info->priority = pri;
	lun_info->available = false;
	return lun_info;
}

/**
 * lpfc_delete_device_data - frees a device data structure for OAS
 * @phba: Pointer to host bus adapter structure.
 * @lun_info: Pointer to device data structure to free.
 *
 * This routine frees the previously allocated device data structure passed.
 *
 **/
void
lpfc_delete_device_data(struct lpfc_hba *phba,
			struct lpfc_device_data *lun_info)
{

	if (unlikely(!phba) || !lun_info  ||
	    !(phba->cfg_fof))
		return;

	if (!list_empty(&lun_info->listentry))
		list_del(&lun_info->listentry);
	mempool_free(lun_info, phba->device_data_mem_pool);
	return;
}

/**
 * __lpfc_get_device_data - returns the device data for the specified lun
 * @phba: Pointer to host bus adapter structure.
 * @list: Point to list to search.
 * @vport_wwpn: Pointer to vport's wwpn information
 * @target_wwpn: Pointer to target's wwpn information
 * @lun: Lun on target
 *
 * This routine searches the list passed for the specified lun's device data.
 * This function does not hold locks, it is the responsibility of the caller
 * to ensure the proper lock is held before calling the function.
 *
 * Return codes:
 *   NULL - Error
 *   Pointer to lpfc_device_data - Success
 **/
struct lpfc_device_data*
__lpfc_get_device_data(struct lpfc_hba *phba, struct list_head *list,
		       struct lpfc_name *vport_wwpn,
		       struct lpfc_name *target_wwpn, uint64_t lun)
{

	struct lpfc_device_data *lun_info;

	if (unlikely(!phba) || !list || !vport_wwpn || !target_wwpn ||
	    !phba->cfg_fof)
		return NULL;

	/* Check to see if the lun is already enabled for OAS. */

	list_for_each_entry(lun_info, list, listentry) {
		if ((memcmp(&lun_info->device_id.vport_wwpn, vport_wwpn,
			    sizeof(struct lpfc_name)) == 0) &&
		    (memcmp(&lun_info->device_id.target_wwpn, target_wwpn,
			    sizeof(struct lpfc_name)) == 0) &&
		    (lun_info->device_id.lun == lun))
			return lun_info;
	}

	return NULL;
}

/**
 * lpfc_find_next_oas_lun - searches for the next oas lun
 * @phba: Pointer to host bus adapter structure.
 * @vport_wwpn: Pointer to vport's wwpn information
 * @target_wwpn: Pointer to target's wwpn information
 * @starting_lun: Pointer to the lun to start searching for
 * @found_vport_wwpn: Pointer to the found lun's vport wwpn information
 * @found_target_wwpn: Pointer to the found lun's target wwpn information
 * @found_lun: Pointer to the found lun.
 * @found_lun_status: Pointer to status of the found lun.
 * @found_lun_pri: Pointer to priority of the found lun.
 *
 * This routine searches the luns list for the specified lun
 * or the first lun for the vport/target.  If the vport wwpn contains
 * a zero value then a specific vport is not specified. In this case
 * any vport which contains the lun will be considered a match.  If the
 * target wwpn contains a zero value then a specific target is not specified.
 * In this case any target which contains the lun will be considered a
 * match.  If the lun is found, the lun, vport wwpn, target wwpn and lun status
 * are returned.  The function will also return the next lun if available.
 * If the next lun is not found, starting_lun parameter will be set to
 * NO_MORE_OAS_LUN.
 *
 * Return codes:
 *   non-0 - Error
 *   0 - Success
 **/
bool
lpfc_find_next_oas_lun(struct lpfc_hba *phba, struct lpfc_name *vport_wwpn,
		       struct lpfc_name *target_wwpn, uint64_t *starting_lun,
		       struct lpfc_name *found_vport_wwpn,
		       struct lpfc_name *found_target_wwpn,
		       uint64_t *found_lun,
		       uint32_t *found_lun_status,
		       uint32_t *found_lun_pri)
{

	unsigned long flags;
	struct lpfc_device_data *lun_info;
	struct lpfc_device_id *device_id;
	uint64_t lun;
	bool found = false;

	if (unlikely(!phba) || !vport_wwpn || !target_wwpn ||
	    !starting_lun || !found_vport_wwpn ||
	    !found_target_wwpn || !found_lun || !found_lun_status ||
	    (*starting_lun == NO_MORE_OAS_LUN) ||
	    !phba->cfg_fof)
		return false;

	lun = *starting_lun;
	*found_lun = NO_MORE_OAS_LUN;
	*starting_lun = NO_MORE_OAS_LUN;

	/* Search for lun or the lun closet in value */

	spin_lock_irqsave(&phba->devicelock, flags);
	list_for_each_entry(lun_info, &phba->luns, listentry) {
		if (((wwn_to_u64(vport_wwpn->u.wwn) == 0) ||
		     (memcmp(&lun_info->device_id.vport_wwpn, vport_wwpn,
			    sizeof(struct lpfc_name)) == 0)) &&
		    ((wwn_to_u64(target_wwpn->u.wwn) == 0) ||
		     (memcmp(&lun_info->device_id.target_wwpn, target_wwpn,
			    sizeof(struct lpfc_name)) == 0)) &&
		    (lun_info->oas_enabled)) {
			device_id = &lun_info->device_id;
			if ((!found) &&
			    ((lun == FIND_FIRST_OAS_LUN) ||
			     (device_id->lun == lun))) {
				*found_lun = device_id->lun;
				memcpy(found_vport_wwpn,
				       &device_id->vport_wwpn,
				       sizeof(struct lpfc_name));
				memcpy(found_target_wwpn,
				       &device_id->target_wwpn,
				       sizeof(struct lpfc_name));
				if (lun_info->available)
					*found_lun_status =
						OAS_LUN_STATUS_EXISTS;
				else
					*found_lun_status = 0;
				*found_lun_pri = lun_info->priority;
				if (phba->cfg_oas_flags & OAS_FIND_ANY_VPORT)
					memset(vport_wwpn, 0x0,
					       sizeof(struct lpfc_name));
				if (phba->cfg_oas_flags & OAS_FIND_ANY_TARGET)
					memset(target_wwpn, 0x0,
					       sizeof(struct lpfc_name));
				found = true;
			} else if (found) {
				*starting_lun = device_id->lun;
				memcpy(vport_wwpn, &device_id->vport_wwpn,
				       sizeof(struct lpfc_name));
				memcpy(target_wwpn, &device_id->target_wwpn,
				       sizeof(struct lpfc_name));
				break;
			}
		}
	}
	spin_unlock_irqrestore(&phba->devicelock, flags);
	return found;
}

/**
 * lpfc_enable_oas_lun - enables a lun for OAS operations
 * @phba: Pointer to host bus adapter structure.
 * @vport_wwpn: Pointer to vport's wwpn information
 * @target_wwpn: Pointer to target's wwpn information
 * @lun: Lun
 * @pri: Priority
 *
 * This routine enables a lun for oas operations.  The routines does so by
 * doing the following :
 *
 *   1) Checks to see if the device data for the lun has been created.
 *   2) If found, sets the OAS enabled flag if not set and returns.
 *   3) Otherwise, creates a device data structure.
 *   4) If successfully created, indicates the device data is for an OAS lun,
 *   indicates the lun is not available and add to the list of luns.
 *
 * Return codes:
 *   false - Error
 *   true - Success
 **/
bool
lpfc_enable_oas_lun(struct lpfc_hba *phba, struct lpfc_name *vport_wwpn,
		    struct lpfc_name *target_wwpn, uint64_t lun, uint8_t pri)
{

	struct lpfc_device_data *lun_info;
	unsigned long flags;

	if (unlikely(!phba) || !vport_wwpn || !target_wwpn ||
	    !phba->cfg_fof)
		return false;

	spin_lock_irqsave(&phba->devicelock, flags);

	/* Check to see if the device data for the lun has been created */
	lun_info = __lpfc_get_device_data(phba, &phba->luns, vport_wwpn,
					  target_wwpn, lun);
	if (lun_info) {
		if (!lun_info->oas_enabled)
			lun_info->oas_enabled = true;
		lun_info->priority = pri;
		spin_unlock_irqrestore(&phba->devicelock, flags);
		return true;
	}

	/* Create an lun info structure and add to list of luns */
	lun_info = lpfc_create_device_data(phba, vport_wwpn, target_wwpn, lun,
					   pri, true);
	if (lun_info) {
		lun_info->oas_enabled = true;
		lun_info->priority = pri;
		lun_info->available = false;
		list_add_tail(&lun_info->listentry, &phba->luns);
		spin_unlock_irqrestore(&phba->devicelock, flags);
		return true;
	}
	spin_unlock_irqrestore(&phba->devicelock, flags);
	return false;
}

/**
 * lpfc_disable_oas_lun - disables a lun for OAS operations
 * @phba: Pointer to host bus adapter structure.
 * @vport_wwpn: Pointer to vport's wwpn information
 * @target_wwpn: Pointer to target's wwpn information
 * @lun: Lun
 * @pri: Priority
 *
 * This routine disables a lun for oas operations.  The routines does so by
 * doing the following :
 *
 *   1) Checks to see if the device data for the lun is created.
 *   2) If present, clears the flag indicating this lun is for OAS.
 *   3) If the lun is not available by the system, the device data is
 *   freed.
 *
 * Return codes:
 *   false - Error
 *   true - Success
 **/
bool
lpfc_disable_oas_lun(struct lpfc_hba *phba, struct lpfc_name *vport_wwpn,
		     struct lpfc_name *target_wwpn, uint64_t lun, uint8_t pri)
{

	struct lpfc_device_data *lun_info;
	unsigned long flags;

	if (unlikely(!phba) || !vport_wwpn || !target_wwpn ||
	    !phba->cfg_fof)
		return false;

	spin_lock_irqsave(&phba->devicelock, flags);

	/* Check to see if the lun is available. */
	lun_info = __lpfc_get_device_data(phba,
					  &phba->luns, vport_wwpn,
					  target_wwpn, lun);
	if (lun_info) {
		lun_info->oas_enabled = false;
		lun_info->priority = pri;
		if (!lun_info->available)
			lpfc_delete_device_data(phba, lun_info);
		spin_unlock_irqrestore(&phba->devicelock, flags);
		return true;
	}

	spin_unlock_irqrestore(&phba->devicelock, flags);
	return false;
}

static int
lpfc_no_command(struct Scsi_Host *shost, struct scsi_cmnd *cmnd)
{
	return SCSI_MLQUEUE_HOST_BUSY;
}

static int
lpfc_no_handler(struct scsi_cmnd *cmnd)
{
	return FAILED;
}

static int
lpfc_no_slave(struct scsi_device *sdev)
{
	return -ENODEV;
}

struct scsi_host_template lpfc_template_nvme = {
	.module			= THIS_MODULE,
	.name			= LPFC_DRIVER_NAME,
	.proc_name		= LPFC_DRIVER_NAME,
	.info			= lpfc_info,
	.queuecommand		= lpfc_no_command,
	.eh_abort_handler	= lpfc_no_handler,
	.eh_device_reset_handler = lpfc_no_handler,
	.eh_target_reset_handler = lpfc_no_handler,
	.eh_bus_reset_handler	= lpfc_no_handler,
	.eh_host_reset_handler  = lpfc_no_handler,
	.slave_alloc		= lpfc_no_slave,
	.slave_configure	= lpfc_no_slave,
	.scan_finished		= lpfc_scan_finished,
	.this_id		= -1,
	.sg_tablesize		= 1,
	.cmd_per_lun		= 1,
	.shost_attrs		= lpfc_hba_attrs,
	.max_sectors		= 0xFFFFFFFF,
	.vendor_id		= LPFC_NL_VENDOR_ID,
	.track_queue_depth	= 0,
};

struct scsi_host_template lpfc_template = {
	.module			= THIS_MODULE,
	.name			= LPFC_DRIVER_NAME,
	.proc_name		= LPFC_DRIVER_NAME,
	.info			= lpfc_info,
	.queuecommand		= lpfc_queuecommand,
	.eh_timed_out		= fc_eh_timed_out,
	.eh_should_retry_cmd    = fc_eh_should_retry_cmd,
	.eh_abort_handler	= lpfc_abort_handler,
	.eh_device_reset_handler = lpfc_device_reset_handler,
	.eh_target_reset_handler = lpfc_target_reset_handler,
	.eh_bus_reset_handler	= lpfc_bus_reset_handler,
	.eh_host_reset_handler  = lpfc_host_reset_handler,
	.slave_alloc		= lpfc_slave_alloc,
	.slave_configure	= lpfc_slave_configure,
	.slave_destroy		= lpfc_slave_destroy,
	.scan_finished		= lpfc_scan_finished,
	.this_id		= -1,
	.sg_tablesize		= LPFC_DEFAULT_SG_SEG_CNT,
	.cmd_per_lun		= LPFC_CMD_PER_LUN,
	.shost_attrs		= lpfc_hba_attrs,
	.max_sectors		= 0xFFFFFFFF,
	.vendor_id		= LPFC_NL_VENDOR_ID,
	.change_queue_depth	= scsi_change_queue_depth,
	.track_queue_depth	= 1,
};<|MERGE_RESOLUTION|>--- conflicted
+++ resolved
@@ -362,7 +362,7 @@
 			kfree(psb);
 			break;
 		}
-		psb->cur_iocbq.cmd_flag |= LPFC_IO_FCP;
+		psb->cur_iocbq.iocb_flag |= LPFC_IO_FCP;
 
 		psb->fcp_cmnd = psb->data;
 		psb->fcp_rsp = psb->data + sizeof(struct fcp_cmnd);
@@ -468,7 +468,7 @@
 		spin_lock(&qp->abts_io_buf_list_lock);
 		list_for_each_entry_safe(psb, next_psb,
 					 &qp->lpfc_abts_io_buf_list, list) {
-			if (psb->cur_iocbq.cmd_flag & LPFC_IO_NVME)
+			if (psb->cur_iocbq.iocb_flag & LPFC_IO_NVME)
 				continue;
 
 			if (psb->rdata && psb->rdata->pnode &&
@@ -524,7 +524,7 @@
 			list_del_init(&psb->list);
 			psb->flags &= ~LPFC_SBUF_XBUSY;
 			psb->status = IOSTAT_SUCCESS;
-			if (psb->cur_iocbq.cmd_flag & LPFC_IO_NVME) {
+			if (psb->cur_iocbq.iocb_flag & LPFC_IO_NVME) {
 				qp->abts_nvme_io_bufs--;
 				spin_unlock(&qp->abts_io_buf_list_lock);
 				spin_unlock_irqrestore(&phba->hbalock, iflag);
@@ -571,7 +571,7 @@
 				 * for command completion wake up the thread.
 				 */
 				spin_lock_irqsave(&psb->buf_lock, iflag);
-				psb->cur_iocbq.cmd_flag &=
+				psb->cur_iocbq.iocb_flag &=
 					~LPFC_DRIVER_ABORTED;
 				if (psb->waitq)
 					wake_up(psb->waitq);
@@ -593,13 +593,8 @@
 		for (i = 1; i <= phba->sli.last_iotag; i++) {
 			iocbq = phba->sli.iocbq_lookup[i];
 
-<<<<<<< HEAD
-			if (!(iocbq->cmd_flag & LPFC_IO_FCP) ||
-			    (iocbq->cmd_flag & LPFC_IO_LIBDFC))
-=======
 			if (!(iocbq->iocb_flag & LPFC_IO_FCP) ||
 			    (iocbq->iocb_flag & LPFC_IO_LIBDFC))
->>>>>>> ea6ea9fa
 				continue;
 			if (iocbq->sli4_xritag != xri)
 				continue;
@@ -700,7 +695,7 @@
 	/* Setup key fields in buffer that may have been changed
 	 * if other protocols used this buffer.
 	 */
-	lpfc_cmd->cur_iocbq.cmd_flag = LPFC_IO_FCP;
+	lpfc_cmd->cur_iocbq.iocb_flag = LPFC_IO_FCP;
 	lpfc_cmd->prot_seg_cnt = 0;
 	lpfc_cmd->seg_cnt = 0;
 	lpfc_cmd->timeout = 0;
@@ -788,7 +783,7 @@
 
 	spin_lock_irqsave(&phba->scsi_buf_list_put_lock, iflag);
 	psb->pCmd = NULL;
-	psb->cur_iocbq.cmd_flag = LPFC_IO_FCP;
+	psb->cur_iocbq.iocb_flag = LPFC_IO_FCP;
 	list_add_tail(&psb->list, &phba->lpfc_scsi_buf_list_put);
 	spin_unlock_irqrestore(&phba->scsi_buf_list_put_lock, iflag);
 }
@@ -936,7 +931,7 @@
 			physaddr = sg_dma_address(sgel);
 			if (phba->sli_rev == 3 &&
 			    !(phba->sli3_options & LPFC_SLI3_BG_ENABLED) &&
-			    !(iocbq->cmd_flag & DSS_SECURITY_OP) &&
+			    !(iocbq->iocb_flag & DSS_SECURITY_OP) &&
 			    nseg <= LPFC_EXT_DATA_BDE_COUNT) {
 				data_bde->tus.f.bdeFlags = BUFF_TYPE_BDE_64;
 				data_bde->tus.f.bdeSize = sg_dma_len(sgel);
@@ -964,7 +959,7 @@
 	 */
 	if (phba->sli_rev == 3 &&
 	    !(phba->sli3_options & LPFC_SLI3_BG_ENABLED) &&
-	    !(iocbq->cmd_flag & DSS_SECURITY_OP)) {
+	    !(iocbq->iocb_flag & DSS_SECURITY_OP)) {
 		if (num_bde > LPFC_EXT_DATA_BDE_COUNT) {
 			/*
 			 * The extended IOCB format can only fit 3 BDE or a BPL.
@@ -2947,58 +2942,154 @@
  * -1 - Internal error (bad profile, ...etc)
  */
 static int
-lpfc_parse_bg_err(struct lpfc_hba *phba, struct lpfc_io_buf *lpfc_cmd,
-		  struct lpfc_iocbq *pIocbOut)
+lpfc_sli4_parse_bg_err(struct lpfc_hba *phba, struct lpfc_io_buf *lpfc_cmd,
+		       struct lpfc_wcqe_complete *wcqe)
 {
 	struct scsi_cmnd *cmd = lpfc_cmd->pCmd;
-	struct sli3_bg_fields *bgf;
 	int ret = 0;
-	struct lpfc_wcqe_complete *wcqe;
-	u32 status;
+	u32 status = bf_get(lpfc_wcqe_c_status, wcqe);
 	u32 bghm = 0;
 	u32 bgstat = 0;
 	u64 failing_sector = 0;
 
-	if (phba->sli_rev == LPFC_SLI_REV4) {
-		wcqe = &pIocbOut->wcqe_cmpl;
-		status = bf_get(lpfc_wcqe_c_status, wcqe);
-
-		if (status == CQE_STATUS_DI_ERROR) {
-			/* Guard Check failed */
-			if (bf_get(lpfc_wcqe_c_bg_ge, wcqe))
-				bgstat |= BGS_GUARD_ERR_MASK;
-
-			/* AppTag Check failed */
-			if (bf_get(lpfc_wcqe_c_bg_ae, wcqe))
-				bgstat |= BGS_APPTAG_ERR_MASK;
-
-			/* RefTag Check failed */
-			if (bf_get(lpfc_wcqe_c_bg_re, wcqe))
-				bgstat |= BGS_REFTAG_ERR_MASK;
-
-			/* Check to see if there was any good data before the
-			 * error
-			 */
-			if (bf_get(lpfc_wcqe_c_bg_tdpv, wcqe)) {
-				bgstat |= BGS_HI_WATER_MARK_PRESENT_MASK;
-				bghm = wcqe->total_data_placed;
-			}
-
-			/*
-			 * Set ALL the error bits to indicate we don't know what
-			 * type of error it is.
-			 */
-			if (!bgstat)
-				bgstat |= (BGS_REFTAG_ERR_MASK |
-					   BGS_APPTAG_ERR_MASK |
-					   BGS_GUARD_ERR_MASK);
-		}
-
-	} else {
-		bgf = &pIocbOut->iocb.unsli3.sli3_bg;
-		bghm = bgf->bghm;
-		bgstat = bgf->bgstat;
-	}
+	if (status == CQE_STATUS_DI_ERROR) {
+		if (bf_get(lpfc_wcqe_c_bg_ge, wcqe)) /* Guard Check failed */
+			bgstat |= BGS_GUARD_ERR_MASK;
+		if (bf_get(lpfc_wcqe_c_bg_ae, wcqe)) /* AppTag Check failed */
+			bgstat |= BGS_APPTAG_ERR_MASK;
+		if (bf_get(lpfc_wcqe_c_bg_re, wcqe)) /* RefTag Check failed */
+			bgstat |= BGS_REFTAG_ERR_MASK;
+
+		/* Check to see if there was any good data before the error */
+		if (bf_get(lpfc_wcqe_c_bg_tdpv, wcqe)) {
+			bgstat |= BGS_HI_WATER_MARK_PRESENT_MASK;
+			bghm = wcqe->total_data_placed;
+		}
+
+		/*
+		 * Set ALL the error bits to indicate we don't know what
+		 * type of error it is.
+		 */
+		if (!bgstat)
+			bgstat |= (BGS_REFTAG_ERR_MASK | BGS_APPTAG_ERR_MASK |
+				BGS_GUARD_ERR_MASK);
+	}
+
+	if (lpfc_bgs_get_guard_err(bgstat)) {
+		ret = 1;
+
+		scsi_build_sense(cmd, 1, ILLEGAL_REQUEST, 0x10, 0x1);
+		set_host_byte(cmd, DID_ABORT);
+		phba->bg_guard_err_cnt++;
+		lpfc_printf_log(phba, KERN_WARNING, LOG_FCP | LOG_BG,
+				"9059 BLKGRD: Guard Tag error in cmd"
+				" 0x%x lba 0x%llx blk cnt 0x%x "
+				"bgstat=x%x bghm=x%x\n", cmd->cmnd[0],
+				(unsigned long long)scsi_get_lba(cmd),
+				scsi_logical_block_count(cmd), bgstat, bghm);
+	}
+
+	if (lpfc_bgs_get_reftag_err(bgstat)) {
+		ret = 1;
+
+		scsi_build_sense(cmd, 1, ILLEGAL_REQUEST, 0x10, 0x3);
+		set_host_byte(cmd, DID_ABORT);
+
+		phba->bg_reftag_err_cnt++;
+		lpfc_printf_log(phba, KERN_WARNING, LOG_FCP | LOG_BG,
+				"9060 BLKGRD: Ref Tag error in cmd"
+				" 0x%x lba 0x%llx blk cnt 0x%x "
+				"bgstat=x%x bghm=x%x\n", cmd->cmnd[0],
+				(unsigned long long)scsi_get_lba(cmd),
+				scsi_logical_block_count(cmd), bgstat, bghm);
+	}
+
+	if (lpfc_bgs_get_apptag_err(bgstat)) {
+		ret = 1;
+
+		scsi_build_sense(cmd, 1, ILLEGAL_REQUEST, 0x10, 0x2);
+		set_host_byte(cmd, DID_ABORT);
+
+		phba->bg_apptag_err_cnt++;
+		lpfc_printf_log(phba, KERN_WARNING, LOG_FCP | LOG_BG,
+				"9062 BLKGRD: App Tag error in cmd"
+				" 0x%x lba 0x%llx blk cnt 0x%x "
+				"bgstat=x%x bghm=x%x\n", cmd->cmnd[0],
+				(unsigned long long)scsi_get_lba(cmd),
+				scsi_logical_block_count(cmd), bgstat, bghm);
+	}
+
+	if (lpfc_bgs_get_hi_water_mark_present(bgstat)) {
+		/*
+		 * setup sense data descriptor 0 per SPC-4 as an information
+		 * field, and put the failing LBA in it.
+		 * This code assumes there was also a guard/app/ref tag error
+		 * indication.
+		 */
+		cmd->sense_buffer[7] = 0xc;   /* Additional sense length */
+		cmd->sense_buffer[8] = 0;     /* Information descriptor type */
+		cmd->sense_buffer[9] = 0xa;   /* Additional descriptor length */
+		cmd->sense_buffer[10] = 0x80; /* Validity bit */
+
+		/* bghm is a "on the wire" FC frame based count */
+		switch (scsi_get_prot_op(cmd)) {
+		case SCSI_PROT_READ_INSERT:
+		case SCSI_PROT_WRITE_STRIP:
+			bghm /= cmd->device->sector_size;
+			break;
+		case SCSI_PROT_READ_STRIP:
+		case SCSI_PROT_WRITE_INSERT:
+		case SCSI_PROT_READ_PASS:
+		case SCSI_PROT_WRITE_PASS:
+			bghm /= (cmd->device->sector_size +
+				sizeof(struct scsi_dif_tuple));
+			break;
+		}
+
+		failing_sector = scsi_get_lba(cmd);
+		failing_sector += bghm;
+
+		/* Descriptor Information */
+		put_unaligned_be64(failing_sector, &cmd->sense_buffer[12]);
+	}
+
+	if (!ret) {
+		/* No error was reported - problem in FW? */
+		lpfc_printf_log(phba, KERN_WARNING, LOG_FCP | LOG_BG,
+				"9068 BLKGRD: Unknown error in cmd"
+				" 0x%x lba 0x%llx blk cnt 0x%x "
+				"bgstat=x%x bghm=x%x\n", cmd->cmnd[0],
+				(unsigned long long)scsi_get_lba(cmd),
+				scsi_logical_block_count(cmd), bgstat, bghm);
+
+		/* Calculate what type of error it was */
+		lpfc_calc_bg_err(phba, lpfc_cmd);
+	}
+	return ret;
+}
+
+/*
+ * This function checks for BlockGuard errors detected by
+ * the HBA.  In case of errors, the ASC/ASCQ fields in the
+ * sense buffer will be set accordingly, paired with
+ * ILLEGAL_REQUEST to signal to the kernel that the HBA
+ * detected corruption.
+ *
+ * Returns:
+ *  0 - No error found
+ *  1 - BlockGuard error found
+ * -1 - Internal error (bad profile, ...etc)
+ */
+static int
+lpfc_parse_bg_err(struct lpfc_hba *phba, struct lpfc_io_buf *lpfc_cmd,
+		  struct lpfc_iocbq *pIocbOut)
+{
+	struct scsi_cmnd *cmd = lpfc_cmd->pCmd;
+	struct sli3_bg_fields *bgf = &pIocbOut->iocb.unsli3.sli3_bg;
+	int ret = 0;
+	uint32_t bghm = bgf->bghm;
+	uint32_t bgstat = bgf->bgstat;
+	uint64_t failing_sector = 0;
 
 	if (lpfc_bgs_get_invalid_prof(bgstat)) {
 		cmd->result = DID_ERROR << 16;
@@ -3026,6 +3117,7 @@
 
 	if (lpfc_bgs_get_guard_err(bgstat)) {
 		ret = 1;
+
 		scsi_build_sense(cmd, 1, ILLEGAL_REQUEST, 0x10, 0x1);
 		set_host_byte(cmd, DID_ABORT);
 		phba->bg_guard_err_cnt++;
@@ -3039,8 +3131,10 @@
 
 	if (lpfc_bgs_get_reftag_err(bgstat)) {
 		ret = 1;
+
 		scsi_build_sense(cmd, 1, ILLEGAL_REQUEST, 0x10, 0x3);
 		set_host_byte(cmd, DID_ABORT);
+
 		phba->bg_reftag_err_cnt++;
 		lpfc_printf_log(phba, KERN_WARNING, LOG_FCP | LOG_BG,
 				"9056 BLKGRD: Ref Tag error in cmd "
@@ -3052,8 +3146,10 @@
 
 	if (lpfc_bgs_get_apptag_err(bgstat)) {
 		ret = 1;
+
 		scsi_build_sense(cmd, 1, ILLEGAL_REQUEST, 0x10, 0x2);
 		set_host_byte(cmd, DID_ABORT);
+
 		phba->bg_apptag_err_cnt++;
 		lpfc_printf_log(phba, KERN_WARNING, LOG_FCP | LOG_BG,
 				"9061 BLKGRD: App Tag error in cmd "
@@ -3338,7 +3434,7 @@
 	 */
 	if ((phba->cfg_fof) && ((struct lpfc_device_data *)
 		scsi_cmnd->device->hostdata)->oas_enabled) {
-		lpfc_cmd->cur_iocbq.cmd_flag |= (LPFC_IO_OAS | LPFC_IO_FOF);
+		lpfc_cmd->cur_iocbq.iocb_flag |= (LPFC_IO_OAS | LPFC_IO_FOF);
 		lpfc_cmd->cur_iocbq.priority = ((struct lpfc_device_data *)
 			scsi_cmnd->device->hostdata)->priority;
 
@@ -3495,15 +3591,15 @@
 	switch (scsi_get_prot_op(scsi_cmnd)) {
 	case SCSI_PROT_WRITE_STRIP:
 	case SCSI_PROT_READ_STRIP:
-		lpfc_cmd->cur_iocbq.cmd_flag |= LPFC_IO_DIF_STRIP;
+		lpfc_cmd->cur_iocbq.iocb_flag |= LPFC_IO_DIF_STRIP;
 		break;
 	case SCSI_PROT_WRITE_INSERT:
 	case SCSI_PROT_READ_INSERT:
-		lpfc_cmd->cur_iocbq.cmd_flag |= LPFC_IO_DIF_INSERT;
+		lpfc_cmd->cur_iocbq.iocb_flag |= LPFC_IO_DIF_INSERT;
 		break;
 	case SCSI_PROT_WRITE_PASS:
 	case SCSI_PROT_READ_PASS:
-		lpfc_cmd->cur_iocbq.cmd_flag |= LPFC_IO_DIF_PASS;
+		lpfc_cmd->cur_iocbq.iocb_flag |= LPFC_IO_DIF_PASS;
 		break;
 	}
 
@@ -3534,7 +3630,7 @@
 	 */
 	if ((phba->cfg_fof) && ((struct lpfc_device_data *)
 		scsi_cmnd->device->hostdata)->oas_enabled) {
-		lpfc_cmd->cur_iocbq.cmd_flag |= (LPFC_IO_OAS | LPFC_IO_FOF);
+		lpfc_cmd->cur_iocbq.iocb_flag |= (LPFC_IO_OAS | LPFC_IO_FOF);
 
 		/* Word 10 */
 		bf_set(wqe_oas, &wqe->generic.wqe_com, 1);
@@ -3544,14 +3640,14 @@
 	}
 
 	/* Word 7. DIF Flags */
-	if (lpfc_cmd->cur_iocbq.cmd_flag & LPFC_IO_DIF_PASS)
+	if (lpfc_cmd->cur_iocbq.iocb_flag & LPFC_IO_DIF_PASS)
 		bf_set(wqe_dif, &wqe->generic.wqe_com, LPFC_WQE_DIF_PASSTHRU);
-	else if (lpfc_cmd->cur_iocbq.cmd_flag & LPFC_IO_DIF_STRIP)
+	else if (lpfc_cmd->cur_iocbq.iocb_flag & LPFC_IO_DIF_STRIP)
 		bf_set(wqe_dif, &wqe->generic.wqe_com, LPFC_WQE_DIF_STRIP);
-	else if (lpfc_cmd->cur_iocbq.cmd_flag & LPFC_IO_DIF_INSERT)
+	else if (lpfc_cmd->cur_iocbq.iocb_flag & LPFC_IO_DIF_INSERT)
 		bf_set(wqe_dif, &wqe->generic.wqe_com, LPFC_WQE_DIF_INSERT);
 
-	lpfc_cmd->cur_iocbq.cmd_flag &= ~(LPFC_IO_DIF_PASS |
+	lpfc_cmd->cur_iocbq.iocb_flag &= ~(LPFC_IO_DIF_PASS |
 				 LPFC_IO_DIF_STRIP | LPFC_IO_DIF_INSERT);
 
 	return 0;
@@ -4076,7 +4172,7 @@
  * lpfc_fcp_io_cmd_wqe_cmpl - Complete a FCP IO
  * @phba: The hba for which this call is being executed.
  * @pwqeIn: The command WQE for the scsi cmnd.
- * @pwqeOut: Pointer to driver response WQE object.
+ * @wcqe: Pointer to driver response CQE object.
  *
  * This routine assigns scsi command result by looking into response WQE
  * status field appropriately. This routine handles QUEUE FULL condition as
@@ -4084,11 +4180,10 @@
  **/
 static void
 lpfc_fcp_io_cmd_wqe_cmpl(struct lpfc_hba *phba, struct lpfc_iocbq *pwqeIn,
-			 struct lpfc_iocbq *pwqeOut)
+			 struct lpfc_wcqe_complete *wcqe)
 {
 	struct lpfc_io_buf *lpfc_cmd =
 		(struct lpfc_io_buf *)pwqeIn->context1;
-	struct lpfc_wcqe_complete *wcqe = &pwqeOut->wcqe_cmpl;
 	struct lpfc_vport *vport = pwqeIn->vport;
 	struct lpfc_rport_data *rdata;
 	struct lpfc_nodelist *ndlp;
@@ -4098,6 +4193,7 @@
 	struct Scsi_Host *shost;
 	u32 logit = LOG_FCP;
 	u32 status, idx;
+	unsigned long iflags = 0;
 	u32 lat;
 	u8 wait_xb_clr = 0;
 
@@ -4112,16 +4208,30 @@
 	rdata = lpfc_cmd->rdata;
 	ndlp = rdata->pnode;
 
+	if (bf_get(lpfc_wcqe_c_xb, wcqe)) {
+		/* TOREMOVE - currently this flag is checked during
+		 * the release of lpfc_iocbq. Remove once we move
+		 * to lpfc_wqe_job construct.
+		 *
+		 * This needs to be done outside buf_lock
+		 */
+		spin_lock_irqsave(&phba->hbalock, iflags);
+		lpfc_cmd->cur_iocbq.iocb_flag |= LPFC_EXCHANGE_BUSY;
+		spin_unlock_irqrestore(&phba->hbalock, iflags);
+	}
+
+	/* Guard against abort handler being called at same time */
+	spin_lock(&lpfc_cmd->buf_lock);
+
 	/* Sanity check on return of outstanding command */
 	cmd = lpfc_cmd->pCmd;
 	if (!cmd) {
 		lpfc_printf_vlog(vport, KERN_ERR, LOG_TRACE_EVENT,
 				 "9042 I/O completion: Not an active IO\n");
+		spin_unlock(&lpfc_cmd->buf_lock);
 		lpfc_release_scsi_buf(phba, lpfc_cmd);
 		return;
 	}
-	/* Guard against abort handler being called at same time */
-	spin_lock(&lpfc_cmd->buf_lock);
 	idx = lpfc_cmd->cur_iocbq.hba_wqidx;
 	if (phba->sli4_hba.hdwq)
 		phba->sli4_hba.hdwq[idx].scsi_cstat.io_cmpls++;
@@ -4295,14 +4405,12 @@
 				 * This is a response for a BG enabled
 				 * cmd. Parse BG error
 				 */
-				lpfc_parse_bg_err(phba, lpfc_cmd, pwqeOut);
+				lpfc_sli4_parse_bg_err(phba, lpfc_cmd,
+						       wcqe);
 				break;
-			} else {
-				lpfc_printf_vlog(vport, KERN_WARNING,
-						 LOG_BG,
-						 "9040 non-zero BGSTAT "
-						 "on unprotected cmd\n");
 			}
+			lpfc_printf_vlog(vport, KERN_WARNING, LOG_BG,
+				 "9040 non-zero BGSTAT on unprotected cmd\n");
 		}
 		lpfc_printf_vlog(vport, KERN_WARNING, logit,
 				 "9036 Local Reject FCP cmd x%x failed"
@@ -4399,7 +4507,7 @@
 	 * wake up the thread.
 	 */
 	spin_lock(&lpfc_cmd->buf_lock);
-	lpfc_cmd->cur_iocbq.cmd_flag &= ~LPFC_DRIVER_ABORTED;
+	lpfc_cmd->cur_iocbq.iocb_flag &= ~LPFC_DRIVER_ABORTED;
 	if (lpfc_cmd->waitq)
 		wake_up(lpfc_cmd->waitq);
 	spin_unlock(&lpfc_cmd->buf_lock);
@@ -4459,7 +4567,7 @@
 	lpfc_cmd->status = pIocbOut->iocb.ulpStatus;
 	/* pick up SLI4 exchange busy status from HBA */
 	lpfc_cmd->flags &= ~LPFC_SBUF_XBUSY;
-	if (pIocbOut->cmd_flag & LPFC_EXCHANGE_BUSY)
+	if (pIocbOut->iocb_flag & LPFC_EXCHANGE_BUSY)
 		lpfc_cmd->flags |= LPFC_SBUF_XBUSY;
 
 #ifdef CONFIG_SCSI_LPFC_DEBUG_FS
@@ -4668,7 +4776,7 @@
 	 * wake up the thread.
 	 */
 	spin_lock(&lpfc_cmd->buf_lock);
-	lpfc_cmd->cur_iocbq.cmd_flag &= ~LPFC_DRIVER_ABORTED;
+	lpfc_cmd->cur_iocbq.iocb_flag &= ~LPFC_DRIVER_ABORTED;
 	if (lpfc_cmd->waitq)
 		wake_up(lpfc_cmd->waitq);
 	spin_unlock(&lpfc_cmd->buf_lock);
@@ -4746,8 +4854,8 @@
 
 	piocbq->iocb.ulpClass = (pnode->nlp_fcp_info & 0x0f);
 	piocbq->context1  = lpfc_cmd;
-	if (!piocbq->cmd_cmpl)
-		piocbq->cmd_cmpl = lpfc_scsi_cmd_iocb_cmpl;
+	if (!piocbq->iocb_cmpl)
+		piocbq->iocb_cmpl = lpfc_scsi_cmd_iocb_cmpl;
 	piocbq->iocb.ulpTimeout = tmo;
 	piocbq->vport = vport;
 	return 0;
@@ -4860,7 +4968,7 @@
 	pwqeq->vport = vport;
 	pwqeq->context1 = lpfc_cmd;
 	pwqeq->hba_wqidx = lpfc_cmd->hdwq_no;
-	pwqeq->cmd_cmpl = lpfc_fcp_io_cmd_wqe_cmpl;
+	pwqeq->wqe_cmpl = lpfc_fcp_io_cmd_wqe_cmpl;
 
 	return 0;
 }
@@ -4907,7 +5015,7 @@
 }
 
 /**
- * lpfc_scsi_prep_task_mgmt_cmd_s3 - Convert SLI3 scsi TM cmd to FCP info unit
+ * lpfc_scsi_prep_task_mgmt_cmd - Convert SLI3 scsi TM cmd to FCP info unit
  * @vport: The virtual port for which this call is being executed.
  * @lpfc_cmd: Pointer to lpfc_io_buf data structure.
  * @lun: Logical unit number.
@@ -4921,9 +5029,10 @@
  *   1 - Success
  **/
 static int
-lpfc_scsi_prep_task_mgmt_cmd_s3(struct lpfc_vport *vport,
-				struct lpfc_io_buf *lpfc_cmd,
-				u64 lun, u8 task_mgmt_cmd)
+lpfc_scsi_prep_task_mgmt_cmd(struct lpfc_vport *vport,
+			     struct lpfc_io_buf *lpfc_cmd,
+			     uint64_t lun,
+			     uint8_t task_mgmt_cmd)
 {
 	struct lpfc_iocbq *piocbq;
 	IOCB_t *piocb;
@@ -4944,10 +5053,15 @@
 	memset(fcp_cmnd, 0, sizeof(struct fcp_cmnd));
 	int_to_scsilun(lun, &fcp_cmnd->fcp_lun);
 	fcp_cmnd->fcpCntl2 = task_mgmt_cmd;
-	if (!(vport->phba->sli3_options & LPFC_SLI3_BG_ENABLED))
+	if (vport->phba->sli_rev == 3 &&
+	    !(vport->phba->sli3_options & LPFC_SLI3_BG_ENABLED))
 		lpfc_fcpcmd_to_iocb(piocb->unsli3.fcp_ext.icd, fcp_cmnd);
 	piocb->ulpCommand = CMD_FCP_ICMND64_CR;
 	piocb->ulpContext = ndlp->nlp_rpi;
+	if (vport->phba->sli_rev == LPFC_SLI_REV4) {
+		piocb->ulpContext =
+		  vport->phba->sli4_hba.rpi_ids[ndlp->nlp_rpi];
+	}
 	piocb->ulpFCP2Rcvy = (ndlp->nlp_fcp_info & NLP_FCP_2_DEVICE) ? 1 : 0;
 	piocb->ulpClass = (ndlp->nlp_fcp_info & 0x0f);
 	piocb->ulpPU = 0;
@@ -4963,79 +5077,8 @@
 	} else
 		piocb->ulpTimeout = lpfc_cmd->timeout;
 
-	return 1;
-}
-
-/**
- * lpfc_scsi_prep_task_mgmt_cmd_s4 - Convert SLI4 scsi TM cmd to FCP info unit
- * @vport: The virtual port for which this call is being executed.
- * @lpfc_cmd: Pointer to lpfc_io_buf data structure.
- * @lun: Logical unit number.
- * @task_mgmt_cmd: SCSI task management command.
- *
- * This routine creates FCP information unit corresponding to @task_mgmt_cmd
- * for device with SLI-4 interface spec.
- *
- * Return codes:
- *   0 - Error
- *   1 - Success
- **/
-static int
-lpfc_scsi_prep_task_mgmt_cmd_s4(struct lpfc_vport *vport,
-				struct lpfc_io_buf *lpfc_cmd,
-				u64 lun, u8 task_mgmt_cmd)
-{
-	struct lpfc_iocbq *pwqeq = &lpfc_cmd->cur_iocbq;
-	union lpfc_wqe128 *wqe = &pwqeq->wqe;
-	struct fcp_cmnd *fcp_cmnd;
-	struct lpfc_rport_data *rdata = lpfc_cmd->rdata;
-	struct lpfc_nodelist *ndlp = rdata->pnode;
-
-	if (!ndlp || ndlp->nlp_state != NLP_STE_MAPPED_NODE)
-		return 0;
-
-	pwqeq->vport = vport;
-	/* Initialize 64 bytes only */
-	memset(wqe, 0, sizeof(union lpfc_wqe128));
-
-	/* From the icmnd template, initialize words 4 - 11 */
-	memcpy(&wqe->words[4], &lpfc_icmnd_cmd_template.words[4],
-	       sizeof(uint32_t) * 8);
-
-	fcp_cmnd = lpfc_cmd->fcp_cmnd;
-	/* Clear out any old data in the FCP command area */
-	memset(fcp_cmnd, 0, sizeof(struct fcp_cmnd));
-	int_to_scsilun(lun, &fcp_cmnd->fcp_lun);
-	fcp_cmnd->fcpCntl3 = 0;
-	fcp_cmnd->fcpCntl2 = task_mgmt_cmd;
-
-	bf_set(payload_offset_len, &wqe->fcp_icmd,
-	       sizeof(struct fcp_cmnd) + sizeof(struct fcp_rsp));
-	bf_set(cmd_buff_len, &wqe->fcp_icmd, 0);
-	bf_set(wqe_ctxt_tag, &wqe->generic.wqe_com,  /* ulpContext */
-	       vport->phba->sli4_hba.rpi_ids[ndlp->nlp_rpi]);
-	bf_set(wqe_erp, &wqe->fcp_icmd.wqe_com,
-	       ((ndlp->nlp_fcp_info & NLP_FCP_2_DEVICE) ? 1 : 0));
-	bf_set(wqe_class, &wqe->fcp_icmd.wqe_com,
-	       (ndlp->nlp_fcp_info & 0x0f));
-
-	/* ulpTimeout is only one byte */
-	if (lpfc_cmd->timeout > 0xff) {
-		/*
-		 * Do not timeout the command at the firmware level.
-		 * The driver will provide the timeout mechanism.
-		 */
-		bf_set(wqe_tmo, &wqe->fcp_icmd.wqe_com, 0);
-	} else {
-		bf_set(wqe_tmo, &wqe->fcp_icmd.wqe_com, lpfc_cmd->timeout);
-	}
-
-	lpfc_prep_embed_io(vport->phba, lpfc_cmd);
-	bf_set(wqe_xri_tag, &wqe->generic.wqe_com, pwqeq->sli4_xritag);
-	wqe->generic.wqe_com.abort_tag = pwqeq->iotag;
-	bf_set(wqe_reqtag, &wqe->generic.wqe_com, pwqeq->iotag);
-
-	lpfc_sli4_set_rsp_sgl_last(vport->phba, lpfc_cmd);
+	if (vport->phba->sli_rev == LPFC_SLI_REV4)
+		lpfc_sli4_set_rsp_sgl_last(vport->phba, lpfc_cmd);
 
 	return 1;
 }
@@ -5062,8 +5105,6 @@
 		phba->lpfc_release_scsi_buf = lpfc_release_scsi_buf_s3;
 		phba->lpfc_get_scsi_buf = lpfc_get_scsi_buf_s3;
 		phba->lpfc_scsi_prep_cmnd_buf = lpfc_scsi_prep_cmnd_buf_s3;
-		phba->lpfc_scsi_prep_task_mgmt_cmd =
-					lpfc_scsi_prep_task_mgmt_cmd_s3;
 		break;
 	case LPFC_PCI_DEV_OC:
 		phba->lpfc_scsi_prep_dma_buf = lpfc_scsi_prep_dma_buf_s4;
@@ -5071,8 +5112,6 @@
 		phba->lpfc_release_scsi_buf = lpfc_release_scsi_buf_s4;
 		phba->lpfc_get_scsi_buf = lpfc_get_scsi_buf_s4;
 		phba->lpfc_scsi_prep_cmnd_buf = lpfc_scsi_prep_cmnd_buf_s4;
-		phba->lpfc_scsi_prep_task_mgmt_cmd =
-					lpfc_scsi_prep_task_mgmt_cmd_s4;
 		break;
 	default:
 		lpfc_printf_log(phba, KERN_ERR, LOG_TRACE_EVENT,
@@ -5551,7 +5590,6 @@
 {
 	struct lpfc_vport *vport = (struct lpfc_vport *) shost->hostdata;
 	struct lpfc_hba   *phba = vport->phba;
-	struct lpfc_iocbq *cur_iocbq = NULL;
 	struct lpfc_rport_data *rdata;
 	struct lpfc_nodelist *ndlp;
 	struct lpfc_io_buf *lpfc_cmd;
@@ -5645,7 +5683,6 @@
 	}
 	lpfc_cmd->rx_cmd_start = start;
 
-	cur_iocbq = &lpfc_cmd->cur_iocbq;
 	/*
 	 * Store the midlayer's command structure for the completion phase
 	 * and complete the command initialization.
@@ -5653,7 +5690,7 @@
 	lpfc_cmd->pCmd  = cmnd;
 	lpfc_cmd->rdata = rdata;
 	lpfc_cmd->ndlp = ndlp;
-	cur_iocbq->cmd_cmpl = NULL;
+	lpfc_cmd->cur_iocbq.iocb_cmpl = NULL;
 	cmnd->host_scribble = (unsigned char *)lpfc_cmd;
 
 	err = lpfc_scsi_prep_cmnd(vport, lpfc_cmd, ndlp);
@@ -5695,6 +5732,7 @@
 		goto out_host_busy_free_buf;
 	}
 
+
 	/* check the necessary and sufficient condition to support VMID */
 	if (lpfc_is_vmid_enabled(phba) &&
 	    (ndlp->vmid_support ||
@@ -5707,9 +5745,9 @@
 		if (uuid) {
 			err = lpfc_vmid_get_appid(vport, uuid, cmnd,
 				(union lpfc_vmid_io_tag *)
-					&cur_iocbq->vmid_tag);
+					&lpfc_cmd->cur_iocbq.vmid_tag);
 			if (!err)
-				cur_iocbq->cmd_flag |= LPFC_IO_VMID;
+				lpfc_cmd->cur_iocbq.iocb_flag |= LPFC_IO_VMID;
 		}
 	}
 
@@ -5718,7 +5756,8 @@
 		this_cpu_inc(phba->sli4_hba.c_stat->xmt_io);
 #endif
 	/* Issue I/O to adapter */
-	err = lpfc_sli_issue_fcp_io(phba, LPFC_FCP_RING, cur_iocbq,
+	err = lpfc_sli_issue_fcp_io(phba, LPFC_FCP_RING,
+				    &lpfc_cmd->cur_iocbq,
 				    SLI_IOCB_RET_IOCB);
 #ifdef CONFIG_SCSI_LPFC_DEBUG_FS
 	if (start) {
@@ -5731,25 +5770,25 @@
 #endif
 	if (err) {
 		lpfc_printf_vlog(vport, KERN_INFO, LOG_FCP,
-				 "3376 FCP could not issue iocb err %x "
-				 "FCP cmd x%x <%d/%llu> "
-				 "sid: x%x did: x%x oxid: x%x "
-				 "Data: x%x x%x x%x x%x\n",
-				 err, cmnd->cmnd[0],
-				 cmnd->device ? cmnd->device->id : 0xffff,
-				 cmnd->device ? cmnd->device->lun : (u64)-1,
-				 vport->fc_myDID, ndlp->nlp_DID,
-				 phba->sli_rev == LPFC_SLI_REV4 ?
-				 cur_iocbq->sli4_xritag : 0xffff,
-				 phba->sli_rev == LPFC_SLI_REV4 ?
-				 phba->sli4_hba.rpi_ids[ndlp->nlp_rpi] :
-				 cur_iocbq->iocb.ulpContext,
-				 cur_iocbq->iotag,
-				 phba->sli_rev == LPFC_SLI_REV4 ?
-				 bf_get(wqe_tmo,
-					&cur_iocbq->wqe.generic.wqe_com) :
-				 cur_iocbq->iocb.ulpTimeout,
-				 (uint32_t)(scsi_cmd_to_rq(cmnd)->timeout / 1000));
+				   "3376 FCP could not issue IOCB err %x "
+				   "FCP cmd x%x <%d/%llu> "
+				   "sid: x%x did: x%x oxid: x%x "
+				   "Data: x%x x%x x%x x%x\n",
+				   err, cmnd->cmnd[0],
+				   cmnd->device ? cmnd->device->id : 0xffff,
+				   cmnd->device ? cmnd->device->lun : (u64)-1,
+				   vport->fc_myDID, ndlp->nlp_DID,
+				   phba->sli_rev == LPFC_SLI_REV4 ?
+				   lpfc_cmd->cur_iocbq.sli4_xritag : 0xffff,
+				   phba->sli_rev == LPFC_SLI_REV4 ?
+				   phba->sli4_hba.rpi_ids[ndlp->nlp_rpi] :
+				   lpfc_cmd->cur_iocbq.iocb.ulpContext,
+				   lpfc_cmd->cur_iocbq.iotag,
+				   phba->sli_rev == LPFC_SLI_REV4 ?
+				   bf_get(wqe_tmo,
+				   &lpfc_cmd->cur_iocbq.wqe.generic.wqe_com) :
+				   lpfc_cmd->cur_iocbq.iocb.ulpTimeout,
+				   (uint32_t)(scsi_cmd_to_rq(cmnd)->timeout / 1000));
 
 		goto out_host_busy_free_buf;
 	}
@@ -5895,7 +5934,7 @@
 		spin_lock(&pring_s4->ring_lock);
 	}
 	/* the command is in process of being cancelled */
-	if (!(iocb->cmd_flag & LPFC_IO_ON_TXCMPLQ)) {
+	if (!(iocb->iocb_flag & LPFC_IO_ON_TXCMPLQ)) {
 		lpfc_printf_vlog(vport, KERN_WARNING, LOG_FCP,
 			"3169 SCSI Layer abort requested I/O has been "
 			"cancelled by LLD.\n");
@@ -5918,7 +5957,7 @@
 	BUG_ON(iocb->context1 != lpfc_cmd);
 
 	/* abort issued in recovery is still in progress */
-	if (iocb->cmd_flag & LPFC_DRIVER_ABORTED) {
+	if (iocb->iocb_flag & LPFC_DRIVER_ABORTED) {
 		lpfc_printf_vlog(vport, KERN_WARNING, LOG_FCP,
 			 "3389 SCSI Layer I/O Abort Request is pending\n");
 		if (phba->sli_rev == LPFC_SLI_REV4)
@@ -5959,7 +5998,7 @@
 
 wait_for_cmpl:
 	/*
-	 * cmd_flag is set to LPFC_DRIVER_ABORTED before we wait
+	 * iocb_flag is set to LPFC_DRIVER_ABORTED before we wait
 	 * for abort to complete.
 	 */
 	wait_event_timeout(waitq,
@@ -6126,7 +6165,7 @@
 		return FAILED;
 	pnode = rdata->pnode;
 
-	lpfc_cmd = lpfc_get_scsi_buf(phba, rdata->pnode, NULL);
+	lpfc_cmd = lpfc_get_scsi_buf(phba, pnode, NULL);
 	if (lpfc_cmd == NULL)
 		return FAILED;
 	lpfc_cmd->timeout = phba->cfg_task_mgmt_tmo;
@@ -6134,8 +6173,8 @@
 	lpfc_cmd->pCmd = cmnd;
 	lpfc_cmd->ndlp = pnode;
 
-	status = phba->lpfc_scsi_prep_task_mgmt_cmd(vport, lpfc_cmd, lun_id,
-						    task_mgmt_cmd);
+	status = lpfc_scsi_prep_task_mgmt_cmd(vport, lpfc_cmd, lun_id,
+					   task_mgmt_cmd);
 	if (!status) {
 		lpfc_release_scsi_buf(phba, lpfc_cmd);
 		return FAILED;
@@ -6147,41 +6186,38 @@
 		lpfc_release_scsi_buf(phba, lpfc_cmd);
 		return FAILED;
 	}
-	iocbq->cmd_cmpl = lpfc_tskmgmt_def_cmpl;
-	iocbq->vport = vport;
+	iocbq->iocb_cmpl = lpfc_tskmgmt_def_cmpl;
 
 	lpfc_printf_vlog(vport, KERN_INFO, LOG_FCP,
 			 "0702 Issue %s to TGT %d LUN %llu "
 			 "rpi x%x nlp_flag x%x Data: x%x x%x\n",
 			 lpfc_taskmgmt_name(task_mgmt_cmd), tgt_id, lun_id,
 			 pnode->nlp_rpi, pnode->nlp_flag, iocbq->sli4_xritag,
-			 iocbq->cmd_flag);
+			 iocbq->iocb_flag);
 
 	status = lpfc_sli_issue_iocb_wait(phba, LPFC_FCP_RING,
 					  iocbq, iocbqrsp, lpfc_cmd->timeout);
 	if ((status != IOCB_SUCCESS) ||
-	    (get_job_ulpstatus(phba, iocbqrsp) != IOSTAT_SUCCESS)) {
+	    (iocbqrsp->iocb.ulpStatus != IOSTAT_SUCCESS)) {
 		if (status != IOCB_SUCCESS ||
-		    get_job_ulpstatus(phba, iocbqrsp) != IOSTAT_FCP_RSP_ERROR)
+		    iocbqrsp->iocb.ulpStatus != IOSTAT_FCP_RSP_ERROR)
 			lpfc_printf_vlog(vport, KERN_ERR, LOG_TRACE_EVENT,
 					 "0727 TMF %s to TGT %d LUN %llu "
-					 "failed (%d, %d) cmd_flag x%x\n",
+					 "failed (%d, %d) iocb_flag x%x\n",
 					 lpfc_taskmgmt_name(task_mgmt_cmd),
 					 tgt_id, lun_id,
-					 get_job_ulpstatus(phba, iocbqrsp),
-					 get_job_word4(phba, iocbqrsp),
-					 iocbq->cmd_flag);
+					 iocbqrsp->iocb.ulpStatus,
+					 iocbqrsp->iocb.un.ulpWord[4],
+					 iocbq->iocb_flag);
 		/* if ulpStatus != IOCB_SUCCESS, then status == IOCB_SUCCESS */
 		if (status == IOCB_SUCCESS) {
-			if (get_job_ulpstatus(phba, iocbqrsp) ==
-			    IOSTAT_FCP_RSP_ERROR)
+			if (iocbqrsp->iocb.ulpStatus == IOSTAT_FCP_RSP_ERROR)
 				/* Something in the FCP_RSP was invalid.
 				 * Check conditions */
 				ret = lpfc_check_fcp_rsp(vport, lpfc_cmd);
 			else
 				ret = FAILED;
-		} else if ((status == IOCB_TIMEDOUT) ||
-			   (status == IOCB_ABORTED)) {
+		} else if (status == IOCB_TIMEDOUT) {
 			ret = TIMEOUT_ERROR;
 		} else {
 			ret = FAILED;
@@ -6191,7 +6227,7 @@
 
 	lpfc_sli_release_iocbq(phba, iocbqrsp);
 
-	if (status != IOCB_TIMEDOUT)
+	if (ret != TIMEOUT_ERROR)
 		lpfc_release_scsi_buf(phba, lpfc_cmd);
 
 	return ret;
