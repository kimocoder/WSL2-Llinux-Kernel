/*******************************************************************
 * This file is part of the Emulex Linux Device Driver for         *
 * Fibre Channel Host Bus Adapters.                                *
 * Copyright (C) 2017-2021 Broadcom. All Rights Reserved. The term *
 * “Broadcom” refers to Broadcom Inc. and/or its subsidiaries.     *
 * Copyright (C) 2004-2016 Emulex.  All rights reserved.           *
 * EMULEX and SLI are trademarks of Emulex.                        *
 * www.broadcom.com                                                *
 * Portions Copyright (C) 2004-2005 Christoph Hellwig              *
 *                                                                 *
 * This program is free software; you can redistribute it and/or   *
 * modify it under the terms of version 2 of the GNU General       *
 * Public License as published by the Free Software Foundation.    *
 * This program is distributed in the hope that it will be useful. *
 * ALL EXPRESS OR IMPLIED CONDITIONS, REPRESENTATIONS AND          *
 * WARRANTIES, INCLUDING ANY IMPLIED WARRANTY OF MERCHANTABILITY,  *
 * FITNESS FOR A PARTICULAR PURPOSE, OR NON-INFRINGEMENT, ARE      *
 * DISCLAIMED, EXCEPT TO THE EXTENT THAT SUCH DISCLAIMERS ARE HELD *
 * TO BE LEGALLY INVALID.  See the GNU General Public License for  *
 * more details, a copy of which can be found in the file COPYING  *
 * included with this package.                                     *
 *******************************************************************/
#include <linux/pci.h>
#include <linux/slab.h>
#include <linux/interrupt.h>
#include <linux/export.h>
#include <linux/delay.h>
#include <asm/unaligned.h>
#include <linux/t10-pi.h>
#include <linux/crc-t10dif.h>
#include <linux/blk-cgroup.h>
#include <net/checksum.h>

#include <scsi/scsi.h>
#include <scsi/scsi_device.h>
#include <scsi/scsi_eh.h>
#include <scsi/scsi_host.h>
#include <scsi/scsi_tcq.h>
#include <scsi/scsi_transport_fc.h>

#include "lpfc_version.h"
#include "lpfc_hw4.h"
#include "lpfc_hw.h"
#include "lpfc_sli.h"
#include "lpfc_sli4.h"
#include "lpfc_nl.h"
#include "lpfc_disc.h"
#include "lpfc.h"
#include "lpfc_scsi.h"
#include "lpfc_logmsg.h"
#include "lpfc_crtn.h"
#include "lpfc_vport.h"

#define LPFC_RESET_WAIT  2
#define LPFC_ABORT_WAIT  2

static char *dif_op_str[] = {
	"PROT_NORMAL",
	"PROT_READ_INSERT",
	"PROT_WRITE_STRIP",
	"PROT_READ_STRIP",
	"PROT_WRITE_INSERT",
	"PROT_READ_PASS",
	"PROT_WRITE_PASS",
};

struct scsi_dif_tuple {
	__be16 guard_tag;       /* Checksum */
	__be16 app_tag;         /* Opaque storage */
	__be32 ref_tag;         /* Target LBA or indirect LBA */
};

static struct lpfc_rport_data *
lpfc_rport_data_from_scsi_device(struct scsi_device *sdev)
{
	struct lpfc_vport *vport = (struct lpfc_vport *)sdev->host->hostdata;

	if (vport->phba->cfg_fof)
		return ((struct lpfc_device_data *)sdev->hostdata)->rport_data;
	else
		return (struct lpfc_rport_data *)sdev->hostdata;
}

static void
lpfc_release_scsi_buf_s4(struct lpfc_hba *phba, struct lpfc_io_buf *psb);
static void
lpfc_release_scsi_buf_s3(struct lpfc_hba *phba, struct lpfc_io_buf *psb);
static int
lpfc_prot_group_type(struct lpfc_hba *phba, struct scsi_cmnd *sc);
static void
lpfc_put_vmid_in_hashtable(struct lpfc_vport *vport, u32 hash,
			   struct lpfc_vmid *vmp);
static void lpfc_vmid_update_entry(struct lpfc_vport *vport, struct scsi_cmnd
				   *cmd, struct lpfc_vmid *vmp,
				   union lpfc_vmid_io_tag *tag);
static void lpfc_vmid_assign_cs_ctl(struct lpfc_vport *vport,
				    struct lpfc_vmid *vmid);

/**
 * lpfc_sli4_set_rsp_sgl_last - Set the last bit in the response sge.
 * @phba: Pointer to HBA object.
 * @lpfc_cmd: lpfc scsi command object pointer.
 *
 * This function is called from the lpfc_prep_task_mgmt_cmd function to
 * set the last bit in the response sge entry.
 **/
static void
lpfc_sli4_set_rsp_sgl_last(struct lpfc_hba *phba,
				struct lpfc_io_buf *lpfc_cmd)
{
	struct sli4_sge *sgl = (struct sli4_sge *)lpfc_cmd->dma_sgl;
	if (sgl) {
		sgl += 1;
		sgl->word2 = le32_to_cpu(sgl->word2);
		bf_set(lpfc_sli4_sge_last, sgl, 1);
		sgl->word2 = cpu_to_le32(sgl->word2);
	}
}

#define LPFC_INVALID_REFTAG ((u32)-1)

/**
 * lpfc_update_stats - Update statistical data for the command completion
 * @vport: The virtual port on which this call is executing.
 * @lpfc_cmd: lpfc scsi command object pointer.
 *
 * This function is called when there is a command completion and this
 * function updates the statistical data for the command completion.
 **/
static void
lpfc_update_stats(struct lpfc_vport *vport, struct lpfc_io_buf *lpfc_cmd)
{
	struct lpfc_hba *phba = vport->phba;
	struct lpfc_rport_data *rdata;
	struct lpfc_nodelist *pnode;
	struct scsi_cmnd *cmd = lpfc_cmd->pCmd;
	unsigned long flags;
	struct Scsi_Host *shost = lpfc_shost_from_vport(vport);
	unsigned long latency;
	int i;

	if (!vport->stat_data_enabled ||
	    vport->stat_data_blocked ||
	    (cmd->result))
		return;

	latency = jiffies_to_msecs((long)jiffies - (long)lpfc_cmd->start_time);
	rdata = lpfc_cmd->rdata;
	pnode = rdata->pnode;

	spin_lock_irqsave(shost->host_lock, flags);
	if (!pnode ||
	    !pnode->lat_data ||
	    (phba->bucket_type == LPFC_NO_BUCKET)) {
		spin_unlock_irqrestore(shost->host_lock, flags);
		return;
	}

	if (phba->bucket_type == LPFC_LINEAR_BUCKET) {
		i = (latency + phba->bucket_step - 1 - phba->bucket_base)/
			phba->bucket_step;
		/* check array subscript bounds */
		if (i < 0)
			i = 0;
		else if (i >= LPFC_MAX_BUCKET_COUNT)
			i = LPFC_MAX_BUCKET_COUNT - 1;
	} else {
		for (i = 0; i < LPFC_MAX_BUCKET_COUNT-1; i++)
			if (latency <= (phba->bucket_base +
				((1<<i)*phba->bucket_step)))
				break;
	}

	pnode->lat_data[i].cmd_count++;
	spin_unlock_irqrestore(shost->host_lock, flags);
}

/**
 * lpfc_rampdown_queue_depth - Post RAMP_DOWN_QUEUE event to worker thread
 * @phba: The Hba for which this call is being executed.
 *
 * This routine is called when there is resource error in driver or firmware.
 * This routine posts WORKER_RAMP_DOWN_QUEUE event for @phba. This routine
 * posts at most 1 event each second. This routine wakes up worker thread of
 * @phba to process WORKER_RAM_DOWN_EVENT event.
 *
 * This routine should be called with no lock held.
 **/
void
lpfc_rampdown_queue_depth(struct lpfc_hba *phba)
{
	unsigned long flags;
	uint32_t evt_posted;
	unsigned long expires;

	spin_lock_irqsave(&phba->hbalock, flags);
	atomic_inc(&phba->num_rsrc_err);
	phba->last_rsrc_error_time = jiffies;

	expires = phba->last_ramp_down_time + QUEUE_RAMP_DOWN_INTERVAL;
	if (time_after(expires, jiffies)) {
		spin_unlock_irqrestore(&phba->hbalock, flags);
		return;
	}

	phba->last_ramp_down_time = jiffies;

	spin_unlock_irqrestore(&phba->hbalock, flags);

	spin_lock_irqsave(&phba->pport->work_port_lock, flags);
	evt_posted = phba->pport->work_port_events & WORKER_RAMP_DOWN_QUEUE;
	if (!evt_posted)
		phba->pport->work_port_events |= WORKER_RAMP_DOWN_QUEUE;
	spin_unlock_irqrestore(&phba->pport->work_port_lock, flags);

	if (!evt_posted)
		lpfc_worker_wake_up(phba);
	return;
}

/**
 * lpfc_ramp_down_queue_handler - WORKER_RAMP_DOWN_QUEUE event handler
 * @phba: The Hba for which this call is being executed.
 *
 * This routine is called to  process WORKER_RAMP_DOWN_QUEUE event for worker
 * thread.This routine reduces queue depth for all scsi device on each vport
 * associated with @phba.
 **/
void
lpfc_ramp_down_queue_handler(struct lpfc_hba *phba)
{
	struct lpfc_vport **vports;
	struct Scsi_Host  *shost;
	struct scsi_device *sdev;
	unsigned long new_queue_depth;
	unsigned long num_rsrc_err, num_cmd_success;
	int i;

	num_rsrc_err = atomic_read(&phba->num_rsrc_err);
	num_cmd_success = atomic_read(&phba->num_cmd_success);

	/*
	 * The error and success command counters are global per
	 * driver instance.  If another handler has already
	 * operated on this error event, just exit.
	 */
	if (num_rsrc_err == 0)
		return;

	vports = lpfc_create_vport_work_array(phba);
	if (vports != NULL)
		for (i = 0; i <= phba->max_vports && vports[i] != NULL; i++) {
			shost = lpfc_shost_from_vport(vports[i]);
			shost_for_each_device(sdev, shost) {
				new_queue_depth =
					sdev->queue_depth * num_rsrc_err /
					(num_rsrc_err + num_cmd_success);
				if (!new_queue_depth)
					new_queue_depth = sdev->queue_depth - 1;
				else
					new_queue_depth = sdev->queue_depth -
								new_queue_depth;
				scsi_change_queue_depth(sdev, new_queue_depth);
			}
		}
	lpfc_destroy_vport_work_array(phba, vports);
	atomic_set(&phba->num_rsrc_err, 0);
	atomic_set(&phba->num_cmd_success, 0);
}

/**
 * lpfc_scsi_dev_block - set all scsi hosts to block state
 * @phba: Pointer to HBA context object.
 *
 * This function walks vport list and set each SCSI host to block state
 * by invoking fc_remote_port_delete() routine. This function is invoked
 * with EEH when device's PCI slot has been permanently disabled.
 **/
void
lpfc_scsi_dev_block(struct lpfc_hba *phba)
{
	struct lpfc_vport **vports;
	struct Scsi_Host  *shost;
	struct scsi_device *sdev;
	struct fc_rport *rport;
	int i;

	vports = lpfc_create_vport_work_array(phba);
	if (vports != NULL)
		for (i = 0; i <= phba->max_vports && vports[i] != NULL; i++) {
			shost = lpfc_shost_from_vport(vports[i]);
			shost_for_each_device(sdev, shost) {
				rport = starget_to_rport(scsi_target(sdev));
				fc_remote_port_delete(rport);
			}
		}
	lpfc_destroy_vport_work_array(phba, vports);
}

/**
 * lpfc_new_scsi_buf_s3 - Scsi buffer allocator for HBA with SLI3 IF spec
 * @vport: The virtual port for which this call being executed.
 * @num_to_alloc: The requested number of buffers to allocate.
 *
 * This routine allocates a scsi buffer for device with SLI-3 interface spec,
 * the scsi buffer contains all the necessary information needed to initiate
 * a SCSI I/O. The non-DMAable buffer region contains information to build
 * the IOCB. The DMAable region contains memory for the FCP CMND, FCP RSP,
 * and the initial BPL. In addition to allocating memory, the FCP CMND and
 * FCP RSP BDEs are setup in the BPL and the BPL BDE is setup in the IOCB.
 *
 * Return codes:
 *   int - number of scsi buffers that were allocated.
 *   0 = failure, less than num_to_alloc is a partial failure.
 **/
static int
lpfc_new_scsi_buf_s3(struct lpfc_vport *vport, int num_to_alloc)
{
	struct lpfc_hba *phba = vport->phba;
	struct lpfc_io_buf *psb;
	struct ulp_bde64 *bpl;
	IOCB_t *iocb;
	dma_addr_t pdma_phys_fcp_cmd;
	dma_addr_t pdma_phys_fcp_rsp;
	dma_addr_t pdma_phys_sgl;
	uint16_t iotag;
	int bcnt, bpl_size;

	bpl_size = phba->cfg_sg_dma_buf_size -
		(sizeof(struct fcp_cmnd) + sizeof(struct fcp_rsp));

	lpfc_printf_vlog(vport, KERN_INFO, LOG_FCP,
			 "9067 ALLOC %d scsi_bufs: %d (%d + %d + %d)\n",
			 num_to_alloc, phba->cfg_sg_dma_buf_size,
			 (int)sizeof(struct fcp_cmnd),
			 (int)sizeof(struct fcp_rsp), bpl_size);

	for (bcnt = 0; bcnt < num_to_alloc; bcnt++) {
		psb = kzalloc(sizeof(struct lpfc_io_buf), GFP_KERNEL);
		if (!psb)
			break;

		/*
		 * Get memory from the pci pool to map the virt space to pci
		 * bus space for an I/O.  The DMA buffer includes space for the
		 * struct fcp_cmnd, struct fcp_rsp and the number of bde's
		 * necessary to support the sg_tablesize.
		 */
		psb->data = dma_pool_zalloc(phba->lpfc_sg_dma_buf_pool,
					GFP_KERNEL, &psb->dma_handle);
		if (!psb->data) {
			kfree(psb);
			break;
		}


		/* Allocate iotag for psb->cur_iocbq. */
		iotag = lpfc_sli_next_iotag(phba, &psb->cur_iocbq);
		if (iotag == 0) {
			dma_pool_free(phba->lpfc_sg_dma_buf_pool,
				      psb->data, psb->dma_handle);
			kfree(psb);
			break;
		}
		psb->cur_iocbq.cmd_flag |= LPFC_IO_FCP;

		psb->fcp_cmnd = psb->data;
		psb->fcp_rsp = psb->data + sizeof(struct fcp_cmnd);
		psb->dma_sgl = psb->data + sizeof(struct fcp_cmnd) +
			sizeof(struct fcp_rsp);

		/* Initialize local short-hand pointers. */
		bpl = (struct ulp_bde64 *)psb->dma_sgl;
		pdma_phys_fcp_cmd = psb->dma_handle;
		pdma_phys_fcp_rsp = psb->dma_handle + sizeof(struct fcp_cmnd);
		pdma_phys_sgl = psb->dma_handle + sizeof(struct fcp_cmnd) +
			sizeof(struct fcp_rsp);

		/*
		 * The first two bdes are the FCP_CMD and FCP_RSP. The balance
		 * are sg list bdes.  Initialize the first two and leave the
		 * rest for queuecommand.
		 */
		bpl[0].addrHigh = le32_to_cpu(putPaddrHigh(pdma_phys_fcp_cmd));
		bpl[0].addrLow = le32_to_cpu(putPaddrLow(pdma_phys_fcp_cmd));
		bpl[0].tus.f.bdeSize = sizeof(struct fcp_cmnd);
		bpl[0].tus.f.bdeFlags = BUFF_TYPE_BDE_64;
		bpl[0].tus.w = le32_to_cpu(bpl[0].tus.w);

		/* Setup the physical region for the FCP RSP */
		bpl[1].addrHigh = le32_to_cpu(putPaddrHigh(pdma_phys_fcp_rsp));
		bpl[1].addrLow = le32_to_cpu(putPaddrLow(pdma_phys_fcp_rsp));
		bpl[1].tus.f.bdeSize = sizeof(struct fcp_rsp);
		bpl[1].tus.f.bdeFlags = BUFF_TYPE_BDE_64;
		bpl[1].tus.w = le32_to_cpu(bpl[1].tus.w);

		/*
		 * Since the IOCB for the FCP I/O is built into this
		 * lpfc_scsi_buf, initialize it with all known data now.
		 */
		iocb = &psb->cur_iocbq.iocb;
		iocb->un.fcpi64.bdl.ulpIoTag32 = 0;
		if ((phba->sli_rev == 3) &&
				!(phba->sli3_options & LPFC_SLI3_BG_ENABLED)) {
			/* fill in immediate fcp command BDE */
			iocb->un.fcpi64.bdl.bdeFlags = BUFF_TYPE_BDE_IMMED;
			iocb->un.fcpi64.bdl.bdeSize = sizeof(struct fcp_cmnd);
			iocb->un.fcpi64.bdl.addrLow = offsetof(IOCB_t,
					unsli3.fcp_ext.icd);
			iocb->un.fcpi64.bdl.addrHigh = 0;
			iocb->ulpBdeCount = 0;
			iocb->ulpLe = 0;
			/* fill in response BDE */
			iocb->unsli3.fcp_ext.rbde.tus.f.bdeFlags =
							BUFF_TYPE_BDE_64;
			iocb->unsli3.fcp_ext.rbde.tus.f.bdeSize =
				sizeof(struct fcp_rsp);
			iocb->unsli3.fcp_ext.rbde.addrLow =
				putPaddrLow(pdma_phys_fcp_rsp);
			iocb->unsli3.fcp_ext.rbde.addrHigh =
				putPaddrHigh(pdma_phys_fcp_rsp);
		} else {
			iocb->un.fcpi64.bdl.bdeFlags = BUFF_TYPE_BLP_64;
			iocb->un.fcpi64.bdl.bdeSize =
					(2 * sizeof(struct ulp_bde64));
			iocb->un.fcpi64.bdl.addrLow =
					putPaddrLow(pdma_phys_sgl);
			iocb->un.fcpi64.bdl.addrHigh =
					putPaddrHigh(pdma_phys_sgl);
			iocb->ulpBdeCount = 1;
			iocb->ulpLe = 1;
		}
		iocb->ulpClass = CLASS3;
		psb->status = IOSTAT_SUCCESS;
		/* Put it back into the SCSI buffer list */
		psb->cur_iocbq.context1  = psb;
		spin_lock_init(&psb->buf_lock);
		lpfc_release_scsi_buf_s3(phba, psb);

	}

	return bcnt;
}

/**
 * lpfc_sli4_vport_delete_fcp_xri_aborted -Remove all ndlp references for vport
 * @vport: pointer to lpfc vport data structure.
 *
 * This routine is invoked by the vport cleanup for deletions and the cleanup
 * for an ndlp on removal.
 **/
void
lpfc_sli4_vport_delete_fcp_xri_aborted(struct lpfc_vport *vport)
{
	struct lpfc_hba *phba = vport->phba;
	struct lpfc_io_buf *psb, *next_psb;
	struct lpfc_sli4_hdw_queue *qp;
	unsigned long iflag = 0;
	int idx;

	if (!(vport->cfg_enable_fc4_type & LPFC_ENABLE_FCP))
		return;

	spin_lock_irqsave(&phba->hbalock, iflag);
	for (idx = 0; idx < phba->cfg_hdw_queue; idx++) {
		qp = &phba->sli4_hba.hdwq[idx];

		spin_lock(&qp->abts_io_buf_list_lock);
		list_for_each_entry_safe(psb, next_psb,
					 &qp->lpfc_abts_io_buf_list, list) {
			if (psb->cur_iocbq.cmd_flag & LPFC_IO_NVME)
				continue;

			if (psb->rdata && psb->rdata->pnode &&
			    psb->rdata->pnode->vport == vport)
				psb->rdata = NULL;
		}
		spin_unlock(&qp->abts_io_buf_list_lock);
	}
	spin_unlock_irqrestore(&phba->hbalock, iflag);
}

/**
 * lpfc_sli4_io_xri_aborted - Fast-path process of fcp xri abort
 * @phba: pointer to lpfc hba data structure.
 * @axri: pointer to the fcp xri abort wcqe structure.
 * @idx: index into hdwq
 *
 * This routine is invoked by the worker thread to process a SLI4 fast-path
 * FCP or NVME aborted xri.
 **/
void
lpfc_sli4_io_xri_aborted(struct lpfc_hba *phba,
			 struct sli4_wcqe_xri_aborted *axri, int idx)
{
	u16 xri = 0;
	u16 rxid = 0;
	struct lpfc_io_buf *psb, *next_psb;
	struct lpfc_sli4_hdw_queue *qp;
	unsigned long iflag = 0;
	struct lpfc_iocbq *iocbq;
	int i;
	struct lpfc_nodelist *ndlp;
	int rrq_empty = 0;
	struct lpfc_sli_ring *pring = phba->sli4_hba.els_wq->pring;
	struct scsi_cmnd *cmd;
	int offline = 0;

	if (!(phba->cfg_enable_fc4_type & LPFC_ENABLE_FCP))
		return;
	offline = pci_channel_offline(phba->pcidev);
	if (!offline) {
		xri = bf_get(lpfc_wcqe_xa_xri, axri);
		rxid = bf_get(lpfc_wcqe_xa_remote_xid, axri);
	}
	qp = &phba->sli4_hba.hdwq[idx];
	spin_lock_irqsave(&phba->hbalock, iflag);
	spin_lock(&qp->abts_io_buf_list_lock);
	list_for_each_entry_safe(psb, next_psb,
		&qp->lpfc_abts_io_buf_list, list) {
		if (offline)
			xri = psb->cur_iocbq.sli4_xritag;
		if (psb->cur_iocbq.sli4_xritag == xri) {
			list_del_init(&psb->list);
			psb->flags &= ~LPFC_SBUF_XBUSY;
			psb->status = IOSTAT_SUCCESS;
			if (psb->cur_iocbq.cmd_flag & LPFC_IO_NVME) {
				qp->abts_nvme_io_bufs--;
				spin_unlock(&qp->abts_io_buf_list_lock);
				spin_unlock_irqrestore(&phba->hbalock, iflag);
				if (!offline) {
					lpfc_sli4_nvme_xri_aborted(phba, axri,
								   psb);
					return;
				}
				lpfc_sli4_nvme_pci_offline_aborted(phba, psb);
				spin_lock_irqsave(&phba->hbalock, iflag);
				spin_lock(&qp->abts_io_buf_list_lock);
				continue;
			}
			qp->abts_scsi_io_bufs--;
			spin_unlock(&qp->abts_io_buf_list_lock);

			if (psb->rdata && psb->rdata->pnode)
				ndlp = psb->rdata->pnode;
			else
				ndlp = NULL;

			rrq_empty = list_empty(&phba->active_rrq_list);
			spin_unlock_irqrestore(&phba->hbalock, iflag);
			if (ndlp && !offline) {
				lpfc_set_rrq_active(phba, ndlp,
					psb->cur_iocbq.sli4_lxritag, rxid, 1);
				lpfc_sli4_abts_err_handler(phba, ndlp, axri);
			}

			if (phba->cfg_fcp_wait_abts_rsp || offline) {
				spin_lock_irqsave(&psb->buf_lock, iflag);
				cmd = psb->pCmd;
				psb->pCmd = NULL;
				spin_unlock_irqrestore(&psb->buf_lock, iflag);

				/* The sdev is not guaranteed to be valid post
				 * scsi_done upcall.
				 */
				if (cmd)
					cmd->scsi_done(cmd);

				/*
				 * We expect there is an abort thread waiting
				 * for command completion wake up the thread.
				 */
				spin_lock_irqsave(&psb->buf_lock, iflag);
				psb->cur_iocbq.cmd_flag &=
					~LPFC_DRIVER_ABORTED;
				if (psb->waitq)
					wake_up(psb->waitq);
				spin_unlock_irqrestore(&psb->buf_lock, iflag);
			}

			lpfc_release_scsi_buf_s4(phba, psb);
			if (rrq_empty)
				lpfc_worker_wake_up(phba);
			if (!offline)
				return;
			spin_lock_irqsave(&phba->hbalock, iflag);
			spin_lock(&qp->abts_io_buf_list_lock);
			continue;
		}
	}
	spin_unlock(&qp->abts_io_buf_list_lock);
	if (!offline) {
		for (i = 1; i <= phba->sli.last_iotag; i++) {
			iocbq = phba->sli.iocbq_lookup[i];

			if (!(iocbq->cmd_flag & LPFC_IO_FCP) ||
			    (iocbq->cmd_flag & LPFC_IO_LIBDFC))
				continue;
			if (iocbq->sli4_xritag != xri)
				continue;
			psb = container_of(iocbq, struct lpfc_io_buf, cur_iocbq);
			psb->flags &= ~LPFC_SBUF_XBUSY;
			spin_unlock_irqrestore(&phba->hbalock, iflag);
			if (!list_empty(&pring->txq))
				lpfc_worker_wake_up(phba);
			return;
		}
	}
	spin_unlock_irqrestore(&phba->hbalock, iflag);
}

/**
 * lpfc_get_scsi_buf_s3 - Get a scsi buffer from lpfc_scsi_buf_list of the HBA
 * @phba: The HBA for which this call is being executed.
 * @ndlp: pointer to a node-list data structure.
 * @cmnd: Pointer to scsi_cmnd data structure.
 *
 * This routine removes a scsi buffer from head of @phba lpfc_scsi_buf_list list
 * and returns to caller.
 *
 * Return codes:
 *   NULL - Error
 *   Pointer to lpfc_scsi_buf - Success
 **/
static struct lpfc_io_buf *
lpfc_get_scsi_buf_s3(struct lpfc_hba *phba, struct lpfc_nodelist *ndlp,
		     struct scsi_cmnd *cmnd)
{
	struct lpfc_io_buf *lpfc_cmd = NULL;
	struct list_head *scsi_buf_list_get = &phba->lpfc_scsi_buf_list_get;
	unsigned long iflag = 0;

	spin_lock_irqsave(&phba->scsi_buf_list_get_lock, iflag);
	list_remove_head(scsi_buf_list_get, lpfc_cmd, struct lpfc_io_buf,
			 list);
	if (!lpfc_cmd) {
		spin_lock(&phba->scsi_buf_list_put_lock);
		list_splice(&phba->lpfc_scsi_buf_list_put,
			    &phba->lpfc_scsi_buf_list_get);
		INIT_LIST_HEAD(&phba->lpfc_scsi_buf_list_put);
		list_remove_head(scsi_buf_list_get, lpfc_cmd,
				 struct lpfc_io_buf, list);
		spin_unlock(&phba->scsi_buf_list_put_lock);
	}
	spin_unlock_irqrestore(&phba->scsi_buf_list_get_lock, iflag);

	if (lpfc_ndlp_check_qdepth(phba, ndlp) && lpfc_cmd) {
		atomic_inc(&ndlp->cmd_pending);
		lpfc_cmd->flags |= LPFC_SBUF_BUMP_QDEPTH;
	}
	return  lpfc_cmd;
}
/**
 * lpfc_get_scsi_buf_s4 - Get a scsi buffer from io_buf_list of the HBA
 * @phba: The HBA for which this call is being executed.
 * @ndlp: pointer to a node-list data structure.
 * @cmnd: Pointer to scsi_cmnd data structure.
 *
 * This routine removes a scsi buffer from head of @hdwq io_buf_list
 * and returns to caller.
 *
 * Return codes:
 *   NULL - Error
 *   Pointer to lpfc_scsi_buf - Success
 **/
static struct lpfc_io_buf *
lpfc_get_scsi_buf_s4(struct lpfc_hba *phba, struct lpfc_nodelist *ndlp,
		     struct scsi_cmnd *cmnd)
{
	struct lpfc_io_buf *lpfc_cmd;
	struct lpfc_sli4_hdw_queue *qp;
	struct sli4_sge *sgl;
	dma_addr_t pdma_phys_fcp_rsp;
	dma_addr_t pdma_phys_fcp_cmd;
	uint32_t cpu, idx;
	int tag;
	struct fcp_cmd_rsp_buf *tmp = NULL;

	cpu = raw_smp_processor_id();
	if (cmnd && phba->cfg_fcp_io_sched == LPFC_FCP_SCHED_BY_HDWQ) {
		tag = blk_mq_unique_tag(scsi_cmd_to_rq(cmnd));
		idx = blk_mq_unique_tag_to_hwq(tag);
	} else {
		idx = phba->sli4_hba.cpu_map[cpu].hdwq;
	}

	lpfc_cmd = lpfc_get_io_buf(phba, ndlp, idx,
				   !phba->cfg_xri_rebalancing);
	if (!lpfc_cmd) {
		qp = &phba->sli4_hba.hdwq[idx];
		qp->empty_io_bufs++;
		return NULL;
	}

	/* Setup key fields in buffer that may have been changed
	 * if other protocols used this buffer.
	 */
	lpfc_cmd->cur_iocbq.cmd_flag = LPFC_IO_FCP;
	lpfc_cmd->prot_seg_cnt = 0;
	lpfc_cmd->seg_cnt = 0;
	lpfc_cmd->timeout = 0;
	lpfc_cmd->flags = 0;
	lpfc_cmd->start_time = jiffies;
	lpfc_cmd->waitq = NULL;
	lpfc_cmd->cpu = cpu;
#ifdef CONFIG_SCSI_LPFC_DEBUG_FS
	lpfc_cmd->prot_data_type = 0;
#endif
	tmp = lpfc_get_cmd_rsp_buf_per_hdwq(phba, lpfc_cmd);
	if (!tmp) {
		lpfc_release_io_buf(phba, lpfc_cmd, lpfc_cmd->hdwq);
		return NULL;
	}

	lpfc_cmd->fcp_cmnd = tmp->fcp_cmnd;
	lpfc_cmd->fcp_rsp = tmp->fcp_rsp;

	/*
	 * The first two SGEs are the FCP_CMD and FCP_RSP.
	 * The balance are sg list bdes. Initialize the
	 * first two and leave the rest for queuecommand.
	 */
	sgl = (struct sli4_sge *)lpfc_cmd->dma_sgl;
	pdma_phys_fcp_cmd = tmp->fcp_cmd_rsp_dma_handle;
	sgl->addr_hi = cpu_to_le32(putPaddrHigh(pdma_phys_fcp_cmd));
	sgl->addr_lo = cpu_to_le32(putPaddrLow(pdma_phys_fcp_cmd));
	sgl->word2 = le32_to_cpu(sgl->word2);
	bf_set(lpfc_sli4_sge_last, sgl, 0);
	sgl->word2 = cpu_to_le32(sgl->word2);
	sgl->sge_len = cpu_to_le32(sizeof(struct fcp_cmnd));
	sgl++;

	/* Setup the physical region for the FCP RSP */
	pdma_phys_fcp_rsp = pdma_phys_fcp_cmd + sizeof(struct fcp_cmnd);
	sgl->addr_hi = cpu_to_le32(putPaddrHigh(pdma_phys_fcp_rsp));
	sgl->addr_lo = cpu_to_le32(putPaddrLow(pdma_phys_fcp_rsp));
	sgl->word2 = le32_to_cpu(sgl->word2);
	bf_set(lpfc_sli4_sge_last, sgl, 1);
	sgl->word2 = cpu_to_le32(sgl->word2);
	sgl->sge_len = cpu_to_le32(sizeof(struct fcp_rsp));

	if (lpfc_ndlp_check_qdepth(phba, ndlp)) {
		atomic_inc(&ndlp->cmd_pending);
		lpfc_cmd->flags |= LPFC_SBUF_BUMP_QDEPTH;
	}
	return  lpfc_cmd;
}
/**
 * lpfc_get_scsi_buf - Get a scsi buffer from lpfc_scsi_buf_list of the HBA
 * @phba: The HBA for which this call is being executed.
 * @ndlp: pointer to a node-list data structure.
 * @cmnd: Pointer to scsi_cmnd data structure.
 *
 * This routine removes a scsi buffer from head of @phba lpfc_scsi_buf_list list
 * and returns to caller.
 *
 * Return codes:
 *   NULL - Error
 *   Pointer to lpfc_scsi_buf - Success
 **/
static struct lpfc_io_buf*
lpfc_get_scsi_buf(struct lpfc_hba *phba, struct lpfc_nodelist *ndlp,
		  struct scsi_cmnd *cmnd)
{
	return  phba->lpfc_get_scsi_buf(phba, ndlp, cmnd);
}

/**
 * lpfc_release_scsi_buf_s3 - Return a scsi buffer back to hba scsi buf list
 * @phba: The Hba for which this call is being executed.
 * @psb: The scsi buffer which is being released.
 *
 * This routine releases @psb scsi buffer by adding it to tail of @phba
 * lpfc_scsi_buf_list list.
 **/
static void
lpfc_release_scsi_buf_s3(struct lpfc_hba *phba, struct lpfc_io_buf *psb)
{
	unsigned long iflag = 0;

	psb->seg_cnt = 0;
	psb->prot_seg_cnt = 0;

	spin_lock_irqsave(&phba->scsi_buf_list_put_lock, iflag);
	psb->pCmd = NULL;
	psb->cur_iocbq.cmd_flag = LPFC_IO_FCP;
	list_add_tail(&psb->list, &phba->lpfc_scsi_buf_list_put);
	spin_unlock_irqrestore(&phba->scsi_buf_list_put_lock, iflag);
}

/**
 * lpfc_release_scsi_buf_s4: Return a scsi buffer back to hba scsi buf list.
 * @phba: The Hba for which this call is being executed.
 * @psb: The scsi buffer which is being released.
 *
 * This routine releases @psb scsi buffer by adding it to tail of @hdwq
 * io_buf_list list. For SLI4 XRI's are tied to the scsi buffer
 * and cannot be reused for at least RA_TOV amount of time if it was
 * aborted.
 **/
static void
lpfc_release_scsi_buf_s4(struct lpfc_hba *phba, struct lpfc_io_buf *psb)
{
	struct lpfc_sli4_hdw_queue *qp;
	unsigned long iflag = 0;

	psb->seg_cnt = 0;
	psb->prot_seg_cnt = 0;

	qp = psb->hdwq;
	if (psb->flags & LPFC_SBUF_XBUSY) {
		spin_lock_irqsave(&qp->abts_io_buf_list_lock, iflag);
		if (!phba->cfg_fcp_wait_abts_rsp)
			psb->pCmd = NULL;
		list_add_tail(&psb->list, &qp->lpfc_abts_io_buf_list);
		qp->abts_scsi_io_bufs++;
		spin_unlock_irqrestore(&qp->abts_io_buf_list_lock, iflag);
	} else {
		lpfc_release_io_buf(phba, (struct lpfc_io_buf *)psb, qp);
	}
}

/**
 * lpfc_release_scsi_buf: Return a scsi buffer back to hba scsi buf list.
 * @phba: The Hba for which this call is being executed.
 * @psb: The scsi buffer which is being released.
 *
 * This routine releases @psb scsi buffer by adding it to tail of @phba
 * lpfc_scsi_buf_list list.
 **/
static void
lpfc_release_scsi_buf(struct lpfc_hba *phba, struct lpfc_io_buf *psb)
{
	if ((psb->flags & LPFC_SBUF_BUMP_QDEPTH) && psb->ndlp)
		atomic_dec(&psb->ndlp->cmd_pending);

	psb->flags &= ~LPFC_SBUF_BUMP_QDEPTH;
	phba->lpfc_release_scsi_buf(phba, psb);
}

/**
 * lpfc_fcpcmd_to_iocb - copy the fcp_cmd data into the IOCB
 * @data: A pointer to the immediate command data portion of the IOCB.
 * @fcp_cmnd: The FCP Command that is provided by the SCSI layer.
 *
 * The routine copies the entire FCP command from @fcp_cmnd to @data while
 * byte swapping the data to big endian format for transmission on the wire.
 **/
static void
lpfc_fcpcmd_to_iocb(u8 *data, struct fcp_cmnd *fcp_cmnd)
{
	int i, j;

	for (i = 0, j = 0; i < sizeof(struct fcp_cmnd);
	     i += sizeof(uint32_t), j++) {
		((uint32_t *)data)[j] = cpu_to_be32(((uint32_t *)fcp_cmnd)[j]);
	}
}

/**
 * lpfc_scsi_prep_dma_buf_s3 - DMA mapping for scsi buffer to SLI3 IF spec
 * @phba: The Hba for which this call is being executed.
 * @lpfc_cmd: The scsi buffer which is going to be mapped.
 *
 * This routine does the pci dma mapping for scatter-gather list of scsi cmnd
 * field of @lpfc_cmd for device with SLI-3 interface spec. This routine scans
 * through sg elements and format the bde. This routine also initializes all
 * IOCB fields which are dependent on scsi command request buffer.
 *
 * Return codes:
 *   1 - Error
 *   0 - Success
 **/
static int
lpfc_scsi_prep_dma_buf_s3(struct lpfc_hba *phba, struct lpfc_io_buf *lpfc_cmd)
{
	struct scsi_cmnd *scsi_cmnd = lpfc_cmd->pCmd;
	struct scatterlist *sgel = NULL;
	struct fcp_cmnd *fcp_cmnd = lpfc_cmd->fcp_cmnd;
	struct ulp_bde64 *bpl = (struct ulp_bde64 *)lpfc_cmd->dma_sgl;
	struct lpfc_iocbq *iocbq = &lpfc_cmd->cur_iocbq;
	IOCB_t *iocb_cmd = &lpfc_cmd->cur_iocbq.iocb;
	struct ulp_bde64 *data_bde = iocb_cmd->unsli3.fcp_ext.dbde;
	dma_addr_t physaddr;
	uint32_t num_bde = 0;
	int nseg, datadir = scsi_cmnd->sc_data_direction;

	/*
	 * There are three possibilities here - use scatter-gather segment, use
	 * the single mapping, or neither.  Start the lpfc command prep by
	 * bumping the bpl beyond the fcp_cmnd and fcp_rsp regions to the first
	 * data bde entry.
	 */
	bpl += 2;
	if (scsi_sg_count(scsi_cmnd)) {
		/*
		 * The driver stores the segment count returned from pci_map_sg
		 * because this a count of dma-mappings used to map the use_sg
		 * pages.  They are not guaranteed to be the same for those
		 * architectures that implement an IOMMU.
		 */

		nseg = dma_map_sg(&phba->pcidev->dev, scsi_sglist(scsi_cmnd),
				  scsi_sg_count(scsi_cmnd), datadir);
		if (unlikely(!nseg))
			return 1;

		lpfc_cmd->seg_cnt = nseg;
		if (lpfc_cmd->seg_cnt > phba->cfg_sg_seg_cnt) {
			lpfc_printf_log(phba, KERN_ERR, LOG_TRACE_EVENT,
					"9064 BLKGRD: %s: Too many sg segments"
					" from dma_map_sg.  Config %d, seg_cnt"
					" %d\n", __func__, phba->cfg_sg_seg_cnt,
					lpfc_cmd->seg_cnt);
			WARN_ON_ONCE(lpfc_cmd->seg_cnt > phba->cfg_sg_seg_cnt);
			lpfc_cmd->seg_cnt = 0;
			scsi_dma_unmap(scsi_cmnd);
			return 2;
		}

		/*
		 * The driver established a maximum scatter-gather segment count
		 * during probe that limits the number of sg elements in any
		 * single scsi command.  Just run through the seg_cnt and format
		 * the bde's.
		 * When using SLI-3 the driver will try to fit all the BDEs into
		 * the IOCB. If it can't then the BDEs get added to a BPL as it
		 * does for SLI-2 mode.
		 */
		scsi_for_each_sg(scsi_cmnd, sgel, nseg, num_bde) {
			physaddr = sg_dma_address(sgel);
			if (phba->sli_rev == 3 &&
			    !(phba->sli3_options & LPFC_SLI3_BG_ENABLED) &&
			    !(iocbq->cmd_flag & DSS_SECURITY_OP) &&
			    nseg <= LPFC_EXT_DATA_BDE_COUNT) {
				data_bde->tus.f.bdeFlags = BUFF_TYPE_BDE_64;
				data_bde->tus.f.bdeSize = sg_dma_len(sgel);
				data_bde->addrLow = putPaddrLow(physaddr);
				data_bde->addrHigh = putPaddrHigh(physaddr);
				data_bde++;
			} else {
				bpl->tus.f.bdeFlags = BUFF_TYPE_BDE_64;
				bpl->tus.f.bdeSize = sg_dma_len(sgel);
				bpl->tus.w = le32_to_cpu(bpl->tus.w);
				bpl->addrLow =
					le32_to_cpu(putPaddrLow(physaddr));
				bpl->addrHigh =
					le32_to_cpu(putPaddrHigh(physaddr));
				bpl++;
			}
		}
	}

	/*
	 * Finish initializing those IOCB fields that are dependent on the
	 * scsi_cmnd request_buffer.  Note that for SLI-2 the bdeSize is
	 * explicitly reinitialized and for SLI-3 the extended bde count is
	 * explicitly reinitialized since all iocb memory resources are reused.
	 */
	if (phba->sli_rev == 3 &&
	    !(phba->sli3_options & LPFC_SLI3_BG_ENABLED) &&
	    !(iocbq->cmd_flag & DSS_SECURITY_OP)) {
		if (num_bde > LPFC_EXT_DATA_BDE_COUNT) {
			/*
			 * The extended IOCB format can only fit 3 BDE or a BPL.
			 * This I/O has more than 3 BDE so the 1st data bde will
			 * be a BPL that is filled in here.
			 */
			physaddr = lpfc_cmd->dma_handle;
			data_bde->tus.f.bdeFlags = BUFF_TYPE_BLP_64;
			data_bde->tus.f.bdeSize = (num_bde *
						   sizeof(struct ulp_bde64));
			physaddr += (sizeof(struct fcp_cmnd) +
				     sizeof(struct fcp_rsp) +
				     (2 * sizeof(struct ulp_bde64)));
			data_bde->addrHigh = putPaddrHigh(physaddr);
			data_bde->addrLow = putPaddrLow(physaddr);
			/* ebde count includes the response bde and data bpl */
			iocb_cmd->unsli3.fcp_ext.ebde_count = 2;
		} else {
			/* ebde count includes the response bde and data bdes */
			iocb_cmd->unsli3.fcp_ext.ebde_count = (num_bde + 1);
		}
	} else {
		iocb_cmd->un.fcpi64.bdl.bdeSize =
			((num_bde + 2) * sizeof(struct ulp_bde64));
		iocb_cmd->unsli3.fcp_ext.ebde_count = (num_bde + 1);
	}
	fcp_cmnd->fcpDl = cpu_to_be32(scsi_bufflen(scsi_cmnd));

	/*
	 * Due to difference in data length between DIF/non-DIF paths,
	 * we need to set word 4 of IOCB here
	 */
	iocb_cmd->un.fcpi.fcpi_parm = scsi_bufflen(scsi_cmnd);
	lpfc_fcpcmd_to_iocb(iocb_cmd->unsli3.fcp_ext.icd, fcp_cmnd);
	return 0;
}

#ifdef CONFIG_SCSI_LPFC_DEBUG_FS

/* Return BG_ERR_INIT if error injection is detected by Initiator */
#define BG_ERR_INIT	0x1
/* Return BG_ERR_TGT if error injection is detected by Target */
#define BG_ERR_TGT	0x2
/* Return BG_ERR_SWAP if swapping CSUM<-->CRC is required for error injection */
#define BG_ERR_SWAP	0x10
/*
 * Return BG_ERR_CHECK if disabling Guard/Ref/App checking is required for
 * error injection
 */
#define BG_ERR_CHECK	0x20

/**
 * lpfc_bg_err_inject - Determine if we should inject an error
 * @phba: The Hba for which this call is being executed.
 * @sc: The SCSI command to examine
 * @reftag: (out) BlockGuard reference tag for transmitted data
 * @apptag: (out) BlockGuard application tag for transmitted data
 * @new_guard: (in) Value to replace CRC with if needed
 *
 * Returns BG_ERR_* bit mask or 0 if request ignored
 **/
static int
lpfc_bg_err_inject(struct lpfc_hba *phba, struct scsi_cmnd *sc,
		uint32_t *reftag, uint16_t *apptag, uint32_t new_guard)
{
	struct scatterlist *sgpe; /* s/g prot entry */
	struct lpfc_io_buf *lpfc_cmd = NULL;
	struct scsi_dif_tuple *src = NULL;
	struct lpfc_nodelist *ndlp;
	struct lpfc_rport_data *rdata;
	uint32_t op = scsi_get_prot_op(sc);
	uint32_t blksize;
	uint32_t numblks;
	u32 lba;
	int rc = 0;
	int blockoff = 0;

	if (op == SCSI_PROT_NORMAL)
		return 0;

	sgpe = scsi_prot_sglist(sc);
	lba = scsi_prot_ref_tag(sc);
	if (lba == LPFC_INVALID_REFTAG)
		return 0;

	/* First check if we need to match the LBA */
	if (phba->lpfc_injerr_lba != LPFC_INJERR_LBA_OFF) {
		blksize = scsi_prot_interval(sc);
		numblks = (scsi_bufflen(sc) + blksize - 1) / blksize;

		/* Make sure we have the right LBA if one is specified */
		if (phba->lpfc_injerr_lba < (u64)lba ||
		    (phba->lpfc_injerr_lba >= (u64)(lba + numblks)))
			return 0;
		if (sgpe) {
			blockoff = phba->lpfc_injerr_lba - (u64)lba;
			numblks = sg_dma_len(sgpe) /
				sizeof(struct scsi_dif_tuple);
			if (numblks < blockoff)
				blockoff = numblks;
		}
	}

	/* Next check if we need to match the remote NPortID or WWPN */
	rdata = lpfc_rport_data_from_scsi_device(sc->device);
	if (rdata && rdata->pnode) {
		ndlp = rdata->pnode;

		/* Make sure we have the right NPortID if one is specified */
		if (phba->lpfc_injerr_nportid  &&
			(phba->lpfc_injerr_nportid != ndlp->nlp_DID))
			return 0;

		/*
		 * Make sure we have the right WWPN if one is specified.
		 * wwn[0] should be a non-zero NAA in a good WWPN.
		 */
		if (phba->lpfc_injerr_wwpn.u.wwn[0]  &&
			(memcmp(&ndlp->nlp_portname, &phba->lpfc_injerr_wwpn,
				sizeof(struct lpfc_name)) != 0))
			return 0;
	}

	/* Setup a ptr to the protection data if the SCSI host provides it */
	if (sgpe) {
		src = (struct scsi_dif_tuple *)sg_virt(sgpe);
		src += blockoff;
		lpfc_cmd = (struct lpfc_io_buf *)sc->host_scribble;
	}

	/* Should we change the Reference Tag */
	if (reftag) {
		if (phba->lpfc_injerr_wref_cnt) {
			switch (op) {
			case SCSI_PROT_WRITE_PASS:
				if (src) {
					/*
					 * For WRITE_PASS, force the error
					 * to be sent on the wire. It should
					 * be detected by the Target.
					 * If blockoff != 0 error will be
					 * inserted in middle of the IO.
					 */

					lpfc_printf_log(phba, KERN_ERR,
							LOG_TRACE_EVENT,
					"9076 BLKGRD: Injecting reftag error: "
					"write lba x%lx + x%x oldrefTag x%x\n",
					(unsigned long)lba, blockoff,
					be32_to_cpu(src->ref_tag));

					/*
					 * Save the old ref_tag so we can
					 * restore it on completion.
					 */
					if (lpfc_cmd) {
						lpfc_cmd->prot_data_type =
							LPFC_INJERR_REFTAG;
						lpfc_cmd->prot_data_segment =
							src;
						lpfc_cmd->prot_data =
							src->ref_tag;
					}
					src->ref_tag = cpu_to_be32(0xDEADBEEF);
					phba->lpfc_injerr_wref_cnt--;
					if (phba->lpfc_injerr_wref_cnt == 0) {
						phba->lpfc_injerr_nportid = 0;
						phba->lpfc_injerr_lba =
							LPFC_INJERR_LBA_OFF;
						memset(&phba->lpfc_injerr_wwpn,
						  0, sizeof(struct lpfc_name));
					}
					rc = BG_ERR_TGT | BG_ERR_CHECK;

					break;
				}
				fallthrough;
			case SCSI_PROT_WRITE_INSERT:
				/*
				 * For WRITE_INSERT, force the error
				 * to be sent on the wire. It should be
				 * detected by the Target.
				 */
				/* DEADBEEF will be the reftag on the wire */
				*reftag = 0xDEADBEEF;
				phba->lpfc_injerr_wref_cnt--;
				if (phba->lpfc_injerr_wref_cnt == 0) {
					phba->lpfc_injerr_nportid = 0;
					phba->lpfc_injerr_lba =
					LPFC_INJERR_LBA_OFF;
					memset(&phba->lpfc_injerr_wwpn,
						0, sizeof(struct lpfc_name));
				}
				rc = BG_ERR_TGT | BG_ERR_CHECK;

				lpfc_printf_log(phba, KERN_ERR, LOG_TRACE_EVENT,
					"9078 BLKGRD: Injecting reftag error: "
					"write lba x%lx\n", (unsigned long)lba);
				break;
			case SCSI_PROT_WRITE_STRIP:
				/*
				 * For WRITE_STRIP and WRITE_PASS,
				 * force the error on data
				 * being copied from SLI-Host to SLI-Port.
				 */
				*reftag = 0xDEADBEEF;
				phba->lpfc_injerr_wref_cnt--;
				if (phba->lpfc_injerr_wref_cnt == 0) {
					phba->lpfc_injerr_nportid = 0;
					phba->lpfc_injerr_lba =
						LPFC_INJERR_LBA_OFF;
					memset(&phba->lpfc_injerr_wwpn,
						0, sizeof(struct lpfc_name));
				}
				rc = BG_ERR_INIT;

				lpfc_printf_log(phba, KERN_ERR, LOG_TRACE_EVENT,
					"9077 BLKGRD: Injecting reftag error: "
					"write lba x%lx\n", (unsigned long)lba);
				break;
			}
		}
		if (phba->lpfc_injerr_rref_cnt) {
			switch (op) {
			case SCSI_PROT_READ_INSERT:
			case SCSI_PROT_READ_STRIP:
			case SCSI_PROT_READ_PASS:
				/*
				 * For READ_STRIP and READ_PASS, force the
				 * error on data being read off the wire. It
				 * should force an IO error to the driver.
				 */
				*reftag = 0xDEADBEEF;
				phba->lpfc_injerr_rref_cnt--;
				if (phba->lpfc_injerr_rref_cnt == 0) {
					phba->lpfc_injerr_nportid = 0;
					phba->lpfc_injerr_lba =
						LPFC_INJERR_LBA_OFF;
					memset(&phba->lpfc_injerr_wwpn,
						0, sizeof(struct lpfc_name));
				}
				rc = BG_ERR_INIT;

				lpfc_printf_log(phba, KERN_ERR, LOG_TRACE_EVENT,
					"9079 BLKGRD: Injecting reftag error: "
					"read lba x%lx\n", (unsigned long)lba);
				break;
			}
		}
	}

	/* Should we change the Application Tag */
	if (apptag) {
		if (phba->lpfc_injerr_wapp_cnt) {
			switch (op) {
			case SCSI_PROT_WRITE_PASS:
				if (src) {
					/*
					 * For WRITE_PASS, force the error
					 * to be sent on the wire. It should
					 * be detected by the Target.
					 * If blockoff != 0 error will be
					 * inserted in middle of the IO.
					 */

					lpfc_printf_log(phba, KERN_ERR,
							LOG_TRACE_EVENT,
					"9080 BLKGRD: Injecting apptag error: "
					"write lba x%lx + x%x oldappTag x%x\n",
					(unsigned long)lba, blockoff,
					be16_to_cpu(src->app_tag));

					/*
					 * Save the old app_tag so we can
					 * restore it on completion.
					 */
					if (lpfc_cmd) {
						lpfc_cmd->prot_data_type =
							LPFC_INJERR_APPTAG;
						lpfc_cmd->prot_data_segment =
							src;
						lpfc_cmd->prot_data =
							src->app_tag;
					}
					src->app_tag = cpu_to_be16(0xDEAD);
					phba->lpfc_injerr_wapp_cnt--;
					if (phba->lpfc_injerr_wapp_cnt == 0) {
						phba->lpfc_injerr_nportid = 0;
						phba->lpfc_injerr_lba =
							LPFC_INJERR_LBA_OFF;
						memset(&phba->lpfc_injerr_wwpn,
						  0, sizeof(struct lpfc_name));
					}
					rc = BG_ERR_TGT | BG_ERR_CHECK;
					break;
				}
				fallthrough;
			case SCSI_PROT_WRITE_INSERT:
				/*
				 * For WRITE_INSERT, force the
				 * error to be sent on the wire. It should be
				 * detected by the Target.
				 */
				/* DEAD will be the apptag on the wire */
				*apptag = 0xDEAD;
				phba->lpfc_injerr_wapp_cnt--;
				if (phba->lpfc_injerr_wapp_cnt == 0) {
					phba->lpfc_injerr_nportid = 0;
					phba->lpfc_injerr_lba =
						LPFC_INJERR_LBA_OFF;
					memset(&phba->lpfc_injerr_wwpn,
						0, sizeof(struct lpfc_name));
				}
				rc = BG_ERR_TGT | BG_ERR_CHECK;

				lpfc_printf_log(phba, KERN_ERR, LOG_TRACE_EVENT,
					"0813 BLKGRD: Injecting apptag error: "
					"write lba x%lx\n", (unsigned long)lba);
				break;
			case SCSI_PROT_WRITE_STRIP:
				/*
				 * For WRITE_STRIP and WRITE_PASS,
				 * force the error on data
				 * being copied from SLI-Host to SLI-Port.
				 */
				*apptag = 0xDEAD;
				phba->lpfc_injerr_wapp_cnt--;
				if (phba->lpfc_injerr_wapp_cnt == 0) {
					phba->lpfc_injerr_nportid = 0;
					phba->lpfc_injerr_lba =
						LPFC_INJERR_LBA_OFF;
					memset(&phba->lpfc_injerr_wwpn,
						0, sizeof(struct lpfc_name));
				}
				rc = BG_ERR_INIT;

				lpfc_printf_log(phba, KERN_ERR, LOG_TRACE_EVENT,
					"0812 BLKGRD: Injecting apptag error: "
					"write lba x%lx\n", (unsigned long)lba);
				break;
			}
		}
		if (phba->lpfc_injerr_rapp_cnt) {
			switch (op) {
			case SCSI_PROT_READ_INSERT:
			case SCSI_PROT_READ_STRIP:
			case SCSI_PROT_READ_PASS:
				/*
				 * For READ_STRIP and READ_PASS, force the
				 * error on data being read off the wire. It
				 * should force an IO error to the driver.
				 */
				*apptag = 0xDEAD;
				phba->lpfc_injerr_rapp_cnt--;
				if (phba->lpfc_injerr_rapp_cnt == 0) {
					phba->lpfc_injerr_nportid = 0;
					phba->lpfc_injerr_lba =
						LPFC_INJERR_LBA_OFF;
					memset(&phba->lpfc_injerr_wwpn,
						0, sizeof(struct lpfc_name));
				}
				rc = BG_ERR_INIT;

				lpfc_printf_log(phba, KERN_ERR, LOG_TRACE_EVENT,
					"0814 BLKGRD: Injecting apptag error: "
					"read lba x%lx\n", (unsigned long)lba);
				break;
			}
		}
	}


	/* Should we change the Guard Tag */
	if (new_guard) {
		if (phba->lpfc_injerr_wgrd_cnt) {
			switch (op) {
			case SCSI_PROT_WRITE_PASS:
				rc = BG_ERR_CHECK;
				fallthrough;

			case SCSI_PROT_WRITE_INSERT:
				/*
				 * For WRITE_INSERT, force the
				 * error to be sent on the wire. It should be
				 * detected by the Target.
				 */
				phba->lpfc_injerr_wgrd_cnt--;
				if (phba->lpfc_injerr_wgrd_cnt == 0) {
					phba->lpfc_injerr_nportid = 0;
					phba->lpfc_injerr_lba =
						LPFC_INJERR_LBA_OFF;
					memset(&phba->lpfc_injerr_wwpn,
						0, sizeof(struct lpfc_name));
				}

				rc |= BG_ERR_TGT | BG_ERR_SWAP;
				/* Signals the caller to swap CRC->CSUM */

				lpfc_printf_log(phba, KERN_ERR, LOG_TRACE_EVENT,
					"0817 BLKGRD: Injecting guard error: "
					"write lba x%lx\n", (unsigned long)lba);
				break;
			case SCSI_PROT_WRITE_STRIP:
				/*
				 * For WRITE_STRIP and WRITE_PASS,
				 * force the error on data
				 * being copied from SLI-Host to SLI-Port.
				 */
				phba->lpfc_injerr_wgrd_cnt--;
				if (phba->lpfc_injerr_wgrd_cnt == 0) {
					phba->lpfc_injerr_nportid = 0;
					phba->lpfc_injerr_lba =
						LPFC_INJERR_LBA_OFF;
					memset(&phba->lpfc_injerr_wwpn,
						0, sizeof(struct lpfc_name));
				}

				rc = BG_ERR_INIT | BG_ERR_SWAP;
				/* Signals the caller to swap CRC->CSUM */

				lpfc_printf_log(phba, KERN_ERR, LOG_TRACE_EVENT,
					"0816 BLKGRD: Injecting guard error: "
					"write lba x%lx\n", (unsigned long)lba);
				break;
			}
		}
		if (phba->lpfc_injerr_rgrd_cnt) {
			switch (op) {
			case SCSI_PROT_READ_INSERT:
			case SCSI_PROT_READ_STRIP:
			case SCSI_PROT_READ_PASS:
				/*
				 * For READ_STRIP and READ_PASS, force the
				 * error on data being read off the wire. It
				 * should force an IO error to the driver.
				 */
				phba->lpfc_injerr_rgrd_cnt--;
				if (phba->lpfc_injerr_rgrd_cnt == 0) {
					phba->lpfc_injerr_nportid = 0;
					phba->lpfc_injerr_lba =
						LPFC_INJERR_LBA_OFF;
					memset(&phba->lpfc_injerr_wwpn,
						0, sizeof(struct lpfc_name));
				}

				rc = BG_ERR_INIT | BG_ERR_SWAP;
				/* Signals the caller to swap CRC->CSUM */

				lpfc_printf_log(phba, KERN_ERR, LOG_TRACE_EVENT,
					"0818 BLKGRD: Injecting guard error: "
					"read lba x%lx\n", (unsigned long)lba);
			}
		}
	}

	return rc;
}
#endif

/**
 * lpfc_sc_to_bg_opcodes - Determine the BlockGuard opcodes to be used with
 * the specified SCSI command.
 * @phba: The Hba for which this call is being executed.
 * @sc: The SCSI command to examine
 * @txop: (out) BlockGuard operation for transmitted data
 * @rxop: (out) BlockGuard operation for received data
 *
 * Returns: zero on success; non-zero if tx and/or rx op cannot be determined
 *
 **/
static int
lpfc_sc_to_bg_opcodes(struct lpfc_hba *phba, struct scsi_cmnd *sc,
		uint8_t *txop, uint8_t *rxop)
{
	uint8_t ret = 0;

	if (sc->prot_flags & SCSI_PROT_IP_CHECKSUM) {
		switch (scsi_get_prot_op(sc)) {
		case SCSI_PROT_READ_INSERT:
		case SCSI_PROT_WRITE_STRIP:
			*rxop = BG_OP_IN_NODIF_OUT_CSUM;
			*txop = BG_OP_IN_CSUM_OUT_NODIF;
			break;

		case SCSI_PROT_READ_STRIP:
		case SCSI_PROT_WRITE_INSERT:
			*rxop = BG_OP_IN_CRC_OUT_NODIF;
			*txop = BG_OP_IN_NODIF_OUT_CRC;
			break;

		case SCSI_PROT_READ_PASS:
		case SCSI_PROT_WRITE_PASS:
			*rxop = BG_OP_IN_CRC_OUT_CSUM;
			*txop = BG_OP_IN_CSUM_OUT_CRC;
			break;

		case SCSI_PROT_NORMAL:
		default:
			lpfc_printf_log(phba, KERN_ERR, LOG_TRACE_EVENT,
				"9063 BLKGRD: Bad op/guard:%d/IP combination\n",
					scsi_get_prot_op(sc));
			ret = 1;
			break;

		}
	} else {
		switch (scsi_get_prot_op(sc)) {
		case SCSI_PROT_READ_STRIP:
		case SCSI_PROT_WRITE_INSERT:
			*rxop = BG_OP_IN_CRC_OUT_NODIF;
			*txop = BG_OP_IN_NODIF_OUT_CRC;
			break;

		case SCSI_PROT_READ_PASS:
		case SCSI_PROT_WRITE_PASS:
			*rxop = BG_OP_IN_CRC_OUT_CRC;
			*txop = BG_OP_IN_CRC_OUT_CRC;
			break;

		case SCSI_PROT_READ_INSERT:
		case SCSI_PROT_WRITE_STRIP:
			*rxop = BG_OP_IN_NODIF_OUT_CRC;
			*txop = BG_OP_IN_CRC_OUT_NODIF;
			break;

		case SCSI_PROT_NORMAL:
		default:
			lpfc_printf_log(phba, KERN_ERR, LOG_TRACE_EVENT,
				"9075 BLKGRD: Bad op/guard:%d/CRC combination\n",
					scsi_get_prot_op(sc));
			ret = 1;
			break;
		}
	}

	return ret;
}

#ifdef CONFIG_SCSI_LPFC_DEBUG_FS
/**
 * lpfc_bg_err_opcodes - reDetermine the BlockGuard opcodes to be used with
 * the specified SCSI command in order to force a guard tag error.
 * @phba: The Hba for which this call is being executed.
 * @sc: The SCSI command to examine
 * @txop: (out) BlockGuard operation for transmitted data
 * @rxop: (out) BlockGuard operation for received data
 *
 * Returns: zero on success; non-zero if tx and/or rx op cannot be determined
 *
 **/
static int
lpfc_bg_err_opcodes(struct lpfc_hba *phba, struct scsi_cmnd *sc,
		uint8_t *txop, uint8_t *rxop)
{

	if (sc->prot_flags & SCSI_PROT_IP_CHECKSUM) {
		switch (scsi_get_prot_op(sc)) {
		case SCSI_PROT_READ_INSERT:
		case SCSI_PROT_WRITE_STRIP:
			*rxop = BG_OP_IN_NODIF_OUT_CRC;
			*txop = BG_OP_IN_CRC_OUT_NODIF;
			break;

		case SCSI_PROT_READ_STRIP:
		case SCSI_PROT_WRITE_INSERT:
			*rxop = BG_OP_IN_CSUM_OUT_NODIF;
			*txop = BG_OP_IN_NODIF_OUT_CSUM;
			break;

		case SCSI_PROT_READ_PASS:
		case SCSI_PROT_WRITE_PASS:
			*rxop = BG_OP_IN_CSUM_OUT_CRC;
			*txop = BG_OP_IN_CRC_OUT_CSUM;
			break;

		case SCSI_PROT_NORMAL:
		default:
			break;

		}
	} else {
		switch (scsi_get_prot_op(sc)) {
		case SCSI_PROT_READ_STRIP:
		case SCSI_PROT_WRITE_INSERT:
			*rxop = BG_OP_IN_CSUM_OUT_NODIF;
			*txop = BG_OP_IN_NODIF_OUT_CSUM;
			break;

		case SCSI_PROT_READ_PASS:
		case SCSI_PROT_WRITE_PASS:
			*rxop = BG_OP_IN_CSUM_OUT_CSUM;
			*txop = BG_OP_IN_CSUM_OUT_CSUM;
			break;

		case SCSI_PROT_READ_INSERT:
		case SCSI_PROT_WRITE_STRIP:
			*rxop = BG_OP_IN_NODIF_OUT_CSUM;
			*txop = BG_OP_IN_CSUM_OUT_NODIF;
			break;

		case SCSI_PROT_NORMAL:
		default:
			break;
		}
	}

	return 0;
}
#endif

/**
 * lpfc_bg_setup_bpl - Setup BlockGuard BPL with no protection data
 * @phba: The Hba for which this call is being executed.
 * @sc: pointer to scsi command we're working on
 * @bpl: pointer to buffer list for protection groups
 * @datasegcnt: number of segments of data that have been dma mapped
 *
 * This function sets up BPL buffer list for protection groups of
 * type LPFC_PG_TYPE_NO_DIF
 *
 * This is usually used when the HBA is instructed to generate
 * DIFs and insert them into data stream (or strip DIF from
 * incoming data stream)
 *
 * The buffer list consists of just one protection group described
 * below:
 *                                +-------------------------+
 *   start of prot group  -->     |          PDE_5          |
 *                                +-------------------------+
 *                                |          PDE_6          |
 *                                +-------------------------+
 *                                |         Data BDE        |
 *                                +-------------------------+
 *                                |more Data BDE's ... (opt)|
 *                                +-------------------------+
 *
 *
 * Note: Data s/g buffers have been dma mapped
 *
 * Returns the number of BDEs added to the BPL.
 **/
static int
lpfc_bg_setup_bpl(struct lpfc_hba *phba, struct scsi_cmnd *sc,
		struct ulp_bde64 *bpl, int datasegcnt)
{
	struct scatterlist *sgde = NULL; /* s/g data entry */
	struct lpfc_pde5 *pde5 = NULL;
	struct lpfc_pde6 *pde6 = NULL;
	dma_addr_t physaddr;
	int i = 0, num_bde = 0, status;
	int datadir = sc->sc_data_direction;
#ifdef CONFIG_SCSI_LPFC_DEBUG_FS
	uint32_t rc;
#endif
	uint32_t checking = 1;
	uint32_t reftag;
	uint8_t txop, rxop;

	status  = lpfc_sc_to_bg_opcodes(phba, sc, &txop, &rxop);
	if (status)
		goto out;

	/* extract some info from the scsi command for pde*/
	reftag = scsi_prot_ref_tag(sc);
	if (reftag == LPFC_INVALID_REFTAG)
		goto out;

#ifdef CONFIG_SCSI_LPFC_DEBUG_FS
	rc = lpfc_bg_err_inject(phba, sc, &reftag, NULL, 1);
	if (rc) {
		if (rc & BG_ERR_SWAP)
			lpfc_bg_err_opcodes(phba, sc, &txop, &rxop);
		if (rc & BG_ERR_CHECK)
			checking = 0;
	}
#endif

	/* setup PDE5 with what we have */
	pde5 = (struct lpfc_pde5 *) bpl;
	memset(pde5, 0, sizeof(struct lpfc_pde5));
	bf_set(pde5_type, pde5, LPFC_PDE5_DESCRIPTOR);

	/* Endianness conversion if necessary for PDE5 */
	pde5->word0 = cpu_to_le32(pde5->word0);
	pde5->reftag = cpu_to_le32(reftag);

	/* advance bpl and increment bde count */
	num_bde++;
	bpl++;
	pde6 = (struct lpfc_pde6 *) bpl;

	/* setup PDE6 with the rest of the info */
	memset(pde6, 0, sizeof(struct lpfc_pde6));
	bf_set(pde6_type, pde6, LPFC_PDE6_DESCRIPTOR);
	bf_set(pde6_optx, pde6, txop);
	bf_set(pde6_oprx, pde6, rxop);

	/*
	 * We only need to check the data on READs, for WRITEs
	 * protection data is automatically generated, not checked.
	 */
	if (datadir == DMA_FROM_DEVICE) {
		if (sc->prot_flags & SCSI_PROT_GUARD_CHECK)
			bf_set(pde6_ce, pde6, checking);
		else
			bf_set(pde6_ce, pde6, 0);

		if (sc->prot_flags & SCSI_PROT_REF_CHECK)
			bf_set(pde6_re, pde6, checking);
		else
			bf_set(pde6_re, pde6, 0);
	}
	bf_set(pde6_ai, pde6, 1);
	bf_set(pde6_ae, pde6, 0);
	bf_set(pde6_apptagval, pde6, 0);

	/* Endianness conversion if necessary for PDE6 */
	pde6->word0 = cpu_to_le32(pde6->word0);
	pde6->word1 = cpu_to_le32(pde6->word1);
	pde6->word2 = cpu_to_le32(pde6->word2);

	/* advance bpl and increment bde count */
	num_bde++;
	bpl++;

	/* assumption: caller has already run dma_map_sg on command data */
	scsi_for_each_sg(sc, sgde, datasegcnt, i) {
		physaddr = sg_dma_address(sgde);
		bpl->addrLow = le32_to_cpu(putPaddrLow(physaddr));
		bpl->addrHigh = le32_to_cpu(putPaddrHigh(physaddr));
		bpl->tus.f.bdeSize = sg_dma_len(sgde);
		if (datadir == DMA_TO_DEVICE)
			bpl->tus.f.bdeFlags = BUFF_TYPE_BDE_64;
		else
			bpl->tus.f.bdeFlags = BUFF_TYPE_BDE_64I;
		bpl->tus.w = le32_to_cpu(bpl->tus.w);
		bpl++;
		num_bde++;
	}

out:
	return num_bde;
}

/**
 * lpfc_bg_setup_bpl_prot - Setup BlockGuard BPL with protection data
 * @phba: The Hba for which this call is being executed.
 * @sc: pointer to scsi command we're working on
 * @bpl: pointer to buffer list for protection groups
 * @datacnt: number of segments of data that have been dma mapped
 * @protcnt: number of segment of protection data that have been dma mapped
 *
 * This function sets up BPL buffer list for protection groups of
 * type LPFC_PG_TYPE_DIF
 *
 * This is usually used when DIFs are in their own buffers,
 * separate from the data. The HBA can then by instructed
 * to place the DIFs in the outgoing stream.  For read operations,
 * The HBA could extract the DIFs and place it in DIF buffers.
 *
 * The buffer list for this type consists of one or more of the
 * protection groups described below:
 *                                    +-------------------------+
 *   start of first prot group  -->   |          PDE_5          |
 *                                    +-------------------------+
 *                                    |          PDE_6          |
 *                                    +-------------------------+
 *                                    |      PDE_7 (Prot BDE)   |
 *                                    +-------------------------+
 *                                    |        Data BDE         |
 *                                    +-------------------------+
 *                                    |more Data BDE's ... (opt)|
 *                                    +-------------------------+
 *   start of new  prot group  -->    |          PDE_5          |
 *                                    +-------------------------+
 *                                    |          ...            |
 *                                    +-------------------------+
 *
 * Note: It is assumed that both data and protection s/g buffers have been
 *       mapped for DMA
 *
 * Returns the number of BDEs added to the BPL.
 **/
static int
lpfc_bg_setup_bpl_prot(struct lpfc_hba *phba, struct scsi_cmnd *sc,
		struct ulp_bde64 *bpl, int datacnt, int protcnt)
{
	struct scatterlist *sgde = NULL; /* s/g data entry */
	struct scatterlist *sgpe = NULL; /* s/g prot entry */
	struct lpfc_pde5 *pde5 = NULL;
	struct lpfc_pde6 *pde6 = NULL;
	struct lpfc_pde7 *pde7 = NULL;
	dma_addr_t dataphysaddr, protphysaddr;
	unsigned short curr_data = 0, curr_prot = 0;
	unsigned int split_offset;
	unsigned int protgroup_len, protgroup_offset = 0, protgroup_remainder;
	unsigned int protgrp_blks, protgrp_bytes;
	unsigned int remainder, subtotal;
	int status;
	int datadir = sc->sc_data_direction;
	unsigned char pgdone = 0, alldone = 0;
	unsigned blksize;
#ifdef CONFIG_SCSI_LPFC_DEBUG_FS
	uint32_t rc;
#endif
	uint32_t checking = 1;
	uint32_t reftag;
	uint8_t txop, rxop;
	int num_bde = 0;

	sgpe = scsi_prot_sglist(sc);
	sgde = scsi_sglist(sc);

	if (!sgpe || !sgde) {
		lpfc_printf_log(phba, KERN_ERR, LOG_TRACE_EVENT,
				"9020 Invalid s/g entry: data=x%px prot=x%px\n",
				sgpe, sgde);
		return 0;
	}

	status = lpfc_sc_to_bg_opcodes(phba, sc, &txop, &rxop);
	if (status)
		goto out;

	/* extract some info from the scsi command */
	blksize = scsi_prot_interval(sc);
	reftag = scsi_prot_ref_tag(sc);
	if (reftag == LPFC_INVALID_REFTAG)
		goto out;

#ifdef CONFIG_SCSI_LPFC_DEBUG_FS
	rc = lpfc_bg_err_inject(phba, sc, &reftag, NULL, 1);
	if (rc) {
		if (rc & BG_ERR_SWAP)
			lpfc_bg_err_opcodes(phba, sc, &txop, &rxop);
		if (rc & BG_ERR_CHECK)
			checking = 0;
	}
#endif

	split_offset = 0;
	do {
		/* Check to see if we ran out of space */
		if (num_bde >= (phba->cfg_total_seg_cnt - 2))
			return num_bde + 3;

		/* setup PDE5 with what we have */
		pde5 = (struct lpfc_pde5 *) bpl;
		memset(pde5, 0, sizeof(struct lpfc_pde5));
		bf_set(pde5_type, pde5, LPFC_PDE5_DESCRIPTOR);

		/* Endianness conversion if necessary for PDE5 */
		pde5->word0 = cpu_to_le32(pde5->word0);
		pde5->reftag = cpu_to_le32(reftag);

		/* advance bpl and increment bde count */
		num_bde++;
		bpl++;
		pde6 = (struct lpfc_pde6 *) bpl;

		/* setup PDE6 with the rest of the info */
		memset(pde6, 0, sizeof(struct lpfc_pde6));
		bf_set(pde6_type, pde6, LPFC_PDE6_DESCRIPTOR);
		bf_set(pde6_optx, pde6, txop);
		bf_set(pde6_oprx, pde6, rxop);

		if (sc->prot_flags & SCSI_PROT_GUARD_CHECK)
			bf_set(pde6_ce, pde6, checking);
		else
			bf_set(pde6_ce, pde6, 0);

		if (sc->prot_flags & SCSI_PROT_REF_CHECK)
			bf_set(pde6_re, pde6, checking);
		else
			bf_set(pde6_re, pde6, 0);

		bf_set(pde6_ai, pde6, 1);
		bf_set(pde6_ae, pde6, 0);
		bf_set(pde6_apptagval, pde6, 0);

		/* Endianness conversion if necessary for PDE6 */
		pde6->word0 = cpu_to_le32(pde6->word0);
		pde6->word1 = cpu_to_le32(pde6->word1);
		pde6->word2 = cpu_to_le32(pde6->word2);

		/* advance bpl and increment bde count */
		num_bde++;
		bpl++;

		/* setup the first BDE that points to protection buffer */
		protphysaddr = sg_dma_address(sgpe) + protgroup_offset;
		protgroup_len = sg_dma_len(sgpe) - protgroup_offset;

		/* must be integer multiple of the DIF block length */
		BUG_ON(protgroup_len % 8);

		pde7 = (struct lpfc_pde7 *) bpl;
		memset(pde7, 0, sizeof(struct lpfc_pde7));
		bf_set(pde7_type, pde7, LPFC_PDE7_DESCRIPTOR);

		pde7->addrHigh = le32_to_cpu(putPaddrHigh(protphysaddr));
		pde7->addrLow = le32_to_cpu(putPaddrLow(protphysaddr));

		protgrp_blks = protgroup_len / 8;
		protgrp_bytes = protgrp_blks * blksize;

		/* check if this pde is crossing the 4K boundary; if so split */
		if ((pde7->addrLow & 0xfff) + protgroup_len > 0x1000) {
			protgroup_remainder = 0x1000 - (pde7->addrLow & 0xfff);
			protgroup_offset += protgroup_remainder;
			protgrp_blks = protgroup_remainder / 8;
			protgrp_bytes = protgrp_blks * blksize;
		} else {
			protgroup_offset = 0;
			curr_prot++;
		}

		num_bde++;

		/* setup BDE's for data blocks associated with DIF data */
		pgdone = 0;
		subtotal = 0; /* total bytes processed for current prot grp */
		while (!pgdone) {
			/* Check to see if we ran out of space */
			if (num_bde >= phba->cfg_total_seg_cnt)
				return num_bde + 1;

			if (!sgde) {
				lpfc_printf_log(phba, KERN_ERR, LOG_TRACE_EVENT,
					"9065 BLKGRD:%s Invalid data segment\n",
						__func__);
				return 0;
			}
			bpl++;
			dataphysaddr = sg_dma_address(sgde) + split_offset;
			bpl->addrLow = le32_to_cpu(putPaddrLow(dataphysaddr));
			bpl->addrHigh = le32_to_cpu(putPaddrHigh(dataphysaddr));

			remainder = sg_dma_len(sgde) - split_offset;

			if ((subtotal + remainder) <= protgrp_bytes) {
				/* we can use this whole buffer */
				bpl->tus.f.bdeSize = remainder;
				split_offset = 0;

				if ((subtotal + remainder) == protgrp_bytes)
					pgdone = 1;
			} else {
				/* must split this buffer with next prot grp */
				bpl->tus.f.bdeSize = protgrp_bytes - subtotal;
				split_offset += bpl->tus.f.bdeSize;
			}

			subtotal += bpl->tus.f.bdeSize;

			if (datadir == DMA_TO_DEVICE)
				bpl->tus.f.bdeFlags = BUFF_TYPE_BDE_64;
			else
				bpl->tus.f.bdeFlags = BUFF_TYPE_BDE_64I;
			bpl->tus.w = le32_to_cpu(bpl->tus.w);

			num_bde++;
			curr_data++;

			if (split_offset)
				break;

			/* Move to the next s/g segment if possible */
			sgde = sg_next(sgde);

		}

		if (protgroup_offset) {
			/* update the reference tag */
			reftag += protgrp_blks;
			bpl++;
			continue;
		}

		/* are we done ? */
		if (curr_prot == protcnt) {
			alldone = 1;
		} else if (curr_prot < protcnt) {
			/* advance to next prot buffer */
			sgpe = sg_next(sgpe);
			bpl++;

			/* update the reference tag */
			reftag += protgrp_blks;
		} else {
			/* if we're here, we have a bug */
			lpfc_printf_log(phba, KERN_ERR, LOG_TRACE_EVENT,
					"9054 BLKGRD: bug in %s\n", __func__);
		}

	} while (!alldone);
out:

	return num_bde;
}

/**
 * lpfc_bg_setup_sgl - Setup BlockGuard SGL with no protection data
 * @phba: The Hba for which this call is being executed.
 * @sc: pointer to scsi command we're working on
 * @sgl: pointer to buffer list for protection groups
 * @datasegcnt: number of segments of data that have been dma mapped
 * @lpfc_cmd: lpfc scsi command object pointer.
 *
 * This function sets up SGL buffer list for protection groups of
 * type LPFC_PG_TYPE_NO_DIF
 *
 * This is usually used when the HBA is instructed to generate
 * DIFs and insert them into data stream (or strip DIF from
 * incoming data stream)
 *
 * The buffer list consists of just one protection group described
 * below:
 *                                +-------------------------+
 *   start of prot group  -->     |         DI_SEED         |
 *                                +-------------------------+
 *                                |         Data SGE        |
 *                                +-------------------------+
 *                                |more Data SGE's ... (opt)|
 *                                +-------------------------+
 *
 *
 * Note: Data s/g buffers have been dma mapped
 *
 * Returns the number of SGEs added to the SGL.
 **/
static int
lpfc_bg_setup_sgl(struct lpfc_hba *phba, struct scsi_cmnd *sc,
		struct sli4_sge *sgl, int datasegcnt,
		struct lpfc_io_buf *lpfc_cmd)
{
	struct scatterlist *sgde = NULL; /* s/g data entry */
	struct sli4_sge_diseed *diseed = NULL;
	dma_addr_t physaddr;
	int i = 0, num_sge = 0, status;
	uint32_t reftag;
	uint8_t txop, rxop;
#ifdef CONFIG_SCSI_LPFC_DEBUG_FS
	uint32_t rc;
#endif
	uint32_t checking = 1;
	uint32_t dma_len;
	uint32_t dma_offset = 0;
	struct sli4_hybrid_sgl *sgl_xtra = NULL;
	int j;
	bool lsp_just_set = false;

	status  = lpfc_sc_to_bg_opcodes(phba, sc, &txop, &rxop);
	if (status)
		goto out;

	/* extract some info from the scsi command for pde*/
	reftag = scsi_prot_ref_tag(sc);
	if (reftag == LPFC_INVALID_REFTAG)
		goto out;

#ifdef CONFIG_SCSI_LPFC_DEBUG_FS
	rc = lpfc_bg_err_inject(phba, sc, &reftag, NULL, 1);
	if (rc) {
		if (rc & BG_ERR_SWAP)
			lpfc_bg_err_opcodes(phba, sc, &txop, &rxop);
		if (rc & BG_ERR_CHECK)
			checking = 0;
	}
#endif

	/* setup DISEED with what we have */
	diseed = (struct sli4_sge_diseed *) sgl;
	memset(diseed, 0, sizeof(struct sli4_sge_diseed));
	bf_set(lpfc_sli4_sge_type, sgl, LPFC_SGE_TYPE_DISEED);

	/* Endianness conversion if necessary */
	diseed->ref_tag = cpu_to_le32(reftag);
	diseed->ref_tag_tran = diseed->ref_tag;

	/*
	 * We only need to check the data on READs, for WRITEs
	 * protection data is automatically generated, not checked.
	 */
	if (sc->sc_data_direction == DMA_FROM_DEVICE) {
		if (sc->prot_flags & SCSI_PROT_GUARD_CHECK)
			bf_set(lpfc_sli4_sge_dif_ce, diseed, checking);
		else
			bf_set(lpfc_sli4_sge_dif_ce, diseed, 0);

		if (sc->prot_flags & SCSI_PROT_REF_CHECK)
			bf_set(lpfc_sli4_sge_dif_re, diseed, checking);
		else
			bf_set(lpfc_sli4_sge_dif_re, diseed, 0);
	}

	/* setup DISEED with the rest of the info */
	bf_set(lpfc_sli4_sge_dif_optx, diseed, txop);
	bf_set(lpfc_sli4_sge_dif_oprx, diseed, rxop);

	bf_set(lpfc_sli4_sge_dif_ai, diseed, 1);
	bf_set(lpfc_sli4_sge_dif_me, diseed, 0);

	/* Endianness conversion if necessary for DISEED */
	diseed->word2 = cpu_to_le32(diseed->word2);
	diseed->word3 = cpu_to_le32(diseed->word3);

	/* advance bpl and increment sge count */
	num_sge++;
	sgl++;

	/* assumption: caller has already run dma_map_sg on command data */
	sgde = scsi_sglist(sc);
	j = 3;
	for (i = 0; i < datasegcnt; i++) {
		/* clear it */
		sgl->word2 = 0;

		/* do we need to expand the segment */
		if (!lsp_just_set && !((j + 1) % phba->border_sge_num) &&
		    ((datasegcnt - 1) != i)) {
			/* set LSP type */
			bf_set(lpfc_sli4_sge_type, sgl, LPFC_SGE_TYPE_LSP);

			sgl_xtra = lpfc_get_sgl_per_hdwq(phba, lpfc_cmd);

			if (unlikely(!sgl_xtra)) {
				lpfc_cmd->seg_cnt = 0;
				return 0;
			}
			sgl->addr_lo = cpu_to_le32(putPaddrLow(
						sgl_xtra->dma_phys_sgl));
			sgl->addr_hi = cpu_to_le32(putPaddrHigh(
						sgl_xtra->dma_phys_sgl));

		} else {
			bf_set(lpfc_sli4_sge_type, sgl, LPFC_SGE_TYPE_DATA);
		}

		if (!(bf_get(lpfc_sli4_sge_type, sgl) & LPFC_SGE_TYPE_LSP)) {
			if ((datasegcnt - 1) == i)
				bf_set(lpfc_sli4_sge_last, sgl, 1);
			physaddr = sg_dma_address(sgde);
			dma_len = sg_dma_len(sgde);
			sgl->addr_lo = cpu_to_le32(putPaddrLow(physaddr));
			sgl->addr_hi = cpu_to_le32(putPaddrHigh(physaddr));

			bf_set(lpfc_sli4_sge_offset, sgl, dma_offset);
			sgl->word2 = cpu_to_le32(sgl->word2);
			sgl->sge_len = cpu_to_le32(dma_len);

			dma_offset += dma_len;
			sgde = sg_next(sgde);

			sgl++;
			num_sge++;
			lsp_just_set = false;

		} else {
			sgl->word2 = cpu_to_le32(sgl->word2);
			sgl->sge_len = cpu_to_le32(phba->cfg_sg_dma_buf_size);

			sgl = (struct sli4_sge *)sgl_xtra->dma_sgl;
			i = i - 1;

			lsp_just_set = true;
		}

		j++;

	}

out:
	return num_sge;
}

/**
 * lpfc_bg_setup_sgl_prot - Setup BlockGuard SGL with protection data
 * @phba: The Hba for which this call is being executed.
 * @sc: pointer to scsi command we're working on
 * @sgl: pointer to buffer list for protection groups
 * @datacnt: number of segments of data that have been dma mapped
 * @protcnt: number of segment of protection data that have been dma mapped
 * @lpfc_cmd: lpfc scsi command object pointer.
 *
 * This function sets up SGL buffer list for protection groups of
 * type LPFC_PG_TYPE_DIF
 *
 * This is usually used when DIFs are in their own buffers,
 * separate from the data. The HBA can then by instructed
 * to place the DIFs in the outgoing stream.  For read operations,
 * The HBA could extract the DIFs and place it in DIF buffers.
 *
 * The buffer list for this type consists of one or more of the
 * protection groups described below:
 *                                    +-------------------------+
 *   start of first prot group  -->   |         DISEED          |
 *                                    +-------------------------+
 *                                    |      DIF (Prot SGE)     |
 *                                    +-------------------------+
 *                                    |        Data SGE         |
 *                                    +-------------------------+
 *                                    |more Data SGE's ... (opt)|
 *                                    +-------------------------+
 *   start of new  prot group  -->    |         DISEED          |
 *                                    +-------------------------+
 *                                    |          ...            |
 *                                    +-------------------------+
 *
 * Note: It is assumed that both data and protection s/g buffers have been
 *       mapped for DMA
 *
 * Returns the number of SGEs added to the SGL.
 **/
static int
lpfc_bg_setup_sgl_prot(struct lpfc_hba *phba, struct scsi_cmnd *sc,
		struct sli4_sge *sgl, int datacnt, int protcnt,
		struct lpfc_io_buf *lpfc_cmd)
{
	struct scatterlist *sgde = NULL; /* s/g data entry */
	struct scatterlist *sgpe = NULL; /* s/g prot entry */
	struct sli4_sge_diseed *diseed = NULL;
	dma_addr_t dataphysaddr, protphysaddr;
	unsigned short curr_data = 0, curr_prot = 0;
	unsigned int split_offset;
	unsigned int protgroup_len, protgroup_offset = 0, protgroup_remainder;
	unsigned int protgrp_blks, protgrp_bytes;
	unsigned int remainder, subtotal;
	int status;
	unsigned char pgdone = 0, alldone = 0;
	unsigned blksize;
	uint32_t reftag;
	uint8_t txop, rxop;
	uint32_t dma_len;
#ifdef CONFIG_SCSI_LPFC_DEBUG_FS
	uint32_t rc;
#endif
	uint32_t checking = 1;
	uint32_t dma_offset = 0;
	int num_sge = 0, j = 2;
	struct sli4_hybrid_sgl *sgl_xtra = NULL;

	sgpe = scsi_prot_sglist(sc);
	sgde = scsi_sglist(sc);

	if (!sgpe || !sgde) {
		lpfc_printf_log(phba, KERN_ERR, LOG_TRACE_EVENT,
				"9082 Invalid s/g entry: data=x%px prot=x%px\n",
				sgpe, sgde);
		return 0;
	}

	status = lpfc_sc_to_bg_opcodes(phba, sc, &txop, &rxop);
	if (status)
		goto out;

	/* extract some info from the scsi command */
	blksize = scsi_prot_interval(sc);
	reftag = scsi_prot_ref_tag(sc);
	if (reftag == LPFC_INVALID_REFTAG)
		goto out;

#ifdef CONFIG_SCSI_LPFC_DEBUG_FS
	rc = lpfc_bg_err_inject(phba, sc, &reftag, NULL, 1);
	if (rc) {
		if (rc & BG_ERR_SWAP)
			lpfc_bg_err_opcodes(phba, sc, &txop, &rxop);
		if (rc & BG_ERR_CHECK)
			checking = 0;
	}
#endif

	split_offset = 0;
	do {
		/* Check to see if we ran out of space */
		if ((num_sge >= (phba->cfg_total_seg_cnt - 2)) &&
		    !(phba->cfg_xpsgl))
			return num_sge + 3;

		/* DISEED and DIF have to be together */
		if (!((j + 1) % phba->border_sge_num) ||
		    !((j + 2) % phba->border_sge_num) ||
		    !((j + 3) % phba->border_sge_num)) {
			sgl->word2 = 0;

			/* set LSP type */
			bf_set(lpfc_sli4_sge_type, sgl, LPFC_SGE_TYPE_LSP);

			sgl_xtra = lpfc_get_sgl_per_hdwq(phba, lpfc_cmd);

			if (unlikely(!sgl_xtra)) {
				goto out;
			} else {
				sgl->addr_lo = cpu_to_le32(putPaddrLow(
						sgl_xtra->dma_phys_sgl));
				sgl->addr_hi = cpu_to_le32(putPaddrHigh(
						       sgl_xtra->dma_phys_sgl));
			}

			sgl->word2 = cpu_to_le32(sgl->word2);
			sgl->sge_len = cpu_to_le32(phba->cfg_sg_dma_buf_size);

			sgl = (struct sli4_sge *)sgl_xtra->dma_sgl;
			j = 0;
		}

		/* setup DISEED with what we have */
		diseed = (struct sli4_sge_diseed *) sgl;
		memset(diseed, 0, sizeof(struct sli4_sge_diseed));
		bf_set(lpfc_sli4_sge_type, sgl, LPFC_SGE_TYPE_DISEED);

		/* Endianness conversion if necessary */
		diseed->ref_tag = cpu_to_le32(reftag);
		diseed->ref_tag_tran = diseed->ref_tag;

		if (sc->prot_flags & SCSI_PROT_GUARD_CHECK) {
			bf_set(lpfc_sli4_sge_dif_ce, diseed, checking);
		} else {
			bf_set(lpfc_sli4_sge_dif_ce, diseed, 0);
			/*
			 * When in this mode, the hardware will replace
			 * the guard tag from the host with a
			 * newly generated good CRC for the wire.
			 * Switch to raw mode here to avoid this
			 * behavior. What the host sends gets put on the wire.
			 */
			if (txop == BG_OP_IN_CRC_OUT_CRC) {
				txop = BG_OP_RAW_MODE;
				rxop = BG_OP_RAW_MODE;
			}
		}


		if (sc->prot_flags & SCSI_PROT_REF_CHECK)
			bf_set(lpfc_sli4_sge_dif_re, diseed, checking);
		else
			bf_set(lpfc_sli4_sge_dif_re, diseed, 0);

		/* setup DISEED with the rest of the info */
		bf_set(lpfc_sli4_sge_dif_optx, diseed, txop);
		bf_set(lpfc_sli4_sge_dif_oprx, diseed, rxop);

		bf_set(lpfc_sli4_sge_dif_ai, diseed, 1);
		bf_set(lpfc_sli4_sge_dif_me, diseed, 0);

		/* Endianness conversion if necessary for DISEED */
		diseed->word2 = cpu_to_le32(diseed->word2);
		diseed->word3 = cpu_to_le32(diseed->word3);

		/* advance sgl and increment bde count */
		num_sge++;

		sgl++;
		j++;

		/* setup the first BDE that points to protection buffer */
		protphysaddr = sg_dma_address(sgpe) + protgroup_offset;
		protgroup_len = sg_dma_len(sgpe) - protgroup_offset;

		/* must be integer multiple of the DIF block length */
		BUG_ON(protgroup_len % 8);

		/* Now setup DIF SGE */
		sgl->word2 = 0;
		bf_set(lpfc_sli4_sge_type, sgl, LPFC_SGE_TYPE_DIF);
		sgl->addr_hi = le32_to_cpu(putPaddrHigh(protphysaddr));
		sgl->addr_lo = le32_to_cpu(putPaddrLow(protphysaddr));
		sgl->word2 = cpu_to_le32(sgl->word2);
		sgl->sge_len = 0;

		protgrp_blks = protgroup_len / 8;
		protgrp_bytes = protgrp_blks * blksize;

		/* check if DIF SGE is crossing the 4K boundary; if so split */
		if ((sgl->addr_lo & 0xfff) + protgroup_len > 0x1000) {
			protgroup_remainder = 0x1000 - (sgl->addr_lo & 0xfff);
			protgroup_offset += protgroup_remainder;
			protgrp_blks = protgroup_remainder / 8;
			protgrp_bytes = protgrp_blks * blksize;
		} else {
			protgroup_offset = 0;
			curr_prot++;
		}

		num_sge++;

		/* setup SGE's for data blocks associated with DIF data */
		pgdone = 0;
		subtotal = 0; /* total bytes processed for current prot grp */

		sgl++;
		j++;

		while (!pgdone) {
			/* Check to see if we ran out of space */
			if ((num_sge >= phba->cfg_total_seg_cnt) &&
			    !phba->cfg_xpsgl)
				return num_sge + 1;

			if (!sgde) {
				lpfc_printf_log(phba, KERN_ERR, LOG_TRACE_EVENT,
					"9086 BLKGRD:%s Invalid data segment\n",
						__func__);
				return 0;
			}

			if (!((j + 1) % phba->border_sge_num)) {
				sgl->word2 = 0;

				/* set LSP type */
				bf_set(lpfc_sli4_sge_type, sgl,
				       LPFC_SGE_TYPE_LSP);

				sgl_xtra = lpfc_get_sgl_per_hdwq(phba,
								 lpfc_cmd);

				if (unlikely(!sgl_xtra)) {
					goto out;
				} else {
					sgl->addr_lo = cpu_to_le32(
					  putPaddrLow(sgl_xtra->dma_phys_sgl));
					sgl->addr_hi = cpu_to_le32(
					  putPaddrHigh(sgl_xtra->dma_phys_sgl));
				}

				sgl->word2 = cpu_to_le32(sgl->word2);
				sgl->sge_len = cpu_to_le32(
						     phba->cfg_sg_dma_buf_size);

				sgl = (struct sli4_sge *)sgl_xtra->dma_sgl;
			} else {
				dataphysaddr = sg_dma_address(sgde) +
								   split_offset;

				remainder = sg_dma_len(sgde) - split_offset;

				if ((subtotal + remainder) <= protgrp_bytes) {
					/* we can use this whole buffer */
					dma_len = remainder;
					split_offset = 0;

					if ((subtotal + remainder) ==
								  protgrp_bytes)
						pgdone = 1;
				} else {
					/* must split this buffer with next
					 * prot grp
					 */
					dma_len = protgrp_bytes - subtotal;
					split_offset += dma_len;
				}

				subtotal += dma_len;

				sgl->word2 = 0;
				sgl->addr_lo = cpu_to_le32(putPaddrLow(
								 dataphysaddr));
				sgl->addr_hi = cpu_to_le32(putPaddrHigh(
								 dataphysaddr));
				bf_set(lpfc_sli4_sge_last, sgl, 0);
				bf_set(lpfc_sli4_sge_offset, sgl, dma_offset);
				bf_set(lpfc_sli4_sge_type, sgl,
				       LPFC_SGE_TYPE_DATA);

				sgl->sge_len = cpu_to_le32(dma_len);
				dma_offset += dma_len;

				num_sge++;
				curr_data++;

				if (split_offset) {
					sgl++;
					j++;
					break;
				}

				/* Move to the next s/g segment if possible */
				sgde = sg_next(sgde);

				sgl++;
			}

			j++;
		}

		if (protgroup_offset) {
			/* update the reference tag */
			reftag += protgrp_blks;
			continue;
		}

		/* are we done ? */
		if (curr_prot == protcnt) {
			/* mark the last SGL */
			sgl--;
			bf_set(lpfc_sli4_sge_last, sgl, 1);
			alldone = 1;
		} else if (curr_prot < protcnt) {
			/* advance to next prot buffer */
			sgpe = sg_next(sgpe);

			/* update the reference tag */
			reftag += protgrp_blks;
		} else {
			/* if we're here, we have a bug */
			lpfc_printf_log(phba, KERN_ERR, LOG_TRACE_EVENT,
					"9085 BLKGRD: bug in %s\n", __func__);
		}

	} while (!alldone);

out:

	return num_sge;
}

/**
 * lpfc_prot_group_type - Get prtotection group type of SCSI command
 * @phba: The Hba for which this call is being executed.
 * @sc: pointer to scsi command we're working on
 *
 * Given a SCSI command that supports DIF, determine composition of protection
 * groups involved in setting up buffer lists
 *
 * Returns: Protection group type (with or without DIF)
 *
 **/
static int
lpfc_prot_group_type(struct lpfc_hba *phba, struct scsi_cmnd *sc)
{
	int ret = LPFC_PG_TYPE_INVALID;
	unsigned char op = scsi_get_prot_op(sc);

	switch (op) {
	case SCSI_PROT_READ_STRIP:
	case SCSI_PROT_WRITE_INSERT:
		ret = LPFC_PG_TYPE_NO_DIF;
		break;
	case SCSI_PROT_READ_INSERT:
	case SCSI_PROT_WRITE_STRIP:
	case SCSI_PROT_READ_PASS:
	case SCSI_PROT_WRITE_PASS:
		ret = LPFC_PG_TYPE_DIF_BUF;
		break;
	default:
		if (phba)
			lpfc_printf_log(phba, KERN_ERR, LOG_TRACE_EVENT,
					"9021 Unsupported protection op:%d\n",
					op);
		break;
	}
	return ret;
}

/**
 * lpfc_bg_scsi_adjust_dl - Adjust SCSI data length for BlockGuard
 * @phba: The Hba for which this call is being executed.
 * @lpfc_cmd: The scsi buffer which is going to be adjusted.
 *
 * Adjust the data length to account for how much data
 * is actually on the wire.
 *
 * returns the adjusted data length
 **/
static int
lpfc_bg_scsi_adjust_dl(struct lpfc_hba *phba,
		       struct lpfc_io_buf *lpfc_cmd)
{
	struct scsi_cmnd *sc = lpfc_cmd->pCmd;
	int fcpdl;

	fcpdl = scsi_bufflen(sc);

	/* Check if there is protection data on the wire */
	if (sc->sc_data_direction == DMA_FROM_DEVICE) {
		/* Read check for protection data */
		if (scsi_get_prot_op(sc) ==  SCSI_PROT_READ_INSERT)
			return fcpdl;

	} else {
		/* Write check for protection data */
		if (scsi_get_prot_op(sc) ==  SCSI_PROT_WRITE_STRIP)
			return fcpdl;
	}

	/*
	 * If we are in DIF Type 1 mode every data block has a 8 byte
	 * DIF (trailer) attached to it. Must ajust FCP data length
	 * to account for the protection data.
	 */
	fcpdl += (fcpdl / scsi_prot_interval(sc)) * 8;

	return fcpdl;
}

/**
 * lpfc_bg_scsi_prep_dma_buf_s3 - DMA mapping for scsi buffer to SLI3 IF spec
 * @phba: The Hba for which this call is being executed.
 * @lpfc_cmd: The scsi buffer which is going to be prep'ed.
 *
 * This is the protection/DIF aware version of
 * lpfc_scsi_prep_dma_buf(). It may be a good idea to combine the
 * two functions eventually, but for now, it's here.
 * RETURNS 0 - SUCCESS,
 *         1 - Failed DMA map, retry.
 *         2 - Invalid scsi cmd or prot-type. Do not rety.
 **/
static int
lpfc_bg_scsi_prep_dma_buf_s3(struct lpfc_hba *phba,
		struct lpfc_io_buf *lpfc_cmd)
{
	struct scsi_cmnd *scsi_cmnd = lpfc_cmd->pCmd;
	struct fcp_cmnd *fcp_cmnd = lpfc_cmd->fcp_cmnd;
	struct ulp_bde64 *bpl = (struct ulp_bde64 *)lpfc_cmd->dma_sgl;
	IOCB_t *iocb_cmd = &lpfc_cmd->cur_iocbq.iocb;
	uint32_t num_bde = 0;
	int datasegcnt, protsegcnt, datadir = scsi_cmnd->sc_data_direction;
	int prot_group_type = 0;
	int fcpdl;
	int ret = 1;
	struct lpfc_vport *vport = phba->pport;

	/*
	 * Start the lpfc command prep by bumping the bpl beyond fcp_cmnd
	 *  fcp_rsp regions to the first data bde entry
	 */
	bpl += 2;
	if (scsi_sg_count(scsi_cmnd)) {
		/*
		 * The driver stores the segment count returned from pci_map_sg
		 * because this a count of dma-mappings used to map the use_sg
		 * pages.  They are not guaranteed to be the same for those
		 * architectures that implement an IOMMU.
		 */
		datasegcnt = dma_map_sg(&phba->pcidev->dev,
					scsi_sglist(scsi_cmnd),
					scsi_sg_count(scsi_cmnd), datadir);
		if (unlikely(!datasegcnt))
			return 1;

		lpfc_cmd->seg_cnt = datasegcnt;

		/* First check if data segment count from SCSI Layer is good */
		if (lpfc_cmd->seg_cnt > phba->cfg_sg_seg_cnt) {
			WARN_ON_ONCE(lpfc_cmd->seg_cnt > phba->cfg_sg_seg_cnt);
			ret = 2;
			goto err;
		}

		prot_group_type = lpfc_prot_group_type(phba, scsi_cmnd);

		switch (prot_group_type) {
		case LPFC_PG_TYPE_NO_DIF:

			/* Here we need to add a PDE5 and PDE6 to the count */
			if ((lpfc_cmd->seg_cnt + 2) > phba->cfg_total_seg_cnt) {
				ret = 2;
				goto err;
			}

			num_bde = lpfc_bg_setup_bpl(phba, scsi_cmnd, bpl,
					datasegcnt);
			/* we should have 2 or more entries in buffer list */
			if (num_bde < 2) {
				ret = 2;
				goto err;
			}
			break;

		case LPFC_PG_TYPE_DIF_BUF:
			/*
			 * This type indicates that protection buffers are
			 * passed to the driver, so that needs to be prepared
			 * for DMA
			 */
			protsegcnt = dma_map_sg(&phba->pcidev->dev,
					scsi_prot_sglist(scsi_cmnd),
					scsi_prot_sg_count(scsi_cmnd), datadir);
			if (unlikely(!protsegcnt)) {
				scsi_dma_unmap(scsi_cmnd);
				return 1;
			}

			lpfc_cmd->prot_seg_cnt = protsegcnt;

			/*
			 * There is a minimun of 4 BPLs used for every
			 * protection data segment.
			 */
			if ((lpfc_cmd->prot_seg_cnt * 4) >
			    (phba->cfg_total_seg_cnt - 2)) {
				ret = 2;
				goto err;
			}

			num_bde = lpfc_bg_setup_bpl_prot(phba, scsi_cmnd, bpl,
					datasegcnt, protsegcnt);
			/* we should have 3 or more entries in buffer list */
			if ((num_bde < 3) ||
			    (num_bde > phba->cfg_total_seg_cnt)) {
				ret = 2;
				goto err;
			}
			break;

		case LPFC_PG_TYPE_INVALID:
		default:
			scsi_dma_unmap(scsi_cmnd);
			lpfc_cmd->seg_cnt = 0;

			lpfc_printf_log(phba, KERN_ERR, LOG_TRACE_EVENT,
					"9022 Unexpected protection group %i\n",
					prot_group_type);
			return 2;
		}
	}

	/*
	 * Finish initializing those IOCB fields that are dependent on the
	 * scsi_cmnd request_buffer.  Note that the bdeSize is explicitly
	 * reinitialized since all iocb memory resources are used many times
	 * for transmit, receive, and continuation bpl's.
	 */
	iocb_cmd->un.fcpi64.bdl.bdeSize = (2 * sizeof(struct ulp_bde64));
	iocb_cmd->un.fcpi64.bdl.bdeSize += (num_bde * sizeof(struct ulp_bde64));
	iocb_cmd->ulpBdeCount = 1;
	iocb_cmd->ulpLe = 1;

	fcpdl = lpfc_bg_scsi_adjust_dl(phba, lpfc_cmd);
	fcp_cmnd->fcpDl = be32_to_cpu(fcpdl);

	/*
	 * Due to difference in data length between DIF/non-DIF paths,
	 * we need to set word 4 of IOCB here
	 */
	iocb_cmd->un.fcpi.fcpi_parm = fcpdl;

	/*
	 * For First burst, we may need to adjust the initial transfer
	 * length for DIF
	 */
	if (iocb_cmd->un.fcpi.fcpi_XRdy &&
	    (fcpdl < vport->cfg_first_burst_size))
		iocb_cmd->un.fcpi.fcpi_XRdy = fcpdl;

	return 0;
err:
	if (lpfc_cmd->seg_cnt)
		scsi_dma_unmap(scsi_cmnd);
	if (lpfc_cmd->prot_seg_cnt)
		dma_unmap_sg(&phba->pcidev->dev, scsi_prot_sglist(scsi_cmnd),
			     scsi_prot_sg_count(scsi_cmnd),
			     scsi_cmnd->sc_data_direction);

	lpfc_printf_log(phba, KERN_ERR, LOG_TRACE_EVENT,
			"9023 Cannot setup S/G List for HBA"
			"IO segs %d/%d BPL %d SCSI %d: %d %d\n",
			lpfc_cmd->seg_cnt, lpfc_cmd->prot_seg_cnt,
			phba->cfg_total_seg_cnt, phba->cfg_sg_seg_cnt,
			prot_group_type, num_bde);

	lpfc_cmd->seg_cnt = 0;
	lpfc_cmd->prot_seg_cnt = 0;
	return ret;
}

/*
 * This function calcuates the T10 DIF guard tag
 * on the specified data using a CRC algorithmn
 * using crc_t10dif.
 */
static uint16_t
lpfc_bg_crc(uint8_t *data, int count)
{
	uint16_t crc = 0;
	uint16_t x;

	crc = crc_t10dif(data, count);
	x = cpu_to_be16(crc);
	return x;
}

/*
 * This function calcuates the T10 DIF guard tag
 * on the specified data using a CSUM algorithmn
 * using ip_compute_csum.
 */
static uint16_t
lpfc_bg_csum(uint8_t *data, int count)
{
	uint16_t ret;

	ret = ip_compute_csum(data, count);
	return ret;
}

/*
 * This function examines the protection data to try to determine
 * what type of T10-DIF error occurred.
 */
static void
lpfc_calc_bg_err(struct lpfc_hba *phba, struct lpfc_io_buf *lpfc_cmd)
{
	struct scatterlist *sgpe; /* s/g prot entry */
	struct scatterlist *sgde; /* s/g data entry */
	struct scsi_cmnd *cmd = lpfc_cmd->pCmd;
	struct scsi_dif_tuple *src = NULL;
	uint8_t *data_src = NULL;
	uint16_t guard_tag;
	uint16_t start_app_tag, app_tag;
	uint32_t start_ref_tag, ref_tag;
	int prot, protsegcnt;
	int err_type, len, data_len;
	int chk_ref, chk_app, chk_guard;
	uint16_t sum;
	unsigned blksize;

	err_type = BGS_GUARD_ERR_MASK;
	sum = 0;
	guard_tag = 0;

	/* First check to see if there is protection data to examine */
	prot = scsi_get_prot_op(cmd);
	if ((prot == SCSI_PROT_READ_STRIP) ||
	    (prot == SCSI_PROT_WRITE_INSERT) ||
	    (prot == SCSI_PROT_NORMAL))
		goto out;

	/* Currently the driver just supports ref_tag and guard_tag checking */
	chk_ref = 1;
	chk_app = 0;
	chk_guard = 0;

	/* Setup a ptr to the protection data provided by the SCSI host */
	sgpe = scsi_prot_sglist(cmd);
	protsegcnt = lpfc_cmd->prot_seg_cnt;

	if (sgpe && protsegcnt) {

		/*
		 * We will only try to verify guard tag if the segment
		 * data length is a multiple of the blksize.
		 */
		sgde = scsi_sglist(cmd);
		blksize = scsi_prot_interval(cmd);
		data_src = (uint8_t *)sg_virt(sgde);
		data_len = sgde->length;
		if ((data_len & (blksize - 1)) == 0)
			chk_guard = 1;

		src = (struct scsi_dif_tuple *)sg_virt(sgpe);
		start_ref_tag = scsi_prot_ref_tag(cmd);
		if (start_ref_tag == LPFC_INVALID_REFTAG)
			goto out;
		start_app_tag = src->app_tag;
		len = sgpe->length;
		while (src && protsegcnt) {
			while (len) {

				/*
				 * First check to see if a protection data
				 * check is valid
				 */
				if ((src->ref_tag == T10_PI_REF_ESCAPE) ||
				    (src->app_tag == T10_PI_APP_ESCAPE)) {
					start_ref_tag++;
					goto skipit;
				}

				/* First Guard Tag checking */
				if (chk_guard) {
					guard_tag = src->guard_tag;
					if (cmd->prot_flags
					    & SCSI_PROT_IP_CHECKSUM)
						sum = lpfc_bg_csum(data_src,
								   blksize);
					else
						sum = lpfc_bg_crc(data_src,
								  blksize);
					if ((guard_tag != sum)) {
						err_type = BGS_GUARD_ERR_MASK;
						goto out;
					}
				}

				/* Reference Tag checking */
				ref_tag = be32_to_cpu(src->ref_tag);
				if (chk_ref && (ref_tag != start_ref_tag)) {
					err_type = BGS_REFTAG_ERR_MASK;
					goto out;
				}
				start_ref_tag++;

				/* App Tag checking */
				app_tag = src->app_tag;
				if (chk_app && (app_tag != start_app_tag)) {
					err_type = BGS_APPTAG_ERR_MASK;
					goto out;
				}
skipit:
				len -= sizeof(struct scsi_dif_tuple);
				if (len < 0)
					len = 0;
				src++;

				data_src += blksize;
				data_len -= blksize;

				/*
				 * Are we at the end of the Data segment?
				 * The data segment is only used for Guard
				 * tag checking.
				 */
				if (chk_guard && (data_len == 0)) {
					chk_guard = 0;
					sgde = sg_next(sgde);
					if (!sgde)
						goto out;

					data_src = (uint8_t *)sg_virt(sgde);
					data_len = sgde->length;
					if ((data_len & (blksize - 1)) == 0)
						chk_guard = 1;
				}
			}

			/* Goto the next Protection data segment */
			sgpe = sg_next(sgpe);
			if (sgpe) {
				src = (struct scsi_dif_tuple *)sg_virt(sgpe);
				len = sgpe->length;
			} else {
				src = NULL;
			}
			protsegcnt--;
		}
	}
out:
	if (err_type == BGS_GUARD_ERR_MASK) {
		scsi_build_sense(cmd, 1, ILLEGAL_REQUEST, 0x10, 0x1);
		set_host_byte(cmd, DID_ABORT);
		phba->bg_guard_err_cnt++;
		lpfc_printf_log(phba, KERN_WARNING, LOG_FCP | LOG_BG,
				"9069 BLKGRD: reftag %x grd_tag err %x != %x\n",
				scsi_prot_ref_tag(cmd),
				sum, guard_tag);

	} else if (err_type == BGS_REFTAG_ERR_MASK) {
		scsi_build_sense(cmd, 1, ILLEGAL_REQUEST, 0x10, 0x3);
		set_host_byte(cmd, DID_ABORT);

		phba->bg_reftag_err_cnt++;
		lpfc_printf_log(phba, KERN_WARNING, LOG_FCP | LOG_BG,
				"9066 BLKGRD: reftag %x ref_tag err %x != %x\n",
				scsi_prot_ref_tag(cmd),
				ref_tag, start_ref_tag);

	} else if (err_type == BGS_APPTAG_ERR_MASK) {
		scsi_build_sense(cmd, 1, ILLEGAL_REQUEST, 0x10, 0x2);
		set_host_byte(cmd, DID_ABORT);

		phba->bg_apptag_err_cnt++;
		lpfc_printf_log(phba, KERN_WARNING, LOG_FCP | LOG_BG,
				"9041 BLKGRD: reftag %x app_tag err %x != %x\n",
				scsi_prot_ref_tag(cmd),
				app_tag, start_app_tag);
	}
}

/*
 * This function checks for BlockGuard errors detected by
 * the HBA.  In case of errors, the ASC/ASCQ fields in the
 * sense buffer will be set accordingly, paired with
 * ILLEGAL_REQUEST to signal to the kernel that the HBA
 * detected corruption.
 *
 * Returns:
 *  0 - No error found
 *  1 - BlockGuard error found
 * -1 - Internal error (bad profile, ...etc)
 */
static int
lpfc_parse_bg_err(struct lpfc_hba *phba, struct lpfc_io_buf *lpfc_cmd,
		  struct lpfc_iocbq *pIocbOut)
{
	struct scsi_cmnd *cmd = lpfc_cmd->pCmd;
	struct sli3_bg_fields *bgf;
	int ret = 0;
	struct lpfc_wcqe_complete *wcqe;
	u32 status;
	u32 bghm = 0;
	u32 bgstat = 0;
	u64 failing_sector = 0;

	if (phba->sli_rev == LPFC_SLI_REV4) {
		wcqe = &pIocbOut->wcqe_cmpl;
		status = bf_get(lpfc_wcqe_c_status, wcqe);

		if (status == CQE_STATUS_DI_ERROR) {
			/* Guard Check failed */
			if (bf_get(lpfc_wcqe_c_bg_ge, wcqe))
				bgstat |= BGS_GUARD_ERR_MASK;
<<<<<<< HEAD

			/* AppTag Check failed */
			if (bf_get(lpfc_wcqe_c_bg_ae, wcqe))
				bgstat |= BGS_APPTAG_ERR_MASK;

			/* RefTag Check failed */
			if (bf_get(lpfc_wcqe_c_bg_re, wcqe))
				bgstat |= BGS_REFTAG_ERR_MASK;

=======

			/* AppTag Check failed */
			if (bf_get(lpfc_wcqe_c_bg_ae, wcqe))
				bgstat |= BGS_APPTAG_ERR_MASK;

			/* RefTag Check failed */
			if (bf_get(lpfc_wcqe_c_bg_re, wcqe))
				bgstat |= BGS_REFTAG_ERR_MASK;

>>>>>>> 54740df6
			/* Check to see if there was any good data before the
			 * error
			 */
			if (bf_get(lpfc_wcqe_c_bg_tdpv, wcqe)) {
				bgstat |= BGS_HI_WATER_MARK_PRESENT_MASK;
				bghm = wcqe->total_data_placed;
			}

			/*
			 * Set ALL the error bits to indicate we don't know what
			 * type of error it is.
			 */
			if (!bgstat)
				bgstat |= (BGS_REFTAG_ERR_MASK |
					   BGS_APPTAG_ERR_MASK |
					   BGS_GUARD_ERR_MASK);
		}

	} else {
		bgf = &pIocbOut->iocb.unsli3.sli3_bg;
		bghm = bgf->bghm;
		bgstat = bgf->bgstat;
	}

	if (lpfc_bgs_get_invalid_prof(bgstat)) {
		cmd->result = DID_ERROR << 16;
		lpfc_printf_log(phba, KERN_WARNING, LOG_FCP | LOG_BG,
				"9072 BLKGRD: Invalid BG Profile in cmd "
				"0x%x reftag 0x%x blk cnt 0x%x "
				"bgstat=x%x bghm=x%x\n", cmd->cmnd[0],
				scsi_prot_ref_tag(cmd),
				scsi_logical_block_count(cmd), bgstat, bghm);
		ret = (-1);
		goto out;
	}

	if (lpfc_bgs_get_uninit_dif_block(bgstat)) {
		cmd->result = DID_ERROR << 16;
		lpfc_printf_log(phba, KERN_WARNING, LOG_FCP | LOG_BG,
				"9073 BLKGRD: Invalid BG PDIF Block in cmd "
				"0x%x reftag 0x%x blk cnt 0x%x "
				"bgstat=x%x bghm=x%x\n", cmd->cmnd[0],
				scsi_prot_ref_tag(cmd),
				scsi_logical_block_count(cmd), bgstat, bghm);
		ret = (-1);
		goto out;
	}

	if (lpfc_bgs_get_guard_err(bgstat)) {
		ret = 1;
		scsi_build_sense(cmd, 1, ILLEGAL_REQUEST, 0x10, 0x1);
		set_host_byte(cmd, DID_ABORT);
		phba->bg_guard_err_cnt++;
		lpfc_printf_log(phba, KERN_WARNING, LOG_FCP | LOG_BG,
				"9055 BLKGRD: Guard Tag error in cmd "
				"0x%x reftag 0x%x blk cnt 0x%x "
				"bgstat=x%x bghm=x%x\n", cmd->cmnd[0],
				scsi_prot_ref_tag(cmd),
				scsi_logical_block_count(cmd), bgstat, bghm);
	}

	if (lpfc_bgs_get_reftag_err(bgstat)) {
		ret = 1;
		scsi_build_sense(cmd, 1, ILLEGAL_REQUEST, 0x10, 0x3);
		set_host_byte(cmd, DID_ABORT);
		phba->bg_reftag_err_cnt++;
		lpfc_printf_log(phba, KERN_WARNING, LOG_FCP | LOG_BG,
				"9056 BLKGRD: Ref Tag error in cmd "
				"0x%x reftag 0x%x blk cnt 0x%x "
				"bgstat=x%x bghm=x%x\n", cmd->cmnd[0],
				scsi_prot_ref_tag(cmd),
				scsi_logical_block_count(cmd), bgstat, bghm);
	}

	if (lpfc_bgs_get_apptag_err(bgstat)) {
		ret = 1;
		scsi_build_sense(cmd, 1, ILLEGAL_REQUEST, 0x10, 0x2);
		set_host_byte(cmd, DID_ABORT);
		phba->bg_apptag_err_cnt++;
		lpfc_printf_log(phba, KERN_WARNING, LOG_FCP | LOG_BG,
				"9061 BLKGRD: App Tag error in cmd "
				"0x%x reftag 0x%x blk cnt 0x%x "
				"bgstat=x%x bghm=x%x\n", cmd->cmnd[0],
				scsi_prot_ref_tag(cmd),
				scsi_logical_block_count(cmd), bgstat, bghm);
	}

	if (lpfc_bgs_get_hi_water_mark_present(bgstat)) {
		/*
		 * setup sense data descriptor 0 per SPC-4 as an information
		 * field, and put the failing LBA in it.
		 * This code assumes there was also a guard/app/ref tag error
		 * indication.
		 */
		cmd->sense_buffer[7] = 0xc;   /* Additional sense length */
		cmd->sense_buffer[8] = 0;     /* Information descriptor type */
		cmd->sense_buffer[9] = 0xa;   /* Additional descriptor length */
		cmd->sense_buffer[10] = 0x80; /* Validity bit */

		/* bghm is a "on the wire" FC frame based count */
		switch (scsi_get_prot_op(cmd)) {
		case SCSI_PROT_READ_INSERT:
		case SCSI_PROT_WRITE_STRIP:
			bghm /= cmd->device->sector_size;
			break;
		case SCSI_PROT_READ_STRIP:
		case SCSI_PROT_WRITE_INSERT:
		case SCSI_PROT_READ_PASS:
		case SCSI_PROT_WRITE_PASS:
			bghm /= (cmd->device->sector_size +
				sizeof(struct scsi_dif_tuple));
			break;
		}

		failing_sector = scsi_get_lba(cmd);
		failing_sector += bghm;

		/* Descriptor Information */
		put_unaligned_be64(failing_sector, &cmd->sense_buffer[12]);
	}

	if (!ret) {
		/* No error was reported - problem in FW? */
		lpfc_printf_log(phba, KERN_WARNING, LOG_FCP | LOG_BG,
				"9057 BLKGRD: Unknown error in cmd "
				"0x%x reftag 0x%x blk cnt 0x%x "
				"bgstat=x%x bghm=x%x\n", cmd->cmnd[0],
				scsi_prot_ref_tag(cmd),
				scsi_logical_block_count(cmd), bgstat, bghm);

		/* Calculate what type of error it was */
		lpfc_calc_bg_err(phba, lpfc_cmd);
	}
out:
	return ret;
}

/**
 * lpfc_scsi_prep_dma_buf_s4 - DMA mapping for scsi buffer to SLI4 IF spec
 * @phba: The Hba for which this call is being executed.
 * @lpfc_cmd: The scsi buffer which is going to be mapped.
 *
 * This routine does the pci dma mapping for scatter-gather list of scsi cmnd
 * field of @lpfc_cmd for device with SLI-4 interface spec.
 *
 * Return codes:
 *	2 - Error - Do not retry
 *	1 - Error - Retry
 *	0 - Success
 **/
static int
lpfc_scsi_prep_dma_buf_s4(struct lpfc_hba *phba, struct lpfc_io_buf *lpfc_cmd)
{
	struct scsi_cmnd *scsi_cmnd = lpfc_cmd->pCmd;
	struct scatterlist *sgel = NULL;
	struct fcp_cmnd *fcp_cmnd = lpfc_cmd->fcp_cmnd;
	struct sli4_sge *sgl = (struct sli4_sge *)lpfc_cmd->dma_sgl;
	struct sli4_sge *first_data_sgl;
	struct lpfc_iocbq *pwqeq = &lpfc_cmd->cur_iocbq;
	struct lpfc_vport *vport = phba->pport;
	union lpfc_wqe128 *wqe = &pwqeq->wqe;
	dma_addr_t physaddr;
	uint32_t num_bde = 0;
	uint32_t dma_len;
	uint32_t dma_offset = 0;
	int nseg, i, j;
	struct ulp_bde64 *bde;
	bool lsp_just_set = false;
	struct sli4_hybrid_sgl *sgl_xtra = NULL;

	/*
	 * There are three possibilities here - use scatter-gather segment, use
	 * the single mapping, or neither.  Start the lpfc command prep by
	 * bumping the bpl beyond the fcp_cmnd and fcp_rsp regions to the first
	 * data bde entry.
	 */
	if (scsi_sg_count(scsi_cmnd)) {
		/*
		 * The driver stores the segment count returned from pci_map_sg
		 * because this a count of dma-mappings used to map the use_sg
		 * pages.  They are not guaranteed to be the same for those
		 * architectures that implement an IOMMU.
		 */

		nseg = scsi_dma_map(scsi_cmnd);
		if (unlikely(nseg <= 0))
			return 1;
		sgl += 1;
		/* clear the last flag in the fcp_rsp map entry */
		sgl->word2 = le32_to_cpu(sgl->word2);
		bf_set(lpfc_sli4_sge_last, sgl, 0);
		sgl->word2 = cpu_to_le32(sgl->word2);
		sgl += 1;
		first_data_sgl = sgl;
		lpfc_cmd->seg_cnt = nseg;
		if (!phba->cfg_xpsgl &&
		    lpfc_cmd->seg_cnt > phba->cfg_sg_seg_cnt) {
			lpfc_printf_log(phba, KERN_ERR, LOG_TRACE_EVENT,
					"9074 BLKGRD:"
					" %s: Too many sg segments from "
					"dma_map_sg.  Config %d, seg_cnt %d\n",
					__func__, phba->cfg_sg_seg_cnt,
					lpfc_cmd->seg_cnt);
			WARN_ON_ONCE(lpfc_cmd->seg_cnt > phba->cfg_sg_seg_cnt);
			lpfc_cmd->seg_cnt = 0;
			scsi_dma_unmap(scsi_cmnd);
			return 2;
		}

		/*
		 * The driver established a maximum scatter-gather segment count
		 * during probe that limits the number of sg elements in any
		 * single scsi command.  Just run through the seg_cnt and format
		 * the sge's.
		 * When using SLI-3 the driver will try to fit all the BDEs into
		 * the IOCB. If it can't then the BDEs get added to a BPL as it
		 * does for SLI-2 mode.
		 */

		/* for tracking segment boundaries */
		sgel = scsi_sglist(scsi_cmnd);
		j = 2;
		for (i = 0; i < nseg; i++) {
			sgl->word2 = 0;
			if ((num_bde + 1) == nseg) {
				bf_set(lpfc_sli4_sge_last, sgl, 1);
				bf_set(lpfc_sli4_sge_type, sgl,
				       LPFC_SGE_TYPE_DATA);
			} else {
				bf_set(lpfc_sli4_sge_last, sgl, 0);

				/* do we need to expand the segment */
				if (!lsp_just_set &&
				    !((j + 1) % phba->border_sge_num) &&
				    ((nseg - 1) != i)) {
					/* set LSP type */
					bf_set(lpfc_sli4_sge_type, sgl,
					       LPFC_SGE_TYPE_LSP);

					sgl_xtra = lpfc_get_sgl_per_hdwq(
							phba, lpfc_cmd);

					if (unlikely(!sgl_xtra)) {
						lpfc_cmd->seg_cnt = 0;
						scsi_dma_unmap(scsi_cmnd);
						return 1;
					}
					sgl->addr_lo = cpu_to_le32(putPaddrLow(
						       sgl_xtra->dma_phys_sgl));
					sgl->addr_hi = cpu_to_le32(putPaddrHigh(
						       sgl_xtra->dma_phys_sgl));

				} else {
					bf_set(lpfc_sli4_sge_type, sgl,
					       LPFC_SGE_TYPE_DATA);
				}
			}

			if (!(bf_get(lpfc_sli4_sge_type, sgl) &
				     LPFC_SGE_TYPE_LSP)) {
				if ((nseg - 1) == i)
					bf_set(lpfc_sli4_sge_last, sgl, 1);

				physaddr = sg_dma_address(sgel);
				dma_len = sg_dma_len(sgel);
				sgl->addr_lo = cpu_to_le32(putPaddrLow(
							   physaddr));
				sgl->addr_hi = cpu_to_le32(putPaddrHigh(
							   physaddr));

				bf_set(lpfc_sli4_sge_offset, sgl, dma_offset);
				sgl->word2 = cpu_to_le32(sgl->word2);
				sgl->sge_len = cpu_to_le32(dma_len);

				dma_offset += dma_len;
				sgel = sg_next(sgel);

				sgl++;
				lsp_just_set = false;

			} else {
				sgl->word2 = cpu_to_le32(sgl->word2);
				sgl->sge_len = cpu_to_le32(
						     phba->cfg_sg_dma_buf_size);

				sgl = (struct sli4_sge *)sgl_xtra->dma_sgl;
				i = i - 1;

				lsp_just_set = true;
			}

			j++;
		}
		/*
		 * Setup the first Payload BDE. For FCoE we just key off
		 * Performance Hints, for FC we use lpfc_enable_pbde.
		 * We populate words 13-15 of IOCB/WQE.
		 */
		if ((phba->sli3_options & LPFC_SLI4_PERFH_ENABLED) ||
		    phba->cfg_enable_pbde) {
			bde = (struct ulp_bde64 *)
				&wqe->words[13];
			bde->addrLow = first_data_sgl->addr_lo;
			bde->addrHigh = first_data_sgl->addr_hi;
			bde->tus.f.bdeSize =
					le32_to_cpu(first_data_sgl->sge_len);
			bde->tus.f.bdeFlags = BUFF_TYPE_BDE_64;
			bde->tus.w = cpu_to_le32(bde->tus.w);

		} else {
			memset(&wqe->words[13], 0, (sizeof(uint32_t) * 3));
		}
	} else {
		sgl += 1;
		/* clear the last flag in the fcp_rsp map entry */
		sgl->word2 = le32_to_cpu(sgl->word2);
		bf_set(lpfc_sli4_sge_last, sgl, 1);
		sgl->word2 = cpu_to_le32(sgl->word2);

		if ((phba->sli3_options & LPFC_SLI4_PERFH_ENABLED) ||
		    phba->cfg_enable_pbde) {
			bde = (struct ulp_bde64 *)
				&wqe->words[13];
			memset(bde, 0, (sizeof(uint32_t) * 3));
		}
	}

	/* Word 11 */
	if (phba->cfg_enable_pbde)
		bf_set(wqe_pbde, &wqe->generic.wqe_com, 1);

	/*
	 * Finish initializing those IOCB fields that are dependent on the
	 * scsi_cmnd request_buffer.  Note that for SLI-2 the bdeSize is
	 * explicitly reinitialized.
	 * all iocb memory resources are reused.
	 */
	fcp_cmnd->fcpDl = cpu_to_be32(scsi_bufflen(scsi_cmnd));
	/* Set first-burst provided it was successfully negotiated */
	if (!(phba->hba_flag & HBA_FCOE_MODE) &&
	    vport->cfg_first_burst_size &&
	    scsi_cmnd->sc_data_direction == DMA_TO_DEVICE) {
		u32 init_len, total_len;

		total_len = be32_to_cpu(fcp_cmnd->fcpDl);
		init_len = min(total_len, vport->cfg_first_burst_size);

		/* Word 4 & 5 */
		wqe->fcp_iwrite.initial_xfer_len = init_len;
		wqe->fcp_iwrite.total_xfer_len = total_len;
	} else {
		/* Word 4 */
		wqe->fcp_iwrite.total_xfer_len =
			be32_to_cpu(fcp_cmnd->fcpDl);
	}

	/*
	 * If the OAS driver feature is enabled and the lun is enabled for
	 * OAS, set the oas iocb related flags.
	 */
	if ((phba->cfg_fof) && ((struct lpfc_device_data *)
		scsi_cmnd->device->hostdata)->oas_enabled) {
		lpfc_cmd->cur_iocbq.cmd_flag |= (LPFC_IO_OAS | LPFC_IO_FOF);
		lpfc_cmd->cur_iocbq.priority = ((struct lpfc_device_data *)
			scsi_cmnd->device->hostdata)->priority;

		/* Word 10 */
		bf_set(wqe_oas, &wqe->generic.wqe_com, 1);
		bf_set(wqe_ccpe, &wqe->generic.wqe_com, 1);

		if (lpfc_cmd->cur_iocbq.priority)
			bf_set(wqe_ccp, &wqe->generic.wqe_com,
			       (lpfc_cmd->cur_iocbq.priority << 1));
		else
			bf_set(wqe_ccp, &wqe->generic.wqe_com,
			       (phba->cfg_XLanePriority << 1));
	}

	return 0;
}

/**
 * lpfc_bg_scsi_prep_dma_buf_s4 - DMA mapping for scsi buffer to SLI4 IF spec
 * @phba: The Hba for which this call is being executed.
 * @lpfc_cmd: The scsi buffer which is going to be mapped.
 *
 * This is the protection/DIF aware version of
 * lpfc_scsi_prep_dma_buf(). It may be a good idea to combine the
 * two functions eventually, but for now, it's here
 * Return codes:
 *	2 - Error - Do not retry
 *	1 - Error - Retry
 *	0 - Success
 **/
static int
lpfc_bg_scsi_prep_dma_buf_s4(struct lpfc_hba *phba,
		struct lpfc_io_buf *lpfc_cmd)
{
	struct scsi_cmnd *scsi_cmnd = lpfc_cmd->pCmd;
	struct fcp_cmnd *fcp_cmnd = lpfc_cmd->fcp_cmnd;
	struct sli4_sge *sgl = (struct sli4_sge *)(lpfc_cmd->dma_sgl);
	struct lpfc_iocbq *pwqeq = &lpfc_cmd->cur_iocbq;
	union lpfc_wqe128 *wqe = &pwqeq->wqe;
	uint32_t num_sge = 0;
	int datasegcnt, protsegcnt, datadir = scsi_cmnd->sc_data_direction;
	int prot_group_type = 0;
	int fcpdl;
	int ret = 1;
	struct lpfc_vport *vport = phba->pport;

	/*
	 * Start the lpfc command prep by bumping the sgl beyond fcp_cmnd
	 *  fcp_rsp regions to the first data sge entry
	 */
	if (scsi_sg_count(scsi_cmnd)) {
		/*
		 * The driver stores the segment count returned from pci_map_sg
		 * because this a count of dma-mappings used to map the use_sg
		 * pages.  They are not guaranteed to be the same for those
		 * architectures that implement an IOMMU.
		 */
		datasegcnt = dma_map_sg(&phba->pcidev->dev,
					scsi_sglist(scsi_cmnd),
					scsi_sg_count(scsi_cmnd), datadir);
		if (unlikely(!datasegcnt))
			return 1;

		sgl += 1;
		/* clear the last flag in the fcp_rsp map entry */
		sgl->word2 = le32_to_cpu(sgl->word2);
		bf_set(lpfc_sli4_sge_last, sgl, 0);
		sgl->word2 = cpu_to_le32(sgl->word2);

		sgl += 1;
		lpfc_cmd->seg_cnt = datasegcnt;

		/* First check if data segment count from SCSI Layer is good */
		if (lpfc_cmd->seg_cnt > phba->cfg_sg_seg_cnt &&
		    !phba->cfg_xpsgl) {
			WARN_ON_ONCE(lpfc_cmd->seg_cnt > phba->cfg_sg_seg_cnt);
			ret = 2;
			goto err;
		}

		prot_group_type = lpfc_prot_group_type(phba, scsi_cmnd);

		switch (prot_group_type) {
		case LPFC_PG_TYPE_NO_DIF:
			/* Here we need to add a DISEED to the count */
			if (((lpfc_cmd->seg_cnt + 1) >
					phba->cfg_total_seg_cnt) &&
			    !phba->cfg_xpsgl) {
				ret = 2;
				goto err;
			}

			num_sge = lpfc_bg_setup_sgl(phba, scsi_cmnd, sgl,
					datasegcnt, lpfc_cmd);

			/* we should have 2 or more entries in buffer list */
			if (num_sge < 2) {
				ret = 2;
				goto err;
			}
			break;

		case LPFC_PG_TYPE_DIF_BUF:
			/*
			 * This type indicates that protection buffers are
			 * passed to the driver, so that needs to be prepared
			 * for DMA
			 */
			protsegcnt = dma_map_sg(&phba->pcidev->dev,
					scsi_prot_sglist(scsi_cmnd),
					scsi_prot_sg_count(scsi_cmnd), datadir);
			if (unlikely(!protsegcnt)) {
				scsi_dma_unmap(scsi_cmnd);
				return 1;
			}

			lpfc_cmd->prot_seg_cnt = protsegcnt;
			/*
			 * There is a minimun of 3 SGEs used for every
			 * protection data segment.
			 */
			if (((lpfc_cmd->prot_seg_cnt * 3) >
					(phba->cfg_total_seg_cnt - 2)) &&
			    !phba->cfg_xpsgl) {
				ret = 2;
				goto err;
			}

			num_sge = lpfc_bg_setup_sgl_prot(phba, scsi_cmnd, sgl,
					datasegcnt, protsegcnt, lpfc_cmd);

			/* we should have 3 or more entries in buffer list */
			if (num_sge < 3 ||
			    (num_sge > phba->cfg_total_seg_cnt &&
			     !phba->cfg_xpsgl)) {
				ret = 2;
				goto err;
			}
			break;

		case LPFC_PG_TYPE_INVALID:
		default:
			scsi_dma_unmap(scsi_cmnd);
			lpfc_cmd->seg_cnt = 0;

			lpfc_printf_log(phba, KERN_ERR, LOG_TRACE_EVENT,
					"9083 Unexpected protection group %i\n",
					prot_group_type);
			return 2;
		}
	}

	switch (scsi_get_prot_op(scsi_cmnd)) {
	case SCSI_PROT_WRITE_STRIP:
	case SCSI_PROT_READ_STRIP:
		lpfc_cmd->cur_iocbq.cmd_flag |= LPFC_IO_DIF_STRIP;
		break;
	case SCSI_PROT_WRITE_INSERT:
	case SCSI_PROT_READ_INSERT:
		lpfc_cmd->cur_iocbq.cmd_flag |= LPFC_IO_DIF_INSERT;
		break;
	case SCSI_PROT_WRITE_PASS:
	case SCSI_PROT_READ_PASS:
		lpfc_cmd->cur_iocbq.cmd_flag |= LPFC_IO_DIF_PASS;
		break;
	}

	fcpdl = lpfc_bg_scsi_adjust_dl(phba, lpfc_cmd);
	fcp_cmnd->fcpDl = be32_to_cpu(fcpdl);

	/* Set first-burst provided it was successfully negotiated */
	if (!(phba->hba_flag & HBA_FCOE_MODE) &&
	    vport->cfg_first_burst_size &&
	    scsi_cmnd->sc_data_direction == DMA_TO_DEVICE) {
		u32 init_len, total_len;

		total_len = be32_to_cpu(fcp_cmnd->fcpDl);
		init_len = min(total_len, vport->cfg_first_burst_size);

		/* Word 4 & 5 */
		wqe->fcp_iwrite.initial_xfer_len = init_len;
		wqe->fcp_iwrite.total_xfer_len = total_len;
	} else {
		/* Word 4 */
		wqe->fcp_iwrite.total_xfer_len =
			be32_to_cpu(fcp_cmnd->fcpDl);
	}

	/*
	 * If the OAS driver feature is enabled and the lun is enabled for
	 * OAS, set the oas iocb related flags.
	 */
	if ((phba->cfg_fof) && ((struct lpfc_device_data *)
		scsi_cmnd->device->hostdata)->oas_enabled) {
		lpfc_cmd->cur_iocbq.cmd_flag |= (LPFC_IO_OAS | LPFC_IO_FOF);

		/* Word 10 */
		bf_set(wqe_oas, &wqe->generic.wqe_com, 1);
		bf_set(wqe_ccpe, &wqe->generic.wqe_com, 1);
		bf_set(wqe_ccp, &wqe->generic.wqe_com,
		       (phba->cfg_XLanePriority << 1));
	}

	/* Word 7. DIF Flags */
	if (lpfc_cmd->cur_iocbq.cmd_flag & LPFC_IO_DIF_PASS)
		bf_set(wqe_dif, &wqe->generic.wqe_com, LPFC_WQE_DIF_PASSTHRU);
	else if (lpfc_cmd->cur_iocbq.cmd_flag & LPFC_IO_DIF_STRIP)
		bf_set(wqe_dif, &wqe->generic.wqe_com, LPFC_WQE_DIF_STRIP);
	else if (lpfc_cmd->cur_iocbq.cmd_flag & LPFC_IO_DIF_INSERT)
		bf_set(wqe_dif, &wqe->generic.wqe_com, LPFC_WQE_DIF_INSERT);

	lpfc_cmd->cur_iocbq.cmd_flag &= ~(LPFC_IO_DIF_PASS |
				 LPFC_IO_DIF_STRIP | LPFC_IO_DIF_INSERT);

	return 0;
err:
	if (lpfc_cmd->seg_cnt)
		scsi_dma_unmap(scsi_cmnd);
	if (lpfc_cmd->prot_seg_cnt)
		dma_unmap_sg(&phba->pcidev->dev, scsi_prot_sglist(scsi_cmnd),
			     scsi_prot_sg_count(scsi_cmnd),
			     scsi_cmnd->sc_data_direction);

	lpfc_printf_log(phba, KERN_ERR, LOG_TRACE_EVENT,
			"9084 Cannot setup S/G List for HBA"
			"IO segs %d/%d SGL %d SCSI %d: %d %d\n",
			lpfc_cmd->seg_cnt, lpfc_cmd->prot_seg_cnt,
			phba->cfg_total_seg_cnt, phba->cfg_sg_seg_cnt,
			prot_group_type, num_sge);

	lpfc_cmd->seg_cnt = 0;
	lpfc_cmd->prot_seg_cnt = 0;
	return ret;
}

/**
 * lpfc_scsi_prep_dma_buf - Wrapper function for DMA mapping of scsi buffer
 * @phba: The Hba for which this call is being executed.
 * @lpfc_cmd: The scsi buffer which is going to be mapped.
 *
 * This routine wraps the actual DMA mapping function pointer from the
 * lpfc_hba struct.
 *
 * Return codes:
 *	1 - Error
 *	0 - Success
 **/
static inline int
lpfc_scsi_prep_dma_buf(struct lpfc_hba *phba, struct lpfc_io_buf *lpfc_cmd)
{
	return phba->lpfc_scsi_prep_dma_buf(phba, lpfc_cmd);
}

/**
 * lpfc_bg_scsi_prep_dma_buf - Wrapper function for DMA mapping of scsi buffer
 * using BlockGuard.
 * @phba: The Hba for which this call is being executed.
 * @lpfc_cmd: The scsi buffer which is going to be mapped.
 *
 * This routine wraps the actual DMA mapping function pointer from the
 * lpfc_hba struct.
 *
 * Return codes:
 *	1 - Error
 *	0 - Success
 **/
static inline int
lpfc_bg_scsi_prep_dma_buf(struct lpfc_hba *phba, struct lpfc_io_buf *lpfc_cmd)
{
	return phba->lpfc_bg_scsi_prep_dma_buf(phba, lpfc_cmd);
}

/**
 * lpfc_scsi_prep_cmnd_buf - Wrapper function for IOCB/WQE mapping of scsi
 * buffer
 * @vport: Pointer to vport object.
 * @lpfc_cmd: The scsi buffer which is going to be mapped.
 * @tmo: Timeout value for IO
 *
 * This routine initializes IOCB/WQE data structure from scsi command
 *
 * Return codes:
 *	1 - Error
 *	0 - Success
 **/
static inline int
lpfc_scsi_prep_cmnd_buf(struct lpfc_vport *vport, struct lpfc_io_buf *lpfc_cmd,
			uint8_t tmo)
{
	return vport->phba->lpfc_scsi_prep_cmnd_buf(vport, lpfc_cmd, tmo);
}

/**
 * lpfc_send_scsi_error_event - Posts an event when there is SCSI error
 * @phba: Pointer to hba context object.
 * @vport: Pointer to vport object.
 * @lpfc_cmd: Pointer to lpfc scsi command which reported the error.
 * @fcpi_parm: FCP Initiator parameter.
 *
 * This function posts an event when there is a SCSI command reporting
 * error from the scsi device.
 **/
static void
lpfc_send_scsi_error_event(struct lpfc_hba *phba, struct lpfc_vport *vport,
		struct lpfc_io_buf *lpfc_cmd, uint32_t fcpi_parm) {
	struct scsi_cmnd *cmnd = lpfc_cmd->pCmd;
	struct fcp_rsp *fcprsp = lpfc_cmd->fcp_rsp;
	uint32_t resp_info = fcprsp->rspStatus2;
	uint32_t scsi_status = fcprsp->rspStatus3;
	struct lpfc_fast_path_event *fast_path_evt = NULL;
	struct lpfc_nodelist *pnode = lpfc_cmd->rdata->pnode;
	unsigned long flags;

	if (!pnode)
		return;

	/* If there is queuefull or busy condition send a scsi event */
	if ((cmnd->result == SAM_STAT_TASK_SET_FULL) ||
		(cmnd->result == SAM_STAT_BUSY)) {
		fast_path_evt = lpfc_alloc_fast_evt(phba);
		if (!fast_path_evt)
			return;
		fast_path_evt->un.scsi_evt.event_type =
			FC_REG_SCSI_EVENT;
		fast_path_evt->un.scsi_evt.subcategory =
		(cmnd->result == SAM_STAT_TASK_SET_FULL) ?
		LPFC_EVENT_QFULL : LPFC_EVENT_DEVBSY;
		fast_path_evt->un.scsi_evt.lun = cmnd->device->lun;
		memcpy(&fast_path_evt->un.scsi_evt.wwpn,
			&pnode->nlp_portname, sizeof(struct lpfc_name));
		memcpy(&fast_path_evt->un.scsi_evt.wwnn,
			&pnode->nlp_nodename, sizeof(struct lpfc_name));
	} else if ((resp_info & SNS_LEN_VALID) && fcprsp->rspSnsLen &&
		((cmnd->cmnd[0] == READ_10) || (cmnd->cmnd[0] == WRITE_10))) {
		fast_path_evt = lpfc_alloc_fast_evt(phba);
		if (!fast_path_evt)
			return;
		fast_path_evt->un.check_cond_evt.scsi_event.event_type =
			FC_REG_SCSI_EVENT;
		fast_path_evt->un.check_cond_evt.scsi_event.subcategory =
			LPFC_EVENT_CHECK_COND;
		fast_path_evt->un.check_cond_evt.scsi_event.lun =
			cmnd->device->lun;
		memcpy(&fast_path_evt->un.check_cond_evt.scsi_event.wwpn,
			&pnode->nlp_portname, sizeof(struct lpfc_name));
		memcpy(&fast_path_evt->un.check_cond_evt.scsi_event.wwnn,
			&pnode->nlp_nodename, sizeof(struct lpfc_name));
		fast_path_evt->un.check_cond_evt.sense_key =
			cmnd->sense_buffer[2] & 0xf;
		fast_path_evt->un.check_cond_evt.asc = cmnd->sense_buffer[12];
		fast_path_evt->un.check_cond_evt.ascq = cmnd->sense_buffer[13];
	} else if ((cmnd->sc_data_direction == DMA_FROM_DEVICE) &&
		     fcpi_parm &&
		     ((be32_to_cpu(fcprsp->rspResId) != fcpi_parm) ||
			((scsi_status == SAM_STAT_GOOD) &&
			!(resp_info & (RESID_UNDER | RESID_OVER))))) {
		/*
		 * If status is good or resid does not match with fcp_param and
		 * there is valid fcpi_parm, then there is a read_check error
		 */
		fast_path_evt = lpfc_alloc_fast_evt(phba);
		if (!fast_path_evt)
			return;
		fast_path_evt->un.read_check_error.header.event_type =
			FC_REG_FABRIC_EVENT;
		fast_path_evt->un.read_check_error.header.subcategory =
			LPFC_EVENT_FCPRDCHKERR;
		memcpy(&fast_path_evt->un.read_check_error.header.wwpn,
			&pnode->nlp_portname, sizeof(struct lpfc_name));
		memcpy(&fast_path_evt->un.read_check_error.header.wwnn,
			&pnode->nlp_nodename, sizeof(struct lpfc_name));
		fast_path_evt->un.read_check_error.lun = cmnd->device->lun;
		fast_path_evt->un.read_check_error.opcode = cmnd->cmnd[0];
		fast_path_evt->un.read_check_error.fcpiparam =
			fcpi_parm;
	} else
		return;

	fast_path_evt->vport = vport;
	spin_lock_irqsave(&phba->hbalock, flags);
	list_add_tail(&fast_path_evt->work_evt.evt_listp, &phba->work_list);
	spin_unlock_irqrestore(&phba->hbalock, flags);
	lpfc_worker_wake_up(phba);
	return;
}

/**
 * lpfc_scsi_unprep_dma_buf - Un-map DMA mapping of SG-list for dev
 * @phba: The HBA for which this call is being executed.
 * @psb: The scsi buffer which is going to be un-mapped.
 *
 * This routine does DMA un-mapping of scatter gather list of scsi command
 * field of @lpfc_cmd for device with SLI-3 interface spec.
 **/
static void
lpfc_scsi_unprep_dma_buf(struct lpfc_hba *phba, struct lpfc_io_buf *psb)
{
	/*
	 * There are only two special cases to consider.  (1) the scsi command
	 * requested scatter-gather usage or (2) the scsi command allocated
	 * a request buffer, but did not request use_sg.  There is a third
	 * case, but it does not require resource deallocation.
	 */
	if (psb->seg_cnt > 0)
		scsi_dma_unmap(psb->pCmd);
	if (psb->prot_seg_cnt > 0)
		dma_unmap_sg(&phba->pcidev->dev, scsi_prot_sglist(psb->pCmd),
				scsi_prot_sg_count(psb->pCmd),
				psb->pCmd->sc_data_direction);
}

/**
 * lpfc_unblock_requests - allow further commands to be queued.
 * @phba: pointer to phba object
 *
 * For single vport, just call scsi_unblock_requests on physical port.
 * For multiple vports, send scsi_unblock_requests for all the vports.
 */
void
lpfc_unblock_requests(struct lpfc_hba *phba)
{
	struct lpfc_vport **vports;
	struct Scsi_Host  *shost;
	int i;

	if (phba->sli_rev == LPFC_SLI_REV4 &&
	    !phba->sli4_hba.max_cfg_param.vpi_used) {
		shost = lpfc_shost_from_vport(phba->pport);
		scsi_unblock_requests(shost);
		return;
	}

	vports = lpfc_create_vport_work_array(phba);
	if (vports != NULL)
		for (i = 0; i <= phba->max_vports && vports[i] != NULL; i++) {
			shost = lpfc_shost_from_vport(vports[i]);
			scsi_unblock_requests(shost);
		}
	lpfc_destroy_vport_work_array(phba, vports);
}

/**
 * lpfc_block_requests - prevent further commands from being queued.
 * @phba: pointer to phba object
 *
 * For single vport, just call scsi_block_requests on physical port.
 * For multiple vports, send scsi_block_requests for all the vports.
 */
void
lpfc_block_requests(struct lpfc_hba *phba)
{
	struct lpfc_vport **vports;
	struct Scsi_Host  *shost;
	int i;

	if (atomic_read(&phba->cmf_stop_io))
		return;

	if (phba->sli_rev == LPFC_SLI_REV4 &&
	    !phba->sli4_hba.max_cfg_param.vpi_used) {
		shost = lpfc_shost_from_vport(phba->pport);
		scsi_block_requests(shost);
		return;
	}

	vports = lpfc_create_vport_work_array(phba);
	if (vports != NULL)
		for (i = 0; i <= phba->max_vports && vports[i] != NULL; i++) {
			shost = lpfc_shost_from_vport(vports[i]);
			scsi_block_requests(shost);
		}
	lpfc_destroy_vport_work_array(phba, vports);
}

/**
 * lpfc_update_cmf_cmpl - Adjust CMF counters for IO completion
 * @phba: The HBA for which this call is being executed.
 * @time: The latency of the IO that completed (in ns)
 * @size: The size of the IO that completed
 * @shost: SCSI host the IO completed on (NULL for a NVME IO)
 *
 * The routine adjusts the various Burst and Bandwidth counters used in
 * Congestion management and E2E. If time is set to LPFC_CGN_NOT_SENT,
 * that means the IO was never issued to the HBA, so this routine is
 * just being called to cleanup the counter from a previous
 * lpfc_update_cmf_cmd call.
 */
int
lpfc_update_cmf_cmpl(struct lpfc_hba *phba,
		     uint64_t time, uint32_t size, struct Scsi_Host *shost)
{
	struct lpfc_cgn_stat *cgs;

	if (time != LPFC_CGN_NOT_SENT) {
		/* lat is ns coming in, save latency in us */
		if (time < 1000)
			time = 1;
		else
			time = div_u64(time + 500, 1000); /* round it */

		cgs = per_cpu_ptr(phba->cmf_stat, raw_smp_processor_id());
		atomic64_add(size, &cgs->rcv_bytes);
		atomic64_add(time, &cgs->rx_latency);
		atomic_inc(&cgs->rx_io_cnt);
	}
	return 0;
}

/**
 * lpfc_update_cmf_cmd - Adjust CMF counters for IO submission
 * @phba: The HBA for which this call is being executed.
 * @size: The size of the IO that will be issued
 *
 * The routine adjusts the various Burst and Bandwidth counters used in
 * Congestion management and E2E.
 */
int
lpfc_update_cmf_cmd(struct lpfc_hba *phba, uint32_t size)
{
	uint64_t total;
	struct lpfc_cgn_stat *cgs;
	int cpu;

	/* At this point we are either LPFC_CFG_MANAGED or LPFC_CFG_MONITOR */
	if (phba->cmf_active_mode == LPFC_CFG_MANAGED) {
		total = 0;
		for_each_present_cpu(cpu) {
			cgs = per_cpu_ptr(phba->cmf_stat, cpu);
			total += atomic64_read(&cgs->total_bytes);
		}
		if (total >= phba->cmf_max_bytes_per_interval) {
			if (!atomic_xchg(&phba->cmf_bw_wait, 1)) {
				lpfc_block_requests(phba);
				phba->cmf_last_ts =
					lpfc_calc_cmf_latency(phba);
			}
			atomic_inc(&phba->cmf_busy);
			return -EBUSY;
		}
		if (size > atomic_read(&phba->rx_max_read_cnt))
			atomic_set(&phba->rx_max_read_cnt, size);
	}

	cgs = per_cpu_ptr(phba->cmf_stat, raw_smp_processor_id());
	atomic64_add(size, &cgs->total_bytes);
	return 0;
}

/**
 * lpfc_handle_fcp_err - FCP response handler
 * @vport: The virtual port for which this call is being executed.
 * @lpfc_cmd: Pointer to lpfc_io_buf data structure.
 * @fcpi_parm: FCP Initiator parameter.
 *
 * This routine is called to process response IOCB with status field
 * IOSTAT_FCP_RSP_ERROR. This routine sets result field of scsi command
 * based upon SCSI and FCP error.
 **/
static void
lpfc_handle_fcp_err(struct lpfc_vport *vport, struct lpfc_io_buf *lpfc_cmd,
		    uint32_t fcpi_parm)
{
	struct scsi_cmnd *cmnd = lpfc_cmd->pCmd;
	struct fcp_cmnd *fcpcmd = lpfc_cmd->fcp_cmnd;
	struct fcp_rsp *fcprsp = lpfc_cmd->fcp_rsp;
	uint32_t resp_info = fcprsp->rspStatus2;
	uint32_t scsi_status = fcprsp->rspStatus3;
	uint32_t *lp;
	uint32_t host_status = DID_OK;
	uint32_t rsplen = 0;
	uint32_t fcpDl;
	uint32_t logit = LOG_FCP | LOG_FCP_ERROR;


	/*
	 *  If this is a task management command, there is no
	 *  scsi packet associated with this lpfc_cmd.  The driver
	 *  consumes it.
	 */
	if (fcpcmd->fcpCntl2) {
		scsi_status = 0;
		goto out;
	}

	if (resp_info & RSP_LEN_VALID) {
		rsplen = be32_to_cpu(fcprsp->rspRspLen);
		if (rsplen != 0 && rsplen != 4 && rsplen != 8) {
			lpfc_printf_vlog(vport, KERN_ERR, LOG_TRACE_EVENT,
					 "2719 Invalid response length: "
					 "tgt x%x lun x%llx cmnd x%x rsplen "
					 "x%x\n", cmnd->device->id,
					 cmnd->device->lun, cmnd->cmnd[0],
					 rsplen);
			host_status = DID_ERROR;
			goto out;
		}
		if (fcprsp->rspInfo3 != RSP_NO_FAILURE) {
			lpfc_printf_vlog(vport, KERN_ERR, LOG_TRACE_EVENT,
				 "2757 Protocol failure detected during "
				 "processing of FCP I/O op: "
				 "tgt x%x lun x%llx cmnd x%x rspInfo3 x%x\n",
				 cmnd->device->id,
				 cmnd->device->lun, cmnd->cmnd[0],
				 fcprsp->rspInfo3);
			host_status = DID_ERROR;
			goto out;
		}
	}

	if ((resp_info & SNS_LEN_VALID) && fcprsp->rspSnsLen) {
		uint32_t snslen = be32_to_cpu(fcprsp->rspSnsLen);
		if (snslen > SCSI_SENSE_BUFFERSIZE)
			snslen = SCSI_SENSE_BUFFERSIZE;

		if (resp_info & RSP_LEN_VALID)
		  rsplen = be32_to_cpu(fcprsp->rspRspLen);
		memcpy(cmnd->sense_buffer, &fcprsp->rspInfo0 + rsplen, snslen);
	}
	lp = (uint32_t *)cmnd->sense_buffer;

	/* special handling for under run conditions */
	if (!scsi_status && (resp_info & RESID_UNDER)) {
		/* don't log under runs if fcp set... */
		if (vport->cfg_log_verbose & LOG_FCP)
			logit = LOG_FCP_ERROR;
		/* unless operator says so */
		if (vport->cfg_log_verbose & LOG_FCP_UNDER)
			logit = LOG_FCP_UNDER;
	}

	lpfc_printf_vlog(vport, KERN_WARNING, logit,
			 "9024 FCP command x%x failed: x%x SNS x%x x%x "
			 "Data: x%x x%x x%x x%x x%x\n",
			 cmnd->cmnd[0], scsi_status,
			 be32_to_cpu(*lp), be32_to_cpu(*(lp + 3)), resp_info,
			 be32_to_cpu(fcprsp->rspResId),
			 be32_to_cpu(fcprsp->rspSnsLen),
			 be32_to_cpu(fcprsp->rspRspLen),
			 fcprsp->rspInfo3);

	scsi_set_resid(cmnd, 0);
	fcpDl = be32_to_cpu(fcpcmd->fcpDl);
	if (resp_info & RESID_UNDER) {
		scsi_set_resid(cmnd, be32_to_cpu(fcprsp->rspResId));

		lpfc_printf_vlog(vport, KERN_INFO, LOG_FCP_UNDER,
				 "9025 FCP Underrun, expected %d, "
				 "residual %d Data: x%x x%x x%x\n",
				 fcpDl,
				 scsi_get_resid(cmnd), fcpi_parm, cmnd->cmnd[0],
				 cmnd->underflow);

		/*
		 * If there is an under run, check if under run reported by
		 * storage array is same as the under run reported by HBA.
		 * If this is not same, there is a dropped frame.
		 */
		if (fcpi_parm && (scsi_get_resid(cmnd) != fcpi_parm)) {
			lpfc_printf_vlog(vport, KERN_WARNING,
					 LOG_FCP | LOG_FCP_ERROR,
					 "9026 FCP Read Check Error "
					 "and Underrun Data: x%x x%x x%x x%x\n",
					 fcpDl,
					 scsi_get_resid(cmnd), fcpi_parm,
					 cmnd->cmnd[0]);
			scsi_set_resid(cmnd, scsi_bufflen(cmnd));
			host_status = DID_ERROR;
		}
		/*
		 * The cmnd->underflow is the minimum number of bytes that must
		 * be transferred for this command.  Provided a sense condition
		 * is not present, make sure the actual amount transferred is at
		 * least the underflow value or fail.
		 */
		if (!(resp_info & SNS_LEN_VALID) &&
		    (scsi_status == SAM_STAT_GOOD) &&
		    (scsi_bufflen(cmnd) - scsi_get_resid(cmnd)
		     < cmnd->underflow)) {
			lpfc_printf_vlog(vport, KERN_INFO, LOG_FCP,
					 "9027 FCP command x%x residual "
					 "underrun converted to error "
					 "Data: x%x x%x x%x\n",
					 cmnd->cmnd[0], scsi_bufflen(cmnd),
					 scsi_get_resid(cmnd), cmnd->underflow);
			host_status = DID_ERROR;
		}
	} else if (resp_info & RESID_OVER) {
		lpfc_printf_vlog(vport, KERN_WARNING, LOG_FCP,
				 "9028 FCP command x%x residual overrun error. "
				 "Data: x%x x%x\n", cmnd->cmnd[0],
				 scsi_bufflen(cmnd), scsi_get_resid(cmnd));
		host_status = DID_ERROR;

	/*
	 * Check SLI validation that all the transfer was actually done
	 * (fcpi_parm should be zero). Apply check only to reads.
	 */
	} else if (fcpi_parm) {
		lpfc_printf_vlog(vport, KERN_WARNING, LOG_FCP | LOG_FCP_ERROR,
				 "9029 FCP %s Check Error Data: "
				 "x%x x%x x%x x%x x%x\n",
				 ((cmnd->sc_data_direction == DMA_FROM_DEVICE) ?
				 "Read" : "Write"),
				 fcpDl, be32_to_cpu(fcprsp->rspResId),
				 fcpi_parm, cmnd->cmnd[0], scsi_status);

		/* There is some issue with the LPe12000 that causes it
		 * to miscalculate the fcpi_parm and falsely trip this
		 * recovery logic.  Detect this case and don't error when true.
		 */
		if (fcpi_parm > fcpDl)
			goto out;

		switch (scsi_status) {
		case SAM_STAT_GOOD:
		case SAM_STAT_CHECK_CONDITION:
			/* Fabric dropped a data frame. Fail any successful
			 * command in which we detected dropped frames.
			 * A status of good or some check conditions could
			 * be considered a successful command.
			 */
			host_status = DID_ERROR;
			break;
		}
		scsi_set_resid(cmnd, scsi_bufflen(cmnd));
	}

 out:
	cmnd->result = host_status << 16 | scsi_status;
	lpfc_send_scsi_error_event(vport->phba, vport, lpfc_cmd, fcpi_parm);
}

/**
 * lpfc_fcp_io_cmd_wqe_cmpl - Complete a FCP IO
 * @phba: The hba for which this call is being executed.
 * @pwqeIn: The command WQE for the scsi cmnd.
 * @pwqeOut: Pointer to driver response WQE object.
 *
 * This routine assigns scsi command result by looking into response WQE
 * status field appropriately. This routine handles QUEUE FULL condition as
 * well by ramping down device queue depth.
 **/
static void
lpfc_fcp_io_cmd_wqe_cmpl(struct lpfc_hba *phba, struct lpfc_iocbq *pwqeIn,
			 struct lpfc_iocbq *pwqeOut)
{
	struct lpfc_io_buf *lpfc_cmd =
		(struct lpfc_io_buf *)pwqeIn->context1;
	struct lpfc_wcqe_complete *wcqe = &pwqeOut->wcqe_cmpl;
	struct lpfc_vport *vport = pwqeIn->vport;
	struct lpfc_rport_data *rdata;
	struct lpfc_nodelist *ndlp;
	struct scsi_cmnd *cmd;
	unsigned long flags;
	struct lpfc_fast_path_event *fast_path_evt;
	struct Scsi_Host *shost;
	u32 logit = LOG_FCP;
	u32 status, idx;
	u32 lat;
	u8 wait_xb_clr = 0;

	/* Sanity check on return of outstanding command */
	if (!lpfc_cmd) {
		lpfc_printf_vlog(vport, KERN_ERR, LOG_TRACE_EVENT,
				 "9032 Null lpfc_cmd pointer. No "
				 "release, skip completion\n");
		return;
	}

	rdata = lpfc_cmd->rdata;
	ndlp = rdata->pnode;

	/* Sanity check on return of outstanding command */
	cmd = lpfc_cmd->pCmd;
	if (!cmd) {
		lpfc_printf_vlog(vport, KERN_ERR, LOG_TRACE_EVENT,
				 "9042 I/O completion: Not an active IO\n");
		lpfc_release_scsi_buf(phba, lpfc_cmd);
		return;
	}
	/* Guard against abort handler being called at same time */
	spin_lock(&lpfc_cmd->buf_lock);
	idx = lpfc_cmd->cur_iocbq.hba_wqidx;
	if (phba->sli4_hba.hdwq)
		phba->sli4_hba.hdwq[idx].scsi_cstat.io_cmpls++;

#ifdef CONFIG_SCSI_LPFC_DEBUG_FS
	if (unlikely(phba->hdwqstat_on & LPFC_CHECK_SCSI_IO))
		this_cpu_inc(phba->sli4_hba.c_stat->cmpl_io);
#endif
	shost = cmd->device->host;

	status = bf_get(lpfc_wcqe_c_status, wcqe);
	lpfc_cmd->status = (status & LPFC_IOCB_STATUS_MASK);
	lpfc_cmd->result = (wcqe->parameter & IOERR_PARAM_MASK);

	lpfc_cmd->flags &= ~LPFC_SBUF_XBUSY;
	if (bf_get(lpfc_wcqe_c_xb, wcqe)) {
		lpfc_cmd->flags |= LPFC_SBUF_XBUSY;
		if (phba->cfg_fcp_wait_abts_rsp)
			wait_xb_clr = 1;
	}

#ifdef CONFIG_SCSI_LPFC_DEBUG_FS
	if (lpfc_cmd->prot_data_type) {
		struct scsi_dif_tuple *src = NULL;

		src =  (struct scsi_dif_tuple *)lpfc_cmd->prot_data_segment;
		/*
		 * Used to restore any changes to protection
		 * data for error injection.
		 */
		switch (lpfc_cmd->prot_data_type) {
		case LPFC_INJERR_REFTAG:
			src->ref_tag =
				lpfc_cmd->prot_data;
			break;
		case LPFC_INJERR_APPTAG:
			src->app_tag =
				(uint16_t)lpfc_cmd->prot_data;
			break;
		case LPFC_INJERR_GUARD:
			src->guard_tag =
				(uint16_t)lpfc_cmd->prot_data;
			break;
		default:
			break;
		}

		lpfc_cmd->prot_data = 0;
		lpfc_cmd->prot_data_type = 0;
		lpfc_cmd->prot_data_segment = NULL;
	}
#endif
	if (unlikely(lpfc_cmd->status)) {
		if (lpfc_cmd->status == IOSTAT_LOCAL_REJECT &&
		    (lpfc_cmd->result & IOERR_DRVR_MASK))
			lpfc_cmd->status = IOSTAT_DRIVER_REJECT;
		else if (lpfc_cmd->status >= IOSTAT_CNT)
			lpfc_cmd->status = IOSTAT_DEFAULT;
		if (lpfc_cmd->status == IOSTAT_FCP_RSP_ERROR &&
		    !lpfc_cmd->fcp_rsp->rspStatus3 &&
		    (lpfc_cmd->fcp_rsp->rspStatus2 & RESID_UNDER) &&
		    !(vport->cfg_log_verbose & LOG_FCP_UNDER))
			logit = 0;
		else
			logit = LOG_FCP | LOG_FCP_UNDER;
		lpfc_printf_vlog(vport, KERN_WARNING, logit,
				 "9034 FCP cmd x%x failed <%d/%lld> "
				 "status: x%x result: x%x "
				 "sid: x%x did: x%x oxid: x%x "
				 "Data: x%x x%x x%x\n",
				 cmd->cmnd[0],
				 cmd->device ? cmd->device->id : 0xffff,
				 cmd->device ? cmd->device->lun : 0xffff,
				 lpfc_cmd->status, lpfc_cmd->result,
				 vport->fc_myDID,
				 (ndlp) ? ndlp->nlp_DID : 0,
				 lpfc_cmd->cur_iocbq.sli4_xritag,
				 wcqe->parameter, wcqe->total_data_placed,
				 lpfc_cmd->cur_iocbq.iotag);
	}

	switch (lpfc_cmd->status) {
	case IOSTAT_SUCCESS:
		cmd->result = DID_OK << 16;
		break;
	case IOSTAT_FCP_RSP_ERROR:
		lpfc_handle_fcp_err(vport, lpfc_cmd,
				    pwqeIn->wqe.fcp_iread.total_xfer_len -
				    wcqe->total_data_placed);
		break;
	case IOSTAT_NPORT_BSY:
	case IOSTAT_FABRIC_BSY:
		cmd->result = DID_TRANSPORT_DISRUPTED << 16;
		fast_path_evt = lpfc_alloc_fast_evt(phba);
		if (!fast_path_evt)
			break;
		fast_path_evt->un.fabric_evt.event_type =
			FC_REG_FABRIC_EVENT;
		fast_path_evt->un.fabric_evt.subcategory =
			(lpfc_cmd->status == IOSTAT_NPORT_BSY) ?
			LPFC_EVENT_PORT_BUSY : LPFC_EVENT_FABRIC_BUSY;
		if (ndlp) {
			memcpy(&fast_path_evt->un.fabric_evt.wwpn,
			       &ndlp->nlp_portname,
				sizeof(struct lpfc_name));
			memcpy(&fast_path_evt->un.fabric_evt.wwnn,
			       &ndlp->nlp_nodename,
				sizeof(struct lpfc_name));
		}
		fast_path_evt->vport = vport;
		fast_path_evt->work_evt.evt =
			LPFC_EVT_FASTPATH_MGMT_EVT;
		spin_lock_irqsave(&phba->hbalock, flags);
		list_add_tail(&fast_path_evt->work_evt.evt_listp,
			      &phba->work_list);
		spin_unlock_irqrestore(&phba->hbalock, flags);
		lpfc_worker_wake_up(phba);
		lpfc_printf_vlog(vport, KERN_WARNING, logit,
				 "9035 Fabric/Node busy FCP cmd x%x failed"
				 " <%d/%lld> "
				 "status: x%x result: x%x "
				 "sid: x%x did: x%x oxid: x%x "
				 "Data: x%x x%x x%x\n",
				 cmd->cmnd[0],
				 cmd->device ? cmd->device->id : 0xffff,
				 cmd->device ? cmd->device->lun : 0xffff,
				 lpfc_cmd->status, lpfc_cmd->result,
				 vport->fc_myDID,
				 (ndlp) ? ndlp->nlp_DID : 0,
				 lpfc_cmd->cur_iocbq.sli4_xritag,
				 wcqe->parameter,
				 wcqe->total_data_placed,
				 lpfc_cmd->cur_iocbq.iocb.ulpIoTag);
		break;
	case IOSTAT_REMOTE_STOP:
		if (ndlp) {
			/* This I/O was aborted by the target, we don't
			 * know the rxid and because we did not send the
			 * ABTS we cannot generate and RRQ.
			 */
			lpfc_set_rrq_active(phba, ndlp,
					    lpfc_cmd->cur_iocbq.sli4_lxritag,
					    0, 0);
		}
		fallthrough;
	case IOSTAT_LOCAL_REJECT:
		if (lpfc_cmd->result & IOERR_DRVR_MASK)
			lpfc_cmd->status = IOSTAT_DRIVER_REJECT;
		if (lpfc_cmd->result == IOERR_ELXSEC_KEY_UNWRAP_ERROR ||
		    lpfc_cmd->result ==
		    IOERR_ELXSEC_KEY_UNWRAP_COMPARE_ERROR ||
		    lpfc_cmd->result == IOERR_ELXSEC_CRYPTO_ERROR ||
		    lpfc_cmd->result ==
		    IOERR_ELXSEC_CRYPTO_COMPARE_ERROR) {
			cmd->result = DID_NO_CONNECT << 16;
			break;
		}
		if (lpfc_cmd->result == IOERR_INVALID_RPI ||
		    lpfc_cmd->result == IOERR_NO_RESOURCES ||
		    lpfc_cmd->result == IOERR_ABORT_REQUESTED ||
		    lpfc_cmd->result == IOERR_SLER_CMD_RCV_FAILURE) {
			cmd->result = DID_TRANSPORT_DISRUPTED << 16;
			break;
		}
		if ((lpfc_cmd->result == IOERR_RX_DMA_FAILED ||
		     lpfc_cmd->result == IOERR_TX_DMA_FAILED) &&
		     status == CQE_STATUS_DI_ERROR) {
			if (scsi_get_prot_op(cmd) !=
			    SCSI_PROT_NORMAL) {
				/*
				 * This is a response for a BG enabled
				 * cmd. Parse BG error
				 */
				lpfc_parse_bg_err(phba, lpfc_cmd, pwqeOut);
				break;
			} else {
				lpfc_printf_vlog(vport, KERN_WARNING,
						 LOG_BG,
						 "9040 non-zero BGSTAT "
						 "on unprotected cmd\n");
			}
		}
		lpfc_printf_vlog(vport, KERN_WARNING, logit,
				 "9036 Local Reject FCP cmd x%x failed"
				 " <%d/%lld> "
				 "status: x%x result: x%x "
				 "sid: x%x did: x%x oxid: x%x "
				 "Data: x%x x%x x%x\n",
				 cmd->cmnd[0],
				 cmd->device ? cmd->device->id : 0xffff,
				 cmd->device ? cmd->device->lun : 0xffff,
				 lpfc_cmd->status, lpfc_cmd->result,
				 vport->fc_myDID,
				 (ndlp) ? ndlp->nlp_DID : 0,
				 lpfc_cmd->cur_iocbq.sli4_xritag,
				 wcqe->parameter,
				 wcqe->total_data_placed,
				 lpfc_cmd->cur_iocbq.iocb.ulpIoTag);
		fallthrough;
	default:
		if (lpfc_cmd->status >= IOSTAT_CNT)
			lpfc_cmd->status = IOSTAT_DEFAULT;
		cmd->result = DID_ERROR << 16;
		lpfc_printf_vlog(vport, KERN_INFO, LOG_NVME_IOERR,
				 "9037 FCP Completion Error: xri %x "
				 "status x%x result x%x [x%x] "
				 "placed x%x\n",
				 lpfc_cmd->cur_iocbq.sli4_xritag,
				 lpfc_cmd->status, lpfc_cmd->result,
				 wcqe->parameter,
				 wcqe->total_data_placed);
	}
	if (cmd->result || lpfc_cmd->fcp_rsp->rspSnsLen) {
		u32 *lp = (u32 *)cmd->sense_buffer;

		lpfc_printf_vlog(vport, KERN_INFO, LOG_FCP,
				 "9039 Iodone <%d/%llu> cmd x%px, error "
				 "x%x SNS x%x x%x Data: x%x x%x\n",
				 cmd->device->id, cmd->device->lun, cmd,
				 cmd->result, *lp, *(lp + 3), cmd->retries,
				 scsi_get_resid(cmd));
	}

	lpfc_update_stats(vport, lpfc_cmd);

	if (vport->cfg_max_scsicmpl_time &&
	    time_after(jiffies, lpfc_cmd->start_time +
	    msecs_to_jiffies(vport->cfg_max_scsicmpl_time))) {
		spin_lock_irqsave(shost->host_lock, flags);
		if (ndlp) {
			if (ndlp->cmd_qdepth >
				atomic_read(&ndlp->cmd_pending) &&
				(atomic_read(&ndlp->cmd_pending) >
				LPFC_MIN_TGT_QDEPTH) &&
				(cmd->cmnd[0] == READ_10 ||
				cmd->cmnd[0] == WRITE_10))
				ndlp->cmd_qdepth =
					atomic_read(&ndlp->cmd_pending);

			ndlp->last_change_time = jiffies;
		}
		spin_unlock_irqrestore(shost->host_lock, flags);
	}
	lpfc_scsi_unprep_dma_buf(phba, lpfc_cmd);

#ifdef CONFIG_SCSI_LPFC_DEBUG_FS
	if (lpfc_cmd->ts_cmd_start) {
		lpfc_cmd->ts_isr_cmpl = lpfc_cmd->cur_iocbq.isr_timestamp;
		lpfc_cmd->ts_data_io = ktime_get_ns();
		phba->ktime_last_cmd = lpfc_cmd->ts_data_io;
		lpfc_io_ktime(phba, lpfc_cmd);
	}
#endif
	if (likely(!wait_xb_clr))
		lpfc_cmd->pCmd = NULL;
	spin_unlock(&lpfc_cmd->buf_lock);

	/* Check if IO qualified for CMF */
	if (phba->cmf_active_mode != LPFC_CFG_OFF &&
	    cmd->sc_data_direction == DMA_FROM_DEVICE &&
	    (scsi_sg_count(cmd))) {
		/* Used when calculating average latency */
		lat = ktime_get_ns() - lpfc_cmd->rx_cmd_start;
		lpfc_update_cmf_cmpl(phba, lat, scsi_bufflen(cmd), shost);
	}

	if (wait_xb_clr)
		goto out;

	/* The sdev is not guaranteed to be valid post scsi_done upcall. */
	cmd->scsi_done(cmd);

	/*
	 * If there is an abort thread waiting for command completion
	 * wake up the thread.
	 */
	spin_lock(&lpfc_cmd->buf_lock);
	lpfc_cmd->cur_iocbq.cmd_flag &= ~LPFC_DRIVER_ABORTED;
	if (lpfc_cmd->waitq)
		wake_up(lpfc_cmd->waitq);
	spin_unlock(&lpfc_cmd->buf_lock);
out:
	lpfc_release_scsi_buf(phba, lpfc_cmd);
}

/**
 * lpfc_scsi_cmd_iocb_cmpl - Scsi cmnd IOCB completion routine
 * @phba: The Hba for which this call is being executed.
 * @pIocbIn: The command IOCBQ for the scsi cmnd.
 * @pIocbOut: The response IOCBQ for the scsi cmnd.
 *
 * This routine assigns scsi command result by looking into response IOCB
 * status field appropriately. This routine handles QUEUE FULL condition as
 * well by ramping down device queue depth.
 **/
static void
lpfc_scsi_cmd_iocb_cmpl(struct lpfc_hba *phba, struct lpfc_iocbq *pIocbIn,
			struct lpfc_iocbq *pIocbOut)
{
	struct lpfc_io_buf *lpfc_cmd =
		(struct lpfc_io_buf *) pIocbIn->context1;
	struct lpfc_vport      *vport = pIocbIn->vport;
	struct lpfc_rport_data *rdata = lpfc_cmd->rdata;
	struct lpfc_nodelist *pnode = rdata->pnode;
	struct scsi_cmnd *cmd;
	unsigned long flags;
	struct lpfc_fast_path_event *fast_path_evt;
	struct Scsi_Host *shost;
	int idx;
	uint32_t logit = LOG_FCP;

	/* Guard against abort handler being called at same time */
	spin_lock(&lpfc_cmd->buf_lock);

	/* Sanity check on return of outstanding command */
	cmd = lpfc_cmd->pCmd;
	if (!cmd || !phba) {
		lpfc_printf_vlog(vport, KERN_ERR, LOG_TRACE_EVENT,
				 "2621 IO completion: Not an active IO\n");
		spin_unlock(&lpfc_cmd->buf_lock);
		return;
	}

	idx = lpfc_cmd->cur_iocbq.hba_wqidx;
	if (phba->sli4_hba.hdwq)
		phba->sli4_hba.hdwq[idx].scsi_cstat.io_cmpls++;

#ifdef CONFIG_SCSI_LPFC_DEBUG_FS
	if (unlikely(phba->hdwqstat_on & LPFC_CHECK_SCSI_IO))
		this_cpu_inc(phba->sli4_hba.c_stat->cmpl_io);
#endif
	shost = cmd->device->host;

	lpfc_cmd->result = (pIocbOut->iocb.un.ulpWord[4] & IOERR_PARAM_MASK);
	lpfc_cmd->status = pIocbOut->iocb.ulpStatus;
	/* pick up SLI4 exchange busy status from HBA */
	lpfc_cmd->flags &= ~LPFC_SBUF_XBUSY;
	if (pIocbOut->cmd_flag & LPFC_EXCHANGE_BUSY)
		lpfc_cmd->flags |= LPFC_SBUF_XBUSY;

#ifdef CONFIG_SCSI_LPFC_DEBUG_FS
	if (lpfc_cmd->prot_data_type) {
		struct scsi_dif_tuple *src = NULL;

		src =  (struct scsi_dif_tuple *)lpfc_cmd->prot_data_segment;
		/*
		 * Used to restore any changes to protection
		 * data for error injection.
		 */
		switch (lpfc_cmd->prot_data_type) {
		case LPFC_INJERR_REFTAG:
			src->ref_tag =
				lpfc_cmd->prot_data;
			break;
		case LPFC_INJERR_APPTAG:
			src->app_tag =
				(uint16_t)lpfc_cmd->prot_data;
			break;
		case LPFC_INJERR_GUARD:
			src->guard_tag =
				(uint16_t)lpfc_cmd->prot_data;
			break;
		default:
			break;
		}

		lpfc_cmd->prot_data = 0;
		lpfc_cmd->prot_data_type = 0;
		lpfc_cmd->prot_data_segment = NULL;
	}
#endif

	if (unlikely(lpfc_cmd->status)) {
		if (lpfc_cmd->status == IOSTAT_LOCAL_REJECT &&
		    (lpfc_cmd->result & IOERR_DRVR_MASK))
			lpfc_cmd->status = IOSTAT_DRIVER_REJECT;
		else if (lpfc_cmd->status >= IOSTAT_CNT)
			lpfc_cmd->status = IOSTAT_DEFAULT;
		if (lpfc_cmd->status == IOSTAT_FCP_RSP_ERROR &&
		    !lpfc_cmd->fcp_rsp->rspStatus3 &&
		    (lpfc_cmd->fcp_rsp->rspStatus2 & RESID_UNDER) &&
		    !(vport->cfg_log_verbose & LOG_FCP_UNDER))
			logit = 0;
		else
			logit = LOG_FCP | LOG_FCP_UNDER;
		lpfc_printf_vlog(vport, KERN_WARNING, logit,
			 "9030 FCP cmd x%x failed <%d/%lld> "
			 "status: x%x result: x%x "
			 "sid: x%x did: x%x oxid: x%x "
			 "Data: x%x x%x\n",
			 cmd->cmnd[0],
			 cmd->device ? cmd->device->id : 0xffff,
			 cmd->device ? cmd->device->lun : 0xffff,
			 lpfc_cmd->status, lpfc_cmd->result,
			 vport->fc_myDID,
			 (pnode) ? pnode->nlp_DID : 0,
			 phba->sli_rev == LPFC_SLI_REV4 ?
			     lpfc_cmd->cur_iocbq.sli4_xritag : 0xffff,
			 pIocbOut->iocb.ulpContext,
			 lpfc_cmd->cur_iocbq.iocb.ulpIoTag);

		switch (lpfc_cmd->status) {
		case IOSTAT_FCP_RSP_ERROR:
			/* Call FCP RSP handler to determine result */
			lpfc_handle_fcp_err(vport, lpfc_cmd,
					    pIocbOut->iocb.un.fcpi.fcpi_parm);
			break;
		case IOSTAT_NPORT_BSY:
		case IOSTAT_FABRIC_BSY:
			cmd->result = DID_TRANSPORT_DISRUPTED << 16;
			fast_path_evt = lpfc_alloc_fast_evt(phba);
			if (!fast_path_evt)
				break;
			fast_path_evt->un.fabric_evt.event_type =
				FC_REG_FABRIC_EVENT;
			fast_path_evt->un.fabric_evt.subcategory =
				(lpfc_cmd->status == IOSTAT_NPORT_BSY) ?
				LPFC_EVENT_PORT_BUSY : LPFC_EVENT_FABRIC_BUSY;
			if (pnode) {
				memcpy(&fast_path_evt->un.fabric_evt.wwpn,
					&pnode->nlp_portname,
					sizeof(struct lpfc_name));
				memcpy(&fast_path_evt->un.fabric_evt.wwnn,
					&pnode->nlp_nodename,
					sizeof(struct lpfc_name));
			}
			fast_path_evt->vport = vport;
			fast_path_evt->work_evt.evt =
				LPFC_EVT_FASTPATH_MGMT_EVT;
			spin_lock_irqsave(&phba->hbalock, flags);
			list_add_tail(&fast_path_evt->work_evt.evt_listp,
				&phba->work_list);
			spin_unlock_irqrestore(&phba->hbalock, flags);
			lpfc_worker_wake_up(phba);
			break;
		case IOSTAT_LOCAL_REJECT:
		case IOSTAT_REMOTE_STOP:
			if (lpfc_cmd->result == IOERR_ELXSEC_KEY_UNWRAP_ERROR ||
			    lpfc_cmd->result ==
					IOERR_ELXSEC_KEY_UNWRAP_COMPARE_ERROR ||
			    lpfc_cmd->result == IOERR_ELXSEC_CRYPTO_ERROR ||
			    lpfc_cmd->result ==
					IOERR_ELXSEC_CRYPTO_COMPARE_ERROR) {
				cmd->result = DID_NO_CONNECT << 16;
				break;
			}
			if (lpfc_cmd->result == IOERR_INVALID_RPI ||
			    lpfc_cmd->result == IOERR_NO_RESOURCES ||
			    lpfc_cmd->result == IOERR_ABORT_REQUESTED ||
			    lpfc_cmd->result == IOERR_SLER_CMD_RCV_FAILURE) {
				cmd->result = DID_TRANSPORT_DISRUPTED << 16;
				break;
			}
			if ((lpfc_cmd->result == IOERR_RX_DMA_FAILED ||
			     lpfc_cmd->result == IOERR_TX_DMA_FAILED) &&
			     pIocbOut->iocb.unsli3.sli3_bg.bgstat) {
				if (scsi_get_prot_op(cmd) != SCSI_PROT_NORMAL) {
					/*
					 * This is a response for a BG enabled
					 * cmd. Parse BG error
					 */
					lpfc_parse_bg_err(phba, lpfc_cmd,
							pIocbOut);
					break;
				} else {
					lpfc_printf_vlog(vport, KERN_WARNING,
							LOG_BG,
							"9031 non-zero BGSTAT "
							"on unprotected cmd\n");
				}
			}
			if ((lpfc_cmd->status == IOSTAT_REMOTE_STOP)
				&& (phba->sli_rev == LPFC_SLI_REV4)
				&& pnode) {
				/* This IO was aborted by the target, we don't
				 * know the rxid and because we did not send the
				 * ABTS we cannot generate and RRQ.
				 */
				lpfc_set_rrq_active(phba, pnode,
					lpfc_cmd->cur_iocbq.sli4_lxritag,
					0, 0);
			}
			fallthrough;
		default:
			cmd->result = DID_ERROR << 16;
			break;
		}

		if (!pnode || (pnode->nlp_state != NLP_STE_MAPPED_NODE))
			cmd->result = DID_TRANSPORT_DISRUPTED << 16 |
				      SAM_STAT_BUSY;
	} else
		cmd->result = DID_OK << 16;

	if (cmd->result || lpfc_cmd->fcp_rsp->rspSnsLen) {
		uint32_t *lp = (uint32_t *)cmd->sense_buffer;

		lpfc_printf_vlog(vport, KERN_INFO, LOG_FCP,
				 "0710 Iodone <%d/%llu> cmd x%px, error "
				 "x%x SNS x%x x%x Data: x%x x%x\n",
				 cmd->device->id, cmd->device->lun, cmd,
				 cmd->result, *lp, *(lp + 3), cmd->retries,
				 scsi_get_resid(cmd));
	}

	lpfc_update_stats(vport, lpfc_cmd);
	if (vport->cfg_max_scsicmpl_time &&
	   time_after(jiffies, lpfc_cmd->start_time +
		msecs_to_jiffies(vport->cfg_max_scsicmpl_time))) {
		spin_lock_irqsave(shost->host_lock, flags);
		if (pnode) {
			if (pnode->cmd_qdepth >
				atomic_read(&pnode->cmd_pending) &&
				(atomic_read(&pnode->cmd_pending) >
				LPFC_MIN_TGT_QDEPTH) &&
				((cmd->cmnd[0] == READ_10) ||
				(cmd->cmnd[0] == WRITE_10)))
				pnode->cmd_qdepth =
					atomic_read(&pnode->cmd_pending);

			pnode->last_change_time = jiffies;
		}
		spin_unlock_irqrestore(shost->host_lock, flags);
	}
	lpfc_scsi_unprep_dma_buf(phba, lpfc_cmd);

	lpfc_cmd->pCmd = NULL;
	spin_unlock(&lpfc_cmd->buf_lock);

#ifdef CONFIG_SCSI_LPFC_DEBUG_FS
	if (lpfc_cmd->ts_cmd_start) {
		lpfc_cmd->ts_isr_cmpl = pIocbIn->isr_timestamp;
		lpfc_cmd->ts_data_io = ktime_get_ns();
		phba->ktime_last_cmd = lpfc_cmd->ts_data_io;
		lpfc_io_ktime(phba, lpfc_cmd);
	}
#endif

	/* The sdev is not guaranteed to be valid post scsi_done upcall. */
	cmd->scsi_done(cmd);

	/*
	 * If there is an abort thread waiting for command completion
	 * wake up the thread.
	 */
	spin_lock(&lpfc_cmd->buf_lock);
	lpfc_cmd->cur_iocbq.cmd_flag &= ~LPFC_DRIVER_ABORTED;
	if (lpfc_cmd->waitq)
		wake_up(lpfc_cmd->waitq);
	spin_unlock(&lpfc_cmd->buf_lock);

	lpfc_release_scsi_buf(phba, lpfc_cmd);
}

/**
 * lpfc_scsi_prep_cmnd_buf_s3 - SLI-3 IOCB init for the IO
 * @vport: Pointer to vport object.
 * @lpfc_cmd: The scsi buffer which is going to be prep'ed.
 * @tmo: timeout value for the IO
 *
 * Based on the data-direction of the command, initialize IOCB
 * in the I/O buffer. Fill in the IOCB fields which are independent
 * of the scsi buffer
 *
 * RETURNS 0 - SUCCESS,
 **/
static int lpfc_scsi_prep_cmnd_buf_s3(struct lpfc_vport *vport,
				      struct lpfc_io_buf *lpfc_cmd,
				      uint8_t tmo)
{
	IOCB_t *iocb_cmd = &lpfc_cmd->cur_iocbq.iocb;
	struct lpfc_iocbq *piocbq = &lpfc_cmd->cur_iocbq;
	struct scsi_cmnd *scsi_cmnd = lpfc_cmd->pCmd;
	struct fcp_cmnd *fcp_cmnd = lpfc_cmd->fcp_cmnd;
	struct lpfc_nodelist *pnode = lpfc_cmd->ndlp;
	int datadir = scsi_cmnd->sc_data_direction;
	u32 fcpdl;

	piocbq->iocb.un.fcpi.fcpi_XRdy = 0;

	/*
	 * There are three possibilities here - use scatter-gather segment, use
	 * the single mapping, or neither.  Start the lpfc command prep by
	 * bumping the bpl beyond the fcp_cmnd and fcp_rsp regions to the first
	 * data bde entry.
	 */
	if (scsi_sg_count(scsi_cmnd)) {
		if (datadir == DMA_TO_DEVICE) {
			iocb_cmd->ulpCommand = CMD_FCP_IWRITE64_CR;
			iocb_cmd->ulpPU = PARM_READ_CHECK;
			if (vport->cfg_first_burst_size &&
			    (pnode->nlp_flag & NLP_FIRSTBURST)) {
				u32 xrdy_len;

				fcpdl = scsi_bufflen(scsi_cmnd);
				xrdy_len = min(fcpdl,
					       vport->cfg_first_burst_size);
				piocbq->iocb.un.fcpi.fcpi_XRdy = xrdy_len;
			}
			fcp_cmnd->fcpCntl3 = WRITE_DATA;
		} else {
			iocb_cmd->ulpCommand = CMD_FCP_IREAD64_CR;
			iocb_cmd->ulpPU = PARM_READ_CHECK;
			fcp_cmnd->fcpCntl3 = READ_DATA;
		}
	} else {
		iocb_cmd->ulpCommand = CMD_FCP_ICMND64_CR;
		iocb_cmd->un.fcpi.fcpi_parm = 0;
		iocb_cmd->ulpPU = 0;
		fcp_cmnd->fcpCntl3 = 0;
	}

	/*
	 * Finish initializing those IOCB fields that are independent
	 * of the scsi_cmnd request_buffer
	 */
	piocbq->iocb.ulpContext = pnode->nlp_rpi;
	if (pnode->nlp_fcp_info & NLP_FCP_2_DEVICE)
		piocbq->iocb.ulpFCP2Rcvy = 1;
	else
		piocbq->iocb.ulpFCP2Rcvy = 0;

	piocbq->iocb.ulpClass = (pnode->nlp_fcp_info & 0x0f);
	piocbq->context1  = lpfc_cmd;
	if (!piocbq->cmd_cmpl)
		piocbq->cmd_cmpl = lpfc_scsi_cmd_iocb_cmpl;
	piocbq->iocb.ulpTimeout = tmo;
	piocbq->vport = vport;
	return 0;
}

/**
 * lpfc_scsi_prep_cmnd_buf_s4 - SLI-4 WQE init for the IO
 * @vport: Pointer to vport object.
 * @lpfc_cmd: The scsi buffer which is going to be prep'ed.
 * @tmo: timeout value for the IO
 *
 * Based on the data-direction of the command copy WQE template
 * to I/O buffer WQE. Fill in the WQE fields which are independent
 * of the scsi buffer
 *
 * RETURNS 0 - SUCCESS,
 **/
static int lpfc_scsi_prep_cmnd_buf_s4(struct lpfc_vport *vport,
				      struct lpfc_io_buf *lpfc_cmd,
				      uint8_t tmo)
{
	struct lpfc_hba *phba = vport->phba;
	struct scsi_cmnd *scsi_cmnd = lpfc_cmd->pCmd;
	struct fcp_cmnd *fcp_cmnd = lpfc_cmd->fcp_cmnd;
	struct lpfc_sli4_hdw_queue *hdwq = NULL;
	struct lpfc_iocbq *pwqeq = &lpfc_cmd->cur_iocbq;
	struct lpfc_nodelist *pnode = lpfc_cmd->ndlp;
	union lpfc_wqe128 *wqe = &pwqeq->wqe;
	u16 idx = lpfc_cmd->hdwq_no;
	int datadir = scsi_cmnd->sc_data_direction;

	hdwq = &phba->sli4_hba.hdwq[idx];

	/* Initialize 64 bytes only */
	memset(wqe, 0, sizeof(union lpfc_wqe128));

	/*
	 * There are three possibilities here - use scatter-gather segment, use
	 * the single mapping, or neither.
	 */
	if (scsi_sg_count(scsi_cmnd)) {
		if (datadir == DMA_TO_DEVICE) {
			/* From the iwrite template, initialize words 7 -  11 */
			memcpy(&wqe->words[7],
			       &lpfc_iwrite_cmd_template.words[7],
			       sizeof(uint32_t) * 5);

			fcp_cmnd->fcpCntl3 = WRITE_DATA;
			if (hdwq)
				hdwq->scsi_cstat.output_requests++;
		} else {
			/* From the iread template, initialize words 7 - 11 */
			memcpy(&wqe->words[7],
			       &lpfc_iread_cmd_template.words[7],
			       sizeof(uint32_t) * 5);

			/* Word 7 */
			bf_set(wqe_tmo, &wqe->fcp_iread.wqe_com, tmo);

			fcp_cmnd->fcpCntl3 = READ_DATA;
			if (hdwq)
				hdwq->scsi_cstat.input_requests++;

			/* For a CMF Managed port, iod must be zero'ed */
			if (phba->cmf_active_mode == LPFC_CFG_MANAGED)
				bf_set(wqe_iod, &wqe->fcp_iread.wqe_com,
				       LPFC_WQE_IOD_NONE);
		}
	} else {
		/* From the icmnd template, initialize words 4 - 11 */
		memcpy(&wqe->words[4], &lpfc_icmnd_cmd_template.words[4],
		       sizeof(uint32_t) * 8);

		/* Word 7 */
		bf_set(wqe_tmo, &wqe->fcp_icmd.wqe_com, tmo);

		fcp_cmnd->fcpCntl3 = 0;
		if (hdwq)
			hdwq->scsi_cstat.control_requests++;
	}

	/*
	 * Finish initializing those WQE fields that are independent
	 * of the request_buffer
	 */

	 /* Word 3 */
	bf_set(payload_offset_len, &wqe->fcp_icmd,
	       sizeof(struct fcp_cmnd) + sizeof(struct fcp_rsp));

	/* Word 6 */
	bf_set(wqe_ctxt_tag, &wqe->generic.wqe_com,
	       phba->sli4_hba.rpi_ids[pnode->nlp_rpi]);
	bf_set(wqe_xri_tag, &wqe->generic.wqe_com, pwqeq->sli4_xritag);

	/* Word 7*/
	if (pnode->nlp_fcp_info & NLP_FCP_2_DEVICE)
		bf_set(wqe_erp, &wqe->generic.wqe_com, 1);

	bf_set(wqe_class, &wqe->generic.wqe_com,
	       (pnode->nlp_fcp_info & 0x0f));

	 /* Word 8 */
	wqe->generic.wqe_com.abort_tag = pwqeq->iotag;

	/* Word 9 */
	bf_set(wqe_reqtag, &wqe->generic.wqe_com, pwqeq->iotag);

	pwqeq->vport = vport;
	pwqeq->vport = vport;
	pwqeq->context1 = lpfc_cmd;
	pwqeq->hba_wqidx = lpfc_cmd->hdwq_no;
	pwqeq->cmd_cmpl = lpfc_fcp_io_cmd_wqe_cmpl;

	return 0;
}

/**
 * lpfc_scsi_prep_cmnd - Wrapper func for convert scsi cmnd to FCP info unit
 * @vport: The virtual port for which this call is being executed.
 * @lpfc_cmd: The scsi command which needs to send.
 * @pnode: Pointer to lpfc_nodelist.
 *
 * This routine initializes fcp_cmnd and iocb data structure from scsi command
 * to transfer for device with SLI3 interface spec.
 **/
static int
lpfc_scsi_prep_cmnd(struct lpfc_vport *vport, struct lpfc_io_buf *lpfc_cmd,
		    struct lpfc_nodelist *pnode)
{
	struct scsi_cmnd *scsi_cmnd = lpfc_cmd->pCmd;
	struct fcp_cmnd *fcp_cmnd = lpfc_cmd->fcp_cmnd;
	u8 *ptr;

	if (!pnode)
		return 0;

	lpfc_cmd->fcp_rsp->rspSnsLen = 0;
	/* clear task management bits */
	lpfc_cmd->fcp_cmnd->fcpCntl2 = 0;

	int_to_scsilun(lpfc_cmd->pCmd->device->lun,
		       &lpfc_cmd->fcp_cmnd->fcp_lun);

	ptr = &fcp_cmnd->fcpCdb[0];
	memcpy(ptr, scsi_cmnd->cmnd, scsi_cmnd->cmd_len);
	if (scsi_cmnd->cmd_len < LPFC_FCP_CDB_LEN) {
		ptr += scsi_cmnd->cmd_len;
		memset(ptr, 0, (LPFC_FCP_CDB_LEN - scsi_cmnd->cmd_len));
	}

	fcp_cmnd->fcpCntl1 = SIMPLE_Q;

	lpfc_scsi_prep_cmnd_buf(vport, lpfc_cmd, lpfc_cmd->timeout);

	return 0;
}

/**
 * lpfc_scsi_prep_task_mgmt_cmd_s3 - Convert SLI3 scsi TM cmd to FCP info unit
 * @vport: The virtual port for which this call is being executed.
 * @lpfc_cmd: Pointer to lpfc_io_buf data structure.
 * @lun: Logical unit number.
 * @task_mgmt_cmd: SCSI task management command.
 *
 * This routine creates FCP information unit corresponding to @task_mgmt_cmd
 * for device with SLI-3 interface spec.
 *
 * Return codes:
 *   0 - Error
 *   1 - Success
 **/
static int
lpfc_scsi_prep_task_mgmt_cmd_s3(struct lpfc_vport *vport,
				struct lpfc_io_buf *lpfc_cmd,
				u64 lun, u8 task_mgmt_cmd)
{
	struct lpfc_iocbq *piocbq;
	IOCB_t *piocb;
	struct fcp_cmnd *fcp_cmnd;
	struct lpfc_rport_data *rdata = lpfc_cmd->rdata;
	struct lpfc_nodelist *ndlp = rdata->pnode;

	if (!ndlp || ndlp->nlp_state != NLP_STE_MAPPED_NODE)
		return 0;

	piocbq = &(lpfc_cmd->cur_iocbq);
	piocbq->vport = vport;

	piocb = &piocbq->iocb;

	fcp_cmnd = lpfc_cmd->fcp_cmnd;
	/* Clear out any old data in the FCP command area */
	memset(fcp_cmnd, 0, sizeof(struct fcp_cmnd));
	int_to_scsilun(lun, &fcp_cmnd->fcp_lun);
	fcp_cmnd->fcpCntl2 = task_mgmt_cmd;
	if (!(vport->phba->sli3_options & LPFC_SLI3_BG_ENABLED))
		lpfc_fcpcmd_to_iocb(piocb->unsli3.fcp_ext.icd, fcp_cmnd);
	piocb->ulpCommand = CMD_FCP_ICMND64_CR;
	piocb->ulpContext = ndlp->nlp_rpi;
	piocb->ulpFCP2Rcvy = (ndlp->nlp_fcp_info & NLP_FCP_2_DEVICE) ? 1 : 0;
	piocb->ulpClass = (ndlp->nlp_fcp_info & 0x0f);
	piocb->ulpPU = 0;
	piocb->un.fcpi.fcpi_parm = 0;

	/* ulpTimeout is only one byte */
	if (lpfc_cmd->timeout > 0xff) {
		/*
		 * Do not timeout the command at the firmware level.
		 * The driver will provide the timeout mechanism.
		 */
		piocb->ulpTimeout = 0;
	} else
		piocb->ulpTimeout = lpfc_cmd->timeout;

	return 1;
}

/**
 * lpfc_scsi_prep_task_mgmt_cmd_s4 - Convert SLI4 scsi TM cmd to FCP info unit
 * @vport: The virtual port for which this call is being executed.
 * @lpfc_cmd: Pointer to lpfc_io_buf data structure.
 * @lun: Logical unit number.
 * @task_mgmt_cmd: SCSI task management command.
 *
 * This routine creates FCP information unit corresponding to @task_mgmt_cmd
 * for device with SLI-4 interface spec.
 *
 * Return codes:
 *   0 - Error
 *   1 - Success
 **/
static int
lpfc_scsi_prep_task_mgmt_cmd_s4(struct lpfc_vport *vport,
				struct lpfc_io_buf *lpfc_cmd,
				u64 lun, u8 task_mgmt_cmd)
{
	struct lpfc_iocbq *pwqeq = &lpfc_cmd->cur_iocbq;
	union lpfc_wqe128 *wqe = &pwqeq->wqe;
	struct fcp_cmnd *fcp_cmnd;
	struct lpfc_rport_data *rdata = lpfc_cmd->rdata;
	struct lpfc_nodelist *ndlp = rdata->pnode;

	if (!ndlp || ndlp->nlp_state != NLP_STE_MAPPED_NODE)
		return 0;

	pwqeq->vport = vport;
	/* Initialize 64 bytes only */
	memset(wqe, 0, sizeof(union lpfc_wqe128));

	/* From the icmnd template, initialize words 4 - 11 */
	memcpy(&wqe->words[4], &lpfc_icmnd_cmd_template.words[4],
	       sizeof(uint32_t) * 8);

	fcp_cmnd = lpfc_cmd->fcp_cmnd;
	/* Clear out any old data in the FCP command area */
	memset(fcp_cmnd, 0, sizeof(struct fcp_cmnd));
	int_to_scsilun(lun, &fcp_cmnd->fcp_lun);
	fcp_cmnd->fcpCntl3 = 0;
	fcp_cmnd->fcpCntl2 = task_mgmt_cmd;

	bf_set(payload_offset_len, &wqe->fcp_icmd,
	       sizeof(struct fcp_cmnd) + sizeof(struct fcp_rsp));
	bf_set(cmd_buff_len, &wqe->fcp_icmd, 0);
	bf_set(wqe_ctxt_tag, &wqe->generic.wqe_com,  /* ulpContext */
	       vport->phba->sli4_hba.rpi_ids[ndlp->nlp_rpi]);
	bf_set(wqe_erp, &wqe->fcp_icmd.wqe_com,
	       ((ndlp->nlp_fcp_info & NLP_FCP_2_DEVICE) ? 1 : 0));
	bf_set(wqe_class, &wqe->fcp_icmd.wqe_com,
	       (ndlp->nlp_fcp_info & 0x0f));

	/* ulpTimeout is only one byte */
	if (lpfc_cmd->timeout > 0xff) {
		/*
		 * Do not timeout the command at the firmware level.
		 * The driver will provide the timeout mechanism.
		 */
		bf_set(wqe_tmo, &wqe->fcp_icmd.wqe_com, 0);
	} else {
		bf_set(wqe_tmo, &wqe->fcp_icmd.wqe_com, lpfc_cmd->timeout);
	}

	lpfc_prep_embed_io(vport->phba, lpfc_cmd);
	bf_set(wqe_xri_tag, &wqe->generic.wqe_com, pwqeq->sli4_xritag);
	wqe->generic.wqe_com.abort_tag = pwqeq->iotag;
	bf_set(wqe_reqtag, &wqe->generic.wqe_com, pwqeq->iotag);

	lpfc_sli4_set_rsp_sgl_last(vport->phba, lpfc_cmd);

	return 1;
}

/**
 * lpfc_scsi_api_table_setup - Set up scsi api function jump table
 * @phba: The hba struct for which this call is being executed.
 * @dev_grp: The HBA PCI-Device group number.
 *
 * This routine sets up the SCSI interface API function jump table in @phba
 * struct.
 * Returns: 0 - success, -ENODEV - failure.
 **/
int
lpfc_scsi_api_table_setup(struct lpfc_hba *phba, uint8_t dev_grp)
{

	phba->lpfc_scsi_unprep_dma_buf = lpfc_scsi_unprep_dma_buf;

	switch (dev_grp) {
	case LPFC_PCI_DEV_LP:
		phba->lpfc_scsi_prep_dma_buf = lpfc_scsi_prep_dma_buf_s3;
		phba->lpfc_bg_scsi_prep_dma_buf = lpfc_bg_scsi_prep_dma_buf_s3;
		phba->lpfc_release_scsi_buf = lpfc_release_scsi_buf_s3;
		phba->lpfc_get_scsi_buf = lpfc_get_scsi_buf_s3;
		phba->lpfc_scsi_prep_cmnd_buf = lpfc_scsi_prep_cmnd_buf_s3;
		phba->lpfc_scsi_prep_task_mgmt_cmd =
					lpfc_scsi_prep_task_mgmt_cmd_s3;
		break;
	case LPFC_PCI_DEV_OC:
		phba->lpfc_scsi_prep_dma_buf = lpfc_scsi_prep_dma_buf_s4;
		phba->lpfc_bg_scsi_prep_dma_buf = lpfc_bg_scsi_prep_dma_buf_s4;
		phba->lpfc_release_scsi_buf = lpfc_release_scsi_buf_s4;
		phba->lpfc_get_scsi_buf = lpfc_get_scsi_buf_s4;
		phba->lpfc_scsi_prep_cmnd_buf = lpfc_scsi_prep_cmnd_buf_s4;
		phba->lpfc_scsi_prep_task_mgmt_cmd =
					lpfc_scsi_prep_task_mgmt_cmd_s4;
		break;
	default:
		lpfc_printf_log(phba, KERN_ERR, LOG_TRACE_EVENT,
				"1418 Invalid HBA PCI-device group: 0x%x\n",
				dev_grp);
		return -ENODEV;
	}
	phba->lpfc_rampdown_queue_depth = lpfc_rampdown_queue_depth;
	phba->lpfc_scsi_cmd_iocb_cmpl = lpfc_scsi_cmd_iocb_cmpl;
	return 0;
}

/**
 * lpfc_tskmgmt_def_cmpl - IOCB completion routine for task management command
 * @phba: The Hba for which this call is being executed.
 * @cmdiocbq: Pointer to lpfc_iocbq data structure.
 * @rspiocbq: Pointer to lpfc_iocbq data structure.
 *
 * This routine is IOCB completion routine for device reset and target reset
 * routine. This routine release scsi buffer associated with lpfc_cmd.
 **/
static void
lpfc_tskmgmt_def_cmpl(struct lpfc_hba *phba,
			struct lpfc_iocbq *cmdiocbq,
			struct lpfc_iocbq *rspiocbq)
{
	struct lpfc_io_buf *lpfc_cmd =
		(struct lpfc_io_buf *) cmdiocbq->context1;
	if (lpfc_cmd)
		lpfc_release_scsi_buf(phba, lpfc_cmd);
	return;
}

/**
 * lpfc_check_pci_resettable - Walks list of devices on pci_dev's bus to check
 *                             if issuing a pci_bus_reset is possibly unsafe
 * @phba: lpfc_hba pointer.
 *
 * Description:
 * Walks the bus_list to ensure only PCI devices with Emulex
 * vendor id, device ids that support hot reset, and only one occurrence
 * of function 0.
 *
 * Returns:
 * -EBADSLT,  detected invalid device
 *      0,    successful
 */
int
lpfc_check_pci_resettable(struct lpfc_hba *phba)
{
	const struct pci_dev *pdev = phba->pcidev;
	struct pci_dev *ptr = NULL;
	u8 counter = 0;

	/* Walk the list of devices on the pci_dev's bus */
	list_for_each_entry(ptr, &pdev->bus->devices, bus_list) {
		/* Check for Emulex Vendor ID */
		if (ptr->vendor != PCI_VENDOR_ID_EMULEX) {
			lpfc_printf_log(phba, KERN_INFO, LOG_INIT,
					"8346 Non-Emulex vendor found: "
					"0x%04x\n", ptr->vendor);
			return -EBADSLT;
		}

		/* Check for valid Emulex Device ID */
		if (phba->sli_rev != LPFC_SLI_REV4 ||
		    phba->hba_flag & HBA_FCOE_MODE) {
			lpfc_printf_log(phba, KERN_INFO, LOG_INIT,
					"8347 Incapable PCI reset device: "
					"0x%04x\n", ptr->device);
			return -EBADSLT;
		}

		/* Check for only one function 0 ID to ensure only one HBA on
		 * secondary bus
		 */
		if (ptr->devfn == 0) {
			if (++counter > 1) {
				lpfc_printf_log(phba, KERN_INFO, LOG_INIT,
						"8348 More than one device on "
						"secondary bus found\n");
				return -EBADSLT;
			}
		}
	}

	return 0;
}

/**
 * lpfc_info - Info entry point of scsi_host_template data structure
 * @host: The scsi host for which this call is being executed.
 *
 * This routine provides module information about hba.
 *
 * Reutrn code:
 *   Pointer to char - Success.
 **/
const char *
lpfc_info(struct Scsi_Host *host)
{
	struct lpfc_vport *vport = (struct lpfc_vport *) host->hostdata;
	struct lpfc_hba   *phba = vport->phba;
	int link_speed = 0;
	static char lpfcinfobuf[384];
	char tmp[384] = {0};

	memset(lpfcinfobuf, 0, sizeof(lpfcinfobuf));
	if (phba && phba->pcidev){
		/* Model Description */
		scnprintf(tmp, sizeof(tmp), phba->ModelDesc);
		if (strlcat(lpfcinfobuf, tmp, sizeof(lpfcinfobuf)) >=
		    sizeof(lpfcinfobuf))
			goto buffer_done;

		/* PCI Info */
		scnprintf(tmp, sizeof(tmp),
			  " on PCI bus %02x device %02x irq %d",
			  phba->pcidev->bus->number, phba->pcidev->devfn,
			  phba->pcidev->irq);
		if (strlcat(lpfcinfobuf, tmp, sizeof(lpfcinfobuf)) >=
		    sizeof(lpfcinfobuf))
			goto buffer_done;

		/* Port Number */
		if (phba->Port[0]) {
			scnprintf(tmp, sizeof(tmp), " port %s", phba->Port);
			if (strlcat(lpfcinfobuf, tmp, sizeof(lpfcinfobuf)) >=
			    sizeof(lpfcinfobuf))
				goto buffer_done;
		}

		/* Link Speed */
		link_speed = lpfc_sli_port_speed_get(phba);
		if (link_speed != 0) {
			scnprintf(tmp, sizeof(tmp),
				  " Logical Link Speed: %d Mbps", link_speed);
			if (strlcat(lpfcinfobuf, tmp, sizeof(lpfcinfobuf)) >=
			    sizeof(lpfcinfobuf))
				goto buffer_done;
		}

		/* PCI resettable */
		if (!lpfc_check_pci_resettable(phba)) {
			scnprintf(tmp, sizeof(tmp), " PCI resettable");
			strlcat(lpfcinfobuf, tmp, sizeof(lpfcinfobuf));
		}
	}

buffer_done:
	return lpfcinfobuf;
}

/**
 * lpfc_poll_rearm_timer - Routine to modify fcp_poll timer of hba
 * @phba: The Hba for which this call is being executed.
 *
 * This routine modifies fcp_poll_timer  field of @phba by cfg_poll_tmo.
 * The default value of cfg_poll_tmo is 10 milliseconds.
 **/
static __inline__ void lpfc_poll_rearm_timer(struct lpfc_hba * phba)
{
	unsigned long  poll_tmo_expires =
		(jiffies + msecs_to_jiffies(phba->cfg_poll_tmo));

	if (!list_empty(&phba->sli.sli3_ring[LPFC_FCP_RING].txcmplq))
		mod_timer(&phba->fcp_poll_timer,
			  poll_tmo_expires);
}

/**
 * lpfc_poll_start_timer - Routine to start fcp_poll_timer of HBA
 * @phba: The Hba for which this call is being executed.
 *
 * This routine starts the fcp_poll_timer of @phba.
 **/
void lpfc_poll_start_timer(struct lpfc_hba * phba)
{
	lpfc_poll_rearm_timer(phba);
}

/**
 * lpfc_poll_timeout - Restart polling timer
 * @t: Timer construct where lpfc_hba data structure pointer is obtained.
 *
 * This routine restarts fcp_poll timer, when FCP ring  polling is enable
 * and FCP Ring interrupt is disable.
 **/
void lpfc_poll_timeout(struct timer_list *t)
{
	struct lpfc_hba *phba = from_timer(phba, t, fcp_poll_timer);

	if (phba->cfg_poll & ENABLE_FCP_RING_POLLING) {
		lpfc_sli_handle_fast_ring_event(phba,
			&phba->sli.sli3_ring[LPFC_FCP_RING], HA_R0RE_REQ);

		if (phba->cfg_poll & DISABLE_FCP_RING_INT)
			lpfc_poll_rearm_timer(phba);
	}
}

/*
 * lpfc_get_vmid_from_hashtable - search the UUID in the hash table
 * @vport: The virtual port for which this call is being executed.
 * @hash: calculated hash value
 * @buf: uuid associated with the VE
 * Return the VMID entry associated with the UUID
 * Make sure to acquire the appropriate lock before invoking this routine.
 */
struct lpfc_vmid *lpfc_get_vmid_from_hashtable(struct lpfc_vport *vport,
					      u32 hash, u8 *buf)
{
	struct lpfc_vmid *vmp;

	hash_for_each_possible(vport->hash_table, vmp, hnode, hash) {
		if (memcmp(&vmp->host_vmid[0], buf, 16) == 0)
			return vmp;
	}
	return NULL;
}

/*
 * lpfc_put_vmid_in_hashtable - put the VMID in the hash table
 * @vport: The virtual port for which this call is being executed.
 * @hash - calculated hash value
 * @vmp: Pointer to a VMID entry representing a VM sending I/O
 *
 * This routine will insert the newly acquired VMID entity in the hash table.
 * Make sure to acquire the appropriate lock before invoking this routine.
 */
static void
lpfc_put_vmid_in_hashtable(struct lpfc_vport *vport, u32 hash,
			   struct lpfc_vmid *vmp)
{
	hash_add(vport->hash_table, &vmp->hnode, hash);
}

/*
 * lpfc_vmid_hash_fn - create a hash value of the UUID
 * @vmid: uuid associated with the VE
 * @len: length of the VMID string
 * Returns the calculated hash value
 */
int lpfc_vmid_hash_fn(const char *vmid, int len)
{
	int c;
	int hash = 0;

	if (len == 0)
		return 0;
	while (len--) {
		c = *vmid++;
		if (c >= 'A' && c <= 'Z')
			c += 'a' - 'A';

		hash = (hash + (c << LPFC_VMID_HASH_SHIFT) +
			(c >> LPFC_VMID_HASH_SHIFT)) * 19;
	}

	return hash & LPFC_VMID_HASH_MASK;
}

/*
 * lpfc_vmid_update_entry - update the vmid entry in the hash table
 * @vport: The virtual port for which this call is being executed.
 * @cmd: address of scsi cmd descriptor
 * @vmp: Pointer to a VMID entry representing a VM sending I/O
 * @tag: VMID tag
 */
static void lpfc_vmid_update_entry(struct lpfc_vport *vport, struct scsi_cmnd
				   *cmd, struct lpfc_vmid *vmp,
				   union lpfc_vmid_io_tag *tag)
{
	u64 *lta;

	if (vport->vmid_priority_tagging)
		tag->cs_ctl_vmid = vmp->un.cs_ctl_vmid;
	else
		tag->app_id = vmp->un.app_id;

	if (cmd->sc_data_direction == DMA_TO_DEVICE)
		vmp->io_wr_cnt++;
	else
		vmp->io_rd_cnt++;

	/* update the last access timestamp in the table */
	lta = per_cpu_ptr(vmp->last_io_time, raw_smp_processor_id());
	*lta = jiffies;
}

static void lpfc_vmid_assign_cs_ctl(struct lpfc_vport *vport,
				    struct lpfc_vmid *vmid)
{
	u32 hash;
	struct lpfc_vmid *pvmid;

	if (vport->port_type == LPFC_PHYSICAL_PORT) {
		vmid->un.cs_ctl_vmid = lpfc_vmid_get_cs_ctl(vport);
	} else {
		hash = lpfc_vmid_hash_fn(vmid->host_vmid, vmid->vmid_len);
		pvmid =
		    lpfc_get_vmid_from_hashtable(vport->phba->pport, hash,
						vmid->host_vmid);
		if (pvmid)
			vmid->un.cs_ctl_vmid = pvmid->un.cs_ctl_vmid;
		else
			vmid->un.cs_ctl_vmid = lpfc_vmid_get_cs_ctl(vport);
	}
}

/*
 * lpfc_vmid_get_appid - get the VMID associated with the UUID
 * @vport: The virtual port for which this call is being executed.
 * @uuid: UUID associated with the VE
 * @cmd: address of scsi_cmd descriptor
 * @tag: VMID tag
 * Returns status of the function
 */
static int lpfc_vmid_get_appid(struct lpfc_vport *vport, char *uuid, struct
			       scsi_cmnd * cmd, union lpfc_vmid_io_tag *tag)
{
	struct lpfc_vmid *vmp = NULL;
	int hash, len, rc, i;

	/* check if QFPA is complete */
	if (lpfc_vmid_is_type_priority_tag(vport) && !(vport->vmid_flag &
	      LPFC_VMID_QFPA_CMPL)) {
		vport->work_port_events |= WORKER_CHECK_VMID_ISSUE_QFPA;
		return -EAGAIN;
	}

	/* search if the UUID has already been mapped to the VMID */
	len = strlen(uuid);
	hash = lpfc_vmid_hash_fn(uuid, len);

	/* search for the VMID in the table */
	read_lock(&vport->vmid_lock);
	vmp = lpfc_get_vmid_from_hashtable(vport, hash, uuid);

	/* if found, check if its already registered  */
	if (vmp  && vmp->flag & LPFC_VMID_REGISTERED) {
		read_unlock(&vport->vmid_lock);
		lpfc_vmid_update_entry(vport, cmd, vmp, tag);
		rc = 0;
	} else if (vmp && (vmp->flag & LPFC_VMID_REQ_REGISTER ||
			   vmp->flag & LPFC_VMID_DE_REGISTER)) {
		/* else if register or dereg request has already been sent */
		/* Hence VMID tag will not be added for this I/O */
		read_unlock(&vport->vmid_lock);
		rc = -EBUSY;
	} else {
		/* The VMID was not found in the hashtable. At this point, */
		/* drop the read lock first before proceeding further */
		read_unlock(&vport->vmid_lock);
		/* start the process to obtain one as per the */
		/* type of the VMID indicated */
		write_lock(&vport->vmid_lock);
		vmp = lpfc_get_vmid_from_hashtable(vport, hash, uuid);

		/* while the read lock was released, in case the entry was */
		/* added by other context or is in process of being added */
		if (vmp && vmp->flag & LPFC_VMID_REGISTERED) {
			lpfc_vmid_update_entry(vport, cmd, vmp, tag);
			write_unlock(&vport->vmid_lock);
			return 0;
		} else if (vmp && vmp->flag & LPFC_VMID_REQ_REGISTER) {
			write_unlock(&vport->vmid_lock);
			return -EBUSY;
		}

		/* else search and allocate a free slot in the hash table */
		if (vport->cur_vmid_cnt < vport->max_vmid) {
			for (i = 0; i < vport->max_vmid; i++) {
				vmp = vport->vmid + i;
				if (vmp->flag == LPFC_VMID_SLOT_FREE)
					break;
			}
			if (i == vport->max_vmid)
				vmp = NULL;
		} else {
			vmp = NULL;
		}

		if (!vmp) {
			write_unlock(&vport->vmid_lock);
			return -ENOMEM;
		}

		/* Add the vmid and register */
		lpfc_put_vmid_in_hashtable(vport, hash, vmp);
		vmp->vmid_len = len;
		memcpy(vmp->host_vmid, uuid, vmp->vmid_len);
		vmp->io_rd_cnt = 0;
		vmp->io_wr_cnt = 0;
		vmp->flag = LPFC_VMID_SLOT_USED;

		vmp->delete_inactive =
			vport->vmid_inactivity_timeout ? 1 : 0;

		/* if type priority tag, get next available VMID */
		if (lpfc_vmid_is_type_priority_tag(vport))
			lpfc_vmid_assign_cs_ctl(vport, vmp);

		/* allocate the per cpu variable for holding */
		/* the last access time stamp only if VMID is enabled */
		if (!vmp->last_io_time)
			vmp->last_io_time = __alloc_percpu(sizeof(u64),
							   __alignof__(struct
							   lpfc_vmid));
		if (!vmp->last_io_time) {
			hash_del(&vmp->hnode);
			vmp->flag = LPFC_VMID_SLOT_FREE;
			write_unlock(&vport->vmid_lock);
			return -EIO;
		}

		write_unlock(&vport->vmid_lock);

		/* complete transaction with switch */
		if (lpfc_vmid_is_type_priority_tag(vport))
			rc = lpfc_vmid_uvem(vport, vmp, true);
		else
			rc = lpfc_vmid_cmd(vport, SLI_CTAS_RAPP_IDENT, vmp);
		if (!rc) {
			write_lock(&vport->vmid_lock);
			vport->cur_vmid_cnt++;
			vmp->flag |= LPFC_VMID_REQ_REGISTER;
			write_unlock(&vport->vmid_lock);
		} else {
			write_lock(&vport->vmid_lock);
			hash_del(&vmp->hnode);
			vmp->flag = LPFC_VMID_SLOT_FREE;
			free_percpu(vmp->last_io_time);
			write_unlock(&vport->vmid_lock);
			return -EIO;
		}

		/* finally, enable the idle timer once */
		if (!(vport->phba->pport->vmid_flag & LPFC_VMID_TIMER_ENBLD)) {
			mod_timer(&vport->phba->inactive_vmid_poll,
				  jiffies +
				  msecs_to_jiffies(1000 * LPFC_VMID_TIMER));
			vport->phba->pport->vmid_flag |= LPFC_VMID_TIMER_ENBLD;
		}
	}
	return rc;
}

/*
 * lpfc_is_command_vm_io - get the UUID from blk cgroup
 * @cmd: Pointer to scsi_cmnd data structure
 * Returns UUID if present, otherwise NULL
 */
static char *lpfc_is_command_vm_io(struct scsi_cmnd *cmd)
{
	struct bio *bio = scsi_cmd_to_rq(cmd)->bio;

	return bio ? blkcg_get_fc_appid(bio) : NULL;
}

/**
 * lpfc_queuecommand - scsi_host_template queuecommand entry point
 * @shost: kernel scsi host pointer.
 * @cmnd: Pointer to scsi_cmnd data structure.
 *
 * Driver registers this routine to scsi midlayer to submit a @cmd to process.
 * This routine prepares an IOCB from scsi command and provides to firmware.
 * The @done callback is invoked after driver finished processing the command.
 *
 * Return value :
 *   0 - Success
 *   SCSI_MLQUEUE_HOST_BUSY - Block all devices served by this host temporarily.
 **/
static int
lpfc_queuecommand(struct Scsi_Host *shost, struct scsi_cmnd *cmnd)
{
	struct lpfc_vport *vport = (struct lpfc_vport *) shost->hostdata;
	struct lpfc_hba   *phba = vport->phba;
	struct lpfc_iocbq *cur_iocbq = NULL;
	struct lpfc_rport_data *rdata;
	struct lpfc_nodelist *ndlp;
	struct lpfc_io_buf *lpfc_cmd;
	struct fc_rport *rport = starget_to_rport(scsi_target(cmnd->device));
	int err, idx;
	u8 *uuid = NULL;
	uint64_t start;

	start = ktime_get_ns();
	rdata = lpfc_rport_data_from_scsi_device(cmnd->device);

	/* sanity check on references */
	if (unlikely(!rdata) || unlikely(!rport))
		goto out_fail_command;

	err = fc_remote_port_chkready(rport);
	if (err) {
		cmnd->result = err;
		goto out_fail_command;
	}
	ndlp = rdata->pnode;

	if ((scsi_get_prot_op(cmnd) != SCSI_PROT_NORMAL) &&
		(!(phba->sli3_options & LPFC_SLI3_BG_ENABLED))) {

		lpfc_printf_log(phba, KERN_ERR, LOG_TRACE_EVENT,
				"9058 BLKGRD: ERROR: rcvd protected cmd:%02x"
				" op:%02x str=%s without registering for"
				" BlockGuard - Rejecting command\n",
				cmnd->cmnd[0], scsi_get_prot_op(cmnd),
				dif_op_str[scsi_get_prot_op(cmnd)]);
		goto out_fail_command;
	}

	/*
	 * Catch race where our node has transitioned, but the
	 * transport is still transitioning.
	 */
	if (!ndlp)
		goto out_tgt_busy1;

	/* Check if IO qualifies for CMF */
	if (phba->cmf_active_mode != LPFC_CFG_OFF &&
	    cmnd->sc_data_direction == DMA_FROM_DEVICE &&
	    (scsi_sg_count(cmnd))) {
		/* Latency start time saved in rx_cmd_start later in routine */
		err = lpfc_update_cmf_cmd(phba, scsi_bufflen(cmnd));
		if (err)
			goto out_tgt_busy1;
	}

	if (lpfc_ndlp_check_qdepth(phba, ndlp)) {
		if (atomic_read(&ndlp->cmd_pending) >= ndlp->cmd_qdepth) {
			lpfc_printf_vlog(vport, KERN_INFO, LOG_FCP_ERROR,
					 "3377 Target Queue Full, scsi Id:%d "
					 "Qdepth:%d Pending command:%d"
					 " WWNN:%02x:%02x:%02x:%02x:"
					 "%02x:%02x:%02x:%02x, "
					 " WWPN:%02x:%02x:%02x:%02x:"
					 "%02x:%02x:%02x:%02x",
					 ndlp->nlp_sid, ndlp->cmd_qdepth,
					 atomic_read(&ndlp->cmd_pending),
					 ndlp->nlp_nodename.u.wwn[0],
					 ndlp->nlp_nodename.u.wwn[1],
					 ndlp->nlp_nodename.u.wwn[2],
					 ndlp->nlp_nodename.u.wwn[3],
					 ndlp->nlp_nodename.u.wwn[4],
					 ndlp->nlp_nodename.u.wwn[5],
					 ndlp->nlp_nodename.u.wwn[6],
					 ndlp->nlp_nodename.u.wwn[7],
					 ndlp->nlp_portname.u.wwn[0],
					 ndlp->nlp_portname.u.wwn[1],
					 ndlp->nlp_portname.u.wwn[2],
					 ndlp->nlp_portname.u.wwn[3],
					 ndlp->nlp_portname.u.wwn[4],
					 ndlp->nlp_portname.u.wwn[5],
					 ndlp->nlp_portname.u.wwn[6],
					 ndlp->nlp_portname.u.wwn[7]);
			goto out_tgt_busy2;
		}
	}

	lpfc_cmd = lpfc_get_scsi_buf(phba, ndlp, cmnd);
	if (lpfc_cmd == NULL) {
		lpfc_rampdown_queue_depth(phba);

		lpfc_printf_vlog(vport, KERN_INFO, LOG_FCP_ERROR,
				 "0707 driver's buffer pool is empty, "
				 "IO busied\n");
		goto out_host_busy;
	}
	lpfc_cmd->rx_cmd_start = start;

	cur_iocbq = &lpfc_cmd->cur_iocbq;
	/*
	 * Store the midlayer's command structure for the completion phase
	 * and complete the command initialization.
	 */
	lpfc_cmd->pCmd  = cmnd;
	lpfc_cmd->rdata = rdata;
	lpfc_cmd->ndlp = ndlp;
	cur_iocbq->cmd_cmpl = NULL;
	cmnd->host_scribble = (unsigned char *)lpfc_cmd;

	err = lpfc_scsi_prep_cmnd(vport, lpfc_cmd, ndlp);
	if (err)
		goto out_host_busy_release_buf;

	if (scsi_get_prot_op(cmnd) != SCSI_PROT_NORMAL) {
		if (vport->phba->cfg_enable_bg) {
			lpfc_printf_vlog(vport,
					 KERN_INFO, LOG_SCSI_CMD,
					 "9033 BLKGRD: rcvd %s cmd:x%x "
					 "reftag x%x cnt %u pt %x\n",
					 dif_op_str[scsi_get_prot_op(cmnd)],
					 cmnd->cmnd[0],
					 scsi_prot_ref_tag(cmnd),
					 scsi_logical_block_count(cmnd),
					 (cmnd->cmnd[1]>>5));
		}
		err = lpfc_bg_scsi_prep_dma_buf(phba, lpfc_cmd);
	} else {
		if (vport->phba->cfg_enable_bg) {
			lpfc_printf_vlog(vport,
					 KERN_INFO, LOG_SCSI_CMD,
					 "9038 BLKGRD: rcvd PROT_NORMAL cmd: "
					 "x%x reftag x%x cnt %u pt %x\n",
					 cmnd->cmnd[0],
					 scsi_prot_ref_tag(cmnd),
					 scsi_logical_block_count(cmnd),
					 (cmnd->cmnd[1]>>5));
		}
		err = lpfc_scsi_prep_dma_buf(phba, lpfc_cmd);
	}

	if (unlikely(err)) {
		if (err == 2) {
			cmnd->result = DID_ERROR << 16;
			goto out_fail_command_release_buf;
		}
		goto out_host_busy_free_buf;
	}

	/* check the necessary and sufficient condition to support VMID */
	if (lpfc_is_vmid_enabled(phba) &&
	    (ndlp->vmid_support ||
	     phba->pport->vmid_priority_tagging ==
	     LPFC_VMID_PRIO_TAG_ALL_TARGETS)) {
		/* is the I/O generated by a VM, get the associated virtual */
		/* entity id */
		uuid = lpfc_is_command_vm_io(cmnd);

		if (uuid) {
			err = lpfc_vmid_get_appid(vport, uuid, cmnd,
				(union lpfc_vmid_io_tag *)
					&cur_iocbq->vmid_tag);
			if (!err)
				cur_iocbq->cmd_flag |= LPFC_IO_VMID;
		}
	}

#ifdef CONFIG_SCSI_LPFC_DEBUG_FS
	if (unlikely(phba->hdwqstat_on & LPFC_CHECK_SCSI_IO))
		this_cpu_inc(phba->sli4_hba.c_stat->xmt_io);
#endif
	/* Issue I/O to adapter */
	err = lpfc_sli_issue_fcp_io(phba, LPFC_FCP_RING, cur_iocbq,
				    SLI_IOCB_RET_IOCB);
#ifdef CONFIG_SCSI_LPFC_DEBUG_FS
	if (start) {
		lpfc_cmd->ts_cmd_start = start;
		lpfc_cmd->ts_last_cmd = phba->ktime_last_cmd;
		lpfc_cmd->ts_cmd_wqput = ktime_get_ns();
	} else {
		lpfc_cmd->ts_cmd_start = 0;
	}
#endif
	if (err) {
		lpfc_printf_vlog(vport, KERN_INFO, LOG_FCP,
				 "3376 FCP could not issue iocb err %x "
				 "FCP cmd x%x <%d/%llu> "
				 "sid: x%x did: x%x oxid: x%x "
				 "Data: x%x x%x x%x x%x\n",
				 err, cmnd->cmnd[0],
				 cmnd->device ? cmnd->device->id : 0xffff,
				 cmnd->device ? cmnd->device->lun : (u64)-1,
				 vport->fc_myDID, ndlp->nlp_DID,
				 phba->sli_rev == LPFC_SLI_REV4 ?
				 cur_iocbq->sli4_xritag : 0xffff,
				 phba->sli_rev == LPFC_SLI_REV4 ?
				 phba->sli4_hba.rpi_ids[ndlp->nlp_rpi] :
				 cur_iocbq->iocb.ulpContext,
				 cur_iocbq->iotag,
				 phba->sli_rev == LPFC_SLI_REV4 ?
				 bf_get(wqe_tmo,
					&cur_iocbq->wqe.generic.wqe_com) :
				 cur_iocbq->iocb.ulpTimeout,
				 (uint32_t)(scsi_cmd_to_rq(cmnd)->timeout / 1000));

		goto out_host_busy_free_buf;
	}

	if (phba->cfg_poll & ENABLE_FCP_RING_POLLING) {
		lpfc_sli_handle_fast_ring_event(phba,
			&phba->sli.sli3_ring[LPFC_FCP_RING], HA_R0RE_REQ);

		if (phba->cfg_poll & DISABLE_FCP_RING_INT)
			lpfc_poll_rearm_timer(phba);
	}

	if (phba->cfg_xri_rebalancing)
		lpfc_keep_pvt_pool_above_lowwm(phba, lpfc_cmd->hdwq_no);

	return 0;

 out_host_busy_free_buf:
	idx = lpfc_cmd->hdwq_no;
	lpfc_scsi_unprep_dma_buf(phba, lpfc_cmd);
	if (phba->sli4_hba.hdwq) {
		switch (lpfc_cmd->fcp_cmnd->fcpCntl3) {
		case WRITE_DATA:
			phba->sli4_hba.hdwq[idx].scsi_cstat.output_requests--;
			break;
		case READ_DATA:
			phba->sli4_hba.hdwq[idx].scsi_cstat.input_requests--;
			break;
		default:
			phba->sli4_hba.hdwq[idx].scsi_cstat.control_requests--;
		}
	}
 out_host_busy_release_buf:
	lpfc_release_scsi_buf(phba, lpfc_cmd);
 out_host_busy:
	lpfc_update_cmf_cmpl(phba, LPFC_CGN_NOT_SENT, scsi_bufflen(cmnd),
			     shost);
	return SCSI_MLQUEUE_HOST_BUSY;

 out_tgt_busy2:
	lpfc_update_cmf_cmpl(phba, LPFC_CGN_NOT_SENT, scsi_bufflen(cmnd),
			     shost);
 out_tgt_busy1:
	return SCSI_MLQUEUE_TARGET_BUSY;

 out_fail_command_release_buf:
	lpfc_release_scsi_buf(phba, lpfc_cmd);
	lpfc_update_cmf_cmpl(phba, LPFC_CGN_NOT_SENT, scsi_bufflen(cmnd),
			     shost);

 out_fail_command:
	cmnd->scsi_done(cmnd);
	return 0;
}

/*
 * lpfc_vmid_vport_cleanup - cleans up the resources associated with a vport
 * @vport: The virtual port for which this call is being executed.
 */
void lpfc_vmid_vport_cleanup(struct lpfc_vport *vport)
{
	u32 bucket;
	struct lpfc_vmid *cur;

	if (vport->port_type == LPFC_PHYSICAL_PORT)
		del_timer_sync(&vport->phba->inactive_vmid_poll);

	kfree(vport->qfpa_res);
	kfree(vport->vmid_priority.vmid_range);
	kfree(vport->vmid);

	if (!hash_empty(vport->hash_table))
		hash_for_each(vport->hash_table, bucket, cur, hnode)
			hash_del(&cur->hnode);

	vport->qfpa_res = NULL;
	vport->vmid_priority.vmid_range = NULL;
	vport->vmid = NULL;
	vport->cur_vmid_cnt = 0;
}

/**
 * lpfc_abort_handler - scsi_host_template eh_abort_handler entry point
 * @cmnd: Pointer to scsi_cmnd data structure.
 *
 * This routine aborts @cmnd pending in base driver.
 *
 * Return code :
 *   0x2003 - Error
 *   0x2002 - Success
 **/
static int
lpfc_abort_handler(struct scsi_cmnd *cmnd)
{
	struct Scsi_Host  *shost = cmnd->device->host;
	struct lpfc_vport *vport = (struct lpfc_vport *) shost->hostdata;
	struct lpfc_hba   *phba = vport->phba;
	struct lpfc_iocbq *iocb;
	struct lpfc_io_buf *lpfc_cmd;
	int ret = SUCCESS, status = 0;
	struct lpfc_sli_ring *pring_s4 = NULL;
	struct lpfc_sli_ring *pring = NULL;
	int ret_val;
	unsigned long flags;
	DECLARE_WAIT_QUEUE_HEAD_ONSTACK(waitq);

	status = fc_block_scsi_eh(cmnd);
	if (status != 0 && status != SUCCESS)
		return status;

	lpfc_cmd = (struct lpfc_io_buf *)cmnd->host_scribble;
	if (!lpfc_cmd)
		return ret;

	/* Guard against IO completion being called at same time */
	spin_lock_irqsave(&lpfc_cmd->buf_lock, flags);

	spin_lock(&phba->hbalock);
	/* driver queued commands are in process of being flushed */
	if (phba->hba_flag & HBA_IOQ_FLUSH) {
		lpfc_printf_vlog(vport, KERN_WARNING, LOG_FCP,
			"3168 SCSI Layer abort requested I/O has been "
			"flushed by LLD.\n");
		ret = FAILED;
		goto out_unlock_hba;
	}

	if (!lpfc_cmd->pCmd) {
		lpfc_printf_vlog(vport, KERN_WARNING, LOG_FCP,
			 "2873 SCSI Layer I/O Abort Request IO CMPL Status "
			 "x%x ID %d LUN %llu\n",
			 SUCCESS, cmnd->device->id, cmnd->device->lun);
		goto out_unlock_hba;
	}

	iocb = &lpfc_cmd->cur_iocbq;
	if (phba->sli_rev == LPFC_SLI_REV4) {
		pring_s4 = phba->sli4_hba.hdwq[iocb->hba_wqidx].io_wq->pring;
		if (!pring_s4) {
			ret = FAILED;
			goto out_unlock_hba;
		}
		spin_lock(&pring_s4->ring_lock);
	}
	/* the command is in process of being cancelled */
	if (!(iocb->cmd_flag & LPFC_IO_ON_TXCMPLQ)) {
		lpfc_printf_vlog(vport, KERN_WARNING, LOG_FCP,
			"3169 SCSI Layer abort requested I/O has been "
			"cancelled by LLD.\n");
		ret = FAILED;
		goto out_unlock_ring;
	}
	/*
	 * If pCmd field of the corresponding lpfc_io_buf structure
	 * points to a different SCSI command, then the driver has
	 * already completed this command, but the midlayer did not
	 * see the completion before the eh fired. Just return SUCCESS.
	 */
	if (lpfc_cmd->pCmd != cmnd) {
		lpfc_printf_vlog(vport, KERN_WARNING, LOG_FCP,
			"3170 SCSI Layer abort requested I/O has been "
			"completed by LLD.\n");
		goto out_unlock_ring;
	}

	BUG_ON(iocb->context1 != lpfc_cmd);

	/* abort issued in recovery is still in progress */
	if (iocb->cmd_flag & LPFC_DRIVER_ABORTED) {
		lpfc_printf_vlog(vport, KERN_WARNING, LOG_FCP,
			 "3389 SCSI Layer I/O Abort Request is pending\n");
		if (phba->sli_rev == LPFC_SLI_REV4)
			spin_unlock(&pring_s4->ring_lock);
		spin_unlock(&phba->hbalock);
		spin_unlock_irqrestore(&lpfc_cmd->buf_lock, flags);
		goto wait_for_cmpl;
	}

	lpfc_cmd->waitq = &waitq;
	if (phba->sli_rev == LPFC_SLI_REV4) {
		spin_unlock(&pring_s4->ring_lock);
		ret_val = lpfc_sli4_issue_abort_iotag(phba, iocb,
						      lpfc_sli4_abort_fcp_cmpl);
	} else {
		pring = &phba->sli.sli3_ring[LPFC_FCP_RING];
		ret_val = lpfc_sli_issue_abort_iotag(phba, pring, iocb,
						     lpfc_sli_abort_fcp_cmpl);
	}

	/* Make sure HBA is alive */
	lpfc_issue_hb_tmo(phba);

	if (ret_val != IOCB_SUCCESS) {
		/* Indicate the IO is not being aborted by the driver. */
		lpfc_cmd->waitq = NULL;
		ret = FAILED;
		goto out_unlock_hba;
	}

	/* no longer need the lock after this point */
	spin_unlock(&phba->hbalock);
	spin_unlock_irqrestore(&lpfc_cmd->buf_lock, flags);

	if (phba->cfg_poll & DISABLE_FCP_RING_INT)
		lpfc_sli_handle_fast_ring_event(phba,
			&phba->sli.sli3_ring[LPFC_FCP_RING], HA_R0RE_REQ);

wait_for_cmpl:
	/*
	 * cmd_flag is set to LPFC_DRIVER_ABORTED before we wait
	 * for abort to complete.
	 */
	wait_event_timeout(waitq,
			  (lpfc_cmd->pCmd != cmnd),
			   msecs_to_jiffies(2*vport->cfg_devloss_tmo*1000));

	spin_lock(&lpfc_cmd->buf_lock);

	if (lpfc_cmd->pCmd == cmnd) {
		ret = FAILED;
		lpfc_printf_vlog(vport, KERN_ERR, LOG_TRACE_EVENT,
				 "0748 abort handler timed out waiting "
				 "for aborting I/O (xri:x%x) to complete: "
				 "ret %#x, ID %d, LUN %llu\n",
				 iocb->sli4_xritag, ret,
				 cmnd->device->id, cmnd->device->lun);
	}

	lpfc_cmd->waitq = NULL;

	spin_unlock(&lpfc_cmd->buf_lock);
	goto out;

out_unlock_ring:
	if (phba->sli_rev == LPFC_SLI_REV4)
		spin_unlock(&pring_s4->ring_lock);
out_unlock_hba:
	spin_unlock(&phba->hbalock);
	spin_unlock_irqrestore(&lpfc_cmd->buf_lock, flags);
out:
	lpfc_printf_vlog(vport, KERN_WARNING, LOG_FCP,
			 "0749 SCSI Layer I/O Abort Request Status x%x ID %d "
			 "LUN %llu\n", ret, cmnd->device->id,
			 cmnd->device->lun);
	return ret;
}

static char *
lpfc_taskmgmt_name(uint8_t task_mgmt_cmd)
{
	switch (task_mgmt_cmd) {
	case FCP_ABORT_TASK_SET:
		return "ABORT_TASK_SET";
	case FCP_CLEAR_TASK_SET:
		return "FCP_CLEAR_TASK_SET";
	case FCP_BUS_RESET:
		return "FCP_BUS_RESET";
	case FCP_LUN_RESET:
		return "FCP_LUN_RESET";
	case FCP_TARGET_RESET:
		return "FCP_TARGET_RESET";
	case FCP_CLEAR_ACA:
		return "FCP_CLEAR_ACA";
	case FCP_TERMINATE_TASK:
		return "FCP_TERMINATE_TASK";
	default:
		return "unknown";
	}
}


/**
 * lpfc_check_fcp_rsp - check the returned fcp_rsp to see if task failed
 * @vport: The virtual port for which this call is being executed.
 * @lpfc_cmd: Pointer to lpfc_io_buf data structure.
 *
 * This routine checks the FCP RSP INFO to see if the tsk mgmt command succeded
 *
 * Return code :
 *   0x2003 - Error
 *   0x2002 - Success
 **/
static int
lpfc_check_fcp_rsp(struct lpfc_vport *vport, struct lpfc_io_buf *lpfc_cmd)
{
	struct fcp_rsp *fcprsp = lpfc_cmd->fcp_rsp;
	uint32_t rsp_info;
	uint32_t rsp_len;
	uint8_t  rsp_info_code;
	int ret = FAILED;


	if (fcprsp == NULL)
		lpfc_printf_vlog(vport, KERN_INFO, LOG_FCP,
				 "0703 fcp_rsp is missing\n");
	else {
		rsp_info = fcprsp->rspStatus2;
		rsp_len = be32_to_cpu(fcprsp->rspRspLen);
		rsp_info_code = fcprsp->rspInfo3;


		lpfc_printf_vlog(vport, KERN_INFO,
				 LOG_FCP,
				 "0706 fcp_rsp valid 0x%x,"
				 " rsp len=%d code 0x%x\n",
				 rsp_info,
				 rsp_len, rsp_info_code);

		/* If FCP_RSP_LEN_VALID bit is one, then the FCP_RSP_LEN
		 * field specifies the number of valid bytes of FCP_RSP_INFO.
		 * The FCP_RSP_LEN field shall be set to 0x04 or 0x08
		 */
		if ((fcprsp->rspStatus2 & RSP_LEN_VALID) &&
		    ((rsp_len == 8) || (rsp_len == 4))) {
			switch (rsp_info_code) {
			case RSP_NO_FAILURE:
				lpfc_printf_vlog(vport, KERN_INFO, LOG_FCP,
						 "0715 Task Mgmt No Failure\n");
				ret = SUCCESS;
				break;
			case RSP_TM_NOT_SUPPORTED: /* TM rejected */
				lpfc_printf_vlog(vport, KERN_INFO, LOG_FCP,
						 "0716 Task Mgmt Target "
						"reject\n");
				break;
			case RSP_TM_NOT_COMPLETED: /* TM failed */
				lpfc_printf_vlog(vport, KERN_INFO, LOG_FCP,
						 "0717 Task Mgmt Target "
						"failed TM\n");
				break;
			case RSP_TM_INVALID_LU: /* TM to invalid LU! */
				lpfc_printf_vlog(vport, KERN_INFO, LOG_FCP,
						 "0718 Task Mgmt to invalid "
						"LUN\n");
				break;
			}
		}
	}
	return ret;
}


/**
 * lpfc_send_taskmgmt - Generic SCSI Task Mgmt Handler
 * @vport: The virtual port for which this call is being executed.
 * @cmnd: Pointer to scsi_cmnd data structure.
 * @tgt_id: Target ID of remote device.
 * @lun_id: Lun number for the TMF
 * @task_mgmt_cmd: type of TMF to send
 *
 * This routine builds and sends a TMF (SCSI Task Mgmt Function) to
 * a remote port.
 *
 * Return Code:
 *   0x2003 - Error
 *   0x2002 - Success.
 **/
static int
lpfc_send_taskmgmt(struct lpfc_vport *vport, struct scsi_cmnd *cmnd,
		   unsigned int tgt_id, uint64_t lun_id,
		   uint8_t task_mgmt_cmd)
{
	struct lpfc_hba   *phba = vport->phba;
	struct lpfc_io_buf *lpfc_cmd;
	struct lpfc_iocbq *iocbq;
	struct lpfc_iocbq *iocbqrsp;
	struct lpfc_rport_data *rdata;
	struct lpfc_nodelist *pnode;
	int ret;
	int status;

	rdata = lpfc_rport_data_from_scsi_device(cmnd->device);
	if (!rdata || !rdata->pnode)
		return FAILED;
	pnode = rdata->pnode;

	lpfc_cmd = lpfc_get_scsi_buf(phba, rdata->pnode, NULL);
	if (lpfc_cmd == NULL)
		return FAILED;
	lpfc_cmd->timeout = phba->cfg_task_mgmt_tmo;
	lpfc_cmd->rdata = rdata;
	lpfc_cmd->pCmd = cmnd;
	lpfc_cmd->ndlp = pnode;

	status = phba->lpfc_scsi_prep_task_mgmt_cmd(vport, lpfc_cmd, lun_id,
						    task_mgmt_cmd);
	if (!status) {
		lpfc_release_scsi_buf(phba, lpfc_cmd);
		return FAILED;
	}

	iocbq = &lpfc_cmd->cur_iocbq;
	iocbqrsp = lpfc_sli_get_iocbq(phba);
	if (iocbqrsp == NULL) {
		lpfc_release_scsi_buf(phba, lpfc_cmd);
		return FAILED;
	}
	iocbq->cmd_cmpl = lpfc_tskmgmt_def_cmpl;
	iocbq->vport = vport;

	lpfc_printf_vlog(vport, KERN_INFO, LOG_FCP,
			 "0702 Issue %s to TGT %d LUN %llu "
			 "rpi x%x nlp_flag x%x Data: x%x x%x\n",
			 lpfc_taskmgmt_name(task_mgmt_cmd), tgt_id, lun_id,
			 pnode->nlp_rpi, pnode->nlp_flag, iocbq->sli4_xritag,
			 iocbq->cmd_flag);

	status = lpfc_sli_issue_iocb_wait(phba, LPFC_FCP_RING,
					  iocbq, iocbqrsp, lpfc_cmd->timeout);
	if ((status != IOCB_SUCCESS) ||
	    (get_job_ulpstatus(phba, iocbqrsp) != IOSTAT_SUCCESS)) {
		if (status != IOCB_SUCCESS ||
		    get_job_ulpstatus(phba, iocbqrsp) != IOSTAT_FCP_RSP_ERROR)
			lpfc_printf_vlog(vport, KERN_ERR, LOG_TRACE_EVENT,
					 "0727 TMF %s to TGT %d LUN %llu "
					 "failed (%d, %d) cmd_flag x%x\n",
					 lpfc_taskmgmt_name(task_mgmt_cmd),
					 tgt_id, lun_id,
					 get_job_ulpstatus(phba, iocbqrsp),
					 get_job_word4(phba, iocbqrsp),
					 iocbq->cmd_flag);
		/* if ulpStatus != IOCB_SUCCESS, then status == IOCB_SUCCESS */
		if (status == IOCB_SUCCESS) {
			if (get_job_ulpstatus(phba, iocbqrsp) ==
			    IOSTAT_FCP_RSP_ERROR)
				/* Something in the FCP_RSP was invalid.
				 * Check conditions */
				ret = lpfc_check_fcp_rsp(vport, lpfc_cmd);
			else
				ret = FAILED;
		} else if ((status == IOCB_TIMEDOUT) ||
			   (status == IOCB_ABORTED)) {
			ret = TIMEOUT_ERROR;
		} else {
			ret = FAILED;
		}
	} else
		ret = SUCCESS;

	lpfc_sli_release_iocbq(phba, iocbqrsp);

	if (status != IOCB_TIMEDOUT)
		lpfc_release_scsi_buf(phba, lpfc_cmd);

	return ret;
}

/**
 * lpfc_chk_tgt_mapped -
 * @vport: The virtual port to check on
 * @cmnd: Pointer to scsi_cmnd data structure.
 *
 * This routine delays until the scsi target (aka rport) for the
 * command exists (is present and logged in) or we declare it non-existent.
 *
 * Return code :
 *  0x2003 - Error
 *  0x2002 - Success
 **/
static int
lpfc_chk_tgt_mapped(struct lpfc_vport *vport, struct scsi_cmnd *cmnd)
{
	struct lpfc_rport_data *rdata;
	struct lpfc_nodelist *pnode;
	unsigned long later;

	rdata = lpfc_rport_data_from_scsi_device(cmnd->device);
	if (!rdata) {
		lpfc_printf_vlog(vport, KERN_INFO, LOG_FCP,
			"0797 Tgt Map rport failure: rdata x%px\n", rdata);
		return FAILED;
	}
	pnode = rdata->pnode;
	/*
	 * If target is not in a MAPPED state, delay until
	 * target is rediscovered or devloss timeout expires.
	 */
	later = msecs_to_jiffies(2 * vport->cfg_devloss_tmo * 1000) + jiffies;
	while (time_after(later, jiffies)) {
		if (!pnode)
			return FAILED;
		if (pnode->nlp_state == NLP_STE_MAPPED_NODE)
			return SUCCESS;
		schedule_timeout_uninterruptible(msecs_to_jiffies(500));
		rdata = lpfc_rport_data_from_scsi_device(cmnd->device);
		if (!rdata)
			return FAILED;
		pnode = rdata->pnode;
	}
	if (!pnode || (pnode->nlp_state != NLP_STE_MAPPED_NODE))
		return FAILED;
	return SUCCESS;
}

/**
 * lpfc_reset_flush_io_context -
 * @vport: The virtual port (scsi_host) for the flush context
 * @tgt_id: If aborting by Target contect - specifies the target id
 * @lun_id: If aborting by Lun context - specifies the lun id
 * @context: specifies the context level to flush at.
 *
 * After a reset condition via TMF, we need to flush orphaned i/o
 * contexts from the adapter. This routine aborts any contexts
 * outstanding, then waits for their completions. The wait is
 * bounded by devloss_tmo though.
 *
 * Return code :
 *  0x2003 - Error
 *  0x2002 - Success
 **/
static int
lpfc_reset_flush_io_context(struct lpfc_vport *vport, uint16_t tgt_id,
			uint64_t lun_id, lpfc_ctx_cmd context)
{
	struct lpfc_hba   *phba = vport->phba;
	unsigned long later;
	int cnt;

	cnt = lpfc_sli_sum_iocb(vport, tgt_id, lun_id, context);
	if (cnt)
		lpfc_sli_abort_taskmgmt(vport,
					&phba->sli.sli3_ring[LPFC_FCP_RING],
					tgt_id, lun_id, context);
	later = msecs_to_jiffies(2 * vport->cfg_devloss_tmo * 1000) + jiffies;
	while (time_after(later, jiffies) && cnt) {
		schedule_timeout_uninterruptible(msecs_to_jiffies(20));
		cnt = lpfc_sli_sum_iocb(vport, tgt_id, lun_id, context);
	}
	if (cnt) {
		lpfc_printf_vlog(vport, KERN_ERR, LOG_TRACE_EVENT,
			"0724 I/O flush failure for context %s : cnt x%x\n",
			((context == LPFC_CTX_LUN) ? "LUN" :
			 ((context == LPFC_CTX_TGT) ? "TGT" :
			  ((context == LPFC_CTX_HOST) ? "HOST" : "Unknown"))),
			cnt);
		return FAILED;
	}
	return SUCCESS;
}

/**
 * lpfc_device_reset_handler - scsi_host_template eh_device_reset entry point
 * @cmnd: Pointer to scsi_cmnd data structure.
 *
 * This routine does a device reset by sending a LUN_RESET task management
 * command.
 *
 * Return code :
 *  0x2003 - Error
 *  0x2002 - Success
 **/
static int
lpfc_device_reset_handler(struct scsi_cmnd *cmnd)
{
	struct Scsi_Host  *shost = cmnd->device->host;
	struct lpfc_vport *vport = (struct lpfc_vport *) shost->hostdata;
	struct lpfc_rport_data *rdata;
	struct lpfc_nodelist *pnode;
	unsigned tgt_id = cmnd->device->id;
	uint64_t lun_id = cmnd->device->lun;
	struct lpfc_scsi_event_header scsi_event;
	int status;
	u32 logit = LOG_FCP;

	rdata = lpfc_rport_data_from_scsi_device(cmnd->device);
	if (!rdata || !rdata->pnode) {
		lpfc_printf_vlog(vport, KERN_ERR, LOG_TRACE_EVENT,
				 "0798 Device Reset rdata failure: rdata x%px\n",
				 rdata);
		return FAILED;
	}
	pnode = rdata->pnode;
	status = fc_block_scsi_eh(cmnd);
	if (status != 0 && status != SUCCESS)
		return status;

	status = lpfc_chk_tgt_mapped(vport, cmnd);
	if (status == FAILED) {
		lpfc_printf_vlog(vport, KERN_ERR, LOG_TRACE_EVENT,
			"0721 Device Reset rport failure: rdata x%px\n", rdata);
		return FAILED;
	}

	scsi_event.event_type = FC_REG_SCSI_EVENT;
	scsi_event.subcategory = LPFC_EVENT_LUNRESET;
	scsi_event.lun = lun_id;
	memcpy(scsi_event.wwpn, &pnode->nlp_portname, sizeof(struct lpfc_name));
	memcpy(scsi_event.wwnn, &pnode->nlp_nodename, sizeof(struct lpfc_name));

	fc_host_post_vendor_event(shost, fc_get_event_number(),
		sizeof(scsi_event), (char *)&scsi_event, LPFC_NL_VENDOR_ID);

	status = lpfc_send_taskmgmt(vport, cmnd, tgt_id, lun_id,
						FCP_LUN_RESET);
	if (status != SUCCESS)
		logit =  LOG_TRACE_EVENT;

	lpfc_printf_vlog(vport, KERN_ERR, logit,
			 "0713 SCSI layer issued Device Reset (%d, %llu) "
			 "return x%x\n", tgt_id, lun_id, status);

	/*
	 * We have to clean up i/o as : they may be orphaned by the TMF;
	 * or if the TMF failed, they may be in an indeterminate state.
	 * So, continue on.
	 * We will report success if all the i/o aborts successfully.
	 */
	if (status == SUCCESS)
		status = lpfc_reset_flush_io_context(vport, tgt_id, lun_id,
						LPFC_CTX_LUN);

	return status;
}

/**
 * lpfc_target_reset_handler - scsi_host_template eh_target_reset entry point
 * @cmnd: Pointer to scsi_cmnd data structure.
 *
 * This routine does a target reset by sending a TARGET_RESET task management
 * command.
 *
 * Return code :
 *  0x2003 - Error
 *  0x2002 - Success
 **/
static int
lpfc_target_reset_handler(struct scsi_cmnd *cmnd)
{
	struct Scsi_Host  *shost = cmnd->device->host;
	struct lpfc_vport *vport = (struct lpfc_vport *) shost->hostdata;
	struct lpfc_rport_data *rdata;
	struct lpfc_nodelist *pnode;
	unsigned tgt_id = cmnd->device->id;
	uint64_t lun_id = cmnd->device->lun;
	struct lpfc_scsi_event_header scsi_event;
	int status;
	u32 logit = LOG_FCP;
	u32 dev_loss_tmo = vport->cfg_devloss_tmo;
	unsigned long flags;
	DECLARE_WAIT_QUEUE_HEAD_ONSTACK(waitq);

	rdata = lpfc_rport_data_from_scsi_device(cmnd->device);
	if (!rdata || !rdata->pnode) {
		lpfc_printf_vlog(vport, KERN_ERR, LOG_TRACE_EVENT,
				 "0799 Target Reset rdata failure: rdata x%px\n",
				 rdata);
		return FAILED;
	}
	pnode = rdata->pnode;
	status = fc_block_scsi_eh(cmnd);
	if (status != 0 && status != SUCCESS)
		return status;

	status = lpfc_chk_tgt_mapped(vport, cmnd);
	if (status == FAILED) {
		lpfc_printf_vlog(vport, KERN_ERR, LOG_TRACE_EVENT,
			"0722 Target Reset rport failure: rdata x%px\n", rdata);
		if (pnode) {
			spin_lock_irqsave(&pnode->lock, flags);
			pnode->nlp_flag &= ~NLP_NPR_ADISC;
			pnode->nlp_fcp_info &= ~NLP_FCP_2_DEVICE;
			spin_unlock_irqrestore(&pnode->lock, flags);
		}
		lpfc_reset_flush_io_context(vport, tgt_id, lun_id,
					  LPFC_CTX_TGT);
		return FAST_IO_FAIL;
	}

	scsi_event.event_type = FC_REG_SCSI_EVENT;
	scsi_event.subcategory = LPFC_EVENT_TGTRESET;
	scsi_event.lun = 0;
	memcpy(scsi_event.wwpn, &pnode->nlp_portname, sizeof(struct lpfc_name));
	memcpy(scsi_event.wwnn, &pnode->nlp_nodename, sizeof(struct lpfc_name));

	fc_host_post_vendor_event(shost, fc_get_event_number(),
		sizeof(scsi_event), (char *)&scsi_event, LPFC_NL_VENDOR_ID);

	status = lpfc_send_taskmgmt(vport, cmnd, tgt_id, lun_id,
					FCP_TARGET_RESET);
	if (status != SUCCESS) {
		logit = LOG_TRACE_EVENT;

		/* Issue LOGO, if no LOGO is outstanding */
		spin_lock_irqsave(&pnode->lock, flags);
		if (!(pnode->save_flags & NLP_WAIT_FOR_LOGO) &&
		    !pnode->logo_waitq) {
			pnode->logo_waitq = &waitq;
			pnode->nlp_fcp_info &= ~NLP_FCP_2_DEVICE;
			pnode->nlp_flag |= NLP_ISSUE_LOGO;
			pnode->save_flags |= NLP_WAIT_FOR_LOGO;
			spin_unlock_irqrestore(&pnode->lock, flags);
			lpfc_unreg_rpi(vport, pnode);
			wait_event_timeout(waitq,
					   (!(pnode->save_flags &
					      NLP_WAIT_FOR_LOGO)),
					   msecs_to_jiffies(dev_loss_tmo *
							    1000));

			if (pnode->save_flags & NLP_WAIT_FOR_LOGO) {
				lpfc_printf_vlog(vport, KERN_ERR, logit,
						 "0725 SCSI layer TGTRST "
						 "failed & LOGO TMO (%d, %llu) "
						 "return x%x\n",
						 tgt_id, lun_id, status);
				spin_lock_irqsave(&pnode->lock, flags);
				pnode->save_flags &= ~NLP_WAIT_FOR_LOGO;
			} else {
				spin_lock_irqsave(&pnode->lock, flags);
			}
			pnode->logo_waitq = NULL;
			spin_unlock_irqrestore(&pnode->lock, flags);
			status = SUCCESS;

		} else {
			spin_unlock_irqrestore(&pnode->lock, flags);
			status = FAILED;
		}
	}

	lpfc_printf_vlog(vport, KERN_ERR, logit,
			 "0723 SCSI layer issued Target Reset (%d, %llu) "
			 "return x%x\n", tgt_id, lun_id, status);

	/*
	 * We have to clean up i/o as : they may be orphaned by the TMF;
	 * or if the TMF failed, they may be in an indeterminate state.
	 * So, continue on.
	 * We will report success if all the i/o aborts successfully.
	 */
	if (status == SUCCESS)
		status = lpfc_reset_flush_io_context(vport, tgt_id, lun_id,
					  LPFC_CTX_TGT);
	return status;
}

/**
 * lpfc_bus_reset_handler - scsi_host_template eh_bus_reset_handler entry point
 * @cmnd: Pointer to scsi_cmnd data structure.
 *
 * This routine does target reset to all targets on @cmnd->device->host.
 * This emulates Parallel SCSI Bus Reset Semantics.
 *
 * Return code :
 *  0x2003 - Error
 *  0x2002 - Success
 **/
static int
lpfc_bus_reset_handler(struct scsi_cmnd *cmnd)
{
	struct Scsi_Host  *shost = cmnd->device->host;
	struct lpfc_vport *vport = (struct lpfc_vport *) shost->hostdata;
	struct lpfc_nodelist *ndlp = NULL;
	struct lpfc_scsi_event_header scsi_event;
	int match;
	int ret = SUCCESS, status, i;
	u32 logit = LOG_FCP;

	scsi_event.event_type = FC_REG_SCSI_EVENT;
	scsi_event.subcategory = LPFC_EVENT_BUSRESET;
	scsi_event.lun = 0;
	memcpy(scsi_event.wwpn, &vport->fc_portname, sizeof(struct lpfc_name));
	memcpy(scsi_event.wwnn, &vport->fc_nodename, sizeof(struct lpfc_name));

	fc_host_post_vendor_event(shost, fc_get_event_number(),
		sizeof(scsi_event), (char *)&scsi_event, LPFC_NL_VENDOR_ID);

	status = fc_block_scsi_eh(cmnd);
	if (status != 0 && status != SUCCESS)
		return status;

	/*
	 * Since the driver manages a single bus device, reset all
	 * targets known to the driver.  Should any target reset
	 * fail, this routine returns failure to the midlayer.
	 */
	for (i = 0; i < LPFC_MAX_TARGET; i++) {
		/* Search for mapped node by target ID */
		match = 0;
		spin_lock_irq(shost->host_lock);
		list_for_each_entry(ndlp, &vport->fc_nodes, nlp_listp) {

			if (vport->phba->cfg_fcp2_no_tgt_reset &&
			    (ndlp->nlp_fcp_info & NLP_FCP_2_DEVICE))
				continue;
			if (ndlp->nlp_state == NLP_STE_MAPPED_NODE &&
			    ndlp->nlp_sid == i &&
			    ndlp->rport &&
			    ndlp->nlp_type & NLP_FCP_TARGET) {
				match = 1;
				break;
			}
		}
		spin_unlock_irq(shost->host_lock);
		if (!match)
			continue;

		status = lpfc_send_taskmgmt(vport, cmnd,
					i, 0, FCP_TARGET_RESET);

		if (status != SUCCESS) {
			lpfc_printf_vlog(vport, KERN_ERR, LOG_TRACE_EVENT,
					 "0700 Bus Reset on target %d failed\n",
					 i);
			ret = FAILED;
		}
	}
	/*
	 * We have to clean up i/o as : they may be orphaned by the TMFs
	 * above; or if any of the TMFs failed, they may be in an
	 * indeterminate state.
	 * We will report success if all the i/o aborts successfully.
	 */

	status = lpfc_reset_flush_io_context(vport, 0, 0, LPFC_CTX_HOST);
	if (status != SUCCESS)
		ret = FAILED;
	if (ret == FAILED)
		logit =  LOG_TRACE_EVENT;

	lpfc_printf_vlog(vport, KERN_ERR, logit,
			 "0714 SCSI layer issued Bus Reset Data: x%x\n", ret);
	return ret;
}

/**
 * lpfc_host_reset_handler - scsi_host_template eh_host_reset_handler entry pt
 * @cmnd: Pointer to scsi_cmnd data structure.
 *
 * This routine does host reset to the adaptor port. It brings the HBA
 * offline, performs a board restart, and then brings the board back online.
 * The lpfc_offline calls lpfc_sli_hba_down which will abort and local
 * reject all outstanding SCSI commands to the host and error returned
 * back to SCSI mid-level. As this will be SCSI mid-level's last resort
 * of error handling, it will only return error if resetting of the adapter
 * is not successful; in all other cases, will return success.
 *
 * Return code :
 *  0x2003 - Error
 *  0x2002 - Success
 **/
static int
lpfc_host_reset_handler(struct scsi_cmnd *cmnd)
{
	struct Scsi_Host *shost = cmnd->device->host;
	struct lpfc_vport *vport = (struct lpfc_vport *) shost->hostdata;
	struct lpfc_hba *phba = vport->phba;
	int rc, ret = SUCCESS;

	lpfc_printf_vlog(vport, KERN_ERR, LOG_FCP,
			 "3172 SCSI layer issued Host Reset Data:\n");

	lpfc_offline_prep(phba, LPFC_MBX_WAIT);
	lpfc_offline(phba);
	rc = lpfc_sli_brdrestart(phba);
	if (rc)
		goto error;

	/* Wait for successful restart of adapter */
	if (phba->sli_rev < LPFC_SLI_REV4) {
		rc = lpfc_sli_chipset_init(phba);
		if (rc)
			goto error;
	}

	rc = lpfc_online(phba);
	if (rc)
		goto error;

	lpfc_unblock_mgmt_io(phba);

	return ret;
error:
	lpfc_printf_vlog(vport, KERN_ERR, LOG_TRACE_EVENT,
			 "3323 Failed host reset\n");
	lpfc_unblock_mgmt_io(phba);
	return FAILED;
}

/**
 * lpfc_slave_alloc - scsi_host_template slave_alloc entry point
 * @sdev: Pointer to scsi_device.
 *
 * This routine populates the cmds_per_lun count + 2 scsi_bufs into  this host's
 * globally available list of scsi buffers. This routine also makes sure scsi
 * buffer is not allocated more than HBA limit conveyed to midlayer. This list
 * of scsi buffer exists for the lifetime of the driver.
 *
 * Return codes:
 *   non-0 - Error
 *   0 - Success
 **/
static int
lpfc_slave_alloc(struct scsi_device *sdev)
{
	struct lpfc_vport *vport = (struct lpfc_vport *) sdev->host->hostdata;
	struct lpfc_hba   *phba = vport->phba;
	struct fc_rport *rport = starget_to_rport(scsi_target(sdev));
	uint32_t total = 0;
	uint32_t num_to_alloc = 0;
	int num_allocated = 0;
	uint32_t sdev_cnt;
	struct lpfc_device_data *device_data;
	unsigned long flags;
	struct lpfc_name target_wwpn;

	if (!rport || fc_remote_port_chkready(rport))
		return -ENXIO;

	if (phba->cfg_fof) {

		/*
		 * Check to see if the device data structure for the lun
		 * exists.  If not, create one.
		 */

		u64_to_wwn(rport->port_name, target_wwpn.u.wwn);
		spin_lock_irqsave(&phba->devicelock, flags);
		device_data = __lpfc_get_device_data(phba,
						     &phba->luns,
						     &vport->fc_portname,
						     &target_wwpn,
						     sdev->lun);
		if (!device_data) {
			spin_unlock_irqrestore(&phba->devicelock, flags);
			device_data = lpfc_create_device_data(phba,
							&vport->fc_portname,
							&target_wwpn,
							sdev->lun,
							phba->cfg_XLanePriority,
							true);
			if (!device_data)
				return -ENOMEM;
			spin_lock_irqsave(&phba->devicelock, flags);
			list_add_tail(&device_data->listentry, &phba->luns);
		}
		device_data->rport_data = rport->dd_data;
		device_data->available = true;
		spin_unlock_irqrestore(&phba->devicelock, flags);
		sdev->hostdata = device_data;
	} else {
		sdev->hostdata = rport->dd_data;
	}
	sdev_cnt = atomic_inc_return(&phba->sdev_cnt);

	/* For SLI4, all IO buffers are pre-allocated */
	if (phba->sli_rev == LPFC_SLI_REV4)
		return 0;

	/* This code path is now ONLY for SLI3 adapters */

	/*
	 * Populate the cmds_per_lun count scsi_bufs into this host's globally
	 * available list of scsi buffers.  Don't allocate more than the
	 * HBA limit conveyed to the midlayer via the host structure.  The
	 * formula accounts for the lun_queue_depth + error handlers + 1
	 * extra.  This list of scsi bufs exists for the lifetime of the driver.
	 */
	total = phba->total_scsi_bufs;
	num_to_alloc = vport->cfg_lun_queue_depth + 2;

	/* If allocated buffers are enough do nothing */
	if ((sdev_cnt * (vport->cfg_lun_queue_depth + 2)) < total)
		return 0;

	/* Allow some exchanges to be available always to complete discovery */
	if (total >= phba->cfg_hba_queue_depth - LPFC_DISC_IOCB_BUFF_COUNT ) {
		lpfc_printf_vlog(vport, KERN_WARNING, LOG_FCP,
				 "0704 At limitation of %d preallocated "
				 "command buffers\n", total);
		return 0;
	/* Allow some exchanges to be available always to complete discovery */
	} else if (total + num_to_alloc >
		phba->cfg_hba_queue_depth - LPFC_DISC_IOCB_BUFF_COUNT ) {
		lpfc_printf_vlog(vport, KERN_WARNING, LOG_FCP,
				 "0705 Allocation request of %d "
				 "command buffers will exceed max of %d.  "
				 "Reducing allocation request to %d.\n",
				 num_to_alloc, phba->cfg_hba_queue_depth,
				 (phba->cfg_hba_queue_depth - total));
		num_to_alloc = phba->cfg_hba_queue_depth - total;
	}
	num_allocated = lpfc_new_scsi_buf_s3(vport, num_to_alloc);
	if (num_to_alloc != num_allocated) {
			lpfc_printf_vlog(vport, KERN_ERR, LOG_TRACE_EVENT,
					 "0708 Allocation request of %d "
					 "command buffers did not succeed.  "
					 "Allocated %d buffers.\n",
					 num_to_alloc, num_allocated);
	}
	if (num_allocated > 0)
		phba->total_scsi_bufs += num_allocated;
	return 0;
}

/**
 * lpfc_slave_configure - scsi_host_template slave_configure entry point
 * @sdev: Pointer to scsi_device.
 *
 * This routine configures following items
 *   - Tag command queuing support for @sdev if supported.
 *   - Enable SLI polling for fcp ring if ENABLE_FCP_RING_POLLING flag is set.
 *
 * Return codes:
 *   0 - Success
 **/
static int
lpfc_slave_configure(struct scsi_device *sdev)
{
	struct lpfc_vport *vport = (struct lpfc_vport *) sdev->host->hostdata;
	struct lpfc_hba   *phba = vport->phba;

	scsi_change_queue_depth(sdev, vport->cfg_lun_queue_depth);

	if (phba->cfg_poll & ENABLE_FCP_RING_POLLING) {
		lpfc_sli_handle_fast_ring_event(phba,
			&phba->sli.sli3_ring[LPFC_FCP_RING], HA_R0RE_REQ);
		if (phba->cfg_poll & DISABLE_FCP_RING_INT)
			lpfc_poll_rearm_timer(phba);
	}

	return 0;
}

/**
 * lpfc_slave_destroy - slave_destroy entry point of SHT data structure
 * @sdev: Pointer to scsi_device.
 *
 * This routine sets @sdev hostatdata filed to null.
 **/
static void
lpfc_slave_destroy(struct scsi_device *sdev)
{
	struct lpfc_vport *vport = (struct lpfc_vport *) sdev->host->hostdata;
	struct lpfc_hba   *phba = vport->phba;
	unsigned long flags;
	struct lpfc_device_data *device_data = sdev->hostdata;

	atomic_dec(&phba->sdev_cnt);
	if ((phba->cfg_fof) && (device_data)) {
		spin_lock_irqsave(&phba->devicelock, flags);
		device_data->available = false;
		if (!device_data->oas_enabled)
			lpfc_delete_device_data(phba, device_data);
		spin_unlock_irqrestore(&phba->devicelock, flags);
	}
	sdev->hostdata = NULL;
	return;
}

/**
 * lpfc_create_device_data - creates and initializes device data structure for OAS
 * @phba: Pointer to host bus adapter structure.
 * @vport_wwpn: Pointer to vport's wwpn information
 * @target_wwpn: Pointer to target's wwpn information
 * @lun: Lun on target
 * @pri: Priority
 * @atomic_create: Flag to indicate if memory should be allocated using the
 *		  GFP_ATOMIC flag or not.
 *
 * This routine creates a device data structure which will contain identifying
 * information for the device (host wwpn, target wwpn, lun), state of OAS,
 * whether or not the corresponding lun is available by the system,
 * and pointer to the rport data.
 *
 * Return codes:
 *   NULL - Error
 *   Pointer to lpfc_device_data - Success
 **/
struct lpfc_device_data*
lpfc_create_device_data(struct lpfc_hba *phba, struct lpfc_name *vport_wwpn,
			struct lpfc_name *target_wwpn, uint64_t lun,
			uint32_t pri, bool atomic_create)
{

	struct lpfc_device_data *lun_info;
	int memory_flags;

	if (unlikely(!phba) || !vport_wwpn || !target_wwpn  ||
	    !(phba->cfg_fof))
		return NULL;

	/* Attempt to create the device data to contain lun info */

	if (atomic_create)
		memory_flags = GFP_ATOMIC;
	else
		memory_flags = GFP_KERNEL;
	lun_info = mempool_alloc(phba->device_data_mem_pool, memory_flags);
	if (!lun_info)
		return NULL;
	INIT_LIST_HEAD(&lun_info->listentry);
	lun_info->rport_data  = NULL;
	memcpy(&lun_info->device_id.vport_wwpn, vport_wwpn,
	       sizeof(struct lpfc_name));
	memcpy(&lun_info->device_id.target_wwpn, target_wwpn,
	       sizeof(struct lpfc_name));
	lun_info->device_id.lun = lun;
	lun_info->oas_enabled = false;
	lun_info->priority = pri;
	lun_info->available = false;
	return lun_info;
}

/**
 * lpfc_delete_device_data - frees a device data structure for OAS
 * @phba: Pointer to host bus adapter structure.
 * @lun_info: Pointer to device data structure to free.
 *
 * This routine frees the previously allocated device data structure passed.
 *
 **/
void
lpfc_delete_device_data(struct lpfc_hba *phba,
			struct lpfc_device_data *lun_info)
{

	if (unlikely(!phba) || !lun_info  ||
	    !(phba->cfg_fof))
		return;

	if (!list_empty(&lun_info->listentry))
		list_del(&lun_info->listentry);
	mempool_free(lun_info, phba->device_data_mem_pool);
	return;
}

/**
 * __lpfc_get_device_data - returns the device data for the specified lun
 * @phba: Pointer to host bus adapter structure.
 * @list: Point to list to search.
 * @vport_wwpn: Pointer to vport's wwpn information
 * @target_wwpn: Pointer to target's wwpn information
 * @lun: Lun on target
 *
 * This routine searches the list passed for the specified lun's device data.
 * This function does not hold locks, it is the responsibility of the caller
 * to ensure the proper lock is held before calling the function.
 *
 * Return codes:
 *   NULL - Error
 *   Pointer to lpfc_device_data - Success
 **/
struct lpfc_device_data*
__lpfc_get_device_data(struct lpfc_hba *phba, struct list_head *list,
		       struct lpfc_name *vport_wwpn,
		       struct lpfc_name *target_wwpn, uint64_t lun)
{

	struct lpfc_device_data *lun_info;

	if (unlikely(!phba) || !list || !vport_wwpn || !target_wwpn ||
	    !phba->cfg_fof)
		return NULL;

	/* Check to see if the lun is already enabled for OAS. */

	list_for_each_entry(lun_info, list, listentry) {
		if ((memcmp(&lun_info->device_id.vport_wwpn, vport_wwpn,
			    sizeof(struct lpfc_name)) == 0) &&
		    (memcmp(&lun_info->device_id.target_wwpn, target_wwpn,
			    sizeof(struct lpfc_name)) == 0) &&
		    (lun_info->device_id.lun == lun))
			return lun_info;
	}

	return NULL;
}

/**
 * lpfc_find_next_oas_lun - searches for the next oas lun
 * @phba: Pointer to host bus adapter structure.
 * @vport_wwpn: Pointer to vport's wwpn information
 * @target_wwpn: Pointer to target's wwpn information
 * @starting_lun: Pointer to the lun to start searching for
 * @found_vport_wwpn: Pointer to the found lun's vport wwpn information
 * @found_target_wwpn: Pointer to the found lun's target wwpn information
 * @found_lun: Pointer to the found lun.
 * @found_lun_status: Pointer to status of the found lun.
 * @found_lun_pri: Pointer to priority of the found lun.
 *
 * This routine searches the luns list for the specified lun
 * or the first lun for the vport/target.  If the vport wwpn contains
 * a zero value then a specific vport is not specified. In this case
 * any vport which contains the lun will be considered a match.  If the
 * target wwpn contains a zero value then a specific target is not specified.
 * In this case any target which contains the lun will be considered a
 * match.  If the lun is found, the lun, vport wwpn, target wwpn and lun status
 * are returned.  The function will also return the next lun if available.
 * If the next lun is not found, starting_lun parameter will be set to
 * NO_MORE_OAS_LUN.
 *
 * Return codes:
 *   non-0 - Error
 *   0 - Success
 **/
bool
lpfc_find_next_oas_lun(struct lpfc_hba *phba, struct lpfc_name *vport_wwpn,
		       struct lpfc_name *target_wwpn, uint64_t *starting_lun,
		       struct lpfc_name *found_vport_wwpn,
		       struct lpfc_name *found_target_wwpn,
		       uint64_t *found_lun,
		       uint32_t *found_lun_status,
		       uint32_t *found_lun_pri)
{

	unsigned long flags;
	struct lpfc_device_data *lun_info;
	struct lpfc_device_id *device_id;
	uint64_t lun;
	bool found = false;

	if (unlikely(!phba) || !vport_wwpn || !target_wwpn ||
	    !starting_lun || !found_vport_wwpn ||
	    !found_target_wwpn || !found_lun || !found_lun_status ||
	    (*starting_lun == NO_MORE_OAS_LUN) ||
	    !phba->cfg_fof)
		return false;

	lun = *starting_lun;
	*found_lun = NO_MORE_OAS_LUN;
	*starting_lun = NO_MORE_OAS_LUN;

	/* Search for lun or the lun closet in value */

	spin_lock_irqsave(&phba->devicelock, flags);
	list_for_each_entry(lun_info, &phba->luns, listentry) {
		if (((wwn_to_u64(vport_wwpn->u.wwn) == 0) ||
		     (memcmp(&lun_info->device_id.vport_wwpn, vport_wwpn,
			    sizeof(struct lpfc_name)) == 0)) &&
		    ((wwn_to_u64(target_wwpn->u.wwn) == 0) ||
		     (memcmp(&lun_info->device_id.target_wwpn, target_wwpn,
			    sizeof(struct lpfc_name)) == 0)) &&
		    (lun_info->oas_enabled)) {
			device_id = &lun_info->device_id;
			if ((!found) &&
			    ((lun == FIND_FIRST_OAS_LUN) ||
			     (device_id->lun == lun))) {
				*found_lun = device_id->lun;
				memcpy(found_vport_wwpn,
				       &device_id->vport_wwpn,
				       sizeof(struct lpfc_name));
				memcpy(found_target_wwpn,
				       &device_id->target_wwpn,
				       sizeof(struct lpfc_name));
				if (lun_info->available)
					*found_lun_status =
						OAS_LUN_STATUS_EXISTS;
				else
					*found_lun_status = 0;
				*found_lun_pri = lun_info->priority;
				if (phba->cfg_oas_flags & OAS_FIND_ANY_VPORT)
					memset(vport_wwpn, 0x0,
					       sizeof(struct lpfc_name));
				if (phba->cfg_oas_flags & OAS_FIND_ANY_TARGET)
					memset(target_wwpn, 0x0,
					       sizeof(struct lpfc_name));
				found = true;
			} else if (found) {
				*starting_lun = device_id->lun;
				memcpy(vport_wwpn, &device_id->vport_wwpn,
				       sizeof(struct lpfc_name));
				memcpy(target_wwpn, &device_id->target_wwpn,
				       sizeof(struct lpfc_name));
				break;
			}
		}
	}
	spin_unlock_irqrestore(&phba->devicelock, flags);
	return found;
}

/**
 * lpfc_enable_oas_lun - enables a lun for OAS operations
 * @phba: Pointer to host bus adapter structure.
 * @vport_wwpn: Pointer to vport's wwpn information
 * @target_wwpn: Pointer to target's wwpn information
 * @lun: Lun
 * @pri: Priority
 *
 * This routine enables a lun for oas operations.  The routines does so by
 * doing the following :
 *
 *   1) Checks to see if the device data for the lun has been created.
 *   2) If found, sets the OAS enabled flag if not set and returns.
 *   3) Otherwise, creates a device data structure.
 *   4) If successfully created, indicates the device data is for an OAS lun,
 *   indicates the lun is not available and add to the list of luns.
 *
 * Return codes:
 *   false - Error
 *   true - Success
 **/
bool
lpfc_enable_oas_lun(struct lpfc_hba *phba, struct lpfc_name *vport_wwpn,
		    struct lpfc_name *target_wwpn, uint64_t lun, uint8_t pri)
{

	struct lpfc_device_data *lun_info;
	unsigned long flags;

	if (unlikely(!phba) || !vport_wwpn || !target_wwpn ||
	    !phba->cfg_fof)
		return false;

	spin_lock_irqsave(&phba->devicelock, flags);

	/* Check to see if the device data for the lun has been created */
	lun_info = __lpfc_get_device_data(phba, &phba->luns, vport_wwpn,
					  target_wwpn, lun);
	if (lun_info) {
		if (!lun_info->oas_enabled)
			lun_info->oas_enabled = true;
		lun_info->priority = pri;
		spin_unlock_irqrestore(&phba->devicelock, flags);
		return true;
	}

	/* Create an lun info structure and add to list of luns */
	lun_info = lpfc_create_device_data(phba, vport_wwpn, target_wwpn, lun,
					   pri, true);
	if (lun_info) {
		lun_info->oas_enabled = true;
		lun_info->priority = pri;
		lun_info->available = false;
		list_add_tail(&lun_info->listentry, &phba->luns);
		spin_unlock_irqrestore(&phba->devicelock, flags);
		return true;
	}
	spin_unlock_irqrestore(&phba->devicelock, flags);
	return false;
}

/**
 * lpfc_disable_oas_lun - disables a lun for OAS operations
 * @phba: Pointer to host bus adapter structure.
 * @vport_wwpn: Pointer to vport's wwpn information
 * @target_wwpn: Pointer to target's wwpn information
 * @lun: Lun
 * @pri: Priority
 *
 * This routine disables a lun for oas operations.  The routines does so by
 * doing the following :
 *
 *   1) Checks to see if the device data for the lun is created.
 *   2) If present, clears the flag indicating this lun is for OAS.
 *   3) If the lun is not available by the system, the device data is
 *   freed.
 *
 * Return codes:
 *   false - Error
 *   true - Success
 **/
bool
lpfc_disable_oas_lun(struct lpfc_hba *phba, struct lpfc_name *vport_wwpn,
		     struct lpfc_name *target_wwpn, uint64_t lun, uint8_t pri)
{

	struct lpfc_device_data *lun_info;
	unsigned long flags;

	if (unlikely(!phba) || !vport_wwpn || !target_wwpn ||
	    !phba->cfg_fof)
		return false;

	spin_lock_irqsave(&phba->devicelock, flags);

	/* Check to see if the lun is available. */
	lun_info = __lpfc_get_device_data(phba,
					  &phba->luns, vport_wwpn,
					  target_wwpn, lun);
	if (lun_info) {
		lun_info->oas_enabled = false;
		lun_info->priority = pri;
		if (!lun_info->available)
			lpfc_delete_device_data(phba, lun_info);
		spin_unlock_irqrestore(&phba->devicelock, flags);
		return true;
	}

	spin_unlock_irqrestore(&phba->devicelock, flags);
	return false;
}

static int
lpfc_no_command(struct Scsi_Host *shost, struct scsi_cmnd *cmnd)
{
	return SCSI_MLQUEUE_HOST_BUSY;
}

static int
lpfc_no_handler(struct scsi_cmnd *cmnd)
{
	return FAILED;
}

static int
lpfc_no_slave(struct scsi_device *sdev)
{
	return -ENODEV;
}

struct scsi_host_template lpfc_template_nvme = {
	.module			= THIS_MODULE,
	.name			= LPFC_DRIVER_NAME,
	.proc_name		= LPFC_DRIVER_NAME,
	.info			= lpfc_info,
	.queuecommand		= lpfc_no_command,
	.eh_abort_handler	= lpfc_no_handler,
	.eh_device_reset_handler = lpfc_no_handler,
	.eh_target_reset_handler = lpfc_no_handler,
	.eh_bus_reset_handler	= lpfc_no_handler,
	.eh_host_reset_handler  = lpfc_no_handler,
	.slave_alloc		= lpfc_no_slave,
	.slave_configure	= lpfc_no_slave,
	.scan_finished		= lpfc_scan_finished,
	.this_id		= -1,
	.sg_tablesize		= 1,
	.cmd_per_lun		= 1,
	.shost_attrs		= lpfc_hba_attrs,
	.max_sectors		= 0xFFFFFFFF,
	.vendor_id		= LPFC_NL_VENDOR_ID,
	.track_queue_depth	= 0,
};

struct scsi_host_template lpfc_template = {
	.module			= THIS_MODULE,
	.name			= LPFC_DRIVER_NAME,
	.proc_name		= LPFC_DRIVER_NAME,
	.info			= lpfc_info,
	.queuecommand		= lpfc_queuecommand,
	.eh_timed_out		= fc_eh_timed_out,
	.eh_should_retry_cmd    = fc_eh_should_retry_cmd,
	.eh_abort_handler	= lpfc_abort_handler,
	.eh_device_reset_handler = lpfc_device_reset_handler,
	.eh_target_reset_handler = lpfc_target_reset_handler,
	.eh_bus_reset_handler	= lpfc_bus_reset_handler,
	.eh_host_reset_handler  = lpfc_host_reset_handler,
	.slave_alloc		= lpfc_slave_alloc,
	.slave_configure	= lpfc_slave_configure,
	.slave_destroy		= lpfc_slave_destroy,
	.scan_finished		= lpfc_scan_finished,
	.this_id		= -1,
	.sg_tablesize		= LPFC_DEFAULT_SG_SEG_CNT,
	.cmd_per_lun		= LPFC_CMD_PER_LUN,
	.shost_attrs		= lpfc_hba_attrs,
	.max_sectors		= 0xFFFFFFFF,
	.vendor_id		= LPFC_NL_VENDOR_ID,
	.change_queue_depth	= scsi_change_queue_depth,
	.track_queue_depth	= 1,
};<|MERGE_RESOLUTION|>--- conflicted
+++ resolved
@@ -2962,7 +2962,6 @@
 			/* Guard Check failed */
 			if (bf_get(lpfc_wcqe_c_bg_ge, wcqe))
 				bgstat |= BGS_GUARD_ERR_MASK;
-<<<<<<< HEAD
 
 			/* AppTag Check failed */
 			if (bf_get(lpfc_wcqe_c_bg_ae, wcqe))
@@ -2972,17 +2971,6 @@
 			if (bf_get(lpfc_wcqe_c_bg_re, wcqe))
 				bgstat |= BGS_REFTAG_ERR_MASK;
 
-=======
-
-			/* AppTag Check failed */
-			if (bf_get(lpfc_wcqe_c_bg_ae, wcqe))
-				bgstat |= BGS_APPTAG_ERR_MASK;
-
-			/* RefTag Check failed */
-			if (bf_get(lpfc_wcqe_c_bg_re, wcqe))
-				bgstat |= BGS_REFTAG_ERR_MASK;
-
->>>>>>> 54740df6
 			/* Check to see if there was any good data before the
 			 * error
 			 */
