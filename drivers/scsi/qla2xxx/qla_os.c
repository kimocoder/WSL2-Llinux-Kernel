--- conflicted
+++ resolved
@@ -7253,8 +7253,6 @@
 	if (qla_do_heartbeat(vha)) {
 		ha->last_heartbeat_run_jiffies = jiffies;
 		queue_work(ha->wq, &ha->heartbeat_work);
-<<<<<<< HEAD
-=======
 	}
 }
 
@@ -7293,7 +7291,6 @@
 
 		ql_log(ql_log_info, vha, 0x900a,
 		    "PCI Error handling complete, all IOs aborted.\n");
->>>>>>> 64917eb3
 	}
 }
 
