// SPDX-License-Identifier: GPL-2.0-only
/*
 * QLogic Fibre Channel HBA Driver
 * Copyright (c)  2003-2017 QLogic Corporation
 */
#include "qla_nvme.h"
#include <linux/scatterlist.h>
#include <linux/delay.h>
#include <linux/nvme.h>
#include <linux/nvme-fc.h>

static struct nvme_fc_port_template qla_nvme_fc_transport;

int qla_nvme_register_remote(struct scsi_qla_host *vha, struct fc_port *fcport)
{
	struct qla_nvme_rport *rport;
	struct nvme_fc_port_info req;
	int ret;

	if (!IS_ENABLED(CONFIG_NVME_FC))
		return 0;

	if (!vha->flags.nvme_enabled) {
		ql_log(ql_log_info, vha, 0x2100,
		    "%s: Not registering target since Host NVME is not enabled\n",
		    __func__);
		return 0;
	}

	if (!vha->nvme_local_port && qla_nvme_register_hba(vha))
		return 0;

	if (!(fcport->nvme_prli_service_param &
	    (NVME_PRLI_SP_TARGET | NVME_PRLI_SP_DISCOVERY)) ||
		(fcport->nvme_flag & NVME_FLAG_REGISTERED))
		return 0;

	fcport->nvme_flag &= ~NVME_FLAG_RESETTING;

	memset(&req, 0, sizeof(struct nvme_fc_port_info));
	req.port_name = wwn_to_u64(fcport->port_name);
	req.node_name = wwn_to_u64(fcport->node_name);
	req.port_role = 0;
	req.dev_loss_tmo = 0;

	if (fcport->nvme_prli_service_param & NVME_PRLI_SP_INITIATOR)
		req.port_role = FC_PORT_ROLE_NVME_INITIATOR;

	if (fcport->nvme_prli_service_param & NVME_PRLI_SP_TARGET)
		req.port_role |= FC_PORT_ROLE_NVME_TARGET;

	if (fcport->nvme_prli_service_param & NVME_PRLI_SP_DISCOVERY)
		req.port_role |= FC_PORT_ROLE_NVME_DISCOVERY;

	req.port_id = fcport->d_id.b24;

	ql_log(ql_log_info, vha, 0x2102,
	    "%s: traddr=nn-0x%016llx:pn-0x%016llx PortID:%06x\n",
	    __func__, req.node_name, req.port_name,
	    req.port_id);

	ret = nvme_fc_register_remoteport(vha->nvme_local_port, &req,
	    &fcport->nvme_remote_port);
	if (ret) {
		ql_log(ql_log_warn, vha, 0x212e,
		    "Failed to register remote port. Transport returned %d\n",
		    ret);
		return ret;
	}

	if (fcport->nvme_prli_service_param & NVME_PRLI_SP_SLER)
		ql_log(ql_log_info, vha, 0x212a,
		       "PortID:%06x Supports SLER\n", req.port_id);

	if (fcport->nvme_prli_service_param & NVME_PRLI_SP_PI_CTRL)
		ql_log(ql_log_info, vha, 0x212b,
		       "PortID:%06x Supports PI control\n", req.port_id);

	rport = fcport->nvme_remote_port->private;
	rport->fcport = fcport;

	fcport->nvme_flag |= NVME_FLAG_REGISTERED;
	return 0;
}

/* Allocate a queue for NVMe traffic */
static int qla_nvme_alloc_queue(struct nvme_fc_local_port *lport,
    unsigned int qidx, u16 qsize, void **handle)
{
	struct scsi_qla_host *vha;
	struct qla_hw_data *ha;
	struct qla_qpair *qpair;

	/* Map admin queue and 1st IO queue to index 0 */
	if (qidx)
		qidx--;

	vha = (struct scsi_qla_host *)lport->private;
	ha = vha->hw;

	ql_log(ql_log_info, vha, 0x2104,
	    "%s: handle %p, idx =%d, qsize %d\n",
	    __func__, handle, qidx, qsize);

	if (qidx > qla_nvme_fc_transport.max_hw_queues) {
		ql_log(ql_log_warn, vha, 0x212f,
		    "%s: Illegal qidx=%d. Max=%d\n",
		    __func__, qidx, qla_nvme_fc_transport.max_hw_queues);
		return -EINVAL;
	}

	/* Use base qpair if max_qpairs is 0 */
	if (!ha->max_qpairs) {
		qpair = ha->base_qpair;
	} else {
		if (ha->queue_pair_map[qidx]) {
			*handle = ha->queue_pair_map[qidx];
			ql_log(ql_log_info, vha, 0x2121,
			       "Returning existing qpair of %p for idx=%x\n",
			       *handle, qidx);
			return 0;
		}

		qpair = qla2xxx_create_qpair(vha, 5, vha->vp_idx, true);
		if (!qpair) {
			ql_log(ql_log_warn, vha, 0x2122,
			       "Failed to allocate qpair\n");
			return -EINVAL;
		}
	}
	*handle = qpair;

	return 0;
}

static void qla_nvme_release_fcp_cmd_kref(struct kref *kref)
{
	struct srb *sp = container_of(kref, struct srb, cmd_kref);
	struct nvme_private *priv = (struct nvme_private *)sp->priv;
	struct nvmefc_fcp_req *fd;
	struct srb_iocb *nvme;
	unsigned long flags;

	if (!priv)
		goto out;

	nvme = &sp->u.iocb_cmd;
	fd = nvme->u.nvme.desc;

	spin_lock_irqsave(&priv->cmd_lock, flags);
	priv->sp = NULL;
	sp->priv = NULL;
	if (priv->comp_status == QLA_SUCCESS) {
		fd->rcv_rsplen = le16_to_cpu(nvme->u.nvme.rsp_pyld_len);
		fd->status = NVME_SC_SUCCESS;
	} else {
		fd->rcv_rsplen = 0;
		fd->transferred_length = 0;
		fd->status = NVME_SC_INTERNAL;
	}
	spin_unlock_irqrestore(&priv->cmd_lock, flags);

	fd->done(fd);
out:
	qla2xxx_rel_qpair_sp(sp->qpair, sp);
}

static void qla_nvme_ls_unmap(struct srb *sp, struct nvmefc_ls_req *fd)
{
	if (sp->flags & SRB_DMA_VALID) {
		struct srb_iocb *nvme = &sp->u.iocb_cmd;
		struct qla_hw_data *ha = sp->fcport->vha->hw;

		dma_unmap_single(&ha->pdev->dev, nvme->u.nvme.cmd_dma,
				 fd->rqstlen, DMA_TO_DEVICE);
		sp->flags &= ~SRB_DMA_VALID;
	}
}

static void qla_nvme_release_ls_cmd_kref(struct kref *kref)
{
	struct srb *sp = container_of(kref, struct srb, cmd_kref);
	struct nvme_private *priv = (struct nvme_private *)sp->priv;
	struct nvmefc_ls_req *fd;
	unsigned long flags;

	if (!priv)
		goto out;

	spin_lock_irqsave(&priv->cmd_lock, flags);
	priv->sp = NULL;
	sp->priv = NULL;
	spin_unlock_irqrestore(&priv->cmd_lock, flags);

	fd = priv->fd;

<<<<<<< HEAD
	qla_nvme_ls_unmap(sp, fd);
=======
>>>>>>> 9b37665a
	fd->done(fd, priv->comp_status);
out:
	qla2x00_rel_sp(sp);
}

static void qla_nvme_ls_complete(struct work_struct *work)
{
	struct nvme_private *priv =
		container_of(work, struct nvme_private, ls_work);

	kref_put(&priv->sp->cmd_kref, qla_nvme_release_ls_cmd_kref);
}

static void qla_nvme_sp_ls_done(srb_t *sp, int res)
{
	struct nvme_private *priv = sp->priv;

	if (WARN_ON_ONCE(kref_read(&sp->cmd_kref) == 0))
		return;

	if (res)
		res = -EINVAL;

	priv->comp_status = res;
	INIT_WORK(&priv->ls_work, qla_nvme_ls_complete);
	schedule_work(&priv->ls_work);
}

/* it assumed that QPair lock is held. */
static void qla_nvme_sp_done(srb_t *sp, int res)
{
	struct nvme_private *priv = sp->priv;

	priv->comp_status = res;
	kref_put(&sp->cmd_kref, qla_nvme_release_fcp_cmd_kref);

	return;
}

static void qla_nvme_abort_work(struct work_struct *work)
{
	struct nvme_private *priv =
		container_of(work, struct nvme_private, abort_work);
	srb_t *sp = priv->sp;
	fc_port_t *fcport = sp->fcport;
	struct qla_hw_data *ha = fcport->vha->hw;
	int rval, abts_done_called = 1;
	bool io_wait_for_abort_done;
	uint32_t handle;

	ql_dbg(ql_dbg_io, fcport->vha, 0xffff,
	       "%s called for sp=%p, hndl=%x on fcport=%p desc=%p deleted=%d\n",
	       __func__, sp, sp->handle, fcport, sp->u.iocb_cmd.u.nvme.desc, fcport->deleted);

	if (!ha->flags.fw_started || fcport->deleted == QLA_SESS_DELETED)
		goto out;

	if (ha->flags.host_shutting_down) {
		ql_log(ql_log_info, sp->fcport->vha, 0xffff,
		    "%s Calling done on sp: %p, type: 0x%x\n",
		    __func__, sp, sp->type);
		sp->done(sp, 0);
		goto out;
	}

	/*
	 * sp may not be valid after abort_command if return code is either
	 * SUCCESS or ERR_FROM_FW codes, so cache the value here.
	 */
	io_wait_for_abort_done = ql2xabts_wait_nvme &&
					QLA_ABTS_WAIT_ENABLED(sp);
	handle = sp->handle;

	rval = ha->isp_ops->abort_command(sp);

	ql_dbg(ql_dbg_io, fcport->vha, 0x212b,
	    "%s: %s command for sp=%p, handle=%x on fcport=%p rval=%x\n",
	    __func__, (rval != QLA_SUCCESS) ? "Failed to abort" : "Aborted",
	    sp, handle, fcport, rval);

	/*
	 * If async tmf is enabled, the abort callback is called only on
	 * return codes QLA_SUCCESS and QLA_ERR_FROM_FW.
	 */
	if (ql2xasynctmfenable &&
	    rval != QLA_SUCCESS && rval != QLA_ERR_FROM_FW)
		abts_done_called = 0;

	/*
	 * Returned before decreasing kref so that I/O requests
	 * are waited until ABTS complete. This kref is decreased
	 * at qla24xx_abort_sp_done function.
	 */
	if (abts_done_called && io_wait_for_abort_done)
		return;
out:
	/* kref_get was done before work was schedule. */
	kref_put(&sp->cmd_kref, sp->put_fn);
}

static void qla_nvme_ls_abort(struct nvme_fc_local_port *lport,
    struct nvme_fc_remote_port *rport, struct nvmefc_ls_req *fd)
{
	struct nvme_private *priv = fd->private;
	unsigned long flags;

	spin_lock_irqsave(&priv->cmd_lock, flags);
	if (!priv->sp) {
		spin_unlock_irqrestore(&priv->cmd_lock, flags);
		return;
	}

	if (!kref_get_unless_zero(&priv->sp->cmd_kref)) {
		spin_unlock_irqrestore(&priv->cmd_lock, flags);
		return;
	}
	spin_unlock_irqrestore(&priv->cmd_lock, flags);

	INIT_WORK(&priv->abort_work, qla_nvme_abort_work);
	schedule_work(&priv->abort_work);
}

static int qla_nvme_ls_req(struct nvme_fc_local_port *lport,
    struct nvme_fc_remote_port *rport, struct nvmefc_ls_req *fd)
{
	struct qla_nvme_rport *qla_rport = rport->private;
	fc_port_t *fcport = qla_rport->fcport;
	struct srb_iocb   *nvme;
	struct nvme_private *priv = fd->private;
	struct scsi_qla_host *vha;
	int     rval = QLA_FUNCTION_FAILED;
	struct qla_hw_data *ha;
	srb_t           *sp;

	if (!fcport || fcport->deleted)
		return rval;

	vha = fcport->vha;
	ha = vha->hw;

	if (!ha->flags.fw_started)
		return rval;

	/* Alloc SRB structure */
	sp = qla2x00_get_sp(vha, fcport, GFP_ATOMIC);
	if (!sp)
		return rval;

	sp->type = SRB_NVME_LS;
	sp->name = "nvme_ls";
	sp->done = qla_nvme_sp_ls_done;
	sp->put_fn = qla_nvme_release_ls_cmd_kref;
	sp->priv = priv;
	priv->sp = sp;
	kref_init(&sp->cmd_kref);
	spin_lock_init(&priv->cmd_lock);
	nvme = &sp->u.iocb_cmd;
	priv->fd = fd;
	nvme->u.nvme.desc = fd;
	nvme->u.nvme.dir = 0;
	nvme->u.nvme.dl = 0;
	nvme->u.nvme.cmd_len = fd->rqstlen;
	nvme->u.nvme.rsp_len = fd->rsplen;
	nvme->u.nvme.rsp_dma = fd->rspdma;
	nvme->u.nvme.timeout_sec = fd->timeout;
	nvme->u.nvme.cmd_dma = fd->rqstdma;
	dma_sync_single_for_device(&ha->pdev->dev, nvme->u.nvme.cmd_dma,
	    fd->rqstlen, DMA_TO_DEVICE);

	sp->flags |= SRB_DMA_VALID;

	rval = qla2x00_start_sp(sp);
	if (rval != QLA_SUCCESS) {
		ql_log(ql_log_warn, vha, 0x700e,
		    "qla2x00_start_sp failed = %d\n", rval);
		sp->priv = NULL;
		priv->sp = NULL;
		qla_nvme_ls_unmap(sp, fd);
		qla2x00_rel_sp(sp);
		return rval;
	}

	return rval;
}

static void qla_nvme_fcp_abort(struct nvme_fc_local_port *lport,
    struct nvme_fc_remote_port *rport, void *hw_queue_handle,
    struct nvmefc_fcp_req *fd)
{
	struct nvme_private *priv = fd->private;
	unsigned long flags;

	spin_lock_irqsave(&priv->cmd_lock, flags);
	if (!priv->sp) {
		spin_unlock_irqrestore(&priv->cmd_lock, flags);
		return;
	}
	if (!kref_get_unless_zero(&priv->sp->cmd_kref)) {
		spin_unlock_irqrestore(&priv->cmd_lock, flags);
		return;
	}
	spin_unlock_irqrestore(&priv->cmd_lock, flags);

	INIT_WORK(&priv->abort_work, qla_nvme_abort_work);
	schedule_work(&priv->abort_work);
}

static inline int qla2x00_start_nvme_mq(srb_t *sp)
{
	unsigned long   flags;
	uint32_t        *clr_ptr;
	uint32_t        handle;
	struct cmd_nvme *cmd_pkt;
	uint16_t        cnt, i;
	uint16_t        req_cnt;
	uint16_t        tot_dsds;
	uint16_t	avail_dsds;
	struct dsd64	*cur_dsd;
	struct req_que *req = NULL;
	struct scsi_qla_host *vha = sp->fcport->vha;
	struct qla_hw_data *ha = vha->hw;
	struct qla_qpair *qpair = sp->qpair;
	struct srb_iocb *nvme = &sp->u.iocb_cmd;
	struct scatterlist *sgl, *sg;
	struct nvmefc_fcp_req *fd = nvme->u.nvme.desc;
	struct nvme_fc_cmd_iu *cmd = fd->cmdaddr;
	uint32_t        rval = QLA_SUCCESS;

	/* Setup qpair pointers */
	req = qpair->req;
	tot_dsds = fd->sg_cnt;

	/* Acquire qpair specific lock */
	spin_lock_irqsave(&qpair->qp_lock, flags);

	handle = qla2xxx_get_next_handle(req);
	if (handle == 0) {
		rval = -EBUSY;
		goto queuing_error;
	}
	req_cnt = qla24xx_calc_iocbs(vha, tot_dsds);

	sp->iores.res_type = RESOURCE_IOCB | RESOURCE_EXCH;
	sp->iores.exch_cnt = 1;
	sp->iores.iocb_cnt = req_cnt;
	if (qla_get_fw_resources(sp->qpair, &sp->iores)) {
		rval = -EBUSY;
		goto queuing_error;
	}

	if (req->cnt < (req_cnt + 2)) {
		if (IS_SHADOW_REG_CAPABLE(ha)) {
			cnt = *req->out_ptr;
		} else {
			cnt = rd_reg_dword_relaxed(req->req_q_out);
			if (qla2x00_check_reg16_for_disconnect(vha, cnt)) {
				rval = -EBUSY;
				goto queuing_error;
			}
		}

		if (req->ring_index < cnt)
			req->cnt = cnt - req->ring_index;
		else
			req->cnt = req->length - (req->ring_index - cnt);

		if (req->cnt < (req_cnt + 2)){
			rval = -EBUSY;
			goto queuing_error;
		}
	}

	if (unlikely(!fd->sqid)) {
		if (cmd->sqe.common.opcode == nvme_admin_async_event) {
			nvme->u.nvme.aen_op = 1;
			atomic_inc(&ha->nvme_active_aen_cnt);
		}
	}

	/* Build command packet. */
	req->current_outstanding_cmd = handle;
	req->outstanding_cmds[handle] = sp;
	sp->handle = handle;
	req->cnt -= req_cnt;

	cmd_pkt = (struct cmd_nvme *)req->ring_ptr;
	cmd_pkt->handle = make_handle(req->id, handle);

	/* Zero out remaining portion of packet. */
	clr_ptr = (uint32_t *)cmd_pkt + 2;
	memset(clr_ptr, 0, REQUEST_ENTRY_SIZE - 8);

	cmd_pkt->entry_status = 0;

	/* Update entry type to indicate Command NVME IOCB */
	cmd_pkt->entry_type = COMMAND_NVME;

	/* No data transfer how do we check buffer len == 0?? */
	if (fd->io_dir == NVMEFC_FCP_READ) {
		cmd_pkt->control_flags = cpu_to_le16(CF_READ_DATA);
		qpair->counters.input_bytes += fd->payload_length;
		qpair->counters.input_requests++;
	} else if (fd->io_dir == NVMEFC_FCP_WRITE) {
		cmd_pkt->control_flags = cpu_to_le16(CF_WRITE_DATA);
		if ((vha->flags.nvme_first_burst) &&
		    (sp->fcport->nvme_prli_service_param &
			NVME_PRLI_SP_FIRST_BURST)) {
			if ((fd->payload_length <=
			    sp->fcport->nvme_first_burst_size) ||
				(sp->fcport->nvme_first_burst_size == 0))
				cmd_pkt->control_flags |=
					cpu_to_le16(CF_NVME_FIRST_BURST_ENABLE);
		}
		qpair->counters.output_bytes += fd->payload_length;
		qpair->counters.output_requests++;
	} else if (fd->io_dir == 0) {
		cmd_pkt->control_flags = 0;
	}

	if (sp->fcport->edif.enable && fd->io_dir != 0)
		cmd_pkt->control_flags |= cpu_to_le16(CF_EN_EDIF);

	/* Set BIT_13 of control flags for Async event */
	if (vha->flags.nvme2_enabled &&
	    cmd->sqe.common.opcode == nvme_admin_async_event) {
		cmd_pkt->control_flags |= cpu_to_le16(CF_ADMIN_ASYNC_EVENT);
	}

	/* Set NPORT-ID */
	cmd_pkt->nport_handle = cpu_to_le16(sp->fcport->loop_id);
	cmd_pkt->port_id[0] = sp->fcport->d_id.b.al_pa;
	cmd_pkt->port_id[1] = sp->fcport->d_id.b.area;
	cmd_pkt->port_id[2] = sp->fcport->d_id.b.domain;
	cmd_pkt->vp_index = sp->fcport->vha->vp_idx;

	/* NVME RSP IU */
	cmd_pkt->nvme_rsp_dsd_len = cpu_to_le16(fd->rsplen);
	put_unaligned_le64(fd->rspdma, &cmd_pkt->nvme_rsp_dseg_address);

	/* NVME CNMD IU */
	cmd_pkt->nvme_cmnd_dseg_len = cpu_to_le16(fd->cmdlen);
	cmd_pkt->nvme_cmnd_dseg_address = cpu_to_le64(fd->cmddma);

	cmd_pkt->dseg_count = cpu_to_le16(tot_dsds);
	cmd_pkt->byte_count = cpu_to_le32(fd->payload_length);

	/* One DSD is available in the Command Type NVME IOCB */
	avail_dsds = 1;
	cur_dsd = &cmd_pkt->nvme_dsd;
	sgl = fd->first_sgl;

	/* Load data segments */
	for_each_sg(sgl, sg, tot_dsds, i) {
		cont_a64_entry_t *cont_pkt;

		/* Allocate additional continuation packets? */
		if (avail_dsds == 0) {
			/*
			 * Five DSDs are available in the Continuation
			 * Type 1 IOCB.
			 */

			/* Adjust ring index */
			req->ring_index++;
			if (req->ring_index == req->length) {
				req->ring_index = 0;
				req->ring_ptr = req->ring;
			} else {
				req->ring_ptr++;
			}
			cont_pkt = (cont_a64_entry_t *)req->ring_ptr;
			put_unaligned_le32(CONTINUE_A64_TYPE,
					   &cont_pkt->entry_type);

			cur_dsd = cont_pkt->dsd;
			avail_dsds = ARRAY_SIZE(cont_pkt->dsd);
		}

		append_dsd64(&cur_dsd, sg);
		avail_dsds--;
	}

	/* Set total entry count. */
	cmd_pkt->entry_count = (uint8_t)req_cnt;
	wmb();

	/* Adjust ring index. */
	req->ring_index++;
	if (req->ring_index == req->length) {
		req->ring_index = 0;
		req->ring_ptr = req->ring;
	} else {
		req->ring_ptr++;
	}

	/* ignore nvme async cmd due to long timeout */
	if (!nvme->u.nvme.aen_op)
		sp->qpair->cmd_cnt++;

	/* Set chip new ring index. */
	wrt_reg_dword(req->req_q_in, req->ring_index);

queuing_error:
	if (rval)
		qla_put_fw_resources(sp->qpair, &sp->iores);
	spin_unlock_irqrestore(&qpair->qp_lock, flags);

	return rval;
}

/* Post a command */
static int qla_nvme_post_cmd(struct nvme_fc_local_port *lport,
    struct nvme_fc_remote_port *rport, void *hw_queue_handle,
    struct nvmefc_fcp_req *fd)
{
	fc_port_t *fcport;
	struct srb_iocb *nvme;
	struct scsi_qla_host *vha;
	int rval;
	srb_t *sp;
	struct qla_qpair *qpair = hw_queue_handle;
	struct nvme_private *priv = fd->private;
	struct qla_nvme_rport *qla_rport = rport->private;

	if (!priv) {
		/* nvme association has been torn down */
		return -ENODEV;
	}

	fcport = qla_rport->fcport;

	if (unlikely(!qpair || !fcport || fcport->deleted))
		return -EBUSY;

	if (!(fcport->nvme_flag & NVME_FLAG_REGISTERED))
		return -ENODEV;

	vha = fcport->vha;

	if (test_bit(ABORT_ISP_ACTIVE, &vha->dpc_flags))
		return -EBUSY;

	/*
	 * If we know the dev is going away while the transport is still sending
	 * IO's return busy back to stall the IO Q.  This happens when the
	 * link goes away and fw hasn't notified us yet, but IO's are being
	 * returned. If the dev comes back quickly we won't exhaust the IO
	 * retry count at the core.
	 */
	if (fcport->nvme_flag & NVME_FLAG_RESETTING)
		return -EBUSY;

	/* Alloc SRB structure */
	sp = qla2xxx_get_qpair_sp(vha, qpair, fcport, GFP_ATOMIC);
	if (!sp)
		return -EBUSY;

	kref_init(&sp->cmd_kref);
	spin_lock_init(&priv->cmd_lock);
	sp->priv = priv;
	priv->sp = sp;
	sp->type = SRB_NVME_CMD;
	sp->name = "nvme_cmd";
	sp->done = qla_nvme_sp_done;
	sp->put_fn = qla_nvme_release_fcp_cmd_kref;
	sp->qpair = qpair;
	sp->vha = vha;
	sp->cmd_sp = sp;
	nvme = &sp->u.iocb_cmd;
	nvme->u.nvme.desc = fd;

	rval = qla2x00_start_nvme_mq(sp);
	if (rval != QLA_SUCCESS) {
		ql_log(ql_log_warn, vha, 0x212d,
		    "qla2x00_start_nvme_mq failed = %d\n", rval);
		sp->priv = NULL;
		priv->sp = NULL;
		qla2xxx_rel_qpair_sp(sp->qpair, sp);
	}

	return rval;
}

static void qla_nvme_localport_delete(struct nvme_fc_local_port *lport)
{
	struct scsi_qla_host *vha = lport->private;

	ql_log(ql_log_info, vha, 0x210f,
	    "localport delete of %p completed.\n", vha->nvme_local_port);
	vha->nvme_local_port = NULL;
	complete(&vha->nvme_del_done);
}

static void qla_nvme_remoteport_delete(struct nvme_fc_remote_port *rport)
{
	fc_port_t *fcport;
	struct qla_nvme_rport *qla_rport = rport->private;

	fcport = qla_rport->fcport;
	fcport->nvme_remote_port = NULL;
	fcport->nvme_flag &= ~NVME_FLAG_REGISTERED;
	fcport->nvme_flag &= ~NVME_FLAG_DELETING;
	ql_log(ql_log_info, fcport->vha, 0x2110,
	    "remoteport_delete of %p %8phN completed.\n",
	    fcport, fcport->port_name);
	complete(&fcport->nvme_del_done);
}

static struct nvme_fc_port_template qla_nvme_fc_transport = {
	.localport_delete = qla_nvme_localport_delete,
	.remoteport_delete = qla_nvme_remoteport_delete,
	.create_queue   = qla_nvme_alloc_queue,
	.delete_queue 	= NULL,
	.ls_req		= qla_nvme_ls_req,
	.ls_abort	= qla_nvme_ls_abort,
	.fcp_io		= qla_nvme_post_cmd,
	.fcp_abort	= qla_nvme_fcp_abort,
	.max_hw_queues  = 8,
	.max_sgl_segments = 1024,
	.max_dif_sgl_segments = 64,
	.dma_boundary = 0xFFFFFFFF,
	.local_priv_sz  = 8,
	.remote_priv_sz = sizeof(struct qla_nvme_rport),
	.lsrqst_priv_sz = sizeof(struct nvme_private),
	.fcprqst_priv_sz = sizeof(struct nvme_private),
};

void qla_nvme_unregister_remote_port(struct fc_port *fcport)
{
	int ret;

	if (!IS_ENABLED(CONFIG_NVME_FC))
		return;

	ql_log(ql_log_warn, fcport->vha, 0x2112,
	    "%s: unregister remoteport on %p %8phN\n",
	    __func__, fcport, fcport->port_name);

	if (test_bit(PFLG_DRIVER_REMOVING, &fcport->vha->pci_flags))
		nvme_fc_set_remoteport_devloss(fcport->nvme_remote_port, 0);

	init_completion(&fcport->nvme_del_done);
	ret = nvme_fc_unregister_remoteport(fcport->nvme_remote_port);
	if (ret)
		ql_log(ql_log_info, fcport->vha, 0x2114,
			"%s: Failed to unregister nvme_remote_port (%d)\n",
			    __func__, ret);
	wait_for_completion(&fcport->nvme_del_done);
}

void qla_nvme_delete(struct scsi_qla_host *vha)
{
	int nv_ret;

	if (!IS_ENABLED(CONFIG_NVME_FC))
		return;

	if (vha->nvme_local_port) {
		init_completion(&vha->nvme_del_done);
		ql_log(ql_log_info, vha, 0x2116,
			"unregister localport=%p\n",
			vha->nvme_local_port);
		nv_ret = nvme_fc_unregister_localport(vha->nvme_local_port);
		if (nv_ret)
			ql_log(ql_log_info, vha, 0x2115,
			    "Unregister of localport failed\n");
		else
			wait_for_completion(&vha->nvme_del_done);
	}
}

int qla_nvme_register_hba(struct scsi_qla_host *vha)
{
	struct nvme_fc_port_template *tmpl;
	struct qla_hw_data *ha;
	struct nvme_fc_port_info pinfo;
	int ret = -EINVAL;

	if (!IS_ENABLED(CONFIG_NVME_FC))
		return ret;

	ha = vha->hw;
	tmpl = &qla_nvme_fc_transport;


	qla_nvme_fc_transport.max_hw_queues =
	    min((uint8_t)(qla_nvme_fc_transport.max_hw_queues),
		(uint8_t)(ha->max_qpairs ? ha->max_qpairs : 1));

	pinfo.node_name = wwn_to_u64(vha->node_name);
	pinfo.port_name = wwn_to_u64(vha->port_name);
	pinfo.port_role = FC_PORT_ROLE_NVME_INITIATOR;
	pinfo.port_id = vha->d_id.b24;

	mutex_lock(&ha->vport_lock);
	/*
	 * Check again for nvme_local_port to see if any other thread raced
	 * with this one and finished registration.
	 */
	if (!vha->nvme_local_port) {
		ql_log(ql_log_info, vha, 0xffff,
		    "register_localport: host-traddr=nn-0x%llx:pn-0x%llx on portID:%x\n",
		    pinfo.node_name, pinfo.port_name, pinfo.port_id);
		qla_nvme_fc_transport.dma_boundary = vha->host->dma_boundary;

		ret = nvme_fc_register_localport(&pinfo, tmpl,
						 get_device(&ha->pdev->dev),
						 &vha->nvme_local_port);
		mutex_unlock(&ha->vport_lock);
	} else {
		mutex_unlock(&ha->vport_lock);
		return 0;
	}
	if (ret) {
		ql_log(ql_log_warn, vha, 0xffff,
		    "register_localport failed: ret=%x\n", ret);
	} else {
		vha->nvme_local_port->private = vha;
	}

	return ret;
}

void qla_nvme_abort_set_option(struct abort_entry_24xx *abt, srb_t *orig_sp)
{
	struct qla_hw_data *ha;

	if (!(ql2xabts_wait_nvme && QLA_ABTS_WAIT_ENABLED(orig_sp)))
		return;

	ha = orig_sp->fcport->vha->hw;

	WARN_ON_ONCE(abt->options & cpu_to_le16(BIT_0));
	/* Use Driver Specified Retry Count */
	abt->options |= cpu_to_le16(AOF_ABTS_RTY_CNT);
	abt->drv.abts_rty_cnt = cpu_to_le16(2);
	/* Use specified response timeout */
	abt->options |= cpu_to_le16(AOF_RSP_TIMEOUT);
	/* set it to 2 * r_a_tov in secs */
	abt->drv.rsp_timeout = cpu_to_le16(2 * (ha->r_a_tov / 10));
}

void qla_nvme_abort_process_comp_status(struct abort_entry_24xx *abt, srb_t *orig_sp)
{
	u16	comp_status;
	struct scsi_qla_host *vha;

	if (!(ql2xabts_wait_nvme && QLA_ABTS_WAIT_ENABLED(orig_sp)))
		return;

	vha = orig_sp->fcport->vha;

	comp_status = le16_to_cpu(abt->comp_status);
	switch (comp_status) {
	case CS_RESET:		/* reset event aborted */
	case CS_ABORTED:	/* IOCB was cleaned */
	/* N_Port handle is not currently logged in */
	case CS_TIMEOUT:
	/* N_Port handle was logged out while waiting for ABTS to complete */
	case CS_PORT_UNAVAILABLE:
	/* Firmware found that the port name changed */
	case CS_PORT_LOGGED_OUT:
	/* BA_RJT was received for the ABTS */
	case CS_PORT_CONFIG_CHG:
		ql_dbg(ql_dbg_async, vha, 0xf09d,
		       "Abort I/O IOCB completed with error, comp_status=%x\n",
		comp_status);
		break;

	/* BA_RJT was received for the ABTS */
	case CS_REJECT_RECEIVED:
		ql_dbg(ql_dbg_async, vha, 0xf09e,
		       "BA_RJT was received for the ABTS rjt_vendorUnique = %u",
			abt->fw.ba_rjt_vendorUnique);
		ql_dbg(ql_dbg_async + ql_dbg_mbx, vha, 0xf09e,
		       "ba_rjt_reasonCodeExpl = %u, ba_rjt_reasonCode = %u\n",
		       abt->fw.ba_rjt_reasonCodeExpl, abt->fw.ba_rjt_reasonCode);
		break;

	case CS_COMPLETE:
		ql_dbg(ql_dbg_async + ql_dbg_verbose, vha, 0xf09f,
		       "IOCB request is completed successfully comp_status=%x\n",
		comp_status);
		break;

	case CS_IOCB_ERROR:
		ql_dbg(ql_dbg_async, vha, 0xf0a0,
		       "IOCB request is failed, comp_status=%x\n", comp_status);
		break;

	default:
		ql_dbg(ql_dbg_async, vha, 0xf0a1,
		       "Invalid Abort IO IOCB Completion Status %x\n",
		comp_status);
		break;
	}
}

inline void qla_wait_nvme_release_cmd_kref(srb_t *orig_sp)
{
	if (!(ql2xabts_wait_nvme && QLA_ABTS_WAIT_ENABLED(orig_sp)))
		return;
	kref_put(&orig_sp->cmd_kref, orig_sp->put_fn);
}<|MERGE_RESOLUTION|>--- conflicted
+++ resolved
@@ -165,18 +165,6 @@
 	qla2xxx_rel_qpair_sp(sp->qpair, sp);
 }
 
-static void qla_nvme_ls_unmap(struct srb *sp, struct nvmefc_ls_req *fd)
-{
-	if (sp->flags & SRB_DMA_VALID) {
-		struct srb_iocb *nvme = &sp->u.iocb_cmd;
-		struct qla_hw_data *ha = sp->fcport->vha->hw;
-
-		dma_unmap_single(&ha->pdev->dev, nvme->u.nvme.cmd_dma,
-				 fd->rqstlen, DMA_TO_DEVICE);
-		sp->flags &= ~SRB_DMA_VALID;
-	}
-}
-
 static void qla_nvme_release_ls_cmd_kref(struct kref *kref)
 {
 	struct srb *sp = container_of(kref, struct srb, cmd_kref);
@@ -194,10 +182,6 @@
 
 	fd = priv->fd;
 
-<<<<<<< HEAD
-	qla_nvme_ls_unmap(sp, fd);
-=======
->>>>>>> 9b37665a
 	fd->done(fd, priv->comp_status);
 out:
 	qla2x00_rel_sp(sp);
@@ -367,15 +351,12 @@
 	dma_sync_single_for_device(&ha->pdev->dev, nvme->u.nvme.cmd_dma,
 	    fd->rqstlen, DMA_TO_DEVICE);
 
-	sp->flags |= SRB_DMA_VALID;
-
 	rval = qla2x00_start_sp(sp);
 	if (rval != QLA_SUCCESS) {
 		ql_log(ql_log_warn, vha, 0x700e,
 		    "qla2x00_start_sp failed = %d\n", rval);
 		sp->priv = NULL;
 		priv->sp = NULL;
-		qla_nvme_ls_unmap(sp, fd);
 		qla2x00_rel_sp(sp);
 		return rval;
 	}
