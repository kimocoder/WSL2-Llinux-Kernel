// SPDX-License-Identifier: GPL-2.0-only
/*
 * QLogic Fibre Channel HBA Driver
 * Copyright (c)  2003-2014 QLogic Corporation
 */
#include "qla_def.h"
#include "qla_gbl.h"

#include <linux/delay.h>
#include <linux/slab.h>
#include <linux/vmalloc.h>

#include "qla_devtbl.h"

#ifdef CONFIG_SPARC
#include <asm/prom.h>
#endif

#include "qla_target.h"

/*
*  QLogic ISP2x00 Hardware Support Function Prototypes.
*/
static int qla2x00_isp_firmware(scsi_qla_host_t *);
static int qla2x00_setup_chip(scsi_qla_host_t *);
static int qla2x00_fw_ready(scsi_qla_host_t *);
static int qla2x00_configure_hba(scsi_qla_host_t *);
static int qla2x00_configure_loop(scsi_qla_host_t *);
static int qla2x00_configure_local_loop(scsi_qla_host_t *);
static int qla2x00_configure_fabric(scsi_qla_host_t *);
static int qla2x00_find_all_fabric_devs(scsi_qla_host_t *);
static int qla2x00_restart_isp(scsi_qla_host_t *);

static struct qla_chip_state_84xx *qla84xx_get_chip(struct scsi_qla_host *);
static int qla84xx_init_chip(scsi_qla_host_t *);
static int qla25xx_init_queues(struct qla_hw_data *);
static void qla24xx_handle_gpdb_event(scsi_qla_host_t *vha,
				      struct event_arg *ea);
static void qla24xx_handle_prli_done_event(struct scsi_qla_host *,
    struct event_arg *);
static void __qla24xx_handle_gpdb_event(scsi_qla_host_t *, struct event_arg *);

/* SRB Extensions ---------------------------------------------------------- */

void
qla2x00_sp_timeout(struct timer_list *t)
{
	srb_t *sp = from_timer(sp, t, u.iocb_cmd.timer);
	struct srb_iocb *iocb;
	scsi_qla_host_t *vha = sp->vha;

	WARN_ON(irqs_disabled());
	iocb = &sp->u.iocb_cmd;
	iocb->timeout(sp);

	/* ref: TMR */
	kref_put(&sp->cmd_kref, qla2x00_sp_release);

	if (vha && qla2x00_isp_reg_stat(vha->hw)) {
		ql_log(ql_log_info, vha, 0x9008,
		    "PCI/Register disconnect.\n");
		qla_pci_set_eeh_busy(vha);
	}
}

void qla2x00_sp_free(srb_t *sp)
{
	struct srb_iocb *iocb = &sp->u.iocb_cmd;

	del_timer(&iocb->timer);
	qla2x00_rel_sp(sp);
}

void qla2xxx_rel_done_warning(srb_t *sp, int res)
{
	WARN_ONCE(1, "Calling done() of an already freed srb %p object\n", sp);
}

void qla2xxx_rel_free_warning(srb_t *sp)
{
	WARN_ONCE(1, "Calling free() of an already freed srb %p object\n", sp);
}

/* Asynchronous Login/Logout Routines -------------------------------------- */

unsigned long
qla2x00_get_async_timeout(struct scsi_qla_host *vha)
{
	unsigned long tmo;
	struct qla_hw_data *ha = vha->hw;

	/* Firmware should use switch negotiated r_a_tov for timeout. */
	tmo = ha->r_a_tov / 10 * 2;
	if (IS_QLAFX00(ha)) {
		tmo = FX00_DEF_RATOV * 2;
	} else if (!IS_FWI2_CAPABLE(ha)) {
		/*
		 * Except for earlier ISPs where the timeout is seeded from the
		 * initialization control block.
		 */
		tmo = ha->login_timeout;
	}
	return tmo;
}

static void qla24xx_abort_iocb_timeout(void *data)
{
	srb_t *sp = data;
	struct srb_iocb *abt = &sp->u.iocb_cmd;
	struct qla_qpair *qpair = sp->qpair;
	u32 handle;
	unsigned long flags;
	int sp_found = 0, cmdsp_found = 0;

	if (sp->cmd_sp)
		ql_dbg(ql_dbg_async, sp->vha, 0x507c,
		    "Abort timeout - cmd hdl=%x, cmd type=%x hdl=%x, type=%x\n",
		    sp->cmd_sp->handle, sp->cmd_sp->type,
		    sp->handle, sp->type);
	else
		ql_dbg(ql_dbg_async, sp->vha, 0x507c,
		    "Abort timeout 2 - hdl=%x, type=%x\n",
		    sp->handle, sp->type);

	spin_lock_irqsave(qpair->qp_lock_ptr, flags);
	for (handle = 1; handle < qpair->req->num_outstanding_cmds; handle++) {
		if (sp->cmd_sp && (qpair->req->outstanding_cmds[handle] ==
		    sp->cmd_sp)) {
			qpair->req->outstanding_cmds[handle] = NULL;
			cmdsp_found = 1;
<<<<<<< HEAD
=======
			qla_put_fw_resources(qpair, &sp->cmd_sp->iores);
>>>>>>> 9b37665a
		}

		/* removing the abort */
		if (qpair->req->outstanding_cmds[handle] == sp) {
			qpair->req->outstanding_cmds[handle] = NULL;
			sp_found = 1;
<<<<<<< HEAD
=======
			qla_put_fw_resources(qpair, &sp->iores);
>>>>>>> 9b37665a
			break;
		}
	}
	spin_unlock_irqrestore(qpair->qp_lock_ptr, flags);

	if (cmdsp_found && sp->cmd_sp) {
		/*
		 * This done function should take care of
		 * original command ref: INIT
		 */
		sp->cmd_sp->done(sp->cmd_sp, QLA_OS_TIMER_EXPIRED);
	}

	if (sp_found) {
		abt->u.abt.comp_status = cpu_to_le16(CS_TIMEOUT);
		sp->done(sp, QLA_OS_TIMER_EXPIRED);
	}
}

static void qla24xx_abort_sp_done(srb_t *sp, int res)
{
	struct srb_iocb *abt = &sp->u.iocb_cmd;
	srb_t *orig_sp = sp->cmd_sp;

	if (orig_sp)
		qla_wait_nvme_release_cmd_kref(orig_sp);

	if (sp->flags & SRB_WAKEUP_ON_COMP)
		complete(&abt->u.abt.comp);
	else
		/* ref: INIT */
		kref_put(&sp->cmd_kref, qla2x00_sp_release);
}

int qla24xx_async_abort_cmd(srb_t *cmd_sp, bool wait)
{
	scsi_qla_host_t *vha = cmd_sp->vha;
	struct srb_iocb *abt_iocb;
	srb_t *sp;
	int rval = QLA_FUNCTION_FAILED;

	/* ref: INIT for ABTS command */
	sp = qla2xxx_get_qpair_sp(cmd_sp->vha, cmd_sp->qpair, cmd_sp->fcport,
				  GFP_ATOMIC);
	if (!sp)
		return QLA_MEMORY_ALLOC_FAILED;

	qla_vha_mark_busy(vha);
	abt_iocb = &sp->u.iocb_cmd;
	sp->type = SRB_ABT_CMD;
	sp->name = "abort";
	sp->qpair = cmd_sp->qpair;
	sp->cmd_sp = cmd_sp;
	if (wait)
		sp->flags = SRB_WAKEUP_ON_COMP;

	init_completion(&abt_iocb->u.abt.comp);
	/* FW can send 2 x ABTS's timeout/20s */
	qla2x00_init_async_sp(sp, 42, qla24xx_abort_sp_done);
	sp->u.iocb_cmd.timeout = qla24xx_abort_iocb_timeout;

	abt_iocb->u.abt.cmd_hndl = cmd_sp->handle;
	abt_iocb->u.abt.req_que_no = cpu_to_le16(cmd_sp->qpair->req->id);

	ql_dbg(ql_dbg_async, vha, 0x507c,
	       "Abort command issued - hdl=%x, type=%x\n", cmd_sp->handle,
	       cmd_sp->type);

	rval = qla2x00_start_sp(sp);
	if (rval != QLA_SUCCESS) {
		/* ref: INIT */
		kref_put(&sp->cmd_kref, qla2x00_sp_release);
		return rval;
	}

	if (wait) {
		wait_for_completion(&abt_iocb->u.abt.comp);
		rval = abt_iocb->u.abt.comp_status == CS_COMPLETE ?
			QLA_SUCCESS : QLA_ERR_FROM_FW;
		/* ref: INIT */
		kref_put(&sp->cmd_kref, qla2x00_sp_release);
	}

	return rval;
}

void
qla2x00_async_iocb_timeout(void *data)
{
	srb_t *sp = data;
	fc_port_t *fcport = sp->fcport;
	struct srb_iocb *lio = &sp->u.iocb_cmd;
	int rc, h;
	unsigned long flags;

	if (fcport) {
		ql_dbg(ql_dbg_disc, fcport->vha, 0x2071,
		    "Async-%s timeout - hdl=%x portid=%06x %8phC.\n",
		    sp->name, sp->handle, fcport->d_id.b24, fcport->port_name);

		fcport->flags &= ~(FCF_ASYNC_SENT | FCF_ASYNC_ACTIVE);
	} else {
		pr_info("Async-%s timeout - hdl=%x.\n",
		    sp->name, sp->handle);
	}

	switch (sp->type) {
	case SRB_LOGIN_CMD:
		rc = qla24xx_async_abort_cmd(sp, false);
		if (rc) {
			/* Retry as needed. */
			lio->u.logio.data[0] = MBS_COMMAND_ERROR;
			lio->u.logio.data[1] =
				lio->u.logio.flags & SRB_LOGIN_RETRIED ?
				QLA_LOGIO_LOGIN_RETRIED : 0;
			spin_lock_irqsave(sp->qpair->qp_lock_ptr, flags);
			for (h = 1; h < sp->qpair->req->num_outstanding_cmds;
			    h++) {
				if (sp->qpair->req->outstanding_cmds[h] ==
				    sp) {
					sp->qpair->req->outstanding_cmds[h] =
					    NULL;
					break;
				}
			}
			spin_unlock_irqrestore(sp->qpair->qp_lock_ptr, flags);
			sp->done(sp, QLA_FUNCTION_TIMEOUT);
		}
		break;
	case SRB_LOGOUT_CMD:
	case SRB_CT_PTHRU_CMD:
	case SRB_MB_IOCB:
	case SRB_NACK_PLOGI:
	case SRB_NACK_PRLI:
	case SRB_NACK_LOGO:
	case SRB_CTRL_VP:
	default:
		rc = qla24xx_async_abort_cmd(sp, false);
		if (rc) {
			spin_lock_irqsave(sp->qpair->qp_lock_ptr, flags);
			for (h = 1; h < sp->qpair->req->num_outstanding_cmds;
			    h++) {
				if (sp->qpair->req->outstanding_cmds[h] ==
				    sp) {
					sp->qpair->req->outstanding_cmds[h] =
					    NULL;
					break;
				}
			}
			spin_unlock_irqrestore(sp->qpair->qp_lock_ptr, flags);
			sp->done(sp, QLA_FUNCTION_TIMEOUT);
		}
		break;
	}
}

static void qla2x00_async_login_sp_done(srb_t *sp, int res)
{
	struct scsi_qla_host *vha = sp->vha;
	struct srb_iocb *lio = &sp->u.iocb_cmd;
	struct event_arg ea;

	ql_dbg(ql_dbg_disc, vha, 0x20dd,
	    "%s %8phC res %d \n", __func__, sp->fcport->port_name, res);

	sp->fcport->flags &= ~(FCF_ASYNC_SENT | FCF_ASYNC_ACTIVE);

	if (!test_bit(UNLOADING, &vha->dpc_flags)) {
		memset(&ea, 0, sizeof(ea));
		ea.fcport = sp->fcport;
		ea.data[0] = lio->u.logio.data[0];
		ea.data[1] = lio->u.logio.data[1];
		ea.iop[0] = lio->u.logio.iop[0];
		ea.iop[1] = lio->u.logio.iop[1];
		ea.sp = sp;
		if (res)
			ea.data[0] = MBS_COMMAND_ERROR;
		qla24xx_handle_plogi_done_event(vha, &ea);
	}

	/* ref: INIT */
	kref_put(&sp->cmd_kref, qla2x00_sp_release);
}

int
qla2x00_async_login(struct scsi_qla_host *vha, fc_port_t *fcport,
    uint16_t *data)
{
	srb_t *sp;
	struct srb_iocb *lio;
	int rval = QLA_FUNCTION_FAILED;

	if (!vha->flags.online || (fcport->flags & FCF_ASYNC_SENT) ||
	    fcport->loop_id == FC_NO_LOOP_ID) {
		ql_log(ql_log_warn, vha, 0xffff,
		    "%s: %8phC - not sending command.\n",
		    __func__, fcport->port_name);
		return rval;
	}

	/* ref: INIT */
	sp = qla2x00_get_sp(vha, fcport, GFP_KERNEL);
	if (!sp)
		goto done;

	qla2x00_set_fcport_disc_state(fcport, DSC_LOGIN_PEND);
	fcport->flags |= FCF_ASYNC_SENT;
	fcport->logout_completed = 0;

	sp->type = SRB_LOGIN_CMD;
	sp->name = "login";
	sp->gen1 = fcport->rscn_gen;
	sp->gen2 = fcport->login_gen;
	qla2x00_init_async_sp(sp, qla2x00_get_async_timeout(vha) + 2,
			      qla2x00_async_login_sp_done);

	lio = &sp->u.iocb_cmd;
	if (N2N_TOPO(fcport->vha->hw) && fcport_is_bigger(fcport)) {
		lio->u.logio.flags |= SRB_LOGIN_PRLI_ONLY;
	} else {
		if (vha->hw->flags.edif_enabled &&
		    DBELL_ACTIVE(vha)) {
			lio->u.logio.flags |=
				(SRB_LOGIN_FCSP | SRB_LOGIN_SKIP_PRLI);
			ql_dbg(ql_dbg_disc, vha, 0x2072,
			    "Async-login: w/ FCSP %8phC hdl=%x, loopid=%x portid=%06x\n",
			    fcport->port_name, sp->handle, fcport->loop_id, fcport->d_id.b24);
		} else {
			lio->u.logio.flags |= SRB_LOGIN_COND_PLOGI;
		}
	}

	if (NVME_TARGET(vha->hw, fcport))
		lio->u.logio.flags |= SRB_LOGIN_SKIP_PRLI;

	ql_dbg(ql_dbg_disc, vha, 0x2072,
	       "Async-login - %8phC hdl=%x, loopid=%x portid=%06x retries=%d.\n",
	       fcport->port_name, sp->handle, fcport->loop_id,
	       fcport->d_id.b24, fcport->login_retry);

	rval = qla2x00_start_sp(sp);
	if (rval != QLA_SUCCESS) {
		fcport->flags |= FCF_LOGIN_NEEDED;
		set_bit(RELOGIN_NEEDED, &vha->dpc_flags);
		goto done_free_sp;
	}

	return rval;

done_free_sp:
	/* ref: INIT */
	kref_put(&sp->cmd_kref, qla2x00_sp_release);
	fcport->flags &= ~FCF_ASYNC_SENT;
done:
	fcport->flags &= ~FCF_ASYNC_ACTIVE;
	return rval;
}

static void qla2x00_async_logout_sp_done(srb_t *sp, int res)
{
	sp->fcport->flags &= ~(FCF_ASYNC_SENT | FCF_ASYNC_ACTIVE);
	sp->fcport->login_gen++;
	qlt_logo_completion_handler(sp->fcport, sp->u.iocb_cmd.u.logio.data[0]);
	/* ref: INIT */
	kref_put(&sp->cmd_kref, qla2x00_sp_release);
}

int
qla2x00_async_logout(struct scsi_qla_host *vha, fc_port_t *fcport)
{
	srb_t *sp;
	int rval = QLA_FUNCTION_FAILED;

	fcport->flags |= FCF_ASYNC_SENT;
	/* ref: INIT */
	sp = qla2x00_get_sp(vha, fcport, GFP_KERNEL);
	if (!sp)
		goto done;

	sp->type = SRB_LOGOUT_CMD;
	sp->name = "logout";
	qla2x00_init_async_sp(sp, qla2x00_get_async_timeout(vha) + 2,
			      qla2x00_async_logout_sp_done),

	ql_dbg(ql_dbg_disc, vha, 0x2070,
	    "Async-logout - hdl=%x loop-id=%x portid=%02x%02x%02x %8phC explicit %d.\n",
	    sp->handle, fcport->loop_id, fcport->d_id.b.domain,
		fcport->d_id.b.area, fcport->d_id.b.al_pa,
		fcport->port_name, fcport->explicit_logout);

	rval = qla2x00_start_sp(sp);
	if (rval != QLA_SUCCESS)
		goto done_free_sp;
	return rval;

done_free_sp:
	/* ref: INIT */
	kref_put(&sp->cmd_kref, qla2x00_sp_release);
done:
	fcport->flags &= ~(FCF_ASYNC_SENT | FCF_ASYNC_ACTIVE);
	return rval;
}

void
qla2x00_async_prlo_done(struct scsi_qla_host *vha, fc_port_t *fcport,
    uint16_t *data)
{
	fcport->flags &= ~FCF_ASYNC_ACTIVE;
	/* Don't re-login in target mode */
	if (!fcport->tgt_session)
		qla2x00_mark_device_lost(vha, fcport, 1);
	qlt_logo_completion_handler(fcport, data[0]);
}

static void qla2x00_async_prlo_sp_done(srb_t *sp, int res)
{
	struct srb_iocb *lio = &sp->u.iocb_cmd;
	struct scsi_qla_host *vha = sp->vha;

	sp->fcport->flags &= ~FCF_ASYNC_ACTIVE;
	if (!test_bit(UNLOADING, &vha->dpc_flags))
		qla2x00_post_async_prlo_done_work(sp->fcport->vha, sp->fcport,
		    lio->u.logio.data);
	/* ref: INIT */
	kref_put(&sp->cmd_kref, qla2x00_sp_release);
}

int
qla2x00_async_prlo(struct scsi_qla_host *vha, fc_port_t *fcport)
{
	srb_t *sp;
	int rval;

	rval = QLA_FUNCTION_FAILED;
	/* ref: INIT */
	sp = qla2x00_get_sp(vha, fcport, GFP_KERNEL);
	if (!sp)
		goto done;

	sp->type = SRB_PRLO_CMD;
	sp->name = "prlo";
	qla2x00_init_async_sp(sp, qla2x00_get_async_timeout(vha) + 2,
			      qla2x00_async_prlo_sp_done);

	ql_dbg(ql_dbg_disc, vha, 0x2070,
	    "Async-prlo - hdl=%x loop-id=%x portid=%02x%02x%02x.\n",
	    sp->handle, fcport->loop_id, fcport->d_id.b.domain,
	    fcport->d_id.b.area, fcport->d_id.b.al_pa);

	rval = qla2x00_start_sp(sp);
	if (rval != QLA_SUCCESS)
		goto done_free_sp;

	return rval;

done_free_sp:
	/* ref: INIT */
	kref_put(&sp->cmd_kref, qla2x00_sp_release);
done:
	fcport->flags &= ~FCF_ASYNC_ACTIVE;
	return rval;
}

static
void qla24xx_handle_adisc_event(scsi_qla_host_t *vha, struct event_arg *ea)
{
	struct fc_port *fcport = ea->fcport;

	ql_dbg(ql_dbg_disc, vha, 0x20d2,
	    "%s %8phC DS %d LS %d rc %d login %d|%d rscn %d|%d lid %d\n",
	    __func__, fcport->port_name, fcport->disc_state,
	    fcport->fw_login_state, ea->rc, fcport->login_gen, ea->sp->gen2,
	    fcport->rscn_gen, ea->sp->gen1, fcport->loop_id);

	WARN_ONCE(!qla2xxx_is_valid_mbs(ea->data[0]), "mbs: %#x\n",
		  ea->data[0]);

	if (ea->data[0] != MBS_COMMAND_COMPLETE) {
		ql_dbg(ql_dbg_disc, vha, 0x2066,
		    "%s %8phC: adisc fail: post delete\n",
		    __func__, ea->fcport->port_name);
		/* deleted = 0 & logout_on_delete = force fw cleanup */
		fcport->deleted = 0;
		fcport->logout_on_delete = 1;
		qlt_schedule_sess_for_deletion(ea->fcport);
		return;
	}

	if (ea->fcport->disc_state == DSC_DELETE_PEND)
		return;

	if (ea->sp->gen2 != ea->fcport->login_gen) {
		/* target side must have changed it. */
		ql_dbg(ql_dbg_disc, vha, 0x20d3,
		    "%s %8phC generation changed\n",
		    __func__, ea->fcport->port_name);
		return;
	} else if (ea->sp->gen1 != ea->fcport->rscn_gen) {
		qla_rscn_replay(fcport);
		qlt_schedule_sess_for_deletion(fcport);
		return;
	}

	__qla24xx_handle_gpdb_event(vha, ea);
}

static int qla_post_els_plogi_work(struct scsi_qla_host *vha, fc_port_t *fcport)
{
	struct qla_work_evt *e;

	e = qla2x00_alloc_work(vha, QLA_EVT_ELS_PLOGI);
	if (!e)
		return QLA_FUNCTION_FAILED;

	e->u.fcport.fcport = fcport;
	fcport->flags |= FCF_ASYNC_ACTIVE;
	qla2x00_set_fcport_disc_state(fcport, DSC_LOGIN_PEND);
	return qla2x00_post_work(vha, e);
}

static void qla2x00_async_adisc_sp_done(srb_t *sp, int res)
{
	struct scsi_qla_host *vha = sp->vha;
	struct event_arg ea;
	struct srb_iocb *lio = &sp->u.iocb_cmd;

	ql_dbg(ql_dbg_disc, vha, 0x2066,
	    "Async done-%s res %x %8phC\n",
	    sp->name, res, sp->fcport->port_name);

	sp->fcport->flags &= ~(FCF_ASYNC_SENT | FCF_ASYNC_ACTIVE);

	memset(&ea, 0, sizeof(ea));
	ea.rc = res;
	ea.data[0] = lio->u.logio.data[0];
	ea.data[1] = lio->u.logio.data[1];
	ea.iop[0] = lio->u.logio.iop[0];
	ea.iop[1] = lio->u.logio.iop[1];
	ea.fcport = sp->fcport;
	ea.sp = sp;
	if (res)
		ea.data[0] = MBS_COMMAND_ERROR;

	qla24xx_handle_adisc_event(vha, &ea);
	/* ref: INIT */
	kref_put(&sp->cmd_kref, qla2x00_sp_release);
}

int
qla2x00_async_adisc(struct scsi_qla_host *vha, fc_port_t *fcport,
    uint16_t *data)
{
	srb_t *sp;
	struct srb_iocb *lio;
	int rval = QLA_FUNCTION_FAILED;

	if (IS_SESSION_DELETED(fcport)) {
		ql_log(ql_log_warn, vha, 0xffff,
		       "%s: %8phC is being delete - not sending command.\n",
		       __func__, fcport->port_name);
		fcport->flags &= ~FCF_ASYNC_ACTIVE;
		return rval;
	}

	if (!vha->flags.online || (fcport->flags & FCF_ASYNC_SENT))
		return rval;

	fcport->flags |= FCF_ASYNC_SENT;
	/* ref: INIT */
	sp = qla2x00_get_sp(vha, fcport, GFP_KERNEL);
	if (!sp)
		goto done;

	sp->type = SRB_ADISC_CMD;
	sp->name = "adisc";
	sp->gen1 = fcport->rscn_gen;
	sp->gen2 = fcport->login_gen;
	qla2x00_init_async_sp(sp, qla2x00_get_async_timeout(vha) + 2,
			      qla2x00_async_adisc_sp_done);

	if (data[1] & QLA_LOGIO_LOGIN_RETRIED) {
		lio = &sp->u.iocb_cmd;
		lio->u.logio.flags |= SRB_LOGIN_RETRIED;
	}

	ql_dbg(ql_dbg_disc, vha, 0x206f,
	    "Async-adisc - hdl=%x loopid=%x portid=%06x %8phC.\n",
	    sp->handle, fcport->loop_id, fcport->d_id.b24, fcport->port_name);

	rval = qla2x00_start_sp(sp);
	if (rval != QLA_SUCCESS)
		goto done_free_sp;

	return rval;

done_free_sp:
	/* ref: INIT */
	kref_put(&sp->cmd_kref, qla2x00_sp_release);
done:
	fcport->flags &= ~(FCF_ASYNC_SENT | FCF_ASYNC_ACTIVE);
	qla2x00_post_async_adisc_work(vha, fcport, data);
	return rval;
}

static bool qla2x00_is_reserved_id(scsi_qla_host_t *vha, uint16_t loop_id)
{
	struct qla_hw_data *ha = vha->hw;

	if (IS_FWI2_CAPABLE(ha))
		return loop_id > NPH_LAST_HANDLE;

	return (loop_id > ha->max_loop_id && loop_id < SNS_FIRST_LOOP_ID) ||
		loop_id == MANAGEMENT_SERVER || loop_id == BROADCAST;
}

/**
 * qla2x00_find_new_loop_id - scan through our port list and find a new usable loop ID
 * @vha: adapter state pointer.
 * @dev: port structure pointer.
 *
 * Returns:
 *	qla2x00 local function return status code.
 *
 * Context:
 *	Kernel context.
 */
static int qla2x00_find_new_loop_id(scsi_qla_host_t *vha, fc_port_t *dev)
{
	int	rval;
	struct qla_hw_data *ha = vha->hw;
	unsigned long flags = 0;

	rval = QLA_SUCCESS;

	spin_lock_irqsave(&ha->vport_slock, flags);

	dev->loop_id = find_first_zero_bit(ha->loop_id_map, LOOPID_MAP_SIZE);
	if (dev->loop_id >= LOOPID_MAP_SIZE ||
	    qla2x00_is_reserved_id(vha, dev->loop_id)) {
		dev->loop_id = FC_NO_LOOP_ID;
		rval = QLA_FUNCTION_FAILED;
	} else {
		set_bit(dev->loop_id, ha->loop_id_map);
	}
	spin_unlock_irqrestore(&ha->vport_slock, flags);

	if (rval == QLA_SUCCESS)
		ql_dbg(ql_dbg_disc, dev->vha, 0x2086,
		       "Assigning new loopid=%x, portid=%x.\n",
		       dev->loop_id, dev->d_id.b24);
	else
		ql_log(ql_log_warn, dev->vha, 0x2087,
		       "No loop_id's available, portid=%x.\n",
		       dev->d_id.b24);

	return rval;
}

void qla2x00_clear_loop_id(fc_port_t *fcport)
{
	struct qla_hw_data *ha = fcport->vha->hw;

	if (fcport->loop_id == FC_NO_LOOP_ID ||
	    qla2x00_is_reserved_id(fcport->vha, fcport->loop_id))
		return;

	clear_bit(fcport->loop_id, ha->loop_id_map);
	fcport->loop_id = FC_NO_LOOP_ID;
}

static void qla24xx_handle_gnl_done_event(scsi_qla_host_t *vha,
	struct event_arg *ea)
{
	fc_port_t *fcport, *conflict_fcport;
	struct get_name_list_extended *e;
	u16 i, n, found = 0, loop_id;
	port_id_t id;
	u64 wwn;
	u16 data[2];
	u8 current_login_state, nvme_cls;

	fcport = ea->fcport;
	ql_dbg(ql_dbg_disc, vha, 0xffff,
	    "%s %8phC DS %d LS rc %d %d login %d|%d rscn %d|%d lid %d edif %d\n",
	    __func__, fcport->port_name, fcport->disc_state,
	    fcport->fw_login_state, ea->rc,
	    fcport->login_gen, fcport->last_login_gen,
	    fcport->rscn_gen, fcport->last_rscn_gen, vha->loop_id, fcport->edif.enable);

	if (fcport->disc_state == DSC_DELETE_PEND)
		return;

	if (ea->rc) { /* rval */
		if (fcport->login_retry == 0) {
			ql_dbg(ql_dbg_disc, vha, 0x20de,
			    "GNL failed Port login retry %8phN, retry cnt=%d.\n",
			    fcport->port_name, fcport->login_retry);
		}
		return;
	}

	if (fcport->last_rscn_gen != fcport->rscn_gen) {
		qla_rscn_replay(fcport);
		qlt_schedule_sess_for_deletion(fcport);
		return;
	} else if (fcport->last_login_gen != fcport->login_gen) {
		ql_dbg(ql_dbg_disc, vha, 0x20e0,
		    "%s %8phC login gen changed\n",
		    __func__, fcport->port_name);
		set_bit(RELOGIN_NEEDED, &vha->dpc_flags);
		return;
	}

	n = ea->data[0] / sizeof(struct get_name_list_extended);

	ql_dbg(ql_dbg_disc, vha, 0x20e1,
	    "%s %d %8phC n %d %02x%02x%02x lid %d \n",
	    __func__, __LINE__, fcport->port_name, n,
	    fcport->d_id.b.domain, fcport->d_id.b.area,
	    fcport->d_id.b.al_pa, fcport->loop_id);

	for (i = 0; i < n; i++) {
		e = &vha->gnl.l[i];
		wwn = wwn_to_u64(e->port_name);
		id.b.domain = e->port_id[2];
		id.b.area = e->port_id[1];
		id.b.al_pa = e->port_id[0];
		id.b.rsvd_1 = 0;

		if (memcmp((u8 *)&wwn, fcport->port_name, WWN_SIZE))
			continue;

		if (IS_SW_RESV_ADDR(id))
			continue;

		found = 1;

		loop_id = le16_to_cpu(e->nport_handle);
		loop_id = (loop_id & 0x7fff);
		nvme_cls = e->current_login_state >> 4;
		current_login_state = e->current_login_state & 0xf;

		if (PRLI_PHASE(nvme_cls)) {
			current_login_state = nvme_cls;
			fcport->fc4_type &= ~FS_FC4TYPE_FCP;
			fcport->fc4_type |= FS_FC4TYPE_NVME;
		} else if (PRLI_PHASE(current_login_state)) {
			fcport->fc4_type |= FS_FC4TYPE_FCP;
			fcport->fc4_type &= ~FS_FC4TYPE_NVME;
		}

		ql_dbg(ql_dbg_disc, vha, 0x20e2,
		    "%s found %8phC CLS [%x|%x] fc4_type %d ID[%06x|%06x] lid[%d|%d]\n",
		    __func__, fcport->port_name,
		    e->current_login_state, fcport->fw_login_state,
		    fcport->fc4_type, id.b24, fcport->d_id.b24,
		    loop_id, fcport->loop_id);

		switch (fcport->disc_state) {
		case DSC_DELETE_PEND:
		case DSC_DELETED:
			break;
		default:
			if ((id.b24 != fcport->d_id.b24 &&
			    fcport->d_id.b24 &&
			    fcport->loop_id != FC_NO_LOOP_ID) ||
			    (fcport->loop_id != FC_NO_LOOP_ID &&
				fcport->loop_id != loop_id)) {
				ql_dbg(ql_dbg_disc, vha, 0x20e3,
				    "%s %d %8phC post del sess\n",
				    __func__, __LINE__, fcport->port_name);
				if (fcport->n2n_flag)
					fcport->d_id.b24 = 0;
				qlt_schedule_sess_for_deletion(fcport);
				return;
			}
			break;
		}

		fcport->loop_id = loop_id;
		if (fcport->n2n_flag)
			fcport->d_id.b24 = id.b24;

		wwn = wwn_to_u64(fcport->port_name);
		qlt_find_sess_invalidate_other(vha, wwn,
			id, loop_id, &conflict_fcport);

		if (conflict_fcport) {
			/*
			 * Another share fcport share the same loop_id &
			 * nport id. Conflict fcport needs to finish
			 * cleanup before this fcport can proceed to login.
			 */
			conflict_fcport->conflict = fcport;
			fcport->login_pause = 1;
		}

		switch (vha->hw->current_topology) {
		default:
			switch (current_login_state) {
			case DSC_LS_PRLI_COMP:
				ql_dbg(ql_dbg_disc,
				    vha, 0x20e4, "%s %d %8phC post gpdb\n",
				    __func__, __LINE__, fcport->port_name);

				if ((e->prli_svc_param_word_3[0] & BIT_4) == 0)
					fcport->port_type = FCT_INITIATOR;
				else
					fcport->port_type = FCT_TARGET;
				data[0] = data[1] = 0;
				qla2x00_post_async_adisc_work(vha, fcport,
				    data);
				break;
			case DSC_LS_PLOGI_COMP:
				if (vha->hw->flags.edif_enabled) {
					/* check to see if App support Secure */
					qla24xx_post_gpdb_work(vha, fcport, 0);
					break;
				}
				fallthrough;
			case DSC_LS_PORT_UNAVAIL:
			default:
				if (fcport->loop_id == FC_NO_LOOP_ID) {
					qla2x00_find_new_loop_id(vha, fcport);
					fcport->fw_login_state =
					    DSC_LS_PORT_UNAVAIL;
				}
				ql_dbg(ql_dbg_disc, vha, 0x20e5,
				    "%s %d %8phC\n", __func__, __LINE__,
				    fcport->port_name);
				qla24xx_fcport_handle_login(vha, fcport);
				break;
			}
			break;
		case ISP_CFG_N:
			fcport->fw_login_state = current_login_state;
			fcport->d_id = id;
			switch (current_login_state) {
			case DSC_LS_PRLI_PEND:
				/*
				 * In the middle of PRLI. Let it finish.
				 * Allow relogin code to recheck state again
				 * with GNL. Push disc_state back to DELETED
				 * so GNL can go out again
				 */
				qla2x00_set_fcport_disc_state(fcport,
				    DSC_DELETED);
				set_bit(RELOGIN_NEEDED, &vha->dpc_flags);
				break;
			case DSC_LS_PRLI_COMP:
				if ((e->prli_svc_param_word_3[0] & BIT_4) == 0)
					fcport->port_type = FCT_INITIATOR;
				else
					fcport->port_type = FCT_TARGET;

				data[0] = data[1] = 0;
				qla2x00_post_async_adisc_work(vha, fcport,
				    data);
				break;
			case DSC_LS_PLOGI_COMP:
				if (vha->hw->flags.edif_enabled &&
				    DBELL_ACTIVE(vha)) {
					/* check to see if App support secure or not */
					qla24xx_post_gpdb_work(vha, fcport, 0);
					break;
				}
				if (fcport_is_bigger(fcport)) {
					/* local adapter is smaller */
					if (fcport->loop_id != FC_NO_LOOP_ID)
						qla2x00_clear_loop_id(fcport);

					fcport->loop_id = loop_id;
					qla24xx_fcport_handle_login(vha,
					    fcport);
					break;
				}
				fallthrough;
			default:
				if (fcport_is_smaller(fcport)) {
					/* local adapter is bigger */
					if (fcport->loop_id != FC_NO_LOOP_ID)
						qla2x00_clear_loop_id(fcport);

					fcport->loop_id = loop_id;
					qla24xx_fcport_handle_login(vha,
					    fcport);
				}
				break;
			}
			break;
		} /* switch (ha->current_topology) */
	}

	if (!found) {
		switch (vha->hw->current_topology) {
		case ISP_CFG_F:
		case ISP_CFG_FL:
			for (i = 0; i < n; i++) {
				e = &vha->gnl.l[i];
				id.b.domain = e->port_id[0];
				id.b.area = e->port_id[1];
				id.b.al_pa = e->port_id[2];
				id.b.rsvd_1 = 0;
				loop_id = le16_to_cpu(e->nport_handle);

				if (fcport->d_id.b24 == id.b24) {
					conflict_fcport =
					    qla2x00_find_fcport_by_wwpn(vha,
						e->port_name, 0);
					if (conflict_fcport) {
						ql_dbg(ql_dbg_disc + ql_dbg_verbose,
						    vha, 0x20e5,
						    "%s %d %8phC post del sess\n",
						    __func__, __LINE__,
						    conflict_fcport->port_name);
						qlt_schedule_sess_for_deletion
							(conflict_fcport);
					}
				}
				/*
				 * FW already picked this loop id for
				 * another fcport
				 */
				if (fcport->loop_id == loop_id)
					fcport->loop_id = FC_NO_LOOP_ID;
			}
			qla24xx_fcport_handle_login(vha, fcport);
			break;
		case ISP_CFG_N:
			qla2x00_set_fcport_disc_state(fcport, DSC_DELETED);
			if (time_after_eq(jiffies, fcport->dm_login_expire)) {
				if (fcport->n2n_link_reset_cnt < 2) {
					fcport->n2n_link_reset_cnt++;
					/*
					 * remote port is not sending PLOGI.
					 * Reset link to kick start his state
					 * machine
					 */
					set_bit(N2N_LINK_RESET,
					    &vha->dpc_flags);
				} else {
					if (fcport->n2n_chip_reset < 1) {
						ql_log(ql_log_info, vha, 0x705d,
						    "Chip reset to bring laser down");
						set_bit(ISP_ABORT_NEEDED,
						    &vha->dpc_flags);
						fcport->n2n_chip_reset++;
					} else {
						ql_log(ql_log_info, vha, 0x705d,
						    "Remote port %8ph is not coming back\n",
						    fcport->port_name);
						fcport->scan_state = 0;
					}
				}
				qla2xxx_wake_dpc(vha);
			} else {
				/*
				 * report port suppose to do PLOGI. Give him
				 * more time. FW will catch it.
				 */
				set_bit(RELOGIN_NEEDED, &vha->dpc_flags);
			}
			break;
		case ISP_CFG_NL:
			qla24xx_fcport_handle_login(vha, fcport);
			break;
		default:
			break;
		}
	}
} /* gnl_event */

static void qla24xx_async_gnl_sp_done(srb_t *sp, int res)
{
	struct scsi_qla_host *vha = sp->vha;
	unsigned long flags;
	struct fc_port *fcport = NULL, *tf;
	u16 i, n = 0, loop_id;
	struct event_arg ea;
	struct get_name_list_extended *e;
	u64 wwn;
	struct list_head h;
	bool found = false;

	ql_dbg(ql_dbg_disc, vha, 0x20e7,
	    "Async done-%s res %x mb[1]=%x mb[2]=%x \n",
	    sp->name, res, sp->u.iocb_cmd.u.mbx.in_mb[1],
	    sp->u.iocb_cmd.u.mbx.in_mb[2]);


	sp->fcport->flags &= ~(FCF_ASYNC_SENT|FCF_ASYNC_ACTIVE);
	memset(&ea, 0, sizeof(ea));
	ea.sp = sp;
	ea.rc = res;

	if (sp->u.iocb_cmd.u.mbx.in_mb[1] >=
	    sizeof(struct get_name_list_extended)) {
		n = sp->u.iocb_cmd.u.mbx.in_mb[1] /
		    sizeof(struct get_name_list_extended);
		ea.data[0] = sp->u.iocb_cmd.u.mbx.in_mb[1]; /* amnt xfered */
	}

	for (i = 0; i < n; i++) {
		e = &vha->gnl.l[i];
		loop_id = le16_to_cpu(e->nport_handle);
		/* mask out reserve bit */
		loop_id = (loop_id & 0x7fff);
		set_bit(loop_id, vha->hw->loop_id_map);
		wwn = wwn_to_u64(e->port_name);

		ql_dbg(ql_dbg_disc, vha, 0x20e8,
		    "%s %8phC %02x:%02x:%02x CLS %x/%x lid %x \n",
		    __func__, &wwn, e->port_id[2], e->port_id[1],
		    e->port_id[0], e->current_login_state, e->last_login_state,
		    (loop_id & 0x7fff));
	}

	spin_lock_irqsave(&vha->hw->tgt.sess_lock, flags);

	INIT_LIST_HEAD(&h);
	fcport = tf = NULL;
	if (!list_empty(&vha->gnl.fcports))
		list_splice_init(&vha->gnl.fcports, &h);
	spin_unlock_irqrestore(&vha->hw->tgt.sess_lock, flags);

	list_for_each_entry_safe(fcport, tf, &h, gnl_entry) {
		spin_lock_irqsave(&vha->hw->tgt.sess_lock, flags);
		list_del_init(&fcport->gnl_entry);
		fcport->flags &= ~(FCF_ASYNC_SENT | FCF_ASYNC_ACTIVE);
		spin_unlock_irqrestore(&vha->hw->tgt.sess_lock, flags);
		ea.fcport = fcport;

		qla24xx_handle_gnl_done_event(vha, &ea);
	}

	/* create new fcport if fw has knowledge of new sessions */
	for (i = 0; i < n; i++) {
		port_id_t id;
		u64 wwnn;

		e = &vha->gnl.l[i];
		wwn = wwn_to_u64(e->port_name);

		found = false;
		list_for_each_entry_safe(fcport, tf, &vha->vp_fcports, list) {
			if (!memcmp((u8 *)&wwn, fcport->port_name,
			    WWN_SIZE)) {
				found = true;
				break;
			}
		}

		id.b.domain = e->port_id[2];
		id.b.area = e->port_id[1];
		id.b.al_pa = e->port_id[0];
		id.b.rsvd_1 = 0;

		if (!found && wwn && !IS_SW_RESV_ADDR(id)) {
			ql_dbg(ql_dbg_disc, vha, 0x2065,
			    "%s %d %8phC %06x post new sess\n",
			    __func__, __LINE__, (u8 *)&wwn, id.b24);
			wwnn = wwn_to_u64(e->node_name);
			qla24xx_post_newsess_work(vha, &id, (u8 *)&wwn,
			    (u8 *)&wwnn, NULL, 0);
		}
	}

	spin_lock_irqsave(&vha->hw->tgt.sess_lock, flags);
	vha->gnl.sent = 0;
	if (!list_empty(&vha->gnl.fcports)) {
		/* retrigger gnl */
		list_for_each_entry_safe(fcport, tf, &vha->gnl.fcports,
		    gnl_entry) {
			list_del_init(&fcport->gnl_entry);
			fcport->flags &= ~(FCF_ASYNC_SENT | FCF_ASYNC_ACTIVE);
			if (qla24xx_post_gnl_work(vha, fcport) == QLA_SUCCESS)
				break;
		}
	}
	spin_unlock_irqrestore(&vha->hw->tgt.sess_lock, flags);

	/* ref: INIT */
	kref_put(&sp->cmd_kref, qla2x00_sp_release);
}

int qla24xx_async_gnl(struct scsi_qla_host *vha, fc_port_t *fcport)
{
	srb_t *sp;
	int rval = QLA_FUNCTION_FAILED;
	unsigned long flags;
	u16 *mb;

	if (!vha->flags.online || (fcport->flags & FCF_ASYNC_SENT))
		return rval;

	ql_dbg(ql_dbg_disc, vha, 0x20d9,
	    "Async-gnlist WWPN %8phC \n", fcport->port_name);

	spin_lock_irqsave(&vha->hw->tgt.sess_lock, flags);
	fcport->flags |= FCF_ASYNC_SENT;
	qla2x00_set_fcport_disc_state(fcport, DSC_GNL);
	fcport->last_rscn_gen = fcport->rscn_gen;
	fcport->last_login_gen = fcport->login_gen;

	list_add_tail(&fcport->gnl_entry, &vha->gnl.fcports);
	if (vha->gnl.sent) {
		spin_unlock_irqrestore(&vha->hw->tgt.sess_lock, flags);
		return QLA_SUCCESS;
	}
	vha->gnl.sent = 1;
	spin_unlock_irqrestore(&vha->hw->tgt.sess_lock, flags);

	/* ref: INIT */
	sp = qla2x00_get_sp(vha, fcport, GFP_KERNEL);
	if (!sp)
		goto done;

	sp->type = SRB_MB_IOCB;
	sp->name = "gnlist";
	sp->gen1 = fcport->rscn_gen;
	sp->gen2 = fcport->login_gen;
	qla2x00_init_async_sp(sp, qla2x00_get_async_timeout(vha) + 2,
			      qla24xx_async_gnl_sp_done);

	mb = sp->u.iocb_cmd.u.mbx.out_mb;
	mb[0] = MBC_PORT_NODE_NAME_LIST;
	mb[1] = BIT_2 | BIT_3;
	mb[2] = MSW(vha->gnl.ldma);
	mb[3] = LSW(vha->gnl.ldma);
	mb[6] = MSW(MSD(vha->gnl.ldma));
	mb[7] = LSW(MSD(vha->gnl.ldma));
	mb[8] = vha->gnl.size;
	mb[9] = vha->vp_idx;

	ql_dbg(ql_dbg_disc, vha, 0x20da,
	    "Async-%s - OUT WWPN %8phC hndl %x\n",
	    sp->name, fcport->port_name, sp->handle);

	rval = qla2x00_start_sp(sp);
	if (rval != QLA_SUCCESS)
		goto done_free_sp;

	return rval;

done_free_sp:
	/* ref: INIT */
	kref_put(&sp->cmd_kref, qla2x00_sp_release);
done:
	fcport->flags &= ~(FCF_ASYNC_ACTIVE | FCF_ASYNC_SENT);
	return rval;
}

int qla24xx_post_gnl_work(struct scsi_qla_host *vha, fc_port_t *fcport)
{
	struct qla_work_evt *e;

	e = qla2x00_alloc_work(vha, QLA_EVT_GNL);
	if (!e)
		return QLA_FUNCTION_FAILED;

	e->u.fcport.fcport = fcport;
	fcport->flags |= FCF_ASYNC_ACTIVE;
	return qla2x00_post_work(vha, e);
}

static void qla24xx_async_gpdb_sp_done(srb_t *sp, int res)
{
	struct scsi_qla_host *vha = sp->vha;
	struct qla_hw_data *ha = vha->hw;
	fc_port_t *fcport = sp->fcport;
	u16 *mb = sp->u.iocb_cmd.u.mbx.in_mb;
	struct event_arg ea;

	ql_dbg(ql_dbg_disc, vha, 0x20db,
	    "Async done-%s res %x, WWPN %8phC mb[1]=%x mb[2]=%x \n",
	    sp->name, res, fcport->port_name, mb[1], mb[2]);

	fcport->flags &= ~(FCF_ASYNC_SENT | FCF_ASYNC_ACTIVE);

	if (res == QLA_FUNCTION_TIMEOUT)
		goto done;

	memset(&ea, 0, sizeof(ea));
	ea.fcport = fcport;
	ea.sp = sp;

	qla24xx_handle_gpdb_event(vha, &ea);

done:
	dma_pool_free(ha->s_dma_pool, sp->u.iocb_cmd.u.mbx.in,
		sp->u.iocb_cmd.u.mbx.in_dma);

	kref_put(&sp->cmd_kref, qla2x00_sp_release);
}

int qla24xx_post_prli_work(struct scsi_qla_host *vha, fc_port_t *fcport)
{
	struct qla_work_evt *e;

	if (vha->host->active_mode == MODE_TARGET)
		return QLA_FUNCTION_FAILED;

	e = qla2x00_alloc_work(vha, QLA_EVT_PRLI);
	if (!e)
		return QLA_FUNCTION_FAILED;

	e->u.fcport.fcport = fcport;

	return qla2x00_post_work(vha, e);
}

static void qla2x00_async_prli_sp_done(srb_t *sp, int res)
{
	struct scsi_qla_host *vha = sp->vha;
	struct srb_iocb *lio = &sp->u.iocb_cmd;
	struct event_arg ea;

	ql_dbg(ql_dbg_disc, vha, 0x2129,
	    "%s %8phC res %x\n", __func__,
	    sp->fcport->port_name, res);

	sp->fcport->flags &= ~FCF_ASYNC_SENT;

	if (!test_bit(UNLOADING, &vha->dpc_flags)) {
		memset(&ea, 0, sizeof(ea));
		ea.fcport = sp->fcport;
		ea.data[0] = lio->u.logio.data[0];
		ea.data[1] = lio->u.logio.data[1];
		ea.iop[0] = lio->u.logio.iop[0];
		ea.iop[1] = lio->u.logio.iop[1];
		ea.sp = sp;
		if (res == QLA_OS_TIMER_EXPIRED)
			ea.data[0] = QLA_OS_TIMER_EXPIRED;
		else if (res)
			ea.data[0] = MBS_COMMAND_ERROR;

		qla24xx_handle_prli_done_event(vha, &ea);
	}

	kref_put(&sp->cmd_kref, qla2x00_sp_release);
}

int
qla24xx_async_prli(struct scsi_qla_host *vha, fc_port_t *fcport)
{
	srb_t *sp;
	struct srb_iocb *lio;
	int rval = QLA_FUNCTION_FAILED;

	if (!vha->flags.online) {
		ql_dbg(ql_dbg_disc, vha, 0xffff, "%s %d %8phC exit\n",
		    __func__, __LINE__, fcport->port_name);
		return rval;
	}

	if ((fcport->fw_login_state == DSC_LS_PLOGI_PEND ||
	    fcport->fw_login_state == DSC_LS_PRLI_PEND) &&
	    qla_dual_mode_enabled(vha)) {
		ql_dbg(ql_dbg_disc, vha, 0xffff, "%s %d %8phC exit\n",
		    __func__, __LINE__, fcport->port_name);
		return rval;
	}

	sp = qla2x00_get_sp(vha, fcport, GFP_KERNEL);
	if (!sp)
		return rval;

	fcport->flags |= FCF_ASYNC_SENT;
	fcport->logout_completed = 0;

	sp->type = SRB_PRLI_CMD;
	sp->name = "prli";
	qla2x00_init_async_sp(sp, qla2x00_get_async_timeout(vha) + 2,
			      qla2x00_async_prli_sp_done);

	lio = &sp->u.iocb_cmd;
	lio->u.logio.flags = 0;

	if (NVME_TARGET(vha->hw, fcport))
		lio->u.logio.flags |= SRB_LOGIN_NVME_PRLI;

	ql_dbg(ql_dbg_disc, vha, 0x211b,
	    "Async-prli - %8phC hdl=%x, loopid=%x portid=%06x retries=%d fc4type %x priority %x %s.\n",
	    fcport->port_name, sp->handle, fcport->loop_id, fcport->d_id.b24,
	    fcport->login_retry, fcport->fc4_type, vha->hw->fc4_type_priority,
	    NVME_TARGET(vha->hw, fcport) ? "nvme" : "fcp");

	rval = qla2x00_start_sp(sp);
	if (rval != QLA_SUCCESS) {
		fcport->flags |= FCF_LOGIN_NEEDED;
		set_bit(RELOGIN_NEEDED, &vha->dpc_flags);
		goto done_free_sp;
	}

	return rval;

done_free_sp:
	/* ref: INIT */
	kref_put(&sp->cmd_kref, qla2x00_sp_release);
	fcport->flags &= ~FCF_ASYNC_SENT;
	return rval;
}

int qla24xx_post_gpdb_work(struct scsi_qla_host *vha, fc_port_t *fcport, u8 opt)
{
	struct qla_work_evt *e;

	e = qla2x00_alloc_work(vha, QLA_EVT_GPDB);
	if (!e)
		return QLA_FUNCTION_FAILED;

	e->u.fcport.fcport = fcport;
	e->u.fcport.opt = opt;
	fcport->flags |= FCF_ASYNC_ACTIVE;
	return qla2x00_post_work(vha, e);
}

int qla24xx_async_gpdb(struct scsi_qla_host *vha, fc_port_t *fcport, u8 opt)
{
	srb_t *sp;
	struct srb_iocb *mbx;
	int rval = QLA_FUNCTION_FAILED;
	u16 *mb;
	dma_addr_t pd_dma;
	struct port_database_24xx *pd;
	struct qla_hw_data *ha = vha->hw;

	if (IS_SESSION_DELETED(fcport)) {
		ql_log(ql_log_warn, vha, 0xffff,
		       "%s: %8phC is being delete - not sending command.\n",
		       __func__, fcport->port_name);
		fcport->flags &= ~FCF_ASYNC_ACTIVE;
		return rval;
	}

	if (!vha->flags.online || fcport->flags & FCF_ASYNC_SENT) {
		ql_log(ql_log_warn, vha, 0xffff,
		    "%s: %8phC online %d flags %x - not sending command.\n",
		    __func__, fcport->port_name, vha->flags.online, fcport->flags);
		goto done;
	}

	sp = qla2x00_get_sp(vha, fcport, GFP_KERNEL);
	if (!sp)
		goto done;

	qla2x00_set_fcport_disc_state(fcport, DSC_GPDB);

	fcport->flags |= FCF_ASYNC_SENT;
	sp->type = SRB_MB_IOCB;
	sp->name = "gpdb";
	sp->gen1 = fcport->rscn_gen;
	sp->gen2 = fcport->login_gen;
	qla2x00_init_async_sp(sp, qla2x00_get_async_timeout(vha) + 2,
			      qla24xx_async_gpdb_sp_done);

	pd = dma_pool_zalloc(ha->s_dma_pool, GFP_KERNEL, &pd_dma);
	if (pd == NULL) {
		ql_log(ql_log_warn, vha, 0xd043,
		    "Failed to allocate port database structure.\n");
		goto done_free_sp;
	}

	mb = sp->u.iocb_cmd.u.mbx.out_mb;
	mb[0] = MBC_GET_PORT_DATABASE;
	mb[1] = fcport->loop_id;
	mb[2] = MSW(pd_dma);
	mb[3] = LSW(pd_dma);
	mb[6] = MSW(MSD(pd_dma));
	mb[7] = LSW(MSD(pd_dma));
	mb[9] = vha->vp_idx;
	mb[10] = opt;

	mbx = &sp->u.iocb_cmd;
	mbx->u.mbx.in = (void *)pd;
	mbx->u.mbx.in_dma = pd_dma;

	ql_dbg(ql_dbg_disc, vha, 0x20dc,
	    "Async-%s %8phC hndl %x opt %x\n",
	    sp->name, fcport->port_name, sp->handle, opt);

	rval = qla2x00_start_sp(sp);
	if (rval != QLA_SUCCESS)
		goto done_free_sp;
	return rval;

done_free_sp:
	if (pd)
		dma_pool_free(ha->s_dma_pool, pd, pd_dma);

	kref_put(&sp->cmd_kref, qla2x00_sp_release);
	fcport->flags &= ~FCF_ASYNC_SENT;
done:
	fcport->flags &= ~FCF_ASYNC_ACTIVE;
	qla24xx_post_gpdb_work(vha, fcport, opt);
	return rval;
}

static
void __qla24xx_handle_gpdb_event(scsi_qla_host_t *vha, struct event_arg *ea)
{
	unsigned long flags;

	spin_lock_irqsave(&vha->hw->tgt.sess_lock, flags);
	ea->fcport->login_gen++;
	ea->fcport->deleted = 0;
	ea->fcport->logout_on_delete = 1;

	if (!ea->fcport->login_succ && !IS_SW_RESV_ADDR(ea->fcport->d_id)) {
		vha->fcport_count++;
		ea->fcport->login_succ = 1;

		spin_unlock_irqrestore(&vha->hw->tgt.sess_lock, flags);
		qla24xx_sched_upd_fcport(ea->fcport);
		spin_lock_irqsave(&vha->hw->tgt.sess_lock, flags);
	} else if (ea->fcport->login_succ) {
		/*
		 * We have an existing session. A late RSCN delivery
		 * must have triggered the session to be re-validate.
		 * Session is still valid.
		 */
		ql_dbg(ql_dbg_disc, vha, 0x20d6,
		    "%s %d %8phC session revalidate success\n",
		    __func__, __LINE__, ea->fcport->port_name);
		qla2x00_set_fcport_disc_state(ea->fcport, DSC_LOGIN_COMPLETE);
	}
	spin_unlock_irqrestore(&vha->hw->tgt.sess_lock, flags);
}

static int	qla_chk_secure_login(scsi_qla_host_t	*vha, fc_port_t *fcport,
	struct port_database_24xx *pd)
{
	int rc = 0;

	if (pd->secure_login) {
		ql_dbg(ql_dbg_disc, vha, 0x104d,
		    "Secure Login established on %8phC\n",
		    fcport->port_name);
		fcport->flags |= FCF_FCSP_DEVICE;
	} else {
		ql_dbg(ql_dbg_disc, vha, 0x104d,
		    "non-Secure Login %8phC",
		    fcport->port_name);
		fcport->flags &= ~FCF_FCSP_DEVICE;
	}
	if (vha->hw->flags.edif_enabled) {
		if (fcport->flags & FCF_FCSP_DEVICE) {
			qla2x00_set_fcport_disc_state(fcport, DSC_LOGIN_AUTH_PEND);
			/* Start edif prli timer & ring doorbell for app */
			fcport->edif.rx_sa_set = 0;
			fcport->edif.tx_sa_set = 0;
			fcport->edif.rx_sa_pending = 0;
			fcport->edif.tx_sa_pending = 0;

			qla2x00_post_aen_work(vha, FCH_EVT_PORT_ONLINE,
			    fcport->d_id.b24);

			if (DBELL_ACTIVE(vha)) {
				ql_dbg(ql_dbg_disc, vha, 0x20ef,
				    "%s %d %8phC EDIF: post DB_AUTH: AUTH needed\n",
				    __func__, __LINE__, fcport->port_name);
				fcport->edif.app_started = 1;
				fcport->edif.app_sess_online = 1;

				qla_edb_eventcreate(vha, VND_CMD_AUTH_STATE_NEEDED,
				    fcport->d_id.b24, 0, fcport);
			}

			rc = 1;
		} else if (qla_ini_mode_enabled(vha) || qla_dual_mode_enabled(vha)) {
			ql_dbg(ql_dbg_disc, vha, 0x2117,
			    "%s %d %8phC post prli\n",
			    __func__, __LINE__, fcport->port_name);
			qla24xx_post_prli_work(vha, fcport);
			rc = 1;
		}
	}
	return rc;
}

static
void qla24xx_handle_gpdb_event(scsi_qla_host_t *vha, struct event_arg *ea)
{
	fc_port_t *fcport = ea->fcport;
	struct port_database_24xx *pd;
	struct srb *sp = ea->sp;
	uint8_t	ls;

	pd = (struct port_database_24xx *)sp->u.iocb_cmd.u.mbx.in;

	fcport->flags &= ~FCF_ASYNC_SENT;

	ql_dbg(ql_dbg_disc, vha, 0x20d2,
	    "%s %8phC DS %d LS %x fc4_type %x rc %x\n", __func__,
	    fcport->port_name, fcport->disc_state, pd->current_login_state,
	    fcport->fc4_type, ea->rc);

	if (fcport->disc_state == DSC_DELETE_PEND) {
		ql_dbg(ql_dbg_disc, vha, 0x20d5, "%s %d %8phC\n",
		       __func__, __LINE__, fcport->port_name);
		return;
	}

	if (NVME_TARGET(vha->hw, fcport))
		ls = pd->current_login_state >> 4;
	else
		ls = pd->current_login_state & 0xf;

	if (ea->sp->gen2 != fcport->login_gen) {
		/* target side must have changed it. */

		ql_dbg(ql_dbg_disc, vha, 0x20d3,
		    "%s %8phC generation changed\n",
		    __func__, fcport->port_name);
		return;
	} else if (ea->sp->gen1 != fcport->rscn_gen) {
		qla_rscn_replay(fcport);
		qlt_schedule_sess_for_deletion(fcport);
		ql_dbg(ql_dbg_disc, vha, 0x20d5, "%s %d %8phC, ls %x\n",
		       __func__, __LINE__, fcport->port_name, ls);
		return;
	}

	switch (ls) {
	case PDS_PRLI_COMPLETE:
		__qla24xx_parse_gpdb(vha, fcport, pd);
		break;
	case PDS_PLOGI_COMPLETE:
		if (qla_chk_secure_login(vha, fcport, pd)) {
			ql_dbg(ql_dbg_disc, vha, 0x20d5, "%s %d %8phC, ls %x\n",
			       __func__, __LINE__, fcport->port_name, ls);
			return;
		}
		fallthrough;
	case PDS_PLOGI_PENDING:
	case PDS_PRLI_PENDING:
	case PDS_PRLI2_PENDING:
		/* Set discovery state back to GNL to Relogin attempt */
		if (qla_dual_mode_enabled(vha) ||
		    qla_ini_mode_enabled(vha)) {
			qla2x00_set_fcport_disc_state(fcport, DSC_GNL);
			set_bit(RELOGIN_NEEDED, &vha->dpc_flags);
		}
		ql_dbg(ql_dbg_disc, vha, 0x20d5, "%s %d %8phC, ls %x\n",
		       __func__, __LINE__, fcport->port_name, ls);
		return;
	case PDS_LOGO_PENDING:
	case PDS_PORT_UNAVAILABLE:
	default:
		ql_dbg(ql_dbg_disc, vha, 0x20d5, "%s %d %8phC post del sess\n",
		    __func__, __LINE__, fcport->port_name);
		qlt_schedule_sess_for_deletion(fcport);
		return;
	}
	__qla24xx_handle_gpdb_event(vha, ea);
} /* gpdb event */

static void qla_chk_n2n_b4_login(struct scsi_qla_host *vha, fc_port_t *fcport)
{
	u8 login = 0;
	int rc;

	ql_dbg(ql_dbg_disc, vha, 0x307b,
	    "%s %8phC DS %d LS %d lid %d retries=%d\n",
	    __func__, fcport->port_name, fcport->disc_state,
	    fcport->fw_login_state, fcport->loop_id, fcport->login_retry);

	if (qla_tgt_mode_enabled(vha))
		return;

	if (qla_dual_mode_enabled(vha)) {
		if (N2N_TOPO(vha->hw)) {
			u64 mywwn, wwn;

			mywwn = wwn_to_u64(vha->port_name);
			wwn = wwn_to_u64(fcport->port_name);
			if (mywwn > wwn)
				login = 1;
			else if ((fcport->fw_login_state == DSC_LS_PLOGI_COMP)
			    && time_after_eq(jiffies,
				    fcport->plogi_nack_done_deadline))
				login = 1;
		} else {
			login = 1;
		}
	} else {
		/* initiator mode */
		login = 1;
	}

	if (login && fcport->login_retry) {
		fcport->login_retry--;
		if (fcport->loop_id == FC_NO_LOOP_ID) {
			fcport->fw_login_state = DSC_LS_PORT_UNAVAIL;
			rc = qla2x00_find_new_loop_id(vha, fcport);
			if (rc) {
				ql_dbg(ql_dbg_disc, vha, 0x20e6,
				    "%s %d %8phC post del sess - out of loopid\n",
				    __func__, __LINE__, fcport->port_name);
				fcport->scan_state = 0;
				qlt_schedule_sess_for_deletion(fcport);
				return;
			}
		}
		ql_dbg(ql_dbg_disc, vha, 0x20bf,
		    "%s %d %8phC post login\n",
		    __func__, __LINE__, fcport->port_name);
		qla2x00_post_async_login_work(vha, fcport, NULL);
	}
}

int qla24xx_fcport_handle_login(struct scsi_qla_host *vha, fc_port_t *fcport)
{
	u16 data[2];
	u64 wwn;
	u16 sec;

	ql_dbg(ql_dbg_disc, vha, 0x20d8,
	    "%s %8phC DS %d LS %d P %d fl %x confl %p rscn %d|%d login %d lid %d scan %d fc4type %x\n",
	    __func__, fcport->port_name, fcport->disc_state,
	    fcport->fw_login_state, fcport->login_pause, fcport->flags,
	    fcport->conflict, fcport->last_rscn_gen, fcport->rscn_gen,
	    fcport->login_gen, fcport->loop_id, fcport->scan_state,
	    fcport->fc4_type);

	if (fcport->scan_state != QLA_FCPORT_FOUND ||
	    fcport->disc_state == DSC_DELETE_PEND)
		return 0;

	if ((fcport->loop_id != FC_NO_LOOP_ID) &&
	    qla_dual_mode_enabled(vha) &&
	    ((fcport->fw_login_state == DSC_LS_PLOGI_PEND) ||
	     (fcport->fw_login_state == DSC_LS_PRLI_PEND)))
		return 0;

	if (fcport->fw_login_state == DSC_LS_PLOGI_COMP &&
	    !N2N_TOPO(vha->hw)) {
		if (time_before_eq(jiffies, fcport->plogi_nack_done_deadline)) {
			set_bit(RELOGIN_NEEDED, &vha->dpc_flags);
			return 0;
		}
	}

	/* Target won't initiate port login if fabric is present */
	if (vha->host->active_mode == MODE_TARGET && !N2N_TOPO(vha->hw))
		return 0;

	if (fcport->flags & (FCF_ASYNC_SENT | FCF_ASYNC_ACTIVE)) {
		set_bit(RELOGIN_NEEDED, &vha->dpc_flags);
		return 0;
	}

	switch (fcport->disc_state) {
	case DSC_DELETED:
		wwn = wwn_to_u64(fcport->node_name);
		switch (vha->hw->current_topology) {
		case ISP_CFG_N:
			if (fcport_is_smaller(fcport)) {
				/* this adapter is bigger */
				if (fcport->login_retry) {
					if (fcport->loop_id == FC_NO_LOOP_ID) {
						qla2x00_find_new_loop_id(vha,
						    fcport);
						fcport->fw_login_state =
						    DSC_LS_PORT_UNAVAIL;
					}
					fcport->login_retry--;
					qla_post_els_plogi_work(vha, fcport);
				} else {
					ql_log(ql_log_info, vha, 0x705d,
					    "Unable to reach remote port %8phC",
					    fcport->port_name);
				}
			} else {
				qla24xx_post_gnl_work(vha, fcport);
			}
			break;
		default:
			if (wwn == 0)    {
				ql_dbg(ql_dbg_disc, vha, 0xffff,
				    "%s %d %8phC post GNNID\n",
				    __func__, __LINE__, fcport->port_name);
				qla24xx_post_gnnid_work(vha, fcport);
			} else if (fcport->loop_id == FC_NO_LOOP_ID) {
				ql_dbg(ql_dbg_disc, vha, 0x20bd,
				    "%s %d %8phC post gnl\n",
				    __func__, __LINE__, fcport->port_name);
				qla24xx_post_gnl_work(vha, fcport);
			} else {
				qla_chk_n2n_b4_login(vha, fcport);
			}
			break;
		}
		break;

	case DSC_GNL:
		switch (vha->hw->current_topology) {
		case ISP_CFG_N:
			if ((fcport->current_login_state & 0xf) == 0x6) {
				ql_dbg(ql_dbg_disc, vha, 0x2118,
				    "%s %d %8phC post GPDB work\n",
				    __func__, __LINE__, fcport->port_name);
				fcport->chip_reset =
					vha->hw->base_qpair->chip_reset;
				qla24xx_post_gpdb_work(vha, fcport, 0);
			}  else {
				ql_dbg(ql_dbg_disc, vha, 0x2118,
				    "%s %d %8phC post %s PRLI\n",
				    __func__, __LINE__, fcport->port_name,
				    NVME_TARGET(vha->hw, fcport) ? "NVME" :
				    "FC");
				qla24xx_post_prli_work(vha, fcport);
			}
			break;
		default:
			if (fcport->login_pause) {
				ql_dbg(ql_dbg_disc, vha, 0x20d8,
				    "%s %d %8phC exit\n",
				    __func__, __LINE__,
				    fcport->port_name);
				fcport->last_rscn_gen = fcport->rscn_gen;
				fcport->last_login_gen = fcport->login_gen;
				set_bit(RELOGIN_NEEDED, &vha->dpc_flags);
				break;
			}
			qla_chk_n2n_b4_login(vha, fcport);
			break;
		}
		break;

	case DSC_LOGIN_FAILED:
		if (N2N_TOPO(vha->hw))
			qla_chk_n2n_b4_login(vha, fcport);
		else
			qlt_schedule_sess_for_deletion(fcport);
		break;

	case DSC_LOGIN_COMPLETE:
		/* recheck login state */
		data[0] = data[1] = 0;
		qla2x00_post_async_adisc_work(vha, fcport, data);
		break;

	case DSC_LOGIN_PEND:
		if (vha->hw->flags.edif_enabled)
			break;

		if (fcport->fw_login_state == DSC_LS_PLOGI_COMP) {
			ql_dbg(ql_dbg_disc, vha, 0x2118,
			       "%s %d %8phC post %s PRLI\n",
			       __func__, __LINE__, fcport->port_name,
			       NVME_TARGET(vha->hw, fcport) ? "NVME" : "FC");
			qla24xx_post_prli_work(vha, fcport);
		}
		break;

	case DSC_UPD_FCPORT:
		sec =  jiffies_to_msecs(jiffies -
		    fcport->jiffies_at_registration)/1000;
		if (fcport->sec_since_registration < sec && sec &&
		    !(sec % 60)) {
			fcport->sec_since_registration = sec;
			ql_dbg(ql_dbg_disc, fcport->vha, 0xffff,
			    "%s %8phC - Slow Rport registration(%d Sec)\n",
			    __func__, fcport->port_name, sec);
		}

		if (fcport->next_disc_state != DSC_DELETE_PEND)
			fcport->next_disc_state = DSC_ADISC;
		set_bit(RELOGIN_NEEDED, &vha->dpc_flags);
		break;

	default:
		break;
	}

	return 0;
}

int qla24xx_post_newsess_work(struct scsi_qla_host *vha, port_id_t *id,
    u8 *port_name, u8 *node_name, void *pla, u8 fc4_type)
{
	struct qla_work_evt *e;

	e = qla2x00_alloc_work(vha, QLA_EVT_NEW_SESS);
	if (!e)
		return QLA_FUNCTION_FAILED;

	e->u.new_sess.id = *id;
	e->u.new_sess.pla = pla;
	e->u.new_sess.fc4_type = fc4_type;
	memcpy(e->u.new_sess.port_name, port_name, WWN_SIZE);
	if (node_name)
		memcpy(e->u.new_sess.node_name, node_name, WWN_SIZE);

	return qla2x00_post_work(vha, e);
}

void qla2x00_handle_rscn(scsi_qla_host_t *vha, struct event_arg *ea)
{
	fc_port_t *fcport;
	unsigned long flags;

	switch (ea->id.b.rsvd_1) {
	case RSCN_PORT_ADDR:
		fcport = qla2x00_find_fcport_by_nportid(vha, &ea->id, 1);
		if (fcport) {
			if (fcport->flags & FCF_FCP2_DEVICE &&
			    atomic_read(&fcport->state) == FCS_ONLINE) {
				ql_dbg(ql_dbg_disc, vha, 0x2115,
				       "Delaying session delete for FCP2 portid=%06x %8phC ",
					fcport->d_id.b24, fcport->port_name);
				return;
			}

			if (vha->hw->flags.edif_enabled && DBELL_ACTIVE(vha)) {
				/*
				 * On ipsec start by remote port, Target port
				 * may use RSCN to trigger initiator to
				 * relogin. If driver is already in the
				 * process of a relogin, then ignore the RSCN
				 * and allow the current relogin to continue.
				 * This reduces thrashing of the connection.
				 */
				if (atomic_read(&fcport->state) == FCS_ONLINE) {
					/*
					 * If state = online, then set scan_needed=1 to do relogin.
					 * Otherwise we're already in the middle of a relogin
					 */
					fcport->scan_needed = 1;
					fcport->rscn_gen++;
				}
			} else {
				fcport->scan_needed = 1;
				fcport->rscn_gen++;
			}
<<<<<<< HEAD
		}
		break;
	case RSCN_AREA_ADDR:
		list_for_each_entry(fcport, &vha->vp_fcports, list) {
			if (fcport->flags & FCF_FCP2_DEVICE &&
			    atomic_read(&fcport->state) == FCS_ONLINE)
				continue;

			if ((ea->id.b24 & 0xffff00) == (fcport->d_id.b24 & 0xffff00)) {
				fcport->scan_needed = 1;
				fcport->rscn_gen++;
			}
		}
		break;
=======
		}
		break;
	case RSCN_AREA_ADDR:
		list_for_each_entry(fcport, &vha->vp_fcports, list) {
			if (fcport->flags & FCF_FCP2_DEVICE &&
			    atomic_read(&fcport->state) == FCS_ONLINE)
				continue;

			if ((ea->id.b24 & 0xffff00) == (fcport->d_id.b24 & 0xffff00)) {
				fcport->scan_needed = 1;
				fcport->rscn_gen++;
			}
		}
		break;
>>>>>>> 9b37665a
	case RSCN_DOM_ADDR:
		list_for_each_entry(fcport, &vha->vp_fcports, list) {
			if (fcport->flags & FCF_FCP2_DEVICE &&
			    atomic_read(&fcport->state) == FCS_ONLINE)
				continue;

			if ((ea->id.b24 & 0xff0000) == (fcport->d_id.b24 & 0xff0000)) {
				fcport->scan_needed = 1;
				fcport->rscn_gen++;
			}
		}
		break;
	case RSCN_FAB_ADDR:
	default:
		list_for_each_entry(fcport, &vha->vp_fcports, list) {
			if (fcport->flags & FCF_FCP2_DEVICE &&
			    atomic_read(&fcport->state) == FCS_ONLINE)
				continue;

			fcport->scan_needed = 1;
			fcport->rscn_gen++;
		}
		break;
	}

	spin_lock_irqsave(&vha->work_lock, flags);
	if (vha->scan.scan_flags == 0) {
		ql_dbg(ql_dbg_disc, vha, 0xffff, "%s: schedule\n", __func__);
		vha->scan.scan_flags |= SF_QUEUED;
		schedule_delayed_work(&vha->scan.scan_work, 5);
	}
	spin_unlock_irqrestore(&vha->work_lock, flags);
}

void qla24xx_handle_relogin_event(scsi_qla_host_t *vha,
	struct event_arg *ea)
{
	fc_port_t *fcport = ea->fcport;

	if (test_bit(UNLOADING, &vha->dpc_flags))
		return;

	ql_dbg(ql_dbg_disc, vha, 0x2102,
	    "%s %8phC DS %d LS %d P %d del %d cnfl %p rscn %d|%d login %d|%d fl %x\n",
	    __func__, fcport->port_name, fcport->disc_state,
	    fcport->fw_login_state, fcport->login_pause,
	    fcport->deleted, fcport->conflict,
	    fcport->last_rscn_gen, fcport->rscn_gen,
	    fcport->last_login_gen, fcport->login_gen,
	    fcport->flags);

	if (fcport->last_rscn_gen != fcport->rscn_gen) {
		ql_dbg(ql_dbg_disc, vha, 0x20e9, "%s %d %8phC post gnl\n",
		    __func__, __LINE__, fcport->port_name);
		qla24xx_post_gnl_work(vha, fcport);
		return;
	}

	qla24xx_fcport_handle_login(vha, fcport);
}

void qla_handle_els_plogi_done(scsi_qla_host_t *vha,
				      struct event_arg *ea)
{
	if (N2N_TOPO(vha->hw) && fcport_is_smaller(ea->fcport) &&
	    vha->hw->flags.edif_enabled) {
		/* check to see if App support Secure */
		qla24xx_post_gpdb_work(vha, ea->fcport, 0);
		return;
	}

	/* for pure Target Mode, PRLI will not be initiated */
	if (vha->host->active_mode == MODE_TARGET)
		return;

	ql_dbg(ql_dbg_disc, vha, 0x2118,
	    "%s %d %8phC post PRLI\n",
	    __func__, __LINE__, ea->fcport->port_name);
	qla24xx_post_prli_work(vha, ea->fcport);
}

/*
 * RSCN(s) came in for this fcport, but the RSCN(s) was not able
 * to be consumed by the fcport
 */
void qla_rscn_replay(fc_port_t *fcport)
{
	struct event_arg ea;

	switch (fcport->disc_state) {
	case DSC_DELETE_PEND:
		return;
	default:
		break;
	}

	if (fcport->scan_needed) {
		memset(&ea, 0, sizeof(ea));
		ea.id = fcport->d_id;
		ea.id.b.rsvd_1 = RSCN_PORT_ADDR;
		qla2x00_handle_rscn(fcport->vha, &ea);
	}
}

static void
qla2x00_tmf_iocb_timeout(void *data)
{
	srb_t *sp = data;
	struct srb_iocb *tmf = &sp->u.iocb_cmd;
	int rc, h;
	unsigned long flags;

	rc = qla24xx_async_abort_cmd(sp, false);
	if (rc) {
		spin_lock_irqsave(sp->qpair->qp_lock_ptr, flags);
		for (h = 1; h < sp->qpair->req->num_outstanding_cmds; h++) {
			if (sp->qpair->req->outstanding_cmds[h] == sp) {
				sp->qpair->req->outstanding_cmds[h] = NULL;
				qla_put_fw_resources(sp->qpair, &sp->iores);
				break;
			}
		}
		spin_unlock_irqrestore(sp->qpair->qp_lock_ptr, flags);
		tmf->u.tmf.comp_status = cpu_to_le16(CS_TIMEOUT);
		tmf->u.tmf.data = QLA_FUNCTION_FAILED;
		complete(&tmf->u.tmf.comp);
	}
}

static void qla2x00_tmf_sp_done(srb_t *sp, int res)
{
	struct srb_iocb *tmf = &sp->u.iocb_cmd;

	complete(&tmf->u.tmf.comp);
}

int
qla2x00_async_tm_cmd(fc_port_t *fcport, uint32_t flags, uint32_t lun,
	uint32_t tag)
{
	struct scsi_qla_host *vha = fcport->vha;
	struct srb_iocb *tm_iocb;
	srb_t *sp;
	int rval = QLA_FUNCTION_FAILED;

	/* ref: INIT */
	sp = qla2x00_get_sp(vha, fcport, GFP_KERNEL);
	if (!sp)
		goto done;

	qla_vha_mark_busy(vha);
	sp->type = SRB_TM_CMD;
	sp->name = "tmf";
	qla2x00_init_async_sp(sp, qla2x00_get_async_timeout(vha),
			      qla2x00_tmf_sp_done);
	sp->u.iocb_cmd.timeout = qla2x00_tmf_iocb_timeout;

	tm_iocb = &sp->u.iocb_cmd;
	init_completion(&tm_iocb->u.tmf.comp);
	tm_iocb->u.tmf.flags = flags;
	tm_iocb->u.tmf.lun = lun;

	ql_dbg(ql_dbg_taskm, vha, 0x802f,
	    "Async-tmf hdl=%x loop-id=%x portid=%02x%02x%02x.\n",
	    sp->handle, fcport->loop_id, fcport->d_id.b.domain,
	    fcport->d_id.b.area, fcport->d_id.b.al_pa);

	rval = qla2x00_start_sp(sp);
	if (rval != QLA_SUCCESS)
		goto done_free_sp;
	wait_for_completion(&tm_iocb->u.tmf.comp);

	rval = tm_iocb->u.tmf.data;

	if (rval != QLA_SUCCESS) {
		ql_log(ql_log_warn, vha, 0x8030,
		    "TM IOCB failed (%x).\n", rval);
	}

	if (!test_bit(UNLOADING, &vha->dpc_flags) && !IS_QLAFX00(vha->hw)) {
		flags = tm_iocb->u.tmf.flags;
		lun = (uint16_t)tm_iocb->u.tmf.lun;

		/* Issue Marker IOCB */
		qla2x00_marker(vha, vha->hw->base_qpair,
		    fcport->loop_id, lun,
		    flags == TCF_LUN_RESET ? MK_SYNC_ID_LUN : MK_SYNC_ID);
	}

done_free_sp:
	/* ref: INIT */
	kref_put(&sp->cmd_kref, qla2x00_sp_release);
<<<<<<< HEAD
	fcport->flags &= ~FCF_ASYNC_SENT;
=======
>>>>>>> 9b37665a
done:
	return rval;
}

int
qla24xx_async_abort_command(srb_t *sp)
{
	unsigned long   flags = 0;

	uint32_t	handle;
	fc_port_t	*fcport = sp->fcport;
	struct qla_qpair *qpair = sp->qpair;
	struct scsi_qla_host *vha = fcport->vha;
	struct req_que *req = qpair->req;

	spin_lock_irqsave(qpair->qp_lock_ptr, flags);
	for (handle = 1; handle < req->num_outstanding_cmds; handle++) {
		if (req->outstanding_cmds[handle] == sp)
			break;
	}
	spin_unlock_irqrestore(qpair->qp_lock_ptr, flags);

	if (handle == req->num_outstanding_cmds) {
		/* Command not found. */
		return QLA_ERR_NOT_FOUND;
	}
	if (sp->type == SRB_FXIOCB_DCMD)
		return qlafx00_fx_disc(vha, &vha->hw->mr.fcport,
		    FXDISC_ABORT_IOCTL);

	return qla24xx_async_abort_cmd(sp, true);
}

static void
qla24xx_handle_prli_done_event(struct scsi_qla_host *vha, struct event_arg *ea)
{
	struct srb *sp;
	WARN_ONCE(!qla2xxx_is_valid_mbs(ea->data[0]), "mbs: %#x\n",
		  ea->data[0]);

	switch (ea->data[0]) {
	case MBS_COMMAND_COMPLETE:
		ql_dbg(ql_dbg_disc, vha, 0x2118,
		    "%s %d %8phC post gpdb\n",
		    __func__, __LINE__, ea->fcport->port_name);

		ea->fcport->chip_reset = vha->hw->base_qpair->chip_reset;
		ea->fcport->logout_on_delete = 1;
		ea->fcport->nvme_prli_service_param = ea->iop[0];
		if (ea->iop[0] & NVME_PRLI_SP_FIRST_BURST)
			ea->fcport->nvme_first_burst_size =
			    (ea->iop[1] & 0xffff) * 512;
		else
			ea->fcport->nvme_first_burst_size = 0;
		qla24xx_post_gpdb_work(vha, ea->fcport, 0);
		break;
	default:
		sp = ea->sp;
		ql_dbg(ql_dbg_disc, vha, 0x2118,
		       "%s %d %8phC priority %s, fc4type %x prev try %s\n",
		       __func__, __LINE__, ea->fcport->port_name,
		       vha->hw->fc4_type_priority == FC4_PRIORITY_FCP ?
		       "FCP" : "NVMe", ea->fcport->fc4_type,
		       (sp->u.iocb_cmd.u.logio.flags & SRB_LOGIN_NVME_PRLI) ?
			"NVME" : "FCP");

		if (NVME_FCP_TARGET(ea->fcport)) {
			if (sp->u.iocb_cmd.u.logio.flags & SRB_LOGIN_NVME_PRLI)
				ea->fcport->do_prli_nvme = 0;
			else
				ea->fcport->do_prli_nvme = 1;
		} else {
			ea->fcport->do_prli_nvme = 0;
		}

		if (N2N_TOPO(vha->hw)) {
			if (ea->fcport->n2n_link_reset_cnt ==
			    vha->hw->login_retry_count &&
			    ea->fcport->flags & FCF_FCSP_DEVICE) {
				/* remote authentication app just started */
				ea->fcport->n2n_link_reset_cnt = 0;
			}

			if (ea->fcport->n2n_link_reset_cnt <
			    vha->hw->login_retry_count) {
				ea->fcport->n2n_link_reset_cnt++;
				vha->relogin_jif = jiffies + 2 * HZ;
				/*
				 * PRLI failed. Reset link to kick start
				 * state machine
				 */
				set_bit(N2N_LINK_RESET, &vha->dpc_flags);
				qla2xxx_wake_dpc(vha);
			} else {
				ql_log(ql_log_warn, vha, 0x2119,
				       "%s %d %8phC Unable to reconnect\n",
				       __func__, __LINE__,
				       ea->fcport->port_name);
			}
		} else {
			/*
			 * switch connect. login failed. Take connection down
			 * and allow relogin to retrigger
			 */
			ea->fcport->flags &= ~FCF_ASYNC_SENT;
			ea->fcport->keep_nport_handle = 0;
			ea->fcport->logout_on_delete = 1;
			qlt_schedule_sess_for_deletion(ea->fcport);
		}
		break;
	}
}

void
qla24xx_handle_plogi_done_event(struct scsi_qla_host *vha, struct event_arg *ea)
{
	port_id_t cid;	/* conflict Nport id */
	u16 lid;
	struct fc_port *conflict_fcport;
	unsigned long flags;
	struct fc_port *fcport = ea->fcport;

	ql_dbg(ql_dbg_disc, vha, 0xffff,
	    "%s %8phC DS %d LS %d rc %d login %d|%d rscn %d|%d data %x|%x iop %x|%x\n",
	    __func__, fcport->port_name, fcport->disc_state,
	    fcport->fw_login_state, ea->rc, ea->sp->gen2, fcport->login_gen,
	    ea->sp->gen1, fcport->rscn_gen,
	    ea->data[0], ea->data[1], ea->iop[0], ea->iop[1]);

	if ((fcport->fw_login_state == DSC_LS_PLOGI_PEND) ||
	    (fcport->fw_login_state == DSC_LS_PRLI_PEND)) {
		ql_dbg(ql_dbg_disc, vha, 0x20ea,
		    "%s %d %8phC Remote is trying to login\n",
		    __func__, __LINE__, fcport->port_name);
		return;
	}

	if ((fcport->disc_state == DSC_DELETE_PEND) ||
	    (fcport->disc_state == DSC_DELETED)) {
		set_bit(RELOGIN_NEEDED, &vha->dpc_flags);
		return;
	}

	if (ea->sp->gen2 != fcport->login_gen) {
		/* target side must have changed it. */
		ql_dbg(ql_dbg_disc, vha, 0x20d3,
		    "%s %8phC generation changed\n",
		    __func__, fcport->port_name);
		set_bit(RELOGIN_NEEDED, &vha->dpc_flags);
		return;
	} else if (ea->sp->gen1 != fcport->rscn_gen) {
		ql_dbg(ql_dbg_disc, vha, 0x20d3,
		    "%s %8phC RSCN generation changed\n",
		    __func__, fcport->port_name);
		qla_rscn_replay(fcport);
		qlt_schedule_sess_for_deletion(fcport);
		return;
	}

	WARN_ONCE(!qla2xxx_is_valid_mbs(ea->data[0]), "mbs: %#x\n",
		  ea->data[0]);

	switch (ea->data[0]) {
	case MBS_COMMAND_COMPLETE:
		/*
		 * Driver must validate login state - If PRLI not complete,
		 * force a relogin attempt via implicit LOGO, PLOGI, and PRLI
		 * requests.
		 */
		if (vha->hw->flags.edif_enabled) {
			set_bit(ea->fcport->loop_id, vha->hw->loop_id_map);
			spin_lock_irqsave(&vha->hw->tgt.sess_lock, flags);
			ea->fcport->chip_reset = vha->hw->base_qpair->chip_reset;
			ea->fcport->logout_on_delete = 1;
			ea->fcport->send_els_logo = 0;
			ea->fcport->fw_login_state = DSC_LS_PLOGI_COMP;
			spin_unlock_irqrestore(&vha->hw->tgt.sess_lock, flags);

			qla24xx_post_gpdb_work(vha, ea->fcport, 0);
		} else {
			if (NVME_TARGET(vha->hw, fcport)) {
				ql_dbg(ql_dbg_disc, vha, 0x2117,
				    "%s %d %8phC post prli\n",
				    __func__, __LINE__, fcport->port_name);
				qla24xx_post_prli_work(vha, fcport);
			} else {
				ql_dbg(ql_dbg_disc, vha, 0x20ea,
				    "%s %d %8phC LoopID 0x%x in use with %06x. post gpdb\n",
				    __func__, __LINE__, fcport->port_name,
				    fcport->loop_id, fcport->d_id.b24);

				set_bit(fcport->loop_id, vha->hw->loop_id_map);
				spin_lock_irqsave(&vha->hw->tgt.sess_lock, flags);
				fcport->chip_reset = vha->hw->base_qpair->chip_reset;
				fcport->logout_on_delete = 1;
				fcport->send_els_logo = 0;
				fcport->fw_login_state = DSC_LS_PRLI_COMP;
				spin_unlock_irqrestore(&vha->hw->tgt.sess_lock, flags);

				qla24xx_post_gpdb_work(vha, fcport, 0);
			}
		}
		break;
	case MBS_COMMAND_ERROR:
		ql_dbg(ql_dbg_disc, vha, 0x20eb, "%s %d %8phC cmd error %x\n",
		    __func__, __LINE__, ea->fcport->port_name, ea->data[1]);

		qlt_schedule_sess_for_deletion(ea->fcport);
		break;
	case MBS_LOOP_ID_USED:
		/* data[1] = IO PARAM 1 = nport ID  */
		cid.b.domain = (ea->iop[1] >> 16) & 0xff;
		cid.b.area   = (ea->iop[1] >>  8) & 0xff;
		cid.b.al_pa  = ea->iop[1] & 0xff;
		cid.b.rsvd_1 = 0;

		ql_dbg(ql_dbg_disc, vha, 0x20ec,
		    "%s %d %8phC lid %#x in use with pid %06x post gnl\n",
		    __func__, __LINE__, ea->fcport->port_name,
		    ea->fcport->loop_id, cid.b24);

		set_bit(ea->fcport->loop_id, vha->hw->loop_id_map);
		ea->fcport->loop_id = FC_NO_LOOP_ID;
		qla24xx_post_gnl_work(vha, ea->fcport);
		break;
	case MBS_PORT_ID_USED:
		lid = ea->iop[1] & 0xffff;
		qlt_find_sess_invalidate_other(vha,
		    wwn_to_u64(ea->fcport->port_name),
		    ea->fcport->d_id, lid, &conflict_fcport);

		if (conflict_fcport) {
			/*
			 * Another fcport share the same loop_id/nport id.
			 * Conflict fcport needs to finish cleanup before this
			 * fcport can proceed to login.
			 */
			conflict_fcport->conflict = ea->fcport;
			ea->fcport->login_pause = 1;

			ql_dbg(ql_dbg_disc, vha, 0x20ed,
			    "%s %d %8phC NPortId %06x inuse with loopid 0x%x. post gidpn\n",
			    __func__, __LINE__, ea->fcport->port_name,
			    ea->fcport->d_id.b24, lid);
		} else {
			ql_dbg(ql_dbg_disc, vha, 0x20ed,
			    "%s %d %8phC NPortId %06x inuse with loopid 0x%x. sched delete\n",
			    __func__, __LINE__, ea->fcport->port_name,
			    ea->fcport->d_id.b24, lid);

			qla2x00_clear_loop_id(ea->fcport);
			set_bit(lid, vha->hw->loop_id_map);
			ea->fcport->loop_id = lid;
			ea->fcport->keep_nport_handle = 0;
			ea->fcport->logout_on_delete = 1;
			qlt_schedule_sess_for_deletion(ea->fcport);
		}
		break;
	}
	return;
}

/****************************************************************************/
/*                QLogic ISP2x00 Hardware Support Functions.                */
/****************************************************************************/

static int
qla83xx_nic_core_fw_load(scsi_qla_host_t *vha)
{
	int rval = QLA_SUCCESS;
	struct qla_hw_data *ha = vha->hw;
	uint32_t idc_major_ver, idc_minor_ver;
	uint16_t config[4];

	qla83xx_idc_lock(vha, 0);

	/* SV: TODO: Assign initialization timeout from
	 * flash-info / other param
	 */
	ha->fcoe_dev_init_timeout = QLA83XX_IDC_INITIALIZATION_TIMEOUT;
	ha->fcoe_reset_timeout = QLA83XX_IDC_RESET_ACK_TIMEOUT;

	/* Set our fcoe function presence */
	if (__qla83xx_set_drv_presence(vha) != QLA_SUCCESS) {
		ql_dbg(ql_dbg_p3p, vha, 0xb077,
		    "Error while setting DRV-Presence.\n");
		rval = QLA_FUNCTION_FAILED;
		goto exit;
	}

	/* Decide the reset ownership */
	qla83xx_reset_ownership(vha);

	/*
	 * On first protocol driver load:
	 * Init-Owner: Set IDC-Major-Version and Clear IDC-Lock-Recovery
	 * register.
	 * Others: Check compatibility with current IDC Major version.
	 */
	qla83xx_rd_reg(vha, QLA83XX_IDC_MAJOR_VERSION, &idc_major_ver);
	if (ha->flags.nic_core_reset_owner) {
		/* Set IDC Major version */
		idc_major_ver = QLA83XX_SUPP_IDC_MAJOR_VERSION;
		qla83xx_wr_reg(vha, QLA83XX_IDC_MAJOR_VERSION, idc_major_ver);

		/* Clearing IDC-Lock-Recovery register */
		qla83xx_wr_reg(vha, QLA83XX_IDC_LOCK_RECOVERY, 0);
	} else if (idc_major_ver != QLA83XX_SUPP_IDC_MAJOR_VERSION) {
		/*
		 * Clear further IDC participation if we are not compatible with
		 * the current IDC Major Version.
		 */
		ql_log(ql_log_warn, vha, 0xb07d,
		    "Failing load, idc_major_ver=%d, expected_major_ver=%d.\n",
		    idc_major_ver, QLA83XX_SUPP_IDC_MAJOR_VERSION);
		__qla83xx_clear_drv_presence(vha);
		rval = QLA_FUNCTION_FAILED;
		goto exit;
	}
	/* Each function sets its supported Minor version. */
	qla83xx_rd_reg(vha, QLA83XX_IDC_MINOR_VERSION, &idc_minor_ver);
	idc_minor_ver |= (QLA83XX_SUPP_IDC_MINOR_VERSION << (ha->portnum * 2));
	qla83xx_wr_reg(vha, QLA83XX_IDC_MINOR_VERSION, idc_minor_ver);

	if (ha->flags.nic_core_reset_owner) {
		memset(config, 0, sizeof(config));
		if (!qla81xx_get_port_config(vha, config))
			qla83xx_wr_reg(vha, QLA83XX_IDC_DEV_STATE,
			    QLA8XXX_DEV_READY);
	}

	rval = qla83xx_idc_state_handler(vha);

exit:
	qla83xx_idc_unlock(vha, 0);

	return rval;
}

/*
* qla2x00_initialize_adapter
*      Initialize board.
*
* Input:
*      ha = adapter block pointer.
*
* Returns:
*      0 = success
*/
int
qla2x00_initialize_adapter(scsi_qla_host_t *vha)
{
	int	rval;
	struct qla_hw_data *ha = vha->hw;
	struct req_que *req = ha->req_q_map[0];
	struct device_reg_24xx __iomem *reg = &ha->iobase->isp24;

	memset(&vha->qla_stats, 0, sizeof(vha->qla_stats));
	memset(&vha->fc_host_stat, 0, sizeof(vha->fc_host_stat));

	/* Clear adapter flags. */
	vha->flags.online = 0;
	ha->flags.chip_reset_done = 0;
	vha->flags.reset_active = 0;
	ha->flags.pci_channel_io_perm_failure = 0;
	ha->flags.eeh_busy = 0;
	vha->qla_stats.jiffies_at_last_reset = get_jiffies_64();
	atomic_set(&vha->loop_down_timer, LOOP_DOWN_TIME);
	atomic_set(&vha->loop_state, LOOP_DOWN);
	vha->device_flags = DFLG_NO_CABLE;
	vha->dpc_flags = 0;
	vha->flags.management_server_logged_in = 0;
	vha->marker_needed = 0;
	ha->isp_abort_cnt = 0;
	ha->beacon_blink_led = 0;

	set_bit(0, ha->req_qid_map);
	set_bit(0, ha->rsp_qid_map);

	ql_dbg(ql_dbg_init, vha, 0x0040,
	    "Configuring PCI space...\n");
	rval = ha->isp_ops->pci_config(vha);
	if (rval) {
		ql_log(ql_log_warn, vha, 0x0044,
		    "Unable to configure PCI space.\n");
		return (rval);
	}

	ha->isp_ops->reset_chip(vha);

	/* Check for secure flash support */
	if (IS_QLA28XX(ha)) {
		if (rd_reg_word(&reg->mailbox12) & BIT_0)
			ha->flags.secure_adapter = 1;
		ql_log(ql_log_info, vha, 0xffff, "Secure Adapter: %s\n",
		    (ha->flags.secure_adapter) ? "Yes" : "No");
	}


	rval = qla2xxx_get_flash_info(vha);
	if (rval) {
		ql_log(ql_log_fatal, vha, 0x004f,
		    "Unable to validate FLASH data.\n");
		return rval;
	}

	if (IS_QLA8044(ha)) {
		qla8044_read_reset_template(vha);

		/* NOTE: If ql2xdontresethba==1, set IDC_CTRL DONTRESET_BIT0.
		 * If DONRESET_BIT0 is set, drivers should not set dev_state
		 * to NEED_RESET. But if NEED_RESET is set, drivers should
		 * should honor the reset. */
		if (ql2xdontresethba == 1)
			qla8044_set_idc_dontreset(vha);
	}

	ha->isp_ops->get_flash_version(vha, req->ring);
	ql_dbg(ql_dbg_init, vha, 0x0061,
	    "Configure NVRAM parameters...\n");

	/* Let priority default to FCP, can be overridden by nvram_config */
	ha->fc4_type_priority = FC4_PRIORITY_FCP;

	ha->isp_ops->nvram_config(vha);

	if (ha->fc4_type_priority != FC4_PRIORITY_FCP &&
	    ha->fc4_type_priority != FC4_PRIORITY_NVME)
		ha->fc4_type_priority = FC4_PRIORITY_FCP;

	ql_log(ql_log_info, vha, 0xffff, "FC4 priority set to %s\n",
	       ha->fc4_type_priority == FC4_PRIORITY_FCP ? "FCP" : "NVMe");

	if (ha->flags.disable_serdes) {
		/* Mask HBA via NVRAM settings? */
		ql_log(ql_log_info, vha, 0x0077,
		    "Masking HBA WWPN %8phN (via NVRAM).\n", vha->port_name);
		return QLA_FUNCTION_FAILED;
	}

	ql_dbg(ql_dbg_init, vha, 0x0078,
	    "Verifying loaded RISC code...\n");

	/* If smartsan enabled then require fdmi and rdp enabled */
	if (ql2xsmartsan) {
		ql2xfdmienable = 1;
		ql2xrdpenable = 1;
	}

	if (qla2x00_isp_firmware(vha) != QLA_SUCCESS) {
		rval = ha->isp_ops->chip_diag(vha);
		if (rval)
			return (rval);
		rval = qla2x00_setup_chip(vha);
		if (rval)
			return (rval);
	}

	if (IS_QLA84XX(ha)) {
		ha->cs84xx = qla84xx_get_chip(vha);
		if (!ha->cs84xx) {
			ql_log(ql_log_warn, vha, 0x00d0,
			    "Unable to configure ISP84XX.\n");
			return QLA_FUNCTION_FAILED;
		}
	}

	if (qla_ini_mode_enabled(vha) || qla_dual_mode_enabled(vha))
		rval = qla2x00_init_rings(vha);

	/* No point in continuing if firmware initialization failed. */
	if (rval != QLA_SUCCESS)
		return rval;

	ha->flags.chip_reset_done = 1;

	if (rval == QLA_SUCCESS && IS_QLA84XX(ha)) {
		/* Issue verify 84xx FW IOCB to complete 84xx initialization */
		rval = qla84xx_init_chip(vha);
		if (rval != QLA_SUCCESS) {
			ql_log(ql_log_warn, vha, 0x00d4,
			    "Unable to initialize ISP84XX.\n");
			qla84xx_put_chip(vha);
		}
	}

	/* Load the NIC Core f/w if we are the first protocol driver. */
	if (IS_QLA8031(ha)) {
		rval = qla83xx_nic_core_fw_load(vha);
		if (rval)
			ql_log(ql_log_warn, vha, 0x0124,
			    "Error in initializing NIC Core f/w.\n");
	}

	if (IS_QLA24XX_TYPE(ha) || IS_QLA25XX(ha))
		qla24xx_read_fcp_prio_cfg(vha);

	if (IS_P3P_TYPE(ha))
		qla82xx_set_driver_version(vha, QLA2XXX_VERSION);
	else
		qla25xx_set_driver_version(vha, QLA2XXX_VERSION);

	return (rval);
}

/**
 * qla2100_pci_config() - Setup ISP21xx PCI configuration registers.
 * @vha: HA context
 *
 * Returns 0 on success.
 */
int
qla2100_pci_config(scsi_qla_host_t *vha)
{
	uint16_t w;
	unsigned long flags;
	struct qla_hw_data *ha = vha->hw;
	struct device_reg_2xxx __iomem *reg = &ha->iobase->isp;

	pci_set_master(ha->pdev);
	pci_try_set_mwi(ha->pdev);

	pci_read_config_word(ha->pdev, PCI_COMMAND, &w);
	w |= (PCI_COMMAND_PARITY | PCI_COMMAND_SERR);
	pci_write_config_word(ha->pdev, PCI_COMMAND, w);

	pci_disable_rom(ha->pdev);

	/* Get PCI bus information. */
	spin_lock_irqsave(&ha->hardware_lock, flags);
	ha->pci_attr = rd_reg_word(&reg->ctrl_status);
	spin_unlock_irqrestore(&ha->hardware_lock, flags);

	return QLA_SUCCESS;
}

/**
 * qla2300_pci_config() - Setup ISP23xx PCI configuration registers.
 * @vha: HA context
 *
 * Returns 0 on success.
 */
int
qla2300_pci_config(scsi_qla_host_t *vha)
{
	uint16_t	w;
	unsigned long   flags = 0;
	uint32_t	cnt;
	struct qla_hw_data *ha = vha->hw;
	struct device_reg_2xxx __iomem *reg = &ha->iobase->isp;

	pci_set_master(ha->pdev);
	pci_try_set_mwi(ha->pdev);

	pci_read_config_word(ha->pdev, PCI_COMMAND, &w);
	w |= (PCI_COMMAND_PARITY | PCI_COMMAND_SERR);

	if (IS_QLA2322(ha) || IS_QLA6322(ha))
		w &= ~PCI_COMMAND_INTX_DISABLE;
	pci_write_config_word(ha->pdev, PCI_COMMAND, w);

	/*
	 * If this is a 2300 card and not 2312, reset the
	 * COMMAND_INVALIDATE due to a bug in the 2300. Unfortunately,
	 * the 2310 also reports itself as a 2300 so we need to get the
	 * fb revision level -- a 6 indicates it really is a 2300 and
	 * not a 2310.
	 */
	if (IS_QLA2300(ha)) {
		spin_lock_irqsave(&ha->hardware_lock, flags);

		/* Pause RISC. */
		wrt_reg_word(&reg->hccr, HCCR_PAUSE_RISC);
		for (cnt = 0; cnt < 30000; cnt++) {
			if ((rd_reg_word(&reg->hccr) & HCCR_RISC_PAUSE) != 0)
				break;

			udelay(10);
		}

		/* Select FPM registers. */
		wrt_reg_word(&reg->ctrl_status, 0x20);
		rd_reg_word(&reg->ctrl_status);

		/* Get the fb rev level */
		ha->fb_rev = RD_FB_CMD_REG(ha, reg);

		if (ha->fb_rev == FPM_2300)
			pci_clear_mwi(ha->pdev);

		/* Deselect FPM registers. */
		wrt_reg_word(&reg->ctrl_status, 0x0);
		rd_reg_word(&reg->ctrl_status);

		/* Release RISC module. */
		wrt_reg_word(&reg->hccr, HCCR_RELEASE_RISC);
		for (cnt = 0; cnt < 30000; cnt++) {
			if ((rd_reg_word(&reg->hccr) & HCCR_RISC_PAUSE) == 0)
				break;

			udelay(10);
		}

		spin_unlock_irqrestore(&ha->hardware_lock, flags);
	}

	pci_write_config_byte(ha->pdev, PCI_LATENCY_TIMER, 0x80);

	pci_disable_rom(ha->pdev);

	/* Get PCI bus information. */
	spin_lock_irqsave(&ha->hardware_lock, flags);
	ha->pci_attr = rd_reg_word(&reg->ctrl_status);
	spin_unlock_irqrestore(&ha->hardware_lock, flags);

	return QLA_SUCCESS;
}

/**
 * qla24xx_pci_config() - Setup ISP24xx PCI configuration registers.
 * @vha: HA context
 *
 * Returns 0 on success.
 */
int
qla24xx_pci_config(scsi_qla_host_t *vha)
{
	uint16_t w;
	unsigned long flags = 0;
	struct qla_hw_data *ha = vha->hw;
	struct device_reg_24xx __iomem *reg = &ha->iobase->isp24;

	pci_set_master(ha->pdev);
	pci_try_set_mwi(ha->pdev);

	pci_read_config_word(ha->pdev, PCI_COMMAND, &w);
	w |= (PCI_COMMAND_PARITY | PCI_COMMAND_SERR);
	w &= ~PCI_COMMAND_INTX_DISABLE;
	pci_write_config_word(ha->pdev, PCI_COMMAND, w);

	pci_write_config_byte(ha->pdev, PCI_LATENCY_TIMER, 0x80);

	/* PCI-X -- adjust Maximum Memory Read Byte Count (2048). */
	if (pci_find_capability(ha->pdev, PCI_CAP_ID_PCIX))
		pcix_set_mmrbc(ha->pdev, 2048);

	/* PCIe -- adjust Maximum Read Request Size (2048). */
	if (pci_is_pcie(ha->pdev))
		pcie_set_readrq(ha->pdev, 4096);

	pci_disable_rom(ha->pdev);

	ha->chip_revision = ha->pdev->revision;

	/* Get PCI bus information. */
	spin_lock_irqsave(&ha->hardware_lock, flags);
	ha->pci_attr = rd_reg_dword(&reg->ctrl_status);
	spin_unlock_irqrestore(&ha->hardware_lock, flags);

	return QLA_SUCCESS;
}

/**
 * qla25xx_pci_config() - Setup ISP25xx PCI configuration registers.
 * @vha: HA context
 *
 * Returns 0 on success.
 */
int
qla25xx_pci_config(scsi_qla_host_t *vha)
{
	uint16_t w;
	struct qla_hw_data *ha = vha->hw;

	pci_set_master(ha->pdev);
	pci_try_set_mwi(ha->pdev);

	pci_read_config_word(ha->pdev, PCI_COMMAND, &w);
	w |= (PCI_COMMAND_PARITY | PCI_COMMAND_SERR);
	w &= ~PCI_COMMAND_INTX_DISABLE;
	pci_write_config_word(ha->pdev, PCI_COMMAND, w);

	/* PCIe -- adjust Maximum Read Request Size (2048). */
	if (pci_is_pcie(ha->pdev))
		pcie_set_readrq(ha->pdev, 4096);

	pci_disable_rom(ha->pdev);

	ha->chip_revision = ha->pdev->revision;

	return QLA_SUCCESS;
}

/**
 * qla2x00_isp_firmware() - Choose firmware image.
 * @vha: HA context
 *
 * Returns 0 on success.
 */
static int
qla2x00_isp_firmware(scsi_qla_host_t *vha)
{
	int  rval;
	uint16_t loop_id, topo, sw_cap;
	uint8_t domain, area, al_pa;
	struct qla_hw_data *ha = vha->hw;

	/* Assume loading risc code */
	rval = QLA_FUNCTION_FAILED;

	if (ha->flags.disable_risc_code_load) {
		ql_log(ql_log_info, vha, 0x0079, "RISC CODE NOT loaded.\n");

		/* Verify checksum of loaded RISC code. */
		rval = qla2x00_verify_checksum(vha, ha->fw_srisc_address);
		if (rval == QLA_SUCCESS) {
			/* And, verify we are not in ROM code. */
			rval = qla2x00_get_adapter_id(vha, &loop_id, &al_pa,
			    &area, &domain, &topo, &sw_cap);
		}
	}

	if (rval)
		ql_dbg(ql_dbg_init, vha, 0x007a,
		    "**** Load RISC code ****.\n");

	return (rval);
}

/**
 * qla2x00_reset_chip() - Reset ISP chip.
 * @vha: HA context
 *
 * Returns 0 on success.
 */
int
qla2x00_reset_chip(scsi_qla_host_t *vha)
{
	unsigned long   flags = 0;
	struct qla_hw_data *ha = vha->hw;
	struct device_reg_2xxx __iomem *reg = &ha->iobase->isp;
	uint32_t	cnt;
	uint16_t	cmd;
	int rval = QLA_FUNCTION_FAILED;

	if (unlikely(pci_channel_offline(ha->pdev)))
		return rval;

	ha->isp_ops->disable_intrs(ha);

	spin_lock_irqsave(&ha->hardware_lock, flags);

	/* Turn off master enable */
	cmd = 0;
	pci_read_config_word(ha->pdev, PCI_COMMAND, &cmd);
	cmd &= ~PCI_COMMAND_MASTER;
	pci_write_config_word(ha->pdev, PCI_COMMAND, cmd);

	if (!IS_QLA2100(ha)) {
		/* Pause RISC. */
		wrt_reg_word(&reg->hccr, HCCR_PAUSE_RISC);
		if (IS_QLA2200(ha) || IS_QLA2300(ha)) {
			for (cnt = 0; cnt < 30000; cnt++) {
				if ((rd_reg_word(&reg->hccr) &
				    HCCR_RISC_PAUSE) != 0)
					break;
				udelay(100);
			}
		} else {
			rd_reg_word(&reg->hccr);	/* PCI Posting. */
			udelay(10);
		}

		/* Select FPM registers. */
		wrt_reg_word(&reg->ctrl_status, 0x20);
		rd_reg_word(&reg->ctrl_status);		/* PCI Posting. */

		/* FPM Soft Reset. */
		wrt_reg_word(&reg->fpm_diag_config, 0x100);
		rd_reg_word(&reg->fpm_diag_config);	/* PCI Posting. */

		/* Toggle Fpm Reset. */
		if (!IS_QLA2200(ha)) {
			wrt_reg_word(&reg->fpm_diag_config, 0x0);
			rd_reg_word(&reg->fpm_diag_config); /* PCI Posting. */
		}

		/* Select frame buffer registers. */
		wrt_reg_word(&reg->ctrl_status, 0x10);
		rd_reg_word(&reg->ctrl_status);		/* PCI Posting. */

		/* Reset frame buffer FIFOs. */
		if (IS_QLA2200(ha)) {
			WRT_FB_CMD_REG(ha, reg, 0xa000);
			RD_FB_CMD_REG(ha, reg);		/* PCI Posting. */
		} else {
			WRT_FB_CMD_REG(ha, reg, 0x00fc);

			/* Read back fb_cmd until zero or 3 seconds max */
			for (cnt = 0; cnt < 3000; cnt++) {
				if ((RD_FB_CMD_REG(ha, reg) & 0xff) == 0)
					break;
				udelay(100);
			}
		}

		/* Select RISC module registers. */
		wrt_reg_word(&reg->ctrl_status, 0);
		rd_reg_word(&reg->ctrl_status);		/* PCI Posting. */

		/* Reset RISC processor. */
		wrt_reg_word(&reg->hccr, HCCR_RESET_RISC);
		rd_reg_word(&reg->hccr);		/* PCI Posting. */

		/* Release RISC processor. */
		wrt_reg_word(&reg->hccr, HCCR_RELEASE_RISC);
		rd_reg_word(&reg->hccr);		/* PCI Posting. */
	}

	wrt_reg_word(&reg->hccr, HCCR_CLR_RISC_INT);
	wrt_reg_word(&reg->hccr, HCCR_CLR_HOST_INT);

	/* Reset ISP chip. */
	wrt_reg_word(&reg->ctrl_status, CSR_ISP_SOFT_RESET);

	/* Wait for RISC to recover from reset. */
	if (IS_QLA2100(ha) || IS_QLA2200(ha) || IS_QLA2300(ha)) {
		/*
		 * It is necessary to for a delay here since the card doesn't
		 * respond to PCI reads during a reset. On some architectures
		 * this will result in an MCA.
		 */
		udelay(20);
		for (cnt = 30000; cnt; cnt--) {
			if ((rd_reg_word(&reg->ctrl_status) &
			    CSR_ISP_SOFT_RESET) == 0)
				break;
			udelay(100);
		}
	} else
		udelay(10);

	/* Reset RISC processor. */
	wrt_reg_word(&reg->hccr, HCCR_RESET_RISC);

	wrt_reg_word(&reg->semaphore, 0);

	/* Release RISC processor. */
	wrt_reg_word(&reg->hccr, HCCR_RELEASE_RISC);
	rd_reg_word(&reg->hccr);			/* PCI Posting. */

	if (IS_QLA2100(ha) || IS_QLA2200(ha) || IS_QLA2300(ha)) {
		for (cnt = 0; cnt < 30000; cnt++) {
			if (RD_MAILBOX_REG(ha, reg, 0) != MBS_BUSY)
				break;

			udelay(100);
		}
	} else
		udelay(100);

	/* Turn on master enable */
	cmd |= PCI_COMMAND_MASTER;
	pci_write_config_word(ha->pdev, PCI_COMMAND, cmd);

	/* Disable RISC pause on FPM parity error. */
	if (!IS_QLA2100(ha)) {
		wrt_reg_word(&reg->hccr, HCCR_DISABLE_PARITY_PAUSE);
		rd_reg_word(&reg->hccr);		/* PCI Posting. */
	}

	spin_unlock_irqrestore(&ha->hardware_lock, flags);

	return QLA_SUCCESS;
}

/**
 * qla81xx_reset_mpi() - Reset's MPI FW via Write MPI Register MBC.
 * @vha: HA context
 *
 * Returns 0 on success.
 */
static int
qla81xx_reset_mpi(scsi_qla_host_t *vha)
{
	uint16_t mb[4] = {0x1010, 0, 1, 0};

	if (!IS_QLA81XX(vha->hw))
		return QLA_SUCCESS;

	return qla81xx_write_mpi_register(vha, mb);
}

static int
qla_chk_risc_recovery(scsi_qla_host_t *vha)
{
	struct qla_hw_data *ha = vha->hw;
	struct device_reg_24xx __iomem *reg = &ha->iobase->isp24;
	__le16 __iomem *mbptr = &reg->mailbox0;
	int i;
	u16 mb[32];
	int rc = QLA_SUCCESS;

	if (!IS_QLA27XX(ha) && !IS_QLA28XX(ha))
		return rc;

	/* this check is only valid after RISC reset */
	mb[0] = rd_reg_word(mbptr);
	mbptr++;
	if (mb[0] == 0xf) {
		rc = QLA_FUNCTION_FAILED;

		for (i = 1; i < 32; i++) {
			mb[i] = rd_reg_word(mbptr);
			mbptr++;
		}

		ql_log(ql_log_warn, vha, 0x1015,
		       "RISC reset failed. mb[0-7] %04xh %04xh %04xh %04xh %04xh %04xh %04xh %04xh\n",
		       mb[0], mb[1], mb[2], mb[3], mb[4], mb[5], mb[6], mb[7]);
		ql_log(ql_log_warn, vha, 0x1015,
		       "RISC reset failed. mb[8-15] %04xh %04xh %04xh %04xh %04xh %04xh %04xh %04xh\n",
		       mb[8], mb[9], mb[10], mb[11], mb[12], mb[13], mb[14],
		       mb[15]);
		ql_log(ql_log_warn, vha, 0x1015,
		       "RISC reset failed. mb[16-23] %04xh %04xh %04xh %04xh %04xh %04xh %04xh %04xh\n",
		       mb[16], mb[17], mb[18], mb[19], mb[20], mb[21], mb[22],
		       mb[23]);
		ql_log(ql_log_warn, vha, 0x1015,
		       "RISC reset failed. mb[24-31] %04xh %04xh %04xh %04xh %04xh %04xh %04xh %04xh\n",
		       mb[24], mb[25], mb[26], mb[27], mb[28], mb[29], mb[30],
		       mb[31]);
	}
	return rc;
}

/**
 * qla24xx_reset_risc() - Perform full reset of ISP24xx RISC.
 * @vha: HA context
 *
 * Returns 0 on success.
 */
static inline int
qla24xx_reset_risc(scsi_qla_host_t *vha)
{
	unsigned long flags = 0;
	struct qla_hw_data *ha = vha->hw;
	struct device_reg_24xx __iomem *reg = &ha->iobase->isp24;
	uint32_t cnt;
	uint16_t wd;
	static int abts_cnt; /* ISP abort retry counts */
	int rval = QLA_SUCCESS;
	int print = 1;

	spin_lock_irqsave(&ha->hardware_lock, flags);

	/* Reset RISC. */
	wrt_reg_dword(&reg->ctrl_status, CSRX_DMA_SHUTDOWN|MWB_4096_BYTES);
	for (cnt = 0; cnt < 30000; cnt++) {
		if ((rd_reg_dword(&reg->ctrl_status) & CSRX_DMA_ACTIVE) == 0)
			break;

		udelay(10);
	}

	if (!(rd_reg_dword(&reg->ctrl_status) & CSRX_DMA_ACTIVE))
		set_bit(DMA_SHUTDOWN_CMPL, &ha->fw_dump_cap_flags);

	ql_dbg(ql_dbg_init + ql_dbg_verbose, vha, 0x017e,
	    "HCCR: 0x%x, Control Status %x, DMA active status:0x%x\n",
	    rd_reg_dword(&reg->hccr),
	    rd_reg_dword(&reg->ctrl_status),
	    (rd_reg_dword(&reg->ctrl_status) & CSRX_DMA_ACTIVE));

	wrt_reg_dword(&reg->ctrl_status,
	    CSRX_ISP_SOFT_RESET|CSRX_DMA_SHUTDOWN|MWB_4096_BYTES);
	pci_read_config_word(ha->pdev, PCI_COMMAND, &wd);

	udelay(100);

	/* Wait for firmware to complete NVRAM accesses. */
	rd_reg_word(&reg->mailbox0);
	for (cnt = 10000; rd_reg_word(&reg->mailbox0) != 0 &&
	    rval == QLA_SUCCESS; cnt--) {
		barrier();
		if (cnt)
			udelay(5);
		else
			rval = QLA_FUNCTION_TIMEOUT;
	}

	if (rval == QLA_SUCCESS)
		set_bit(ISP_MBX_RDY, &ha->fw_dump_cap_flags);

	ql_dbg(ql_dbg_init + ql_dbg_verbose, vha, 0x017f,
	    "HCCR: 0x%x, MailBox0 Status 0x%x\n",
	    rd_reg_dword(&reg->hccr),
	    rd_reg_word(&reg->mailbox0));

	/* Wait for soft-reset to complete. */
	rd_reg_dword(&reg->ctrl_status);
	for (cnt = 0; cnt < 60; cnt++) {
		barrier();
		if ((rd_reg_dword(&reg->ctrl_status) &
		    CSRX_ISP_SOFT_RESET) == 0)
			break;

		udelay(5);
	}
	if (!(rd_reg_dword(&reg->ctrl_status) & CSRX_ISP_SOFT_RESET))
		set_bit(ISP_SOFT_RESET_CMPL, &ha->fw_dump_cap_flags);

	ql_dbg(ql_dbg_init + ql_dbg_verbose, vha, 0x015d,
	    "HCCR: 0x%x, Soft Reset status: 0x%x\n",
	    rd_reg_dword(&reg->hccr),
	    rd_reg_dword(&reg->ctrl_status));

	/* If required, do an MPI FW reset now */
	if (test_and_clear_bit(MPI_RESET_NEEDED, &vha->dpc_flags)) {
		if (qla81xx_reset_mpi(vha) != QLA_SUCCESS) {
			if (++abts_cnt < 5) {
				set_bit(ISP_ABORT_NEEDED, &vha->dpc_flags);
				set_bit(MPI_RESET_NEEDED, &vha->dpc_flags);
			} else {
				/*
				 * We exhausted the ISP abort retries. We have to
				 * set the board offline.
				 */
				abts_cnt = 0;
				vha->flags.online = 0;
			}
		}
	}

	wrt_reg_dword(&reg->hccr, HCCRX_SET_RISC_RESET);
	rd_reg_dword(&reg->hccr);

	wrt_reg_dword(&reg->hccr, HCCRX_REL_RISC_PAUSE);
	rd_reg_dword(&reg->hccr);

	wrt_reg_dword(&reg->hccr, HCCRX_CLR_RISC_RESET);
	mdelay(10);
	rd_reg_dword(&reg->hccr);

	wd = rd_reg_word(&reg->mailbox0);
	for (cnt = 300; wd != 0 && rval == QLA_SUCCESS; cnt--) {
		barrier();
		if (cnt) {
			mdelay(1);
			if (print && qla_chk_risc_recovery(vha))
				print = 0;

			wd = rd_reg_word(&reg->mailbox0);
		} else {
			rval = QLA_FUNCTION_TIMEOUT;

			ql_log(ql_log_warn, vha, 0x015e,
			       "RISC reset timeout\n");
		}
	}

	if (rval == QLA_SUCCESS)
		set_bit(RISC_RDY_AFT_RESET, &ha->fw_dump_cap_flags);

	ql_dbg(ql_dbg_init + ql_dbg_verbose, vha, 0x015e,
	    "Host Risc 0x%x, mailbox0 0x%x\n",
	    rd_reg_dword(&reg->hccr),
	     rd_reg_word(&reg->mailbox0));

	spin_unlock_irqrestore(&ha->hardware_lock, flags);

	ql_dbg(ql_dbg_init + ql_dbg_verbose, vha, 0x015f,
	    "Driver in %s mode\n",
	    IS_NOPOLLING_TYPE(ha) ? "Interrupt" : "Polling");

	if (IS_NOPOLLING_TYPE(ha))
		ha->isp_ops->enable_intrs(ha);

	return rval;
}

static void
qla25xx_read_risc_sema_reg(scsi_qla_host_t *vha, uint32_t *data)
{
	struct device_reg_24xx __iomem *reg = &vha->hw->iobase->isp24;

	wrt_reg_dword(&reg->iobase_addr, RISC_REGISTER_BASE_OFFSET);
	*data = rd_reg_dword(&reg->iobase_window + RISC_REGISTER_WINDOW_OFFSET);
}

static void
qla25xx_write_risc_sema_reg(scsi_qla_host_t *vha, uint32_t data)
{
	struct device_reg_24xx __iomem *reg = &vha->hw->iobase->isp24;

	wrt_reg_dword(&reg->iobase_addr, RISC_REGISTER_BASE_OFFSET);
	wrt_reg_dword(&reg->iobase_window + RISC_REGISTER_WINDOW_OFFSET, data);
}

static void
qla25xx_manipulate_risc_semaphore(scsi_qla_host_t *vha)
{
	uint32_t wd32 = 0;
	uint delta_msec = 100;
	uint elapsed_msec = 0;
	uint timeout_msec;
	ulong n;

	if (vha->hw->pdev->subsystem_device != 0x0175 &&
	    vha->hw->pdev->subsystem_device != 0x0240)
		return;

	wrt_reg_dword(&vha->hw->iobase->isp24.hccr, HCCRX_SET_RISC_PAUSE);
	udelay(100);

attempt:
	timeout_msec = TIMEOUT_SEMAPHORE;
	n = timeout_msec / delta_msec;
	while (n--) {
		qla25xx_write_risc_sema_reg(vha, RISC_SEMAPHORE_SET);
		qla25xx_read_risc_sema_reg(vha, &wd32);
		if (wd32 & RISC_SEMAPHORE)
			break;
		msleep(delta_msec);
		elapsed_msec += delta_msec;
		if (elapsed_msec > TIMEOUT_TOTAL_ELAPSED)
			goto force;
	}

	if (!(wd32 & RISC_SEMAPHORE))
		goto force;

	if (!(wd32 & RISC_SEMAPHORE_FORCE))
		goto acquired;

	qla25xx_write_risc_sema_reg(vha, RISC_SEMAPHORE_CLR);
	timeout_msec = TIMEOUT_SEMAPHORE_FORCE;
	n = timeout_msec / delta_msec;
	while (n--) {
		qla25xx_read_risc_sema_reg(vha, &wd32);
		if (!(wd32 & RISC_SEMAPHORE_FORCE))
			break;
		msleep(delta_msec);
		elapsed_msec += delta_msec;
		if (elapsed_msec > TIMEOUT_TOTAL_ELAPSED)
			goto force;
	}

	if (wd32 & RISC_SEMAPHORE_FORCE)
		qla25xx_write_risc_sema_reg(vha, RISC_SEMAPHORE_FORCE_CLR);

	goto attempt;

force:
	qla25xx_write_risc_sema_reg(vha, RISC_SEMAPHORE_FORCE_SET);

acquired:
	return;
}

/**
 * qla24xx_reset_chip() - Reset ISP24xx chip.
 * @vha: HA context
 *
 * Returns 0 on success.
 */
int
qla24xx_reset_chip(scsi_qla_host_t *vha)
{
	struct qla_hw_data *ha = vha->hw;
	int rval = QLA_FUNCTION_FAILED;

	if (pci_channel_offline(ha->pdev) &&
	    ha->flags.pci_channel_io_perm_failure) {
		return rval;
	}

	ha->isp_ops->disable_intrs(ha);

	qla25xx_manipulate_risc_semaphore(vha);

	/* Perform RISC reset. */
	rval = qla24xx_reset_risc(vha);

	return rval;
}

/**
 * qla2x00_chip_diag() - Test chip for proper operation.
 * @vha: HA context
 *
 * Returns 0 on success.
 */
int
qla2x00_chip_diag(scsi_qla_host_t *vha)
{
	int		rval;
	struct qla_hw_data *ha = vha->hw;
	struct device_reg_2xxx __iomem *reg = &ha->iobase->isp;
	unsigned long	flags = 0;
	uint16_t	data;
	uint32_t	cnt;
	uint16_t	mb[5];
	struct req_que *req = ha->req_q_map[0];

	/* Assume a failed state */
	rval = QLA_FUNCTION_FAILED;

	ql_dbg(ql_dbg_init, vha, 0x007b, "Testing device at %p.\n",
	       &reg->flash_address);

	spin_lock_irqsave(&ha->hardware_lock, flags);

	/* Reset ISP chip. */
	wrt_reg_word(&reg->ctrl_status, CSR_ISP_SOFT_RESET);

	/*
	 * We need to have a delay here since the card will not respond while
	 * in reset causing an MCA on some architectures.
	 */
	udelay(20);
	data = qla2x00_debounce_register(&reg->ctrl_status);
	for (cnt = 6000000 ; cnt && (data & CSR_ISP_SOFT_RESET); cnt--) {
		udelay(5);
		data = rd_reg_word(&reg->ctrl_status);
		barrier();
	}

	if (!cnt)
		goto chip_diag_failed;

	ql_dbg(ql_dbg_init, vha, 0x007c,
	    "Reset register cleared by chip reset.\n");

	/* Reset RISC processor. */
	wrt_reg_word(&reg->hccr, HCCR_RESET_RISC);
	wrt_reg_word(&reg->hccr, HCCR_RELEASE_RISC);

	/* Workaround for QLA2312 PCI parity error */
	if (IS_QLA2100(ha) || IS_QLA2200(ha) || IS_QLA2300(ha)) {
		data = qla2x00_debounce_register(MAILBOX_REG(ha, reg, 0));
		for (cnt = 6000000; cnt && (data == MBS_BUSY); cnt--) {
			udelay(5);
			data = RD_MAILBOX_REG(ha, reg, 0);
			barrier();
		}
	} else
		udelay(10);

	if (!cnt)
		goto chip_diag_failed;

	/* Check product ID of chip */
	ql_dbg(ql_dbg_init, vha, 0x007d, "Checking product ID of chip.\n");

	mb[1] = RD_MAILBOX_REG(ha, reg, 1);
	mb[2] = RD_MAILBOX_REG(ha, reg, 2);
	mb[3] = RD_MAILBOX_REG(ha, reg, 3);
	mb[4] = qla2x00_debounce_register(MAILBOX_REG(ha, reg, 4));
	if (mb[1] != PROD_ID_1 || (mb[2] != PROD_ID_2 && mb[2] != PROD_ID_2a) ||
	    mb[3] != PROD_ID_3) {
		ql_log(ql_log_warn, vha, 0x0062,
		    "Wrong product ID = 0x%x,0x%x,0x%x.\n",
		    mb[1], mb[2], mb[3]);

		goto chip_diag_failed;
	}
	ha->product_id[0] = mb[1];
	ha->product_id[1] = mb[2];
	ha->product_id[2] = mb[3];
	ha->product_id[3] = mb[4];

	/* Adjust fw RISC transfer size */
	if (req->length > 1024)
		ha->fw_transfer_size = REQUEST_ENTRY_SIZE * 1024;
	else
		ha->fw_transfer_size = REQUEST_ENTRY_SIZE *
		    req->length;

	if (IS_QLA2200(ha) &&
	    RD_MAILBOX_REG(ha, reg, 7) == QLA2200A_RISC_ROM_VER) {
		/* Limit firmware transfer size with a 2200A */
		ql_dbg(ql_dbg_init, vha, 0x007e, "Found QLA2200A Chip.\n");

		ha->device_type |= DT_ISP2200A;
		ha->fw_transfer_size = 128;
	}

	/* Wrap Incoming Mailboxes Test. */
	spin_unlock_irqrestore(&ha->hardware_lock, flags);

	ql_dbg(ql_dbg_init, vha, 0x007f, "Checking mailboxes.\n");
	rval = qla2x00_mbx_reg_test(vha);
	if (rval)
		ql_log(ql_log_warn, vha, 0x0080,
		    "Failed mailbox send register test.\n");
	else
		/* Flag a successful rval */
		rval = QLA_SUCCESS;
	spin_lock_irqsave(&ha->hardware_lock, flags);

chip_diag_failed:
	if (rval)
		ql_log(ql_log_info, vha, 0x0081,
		    "Chip diagnostics **** FAILED ****.\n");

	spin_unlock_irqrestore(&ha->hardware_lock, flags);

	return (rval);
}

/**
 * qla24xx_chip_diag() - Test ISP24xx for proper operation.
 * @vha: HA context
 *
 * Returns 0 on success.
 */
int
qla24xx_chip_diag(scsi_qla_host_t *vha)
{
	int rval;
	struct qla_hw_data *ha = vha->hw;
	struct req_que *req = ha->req_q_map[0];

	if (IS_P3P_TYPE(ha))
		return QLA_SUCCESS;

	ha->fw_transfer_size = REQUEST_ENTRY_SIZE * req->length;

	rval = qla2x00_mbx_reg_test(vha);
	if (rval) {
		ql_log(ql_log_warn, vha, 0x0082,
		    "Failed mailbox send register test.\n");
	} else {
		/* Flag a successful rval */
		rval = QLA_SUCCESS;
	}

	return rval;
}

static void
qla2x00_init_fce_trace(scsi_qla_host_t *vha)
{
	int rval;
	dma_addr_t tc_dma;
	void *tc;
	struct qla_hw_data *ha = vha->hw;

	if (!IS_FWI2_CAPABLE(ha))
		return;

	if (!IS_QLA25XX(ha) && !IS_QLA81XX(ha) && !IS_QLA83XX(ha) &&
	    !IS_QLA27XX(ha) && !IS_QLA28XX(ha))
		return;

	if (ha->fce) {
		ql_dbg(ql_dbg_init, vha, 0x00bd,
		       "%s: FCE Mem is already allocated.\n",
		       __func__);
		return;
	}

	/* Allocate memory for Fibre Channel Event Buffer. */
	tc = dma_alloc_coherent(&ha->pdev->dev, FCE_SIZE, &tc_dma,
				GFP_KERNEL);
	if (!tc) {
		ql_log(ql_log_warn, vha, 0x00be,
		       "Unable to allocate (%d KB) for FCE.\n",
		       FCE_SIZE / 1024);
		return;
	}

	rval = qla2x00_enable_fce_trace(vha, tc_dma, FCE_NUM_BUFFERS,
					ha->fce_mb, &ha->fce_bufs);
	if (rval) {
		ql_log(ql_log_warn, vha, 0x00bf,
		       "Unable to initialize FCE (%d).\n", rval);
		dma_free_coherent(&ha->pdev->dev, FCE_SIZE, tc, tc_dma);
		return;
	}

	ql_dbg(ql_dbg_init, vha, 0x00c0,
	       "Allocated (%d KB) for FCE...\n", FCE_SIZE / 1024);

	ha->flags.fce_enabled = 1;
	ha->fce_dma = tc_dma;
	ha->fce = tc;
}

static void
qla2x00_init_eft_trace(scsi_qla_host_t *vha)
{
	int rval;
	dma_addr_t tc_dma;
	void *tc;
	struct qla_hw_data *ha = vha->hw;

	if (!IS_FWI2_CAPABLE(ha))
		return;

	if (ha->eft) {
		ql_dbg(ql_dbg_init, vha, 0x00bd,
		    "%s: EFT Mem is already allocated.\n",
		    __func__);
		return;
	}

	/* Allocate memory for Extended Trace Buffer. */
	tc = dma_alloc_coherent(&ha->pdev->dev, EFT_SIZE, &tc_dma,
				GFP_KERNEL);
	if (!tc) {
		ql_log(ql_log_warn, vha, 0x00c1,
		       "Unable to allocate (%d KB) for EFT.\n",
		       EFT_SIZE / 1024);
		return;
	}

	rval = qla2x00_enable_eft_trace(vha, tc_dma, EFT_NUM_BUFFERS);
	if (rval) {
		ql_log(ql_log_warn, vha, 0x00c2,
		       "Unable to initialize EFT (%d).\n", rval);
		dma_free_coherent(&ha->pdev->dev, EFT_SIZE, tc, tc_dma);
		return;
	}

	ql_dbg(ql_dbg_init, vha, 0x00c3,
	       "Allocated (%d KB) EFT ...\n", EFT_SIZE / 1024);

	ha->eft_dma = tc_dma;
	ha->eft = tc;
}

static void
qla2x00_alloc_offload_mem(scsi_qla_host_t *vha)
{
	qla2x00_init_fce_trace(vha);
	qla2x00_init_eft_trace(vha);
}

void
qla2x00_alloc_fw_dump(scsi_qla_host_t *vha)
{
	uint32_t dump_size, fixed_size, mem_size, req_q_size, rsp_q_size,
	    eft_size, fce_size, mq_size;
	struct qla_hw_data *ha = vha->hw;
	struct req_que *req = ha->req_q_map[0];
	struct rsp_que *rsp = ha->rsp_q_map[0];
	struct qla2xxx_fw_dump *fw_dump;

	if (ha->fw_dump) {
		ql_dbg(ql_dbg_init, vha, 0x00bd,
		    "Firmware dump already allocated.\n");
		return;
	}

	ha->fw_dumped = 0;
	ha->fw_dump_cap_flags = 0;
	dump_size = fixed_size = mem_size = eft_size = fce_size = mq_size = 0;
	req_q_size = rsp_q_size = 0;

	if (IS_QLA2100(ha) || IS_QLA2200(ha)) {
		fixed_size = sizeof(struct qla2100_fw_dump);
	} else if (IS_QLA23XX(ha)) {
		fixed_size = offsetof(struct qla2300_fw_dump, data_ram);
		mem_size = (ha->fw_memory_size - 0x11000 + 1) *
		    sizeof(uint16_t);
	} else if (IS_FWI2_CAPABLE(ha)) {
		if (IS_QLA83XX(ha))
			fixed_size = offsetof(struct qla83xx_fw_dump, ext_mem);
		else if (IS_QLA81XX(ha))
			fixed_size = offsetof(struct qla81xx_fw_dump, ext_mem);
		else if (IS_QLA25XX(ha))
			fixed_size = offsetof(struct qla25xx_fw_dump, ext_mem);
		else
			fixed_size = offsetof(struct qla24xx_fw_dump, ext_mem);

		mem_size = (ha->fw_memory_size - 0x100000 + 1) *
		    sizeof(uint32_t);
		if (ha->mqenable) {
			if (!IS_QLA83XX(ha))
				mq_size = sizeof(struct qla2xxx_mq_chain);
			/*
			 * Allocate maximum buffer size for all queues - Q0.
			 * Resizing must be done at end-of-dump processing.
			 */
			mq_size += (ha->max_req_queues - 1) *
			    (req->length * sizeof(request_t));
			mq_size += (ha->max_rsp_queues - 1) *
			    (rsp->length * sizeof(response_t));
		}
		if (ha->tgt.atio_ring)
			mq_size += ha->tgt.atio_q_length * sizeof(request_t);

		qla2x00_init_fce_trace(vha);
		if (ha->fce)
			fce_size = sizeof(struct qla2xxx_fce_chain) + FCE_SIZE;
		qla2x00_init_eft_trace(vha);
		if (ha->eft)
			eft_size = EFT_SIZE;
	}

	if (IS_QLA27XX(ha) || IS_QLA28XX(ha)) {
		struct fwdt *fwdt = ha->fwdt;
		uint j;

		for (j = 0; j < 2; j++, fwdt++) {
			if (!fwdt->template) {
				ql_dbg(ql_dbg_init, vha, 0x00ba,
				    "-> fwdt%u no template\n", j);
				continue;
			}
			ql_dbg(ql_dbg_init, vha, 0x00fa,
			    "-> fwdt%u calculating fwdump size...\n", j);
			fwdt->dump_size = qla27xx_fwdt_calculate_dump_size(
			    vha, fwdt->template);
			ql_dbg(ql_dbg_init, vha, 0x00fa,
			    "-> fwdt%u calculated fwdump size = %#lx bytes\n",
			    j, fwdt->dump_size);
			dump_size += fwdt->dump_size;
		}
		/* Add space for spare MPI fw dump. */
		dump_size += ha->fwdt[1].dump_size;
	} else {
		req_q_size = req->length * sizeof(request_t);
		rsp_q_size = rsp->length * sizeof(response_t);
		dump_size = offsetof(struct qla2xxx_fw_dump, isp);
		dump_size += fixed_size + mem_size + req_q_size + rsp_q_size
			+ eft_size;
		ha->chain_offset = dump_size;
		dump_size += mq_size + fce_size;
		if (ha->exchoffld_buf)
			dump_size += sizeof(struct qla2xxx_offld_chain) +
				ha->exchoffld_size;
		if (ha->exlogin_buf)
			dump_size += sizeof(struct qla2xxx_offld_chain) +
				ha->exlogin_size;
	}

	if (!ha->fw_dump_len || dump_size > ha->fw_dump_alloc_len) {

		ql_dbg(ql_dbg_init, vha, 0x00c5,
		    "%s dump_size %d fw_dump_len %d fw_dump_alloc_len %d\n",
		    __func__, dump_size, ha->fw_dump_len,
		    ha->fw_dump_alloc_len);

		fw_dump = vmalloc(dump_size);
		if (!fw_dump) {
			ql_log(ql_log_warn, vha, 0x00c4,
			    "Unable to allocate (%d KB) for firmware dump.\n",
			    dump_size / 1024);
		} else {
			mutex_lock(&ha->optrom_mutex);
			if (ha->fw_dumped) {
				memcpy(fw_dump, ha->fw_dump, ha->fw_dump_len);
				vfree(ha->fw_dump);
				ha->fw_dump = fw_dump;
				ha->fw_dump_alloc_len =  dump_size;
				ql_dbg(ql_dbg_init, vha, 0x00c5,
				    "Re-Allocated (%d KB) and save firmware dump.\n",
				    dump_size / 1024);
			} else {
				vfree(ha->fw_dump);
				ha->fw_dump = fw_dump;

				ha->fw_dump_len = ha->fw_dump_alloc_len =
				    dump_size;
				ql_dbg(ql_dbg_init, vha, 0x00c5,
				    "Allocated (%d KB) for firmware dump.\n",
				    dump_size / 1024);

				if (IS_QLA27XX(ha) || IS_QLA28XX(ha)) {
					ha->mpi_fw_dump = (char *)fw_dump +
						ha->fwdt[1].dump_size;
					mutex_unlock(&ha->optrom_mutex);
					return;
				}

				ha->fw_dump->signature[0] = 'Q';
				ha->fw_dump->signature[1] = 'L';
				ha->fw_dump->signature[2] = 'G';
				ha->fw_dump->signature[3] = 'C';
				ha->fw_dump->version = htonl(1);

				ha->fw_dump->fixed_size = htonl(fixed_size);
				ha->fw_dump->mem_size = htonl(mem_size);
				ha->fw_dump->req_q_size = htonl(req_q_size);
				ha->fw_dump->rsp_q_size = htonl(rsp_q_size);

				ha->fw_dump->eft_size = htonl(eft_size);
				ha->fw_dump->eft_addr_l =
				    htonl(LSD(ha->eft_dma));
				ha->fw_dump->eft_addr_h =
				    htonl(MSD(ha->eft_dma));

				ha->fw_dump->header_size =
					htonl(offsetof
					    (struct qla2xxx_fw_dump, isp));
			}
			mutex_unlock(&ha->optrom_mutex);
		}
	}
}

static int
qla81xx_mpi_sync(scsi_qla_host_t *vha)
{
#define MPS_MASK	0xe0
	int rval;
	uint16_t dc;
	uint32_t dw;

	if (!IS_QLA81XX(vha->hw))
		return QLA_SUCCESS;

	rval = qla2x00_write_ram_word(vha, 0x7c00, 1);
	if (rval != QLA_SUCCESS) {
		ql_log(ql_log_warn, vha, 0x0105,
		    "Unable to acquire semaphore.\n");
		goto done;
	}

	pci_read_config_word(vha->hw->pdev, 0x54, &dc);
	rval = qla2x00_read_ram_word(vha, 0x7a15, &dw);
	if (rval != QLA_SUCCESS) {
		ql_log(ql_log_warn, vha, 0x0067, "Unable to read sync.\n");
		goto done_release;
	}

	dc &= MPS_MASK;
	if (dc == (dw & MPS_MASK))
		goto done_release;

	dw &= ~MPS_MASK;
	dw |= dc;
	rval = qla2x00_write_ram_word(vha, 0x7a15, dw);
	if (rval != QLA_SUCCESS) {
		ql_log(ql_log_warn, vha, 0x0114, "Unable to gain sync.\n");
	}

done_release:
	rval = qla2x00_write_ram_word(vha, 0x7c00, 0);
	if (rval != QLA_SUCCESS) {
		ql_log(ql_log_warn, vha, 0x006d,
		    "Unable to release semaphore.\n");
	}

done:
	return rval;
}

int
qla2x00_alloc_outstanding_cmds(struct qla_hw_data *ha, struct req_que *req)
{
	/* Don't try to reallocate the array */
	if (req->outstanding_cmds)
		return QLA_SUCCESS;

	if (!IS_FWI2_CAPABLE(ha))
		req->num_outstanding_cmds = DEFAULT_OUTSTANDING_COMMANDS;
	else {
		if (ha->cur_fw_xcb_count <= ha->cur_fw_iocb_count)
			req->num_outstanding_cmds = ha->cur_fw_xcb_count;
		else
			req->num_outstanding_cmds = ha->cur_fw_iocb_count;
	}

	req->outstanding_cmds = kcalloc(req->num_outstanding_cmds,
					sizeof(srb_t *),
					GFP_KERNEL);

	if (!req->outstanding_cmds) {
		/*
		 * Try to allocate a minimal size just so we can get through
		 * initialization.
		 */
		req->num_outstanding_cmds = MIN_OUTSTANDING_COMMANDS;
		req->outstanding_cmds = kcalloc(req->num_outstanding_cmds,
						sizeof(srb_t *),
						GFP_KERNEL);

		if (!req->outstanding_cmds) {
			ql_log(ql_log_fatal, NULL, 0x0126,
			    "Failed to allocate memory for "
			    "outstanding_cmds for req_que %p.\n", req);
			req->num_outstanding_cmds = 0;
			return QLA_FUNCTION_FAILED;
		}
	}

	return QLA_SUCCESS;
}

#define PRINT_FIELD(_field, _flag, _str) {		\
	if (a0->_field & _flag) {\
		if (p) {\
			strcat(ptr, "|");\
			ptr++;\
			leftover--;\
		} \
		len = snprintf(ptr, leftover, "%s", _str);	\
		p = 1;\
		leftover -= len;\
		ptr += len; \
	} \
}

static void qla2xxx_print_sfp_info(struct scsi_qla_host *vha)
{
#define STR_LEN 64
	struct sff_8247_a0 *a0 = (struct sff_8247_a0 *)vha->hw->sfp_data;
	u8 str[STR_LEN], *ptr, p;
	int leftover, len;

	memset(str, 0, STR_LEN);
	snprintf(str, SFF_VEN_NAME_LEN+1, a0->vendor_name);
	ql_dbg(ql_dbg_init, vha, 0x015a,
	    "SFP MFG Name: %s\n", str);

	memset(str, 0, STR_LEN);
	snprintf(str, SFF_PART_NAME_LEN+1, a0->vendor_pn);
	ql_dbg(ql_dbg_init, vha, 0x015c,
	    "SFP Part Name: %s\n", str);

	/* media */
	memset(str, 0, STR_LEN);
	ptr = str;
	leftover = STR_LEN;
	p = len = 0;
	PRINT_FIELD(fc_med_cc9, FC_MED_TW, "Twin AX");
	PRINT_FIELD(fc_med_cc9, FC_MED_TP, "Twisted Pair");
	PRINT_FIELD(fc_med_cc9, FC_MED_MI, "Min Coax");
	PRINT_FIELD(fc_med_cc9, FC_MED_TV, "Video Coax");
	PRINT_FIELD(fc_med_cc9, FC_MED_M6, "MultiMode 62.5um");
	PRINT_FIELD(fc_med_cc9, FC_MED_M5, "MultiMode 50um");
	PRINT_FIELD(fc_med_cc9, FC_MED_SM, "SingleMode");
	ql_dbg(ql_dbg_init, vha, 0x0160,
	    "SFP Media: %s\n", str);

	/* link length */
	memset(str, 0, STR_LEN);
	ptr = str;
	leftover = STR_LEN;
	p = len = 0;
	PRINT_FIELD(fc_ll_cc7, FC_LL_VL, "Very Long");
	PRINT_FIELD(fc_ll_cc7, FC_LL_S, "Short");
	PRINT_FIELD(fc_ll_cc7, FC_LL_I, "Intermediate");
	PRINT_FIELD(fc_ll_cc7, FC_LL_L, "Long");
	PRINT_FIELD(fc_ll_cc7, FC_LL_M, "Medium");
	ql_dbg(ql_dbg_init, vha, 0x0196,
	    "SFP Link Length: %s\n", str);

	memset(str, 0, STR_LEN);
	ptr = str;
	leftover = STR_LEN;
	p = len = 0;
	PRINT_FIELD(fc_ll_cc7, FC_LL_SA, "Short Wave (SA)");
	PRINT_FIELD(fc_ll_cc7, FC_LL_LC, "Long Wave(LC)");
	PRINT_FIELD(fc_tec_cc8, FC_TEC_SN, "Short Wave (SN)");
	PRINT_FIELD(fc_tec_cc8, FC_TEC_SL, "Short Wave (SL)");
	PRINT_FIELD(fc_tec_cc8, FC_TEC_LL, "Long Wave (LL)");
	ql_dbg(ql_dbg_init, vha, 0x016e,
	    "SFP FC Link Tech: %s\n", str);

	if (a0->length_km)
		ql_dbg(ql_dbg_init, vha, 0x016f,
		    "SFP Distant: %d km\n", a0->length_km);
	if (a0->length_100m)
		ql_dbg(ql_dbg_init, vha, 0x0170,
		    "SFP Distant: %d m\n", a0->length_100m*100);
	if (a0->length_50um_10m)
		ql_dbg(ql_dbg_init, vha, 0x0189,
		    "SFP Distant (WL=50um): %d m\n", a0->length_50um_10m * 10);
	if (a0->length_62um_10m)
		ql_dbg(ql_dbg_init, vha, 0x018a,
		  "SFP Distant (WL=62.5um): %d m\n", a0->length_62um_10m * 10);
	if (a0->length_om4_10m)
		ql_dbg(ql_dbg_init, vha, 0x0194,
		    "SFP Distant (OM4): %d m\n", a0->length_om4_10m * 10);
	if (a0->length_om3_10m)
		ql_dbg(ql_dbg_init, vha, 0x0195,
		    "SFP Distant (OM3): %d m\n", a0->length_om3_10m * 10);
}


/**
 * qla24xx_detect_sfp()
 *
 * @vha: adapter state pointer.
 *
 * @return
 *	0 -- Configure firmware to use short-range settings -- normal
 *	     buffer-to-buffer credits.
 *
 *	1 -- Configure firmware to use long-range settings -- extra
 *	     buffer-to-buffer credits should be allocated with
 *	     ha->lr_distance containing distance settings from NVRAM or SFP
 *	     (if supported).
 */
int
qla24xx_detect_sfp(scsi_qla_host_t *vha)
{
	int rc, used_nvram;
	struct sff_8247_a0 *a;
	struct qla_hw_data *ha = vha->hw;
	struct nvram_81xx *nv = ha->nvram;
#define LR_DISTANCE_UNKNOWN	2
	static const char * const types[] = { "Short", "Long" };
	static const char * const lengths[] = { "(10km)", "(5km)", "" };
	u8 ll = 0;

	/* Seed with NVRAM settings. */
	used_nvram = 0;
	ha->flags.lr_detected = 0;
	if (IS_BPM_RANGE_CAPABLE(ha) &&
	    (nv->enhanced_features & NEF_LR_DIST_ENABLE)) {
		used_nvram = 1;
		ha->flags.lr_detected = 1;
		ha->lr_distance =
		    (nv->enhanced_features >> LR_DIST_NV_POS)
		     & LR_DIST_NV_MASK;
	}

	if (!IS_BPM_ENABLED(vha))
		goto out;
	/* Determine SR/LR capabilities of SFP/Transceiver. */
	rc = qla2x00_read_sfp_dev(vha, NULL, 0);
	if (rc)
		goto out;

	used_nvram = 0;
	a = (struct sff_8247_a0 *)vha->hw->sfp_data;
	qla2xxx_print_sfp_info(vha);

	ha->flags.lr_detected = 0;
	ll = a->fc_ll_cc7;
	if (ll & FC_LL_VL || ll & FC_LL_L) {
		/* Long range, track length. */
		ha->flags.lr_detected = 1;

		if (a->length_km > 5 || a->length_100m > 50)
			ha->lr_distance = LR_DISTANCE_10K;
		else
			ha->lr_distance = LR_DISTANCE_5K;
	}

out:
	ql_dbg(ql_dbg_async, vha, 0x507b,
	    "SFP detect: %s-Range SFP %s (nvr=%x ll=%x lr=%x lrd=%x).\n",
	    types[ha->flags.lr_detected],
	    ha->flags.lr_detected ? lengths[ha->lr_distance] :
	       lengths[LR_DISTANCE_UNKNOWN],
	    used_nvram, ll, ha->flags.lr_detected, ha->lr_distance);
	return ha->flags.lr_detected;
}

void qla_init_iocb_limit(scsi_qla_host_t *vha)
{
	u16 i, num_qps;
	u32 limit;
	struct qla_hw_data *ha = vha->hw;

	num_qps = ha->num_qpairs + 1;
	limit = (ha->orig_fw_iocb_count * QLA_IOCB_PCT_LIMIT) / 100;

	ha->base_qpair->fwres.iocbs_total = ha->orig_fw_iocb_count;
	ha->base_qpair->fwres.iocbs_limit = limit;
	ha->base_qpair->fwres.iocbs_qp_limit = limit / num_qps;
	ha->base_qpair->fwres.iocbs_used = 0;

	ha->base_qpair->fwres.exch_total = ha->orig_fw_xcb_count;
	ha->base_qpair->fwres.exch_limit = (ha->orig_fw_xcb_count *
					    QLA_IOCB_PCT_LIMIT) / 100;
	ha->base_qpair->fwres.exch_used  = 0;

	for (i = 0; i < ha->max_qpairs; i++) {
		if (ha->queue_pair_map[i])  {
			ha->queue_pair_map[i]->fwres.iocbs_total =
				ha->orig_fw_iocb_count;
			ha->queue_pair_map[i]->fwres.iocbs_limit = limit;
			ha->queue_pair_map[i]->fwres.iocbs_qp_limit =
				limit / num_qps;
			ha->queue_pair_map[i]->fwres.iocbs_used = 0;
			ha->queue_pair_map[i]->fwres.exch_total = ha->orig_fw_xcb_count;
			ha->queue_pair_map[i]->fwres.exch_limit =
				(ha->orig_fw_xcb_count * QLA_IOCB_PCT_LIMIT) / 100;
			ha->queue_pair_map[i]->fwres.exch_used = 0;
		}
	}
}

/**
 * qla2x00_setup_chip() - Load and start RISC firmware.
 * @vha: HA context
 *
 * Returns 0 on success.
 */
static int
qla2x00_setup_chip(scsi_qla_host_t *vha)
{
	int rval;
	uint32_t srisc_address = 0;
	struct qla_hw_data *ha = vha->hw;
	struct device_reg_2xxx __iomem *reg = &ha->iobase->isp;
	unsigned long flags;
	uint16_t fw_major_version;
	int done_once = 0;

	if (IS_P3P_TYPE(ha)) {
		rval = ha->isp_ops->load_risc(vha, &srisc_address);
		if (rval == QLA_SUCCESS) {
			qla2x00_stop_firmware(vha);
			goto enable_82xx_npiv;
		} else
			goto failed;
	}

	if (!IS_FWI2_CAPABLE(ha) && !IS_QLA2100(ha) && !IS_QLA2200(ha)) {
		/* Disable SRAM, Instruction RAM and GP RAM parity.  */
		spin_lock_irqsave(&ha->hardware_lock, flags);
		wrt_reg_word(&reg->hccr, (HCCR_ENABLE_PARITY + 0x0));
		rd_reg_word(&reg->hccr);
		spin_unlock_irqrestore(&ha->hardware_lock, flags);
	}

	qla81xx_mpi_sync(vha);

execute_fw_with_lr:
	/* Load firmware sequences */
	rval = ha->isp_ops->load_risc(vha, &srisc_address);
	if (rval == QLA_SUCCESS) {
		ql_dbg(ql_dbg_init, vha, 0x00c9,
		    "Verifying Checksum of loaded RISC code.\n");

		rval = qla2x00_verify_checksum(vha, srisc_address);
		if (rval == QLA_SUCCESS) {
			/* Start firmware execution. */
			ql_dbg(ql_dbg_init, vha, 0x00ca,
			    "Starting firmware.\n");

			if (ql2xexlogins)
				ha->flags.exlogins_enabled = 1;

			if (qla_is_exch_offld_enabled(vha))
				ha->flags.exchoffld_enabled = 1;

			rval = qla2x00_execute_fw(vha, srisc_address);
			/* Retrieve firmware information. */
			if (rval == QLA_SUCCESS) {
				/* Enable BPM support? */
				if (!done_once++ && qla24xx_detect_sfp(vha)) {
					ql_dbg(ql_dbg_init, vha, 0x00ca,
					    "Re-starting firmware -- BPM.\n");
					/* Best-effort - re-init. */
					ha->isp_ops->reset_chip(vha);
					ha->isp_ops->chip_diag(vha);
					goto execute_fw_with_lr;
				}

				if (IS_ZIO_THRESHOLD_CAPABLE(ha))
					qla27xx_set_zio_threshold(vha,
					    ha->last_zio_threshold);

				rval = qla2x00_set_exlogins_buffer(vha);
				if (rval != QLA_SUCCESS)
					goto failed;

				rval = qla2x00_set_exchoffld_buffer(vha);
				if (rval != QLA_SUCCESS)
					goto failed;

enable_82xx_npiv:
				fw_major_version = ha->fw_major_version;
				if (IS_P3P_TYPE(ha))
					qla82xx_check_md_needed(vha);
				else
					rval = qla2x00_get_fw_version(vha);
				if (rval != QLA_SUCCESS)
					goto failed;
				ha->flags.npiv_supported = 0;
				if (IS_QLA2XXX_MIDTYPE(ha) &&
					 (ha->fw_attributes & BIT_2)) {
					ha->flags.npiv_supported = 1;
					if ((!ha->max_npiv_vports) ||
					    ((ha->max_npiv_vports + 1) %
					    MIN_MULTI_ID_FABRIC))
						ha->max_npiv_vports =
						    MIN_MULTI_ID_FABRIC - 1;
				}
				qla2x00_get_resource_cnts(vha);
				qla_init_iocb_limit(vha);

				/*
				 * Allocate the array of outstanding commands
				 * now that we know the firmware resources.
				 */
				rval = qla2x00_alloc_outstanding_cmds(ha,
				    vha->req);
				if (rval != QLA_SUCCESS)
					goto failed;

				if (!fw_major_version && !(IS_P3P_TYPE(ha)))
					qla2x00_alloc_offload_mem(vha);

				if (ql2xallocfwdump && !(IS_P3P_TYPE(ha)))
					qla2x00_alloc_fw_dump(vha);

			} else {
				goto failed;
			}
		} else {
			ql_log(ql_log_fatal, vha, 0x00cd,
			    "ISP Firmware failed checksum.\n");
			goto failed;
		}

		/* Enable PUREX PASSTHRU */
		if (ql2xrdpenable || ha->flags.scm_supported_f ||
		    ha->flags.edif_enabled)
			qla25xx_set_els_cmds_supported(vha);
	} else
		goto failed;

	if (!IS_FWI2_CAPABLE(ha) && !IS_QLA2100(ha) && !IS_QLA2200(ha)) {
		/* Enable proper parity. */
		spin_lock_irqsave(&ha->hardware_lock, flags);
		if (IS_QLA2300(ha))
			/* SRAM parity */
			wrt_reg_word(&reg->hccr, HCCR_ENABLE_PARITY + 0x1);
		else
			/* SRAM, Instruction RAM and GP RAM parity */
			wrt_reg_word(&reg->hccr, HCCR_ENABLE_PARITY + 0x7);
		rd_reg_word(&reg->hccr);
		spin_unlock_irqrestore(&ha->hardware_lock, flags);
	}

	if (IS_QLA27XX(ha) || IS_QLA28XX(ha))
		ha->flags.fac_supported = 1;
	else if (rval == QLA_SUCCESS && IS_FAC_REQUIRED(ha)) {
		uint32_t size;

		rval = qla81xx_fac_get_sector_size(vha, &size);
		if (rval == QLA_SUCCESS) {
			ha->flags.fac_supported = 1;
			ha->fdt_block_size = size << 2;
		} else {
			ql_log(ql_log_warn, vha, 0x00ce,
			    "Unsupported FAC firmware (%d.%02d.%02d).\n",
			    ha->fw_major_version, ha->fw_minor_version,
			    ha->fw_subminor_version);

			if (IS_QLA83XX(ha)) {
				ha->flags.fac_supported = 0;
				rval = QLA_SUCCESS;
			}
		}
	}
failed:
	if (rval) {
		ql_log(ql_log_fatal, vha, 0x00cf,
		    "Setup chip ****FAILED****.\n");
	}

	return (rval);
}

/**
 * qla2x00_init_response_q_entries() - Initializes response queue entries.
 * @rsp: response queue
 *
 * Beginning of request ring has initialization control block already built
 * by nvram config routine.
 *
 * Returns 0 on success.
 */
void
qla2x00_init_response_q_entries(struct rsp_que *rsp)
{
	uint16_t cnt;
	response_t *pkt;

	rsp->ring_ptr = rsp->ring;
	rsp->ring_index    = 0;
	rsp->status_srb = NULL;
	pkt = rsp->ring_ptr;
	for (cnt = 0; cnt < rsp->length; cnt++) {
		pkt->signature = RESPONSE_PROCESSED;
		pkt++;
	}
}

/**
 * qla2x00_update_fw_options() - Read and process firmware options.
 * @vha: HA context
 *
 * Returns 0 on success.
 */
void
qla2x00_update_fw_options(scsi_qla_host_t *vha)
{
	uint16_t swing, emphasis, tx_sens, rx_sens;
	struct qla_hw_data *ha = vha->hw;

	memset(ha->fw_options, 0, sizeof(ha->fw_options));
	qla2x00_get_fw_options(vha, ha->fw_options);

	if (IS_QLA2100(ha) || IS_QLA2200(ha))
		return;

	/* Serial Link options. */
	ql_dbg(ql_dbg_init + ql_dbg_buffer, vha, 0x0115,
	    "Serial link options.\n");
	ql_dump_buffer(ql_dbg_init + ql_dbg_buffer, vha, 0x0109,
	    ha->fw_seriallink_options, sizeof(ha->fw_seriallink_options));

	ha->fw_options[1] &= ~FO1_SET_EMPHASIS_SWING;
	if (ha->fw_seriallink_options[3] & BIT_2) {
		ha->fw_options[1] |= FO1_SET_EMPHASIS_SWING;

		/*  1G settings */
		swing = ha->fw_seriallink_options[2] & (BIT_2 | BIT_1 | BIT_0);
		emphasis = (ha->fw_seriallink_options[2] &
		    (BIT_4 | BIT_3)) >> 3;
		tx_sens = ha->fw_seriallink_options[0] &
		    (BIT_3 | BIT_2 | BIT_1 | BIT_0);
		rx_sens = (ha->fw_seriallink_options[0] &
		    (BIT_7 | BIT_6 | BIT_5 | BIT_4)) >> 4;
		ha->fw_options[10] = (emphasis << 14) | (swing << 8);
		if (IS_QLA2300(ha) || IS_QLA2312(ha) || IS_QLA6312(ha)) {
			if (rx_sens == 0x0)
				rx_sens = 0x3;
			ha->fw_options[10] |= (tx_sens << 4) | rx_sens;
		} else if (IS_QLA2322(ha) || IS_QLA6322(ha))
			ha->fw_options[10] |= BIT_5 |
			    ((rx_sens & (BIT_1 | BIT_0)) << 2) |
			    (tx_sens & (BIT_1 | BIT_0));

		/*  2G settings */
		swing = (ha->fw_seriallink_options[2] &
		    (BIT_7 | BIT_6 | BIT_5)) >> 5;
		emphasis = ha->fw_seriallink_options[3] & (BIT_1 | BIT_0);
		tx_sens = ha->fw_seriallink_options[1] &
		    (BIT_3 | BIT_2 | BIT_1 | BIT_0);
		rx_sens = (ha->fw_seriallink_options[1] &
		    (BIT_7 | BIT_6 | BIT_5 | BIT_4)) >> 4;
		ha->fw_options[11] = (emphasis << 14) | (swing << 8);
		if (IS_QLA2300(ha) || IS_QLA2312(ha) || IS_QLA6312(ha)) {
			if (rx_sens == 0x0)
				rx_sens = 0x3;
			ha->fw_options[11] |= (tx_sens << 4) | rx_sens;
		} else if (IS_QLA2322(ha) || IS_QLA6322(ha))
			ha->fw_options[11] |= BIT_5 |
			    ((rx_sens & (BIT_1 | BIT_0)) << 2) |
			    (tx_sens & (BIT_1 | BIT_0));
	}

	/* FCP2 options. */
	/*  Return command IOCBs without waiting for an ABTS to complete. */
	ha->fw_options[3] |= BIT_13;

	/* LED scheme. */
	if (ha->flags.enable_led_scheme)
		ha->fw_options[2] |= BIT_12;

	/* Detect ISP6312. */
	if (IS_QLA6312(ha))
		ha->fw_options[2] |= BIT_13;

	/* Set Retry FLOGI in case of P2P connection */
	if (ha->operating_mode == P2P) {
		ha->fw_options[2] |= BIT_3;
		ql_dbg(ql_dbg_disc, vha, 0x2100,
		    "(%s): Setting FLOGI retry BIT in fw_options[2]: 0x%x\n",
			__func__, ha->fw_options[2]);
	}

	/* Update firmware options. */
	qla2x00_set_fw_options(vha, ha->fw_options);
}

void
qla24xx_update_fw_options(scsi_qla_host_t *vha)
{
	int rval;
	struct qla_hw_data *ha = vha->hw;

	if (IS_P3P_TYPE(ha))
		return;

	/*  Hold status IOCBs until ABTS response received. */
	if (ql2xfwholdabts)
		ha->fw_options[3] |= BIT_12;

	/* Set Retry FLOGI in case of P2P connection */
	if (ha->operating_mode == P2P) {
		ha->fw_options[2] |= BIT_3;
		ql_dbg(ql_dbg_disc, vha, 0x2101,
		    "(%s): Setting FLOGI retry BIT in fw_options[2]: 0x%x\n",
			__func__, ha->fw_options[2]);
	}

	/* Move PUREX, ABTS RX & RIDA to ATIOQ */
	if (ql2xmvasynctoatio && !ha->flags.edif_enabled &&
	    (IS_QLA83XX(ha) || IS_QLA27XX(ha) || IS_QLA28XX(ha))) {
		if (qla_tgt_mode_enabled(vha) ||
		    qla_dual_mode_enabled(vha))
			ha->fw_options[2] |= BIT_11;
		else
			ha->fw_options[2] &= ~BIT_11;
	}

	if (IS_QLA25XX(ha) || IS_QLA83XX(ha) || IS_QLA27XX(ha) ||
	    IS_QLA28XX(ha)) {
		/*
		 * Tell FW to track each exchange to prevent
		 * driver from using stale exchange.
		 */
		if (qla_tgt_mode_enabled(vha) ||
		    qla_dual_mode_enabled(vha))
			ha->fw_options[2] |= BIT_4;
		else
			ha->fw_options[2] &= ~(BIT_4);

		/* Reserve 1/2 of emergency exchanges for ELS.*/
		if (qla2xuseresexchforels)
			ha->fw_options[2] |= BIT_8;
		else
			ha->fw_options[2] &= ~BIT_8;

		/*
		 * N2N: set Secure=1 for PLOGI ACC and
		 * fw shal not send PRLI after PLOGI Acc
		 */
		if (ha->flags.edif_enabled &&
		    DBELL_ACTIVE(vha)) {
			ha->fw_options[3] |= BIT_15;
			ha->flags.n2n_fw_acc_sec = 1;
		} else {
			ha->fw_options[3] &= ~BIT_15;
			ha->flags.n2n_fw_acc_sec = 0;
		}
	}

	if (ql2xrdpenable || ha->flags.scm_supported_f ||
	    ha->flags.edif_enabled)
		ha->fw_options[1] |= ADD_FO1_ENABLE_PUREX_IOCB;

	/* Enable Async 8130/8131 events -- transceiver insertion/removal */
	if (IS_BPM_RANGE_CAPABLE(ha))
		ha->fw_options[3] |= BIT_10;

	ql_dbg(ql_dbg_init, vha, 0x00e8,
	    "%s, add FW options 1-3 = 0x%04x 0x%04x 0x%04x mode %x\n",
	    __func__, ha->fw_options[1], ha->fw_options[2],
	    ha->fw_options[3], vha->host->active_mode);

	if (ha->fw_options[1] || ha->fw_options[2] || ha->fw_options[3])
		qla2x00_set_fw_options(vha, ha->fw_options);

	/* Update Serial Link options. */
	if ((le16_to_cpu(ha->fw_seriallink_options24[0]) & BIT_0) == 0)
		return;

	rval = qla2x00_set_serdes_params(vha,
	    le16_to_cpu(ha->fw_seriallink_options24[1]),
	    le16_to_cpu(ha->fw_seriallink_options24[2]),
	    le16_to_cpu(ha->fw_seriallink_options24[3]));
	if (rval != QLA_SUCCESS) {
		ql_log(ql_log_warn, vha, 0x0104,
		    "Unable to update Serial Link options (%x).\n", rval);
	}
}

void
qla2x00_config_rings(struct scsi_qla_host *vha)
{
	struct qla_hw_data *ha = vha->hw;
	struct device_reg_2xxx __iomem *reg = &ha->iobase->isp;
	struct req_que *req = ha->req_q_map[0];
	struct rsp_que *rsp = ha->rsp_q_map[0];

	/* Setup ring parameters in initialization control block. */
	ha->init_cb->request_q_outpointer = cpu_to_le16(0);
	ha->init_cb->response_q_inpointer = cpu_to_le16(0);
	ha->init_cb->request_q_length = cpu_to_le16(req->length);
	ha->init_cb->response_q_length = cpu_to_le16(rsp->length);
	put_unaligned_le64(req->dma, &ha->init_cb->request_q_address);
	put_unaligned_le64(rsp->dma, &ha->init_cb->response_q_address);

	wrt_reg_word(ISP_REQ_Q_IN(ha, reg), 0);
	wrt_reg_word(ISP_REQ_Q_OUT(ha, reg), 0);
	wrt_reg_word(ISP_RSP_Q_IN(ha, reg), 0);
	wrt_reg_word(ISP_RSP_Q_OUT(ha, reg), 0);
	rd_reg_word(ISP_RSP_Q_OUT(ha, reg));		/* PCI Posting. */
}

void
qla24xx_config_rings(struct scsi_qla_host *vha)
{
	struct qla_hw_data *ha = vha->hw;
	device_reg_t *reg = ISP_QUE_REG(ha, 0);
	struct device_reg_2xxx __iomem *ioreg = &ha->iobase->isp;
	struct qla_msix_entry *msix;
	struct init_cb_24xx *icb;
	uint16_t rid = 0;
	struct req_que *req = ha->req_q_map[0];
	struct rsp_que *rsp = ha->rsp_q_map[0];

	/* Setup ring parameters in initialization control block. */
	icb = (struct init_cb_24xx *)ha->init_cb;
	icb->request_q_outpointer = cpu_to_le16(0);
	icb->response_q_inpointer = cpu_to_le16(0);
	icb->request_q_length = cpu_to_le16(req->length);
	icb->response_q_length = cpu_to_le16(rsp->length);
	put_unaligned_le64(req->dma, &icb->request_q_address);
	put_unaligned_le64(rsp->dma, &icb->response_q_address);

	/* Setup ATIO queue dma pointers for target mode */
	icb->atio_q_inpointer = cpu_to_le16(0);
	icb->atio_q_length = cpu_to_le16(ha->tgt.atio_q_length);
	put_unaligned_le64(ha->tgt.atio_dma, &icb->atio_q_address);

	if (IS_SHADOW_REG_CAPABLE(ha))
		icb->firmware_options_2 |= cpu_to_le32(BIT_30|BIT_29);

	if (ha->mqenable || IS_QLA83XX(ha) || IS_QLA27XX(ha) ||
	    IS_QLA28XX(ha)) {
		icb->qos = cpu_to_le16(QLA_DEFAULT_QUE_QOS);
		icb->rid = cpu_to_le16(rid);
		if (ha->flags.msix_enabled) {
			msix = &ha->msix_entries[1];
			ql_dbg(ql_dbg_init, vha, 0x0019,
			    "Registering vector 0x%x for base que.\n",
			    msix->entry);
			icb->msix = cpu_to_le16(msix->entry);
		}
		/* Use alternate PCI bus number */
		if (MSB(rid))
			icb->firmware_options_2 |= cpu_to_le32(BIT_19);
		/* Use alternate PCI devfn */
		if (LSB(rid))
			icb->firmware_options_2 |= cpu_to_le32(BIT_18);

		/* Use Disable MSIX Handshake mode for capable adapters */
		if ((ha->fw_attributes & BIT_6) && (IS_MSIX_NACK_CAPABLE(ha)) &&
		    (ha->flags.msix_enabled)) {
			icb->firmware_options_2 &= cpu_to_le32(~BIT_22);
			ha->flags.disable_msix_handshake = 1;
			ql_dbg(ql_dbg_init, vha, 0x00fe,
			    "MSIX Handshake Disable Mode turned on.\n");
		} else {
			icb->firmware_options_2 |= cpu_to_le32(BIT_22);
		}
		icb->firmware_options_2 |= cpu_to_le32(BIT_23);

		wrt_reg_dword(&reg->isp25mq.req_q_in, 0);
		wrt_reg_dword(&reg->isp25mq.req_q_out, 0);
		wrt_reg_dword(&reg->isp25mq.rsp_q_in, 0);
		wrt_reg_dword(&reg->isp25mq.rsp_q_out, 0);
	} else {
		wrt_reg_dword(&reg->isp24.req_q_in, 0);
		wrt_reg_dword(&reg->isp24.req_q_out, 0);
		wrt_reg_dword(&reg->isp24.rsp_q_in, 0);
		wrt_reg_dword(&reg->isp24.rsp_q_out, 0);
	}

	qlt_24xx_config_rings(vha);

	/* If the user has configured the speed, set it here */
	if (ha->set_data_rate) {
		ql_dbg(ql_dbg_init, vha, 0x00fd,
		    "Speed set by user : %s Gbps \n",
		    qla2x00_get_link_speed_str(ha, ha->set_data_rate));
		icb->firmware_options_3 = cpu_to_le32(ha->set_data_rate << 13);
	}

	/* PCI posting */
	rd_reg_word(&ioreg->hccr);
}

/**
 * qla2x00_init_rings() - Initializes firmware.
 * @vha: HA context
 *
 * Beginning of request ring has initialization control block already built
 * by nvram config routine.
 *
 * Returns 0 on success.
 */
int
qla2x00_init_rings(scsi_qla_host_t *vha)
{
	int	rval;
	unsigned long flags = 0;
	int cnt, que;
	struct qla_hw_data *ha = vha->hw;
	struct req_que *req;
	struct rsp_que *rsp;
	struct mid_init_cb_24xx *mid_init_cb =
	    (struct mid_init_cb_24xx *) ha->init_cb;

	spin_lock_irqsave(&ha->hardware_lock, flags);

	/* Clear outstanding commands array. */
	for (que = 0; que < ha->max_req_queues; que++) {
		req = ha->req_q_map[que];
		if (!req || !test_bit(que, ha->req_qid_map))
			continue;
		req->out_ptr = (uint16_t *)(req->ring + req->length);
		*req->out_ptr = 0;
		for (cnt = 1; cnt < req->num_outstanding_cmds; cnt++)
			req->outstanding_cmds[cnt] = NULL;

		req->current_outstanding_cmd = 1;

		/* Initialize firmware. */
		req->ring_ptr  = req->ring;
		req->ring_index    = 0;
		req->cnt      = req->length;
	}

	for (que = 0; que < ha->max_rsp_queues; que++) {
		rsp = ha->rsp_q_map[que];
		if (!rsp || !test_bit(que, ha->rsp_qid_map))
			continue;
		rsp->in_ptr = (uint16_t *)(rsp->ring + rsp->length);
		*rsp->in_ptr = 0;
		/* Initialize response queue entries */
		if (IS_QLAFX00(ha))
			qlafx00_init_response_q_entries(rsp);
		else
			qla2x00_init_response_q_entries(rsp);
	}

	ha->tgt.atio_ring_ptr = ha->tgt.atio_ring;
	ha->tgt.atio_ring_index = 0;
	/* Initialize ATIO queue entries */
	qlt_init_atio_q_entries(vha);

	ha->isp_ops->config_rings(vha);

	spin_unlock_irqrestore(&ha->hardware_lock, flags);

	if (IS_QLAFX00(ha)) {
		rval = qlafx00_init_firmware(vha, ha->init_cb_size);
		goto next_check;
	}

	/* Update any ISP specific firmware options before initialization. */
	ha->isp_ops->update_fw_options(vha);

	ql_dbg(ql_dbg_init, vha, 0x00d1,
	       "Issue init firmware FW opt 1-3= %08x %08x %08x.\n",
	       le32_to_cpu(mid_init_cb->init_cb.firmware_options_1),
	       le32_to_cpu(mid_init_cb->init_cb.firmware_options_2),
	       le32_to_cpu(mid_init_cb->init_cb.firmware_options_3));

	if (ha->flags.npiv_supported) {
		if (ha->operating_mode == LOOP && !IS_CNA_CAPABLE(ha))
			ha->max_npiv_vports = MIN_MULTI_ID_FABRIC - 1;
		mid_init_cb->count = cpu_to_le16(ha->max_npiv_vports);
	}

	if (IS_FWI2_CAPABLE(ha)) {
		mid_init_cb->options = cpu_to_le16(BIT_1);
		mid_init_cb->init_cb.execution_throttle =
		    cpu_to_le16(ha->cur_fw_xcb_count);
		ha->flags.dport_enabled =
			(le32_to_cpu(mid_init_cb->init_cb.firmware_options_1) &
			 BIT_7) != 0;
		ql_dbg(ql_dbg_init, vha, 0x0191, "DPORT Support: %s.\n",
		    (ha->flags.dport_enabled) ? "enabled" : "disabled");
		/* FA-WWPN Status */
		ha->flags.fawwpn_enabled =
			(le32_to_cpu(mid_init_cb->init_cb.firmware_options_1) &
			 BIT_6) != 0;
		ql_dbg(ql_dbg_init, vha, 0x00bc, "FA-WWPN Support: %s.\n",
		    (ha->flags.fawwpn_enabled) ? "enabled" : "disabled");
		/* Init_cb will be reused for other command(s).  Save a backup copy of port_name */
		memcpy(ha->port_name, ha->init_cb->port_name, WWN_SIZE);
	}

	/* ELS pass through payload is limit by frame size. */
	if (ha->flags.edif_enabled)
		mid_init_cb->init_cb.frame_payload_size = cpu_to_le16(ELS_MAX_PAYLOAD);

	rval = qla2x00_init_firmware(vha, ha->init_cb_size);
next_check:
	if (rval) {
		ql_log(ql_log_fatal, vha, 0x00d2,
		    "Init Firmware **** FAILED ****.\n");
	} else {
		ql_dbg(ql_dbg_init, vha, 0x00d3,
		    "Init Firmware -- success.\n");
		QLA_FW_STARTED(ha);
		vha->u_ql2xexchoffld = vha->u_ql2xiniexchg = 0;
	}

	return (rval);
}

/**
 * qla2x00_fw_ready() - Waits for firmware ready.
 * @vha: HA context
 *
 * Returns 0 on success.
 */
static int
qla2x00_fw_ready(scsi_qla_host_t *vha)
{
	int		rval;
	unsigned long	wtime, mtime, cs84xx_time;
	uint16_t	min_wait;	/* Minimum wait time if loop is down */
	uint16_t	wait_time;	/* Wait time if loop is coming ready */
	uint16_t	state[6];
	struct qla_hw_data *ha = vha->hw;

	if (IS_QLAFX00(vha->hw))
		return qlafx00_fw_ready(vha);

	/* Time to wait for loop down */
	if (IS_P3P_TYPE(ha))
		min_wait = 30;
	else
		min_wait = 20;

	/*
	 * Firmware should take at most one RATOV to login, plus 5 seconds for
	 * our own processing.
	 */
	if ((wait_time = (ha->retry_count*ha->login_timeout) + 5) < min_wait) {
		wait_time = min_wait;
	}

	/* Min wait time if loop down */
	mtime = jiffies + (min_wait * HZ);

	/* wait time before firmware ready */
	wtime = jiffies + (wait_time * HZ);

	/* Wait for ISP to finish LIP */
	if (!vha->flags.init_done)
		ql_log(ql_log_info, vha, 0x801e,
		    "Waiting for LIP to complete.\n");

	do {
		memset(state, -1, sizeof(state));
		rval = qla2x00_get_firmware_state(vha, state);
		if (rval == QLA_SUCCESS) {
			if (state[0] < FSTATE_LOSS_OF_SYNC) {
				vha->device_flags &= ~DFLG_NO_CABLE;
			}
			if (IS_QLA84XX(ha) && state[0] != FSTATE_READY) {
				ql_dbg(ql_dbg_taskm, vha, 0x801f,
				    "fw_state=%x 84xx=%x.\n", state[0],
				    state[2]);
				if ((state[2] & FSTATE_LOGGED_IN) &&
				     (state[2] & FSTATE_WAITING_FOR_VERIFY)) {
					ql_dbg(ql_dbg_taskm, vha, 0x8028,
					    "Sending verify iocb.\n");

					cs84xx_time = jiffies;
					rval = qla84xx_init_chip(vha);
					if (rval != QLA_SUCCESS) {
						ql_log(ql_log_warn,
						    vha, 0x8007,
						    "Init chip failed.\n");
						break;
					}

					/* Add time taken to initialize. */
					cs84xx_time = jiffies - cs84xx_time;
					wtime += cs84xx_time;
					mtime += cs84xx_time;
					ql_dbg(ql_dbg_taskm, vha, 0x8008,
					    "Increasing wait time by %ld. "
					    "New time %ld.\n", cs84xx_time,
					    wtime);
				}
			} else if (state[0] == FSTATE_READY) {
				ql_dbg(ql_dbg_taskm, vha, 0x8037,
				    "F/W Ready - OK.\n");

				qla2x00_get_retry_cnt(vha, &ha->retry_count,
				    &ha->login_timeout, &ha->r_a_tov);

				rval = QLA_SUCCESS;
				break;
			}

			rval = QLA_FUNCTION_FAILED;

			if (atomic_read(&vha->loop_down_timer) &&
			    state[0] != FSTATE_READY) {
				/* Loop down. Timeout on min_wait for states
				 * other than Wait for Login.
				 */
				if (time_after_eq(jiffies, mtime)) {
					ql_log(ql_log_info, vha, 0x8038,
					    "Cable is unplugged...\n");

					vha->device_flags |= DFLG_NO_CABLE;
					break;
				}
			}
		} else {
			/* Mailbox cmd failed. Timeout on min_wait. */
			if (time_after_eq(jiffies, mtime) ||
				ha->flags.isp82xx_fw_hung)
				break;
		}

		if (time_after_eq(jiffies, wtime))
			break;

		/* Delay for a while */
		msleep(500);
	} while (1);

	ql_dbg(ql_dbg_taskm, vha, 0x803a,
	    "fw_state=%x (%x, %x, %x, %x %x) curr time=%lx.\n", state[0],
	    state[1], state[2], state[3], state[4], state[5], jiffies);

	if (rval && !(vha->device_flags & DFLG_NO_CABLE)) {
		ql_log(ql_log_warn, vha, 0x803b,
		    "Firmware ready **** FAILED ****.\n");
	}

	return (rval);
}

/*
*  qla2x00_configure_hba
*      Setup adapter context.
*
* Input:
*      ha = adapter state pointer.
*
* Returns:
*      0 = success
*
* Context:
*      Kernel context.
*/
static int
qla2x00_configure_hba(scsi_qla_host_t *vha)
{
	int       rval;
	uint16_t      loop_id;
	uint16_t      topo;
	uint16_t      sw_cap;
	uint8_t       al_pa;
	uint8_t       area;
	uint8_t       domain;
	char		connect_type[22];
	struct qla_hw_data *ha = vha->hw;
	scsi_qla_host_t *base_vha = pci_get_drvdata(ha->pdev);
	port_id_t id;
	unsigned long flags;

	/* Get host addresses. */
	rval = qla2x00_get_adapter_id(vha,
	    &loop_id, &al_pa, &area, &domain, &topo, &sw_cap);
	if (rval != QLA_SUCCESS) {
		if (LOOP_TRANSITION(vha) || atomic_read(&ha->loop_down_timer) ||
		    IS_CNA_CAPABLE(ha) ||
		    (rval == QLA_COMMAND_ERROR && loop_id == 0x7)) {
			ql_dbg(ql_dbg_disc, vha, 0x2008,
			    "Loop is in a transition state.\n");
		} else {
			ql_log(ql_log_warn, vha, 0x2009,
			    "Unable to get host loop ID.\n");
			if (IS_FWI2_CAPABLE(ha) && (vha == base_vha) &&
			    (rval == QLA_COMMAND_ERROR && loop_id == 0x1b)) {
				ql_log(ql_log_warn, vha, 0x1151,
				    "Doing link init.\n");
				if (qla24xx_link_initialize(vha) == QLA_SUCCESS)
					return rval;
			}
			set_bit(ISP_ABORT_NEEDED, &vha->dpc_flags);
		}
		return (rval);
	}

	if (topo == 4) {
		ql_log(ql_log_info, vha, 0x200a,
		    "Cannot get topology - retrying.\n");
		return (QLA_FUNCTION_FAILED);
	}

	vha->loop_id = loop_id;

	/* initialize */
	ha->min_external_loopid = SNS_FIRST_LOOP_ID;
	ha->operating_mode = LOOP;

	switch (topo) {
	case 0:
		ql_dbg(ql_dbg_disc, vha, 0x200b, "HBA in NL topology.\n");
		ha->switch_cap = 0;
		ha->current_topology = ISP_CFG_NL;
		strcpy(connect_type, "(Loop)");
		break;

	case 1:
		ql_dbg(ql_dbg_disc, vha, 0x200c, "HBA in FL topology.\n");
		ha->switch_cap = sw_cap;
		ha->current_topology = ISP_CFG_FL;
		strcpy(connect_type, "(FL_Port)");
		break;

	case 2:
		ql_dbg(ql_dbg_disc, vha, 0x200d, "HBA in N P2P topology.\n");
		ha->switch_cap = 0;
		ha->operating_mode = P2P;
		ha->current_topology = ISP_CFG_N;
		strcpy(connect_type, "(N_Port-to-N_Port)");
		break;

	case 3:
		ql_dbg(ql_dbg_disc, vha, 0x200e, "HBA in F P2P topology.\n");
		ha->switch_cap = sw_cap;
		ha->operating_mode = P2P;
		ha->current_topology = ISP_CFG_F;
		strcpy(connect_type, "(F_Port)");
		break;

	default:
		ql_dbg(ql_dbg_disc, vha, 0x200f,
		    "HBA in unknown topology %x, using NL.\n", topo);
		ha->switch_cap = 0;
		ha->current_topology = ISP_CFG_NL;
		strcpy(connect_type, "(Loop)");
		break;
	}

	/* Save Host port and loop ID. */
	/* byte order - Big Endian */
	id.b.domain = domain;
	id.b.area = area;
	id.b.al_pa = al_pa;
	id.b.rsvd_1 = 0;
	spin_lock_irqsave(&ha->hardware_lock, flags);
	if (vha->hw->flags.edif_enabled) {
		if (topo != 2)
			qlt_update_host_map(vha, id);
	} else if (!(topo == 2 && ha->flags.n2n_bigger))
		qlt_update_host_map(vha, id);
	spin_unlock_irqrestore(&ha->hardware_lock, flags);

	if (!vha->flags.init_done)
		ql_log(ql_log_info, vha, 0x2010,
		    "Topology - %s, Host Loop address 0x%x.\n",
		    connect_type, vha->loop_id);

	return(rval);
}

inline void
qla2x00_set_model_info(scsi_qla_host_t *vha, uint8_t *model, size_t len,
		       const char *def)
{
	char *st, *en;
	uint16_t index;
	uint64_t zero[2] = { 0 };
	struct qla_hw_data *ha = vha->hw;
	int use_tbl = !IS_QLA24XX_TYPE(ha) && !IS_QLA25XX(ha) &&
	    !IS_CNA_CAPABLE(ha) && !IS_QLA2031(ha);

	if (len > sizeof(zero))
		len = sizeof(zero);
	if (memcmp(model, &zero, len) != 0) {
		memcpy(ha->model_number, model, len);
		st = en = ha->model_number;
		en += len - 1;
		while (en > st) {
			if (*en != 0x20 && *en != 0x00)
				break;
			*en-- = '\0';
		}

		index = (ha->pdev->subsystem_device & 0xff);
		if (use_tbl &&
		    ha->pdev->subsystem_vendor == PCI_VENDOR_ID_QLOGIC &&
		    index < QLA_MODEL_NAMES)
			strlcpy(ha->model_desc,
			    qla2x00_model_name[index * 2 + 1],
			    sizeof(ha->model_desc));
	} else {
		index = (ha->pdev->subsystem_device & 0xff);
		if (use_tbl &&
		    ha->pdev->subsystem_vendor == PCI_VENDOR_ID_QLOGIC &&
		    index < QLA_MODEL_NAMES) {
			strlcpy(ha->model_number,
				qla2x00_model_name[index * 2],
				sizeof(ha->model_number));
			strlcpy(ha->model_desc,
			    qla2x00_model_name[index * 2 + 1],
			    sizeof(ha->model_desc));
		} else {
			strlcpy(ha->model_number, def,
				sizeof(ha->model_number));
		}
	}
	if (IS_FWI2_CAPABLE(ha))
		qla2xxx_get_vpd_field(vha, "\x82", ha->model_desc,
		    sizeof(ha->model_desc));
}

/* On sparc systems, obtain port and node WWN from firmware
 * properties.
 */
static void qla2xxx_nvram_wwn_from_ofw(scsi_qla_host_t *vha, nvram_t *nv)
{
#ifdef CONFIG_SPARC
	struct qla_hw_data *ha = vha->hw;
	struct pci_dev *pdev = ha->pdev;
	struct device_node *dp = pci_device_to_OF_node(pdev);
	const u8 *val;
	int len;

	val = of_get_property(dp, "port-wwn", &len);
	if (val && len >= WWN_SIZE)
		memcpy(nv->port_name, val, WWN_SIZE);

	val = of_get_property(dp, "node-wwn", &len);
	if (val && len >= WWN_SIZE)
		memcpy(nv->node_name, val, WWN_SIZE);
#endif
}

/*
* NVRAM configuration for ISP 2xxx
*
* Input:
*      ha                = adapter block pointer.
*
* Output:
*      initialization control block in response_ring
*      host adapters parameters in host adapter block
*
* Returns:
*      0 = success.
*/
int
qla2x00_nvram_config(scsi_qla_host_t *vha)
{
	int             rval;
	uint8_t         chksum = 0;
	uint16_t        cnt;
	uint8_t         *dptr1, *dptr2;
	struct qla_hw_data *ha = vha->hw;
	init_cb_t       *icb = ha->init_cb;
	nvram_t         *nv = ha->nvram;
	uint8_t         *ptr = ha->nvram;
	struct device_reg_2xxx __iomem *reg = &ha->iobase->isp;

	rval = QLA_SUCCESS;

	/* Determine NVRAM starting address. */
	ha->nvram_size = sizeof(*nv);
	ha->nvram_base = 0;
	if (!IS_QLA2100(ha) && !IS_QLA2200(ha) && !IS_QLA2300(ha))
		if ((rd_reg_word(&reg->ctrl_status) >> 14) == 1)
			ha->nvram_base = 0x80;

	/* Get NVRAM data and calculate checksum. */
	ha->isp_ops->read_nvram(vha, ptr, ha->nvram_base, ha->nvram_size);
	for (cnt = 0, chksum = 0; cnt < ha->nvram_size; cnt++)
		chksum += *ptr++;

	ql_dbg(ql_dbg_init + ql_dbg_buffer, vha, 0x010f,
	    "Contents of NVRAM.\n");
	ql_dump_buffer(ql_dbg_init + ql_dbg_buffer, vha, 0x0110,
	    nv, ha->nvram_size);

	/* Bad NVRAM data, set defaults parameters. */
	if (chksum || memcmp("ISP ", nv->id, sizeof(nv->id)) ||
	    nv->nvram_version < 1) {
		/* Reset NVRAM data. */
		ql_log(ql_log_warn, vha, 0x0064,
		    "Inconsistent NVRAM detected: checksum=%#x id=%.4s version=%#x.\n",
		    chksum, nv->id, nv->nvram_version);
		ql_log(ql_log_warn, vha, 0x0065,
		    "Falling back to "
		    "functioning (yet invalid -- WWPN) defaults.\n");

		/*
		 * Set default initialization control block.
		 */
		memset(nv, 0, ha->nvram_size);
		nv->parameter_block_version = ICB_VERSION;

		if (IS_QLA23XX(ha)) {
			nv->firmware_options[0] = BIT_2 | BIT_1;
			nv->firmware_options[1] = BIT_7 | BIT_5;
			nv->add_firmware_options[0] = BIT_5;
			nv->add_firmware_options[1] = BIT_5 | BIT_4;
			nv->frame_payload_size = cpu_to_le16(2048);
			nv->special_options[1] = BIT_7;
		} else if (IS_QLA2200(ha)) {
			nv->firmware_options[0] = BIT_2 | BIT_1;
			nv->firmware_options[1] = BIT_7 | BIT_5;
			nv->add_firmware_options[0] = BIT_5;
			nv->add_firmware_options[1] = BIT_5 | BIT_4;
			nv->frame_payload_size = cpu_to_le16(1024);
		} else if (IS_QLA2100(ha)) {
			nv->firmware_options[0] = BIT_3 | BIT_1;
			nv->firmware_options[1] = BIT_5;
			nv->frame_payload_size = cpu_to_le16(1024);
		}

		nv->max_iocb_allocation = cpu_to_le16(256);
		nv->execution_throttle = cpu_to_le16(16);
		nv->retry_count = 8;
		nv->retry_delay = 1;

		nv->port_name[0] = 33;
		nv->port_name[3] = 224;
		nv->port_name[4] = 139;

		qla2xxx_nvram_wwn_from_ofw(vha, nv);

		nv->login_timeout = 4;

		/*
		 * Set default host adapter parameters
		 */
		nv->host_p[1] = BIT_2;
		nv->reset_delay = 5;
		nv->port_down_retry_count = 8;
		nv->max_luns_per_target = cpu_to_le16(8);
		nv->link_down_timeout = 60;

		rval = 1;
	}

	/* Reset Initialization control block */
	memset(icb, 0, ha->init_cb_size);

	/*
	 * Setup driver NVRAM options.
	 */
	nv->firmware_options[0] |= (BIT_6 | BIT_1);
	nv->firmware_options[0] &= ~(BIT_5 | BIT_4);
	nv->firmware_options[1] |= (BIT_5 | BIT_0);
	nv->firmware_options[1] &= ~BIT_4;

	if (IS_QLA23XX(ha)) {
		nv->firmware_options[0] |= BIT_2;
		nv->firmware_options[0] &= ~BIT_3;
		nv->special_options[0] &= ~BIT_6;
		nv->add_firmware_options[1] |= BIT_5 | BIT_4;

		if (IS_QLA2300(ha)) {
			if (ha->fb_rev == FPM_2310) {
				strcpy(ha->model_number, "QLA2310");
			} else {
				strcpy(ha->model_number, "QLA2300");
			}
		} else {
			qla2x00_set_model_info(vha, nv->model_number,
			    sizeof(nv->model_number), "QLA23xx");
		}
	} else if (IS_QLA2200(ha)) {
		nv->firmware_options[0] |= BIT_2;
		/*
		 * 'Point-to-point preferred, else loop' is not a safe
		 * connection mode setting.
		 */
		if ((nv->add_firmware_options[0] & (BIT_6 | BIT_5 | BIT_4)) ==
		    (BIT_5 | BIT_4)) {
			/* Force 'loop preferred, else point-to-point'. */
			nv->add_firmware_options[0] &= ~(BIT_6 | BIT_5 | BIT_4);
			nv->add_firmware_options[0] |= BIT_5;
		}
		strcpy(ha->model_number, "QLA22xx");
	} else /*if (IS_QLA2100(ha))*/ {
		strcpy(ha->model_number, "QLA2100");
	}

	/*
	 * Copy over NVRAM RISC parameter block to initialization control block.
	 */
	dptr1 = (uint8_t *)icb;
	dptr2 = (uint8_t *)&nv->parameter_block_version;
	cnt = (uint8_t *)&icb->request_q_outpointer - (uint8_t *)&icb->version;
	while (cnt--)
		*dptr1++ = *dptr2++;

	/* Copy 2nd half. */
	dptr1 = (uint8_t *)icb->add_firmware_options;
	cnt = (uint8_t *)icb->reserved_3 - (uint8_t *)icb->add_firmware_options;
	while (cnt--)
		*dptr1++ = *dptr2++;
	ha->frame_payload_size = le16_to_cpu(icb->frame_payload_size);
	/* Use alternate WWN? */
	if (nv->host_p[1] & BIT_7) {
		memcpy(icb->node_name, nv->alternate_node_name, WWN_SIZE);
		memcpy(icb->port_name, nv->alternate_port_name, WWN_SIZE);
	}

	/* Prepare nodename */
	if ((icb->firmware_options[1] & BIT_6) == 0) {
		/*
		 * Firmware will apply the following mask if the nodename was
		 * not provided.
		 */
		memcpy(icb->node_name, icb->port_name, WWN_SIZE);
		icb->node_name[0] &= 0xF0;
	}

	/*
	 * Set host adapter parameters.
	 */

	/*
	 * BIT_7 in the host-parameters section allows for modification to
	 * internal driver logging.
	 */
	if (nv->host_p[0] & BIT_7)
		ql2xextended_error_logging = QL_DBG_DEFAULT1_MASK;
	ha->flags.disable_risc_code_load = ((nv->host_p[0] & BIT_4) ? 1 : 0);
	/* Always load RISC code on non ISP2[12]00 chips. */
	if (!IS_QLA2100(ha) && !IS_QLA2200(ha))
		ha->flags.disable_risc_code_load = 0;
	ha->flags.enable_lip_reset = ((nv->host_p[1] & BIT_1) ? 1 : 0);
	ha->flags.enable_lip_full_login = ((nv->host_p[1] & BIT_2) ? 1 : 0);
	ha->flags.enable_target_reset = ((nv->host_p[1] & BIT_3) ? 1 : 0);
	ha->flags.enable_led_scheme = (nv->special_options[1] & BIT_4) ? 1 : 0;
	ha->flags.disable_serdes = 0;

	ha->operating_mode =
	    (icb->add_firmware_options[0] & (BIT_6 | BIT_5 | BIT_4)) >> 4;

	memcpy(ha->fw_seriallink_options, nv->seriallink_options,
	    sizeof(ha->fw_seriallink_options));

	/* save HBA serial number */
	ha->serial0 = icb->port_name[5];
	ha->serial1 = icb->port_name[6];
	ha->serial2 = icb->port_name[7];
	memcpy(vha->node_name, icb->node_name, WWN_SIZE);
	memcpy(vha->port_name, icb->port_name, WWN_SIZE);

	icb->execution_throttle = cpu_to_le16(0xFFFF);

	ha->retry_count = nv->retry_count;

	/* Set minimum login_timeout to 4 seconds. */
	if (nv->login_timeout != ql2xlogintimeout)
		nv->login_timeout = ql2xlogintimeout;
	if (nv->login_timeout < 4)
		nv->login_timeout = 4;
	ha->login_timeout = nv->login_timeout;

	/* Set minimum RATOV to 100 tenths of a second. */
	ha->r_a_tov = 100;

	ha->loop_reset_delay = nv->reset_delay;

	/* Link Down Timeout = 0:
	 *
	 * 	When Port Down timer expires we will start returning
	 *	I/O's to OS with "DID_NO_CONNECT".
	 *
	 * Link Down Timeout != 0:
	 *
	 *	 The driver waits for the link to come up after link down
	 *	 before returning I/Os to OS with "DID_NO_CONNECT".
	 */
	if (nv->link_down_timeout == 0) {
		ha->loop_down_abort_time =
		    (LOOP_DOWN_TIME - LOOP_DOWN_TIMEOUT);
	} else {
		ha->link_down_timeout =	 nv->link_down_timeout;
		ha->loop_down_abort_time =
		    (LOOP_DOWN_TIME - ha->link_down_timeout);
	}

	/*
	 * Need enough time to try and get the port back.
	 */
	ha->port_down_retry_count = nv->port_down_retry_count;
	if (qlport_down_retry)
		ha->port_down_retry_count = qlport_down_retry;
	/* Set login_retry_count */
	ha->login_retry_count  = nv->retry_count;
	if (ha->port_down_retry_count == nv->port_down_retry_count &&
	    ha->port_down_retry_count > 3)
		ha->login_retry_count = ha->port_down_retry_count;
	else if (ha->port_down_retry_count > (int)ha->login_retry_count)
		ha->login_retry_count = ha->port_down_retry_count;
	if (ql2xloginretrycount)
		ha->login_retry_count = ql2xloginretrycount;

	icb->lun_enables = cpu_to_le16(0);
	icb->command_resource_count = 0;
	icb->immediate_notify_resource_count = 0;
	icb->timeout = cpu_to_le16(0);

	if (IS_QLA2100(ha) || IS_QLA2200(ha)) {
		/* Enable RIO */
		icb->firmware_options[0] &= ~BIT_3;
		icb->add_firmware_options[0] &=
		    ~(BIT_3 | BIT_2 | BIT_1 | BIT_0);
		icb->add_firmware_options[0] |= BIT_2;
		icb->response_accumulation_timer = 3;
		icb->interrupt_delay_timer = 5;

		vha->flags.process_response_queue = 1;
	} else {
		/* Enable ZIO. */
		if (!vha->flags.init_done) {
			ha->zio_mode = icb->add_firmware_options[0] &
			    (BIT_3 | BIT_2 | BIT_1 | BIT_0);
			ha->zio_timer = icb->interrupt_delay_timer ?
			    icb->interrupt_delay_timer : 2;
		}
		icb->add_firmware_options[0] &=
		    ~(BIT_3 | BIT_2 | BIT_1 | BIT_0);
		vha->flags.process_response_queue = 0;
		if (ha->zio_mode != QLA_ZIO_DISABLED) {
			ha->zio_mode = QLA_ZIO_MODE_6;

			ql_log(ql_log_info, vha, 0x0068,
			    "ZIO mode %d enabled; timer delay (%d us).\n",
			    ha->zio_mode, ha->zio_timer * 100);

			icb->add_firmware_options[0] |= (uint8_t)ha->zio_mode;
			icb->interrupt_delay_timer = (uint8_t)ha->zio_timer;
			vha->flags.process_response_queue = 1;
		}
	}

	if (rval) {
		ql_log(ql_log_warn, vha, 0x0069,
		    "NVRAM configuration failed.\n");
	}
	return (rval);
}

static void
qla2x00_rport_del(void *data)
{
	fc_port_t *fcport = data;
	struct fc_rport *rport;
	unsigned long flags;

	spin_lock_irqsave(fcport->vha->host->host_lock, flags);
	rport = fcport->drport ? fcport->drport : fcport->rport;
	fcport->drport = NULL;
	spin_unlock_irqrestore(fcport->vha->host->host_lock, flags);
	if (rport) {
		ql_dbg(ql_dbg_disc, fcport->vha, 0x210b,
		    "%s %8phN. rport %p roles %x\n",
		    __func__, fcport->port_name, rport,
		    rport->roles);

		fc_remote_port_delete(rport);
	}
}

void qla2x00_set_fcport_state(fc_port_t *fcport, int state)
{
	int old_state;

	old_state = atomic_read(&fcport->state);
	atomic_set(&fcport->state, state);

	/* Don't print state transitions during initial allocation of fcport */
	if (old_state && old_state != state) {
		ql_dbg(ql_dbg_disc, fcport->vha, 0x207d,
		       "FCPort %8phC state transitioned from %s to %s - portid=%02x%02x%02x.\n",
		       fcport->port_name, port_state_str[old_state],
		       port_state_str[state], fcport->d_id.b.domain,
		       fcport->d_id.b.area, fcport->d_id.b.al_pa);
	}
}

/**
 * qla2x00_alloc_fcport() - Allocate a generic fcport.
 * @vha: HA context
 * @flags: allocation flags
 *
 * Returns a pointer to the allocated fcport, or NULL, if none available.
 */
fc_port_t *
qla2x00_alloc_fcport(scsi_qla_host_t *vha, gfp_t flags)
{
	fc_port_t *fcport;

	fcport = kzalloc(sizeof(fc_port_t), flags);
	if (!fcport)
		return NULL;

	fcport->ct_desc.ct_sns = dma_alloc_coherent(&vha->hw->pdev->dev,
		sizeof(struct ct_sns_pkt), &fcport->ct_desc.ct_sns_dma,
		flags);
	if (!fcport->ct_desc.ct_sns) {
		ql_log(ql_log_warn, vha, 0xd049,
		    "Failed to allocate ct_sns request.\n");
		kfree(fcport);
		return NULL;
	}

	/* Setup fcport template structure. */
	fcport->vha = vha;
	fcport->port_type = FCT_UNKNOWN;
	fcport->loop_id = FC_NO_LOOP_ID;
	qla2x00_set_fcport_state(fcport, FCS_UNCONFIGURED);
	fcport->supported_classes = FC_COS_UNSPECIFIED;
	fcport->fp_speed = PORT_SPEED_UNKNOWN;

	fcport->disc_state = DSC_DELETED;
	fcport->fw_login_state = DSC_LS_PORT_UNAVAIL;
	fcport->deleted = QLA_SESS_DELETED;
	fcport->login_retry = vha->hw->login_retry_count;
	fcport->chip_reset = vha->hw->base_qpair->chip_reset;
	fcport->logout_on_delete = 1;
	fcport->tgt_link_down_time = QLA2XX_MAX_LINK_DOWN_TIME;
	fcport->tgt_short_link_down_cnt = 0;
	fcport->dev_loss_tmo = 0;

	if (!fcport->ct_desc.ct_sns) {
		ql_log(ql_log_warn, vha, 0xd049,
		    "Failed to allocate ct_sns request.\n");
		kfree(fcport);
		return NULL;
	}

	INIT_WORK(&fcport->del_work, qla24xx_delete_sess_fn);
	INIT_WORK(&fcport->free_work, qlt_free_session_done);
	INIT_WORK(&fcport->reg_work, qla_register_fcport_fn);
	INIT_LIST_HEAD(&fcport->gnl_entry);
	INIT_LIST_HEAD(&fcport->list);

	INIT_LIST_HEAD(&fcport->sess_cmd_list);
	spin_lock_init(&fcport->sess_cmd_lock);

	spin_lock_init(&fcport->edif.sa_list_lock);
	INIT_LIST_HEAD(&fcport->edif.tx_sa_list);
	INIT_LIST_HEAD(&fcport->edif.rx_sa_list);

	if (vha->e_dbell.db_flags == EDB_ACTIVE)
		fcport->edif.app_started = 1;

	spin_lock_init(&fcport->edif.indx_list_lock);
	INIT_LIST_HEAD(&fcport->edif.edif_indx_list);

	return fcport;
}

void
qla2x00_free_fcport(fc_port_t *fcport)
{
	if (fcport->ct_desc.ct_sns) {
		dma_free_coherent(&fcport->vha->hw->pdev->dev,
			sizeof(struct ct_sns_pkt), fcport->ct_desc.ct_sns,
			fcport->ct_desc.ct_sns_dma);

		fcport->ct_desc.ct_sns = NULL;
	}

	qla_edif_flush_sa_ctl_lists(fcport);
	list_del(&fcport->list);
	qla2x00_clear_loop_id(fcport);

	qla_edif_list_del(fcport);

	kfree(fcport);
}

static void qla_get_login_template(scsi_qla_host_t *vha)
{
	struct qla_hw_data *ha = vha->hw;
	int rval;
	u32 *bp, sz;
	__be32 *q;

	memset(ha->init_cb, 0, ha->init_cb_size);
	sz = min_t(int, sizeof(struct fc_els_csp), ha->init_cb_size);
	rval = qla24xx_get_port_login_templ(vha, ha->init_cb_dma,
					    ha->init_cb, sz);
	if (rval != QLA_SUCCESS) {
		ql_dbg(ql_dbg_init, vha, 0x00d1,
		       "PLOGI ELS param read fail.\n");
		return;
	}
	q = (__be32 *)&ha->plogi_els_payld.fl_csp;

	bp = (uint32_t *)ha->init_cb;
	cpu_to_be32_array(q, bp, sz / 4);
	ha->flags.plogi_template_valid = 1;
}

/*
 * qla2x00_configure_loop
 *      Updates Fibre Channel Device Database with what is actually on loop.
 *
 * Input:
 *      ha                = adapter block pointer.
 *
 * Returns:
 *      0 = success.
 *      1 = error.
 *      2 = database was full and device was not configured.
 */
static int
qla2x00_configure_loop(scsi_qla_host_t *vha)
{
	int  rval;
	unsigned long flags, save_flags;
	struct qla_hw_data *ha = vha->hw;

	rval = QLA_SUCCESS;

	/* Get Initiator ID */
	if (test_bit(LOCAL_LOOP_UPDATE, &vha->dpc_flags)) {
		rval = qla2x00_configure_hba(vha);
		if (rval != QLA_SUCCESS) {
			ql_dbg(ql_dbg_disc, vha, 0x2013,
			    "Unable to configure HBA.\n");
			return (rval);
		}
	}

	save_flags = flags = vha->dpc_flags;
	ql_dbg(ql_dbg_disc, vha, 0x2014,
	    "Configure loop -- dpc flags = 0x%lx.\n", flags);

	/*
	 * If we have both an RSCN and PORT UPDATE pending then handle them
	 * both at the same time.
	 */
	clear_bit(LOCAL_LOOP_UPDATE, &vha->dpc_flags);
	clear_bit(RSCN_UPDATE, &vha->dpc_flags);

	qla2x00_get_data_rate(vha);
	qla_get_login_template(vha);

	/* Determine what we need to do */
	if ((ha->current_topology == ISP_CFG_FL ||
	    ha->current_topology == ISP_CFG_F) &&
	    (test_bit(LOCAL_LOOP_UPDATE, &flags))) {

		set_bit(RSCN_UPDATE, &flags);
		clear_bit(LOCAL_LOOP_UPDATE, &flags);

	} else if (ha->current_topology == ISP_CFG_NL ||
		   ha->current_topology == ISP_CFG_N) {
		clear_bit(RSCN_UPDATE, &flags);
		set_bit(LOCAL_LOOP_UPDATE, &flags);
	} else if (!vha->flags.online ||
	    (test_bit(ABORT_ISP_ACTIVE, &flags))) {
		set_bit(RSCN_UPDATE, &flags);
		set_bit(LOCAL_LOOP_UPDATE, &flags);
	}

	if (test_bit(LOCAL_LOOP_UPDATE, &flags)) {
		if (test_bit(LOOP_RESYNC_NEEDED, &vha->dpc_flags)) {
			ql_dbg(ql_dbg_disc, vha, 0x2015,
			    "Loop resync needed, failing.\n");
			rval = QLA_FUNCTION_FAILED;
		} else
			rval = qla2x00_configure_local_loop(vha);
	}

	if (rval == QLA_SUCCESS && test_bit(RSCN_UPDATE, &flags)) {
		if (LOOP_TRANSITION(vha)) {
			ql_dbg(ql_dbg_disc, vha, 0x2099,
			    "Needs RSCN update and loop transition.\n");
			rval = QLA_FUNCTION_FAILED;
		}
		else
			rval = qla2x00_configure_fabric(vha);
	}

	if (rval == QLA_SUCCESS) {
		if (atomic_read(&vha->loop_down_timer) ||
		    test_bit(LOOP_RESYNC_NEEDED, &vha->dpc_flags)) {
			rval = QLA_FUNCTION_FAILED;
		} else {
			atomic_set(&vha->loop_state, LOOP_READY);
			ql_dbg(ql_dbg_disc, vha, 0x2069,
			    "LOOP READY.\n");
			ha->flags.fw_init_done = 1;

			/*
			 * use link up to wake up app to get ready for
			 * authentication.
			 */
			if (ha->flags.edif_enabled && DBELL_INACTIVE(vha))
				qla2x00_post_aen_work(vha, FCH_EVT_LINKUP,
						      ha->link_data_rate);

			/*
			 * Process any ATIO queue entries that came in
			 * while we weren't online.
			 */
			if (qla_tgt_mode_enabled(vha) ||
			    qla_dual_mode_enabled(vha)) {
				spin_lock_irqsave(&ha->tgt.atio_lock, flags);
				qlt_24xx_process_atio_queue(vha, 0);
				spin_unlock_irqrestore(&ha->tgt.atio_lock,
				    flags);
			}
		}
	}

	if (rval) {
		ql_dbg(ql_dbg_disc, vha, 0x206a,
		    "%s *** FAILED ***.\n", __func__);
	} else {
		ql_dbg(ql_dbg_disc, vha, 0x206b,
		    "%s: exiting normally. local port wwpn %8phN id %06x)\n",
		    __func__, vha->port_name, vha->d_id.b24);
	}

	/* Restore state if a resync event occurred during processing */
	if (test_bit(LOOP_RESYNC_NEEDED, &vha->dpc_flags)) {
		if (test_bit(LOCAL_LOOP_UPDATE, &save_flags))
			set_bit(LOCAL_LOOP_UPDATE, &vha->dpc_flags);
		if (test_bit(RSCN_UPDATE, &save_flags)) {
			set_bit(RSCN_UPDATE, &vha->dpc_flags);
		}
	}

	return (rval);
}

static int qla2x00_configure_n2n_loop(scsi_qla_host_t *vha)
{
	unsigned long flags;
	fc_port_t *fcport;

	ql_dbg(ql_dbg_disc, vha, 0x206a, "%s %d.\n", __func__, __LINE__);

	if (test_and_clear_bit(N2N_LOGIN_NEEDED, &vha->dpc_flags))
		set_bit(RELOGIN_NEEDED, &vha->dpc_flags);

	list_for_each_entry(fcport, &vha->vp_fcports, list) {
		if (fcport->n2n_flag) {
			qla24xx_fcport_handle_login(vha, fcport);
			return QLA_SUCCESS;
		}
	}

	spin_lock_irqsave(&vha->work_lock, flags);
	vha->scan.scan_retry++;
	spin_unlock_irqrestore(&vha->work_lock, flags);

	if (vha->scan.scan_retry < MAX_SCAN_RETRIES) {
		set_bit(LOCAL_LOOP_UPDATE, &vha->dpc_flags);
		set_bit(LOOP_RESYNC_NEEDED, &vha->dpc_flags);
	}
	return QLA_FUNCTION_FAILED;
}

static void
qla_reinitialize_link(scsi_qla_host_t *vha)
{
	int rval;

	atomic_set(&vha->loop_state, LOOP_DOWN);
	atomic_set(&vha->loop_down_timer, LOOP_DOWN_TIME);
	rval = qla2x00_full_login_lip(vha);
	if (rval == QLA_SUCCESS) {
		ql_dbg(ql_dbg_disc, vha, 0xd050, "Link reinitialized\n");
	} else {
		ql_dbg(ql_dbg_disc, vha, 0xd051,
			"Link reinitialization failed (%d)\n", rval);
	}
}

/*
 * qla2x00_configure_local_loop
 *	Updates Fibre Channel Device Database with local loop devices.
 *
 * Input:
 *	ha = adapter block pointer.
 *
 * Returns:
 *	0 = success.
 */
static int
qla2x00_configure_local_loop(scsi_qla_host_t *vha)
{
	int		rval, rval2;
	int		found_devs;
	int		found;
	fc_port_t	*fcport, *new_fcport;
	uint16_t	index;
	uint16_t	entries;
	struct gid_list_info *gid;
	uint16_t	loop_id;
	uint8_t		domain, area, al_pa;
	struct qla_hw_data *ha = vha->hw;
	unsigned long flags;

	/* Inititae N2N login. */
	if (N2N_TOPO(ha))
		return qla2x00_configure_n2n_loop(vha);

	found_devs = 0;
	new_fcport = NULL;
	entries = MAX_FIBRE_DEVICES_LOOP;

	/* Get list of logged in devices. */
	memset(ha->gid_list, 0, qla2x00_gid_list_size(ha));
	rval = qla2x00_get_id_list(vha, ha->gid_list, ha->gid_list_dma,
	    &entries);
	if (rval != QLA_SUCCESS)
		goto err;

	ql_dbg(ql_dbg_disc, vha, 0x2011,
	    "Entries in ID list (%d).\n", entries);
	ql_dump_buffer(ql_dbg_disc + ql_dbg_buffer, vha, 0x2075,
	    ha->gid_list, entries * sizeof(*ha->gid_list));

	if (entries == 0) {
		spin_lock_irqsave(&vha->work_lock, flags);
		vha->scan.scan_retry++;
		spin_unlock_irqrestore(&vha->work_lock, flags);

		if (vha->scan.scan_retry < MAX_SCAN_RETRIES) {
			u8 loop_map_entries = 0;
			int rc;

			rc = qla2x00_get_fcal_position_map(vha, NULL,
						&loop_map_entries);
			if (rc == QLA_SUCCESS && loop_map_entries > 1) {
				/*
				 * There are devices that are still not logged
				 * in. Reinitialize to give them a chance.
				 */
				qla_reinitialize_link(vha);
				return QLA_FUNCTION_FAILED;
			}
			set_bit(LOCAL_LOOP_UPDATE, &vha->dpc_flags);
			set_bit(LOOP_RESYNC_NEEDED, &vha->dpc_flags);
		}
	} else {
		vha->scan.scan_retry = 0;
	}

	list_for_each_entry(fcport, &vha->vp_fcports, list) {
		fcport->scan_state = QLA_FCPORT_SCAN;
	}

	/* Allocate temporary fcport for any new fcports discovered. */
	new_fcport = qla2x00_alloc_fcport(vha, GFP_KERNEL);
	if (new_fcport == NULL) {
		ql_log(ql_log_warn, vha, 0x2012,
		    "Memory allocation failed for fcport.\n");
		rval = QLA_MEMORY_ALLOC_FAILED;
		goto err;
	}
	new_fcport->flags &= ~FCF_FABRIC_DEVICE;

	/* Add devices to port list. */
	gid = ha->gid_list;
	for (index = 0; index < entries; index++) {
		domain = gid->domain;
		area = gid->area;
		al_pa = gid->al_pa;
		if (IS_QLA2100(ha) || IS_QLA2200(ha))
			loop_id = gid->loop_id_2100;
		else
			loop_id = le16_to_cpu(gid->loop_id);
		gid = (void *)gid + ha->gid_list_info_size;

		/* Bypass reserved domain fields. */
		if ((domain & 0xf0) == 0xf0)
			continue;

		/* Bypass if not same domain and area of adapter. */
		if (area && domain && ((area != vha->d_id.b.area) ||
		    (domain != vha->d_id.b.domain)) &&
		    (ha->current_topology == ISP_CFG_NL))
			continue;


		/* Bypass invalid local loop ID. */
		if (loop_id > LAST_LOCAL_LOOP_ID)
			continue;

		memset(new_fcport->port_name, 0, WWN_SIZE);

		/* Fill in member data. */
		new_fcport->d_id.b.domain = domain;
		new_fcport->d_id.b.area = area;
		new_fcport->d_id.b.al_pa = al_pa;
		new_fcport->loop_id = loop_id;
		new_fcport->scan_state = QLA_FCPORT_FOUND;

		rval2 = qla2x00_get_port_database(vha, new_fcport, 0);
		if (rval2 != QLA_SUCCESS) {
			ql_dbg(ql_dbg_disc, vha, 0x2097,
			    "Failed to retrieve fcport information "
			    "-- get_port_database=%x, loop_id=0x%04x.\n",
			    rval2, new_fcport->loop_id);
			/* Skip retry if N2N */
			if (ha->current_topology != ISP_CFG_N) {
				ql_dbg(ql_dbg_disc, vha, 0x2105,
				    "Scheduling resync.\n");
				set_bit(LOOP_RESYNC_NEEDED, &vha->dpc_flags);
				continue;
			}
		}

		spin_lock_irqsave(&vha->hw->tgt.sess_lock, flags);
		/* Check for matching device in port list. */
		found = 0;
		fcport = NULL;
		list_for_each_entry(fcport, &vha->vp_fcports, list) {
			if (memcmp(new_fcport->port_name, fcport->port_name,
			    WWN_SIZE))
				continue;

			fcport->flags &= ~FCF_FABRIC_DEVICE;
			fcport->loop_id = new_fcport->loop_id;
			fcport->port_type = new_fcport->port_type;
			fcport->d_id.b24 = new_fcport->d_id.b24;
			memcpy(fcport->node_name, new_fcport->node_name,
			    WWN_SIZE);
			fcport->scan_state = QLA_FCPORT_FOUND;
			if (fcport->login_retry == 0) {
				fcport->login_retry = vha->hw->login_retry_count;
				ql_dbg(ql_dbg_disc, vha, 0x2135,
				    "Port login retry %8phN, lid 0x%04x retry cnt=%d.\n",
				    fcport->port_name, fcport->loop_id,
				    fcport->login_retry);
			}
			found++;
			break;
		}

		if (!found) {
			/* New device, add to fcports list. */
			list_add_tail(&new_fcport->list, &vha->vp_fcports);

			/* Allocate a new replacement fcport. */
			fcport = new_fcport;

			spin_unlock_irqrestore(&vha->hw->tgt.sess_lock, flags);

			new_fcport = qla2x00_alloc_fcport(vha, GFP_KERNEL);

			if (new_fcport == NULL) {
				ql_log(ql_log_warn, vha, 0xd031,
				    "Failed to allocate memory for fcport.\n");
				rval = QLA_MEMORY_ALLOC_FAILED;
				goto err;
			}
			spin_lock_irqsave(&vha->hw->tgt.sess_lock, flags);
			new_fcport->flags &= ~FCF_FABRIC_DEVICE;
		}

		spin_unlock_irqrestore(&vha->hw->tgt.sess_lock, flags);

		/* Base iIDMA settings on HBA port speed. */
		fcport->fp_speed = ha->link_data_rate;

		found_devs++;
	}

	list_for_each_entry(fcport, &vha->vp_fcports, list) {
		if (test_bit(LOOP_RESYNC_NEEDED, &vha->dpc_flags))
			break;

		if (fcport->scan_state == QLA_FCPORT_SCAN) {
			if ((qla_dual_mode_enabled(vha) ||
			    qla_ini_mode_enabled(vha)) &&
			    atomic_read(&fcport->state) == FCS_ONLINE) {
				qla2x00_mark_device_lost(vha, fcport,
					ql2xplogiabsentdevice);
				if (fcport->loop_id != FC_NO_LOOP_ID &&
				    (fcport->flags & FCF_FCP2_DEVICE) == 0 &&
				    fcport->port_type != FCT_INITIATOR &&
				    fcport->port_type != FCT_BROADCAST) {
					ql_dbg(ql_dbg_disc, vha, 0x20f0,
					    "%s %d %8phC post del sess\n",
					    __func__, __LINE__,
					    fcport->port_name);

					qlt_schedule_sess_for_deletion(fcport);
					continue;
				}
			}
		}

		if (fcport->scan_state == QLA_FCPORT_FOUND)
			qla24xx_fcport_handle_login(vha, fcport);
	}

	qla2x00_free_fcport(new_fcport);

	return rval;

err:
	ql_dbg(ql_dbg_disc, vha, 0x2098,
	       "Configure local loop error exit: rval=%x.\n", rval);
	return rval;
}

static void
qla2x00_iidma_fcport(scsi_qla_host_t *vha, fc_port_t *fcport)
{
	int rval;
	uint16_t mb[MAILBOX_REGISTER_COUNT];
	struct qla_hw_data *ha = vha->hw;

	if (!IS_IIDMA_CAPABLE(ha))
		return;

	if (atomic_read(&fcport->state) != FCS_ONLINE)
		return;

	if (fcport->fp_speed == PORT_SPEED_UNKNOWN ||
	    fcport->fp_speed > ha->link_data_rate ||
	    !ha->flags.gpsc_supported)
		return;

	rval = qla2x00_set_idma_speed(vha, fcport->loop_id, fcport->fp_speed,
	    mb);
	if (rval != QLA_SUCCESS) {
		ql_dbg(ql_dbg_disc, vha, 0x2004,
		    "Unable to adjust iIDMA %8phN -- %04x %x %04x %04x.\n",
		    fcport->port_name, rval, fcport->fp_speed, mb[0], mb[1]);
	} else {
		ql_dbg(ql_dbg_disc, vha, 0x2005,
		    "iIDMA adjusted to %s GB/s (%X) on %8phN.\n",
		    qla2x00_get_link_speed_str(ha, fcport->fp_speed),
		    fcport->fp_speed, fcport->port_name);
	}
}

void qla_do_iidma_work(struct scsi_qla_host *vha, fc_port_t *fcport)
{
	qla2x00_iidma_fcport(vha, fcport);
	qla24xx_update_fcport_fcp_prio(vha, fcport);
}

int qla_post_iidma_work(struct scsi_qla_host *vha, fc_port_t *fcport)
{
	struct qla_work_evt *e;

	e = qla2x00_alloc_work(vha, QLA_EVT_IIDMA);
	if (!e)
		return QLA_FUNCTION_FAILED;

	e->u.fcport.fcport = fcport;
	return qla2x00_post_work(vha, e);
}

/* qla2x00_reg_remote_port is reserved for Initiator Mode only.*/
static void
qla2x00_reg_remote_port(scsi_qla_host_t *vha, fc_port_t *fcport)
{
	struct fc_rport_identifiers rport_ids;
	struct fc_rport *rport;
	unsigned long flags;

	if (atomic_read(&fcport->state) == FCS_ONLINE)
		return;

	rport_ids.node_name = wwn_to_u64(fcport->node_name);
	rport_ids.port_name = wwn_to_u64(fcport->port_name);
	rport_ids.port_id = fcport->d_id.b.domain << 16 |
	    fcport->d_id.b.area << 8 | fcport->d_id.b.al_pa;
	rport_ids.roles = FC_RPORT_ROLE_UNKNOWN;
	fcport->rport = rport = fc_remote_port_add(vha->host, 0, &rport_ids);
	if (!rport) {
		ql_log(ql_log_warn, vha, 0x2006,
		    "Unable to allocate fc remote port.\n");
		return;
	}

	spin_lock_irqsave(fcport->vha->host->host_lock, flags);
	*((fc_port_t **)rport->dd_data) = fcport;
	spin_unlock_irqrestore(fcport->vha->host->host_lock, flags);
	fcport->dev_loss_tmo = rport->dev_loss_tmo;

	rport->supported_classes = fcport->supported_classes;

	rport_ids.roles = FC_PORT_ROLE_UNKNOWN;
	if (fcport->port_type == FCT_INITIATOR)
		rport_ids.roles |= FC_PORT_ROLE_FCP_INITIATOR;
	if (fcport->port_type == FCT_TARGET)
		rport_ids.roles |= FC_PORT_ROLE_FCP_TARGET;
	if (fcport->port_type & FCT_NVME_INITIATOR)
		rport_ids.roles |= FC_PORT_ROLE_NVME_INITIATOR;
	if (fcport->port_type & FCT_NVME_TARGET)
		rport_ids.roles |= FC_PORT_ROLE_NVME_TARGET;
	if (fcport->port_type & FCT_NVME_DISCOVERY)
		rport_ids.roles |= FC_PORT_ROLE_NVME_DISCOVERY;

	fc_remote_port_rolechg(rport, rport_ids.roles);

	ql_dbg(ql_dbg_disc, vha, 0x20ee,
	    "%s: %8phN. rport %ld:0:%d (%p) is %s mode\n",
	    __func__, fcport->port_name, vha->host_no,
	    rport->scsi_target_id, rport,
	    (fcport->port_type == FCT_TARGET) ? "tgt" :
	    ((fcport->port_type & FCT_NVME) ? "nvme" : "ini"));
}

/*
 * qla2x00_update_fcport
 *	Updates device on list.
 *
 * Input:
 *	ha = adapter block pointer.
 *	fcport = port structure pointer.
 *
 * Return:
 *	0  - Success
 *  BIT_0 - error
 *
 * Context:
 *	Kernel context.
 */
void
qla2x00_update_fcport(scsi_qla_host_t *vha, fc_port_t *fcport)
{
	if (IS_SW_RESV_ADDR(fcport->d_id))
		return;

	ql_dbg(ql_dbg_disc, vha, 0x20ef, "%s %8phC\n",
	    __func__, fcport->port_name);

	qla2x00_set_fcport_disc_state(fcport, DSC_UPD_FCPORT);
	fcport->login_retry = vha->hw->login_retry_count;
	fcport->flags &= ~(FCF_LOGIN_NEEDED | FCF_ASYNC_SENT);
	fcport->deleted = 0;
	if (vha->hw->current_topology == ISP_CFG_NL)
		fcport->logout_on_delete = 0;
	else
		fcport->logout_on_delete = 1;
	fcport->n2n_chip_reset = fcport->n2n_link_reset_cnt = 0;

	if (fcport->tgt_link_down_time < fcport->dev_loss_tmo) {
		fcport->tgt_short_link_down_cnt++;
		fcport->tgt_link_down_time = QLA2XX_MAX_LINK_DOWN_TIME;
	}

	switch (vha->hw->current_topology) {
	case ISP_CFG_N:
	case ISP_CFG_NL:
		fcport->keep_nport_handle = 1;
		break;
	default:
		break;
	}

	qla2x00_iidma_fcport(vha, fcport);

	qla2x00_dfs_create_rport(vha, fcport);

	if (NVME_TARGET(vha->hw, fcport)) {
		qla_nvme_register_remote(vha, fcport);
		qla2x00_set_fcport_disc_state(fcport, DSC_LOGIN_COMPLETE);
		qla2x00_set_fcport_state(fcport, FCS_ONLINE);
		return;
	}

	qla24xx_update_fcport_fcp_prio(vha, fcport);

	switch (vha->host->active_mode) {
	case MODE_INITIATOR:
		qla2x00_reg_remote_port(vha, fcport);
		break;
	case MODE_TARGET:
		if (!vha->vha_tgt.qla_tgt->tgt_stop &&
			!vha->vha_tgt.qla_tgt->tgt_stopped)
			qlt_fc_port_added(vha, fcport);
		break;
	case MODE_DUAL:
		qla2x00_reg_remote_port(vha, fcport);
		if (!vha->vha_tgt.qla_tgt->tgt_stop &&
			!vha->vha_tgt.qla_tgt->tgt_stopped)
			qlt_fc_port_added(vha, fcport);
		break;
	default:
		break;
	}

	qla2x00_set_fcport_state(fcport, FCS_ONLINE);

	if (IS_IIDMA_CAPABLE(vha->hw) && vha->hw->flags.gpsc_supported) {
		if (fcport->id_changed) {
			fcport->id_changed = 0;
			ql_dbg(ql_dbg_disc, vha, 0x20d7,
			    "%s %d %8phC post gfpnid fcp_cnt %d\n",
			    __func__, __LINE__, fcport->port_name,
			    vha->fcport_count);
			qla24xx_post_gfpnid_work(vha, fcport);
		} else {
			ql_dbg(ql_dbg_disc, vha, 0x20d7,
			    "%s %d %8phC post gpsc fcp_cnt %d\n",
			    __func__, __LINE__, fcport->port_name,
			    vha->fcport_count);
			qla24xx_post_gpsc_work(vha, fcport);
		}
	}

	qla2x00_set_fcport_disc_state(fcport, DSC_LOGIN_COMPLETE);
}

void qla_register_fcport_fn(struct work_struct *work)
{
	fc_port_t *fcport = container_of(work, struct fc_port, reg_work);
	u32 rscn_gen = fcport->rscn_gen;
	u16 data[2];

	if (IS_SW_RESV_ADDR(fcport->d_id))
		return;

	qla2x00_update_fcport(fcport->vha, fcport);

	if (rscn_gen != fcport->rscn_gen) {
		/* RSCN(s) came in while registration */
		switch (fcport->next_disc_state) {
		case DSC_DELETE_PEND:
			qlt_schedule_sess_for_deletion(fcport);
			break;
		case DSC_ADISC:
			data[0] = data[1] = 0;
			qla2x00_post_async_adisc_work(fcport->vha, fcport,
			    data);
			break;
		default:
			break;
		}
	}
}

/*
 * qla2x00_configure_fabric
 *      Setup SNS devices with loop ID's.
 *
 * Input:
 *      ha = adapter block pointer.
 *
 * Returns:
 *      0 = success.
 *      BIT_0 = error
 */
static int
qla2x00_configure_fabric(scsi_qla_host_t *vha)
{
	int	rval;
	fc_port_t	*fcport;
	uint16_t	mb[MAILBOX_REGISTER_COUNT];
	uint16_t	loop_id;
	LIST_HEAD(new_fcports);
	struct qla_hw_data *ha = vha->hw;
	int		discovery_gen;

	/* If FL port exists, then SNS is present */
	if (IS_FWI2_CAPABLE(ha))
		loop_id = NPH_F_PORT;
	else
		loop_id = SNS_FL_PORT;
	rval = qla2x00_get_port_name(vha, loop_id, vha->fabric_node_name, 1);
	if (rval != QLA_SUCCESS) {
		ql_dbg(ql_dbg_disc, vha, 0x20a0,
		    "MBX_GET_PORT_NAME failed, No FL Port.\n");

		vha->device_flags &= ~SWITCH_FOUND;
		return (QLA_SUCCESS);
	}
	vha->device_flags |= SWITCH_FOUND;

	rval = qla2x00_get_port_name(vha, loop_id, vha->fabric_port_name, 0);
	if (rval != QLA_SUCCESS)
		ql_dbg(ql_dbg_disc, vha, 0x20ff,
		    "Failed to get Fabric Port Name\n");

	if (qla_tgt_mode_enabled(vha) || qla_dual_mode_enabled(vha)) {
		rval = qla2x00_send_change_request(vha, 0x3, 0);
		if (rval != QLA_SUCCESS)
			ql_log(ql_log_warn, vha, 0x121,
			    "Failed to enable receiving of RSCN requests: 0x%x.\n",
			    rval);
	}

	do {
		qla2x00_mgmt_svr_login(vha);

		/* Ensure we are logged into the SNS. */
		loop_id = NPH_SNS_LID(ha);
		rval = ha->isp_ops->fabric_login(vha, loop_id, 0xff, 0xff,
		    0xfc, mb, BIT_1|BIT_0);
		if (rval != QLA_SUCCESS || mb[0] != MBS_COMMAND_COMPLETE) {
			ql_dbg(ql_dbg_disc, vha, 0x20a1,
			    "Failed SNS login: loop_id=%x mb[0]=%x mb[1]=%x mb[2]=%x mb[6]=%x mb[7]=%x (%x).\n",
			    loop_id, mb[0], mb[1], mb[2], mb[6], mb[7], rval);
			set_bit(LOOP_RESYNC_NEEDED, &vha->dpc_flags);
			return rval;
		}

		/* FDMI support. */
		if (ql2xfdmienable &&
		    test_and_clear_bit(REGISTER_FDMI_NEEDED, &vha->dpc_flags))
			qla2x00_fdmi_register(vha);

		if (test_and_clear_bit(REGISTER_FC4_NEEDED, &vha->dpc_flags)) {
			if (qla2x00_rft_id(vha)) {
				/* EMPTY */
				ql_dbg(ql_dbg_disc, vha, 0x20a2,
				    "Register FC-4 TYPE failed.\n");
				if (test_bit(LOOP_RESYNC_NEEDED,
				    &vha->dpc_flags))
					break;
			}
			if (qla2x00_rff_id(vha, FC4_TYPE_FCP_SCSI)) {
				/* EMPTY */
				ql_dbg(ql_dbg_disc, vha, 0x209a,
				    "Register FC-4 Features failed.\n");
				if (test_bit(LOOP_RESYNC_NEEDED,
				    &vha->dpc_flags))
					break;
			}
			if (vha->flags.nvme_enabled) {
				if (qla2x00_rff_id(vha, FC_TYPE_NVME)) {
					ql_dbg(ql_dbg_disc, vha, 0x2049,
					    "Register NVME FC Type Features failed.\n");
				}
			}
			if (qla2x00_rnn_id(vha)) {
				/* EMPTY */
				ql_dbg(ql_dbg_disc, vha, 0x2104,
				    "Register Node Name failed.\n");
				if (test_bit(LOOP_RESYNC_NEEDED,
				    &vha->dpc_flags))
					break;
			} else if (qla2x00_rsnn_nn(vha)) {
				/* EMPTY */
				ql_dbg(ql_dbg_disc, vha, 0x209b,
				    "Register Symbolic Node Name failed.\n");
				if (test_bit(LOOP_RESYNC_NEEDED, &vha->dpc_flags))
					break;
			}
		}


		/* Mark the time right before querying FW for connected ports.
		 * This process is long, asynchronous and by the time it's done,
		 * collected information might not be accurate anymore. E.g.
		 * disconnected port might have re-connected and a brand new
		 * session has been created. In this case session's generation
		 * will be newer than discovery_gen. */
		qlt_do_generation_tick(vha, &discovery_gen);

		if (USE_ASYNC_SCAN(ha)) {
			rval = qla24xx_async_gpnft(vha, FC4_TYPE_FCP_SCSI,
			    NULL);
			if (rval)
				set_bit(LOOP_RESYNC_NEEDED, &vha->dpc_flags);
		} else  {
			list_for_each_entry(fcport, &vha->vp_fcports, list)
				fcport->scan_state = QLA_FCPORT_SCAN;

			rval = qla2x00_find_all_fabric_devs(vha);
		}
		if (rval != QLA_SUCCESS)
			break;
	} while (0);

	if (!vha->nvme_local_port && vha->flags.nvme_enabled)
		qla_nvme_register_hba(vha);

	if (rval)
		ql_dbg(ql_dbg_disc, vha, 0x2068,
		    "Configure fabric error exit rval=%d.\n", rval);

	return (rval);
}

/*
 * qla2x00_find_all_fabric_devs
 *
 * Input:
 *	ha = adapter block pointer.
 *	dev = database device entry pointer.
 *
 * Returns:
 *	0 = success.
 *
 * Context:
 *	Kernel context.
 */
static int
qla2x00_find_all_fabric_devs(scsi_qla_host_t *vha)
{
	int		rval;
	uint16_t	loop_id;
	fc_port_t	*fcport, *new_fcport;
	int		found;

	sw_info_t	*swl;
	int		swl_idx;
	int		first_dev, last_dev;
	port_id_t	wrap = {}, nxt_d_id;
	struct qla_hw_data *ha = vha->hw;
	struct scsi_qla_host *base_vha = pci_get_drvdata(ha->pdev);
	unsigned long flags;

	rval = QLA_SUCCESS;

	/* Try GID_PT to get device list, else GAN. */
	if (!ha->swl)
		ha->swl = kcalloc(ha->max_fibre_devices, sizeof(sw_info_t),
		    GFP_KERNEL);
	swl = ha->swl;
	if (!swl) {
		/*EMPTY*/
		ql_dbg(ql_dbg_disc, vha, 0x209c,
		    "GID_PT allocations failed, fallback on GA_NXT.\n");
	} else {
		memset(swl, 0, ha->max_fibre_devices * sizeof(sw_info_t));
		if (qla2x00_gid_pt(vha, swl) != QLA_SUCCESS) {
			swl = NULL;
			if (test_bit(LOOP_RESYNC_NEEDED, &vha->dpc_flags))
				return rval;
		} else if (qla2x00_gpn_id(vha, swl) != QLA_SUCCESS) {
			swl = NULL;
			if (test_bit(LOOP_RESYNC_NEEDED, &vha->dpc_flags))
				return rval;
		} else if (qla2x00_gnn_id(vha, swl) != QLA_SUCCESS) {
			swl = NULL;
			if (test_bit(LOOP_RESYNC_NEEDED, &vha->dpc_flags))
				return rval;
		} else if (qla2x00_gfpn_id(vha, swl) != QLA_SUCCESS) {
			swl = NULL;
			if (test_bit(LOOP_RESYNC_NEEDED, &vha->dpc_flags))
				return rval;
		}

		/* If other queries succeeded probe for FC-4 type */
		if (swl) {
			qla2x00_gff_id(vha, swl);
			if (test_bit(LOOP_RESYNC_NEEDED, &vha->dpc_flags))
				return rval;
		}
	}
	swl_idx = 0;

	/* Allocate temporary fcport for any new fcports discovered. */
	new_fcport = qla2x00_alloc_fcport(vha, GFP_KERNEL);
	if (new_fcport == NULL) {
		ql_log(ql_log_warn, vha, 0x209d,
		    "Failed to allocate memory for fcport.\n");
		return (QLA_MEMORY_ALLOC_FAILED);
	}
	new_fcport->flags |= (FCF_FABRIC_DEVICE | FCF_LOGIN_NEEDED);
	/* Set start port ID scan at adapter ID. */
	first_dev = 1;
	last_dev = 0;

	/* Starting free loop ID. */
	loop_id = ha->min_external_loopid;
	for (; loop_id <= ha->max_loop_id; loop_id++) {
		if (qla2x00_is_reserved_id(vha, loop_id))
			continue;

		if (ha->current_topology == ISP_CFG_FL &&
		    (atomic_read(&vha->loop_down_timer) ||
		     LOOP_TRANSITION(vha))) {
			atomic_set(&vha->loop_down_timer, 0);
			set_bit(LOOP_RESYNC_NEEDED, &vha->dpc_flags);
			set_bit(LOCAL_LOOP_UPDATE, &vha->dpc_flags);
			break;
		}

		if (swl != NULL) {
			if (last_dev) {
				wrap.b24 = new_fcport->d_id.b24;
			} else {
				new_fcport->d_id.b24 = swl[swl_idx].d_id.b24;
				memcpy(new_fcport->node_name,
				    swl[swl_idx].node_name, WWN_SIZE);
				memcpy(new_fcport->port_name,
				    swl[swl_idx].port_name, WWN_SIZE);
				memcpy(new_fcport->fabric_port_name,
				    swl[swl_idx].fabric_port_name, WWN_SIZE);
				new_fcport->fp_speed = swl[swl_idx].fp_speed;
				new_fcport->fc4_type = swl[swl_idx].fc4_type;

				new_fcport->nvme_flag = 0;
				if (vha->flags.nvme_enabled &&
				    swl[swl_idx].fc4_type & FS_FC4TYPE_NVME) {
					ql_log(ql_log_info, vha, 0x2131,
					    "FOUND: NVME port %8phC as FC Type 28h\n",
					    new_fcport->port_name);
				}

				if (swl[swl_idx].d_id.b.rsvd_1 != 0) {
					last_dev = 1;
				}
				swl_idx++;
			}
		} else {
			/* Send GA_NXT to the switch */
			rval = qla2x00_ga_nxt(vha, new_fcport);
			if (rval != QLA_SUCCESS) {
				ql_log(ql_log_warn, vha, 0x209e,
				    "SNS scan failed -- assuming "
				    "zero-entry result.\n");
				rval = QLA_SUCCESS;
				break;
			}
		}

		/* If wrap on switch device list, exit. */
		if (first_dev) {
			wrap.b24 = new_fcport->d_id.b24;
			first_dev = 0;
		} else if (new_fcport->d_id.b24 == wrap.b24) {
			ql_dbg(ql_dbg_disc, vha, 0x209f,
			    "Device wrap (%02x%02x%02x).\n",
			    new_fcport->d_id.b.domain,
			    new_fcport->d_id.b.area,
			    new_fcport->d_id.b.al_pa);
			break;
		}

		/* Bypass if same physical adapter. */
		if (new_fcport->d_id.b24 == base_vha->d_id.b24)
			continue;

		/* Bypass virtual ports of the same host. */
		if (qla2x00_is_a_vp_did(vha, new_fcport->d_id.b24))
			continue;

		/* Bypass if same domain and area of adapter. */
		if (((new_fcport->d_id.b24 & 0xffff00) ==
		    (vha->d_id.b24 & 0xffff00)) && ha->current_topology ==
			ISP_CFG_FL)
			    continue;

		/* Bypass reserved domain fields. */
		if ((new_fcport->d_id.b.domain & 0xf0) == 0xf0)
			continue;

		/* Bypass ports whose FCP-4 type is not FCP_SCSI */
		if (ql2xgffidenable &&
		    (!(new_fcport->fc4_type & FS_FC4TYPE_FCP) &&
		    new_fcport->fc4_type != 0))
			continue;

		spin_lock_irqsave(&vha->hw->tgt.sess_lock, flags);

		/* Locate matching device in database. */
		found = 0;
		list_for_each_entry(fcport, &vha->vp_fcports, list) {
			if (memcmp(new_fcport->port_name, fcport->port_name,
			    WWN_SIZE))
				continue;

			fcport->scan_state = QLA_FCPORT_FOUND;

			found++;

			/* Update port state. */
			memcpy(fcport->fabric_port_name,
			    new_fcport->fabric_port_name, WWN_SIZE);
			fcport->fp_speed = new_fcport->fp_speed;

			/*
			 * If address the same and state FCS_ONLINE
			 * (or in target mode), nothing changed.
			 */
			if (fcport->d_id.b24 == new_fcport->d_id.b24 &&
			    (atomic_read(&fcport->state) == FCS_ONLINE ||
			     (vha->host->active_mode == MODE_TARGET))) {
				break;
			}

			if (fcport->login_retry == 0)
				fcport->login_retry =
					vha->hw->login_retry_count;
			/*
			 * If device was not a fabric device before.
			 */
			if ((fcport->flags & FCF_FABRIC_DEVICE) == 0) {
				fcport->d_id.b24 = new_fcport->d_id.b24;
				qla2x00_clear_loop_id(fcport);
				fcport->flags |= (FCF_FABRIC_DEVICE |
				    FCF_LOGIN_NEEDED);
				break;
			}

			/*
			 * Port ID changed or device was marked to be updated;
			 * Log it out if still logged in and mark it for
			 * relogin later.
			 */
			if (qla_tgt_mode_enabled(base_vha)) {
				ql_dbg(ql_dbg_tgt_mgt, vha, 0xf080,
					 "port changed FC ID, %8phC"
					 " old %x:%x:%x (loop_id 0x%04x)-> new %x:%x:%x\n",
					 fcport->port_name,
					 fcport->d_id.b.domain,
					 fcport->d_id.b.area,
					 fcport->d_id.b.al_pa,
					 fcport->loop_id,
					 new_fcport->d_id.b.domain,
					 new_fcport->d_id.b.area,
					 new_fcport->d_id.b.al_pa);
				fcport->d_id.b24 = new_fcport->d_id.b24;
				break;
			}

			fcport->d_id.b24 = new_fcport->d_id.b24;
			fcport->flags |= FCF_LOGIN_NEEDED;
			break;
		}

		if (found && NVME_TARGET(vha->hw, fcport)) {
			if (fcport->disc_state == DSC_DELETE_PEND) {
				qla2x00_set_fcport_disc_state(fcport, DSC_GNL);
				vha->fcport_count--;
				fcport->login_succ = 0;
			}
		}

		if (found) {
			spin_unlock_irqrestore(&vha->hw->tgt.sess_lock, flags);
			continue;
		}
		/* If device was not in our fcports list, then add it. */
		new_fcport->scan_state = QLA_FCPORT_FOUND;
		list_add_tail(&new_fcport->list, &vha->vp_fcports);

		spin_unlock_irqrestore(&vha->hw->tgt.sess_lock, flags);


		/* Allocate a new replacement fcport. */
		nxt_d_id.b24 = new_fcport->d_id.b24;
		new_fcport = qla2x00_alloc_fcport(vha, GFP_KERNEL);
		if (new_fcport == NULL) {
			ql_log(ql_log_warn, vha, 0xd032,
			    "Memory allocation failed for fcport.\n");
			return (QLA_MEMORY_ALLOC_FAILED);
		}
		new_fcport->flags |= (FCF_FABRIC_DEVICE | FCF_LOGIN_NEEDED);
		new_fcport->d_id.b24 = nxt_d_id.b24;
	}

	qla2x00_free_fcport(new_fcport);

	/*
	 * Logout all previous fabric dev marked lost, except FCP2 devices.
	 */
	list_for_each_entry(fcport, &vha->vp_fcports, list) {
		if (test_bit(LOOP_RESYNC_NEEDED, &vha->dpc_flags))
			break;

		if ((fcport->flags & FCF_FABRIC_DEVICE) == 0)
			continue;

		if (fcport->scan_state == QLA_FCPORT_SCAN) {
			if ((qla_dual_mode_enabled(vha) ||
			    qla_ini_mode_enabled(vha)) &&
			    atomic_read(&fcport->state) == FCS_ONLINE) {
				qla2x00_mark_device_lost(vha, fcport,
					ql2xplogiabsentdevice);
				if (fcport->loop_id != FC_NO_LOOP_ID &&
				    (fcport->flags & FCF_FCP2_DEVICE) == 0 &&
				    fcport->port_type != FCT_INITIATOR &&
				    fcport->port_type != FCT_BROADCAST) {
					ql_dbg(ql_dbg_disc, vha, 0x20f0,
					    "%s %d %8phC post del sess\n",
					    __func__, __LINE__,
					    fcport->port_name);
					qlt_schedule_sess_for_deletion(fcport);
					continue;
				}
			}
		}

		if (fcport->scan_state == QLA_FCPORT_FOUND &&
		    (fcport->flags & FCF_LOGIN_NEEDED) != 0)
			qla24xx_fcport_handle_login(vha, fcport);
	}
	return (rval);
}

/* FW does not set aside Loop id for MGMT Server/FFFFFAh */
int
qla2x00_reserve_mgmt_server_loop_id(scsi_qla_host_t *vha)
{
	int loop_id = FC_NO_LOOP_ID;
	int lid = NPH_MGMT_SERVER - vha->vp_idx;
	unsigned long flags;
	struct qla_hw_data *ha = vha->hw;

	if (vha->vp_idx == 0) {
		set_bit(NPH_MGMT_SERVER, ha->loop_id_map);
		return NPH_MGMT_SERVER;
	}

	/* pick id from high and work down to low */
	spin_lock_irqsave(&ha->vport_slock, flags);
	for (; lid > 0; lid--) {
		if (!test_bit(lid, vha->hw->loop_id_map)) {
			set_bit(lid, vha->hw->loop_id_map);
			loop_id = lid;
			break;
		}
	}
	spin_unlock_irqrestore(&ha->vport_slock, flags);

	return loop_id;
}

/*
 * qla2x00_fabric_login
 *	Issue fabric login command.
 *
 * Input:
 *	ha = adapter block pointer.
 *	device = pointer to FC device type structure.
 *
 * Returns:
 *      0 - Login successfully
 *      1 - Login failed
 *      2 - Initiator device
 *      3 - Fatal error
 */
int
qla2x00_fabric_login(scsi_qla_host_t *vha, fc_port_t *fcport,
    uint16_t *next_loopid)
{
	int	rval;
	int	retry;
	uint16_t tmp_loopid;
	uint16_t mb[MAILBOX_REGISTER_COUNT];
	struct qla_hw_data *ha = vha->hw;

	retry = 0;
	tmp_loopid = 0;

	for (;;) {
		ql_dbg(ql_dbg_disc, vha, 0x2000,
		    "Trying Fabric Login w/loop id 0x%04x for port "
		    "%02x%02x%02x.\n",
		    fcport->loop_id, fcport->d_id.b.domain,
		    fcport->d_id.b.area, fcport->d_id.b.al_pa);

		/* Login fcport on switch. */
		rval = ha->isp_ops->fabric_login(vha, fcport->loop_id,
		    fcport->d_id.b.domain, fcport->d_id.b.area,
		    fcport->d_id.b.al_pa, mb, BIT_0);
		if (rval != QLA_SUCCESS) {
			return rval;
		}
		if (mb[0] == MBS_PORT_ID_USED) {
			/*
			 * Device has another loop ID.  The firmware team
			 * recommends the driver perform an implicit login with
			 * the specified ID again. The ID we just used is save
			 * here so we return with an ID that can be tried by
			 * the next login.
			 */
			retry++;
			tmp_loopid = fcport->loop_id;
			fcport->loop_id = mb[1];

			ql_dbg(ql_dbg_disc, vha, 0x2001,
			    "Fabric Login: port in use - next loop "
			    "id=0x%04x, port id= %02x%02x%02x.\n",
			    fcport->loop_id, fcport->d_id.b.domain,
			    fcport->d_id.b.area, fcport->d_id.b.al_pa);

		} else if (mb[0] == MBS_COMMAND_COMPLETE) {
			/*
			 * Login succeeded.
			 */
			if (retry) {
				/* A retry occurred before. */
				*next_loopid = tmp_loopid;
			} else {
				/*
				 * No retry occurred before. Just increment the
				 * ID value for next login.
				 */
				*next_loopid = (fcport->loop_id + 1);
			}

			if (mb[1] & BIT_0) {
				fcport->port_type = FCT_INITIATOR;
			} else {
				fcport->port_type = FCT_TARGET;
				if (mb[1] & BIT_1) {
					fcport->flags |= FCF_FCP2_DEVICE;
				}
			}

			if (mb[10] & BIT_0)
				fcport->supported_classes |= FC_COS_CLASS2;
			if (mb[10] & BIT_1)
				fcport->supported_classes |= FC_COS_CLASS3;

			if (IS_FWI2_CAPABLE(ha)) {
				if (mb[10] & BIT_7)
					fcport->flags |=
					    FCF_CONF_COMP_SUPPORTED;
			}

			rval = QLA_SUCCESS;
			break;
		} else if (mb[0] == MBS_LOOP_ID_USED) {
			/*
			 * Loop ID already used, try next loop ID.
			 */
			fcport->loop_id++;
			rval = qla2x00_find_new_loop_id(vha, fcport);
			if (rval != QLA_SUCCESS) {
				/* Ran out of loop IDs to use */
				break;
			}
		} else if (mb[0] == MBS_COMMAND_ERROR) {
			/*
			 * Firmware possibly timed out during login. If NO
			 * retries are left to do then the device is declared
			 * dead.
			 */
			*next_loopid = fcport->loop_id;
			ha->isp_ops->fabric_logout(vha, fcport->loop_id,
			    fcport->d_id.b.domain, fcport->d_id.b.area,
			    fcport->d_id.b.al_pa);
			qla2x00_mark_device_lost(vha, fcport, 1);

			rval = 1;
			break;
		} else {
			/*
			 * unrecoverable / not handled error
			 */
			ql_dbg(ql_dbg_disc, vha, 0x2002,
			    "Failed=%x port_id=%02x%02x%02x loop_id=%x "
			    "jiffies=%lx.\n", mb[0], fcport->d_id.b.domain,
			    fcport->d_id.b.area, fcport->d_id.b.al_pa,
			    fcport->loop_id, jiffies);

			*next_loopid = fcport->loop_id;
			ha->isp_ops->fabric_logout(vha, fcport->loop_id,
			    fcport->d_id.b.domain, fcport->d_id.b.area,
			    fcport->d_id.b.al_pa);
			qla2x00_clear_loop_id(fcport);
			fcport->login_retry = 0;

			rval = 3;
			break;
		}
	}

	return (rval);
}

/*
 * qla2x00_local_device_login
 *	Issue local device login command.
 *
 * Input:
 *	ha = adapter block pointer.
 *	loop_id = loop id of device to login to.
 *
 * Returns (Where's the #define!!!!):
 *      0 - Login successfully
 *      1 - Login failed
 *      3 - Fatal error
 */
int
qla2x00_local_device_login(scsi_qla_host_t *vha, fc_port_t *fcport)
{
	int		rval;
	uint16_t	mb[MAILBOX_REGISTER_COUNT];

	memset(mb, 0, sizeof(mb));
	rval = qla2x00_login_local_device(vha, fcport, mb, BIT_0);
	if (rval == QLA_SUCCESS) {
		/* Interrogate mailbox registers for any errors */
		if (mb[0] == MBS_COMMAND_ERROR)
			rval = 1;
		else if (mb[0] == MBS_COMMAND_PARAMETER_ERROR)
			/* device not in PCB table */
			rval = 3;
	}

	return (rval);
}

/*
 *  qla2x00_loop_resync
 *      Resync with fibre channel devices.
 *
 * Input:
 *      ha = adapter block pointer.
 *
 * Returns:
 *      0 = success
 */
int
qla2x00_loop_resync(scsi_qla_host_t *vha)
{
	int rval = QLA_SUCCESS;
	uint32_t wait_time;

	clear_bit(ISP_ABORT_RETRY, &vha->dpc_flags);
	if (vha->flags.online) {
		if (!(rval = qla2x00_fw_ready(vha))) {
			/* Wait at most MAX_TARGET RSCNs for a stable link. */
			wait_time = 256;
			do {
				if (!IS_QLAFX00(vha->hw)) {
					/*
					 * Issue a marker after FW becomes
					 * ready.
					 */
					qla2x00_marker(vha, vha->hw->base_qpair,
					    0, 0, MK_SYNC_ALL);
					vha->marker_needed = 0;
				}

				/* Remap devices on Loop. */
				clear_bit(LOOP_RESYNC_NEEDED, &vha->dpc_flags);

				if (IS_QLAFX00(vha->hw))
					qlafx00_configure_devices(vha);
				else
					qla2x00_configure_loop(vha);

				wait_time--;
			} while (!atomic_read(&vha->loop_down_timer) &&
				!(test_bit(ISP_ABORT_NEEDED, &vha->dpc_flags))
				&& wait_time && (test_bit(LOOP_RESYNC_NEEDED,
				&vha->dpc_flags)));
		}
	}

	if (test_bit(ISP_ABORT_NEEDED, &vha->dpc_flags))
		return (QLA_FUNCTION_FAILED);

	if (rval)
		ql_dbg(ql_dbg_disc, vha, 0x206c,
		    "%s *** FAILED ***.\n", __func__);

	return (rval);
}

/*
* qla2x00_perform_loop_resync
* Description: This function will set the appropriate flags and call
*              qla2x00_loop_resync. If successful loop will be resynced
* Arguments : scsi_qla_host_t pointer
* returm    : Success or Failure
*/

int qla2x00_perform_loop_resync(scsi_qla_host_t *ha)
{
	int32_t rval = 0;

	if (!test_and_set_bit(LOOP_RESYNC_ACTIVE, &ha->dpc_flags)) {
		/*Configure the flags so that resync happens properly*/
		atomic_set(&ha->loop_down_timer, 0);
		if (!(ha->device_flags & DFLG_NO_CABLE)) {
			atomic_set(&ha->loop_state, LOOP_UP);
			set_bit(LOCAL_LOOP_UPDATE, &ha->dpc_flags);
			set_bit(REGISTER_FC4_NEEDED, &ha->dpc_flags);
			set_bit(LOOP_RESYNC_NEEDED, &ha->dpc_flags);

			rval = qla2x00_loop_resync(ha);
		} else
			atomic_set(&ha->loop_state, LOOP_DEAD);

		clear_bit(LOOP_RESYNC_ACTIVE, &ha->dpc_flags);
	}

	return rval;
}

void
qla2x00_update_fcports(scsi_qla_host_t *base_vha)
{
	fc_port_t *fcport;
	struct scsi_qla_host *vha, *tvp;
	struct qla_hw_data *ha = base_vha->hw;
	unsigned long flags;

	spin_lock_irqsave(&ha->vport_slock, flags);
	/* Go with deferred removal of rport references. */
	list_for_each_entry_safe(vha, tvp, &base_vha->hw->vp_list, list) {
		atomic_inc(&vha->vref_count);
		list_for_each_entry(fcport, &vha->vp_fcports, list) {
			if (fcport->drport &&
			    atomic_read(&fcport->state) != FCS_UNCONFIGURED) {
				spin_unlock_irqrestore(&ha->vport_slock, flags);
				qla2x00_rport_del(fcport);

				spin_lock_irqsave(&ha->vport_slock, flags);
			}
		}
		atomic_dec(&vha->vref_count);
		wake_up(&vha->vref_waitq);
	}
	spin_unlock_irqrestore(&ha->vport_slock, flags);
}

/* Assumes idc_lock always held on entry */
void
qla83xx_reset_ownership(scsi_qla_host_t *vha)
{
	struct qla_hw_data *ha = vha->hw;
	uint32_t drv_presence, drv_presence_mask;
	uint32_t dev_part_info1, dev_part_info2, class_type;
	uint32_t class_type_mask = 0x3;
	uint16_t fcoe_other_function = 0xffff, i;

	if (IS_QLA8044(ha)) {
		drv_presence = qla8044_rd_direct(vha,
		    QLA8044_CRB_DRV_ACTIVE_INDEX);
		dev_part_info1 = qla8044_rd_direct(vha,
		    QLA8044_CRB_DEV_PART_INFO_INDEX);
		dev_part_info2 = qla8044_rd_direct(vha,
		    QLA8044_CRB_DEV_PART_INFO2);
	} else {
		qla83xx_rd_reg(vha, QLA83XX_IDC_DRV_PRESENCE, &drv_presence);
		qla83xx_rd_reg(vha, QLA83XX_DEV_PARTINFO1, &dev_part_info1);
		qla83xx_rd_reg(vha, QLA83XX_DEV_PARTINFO2, &dev_part_info2);
	}
	for (i = 0; i < 8; i++) {
		class_type = ((dev_part_info1 >> (i * 4)) & class_type_mask);
		if ((class_type == QLA83XX_CLASS_TYPE_FCOE) &&
		    (i != ha->portnum)) {
			fcoe_other_function = i;
			break;
		}
	}
	if (fcoe_other_function == 0xffff) {
		for (i = 0; i < 8; i++) {
			class_type = ((dev_part_info2 >> (i * 4)) &
			    class_type_mask);
			if ((class_type == QLA83XX_CLASS_TYPE_FCOE) &&
			    ((i + 8) != ha->portnum)) {
				fcoe_other_function = i + 8;
				break;
			}
		}
	}
	/*
	 * Prepare drv-presence mask based on fcoe functions present.
	 * However consider only valid physical fcoe function numbers (0-15).
	 */
	drv_presence_mask = ~((1 << (ha->portnum)) |
			((fcoe_other_function == 0xffff) ?
			 0 : (1 << (fcoe_other_function))));

	/* We are the reset owner iff:
	 *    - No other protocol drivers present.
	 *    - This is the lowest among fcoe functions. */
	if (!(drv_presence & drv_presence_mask) &&
			(ha->portnum < fcoe_other_function)) {
		ql_dbg(ql_dbg_p3p, vha, 0xb07f,
		    "This host is Reset owner.\n");
		ha->flags.nic_core_reset_owner = 1;
	}
}

static int
__qla83xx_set_drv_ack(scsi_qla_host_t *vha)
{
	int rval = QLA_SUCCESS;
	struct qla_hw_data *ha = vha->hw;
	uint32_t drv_ack;

	rval = qla83xx_rd_reg(vha, QLA83XX_IDC_DRIVER_ACK, &drv_ack);
	if (rval == QLA_SUCCESS) {
		drv_ack |= (1 << ha->portnum);
		rval = qla83xx_wr_reg(vha, QLA83XX_IDC_DRIVER_ACK, drv_ack);
	}

	return rval;
}

static int
__qla83xx_clear_drv_ack(scsi_qla_host_t *vha)
{
	int rval = QLA_SUCCESS;
	struct qla_hw_data *ha = vha->hw;
	uint32_t drv_ack;

	rval = qla83xx_rd_reg(vha, QLA83XX_IDC_DRIVER_ACK, &drv_ack);
	if (rval == QLA_SUCCESS) {
		drv_ack &= ~(1 << ha->portnum);
		rval = qla83xx_wr_reg(vha, QLA83XX_IDC_DRIVER_ACK, drv_ack);
	}

	return rval;
}

static const char *
qla83xx_dev_state_to_string(uint32_t dev_state)
{
	switch (dev_state) {
	case QLA8XXX_DEV_COLD:
		return "COLD/RE-INIT";
	case QLA8XXX_DEV_INITIALIZING:
		return "INITIALIZING";
	case QLA8XXX_DEV_READY:
		return "READY";
	case QLA8XXX_DEV_NEED_RESET:
		return "NEED RESET";
	case QLA8XXX_DEV_NEED_QUIESCENT:
		return "NEED QUIESCENT";
	case QLA8XXX_DEV_FAILED:
		return "FAILED";
	case QLA8XXX_DEV_QUIESCENT:
		return "QUIESCENT";
	default:
		return "Unknown";
	}
}

/* Assumes idc-lock always held on entry */
void
qla83xx_idc_audit(scsi_qla_host_t *vha, int audit_type)
{
	struct qla_hw_data *ha = vha->hw;
	uint32_t idc_audit_reg = 0, duration_secs = 0;

	switch (audit_type) {
	case IDC_AUDIT_TIMESTAMP:
		ha->idc_audit_ts = (jiffies_to_msecs(jiffies) / 1000);
		idc_audit_reg = (ha->portnum) |
		    (IDC_AUDIT_TIMESTAMP << 7) | (ha->idc_audit_ts << 8);
		qla83xx_wr_reg(vha, QLA83XX_IDC_AUDIT, idc_audit_reg);
		break;

	case IDC_AUDIT_COMPLETION:
		duration_secs = ((jiffies_to_msecs(jiffies) -
		    jiffies_to_msecs(ha->idc_audit_ts)) / 1000);
		idc_audit_reg = (ha->portnum) |
		    (IDC_AUDIT_COMPLETION << 7) | (duration_secs << 8);
		qla83xx_wr_reg(vha, QLA83XX_IDC_AUDIT, idc_audit_reg);
		break;

	default:
		ql_log(ql_log_warn, vha, 0xb078,
		    "Invalid audit type specified.\n");
		break;
	}
}

/* Assumes idc_lock always held on entry */
static int
qla83xx_initiating_reset(scsi_qla_host_t *vha)
{
	struct qla_hw_data *ha = vha->hw;
	uint32_t  idc_control, dev_state;

	__qla83xx_get_idc_control(vha, &idc_control);
	if ((idc_control & QLA83XX_IDC_RESET_DISABLED)) {
		ql_log(ql_log_info, vha, 0xb080,
		    "NIC Core reset has been disabled. idc-control=0x%x\n",
		    idc_control);
		return QLA_FUNCTION_FAILED;
	}

	/* Set NEED-RESET iff in READY state and we are the reset-owner */
	qla83xx_rd_reg(vha, QLA83XX_IDC_DEV_STATE, &dev_state);
	if (ha->flags.nic_core_reset_owner && dev_state == QLA8XXX_DEV_READY) {
		qla83xx_wr_reg(vha, QLA83XX_IDC_DEV_STATE,
		    QLA8XXX_DEV_NEED_RESET);
		ql_log(ql_log_info, vha, 0xb056, "HW State: NEED RESET.\n");
		qla83xx_idc_audit(vha, IDC_AUDIT_TIMESTAMP);
	} else {
		const char *state = qla83xx_dev_state_to_string(dev_state);

		ql_log(ql_log_info, vha, 0xb057, "HW State: %s.\n", state);

		/* SV: XXX: Is timeout required here? */
		/* Wait for IDC state change READY -> NEED_RESET */
		while (dev_state == QLA8XXX_DEV_READY) {
			qla83xx_idc_unlock(vha, 0);
			msleep(200);
			qla83xx_idc_lock(vha, 0);
			qla83xx_rd_reg(vha, QLA83XX_IDC_DEV_STATE, &dev_state);
		}
	}

	/* Send IDC ack by writing to drv-ack register */
	__qla83xx_set_drv_ack(vha);

	return QLA_SUCCESS;
}

int
__qla83xx_set_idc_control(scsi_qla_host_t *vha, uint32_t idc_control)
{
	return qla83xx_wr_reg(vha, QLA83XX_IDC_CONTROL, idc_control);
}

int
__qla83xx_get_idc_control(scsi_qla_host_t *vha, uint32_t *idc_control)
{
	return qla83xx_rd_reg(vha, QLA83XX_IDC_CONTROL, idc_control);
}

static int
qla83xx_check_driver_presence(scsi_qla_host_t *vha)
{
	uint32_t drv_presence = 0;
	struct qla_hw_data *ha = vha->hw;

	qla83xx_rd_reg(vha, QLA83XX_IDC_DRV_PRESENCE, &drv_presence);
	if (drv_presence & (1 << ha->portnum))
		return QLA_SUCCESS;
	else
		return QLA_TEST_FAILED;
}

int
qla83xx_nic_core_reset(scsi_qla_host_t *vha)
{
	int rval = QLA_SUCCESS;
	struct qla_hw_data *ha = vha->hw;

	ql_dbg(ql_dbg_p3p, vha, 0xb058,
	    "Entered  %s().\n", __func__);

	if (vha->device_flags & DFLG_DEV_FAILED) {
		ql_log(ql_log_warn, vha, 0xb059,
		    "Device in unrecoverable FAILED state.\n");
		return QLA_FUNCTION_FAILED;
	}

	qla83xx_idc_lock(vha, 0);

	if (qla83xx_check_driver_presence(vha) != QLA_SUCCESS) {
		ql_log(ql_log_warn, vha, 0xb05a,
		    "Function=0x%x has been removed from IDC participation.\n",
		    ha->portnum);
		rval = QLA_FUNCTION_FAILED;
		goto exit;
	}

	qla83xx_reset_ownership(vha);

	rval = qla83xx_initiating_reset(vha);

	/*
	 * Perform reset if we are the reset-owner,
	 * else wait till IDC state changes to READY/FAILED.
	 */
	if (rval == QLA_SUCCESS) {
		rval = qla83xx_idc_state_handler(vha);

		if (rval == QLA_SUCCESS)
			ha->flags.nic_core_hung = 0;
		__qla83xx_clear_drv_ack(vha);
	}

exit:
	qla83xx_idc_unlock(vha, 0);

	ql_dbg(ql_dbg_p3p, vha, 0xb05b, "Exiting %s.\n", __func__);

	return rval;
}

int
qla2xxx_mctp_dump(scsi_qla_host_t *vha)
{
	struct qla_hw_data *ha = vha->hw;
	int rval = QLA_FUNCTION_FAILED;

	if (!IS_MCTP_CAPABLE(ha)) {
		/* This message can be removed from the final version */
		ql_log(ql_log_info, vha, 0x506d,
		    "This board is not MCTP capable\n");
		return rval;
	}

	if (!ha->mctp_dump) {
		ha->mctp_dump = dma_alloc_coherent(&ha->pdev->dev,
		    MCTP_DUMP_SIZE, &ha->mctp_dump_dma, GFP_KERNEL);

		if (!ha->mctp_dump) {
			ql_log(ql_log_warn, vha, 0x506e,
			    "Failed to allocate memory for mctp dump\n");
			return rval;
		}
	}

#define MCTP_DUMP_STR_ADDR	0x00000000
	rval = qla2x00_dump_mctp_data(vha, ha->mctp_dump_dma,
	    MCTP_DUMP_STR_ADDR, MCTP_DUMP_SIZE/4);
	if (rval != QLA_SUCCESS) {
		ql_log(ql_log_warn, vha, 0x506f,
		    "Failed to capture mctp dump\n");
	} else {
		ql_log(ql_log_info, vha, 0x5070,
		    "Mctp dump capture for host (%ld/%p).\n",
		    vha->host_no, ha->mctp_dump);
		ha->mctp_dumped = 1;
	}

	if (!ha->flags.nic_core_reset_hdlr_active && !ha->portnum) {
		ha->flags.nic_core_reset_hdlr_active = 1;
		rval = qla83xx_restart_nic_firmware(vha);
		if (rval)
			/* NIC Core reset failed. */
			ql_log(ql_log_warn, vha, 0x5071,
			    "Failed to restart nic firmware\n");
		else
			ql_dbg(ql_dbg_p3p, vha, 0xb084,
			    "Restarted NIC firmware successfully.\n");
		ha->flags.nic_core_reset_hdlr_active = 0;
	}

	return rval;

}

/*
* qla2x00_quiesce_io
* Description: This function will block the new I/Os
*              Its not aborting any I/Os as context
*              is not destroyed during quiescence
* Arguments: scsi_qla_host_t
* return   : void
*/
void
qla2x00_quiesce_io(scsi_qla_host_t *vha)
{
	struct qla_hw_data *ha = vha->hw;
	struct scsi_qla_host *vp, *tvp;
	unsigned long flags;

	ql_dbg(ql_dbg_dpc, vha, 0x401d,
	    "Quiescing I/O - ha=%p.\n", ha);

	atomic_set(&ha->loop_down_timer, LOOP_DOWN_TIME);
	if (atomic_read(&vha->loop_state) != LOOP_DOWN) {
		atomic_set(&vha->loop_state, LOOP_DOWN);
		qla2x00_mark_all_devices_lost(vha);

		spin_lock_irqsave(&ha->vport_slock, flags);
		list_for_each_entry_safe(vp, tvp, &ha->vp_list, list) {
			atomic_inc(&vp->vref_count);
			spin_unlock_irqrestore(&ha->vport_slock, flags);

			qla2x00_mark_all_devices_lost(vp);

			spin_lock_irqsave(&ha->vport_slock, flags);
			atomic_dec(&vp->vref_count);
		}
		spin_unlock_irqrestore(&ha->vport_slock, flags);
	} else {
		if (!atomic_read(&vha->loop_down_timer))
			atomic_set(&vha->loop_down_timer,
					LOOP_DOWN_TIME);
	}
	/* Wait for pending cmds to complete */
	WARN_ON_ONCE(qla2x00_eh_wait_for_pending_commands(vha, 0, 0, WAIT_HOST)
		     != QLA_SUCCESS);
}

void
qla2x00_abort_isp_cleanup(scsi_qla_host_t *vha)
{
	struct qla_hw_data *ha = vha->hw;
	struct scsi_qla_host *vp, *tvp;
	unsigned long flags;
	fc_port_t *fcport;
	u16 i;

	/* For ISP82XX, driver waits for completion of the commands.
	 * online flag should be set.
	 */
	if (!(IS_P3P_TYPE(ha)))
		vha->flags.online = 0;
	ha->flags.chip_reset_done = 0;
	clear_bit(ISP_ABORT_NEEDED, &vha->dpc_flags);
	vha->qla_stats.total_isp_aborts++;

	ql_log(ql_log_info, vha, 0x00af,
	    "Performing ISP error recovery - ha=%p.\n", ha);

	ha->flags.purge_mbox = 1;
	/* For ISP82XX, reset_chip is just disabling interrupts.
	 * Driver waits for the completion of the commands.
	 * the interrupts need to be enabled.
	 */
	if (!(IS_P3P_TYPE(ha)))
		ha->isp_ops->reset_chip(vha);

	ha->link_data_rate = PORT_SPEED_UNKNOWN;
	SAVE_TOPO(ha);
	ha->flags.rida_fmt2 = 0;
	ha->flags.n2n_ae = 0;
	ha->flags.lip_ae = 0;
	ha->current_topology = 0;
	QLA_FW_STOPPED(ha);
	ha->flags.fw_init_done = 0;
	ha->chip_reset++;
	ha->base_qpair->chip_reset = ha->chip_reset;
	ha->base_qpair->cmd_cnt = ha->base_qpair->cmd_completion_cnt = 0;
	ha->base_qpair->prev_completion_cnt = 0;
	for (i = 0; i < ha->max_qpairs; i++) {
		if (ha->queue_pair_map[i]) {
			ha->queue_pair_map[i]->chip_reset =
				ha->base_qpair->chip_reset;
			ha->queue_pair_map[i]->cmd_cnt =
			    ha->queue_pair_map[i]->cmd_completion_cnt = 0;
			ha->base_qpair->prev_completion_cnt = 0;
		}
	}

	/* purge MBox commands */
	if (atomic_read(&ha->num_pend_mbx_stage3)) {
		clear_bit(MBX_INTR_WAIT, &ha->mbx_cmd_flags);
		complete(&ha->mbx_intr_comp);
	}

	i = 0;
	while (atomic_read(&ha->num_pend_mbx_stage3) ||
	    atomic_read(&ha->num_pend_mbx_stage2) ||
	    atomic_read(&ha->num_pend_mbx_stage1)) {
		msleep(20);
		i++;
		if (i > 50)
			break;
	}
	ha->flags.purge_mbox = 0;

	atomic_set(&vha->loop_down_timer, LOOP_DOWN_TIME);
	if (atomic_read(&vha->loop_state) != LOOP_DOWN) {
		atomic_set(&vha->loop_state, LOOP_DOWN);
		qla2x00_mark_all_devices_lost(vha);

		spin_lock_irqsave(&ha->vport_slock, flags);
		list_for_each_entry_safe(vp, tvp, &ha->vp_list, list) {
			atomic_inc(&vp->vref_count);
			spin_unlock_irqrestore(&ha->vport_slock, flags);

			qla2x00_mark_all_devices_lost(vp);

			spin_lock_irqsave(&ha->vport_slock, flags);
			atomic_dec(&vp->vref_count);
		}
		spin_unlock_irqrestore(&ha->vport_slock, flags);
	} else {
		if (!atomic_read(&vha->loop_down_timer))
			atomic_set(&vha->loop_down_timer,
			    LOOP_DOWN_TIME);
	}

	/* Clear all async request states across all VPs. */
	list_for_each_entry(fcport, &vha->vp_fcports, list) {
		fcport->flags &= ~(FCF_LOGIN_NEEDED | FCF_ASYNC_SENT);
		fcport->scan_state = 0;
	}
	spin_lock_irqsave(&ha->vport_slock, flags);
	list_for_each_entry_safe(vp, tvp, &ha->vp_list, list) {
		atomic_inc(&vp->vref_count);
		spin_unlock_irqrestore(&ha->vport_slock, flags);

		list_for_each_entry(fcport, &vp->vp_fcports, list)
			fcport->flags &= ~(FCF_LOGIN_NEEDED | FCF_ASYNC_SENT);

		spin_lock_irqsave(&ha->vport_slock, flags);
		atomic_dec(&vp->vref_count);
	}
	spin_unlock_irqrestore(&ha->vport_slock, flags);

	/* Make sure for ISP 82XX IO DMA is complete */
	if (IS_P3P_TYPE(ha)) {
		qla82xx_chip_reset_cleanup(vha);
		ql_log(ql_log_info, vha, 0x00b4,
		       "Done chip reset cleanup.\n");

		/* Done waiting for pending commands. Reset online flag */
		vha->flags.online = 0;
	}

	/* Requeue all commands in outstanding command list. */
	qla2x00_abort_all_cmds(vha, DID_RESET << 16);
	/* memory barrier */
	wmb();
}

/*
*  qla2x00_abort_isp
*      Resets ISP and aborts all outstanding commands.
*
* Input:
*      ha           = adapter block pointer.
*
* Returns:
*      0 = success
*/
int
qla2x00_abort_isp(scsi_qla_host_t *vha)
{
	int rval;
	uint8_t        status = 0;
	struct qla_hw_data *ha = vha->hw;
	struct scsi_qla_host *vp, *tvp;
	struct req_que *req = ha->req_q_map[0];
	unsigned long flags;

	if (vha->flags.online) {
		qla2x00_abort_isp_cleanup(vha);

		if (vha->hw->flags.port_isolated)
			return status;

		if (qla2x00_isp_reg_stat(ha)) {
			ql_log(ql_log_info, vha, 0x803f,
			       "ISP Abort - ISP reg disconnect, exiting.\n");
			return status;
		}

		if (test_and_clear_bit(ISP_ABORT_TO_ROM, &vha->dpc_flags)) {
			ha->flags.chip_reset_done = 1;
			vha->flags.online = 1;
			status = 0;
			clear_bit(ISP_ABORT_RETRY, &vha->dpc_flags);
			return status;
		}

		if (IS_QLA8031(ha)) {
			ql_dbg(ql_dbg_p3p, vha, 0xb05c,
			    "Clearing fcoe driver presence.\n");
			if (qla83xx_clear_drv_presence(vha) != QLA_SUCCESS)
				ql_dbg(ql_dbg_p3p, vha, 0xb073,
				    "Error while clearing DRV-Presence.\n");
		}

		if (unlikely(pci_channel_offline(ha->pdev) &&
		    ha->flags.pci_channel_io_perm_failure)) {
			clear_bit(ISP_ABORT_RETRY, &vha->dpc_flags);
			status = 0;
			return status;
		}

		switch (vha->qlini_mode) {
		case QLA2XXX_INI_MODE_DISABLED:
			if (!qla_tgt_mode_enabled(vha))
				return 0;
			break;
		case QLA2XXX_INI_MODE_DUAL:
			if (!qla_dual_mode_enabled(vha) &&
			    !qla_ini_mode_enabled(vha))
				return 0;
			break;
		case QLA2XXX_INI_MODE_ENABLED:
		default:
			break;
		}

		ha->isp_ops->get_flash_version(vha, req->ring);

		if (qla2x00_isp_reg_stat(ha)) {
			ql_log(ql_log_info, vha, 0x803f,
			       "ISP Abort - ISP reg disconnect pre nvram config, exiting.\n");
			return status;
		}
		ha->isp_ops->nvram_config(vha);

		if (qla2x00_isp_reg_stat(ha)) {
			ql_log(ql_log_info, vha, 0x803f,
			       "ISP Abort - ISP reg disconnect post nvmram config, exiting.\n");
			return status;
		}
		if (!qla2x00_restart_isp(vha)) {
			clear_bit(RESET_MARKER_NEEDED, &vha->dpc_flags);

			if (!atomic_read(&vha->loop_down_timer)) {
				/*
				 * Issue marker command only when we are going
				 * to start the I/O .
				 */
				vha->marker_needed = 1;
			}

			vha->flags.online = 1;

			ha->isp_ops->enable_intrs(ha);

			ha->isp_abort_cnt = 0;
			clear_bit(ISP_ABORT_RETRY, &vha->dpc_flags);

			if (IS_QLA81XX(ha) || IS_QLA8031(ha))
				qla2x00_get_fw_version(vha);
			if (ha->fce) {
				ha->flags.fce_enabled = 1;
				memset(ha->fce, 0,
				    fce_calc_size(ha->fce_bufs));
				rval = qla2x00_enable_fce_trace(vha,
				    ha->fce_dma, ha->fce_bufs, ha->fce_mb,
				    &ha->fce_bufs);
				if (rval) {
					ql_log(ql_log_warn, vha, 0x8033,
					    "Unable to reinitialize FCE "
					    "(%d).\n", rval);
					ha->flags.fce_enabled = 0;
				}
			}

			if (ha->eft) {
				memset(ha->eft, 0, EFT_SIZE);
				rval = qla2x00_enable_eft_trace(vha,
				    ha->eft_dma, EFT_NUM_BUFFERS);
				if (rval) {
					ql_log(ql_log_warn, vha, 0x8034,
					    "Unable to reinitialize EFT "
					    "(%d).\n", rval);
				}
			}
		} else {	/* failed the ISP abort */
			vha->flags.online = 1;
			if (test_bit(ISP_ABORT_RETRY, &vha->dpc_flags)) {
				if (ha->isp_abort_cnt == 0) {
					ql_log(ql_log_fatal, vha, 0x8035,
					    "ISP error recover failed - "
					    "board disabled.\n");
					/*
					 * The next call disables the board
					 * completely.
					 */
					qla2x00_abort_isp_cleanup(vha);
					vha->flags.online = 0;
					clear_bit(ISP_ABORT_RETRY,
					    &vha->dpc_flags);
					status = 0;
				} else { /* schedule another ISP abort */
					ha->isp_abort_cnt--;
					ql_dbg(ql_dbg_taskm, vha, 0x8020,
					    "ISP abort - retry remaining %d.\n",
					    ha->isp_abort_cnt);
					status = 1;
				}
			} else {
				ha->isp_abort_cnt = MAX_RETRIES_OF_ISP_ABORT;
				ql_dbg(ql_dbg_taskm, vha, 0x8021,
				    "ISP error recovery - retrying (%d) "
				    "more times.\n", ha->isp_abort_cnt);
				set_bit(ISP_ABORT_RETRY, &vha->dpc_flags);
				status = 1;
			}
		}

	}

	if (vha->hw->flags.port_isolated) {
		qla2x00_abort_isp_cleanup(vha);
		return status;
	}

	if (!status) {
		ql_dbg(ql_dbg_taskm, vha, 0x8022, "%s succeeded.\n", __func__);
		qla2x00_configure_hba(vha);
		spin_lock_irqsave(&ha->vport_slock, flags);
		list_for_each_entry_safe(vp, tvp, &ha->vp_list, list) {
			if (vp->vp_idx) {
				atomic_inc(&vp->vref_count);
				spin_unlock_irqrestore(&ha->vport_slock, flags);

				qla2x00_vp_abort_isp(vp);

				spin_lock_irqsave(&ha->vport_slock, flags);
				atomic_dec(&vp->vref_count);
			}
		}
		spin_unlock_irqrestore(&ha->vport_slock, flags);

		if (IS_QLA8031(ha)) {
			ql_dbg(ql_dbg_p3p, vha, 0xb05d,
			    "Setting back fcoe driver presence.\n");
			if (qla83xx_set_drv_presence(vha) != QLA_SUCCESS)
				ql_dbg(ql_dbg_p3p, vha, 0xb074,
				    "Error while setting DRV-Presence.\n");
		}
	} else {
		ql_log(ql_log_warn, vha, 0x8023, "%s **** FAILED ****.\n",
		       __func__);
	}

	return(status);
}

/*
*  qla2x00_restart_isp
*      restarts the ISP after a reset
*
* Input:
*      ha = adapter block pointer.
*
* Returns:
*      0 = success
*/
static int
qla2x00_restart_isp(scsi_qla_host_t *vha)
{
	int status;
	struct qla_hw_data *ha = vha->hw;

	/* If firmware needs to be loaded */
	if (qla2x00_isp_firmware(vha)) {
		vha->flags.online = 0;
		status = ha->isp_ops->chip_diag(vha);
		if (status)
			return status;
		status = qla2x00_setup_chip(vha);
		if (status)
			return status;
	}

	status = qla2x00_init_rings(vha);
	if (status)
		return status;

	clear_bit(RESET_MARKER_NEEDED, &vha->dpc_flags);
	ha->flags.chip_reset_done = 1;

	/* Initialize the queues in use */
	qla25xx_init_queues(ha);

	status = qla2x00_fw_ready(vha);
	if (status) {
		/* if no cable then assume it's good */
		return vha->device_flags & DFLG_NO_CABLE ? 0 : status;
	}

	/* Issue a marker after FW becomes ready. */
	qla2x00_marker(vha, ha->base_qpair, 0, 0, MK_SYNC_ALL);
	set_bit(LOOP_RESYNC_NEEDED, &vha->dpc_flags);

	return 0;
}

static int
qla25xx_init_queues(struct qla_hw_data *ha)
{
	struct rsp_que *rsp = NULL;
	struct req_que *req = NULL;
	struct scsi_qla_host *base_vha = pci_get_drvdata(ha->pdev);
	int ret = -1;
	int i;

	for (i = 1; i < ha->max_rsp_queues; i++) {
		rsp = ha->rsp_q_map[i];
		if (rsp && test_bit(i, ha->rsp_qid_map)) {
			rsp->options &= ~BIT_0;
			ret = qla25xx_init_rsp_que(base_vha, rsp);
			if (ret != QLA_SUCCESS)
				ql_dbg(ql_dbg_init, base_vha, 0x00ff,
				    "%s Rsp que: %d init failed.\n",
				    __func__, rsp->id);
			else
				ql_dbg(ql_dbg_init, base_vha, 0x0100,
				    "%s Rsp que: %d inited.\n",
				    __func__, rsp->id);
		}
	}
	for (i = 1; i < ha->max_req_queues; i++) {
		req = ha->req_q_map[i];
		if (req && test_bit(i, ha->req_qid_map)) {
			/* Clear outstanding commands array. */
			req->options &= ~BIT_0;
			ret = qla25xx_init_req_que(base_vha, req);
			if (ret != QLA_SUCCESS)
				ql_dbg(ql_dbg_init, base_vha, 0x0101,
				    "%s Req que: %d init failed.\n",
				    __func__, req->id);
			else
				ql_dbg(ql_dbg_init, base_vha, 0x0102,
				    "%s Req que: %d inited.\n",
				    __func__, req->id);
		}
	}
	return ret;
}

/*
* qla2x00_reset_adapter
*      Reset adapter.
*
* Input:
*      ha = adapter block pointer.
*/
int
qla2x00_reset_adapter(scsi_qla_host_t *vha)
{
	unsigned long flags = 0;
	struct qla_hw_data *ha = vha->hw;
	struct device_reg_2xxx __iomem *reg = &ha->iobase->isp;

	vha->flags.online = 0;
	ha->isp_ops->disable_intrs(ha);

	spin_lock_irqsave(&ha->hardware_lock, flags);
	wrt_reg_word(&reg->hccr, HCCR_RESET_RISC);
	rd_reg_word(&reg->hccr);			/* PCI Posting. */
	wrt_reg_word(&reg->hccr, HCCR_RELEASE_RISC);
	rd_reg_word(&reg->hccr);			/* PCI Posting. */
	spin_unlock_irqrestore(&ha->hardware_lock, flags);

	return QLA_SUCCESS;
}

int
qla24xx_reset_adapter(scsi_qla_host_t *vha)
{
	unsigned long flags = 0;
	struct qla_hw_data *ha = vha->hw;
	struct device_reg_24xx __iomem *reg = &ha->iobase->isp24;

	if (IS_P3P_TYPE(ha))
		return QLA_SUCCESS;

	vha->flags.online = 0;
	ha->isp_ops->disable_intrs(ha);

	spin_lock_irqsave(&ha->hardware_lock, flags);
	wrt_reg_dword(&reg->hccr, HCCRX_SET_RISC_RESET);
	rd_reg_dword(&reg->hccr);
	wrt_reg_dword(&reg->hccr, HCCRX_REL_RISC_PAUSE);
	rd_reg_dword(&reg->hccr);
	spin_unlock_irqrestore(&ha->hardware_lock, flags);

	if (IS_NOPOLLING_TYPE(ha))
		ha->isp_ops->enable_intrs(ha);

	return QLA_SUCCESS;
}

/* On sparc systems, obtain port and node WWN from firmware
 * properties.
 */
static void qla24xx_nvram_wwn_from_ofw(scsi_qla_host_t *vha,
	struct nvram_24xx *nv)
{
#ifdef CONFIG_SPARC
	struct qla_hw_data *ha = vha->hw;
	struct pci_dev *pdev = ha->pdev;
	struct device_node *dp = pci_device_to_OF_node(pdev);
	const u8 *val;
	int len;

	val = of_get_property(dp, "port-wwn", &len);
	if (val && len >= WWN_SIZE)
		memcpy(nv->port_name, val, WWN_SIZE);

	val = of_get_property(dp, "node-wwn", &len);
	if (val && len >= WWN_SIZE)
		memcpy(nv->node_name, val, WWN_SIZE);
#endif
}

int
qla24xx_nvram_config(scsi_qla_host_t *vha)
{
	int   rval;
	struct init_cb_24xx *icb;
	struct nvram_24xx *nv;
	__le32 *dptr;
	uint8_t  *dptr1, *dptr2;
	uint32_t chksum;
	uint16_t cnt;
	struct qla_hw_data *ha = vha->hw;

	rval = QLA_SUCCESS;
	icb = (struct init_cb_24xx *)ha->init_cb;
	nv = ha->nvram;

	/* Determine NVRAM starting address. */
	if (ha->port_no == 0) {
		ha->nvram_base = FA_NVRAM_FUNC0_ADDR;
		ha->vpd_base = FA_NVRAM_VPD0_ADDR;
	} else {
		ha->nvram_base = FA_NVRAM_FUNC1_ADDR;
		ha->vpd_base = FA_NVRAM_VPD1_ADDR;
	}

	ha->nvram_size = sizeof(*nv);
	ha->vpd_size = FA_NVRAM_VPD_SIZE;

	/* Get VPD data into cache */
	ha->vpd = ha->nvram + VPD_OFFSET;
	ha->isp_ops->read_nvram(vha, ha->vpd,
	    ha->nvram_base - FA_NVRAM_FUNC0_ADDR, FA_NVRAM_VPD_SIZE * 4);

	/* Get NVRAM data into cache and calculate checksum. */
	dptr = (__force __le32 *)nv;
	ha->isp_ops->read_nvram(vha, dptr, ha->nvram_base, ha->nvram_size);
	for (cnt = 0, chksum = 0; cnt < ha->nvram_size >> 2; cnt++, dptr++)
		chksum += le32_to_cpu(*dptr);

	ql_dbg(ql_dbg_init + ql_dbg_buffer, vha, 0x006a,
	    "Contents of NVRAM\n");
	ql_dump_buffer(ql_dbg_init + ql_dbg_buffer, vha, 0x010d,
	    nv, ha->nvram_size);

	/* Bad NVRAM data, set defaults parameters. */
	if (chksum || memcmp("ISP ", nv->id, sizeof(nv->id)) ||
	    le16_to_cpu(nv->nvram_version) < ICB_VERSION) {
		/* Reset NVRAM data. */
		ql_log(ql_log_warn, vha, 0x006b,
		    "Inconsistent NVRAM checksum=%#x id=%.4s version=%#x.\n",
		    chksum, nv->id, nv->nvram_version);
		ql_dump_buffer(ql_dbg_init, vha, 0x006b, nv, sizeof(*nv));
		ql_log(ql_log_warn, vha, 0x006c,
		    "Falling back to functioning (yet invalid -- WWPN) "
		    "defaults.\n");

		/*
		 * Set default initialization control block.
		 */
		memset(nv, 0, ha->nvram_size);
		nv->nvram_version = cpu_to_le16(ICB_VERSION);
		nv->version = cpu_to_le16(ICB_VERSION);
		nv->frame_payload_size = cpu_to_le16(2048);
		nv->execution_throttle = cpu_to_le16(0xFFFF);
		nv->exchange_count = cpu_to_le16(0);
		nv->hard_address = cpu_to_le16(124);
		nv->port_name[0] = 0x21;
		nv->port_name[1] = 0x00 + ha->port_no + 1;
		nv->port_name[2] = 0x00;
		nv->port_name[3] = 0xe0;
		nv->port_name[4] = 0x8b;
		nv->port_name[5] = 0x1c;
		nv->port_name[6] = 0x55;
		nv->port_name[7] = 0x86;
		nv->node_name[0] = 0x20;
		nv->node_name[1] = 0x00;
		nv->node_name[2] = 0x00;
		nv->node_name[3] = 0xe0;
		nv->node_name[4] = 0x8b;
		nv->node_name[5] = 0x1c;
		nv->node_name[6] = 0x55;
		nv->node_name[7] = 0x86;
		qla24xx_nvram_wwn_from_ofw(vha, nv);
		nv->login_retry_count = cpu_to_le16(8);
		nv->interrupt_delay_timer = cpu_to_le16(0);
		nv->login_timeout = cpu_to_le16(0);
		nv->firmware_options_1 =
		    cpu_to_le32(BIT_14|BIT_13|BIT_2|BIT_1);
		nv->firmware_options_2 = cpu_to_le32(2 << 4);
		nv->firmware_options_2 |= cpu_to_le32(BIT_12);
		nv->firmware_options_3 = cpu_to_le32(2 << 13);
		nv->host_p = cpu_to_le32(BIT_11|BIT_10);
		nv->efi_parameters = cpu_to_le32(0);
		nv->reset_delay = 5;
		nv->max_luns_per_target = cpu_to_le16(128);
		nv->port_down_retry_count = cpu_to_le16(30);
		nv->link_down_timeout = cpu_to_le16(30);

		rval = 1;
	}

	if (qla_tgt_mode_enabled(vha)) {
		/* Don't enable full login after initial LIP */
		nv->firmware_options_1 &= cpu_to_le32(~BIT_13);
		/* Don't enable LIP full login for initiator */
		nv->host_p &= cpu_to_le32(~BIT_10);
	}

	qlt_24xx_config_nvram_stage1(vha, nv);

	/* Reset Initialization control block */
	memset(icb, 0, ha->init_cb_size);

	/* Copy 1st segment. */
	dptr1 = (uint8_t *)icb;
	dptr2 = (uint8_t *)&nv->version;
	cnt = (uint8_t *)&icb->response_q_inpointer - (uint8_t *)&icb->version;
	while (cnt--)
		*dptr1++ = *dptr2++;

	icb->login_retry_count = nv->login_retry_count;
	icb->link_down_on_nos = nv->link_down_on_nos;

	/* Copy 2nd segment. */
	dptr1 = (uint8_t *)&icb->interrupt_delay_timer;
	dptr2 = (uint8_t *)&nv->interrupt_delay_timer;
	cnt = (uint8_t *)&icb->reserved_3 -
	    (uint8_t *)&icb->interrupt_delay_timer;
	while (cnt--)
		*dptr1++ = *dptr2++;
	ha->frame_payload_size = le16_to_cpu(icb->frame_payload_size);
	/*
	 * Setup driver NVRAM options.
	 */
	qla2x00_set_model_info(vha, nv->model_name, sizeof(nv->model_name),
	    "QLA2462");

	qlt_24xx_config_nvram_stage2(vha, icb);

	if (nv->host_p & cpu_to_le32(BIT_15)) {
		/* Use alternate WWN? */
		memcpy(icb->node_name, nv->alternate_node_name, WWN_SIZE);
		memcpy(icb->port_name, nv->alternate_port_name, WWN_SIZE);
	}

	/* Prepare nodename */
	if ((icb->firmware_options_1 & cpu_to_le32(BIT_14)) == 0) {
		/*
		 * Firmware will apply the following mask if the nodename was
		 * not provided.
		 */
		memcpy(icb->node_name, icb->port_name, WWN_SIZE);
		icb->node_name[0] &= 0xF0;
	}

	/* Set host adapter parameters. */
	ha->flags.disable_risc_code_load = 0;
	ha->flags.enable_lip_reset = 0;
	ha->flags.enable_lip_full_login =
	    le32_to_cpu(nv->host_p) & BIT_10 ? 1 : 0;
	ha->flags.enable_target_reset =
	    le32_to_cpu(nv->host_p) & BIT_11 ? 1 : 0;
	ha->flags.enable_led_scheme = 0;
	ha->flags.disable_serdes = le32_to_cpu(nv->host_p) & BIT_5 ? 1 : 0;

	ha->operating_mode = (le32_to_cpu(icb->firmware_options_2) &
	    (BIT_6 | BIT_5 | BIT_4)) >> 4;

	memcpy(ha->fw_seriallink_options24, nv->seriallink_options,
	    sizeof(ha->fw_seriallink_options24));

	/* save HBA serial number */
	ha->serial0 = icb->port_name[5];
	ha->serial1 = icb->port_name[6];
	ha->serial2 = icb->port_name[7];
	memcpy(vha->node_name, icb->node_name, WWN_SIZE);
	memcpy(vha->port_name, icb->port_name, WWN_SIZE);

	icb->execution_throttle = cpu_to_le16(0xFFFF);

	ha->retry_count = le16_to_cpu(nv->login_retry_count);

	/* Set minimum login_timeout to 4 seconds. */
	if (le16_to_cpu(nv->login_timeout) < ql2xlogintimeout)
		nv->login_timeout = cpu_to_le16(ql2xlogintimeout);
	if (le16_to_cpu(nv->login_timeout) < 4)
		nv->login_timeout = cpu_to_le16(4);
	ha->login_timeout = le16_to_cpu(nv->login_timeout);

	/* Set minimum RATOV to 100 tenths of a second. */
	ha->r_a_tov = 100;

	ha->loop_reset_delay = nv->reset_delay;

	/* Link Down Timeout = 0:
	 *
	 * 	When Port Down timer expires we will start returning
	 *	I/O's to OS with "DID_NO_CONNECT".
	 *
	 * Link Down Timeout != 0:
	 *
	 *	 The driver waits for the link to come up after link down
	 *	 before returning I/Os to OS with "DID_NO_CONNECT".
	 */
	if (le16_to_cpu(nv->link_down_timeout) == 0) {
		ha->loop_down_abort_time =
		    (LOOP_DOWN_TIME - LOOP_DOWN_TIMEOUT);
	} else {
		ha->link_down_timeout =	le16_to_cpu(nv->link_down_timeout);
		ha->loop_down_abort_time =
		    (LOOP_DOWN_TIME - ha->link_down_timeout);
	}

	/* Need enough time to try and get the port back. */
	ha->port_down_retry_count = le16_to_cpu(nv->port_down_retry_count);
	if (qlport_down_retry)
		ha->port_down_retry_count = qlport_down_retry;

	/* Set login_retry_count */
	ha->login_retry_count  = le16_to_cpu(nv->login_retry_count);
	if (ha->port_down_retry_count ==
	    le16_to_cpu(nv->port_down_retry_count) &&
	    ha->port_down_retry_count > 3)
		ha->login_retry_count = ha->port_down_retry_count;
	else if (ha->port_down_retry_count > (int)ha->login_retry_count)
		ha->login_retry_count = ha->port_down_retry_count;
	if (ql2xloginretrycount)
		ha->login_retry_count = ql2xloginretrycount;

	/* N2N: driver will initiate Login instead of FW */
	icb->firmware_options_3 |= cpu_to_le32(BIT_8);

	/* Enable ZIO. */
	if (!vha->flags.init_done) {
		ha->zio_mode = le32_to_cpu(icb->firmware_options_2) &
		    (BIT_3 | BIT_2 | BIT_1 | BIT_0);
		ha->zio_timer = le16_to_cpu(icb->interrupt_delay_timer) ?
		    le16_to_cpu(icb->interrupt_delay_timer) : 2;
	}
	icb->firmware_options_2 &= cpu_to_le32(
	    ~(BIT_3 | BIT_2 | BIT_1 | BIT_0));
	if (ha->zio_mode != QLA_ZIO_DISABLED) {
		ha->zio_mode = QLA_ZIO_MODE_6;

		ql_log(ql_log_info, vha, 0x006f,
		    "ZIO mode %d enabled; timer delay (%d us).\n",
		    ha->zio_mode, ha->zio_timer * 100);

		icb->firmware_options_2 |= cpu_to_le32(
		    (uint32_t)ha->zio_mode);
		icb->interrupt_delay_timer = cpu_to_le16(ha->zio_timer);
	}

	if (rval) {
		ql_log(ql_log_warn, vha, 0x0070,
		    "NVRAM configuration failed.\n");
	}
	return (rval);
}

static void
qla27xx_print_image(struct scsi_qla_host *vha, char *name,
    struct qla27xx_image_status *image_status)
{
	ql_dbg(ql_dbg_init, vha, 0x018b,
	    "%s %s: mask=%#02x gen=%#04x ver=%u.%u map=%#01x sum=%#08x sig=%#08x\n",
	    name, "status",
	    image_status->image_status_mask,
	    le16_to_cpu(image_status->generation),
	    image_status->ver_major,
	    image_status->ver_minor,
	    image_status->bitmap,
	    le32_to_cpu(image_status->checksum),
	    le32_to_cpu(image_status->signature));
}

static bool
qla28xx_check_aux_image_status_signature(
    struct qla27xx_image_status *image_status)
{
	ulong signature = le32_to_cpu(image_status->signature);

	return signature != QLA28XX_AUX_IMG_STATUS_SIGN;
}

static bool
qla27xx_check_image_status_signature(struct qla27xx_image_status *image_status)
{
	ulong signature = le32_to_cpu(image_status->signature);

	return
	    signature != QLA27XX_IMG_STATUS_SIGN &&
	    signature != QLA28XX_IMG_STATUS_SIGN;
}

static ulong
qla27xx_image_status_checksum(struct qla27xx_image_status *image_status)
{
	__le32 *p = (__force __le32 *)image_status;
	uint n = sizeof(*image_status) / sizeof(*p);
	uint32_t sum = 0;

	for ( ; n--; p++)
		sum += le32_to_cpup(p);

	return sum;
}

static inline uint
qla28xx_component_bitmask(struct qla27xx_image_status *aux, uint bitmask)
{
	return aux->bitmap & bitmask ?
	    QLA27XX_SECONDARY_IMAGE : QLA27XX_PRIMARY_IMAGE;
}

static void
qla28xx_component_status(
    struct active_regions *active_regions, struct qla27xx_image_status *aux)
{
	active_regions->aux.board_config =
	    qla28xx_component_bitmask(aux, QLA28XX_AUX_IMG_BOARD_CONFIG);

	active_regions->aux.vpd_nvram =
	    qla28xx_component_bitmask(aux, QLA28XX_AUX_IMG_VPD_NVRAM);

	active_regions->aux.npiv_config_0_1 =
	    qla28xx_component_bitmask(aux, QLA28XX_AUX_IMG_NPIV_CONFIG_0_1);

	active_regions->aux.npiv_config_2_3 =
	    qla28xx_component_bitmask(aux, QLA28XX_AUX_IMG_NPIV_CONFIG_2_3);
}

static int
qla27xx_compare_image_generation(
    struct qla27xx_image_status *pri_image_status,
    struct qla27xx_image_status *sec_image_status)
{
	/* calculate generation delta as uint16 (this accounts for wrap) */
	int16_t delta =
	    le16_to_cpu(pri_image_status->generation) -
	    le16_to_cpu(sec_image_status->generation);

	ql_dbg(ql_dbg_init, NULL, 0x0180, "generation delta = %d\n", delta);

	return delta;
}

void
qla28xx_get_aux_images(
	struct scsi_qla_host *vha, struct active_regions *active_regions)
{
	struct qla_hw_data *ha = vha->hw;
	struct qla27xx_image_status pri_aux_image_status, sec_aux_image_status;
	bool valid_pri_image = false, valid_sec_image = false;
	bool active_pri_image = false, active_sec_image = false;

	if (!ha->flt_region_aux_img_status_pri) {
		ql_dbg(ql_dbg_init, vha, 0x018a, "Primary aux image not addressed\n");
		goto check_sec_image;
	}

	qla24xx_read_flash_data(vha, (uint32_t *)&pri_aux_image_status,
	    ha->flt_region_aux_img_status_pri,
	    sizeof(pri_aux_image_status) >> 2);
	qla27xx_print_image(vha, "Primary aux image", &pri_aux_image_status);

	if (qla28xx_check_aux_image_status_signature(&pri_aux_image_status)) {
		ql_dbg(ql_dbg_init, vha, 0x018b,
		    "Primary aux image signature (%#x) not valid\n",
		    le32_to_cpu(pri_aux_image_status.signature));
		goto check_sec_image;
	}

	if (qla27xx_image_status_checksum(&pri_aux_image_status)) {
		ql_dbg(ql_dbg_init, vha, 0x018c,
		    "Primary aux image checksum failed\n");
		goto check_sec_image;
	}

	valid_pri_image = true;

	if (pri_aux_image_status.image_status_mask & 1) {
		ql_dbg(ql_dbg_init, vha, 0x018d,
		    "Primary aux image is active\n");
		active_pri_image = true;
	}

check_sec_image:
	if (!ha->flt_region_aux_img_status_sec) {
		ql_dbg(ql_dbg_init, vha, 0x018a,
		    "Secondary aux image not addressed\n");
		goto check_valid_image;
	}

	qla24xx_read_flash_data(vha, (uint32_t *)&sec_aux_image_status,
	    ha->flt_region_aux_img_status_sec,
	    sizeof(sec_aux_image_status) >> 2);
	qla27xx_print_image(vha, "Secondary aux image", &sec_aux_image_status);

	if (qla28xx_check_aux_image_status_signature(&sec_aux_image_status)) {
		ql_dbg(ql_dbg_init, vha, 0x018b,
		    "Secondary aux image signature (%#x) not valid\n",
		    le32_to_cpu(sec_aux_image_status.signature));
		goto check_valid_image;
	}

	if (qla27xx_image_status_checksum(&sec_aux_image_status)) {
		ql_dbg(ql_dbg_init, vha, 0x018c,
		    "Secondary aux image checksum failed\n");
		goto check_valid_image;
	}

	valid_sec_image = true;

	if (sec_aux_image_status.image_status_mask & 1) {
		ql_dbg(ql_dbg_init, vha, 0x018d,
		    "Secondary aux image is active\n");
		active_sec_image = true;
	}

check_valid_image:
	if (valid_pri_image && active_pri_image &&
	    valid_sec_image && active_sec_image) {
		if (qla27xx_compare_image_generation(&pri_aux_image_status,
		    &sec_aux_image_status) >= 0) {
			qla28xx_component_status(active_regions,
			    &pri_aux_image_status);
		} else {
			qla28xx_component_status(active_regions,
			    &sec_aux_image_status);
		}
	} else if (valid_pri_image && active_pri_image) {
		qla28xx_component_status(active_regions, &pri_aux_image_status);
	} else if (valid_sec_image && active_sec_image) {
		qla28xx_component_status(active_regions, &sec_aux_image_status);
	}

	ql_dbg(ql_dbg_init, vha, 0x018f,
	    "aux images active: BCFG=%u VPD/NVR=%u NPIV0/1=%u NPIV2/3=%u\n",
	    active_regions->aux.board_config,
	    active_regions->aux.vpd_nvram,
	    active_regions->aux.npiv_config_0_1,
	    active_regions->aux.npiv_config_2_3);
}

void
qla27xx_get_active_image(struct scsi_qla_host *vha,
    struct active_regions *active_regions)
{
	struct qla_hw_data *ha = vha->hw;
	struct qla27xx_image_status pri_image_status, sec_image_status;
	bool valid_pri_image = false, valid_sec_image = false;
	bool active_pri_image = false, active_sec_image = false;

	if (!ha->flt_region_img_status_pri) {
		ql_dbg(ql_dbg_init, vha, 0x018a, "Primary image not addressed\n");
		goto check_sec_image;
	}

	if (qla24xx_read_flash_data(vha, (uint32_t *)&pri_image_status,
	    ha->flt_region_img_status_pri, sizeof(pri_image_status) >> 2) !=
	    QLA_SUCCESS) {
		WARN_ON_ONCE(true);
		goto check_sec_image;
	}
	qla27xx_print_image(vha, "Primary image", &pri_image_status);

	if (qla27xx_check_image_status_signature(&pri_image_status)) {
		ql_dbg(ql_dbg_init, vha, 0x018b,
		    "Primary image signature (%#x) not valid\n",
		    le32_to_cpu(pri_image_status.signature));
		goto check_sec_image;
	}

	if (qla27xx_image_status_checksum(&pri_image_status)) {
		ql_dbg(ql_dbg_init, vha, 0x018c,
		    "Primary image checksum failed\n");
		goto check_sec_image;
	}

	valid_pri_image = true;

	if (pri_image_status.image_status_mask & 1) {
		ql_dbg(ql_dbg_init, vha, 0x018d,
		    "Primary image is active\n");
		active_pri_image = true;
	}

check_sec_image:
	if (!ha->flt_region_img_status_sec) {
		ql_dbg(ql_dbg_init, vha, 0x018a, "Secondary image not addressed\n");
		goto check_valid_image;
	}

	qla24xx_read_flash_data(vha, (uint32_t *)(&sec_image_status),
	    ha->flt_region_img_status_sec, sizeof(sec_image_status) >> 2);
	qla27xx_print_image(vha, "Secondary image", &sec_image_status);

	if (qla27xx_check_image_status_signature(&sec_image_status)) {
		ql_dbg(ql_dbg_init, vha, 0x018b,
		    "Secondary image signature (%#x) not valid\n",
		    le32_to_cpu(sec_image_status.signature));
		goto check_valid_image;
	}

	if (qla27xx_image_status_checksum(&sec_image_status)) {
		ql_dbg(ql_dbg_init, vha, 0x018c,
		    "Secondary image checksum failed\n");
		goto check_valid_image;
	}

	valid_sec_image = true;

	if (sec_image_status.image_status_mask & 1) {
		ql_dbg(ql_dbg_init, vha, 0x018d,
		    "Secondary image is active\n");
		active_sec_image = true;
	}

check_valid_image:
	if (valid_pri_image && active_pri_image)
		active_regions->global = QLA27XX_PRIMARY_IMAGE;

	if (valid_sec_image && active_sec_image) {
		if (!active_regions->global ||
		    qla27xx_compare_image_generation(
			&pri_image_status, &sec_image_status) < 0) {
			active_regions->global = QLA27XX_SECONDARY_IMAGE;
		}
	}

	ql_dbg(ql_dbg_init, vha, 0x018f, "active image %s (%u)\n",
	    active_regions->global == QLA27XX_DEFAULT_IMAGE ?
		"default (boot/fw)" :
	    active_regions->global == QLA27XX_PRIMARY_IMAGE ?
		"primary" :
	    active_regions->global == QLA27XX_SECONDARY_IMAGE ?
		"secondary" : "invalid",
	    active_regions->global);
}

bool qla24xx_risc_firmware_invalid(uint32_t *dword)
{
	return
	    !(dword[4] | dword[5] | dword[6] | dword[7]) ||
	    !(~dword[4] | ~dword[5] | ~dword[6] | ~dword[7]);
}

static int
qla24xx_load_risc_flash(scsi_qla_host_t *vha, uint32_t *srisc_addr,
    uint32_t faddr)
{
	int rval;
	uint templates, segments, fragment;
	ulong i;
	uint j;
	ulong dlen;
	uint32_t *dcode;
	uint32_t risc_addr, risc_size, risc_attr = 0;
	struct qla_hw_data *ha = vha->hw;
	struct req_que *req = ha->req_q_map[0];
	struct fwdt *fwdt = ha->fwdt;

	ql_dbg(ql_dbg_init, vha, 0x008b,
	    "FW: Loading firmware from flash (%x).\n", faddr);

	dcode = (uint32_t *)req->ring;
	qla24xx_read_flash_data(vha, dcode, faddr, 8);
	if (qla24xx_risc_firmware_invalid(dcode)) {
		ql_log(ql_log_fatal, vha, 0x008c,
		    "Unable to verify the integrity of flash firmware "
		    "image.\n");
		ql_log(ql_log_fatal, vha, 0x008d,
		    "Firmware data: %08x %08x %08x %08x.\n",
		    dcode[0], dcode[1], dcode[2], dcode[3]);

		return QLA_FUNCTION_FAILED;
	}

	dcode = (uint32_t *)req->ring;
	*srisc_addr = 0;
	segments = FA_RISC_CODE_SEGMENTS;
	for (j = 0; j < segments; j++) {
		ql_dbg(ql_dbg_init, vha, 0x008d,
		    "-> Loading segment %u...\n", j);
		qla24xx_read_flash_data(vha, dcode, faddr, 10);
		risc_addr = be32_to_cpu((__force __be32)dcode[2]);
		risc_size = be32_to_cpu((__force __be32)dcode[3]);
		if (!*srisc_addr) {
			*srisc_addr = risc_addr;
			risc_attr = be32_to_cpu((__force __be32)dcode[9]);
		}

		dlen = ha->fw_transfer_size >> 2;
		for (fragment = 0; risc_size; fragment++) {
			if (dlen > risc_size)
				dlen = risc_size;

			ql_dbg(ql_dbg_init, vha, 0x008e,
			    "-> Loading fragment %u: %#x <- %#x (%#lx dwords)...\n",
			    fragment, risc_addr, faddr, dlen);
			qla24xx_read_flash_data(vha, dcode, faddr, dlen);
			for (i = 0; i < dlen; i++)
				dcode[i] = swab32(dcode[i]);

			rval = qla2x00_load_ram(vha, req->dma, risc_addr, dlen);
			if (rval) {
				ql_log(ql_log_fatal, vha, 0x008f,
				    "-> Failed load firmware fragment %u.\n",
				    fragment);
				return QLA_FUNCTION_FAILED;
			}

			faddr += dlen;
			risc_addr += dlen;
			risc_size -= dlen;
		}
	}

	if (!IS_QLA27XX(ha) && !IS_QLA28XX(ha))
		return QLA_SUCCESS;

	templates = (risc_attr & BIT_9) ? 2 : 1;
	ql_dbg(ql_dbg_init, vha, 0x0160, "-> templates = %u\n", templates);
	for (j = 0; j < templates; j++, fwdt++) {
		vfree(fwdt->template);
		fwdt->template = NULL;
		fwdt->length = 0;

		dcode = (uint32_t *)req->ring;
		qla24xx_read_flash_data(vha, dcode, faddr, 7);
		risc_size = be32_to_cpu((__force __be32)dcode[2]);
		ql_dbg(ql_dbg_init, vha, 0x0161,
		    "-> fwdt%u template array at %#x (%#x dwords)\n",
		    j, faddr, risc_size);
		if (!risc_size || !~risc_size) {
			ql_dbg(ql_dbg_init, vha, 0x0162,
			    "-> fwdt%u failed to read array\n", j);
			goto failed;
		}

		/* skip header and ignore checksum */
		faddr += 7;
		risc_size -= 8;

		ql_dbg(ql_dbg_init, vha, 0x0163,
		    "-> fwdt%u template allocate template %#x words...\n",
		    j, risc_size);
		fwdt->template = vmalloc(risc_size * sizeof(*dcode));
		if (!fwdt->template) {
			ql_log(ql_log_warn, vha, 0x0164,
			    "-> fwdt%u failed allocate template.\n", j);
			goto failed;
		}

		dcode = fwdt->template;
		qla24xx_read_flash_data(vha, dcode, faddr, risc_size);

		if (!qla27xx_fwdt_template_valid(dcode)) {
			ql_log(ql_log_warn, vha, 0x0165,
			    "-> fwdt%u failed template validate\n", j);
			goto failed;
		}

		dlen = qla27xx_fwdt_template_size(dcode);
		ql_dbg(ql_dbg_init, vha, 0x0166,
		    "-> fwdt%u template size %#lx bytes (%#lx words)\n",
		    j, dlen, dlen / sizeof(*dcode));
		if (dlen > risc_size * sizeof(*dcode)) {
			ql_log(ql_log_warn, vha, 0x0167,
			    "-> fwdt%u template exceeds array (%-lu bytes)\n",
			    j, dlen - risc_size * sizeof(*dcode));
			goto failed;
		}

		fwdt->length = dlen;
		ql_dbg(ql_dbg_init, vha, 0x0168,
		    "-> fwdt%u loaded template ok\n", j);

		faddr += risc_size + 1;
	}

	return QLA_SUCCESS;

failed:
	vfree(fwdt->template);
	fwdt->template = NULL;
	fwdt->length = 0;

	return QLA_SUCCESS;
}

#define QLA_FW_URL "http://ldriver.qlogic.com/firmware/"

int
qla2x00_load_risc(scsi_qla_host_t *vha, uint32_t *srisc_addr)
{
	int	rval;
	int	i, fragment;
	uint16_t *wcode;
	__be16	 *fwcode;
	uint32_t risc_addr, risc_size, fwclen, wlen, *seg;
	struct fw_blob *blob;
	struct qla_hw_data *ha = vha->hw;
	struct req_que *req = ha->req_q_map[0];

	/* Load firmware blob. */
	blob = qla2x00_request_firmware(vha);
	if (!blob) {
		ql_log(ql_log_info, vha, 0x0083,
		    "Firmware image unavailable.\n");
		ql_log(ql_log_info, vha, 0x0084,
		    "Firmware images can be retrieved from: "QLA_FW_URL ".\n");
		return QLA_FUNCTION_FAILED;
	}

	rval = QLA_SUCCESS;

	wcode = (uint16_t *)req->ring;
	*srisc_addr = 0;
	fwcode = (__force __be16 *)blob->fw->data;
	fwclen = 0;

	/* Validate firmware image by checking version. */
	if (blob->fw->size < 8 * sizeof(uint16_t)) {
		ql_log(ql_log_fatal, vha, 0x0085,
		    "Unable to verify integrity of firmware image (%zd).\n",
		    blob->fw->size);
		goto fail_fw_integrity;
	}
	for (i = 0; i < 4; i++)
		wcode[i] = be16_to_cpu(fwcode[i + 4]);
	if ((wcode[0] == 0xffff && wcode[1] == 0xffff && wcode[2] == 0xffff &&
	    wcode[3] == 0xffff) || (wcode[0] == 0 && wcode[1] == 0 &&
		wcode[2] == 0 && wcode[3] == 0)) {
		ql_log(ql_log_fatal, vha, 0x0086,
		    "Unable to verify integrity of firmware image.\n");
		ql_log(ql_log_fatal, vha, 0x0087,
		    "Firmware data: %04x %04x %04x %04x.\n",
		    wcode[0], wcode[1], wcode[2], wcode[3]);
		goto fail_fw_integrity;
	}

	seg = blob->segs;
	while (*seg && rval == QLA_SUCCESS) {
		risc_addr = *seg;
		*srisc_addr = *srisc_addr == 0 ? *seg : *srisc_addr;
		risc_size = be16_to_cpu(fwcode[3]);

		/* Validate firmware image size. */
		fwclen += risc_size * sizeof(uint16_t);
		if (blob->fw->size < fwclen) {
			ql_log(ql_log_fatal, vha, 0x0088,
			    "Unable to verify integrity of firmware image "
			    "(%zd).\n", blob->fw->size);
			goto fail_fw_integrity;
		}

		fragment = 0;
		while (risc_size > 0 && rval == QLA_SUCCESS) {
			wlen = (uint16_t)(ha->fw_transfer_size >> 1);
			if (wlen > risc_size)
				wlen = risc_size;
			ql_dbg(ql_dbg_init, vha, 0x0089,
			    "Loading risc segment@ risc addr %x number of "
			    "words 0x%x.\n", risc_addr, wlen);

			for (i = 0; i < wlen; i++)
				wcode[i] = swab16((__force u32)fwcode[i]);

			rval = qla2x00_load_ram(vha, req->dma, risc_addr,
			    wlen);
			if (rval) {
				ql_log(ql_log_fatal, vha, 0x008a,
				    "Failed to load segment %d of firmware.\n",
				    fragment);
				break;
			}

			fwcode += wlen;
			risc_addr += wlen;
			risc_size -= wlen;
			fragment++;
		}

		/* Next segment. */
		seg++;
	}
	return rval;

fail_fw_integrity:
	return QLA_FUNCTION_FAILED;
}

static int
qla24xx_load_risc_blob(scsi_qla_host_t *vha, uint32_t *srisc_addr)
{
	int	rval;
	uint templates, segments, fragment;
	uint32_t *dcode;
	ulong dlen;
	uint32_t risc_addr, risc_size, risc_attr = 0;
	ulong i;
	uint j;
	struct fw_blob *blob;
	__be32 *fwcode;
	struct qla_hw_data *ha = vha->hw;
	struct req_que *req = ha->req_q_map[0];
	struct fwdt *fwdt = ha->fwdt;

	ql_dbg(ql_dbg_init, vha, 0x0090,
	    "-> FW: Loading via request-firmware.\n");

	blob = qla2x00_request_firmware(vha);
	if (!blob) {
		ql_log(ql_log_warn, vha, 0x0092,
		    "-> Firmware file not found.\n");

		return QLA_FUNCTION_FAILED;
	}

	fwcode = (__force __be32 *)blob->fw->data;
	dcode = (__force uint32_t *)fwcode;
	if (qla24xx_risc_firmware_invalid(dcode)) {
		ql_log(ql_log_fatal, vha, 0x0093,
		    "Unable to verify integrity of firmware image (%zd).\n",
		    blob->fw->size);
		ql_log(ql_log_fatal, vha, 0x0095,
		    "Firmware data: %08x %08x %08x %08x.\n",
		    dcode[0], dcode[1], dcode[2], dcode[3]);
		return QLA_FUNCTION_FAILED;
	}

	dcode = (uint32_t *)req->ring;
	*srisc_addr = 0;
	segments = FA_RISC_CODE_SEGMENTS;
	for (j = 0; j < segments; j++) {
		ql_dbg(ql_dbg_init, vha, 0x0096,
		    "-> Loading segment %u...\n", j);
		risc_addr = be32_to_cpu(fwcode[2]);
		risc_size = be32_to_cpu(fwcode[3]);

		if (!*srisc_addr) {
			*srisc_addr = risc_addr;
			risc_attr = be32_to_cpu(fwcode[9]);
		}

		dlen = ha->fw_transfer_size >> 2;
		for (fragment = 0; risc_size; fragment++) {
			if (dlen > risc_size)
				dlen = risc_size;

			ql_dbg(ql_dbg_init, vha, 0x0097,
			    "-> Loading fragment %u: %#x <- %#x (%#lx words)...\n",
			    fragment, risc_addr,
			    (uint32_t)(fwcode - (typeof(fwcode))blob->fw->data),
			    dlen);

			for (i = 0; i < dlen; i++)
				dcode[i] = swab32((__force u32)fwcode[i]);

			rval = qla2x00_load_ram(vha, req->dma, risc_addr, dlen);
			if (rval) {
				ql_log(ql_log_fatal, vha, 0x0098,
				    "-> Failed load firmware fragment %u.\n",
				    fragment);
				return QLA_FUNCTION_FAILED;
			}

			fwcode += dlen;
			risc_addr += dlen;
			risc_size -= dlen;
		}
	}

	if (!IS_QLA27XX(ha) && !IS_QLA28XX(ha))
		return QLA_SUCCESS;

	templates = (risc_attr & BIT_9) ? 2 : 1;
	ql_dbg(ql_dbg_init, vha, 0x0170, "-> templates = %u\n", templates);
	for (j = 0; j < templates; j++, fwdt++) {
		vfree(fwdt->template);
		fwdt->template = NULL;
		fwdt->length = 0;

		risc_size = be32_to_cpu(fwcode[2]);
		ql_dbg(ql_dbg_init, vha, 0x0171,
		    "-> fwdt%u template array at %#x (%#x dwords)\n",
		    j, (uint32_t)((void *)fwcode - (void *)blob->fw->data),
		    risc_size);
		if (!risc_size || !~risc_size) {
			ql_dbg(ql_dbg_init, vha, 0x0172,
			    "-> fwdt%u failed to read array\n", j);
			goto failed;
		}

		/* skip header and ignore checksum */
		fwcode += 7;
		risc_size -= 8;

		ql_dbg(ql_dbg_init, vha, 0x0173,
		    "-> fwdt%u template allocate template %#x words...\n",
		    j, risc_size);
		fwdt->template = vmalloc(risc_size * sizeof(*dcode));
		if (!fwdt->template) {
			ql_log(ql_log_warn, vha, 0x0174,
			    "-> fwdt%u failed allocate template.\n", j);
			goto failed;
		}

		dcode = fwdt->template;
		for (i = 0; i < risc_size; i++)
			dcode[i] = (__force u32)fwcode[i];

		if (!qla27xx_fwdt_template_valid(dcode)) {
			ql_log(ql_log_warn, vha, 0x0175,
			    "-> fwdt%u failed template validate\n", j);
			goto failed;
		}

		dlen = qla27xx_fwdt_template_size(dcode);
		ql_dbg(ql_dbg_init, vha, 0x0176,
		    "-> fwdt%u template size %#lx bytes (%#lx words)\n",
		    j, dlen, dlen / sizeof(*dcode));
		if (dlen > risc_size * sizeof(*dcode)) {
			ql_log(ql_log_warn, vha, 0x0177,
			    "-> fwdt%u template exceeds array (%-lu bytes)\n",
			    j, dlen - risc_size * sizeof(*dcode));
			goto failed;
		}

		fwdt->length = dlen;
		ql_dbg(ql_dbg_init, vha, 0x0178,
		    "-> fwdt%u loaded template ok\n", j);

		fwcode += risc_size + 1;
	}

	return QLA_SUCCESS;

failed:
	vfree(fwdt->template);
	fwdt->template = NULL;
	fwdt->length = 0;

	return QLA_SUCCESS;
}

int
qla24xx_load_risc(scsi_qla_host_t *vha, uint32_t *srisc_addr)
{
	int rval;

	if (ql2xfwloadbin == 1)
		return qla81xx_load_risc(vha, srisc_addr);

	/*
	 * FW Load priority:
	 * 1) Firmware via request-firmware interface (.bin file).
	 * 2) Firmware residing in flash.
	 */
	rval = qla24xx_load_risc_blob(vha, srisc_addr);
	if (rval == QLA_SUCCESS)
		return rval;

	return qla24xx_load_risc_flash(vha, srisc_addr,
	    vha->hw->flt_region_fw);
}

int
qla81xx_load_risc(scsi_qla_host_t *vha, uint32_t *srisc_addr)
{
	int rval;
	struct qla_hw_data *ha = vha->hw;
	struct active_regions active_regions = { };

	if (ql2xfwloadbin == 2)
		goto try_blob_fw;

	/* FW Load priority:
	 * 1) Firmware residing in flash.
	 * 2) Firmware via request-firmware interface (.bin file).
	 * 3) Golden-Firmware residing in flash -- (limited operation).
	 */

	if (!IS_QLA27XX(ha) && !IS_QLA28XX(ha))
		goto try_primary_fw;

	qla27xx_get_active_image(vha, &active_regions);

	if (active_regions.global != QLA27XX_SECONDARY_IMAGE)
		goto try_primary_fw;

	ql_dbg(ql_dbg_init, vha, 0x008b,
	    "Loading secondary firmware image.\n");
	rval = qla24xx_load_risc_flash(vha, srisc_addr, ha->flt_region_fw_sec);
	if (!rval)
		return rval;

try_primary_fw:
	ql_dbg(ql_dbg_init, vha, 0x008b,
	    "Loading primary firmware image.\n");
	rval = qla24xx_load_risc_flash(vha, srisc_addr, ha->flt_region_fw);
	if (!rval)
		return rval;

try_blob_fw:
	rval = qla24xx_load_risc_blob(vha, srisc_addr);
	if (!rval || !ha->flt_region_gold_fw)
		return rval;

	ql_log(ql_log_info, vha, 0x0099,
	    "Attempting to fallback to golden firmware.\n");
	rval = qla24xx_load_risc_flash(vha, srisc_addr, ha->flt_region_gold_fw);
	if (rval)
		return rval;

	ql_log(ql_log_info, vha, 0x009a, "Need firmware flash update.\n");
	ha->flags.running_gold_fw = 1;
	return rval;
}

void
qla2x00_try_to_stop_firmware(scsi_qla_host_t *vha)
{
	int ret, retries;
	struct qla_hw_data *ha = vha->hw;

	if (ha->flags.pci_channel_io_perm_failure)
		return;
	if (!IS_FWI2_CAPABLE(ha))
		return;
	if (!ha->fw_major_version)
		return;
	if (!ha->flags.fw_started)
		return;

	ret = qla2x00_stop_firmware(vha);
	for (retries = 5; ret != QLA_SUCCESS && ret != QLA_FUNCTION_TIMEOUT &&
	    ret != QLA_INVALID_COMMAND && retries ; retries--) {
		ha->isp_ops->reset_chip(vha);
		if (ha->isp_ops->chip_diag(vha) != QLA_SUCCESS)
			continue;
		if (qla2x00_setup_chip(vha) != QLA_SUCCESS)
			continue;
		ql_log(ql_log_info, vha, 0x8015,
		    "Attempting retry of stop-firmware command.\n");
		ret = qla2x00_stop_firmware(vha);
	}

	QLA_FW_STOPPED(ha);
	ha->flags.fw_init_done = 0;
}

int
qla24xx_configure_vhba(scsi_qla_host_t *vha)
{
	int rval = QLA_SUCCESS;
	int rval2;
	uint16_t mb[MAILBOX_REGISTER_COUNT];
	struct qla_hw_data *ha = vha->hw;
	struct scsi_qla_host *base_vha = pci_get_drvdata(ha->pdev);

	if (!vha->vp_idx)
		return -EINVAL;

	rval = qla2x00_fw_ready(base_vha);

	if (rval == QLA_SUCCESS) {
		clear_bit(RESET_MARKER_NEEDED, &vha->dpc_flags);
		qla2x00_marker(vha, ha->base_qpair, 0, 0, MK_SYNC_ALL);
	}

	vha->flags.management_server_logged_in = 0;

	/* Login to SNS first */
	rval2 = ha->isp_ops->fabric_login(vha, NPH_SNS, 0xff, 0xff, 0xfc, mb,
	    BIT_1);
	if (rval2 != QLA_SUCCESS || mb[0] != MBS_COMMAND_COMPLETE) {
		if (rval2 == QLA_MEMORY_ALLOC_FAILED)
			ql_dbg(ql_dbg_init, vha, 0x0120,
			    "Failed SNS login: loop_id=%x, rval2=%d\n",
			    NPH_SNS, rval2);
		else
			ql_dbg(ql_dbg_init, vha, 0x0103,
			    "Failed SNS login: loop_id=%x mb[0]=%x mb[1]=%x "
			    "mb[2]=%x mb[6]=%x mb[7]=%x.\n",
			    NPH_SNS, mb[0], mb[1], mb[2], mb[6], mb[7]);
		return (QLA_FUNCTION_FAILED);
	}

	atomic_set(&vha->loop_down_timer, 0);
	atomic_set(&vha->loop_state, LOOP_UP);
	set_bit(LOOP_RESYNC_NEEDED, &vha->dpc_flags);
	set_bit(LOCAL_LOOP_UPDATE, &vha->dpc_flags);
	rval = qla2x00_loop_resync(base_vha);

	return rval;
}

/* 84XX Support **************************************************************/

static LIST_HEAD(qla_cs84xx_list);
static DEFINE_MUTEX(qla_cs84xx_mutex);

static struct qla_chip_state_84xx *
qla84xx_get_chip(struct scsi_qla_host *vha)
{
	struct qla_chip_state_84xx *cs84xx;
	struct qla_hw_data *ha = vha->hw;

	mutex_lock(&qla_cs84xx_mutex);

	/* Find any shared 84xx chip. */
	list_for_each_entry(cs84xx, &qla_cs84xx_list, list) {
		if (cs84xx->bus == ha->pdev->bus) {
			kref_get(&cs84xx->kref);
			goto done;
		}
	}

	cs84xx = kzalloc(sizeof(*cs84xx), GFP_KERNEL);
	if (!cs84xx)
		goto done;

	kref_init(&cs84xx->kref);
	spin_lock_init(&cs84xx->access_lock);
	mutex_init(&cs84xx->fw_update_mutex);
	cs84xx->bus = ha->pdev->bus;

	list_add_tail(&cs84xx->list, &qla_cs84xx_list);
done:
	mutex_unlock(&qla_cs84xx_mutex);
	return cs84xx;
}

static void
__qla84xx_chip_release(struct kref *kref)
{
	struct qla_chip_state_84xx *cs84xx =
	    container_of(kref, struct qla_chip_state_84xx, kref);

	mutex_lock(&qla_cs84xx_mutex);
	list_del(&cs84xx->list);
	mutex_unlock(&qla_cs84xx_mutex);
	kfree(cs84xx);
}

void
qla84xx_put_chip(struct scsi_qla_host *vha)
{
	struct qla_hw_data *ha = vha->hw;

	if (ha->cs84xx)
		kref_put(&ha->cs84xx->kref, __qla84xx_chip_release);
}

static int
qla84xx_init_chip(scsi_qla_host_t *vha)
{
	int rval;
	uint16_t status[2];
	struct qla_hw_data *ha = vha->hw;

	mutex_lock(&ha->cs84xx->fw_update_mutex);

	rval = qla84xx_verify_chip(vha, status);

	mutex_unlock(&ha->cs84xx->fw_update_mutex);

	return rval != QLA_SUCCESS || status[0] ? QLA_FUNCTION_FAILED :
	    QLA_SUCCESS;
}

/* 81XX Support **************************************************************/

int
qla81xx_nvram_config(scsi_qla_host_t *vha)
{
	int   rval;
	struct init_cb_81xx *icb;
	struct nvram_81xx *nv;
	__le32 *dptr;
	uint8_t  *dptr1, *dptr2;
	uint32_t chksum;
	uint16_t cnt;
	struct qla_hw_data *ha = vha->hw;
	uint32_t faddr;
	struct active_regions active_regions = { };

	rval = QLA_SUCCESS;
	icb = (struct init_cb_81xx *)ha->init_cb;
	nv = ha->nvram;

	/* Determine NVRAM starting address. */
	ha->nvram_size = sizeof(*nv);
	ha->vpd_size = FA_NVRAM_VPD_SIZE;
	if (IS_P3P_TYPE(ha) || IS_QLA8031(ha))
		ha->vpd_size = FA_VPD_SIZE_82XX;

	if (IS_QLA28XX(ha) || IS_QLA27XX(ha))
		qla28xx_get_aux_images(vha, &active_regions);

	/* Get VPD data into cache */
	ha->vpd = ha->nvram + VPD_OFFSET;

	faddr = ha->flt_region_vpd;
	if (IS_QLA28XX(ha)) {
		if (active_regions.aux.vpd_nvram == QLA27XX_SECONDARY_IMAGE)
			faddr = ha->flt_region_vpd_sec;
		ql_dbg(ql_dbg_init, vha, 0x0110,
		    "Loading %s nvram image.\n",
		    active_regions.aux.vpd_nvram == QLA27XX_PRIMARY_IMAGE ?
		    "primary" : "secondary");
	}
	ha->isp_ops->read_optrom(vha, ha->vpd, faddr << 2, ha->vpd_size);

	/* Get NVRAM data into cache and calculate checksum. */
	faddr = ha->flt_region_nvram;
	if (IS_QLA28XX(ha)) {
		if (active_regions.aux.vpd_nvram == QLA27XX_SECONDARY_IMAGE)
			faddr = ha->flt_region_nvram_sec;
	}
	ql_dbg(ql_dbg_init, vha, 0x0110,
	    "Loading %s nvram image.\n",
	    active_regions.aux.vpd_nvram == QLA27XX_PRIMARY_IMAGE ?
	    "primary" : "secondary");
	ha->isp_ops->read_optrom(vha, ha->nvram, faddr << 2, ha->nvram_size);

	dptr = (__force __le32 *)nv;
	for (cnt = 0, chksum = 0; cnt < ha->nvram_size >> 2; cnt++, dptr++)
		chksum += le32_to_cpu(*dptr);

	ql_dbg(ql_dbg_init + ql_dbg_buffer, vha, 0x0111,
	    "Contents of NVRAM:\n");
	ql_dump_buffer(ql_dbg_init + ql_dbg_buffer, vha, 0x0112,
	    nv, ha->nvram_size);

	/* Bad NVRAM data, set defaults parameters. */
	if (chksum || memcmp("ISP ", nv->id, sizeof(nv->id)) ||
	    le16_to_cpu(nv->nvram_version) < ICB_VERSION) {
		/* Reset NVRAM data. */
		ql_log(ql_log_info, vha, 0x0073,
		    "Inconsistent NVRAM checksum=%#x id=%.4s version=%#x.\n",
		    chksum, nv->id, le16_to_cpu(nv->nvram_version));
		ql_dump_buffer(ql_dbg_init, vha, 0x0073, nv, sizeof(*nv));
		ql_log(ql_log_info, vha, 0x0074,
		    "Falling back to functioning (yet invalid -- WWPN) "
		    "defaults.\n");

		/*
		 * Set default initialization control block.
		 */
		memset(nv, 0, ha->nvram_size);
		nv->nvram_version = cpu_to_le16(ICB_VERSION);
		nv->version = cpu_to_le16(ICB_VERSION);
		nv->frame_payload_size = cpu_to_le16(2048);
		nv->execution_throttle = cpu_to_le16(0xFFFF);
		nv->exchange_count = cpu_to_le16(0);
		nv->port_name[0] = 0x21;
		nv->port_name[1] = 0x00 + ha->port_no + 1;
		nv->port_name[2] = 0x00;
		nv->port_name[3] = 0xe0;
		nv->port_name[4] = 0x8b;
		nv->port_name[5] = 0x1c;
		nv->port_name[6] = 0x55;
		nv->port_name[7] = 0x86;
		nv->node_name[0] = 0x20;
		nv->node_name[1] = 0x00;
		nv->node_name[2] = 0x00;
		nv->node_name[3] = 0xe0;
		nv->node_name[4] = 0x8b;
		nv->node_name[5] = 0x1c;
		nv->node_name[6] = 0x55;
		nv->node_name[7] = 0x86;
		nv->login_retry_count = cpu_to_le16(8);
		nv->interrupt_delay_timer = cpu_to_le16(0);
		nv->login_timeout = cpu_to_le16(0);
		nv->firmware_options_1 =
		    cpu_to_le32(BIT_14|BIT_13|BIT_2|BIT_1);
		nv->firmware_options_2 = cpu_to_le32(2 << 4);
		nv->firmware_options_2 |= cpu_to_le32(BIT_12);
		nv->firmware_options_3 = cpu_to_le32(2 << 13);
		nv->host_p = cpu_to_le32(BIT_11|BIT_10);
		nv->efi_parameters = cpu_to_le32(0);
		nv->reset_delay = 5;
		nv->max_luns_per_target = cpu_to_le16(128);
		nv->port_down_retry_count = cpu_to_le16(30);
		nv->link_down_timeout = cpu_to_le16(180);
		nv->enode_mac[0] = 0x00;
		nv->enode_mac[1] = 0xC0;
		nv->enode_mac[2] = 0xDD;
		nv->enode_mac[3] = 0x04;
		nv->enode_mac[4] = 0x05;
		nv->enode_mac[5] = 0x06 + ha->port_no + 1;

		rval = 1;
	}

	if (IS_T10_PI_CAPABLE(ha))
		nv->frame_payload_size &= cpu_to_le16(~7);

	qlt_81xx_config_nvram_stage1(vha, nv);

	/* Reset Initialization control block */
	memset(icb, 0, ha->init_cb_size);

	/* Copy 1st segment. */
	dptr1 = (uint8_t *)icb;
	dptr2 = (uint8_t *)&nv->version;
	cnt = (uint8_t *)&icb->response_q_inpointer - (uint8_t *)&icb->version;
	while (cnt--)
		*dptr1++ = *dptr2++;

	icb->login_retry_count = nv->login_retry_count;

	/* Copy 2nd segment. */
	dptr1 = (uint8_t *)&icb->interrupt_delay_timer;
	dptr2 = (uint8_t *)&nv->interrupt_delay_timer;
	cnt = (uint8_t *)&icb->reserved_5 -
	    (uint8_t *)&icb->interrupt_delay_timer;
	while (cnt--)
		*dptr1++ = *dptr2++;

	memcpy(icb->enode_mac, nv->enode_mac, sizeof(icb->enode_mac));
	/* Some boards (with valid NVRAMs) still have NULL enode_mac!! */
	if (!memcmp(icb->enode_mac, "\0\0\0\0\0\0", sizeof(icb->enode_mac))) {
		icb->enode_mac[0] = 0x00;
		icb->enode_mac[1] = 0xC0;
		icb->enode_mac[2] = 0xDD;
		icb->enode_mac[3] = 0x04;
		icb->enode_mac[4] = 0x05;
		icb->enode_mac[5] = 0x06 + ha->port_no + 1;
	}

	/* Use extended-initialization control block. */
	memcpy(ha->ex_init_cb, &nv->ex_version, sizeof(*ha->ex_init_cb));
	ha->frame_payload_size = le16_to_cpu(icb->frame_payload_size);
	/*
	 * Setup driver NVRAM options.
	 */
	qla2x00_set_model_info(vha, nv->model_name, sizeof(nv->model_name),
	    "QLE8XXX");

	qlt_81xx_config_nvram_stage2(vha, icb);

	/* Use alternate WWN? */
	if (nv->host_p & cpu_to_le32(BIT_15)) {
		memcpy(icb->node_name, nv->alternate_node_name, WWN_SIZE);
		memcpy(icb->port_name, nv->alternate_port_name, WWN_SIZE);
	}

	/* Prepare nodename */
	if ((icb->firmware_options_1 & cpu_to_le32(BIT_14)) == 0) {
		/*
		 * Firmware will apply the following mask if the nodename was
		 * not provided.
		 */
		memcpy(icb->node_name, icb->port_name, WWN_SIZE);
		icb->node_name[0] &= 0xF0;
	}

	if (IS_QLA28XX(ha) || IS_QLA27XX(ha)) {
		if ((nv->enhanced_features & BIT_7) == 0)
			ha->flags.scm_supported_a = 1;
	}

	/* Set host adapter parameters. */
	ha->flags.disable_risc_code_load = 0;
	ha->flags.enable_lip_reset = 0;
	ha->flags.enable_lip_full_login =
	    le32_to_cpu(nv->host_p) & BIT_10 ? 1 : 0;
	ha->flags.enable_target_reset =
	    le32_to_cpu(nv->host_p) & BIT_11 ? 1 : 0;
	ha->flags.enable_led_scheme = 0;
	ha->flags.disable_serdes = le32_to_cpu(nv->host_p) & BIT_5 ? 1 : 0;

	ha->operating_mode = (le32_to_cpu(icb->firmware_options_2) &
	    (BIT_6 | BIT_5 | BIT_4)) >> 4;

	/* save HBA serial number */
	ha->serial0 = icb->port_name[5];
	ha->serial1 = icb->port_name[6];
	ha->serial2 = icb->port_name[7];
	memcpy(vha->node_name, icb->node_name, WWN_SIZE);
	memcpy(vha->port_name, icb->port_name, WWN_SIZE);

	icb->execution_throttle = cpu_to_le16(0xFFFF);

	ha->retry_count = le16_to_cpu(nv->login_retry_count);

	/* Set minimum login_timeout to 4 seconds. */
	if (le16_to_cpu(nv->login_timeout) < ql2xlogintimeout)
		nv->login_timeout = cpu_to_le16(ql2xlogintimeout);
	if (le16_to_cpu(nv->login_timeout) < 4)
		nv->login_timeout = cpu_to_le16(4);
	ha->login_timeout = le16_to_cpu(nv->login_timeout);

	/* Set minimum RATOV to 100 tenths of a second. */
	ha->r_a_tov = 100;

	ha->loop_reset_delay = nv->reset_delay;

	/* Link Down Timeout = 0:
	 *
	 *	When Port Down timer expires we will start returning
	 *	I/O's to OS with "DID_NO_CONNECT".
	 *
	 * Link Down Timeout != 0:
	 *
	 *	 The driver waits for the link to come up after link down
	 *	 before returning I/Os to OS with "DID_NO_CONNECT".
	 */
	if (le16_to_cpu(nv->link_down_timeout) == 0) {
		ha->loop_down_abort_time =
		    (LOOP_DOWN_TIME - LOOP_DOWN_TIMEOUT);
	} else {
		ha->link_down_timeout =	le16_to_cpu(nv->link_down_timeout);
		ha->loop_down_abort_time =
		    (LOOP_DOWN_TIME - ha->link_down_timeout);
	}

	/* Need enough time to try and get the port back. */
	ha->port_down_retry_count = le16_to_cpu(nv->port_down_retry_count);
	if (qlport_down_retry)
		ha->port_down_retry_count = qlport_down_retry;

	/* Set login_retry_count */
	ha->login_retry_count  = le16_to_cpu(nv->login_retry_count);
	if (ha->port_down_retry_count ==
	    le16_to_cpu(nv->port_down_retry_count) &&
	    ha->port_down_retry_count > 3)
		ha->login_retry_count = ha->port_down_retry_count;
	else if (ha->port_down_retry_count > (int)ha->login_retry_count)
		ha->login_retry_count = ha->port_down_retry_count;
	if (ql2xloginretrycount)
		ha->login_retry_count = ql2xloginretrycount;

	/* if not running MSI-X we need handshaking on interrupts */
	if (!vha->hw->flags.msix_enabled &&
	    (IS_QLA83XX(ha) || IS_QLA27XX(ha) || IS_QLA28XX(ha)))
		icb->firmware_options_2 |= cpu_to_le32(BIT_22);

	/* Enable ZIO. */
	if (!vha->flags.init_done) {
		ha->zio_mode = le32_to_cpu(icb->firmware_options_2) &
		    (BIT_3 | BIT_2 | BIT_1 | BIT_0);
		ha->zio_timer = le16_to_cpu(icb->interrupt_delay_timer) ?
		    le16_to_cpu(icb->interrupt_delay_timer) : 2;
	}
	icb->firmware_options_2 &= cpu_to_le32(
	    ~(BIT_3 | BIT_2 | BIT_1 | BIT_0));
	vha->flags.process_response_queue = 0;
	if (ha->zio_mode != QLA_ZIO_DISABLED) {
		ha->zio_mode = QLA_ZIO_MODE_6;

		ql_log(ql_log_info, vha, 0x0075,
		    "ZIO mode %d enabled; timer delay (%d us).\n",
		    ha->zio_mode,
		    ha->zio_timer * 100);

		icb->firmware_options_2 |= cpu_to_le32(
		    (uint32_t)ha->zio_mode);
		icb->interrupt_delay_timer = cpu_to_le16(ha->zio_timer);
		vha->flags.process_response_queue = 1;
	}

	 /* enable RIDA Format2 */
	icb->firmware_options_3 |= cpu_to_le32(BIT_0);

	/* N2N: driver will initiate Login instead of FW */
	icb->firmware_options_3 |= cpu_to_le32(BIT_8);

	/* Determine NVMe/FCP priority for target ports */
	ha->fc4_type_priority = qla2xxx_get_fc4_priority(vha);

	if (rval) {
		ql_log(ql_log_warn, vha, 0x0076,
		    "NVRAM configuration failed.\n");
	}
	return (rval);
}

int
qla82xx_restart_isp(scsi_qla_host_t *vha)
{
	int status, rval;
	struct qla_hw_data *ha = vha->hw;
	struct scsi_qla_host *vp, *tvp;
	unsigned long flags;

	status = qla2x00_init_rings(vha);
	if (!status) {
		clear_bit(RESET_MARKER_NEEDED, &vha->dpc_flags);
		ha->flags.chip_reset_done = 1;

		status = qla2x00_fw_ready(vha);
		if (!status) {
			/* Issue a marker after FW becomes ready. */
			qla2x00_marker(vha, ha->base_qpair, 0, 0, MK_SYNC_ALL);
			vha->flags.online = 1;
			set_bit(LOOP_RESYNC_NEEDED, &vha->dpc_flags);
		}

		/* if no cable then assume it's good */
		if ((vha->device_flags & DFLG_NO_CABLE))
			status = 0;
	}

	if (!status) {
		clear_bit(RESET_MARKER_NEEDED, &vha->dpc_flags);

		if (!atomic_read(&vha->loop_down_timer)) {
			/*
			 * Issue marker command only when we are going
			 * to start the I/O .
			 */
			vha->marker_needed = 1;
		}

		ha->isp_ops->enable_intrs(ha);

		ha->isp_abort_cnt = 0;
		clear_bit(ISP_ABORT_RETRY, &vha->dpc_flags);

		/* Update the firmware version */
		status = qla82xx_check_md_needed(vha);

		if (ha->fce) {
			ha->flags.fce_enabled = 1;
			memset(ha->fce, 0,
			    fce_calc_size(ha->fce_bufs));
			rval = qla2x00_enable_fce_trace(vha,
			    ha->fce_dma, ha->fce_bufs, ha->fce_mb,
			    &ha->fce_bufs);
			if (rval) {
				ql_log(ql_log_warn, vha, 0x8001,
				    "Unable to reinitialize FCE (%d).\n",
				    rval);
				ha->flags.fce_enabled = 0;
			}
		}

		if (ha->eft) {
			memset(ha->eft, 0, EFT_SIZE);
			rval = qla2x00_enable_eft_trace(vha,
			    ha->eft_dma, EFT_NUM_BUFFERS);
			if (rval) {
				ql_log(ql_log_warn, vha, 0x8010,
				    "Unable to reinitialize EFT (%d).\n",
				    rval);
			}
		}
	}

	if (!status) {
		ql_dbg(ql_dbg_taskm, vha, 0x8011,
		    "qla82xx_restart_isp succeeded.\n");

		spin_lock_irqsave(&ha->vport_slock, flags);
		list_for_each_entry_safe(vp, tvp, &ha->vp_list, list) {
			if (vp->vp_idx) {
				atomic_inc(&vp->vref_count);
				spin_unlock_irqrestore(&ha->vport_slock, flags);

				qla2x00_vp_abort_isp(vp);

				spin_lock_irqsave(&ha->vport_slock, flags);
				atomic_dec(&vp->vref_count);
			}
		}
		spin_unlock_irqrestore(&ha->vport_slock, flags);

	} else {
		ql_log(ql_log_warn, vha, 0x8016,
		    "qla82xx_restart_isp **** FAILED ****.\n");
	}

	return status;
}

/*
 * qla24xx_get_fcp_prio
 *	Gets the fcp cmd priority value for the logged in port.
 *	Looks for a match of the port descriptors within
 *	each of the fcp prio config entries. If a match is found,
 *	the tag (priority) value is returned.
 *
 * Input:
 *	vha = scsi host structure pointer.
 *	fcport = port structure pointer.
 *
 * Return:
 *	non-zero (if found)
 *	-1 (if not found)
 *
 * Context:
 * 	Kernel context
 */
static int
qla24xx_get_fcp_prio(scsi_qla_host_t *vha, fc_port_t *fcport)
{
	int i, entries;
	uint8_t pid_match, wwn_match;
	int priority;
	uint32_t pid1, pid2;
	uint64_t wwn1, wwn2;
	struct qla_fcp_prio_entry *pri_entry;
	struct qla_hw_data *ha = vha->hw;

	if (!ha->fcp_prio_cfg || !ha->flags.fcp_prio_enabled)
		return -1;

	priority = -1;
	entries = ha->fcp_prio_cfg->num_entries;
	pri_entry = &ha->fcp_prio_cfg->entry[0];

	for (i = 0; i < entries; i++) {
		pid_match = wwn_match = 0;

		if (!(pri_entry->flags & FCP_PRIO_ENTRY_VALID)) {
			pri_entry++;
			continue;
		}

		/* check source pid for a match */
		if (pri_entry->flags & FCP_PRIO_ENTRY_SPID_VALID) {
			pid1 = pri_entry->src_pid & INVALID_PORT_ID;
			pid2 = vha->d_id.b24 & INVALID_PORT_ID;
			if (pid1 == INVALID_PORT_ID)
				pid_match++;
			else if (pid1 == pid2)
				pid_match++;
		}

		/* check destination pid for a match */
		if (pri_entry->flags & FCP_PRIO_ENTRY_DPID_VALID) {
			pid1 = pri_entry->dst_pid & INVALID_PORT_ID;
			pid2 = fcport->d_id.b24 & INVALID_PORT_ID;
			if (pid1 == INVALID_PORT_ID)
				pid_match++;
			else if (pid1 == pid2)
				pid_match++;
		}

		/* check source WWN for a match */
		if (pri_entry->flags & FCP_PRIO_ENTRY_SWWN_VALID) {
			wwn1 = wwn_to_u64(vha->port_name);
			wwn2 = wwn_to_u64(pri_entry->src_wwpn);
			if (wwn2 == (uint64_t)-1)
				wwn_match++;
			else if (wwn1 == wwn2)
				wwn_match++;
		}

		/* check destination WWN for a match */
		if (pri_entry->flags & FCP_PRIO_ENTRY_DWWN_VALID) {
			wwn1 = wwn_to_u64(fcport->port_name);
			wwn2 = wwn_to_u64(pri_entry->dst_wwpn);
			if (wwn2 == (uint64_t)-1)
				wwn_match++;
			else if (wwn1 == wwn2)
				wwn_match++;
		}

		if (pid_match == 2 || wwn_match == 2) {
			/* Found a matching entry */
			if (pri_entry->flags & FCP_PRIO_ENTRY_TAG_VALID)
				priority = pri_entry->tag;
			break;
		}

		pri_entry++;
	}

	return priority;
}

/*
 * qla24xx_update_fcport_fcp_prio
 *	Activates fcp priority for the logged in fc port
 *
 * Input:
 *	vha = scsi host structure pointer.
 *	fcp = port structure pointer.
 *
 * Return:
 *	QLA_SUCCESS or QLA_FUNCTION_FAILED
 *
 * Context:
 *	Kernel context.
 */
int
qla24xx_update_fcport_fcp_prio(scsi_qla_host_t *vha, fc_port_t *fcport)
{
	int ret;
	int priority;
	uint16_t mb[5];

	if (fcport->port_type != FCT_TARGET ||
	    fcport->loop_id == FC_NO_LOOP_ID)
		return QLA_FUNCTION_FAILED;

	priority = qla24xx_get_fcp_prio(vha, fcport);
	if (priority < 0)
		return QLA_FUNCTION_FAILED;

	if (IS_P3P_TYPE(vha->hw)) {
		fcport->fcp_prio = priority & 0xf;
		return QLA_SUCCESS;
	}

	ret = qla24xx_set_fcp_prio(vha, fcport->loop_id, priority, mb);
	if (ret == QLA_SUCCESS) {
		if (fcport->fcp_prio != priority)
			ql_dbg(ql_dbg_user, vha, 0x709e,
			    "Updated FCP_CMND priority - value=%d loop_id=%d "
			    "port_id=%02x%02x%02x.\n", priority,
			    fcport->loop_id, fcport->d_id.b.domain,
			    fcport->d_id.b.area, fcport->d_id.b.al_pa);
		fcport->fcp_prio = priority & 0xf;
	} else
		ql_dbg(ql_dbg_user, vha, 0x704f,
		    "Unable to update FCP_CMND priority - ret=0x%x for "
		    "loop_id=%d port_id=%02x%02x%02x.\n", ret, fcport->loop_id,
		    fcport->d_id.b.domain, fcport->d_id.b.area,
		    fcport->d_id.b.al_pa);
	return  ret;
}

/*
 * qla24xx_update_all_fcp_prio
 *	Activates fcp priority for all the logged in ports
 *
 * Input:
 *	ha = adapter block pointer.
 *
 * Return:
 *	QLA_SUCCESS or QLA_FUNCTION_FAILED
 *
 * Context:
 *	Kernel context.
 */
int
qla24xx_update_all_fcp_prio(scsi_qla_host_t *vha)
{
	int ret;
	fc_port_t *fcport;

	ret = QLA_FUNCTION_FAILED;
	/* We need to set priority for all logged in ports */
	list_for_each_entry(fcport, &vha->vp_fcports, list)
		ret = qla24xx_update_fcport_fcp_prio(vha, fcport);

	return ret;
}

struct qla_qpair *qla2xxx_create_qpair(struct scsi_qla_host *vha, int qos,
	int vp_idx, bool startqp)
{
	int rsp_id = 0;
	int  req_id = 0;
	int i;
	struct qla_hw_data *ha = vha->hw;
	uint16_t qpair_id = 0;
	struct qla_qpair *qpair = NULL;
	struct qla_msix_entry *msix;

	if (!(ha->fw_attributes & BIT_6) || !ha->flags.msix_enabled) {
		ql_log(ql_log_warn, vha, 0x00181,
		    "FW/Driver is not multi-queue capable.\n");
		return NULL;
	}

	if (ql2xmqsupport || ql2xnvmeenable) {
		qpair = kzalloc(sizeof(struct qla_qpair), GFP_KERNEL);
		if (qpair == NULL) {
			ql_log(ql_log_warn, vha, 0x0182,
			    "Failed to allocate memory for queue pair.\n");
			return NULL;
		}

		qpair->hw = vha->hw;
		qpair->vha = vha;
		qpair->qp_lock_ptr = &qpair->qp_lock;
		spin_lock_init(&qpair->qp_lock);
		qpair->use_shadow_reg = IS_SHADOW_REG_CAPABLE(ha) ? 1 : 0;

		/* Assign available que pair id */
		mutex_lock(&ha->mq_lock);
		qpair_id = find_first_zero_bit(ha->qpair_qid_map, ha->max_qpairs);
		if (ha->num_qpairs >= ha->max_qpairs) {
			mutex_unlock(&ha->mq_lock);
			ql_log(ql_log_warn, vha, 0x0183,
			    "No resources to create additional q pair.\n");
			goto fail_qid_map;
		}
		ha->num_qpairs++;
		set_bit(qpair_id, ha->qpair_qid_map);
		ha->queue_pair_map[qpair_id] = qpair;
		qpair->id = qpair_id;
		qpair->vp_idx = vp_idx;
		qpair->fw_started = ha->flags.fw_started;
		INIT_LIST_HEAD(&qpair->hints_list);
		qpair->chip_reset = ha->base_qpair->chip_reset;
		qpair->enable_class_2 = ha->base_qpair->enable_class_2;
		qpair->enable_explicit_conf =
		    ha->base_qpair->enable_explicit_conf;

		for (i = 0; i < ha->msix_count; i++) {
			msix = &ha->msix_entries[i];
			if (msix->in_use)
				continue;
			qpair->msix = msix;
			ql_dbg(ql_dbg_multiq, vha, 0xc00f,
			    "Vector %x selected for qpair\n", msix->vector);
			break;
		}
		if (!qpair->msix) {
			ql_log(ql_log_warn, vha, 0x0184,
			    "Out of MSI-X vectors!.\n");
			goto fail_msix;
		}

		qpair->msix->in_use = 1;
		list_add_tail(&qpair->qp_list_elem, &vha->qp_list);
		qpair->pdev = ha->pdev;
		if (IS_QLA27XX(ha) || IS_QLA83XX(ha) || IS_QLA28XX(ha))
			qpair->reqq_start_iocbs = qla_83xx_start_iocbs;

		mutex_unlock(&ha->mq_lock);

		/* Create response queue first */
		rsp_id = qla25xx_create_rsp_que(ha, 0, 0, 0, qpair, startqp);
		if (!rsp_id) {
			ql_log(ql_log_warn, vha, 0x0185,
			    "Failed to create response queue.\n");
			goto fail_rsp;
		}

		qpair->rsp = ha->rsp_q_map[rsp_id];

		/* Create request queue */
		req_id = qla25xx_create_req_que(ha, 0, vp_idx, 0, rsp_id, qos,
		    startqp);
		if (!req_id) {
			ql_log(ql_log_warn, vha, 0x0186,
			    "Failed to create request queue.\n");
			goto fail_req;
		}

		qpair->req = ha->req_q_map[req_id];
		qpair->rsp->req = qpair->req;
		qpair->rsp->qpair = qpair;
		/* init qpair to this cpu. Will adjust at run time. */
		qla_cpu_update(qpair, raw_smp_processor_id());

		if (IS_T10_PI_CAPABLE(ha) && ql2xenabledif) {
			if (ha->fw_attributes & BIT_4)
				qpair->difdix_supported = 1;
		}

		qpair->srb_mempool = mempool_create_slab_pool(SRB_MIN_REQ, srb_cachep);
		if (!qpair->srb_mempool) {
			ql_log(ql_log_warn, vha, 0xd036,
			    "Failed to create srb mempool for qpair %d\n",
			    qpair->id);
			goto fail_mempool;
		}

		/* Mark as online */
		qpair->online = 1;

		if (!vha->flags.qpairs_available)
			vha->flags.qpairs_available = 1;

		ql_dbg(ql_dbg_multiq, vha, 0xc00d,
		    "Request/Response queue pair created, id %d\n",
		    qpair->id);
		ql_dbg(ql_dbg_init, vha, 0x0187,
		    "Request/Response queue pair created, id %d\n",
		    qpair->id);
	}
	return qpair;

fail_mempool:
fail_req:
	qla25xx_delete_rsp_que(vha, qpair->rsp);
fail_rsp:
	mutex_lock(&ha->mq_lock);
	qpair->msix->in_use = 0;
	list_del(&qpair->qp_list_elem);
	if (list_empty(&vha->qp_list))
		vha->flags.qpairs_available = 0;
fail_msix:
	ha->queue_pair_map[qpair_id] = NULL;
	clear_bit(qpair_id, ha->qpair_qid_map);
	ha->num_qpairs--;
	mutex_unlock(&ha->mq_lock);
fail_qid_map:
	kfree(qpair);
	return NULL;
}

int qla2xxx_delete_qpair(struct scsi_qla_host *vha, struct qla_qpair *qpair)
{
	int ret = QLA_FUNCTION_FAILED;
	struct qla_hw_data *ha = qpair->hw;

	qpair->delete_in_progress = 1;

	ret = qla25xx_delete_req_que(vha, qpair->req);
	if (ret != QLA_SUCCESS)
		goto fail;

	ret = qla25xx_delete_rsp_que(vha, qpair->rsp);
	if (ret != QLA_SUCCESS)
		goto fail;

	mutex_lock(&ha->mq_lock);
	ha->queue_pair_map[qpair->id] = NULL;
	clear_bit(qpair->id, ha->qpair_qid_map);
	ha->num_qpairs--;
	list_del(&qpair->qp_list_elem);
	if (list_empty(&vha->qp_list)) {
		vha->flags.qpairs_available = 0;
		vha->flags.qpairs_req_created = 0;
		vha->flags.qpairs_rsp_created = 0;
	}
	mempool_destroy(qpair->srb_mempool);
	kfree(qpair);
	mutex_unlock(&ha->mq_lock);

	return QLA_SUCCESS;
fail:
	return ret;
}

uint64_t
qla2x00_count_set_bits(uint32_t num)
{
	/* Brian Kernighan's Algorithm */
	u64 count = 0;

	while (num) {
		num &= (num - 1);
		count++;
	}
	return count;
}

uint64_t
qla2x00_get_num_tgts(scsi_qla_host_t *vha)
{
	fc_port_t *f, *tf;
	u64 count = 0;

	f = NULL;
	tf = NULL;

	list_for_each_entry_safe(f, tf, &vha->vp_fcports, list) {
		if (f->port_type != FCT_TARGET)
			continue;
		count++;
	}
	return count;
}

int qla2xxx_reset_stats(struct Scsi_Host *host, u32 flags)
{
	scsi_qla_host_t *vha = shost_priv(host);
	fc_port_t *fcport = NULL;
	unsigned long int_flags;

	if (flags & QLA2XX_HW_ERROR)
		vha->hw_err_cnt = 0;
	if (flags & QLA2XX_SHT_LNK_DWN)
		vha->short_link_down_cnt = 0;
	if (flags & QLA2XX_INT_ERR)
		vha->interface_err_cnt = 0;
	if (flags & QLA2XX_CMD_TIMEOUT)
		vha->cmd_timeout_cnt = 0;
	if (flags & QLA2XX_RESET_CMD_ERR)
		vha->reset_cmd_err_cnt = 0;
	if (flags & QLA2XX_TGT_SHT_LNK_DOWN) {
		spin_lock_irqsave(&vha->hw->tgt.sess_lock, int_flags);
		list_for_each_entry(fcport, &vha->vp_fcports, list) {
			fcport->tgt_short_link_down_cnt = 0;
			fcport->tgt_link_down_time = QLA2XX_MAX_LINK_DOWN_TIME;
		}
		spin_unlock_irqrestore(&vha->hw->tgt.sess_lock, int_flags);
	}
	vha->link_down_time = QLA2XX_MAX_LINK_DOWN_TIME;
	return 0;
}

int qla2xxx_start_stats(struct Scsi_Host *host, u32 flags)
{
	return qla2xxx_reset_stats(host, flags);
}

int qla2xxx_stop_stats(struct Scsi_Host *host, u32 flags)
{
	return qla2xxx_reset_stats(host, flags);
}

int qla2xxx_get_ini_stats(struct Scsi_Host *host, u32 flags,
			  void *data, u64 size)
{
	scsi_qla_host_t *vha = shost_priv(host);
	struct ql_vnd_host_stats_resp *resp = (struct ql_vnd_host_stats_resp *)data;
	struct ql_vnd_stats *rsp_data = &resp->stats;
	u64 ini_entry_count = 0;
	u64 i = 0;
	u64 entry_count = 0;
	u64 num_tgt = 0;
	u32 tmp_stat_type = 0;
	fc_port_t *fcport = NULL;
	unsigned long int_flags;

	/* Copy stat type to work on it */
	tmp_stat_type = flags;

	if (tmp_stat_type & BIT_17) {
		num_tgt = qla2x00_get_num_tgts(vha);
		/* unset BIT_17 */
		tmp_stat_type &= ~(1 << 17);
	}
	ini_entry_count = qla2x00_count_set_bits(tmp_stat_type);

	entry_count = ini_entry_count + num_tgt;

	rsp_data->entry_count = entry_count;

	i = 0;
	if (flags & QLA2XX_HW_ERROR) {
		rsp_data->entry[i].stat_type = QLA2XX_HW_ERROR;
		rsp_data->entry[i].tgt_num = 0x0;
		rsp_data->entry[i].cnt = vha->hw_err_cnt;
		i++;
	}

	if (flags & QLA2XX_SHT_LNK_DWN) {
		rsp_data->entry[i].stat_type = QLA2XX_SHT_LNK_DWN;
		rsp_data->entry[i].tgt_num = 0x0;
		rsp_data->entry[i].cnt = vha->short_link_down_cnt;
		i++;
	}

	if (flags & QLA2XX_INT_ERR) {
		rsp_data->entry[i].stat_type = QLA2XX_INT_ERR;
		rsp_data->entry[i].tgt_num = 0x0;
		rsp_data->entry[i].cnt = vha->interface_err_cnt;
		i++;
	}

	if (flags & QLA2XX_CMD_TIMEOUT) {
		rsp_data->entry[i].stat_type = QLA2XX_CMD_TIMEOUT;
		rsp_data->entry[i].tgt_num = 0x0;
		rsp_data->entry[i].cnt = vha->cmd_timeout_cnt;
		i++;
	}

	if (flags & QLA2XX_RESET_CMD_ERR) {
		rsp_data->entry[i].stat_type = QLA2XX_RESET_CMD_ERR;
		rsp_data->entry[i].tgt_num = 0x0;
		rsp_data->entry[i].cnt = vha->reset_cmd_err_cnt;
		i++;
	}

	/* i will continue from previous loop, as target
	 * entries are after initiator
	 */
	if (flags & QLA2XX_TGT_SHT_LNK_DOWN) {
		spin_lock_irqsave(&vha->hw->tgt.sess_lock, int_flags);
		list_for_each_entry(fcport, &vha->vp_fcports, list) {
			if (fcport->port_type != FCT_TARGET)
				continue;
			if (!fcport->rport)
				continue;
			rsp_data->entry[i].stat_type = QLA2XX_TGT_SHT_LNK_DOWN;
			rsp_data->entry[i].tgt_num = fcport->rport->number;
			rsp_data->entry[i].cnt = fcport->tgt_short_link_down_cnt;
			i++;
		}
		spin_unlock_irqrestore(&vha->hw->tgt.sess_lock, int_flags);
	}
	resp->status = EXT_STATUS_OK;

	return 0;
}

int qla2xxx_get_tgt_stats(struct Scsi_Host *host, u32 flags,
			  struct fc_rport *rport, void *data, u64 size)
{
	struct ql_vnd_tgt_stats_resp *tgt_data = data;
	fc_port_t *fcport = *(fc_port_t **)rport->dd_data;

	tgt_data->status = 0;
	tgt_data->stats.entry_count = 1;
	tgt_data->stats.entry[0].stat_type = flags;
	tgt_data->stats.entry[0].tgt_num = rport->number;
	tgt_data->stats.entry[0].cnt = fcport->tgt_short_link_down_cnt;

	return 0;
}

int qla2xxx_disable_port(struct Scsi_Host *host)
{
	scsi_qla_host_t *vha = shost_priv(host);

	vha->hw->flags.port_isolated = 1;

	if (qla2x00_isp_reg_stat(vha->hw)) {
		ql_log(ql_log_info, vha, 0x9006,
		    "PCI/Register disconnect, exiting.\n");
		qla_pci_set_eeh_busy(vha);
		return FAILED;
	}
	if (qla2x00_chip_is_down(vha))
		return 0;

	if (vha->flags.online) {
		qla2x00_abort_isp_cleanup(vha);
		qla2x00_wait_for_sess_deletion(vha);
	}

	return 0;
}

int qla2xxx_enable_port(struct Scsi_Host *host)
{
	scsi_qla_host_t *vha = shost_priv(host);

	if (qla2x00_isp_reg_stat(vha->hw)) {
		ql_log(ql_log_info, vha, 0x9001,
		    "PCI/Register disconnect, exiting.\n");
		qla_pci_set_eeh_busy(vha);
		return FAILED;
	}

	vha->hw->flags.port_isolated = 0;
	/* Set the flag to 1, so that isp_abort can proceed */
	vha->flags.online = 1;
	set_bit(ISP_ABORT_NEEDED, &vha->dpc_flags);
	qla2xxx_wake_dpc(vha);

	return 0;
}<|MERGE_RESOLUTION|>--- conflicted
+++ resolved
@@ -128,20 +128,14 @@
 		    sp->cmd_sp)) {
 			qpair->req->outstanding_cmds[handle] = NULL;
 			cmdsp_found = 1;
-<<<<<<< HEAD
-=======
 			qla_put_fw_resources(qpair, &sp->cmd_sp->iores);
->>>>>>> 9b37665a
 		}
 
 		/* removing the abort */
 		if (qpair->req->outstanding_cmds[handle] == sp) {
 			qpair->req->outstanding_cmds[handle] = NULL;
 			sp_found = 1;
-<<<<<<< HEAD
-=======
 			qla_put_fw_resources(qpair, &sp->iores);
->>>>>>> 9b37665a
 			break;
 		}
 	}
@@ -1878,7 +1872,6 @@
 				fcport->scan_needed = 1;
 				fcport->rscn_gen++;
 			}
-<<<<<<< HEAD
 		}
 		break;
 	case RSCN_AREA_ADDR:
@@ -1893,22 +1886,6 @@
 			}
 		}
 		break;
-=======
-		}
-		break;
-	case RSCN_AREA_ADDR:
-		list_for_each_entry(fcport, &vha->vp_fcports, list) {
-			if (fcport->flags & FCF_FCP2_DEVICE &&
-			    atomic_read(&fcport->state) == FCS_ONLINE)
-				continue;
-
-			if ((ea->id.b24 & 0xffff00) == (fcport->d_id.b24 & 0xffff00)) {
-				fcport->scan_needed = 1;
-				fcport->rscn_gen++;
-			}
-		}
-		break;
->>>>>>> 9b37665a
 	case RSCN_DOM_ADDR:
 		list_for_each_entry(fcport, &vha->vp_fcports, list) {
 			if (fcport->flags & FCF_FCP2_DEVICE &&
@@ -2101,10 +2078,6 @@
 done_free_sp:
 	/* ref: INIT */
 	kref_put(&sp->cmd_kref, qla2x00_sp_release);
-<<<<<<< HEAD
-	fcport->flags &= ~FCF_ASYNC_SENT;
-=======
->>>>>>> 9b37665a
 done:
 	return rval;
 }
