--- conflicted
+++ resolved
@@ -773,12 +773,6 @@
 			return -ENOTCONN;
 		}
 		iscsi_set_param(cls_conn, param, buf, buflen);
-
-		mutex_lock(&tcp_sw_conn->sock_lock);
-		if (!tcp_sw_conn->sock) {
-			mutex_unlock(&tcp_sw_conn->sock_lock);
-			return -ENOTCONN;
-		}
 		tcp_sw_conn->sendpage = conn->datadgst_en ?
 			sock_no_sendpage : tcp_sw_conn->sock->ops->sendpage;
 		mutex_unlock(&tcp_sw_conn->sock_lock);
@@ -1000,11 +994,7 @@
 
 	iscsi_tcp_r2tpool_free(cls_session->dd_data);
 
-<<<<<<< HEAD
-	iscsi_host_remove(shost, false);
-=======
 	iscsi_session_free(cls_session);
->>>>>>> 9b37665a
 	iscsi_host_free(shost);
 }
 
