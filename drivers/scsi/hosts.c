// SPDX-License-Identifier: GPL-2.0-only
/*
 *  hosts.c Copyright (C) 1992 Drew Eckhardt
 *          Copyright (C) 1993, 1994, 1995 Eric Youngdale
 *          Copyright (C) 2002-2003 Christoph Hellwig
 *
 *  mid to lowlevel SCSI driver interface
 *      Initial versions: Drew Eckhardt
 *      Subsequent revisions: Eric Youngdale
 *
 *  <drew@colorado.edu>
 *
 *  Jiffies wrap fixes (host->resetting), 3 Dec 1998 Andrea Arcangeli
 *  Added QLOGIC QLA1280 SCSI controller kernel host support. 
 *     August 4, 1999 Fred Lewis, Intel DuPont
 *
 *  Updated to reflect the new initialization scheme for the higher 
 *  level of scsi drivers (sd/sr/st)
 *  September 17, 2000 Torben Mathiasen <tmm@image.dk>
 *
 *  Restructured scsi_host lists and associated functions.
 *  September 04, 2002 Mike Anderson (andmike@us.ibm.com)
 */

#include <linux/module.h>
#include <linux/blkdev.h>
#include <linux/kernel.h>
#include <linux/slab.h>
#include <linux/kthread.h>
#include <linux/string.h>
#include <linux/mm.h>
#include <linux/init.h>
#include <linux/completion.h>
#include <linux/transport_class.h>
#include <linux/platform_device.h>
#include <linux/pm_runtime.h>
#include <linux/idr.h>
#include <scsi/scsi_device.h>
#include <scsi/scsi_host.h>
#include <scsi/scsi_transport.h>
#include <scsi/scsi_cmnd.h>

#include "scsi_priv.h"
#include "scsi_logging.h"


static int shost_eh_deadline = -1;

module_param_named(eh_deadline, shost_eh_deadline, int, S_IRUGO|S_IWUSR);
MODULE_PARM_DESC(eh_deadline,
		 "SCSI EH timeout in seconds (should be between 0 and 2^31-1)");

static DEFINE_IDA(host_index_ida);


static void scsi_host_cls_release(struct device *dev)
{
	put_device(&class_to_shost(dev)->shost_gendev);
}

static struct class shost_class = {
	.name		= "scsi_host",
	.dev_release	= scsi_host_cls_release,
};

/**
 *	scsi_host_set_state - Take the given host through the host state model.
 *	@shost:	scsi host to change the state of.
 *	@state:	state to change to.
 *
 *	Returns zero if unsuccessful or an error if the requested
 *	transition is illegal.
 **/
int scsi_host_set_state(struct Scsi_Host *shost, enum scsi_host_state state)
{
	enum scsi_host_state oldstate = shost->shost_state;

	if (state == oldstate)
		return 0;

	switch (state) {
	case SHOST_CREATED:
		/* There are no legal states that come back to
		 * created.  This is the manually initialised start
		 * state */
		goto illegal;

	case SHOST_RUNNING:
		switch (oldstate) {
		case SHOST_CREATED:
		case SHOST_RECOVERY:
			break;
		default:
			goto illegal;
		}
		break;

	case SHOST_RECOVERY:
		switch (oldstate) {
		case SHOST_RUNNING:
			break;
		default:
			goto illegal;
		}
		break;

	case SHOST_CANCEL:
		switch (oldstate) {
		case SHOST_CREATED:
		case SHOST_RUNNING:
		case SHOST_CANCEL_RECOVERY:
			break;
		default:
			goto illegal;
		}
		break;

	case SHOST_DEL:
		switch (oldstate) {
		case SHOST_CANCEL:
		case SHOST_DEL_RECOVERY:
			break;
		default:
			goto illegal;
		}
		break;

	case SHOST_CANCEL_RECOVERY:
		switch (oldstate) {
		case SHOST_CANCEL:
		case SHOST_RECOVERY:
			break;
		default:
			goto illegal;
		}
		break;

	case SHOST_DEL_RECOVERY:
		switch (oldstate) {
		case SHOST_CANCEL_RECOVERY:
			break;
		default:
			goto illegal;
		}
		break;
	}
	shost->shost_state = state;
	return 0;

 illegal:
	SCSI_LOG_ERROR_RECOVERY(1,
				shost_printk(KERN_ERR, shost,
					     "Illegal host state transition"
					     "%s->%s\n",
					     scsi_host_state_name(oldstate),
					     scsi_host_state_name(state)));
	return -EINVAL;
}

/**
 * scsi_remove_host - remove a scsi host
 * @shost:	a pointer to a scsi host to remove
 **/
void scsi_remove_host(struct Scsi_Host *shost)
{
	unsigned long flags;

	mutex_lock(&shost->scan_mutex);
	spin_lock_irqsave(shost->host_lock, flags);
	if (scsi_host_set_state(shost, SHOST_CANCEL))
		if (scsi_host_set_state(shost, SHOST_CANCEL_RECOVERY)) {
			spin_unlock_irqrestore(shost->host_lock, flags);
			mutex_unlock(&shost->scan_mutex);
			return;
		}
	spin_unlock_irqrestore(shost->host_lock, flags);

	scsi_autopm_get_host(shost);
	flush_workqueue(shost->tmf_work_q);
	scsi_forget_host(shost);
	mutex_unlock(&shost->scan_mutex);
	scsi_proc_host_rm(shost);

	spin_lock_irqsave(shost->host_lock, flags);
	if (scsi_host_set_state(shost, SHOST_DEL))
		BUG_ON(scsi_host_set_state(shost, SHOST_DEL_RECOVERY));
	spin_unlock_irqrestore(shost->host_lock, flags);

	transport_unregister_device(&shost->shost_gendev);
	device_unregister(&shost->shost_dev);
	device_del(&shost->shost_gendev);
}
EXPORT_SYMBOL(scsi_remove_host);

/**
 * scsi_add_host_with_dma - add a scsi host with dma device
 * @shost:	scsi host pointer to add
 * @dev:	a struct device of type scsi class
 * @dma_dev:	dma device for the host
 *
 * Note: You rarely need to worry about this unless you're in a
 * virtualised host environments, so use the simpler scsi_add_host()
 * function instead.
 *
 * Return value: 
 * 	0 on success / != 0 for error
 **/
int scsi_add_host_with_dma(struct Scsi_Host *shost, struct device *dev,
			   struct device *dma_dev)
{
	struct scsi_host_template *sht = shost->hostt;
	int error = -EINVAL;

	shost_printk(KERN_INFO, shost, "%s\n",
			sht->info ? sht->info(shost) : sht->name);

	if (!shost->can_queue) {
		shost_printk(KERN_ERR, shost,
			     "can_queue = 0 no longer supported\n");
		goto fail;
	}

<<<<<<< HEAD
	shost->cmd_per_lun = min_t(short, shost->cmd_per_lun,
=======
	/* Use min_t(int, ...) in case shost->can_queue exceeds SHRT_MAX */
	shost->cmd_per_lun = min_t(int, shost->cmd_per_lun,
>>>>>>> b80e8389
				   shost->can_queue);

	error = scsi_init_sense_cache(shost);
	if (error)
		goto fail;

	error = scsi_mq_setup_tags(shost);
	if (error)
		goto fail;

	if (!shost->shost_gendev.parent)
		shost->shost_gendev.parent = dev ? dev : &platform_bus;
	if (!dma_dev)
		dma_dev = shost->shost_gendev.parent;

	shost->dma_dev = dma_dev;

	/*
	 * Increase usage count temporarily here so that calling
	 * scsi_autopm_put_host() will trigger runtime idle if there is
	 * nothing else preventing suspending the device.
	 */
	pm_runtime_get_noresume(&shost->shost_gendev);
	pm_runtime_set_active(&shost->shost_gendev);
	pm_runtime_enable(&shost->shost_gendev);
	device_enable_async_suspend(&shost->shost_gendev);

	error = device_add(&shost->shost_gendev);
	if (error)
		goto out_disable_runtime_pm;

	scsi_host_set_state(shost, SHOST_RUNNING);
	get_device(shost->shost_gendev.parent);

	device_enable_async_suspend(&shost->shost_dev);

	get_device(&shost->shost_gendev);
	error = device_add(&shost->shost_dev);
	if (error)
		goto out_del_gendev;

	if (shost->transportt->host_size) {
		shost->shost_data = kzalloc(shost->transportt->host_size,
					 GFP_KERNEL);
		if (shost->shost_data == NULL) {
			error = -ENOMEM;
			goto out_del_dev;
		}
	}

	if (shost->transportt->create_work_queue) {
		snprintf(shost->work_q_name, sizeof(shost->work_q_name),
			 "scsi_wq_%d", shost->host_no);
		shost->work_q = alloc_workqueue("%s",
			WQ_SYSFS | __WQ_LEGACY | WQ_MEM_RECLAIM | WQ_UNBOUND,
			1, shost->work_q_name);

		if (!shost->work_q) {
			error = -EINVAL;
			goto out_del_dev;
		}
	}

	error = scsi_sysfs_add_host(shost);
	if (error)
		goto out_del_dev;

	scsi_proc_host_add(shost);
	scsi_autopm_put_host(shost);
	return error;

	/*
	 * Any host allocation in this function will be freed in
	 * scsi_host_dev_release().
	 */
 out_del_dev:
	device_del(&shost->shost_dev);
 out_del_gendev:
	/*
	 * Host state is SHOST_RUNNING so we have to explicitly release
	 * ->shost_dev.
	 */
	put_device(&shost->shost_dev);
	device_del(&shost->shost_gendev);
 out_disable_runtime_pm:
	device_disable_async_suspend(&shost->shost_gendev);
	pm_runtime_disable(&shost->shost_gendev);
	pm_runtime_set_suspended(&shost->shost_gendev);
	pm_runtime_put_noidle(&shost->shost_gendev);
 fail:
	return error;
}
EXPORT_SYMBOL(scsi_add_host_with_dma);

static void scsi_host_dev_release(struct device *dev)
{
	struct Scsi_Host *shost = dev_to_shost(dev);
	struct device *parent = dev->parent;

	scsi_proc_hostdir_rm(shost->hostt);

	/* Wait for functions invoked through call_rcu(&shost->rcu, ...) */
	rcu_barrier();

	if (shost->tmf_work_q)
		destroy_workqueue(shost->tmf_work_q);
	if (shost->ehandler)
		kthread_stop(shost->ehandler);
	if (shost->work_q)
		destroy_workqueue(shost->work_q);

	if (shost->shost_state == SHOST_CREATED) {
		/*
		 * Free the shost_dev device name here if scsi_host_alloc()
		 * and scsi_host_put() have been called but neither
		 * scsi_host_add() nor scsi_host_remove() has been called.
		 * This avoids that the memory allocated for the shost_dev
		 * name is leaked.
		 */
		kfree(dev_name(&shost->shost_dev));
	}

	if (shost->tag_set.tags)
		scsi_mq_destroy_tags(shost);

	kfree(shost->shost_data);

	ida_simple_remove(&host_index_ida, shost->host_no);

	if (shost->shost_state != SHOST_CREATED)
		put_device(parent);
	kfree(shost);
}

static struct device_type scsi_host_type = {
	.name =		"scsi_host",
	.release =	scsi_host_dev_release,
};

/**
 * scsi_host_alloc - register a scsi host adapter instance.
 * @sht:	pointer to scsi host template
 * @privsize:	extra bytes to allocate for driver
 *
 * Note:
 * 	Allocate a new Scsi_Host and perform basic initialization.
 * 	The host is not published to the scsi midlayer until scsi_add_host
 * 	is called.
 *
 * Return value:
 * 	Pointer to a new Scsi_Host
 **/
struct Scsi_Host *scsi_host_alloc(struct scsi_host_template *sht, int privsize)
{
	struct Scsi_Host *shost;
	gfp_t gfp_mask = GFP_KERNEL;
	int index;

	if (sht->unchecked_isa_dma && privsize)
		gfp_mask |= __GFP_DMA;

	shost = kzalloc(sizeof(struct Scsi_Host) + privsize, gfp_mask);
	if (!shost)
		return NULL;

	shost->host_lock = &shost->default_lock;
	spin_lock_init(shost->host_lock);
	shost->shost_state = SHOST_CREATED;
	INIT_LIST_HEAD(&shost->__devices);
	INIT_LIST_HEAD(&shost->__targets);
	INIT_LIST_HEAD(&shost->eh_cmd_q);
	INIT_LIST_HEAD(&shost->starved_list);
	init_waitqueue_head(&shost->host_wait);
	mutex_init(&shost->scan_mutex);

	index = ida_simple_get(&host_index_ida, 0, 0, GFP_KERNEL);
	if (index < 0) {
		kfree(shost);
		return NULL;
	}
	shost->host_no = index;

	shost->dma_channel = 0xff;

	/* These three are default values which can be overridden */
	shost->max_channel = 0;
	shost->max_id = 8;
	shost->max_lun = 8;

	/* Give each shost a default transportt */
	shost->transportt = &blank_transport_template;

	/*
	 * All drivers right now should be able to handle 12 byte
	 * commands.  Every so often there are requests for 16 byte
	 * commands, but individual low-level drivers need to certify that
	 * they actually do something sensible with such commands.
	 */
	shost->max_cmd_len = 12;
	shost->hostt = sht;
	shost->this_id = sht->this_id;
	shost->can_queue = sht->can_queue;
	shost->sg_tablesize = sht->sg_tablesize;
	shost->sg_prot_tablesize = sht->sg_prot_tablesize;
	shost->cmd_per_lun = sht->cmd_per_lun;
	shost->unchecked_isa_dma = sht->unchecked_isa_dma;
	shost->no_write_same = sht->no_write_same;
	shost->host_tagset = sht->host_tagset;

	if (shost_eh_deadline == -1 || !sht->eh_host_reset_handler)
		shost->eh_deadline = -1;
	else if ((ulong) shost_eh_deadline * HZ > INT_MAX) {
		shost_printk(KERN_WARNING, shost,
			     "eh_deadline %u too large, setting to %u\n",
			     shost_eh_deadline, INT_MAX / HZ);
		shost->eh_deadline = INT_MAX;
	} else
		shost->eh_deadline = shost_eh_deadline * HZ;

	if (sht->supported_mode == MODE_UNKNOWN)
		/* means we didn't set it ... default to INITIATOR */
		shost->active_mode = MODE_INITIATOR;
	else
		shost->active_mode = sht->supported_mode;

	if (sht->max_host_blocked)
		shost->max_host_blocked = sht->max_host_blocked;
	else
		shost->max_host_blocked = SCSI_DEFAULT_HOST_BLOCKED;

	/*
	 * If the driver imposes no hard sector transfer limit, start at
	 * machine infinity initially.
	 */
	if (sht->max_sectors)
		shost->max_sectors = sht->max_sectors;
	else
		shost->max_sectors = SCSI_DEFAULT_MAX_SECTORS;

	if (sht->max_segment_size)
		shost->max_segment_size = sht->max_segment_size;
	else
		shost->max_segment_size = BLK_MAX_SEGMENT_SIZE;

	/*
	 * assume a 4GB boundary, if not set
	 */
	if (sht->dma_boundary)
		shost->dma_boundary = sht->dma_boundary;
	else
		shost->dma_boundary = 0xffffffff;

	if (sht->virt_boundary_mask)
		shost->virt_boundary_mask = sht->virt_boundary_mask;

	device_initialize(&shost->shost_gendev);
	dev_set_name(&shost->shost_gendev, "host%d", shost->host_no);
	shost->shost_gendev.bus = &scsi_bus_type;
	shost->shost_gendev.type = &scsi_host_type;

	device_initialize(&shost->shost_dev);
	shost->shost_dev.parent = &shost->shost_gendev;
	shost->shost_dev.class = &shost_class;
	dev_set_name(&shost->shost_dev, "host%d", shost->host_no);
	shost->shost_dev.groups = scsi_sysfs_shost_attr_groups;

	shost->ehandler = kthread_run(scsi_error_handler, shost,
			"scsi_eh_%d", shost->host_no);
	if (IS_ERR(shost->ehandler)) {
		shost_printk(KERN_WARNING, shost,
			"error handler thread failed to spawn, error = %ld\n",
			PTR_ERR(shost->ehandler));
		shost->ehandler = NULL;
		goto fail;
	}

	shost->tmf_work_q = alloc_workqueue("scsi_tmf_%d",
					WQ_UNBOUND | WQ_MEM_RECLAIM | WQ_SYSFS,
					   1, shost->host_no);
	if (!shost->tmf_work_q) {
		shost_printk(KERN_WARNING, shost,
			     "failed to create tmf workq\n");
		goto fail;
	}
	scsi_proc_hostdir_add(shost->hostt);
	return shost;
 fail:
	/*
	 * Host state is still SHOST_CREATED and that is enough to release
	 * ->shost_gendev. scsi_host_dev_release() will free
	 * dev_name(&shost->shost_dev).
	 */
	put_device(&shost->shost_gendev);

	return NULL;
}
EXPORT_SYMBOL(scsi_host_alloc);

static int __scsi_host_match(struct device *dev, const void *data)
{
	struct Scsi_Host *p;
	const unsigned short *hostnum = data;

	p = class_to_shost(dev);
	return p->host_no == *hostnum;
}

/**
 * scsi_host_lookup - get a reference to a Scsi_Host by host no
 * @hostnum:	host number to locate
 *
 * Return value:
 *	A pointer to located Scsi_Host or NULL.
 *
 *	The caller must do a scsi_host_put() to drop the reference
 *	that scsi_host_get() took. The put_device() below dropped
 *	the reference from class_find_device().
 **/
struct Scsi_Host *scsi_host_lookup(unsigned short hostnum)
{
	struct device *cdev;
	struct Scsi_Host *shost = NULL;

	cdev = class_find_device(&shost_class, NULL, &hostnum,
				 __scsi_host_match);
	if (cdev) {
		shost = scsi_host_get(class_to_shost(cdev));
		put_device(cdev);
	}
	return shost;
}
EXPORT_SYMBOL(scsi_host_lookup);

/**
 * scsi_host_get - inc a Scsi_Host ref count
 * @shost:	Pointer to Scsi_Host to inc.
 **/
struct Scsi_Host *scsi_host_get(struct Scsi_Host *shost)
{
	if ((shost->shost_state == SHOST_DEL) ||
		!get_device(&shost->shost_gendev))
		return NULL;
	return shost;
}
EXPORT_SYMBOL(scsi_host_get);

static bool scsi_host_check_in_flight(struct request *rq, void *data,
				      bool reserved)
{
	int *count = data;
	struct scsi_cmnd *cmd = blk_mq_rq_to_pdu(rq);

	if (test_bit(SCMD_STATE_INFLIGHT, &cmd->state))
		(*count)++;

	return true;
}

/**
 * scsi_host_busy - Return the host busy counter
 * @shost:	Pointer to Scsi_Host to inc.
 **/
int scsi_host_busy(struct Scsi_Host *shost)
{
	int cnt = 0;

	blk_mq_tagset_busy_iter(&shost->tag_set,
				scsi_host_check_in_flight, &cnt);
	return cnt;
}
EXPORT_SYMBOL(scsi_host_busy);

/**
 * scsi_host_put - dec a Scsi_Host ref count
 * @shost:	Pointer to Scsi_Host to dec.
 **/
void scsi_host_put(struct Scsi_Host *shost)
{
	put_device(&shost->shost_gendev);
}
EXPORT_SYMBOL(scsi_host_put);

int scsi_init_hosts(void)
{
	return class_register(&shost_class);
}

void scsi_exit_hosts(void)
{
	class_unregister(&shost_class);
	ida_destroy(&host_index_ida);
}

int scsi_is_host_device(const struct device *dev)
{
	return dev->type == &scsi_host_type;
}
EXPORT_SYMBOL(scsi_is_host_device);

/**
 * scsi_queue_work - Queue work to the Scsi_Host workqueue.
 * @shost:	Pointer to Scsi_Host.
 * @work:	Work to queue for execution.
 *
 * Return value:
 * 	1 - work queued for execution
 *	0 - work is already queued
 *	-EINVAL - work queue doesn't exist
 **/
int scsi_queue_work(struct Scsi_Host *shost, struct work_struct *work)
{
	if (unlikely(!shost->work_q)) {
		shost_printk(KERN_ERR, shost,
			"ERROR: Scsi host '%s' attempted to queue scsi-work, "
			"when no workqueue created.\n", shost->hostt->name);
		dump_stack();

		return -EINVAL;
	}

	return queue_work(shost->work_q, work);
}
EXPORT_SYMBOL_GPL(scsi_queue_work);

/**
 * scsi_flush_work - Flush a Scsi_Host's workqueue.
 * @shost:	Pointer to Scsi_Host.
 **/
void scsi_flush_work(struct Scsi_Host *shost)
{
	if (!shost->work_q) {
		shost_printk(KERN_ERR, shost,
			"ERROR: Scsi host '%s' attempted to flush scsi-work, "
			"when no workqueue created.\n", shost->hostt->name);
		dump_stack();
		return;
	}

	flush_workqueue(shost->work_q);
}
EXPORT_SYMBOL_GPL(scsi_flush_work);

static bool complete_all_cmds_iter(struct request *rq, void *data, bool rsvd)
{
	struct scsi_cmnd *scmd = blk_mq_rq_to_pdu(rq);
	int status = *(int *)data;

	scsi_dma_unmap(scmd);
	scmd->result = status << 16;
	scmd->scsi_done(scmd);
	return true;
}

/**
 * scsi_host_complete_all_commands - Terminate all running commands
 * @shost:	Scsi Host on which commands should be terminated
 * @status:	Status to be set for the terminated commands
 *
 * There is no protection against modification of the number
 * of outstanding commands. It is the responsibility of the
 * caller to ensure that concurrent I/O submission and/or
 * completion is stopped when calling this function.
 */
void scsi_host_complete_all_commands(struct Scsi_Host *shost, int status)
{
	blk_mq_tagset_busy_iter(&shost->tag_set, complete_all_cmds_iter,
				&status);
}
EXPORT_SYMBOL_GPL(scsi_host_complete_all_commands);

struct scsi_host_busy_iter_data {
	bool (*fn)(struct scsi_cmnd *, void *, bool);
	void *priv;
};

static bool __scsi_host_busy_iter_fn(struct request *req, void *priv,
				   bool reserved)
{
	struct scsi_host_busy_iter_data *iter_data = priv;
	struct scsi_cmnd *sc = blk_mq_rq_to_pdu(req);

	return iter_data->fn(sc, iter_data->priv, reserved);
}

/**
 * scsi_host_busy_iter - Iterate over all busy commands
 * @shost:	Pointer to Scsi_Host.
 * @fn:		Function to call on each busy command
 * @priv:	Data pointer passed to @fn
 *
 * If locking against concurrent command completions is required
 * ithas to be provided by the caller
 **/
void scsi_host_busy_iter(struct Scsi_Host *shost,
			 bool (*fn)(struct scsi_cmnd *, void *, bool),
			 void *priv)
{
	struct scsi_host_busy_iter_data iter_data = {
		.fn = fn,
		.priv = priv,
	};

	blk_mq_tagset_busy_iter(&shost->tag_set, __scsi_host_busy_iter_fn,
				&iter_data);
}
EXPORT_SYMBOL_GPL(scsi_host_busy_iter);<|MERGE_RESOLUTION|>--- conflicted
+++ resolved
@@ -220,12 +220,8 @@
 		goto fail;
 	}
 
-<<<<<<< HEAD
-	shost->cmd_per_lun = min_t(short, shost->cmd_per_lun,
-=======
 	/* Use min_t(int, ...) in case shost->can_queue exceeds SHRT_MAX */
 	shost->cmd_per_lun = min_t(int, shost->cmd_per_lun,
->>>>>>> b80e8389
 				   shost->can_queue);
 
 	error = scsi_init_sense_cache(shost);
