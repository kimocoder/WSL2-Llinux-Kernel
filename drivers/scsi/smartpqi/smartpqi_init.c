// SPDX-License-Identifier: GPL-2.0
/*
 *    driver for Microchip PQI-based storage controllers
 *    Copyright (c) 2019-2021 Microchip Technology Inc. and its subsidiaries
 *    Copyright (c) 2016-2018 Microsemi Corporation
 *    Copyright (c) 2016 PMC-Sierra, Inc.
 *
 *    Questions/Comments/Bugfixes to storagedev@microchip.com
 *
 */

#include <linux/module.h>
#include <linux/kernel.h>
#include <linux/pci.h>
#include <linux/delay.h>
#include <linux/interrupt.h>
#include <linux/sched.h>
#include <linux/rtc.h>
#include <linux/bcd.h>
#include <linux/reboot.h>
#include <linux/cciss_ioctl.h>
#include <linux/blk-mq-pci.h>
#include <scsi/scsi_host.h>
#include <scsi/scsi_cmnd.h>
#include <scsi/scsi_device.h>
#include <scsi/scsi_eh.h>
#include <scsi/scsi_transport_sas.h>
#include <asm/unaligned.h>
#include "smartpqi.h"
#include "smartpqi_sis.h"

#if !defined(BUILD_TIMESTAMP)
#define BUILD_TIMESTAMP
#endif

<<<<<<< HEAD
#define DRIVER_VERSION		"2.1.10-020"
#define DRIVER_MAJOR		2
#define DRIVER_MINOR		1
#define DRIVER_RELEASE		10
#define DRIVER_REVISION		20
=======
#define DRIVER_VERSION		"2.1.12-055"
#define DRIVER_MAJOR		2
#define DRIVER_MINOR		1
#define DRIVER_RELEASE		12
#define DRIVER_REVISION		55
>>>>>>> df0cc57e

#define DRIVER_NAME		"Microchip SmartPQI Driver (v" \
				DRIVER_VERSION BUILD_TIMESTAMP ")"
#define DRIVER_NAME_SHORT	"smartpqi"

#define PQI_EXTRA_SGL_MEMORY	(12 * sizeof(struct pqi_sg_descriptor))

#define PQI_POST_RESET_DELAY_SECS			5
#define PQI_POST_OFA_RESET_DELAY_UPON_TIMEOUT_SECS	10

MODULE_AUTHOR("Microchip");
MODULE_DESCRIPTION("Driver for Microchip Smart Family Controller version "
	DRIVER_VERSION);
MODULE_VERSION(DRIVER_VERSION);
MODULE_LICENSE("GPL");

static void pqi_take_ctrl_offline(struct pqi_ctrl_info *ctrl_info,
	enum pqi_ctrl_shutdown_reason ctrl_shutdown_reason);
static void pqi_ctrl_offline_worker(struct work_struct *work);
static int pqi_scan_scsi_devices(struct pqi_ctrl_info *ctrl_info);
static void pqi_scan_start(struct Scsi_Host *shost);
static void pqi_start_io(struct pqi_ctrl_info *ctrl_info,
	struct pqi_queue_group *queue_group, enum pqi_io_path path,
	struct pqi_io_request *io_request);
static int pqi_submit_raid_request_synchronous(struct pqi_ctrl_info *ctrl_info,
	struct pqi_iu_header *request, unsigned int flags,
	struct pqi_raid_error_info *error_info);
static int pqi_aio_submit_io(struct pqi_ctrl_info *ctrl_info,
	struct scsi_cmnd *scmd, u32 aio_handle, u8 *cdb,
	unsigned int cdb_length, struct pqi_queue_group *queue_group,
	struct pqi_encryption_info *encryption_info, bool raid_bypass);
static  int pqi_aio_submit_r1_write_io(struct pqi_ctrl_info *ctrl_info,
	struct scsi_cmnd *scmd, struct pqi_queue_group *queue_group,
	struct pqi_encryption_info *encryption_info, struct pqi_scsi_dev *device,
	struct pqi_scsi_dev_raid_map_data *rmd);
static int pqi_aio_submit_r56_write_io(struct pqi_ctrl_info *ctrl_info,
	struct scsi_cmnd *scmd, struct pqi_queue_group *queue_group,
	struct pqi_encryption_info *encryption_info, struct pqi_scsi_dev *device,
	struct pqi_scsi_dev_raid_map_data *rmd);
static void pqi_ofa_ctrl_quiesce(struct pqi_ctrl_info *ctrl_info);
static void pqi_ofa_ctrl_unquiesce(struct pqi_ctrl_info *ctrl_info);
static int pqi_ofa_ctrl_restart(struct pqi_ctrl_info *ctrl_info, unsigned int delay_secs);
static void pqi_ofa_setup_host_buffer(struct pqi_ctrl_info *ctrl_info);
static void pqi_ofa_free_host_buffer(struct pqi_ctrl_info *ctrl_info);
static int pqi_ofa_host_memory_update(struct pqi_ctrl_info *ctrl_info);
static int pqi_device_wait_for_pending_io(struct pqi_ctrl_info *ctrl_info,
	struct pqi_scsi_dev *device, unsigned long timeout_msecs);

/* for flags argument to pqi_submit_raid_request_synchronous() */
#define PQI_SYNC_FLAGS_INTERRUPTABLE	0x1

static struct scsi_transport_template *pqi_sas_transport_template;

static atomic_t pqi_controller_count = ATOMIC_INIT(0);

enum pqi_lockup_action {
	NONE,
	REBOOT,
	PANIC
};

static enum pqi_lockup_action pqi_lockup_action = NONE;

static struct {
	enum pqi_lockup_action	action;
	char			*name;
} pqi_lockup_actions[] = {
	{
		.action = NONE,
		.name = "none",
	},
	{
		.action = REBOOT,
		.name = "reboot",
	},
	{
		.action = PANIC,
		.name = "panic",
	},
};

static unsigned int pqi_supported_event_types[] = {
	PQI_EVENT_TYPE_HOTPLUG,
	PQI_EVENT_TYPE_HARDWARE,
	PQI_EVENT_TYPE_PHYSICAL_DEVICE,
	PQI_EVENT_TYPE_LOGICAL_DEVICE,
	PQI_EVENT_TYPE_OFA,
	PQI_EVENT_TYPE_AIO_STATE_CHANGE,
	PQI_EVENT_TYPE_AIO_CONFIG_CHANGE,
};

static int pqi_disable_device_id_wildcards;
module_param_named(disable_device_id_wildcards,
	pqi_disable_device_id_wildcards, int, 0644);
MODULE_PARM_DESC(disable_device_id_wildcards,
	"Disable device ID wildcards.");

static int pqi_disable_heartbeat;
module_param_named(disable_heartbeat,
	pqi_disable_heartbeat, int, 0644);
MODULE_PARM_DESC(disable_heartbeat,
	"Disable heartbeat.");

static int pqi_disable_ctrl_shutdown;
module_param_named(disable_ctrl_shutdown,
	pqi_disable_ctrl_shutdown, int, 0644);
MODULE_PARM_DESC(disable_ctrl_shutdown,
	"Disable controller shutdown when controller locked up.");

static char *pqi_lockup_action_param;
module_param_named(lockup_action,
	pqi_lockup_action_param, charp, 0644);
MODULE_PARM_DESC(lockup_action, "Action to take when controller locked up.\n"
	"\t\tSupported: none, reboot, panic\n"
	"\t\tDefault: none");

static int pqi_expose_ld_first;
module_param_named(expose_ld_first,
	pqi_expose_ld_first, int, 0644);
MODULE_PARM_DESC(expose_ld_first, "Expose logical drives before physical drives.");

static int pqi_hide_vsep;
module_param_named(hide_vsep,
	pqi_hide_vsep, int, 0644);
MODULE_PARM_DESC(hide_vsep, "Hide the virtual SEP for direct attached drives.");

static char *raid_levels[] = {
	"RAID-0",
	"RAID-4",
	"RAID-1(1+0)",
	"RAID-5",
	"RAID-5+1",
	"RAID-6",
	"RAID-1(Triple)",
};

static char *pqi_raid_level_to_string(u8 raid_level)
{
	if (raid_level < ARRAY_SIZE(raid_levels))
		return raid_levels[raid_level];

	return "RAID UNKNOWN";
}

#define SA_RAID_0		0
#define SA_RAID_4		1
#define SA_RAID_1		2	/* also used for RAID 10 */
#define SA_RAID_5		3	/* also used for RAID 50 */
#define SA_RAID_51		4
#define SA_RAID_6		5	/* also used for RAID 60 */
#define SA_RAID_TRIPLE		6	/* also used for RAID 1+0 Triple */
#define SA_RAID_MAX		SA_RAID_TRIPLE
#define SA_RAID_UNKNOWN		0xff

static inline void pqi_scsi_done(struct scsi_cmnd *scmd)
{
	pqi_prep_for_scsi_done(scmd);
	scsi_done(scmd);
}

static inline void pqi_disable_write_same(struct scsi_device *sdev)
{
	sdev->no_write_same = 1;
}

static inline bool pqi_scsi3addr_equal(u8 *scsi3addr1, u8 *scsi3addr2)
{
	return memcmp(scsi3addr1, scsi3addr2, 8) == 0;
}

static inline bool pqi_is_logical_device(struct pqi_scsi_dev *device)
{
	return !device->is_physical_device;
}

static inline bool pqi_is_external_raid_addr(u8 *scsi3addr)
{
	return scsi3addr[2] != 0;
}

static inline bool pqi_ctrl_offline(struct pqi_ctrl_info *ctrl_info)
{
	return !ctrl_info->controller_online;
}

static inline void pqi_check_ctrl_health(struct pqi_ctrl_info *ctrl_info)
{
	if (ctrl_info->controller_online)
		if (!sis_is_firmware_running(ctrl_info))
			pqi_take_ctrl_offline(ctrl_info, PQI_FIRMWARE_KERNEL_NOT_UP);
}

static inline bool pqi_is_hba_lunid(u8 *scsi3addr)
{
	return pqi_scsi3addr_equal(scsi3addr, RAID_CTLR_LUNID);
}

#define PQI_DRIVER_SCRATCH_PQI_MODE			0x1
#define PQI_DRIVER_SCRATCH_FW_TRIAGE_SUPPORTED		0x2

static inline enum pqi_ctrl_mode pqi_get_ctrl_mode(struct pqi_ctrl_info *ctrl_info)
{
	return sis_read_driver_scratch(ctrl_info) & PQI_DRIVER_SCRATCH_PQI_MODE ? PQI_MODE : SIS_MODE;
}

static inline void pqi_save_ctrl_mode(struct pqi_ctrl_info *ctrl_info,
	enum pqi_ctrl_mode mode)
{
	u32 driver_scratch;

	driver_scratch = sis_read_driver_scratch(ctrl_info);

	if (mode == PQI_MODE)
		driver_scratch |= PQI_DRIVER_SCRATCH_PQI_MODE;
	else
		driver_scratch &= ~PQI_DRIVER_SCRATCH_PQI_MODE;

	sis_write_driver_scratch(ctrl_info, driver_scratch);
}

static inline bool pqi_is_fw_triage_supported(struct pqi_ctrl_info *ctrl_info)
{
	return (sis_read_driver_scratch(ctrl_info) & PQI_DRIVER_SCRATCH_FW_TRIAGE_SUPPORTED) != 0;
}

static inline void pqi_save_fw_triage_setting(struct pqi_ctrl_info *ctrl_info, bool is_supported)
{
	u32 driver_scratch;

	driver_scratch = sis_read_driver_scratch(ctrl_info);

	if (is_supported)
		driver_scratch |= PQI_DRIVER_SCRATCH_FW_TRIAGE_SUPPORTED;
	else
		driver_scratch &= ~PQI_DRIVER_SCRATCH_FW_TRIAGE_SUPPORTED;

	sis_write_driver_scratch(ctrl_info, driver_scratch);
}

static inline void pqi_ctrl_block_scan(struct pqi_ctrl_info *ctrl_info)
{
	ctrl_info->scan_blocked = true;
	mutex_lock(&ctrl_info->scan_mutex);
}

static inline void pqi_ctrl_unblock_scan(struct pqi_ctrl_info *ctrl_info)
{
	ctrl_info->scan_blocked = false;
	mutex_unlock(&ctrl_info->scan_mutex);
}

static inline bool pqi_ctrl_scan_blocked(struct pqi_ctrl_info *ctrl_info)
{
	return ctrl_info->scan_blocked;
}

static inline void pqi_ctrl_block_device_reset(struct pqi_ctrl_info *ctrl_info)
{
	mutex_lock(&ctrl_info->lun_reset_mutex);
}

static inline void pqi_ctrl_unblock_device_reset(struct pqi_ctrl_info *ctrl_info)
{
	mutex_unlock(&ctrl_info->lun_reset_mutex);
}

static inline void pqi_scsi_block_requests(struct pqi_ctrl_info *ctrl_info)
{
	struct Scsi_Host *shost;
	unsigned int num_loops;
	int msecs_sleep;

	shost = ctrl_info->scsi_host;

	scsi_block_requests(shost);

	num_loops = 0;
	msecs_sleep = 20;
	while (scsi_host_busy(shost)) {
		num_loops++;
		if (num_loops == 10)
			msecs_sleep = 500;
		msleep(msecs_sleep);
	}
}

static inline void pqi_scsi_unblock_requests(struct pqi_ctrl_info *ctrl_info)
{
	scsi_unblock_requests(ctrl_info->scsi_host);
}

static inline void pqi_ctrl_busy(struct pqi_ctrl_info *ctrl_info)
{
	atomic_inc(&ctrl_info->num_busy_threads);
}

static inline void pqi_ctrl_unbusy(struct pqi_ctrl_info *ctrl_info)
{
	atomic_dec(&ctrl_info->num_busy_threads);
}

static inline bool pqi_ctrl_blocked(struct pqi_ctrl_info *ctrl_info)
{
	return ctrl_info->block_requests;
}

static inline void pqi_ctrl_block_requests(struct pqi_ctrl_info *ctrl_info)
{
	ctrl_info->block_requests = true;
}

static inline void pqi_ctrl_unblock_requests(struct pqi_ctrl_info *ctrl_info)
{
	ctrl_info->block_requests = false;
	wake_up_all(&ctrl_info->block_requests_wait);
}

static void pqi_wait_if_ctrl_blocked(struct pqi_ctrl_info *ctrl_info)
{
	if (!pqi_ctrl_blocked(ctrl_info))
		return;

	atomic_inc(&ctrl_info->num_blocked_threads);
	wait_event(ctrl_info->block_requests_wait,
		!pqi_ctrl_blocked(ctrl_info));
	atomic_dec(&ctrl_info->num_blocked_threads);
}

#define PQI_QUIESCE_WARNING_TIMEOUT_SECS		10

static inline void pqi_ctrl_wait_until_quiesced(struct pqi_ctrl_info *ctrl_info)
{
	unsigned long start_jiffies;
	unsigned long warning_timeout;
	bool displayed_warning;

	displayed_warning = false;
	start_jiffies = jiffies;
	warning_timeout = (PQI_QUIESCE_WARNING_TIMEOUT_SECS * PQI_HZ) + start_jiffies;

	while (atomic_read(&ctrl_info->num_busy_threads) >
		atomic_read(&ctrl_info->num_blocked_threads)) {
		if (time_after(jiffies, warning_timeout)) {
			dev_warn(&ctrl_info->pci_dev->dev,
				"waiting %u seconds for driver activity to quiesce\n",
				jiffies_to_msecs(jiffies - start_jiffies) / 1000);
			displayed_warning = true;
			warning_timeout = (PQI_QUIESCE_WARNING_TIMEOUT_SECS * PQI_HZ) + jiffies;
		}
		usleep_range(1000, 2000);
	}

	if (displayed_warning)
		dev_warn(&ctrl_info->pci_dev->dev,
			"driver activity quiesced after waiting for %u seconds\n",
			jiffies_to_msecs(jiffies - start_jiffies) / 1000);
}

static inline bool pqi_device_offline(struct pqi_scsi_dev *device)
{
	return device->device_offline;
}

static inline void pqi_ctrl_ofa_start(struct pqi_ctrl_info *ctrl_info)
{
	mutex_lock(&ctrl_info->ofa_mutex);
}

static inline void pqi_ctrl_ofa_done(struct pqi_ctrl_info *ctrl_info)
{
	mutex_unlock(&ctrl_info->ofa_mutex);
}

static inline void pqi_wait_until_ofa_finished(struct pqi_ctrl_info *ctrl_info)
{
	mutex_lock(&ctrl_info->ofa_mutex);
	mutex_unlock(&ctrl_info->ofa_mutex);
}

static inline bool pqi_ofa_in_progress(struct pqi_ctrl_info *ctrl_info)
{
	return mutex_is_locked(&ctrl_info->ofa_mutex);
}

static inline void pqi_device_remove_start(struct pqi_scsi_dev *device)
{
	device->in_remove = true;
}

static inline bool pqi_device_in_remove(struct pqi_scsi_dev *device)
{
	return device->in_remove;
}

static inline int pqi_event_type_to_event_index(unsigned int event_type)
{
	int index;

	for (index = 0; index < ARRAY_SIZE(pqi_supported_event_types); index++)
		if (event_type == pqi_supported_event_types[index])
			return index;

	return -1;
}

static inline bool pqi_is_supported_event(unsigned int event_type)
{
	return pqi_event_type_to_event_index(event_type) != -1;
}

static inline void pqi_schedule_rescan_worker_with_delay(struct pqi_ctrl_info *ctrl_info,
	unsigned long delay)
{
	if (pqi_ctrl_offline(ctrl_info))
		return;

	schedule_delayed_work(&ctrl_info->rescan_work, delay);
}

static inline void pqi_schedule_rescan_worker(struct pqi_ctrl_info *ctrl_info)
{
	pqi_schedule_rescan_worker_with_delay(ctrl_info, 0);
}

#define PQI_RESCAN_WORK_DELAY	(10 * PQI_HZ)

static inline void pqi_schedule_rescan_worker_delayed(struct pqi_ctrl_info *ctrl_info)
{
	pqi_schedule_rescan_worker_with_delay(ctrl_info, PQI_RESCAN_WORK_DELAY);
}

static inline void pqi_cancel_rescan_worker(struct pqi_ctrl_info *ctrl_info)
{
	cancel_delayed_work_sync(&ctrl_info->rescan_work);
}

static inline u32 pqi_read_heartbeat_counter(struct pqi_ctrl_info *ctrl_info)
{
	if (!ctrl_info->heartbeat_counter)
		return 0;

	return readl(ctrl_info->heartbeat_counter);
}

static inline u8 pqi_read_soft_reset_status(struct pqi_ctrl_info *ctrl_info)
{
	return readb(ctrl_info->soft_reset_status);
}

static inline void pqi_clear_soft_reset_status(struct pqi_ctrl_info *ctrl_info)
{
	u8 status;

	status = pqi_read_soft_reset_status(ctrl_info);
	status &= ~PQI_SOFT_RESET_ABORT;
	writeb(status, ctrl_info->soft_reset_status);
}

static int pqi_map_single(struct pci_dev *pci_dev,
	struct pqi_sg_descriptor *sg_descriptor, void *buffer,
	size_t buffer_length, enum dma_data_direction data_direction)
{
	dma_addr_t bus_address;

	if (!buffer || buffer_length == 0 || data_direction == DMA_NONE)
		return 0;

	bus_address = dma_map_single(&pci_dev->dev, buffer, buffer_length,
		data_direction);
	if (dma_mapping_error(&pci_dev->dev, bus_address))
		return -ENOMEM;

	put_unaligned_le64((u64)bus_address, &sg_descriptor->address);
	put_unaligned_le32(buffer_length, &sg_descriptor->length);
	put_unaligned_le32(CISS_SG_LAST, &sg_descriptor->flags);

	return 0;
}

static void pqi_pci_unmap(struct pci_dev *pci_dev,
	struct pqi_sg_descriptor *descriptors, int num_descriptors,
	enum dma_data_direction data_direction)
{
	int i;

	if (data_direction == DMA_NONE)
		return;

	for (i = 0; i < num_descriptors; i++)
		dma_unmap_single(&pci_dev->dev,
			(dma_addr_t)get_unaligned_le64(&descriptors[i].address),
			get_unaligned_le32(&descriptors[i].length),
			data_direction);
}

static int pqi_build_raid_path_request(struct pqi_ctrl_info *ctrl_info,
	struct pqi_raid_path_request *request, u8 cmd,
	u8 *scsi3addr, void *buffer, size_t buffer_length,
	u16 vpd_page, enum dma_data_direction *dir)
{
	u8 *cdb;
	size_t cdb_length = buffer_length;

	memset(request, 0, sizeof(*request));

	request->header.iu_type = PQI_REQUEST_IU_RAID_PATH_IO;
	put_unaligned_le16(offsetof(struct pqi_raid_path_request,
		sg_descriptors[1]) - PQI_REQUEST_HEADER_LENGTH,
		&request->header.iu_length);
	put_unaligned_le32(buffer_length, &request->buffer_length);
	memcpy(request->lun_number, scsi3addr, sizeof(request->lun_number));
	request->task_attribute = SOP_TASK_ATTRIBUTE_SIMPLE;
	request->additional_cdb_bytes_usage = SOP_ADDITIONAL_CDB_BYTES_0;

	cdb = request->cdb;

	switch (cmd) {
	case TEST_UNIT_READY:
		request->data_direction = SOP_READ_FLAG;
		cdb[0] = TEST_UNIT_READY;
		break;
	case INQUIRY:
		request->data_direction = SOP_READ_FLAG;
		cdb[0] = INQUIRY;
		if (vpd_page & VPD_PAGE) {
			cdb[1] = 0x1;
			cdb[2] = (u8)vpd_page;
		}
		cdb[4] = (u8)cdb_length;
		break;
	case CISS_REPORT_LOG:
	case CISS_REPORT_PHYS:
		request->data_direction = SOP_READ_FLAG;
		cdb[0] = cmd;
		if (cmd == CISS_REPORT_PHYS) {
			if (ctrl_info->rpl_extended_format_4_5_supported)
				cdb[1] = CISS_REPORT_PHYS_FLAG_EXTENDED_FORMAT_4;
			else
				cdb[1] = CISS_REPORT_PHYS_FLAG_EXTENDED_FORMAT_2;
		} else {
			cdb[1] = ctrl_info->ciss_report_log_flags;
		}
		put_unaligned_be32(cdb_length, &cdb[6]);
		break;
	case CISS_GET_RAID_MAP:
		request->data_direction = SOP_READ_FLAG;
		cdb[0] = CISS_READ;
		cdb[1] = CISS_GET_RAID_MAP;
		put_unaligned_be32(cdb_length, &cdb[6]);
		break;
	case SA_FLUSH_CACHE:
		request->header.driver_flags = PQI_DRIVER_NONBLOCKABLE_REQUEST;
		request->data_direction = SOP_WRITE_FLAG;
		cdb[0] = BMIC_WRITE;
		cdb[6] = BMIC_FLUSH_CACHE;
		put_unaligned_be16(cdb_length, &cdb[7]);
		break;
	case BMIC_SENSE_DIAG_OPTIONS:
		cdb_length = 0;
		fallthrough;
	case BMIC_IDENTIFY_CONTROLLER:
	case BMIC_IDENTIFY_PHYSICAL_DEVICE:
	case BMIC_SENSE_SUBSYSTEM_INFORMATION:
	case BMIC_SENSE_FEATURE:
		request->data_direction = SOP_READ_FLAG;
		cdb[0] = BMIC_READ;
		cdb[6] = cmd;
		put_unaligned_be16(cdb_length, &cdb[7]);
		break;
	case BMIC_SET_DIAG_OPTIONS:
		cdb_length = 0;
		fallthrough;
	case BMIC_WRITE_HOST_WELLNESS:
		request->data_direction = SOP_WRITE_FLAG;
		cdb[0] = BMIC_WRITE;
		cdb[6] = cmd;
		put_unaligned_be16(cdb_length, &cdb[7]);
		break;
	case BMIC_CSMI_PASSTHRU:
		request->data_direction = SOP_BIDIRECTIONAL;
		cdb[0] = BMIC_WRITE;
		cdb[5] = CSMI_CC_SAS_SMP_PASSTHRU;
		cdb[6] = cmd;
		put_unaligned_be16(cdb_length, &cdb[7]);
		break;
	default:
		dev_err(&ctrl_info->pci_dev->dev, "unknown command 0x%c\n", cmd);
		break;
	}

	switch (request->data_direction) {
	case SOP_READ_FLAG:
		*dir = DMA_FROM_DEVICE;
		break;
	case SOP_WRITE_FLAG:
		*dir = DMA_TO_DEVICE;
		break;
	case SOP_NO_DIRECTION_FLAG:
		*dir = DMA_NONE;
		break;
	default:
		*dir = DMA_BIDIRECTIONAL;
		break;
	}

	return pqi_map_single(ctrl_info->pci_dev, &request->sg_descriptors[0],
		buffer, buffer_length, *dir);
}

static inline void pqi_reinit_io_request(struct pqi_io_request *io_request)
{
	io_request->scmd = NULL;
	io_request->status = 0;
	io_request->error_info = NULL;
	io_request->raid_bypass = false;
}

static struct pqi_io_request *pqi_alloc_io_request(
	struct pqi_ctrl_info *ctrl_info)
{
	struct pqi_io_request *io_request;
	u16 i = ctrl_info->next_io_request_slot;	/* benignly racy */

	while (1) {
		io_request = &ctrl_info->io_request_pool[i];
		if (atomic_inc_return(&io_request->refcount) == 1)
			break;
		atomic_dec(&io_request->refcount);
		i = (i + 1) % ctrl_info->max_io_slots;
	}

	/* benignly racy */
	ctrl_info->next_io_request_slot = (i + 1) % ctrl_info->max_io_slots;

	pqi_reinit_io_request(io_request);

	return io_request;
}

static void pqi_free_io_request(struct pqi_io_request *io_request)
{
	atomic_dec(&io_request->refcount);
}

static int pqi_send_scsi_raid_request(struct pqi_ctrl_info *ctrl_info, u8 cmd,
	u8 *scsi3addr, void *buffer, size_t buffer_length, u16 vpd_page,
	struct pqi_raid_error_info *error_info)
{
	int rc;
	struct pqi_raid_path_request request;
	enum dma_data_direction dir;

	rc = pqi_build_raid_path_request(ctrl_info, &request, cmd, scsi3addr,
		buffer, buffer_length, vpd_page, &dir);
	if (rc)
		return rc;

	rc = pqi_submit_raid_request_synchronous(ctrl_info, &request.header, 0, error_info);

	pqi_pci_unmap(ctrl_info->pci_dev, request.sg_descriptors, 1, dir);

	return rc;
}

/* helper functions for pqi_send_scsi_raid_request */

static inline int pqi_send_ctrl_raid_request(struct pqi_ctrl_info *ctrl_info,
	u8 cmd, void *buffer, size_t buffer_length)
{
	return pqi_send_scsi_raid_request(ctrl_info, cmd, RAID_CTLR_LUNID,
		buffer, buffer_length, 0, NULL);
}

static inline int pqi_send_ctrl_raid_with_error(struct pqi_ctrl_info *ctrl_info,
	u8 cmd, void *buffer, size_t buffer_length,
	struct pqi_raid_error_info *error_info)
{
	return pqi_send_scsi_raid_request(ctrl_info, cmd, RAID_CTLR_LUNID,
		buffer, buffer_length, 0, error_info);
}

static inline int pqi_identify_controller(struct pqi_ctrl_info *ctrl_info,
	struct bmic_identify_controller *buffer)
{
	return pqi_send_ctrl_raid_request(ctrl_info, BMIC_IDENTIFY_CONTROLLER,
		buffer, sizeof(*buffer));
}

static inline int pqi_sense_subsystem_info(struct  pqi_ctrl_info *ctrl_info,
	struct bmic_sense_subsystem_info *sense_info)
{
	return pqi_send_ctrl_raid_request(ctrl_info,
		BMIC_SENSE_SUBSYSTEM_INFORMATION, sense_info,
		sizeof(*sense_info));
}

static inline int pqi_scsi_inquiry(struct pqi_ctrl_info *ctrl_info,
	u8 *scsi3addr, u16 vpd_page, void *buffer, size_t buffer_length)
{
	return pqi_send_scsi_raid_request(ctrl_info, INQUIRY, scsi3addr,
		buffer, buffer_length, vpd_page, NULL);
}

static int pqi_identify_physical_device(struct pqi_ctrl_info *ctrl_info,
	struct pqi_scsi_dev *device,
	struct bmic_identify_physical_device *buffer, size_t buffer_length)
{
	int rc;
	enum dma_data_direction dir;
	u16 bmic_device_index;
	struct pqi_raid_path_request request;

	rc = pqi_build_raid_path_request(ctrl_info, &request,
		BMIC_IDENTIFY_PHYSICAL_DEVICE, RAID_CTLR_LUNID, buffer,
		buffer_length, 0, &dir);
	if (rc)
		return rc;

	bmic_device_index = CISS_GET_DRIVE_NUMBER(device->scsi3addr);
	request.cdb[2] = (u8)bmic_device_index;
	request.cdb[9] = (u8)(bmic_device_index >> 8);

	rc = pqi_submit_raid_request_synchronous(ctrl_info, &request.header, 0, NULL);

	pqi_pci_unmap(ctrl_info->pci_dev, request.sg_descriptors, 1, dir);

	return rc;
}

static inline u32 pqi_aio_limit_to_bytes(__le16 *limit)
{
	u32 bytes;

	bytes = get_unaligned_le16(limit);
	if (bytes == 0)
		bytes = ~0;
	else
		bytes *= 1024;

	return bytes;
}

#pragma pack(1)

struct bmic_sense_feature_buffer {
	struct bmic_sense_feature_buffer_header header;
	struct bmic_sense_feature_io_page_aio_subpage aio_subpage;
};

#pragma pack()

#define MINIMUM_AIO_SUBPAGE_BUFFER_LENGTH	\
	offsetofend(struct bmic_sense_feature_buffer, \
		aio_subpage.max_write_raid_1_10_3drive)

#define MINIMUM_AIO_SUBPAGE_LENGTH	\
	(offsetofend(struct bmic_sense_feature_io_page_aio_subpage, \
		max_write_raid_1_10_3drive) - \
		sizeof_field(struct bmic_sense_feature_io_page_aio_subpage, header))

static int pqi_get_advanced_raid_bypass_config(struct pqi_ctrl_info *ctrl_info)
{
	int rc;
	enum dma_data_direction dir;
	struct pqi_raid_path_request request;
	struct bmic_sense_feature_buffer *buffer;

	buffer = kmalloc(sizeof(*buffer), GFP_KERNEL);
	if (!buffer)
		return -ENOMEM;

	rc = pqi_build_raid_path_request(ctrl_info, &request, BMIC_SENSE_FEATURE, RAID_CTLR_LUNID,
		buffer, sizeof(*buffer), 0, &dir);
	if (rc)
		goto error;

	request.cdb[2] = BMIC_SENSE_FEATURE_IO_PAGE;
	request.cdb[3] = BMIC_SENSE_FEATURE_IO_PAGE_AIO_SUBPAGE;

	rc = pqi_submit_raid_request_synchronous(ctrl_info, &request.header, 0, NULL);

	pqi_pci_unmap(ctrl_info->pci_dev, request.sg_descriptors, 1, dir);

	if (rc)
		goto error;

	if (buffer->header.page_code != BMIC_SENSE_FEATURE_IO_PAGE ||
		buffer->header.subpage_code !=
			BMIC_SENSE_FEATURE_IO_PAGE_AIO_SUBPAGE ||
		get_unaligned_le16(&buffer->header.buffer_length) <
			MINIMUM_AIO_SUBPAGE_BUFFER_LENGTH ||
		buffer->aio_subpage.header.page_code !=
			BMIC_SENSE_FEATURE_IO_PAGE ||
		buffer->aio_subpage.header.subpage_code !=
			BMIC_SENSE_FEATURE_IO_PAGE_AIO_SUBPAGE ||
		get_unaligned_le16(&buffer->aio_subpage.header.page_length) <
			MINIMUM_AIO_SUBPAGE_LENGTH) {
		goto error;
	}

	ctrl_info->max_transfer_encrypted_sas_sata =
		pqi_aio_limit_to_bytes(
			&buffer->aio_subpage.max_transfer_encrypted_sas_sata);

	ctrl_info->max_transfer_encrypted_nvme =
		pqi_aio_limit_to_bytes(
			&buffer->aio_subpage.max_transfer_encrypted_nvme);

	ctrl_info->max_write_raid_5_6 =
		pqi_aio_limit_to_bytes(
			&buffer->aio_subpage.max_write_raid_5_6);

	ctrl_info->max_write_raid_1_10_2drive =
		pqi_aio_limit_to_bytes(
			&buffer->aio_subpage.max_write_raid_1_10_2drive);

	ctrl_info->max_write_raid_1_10_3drive =
		pqi_aio_limit_to_bytes(
			&buffer->aio_subpage.max_write_raid_1_10_3drive);

error:
	kfree(buffer);

	return rc;
}

static int pqi_flush_cache(struct pqi_ctrl_info *ctrl_info,
	enum bmic_flush_cache_shutdown_event shutdown_event)
{
	int rc;
	struct bmic_flush_cache *flush_cache;

	flush_cache = kzalloc(sizeof(*flush_cache), GFP_KERNEL);
	if (!flush_cache)
		return -ENOMEM;

	flush_cache->shutdown_event = shutdown_event;

	rc = pqi_send_ctrl_raid_request(ctrl_info, SA_FLUSH_CACHE, flush_cache,
		sizeof(*flush_cache));

	kfree(flush_cache);

	return rc;
}

int pqi_csmi_smp_passthru(struct pqi_ctrl_info *ctrl_info,
	struct bmic_csmi_smp_passthru_buffer *buffer, size_t buffer_length,
	struct pqi_raid_error_info *error_info)
{
	return pqi_send_ctrl_raid_with_error(ctrl_info, BMIC_CSMI_PASSTHRU,
		buffer, buffer_length, error_info);
}

#define PQI_FETCH_PTRAID_DATA		(1 << 31)

static int pqi_set_diag_rescan(struct pqi_ctrl_info *ctrl_info)
{
	int rc;
	struct bmic_diag_options *diag;

	diag = kzalloc(sizeof(*diag), GFP_KERNEL);
	if (!diag)
		return -ENOMEM;

	rc = pqi_send_ctrl_raid_request(ctrl_info, BMIC_SENSE_DIAG_OPTIONS,
		diag, sizeof(*diag));
	if (rc)
		goto out;

	diag->options |= cpu_to_le32(PQI_FETCH_PTRAID_DATA);

	rc = pqi_send_ctrl_raid_request(ctrl_info, BMIC_SET_DIAG_OPTIONS, diag,
		sizeof(*diag));

out:
	kfree(diag);

	return rc;
}

static inline int pqi_write_host_wellness(struct pqi_ctrl_info *ctrl_info,
	void *buffer, size_t buffer_length)
{
	return pqi_send_ctrl_raid_request(ctrl_info, BMIC_WRITE_HOST_WELLNESS,
		buffer, buffer_length);
}

#pragma pack(1)

struct bmic_host_wellness_driver_version {
	u8	start_tag[4];
	u8	driver_version_tag[2];
	__le16	driver_version_length;
	char	driver_version[32];
	u8	dont_write_tag[2];
	u8	end_tag[2];
};

#pragma pack()

static int pqi_write_driver_version_to_host_wellness(
	struct pqi_ctrl_info *ctrl_info)
{
	int rc;
	struct bmic_host_wellness_driver_version *buffer;
	size_t buffer_length;

	buffer_length = sizeof(*buffer);

	buffer = kmalloc(buffer_length, GFP_KERNEL);
	if (!buffer)
		return -ENOMEM;

	buffer->start_tag[0] = '<';
	buffer->start_tag[1] = 'H';
	buffer->start_tag[2] = 'W';
	buffer->start_tag[3] = '>';
	buffer->driver_version_tag[0] = 'D';
	buffer->driver_version_tag[1] = 'V';
	put_unaligned_le16(sizeof(buffer->driver_version),
		&buffer->driver_version_length);
	strncpy(buffer->driver_version, "Linux " DRIVER_VERSION,
		sizeof(buffer->driver_version) - 1);
	buffer->driver_version[sizeof(buffer->driver_version) - 1] = '\0';
	buffer->dont_write_tag[0] = 'D';
	buffer->dont_write_tag[1] = 'W';
	buffer->end_tag[0] = 'Z';
	buffer->end_tag[1] = 'Z';

	rc = pqi_write_host_wellness(ctrl_info, buffer, buffer_length);

	kfree(buffer);

	return rc;
}

#pragma pack(1)

struct bmic_host_wellness_time {
	u8	start_tag[4];
	u8	time_tag[2];
	__le16	time_length;
	u8	time[8];
	u8	dont_write_tag[2];
	u8	end_tag[2];
};

#pragma pack()

static int pqi_write_current_time_to_host_wellness(
	struct pqi_ctrl_info *ctrl_info)
{
	int rc;
	struct bmic_host_wellness_time *buffer;
	size_t buffer_length;
	time64_t local_time;
	unsigned int year;
	struct tm tm;

	buffer_length = sizeof(*buffer);

	buffer = kmalloc(buffer_length, GFP_KERNEL);
	if (!buffer)
		return -ENOMEM;

	buffer->start_tag[0] = '<';
	buffer->start_tag[1] = 'H';
	buffer->start_tag[2] = 'W';
	buffer->start_tag[3] = '>';
	buffer->time_tag[0] = 'T';
	buffer->time_tag[1] = 'D';
	put_unaligned_le16(sizeof(buffer->time),
		&buffer->time_length);

	local_time = ktime_get_real_seconds();
	time64_to_tm(local_time, -sys_tz.tz_minuteswest * 60, &tm);
	year = tm.tm_year + 1900;

	buffer->time[0] = bin2bcd(tm.tm_hour);
	buffer->time[1] = bin2bcd(tm.tm_min);
	buffer->time[2] = bin2bcd(tm.tm_sec);
	buffer->time[3] = 0;
	buffer->time[4] = bin2bcd(tm.tm_mon + 1);
	buffer->time[5] = bin2bcd(tm.tm_mday);
	buffer->time[6] = bin2bcd(year / 100);
	buffer->time[7] = bin2bcd(year % 100);

	buffer->dont_write_tag[0] = 'D';
	buffer->dont_write_tag[1] = 'W';
	buffer->end_tag[0] = 'Z';
	buffer->end_tag[1] = 'Z';

	rc = pqi_write_host_wellness(ctrl_info, buffer, buffer_length);

	kfree(buffer);

	return rc;
}

#define PQI_UPDATE_TIME_WORK_INTERVAL	(24UL * 60 * 60 * PQI_HZ)

static void pqi_update_time_worker(struct work_struct *work)
{
	int rc;
	struct pqi_ctrl_info *ctrl_info;

	ctrl_info = container_of(to_delayed_work(work), struct pqi_ctrl_info,
		update_time_work);

	rc = pqi_write_current_time_to_host_wellness(ctrl_info);
	if (rc)
		dev_warn(&ctrl_info->pci_dev->dev,
			"error updating time on controller\n");

	schedule_delayed_work(&ctrl_info->update_time_work,
		PQI_UPDATE_TIME_WORK_INTERVAL);
}

static inline void pqi_schedule_update_time_worker(struct pqi_ctrl_info *ctrl_info)
{
	schedule_delayed_work(&ctrl_info->update_time_work, 0);
}

static inline void pqi_cancel_update_time_worker(struct pqi_ctrl_info *ctrl_info)
{
	cancel_delayed_work_sync(&ctrl_info->update_time_work);
}

static inline int pqi_report_luns(struct pqi_ctrl_info *ctrl_info, u8 cmd, void *buffer,
	size_t buffer_length)
{
	return pqi_send_ctrl_raid_request(ctrl_info, cmd, buffer, buffer_length);
}

static int pqi_report_phys_logical_luns(struct pqi_ctrl_info *ctrl_info, u8 cmd, void **buffer)
{
	int rc;
	size_t lun_list_length;
	size_t lun_data_length;
	size_t new_lun_list_length;
	void *lun_data = NULL;
	struct report_lun_header *report_lun_header;

	report_lun_header = kmalloc(sizeof(*report_lun_header), GFP_KERNEL);
	if (!report_lun_header) {
		rc = -ENOMEM;
		goto out;
	}

	rc = pqi_report_luns(ctrl_info, cmd, report_lun_header, sizeof(*report_lun_header));
	if (rc)
		goto out;

	lun_list_length = get_unaligned_be32(&report_lun_header->list_length);

again:
	lun_data_length = sizeof(struct report_lun_header) + lun_list_length;

	lun_data = kmalloc(lun_data_length, GFP_KERNEL);
	if (!lun_data) {
		rc = -ENOMEM;
		goto out;
	}

	if (lun_list_length == 0) {
		memcpy(lun_data, report_lun_header, sizeof(*report_lun_header));
		goto out;
	}

	rc = pqi_report_luns(ctrl_info, cmd, lun_data, lun_data_length);
	if (rc)
		goto out;

	new_lun_list_length =
		get_unaligned_be32(&((struct report_lun_header *)lun_data)->list_length);

	if (new_lun_list_length > lun_list_length) {
		lun_list_length = new_lun_list_length;
		kfree(lun_data);
		goto again;
	}

out:
	kfree(report_lun_header);

	if (rc) {
		kfree(lun_data);
		lun_data = NULL;
	}

	*buffer = lun_data;

	return rc;
}

static inline int pqi_report_phys_luns(struct pqi_ctrl_info *ctrl_info, void **buffer)
{
	int rc;
	unsigned int i;
	u8 rpl_response_format;
	u32 num_physicals;
	size_t rpl_16byte_wwid_list_length;
	void *rpl_list;
	struct report_lun_header *rpl_header;
	struct report_phys_lun_8byte_wwid_list *rpl_8byte_wwid_list;
	struct report_phys_lun_16byte_wwid_list *rpl_16byte_wwid_list;

	rc = pqi_report_phys_logical_luns(ctrl_info, CISS_REPORT_PHYS, &rpl_list);
	if (rc)
		return rc;

	if (ctrl_info->rpl_extended_format_4_5_supported) {
		rpl_header = rpl_list;
		rpl_response_format = rpl_header->flags & CISS_REPORT_PHYS_FLAG_EXTENDED_FORMAT_MASK;
		if (rpl_response_format == CISS_REPORT_PHYS_FLAG_EXTENDED_FORMAT_4) {
			*buffer = rpl_list;
			return 0;
		} else if (rpl_response_format != CISS_REPORT_PHYS_FLAG_EXTENDED_FORMAT_2) {
			dev_err(&ctrl_info->pci_dev->dev,
				"RPL returned unsupported data format %u\n",
				rpl_response_format);
			return -EINVAL;
		} else {
			dev_warn(&ctrl_info->pci_dev->dev,
				"RPL returned extended format 2 instead of 4\n");
		}
	}

	rpl_8byte_wwid_list = rpl_list;
	num_physicals = get_unaligned_be32(&rpl_8byte_wwid_list->header.list_length) / sizeof(rpl_8byte_wwid_list->lun_entries[0]);
	rpl_16byte_wwid_list_length = sizeof(struct report_lun_header) + (num_physicals * sizeof(struct report_phys_lun_16byte_wwid));

	rpl_16byte_wwid_list = kmalloc(rpl_16byte_wwid_list_length, GFP_KERNEL);
	if (!rpl_16byte_wwid_list)
		return -ENOMEM;

	put_unaligned_be32(num_physicals * sizeof(struct report_phys_lun_16byte_wwid),
		&rpl_16byte_wwid_list->header.list_length);
	rpl_16byte_wwid_list->header.flags = rpl_8byte_wwid_list->header.flags;

	for (i = 0; i < num_physicals; i++) {
		memcpy(&rpl_16byte_wwid_list->lun_entries[i].lunid, &rpl_8byte_wwid_list->lun_entries[i].lunid, sizeof(rpl_8byte_wwid_list->lun_entries[i].lunid));
		memset(&rpl_16byte_wwid_list->lun_entries[i].wwid, 0, 8);
		memcpy(&rpl_16byte_wwid_list->lun_entries[i].wwid[8], &rpl_8byte_wwid_list->lun_entries[i].wwid, sizeof(rpl_8byte_wwid_list->lun_entries[i].wwid));
		rpl_16byte_wwid_list->lun_entries[i].device_type = rpl_8byte_wwid_list->lun_entries[i].device_type;
		rpl_16byte_wwid_list->lun_entries[i].device_flags = rpl_8byte_wwid_list->lun_entries[i].device_flags;
		rpl_16byte_wwid_list->lun_entries[i].lun_count = rpl_8byte_wwid_list->lun_entries[i].lun_count;
		rpl_16byte_wwid_list->lun_entries[i].redundant_paths = rpl_8byte_wwid_list->lun_entries[i].redundant_paths;
		rpl_16byte_wwid_list->lun_entries[i].aio_handle = rpl_8byte_wwid_list->lun_entries[i].aio_handle;
	}

	kfree(rpl_8byte_wwid_list);
	*buffer = rpl_16byte_wwid_list;

	return 0;
}

static inline int pqi_report_logical_luns(struct pqi_ctrl_info *ctrl_info, void **buffer)
{
	return pqi_report_phys_logical_luns(ctrl_info, CISS_REPORT_LOG, buffer);
}

static int pqi_get_device_lists(struct pqi_ctrl_info *ctrl_info,
	struct report_phys_lun_16byte_wwid_list **physdev_list,
	struct report_log_lun_list **logdev_list)
{
	int rc;
	size_t logdev_list_length;
	size_t logdev_data_length;
	struct report_log_lun_list *internal_logdev_list;
	struct report_log_lun_list *logdev_data;
	struct report_lun_header report_lun_header;

	rc = pqi_report_phys_luns(ctrl_info, (void **)physdev_list);
	if (rc)
		dev_err(&ctrl_info->pci_dev->dev,
			"report physical LUNs failed\n");

	rc = pqi_report_logical_luns(ctrl_info, (void **)logdev_list);
	if (rc)
		dev_err(&ctrl_info->pci_dev->dev,
			"report logical LUNs failed\n");

	/*
	 * Tack the controller itself onto the end of the logical device list.
	 */

	logdev_data = *logdev_list;

	if (logdev_data) {
		logdev_list_length =
			get_unaligned_be32(&logdev_data->header.list_length);
	} else {
		memset(&report_lun_header, 0, sizeof(report_lun_header));
		logdev_data =
			(struct report_log_lun_list *)&report_lun_header;
		logdev_list_length = 0;
	}

	logdev_data_length = sizeof(struct report_lun_header) +
		logdev_list_length;

	internal_logdev_list = kmalloc(logdev_data_length +
		sizeof(struct report_log_lun), GFP_KERNEL);
	if (!internal_logdev_list) {
		kfree(*logdev_list);
		*logdev_list = NULL;
		return -ENOMEM;
	}

	memcpy(internal_logdev_list, logdev_data, logdev_data_length);
	memset((u8 *)internal_logdev_list + logdev_data_length, 0,
		sizeof(struct report_log_lun));
	put_unaligned_be32(logdev_list_length +
		sizeof(struct report_log_lun),
		&internal_logdev_list->header.list_length);

	kfree(*logdev_list);
	*logdev_list = internal_logdev_list;

	return 0;
}

static inline void pqi_set_bus_target_lun(struct pqi_scsi_dev *device,
	int bus, int target, int lun)
{
	device->bus = bus;
	device->target = target;
	device->lun = lun;
}

static void pqi_assign_bus_target_lun(struct pqi_scsi_dev *device)
{
	u8 *scsi3addr;
	u32 lunid;
	int bus;
	int target;
	int lun;

	scsi3addr = device->scsi3addr;
	lunid = get_unaligned_le32(scsi3addr);

	if (pqi_is_hba_lunid(scsi3addr)) {
		/* The specified device is the controller. */
		pqi_set_bus_target_lun(device, PQI_HBA_BUS, 0, lunid & 0x3fff);
		device->target_lun_valid = true;
		return;
	}

	if (pqi_is_logical_device(device)) {
		if (device->is_external_raid_device) {
			bus = PQI_EXTERNAL_RAID_VOLUME_BUS;
			target = (lunid >> 16) & 0x3fff;
			lun = lunid & 0xff;
		} else {
			bus = PQI_RAID_VOLUME_BUS;
			target = 0;
			lun = lunid & 0x3fff;
		}
		pqi_set_bus_target_lun(device, bus, target, lun);
		device->target_lun_valid = true;
		return;
	}

	/*
	 * Defer target and LUN assignment for non-controller physical devices
	 * because the SAS transport layer will make these assignments later.
	 */
	pqi_set_bus_target_lun(device, PQI_PHYSICAL_DEVICE_BUS, 0, 0);
}

static void pqi_get_raid_level(struct pqi_ctrl_info *ctrl_info,
	struct pqi_scsi_dev *device)
{
	int rc;
	u8 raid_level;
	u8 *buffer;

	raid_level = SA_RAID_UNKNOWN;

	buffer = kmalloc(64, GFP_KERNEL);
	if (buffer) {
		rc = pqi_scsi_inquiry(ctrl_info, device->scsi3addr,
			VPD_PAGE | CISS_VPD_LV_DEVICE_GEOMETRY, buffer, 64);
		if (rc == 0) {
			raid_level = buffer[8];
			if (raid_level > SA_RAID_MAX)
				raid_level = SA_RAID_UNKNOWN;
		}
		kfree(buffer);
	}

	device->raid_level = raid_level;
}

static int pqi_validate_raid_map(struct pqi_ctrl_info *ctrl_info,
	struct pqi_scsi_dev *device, struct raid_map *raid_map)
{
	char *err_msg;
	u32 raid_map_size;
	u32 r5or6_blocks_per_row;

	raid_map_size = get_unaligned_le32(&raid_map->structure_size);

	if (raid_map_size < offsetof(struct raid_map, disk_data)) {
		err_msg = "RAID map too small";
		goto bad_raid_map;
	}

	if (device->raid_level == SA_RAID_1) {
		if (get_unaligned_le16(&raid_map->layout_map_count) != 2) {
			err_msg = "invalid RAID-1 map";
			goto bad_raid_map;
		}
	} else if (device->raid_level == SA_RAID_TRIPLE) {
		if (get_unaligned_le16(&raid_map->layout_map_count) != 3) {
			err_msg = "invalid RAID-1(Triple) map";
			goto bad_raid_map;
		}
	} else if ((device->raid_level == SA_RAID_5 ||
		device->raid_level == SA_RAID_6) &&
		get_unaligned_le16(&raid_map->layout_map_count) > 1) {
		/* RAID 50/60 */
		r5or6_blocks_per_row =
			get_unaligned_le16(&raid_map->strip_size) *
			get_unaligned_le16(&raid_map->data_disks_per_row);
		if (r5or6_blocks_per_row == 0) {
			err_msg = "invalid RAID-5 or RAID-6 map";
			goto bad_raid_map;
		}
	}

	return 0;

bad_raid_map:
	dev_warn(&ctrl_info->pci_dev->dev,
		"logical device %08x%08x %s\n",
		*((u32 *)&device->scsi3addr),
		*((u32 *)&device->scsi3addr[4]), err_msg);

	return -EINVAL;
}

static int pqi_get_raid_map(struct pqi_ctrl_info *ctrl_info,
	struct pqi_scsi_dev *device)
{
	int rc;
	u32 raid_map_size;
	struct raid_map *raid_map;

	raid_map = kmalloc(sizeof(*raid_map), GFP_KERNEL);
	if (!raid_map)
		return -ENOMEM;

	rc = pqi_send_scsi_raid_request(ctrl_info, CISS_GET_RAID_MAP,
		device->scsi3addr, raid_map, sizeof(*raid_map), 0, NULL);
	if (rc)
		goto error;

	raid_map_size = get_unaligned_le32(&raid_map->structure_size);

	if (raid_map_size > sizeof(*raid_map)) {

		kfree(raid_map);

		raid_map = kmalloc(raid_map_size, GFP_KERNEL);
		if (!raid_map)
			return -ENOMEM;

		rc = pqi_send_scsi_raid_request(ctrl_info, CISS_GET_RAID_MAP,
			device->scsi3addr, raid_map, raid_map_size, 0, NULL);
		if (rc)
			goto error;

		if (get_unaligned_le32(&raid_map->structure_size)
			!= raid_map_size) {
			dev_warn(&ctrl_info->pci_dev->dev,
				"requested %u bytes, received %u bytes\n",
				raid_map_size,
				get_unaligned_le32(&raid_map->structure_size));
			rc = -EINVAL;
			goto error;
		}
	}

	rc = pqi_validate_raid_map(ctrl_info, device, raid_map);
	if (rc)
		goto error;

	device->raid_map = raid_map;

	return 0;

error:
	kfree(raid_map);

	return rc;
}

static void pqi_set_max_transfer_encrypted(struct pqi_ctrl_info *ctrl_info,
	struct pqi_scsi_dev *device)
{
	if (!ctrl_info->lv_drive_type_mix_valid) {
		device->max_transfer_encrypted = ~0;
		return;
	}

	switch (LV_GET_DRIVE_TYPE_MIX(device->scsi3addr)) {
	case LV_DRIVE_TYPE_MIX_SAS_HDD_ONLY:
	case LV_DRIVE_TYPE_MIX_SATA_HDD_ONLY:
	case LV_DRIVE_TYPE_MIX_SAS_OR_SATA_SSD_ONLY:
	case LV_DRIVE_TYPE_MIX_SAS_SSD_ONLY:
	case LV_DRIVE_TYPE_MIX_SATA_SSD_ONLY:
	case LV_DRIVE_TYPE_MIX_SAS_ONLY:
	case LV_DRIVE_TYPE_MIX_SATA_ONLY:
		device->max_transfer_encrypted =
			ctrl_info->max_transfer_encrypted_sas_sata;
		break;
	case LV_DRIVE_TYPE_MIX_NVME_ONLY:
		device->max_transfer_encrypted =
			ctrl_info->max_transfer_encrypted_nvme;
		break;
	case LV_DRIVE_TYPE_MIX_UNKNOWN:
	case LV_DRIVE_TYPE_MIX_NO_RESTRICTION:
	default:
		device->max_transfer_encrypted =
			min(ctrl_info->max_transfer_encrypted_sas_sata,
				ctrl_info->max_transfer_encrypted_nvme);
		break;
	}
}

static void pqi_get_raid_bypass_status(struct pqi_ctrl_info *ctrl_info,
	struct pqi_scsi_dev *device)
{
	int rc;
	u8 *buffer;
	u8 bypass_status;

	buffer = kmalloc(64, GFP_KERNEL);
	if (!buffer)
		return;

	rc = pqi_scsi_inquiry(ctrl_info, device->scsi3addr,
		VPD_PAGE | CISS_VPD_LV_BYPASS_STATUS, buffer, 64);
	if (rc)
		goto out;

#define RAID_BYPASS_STATUS		4
#define RAID_BYPASS_CONFIGURED		0x1
#define RAID_BYPASS_ENABLED		0x2

	bypass_status = buffer[RAID_BYPASS_STATUS];
	device->raid_bypass_configured =
		(bypass_status & RAID_BYPASS_CONFIGURED) != 0;
	if (device->raid_bypass_configured &&
		(bypass_status & RAID_BYPASS_ENABLED) &&
		pqi_get_raid_map(ctrl_info, device) == 0) {
		device->raid_bypass_enabled = true;
		if (get_unaligned_le16(&device->raid_map->flags) &
			RAID_MAP_ENCRYPTION_ENABLED)
			pqi_set_max_transfer_encrypted(ctrl_info, device);
	}

out:
	kfree(buffer);
}

/*
 * Use vendor-specific VPD to determine online/offline status of a volume.
 */

static void pqi_get_volume_status(struct pqi_ctrl_info *ctrl_info,
	struct pqi_scsi_dev *device)
{
	int rc;
	size_t page_length;
	u8 volume_status = CISS_LV_STATUS_UNAVAILABLE;
	bool volume_offline = true;
	u32 volume_flags;
	struct ciss_vpd_logical_volume_status *vpd;

	vpd = kmalloc(sizeof(*vpd), GFP_KERNEL);
	if (!vpd)
		goto no_buffer;

	rc = pqi_scsi_inquiry(ctrl_info, device->scsi3addr,
		VPD_PAGE | CISS_VPD_LV_STATUS, vpd, sizeof(*vpd));
	if (rc)
		goto out;

	if (vpd->page_code != CISS_VPD_LV_STATUS)
		goto out;

	page_length = offsetof(struct ciss_vpd_logical_volume_status,
		volume_status) + vpd->page_length;
	if (page_length < sizeof(*vpd))
		goto out;

	volume_status = vpd->volume_status;
	volume_flags = get_unaligned_be32(&vpd->flags);
	volume_offline = (volume_flags & CISS_LV_FLAGS_NO_HOST_IO) != 0;

out:
	kfree(vpd);
no_buffer:
	device->volume_status = volume_status;
	device->volume_offline = volume_offline;
}

#define PQI_DEVICE_PHY_MAP_SUPPORTED	0x10

static int pqi_get_physical_device_info(struct pqi_ctrl_info *ctrl_info,
	struct pqi_scsi_dev *device,
	struct bmic_identify_physical_device *id_phys)
{
	int rc;

	memset(id_phys, 0, sizeof(*id_phys));

	rc = pqi_identify_physical_device(ctrl_info, device,
		id_phys, sizeof(*id_phys));
	if (rc) {
		device->queue_depth = PQI_PHYSICAL_DISK_DEFAULT_MAX_QUEUE_DEPTH;
		return rc;
	}

	scsi_sanitize_inquiry_string(&id_phys->model[0], 8);
	scsi_sanitize_inquiry_string(&id_phys->model[8], 16);

	memcpy(device->vendor, &id_phys->model[0], sizeof(device->vendor));
	memcpy(device->model, &id_phys->model[8], sizeof(device->model));

	device->box_index = id_phys->box_index;
	device->phys_box_on_bus = id_phys->phys_box_on_bus;
	device->phy_connected_dev_type = id_phys->phy_connected_dev_type[0];
	device->queue_depth =
		get_unaligned_le16(&id_phys->current_queue_depth_limit);
	device->active_path_index = id_phys->active_path_number;
	device->path_map = id_phys->redundant_path_present_map;
	memcpy(&device->box,
		&id_phys->alternate_paths_phys_box_on_port,
		sizeof(device->box));
	memcpy(&device->phys_connector,
		&id_phys->alternate_paths_phys_connector,
		sizeof(device->phys_connector));
	device->bay = id_phys->phys_bay_in_box;

	memcpy(&device->page_83_identifier, &id_phys->page_83_identifier,
		sizeof(device->page_83_identifier));

	if ((id_phys->even_more_flags & PQI_DEVICE_PHY_MAP_SUPPORTED) &&
		id_phys->phy_count)
		device->phy_id =
			id_phys->phy_to_phy_map[device->active_path_index];
	else
		device->phy_id = 0xFF;

	return 0;
}

static int pqi_get_logical_device_info(struct pqi_ctrl_info *ctrl_info,
	struct pqi_scsi_dev *device)
{
	int rc;
	u8 *buffer;

	buffer = kmalloc(64, GFP_KERNEL);
	if (!buffer)
		return -ENOMEM;

	/* Send an inquiry to the device to see what it is. */
	rc = pqi_scsi_inquiry(ctrl_info, device->scsi3addr, 0, buffer, 64);
	if (rc)
		goto out;

	scsi_sanitize_inquiry_string(&buffer[8], 8);
	scsi_sanitize_inquiry_string(&buffer[16], 16);

	device->devtype = buffer[0] & 0x1f;
	memcpy(device->vendor, &buffer[8], sizeof(device->vendor));
	memcpy(device->model, &buffer[16], sizeof(device->model));

	if (device->devtype == TYPE_DISK) {
		if (device->is_external_raid_device) {
			device->raid_level = SA_RAID_UNKNOWN;
			device->volume_status = CISS_LV_OK;
			device->volume_offline = false;
		} else {
			pqi_get_raid_level(ctrl_info, device);
			pqi_get_raid_bypass_status(ctrl_info, device);
			pqi_get_volume_status(ctrl_info, device);
		}
	}

out:
	kfree(buffer);

	return rc;
}

/*
 * Prevent adding drive to OS for some corner cases such as a drive
 * undergoing a sanitize operation. Some OSes will continue to poll
 * the drive until the sanitize completes, which can take hours,
 * resulting in long bootup delays. Commands such as TUR, READ_CAP
 * are allowed, but READ/WRITE cause check condition. So the OS
 * cannot check/read the partition table.
 * Note: devices that have completed sanitize must be re-enabled
 *       using the management utility.
 */
static bool pqi_keep_device_offline(struct pqi_ctrl_info *ctrl_info,
	struct pqi_scsi_dev *device)
{
	u8 scsi_status;
	int rc;
	enum dma_data_direction dir;
	char *buffer;
	int buffer_length = 64;
	size_t sense_data_length;
	struct scsi_sense_hdr sshdr;
	struct pqi_raid_path_request request;
	struct pqi_raid_error_info error_info;
	bool offline = false; /* Assume keep online */

	/* Do not check controllers. */
	if (pqi_is_hba_lunid(device->scsi3addr))
		return false;

	/* Do not check LVs. */
	if (pqi_is_logical_device(device))
		return false;

	buffer = kmalloc(buffer_length, GFP_KERNEL);
	if (!buffer)
		return false; /* Assume not offline */

	/* Check for SANITIZE in progress using TUR */
	rc = pqi_build_raid_path_request(ctrl_info, &request,
		TEST_UNIT_READY, RAID_CTLR_LUNID, buffer,
		buffer_length, 0, &dir);
	if (rc)
		goto out; /* Assume not offline */

	memcpy(request.lun_number, device->scsi3addr, sizeof(request.lun_number));

	rc = pqi_submit_raid_request_synchronous(ctrl_info, &request.header, 0, &error_info);

	if (rc)
		goto out; /* Assume not offline */

	scsi_status = error_info.status;
	sense_data_length = get_unaligned_le16(&error_info.sense_data_length);
	if (sense_data_length == 0)
		sense_data_length =
			get_unaligned_le16(&error_info.response_data_length);
	if (sense_data_length) {
		if (sense_data_length > sizeof(error_info.data))
			sense_data_length = sizeof(error_info.data);

		/*
		 * Check for sanitize in progress: asc:0x04, ascq: 0x1b
		 */
		if (scsi_status == SAM_STAT_CHECK_CONDITION &&
			scsi_normalize_sense(error_info.data,
				sense_data_length, &sshdr) &&
				sshdr.sense_key == NOT_READY &&
				sshdr.asc == 0x04 &&
				sshdr.ascq == 0x1b) {
			device->device_offline = true;
			offline = true;
			goto out; /* Keep device offline */
		}
	}

out:
	kfree(buffer);
	return offline;
}

static int pqi_get_device_info(struct pqi_ctrl_info *ctrl_info,
	struct pqi_scsi_dev *device,
	struct bmic_identify_physical_device *id_phys)
{
	int rc;

	if (device->is_expander_smp_device)
		return 0;

	if (pqi_is_logical_device(device))
		rc = pqi_get_logical_device_info(ctrl_info, device);
	else
		rc = pqi_get_physical_device_info(ctrl_info, device, id_phys);

	return rc;
}

static void pqi_show_volume_status(struct pqi_ctrl_info *ctrl_info,
	struct pqi_scsi_dev *device)
{
	char *status;
	static const char unknown_state_str[] =
		"Volume is in an unknown state (%u)";
	char unknown_state_buffer[sizeof(unknown_state_str) + 10];

	switch (device->volume_status) {
	case CISS_LV_OK:
		status = "Volume online";
		break;
	case CISS_LV_FAILED:
		status = "Volume failed";
		break;
	case CISS_LV_NOT_CONFIGURED:
		status = "Volume not configured";
		break;
	case CISS_LV_DEGRADED:
		status = "Volume degraded";
		break;
	case CISS_LV_READY_FOR_RECOVERY:
		status = "Volume ready for recovery operation";
		break;
	case CISS_LV_UNDERGOING_RECOVERY:
		status = "Volume undergoing recovery";
		break;
	case CISS_LV_WRONG_PHYSICAL_DRIVE_REPLACED:
		status = "Wrong physical drive was replaced";
		break;
	case CISS_LV_PHYSICAL_DRIVE_CONNECTION_PROBLEM:
		status = "A physical drive not properly connected";
		break;
	case CISS_LV_HARDWARE_OVERHEATING:
		status = "Hardware is overheating";
		break;
	case CISS_LV_HARDWARE_HAS_OVERHEATED:
		status = "Hardware has overheated";
		break;
	case CISS_LV_UNDERGOING_EXPANSION:
		status = "Volume undergoing expansion";
		break;
	case CISS_LV_NOT_AVAILABLE:
		status = "Volume waiting for transforming volume";
		break;
	case CISS_LV_QUEUED_FOR_EXPANSION:
		status = "Volume queued for expansion";
		break;
	case CISS_LV_DISABLED_SCSI_ID_CONFLICT:
		status = "Volume disabled due to SCSI ID conflict";
		break;
	case CISS_LV_EJECTED:
		status = "Volume has been ejected";
		break;
	case CISS_LV_UNDERGOING_ERASE:
		status = "Volume undergoing background erase";
		break;
	case CISS_LV_READY_FOR_PREDICTIVE_SPARE_REBUILD:
		status = "Volume ready for predictive spare rebuild";
		break;
	case CISS_LV_UNDERGOING_RPI:
		status = "Volume undergoing rapid parity initialization";
		break;
	case CISS_LV_PENDING_RPI:
		status = "Volume queued for rapid parity initialization";
		break;
	case CISS_LV_ENCRYPTED_NO_KEY:
		status = "Encrypted volume inaccessible - key not present";
		break;
	case CISS_LV_UNDERGOING_ENCRYPTION:
		status = "Volume undergoing encryption process";
		break;
	case CISS_LV_UNDERGOING_ENCRYPTION_REKEYING:
		status = "Volume undergoing encryption re-keying process";
		break;
	case CISS_LV_ENCRYPTED_IN_NON_ENCRYPTED_CONTROLLER:
		status = "Volume encrypted but encryption is disabled";
		break;
	case CISS_LV_PENDING_ENCRYPTION:
		status = "Volume pending migration to encrypted state";
		break;
	case CISS_LV_PENDING_ENCRYPTION_REKEYING:
		status = "Volume pending encryption rekeying";
		break;
	case CISS_LV_NOT_SUPPORTED:
		status = "Volume not supported on this controller";
		break;
	case CISS_LV_STATUS_UNAVAILABLE:
		status = "Volume status not available";
		break;
	default:
		snprintf(unknown_state_buffer, sizeof(unknown_state_buffer),
			unknown_state_str, device->volume_status);
		status = unknown_state_buffer;
		break;
	}

	dev_info(&ctrl_info->pci_dev->dev,
		"scsi %d:%d:%d:%d %s\n",
		ctrl_info->scsi_host->host_no,
		device->bus, device->target, device->lun, status);
}

static void pqi_rescan_worker(struct work_struct *work)
{
	struct pqi_ctrl_info *ctrl_info;

	ctrl_info = container_of(to_delayed_work(work), struct pqi_ctrl_info,
		rescan_work);

	pqi_scan_scsi_devices(ctrl_info);
}

static int pqi_add_device(struct pqi_ctrl_info *ctrl_info,
	struct pqi_scsi_dev *device)
{
	int rc;

	if (pqi_is_logical_device(device))
		rc = scsi_add_device(ctrl_info->scsi_host, device->bus,
			device->target, device->lun);
	else
		rc = pqi_add_sas_device(ctrl_info->sas_host, device);

	return rc;
}

#define PQI_REMOVE_DEVICE_PENDING_IO_TIMEOUT_MSECS	(20 * 1000)

static inline void pqi_remove_device(struct pqi_ctrl_info *ctrl_info, struct pqi_scsi_dev *device)
{
	int rc;

	rc = pqi_device_wait_for_pending_io(ctrl_info, device,
		PQI_REMOVE_DEVICE_PENDING_IO_TIMEOUT_MSECS);
	if (rc)
		dev_err(&ctrl_info->pci_dev->dev,
			"scsi %d:%d:%d:%d removing device with %d outstanding command(s)\n",
			ctrl_info->scsi_host->host_no, device->bus,
			device->target, device->lun,
			atomic_read(&device->scsi_cmds_outstanding));

	if (pqi_is_logical_device(device))
		scsi_remove_device(device->sdev);
	else
		pqi_remove_sas_device(device);

	pqi_device_remove_start(device);
}

/* Assumes the SCSI device list lock is held. */

static struct pqi_scsi_dev *pqi_find_scsi_dev(struct pqi_ctrl_info *ctrl_info,
	int bus, int target, int lun)
{
	struct pqi_scsi_dev *device;

	list_for_each_entry(device, &ctrl_info->scsi_device_list, scsi_device_list_entry)
		if (device->bus == bus && device->target == target && device->lun == lun)
			return device;

	return NULL;
}

static inline bool pqi_device_equal(struct pqi_scsi_dev *dev1, struct pqi_scsi_dev *dev2)
{
	if (dev1->is_physical_device != dev2->is_physical_device)
		return false;

	if (dev1->is_physical_device)
		return memcmp(dev1->wwid, dev2->wwid, sizeof(dev1->wwid)) == 0;

	return memcmp(dev1->volume_id, dev2->volume_id, sizeof(dev1->volume_id)) == 0;
}

enum pqi_find_result {
	DEVICE_NOT_FOUND,
	DEVICE_CHANGED,
	DEVICE_SAME,
};

static enum pqi_find_result pqi_scsi_find_entry(struct pqi_ctrl_info *ctrl_info,
	struct pqi_scsi_dev *device_to_find, struct pqi_scsi_dev **matching_device)
{
	struct pqi_scsi_dev *device;

	list_for_each_entry(device, &ctrl_info->scsi_device_list, scsi_device_list_entry) {
		if (pqi_scsi3addr_equal(device_to_find->scsi3addr, device->scsi3addr)) {
			*matching_device = device;
			if (pqi_device_equal(device_to_find, device)) {
				if (device_to_find->volume_offline)
					return DEVICE_CHANGED;
				return DEVICE_SAME;
			}
			return DEVICE_CHANGED;
		}
	}

	return DEVICE_NOT_FOUND;
}

static inline const char *pqi_device_type(struct pqi_scsi_dev *device)
{
	if (device->is_expander_smp_device)
		return "Enclosure SMP    ";

	return scsi_device_type(device->devtype);
}

#define PQI_DEV_INFO_BUFFER_LENGTH	128

static void pqi_dev_info(struct pqi_ctrl_info *ctrl_info,
	char *action, struct pqi_scsi_dev *device)
{
	ssize_t count;
	char buffer[PQI_DEV_INFO_BUFFER_LENGTH];

	count = scnprintf(buffer, PQI_DEV_INFO_BUFFER_LENGTH,
		"%d:%d:", ctrl_info->scsi_host->host_no, device->bus);

	if (device->target_lun_valid)
		count += scnprintf(buffer + count,
			PQI_DEV_INFO_BUFFER_LENGTH - count,
			"%d:%d",
			device->target,
			device->lun);
	else
		count += scnprintf(buffer + count,
			PQI_DEV_INFO_BUFFER_LENGTH - count,
			"-:-");

	if (pqi_is_logical_device(device))
		count += scnprintf(buffer + count,
			PQI_DEV_INFO_BUFFER_LENGTH - count,
			" %08x%08x",
			*((u32 *)&device->scsi3addr),
			*((u32 *)&device->scsi3addr[4]));
	else
		count += scnprintf(buffer + count,
			PQI_DEV_INFO_BUFFER_LENGTH - count,
			" %016llx%016llx",
			get_unaligned_be64(&device->wwid[0]),
			get_unaligned_be64(&device->wwid[8]));

	count += scnprintf(buffer + count, PQI_DEV_INFO_BUFFER_LENGTH - count,
		" %s %.8s %.16s ",
		pqi_device_type(device),
		device->vendor,
		device->model);

	if (pqi_is_logical_device(device)) {
		if (device->devtype == TYPE_DISK)
			count += scnprintf(buffer + count,
				PQI_DEV_INFO_BUFFER_LENGTH - count,
				"SSDSmartPathCap%c En%c %-12s",
				device->raid_bypass_configured ? '+' : '-',
				device->raid_bypass_enabled ? '+' : '-',
				pqi_raid_level_to_string(device->raid_level));
	} else {
		count += scnprintf(buffer + count,
			PQI_DEV_INFO_BUFFER_LENGTH - count,
			"AIO%c", device->aio_enabled ? '+' : '-');
		if (device->devtype == TYPE_DISK ||
			device->devtype == TYPE_ZBC)
			count += scnprintf(buffer + count,
				PQI_DEV_INFO_BUFFER_LENGTH - count,
				" qd=%-6d", device->queue_depth);
	}

	dev_info(&ctrl_info->pci_dev->dev, "%s %s\n", action, buffer);
}

/* Assumes the SCSI device list lock is held. */

static void pqi_scsi_update_device(struct pqi_scsi_dev *existing_device,
	struct pqi_scsi_dev *new_device)
{
	existing_device->device_type = new_device->device_type;
	existing_device->bus = new_device->bus;
	if (new_device->target_lun_valid) {
		existing_device->target = new_device->target;
		existing_device->lun = new_device->lun;
		existing_device->target_lun_valid = true;
	}

	if ((existing_device->volume_status == CISS_LV_QUEUED_FOR_EXPANSION ||
		existing_device->volume_status == CISS_LV_UNDERGOING_EXPANSION) &&
		new_device->volume_status == CISS_LV_OK)
		existing_device->rescan = true;

	/* By definition, the scsi3addr and wwid fields are already the same. */

	existing_device->is_physical_device = new_device->is_physical_device;
	existing_device->is_external_raid_device =
		new_device->is_external_raid_device;
	existing_device->is_expander_smp_device =
		new_device->is_expander_smp_device;
	existing_device->aio_enabled = new_device->aio_enabled;
	memcpy(existing_device->vendor, new_device->vendor,
		sizeof(existing_device->vendor));
	memcpy(existing_device->model, new_device->model,
		sizeof(existing_device->model));
	existing_device->sas_address = new_device->sas_address;
	existing_device->raid_level = new_device->raid_level;
	existing_device->queue_depth = new_device->queue_depth;
	existing_device->aio_handle = new_device->aio_handle;
	existing_device->volume_status = new_device->volume_status;
	existing_device->active_path_index = new_device->active_path_index;
	existing_device->phy_id = new_device->phy_id;
	existing_device->path_map = new_device->path_map;
	existing_device->bay = new_device->bay;
	existing_device->box_index = new_device->box_index;
	existing_device->phys_box_on_bus = new_device->phys_box_on_bus;
	existing_device->phy_connected_dev_type = new_device->phy_connected_dev_type;
	memcpy(existing_device->box, new_device->box,
		sizeof(existing_device->box));
	memcpy(existing_device->phys_connector, new_device->phys_connector,
		sizeof(existing_device->phys_connector));
	existing_device->next_bypass_group = 0;
	kfree(existing_device->raid_map);
	existing_device->raid_map = new_device->raid_map;
	existing_device->raid_bypass_configured =
		new_device->raid_bypass_configured;
	existing_device->raid_bypass_enabled =
		new_device->raid_bypass_enabled;
	existing_device->device_offline = false;

	/* To prevent this from being freed later. */
	new_device->raid_map = NULL;
}

static inline void pqi_free_device(struct pqi_scsi_dev *device)
{
	if (device) {
		kfree(device->raid_map);
		kfree(device);
	}
}

/*
 * Called when exposing a new device to the OS fails in order to re-adjust
 * our internal SCSI device list to match the SCSI ML's view.
 */

static inline void pqi_fixup_botched_add(struct pqi_ctrl_info *ctrl_info,
	struct pqi_scsi_dev *device)
{
	unsigned long flags;

	spin_lock_irqsave(&ctrl_info->scsi_device_list_lock, flags);
	list_del(&device->scsi_device_list_entry);
	spin_unlock_irqrestore(&ctrl_info->scsi_device_list_lock, flags);

	/* Allow the device structure to be freed later. */
	device->keep_device = false;
}

static inline bool pqi_is_device_added(struct pqi_scsi_dev *device)
{
	if (device->is_expander_smp_device)
		return device->sas_port != NULL;

	return device->sdev != NULL;
}

static void pqi_update_device_list(struct pqi_ctrl_info *ctrl_info,
	struct pqi_scsi_dev *new_device_list[], unsigned int num_new_devices)
{
	int rc;
	unsigned int i;
	unsigned long flags;
	enum pqi_find_result find_result;
	struct pqi_scsi_dev *device;
	struct pqi_scsi_dev *next;
	struct pqi_scsi_dev *matching_device;
	LIST_HEAD(add_list);
	LIST_HEAD(delete_list);

	/*
	 * The idea here is to do as little work as possible while holding the
	 * spinlock.  That's why we go to great pains to defer anything other
	 * than updating the internal device list until after we release the
	 * spinlock.
	 */

	spin_lock_irqsave(&ctrl_info->scsi_device_list_lock, flags);

	/* Assume that all devices in the existing list have gone away. */
	list_for_each_entry(device, &ctrl_info->scsi_device_list, scsi_device_list_entry)
		device->device_gone = true;

	for (i = 0; i < num_new_devices; i++) {
		device = new_device_list[i];

		find_result = pqi_scsi_find_entry(ctrl_info, device,
			&matching_device);

		switch (find_result) {
		case DEVICE_SAME:
			/*
			 * The newly found device is already in the existing
			 * device list.
			 */
			device->new_device = false;
			matching_device->device_gone = false;
			pqi_scsi_update_device(matching_device, device);
			break;
		case DEVICE_NOT_FOUND:
			/*
			 * The newly found device is NOT in the existing device
			 * list.
			 */
			device->new_device = true;
			break;
		case DEVICE_CHANGED:
			/*
			 * The original device has gone away and we need to add
			 * the new device.
			 */
			device->new_device = true;
			break;
		}
	}

	/* Process all devices that have gone away. */
	list_for_each_entry_safe(device, next, &ctrl_info->scsi_device_list,
		scsi_device_list_entry) {
		if (device->device_gone) {
			list_del(&device->scsi_device_list_entry);
			list_add_tail(&device->delete_list_entry, &delete_list);
		}
	}

	/* Process all new devices. */
	for (i = 0; i < num_new_devices; i++) {
		device = new_device_list[i];
		if (!device->new_device)
			continue;
		if (device->volume_offline)
			continue;
		list_add_tail(&device->scsi_device_list_entry,
			&ctrl_info->scsi_device_list);
		list_add_tail(&device->add_list_entry, &add_list);
		/* To prevent this device structure from being freed later. */
		device->keep_device = true;
	}

	spin_unlock_irqrestore(&ctrl_info->scsi_device_list_lock, flags);

	/*
	 * If OFA is in progress and there are devices that need to be deleted,
	 * allow any pending reset operations to continue and unblock any SCSI
	 * requests before removal.
	 */
	if (pqi_ofa_in_progress(ctrl_info)) {
		list_for_each_entry_safe(device, next, &delete_list, delete_list_entry)
			if (pqi_is_device_added(device))
				pqi_device_remove_start(device);
		pqi_ctrl_unblock_device_reset(ctrl_info);
		pqi_scsi_unblock_requests(ctrl_info);
	}

	/* Remove all devices that have gone away. */
	list_for_each_entry_safe(device, next, &delete_list, delete_list_entry) {
		if (device->volume_offline) {
			pqi_dev_info(ctrl_info, "offline", device);
			pqi_show_volume_status(ctrl_info, device);
		} else {
			pqi_dev_info(ctrl_info, "removed", device);
		}
		if (pqi_is_device_added(device))
			pqi_remove_device(ctrl_info, device);
		list_del(&device->delete_list_entry);
		pqi_free_device(device);
	}

	/*
	 * Notify the SCSI ML if the queue depth of any existing device has
	 * changed.
	 */
	list_for_each_entry(device, &ctrl_info->scsi_device_list, scsi_device_list_entry) {
		if (device->sdev && device->queue_depth != device->advertised_queue_depth) {
			device->advertised_queue_depth = device->queue_depth;
			scsi_change_queue_depth(device->sdev, device->advertised_queue_depth);
			if (device->rescan) {
				scsi_rescan_device(&device->sdev->sdev_gendev);
				device->rescan = false;
			}
		}
	}

	/* Expose any new devices. */
	list_for_each_entry_safe(device, next, &add_list, add_list_entry) {
		if (!pqi_is_device_added(device)) {
			rc = pqi_add_device(ctrl_info, device);
			if (rc == 0) {
				pqi_dev_info(ctrl_info, "added", device);
			} else {
				dev_warn(&ctrl_info->pci_dev->dev,
					"scsi %d:%d:%d:%d addition failed, device not added\n",
					ctrl_info->scsi_host->host_no,
					device->bus, device->target,
					device->lun);
				pqi_fixup_botched_add(ctrl_info, device);
			}
		}
	}
}

static inline bool pqi_is_supported_device(struct pqi_scsi_dev *device)
{
	/*
	 * Only support the HBA controller itself as a RAID
	 * controller.  If it's a RAID controller other than
	 * the HBA itself (an external RAID controller, for
	 * example), we don't support it.
	 */
	if (device->device_type == SA_DEVICE_TYPE_CONTROLLER &&
		!pqi_is_hba_lunid(device->scsi3addr))
			return false;

	return true;
}

static inline bool pqi_skip_device(u8 *scsi3addr)
{
	/* Ignore all masked devices. */
	if (MASKED_DEVICE(scsi3addr))
		return true;

	return false;
}

static inline void pqi_mask_device(u8 *scsi3addr)
{
	scsi3addr[3] |= 0xc0;
}

static inline bool pqi_is_device_with_sas_address(struct pqi_scsi_dev *device)
{
	switch (device->device_type) {
	case SA_DEVICE_TYPE_SAS:
	case SA_DEVICE_TYPE_EXPANDER_SMP:
	case SA_DEVICE_TYPE_SES:
		return true;
	}

	return false;
}

static inline bool pqi_expose_device(struct pqi_scsi_dev *device)
{
	return !device->is_physical_device || !pqi_skip_device(device->scsi3addr);
}

static inline void pqi_set_physical_device_wwid(struct pqi_ctrl_info *ctrl_info,
	struct pqi_scsi_dev *device, struct report_phys_lun_16byte_wwid *phys_lun)
{
	if (ctrl_info->unique_wwid_in_report_phys_lun_supported ||
		ctrl_info->rpl_extended_format_4_5_supported ||
		pqi_is_device_with_sas_address(device))
		memcpy(device->wwid, phys_lun->wwid, sizeof(device->wwid));
	else
		memcpy(&device->wwid[8], device->page_83_identifier, 8);
}

static int pqi_update_scsi_devices(struct pqi_ctrl_info *ctrl_info)
{
	int i;
	int rc;
	LIST_HEAD(new_device_list_head);
	struct report_phys_lun_16byte_wwid_list *physdev_list = NULL;
	struct report_log_lun_list *logdev_list = NULL;
	struct report_phys_lun_16byte_wwid *phys_lun;
	struct report_log_lun *log_lun;
	struct bmic_identify_physical_device *id_phys = NULL;
	u32 num_physicals;
	u32 num_logicals;
	struct pqi_scsi_dev **new_device_list = NULL;
	struct pqi_scsi_dev *device;
	struct pqi_scsi_dev *next;
	unsigned int num_new_devices;
	unsigned int num_valid_devices;
	bool is_physical_device;
	u8 *scsi3addr;
	unsigned int physical_index;
	unsigned int logical_index;
	static char *out_of_memory_msg =
		"failed to allocate memory, device discovery stopped";

	rc = pqi_get_device_lists(ctrl_info, &physdev_list, &logdev_list);
	if (rc)
		goto out;

	if (physdev_list)
		num_physicals =
			get_unaligned_be32(&physdev_list->header.list_length)
				/ sizeof(physdev_list->lun_entries[0]);
	else
		num_physicals = 0;

	if (logdev_list)
		num_logicals =
			get_unaligned_be32(&logdev_list->header.list_length)
				/ sizeof(logdev_list->lun_entries[0]);
	else
		num_logicals = 0;

	if (num_physicals) {
		/*
		 * We need this buffer for calls to pqi_get_physical_disk_info()
		 * below.  We allocate it here instead of inside
		 * pqi_get_physical_disk_info() because it's a fairly large
		 * buffer.
		 */
		id_phys = kmalloc(sizeof(*id_phys), GFP_KERNEL);
		if (!id_phys) {
			dev_warn(&ctrl_info->pci_dev->dev, "%s\n",
				out_of_memory_msg);
			rc = -ENOMEM;
			goto out;
		}

		if (pqi_hide_vsep) {
			for (i = num_physicals - 1; i >= 0; i--) {
				phys_lun = &physdev_list->lun_entries[i];
				if (CISS_GET_DRIVE_NUMBER(phys_lun->lunid) == PQI_VSEP_CISS_BTL) {
					pqi_mask_device(phys_lun->lunid);
					break;
				}
			}
		}
	}

	if (num_logicals &&
		(logdev_list->header.flags & CISS_REPORT_LOG_FLAG_DRIVE_TYPE_MIX))
		ctrl_info->lv_drive_type_mix_valid = true;

	num_new_devices = num_physicals + num_logicals;

	new_device_list = kmalloc_array(num_new_devices,
					sizeof(*new_device_list),
					GFP_KERNEL);
	if (!new_device_list) {
		dev_warn(&ctrl_info->pci_dev->dev, "%s\n", out_of_memory_msg);
		rc = -ENOMEM;
		goto out;
	}

	for (i = 0; i < num_new_devices; i++) {
		device = kzalloc(sizeof(*device), GFP_KERNEL);
		if (!device) {
			dev_warn(&ctrl_info->pci_dev->dev, "%s\n",
				out_of_memory_msg);
			rc = -ENOMEM;
			goto out;
		}
		list_add_tail(&device->new_device_list_entry,
			&new_device_list_head);
	}

	device = NULL;
	num_valid_devices = 0;
	physical_index = 0;
	logical_index = 0;

	for (i = 0; i < num_new_devices; i++) {

		if ((!pqi_expose_ld_first && i < num_physicals) ||
			(pqi_expose_ld_first && i >= num_logicals)) {
			is_physical_device = true;
			phys_lun = &physdev_list->lun_entries[physical_index++];
			log_lun = NULL;
			scsi3addr = phys_lun->lunid;
		} else {
			is_physical_device = false;
			phys_lun = NULL;
			log_lun = &logdev_list->lun_entries[logical_index++];
			scsi3addr = log_lun->lunid;
		}

		if (is_physical_device && pqi_skip_device(scsi3addr))
			continue;

		if (device)
			device = list_next_entry(device, new_device_list_entry);
		else
			device = list_first_entry(&new_device_list_head,
				struct pqi_scsi_dev, new_device_list_entry);

		memcpy(device->scsi3addr, scsi3addr, sizeof(device->scsi3addr));
		device->is_physical_device = is_physical_device;
		if (is_physical_device) {
			device->device_type = phys_lun->device_type;
			if (device->device_type == SA_DEVICE_TYPE_EXPANDER_SMP)
				device->is_expander_smp_device = true;
		} else {
			device->is_external_raid_device =
				pqi_is_external_raid_addr(scsi3addr);
		}

		if (!pqi_is_supported_device(device))
			continue;

		/* Do not present disks that the OS cannot fully probe */
		if (pqi_keep_device_offline(ctrl_info, device))
			continue;

		/* Gather information about the device. */
		rc = pqi_get_device_info(ctrl_info, device, id_phys);
		if (rc == -ENOMEM) {
			dev_warn(&ctrl_info->pci_dev->dev, "%s\n",
				out_of_memory_msg);
			goto out;
		}
		if (rc) {
			if (device->is_physical_device)
				dev_warn(&ctrl_info->pci_dev->dev,
					"obtaining device info failed, skipping physical device %016llx%016llx\n",
					get_unaligned_be64(&phys_lun->wwid[0]),
					get_unaligned_be64(&phys_lun->wwid[8]));
			else
				dev_warn(&ctrl_info->pci_dev->dev,
					"obtaining device info failed, skipping logical device %08x%08x\n",
					*((u32 *)&device->scsi3addr),
					*((u32 *)&device->scsi3addr[4]));
			rc = 0;
			continue;
		}

		pqi_assign_bus_target_lun(device);

		if (device->is_physical_device) {
			pqi_set_physical_device_wwid(ctrl_info, device, phys_lun);
			if ((phys_lun->device_flags &
				CISS_REPORT_PHYS_DEV_FLAG_AIO_ENABLED) &&
				phys_lun->aio_handle) {
					device->aio_enabled = true;
					device->aio_handle =
						phys_lun->aio_handle;
			}
		} else {
			memcpy(device->volume_id, log_lun->volume_id,
				sizeof(device->volume_id));
		}

		if (pqi_is_device_with_sas_address(device))
			device->sas_address = get_unaligned_be64(&device->wwid[8]);

		new_device_list[num_valid_devices++] = device;
	}

	pqi_update_device_list(ctrl_info, new_device_list, num_valid_devices);

out:
	list_for_each_entry_safe(device, next, &new_device_list_head,
		new_device_list_entry) {
		if (device->keep_device)
			continue;
		list_del(&device->new_device_list_entry);
		pqi_free_device(device);
	}

	kfree(new_device_list);
	kfree(physdev_list);
	kfree(logdev_list);
	kfree(id_phys);

	return rc;
}

static void pqi_remove_all_scsi_devices(struct pqi_ctrl_info *ctrl_info)
{
	unsigned long flags;
	struct pqi_scsi_dev *device;
	struct pqi_scsi_dev *next;

	spin_lock_irqsave(&ctrl_info->scsi_device_list_lock, flags);

	list_for_each_entry_safe(device, next, &ctrl_info->scsi_device_list,
		scsi_device_list_entry) {
		if (pqi_is_device_added(device))
			pqi_remove_device(ctrl_info, device);
		list_del(&device->scsi_device_list_entry);
		pqi_free_device(device);
	}

	spin_unlock_irqrestore(&ctrl_info->scsi_device_list_lock, flags);
}

static int pqi_scan_scsi_devices(struct pqi_ctrl_info *ctrl_info)
{
	int rc;
	int mutex_acquired;

	if (pqi_ctrl_offline(ctrl_info))
		return -ENXIO;

	mutex_acquired = mutex_trylock(&ctrl_info->scan_mutex);

	if (!mutex_acquired) {
		if (pqi_ctrl_scan_blocked(ctrl_info))
			return -EBUSY;
		pqi_schedule_rescan_worker_delayed(ctrl_info);
		return -EINPROGRESS;
	}

	rc = pqi_update_scsi_devices(ctrl_info);
	if (rc && !pqi_ctrl_scan_blocked(ctrl_info))
		pqi_schedule_rescan_worker_delayed(ctrl_info);

	mutex_unlock(&ctrl_info->scan_mutex);

	return rc;
}

static void pqi_scan_start(struct Scsi_Host *shost)
{
	struct pqi_ctrl_info *ctrl_info;

	ctrl_info = shost_to_hba(shost);

	pqi_scan_scsi_devices(ctrl_info);
}

/* Returns TRUE if scan is finished. */

static int pqi_scan_finished(struct Scsi_Host *shost,
	unsigned long elapsed_time)
{
	struct pqi_ctrl_info *ctrl_info;

	ctrl_info = shost_priv(shost);

	return !mutex_is_locked(&ctrl_info->scan_mutex);
}

static inline void pqi_set_encryption_info(struct pqi_encryption_info *encryption_info,
	struct raid_map *raid_map, u64 first_block)
{
	u32 volume_blk_size;

	/*
	 * Set the encryption tweak values based on logical block address.
	 * If the block size is 512, the tweak value is equal to the LBA.
	 * For other block sizes, tweak value is (LBA * block size) / 512.
	 */
	volume_blk_size = get_unaligned_le32(&raid_map->volume_blk_size);
	if (volume_blk_size != 512)
		first_block = (first_block * volume_blk_size) / 512;

	encryption_info->data_encryption_key_index =
		get_unaligned_le16(&raid_map->data_encryption_key_index);
	encryption_info->encrypt_tweak_lower = lower_32_bits(first_block);
	encryption_info->encrypt_tweak_upper = upper_32_bits(first_block);
}

/*
 * Attempt to perform RAID bypass mapping for a logical volume I/O.
 */

static bool pqi_aio_raid_level_supported(struct pqi_ctrl_info *ctrl_info,
	struct pqi_scsi_dev_raid_map_data *rmd)
{
	bool is_supported = true;

	switch (rmd->raid_level) {
	case SA_RAID_0:
		break;
	case SA_RAID_1:
		if (rmd->is_write && (!ctrl_info->enable_r1_writes ||
			rmd->data_length > ctrl_info->max_write_raid_1_10_2drive))
			is_supported = false;
		break;
	case SA_RAID_TRIPLE:
		if (rmd->is_write && (!ctrl_info->enable_r1_writes ||
			rmd->data_length > ctrl_info->max_write_raid_1_10_3drive))
			is_supported = false;
		break;
	case SA_RAID_5:
		if (rmd->is_write && (!ctrl_info->enable_r5_writes ||
			rmd->data_length > ctrl_info->max_write_raid_5_6))
			is_supported = false;
		break;
	case SA_RAID_6:
		if (rmd->is_write && (!ctrl_info->enable_r6_writes ||
			rmd->data_length > ctrl_info->max_write_raid_5_6))
			is_supported = false;
		break;
	default:
		is_supported = false;
		break;
	}

	return is_supported;
}

#define PQI_RAID_BYPASS_INELIGIBLE	1

static int pqi_get_aio_lba_and_block_count(struct scsi_cmnd *scmd,
	struct pqi_scsi_dev_raid_map_data *rmd)
{
	/* Check for valid opcode, get LBA and block count. */
	switch (scmd->cmnd[0]) {
	case WRITE_6:
		rmd->is_write = true;
		fallthrough;
	case READ_6:
		rmd->first_block = (u64)(((scmd->cmnd[1] & 0x1f) << 16) |
			(scmd->cmnd[2] << 8) | scmd->cmnd[3]);
		rmd->block_cnt = (u32)scmd->cmnd[4];
		if (rmd->block_cnt == 0)
			rmd->block_cnt = 256;
		break;
	case WRITE_10:
		rmd->is_write = true;
		fallthrough;
	case READ_10:
		rmd->first_block = (u64)get_unaligned_be32(&scmd->cmnd[2]);
		rmd->block_cnt = (u32)get_unaligned_be16(&scmd->cmnd[7]);
		break;
	case WRITE_12:
		rmd->is_write = true;
		fallthrough;
	case READ_12:
		rmd->first_block = (u64)get_unaligned_be32(&scmd->cmnd[2]);
		rmd->block_cnt = get_unaligned_be32(&scmd->cmnd[6]);
		break;
	case WRITE_16:
		rmd->is_write = true;
		fallthrough;
	case READ_16:
		rmd->first_block = get_unaligned_be64(&scmd->cmnd[2]);
		rmd->block_cnt = get_unaligned_be32(&scmd->cmnd[10]);
		break;
	default:
		/* Process via normal I/O path. */
		return PQI_RAID_BYPASS_INELIGIBLE;
	}

	put_unaligned_le32(scsi_bufflen(scmd), &rmd->data_length);

	return 0;
}

static int pci_get_aio_common_raid_map_values(struct pqi_ctrl_info *ctrl_info,
	struct pqi_scsi_dev_raid_map_data *rmd, struct raid_map *raid_map)
{
#if BITS_PER_LONG == 32
	u64 tmpdiv;
#endif

	rmd->last_block = rmd->first_block + rmd->block_cnt - 1;

	/* Check for invalid block or wraparound. */
	if (rmd->last_block >=
		get_unaligned_le64(&raid_map->volume_blk_cnt) ||
		rmd->last_block < rmd->first_block)
		return PQI_RAID_BYPASS_INELIGIBLE;

	rmd->data_disks_per_row =
		get_unaligned_le16(&raid_map->data_disks_per_row);
	rmd->strip_size = get_unaligned_le16(&raid_map->strip_size);
	rmd->layout_map_count = get_unaligned_le16(&raid_map->layout_map_count);

	/* Calculate stripe information for the request. */
	rmd->blocks_per_row = rmd->data_disks_per_row * rmd->strip_size;
	if (rmd->blocks_per_row == 0) /* Used as a divisor in many calculations */
		return PQI_RAID_BYPASS_INELIGIBLE;
#if BITS_PER_LONG == 32
	tmpdiv = rmd->first_block;
	do_div(tmpdiv, rmd->blocks_per_row);
	rmd->first_row = tmpdiv;
	tmpdiv = rmd->last_block;
	do_div(tmpdiv, rmd->blocks_per_row);
	rmd->last_row = tmpdiv;
	rmd->first_row_offset = (u32)(rmd->first_block - (rmd->first_row * rmd->blocks_per_row));
	rmd->last_row_offset = (u32)(rmd->last_block - (rmd->last_row * rmd->blocks_per_row));
	tmpdiv = rmd->first_row_offset;
	do_div(tmpdiv, rmd->strip_size);
	rmd->first_column = tmpdiv;
	tmpdiv = rmd->last_row_offset;
	do_div(tmpdiv, rmd->strip_size);
	rmd->last_column = tmpdiv;
#else
	rmd->first_row = rmd->first_block / rmd->blocks_per_row;
	rmd->last_row = rmd->last_block / rmd->blocks_per_row;
	rmd->first_row_offset = (u32)(rmd->first_block -
		(rmd->first_row * rmd->blocks_per_row));
	rmd->last_row_offset = (u32)(rmd->last_block - (rmd->last_row *
		rmd->blocks_per_row));
	rmd->first_column = rmd->first_row_offset / rmd->strip_size;
	rmd->last_column = rmd->last_row_offset / rmd->strip_size;
#endif

	/* If this isn't a single row/column then give to the controller. */
	if (rmd->first_row != rmd->last_row ||
		rmd->first_column != rmd->last_column)
		return PQI_RAID_BYPASS_INELIGIBLE;

	/* Proceeding with driver mapping. */
	rmd->total_disks_per_row = rmd->data_disks_per_row +
		get_unaligned_le16(&raid_map->metadata_disks_per_row);
	rmd->map_row = ((u32)(rmd->first_row >>
		raid_map->parity_rotation_shift)) %
		get_unaligned_le16(&raid_map->row_cnt);
	rmd->map_index = (rmd->map_row * rmd->total_disks_per_row) +
		rmd->first_column;

	return 0;
}

static int pqi_calc_aio_r5_or_r6(struct pqi_scsi_dev_raid_map_data *rmd,
	struct raid_map *raid_map)
{
#if BITS_PER_LONG == 32
	u64 tmpdiv;
#endif

	if (rmd->blocks_per_row == 0) /* Used as a divisor in many calculations */
		return PQI_RAID_BYPASS_INELIGIBLE;

	/* RAID 50/60 */
	/* Verify first and last block are in same RAID group. */
	rmd->stripesize = rmd->blocks_per_row * rmd->layout_map_count;
#if BITS_PER_LONG == 32
	tmpdiv = rmd->first_block;
	rmd->first_group = do_div(tmpdiv, rmd->stripesize);
	tmpdiv = rmd->first_group;
	do_div(tmpdiv, rmd->blocks_per_row);
	rmd->first_group = tmpdiv;
	tmpdiv = rmd->last_block;
	rmd->last_group = do_div(tmpdiv, rmd->stripesize);
	tmpdiv = rmd->last_group;
	do_div(tmpdiv, rmd->blocks_per_row);
	rmd->last_group = tmpdiv;
#else
	rmd->first_group = (rmd->first_block % rmd->stripesize) / rmd->blocks_per_row;
	rmd->last_group = (rmd->last_block % rmd->stripesize) / rmd->blocks_per_row;
#endif
	if (rmd->first_group != rmd->last_group)
		return PQI_RAID_BYPASS_INELIGIBLE;

	/* Verify request is in a single row of RAID 5/6. */
#if BITS_PER_LONG == 32
	tmpdiv = rmd->first_block;
	do_div(tmpdiv, rmd->stripesize);
	rmd->first_row = tmpdiv;
	rmd->r5or6_first_row = tmpdiv;
	tmpdiv = rmd->last_block;
	do_div(tmpdiv, rmd->stripesize);
	rmd->r5or6_last_row = tmpdiv;
#else
	rmd->first_row = rmd->r5or6_first_row =
		rmd->first_block / rmd->stripesize;
	rmd->r5or6_last_row = rmd->last_block / rmd->stripesize;
#endif
	if (rmd->r5or6_first_row != rmd->r5or6_last_row)
		return PQI_RAID_BYPASS_INELIGIBLE;

	/* Verify request is in a single column. */
#if BITS_PER_LONG == 32
	tmpdiv = rmd->first_block;
	rmd->first_row_offset = do_div(tmpdiv, rmd->stripesize);
	tmpdiv = rmd->first_row_offset;
	rmd->first_row_offset = (u32)do_div(tmpdiv, rmd->blocks_per_row);
	rmd->r5or6_first_row_offset = rmd->first_row_offset;
	tmpdiv = rmd->last_block;
	rmd->r5or6_last_row_offset = do_div(tmpdiv, rmd->stripesize);
	tmpdiv = rmd->r5or6_last_row_offset;
	rmd->r5or6_last_row_offset = do_div(tmpdiv, rmd->blocks_per_row);
	tmpdiv = rmd->r5or6_first_row_offset;
	do_div(tmpdiv, rmd->strip_size);
	rmd->first_column = rmd->r5or6_first_column = tmpdiv;
	tmpdiv = rmd->r5or6_last_row_offset;
	do_div(tmpdiv, rmd->strip_size);
	rmd->r5or6_last_column = tmpdiv;
#else
	rmd->first_row_offset = rmd->r5or6_first_row_offset =
		(u32)((rmd->first_block % rmd->stripesize) %
		rmd->blocks_per_row);

	rmd->r5or6_last_row_offset =
		(u32)((rmd->last_block % rmd->stripesize) %
		rmd->blocks_per_row);

	rmd->first_column =
		rmd->r5or6_first_row_offset / rmd->strip_size;
	rmd->r5or6_first_column = rmd->first_column;
	rmd->r5or6_last_column = rmd->r5or6_last_row_offset / rmd->strip_size;
#endif
	if (rmd->r5or6_first_column != rmd->r5or6_last_column)
		return PQI_RAID_BYPASS_INELIGIBLE;

	/* Request is eligible. */
	rmd->map_row =
		((u32)(rmd->first_row >> raid_map->parity_rotation_shift)) %
		get_unaligned_le16(&raid_map->row_cnt);

	rmd->map_index = (rmd->first_group *
		(get_unaligned_le16(&raid_map->row_cnt) *
		rmd->total_disks_per_row)) +
		(rmd->map_row * rmd->total_disks_per_row) + rmd->first_column;

	if (rmd->is_write) {
		u32 index;

		/*
		 * p_parity_it_nexus and q_parity_it_nexus are pointers to the
		 * parity entries inside the device's raid_map.
		 *
		 * A device's RAID map is bounded by: number of RAID disks squared.
		 *
		 * The devices RAID map size is checked during device
		 * initialization.
		 */
		index = DIV_ROUND_UP(rmd->map_index + 1, rmd->total_disks_per_row);
		index *= rmd->total_disks_per_row;
		index -= get_unaligned_le16(&raid_map->metadata_disks_per_row);

		rmd->p_parity_it_nexus = raid_map->disk_data[index].aio_handle;
		if (rmd->raid_level == SA_RAID_6) {
			rmd->q_parity_it_nexus = raid_map->disk_data[index + 1].aio_handle;
			rmd->xor_mult = raid_map->disk_data[rmd->map_index].xor_mult[1];
		}
#if BITS_PER_LONG == 32
		tmpdiv = rmd->first_block;
		do_div(tmpdiv, rmd->blocks_per_row);
		rmd->row = tmpdiv;
#else
		rmd->row = rmd->first_block / rmd->blocks_per_row;
#endif
	}

	return 0;
}

static void pqi_set_aio_cdb(struct pqi_scsi_dev_raid_map_data *rmd)
{
	/* Build the new CDB for the physical disk I/O. */
	if (rmd->disk_block > 0xffffffff) {
		rmd->cdb[0] = rmd->is_write ? WRITE_16 : READ_16;
		rmd->cdb[1] = 0;
		put_unaligned_be64(rmd->disk_block, &rmd->cdb[2]);
		put_unaligned_be32(rmd->disk_block_cnt, &rmd->cdb[10]);
		rmd->cdb[14] = 0;
		rmd->cdb[15] = 0;
		rmd->cdb_length = 16;
	} else {
		rmd->cdb[0] = rmd->is_write ? WRITE_10 : READ_10;
		rmd->cdb[1] = 0;
		put_unaligned_be32((u32)rmd->disk_block, &rmd->cdb[2]);
		rmd->cdb[6] = 0;
		put_unaligned_be16((u16)rmd->disk_block_cnt, &rmd->cdb[7]);
		rmd->cdb[9] = 0;
		rmd->cdb_length = 10;
	}
}

static void pqi_calc_aio_r1_nexus(struct raid_map *raid_map,
	struct pqi_scsi_dev_raid_map_data *rmd)
{
	u32 index;
	u32 group;

	group = rmd->map_index / rmd->data_disks_per_row;

	index = rmd->map_index - (group * rmd->data_disks_per_row);
	rmd->it_nexus[0] = raid_map->disk_data[index].aio_handle;
	index += rmd->data_disks_per_row;
	rmd->it_nexus[1] = raid_map->disk_data[index].aio_handle;
	if (rmd->layout_map_count > 2) {
		index += rmd->data_disks_per_row;
		rmd->it_nexus[2] = raid_map->disk_data[index].aio_handle;
	}

	rmd->num_it_nexus_entries = rmd->layout_map_count;
}

static int pqi_raid_bypass_submit_scsi_cmd(struct pqi_ctrl_info *ctrl_info,
	struct pqi_scsi_dev *device, struct scsi_cmnd *scmd,
	struct pqi_queue_group *queue_group)
{
	int rc;
	struct raid_map *raid_map;
	u32 group;
	u32 next_bypass_group;
	struct pqi_encryption_info *encryption_info_ptr;
	struct pqi_encryption_info encryption_info;
	struct pqi_scsi_dev_raid_map_data rmd = { 0 };

	rc = pqi_get_aio_lba_and_block_count(scmd, &rmd);
	if (rc)
		return PQI_RAID_BYPASS_INELIGIBLE;

	rmd.raid_level = device->raid_level;

	if (!pqi_aio_raid_level_supported(ctrl_info, &rmd))
		return PQI_RAID_BYPASS_INELIGIBLE;

	if (unlikely(rmd.block_cnt == 0))
		return PQI_RAID_BYPASS_INELIGIBLE;

	raid_map = device->raid_map;

	rc = pci_get_aio_common_raid_map_values(ctrl_info, &rmd, raid_map);
	if (rc)
		return PQI_RAID_BYPASS_INELIGIBLE;

	if (device->raid_level == SA_RAID_1 ||
		device->raid_level == SA_RAID_TRIPLE) {
		if (rmd.is_write) {
			pqi_calc_aio_r1_nexus(raid_map, &rmd);
		} else {
			group = device->next_bypass_group;
			next_bypass_group = group + 1;
			if (next_bypass_group >= rmd.layout_map_count)
				next_bypass_group = 0;
			device->next_bypass_group = next_bypass_group;
			rmd.map_index += group * rmd.data_disks_per_row;
		}
	} else if ((device->raid_level == SA_RAID_5 ||
		device->raid_level == SA_RAID_6) &&
		(rmd.layout_map_count > 1 || rmd.is_write)) {
		rc = pqi_calc_aio_r5_or_r6(&rmd, raid_map);
		if (rc)
			return PQI_RAID_BYPASS_INELIGIBLE;
	}

	if (unlikely(rmd.map_index >= RAID_MAP_MAX_ENTRIES))
		return PQI_RAID_BYPASS_INELIGIBLE;

	rmd.aio_handle = raid_map->disk_data[rmd.map_index].aio_handle;
	rmd.disk_block = get_unaligned_le64(&raid_map->disk_starting_blk) +
		rmd.first_row * rmd.strip_size +
		(rmd.first_row_offset - rmd.first_column * rmd.strip_size);
	rmd.disk_block_cnt = rmd.block_cnt;

	/* Handle differing logical/physical block sizes. */
	if (raid_map->phys_blk_shift) {
		rmd.disk_block <<= raid_map->phys_blk_shift;
		rmd.disk_block_cnt <<= raid_map->phys_blk_shift;
	}

	if (unlikely(rmd.disk_block_cnt > 0xffff))
		return PQI_RAID_BYPASS_INELIGIBLE;

	pqi_set_aio_cdb(&rmd);

	if (get_unaligned_le16(&raid_map->flags) & RAID_MAP_ENCRYPTION_ENABLED) {
		if (rmd.data_length > device->max_transfer_encrypted)
			return PQI_RAID_BYPASS_INELIGIBLE;
		pqi_set_encryption_info(&encryption_info, raid_map, rmd.first_block);
		encryption_info_ptr = &encryption_info;
	} else {
		encryption_info_ptr = NULL;
	}

	if (rmd.is_write) {
		switch (device->raid_level) {
		case SA_RAID_1:
		case SA_RAID_TRIPLE:
			return pqi_aio_submit_r1_write_io(ctrl_info, scmd, queue_group,
				encryption_info_ptr, device, &rmd);
		case SA_RAID_5:
		case SA_RAID_6:
			return pqi_aio_submit_r56_write_io(ctrl_info, scmd, queue_group,
				encryption_info_ptr, device, &rmd);
		}
	}

	return pqi_aio_submit_io(ctrl_info, scmd, rmd.aio_handle,
		rmd.cdb, rmd.cdb_length, queue_group,
		encryption_info_ptr, true);
}

#define PQI_STATUS_IDLE		0x0

#define PQI_CREATE_ADMIN_QUEUE_PAIR	1
#define PQI_DELETE_ADMIN_QUEUE_PAIR	2

#define PQI_DEVICE_STATE_POWER_ON_AND_RESET		0x0
#define PQI_DEVICE_STATE_STATUS_AVAILABLE		0x1
#define PQI_DEVICE_STATE_ALL_REGISTERS_READY		0x2
#define PQI_DEVICE_STATE_ADMIN_QUEUE_PAIR_READY		0x3
#define PQI_DEVICE_STATE_ERROR				0x4

#define PQI_MODE_READY_TIMEOUT_SECS		30
#define PQI_MODE_READY_POLL_INTERVAL_MSECS	1

static int pqi_wait_for_pqi_mode_ready(struct pqi_ctrl_info *ctrl_info)
{
	struct pqi_device_registers __iomem *pqi_registers;
	unsigned long timeout;
	u64 signature;
	u8 status;

	pqi_registers = ctrl_info->pqi_registers;
	timeout = (PQI_MODE_READY_TIMEOUT_SECS * PQI_HZ) + jiffies;

	while (1) {
		signature = readq(&pqi_registers->signature);
		if (memcmp(&signature, PQI_DEVICE_SIGNATURE,
			sizeof(signature)) == 0)
			break;
		if (time_after(jiffies, timeout)) {
			dev_err(&ctrl_info->pci_dev->dev,
				"timed out waiting for PQI signature\n");
			return -ETIMEDOUT;
		}
		msleep(PQI_MODE_READY_POLL_INTERVAL_MSECS);
	}

	while (1) {
		status = readb(&pqi_registers->function_and_status_code);
		if (status == PQI_STATUS_IDLE)
			break;
		if (time_after(jiffies, timeout)) {
			dev_err(&ctrl_info->pci_dev->dev,
				"timed out waiting for PQI IDLE\n");
			return -ETIMEDOUT;
		}
		msleep(PQI_MODE_READY_POLL_INTERVAL_MSECS);
	}

	while (1) {
		if (readl(&pqi_registers->device_status) ==
			PQI_DEVICE_STATE_ALL_REGISTERS_READY)
			break;
		if (time_after(jiffies, timeout)) {
			dev_err(&ctrl_info->pci_dev->dev,
				"timed out waiting for PQI all registers ready\n");
			return -ETIMEDOUT;
		}
		msleep(PQI_MODE_READY_POLL_INTERVAL_MSECS);
	}

	return 0;
}

static inline void pqi_aio_path_disabled(struct pqi_io_request *io_request)
{
	struct pqi_scsi_dev *device;

	device = io_request->scmd->device->hostdata;
	device->raid_bypass_enabled = false;
	device->aio_enabled = false;
}

static inline void pqi_take_device_offline(struct scsi_device *sdev, char *path)
{
	struct pqi_ctrl_info *ctrl_info;
	struct pqi_scsi_dev *device;

	device = sdev->hostdata;
	if (device->device_offline)
		return;

	device->device_offline = true;
	ctrl_info = shost_to_hba(sdev->host);
	pqi_schedule_rescan_worker(ctrl_info);
	dev_err(&ctrl_info->pci_dev->dev, "re-scanning %s scsi %d:%d:%d:%d\n",
		path, ctrl_info->scsi_host->host_no, device->bus,
		device->target, device->lun);
}

static void pqi_process_raid_io_error(struct pqi_io_request *io_request)
{
	u8 scsi_status;
	u8 host_byte;
	struct scsi_cmnd *scmd;
	struct pqi_raid_error_info *error_info;
	size_t sense_data_length;
	int residual_count;
	int xfer_count;
	struct scsi_sense_hdr sshdr;

	scmd = io_request->scmd;
	if (!scmd)
		return;

	error_info = io_request->error_info;
	scsi_status = error_info->status;
	host_byte = DID_OK;

	switch (error_info->data_out_result) {
	case PQI_DATA_IN_OUT_GOOD:
		break;
	case PQI_DATA_IN_OUT_UNDERFLOW:
		xfer_count =
			get_unaligned_le32(&error_info->data_out_transferred);
		residual_count = scsi_bufflen(scmd) - xfer_count;
		scsi_set_resid(scmd, residual_count);
		if (xfer_count < scmd->underflow)
			host_byte = DID_SOFT_ERROR;
		break;
	case PQI_DATA_IN_OUT_UNSOLICITED_ABORT:
	case PQI_DATA_IN_OUT_ABORTED:
		host_byte = DID_ABORT;
		break;
	case PQI_DATA_IN_OUT_TIMEOUT:
		host_byte = DID_TIME_OUT;
		break;
	case PQI_DATA_IN_OUT_BUFFER_OVERFLOW:
	case PQI_DATA_IN_OUT_PROTOCOL_ERROR:
	case PQI_DATA_IN_OUT_BUFFER_ERROR:
	case PQI_DATA_IN_OUT_BUFFER_OVERFLOW_DESCRIPTOR_AREA:
	case PQI_DATA_IN_OUT_BUFFER_OVERFLOW_BRIDGE:
	case PQI_DATA_IN_OUT_ERROR:
	case PQI_DATA_IN_OUT_HARDWARE_ERROR:
	case PQI_DATA_IN_OUT_PCIE_FABRIC_ERROR:
	case PQI_DATA_IN_OUT_PCIE_COMPLETION_TIMEOUT:
	case PQI_DATA_IN_OUT_PCIE_COMPLETER_ABORT_RECEIVED:
	case PQI_DATA_IN_OUT_PCIE_UNSUPPORTED_REQUEST_RECEIVED:
	case PQI_DATA_IN_OUT_PCIE_ECRC_CHECK_FAILED:
	case PQI_DATA_IN_OUT_PCIE_UNSUPPORTED_REQUEST:
	case PQI_DATA_IN_OUT_PCIE_ACS_VIOLATION:
	case PQI_DATA_IN_OUT_PCIE_TLP_PREFIX_BLOCKED:
	case PQI_DATA_IN_OUT_PCIE_POISONED_MEMORY_READ:
	default:
		host_byte = DID_ERROR;
		break;
	}

	sense_data_length = get_unaligned_le16(&error_info->sense_data_length);
	if (sense_data_length == 0)
		sense_data_length =
			get_unaligned_le16(&error_info->response_data_length);
	if (sense_data_length) {
		if (sense_data_length > sizeof(error_info->data))
			sense_data_length = sizeof(error_info->data);

		if (scsi_status == SAM_STAT_CHECK_CONDITION &&
			scsi_normalize_sense(error_info->data,
				sense_data_length, &sshdr) &&
				sshdr.sense_key == HARDWARE_ERROR &&
				sshdr.asc == 0x3e) {
			struct pqi_ctrl_info *ctrl_info = shost_to_hba(scmd->device->host);
			struct pqi_scsi_dev *device = scmd->device->hostdata;

			switch (sshdr.ascq) {
			case 0x1: /* LOGICAL UNIT FAILURE */
				if (printk_ratelimit())
					scmd_printk(KERN_ERR, scmd, "received 'logical unit failure' from controller for scsi %d:%d:%d:%d\n",
						ctrl_info->scsi_host->host_no, device->bus, device->target, device->lun);
				pqi_take_device_offline(scmd->device, "RAID");
				host_byte = DID_NO_CONNECT;
				break;

			default: /* See http://www.t10.org/lists/asc-num.htm#ASC_3E */
				if (printk_ratelimit())
					scmd_printk(KERN_ERR, scmd, "received unhandled error %d from controller for scsi %d:%d:%d:%d\n",
						sshdr.ascq, ctrl_info->scsi_host->host_no, device->bus, device->target, device->lun);
				break;
			}
		}

		if (sense_data_length > SCSI_SENSE_BUFFERSIZE)
			sense_data_length = SCSI_SENSE_BUFFERSIZE;
		memcpy(scmd->sense_buffer, error_info->data,
			sense_data_length);
	}

	scmd->result = scsi_status;
	set_host_byte(scmd, host_byte);
}

static void pqi_process_aio_io_error(struct pqi_io_request *io_request)
{
	u8 scsi_status;
	u8 host_byte;
	struct scsi_cmnd *scmd;
	struct pqi_aio_error_info *error_info;
	size_t sense_data_length;
	int residual_count;
	int xfer_count;
	bool device_offline;

	scmd = io_request->scmd;
	error_info = io_request->error_info;
	host_byte = DID_OK;
	sense_data_length = 0;
	device_offline = false;

	switch (error_info->service_response) {
	case PQI_AIO_SERV_RESPONSE_COMPLETE:
		scsi_status = error_info->status;
		break;
	case PQI_AIO_SERV_RESPONSE_FAILURE:
		switch (error_info->status) {
		case PQI_AIO_STATUS_IO_ABORTED:
			scsi_status = SAM_STAT_TASK_ABORTED;
			break;
		case PQI_AIO_STATUS_UNDERRUN:
			scsi_status = SAM_STAT_GOOD;
			residual_count = get_unaligned_le32(
						&error_info->residual_count);
			scsi_set_resid(scmd, residual_count);
			xfer_count = scsi_bufflen(scmd) - residual_count;
			if (xfer_count < scmd->underflow)
				host_byte = DID_SOFT_ERROR;
			break;
		case PQI_AIO_STATUS_OVERRUN:
			scsi_status = SAM_STAT_GOOD;
			break;
		case PQI_AIO_STATUS_AIO_PATH_DISABLED:
			pqi_aio_path_disabled(io_request);
			scsi_status = SAM_STAT_GOOD;
			io_request->status = -EAGAIN;
			break;
		case PQI_AIO_STATUS_NO_PATH_TO_DEVICE:
		case PQI_AIO_STATUS_INVALID_DEVICE:
			if (!io_request->raid_bypass) {
				device_offline = true;
				pqi_take_device_offline(scmd->device, "AIO");
				host_byte = DID_NO_CONNECT;
			}
			scsi_status = SAM_STAT_CHECK_CONDITION;
			break;
		case PQI_AIO_STATUS_IO_ERROR:
		default:
			scsi_status = SAM_STAT_CHECK_CONDITION;
			break;
		}
		break;
	case PQI_AIO_SERV_RESPONSE_TMF_COMPLETE:
	case PQI_AIO_SERV_RESPONSE_TMF_SUCCEEDED:
		scsi_status = SAM_STAT_GOOD;
		break;
	case PQI_AIO_SERV_RESPONSE_TMF_REJECTED:
	case PQI_AIO_SERV_RESPONSE_TMF_INCORRECT_LUN:
	default:
		scsi_status = SAM_STAT_CHECK_CONDITION;
		break;
	}

	if (error_info->data_present) {
		sense_data_length =
			get_unaligned_le16(&error_info->data_length);
		if (sense_data_length) {
			if (sense_data_length > sizeof(error_info->data))
				sense_data_length = sizeof(error_info->data);
			if (sense_data_length > SCSI_SENSE_BUFFERSIZE)
				sense_data_length = SCSI_SENSE_BUFFERSIZE;
			memcpy(scmd->sense_buffer, error_info->data,
				sense_data_length);
		}
	}

	if (device_offline && sense_data_length == 0)
		scsi_build_sense(scmd, 0, HARDWARE_ERROR, 0x3e, 0x1);

	scmd->result = scsi_status;
	set_host_byte(scmd, host_byte);
}

static void pqi_process_io_error(unsigned int iu_type,
	struct pqi_io_request *io_request)
{
	switch (iu_type) {
	case PQI_RESPONSE_IU_RAID_PATH_IO_ERROR:
		pqi_process_raid_io_error(io_request);
		break;
	case PQI_RESPONSE_IU_AIO_PATH_IO_ERROR:
		pqi_process_aio_io_error(io_request);
		break;
	}
}

static int pqi_interpret_task_management_response(struct pqi_ctrl_info *ctrl_info,
	struct pqi_task_management_response *response)
{
	int rc;

	switch (response->response_code) {
	case SOP_TMF_COMPLETE:
	case SOP_TMF_FUNCTION_SUCCEEDED:
		rc = 0;
		break;
	case SOP_TMF_REJECTED:
		rc = -EAGAIN;
		break;
	default:
		rc = -EIO;
		break;
	}

	if (rc)
		dev_err(&ctrl_info->pci_dev->dev,
			"Task Management Function error: %d (response code: %u)\n", rc, response->response_code);

	return rc;
}

static inline void pqi_invalid_response(struct pqi_ctrl_info *ctrl_info,
	enum pqi_ctrl_shutdown_reason ctrl_shutdown_reason)
{
	pqi_take_ctrl_offline(ctrl_info, ctrl_shutdown_reason);
}

static int pqi_process_io_intr(struct pqi_ctrl_info *ctrl_info, struct pqi_queue_group *queue_group)
{
	int num_responses;
	pqi_index_t oq_pi;
	pqi_index_t oq_ci;
	struct pqi_io_request *io_request;
	struct pqi_io_response *response;
	u16 request_id;

	num_responses = 0;
	oq_ci = queue_group->oq_ci_copy;

	while (1) {
		oq_pi = readl(queue_group->oq_pi);
		if (oq_pi >= ctrl_info->num_elements_per_oq) {
			pqi_invalid_response(ctrl_info, PQI_IO_PI_OUT_OF_RANGE);
			dev_err(&ctrl_info->pci_dev->dev,
				"I/O interrupt: producer index (%u) out of range (0-%u): consumer index: %u\n",
				oq_pi, ctrl_info->num_elements_per_oq - 1, oq_ci);
			return -1;
		}
		if (oq_pi == oq_ci)
			break;

		num_responses++;
		response = queue_group->oq_element_array +
			(oq_ci * PQI_OPERATIONAL_OQ_ELEMENT_LENGTH);

		request_id = get_unaligned_le16(&response->request_id);
		if (request_id >= ctrl_info->max_io_slots) {
			pqi_invalid_response(ctrl_info, PQI_INVALID_REQ_ID);
			dev_err(&ctrl_info->pci_dev->dev,
				"request ID in response (%u) out of range (0-%u): producer index: %u  consumer index: %u\n",
				request_id, ctrl_info->max_io_slots - 1, oq_pi, oq_ci);
			return -1;
		}

		io_request = &ctrl_info->io_request_pool[request_id];
		if (atomic_read(&io_request->refcount) == 0) {
			pqi_invalid_response(ctrl_info, PQI_UNMATCHED_REQ_ID);
			dev_err(&ctrl_info->pci_dev->dev,
				"request ID in response (%u) does not match an outstanding I/O request: producer index: %u  consumer index: %u\n",
				request_id, oq_pi, oq_ci);
			return -1;
		}

		switch (response->header.iu_type) {
		case PQI_RESPONSE_IU_RAID_PATH_IO_SUCCESS:
		case PQI_RESPONSE_IU_AIO_PATH_IO_SUCCESS:
			if (io_request->scmd)
				io_request->scmd->result = 0;
			fallthrough;
		case PQI_RESPONSE_IU_GENERAL_MANAGEMENT:
			break;
		case PQI_RESPONSE_IU_VENDOR_GENERAL:
			io_request->status =
				get_unaligned_le16(
				&((struct pqi_vendor_general_response *)response)->status);
			break;
		case PQI_RESPONSE_IU_TASK_MANAGEMENT:
			io_request->status = pqi_interpret_task_management_response(ctrl_info,
				(void *)response);
			break;
		case PQI_RESPONSE_IU_AIO_PATH_DISABLED:
			pqi_aio_path_disabled(io_request);
			io_request->status = -EAGAIN;
			break;
		case PQI_RESPONSE_IU_RAID_PATH_IO_ERROR:
		case PQI_RESPONSE_IU_AIO_PATH_IO_ERROR:
			io_request->error_info = ctrl_info->error_buffer +
				(get_unaligned_le16(&response->error_index) *
				PQI_ERROR_BUFFER_ELEMENT_LENGTH);
			pqi_process_io_error(response->header.iu_type, io_request);
			break;
		default:
			pqi_invalid_response(ctrl_info, PQI_UNEXPECTED_IU_TYPE);
			dev_err(&ctrl_info->pci_dev->dev,
				"unexpected IU type: 0x%x: producer index: %u  consumer index: %u\n",
				response->header.iu_type, oq_pi, oq_ci);
			return -1;
		}

		io_request->io_complete_callback(io_request, io_request->context);

		/*
		 * Note that the I/O request structure CANNOT BE TOUCHED after
		 * returning from the I/O completion callback!
		 */
		oq_ci = (oq_ci + 1) % ctrl_info->num_elements_per_oq;
	}

	if (num_responses) {
		queue_group->oq_ci_copy = oq_ci;
		writel(oq_ci, queue_group->oq_ci);
	}

	return num_responses;
}

static inline unsigned int pqi_num_elements_free(unsigned int pi,
	unsigned int ci, unsigned int elements_in_queue)
{
	unsigned int num_elements_used;

	if (pi >= ci)
		num_elements_used = pi - ci;
	else
		num_elements_used = elements_in_queue - ci + pi;

	return elements_in_queue - num_elements_used - 1;
}

static void pqi_send_event_ack(struct pqi_ctrl_info *ctrl_info,
	struct pqi_event_acknowledge_request *iu, size_t iu_length)
{
	pqi_index_t iq_pi;
	pqi_index_t iq_ci;
	unsigned long flags;
	void *next_element;
	struct pqi_queue_group *queue_group;

	queue_group = &ctrl_info->queue_groups[PQI_DEFAULT_QUEUE_GROUP];
	put_unaligned_le16(queue_group->oq_id, &iu->header.response_queue_id);

	while (1) {
		spin_lock_irqsave(&queue_group->submit_lock[RAID_PATH], flags);

		iq_pi = queue_group->iq_pi_copy[RAID_PATH];
		iq_ci = readl(queue_group->iq_ci[RAID_PATH]);

		if (pqi_num_elements_free(iq_pi, iq_ci,
			ctrl_info->num_elements_per_iq))
			break;

		spin_unlock_irqrestore(
			&queue_group->submit_lock[RAID_PATH], flags);

		if (pqi_ctrl_offline(ctrl_info))
			return;
	}

	next_element = queue_group->iq_element_array[RAID_PATH] +
		(iq_pi * PQI_OPERATIONAL_IQ_ELEMENT_LENGTH);

	memcpy(next_element, iu, iu_length);

	iq_pi = (iq_pi + 1) % ctrl_info->num_elements_per_iq;
	queue_group->iq_pi_copy[RAID_PATH] = iq_pi;

	/*
	 * This write notifies the controller that an IU is available to be
	 * processed.
	 */
	writel(iq_pi, queue_group->iq_pi[RAID_PATH]);

	spin_unlock_irqrestore(&queue_group->submit_lock[RAID_PATH], flags);
}

static void pqi_acknowledge_event(struct pqi_ctrl_info *ctrl_info,
	struct pqi_event *event)
{
	struct pqi_event_acknowledge_request request;

	memset(&request, 0, sizeof(request));

	request.header.iu_type = PQI_REQUEST_IU_ACKNOWLEDGE_VENDOR_EVENT;
	put_unaligned_le16(sizeof(request) - PQI_REQUEST_HEADER_LENGTH,
		&request.header.iu_length);
	request.event_type = event->event_type;
	put_unaligned_le16(event->event_id, &request.event_id);
	put_unaligned_le32(event->additional_event_id, &request.additional_event_id);

	pqi_send_event_ack(ctrl_info, &request, sizeof(request));
}

#define PQI_SOFT_RESET_STATUS_TIMEOUT_SECS		30
#define PQI_SOFT_RESET_STATUS_POLL_INTERVAL_SECS	1

static enum pqi_soft_reset_status pqi_poll_for_soft_reset_status(
	struct pqi_ctrl_info *ctrl_info)
{
	u8 status;
	unsigned long timeout;

	timeout = (PQI_SOFT_RESET_STATUS_TIMEOUT_SECS * PQI_HZ) + jiffies;

	while (1) {
		status = pqi_read_soft_reset_status(ctrl_info);
		if (status & PQI_SOFT_RESET_INITIATE)
			return RESET_INITIATE_DRIVER;

		if (status & PQI_SOFT_RESET_ABORT)
			return RESET_ABORT;

		if (!sis_is_firmware_running(ctrl_info))
			return RESET_NORESPONSE;

		if (time_after(jiffies, timeout)) {
			dev_warn(&ctrl_info->pci_dev->dev,
				"timed out waiting for soft reset status\n");
			return RESET_TIMEDOUT;
		}

		ssleep(PQI_SOFT_RESET_STATUS_POLL_INTERVAL_SECS);
	}
}

static void pqi_process_soft_reset(struct pqi_ctrl_info *ctrl_info)
{
	int rc;
	unsigned int delay_secs;
	enum pqi_soft_reset_status reset_status;

	if (ctrl_info->soft_reset_handshake_supported)
		reset_status = pqi_poll_for_soft_reset_status(ctrl_info);
	else
		reset_status = RESET_INITIATE_FIRMWARE;

	delay_secs = PQI_POST_RESET_DELAY_SECS;

	switch (reset_status) {
	case RESET_TIMEDOUT:
		delay_secs = PQI_POST_OFA_RESET_DELAY_UPON_TIMEOUT_SECS;
		fallthrough;
	case RESET_INITIATE_DRIVER:
		dev_info(&ctrl_info->pci_dev->dev,
				"Online Firmware Activation: resetting controller\n");
		sis_soft_reset(ctrl_info);
		fallthrough;
	case RESET_INITIATE_FIRMWARE:
		ctrl_info->pqi_mode_enabled = false;
		pqi_save_ctrl_mode(ctrl_info, SIS_MODE);
		rc = pqi_ofa_ctrl_restart(ctrl_info, delay_secs);
		pqi_ofa_free_host_buffer(ctrl_info);
		pqi_ctrl_ofa_done(ctrl_info);
		dev_info(&ctrl_info->pci_dev->dev,
				"Online Firmware Activation: %s\n",
				rc == 0 ? "SUCCESS" : "FAILED");
		break;
	case RESET_ABORT:
		dev_info(&ctrl_info->pci_dev->dev,
				"Online Firmware Activation ABORTED\n");
		if (ctrl_info->soft_reset_handshake_supported)
			pqi_clear_soft_reset_status(ctrl_info);
		pqi_ofa_free_host_buffer(ctrl_info);
		pqi_ctrl_ofa_done(ctrl_info);
		pqi_ofa_ctrl_unquiesce(ctrl_info);
		break;
	case RESET_NORESPONSE:
		fallthrough;
	default:
		dev_err(&ctrl_info->pci_dev->dev,
			"unexpected Online Firmware Activation reset status: 0x%x\n",
			reset_status);
		pqi_ofa_free_host_buffer(ctrl_info);
		pqi_ctrl_ofa_done(ctrl_info);
		pqi_ofa_ctrl_unquiesce(ctrl_info);
		pqi_take_ctrl_offline(ctrl_info, PQI_OFA_RESPONSE_TIMEOUT);
		break;
	}
}

static void pqi_ofa_memory_alloc_worker(struct work_struct *work)
{
	struct pqi_ctrl_info *ctrl_info;

	ctrl_info = container_of(work, struct pqi_ctrl_info, ofa_memory_alloc_work);

	pqi_ctrl_ofa_start(ctrl_info);
	pqi_ofa_setup_host_buffer(ctrl_info);
	pqi_ofa_host_memory_update(ctrl_info);
}

static void pqi_ofa_quiesce_worker(struct work_struct *work)
{
	struct pqi_ctrl_info *ctrl_info;
	struct pqi_event *event;

	ctrl_info = container_of(work, struct pqi_ctrl_info, ofa_quiesce_work);

	event = &ctrl_info->events[pqi_event_type_to_event_index(PQI_EVENT_TYPE_OFA)];

	pqi_ofa_ctrl_quiesce(ctrl_info);
	pqi_acknowledge_event(ctrl_info, event);
	pqi_process_soft_reset(ctrl_info);
}

static bool pqi_ofa_process_event(struct pqi_ctrl_info *ctrl_info,
	struct pqi_event *event)
{
	bool ack_event;

	ack_event = true;

	switch (event->event_id) {
	case PQI_EVENT_OFA_MEMORY_ALLOCATION:
		dev_info(&ctrl_info->pci_dev->dev,
			"received Online Firmware Activation memory allocation request\n");
		schedule_work(&ctrl_info->ofa_memory_alloc_work);
		break;
	case PQI_EVENT_OFA_QUIESCE:
		dev_info(&ctrl_info->pci_dev->dev,
			"received Online Firmware Activation quiesce request\n");
		schedule_work(&ctrl_info->ofa_quiesce_work);
		ack_event = false;
		break;
	case PQI_EVENT_OFA_CANCELED:
		dev_info(&ctrl_info->pci_dev->dev,
			"received Online Firmware Activation cancel request: reason: %u\n",
			ctrl_info->ofa_cancel_reason);
		pqi_ofa_free_host_buffer(ctrl_info);
		pqi_ctrl_ofa_done(ctrl_info);
		break;
	default:
		dev_err(&ctrl_info->pci_dev->dev,
			"received unknown Online Firmware Activation request: event ID: %u\n",
			event->event_id);
		break;
	}

	return ack_event;
}

static void pqi_event_worker(struct work_struct *work)
{
	unsigned int i;
	bool rescan_needed;
	struct pqi_ctrl_info *ctrl_info;
	struct pqi_event *event;
	bool ack_event;

	ctrl_info = container_of(work, struct pqi_ctrl_info, event_work);

	pqi_ctrl_busy(ctrl_info);
	pqi_wait_if_ctrl_blocked(ctrl_info);
	if (pqi_ctrl_offline(ctrl_info))
		goto out;

	rescan_needed = false;
	event = ctrl_info->events;
	for (i = 0; i < PQI_NUM_SUPPORTED_EVENTS; i++) {
		if (event->pending) {
			event->pending = false;
			if (event->event_type == PQI_EVENT_TYPE_OFA) {
				ack_event = pqi_ofa_process_event(ctrl_info, event);
			} else {
				ack_event = true;
				rescan_needed = true;
			}
			if (ack_event)
				pqi_acknowledge_event(ctrl_info, event);
		}
		event++;
	}

	if (rescan_needed)
		pqi_schedule_rescan_worker_delayed(ctrl_info);

out:
	pqi_ctrl_unbusy(ctrl_info);
}

#define PQI_HEARTBEAT_TIMER_INTERVAL	(10 * PQI_HZ)

static void pqi_heartbeat_timer_handler(struct timer_list *t)
{
	int num_interrupts;
	u32 heartbeat_count;
	struct pqi_ctrl_info *ctrl_info = from_timer(ctrl_info, t, heartbeat_timer);

	pqi_check_ctrl_health(ctrl_info);
	if (pqi_ctrl_offline(ctrl_info))
		return;

	num_interrupts = atomic_read(&ctrl_info->num_interrupts);
	heartbeat_count = pqi_read_heartbeat_counter(ctrl_info);

	if (num_interrupts == ctrl_info->previous_num_interrupts) {
		if (heartbeat_count == ctrl_info->previous_heartbeat_count) {
			dev_err(&ctrl_info->pci_dev->dev,
				"no heartbeat detected - last heartbeat count: %u\n",
				heartbeat_count);
			pqi_take_ctrl_offline(ctrl_info, PQI_NO_HEARTBEAT);
			return;
		}
	} else {
		ctrl_info->previous_num_interrupts = num_interrupts;
	}

	ctrl_info->previous_heartbeat_count = heartbeat_count;
	mod_timer(&ctrl_info->heartbeat_timer,
		jiffies + PQI_HEARTBEAT_TIMER_INTERVAL);
}

static void pqi_start_heartbeat_timer(struct pqi_ctrl_info *ctrl_info)
{
	if (!ctrl_info->heartbeat_counter)
		return;

	ctrl_info->previous_num_interrupts =
		atomic_read(&ctrl_info->num_interrupts);
	ctrl_info->previous_heartbeat_count =
		pqi_read_heartbeat_counter(ctrl_info);

	ctrl_info->heartbeat_timer.expires =
		jiffies + PQI_HEARTBEAT_TIMER_INTERVAL;
	add_timer(&ctrl_info->heartbeat_timer);
}

static inline void pqi_stop_heartbeat_timer(struct pqi_ctrl_info *ctrl_info)
{
	del_timer_sync(&ctrl_info->heartbeat_timer);
}

static void pqi_ofa_capture_event_payload(struct pqi_ctrl_info *ctrl_info,
	struct pqi_event *event, struct pqi_event_response *response)
{
	switch (event->event_id) {
	case PQI_EVENT_OFA_MEMORY_ALLOCATION:
		ctrl_info->ofa_bytes_requested =
			get_unaligned_le32(&response->data.ofa_memory_allocation.bytes_requested);
		break;
	case PQI_EVENT_OFA_CANCELED:
		ctrl_info->ofa_cancel_reason =
			get_unaligned_le16(&response->data.ofa_cancelled.reason);
		break;
	}
}

static int pqi_process_event_intr(struct pqi_ctrl_info *ctrl_info)
{
	int num_events;
	pqi_index_t oq_pi;
	pqi_index_t oq_ci;
	struct pqi_event_queue *event_queue;
	struct pqi_event_response *response;
	struct pqi_event *event;
	int event_index;

	event_queue = &ctrl_info->event_queue;
	num_events = 0;
	oq_ci = event_queue->oq_ci_copy;

	while (1) {
		oq_pi = readl(event_queue->oq_pi);
		if (oq_pi >= PQI_NUM_EVENT_QUEUE_ELEMENTS) {
			pqi_invalid_response(ctrl_info, PQI_EVENT_PI_OUT_OF_RANGE);
			dev_err(&ctrl_info->pci_dev->dev,
				"event interrupt: producer index (%u) out of range (0-%u): consumer index: %u\n",
				oq_pi, PQI_NUM_EVENT_QUEUE_ELEMENTS - 1, oq_ci);
			return -1;
		}

		if (oq_pi == oq_ci)
			break;

		num_events++;
		response = event_queue->oq_element_array + (oq_ci * PQI_EVENT_OQ_ELEMENT_LENGTH);

		event_index = pqi_event_type_to_event_index(response->event_type);

		if (event_index >= 0 && response->request_acknowledge) {
			event = &ctrl_info->events[event_index];
			event->pending = true;
			event->event_type = response->event_type;
			event->event_id = get_unaligned_le16(&response->event_id);
			event->additional_event_id =
				get_unaligned_le32(&response->additional_event_id);
			if (event->event_type == PQI_EVENT_TYPE_OFA)
				pqi_ofa_capture_event_payload(ctrl_info, event, response);
		}

		oq_ci = (oq_ci + 1) % PQI_NUM_EVENT_QUEUE_ELEMENTS;
	}

	if (num_events) {
		event_queue->oq_ci_copy = oq_ci;
		writel(oq_ci, event_queue->oq_ci);
		schedule_work(&ctrl_info->event_work);
	}

	return num_events;
}

#define PQI_LEGACY_INTX_MASK	0x1

static inline void pqi_configure_legacy_intx(struct pqi_ctrl_info *ctrl_info, bool enable_intx)
{
	u32 intx_mask;
	struct pqi_device_registers __iomem *pqi_registers;
	volatile void __iomem *register_addr;

	pqi_registers = ctrl_info->pqi_registers;

	if (enable_intx)
		register_addr = &pqi_registers->legacy_intx_mask_clear;
	else
		register_addr = &pqi_registers->legacy_intx_mask_set;

	intx_mask = readl(register_addr);
	intx_mask |= PQI_LEGACY_INTX_MASK;
	writel(intx_mask, register_addr);
}

static void pqi_change_irq_mode(struct pqi_ctrl_info *ctrl_info,
	enum pqi_irq_mode new_mode)
{
	switch (ctrl_info->irq_mode) {
	case IRQ_MODE_MSIX:
		switch (new_mode) {
		case IRQ_MODE_MSIX:
			break;
		case IRQ_MODE_INTX:
			pqi_configure_legacy_intx(ctrl_info, true);
			sis_enable_intx(ctrl_info);
			break;
		case IRQ_MODE_NONE:
			break;
		}
		break;
	case IRQ_MODE_INTX:
		switch (new_mode) {
		case IRQ_MODE_MSIX:
			pqi_configure_legacy_intx(ctrl_info, false);
			sis_enable_msix(ctrl_info);
			break;
		case IRQ_MODE_INTX:
			break;
		case IRQ_MODE_NONE:
			pqi_configure_legacy_intx(ctrl_info, false);
			break;
		}
		break;
	case IRQ_MODE_NONE:
		switch (new_mode) {
		case IRQ_MODE_MSIX:
			sis_enable_msix(ctrl_info);
			break;
		case IRQ_MODE_INTX:
			pqi_configure_legacy_intx(ctrl_info, true);
			sis_enable_intx(ctrl_info);
			break;
		case IRQ_MODE_NONE:
			break;
		}
		break;
	}

	ctrl_info->irq_mode = new_mode;
}

#define PQI_LEGACY_INTX_PENDING		0x1

static inline bool pqi_is_valid_irq(struct pqi_ctrl_info *ctrl_info)
{
	bool valid_irq;
	u32 intx_status;

	switch (ctrl_info->irq_mode) {
	case IRQ_MODE_MSIX:
		valid_irq = true;
		break;
	case IRQ_MODE_INTX:
		intx_status = readl(&ctrl_info->pqi_registers->legacy_intx_status);
		if (intx_status & PQI_LEGACY_INTX_PENDING)
			valid_irq = true;
		else
			valid_irq = false;
		break;
	case IRQ_MODE_NONE:
	default:
		valid_irq = false;
		break;
	}

	return valid_irq;
}

static irqreturn_t pqi_irq_handler(int irq, void *data)
{
	struct pqi_ctrl_info *ctrl_info;
	struct pqi_queue_group *queue_group;
	int num_io_responses_handled;
	int num_events_handled;

	queue_group = data;
	ctrl_info = queue_group->ctrl_info;

	if (!pqi_is_valid_irq(ctrl_info))
		return IRQ_NONE;

	num_io_responses_handled = pqi_process_io_intr(ctrl_info, queue_group);
	if (num_io_responses_handled < 0)
		goto out;

	if (irq == ctrl_info->event_irq) {
		num_events_handled = pqi_process_event_intr(ctrl_info);
		if (num_events_handled < 0)
			goto out;
	} else {
		num_events_handled = 0;
	}

	if (num_io_responses_handled + num_events_handled > 0)
		atomic_inc(&ctrl_info->num_interrupts);

	pqi_start_io(ctrl_info, queue_group, RAID_PATH, NULL);
	pqi_start_io(ctrl_info, queue_group, AIO_PATH, NULL);

out:
	return IRQ_HANDLED;
}

static int pqi_request_irqs(struct pqi_ctrl_info *ctrl_info)
{
	struct pci_dev *pci_dev = ctrl_info->pci_dev;
	int i;
	int rc;

	ctrl_info->event_irq = pci_irq_vector(pci_dev, 0);

	for (i = 0; i < ctrl_info->num_msix_vectors_enabled; i++) {
		rc = request_irq(pci_irq_vector(pci_dev, i), pqi_irq_handler, 0,
			DRIVER_NAME_SHORT, &ctrl_info->queue_groups[i]);
		if (rc) {
			dev_err(&pci_dev->dev,
				"irq %u init failed with error %d\n",
				pci_irq_vector(pci_dev, i), rc);
			return rc;
		}
		ctrl_info->num_msix_vectors_initialized++;
	}

	return 0;
}

static void pqi_free_irqs(struct pqi_ctrl_info *ctrl_info)
{
	int i;

	for (i = 0; i < ctrl_info->num_msix_vectors_initialized; i++)
		free_irq(pci_irq_vector(ctrl_info->pci_dev, i),
			&ctrl_info->queue_groups[i]);

	ctrl_info->num_msix_vectors_initialized = 0;
}

static int pqi_enable_msix_interrupts(struct pqi_ctrl_info *ctrl_info)
{
	int num_vectors_enabled;

	num_vectors_enabled = pci_alloc_irq_vectors(ctrl_info->pci_dev,
			PQI_MIN_MSIX_VECTORS, ctrl_info->num_queue_groups,
			PCI_IRQ_MSIX | PCI_IRQ_AFFINITY);
	if (num_vectors_enabled < 0) {
		dev_err(&ctrl_info->pci_dev->dev,
			"MSI-X init failed with error %d\n",
			num_vectors_enabled);
		return num_vectors_enabled;
	}

	ctrl_info->num_msix_vectors_enabled = num_vectors_enabled;
	ctrl_info->irq_mode = IRQ_MODE_MSIX;
	return 0;
}

static void pqi_disable_msix_interrupts(struct pqi_ctrl_info *ctrl_info)
{
	if (ctrl_info->num_msix_vectors_enabled) {
		pci_free_irq_vectors(ctrl_info->pci_dev);
		ctrl_info->num_msix_vectors_enabled = 0;
	}
}

static int pqi_alloc_operational_queues(struct pqi_ctrl_info *ctrl_info)
{
	unsigned int i;
	size_t alloc_length;
	size_t element_array_length_per_iq;
	size_t element_array_length_per_oq;
	void *element_array;
	void __iomem *next_queue_index;
	void *aligned_pointer;
	unsigned int num_inbound_queues;
	unsigned int num_outbound_queues;
	unsigned int num_queue_indexes;
	struct pqi_queue_group *queue_group;

	element_array_length_per_iq =
		PQI_OPERATIONAL_IQ_ELEMENT_LENGTH *
		ctrl_info->num_elements_per_iq;
	element_array_length_per_oq =
		PQI_OPERATIONAL_OQ_ELEMENT_LENGTH *
		ctrl_info->num_elements_per_oq;
	num_inbound_queues = ctrl_info->num_queue_groups * 2;
	num_outbound_queues = ctrl_info->num_queue_groups;
	num_queue_indexes = (ctrl_info->num_queue_groups * 3) + 1;

	aligned_pointer = NULL;

	for (i = 0; i < num_inbound_queues; i++) {
		aligned_pointer = PTR_ALIGN(aligned_pointer,
			PQI_QUEUE_ELEMENT_ARRAY_ALIGNMENT);
		aligned_pointer += element_array_length_per_iq;
	}

	for (i = 0; i < num_outbound_queues; i++) {
		aligned_pointer = PTR_ALIGN(aligned_pointer,
			PQI_QUEUE_ELEMENT_ARRAY_ALIGNMENT);
		aligned_pointer += element_array_length_per_oq;
	}

	aligned_pointer = PTR_ALIGN(aligned_pointer,
		PQI_QUEUE_ELEMENT_ARRAY_ALIGNMENT);
	aligned_pointer += PQI_NUM_EVENT_QUEUE_ELEMENTS *
		PQI_EVENT_OQ_ELEMENT_LENGTH;

	for (i = 0; i < num_queue_indexes; i++) {
		aligned_pointer = PTR_ALIGN(aligned_pointer,
			PQI_OPERATIONAL_INDEX_ALIGNMENT);
		aligned_pointer += sizeof(pqi_index_t);
	}

	alloc_length = (size_t)aligned_pointer +
		PQI_QUEUE_ELEMENT_ARRAY_ALIGNMENT;

	alloc_length += PQI_EXTRA_SGL_MEMORY;

	ctrl_info->queue_memory_base =
		dma_alloc_coherent(&ctrl_info->pci_dev->dev, alloc_length,
				   &ctrl_info->queue_memory_base_dma_handle,
				   GFP_KERNEL);

	if (!ctrl_info->queue_memory_base)
		return -ENOMEM;

	ctrl_info->queue_memory_length = alloc_length;

	element_array = PTR_ALIGN(ctrl_info->queue_memory_base,
		PQI_QUEUE_ELEMENT_ARRAY_ALIGNMENT);

	for (i = 0; i < ctrl_info->num_queue_groups; i++) {
		queue_group = &ctrl_info->queue_groups[i];
		queue_group->iq_element_array[RAID_PATH] = element_array;
		queue_group->iq_element_array_bus_addr[RAID_PATH] =
			ctrl_info->queue_memory_base_dma_handle +
				(element_array - ctrl_info->queue_memory_base);
		element_array += element_array_length_per_iq;
		element_array = PTR_ALIGN(element_array,
			PQI_QUEUE_ELEMENT_ARRAY_ALIGNMENT);
		queue_group->iq_element_array[AIO_PATH] = element_array;
		queue_group->iq_element_array_bus_addr[AIO_PATH] =
			ctrl_info->queue_memory_base_dma_handle +
			(element_array - ctrl_info->queue_memory_base);
		element_array += element_array_length_per_iq;
		element_array = PTR_ALIGN(element_array,
			PQI_QUEUE_ELEMENT_ARRAY_ALIGNMENT);
	}

	for (i = 0; i < ctrl_info->num_queue_groups; i++) {
		queue_group = &ctrl_info->queue_groups[i];
		queue_group->oq_element_array = element_array;
		queue_group->oq_element_array_bus_addr =
			ctrl_info->queue_memory_base_dma_handle +
			(element_array - ctrl_info->queue_memory_base);
		element_array += element_array_length_per_oq;
		element_array = PTR_ALIGN(element_array,
			PQI_QUEUE_ELEMENT_ARRAY_ALIGNMENT);
	}

	ctrl_info->event_queue.oq_element_array = element_array;
	ctrl_info->event_queue.oq_element_array_bus_addr =
		ctrl_info->queue_memory_base_dma_handle +
		(element_array - ctrl_info->queue_memory_base);
	element_array += PQI_NUM_EVENT_QUEUE_ELEMENTS *
		PQI_EVENT_OQ_ELEMENT_LENGTH;

	next_queue_index = (void __iomem *)PTR_ALIGN(element_array,
		PQI_OPERATIONAL_INDEX_ALIGNMENT);

	for (i = 0; i < ctrl_info->num_queue_groups; i++) {
		queue_group = &ctrl_info->queue_groups[i];
		queue_group->iq_ci[RAID_PATH] = next_queue_index;
		queue_group->iq_ci_bus_addr[RAID_PATH] =
			ctrl_info->queue_memory_base_dma_handle +
			(next_queue_index -
			(void __iomem *)ctrl_info->queue_memory_base);
		next_queue_index += sizeof(pqi_index_t);
		next_queue_index = PTR_ALIGN(next_queue_index,
			PQI_OPERATIONAL_INDEX_ALIGNMENT);
		queue_group->iq_ci[AIO_PATH] = next_queue_index;
		queue_group->iq_ci_bus_addr[AIO_PATH] =
			ctrl_info->queue_memory_base_dma_handle +
			(next_queue_index -
			(void __iomem *)ctrl_info->queue_memory_base);
		next_queue_index += sizeof(pqi_index_t);
		next_queue_index = PTR_ALIGN(next_queue_index,
			PQI_OPERATIONAL_INDEX_ALIGNMENT);
		queue_group->oq_pi = next_queue_index;
		queue_group->oq_pi_bus_addr =
			ctrl_info->queue_memory_base_dma_handle +
			(next_queue_index -
			(void __iomem *)ctrl_info->queue_memory_base);
		next_queue_index += sizeof(pqi_index_t);
		next_queue_index = PTR_ALIGN(next_queue_index,
			PQI_OPERATIONAL_INDEX_ALIGNMENT);
	}

	ctrl_info->event_queue.oq_pi = next_queue_index;
	ctrl_info->event_queue.oq_pi_bus_addr =
		ctrl_info->queue_memory_base_dma_handle +
		(next_queue_index -
		(void __iomem *)ctrl_info->queue_memory_base);

	return 0;
}

static void pqi_init_operational_queues(struct pqi_ctrl_info *ctrl_info)
{
	unsigned int i;
	u16 next_iq_id = PQI_MIN_OPERATIONAL_QUEUE_ID;
	u16 next_oq_id = PQI_MIN_OPERATIONAL_QUEUE_ID;

	/*
	 * Initialize the backpointers to the controller structure in
	 * each operational queue group structure.
	 */
	for (i = 0; i < ctrl_info->num_queue_groups; i++)
		ctrl_info->queue_groups[i].ctrl_info = ctrl_info;

	/*
	 * Assign IDs to all operational queues.  Note that the IDs
	 * assigned to operational IQs are independent of the IDs
	 * assigned to operational OQs.
	 */
	ctrl_info->event_queue.oq_id = next_oq_id++;
	for (i = 0; i < ctrl_info->num_queue_groups; i++) {
		ctrl_info->queue_groups[i].iq_id[RAID_PATH] = next_iq_id++;
		ctrl_info->queue_groups[i].iq_id[AIO_PATH] = next_iq_id++;
		ctrl_info->queue_groups[i].oq_id = next_oq_id++;
	}

	/*
	 * Assign MSI-X table entry indexes to all queues.  Note that the
	 * interrupt for the event queue is shared with the first queue group.
	 */
	ctrl_info->event_queue.int_msg_num = 0;
	for (i = 0; i < ctrl_info->num_queue_groups; i++)
		ctrl_info->queue_groups[i].int_msg_num = i;

	for (i = 0; i < ctrl_info->num_queue_groups; i++) {
		spin_lock_init(&ctrl_info->queue_groups[i].submit_lock[0]);
		spin_lock_init(&ctrl_info->queue_groups[i].submit_lock[1]);
		INIT_LIST_HEAD(&ctrl_info->queue_groups[i].request_list[0]);
		INIT_LIST_HEAD(&ctrl_info->queue_groups[i].request_list[1]);
	}
}

static int pqi_alloc_admin_queues(struct pqi_ctrl_info *ctrl_info)
{
	size_t alloc_length;
	struct pqi_admin_queues_aligned *admin_queues_aligned;
	struct pqi_admin_queues *admin_queues;

	alloc_length = sizeof(struct pqi_admin_queues_aligned) +
		PQI_QUEUE_ELEMENT_ARRAY_ALIGNMENT;

	ctrl_info->admin_queue_memory_base =
		dma_alloc_coherent(&ctrl_info->pci_dev->dev, alloc_length,
				   &ctrl_info->admin_queue_memory_base_dma_handle,
				   GFP_KERNEL);

	if (!ctrl_info->admin_queue_memory_base)
		return -ENOMEM;

	ctrl_info->admin_queue_memory_length = alloc_length;

	admin_queues = &ctrl_info->admin_queues;
	admin_queues_aligned = PTR_ALIGN(ctrl_info->admin_queue_memory_base,
		PQI_QUEUE_ELEMENT_ARRAY_ALIGNMENT);
	admin_queues->iq_element_array =
		&admin_queues_aligned->iq_element_array;
	admin_queues->oq_element_array =
		&admin_queues_aligned->oq_element_array;
	admin_queues->iq_ci =
		(pqi_index_t __iomem *)&admin_queues_aligned->iq_ci;
	admin_queues->oq_pi =
		(pqi_index_t __iomem *)&admin_queues_aligned->oq_pi;

	admin_queues->iq_element_array_bus_addr =
		ctrl_info->admin_queue_memory_base_dma_handle +
		(admin_queues->iq_element_array -
		ctrl_info->admin_queue_memory_base);
	admin_queues->oq_element_array_bus_addr =
		ctrl_info->admin_queue_memory_base_dma_handle +
		(admin_queues->oq_element_array -
		ctrl_info->admin_queue_memory_base);
	admin_queues->iq_ci_bus_addr =
		ctrl_info->admin_queue_memory_base_dma_handle +
		((void __iomem *)admin_queues->iq_ci -
		(void __iomem *)ctrl_info->admin_queue_memory_base);
	admin_queues->oq_pi_bus_addr =
		ctrl_info->admin_queue_memory_base_dma_handle +
		((void __iomem *)admin_queues->oq_pi -
		(void __iomem *)ctrl_info->admin_queue_memory_base);

	return 0;
}

#define PQI_ADMIN_QUEUE_CREATE_TIMEOUT_JIFFIES		PQI_HZ
#define PQI_ADMIN_QUEUE_CREATE_POLL_INTERVAL_MSECS	1

static int pqi_create_admin_queues(struct pqi_ctrl_info *ctrl_info)
{
	struct pqi_device_registers __iomem *pqi_registers;
	struct pqi_admin_queues *admin_queues;
	unsigned long timeout;
	u8 status;
	u32 reg;

	pqi_registers = ctrl_info->pqi_registers;
	admin_queues = &ctrl_info->admin_queues;

	writeq((u64)admin_queues->iq_element_array_bus_addr,
		&pqi_registers->admin_iq_element_array_addr);
	writeq((u64)admin_queues->oq_element_array_bus_addr,
		&pqi_registers->admin_oq_element_array_addr);
	writeq((u64)admin_queues->iq_ci_bus_addr,
		&pqi_registers->admin_iq_ci_addr);
	writeq((u64)admin_queues->oq_pi_bus_addr,
		&pqi_registers->admin_oq_pi_addr);

	reg = PQI_ADMIN_IQ_NUM_ELEMENTS |
		(PQI_ADMIN_OQ_NUM_ELEMENTS << 8) |
		(admin_queues->int_msg_num << 16);
	writel(reg, &pqi_registers->admin_iq_num_elements);

	writel(PQI_CREATE_ADMIN_QUEUE_PAIR,
		&pqi_registers->function_and_status_code);

	timeout = PQI_ADMIN_QUEUE_CREATE_TIMEOUT_JIFFIES + jiffies;
	while (1) {
		msleep(PQI_ADMIN_QUEUE_CREATE_POLL_INTERVAL_MSECS);
		status = readb(&pqi_registers->function_and_status_code);
		if (status == PQI_STATUS_IDLE)
			break;
		if (time_after(jiffies, timeout))
			return -ETIMEDOUT;
	}

	/*
	 * The offset registers are not initialized to the correct
	 * offsets until *after* the create admin queue pair command
	 * completes successfully.
	 */
	admin_queues->iq_pi = ctrl_info->iomem_base +
		PQI_DEVICE_REGISTERS_OFFSET +
		readq(&pqi_registers->admin_iq_pi_offset);
	admin_queues->oq_ci = ctrl_info->iomem_base +
		PQI_DEVICE_REGISTERS_OFFSET +
		readq(&pqi_registers->admin_oq_ci_offset);

	return 0;
}

static void pqi_submit_admin_request(struct pqi_ctrl_info *ctrl_info,
	struct pqi_general_admin_request *request)
{
	struct pqi_admin_queues *admin_queues;
	void *next_element;
	pqi_index_t iq_pi;

	admin_queues = &ctrl_info->admin_queues;
	iq_pi = admin_queues->iq_pi_copy;

	next_element = admin_queues->iq_element_array +
		(iq_pi * PQI_ADMIN_IQ_ELEMENT_LENGTH);

	memcpy(next_element, request, sizeof(*request));

	iq_pi = (iq_pi + 1) % PQI_ADMIN_IQ_NUM_ELEMENTS;
	admin_queues->iq_pi_copy = iq_pi;

	/*
	 * This write notifies the controller that an IU is available to be
	 * processed.
	 */
	writel(iq_pi, admin_queues->iq_pi);
}

#define PQI_ADMIN_REQUEST_TIMEOUT_SECS	60

static int pqi_poll_for_admin_response(struct pqi_ctrl_info *ctrl_info,
	struct pqi_general_admin_response *response)
{
	struct pqi_admin_queues *admin_queues;
	pqi_index_t oq_pi;
	pqi_index_t oq_ci;
	unsigned long timeout;

	admin_queues = &ctrl_info->admin_queues;
	oq_ci = admin_queues->oq_ci_copy;

	timeout = (PQI_ADMIN_REQUEST_TIMEOUT_SECS * PQI_HZ) + jiffies;

	while (1) {
		oq_pi = readl(admin_queues->oq_pi);
		if (oq_pi != oq_ci)
			break;
		if (time_after(jiffies, timeout)) {
			dev_err(&ctrl_info->pci_dev->dev,
				"timed out waiting for admin response\n");
			return -ETIMEDOUT;
		}
		if (!sis_is_firmware_running(ctrl_info))
			return -ENXIO;
		usleep_range(1000, 2000);
	}

	memcpy(response, admin_queues->oq_element_array +
		(oq_ci * PQI_ADMIN_OQ_ELEMENT_LENGTH), sizeof(*response));

	oq_ci = (oq_ci + 1) % PQI_ADMIN_OQ_NUM_ELEMENTS;
	admin_queues->oq_ci_copy = oq_ci;
	writel(oq_ci, admin_queues->oq_ci);

	return 0;
}

static void pqi_start_io(struct pqi_ctrl_info *ctrl_info,
	struct pqi_queue_group *queue_group, enum pqi_io_path path,
	struct pqi_io_request *io_request)
{
	struct pqi_io_request *next;
	void *next_element;
	pqi_index_t iq_pi;
	pqi_index_t iq_ci;
	size_t iu_length;
	unsigned long flags;
	unsigned int num_elements_needed;
	unsigned int num_elements_to_end_of_queue;
	size_t copy_count;
	struct pqi_iu_header *request;

	spin_lock_irqsave(&queue_group->submit_lock[path], flags);

	if (io_request) {
		io_request->queue_group = queue_group;
		list_add_tail(&io_request->request_list_entry,
			&queue_group->request_list[path]);
	}

	iq_pi = queue_group->iq_pi_copy[path];

	list_for_each_entry_safe(io_request, next,
		&queue_group->request_list[path], request_list_entry) {

		request = io_request->iu;

		iu_length = get_unaligned_le16(&request->iu_length) +
			PQI_REQUEST_HEADER_LENGTH;
		num_elements_needed =
			DIV_ROUND_UP(iu_length,
				PQI_OPERATIONAL_IQ_ELEMENT_LENGTH);

		iq_ci = readl(queue_group->iq_ci[path]);

		if (num_elements_needed > pqi_num_elements_free(iq_pi, iq_ci,
			ctrl_info->num_elements_per_iq))
			break;

		put_unaligned_le16(queue_group->oq_id,
			&request->response_queue_id);

		next_element = queue_group->iq_element_array[path] +
			(iq_pi * PQI_OPERATIONAL_IQ_ELEMENT_LENGTH);

		num_elements_to_end_of_queue =
			ctrl_info->num_elements_per_iq - iq_pi;

		if (num_elements_needed <= num_elements_to_end_of_queue) {
			memcpy(next_element, request, iu_length);
		} else {
			copy_count = num_elements_to_end_of_queue *
				PQI_OPERATIONAL_IQ_ELEMENT_LENGTH;
			memcpy(next_element, request, copy_count);
			memcpy(queue_group->iq_element_array[path],
				(u8 *)request + copy_count,
				iu_length - copy_count);
		}

		iq_pi = (iq_pi + num_elements_needed) %
			ctrl_info->num_elements_per_iq;

		list_del(&io_request->request_list_entry);
	}

	if (iq_pi != queue_group->iq_pi_copy[path]) {
		queue_group->iq_pi_copy[path] = iq_pi;
		/*
		 * This write notifies the controller that one or more IUs are
		 * available to be processed.
		 */
		writel(iq_pi, queue_group->iq_pi[path]);
	}

	spin_unlock_irqrestore(&queue_group->submit_lock[path], flags);
}

#define PQI_WAIT_FOR_COMPLETION_IO_TIMEOUT_SECS		10

static int pqi_wait_for_completion_io(struct pqi_ctrl_info *ctrl_info,
	struct completion *wait)
{
	int rc;

	while (1) {
		if (wait_for_completion_io_timeout(wait,
			PQI_WAIT_FOR_COMPLETION_IO_TIMEOUT_SECS * PQI_HZ)) {
			rc = 0;
			break;
		}

		pqi_check_ctrl_health(ctrl_info);
		if (pqi_ctrl_offline(ctrl_info)) {
			rc = -ENXIO;
			break;
		}
	}

	return rc;
}

static void pqi_raid_synchronous_complete(struct pqi_io_request *io_request,
	void *context)
{
	struct completion *waiting = context;

	complete(waiting);
}

static int pqi_process_raid_io_error_synchronous(
	struct pqi_raid_error_info *error_info)
{
	int rc = -EIO;

	switch (error_info->data_out_result) {
	case PQI_DATA_IN_OUT_GOOD:
		if (error_info->status == SAM_STAT_GOOD)
			rc = 0;
		break;
	case PQI_DATA_IN_OUT_UNDERFLOW:
		if (error_info->status == SAM_STAT_GOOD ||
			error_info->status == SAM_STAT_CHECK_CONDITION)
			rc = 0;
		break;
	case PQI_DATA_IN_OUT_ABORTED:
		rc = PQI_CMD_STATUS_ABORTED;
		break;
	}

	return rc;
}

static inline bool pqi_is_blockable_request(struct pqi_iu_header *request)
{
	return (request->driver_flags & PQI_DRIVER_NONBLOCKABLE_REQUEST) == 0;
}

static int pqi_submit_raid_request_synchronous(struct pqi_ctrl_info *ctrl_info,
	struct pqi_iu_header *request, unsigned int flags,
	struct pqi_raid_error_info *error_info)
{
	int rc = 0;
	struct pqi_io_request *io_request;
	size_t iu_length;
	DECLARE_COMPLETION_ONSTACK(wait);

	if (flags & PQI_SYNC_FLAGS_INTERRUPTABLE) {
		if (down_interruptible(&ctrl_info->sync_request_sem))
			return -ERESTARTSYS;
	} else {
		down(&ctrl_info->sync_request_sem);
	}

	pqi_ctrl_busy(ctrl_info);
	/*
	 * Wait for other admin queue updates such as;
	 * config table changes, OFA memory updates, ...
	 */
	if (pqi_is_blockable_request(request))
		pqi_wait_if_ctrl_blocked(ctrl_info);

	if (pqi_ctrl_offline(ctrl_info)) {
		rc = -ENXIO;
		goto out;
	}

	io_request = pqi_alloc_io_request(ctrl_info);

	put_unaligned_le16(io_request->index,
		&(((struct pqi_raid_path_request *)request)->request_id));

	if (request->iu_type == PQI_REQUEST_IU_RAID_PATH_IO)
		((struct pqi_raid_path_request *)request)->error_index =
			((struct pqi_raid_path_request *)request)->request_id;

	iu_length = get_unaligned_le16(&request->iu_length) +
		PQI_REQUEST_HEADER_LENGTH;
	memcpy(io_request->iu, request, iu_length);

	io_request->io_complete_callback = pqi_raid_synchronous_complete;
	io_request->context = &wait;

	pqi_start_io(ctrl_info, &ctrl_info->queue_groups[PQI_DEFAULT_QUEUE_GROUP], RAID_PATH,
		io_request);

	pqi_wait_for_completion_io(ctrl_info, &wait);

	if (error_info) {
		if (io_request->error_info)
			memcpy(error_info, io_request->error_info, sizeof(*error_info));
		else
			memset(error_info, 0, sizeof(*error_info));
	} else if (rc == 0 && io_request->error_info) {
		rc = pqi_process_raid_io_error_synchronous(io_request->error_info);
	}

	pqi_free_io_request(io_request);

out:
	pqi_ctrl_unbusy(ctrl_info);
	up(&ctrl_info->sync_request_sem);

	return rc;
}

static int pqi_validate_admin_response(
	struct pqi_general_admin_response *response, u8 expected_function_code)
{
	if (response->header.iu_type != PQI_RESPONSE_IU_GENERAL_ADMIN)
		return -EINVAL;

	if (get_unaligned_le16(&response->header.iu_length) !=
		PQI_GENERAL_ADMIN_IU_LENGTH)
		return -EINVAL;

	if (response->function_code != expected_function_code)
		return -EINVAL;

	if (response->status != PQI_GENERAL_ADMIN_STATUS_SUCCESS)
		return -EINVAL;

	return 0;
}

static int pqi_submit_admin_request_synchronous(
	struct pqi_ctrl_info *ctrl_info,
	struct pqi_general_admin_request *request,
	struct pqi_general_admin_response *response)
{
	int rc;

	pqi_submit_admin_request(ctrl_info, request);

	rc = pqi_poll_for_admin_response(ctrl_info, response);

	if (rc == 0)
		rc = pqi_validate_admin_response(response, request->function_code);

	return rc;
}

static int pqi_report_device_capability(struct pqi_ctrl_info *ctrl_info)
{
	int rc;
	struct pqi_general_admin_request request;
	struct pqi_general_admin_response response;
	struct pqi_device_capability *capability;
	struct pqi_iu_layer_descriptor *sop_iu_layer_descriptor;

	capability = kmalloc(sizeof(*capability), GFP_KERNEL);
	if (!capability)
		return -ENOMEM;

	memset(&request, 0, sizeof(request));

	request.header.iu_type = PQI_REQUEST_IU_GENERAL_ADMIN;
	put_unaligned_le16(PQI_GENERAL_ADMIN_IU_LENGTH,
		&request.header.iu_length);
	request.function_code =
		PQI_GENERAL_ADMIN_FUNCTION_REPORT_DEVICE_CAPABILITY;
	put_unaligned_le32(sizeof(*capability),
		&request.data.report_device_capability.buffer_length);

	rc = pqi_map_single(ctrl_info->pci_dev,
		&request.data.report_device_capability.sg_descriptor,
		capability, sizeof(*capability),
		DMA_FROM_DEVICE);
	if (rc)
		goto out;

	rc = pqi_submit_admin_request_synchronous(ctrl_info, &request, &response);

	pqi_pci_unmap(ctrl_info->pci_dev,
		&request.data.report_device_capability.sg_descriptor, 1,
		DMA_FROM_DEVICE);

	if (rc)
		goto out;

	if (response.status != PQI_GENERAL_ADMIN_STATUS_SUCCESS) {
		rc = -EIO;
		goto out;
	}

	ctrl_info->max_inbound_queues =
		get_unaligned_le16(&capability->max_inbound_queues);
	ctrl_info->max_elements_per_iq =
		get_unaligned_le16(&capability->max_elements_per_iq);
	ctrl_info->max_iq_element_length =
		get_unaligned_le16(&capability->max_iq_element_length)
		* 16;
	ctrl_info->max_outbound_queues =
		get_unaligned_le16(&capability->max_outbound_queues);
	ctrl_info->max_elements_per_oq =
		get_unaligned_le16(&capability->max_elements_per_oq);
	ctrl_info->max_oq_element_length =
		get_unaligned_le16(&capability->max_oq_element_length)
		* 16;

	sop_iu_layer_descriptor =
		&capability->iu_layer_descriptors[PQI_PROTOCOL_SOP];

	ctrl_info->max_inbound_iu_length_per_firmware =
		get_unaligned_le16(
			&sop_iu_layer_descriptor->max_inbound_iu_length);
	ctrl_info->inbound_spanning_supported =
		sop_iu_layer_descriptor->inbound_spanning_supported;
	ctrl_info->outbound_spanning_supported =
		sop_iu_layer_descriptor->outbound_spanning_supported;

out:
	kfree(capability);

	return rc;
}

static int pqi_validate_device_capability(struct pqi_ctrl_info *ctrl_info)
{
	if (ctrl_info->max_iq_element_length <
		PQI_OPERATIONAL_IQ_ELEMENT_LENGTH) {
		dev_err(&ctrl_info->pci_dev->dev,
			"max. inbound queue element length of %d is less than the required length of %d\n",
			ctrl_info->max_iq_element_length,
			PQI_OPERATIONAL_IQ_ELEMENT_LENGTH);
		return -EINVAL;
	}

	if (ctrl_info->max_oq_element_length <
		PQI_OPERATIONAL_OQ_ELEMENT_LENGTH) {
		dev_err(&ctrl_info->pci_dev->dev,
			"max. outbound queue element length of %d is less than the required length of %d\n",
			ctrl_info->max_oq_element_length,
			PQI_OPERATIONAL_OQ_ELEMENT_LENGTH);
		return -EINVAL;
	}

	if (ctrl_info->max_inbound_iu_length_per_firmware <
		PQI_OPERATIONAL_IQ_ELEMENT_LENGTH) {
		dev_err(&ctrl_info->pci_dev->dev,
			"max. inbound IU length of %u is less than the min. required length of %d\n",
			ctrl_info->max_inbound_iu_length_per_firmware,
			PQI_OPERATIONAL_IQ_ELEMENT_LENGTH);
		return -EINVAL;
	}

	if (!ctrl_info->inbound_spanning_supported) {
		dev_err(&ctrl_info->pci_dev->dev,
			"the controller does not support inbound spanning\n");
		return -EINVAL;
	}

	if (ctrl_info->outbound_spanning_supported) {
		dev_err(&ctrl_info->pci_dev->dev,
			"the controller supports outbound spanning but this driver does not\n");
		return -EINVAL;
	}

	return 0;
}

static int pqi_create_event_queue(struct pqi_ctrl_info *ctrl_info)
{
	int rc;
	struct pqi_event_queue *event_queue;
	struct pqi_general_admin_request request;
	struct pqi_general_admin_response response;

	event_queue = &ctrl_info->event_queue;

	/*
	 * Create OQ (Outbound Queue - device to host queue) to dedicate
	 * to events.
	 */
	memset(&request, 0, sizeof(request));
	request.header.iu_type = PQI_REQUEST_IU_GENERAL_ADMIN;
	put_unaligned_le16(PQI_GENERAL_ADMIN_IU_LENGTH,
		&request.header.iu_length);
	request.function_code = PQI_GENERAL_ADMIN_FUNCTION_CREATE_OQ;
	put_unaligned_le16(event_queue->oq_id,
		&request.data.create_operational_oq.queue_id);
	put_unaligned_le64((u64)event_queue->oq_element_array_bus_addr,
		&request.data.create_operational_oq.element_array_addr);
	put_unaligned_le64((u64)event_queue->oq_pi_bus_addr,
		&request.data.create_operational_oq.pi_addr);
	put_unaligned_le16(PQI_NUM_EVENT_QUEUE_ELEMENTS,
		&request.data.create_operational_oq.num_elements);
	put_unaligned_le16(PQI_EVENT_OQ_ELEMENT_LENGTH / 16,
		&request.data.create_operational_oq.element_length);
	request.data.create_operational_oq.queue_protocol = PQI_PROTOCOL_SOP;
	put_unaligned_le16(event_queue->int_msg_num,
		&request.data.create_operational_oq.int_msg_num);

	rc = pqi_submit_admin_request_synchronous(ctrl_info, &request,
		&response);
	if (rc)
		return rc;

	event_queue->oq_ci = ctrl_info->iomem_base +
		PQI_DEVICE_REGISTERS_OFFSET +
		get_unaligned_le64(
			&response.data.create_operational_oq.oq_ci_offset);

	return 0;
}

static int pqi_create_queue_group(struct pqi_ctrl_info *ctrl_info,
	unsigned int group_number)
{
	int rc;
	struct pqi_queue_group *queue_group;
	struct pqi_general_admin_request request;
	struct pqi_general_admin_response response;

	queue_group = &ctrl_info->queue_groups[group_number];

	/*
	 * Create IQ (Inbound Queue - host to device queue) for
	 * RAID path.
	 */
	memset(&request, 0, sizeof(request));
	request.header.iu_type = PQI_REQUEST_IU_GENERAL_ADMIN;
	put_unaligned_le16(PQI_GENERAL_ADMIN_IU_LENGTH,
		&request.header.iu_length);
	request.function_code = PQI_GENERAL_ADMIN_FUNCTION_CREATE_IQ;
	put_unaligned_le16(queue_group->iq_id[RAID_PATH],
		&request.data.create_operational_iq.queue_id);
	put_unaligned_le64(
		(u64)queue_group->iq_element_array_bus_addr[RAID_PATH],
		&request.data.create_operational_iq.element_array_addr);
	put_unaligned_le64((u64)queue_group->iq_ci_bus_addr[RAID_PATH],
		&request.data.create_operational_iq.ci_addr);
	put_unaligned_le16(ctrl_info->num_elements_per_iq,
		&request.data.create_operational_iq.num_elements);
	put_unaligned_le16(PQI_OPERATIONAL_IQ_ELEMENT_LENGTH / 16,
		&request.data.create_operational_iq.element_length);
	request.data.create_operational_iq.queue_protocol = PQI_PROTOCOL_SOP;

	rc = pqi_submit_admin_request_synchronous(ctrl_info, &request,
		&response);
	if (rc) {
		dev_err(&ctrl_info->pci_dev->dev,
			"error creating inbound RAID queue\n");
		return rc;
	}

	queue_group->iq_pi[RAID_PATH] = ctrl_info->iomem_base +
		PQI_DEVICE_REGISTERS_OFFSET +
		get_unaligned_le64(
			&response.data.create_operational_iq.iq_pi_offset);

	/*
	 * Create IQ (Inbound Queue - host to device queue) for
	 * Advanced I/O (AIO) path.
	 */
	memset(&request, 0, sizeof(request));
	request.header.iu_type = PQI_REQUEST_IU_GENERAL_ADMIN;
	put_unaligned_le16(PQI_GENERAL_ADMIN_IU_LENGTH,
		&request.header.iu_length);
	request.function_code = PQI_GENERAL_ADMIN_FUNCTION_CREATE_IQ;
	put_unaligned_le16(queue_group->iq_id[AIO_PATH],
		&request.data.create_operational_iq.queue_id);
	put_unaligned_le64((u64)queue_group->
		iq_element_array_bus_addr[AIO_PATH],
		&request.data.create_operational_iq.element_array_addr);
	put_unaligned_le64((u64)queue_group->iq_ci_bus_addr[AIO_PATH],
		&request.data.create_operational_iq.ci_addr);
	put_unaligned_le16(ctrl_info->num_elements_per_iq,
		&request.data.create_operational_iq.num_elements);
	put_unaligned_le16(PQI_OPERATIONAL_IQ_ELEMENT_LENGTH / 16,
		&request.data.create_operational_iq.element_length);
	request.data.create_operational_iq.queue_protocol = PQI_PROTOCOL_SOP;

	rc = pqi_submit_admin_request_synchronous(ctrl_info, &request,
		&response);
	if (rc) {
		dev_err(&ctrl_info->pci_dev->dev,
			"error creating inbound AIO queue\n");
		return rc;
	}

	queue_group->iq_pi[AIO_PATH] = ctrl_info->iomem_base +
		PQI_DEVICE_REGISTERS_OFFSET +
		get_unaligned_le64(
			&response.data.create_operational_iq.iq_pi_offset);

	/*
	 * Designate the 2nd IQ as the AIO path.  By default, all IQs are
	 * assumed to be for RAID path I/O unless we change the queue's
	 * property.
	 */
	memset(&request, 0, sizeof(request));
	request.header.iu_type = PQI_REQUEST_IU_GENERAL_ADMIN;
	put_unaligned_le16(PQI_GENERAL_ADMIN_IU_LENGTH,
		&request.header.iu_length);
	request.function_code = PQI_GENERAL_ADMIN_FUNCTION_CHANGE_IQ_PROPERTY;
	put_unaligned_le16(queue_group->iq_id[AIO_PATH],
		&request.data.change_operational_iq_properties.queue_id);
	put_unaligned_le32(PQI_IQ_PROPERTY_IS_AIO_QUEUE,
		&request.data.change_operational_iq_properties.vendor_specific);

	rc = pqi_submit_admin_request_synchronous(ctrl_info, &request,
		&response);
	if (rc) {
		dev_err(&ctrl_info->pci_dev->dev,
			"error changing queue property\n");
		return rc;
	}

	/*
	 * Create OQ (Outbound Queue - device to host queue).
	 */
	memset(&request, 0, sizeof(request));
	request.header.iu_type = PQI_REQUEST_IU_GENERAL_ADMIN;
	put_unaligned_le16(PQI_GENERAL_ADMIN_IU_LENGTH,
		&request.header.iu_length);
	request.function_code = PQI_GENERAL_ADMIN_FUNCTION_CREATE_OQ;
	put_unaligned_le16(queue_group->oq_id,
		&request.data.create_operational_oq.queue_id);
	put_unaligned_le64((u64)queue_group->oq_element_array_bus_addr,
		&request.data.create_operational_oq.element_array_addr);
	put_unaligned_le64((u64)queue_group->oq_pi_bus_addr,
		&request.data.create_operational_oq.pi_addr);
	put_unaligned_le16(ctrl_info->num_elements_per_oq,
		&request.data.create_operational_oq.num_elements);
	put_unaligned_le16(PQI_OPERATIONAL_OQ_ELEMENT_LENGTH / 16,
		&request.data.create_operational_oq.element_length);
	request.data.create_operational_oq.queue_protocol = PQI_PROTOCOL_SOP;
	put_unaligned_le16(queue_group->int_msg_num,
		&request.data.create_operational_oq.int_msg_num);

	rc = pqi_submit_admin_request_synchronous(ctrl_info, &request,
		&response);
	if (rc) {
		dev_err(&ctrl_info->pci_dev->dev,
			"error creating outbound queue\n");
		return rc;
	}

	queue_group->oq_ci = ctrl_info->iomem_base +
		PQI_DEVICE_REGISTERS_OFFSET +
		get_unaligned_le64(
			&response.data.create_operational_oq.oq_ci_offset);

	return 0;
}

static int pqi_create_queues(struct pqi_ctrl_info *ctrl_info)
{
	int rc;
	unsigned int i;

	rc = pqi_create_event_queue(ctrl_info);
	if (rc) {
		dev_err(&ctrl_info->pci_dev->dev,
			"error creating event queue\n");
		return rc;
	}

	for (i = 0; i < ctrl_info->num_queue_groups; i++) {
		rc = pqi_create_queue_group(ctrl_info, i);
		if (rc) {
			dev_err(&ctrl_info->pci_dev->dev,
				"error creating queue group number %u/%u\n",
				i, ctrl_info->num_queue_groups);
			return rc;
		}
	}

	return 0;
}

#define PQI_REPORT_EVENT_CONFIG_BUFFER_LENGTH	\
	struct_size((struct pqi_event_config *)0, descriptors, PQI_MAX_EVENT_DESCRIPTORS)

static int pqi_configure_events(struct pqi_ctrl_info *ctrl_info,
	bool enable_events)
{
	int rc;
	unsigned int i;
	struct pqi_event_config *event_config;
	struct pqi_event_descriptor *event_descriptor;
	struct pqi_general_management_request request;

	event_config = kmalloc(PQI_REPORT_EVENT_CONFIG_BUFFER_LENGTH,
		GFP_KERNEL);
	if (!event_config)
		return -ENOMEM;

	memset(&request, 0, sizeof(request));

	request.header.iu_type = PQI_REQUEST_IU_REPORT_VENDOR_EVENT_CONFIG;
	put_unaligned_le16(offsetof(struct pqi_general_management_request,
		data.report_event_configuration.sg_descriptors[1]) -
		PQI_REQUEST_HEADER_LENGTH, &request.header.iu_length);
	put_unaligned_le32(PQI_REPORT_EVENT_CONFIG_BUFFER_LENGTH,
		&request.data.report_event_configuration.buffer_length);

	rc = pqi_map_single(ctrl_info->pci_dev,
		request.data.report_event_configuration.sg_descriptors,
		event_config, PQI_REPORT_EVENT_CONFIG_BUFFER_LENGTH,
		DMA_FROM_DEVICE);
	if (rc)
		goto out;

	rc = pqi_submit_raid_request_synchronous(ctrl_info, &request.header, 0, NULL);

	pqi_pci_unmap(ctrl_info->pci_dev,
		request.data.report_event_configuration.sg_descriptors, 1,
		DMA_FROM_DEVICE);

	if (rc)
		goto out;

	for (i = 0; i < event_config->num_event_descriptors; i++) {
		event_descriptor = &event_config->descriptors[i];
		if (enable_events &&
			pqi_is_supported_event(event_descriptor->event_type))
				put_unaligned_le16(ctrl_info->event_queue.oq_id,
					&event_descriptor->oq_id);
		else
			put_unaligned_le16(0, &event_descriptor->oq_id);
	}

	memset(&request, 0, sizeof(request));

	request.header.iu_type = PQI_REQUEST_IU_SET_VENDOR_EVENT_CONFIG;
	put_unaligned_le16(offsetof(struct pqi_general_management_request,
		data.report_event_configuration.sg_descriptors[1]) -
		PQI_REQUEST_HEADER_LENGTH, &request.header.iu_length);
	put_unaligned_le32(PQI_REPORT_EVENT_CONFIG_BUFFER_LENGTH,
		&request.data.report_event_configuration.buffer_length);

	rc = pqi_map_single(ctrl_info->pci_dev,
		request.data.report_event_configuration.sg_descriptors,
		event_config, PQI_REPORT_EVENT_CONFIG_BUFFER_LENGTH,
		DMA_TO_DEVICE);
	if (rc)
		goto out;

	rc = pqi_submit_raid_request_synchronous(ctrl_info, &request.header, 0, NULL);

	pqi_pci_unmap(ctrl_info->pci_dev,
		request.data.report_event_configuration.sg_descriptors, 1,
		DMA_TO_DEVICE);

out:
	kfree(event_config);

	return rc;
}

static inline int pqi_enable_events(struct pqi_ctrl_info *ctrl_info)
{
	return pqi_configure_events(ctrl_info, true);
}

static void pqi_free_all_io_requests(struct pqi_ctrl_info *ctrl_info)
{
	unsigned int i;
	struct device *dev;
	size_t sg_chain_buffer_length;
	struct pqi_io_request *io_request;

	if (!ctrl_info->io_request_pool)
		return;

	dev = &ctrl_info->pci_dev->dev;
	sg_chain_buffer_length = ctrl_info->sg_chain_buffer_length;
	io_request = ctrl_info->io_request_pool;

	for (i = 0; i < ctrl_info->max_io_slots; i++) {
		kfree(io_request->iu);
		if (!io_request->sg_chain_buffer)
			break;
		dma_free_coherent(dev, sg_chain_buffer_length,
			io_request->sg_chain_buffer,
			io_request->sg_chain_buffer_dma_handle);
		io_request++;
	}

	kfree(ctrl_info->io_request_pool);
	ctrl_info->io_request_pool = NULL;
}

static inline int pqi_alloc_error_buffer(struct pqi_ctrl_info *ctrl_info)
{
	ctrl_info->error_buffer = dma_alloc_coherent(&ctrl_info->pci_dev->dev,
				     ctrl_info->error_buffer_length,
				     &ctrl_info->error_buffer_dma_handle,
				     GFP_KERNEL);
	if (!ctrl_info->error_buffer)
		return -ENOMEM;

	return 0;
}

static int pqi_alloc_io_resources(struct pqi_ctrl_info *ctrl_info)
{
	unsigned int i;
	void *sg_chain_buffer;
	size_t sg_chain_buffer_length;
	dma_addr_t sg_chain_buffer_dma_handle;
	struct device *dev;
	struct pqi_io_request *io_request;

	ctrl_info->io_request_pool = kcalloc(ctrl_info->max_io_slots,
		sizeof(ctrl_info->io_request_pool[0]), GFP_KERNEL);

	if (!ctrl_info->io_request_pool) {
		dev_err(&ctrl_info->pci_dev->dev,
			"failed to allocate I/O request pool\n");
		goto error;
	}

	dev = &ctrl_info->pci_dev->dev;
	sg_chain_buffer_length = ctrl_info->sg_chain_buffer_length;
	io_request = ctrl_info->io_request_pool;

	for (i = 0; i < ctrl_info->max_io_slots; i++) {
		io_request->iu = kmalloc(ctrl_info->max_inbound_iu_length, GFP_KERNEL);

		if (!io_request->iu) {
			dev_err(&ctrl_info->pci_dev->dev,
				"failed to allocate IU buffers\n");
			goto error;
		}

		sg_chain_buffer = dma_alloc_coherent(dev,
			sg_chain_buffer_length, &sg_chain_buffer_dma_handle,
			GFP_KERNEL);

		if (!sg_chain_buffer) {
			dev_err(&ctrl_info->pci_dev->dev,
				"failed to allocate PQI scatter-gather chain buffers\n");
			goto error;
		}

		io_request->index = i;
		io_request->sg_chain_buffer = sg_chain_buffer;
		io_request->sg_chain_buffer_dma_handle = sg_chain_buffer_dma_handle;
		io_request++;
	}

	return 0;

error:
	pqi_free_all_io_requests(ctrl_info);

	return -ENOMEM;
}

/*
 * Calculate required resources that are sized based on max. outstanding
 * requests and max. transfer size.
 */

static void pqi_calculate_io_resources(struct pqi_ctrl_info *ctrl_info)
{
	u32 max_transfer_size;
	u32 max_sg_entries;

	ctrl_info->scsi_ml_can_queue =
		ctrl_info->max_outstanding_requests - PQI_RESERVED_IO_SLOTS;
	ctrl_info->max_io_slots = ctrl_info->max_outstanding_requests;

	ctrl_info->error_buffer_length =
		ctrl_info->max_io_slots * PQI_ERROR_BUFFER_ELEMENT_LENGTH;

	if (reset_devices)
		max_transfer_size = min(ctrl_info->max_transfer_size,
			PQI_MAX_TRANSFER_SIZE_KDUMP);
	else
		max_transfer_size = min(ctrl_info->max_transfer_size,
			PQI_MAX_TRANSFER_SIZE);

	max_sg_entries = max_transfer_size / PAGE_SIZE;

	/* +1 to cover when the buffer is not page-aligned. */
	max_sg_entries++;

	max_sg_entries = min(ctrl_info->max_sg_entries, max_sg_entries);

	max_transfer_size = (max_sg_entries - 1) * PAGE_SIZE;

	ctrl_info->sg_chain_buffer_length =
		(max_sg_entries * sizeof(struct pqi_sg_descriptor)) +
		PQI_EXTRA_SGL_MEMORY;
	ctrl_info->sg_tablesize = max_sg_entries;
	ctrl_info->max_sectors = max_transfer_size / 512;
}

static void pqi_calculate_queue_resources(struct pqi_ctrl_info *ctrl_info)
{
	int num_queue_groups;
	u16 num_elements_per_iq;
	u16 num_elements_per_oq;

	if (reset_devices) {
		num_queue_groups = 1;
	} else {
		int num_cpus;
		int max_queue_groups;

		max_queue_groups = min(ctrl_info->max_inbound_queues / 2,
			ctrl_info->max_outbound_queues - 1);
		max_queue_groups = min(max_queue_groups, PQI_MAX_QUEUE_GROUPS);

		num_cpus = num_online_cpus();
		num_queue_groups = min(num_cpus, ctrl_info->max_msix_vectors);
		num_queue_groups = min(num_queue_groups, max_queue_groups);
	}

	ctrl_info->num_queue_groups = num_queue_groups;
	ctrl_info->max_hw_queue_index = num_queue_groups - 1;

	/*
	 * Make sure that the max. inbound IU length is an even multiple
	 * of our inbound element length.
	 */
	ctrl_info->max_inbound_iu_length =
		(ctrl_info->max_inbound_iu_length_per_firmware /
		PQI_OPERATIONAL_IQ_ELEMENT_LENGTH) *
		PQI_OPERATIONAL_IQ_ELEMENT_LENGTH;

	num_elements_per_iq =
		(ctrl_info->max_inbound_iu_length /
		PQI_OPERATIONAL_IQ_ELEMENT_LENGTH);

	/* Add one because one element in each queue is unusable. */
	num_elements_per_iq++;

	num_elements_per_iq = min(num_elements_per_iq,
		ctrl_info->max_elements_per_iq);

	num_elements_per_oq = ((num_elements_per_iq - 1) * 2) + 1;
	num_elements_per_oq = min(num_elements_per_oq,
		ctrl_info->max_elements_per_oq);

	ctrl_info->num_elements_per_iq = num_elements_per_iq;
	ctrl_info->num_elements_per_oq = num_elements_per_oq;

	ctrl_info->max_sg_per_iu =
		((ctrl_info->max_inbound_iu_length -
		PQI_OPERATIONAL_IQ_ELEMENT_LENGTH) /
		sizeof(struct pqi_sg_descriptor)) +
		PQI_MAX_EMBEDDED_SG_DESCRIPTORS;

	ctrl_info->max_sg_per_r56_iu =
		((ctrl_info->max_inbound_iu_length -
		PQI_OPERATIONAL_IQ_ELEMENT_LENGTH) /
		sizeof(struct pqi_sg_descriptor)) +
		PQI_MAX_EMBEDDED_R56_SG_DESCRIPTORS;
}

static inline void pqi_set_sg_descriptor(struct pqi_sg_descriptor *sg_descriptor,
	struct scatterlist *sg)
{
	u64 address = (u64)sg_dma_address(sg);
	unsigned int length = sg_dma_len(sg);

	put_unaligned_le64(address, &sg_descriptor->address);
	put_unaligned_le32(length, &sg_descriptor->length);
	put_unaligned_le32(0, &sg_descriptor->flags);
}

static unsigned int pqi_build_sg_list(struct pqi_sg_descriptor *sg_descriptor,
	struct scatterlist *sg, int sg_count, struct pqi_io_request *io_request,
	int max_sg_per_iu, bool *chained)
{
	int i;
	unsigned int num_sg_in_iu;

	*chained = false;
	i = 0;
	num_sg_in_iu = 0;
	max_sg_per_iu--;	/* Subtract 1 to leave room for chain marker. */

	while (1) {
		pqi_set_sg_descriptor(sg_descriptor, sg);
		if (!*chained)
			num_sg_in_iu++;
		i++;
		if (i == sg_count)
			break;
		sg_descriptor++;
		if (i == max_sg_per_iu) {
			put_unaligned_le64((u64)io_request->sg_chain_buffer_dma_handle,
				&sg_descriptor->address);
			put_unaligned_le32((sg_count - num_sg_in_iu) * sizeof(*sg_descriptor),
				&sg_descriptor->length);
			put_unaligned_le32(CISS_SG_CHAIN, &sg_descriptor->flags);
			*chained = true;
			num_sg_in_iu++;
			sg_descriptor = io_request->sg_chain_buffer;
		}
		sg = sg_next(sg);
	}

	put_unaligned_le32(CISS_SG_LAST, &sg_descriptor->flags);

	return num_sg_in_iu;
}

static int pqi_build_raid_sg_list(struct pqi_ctrl_info *ctrl_info,
	struct pqi_raid_path_request *request, struct scsi_cmnd *scmd,
	struct pqi_io_request *io_request)
{
	u16 iu_length;
	int sg_count;
	bool chained;
	unsigned int num_sg_in_iu;
	struct scatterlist *sg;
	struct pqi_sg_descriptor *sg_descriptor;

	sg_count = scsi_dma_map(scmd);
	if (sg_count < 0)
		return sg_count;

	iu_length = offsetof(struct pqi_raid_path_request, sg_descriptors) -
		PQI_REQUEST_HEADER_LENGTH;

	if (sg_count == 0)
		goto out;

	sg = scsi_sglist(scmd);
	sg_descriptor = request->sg_descriptors;

	num_sg_in_iu = pqi_build_sg_list(sg_descriptor, sg, sg_count, io_request,
		ctrl_info->max_sg_per_iu, &chained);

	request->partial = chained;
	iu_length += num_sg_in_iu * sizeof(*sg_descriptor);

out:
	put_unaligned_le16(iu_length, &request->header.iu_length);

	return 0;
}

static int pqi_build_aio_r1_sg_list(struct pqi_ctrl_info *ctrl_info,
	struct pqi_aio_r1_path_request *request, struct scsi_cmnd *scmd,
	struct pqi_io_request *io_request)
{
	u16 iu_length;
	int sg_count;
	bool chained;
	unsigned int num_sg_in_iu;
	struct scatterlist *sg;
	struct pqi_sg_descriptor *sg_descriptor;

	sg_count = scsi_dma_map(scmd);
	if (sg_count < 0)
		return sg_count;

	iu_length = offsetof(struct pqi_aio_r1_path_request, sg_descriptors) -
		PQI_REQUEST_HEADER_LENGTH;
	num_sg_in_iu = 0;

	if (sg_count == 0)
		goto out;

	sg = scsi_sglist(scmd);
	sg_descriptor = request->sg_descriptors;

	num_sg_in_iu = pqi_build_sg_list(sg_descriptor, sg, sg_count, io_request,
		ctrl_info->max_sg_per_iu, &chained);

	request->partial = chained;
	iu_length += num_sg_in_iu * sizeof(*sg_descriptor);

out:
	put_unaligned_le16(iu_length, &request->header.iu_length);
	request->num_sg_descriptors = num_sg_in_iu;

	return 0;
}

static int pqi_build_aio_r56_sg_list(struct pqi_ctrl_info *ctrl_info,
	struct pqi_aio_r56_path_request *request, struct scsi_cmnd *scmd,
	struct pqi_io_request *io_request)
{
	u16 iu_length;
	int sg_count;
	bool chained;
	unsigned int num_sg_in_iu;
	struct scatterlist *sg;
	struct pqi_sg_descriptor *sg_descriptor;

	sg_count = scsi_dma_map(scmd);
	if (sg_count < 0)
		return sg_count;

	iu_length = offsetof(struct pqi_aio_r56_path_request, sg_descriptors) -
		PQI_REQUEST_HEADER_LENGTH;
	num_sg_in_iu = 0;

	if (sg_count != 0) {
		sg = scsi_sglist(scmd);
		sg_descriptor = request->sg_descriptors;

		num_sg_in_iu = pqi_build_sg_list(sg_descriptor, sg, sg_count, io_request,
			ctrl_info->max_sg_per_r56_iu, &chained);

		request->partial = chained;
		iu_length += num_sg_in_iu * sizeof(*sg_descriptor);
	}

	put_unaligned_le16(iu_length, &request->header.iu_length);
	request->num_sg_descriptors = num_sg_in_iu;

	return 0;
}

static int pqi_build_aio_sg_list(struct pqi_ctrl_info *ctrl_info,
	struct pqi_aio_path_request *request, struct scsi_cmnd *scmd,
	struct pqi_io_request *io_request)
{
	u16 iu_length;
	int sg_count;
	bool chained;
	unsigned int num_sg_in_iu;
	struct scatterlist *sg;
	struct pqi_sg_descriptor *sg_descriptor;

	sg_count = scsi_dma_map(scmd);
	if (sg_count < 0)
		return sg_count;

	iu_length = offsetof(struct pqi_aio_path_request, sg_descriptors) -
		PQI_REQUEST_HEADER_LENGTH;
	num_sg_in_iu = 0;

	if (sg_count == 0)
		goto out;

	sg = scsi_sglist(scmd);
	sg_descriptor = request->sg_descriptors;

	num_sg_in_iu = pqi_build_sg_list(sg_descriptor, sg, sg_count, io_request,
		ctrl_info->max_sg_per_iu, &chained);

	request->partial = chained;
	iu_length += num_sg_in_iu * sizeof(*sg_descriptor);

out:
	put_unaligned_le16(iu_length, &request->header.iu_length);
	request->num_sg_descriptors = num_sg_in_iu;

	return 0;
}

static void pqi_raid_io_complete(struct pqi_io_request *io_request,
	void *context)
{
	struct scsi_cmnd *scmd;

	scmd = io_request->scmd;
	pqi_free_io_request(io_request);
	scsi_dma_unmap(scmd);
	pqi_scsi_done(scmd);
}

static int pqi_raid_submit_scsi_cmd_with_io_request(
	struct pqi_ctrl_info *ctrl_info, struct pqi_io_request *io_request,
	struct pqi_scsi_dev *device, struct scsi_cmnd *scmd,
	struct pqi_queue_group *queue_group)
{
	int rc;
	size_t cdb_length;
	struct pqi_raid_path_request *request;

	io_request->io_complete_callback = pqi_raid_io_complete;
	io_request->scmd = scmd;

	request = io_request->iu;
	memset(request, 0, offsetof(struct pqi_raid_path_request, sg_descriptors));

	request->header.iu_type = PQI_REQUEST_IU_RAID_PATH_IO;
	put_unaligned_le32(scsi_bufflen(scmd), &request->buffer_length);
	request->task_attribute = SOP_TASK_ATTRIBUTE_SIMPLE;
	put_unaligned_le16(io_request->index, &request->request_id);
	request->error_index = request->request_id;
	memcpy(request->lun_number, device->scsi3addr, sizeof(request->lun_number));

	cdb_length = min_t(size_t, scmd->cmd_len, sizeof(request->cdb));
	memcpy(request->cdb, scmd->cmnd, cdb_length);

	switch (cdb_length) {
	case 6:
	case 10:
	case 12:
	case 16:
		request->additional_cdb_bytes_usage = SOP_ADDITIONAL_CDB_BYTES_0;
		break;
	case 20:
		request->additional_cdb_bytes_usage = SOP_ADDITIONAL_CDB_BYTES_4;
		break;
	case 24:
		request->additional_cdb_bytes_usage = SOP_ADDITIONAL_CDB_BYTES_8;
		break;
	case 28:
		request->additional_cdb_bytes_usage = SOP_ADDITIONAL_CDB_BYTES_12;
		break;
	case 32:
	default:
		request->additional_cdb_bytes_usage = SOP_ADDITIONAL_CDB_BYTES_16;
		break;
	}

	switch (scmd->sc_data_direction) {
	case DMA_TO_DEVICE:
		request->data_direction = SOP_READ_FLAG;
		break;
	case DMA_FROM_DEVICE:
		request->data_direction = SOP_WRITE_FLAG;
		break;
	case DMA_NONE:
		request->data_direction = SOP_NO_DIRECTION_FLAG;
		break;
	case DMA_BIDIRECTIONAL:
		request->data_direction = SOP_BIDIRECTIONAL;
		break;
	default:
		dev_err(&ctrl_info->pci_dev->dev,
			"unknown data direction: %d\n",
			scmd->sc_data_direction);
		break;
	}

	rc = pqi_build_raid_sg_list(ctrl_info, request, scmd, io_request);
	if (rc) {
		pqi_free_io_request(io_request);
		return SCSI_MLQUEUE_HOST_BUSY;
	}

	pqi_start_io(ctrl_info, queue_group, RAID_PATH, io_request);

	return 0;
}

static inline int pqi_raid_submit_scsi_cmd(struct pqi_ctrl_info *ctrl_info,
	struct pqi_scsi_dev *device, struct scsi_cmnd *scmd,
	struct pqi_queue_group *queue_group)
{
	struct pqi_io_request *io_request;

	io_request = pqi_alloc_io_request(ctrl_info);

	return pqi_raid_submit_scsi_cmd_with_io_request(ctrl_info, io_request,
		device, scmd, queue_group);
}

static bool pqi_raid_bypass_retry_needed(struct pqi_io_request *io_request)
{
	struct scsi_cmnd *scmd;
	struct pqi_scsi_dev *device;
	struct pqi_ctrl_info *ctrl_info;

	if (!io_request->raid_bypass)
		return false;

	scmd = io_request->scmd;
	if ((scmd->result & 0xff) == SAM_STAT_GOOD)
		return false;
	if (host_byte(scmd->result) == DID_NO_CONNECT)
		return false;

	device = scmd->device->hostdata;
	if (pqi_device_offline(device) || pqi_device_in_remove(device))
		return false;

	ctrl_info = shost_to_hba(scmd->device->host);
	if (pqi_ctrl_offline(ctrl_info))
		return false;

	return true;
}

static void pqi_aio_io_complete(struct pqi_io_request *io_request,
	void *context)
{
	struct scsi_cmnd *scmd;

	scmd = io_request->scmd;
	scsi_dma_unmap(scmd);
	if (io_request->status == -EAGAIN || pqi_raid_bypass_retry_needed(io_request)) {
		set_host_byte(scmd, DID_IMM_RETRY);
		scmd->SCp.this_residual++;
	}

	pqi_free_io_request(io_request);
	pqi_scsi_done(scmd);
}

static inline int pqi_aio_submit_scsi_cmd(struct pqi_ctrl_info *ctrl_info,
	struct pqi_scsi_dev *device, struct scsi_cmnd *scmd,
	struct pqi_queue_group *queue_group)
{
	return pqi_aio_submit_io(ctrl_info, scmd, device->aio_handle,
		scmd->cmnd, scmd->cmd_len, queue_group, NULL, false);
}

static int pqi_aio_submit_io(struct pqi_ctrl_info *ctrl_info,
	struct scsi_cmnd *scmd, u32 aio_handle, u8 *cdb,
	unsigned int cdb_length, struct pqi_queue_group *queue_group,
	struct pqi_encryption_info *encryption_info, bool raid_bypass)
{
	int rc;
	struct pqi_io_request *io_request;
	struct pqi_aio_path_request *request;

	io_request = pqi_alloc_io_request(ctrl_info);
	io_request->io_complete_callback = pqi_aio_io_complete;
	io_request->scmd = scmd;
	io_request->raid_bypass = raid_bypass;

	request = io_request->iu;
	memset(request, 0, offsetof(struct pqi_raid_path_request, sg_descriptors));

	request->header.iu_type = PQI_REQUEST_IU_AIO_PATH_IO;
	put_unaligned_le32(aio_handle, &request->nexus_id);
	put_unaligned_le32(scsi_bufflen(scmd), &request->buffer_length);
	request->task_attribute = SOP_TASK_ATTRIBUTE_SIMPLE;
	put_unaligned_le16(io_request->index, &request->request_id);
	request->error_index = request->request_id;
	if (cdb_length > sizeof(request->cdb))
		cdb_length = sizeof(request->cdb);
	request->cdb_length = cdb_length;
	memcpy(request->cdb, cdb, cdb_length);

	switch (scmd->sc_data_direction) {
	case DMA_TO_DEVICE:
		request->data_direction = SOP_READ_FLAG;
		break;
	case DMA_FROM_DEVICE:
		request->data_direction = SOP_WRITE_FLAG;
		break;
	case DMA_NONE:
		request->data_direction = SOP_NO_DIRECTION_FLAG;
		break;
	case DMA_BIDIRECTIONAL:
		request->data_direction = SOP_BIDIRECTIONAL;
		break;
	default:
		dev_err(&ctrl_info->pci_dev->dev,
			"unknown data direction: %d\n",
			scmd->sc_data_direction);
		break;
	}

	if (encryption_info) {
		request->encryption_enable = true;
		put_unaligned_le16(encryption_info->data_encryption_key_index,
			&request->data_encryption_key_index);
		put_unaligned_le32(encryption_info->encrypt_tweak_lower,
			&request->encrypt_tweak_lower);
		put_unaligned_le32(encryption_info->encrypt_tweak_upper,
			&request->encrypt_tweak_upper);
	}

	rc = pqi_build_aio_sg_list(ctrl_info, request, scmd, io_request);
	if (rc) {
		pqi_free_io_request(io_request);
		return SCSI_MLQUEUE_HOST_BUSY;
	}

	pqi_start_io(ctrl_info, queue_group, AIO_PATH, io_request);

	return 0;
}

static  int pqi_aio_submit_r1_write_io(struct pqi_ctrl_info *ctrl_info,
	struct scsi_cmnd *scmd, struct pqi_queue_group *queue_group,
	struct pqi_encryption_info *encryption_info, struct pqi_scsi_dev *device,
	struct pqi_scsi_dev_raid_map_data *rmd)
{
	int rc;
	struct pqi_io_request *io_request;
	struct pqi_aio_r1_path_request *r1_request;

	io_request = pqi_alloc_io_request(ctrl_info);
	io_request->io_complete_callback = pqi_aio_io_complete;
	io_request->scmd = scmd;
	io_request->raid_bypass = true;

	r1_request = io_request->iu;
	memset(r1_request, 0, offsetof(struct pqi_aio_r1_path_request, sg_descriptors));

	r1_request->header.iu_type = PQI_REQUEST_IU_AIO_PATH_RAID1_IO;
	put_unaligned_le16(*(u16 *)device->scsi3addr & 0x3fff, &r1_request->volume_id);
	r1_request->num_drives = rmd->num_it_nexus_entries;
	put_unaligned_le32(rmd->it_nexus[0], &r1_request->it_nexus_1);
	put_unaligned_le32(rmd->it_nexus[1], &r1_request->it_nexus_2);
	if (rmd->num_it_nexus_entries == 3)
		put_unaligned_le32(rmd->it_nexus[2], &r1_request->it_nexus_3);

	put_unaligned_le32(scsi_bufflen(scmd), &r1_request->data_length);
	r1_request->task_attribute = SOP_TASK_ATTRIBUTE_SIMPLE;
	put_unaligned_le16(io_request->index, &r1_request->request_id);
	r1_request->error_index = r1_request->request_id;
	if (rmd->cdb_length > sizeof(r1_request->cdb))
		rmd->cdb_length = sizeof(r1_request->cdb);
	r1_request->cdb_length = rmd->cdb_length;
	memcpy(r1_request->cdb, rmd->cdb, rmd->cdb_length);

	/* The direction is always write. */
	r1_request->data_direction = SOP_READ_FLAG;

	if (encryption_info) {
		r1_request->encryption_enable = true;
		put_unaligned_le16(encryption_info->data_encryption_key_index,
				&r1_request->data_encryption_key_index);
		put_unaligned_le32(encryption_info->encrypt_tweak_lower,
				&r1_request->encrypt_tweak_lower);
		put_unaligned_le32(encryption_info->encrypt_tweak_upper,
				&r1_request->encrypt_tweak_upper);
	}

	rc = pqi_build_aio_r1_sg_list(ctrl_info, r1_request, scmd, io_request);
	if (rc) {
		pqi_free_io_request(io_request);
		return SCSI_MLQUEUE_HOST_BUSY;
	}

	pqi_start_io(ctrl_info, queue_group, AIO_PATH, io_request);

	return 0;
}

static int pqi_aio_submit_r56_write_io(struct pqi_ctrl_info *ctrl_info,
	struct scsi_cmnd *scmd, struct pqi_queue_group *queue_group,
	struct pqi_encryption_info *encryption_info, struct pqi_scsi_dev *device,
	struct pqi_scsi_dev_raid_map_data *rmd)
{
	int rc;
	struct pqi_io_request *io_request;
	struct pqi_aio_r56_path_request *r56_request;

	io_request = pqi_alloc_io_request(ctrl_info);
	io_request->io_complete_callback = pqi_aio_io_complete;
	io_request->scmd = scmd;
	io_request->raid_bypass = true;

	r56_request = io_request->iu;
	memset(r56_request, 0, offsetof(struct pqi_aio_r56_path_request, sg_descriptors));

	if (device->raid_level == SA_RAID_5 || device->raid_level == SA_RAID_51)
		r56_request->header.iu_type = PQI_REQUEST_IU_AIO_PATH_RAID5_IO;
	else
		r56_request->header.iu_type = PQI_REQUEST_IU_AIO_PATH_RAID6_IO;

	put_unaligned_le16(*(u16 *)device->scsi3addr & 0x3fff, &r56_request->volume_id);
	put_unaligned_le32(rmd->aio_handle, &r56_request->data_it_nexus);
	put_unaligned_le32(rmd->p_parity_it_nexus, &r56_request->p_parity_it_nexus);
	if (rmd->raid_level == SA_RAID_6) {
		put_unaligned_le32(rmd->q_parity_it_nexus, &r56_request->q_parity_it_nexus);
		r56_request->xor_multiplier = rmd->xor_mult;
	}
	put_unaligned_le32(scsi_bufflen(scmd), &r56_request->data_length);
	r56_request->task_attribute = SOP_TASK_ATTRIBUTE_SIMPLE;
	put_unaligned_le64(rmd->row, &r56_request->row);

	put_unaligned_le16(io_request->index, &r56_request->request_id);
	r56_request->error_index = r56_request->request_id;

	if (rmd->cdb_length > sizeof(r56_request->cdb))
		rmd->cdb_length = sizeof(r56_request->cdb);
	r56_request->cdb_length = rmd->cdb_length;
	memcpy(r56_request->cdb, rmd->cdb, rmd->cdb_length);

	/* The direction is always write. */
	r56_request->data_direction = SOP_READ_FLAG;

	if (encryption_info) {
		r56_request->encryption_enable = true;
		put_unaligned_le16(encryption_info->data_encryption_key_index,
				&r56_request->data_encryption_key_index);
		put_unaligned_le32(encryption_info->encrypt_tweak_lower,
				&r56_request->encrypt_tweak_lower);
		put_unaligned_le32(encryption_info->encrypt_tweak_upper,
				&r56_request->encrypt_tweak_upper);
	}

	rc = pqi_build_aio_r56_sg_list(ctrl_info, r56_request, scmd, io_request);
	if (rc) {
		pqi_free_io_request(io_request);
		return SCSI_MLQUEUE_HOST_BUSY;
	}

	pqi_start_io(ctrl_info, queue_group, AIO_PATH, io_request);

	return 0;
}

static inline u16 pqi_get_hw_queue(struct pqi_ctrl_info *ctrl_info,
	struct scsi_cmnd *scmd)
{
	u16 hw_queue;

	hw_queue = blk_mq_unique_tag_to_hwq(blk_mq_unique_tag(scsi_cmd_to_rq(scmd)));
	if (hw_queue > ctrl_info->max_hw_queue_index)
		hw_queue = 0;

	return hw_queue;
}

static inline bool pqi_is_bypass_eligible_request(struct scsi_cmnd *scmd)
{
	if (blk_rq_is_passthrough(scsi_cmd_to_rq(scmd)))
		return false;

	return scmd->SCp.this_residual == 0;
}

/*
 * This function gets called just before we hand the completed SCSI request
 * back to the SML.
 */

void pqi_prep_for_scsi_done(struct scsi_cmnd *scmd)
{
	struct pqi_scsi_dev *device;

	if (!scmd->device) {
		set_host_byte(scmd, DID_NO_CONNECT);
		return;
	}

	device = scmd->device->hostdata;
	if (!device) {
		set_host_byte(scmd, DID_NO_CONNECT);
		return;
	}

	atomic_dec(&device->scsi_cmds_outstanding);
}

static bool pqi_is_parity_write_stream(struct pqi_ctrl_info *ctrl_info,
	struct scsi_cmnd *scmd)
{
	u32 oldest_jiffies;
	u8 lru_index;
	int i;
	int rc;
	struct pqi_scsi_dev *device;
	struct pqi_stream_data *pqi_stream_data;
	struct pqi_scsi_dev_raid_map_data rmd;

	if (!ctrl_info->enable_stream_detection)
		return false;

	rc = pqi_get_aio_lba_and_block_count(scmd, &rmd);
	if (rc)
		return false;

	/* Check writes only. */
	if (!rmd.is_write)
		return false;

	device = scmd->device->hostdata;

	/* Check for RAID 5/6 streams. */
	if (device->raid_level != SA_RAID_5 && device->raid_level != SA_RAID_6)
		return false;

	/*
	 * If controller does not support AIO RAID{5,6} writes, need to send
	 * requests down non-AIO path.
	 */
	if ((device->raid_level == SA_RAID_5 && !ctrl_info->enable_r5_writes) ||
		(device->raid_level == SA_RAID_6 && !ctrl_info->enable_r6_writes))
		return true;

	lru_index = 0;
	oldest_jiffies = INT_MAX;
	for (i = 0; i < NUM_STREAMS_PER_LUN; i++) {
		pqi_stream_data = &device->stream_data[i];
		/*
		 * Check for adjacent request or request is within
		 * the previous request.
		 */
		if ((pqi_stream_data->next_lba &&
			rmd.first_block >= pqi_stream_data->next_lba) &&
			rmd.first_block <= pqi_stream_data->next_lba +
				rmd.block_cnt) {
			pqi_stream_data->next_lba = rmd.first_block +
				rmd.block_cnt;
			pqi_stream_data->last_accessed = jiffies;
			return true;
		}

		/* unused entry */
		if (pqi_stream_data->last_accessed == 0) {
			lru_index = i;
			break;
		}

		/* Find entry with oldest last accessed time. */
		if (pqi_stream_data->last_accessed <= oldest_jiffies) {
			oldest_jiffies = pqi_stream_data->last_accessed;
			lru_index = i;
		}
	}

	/* Set LRU entry. */
	pqi_stream_data = &device->stream_data[lru_index];
	pqi_stream_data->last_accessed = jiffies;
	pqi_stream_data->next_lba = rmd.first_block + rmd.block_cnt;

	return false;
}

static int pqi_scsi_queue_command(struct Scsi_Host *shost, struct scsi_cmnd *scmd)
{
	int rc;
	struct pqi_ctrl_info *ctrl_info;
	struct pqi_scsi_dev *device;
	u16 hw_queue;
	struct pqi_queue_group *queue_group;
	bool raid_bypassed;

	device = scmd->device->hostdata;

	if (!device) {
		set_host_byte(scmd, DID_NO_CONNECT);
		pqi_scsi_done(scmd);
		return 0;
	}

	atomic_inc(&device->scsi_cmds_outstanding);

	ctrl_info = shost_to_hba(shost);

	if (pqi_ctrl_offline(ctrl_info) || pqi_device_in_remove(device)) {
		set_host_byte(scmd, DID_NO_CONNECT);
		pqi_scsi_done(scmd);
		return 0;
	}

	if (pqi_ctrl_blocked(ctrl_info)) {
		rc = SCSI_MLQUEUE_HOST_BUSY;
		goto out;
	}

	/*
	 * This is necessary because the SML doesn't zero out this field during
	 * error recovery.
	 */
	scmd->result = 0;

	hw_queue = pqi_get_hw_queue(ctrl_info, scmd);
	queue_group = &ctrl_info->queue_groups[hw_queue];

	if (pqi_is_logical_device(device)) {
		raid_bypassed = false;
		if (device->raid_bypass_enabled &&
			pqi_is_bypass_eligible_request(scmd) &&
			!pqi_is_parity_write_stream(ctrl_info, scmd)) {
			rc = pqi_raid_bypass_submit_scsi_cmd(ctrl_info, device, scmd, queue_group);
			if (rc == 0 || rc == SCSI_MLQUEUE_HOST_BUSY) {
				raid_bypassed = true;
				atomic_inc(&device->raid_bypass_cnt);
			}
		}
		if (!raid_bypassed)
			rc = pqi_raid_submit_scsi_cmd(ctrl_info, device, scmd, queue_group);
	} else {
		if (device->aio_enabled)
			rc = pqi_aio_submit_scsi_cmd(ctrl_info, device, scmd, queue_group);
		else
			rc = pqi_raid_submit_scsi_cmd(ctrl_info, device, scmd, queue_group);
	}

out:
	if (rc)
		atomic_dec(&device->scsi_cmds_outstanding);

	return rc;
}

static unsigned int pqi_queued_io_count(struct pqi_ctrl_info *ctrl_info)
{
	unsigned int i;
	unsigned int path;
	unsigned long flags;
	unsigned int queued_io_count;
	struct pqi_queue_group *queue_group;
	struct pqi_io_request *io_request;

	queued_io_count = 0;

	for (i = 0; i < ctrl_info->num_queue_groups; i++) {
		queue_group = &ctrl_info->queue_groups[i];
		for (path = 0; path < 2; path++) {
			spin_lock_irqsave(&queue_group->submit_lock[path], flags);
			list_for_each_entry(io_request, &queue_group->request_list[path], request_list_entry)
				queued_io_count++;
			spin_unlock_irqrestore(&queue_group->submit_lock[path], flags);
		}
	}

	return queued_io_count;
}

static unsigned int pqi_nonempty_inbound_queue_count(struct pqi_ctrl_info *ctrl_info)
{
	unsigned int i;
	unsigned int path;
	unsigned int nonempty_inbound_queue_count;
	struct pqi_queue_group *queue_group;
	pqi_index_t iq_pi;
	pqi_index_t iq_ci;

	nonempty_inbound_queue_count = 0;

	for (i = 0; i < ctrl_info->num_queue_groups; i++) {
		queue_group = &ctrl_info->queue_groups[i];
		for (path = 0; path < 2; path++) {
			iq_pi = queue_group->iq_pi_copy[path];
			iq_ci = readl(queue_group->iq_ci[path]);
			if (iq_ci != iq_pi)
				nonempty_inbound_queue_count++;
		}
	}

	return nonempty_inbound_queue_count;
}

#define PQI_INBOUND_QUEUES_NONEMPTY_WARNING_TIMEOUT_SECS	10

static int pqi_wait_until_inbound_queues_empty(struct pqi_ctrl_info *ctrl_info)
{
	unsigned long start_jiffies;
	unsigned long warning_timeout;
	unsigned int queued_io_count;
	unsigned int nonempty_inbound_queue_count;
	bool displayed_warning;

	displayed_warning = false;
	start_jiffies = jiffies;
	warning_timeout = (PQI_INBOUND_QUEUES_NONEMPTY_WARNING_TIMEOUT_SECS * PQI_HZ) + start_jiffies;

	while (1) {
		queued_io_count = pqi_queued_io_count(ctrl_info);
		nonempty_inbound_queue_count = pqi_nonempty_inbound_queue_count(ctrl_info);
		if (queued_io_count == 0 && nonempty_inbound_queue_count == 0)
			break;
		pqi_check_ctrl_health(ctrl_info);
		if (pqi_ctrl_offline(ctrl_info))
			return -ENXIO;
		if (time_after(jiffies, warning_timeout)) {
			dev_warn(&ctrl_info->pci_dev->dev,
				"waiting %u seconds for queued I/O to drain (queued I/O count: %u; non-empty inbound queue count: %u)\n",
				jiffies_to_msecs(jiffies - start_jiffies) / 1000, queued_io_count, nonempty_inbound_queue_count);
			displayed_warning = true;
			warning_timeout = (PQI_INBOUND_QUEUES_NONEMPTY_WARNING_TIMEOUT_SECS * PQI_HZ) + jiffies;
		}
		usleep_range(1000, 2000);
	}

	if (displayed_warning)
		dev_warn(&ctrl_info->pci_dev->dev,
			"queued I/O drained after waiting for %u seconds\n",
			jiffies_to_msecs(jiffies - start_jiffies) / 1000);

	return 0;
}

static void pqi_fail_io_queued_for_device(struct pqi_ctrl_info *ctrl_info,
	struct pqi_scsi_dev *device)
{
	unsigned int i;
	unsigned int path;
	struct pqi_queue_group *queue_group;
	unsigned long flags;
	struct pqi_io_request *io_request;
	struct pqi_io_request *next;
	struct scsi_cmnd *scmd;
	struct pqi_scsi_dev *scsi_device;

	for (i = 0; i < ctrl_info->num_queue_groups; i++) {
		queue_group = &ctrl_info->queue_groups[i];

		for (path = 0; path < 2; path++) {
			spin_lock_irqsave(
				&queue_group->submit_lock[path], flags);

			list_for_each_entry_safe(io_request, next,
				&queue_group->request_list[path],
				request_list_entry) {

				scmd = io_request->scmd;
				if (!scmd)
					continue;

				scsi_device = scmd->device->hostdata;
				if (scsi_device != device)
					continue;

				list_del(&io_request->request_list_entry);
				set_host_byte(scmd, DID_RESET);
				pqi_free_io_request(io_request);
				scsi_dma_unmap(scmd);
				pqi_scsi_done(scmd);
			}

			spin_unlock_irqrestore(
				&queue_group->submit_lock[path], flags);
		}
	}
}

#define PQI_PENDING_IO_WARNING_TIMEOUT_SECS	10

static int pqi_device_wait_for_pending_io(struct pqi_ctrl_info *ctrl_info,
	struct pqi_scsi_dev *device, unsigned long timeout_msecs)
{
	int cmds_outstanding;
	unsigned long start_jiffies;
	unsigned long warning_timeout;
	unsigned long msecs_waiting;

	start_jiffies = jiffies;
	warning_timeout = (PQI_PENDING_IO_WARNING_TIMEOUT_SECS * PQI_HZ) + start_jiffies;

	while ((cmds_outstanding = atomic_read(&device->scsi_cmds_outstanding)) > 0) {
		pqi_check_ctrl_health(ctrl_info);
		if (pqi_ctrl_offline(ctrl_info))
			return -ENXIO;
		msecs_waiting = jiffies_to_msecs(jiffies - start_jiffies);
		if (msecs_waiting >= timeout_msecs) {
			dev_err(&ctrl_info->pci_dev->dev,
				"scsi %d:%d:%d:%d: timed out after %lu seconds waiting for %d outstanding command(s)\n",
				ctrl_info->scsi_host->host_no, device->bus, device->target,
				device->lun, msecs_waiting / 1000, cmds_outstanding);
			return -ETIMEDOUT;
		}
		if (time_after(jiffies, warning_timeout)) {
			dev_warn(&ctrl_info->pci_dev->dev,
				"scsi %d:%d:%d:%d: waiting %lu seconds for %d outstanding command(s)\n",
				ctrl_info->scsi_host->host_no, device->bus, device->target,
				device->lun, msecs_waiting / 1000, cmds_outstanding);
			warning_timeout = (PQI_PENDING_IO_WARNING_TIMEOUT_SECS * PQI_HZ) + jiffies;
		}
		usleep_range(1000, 2000);
	}

	return 0;
}

static void pqi_lun_reset_complete(struct pqi_io_request *io_request,
	void *context)
{
	struct completion *waiting = context;

	complete(waiting);
}

#define PQI_LUN_RESET_POLL_COMPLETION_SECS	10

static int pqi_wait_for_lun_reset_completion(struct pqi_ctrl_info *ctrl_info,
	struct pqi_scsi_dev *device, struct completion *wait)
{
	int rc;
	unsigned int wait_secs;
	int cmds_outstanding;

	wait_secs = 0;

	while (1) {
		if (wait_for_completion_io_timeout(wait,
			PQI_LUN_RESET_POLL_COMPLETION_SECS * PQI_HZ)) {
			rc = 0;
			break;
		}

		pqi_check_ctrl_health(ctrl_info);
		if (pqi_ctrl_offline(ctrl_info)) {
			rc = -ENXIO;
			break;
		}

		wait_secs += PQI_LUN_RESET_POLL_COMPLETION_SECS;
		cmds_outstanding = atomic_read(&device->scsi_cmds_outstanding);
		dev_warn(&ctrl_info->pci_dev->dev,
			"scsi %d:%d:%d:%d: waiting %u seconds for LUN reset to complete (%d command(s) outstanding)\n",
			ctrl_info->scsi_host->host_no, device->bus, device->target, device->lun, wait_secs, cmds_outstanding);
	}

	return rc;
}

#define PQI_LUN_RESET_FIRMWARE_TIMEOUT_SECS	30

static int pqi_lun_reset(struct pqi_ctrl_info *ctrl_info, struct pqi_scsi_dev *device)
{
	int rc;
	struct pqi_io_request *io_request;
	DECLARE_COMPLETION_ONSTACK(wait);
	struct pqi_task_management_request *request;

	io_request = pqi_alloc_io_request(ctrl_info);
	io_request->io_complete_callback = pqi_lun_reset_complete;
	io_request->context = &wait;

	request = io_request->iu;
	memset(request, 0, sizeof(*request));

	request->header.iu_type = PQI_REQUEST_IU_TASK_MANAGEMENT;
	put_unaligned_le16(sizeof(*request) - PQI_REQUEST_HEADER_LENGTH,
		&request->header.iu_length);
	put_unaligned_le16(io_request->index, &request->request_id);
	memcpy(request->lun_number, device->scsi3addr,
		sizeof(request->lun_number));
	request->task_management_function = SOP_TASK_MANAGEMENT_LUN_RESET;
	if (ctrl_info->tmf_iu_timeout_supported)
		put_unaligned_le16(PQI_LUN_RESET_FIRMWARE_TIMEOUT_SECS, &request->timeout);

	pqi_start_io(ctrl_info, &ctrl_info->queue_groups[PQI_DEFAULT_QUEUE_GROUP], RAID_PATH,
		io_request);

	rc = pqi_wait_for_lun_reset_completion(ctrl_info, device, &wait);
	if (rc == 0)
		rc = io_request->status;

	pqi_free_io_request(io_request);

	return rc;
}

#define PQI_LUN_RESET_RETRIES				3
#define PQI_LUN_RESET_RETRY_INTERVAL_MSECS		(10 * 1000)
#define PQI_LUN_RESET_PENDING_IO_TIMEOUT_MSECS		(10 * 60 * 1000)
#define PQI_LUN_RESET_FAILED_PENDING_IO_TIMEOUT_MSECS	(2 * 60 * 1000)

static int pqi_lun_reset_with_retries(struct pqi_ctrl_info *ctrl_info, struct pqi_scsi_dev *device)
{
	int reset_rc;
	int wait_rc;
	unsigned int retries;
	unsigned long timeout_msecs;

	for (retries = 0;;) {
		reset_rc = pqi_lun_reset(ctrl_info, device);
		if (reset_rc == 0 || ++retries > PQI_LUN_RESET_RETRIES)
			break;
		msleep(PQI_LUN_RESET_RETRY_INTERVAL_MSECS);
	}

	timeout_msecs = reset_rc ? PQI_LUN_RESET_FAILED_PENDING_IO_TIMEOUT_MSECS :
		PQI_LUN_RESET_PENDING_IO_TIMEOUT_MSECS;

	wait_rc = pqi_device_wait_for_pending_io(ctrl_info, device, timeout_msecs);
	if (wait_rc && reset_rc == 0)
		reset_rc = wait_rc;

	return reset_rc == 0 ? SUCCESS : FAILED;
}

static int pqi_device_reset(struct pqi_ctrl_info *ctrl_info,
	struct pqi_scsi_dev *device)
{
	int rc;

	pqi_ctrl_block_requests(ctrl_info);
	pqi_ctrl_wait_until_quiesced(ctrl_info);
	pqi_fail_io_queued_for_device(ctrl_info, device);
	rc = pqi_wait_until_inbound_queues_empty(ctrl_info);
	if (rc)
		rc = FAILED;
	else
		rc = pqi_lun_reset_with_retries(ctrl_info, device);
	pqi_ctrl_unblock_requests(ctrl_info);

	return rc;
}

static int pqi_eh_device_reset_handler(struct scsi_cmnd *scmd)
{
	int rc;
	struct Scsi_Host *shost;
	struct pqi_ctrl_info *ctrl_info;
	struct pqi_scsi_dev *device;

	shost = scmd->device->host;
	ctrl_info = shost_to_hba(shost);
	device = scmd->device->hostdata;

	mutex_lock(&ctrl_info->lun_reset_mutex);

	dev_err(&ctrl_info->pci_dev->dev,
		"resetting scsi %d:%d:%d:%d due to cmd 0x%02x\n",
		shost->host_no,
		device->bus, device->target, device->lun,
		scmd->cmd_len > 0 ? scmd->cmnd[0] : 0xff);

	pqi_check_ctrl_health(ctrl_info);
	if (pqi_ctrl_offline(ctrl_info))
		rc = FAILED;
	else
		rc = pqi_device_reset(ctrl_info, device);

	dev_err(&ctrl_info->pci_dev->dev,
		"reset of scsi %d:%d:%d:%d: %s\n",
		shost->host_no, device->bus, device->target, device->lun,
		rc == SUCCESS ? "SUCCESS" : "FAILED");

	mutex_unlock(&ctrl_info->lun_reset_mutex);

	return rc;
}

static int pqi_slave_alloc(struct scsi_device *sdev)
{
	struct pqi_scsi_dev *device;
	unsigned long flags;
	struct pqi_ctrl_info *ctrl_info;
	struct scsi_target *starget;
	struct sas_rphy *rphy;

	ctrl_info = shost_to_hba(sdev->host);

	spin_lock_irqsave(&ctrl_info->scsi_device_list_lock, flags);

	if (sdev_channel(sdev) == PQI_PHYSICAL_DEVICE_BUS) {
		starget = scsi_target(sdev);
		rphy = target_to_rphy(starget);
		device = pqi_find_device_by_sas_rphy(ctrl_info, rphy);
		if (device) {
			if (device->target_lun_valid) {
				device->ignore_device = true;
			} else {
				device->target = sdev_id(sdev);
				device->lun = sdev->lun;
				device->target_lun_valid = true;
			}
		}
	} else {
		device = pqi_find_scsi_dev(ctrl_info, sdev_channel(sdev),
			sdev_id(sdev), sdev->lun);
	}

	if (device) {
		sdev->hostdata = device;
		device->sdev = sdev;
		if (device->queue_depth) {
			device->advertised_queue_depth = device->queue_depth;
			scsi_change_queue_depth(sdev,
				device->advertised_queue_depth);
		}
		if (pqi_is_logical_device(device)) {
			pqi_disable_write_same(sdev);
		} else {
			sdev->allow_restart = 1;
			if (device->device_type == SA_DEVICE_TYPE_NVME)
				pqi_disable_write_same(sdev);
		}
	}

	spin_unlock_irqrestore(&ctrl_info->scsi_device_list_lock, flags);

	return 0;
}

static int pqi_map_queues(struct Scsi_Host *shost)
{
	struct pqi_ctrl_info *ctrl_info = shost_to_hba(shost);

	return blk_mq_pci_map_queues(&shost->tag_set.map[HCTX_TYPE_DEFAULT],
					ctrl_info->pci_dev, 0);
}

static inline bool pqi_is_tape_changer_device(struct pqi_scsi_dev *device)
{
	return device->devtype == TYPE_TAPE || device->devtype == TYPE_MEDIUM_CHANGER;
}

static int pqi_slave_configure(struct scsi_device *sdev)
{
	int rc = 0;
	struct pqi_scsi_dev *device;

	device = sdev->hostdata;
	device->devtype = sdev->type;

	if (pqi_is_tape_changer_device(device) && device->ignore_device) {
		rc = -ENXIO;
		device->ignore_device = false;
	}

	return rc;
}

static int pqi_getpciinfo_ioctl(struct pqi_ctrl_info *ctrl_info, void __user *arg)
{
	struct pci_dev *pci_dev;
	u32 subsystem_vendor;
	u32 subsystem_device;
	cciss_pci_info_struct pciinfo;

	if (!arg)
		return -EINVAL;

	pci_dev = ctrl_info->pci_dev;

	pciinfo.domain = pci_domain_nr(pci_dev->bus);
	pciinfo.bus = pci_dev->bus->number;
	pciinfo.dev_fn = pci_dev->devfn;
	subsystem_vendor = pci_dev->subsystem_vendor;
	subsystem_device = pci_dev->subsystem_device;
	pciinfo.board_id = ((subsystem_device << 16) & 0xffff0000) | subsystem_vendor;

	if (copy_to_user(arg, &pciinfo, sizeof(pciinfo)))
		return -EFAULT;

	return 0;
}

static int pqi_getdrivver_ioctl(void __user *arg)
{
	u32 version;

	if (!arg)
		return -EINVAL;

	version = (DRIVER_MAJOR << 28) | (DRIVER_MINOR << 24) |
		(DRIVER_RELEASE << 16) | DRIVER_REVISION;

	if (copy_to_user(arg, &version, sizeof(version)))
		return -EFAULT;

	return 0;
}

struct ciss_error_info {
	u8	scsi_status;
	int	command_status;
	size_t	sense_data_length;
};

static void pqi_error_info_to_ciss(struct pqi_raid_error_info *pqi_error_info,
	struct ciss_error_info *ciss_error_info)
{
	int ciss_cmd_status;
	size_t sense_data_length;

	switch (pqi_error_info->data_out_result) {
	case PQI_DATA_IN_OUT_GOOD:
		ciss_cmd_status = CISS_CMD_STATUS_SUCCESS;
		break;
	case PQI_DATA_IN_OUT_UNDERFLOW:
		ciss_cmd_status = CISS_CMD_STATUS_DATA_UNDERRUN;
		break;
	case PQI_DATA_IN_OUT_BUFFER_OVERFLOW:
		ciss_cmd_status = CISS_CMD_STATUS_DATA_OVERRUN;
		break;
	case PQI_DATA_IN_OUT_PROTOCOL_ERROR:
	case PQI_DATA_IN_OUT_BUFFER_ERROR:
	case PQI_DATA_IN_OUT_BUFFER_OVERFLOW_DESCRIPTOR_AREA:
	case PQI_DATA_IN_OUT_BUFFER_OVERFLOW_BRIDGE:
	case PQI_DATA_IN_OUT_ERROR:
		ciss_cmd_status = CISS_CMD_STATUS_PROTOCOL_ERROR;
		break;
	case PQI_DATA_IN_OUT_HARDWARE_ERROR:
	case PQI_DATA_IN_OUT_PCIE_FABRIC_ERROR:
	case PQI_DATA_IN_OUT_PCIE_COMPLETION_TIMEOUT:
	case PQI_DATA_IN_OUT_PCIE_COMPLETER_ABORT_RECEIVED:
	case PQI_DATA_IN_OUT_PCIE_UNSUPPORTED_REQUEST_RECEIVED:
	case PQI_DATA_IN_OUT_PCIE_ECRC_CHECK_FAILED:
	case PQI_DATA_IN_OUT_PCIE_UNSUPPORTED_REQUEST:
	case PQI_DATA_IN_OUT_PCIE_ACS_VIOLATION:
	case PQI_DATA_IN_OUT_PCIE_TLP_PREFIX_BLOCKED:
	case PQI_DATA_IN_OUT_PCIE_POISONED_MEMORY_READ:
		ciss_cmd_status = CISS_CMD_STATUS_HARDWARE_ERROR;
		break;
	case PQI_DATA_IN_OUT_UNSOLICITED_ABORT:
		ciss_cmd_status = CISS_CMD_STATUS_UNSOLICITED_ABORT;
		break;
	case PQI_DATA_IN_OUT_ABORTED:
		ciss_cmd_status = CISS_CMD_STATUS_ABORTED;
		break;
	case PQI_DATA_IN_OUT_TIMEOUT:
		ciss_cmd_status = CISS_CMD_STATUS_TIMEOUT;
		break;
	default:
		ciss_cmd_status = CISS_CMD_STATUS_TARGET_STATUS;
		break;
	}

	sense_data_length =
		get_unaligned_le16(&pqi_error_info->sense_data_length);
	if (sense_data_length == 0)
		sense_data_length =
		get_unaligned_le16(&pqi_error_info->response_data_length);
	if (sense_data_length)
		if (sense_data_length > sizeof(pqi_error_info->data))
			sense_data_length = sizeof(pqi_error_info->data);

	ciss_error_info->scsi_status = pqi_error_info->status;
	ciss_error_info->command_status = ciss_cmd_status;
	ciss_error_info->sense_data_length = sense_data_length;
}

static int pqi_passthru_ioctl(struct pqi_ctrl_info *ctrl_info, void __user *arg)
{
	int rc;
	char *kernel_buffer = NULL;
	u16 iu_length;
	size_t sense_data_length;
	IOCTL_Command_struct iocommand;
	struct pqi_raid_path_request request;
	struct pqi_raid_error_info pqi_error_info;
	struct ciss_error_info ciss_error_info;

	if (pqi_ctrl_offline(ctrl_info))
		return -ENXIO;
	if (pqi_ofa_in_progress(ctrl_info) && pqi_ctrl_blocked(ctrl_info))
		return -EBUSY;
	if (!arg)
		return -EINVAL;
	if (!capable(CAP_SYS_RAWIO))
		return -EPERM;
	if (copy_from_user(&iocommand, arg, sizeof(iocommand)))
		return -EFAULT;
	if (iocommand.buf_size < 1 &&
		iocommand.Request.Type.Direction != XFER_NONE)
		return -EINVAL;
	if (iocommand.Request.CDBLen > sizeof(request.cdb))
		return -EINVAL;
	if (iocommand.Request.Type.Type != TYPE_CMD)
		return -EINVAL;

	switch (iocommand.Request.Type.Direction) {
	case XFER_NONE:
	case XFER_WRITE:
	case XFER_READ:
	case XFER_READ | XFER_WRITE:
		break;
	default:
		return -EINVAL;
	}

	if (iocommand.buf_size > 0) {
		kernel_buffer = kmalloc(iocommand.buf_size, GFP_KERNEL);
		if (!kernel_buffer)
			return -ENOMEM;
		if (iocommand.Request.Type.Direction & XFER_WRITE) {
			if (copy_from_user(kernel_buffer, iocommand.buf,
				iocommand.buf_size)) {
				rc = -EFAULT;
				goto out;
			}
		} else {
			memset(kernel_buffer, 0, iocommand.buf_size);
		}
	}

	memset(&request, 0, sizeof(request));

	request.header.iu_type = PQI_REQUEST_IU_RAID_PATH_IO;
	iu_length = offsetof(struct pqi_raid_path_request, sg_descriptors) -
		PQI_REQUEST_HEADER_LENGTH;
	memcpy(request.lun_number, iocommand.LUN_info.LunAddrBytes,
		sizeof(request.lun_number));
	memcpy(request.cdb, iocommand.Request.CDB, iocommand.Request.CDBLen);
	request.additional_cdb_bytes_usage = SOP_ADDITIONAL_CDB_BYTES_0;

	switch (iocommand.Request.Type.Direction) {
	case XFER_NONE:
		request.data_direction = SOP_NO_DIRECTION_FLAG;
		break;
	case XFER_WRITE:
		request.data_direction = SOP_WRITE_FLAG;
		break;
	case XFER_READ:
		request.data_direction = SOP_READ_FLAG;
		break;
	case XFER_READ | XFER_WRITE:
		request.data_direction = SOP_BIDIRECTIONAL;
		break;
	}

	request.task_attribute = SOP_TASK_ATTRIBUTE_SIMPLE;

	if (iocommand.buf_size > 0) {
		put_unaligned_le32(iocommand.buf_size, &request.buffer_length);

		rc = pqi_map_single(ctrl_info->pci_dev,
			&request.sg_descriptors[0], kernel_buffer,
			iocommand.buf_size, DMA_BIDIRECTIONAL);
		if (rc)
			goto out;

		iu_length += sizeof(request.sg_descriptors[0]);
	}

	put_unaligned_le16(iu_length, &request.header.iu_length);

	if (ctrl_info->raid_iu_timeout_supported)
		put_unaligned_le32(iocommand.Request.Timeout, &request.timeout);

	rc = pqi_submit_raid_request_synchronous(ctrl_info, &request.header,
		PQI_SYNC_FLAGS_INTERRUPTABLE, &pqi_error_info);

	if (iocommand.buf_size > 0)
		pqi_pci_unmap(ctrl_info->pci_dev, request.sg_descriptors, 1,
			DMA_BIDIRECTIONAL);

	memset(&iocommand.error_info, 0, sizeof(iocommand.error_info));

	if (rc == 0) {
		pqi_error_info_to_ciss(&pqi_error_info, &ciss_error_info);
		iocommand.error_info.ScsiStatus = ciss_error_info.scsi_status;
		iocommand.error_info.CommandStatus =
			ciss_error_info.command_status;
		sense_data_length = ciss_error_info.sense_data_length;
		if (sense_data_length) {
			if (sense_data_length >
				sizeof(iocommand.error_info.SenseInfo))
				sense_data_length =
					sizeof(iocommand.error_info.SenseInfo);
			memcpy(iocommand.error_info.SenseInfo,
				pqi_error_info.data, sense_data_length);
			iocommand.error_info.SenseLen = sense_data_length;
		}
	}

	if (copy_to_user(arg, &iocommand, sizeof(iocommand))) {
		rc = -EFAULT;
		goto out;
	}

	if (rc == 0 && iocommand.buf_size > 0 &&
		(iocommand.Request.Type.Direction & XFER_READ)) {
		if (copy_to_user(iocommand.buf, kernel_buffer,
			iocommand.buf_size)) {
			rc = -EFAULT;
		}
	}

out:
	kfree(kernel_buffer);

	return rc;
}

static int pqi_ioctl(struct scsi_device *sdev, unsigned int cmd,
		     void __user *arg)
{
	int rc;
	struct pqi_ctrl_info *ctrl_info;

	ctrl_info = shost_to_hba(sdev->host);

	switch (cmd) {
	case CCISS_DEREGDISK:
	case CCISS_REGNEWDISK:
	case CCISS_REGNEWD:
		rc = pqi_scan_scsi_devices(ctrl_info);
		break;
	case CCISS_GETPCIINFO:
		rc = pqi_getpciinfo_ioctl(ctrl_info, arg);
		break;
	case CCISS_GETDRIVVER:
		rc = pqi_getdrivver_ioctl(arg);
		break;
	case CCISS_PASSTHRU:
		rc = pqi_passthru_ioctl(ctrl_info, arg);
		break;
	default:
		rc = -EINVAL;
		break;
	}

	return rc;
}

static ssize_t pqi_firmware_version_show(struct device *dev,
	struct device_attribute *attr, char *buffer)
{
	struct Scsi_Host *shost;
	struct pqi_ctrl_info *ctrl_info;

	shost = class_to_shost(dev);
	ctrl_info = shost_to_hba(shost);

	return scnprintf(buffer, PAGE_SIZE, "%s\n", ctrl_info->firmware_version);
}

static ssize_t pqi_driver_version_show(struct device *dev,
	struct device_attribute *attr, char *buffer)
{
	return scnprintf(buffer, PAGE_SIZE, "%s\n", DRIVER_VERSION BUILD_TIMESTAMP);
}

static ssize_t pqi_serial_number_show(struct device *dev,
	struct device_attribute *attr, char *buffer)
{
	struct Scsi_Host *shost;
	struct pqi_ctrl_info *ctrl_info;

	shost = class_to_shost(dev);
	ctrl_info = shost_to_hba(shost);

	return scnprintf(buffer, PAGE_SIZE, "%s\n", ctrl_info->serial_number);
}

static ssize_t pqi_model_show(struct device *dev,
	struct device_attribute *attr, char *buffer)
{
	struct Scsi_Host *shost;
	struct pqi_ctrl_info *ctrl_info;

	shost = class_to_shost(dev);
	ctrl_info = shost_to_hba(shost);

	return scnprintf(buffer, PAGE_SIZE, "%s\n", ctrl_info->model);
}

static ssize_t pqi_vendor_show(struct device *dev,
	struct device_attribute *attr, char *buffer)
{
	struct Scsi_Host *shost;
	struct pqi_ctrl_info *ctrl_info;

	shost = class_to_shost(dev);
	ctrl_info = shost_to_hba(shost);

	return scnprintf(buffer, PAGE_SIZE, "%s\n", ctrl_info->vendor);
}

static ssize_t pqi_host_rescan_store(struct device *dev,
	struct device_attribute *attr, const char *buffer, size_t count)
{
	struct Scsi_Host *shost = class_to_shost(dev);

	pqi_scan_start(shost);

	return count;
}

static ssize_t pqi_lockup_action_show(struct device *dev,
	struct device_attribute *attr, char *buffer)
{
	int count = 0;
	unsigned int i;

	for (i = 0; i < ARRAY_SIZE(pqi_lockup_actions); i++) {
		if (pqi_lockup_actions[i].action == pqi_lockup_action)
			count += scnprintf(buffer + count, PAGE_SIZE - count,
				"[%s] ", pqi_lockup_actions[i].name);
		else
			count += scnprintf(buffer + count, PAGE_SIZE - count,
				"%s ", pqi_lockup_actions[i].name);
	}

	count += scnprintf(buffer + count, PAGE_SIZE - count, "\n");

	return count;
}

static ssize_t pqi_lockup_action_store(struct device *dev,
	struct device_attribute *attr, const char *buffer, size_t count)
{
	unsigned int i;
	char *action_name;
	char action_name_buffer[32];

	strlcpy(action_name_buffer, buffer, sizeof(action_name_buffer));
	action_name = strstrip(action_name_buffer);

	for (i = 0; i < ARRAY_SIZE(pqi_lockup_actions); i++) {
		if (strcmp(action_name, pqi_lockup_actions[i].name) == 0) {
			pqi_lockup_action = pqi_lockup_actions[i].action;
			return count;
		}
	}

	return -EINVAL;
}

static ssize_t pqi_host_enable_stream_detection_show(struct device *dev,
	struct device_attribute *attr, char *buffer)
{
	struct Scsi_Host *shost = class_to_shost(dev);
	struct pqi_ctrl_info *ctrl_info = shost_to_hba(shost);

	return scnprintf(buffer, 10, "%x\n",
			ctrl_info->enable_stream_detection);
}

static ssize_t pqi_host_enable_stream_detection_store(struct device *dev,
	struct device_attribute *attr, const char *buffer, size_t count)
{
	struct Scsi_Host *shost = class_to_shost(dev);
	struct pqi_ctrl_info *ctrl_info = shost_to_hba(shost);
	u8 set_stream_detection = 0;

	if (kstrtou8(buffer, 0, &set_stream_detection))
		return -EINVAL;

	if (set_stream_detection > 0)
		set_stream_detection = 1;

	ctrl_info->enable_stream_detection = set_stream_detection;

	return count;
}

static ssize_t pqi_host_enable_r5_writes_show(struct device *dev,
	struct device_attribute *attr, char *buffer)
{
	struct Scsi_Host *shost = class_to_shost(dev);
	struct pqi_ctrl_info *ctrl_info = shost_to_hba(shost);

	return scnprintf(buffer, 10, "%x\n", ctrl_info->enable_r5_writes);
}

static ssize_t pqi_host_enable_r5_writes_store(struct device *dev,
	struct device_attribute *attr, const char *buffer, size_t count)
{
	struct Scsi_Host *shost = class_to_shost(dev);
	struct pqi_ctrl_info *ctrl_info = shost_to_hba(shost);
	u8 set_r5_writes = 0;

	if (kstrtou8(buffer, 0, &set_r5_writes))
		return -EINVAL;

	if (set_r5_writes > 0)
		set_r5_writes = 1;

	ctrl_info->enable_r5_writes = set_r5_writes;

	return count;
}

static ssize_t pqi_host_enable_r6_writes_show(struct device *dev,
	struct device_attribute *attr, char *buffer)
{
	struct Scsi_Host *shost = class_to_shost(dev);
	struct pqi_ctrl_info *ctrl_info = shost_to_hba(shost);

	return scnprintf(buffer, 10, "%x\n", ctrl_info->enable_r6_writes);
}

static ssize_t pqi_host_enable_r6_writes_store(struct device *dev,
	struct device_attribute *attr, const char *buffer, size_t count)
{
	struct Scsi_Host *shost = class_to_shost(dev);
	struct pqi_ctrl_info *ctrl_info = shost_to_hba(shost);
	u8 set_r6_writes = 0;

	if (kstrtou8(buffer, 0, &set_r6_writes))
		return -EINVAL;

	if (set_r6_writes > 0)
		set_r6_writes = 1;

	ctrl_info->enable_r6_writes = set_r6_writes;

	return count;
}

static DEVICE_ATTR(driver_version, 0444, pqi_driver_version_show, NULL);
static DEVICE_ATTR(firmware_version, 0444, pqi_firmware_version_show, NULL);
static DEVICE_ATTR(model, 0444, pqi_model_show, NULL);
static DEVICE_ATTR(serial_number, 0444, pqi_serial_number_show, NULL);
static DEVICE_ATTR(vendor, 0444, pqi_vendor_show, NULL);
static DEVICE_ATTR(rescan, 0200, NULL, pqi_host_rescan_store);
static DEVICE_ATTR(lockup_action, 0644, pqi_lockup_action_show,
	pqi_lockup_action_store);
static DEVICE_ATTR(enable_stream_detection, 0644,
	pqi_host_enable_stream_detection_show,
	pqi_host_enable_stream_detection_store);
static DEVICE_ATTR(enable_r5_writes, 0644,
	pqi_host_enable_r5_writes_show, pqi_host_enable_r5_writes_store);
static DEVICE_ATTR(enable_r6_writes, 0644,
	pqi_host_enable_r6_writes_show, pqi_host_enable_r6_writes_store);

static struct attribute *pqi_shost_attrs[] = {
	&dev_attr_driver_version.attr,
	&dev_attr_firmware_version.attr,
	&dev_attr_model.attr,
	&dev_attr_serial_number.attr,
	&dev_attr_vendor.attr,
	&dev_attr_rescan.attr,
	&dev_attr_lockup_action.attr,
	&dev_attr_enable_stream_detection.attr,
	&dev_attr_enable_r5_writes.attr,
	&dev_attr_enable_r6_writes.attr,
	NULL
};

ATTRIBUTE_GROUPS(pqi_shost);

static ssize_t pqi_unique_id_show(struct device *dev,
	struct device_attribute *attr, char *buffer)
{
	struct pqi_ctrl_info *ctrl_info;
	struct scsi_device *sdev;
	struct pqi_scsi_dev *device;
	unsigned long flags;
	u8 unique_id[16];

	sdev = to_scsi_device(dev);
	ctrl_info = shost_to_hba(sdev->host);

	spin_lock_irqsave(&ctrl_info->scsi_device_list_lock, flags);

	device = sdev->hostdata;
	if (!device) {
		spin_unlock_irqrestore(&ctrl_info->scsi_device_list_lock, flags);
		return -ENODEV;
	}

	if (device->is_physical_device)
		memcpy(unique_id, device->wwid, sizeof(device->wwid));
	else
		memcpy(unique_id, device->volume_id, sizeof(device->volume_id));

	spin_unlock_irqrestore(&ctrl_info->scsi_device_list_lock, flags);

	return scnprintf(buffer, PAGE_SIZE,
		"%02X%02X%02X%02X%02X%02X%02X%02X"
		"%02X%02X%02X%02X%02X%02X%02X%02X\n",
		unique_id[0], unique_id[1], unique_id[2], unique_id[3],
		unique_id[4], unique_id[5], unique_id[6], unique_id[7],
		unique_id[8], unique_id[9], unique_id[10], unique_id[11],
		unique_id[12], unique_id[13], unique_id[14], unique_id[15]);
}

static ssize_t pqi_lunid_show(struct device *dev,
	struct device_attribute *attr, char *buffer)
{
	struct pqi_ctrl_info *ctrl_info;
	struct scsi_device *sdev;
	struct pqi_scsi_dev *device;
	unsigned long flags;
	u8 lunid[8];

	sdev = to_scsi_device(dev);
	ctrl_info = shost_to_hba(sdev->host);

	spin_lock_irqsave(&ctrl_info->scsi_device_list_lock, flags);

	device = sdev->hostdata;
	if (!device) {
		spin_unlock_irqrestore(&ctrl_info->scsi_device_list_lock, flags);
		return -ENODEV;
	}

	memcpy(lunid, device->scsi3addr, sizeof(lunid));

	spin_unlock_irqrestore(&ctrl_info->scsi_device_list_lock, flags);

	return scnprintf(buffer, PAGE_SIZE, "0x%8phN\n", lunid);
}

#define MAX_PATHS	8

static ssize_t pqi_path_info_show(struct device *dev,
	struct device_attribute *attr, char *buf)
{
	struct pqi_ctrl_info *ctrl_info;
	struct scsi_device *sdev;
	struct pqi_scsi_dev *device;
	unsigned long flags;
	int i;
	int output_len = 0;
	u8 box;
	u8 bay;
	u8 path_map_index;
	char *active;
	u8 phys_connector[2];

	sdev = to_scsi_device(dev);
	ctrl_info = shost_to_hba(sdev->host);

	spin_lock_irqsave(&ctrl_info->scsi_device_list_lock, flags);

	device = sdev->hostdata;
	if (!device) {
		spin_unlock_irqrestore(&ctrl_info->scsi_device_list_lock, flags);
		return -ENODEV;
	}

	bay = device->bay;
	for (i = 0; i < MAX_PATHS; i++) {
		path_map_index = 1 << i;
		if (i == device->active_path_index)
			active = "Active";
		else if (device->path_map & path_map_index)
			active = "Inactive";
		else
			continue;

		output_len += scnprintf(buf + output_len,
					PAGE_SIZE - output_len,
					"[%d:%d:%d:%d] %20.20s ",
					ctrl_info->scsi_host->host_no,
					device->bus, device->target,
					device->lun,
					scsi_device_type(device->devtype));

		if (device->devtype == TYPE_RAID ||
			pqi_is_logical_device(device))
			goto end_buffer;

		memcpy(&phys_connector, &device->phys_connector[i],
			sizeof(phys_connector));
		if (phys_connector[0] < '0')
			phys_connector[0] = '0';
		if (phys_connector[1] < '0')
			phys_connector[1] = '0';

		output_len += scnprintf(buf + output_len,
					PAGE_SIZE - output_len,
					"PORT: %.2s ", phys_connector);

		box = device->box[i];
		if (box != 0 && box != 0xFF)
			output_len += scnprintf(buf + output_len,
						PAGE_SIZE - output_len,
						"BOX: %hhu ", box);

		if ((device->devtype == TYPE_DISK ||
			device->devtype == TYPE_ZBC) &&
			pqi_expose_device(device))
			output_len += scnprintf(buf + output_len,
						PAGE_SIZE - output_len,
						"BAY: %hhu ", bay);

end_buffer:
		output_len += scnprintf(buf + output_len,
					PAGE_SIZE - output_len,
					"%s\n", active);
	}

	spin_unlock_irqrestore(&ctrl_info->scsi_device_list_lock, flags);

	return output_len;
}

static ssize_t pqi_sas_address_show(struct device *dev,
	struct device_attribute *attr, char *buffer)
{
	struct pqi_ctrl_info *ctrl_info;
	struct scsi_device *sdev;
	struct pqi_scsi_dev *device;
	unsigned long flags;
	u64 sas_address;

	sdev = to_scsi_device(dev);
	ctrl_info = shost_to_hba(sdev->host);

	spin_lock_irqsave(&ctrl_info->scsi_device_list_lock, flags);

	device = sdev->hostdata;
	if (!device || !pqi_is_device_with_sas_address(device)) {
		spin_unlock_irqrestore(&ctrl_info->scsi_device_list_lock, flags);
		return -ENODEV;
	}

	sas_address = device->sas_address;

	spin_unlock_irqrestore(&ctrl_info->scsi_device_list_lock, flags);

	return scnprintf(buffer, PAGE_SIZE, "0x%016llx\n", sas_address);
}

static ssize_t pqi_ssd_smart_path_enabled_show(struct device *dev,
	struct device_attribute *attr, char *buffer)
{
	struct pqi_ctrl_info *ctrl_info;
	struct scsi_device *sdev;
	struct pqi_scsi_dev *device;
	unsigned long flags;

	sdev = to_scsi_device(dev);
	ctrl_info = shost_to_hba(sdev->host);

	spin_lock_irqsave(&ctrl_info->scsi_device_list_lock, flags);

	device = sdev->hostdata;
	if (!device) {
		spin_unlock_irqrestore(&ctrl_info->scsi_device_list_lock, flags);
		return -ENODEV;
	}

	buffer[0] = device->raid_bypass_enabled ? '1' : '0';
	buffer[1] = '\n';
	buffer[2] = '\0';

	spin_unlock_irqrestore(&ctrl_info->scsi_device_list_lock, flags);

	return 2;
}

static ssize_t pqi_raid_level_show(struct device *dev,
	struct device_attribute *attr, char *buffer)
{
	struct pqi_ctrl_info *ctrl_info;
	struct scsi_device *sdev;
	struct pqi_scsi_dev *device;
	unsigned long flags;
	char *raid_level;

	sdev = to_scsi_device(dev);
	ctrl_info = shost_to_hba(sdev->host);

	spin_lock_irqsave(&ctrl_info->scsi_device_list_lock, flags);

	device = sdev->hostdata;
	if (!device) {
		spin_unlock_irqrestore(&ctrl_info->scsi_device_list_lock, flags);
		return -ENODEV;
	}

	if (pqi_is_logical_device(device))
		raid_level = pqi_raid_level_to_string(device->raid_level);
	else
		raid_level = "N/A";

	spin_unlock_irqrestore(&ctrl_info->scsi_device_list_lock, flags);

	return scnprintf(buffer, PAGE_SIZE, "%s\n", raid_level);
}

static ssize_t pqi_raid_bypass_cnt_show(struct device *dev,
	struct device_attribute *attr, char *buffer)
{
	struct pqi_ctrl_info *ctrl_info;
	struct scsi_device *sdev;
	struct pqi_scsi_dev *device;
	unsigned long flags;
	int raid_bypass_cnt;

	sdev = to_scsi_device(dev);
	ctrl_info = shost_to_hba(sdev->host);

	spin_lock_irqsave(&ctrl_info->scsi_device_list_lock, flags);

	device = sdev->hostdata;
	if (!device) {
		spin_unlock_irqrestore(&ctrl_info->scsi_device_list_lock, flags);
		return -ENODEV;
	}

	raid_bypass_cnt = atomic_read(&device->raid_bypass_cnt);

	spin_unlock_irqrestore(&ctrl_info->scsi_device_list_lock, flags);

	return scnprintf(buffer, PAGE_SIZE, "0x%x\n", raid_bypass_cnt);
}

static DEVICE_ATTR(lunid, 0444, pqi_lunid_show, NULL);
static DEVICE_ATTR(unique_id, 0444, pqi_unique_id_show, NULL);
static DEVICE_ATTR(path_info, 0444, pqi_path_info_show, NULL);
static DEVICE_ATTR(sas_address, 0444, pqi_sas_address_show, NULL);
static DEVICE_ATTR(ssd_smart_path_enabled, 0444, pqi_ssd_smart_path_enabled_show, NULL);
static DEVICE_ATTR(raid_level, 0444, pqi_raid_level_show, NULL);
static DEVICE_ATTR(raid_bypass_cnt, 0444, pqi_raid_bypass_cnt_show, NULL);

static struct attribute *pqi_sdev_attrs[] = {
	&dev_attr_lunid.attr,
	&dev_attr_unique_id.attr,
	&dev_attr_path_info.attr,
	&dev_attr_sas_address.attr,
	&dev_attr_ssd_smart_path_enabled.attr,
	&dev_attr_raid_level.attr,
	&dev_attr_raid_bypass_cnt.attr,
	NULL
};

ATTRIBUTE_GROUPS(pqi_sdev);

static struct scsi_host_template pqi_driver_template = {
	.module = THIS_MODULE,
	.name = DRIVER_NAME_SHORT,
	.proc_name = DRIVER_NAME_SHORT,
	.queuecommand = pqi_scsi_queue_command,
	.scan_start = pqi_scan_start,
	.scan_finished = pqi_scan_finished,
	.this_id = -1,
	.eh_device_reset_handler = pqi_eh_device_reset_handler,
	.ioctl = pqi_ioctl,
	.slave_alloc = pqi_slave_alloc,
	.slave_configure = pqi_slave_configure,
	.map_queues = pqi_map_queues,
	.sdev_groups = pqi_sdev_groups,
	.shost_groups = pqi_shost_groups,
};

static int pqi_register_scsi(struct pqi_ctrl_info *ctrl_info)
{
	int rc;
	struct Scsi_Host *shost;

	shost = scsi_host_alloc(&pqi_driver_template, sizeof(ctrl_info));
	if (!shost) {
		dev_err(&ctrl_info->pci_dev->dev, "scsi_host_alloc failed\n");
		return -ENOMEM;
	}

	shost->io_port = 0;
	shost->n_io_port = 0;
	shost->this_id = -1;
	shost->max_channel = PQI_MAX_BUS;
	shost->max_cmd_len = MAX_COMMAND_SIZE;
	shost->max_lun = ~0;
	shost->max_id = ~0;
	shost->max_sectors = ctrl_info->max_sectors;
	shost->can_queue = ctrl_info->scsi_ml_can_queue;
	shost->cmd_per_lun = shost->can_queue;
	shost->sg_tablesize = ctrl_info->sg_tablesize;
	shost->transportt = pqi_sas_transport_template;
	shost->irq = pci_irq_vector(ctrl_info->pci_dev, 0);
	shost->unique_id = shost->irq;
	shost->nr_hw_queues = ctrl_info->num_queue_groups;
	shost->host_tagset = 1;
	shost->hostdata[0] = (unsigned long)ctrl_info;

	rc = scsi_add_host(shost, &ctrl_info->pci_dev->dev);
	if (rc) {
		dev_err(&ctrl_info->pci_dev->dev, "scsi_add_host failed\n");
		goto free_host;
	}

	rc = pqi_add_sas_host(shost, ctrl_info);
	if (rc) {
		dev_err(&ctrl_info->pci_dev->dev, "add SAS host failed\n");
		goto remove_host;
	}

	ctrl_info->scsi_host = shost;

	return 0;

remove_host:
	scsi_remove_host(shost);
free_host:
	scsi_host_put(shost);

	return rc;
}

static void pqi_unregister_scsi(struct pqi_ctrl_info *ctrl_info)
{
	struct Scsi_Host *shost;

	pqi_delete_sas_host(ctrl_info);

	shost = ctrl_info->scsi_host;
	if (!shost)
		return;

	scsi_remove_host(shost);
	scsi_host_put(shost);
}

static int pqi_wait_for_pqi_reset_completion(struct pqi_ctrl_info *ctrl_info)
{
	int rc = 0;
	struct pqi_device_registers __iomem *pqi_registers;
	unsigned long timeout;
	unsigned int timeout_msecs;
	union pqi_reset_register reset_reg;

	pqi_registers = ctrl_info->pqi_registers;
	timeout_msecs = readw(&pqi_registers->max_reset_timeout) * 100;
	timeout = msecs_to_jiffies(timeout_msecs) + jiffies;

	while (1) {
		msleep(PQI_RESET_POLL_INTERVAL_MSECS);
		reset_reg.all_bits = readl(&pqi_registers->device_reset);
		if (reset_reg.bits.reset_action == PQI_RESET_ACTION_COMPLETED)
			break;
		pqi_check_ctrl_health(ctrl_info);
		if (pqi_ctrl_offline(ctrl_info)) {
			rc = -ENXIO;
			break;
		}
		if (time_after(jiffies, timeout)) {
			rc = -ETIMEDOUT;
			break;
		}
	}

	return rc;
}

static int pqi_reset(struct pqi_ctrl_info *ctrl_info)
{
	int rc;
	union pqi_reset_register reset_reg;

	if (ctrl_info->pqi_reset_quiesce_supported) {
		rc = sis_pqi_reset_quiesce(ctrl_info);
		if (rc) {
			dev_err(&ctrl_info->pci_dev->dev,
				"PQI reset failed during quiesce with error %d\n", rc);
			return rc;
		}
	}

	reset_reg.all_bits = 0;
	reset_reg.bits.reset_type = PQI_RESET_TYPE_HARD_RESET;
	reset_reg.bits.reset_action = PQI_RESET_ACTION_RESET;

	writel(reset_reg.all_bits, &ctrl_info->pqi_registers->device_reset);

	rc = pqi_wait_for_pqi_reset_completion(ctrl_info);
	if (rc)
		dev_err(&ctrl_info->pci_dev->dev,
			"PQI reset failed with error %d\n", rc);

	return rc;
}

static int pqi_get_ctrl_serial_number(struct pqi_ctrl_info *ctrl_info)
{
	int rc;
	struct bmic_sense_subsystem_info *sense_info;

	sense_info = kzalloc(sizeof(*sense_info), GFP_KERNEL);
	if (!sense_info)
		return -ENOMEM;

	rc = pqi_sense_subsystem_info(ctrl_info, sense_info);
	if (rc)
		goto out;

	memcpy(ctrl_info->serial_number, sense_info->ctrl_serial_number,
		sizeof(sense_info->ctrl_serial_number));
	ctrl_info->serial_number[sizeof(sense_info->ctrl_serial_number)] = '\0';

out:
	kfree(sense_info);

	return rc;
}

static int pqi_get_ctrl_product_details(struct pqi_ctrl_info *ctrl_info)
{
	int rc;
	struct bmic_identify_controller *identify;

	identify = kmalloc(sizeof(*identify), GFP_KERNEL);
	if (!identify)
		return -ENOMEM;

	rc = pqi_identify_controller(ctrl_info, identify);
	if (rc)
		goto out;

	if (get_unaligned_le32(&identify->extra_controller_flags) &
		BMIC_IDENTIFY_EXTRA_FLAGS_LONG_FW_VERSION_SUPPORTED) {
		memcpy(ctrl_info->firmware_version,
			identify->firmware_version_long,
			sizeof(identify->firmware_version_long));
	} else {
		memcpy(ctrl_info->firmware_version,
			identify->firmware_version_short,
			sizeof(identify->firmware_version_short));
		ctrl_info->firmware_version
			[sizeof(identify->firmware_version_short)] = '\0';
		snprintf(ctrl_info->firmware_version +
			strlen(ctrl_info->firmware_version),
			sizeof(ctrl_info->firmware_version) -
			sizeof(identify->firmware_version_short),
			"-%u",
			get_unaligned_le16(&identify->firmware_build_number));
	}

	memcpy(ctrl_info->model, identify->product_id,
		sizeof(identify->product_id));
	ctrl_info->model[sizeof(identify->product_id)] = '\0';

	memcpy(ctrl_info->vendor, identify->vendor_id,
		sizeof(identify->vendor_id));
	ctrl_info->vendor[sizeof(identify->vendor_id)] = '\0';

out:
	kfree(identify);

	return rc;
}

struct pqi_config_table_section_info {
	struct pqi_ctrl_info *ctrl_info;
	void		*section;
	u32		section_offset;
	void __iomem	*section_iomem_addr;
};

static inline bool pqi_is_firmware_feature_supported(
	struct pqi_config_table_firmware_features *firmware_features,
	unsigned int bit_position)
{
	unsigned int byte_index;

	byte_index = bit_position / BITS_PER_BYTE;

	if (byte_index >= le16_to_cpu(firmware_features->num_elements))
		return false;

	return firmware_features->features_supported[byte_index] &
		(1 << (bit_position % BITS_PER_BYTE)) ? true : false;
}

static inline bool pqi_is_firmware_feature_enabled(
	struct pqi_config_table_firmware_features *firmware_features,
	void __iomem *firmware_features_iomem_addr,
	unsigned int bit_position)
{
	unsigned int byte_index;
	u8 __iomem *features_enabled_iomem_addr;

	byte_index = (bit_position / BITS_PER_BYTE) +
		(le16_to_cpu(firmware_features->num_elements) * 2);

	features_enabled_iomem_addr = firmware_features_iomem_addr +
		offsetof(struct pqi_config_table_firmware_features,
			features_supported) + byte_index;

	return *((__force u8 *)features_enabled_iomem_addr) &
		(1 << (bit_position % BITS_PER_BYTE)) ? true : false;
}

static inline void pqi_request_firmware_feature(
	struct pqi_config_table_firmware_features *firmware_features,
	unsigned int bit_position)
{
	unsigned int byte_index;

	byte_index = (bit_position / BITS_PER_BYTE) +
		le16_to_cpu(firmware_features->num_elements);

	firmware_features->features_supported[byte_index] |=
		(1 << (bit_position % BITS_PER_BYTE));
}

static int pqi_config_table_update(struct pqi_ctrl_info *ctrl_info,
	u16 first_section, u16 last_section)
{
	struct pqi_vendor_general_request request;

	memset(&request, 0, sizeof(request));

	request.header.iu_type = PQI_REQUEST_IU_VENDOR_GENERAL;
	put_unaligned_le16(sizeof(request) - PQI_REQUEST_HEADER_LENGTH,
		&request.header.iu_length);
	put_unaligned_le16(PQI_VENDOR_GENERAL_CONFIG_TABLE_UPDATE,
		&request.function_code);
	put_unaligned_le16(first_section,
		&request.data.config_table_update.first_section);
	put_unaligned_le16(last_section,
		&request.data.config_table_update.last_section);

	return pqi_submit_raid_request_synchronous(ctrl_info, &request.header, 0, NULL);
}

static int pqi_enable_firmware_features(struct pqi_ctrl_info *ctrl_info,
	struct pqi_config_table_firmware_features *firmware_features,
	void __iomem *firmware_features_iomem_addr)
{
	void *features_requested;
	void __iomem *features_requested_iomem_addr;
	void __iomem *host_max_known_feature_iomem_addr;

	features_requested = firmware_features->features_supported +
		le16_to_cpu(firmware_features->num_elements);

	features_requested_iomem_addr = firmware_features_iomem_addr +
		(features_requested - (void *)firmware_features);

	memcpy_toio(features_requested_iomem_addr, features_requested,
		le16_to_cpu(firmware_features->num_elements));

	if (pqi_is_firmware_feature_supported(firmware_features,
		PQI_FIRMWARE_FEATURE_MAX_KNOWN_FEATURE)) {
		host_max_known_feature_iomem_addr =
			features_requested_iomem_addr +
			(le16_to_cpu(firmware_features->num_elements) * 2) +
			sizeof(__le16);
		writew(PQI_FIRMWARE_FEATURE_MAXIMUM,
			host_max_known_feature_iomem_addr);
	}

	return pqi_config_table_update(ctrl_info,
		PQI_CONFIG_TABLE_SECTION_FIRMWARE_FEATURES,
		PQI_CONFIG_TABLE_SECTION_FIRMWARE_FEATURES);
}

struct pqi_firmware_feature {
	char		*feature_name;
	unsigned int	feature_bit;
	bool		supported;
	bool		enabled;
	void (*feature_status)(struct pqi_ctrl_info *ctrl_info,
		struct pqi_firmware_feature *firmware_feature);
};

static void pqi_firmware_feature_status(struct pqi_ctrl_info *ctrl_info,
	struct pqi_firmware_feature *firmware_feature)
{
	if (!firmware_feature->supported) {
		dev_info(&ctrl_info->pci_dev->dev, "%s not supported by controller\n",
			firmware_feature->feature_name);
		return;
	}

	if (firmware_feature->enabled) {
		dev_info(&ctrl_info->pci_dev->dev,
			"%s enabled\n", firmware_feature->feature_name);
		return;
	}

	dev_err(&ctrl_info->pci_dev->dev, "failed to enable %s\n",
		firmware_feature->feature_name);
}

static void pqi_ctrl_update_feature_flags(struct pqi_ctrl_info *ctrl_info,
	struct pqi_firmware_feature *firmware_feature)
{
	switch (firmware_feature->feature_bit) {
	case PQI_FIRMWARE_FEATURE_RAID_1_WRITE_BYPASS:
		ctrl_info->enable_r1_writes = firmware_feature->enabled;
		break;
	case PQI_FIRMWARE_FEATURE_RAID_5_WRITE_BYPASS:
		ctrl_info->enable_r5_writes = firmware_feature->enabled;
		break;
	case PQI_FIRMWARE_FEATURE_RAID_6_WRITE_BYPASS:
		ctrl_info->enable_r6_writes = firmware_feature->enabled;
		break;
	case PQI_FIRMWARE_FEATURE_SOFT_RESET_HANDSHAKE:
		ctrl_info->soft_reset_handshake_supported =
			firmware_feature->enabled &&
			pqi_read_soft_reset_status(ctrl_info);
		break;
	case PQI_FIRMWARE_FEATURE_RAID_IU_TIMEOUT:
		ctrl_info->raid_iu_timeout_supported = firmware_feature->enabled;
		break;
	case PQI_FIRMWARE_FEATURE_TMF_IU_TIMEOUT:
		ctrl_info->tmf_iu_timeout_supported = firmware_feature->enabled;
		break;
	case PQI_FIRMWARE_FEATURE_UNIQUE_WWID_IN_REPORT_PHYS_LUN:
		ctrl_info->unique_wwid_in_report_phys_lun_supported =
			firmware_feature->enabled;
		break;
	case PQI_FIRMWARE_FEATURE_FW_TRIAGE:
		ctrl_info->firmware_triage_supported = firmware_feature->enabled;
		pqi_save_fw_triage_setting(ctrl_info, firmware_feature->enabled);
		break;
	case PQI_FIRMWARE_FEATURE_RPL_EXTENDED_FORMAT_4_5:
		ctrl_info->rpl_extended_format_4_5_supported = firmware_feature->enabled;
		break;
	}

	pqi_firmware_feature_status(ctrl_info, firmware_feature);
}

static inline void pqi_firmware_feature_update(struct pqi_ctrl_info *ctrl_info,
	struct pqi_firmware_feature *firmware_feature)
{
	if (firmware_feature->feature_status)
		firmware_feature->feature_status(ctrl_info, firmware_feature);
}

static DEFINE_MUTEX(pqi_firmware_features_mutex);

static struct pqi_firmware_feature pqi_firmware_features[] = {
	{
		.feature_name = "Online Firmware Activation",
		.feature_bit = PQI_FIRMWARE_FEATURE_OFA,
		.feature_status = pqi_firmware_feature_status,
	},
	{
		.feature_name = "Serial Management Protocol",
		.feature_bit = PQI_FIRMWARE_FEATURE_SMP,
		.feature_status = pqi_firmware_feature_status,
	},
	{
		.feature_name = "Maximum Known Feature",
		.feature_bit = PQI_FIRMWARE_FEATURE_MAX_KNOWN_FEATURE,
		.feature_status = pqi_firmware_feature_status,
	},
	{
		.feature_name = "RAID 0 Read Bypass",
		.feature_bit = PQI_FIRMWARE_FEATURE_RAID_0_READ_BYPASS,
		.feature_status = pqi_firmware_feature_status,
	},
	{
		.feature_name = "RAID 1 Read Bypass",
		.feature_bit = PQI_FIRMWARE_FEATURE_RAID_1_READ_BYPASS,
		.feature_status = pqi_firmware_feature_status,
	},
	{
		.feature_name = "RAID 5 Read Bypass",
		.feature_bit = PQI_FIRMWARE_FEATURE_RAID_5_READ_BYPASS,
		.feature_status = pqi_firmware_feature_status,
	},
	{
		.feature_name = "RAID 6 Read Bypass",
		.feature_bit = PQI_FIRMWARE_FEATURE_RAID_6_READ_BYPASS,
		.feature_status = pqi_firmware_feature_status,
	},
	{
		.feature_name = "RAID 0 Write Bypass",
		.feature_bit = PQI_FIRMWARE_FEATURE_RAID_0_WRITE_BYPASS,
		.feature_status = pqi_firmware_feature_status,
	},
	{
		.feature_name = "RAID 1 Write Bypass",
		.feature_bit = PQI_FIRMWARE_FEATURE_RAID_1_WRITE_BYPASS,
		.feature_status = pqi_ctrl_update_feature_flags,
	},
	{
		.feature_name = "RAID 5 Write Bypass",
		.feature_bit = PQI_FIRMWARE_FEATURE_RAID_5_WRITE_BYPASS,
		.feature_status = pqi_ctrl_update_feature_flags,
	},
	{
		.feature_name = "RAID 6 Write Bypass",
		.feature_bit = PQI_FIRMWARE_FEATURE_RAID_6_WRITE_BYPASS,
		.feature_status = pqi_ctrl_update_feature_flags,
	},
	{
		.feature_name = "New Soft Reset Handshake",
		.feature_bit = PQI_FIRMWARE_FEATURE_SOFT_RESET_HANDSHAKE,
		.feature_status = pqi_ctrl_update_feature_flags,
	},
	{
		.feature_name = "RAID IU Timeout",
		.feature_bit = PQI_FIRMWARE_FEATURE_RAID_IU_TIMEOUT,
		.feature_status = pqi_ctrl_update_feature_flags,
	},
	{
		.feature_name = "TMF IU Timeout",
		.feature_bit = PQI_FIRMWARE_FEATURE_TMF_IU_TIMEOUT,
		.feature_status = pqi_ctrl_update_feature_flags,
	},
	{
		.feature_name = "RAID Bypass on encrypted logical volumes on NVMe",
		.feature_bit = PQI_FIRMWARE_FEATURE_RAID_BYPASS_ON_ENCRYPTED_NVME,
		.feature_status = pqi_firmware_feature_status,
	},
	{
		.feature_name = "Unique WWID in Report Physical LUN",
		.feature_bit = PQI_FIRMWARE_FEATURE_UNIQUE_WWID_IN_REPORT_PHYS_LUN,
		.feature_status = pqi_ctrl_update_feature_flags,
	},
	{
		.feature_name = "Firmware Triage",
		.feature_bit = PQI_FIRMWARE_FEATURE_FW_TRIAGE,
		.feature_status = pqi_ctrl_update_feature_flags,
	},
	{
		.feature_name = "RPL Extended Formats 4 and 5",
		.feature_bit = PQI_FIRMWARE_FEATURE_RPL_EXTENDED_FORMAT_4_5,
		.feature_status = pqi_ctrl_update_feature_flags,
	},
};

static void pqi_process_firmware_features(
	struct pqi_config_table_section_info *section_info)
{
	int rc;
	struct pqi_ctrl_info *ctrl_info;
	struct pqi_config_table_firmware_features *firmware_features;
	void __iomem *firmware_features_iomem_addr;
	unsigned int i;
	unsigned int num_features_supported;

	ctrl_info = section_info->ctrl_info;
	firmware_features = section_info->section;
	firmware_features_iomem_addr = section_info->section_iomem_addr;

	for (i = 0, num_features_supported = 0;
		i < ARRAY_SIZE(pqi_firmware_features); i++) {
		if (pqi_is_firmware_feature_supported(firmware_features,
			pqi_firmware_features[i].feature_bit)) {
			pqi_firmware_features[i].supported = true;
			num_features_supported++;
		} else {
			pqi_firmware_feature_update(ctrl_info,
				&pqi_firmware_features[i]);
		}
	}

	if (num_features_supported == 0)
		return;

	for (i = 0; i < ARRAY_SIZE(pqi_firmware_features); i++) {
		if (!pqi_firmware_features[i].supported)
			continue;
		pqi_request_firmware_feature(firmware_features,
			pqi_firmware_features[i].feature_bit);
	}

	rc = pqi_enable_firmware_features(ctrl_info, firmware_features,
		firmware_features_iomem_addr);
	if (rc) {
		dev_err(&ctrl_info->pci_dev->dev,
			"failed to enable firmware features in PQI configuration table\n");
		for (i = 0; i < ARRAY_SIZE(pqi_firmware_features); i++) {
			if (!pqi_firmware_features[i].supported)
				continue;
			pqi_firmware_feature_update(ctrl_info,
				&pqi_firmware_features[i]);
		}
		return;
	}

	for (i = 0; i < ARRAY_SIZE(pqi_firmware_features); i++) {
		if (!pqi_firmware_features[i].supported)
			continue;
		if (pqi_is_firmware_feature_enabled(firmware_features,
			firmware_features_iomem_addr,
			pqi_firmware_features[i].feature_bit)) {
				pqi_firmware_features[i].enabled = true;
		}
		pqi_firmware_feature_update(ctrl_info,
			&pqi_firmware_features[i]);
	}
}

static void pqi_init_firmware_features(void)
{
	unsigned int i;

	for (i = 0; i < ARRAY_SIZE(pqi_firmware_features); i++) {
		pqi_firmware_features[i].supported = false;
		pqi_firmware_features[i].enabled = false;
	}
}

static void pqi_process_firmware_features_section(
	struct pqi_config_table_section_info *section_info)
{
	mutex_lock(&pqi_firmware_features_mutex);
	pqi_init_firmware_features();
	pqi_process_firmware_features(section_info);
	mutex_unlock(&pqi_firmware_features_mutex);
}

/*
 * Reset all controller settings that can be initialized during the processing
 * of the PQI Configuration Table.
 */

static void pqi_ctrl_reset_config(struct pqi_ctrl_info *ctrl_info)
{
	ctrl_info->heartbeat_counter = NULL;
	ctrl_info->soft_reset_status = NULL;
	ctrl_info->soft_reset_handshake_supported = false;
	ctrl_info->enable_r1_writes = false;
	ctrl_info->enable_r5_writes = false;
	ctrl_info->enable_r6_writes = false;
	ctrl_info->raid_iu_timeout_supported = false;
	ctrl_info->tmf_iu_timeout_supported = false;
	ctrl_info->unique_wwid_in_report_phys_lun_supported = false;
	ctrl_info->firmware_triage_supported = false;
	ctrl_info->rpl_extended_format_4_5_supported = false;
}

static int pqi_process_config_table(struct pqi_ctrl_info *ctrl_info)
{
	u32 table_length;
	u32 section_offset;
	bool firmware_feature_section_present;
	void __iomem *table_iomem_addr;
	struct pqi_config_table *config_table;
	struct pqi_config_table_section_header *section;
	struct pqi_config_table_section_info section_info;
	struct pqi_config_table_section_info feature_section_info;

	table_length = ctrl_info->config_table_length;
	if (table_length == 0)
		return 0;

	config_table = kmalloc(table_length, GFP_KERNEL);
	if (!config_table) {
		dev_err(&ctrl_info->pci_dev->dev,
			"failed to allocate memory for PQI configuration table\n");
		return -ENOMEM;
	}

	/*
	 * Copy the config table contents from I/O memory space into the
	 * temporary buffer.
	 */
	table_iomem_addr = ctrl_info->iomem_base + ctrl_info->config_table_offset;
	memcpy_fromio(config_table, table_iomem_addr, table_length);

	firmware_feature_section_present = false;
	section_info.ctrl_info = ctrl_info;
	section_offset = get_unaligned_le32(&config_table->first_section_offset);

	while (section_offset) {
		section = (void *)config_table + section_offset;

		section_info.section = section;
		section_info.section_offset = section_offset;
		section_info.section_iomem_addr = table_iomem_addr + section_offset;

		switch (get_unaligned_le16(&section->section_id)) {
		case PQI_CONFIG_TABLE_SECTION_FIRMWARE_FEATURES:
			firmware_feature_section_present = true;
			feature_section_info = section_info;
			break;
		case PQI_CONFIG_TABLE_SECTION_HEARTBEAT:
			if (pqi_disable_heartbeat)
				dev_warn(&ctrl_info->pci_dev->dev,
				"heartbeat disabled by module parameter\n");
			else
				ctrl_info->heartbeat_counter =
					table_iomem_addr +
					section_offset +
					offsetof(struct pqi_config_table_heartbeat,
						heartbeat_counter);
			break;
		case PQI_CONFIG_TABLE_SECTION_SOFT_RESET:
			ctrl_info->soft_reset_status =
				table_iomem_addr +
				section_offset +
				offsetof(struct pqi_config_table_soft_reset,
					soft_reset_status);
			break;
		}

		section_offset = get_unaligned_le16(&section->next_section_offset);
	}

	/*
	 * We process the firmware feature section after all other sections
	 * have been processed so that the feature bit callbacks can take
	 * into account the settings configured by other sections.
	 */
	if (firmware_feature_section_present)
		pqi_process_firmware_features_section(&feature_section_info);

	kfree(config_table);

	return 0;
}

/* Switches the controller from PQI mode back into SIS mode. */

static int pqi_revert_to_sis_mode(struct pqi_ctrl_info *ctrl_info)
{
	int rc;

	pqi_change_irq_mode(ctrl_info, IRQ_MODE_NONE);
	rc = pqi_reset(ctrl_info);
	if (rc)
		return rc;
	rc = sis_reenable_sis_mode(ctrl_info);
	if (rc) {
		dev_err(&ctrl_info->pci_dev->dev,
			"re-enabling SIS mode failed with error %d\n", rc);
		return rc;
	}
	pqi_save_ctrl_mode(ctrl_info, SIS_MODE);

	return 0;
}

/*
 * If the controller isn't already in SIS mode, this function forces it into
 * SIS mode.
 */

static int pqi_force_sis_mode(struct pqi_ctrl_info *ctrl_info)
{
	if (!sis_is_firmware_running(ctrl_info))
		return -ENXIO;

	if (pqi_get_ctrl_mode(ctrl_info) == SIS_MODE)
		return 0;

	if (sis_is_kernel_up(ctrl_info)) {
		pqi_save_ctrl_mode(ctrl_info, SIS_MODE);
		return 0;
	}

	return pqi_revert_to_sis_mode(ctrl_info);
}

static int pqi_ctrl_init(struct pqi_ctrl_info *ctrl_info)
{
	int rc;
	u32 product_id;

	if (reset_devices) {
		if (pqi_is_fw_triage_supported(ctrl_info)) {
			rc = sis_wait_for_fw_triage_completion(ctrl_info);
			if (rc)
				return rc;
		}
		sis_soft_reset(ctrl_info);
		msleep(PQI_POST_RESET_DELAY_SECS * PQI_HZ);
	} else {
		rc = pqi_force_sis_mode(ctrl_info);
		if (rc)
			return rc;
	}

	/*
	 * Wait until the controller is ready to start accepting SIS
	 * commands.
	 */
	rc = sis_wait_for_ctrl_ready(ctrl_info);
	if (rc)
		return rc;

	/*
	 * Get the controller properties.  This allows us to determine
	 * whether or not it supports PQI mode.
	 */
	rc = sis_get_ctrl_properties(ctrl_info);
	if (rc) {
		dev_err(&ctrl_info->pci_dev->dev,
			"error obtaining controller properties\n");
		return rc;
	}

	rc = sis_get_pqi_capabilities(ctrl_info);
	if (rc) {
		dev_err(&ctrl_info->pci_dev->dev,
			"error obtaining controller capabilities\n");
		return rc;
	}

	product_id = sis_get_product_id(ctrl_info);
	ctrl_info->product_id = (u8)product_id;
	ctrl_info->product_revision = (u8)(product_id >> 8);

	if (reset_devices) {
		if (ctrl_info->max_outstanding_requests >
			PQI_MAX_OUTSTANDING_REQUESTS_KDUMP)
				ctrl_info->max_outstanding_requests =
					PQI_MAX_OUTSTANDING_REQUESTS_KDUMP;
	} else {
		if (ctrl_info->max_outstanding_requests >
			PQI_MAX_OUTSTANDING_REQUESTS)
				ctrl_info->max_outstanding_requests =
					PQI_MAX_OUTSTANDING_REQUESTS;
	}

	pqi_calculate_io_resources(ctrl_info);

	rc = pqi_alloc_error_buffer(ctrl_info);
	if (rc) {
		dev_err(&ctrl_info->pci_dev->dev,
			"failed to allocate PQI error buffer\n");
		return rc;
	}

	/*
	 * If the function we are about to call succeeds, the
	 * controller will transition from legacy SIS mode
	 * into PQI mode.
	 */
	rc = sis_init_base_struct_addr(ctrl_info);
	if (rc) {
		dev_err(&ctrl_info->pci_dev->dev,
			"error initializing PQI mode\n");
		return rc;
	}

	/* Wait for the controller to complete the SIS -> PQI transition. */
	rc = pqi_wait_for_pqi_mode_ready(ctrl_info);
	if (rc) {
		dev_err(&ctrl_info->pci_dev->dev,
			"transition to PQI mode failed\n");
		return rc;
	}

	/* From here on, we are running in PQI mode. */
	ctrl_info->pqi_mode_enabled = true;
	pqi_save_ctrl_mode(ctrl_info, PQI_MODE);

	rc = pqi_alloc_admin_queues(ctrl_info);
	if (rc) {
		dev_err(&ctrl_info->pci_dev->dev,
			"failed to allocate admin queues\n");
		return rc;
	}

	rc = pqi_create_admin_queues(ctrl_info);
	if (rc) {
		dev_err(&ctrl_info->pci_dev->dev,
			"error creating admin queues\n");
		return rc;
	}

	rc = pqi_report_device_capability(ctrl_info);
	if (rc) {
		dev_err(&ctrl_info->pci_dev->dev,
			"obtaining device capability failed\n");
		return rc;
	}

	rc = pqi_validate_device_capability(ctrl_info);
	if (rc)
		return rc;

	pqi_calculate_queue_resources(ctrl_info);

	rc = pqi_enable_msix_interrupts(ctrl_info);
	if (rc)
		return rc;

	if (ctrl_info->num_msix_vectors_enabled < ctrl_info->num_queue_groups) {
		ctrl_info->max_msix_vectors =
			ctrl_info->num_msix_vectors_enabled;
		pqi_calculate_queue_resources(ctrl_info);
	}

	rc = pqi_alloc_io_resources(ctrl_info);
	if (rc)
		return rc;

	rc = pqi_alloc_operational_queues(ctrl_info);
	if (rc) {
		dev_err(&ctrl_info->pci_dev->dev,
			"failed to allocate operational queues\n");
		return rc;
	}

	pqi_init_operational_queues(ctrl_info);

	rc = pqi_create_queues(ctrl_info);
	if (rc)
		return rc;

	rc = pqi_request_irqs(ctrl_info);
	if (rc)
		return rc;

	pqi_change_irq_mode(ctrl_info, IRQ_MODE_MSIX);

	ctrl_info->controller_online = true;

	rc = pqi_process_config_table(ctrl_info);
	if (rc)
		return rc;

	pqi_start_heartbeat_timer(ctrl_info);

	if (ctrl_info->enable_r5_writes || ctrl_info->enable_r6_writes) {
		rc = pqi_get_advanced_raid_bypass_config(ctrl_info);
		if (rc) { /* Supported features not returned correctly. */
			dev_err(&ctrl_info->pci_dev->dev,
				"error obtaining advanced RAID bypass configuration\n");
			return rc;
		}
		ctrl_info->ciss_report_log_flags |=
			CISS_REPORT_LOG_FLAG_DRIVE_TYPE_MIX;
	}

	rc = pqi_enable_events(ctrl_info);
	if (rc) {
		dev_err(&ctrl_info->pci_dev->dev,
			"error enabling events\n");
		return rc;
	}

	/* Register with the SCSI subsystem. */
	rc = pqi_register_scsi(ctrl_info);
	if (rc)
		return rc;

	rc = pqi_get_ctrl_product_details(ctrl_info);
	if (rc) {
		dev_err(&ctrl_info->pci_dev->dev,
			"error obtaining product details\n");
		return rc;
	}

	rc = pqi_get_ctrl_serial_number(ctrl_info);
	if (rc) {
		dev_err(&ctrl_info->pci_dev->dev,
			"error obtaining ctrl serial number\n");
		return rc;
	}

	rc = pqi_set_diag_rescan(ctrl_info);
	if (rc) {
		dev_err(&ctrl_info->pci_dev->dev,
			"error enabling multi-lun rescan\n");
		return rc;
	}

	rc = pqi_write_driver_version_to_host_wellness(ctrl_info);
	if (rc) {
		dev_err(&ctrl_info->pci_dev->dev,
			"error updating host wellness\n");
		return rc;
	}

	pqi_schedule_update_time_worker(ctrl_info);

	pqi_scan_scsi_devices(ctrl_info);

	return 0;
}

static void pqi_reinit_queues(struct pqi_ctrl_info *ctrl_info)
{
	unsigned int i;
	struct pqi_admin_queues *admin_queues;
	struct pqi_event_queue *event_queue;

	admin_queues = &ctrl_info->admin_queues;
	admin_queues->iq_pi_copy = 0;
	admin_queues->oq_ci_copy = 0;
	writel(0, admin_queues->oq_pi);

	for (i = 0; i < ctrl_info->num_queue_groups; i++) {
		ctrl_info->queue_groups[i].iq_pi_copy[RAID_PATH] = 0;
		ctrl_info->queue_groups[i].iq_pi_copy[AIO_PATH] = 0;
		ctrl_info->queue_groups[i].oq_ci_copy = 0;

		writel(0, ctrl_info->queue_groups[i].iq_ci[RAID_PATH]);
		writel(0, ctrl_info->queue_groups[i].iq_ci[AIO_PATH]);
		writel(0, ctrl_info->queue_groups[i].oq_pi);
	}

	event_queue = &ctrl_info->event_queue;
	writel(0, event_queue->oq_pi);
	event_queue->oq_ci_copy = 0;
}

static int pqi_ctrl_init_resume(struct pqi_ctrl_info *ctrl_info)
{
	int rc;

	rc = pqi_force_sis_mode(ctrl_info);
	if (rc)
		return rc;

	/*
	 * Wait until the controller is ready to start accepting SIS
	 * commands.
	 */
	rc = sis_wait_for_ctrl_ready_resume(ctrl_info);
	if (rc)
		return rc;

	/*
	 * Get the controller properties.  This allows us to determine
	 * whether or not it supports PQI mode.
	 */
	rc = sis_get_ctrl_properties(ctrl_info);
	if (rc) {
		dev_err(&ctrl_info->pci_dev->dev,
			"error obtaining controller properties\n");
		return rc;
	}

	rc = sis_get_pqi_capabilities(ctrl_info);
	if (rc) {
		dev_err(&ctrl_info->pci_dev->dev,
			"error obtaining controller capabilities\n");
		return rc;
	}

	/*
	 * If the function we are about to call succeeds, the
	 * controller will transition from legacy SIS mode
	 * into PQI mode.
	 */
	rc = sis_init_base_struct_addr(ctrl_info);
	if (rc) {
		dev_err(&ctrl_info->pci_dev->dev,
			"error initializing PQI mode\n");
		return rc;
	}

	/* Wait for the controller to complete the SIS -> PQI transition. */
	rc = pqi_wait_for_pqi_mode_ready(ctrl_info);
	if (rc) {
		dev_err(&ctrl_info->pci_dev->dev,
			"transition to PQI mode failed\n");
		return rc;
	}

	/* From here on, we are running in PQI mode. */
	ctrl_info->pqi_mode_enabled = true;
	pqi_save_ctrl_mode(ctrl_info, PQI_MODE);

	pqi_reinit_queues(ctrl_info);

	rc = pqi_create_admin_queues(ctrl_info);
	if (rc) {
		dev_err(&ctrl_info->pci_dev->dev,
			"error creating admin queues\n");
		return rc;
	}

	rc = pqi_create_queues(ctrl_info);
	if (rc)
		return rc;

	pqi_change_irq_mode(ctrl_info, IRQ_MODE_MSIX);

	ctrl_info->controller_online = true;
	pqi_ctrl_unblock_requests(ctrl_info);

	pqi_ctrl_reset_config(ctrl_info);

	rc = pqi_process_config_table(ctrl_info);
	if (rc)
		return rc;

	pqi_start_heartbeat_timer(ctrl_info);

	if (ctrl_info->enable_r5_writes || ctrl_info->enable_r6_writes) {
		rc = pqi_get_advanced_raid_bypass_config(ctrl_info);
		if (rc) {
			dev_err(&ctrl_info->pci_dev->dev,
				"error obtaining advanced RAID bypass configuration\n");
			return rc;
		}
		ctrl_info->ciss_report_log_flags |=
			CISS_REPORT_LOG_FLAG_DRIVE_TYPE_MIX;
	}

	rc = pqi_enable_events(ctrl_info);
	if (rc) {
		dev_err(&ctrl_info->pci_dev->dev,
			"error enabling events\n");
		return rc;
	}

	rc = pqi_get_ctrl_product_details(ctrl_info);
	if (rc) {
		dev_err(&ctrl_info->pci_dev->dev,
			"error obtaining product details\n");
		return rc;
	}

	rc = pqi_set_diag_rescan(ctrl_info);
	if (rc) {
		dev_err(&ctrl_info->pci_dev->dev,
			"error enabling multi-lun rescan\n");
		return rc;
	}

	rc = pqi_write_driver_version_to_host_wellness(ctrl_info);
	if (rc) {
		dev_err(&ctrl_info->pci_dev->dev,
			"error updating host wellness\n");
		return rc;
	}

	if (pqi_ofa_in_progress(ctrl_info))
		pqi_ctrl_unblock_scan(ctrl_info);

	pqi_scan_scsi_devices(ctrl_info);

	return 0;
}

static inline int pqi_set_pcie_completion_timeout(struct pci_dev *pci_dev, u16 timeout)
{
	int rc;

	rc = pcie_capability_clear_and_set_word(pci_dev, PCI_EXP_DEVCTL2,
		PCI_EXP_DEVCTL2_COMP_TIMEOUT, timeout);

	return pcibios_err_to_errno(rc);
}

static int pqi_pci_init(struct pqi_ctrl_info *ctrl_info)
{
	int rc;
	u64 mask;

	rc = pci_enable_device(ctrl_info->pci_dev);
	if (rc) {
		dev_err(&ctrl_info->pci_dev->dev,
			"failed to enable PCI device\n");
		return rc;
	}

	if (sizeof(dma_addr_t) > 4)
		mask = DMA_BIT_MASK(64);
	else
		mask = DMA_BIT_MASK(32);

	rc = dma_set_mask_and_coherent(&ctrl_info->pci_dev->dev, mask);
	if (rc) {
		dev_err(&ctrl_info->pci_dev->dev, "failed to set DMA mask\n");
		goto disable_device;
	}

	rc = pci_request_regions(ctrl_info->pci_dev, DRIVER_NAME_SHORT);
	if (rc) {
		dev_err(&ctrl_info->pci_dev->dev,
			"failed to obtain PCI resources\n");
		goto disable_device;
	}

	ctrl_info->iomem_base = ioremap(pci_resource_start(
		ctrl_info->pci_dev, 0),
		sizeof(struct pqi_ctrl_registers));
	if (!ctrl_info->iomem_base) {
		dev_err(&ctrl_info->pci_dev->dev,
			"failed to map memory for controller registers\n");
		rc = -ENOMEM;
		goto release_regions;
	}

#define PCI_EXP_COMP_TIMEOUT_65_TO_210_MS		0x6

	/* Increase the PCIe completion timeout. */
	rc = pqi_set_pcie_completion_timeout(ctrl_info->pci_dev,
		PCI_EXP_COMP_TIMEOUT_65_TO_210_MS);
	if (rc) {
		dev_err(&ctrl_info->pci_dev->dev,
			"failed to set PCIe completion timeout\n");
		goto release_regions;
	}

	/* Enable bus mastering. */
	pci_set_master(ctrl_info->pci_dev);

	ctrl_info->registers = ctrl_info->iomem_base;
	ctrl_info->pqi_registers = &ctrl_info->registers->pqi_registers;

	pci_set_drvdata(ctrl_info->pci_dev, ctrl_info);

	return 0;

release_regions:
	pci_release_regions(ctrl_info->pci_dev);
disable_device:
	pci_disable_device(ctrl_info->pci_dev);

	return rc;
}

static void pqi_cleanup_pci_init(struct pqi_ctrl_info *ctrl_info)
{
	iounmap(ctrl_info->iomem_base);
	pci_release_regions(ctrl_info->pci_dev);
	if (pci_is_enabled(ctrl_info->pci_dev))
		pci_disable_device(ctrl_info->pci_dev);
	pci_set_drvdata(ctrl_info->pci_dev, NULL);
}

static struct pqi_ctrl_info *pqi_alloc_ctrl_info(int numa_node)
{
	struct pqi_ctrl_info *ctrl_info;

	ctrl_info = kzalloc_node(sizeof(struct pqi_ctrl_info),
			GFP_KERNEL, numa_node);
	if (!ctrl_info)
		return NULL;

	mutex_init(&ctrl_info->scan_mutex);
	mutex_init(&ctrl_info->lun_reset_mutex);
	mutex_init(&ctrl_info->ofa_mutex);

	INIT_LIST_HEAD(&ctrl_info->scsi_device_list);
	spin_lock_init(&ctrl_info->scsi_device_list_lock);

	INIT_WORK(&ctrl_info->event_work, pqi_event_worker);
	atomic_set(&ctrl_info->num_interrupts, 0);

	INIT_DELAYED_WORK(&ctrl_info->rescan_work, pqi_rescan_worker);
	INIT_DELAYED_WORK(&ctrl_info->update_time_work, pqi_update_time_worker);

	timer_setup(&ctrl_info->heartbeat_timer, pqi_heartbeat_timer_handler, 0);
	INIT_WORK(&ctrl_info->ctrl_offline_work, pqi_ctrl_offline_worker);

	INIT_WORK(&ctrl_info->ofa_memory_alloc_work, pqi_ofa_memory_alloc_worker);
	INIT_WORK(&ctrl_info->ofa_quiesce_work, pqi_ofa_quiesce_worker);

	sema_init(&ctrl_info->sync_request_sem,
		PQI_RESERVED_IO_SLOTS_SYNCHRONOUS_REQUESTS);
	init_waitqueue_head(&ctrl_info->block_requests_wait);

	ctrl_info->ctrl_id = atomic_inc_return(&pqi_controller_count) - 1;
	ctrl_info->irq_mode = IRQ_MODE_NONE;
	ctrl_info->max_msix_vectors = PQI_MAX_MSIX_VECTORS;

	ctrl_info->ciss_report_log_flags = CISS_REPORT_LOG_FLAG_UNIQUE_LUN_ID;
	ctrl_info->max_transfer_encrypted_sas_sata =
		PQI_DEFAULT_MAX_TRANSFER_ENCRYPTED_SAS_SATA;
	ctrl_info->max_transfer_encrypted_nvme =
		PQI_DEFAULT_MAX_TRANSFER_ENCRYPTED_NVME;
	ctrl_info->max_write_raid_5_6 = PQI_DEFAULT_MAX_WRITE_RAID_5_6;
	ctrl_info->max_write_raid_1_10_2drive = ~0;
	ctrl_info->max_write_raid_1_10_3drive = ~0;

	return ctrl_info;
}

static inline void pqi_free_ctrl_info(struct pqi_ctrl_info *ctrl_info)
{
	kfree(ctrl_info);
}

static void pqi_free_interrupts(struct pqi_ctrl_info *ctrl_info)
{
	pqi_free_irqs(ctrl_info);
	pqi_disable_msix_interrupts(ctrl_info);
}

static void pqi_free_ctrl_resources(struct pqi_ctrl_info *ctrl_info)
{
	pqi_stop_heartbeat_timer(ctrl_info);
	pqi_free_interrupts(ctrl_info);
	if (ctrl_info->queue_memory_base)
		dma_free_coherent(&ctrl_info->pci_dev->dev,
			ctrl_info->queue_memory_length,
			ctrl_info->queue_memory_base,
			ctrl_info->queue_memory_base_dma_handle);
	if (ctrl_info->admin_queue_memory_base)
		dma_free_coherent(&ctrl_info->pci_dev->dev,
			ctrl_info->admin_queue_memory_length,
			ctrl_info->admin_queue_memory_base,
			ctrl_info->admin_queue_memory_base_dma_handle);
	pqi_free_all_io_requests(ctrl_info);
	if (ctrl_info->error_buffer)
		dma_free_coherent(&ctrl_info->pci_dev->dev,
			ctrl_info->error_buffer_length,
			ctrl_info->error_buffer,
			ctrl_info->error_buffer_dma_handle);
	if (ctrl_info->iomem_base)
		pqi_cleanup_pci_init(ctrl_info);
	pqi_free_ctrl_info(ctrl_info);
}

static void pqi_remove_ctrl(struct pqi_ctrl_info *ctrl_info)
{
	pqi_cancel_rescan_worker(ctrl_info);
	pqi_cancel_update_time_worker(ctrl_info);
	pqi_remove_all_scsi_devices(ctrl_info);
	pqi_unregister_scsi(ctrl_info);
	if (ctrl_info->pqi_mode_enabled)
		pqi_revert_to_sis_mode(ctrl_info);
	pqi_free_ctrl_resources(ctrl_info);
}

static void pqi_ofa_ctrl_quiesce(struct pqi_ctrl_info *ctrl_info)
{
	pqi_ctrl_block_scan(ctrl_info);
	pqi_scsi_block_requests(ctrl_info);
	pqi_ctrl_block_device_reset(ctrl_info);
	pqi_ctrl_block_requests(ctrl_info);
	pqi_ctrl_wait_until_quiesced(ctrl_info);
	pqi_stop_heartbeat_timer(ctrl_info);
}

static void pqi_ofa_ctrl_unquiesce(struct pqi_ctrl_info *ctrl_info)
{
	pqi_start_heartbeat_timer(ctrl_info);
	pqi_ctrl_unblock_requests(ctrl_info);
	pqi_ctrl_unblock_device_reset(ctrl_info);
	pqi_scsi_unblock_requests(ctrl_info);
	pqi_ctrl_unblock_scan(ctrl_info);
}

static int pqi_ofa_alloc_mem(struct pqi_ctrl_info *ctrl_info, u32 total_size, u32 chunk_size)
{
	int i;
	u32 sg_count;
	struct device *dev;
	struct pqi_ofa_memory *ofap;
	struct pqi_sg_descriptor *mem_descriptor;
	dma_addr_t dma_handle;

	ofap = ctrl_info->pqi_ofa_mem_virt_addr;

	sg_count = DIV_ROUND_UP(total_size, chunk_size);
	if (sg_count == 0 || sg_count > PQI_OFA_MAX_SG_DESCRIPTORS)
		goto out;

	ctrl_info->pqi_ofa_chunk_virt_addr = kmalloc_array(sg_count, sizeof(void *), GFP_KERNEL);
	if (!ctrl_info->pqi_ofa_chunk_virt_addr)
		goto out;

	dev = &ctrl_info->pci_dev->dev;

	for (i = 0; i < sg_count; i++) {
		ctrl_info->pqi_ofa_chunk_virt_addr[i] =
			dma_alloc_coherent(dev, chunk_size, &dma_handle, GFP_KERNEL);
		if (!ctrl_info->pqi_ofa_chunk_virt_addr[i])
			goto out_free_chunks;
		mem_descriptor = &ofap->sg_descriptor[i];
		put_unaligned_le64((u64)dma_handle, &mem_descriptor->address);
		put_unaligned_le32(chunk_size, &mem_descriptor->length);
	}

	put_unaligned_le32(CISS_SG_LAST, &mem_descriptor->flags);
	put_unaligned_le16(sg_count, &ofap->num_memory_descriptors);
	put_unaligned_le32(sg_count * chunk_size, &ofap->bytes_allocated);

	return 0;

out_free_chunks:
	while (--i >= 0) {
		mem_descriptor = &ofap->sg_descriptor[i];
		dma_free_coherent(dev, chunk_size,
			ctrl_info->pqi_ofa_chunk_virt_addr[i],
			get_unaligned_le64(&mem_descriptor->address));
	}
	kfree(ctrl_info->pqi_ofa_chunk_virt_addr);

out:
	return -ENOMEM;
}

static int pqi_ofa_alloc_host_buffer(struct pqi_ctrl_info *ctrl_info)
{
	u32 total_size;
	u32 chunk_size;
	u32 min_chunk_size;

	if (ctrl_info->ofa_bytes_requested == 0)
		return 0;

	total_size = PAGE_ALIGN(ctrl_info->ofa_bytes_requested);
	min_chunk_size = DIV_ROUND_UP(total_size, PQI_OFA_MAX_SG_DESCRIPTORS);
	min_chunk_size = PAGE_ALIGN(min_chunk_size);

	for (chunk_size = total_size; chunk_size >= min_chunk_size;) {
		if (pqi_ofa_alloc_mem(ctrl_info, total_size, chunk_size) == 0)
			return 0;
		chunk_size /= 2;
		chunk_size = PAGE_ALIGN(chunk_size);
	}

	return -ENOMEM;
}

static void pqi_ofa_setup_host_buffer(struct pqi_ctrl_info *ctrl_info)
{
	struct device *dev;
	struct pqi_ofa_memory *ofap;

	dev = &ctrl_info->pci_dev->dev;

	ofap = dma_alloc_coherent(dev, sizeof(*ofap),
		&ctrl_info->pqi_ofa_mem_dma_handle, GFP_KERNEL);
	if (!ofap)
		return;

	ctrl_info->pqi_ofa_mem_virt_addr = ofap;

	if (pqi_ofa_alloc_host_buffer(ctrl_info) < 0) {
		dev_err(dev,
			"failed to allocate host buffer for Online Firmware Activation\n");
		dma_free_coherent(dev, sizeof(*ofap), ofap, ctrl_info->pqi_ofa_mem_dma_handle);
		ctrl_info->pqi_ofa_mem_virt_addr = NULL;
		return;
	}

	put_unaligned_le16(PQI_OFA_VERSION, &ofap->version);
	memcpy(&ofap->signature, PQI_OFA_SIGNATURE, sizeof(ofap->signature));
}

static void pqi_ofa_free_host_buffer(struct pqi_ctrl_info *ctrl_info)
{
	unsigned int i;
	struct device *dev;
	struct pqi_ofa_memory *ofap;
	struct pqi_sg_descriptor *mem_descriptor;
	unsigned int num_memory_descriptors;

	ofap = ctrl_info->pqi_ofa_mem_virt_addr;
	if (!ofap)
		return;

	dev = &ctrl_info->pci_dev->dev;

	if (get_unaligned_le32(&ofap->bytes_allocated) == 0)
		goto out;

	mem_descriptor = ofap->sg_descriptor;
	num_memory_descriptors =
		get_unaligned_le16(&ofap->num_memory_descriptors);

	for (i = 0; i < num_memory_descriptors; i++) {
		dma_free_coherent(dev,
			get_unaligned_le32(&mem_descriptor[i].length),
			ctrl_info->pqi_ofa_chunk_virt_addr[i],
			get_unaligned_le64(&mem_descriptor[i].address));
	}
	kfree(ctrl_info->pqi_ofa_chunk_virt_addr);

out:
	dma_free_coherent(dev, sizeof(*ofap), ofap,
		ctrl_info->pqi_ofa_mem_dma_handle);
	ctrl_info->pqi_ofa_mem_virt_addr = NULL;
}

static int pqi_ofa_host_memory_update(struct pqi_ctrl_info *ctrl_info)
{
	u32 buffer_length;
	struct pqi_vendor_general_request request;
	struct pqi_ofa_memory *ofap;

	memset(&request, 0, sizeof(request));

	request.header.iu_type = PQI_REQUEST_IU_VENDOR_GENERAL;
	put_unaligned_le16(sizeof(request) - PQI_REQUEST_HEADER_LENGTH,
		&request.header.iu_length);
	put_unaligned_le16(PQI_VENDOR_GENERAL_HOST_MEMORY_UPDATE,
		&request.function_code);

	ofap = ctrl_info->pqi_ofa_mem_virt_addr;

	if (ofap) {
		buffer_length = offsetof(struct pqi_ofa_memory, sg_descriptor) +
			get_unaligned_le16(&ofap->num_memory_descriptors) *
			sizeof(struct pqi_sg_descriptor);

		put_unaligned_le64((u64)ctrl_info->pqi_ofa_mem_dma_handle,
			&request.data.ofa_memory_allocation.buffer_address);
		put_unaligned_le32(buffer_length,
			&request.data.ofa_memory_allocation.buffer_length);
	}

	return pqi_submit_raid_request_synchronous(ctrl_info, &request.header, 0, NULL);
}

static int pqi_ofa_ctrl_restart(struct pqi_ctrl_info *ctrl_info, unsigned int delay_secs)
{
	ssleep(delay_secs);

	return pqi_ctrl_init_resume(ctrl_info);
}

static void pqi_perform_lockup_action(void)
{
	switch (pqi_lockup_action) {
	case PANIC:
		panic("FATAL: Smart Family Controller lockup detected");
		break;
	case REBOOT:
		emergency_restart();
		break;
	case NONE:
	default:
		break;
	}
}

static struct pqi_raid_error_info pqi_ctrl_offline_raid_error_info = {
	.data_out_result = PQI_DATA_IN_OUT_HARDWARE_ERROR,
	.status = SAM_STAT_CHECK_CONDITION,
};

static void pqi_fail_all_outstanding_requests(struct pqi_ctrl_info *ctrl_info)
{
	unsigned int i;
	struct pqi_io_request *io_request;
	struct scsi_cmnd *scmd;
	struct scsi_device *sdev;

	for (i = 0; i < ctrl_info->max_io_slots; i++) {
		io_request = &ctrl_info->io_request_pool[i];
		if (atomic_read(&io_request->refcount) == 0)
			continue;

		scmd = io_request->scmd;
		if (scmd) {
			sdev = scmd->device;
			if (!sdev || !scsi_device_online(sdev)) {
				pqi_free_io_request(io_request);
				continue;
			} else {
				set_host_byte(scmd, DID_NO_CONNECT);
			}
		} else {
			io_request->status = -ENXIO;
			io_request->error_info =
				&pqi_ctrl_offline_raid_error_info;
		}

		io_request->io_complete_callback(io_request,
			io_request->context);
	}
}

static void pqi_take_ctrl_offline_deferred(struct pqi_ctrl_info *ctrl_info)
{
	pqi_perform_lockup_action();
	pqi_stop_heartbeat_timer(ctrl_info);
	pqi_free_interrupts(ctrl_info);
	pqi_cancel_rescan_worker(ctrl_info);
	pqi_cancel_update_time_worker(ctrl_info);
	pqi_ctrl_wait_until_quiesced(ctrl_info);
	pqi_fail_all_outstanding_requests(ctrl_info);
	pqi_ctrl_unblock_requests(ctrl_info);
}

static void pqi_ctrl_offline_worker(struct work_struct *work)
{
	struct pqi_ctrl_info *ctrl_info;

	ctrl_info = container_of(work, struct pqi_ctrl_info, ctrl_offline_work);
	pqi_take_ctrl_offline_deferred(ctrl_info);
}

static void pqi_take_ctrl_offline(struct pqi_ctrl_info *ctrl_info,
	enum pqi_ctrl_shutdown_reason ctrl_shutdown_reason)
{
	if (!ctrl_info->controller_online)
		return;

	ctrl_info->controller_online = false;
	ctrl_info->pqi_mode_enabled = false;
	pqi_ctrl_block_requests(ctrl_info);
	if (!pqi_disable_ctrl_shutdown)
		sis_shutdown_ctrl(ctrl_info, ctrl_shutdown_reason);
	pci_disable_device(ctrl_info->pci_dev);
	dev_err(&ctrl_info->pci_dev->dev, "controller offline\n");
	schedule_work(&ctrl_info->ctrl_offline_work);
}

static void pqi_print_ctrl_info(struct pci_dev *pci_dev,
	const struct pci_device_id *id)
{
	char *ctrl_description;

	if (id->driver_data)
		ctrl_description = (char *)id->driver_data;
	else
		ctrl_description = "Microchip Smart Family Controller";

	dev_info(&pci_dev->dev, "%s found\n", ctrl_description);
}

static int pqi_pci_probe(struct pci_dev *pci_dev,
	const struct pci_device_id *id)
{
	int rc;
	int node, cp_node;
	struct pqi_ctrl_info *ctrl_info;

	pqi_print_ctrl_info(pci_dev, id);

	if (pqi_disable_device_id_wildcards &&
		id->subvendor == PCI_ANY_ID &&
		id->subdevice == PCI_ANY_ID) {
		dev_warn(&pci_dev->dev,
			"controller not probed because device ID wildcards are disabled\n");
		return -ENODEV;
	}

	if (id->subvendor == PCI_ANY_ID || id->subdevice == PCI_ANY_ID)
		dev_warn(&pci_dev->dev,
			"controller device ID matched using wildcards\n");

	node = dev_to_node(&pci_dev->dev);
	if (node == NUMA_NO_NODE) {
		cp_node = cpu_to_node(0);
		if (cp_node == NUMA_NO_NODE)
			cp_node = 0;
		set_dev_node(&pci_dev->dev, cp_node);
	}

	ctrl_info = pqi_alloc_ctrl_info(node);
	if (!ctrl_info) {
		dev_err(&pci_dev->dev,
			"failed to allocate controller info block\n");
		return -ENOMEM;
	}

	ctrl_info->pci_dev = pci_dev;

	rc = pqi_pci_init(ctrl_info);
	if (rc)
		goto error;

	rc = pqi_ctrl_init(ctrl_info);
	if (rc)
		goto error;

	return 0;

error:
	pqi_remove_ctrl(ctrl_info);

	return rc;
}

static void pqi_pci_remove(struct pci_dev *pci_dev)
{
	struct pqi_ctrl_info *ctrl_info;

	ctrl_info = pci_get_drvdata(pci_dev);
	if (!ctrl_info)
		return;

	pqi_remove_ctrl(ctrl_info);
}

static void pqi_crash_if_pending_command(struct pqi_ctrl_info *ctrl_info)
{
	unsigned int i;
	struct pqi_io_request *io_request;
	struct scsi_cmnd *scmd;

	for (i = 0; i < ctrl_info->max_io_slots; i++) {
		io_request = &ctrl_info->io_request_pool[i];
		if (atomic_read(&io_request->refcount) == 0)
			continue;
		scmd = io_request->scmd;
		WARN_ON(scmd != NULL); /* IO command from SML */
		WARN_ON(scmd == NULL); /* Non-IO cmd or driver initiated*/
	}
}

static void pqi_shutdown(struct pci_dev *pci_dev)
{
	int rc;
	struct pqi_ctrl_info *ctrl_info;

	ctrl_info = pci_get_drvdata(pci_dev);
	if (!ctrl_info) {
		dev_err(&pci_dev->dev,
			"cache could not be flushed\n");
		return;
	}

	pqi_wait_until_ofa_finished(ctrl_info);

	pqi_scsi_block_requests(ctrl_info);
	pqi_ctrl_block_device_reset(ctrl_info);
	pqi_ctrl_block_requests(ctrl_info);
	pqi_ctrl_wait_until_quiesced(ctrl_info);

	/*
	 * Write all data in the controller's battery-backed cache to
	 * storage.
	 */
	rc = pqi_flush_cache(ctrl_info, SHUTDOWN);
	if (rc)
		dev_err(&pci_dev->dev,
			"unable to flush controller cache\n");

	pqi_crash_if_pending_command(ctrl_info);
	pqi_reset(ctrl_info);
}

static void pqi_process_lockup_action_param(void)
{
	unsigned int i;

	if (!pqi_lockup_action_param)
		return;

	for (i = 0; i < ARRAY_SIZE(pqi_lockup_actions); i++) {
		if (strcmp(pqi_lockup_action_param,
			pqi_lockup_actions[i].name) == 0) {
			pqi_lockup_action = pqi_lockup_actions[i].action;
			return;
		}
	}

	pr_warn("%s: invalid lockup action setting \"%s\" - supported settings: none, reboot, panic\n",
		DRIVER_NAME_SHORT, pqi_lockup_action_param);
}

static void pqi_process_module_params(void)
{
	pqi_process_lockup_action_param();
}

static __maybe_unused int pqi_suspend(struct pci_dev *pci_dev, pm_message_t state)
{
	struct pqi_ctrl_info *ctrl_info;

	ctrl_info = pci_get_drvdata(pci_dev);

	pqi_wait_until_ofa_finished(ctrl_info);

	pqi_ctrl_block_scan(ctrl_info);
	pqi_scsi_block_requests(ctrl_info);
	pqi_ctrl_block_device_reset(ctrl_info);
	pqi_ctrl_block_requests(ctrl_info);
	pqi_ctrl_wait_until_quiesced(ctrl_info);
	pqi_flush_cache(ctrl_info, SUSPEND);
	pqi_stop_heartbeat_timer(ctrl_info);

	pqi_crash_if_pending_command(ctrl_info);

	if (state.event == PM_EVENT_FREEZE)
		return 0;

	pci_save_state(pci_dev);
	pci_set_power_state(pci_dev, pci_choose_state(pci_dev, state));

	ctrl_info->controller_online = false;
	ctrl_info->pqi_mode_enabled = false;

	return 0;
}

static __maybe_unused int pqi_resume(struct pci_dev *pci_dev)
{
	int rc;
	struct pqi_ctrl_info *ctrl_info;

	ctrl_info = pci_get_drvdata(pci_dev);

	if (pci_dev->current_state != PCI_D0) {
		ctrl_info->max_hw_queue_index = 0;
		pqi_free_interrupts(ctrl_info);
		pqi_change_irq_mode(ctrl_info, IRQ_MODE_INTX);
		rc = request_irq(pci_irq_vector(pci_dev, 0), pqi_irq_handler,
			IRQF_SHARED, DRIVER_NAME_SHORT,
			&ctrl_info->queue_groups[0]);
		if (rc) {
			dev_err(&ctrl_info->pci_dev->dev,
				"irq %u init failed with error %d\n",
				pci_dev->irq, rc);
			return rc;
		}
		pqi_ctrl_unblock_device_reset(ctrl_info);
		pqi_ctrl_unblock_requests(ctrl_info);
		pqi_scsi_unblock_requests(ctrl_info);
		pqi_ctrl_unblock_scan(ctrl_info);
		return 0;
	}

	pci_set_power_state(pci_dev, PCI_D0);
	pci_restore_state(pci_dev);

	pqi_ctrl_unblock_device_reset(ctrl_info);
	pqi_ctrl_unblock_requests(ctrl_info);
	pqi_scsi_unblock_requests(ctrl_info);
	pqi_ctrl_unblock_scan(ctrl_info);

	return pqi_ctrl_init_resume(ctrl_info);
}

/* Define the PCI IDs for the controllers that we support. */
static const struct pci_device_id pqi_pci_id_table[] = {
	{
		PCI_DEVICE_SUB(PCI_VENDOR_ID_ADAPTEC2, 0x028f,
			       0x105b, 0x1211)
	},
	{
		PCI_DEVICE_SUB(PCI_VENDOR_ID_ADAPTEC2, 0x028f,
			       0x105b, 0x1321)
	},
	{
		PCI_DEVICE_SUB(PCI_VENDOR_ID_ADAPTEC2, 0x028f,
			       0x152d, 0x8a22)
	},
	{
		PCI_DEVICE_SUB(PCI_VENDOR_ID_ADAPTEC2, 0x028f,
			       0x152d, 0x8a23)
	},
	{
		PCI_DEVICE_SUB(PCI_VENDOR_ID_ADAPTEC2, 0x028f,
			       0x152d, 0x8a24)
	},
	{
		PCI_DEVICE_SUB(PCI_VENDOR_ID_ADAPTEC2, 0x028f,
			       0x152d, 0x8a36)
	},
	{
		PCI_DEVICE_SUB(PCI_VENDOR_ID_ADAPTEC2, 0x028f,
			       0x152d, 0x8a37)
	},
	{
		PCI_DEVICE_SUB(PCI_VENDOR_ID_ADAPTEC2, 0x028f,
			       0x193d, 0x8460)
	},
	{
		PCI_DEVICE_SUB(PCI_VENDOR_ID_ADAPTEC2, 0x028f,
			       0x193d, 0x1104)
	},
	{
		PCI_DEVICE_SUB(PCI_VENDOR_ID_ADAPTEC2, 0x028f,
			       0x193d, 0x1105)
	},
	{
		PCI_DEVICE_SUB(PCI_VENDOR_ID_ADAPTEC2, 0x028f,
			       0x193d, 0x1106)
	},
	{
		PCI_DEVICE_SUB(PCI_VENDOR_ID_ADAPTEC2, 0x028f,
			       0x193d, 0x1107)
	},
	{
		PCI_DEVICE_SUB(PCI_VENDOR_ID_ADAPTEC2, 0x028f,
			       0x193d, 0x1108)
	},
	{
		PCI_DEVICE_SUB(PCI_VENDOR_ID_ADAPTEC2, 0x028f,
			       0x193d, 0x1109)
	},
	{
		PCI_DEVICE_SUB(PCI_VENDOR_ID_ADAPTEC2, 0x028f,
			       0x193d, 0x8460)
	},
	{
		PCI_DEVICE_SUB(PCI_VENDOR_ID_ADAPTEC2, 0x028f,
			       0x193d, 0x8461)
	},
	{
		PCI_DEVICE_SUB(PCI_VENDOR_ID_ADAPTEC2, 0x028f,
			       0x193d, 0xc460)
	},
	{
		PCI_DEVICE_SUB(PCI_VENDOR_ID_ADAPTEC2, 0x028f,
			       0x193d, 0xc461)
	},
	{
		PCI_DEVICE_SUB(PCI_VENDOR_ID_ADAPTEC2, 0x028f,
			       0x193d, 0xf460)
	},
	{
		PCI_DEVICE_SUB(PCI_VENDOR_ID_ADAPTEC2, 0x028f,
			       0x193d, 0xf461)
	},
	{
		PCI_DEVICE_SUB(PCI_VENDOR_ID_ADAPTEC2, 0x028f,
			       0x1bd4, 0x0045)
	},
	{
		PCI_DEVICE_SUB(PCI_VENDOR_ID_ADAPTEC2, 0x028f,
			       0x1bd4, 0x0046)
	},
	{
		PCI_DEVICE_SUB(PCI_VENDOR_ID_ADAPTEC2, 0x028f,
			       0x1bd4, 0x0047)
	},
	{
		PCI_DEVICE_SUB(PCI_VENDOR_ID_ADAPTEC2, 0x028f,
			       0x1bd4, 0x0048)
	},
	{
		PCI_DEVICE_SUB(PCI_VENDOR_ID_ADAPTEC2, 0x028f,
			       0x1bd4, 0x004a)
	},
	{
		PCI_DEVICE_SUB(PCI_VENDOR_ID_ADAPTEC2, 0x028f,
			       0x1bd4, 0x004b)
	},
	{
		PCI_DEVICE_SUB(PCI_VENDOR_ID_ADAPTEC2, 0x028f,
			       0x1bd4, 0x004c)
	},
	{
		PCI_DEVICE_SUB(PCI_VENDOR_ID_ADAPTEC2, 0x028f,
			       0x1bd4, 0x004f)
	},
	{
		PCI_DEVICE_SUB(PCI_VENDOR_ID_ADAPTEC2, 0x028f,
			       0x1bd4, 0x0051)
	},
	{
		PCI_DEVICE_SUB(PCI_VENDOR_ID_ADAPTEC2, 0x028f,
			       0x1bd4, 0x0052)
	},
	{
		PCI_DEVICE_SUB(PCI_VENDOR_ID_ADAPTEC2, 0x028f,
			       0x1bd4, 0x0053)
	},
	{
		PCI_DEVICE_SUB(PCI_VENDOR_ID_ADAPTEC2, 0x028f,
			       0x1bd4, 0x0054)
	},
	{
		PCI_DEVICE_SUB(PCI_VENDOR_ID_ADAPTEC2, 0x028f,
			       0x19e5, 0xd227)
	},
	{
		PCI_DEVICE_SUB(PCI_VENDOR_ID_ADAPTEC2, 0x028f,
			       0x19e5, 0xd228)
	},
	{
		PCI_DEVICE_SUB(PCI_VENDOR_ID_ADAPTEC2, 0x028f,
			       0x19e5, 0xd229)
	},
	{
		PCI_DEVICE_SUB(PCI_VENDOR_ID_ADAPTEC2, 0x028f,
			       0x19e5, 0xd22a)
	},
	{
		PCI_DEVICE_SUB(PCI_VENDOR_ID_ADAPTEC2, 0x028f,
			       0x19e5, 0xd22b)
	},
	{
		PCI_DEVICE_SUB(PCI_VENDOR_ID_ADAPTEC2, 0x028f,
			       0x19e5, 0xd22c)
	},
	{
		PCI_DEVICE_SUB(PCI_VENDOR_ID_ADAPTEC2, 0x028f,
			       PCI_VENDOR_ID_ADAPTEC2, 0x0110)
	},
	{
		PCI_DEVICE_SUB(PCI_VENDOR_ID_ADAPTEC2, 0x028f,
			       PCI_VENDOR_ID_ADAPTEC2, 0x0608)
	},
	{
		PCI_DEVICE_SUB(PCI_VENDOR_ID_ADAPTEC2, 0x028f,
			       PCI_VENDOR_ID_ADAPTEC2, 0x0800)
	},
	{
		PCI_DEVICE_SUB(PCI_VENDOR_ID_ADAPTEC2, 0x028f,
			       PCI_VENDOR_ID_ADAPTEC2, 0x0801)
	},
	{
		PCI_DEVICE_SUB(PCI_VENDOR_ID_ADAPTEC2, 0x028f,
			       PCI_VENDOR_ID_ADAPTEC2, 0x0802)
	},
	{
		PCI_DEVICE_SUB(PCI_VENDOR_ID_ADAPTEC2, 0x028f,
			       PCI_VENDOR_ID_ADAPTEC2, 0x0803)
	},
	{
		PCI_DEVICE_SUB(PCI_VENDOR_ID_ADAPTEC2, 0x028f,
			       PCI_VENDOR_ID_ADAPTEC2, 0x0804)
	},
	{
		PCI_DEVICE_SUB(PCI_VENDOR_ID_ADAPTEC2, 0x028f,
			       PCI_VENDOR_ID_ADAPTEC2, 0x0805)
	},
	{
		PCI_DEVICE_SUB(PCI_VENDOR_ID_ADAPTEC2, 0x028f,
			       PCI_VENDOR_ID_ADAPTEC2, 0x0806)
	},
	{
		PCI_DEVICE_SUB(PCI_VENDOR_ID_ADAPTEC2, 0x028f,
			       PCI_VENDOR_ID_ADAPTEC2, 0x0807)
	},
	{
		PCI_DEVICE_SUB(PCI_VENDOR_ID_ADAPTEC2, 0x028f,
			       PCI_VENDOR_ID_ADAPTEC2, 0x0808)
	},
	{
		PCI_DEVICE_SUB(PCI_VENDOR_ID_ADAPTEC2, 0x028f,
			       PCI_VENDOR_ID_ADAPTEC2, 0x0809)
	},
	{
		PCI_DEVICE_SUB(PCI_VENDOR_ID_ADAPTEC2, 0x028f,
			       PCI_VENDOR_ID_ADAPTEC2, 0x080a)
	},
	{
		PCI_DEVICE_SUB(PCI_VENDOR_ID_ADAPTEC2, 0x028f,
			       PCI_VENDOR_ID_ADAPTEC2, 0x0900)
	},
	{
		PCI_DEVICE_SUB(PCI_VENDOR_ID_ADAPTEC2, 0x028f,
			       PCI_VENDOR_ID_ADAPTEC2, 0x0901)
	},
	{
		PCI_DEVICE_SUB(PCI_VENDOR_ID_ADAPTEC2, 0x028f,
			       PCI_VENDOR_ID_ADAPTEC2, 0x0902)
	},
	{
		PCI_DEVICE_SUB(PCI_VENDOR_ID_ADAPTEC2, 0x028f,
			       PCI_VENDOR_ID_ADAPTEC2, 0x0903)
	},
	{
		PCI_DEVICE_SUB(PCI_VENDOR_ID_ADAPTEC2, 0x028f,
			       PCI_VENDOR_ID_ADAPTEC2, 0x0904)
	},
	{
		PCI_DEVICE_SUB(PCI_VENDOR_ID_ADAPTEC2, 0x028f,
			       PCI_VENDOR_ID_ADAPTEC2, 0x0905)
	},
	{
		PCI_DEVICE_SUB(PCI_VENDOR_ID_ADAPTEC2, 0x028f,
			       PCI_VENDOR_ID_ADAPTEC2, 0x0906)
	},
	{
		PCI_DEVICE_SUB(PCI_VENDOR_ID_ADAPTEC2, 0x028f,
			       PCI_VENDOR_ID_ADAPTEC2, 0x0907)
	},
	{
		PCI_DEVICE_SUB(PCI_VENDOR_ID_ADAPTEC2, 0x028f,
			       PCI_VENDOR_ID_ADAPTEC2, 0x0908)
	},
	{
		PCI_DEVICE_SUB(PCI_VENDOR_ID_ADAPTEC2, 0x028f,
			       PCI_VENDOR_ID_ADAPTEC2, 0x090a)
	},
	{
		PCI_DEVICE_SUB(PCI_VENDOR_ID_ADAPTEC2, 0x028f,
			       PCI_VENDOR_ID_ADAPTEC2, 0x1200)
	},
	{
		PCI_DEVICE_SUB(PCI_VENDOR_ID_ADAPTEC2, 0x028f,
			       PCI_VENDOR_ID_ADAPTEC2, 0x1201)
	},
	{
		PCI_DEVICE_SUB(PCI_VENDOR_ID_ADAPTEC2, 0x028f,
			       PCI_VENDOR_ID_ADAPTEC2, 0x1202)
	},
	{
		PCI_DEVICE_SUB(PCI_VENDOR_ID_ADAPTEC2, 0x028f,
			       PCI_VENDOR_ID_ADAPTEC2, 0x1280)
	},
	{
		PCI_DEVICE_SUB(PCI_VENDOR_ID_ADAPTEC2, 0x028f,
			       PCI_VENDOR_ID_ADAPTEC2, 0x1281)
	},
	{
		PCI_DEVICE_SUB(PCI_VENDOR_ID_ADAPTEC2, 0x028f,
			       PCI_VENDOR_ID_ADAPTEC2, 0x1282)
	},
	{
		PCI_DEVICE_SUB(PCI_VENDOR_ID_ADAPTEC2, 0x028f,
			       PCI_VENDOR_ID_ADAPTEC2, 0x1300)
	},
	{
		PCI_DEVICE_SUB(PCI_VENDOR_ID_ADAPTEC2, 0x028f,
			       PCI_VENDOR_ID_ADAPTEC2, 0x1301)
	},
	{
		PCI_DEVICE_SUB(PCI_VENDOR_ID_ADAPTEC2, 0x028f,
			       PCI_VENDOR_ID_ADAPTEC2, 0x1302)
	},
	{
		PCI_DEVICE_SUB(PCI_VENDOR_ID_ADAPTEC2, 0x028f,
			       PCI_VENDOR_ID_ADAPTEC2, 0x1303)
	},
	{
		PCI_DEVICE_SUB(PCI_VENDOR_ID_ADAPTEC2, 0x028f,
			       PCI_VENDOR_ID_ADAPTEC2, 0x1380)
	},
	{
		PCI_DEVICE_SUB(PCI_VENDOR_ID_ADAPTEC2, 0x028f,
			       PCI_VENDOR_ID_ADAPTEC2, 0x1400)
	},
	{
		PCI_DEVICE_SUB(PCI_VENDOR_ID_ADAPTEC2, 0x028f,
			       PCI_VENDOR_ID_ADAPTEC2, 0x1402)
	},
	{
		PCI_DEVICE_SUB(PCI_VENDOR_ID_ADAPTEC2, 0x028f,
			       PCI_VENDOR_ID_ADAPTEC2, 0x1410)
	},
	{
		PCI_DEVICE_SUB(PCI_VENDOR_ID_ADAPTEC2, 0x028f,
			       PCI_VENDOR_ID_ADAPTEC2, 0x1411)
	},
	{
		PCI_DEVICE_SUB(PCI_VENDOR_ID_ADAPTEC2, 0x028f,
			       PCI_VENDOR_ID_ADAPTEC2, 0x1412)
	},
	{
		PCI_DEVICE_SUB(PCI_VENDOR_ID_ADAPTEC2, 0x028f,
			       PCI_VENDOR_ID_ADAPTEC2, 0x1420)
	},
	{
		PCI_DEVICE_SUB(PCI_VENDOR_ID_ADAPTEC2, 0x028f,
			       PCI_VENDOR_ID_ADAPTEC2, 0x1430)
	},
	{
		PCI_DEVICE_SUB(PCI_VENDOR_ID_ADAPTEC2, 0x028f,
			       PCI_VENDOR_ID_ADAPTEC2, 0x1440)
	},
	{
		PCI_DEVICE_SUB(PCI_VENDOR_ID_ADAPTEC2, 0x028f,
			       PCI_VENDOR_ID_ADAPTEC2, 0x1441)
	},
	{
		PCI_DEVICE_SUB(PCI_VENDOR_ID_ADAPTEC2, 0x028f,
			       PCI_VENDOR_ID_ADAPTEC2, 0x1450)
	},
	{
		PCI_DEVICE_SUB(PCI_VENDOR_ID_ADAPTEC2, 0x028f,
			       PCI_VENDOR_ID_ADAPTEC2, 0x1452)
	},
	{
		PCI_DEVICE_SUB(PCI_VENDOR_ID_ADAPTEC2, 0x028f,
			       PCI_VENDOR_ID_ADAPTEC2, 0x1460)
	},
	{
		PCI_DEVICE_SUB(PCI_VENDOR_ID_ADAPTEC2, 0x028f,
			       PCI_VENDOR_ID_ADAPTEC2, 0x1461)
	},
	{
		PCI_DEVICE_SUB(PCI_VENDOR_ID_ADAPTEC2, 0x028f,
			       PCI_VENDOR_ID_ADAPTEC2, 0x1462)
	},
	{
		PCI_DEVICE_SUB(PCI_VENDOR_ID_ADAPTEC2, 0x028f,
			       PCI_VENDOR_ID_ADAPTEC2, 0x1470)
	},
	{
		PCI_DEVICE_SUB(PCI_VENDOR_ID_ADAPTEC2, 0x028f,
			       PCI_VENDOR_ID_ADAPTEC2, 0x1471)
	},
	{
		PCI_DEVICE_SUB(PCI_VENDOR_ID_ADAPTEC2, 0x028f,
			       PCI_VENDOR_ID_ADAPTEC2, 0x1472)
	},
	{
		PCI_DEVICE_SUB(PCI_VENDOR_ID_ADAPTEC2, 0x028f,
			       PCI_VENDOR_ID_ADAPTEC2, 0x1480)
	},
	{
		PCI_DEVICE_SUB(PCI_VENDOR_ID_ADAPTEC2, 0x028f,
			       PCI_VENDOR_ID_ADAPTEC2, 0x1490)
	},
	{
		PCI_DEVICE_SUB(PCI_VENDOR_ID_ADAPTEC2, 0x028f,
			       PCI_VENDOR_ID_ADAPTEC2, 0x1491)
	},
	{
		PCI_DEVICE_SUB(PCI_VENDOR_ID_ADAPTEC2, 0x028f,
			       PCI_VENDOR_ID_ADAPTEC2, 0x14a0)
	},
	{
		PCI_DEVICE_SUB(PCI_VENDOR_ID_ADAPTEC2, 0x028f,
			       PCI_VENDOR_ID_ADAPTEC2, 0x14a1)
	},
	{
		PCI_DEVICE_SUB(PCI_VENDOR_ID_ADAPTEC2, 0x028f,
			       PCI_VENDOR_ID_ADAPTEC2, 0x14a2)
	},
	{
		PCI_DEVICE_SUB(PCI_VENDOR_ID_ADAPTEC2, 0x028f,
			       PCI_VENDOR_ID_ADAPTEC2, 0x14b0)
	},
	{
		PCI_DEVICE_SUB(PCI_VENDOR_ID_ADAPTEC2, 0x028f,
			       PCI_VENDOR_ID_ADAPTEC2, 0x14b1)
	},
	{
		PCI_DEVICE_SUB(PCI_VENDOR_ID_ADAPTEC2, 0x028f,
			       PCI_VENDOR_ID_ADAPTEC2, 0x14c0)
	},
	{
		PCI_DEVICE_SUB(PCI_VENDOR_ID_ADAPTEC2, 0x028f,
			       PCI_VENDOR_ID_ADAPTEC2, 0x14c1)
	},
	{
		PCI_DEVICE_SUB(PCI_VENDOR_ID_ADAPTEC2, 0x028f,
			       PCI_VENDOR_ID_ADAPTEC2, 0x14d0)
	},
	{
		PCI_DEVICE_SUB(PCI_VENDOR_ID_ADAPTEC2, 0x028f,
			       PCI_VENDOR_ID_ADAPTEC2, 0x14e0)
	},
	{
		PCI_DEVICE_SUB(PCI_VENDOR_ID_ADAPTEC2, 0x028f,
			       PCI_VENDOR_ID_ADAPTEC2, 0x14f0)
	},
	{
		PCI_DEVICE_SUB(PCI_VENDOR_ID_ADAPTEC2, 0x028f,
			       PCI_VENDOR_ID_ADVANTECH, 0x8312)
	},
	{
		PCI_DEVICE_SUB(PCI_VENDOR_ID_ADAPTEC2, 0x028f,
			       PCI_VENDOR_ID_DELL, 0x1fe0)
	},
	{
		PCI_DEVICE_SUB(PCI_VENDOR_ID_ADAPTEC2, 0x028f,
			       PCI_VENDOR_ID_HP, 0x0600)
	},
	{
		PCI_DEVICE_SUB(PCI_VENDOR_ID_ADAPTEC2, 0x028f,
			       PCI_VENDOR_ID_HP, 0x0601)
	},
	{
		PCI_DEVICE_SUB(PCI_VENDOR_ID_ADAPTEC2, 0x028f,
			       PCI_VENDOR_ID_HP, 0x0602)
	},
	{
		PCI_DEVICE_SUB(PCI_VENDOR_ID_ADAPTEC2, 0x028f,
			       PCI_VENDOR_ID_HP, 0x0603)
	},
	{
		PCI_DEVICE_SUB(PCI_VENDOR_ID_ADAPTEC2, 0x028f,
			       PCI_VENDOR_ID_HP, 0x0609)
	},
	{
		PCI_DEVICE_SUB(PCI_VENDOR_ID_ADAPTEC2, 0x028f,
			       PCI_VENDOR_ID_HP, 0x0650)
	},
	{
		PCI_DEVICE_SUB(PCI_VENDOR_ID_ADAPTEC2, 0x028f,
			       PCI_VENDOR_ID_HP, 0x0651)
	},
	{
		PCI_DEVICE_SUB(PCI_VENDOR_ID_ADAPTEC2, 0x028f,
			       PCI_VENDOR_ID_HP, 0x0652)
	},
	{
		PCI_DEVICE_SUB(PCI_VENDOR_ID_ADAPTEC2, 0x028f,
			       PCI_VENDOR_ID_HP, 0x0653)
	},
	{
		PCI_DEVICE_SUB(PCI_VENDOR_ID_ADAPTEC2, 0x028f,
			       PCI_VENDOR_ID_HP, 0x0654)
	},
	{
		PCI_DEVICE_SUB(PCI_VENDOR_ID_ADAPTEC2, 0x028f,
			       PCI_VENDOR_ID_HP, 0x0655)
	},
	{
		PCI_DEVICE_SUB(PCI_VENDOR_ID_ADAPTEC2, 0x028f,
			       PCI_VENDOR_ID_HP, 0x0700)
	},
	{
		PCI_DEVICE_SUB(PCI_VENDOR_ID_ADAPTEC2, 0x028f,
			       PCI_VENDOR_ID_HP, 0x0701)
	},
	{
		PCI_DEVICE_SUB(PCI_VENDOR_ID_ADAPTEC2, 0x028f,
			       PCI_VENDOR_ID_HP, 0x1001)
	},
	{
		PCI_DEVICE_SUB(PCI_VENDOR_ID_ADAPTEC2, 0x028f,
			       PCI_VENDOR_ID_HP, 0x1002)
	},
	{
		PCI_DEVICE_SUB(PCI_VENDOR_ID_ADAPTEC2, 0x028f,
			       PCI_VENDOR_ID_HP, 0x1100)
	},
	{
		PCI_DEVICE_SUB(PCI_VENDOR_ID_ADAPTEC2, 0x028f,
			       PCI_VENDOR_ID_HP, 0x1101)
	},
	{
		PCI_DEVICE_SUB(PCI_VENDOR_ID_ADAPTEC2, 0x028f,
			       0x1590, 0x0294)
	},
	{
		PCI_DEVICE_SUB(PCI_VENDOR_ID_ADAPTEC2, 0x028f,
			       0x1590, 0x02db)
	},
	{
		PCI_DEVICE_SUB(PCI_VENDOR_ID_ADAPTEC2, 0x028f,
			       0x1590, 0x02dc)
	},
	{
		PCI_DEVICE_SUB(PCI_VENDOR_ID_ADAPTEC2, 0x028f,
			       0x1590, 0x032e)
	},
	{
		PCI_DEVICE_SUB(PCI_VENDOR_ID_ADAPTEC2, 0x028f,
			       0x1d8d, 0x0800)
	},
	{
		PCI_DEVICE_SUB(PCI_VENDOR_ID_ADAPTEC2, 0x028f,
			       0x1d8d, 0x0908)
	},
	{
		PCI_DEVICE_SUB(PCI_VENDOR_ID_ADAPTEC2, 0x028f,
			       0x1d8d, 0x0806)
	},
	{
		PCI_DEVICE_SUB(PCI_VENDOR_ID_ADAPTEC2, 0x028f,
			       0x1d8d, 0x0916)
	},
	{
		PCI_DEVICE_SUB(PCI_VENDOR_ID_ADAPTEC2, 0x028f,
			       PCI_VENDOR_ID_GIGABYTE, 0x1000)
	},
	{
		PCI_DEVICE_SUB(PCI_VENDOR_ID_ADAPTEC2, 0x028f,
			       0x1dfc, 0x3161)
	},
	{
		PCI_DEVICE_SUB(PCI_VENDOR_ID_ADAPTEC2, 0x028f,
			       0x1cf2, 0x5445)
	},
	{
		PCI_DEVICE_SUB(PCI_VENDOR_ID_ADAPTEC2, 0x028f,
			       0x1cf2, 0x5446)
	},
	{
		PCI_DEVICE_SUB(PCI_VENDOR_ID_ADAPTEC2, 0x028f,
			       0x1cf2, 0x5447)
	},
	{
		PCI_DEVICE_SUB(PCI_VENDOR_ID_ADAPTEC2, 0x028f,
			       0x1cf2, 0x0b27)
	},
	{
		PCI_DEVICE_SUB(PCI_VENDOR_ID_ADAPTEC2, 0x028f,
			       0x1cf2, 0x0b29)
	},
	{
		PCI_DEVICE_SUB(PCI_VENDOR_ID_ADAPTEC2, 0x028f,
			       0x1cf2, 0x0b45)
	},
	{
		PCI_DEVICE_SUB(PCI_VENDOR_ID_ADAPTEC2, 0x028f,
			       PCI_ANY_ID, PCI_ANY_ID)
	},
	{ 0 }
};

MODULE_DEVICE_TABLE(pci, pqi_pci_id_table);

static struct pci_driver pqi_pci_driver = {
	.name = DRIVER_NAME_SHORT,
	.id_table = pqi_pci_id_table,
	.probe = pqi_pci_probe,
	.remove = pqi_pci_remove,
	.shutdown = pqi_shutdown,
#if defined(CONFIG_PM)
	.suspend = pqi_suspend,
	.resume = pqi_resume,
#endif
};

static int __init pqi_init(void)
{
	int rc;

	pr_info(DRIVER_NAME "\n");

	pqi_sas_transport_template = sas_attach_transport(&pqi_sas_transport_functions);
	if (!pqi_sas_transport_template)
		return -ENODEV;

	pqi_process_module_params();

	rc = pci_register_driver(&pqi_pci_driver);
	if (rc)
		sas_release_transport(pqi_sas_transport_template);

	return rc;
}

static void __exit pqi_cleanup(void)
{
	pci_unregister_driver(&pqi_pci_driver);
	sas_release_transport(pqi_sas_transport_template);
}

module_init(pqi_init);
module_exit(pqi_cleanup);

static void __attribute__((unused)) verify_structures(void)
{
	BUILD_BUG_ON(offsetof(struct pqi_ctrl_registers,
		sis_host_to_ctrl_doorbell) != 0x20);
	BUILD_BUG_ON(offsetof(struct pqi_ctrl_registers,
		sis_interrupt_mask) != 0x34);
	BUILD_BUG_ON(offsetof(struct pqi_ctrl_registers,
		sis_ctrl_to_host_doorbell) != 0x9c);
	BUILD_BUG_ON(offsetof(struct pqi_ctrl_registers,
		sis_ctrl_to_host_doorbell_clear) != 0xa0);
	BUILD_BUG_ON(offsetof(struct pqi_ctrl_registers,
		sis_driver_scratch) != 0xb0);
	BUILD_BUG_ON(offsetof(struct pqi_ctrl_registers,
		sis_product_identifier) != 0xb4);
	BUILD_BUG_ON(offsetof(struct pqi_ctrl_registers,
		sis_firmware_status) != 0xbc);
	BUILD_BUG_ON(offsetof(struct pqi_ctrl_registers,
		sis_ctrl_shutdown_reason_code) != 0xcc);
	BUILD_BUG_ON(offsetof(struct pqi_ctrl_registers,
		sis_mailbox) != 0x1000);
	BUILD_BUG_ON(offsetof(struct pqi_ctrl_registers,
		pqi_registers) != 0x4000);

	BUILD_BUG_ON(offsetof(struct pqi_iu_header,
		iu_type) != 0x0);
	BUILD_BUG_ON(offsetof(struct pqi_iu_header,
		iu_length) != 0x2);
	BUILD_BUG_ON(offsetof(struct pqi_iu_header,
		response_queue_id) != 0x4);
	BUILD_BUG_ON(offsetof(struct pqi_iu_header,
		driver_flags) != 0x6);
	BUILD_BUG_ON(sizeof(struct pqi_iu_header) != 0x8);

	BUILD_BUG_ON(offsetof(struct pqi_aio_error_info,
		status) != 0x0);
	BUILD_BUG_ON(offsetof(struct pqi_aio_error_info,
		service_response) != 0x1);
	BUILD_BUG_ON(offsetof(struct pqi_aio_error_info,
		data_present) != 0x2);
	BUILD_BUG_ON(offsetof(struct pqi_aio_error_info,
		reserved) != 0x3);
	BUILD_BUG_ON(offsetof(struct pqi_aio_error_info,
		residual_count) != 0x4);
	BUILD_BUG_ON(offsetof(struct pqi_aio_error_info,
		data_length) != 0x8);
	BUILD_BUG_ON(offsetof(struct pqi_aio_error_info,
		reserved1) != 0xa);
	BUILD_BUG_ON(offsetof(struct pqi_aio_error_info,
		data) != 0xc);
	BUILD_BUG_ON(sizeof(struct pqi_aio_error_info) != 0x10c);

	BUILD_BUG_ON(offsetof(struct pqi_raid_error_info,
		data_in_result) != 0x0);
	BUILD_BUG_ON(offsetof(struct pqi_raid_error_info,
		data_out_result) != 0x1);
	BUILD_BUG_ON(offsetof(struct pqi_raid_error_info,
		reserved) != 0x2);
	BUILD_BUG_ON(offsetof(struct pqi_raid_error_info,
		status) != 0x5);
	BUILD_BUG_ON(offsetof(struct pqi_raid_error_info,
		status_qualifier) != 0x6);
	BUILD_BUG_ON(offsetof(struct pqi_raid_error_info,
		sense_data_length) != 0x8);
	BUILD_BUG_ON(offsetof(struct pqi_raid_error_info,
		response_data_length) != 0xa);
	BUILD_BUG_ON(offsetof(struct pqi_raid_error_info,
		data_in_transferred) != 0xc);
	BUILD_BUG_ON(offsetof(struct pqi_raid_error_info,
		data_out_transferred) != 0x10);
	BUILD_BUG_ON(offsetof(struct pqi_raid_error_info,
		data) != 0x14);
	BUILD_BUG_ON(sizeof(struct pqi_raid_error_info) != 0x114);

	BUILD_BUG_ON(offsetof(struct pqi_device_registers,
		signature) != 0x0);
	BUILD_BUG_ON(offsetof(struct pqi_device_registers,
		function_and_status_code) != 0x8);
	BUILD_BUG_ON(offsetof(struct pqi_device_registers,
		max_admin_iq_elements) != 0x10);
	BUILD_BUG_ON(offsetof(struct pqi_device_registers,
		max_admin_oq_elements) != 0x11);
	BUILD_BUG_ON(offsetof(struct pqi_device_registers,
		admin_iq_element_length) != 0x12);
	BUILD_BUG_ON(offsetof(struct pqi_device_registers,
		admin_oq_element_length) != 0x13);
	BUILD_BUG_ON(offsetof(struct pqi_device_registers,
		max_reset_timeout) != 0x14);
	BUILD_BUG_ON(offsetof(struct pqi_device_registers,
		legacy_intx_status) != 0x18);
	BUILD_BUG_ON(offsetof(struct pqi_device_registers,
		legacy_intx_mask_set) != 0x1c);
	BUILD_BUG_ON(offsetof(struct pqi_device_registers,
		legacy_intx_mask_clear) != 0x20);
	BUILD_BUG_ON(offsetof(struct pqi_device_registers,
		device_status) != 0x40);
	BUILD_BUG_ON(offsetof(struct pqi_device_registers,
		admin_iq_pi_offset) != 0x48);
	BUILD_BUG_ON(offsetof(struct pqi_device_registers,
		admin_oq_ci_offset) != 0x50);
	BUILD_BUG_ON(offsetof(struct pqi_device_registers,
		admin_iq_element_array_addr) != 0x58);
	BUILD_BUG_ON(offsetof(struct pqi_device_registers,
		admin_oq_element_array_addr) != 0x60);
	BUILD_BUG_ON(offsetof(struct pqi_device_registers,
		admin_iq_ci_addr) != 0x68);
	BUILD_BUG_ON(offsetof(struct pqi_device_registers,
		admin_oq_pi_addr) != 0x70);
	BUILD_BUG_ON(offsetof(struct pqi_device_registers,
		admin_iq_num_elements) != 0x78);
	BUILD_BUG_ON(offsetof(struct pqi_device_registers,
		admin_oq_num_elements) != 0x79);
	BUILD_BUG_ON(offsetof(struct pqi_device_registers,
		admin_queue_int_msg_num) != 0x7a);
	BUILD_BUG_ON(offsetof(struct pqi_device_registers,
		device_error) != 0x80);
	BUILD_BUG_ON(offsetof(struct pqi_device_registers,
		error_details) != 0x88);
	BUILD_BUG_ON(offsetof(struct pqi_device_registers,
		device_reset) != 0x90);
	BUILD_BUG_ON(offsetof(struct pqi_device_registers,
		power_action) != 0x94);
	BUILD_BUG_ON(sizeof(struct pqi_device_registers) != 0x100);

	BUILD_BUG_ON(offsetof(struct pqi_general_admin_request,
		header.iu_type) != 0);
	BUILD_BUG_ON(offsetof(struct pqi_general_admin_request,
		header.iu_length) != 2);
	BUILD_BUG_ON(offsetof(struct pqi_general_admin_request,
		header.driver_flags) != 6);
	BUILD_BUG_ON(offsetof(struct pqi_general_admin_request,
		request_id) != 8);
	BUILD_BUG_ON(offsetof(struct pqi_general_admin_request,
		function_code) != 10);
	BUILD_BUG_ON(offsetof(struct pqi_general_admin_request,
		data.report_device_capability.buffer_length) != 44);
	BUILD_BUG_ON(offsetof(struct pqi_general_admin_request,
		data.report_device_capability.sg_descriptor) != 48);
	BUILD_BUG_ON(offsetof(struct pqi_general_admin_request,
		data.create_operational_iq.queue_id) != 12);
	BUILD_BUG_ON(offsetof(struct pqi_general_admin_request,
		data.create_operational_iq.element_array_addr) != 16);
	BUILD_BUG_ON(offsetof(struct pqi_general_admin_request,
		data.create_operational_iq.ci_addr) != 24);
	BUILD_BUG_ON(offsetof(struct pqi_general_admin_request,
		data.create_operational_iq.num_elements) != 32);
	BUILD_BUG_ON(offsetof(struct pqi_general_admin_request,
		data.create_operational_iq.element_length) != 34);
	BUILD_BUG_ON(offsetof(struct pqi_general_admin_request,
		data.create_operational_iq.queue_protocol) != 36);
	BUILD_BUG_ON(offsetof(struct pqi_general_admin_request,
		data.create_operational_oq.queue_id) != 12);
	BUILD_BUG_ON(offsetof(struct pqi_general_admin_request,
		data.create_operational_oq.element_array_addr) != 16);
	BUILD_BUG_ON(offsetof(struct pqi_general_admin_request,
		data.create_operational_oq.pi_addr) != 24);
	BUILD_BUG_ON(offsetof(struct pqi_general_admin_request,
		data.create_operational_oq.num_elements) != 32);
	BUILD_BUG_ON(offsetof(struct pqi_general_admin_request,
		data.create_operational_oq.element_length) != 34);
	BUILD_BUG_ON(offsetof(struct pqi_general_admin_request,
		data.create_operational_oq.queue_protocol) != 36);
	BUILD_BUG_ON(offsetof(struct pqi_general_admin_request,
		data.create_operational_oq.int_msg_num) != 40);
	BUILD_BUG_ON(offsetof(struct pqi_general_admin_request,
		data.create_operational_oq.coalescing_count) != 42);
	BUILD_BUG_ON(offsetof(struct pqi_general_admin_request,
		data.create_operational_oq.min_coalescing_time) != 44);
	BUILD_BUG_ON(offsetof(struct pqi_general_admin_request,
		data.create_operational_oq.max_coalescing_time) != 48);
	BUILD_BUG_ON(offsetof(struct pqi_general_admin_request,
		data.delete_operational_queue.queue_id) != 12);
	BUILD_BUG_ON(sizeof(struct pqi_general_admin_request) != 64);
	BUILD_BUG_ON(sizeof_field(struct pqi_general_admin_request,
		data.create_operational_iq) != 64 - 11);
	BUILD_BUG_ON(sizeof_field(struct pqi_general_admin_request,
		data.create_operational_oq) != 64 - 11);
	BUILD_BUG_ON(sizeof_field(struct pqi_general_admin_request,
		data.delete_operational_queue) != 64 - 11);

	BUILD_BUG_ON(offsetof(struct pqi_general_admin_response,
		header.iu_type) != 0);
	BUILD_BUG_ON(offsetof(struct pqi_general_admin_response,
		header.iu_length) != 2);
	BUILD_BUG_ON(offsetof(struct pqi_general_admin_response,
		header.driver_flags) != 6);
	BUILD_BUG_ON(offsetof(struct pqi_general_admin_response,
		request_id) != 8);
	BUILD_BUG_ON(offsetof(struct pqi_general_admin_response,
		function_code) != 10);
	BUILD_BUG_ON(offsetof(struct pqi_general_admin_response,
		status) != 11);
	BUILD_BUG_ON(offsetof(struct pqi_general_admin_response,
		data.create_operational_iq.status_descriptor) != 12);
	BUILD_BUG_ON(offsetof(struct pqi_general_admin_response,
		data.create_operational_iq.iq_pi_offset) != 16);
	BUILD_BUG_ON(offsetof(struct pqi_general_admin_response,
		data.create_operational_oq.status_descriptor) != 12);
	BUILD_BUG_ON(offsetof(struct pqi_general_admin_response,
		data.create_operational_oq.oq_ci_offset) != 16);
	BUILD_BUG_ON(sizeof(struct pqi_general_admin_response) != 64);

	BUILD_BUG_ON(offsetof(struct pqi_raid_path_request,
		header.iu_type) != 0);
	BUILD_BUG_ON(offsetof(struct pqi_raid_path_request,
		header.iu_length) != 2);
	BUILD_BUG_ON(offsetof(struct pqi_raid_path_request,
		header.response_queue_id) != 4);
	BUILD_BUG_ON(offsetof(struct pqi_raid_path_request,
		header.driver_flags) != 6);
	BUILD_BUG_ON(offsetof(struct pqi_raid_path_request,
		request_id) != 8);
	BUILD_BUG_ON(offsetof(struct pqi_raid_path_request,
		nexus_id) != 10);
	BUILD_BUG_ON(offsetof(struct pqi_raid_path_request,
		buffer_length) != 12);
	BUILD_BUG_ON(offsetof(struct pqi_raid_path_request,
		lun_number) != 16);
	BUILD_BUG_ON(offsetof(struct pqi_raid_path_request,
		protocol_specific) != 24);
	BUILD_BUG_ON(offsetof(struct pqi_raid_path_request,
		error_index) != 27);
	BUILD_BUG_ON(offsetof(struct pqi_raid_path_request,
		cdb) != 32);
	BUILD_BUG_ON(offsetof(struct pqi_raid_path_request,
		timeout) != 60);
	BUILD_BUG_ON(offsetof(struct pqi_raid_path_request,
		sg_descriptors) != 64);
	BUILD_BUG_ON(sizeof(struct pqi_raid_path_request) !=
		PQI_OPERATIONAL_IQ_ELEMENT_LENGTH);

	BUILD_BUG_ON(offsetof(struct pqi_aio_path_request,
		header.iu_type) != 0);
	BUILD_BUG_ON(offsetof(struct pqi_aio_path_request,
		header.iu_length) != 2);
	BUILD_BUG_ON(offsetof(struct pqi_aio_path_request,
		header.response_queue_id) != 4);
	BUILD_BUG_ON(offsetof(struct pqi_aio_path_request,
		header.driver_flags) != 6);
	BUILD_BUG_ON(offsetof(struct pqi_aio_path_request,
		request_id) != 8);
	BUILD_BUG_ON(offsetof(struct pqi_aio_path_request,
		nexus_id) != 12);
	BUILD_BUG_ON(offsetof(struct pqi_aio_path_request,
		buffer_length) != 16);
	BUILD_BUG_ON(offsetof(struct pqi_aio_path_request,
		data_encryption_key_index) != 22);
	BUILD_BUG_ON(offsetof(struct pqi_aio_path_request,
		encrypt_tweak_lower) != 24);
	BUILD_BUG_ON(offsetof(struct pqi_aio_path_request,
		encrypt_tweak_upper) != 28);
	BUILD_BUG_ON(offsetof(struct pqi_aio_path_request,
		cdb) != 32);
	BUILD_BUG_ON(offsetof(struct pqi_aio_path_request,
		error_index) != 48);
	BUILD_BUG_ON(offsetof(struct pqi_aio_path_request,
		num_sg_descriptors) != 50);
	BUILD_BUG_ON(offsetof(struct pqi_aio_path_request,
		cdb_length) != 51);
	BUILD_BUG_ON(offsetof(struct pqi_aio_path_request,
		lun_number) != 52);
	BUILD_BUG_ON(offsetof(struct pqi_aio_path_request,
		sg_descriptors) != 64);
	BUILD_BUG_ON(sizeof(struct pqi_aio_path_request) !=
		PQI_OPERATIONAL_IQ_ELEMENT_LENGTH);

	BUILD_BUG_ON(offsetof(struct pqi_io_response,
		header.iu_type) != 0);
	BUILD_BUG_ON(offsetof(struct pqi_io_response,
		header.iu_length) != 2);
	BUILD_BUG_ON(offsetof(struct pqi_io_response,
		request_id) != 8);
	BUILD_BUG_ON(offsetof(struct pqi_io_response,
		error_index) != 10);

	BUILD_BUG_ON(offsetof(struct pqi_general_management_request,
		header.iu_type) != 0);
	BUILD_BUG_ON(offsetof(struct pqi_general_management_request,
		header.iu_length) != 2);
	BUILD_BUG_ON(offsetof(struct pqi_general_management_request,
		header.response_queue_id) != 4);
	BUILD_BUG_ON(offsetof(struct pqi_general_management_request,
		request_id) != 8);
	BUILD_BUG_ON(offsetof(struct pqi_general_management_request,
		data.report_event_configuration.buffer_length) != 12);
	BUILD_BUG_ON(offsetof(struct pqi_general_management_request,
		data.report_event_configuration.sg_descriptors) != 16);
	BUILD_BUG_ON(offsetof(struct pqi_general_management_request,
		data.set_event_configuration.global_event_oq_id) != 10);
	BUILD_BUG_ON(offsetof(struct pqi_general_management_request,
		data.set_event_configuration.buffer_length) != 12);
	BUILD_BUG_ON(offsetof(struct pqi_general_management_request,
		data.set_event_configuration.sg_descriptors) != 16);

	BUILD_BUG_ON(offsetof(struct pqi_iu_layer_descriptor,
		max_inbound_iu_length) != 6);
	BUILD_BUG_ON(offsetof(struct pqi_iu_layer_descriptor,
		max_outbound_iu_length) != 14);
	BUILD_BUG_ON(sizeof(struct pqi_iu_layer_descriptor) != 16);

	BUILD_BUG_ON(offsetof(struct pqi_device_capability,
		data_length) != 0);
	BUILD_BUG_ON(offsetof(struct pqi_device_capability,
		iq_arbitration_priority_support_bitmask) != 8);
	BUILD_BUG_ON(offsetof(struct pqi_device_capability,
		maximum_aw_a) != 9);
	BUILD_BUG_ON(offsetof(struct pqi_device_capability,
		maximum_aw_b) != 10);
	BUILD_BUG_ON(offsetof(struct pqi_device_capability,
		maximum_aw_c) != 11);
	BUILD_BUG_ON(offsetof(struct pqi_device_capability,
		max_inbound_queues) != 16);
	BUILD_BUG_ON(offsetof(struct pqi_device_capability,
		max_elements_per_iq) != 18);
	BUILD_BUG_ON(offsetof(struct pqi_device_capability,
		max_iq_element_length) != 24);
	BUILD_BUG_ON(offsetof(struct pqi_device_capability,
		min_iq_element_length) != 26);
	BUILD_BUG_ON(offsetof(struct pqi_device_capability,
		max_outbound_queues) != 30);
	BUILD_BUG_ON(offsetof(struct pqi_device_capability,
		max_elements_per_oq) != 32);
	BUILD_BUG_ON(offsetof(struct pqi_device_capability,
		intr_coalescing_time_granularity) != 34);
	BUILD_BUG_ON(offsetof(struct pqi_device_capability,
		max_oq_element_length) != 36);
	BUILD_BUG_ON(offsetof(struct pqi_device_capability,
		min_oq_element_length) != 38);
	BUILD_BUG_ON(offsetof(struct pqi_device_capability,
		iu_layer_descriptors) != 64);
	BUILD_BUG_ON(sizeof(struct pqi_device_capability) != 576);

	BUILD_BUG_ON(offsetof(struct pqi_event_descriptor,
		event_type) != 0);
	BUILD_BUG_ON(offsetof(struct pqi_event_descriptor,
		oq_id) != 2);
	BUILD_BUG_ON(sizeof(struct pqi_event_descriptor) != 4);

	BUILD_BUG_ON(offsetof(struct pqi_event_config,
		num_event_descriptors) != 2);
	BUILD_BUG_ON(offsetof(struct pqi_event_config,
		descriptors) != 4);

	BUILD_BUG_ON(PQI_NUM_SUPPORTED_EVENTS !=
		ARRAY_SIZE(pqi_supported_event_types));

	BUILD_BUG_ON(offsetof(struct pqi_event_response,
		header.iu_type) != 0);
	BUILD_BUG_ON(offsetof(struct pqi_event_response,
		header.iu_length) != 2);
	BUILD_BUG_ON(offsetof(struct pqi_event_response,
		event_type) != 8);
	BUILD_BUG_ON(offsetof(struct pqi_event_response,
		event_id) != 10);
	BUILD_BUG_ON(offsetof(struct pqi_event_response,
		additional_event_id) != 12);
	BUILD_BUG_ON(offsetof(struct pqi_event_response,
		data) != 16);
	BUILD_BUG_ON(sizeof(struct pqi_event_response) != 32);

	BUILD_BUG_ON(offsetof(struct pqi_event_acknowledge_request,
		header.iu_type) != 0);
	BUILD_BUG_ON(offsetof(struct pqi_event_acknowledge_request,
		header.iu_length) != 2);
	BUILD_BUG_ON(offsetof(struct pqi_event_acknowledge_request,
		event_type) != 8);
	BUILD_BUG_ON(offsetof(struct pqi_event_acknowledge_request,
		event_id) != 10);
	BUILD_BUG_ON(offsetof(struct pqi_event_acknowledge_request,
		additional_event_id) != 12);
	BUILD_BUG_ON(sizeof(struct pqi_event_acknowledge_request) != 16);

	BUILD_BUG_ON(offsetof(struct pqi_task_management_request,
		header.iu_type) != 0);
	BUILD_BUG_ON(offsetof(struct pqi_task_management_request,
		header.iu_length) != 2);
	BUILD_BUG_ON(offsetof(struct pqi_task_management_request,
		request_id) != 8);
	BUILD_BUG_ON(offsetof(struct pqi_task_management_request,
		nexus_id) != 10);
	BUILD_BUG_ON(offsetof(struct pqi_task_management_request,
		timeout) != 14);
	BUILD_BUG_ON(offsetof(struct pqi_task_management_request,
		lun_number) != 16);
	BUILD_BUG_ON(offsetof(struct pqi_task_management_request,
		protocol_specific) != 24);
	BUILD_BUG_ON(offsetof(struct pqi_task_management_request,
		outbound_queue_id_to_manage) != 26);
	BUILD_BUG_ON(offsetof(struct pqi_task_management_request,
		request_id_to_manage) != 28);
	BUILD_BUG_ON(offsetof(struct pqi_task_management_request,
		task_management_function) != 30);
	BUILD_BUG_ON(sizeof(struct pqi_task_management_request) != 32);

	BUILD_BUG_ON(offsetof(struct pqi_task_management_response,
		header.iu_type) != 0);
	BUILD_BUG_ON(offsetof(struct pqi_task_management_response,
		header.iu_length) != 2);
	BUILD_BUG_ON(offsetof(struct pqi_task_management_response,
		request_id) != 8);
	BUILD_BUG_ON(offsetof(struct pqi_task_management_response,
		nexus_id) != 10);
	BUILD_BUG_ON(offsetof(struct pqi_task_management_response,
		additional_response_info) != 12);
	BUILD_BUG_ON(offsetof(struct pqi_task_management_response,
		response_code) != 15);
	BUILD_BUG_ON(sizeof(struct pqi_task_management_response) != 16);

	BUILD_BUG_ON(offsetof(struct bmic_identify_controller,
		configured_logical_drive_count) != 0);
	BUILD_BUG_ON(offsetof(struct bmic_identify_controller,
		configuration_signature) != 1);
	BUILD_BUG_ON(offsetof(struct bmic_identify_controller,
		firmware_version_short) != 5);
	BUILD_BUG_ON(offsetof(struct bmic_identify_controller,
		extended_logical_unit_count) != 154);
	BUILD_BUG_ON(offsetof(struct bmic_identify_controller,
		firmware_build_number) != 190);
	BUILD_BUG_ON(offsetof(struct bmic_identify_controller,
		vendor_id) != 200);
	BUILD_BUG_ON(offsetof(struct bmic_identify_controller,
		product_id) != 208);
	BUILD_BUG_ON(offsetof(struct bmic_identify_controller,
		extra_controller_flags) != 286);
	BUILD_BUG_ON(offsetof(struct bmic_identify_controller,
		controller_mode) != 292);
	BUILD_BUG_ON(offsetof(struct bmic_identify_controller,
		spare_part_number) != 293);
	BUILD_BUG_ON(offsetof(struct bmic_identify_controller,
		firmware_version_long) != 325);

	BUILD_BUG_ON(offsetof(struct bmic_identify_physical_device,
		phys_bay_in_box) != 115);
	BUILD_BUG_ON(offsetof(struct bmic_identify_physical_device,
		device_type) != 120);
	BUILD_BUG_ON(offsetof(struct bmic_identify_physical_device,
		redundant_path_present_map) != 1736);
	BUILD_BUG_ON(offsetof(struct bmic_identify_physical_device,
		active_path_number) != 1738);
	BUILD_BUG_ON(offsetof(struct bmic_identify_physical_device,
		alternate_paths_phys_connector) != 1739);
	BUILD_BUG_ON(offsetof(struct bmic_identify_physical_device,
		alternate_paths_phys_box_on_port) != 1755);
	BUILD_BUG_ON(offsetof(struct bmic_identify_physical_device,
		current_queue_depth_limit) != 1796);
	BUILD_BUG_ON(sizeof(struct bmic_identify_physical_device) != 2560);

	BUILD_BUG_ON(sizeof(struct bmic_sense_feature_buffer_header) != 4);
	BUILD_BUG_ON(offsetof(struct bmic_sense_feature_buffer_header,
		page_code) != 0);
	BUILD_BUG_ON(offsetof(struct bmic_sense_feature_buffer_header,
		subpage_code) != 1);
	BUILD_BUG_ON(offsetof(struct bmic_sense_feature_buffer_header,
		buffer_length) != 2);

	BUILD_BUG_ON(sizeof(struct bmic_sense_feature_page_header) != 4);
	BUILD_BUG_ON(offsetof(struct bmic_sense_feature_page_header,
		page_code) != 0);
	BUILD_BUG_ON(offsetof(struct bmic_sense_feature_page_header,
		subpage_code) != 1);
	BUILD_BUG_ON(offsetof(struct bmic_sense_feature_page_header,
		page_length) != 2);

	BUILD_BUG_ON(sizeof(struct bmic_sense_feature_io_page_aio_subpage)
		!= 18);
	BUILD_BUG_ON(offsetof(struct bmic_sense_feature_io_page_aio_subpage,
		header) != 0);
	BUILD_BUG_ON(offsetof(struct bmic_sense_feature_io_page_aio_subpage,
		firmware_read_support) != 4);
	BUILD_BUG_ON(offsetof(struct bmic_sense_feature_io_page_aio_subpage,
		driver_read_support) != 5);
	BUILD_BUG_ON(offsetof(struct bmic_sense_feature_io_page_aio_subpage,
		firmware_write_support) != 6);
	BUILD_BUG_ON(offsetof(struct bmic_sense_feature_io_page_aio_subpage,
		driver_write_support) != 7);
	BUILD_BUG_ON(offsetof(struct bmic_sense_feature_io_page_aio_subpage,
		max_transfer_encrypted_sas_sata) != 8);
	BUILD_BUG_ON(offsetof(struct bmic_sense_feature_io_page_aio_subpage,
		max_transfer_encrypted_nvme) != 10);
	BUILD_BUG_ON(offsetof(struct bmic_sense_feature_io_page_aio_subpage,
		max_write_raid_5_6) != 12);
	BUILD_BUG_ON(offsetof(struct bmic_sense_feature_io_page_aio_subpage,
		max_write_raid_1_10_2drive) != 14);
	BUILD_BUG_ON(offsetof(struct bmic_sense_feature_io_page_aio_subpage,
		max_write_raid_1_10_3drive) != 16);

	BUILD_BUG_ON(PQI_ADMIN_IQ_NUM_ELEMENTS > 255);
	BUILD_BUG_ON(PQI_ADMIN_OQ_NUM_ELEMENTS > 255);
	BUILD_BUG_ON(PQI_ADMIN_IQ_ELEMENT_LENGTH %
		PQI_QUEUE_ELEMENT_LENGTH_ALIGNMENT != 0);
	BUILD_BUG_ON(PQI_ADMIN_OQ_ELEMENT_LENGTH %
		PQI_QUEUE_ELEMENT_LENGTH_ALIGNMENT != 0);
	BUILD_BUG_ON(PQI_OPERATIONAL_IQ_ELEMENT_LENGTH > 1048560);
	BUILD_BUG_ON(PQI_OPERATIONAL_IQ_ELEMENT_LENGTH %
		PQI_QUEUE_ELEMENT_LENGTH_ALIGNMENT != 0);
	BUILD_BUG_ON(PQI_OPERATIONAL_OQ_ELEMENT_LENGTH > 1048560);
	BUILD_BUG_ON(PQI_OPERATIONAL_OQ_ELEMENT_LENGTH %
		PQI_QUEUE_ELEMENT_LENGTH_ALIGNMENT != 0);

	BUILD_BUG_ON(PQI_RESERVED_IO_SLOTS >= PQI_MAX_OUTSTANDING_REQUESTS);
	BUILD_BUG_ON(PQI_RESERVED_IO_SLOTS >=
		PQI_MAX_OUTSTANDING_REQUESTS_KDUMP);
}<|MERGE_RESOLUTION|>--- conflicted
+++ resolved
@@ -33,19 +33,11 @@
 #define BUILD_TIMESTAMP
 #endif
 
-<<<<<<< HEAD
-#define DRIVER_VERSION		"2.1.10-020"
-#define DRIVER_MAJOR		2
-#define DRIVER_MINOR		1
-#define DRIVER_RELEASE		10
-#define DRIVER_REVISION		20
-=======
 #define DRIVER_VERSION		"2.1.12-055"
 #define DRIVER_MAJOR		2
 #define DRIVER_MINOR		1
 #define DRIVER_RELEASE		12
 #define DRIVER_REVISION		55
->>>>>>> df0cc57e
 
 #define DRIVER_NAME		"Microchip SmartPQI Driver (v" \
 				DRIVER_VERSION BUILD_TIMESTAMP ")"
