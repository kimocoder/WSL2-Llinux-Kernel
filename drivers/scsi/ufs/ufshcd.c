// SPDX-License-Identifier: GPL-2.0-or-later
/*
 * Universal Flash Storage Host controller driver Core
 * Copyright (C) 2011-2013 Samsung India Software Operations
 * Copyright (c) 2013-2016, The Linux Foundation. All rights reserved.
 *
 * Authors:
 *	Santosh Yaraganavi <santosh.sy@samsung.com>
 *	Vinayak Holikatti <h.vinayak@samsung.com>
 */

#include <linux/async.h>
#include <linux/devfreq.h>
#include <linux/nls.h>
#include <linux/of.h>
#include <linux/bitfield.h>
#include <linux/blk-pm.h>
#include <linux/blkdev.h>
#include "ufshcd.h"
#include "ufs_quirks.h"
#include "unipro.h"
#include "ufs-sysfs.h"
#include "ufs_bsg.h"
#include "ufshcd-crypto.h"
#include <asm/unaligned.h>
#include <linux/blkdev.h>

#define CREATE_TRACE_POINTS
#include <trace/events/ufs.h>

#define UFSHCD_ENABLE_INTRS	(UTP_TRANSFER_REQ_COMPL |\
				 UTP_TASK_REQ_COMPL |\
				 UFSHCD_ERROR_MASK)
/* UIC command timeout, unit: ms */
#define UIC_CMD_TIMEOUT	500

/* NOP OUT retries waiting for NOP IN response */
#define NOP_OUT_RETRIES    10
/* Timeout after 50 msecs if NOP OUT hangs without response */
#define NOP_OUT_TIMEOUT    50 /* msecs */

/* Query request retries */
#define QUERY_REQ_RETRIES 3
/* Query request timeout */
#define QUERY_REQ_TIMEOUT 1500 /* 1.5 seconds */

/* Task management command timeout */
#define TM_CMD_TIMEOUT	100 /* msecs */

/* maximum number of retries for a general UIC command  */
#define UFS_UIC_COMMAND_RETRIES 3

/* maximum number of link-startup retries */
#define DME_LINKSTARTUP_RETRIES 3

/* Maximum retries for Hibern8 enter */
#define UIC_HIBERN8_ENTER_RETRIES 3

/* maximum number of reset retries before giving up */
#define MAX_HOST_RESET_RETRIES 5

/* Expose the flag value from utp_upiu_query.value */
#define MASK_QUERY_UPIU_FLAG_LOC 0xFF

/* Interrupt aggregation default timeout, unit: 40us */
#define INT_AGGR_DEF_TO	0x02

/* default delay of autosuspend: 2000 ms */
#define RPM_AUTOSUSPEND_DELAY_MS 2000

/* Default delay of RPM device flush delayed work */
#define RPM_DEV_FLUSH_RECHECK_WORK_DELAY_MS 5000

/* Default value of wait time before gating device ref clock */
#define UFSHCD_REF_CLK_GATING_WAIT_US 0xFF /* microsecs */

/* Polling time to wait for fDeviceInit */
#define FDEVICEINIT_COMPL_TIMEOUT 1500 /* millisecs */

#define ufshcd_toggle_vreg(_dev, _vreg, _on)				\
	({                                                              \
		int _ret;                                               \
		if (_on)                                                \
			_ret = ufshcd_enable_vreg(_dev, _vreg);         \
		else                                                    \
			_ret = ufshcd_disable_vreg(_dev, _vreg);        \
		_ret;                                                   \
	})

#define ufshcd_hex_dump(prefix_str, buf, len) do {                       \
	size_t __len = (len);                                            \
	print_hex_dump(KERN_ERR, prefix_str,                             \
		       __len > 4 ? DUMP_PREFIX_OFFSET : DUMP_PREFIX_NONE,\
		       16, 4, buf, __len, false);                        \
} while (0)

int ufshcd_dump_regs(struct ufs_hba *hba, size_t offset, size_t len,
		     const char *prefix)
{
	u32 *regs;
	size_t pos;

	if (offset % 4 != 0 || len % 4 != 0) /* keep readl happy */
		return -EINVAL;

	regs = kzalloc(len, GFP_ATOMIC);
	if (!regs)
		return -ENOMEM;

	for (pos = 0; pos < len; pos += 4)
		regs[pos / 4] = ufshcd_readl(hba, offset + pos);

	ufshcd_hex_dump(prefix, regs, len);
	kfree(regs);

	return 0;
}
EXPORT_SYMBOL_GPL(ufshcd_dump_regs);

enum {
	UFSHCD_MAX_CHANNEL	= 0,
	UFSHCD_MAX_ID		= 1,
	UFSHCD_CMD_PER_LUN	= 32,
	UFSHCD_CAN_QUEUE	= 32,
};

/* UFSHCD states */
enum {
	UFSHCD_STATE_RESET,
	UFSHCD_STATE_ERROR,
	UFSHCD_STATE_OPERATIONAL,
	UFSHCD_STATE_EH_SCHEDULED_FATAL,
	UFSHCD_STATE_EH_SCHEDULED_NON_FATAL,
};

/* UFSHCD error handling flags */
enum {
	UFSHCD_EH_IN_PROGRESS = (1 << 0),
};

/* UFSHCD UIC layer error flags */
enum {
	UFSHCD_UIC_DL_PA_INIT_ERROR = (1 << 0), /* Data link layer error */
	UFSHCD_UIC_DL_NAC_RECEIVED_ERROR = (1 << 1), /* Data link layer error */
	UFSHCD_UIC_DL_TCx_REPLAY_ERROR = (1 << 2), /* Data link layer error */
	UFSHCD_UIC_NL_ERROR = (1 << 3), /* Network layer error */
	UFSHCD_UIC_TL_ERROR = (1 << 4), /* Transport Layer error */
	UFSHCD_UIC_DME_ERROR = (1 << 5), /* DME error */
	UFSHCD_UIC_PA_GENERIC_ERROR = (1 << 6), /* Generic PA error */
};

#define ufshcd_set_eh_in_progress(h) \
	((h)->eh_flags |= UFSHCD_EH_IN_PROGRESS)
#define ufshcd_eh_in_progress(h) \
	((h)->eh_flags & UFSHCD_EH_IN_PROGRESS)
#define ufshcd_clear_eh_in_progress(h) \
	((h)->eh_flags &= ~UFSHCD_EH_IN_PROGRESS)

struct ufs_pm_lvl_states ufs_pm_lvl_states[] = {
	{UFS_ACTIVE_PWR_MODE, UIC_LINK_ACTIVE_STATE},
	{UFS_ACTIVE_PWR_MODE, UIC_LINK_HIBERN8_STATE},
	{UFS_SLEEP_PWR_MODE, UIC_LINK_ACTIVE_STATE},
	{UFS_SLEEP_PWR_MODE, UIC_LINK_HIBERN8_STATE},
	{UFS_POWERDOWN_PWR_MODE, UIC_LINK_HIBERN8_STATE},
	{UFS_POWERDOWN_PWR_MODE, UIC_LINK_OFF_STATE},
};

static inline enum ufs_dev_pwr_mode
ufs_get_pm_lvl_to_dev_pwr_mode(enum ufs_pm_level lvl)
{
	return ufs_pm_lvl_states[lvl].dev_state;
}

static inline enum uic_link_state
ufs_get_pm_lvl_to_link_pwr_state(enum ufs_pm_level lvl)
{
	return ufs_pm_lvl_states[lvl].link_state;
}

static inline enum ufs_pm_level
ufs_get_desired_pm_lvl_for_dev_link_state(enum ufs_dev_pwr_mode dev_state,
					enum uic_link_state link_state)
{
	enum ufs_pm_level lvl;

	for (lvl = UFS_PM_LVL_0; lvl < UFS_PM_LVL_MAX; lvl++) {
		if ((ufs_pm_lvl_states[lvl].dev_state == dev_state) &&
			(ufs_pm_lvl_states[lvl].link_state == link_state))
			return lvl;
	}

	/* if no match found, return the level 0 */
	return UFS_PM_LVL_0;
}

static struct ufs_dev_fix ufs_fixups[] = {
	/* UFS cards deviations table */
	UFS_FIX(UFS_VENDOR_MICRON, UFS_ANY_MODEL,
		UFS_DEVICE_QUIRK_DELAY_BEFORE_LPM),
	UFS_FIX(UFS_VENDOR_SAMSUNG, UFS_ANY_MODEL,
		UFS_DEVICE_QUIRK_DELAY_BEFORE_LPM |
		UFS_DEVICE_QUIRK_HOST_PA_TACTIVATE |
		UFS_DEVICE_QUIRK_RECOVERY_FROM_DL_NAC_ERRORS),
	UFS_FIX(UFS_VENDOR_SKHYNIX, UFS_ANY_MODEL,
		UFS_DEVICE_QUIRK_HOST_PA_SAVECONFIGTIME),
	UFS_FIX(UFS_VENDOR_SKHYNIX, "hB8aL1" /*H28U62301AMR*/,
		UFS_DEVICE_QUIRK_HOST_VS_DEBUGSAVECONFIGTIME),
	UFS_FIX(UFS_VENDOR_TOSHIBA, UFS_ANY_MODEL,
		UFS_DEVICE_QUIRK_DELAY_BEFORE_LPM),
	UFS_FIX(UFS_VENDOR_TOSHIBA, "THGLF2G9C8KBADG",
		UFS_DEVICE_QUIRK_PA_TACTIVATE),
	UFS_FIX(UFS_VENDOR_TOSHIBA, "THGLF2G9D8KBADG",
		UFS_DEVICE_QUIRK_PA_TACTIVATE),
	END_FIX
};

static irqreturn_t ufshcd_tmc_handler(struct ufs_hba *hba);
static void ufshcd_async_scan(void *data, async_cookie_t cookie);
static int ufshcd_reset_and_restore(struct ufs_hba *hba);
static int ufshcd_eh_host_reset_handler(struct scsi_cmnd *cmd);
static int ufshcd_clear_tm_cmd(struct ufs_hba *hba, int tag);
static void ufshcd_hba_exit(struct ufs_hba *hba);
static int ufshcd_probe_hba(struct ufs_hba *hba, bool async);
static int ufshcd_setup_clocks(struct ufs_hba *hba, bool on);
static int ufshcd_uic_hibern8_enter(struct ufs_hba *hba);
static inline void ufshcd_add_delay_before_dme_cmd(struct ufs_hba *hba);
static int ufshcd_host_reset_and_restore(struct ufs_hba *hba);
static void ufshcd_resume_clkscaling(struct ufs_hba *hba);
static void ufshcd_suspend_clkscaling(struct ufs_hba *hba);
static void __ufshcd_suspend_clkscaling(struct ufs_hba *hba);
static int ufshcd_scale_clks(struct ufs_hba *hba, bool scale_up);
static irqreturn_t ufshcd_intr(int irq, void *__hba);
static int ufshcd_change_power_mode(struct ufs_hba *hba,
			     struct ufs_pa_layer_attr *pwr_mode);
static void ufshcd_schedule_eh_work(struct ufs_hba *hba);
static int ufshcd_setup_hba_vreg(struct ufs_hba *hba, bool on);
static int ufshcd_setup_vreg(struct ufs_hba *hba, bool on);
static inline int ufshcd_config_vreg_hpm(struct ufs_hba *hba,
					 struct ufs_vreg *vreg);
static int ufshcd_try_to_abort_task(struct ufs_hba *hba, int tag);
static int ufshcd_wb_buf_flush_enable(struct ufs_hba *hba);
static int ufshcd_wb_buf_flush_disable(struct ufs_hba *hba);
static int ufshcd_wb_ctrl(struct ufs_hba *hba, bool enable);
static int ufshcd_wb_toggle_flush_during_h8(struct ufs_hba *hba, bool set);
static inline void ufshcd_wb_toggle_flush(struct ufs_hba *hba, bool enable);

static inline bool ufshcd_valid_tag(struct ufs_hba *hba, int tag)
{
	return tag >= 0 && tag < hba->nutrs;
}

static inline void ufshcd_enable_irq(struct ufs_hba *hba)
{
	if (!hba->is_irq_enabled) {
		enable_irq(hba->irq);
		hba->is_irq_enabled = true;
	}
}

static inline void ufshcd_disable_irq(struct ufs_hba *hba)
{
	if (hba->is_irq_enabled) {
		disable_irq(hba->irq);
		hba->is_irq_enabled = false;
	}
}

static inline void ufshcd_wb_config(struct ufs_hba *hba)
{
	int ret;

	if (!ufshcd_is_wb_allowed(hba))
		return;

	ret = ufshcd_wb_ctrl(hba, true);
	if (ret)
		dev_err(hba->dev, "%s: Enable WB failed: %d\n", __func__, ret);
	else
		dev_info(hba->dev, "%s: Write Booster Configured\n", __func__);
	ret = ufshcd_wb_toggle_flush_during_h8(hba, true);
	if (ret)
		dev_err(hba->dev, "%s: En WB flush during H8: failed: %d\n",
			__func__, ret);
	if (!(hba->quirks & UFSHCI_QUIRK_SKIP_MANUAL_WB_FLUSH_CTRL))
		ufshcd_wb_toggle_flush(hba, true);
}

static void ufshcd_scsi_unblock_requests(struct ufs_hba *hba)
{
	if (atomic_dec_and_test(&hba->scsi_block_reqs_cnt))
		scsi_unblock_requests(hba->host);
}

static void ufshcd_scsi_block_requests(struct ufs_hba *hba)
{
	if (atomic_inc_return(&hba->scsi_block_reqs_cnt) == 1)
		scsi_block_requests(hba->host);
}

static void ufshcd_add_cmd_upiu_trace(struct ufs_hba *hba, unsigned int tag,
		const char *str)
{
	struct utp_upiu_req *rq = hba->lrb[tag].ucd_req_ptr;

	trace_ufshcd_upiu(dev_name(hba->dev), str, &rq->header, &rq->sc.cdb);
}

static void ufshcd_add_query_upiu_trace(struct ufs_hba *hba, unsigned int tag,
		const char *str)
{
	struct utp_upiu_req *rq = hba->lrb[tag].ucd_req_ptr;

	trace_ufshcd_upiu(dev_name(hba->dev), str, &rq->header, &rq->qr);
}

static void ufshcd_add_tm_upiu_trace(struct ufs_hba *hba, unsigned int tag,
		const char *str)
{
	struct utp_task_req_desc *descp = &hba->utmrdl_base_addr[tag];

	trace_ufshcd_upiu(dev_name(hba->dev), str, &descp->req_header,
			&descp->input_param1);
}

static void ufshcd_add_uic_command_trace(struct ufs_hba *hba,
					 struct uic_command *ucmd,
					 const char *str)
{
	u32 cmd;

	if (!trace_ufshcd_uic_command_enabled())
		return;

	if (!strcmp(str, "send"))
		cmd = ucmd->command;
	else
		cmd = ufshcd_readl(hba, REG_UIC_COMMAND);

	trace_ufshcd_uic_command(dev_name(hba->dev), str, cmd,
				 ufshcd_readl(hba, REG_UIC_COMMAND_ARG_1),
				 ufshcd_readl(hba, REG_UIC_COMMAND_ARG_2),
				 ufshcd_readl(hba, REG_UIC_COMMAND_ARG_3));
}

static void ufshcd_add_command_trace(struct ufs_hba *hba,
		unsigned int tag, const char *str)
{
	sector_t lba = -1;
	u8 opcode = 0;
	u32 intr, doorbell;
	struct ufshcd_lrb *lrbp = &hba->lrb[tag];
	struct scsi_cmnd *cmd = lrbp->cmd;
	int transfer_len = -1;

	if (!trace_ufshcd_command_enabled()) {
		/* trace UPIU W/O tracing command */
		if (cmd)
			ufshcd_add_cmd_upiu_trace(hba, tag, str);
		return;
	}

	if (cmd) { /* data phase exists */
		/* trace UPIU also */
		ufshcd_add_cmd_upiu_trace(hba, tag, str);
		opcode = cmd->cmnd[0];
		if ((opcode == READ_10) || (opcode == WRITE_10)) {
			/*
			 * Currently we only fully trace read(10) and write(10)
			 * commands
			 */
			if (cmd->request && cmd->request->bio)
				lba = cmd->request->bio->bi_iter.bi_sector;
			transfer_len = be32_to_cpu(
				lrbp->ucd_req_ptr->sc.exp_data_transfer_len);
		}
	}

	intr = ufshcd_readl(hba, REG_INTERRUPT_STATUS);
	doorbell = ufshcd_readl(hba, REG_UTP_TRANSFER_REQ_DOOR_BELL);
	trace_ufshcd_command(dev_name(hba->dev), str, tag,
				doorbell, transfer_len, intr, lba, opcode);
}

static void ufshcd_print_clk_freqs(struct ufs_hba *hba)
{
	struct ufs_clk_info *clki;
	struct list_head *head = &hba->clk_list_head;

	if (list_empty(head))
		return;

	list_for_each_entry(clki, head, list) {
		if (!IS_ERR_OR_NULL(clki->clk) && clki->min_freq &&
				clki->max_freq)
			dev_err(hba->dev, "clk: %s, rate: %u\n",
					clki->name, clki->curr_freq);
	}
}

static void ufshcd_print_err_hist(struct ufs_hba *hba,
				  struct ufs_err_reg_hist *err_hist,
				  char *err_name)
{
	int i;
	bool found = false;

	for (i = 0; i < UFS_ERR_REG_HIST_LENGTH; i++) {
		int p = (i + err_hist->pos) % UFS_ERR_REG_HIST_LENGTH;

		if (err_hist->tstamp[p] == 0)
			continue;
		dev_err(hba->dev, "%s[%d] = 0x%x at %lld us\n", err_name, p,
			err_hist->reg[p], ktime_to_us(err_hist->tstamp[p]));
		found = true;
	}

	if (!found)
		dev_err(hba->dev, "No record of %s\n", err_name);
}

static void ufshcd_print_host_regs(struct ufs_hba *hba)
{
	ufshcd_dump_regs(hba, 0, UFSHCI_REG_SPACE_SIZE, "host_regs: ");

	ufshcd_print_err_hist(hba, &hba->ufs_stats.pa_err, "pa_err");
	ufshcd_print_err_hist(hba, &hba->ufs_stats.dl_err, "dl_err");
	ufshcd_print_err_hist(hba, &hba->ufs_stats.nl_err, "nl_err");
	ufshcd_print_err_hist(hba, &hba->ufs_stats.tl_err, "tl_err");
	ufshcd_print_err_hist(hba, &hba->ufs_stats.dme_err, "dme_err");
	ufshcd_print_err_hist(hba, &hba->ufs_stats.auto_hibern8_err,
			      "auto_hibern8_err");
	ufshcd_print_err_hist(hba, &hba->ufs_stats.fatal_err, "fatal_err");
	ufshcd_print_err_hist(hba, &hba->ufs_stats.link_startup_err,
			      "link_startup_fail");
	ufshcd_print_err_hist(hba, &hba->ufs_stats.resume_err, "resume_fail");
	ufshcd_print_err_hist(hba, &hba->ufs_stats.suspend_err,
			      "suspend_fail");
	ufshcd_print_err_hist(hba, &hba->ufs_stats.dev_reset, "dev_reset");
	ufshcd_print_err_hist(hba, &hba->ufs_stats.host_reset, "host_reset");
	ufshcd_print_err_hist(hba, &hba->ufs_stats.task_abort, "task_abort");

	ufshcd_vops_dbg_register_dump(hba);
}

static
void ufshcd_print_trs(struct ufs_hba *hba, unsigned long bitmap, bool pr_prdt)
{
	struct ufshcd_lrb *lrbp;
	int prdt_length;
	int tag;

	for_each_set_bit(tag, &bitmap, hba->nutrs) {
		lrbp = &hba->lrb[tag];

		dev_err(hba->dev, "UPIU[%d] - issue time %lld us\n",
				tag, ktime_to_us(lrbp->issue_time_stamp));
		dev_err(hba->dev, "UPIU[%d] - complete time %lld us\n",
				tag, ktime_to_us(lrbp->compl_time_stamp));
		dev_err(hba->dev,
			"UPIU[%d] - Transfer Request Descriptor phys@0x%llx\n",
			tag, (u64)lrbp->utrd_dma_addr);

		ufshcd_hex_dump("UPIU TRD: ", lrbp->utr_descriptor_ptr,
				sizeof(struct utp_transfer_req_desc));
		dev_err(hba->dev, "UPIU[%d] - Request UPIU phys@0x%llx\n", tag,
			(u64)lrbp->ucd_req_dma_addr);
		ufshcd_hex_dump("UPIU REQ: ", lrbp->ucd_req_ptr,
				sizeof(struct utp_upiu_req));
		dev_err(hba->dev, "UPIU[%d] - Response UPIU phys@0x%llx\n", tag,
			(u64)lrbp->ucd_rsp_dma_addr);
		ufshcd_hex_dump("UPIU RSP: ", lrbp->ucd_rsp_ptr,
				sizeof(struct utp_upiu_rsp));

		prdt_length = le16_to_cpu(
			lrbp->utr_descriptor_ptr->prd_table_length);
		if (hba->quirks & UFSHCD_QUIRK_PRDT_BYTE_GRAN)
			prdt_length /= sizeof(struct ufshcd_sg_entry);

		dev_err(hba->dev,
			"UPIU[%d] - PRDT - %d entries  phys@0x%llx\n",
			tag, prdt_length,
			(u64)lrbp->ucd_prdt_dma_addr);

		if (pr_prdt)
			ufshcd_hex_dump("UPIU PRDT: ", lrbp->ucd_prdt_ptr,
				sizeof(struct ufshcd_sg_entry) * prdt_length);
	}
}

static void ufshcd_print_tmrs(struct ufs_hba *hba, unsigned long bitmap)
{
	int tag;

	for_each_set_bit(tag, &bitmap, hba->nutmrs) {
		struct utp_task_req_desc *tmrdp = &hba->utmrdl_base_addr[tag];

		dev_err(hba->dev, "TM[%d] - Task Management Header\n", tag);
		ufshcd_hex_dump("", tmrdp, sizeof(*tmrdp));
	}
}

static void ufshcd_print_host_state(struct ufs_hba *hba)
{
	struct scsi_device *sdev_ufs = hba->sdev_ufs_device;

	dev_err(hba->dev, "UFS Host state=%d\n", hba->ufshcd_state);
	dev_err(hba->dev, "outstanding reqs=0x%lx tasks=0x%lx\n",
		hba->outstanding_reqs, hba->outstanding_tasks);
	dev_err(hba->dev, "saved_err=0x%x, saved_uic_err=0x%x\n",
		hba->saved_err, hba->saved_uic_err);
	dev_err(hba->dev, "Device power mode=%d, UIC link state=%d\n",
		hba->curr_dev_pwr_mode, hba->uic_link_state);
	dev_err(hba->dev, "PM in progress=%d, sys. suspended=%d\n",
		hba->pm_op_in_progress, hba->is_sys_suspended);
	dev_err(hba->dev, "Auto BKOPS=%d, Host self-block=%d\n",
		hba->auto_bkops_enabled, hba->host->host_self_blocked);
	dev_err(hba->dev, "Clk gate=%d\n", hba->clk_gating.state);
	dev_err(hba->dev,
		"last_hibern8_exit_tstamp at %lld us, hibern8_exit_cnt=%d\n",
		ktime_to_us(hba->ufs_stats.last_hibern8_exit_tstamp),
		hba->ufs_stats.hibern8_exit_cnt);
	dev_err(hba->dev, "last intr at %lld us, last intr status=0x%x\n",
		ktime_to_us(hba->ufs_stats.last_intr_ts),
		hba->ufs_stats.last_intr_status);
	dev_err(hba->dev, "error handling flags=0x%x, req. abort count=%d\n",
		hba->eh_flags, hba->req_abort_count);
	dev_err(hba->dev, "hba->ufs_version=0x%x, Host capabilities=0x%x, caps=0x%x\n",
		hba->ufs_version, hba->capabilities, hba->caps);
	dev_err(hba->dev, "quirks=0x%x, dev. quirks=0x%x\n", hba->quirks,
		hba->dev_quirks);
	if (sdev_ufs)
		dev_err(hba->dev, "UFS dev info: %.8s %.16s rev %.4s\n",
			sdev_ufs->vendor, sdev_ufs->model, sdev_ufs->rev);

	ufshcd_print_clk_freqs(hba);
}

/**
 * ufshcd_print_pwr_info - print power params as saved in hba
 * power info
 * @hba: per-adapter instance
 */
static void ufshcd_print_pwr_info(struct ufs_hba *hba)
{
	static const char * const names[] = {
		"INVALID MODE",
		"FAST MODE",
		"SLOW_MODE",
		"INVALID MODE",
		"FASTAUTO_MODE",
		"SLOWAUTO_MODE",
		"INVALID MODE",
	};

	dev_err(hba->dev, "%s:[RX, TX]: gear=[%d, %d], lane[%d, %d], pwr[%s, %s], rate = %d\n",
		 __func__,
		 hba->pwr_info.gear_rx, hba->pwr_info.gear_tx,
		 hba->pwr_info.lane_rx, hba->pwr_info.lane_tx,
		 names[hba->pwr_info.pwr_rx],
		 names[hba->pwr_info.pwr_tx],
		 hba->pwr_info.hs_rate);
}

void ufshcd_delay_us(unsigned long us, unsigned long tolerance)
{
	if (!us)
		return;

	if (us < 10)
		udelay(us);
	else
		usleep_range(us, us + tolerance);
}
EXPORT_SYMBOL_GPL(ufshcd_delay_us);

/**
 * ufshcd_wait_for_register - wait for register value to change
 * @hba: per-adapter interface
 * @reg: mmio register offset
 * @mask: mask to apply to the read register value
 * @val: value to wait for
 * @interval_us: polling interval in microseconds
 * @timeout_ms: timeout in milliseconds
 *
 * Return:
 * -ETIMEDOUT on error, zero on success.
 */
int ufshcd_wait_for_register(struct ufs_hba *hba, u32 reg, u32 mask,
				u32 val, unsigned long interval_us,
				unsigned long timeout_ms)
{
	int err = 0;
	unsigned long timeout = jiffies + msecs_to_jiffies(timeout_ms);

	/* ignore bits that we don't intend to wait on */
	val = val & mask;

	while ((ufshcd_readl(hba, reg) & mask) != val) {
		usleep_range(interval_us, interval_us + 50);
		if (time_after(jiffies, timeout)) {
			if ((ufshcd_readl(hba, reg) & mask) != val)
				err = -ETIMEDOUT;
			break;
		}
	}

	return err;
}

/**
 * ufshcd_get_intr_mask - Get the interrupt bit mask
 * @hba: Pointer to adapter instance
 *
 * Returns interrupt bit mask per version
 */
static inline u32 ufshcd_get_intr_mask(struct ufs_hba *hba)
{
	u32 intr_mask = 0;

	switch (hba->ufs_version) {
	case UFSHCI_VERSION_10:
		intr_mask = INTERRUPT_MASK_ALL_VER_10;
		break;
	case UFSHCI_VERSION_11:
	case UFSHCI_VERSION_20:
		intr_mask = INTERRUPT_MASK_ALL_VER_11;
		break;
	case UFSHCI_VERSION_21:
	default:
		intr_mask = INTERRUPT_MASK_ALL_VER_21;
		break;
	}

	return intr_mask;
}

/**
 * ufshcd_get_ufs_version - Get the UFS version supported by the HBA
 * @hba: Pointer to adapter instance
 *
 * Returns UFSHCI version supported by the controller
 */
static inline u32 ufshcd_get_ufs_version(struct ufs_hba *hba)
{
	if (hba->quirks & UFSHCD_QUIRK_BROKEN_UFS_HCI_VERSION)
		return ufshcd_vops_get_ufs_hci_version(hba);

	return ufshcd_readl(hba, REG_UFS_VERSION);
}

/**
 * ufshcd_is_device_present - Check if any device connected to
 *			      the host controller
 * @hba: pointer to adapter instance
 *
 * Returns true if device present, false if no device detected
 */
static inline bool ufshcd_is_device_present(struct ufs_hba *hba)
{
	return (ufshcd_readl(hba, REG_CONTROLLER_STATUS) &
						DEVICE_PRESENT) ? true : false;
}

/**
 * ufshcd_get_tr_ocs - Get the UTRD Overall Command Status
 * @lrbp: pointer to local command reference block
 *
 * This function is used to get the OCS field from UTRD
 * Returns the OCS field in the UTRD
 */
static inline int ufshcd_get_tr_ocs(struct ufshcd_lrb *lrbp)
{
	return le32_to_cpu(lrbp->utr_descriptor_ptr->header.dword_2) & MASK_OCS;
}

/**
 * ufshcd_utrl_clear - Clear a bit in UTRLCLR register
 * @hba: per adapter instance
 * @pos: position of the bit to be cleared
 */
static inline void ufshcd_utrl_clear(struct ufs_hba *hba, u32 pos)
{
	if (hba->quirks & UFSHCI_QUIRK_BROKEN_REQ_LIST_CLR)
		ufshcd_writel(hba, (1 << pos), REG_UTP_TRANSFER_REQ_LIST_CLEAR);
	else
		ufshcd_writel(hba, ~(1 << pos),
				REG_UTP_TRANSFER_REQ_LIST_CLEAR);
}

/**
 * ufshcd_utmrl_clear - Clear a bit in UTRMLCLR register
 * @hba: per adapter instance
 * @pos: position of the bit to be cleared
 */
static inline void ufshcd_utmrl_clear(struct ufs_hba *hba, u32 pos)
{
	if (hba->quirks & UFSHCI_QUIRK_BROKEN_REQ_LIST_CLR)
		ufshcd_writel(hba, (1 << pos), REG_UTP_TASK_REQ_LIST_CLEAR);
	else
		ufshcd_writel(hba, ~(1 << pos), REG_UTP_TASK_REQ_LIST_CLEAR);
}

/**
 * ufshcd_outstanding_req_clear - Clear a bit in outstanding request field
 * @hba: per adapter instance
 * @tag: position of the bit to be cleared
 */
static inline void ufshcd_outstanding_req_clear(struct ufs_hba *hba, int tag)
{
	__clear_bit(tag, &hba->outstanding_reqs);
}

/**
 * ufshcd_get_lists_status - Check UCRDY, UTRLRDY and UTMRLRDY
 * @reg: Register value of host controller status
 *
 * Returns integer, 0 on Success and positive value if failed
 */
static inline int ufshcd_get_lists_status(u32 reg)
{
	return !((reg & UFSHCD_STATUS_READY) == UFSHCD_STATUS_READY);
}

/**
 * ufshcd_get_uic_cmd_result - Get the UIC command result
 * @hba: Pointer to adapter instance
 *
 * This function gets the result of UIC command completion
 * Returns 0 on success, non zero value on error
 */
static inline int ufshcd_get_uic_cmd_result(struct ufs_hba *hba)
{
	return ufshcd_readl(hba, REG_UIC_COMMAND_ARG_2) &
	       MASK_UIC_COMMAND_RESULT;
}

/**
 * ufshcd_get_dme_attr_val - Get the value of attribute returned by UIC command
 * @hba: Pointer to adapter instance
 *
 * This function gets UIC command argument3
 * Returns 0 on success, non zero value on error
 */
static inline u32 ufshcd_get_dme_attr_val(struct ufs_hba *hba)
{
	return ufshcd_readl(hba, REG_UIC_COMMAND_ARG_3);
}

/**
 * ufshcd_get_req_rsp - returns the TR response transaction type
 * @ucd_rsp_ptr: pointer to response UPIU
 */
static inline int
ufshcd_get_req_rsp(struct utp_upiu_rsp *ucd_rsp_ptr)
{
	return be32_to_cpu(ucd_rsp_ptr->header.dword_0) >> 24;
}

/**
 * ufshcd_get_rsp_upiu_result - Get the result from response UPIU
 * @ucd_rsp_ptr: pointer to response UPIU
 *
 * This function gets the response status and scsi_status from response UPIU
 * Returns the response result code.
 */
static inline int
ufshcd_get_rsp_upiu_result(struct utp_upiu_rsp *ucd_rsp_ptr)
{
	return be32_to_cpu(ucd_rsp_ptr->header.dword_1) & MASK_RSP_UPIU_RESULT;
}

/*
 * ufshcd_get_rsp_upiu_data_seg_len - Get the data segment length
 *				from response UPIU
 * @ucd_rsp_ptr: pointer to response UPIU
 *
 * Return the data segment length.
 */
static inline unsigned int
ufshcd_get_rsp_upiu_data_seg_len(struct utp_upiu_rsp *ucd_rsp_ptr)
{
	return be32_to_cpu(ucd_rsp_ptr->header.dword_2) &
		MASK_RSP_UPIU_DATA_SEG_LEN;
}

/**
 * ufshcd_is_exception_event - Check if the device raised an exception event
 * @ucd_rsp_ptr: pointer to response UPIU
 *
 * The function checks if the device raised an exception event indicated in
 * the Device Information field of response UPIU.
 *
 * Returns true if exception is raised, false otherwise.
 */
static inline bool ufshcd_is_exception_event(struct utp_upiu_rsp *ucd_rsp_ptr)
{
	return be32_to_cpu(ucd_rsp_ptr->header.dword_2) &
			MASK_RSP_EXCEPTION_EVENT ? true : false;
}

/**
 * ufshcd_reset_intr_aggr - Reset interrupt aggregation values.
 * @hba: per adapter instance
 */
static inline void
ufshcd_reset_intr_aggr(struct ufs_hba *hba)
{
	ufshcd_writel(hba, INT_AGGR_ENABLE |
		      INT_AGGR_COUNTER_AND_TIMER_RESET,
		      REG_UTP_TRANSFER_REQ_INT_AGG_CONTROL);
}

/**
 * ufshcd_config_intr_aggr - Configure interrupt aggregation values.
 * @hba: per adapter instance
 * @cnt: Interrupt aggregation counter threshold
 * @tmout: Interrupt aggregation timeout value
 */
static inline void
ufshcd_config_intr_aggr(struct ufs_hba *hba, u8 cnt, u8 tmout)
{
	ufshcd_writel(hba, INT_AGGR_ENABLE | INT_AGGR_PARAM_WRITE |
		      INT_AGGR_COUNTER_THLD_VAL(cnt) |
		      INT_AGGR_TIMEOUT_VAL(tmout),
		      REG_UTP_TRANSFER_REQ_INT_AGG_CONTROL);
}

/**
 * ufshcd_disable_intr_aggr - Disables interrupt aggregation.
 * @hba: per adapter instance
 */
static inline void ufshcd_disable_intr_aggr(struct ufs_hba *hba)
{
	ufshcd_writel(hba, 0, REG_UTP_TRANSFER_REQ_INT_AGG_CONTROL);
}

/**
 * ufshcd_enable_run_stop_reg - Enable run-stop registers,
 *			When run-stop registers are set to 1, it indicates the
 *			host controller that it can process the requests
 * @hba: per adapter instance
 */
static void ufshcd_enable_run_stop_reg(struct ufs_hba *hba)
{
	ufshcd_writel(hba, UTP_TASK_REQ_LIST_RUN_STOP_BIT,
		      REG_UTP_TASK_REQ_LIST_RUN_STOP);
	ufshcd_writel(hba, UTP_TRANSFER_REQ_LIST_RUN_STOP_BIT,
		      REG_UTP_TRANSFER_REQ_LIST_RUN_STOP);
}

/**
 * ufshcd_hba_start - Start controller initialization sequence
 * @hba: per adapter instance
 */
static inline void ufshcd_hba_start(struct ufs_hba *hba)
{
	u32 val = CONTROLLER_ENABLE;

	if (ufshcd_crypto_enable(hba))
		val |= CRYPTO_GENERAL_ENABLE;

	ufshcd_writel(hba, val, REG_CONTROLLER_ENABLE);
}

/**
 * ufshcd_is_hba_active - Get controller state
 * @hba: per adapter instance
 *
 * Returns false if controller is active, true otherwise
 */
static inline bool ufshcd_is_hba_active(struct ufs_hba *hba)
{
	return (ufshcd_readl(hba, REG_CONTROLLER_ENABLE) & CONTROLLER_ENABLE)
		? false : true;
}

u32 ufshcd_get_local_unipro_ver(struct ufs_hba *hba)
{
	/* HCI version 1.0 and 1.1 supports UniPro 1.41 */
	if ((hba->ufs_version == UFSHCI_VERSION_10) ||
	    (hba->ufs_version == UFSHCI_VERSION_11))
		return UFS_UNIPRO_VER_1_41;
	else
		return UFS_UNIPRO_VER_1_6;
}
EXPORT_SYMBOL(ufshcd_get_local_unipro_ver);

static bool ufshcd_is_unipro_pa_params_tuning_req(struct ufs_hba *hba)
{
	/*
	 * If both host and device support UniPro ver1.6 or later, PA layer
	 * parameters tuning happens during link startup itself.
	 *
	 * We can manually tune PA layer parameters if either host or device
	 * doesn't support UniPro ver 1.6 or later. But to keep manual tuning
	 * logic simple, we will only do manual tuning if local unipro version
	 * doesn't support ver1.6 or later.
	 */
	if (ufshcd_get_local_unipro_ver(hba) < UFS_UNIPRO_VER_1_6)
		return true;
	else
		return false;
}

/**
 * ufshcd_set_clk_freq - set UFS controller clock frequencies
 * @hba: per adapter instance
 * @scale_up: If True, set max possible frequency othewise set low frequency
 *
 * Returns 0 if successful
 * Returns < 0 for any other errors
 */
static int ufshcd_set_clk_freq(struct ufs_hba *hba, bool scale_up)
{
	int ret = 0;
	struct ufs_clk_info *clki;
	struct list_head *head = &hba->clk_list_head;

	if (list_empty(head))
		goto out;

	list_for_each_entry(clki, head, list) {
		if (!IS_ERR_OR_NULL(clki->clk)) {
			if (scale_up && clki->max_freq) {
				if (clki->curr_freq == clki->max_freq)
					continue;

				ret = clk_set_rate(clki->clk, clki->max_freq);
				if (ret) {
					dev_err(hba->dev, "%s: %s clk set rate(%dHz) failed, %d\n",
						__func__, clki->name,
						clki->max_freq, ret);
					break;
				}
				trace_ufshcd_clk_scaling(dev_name(hba->dev),
						"scaled up", clki->name,
						clki->curr_freq,
						clki->max_freq);

				clki->curr_freq = clki->max_freq;

			} else if (!scale_up && clki->min_freq) {
				if (clki->curr_freq == clki->min_freq)
					continue;

				ret = clk_set_rate(clki->clk, clki->min_freq);
				if (ret) {
					dev_err(hba->dev, "%s: %s clk set rate(%dHz) failed, %d\n",
						__func__, clki->name,
						clki->min_freq, ret);
					break;
				}
				trace_ufshcd_clk_scaling(dev_name(hba->dev),
						"scaled down", clki->name,
						clki->curr_freq,
						clki->min_freq);
				clki->curr_freq = clki->min_freq;
			}
		}
		dev_dbg(hba->dev, "%s: clk: %s, rate: %lu\n", __func__,
				clki->name, clk_get_rate(clki->clk));
	}

out:
	return ret;
}

/**
 * ufshcd_scale_clks - scale up or scale down UFS controller clocks
 * @hba: per adapter instance
 * @scale_up: True if scaling up and false if scaling down
 *
 * Returns 0 if successful
 * Returns < 0 for any other errors
 */
static int ufshcd_scale_clks(struct ufs_hba *hba, bool scale_up)
{
	int ret = 0;
	ktime_t start = ktime_get();

	ret = ufshcd_vops_clk_scale_notify(hba, scale_up, PRE_CHANGE);
	if (ret)
		goto out;

	ret = ufshcd_set_clk_freq(hba, scale_up);
	if (ret)
		goto out;

	ret = ufshcd_vops_clk_scale_notify(hba, scale_up, POST_CHANGE);
	if (ret)
		ufshcd_set_clk_freq(hba, !scale_up);

out:
	trace_ufshcd_profile_clk_scaling(dev_name(hba->dev),
			(scale_up ? "up" : "down"),
			ktime_to_us(ktime_sub(ktime_get(), start)), ret);
	return ret;
}

/**
 * ufshcd_is_devfreq_scaling_required - check if scaling is required or not
 * @hba: per adapter instance
 * @scale_up: True if scaling up and false if scaling down
 *
 * Returns true if scaling is required, false otherwise.
 */
static bool ufshcd_is_devfreq_scaling_required(struct ufs_hba *hba,
					       bool scale_up)
{
	struct ufs_clk_info *clki;
	struct list_head *head = &hba->clk_list_head;

	if (list_empty(head))
		return false;

	list_for_each_entry(clki, head, list) {
		if (!IS_ERR_OR_NULL(clki->clk)) {
			if (scale_up && clki->max_freq) {
				if (clki->curr_freq == clki->max_freq)
					continue;
				return true;
			} else if (!scale_up && clki->min_freq) {
				if (clki->curr_freq == clki->min_freq)
					continue;
				return true;
			}
		}
	}

	return false;
}

static int ufshcd_wait_for_doorbell_clr(struct ufs_hba *hba,
					u64 wait_timeout_us)
{
	unsigned long flags;
	int ret = 0;
	u32 tm_doorbell;
	u32 tr_doorbell;
	bool timeout = false, do_last_check = false;
	ktime_t start;

	ufshcd_hold(hba, false);
	spin_lock_irqsave(hba->host->host_lock, flags);
	/*
	 * Wait for all the outstanding tasks/transfer requests.
	 * Verify by checking the doorbell registers are clear.
	 */
	start = ktime_get();
	do {
		if (hba->ufshcd_state != UFSHCD_STATE_OPERATIONAL) {
			ret = -EBUSY;
			goto out;
		}

		tm_doorbell = ufshcd_readl(hba, REG_UTP_TASK_REQ_DOOR_BELL);
		tr_doorbell = ufshcd_readl(hba, REG_UTP_TRANSFER_REQ_DOOR_BELL);
		if (!tm_doorbell && !tr_doorbell) {
			timeout = false;
			break;
		} else if (do_last_check) {
			break;
		}

		spin_unlock_irqrestore(hba->host->host_lock, flags);
		schedule();
		if (ktime_to_us(ktime_sub(ktime_get(), start)) >
		    wait_timeout_us) {
			timeout = true;
			/*
			 * We might have scheduled out for long time so make
			 * sure to check if doorbells are cleared by this time
			 * or not.
			 */
			do_last_check = true;
		}
		spin_lock_irqsave(hba->host->host_lock, flags);
	} while (tm_doorbell || tr_doorbell);

	if (timeout) {
		dev_err(hba->dev,
			"%s: timedout waiting for doorbell to clear (tm=0x%x, tr=0x%x)\n",
			__func__, tm_doorbell, tr_doorbell);
		ret = -EBUSY;
	}
out:
	spin_unlock_irqrestore(hba->host->host_lock, flags);
	ufshcd_release(hba);
	return ret;
}

/**
 * ufshcd_scale_gear - scale up/down UFS gear
 * @hba: per adapter instance
 * @scale_up: True for scaling up gear and false for scaling down
 *
 * Returns 0 for success,
 * Returns -EBUSY if scaling can't happen at this time
 * Returns non-zero for any other errors
 */
static int ufshcd_scale_gear(struct ufs_hba *hba, bool scale_up)
{
	#define UFS_MIN_GEAR_TO_SCALE_DOWN	UFS_HS_G1
	int ret = 0;
	struct ufs_pa_layer_attr new_pwr_info;

	if (scale_up) {
		memcpy(&new_pwr_info, &hba->clk_scaling.saved_pwr_info.info,
		       sizeof(struct ufs_pa_layer_attr));
	} else {
		memcpy(&new_pwr_info, &hba->pwr_info,
		       sizeof(struct ufs_pa_layer_attr));

		if (hba->pwr_info.gear_tx > UFS_MIN_GEAR_TO_SCALE_DOWN
		    || hba->pwr_info.gear_rx > UFS_MIN_GEAR_TO_SCALE_DOWN) {
			/* save the current power mode */
			memcpy(&hba->clk_scaling.saved_pwr_info.info,
				&hba->pwr_info,
				sizeof(struct ufs_pa_layer_attr));

			/* scale down gear */
			new_pwr_info.gear_tx = UFS_MIN_GEAR_TO_SCALE_DOWN;
			new_pwr_info.gear_rx = UFS_MIN_GEAR_TO_SCALE_DOWN;
		}
	}

	/* check if the power mode needs to be changed or not? */
	ret = ufshcd_config_pwr_mode(hba, &new_pwr_info);
	if (ret)
		dev_err(hba->dev, "%s: failed err %d, old gear: (tx %d rx %d), new gear: (tx %d rx %d)",
			__func__, ret,
			hba->pwr_info.gear_tx, hba->pwr_info.gear_rx,
			new_pwr_info.gear_tx, new_pwr_info.gear_rx);

	return ret;
}

static int ufshcd_clock_scaling_prepare(struct ufs_hba *hba)
{
	#define DOORBELL_CLR_TOUT_US		(1000 * 1000) /* 1 sec */
	int ret = 0;
	/*
	 * make sure that there are no outstanding requests when
	 * clock scaling is in progress
	 */
	ufshcd_scsi_block_requests(hba);
	down_write(&hba->clk_scaling_lock);
	if (ufshcd_wait_for_doorbell_clr(hba, DOORBELL_CLR_TOUT_US)) {
		ret = -EBUSY;
		up_write(&hba->clk_scaling_lock);
		ufshcd_scsi_unblock_requests(hba);
	}

	return ret;
}

static void ufshcd_clock_scaling_unprepare(struct ufs_hba *hba)
{
	up_write(&hba->clk_scaling_lock);
	ufshcd_scsi_unblock_requests(hba);
}

/**
 * ufshcd_devfreq_scale - scale up/down UFS clocks and gear
 * @hba: per adapter instance
 * @scale_up: True for scaling up and false for scalin down
 *
 * Returns 0 for success,
 * Returns -EBUSY if scaling can't happen at this time
 * Returns non-zero for any other errors
 */
static int ufshcd_devfreq_scale(struct ufs_hba *hba, bool scale_up)
{
	int ret = 0;

	/* let's not get into low power until clock scaling is completed */
	ufshcd_hold(hba, false);

	ret = ufshcd_clock_scaling_prepare(hba);
	if (ret)
		goto out;

	/* scale down the gear before scaling down clocks */
	if (!scale_up) {
		ret = ufshcd_scale_gear(hba, false);
		if (ret)
			goto out_unprepare;
	}

	ret = ufshcd_scale_clks(hba, scale_up);
	if (ret) {
		if (!scale_up)
			ufshcd_scale_gear(hba, true);
		goto out_unprepare;
	}

	/* scale up the gear after scaling up clocks */
	if (scale_up) {
		ret = ufshcd_scale_gear(hba, true);
		if (ret) {
			ufshcd_scale_clks(hba, false);
			goto out_unprepare;
		}
	}

	/* Enable Write Booster if we have scaled up else disable it */
	up_write(&hba->clk_scaling_lock);
	ufshcd_wb_ctrl(hba, scale_up);
	down_write(&hba->clk_scaling_lock);

out_unprepare:
	ufshcd_clock_scaling_unprepare(hba);
out:
	ufshcd_release(hba);
	return ret;
}

static void ufshcd_clk_scaling_suspend_work(struct work_struct *work)
{
	struct ufs_hba *hba = container_of(work, struct ufs_hba,
					   clk_scaling.suspend_work);
	unsigned long irq_flags;

	spin_lock_irqsave(hba->host->host_lock, irq_flags);
	if (hba->clk_scaling.active_reqs || hba->clk_scaling.is_suspended) {
		spin_unlock_irqrestore(hba->host->host_lock, irq_flags);
		return;
	}
	hba->clk_scaling.is_suspended = true;
	spin_unlock_irqrestore(hba->host->host_lock, irq_flags);

	__ufshcd_suspend_clkscaling(hba);
}

static void ufshcd_clk_scaling_resume_work(struct work_struct *work)
{
	struct ufs_hba *hba = container_of(work, struct ufs_hba,
					   clk_scaling.resume_work);
	unsigned long irq_flags;

	spin_lock_irqsave(hba->host->host_lock, irq_flags);
	if (!hba->clk_scaling.is_suspended) {
		spin_unlock_irqrestore(hba->host->host_lock, irq_flags);
		return;
	}
	hba->clk_scaling.is_suspended = false;
	spin_unlock_irqrestore(hba->host->host_lock, irq_flags);

	devfreq_resume_device(hba->devfreq);
}

static int ufshcd_devfreq_target(struct device *dev,
				unsigned long *freq, u32 flags)
{
	int ret = 0;
	struct ufs_hba *hba = dev_get_drvdata(dev);
	ktime_t start;
	bool scale_up, sched_clk_scaling_suspend_work = false;
	struct list_head *clk_list = &hba->clk_list_head;
	struct ufs_clk_info *clki;
	unsigned long irq_flags;

	if (!ufshcd_is_clkscaling_supported(hba))
		return -EINVAL;

	clki = list_first_entry(&hba->clk_list_head, struct ufs_clk_info, list);
	/* Override with the closest supported frequency */
	*freq = (unsigned long) clk_round_rate(clki->clk, *freq);
	spin_lock_irqsave(hba->host->host_lock, irq_flags);
	if (ufshcd_eh_in_progress(hba)) {
		spin_unlock_irqrestore(hba->host->host_lock, irq_flags);
		return 0;
	}

	if (!hba->clk_scaling.active_reqs)
		sched_clk_scaling_suspend_work = true;

	if (list_empty(clk_list)) {
		spin_unlock_irqrestore(hba->host->host_lock, irq_flags);
		goto out;
	}

	/* Decide based on the rounded-off frequency and update */
	scale_up = (*freq == clki->max_freq) ? true : false;
	if (!scale_up)
		*freq = clki->min_freq;
	/* Update the frequency */
	if (!ufshcd_is_devfreq_scaling_required(hba, scale_up)) {
		spin_unlock_irqrestore(hba->host->host_lock, irq_flags);
		ret = 0;
		goto out; /* no state change required */
	}
	spin_unlock_irqrestore(hba->host->host_lock, irq_flags);

	pm_runtime_get_noresume(hba->dev);
	if (!pm_runtime_active(hba->dev)) {
		pm_runtime_put_noidle(hba->dev);
		ret = -EAGAIN;
		goto out;
	}
	start = ktime_get();
	ret = ufshcd_devfreq_scale(hba, scale_up);
	pm_runtime_put(hba->dev);

	trace_ufshcd_profile_clk_scaling(dev_name(hba->dev),
		(scale_up ? "up" : "down"),
		ktime_to_us(ktime_sub(ktime_get(), start)), ret);

out:
	if (sched_clk_scaling_suspend_work)
		queue_work(hba->clk_scaling.workq,
			   &hba->clk_scaling.suspend_work);

	return ret;
}

static bool ufshcd_is_busy(struct request *req, void *priv, bool reserved)
{
	int *busy = priv;

	WARN_ON_ONCE(reserved);
	(*busy)++;
	return false;
}

/* Whether or not any tag is in use by a request that is in progress. */
static bool ufshcd_any_tag_in_use(struct ufs_hba *hba)
{
	struct request_queue *q = hba->cmd_queue;
	int busy = 0;

	blk_mq_tagset_busy_iter(q->tag_set, ufshcd_is_busy, &busy);
	return busy;
}

static int ufshcd_devfreq_get_dev_status(struct device *dev,
		struct devfreq_dev_status *stat)
{
	struct ufs_hba *hba = dev_get_drvdata(dev);
	struct ufs_clk_scaling *scaling = &hba->clk_scaling;
	unsigned long flags;
	struct list_head *clk_list = &hba->clk_list_head;
	struct ufs_clk_info *clki;
	ktime_t curr_t;

	if (!ufshcd_is_clkscaling_supported(hba))
		return -EINVAL;

	memset(stat, 0, sizeof(*stat));

	spin_lock_irqsave(hba->host->host_lock, flags);
	curr_t = ktime_get();
	if (!scaling->window_start_t)
		goto start_window;

	clki = list_first_entry(clk_list, struct ufs_clk_info, list);
	/*
	 * If current frequency is 0, then the ondemand governor considers
	 * there's no initial frequency set. And it always requests to set
	 * to max. frequency.
	 */
	stat->current_frequency = clki->curr_freq;
	if (scaling->is_busy_started)
		scaling->tot_busy_t += ktime_us_delta(curr_t,
				scaling->busy_start_t);

	stat->total_time = ktime_us_delta(curr_t, scaling->window_start_t);
	stat->busy_time = scaling->tot_busy_t;
start_window:
	scaling->window_start_t = curr_t;
	scaling->tot_busy_t = 0;

	if (hba->outstanding_reqs) {
		scaling->busy_start_t = curr_t;
		scaling->is_busy_started = true;
	} else {
		scaling->busy_start_t = 0;
		scaling->is_busy_started = false;
	}
	spin_unlock_irqrestore(hba->host->host_lock, flags);
	return 0;
}

static int ufshcd_devfreq_init(struct ufs_hba *hba)
{
	struct list_head *clk_list = &hba->clk_list_head;
	struct ufs_clk_info *clki;
	struct devfreq *devfreq;
	int ret;

	/* Skip devfreq if we don't have any clocks in the list */
	if (list_empty(clk_list))
		return 0;

	clki = list_first_entry(clk_list, struct ufs_clk_info, list);
	dev_pm_opp_add(hba->dev, clki->min_freq, 0);
	dev_pm_opp_add(hba->dev, clki->max_freq, 0);

	ufshcd_vops_config_scaling_param(hba, &hba->vps->devfreq_profile,
					 &hba->vps->ondemand_data);
	devfreq = devfreq_add_device(hba->dev,
			&hba->vps->devfreq_profile,
			DEVFREQ_GOV_SIMPLE_ONDEMAND,
			&hba->vps->ondemand_data);
	if (IS_ERR(devfreq)) {
		ret = PTR_ERR(devfreq);
		dev_err(hba->dev, "Unable to register with devfreq %d\n", ret);

		dev_pm_opp_remove(hba->dev, clki->min_freq);
		dev_pm_opp_remove(hba->dev, clki->max_freq);
		return ret;
	}

	hba->devfreq = devfreq;

	return 0;
}

static void ufshcd_devfreq_remove(struct ufs_hba *hba)
{
	struct list_head *clk_list = &hba->clk_list_head;
	struct ufs_clk_info *clki;

	if (!hba->devfreq)
		return;

	devfreq_remove_device(hba->devfreq);
	hba->devfreq = NULL;

	clki = list_first_entry(clk_list, struct ufs_clk_info, list);
	dev_pm_opp_remove(hba->dev, clki->min_freq);
	dev_pm_opp_remove(hba->dev, clki->max_freq);
}

static void __ufshcd_suspend_clkscaling(struct ufs_hba *hba)
{
	unsigned long flags;

	devfreq_suspend_device(hba->devfreq);
	spin_lock_irqsave(hba->host->host_lock, flags);
	hba->clk_scaling.window_start_t = 0;
	spin_unlock_irqrestore(hba->host->host_lock, flags);
}

static void ufshcd_suspend_clkscaling(struct ufs_hba *hba)
{
	unsigned long flags;
	bool suspend = false;

	if (!ufshcd_is_clkscaling_supported(hba))
		return;

	spin_lock_irqsave(hba->host->host_lock, flags);
	if (!hba->clk_scaling.is_suspended) {
		suspend = true;
		hba->clk_scaling.is_suspended = true;
	}
	spin_unlock_irqrestore(hba->host->host_lock, flags);

	if (suspend)
		__ufshcd_suspend_clkscaling(hba);
}

static void ufshcd_resume_clkscaling(struct ufs_hba *hba)
{
	unsigned long flags;
	bool resume = false;

	if (!ufshcd_is_clkscaling_supported(hba))
		return;

	spin_lock_irqsave(hba->host->host_lock, flags);
	if (hba->clk_scaling.is_suspended) {
		resume = true;
		hba->clk_scaling.is_suspended = false;
	}
	spin_unlock_irqrestore(hba->host->host_lock, flags);

	if (resume)
		devfreq_resume_device(hba->devfreq);
}

static ssize_t ufshcd_clkscale_enable_show(struct device *dev,
		struct device_attribute *attr, char *buf)
{
	struct ufs_hba *hba = dev_get_drvdata(dev);

	return snprintf(buf, PAGE_SIZE, "%d\n", hba->clk_scaling.is_allowed);
}

static ssize_t ufshcd_clkscale_enable_store(struct device *dev,
		struct device_attribute *attr, const char *buf, size_t count)
{
	struct ufs_hba *hba = dev_get_drvdata(dev);
	u32 value;
	int err;

	if (kstrtou32(buf, 0, &value))
		return -EINVAL;

	value = !!value;
	if (value == hba->clk_scaling.is_allowed)
		goto out;

	pm_runtime_get_sync(hba->dev);
	ufshcd_hold(hba, false);

	cancel_work_sync(&hba->clk_scaling.suspend_work);
	cancel_work_sync(&hba->clk_scaling.resume_work);

	hba->clk_scaling.is_allowed = value;

	if (value) {
		ufshcd_resume_clkscaling(hba);
	} else {
		ufshcd_suspend_clkscaling(hba);
		err = ufshcd_devfreq_scale(hba, true);
		if (err)
			dev_err(hba->dev, "%s: failed to scale clocks up %d\n",
					__func__, err);
	}

	ufshcd_release(hba);
	pm_runtime_put_sync(hba->dev);
out:
	return count;
}

static void ufshcd_clkscaling_init_sysfs(struct ufs_hba *hba)
{
	hba->clk_scaling.enable_attr.show = ufshcd_clkscale_enable_show;
	hba->clk_scaling.enable_attr.store = ufshcd_clkscale_enable_store;
	sysfs_attr_init(&hba->clk_scaling.enable_attr.attr);
	hba->clk_scaling.enable_attr.attr.name = "clkscale_enable";
	hba->clk_scaling.enable_attr.attr.mode = 0644;
	if (device_create_file(hba->dev, &hba->clk_scaling.enable_attr))
		dev_err(hba->dev, "Failed to create sysfs for clkscale_enable\n");
}

static void ufshcd_ungate_work(struct work_struct *work)
{
	int ret;
	unsigned long flags;
	struct ufs_hba *hba = container_of(work, struct ufs_hba,
			clk_gating.ungate_work);

	cancel_delayed_work_sync(&hba->clk_gating.gate_work);

	spin_lock_irqsave(hba->host->host_lock, flags);
	if (hba->clk_gating.state == CLKS_ON) {
		spin_unlock_irqrestore(hba->host->host_lock, flags);
		goto unblock_reqs;
	}

	spin_unlock_irqrestore(hba->host->host_lock, flags);
	ufshcd_setup_clocks(hba, true);

	ufshcd_enable_irq(hba);

	/* Exit from hibern8 */
	if (ufshcd_can_hibern8_during_gating(hba)) {
		/* Prevent gating in this path */
		hba->clk_gating.is_suspended = true;
		if (ufshcd_is_link_hibern8(hba)) {
			ret = ufshcd_uic_hibern8_exit(hba);
			if (ret)
				dev_err(hba->dev, "%s: hibern8 exit failed %d\n",
					__func__, ret);
			else
				ufshcd_set_link_active(hba);
		}
		hba->clk_gating.is_suspended = false;
	}
unblock_reqs:
	ufshcd_scsi_unblock_requests(hba);
}

/**
 * ufshcd_hold - Enable clocks that were gated earlier due to ufshcd_release.
 * Also, exit from hibern8 mode and set the link as active.
 * @hba: per adapter instance
 * @async: This indicates whether caller should ungate clocks asynchronously.
 */
int ufshcd_hold(struct ufs_hba *hba, bool async)
{
	int rc = 0;
	bool flush_result;
	unsigned long flags;

	if (!ufshcd_is_clkgating_allowed(hba))
		goto out;
	spin_lock_irqsave(hba->host->host_lock, flags);
	hba->clk_gating.active_reqs++;

start:
	switch (hba->clk_gating.state) {
	case CLKS_ON:
		/*
		 * Wait for the ungate work to complete if in progress.
		 * Though the clocks may be in ON state, the link could
		 * still be in hibner8 state if hibern8 is allowed
		 * during clock gating.
		 * Make sure we exit hibern8 state also in addition to
		 * clocks being ON.
		 */
		if (ufshcd_can_hibern8_during_gating(hba) &&
		    ufshcd_is_link_hibern8(hba)) {
			if (async) {
				rc = -EAGAIN;
				hba->clk_gating.active_reqs--;
				break;
			}
			spin_unlock_irqrestore(hba->host->host_lock, flags);
			flush_result = flush_work(&hba->clk_gating.ungate_work);
			if (hba->clk_gating.is_suspended && !flush_result)
				goto out;
			spin_lock_irqsave(hba->host->host_lock, flags);
			goto start;
		}
		break;
	case REQ_CLKS_OFF:
		if (cancel_delayed_work(&hba->clk_gating.gate_work)) {
			hba->clk_gating.state = CLKS_ON;
			trace_ufshcd_clk_gating(dev_name(hba->dev),
						hba->clk_gating.state);
			break;
		}
		/*
		 * If we are here, it means gating work is either done or
		 * currently running. Hence, fall through to cancel gating
		 * work and to enable clocks.
		 */
		fallthrough;
	case CLKS_OFF:
		hba->clk_gating.state = REQ_CLKS_ON;
		trace_ufshcd_clk_gating(dev_name(hba->dev),
					hba->clk_gating.state);
		if (queue_work(hba->clk_gating.clk_gating_workq,
			       &hba->clk_gating.ungate_work))
			ufshcd_scsi_block_requests(hba);
		/*
		 * fall through to check if we should wait for this
		 * work to be done or not.
		 */
		fallthrough;
	case REQ_CLKS_ON:
		if (async) {
			rc = -EAGAIN;
			hba->clk_gating.active_reqs--;
			break;
		}

		spin_unlock_irqrestore(hba->host->host_lock, flags);
		flush_work(&hba->clk_gating.ungate_work);
		/* Make sure state is CLKS_ON before returning */
		spin_lock_irqsave(hba->host->host_lock, flags);
		goto start;
	default:
		dev_err(hba->dev, "%s: clk gating is in invalid state %d\n",
				__func__, hba->clk_gating.state);
		break;
	}
	spin_unlock_irqrestore(hba->host->host_lock, flags);
out:
	return rc;
}
EXPORT_SYMBOL_GPL(ufshcd_hold);

static void ufshcd_gate_work(struct work_struct *work)
{
	struct ufs_hba *hba = container_of(work, struct ufs_hba,
			clk_gating.gate_work.work);
	unsigned long flags;
	int ret;

	spin_lock_irqsave(hba->host->host_lock, flags);
	/*
	 * In case you are here to cancel this work the gating state
	 * would be marked as REQ_CLKS_ON. In this case save time by
	 * skipping the gating work and exit after changing the clock
	 * state to CLKS_ON.
	 */
	if (hba->clk_gating.is_suspended ||
		(hba->clk_gating.state != REQ_CLKS_OFF)) {
		hba->clk_gating.state = CLKS_ON;
		trace_ufshcd_clk_gating(dev_name(hba->dev),
					hba->clk_gating.state);
		goto rel_lock;
	}

	if (hba->clk_gating.active_reqs
		|| hba->ufshcd_state != UFSHCD_STATE_OPERATIONAL
		|| ufshcd_any_tag_in_use(hba) || hba->outstanding_tasks
		|| hba->active_uic_cmd || hba->uic_async_done)
		goto rel_lock;

	spin_unlock_irqrestore(hba->host->host_lock, flags);

	/* put the link into hibern8 mode before turning off clocks */
	if (ufshcd_can_hibern8_during_gating(hba)) {
		ret = ufshcd_uic_hibern8_enter(hba);
		if (ret) {
			hba->clk_gating.state = CLKS_ON;
			dev_err(hba->dev, "%s: hibern8 enter failed %d\n",
					__func__, ret);
			trace_ufshcd_clk_gating(dev_name(hba->dev),
						hba->clk_gating.state);
			goto out;
		}
		ufshcd_set_link_hibern8(hba);
	}

	ufshcd_disable_irq(hba);

	ufshcd_setup_clocks(hba, false);

	/*
	 * In case you are here to cancel this work the gating state
	 * would be marked as REQ_CLKS_ON. In this case keep the state
	 * as REQ_CLKS_ON which would anyway imply that clocks are off
	 * and a request to turn them on is pending. By doing this way,
	 * we keep the state machine in tact and this would ultimately
	 * prevent from doing cancel work multiple times when there are
	 * new requests arriving before the current cancel work is done.
	 */
	spin_lock_irqsave(hba->host->host_lock, flags);
	if (hba->clk_gating.state == REQ_CLKS_OFF) {
		hba->clk_gating.state = CLKS_OFF;
		trace_ufshcd_clk_gating(dev_name(hba->dev),
					hba->clk_gating.state);
	}
rel_lock:
	spin_unlock_irqrestore(hba->host->host_lock, flags);
out:
	return;
}

/* host lock must be held before calling this variant */
static void __ufshcd_release(struct ufs_hba *hba)
{
	if (!ufshcd_is_clkgating_allowed(hba))
		return;

	hba->clk_gating.active_reqs--;

	if (hba->clk_gating.active_reqs || hba->clk_gating.is_suspended ||
	    hba->ufshcd_state != UFSHCD_STATE_OPERATIONAL ||
	    hba->outstanding_tasks ||
	    hba->active_uic_cmd || hba->uic_async_done ||
	    hba->clk_gating.state == CLKS_OFF)
		return;

	hba->clk_gating.state = REQ_CLKS_OFF;
	trace_ufshcd_clk_gating(dev_name(hba->dev), hba->clk_gating.state);
	queue_delayed_work(hba->clk_gating.clk_gating_workq,
			   &hba->clk_gating.gate_work,
			   msecs_to_jiffies(hba->clk_gating.delay_ms));
}

void ufshcd_release(struct ufs_hba *hba)
{
	unsigned long flags;

	spin_lock_irqsave(hba->host->host_lock, flags);
	__ufshcd_release(hba);
	spin_unlock_irqrestore(hba->host->host_lock, flags);
}
EXPORT_SYMBOL_GPL(ufshcd_release);

static ssize_t ufshcd_clkgate_delay_show(struct device *dev,
		struct device_attribute *attr, char *buf)
{
	struct ufs_hba *hba = dev_get_drvdata(dev);

	return snprintf(buf, PAGE_SIZE, "%lu\n", hba->clk_gating.delay_ms);
}

static ssize_t ufshcd_clkgate_delay_store(struct device *dev,
		struct device_attribute *attr, const char *buf, size_t count)
{
	struct ufs_hba *hba = dev_get_drvdata(dev);
	unsigned long flags, value;

	if (kstrtoul(buf, 0, &value))
		return -EINVAL;

	spin_lock_irqsave(hba->host->host_lock, flags);
	hba->clk_gating.delay_ms = value;
	spin_unlock_irqrestore(hba->host->host_lock, flags);
	return count;
}

static ssize_t ufshcd_clkgate_enable_show(struct device *dev,
		struct device_attribute *attr, char *buf)
{
	struct ufs_hba *hba = dev_get_drvdata(dev);

	return snprintf(buf, PAGE_SIZE, "%d\n", hba->clk_gating.is_enabled);
}

static ssize_t ufshcd_clkgate_enable_store(struct device *dev,
		struct device_attribute *attr, const char *buf, size_t count)
{
	struct ufs_hba *hba = dev_get_drvdata(dev);
	unsigned long flags;
	u32 value;

	if (kstrtou32(buf, 0, &value))
		return -EINVAL;

	value = !!value;
	if (value == hba->clk_gating.is_enabled)
		goto out;

	if (value) {
		ufshcd_release(hba);
	} else {
		spin_lock_irqsave(hba->host->host_lock, flags);
		hba->clk_gating.active_reqs++;
		spin_unlock_irqrestore(hba->host->host_lock, flags);
	}

	hba->clk_gating.is_enabled = value;
out:
	return count;
}

static void ufshcd_init_clk_scaling(struct ufs_hba *hba)
{
	char wq_name[sizeof("ufs_clkscaling_00")];

	if (!ufshcd_is_clkscaling_supported(hba))
		return;

	INIT_WORK(&hba->clk_scaling.suspend_work,
		  ufshcd_clk_scaling_suspend_work);
	INIT_WORK(&hba->clk_scaling.resume_work,
		  ufshcd_clk_scaling_resume_work);

	snprintf(wq_name, sizeof(wq_name), "ufs_clkscaling_%d",
		 hba->host->host_no);
	hba->clk_scaling.workq = create_singlethread_workqueue(wq_name);

	ufshcd_clkscaling_init_sysfs(hba);
}

static void ufshcd_exit_clk_scaling(struct ufs_hba *hba)
{
	if (!ufshcd_is_clkscaling_supported(hba))
		return;

	destroy_workqueue(hba->clk_scaling.workq);
	ufshcd_devfreq_remove(hba);
}

static void ufshcd_init_clk_gating(struct ufs_hba *hba)
{
	char wq_name[sizeof("ufs_clk_gating_00")];

	if (!ufshcd_is_clkgating_allowed(hba))
		return;

	hba->clk_gating.state = CLKS_ON;

	hba->clk_gating.delay_ms = 150;
	INIT_DELAYED_WORK(&hba->clk_gating.gate_work, ufshcd_gate_work);
	INIT_WORK(&hba->clk_gating.ungate_work, ufshcd_ungate_work);

	snprintf(wq_name, ARRAY_SIZE(wq_name), "ufs_clk_gating_%d",
		 hba->host->host_no);
	hba->clk_gating.clk_gating_workq = alloc_ordered_workqueue(wq_name,
							   WQ_MEM_RECLAIM);

	hba->clk_gating.is_enabled = true;

	hba->clk_gating.delay_attr.show = ufshcd_clkgate_delay_show;
	hba->clk_gating.delay_attr.store = ufshcd_clkgate_delay_store;
	sysfs_attr_init(&hba->clk_gating.delay_attr.attr);
	hba->clk_gating.delay_attr.attr.name = "clkgate_delay_ms";
	hba->clk_gating.delay_attr.attr.mode = 0644;
	if (device_create_file(hba->dev, &hba->clk_gating.delay_attr))
		dev_err(hba->dev, "Failed to create sysfs for clkgate_delay\n");

	hba->clk_gating.enable_attr.show = ufshcd_clkgate_enable_show;
	hba->clk_gating.enable_attr.store = ufshcd_clkgate_enable_store;
	sysfs_attr_init(&hba->clk_gating.enable_attr.attr);
	hba->clk_gating.enable_attr.attr.name = "clkgate_enable";
	hba->clk_gating.enable_attr.attr.mode = 0644;
	if (device_create_file(hba->dev, &hba->clk_gating.enable_attr))
		dev_err(hba->dev, "Failed to create sysfs for clkgate_enable\n");
}

static void ufshcd_exit_clk_gating(struct ufs_hba *hba)
{
	if (!ufshcd_is_clkgating_allowed(hba))
		return;
	device_remove_file(hba->dev, &hba->clk_gating.delay_attr);
	device_remove_file(hba->dev, &hba->clk_gating.enable_attr);
	cancel_work_sync(&hba->clk_gating.ungate_work);
	cancel_delayed_work_sync(&hba->clk_gating.gate_work);
	destroy_workqueue(hba->clk_gating.clk_gating_workq);
}

/* Must be called with host lock acquired */
static void ufshcd_clk_scaling_start_busy(struct ufs_hba *hba)
{
	bool queue_resume_work = false;
	ktime_t curr_t = ktime_get();

	if (!ufshcd_is_clkscaling_supported(hba))
		return;

	if (!hba->clk_scaling.active_reqs++)
		queue_resume_work = true;

	if (!hba->clk_scaling.is_allowed || hba->pm_op_in_progress)
		return;

	if (queue_resume_work)
		queue_work(hba->clk_scaling.workq,
			   &hba->clk_scaling.resume_work);

	if (!hba->clk_scaling.window_start_t) {
		hba->clk_scaling.window_start_t = curr_t;
		hba->clk_scaling.tot_busy_t = 0;
		hba->clk_scaling.is_busy_started = false;
	}

	if (!hba->clk_scaling.is_busy_started) {
		hba->clk_scaling.busy_start_t = curr_t;
		hba->clk_scaling.is_busy_started = true;
	}
}

static void ufshcd_clk_scaling_update_busy(struct ufs_hba *hba)
{
	struct ufs_clk_scaling *scaling = &hba->clk_scaling;

	if (!ufshcd_is_clkscaling_supported(hba))
		return;

	if (!hba->outstanding_reqs && scaling->is_busy_started) {
		scaling->tot_busy_t += ktime_to_us(ktime_sub(ktime_get(),
					scaling->busy_start_t));
		scaling->busy_start_t = 0;
		scaling->is_busy_started = false;
	}
}
/**
 * ufshcd_send_command - Send SCSI or device management commands
 * @hba: per adapter instance
 * @task_tag: Task tag of the command
 */
static inline
void ufshcd_send_command(struct ufs_hba *hba, unsigned int task_tag)
{
	struct ufshcd_lrb *lrbp = &hba->lrb[task_tag];

	lrbp->issue_time_stamp = ktime_get();
	lrbp->compl_time_stamp = ktime_set(0, 0);
	ufshcd_vops_setup_xfer_req(hba, task_tag, (lrbp->cmd ? true : false));
	ufshcd_add_command_trace(hba, task_tag, "send");
	ufshcd_clk_scaling_start_busy(hba);
	__set_bit(task_tag, &hba->outstanding_reqs);
	ufshcd_writel(hba, 1 << task_tag, REG_UTP_TRANSFER_REQ_DOOR_BELL);
	/* Make sure that doorbell is committed immediately */
	wmb();
}

/**
 * ufshcd_copy_sense_data - Copy sense data in case of check condition
 * @lrbp: pointer to local reference block
 */
static inline void ufshcd_copy_sense_data(struct ufshcd_lrb *lrbp)
{
	int len;
	if (lrbp->sense_buffer &&
	    ufshcd_get_rsp_upiu_data_seg_len(lrbp->ucd_rsp_ptr)) {
		int len_to_copy;

		len = be16_to_cpu(lrbp->ucd_rsp_ptr->sr.sense_data_len);
		len_to_copy = min_t(int, UFS_SENSE_SIZE, len);

		memcpy(lrbp->sense_buffer, lrbp->ucd_rsp_ptr->sr.sense_data,
		       len_to_copy);
	}
}

/**
 * ufshcd_copy_query_response() - Copy the Query Response and the data
 * descriptor
 * @hba: per adapter instance
 * @lrbp: pointer to local reference block
 */
static
int ufshcd_copy_query_response(struct ufs_hba *hba, struct ufshcd_lrb *lrbp)
{
	struct ufs_query_res *query_res = &hba->dev_cmd.query.response;

	memcpy(&query_res->upiu_res, &lrbp->ucd_rsp_ptr->qr, QUERY_OSF_SIZE);

	/* Get the descriptor */
	if (hba->dev_cmd.query.descriptor &&
	    lrbp->ucd_rsp_ptr->qr.opcode == UPIU_QUERY_OPCODE_READ_DESC) {
		u8 *descp = (u8 *)lrbp->ucd_rsp_ptr +
				GENERAL_UPIU_REQUEST_SIZE;
		u16 resp_len;
		u16 buf_len;

		/* data segment length */
		resp_len = be32_to_cpu(lrbp->ucd_rsp_ptr->header.dword_2) &
						MASK_QUERY_DATA_SEG_LEN;
		buf_len = be16_to_cpu(
				hba->dev_cmd.query.request.upiu_req.length);
		if (likely(buf_len >= resp_len)) {
			memcpy(hba->dev_cmd.query.descriptor, descp, resp_len);
		} else {
			dev_warn(hba->dev,
				 "%s: rsp size %d is bigger than buffer size %d",
				 __func__, resp_len, buf_len);
			return -EINVAL;
		}
	}

	return 0;
}

/**
 * ufshcd_hba_capabilities - Read controller capabilities
 * @hba: per adapter instance
 *
 * Return: 0 on success, negative on error.
 */
static inline int ufshcd_hba_capabilities(struct ufs_hba *hba)
{
	int err;

	hba->capabilities = ufshcd_readl(hba, REG_CONTROLLER_CAPABILITIES);

	/* nutrs and nutmrs are 0 based values */
	hba->nutrs = (hba->capabilities & MASK_TRANSFER_REQUESTS_SLOTS) + 1;
	hba->nutmrs =
	((hba->capabilities & MASK_TASK_MANAGEMENT_REQUEST_SLOTS) >> 16) + 1;

	/* Read crypto capabilities */
	err = ufshcd_hba_init_crypto_capabilities(hba);
	if (err)
		dev_err(hba->dev, "crypto setup failed\n");

	return err;
}

/**
 * ufshcd_ready_for_uic_cmd - Check if controller is ready
 *                            to accept UIC commands
 * @hba: per adapter instance
 * Return true on success, else false
 */
static inline bool ufshcd_ready_for_uic_cmd(struct ufs_hba *hba)
{
	if (ufshcd_readl(hba, REG_CONTROLLER_STATUS) & UIC_COMMAND_READY)
		return true;
	else
		return false;
}

/**
 * ufshcd_get_upmcrs - Get the power mode change request status
 * @hba: Pointer to adapter instance
 *
 * This function gets the UPMCRS field of HCS register
 * Returns value of UPMCRS field
 */
static inline u8 ufshcd_get_upmcrs(struct ufs_hba *hba)
{
	return (ufshcd_readl(hba, REG_CONTROLLER_STATUS) >> 8) & 0x7;
}

/**
 * ufshcd_dispatch_uic_cmd - Dispatch UIC commands to unipro layers
 * @hba: per adapter instance
 * @uic_cmd: UIC command
 *
 * Mutex must be held.
 */
static inline void
ufshcd_dispatch_uic_cmd(struct ufs_hba *hba, struct uic_command *uic_cmd)
{
	WARN_ON(hba->active_uic_cmd);

	hba->active_uic_cmd = uic_cmd;

	/* Write Args */
	ufshcd_writel(hba, uic_cmd->argument1, REG_UIC_COMMAND_ARG_1);
	ufshcd_writel(hba, uic_cmd->argument2, REG_UIC_COMMAND_ARG_2);
	ufshcd_writel(hba, uic_cmd->argument3, REG_UIC_COMMAND_ARG_3);

	ufshcd_add_uic_command_trace(hba, uic_cmd, "send");

	/* Write UIC Cmd */
	ufshcd_writel(hba, uic_cmd->command & COMMAND_OPCODE_MASK,
		      REG_UIC_COMMAND);
}

/**
 * ufshcd_wait_for_uic_cmd - Wait complectioin of UIC command
 * @hba: per adapter instance
 * @uic_cmd: UIC command
 *
 * Must be called with mutex held.
 * Returns 0 only if success.
 */
static int
ufshcd_wait_for_uic_cmd(struct ufs_hba *hba, struct uic_command *uic_cmd)
{
	int ret;
	unsigned long flags;

	if (wait_for_completion_timeout(&uic_cmd->done,
					msecs_to_jiffies(UIC_CMD_TIMEOUT))) {
		ret = uic_cmd->argument2 & MASK_UIC_COMMAND_RESULT;
	} else {
		ret = -ETIMEDOUT;
		dev_err(hba->dev,
			"uic cmd 0x%x with arg3 0x%x completion timeout\n",
			uic_cmd->command, uic_cmd->argument3);

		if (!uic_cmd->cmd_active) {
			dev_err(hba->dev, "%s: UIC cmd has been completed, return the result\n",
				__func__);
			ret = uic_cmd->argument2 & MASK_UIC_COMMAND_RESULT;
		}
	}

	spin_lock_irqsave(hba->host->host_lock, flags);
	hba->active_uic_cmd = NULL;
	spin_unlock_irqrestore(hba->host->host_lock, flags);

	return ret;
}

/**
 * __ufshcd_send_uic_cmd - Send UIC commands and retrieve the result
 * @hba: per adapter instance
 * @uic_cmd: UIC command
 * @completion: initialize the completion only if this is set to true
 *
 * Identical to ufshcd_send_uic_cmd() expect mutex. Must be called
 * with mutex held and host_lock locked.
 * Returns 0 only if success.
 */
static int
__ufshcd_send_uic_cmd(struct ufs_hba *hba, struct uic_command *uic_cmd,
		      bool completion)
{
	if (!ufshcd_ready_for_uic_cmd(hba)) {
		dev_err(hba->dev,
			"Controller not ready to accept UIC commands\n");
		return -EIO;
	}

	if (completion)
		init_completion(&uic_cmd->done);

	uic_cmd->cmd_active = 1;
	ufshcd_dispatch_uic_cmd(hba, uic_cmd);

	return 0;
}

/**
 * ufshcd_send_uic_cmd - Send UIC commands and retrieve the result
 * @hba: per adapter instance
 * @uic_cmd: UIC command
 *
 * Returns 0 only if success.
 */
int ufshcd_send_uic_cmd(struct ufs_hba *hba, struct uic_command *uic_cmd)
{
	int ret;
	unsigned long flags;

	ufshcd_hold(hba, false);
	mutex_lock(&hba->uic_cmd_mutex);
	ufshcd_add_delay_before_dme_cmd(hba);

	spin_lock_irqsave(hba->host->host_lock, flags);
	ret = __ufshcd_send_uic_cmd(hba, uic_cmd, true);
	spin_unlock_irqrestore(hba->host->host_lock, flags);
	if (!ret)
		ret = ufshcd_wait_for_uic_cmd(hba, uic_cmd);

	mutex_unlock(&hba->uic_cmd_mutex);

	ufshcd_release(hba);
	return ret;
}

/**
 * ufshcd_map_sg - Map scatter-gather list to prdt
 * @hba: per adapter instance
 * @lrbp: pointer to local reference block
 *
 * Returns 0 in case of success, non-zero value in case of failure
 */
static int ufshcd_map_sg(struct ufs_hba *hba, struct ufshcd_lrb *lrbp)
{
	struct ufshcd_sg_entry *prd_table;
	struct scatterlist *sg;
	struct scsi_cmnd *cmd;
	int sg_segments;
	int i;

	cmd = lrbp->cmd;
	sg_segments = scsi_dma_map(cmd);
	if (sg_segments < 0)
		return sg_segments;

	if (sg_segments) {

		if (hba->quirks & UFSHCD_QUIRK_PRDT_BYTE_GRAN)
			lrbp->utr_descriptor_ptr->prd_table_length =
				cpu_to_le16((sg_segments *
					sizeof(struct ufshcd_sg_entry)));
		else
			lrbp->utr_descriptor_ptr->prd_table_length =
				cpu_to_le16((u16) (sg_segments));

		prd_table = (struct ufshcd_sg_entry *)lrbp->ucd_prdt_ptr;

		scsi_for_each_sg(cmd, sg, sg_segments, i) {
			prd_table[i].size  =
				cpu_to_le32(((u32) sg_dma_len(sg))-1);
			prd_table[i].base_addr =
				cpu_to_le32(lower_32_bits(sg->dma_address));
			prd_table[i].upper_addr =
				cpu_to_le32(upper_32_bits(sg->dma_address));
			prd_table[i].reserved = 0;
		}
	} else {
		lrbp->utr_descriptor_ptr->prd_table_length = 0;
	}

	return 0;
}

/**
 * ufshcd_enable_intr - enable interrupts
 * @hba: per adapter instance
 * @intrs: interrupt bits
 */
static void ufshcd_enable_intr(struct ufs_hba *hba, u32 intrs)
{
	u32 set = ufshcd_readl(hba, REG_INTERRUPT_ENABLE);

	if (hba->ufs_version == UFSHCI_VERSION_10) {
		u32 rw;
		rw = set & INTERRUPT_MASK_RW_VER_10;
		set = rw | ((set ^ intrs) & intrs);
	} else {
		set |= intrs;
	}

	ufshcd_writel(hba, set, REG_INTERRUPT_ENABLE);
}

/**
 * ufshcd_disable_intr - disable interrupts
 * @hba: per adapter instance
 * @intrs: interrupt bits
 */
static void ufshcd_disable_intr(struct ufs_hba *hba, u32 intrs)
{
	u32 set = ufshcd_readl(hba, REG_INTERRUPT_ENABLE);

	if (hba->ufs_version == UFSHCI_VERSION_10) {
		u32 rw;
		rw = (set & INTERRUPT_MASK_RW_VER_10) &
			~(intrs & INTERRUPT_MASK_RW_VER_10);
		set = rw | ((set & intrs) & ~INTERRUPT_MASK_RW_VER_10);

	} else {
		set &= ~intrs;
	}

	ufshcd_writel(hba, set, REG_INTERRUPT_ENABLE);
}

/**
 * ufshcd_prepare_req_desc_hdr() - Fills the requests header
 * descriptor according to request
 * @lrbp: pointer to local reference block
 * @upiu_flags: flags required in the header
 * @cmd_dir: requests data direction
 */
static void ufshcd_prepare_req_desc_hdr(struct ufshcd_lrb *lrbp,
			u8 *upiu_flags, enum dma_data_direction cmd_dir)
{
	struct utp_transfer_req_desc *req_desc = lrbp->utr_descriptor_ptr;
	u32 data_direction;
	u32 dword_0;
	u32 dword_1 = 0;
	u32 dword_3 = 0;

	if (cmd_dir == DMA_FROM_DEVICE) {
		data_direction = UTP_DEVICE_TO_HOST;
		*upiu_flags = UPIU_CMD_FLAGS_READ;
	} else if (cmd_dir == DMA_TO_DEVICE) {
		data_direction = UTP_HOST_TO_DEVICE;
		*upiu_flags = UPIU_CMD_FLAGS_WRITE;
	} else {
		data_direction = UTP_NO_DATA_TRANSFER;
		*upiu_flags = UPIU_CMD_FLAGS_NONE;
	}

	dword_0 = data_direction | (lrbp->command_type
				<< UPIU_COMMAND_TYPE_OFFSET);
	if (lrbp->intr_cmd)
		dword_0 |= UTP_REQ_DESC_INT_CMD;

	/* Prepare crypto related dwords */
	ufshcd_prepare_req_desc_hdr_crypto(lrbp, &dword_0, &dword_1, &dword_3);

	/* Transfer request descriptor header fields */
	req_desc->header.dword_0 = cpu_to_le32(dword_0);
	req_desc->header.dword_1 = cpu_to_le32(dword_1);
	/*
	 * assigning invalid value for command status. Controller
	 * updates OCS on command completion, with the command
	 * status
	 */
	req_desc->header.dword_2 =
		cpu_to_le32(OCS_INVALID_COMMAND_STATUS);
	req_desc->header.dword_3 = cpu_to_le32(dword_3);

	req_desc->prd_table_length = 0;
}

/**
 * ufshcd_prepare_utp_scsi_cmd_upiu() - fills the utp_transfer_req_desc,
 * for scsi commands
 * @lrbp: local reference block pointer
 * @upiu_flags: flags
 */
static
void ufshcd_prepare_utp_scsi_cmd_upiu(struct ufshcd_lrb *lrbp, u8 upiu_flags)
{
	struct scsi_cmnd *cmd = lrbp->cmd;
	struct utp_upiu_req *ucd_req_ptr = lrbp->ucd_req_ptr;
	unsigned short cdb_len;

	/* command descriptor fields */
	ucd_req_ptr->header.dword_0 = UPIU_HEADER_DWORD(
				UPIU_TRANSACTION_COMMAND, upiu_flags,
				lrbp->lun, lrbp->task_tag);
	ucd_req_ptr->header.dword_1 = UPIU_HEADER_DWORD(
				UPIU_COMMAND_SET_TYPE_SCSI, 0, 0, 0);

	/* Total EHS length and Data segment length will be zero */
	ucd_req_ptr->header.dword_2 = 0;

	ucd_req_ptr->sc.exp_data_transfer_len = cpu_to_be32(cmd->sdb.length);

	cdb_len = min_t(unsigned short, cmd->cmd_len, UFS_CDB_SIZE);
	memset(ucd_req_ptr->sc.cdb, 0, UFS_CDB_SIZE);
	memcpy(ucd_req_ptr->sc.cdb, cmd->cmnd, cdb_len);

	memset(lrbp->ucd_rsp_ptr, 0, sizeof(struct utp_upiu_rsp));
}

/**
 * ufshcd_prepare_utp_query_req_upiu() - fills the utp_transfer_req_desc,
 * for query requsts
 * @hba: UFS hba
 * @lrbp: local reference block pointer
 * @upiu_flags: flags
 */
static void ufshcd_prepare_utp_query_req_upiu(struct ufs_hba *hba,
				struct ufshcd_lrb *lrbp, u8 upiu_flags)
{
	struct utp_upiu_req *ucd_req_ptr = lrbp->ucd_req_ptr;
	struct ufs_query *query = &hba->dev_cmd.query;
	u16 len = be16_to_cpu(query->request.upiu_req.length);

	/* Query request header */
	ucd_req_ptr->header.dword_0 = UPIU_HEADER_DWORD(
			UPIU_TRANSACTION_QUERY_REQ, upiu_flags,
			lrbp->lun, lrbp->task_tag);
	ucd_req_ptr->header.dword_1 = UPIU_HEADER_DWORD(
			0, query->request.query_func, 0, 0);

	/* Data segment length only need for WRITE_DESC */
	if (query->request.upiu_req.opcode == UPIU_QUERY_OPCODE_WRITE_DESC)
		ucd_req_ptr->header.dword_2 =
			UPIU_HEADER_DWORD(0, 0, (len >> 8), (u8)len);
	else
		ucd_req_ptr->header.dword_2 = 0;

	/* Copy the Query Request buffer as is */
	memcpy(&ucd_req_ptr->qr, &query->request.upiu_req,
			QUERY_OSF_SIZE);

	/* Copy the Descriptor */
	if (query->request.upiu_req.opcode == UPIU_QUERY_OPCODE_WRITE_DESC)
		memcpy(ucd_req_ptr + 1, query->descriptor, len);

	memset(lrbp->ucd_rsp_ptr, 0, sizeof(struct utp_upiu_rsp));
}

static inline void ufshcd_prepare_utp_nop_upiu(struct ufshcd_lrb *lrbp)
{
	struct utp_upiu_req *ucd_req_ptr = lrbp->ucd_req_ptr;

	memset(ucd_req_ptr, 0, sizeof(struct utp_upiu_req));

	/* command descriptor fields */
	ucd_req_ptr->header.dword_0 =
		UPIU_HEADER_DWORD(
			UPIU_TRANSACTION_NOP_OUT, 0, 0, lrbp->task_tag);
	/* clear rest of the fields of basic header */
	ucd_req_ptr->header.dword_1 = 0;
	ucd_req_ptr->header.dword_2 = 0;

	memset(lrbp->ucd_rsp_ptr, 0, sizeof(struct utp_upiu_rsp));
}

/**
 * ufshcd_compose_devman_upiu - UFS Protocol Information Unit(UPIU)
 *			     for Device Management Purposes
 * @hba: per adapter instance
 * @lrbp: pointer to local reference block
 */
static int ufshcd_compose_devman_upiu(struct ufs_hba *hba,
				      struct ufshcd_lrb *lrbp)
{
	u8 upiu_flags;
	int ret = 0;

	if ((hba->ufs_version == UFSHCI_VERSION_10) ||
	    (hba->ufs_version == UFSHCI_VERSION_11))
		lrbp->command_type = UTP_CMD_TYPE_DEV_MANAGE;
	else
		lrbp->command_type = UTP_CMD_TYPE_UFS_STORAGE;

	ufshcd_prepare_req_desc_hdr(lrbp, &upiu_flags, DMA_NONE);
	if (hba->dev_cmd.type == DEV_CMD_TYPE_QUERY)
		ufshcd_prepare_utp_query_req_upiu(hba, lrbp, upiu_flags);
	else if (hba->dev_cmd.type == DEV_CMD_TYPE_NOP)
		ufshcd_prepare_utp_nop_upiu(lrbp);
	else
		ret = -EINVAL;

	return ret;
}

/**
 * ufshcd_comp_scsi_upiu - UFS Protocol Information Unit(UPIU)
 *			   for SCSI Purposes
 * @hba: per adapter instance
 * @lrbp: pointer to local reference block
 */
static int ufshcd_comp_scsi_upiu(struct ufs_hba *hba, struct ufshcd_lrb *lrbp)
{
	u8 upiu_flags;
	int ret = 0;

	if ((hba->ufs_version == UFSHCI_VERSION_10) ||
	    (hba->ufs_version == UFSHCI_VERSION_11))
		lrbp->command_type = UTP_CMD_TYPE_SCSI;
	else
		lrbp->command_type = UTP_CMD_TYPE_UFS_STORAGE;

	if (likely(lrbp->cmd)) {
		ufshcd_prepare_req_desc_hdr(lrbp, &upiu_flags,
						lrbp->cmd->sc_data_direction);
		ufshcd_prepare_utp_scsi_cmd_upiu(lrbp, upiu_flags);
	} else {
		ret = -EINVAL;
	}

	return ret;
}

/**
 * ufshcd_upiu_wlun_to_scsi_wlun - maps UPIU W-LUN id to SCSI W-LUN ID
 * @upiu_wlun_id: UPIU W-LUN id
 *
 * Returns SCSI W-LUN id
 */
static inline u16 ufshcd_upiu_wlun_to_scsi_wlun(u8 upiu_wlun_id)
{
	return (upiu_wlun_id & ~UFS_UPIU_WLUN_ID) | SCSI_W_LUN_BASE;
}

static void ufshcd_init_lrb(struct ufs_hba *hba, struct ufshcd_lrb *lrb, int i)
{
	struct utp_transfer_cmd_desc *cmd_descp = hba->ucdl_base_addr;
	struct utp_transfer_req_desc *utrdlp = hba->utrdl_base_addr;
	dma_addr_t cmd_desc_element_addr = hba->ucdl_dma_addr +
		i * sizeof(struct utp_transfer_cmd_desc);
	u16 response_offset = offsetof(struct utp_transfer_cmd_desc,
				       response_upiu);
	u16 prdt_offset = offsetof(struct utp_transfer_cmd_desc, prd_table);

	lrb->utr_descriptor_ptr = utrdlp + i;
	lrb->utrd_dma_addr = hba->utrdl_dma_addr +
		i * sizeof(struct utp_transfer_req_desc);
	lrb->ucd_req_ptr = (struct utp_upiu_req *)(cmd_descp + i);
	lrb->ucd_req_dma_addr = cmd_desc_element_addr;
	lrb->ucd_rsp_ptr = (struct utp_upiu_rsp *)cmd_descp[i].response_upiu;
	lrb->ucd_rsp_dma_addr = cmd_desc_element_addr + response_offset;
	lrb->ucd_prdt_ptr = (struct ufshcd_sg_entry *)cmd_descp[i].prd_table;
	lrb->ucd_prdt_dma_addr = cmd_desc_element_addr + prdt_offset;
}

/**
 * ufshcd_queuecommand - main entry point for SCSI requests
 * @host: SCSI host pointer
 * @cmd: command from SCSI Midlayer
 *
 * Returns 0 for success, non-zero in case of failure
 */
static int ufshcd_queuecommand(struct Scsi_Host *host, struct scsi_cmnd *cmd)
{
	struct ufshcd_lrb *lrbp;
	struct ufs_hba *hba;
	unsigned long flags;
	int tag;
	int err = 0;

	hba = shost_priv(host);

	tag = cmd->request->tag;
	if (!ufshcd_valid_tag(hba, tag)) {
		dev_err(hba->dev,
			"%s: invalid command tag %d: cmd=0x%p, cmd->request=0x%p",
			__func__, tag, cmd, cmd->request);
		BUG();
	}

	if (!down_read_trylock(&hba->clk_scaling_lock))
		return SCSI_MLQUEUE_HOST_BUSY;

	hba->req_abort_count = 0;

	err = ufshcd_hold(hba, true);
	if (err) {
		err = SCSI_MLQUEUE_HOST_BUSY;
		goto out;
	}
	WARN_ON(ufshcd_is_clkgating_allowed(hba) &&
		(hba->clk_gating.state != CLKS_ON));

	lrbp = &hba->lrb[tag];

	WARN_ON(lrbp->cmd);
	lrbp->cmd = cmd;
	lrbp->sense_bufflen = UFS_SENSE_SIZE;
	lrbp->sense_buffer = cmd->sense_buffer;
	lrbp->task_tag = tag;
	lrbp->lun = ufshcd_scsi_to_upiu_lun(cmd->device->lun);
	lrbp->intr_cmd = !ufshcd_is_intr_aggr_allowed(hba) ? true : false;

	ufshcd_prepare_lrbp_crypto(cmd->request, lrbp);

	lrbp->req_abort_skip = false;

	ufshcd_comp_scsi_upiu(hba, lrbp);

	err = ufshcd_map_sg(hba, lrbp);
	if (err) {
		lrbp->cmd = NULL;
		ufshcd_release(hba);
		goto out;
	}
	/* Make sure descriptors are ready before ringing the doorbell */
	wmb();

	spin_lock_irqsave(hba->host->host_lock, flags);
	switch (hba->ufshcd_state) {
	case UFSHCD_STATE_OPERATIONAL:
	case UFSHCD_STATE_EH_SCHEDULED_NON_FATAL:
		break;
	case UFSHCD_STATE_EH_SCHEDULED_FATAL:
		/*
		 * pm_runtime_get_sync() is used at error handling preparation
		 * stage. If a scsi cmd, e.g. the SSU cmd, is sent from hba's
		 * PM ops, it can never be finished if we let SCSI layer keep
		 * retrying it, which gets err handler stuck forever. Neither
		 * can we let the scsi cmd pass through, because UFS is in bad
		 * state, the scsi cmd may eventually time out, which will get
		 * err handler blocked for too long. So, just fail the scsi cmd
		 * sent from PM ops, err handler can recover PM error anyways.
		 */
		if (hba->pm_op_in_progress) {
			hba->force_reset = true;
			set_host_byte(cmd, DID_BAD_TARGET);
			goto out_compl_cmd;
		}
		fallthrough;
	case UFSHCD_STATE_RESET:
		err = SCSI_MLQUEUE_HOST_BUSY;
		goto out_compl_cmd;
	case UFSHCD_STATE_ERROR:
		set_host_byte(cmd, DID_ERROR);
		goto out_compl_cmd;
	default:
		dev_WARN_ONCE(hba->dev, 1, "%s: invalid state %d\n",
				__func__, hba->ufshcd_state);
		set_host_byte(cmd, DID_BAD_TARGET);
		goto out_compl_cmd;
	}
	ufshcd_send_command(hba, tag);
	spin_unlock_irqrestore(hba->host->host_lock, flags);
	goto out;

out_compl_cmd:
	scsi_dma_unmap(lrbp->cmd);
	lrbp->cmd = NULL;
	spin_unlock_irqrestore(hba->host->host_lock, flags);
	ufshcd_release(hba);
	if (!err)
		cmd->scsi_done(cmd);
out:
	up_read(&hba->clk_scaling_lock);
	return err;
}

static int ufshcd_compose_dev_cmd(struct ufs_hba *hba,
		struct ufshcd_lrb *lrbp, enum dev_cmd_type cmd_type, int tag)
{
	lrbp->cmd = NULL;
	lrbp->sense_bufflen = 0;
	lrbp->sense_buffer = NULL;
	lrbp->task_tag = tag;
	lrbp->lun = 0; /* device management cmd is not specific to any LUN */
	lrbp->intr_cmd = true; /* No interrupt aggregation */
	ufshcd_prepare_lrbp_crypto(NULL, lrbp);
	hba->dev_cmd.type = cmd_type;

	return ufshcd_compose_devman_upiu(hba, lrbp);
}

static int
ufshcd_clear_cmd(struct ufs_hba *hba, int tag)
{
	int err = 0;
	unsigned long flags;
	u32 mask = 1 << tag;

	/* clear outstanding transaction before retry */
	spin_lock_irqsave(hba->host->host_lock, flags);
	ufshcd_utrl_clear(hba, tag);
	spin_unlock_irqrestore(hba->host->host_lock, flags);

	/*
	 * wait for for h/w to clear corresponding bit in door-bell.
	 * max. wait is 1 sec.
	 */
	err = ufshcd_wait_for_register(hba,
			REG_UTP_TRANSFER_REQ_DOOR_BELL,
			mask, ~mask, 1000, 1000);

	return err;
}

static int
ufshcd_check_query_response(struct ufs_hba *hba, struct ufshcd_lrb *lrbp)
{
	struct ufs_query_res *query_res = &hba->dev_cmd.query.response;

	/* Get the UPIU response */
	query_res->response = ufshcd_get_rsp_upiu_result(lrbp->ucd_rsp_ptr) >>
				UPIU_RSP_CODE_OFFSET;
	return query_res->response;
}

/**
 * ufshcd_dev_cmd_completion() - handles device management command responses
 * @hba: per adapter instance
 * @lrbp: pointer to local reference block
 */
static int
ufshcd_dev_cmd_completion(struct ufs_hba *hba, struct ufshcd_lrb *lrbp)
{
	int resp;
	int err = 0;

	hba->ufs_stats.last_hibern8_exit_tstamp = ktime_set(0, 0);
	resp = ufshcd_get_req_rsp(lrbp->ucd_rsp_ptr);

	switch (resp) {
	case UPIU_TRANSACTION_NOP_IN:
		if (hba->dev_cmd.type != DEV_CMD_TYPE_NOP) {
			err = -EINVAL;
			dev_err(hba->dev, "%s: unexpected response %x\n",
					__func__, resp);
		}
		break;
	case UPIU_TRANSACTION_QUERY_RSP:
		err = ufshcd_check_query_response(hba, lrbp);
		if (!err)
			err = ufshcd_copy_query_response(hba, lrbp);
		break;
	case UPIU_TRANSACTION_REJECT_UPIU:
		/* TODO: handle Reject UPIU Response */
		err = -EPERM;
		dev_err(hba->dev, "%s: Reject UPIU not fully implemented\n",
				__func__);
		break;
	default:
		err = -EINVAL;
		dev_err(hba->dev, "%s: Invalid device management cmd response: %x\n",
				__func__, resp);
		break;
	}

	return err;
}

static int ufshcd_wait_for_dev_cmd(struct ufs_hba *hba,
		struct ufshcd_lrb *lrbp, int max_timeout)
{
	int err = 0;
	unsigned long time_left;
	unsigned long flags;

	time_left = wait_for_completion_timeout(hba->dev_cmd.complete,
			msecs_to_jiffies(max_timeout));

	/* Make sure descriptors are ready before ringing the doorbell */
	wmb();
	spin_lock_irqsave(hba->host->host_lock, flags);
	hba->dev_cmd.complete = NULL;
	if (likely(time_left)) {
		err = ufshcd_get_tr_ocs(lrbp);
		if (!err)
			err = ufshcd_dev_cmd_completion(hba, lrbp);
	}
	spin_unlock_irqrestore(hba->host->host_lock, flags);

	if (!time_left) {
		err = -ETIMEDOUT;
		dev_dbg(hba->dev, "%s: dev_cmd request timedout, tag %d\n",
			__func__, lrbp->task_tag);
		if (!ufshcd_clear_cmd(hba, lrbp->task_tag))
			/* successfully cleared the command, retry if needed */
			err = -EAGAIN;
		/*
		 * in case of an error, after clearing the doorbell,
		 * we also need to clear the outstanding_request
		 * field in hba
		 */
		ufshcd_outstanding_req_clear(hba, lrbp->task_tag);
	}

	return err;
}

/**
 * ufshcd_exec_dev_cmd - API for sending device management requests
 * @hba: UFS hba
 * @cmd_type: specifies the type (NOP, Query...)
 * @timeout: timeout in milliseconds
 *
 * NOTE: Since there is only one available tag for device management commands,
 * it is expected you hold the hba->dev_cmd.lock mutex.
 */
static int ufshcd_exec_dev_cmd(struct ufs_hba *hba,
		enum dev_cmd_type cmd_type, int timeout)
{
	struct request_queue *q = hba->cmd_queue;
	struct request *req;
	struct ufshcd_lrb *lrbp;
	int err;
	int tag;
	struct completion wait;
	unsigned long flags;

	down_read(&hba->clk_scaling_lock);

	/*
	 * Get free slot, sleep if slots are unavailable.
	 * Even though we use wait_event() which sleeps indefinitely,
	 * the maximum wait time is bounded by SCSI request timeout.
	 */
	req = blk_get_request(q, REQ_OP_DRV_OUT, 0);
	if (IS_ERR(req)) {
		err = PTR_ERR(req);
		goto out_unlock;
	}
	tag = req->tag;
	WARN_ON_ONCE(!ufshcd_valid_tag(hba, tag));
	/* Set the timeout such that the SCSI error handler is not activated. */
	req->timeout = msecs_to_jiffies(2 * timeout);
	blk_mq_start_request(req);

	init_completion(&wait);
	lrbp = &hba->lrb[tag];
	WARN_ON(lrbp->cmd);
	err = ufshcd_compose_dev_cmd(hba, lrbp, cmd_type, tag);
	if (unlikely(err))
		goto out_put_tag;

	hba->dev_cmd.complete = &wait;

	ufshcd_add_query_upiu_trace(hba, tag, "query_send");
	/* Make sure descriptors are ready before ringing the doorbell */
	wmb();
	spin_lock_irqsave(hba->host->host_lock, flags);
	ufshcd_send_command(hba, tag);
	spin_unlock_irqrestore(hba->host->host_lock, flags);

	err = ufshcd_wait_for_dev_cmd(hba, lrbp, timeout);

	ufshcd_add_query_upiu_trace(hba, tag,
			err ? "query_complete_err" : "query_complete");

out_put_tag:
	blk_put_request(req);
out_unlock:
	up_read(&hba->clk_scaling_lock);
	return err;
}

/**
 * ufshcd_init_query() - init the query response and request parameters
 * @hba: per-adapter instance
 * @request: address of the request pointer to be initialized
 * @response: address of the response pointer to be initialized
 * @opcode: operation to perform
 * @idn: flag idn to access
 * @index: LU number to access
 * @selector: query/flag/descriptor further identification
 */
static inline void ufshcd_init_query(struct ufs_hba *hba,
		struct ufs_query_req **request, struct ufs_query_res **response,
		enum query_opcode opcode, u8 idn, u8 index, u8 selector)
{
	*request = &hba->dev_cmd.query.request;
	*response = &hba->dev_cmd.query.response;
	memset(*request, 0, sizeof(struct ufs_query_req));
	memset(*response, 0, sizeof(struct ufs_query_res));
	(*request)->upiu_req.opcode = opcode;
	(*request)->upiu_req.idn = idn;
	(*request)->upiu_req.index = index;
	(*request)->upiu_req.selector = selector;
}

static int ufshcd_query_flag_retry(struct ufs_hba *hba,
	enum query_opcode opcode, enum flag_idn idn, u8 index, bool *flag_res)
{
	int ret;
	int retries;

	for (retries = 0; retries < QUERY_REQ_RETRIES; retries++) {
		ret = ufshcd_query_flag(hba, opcode, idn, index, flag_res);
		if (ret)
			dev_dbg(hba->dev,
				"%s: failed with error %d, retries %d\n",
				__func__, ret, retries);
		else
			break;
	}

	if (ret)
		dev_err(hba->dev,
			"%s: query attribute, opcode %d, idn %d, failed with error %d after %d retires\n",
			__func__, opcode, idn, ret, retries);
	return ret;
}

/**
 * ufshcd_query_flag() - API function for sending flag query requests
 * @hba: per-adapter instance
 * @opcode: flag query to perform
 * @idn: flag idn to access
 * @index: flag index to access
 * @flag_res: the flag value after the query request completes
 *
 * Returns 0 for success, non-zero in case of failure
 */
int ufshcd_query_flag(struct ufs_hba *hba, enum query_opcode opcode,
			enum flag_idn idn, u8 index, bool *flag_res)
{
	struct ufs_query_req *request = NULL;
	struct ufs_query_res *response = NULL;
	int err, selector = 0;
	int timeout = QUERY_REQ_TIMEOUT;

	BUG_ON(!hba);

	ufshcd_hold(hba, false);
	mutex_lock(&hba->dev_cmd.lock);
	ufshcd_init_query(hba, &request, &response, opcode, idn, index,
			selector);

	switch (opcode) {
	case UPIU_QUERY_OPCODE_SET_FLAG:
	case UPIU_QUERY_OPCODE_CLEAR_FLAG:
	case UPIU_QUERY_OPCODE_TOGGLE_FLAG:
		request->query_func = UPIU_QUERY_FUNC_STANDARD_WRITE_REQUEST;
		break;
	case UPIU_QUERY_OPCODE_READ_FLAG:
		request->query_func = UPIU_QUERY_FUNC_STANDARD_READ_REQUEST;
		if (!flag_res) {
			/* No dummy reads */
			dev_err(hba->dev, "%s: Invalid argument for read request\n",
					__func__);
			err = -EINVAL;
			goto out_unlock;
		}
		break;
	default:
		dev_err(hba->dev,
			"%s: Expected query flag opcode but got = %d\n",
			__func__, opcode);
		err = -EINVAL;
		goto out_unlock;
	}

	err = ufshcd_exec_dev_cmd(hba, DEV_CMD_TYPE_QUERY, timeout);

	if (err) {
		dev_err(hba->dev,
			"%s: Sending flag query for idn %d failed, err = %d\n",
			__func__, idn, err);
		goto out_unlock;
	}

	if (flag_res)
		*flag_res = (be32_to_cpu(response->upiu_res.value) &
				MASK_QUERY_UPIU_FLAG_LOC) & 0x1;

out_unlock:
	mutex_unlock(&hba->dev_cmd.lock);
	ufshcd_release(hba);
	return err;
}

/**
 * ufshcd_query_attr - API function for sending attribute requests
 * @hba: per-adapter instance
 * @opcode: attribute opcode
 * @idn: attribute idn to access
 * @index: index field
 * @selector: selector field
 * @attr_val: the attribute value after the query request completes
 *
 * Returns 0 for success, non-zero in case of failure
*/
int ufshcd_query_attr(struct ufs_hba *hba, enum query_opcode opcode,
		      enum attr_idn idn, u8 index, u8 selector, u32 *attr_val)
{
	struct ufs_query_req *request = NULL;
	struct ufs_query_res *response = NULL;
	int err;

	BUG_ON(!hba);

	ufshcd_hold(hba, false);
	if (!attr_val) {
		dev_err(hba->dev, "%s: attribute value required for opcode 0x%x\n",
				__func__, opcode);
		err = -EINVAL;
		goto out;
	}

	mutex_lock(&hba->dev_cmd.lock);
	ufshcd_init_query(hba, &request, &response, opcode, idn, index,
			selector);

	switch (opcode) {
	case UPIU_QUERY_OPCODE_WRITE_ATTR:
		request->query_func = UPIU_QUERY_FUNC_STANDARD_WRITE_REQUEST;
		request->upiu_req.value = cpu_to_be32(*attr_val);
		break;
	case UPIU_QUERY_OPCODE_READ_ATTR:
		request->query_func = UPIU_QUERY_FUNC_STANDARD_READ_REQUEST;
		break;
	default:
		dev_err(hba->dev, "%s: Expected query attr opcode but got = 0x%.2x\n",
				__func__, opcode);
		err = -EINVAL;
		goto out_unlock;
	}

	err = ufshcd_exec_dev_cmd(hba, DEV_CMD_TYPE_QUERY, QUERY_REQ_TIMEOUT);

	if (err) {
		dev_err(hba->dev, "%s: opcode 0x%.2x for idn %d failed, index %d, err = %d\n",
				__func__, opcode, idn, index, err);
		goto out_unlock;
	}

	*attr_val = be32_to_cpu(response->upiu_res.value);

out_unlock:
	mutex_unlock(&hba->dev_cmd.lock);
out:
	ufshcd_release(hba);
	return err;
}

/**
 * ufshcd_query_attr_retry() - API function for sending query
 * attribute with retries
 * @hba: per-adapter instance
 * @opcode: attribute opcode
 * @idn: attribute idn to access
 * @index: index field
 * @selector: selector field
 * @attr_val: the attribute value after the query request
 * completes
 *
 * Returns 0 for success, non-zero in case of failure
*/
static int ufshcd_query_attr_retry(struct ufs_hba *hba,
	enum query_opcode opcode, enum attr_idn idn, u8 index, u8 selector,
	u32 *attr_val)
{
	int ret = 0;
	u32 retries;

	for (retries = QUERY_REQ_RETRIES; retries > 0; retries--) {
		ret = ufshcd_query_attr(hba, opcode, idn, index,
						selector, attr_val);
		if (ret)
			dev_dbg(hba->dev, "%s: failed with error %d, retries %d\n",
				__func__, ret, retries);
		else
			break;
	}

	if (ret)
		dev_err(hba->dev,
			"%s: query attribute, idn %d, failed with error %d after %d retires\n",
			__func__, idn, ret, QUERY_REQ_RETRIES);
	return ret;
}

static int __ufshcd_query_descriptor(struct ufs_hba *hba,
			enum query_opcode opcode, enum desc_idn idn, u8 index,
			u8 selector, u8 *desc_buf, int *buf_len)
{
	struct ufs_query_req *request = NULL;
	struct ufs_query_res *response = NULL;
	int err;

	BUG_ON(!hba);

	ufshcd_hold(hba, false);
	if (!desc_buf) {
		dev_err(hba->dev, "%s: descriptor buffer required for opcode 0x%x\n",
				__func__, opcode);
		err = -EINVAL;
		goto out;
	}

	if (*buf_len < QUERY_DESC_MIN_SIZE || *buf_len > QUERY_DESC_MAX_SIZE) {
		dev_err(hba->dev, "%s: descriptor buffer size (%d) is out of range\n",
				__func__, *buf_len);
		err = -EINVAL;
		goto out;
	}

	mutex_lock(&hba->dev_cmd.lock);
	ufshcd_init_query(hba, &request, &response, opcode, idn, index,
			selector);
	hba->dev_cmd.query.descriptor = desc_buf;
	request->upiu_req.length = cpu_to_be16(*buf_len);

	switch (opcode) {
	case UPIU_QUERY_OPCODE_WRITE_DESC:
		request->query_func = UPIU_QUERY_FUNC_STANDARD_WRITE_REQUEST;
		break;
	case UPIU_QUERY_OPCODE_READ_DESC:
		request->query_func = UPIU_QUERY_FUNC_STANDARD_READ_REQUEST;
		break;
	default:
		dev_err(hba->dev,
				"%s: Expected query descriptor opcode but got = 0x%.2x\n",
				__func__, opcode);
		err = -EINVAL;
		goto out_unlock;
	}

	err = ufshcd_exec_dev_cmd(hba, DEV_CMD_TYPE_QUERY, QUERY_REQ_TIMEOUT);

	if (err) {
		dev_err(hba->dev, "%s: opcode 0x%.2x for idn %d failed, index %d, err = %d\n",
				__func__, opcode, idn, index, err);
		goto out_unlock;
	}

	*buf_len = be16_to_cpu(response->upiu_res.length);

out_unlock:
	hba->dev_cmd.query.descriptor = NULL;
	mutex_unlock(&hba->dev_cmd.lock);
out:
	ufshcd_release(hba);
	return err;
}

/**
 * ufshcd_query_descriptor_retry - API function for sending descriptor requests
 * @hba: per-adapter instance
 * @opcode: attribute opcode
 * @idn: attribute idn to access
 * @index: index field
 * @selector: selector field
 * @desc_buf: the buffer that contains the descriptor
 * @buf_len: length parameter passed to the device
 *
 * Returns 0 for success, non-zero in case of failure.
 * The buf_len parameter will contain, on return, the length parameter
 * received on the response.
 */
int ufshcd_query_descriptor_retry(struct ufs_hba *hba,
				  enum query_opcode opcode,
				  enum desc_idn idn, u8 index,
				  u8 selector,
				  u8 *desc_buf, int *buf_len)
{
	int err;
	int retries;

	for (retries = QUERY_REQ_RETRIES; retries > 0; retries--) {
		err = __ufshcd_query_descriptor(hba, opcode, idn, index,
						selector, desc_buf, buf_len);
		if (!err || err == -EINVAL)
			break;
	}

	return err;
}

/**
 * ufshcd_map_desc_id_to_length - map descriptor IDN to its length
 * @hba: Pointer to adapter instance
 * @desc_id: descriptor idn value
 * @desc_len: mapped desc length (out)
 */
void ufshcd_map_desc_id_to_length(struct ufs_hba *hba, enum desc_idn desc_id,
				  int *desc_len)
{
	if (desc_id >= QUERY_DESC_IDN_MAX || desc_id == QUERY_DESC_IDN_RFU_0 ||
	    desc_id == QUERY_DESC_IDN_RFU_1)
		*desc_len = 0;
	else
		*desc_len = hba->desc_size[desc_id];
}
EXPORT_SYMBOL(ufshcd_map_desc_id_to_length);

static void ufshcd_update_desc_length(struct ufs_hba *hba,
				      enum desc_idn desc_id, int desc_index,
				      unsigned char desc_len)
{
	if (hba->desc_size[desc_id] == QUERY_DESC_MAX_SIZE &&
	    desc_id != QUERY_DESC_IDN_STRING && desc_index != UFS_RPMB_UNIT)
		/* For UFS 3.1, the normal unit descriptor is 10 bytes larger
		 * than the RPMB unit, however, both descriptors share the same
		 * desc_idn, to cover both unit descriptors with one length, we
		 * choose the normal unit descriptor length by desc_index.
		 */
		hba->desc_size[desc_id] = desc_len;
}

/**
 * ufshcd_read_desc_param - read the specified descriptor parameter
 * @hba: Pointer to adapter instance
 * @desc_id: descriptor idn value
 * @desc_index: descriptor index
 * @param_offset: offset of the parameter to read
 * @param_read_buf: pointer to buffer where parameter would be read
 * @param_size: sizeof(param_read_buf)
 *
 * Return 0 in case of success, non-zero otherwise
 */
int ufshcd_read_desc_param(struct ufs_hba *hba,
			   enum desc_idn desc_id,
			   int desc_index,
			   u8 param_offset,
			   u8 *param_read_buf,
			   u8 param_size)
{
	int ret;
	u8 *desc_buf;
	int buff_len;
	bool is_kmalloc = true;

	/* Safety check */
	if (desc_id >= QUERY_DESC_IDN_MAX || !param_size)
		return -EINVAL;

	/* Get the length of descriptor */
	ufshcd_map_desc_id_to_length(hba, desc_id, &buff_len);
	if (!buff_len) {
		dev_err(hba->dev, "%s: Failed to get desc length\n", __func__);
		return -EINVAL;
	}

	if (param_offset >= buff_len) {
		dev_err(hba->dev, "%s: Invalid offset 0x%x in descriptor IDN 0x%x, length 0x%x\n",
			__func__, param_offset, desc_id, buff_len);
		return -EINVAL;
	}

	/* Check whether we need temp memory */
	if (param_offset != 0 || param_size < buff_len) {
		desc_buf = kzalloc(buff_len, GFP_KERNEL);
		if (!desc_buf)
			return -ENOMEM;
	} else {
		desc_buf = param_read_buf;
		is_kmalloc = false;
	}

	/* Request for full descriptor */
	ret = ufshcd_query_descriptor_retry(hba, UPIU_QUERY_OPCODE_READ_DESC,
					desc_id, desc_index, 0,
					desc_buf, &buff_len);

	if (ret) {
		dev_err(hba->dev, "%s: Failed reading descriptor. desc_id %d, desc_index %d, param_offset %d, ret %d\n",
			__func__, desc_id, desc_index, param_offset, ret);
		goto out;
	}

	/* Sanity check */
	if (desc_buf[QUERY_DESC_DESC_TYPE_OFFSET] != desc_id) {
		dev_err(hba->dev, "%s: invalid desc_id %d in descriptor header\n",
			__func__, desc_buf[QUERY_DESC_DESC_TYPE_OFFSET]);
		ret = -EINVAL;
		goto out;
	}

	/* Update descriptor length */
	buff_len = desc_buf[QUERY_DESC_LENGTH_OFFSET];
	ufshcd_update_desc_length(hba, desc_id, desc_index, buff_len);

	if (is_kmalloc) {
		/* Make sure we don't copy more data than available */
		if (param_offset >= buff_len)
			ret = -EINVAL;
		else
			memcpy(param_read_buf, &desc_buf[param_offset],
			       min_t(u32, param_size, buff_len - param_offset));
	}
out:
	if (is_kmalloc)
		kfree(desc_buf);
	return ret;
}

/**
 * struct uc_string_id - unicode string
 *
 * @len: size of this descriptor inclusive
 * @type: descriptor type
 * @uc: unicode string character
 */
struct uc_string_id {
	u8 len;
	u8 type;
	wchar_t uc[];
} __packed;

/* replace non-printable or non-ASCII characters with spaces */
static inline char ufshcd_remove_non_printable(u8 ch)
{
	return (ch >= 0x20 && ch <= 0x7e) ? ch : ' ';
}

/**
 * ufshcd_read_string_desc - read string descriptor
 * @hba: pointer to adapter instance
 * @desc_index: descriptor index
 * @buf: pointer to buffer where descriptor would be read,
 *       the caller should free the memory.
 * @ascii: if true convert from unicode to ascii characters
 *         null terminated string.
 *
 * Return:
 * *      string size on success.
 * *      -ENOMEM: on allocation failure
 * *      -EINVAL: on a wrong parameter
 */
int ufshcd_read_string_desc(struct ufs_hba *hba, u8 desc_index,
			    u8 **buf, bool ascii)
{
	struct uc_string_id *uc_str;
	u8 *str;
	int ret;

	if (!buf)
		return -EINVAL;

	uc_str = kzalloc(QUERY_DESC_MAX_SIZE, GFP_KERNEL);
	if (!uc_str)
		return -ENOMEM;

	ret = ufshcd_read_desc_param(hba, QUERY_DESC_IDN_STRING, desc_index, 0,
				     (u8 *)uc_str, QUERY_DESC_MAX_SIZE);
	if (ret < 0) {
		dev_err(hba->dev, "Reading String Desc failed after %d retries. err = %d\n",
			QUERY_REQ_RETRIES, ret);
		str = NULL;
		goto out;
	}

	if (uc_str->len <= QUERY_DESC_HDR_SIZE) {
		dev_dbg(hba->dev, "String Desc is of zero length\n");
		str = NULL;
		ret = 0;
		goto out;
	}

	if (ascii) {
		ssize_t ascii_len;
		int i;
		/* remove header and divide by 2 to move from UTF16 to UTF8 */
		ascii_len = (uc_str->len - QUERY_DESC_HDR_SIZE) / 2 + 1;
		str = kzalloc(ascii_len, GFP_KERNEL);
		if (!str) {
			ret = -ENOMEM;
			goto out;
		}

		/*
		 * the descriptor contains string in UTF16 format
		 * we need to convert to utf-8 so it can be displayed
		 */
		ret = utf16s_to_utf8s(uc_str->uc,
				      uc_str->len - QUERY_DESC_HDR_SIZE,
				      UTF16_BIG_ENDIAN, str, ascii_len);

		/* replace non-printable or non-ASCII characters with spaces */
		for (i = 0; i < ret; i++)
			str[i] = ufshcd_remove_non_printable(str[i]);

		str[ret++] = '\0';

	} else {
		str = kmemdup(uc_str, uc_str->len, GFP_KERNEL);
		if (!str) {
			ret = -ENOMEM;
			goto out;
		}
		ret = uc_str->len;
	}
out:
	*buf = str;
	kfree(uc_str);
	return ret;
}

/**
 * ufshcd_read_unit_desc_param - read the specified unit descriptor parameter
 * @hba: Pointer to adapter instance
 * @lun: lun id
 * @param_offset: offset of the parameter to read
 * @param_read_buf: pointer to buffer where parameter would be read
 * @param_size: sizeof(param_read_buf)
 *
 * Return 0 in case of success, non-zero otherwise
 */
static inline int ufshcd_read_unit_desc_param(struct ufs_hba *hba,
					      int lun,
					      enum unit_desc_param param_offset,
					      u8 *param_read_buf,
					      u32 param_size)
{
	/*
	 * Unit descriptors are only available for general purpose LUs (LUN id
	 * from 0 to 7) and RPMB Well known LU.
	 */
	if (!ufs_is_valid_unit_desc_lun(&hba->dev_info, lun, param_offset))
		return -EOPNOTSUPP;

	return ufshcd_read_desc_param(hba, QUERY_DESC_IDN_UNIT, lun,
				      param_offset, param_read_buf, param_size);
}

static int ufshcd_get_ref_clk_gating_wait(struct ufs_hba *hba)
{
	int err = 0;
	u32 gating_wait = UFSHCD_REF_CLK_GATING_WAIT_US;

	if (hba->dev_info.wspecversion >= 0x300) {
		err = ufshcd_query_attr_retry(hba, UPIU_QUERY_OPCODE_READ_ATTR,
				QUERY_ATTR_IDN_REF_CLK_GATING_WAIT_TIME, 0, 0,
				&gating_wait);
		if (err)
			dev_err(hba->dev, "Failed reading bRefClkGatingWait. err = %d, use default %uus\n",
					 err, gating_wait);

		if (gating_wait == 0) {
			gating_wait = UFSHCD_REF_CLK_GATING_WAIT_US;
			dev_err(hba->dev, "Undefined ref clk gating wait time, use default %uus\n",
					 gating_wait);
		}

		hba->dev_info.clk_gating_wait_us = gating_wait;
	}

	return err;
}

/**
 * ufshcd_memory_alloc - allocate memory for host memory space data structures
 * @hba: per adapter instance
 *
 * 1. Allocate DMA memory for Command Descriptor array
 *	Each command descriptor consist of Command UPIU, Response UPIU and PRDT
 * 2. Allocate DMA memory for UTP Transfer Request Descriptor List (UTRDL).
 * 3. Allocate DMA memory for UTP Task Management Request Descriptor List
 *	(UTMRDL)
 * 4. Allocate memory for local reference block(lrb).
 *
 * Returns 0 for success, non-zero in case of failure
 */
static int ufshcd_memory_alloc(struct ufs_hba *hba)
{
	size_t utmrdl_size, utrdl_size, ucdl_size;

	/* Allocate memory for UTP command descriptors */
	ucdl_size = (sizeof(struct utp_transfer_cmd_desc) * hba->nutrs);
	hba->ucdl_base_addr = dmam_alloc_coherent(hba->dev,
						  ucdl_size,
						  &hba->ucdl_dma_addr,
						  GFP_KERNEL);

	/*
	 * UFSHCI requires UTP command descriptor to be 128 byte aligned.
	 * make sure hba->ucdl_dma_addr is aligned to PAGE_SIZE
	 * if hba->ucdl_dma_addr is aligned to PAGE_SIZE, then it will
	 * be aligned to 128 bytes as well
	 */
	if (!hba->ucdl_base_addr ||
	    WARN_ON(hba->ucdl_dma_addr & (PAGE_SIZE - 1))) {
		dev_err(hba->dev,
			"Command Descriptor Memory allocation failed\n");
		goto out;
	}

	/*
	 * Allocate memory for UTP Transfer descriptors
	 * UFSHCI requires 1024 byte alignment of UTRD
	 */
	utrdl_size = (sizeof(struct utp_transfer_req_desc) * hba->nutrs);
	hba->utrdl_base_addr = dmam_alloc_coherent(hba->dev,
						   utrdl_size,
						   &hba->utrdl_dma_addr,
						   GFP_KERNEL);
	if (!hba->utrdl_base_addr ||
	    WARN_ON(hba->utrdl_dma_addr & (PAGE_SIZE - 1))) {
		dev_err(hba->dev,
			"Transfer Descriptor Memory allocation failed\n");
		goto out;
	}

	/*
	 * Allocate memory for UTP Task Management descriptors
	 * UFSHCI requires 1024 byte alignment of UTMRD
	 */
	utmrdl_size = sizeof(struct utp_task_req_desc) * hba->nutmrs;
	hba->utmrdl_base_addr = dmam_alloc_coherent(hba->dev,
						    utmrdl_size,
						    &hba->utmrdl_dma_addr,
						    GFP_KERNEL);
	if (!hba->utmrdl_base_addr ||
	    WARN_ON(hba->utmrdl_dma_addr & (PAGE_SIZE - 1))) {
		dev_err(hba->dev,
		"Task Management Descriptor Memory allocation failed\n");
		goto out;
	}

	/* Allocate memory for local reference block */
	hba->lrb = devm_kcalloc(hba->dev,
				hba->nutrs, sizeof(struct ufshcd_lrb),
				GFP_KERNEL);
	if (!hba->lrb) {
		dev_err(hba->dev, "LRB Memory allocation failed\n");
		goto out;
	}
	return 0;
out:
	return -ENOMEM;
}

/**
 * ufshcd_host_memory_configure - configure local reference block with
 *				memory offsets
 * @hba: per adapter instance
 *
 * Configure Host memory space
 * 1. Update Corresponding UTRD.UCDBA and UTRD.UCDBAU with UCD DMA
 * address.
 * 2. Update each UTRD with Response UPIU offset, Response UPIU length
 * and PRDT offset.
 * 3. Save the corresponding addresses of UTRD, UCD.CMD, UCD.RSP and UCD.PRDT
 * into local reference block.
 */
static void ufshcd_host_memory_configure(struct ufs_hba *hba)
{
	struct utp_transfer_req_desc *utrdlp;
	dma_addr_t cmd_desc_dma_addr;
	dma_addr_t cmd_desc_element_addr;
	u16 response_offset;
	u16 prdt_offset;
	int cmd_desc_size;
	int i;

	utrdlp = hba->utrdl_base_addr;

	response_offset =
		offsetof(struct utp_transfer_cmd_desc, response_upiu);
	prdt_offset =
		offsetof(struct utp_transfer_cmd_desc, prd_table);

	cmd_desc_size = sizeof(struct utp_transfer_cmd_desc);
	cmd_desc_dma_addr = hba->ucdl_dma_addr;

	for (i = 0; i < hba->nutrs; i++) {
		/* Configure UTRD with command descriptor base address */
		cmd_desc_element_addr =
				(cmd_desc_dma_addr + (cmd_desc_size * i));
		utrdlp[i].command_desc_base_addr_lo =
				cpu_to_le32(lower_32_bits(cmd_desc_element_addr));
		utrdlp[i].command_desc_base_addr_hi =
				cpu_to_le32(upper_32_bits(cmd_desc_element_addr));

		/* Response upiu and prdt offset should be in double words */
		if (hba->quirks & UFSHCD_QUIRK_PRDT_BYTE_GRAN) {
			utrdlp[i].response_upiu_offset =
				cpu_to_le16(response_offset);
			utrdlp[i].prd_table_offset =
				cpu_to_le16(prdt_offset);
			utrdlp[i].response_upiu_length =
				cpu_to_le16(ALIGNED_UPIU_SIZE);
		} else {
			utrdlp[i].response_upiu_offset =
				cpu_to_le16(response_offset >> 2);
			utrdlp[i].prd_table_offset =
				cpu_to_le16(prdt_offset >> 2);
			utrdlp[i].response_upiu_length =
				cpu_to_le16(ALIGNED_UPIU_SIZE >> 2);
		}

		ufshcd_init_lrb(hba, &hba->lrb[i], i);
	}
}

/**
 * ufshcd_dme_link_startup - Notify Unipro to perform link startup
 * @hba: per adapter instance
 *
 * UIC_CMD_DME_LINK_STARTUP command must be issued to Unipro layer,
 * in order to initialize the Unipro link startup procedure.
 * Once the Unipro links are up, the device connected to the controller
 * is detected.
 *
 * Returns 0 on success, non-zero value on failure
 */
static int ufshcd_dme_link_startup(struct ufs_hba *hba)
{
	struct uic_command uic_cmd = {0};
	int ret;

	uic_cmd.command = UIC_CMD_DME_LINK_STARTUP;

	ret = ufshcd_send_uic_cmd(hba, &uic_cmd);
	if (ret)
		dev_dbg(hba->dev,
			"dme-link-startup: error code %d\n", ret);
	return ret;
}
/**
 * ufshcd_dme_reset - UIC command for DME_RESET
 * @hba: per adapter instance
 *
 * DME_RESET command is issued in order to reset UniPro stack.
 * This function now deals with cold reset.
 *
 * Returns 0 on success, non-zero value on failure
 */
static int ufshcd_dme_reset(struct ufs_hba *hba)
{
	struct uic_command uic_cmd = {0};
	int ret;

	uic_cmd.command = UIC_CMD_DME_RESET;

	ret = ufshcd_send_uic_cmd(hba, &uic_cmd);
	if (ret)
		dev_err(hba->dev,
			"dme-reset: error code %d\n", ret);

	return ret;
}

/**
 * ufshcd_dme_enable - UIC command for DME_ENABLE
 * @hba: per adapter instance
 *
 * DME_ENABLE command is issued in order to enable UniPro stack.
 *
 * Returns 0 on success, non-zero value on failure
 */
static int ufshcd_dme_enable(struct ufs_hba *hba)
{
	struct uic_command uic_cmd = {0};
	int ret;

	uic_cmd.command = UIC_CMD_DME_ENABLE;

	ret = ufshcd_send_uic_cmd(hba, &uic_cmd);
	if (ret)
		dev_err(hba->dev,
			"dme-enable: error code %d\n", ret);

	return ret;
}

static inline void ufshcd_add_delay_before_dme_cmd(struct ufs_hba *hba)
{
	#define MIN_DELAY_BEFORE_DME_CMDS_US	1000
	unsigned long min_sleep_time_us;

	if (!(hba->quirks & UFSHCD_QUIRK_DELAY_BEFORE_DME_CMDS))
		return;

	/*
	 * last_dme_cmd_tstamp will be 0 only for 1st call to
	 * this function
	 */
	if (unlikely(!ktime_to_us(hba->last_dme_cmd_tstamp))) {
		min_sleep_time_us = MIN_DELAY_BEFORE_DME_CMDS_US;
	} else {
		unsigned long delta =
			(unsigned long) ktime_to_us(
				ktime_sub(ktime_get(),
				hba->last_dme_cmd_tstamp));

		if (delta < MIN_DELAY_BEFORE_DME_CMDS_US)
			min_sleep_time_us =
				MIN_DELAY_BEFORE_DME_CMDS_US - delta;
		else
			return; /* no more delay required */
	}

	/* allow sleep for extra 50us if needed */
	usleep_range(min_sleep_time_us, min_sleep_time_us + 50);
}

/**
 * ufshcd_dme_set_attr - UIC command for DME_SET, DME_PEER_SET
 * @hba: per adapter instance
 * @attr_sel: uic command argument1
 * @attr_set: attribute set type as uic command argument2
 * @mib_val: setting value as uic command argument3
 * @peer: indicate whether peer or local
 *
 * Returns 0 on success, non-zero value on failure
 */
int ufshcd_dme_set_attr(struct ufs_hba *hba, u32 attr_sel,
			u8 attr_set, u32 mib_val, u8 peer)
{
	struct uic_command uic_cmd = {0};
	static const char *const action[] = {
		"dme-set",
		"dme-peer-set"
	};
	const char *set = action[!!peer];
	int ret;
	int retries = UFS_UIC_COMMAND_RETRIES;

	uic_cmd.command = peer ?
		UIC_CMD_DME_PEER_SET : UIC_CMD_DME_SET;
	uic_cmd.argument1 = attr_sel;
	uic_cmd.argument2 = UIC_ARG_ATTR_TYPE(attr_set);
	uic_cmd.argument3 = mib_val;

	do {
		/* for peer attributes we retry upon failure */
		ret = ufshcd_send_uic_cmd(hba, &uic_cmd);
		if (ret)
			dev_dbg(hba->dev, "%s: attr-id 0x%x val 0x%x error code %d\n",
				set, UIC_GET_ATTR_ID(attr_sel), mib_val, ret);
	} while (ret && peer && --retries);

	if (ret)
		dev_err(hba->dev, "%s: attr-id 0x%x val 0x%x failed %d retries\n",
			set, UIC_GET_ATTR_ID(attr_sel), mib_val,
			UFS_UIC_COMMAND_RETRIES - retries);

	return ret;
}
EXPORT_SYMBOL_GPL(ufshcd_dme_set_attr);

/**
 * ufshcd_dme_get_attr - UIC command for DME_GET, DME_PEER_GET
 * @hba: per adapter instance
 * @attr_sel: uic command argument1
 * @mib_val: the value of the attribute as returned by the UIC command
 * @peer: indicate whether peer or local
 *
 * Returns 0 on success, non-zero value on failure
 */
int ufshcd_dme_get_attr(struct ufs_hba *hba, u32 attr_sel,
			u32 *mib_val, u8 peer)
{
	struct uic_command uic_cmd = {0};
	static const char *const action[] = {
		"dme-get",
		"dme-peer-get"
	};
	const char *get = action[!!peer];
	int ret;
	int retries = UFS_UIC_COMMAND_RETRIES;
	struct ufs_pa_layer_attr orig_pwr_info;
	struct ufs_pa_layer_attr temp_pwr_info;
	bool pwr_mode_change = false;

	if (peer && (hba->quirks & UFSHCD_QUIRK_DME_PEER_ACCESS_AUTO_MODE)) {
		orig_pwr_info = hba->pwr_info;
		temp_pwr_info = orig_pwr_info;

		if (orig_pwr_info.pwr_tx == FAST_MODE ||
		    orig_pwr_info.pwr_rx == FAST_MODE) {
			temp_pwr_info.pwr_tx = FASTAUTO_MODE;
			temp_pwr_info.pwr_rx = FASTAUTO_MODE;
			pwr_mode_change = true;
		} else if (orig_pwr_info.pwr_tx == SLOW_MODE ||
		    orig_pwr_info.pwr_rx == SLOW_MODE) {
			temp_pwr_info.pwr_tx = SLOWAUTO_MODE;
			temp_pwr_info.pwr_rx = SLOWAUTO_MODE;
			pwr_mode_change = true;
		}
		if (pwr_mode_change) {
			ret = ufshcd_change_power_mode(hba, &temp_pwr_info);
			if (ret)
				goto out;
		}
	}

	uic_cmd.command = peer ?
		UIC_CMD_DME_PEER_GET : UIC_CMD_DME_GET;
	uic_cmd.argument1 = attr_sel;

	do {
		/* for peer attributes we retry upon failure */
		ret = ufshcd_send_uic_cmd(hba, &uic_cmd);
		if (ret)
			dev_dbg(hba->dev, "%s: attr-id 0x%x error code %d\n",
				get, UIC_GET_ATTR_ID(attr_sel), ret);
	} while (ret && peer && --retries);

	if (ret)
		dev_err(hba->dev, "%s: attr-id 0x%x failed %d retries\n",
			get, UIC_GET_ATTR_ID(attr_sel),
			UFS_UIC_COMMAND_RETRIES - retries);

	if (mib_val && !ret)
		*mib_val = uic_cmd.argument3;

	if (peer && (hba->quirks & UFSHCD_QUIRK_DME_PEER_ACCESS_AUTO_MODE)
	    && pwr_mode_change)
		ufshcd_change_power_mode(hba, &orig_pwr_info);
out:
	return ret;
}
EXPORT_SYMBOL_GPL(ufshcd_dme_get_attr);

/**
 * ufshcd_uic_pwr_ctrl - executes UIC commands (which affects the link power
 * state) and waits for it to take effect.
 *
 * @hba: per adapter instance
 * @cmd: UIC command to execute
 *
 * DME operations like DME_SET(PA_PWRMODE), DME_HIBERNATE_ENTER &
 * DME_HIBERNATE_EXIT commands take some time to take its effect on both host
 * and device UniPro link and hence it's final completion would be indicated by
 * dedicated status bits in Interrupt Status register (UPMS, UHES, UHXS) in
 * addition to normal UIC command completion Status (UCCS). This function only
 * returns after the relevant status bits indicate the completion.
 *
 * Returns 0 on success, non-zero value on failure
 */
static int ufshcd_uic_pwr_ctrl(struct ufs_hba *hba, struct uic_command *cmd)
{
	struct completion uic_async_done;
	unsigned long flags;
	u8 status;
	int ret;
	bool reenable_intr = false;

	mutex_lock(&hba->uic_cmd_mutex);
	init_completion(&uic_async_done);
	ufshcd_add_delay_before_dme_cmd(hba);

	spin_lock_irqsave(hba->host->host_lock, flags);
	if (ufshcd_is_link_broken(hba)) {
		ret = -ENOLINK;
		goto out_unlock;
	}
	hba->uic_async_done = &uic_async_done;
	if (ufshcd_readl(hba, REG_INTERRUPT_ENABLE) & UIC_COMMAND_COMPL) {
		ufshcd_disable_intr(hba, UIC_COMMAND_COMPL);
		/*
		 * Make sure UIC command completion interrupt is disabled before
		 * issuing UIC command.
		 */
		wmb();
		reenable_intr = true;
	}
	ret = __ufshcd_send_uic_cmd(hba, cmd, false);
	spin_unlock_irqrestore(hba->host->host_lock, flags);
	if (ret) {
		dev_err(hba->dev,
			"pwr ctrl cmd 0x%x with mode 0x%x uic error %d\n",
			cmd->command, cmd->argument3, ret);
		goto out;
	}

	if (!wait_for_completion_timeout(hba->uic_async_done,
					 msecs_to_jiffies(UIC_CMD_TIMEOUT))) {
		dev_err(hba->dev,
			"pwr ctrl cmd 0x%x with mode 0x%x completion timeout\n",
			cmd->command, cmd->argument3);

		if (!cmd->cmd_active) {
			dev_err(hba->dev, "%s: Power Mode Change operation has been completed, go check UPMCRS\n",
				__func__);
			goto check_upmcrs;
		}

		ret = -ETIMEDOUT;
		goto out;
	}

check_upmcrs:
	status = ufshcd_get_upmcrs(hba);
	if (status != PWR_LOCAL) {
		dev_err(hba->dev,
			"pwr ctrl cmd 0x%x failed, host upmcrs:0x%x\n",
			cmd->command, status);
		ret = (status != PWR_OK) ? status : -1;
	}
out:
	if (ret) {
		ufshcd_print_host_state(hba);
		ufshcd_print_pwr_info(hba);
		ufshcd_print_host_regs(hba);
	}

	spin_lock_irqsave(hba->host->host_lock, flags);
	hba->active_uic_cmd = NULL;
	hba->uic_async_done = NULL;
	if (reenable_intr)
		ufshcd_enable_intr(hba, UIC_COMMAND_COMPL);
	if (ret) {
		ufshcd_set_link_broken(hba);
		ufshcd_schedule_eh_work(hba);
	}
out_unlock:
	spin_unlock_irqrestore(hba->host->host_lock, flags);
	mutex_unlock(&hba->uic_cmd_mutex);

	return ret;
}

/**
 * ufshcd_uic_change_pwr_mode - Perform the UIC power mode chage
 *				using DME_SET primitives.
 * @hba: per adapter instance
 * @mode: powr mode value
 *
 * Returns 0 on success, non-zero value on failure
 */
static int ufshcd_uic_change_pwr_mode(struct ufs_hba *hba, u8 mode)
{
	struct uic_command uic_cmd = {0};
	int ret;

	if (hba->quirks & UFSHCD_QUIRK_BROKEN_PA_RXHSUNTERMCAP) {
		ret = ufshcd_dme_set(hba,
				UIC_ARG_MIB_SEL(PA_RXHSUNTERMCAP, 0), 1);
		if (ret) {
			dev_err(hba->dev, "%s: failed to enable PA_RXHSUNTERMCAP ret %d\n",
						__func__, ret);
			goto out;
		}
	}

	uic_cmd.command = UIC_CMD_DME_SET;
	uic_cmd.argument1 = UIC_ARG_MIB(PA_PWRMODE);
	uic_cmd.argument3 = mode;
	ufshcd_hold(hba, false);
	ret = ufshcd_uic_pwr_ctrl(hba, &uic_cmd);
	ufshcd_release(hba);

out:
	return ret;
}

int ufshcd_link_recovery(struct ufs_hba *hba)
{
	int ret;
	unsigned long flags;

	spin_lock_irqsave(hba->host->host_lock, flags);
	hba->ufshcd_state = UFSHCD_STATE_RESET;
	ufshcd_set_eh_in_progress(hba);
	spin_unlock_irqrestore(hba->host->host_lock, flags);

	/* Reset the attached device */
	ufshcd_vops_device_reset(hba);

	ret = ufshcd_host_reset_and_restore(hba);

	spin_lock_irqsave(hba->host->host_lock, flags);
	if (ret)
		hba->ufshcd_state = UFSHCD_STATE_ERROR;
	ufshcd_clear_eh_in_progress(hba);
	spin_unlock_irqrestore(hba->host->host_lock, flags);

	if (ret)
		dev_err(hba->dev, "%s: link recovery failed, err %d",
			__func__, ret);

	return ret;
}
EXPORT_SYMBOL_GPL(ufshcd_link_recovery);

static int ufshcd_uic_hibern8_enter(struct ufs_hba *hba)
{
	int ret;
	struct uic_command uic_cmd = {0};
	ktime_t start = ktime_get();

	ufshcd_vops_hibern8_notify(hba, UIC_CMD_DME_HIBER_ENTER, PRE_CHANGE);

	uic_cmd.command = UIC_CMD_DME_HIBER_ENTER;
	ret = ufshcd_uic_pwr_ctrl(hba, &uic_cmd);
	trace_ufshcd_profile_hibern8(dev_name(hba->dev), "enter",
			     ktime_to_us(ktime_sub(ktime_get(), start)), ret);

	if (ret)
		dev_err(hba->dev, "%s: hibern8 enter failed. ret = %d\n",
			__func__, ret);
	else
		ufshcd_vops_hibern8_notify(hba, UIC_CMD_DME_HIBER_ENTER,
								POST_CHANGE);

	return ret;
}

int ufshcd_uic_hibern8_exit(struct ufs_hba *hba)
{
	struct uic_command uic_cmd = {0};
	int ret;
	ktime_t start = ktime_get();

	ufshcd_vops_hibern8_notify(hba, UIC_CMD_DME_HIBER_EXIT, PRE_CHANGE);

	uic_cmd.command = UIC_CMD_DME_HIBER_EXIT;
	ret = ufshcd_uic_pwr_ctrl(hba, &uic_cmd);
	trace_ufshcd_profile_hibern8(dev_name(hba->dev), "exit",
			     ktime_to_us(ktime_sub(ktime_get(), start)), ret);

	if (ret) {
		dev_err(hba->dev, "%s: hibern8 exit failed. ret = %d\n",
			__func__, ret);
	} else {
		ufshcd_vops_hibern8_notify(hba, UIC_CMD_DME_HIBER_EXIT,
								POST_CHANGE);
		hba->ufs_stats.last_hibern8_exit_tstamp = ktime_get();
		hba->ufs_stats.hibern8_exit_cnt++;
	}

	return ret;
}
EXPORT_SYMBOL_GPL(ufshcd_uic_hibern8_exit);

void ufshcd_auto_hibern8_update(struct ufs_hba *hba, u32 ahit)
{
	unsigned long flags;
	bool update = false;

	if (!ufshcd_is_auto_hibern8_supported(hba))
		return;

	spin_lock_irqsave(hba->host->host_lock, flags);
	if (hba->ahit != ahit) {
		hba->ahit = ahit;
		update = true;
	}
	spin_unlock_irqrestore(hba->host->host_lock, flags);

	if (update && !pm_runtime_suspended(hba->dev)) {
		pm_runtime_get_sync(hba->dev);
		ufshcd_hold(hba, false);
		ufshcd_auto_hibern8_enable(hba);
		ufshcd_release(hba);
		pm_runtime_put(hba->dev);
	}
}
EXPORT_SYMBOL_GPL(ufshcd_auto_hibern8_update);

void ufshcd_auto_hibern8_enable(struct ufs_hba *hba)
{
	unsigned long flags;

	if (!ufshcd_is_auto_hibern8_supported(hba))
		return;

	spin_lock_irqsave(hba->host->host_lock, flags);
	ufshcd_writel(hba, hba->ahit, REG_AUTO_HIBERNATE_IDLE_TIMER);
	spin_unlock_irqrestore(hba->host->host_lock, flags);
}

 /**
 * ufshcd_init_pwr_info - setting the POR (power on reset)
 * values in hba power info
 * @hba: per-adapter instance
 */
static void ufshcd_init_pwr_info(struct ufs_hba *hba)
{
	hba->pwr_info.gear_rx = UFS_PWM_G1;
	hba->pwr_info.gear_tx = UFS_PWM_G1;
	hba->pwr_info.lane_rx = 1;
	hba->pwr_info.lane_tx = 1;
	hba->pwr_info.pwr_rx = SLOWAUTO_MODE;
	hba->pwr_info.pwr_tx = SLOWAUTO_MODE;
	hba->pwr_info.hs_rate = 0;
}

/**
 * ufshcd_get_max_pwr_mode - reads the max power mode negotiated with device
 * @hba: per-adapter instance
 */
static int ufshcd_get_max_pwr_mode(struct ufs_hba *hba)
{
	struct ufs_pa_layer_attr *pwr_info = &hba->max_pwr_info.info;

	if (hba->max_pwr_info.is_valid)
		return 0;

	pwr_info->pwr_tx = FAST_MODE;
	pwr_info->pwr_rx = FAST_MODE;
	pwr_info->hs_rate = PA_HS_MODE_B;

	/* Get the connected lane count */
	ufshcd_dme_get(hba, UIC_ARG_MIB(PA_CONNECTEDRXDATALANES),
			&pwr_info->lane_rx);
	ufshcd_dme_get(hba, UIC_ARG_MIB(PA_CONNECTEDTXDATALANES),
			&pwr_info->lane_tx);

	if (!pwr_info->lane_rx || !pwr_info->lane_tx) {
		dev_err(hba->dev, "%s: invalid connected lanes value. rx=%d, tx=%d\n",
				__func__,
				pwr_info->lane_rx,
				pwr_info->lane_tx);
		return -EINVAL;
	}

	/*
	 * First, get the maximum gears of HS speed.
	 * If a zero value, it means there is no HSGEAR capability.
	 * Then, get the maximum gears of PWM speed.
	 */
	ufshcd_dme_get(hba, UIC_ARG_MIB(PA_MAXRXHSGEAR), &pwr_info->gear_rx);
	if (!pwr_info->gear_rx) {
		ufshcd_dme_get(hba, UIC_ARG_MIB(PA_MAXRXPWMGEAR),
				&pwr_info->gear_rx);
		if (!pwr_info->gear_rx) {
			dev_err(hba->dev, "%s: invalid max pwm rx gear read = %d\n",
				__func__, pwr_info->gear_rx);
			return -EINVAL;
		}
		pwr_info->pwr_rx = SLOW_MODE;
	}

	ufshcd_dme_peer_get(hba, UIC_ARG_MIB(PA_MAXRXHSGEAR),
			&pwr_info->gear_tx);
	if (!pwr_info->gear_tx) {
		ufshcd_dme_peer_get(hba, UIC_ARG_MIB(PA_MAXRXPWMGEAR),
				&pwr_info->gear_tx);
		if (!pwr_info->gear_tx) {
			dev_err(hba->dev, "%s: invalid max pwm tx gear read = %d\n",
				__func__, pwr_info->gear_tx);
			return -EINVAL;
		}
		pwr_info->pwr_tx = SLOW_MODE;
	}

	hba->max_pwr_info.is_valid = true;
	return 0;
}

static int ufshcd_change_power_mode(struct ufs_hba *hba,
			     struct ufs_pa_layer_attr *pwr_mode)
{
	int ret;

	/* if already configured to the requested pwr_mode */
	if (!hba->force_pmc &&
	    pwr_mode->gear_rx == hba->pwr_info.gear_rx &&
	    pwr_mode->gear_tx == hba->pwr_info.gear_tx &&
	    pwr_mode->lane_rx == hba->pwr_info.lane_rx &&
	    pwr_mode->lane_tx == hba->pwr_info.lane_tx &&
	    pwr_mode->pwr_rx == hba->pwr_info.pwr_rx &&
	    pwr_mode->pwr_tx == hba->pwr_info.pwr_tx &&
	    pwr_mode->hs_rate == hba->pwr_info.hs_rate) {
		dev_dbg(hba->dev, "%s: power already configured\n", __func__);
		return 0;
	}

	/*
	 * Configure attributes for power mode change with below.
	 * - PA_RXGEAR, PA_ACTIVERXDATALANES, PA_RXTERMINATION,
	 * - PA_TXGEAR, PA_ACTIVETXDATALANES, PA_TXTERMINATION,
	 * - PA_HSSERIES
	 */
	ufshcd_dme_set(hba, UIC_ARG_MIB(PA_RXGEAR), pwr_mode->gear_rx);
	ufshcd_dme_set(hba, UIC_ARG_MIB(PA_ACTIVERXDATALANES),
			pwr_mode->lane_rx);
	if (pwr_mode->pwr_rx == FASTAUTO_MODE ||
			pwr_mode->pwr_rx == FAST_MODE)
		ufshcd_dme_set(hba, UIC_ARG_MIB(PA_RXTERMINATION), TRUE);
	else
		ufshcd_dme_set(hba, UIC_ARG_MIB(PA_RXTERMINATION), FALSE);

	ufshcd_dme_set(hba, UIC_ARG_MIB(PA_TXGEAR), pwr_mode->gear_tx);
	ufshcd_dme_set(hba, UIC_ARG_MIB(PA_ACTIVETXDATALANES),
			pwr_mode->lane_tx);
	if (pwr_mode->pwr_tx == FASTAUTO_MODE ||
			pwr_mode->pwr_tx == FAST_MODE)
		ufshcd_dme_set(hba, UIC_ARG_MIB(PA_TXTERMINATION), TRUE);
	else
		ufshcd_dme_set(hba, UIC_ARG_MIB(PA_TXTERMINATION), FALSE);

	if (pwr_mode->pwr_rx == FASTAUTO_MODE ||
	    pwr_mode->pwr_tx == FASTAUTO_MODE ||
	    pwr_mode->pwr_rx == FAST_MODE ||
	    pwr_mode->pwr_tx == FAST_MODE)
		ufshcd_dme_set(hba, UIC_ARG_MIB(PA_HSSERIES),
						pwr_mode->hs_rate);

	if (!(hba->quirks & UFSHCD_QUIRK_SKIP_DEF_UNIPRO_TIMEOUT_SETTING)) {
		ufshcd_dme_set(hba, UIC_ARG_MIB(PA_PWRMODEUSERDATA0),
				DL_FC0ProtectionTimeOutVal_Default);
		ufshcd_dme_set(hba, UIC_ARG_MIB(PA_PWRMODEUSERDATA1),
				DL_TC0ReplayTimeOutVal_Default);
		ufshcd_dme_set(hba, UIC_ARG_MIB(PA_PWRMODEUSERDATA2),
				DL_AFC0ReqTimeOutVal_Default);
		ufshcd_dme_set(hba, UIC_ARG_MIB(PA_PWRMODEUSERDATA3),
				DL_FC1ProtectionTimeOutVal_Default);
		ufshcd_dme_set(hba, UIC_ARG_MIB(PA_PWRMODEUSERDATA4),
				DL_TC1ReplayTimeOutVal_Default);
		ufshcd_dme_set(hba, UIC_ARG_MIB(PA_PWRMODEUSERDATA5),
				DL_AFC1ReqTimeOutVal_Default);

		ufshcd_dme_set(hba, UIC_ARG_MIB(DME_LocalFC0ProtectionTimeOutVal),
				DL_FC0ProtectionTimeOutVal_Default);
		ufshcd_dme_set(hba, UIC_ARG_MIB(DME_LocalTC0ReplayTimeOutVal),
				DL_TC0ReplayTimeOutVal_Default);
		ufshcd_dme_set(hba, UIC_ARG_MIB(DME_LocalAFC0ReqTimeOutVal),
				DL_AFC0ReqTimeOutVal_Default);
	}

	ret = ufshcd_uic_change_pwr_mode(hba, pwr_mode->pwr_rx << 4
			| pwr_mode->pwr_tx);

	if (ret) {
		dev_err(hba->dev,
			"%s: power mode change failed %d\n", __func__, ret);
	} else {
		ufshcd_vops_pwr_change_notify(hba, POST_CHANGE, NULL,
								pwr_mode);

		memcpy(&hba->pwr_info, pwr_mode,
			sizeof(struct ufs_pa_layer_attr));
	}

	return ret;
}

/**
 * ufshcd_config_pwr_mode - configure a new power mode
 * @hba: per-adapter instance
 * @desired_pwr_mode: desired power configuration
 */
int ufshcd_config_pwr_mode(struct ufs_hba *hba,
		struct ufs_pa_layer_attr *desired_pwr_mode)
{
	struct ufs_pa_layer_attr final_params = { 0 };
	int ret;

	ret = ufshcd_vops_pwr_change_notify(hba, PRE_CHANGE,
					desired_pwr_mode, &final_params);

	if (ret)
		memcpy(&final_params, desired_pwr_mode, sizeof(final_params));

	ret = ufshcd_change_power_mode(hba, &final_params);

	return ret;
}
EXPORT_SYMBOL_GPL(ufshcd_config_pwr_mode);

/**
 * ufshcd_complete_dev_init() - checks device readiness
 * @hba: per-adapter instance
 *
 * Set fDeviceInit flag and poll until device toggles it.
 */
static int ufshcd_complete_dev_init(struct ufs_hba *hba)
{
	int err;
	bool flag_res = true;
	ktime_t timeout;

	err = ufshcd_query_flag_retry(hba, UPIU_QUERY_OPCODE_SET_FLAG,
		QUERY_FLAG_IDN_FDEVICEINIT, 0, NULL);
	if (err) {
		dev_err(hba->dev,
			"%s setting fDeviceInit flag failed with error %d\n",
			__func__, err);
		goto out;
	}

	/* Poll fDeviceInit flag to be cleared */
	timeout = ktime_add_ms(ktime_get(), FDEVICEINIT_COMPL_TIMEOUT);
	do {
		err = ufshcd_query_flag(hba, UPIU_QUERY_OPCODE_READ_FLAG,
					QUERY_FLAG_IDN_FDEVICEINIT, 0, &flag_res);
		if (!flag_res)
			break;
		usleep_range(5000, 10000);
	} while (ktime_before(ktime_get(), timeout));

	if (err) {
		dev_err(hba->dev,
				"%s reading fDeviceInit flag failed with error %d\n",
				__func__, err);
	} else if (flag_res) {
		dev_err(hba->dev,
				"%s fDeviceInit was not cleared by the device\n",
				__func__);
		err = -EBUSY;
	}
out:
	return err;
}

/**
 * ufshcd_make_hba_operational - Make UFS controller operational
 * @hba: per adapter instance
 *
 * To bring UFS host controller to operational state,
 * 1. Enable required interrupts
 * 2. Configure interrupt aggregation
 * 3. Program UTRL and UTMRL base address
 * 4. Configure run-stop-registers
 *
 * Returns 0 on success, non-zero value on failure
 */
int ufshcd_make_hba_operational(struct ufs_hba *hba)
{
	int err = 0;
	u32 reg;

	/* Enable required interrupts */
	ufshcd_enable_intr(hba, UFSHCD_ENABLE_INTRS);

	/* Configure interrupt aggregation */
	if (ufshcd_is_intr_aggr_allowed(hba))
		ufshcd_config_intr_aggr(hba, hba->nutrs - 1, INT_AGGR_DEF_TO);
	else
		ufshcd_disable_intr_aggr(hba);

	/* Configure UTRL and UTMRL base address registers */
	ufshcd_writel(hba, lower_32_bits(hba->utrdl_dma_addr),
			REG_UTP_TRANSFER_REQ_LIST_BASE_L);
	ufshcd_writel(hba, upper_32_bits(hba->utrdl_dma_addr),
			REG_UTP_TRANSFER_REQ_LIST_BASE_H);
	ufshcd_writel(hba, lower_32_bits(hba->utmrdl_dma_addr),
			REG_UTP_TASK_REQ_LIST_BASE_L);
	ufshcd_writel(hba, upper_32_bits(hba->utmrdl_dma_addr),
			REG_UTP_TASK_REQ_LIST_BASE_H);

	/*
	 * Make sure base address and interrupt setup are updated before
	 * enabling the run/stop registers below.
	 */
	wmb();

	/*
	 * UCRDY, UTMRLDY and UTRLRDY bits must be 1
	 */
	reg = ufshcd_readl(hba, REG_CONTROLLER_STATUS);
	if (!(ufshcd_get_lists_status(reg))) {
		ufshcd_enable_run_stop_reg(hba);
	} else {
		dev_err(hba->dev,
			"Host controller not ready to process requests");
		err = -EIO;
	}

	return err;
}
EXPORT_SYMBOL_GPL(ufshcd_make_hba_operational);

/**
 * ufshcd_hba_stop - Send controller to reset state
 * @hba: per adapter instance
 */
static inline void ufshcd_hba_stop(struct ufs_hba *hba)
{
	unsigned long flags;
	int err;

	/*
	 * Obtain the host lock to prevent that the controller is disabled
	 * while the UFS interrupt handler is active on another CPU.
	 */
	spin_lock_irqsave(hba->host->host_lock, flags);
	ufshcd_writel(hba, CONTROLLER_DISABLE,  REG_CONTROLLER_ENABLE);
	spin_unlock_irqrestore(hba->host->host_lock, flags);

	err = ufshcd_wait_for_register(hba, REG_CONTROLLER_ENABLE,
					CONTROLLER_ENABLE, CONTROLLER_DISABLE,
					10, 1);
	if (err)
		dev_err(hba->dev, "%s: Controller disable failed\n", __func__);
}

/**
 * ufshcd_hba_execute_hce - initialize the controller
 * @hba: per adapter instance
 *
 * The controller resets itself and controller firmware initialization
 * sequence kicks off. When controller is ready it will set
 * the Host Controller Enable bit to 1.
 *
 * Returns 0 on success, non-zero value on failure
 */
static int ufshcd_hba_execute_hce(struct ufs_hba *hba)
{
	int retry;

	if (!ufshcd_is_hba_active(hba))
		/* change controller state to "reset state" */
		ufshcd_hba_stop(hba);

	/* UniPro link is disabled at this point */
	ufshcd_set_link_off(hba);

	ufshcd_vops_hce_enable_notify(hba, PRE_CHANGE);

	/* start controller initialization sequence */
	ufshcd_hba_start(hba);

	/*
	 * To initialize a UFS host controller HCE bit must be set to 1.
	 * During initialization the HCE bit value changes from 1->0->1.
	 * When the host controller completes initialization sequence
	 * it sets the value of HCE bit to 1. The same HCE bit is read back
	 * to check if the controller has completed initialization sequence.
	 * So without this delay the value HCE = 1, set in the previous
	 * instruction might be read back.
	 * This delay can be changed based on the controller.
	 */
	ufshcd_delay_us(hba->vps->hba_enable_delay_us, 100);

	/* wait for the host controller to complete initialization */
	retry = 50;
	while (ufshcd_is_hba_active(hba)) {
		if (retry) {
			retry--;
		} else {
			dev_err(hba->dev,
				"Controller enable failed\n");
			return -EIO;
		}
		usleep_range(1000, 1100);
	}

	/* enable UIC related interrupts */
	ufshcd_enable_intr(hba, UFSHCD_UIC_MASK);

	ufshcd_vops_hce_enable_notify(hba, POST_CHANGE);

	return 0;
}

int ufshcd_hba_enable(struct ufs_hba *hba)
{
	int ret;

	if (hba->quirks & UFSHCI_QUIRK_BROKEN_HCE) {
		ufshcd_set_link_off(hba);
		ufshcd_vops_hce_enable_notify(hba, PRE_CHANGE);

		/* enable UIC related interrupts */
		ufshcd_enable_intr(hba, UFSHCD_UIC_MASK);
		ret = ufshcd_dme_reset(hba);
		if (!ret) {
			ret = ufshcd_dme_enable(hba);
			if (!ret)
				ufshcd_vops_hce_enable_notify(hba, POST_CHANGE);
			if (ret)
				dev_err(hba->dev,
					"Host controller enable failed with non-hce\n");
		}
	} else {
		ret = ufshcd_hba_execute_hce(hba);
	}

	return ret;
}
EXPORT_SYMBOL_GPL(ufshcd_hba_enable);

static int ufshcd_disable_tx_lcc(struct ufs_hba *hba, bool peer)
{
	int tx_lanes = 0, i, err = 0;

	if (!peer)
		ufshcd_dme_get(hba, UIC_ARG_MIB(PA_CONNECTEDTXDATALANES),
			       &tx_lanes);
	else
		ufshcd_dme_peer_get(hba, UIC_ARG_MIB(PA_CONNECTEDTXDATALANES),
				    &tx_lanes);
	for (i = 0; i < tx_lanes; i++) {
		if (!peer)
			err = ufshcd_dme_set(hba,
				UIC_ARG_MIB_SEL(TX_LCC_ENABLE,
					UIC_ARG_MPHY_TX_GEN_SEL_INDEX(i)),
					0);
		else
			err = ufshcd_dme_peer_set(hba,
				UIC_ARG_MIB_SEL(TX_LCC_ENABLE,
					UIC_ARG_MPHY_TX_GEN_SEL_INDEX(i)),
					0);
		if (err) {
			dev_err(hba->dev, "%s: TX LCC Disable failed, peer = %d, lane = %d, err = %d",
				__func__, peer, i, err);
			break;
		}
	}

	return err;
}

static inline int ufshcd_disable_device_tx_lcc(struct ufs_hba *hba)
{
	return ufshcd_disable_tx_lcc(hba, true);
}

void ufshcd_update_reg_hist(struct ufs_err_reg_hist *reg_hist,
			    u32 reg)
{
	reg_hist->reg[reg_hist->pos] = reg;
	reg_hist->tstamp[reg_hist->pos] = ktime_get();
	reg_hist->pos = (reg_hist->pos + 1) % UFS_ERR_REG_HIST_LENGTH;
}
EXPORT_SYMBOL_GPL(ufshcd_update_reg_hist);

/**
 * ufshcd_link_startup - Initialize unipro link startup
 * @hba: per adapter instance
 *
 * Returns 0 for success, non-zero in case of failure
 */
static int ufshcd_link_startup(struct ufs_hba *hba)
{
	int ret;
	int retries = DME_LINKSTARTUP_RETRIES;
	bool link_startup_again = false;

	/*
	 * If UFS device isn't active then we will have to issue link startup
	 * 2 times to make sure the device state move to active.
	 */
	if (!ufshcd_is_ufs_dev_active(hba))
		link_startup_again = true;

link_startup:
	do {
		ufshcd_vops_link_startup_notify(hba, PRE_CHANGE);

		ret = ufshcd_dme_link_startup(hba);

		/* check if device is detected by inter-connect layer */
		if (!ret && !ufshcd_is_device_present(hba)) {
			ufshcd_update_reg_hist(&hba->ufs_stats.link_startup_err,
					       0);
			dev_err(hba->dev, "%s: Device not present\n", __func__);
			ret = -ENXIO;
			goto out;
		}

		/*
		 * DME link lost indication is only received when link is up,
		 * but we can't be sure if the link is up until link startup
		 * succeeds. So reset the local Uni-Pro and try again.
		 */
		if (ret && ufshcd_hba_enable(hba)) {
			ufshcd_update_reg_hist(&hba->ufs_stats.link_startup_err,
					       (u32)ret);
			goto out;
		}
	} while (ret && retries--);

	if (ret) {
		/* failed to get the link up... retire */
		ufshcd_update_reg_hist(&hba->ufs_stats.link_startup_err,
				       (u32)ret);
		goto out;
	}

	if (link_startup_again) {
		link_startup_again = false;
		retries = DME_LINKSTARTUP_RETRIES;
		goto link_startup;
	}

	/* Mark that link is up in PWM-G1, 1-lane, SLOW-AUTO mode */
	ufshcd_init_pwr_info(hba);
	ufshcd_print_pwr_info(hba);

	if (hba->quirks & UFSHCD_QUIRK_BROKEN_LCC) {
		ret = ufshcd_disable_device_tx_lcc(hba);
		if (ret)
			goto out;
	}

	/* Include any host controller configuration via UIC commands */
	ret = ufshcd_vops_link_startup_notify(hba, POST_CHANGE);
	if (ret)
		goto out;

	/* Clear UECPA once due to LINERESET has happened during LINK_STARTUP */
	ufshcd_readl(hba, REG_UIC_ERROR_CODE_PHY_ADAPTER_LAYER);
	ret = ufshcd_make_hba_operational(hba);
out:
	if (ret) {
		dev_err(hba->dev, "link startup failed %d\n", ret);
		ufshcd_print_host_state(hba);
		ufshcd_print_pwr_info(hba);
		ufshcd_print_host_regs(hba);
	}
	return ret;
}

/**
 * ufshcd_verify_dev_init() - Verify device initialization
 * @hba: per-adapter instance
 *
 * Send NOP OUT UPIU and wait for NOP IN response to check whether the
 * device Transport Protocol (UTP) layer is ready after a reset.
 * If the UTP layer at the device side is not initialized, it may
 * not respond with NOP IN UPIU within timeout of %NOP_OUT_TIMEOUT
 * and we retry sending NOP OUT for %NOP_OUT_RETRIES iterations.
 */
static int ufshcd_verify_dev_init(struct ufs_hba *hba)
{
	int err = 0;
	int retries;

	ufshcd_hold(hba, false);
	mutex_lock(&hba->dev_cmd.lock);
	for (retries = NOP_OUT_RETRIES; retries > 0; retries--) {
		err = ufshcd_exec_dev_cmd(hba, DEV_CMD_TYPE_NOP,
					       NOP_OUT_TIMEOUT);

		if (!err || err == -ETIMEDOUT)
			break;

		dev_dbg(hba->dev, "%s: error %d retrying\n", __func__, err);
	}
	mutex_unlock(&hba->dev_cmd.lock);
	ufshcd_release(hba);

	if (err)
		dev_err(hba->dev, "%s: NOP OUT failed %d\n", __func__, err);
	return err;
}

/**
 * ufshcd_set_queue_depth - set lun queue depth
 * @sdev: pointer to SCSI device
 *
 * Read bLUQueueDepth value and activate scsi tagged command
 * queueing. For WLUN, queue depth is set to 1. For best-effort
 * cases (bLUQueueDepth = 0) the queue depth is set to a maximum
 * value that host can queue.
 */
static void ufshcd_set_queue_depth(struct scsi_device *sdev)
{
	int ret = 0;
	u8 lun_qdepth;
	struct ufs_hba *hba;

	hba = shost_priv(sdev->host);

	lun_qdepth = hba->nutrs;
	ret = ufshcd_read_unit_desc_param(hba,
					  ufshcd_scsi_to_upiu_lun(sdev->lun),
					  UNIT_DESC_PARAM_LU_Q_DEPTH,
					  &lun_qdepth,
					  sizeof(lun_qdepth));

	/* Some WLUN doesn't support unit descriptor */
	if (ret == -EOPNOTSUPP)
		lun_qdepth = 1;
	else if (!lun_qdepth)
		/* eventually, we can figure out the real queue depth */
		lun_qdepth = hba->nutrs;
	else
		lun_qdepth = min_t(int, lun_qdepth, hba->nutrs);

	dev_dbg(hba->dev, "%s: activate tcq with queue depth %d\n",
			__func__, lun_qdepth);
	scsi_change_queue_depth(sdev, lun_qdepth);
}

/*
 * ufshcd_get_lu_wp - returns the "b_lu_write_protect" from UNIT DESCRIPTOR
 * @hba: per-adapter instance
 * @lun: UFS device lun id
 * @b_lu_write_protect: pointer to buffer to hold the LU's write protect info
 *
 * Returns 0 in case of success and b_lu_write_protect status would be returned
 * @b_lu_write_protect parameter.
 * Returns -ENOTSUPP if reading b_lu_write_protect is not supported.
 * Returns -EINVAL in case of invalid parameters passed to this function.
 */
static int ufshcd_get_lu_wp(struct ufs_hba *hba,
			    u8 lun,
			    u8 *b_lu_write_protect)
{
	int ret;

	if (!b_lu_write_protect)
		ret = -EINVAL;
	/*
	 * According to UFS device spec, RPMB LU can't be write
	 * protected so skip reading bLUWriteProtect parameter for
	 * it. For other W-LUs, UNIT DESCRIPTOR is not available.
	 */
	else if (lun >= hba->dev_info.max_lu_supported)
		ret = -ENOTSUPP;
	else
		ret = ufshcd_read_unit_desc_param(hba,
					  lun,
					  UNIT_DESC_PARAM_LU_WR_PROTECT,
					  b_lu_write_protect,
					  sizeof(*b_lu_write_protect));
	return ret;
}

/**
 * ufshcd_get_lu_power_on_wp_status - get LU's power on write protect
 * status
 * @hba: per-adapter instance
 * @sdev: pointer to SCSI device
 *
 */
static inline void ufshcd_get_lu_power_on_wp_status(struct ufs_hba *hba,
						    struct scsi_device *sdev)
{
	if (hba->dev_info.f_power_on_wp_en &&
	    !hba->dev_info.is_lu_power_on_wp) {
		u8 b_lu_write_protect;

		if (!ufshcd_get_lu_wp(hba, ufshcd_scsi_to_upiu_lun(sdev->lun),
				      &b_lu_write_protect) &&
		    (b_lu_write_protect == UFS_LU_POWER_ON_WP))
			hba->dev_info.is_lu_power_on_wp = true;
	}
}

/**
 * ufshcd_slave_alloc - handle initial SCSI device configurations
 * @sdev: pointer to SCSI device
 *
 * Returns success
 */
static int ufshcd_slave_alloc(struct scsi_device *sdev)
{
	struct ufs_hba *hba;

	hba = shost_priv(sdev->host);

	/* Mode sense(6) is not supported by UFS, so use Mode sense(10) */
	sdev->use_10_for_ms = 1;

	/* DBD field should be set to 1 in mode sense(10) */
	sdev->set_dbd_for_ms = 1;

	/* allow SCSI layer to restart the device in case of errors */
	sdev->allow_restart = 1;

	/* REPORT SUPPORTED OPERATION CODES is not supported */
	sdev->no_report_opcodes = 1;

	/* WRITE_SAME command is not supported */
	sdev->no_write_same = 1;

	ufshcd_set_queue_depth(sdev);

	ufshcd_get_lu_power_on_wp_status(hba, sdev);

	return 0;
}

/**
 * ufshcd_change_queue_depth - change queue depth
 * @sdev: pointer to SCSI device
 * @depth: required depth to set
 *
 * Change queue depth and make sure the max. limits are not crossed.
 */
static int ufshcd_change_queue_depth(struct scsi_device *sdev, int depth)
{
	struct ufs_hba *hba = shost_priv(sdev->host);

	if (depth > hba->nutrs)
		depth = hba->nutrs;
	return scsi_change_queue_depth(sdev, depth);
}

/**
 * ufshcd_slave_configure - adjust SCSI device configurations
 * @sdev: pointer to SCSI device
 */
static int ufshcd_slave_configure(struct scsi_device *sdev)
{
	struct ufs_hba *hba = shost_priv(sdev->host);
	struct request_queue *q = sdev->request_queue;

	blk_queue_update_dma_pad(q, PRDT_DATA_BYTE_COUNT_PAD - 1);
	if (hba->quirks & UFSHCD_QUIRK_ALIGN_SG_WITH_PAGE_SIZE)
		blk_queue_update_dma_alignment(q, PAGE_SIZE - 1);

	if (ufshcd_is_rpm_autosuspend_allowed(hba))
		sdev->rpm_autosuspend = 1;

	ufshcd_crypto_setup_rq_keyslot_manager(hba, q);

	return 0;
}

/**
 * ufshcd_slave_destroy - remove SCSI device configurations
 * @sdev: pointer to SCSI device
 */
static void ufshcd_slave_destroy(struct scsi_device *sdev)
{
	struct ufs_hba *hba;

	hba = shost_priv(sdev->host);
	/* Drop the reference as it won't be needed anymore */
	if (ufshcd_scsi_to_upiu_lun(sdev->lun) == UFS_UPIU_UFS_DEVICE_WLUN) {
		unsigned long flags;

		spin_lock_irqsave(hba->host->host_lock, flags);
		hba->sdev_ufs_device = NULL;
		spin_unlock_irqrestore(hba->host->host_lock, flags);
	}
}

/**
 * ufshcd_scsi_cmd_status - Update SCSI command result based on SCSI status
 * @lrbp: pointer to local reference block of completed command
 * @scsi_status: SCSI command status
 *
 * Returns value base on SCSI command status
 */
static inline int
ufshcd_scsi_cmd_status(struct ufshcd_lrb *lrbp, int scsi_status)
{
	int result = 0;

	switch (scsi_status) {
	case SAM_STAT_CHECK_CONDITION:
		ufshcd_copy_sense_data(lrbp);
		fallthrough;
	case SAM_STAT_GOOD:
		result |= DID_OK << 16 |
			  COMMAND_COMPLETE << 8 |
			  scsi_status;
		break;
	case SAM_STAT_TASK_SET_FULL:
	case SAM_STAT_BUSY:
	case SAM_STAT_TASK_ABORTED:
		ufshcd_copy_sense_data(lrbp);
		result |= scsi_status;
		break;
	default:
		result |= DID_ERROR << 16;
		break;
	} /* end of switch */

	return result;
}

/**
 * ufshcd_transfer_rsp_status - Get overall status of the response
 * @hba: per adapter instance
 * @lrbp: pointer to local reference block of completed command
 *
 * Returns result of the command to notify SCSI midlayer
 */
static inline int
ufshcd_transfer_rsp_status(struct ufs_hba *hba, struct ufshcd_lrb *lrbp)
{
	int result = 0;
	int scsi_status;
	int ocs;

	/* overall command status of utrd */
	ocs = ufshcd_get_tr_ocs(lrbp);

	if (hba->quirks & UFSHCD_QUIRK_BROKEN_OCS_FATAL_ERROR) {
		if (be32_to_cpu(lrbp->ucd_rsp_ptr->header.dword_1) &
					MASK_RSP_UPIU_RESULT)
			ocs = OCS_SUCCESS;
	}

	switch (ocs) {
	case OCS_SUCCESS:
		result = ufshcd_get_req_rsp(lrbp->ucd_rsp_ptr);
		hba->ufs_stats.last_hibern8_exit_tstamp = ktime_set(0, 0);
		switch (result) {
		case UPIU_TRANSACTION_RESPONSE:
			/*
			 * get the response UPIU result to extract
			 * the SCSI command status
			 */
			result = ufshcd_get_rsp_upiu_result(lrbp->ucd_rsp_ptr);

			/*
			 * get the result based on SCSI status response
			 * to notify the SCSI midlayer of the command status
			 */
			scsi_status = result & MASK_SCSI_STATUS;
			result = ufshcd_scsi_cmd_status(lrbp, scsi_status);

			/*
			 * Currently we are only supporting BKOPs exception
			 * events hence we can ignore BKOPs exception event
			 * during power management callbacks. BKOPs exception
			 * event is not expected to be raised in runtime suspend
			 * callback as it allows the urgent bkops.
			 * During system suspend, we are anyway forcefully
			 * disabling the bkops and if urgent bkops is needed
			 * it will be enabled on system resume. Long term
			 * solution could be to abort the system suspend if
			 * UFS device needs urgent BKOPs.
			 */
			if (!hba->pm_op_in_progress &&
			    ufshcd_is_exception_event(lrbp->ucd_rsp_ptr) &&
			    schedule_work(&hba->eeh_work)) {
				/*
				 * Prevent suspend once eeh_work is scheduled
				 * to avoid deadlock between ufshcd_suspend
				 * and exception event handler.
				 */
				pm_runtime_get_noresume(hba->dev);
			}
			break;
		case UPIU_TRANSACTION_REJECT_UPIU:
			/* TODO: handle Reject UPIU Response */
			result = DID_ERROR << 16;
			dev_err(hba->dev,
				"Reject UPIU not fully implemented\n");
			break;
		default:
			dev_err(hba->dev,
				"Unexpected request response code = %x\n",
				result);
			result = DID_ERROR << 16;
			break;
		}
		break;
	case OCS_ABORTED:
		result |= DID_ABORT << 16;
		break;
	case OCS_INVALID_COMMAND_STATUS:
		result |= DID_REQUEUE << 16;
		break;
	case OCS_INVALID_CMD_TABLE_ATTR:
	case OCS_INVALID_PRDT_ATTR:
	case OCS_MISMATCH_DATA_BUF_SIZE:
	case OCS_MISMATCH_RESP_UPIU_SIZE:
	case OCS_PEER_COMM_FAILURE:
	case OCS_FATAL_ERROR:
	case OCS_DEVICE_FATAL_ERROR:
	case OCS_INVALID_CRYPTO_CONFIG:
	case OCS_GENERAL_CRYPTO_ERROR:
	default:
		result |= DID_ERROR << 16;
		dev_err(hba->dev,
				"OCS error from controller = %x for tag %d\n",
				ocs, lrbp->task_tag);
		ufshcd_print_host_regs(hba);
		ufshcd_print_host_state(hba);
		break;
	} /* end of switch */

	if ((host_byte(result) != DID_OK) &&
	    (host_byte(result) != DID_REQUEUE) && !hba->silence_err_logs)
		ufshcd_print_trs(hba, 1 << lrbp->task_tag, true);
	return result;
}

/**
 * ufshcd_uic_cmd_compl - handle completion of uic command
 * @hba: per adapter instance
 * @intr_status: interrupt status generated by the controller
 *
 * Returns
 *  IRQ_HANDLED - If interrupt is valid
 *  IRQ_NONE    - If invalid interrupt
 */
static irqreturn_t ufshcd_uic_cmd_compl(struct ufs_hba *hba, u32 intr_status)
{
	irqreturn_t retval = IRQ_NONE;

	if ((intr_status & UIC_COMMAND_COMPL) && hba->active_uic_cmd) {
		hba->active_uic_cmd->argument2 |=
			ufshcd_get_uic_cmd_result(hba);
		hba->active_uic_cmd->argument3 =
			ufshcd_get_dme_attr_val(hba);
		if (!hba->uic_async_done)
			hba->active_uic_cmd->cmd_active = 0;
		complete(&hba->active_uic_cmd->done);
		retval = IRQ_HANDLED;
	}

	if ((intr_status & UFSHCD_UIC_PWR_MASK) && hba->uic_async_done) {
		hba->active_uic_cmd->cmd_active = 0;
		complete(hba->uic_async_done);
		retval = IRQ_HANDLED;
	}

	if (retval == IRQ_HANDLED)
		ufshcd_add_uic_command_trace(hba, hba->active_uic_cmd,
					     "complete");
	return retval;
}

/**
 * __ufshcd_transfer_req_compl - handle SCSI and query command completion
 * @hba: per adapter instance
 * @completed_reqs: requests to complete
 */
static void __ufshcd_transfer_req_compl(struct ufs_hba *hba,
					unsigned long completed_reqs)
{
	struct ufshcd_lrb *lrbp;
	struct scsi_cmnd *cmd;
	int result;
	int index;

	for_each_set_bit(index, &completed_reqs, hba->nutrs) {
		lrbp = &hba->lrb[index];
		lrbp->compl_time_stamp = ktime_get();
		cmd = lrbp->cmd;
		if (cmd) {
			ufshcd_add_command_trace(hba, index, "complete");
			result = ufshcd_transfer_rsp_status(hba, lrbp);
			scsi_dma_unmap(cmd);
			cmd->result = result;
			/* Mark completed command as NULL in LRB */
			lrbp->cmd = NULL;
			/* Do not touch lrbp after scsi done */
			cmd->scsi_done(cmd);
			__ufshcd_release(hba);
		} else if (lrbp->command_type == UTP_CMD_TYPE_DEV_MANAGE ||
			lrbp->command_type == UTP_CMD_TYPE_UFS_STORAGE) {
			if (hba->dev_cmd.complete) {
				ufshcd_add_command_trace(hba, index,
						"dev_complete");
				complete(hba->dev_cmd.complete);
			}
		}
		if (ufshcd_is_clkscaling_supported(hba))
			hba->clk_scaling.active_reqs--;
	}

	/* clear corresponding bits of completed commands */
	hba->outstanding_reqs ^= completed_reqs;

	ufshcd_clk_scaling_update_busy(hba);
}

/**
 * ufshcd_transfer_req_compl - handle SCSI and query command completion
 * @hba: per adapter instance
 *
 * Returns
 *  IRQ_HANDLED - If interrupt is valid
 *  IRQ_NONE    - If invalid interrupt
 */
static irqreturn_t ufshcd_transfer_req_compl(struct ufs_hba *hba)
{
	unsigned long completed_reqs;
	u32 tr_doorbell;

	/* Resetting interrupt aggregation counters first and reading the
	 * DOOR_BELL afterward allows us to handle all the completed requests.
	 * In order to prevent other interrupts starvation the DB is read once
	 * after reset. The down side of this solution is the possibility of
	 * false interrupt if device completes another request after resetting
	 * aggregation and before reading the DB.
	 */
	if (ufshcd_is_intr_aggr_allowed(hba) &&
	    !(hba->quirks & UFSHCI_QUIRK_SKIP_RESET_INTR_AGGR))
		ufshcd_reset_intr_aggr(hba);

	tr_doorbell = ufshcd_readl(hba, REG_UTP_TRANSFER_REQ_DOOR_BELL);
	completed_reqs = tr_doorbell ^ hba->outstanding_reqs;

	if (completed_reqs) {
		__ufshcd_transfer_req_compl(hba, completed_reqs);
		return IRQ_HANDLED;
	} else {
		return IRQ_NONE;
	}
}

/**
 * ufshcd_disable_ee - disable exception event
 * @hba: per-adapter instance
 * @mask: exception event to disable
 *
 * Disables exception event in the device so that the EVENT_ALERT
 * bit is not set.
 *
 * Returns zero on success, non-zero error value on failure.
 */
static int ufshcd_disable_ee(struct ufs_hba *hba, u16 mask)
{
	int err = 0;
	u32 val;

	if (!(hba->ee_ctrl_mask & mask))
		goto out;

	val = hba->ee_ctrl_mask & ~mask;
	val &= MASK_EE_STATUS;
	err = ufshcd_query_attr_retry(hba, UPIU_QUERY_OPCODE_WRITE_ATTR,
			QUERY_ATTR_IDN_EE_CONTROL, 0, 0, &val);
	if (!err)
		hba->ee_ctrl_mask &= ~mask;
out:
	return err;
}

/**
 * ufshcd_enable_ee - enable exception event
 * @hba: per-adapter instance
 * @mask: exception event to enable
 *
 * Enable corresponding exception event in the device to allow
 * device to alert host in critical scenarios.
 *
 * Returns zero on success, non-zero error value on failure.
 */
static int ufshcd_enable_ee(struct ufs_hba *hba, u16 mask)
{
	int err = 0;
	u32 val;

	if (hba->ee_ctrl_mask & mask)
		goto out;

	val = hba->ee_ctrl_mask | mask;
	val &= MASK_EE_STATUS;
	err = ufshcd_query_attr_retry(hba, UPIU_QUERY_OPCODE_WRITE_ATTR,
			QUERY_ATTR_IDN_EE_CONTROL, 0, 0, &val);
	if (!err)
		hba->ee_ctrl_mask |= mask;
out:
	return err;
}

/**
 * ufshcd_enable_auto_bkops - Allow device managed BKOPS
 * @hba: per-adapter instance
 *
 * Allow device to manage background operations on its own. Enabling
 * this might lead to inconsistent latencies during normal data transfers
 * as the device is allowed to manage its own way of handling background
 * operations.
 *
 * Returns zero on success, non-zero on failure.
 */
static int ufshcd_enable_auto_bkops(struct ufs_hba *hba)
{
	int err = 0;

	if (hba->auto_bkops_enabled)
		goto out;

	err = ufshcd_query_flag_retry(hba, UPIU_QUERY_OPCODE_SET_FLAG,
			QUERY_FLAG_IDN_BKOPS_EN, 0, NULL);
	if (err) {
		dev_err(hba->dev, "%s: failed to enable bkops %d\n",
				__func__, err);
		goto out;
	}

	hba->auto_bkops_enabled = true;
	trace_ufshcd_auto_bkops_state(dev_name(hba->dev), "Enabled");

	/* No need of URGENT_BKOPS exception from the device */
	err = ufshcd_disable_ee(hba, MASK_EE_URGENT_BKOPS);
	if (err)
		dev_err(hba->dev, "%s: failed to disable exception event %d\n",
				__func__, err);
out:
	return err;
}

/**
 * ufshcd_disable_auto_bkops - block device in doing background operations
 * @hba: per-adapter instance
 *
 * Disabling background operations improves command response latency but
 * has drawback of device moving into critical state where the device is
 * not-operable. Make sure to call ufshcd_enable_auto_bkops() whenever the
 * host is idle so that BKOPS are managed effectively without any negative
 * impacts.
 *
 * Returns zero on success, non-zero on failure.
 */
static int ufshcd_disable_auto_bkops(struct ufs_hba *hba)
{
	int err = 0;

	if (!hba->auto_bkops_enabled)
		goto out;

	/*
	 * If host assisted BKOPs is to be enabled, make sure
	 * urgent bkops exception is allowed.
	 */
	err = ufshcd_enable_ee(hba, MASK_EE_URGENT_BKOPS);
	if (err) {
		dev_err(hba->dev, "%s: failed to enable exception event %d\n",
				__func__, err);
		goto out;
	}

	err = ufshcd_query_flag_retry(hba, UPIU_QUERY_OPCODE_CLEAR_FLAG,
			QUERY_FLAG_IDN_BKOPS_EN, 0, NULL);
	if (err) {
		dev_err(hba->dev, "%s: failed to disable bkops %d\n",
				__func__, err);
		ufshcd_disable_ee(hba, MASK_EE_URGENT_BKOPS);
		goto out;
	}

	hba->auto_bkops_enabled = false;
	trace_ufshcd_auto_bkops_state(dev_name(hba->dev), "Disabled");
	hba->is_urgent_bkops_lvl_checked = false;
out:
	return err;
}

/**
 * ufshcd_force_reset_auto_bkops - force reset auto bkops state
 * @hba: per adapter instance
 *
 * After a device reset the device may toggle the BKOPS_EN flag
 * to default value. The s/w tracking variables should be updated
 * as well. This function would change the auto-bkops state based on
 * UFSHCD_CAP_KEEP_AUTO_BKOPS_ENABLED_EXCEPT_SUSPEND.
 */
static void ufshcd_force_reset_auto_bkops(struct ufs_hba *hba)
{
	if (ufshcd_keep_autobkops_enabled_except_suspend(hba)) {
		hba->auto_bkops_enabled = false;
		hba->ee_ctrl_mask |= MASK_EE_URGENT_BKOPS;
		ufshcd_enable_auto_bkops(hba);
	} else {
		hba->auto_bkops_enabled = true;
		hba->ee_ctrl_mask &= ~MASK_EE_URGENT_BKOPS;
		ufshcd_disable_auto_bkops(hba);
	}
	hba->urgent_bkops_lvl = BKOPS_STATUS_PERF_IMPACT;
	hba->is_urgent_bkops_lvl_checked = false;
}

static inline int ufshcd_get_bkops_status(struct ufs_hba *hba, u32 *status)
{
	return ufshcd_query_attr_retry(hba, UPIU_QUERY_OPCODE_READ_ATTR,
			QUERY_ATTR_IDN_BKOPS_STATUS, 0, 0, status);
}

/**
 * ufshcd_bkops_ctrl - control the auto bkops based on current bkops status
 * @hba: per-adapter instance
 * @status: bkops_status value
 *
 * Read the bkops_status from the UFS device and Enable fBackgroundOpsEn
 * flag in the device to permit background operations if the device
 * bkops_status is greater than or equal to "status" argument passed to
 * this function, disable otherwise.
 *
 * Returns 0 for success, non-zero in case of failure.
 *
 * NOTE: Caller of this function can check the "hba->auto_bkops_enabled" flag
 * to know whether auto bkops is enabled or disabled after this function
 * returns control to it.
 */
static int ufshcd_bkops_ctrl(struct ufs_hba *hba,
			     enum bkops_status status)
{
	int err;
	u32 curr_status = 0;

	err = ufshcd_get_bkops_status(hba, &curr_status);
	if (err) {
		dev_err(hba->dev, "%s: failed to get BKOPS status %d\n",
				__func__, err);
		goto out;
	} else if (curr_status > BKOPS_STATUS_MAX) {
		dev_err(hba->dev, "%s: invalid BKOPS status %d\n",
				__func__, curr_status);
		err = -EINVAL;
		goto out;
	}

	if (curr_status >= status)
		err = ufshcd_enable_auto_bkops(hba);
	else
		err = ufshcd_disable_auto_bkops(hba);
out:
	return err;
}

/**
 * ufshcd_urgent_bkops - handle urgent bkops exception event
 * @hba: per-adapter instance
 *
 * Enable fBackgroundOpsEn flag in the device to permit background
 * operations.
 *
 * If BKOPs is enabled, this function returns 0, 1 if the bkops in not enabled
 * and negative error value for any other failure.
 */
static int ufshcd_urgent_bkops(struct ufs_hba *hba)
{
	return ufshcd_bkops_ctrl(hba, hba->urgent_bkops_lvl);
}

static inline int ufshcd_get_ee_status(struct ufs_hba *hba, u32 *status)
{
	return ufshcd_query_attr_retry(hba, UPIU_QUERY_OPCODE_READ_ATTR,
			QUERY_ATTR_IDN_EE_STATUS, 0, 0, status);
}

static void ufshcd_bkops_exception_event_handler(struct ufs_hba *hba)
{
	int err;
	u32 curr_status = 0;

	if (hba->is_urgent_bkops_lvl_checked)
		goto enable_auto_bkops;

	err = ufshcd_get_bkops_status(hba, &curr_status);
	if (err) {
		dev_err(hba->dev, "%s: failed to get BKOPS status %d\n",
				__func__, err);
		goto out;
	}

	/*
	 * We are seeing that some devices are raising the urgent bkops
	 * exception events even when BKOPS status doesn't indicate performace
	 * impacted or critical. Handle these device by determining their urgent
	 * bkops status at runtime.
	 */
	if (curr_status < BKOPS_STATUS_PERF_IMPACT) {
		dev_err(hba->dev, "%s: device raised urgent BKOPS exception for bkops status %d\n",
				__func__, curr_status);
		/* update the current status as the urgent bkops level */
		hba->urgent_bkops_lvl = curr_status;
		hba->is_urgent_bkops_lvl_checked = true;
	}

enable_auto_bkops:
	err = ufshcd_enable_auto_bkops(hba);
out:
	if (err < 0)
		dev_err(hba->dev, "%s: failed to handle urgent bkops %d\n",
				__func__, err);
}

static int ufshcd_wb_ctrl(struct ufs_hba *hba, bool enable)
{
	int ret;
	u8 index;
	enum query_opcode opcode;

	if (!ufshcd_is_wb_allowed(hba))
		return 0;

	if (!(enable ^ hba->wb_enabled))
		return 0;
	if (enable)
		opcode = UPIU_QUERY_OPCODE_SET_FLAG;
	else
		opcode = UPIU_QUERY_OPCODE_CLEAR_FLAG;

	index = ufshcd_wb_get_query_index(hba);
	ret = ufshcd_query_flag_retry(hba, opcode,
				      QUERY_FLAG_IDN_WB_EN, index, NULL);
	if (ret) {
		dev_err(hba->dev, "%s write booster %s failed %d\n",
			__func__, enable ? "enable" : "disable", ret);
		return ret;
	}

	hba->wb_enabled = enable;
	dev_dbg(hba->dev, "%s write booster %s %d\n",
			__func__, enable ? "enable" : "disable", ret);

	return ret;
}

static int ufshcd_wb_toggle_flush_during_h8(struct ufs_hba *hba, bool set)
{
	int val;
	u8 index;

	if (set)
		val =  UPIU_QUERY_OPCODE_SET_FLAG;
	else
		val = UPIU_QUERY_OPCODE_CLEAR_FLAG;

	index = ufshcd_wb_get_query_index(hba);
	return ufshcd_query_flag_retry(hba, val,
				QUERY_FLAG_IDN_WB_BUFF_FLUSH_DURING_HIBERN8,
				index, NULL);
}

static inline void ufshcd_wb_toggle_flush(struct ufs_hba *hba, bool enable)
{
	if (enable)
		ufshcd_wb_buf_flush_enable(hba);
	else
		ufshcd_wb_buf_flush_disable(hba);

}

static int ufshcd_wb_buf_flush_enable(struct ufs_hba *hba)
{
	int ret;
	u8 index;

	if (!ufshcd_is_wb_allowed(hba) || hba->wb_buf_flush_enabled)
		return 0;

	index = ufshcd_wb_get_query_index(hba);
	ret = ufshcd_query_flag_retry(hba, UPIU_QUERY_OPCODE_SET_FLAG,
				      QUERY_FLAG_IDN_WB_BUFF_FLUSH_EN,
				      index, NULL);
	if (ret)
		dev_err(hba->dev, "%s WB - buf flush enable failed %d\n",
			__func__, ret);
	else
		hba->wb_buf_flush_enabled = true;

	dev_dbg(hba->dev, "WB - Flush enabled: %d\n", ret);
	return ret;
}

static int ufshcd_wb_buf_flush_disable(struct ufs_hba *hba)
{
	int ret;
	u8 index;

	if (!ufshcd_is_wb_allowed(hba) || !hba->wb_buf_flush_enabled)
		return 0;

	index = ufshcd_wb_get_query_index(hba);
	ret = ufshcd_query_flag_retry(hba, UPIU_QUERY_OPCODE_CLEAR_FLAG,
				      QUERY_FLAG_IDN_WB_BUFF_FLUSH_EN,
				      index, NULL);
	if (ret) {
		dev_warn(hba->dev, "%s: WB - buf flush disable failed %d\n",
			 __func__, ret);
	} else {
		hba->wb_buf_flush_enabled = false;
		dev_dbg(hba->dev, "WB - Flush disabled: %d\n", ret);
	}

	return ret;
}

static bool ufshcd_wb_presrv_usrspc_keep_vcc_on(struct ufs_hba *hba,
						u32 avail_buf)
{
	u32 cur_buf;
	int ret;
	u8 index;

	index = ufshcd_wb_get_query_index(hba);
	ret = ufshcd_query_attr_retry(hba, UPIU_QUERY_OPCODE_READ_ATTR,
					      QUERY_ATTR_IDN_CURR_WB_BUFF_SIZE,
					      index, 0, &cur_buf);
	if (ret) {
		dev_err(hba->dev, "%s dCurWriteBoosterBufferSize read failed %d\n",
			__func__, ret);
		return false;
	}

	if (!cur_buf) {
		dev_info(hba->dev, "dCurWBBuf: %d WB disabled until free-space is available\n",
			 cur_buf);
		return false;
	}
	/* Let it continue to flush when available buffer exceeds threshold */
	if (avail_buf < hba->vps->wb_flush_threshold)
		return true;

	return false;
}

static bool ufshcd_wb_need_flush(struct ufs_hba *hba)
{
	int ret;
	u32 avail_buf;
	u8 index;

	if (!ufshcd_is_wb_allowed(hba))
		return false;
	/*
	 * The ufs device needs the vcc to be ON to flush.
	 * With user-space reduction enabled, it's enough to enable flush
	 * by checking only the available buffer. The threshold
	 * defined here is > 90% full.
	 * With user-space preserved enabled, the current-buffer
	 * should be checked too because the wb buffer size can reduce
	 * when disk tends to be full. This info is provided by current
	 * buffer (dCurrentWriteBoosterBufferSize). There's no point in
	 * keeping vcc on when current buffer is empty.
	 */
	index = ufshcd_wb_get_query_index(hba);
	ret = ufshcd_query_attr_retry(hba, UPIU_QUERY_OPCODE_READ_ATTR,
				      QUERY_ATTR_IDN_AVAIL_WB_BUFF_SIZE,
				      index, 0, &avail_buf);
	if (ret) {
		dev_warn(hba->dev, "%s dAvailableWriteBoosterBufferSize read failed %d\n",
			 __func__, ret);
		return false;
	}

	if (!hba->dev_info.b_presrv_uspc_en) {
		if (avail_buf <= UFS_WB_BUF_REMAIN_PERCENT(10))
			return true;
		return false;
	}

	return ufshcd_wb_presrv_usrspc_keep_vcc_on(hba, avail_buf);
}

static void ufshcd_rpm_dev_flush_recheck_work(struct work_struct *work)
{
	struct ufs_hba *hba = container_of(to_delayed_work(work),
					   struct ufs_hba,
					   rpm_dev_flush_recheck_work);
	/*
	 * To prevent unnecessary VCC power drain after device finishes
	 * WriteBooster buffer flush or Auto BKOPs, force runtime resume
	 * after a certain delay to recheck the threshold by next runtime
	 * suspend.
	 */
	pm_runtime_get_sync(hba->dev);
	pm_runtime_put_sync(hba->dev);
}

/**
 * ufshcd_exception_event_handler - handle exceptions raised by device
 * @work: pointer to work data
 *
 * Read bExceptionEventStatus attribute from the device and handle the
 * exception event accordingly.
 */
static void ufshcd_exception_event_handler(struct work_struct *work)
{
	struct ufs_hba *hba;
	int err;
	u32 status = 0;
	hba = container_of(work, struct ufs_hba, eeh_work);

	pm_runtime_get_sync(hba->dev);
	ufshcd_scsi_block_requests(hba);
	err = ufshcd_get_ee_status(hba, &status);
	if (err) {
		dev_err(hba->dev, "%s: failed to get exception status %d\n",
				__func__, err);
		goto out;
	}

	status &= hba->ee_ctrl_mask;

	if (status & MASK_EE_URGENT_BKOPS)
		ufshcd_bkops_exception_event_handler(hba);

out:
	ufshcd_scsi_unblock_requests(hba);
	/*
	 * pm_runtime_get_noresume is called while scheduling
	 * eeh_work to avoid suspend racing with exception work.
	 * Hence decrement usage counter using pm_runtime_put_noidle
	 * to allow suspend on completion of exception event handler.
	 */
	pm_runtime_put_noidle(hba->dev);
	pm_runtime_put(hba->dev);
	return;
}

/* Complete requests that have door-bell cleared */
static void ufshcd_complete_requests(struct ufs_hba *hba)
{
	ufshcd_transfer_req_compl(hba);
	ufshcd_tmc_handler(hba);
}

/**
 * ufshcd_quirk_dl_nac_errors - This function checks if error handling is
 *				to recover from the DL NAC errors or not.
 * @hba: per-adapter instance
 *
 * Returns true if error handling is required, false otherwise
 */
static bool ufshcd_quirk_dl_nac_errors(struct ufs_hba *hba)
{
	unsigned long flags;
	bool err_handling = true;

	spin_lock_irqsave(hba->host->host_lock, flags);
	/*
	 * UFS_DEVICE_QUIRK_RECOVERY_FROM_DL_NAC_ERRORS only workaround the
	 * device fatal error and/or DL NAC & REPLAY timeout errors.
	 */
	if (hba->saved_err & (CONTROLLER_FATAL_ERROR | SYSTEM_BUS_FATAL_ERROR))
		goto out;

	if ((hba->saved_err & DEVICE_FATAL_ERROR) ||
	    ((hba->saved_err & UIC_ERROR) &&
	     (hba->saved_uic_err & UFSHCD_UIC_DL_TCx_REPLAY_ERROR)))
		goto out;

	if ((hba->saved_err & UIC_ERROR) &&
	    (hba->saved_uic_err & UFSHCD_UIC_DL_NAC_RECEIVED_ERROR)) {
		int err;
		/*
		 * wait for 50ms to see if we can get any other errors or not.
		 */
		spin_unlock_irqrestore(hba->host->host_lock, flags);
		msleep(50);
		spin_lock_irqsave(hba->host->host_lock, flags);

		/*
		 * now check if we have got any other severe errors other than
		 * DL NAC error?
		 */
		if ((hba->saved_err & INT_FATAL_ERRORS) ||
		    ((hba->saved_err & UIC_ERROR) &&
		    (hba->saved_uic_err & ~UFSHCD_UIC_DL_NAC_RECEIVED_ERROR)))
			goto out;

		/*
		 * As DL NAC is the only error received so far, send out NOP
		 * command to confirm if link is still active or not.
		 *   - If we don't get any response then do error recovery.
		 *   - If we get response then clear the DL NAC error bit.
		 */

		spin_unlock_irqrestore(hba->host->host_lock, flags);
		err = ufshcd_verify_dev_init(hba);
		spin_lock_irqsave(hba->host->host_lock, flags);

		if (err)
			goto out;

		/* Link seems to be alive hence ignore the DL NAC errors */
		if (hba->saved_uic_err == UFSHCD_UIC_DL_NAC_RECEIVED_ERROR)
			hba->saved_err &= ~UIC_ERROR;
		/* clear NAC error */
		hba->saved_uic_err &= ~UFSHCD_UIC_DL_NAC_RECEIVED_ERROR;
		if (!hba->saved_uic_err)
			err_handling = false;
	}
out:
	spin_unlock_irqrestore(hba->host->host_lock, flags);
	return err_handling;
}

/* host lock must be held before calling this func */
static inline bool ufshcd_is_saved_err_fatal(struct ufs_hba *hba)
{
	return (hba->saved_uic_err & UFSHCD_UIC_DL_PA_INIT_ERROR) ||
	       (hba->saved_err & (INT_FATAL_ERRORS | UFSHCD_UIC_HIBERN8_MASK));
}

/* host lock must be held before calling this func */
static inline void ufshcd_schedule_eh_work(struct ufs_hba *hba)
{
	/* handle fatal errors only when link is not in error state */
	if (hba->ufshcd_state != UFSHCD_STATE_ERROR) {
		if (hba->force_reset || ufshcd_is_link_broken(hba) ||
		    ufshcd_is_saved_err_fatal(hba))
			hba->ufshcd_state = UFSHCD_STATE_EH_SCHEDULED_FATAL;
		else
			hba->ufshcd_state = UFSHCD_STATE_EH_SCHEDULED_NON_FATAL;
		queue_work(hba->eh_wq, &hba->eh_work);
	}
}

static void ufshcd_err_handling_prepare(struct ufs_hba *hba)
{
	pm_runtime_get_sync(hba->dev);
	if (pm_runtime_suspended(hba->dev)) {
		/*
		 * Don't assume anything of pm_runtime_get_sync(), if
		 * resume fails, irq and clocks can be OFF, and powers
		 * can be OFF or in LPM.
		 */
		ufshcd_setup_hba_vreg(hba, true);
		ufshcd_enable_irq(hba);
		ufshcd_setup_vreg(hba, true);
		ufshcd_config_vreg_hpm(hba, hba->vreg_info.vccq);
		ufshcd_config_vreg_hpm(hba, hba->vreg_info.vccq2);
		ufshcd_hold(hba, false);
		if (!ufshcd_is_clkgating_allowed(hba))
			ufshcd_setup_clocks(hba, true);
		ufshcd_release(hba);
		ufshcd_vops_resume(hba, UFS_RUNTIME_PM);
	} else {
		ufshcd_hold(hba, false);
		if (hba->clk_scaling.is_allowed) {
			cancel_work_sync(&hba->clk_scaling.suspend_work);
			cancel_work_sync(&hba->clk_scaling.resume_work);
			ufshcd_suspend_clkscaling(hba);
		}
	}
}

static void ufshcd_err_handling_unprepare(struct ufs_hba *hba)
{
	ufshcd_release(hba);
	if (hba->clk_scaling.is_allowed)
		ufshcd_resume_clkscaling(hba);
	pm_runtime_put(hba->dev);
}

static inline bool ufshcd_err_handling_should_stop(struct ufs_hba *hba)
{
	return (hba->ufshcd_state == UFSHCD_STATE_ERROR ||
		(!(hba->saved_err || hba->saved_uic_err || hba->force_reset ||
			ufshcd_is_link_broken(hba))));
}

#ifdef CONFIG_PM
static void ufshcd_recover_pm_error(struct ufs_hba *hba)
{
	struct Scsi_Host *shost = hba->host;
	struct scsi_device *sdev;
	struct request_queue *q;
	int ret;

	/*
	 * Set RPM status of hba device to RPM_ACTIVE,
	 * this also clears its runtime error.
	 */
	ret = pm_runtime_set_active(hba->dev);
	/*
	 * If hba device had runtime error, we also need to resume those
	 * scsi devices under hba in case any of them has failed to be
	 * resumed due to hba runtime resume failure. This is to unblock
	 * blk_queue_enter in case there are bios waiting inside it.
	 */
	if (!ret) {
		shost_for_each_device(sdev, shost) {
			q = sdev->request_queue;
			if (q->dev && (q->rpm_status == RPM_SUSPENDED ||
				       q->rpm_status == RPM_SUSPENDING))
				pm_request_resume(q->dev);
		}
	}
}
#else
static inline void ufshcd_recover_pm_error(struct ufs_hba *hba)
{
}
#endif

static bool ufshcd_is_pwr_mode_restore_needed(struct ufs_hba *hba)
{
	struct ufs_pa_layer_attr *pwr_info = &hba->pwr_info;
	u32 mode;

	ufshcd_dme_get(hba, UIC_ARG_MIB(PA_PWRMODE), &mode);

	if (pwr_info->pwr_rx != ((mode >> PWRMODE_RX_OFFSET) & PWRMODE_MASK))
		return true;

	if (pwr_info->pwr_tx != (mode & PWRMODE_MASK))
		return true;

	return false;
}

/**
 * ufshcd_err_handler - handle UFS errors that require s/w attention
 * @work: pointer to work structure
 */
static void ufshcd_err_handler(struct work_struct *work)
{
	struct ufs_hba *hba;
	unsigned long flags;
	bool err_xfer = false;
	bool err_tm = false;
	int err = 0, pmc_err;
	int tag;
	bool needs_reset = false, needs_restore = false;

	hba = container_of(work, struct ufs_hba, eh_work);

	spin_lock_irqsave(hba->host->host_lock, flags);
	if (ufshcd_err_handling_should_stop(hba)) {
		if (hba->ufshcd_state != UFSHCD_STATE_ERROR)
			hba->ufshcd_state = UFSHCD_STATE_OPERATIONAL;
		spin_unlock_irqrestore(hba->host->host_lock, flags);
		return;
	}
	ufshcd_set_eh_in_progress(hba);
	spin_unlock_irqrestore(hba->host->host_lock, flags);
	ufshcd_err_handling_prepare(hba);
	spin_lock_irqsave(hba->host->host_lock, flags);
	ufshcd_scsi_block_requests(hba);
	/*
	 * A full reset and restore might have happened after preparation
	 * is finished, double check whether we should stop.
	 */
	if (ufshcd_err_handling_should_stop(hba)) {
		if (hba->ufshcd_state != UFSHCD_STATE_ERROR)
			hba->ufshcd_state = UFSHCD_STATE_OPERATIONAL;
		goto out;
	}
	hba->ufshcd_state = UFSHCD_STATE_RESET;

	/* Complete requests that have door-bell cleared by h/w */
	ufshcd_complete_requests(hba);

	if (hba->dev_quirks & UFS_DEVICE_QUIRK_RECOVERY_FROM_DL_NAC_ERRORS) {
		bool ret;

		spin_unlock_irqrestore(hba->host->host_lock, flags);
		/* release the lock as ufshcd_quirk_dl_nac_errors() may sleep */
		ret = ufshcd_quirk_dl_nac_errors(hba);
		spin_lock_irqsave(hba->host->host_lock, flags);
		if (!ret && !hba->force_reset && ufshcd_is_link_active(hba))
			goto skip_err_handling;
	}

	if (hba->force_reset || ufshcd_is_link_broken(hba) ||
	    ufshcd_is_saved_err_fatal(hba) ||
	    ((hba->saved_err & UIC_ERROR) &&
	     (hba->saved_uic_err & (UFSHCD_UIC_DL_NAC_RECEIVED_ERROR |
				    UFSHCD_UIC_DL_TCx_REPLAY_ERROR))))
		needs_reset = true;

	if ((hba->saved_err & (INT_FATAL_ERRORS | UFSHCD_UIC_HIBERN8_MASK)) ||
	    (hba->saved_uic_err &&
	     (hba->saved_uic_err != UFSHCD_UIC_PA_GENERIC_ERROR))) {
		bool pr_prdt = !!(hba->saved_err & SYSTEM_BUS_FATAL_ERROR);

		spin_unlock_irqrestore(hba->host->host_lock, flags);
		ufshcd_print_host_state(hba);
		ufshcd_print_pwr_info(hba);
		ufshcd_print_host_regs(hba);
		ufshcd_print_tmrs(hba, hba->outstanding_tasks);
		ufshcd_print_trs(hba, hba->outstanding_reqs, pr_prdt);
		spin_lock_irqsave(hba->host->host_lock, flags);
	}

	/*
	 * if host reset is required then skip clearing the pending
	 * transfers forcefully because they will get cleared during
	 * host reset and restore
	 */
	if (needs_reset)
		goto do_reset;

	/*
	 * If LINERESET was caught, UFS might have been put to PWM mode,
	 * check if power mode restore is needed.
	 */
	if (hba->saved_uic_err & UFSHCD_UIC_PA_GENERIC_ERROR) {
		hba->saved_uic_err &= ~UFSHCD_UIC_PA_GENERIC_ERROR;
		if (!hba->saved_uic_err)
			hba->saved_err &= ~UIC_ERROR;
		spin_unlock_irqrestore(hba->host->host_lock, flags);
		if (ufshcd_is_pwr_mode_restore_needed(hba))
			needs_restore = true;
		spin_lock_irqsave(hba->host->host_lock, flags);
		if (!hba->saved_err && !needs_restore)
			goto skip_err_handling;
	}

	hba->silence_err_logs = true;
	/* release lock as clear command might sleep */
	spin_unlock_irqrestore(hba->host->host_lock, flags);
	/* Clear pending transfer requests */
	for_each_set_bit(tag, &hba->outstanding_reqs, hba->nutrs) {
		if (ufshcd_try_to_abort_task(hba, tag)) {
			err_xfer = true;
			goto lock_skip_pending_xfer_clear;
		}
	}

	/* Clear pending task management requests */
	for_each_set_bit(tag, &hba->outstanding_tasks, hba->nutmrs) {
		if (ufshcd_clear_tm_cmd(hba, tag)) {
			err_tm = true;
			goto lock_skip_pending_xfer_clear;
		}
	}

lock_skip_pending_xfer_clear:
	spin_lock_irqsave(hba->host->host_lock, flags);

	/* Complete the requests that are cleared by s/w */
	ufshcd_complete_requests(hba);
	hba->silence_err_logs = false;

	if (err_xfer || err_tm) {
		needs_reset = true;
		goto do_reset;
	}

	/*
	 * After all reqs and tasks are cleared from doorbell,
	 * now it is safe to retore power mode.
	 */
	if (needs_restore) {
		spin_unlock_irqrestore(hba->host->host_lock, flags);
		/*
		 * Hold the scaling lock just in case dev cmds
		 * are sent via bsg and/or sysfs.
		 */
		down_write(&hba->clk_scaling_lock);
		hba->force_pmc = true;
		pmc_err = ufshcd_config_pwr_mode(hba, &(hba->pwr_info));
		if (pmc_err) {
			needs_reset = true;
			dev_err(hba->dev, "%s: Failed to restore power mode, err = %d\n",
					__func__, pmc_err);
		}
		hba->force_pmc = false;
		ufshcd_print_pwr_info(hba);
		up_write(&hba->clk_scaling_lock);
		spin_lock_irqsave(hba->host->host_lock, flags);
	}

do_reset:
	/* Fatal errors need reset */
	if (needs_reset) {
		unsigned long max_doorbells = (1UL << hba->nutrs) - 1;

		/*
		 * ufshcd_reset_and_restore() does the link reinitialization
		 * which will need atleast one empty doorbell slot to send the
		 * device management commands (NOP and query commands).
		 * If there is no slot empty at this moment then free up last
		 * slot forcefully.
		 */
		if (hba->outstanding_reqs == max_doorbells)
			__ufshcd_transfer_req_compl(hba,
						    (1UL << (hba->nutrs - 1)));

		hba->force_reset = false;
		spin_unlock_irqrestore(hba->host->host_lock, flags);
		err = ufshcd_reset_and_restore(hba);
		if (err)
			dev_err(hba->dev, "%s: reset and restore failed with err %d\n",
					__func__, err);
		else
			ufshcd_recover_pm_error(hba);
		spin_lock_irqsave(hba->host->host_lock, flags);
	}

skip_err_handling:
	if (!needs_reset) {
		if (hba->ufshcd_state == UFSHCD_STATE_RESET)
			hba->ufshcd_state = UFSHCD_STATE_OPERATIONAL;
		if (hba->saved_err || hba->saved_uic_err)
			dev_err_ratelimited(hba->dev, "%s: exit: saved_err 0x%x saved_uic_err 0x%x",
			    __func__, hba->saved_err, hba->saved_uic_err);
	}

out:
	ufshcd_clear_eh_in_progress(hba);
	spin_unlock_irqrestore(hba->host->host_lock, flags);
	ufshcd_scsi_unblock_requests(hba);
	ufshcd_err_handling_unprepare(hba);
}

/**
 * ufshcd_update_uic_error - check and set fatal UIC error flags.
 * @hba: per-adapter instance
 *
 * Returns
 *  IRQ_HANDLED - If interrupt is valid
 *  IRQ_NONE    - If invalid interrupt
 */
static irqreturn_t ufshcd_update_uic_error(struct ufs_hba *hba)
{
	u32 reg;
	irqreturn_t retval = IRQ_NONE;

	/* PHY layer error */
	reg = ufshcd_readl(hba, REG_UIC_ERROR_CODE_PHY_ADAPTER_LAYER);
	if ((reg & UIC_PHY_ADAPTER_LAYER_ERROR) &&
	    (reg & UIC_PHY_ADAPTER_LAYER_ERROR_CODE_MASK)) {
		ufshcd_update_reg_hist(&hba->ufs_stats.pa_err, reg);
		/*
		 * To know whether this error is fatal or not, DB timeout
		 * must be checked but this error is handled separately.
		 */
		if (reg & UIC_PHY_ADAPTER_LAYER_LANE_ERR_MASK)
			dev_dbg(hba->dev, "%s: UIC Lane error reported\n",
					__func__);

		/* Got a LINERESET indication. */
		if (reg & UIC_PHY_ADAPTER_LAYER_GENERIC_ERROR) {
			struct uic_command *cmd = NULL;

			hba->uic_error |= UFSHCD_UIC_PA_GENERIC_ERROR;
			if (hba->uic_async_done && hba->active_uic_cmd)
				cmd = hba->active_uic_cmd;
			/*
			 * Ignore the LINERESET during power mode change
			 * operation via DME_SET command.
			 */
			if (cmd && (cmd->command == UIC_CMD_DME_SET))
				hba->uic_error &= ~UFSHCD_UIC_PA_GENERIC_ERROR;
		}
		retval |= IRQ_HANDLED;
	}

	/* PA_INIT_ERROR is fatal and needs UIC reset */
	reg = ufshcd_readl(hba, REG_UIC_ERROR_CODE_DATA_LINK_LAYER);
	if ((reg & UIC_DATA_LINK_LAYER_ERROR) &&
	    (reg & UIC_DATA_LINK_LAYER_ERROR_CODE_MASK)) {
		ufshcd_update_reg_hist(&hba->ufs_stats.dl_err, reg);

		if (reg & UIC_DATA_LINK_LAYER_ERROR_PA_INIT)
			hba->uic_error |= UFSHCD_UIC_DL_PA_INIT_ERROR;
		else if (hba->dev_quirks &
				UFS_DEVICE_QUIRK_RECOVERY_FROM_DL_NAC_ERRORS) {
			if (reg & UIC_DATA_LINK_LAYER_ERROR_NAC_RECEIVED)
				hba->uic_error |=
					UFSHCD_UIC_DL_NAC_RECEIVED_ERROR;
			else if (reg & UIC_DATA_LINK_LAYER_ERROR_TCx_REPLAY_TIMEOUT)
				hba->uic_error |= UFSHCD_UIC_DL_TCx_REPLAY_ERROR;
		}
		retval |= IRQ_HANDLED;
	}

	/* UIC NL/TL/DME errors needs software retry */
	reg = ufshcd_readl(hba, REG_UIC_ERROR_CODE_NETWORK_LAYER);
	if ((reg & UIC_NETWORK_LAYER_ERROR) &&
	    (reg & UIC_NETWORK_LAYER_ERROR_CODE_MASK)) {
		ufshcd_update_reg_hist(&hba->ufs_stats.nl_err, reg);
		hba->uic_error |= UFSHCD_UIC_NL_ERROR;
		retval |= IRQ_HANDLED;
	}

	reg = ufshcd_readl(hba, REG_UIC_ERROR_CODE_TRANSPORT_LAYER);
	if ((reg & UIC_TRANSPORT_LAYER_ERROR) &&
	    (reg & UIC_TRANSPORT_LAYER_ERROR_CODE_MASK)) {
		ufshcd_update_reg_hist(&hba->ufs_stats.tl_err, reg);
		hba->uic_error |= UFSHCD_UIC_TL_ERROR;
		retval |= IRQ_HANDLED;
	}

	reg = ufshcd_readl(hba, REG_UIC_ERROR_CODE_DME);
	if ((reg & UIC_DME_ERROR) &&
	    (reg & UIC_DME_ERROR_CODE_MASK)) {
		ufshcd_update_reg_hist(&hba->ufs_stats.dme_err, reg);
		hba->uic_error |= UFSHCD_UIC_DME_ERROR;
		retval |= IRQ_HANDLED;
	}

	dev_dbg(hba->dev, "%s: UIC error flags = 0x%08x\n",
			__func__, hba->uic_error);
	return retval;
}

static bool ufshcd_is_auto_hibern8_error(struct ufs_hba *hba,
					 u32 intr_mask)
{
	if (!ufshcd_is_auto_hibern8_supported(hba) ||
	    !ufshcd_is_auto_hibern8_enabled(hba))
		return false;

	if (!(intr_mask & UFSHCD_UIC_HIBERN8_MASK))
		return false;

	if (hba->active_uic_cmd &&
	    (hba->active_uic_cmd->command == UIC_CMD_DME_HIBER_ENTER ||
	    hba->active_uic_cmd->command == UIC_CMD_DME_HIBER_EXIT))
		return false;

	return true;
}

/**
 * ufshcd_check_errors - Check for errors that need s/w attention
 * @hba: per-adapter instance
 *
 * Returns
 *  IRQ_HANDLED - If interrupt is valid
 *  IRQ_NONE    - If invalid interrupt
 */
static irqreturn_t ufshcd_check_errors(struct ufs_hba *hba)
{
	bool queue_eh_work = false;
	irqreturn_t retval = IRQ_NONE;

	if (hba->errors & INT_FATAL_ERRORS) {
		ufshcd_update_reg_hist(&hba->ufs_stats.fatal_err, hba->errors);
		queue_eh_work = true;
	}

	if (hba->errors & UIC_ERROR) {
		hba->uic_error = 0;
		retval = ufshcd_update_uic_error(hba);
		if (hba->uic_error)
			queue_eh_work = true;
	}

	if (hba->errors & UFSHCD_UIC_HIBERN8_MASK) {
		dev_err(hba->dev,
			"%s: Auto Hibern8 %s failed - status: 0x%08x, upmcrs: 0x%08x\n",
			__func__, (hba->errors & UIC_HIBERNATE_ENTER) ?
			"Enter" : "Exit",
			hba->errors, ufshcd_get_upmcrs(hba));
		ufshcd_update_reg_hist(&hba->ufs_stats.auto_hibern8_err,
				       hba->errors);
		ufshcd_set_link_broken(hba);
		queue_eh_work = true;
	}

	if (queue_eh_work) {
		/*
		 * update the transfer error masks to sticky bits, let's do this
		 * irrespective of current ufshcd_state.
		 */
		hba->saved_err |= hba->errors;
		hba->saved_uic_err |= hba->uic_error;

		/* dump controller state before resetting */
		if ((hba->saved_err & (INT_FATAL_ERRORS)) ||
		    (hba->saved_uic_err &&
		     (hba->saved_uic_err != UFSHCD_UIC_PA_GENERIC_ERROR))) {
			dev_err(hba->dev, "%s: saved_err 0x%x saved_uic_err 0x%x\n",
					__func__, hba->saved_err,
					hba->saved_uic_err);
			ufshcd_dump_regs(hba, 0, UFSHCI_REG_SPACE_SIZE,
					 "host_regs: ");
			ufshcd_print_pwr_info(hba);
		}
		ufshcd_schedule_eh_work(hba);
		retval |= IRQ_HANDLED;
	}
	/*
	 * if (!queue_eh_work) -
	 * Other errors are either non-fatal where host recovers
	 * itself without s/w intervention or errors that will be
	 * handled by the SCSI core layer.
	 */
	return retval;
}

/**
 * ufshcd_tmc_handler - handle task management function completion
 * @hba: per adapter instance
 *
 * Returns
 *  IRQ_HANDLED - If interrupt is valid
 *  IRQ_NONE    - If invalid interrupt
 */
static irqreturn_t ufshcd_tmc_handler(struct ufs_hba *hba)
{
	unsigned long pending, issued;
	irqreturn_t ret = IRQ_NONE;
	int tag;

	pending = ufshcd_readl(hba, REG_UTP_TASK_REQ_DOOR_BELL);
<<<<<<< HEAD

	issued = hba->outstanding_tasks & ~pending;
	for_each_set_bit(tag, &issued, hba->nutmrs) {
		struct request *req = hba->tmf_rqs[tag];
		struct completion *c = req->end_io_data;

		complete(c);
		ret = IRQ_HANDLED;
	}

=======

	issued = hba->outstanding_tasks & ~pending;
	for_each_set_bit(tag, &issued, hba->nutmrs) {
		struct request *req = hba->tmf_rqs[tag];
		struct completion *c = req->end_io_data;

		complete(c);
		ret = IRQ_HANDLED;
	}

>>>>>>> 13e45d7f
	return ret;
}

/**
 * ufshcd_sl_intr - Interrupt service routine
 * @hba: per adapter instance
 * @intr_status: contains interrupts generated by the controller
 *
 * Returns
 *  IRQ_HANDLED - If interrupt is valid
 *  IRQ_NONE    - If invalid interrupt
 */
static irqreturn_t ufshcd_sl_intr(struct ufs_hba *hba, u32 intr_status)
{
	irqreturn_t retval = IRQ_NONE;

	hba->errors = UFSHCD_ERROR_MASK & intr_status;

	if (ufshcd_is_auto_hibern8_error(hba, intr_status))
		hba->errors |= (UFSHCD_UIC_HIBERN8_MASK & intr_status);

	if (hba->errors)
		retval |= ufshcd_check_errors(hba);

	if (intr_status & UFSHCD_UIC_MASK)
		retval |= ufshcd_uic_cmd_compl(hba, intr_status);

	if (intr_status & UTP_TASK_REQ_COMPL)
		retval |= ufshcd_tmc_handler(hba);

	if (intr_status & UTP_TRANSFER_REQ_COMPL)
		retval |= ufshcd_transfer_req_compl(hba);

	return retval;
}

/**
 * ufshcd_intr - Main interrupt service routine
 * @irq: irq number
 * @__hba: pointer to adapter instance
 *
 * Returns
 *  IRQ_HANDLED - If interrupt is valid
 *  IRQ_NONE    - If invalid interrupt
 */
static irqreturn_t ufshcd_intr(int irq, void *__hba)
{
	u32 intr_status, enabled_intr_status = 0;
	irqreturn_t retval = IRQ_NONE;
	struct ufs_hba *hba = __hba;
	int retries = hba->nutrs;

	spin_lock(hba->host->host_lock);
	intr_status = ufshcd_readl(hba, REG_INTERRUPT_STATUS);
	hba->ufs_stats.last_intr_status = intr_status;
	hba->ufs_stats.last_intr_ts = ktime_get();

	/*
	 * There could be max of hba->nutrs reqs in flight and in worst case
	 * if the reqs get finished 1 by 1 after the interrupt status is
	 * read, make sure we handle them by checking the interrupt status
	 * again in a loop until we process all of the reqs before returning.
	 */
	while (intr_status && retries--) {
		enabled_intr_status =
			intr_status & ufshcd_readl(hba, REG_INTERRUPT_ENABLE);
		if (intr_status)
			ufshcd_writel(hba, intr_status, REG_INTERRUPT_STATUS);
		if (enabled_intr_status)
			retval |= ufshcd_sl_intr(hba, enabled_intr_status);

		intr_status = ufshcd_readl(hba, REG_INTERRUPT_STATUS);
	}

	if (enabled_intr_status && retval == IRQ_NONE &&
				!ufshcd_eh_in_progress(hba)) {
		dev_err(hba->dev, "%s: Unhandled interrupt 0x%08x (0x%08x, 0x%08x)\n",
					__func__,
					intr_status,
					hba->ufs_stats.last_intr_status,
					enabled_intr_status);
		ufshcd_dump_regs(hba, 0, UFSHCI_REG_SPACE_SIZE, "host_regs: ");
	}

	spin_unlock(hba->host->host_lock);
	return retval;
}

static int ufshcd_clear_tm_cmd(struct ufs_hba *hba, int tag)
{
	int err = 0;
	u32 mask = 1 << tag;
	unsigned long flags;

	if (!test_bit(tag, &hba->outstanding_tasks))
		goto out;

	spin_lock_irqsave(hba->host->host_lock, flags);
	ufshcd_utmrl_clear(hba, tag);
	spin_unlock_irqrestore(hba->host->host_lock, flags);

	/* poll for max. 1 sec to clear door bell register by h/w */
	err = ufshcd_wait_for_register(hba,
			REG_UTP_TASK_REQ_DOOR_BELL,
			mask, 0, 1000, 1000);
out:
	return err;
}

static int __ufshcd_issue_tm_cmd(struct ufs_hba *hba,
		struct utp_task_req_desc *treq, u8 tm_function)
{
	struct request_queue *q = hba->tmf_queue;
	struct Scsi_Host *host = hba->host;
	DECLARE_COMPLETION_ONSTACK(wait);
	struct request *req;
	unsigned long flags;
	int task_tag, err;

	/*
	 * blk_get_request() is used here only to get a free tag.
	 */
	req = blk_get_request(q, REQ_OP_DRV_OUT, 0);
	if (IS_ERR(req))
		return PTR_ERR(req);

	req->end_io_data = &wait;
	ufshcd_hold(hba, false);

	spin_lock_irqsave(host->host_lock, flags);

	task_tag = req->tag;
	hba->tmf_rqs[req->tag] = req;
	treq->req_header.dword_0 |= cpu_to_be32(task_tag);

	memcpy(hba->utmrdl_base_addr + task_tag, treq, sizeof(*treq));
	ufshcd_vops_setup_task_mgmt(hba, task_tag, tm_function);

	/* send command to the controller */
	__set_bit(task_tag, &hba->outstanding_tasks);

	/* Make sure descriptors are ready before ringing the task doorbell */
	wmb();

	ufshcd_writel(hba, 1 << task_tag, REG_UTP_TASK_REQ_DOOR_BELL);
	/* Make sure that doorbell is committed immediately */
	wmb();

	spin_unlock_irqrestore(host->host_lock, flags);

	ufshcd_add_tm_upiu_trace(hba, task_tag, "tm_send");

	/* wait until the task management command is completed */
	err = wait_for_completion_io_timeout(&wait,
			msecs_to_jiffies(TM_CMD_TIMEOUT));
	if (!err) {
		ufshcd_add_tm_upiu_trace(hba, task_tag, "tm_complete_err");
		dev_err(hba->dev, "%s: task management cmd 0x%.2x timed-out\n",
				__func__, tm_function);
		if (ufshcd_clear_tm_cmd(hba, task_tag))
			dev_WARN(hba->dev, "%s: unable to clear tm cmd (slot %d) after timeout\n",
					__func__, task_tag);
		err = -ETIMEDOUT;
	} else {
		err = 0;
		memcpy(treq, hba->utmrdl_base_addr + task_tag, sizeof(*treq));

		ufshcd_add_tm_upiu_trace(hba, task_tag, "tm_complete");
	}

	spin_lock_irqsave(hba->host->host_lock, flags);
	hba->tmf_rqs[req->tag] = NULL;
	__clear_bit(task_tag, &hba->outstanding_tasks);
	spin_unlock_irqrestore(hba->host->host_lock, flags);

	ufshcd_release(hba);
	blk_put_request(req);

	return err;
}

/**
 * ufshcd_issue_tm_cmd - issues task management commands to controller
 * @hba: per adapter instance
 * @lun_id: LUN ID to which TM command is sent
 * @task_id: task ID to which the TM command is applicable
 * @tm_function: task management function opcode
 * @tm_response: task management service response return value
 *
 * Returns non-zero value on error, zero on success.
 */
static int ufshcd_issue_tm_cmd(struct ufs_hba *hba, int lun_id, int task_id,
		u8 tm_function, u8 *tm_response)
{
	struct utp_task_req_desc treq = { { 0 }, };
	int ocs_value, err;

	/* Configure task request descriptor */
	treq.header.dword_0 = cpu_to_le32(UTP_REQ_DESC_INT_CMD);
	treq.header.dword_2 = cpu_to_le32(OCS_INVALID_COMMAND_STATUS);

	/* Configure task request UPIU */
	treq.req_header.dword_0 = cpu_to_be32(lun_id << 8) |
				  cpu_to_be32(UPIU_TRANSACTION_TASK_REQ << 24);
	treq.req_header.dword_1 = cpu_to_be32(tm_function << 16);

	/*
	 * The host shall provide the same value for LUN field in the basic
	 * header and for Input Parameter.
	 */
	treq.input_param1 = cpu_to_be32(lun_id);
	treq.input_param2 = cpu_to_be32(task_id);

	err = __ufshcd_issue_tm_cmd(hba, &treq, tm_function);
	if (err == -ETIMEDOUT)
		return err;

	ocs_value = le32_to_cpu(treq.header.dword_2) & MASK_OCS;
	if (ocs_value != OCS_SUCCESS)
		dev_err(hba->dev, "%s: failed, ocs = 0x%x\n",
				__func__, ocs_value);
	else if (tm_response)
		*tm_response = be32_to_cpu(treq.output_param1) &
				MASK_TM_SERVICE_RESP;
	return err;
}

/**
 * ufshcd_issue_devman_upiu_cmd - API for sending "utrd" type requests
 * @hba:	per-adapter instance
 * @req_upiu:	upiu request
 * @rsp_upiu:	upiu reply
 * @desc_buff:	pointer to descriptor buffer, NULL if NA
 * @buff_len:	descriptor size, 0 if NA
 * @cmd_type:	specifies the type (NOP, Query...)
 * @desc_op:	descriptor operation
 *
 * Those type of requests uses UTP Transfer Request Descriptor - utrd.
 * Therefore, it "rides" the device management infrastructure: uses its tag and
 * tasks work queues.
 *
 * Since there is only one available tag for device management commands,
 * the caller is expected to hold the hba->dev_cmd.lock mutex.
 */
static int ufshcd_issue_devman_upiu_cmd(struct ufs_hba *hba,
					struct utp_upiu_req *req_upiu,
					struct utp_upiu_req *rsp_upiu,
					u8 *desc_buff, int *buff_len,
					enum dev_cmd_type cmd_type,
					enum query_opcode desc_op)
{
	struct request_queue *q = hba->cmd_queue;
	struct request *req;
	struct ufshcd_lrb *lrbp;
	int err = 0;
	int tag;
	struct completion wait;
	unsigned long flags;
	u8 upiu_flags;

	down_read(&hba->clk_scaling_lock);

	req = blk_get_request(q, REQ_OP_DRV_OUT, 0);
	if (IS_ERR(req)) {
		err = PTR_ERR(req);
		goto out_unlock;
	}
	tag = req->tag;
	WARN_ON_ONCE(!ufshcd_valid_tag(hba, tag));

	init_completion(&wait);
	lrbp = &hba->lrb[tag];
	WARN_ON(lrbp->cmd);

	lrbp->cmd = NULL;
	lrbp->sense_bufflen = 0;
	lrbp->sense_buffer = NULL;
	lrbp->task_tag = tag;
	lrbp->lun = 0;
	lrbp->intr_cmd = true;
	ufshcd_prepare_lrbp_crypto(NULL, lrbp);
	hba->dev_cmd.type = cmd_type;

	switch (hba->ufs_version) {
	case UFSHCI_VERSION_10:
	case UFSHCI_VERSION_11:
		lrbp->command_type = UTP_CMD_TYPE_DEV_MANAGE;
		break;
	default:
		lrbp->command_type = UTP_CMD_TYPE_UFS_STORAGE;
		break;
	}

	/* update the task tag in the request upiu */
	req_upiu->header.dword_0 |= cpu_to_be32(tag);

	ufshcd_prepare_req_desc_hdr(lrbp, &upiu_flags, DMA_NONE);

	/* just copy the upiu request as it is */
	memcpy(lrbp->ucd_req_ptr, req_upiu, sizeof(*lrbp->ucd_req_ptr));
	if (desc_buff && desc_op == UPIU_QUERY_OPCODE_WRITE_DESC) {
		/* The Data Segment Area is optional depending upon the query
		 * function value. for WRITE DESCRIPTOR, the data segment
		 * follows right after the tsf.
		 */
		memcpy(lrbp->ucd_req_ptr + 1, desc_buff, *buff_len);
		*buff_len = 0;
	}

	memset(lrbp->ucd_rsp_ptr, 0, sizeof(struct utp_upiu_rsp));

	hba->dev_cmd.complete = &wait;

	/* Make sure descriptors are ready before ringing the doorbell */
	wmb();
	spin_lock_irqsave(hba->host->host_lock, flags);
	ufshcd_send_command(hba, tag);
	spin_unlock_irqrestore(hba->host->host_lock, flags);

	/*
	 * ignore the returning value here - ufshcd_check_query_response is
	 * bound to fail since dev_cmd.query and dev_cmd.type were left empty.
	 * read the response directly ignoring all errors.
	 */
	ufshcd_wait_for_dev_cmd(hba, lrbp, QUERY_REQ_TIMEOUT);

	/* just copy the upiu response as it is */
	memcpy(rsp_upiu, lrbp->ucd_rsp_ptr, sizeof(*rsp_upiu));
	if (desc_buff && desc_op == UPIU_QUERY_OPCODE_READ_DESC) {
		u8 *descp = (u8 *)lrbp->ucd_rsp_ptr + sizeof(*rsp_upiu);
		u16 resp_len = be32_to_cpu(lrbp->ucd_rsp_ptr->header.dword_2) &
			       MASK_QUERY_DATA_SEG_LEN;

		if (*buff_len >= resp_len) {
			memcpy(desc_buff, descp, resp_len);
			*buff_len = resp_len;
		} else {
			dev_warn(hba->dev,
				 "%s: rsp size %d is bigger than buffer size %d",
				 __func__, resp_len, *buff_len);
			*buff_len = 0;
			err = -EINVAL;
		}
	}

	blk_put_request(req);
out_unlock:
	up_read(&hba->clk_scaling_lock);
	return err;
}

/**
 * ufshcd_exec_raw_upiu_cmd - API function for sending raw upiu commands
 * @hba:	per-adapter instance
 * @req_upiu:	upiu request
 * @rsp_upiu:	upiu reply - only 8 DW as we do not support scsi commands
 * @msgcode:	message code, one of UPIU Transaction Codes Initiator to Target
 * @desc_buff:	pointer to descriptor buffer, NULL if NA
 * @buff_len:	descriptor size, 0 if NA
 * @desc_op:	descriptor operation
 *
 * Supports UTP Transfer requests (nop and query), and UTP Task
 * Management requests.
 * It is up to the caller to fill the upiu conent properly, as it will
 * be copied without any further input validations.
 */
int ufshcd_exec_raw_upiu_cmd(struct ufs_hba *hba,
			     struct utp_upiu_req *req_upiu,
			     struct utp_upiu_req *rsp_upiu,
			     int msgcode,
			     u8 *desc_buff, int *buff_len,
			     enum query_opcode desc_op)
{
	int err;
	enum dev_cmd_type cmd_type = DEV_CMD_TYPE_QUERY;
	struct utp_task_req_desc treq = { { 0 }, };
	int ocs_value;
	u8 tm_f = be32_to_cpu(req_upiu->header.dword_1) >> 16 & MASK_TM_FUNC;

	switch (msgcode) {
	case UPIU_TRANSACTION_NOP_OUT:
		cmd_type = DEV_CMD_TYPE_NOP;
		fallthrough;
	case UPIU_TRANSACTION_QUERY_REQ:
		ufshcd_hold(hba, false);
		mutex_lock(&hba->dev_cmd.lock);
		err = ufshcd_issue_devman_upiu_cmd(hba, req_upiu, rsp_upiu,
						   desc_buff, buff_len,
						   cmd_type, desc_op);
		mutex_unlock(&hba->dev_cmd.lock);
		ufshcd_release(hba);

		break;
	case UPIU_TRANSACTION_TASK_REQ:
		treq.header.dword_0 = cpu_to_le32(UTP_REQ_DESC_INT_CMD);
		treq.header.dword_2 = cpu_to_le32(OCS_INVALID_COMMAND_STATUS);

		memcpy(&treq.req_header, req_upiu, sizeof(*req_upiu));

		err = __ufshcd_issue_tm_cmd(hba, &treq, tm_f);
		if (err == -ETIMEDOUT)
			break;

		ocs_value = le32_to_cpu(treq.header.dword_2) & MASK_OCS;
		if (ocs_value != OCS_SUCCESS) {
			dev_err(hba->dev, "%s: failed, ocs = 0x%x\n", __func__,
				ocs_value);
			break;
		}

		memcpy(rsp_upiu, &treq.rsp_header, sizeof(*rsp_upiu));

		break;
	default:
		err = -EINVAL;

		break;
	}

	return err;
}

/**
 * ufshcd_eh_device_reset_handler - device reset handler registered to
 *                                    scsi layer.
 * @cmd: SCSI command pointer
 *
 * Returns SUCCESS/FAILED
 */
static int ufshcd_eh_device_reset_handler(struct scsi_cmnd *cmd)
{
	struct Scsi_Host *host;
	struct ufs_hba *hba;
	u32 pos;
	int err;
	u8 resp = 0xF, lun;
	unsigned long flags;

	host = cmd->device->host;
	hba = shost_priv(host);

	lun = ufshcd_scsi_to_upiu_lun(cmd->device->lun);
	err = ufshcd_issue_tm_cmd(hba, lun, 0, UFS_LOGICAL_RESET, &resp);
	if (err || resp != UPIU_TASK_MANAGEMENT_FUNC_COMPL) {
		if (!err)
			err = resp;
		goto out;
	}

	/* clear the commands that were pending for corresponding LUN */
	for_each_set_bit(pos, &hba->outstanding_reqs, hba->nutrs) {
		if (hba->lrb[pos].lun == lun) {
			err = ufshcd_clear_cmd(hba, pos);
			if (err)
				break;
		}
	}
	spin_lock_irqsave(host->host_lock, flags);
	ufshcd_transfer_req_compl(hba);
	spin_unlock_irqrestore(host->host_lock, flags);

out:
	hba->req_abort_count = 0;
	ufshcd_update_reg_hist(&hba->ufs_stats.dev_reset, (u32)err);
	if (!err) {
		err = SUCCESS;
	} else {
		dev_err(hba->dev, "%s: failed with err %d\n", __func__, err);
		err = FAILED;
	}
	return err;
}

static void ufshcd_set_req_abort_skip(struct ufs_hba *hba, unsigned long bitmap)
{
	struct ufshcd_lrb *lrbp;
	int tag;

	for_each_set_bit(tag, &bitmap, hba->nutrs) {
		lrbp = &hba->lrb[tag];
		lrbp->req_abort_skip = true;
	}
}

/**
 * ufshcd_try_to_abort_task - abort a specific task
 * @cmd: SCSI command pointer
 *
 * Abort the pending command in device by sending UFS_ABORT_TASK task management
 * command, and in host controller by clearing the door-bell register. There can
 * be race between controller sending the command to the device while abort is
 * issued. To avoid that, first issue UFS_QUERY_TASK to check if the command is
 * really issued and then try to abort it.
 *
 * Returns zero on success, non-zero on failure
 */
static int ufshcd_try_to_abort_task(struct ufs_hba *hba, int tag)
{
	struct ufshcd_lrb *lrbp = &hba->lrb[tag];
	int err = 0;
	int poll_cnt;
	u8 resp = 0xF;
	u32 reg;

	for (poll_cnt = 100; poll_cnt; poll_cnt--) {
		err = ufshcd_issue_tm_cmd(hba, lrbp->lun, lrbp->task_tag,
				UFS_QUERY_TASK, &resp);
		if (!err && resp == UPIU_TASK_MANAGEMENT_FUNC_SUCCEEDED) {
			/* cmd pending in the device */
			dev_err(hba->dev, "%s: cmd pending in the device. tag = %d\n",
				__func__, tag);
			break;
		} else if (!err && resp == UPIU_TASK_MANAGEMENT_FUNC_COMPL) {
			/*
			 * cmd not pending in the device, check if it is
			 * in transition.
			 */
			dev_err(hba->dev, "%s: cmd at tag %d not pending in the device.\n",
				__func__, tag);
			reg = ufshcd_readl(hba, REG_UTP_TRANSFER_REQ_DOOR_BELL);
			if (reg & (1 << tag)) {
				/* sleep for max. 200us to stabilize */
				usleep_range(100, 200);
				continue;
			}
			/* command completed already */
			dev_err(hba->dev, "%s: cmd at tag %d successfully cleared from DB.\n",
				__func__, tag);
			goto out;
		} else {
			dev_err(hba->dev,
				"%s: no response from device. tag = %d, err %d\n",
				__func__, tag, err);
			if (!err)
				err = resp; /* service response error */
			goto out;
		}
	}

	if (!poll_cnt) {
		err = -EBUSY;
		goto out;
	}

	err = ufshcd_issue_tm_cmd(hba, lrbp->lun, lrbp->task_tag,
			UFS_ABORT_TASK, &resp);
	if (err || resp != UPIU_TASK_MANAGEMENT_FUNC_COMPL) {
		if (!err) {
			err = resp; /* service response error */
			dev_err(hba->dev, "%s: issued. tag = %d, err %d\n",
				__func__, tag, err);
		}
		goto out;
	}

	err = ufshcd_clear_cmd(hba, tag);
	if (err)
		dev_err(hba->dev, "%s: Failed clearing cmd at tag %d, err %d\n",
			__func__, tag, err);

out:
	return err;
}

/**
 * ufshcd_abort - scsi host template eh_abort_handler callback
 * @cmd: SCSI command pointer
 *
 * Returns SUCCESS/FAILED
 */
static int ufshcd_abort(struct scsi_cmnd *cmd)
{
	struct Scsi_Host *host;
	struct ufs_hba *hba;
	unsigned long flags;
	unsigned int tag;
	int err = 0;
	struct ufshcd_lrb *lrbp;
	u32 reg;

	host = cmd->device->host;
	hba = shost_priv(host);
	tag = cmd->request->tag;
	lrbp = &hba->lrb[tag];
	if (!ufshcd_valid_tag(hba, tag)) {
		dev_err(hba->dev,
			"%s: invalid command tag %d: cmd=0x%p, cmd->request=0x%p",
			__func__, tag, cmd, cmd->request);
		BUG();
	}

	/*
	 * Task abort to the device W-LUN is illegal. When this command
	 * will fail, due to spec violation, scsi err handling next step
	 * will be to send LU reset which, again, is a spec violation.
	 * To avoid these unnecessary/illegal step we skip to the last error
	 * handling stage: reset and restore.
	 */
	if (lrbp->lun == UFS_UPIU_UFS_DEVICE_WLUN)
		return ufshcd_eh_host_reset_handler(cmd);

	ufshcd_hold(hba, false);
	reg = ufshcd_readl(hba, REG_UTP_TRANSFER_REQ_DOOR_BELL);
	/* If command is already aborted/completed, return SUCCESS */
	if (!(test_bit(tag, &hba->outstanding_reqs))) {
		dev_err(hba->dev,
			"%s: cmd at tag %d already completed, outstanding=0x%lx, doorbell=0x%x\n",
			__func__, tag, hba->outstanding_reqs, reg);
		goto out;
	}

	/* Print Transfer Request of aborted task */
	dev_info(hba->dev, "%s: Device abort task at tag %d\n", __func__, tag);

	/*
	 * Print detailed info about aborted request.
	 * As more than one request might get aborted at the same time,
	 * print full information only for the first aborted request in order
	 * to reduce repeated printouts. For other aborted requests only print
	 * basic details.
	 */
	scsi_print_command(hba->lrb[tag].cmd);
	if (!hba->req_abort_count) {
		ufshcd_update_reg_hist(&hba->ufs_stats.task_abort, 0);
		ufshcd_print_host_regs(hba);
		ufshcd_print_host_state(hba);
		ufshcd_print_pwr_info(hba);
		ufshcd_print_trs(hba, 1 << tag, true);
	} else {
		ufshcd_print_trs(hba, 1 << tag, false);
	}
	hba->req_abort_count++;

	if (!(reg & (1 << tag))) {
		dev_err(hba->dev,
		"%s: cmd was completed, but without a notifying intr, tag = %d",
		__func__, tag);
		goto cleanup;
	}

	/* Skip task abort in case previous aborts failed and report failure */
	if (lrbp->req_abort_skip)
		err = -EIO;
	else
		err = ufshcd_try_to_abort_task(hba, tag);

	if (!err) {
cleanup:
		spin_lock_irqsave(host->host_lock, flags);
		__ufshcd_transfer_req_compl(hba, (1UL << tag));
		spin_unlock_irqrestore(host->host_lock, flags);
out:
		err = SUCCESS;
	} else {
		dev_err(hba->dev, "%s: failed with err %d\n", __func__, err);
		ufshcd_set_req_abort_skip(hba, hba->outstanding_reqs);
		err = FAILED;
	}

	/*
	 * This ufshcd_release() corresponds to the original scsi cmd that got
	 * aborted here (as we won't get any IRQ for it).
	 */
	ufshcd_release(hba);
	return err;
}

/**
 * ufshcd_host_reset_and_restore - reset and restore host controller
 * @hba: per-adapter instance
 *
 * Note that host controller reset may issue DME_RESET to
 * local and remote (device) Uni-Pro stack and the attributes
 * are reset to default state.
 *
 * Returns zero on success, non-zero on failure
 */
static int ufshcd_host_reset_and_restore(struct ufs_hba *hba)
{
	int err;
	unsigned long flags;

	/*
	 * Stop the host controller and complete the requests
	 * cleared by h/w
	 */
	ufshcd_hba_stop(hba);

	spin_lock_irqsave(hba->host->host_lock, flags);
	hba->silence_err_logs = true;
	ufshcd_complete_requests(hba);
	hba->silence_err_logs = false;
	spin_unlock_irqrestore(hba->host->host_lock, flags);

	/* scale up clocks to max frequency before full reinitialization */
	ufshcd_set_clk_freq(hba, true);

	err = ufshcd_hba_enable(hba);
	if (err)
		goto out;

	/* Establish the link again and restore the device */
	err = ufshcd_probe_hba(hba, false);

out:
	if (err)
		dev_err(hba->dev, "%s: Host init failed %d\n", __func__, err);
	ufshcd_update_reg_hist(&hba->ufs_stats.host_reset, (u32)err);
	return err;
}

/**
 * ufshcd_reset_and_restore - reset and re-initialize host/device
 * @hba: per-adapter instance
 *
 * Reset and recover device, host and re-establish link. This
 * is helpful to recover the communication in fatal error conditions.
 *
 * Returns zero on success, non-zero on failure
 */
static int ufshcd_reset_and_restore(struct ufs_hba *hba)
{
	u32 saved_err;
	u32 saved_uic_err;
	int err = 0;
	unsigned long flags;
	int retries = MAX_HOST_RESET_RETRIES;

	/*
	 * This is a fresh start, cache and clear saved error first,
	 * in case new error generated during reset and restore.
	 */
	spin_lock_irqsave(hba->host->host_lock, flags);
	saved_err = hba->saved_err;
	saved_uic_err = hba->saved_uic_err;
	hba->saved_err = 0;
	hba->saved_uic_err = 0;
	spin_unlock_irqrestore(hba->host->host_lock, flags);

	do {
		/* Reset the attached device */
		ufshcd_vops_device_reset(hba);

		err = ufshcd_host_reset_and_restore(hba);
	} while (err && --retries);

	spin_lock_irqsave(hba->host->host_lock, flags);
	/*
	 * Inform scsi mid-layer that we did reset and allow to handle
	 * Unit Attention properly.
	 */
	scsi_report_bus_reset(hba->host, 0);
	if (err) {
		hba->saved_err |= saved_err;
		hba->saved_uic_err |= saved_uic_err;
	}
	spin_unlock_irqrestore(hba->host->host_lock, flags);

	return err;
}

/**
 * ufshcd_eh_host_reset_handler - host reset handler registered to scsi layer
 * @cmd: SCSI command pointer
 *
 * Returns SUCCESS/FAILED
 */
static int ufshcd_eh_host_reset_handler(struct scsi_cmnd *cmd)
{
	int err = SUCCESS;
	unsigned long flags;
	struct ufs_hba *hba;

	hba = shost_priv(cmd->device->host);

	spin_lock_irqsave(hba->host->host_lock, flags);
	hba->force_reset = true;
	ufshcd_schedule_eh_work(hba);
	dev_err(hba->dev, "%s: reset in progress - 1\n", __func__);
	spin_unlock_irqrestore(hba->host->host_lock, flags);

	flush_work(&hba->eh_work);

	spin_lock_irqsave(hba->host->host_lock, flags);
	if (hba->ufshcd_state == UFSHCD_STATE_ERROR)
		err = FAILED;
	spin_unlock_irqrestore(hba->host->host_lock, flags);

	return err;
}

/**
 * ufshcd_get_max_icc_level - calculate the ICC level
 * @sup_curr_uA: max. current supported by the regulator
 * @start_scan: row at the desc table to start scan from
 * @buff: power descriptor buffer
 *
 * Returns calculated max ICC level for specific regulator
 */
static u32 ufshcd_get_max_icc_level(int sup_curr_uA, u32 start_scan, char *buff)
{
	int i;
	int curr_uA;
	u16 data;
	u16 unit;

	for (i = start_scan; i >= 0; i--) {
		data = be16_to_cpup((__be16 *)&buff[2 * i]);
		unit = (data & ATTR_ICC_LVL_UNIT_MASK) >>
						ATTR_ICC_LVL_UNIT_OFFSET;
		curr_uA = data & ATTR_ICC_LVL_VALUE_MASK;
		switch (unit) {
		case UFSHCD_NANO_AMP:
			curr_uA = curr_uA / 1000;
			break;
		case UFSHCD_MILI_AMP:
			curr_uA = curr_uA * 1000;
			break;
		case UFSHCD_AMP:
			curr_uA = curr_uA * 1000 * 1000;
			break;
		case UFSHCD_MICRO_AMP:
		default:
			break;
		}
		if (sup_curr_uA >= curr_uA)
			break;
	}
	if (i < 0) {
		i = 0;
		pr_err("%s: Couldn't find valid icc_level = %d", __func__, i);
	}

	return (u32)i;
}

/**
 * ufshcd_calc_icc_level - calculate the max ICC level
 * In case regulators are not initialized we'll return 0
 * @hba: per-adapter instance
 * @desc_buf: power descriptor buffer to extract ICC levels from.
 * @len: length of desc_buff
 *
 * Returns calculated ICC level
 */
static u32 ufshcd_find_max_sup_active_icc_level(struct ufs_hba *hba,
							u8 *desc_buf, int len)
{
	u32 icc_level = 0;

	if (!hba->vreg_info.vcc || !hba->vreg_info.vccq ||
						!hba->vreg_info.vccq2) {
		dev_err(hba->dev,
			"%s: Regulator capability was not set, actvIccLevel=%d",
							__func__, icc_level);
		goto out;
	}

	if (hba->vreg_info.vcc && hba->vreg_info.vcc->max_uA)
		icc_level = ufshcd_get_max_icc_level(
				hba->vreg_info.vcc->max_uA,
				POWER_DESC_MAX_ACTV_ICC_LVLS - 1,
				&desc_buf[PWR_DESC_ACTIVE_LVLS_VCC_0]);

	if (hba->vreg_info.vccq && hba->vreg_info.vccq->max_uA)
		icc_level = ufshcd_get_max_icc_level(
				hba->vreg_info.vccq->max_uA,
				icc_level,
				&desc_buf[PWR_DESC_ACTIVE_LVLS_VCCQ_0]);

	if (hba->vreg_info.vccq2 && hba->vreg_info.vccq2->max_uA)
		icc_level = ufshcd_get_max_icc_level(
				hba->vreg_info.vccq2->max_uA,
				icc_level,
				&desc_buf[PWR_DESC_ACTIVE_LVLS_VCCQ2_0]);
out:
	return icc_level;
}

static void ufshcd_set_active_icc_lvl(struct ufs_hba *hba)
{
	int ret;
	int buff_len = hba->desc_size[QUERY_DESC_IDN_POWER];
	u8 *desc_buf;
	u32 icc_level;

	desc_buf = kmalloc(buff_len, GFP_KERNEL);
	if (!desc_buf)
		return;

	ret = ufshcd_read_desc_param(hba, QUERY_DESC_IDN_POWER, 0, 0,
				     desc_buf, buff_len);
	if (ret) {
		dev_err(hba->dev,
			"%s: Failed reading power descriptor.len = %d ret = %d",
			__func__, buff_len, ret);
		goto out;
	}

	icc_level = ufshcd_find_max_sup_active_icc_level(hba, desc_buf,
							 buff_len);
	dev_dbg(hba->dev, "%s: setting icc_level 0x%x", __func__, icc_level);

	ret = ufshcd_query_attr_retry(hba, UPIU_QUERY_OPCODE_WRITE_ATTR,
		QUERY_ATTR_IDN_ACTIVE_ICC_LVL, 0, 0, &icc_level);

	if (ret)
		dev_err(hba->dev,
			"%s: Failed configuring bActiveICCLevel = %d ret = %d",
			__func__, icc_level, ret);

out:
	kfree(desc_buf);
}

static inline void ufshcd_blk_pm_runtime_init(struct scsi_device *sdev)
{
	scsi_autopm_get_device(sdev);
	blk_pm_runtime_init(sdev->request_queue, &sdev->sdev_gendev);
	if (sdev->rpm_autosuspend)
		pm_runtime_set_autosuspend_delay(&sdev->sdev_gendev,
						 RPM_AUTOSUSPEND_DELAY_MS);
	scsi_autopm_put_device(sdev);
}

/**
 * ufshcd_scsi_add_wlus - Adds required W-LUs
 * @hba: per-adapter instance
 *
 * UFS device specification requires the UFS devices to support 4 well known
 * logical units:
 *	"REPORT_LUNS" (address: 01h)
 *	"UFS Device" (address: 50h)
 *	"RPMB" (address: 44h)
 *	"BOOT" (address: 30h)
 * UFS device's power management needs to be controlled by "POWER CONDITION"
 * field of SSU (START STOP UNIT) command. But this "power condition" field
 * will take effect only when its sent to "UFS device" well known logical unit
 * hence we require the scsi_device instance to represent this logical unit in
 * order for the UFS host driver to send the SSU command for power management.
 *
 * We also require the scsi_device instance for "RPMB" (Replay Protected Memory
 * Block) LU so user space process can control this LU. User space may also
 * want to have access to BOOT LU.
 *
 * This function adds scsi device instances for each of all well known LUs
 * (except "REPORT LUNS" LU).
 *
 * Returns zero on success (all required W-LUs are added successfully),
 * non-zero error value on failure (if failed to add any of the required W-LU).
 */
static int ufshcd_scsi_add_wlus(struct ufs_hba *hba)
{
	int ret = 0;
	struct scsi_device *sdev_boot;

	hba->sdev_ufs_device = __scsi_add_device(hba->host, 0, 0,
		ufshcd_upiu_wlun_to_scsi_wlun(UFS_UPIU_UFS_DEVICE_WLUN), NULL);
	if (IS_ERR(hba->sdev_ufs_device)) {
		ret = PTR_ERR(hba->sdev_ufs_device);
		hba->sdev_ufs_device = NULL;
		goto out;
	}
	ufshcd_blk_pm_runtime_init(hba->sdev_ufs_device);
	scsi_device_put(hba->sdev_ufs_device);

	hba->sdev_rpmb = __scsi_add_device(hba->host, 0, 0,
		ufshcd_upiu_wlun_to_scsi_wlun(UFS_UPIU_RPMB_WLUN), NULL);
	if (IS_ERR(hba->sdev_rpmb)) {
		ret = PTR_ERR(hba->sdev_rpmb);
		goto remove_sdev_ufs_device;
	}
	ufshcd_blk_pm_runtime_init(hba->sdev_rpmb);
	scsi_device_put(hba->sdev_rpmb);

	sdev_boot = __scsi_add_device(hba->host, 0, 0,
		ufshcd_upiu_wlun_to_scsi_wlun(UFS_UPIU_BOOT_WLUN), NULL);
	if (IS_ERR(sdev_boot)) {
		dev_err(hba->dev, "%s: BOOT WLUN not found\n", __func__);
	} else {
		ufshcd_blk_pm_runtime_init(sdev_boot);
		scsi_device_put(sdev_boot);
	}
	goto out;

remove_sdev_ufs_device:
	scsi_remove_device(hba->sdev_ufs_device);
out:
	return ret;
}

static void ufshcd_wb_probe(struct ufs_hba *hba, u8 *desc_buf)
{
	struct ufs_dev_info *dev_info = &hba->dev_info;
	u8 lun;
	u32 d_lu_wb_buf_alloc;

	if (!ufshcd_is_wb_allowed(hba))
		return;
	/*
	 * Probe WB only for UFS-2.2 and UFS-3.1 (and later) devices or
	 * UFS devices with quirk UFS_DEVICE_QUIRK_SUPPORT_EXTENDED_FEATURES
	 * enabled
	 */
	if (!(dev_info->wspecversion >= 0x310 ||
	      dev_info->wspecversion == 0x220 ||
	     (hba->dev_quirks & UFS_DEVICE_QUIRK_SUPPORT_EXTENDED_FEATURES)))
		goto wb_disabled;

	if (hba->desc_size[QUERY_DESC_IDN_DEVICE] <
	    DEVICE_DESC_PARAM_EXT_UFS_FEATURE_SUP + 4)
		goto wb_disabled;

	dev_info->d_ext_ufs_feature_sup =
		get_unaligned_be32(desc_buf +
				   DEVICE_DESC_PARAM_EXT_UFS_FEATURE_SUP);

	if (!(dev_info->d_ext_ufs_feature_sup & UFS_DEV_WRITE_BOOSTER_SUP))
		goto wb_disabled;

	/*
	 * WB may be supported but not configured while provisioning.
	 * The spec says, in dedicated wb buffer mode,
	 * a max of 1 lun would have wb buffer configured.
	 * Now only shared buffer mode is supported.
	 */
	dev_info->b_wb_buffer_type =
		desc_buf[DEVICE_DESC_PARAM_WB_TYPE];

	dev_info->b_presrv_uspc_en =
		desc_buf[DEVICE_DESC_PARAM_WB_PRESRV_USRSPC_EN];

	if (dev_info->b_wb_buffer_type == WB_BUF_MODE_SHARED) {
		dev_info->d_wb_alloc_units =
		get_unaligned_be32(desc_buf +
				   DEVICE_DESC_PARAM_WB_SHARED_ALLOC_UNITS);
		if (!dev_info->d_wb_alloc_units)
			goto wb_disabled;
	} else {
		for (lun = 0; lun < UFS_UPIU_MAX_WB_LUN_ID; lun++) {
			d_lu_wb_buf_alloc = 0;
			ufshcd_read_unit_desc_param(hba,
					lun,
					UNIT_DESC_PARAM_WB_BUF_ALLOC_UNITS,
					(u8 *)&d_lu_wb_buf_alloc,
					sizeof(d_lu_wb_buf_alloc));
			if (d_lu_wb_buf_alloc) {
				dev_info->wb_dedicated_lu = lun;
				break;
			}
		}

		if (!d_lu_wb_buf_alloc)
			goto wb_disabled;
	}
	return;

wb_disabled:
	hba->caps &= ~UFSHCD_CAP_WB_EN;
}

void ufshcd_fixup_dev_quirks(struct ufs_hba *hba, struct ufs_dev_fix *fixups)
{
	struct ufs_dev_fix *f;
	struct ufs_dev_info *dev_info = &hba->dev_info;

	if (!fixups)
		return;

	for (f = fixups; f->quirk; f++) {
		if ((f->wmanufacturerid == dev_info->wmanufacturerid ||
		     f->wmanufacturerid == UFS_ANY_VENDOR) &&
		     ((dev_info->model &&
		       STR_PRFX_EQUAL(f->model, dev_info->model)) ||
		      !strcmp(f->model, UFS_ANY_MODEL)))
			hba->dev_quirks |= f->quirk;
	}
}
EXPORT_SYMBOL_GPL(ufshcd_fixup_dev_quirks);

static void ufs_fixup_device_setup(struct ufs_hba *hba)
{
	/* fix by general quirk table */
	ufshcd_fixup_dev_quirks(hba, ufs_fixups);

	/* allow vendors to fix quirks */
	ufshcd_vops_fixup_dev_quirks(hba);
}

static int ufs_get_device_desc(struct ufs_hba *hba)
{
	int err;
	u8 model_index;
	u8 *desc_buf;
	struct ufs_dev_info *dev_info = &hba->dev_info;

	desc_buf = kmalloc(QUERY_DESC_MAX_SIZE, GFP_KERNEL);
	if (!desc_buf) {
		err = -ENOMEM;
		goto out;
	}

	err = ufshcd_read_desc_param(hba, QUERY_DESC_IDN_DEVICE, 0, 0, desc_buf,
				     hba->desc_size[QUERY_DESC_IDN_DEVICE]);
	if (err) {
		dev_err(hba->dev, "%s: Failed reading Device Desc. err = %d\n",
			__func__, err);
		goto out;
	}

	/*
	 * getting vendor (manufacturerID) and Bank Index in big endian
	 * format
	 */
	dev_info->wmanufacturerid = desc_buf[DEVICE_DESC_PARAM_MANF_ID] << 8 |
				     desc_buf[DEVICE_DESC_PARAM_MANF_ID + 1];

	/* getting Specification Version in big endian format */
	dev_info->wspecversion = desc_buf[DEVICE_DESC_PARAM_SPEC_VER] << 8 |
				      desc_buf[DEVICE_DESC_PARAM_SPEC_VER + 1];

	model_index = desc_buf[DEVICE_DESC_PARAM_PRDCT_NAME];

	err = ufshcd_read_string_desc(hba, model_index,
				      &dev_info->model, SD_ASCII_STD);
	if (err < 0) {
		dev_err(hba->dev, "%s: Failed reading Product Name. err = %d\n",
			__func__, err);
		goto out;
	}

	ufs_fixup_device_setup(hba);

	ufshcd_wb_probe(hba, desc_buf);

	/*
	 * ufshcd_read_string_desc returns size of the string
	 * reset the error value
	 */
	err = 0;

out:
	kfree(desc_buf);
	return err;
}

static void ufs_put_device_desc(struct ufs_hba *hba)
{
	struct ufs_dev_info *dev_info = &hba->dev_info;

	kfree(dev_info->model);
	dev_info->model = NULL;
}

/**
 * ufshcd_tune_pa_tactivate - Tunes PA_TActivate of local UniPro
 * @hba: per-adapter instance
 *
 * PA_TActivate parameter can be tuned manually if UniPro version is less than
 * 1.61. PA_TActivate needs to be greater than or equal to peerM-PHY's
 * RX_MIN_ACTIVATETIME_CAPABILITY attribute. This optimal value can help reduce
 * the hibern8 exit latency.
 *
 * Returns zero on success, non-zero error value on failure.
 */
static int ufshcd_tune_pa_tactivate(struct ufs_hba *hba)
{
	int ret = 0;
	u32 peer_rx_min_activatetime = 0, tuned_pa_tactivate;

	ret = ufshcd_dme_peer_get(hba,
				  UIC_ARG_MIB_SEL(
					RX_MIN_ACTIVATETIME_CAPABILITY,
					UIC_ARG_MPHY_RX_GEN_SEL_INDEX(0)),
				  &peer_rx_min_activatetime);
	if (ret)
		goto out;

	/* make sure proper unit conversion is applied */
	tuned_pa_tactivate =
		((peer_rx_min_activatetime * RX_MIN_ACTIVATETIME_UNIT_US)
		 / PA_TACTIVATE_TIME_UNIT_US);
	ret = ufshcd_dme_set(hba, UIC_ARG_MIB(PA_TACTIVATE),
			     tuned_pa_tactivate);

out:
	return ret;
}

/**
 * ufshcd_tune_pa_hibern8time - Tunes PA_Hibern8Time of local UniPro
 * @hba: per-adapter instance
 *
 * PA_Hibern8Time parameter can be tuned manually if UniPro version is less than
 * 1.61. PA_Hibern8Time needs to be maximum of local M-PHY's
 * TX_HIBERN8TIME_CAPABILITY & peer M-PHY's RX_HIBERN8TIME_CAPABILITY.
 * This optimal value can help reduce the hibern8 exit latency.
 *
 * Returns zero on success, non-zero error value on failure.
 */
static int ufshcd_tune_pa_hibern8time(struct ufs_hba *hba)
{
	int ret = 0;
	u32 local_tx_hibern8_time_cap = 0, peer_rx_hibern8_time_cap = 0;
	u32 max_hibern8_time, tuned_pa_hibern8time;

	ret = ufshcd_dme_get(hba,
			     UIC_ARG_MIB_SEL(TX_HIBERN8TIME_CAPABILITY,
					UIC_ARG_MPHY_TX_GEN_SEL_INDEX(0)),
				  &local_tx_hibern8_time_cap);
	if (ret)
		goto out;

	ret = ufshcd_dme_peer_get(hba,
				  UIC_ARG_MIB_SEL(RX_HIBERN8TIME_CAPABILITY,
					UIC_ARG_MPHY_RX_GEN_SEL_INDEX(0)),
				  &peer_rx_hibern8_time_cap);
	if (ret)
		goto out;

	max_hibern8_time = max(local_tx_hibern8_time_cap,
			       peer_rx_hibern8_time_cap);
	/* make sure proper unit conversion is applied */
	tuned_pa_hibern8time = ((max_hibern8_time * HIBERN8TIME_UNIT_US)
				/ PA_HIBERN8_TIME_UNIT_US);
	ret = ufshcd_dme_set(hba, UIC_ARG_MIB(PA_HIBERN8TIME),
			     tuned_pa_hibern8time);
out:
	return ret;
}

/**
 * ufshcd_quirk_tune_host_pa_tactivate - Ensures that host PA_TACTIVATE is
 * less than device PA_TACTIVATE time.
 * @hba: per-adapter instance
 *
 * Some UFS devices require host PA_TACTIVATE to be lower than device
 * PA_TACTIVATE, we need to enable UFS_DEVICE_QUIRK_HOST_PA_TACTIVATE quirk
 * for such devices.
 *
 * Returns zero on success, non-zero error value on failure.
 */
static int ufshcd_quirk_tune_host_pa_tactivate(struct ufs_hba *hba)
{
	int ret = 0;
	u32 granularity, peer_granularity;
	u32 pa_tactivate, peer_pa_tactivate;
	u32 pa_tactivate_us, peer_pa_tactivate_us;
	u8 gran_to_us_table[] = {1, 4, 8, 16, 32, 100};

	ret = ufshcd_dme_get(hba, UIC_ARG_MIB(PA_GRANULARITY),
				  &granularity);
	if (ret)
		goto out;

	ret = ufshcd_dme_peer_get(hba, UIC_ARG_MIB(PA_GRANULARITY),
				  &peer_granularity);
	if (ret)
		goto out;

	if ((granularity < PA_GRANULARITY_MIN_VAL) ||
	    (granularity > PA_GRANULARITY_MAX_VAL)) {
		dev_err(hba->dev, "%s: invalid host PA_GRANULARITY %d",
			__func__, granularity);
		return -EINVAL;
	}

	if ((peer_granularity < PA_GRANULARITY_MIN_VAL) ||
	    (peer_granularity > PA_GRANULARITY_MAX_VAL)) {
		dev_err(hba->dev, "%s: invalid device PA_GRANULARITY %d",
			__func__, peer_granularity);
		return -EINVAL;
	}

	ret = ufshcd_dme_get(hba, UIC_ARG_MIB(PA_TACTIVATE), &pa_tactivate);
	if (ret)
		goto out;

	ret = ufshcd_dme_peer_get(hba, UIC_ARG_MIB(PA_TACTIVATE),
				  &peer_pa_tactivate);
	if (ret)
		goto out;

	pa_tactivate_us = pa_tactivate * gran_to_us_table[granularity - 1];
	peer_pa_tactivate_us = peer_pa_tactivate *
			     gran_to_us_table[peer_granularity - 1];

	if (pa_tactivate_us > peer_pa_tactivate_us) {
		u32 new_peer_pa_tactivate;

		new_peer_pa_tactivate = pa_tactivate_us /
				      gran_to_us_table[peer_granularity - 1];
		new_peer_pa_tactivate++;
		ret = ufshcd_dme_peer_set(hba, UIC_ARG_MIB(PA_TACTIVATE),
					  new_peer_pa_tactivate);
	}

out:
	return ret;
}

static void ufshcd_tune_unipro_params(struct ufs_hba *hba)
{
	if (ufshcd_is_unipro_pa_params_tuning_req(hba)) {
		ufshcd_tune_pa_tactivate(hba);
		ufshcd_tune_pa_hibern8time(hba);
	}

	ufshcd_vops_apply_dev_quirks(hba);

	if (hba->dev_quirks & UFS_DEVICE_QUIRK_PA_TACTIVATE)
		/* set 1ms timeout for PA_TACTIVATE */
		ufshcd_dme_set(hba, UIC_ARG_MIB(PA_TACTIVATE), 10);

	if (hba->dev_quirks & UFS_DEVICE_QUIRK_HOST_PA_TACTIVATE)
		ufshcd_quirk_tune_host_pa_tactivate(hba);
}

static void ufshcd_clear_dbg_ufs_stats(struct ufs_hba *hba)
{
	hba->ufs_stats.hibern8_exit_cnt = 0;
	hba->ufs_stats.last_hibern8_exit_tstamp = ktime_set(0, 0);
	hba->req_abort_count = 0;
}

static int ufshcd_device_geo_params_init(struct ufs_hba *hba)
{
	int err;
	size_t buff_len;
	u8 *desc_buf;

	buff_len = hba->desc_size[QUERY_DESC_IDN_GEOMETRY];
	desc_buf = kmalloc(buff_len, GFP_KERNEL);
	if (!desc_buf) {
		err = -ENOMEM;
		goto out;
	}

	err = ufshcd_read_desc_param(hba, QUERY_DESC_IDN_GEOMETRY, 0, 0,
				     desc_buf, buff_len);
	if (err) {
		dev_err(hba->dev, "%s: Failed reading Geometry Desc. err = %d\n",
				__func__, err);
		goto out;
	}

	if (desc_buf[GEOMETRY_DESC_PARAM_MAX_NUM_LUN] == 1)
		hba->dev_info.max_lu_supported = 32;
	else if (desc_buf[GEOMETRY_DESC_PARAM_MAX_NUM_LUN] == 0)
		hba->dev_info.max_lu_supported = 8;

out:
	kfree(desc_buf);
	return err;
}

static struct ufs_ref_clk ufs_ref_clk_freqs[] = {
	{19200000, REF_CLK_FREQ_19_2_MHZ},
	{26000000, REF_CLK_FREQ_26_MHZ},
	{38400000, REF_CLK_FREQ_38_4_MHZ},
	{52000000, REF_CLK_FREQ_52_MHZ},
	{0, REF_CLK_FREQ_INVAL},
};

static enum ufs_ref_clk_freq
ufs_get_bref_clk_from_hz(unsigned long freq)
{
	int i;

	for (i = 0; ufs_ref_clk_freqs[i].freq_hz; i++)
		if (ufs_ref_clk_freqs[i].freq_hz == freq)
			return ufs_ref_clk_freqs[i].val;

	return REF_CLK_FREQ_INVAL;
}

void ufshcd_parse_dev_ref_clk_freq(struct ufs_hba *hba, struct clk *refclk)
{
	unsigned long freq;

	freq = clk_get_rate(refclk);

	hba->dev_ref_clk_freq =
		ufs_get_bref_clk_from_hz(freq);

	if (hba->dev_ref_clk_freq == REF_CLK_FREQ_INVAL)
		dev_err(hba->dev,
		"invalid ref_clk setting = %ld\n", freq);
}

static int ufshcd_set_dev_ref_clk(struct ufs_hba *hba)
{
	int err;
	u32 ref_clk;
	u32 freq = hba->dev_ref_clk_freq;

	err = ufshcd_query_attr_retry(hba, UPIU_QUERY_OPCODE_READ_ATTR,
			QUERY_ATTR_IDN_REF_CLK_FREQ, 0, 0, &ref_clk);

	if (err) {
		dev_err(hba->dev, "failed reading bRefClkFreq. err = %d\n",
			err);
		goto out;
	}

	if (ref_clk == freq)
		goto out; /* nothing to update */

	err = ufshcd_query_attr_retry(hba, UPIU_QUERY_OPCODE_WRITE_ATTR,
			QUERY_ATTR_IDN_REF_CLK_FREQ, 0, 0, &freq);

	if (err) {
		dev_err(hba->dev, "bRefClkFreq setting to %lu Hz failed\n",
			ufs_ref_clk_freqs[freq].freq_hz);
		goto out;
	}

	dev_dbg(hba->dev, "bRefClkFreq setting to %lu Hz succeeded\n",
			ufs_ref_clk_freqs[freq].freq_hz);

out:
	return err;
}

static int ufshcd_device_params_init(struct ufs_hba *hba)
{
	bool flag;
	int ret, i;

	 /* Init device descriptor sizes */
	for (i = 0; i < QUERY_DESC_IDN_MAX; i++)
		hba->desc_size[i] = QUERY_DESC_MAX_SIZE;

	/* Init UFS geometry descriptor related parameters */
	ret = ufshcd_device_geo_params_init(hba);
	if (ret)
		goto out;

	/* Check and apply UFS device quirks */
	ret = ufs_get_device_desc(hba);
	if (ret) {
		dev_err(hba->dev, "%s: Failed getting device info. err = %d\n",
			__func__, ret);
		goto out;
	}

	ufshcd_get_ref_clk_gating_wait(hba);

	if (!ufshcd_query_flag_retry(hba, UPIU_QUERY_OPCODE_READ_FLAG,
			QUERY_FLAG_IDN_PWR_ON_WPE, 0, &flag))
		hba->dev_info.f_power_on_wp_en = flag;

	/* Probe maximum power mode co-supported by both UFS host and device */
	if (ufshcd_get_max_pwr_mode(hba))
		dev_err(hba->dev,
			"%s: Failed getting max supported power mode\n",
			__func__);
out:
	return ret;
}

/**
 * ufshcd_add_lus - probe and add UFS logical units
 * @hba: per-adapter instance
 */
static int ufshcd_add_lus(struct ufs_hba *hba)
{
	int ret;

	/* Add required well known logical units to scsi mid layer */
	ret = ufshcd_scsi_add_wlus(hba);
	if (ret)
		goto out;

	/* Initialize devfreq after UFS device is detected */
	if (ufshcd_is_clkscaling_supported(hba)) {
		memcpy(&hba->clk_scaling.saved_pwr_info.info,
			&hba->pwr_info,
			sizeof(struct ufs_pa_layer_attr));
		hba->clk_scaling.saved_pwr_info.is_valid = true;
		if (!hba->devfreq) {
			ret = ufshcd_devfreq_init(hba);
			if (ret)
				goto out;
		}

		hba->clk_scaling.is_allowed = true;
	}

	ufs_bsg_probe(hba);
	scsi_scan_host(hba->host);
	pm_runtime_put_sync(hba->dev);

out:
	return ret;
}

static int
ufshcd_send_request_sense(struct ufs_hba *hba, struct scsi_device *sdp);

static int ufshcd_clear_ua_wlun(struct ufs_hba *hba, u8 wlun)
{
	struct scsi_device *sdp;
	unsigned long flags;
	int ret = 0;

	spin_lock_irqsave(hba->host->host_lock, flags);
	if (wlun == UFS_UPIU_UFS_DEVICE_WLUN)
		sdp = hba->sdev_ufs_device;
	else if (wlun == UFS_UPIU_RPMB_WLUN)
		sdp = hba->sdev_rpmb;
	else
		BUG();
	if (sdp) {
		ret = scsi_device_get(sdp);
		if (!ret && !scsi_device_online(sdp)) {
			ret = -ENODEV;
			scsi_device_put(sdp);
		}
	} else {
		ret = -ENODEV;
	}
	spin_unlock_irqrestore(hba->host->host_lock, flags);
	if (ret)
		goto out_err;

	ret = ufshcd_send_request_sense(hba, sdp);
	scsi_device_put(sdp);
out_err:
	if (ret)
		dev_err(hba->dev, "%s: UAC clear LU=%x ret = %d\n",
				__func__, wlun, ret);
	return ret;
}

static int ufshcd_clear_ua_wluns(struct ufs_hba *hba)
{
	int ret = 0;

	if (!hba->wlun_dev_clr_ua)
		goto out;

	ret = ufshcd_clear_ua_wlun(hba, UFS_UPIU_UFS_DEVICE_WLUN);
	if (!ret)
		ret = ufshcd_clear_ua_wlun(hba, UFS_UPIU_RPMB_WLUN);
	if (!ret)
		hba->wlun_dev_clr_ua = false;
out:
	if (ret)
		dev_err(hba->dev, "%s: Failed to clear UAC WLUNS ret = %d\n",
				__func__, ret);
	return ret;
}

/**
 * ufshcd_probe_hba - probe hba to detect device and initialize
 * @hba: per-adapter instance
 * @async: asynchronous execution or not
 *
 * Execute link-startup and verify device initialization
 */
static int ufshcd_probe_hba(struct ufs_hba *hba, bool async)
{
	int ret;
	unsigned long flags;
	ktime_t start = ktime_get();

	ret = ufshcd_link_startup(hba);
	if (ret)
		goto out;

	/* Debug counters initialization */
	ufshcd_clear_dbg_ufs_stats(hba);

	/* UniPro link is active now */
	ufshcd_set_link_active(hba);

	/* Verify device initialization by sending NOP OUT UPIU */
	ret = ufshcd_verify_dev_init(hba);
	if (ret)
		goto out;

	/* Initiate UFS initialization, and waiting until completion */
	ret = ufshcd_complete_dev_init(hba);
	if (ret)
		goto out;

	/*
	 * Initialize UFS device parameters used by driver, these
	 * parameters are associated with UFS descriptors.
	 */
	if (async) {
		ret = ufshcd_device_params_init(hba);
		if (ret)
			goto out;
	}

	ufshcd_tune_unipro_params(hba);

	/* UFS device is also active now */
	ufshcd_set_ufs_dev_active(hba);
	ufshcd_force_reset_auto_bkops(hba);
	hba->wlun_dev_clr_ua = true;

	/* Gear up to HS gear if supported */
	if (hba->max_pwr_info.is_valid) {
		/*
		 * Set the right value to bRefClkFreq before attempting to
		 * switch to HS gears.
		 */
		if (hba->dev_ref_clk_freq != REF_CLK_FREQ_INVAL)
			ufshcd_set_dev_ref_clk(hba);
		ret = ufshcd_config_pwr_mode(hba, &hba->max_pwr_info.info);
		if (ret) {
			dev_err(hba->dev, "%s: Failed setting power mode, err = %d\n",
					__func__, ret);
			goto out;
		}
		ufshcd_print_pwr_info(hba);
	}

	/*
	 * bActiveICCLevel is volatile for UFS device (as per latest v2.1 spec)
	 * and for removable UFS card as well, hence always set the parameter.
	 * Note: Error handler may issue the device reset hence resetting
	 * bActiveICCLevel as well so it is always safe to set this here.
	 */
	ufshcd_set_active_icc_lvl(hba);

	ufshcd_wb_config(hba);
	/* Enable Auto-Hibernate if configured */
	ufshcd_auto_hibern8_enable(hba);

out:
	spin_lock_irqsave(hba->host->host_lock, flags);
	if (ret)
		hba->ufshcd_state = UFSHCD_STATE_ERROR;
	else if (hba->ufshcd_state == UFSHCD_STATE_RESET)
		hba->ufshcd_state = UFSHCD_STATE_OPERATIONAL;
	spin_unlock_irqrestore(hba->host->host_lock, flags);

	trace_ufshcd_init(dev_name(hba->dev), ret,
		ktime_to_us(ktime_sub(ktime_get(), start)),
		hba->curr_dev_pwr_mode, hba->uic_link_state);
	return ret;
}

/**
 * ufshcd_async_scan - asynchronous execution for probing hba
 * @data: data pointer to pass to this function
 * @cookie: cookie data
 */
static void ufshcd_async_scan(void *data, async_cookie_t cookie)
{
	struct ufs_hba *hba = (struct ufs_hba *)data;
	int ret;

	/* Initialize hba, detect and initialize UFS device */
	ret = ufshcd_probe_hba(hba, true);
	if (ret)
		goto out;

	/* Probe and add UFS logical units  */
	ret = ufshcd_add_lus(hba);
out:
	/*
	 * If we failed to initialize the device or the device is not
	 * present, turn off the power/clocks etc.
	 */
	if (ret) {
		pm_runtime_put_sync(hba->dev);
		ufshcd_exit_clk_scaling(hba);
		ufshcd_hba_exit(hba);
	} else {
		ufshcd_clear_ua_wluns(hba);
	}
}

static const struct attribute_group *ufshcd_driver_groups[] = {
	&ufs_sysfs_unit_descriptor_group,
	&ufs_sysfs_lun_attributes_group,
	NULL,
};

static struct ufs_hba_variant_params ufs_hba_vps = {
	.hba_enable_delay_us		= 1000,
	.wb_flush_threshold		= UFS_WB_BUF_REMAIN_PERCENT(40),
	.devfreq_profile.polling_ms	= 100,
	.devfreq_profile.target		= ufshcd_devfreq_target,
	.devfreq_profile.get_dev_status	= ufshcd_devfreq_get_dev_status,
	.ondemand_data.upthreshold	= 70,
	.ondemand_data.downdifferential	= 5,
};

static struct scsi_host_template ufshcd_driver_template = {
	.module			= THIS_MODULE,
	.name			= UFSHCD,
	.proc_name		= UFSHCD,
	.queuecommand		= ufshcd_queuecommand,
	.slave_alloc		= ufshcd_slave_alloc,
	.slave_configure	= ufshcd_slave_configure,
	.slave_destroy		= ufshcd_slave_destroy,
	.change_queue_depth	= ufshcd_change_queue_depth,
	.eh_abort_handler	= ufshcd_abort,
	.eh_device_reset_handler = ufshcd_eh_device_reset_handler,
	.eh_host_reset_handler   = ufshcd_eh_host_reset_handler,
	.this_id		= -1,
	.sg_tablesize		= SG_ALL,
	.cmd_per_lun		= UFSHCD_CMD_PER_LUN,
	.can_queue		= UFSHCD_CAN_QUEUE,
	.max_segment_size	= PRDT_DATA_BYTE_COUNT_MAX,
	.max_host_blocked	= 1,
	.track_queue_depth	= 1,
	.sdev_groups		= ufshcd_driver_groups,
	.dma_boundary		= PAGE_SIZE - 1,
	.rpm_autosuspend_delay	= RPM_AUTOSUSPEND_DELAY_MS,
};

static int ufshcd_config_vreg_load(struct device *dev, struct ufs_vreg *vreg,
				   int ua)
{
	int ret;

	if (!vreg)
		return 0;

	/*
	 * "set_load" operation shall be required on those regulators
	 * which specifically configured current limitation. Otherwise
	 * zero max_uA may cause unexpected behavior when regulator is
	 * enabled or set as high power mode.
	 */
	if (!vreg->max_uA)
		return 0;

	ret = regulator_set_load(vreg->reg, ua);
	if (ret < 0) {
		dev_err(dev, "%s: %s set load (ua=%d) failed, err=%d\n",
				__func__, vreg->name, ua, ret);
	}

	return ret;
}

static inline int ufshcd_config_vreg_lpm(struct ufs_hba *hba,
					 struct ufs_vreg *vreg)
{
	return ufshcd_config_vreg_load(hba->dev, vreg, UFS_VREG_LPM_LOAD_UA);
}

static inline int ufshcd_config_vreg_hpm(struct ufs_hba *hba,
					 struct ufs_vreg *vreg)
{
	if (!vreg)
		return 0;

	return ufshcd_config_vreg_load(hba->dev, vreg, vreg->max_uA);
}

static int ufshcd_config_vreg(struct device *dev,
		struct ufs_vreg *vreg, bool on)
{
	int ret = 0;
	struct regulator *reg;
	const char *name;
	int min_uV, uA_load;

	BUG_ON(!vreg);

	reg = vreg->reg;
	name = vreg->name;

	if (regulator_count_voltages(reg) > 0) {
		uA_load = on ? vreg->max_uA : 0;
		ret = ufshcd_config_vreg_load(dev, vreg, uA_load);
		if (ret)
			goto out;

		if (vreg->min_uV && vreg->max_uV) {
			min_uV = on ? vreg->min_uV : 0;
			ret = regulator_set_voltage(reg, min_uV, vreg->max_uV);
			if (ret)
				dev_err(dev,
					"%s: %s set voltage failed, err=%d\n",
					__func__, name, ret);
		}
	}
out:
	return ret;
}

static int ufshcd_enable_vreg(struct device *dev, struct ufs_vreg *vreg)
{
	int ret = 0;

	if (!vreg || vreg->enabled)
		goto out;

	ret = ufshcd_config_vreg(dev, vreg, true);
	if (!ret)
		ret = regulator_enable(vreg->reg);

	if (!ret)
		vreg->enabled = true;
	else
		dev_err(dev, "%s: %s enable failed, err=%d\n",
				__func__, vreg->name, ret);
out:
	return ret;
}

static int ufshcd_disable_vreg(struct device *dev, struct ufs_vreg *vreg)
{
	int ret = 0;

	if (!vreg || !vreg->enabled)
		goto out;

	ret = regulator_disable(vreg->reg);

	if (!ret) {
		/* ignore errors on applying disable config */
		ufshcd_config_vreg(dev, vreg, false);
		vreg->enabled = false;
	} else {
		dev_err(dev, "%s: %s disable failed, err=%d\n",
				__func__, vreg->name, ret);
	}
out:
	return ret;
}

static int ufshcd_setup_vreg(struct ufs_hba *hba, bool on)
{
	int ret = 0;
	struct device *dev = hba->dev;
	struct ufs_vreg_info *info = &hba->vreg_info;

	ret = ufshcd_toggle_vreg(dev, info->vcc, on);
	if (ret)
		goto out;

	ret = ufshcd_toggle_vreg(dev, info->vccq, on);
	if (ret)
		goto out;

	ret = ufshcd_toggle_vreg(dev, info->vccq2, on);

out:
	if (ret) {
		ufshcd_toggle_vreg(dev, info->vccq2, false);
		ufshcd_toggle_vreg(dev, info->vccq, false);
		ufshcd_toggle_vreg(dev, info->vcc, false);
	}
	return ret;
}

static int ufshcd_setup_hba_vreg(struct ufs_hba *hba, bool on)
{
	struct ufs_vreg_info *info = &hba->vreg_info;

	return ufshcd_toggle_vreg(hba->dev, info->vdd_hba, on);
}

static int ufshcd_get_vreg(struct device *dev, struct ufs_vreg *vreg)
{
	int ret = 0;

	if (!vreg)
		goto out;

	vreg->reg = devm_regulator_get(dev, vreg->name);
	if (IS_ERR(vreg->reg)) {
		ret = PTR_ERR(vreg->reg);
		dev_err(dev, "%s: %s get failed, err=%d\n",
				__func__, vreg->name, ret);
	}
out:
	return ret;
}

static int ufshcd_init_vreg(struct ufs_hba *hba)
{
	int ret = 0;
	struct device *dev = hba->dev;
	struct ufs_vreg_info *info = &hba->vreg_info;

	ret = ufshcd_get_vreg(dev, info->vcc);
	if (ret)
		goto out;

	ret = ufshcd_get_vreg(dev, info->vccq);
	if (!ret)
		ret = ufshcd_get_vreg(dev, info->vccq2);
out:
	return ret;
}

static int ufshcd_init_hba_vreg(struct ufs_hba *hba)
{
	struct ufs_vreg_info *info = &hba->vreg_info;

	if (info)
		return ufshcd_get_vreg(hba->dev, info->vdd_hba);

	return 0;
}

static int ufshcd_setup_clocks(struct ufs_hba *hba, bool on)
{
	int ret = 0;
	struct ufs_clk_info *clki;
	struct list_head *head = &hba->clk_list_head;
	unsigned long flags;
	ktime_t start = ktime_get();
	bool clk_state_changed = false;

	if (list_empty(head))
		goto out;

	ret = ufshcd_vops_setup_clocks(hba, on, PRE_CHANGE);
	if (ret)
		return ret;

	list_for_each_entry(clki, head, list) {
		if (!IS_ERR_OR_NULL(clki->clk)) {
			/*
			 * Don't disable clocks which are needed
			 * to keep the link active.
			 */
			if (ufshcd_is_link_active(hba) &&
			    clki->keep_link_active)
				continue;

			clk_state_changed = on ^ clki->enabled;
			if (on && !clki->enabled) {
				ret = clk_prepare_enable(clki->clk);
				if (ret) {
					dev_err(hba->dev, "%s: %s prepare enable failed, %d\n",
						__func__, clki->name, ret);
					goto out;
				}
			} else if (!on && clki->enabled) {
				clk_disable_unprepare(clki->clk);
			}
			clki->enabled = on;
			dev_dbg(hba->dev, "%s: clk: %s %sabled\n", __func__,
					clki->name, on ? "en" : "dis");
		}
	}

	ret = ufshcd_vops_setup_clocks(hba, on, POST_CHANGE);
	if (ret)
		return ret;

out:
	if (ret) {
		list_for_each_entry(clki, head, list) {
			if (!IS_ERR_OR_NULL(clki->clk) && clki->enabled)
				clk_disable_unprepare(clki->clk);
		}
	} else if (!ret && on) {
		spin_lock_irqsave(hba->host->host_lock, flags);
		hba->clk_gating.state = CLKS_ON;
		trace_ufshcd_clk_gating(dev_name(hba->dev),
					hba->clk_gating.state);
		spin_unlock_irqrestore(hba->host->host_lock, flags);
	}

	if (clk_state_changed)
		trace_ufshcd_profile_clk_gating(dev_name(hba->dev),
			(on ? "on" : "off"),
			ktime_to_us(ktime_sub(ktime_get(), start)), ret);
	return ret;
}

static int ufshcd_init_clocks(struct ufs_hba *hba)
{
	int ret = 0;
	struct ufs_clk_info *clki;
	struct device *dev = hba->dev;
	struct list_head *head = &hba->clk_list_head;

	if (list_empty(head))
		goto out;

	list_for_each_entry(clki, head, list) {
		if (!clki->name)
			continue;

		clki->clk = devm_clk_get(dev, clki->name);
		if (IS_ERR(clki->clk)) {
			ret = PTR_ERR(clki->clk);
			dev_err(dev, "%s: %s clk get failed, %d\n",
					__func__, clki->name, ret);
			goto out;
		}

		/*
		 * Parse device ref clk freq as per device tree "ref_clk".
		 * Default dev_ref_clk_freq is set to REF_CLK_FREQ_INVAL
		 * in ufshcd_alloc_host().
		 */
		if (!strcmp(clki->name, "ref_clk"))
			ufshcd_parse_dev_ref_clk_freq(hba, clki->clk);

		if (clki->max_freq) {
			ret = clk_set_rate(clki->clk, clki->max_freq);
			if (ret) {
				dev_err(hba->dev, "%s: %s clk set rate(%dHz) failed, %d\n",
					__func__, clki->name,
					clki->max_freq, ret);
				goto out;
			}
			clki->curr_freq = clki->max_freq;
		}
		dev_dbg(dev, "%s: clk: %s, rate: %lu\n", __func__,
				clki->name, clk_get_rate(clki->clk));
	}
out:
	return ret;
}

static int ufshcd_variant_hba_init(struct ufs_hba *hba)
{
	int err = 0;

	if (!hba->vops)
		goto out;

	err = ufshcd_vops_init(hba);
	if (err)
		goto out;

	err = ufshcd_vops_setup_regulators(hba, true);
	if (err)
		ufshcd_vops_exit(hba);
out:
	if (err)
		dev_err(hba->dev, "%s: variant %s init failed err %d\n",
			__func__, ufshcd_get_var_name(hba), err);
	return err;
}

static void ufshcd_variant_hba_exit(struct ufs_hba *hba)
{
	if (!hba->vops)
		return;

	ufshcd_vops_setup_regulators(hba, false);

	ufshcd_vops_exit(hba);
}

static int ufshcd_hba_init(struct ufs_hba *hba)
{
	int err;

	/*
	 * Handle host controller power separately from the UFS device power
	 * rails as it will help controlling the UFS host controller power
	 * collapse easily which is different than UFS device power collapse.
	 * Also, enable the host controller power before we go ahead with rest
	 * of the initialization here.
	 */
	err = ufshcd_init_hba_vreg(hba);
	if (err)
		goto out;

	err = ufshcd_setup_hba_vreg(hba, true);
	if (err)
		goto out;

	err = ufshcd_init_clocks(hba);
	if (err)
		goto out_disable_hba_vreg;

	err = ufshcd_setup_clocks(hba, true);
	if (err)
		goto out_disable_hba_vreg;

	err = ufshcd_init_vreg(hba);
	if (err)
		goto out_disable_clks;

	err = ufshcd_setup_vreg(hba, true);
	if (err)
		goto out_disable_clks;

	err = ufshcd_variant_hba_init(hba);
	if (err)
		goto out_disable_vreg;

	hba->is_powered = true;
	goto out;

out_disable_vreg:
	ufshcd_setup_vreg(hba, false);
out_disable_clks:
	ufshcd_setup_clocks(hba, false);
out_disable_hba_vreg:
	ufshcd_setup_hba_vreg(hba, false);
out:
	return err;
}

static void ufshcd_hba_exit(struct ufs_hba *hba)
{
	if (hba->is_powered) {
		ufshcd_variant_hba_exit(hba);
		ufshcd_setup_vreg(hba, false);
		ufshcd_suspend_clkscaling(hba);
		if (ufshcd_is_clkscaling_supported(hba))
			if (hba->devfreq)
				ufshcd_suspend_clkscaling(hba);
		ufshcd_setup_clocks(hba, false);
		ufshcd_setup_hba_vreg(hba, false);
		hba->is_powered = false;
		ufs_put_device_desc(hba);
	}
}

static int
ufshcd_send_request_sense(struct ufs_hba *hba, struct scsi_device *sdp)
{
	unsigned char cmd[6] = {REQUEST_SENSE,
				0,
				0,
				0,
				UFS_SENSE_SIZE,
				0};
	char *buffer;
	int ret;

	buffer = kzalloc(UFS_SENSE_SIZE, GFP_KERNEL);
	if (!buffer) {
		ret = -ENOMEM;
		goto out;
	}

	ret = scsi_execute(sdp, cmd, DMA_FROM_DEVICE, buffer,
			UFS_SENSE_SIZE, NULL, NULL,
			msecs_to_jiffies(1000), 3, 0, RQF_PM, NULL);
	if (ret)
		pr_err("%s: failed with err %d\n", __func__, ret);

	kfree(buffer);
out:
	return ret;
}

/**
 * ufshcd_set_dev_pwr_mode - sends START STOP UNIT command to set device
 *			     power mode
 * @hba: per adapter instance
 * @pwr_mode: device power mode to set
 *
 * Returns 0 if requested power mode is set successfully
 * Returns non-zero if failed to set the requested power mode
 */
static int ufshcd_set_dev_pwr_mode(struct ufs_hba *hba,
				     enum ufs_dev_pwr_mode pwr_mode)
{
	unsigned char cmd[6] = { START_STOP };
	struct scsi_sense_hdr sshdr;
	struct scsi_device *sdp;
	unsigned long flags;
	int ret;

	spin_lock_irqsave(hba->host->host_lock, flags);
	sdp = hba->sdev_ufs_device;
	if (sdp) {
		ret = scsi_device_get(sdp);
		if (!ret && !scsi_device_online(sdp)) {
			ret = -ENODEV;
			scsi_device_put(sdp);
		}
	} else {
		ret = -ENODEV;
	}
	spin_unlock_irqrestore(hba->host->host_lock, flags);

	if (ret)
		return ret;

	/*
	 * If scsi commands fail, the scsi mid-layer schedules scsi error-
	 * handling, which would wait for host to be resumed. Since we know
	 * we are functional while we are here, skip host resume in error
	 * handling context.
	 */
	hba->host->eh_noresume = 1;
	if (hba->wlun_dev_clr_ua) {
		ret = ufshcd_send_request_sense(hba, sdp);
		if (ret)
			goto out;
		/* Unit attention condition is cleared now */
		hba->wlun_dev_clr_ua = false;
	}

	cmd[4] = pwr_mode << 4;

	/*
	 * Current function would be generally called from the power management
	 * callbacks hence set the RQF_PM flag so that it doesn't resume the
	 * already suspended childs.
	 */
	ret = scsi_execute(sdp, cmd, DMA_NONE, NULL, 0, NULL, &sshdr,
			START_STOP_TIMEOUT, 0, 0, RQF_PM, NULL);
	if (ret) {
		sdev_printk(KERN_WARNING, sdp,
			    "START_STOP failed for power mode: %d, result %x\n",
			    pwr_mode, ret);
		if (driver_byte(ret) == DRIVER_SENSE)
			scsi_print_sense_hdr(sdp, NULL, &sshdr);
	}

	if (!ret)
		hba->curr_dev_pwr_mode = pwr_mode;
out:
	scsi_device_put(sdp);
	hba->host->eh_noresume = 0;
	return ret;
}

static int ufshcd_link_state_transition(struct ufs_hba *hba,
					enum uic_link_state req_link_state,
					int check_for_bkops)
{
	int ret = 0;

	if (req_link_state == hba->uic_link_state)
		return 0;

	if (req_link_state == UIC_LINK_HIBERN8_STATE) {
		ret = ufshcd_uic_hibern8_enter(hba);
		if (!ret) {
			ufshcd_set_link_hibern8(hba);
		} else {
			dev_err(hba->dev, "%s: hibern8 enter failed %d\n",
					__func__, ret);
			goto out;
		}
	}
	/*
	 * If autobkops is enabled, link can't be turned off because
	 * turning off the link would also turn off the device.
	 */
	else if ((req_link_state == UIC_LINK_OFF_STATE) &&
		 (!check_for_bkops || !hba->auto_bkops_enabled)) {
		/*
		 * Let's make sure that link is in low power mode, we are doing
		 * this currently by putting the link in Hibern8. Otherway to
		 * put the link in low power mode is to send the DME end point
		 * to device and then send the DME reset command to local
		 * unipro. But putting the link in hibern8 is much faster.
		 */
		ret = ufshcd_uic_hibern8_enter(hba);
		if (ret) {
			dev_err(hba->dev, "%s: hibern8 enter failed %d\n",
					__func__, ret);
			goto out;
		}
		/*
		 * Change controller state to "reset state" which
		 * should also put the link in off/reset state
		 */
		ufshcd_hba_stop(hba);
		/*
		 * TODO: Check if we need any delay to make sure that
		 * controller is reset
		 */
		ufshcd_set_link_off(hba);
	}

out:
	return ret;
}

static void ufshcd_vreg_set_lpm(struct ufs_hba *hba)
{
	bool vcc_off = false;

	/*
	 * It seems some UFS devices may keep drawing more than sleep current
	 * (atleast for 500us) from UFS rails (especially from VCCQ rail).
	 * To avoid this situation, add 2ms delay before putting these UFS
	 * rails in LPM mode.
	 */
	if (!ufshcd_is_link_active(hba) &&
	    hba->dev_quirks & UFS_DEVICE_QUIRK_DELAY_BEFORE_LPM)
		usleep_range(2000, 2100);

	/*
	 * If UFS device is either in UFS_Sleep turn off VCC rail to save some
	 * power.
	 *
	 * If UFS device and link is in OFF state, all power supplies (VCC,
	 * VCCQ, VCCQ2) can be turned off if power on write protect is not
	 * required. If UFS link is inactive (Hibern8 or OFF state) and device
	 * is in sleep state, put VCCQ & VCCQ2 rails in LPM mode.
	 *
	 * Ignore the error returned by ufshcd_toggle_vreg() as device is anyway
	 * in low power state which would save some power.
	 *
	 * If Write Booster is enabled and the device needs to flush the WB
	 * buffer OR if bkops status is urgent for WB, keep Vcc on.
	 */
	if (ufshcd_is_ufs_dev_poweroff(hba) && ufshcd_is_link_off(hba) &&
	    !hba->dev_info.is_lu_power_on_wp) {
		ufshcd_setup_vreg(hba, false);
		vcc_off = true;
	} else if (!ufshcd_is_ufs_dev_active(hba)) {
		ufshcd_toggle_vreg(hba->dev, hba->vreg_info.vcc, false);
		vcc_off = true;
		if (ufshcd_is_link_hibern8(hba) || ufshcd_is_link_off(hba)) {
			ufshcd_config_vreg_lpm(hba, hba->vreg_info.vccq);
			ufshcd_config_vreg_lpm(hba, hba->vreg_info.vccq2);
		}
	}

	/*
	 * Some UFS devices require delay after VCC power rail is turned-off.
	 */
	if (vcc_off && hba->vreg_info.vcc &&
		hba->dev_quirks & UFS_DEVICE_QUIRK_DELAY_AFTER_LPM)
		usleep_range(5000, 5100);
}

static int ufshcd_vreg_set_hpm(struct ufs_hba *hba)
{
	int ret = 0;

	if (ufshcd_is_ufs_dev_poweroff(hba) && ufshcd_is_link_off(hba) &&
	    !hba->dev_info.is_lu_power_on_wp) {
		ret = ufshcd_setup_vreg(hba, true);
	} else if (!ufshcd_is_ufs_dev_active(hba)) {
		if (!ufshcd_is_link_active(hba)) {
			ret = ufshcd_config_vreg_hpm(hba, hba->vreg_info.vccq);
			if (ret)
				goto vcc_disable;
			ret = ufshcd_config_vreg_hpm(hba, hba->vreg_info.vccq2);
			if (ret)
				goto vccq_lpm;
		}
		ret = ufshcd_toggle_vreg(hba->dev, hba->vreg_info.vcc, true);
	}
	goto out;

vccq_lpm:
	ufshcd_config_vreg_lpm(hba, hba->vreg_info.vccq);
vcc_disable:
	ufshcd_toggle_vreg(hba->dev, hba->vreg_info.vcc, false);
out:
	return ret;
}

static void ufshcd_hba_vreg_set_lpm(struct ufs_hba *hba)
{
	if (ufshcd_is_link_off(hba))
		ufshcd_setup_hba_vreg(hba, false);
}

static void ufshcd_hba_vreg_set_hpm(struct ufs_hba *hba)
{
	if (ufshcd_is_link_off(hba))
		ufshcd_setup_hba_vreg(hba, true);
}

/**
 * ufshcd_suspend - helper function for suspend operations
 * @hba: per adapter instance
 * @pm_op: desired low power operation type
 *
 * This function will try to put the UFS device and link into low power
 * mode based on the "rpm_lvl" (Runtime PM level) or "spm_lvl"
 * (System PM level).
 *
 * If this function is called during shutdown, it will make sure that
 * both UFS device and UFS link is powered off.
 *
 * NOTE: UFS device & link must be active before we enter in this function.
 *
 * Returns 0 for success and non-zero for failure
 */
static int ufshcd_suspend(struct ufs_hba *hba, enum ufs_pm_op pm_op)
{
	int ret = 0;
	enum ufs_pm_level pm_lvl;
	enum ufs_dev_pwr_mode req_dev_pwr_mode;
	enum uic_link_state req_link_state;

	hba->pm_op_in_progress = 1;
	if (!ufshcd_is_shutdown_pm(pm_op)) {
		pm_lvl = ufshcd_is_runtime_pm(pm_op) ?
			 hba->rpm_lvl : hba->spm_lvl;
		req_dev_pwr_mode = ufs_get_pm_lvl_to_dev_pwr_mode(pm_lvl);
		req_link_state = ufs_get_pm_lvl_to_link_pwr_state(pm_lvl);
	} else {
		req_dev_pwr_mode = UFS_POWERDOWN_PWR_MODE;
		req_link_state = UIC_LINK_OFF_STATE;
	}

	/*
	 * If we can't transition into any of the low power modes
	 * just gate the clocks.
	 */
	ufshcd_hold(hba, false);
	hba->clk_gating.is_suspended = true;

	if (hba->clk_scaling.is_allowed) {
		cancel_work_sync(&hba->clk_scaling.suspend_work);
		cancel_work_sync(&hba->clk_scaling.resume_work);
		ufshcd_suspend_clkscaling(hba);
	}

	if (req_dev_pwr_mode == UFS_ACTIVE_PWR_MODE &&
			req_link_state == UIC_LINK_ACTIVE_STATE) {
		goto disable_clks;
	}

	if ((req_dev_pwr_mode == hba->curr_dev_pwr_mode) &&
	    (req_link_state == hba->uic_link_state))
		goto enable_gating;

	/* UFS device & link must be active before we enter in this function */
	if (!ufshcd_is_ufs_dev_active(hba) || !ufshcd_is_link_active(hba)) {
		ret = -EINVAL;
		goto enable_gating;
	}

	if (ufshcd_is_runtime_pm(pm_op)) {
		if (ufshcd_can_autobkops_during_suspend(hba)) {
			/*
			 * The device is idle with no requests in the queue,
			 * allow background operations if bkops status shows
			 * that performance might be impacted.
			 */
			ret = ufshcd_urgent_bkops(hba);
			if (ret)
				goto enable_gating;
		} else {
			/* make sure that auto bkops is disabled */
			ufshcd_disable_auto_bkops(hba);
		}
		/*
		 * If device needs to do BKOP or WB buffer flush during
		 * Hibern8, keep device power mode as "active power mode"
		 * and VCC supply.
		 */
		hba->dev_info.b_rpm_dev_flush_capable =
			hba->auto_bkops_enabled ||
			(((req_link_state == UIC_LINK_HIBERN8_STATE) ||
			((req_link_state == UIC_LINK_ACTIVE_STATE) &&
			ufshcd_is_auto_hibern8_enabled(hba))) &&
			ufshcd_wb_need_flush(hba));
	}

	if (req_dev_pwr_mode != hba->curr_dev_pwr_mode) {
		if ((ufshcd_is_runtime_pm(pm_op) && !hba->auto_bkops_enabled) ||
		    !ufshcd_is_runtime_pm(pm_op)) {
			/* ensure that bkops is disabled */
			ufshcd_disable_auto_bkops(hba);
		}

		if (!hba->dev_info.b_rpm_dev_flush_capable) {
			ret = ufshcd_set_dev_pwr_mode(hba, req_dev_pwr_mode);
			if (ret)
				goto enable_gating;
		}
	}

	flush_work(&hba->eeh_work);
	ret = ufshcd_link_state_transition(hba, req_link_state, 1);
	if (ret)
		goto set_dev_active;

	ufshcd_vreg_set_lpm(hba);

disable_clks:
	/*
	 * Call vendor specific suspend callback. As these callbacks may access
	 * vendor specific host controller register space call them before the
	 * host clocks are ON.
	 */
	ret = ufshcd_vops_suspend(hba, pm_op);
	if (ret)
		goto set_link_active;
	/*
	 * Disable the host irq as host controller as there won't be any
	 * host controller transaction expected till resume.
	 */
	ufshcd_disable_irq(hba);

	ufshcd_setup_clocks(hba, false);

	if (ufshcd_is_clkgating_allowed(hba)) {
		hba->clk_gating.state = CLKS_OFF;
		trace_ufshcd_clk_gating(dev_name(hba->dev),
					hba->clk_gating.state);
	}

	/* Put the host controller in low power mode if possible */
	ufshcd_hba_vreg_set_lpm(hba);
	goto out;

set_link_active:
	if (hba->clk_scaling.is_allowed)
		ufshcd_resume_clkscaling(hba);
	ufshcd_vreg_set_hpm(hba);
	if (ufshcd_is_link_hibern8(hba) && !ufshcd_uic_hibern8_exit(hba))
		ufshcd_set_link_active(hba);
	else if (ufshcd_is_link_off(hba))
		ufshcd_host_reset_and_restore(hba);
set_dev_active:
	if (!ufshcd_set_dev_pwr_mode(hba, UFS_ACTIVE_PWR_MODE))
		ufshcd_disable_auto_bkops(hba);
enable_gating:
	if (hba->clk_scaling.is_allowed)
		ufshcd_resume_clkscaling(hba);
	hba->clk_gating.is_suspended = false;
	hba->dev_info.b_rpm_dev_flush_capable = false;
	ufshcd_release(hba);
out:
	if (hba->dev_info.b_rpm_dev_flush_capable) {
		schedule_delayed_work(&hba->rpm_dev_flush_recheck_work,
			msecs_to_jiffies(RPM_DEV_FLUSH_RECHECK_WORK_DELAY_MS));
	}

	hba->pm_op_in_progress = 0;

	if (ret)
		ufshcd_update_reg_hist(&hba->ufs_stats.suspend_err, (u32)ret);
	return ret;
}

/**
 * ufshcd_resume - helper function for resume operations
 * @hba: per adapter instance
 * @pm_op: runtime PM or system PM
 *
 * This function basically brings the UFS device, UniPro link and controller
 * to active state.
 *
 * Returns 0 for success and non-zero for failure
 */
static int ufshcd_resume(struct ufs_hba *hba, enum ufs_pm_op pm_op)
{
	int ret;
	enum uic_link_state old_link_state;

	hba->pm_op_in_progress = 1;
	old_link_state = hba->uic_link_state;

	ufshcd_hba_vreg_set_hpm(hba);
	/* Make sure clocks are enabled before accessing controller */
	ret = ufshcd_setup_clocks(hba, true);
	if (ret)
		goto out;

	/* enable the host irq as host controller would be active soon */
	ufshcd_enable_irq(hba);

	ret = ufshcd_vreg_set_hpm(hba);
	if (ret)
		goto disable_irq_and_vops_clks;

	/*
	 * Call vendor specific resume callback. As these callbacks may access
	 * vendor specific host controller register space call them when the
	 * host clocks are ON.
	 */
	ret = ufshcd_vops_resume(hba, pm_op);
	if (ret)
		goto disable_vreg;

	if (ufshcd_is_link_hibern8(hba)) {
		ret = ufshcd_uic_hibern8_exit(hba);
		if (!ret) {
			ufshcd_set_link_active(hba);
		} else {
			dev_err(hba->dev, "%s: hibern8 exit failed %d\n",
					__func__, ret);
			goto vendor_suspend;
		}
	} else if (ufshcd_is_link_off(hba)) {
		/*
		 * A full initialization of the host and the device is
		 * required since the link was put to off during suspend.
		 */
		ret = ufshcd_reset_and_restore(hba);
		/*
		 * ufshcd_reset_and_restore() should have already
		 * set the link state as active
		 */
		if (ret || !ufshcd_is_link_active(hba))
			goto vendor_suspend;
	}

	if (!ufshcd_is_ufs_dev_active(hba)) {
		ret = ufshcd_set_dev_pwr_mode(hba, UFS_ACTIVE_PWR_MODE);
		if (ret)
			goto set_old_link_state;
	}

	if (ufshcd_keep_autobkops_enabled_except_suspend(hba))
		ufshcd_enable_auto_bkops(hba);
	else
		/*
		 * If BKOPs operations are urgently needed at this moment then
		 * keep auto-bkops enabled or else disable it.
		 */
		ufshcd_urgent_bkops(hba);

	hba->clk_gating.is_suspended = false;

	if (hba->clk_scaling.is_allowed)
		ufshcd_resume_clkscaling(hba);

	/* Enable Auto-Hibernate if configured */
	ufshcd_auto_hibern8_enable(hba);

	if (hba->dev_info.b_rpm_dev_flush_capable) {
		hba->dev_info.b_rpm_dev_flush_capable = false;
		cancel_delayed_work(&hba->rpm_dev_flush_recheck_work);
	}

	/* Schedule clock gating in case of no access to UFS device yet */
	ufshcd_release(hba);

	goto out;

set_old_link_state:
	ufshcd_link_state_transition(hba, old_link_state, 0);
vendor_suspend:
	ufshcd_vops_suspend(hba, pm_op);
disable_vreg:
	ufshcd_vreg_set_lpm(hba);
disable_irq_and_vops_clks:
	ufshcd_disable_irq(hba);
	if (hba->clk_scaling.is_allowed)
		ufshcd_suspend_clkscaling(hba);
	ufshcd_setup_clocks(hba, false);
	if (ufshcd_is_clkgating_allowed(hba)) {
		hba->clk_gating.state = CLKS_OFF;
		trace_ufshcd_clk_gating(dev_name(hba->dev),
					hba->clk_gating.state);
	}
out:
	hba->pm_op_in_progress = 0;
	if (ret)
		ufshcd_update_reg_hist(&hba->ufs_stats.resume_err, (u32)ret);
	return ret;
}

/**
 * ufshcd_system_suspend - system suspend routine
 * @hba: per adapter instance
 *
 * Check the description of ufshcd_suspend() function for more details.
 *
 * Returns 0 for success and non-zero for failure
 */
int ufshcd_system_suspend(struct ufs_hba *hba)
{
	int ret = 0;
	ktime_t start = ktime_get();

	if (!hba || !hba->is_powered)
		return 0;

	cancel_delayed_work_sync(&hba->rpm_dev_flush_recheck_work);

	if ((ufs_get_pm_lvl_to_dev_pwr_mode(hba->spm_lvl) ==
	     hba->curr_dev_pwr_mode) &&
	    (ufs_get_pm_lvl_to_link_pwr_state(hba->spm_lvl) ==
	     hba->uic_link_state) &&
	     pm_runtime_suspended(hba->dev) &&
	     !hba->dev_info.b_rpm_dev_flush_capable)
		goto out;

	if (pm_runtime_suspended(hba->dev)) {
		/*
		 * UFS device and/or UFS link low power states during runtime
		 * suspend seems to be different than what is expected during
		 * system suspend. Hence runtime resume the devic & link and
		 * let the system suspend low power states to take effect.
		 * TODO: If resume takes longer time, we might have optimize
		 * it in future by not resuming everything if possible.
		 */
		ret = ufshcd_runtime_resume(hba);
		if (ret)
			goto out;
	}

	ret = ufshcd_suspend(hba, UFS_SYSTEM_PM);
out:
	trace_ufshcd_system_suspend(dev_name(hba->dev), ret,
		ktime_to_us(ktime_sub(ktime_get(), start)),
		hba->curr_dev_pwr_mode, hba->uic_link_state);
	if (!ret)
		hba->is_sys_suspended = true;
	return ret;
}
EXPORT_SYMBOL(ufshcd_system_suspend);

/**
 * ufshcd_system_resume - system resume routine
 * @hba: per adapter instance
 *
 * Returns 0 for success and non-zero for failure
 */

int ufshcd_system_resume(struct ufs_hba *hba)
{
	int ret = 0;
	ktime_t start = ktime_get();

	if (!hba)
		return -EINVAL;

	if (!hba->is_powered || pm_runtime_suspended(hba->dev))
		/*
		 * Let the runtime resume take care of resuming
		 * if runtime suspended.
		 */
		goto out;
	else
		ret = ufshcd_resume(hba, UFS_SYSTEM_PM);
out:
	trace_ufshcd_system_resume(dev_name(hba->dev), ret,
		ktime_to_us(ktime_sub(ktime_get(), start)),
		hba->curr_dev_pwr_mode, hba->uic_link_state);
	if (!ret)
		hba->is_sys_suspended = false;
	return ret;
}
EXPORT_SYMBOL(ufshcd_system_resume);

/**
 * ufshcd_runtime_suspend - runtime suspend routine
 * @hba: per adapter instance
 *
 * Check the description of ufshcd_suspend() function for more details.
 *
 * Returns 0 for success and non-zero for failure
 */
int ufshcd_runtime_suspend(struct ufs_hba *hba)
{
	int ret = 0;
	ktime_t start = ktime_get();

	if (!hba)
		return -EINVAL;

	if (!hba->is_powered)
		goto out;
	else
		ret = ufshcd_suspend(hba, UFS_RUNTIME_PM);
out:
	trace_ufshcd_runtime_suspend(dev_name(hba->dev), ret,
		ktime_to_us(ktime_sub(ktime_get(), start)),
		hba->curr_dev_pwr_mode, hba->uic_link_state);
	return ret;
}
EXPORT_SYMBOL(ufshcd_runtime_suspend);

/**
 * ufshcd_runtime_resume - runtime resume routine
 * @hba: per adapter instance
 *
 * This function basically brings the UFS device, UniPro link and controller
 * to active state. Following operations are done in this function:
 *
 * 1. Turn on all the controller related clocks
 * 2. Bring the UniPro link out of Hibernate state
 * 3. If UFS device is in sleep state, turn ON VCC rail and bring the UFS device
 *    to active state.
 * 4. If auto-bkops is enabled on the device, disable it.
 *
 * So following would be the possible power state after this function return
 * successfully:
 *	S1: UFS device in Active state with VCC rail ON
 *	    UniPro link in Active state
 *	    All the UFS/UniPro controller clocks are ON
 *
 * Returns 0 for success and non-zero for failure
 */
int ufshcd_runtime_resume(struct ufs_hba *hba)
{
	int ret = 0;
	ktime_t start = ktime_get();

	if (!hba)
		return -EINVAL;

	if (!hba->is_powered)
		goto out;
	else
		ret = ufshcd_resume(hba, UFS_RUNTIME_PM);
out:
	trace_ufshcd_runtime_resume(dev_name(hba->dev), ret,
		ktime_to_us(ktime_sub(ktime_get(), start)),
		hba->curr_dev_pwr_mode, hba->uic_link_state);
	return ret;
}
EXPORT_SYMBOL(ufshcd_runtime_resume);

int ufshcd_runtime_idle(struct ufs_hba *hba)
{
	return 0;
}
EXPORT_SYMBOL(ufshcd_runtime_idle);

/**
 * ufshcd_shutdown - shutdown routine
 * @hba: per adapter instance
 *
 * This function would power off both UFS device and UFS link.
 *
 * Returns 0 always to allow force shutdown even in case of errors.
 */
int ufshcd_shutdown(struct ufs_hba *hba)
{
	int ret = 0;

	if (!hba->is_powered)
		goto out;

	if (ufshcd_is_ufs_dev_poweroff(hba) && ufshcd_is_link_off(hba))
		goto out;

	pm_runtime_get_sync(hba->dev);

	ret = ufshcd_suspend(hba, UFS_SHUTDOWN_PM);
out:
	if (ret)
		dev_err(hba->dev, "%s failed, err %d\n", __func__, ret);
	/* allow force shutdown even in case of errors */
	return 0;
}
EXPORT_SYMBOL(ufshcd_shutdown);

/**
 * ufshcd_remove - de-allocate SCSI host and host memory space
 *		data structure memory
 * @hba: per adapter instance
 */
void ufshcd_remove(struct ufs_hba *hba)
{
	ufs_bsg_remove(hba);
	ufs_sysfs_remove_nodes(hba->dev);
	blk_cleanup_queue(hba->tmf_queue);
	blk_mq_free_tag_set(&hba->tmf_tag_set);
	blk_cleanup_queue(hba->cmd_queue);
	scsi_remove_host(hba->host);
	destroy_workqueue(hba->eh_wq);
	/* disable interrupts */
	ufshcd_disable_intr(hba, hba->intr_mask);
	ufshcd_hba_stop(hba);

	ufshcd_exit_clk_scaling(hba);
	ufshcd_exit_clk_gating(hba);
	if (ufshcd_is_clkscaling_supported(hba))
		device_remove_file(hba->dev, &hba->clk_scaling.enable_attr);
	ufshcd_hba_exit(hba);
}
EXPORT_SYMBOL_GPL(ufshcd_remove);

/**
 * ufshcd_dealloc_host - deallocate Host Bus Adapter (HBA)
 * @hba: pointer to Host Bus Adapter (HBA)
 */
void ufshcd_dealloc_host(struct ufs_hba *hba)
{
	ufshcd_crypto_destroy_keyslot_manager(hba);
	scsi_host_put(hba->host);
}
EXPORT_SYMBOL_GPL(ufshcd_dealloc_host);

/**
 * ufshcd_set_dma_mask - Set dma mask based on the controller
 *			 addressing capability
 * @hba: per adapter instance
 *
 * Returns 0 for success, non-zero for failure
 */
static int ufshcd_set_dma_mask(struct ufs_hba *hba)
{
	if (hba->capabilities & MASK_64_ADDRESSING_SUPPORT) {
		if (!dma_set_mask_and_coherent(hba->dev, DMA_BIT_MASK(64)))
			return 0;
	}
	return dma_set_mask_and_coherent(hba->dev, DMA_BIT_MASK(32));
}

/**
 * ufshcd_alloc_host - allocate Host Bus Adapter (HBA)
 * @dev: pointer to device handle
 * @hba_handle: driver private handle
 * Returns 0 on success, non-zero value on failure
 */
int ufshcd_alloc_host(struct device *dev, struct ufs_hba **hba_handle)
{
	struct Scsi_Host *host;
	struct ufs_hba *hba;
	int err = 0;

	if (!dev) {
		dev_err(dev,
		"Invalid memory reference for dev is NULL\n");
		err = -ENODEV;
		goto out_error;
	}

	host = scsi_host_alloc(&ufshcd_driver_template,
				sizeof(struct ufs_hba));
	if (!host) {
		dev_err(dev, "scsi_host_alloc failed\n");
		err = -ENOMEM;
		goto out_error;
	}
	hba = shost_priv(host);
	hba->host = host;
	hba->dev = dev;
	*hba_handle = hba;
	hba->dev_ref_clk_freq = REF_CLK_FREQ_INVAL;

	INIT_LIST_HEAD(&hba->clk_list_head);

out_error:
	return err;
}
EXPORT_SYMBOL(ufshcd_alloc_host);

/* This function exists because blk_mq_alloc_tag_set() requires this. */
static blk_status_t ufshcd_queue_tmf(struct blk_mq_hw_ctx *hctx,
				     const struct blk_mq_queue_data *qd)
{
	WARN_ON_ONCE(true);
	return BLK_STS_NOTSUPP;
}

static const struct blk_mq_ops ufshcd_tmf_ops = {
	.queue_rq = ufshcd_queue_tmf,
};

/**
 * ufshcd_init - Driver initialization routine
 * @hba: per-adapter instance
 * @mmio_base: base register address
 * @irq: Interrupt line of device
 * Returns 0 on success, non-zero value on failure
 */
int ufshcd_init(struct ufs_hba *hba, void __iomem *mmio_base, unsigned int irq)
{
	int err;
	struct Scsi_Host *host = hba->host;
	struct device *dev = hba->dev;
	char eh_wq_name[sizeof("ufs_eh_wq_00")];

	/*
	 * dev_set_drvdata() must be called before any callbacks are registered
	 * that use dev_get_drvdata() (frequency scaling, clock scaling, hwmon,
	 * sysfs).
	 */
	dev_set_drvdata(dev, hba);

	if (!mmio_base) {
		dev_err(hba->dev,
		"Invalid memory reference for mmio_base is NULL\n");
		err = -ENODEV;
		goto out_error;
	}

	hba->mmio_base = mmio_base;
	hba->irq = irq;
	hba->vps = &ufs_hba_vps;

	err = ufshcd_hba_init(hba);
	if (err)
		goto out_error;

	/* Read capabilities registers */
	err = ufshcd_hba_capabilities(hba);
	if (err)
		goto out_disable;

	/* Get UFS version supported by the controller */
	hba->ufs_version = ufshcd_get_ufs_version(hba);

	if ((hba->ufs_version != UFSHCI_VERSION_10) &&
	    (hba->ufs_version != UFSHCI_VERSION_11) &&
	    (hba->ufs_version != UFSHCI_VERSION_20) &&
	    (hba->ufs_version != UFSHCI_VERSION_21))
		dev_err(hba->dev, "invalid UFS version 0x%x\n",
			hba->ufs_version);

	/* Get Interrupt bit mask per version */
	hba->intr_mask = ufshcd_get_intr_mask(hba);

	err = ufshcd_set_dma_mask(hba);
	if (err) {
		dev_err(hba->dev, "set dma mask failed\n");
		goto out_disable;
	}

	/* Allocate memory for host memory space */
	err = ufshcd_memory_alloc(hba);
	if (err) {
		dev_err(hba->dev, "Memory allocation failed\n");
		goto out_disable;
	}

	/* Configure LRB */
	ufshcd_host_memory_configure(hba);

	host->can_queue = hba->nutrs;
	host->cmd_per_lun = hba->nutrs;
	host->max_id = UFSHCD_MAX_ID;
	host->max_lun = UFS_MAX_LUNS;
	host->max_channel = UFSHCD_MAX_CHANNEL;
	host->unique_id = host->host_no;
	host->max_cmd_len = UFS_CDB_SIZE;

	hba->max_pwr_info.is_valid = false;

	/* Initialize work queues */
	snprintf(eh_wq_name, sizeof(eh_wq_name), "ufs_eh_wq_%d",
		 hba->host->host_no);
	hba->eh_wq = create_singlethread_workqueue(eh_wq_name);
	if (!hba->eh_wq) {
		dev_err(hba->dev, "%s: failed to create eh workqueue\n",
				__func__);
		err = -ENOMEM;
		goto out_disable;
	}
	INIT_WORK(&hba->eh_work, ufshcd_err_handler);
	INIT_WORK(&hba->eeh_work, ufshcd_exception_event_handler);

	/* Initialize UIC command mutex */
	mutex_init(&hba->uic_cmd_mutex);

	/* Initialize mutex for device management commands */
	mutex_init(&hba->dev_cmd.lock);

	init_rwsem(&hba->clk_scaling_lock);

	ufshcd_init_clk_gating(hba);

	ufshcd_init_clk_scaling(hba);

	/*
	 * In order to avoid any spurious interrupt immediately after
	 * registering UFS controller interrupt handler, clear any pending UFS
	 * interrupt status and disable all the UFS interrupts.
	 */
	ufshcd_writel(hba, ufshcd_readl(hba, REG_INTERRUPT_STATUS),
		      REG_INTERRUPT_STATUS);
	ufshcd_writel(hba, 0, REG_INTERRUPT_ENABLE);
	/*
	 * Make sure that UFS interrupts are disabled and any pending interrupt
	 * status is cleared before registering UFS interrupt handler.
	 */
	mb();

	/* IRQ registration */
	err = devm_request_irq(dev, irq, ufshcd_intr, IRQF_SHARED, UFSHCD, hba);
	if (err) {
		dev_err(hba->dev, "request irq failed\n");
		goto exit_gating;
	} else {
		hba->is_irq_enabled = true;
	}

	err = scsi_add_host(host, hba->dev);
	if (err) {
		dev_err(hba->dev, "scsi_add_host failed\n");
		goto exit_gating;
	}

	hba->cmd_queue = blk_mq_init_queue(&hba->host->tag_set);
	if (IS_ERR(hba->cmd_queue)) {
		err = PTR_ERR(hba->cmd_queue);
		goto out_remove_scsi_host;
	}

	hba->tmf_tag_set = (struct blk_mq_tag_set) {
		.nr_hw_queues	= 1,
		.queue_depth	= hba->nutmrs,
		.ops		= &ufshcd_tmf_ops,
		.flags		= BLK_MQ_F_NO_SCHED,
	};
	err = blk_mq_alloc_tag_set(&hba->tmf_tag_set);
	if (err < 0)
		goto free_cmd_queue;
	hba->tmf_queue = blk_mq_init_queue(&hba->tmf_tag_set);
	if (IS_ERR(hba->tmf_queue)) {
		err = PTR_ERR(hba->tmf_queue);
		goto free_tmf_tag_set;
	}
	hba->tmf_rqs = devm_kcalloc(hba->dev, hba->nutmrs,
				    sizeof(*hba->tmf_rqs), GFP_KERNEL);
	if (!hba->tmf_rqs) {
		err = -ENOMEM;
		goto free_tmf_queue;
	}

	/* Reset the attached device */
	ufshcd_vops_device_reset(hba);

	ufshcd_init_crypto(hba);

	/* Host controller enable */
	err = ufshcd_hba_enable(hba);
	if (err) {
		dev_err(hba->dev, "Host controller enable failed\n");
		ufshcd_print_host_regs(hba);
		ufshcd_print_host_state(hba);
		goto free_tmf_queue;
	}

	/*
	 * Set the default power management level for runtime and system PM.
	 * Default power saving mode is to keep UFS link in Hibern8 state
	 * and UFS device in sleep state.
	 */
	hba->rpm_lvl = ufs_get_desired_pm_lvl_for_dev_link_state(
						UFS_SLEEP_PWR_MODE,
						UIC_LINK_HIBERN8_STATE);
	hba->spm_lvl = ufs_get_desired_pm_lvl_for_dev_link_state(
						UFS_SLEEP_PWR_MODE,
						UIC_LINK_HIBERN8_STATE);

	INIT_DELAYED_WORK(&hba->rpm_dev_flush_recheck_work,
			  ufshcd_rpm_dev_flush_recheck_work);

	/* Set the default auto-hiberate idle timer value to 150 ms */
	if (ufshcd_is_auto_hibern8_supported(hba) && !hba->ahit) {
		hba->ahit = FIELD_PREP(UFSHCI_AHIBERN8_TIMER_MASK, 150) |
			    FIELD_PREP(UFSHCI_AHIBERN8_SCALE_MASK, 3);
	}

	/* Hold auto suspend until async scan completes */
	pm_runtime_get_sync(dev);
	atomic_set(&hba->scsi_block_reqs_cnt, 0);
	/*
	 * We are assuming that device wasn't put in sleep/power-down
	 * state exclusively during the boot stage before kernel.
	 * This assumption helps avoid doing link startup twice during
	 * ufshcd_probe_hba().
	 */
	ufshcd_set_ufs_dev_active(hba);

	async_schedule(ufshcd_async_scan, hba);
	ufs_sysfs_add_nodes(hba->dev);

	return 0;

free_tmf_queue:
	blk_cleanup_queue(hba->tmf_queue);
free_tmf_tag_set:
	blk_mq_free_tag_set(&hba->tmf_tag_set);
free_cmd_queue:
	blk_cleanup_queue(hba->cmd_queue);
out_remove_scsi_host:
	scsi_remove_host(hba->host);
exit_gating:
	ufshcd_exit_clk_scaling(hba);
	ufshcd_exit_clk_gating(hba);
	destroy_workqueue(hba->eh_wq);
out_disable:
	hba->is_irq_enabled = false;
	ufshcd_hba_exit(hba);
out_error:
	return err;
}
EXPORT_SYMBOL_GPL(ufshcd_init);

MODULE_AUTHOR("Santosh Yaragnavi <santosh.sy@samsung.com>");
MODULE_AUTHOR("Vinayak Holikatti <h.vinayak@samsung.com>");
MODULE_DESCRIPTION("Generic UFS host controller driver Core");
MODULE_LICENSE("GPL");
MODULE_VERSION(UFSHCD_DRIVER_VERSION);<|MERGE_RESOLUTION|>--- conflicted
+++ resolved
@@ -6114,7 +6114,6 @@
 	int tag;
 
 	pending = ufshcd_readl(hba, REG_UTP_TASK_REQ_DOOR_BELL);
-<<<<<<< HEAD
 
 	issued = hba->outstanding_tasks & ~pending;
 	for_each_set_bit(tag, &issued, hba->nutmrs) {
@@ -6125,18 +6124,6 @@
 		ret = IRQ_HANDLED;
 	}
 
-=======
-
-	issued = hba->outstanding_tasks & ~pending;
-	for_each_set_bit(tag, &issued, hba->nutmrs) {
-		struct request *req = hba->tmf_rqs[tag];
-		struct completion *c = req->end_io_data;
-
-		complete(c);
-		ret = IRQ_HANDLED;
-	}
-
->>>>>>> 13e45d7f
 	return ret;
 }
 
