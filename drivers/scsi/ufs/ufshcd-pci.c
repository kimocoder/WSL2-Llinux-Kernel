// SPDX-License-Identifier: GPL-2.0-or-later
/*
 * Universal Flash Storage Host controller PCI glue driver
 *
 * This code is based on drivers/scsi/ufs/ufshcd-pci.c
 * Copyright (C) 2011-2013 Samsung India Software Operations
 *
 * Authors:
 *	Santosh Yaraganavi <santosh.sy@samsung.com>
 *	Vinayak Holikatti <h.vinayak@samsung.com>
 */

#include "ufshcd.h"
#include <linux/pci.h>
#include <linux/pm_runtime.h>
#include <linux/pm_qos.h>
#include <linux/debugfs.h>
#include <linux/uuid.h>
#include <linux/acpi.h>
#include <linux/gpio/consumer.h>

struct ufs_host {
	void (*late_init)(struct ufs_hba *hba);
};

enum {
	INTEL_DSM_FNS		=  0,
	INTEL_DSM_RESET		=  1,
};

struct intel_host {
	struct ufs_host ufs_host;
	u32		dsm_fns;
	u32		active_ltr;
	u32		idle_ltr;
	struct dentry	*debugfs_root;
	struct gpio_desc *reset_gpio;
};

static const guid_t intel_dsm_guid =
	GUID_INIT(0x1A4832A0, 0x7D03, 0x43CA,
		  0xB0, 0x20, 0xF6, 0xDC, 0xD1, 0x2A, 0x19, 0x50);

static int __intel_dsm(struct intel_host *intel_host, struct device *dev,
		       unsigned int fn, u32 *result)
{
	union acpi_object *obj;
	int err = 0;
	size_t len;

	obj = acpi_evaluate_dsm(ACPI_HANDLE(dev), &intel_dsm_guid, 0, fn, NULL);
	if (!obj)
		return -EOPNOTSUPP;

	if (obj->type != ACPI_TYPE_BUFFER || obj->buffer.length < 1) {
		err = -EINVAL;
		goto out;
	}

	len = min_t(size_t, obj->buffer.length, 4);

	*result = 0;
	memcpy(result, obj->buffer.pointer, len);
out:
	ACPI_FREE(obj);

	return err;
}

static int intel_dsm(struct intel_host *intel_host, struct device *dev,
		     unsigned int fn, u32 *result)
{
	if (fn > 31 || !(intel_host->dsm_fns & (1 << fn)))
		return -EOPNOTSUPP;

	return __intel_dsm(intel_host, dev, fn, result);
}

static void intel_dsm_init(struct intel_host *intel_host, struct device *dev)
{
	int err;

	err = __intel_dsm(intel_host, dev, INTEL_DSM_FNS, &intel_host->dsm_fns);
	dev_dbg(dev, "DSM fns %#x, error %d\n", intel_host->dsm_fns, err);
}

static int ufs_intel_hce_enable_notify(struct ufs_hba *hba,
				       enum ufs_notify_change_status status)
{
	/* Cannot enable ICE until after HC enable */
	if (status == POST_CHANGE && hba->caps & UFSHCD_CAP_CRYPTO) {
		u32 hce = ufshcd_readl(hba, REG_CONTROLLER_ENABLE);

		hce |= CRYPTO_GENERAL_ENABLE;
		ufshcd_writel(hba, hce, REG_CONTROLLER_ENABLE);
	}

	return 0;
}

static int ufs_intel_disable_lcc(struct ufs_hba *hba)
{
	u32 attr = UIC_ARG_MIB(PA_LOCAL_TX_LCC_ENABLE);
	u32 lcc_enable = 0;

	ufshcd_dme_get(hba, attr, &lcc_enable);
	if (lcc_enable)
		ufshcd_disable_host_tx_lcc(hba);

	return 0;
}

static int ufs_intel_link_startup_notify(struct ufs_hba *hba,
					 enum ufs_notify_change_status status)
{
	int err = 0;

	switch (status) {
	case PRE_CHANGE:
		err = ufs_intel_disable_lcc(hba);
		break;
	case POST_CHANGE:
		break;
	default:
		break;
	}

	return err;
}

static int ufs_intel_set_lanes(struct ufs_hba *hba, u32 lanes)
{
	struct ufs_pa_layer_attr pwr_info = hba->pwr_info;
	int ret;

	pwr_info.lane_rx = lanes;
	pwr_info.lane_tx = lanes;
	ret = ufshcd_config_pwr_mode(hba, &pwr_info);
	if (ret)
		dev_err(hba->dev, "%s: Setting %u lanes, err = %d\n",
			__func__, lanes, ret);
	return ret;
}

static int ufs_intel_lkf_pwr_change_notify(struct ufs_hba *hba,
				enum ufs_notify_change_status status,
				struct ufs_pa_layer_attr *dev_max_params,
				struct ufs_pa_layer_attr *dev_req_params)
{
	int err = 0;

	switch (status) {
	case PRE_CHANGE:
		if (ufshcd_is_hs_mode(dev_max_params) &&
		    (hba->pwr_info.lane_rx != 2 || hba->pwr_info.lane_tx != 2))
			ufs_intel_set_lanes(hba, 2);
		memcpy(dev_req_params, dev_max_params, sizeof(*dev_req_params));
		break;
	case POST_CHANGE:
		if (ufshcd_is_hs_mode(dev_req_params)) {
			u32 peer_granularity;

			usleep_range(1000, 1250);
			err = ufshcd_dme_peer_get(hba, UIC_ARG_MIB(PA_GRANULARITY),
						  &peer_granularity);
		}
		break;
	default:
		break;
	}

	return err;
}

static int ufs_intel_lkf_apply_dev_quirks(struct ufs_hba *hba)
{
	u32 granularity, peer_granularity;
	u32 pa_tactivate, peer_pa_tactivate;
	int ret;

	ret = ufshcd_dme_get(hba, UIC_ARG_MIB(PA_GRANULARITY), &granularity);
	if (ret)
		goto out;

	ret = ufshcd_dme_peer_get(hba, UIC_ARG_MIB(PA_GRANULARITY), &peer_granularity);
	if (ret)
		goto out;

	ret = ufshcd_dme_get(hba, UIC_ARG_MIB(PA_TACTIVATE), &pa_tactivate);
	if (ret)
		goto out;

	ret = ufshcd_dme_peer_get(hba, UIC_ARG_MIB(PA_TACTIVATE), &peer_pa_tactivate);
	if (ret)
		goto out;

	if (granularity == peer_granularity) {
		u32 new_peer_pa_tactivate = pa_tactivate + 2;

		ret = ufshcd_dme_peer_set(hba, UIC_ARG_MIB(PA_TACTIVATE), new_peer_pa_tactivate);
	}
out:
	return ret;
}

#define INTEL_ACTIVELTR		0x804
#define INTEL_IDLELTR		0x808

#define INTEL_LTR_REQ		BIT(15)
#define INTEL_LTR_SCALE_MASK	GENMASK(11, 10)
#define INTEL_LTR_SCALE_1US	(2 << 10)
#define INTEL_LTR_SCALE_32US	(3 << 10)
#define INTEL_LTR_VALUE_MASK	GENMASK(9, 0)

static void intel_cache_ltr(struct ufs_hba *hba)
{
	struct intel_host *host = ufshcd_get_variant(hba);

	host->active_ltr = readl(hba->mmio_base + INTEL_ACTIVELTR);
	host->idle_ltr = readl(hba->mmio_base + INTEL_IDLELTR);
}

static void intel_ltr_set(struct device *dev, s32 val)
{
	struct ufs_hba *hba = dev_get_drvdata(dev);
	struct intel_host *host = ufshcd_get_variant(hba);
	u32 ltr;

	pm_runtime_get_sync(dev);

	/*
	 * Program latency tolerance (LTR) accordingly what has been asked
	 * by the PM QoS layer or disable it in case we were passed
	 * negative value or PM_QOS_LATENCY_ANY.
	 */
	ltr = readl(hba->mmio_base + INTEL_ACTIVELTR);

	if (val == PM_QOS_LATENCY_ANY || val < 0) {
		ltr &= ~INTEL_LTR_REQ;
	} else {
		ltr |= INTEL_LTR_REQ;
		ltr &= ~INTEL_LTR_SCALE_MASK;
		ltr &= ~INTEL_LTR_VALUE_MASK;

		if (val > INTEL_LTR_VALUE_MASK) {
			val >>= 5;
			if (val > INTEL_LTR_VALUE_MASK)
				val = INTEL_LTR_VALUE_MASK;
			ltr |= INTEL_LTR_SCALE_32US | val;
		} else {
			ltr |= INTEL_LTR_SCALE_1US | val;
		}
	}

	if (ltr == host->active_ltr)
		goto out;

	writel(ltr, hba->mmio_base + INTEL_ACTIVELTR);
	writel(ltr, hba->mmio_base + INTEL_IDLELTR);

	/* Cache the values into intel_host structure */
	intel_cache_ltr(hba);
out:
	pm_runtime_put(dev);
}

static void intel_ltr_expose(struct device *dev)
{
	dev->power.set_latency_tolerance = intel_ltr_set;
	dev_pm_qos_expose_latency_tolerance(dev);
}

static void intel_ltr_hide(struct device *dev)
{
	dev_pm_qos_hide_latency_tolerance(dev);
	dev->power.set_latency_tolerance = NULL;
}

static void intel_add_debugfs(struct ufs_hba *hba)
{
	struct dentry *dir = debugfs_create_dir(dev_name(hba->dev), NULL);
	struct intel_host *host = ufshcd_get_variant(hba);

	intel_cache_ltr(hba);

	host->debugfs_root = dir;
	debugfs_create_x32("active_ltr", 0444, dir, &host->active_ltr);
	debugfs_create_x32("idle_ltr", 0444, dir, &host->idle_ltr);
}

static void intel_remove_debugfs(struct ufs_hba *hba)
{
	struct intel_host *host = ufshcd_get_variant(hba);

	debugfs_remove_recursive(host->debugfs_root);
}

static int ufs_intel_device_reset(struct ufs_hba *hba)
{
	struct intel_host *host = ufshcd_get_variant(hba);

	if (host->dsm_fns & INTEL_DSM_RESET) {
		u32 result = 0;
		int err;

		err = intel_dsm(host, hba->dev, INTEL_DSM_RESET, &result);
		if (!err && !result)
			err = -EIO;
		if (err)
			dev_err(hba->dev, "%s: DSM error %d result %u\n",
				__func__, err, result);
		return err;
	}

	if (!host->reset_gpio)
		return -EOPNOTSUPP;

	gpiod_set_value_cansleep(host->reset_gpio, 1);
	usleep_range(10, 15);

	gpiod_set_value_cansleep(host->reset_gpio, 0);
	usleep_range(10, 15);

	return 0;
}

static struct gpio_desc *ufs_intel_get_reset_gpio(struct device *dev)
{
	/* GPIO in _DSD has active low setting */
	return devm_gpiod_get_optional(dev, "reset", GPIOD_OUT_LOW);
}

static int ufs_intel_common_init(struct ufs_hba *hba)
{
	struct intel_host *host;

	hba->caps |= UFSHCD_CAP_RPM_AUTOSUSPEND;

	host = devm_kzalloc(hba->dev, sizeof(*host), GFP_KERNEL);
	if (!host)
		return -ENOMEM;
	ufshcd_set_variant(hba, host);
	intel_dsm_init(host, hba->dev);
	if (host->dsm_fns & INTEL_DSM_RESET) {
		if (hba->vops->device_reset)
			hba->caps |= UFSHCD_CAP_DEEPSLEEP;
	} else {
		if (hba->vops->device_reset)
			host->reset_gpio = ufs_intel_get_reset_gpio(hba->dev);
		if (IS_ERR(host->reset_gpio)) {
			dev_err(hba->dev, "%s: failed to get reset GPIO, error %ld\n",
				__func__, PTR_ERR(host->reset_gpio));
			host->reset_gpio = NULL;
		}
		if (host->reset_gpio) {
			gpiod_set_value_cansleep(host->reset_gpio, 0);
			hba->caps |= UFSHCD_CAP_DEEPSLEEP;
		}
	}
	intel_ltr_expose(hba->dev);
	intel_add_debugfs(hba);
	return 0;
}

static void ufs_intel_common_exit(struct ufs_hba *hba)
{
	intel_remove_debugfs(hba);
	intel_ltr_hide(hba->dev);
}

static int ufs_intel_resume(struct ufs_hba *hba, enum ufs_pm_op op)
{
	if (ufshcd_is_link_hibern8(hba)) {
		int ret = ufshcd_uic_hibern8_exit(hba);

		if (!ret) {
			ufshcd_set_link_active(hba);
		} else {
			dev_err(hba->dev, "%s: hibern8 exit failed %d\n",
				__func__, ret);
			/*
			 * Force reset and restore. Any other actions can lead
			 * to an unrecoverable state.
			 */
			ufshcd_set_link_off(hba);
		}
	}

	return 0;
}

static int ufs_intel_ehl_init(struct ufs_hba *hba)
{
	hba->quirks |= UFSHCD_QUIRK_BROKEN_AUTO_HIBERN8;
	return ufs_intel_common_init(hba);
}

static void ufs_intel_lkf_late_init(struct ufs_hba *hba)
{
	/* LKF always needs a full reset, so set PM accordingly */
	if (hba->caps & UFSHCD_CAP_DEEPSLEEP) {
		hba->spm_lvl = UFS_PM_LVL_6;
		hba->rpm_lvl = UFS_PM_LVL_6;
	} else {
		hba->spm_lvl = UFS_PM_LVL_5;
		hba->rpm_lvl = UFS_PM_LVL_5;
	}
}

static int ufs_intel_lkf_init(struct ufs_hba *hba)
{
	struct ufs_host *ufs_host;
	int err;

	hba->nop_out_timeout = 200;
	hba->quirks |= UFSHCD_QUIRK_BROKEN_AUTO_HIBERN8;
	hba->caps |= UFSHCD_CAP_CRYPTO;
	err = ufs_intel_common_init(hba);
	ufs_host = ufshcd_get_variant(hba);
	ufs_host->late_init = ufs_intel_lkf_late_init;
	return err;
}

static int ufs_intel_adl_init(struct ufs_hba *hba)
{
	hba->nop_out_timeout = 200;
	hba->quirks |= UFSHCD_QUIRK_BROKEN_AUTO_HIBERN8;
	return ufs_intel_common_init(hba);
}

static int ufs_intel_mtl_init(struct ufs_hba *hba)
{
	hba->caps |= UFSHCD_CAP_CRYPTO | UFSHCD_CAP_WB_EN;
	return ufs_intel_common_init(hba);
}

static struct ufs_hba_variant_ops ufs_intel_cnl_hba_vops = {
	.name                   = "intel-pci",
	.init			= ufs_intel_common_init,
	.exit			= ufs_intel_common_exit,
	.link_startup_notify	= ufs_intel_link_startup_notify,
	.resume			= ufs_intel_resume,
};

static struct ufs_hba_variant_ops ufs_intel_ehl_hba_vops = {
	.name                   = "intel-pci",
	.init			= ufs_intel_ehl_init,
	.exit			= ufs_intel_common_exit,
	.link_startup_notify	= ufs_intel_link_startup_notify,
	.resume			= ufs_intel_resume,
};

static struct ufs_hba_variant_ops ufs_intel_lkf_hba_vops = {
	.name                   = "intel-pci",
	.init			= ufs_intel_lkf_init,
	.exit			= ufs_intel_common_exit,
	.hce_enable_notify	= ufs_intel_hce_enable_notify,
	.link_startup_notify	= ufs_intel_link_startup_notify,
	.pwr_change_notify	= ufs_intel_lkf_pwr_change_notify,
	.apply_dev_quirks	= ufs_intel_lkf_apply_dev_quirks,
	.resume			= ufs_intel_resume,
	.device_reset		= ufs_intel_device_reset,
};

static struct ufs_hba_variant_ops ufs_intel_adl_hba_vops = {
	.name			= "intel-pci",
	.init			= ufs_intel_adl_init,
	.exit			= ufs_intel_common_exit,
	.link_startup_notify	= ufs_intel_link_startup_notify,
	.resume			= ufs_intel_resume,
	.device_reset		= ufs_intel_device_reset,
};

static struct ufs_hba_variant_ops ufs_intel_mtl_hba_vops = {
	.name                   = "intel-pci",
	.init			= ufs_intel_mtl_init,
	.exit			= ufs_intel_common_exit,
	.hce_enable_notify	= ufs_intel_hce_enable_notify,
	.link_startup_notify	= ufs_intel_link_startup_notify,
	.resume			= ufs_intel_resume,
	.device_reset		= ufs_intel_device_reset,
};

#ifdef CONFIG_PM_SLEEP
static int ufshcd_pci_restore(struct device *dev)
{
	struct ufs_hba *hba = dev_get_drvdata(dev);

	/* Force a full reset and restore */
	ufshcd_set_link_off(hba);

	return ufshcd_system_resume(dev);
}
#endif

/**
 * ufshcd_pci_shutdown - main function to put the controller in reset state
 * @pdev: pointer to PCI device handle
 */
static void ufshcd_pci_shutdown(struct pci_dev *pdev)
{
	ufshcd_shutdown((struct ufs_hba *)pci_get_drvdata(pdev));
}

/**
 * ufshcd_pci_remove - de-allocate PCI/SCSI host and host memory space
 *		data structure memory
 * @pdev: pointer to PCI handle
 */
static void ufshcd_pci_remove(struct pci_dev *pdev)
{
	struct ufs_hba *hba = pci_get_drvdata(pdev);

	pm_runtime_forbid(&pdev->dev);
	pm_runtime_get_noresume(&pdev->dev);
	ufshcd_remove(hba);
	ufshcd_dealloc_host(hba);
}

/**
 * ufshcd_pci_probe - probe routine of the driver
 * @pdev: pointer to PCI device handle
 * @id: PCI device id
 *
 * Returns 0 on success, non-zero value on failure
 */
static int
ufshcd_pci_probe(struct pci_dev *pdev, const struct pci_device_id *id)
{
	struct ufs_host *ufs_host;
	struct ufs_hba *hba;
	void __iomem *mmio_base;
	int err;

	err = pcim_enable_device(pdev);
	if (err) {
		dev_err(&pdev->dev, "pcim_enable_device failed\n");
		return err;
	}

	pci_set_master(pdev);

	err = pcim_iomap_regions(pdev, 1 << 0, UFSHCD);
	if (err < 0) {
		dev_err(&pdev->dev, "request and iomap failed\n");
		return err;
	}

	mmio_base = pcim_iomap_table(pdev)[0];

	err = ufshcd_alloc_host(&pdev->dev, &hba);
	if (err) {
		dev_err(&pdev->dev, "Allocation failed\n");
		return err;
	}

	hba->vops = (struct ufs_hba_variant_ops *)id->driver_data;

	err = ufshcd_init(hba, mmio_base, pdev->irq);
	if (err) {
		dev_err(&pdev->dev, "Initialization failed\n");
		ufshcd_dealloc_host(hba);
		return err;
	}

	ufs_host = ufshcd_get_variant(hba);
	if (ufs_host && ufs_host->late_init)
		ufs_host->late_init(hba);

	pm_runtime_put_noidle(&pdev->dev);
	pm_runtime_allow(&pdev->dev);

	return 0;
}

static const struct dev_pm_ops ufshcd_pci_pm_ops = {
	SET_RUNTIME_PM_OPS(ufshcd_runtime_suspend, ufshcd_runtime_resume, NULL)
#ifdef CONFIG_PM_SLEEP
	.suspend	= ufshcd_system_suspend,
	.resume		= ufshcd_system_resume,
	.freeze		= ufshcd_system_suspend,
	.thaw		= ufshcd_system_resume,
	.poweroff	= ufshcd_system_suspend,
	.restore	= ufshcd_pci_restore,
	.prepare	= ufshcd_suspend_prepare,
	.complete	= ufshcd_resume_complete,
#endif
};

static const struct pci_device_id ufshcd_pci_tbl[] = {
	{ PCI_VENDOR_ID_SAMSUNG, 0xC00C, PCI_ANY_ID, PCI_ANY_ID, 0, 0, 0 },
	{ PCI_VDEVICE(INTEL, 0x9DFA), (kernel_ulong_t)&ufs_intel_cnl_hba_vops },
	{ PCI_VDEVICE(INTEL, 0x4B41), (kernel_ulong_t)&ufs_intel_ehl_hba_vops },
	{ PCI_VDEVICE(INTEL, 0x4B43), (kernel_ulong_t)&ufs_intel_ehl_hba_vops },
	{ PCI_VDEVICE(INTEL, 0x98FA), (kernel_ulong_t)&ufs_intel_lkf_hba_vops },
	{ PCI_VDEVICE(INTEL, 0x51FF), (kernel_ulong_t)&ufs_intel_adl_hba_vops },
	{ PCI_VDEVICE(INTEL, 0x54FF), (kernel_ulong_t)&ufs_intel_adl_hba_vops },
	{ PCI_VDEVICE(INTEL, 0x7E47), (kernel_ulong_t)&ufs_intel_mtl_hba_vops },
<<<<<<< HEAD
=======
	{ PCI_VDEVICE(INTEL, 0xA847), (kernel_ulong_t)&ufs_intel_mtl_hba_vops },
>>>>>>> 9b37665a
	{ }	/* terminate list */
};

MODULE_DEVICE_TABLE(pci, ufshcd_pci_tbl);

static struct pci_driver ufshcd_pci_driver = {
	.name = UFSHCD,
	.id_table = ufshcd_pci_tbl,
	.probe = ufshcd_pci_probe,
	.remove = ufshcd_pci_remove,
	.shutdown = ufshcd_pci_shutdown,
	.driver = {
		.pm = &ufshcd_pci_pm_ops
	},
};

module_pci_driver(ufshcd_pci_driver);

MODULE_AUTHOR("Santosh Yaragnavi <santosh.sy@samsung.com>");
MODULE_AUTHOR("Vinayak Holikatti <h.vinayak@samsung.com>");
MODULE_DESCRIPTION("UFS host controller PCI glue driver");
MODULE_LICENSE("GPL");
MODULE_VERSION(UFSHCD_DRIVER_VERSION);<|MERGE_RESOLUTION|>--- conflicted
+++ resolved
@@ -596,10 +596,7 @@
 	{ PCI_VDEVICE(INTEL, 0x51FF), (kernel_ulong_t)&ufs_intel_adl_hba_vops },
 	{ PCI_VDEVICE(INTEL, 0x54FF), (kernel_ulong_t)&ufs_intel_adl_hba_vops },
 	{ PCI_VDEVICE(INTEL, 0x7E47), (kernel_ulong_t)&ufs_intel_mtl_hba_vops },
-<<<<<<< HEAD
-=======
 	{ PCI_VDEVICE(INTEL, 0xA847), (kernel_ulong_t)&ufs_intel_mtl_hba_vops },
->>>>>>> 9b37665a
 	{ }	/* terminate list */
 };
 
