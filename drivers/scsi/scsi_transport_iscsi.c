--- conflicted
+++ resolved
@@ -232,11 +232,7 @@
 	dev_set_name(&ep->dev, "ep-%d", id);
 	err = device_register(&ep->dev);
         if (err)
-<<<<<<< HEAD
-		goto free_id;
-=======
 		goto put_dev;
->>>>>>> a33738a2
 
 	err = sysfs_create_group(&ep->dev.kobj, &iscsi_endpoint_group);
 	if (err)
@@ -250,19 +246,12 @@
 	device_unregister(&ep->dev);
 	return NULL;
 
-<<<<<<< HEAD
-free_id:
-	mutex_lock(&iscsi_ep_idr_mutex);
-	idr_remove(&iscsi_ep_idr, id);
-	mutex_unlock(&iscsi_ep_idr_mutex);
-=======
 put_dev:
 	mutex_lock(&iscsi_ep_idr_mutex);
 	idr_remove(&iscsi_ep_idr, id);
 	mutex_unlock(&iscsi_ep_idr_mutex);
 	put_device(&ep->dev);
 	return NULL;
->>>>>>> a33738a2
 free_ep:
 	kfree(ep);
 	return NULL;
@@ -2284,7 +2273,6 @@
 		spin_unlock_irq(&conn->lock);
 		ISCSI_DBG_TRANS_CONN(conn, "flush kernel conn cleanup.\n");
 		mutex_unlock(&conn->ep_mutex);
-<<<<<<< HEAD
 
 		flush_work(&conn->cleanup_work);
 		/*
@@ -2296,19 +2284,6 @@
 	}
 }
 
-=======
-
-		flush_work(&conn->cleanup_work);
-		/*
-		 * Userspace is now done with the EP so we can release the ref
-		 * iscsi_cleanup_conn_work_fn took.
-		 */
-		iscsi_put_endpoint(ep);
-		mutex_lock(&conn->ep_mutex);
-	}
-}
-
->>>>>>> a33738a2
 static int iscsi_if_stop_conn(struct iscsi_cls_conn *conn, int flag)
 {
 	ISCSI_DBG_TRANS_CONN(conn, "iscsi if conn stop.\n");
