// SPDX-License-Identifier: GPL-2.0-or-later
/*
 * Copyright (c) 2017 Hisilicon Limited.
 */

#include "hisi_sas.h"
#define DRV_NAME "hisi_sas_v3_hw"

/* global registers need init */
#define DLVRY_QUEUE_ENABLE		0x0
#define IOST_BASE_ADDR_LO		0x8
#define IOST_BASE_ADDR_HI		0xc
#define ITCT_BASE_ADDR_LO		0x10
#define ITCT_BASE_ADDR_HI		0x14
#define IO_BROKEN_MSG_ADDR_LO		0x18
#define IO_BROKEN_MSG_ADDR_HI		0x1c
#define PHY_CONTEXT			0x20
#define PHY_STATE			0x24
#define PHY_PORT_NUM_MA			0x28
#define PHY_CONN_RATE			0x30
#define ITCT_CLR			0x44
#define ITCT_CLR_EN_OFF			16
#define ITCT_CLR_EN_MSK			(0x1 << ITCT_CLR_EN_OFF)
#define ITCT_DEV_OFF			0
#define ITCT_DEV_MSK			(0x7ff << ITCT_DEV_OFF)
#define SAS_AXI_USER3			0x50
#define IO_SATA_BROKEN_MSG_ADDR_LO	0x58
#define IO_SATA_BROKEN_MSG_ADDR_HI	0x5c
#define SATA_INITI_D2H_STORE_ADDR_LO	0x60
#define SATA_INITI_D2H_STORE_ADDR_HI	0x64
#define CFG_MAX_TAG			0x68
#define HGC_SAS_TX_OPEN_FAIL_RETRY_CTRL	0x84
#define HGC_SAS_TXFAIL_RETRY_CTRL	0x88
#define HGC_GET_ITV_TIME		0x90
#define DEVICE_MSG_WORK_MODE		0x94
#define OPENA_WT_CONTI_TIME		0x9c
#define I_T_NEXUS_LOSS_TIME		0xa0
#define MAX_CON_TIME_LIMIT_TIME		0xa4
#define BUS_INACTIVE_LIMIT_TIME		0xa8
#define REJECT_TO_OPEN_LIMIT_TIME	0xac
#define CQ_INT_CONVERGE_EN		0xb0
#define CFG_AGING_TIME			0xbc
#define HGC_DFX_CFG2			0xc0
#define CFG_ABT_SET_QUERY_IPTT	0xd4
#define CFG_SET_ABORTED_IPTT_OFF	0
#define CFG_SET_ABORTED_IPTT_MSK	(0xfff << CFG_SET_ABORTED_IPTT_OFF)
#define CFG_SET_ABORTED_EN_OFF	12
#define CFG_ABT_SET_IPTT_DONE	0xd8
#define CFG_ABT_SET_IPTT_DONE_OFF	0
#define HGC_IOMB_PROC1_STATUS	0x104
#define HGC_LM_DFX_STATUS2		0x128
#define HGC_LM_DFX_STATUS2_IOSTLIST_OFF		0
#define HGC_LM_DFX_STATUS2_IOSTLIST_MSK	(0xfff << \
					 HGC_LM_DFX_STATUS2_IOSTLIST_OFF)
#define HGC_LM_DFX_STATUS2_ITCTLIST_OFF		12
#define HGC_LM_DFX_STATUS2_ITCTLIST_MSK	(0x7ff << \
					 HGC_LM_DFX_STATUS2_ITCTLIST_OFF)
#define HGC_CQE_ECC_ADDR		0x13c
#define HGC_CQE_ECC_1B_ADDR_OFF	0
#define HGC_CQE_ECC_1B_ADDR_MSK	(0x3f << HGC_CQE_ECC_1B_ADDR_OFF)
#define HGC_CQE_ECC_MB_ADDR_OFF	8
#define HGC_CQE_ECC_MB_ADDR_MSK (0x3f << HGC_CQE_ECC_MB_ADDR_OFF)
#define HGC_IOST_ECC_ADDR		0x140
#define HGC_IOST_ECC_1B_ADDR_OFF	0
#define HGC_IOST_ECC_1B_ADDR_MSK	(0x3ff << HGC_IOST_ECC_1B_ADDR_OFF)
#define HGC_IOST_ECC_MB_ADDR_OFF	16
#define HGC_IOST_ECC_MB_ADDR_MSK	(0x3ff << HGC_IOST_ECC_MB_ADDR_OFF)
#define HGC_DQE_ECC_ADDR		0x144
#define HGC_DQE_ECC_1B_ADDR_OFF	0
#define HGC_DQE_ECC_1B_ADDR_MSK	(0xfff << HGC_DQE_ECC_1B_ADDR_OFF)
#define HGC_DQE_ECC_MB_ADDR_OFF	16
#define HGC_DQE_ECC_MB_ADDR_MSK (0xfff << HGC_DQE_ECC_MB_ADDR_OFF)
#define CHNL_INT_STATUS			0x148
#define TAB_DFX				0x14c
#define HGC_ITCT_ECC_ADDR		0x150
#define HGC_ITCT_ECC_1B_ADDR_OFF		0
#define HGC_ITCT_ECC_1B_ADDR_MSK		(0x3ff << \
						 HGC_ITCT_ECC_1B_ADDR_OFF)
#define HGC_ITCT_ECC_MB_ADDR_OFF		16
#define HGC_ITCT_ECC_MB_ADDR_MSK		(0x3ff << \
						 HGC_ITCT_ECC_MB_ADDR_OFF)
#define HGC_AXI_FIFO_ERR_INFO  0x154
#define AXI_ERR_INFO_OFF               0
#define AXI_ERR_INFO_MSK               (0xff << AXI_ERR_INFO_OFF)
#define FIFO_ERR_INFO_OFF              8
#define FIFO_ERR_INFO_MSK              (0xff << FIFO_ERR_INFO_OFF)
#define TAB_RD_TYPE			0x15c
#define INT_COAL_EN			0x19c
#define OQ_INT_COAL_TIME		0x1a0
#define OQ_INT_COAL_CNT			0x1a4
#define ENT_INT_COAL_TIME		0x1a8
#define ENT_INT_COAL_CNT		0x1ac
#define OQ_INT_SRC			0x1b0
#define OQ_INT_SRC_MSK			0x1b4
#define ENT_INT_SRC1			0x1b8
#define ENT_INT_SRC1_D2H_FIS_CH0_OFF	0
#define ENT_INT_SRC1_D2H_FIS_CH0_MSK	(0x1 << ENT_INT_SRC1_D2H_FIS_CH0_OFF)
#define ENT_INT_SRC1_D2H_FIS_CH1_OFF	8
#define ENT_INT_SRC1_D2H_FIS_CH1_MSK	(0x1 << ENT_INT_SRC1_D2H_FIS_CH1_OFF)
#define ENT_INT_SRC2			0x1bc
#define ENT_INT_SRC3			0x1c0
#define ENT_INT_SRC3_WP_DEPTH_OFF		8
#define ENT_INT_SRC3_IPTT_SLOT_NOMATCH_OFF	9
#define ENT_INT_SRC3_RP_DEPTH_OFF		10
#define ENT_INT_SRC3_AXI_OFF			11
#define ENT_INT_SRC3_FIFO_OFF			12
#define ENT_INT_SRC3_LM_OFF				14
#define ENT_INT_SRC3_ITC_INT_OFF	15
#define ENT_INT_SRC3_ITC_INT_MSK	(0x1 << ENT_INT_SRC3_ITC_INT_OFF)
#define ENT_INT_SRC3_ABT_OFF		16
#define ENT_INT_SRC3_DQE_POISON_OFF	18
#define ENT_INT_SRC3_IOST_POISON_OFF	19
#define ENT_INT_SRC3_ITCT_POISON_OFF	20
#define ENT_INT_SRC3_ITCT_NCQ_POISON_OFF	21
#define ENT_INT_SRC_MSK1		0x1c4
#define ENT_INT_SRC_MSK2		0x1c8
#define ENT_INT_SRC_MSK3		0x1cc
#define ENT_INT_SRC_MSK3_ENT95_MSK_OFF	31
#define CHNL_PHYUPDOWN_INT_MSK		0x1d0
#define CHNL_ENT_INT_MSK			0x1d4
#define HGC_COM_INT_MSK				0x1d8
#define ENT_INT_SRC_MSK3_ENT95_MSK_MSK	(0x1 << ENT_INT_SRC_MSK3_ENT95_MSK_OFF)
#define SAS_ECC_INTR			0x1e8
#define SAS_ECC_INTR_DQE_ECC_1B_OFF		0
#define SAS_ECC_INTR_DQE_ECC_MB_OFF		1
#define SAS_ECC_INTR_IOST_ECC_1B_OFF	2
#define SAS_ECC_INTR_IOST_ECC_MB_OFF	3
#define SAS_ECC_INTR_ITCT_ECC_1B_OFF	4
#define SAS_ECC_INTR_ITCT_ECC_MB_OFF	5
#define SAS_ECC_INTR_ITCTLIST_ECC_1B_OFF	6
#define SAS_ECC_INTR_ITCTLIST_ECC_MB_OFF	7
#define SAS_ECC_INTR_IOSTLIST_ECC_1B_OFF	8
#define SAS_ECC_INTR_IOSTLIST_ECC_MB_OFF	9
#define SAS_ECC_INTR_CQE_ECC_1B_OFF		10
#define SAS_ECC_INTR_CQE_ECC_MB_OFF		11
#define SAS_ECC_INTR_NCQ_MEM0_ECC_1B_OFF	12
#define SAS_ECC_INTR_NCQ_MEM0_ECC_MB_OFF	13
#define SAS_ECC_INTR_NCQ_MEM1_ECC_1B_OFF	14
#define SAS_ECC_INTR_NCQ_MEM1_ECC_MB_OFF	15
#define SAS_ECC_INTR_NCQ_MEM2_ECC_1B_OFF	16
#define SAS_ECC_INTR_NCQ_MEM2_ECC_MB_OFF	17
#define SAS_ECC_INTR_NCQ_MEM3_ECC_1B_OFF	18
#define SAS_ECC_INTR_NCQ_MEM3_ECC_MB_OFF	19
#define SAS_ECC_INTR_OOO_RAM_ECC_1B_OFF		20
#define SAS_ECC_INTR_OOO_RAM_ECC_MB_OFF		21
#define SAS_ECC_INTR_MSK		0x1ec
#define HGC_ERR_STAT_EN			0x238
#define CQE_SEND_CNT			0x248
#define DLVRY_Q_0_BASE_ADDR_LO		0x260
#define DLVRY_Q_0_BASE_ADDR_HI		0x264
#define DLVRY_Q_0_DEPTH			0x268
#define DLVRY_Q_0_WR_PTR		0x26c
#define DLVRY_Q_0_RD_PTR		0x270
#define HYPER_STREAM_ID_EN_CFG		0xc80
#define OQ0_INT_SRC_MSK			0xc90
#define COMPL_Q_0_BASE_ADDR_LO		0x4e0
#define COMPL_Q_0_BASE_ADDR_HI		0x4e4
#define COMPL_Q_0_DEPTH			0x4e8
#define COMPL_Q_0_WR_PTR		0x4ec
#define COMPL_Q_0_RD_PTR		0x4f0
#define HGC_RXM_DFX_STATUS14		0xae8
#define HGC_RXM_DFX_STATUS14_MEM0_OFF	0
#define HGC_RXM_DFX_STATUS14_MEM0_MSK	(0x1ff << \
					 HGC_RXM_DFX_STATUS14_MEM0_OFF)
#define HGC_RXM_DFX_STATUS14_MEM1_OFF	9
#define HGC_RXM_DFX_STATUS14_MEM1_MSK	(0x1ff << \
					 HGC_RXM_DFX_STATUS14_MEM1_OFF)
#define HGC_RXM_DFX_STATUS14_MEM2_OFF	18
#define HGC_RXM_DFX_STATUS14_MEM2_MSK	(0x1ff << \
					 HGC_RXM_DFX_STATUS14_MEM2_OFF)
#define HGC_RXM_DFX_STATUS15		0xaec
#define HGC_RXM_DFX_STATUS15_MEM3_OFF	0
#define HGC_RXM_DFX_STATUS15_MEM3_MSK	(0x1ff << \
					 HGC_RXM_DFX_STATUS15_MEM3_OFF)
#define AWQOS_AWCACHE_CFG	0xc84
#define ARQOS_ARCACHE_CFG	0xc88
#define HILINK_ERR_DFX		0xe04
#define SAS_GPIO_CFG_0		0x1000
#define SAS_GPIO_CFG_1		0x1004
#define SAS_GPIO_TX_0_1	0x1040
#define SAS_CFG_DRIVE_VLD	0x1070

/* phy registers requiring init */
#define PORT_BASE			(0x2000)
#define PHY_CFG				(PORT_BASE + 0x0)
#define HARD_PHY_LINKRATE		(PORT_BASE + 0x4)
#define PHY_CFG_ENA_OFF			0
#define PHY_CFG_ENA_MSK			(0x1 << PHY_CFG_ENA_OFF)
#define PHY_CFG_DC_OPT_OFF		2
#define PHY_CFG_DC_OPT_MSK		(0x1 << PHY_CFG_DC_OPT_OFF)
#define PHY_CFG_PHY_RST_OFF		3
#define PHY_CFG_PHY_RST_MSK		(0x1 << PHY_CFG_PHY_RST_OFF)
#define PROG_PHY_LINK_RATE		(PORT_BASE + 0x8)
#define CFG_PROG_PHY_LINK_RATE_OFF	0
#define CFG_PROG_PHY_LINK_RATE_MSK	(0xff << CFG_PROG_PHY_LINK_RATE_OFF)
#define CFG_PROG_OOB_PHY_LINK_RATE_OFF	8
#define CFG_PROG_OOB_PHY_LINK_RATE_MSK	(0xf << CFG_PROG_OOB_PHY_LINK_RATE_OFF)
#define PHY_CTRL			(PORT_BASE + 0x14)
#define PHY_CTRL_RESET_OFF		0
#define PHY_CTRL_RESET_MSK		(0x1 << PHY_CTRL_RESET_OFF)
#define CMD_HDR_PIR_OFF			8
#define CMD_HDR_PIR_MSK			(0x1 << CMD_HDR_PIR_OFF)
#define SERDES_CFG			(PORT_BASE + 0x1c)
#define CFG_ALOS_CHK_DISABLE_OFF	9
#define CFG_ALOS_CHK_DISABLE_MSK	(0x1 << CFG_ALOS_CHK_DISABLE_OFF)
#define SAS_PHY_BIST_CTRL		(PORT_BASE + 0x2c)
#define CFG_BIST_MODE_SEL_OFF		0
#define CFG_BIST_MODE_SEL_MSK		(0xf << CFG_BIST_MODE_SEL_OFF)
#define CFG_LOOP_TEST_MODE_OFF		14
#define CFG_LOOP_TEST_MODE_MSK		(0x3 << CFG_LOOP_TEST_MODE_OFF)
#define CFG_RX_BIST_EN_OFF		16
#define CFG_RX_BIST_EN_MSK		(0x1 << CFG_RX_BIST_EN_OFF)
#define CFG_TX_BIST_EN_OFF		17
#define CFG_TX_BIST_EN_MSK		(0x1 << CFG_TX_BIST_EN_OFF)
#define CFG_BIST_TEST_OFF		18
#define CFG_BIST_TEST_MSK		(0x1 << CFG_BIST_TEST_OFF)
#define SAS_PHY_BIST_CODE		(PORT_BASE + 0x30)
#define SAS_PHY_BIST_CODE1		(PORT_BASE + 0x34)
#define SAS_BIST_ERR_CNT		(PORT_BASE + 0x38)
#define SL_CFG				(PORT_BASE + 0x84)
#define AIP_LIMIT			(PORT_BASE + 0x90)
#define SL_CONTROL			(PORT_BASE + 0x94)
#define SL_CONTROL_NOTIFY_EN_OFF	0
#define SL_CONTROL_NOTIFY_EN_MSK	(0x1 << SL_CONTROL_NOTIFY_EN_OFF)
#define SL_CTA_OFF		17
#define SL_CTA_MSK		(0x1 << SL_CTA_OFF)
#define RX_PRIMS_STATUS			(PORT_BASE + 0x98)
#define RX_BCAST_CHG_OFF		1
#define RX_BCAST_CHG_MSK		(0x1 << RX_BCAST_CHG_OFF)
#define TX_ID_DWORD0			(PORT_BASE + 0x9c)
#define TX_ID_DWORD1			(PORT_BASE + 0xa0)
#define TX_ID_DWORD2			(PORT_BASE + 0xa4)
#define TX_ID_DWORD3			(PORT_BASE + 0xa8)
#define TX_ID_DWORD4			(PORT_BASE + 0xaC)
#define TX_ID_DWORD5			(PORT_BASE + 0xb0)
#define TX_ID_DWORD6			(PORT_BASE + 0xb4)
#define TXID_AUTO				(PORT_BASE + 0xb8)
#define CT3_OFF		1
#define CT3_MSK		(0x1 << CT3_OFF)
#define TX_HARDRST_OFF          2
#define TX_HARDRST_MSK          (0x1 << TX_HARDRST_OFF)
#define RX_IDAF_DWORD0			(PORT_BASE + 0xc4)
#define RXOP_CHECK_CFG_H		(PORT_BASE + 0xfc)
#define STP_LINK_TIMER			(PORT_BASE + 0x120)
#define STP_LINK_TIMEOUT_STATE		(PORT_BASE + 0x124)
#define CON_CFG_DRIVER			(PORT_BASE + 0x130)
#define SAS_SSP_CON_TIMER_CFG		(PORT_BASE + 0x134)
#define SAS_SMP_CON_TIMER_CFG		(PORT_BASE + 0x138)
#define SAS_STP_CON_TIMER_CFG		(PORT_BASE + 0x13c)
#define CHL_INT0			(PORT_BASE + 0x1b4)
#define CHL_INT0_HOTPLUG_TOUT_OFF	0
#define CHL_INT0_HOTPLUG_TOUT_MSK	(0x1 << CHL_INT0_HOTPLUG_TOUT_OFF)
#define CHL_INT0_SL_RX_BCST_ACK_OFF	1
#define CHL_INT0_SL_RX_BCST_ACK_MSK	(0x1 << CHL_INT0_SL_RX_BCST_ACK_OFF)
#define CHL_INT0_SL_PHY_ENABLE_OFF	2
#define CHL_INT0_SL_PHY_ENABLE_MSK	(0x1 << CHL_INT0_SL_PHY_ENABLE_OFF)
#define CHL_INT0_NOT_RDY_OFF		4
#define CHL_INT0_NOT_RDY_MSK		(0x1 << CHL_INT0_NOT_RDY_OFF)
#define CHL_INT0_PHY_RDY_OFF		5
#define CHL_INT0_PHY_RDY_MSK		(0x1 << CHL_INT0_PHY_RDY_OFF)
#define CHL_INT1			(PORT_BASE + 0x1b8)
#define CHL_INT1_DMAC_TX_ECC_MB_ERR_OFF	15
#define CHL_INT1_DMAC_TX_ECC_1B_ERR_OFF	16
#define CHL_INT1_DMAC_RX_ECC_MB_ERR_OFF	17
#define CHL_INT1_DMAC_RX_ECC_1B_ERR_OFF	18
#define CHL_INT1_DMAC_TX_AXI_WR_ERR_OFF	19
#define CHL_INT1_DMAC_TX_AXI_RD_ERR_OFF	20
#define CHL_INT1_DMAC_RX_AXI_WR_ERR_OFF	21
#define CHL_INT1_DMAC_RX_AXI_RD_ERR_OFF	22
#define CHL_INT1_DMAC_TX_FIFO_ERR_OFF	23
#define CHL_INT1_DMAC_RX_FIFO_ERR_OFF	24
#define CHL_INT1_DMAC_TX_AXI_RUSER_ERR_OFF	26
#define CHL_INT1_DMAC_RX_AXI_RUSER_ERR_OFF	27
#define CHL_INT2			(PORT_BASE + 0x1bc)
#define CHL_INT2_SL_IDAF_TOUT_CONF_OFF	0
#define CHL_INT2_RX_DISP_ERR_OFF	28
#define CHL_INT2_RX_CODE_ERR_OFF	29
#define CHL_INT2_RX_INVLD_DW_OFF	30
#define CHL_INT2_STP_LINK_TIMEOUT_OFF	31
#define CHL_INT0_MSK			(PORT_BASE + 0x1c0)
#define CHL_INT1_MSK			(PORT_BASE + 0x1c4)
#define CHL_INT2_MSK			(PORT_BASE + 0x1c8)
#define SAS_EC_INT_COAL_TIME		(PORT_BASE + 0x1cc)
#define CHL_INT_COAL_EN			(PORT_BASE + 0x1d0)
#define SAS_RX_TRAIN_TIMER		(PORT_BASE + 0x2a4)
#define PHY_CTRL_RDY_MSK		(PORT_BASE + 0x2b0)
#define PHYCTRL_NOT_RDY_MSK		(PORT_BASE + 0x2b4)
#define PHYCTRL_DWS_RESET_MSK		(PORT_BASE + 0x2b8)
#define PHYCTRL_PHY_ENA_MSK		(PORT_BASE + 0x2bc)
#define SL_RX_BCAST_CHK_MSK		(PORT_BASE + 0x2c0)
#define PHYCTRL_OOB_RESTART_MSK		(PORT_BASE + 0x2c4)
#define DMA_TX_STATUS			(PORT_BASE + 0x2d0)
#define DMA_TX_STATUS_BUSY_OFF		0
#define DMA_TX_STATUS_BUSY_MSK		(0x1 << DMA_TX_STATUS_BUSY_OFF)
#define DMA_RX_STATUS			(PORT_BASE + 0x2e8)
#define DMA_RX_STATUS_BUSY_OFF		0
#define DMA_RX_STATUS_BUSY_MSK		(0x1 << DMA_RX_STATUS_BUSY_OFF)

#define COARSETUNE_TIME			(PORT_BASE + 0x304)
#define TXDEEMPH_G1			(PORT_BASE + 0x350)
#define ERR_CNT_DWS_LOST		(PORT_BASE + 0x380)
#define ERR_CNT_RESET_PROB		(PORT_BASE + 0x384)
#define ERR_CNT_INVLD_DW		(PORT_BASE + 0x390)
#define ERR_CNT_CODE_ERR		(PORT_BASE + 0x394)
#define ERR_CNT_DISP_ERR		(PORT_BASE + 0x398)
#define DFX_FIFO_CTRL			(PORT_BASE + 0x3a0)
#define DFX_FIFO_CTRL_TRIGGER_MODE_OFF	0
#define DFX_FIFO_CTRL_TRIGGER_MODE_MSK	(0x7 << DFX_FIFO_CTRL_TRIGGER_MODE_OFF)
#define DFX_FIFO_CTRL_DUMP_MODE_OFF	3
#define DFX_FIFO_CTRL_DUMP_MODE_MSK	(0x7 << DFX_FIFO_CTRL_DUMP_MODE_OFF)
#define DFX_FIFO_CTRL_SIGNAL_SEL_OFF	6
#define DFX_FIFO_CTRL_SIGNAL_SEL_MSK	(0xF << DFX_FIFO_CTRL_SIGNAL_SEL_OFF)
#define DFX_FIFO_CTRL_DUMP_DISABLE_OFF	10
#define DFX_FIFO_CTRL_DUMP_DISABLE_MSK	(0x1 << DFX_FIFO_CTRL_DUMP_DISABLE_OFF)
#define DFX_FIFO_TRIGGER		(PORT_BASE + 0x3a4)
#define DFX_FIFO_TRIGGER_MSK		(PORT_BASE + 0x3a8)
#define DFX_FIFO_DUMP_MSK		(PORT_BASE + 0x3aC)
#define DFX_FIFO_RD_DATA		(PORT_BASE + 0x3b0)

#define DEFAULT_ITCT_HW		2048 /* reset value, not reprogrammed */
#if (HISI_SAS_MAX_DEVICES > DEFAULT_ITCT_HW)
#error Max ITCT exceeded
#endif

#define AXI_MASTER_CFG_BASE		(0x5000)
#define AM_CTRL_GLOBAL			(0x0)
#define AM_CTRL_SHUTDOWN_REQ_OFF	0
#define AM_CTRL_SHUTDOWN_REQ_MSK	(0x1 << AM_CTRL_SHUTDOWN_REQ_OFF)
#define AM_CURR_TRANS_RETURN	(0x150)

#define AM_CFG_MAX_TRANS		(0x5010)
#define AM_CFG_SINGLE_PORT_MAX_TRANS	(0x5014)
#define AXI_CFG					(0x5100)
#define AM_ROB_ECC_ERR_ADDR		(0x510c)
#define AM_ROB_ECC_ERR_ADDR_OFF	0
#define AM_ROB_ECC_ERR_ADDR_MSK	0xffffffff

/* RAS registers need init */
#define RAS_BASE		(0x6000)
#define SAS_RAS_INTR0			(RAS_BASE)
#define SAS_RAS_INTR1			(RAS_BASE + 0x04)
#define SAS_RAS_INTR0_MASK		(RAS_BASE + 0x08)
#define SAS_RAS_INTR1_MASK		(RAS_BASE + 0x0c)
#define CFG_SAS_RAS_INTR_MASK		(RAS_BASE + 0x1c)
#define SAS_RAS_INTR2			(RAS_BASE + 0x20)
#define SAS_RAS_INTR2_MASK		(RAS_BASE + 0x24)

/* HW dma structures */
/* Delivery queue header */
/* dw0 */
#define CMD_HDR_ABORT_FLAG_OFF		0
#define CMD_HDR_ABORT_FLAG_MSK		(0x3 << CMD_HDR_ABORT_FLAG_OFF)
#define CMD_HDR_ABORT_DEVICE_TYPE_OFF	2
#define CMD_HDR_ABORT_DEVICE_TYPE_MSK	(0x1 << CMD_HDR_ABORT_DEVICE_TYPE_OFF)
#define CMD_HDR_RESP_REPORT_OFF		5
#define CMD_HDR_RESP_REPORT_MSK		(0x1 << CMD_HDR_RESP_REPORT_OFF)
#define CMD_HDR_TLR_CTRL_OFF		6
#define CMD_HDR_TLR_CTRL_MSK		(0x3 << CMD_HDR_TLR_CTRL_OFF)
#define CMD_HDR_PORT_OFF		18
#define CMD_HDR_PORT_MSK		(0xf << CMD_HDR_PORT_OFF)
#define CMD_HDR_PRIORITY_OFF		27
#define CMD_HDR_PRIORITY_MSK		(0x1 << CMD_HDR_PRIORITY_OFF)
#define CMD_HDR_CMD_OFF			29
#define CMD_HDR_CMD_MSK			(0x7 << CMD_HDR_CMD_OFF)
/* dw1 */
#define CMD_HDR_UNCON_CMD_OFF	3
#define CMD_HDR_DIR_OFF			5
#define CMD_HDR_DIR_MSK			(0x3 << CMD_HDR_DIR_OFF)
#define CMD_HDR_RESET_OFF		7
#define CMD_HDR_RESET_MSK		(0x1 << CMD_HDR_RESET_OFF)
#define CMD_HDR_VDTL_OFF		10
#define CMD_HDR_VDTL_MSK		(0x1 << CMD_HDR_VDTL_OFF)
#define CMD_HDR_FRAME_TYPE_OFF		11
#define CMD_HDR_FRAME_TYPE_MSK		(0x1f << CMD_HDR_FRAME_TYPE_OFF)
#define CMD_HDR_DEV_ID_OFF		16
#define CMD_HDR_DEV_ID_MSK		(0xffff << CMD_HDR_DEV_ID_OFF)
/* dw2 */
#define CMD_HDR_CFL_OFF			0
#define CMD_HDR_CFL_MSK			(0x1ff << CMD_HDR_CFL_OFF)
#define CMD_HDR_NCQ_TAG_OFF		10
#define CMD_HDR_NCQ_TAG_MSK		(0x1f << CMD_HDR_NCQ_TAG_OFF)
#define CMD_HDR_MRFL_OFF		15
#define CMD_HDR_MRFL_MSK		(0x1ff << CMD_HDR_MRFL_OFF)
#define CMD_HDR_SG_MOD_OFF		24
#define CMD_HDR_SG_MOD_MSK		(0x3 << CMD_HDR_SG_MOD_OFF)
/* dw3 */
#define CMD_HDR_IPTT_OFF		0
#define CMD_HDR_IPTT_MSK		(0xffff << CMD_HDR_IPTT_OFF)
/* dw6 */
#define CMD_HDR_DIF_SGL_LEN_OFF		0
#define CMD_HDR_DIF_SGL_LEN_MSK		(0xffff << CMD_HDR_DIF_SGL_LEN_OFF)
#define CMD_HDR_DATA_SGL_LEN_OFF	16
#define CMD_HDR_DATA_SGL_LEN_MSK	(0xffff << CMD_HDR_DATA_SGL_LEN_OFF)
/* dw7 */
#define CMD_HDR_ADDR_MODE_SEL_OFF		15
#define CMD_HDR_ADDR_MODE_SEL_MSK		(1 << CMD_HDR_ADDR_MODE_SEL_OFF)
#define CMD_HDR_ABORT_IPTT_OFF		16
#define CMD_HDR_ABORT_IPTT_MSK		(0xffff << CMD_HDR_ABORT_IPTT_OFF)

/* Completion header */
/* dw0 */
#define CMPLT_HDR_CMPLT_OFF		0
#define CMPLT_HDR_CMPLT_MSK		(0x3 << CMPLT_HDR_CMPLT_OFF)
#define CMPLT_HDR_ERROR_PHASE_OFF   2
#define CMPLT_HDR_ERROR_PHASE_MSK   (0xff << CMPLT_HDR_ERROR_PHASE_OFF)
#define CMPLT_HDR_RSPNS_XFRD_OFF	10
#define CMPLT_HDR_RSPNS_XFRD_MSK	(0x1 << CMPLT_HDR_RSPNS_XFRD_OFF)
#define CMPLT_HDR_ERX_OFF		12
#define CMPLT_HDR_ERX_MSK		(0x1 << CMPLT_HDR_ERX_OFF)
#define CMPLT_HDR_ABORT_STAT_OFF	13
#define CMPLT_HDR_ABORT_STAT_MSK	(0x7 << CMPLT_HDR_ABORT_STAT_OFF)
/* abort_stat */
#define STAT_IO_NOT_VALID		0x1
#define STAT_IO_NO_DEVICE		0x2
#define STAT_IO_COMPLETE		0x3
#define STAT_IO_ABORTED			0x4
/* dw1 */
#define CMPLT_HDR_IPTT_OFF		0
#define CMPLT_HDR_IPTT_MSK		(0xffff << CMPLT_HDR_IPTT_OFF)
#define CMPLT_HDR_DEV_ID_OFF		16
#define CMPLT_HDR_DEV_ID_MSK		(0xffff << CMPLT_HDR_DEV_ID_OFF)
/* dw3 */
#define CMPLT_HDR_IO_IN_TARGET_OFF	17
#define CMPLT_HDR_IO_IN_TARGET_MSK	(0x1 << CMPLT_HDR_IO_IN_TARGET_OFF)

/* ITCT header */
/* qw0 */
#define ITCT_HDR_DEV_TYPE_OFF		0
#define ITCT_HDR_DEV_TYPE_MSK		(0x3 << ITCT_HDR_DEV_TYPE_OFF)
#define ITCT_HDR_VALID_OFF		2
#define ITCT_HDR_VALID_MSK		(0x1 << ITCT_HDR_VALID_OFF)
#define ITCT_HDR_MCR_OFF		5
#define ITCT_HDR_MCR_MSK		(0xf << ITCT_HDR_MCR_OFF)
#define ITCT_HDR_VLN_OFF		9
#define ITCT_HDR_VLN_MSK		(0xf << ITCT_HDR_VLN_OFF)
#define ITCT_HDR_SMP_TIMEOUT_OFF	16
#define ITCT_HDR_AWT_CONTINUE_OFF	25
#define ITCT_HDR_PORT_ID_OFF		28
#define ITCT_HDR_PORT_ID_MSK		(0xf << ITCT_HDR_PORT_ID_OFF)
/* qw2 */
#define ITCT_HDR_INLT_OFF		0
#define ITCT_HDR_INLT_MSK		(0xffffULL << ITCT_HDR_INLT_OFF)
#define ITCT_HDR_RTOLT_OFF		48
#define ITCT_HDR_RTOLT_MSK		(0xffffULL << ITCT_HDR_RTOLT_OFF)

struct hisi_sas_protect_iu_v3_hw {
	u32 dw0;
	u32 lbrtcv;
	u32 lbrtgv;
	u32 dw3;
	u32 dw4;
	u32 dw5;
	u32 rsv;
};

struct hisi_sas_complete_v3_hdr {
	__le32 dw0;
	__le32 dw1;
	__le32 act;
	__le32 dw3;
};

struct hisi_sas_err_record_v3 {
	/* dw0 */
	__le32 trans_tx_fail_type;

	/* dw1 */
	__le32 trans_rx_fail_type;

	/* dw2 */
	__le16 dma_tx_err_type;
	__le16 sipc_rx_err_type;

	/* dw3 */
	__le32 dma_rx_err_type;
};

#define RX_DATA_LEN_UNDERFLOW_OFF	6
#define RX_DATA_LEN_UNDERFLOW_MSK	(1 << RX_DATA_LEN_UNDERFLOW_OFF)

#define HISI_SAS_COMMAND_ENTRIES_V3_HW 4096
#define HISI_SAS_MSI_COUNT_V3_HW 32

#define DIR_NO_DATA 0
#define DIR_TO_INI 1
#define DIR_TO_DEVICE 2
#define DIR_RESERVED 3

#define FIS_CMD_IS_UNCONSTRAINED(fis) \
	((fis.command == ATA_CMD_READ_LOG_EXT) || \
	(fis.command == ATA_CMD_READ_LOG_DMA_EXT) || \
	((fis.command == ATA_CMD_DEV_RESET) && \
	((fis.control & ATA_SRST) != 0)))

#define T10_INSRT_EN_OFF    0
#define T10_INSRT_EN_MSK    (1 << T10_INSRT_EN_OFF)
#define T10_RMV_EN_OFF	    1
#define T10_RMV_EN_MSK	    (1 << T10_RMV_EN_OFF)
#define T10_RPLC_EN_OFF	    2
#define T10_RPLC_EN_MSK	    (1 << T10_RPLC_EN_OFF)
#define T10_CHK_EN_OFF	    3
#define T10_CHK_EN_MSK	    (1 << T10_CHK_EN_OFF)
#define INCR_LBRT_OFF	    5
#define INCR_LBRT_MSK	    (1 << INCR_LBRT_OFF)
#define USR_DATA_BLOCK_SZ_OFF	20
#define USR_DATA_BLOCK_SZ_MSK	(0x3 << USR_DATA_BLOCK_SZ_OFF)
#define T10_CHK_MSK_OFF	    16
#define T10_CHK_REF_TAG_MSK (0xf0 << T10_CHK_MSK_OFF)
#define T10_CHK_APP_TAG_MSK (0xc << T10_CHK_MSK_OFF)

#define BASE_VECTORS_V3_HW  16
#define MIN_AFFINE_VECTORS_V3_HW  (BASE_VECTORS_V3_HW + 1)

#define CHNL_INT_STS_MSK	0xeeeeeeee
#define CHNL_INT_STS_PHY_MSK	0xe
#define CHNL_INT_STS_INT0_MSK BIT(1)
#define CHNL_INT_STS_INT1_MSK BIT(2)
#define CHNL_INT_STS_INT2_MSK BIT(3)
#define CHNL_WIDTH 4

#define BAR_NO_V3_HW	5

enum {
	DSM_FUNC_ERR_HANDLE_MSI = 0,
};

static bool hisi_sas_intr_conv;
MODULE_PARM_DESC(intr_conv, "interrupt converge enable (0-1)");

/* permit overriding the host protection capabilities mask (EEDP/T10 PI) */
static int prot_mask;
module_param(prot_mask, int, 0444);
MODULE_PARM_DESC(prot_mask, " host protection capabilities mask, def=0x0 ");

static void debugfs_work_handler_v3_hw(struct work_struct *work);
static void debugfs_snapshot_regs_v3_hw(struct hisi_hba *hisi_hba);

static u32 hisi_sas_read32(struct hisi_hba *hisi_hba, u32 off)
{
	void __iomem *regs = hisi_hba->regs + off;

	return readl(regs);
}

static void hisi_sas_write32(struct hisi_hba *hisi_hba, u32 off, u32 val)
{
	void __iomem *regs = hisi_hba->regs + off;

	writel(val, regs);
}

static void hisi_sas_phy_write32(struct hisi_hba *hisi_hba, int phy_no,
				 u32 off, u32 val)
{
	void __iomem *regs = hisi_hba->regs + (0x400 * phy_no) + off;

	writel(val, regs);
}

static u32 hisi_sas_phy_read32(struct hisi_hba *hisi_hba,
				      int phy_no, u32 off)
{
	void __iomem *regs = hisi_hba->regs + (0x400 * phy_no) + off;

	return readl(regs);
}

#define hisi_sas_read32_poll_timeout(off, val, cond, delay_us,		\
				     timeout_us)			\
({									\
	void __iomem *regs = hisi_hba->regs + off;			\
	readl_poll_timeout(regs, val, cond, delay_us, timeout_us);	\
})

#define hisi_sas_read32_poll_timeout_atomic(off, val, cond, delay_us,	\
					    timeout_us)			\
({									\
	void __iomem *regs = hisi_hba->regs + off;			\
	readl_poll_timeout_atomic(regs, val, cond, delay_us, timeout_us);\
})

static void init_reg_v3_hw(struct hisi_hba *hisi_hba)
{
	int i, j;

	/* Global registers init */
	hisi_sas_write32(hisi_hba, DLVRY_QUEUE_ENABLE,
			 (u32)((1ULL << hisi_hba->queue_count) - 1));
	hisi_sas_write32(hisi_hba, SAS_AXI_USER3, 0);
	hisi_sas_write32(hisi_hba, CFG_MAX_TAG, 0xfff0400);
	hisi_sas_write32(hisi_hba, HGC_SAS_TXFAIL_RETRY_CTRL, 0x108);
	hisi_sas_write32(hisi_hba, CFG_AGING_TIME, 0x1);
	hisi_sas_write32(hisi_hba, INT_COAL_EN, 0x1);
	hisi_sas_write32(hisi_hba, OQ_INT_COAL_TIME, 0x1);
	hisi_sas_write32(hisi_hba, OQ_INT_COAL_CNT, 0x1);
	hisi_sas_write32(hisi_hba, CQ_INT_CONVERGE_EN,
			 hisi_sas_intr_conv);
	hisi_sas_write32(hisi_hba, OQ_INT_SRC, 0xffff);
	hisi_sas_write32(hisi_hba, ENT_INT_SRC1, 0xffffffff);
	hisi_sas_write32(hisi_hba, ENT_INT_SRC2, 0xffffffff);
	hisi_sas_write32(hisi_hba, ENT_INT_SRC3, 0xffffffff);
	hisi_sas_write32(hisi_hba, ENT_INT_SRC_MSK1, 0xfefefefe);
	hisi_sas_write32(hisi_hba, ENT_INT_SRC_MSK2, 0xfefefefe);
	hisi_sas_write32(hisi_hba, ENT_INT_SRC_MSK3, 0xffc220ff);
	hisi_sas_write32(hisi_hba, CHNL_PHYUPDOWN_INT_MSK, 0x0);
	hisi_sas_write32(hisi_hba, CHNL_ENT_INT_MSK, 0x0);
	hisi_sas_write32(hisi_hba, HGC_COM_INT_MSK, 0x0);
	hisi_sas_write32(hisi_hba, SAS_ECC_INTR_MSK, 0x155555);
	hisi_sas_write32(hisi_hba, AWQOS_AWCACHE_CFG, 0xf0f0);
	hisi_sas_write32(hisi_hba, ARQOS_ARCACHE_CFG, 0xf0f0);
	for (i = 0; i < hisi_hba->queue_count; i++)
		hisi_sas_write32(hisi_hba, OQ0_INT_SRC_MSK + 0x4 * i, 0);

	hisi_sas_write32(hisi_hba, HYPER_STREAM_ID_EN_CFG, 1);

	for (i = 0; i < hisi_hba->n_phy; i++) {
		enum sas_linkrate max;
		struct hisi_sas_phy *phy = &hisi_hba->phy[i];
		struct asd_sas_phy *sas_phy = &phy->sas_phy;
		u32 prog_phy_link_rate = hisi_sas_phy_read32(hisi_hba, i,
							   PROG_PHY_LINK_RATE);

		prog_phy_link_rate &= ~CFG_PROG_PHY_LINK_RATE_MSK;
		if (!sas_phy->phy || (sas_phy->phy->maximum_linkrate <
				SAS_LINK_RATE_1_5_GBPS))
			max = SAS_LINK_RATE_12_0_GBPS;
		else
			max = sas_phy->phy->maximum_linkrate;
		prog_phy_link_rate |= hisi_sas_get_prog_phy_linkrate_mask(max);
		hisi_sas_phy_write32(hisi_hba, i, PROG_PHY_LINK_RATE,
			prog_phy_link_rate);
		hisi_sas_phy_write32(hisi_hba, i, SERDES_CFG, 0xffc00);
		hisi_sas_phy_write32(hisi_hba, i, SAS_RX_TRAIN_TIMER, 0x13e80);
		hisi_sas_phy_write32(hisi_hba, i, CHL_INT0, 0xffffffff);
		hisi_sas_phy_write32(hisi_hba, i, CHL_INT1, 0xffffffff);
		hisi_sas_phy_write32(hisi_hba, i, CHL_INT2, 0xffffffff);
		hisi_sas_phy_write32(hisi_hba, i, RXOP_CHECK_CFG_H, 0x1000);
		hisi_sas_phy_write32(hisi_hba, i, CHL_INT1_MSK, 0xf2057fff);
		hisi_sas_phy_write32(hisi_hba, i, CHL_INT2_MSK, 0xffffbfe);
		hisi_sas_phy_write32(hisi_hba, i, PHY_CTRL_RDY_MSK, 0x0);
		hisi_sas_phy_write32(hisi_hba, i, PHYCTRL_NOT_RDY_MSK, 0x0);
		hisi_sas_phy_write32(hisi_hba, i, PHYCTRL_DWS_RESET_MSK, 0x0);
		hisi_sas_phy_write32(hisi_hba, i, PHYCTRL_PHY_ENA_MSK, 0x0);
		hisi_sas_phy_write32(hisi_hba, i, SL_RX_BCAST_CHK_MSK, 0x0);
		hisi_sas_phy_write32(hisi_hba, i, PHYCTRL_OOB_RESTART_MSK, 0x1);
		hisi_sas_phy_write32(hisi_hba, i, STP_LINK_TIMER, 0x7f7a120);
		hisi_sas_phy_write32(hisi_hba, i, CON_CFG_DRIVER, 0x2a0a01);
		hisi_sas_phy_write32(hisi_hba, i, SAS_SSP_CON_TIMER_CFG, 0x32);
		hisi_sas_phy_write32(hisi_hba, i, SAS_EC_INT_COAL_TIME,
				     0x30f4240);
		/* used for 12G negotiate */
		hisi_sas_phy_write32(hisi_hba, i, COARSETUNE_TIME, 0x1e);
		hisi_sas_phy_write32(hisi_hba, i, AIP_LIMIT, 0x2ffff);

		/* get default FFE configuration for BIST */
		for (j = 0; j < FFE_CFG_MAX; j++) {
			u32 val = hisi_sas_phy_read32(hisi_hba, i,
						      TXDEEMPH_G1 + (j * 0x4));
			hisi_hba->debugfs_bist_ffe[i][j] = val;
		}
	}

	for (i = 0; i < hisi_hba->queue_count; i++) {
		/* Delivery queue */
		hisi_sas_write32(hisi_hba,
				 DLVRY_Q_0_BASE_ADDR_HI + (i * 0x14),
				 upper_32_bits(hisi_hba->cmd_hdr_dma[i]));

		hisi_sas_write32(hisi_hba, DLVRY_Q_0_BASE_ADDR_LO + (i * 0x14),
				 lower_32_bits(hisi_hba->cmd_hdr_dma[i]));

		hisi_sas_write32(hisi_hba, DLVRY_Q_0_DEPTH + (i * 0x14),
				 HISI_SAS_QUEUE_SLOTS);

		/* Completion queue */
		hisi_sas_write32(hisi_hba, COMPL_Q_0_BASE_ADDR_HI + (i * 0x14),
				 upper_32_bits(hisi_hba->complete_hdr_dma[i]));

		hisi_sas_write32(hisi_hba, COMPL_Q_0_BASE_ADDR_LO + (i * 0x14),
				 lower_32_bits(hisi_hba->complete_hdr_dma[i]));

		hisi_sas_write32(hisi_hba, COMPL_Q_0_DEPTH + (i * 0x14),
				 HISI_SAS_QUEUE_SLOTS);
	}

	/* itct */
	hisi_sas_write32(hisi_hba, ITCT_BASE_ADDR_LO,
			 lower_32_bits(hisi_hba->itct_dma));

	hisi_sas_write32(hisi_hba, ITCT_BASE_ADDR_HI,
			 upper_32_bits(hisi_hba->itct_dma));

	/* iost */
	hisi_sas_write32(hisi_hba, IOST_BASE_ADDR_LO,
			 lower_32_bits(hisi_hba->iost_dma));

	hisi_sas_write32(hisi_hba, IOST_BASE_ADDR_HI,
			 upper_32_bits(hisi_hba->iost_dma));

	/* breakpoint */
	hisi_sas_write32(hisi_hba, IO_BROKEN_MSG_ADDR_LO,
			 lower_32_bits(hisi_hba->breakpoint_dma));

	hisi_sas_write32(hisi_hba, IO_BROKEN_MSG_ADDR_HI,
			 upper_32_bits(hisi_hba->breakpoint_dma));

	/* SATA broken msg */
	hisi_sas_write32(hisi_hba, IO_SATA_BROKEN_MSG_ADDR_LO,
			 lower_32_bits(hisi_hba->sata_breakpoint_dma));

	hisi_sas_write32(hisi_hba, IO_SATA_BROKEN_MSG_ADDR_HI,
			 upper_32_bits(hisi_hba->sata_breakpoint_dma));

	/* SATA initial fis */
	hisi_sas_write32(hisi_hba, SATA_INITI_D2H_STORE_ADDR_LO,
			 lower_32_bits(hisi_hba->initial_fis_dma));

	hisi_sas_write32(hisi_hba, SATA_INITI_D2H_STORE_ADDR_HI,
			 upper_32_bits(hisi_hba->initial_fis_dma));

	/* RAS registers init */
	hisi_sas_write32(hisi_hba, SAS_RAS_INTR0_MASK, 0x0);
	hisi_sas_write32(hisi_hba, SAS_RAS_INTR1_MASK, 0x0);
	hisi_sas_write32(hisi_hba, SAS_RAS_INTR2_MASK, 0x0);
	hisi_sas_write32(hisi_hba, CFG_SAS_RAS_INTR_MASK, 0x0);

	/* LED registers init */
	hisi_sas_write32(hisi_hba, SAS_CFG_DRIVE_VLD, 0x80000ff);
	hisi_sas_write32(hisi_hba, SAS_GPIO_TX_0_1, 0x80808080);
	hisi_sas_write32(hisi_hba, SAS_GPIO_TX_0_1 + 0x4, 0x80808080);
	/* Configure blink generator rate A to 1Hz and B to 4Hz */
	hisi_sas_write32(hisi_hba, SAS_GPIO_CFG_1, 0x121700);
	hisi_sas_write32(hisi_hba, SAS_GPIO_CFG_0, 0x800000);
}

static void config_phy_opt_mode_v3_hw(struct hisi_hba *hisi_hba, int phy_no)
{
	u32 cfg = hisi_sas_phy_read32(hisi_hba, phy_no, PHY_CFG);

	cfg &= ~PHY_CFG_DC_OPT_MSK;
	cfg |= 1 << PHY_CFG_DC_OPT_OFF;
	hisi_sas_phy_write32(hisi_hba, phy_no, PHY_CFG, cfg);
}

static void config_id_frame_v3_hw(struct hisi_hba *hisi_hba, int phy_no)
{
	struct sas_identify_frame identify_frame;
	u32 *identify_buffer;

	memset(&identify_frame, 0, sizeof(identify_frame));
	identify_frame.dev_type = SAS_END_DEVICE;
	identify_frame.frame_type = 0;
	identify_frame._un1 = 1;
	identify_frame.initiator_bits = SAS_PROTOCOL_ALL;
	identify_frame.target_bits = SAS_PROTOCOL_NONE;
	memcpy(&identify_frame._un4_11[0], hisi_hba->sas_addr, SAS_ADDR_SIZE);
	memcpy(&identify_frame.sas_addr[0], hisi_hba->sas_addr,	SAS_ADDR_SIZE);
	identify_frame.phy_id = phy_no;
	identify_buffer = (u32 *)(&identify_frame);

	hisi_sas_phy_write32(hisi_hba, phy_no, TX_ID_DWORD0,
			__swab32(identify_buffer[0]));
	hisi_sas_phy_write32(hisi_hba, phy_no, TX_ID_DWORD1,
			__swab32(identify_buffer[1]));
	hisi_sas_phy_write32(hisi_hba, phy_no, TX_ID_DWORD2,
			__swab32(identify_buffer[2]));
	hisi_sas_phy_write32(hisi_hba, phy_no, TX_ID_DWORD3,
			__swab32(identify_buffer[3]));
	hisi_sas_phy_write32(hisi_hba, phy_no, TX_ID_DWORD4,
			__swab32(identify_buffer[4]));
	hisi_sas_phy_write32(hisi_hba, phy_no, TX_ID_DWORD5,
			__swab32(identify_buffer[5]));
}

static void setup_itct_v3_hw(struct hisi_hba *hisi_hba,
			     struct hisi_sas_device *sas_dev)
{
	struct domain_device *device = sas_dev->sas_device;
	struct device *dev = hisi_hba->dev;
	u64 qw0, device_id = sas_dev->device_id;
	struct hisi_sas_itct *itct = &hisi_hba->itct[device_id];
	struct domain_device *parent_dev = device->parent;
	struct asd_sas_port *sas_port = device->port;
	struct hisi_sas_port *port = to_hisi_sas_port(sas_port);
	u64 sas_addr;

	memset(itct, 0, sizeof(*itct));

	/* qw0 */
	qw0 = 0;
	switch (sas_dev->dev_type) {
	case SAS_END_DEVICE:
	case SAS_EDGE_EXPANDER_DEVICE:
	case SAS_FANOUT_EXPANDER_DEVICE:
		qw0 = HISI_SAS_DEV_TYPE_SSP << ITCT_HDR_DEV_TYPE_OFF;
		break;
	case SAS_SATA_DEV:
	case SAS_SATA_PENDING:
		if (parent_dev && dev_is_expander(parent_dev->dev_type))
			qw0 = HISI_SAS_DEV_TYPE_STP << ITCT_HDR_DEV_TYPE_OFF;
		else
			qw0 = HISI_SAS_DEV_TYPE_SATA << ITCT_HDR_DEV_TYPE_OFF;
		break;
	default:
		dev_warn(dev, "setup itct: unsupported dev type (%d)\n",
			 sas_dev->dev_type);
	}

	qw0 |= ((1 << ITCT_HDR_VALID_OFF) |
		(device->linkrate << ITCT_HDR_MCR_OFF) |
		(1 << ITCT_HDR_VLN_OFF) |
		(0xfa << ITCT_HDR_SMP_TIMEOUT_OFF) |
		(1 << ITCT_HDR_AWT_CONTINUE_OFF) |
		(port->id << ITCT_HDR_PORT_ID_OFF));
	itct->qw0 = cpu_to_le64(qw0);

	/* qw1 */
	memcpy(&sas_addr, device->sas_addr, SAS_ADDR_SIZE);
	itct->sas_addr = cpu_to_le64(__swab64(sas_addr));

	/* qw2 */
	if (!dev_is_sata(device))
		itct->qw2 = cpu_to_le64((5000ULL << ITCT_HDR_INLT_OFF) |
					(0x1ULL << ITCT_HDR_RTOLT_OFF));
}

static int clear_itct_v3_hw(struct hisi_hba *hisi_hba,
			    struct hisi_sas_device *sas_dev)
{
	DECLARE_COMPLETION_ONSTACK(completion);
	u64 dev_id = sas_dev->device_id;
	struct hisi_sas_itct *itct = &hisi_hba->itct[dev_id];
	u32 reg_val = hisi_sas_read32(hisi_hba, ENT_INT_SRC3);
	struct device *dev = hisi_hba->dev;

	sas_dev->completion = &completion;

	/* clear the itct interrupt state */
	if (ENT_INT_SRC3_ITC_INT_MSK & reg_val)
		hisi_sas_write32(hisi_hba, ENT_INT_SRC3,
				 ENT_INT_SRC3_ITC_INT_MSK);

	/* clear the itct table */
	reg_val = ITCT_CLR_EN_MSK | (dev_id & ITCT_DEV_MSK);
	hisi_sas_write32(hisi_hba, ITCT_CLR, reg_val);

	if (!wait_for_completion_timeout(sas_dev->completion,
					 HISI_SAS_CLEAR_ITCT_TIMEOUT)) {
		dev_warn(dev, "failed to clear ITCT\n");
		return -ETIMEDOUT;
	}

	memset(itct, 0, sizeof(struct hisi_sas_itct));
	return 0;
}

static void dereg_device_v3_hw(struct hisi_hba *hisi_hba,
				struct domain_device *device)
{
	struct hisi_sas_slot *slot, *slot2;
	struct hisi_sas_device *sas_dev = device->lldd_dev;
	u32 cfg_abt_set_query_iptt;

	cfg_abt_set_query_iptt = hisi_sas_read32(hisi_hba,
		CFG_ABT_SET_QUERY_IPTT);
	list_for_each_entry_safe(slot, slot2, &sas_dev->list, entry) {
		cfg_abt_set_query_iptt &= ~CFG_SET_ABORTED_IPTT_MSK;
		cfg_abt_set_query_iptt |= (1 << CFG_SET_ABORTED_EN_OFF) |
			(slot->idx << CFG_SET_ABORTED_IPTT_OFF);
		hisi_sas_write32(hisi_hba, CFG_ABT_SET_QUERY_IPTT,
			cfg_abt_set_query_iptt);
	}
	cfg_abt_set_query_iptt &= ~(1 << CFG_SET_ABORTED_EN_OFF);
	hisi_sas_write32(hisi_hba, CFG_ABT_SET_QUERY_IPTT,
		cfg_abt_set_query_iptt);
	hisi_sas_write32(hisi_hba, CFG_ABT_SET_IPTT_DONE,
					1 << CFG_ABT_SET_IPTT_DONE_OFF);
}

static int reset_hw_v3_hw(struct hisi_hba *hisi_hba)
{
	struct device *dev = hisi_hba->dev;
	int ret;
	u32 val;

	hisi_sas_write32(hisi_hba, DLVRY_QUEUE_ENABLE, 0);

	/* Disable all of the PHYs */
	hisi_sas_stop_phys(hisi_hba);
	udelay(50);

	/* Ensure axi bus idle */
	ret = hisi_sas_read32_poll_timeout(AXI_CFG, val, !val,
					   20000, 1000000);
	if (ret) {
		dev_err(dev, "axi bus is not idle, ret = %d!\n", ret);
		return -EIO;
	}

	if (ACPI_HANDLE(dev)) {
		acpi_status s;

		s = acpi_evaluate_object(ACPI_HANDLE(dev), "_RST", NULL, NULL);
		if (ACPI_FAILURE(s)) {
			dev_err(dev, "Reset failed\n");
			return -EIO;
		}
	} else {
		dev_err(dev, "no reset method!\n");
		return -EINVAL;
	}

	return 0;
}

static int hw_init_v3_hw(struct hisi_hba *hisi_hba)
{
	struct device *dev = hisi_hba->dev;
	struct acpi_device *acpi_dev;
	union acpi_object *obj;
	guid_t guid;
	int rc;

	rc = reset_hw_v3_hw(hisi_hba);
	if (rc) {
		dev_err(dev, "hisi_sas_reset_hw failed, rc=%d\n", rc);
		return rc;
	}

	msleep(100);
	init_reg_v3_hw(hisi_hba);

	if (guid_parse("D5918B4B-37AE-4E10-A99F-E5E8A6EF4C1F", &guid)) {
		dev_err(dev, "Parse GUID failed\n");
		return -EINVAL;
	}

	/*
	 * This DSM handles some hardware-related configurations:
	 * 1. Switch over to MSI error handling in kernel
	 * 2. BIOS *may* reset some register values through this method
	 */
	obj = acpi_evaluate_dsm(ACPI_HANDLE(dev), &guid, 0,
				DSM_FUNC_ERR_HANDLE_MSI, NULL);
	if (!obj)
		dev_warn(dev, "can not find DSM method, ignore\n");
	else
		ACPI_FREE(obj);

	acpi_dev = ACPI_COMPANION(dev);
	if (!acpi_device_power_manageable(acpi_dev))
		dev_notice(dev, "neither _PS0 nor _PR0 is defined\n");
	return 0;
}

static void enable_phy_v3_hw(struct hisi_hba *hisi_hba, int phy_no)
{
	u32 cfg = hisi_sas_phy_read32(hisi_hba, phy_no, PHY_CFG);

	cfg |= PHY_CFG_ENA_MSK;
	cfg &= ~PHY_CFG_PHY_RST_MSK;
	hisi_sas_phy_write32(hisi_hba, phy_no, PHY_CFG, cfg);
}

static void disable_phy_v3_hw(struct hisi_hba *hisi_hba, int phy_no)
{
	u32 cfg = hisi_sas_phy_read32(hisi_hba, phy_no, PHY_CFG);
	u32 irq_msk = hisi_sas_phy_read32(hisi_hba, phy_no, CHL_INT2_MSK);
	static const u32 msk = BIT(CHL_INT2_RX_DISP_ERR_OFF) |
			       BIT(CHL_INT2_RX_CODE_ERR_OFF) |
			       BIT(CHL_INT2_RX_INVLD_DW_OFF);
	u32 state;

	hisi_sas_phy_write32(hisi_hba, phy_no, CHL_INT2_MSK, msk | irq_msk);

	cfg &= ~PHY_CFG_ENA_MSK;
	hisi_sas_phy_write32(hisi_hba, phy_no, PHY_CFG, cfg);

	mdelay(50);

	state = hisi_sas_read32(hisi_hba, PHY_STATE);
	if (state & BIT(phy_no)) {
		cfg |= PHY_CFG_PHY_RST_MSK;
		hisi_sas_phy_write32(hisi_hba, phy_no, PHY_CFG, cfg);
	}

	udelay(1);

	hisi_sas_phy_read32(hisi_hba, phy_no, ERR_CNT_INVLD_DW);
	hisi_sas_phy_read32(hisi_hba, phy_no, ERR_CNT_DISP_ERR);
	hisi_sas_phy_read32(hisi_hba, phy_no, ERR_CNT_CODE_ERR);

	hisi_sas_phy_write32(hisi_hba, phy_no, CHL_INT2, msk);
	hisi_sas_phy_write32(hisi_hba, phy_no, CHL_INT2_MSK, irq_msk);
}

static void start_phy_v3_hw(struct hisi_hba *hisi_hba, int phy_no)
{
	config_id_frame_v3_hw(hisi_hba, phy_no);
	config_phy_opt_mode_v3_hw(hisi_hba, phy_no);
	enable_phy_v3_hw(hisi_hba, phy_no);
}

static void phy_hard_reset_v3_hw(struct hisi_hba *hisi_hba, int phy_no)
{
	struct hisi_sas_phy *phy = &hisi_hba->phy[phy_no];
	u32 txid_auto;

	hisi_sas_phy_enable(hisi_hba, phy_no, 0);
	if (phy->identify.device_type == SAS_END_DEVICE) {
		txid_auto = hisi_sas_phy_read32(hisi_hba, phy_no, TXID_AUTO);
		hisi_sas_phy_write32(hisi_hba, phy_no, TXID_AUTO,
					txid_auto | TX_HARDRST_MSK);
	}
	msleep(100);
	hisi_sas_phy_enable(hisi_hba, phy_no, 1);
}

static enum sas_linkrate phy_get_max_linkrate_v3_hw(void)
{
	return SAS_LINK_RATE_12_0_GBPS;
}

static void phys_init_v3_hw(struct hisi_hba *hisi_hba)
{
	int i;

	for (i = 0; i < hisi_hba->n_phy; i++) {
		struct hisi_sas_phy *phy = &hisi_hba->phy[i];
		struct asd_sas_phy *sas_phy = &phy->sas_phy;

		if (!sas_phy->phy->enabled)
			continue;

		hisi_sas_phy_enable(hisi_hba, i, 1);
	}
}

static void sl_notify_ssp_v3_hw(struct hisi_hba *hisi_hba, int phy_no)
{
	u32 sl_control;

	sl_control = hisi_sas_phy_read32(hisi_hba, phy_no, SL_CONTROL);
	sl_control |= SL_CONTROL_NOTIFY_EN_MSK;
	hisi_sas_phy_write32(hisi_hba, phy_no, SL_CONTROL, sl_control);
	msleep(1);
	sl_control = hisi_sas_phy_read32(hisi_hba, phy_no, SL_CONTROL);
	sl_control &= ~SL_CONTROL_NOTIFY_EN_MSK;
	hisi_sas_phy_write32(hisi_hba, phy_no, SL_CONTROL, sl_control);
}

static int get_wideport_bitmap_v3_hw(struct hisi_hba *hisi_hba, int port_id)
{
	int i, bitmap = 0;
	u32 phy_port_num_ma = hisi_sas_read32(hisi_hba, PHY_PORT_NUM_MA);
	u32 phy_state = hisi_sas_read32(hisi_hba, PHY_STATE);

	for (i = 0; i < hisi_hba->n_phy; i++)
		if (phy_state & BIT(i))
			if (((phy_port_num_ma >> (i * 4)) & 0xf) == port_id)
				bitmap |= BIT(i);

	return bitmap;
}

static void start_delivery_v3_hw(struct hisi_sas_dq *dq)
{
	struct hisi_hba *hisi_hba = dq->hisi_hba;
	struct hisi_sas_slot *s, *s1, *s2 = NULL;
	int dlvry_queue = dq->id;
	int wp;

	list_for_each_entry_safe(s, s1, &dq->list, delivery) {
		if (!s->ready)
			break;
		s2 = s;
		list_del(&s->delivery);
	}

	if (!s2)
		return;

	/*
	 * Ensure that memories for slots built on other CPUs is observed.
	 */
	smp_rmb();
	wp = (s2->dlvry_queue_slot + 1) % HISI_SAS_QUEUE_SLOTS;

	hisi_sas_write32(hisi_hba, DLVRY_Q_0_WR_PTR + (dlvry_queue * 0x14), wp);
}

static void prep_prd_sge_v3_hw(struct hisi_hba *hisi_hba,
			      struct hisi_sas_slot *slot,
			      struct hisi_sas_cmd_hdr *hdr,
			      struct scatterlist *scatter,
			      int n_elem)
{
	struct hisi_sas_sge_page *sge_page = hisi_sas_sge_addr_mem(slot);
	struct scatterlist *sg;
	int i;

	for_each_sg(scatter, sg, n_elem, i) {
		struct hisi_sas_sge *entry = &sge_page->sge[i];

		entry->addr = cpu_to_le64(sg_dma_address(sg));
		entry->page_ctrl_0 = entry->page_ctrl_1 = 0;
		entry->data_len = cpu_to_le32(sg_dma_len(sg));
		entry->data_off = 0;
	}

	hdr->prd_table_addr = cpu_to_le64(hisi_sas_sge_addr_dma(slot));

	hdr->sg_len |= cpu_to_le32(n_elem << CMD_HDR_DATA_SGL_LEN_OFF);
}

static void prep_prd_sge_dif_v3_hw(struct hisi_hba *hisi_hba,
				   struct hisi_sas_slot *slot,
				   struct hisi_sas_cmd_hdr *hdr,
				   struct scatterlist *scatter,
				   int n_elem)
{
	struct hisi_sas_sge_dif_page *sge_dif_page;
	struct scatterlist *sg;
	int i;

	sge_dif_page = hisi_sas_sge_dif_addr_mem(slot);

	for_each_sg(scatter, sg, n_elem, i) {
		struct hisi_sas_sge *entry = &sge_dif_page->sge[i];

		entry->addr = cpu_to_le64(sg_dma_address(sg));
		entry->page_ctrl_0 = 0;
		entry->page_ctrl_1 = 0;
		entry->data_len = cpu_to_le32(sg_dma_len(sg));
		entry->data_off = 0;
	}

	hdr->dif_prd_table_addr =
		cpu_to_le64(hisi_sas_sge_dif_addr_dma(slot));

	hdr->sg_len |= cpu_to_le32(n_elem << CMD_HDR_DIF_SGL_LEN_OFF);
}

static u32 get_prot_chk_msk_v3_hw(struct scsi_cmnd *scsi_cmnd)
{
	unsigned char prot_flags = scsi_cmnd->prot_flags;

	if (prot_flags & SCSI_PROT_REF_CHECK)
		return T10_CHK_APP_TAG_MSK;
	return T10_CHK_REF_TAG_MSK | T10_CHK_APP_TAG_MSK;
}

static void fill_prot_v3_hw(struct scsi_cmnd *scsi_cmnd,
			    struct hisi_sas_protect_iu_v3_hw *prot)
{
	unsigned char prot_op = scsi_get_prot_op(scsi_cmnd);
	unsigned int interval = scsi_prot_interval(scsi_cmnd);
	u32 lbrt_chk_val = t10_pi_ref_tag(scsi_cmd_to_rq(scsi_cmnd));

	switch (prot_op) {
	case SCSI_PROT_READ_INSERT:
		prot->dw0 |= T10_INSRT_EN_MSK;
		prot->lbrtgv = lbrt_chk_val;
		break;
	case SCSI_PROT_READ_STRIP:
		prot->dw0 |= (T10_RMV_EN_MSK | T10_CHK_EN_MSK);
		prot->lbrtcv = lbrt_chk_val;
		prot->dw4 |= get_prot_chk_msk_v3_hw(scsi_cmnd);
		break;
	case SCSI_PROT_READ_PASS:
		prot->dw0 |= T10_CHK_EN_MSK;
		prot->lbrtcv = lbrt_chk_val;
		prot->dw4 |= get_prot_chk_msk_v3_hw(scsi_cmnd);
		break;
	case SCSI_PROT_WRITE_INSERT:
		prot->dw0 |= T10_INSRT_EN_MSK;
		prot->lbrtgv = lbrt_chk_val;
		break;
	case SCSI_PROT_WRITE_STRIP:
		prot->dw0 |= (T10_RMV_EN_MSK | T10_CHK_EN_MSK);
		prot->lbrtcv = lbrt_chk_val;
		break;
	case SCSI_PROT_WRITE_PASS:
		prot->dw0 |= T10_CHK_EN_MSK;
		prot->lbrtcv = lbrt_chk_val;
		prot->dw4 |= get_prot_chk_msk_v3_hw(scsi_cmnd);
		break;
	default:
		WARN(1, "prot_op(0x%x) is not valid\n", prot_op);
		break;
	}

	switch (interval) {
	case 512:
		break;
	case 4096:
		prot->dw0 |= (0x1 << USR_DATA_BLOCK_SZ_OFF);
		break;
	case 520:
		prot->dw0 |= (0x2 << USR_DATA_BLOCK_SZ_OFF);
		break;
	default:
		WARN(1, "protection interval (0x%x) invalid\n",
		     interval);
		break;
	}

	prot->dw0 |= INCR_LBRT_MSK;
}

static void prep_ssp_v3_hw(struct hisi_hba *hisi_hba,
			  struct hisi_sas_slot *slot)
{
	struct sas_task *task = slot->task;
	struct hisi_sas_cmd_hdr *hdr = slot->cmd_hdr;
	struct domain_device *device = task->dev;
	struct hisi_sas_device *sas_dev = device->lldd_dev;
	struct hisi_sas_port *port = slot->port;
	struct sas_ssp_task *ssp_task = &task->ssp_task;
	struct scsi_cmnd *scsi_cmnd = ssp_task->cmd;
	struct hisi_sas_tmf_task *tmf = slot->tmf;
	int has_data = 0, priority = !!tmf;
	unsigned char prot_op;
	u8 *buf_cmd;
	u32 dw1 = 0, dw2 = 0, len = 0;

	hdr->dw0 = cpu_to_le32((1 << CMD_HDR_RESP_REPORT_OFF) |
			       (2 << CMD_HDR_TLR_CTRL_OFF) |
			       (port->id << CMD_HDR_PORT_OFF) |
			       (priority << CMD_HDR_PRIORITY_OFF) |
			       (1 << CMD_HDR_CMD_OFF)); /* ssp */

	dw1 = 1 << CMD_HDR_VDTL_OFF;
	if (tmf) {
		dw1 |= 2 << CMD_HDR_FRAME_TYPE_OFF;
		dw1 |= DIR_NO_DATA << CMD_HDR_DIR_OFF;
	} else {
		prot_op = scsi_get_prot_op(scsi_cmnd);
		dw1 |= 1 << CMD_HDR_FRAME_TYPE_OFF;
		switch (scsi_cmnd->sc_data_direction) {
		case DMA_TO_DEVICE:
			has_data = 1;
			dw1 |= DIR_TO_DEVICE << CMD_HDR_DIR_OFF;
			break;
		case DMA_FROM_DEVICE:
			has_data = 1;
			dw1 |= DIR_TO_INI << CMD_HDR_DIR_OFF;
			break;
		default:
			dw1 &= ~CMD_HDR_DIR_MSK;
		}
	}

	/* map itct entry */
	dw1 |= sas_dev->device_id << CMD_HDR_DEV_ID_OFF;

	dw2 = (((sizeof(struct ssp_command_iu) + sizeof(struct ssp_frame_hdr)
	      + 3) / 4) << CMD_HDR_CFL_OFF) |
	      ((HISI_SAS_MAX_SSP_RESP_SZ / 4) << CMD_HDR_MRFL_OFF) |
	      (2 << CMD_HDR_SG_MOD_OFF);
	hdr->dw2 = cpu_to_le32(dw2);
	hdr->transfer_tags = cpu_to_le32(slot->idx);

	if (has_data) {
		prep_prd_sge_v3_hw(hisi_hba, slot, hdr, task->scatter,
				   slot->n_elem);

		if (scsi_prot_sg_count(scsi_cmnd))
			prep_prd_sge_dif_v3_hw(hisi_hba, slot, hdr,
					       scsi_prot_sglist(scsi_cmnd),
					       slot->n_elem_dif);
	}

	hdr->cmd_table_addr = cpu_to_le64(hisi_sas_cmd_hdr_addr_dma(slot));
	hdr->sts_buffer_addr = cpu_to_le64(hisi_sas_status_buf_addr_dma(slot));

	buf_cmd = hisi_sas_cmd_hdr_addr_mem(slot) +
		sizeof(struct ssp_frame_hdr);

	memcpy(buf_cmd, &task->ssp_task.LUN, 8);
	if (!tmf) {
		buf_cmd[9] = ssp_task->task_attr | (ssp_task->task_prio << 3);
		memcpy(buf_cmd + 12, scsi_cmnd->cmnd, scsi_cmnd->cmd_len);
	} else {
		buf_cmd[10] = tmf->tmf;
		switch (tmf->tmf) {
		case TMF_ABORT_TASK:
		case TMF_QUERY_TASK:
			buf_cmd[12] =
				(tmf->tag_of_task_to_be_managed >> 8) & 0xff;
			buf_cmd[13] =
				tmf->tag_of_task_to_be_managed & 0xff;
			break;
		default:
			break;
		}
	}

	if (has_data && (prot_op != SCSI_PROT_NORMAL)) {
		struct hisi_sas_protect_iu_v3_hw prot;
		u8 *buf_cmd_prot;

		hdr->dw7 |= cpu_to_le32(1 << CMD_HDR_ADDR_MODE_SEL_OFF);
		dw1 |= CMD_HDR_PIR_MSK;
		buf_cmd_prot = hisi_sas_cmd_hdr_addr_mem(slot) +
			       sizeof(struct ssp_frame_hdr) +
			       sizeof(struct ssp_command_iu);

		memset(&prot, 0, sizeof(struct hisi_sas_protect_iu_v3_hw));
		fill_prot_v3_hw(scsi_cmnd, &prot);
		memcpy(buf_cmd_prot, &prot,
		       sizeof(struct hisi_sas_protect_iu_v3_hw));
		/*
		 * For READ, we need length of info read to memory, while for
		 * WRITE we need length of data written to the disk.
		 */
		if (prot_op == SCSI_PROT_WRITE_INSERT ||
		    prot_op == SCSI_PROT_READ_INSERT ||
		    prot_op == SCSI_PROT_WRITE_PASS ||
		    prot_op == SCSI_PROT_READ_PASS) {
			unsigned int interval = scsi_prot_interval(scsi_cmnd);
			unsigned int ilog2_interval = ilog2(interval);

			len = (task->total_xfer_len >> ilog2_interval) * 8;
		}
	}

	hdr->dw1 = cpu_to_le32(dw1);

	hdr->data_transfer_len = cpu_to_le32(task->total_xfer_len + len);
}

static void prep_smp_v3_hw(struct hisi_hba *hisi_hba,
			  struct hisi_sas_slot *slot)
{
	struct sas_task *task = slot->task;
	struct hisi_sas_cmd_hdr *hdr = slot->cmd_hdr;
	struct domain_device *device = task->dev;
	struct hisi_sas_port *port = slot->port;
	struct scatterlist *sg_req;
	struct hisi_sas_device *sas_dev = device->lldd_dev;
	dma_addr_t req_dma_addr;
	unsigned int req_len;

	/* req */
	sg_req = &task->smp_task.smp_req;
	req_len = sg_dma_len(sg_req);
	req_dma_addr = sg_dma_address(sg_req);

	/* create header */
	/* dw0 */
	hdr->dw0 = cpu_to_le32((port->id << CMD_HDR_PORT_OFF) |
			       (1 << CMD_HDR_PRIORITY_OFF) | /* high pri */
			       (2 << CMD_HDR_CMD_OFF)); /* smp */

	/* map itct entry */
	hdr->dw1 = cpu_to_le32((sas_dev->device_id << CMD_HDR_DEV_ID_OFF) |
			       (1 << CMD_HDR_FRAME_TYPE_OFF) |
			       (DIR_NO_DATA << CMD_HDR_DIR_OFF));

	/* dw2 */
	hdr->dw2 = cpu_to_le32((((req_len - 4) / 4) << CMD_HDR_CFL_OFF) |
			       (HISI_SAS_MAX_SMP_RESP_SZ / 4 <<
			       CMD_HDR_MRFL_OFF));

	hdr->transfer_tags = cpu_to_le32(slot->idx << CMD_HDR_IPTT_OFF);

	hdr->cmd_table_addr = cpu_to_le64(req_dma_addr);
	hdr->sts_buffer_addr = cpu_to_le64(hisi_sas_status_buf_addr_dma(slot));
}

static void prep_ata_v3_hw(struct hisi_hba *hisi_hba,
			  struct hisi_sas_slot *slot)
{
	struct sas_task *task = slot->task;
	struct domain_device *device = task->dev;
	struct domain_device *parent_dev = device->parent;
	struct hisi_sas_device *sas_dev = device->lldd_dev;
	struct hisi_sas_cmd_hdr *hdr = slot->cmd_hdr;
	struct asd_sas_port *sas_port = device->port;
	struct hisi_sas_port *port = to_hisi_sas_port(sas_port);
	u8 *buf_cmd;
	int has_data = 0, hdr_tag = 0;
	u32 dw1 = 0, dw2 = 0;

	hdr->dw0 = cpu_to_le32(port->id << CMD_HDR_PORT_OFF);
	if (parent_dev && dev_is_expander(parent_dev->dev_type))
		hdr->dw0 |= cpu_to_le32(3 << CMD_HDR_CMD_OFF);
	else
		hdr->dw0 |= cpu_to_le32(4U << CMD_HDR_CMD_OFF);

	switch (task->data_dir) {
	case DMA_TO_DEVICE:
		has_data = 1;
		dw1 |= DIR_TO_DEVICE << CMD_HDR_DIR_OFF;
		break;
	case DMA_FROM_DEVICE:
		has_data = 1;
		dw1 |= DIR_TO_INI << CMD_HDR_DIR_OFF;
		break;
	default:
		dw1 &= ~CMD_HDR_DIR_MSK;
	}

	if ((task->ata_task.fis.command == ATA_CMD_DEV_RESET) &&
			(task->ata_task.fis.control & ATA_SRST))
		dw1 |= 1 << CMD_HDR_RESET_OFF;

	dw1 |= (hisi_sas_get_ata_protocol(
		&task->ata_task.fis, task->data_dir))
		<< CMD_HDR_FRAME_TYPE_OFF;
	dw1 |= sas_dev->device_id << CMD_HDR_DEV_ID_OFF;

	if (FIS_CMD_IS_UNCONSTRAINED(task->ata_task.fis))
		dw1 |= 1 << CMD_HDR_UNCON_CMD_OFF;

	hdr->dw1 = cpu_to_le32(dw1);

	/* dw2 */
	if (task->ata_task.use_ncq) {
		struct ata_queued_cmd *qc = task->uldd_task;

		hdr_tag = qc->tag;
		task->ata_task.fis.sector_count |= (u8) (hdr_tag << 3);
		dw2 |= hdr_tag << CMD_HDR_NCQ_TAG_OFF;
	}

	dw2 |= (HISI_SAS_MAX_STP_RESP_SZ / 4) << CMD_HDR_CFL_OFF |
			2 << CMD_HDR_SG_MOD_OFF;
	hdr->dw2 = cpu_to_le32(dw2);

	/* dw3 */
	hdr->transfer_tags = cpu_to_le32(slot->idx);

	if (has_data)
		prep_prd_sge_v3_hw(hisi_hba, slot, hdr, task->scatter,
					slot->n_elem);

	hdr->data_transfer_len = cpu_to_le32(task->total_xfer_len);
	hdr->cmd_table_addr = cpu_to_le64(hisi_sas_cmd_hdr_addr_dma(slot));
	hdr->sts_buffer_addr = cpu_to_le64(hisi_sas_status_buf_addr_dma(slot));

	buf_cmd = hisi_sas_cmd_hdr_addr_mem(slot);

	if (likely(!task->ata_task.device_control_reg_update))
		task->ata_task.fis.flags |= 0x80; /* C=1: update ATA cmd reg */
	/* fill in command FIS */
	memcpy(buf_cmd, &task->ata_task.fis, sizeof(struct host_to_dev_fis));
}

static void prep_abort_v3_hw(struct hisi_hba *hisi_hba,
		struct hisi_sas_slot *slot,
		int device_id, int abort_flag, int tag_to_abort)
{
	struct sas_task *task = slot->task;
	struct domain_device *dev = task->dev;
	struct hisi_sas_cmd_hdr *hdr = slot->cmd_hdr;
	struct hisi_sas_port *port = slot->port;

	/* dw0 */
	hdr->dw0 = cpu_to_le32((5U << CMD_HDR_CMD_OFF) | /*abort*/
			       (port->id << CMD_HDR_PORT_OFF) |
				   (dev_is_sata(dev)
					<< CMD_HDR_ABORT_DEVICE_TYPE_OFF) |
					(abort_flag
					 << CMD_HDR_ABORT_FLAG_OFF));

	/* dw1 */
	hdr->dw1 = cpu_to_le32(device_id
			<< CMD_HDR_DEV_ID_OFF);

	/* dw7 */
	hdr->dw7 = cpu_to_le32(tag_to_abort << CMD_HDR_ABORT_IPTT_OFF);
	hdr->transfer_tags = cpu_to_le32(slot->idx);
}

static irqreturn_t phy_up_v3_hw(int phy_no, struct hisi_hba *hisi_hba)
{
	int i;
	irqreturn_t res;
	u32 context, port_id, link_rate;
	struct hisi_sas_phy *phy = &hisi_hba->phy[phy_no];
	struct asd_sas_phy *sas_phy = &phy->sas_phy;
	struct device *dev = hisi_hba->dev;
	unsigned long flags;

	del_timer(&phy->timer);
	hisi_sas_phy_write32(hisi_hba, phy_no, PHYCTRL_PHY_ENA_MSK, 1);

	port_id = hisi_sas_read32(hisi_hba, PHY_PORT_NUM_MA);
	port_id = (port_id >> (4 * phy_no)) & 0xf;
	link_rate = hisi_sas_read32(hisi_hba, PHY_CONN_RATE);
	link_rate = (link_rate >> (phy_no * 4)) & 0xf;

	if (port_id == 0xf) {
		dev_err(dev, "phyup: phy%d invalid portid\n", phy_no);
		res = IRQ_NONE;
		goto end;
	}
	sas_phy->linkrate = link_rate;
	phy->phy_type &= ~(PORT_TYPE_SAS | PORT_TYPE_SATA);

	/* Check for SATA dev */
	context = hisi_sas_read32(hisi_hba, PHY_CONTEXT);
	if (context & (1 << phy_no)) {
		struct hisi_sas_initial_fis *initial_fis;
		struct dev_to_host_fis *fis;
		u8 attached_sas_addr[SAS_ADDR_SIZE] = {0};
		struct Scsi_Host *shost = hisi_hba->shost;

		dev_info(dev, "phyup: phy%d link_rate=%d(sata)\n", phy_no, link_rate);
		initial_fis = &hisi_hba->initial_fis[phy_no];
		fis = &initial_fis->fis;

		/* check ERR bit of Status Register */
		if (fis->status & ATA_ERR) {
			dev_warn(dev, "sata int: phy%d FIS status: 0x%x\n",
				 phy_no, fis->status);
			hisi_sas_notify_phy_event(phy, HISI_PHYE_LINK_RESET);
			res = IRQ_NONE;
			goto end;
		}

		sas_phy->oob_mode = SATA_OOB_MODE;
		attached_sas_addr[0] = 0x50;
		attached_sas_addr[6] = shost->host_no;
		attached_sas_addr[7] = phy_no;
		memcpy(sas_phy->attached_sas_addr,
		       attached_sas_addr,
		       SAS_ADDR_SIZE);
		memcpy(sas_phy->frame_rcvd, fis,
		       sizeof(struct dev_to_host_fis));
		phy->phy_type |= PORT_TYPE_SATA;
		phy->identify.device_type = SAS_SATA_DEV;
		phy->frame_rcvd_size = sizeof(struct dev_to_host_fis);
		phy->identify.target_port_protocols = SAS_PROTOCOL_SATA;
	} else {
		u32 *frame_rcvd = (u32 *)sas_phy->frame_rcvd;
		struct sas_identify_frame *id =
			(struct sas_identify_frame *)frame_rcvd;

		dev_info(dev, "phyup: phy%d link_rate=%d\n", phy_no, link_rate);
		for (i = 0; i < 6; i++) {
			u32 idaf = hisi_sas_phy_read32(hisi_hba, phy_no,
					       RX_IDAF_DWORD0 + (i * 4));
			frame_rcvd[i] = __swab32(idaf);
		}
		sas_phy->oob_mode = SAS_OOB_MODE;
		memcpy(sas_phy->attached_sas_addr,
		       &id->sas_addr,
		       SAS_ADDR_SIZE);
		phy->phy_type |= PORT_TYPE_SAS;
		phy->identify.device_type = id->dev_type;
		phy->frame_rcvd_size = sizeof(struct sas_identify_frame);
		if (phy->identify.device_type == SAS_END_DEVICE)
			phy->identify.target_port_protocols =
				SAS_PROTOCOL_SSP;
		else if (phy->identify.device_type != SAS_PHY_UNUSED)
			phy->identify.target_port_protocols =
				SAS_PROTOCOL_SMP;
	}

	phy->port_id = port_id;
	phy->phy_attached = 1;
	hisi_sas_notify_phy_event(phy, HISI_PHYE_PHY_UP);
	res = IRQ_HANDLED;
	spin_lock_irqsave(&phy->lock, flags);
	if (phy->reset_completion) {
		phy->in_reset = 0;
		complete(phy->reset_completion);
	}
	spin_unlock_irqrestore(&phy->lock, flags);
end:
	hisi_sas_phy_write32(hisi_hba, phy_no, CHL_INT0,
			     CHL_INT0_SL_PHY_ENABLE_MSK);
	hisi_sas_phy_write32(hisi_hba, phy_no, PHYCTRL_PHY_ENA_MSK, 0);

	return res;
}

static irqreturn_t phy_down_v3_hw(int phy_no, struct hisi_hba *hisi_hba)
{
	struct hisi_sas_phy *phy = &hisi_hba->phy[phy_no];
	u32 phy_state, sl_ctrl, txid_auto;
	struct device *dev = hisi_hba->dev;

	atomic_inc(&phy->down_cnt);

	del_timer(&phy->timer);
	hisi_sas_phy_write32(hisi_hba, phy_no, PHYCTRL_NOT_RDY_MSK, 1);

	phy_state = hisi_sas_read32(hisi_hba, PHY_STATE);
	dev_info(dev, "phydown: phy%d phy_state=0x%x\n", phy_no, phy_state);
	hisi_sas_phy_down(hisi_hba, phy_no, (phy_state & 1 << phy_no) ? 1 : 0,
			  GFP_ATOMIC);

	sl_ctrl = hisi_sas_phy_read32(hisi_hba, phy_no, SL_CONTROL);
	hisi_sas_phy_write32(hisi_hba, phy_no, SL_CONTROL,
						sl_ctrl&(~SL_CTA_MSK));

	txid_auto = hisi_sas_phy_read32(hisi_hba, phy_no, TXID_AUTO);
	hisi_sas_phy_write32(hisi_hba, phy_no, TXID_AUTO,
						txid_auto | CT3_MSK);

	hisi_sas_phy_write32(hisi_hba, phy_no, CHL_INT0, CHL_INT0_NOT_RDY_MSK);
	hisi_sas_phy_write32(hisi_hba, phy_no, PHYCTRL_NOT_RDY_MSK, 0);

	return IRQ_HANDLED;
}

static irqreturn_t phy_bcast_v3_hw(int phy_no, struct hisi_hba *hisi_hba)
{
	struct hisi_sas_phy *phy = &hisi_hba->phy[phy_no];
	struct asd_sas_phy *sas_phy = &phy->sas_phy;
	u32 bcast_status;

	hisi_sas_phy_write32(hisi_hba, phy_no, SL_RX_BCAST_CHK_MSK, 1);
	bcast_status = hisi_sas_phy_read32(hisi_hba, phy_no, RX_PRIMS_STATUS);
	if ((bcast_status & RX_BCAST_CHG_MSK) &&
	    !test_bit(HISI_SAS_RESET_BIT, &hisi_hba->flags))
		sas_notify_port_event(sas_phy, PORTE_BROADCAST_RCVD,
				      GFP_ATOMIC);
	hisi_sas_phy_write32(hisi_hba, phy_no, CHL_INT0,
			     CHL_INT0_SL_RX_BCST_ACK_MSK);
	hisi_sas_phy_write32(hisi_hba, phy_no, SL_RX_BCAST_CHK_MSK, 0);

	return IRQ_HANDLED;
}

static irqreturn_t int_phy_up_down_bcast_v3_hw(int irq_no, void *p)
{
	struct hisi_hba *hisi_hba = p;
	u32 irq_msk;
	int phy_no = 0;
	irqreturn_t res = IRQ_NONE;

	irq_msk = hisi_sas_read32(hisi_hba, CHNL_INT_STATUS)
				& 0x11111111;
	while (irq_msk) {
		if (irq_msk  & 1) {
			u32 irq_value = hisi_sas_phy_read32(hisi_hba, phy_no,
							    CHL_INT0);
			u32 phy_state = hisi_sas_read32(hisi_hba, PHY_STATE);
			int rdy = phy_state & (1 << phy_no);

			if (rdy) {
				if (irq_value & CHL_INT0_SL_PHY_ENABLE_MSK)
					/* phy up */
					if (phy_up_v3_hw(phy_no, hisi_hba)
							== IRQ_HANDLED)
						res = IRQ_HANDLED;
				if (irq_value & CHL_INT0_SL_RX_BCST_ACK_MSK)
					/* phy bcast */
					if (phy_bcast_v3_hw(phy_no, hisi_hba)
							== IRQ_HANDLED)
						res = IRQ_HANDLED;
			} else {
				if (irq_value & CHL_INT0_NOT_RDY_MSK)
					/* phy down */
					if (phy_down_v3_hw(phy_no, hisi_hba)
							== IRQ_HANDLED)
						res = IRQ_HANDLED;
			}
		}
		irq_msk >>= 4;
		phy_no++;
	}

	return res;
}

static const struct hisi_sas_hw_error port_axi_error[] = {
	{
		.irq_msk = BIT(CHL_INT1_DMAC_TX_ECC_MB_ERR_OFF),
		.msg = "dmac_tx_ecc_bad_err",
	},
	{
		.irq_msk = BIT(CHL_INT1_DMAC_RX_ECC_MB_ERR_OFF),
		.msg = "dmac_rx_ecc_bad_err",
	},
	{
		.irq_msk = BIT(CHL_INT1_DMAC_TX_AXI_WR_ERR_OFF),
		.msg = "dma_tx_axi_wr_err",
	},
	{
		.irq_msk = BIT(CHL_INT1_DMAC_TX_AXI_RD_ERR_OFF),
		.msg = "dma_tx_axi_rd_err",
	},
	{
		.irq_msk = BIT(CHL_INT1_DMAC_RX_AXI_WR_ERR_OFF),
		.msg = "dma_rx_axi_wr_err",
	},
	{
		.irq_msk = BIT(CHL_INT1_DMAC_RX_AXI_RD_ERR_OFF),
		.msg = "dma_rx_axi_rd_err",
	},
	{
		.irq_msk = BIT(CHL_INT1_DMAC_TX_FIFO_ERR_OFF),
		.msg = "dma_tx_fifo_err",
	},
	{
		.irq_msk = BIT(CHL_INT1_DMAC_RX_FIFO_ERR_OFF),
		.msg = "dma_rx_fifo_err",
	},
	{
		.irq_msk = BIT(CHL_INT1_DMAC_TX_AXI_RUSER_ERR_OFF),
		.msg = "dma_tx_axi_ruser_err",
	},
	{
		.irq_msk = BIT(CHL_INT1_DMAC_RX_AXI_RUSER_ERR_OFF),
		.msg = "dma_rx_axi_ruser_err",
	},
};

static void handle_chl_int1_v3_hw(struct hisi_hba *hisi_hba, int phy_no)
{
	u32 irq_value = hisi_sas_phy_read32(hisi_hba, phy_no, CHL_INT1);
	u32 irq_msk = hisi_sas_phy_read32(hisi_hba, phy_no, CHL_INT1_MSK);
	struct device *dev = hisi_hba->dev;
	int i;

	irq_value &= ~irq_msk;
	if (!irq_value) {
		dev_warn(dev, "phy%d channel int 1 received with status bits cleared\n",
			 phy_no);
		return;
	}

	for (i = 0; i < ARRAY_SIZE(port_axi_error); i++) {
		const struct hisi_sas_hw_error *error = &port_axi_error[i];

		if (!(irq_value & error->irq_msk))
			continue;

		dev_err(dev, "%s error (phy%d 0x%x) found!\n",
			error->msg, phy_no, irq_value);
		queue_work(hisi_hba->wq, &hisi_hba->rst_work);
	}

	hisi_sas_phy_write32(hisi_hba, phy_no, CHL_INT1, irq_value);
}

static void phy_get_events_v3_hw(struct hisi_hba *hisi_hba, int phy_no)
{
	struct hisi_sas_phy *phy = &hisi_hba->phy[phy_no];
	struct asd_sas_phy *sas_phy = &phy->sas_phy;
	struct sas_phy *sphy = sas_phy->phy;
	unsigned long flags;
	u32 reg_value;

	spin_lock_irqsave(&phy->lock, flags);

	/* loss dword sync */
	reg_value = hisi_sas_phy_read32(hisi_hba, phy_no, ERR_CNT_DWS_LOST);
	sphy->loss_of_dword_sync_count += reg_value;

	/* phy reset problem */
	reg_value = hisi_sas_phy_read32(hisi_hba, phy_no, ERR_CNT_RESET_PROB);
	sphy->phy_reset_problem_count += reg_value;

	/* invalid dword */
	reg_value = hisi_sas_phy_read32(hisi_hba, phy_no, ERR_CNT_INVLD_DW);
	sphy->invalid_dword_count += reg_value;

	/* disparity err */
	reg_value = hisi_sas_phy_read32(hisi_hba, phy_no, ERR_CNT_DISP_ERR);
	sphy->running_disparity_error_count += reg_value;

	/* code violation error */
	reg_value = hisi_sas_phy_read32(hisi_hba, phy_no, ERR_CNT_CODE_ERR);
	phy->code_violation_err_count += reg_value;

	spin_unlock_irqrestore(&phy->lock, flags);
}

static void handle_chl_int2_v3_hw(struct hisi_hba *hisi_hba, int phy_no)
{
	u32 irq_msk = hisi_sas_phy_read32(hisi_hba, phy_no, CHL_INT2_MSK);
	u32 irq_value = hisi_sas_phy_read32(hisi_hba, phy_no, CHL_INT2);
	struct hisi_sas_phy *phy = &hisi_hba->phy[phy_no];
	struct pci_dev *pci_dev = hisi_hba->pci_dev;
	struct device *dev = hisi_hba->dev;
	static const u32 msk = BIT(CHL_INT2_RX_DISP_ERR_OFF) |
			BIT(CHL_INT2_RX_CODE_ERR_OFF) |
			BIT(CHL_INT2_RX_INVLD_DW_OFF);

	irq_value &= ~irq_msk;
	if (!irq_value) {
		dev_warn(dev, "phy%d channel int 2 received with status bits cleared\n",
			 phy_no);
		return;
	}

	if (irq_value & BIT(CHL_INT2_SL_IDAF_TOUT_CONF_OFF)) {
		dev_warn(dev, "phy%d identify timeout\n", phy_no);
		hisi_sas_notify_phy_event(phy, HISI_PHYE_LINK_RESET);
	}

	if (irq_value & BIT(CHL_INT2_STP_LINK_TIMEOUT_OFF)) {
		u32 reg_value = hisi_sas_phy_read32(hisi_hba, phy_no,
				STP_LINK_TIMEOUT_STATE);

		dev_warn(dev, "phy%d stp link timeout (0x%x)\n",
			 phy_no, reg_value);
		if (reg_value & BIT(4))
			hisi_sas_notify_phy_event(phy, HISI_PHYE_LINK_RESET);
	}

	if (pci_dev->revision > 0x20 && (irq_value & msk)) {
		struct asd_sas_phy *sas_phy = &phy->sas_phy;
		struct sas_phy *sphy = sas_phy->phy;

		phy_get_events_v3_hw(hisi_hba, phy_no);

		if (irq_value & BIT(CHL_INT2_RX_INVLD_DW_OFF))
			dev_info(dev, "phy%d invalid dword cnt:   %u\n", phy_no,
				 sphy->invalid_dword_count);

		if (irq_value & BIT(CHL_INT2_RX_CODE_ERR_OFF))
			dev_info(dev, "phy%d code violation cnt:  %u\n", phy_no,
				 phy->code_violation_err_count);

		if (irq_value & BIT(CHL_INT2_RX_DISP_ERR_OFF))
			dev_info(dev, "phy%d disparity error cnt: %u\n", phy_no,
				 sphy->running_disparity_error_count);
	}

	if ((irq_value & BIT(CHL_INT2_RX_INVLD_DW_OFF)) &&
	    (pci_dev->revision == 0x20)) {
		u32 reg_value;
		int rc;

		rc = hisi_sas_read32_poll_timeout_atomic(
				HILINK_ERR_DFX, reg_value,
				!((reg_value >> 8) & BIT(phy_no)),
				1000, 10000);
		if (rc)
			hisi_sas_notify_phy_event(phy, HISI_PHYE_LINK_RESET);
	}

	hisi_sas_phy_write32(hisi_hba, phy_no, CHL_INT2, irq_value);
}

static void handle_chl_int0_v3_hw(struct hisi_hba *hisi_hba, int phy_no)
{
	u32 irq_value0 = hisi_sas_phy_read32(hisi_hba, phy_no, CHL_INT0);

	if (irq_value0 & CHL_INT0_PHY_RDY_MSK)
		hisi_sas_phy_oob_ready(hisi_hba, phy_no);

	hisi_sas_phy_write32(hisi_hba, phy_no, CHL_INT0,
			     irq_value0 & (~CHL_INT0_SL_RX_BCST_ACK_MSK)
			     & (~CHL_INT0_SL_PHY_ENABLE_MSK)
			     & (~CHL_INT0_NOT_RDY_MSK));
}

static irqreturn_t int_chnl_int_v3_hw(int irq_no, void *p)
{
	struct hisi_hba *hisi_hba = p;
	u32 irq_msk;
	int phy_no = 0;

	irq_msk = hisi_sas_read32(hisi_hba, CHNL_INT_STATUS)
		  & CHNL_INT_STS_MSK;

	while (irq_msk) {
		if (irq_msk & (CHNL_INT_STS_INT0_MSK << (phy_no * CHNL_WIDTH)))
			handle_chl_int0_v3_hw(hisi_hba, phy_no);

		if (irq_msk & (CHNL_INT_STS_INT1_MSK << (phy_no * CHNL_WIDTH)))
			handle_chl_int1_v3_hw(hisi_hba, phy_no);

		if (irq_msk & (CHNL_INT_STS_INT2_MSK << (phy_no * CHNL_WIDTH)))
			handle_chl_int2_v3_hw(hisi_hba, phy_no);

		irq_msk &= ~(CHNL_INT_STS_PHY_MSK << (phy_no * CHNL_WIDTH));
		phy_no++;
	}

	return IRQ_HANDLED;
}

static const struct hisi_sas_hw_error multi_bit_ecc_errors[] = {
	{
		.irq_msk = BIT(SAS_ECC_INTR_DQE_ECC_MB_OFF),
		.msk = HGC_DQE_ECC_MB_ADDR_MSK,
		.shift = HGC_DQE_ECC_MB_ADDR_OFF,
		.msg = "hgc_dqe_eccbad_intr",
		.reg = HGC_DQE_ECC_ADDR,
	},
	{
		.irq_msk = BIT(SAS_ECC_INTR_IOST_ECC_MB_OFF),
		.msk = HGC_IOST_ECC_MB_ADDR_MSK,
		.shift = HGC_IOST_ECC_MB_ADDR_OFF,
		.msg = "hgc_iost_eccbad_intr",
		.reg = HGC_IOST_ECC_ADDR,
	},
	{
		.irq_msk = BIT(SAS_ECC_INTR_ITCT_ECC_MB_OFF),
		.msk = HGC_ITCT_ECC_MB_ADDR_MSK,
		.shift = HGC_ITCT_ECC_MB_ADDR_OFF,
		.msg = "hgc_itct_eccbad_intr",
		.reg = HGC_ITCT_ECC_ADDR,
	},
	{
		.irq_msk = BIT(SAS_ECC_INTR_IOSTLIST_ECC_MB_OFF),
		.msk = HGC_LM_DFX_STATUS2_IOSTLIST_MSK,
		.shift = HGC_LM_DFX_STATUS2_IOSTLIST_OFF,
		.msg = "hgc_iostl_eccbad_intr",
		.reg = HGC_LM_DFX_STATUS2,
	},
	{
		.irq_msk = BIT(SAS_ECC_INTR_ITCTLIST_ECC_MB_OFF),
		.msk = HGC_LM_DFX_STATUS2_ITCTLIST_MSK,
		.shift = HGC_LM_DFX_STATUS2_ITCTLIST_OFF,
		.msg = "hgc_itctl_eccbad_intr",
		.reg = HGC_LM_DFX_STATUS2,
	},
	{
		.irq_msk = BIT(SAS_ECC_INTR_CQE_ECC_MB_OFF),
		.msk = HGC_CQE_ECC_MB_ADDR_MSK,
		.shift = HGC_CQE_ECC_MB_ADDR_OFF,
		.msg = "hgc_cqe_eccbad_intr",
		.reg = HGC_CQE_ECC_ADDR,
	},
	{
		.irq_msk = BIT(SAS_ECC_INTR_NCQ_MEM0_ECC_MB_OFF),
		.msk = HGC_RXM_DFX_STATUS14_MEM0_MSK,
		.shift = HGC_RXM_DFX_STATUS14_MEM0_OFF,
		.msg = "rxm_mem0_eccbad_intr",
		.reg = HGC_RXM_DFX_STATUS14,
	},
	{
		.irq_msk = BIT(SAS_ECC_INTR_NCQ_MEM1_ECC_MB_OFF),
		.msk = HGC_RXM_DFX_STATUS14_MEM1_MSK,
		.shift = HGC_RXM_DFX_STATUS14_MEM1_OFF,
		.msg = "rxm_mem1_eccbad_intr",
		.reg = HGC_RXM_DFX_STATUS14,
	},
	{
		.irq_msk = BIT(SAS_ECC_INTR_NCQ_MEM2_ECC_MB_OFF),
		.msk = HGC_RXM_DFX_STATUS14_MEM2_MSK,
		.shift = HGC_RXM_DFX_STATUS14_MEM2_OFF,
		.msg = "rxm_mem2_eccbad_intr",
		.reg = HGC_RXM_DFX_STATUS14,
	},
	{
		.irq_msk = BIT(SAS_ECC_INTR_NCQ_MEM3_ECC_MB_OFF),
		.msk = HGC_RXM_DFX_STATUS15_MEM3_MSK,
		.shift = HGC_RXM_DFX_STATUS15_MEM3_OFF,
		.msg = "rxm_mem3_eccbad_intr",
		.reg = HGC_RXM_DFX_STATUS15,
	},
	{
		.irq_msk = BIT(SAS_ECC_INTR_OOO_RAM_ECC_MB_OFF),
		.msk = AM_ROB_ECC_ERR_ADDR_MSK,
		.shift = AM_ROB_ECC_ERR_ADDR_OFF,
		.msg = "ooo_ram_eccbad_intr",
		.reg = AM_ROB_ECC_ERR_ADDR,
	},
};

static void multi_bit_ecc_error_process_v3_hw(struct hisi_hba *hisi_hba,
					      u32 irq_value)
{
	struct device *dev = hisi_hba->dev;
	const struct hisi_sas_hw_error *ecc_error;
	u32 val;
	int i;

	for (i = 0; i < ARRAY_SIZE(multi_bit_ecc_errors); i++) {
		ecc_error = &multi_bit_ecc_errors[i];
		if (irq_value & ecc_error->irq_msk) {
			val = hisi_sas_read32(hisi_hba, ecc_error->reg);
			val &= ecc_error->msk;
			val >>= ecc_error->shift;
			dev_err(dev, "%s (0x%x) found: mem addr is 0x%08X\n",
				ecc_error->msg, irq_value, val);
			queue_work(hisi_hba->wq, &hisi_hba->rst_work);
		}
	}
}

static void fatal_ecc_int_v3_hw(struct hisi_hba *hisi_hba)
{
	u32 irq_value, irq_msk;

	irq_msk = hisi_sas_read32(hisi_hba, SAS_ECC_INTR_MSK);
	hisi_sas_write32(hisi_hba, SAS_ECC_INTR_MSK, 0xffffffff);

	irq_value = hisi_sas_read32(hisi_hba, SAS_ECC_INTR);
	if (irq_value)
		multi_bit_ecc_error_process_v3_hw(hisi_hba, irq_value);

	hisi_sas_write32(hisi_hba, SAS_ECC_INTR, irq_value);
	hisi_sas_write32(hisi_hba, SAS_ECC_INTR_MSK, irq_msk);
}

static const struct hisi_sas_hw_error axi_error[] = {
	{ .msk = BIT(0), .msg = "IOST_AXI_W_ERR" },
	{ .msk = BIT(1), .msg = "IOST_AXI_R_ERR" },
	{ .msk = BIT(2), .msg = "ITCT_AXI_W_ERR" },
	{ .msk = BIT(3), .msg = "ITCT_AXI_R_ERR" },
	{ .msk = BIT(4), .msg = "SATA_AXI_W_ERR" },
	{ .msk = BIT(5), .msg = "SATA_AXI_R_ERR" },
	{ .msk = BIT(6), .msg = "DQE_AXI_R_ERR" },
	{ .msk = BIT(7), .msg = "CQE_AXI_W_ERR" },
	{}
};

static const struct hisi_sas_hw_error fifo_error[] = {
	{ .msk = BIT(8),  .msg = "CQE_WINFO_FIFO" },
	{ .msk = BIT(9),  .msg = "CQE_MSG_FIFIO" },
	{ .msk = BIT(10), .msg = "GETDQE_FIFO" },
	{ .msk = BIT(11), .msg = "CMDP_FIFO" },
	{ .msk = BIT(12), .msg = "AWTCTRL_FIFO" },
	{}
};

static const struct hisi_sas_hw_error fatal_axi_error[] = {
	{
		.irq_msk = BIT(ENT_INT_SRC3_WP_DEPTH_OFF),
		.msg = "write pointer and depth",
	},
	{
		.irq_msk = BIT(ENT_INT_SRC3_IPTT_SLOT_NOMATCH_OFF),
		.msg = "iptt no match slot",
	},
	{
		.irq_msk = BIT(ENT_INT_SRC3_RP_DEPTH_OFF),
		.msg = "read pointer and depth",
	},
	{
		.irq_msk = BIT(ENT_INT_SRC3_AXI_OFF),
		.reg = HGC_AXI_FIFO_ERR_INFO,
		.sub = axi_error,
	},
	{
		.irq_msk = BIT(ENT_INT_SRC3_FIFO_OFF),
		.reg = HGC_AXI_FIFO_ERR_INFO,
		.sub = fifo_error,
	},
	{
		.irq_msk = BIT(ENT_INT_SRC3_LM_OFF),
		.msg = "LM add/fetch list",
	},
	{
		.irq_msk = BIT(ENT_INT_SRC3_ABT_OFF),
		.msg = "SAS_HGC_ABT fetch LM list",
	},
	{
		.irq_msk = BIT(ENT_INT_SRC3_DQE_POISON_OFF),
		.msg = "read dqe poison",
	},
	{
		.irq_msk = BIT(ENT_INT_SRC3_IOST_POISON_OFF),
		.msg = "read iost poison",
	},
	{
		.irq_msk = BIT(ENT_INT_SRC3_ITCT_POISON_OFF),
		.msg = "read itct poison",
	},
	{
		.irq_msk = BIT(ENT_INT_SRC3_ITCT_NCQ_POISON_OFF),
		.msg = "read itct ncq poison",
	},

};

static irqreturn_t fatal_axi_int_v3_hw(int irq_no, void *p)
{
	u32 irq_value, irq_msk;
	struct hisi_hba *hisi_hba = p;
	struct device *dev = hisi_hba->dev;
	struct pci_dev *pdev = hisi_hba->pci_dev;
	int i;

	irq_msk = hisi_sas_read32(hisi_hba, ENT_INT_SRC_MSK3);
	hisi_sas_write32(hisi_hba, ENT_INT_SRC_MSK3, irq_msk | 0x1df00);

	irq_value = hisi_sas_read32(hisi_hba, ENT_INT_SRC3);
	irq_value &= ~irq_msk;

	for (i = 0; i < ARRAY_SIZE(fatal_axi_error); i++) {
		const struct hisi_sas_hw_error *error = &fatal_axi_error[i];

		if (!(irq_value & error->irq_msk))
			continue;

		if (error->sub) {
			const struct hisi_sas_hw_error *sub = error->sub;
			u32 err_value = hisi_sas_read32(hisi_hba, error->reg);

			for (; sub->msk || sub->msg; sub++) {
				if (!(err_value & sub->msk))
					continue;

				dev_err(dev, "%s error (0x%x) found!\n",
					sub->msg, irq_value);
				queue_work(hisi_hba->wq, &hisi_hba->rst_work);
			}
		} else {
			dev_err(dev, "%s error (0x%x) found!\n",
				error->msg, irq_value);
			queue_work(hisi_hba->wq, &hisi_hba->rst_work);
		}

		if (pdev->revision < 0x21) {
			u32 reg_val;

			reg_val = hisi_sas_read32(hisi_hba,
						  AXI_MASTER_CFG_BASE +
						  AM_CTRL_GLOBAL);
			reg_val |= AM_CTRL_SHUTDOWN_REQ_MSK;
			hisi_sas_write32(hisi_hba, AXI_MASTER_CFG_BASE +
					 AM_CTRL_GLOBAL, reg_val);
		}
	}

	fatal_ecc_int_v3_hw(hisi_hba);

	if (irq_value & BIT(ENT_INT_SRC3_ITC_INT_OFF)) {
		u32 reg_val = hisi_sas_read32(hisi_hba, ITCT_CLR);
		u32 dev_id = reg_val & ITCT_DEV_MSK;
		struct hisi_sas_device *sas_dev =
				&hisi_hba->devices[dev_id];

		hisi_sas_write32(hisi_hba, ITCT_CLR, 0);
		dev_dbg(dev, "clear ITCT ok\n");
		complete(sas_dev->completion);
	}

	hisi_sas_write32(hisi_hba, ENT_INT_SRC3, irq_value & 0x1df00);
	hisi_sas_write32(hisi_hba, ENT_INT_SRC_MSK3, irq_msk);

	return IRQ_HANDLED;
}

static void
slot_err_v3_hw(struct hisi_hba *hisi_hba, struct sas_task *task,
	       struct hisi_sas_slot *slot)
{
	struct task_status_struct *ts = &task->task_status;
	struct hisi_sas_complete_v3_hdr *complete_queue =
			hisi_hba->complete_hdr[slot->cmplt_queue];
	struct hisi_sas_complete_v3_hdr *complete_hdr =
			&complete_queue[slot->cmplt_queue_slot];
	struct hisi_sas_err_record_v3 *record =
			hisi_sas_status_buf_addr_mem(slot);
	u32 dma_rx_err_type = le32_to_cpu(record->dma_rx_err_type);
	u32 trans_tx_fail_type = le32_to_cpu(record->trans_tx_fail_type);
	u32 dw3 = le32_to_cpu(complete_hdr->dw3);

	switch (task->task_proto) {
	case SAS_PROTOCOL_SSP:
		if (dma_rx_err_type & RX_DATA_LEN_UNDERFLOW_MSK) {
			ts->residual = trans_tx_fail_type;
			ts->stat = SAS_DATA_UNDERRUN;
		} else if (dw3 & CMPLT_HDR_IO_IN_TARGET_MSK) {
			ts->stat = SAS_QUEUE_FULL;
			slot->abort = 1;
		} else {
			ts->stat = SAS_OPEN_REJECT;
			ts->open_rej_reason = SAS_OREJ_RSVD_RETRY;
		}
		break;
	case SAS_PROTOCOL_SATA:
	case SAS_PROTOCOL_STP:
	case SAS_PROTOCOL_SATA | SAS_PROTOCOL_STP:
		if (dma_rx_err_type & RX_DATA_LEN_UNDERFLOW_MSK) {
			ts->residual = trans_tx_fail_type;
			ts->stat = SAS_DATA_UNDERRUN;
		} else if (dw3 & CMPLT_HDR_IO_IN_TARGET_MSK) {
			ts->stat = SAS_PHY_DOWN;
			slot->abort = 1;
		} else {
			ts->stat = SAS_OPEN_REJECT;
			ts->open_rej_reason = SAS_OREJ_RSVD_RETRY;
		}
		hisi_sas_sata_done(task, slot);
		break;
	case SAS_PROTOCOL_SMP:
		ts->stat = SAS_SAM_STAT_CHECK_CONDITION;
		break;
	default:
		break;
	}
}

static void slot_complete_v3_hw(struct hisi_hba *hisi_hba,
				struct hisi_sas_slot *slot)
{
	struct sas_task *task = slot->task;
	struct hisi_sas_device *sas_dev;
	struct device *dev = hisi_hba->dev;
	struct task_status_struct *ts;
	struct domain_device *device;
	struct sas_ha_struct *ha;
	struct hisi_sas_complete_v3_hdr *complete_queue =
			hisi_hba->complete_hdr[slot->cmplt_queue];
	struct hisi_sas_complete_v3_hdr *complete_hdr =
			&complete_queue[slot->cmplt_queue_slot];
	unsigned long flags;
	bool is_internal = slot->is_internal;
	u32 dw0, dw1, dw3;

	if (unlikely(!task || !task->lldd_task || !task->dev))
		return;

	ts = &task->task_status;
	device = task->dev;
	ha = device->port->ha;
	sas_dev = device->lldd_dev;

	spin_lock_irqsave(&task->task_state_lock, flags);
	task->task_state_flags &=
		~(SAS_TASK_STATE_PENDING | SAS_TASK_AT_INITIATOR);
	spin_unlock_irqrestore(&task->task_state_lock, flags);

	memset(ts, 0, sizeof(*ts));
	ts->resp = SAS_TASK_COMPLETE;

	if (unlikely(!sas_dev)) {
		dev_dbg(dev, "slot complete: port has not device\n");
		ts->stat = SAS_PHY_DOWN;
		goto out;
	}

	dw0 = le32_to_cpu(complete_hdr->dw0);
	dw1 = le32_to_cpu(complete_hdr->dw1);
	dw3 = le32_to_cpu(complete_hdr->dw3);

	/*
	 * Use SAS+TMF status codes
	 */
	switch ((dw0 & CMPLT_HDR_ABORT_STAT_MSK) >> CMPLT_HDR_ABORT_STAT_OFF) {
	case STAT_IO_ABORTED:
		/* this IO has been aborted by abort command */
		ts->stat = SAS_ABORTED_TASK;
		goto out;
	case STAT_IO_COMPLETE:
		/* internal abort command complete */
		ts->stat = TMF_RESP_FUNC_SUCC;
		goto out;
	case STAT_IO_NO_DEVICE:
		ts->stat = TMF_RESP_FUNC_COMPLETE;
		goto out;
	case STAT_IO_NOT_VALID:
		/*
		 * abort single IO, the controller can't find the IO
		 */
		ts->stat = TMF_RESP_FUNC_FAILED;
		goto out;
	default:
		break;
	}

	/* check for erroneous completion */
	if ((dw0 & CMPLT_HDR_CMPLT_MSK) == 0x3) {
		u32 *error_info = hisi_sas_status_buf_addr_mem(slot);

		slot_err_v3_hw(hisi_hba, task, slot);
		if (ts->stat != SAS_DATA_UNDERRUN)
			dev_info(dev, "erroneous completion iptt=%d task=%pK dev id=%d addr=%016llx CQ hdr: 0x%x 0x%x 0x%x 0x%x Error info: 0x%x 0x%x 0x%x 0x%x\n",
				 slot->idx, task, sas_dev->device_id,
				 SAS_ADDR(device->sas_addr),
				 dw0, dw1, complete_hdr->act, dw3,
				 error_info[0], error_info[1],
				 error_info[2], error_info[3]);
		if (unlikely(slot->abort)) {
			sas_task_abort(task);
			return;
		}
		goto out;
	}

	switch (task->task_proto) {
	case SAS_PROTOCOL_SSP: {
		struct ssp_response_iu *iu =
			hisi_sas_status_buf_addr_mem(slot) +
			sizeof(struct hisi_sas_err_record);

		sas_ssp_task_response(dev, task, iu);
		break;
	}
	case SAS_PROTOCOL_SMP: {
		struct scatterlist *sg_resp = &task->smp_task.smp_resp;
		void *to = page_address(sg_page(sg_resp));

		ts->stat = SAS_SAM_STAT_GOOD;

		dma_unmap_sg(dev, &task->smp_task.smp_req, 1,
			     DMA_TO_DEVICE);
		memcpy(to + sg_resp->offset,
			hisi_sas_status_buf_addr_mem(slot) +
		       sizeof(struct hisi_sas_err_record),
		       sg_resp->length);
		break;
	}
	case SAS_PROTOCOL_SATA:
	case SAS_PROTOCOL_STP:
	case SAS_PROTOCOL_SATA | SAS_PROTOCOL_STP:
		ts->stat = SAS_SAM_STAT_GOOD;
		hisi_sas_sata_done(task, slot);
		break;
	default:
		ts->stat = SAS_SAM_STAT_CHECK_CONDITION;
		break;
	}

	if (!slot->port->port_attached) {
		dev_warn(dev, "slot complete: port %d has removed\n",
			slot->port->sas_port.id);
		ts->stat = SAS_PHY_DOWN;
	}

out:
	spin_lock_irqsave(&task->task_state_lock, flags);
	if (task->task_state_flags & SAS_TASK_STATE_ABORTED) {
		spin_unlock_irqrestore(&task->task_state_lock, flags);
		dev_info(dev, "slot complete: task(%pK) aborted\n", task);
		return;
	}
	task->task_state_flags |= SAS_TASK_STATE_DONE;
	spin_unlock_irqrestore(&task->task_state_lock, flags);
	hisi_sas_slot_task_free(hisi_hba, task, slot);

	if (!is_internal && (task->task_proto != SAS_PROTOCOL_SMP)) {
		spin_lock_irqsave(&device->done_lock, flags);
		if (test_bit(SAS_HA_FROZEN, &ha->state)) {
			spin_unlock_irqrestore(&device->done_lock, flags);
			dev_info(dev, "slot complete: task(%pK) ignored\n ",
				 task);
			return;
		}
		spin_unlock_irqrestore(&device->done_lock, flags);
	}

	if (task->task_done)
		task->task_done(task);
}

static irqreturn_t  cq_thread_v3_hw(int irq_no, void *p)
{
	struct hisi_sas_cq *cq = p;
	struct hisi_hba *hisi_hba = cq->hisi_hba;
	struct hisi_sas_slot *slot;
	struct hisi_sas_complete_v3_hdr *complete_queue;
	u32 rd_point = cq->rd_point, wr_point;
	int queue = cq->id;

	complete_queue = hisi_hba->complete_hdr[queue];

	wr_point = hisi_sas_read32(hisi_hba, COMPL_Q_0_WR_PTR +
				   (0x14 * queue));

	while (rd_point != wr_point) {
		struct hisi_sas_complete_v3_hdr *complete_hdr;
		struct device *dev = hisi_hba->dev;
		u32 dw1;
		int iptt;

		complete_hdr = &complete_queue[rd_point];
		dw1 = le32_to_cpu(complete_hdr->dw1);

		iptt = dw1 & CMPLT_HDR_IPTT_MSK;
		if (likely(iptt < HISI_SAS_COMMAND_ENTRIES_V3_HW)) {
			slot = &hisi_hba->slot_info[iptt];
			slot->cmplt_queue_slot = rd_point;
			slot->cmplt_queue = queue;
			slot_complete_v3_hw(hisi_hba, slot);
		} else
			dev_err(dev, "IPTT %d is invalid, discard it.\n", iptt);

		if (++rd_point >= HISI_SAS_QUEUE_SLOTS)
			rd_point = 0;
	}

	/* update rd_point */
	cq->rd_point = rd_point;
	hisi_sas_write32(hisi_hba, COMPL_Q_0_RD_PTR + (0x14 * queue), rd_point);

	return IRQ_HANDLED;
}

static irqreturn_t cq_interrupt_v3_hw(int irq_no, void *p)
{
	struct hisi_sas_cq *cq = p;
	struct hisi_hba *hisi_hba = cq->hisi_hba;
	int queue = cq->id;

	hisi_sas_write32(hisi_hba, OQ_INT_SRC, 1 << queue);

	return IRQ_WAKE_THREAD;
}

static void hisi_sas_v3_free_vectors(void *data)
{
	struct pci_dev *pdev = data;

	pci_free_irq_vectors(pdev);
}

static int interrupt_preinit_v3_hw(struct hisi_hba *hisi_hba)
{
	int vectors;
	int max_msi = HISI_SAS_MSI_COUNT_V3_HW, min_msi;
	struct Scsi_Host *shost = hisi_hba->shost;
	struct pci_dev *pdev = hisi_hba->pci_dev;
	struct irq_affinity desc = {
		.pre_vectors = BASE_VECTORS_V3_HW,
	};

	min_msi = MIN_AFFINE_VECTORS_V3_HW;
	vectors = pci_alloc_irq_vectors_affinity(pdev,
						 min_msi, max_msi,
						 PCI_IRQ_MSI |
						 PCI_IRQ_AFFINITY,
						 &desc);
	if (vectors < 0)
		return -ENOENT;


	hisi_hba->cq_nvecs = vectors - BASE_VECTORS_V3_HW;
	shost->nr_hw_queues = hisi_hba->cq_nvecs;

<<<<<<< HEAD
	devm_add_action(&pdev->dev, hisi_sas_v3_free_vectors, pdev);
	return 0;
=======
	return devm_add_action(&pdev->dev, hisi_sas_v3_free_vectors, pdev);
>>>>>>> 9b37665a
}

static int interrupt_init_v3_hw(struct hisi_hba *hisi_hba)
{
	struct device *dev = hisi_hba->dev;
	struct pci_dev *pdev = hisi_hba->pci_dev;
	int rc, i;

	rc = devm_request_irq(dev, pci_irq_vector(pdev, 1),
			      int_phy_up_down_bcast_v3_hw, 0,
			      DRV_NAME " phy", hisi_hba);
	if (rc) {
		dev_err(dev, "could not request phy interrupt, rc=%d\n", rc);
		return -ENOENT;
	}

	rc = devm_request_irq(dev, pci_irq_vector(pdev, 2),
			      int_chnl_int_v3_hw, 0,
			      DRV_NAME " channel", hisi_hba);
	if (rc) {
		dev_err(dev, "could not request chnl interrupt, rc=%d\n", rc);
		return -ENOENT;
	}

	rc = devm_request_irq(dev, pci_irq_vector(pdev, 11),
			      fatal_axi_int_v3_hw, 0,
			      DRV_NAME " fatal", hisi_hba);
	if (rc) {
		dev_err(dev, "could not request fatal interrupt, rc=%d\n", rc);
		return -ENOENT;
	}

	if (hisi_sas_intr_conv)
		dev_info(dev, "Enable interrupt converge\n");

	for (i = 0; i < hisi_hba->cq_nvecs; i++) {
		struct hisi_sas_cq *cq = &hisi_hba->cq[i];
		int nr = hisi_sas_intr_conv ? 16 : 16 + i;
		unsigned long irqflags = hisi_sas_intr_conv ? IRQF_SHARED :
							      IRQF_ONESHOT;

		cq->irq_no = pci_irq_vector(pdev, nr);
		rc = devm_request_threaded_irq(dev, cq->irq_no,
				      cq_interrupt_v3_hw,
				      cq_thread_v3_hw,
				      irqflags,
				      DRV_NAME " cq", cq);
		if (rc) {
			dev_err(dev, "could not request cq%d interrupt, rc=%d\n",
				i, rc);
			return -ENOENT;
		}
		cq->irq_mask = pci_irq_get_affinity(pdev, i + BASE_VECTORS_V3_HW);
		if (!cq->irq_mask) {
			dev_err(dev, "could not get cq%d irq affinity!\n", i);
			return -ENOENT;
		}
	}

	return 0;
}

static int hisi_sas_v3_init(struct hisi_hba *hisi_hba)
{
	int rc;

	rc = hw_init_v3_hw(hisi_hba);
	if (rc)
		return rc;

	rc = interrupt_init_v3_hw(hisi_hba);
	if (rc)
		return rc;

	return 0;
}

static void phy_set_linkrate_v3_hw(struct hisi_hba *hisi_hba, int phy_no,
		struct sas_phy_linkrates *r)
{
	enum sas_linkrate max = r->maximum_linkrate;
	u32 prog_phy_link_rate = hisi_sas_phy_read32(hisi_hba, phy_no,
						     PROG_PHY_LINK_RATE);

	prog_phy_link_rate &= ~CFG_PROG_PHY_LINK_RATE_MSK;
	prog_phy_link_rate |= hisi_sas_get_prog_phy_linkrate_mask(max);
	hisi_sas_phy_write32(hisi_hba, phy_no, PROG_PHY_LINK_RATE,
			     prog_phy_link_rate);
}

static void interrupt_disable_v3_hw(struct hisi_hba *hisi_hba)
{
	struct pci_dev *pdev = hisi_hba->pci_dev;
	int i;

	synchronize_irq(pci_irq_vector(pdev, 1));
	synchronize_irq(pci_irq_vector(pdev, 2));
	synchronize_irq(pci_irq_vector(pdev, 11));
	for (i = 0; i < hisi_hba->queue_count; i++)
		hisi_sas_write32(hisi_hba, OQ0_INT_SRC_MSK + 0x4 * i, 0x1);

	for (i = 0; i < hisi_hba->cq_nvecs; i++)
		synchronize_irq(pci_irq_vector(pdev, i + 16));

	hisi_sas_write32(hisi_hba, ENT_INT_SRC_MSK1, 0xffffffff);
	hisi_sas_write32(hisi_hba, ENT_INT_SRC_MSK2, 0xffffffff);
	hisi_sas_write32(hisi_hba, ENT_INT_SRC_MSK3, 0xffffffff);
	hisi_sas_write32(hisi_hba, SAS_ECC_INTR_MSK, 0xffffffff);

	for (i = 0; i < hisi_hba->n_phy; i++) {
		hisi_sas_phy_write32(hisi_hba, i, CHL_INT1_MSK, 0xffffffff);
		hisi_sas_phy_write32(hisi_hba, i, CHL_INT2_MSK, 0xffffffff);
		hisi_sas_phy_write32(hisi_hba, i, PHYCTRL_NOT_RDY_MSK, 0x1);
		hisi_sas_phy_write32(hisi_hba, i, PHYCTRL_PHY_ENA_MSK, 0x1);
		hisi_sas_phy_write32(hisi_hba, i, SL_RX_BCAST_CHK_MSK, 0x1);
	}
}

static u32 get_phys_state_v3_hw(struct hisi_hba *hisi_hba)
{
	return hisi_sas_read32(hisi_hba, PHY_STATE);
}

static int disable_host_v3_hw(struct hisi_hba *hisi_hba)
{
	struct device *dev = hisi_hba->dev;
	u32 status, reg_val;
	int rc;

	interrupt_disable_v3_hw(hisi_hba);
	hisi_sas_write32(hisi_hba, DLVRY_QUEUE_ENABLE, 0x0);

	hisi_sas_stop_phys(hisi_hba);

	mdelay(10);

	reg_val = hisi_sas_read32(hisi_hba, AXI_MASTER_CFG_BASE +
				  AM_CTRL_GLOBAL);
	reg_val |= AM_CTRL_SHUTDOWN_REQ_MSK;
	hisi_sas_write32(hisi_hba, AXI_MASTER_CFG_BASE +
			 AM_CTRL_GLOBAL, reg_val);

	/* wait until bus idle */
	rc = hisi_sas_read32_poll_timeout(AXI_MASTER_CFG_BASE +
					  AM_CURR_TRANS_RETURN, status,
					  status == 0x3, 10, 100);
	if (rc) {
		dev_err(dev, "axi bus is not idle, rc=%d\n", rc);
		return rc;
	}

	return 0;
}

static int soft_reset_v3_hw(struct hisi_hba *hisi_hba)
{
	struct device *dev = hisi_hba->dev;
	int rc;

	rc = disable_host_v3_hw(hisi_hba);
	if (rc) {
		dev_err(dev, "soft reset: disable host failed rc=%d\n", rc);
		return rc;
	}

	hisi_sas_init_mem(hisi_hba);

	return hw_init_v3_hw(hisi_hba);
}

static int write_gpio_v3_hw(struct hisi_hba *hisi_hba, u8 reg_type,
			u8 reg_index, u8 reg_count, u8 *write_data)
{
	struct device *dev = hisi_hba->dev;
	u32 *data = (u32 *)write_data;
	int i;

	switch (reg_type) {
	case SAS_GPIO_REG_TX:
		if ((reg_index + reg_count) > ((hisi_hba->n_phy + 3) / 4)) {
			dev_err(dev, "write gpio: invalid reg range[%d, %d]\n",
				reg_index, reg_index + reg_count - 1);
			return -EINVAL;
		}

		for (i = 0; i < reg_count; i++)
			hisi_sas_write32(hisi_hba,
					 SAS_GPIO_TX_0_1 + (reg_index + i) * 4,
					 data[i]);
		break;
	default:
		dev_err(dev, "write gpio: unsupported or bad reg type %d\n",
			reg_type);
		return -EINVAL;
	}

	return 0;
}

static void wait_cmds_complete_timeout_v3_hw(struct hisi_hba *hisi_hba,
					     int delay_ms, int timeout_ms)
{
	struct device *dev = hisi_hba->dev;
	int entries, entries_old = 0, time;

	for (time = 0; time < timeout_ms; time += delay_ms) {
		entries = hisi_sas_read32(hisi_hba, CQE_SEND_CNT);
		if (entries == entries_old)
			break;

		entries_old = entries;
		msleep(delay_ms);
	}

	if (time >= timeout_ms) {
		dev_dbg(dev, "Wait commands complete timeout!\n");
		return;
	}

	dev_dbg(dev, "wait commands complete %dms\n", time);
}

static ssize_t intr_conv_v3_hw_show(struct device *dev,
				    struct device_attribute *attr, char *buf)
{
	return scnprintf(buf, PAGE_SIZE, "%u\n", hisi_sas_intr_conv);
}
static DEVICE_ATTR_RO(intr_conv_v3_hw);

static void config_intr_coal_v3_hw(struct hisi_hba *hisi_hba)
{
	/* config those registers between enable and disable PHYs */
	hisi_sas_stop_phys(hisi_hba);

	if (hisi_hba->intr_coal_ticks == 0 ||
	    hisi_hba->intr_coal_count == 0) {
		hisi_sas_write32(hisi_hba, INT_COAL_EN, 0x1);
		hisi_sas_write32(hisi_hba, OQ_INT_COAL_TIME, 0x1);
		hisi_sas_write32(hisi_hba, OQ_INT_COAL_CNT, 0x1);
	} else {
		hisi_sas_write32(hisi_hba, INT_COAL_EN, 0x3);
		hisi_sas_write32(hisi_hba, OQ_INT_COAL_TIME,
				 hisi_hba->intr_coal_ticks);
		hisi_sas_write32(hisi_hba, OQ_INT_COAL_CNT,
				 hisi_hba->intr_coal_count);
	}
	phys_init_v3_hw(hisi_hba);
}

static ssize_t intr_coal_ticks_v3_hw_show(struct device *dev,
					  struct device_attribute *attr,
					  char *buf)
{
	struct Scsi_Host *shost = class_to_shost(dev);
	struct hisi_hba *hisi_hba = shost_priv(shost);

	return scnprintf(buf, PAGE_SIZE, "%u\n",
			 hisi_hba->intr_coal_ticks);
}

static ssize_t intr_coal_ticks_v3_hw_store(struct device *dev,
					   struct device_attribute *attr,
					   const char *buf, size_t count)
{
	struct Scsi_Host *shost = class_to_shost(dev);
	struct hisi_hba *hisi_hba = shost_priv(shost);
	u32 intr_coal_ticks;
	int ret;

	ret = kstrtou32(buf, 10, &intr_coal_ticks);
	if (ret) {
		dev_err(dev, "Input data of interrupt coalesce unmatch\n");
		return -EINVAL;
	}

	if (intr_coal_ticks >= BIT(24)) {
		dev_err(dev, "intr_coal_ticks must be less than 2^24!\n");
		return -EINVAL;
	}

	hisi_hba->intr_coal_ticks = intr_coal_ticks;

	config_intr_coal_v3_hw(hisi_hba);

	return count;
}
static DEVICE_ATTR_RW(intr_coal_ticks_v3_hw);

static ssize_t intr_coal_count_v3_hw_show(struct device *dev,
					  struct device_attribute
					  *attr, char *buf)
{
	struct Scsi_Host *shost = class_to_shost(dev);
	struct hisi_hba *hisi_hba = shost_priv(shost);

	return scnprintf(buf, PAGE_SIZE, "%u\n",
			 hisi_hba->intr_coal_count);
}

static ssize_t intr_coal_count_v3_hw_store(struct device *dev,
		struct device_attribute
		*attr, const char *buf, size_t count)
{
	struct Scsi_Host *shost = class_to_shost(dev);
	struct hisi_hba *hisi_hba = shost_priv(shost);
	u32 intr_coal_count;
	int ret;

	ret = kstrtou32(buf, 10, &intr_coal_count);
	if (ret) {
		dev_err(dev, "Input data of interrupt coalesce unmatch\n");
		return -EINVAL;
	}

	if (intr_coal_count >= BIT(8)) {
		dev_err(dev, "intr_coal_count must be less than 2^8!\n");
		return -EINVAL;
	}

	hisi_hba->intr_coal_count = intr_coal_count;

	config_intr_coal_v3_hw(hisi_hba);

	return count;
}
static DEVICE_ATTR_RW(intr_coal_count_v3_hw);

static int slave_configure_v3_hw(struct scsi_device *sdev)
{
	struct Scsi_Host *shost = dev_to_shost(&sdev->sdev_gendev);
	struct domain_device *ddev = sdev_to_domain_dev(sdev);
	struct hisi_hba *hisi_hba = shost_priv(shost);
	struct device *dev = hisi_hba->dev;
	int ret = sas_slave_configure(sdev);
	unsigned int max_sectors;

	if (ret)
		return ret;
	if (!dev_is_sata(ddev))
		sas_change_queue_depth(sdev, 64);

	if (sdev->type == TYPE_ENCLOSURE)
		return 0;

	if (!device_link_add(&sdev->sdev_gendev, dev,
			     DL_FLAG_PM_RUNTIME | DL_FLAG_RPM_ACTIVE)) {
		if (pm_runtime_enabled(dev)) {
			dev_info(dev, "add device link failed, disable runtime PM for the host\n");
			pm_runtime_disable(dev);
		}
	}

	/* Set according to IOMMU IOVA caching limit */
	max_sectors = min_t(size_t, queue_max_hw_sectors(sdev->request_queue),
			    (PAGE_SIZE * 32) >> SECTOR_SHIFT);

	blk_queue_max_hw_sectors(sdev->request_queue, max_sectors);

	return 0;
}

static struct device_attribute *host_attrs_v3_hw[] = {
	&dev_attr_phy_event_threshold,
	&dev_attr_intr_conv_v3_hw,
	&dev_attr_intr_coal_ticks_v3_hw,
	&dev_attr_intr_coal_count_v3_hw,
	NULL
};

#define HISI_SAS_DEBUGFS_REG(x) {#x, x}

struct hisi_sas_debugfs_reg_lu {
	char *name;
	int off;
};

struct hisi_sas_debugfs_reg {
	const struct hisi_sas_debugfs_reg_lu *lu;
	int count;
	int base_off;
};

static const struct hisi_sas_debugfs_reg_lu debugfs_port_reg_lu[] = {
	HISI_SAS_DEBUGFS_REG(PHY_CFG),
	HISI_SAS_DEBUGFS_REG(HARD_PHY_LINKRATE),
	HISI_SAS_DEBUGFS_REG(PROG_PHY_LINK_RATE),
	HISI_SAS_DEBUGFS_REG(PHY_CTRL),
	HISI_SAS_DEBUGFS_REG(SL_CFG),
	HISI_SAS_DEBUGFS_REG(AIP_LIMIT),
	HISI_SAS_DEBUGFS_REG(SL_CONTROL),
	HISI_SAS_DEBUGFS_REG(RX_PRIMS_STATUS),
	HISI_SAS_DEBUGFS_REG(TX_ID_DWORD0),
	HISI_SAS_DEBUGFS_REG(TX_ID_DWORD1),
	HISI_SAS_DEBUGFS_REG(TX_ID_DWORD2),
	HISI_SAS_DEBUGFS_REG(TX_ID_DWORD3),
	HISI_SAS_DEBUGFS_REG(TX_ID_DWORD4),
	HISI_SAS_DEBUGFS_REG(TX_ID_DWORD5),
	HISI_SAS_DEBUGFS_REG(TX_ID_DWORD6),
	HISI_SAS_DEBUGFS_REG(TXID_AUTO),
	HISI_SAS_DEBUGFS_REG(RX_IDAF_DWORD0),
	HISI_SAS_DEBUGFS_REG(RXOP_CHECK_CFG_H),
	HISI_SAS_DEBUGFS_REG(STP_LINK_TIMER),
	HISI_SAS_DEBUGFS_REG(STP_LINK_TIMEOUT_STATE),
	HISI_SAS_DEBUGFS_REG(CON_CFG_DRIVER),
	HISI_SAS_DEBUGFS_REG(SAS_SSP_CON_TIMER_CFG),
	HISI_SAS_DEBUGFS_REG(SAS_SMP_CON_TIMER_CFG),
	HISI_SAS_DEBUGFS_REG(SAS_STP_CON_TIMER_CFG),
	HISI_SAS_DEBUGFS_REG(CHL_INT0),
	HISI_SAS_DEBUGFS_REG(CHL_INT1),
	HISI_SAS_DEBUGFS_REG(CHL_INT2),
	HISI_SAS_DEBUGFS_REG(CHL_INT0_MSK),
	HISI_SAS_DEBUGFS_REG(CHL_INT1_MSK),
	HISI_SAS_DEBUGFS_REG(CHL_INT2_MSK),
	HISI_SAS_DEBUGFS_REG(SAS_EC_INT_COAL_TIME),
	HISI_SAS_DEBUGFS_REG(CHL_INT_COAL_EN),
	HISI_SAS_DEBUGFS_REG(SAS_RX_TRAIN_TIMER),
	HISI_SAS_DEBUGFS_REG(PHY_CTRL_RDY_MSK),
	HISI_SAS_DEBUGFS_REG(PHYCTRL_NOT_RDY_MSK),
	HISI_SAS_DEBUGFS_REG(PHYCTRL_DWS_RESET_MSK),
	HISI_SAS_DEBUGFS_REG(PHYCTRL_PHY_ENA_MSK),
	HISI_SAS_DEBUGFS_REG(SL_RX_BCAST_CHK_MSK),
	HISI_SAS_DEBUGFS_REG(PHYCTRL_OOB_RESTART_MSK),
	HISI_SAS_DEBUGFS_REG(DMA_TX_STATUS),
	HISI_SAS_DEBUGFS_REG(DMA_RX_STATUS),
	HISI_SAS_DEBUGFS_REG(COARSETUNE_TIME),
	HISI_SAS_DEBUGFS_REG(ERR_CNT_DWS_LOST),
	HISI_SAS_DEBUGFS_REG(ERR_CNT_RESET_PROB),
	HISI_SAS_DEBUGFS_REG(ERR_CNT_INVLD_DW),
	HISI_SAS_DEBUGFS_REG(ERR_CNT_CODE_ERR),
	HISI_SAS_DEBUGFS_REG(ERR_CNT_DISP_ERR),
	{}
};

static const struct hisi_sas_debugfs_reg debugfs_port_reg = {
	.lu = debugfs_port_reg_lu,
	.count = 0x100,
	.base_off = PORT_BASE,
};

static const struct hisi_sas_debugfs_reg_lu debugfs_global_reg_lu[] = {
	HISI_SAS_DEBUGFS_REG(DLVRY_QUEUE_ENABLE),
	HISI_SAS_DEBUGFS_REG(PHY_CONTEXT),
	HISI_SAS_DEBUGFS_REG(PHY_STATE),
	HISI_SAS_DEBUGFS_REG(PHY_PORT_NUM_MA),
	HISI_SAS_DEBUGFS_REG(PHY_CONN_RATE),
	HISI_SAS_DEBUGFS_REG(ITCT_CLR),
	HISI_SAS_DEBUGFS_REG(IO_SATA_BROKEN_MSG_ADDR_LO),
	HISI_SAS_DEBUGFS_REG(IO_SATA_BROKEN_MSG_ADDR_HI),
	HISI_SAS_DEBUGFS_REG(SATA_INITI_D2H_STORE_ADDR_LO),
	HISI_SAS_DEBUGFS_REG(SATA_INITI_D2H_STORE_ADDR_HI),
	HISI_SAS_DEBUGFS_REG(CFG_MAX_TAG),
	HISI_SAS_DEBUGFS_REG(HGC_SAS_TX_OPEN_FAIL_RETRY_CTRL),
	HISI_SAS_DEBUGFS_REG(HGC_SAS_TXFAIL_RETRY_CTRL),
	HISI_SAS_DEBUGFS_REG(HGC_GET_ITV_TIME),
	HISI_SAS_DEBUGFS_REG(DEVICE_MSG_WORK_MODE),
	HISI_SAS_DEBUGFS_REG(OPENA_WT_CONTI_TIME),
	HISI_SAS_DEBUGFS_REG(I_T_NEXUS_LOSS_TIME),
	HISI_SAS_DEBUGFS_REG(MAX_CON_TIME_LIMIT_TIME),
	HISI_SAS_DEBUGFS_REG(BUS_INACTIVE_LIMIT_TIME),
	HISI_SAS_DEBUGFS_REG(REJECT_TO_OPEN_LIMIT_TIME),
	HISI_SAS_DEBUGFS_REG(CQ_INT_CONVERGE_EN),
	HISI_SAS_DEBUGFS_REG(CFG_AGING_TIME),
	HISI_SAS_DEBUGFS_REG(HGC_DFX_CFG2),
	HISI_SAS_DEBUGFS_REG(CFG_ABT_SET_QUERY_IPTT),
	HISI_SAS_DEBUGFS_REG(CFG_ABT_SET_IPTT_DONE),
	HISI_SAS_DEBUGFS_REG(HGC_IOMB_PROC1_STATUS),
	HISI_SAS_DEBUGFS_REG(CHNL_INT_STATUS),
	HISI_SAS_DEBUGFS_REG(HGC_AXI_FIFO_ERR_INFO),
	HISI_SAS_DEBUGFS_REG(INT_COAL_EN),
	HISI_SAS_DEBUGFS_REG(OQ_INT_COAL_TIME),
	HISI_SAS_DEBUGFS_REG(OQ_INT_COAL_CNT),
	HISI_SAS_DEBUGFS_REG(ENT_INT_COAL_TIME),
	HISI_SAS_DEBUGFS_REG(ENT_INT_COAL_CNT),
	HISI_SAS_DEBUGFS_REG(OQ_INT_SRC),
	HISI_SAS_DEBUGFS_REG(OQ_INT_SRC_MSK),
	HISI_SAS_DEBUGFS_REG(ENT_INT_SRC1),
	HISI_SAS_DEBUGFS_REG(ENT_INT_SRC2),
	HISI_SAS_DEBUGFS_REG(ENT_INT_SRC3),
	HISI_SAS_DEBUGFS_REG(ENT_INT_SRC_MSK1),
	HISI_SAS_DEBUGFS_REG(ENT_INT_SRC_MSK2),
	HISI_SAS_DEBUGFS_REG(ENT_INT_SRC_MSK3),
	HISI_SAS_DEBUGFS_REG(CHNL_PHYUPDOWN_INT_MSK),
	HISI_SAS_DEBUGFS_REG(CHNL_ENT_INT_MSK),
	HISI_SAS_DEBUGFS_REG(HGC_COM_INT_MSK),
	HISI_SAS_DEBUGFS_REG(SAS_ECC_INTR),
	HISI_SAS_DEBUGFS_REG(SAS_ECC_INTR_MSK),
	HISI_SAS_DEBUGFS_REG(HGC_ERR_STAT_EN),
	HISI_SAS_DEBUGFS_REG(CQE_SEND_CNT),
	HISI_SAS_DEBUGFS_REG(DLVRY_Q_0_DEPTH),
	HISI_SAS_DEBUGFS_REG(DLVRY_Q_0_WR_PTR),
	HISI_SAS_DEBUGFS_REG(DLVRY_Q_0_RD_PTR),
	HISI_SAS_DEBUGFS_REG(HYPER_STREAM_ID_EN_CFG),
	HISI_SAS_DEBUGFS_REG(OQ0_INT_SRC_MSK),
	HISI_SAS_DEBUGFS_REG(COMPL_Q_0_DEPTH),
	HISI_SAS_DEBUGFS_REG(COMPL_Q_0_WR_PTR),
	HISI_SAS_DEBUGFS_REG(COMPL_Q_0_RD_PTR),
	HISI_SAS_DEBUGFS_REG(AWQOS_AWCACHE_CFG),
	HISI_SAS_DEBUGFS_REG(ARQOS_ARCACHE_CFG),
	HISI_SAS_DEBUGFS_REG(HILINK_ERR_DFX),
	HISI_SAS_DEBUGFS_REG(SAS_GPIO_CFG_0),
	HISI_SAS_DEBUGFS_REG(SAS_GPIO_CFG_1),
	HISI_SAS_DEBUGFS_REG(SAS_GPIO_TX_0_1),
	HISI_SAS_DEBUGFS_REG(SAS_CFG_DRIVE_VLD),
	{}
};

static const struct hisi_sas_debugfs_reg debugfs_global_reg = {
	.lu = debugfs_global_reg_lu,
	.count = 0x800,
};

static const struct hisi_sas_debugfs_reg_lu debugfs_axi_reg_lu[] = {
	HISI_SAS_DEBUGFS_REG(AM_CFG_MAX_TRANS),
	HISI_SAS_DEBUGFS_REG(AM_CFG_SINGLE_PORT_MAX_TRANS),
	HISI_SAS_DEBUGFS_REG(AXI_CFG),
	HISI_SAS_DEBUGFS_REG(AM_ROB_ECC_ERR_ADDR),
	{}
};

static const struct hisi_sas_debugfs_reg debugfs_axi_reg = {
	.lu = debugfs_axi_reg_lu,
	.count = 0x61,
	.base_off = AXI_MASTER_CFG_BASE,
};

static const struct hisi_sas_debugfs_reg_lu debugfs_ras_reg_lu[] = {
	HISI_SAS_DEBUGFS_REG(SAS_RAS_INTR0),
	HISI_SAS_DEBUGFS_REG(SAS_RAS_INTR1),
	HISI_SAS_DEBUGFS_REG(SAS_RAS_INTR0_MASK),
	HISI_SAS_DEBUGFS_REG(SAS_RAS_INTR1_MASK),
	HISI_SAS_DEBUGFS_REG(CFG_SAS_RAS_INTR_MASK),
	HISI_SAS_DEBUGFS_REG(SAS_RAS_INTR2),
	HISI_SAS_DEBUGFS_REG(SAS_RAS_INTR2_MASK),
	{}
};

static const struct hisi_sas_debugfs_reg debugfs_ras_reg = {
	.lu = debugfs_ras_reg_lu,
	.count = 0x10,
	.base_off = RAS_BASE,
};

static void debugfs_snapshot_prepare_v3_hw(struct hisi_hba *hisi_hba)
{
	set_bit(HISI_SAS_REJECT_CMD_BIT, &hisi_hba->flags);

	hisi_sas_write32(hisi_hba, DLVRY_QUEUE_ENABLE, 0);

	wait_cmds_complete_timeout_v3_hw(hisi_hba, 100, 5000);

	hisi_sas_sync_irqs(hisi_hba);
}

static void debugfs_snapshot_restore_v3_hw(struct hisi_hba *hisi_hba)
{
	hisi_sas_write32(hisi_hba, DLVRY_QUEUE_ENABLE,
			 (u32)((1ULL << hisi_hba->queue_count) - 1));

	clear_bit(HISI_SAS_REJECT_CMD_BIT, &hisi_hba->flags);
}

static void read_iost_itct_cache_v3_hw(struct hisi_hba *hisi_hba,
				       enum hisi_sas_debugfs_cache_type type,
				       u32 *cache)
{
	u32 cache_dw_size = HISI_SAS_IOST_ITCT_CACHE_DW_SZ *
			    HISI_SAS_IOST_ITCT_CACHE_NUM;
	struct device *dev = hisi_hba->dev;
	u32 *buf = cache;
	u32 i, val;

	hisi_sas_write32(hisi_hba, TAB_RD_TYPE, type);

	for (i = 0; i < HISI_SAS_IOST_ITCT_CACHE_DW_SZ; i++) {
		val = hisi_sas_read32(hisi_hba, TAB_DFX);
		if (val == 0xffffffff)
			break;
	}

	if (val != 0xffffffff) {
		dev_err(dev, "Issue occurred in reading IOST/ITCT cache!\n");
		return;
	}

	memset(buf, 0, cache_dw_size * 4);
	buf[0] = val;

	for (i = 1; i < cache_dw_size; i++)
		buf[i] = hisi_sas_read32(hisi_hba, TAB_DFX);
}

static void hisi_sas_bist_test_prep_v3_hw(struct hisi_hba *hisi_hba)
{
	u32 reg_val;
	int phy_no = hisi_hba->debugfs_bist_phy_no;
	int i;

	/* disable PHY */
	hisi_sas_phy_enable(hisi_hba, phy_no, 0);

	/* update FFE */
	for (i = 0; i < FFE_CFG_MAX; i++)
		hisi_sas_phy_write32(hisi_hba, phy_no, TXDEEMPH_G1 + (i * 0x4),
				     hisi_hba->debugfs_bist_ffe[phy_no][i]);

	/* disable ALOS */
	reg_val = hisi_sas_phy_read32(hisi_hba, phy_no, SERDES_CFG);
	reg_val |= CFG_ALOS_CHK_DISABLE_MSK;
	hisi_sas_phy_write32(hisi_hba, phy_no, SERDES_CFG, reg_val);
}

static void hisi_sas_bist_test_restore_v3_hw(struct hisi_hba *hisi_hba)
{
	u32 reg_val;
	int phy_no = hisi_hba->debugfs_bist_phy_no;

	/* disable loopback */
	reg_val = hisi_sas_phy_read32(hisi_hba, phy_no, SAS_PHY_BIST_CTRL);
	reg_val &= ~(CFG_RX_BIST_EN_MSK | CFG_TX_BIST_EN_MSK |
		     CFG_BIST_TEST_MSK);
	hisi_sas_phy_write32(hisi_hba, phy_no, SAS_PHY_BIST_CTRL, reg_val);

	/* enable ALOS */
	reg_val = hisi_sas_phy_read32(hisi_hba, phy_no, SERDES_CFG);
	reg_val &= ~CFG_ALOS_CHK_DISABLE_MSK;
	hisi_sas_phy_write32(hisi_hba, phy_no, SERDES_CFG, reg_val);

	/* restore the linkrate */
	reg_val = hisi_sas_phy_read32(hisi_hba, phy_no, PROG_PHY_LINK_RATE);
	/* init OOB link rate as 1.5 Gbits */
	reg_val &= ~CFG_PROG_OOB_PHY_LINK_RATE_MSK;
	reg_val |= (0x8 << CFG_PROG_OOB_PHY_LINK_RATE_OFF);
	hisi_sas_phy_write32(hisi_hba, phy_no, PROG_PHY_LINK_RATE, reg_val);

	/* enable PHY */
	hisi_sas_phy_enable(hisi_hba, phy_no, 1);
}

#define SAS_PHY_BIST_CODE_INIT	0x1
#define SAS_PHY_BIST_CODE1_INIT	0X80
static int debugfs_set_bist_v3_hw(struct hisi_hba *hisi_hba, bool enable)
{
	u32 reg_val, mode_tmp;
	u32 linkrate = hisi_hba->debugfs_bist_linkrate;
	u32 phy_no = hisi_hba->debugfs_bist_phy_no;
	u32 *ffe = hisi_hba->debugfs_bist_ffe[phy_no];
	u32 code_mode = hisi_hba->debugfs_bist_code_mode;
	u32 path_mode = hisi_hba->debugfs_bist_mode;
	u32 *fix_code = &hisi_hba->debugfs_bist_fixed_code[0];
	struct device *dev = hisi_hba->dev;

	dev_info(dev, "BIST info:phy%d link_rate=%d code_mode=%d path_mode=%d ffe={0x%x, 0x%x, 0x%x, 0x%x, 0x%x, 0x%x, 0x%x} fixed_code={0x%x, 0x%x}\n",
		 phy_no, linkrate, code_mode, path_mode,
		 ffe[FFE_SAS_1_5_GBPS], ffe[FFE_SAS_3_0_GBPS],
		 ffe[FFE_SAS_6_0_GBPS], ffe[FFE_SAS_12_0_GBPS],
		 ffe[FFE_SATA_1_5_GBPS], ffe[FFE_SATA_3_0_GBPS],
		 ffe[FFE_SATA_6_0_GBPS], fix_code[FIXED_CODE],
		 fix_code[FIXED_CODE_1]);
	mode_tmp = path_mode ? 2 : 1;
	if (enable) {
		/* some preparations before bist test */
		hisi_sas_bist_test_prep_v3_hw(hisi_hba);

		/* set linkrate of bit test*/
		reg_val = hisi_sas_phy_read32(hisi_hba, phy_no,
					      PROG_PHY_LINK_RATE);
		reg_val &= ~CFG_PROG_OOB_PHY_LINK_RATE_MSK;
		reg_val |= (linkrate << CFG_PROG_OOB_PHY_LINK_RATE_OFF);
		hisi_sas_phy_write32(hisi_hba, phy_no, PROG_PHY_LINK_RATE,
				     reg_val);

		/* set code mode of bit test */
		reg_val = hisi_sas_phy_read32(hisi_hba, phy_no,
					      SAS_PHY_BIST_CTRL);
		reg_val &= ~(CFG_BIST_MODE_SEL_MSK | CFG_LOOP_TEST_MODE_MSK |
			     CFG_RX_BIST_EN_MSK | CFG_TX_BIST_EN_MSK |
			     CFG_BIST_TEST_MSK);
		reg_val |= ((code_mode << CFG_BIST_MODE_SEL_OFF) |
			    (mode_tmp << CFG_LOOP_TEST_MODE_OFF) |
			    CFG_BIST_TEST_MSK);
		hisi_sas_phy_write32(hisi_hba, phy_no, SAS_PHY_BIST_CTRL,
				     reg_val);

		/* set the bist init value */
		if (code_mode == HISI_SAS_BIST_CODE_MODE_FIXED_DATA) {
			reg_val = hisi_hba->debugfs_bist_fixed_code[0];
			hisi_sas_phy_write32(hisi_hba, phy_no,
					     SAS_PHY_BIST_CODE, reg_val);

			reg_val = hisi_hba->debugfs_bist_fixed_code[1];
			hisi_sas_phy_write32(hisi_hba, phy_no,
					     SAS_PHY_BIST_CODE1, reg_val);
		} else {
			hisi_sas_phy_write32(hisi_hba, phy_no,
					     SAS_PHY_BIST_CODE,
					     SAS_PHY_BIST_CODE_INIT);
			hisi_sas_phy_write32(hisi_hba, phy_no,
					     SAS_PHY_BIST_CODE1,
					     SAS_PHY_BIST_CODE1_INIT);
		}

		mdelay(100);
		reg_val |= (CFG_RX_BIST_EN_MSK | CFG_TX_BIST_EN_MSK);
		hisi_sas_phy_write32(hisi_hba, phy_no, SAS_PHY_BIST_CTRL,
				     reg_val);

		/* clear error bit */
		mdelay(100);
		hisi_sas_phy_read32(hisi_hba, phy_no, SAS_BIST_ERR_CNT);
	} else {
		/* disable bist test and recover it */
		hisi_hba->debugfs_bist_cnt += hisi_sas_phy_read32(hisi_hba,
				phy_no, SAS_BIST_ERR_CNT);
		hisi_sas_bist_test_restore_v3_hw(hisi_hba);
	}

	return 0;
}

static int hisi_sas_map_queues(struct Scsi_Host *shost)
{
	struct hisi_hba *hisi_hba = shost_priv(shost);
	struct blk_mq_queue_map *qmap = &shost->tag_set.map[HCTX_TYPE_DEFAULT];

	return blk_mq_pci_map_queues(qmap, hisi_hba->pci_dev,
				     BASE_VECTORS_V3_HW);
}

static struct scsi_host_template sht_v3_hw = {
	.name			= DRV_NAME,
	.proc_name		= DRV_NAME,
	.module			= THIS_MODULE,
	.queuecommand		= sas_queuecommand,
	.dma_need_drain		= ata_scsi_dma_need_drain,
	.target_alloc		= sas_target_alloc,
	.slave_configure	= slave_configure_v3_hw,
	.scan_finished		= hisi_sas_scan_finished,
	.scan_start		= hisi_sas_scan_start,
	.map_queues		= hisi_sas_map_queues,
	.change_queue_depth	= sas_change_queue_depth,
	.bios_param		= sas_bios_param,
	.this_id		= -1,
	.sg_tablesize		= HISI_SAS_SGE_PAGE_CNT,
	.sg_prot_tablesize	= HISI_SAS_SGE_PAGE_CNT,
	.max_sectors		= SCSI_DEFAULT_MAX_SECTORS,
	.eh_device_reset_handler = sas_eh_device_reset_handler,
	.eh_target_reset_handler = sas_eh_target_reset_handler,
	.slave_alloc		= sas_slave_alloc,
	.target_destroy		= sas_target_destroy,
	.ioctl			= sas_ioctl,
#ifdef CONFIG_COMPAT
	.compat_ioctl		= sas_ioctl,
#endif
	.shost_attrs		= host_attrs_v3_hw,
	.tag_alloc_policy	= BLK_TAG_ALLOC_RR,
	.host_reset             = hisi_sas_host_reset,
	.host_tagset		= 1,
};

static const struct hisi_sas_hw hisi_sas_v3_hw = {
	.setup_itct = setup_itct_v3_hw,
	.get_wideport_bitmap = get_wideport_bitmap_v3_hw,
	.complete_hdr_size = sizeof(struct hisi_sas_complete_v3_hdr),
	.clear_itct = clear_itct_v3_hw,
	.sl_notify_ssp = sl_notify_ssp_v3_hw,
	.prep_ssp = prep_ssp_v3_hw,
	.prep_smp = prep_smp_v3_hw,
	.prep_stp = prep_ata_v3_hw,
	.prep_abort = prep_abort_v3_hw,
	.start_delivery = start_delivery_v3_hw,
	.phys_init = phys_init_v3_hw,
	.phy_start = start_phy_v3_hw,
	.phy_disable = disable_phy_v3_hw,
	.phy_hard_reset = phy_hard_reset_v3_hw,
	.phy_get_max_linkrate = phy_get_max_linkrate_v3_hw,
	.phy_set_linkrate = phy_set_linkrate_v3_hw,
	.dereg_device = dereg_device_v3_hw,
	.soft_reset = soft_reset_v3_hw,
	.get_phys_state = get_phys_state_v3_hw,
	.get_events = phy_get_events_v3_hw,
	.write_gpio = write_gpio_v3_hw,
	.wait_cmds_complete_timeout = wait_cmds_complete_timeout_v3_hw,
	.debugfs_snapshot_regs = debugfs_snapshot_regs_v3_hw,
};

static struct Scsi_Host *
hisi_sas_shost_alloc_pci(struct pci_dev *pdev)
{
	struct Scsi_Host *shost;
	struct hisi_hba *hisi_hba;
	struct device *dev = &pdev->dev;

	shost = scsi_host_alloc(&sht_v3_hw, sizeof(*hisi_hba));
	if (!shost) {
		dev_err(dev, "shost alloc failed\n");
		return NULL;
	}
	hisi_hba = shost_priv(shost);

	INIT_WORK(&hisi_hba->rst_work, hisi_sas_rst_work_handler);
	INIT_WORK(&hisi_hba->debugfs_work, debugfs_work_handler_v3_hw);
	hisi_hba->hw = &hisi_sas_v3_hw;
	hisi_hba->pci_dev = pdev;
	hisi_hba->dev = dev;
	hisi_hba->shost = shost;
	SHOST_TO_SAS_HA(shost) = &hisi_hba->sha;

	if (prot_mask & ~HISI_SAS_PROT_MASK)
		dev_err(dev, "unsupported protection mask 0x%x, using default (0x0)\n",
			prot_mask);
	else
		hisi_hba->prot_mask = prot_mask;

	if (hisi_sas_get_fw_info(hisi_hba) < 0)
		goto err_out;

	if (hisi_sas_alloc(hisi_hba)) {
		hisi_sas_free(hisi_hba);
		goto err_out;
	}

	return shost;
err_out:
	scsi_host_put(shost);
	dev_err(dev, "shost alloc failed\n");
	return NULL;
}

static void debugfs_snapshot_cq_reg_v3_hw(struct hisi_hba *hisi_hba)
{
	int queue_entry_size = hisi_hba->hw->complete_hdr_size;
	int dump_index = hisi_hba->debugfs_dump_index;
	int i;

	for (i = 0; i < hisi_hba->queue_count; i++)
		memcpy(hisi_hba->debugfs_cq[dump_index][i].complete_hdr,
		       hisi_hba->complete_hdr[i],
		       HISI_SAS_QUEUE_SLOTS * queue_entry_size);
}

static void debugfs_snapshot_dq_reg_v3_hw(struct hisi_hba *hisi_hba)
{
	int queue_entry_size = sizeof(struct hisi_sas_cmd_hdr);
	int dump_index = hisi_hba->debugfs_dump_index;
	int i;

	for (i = 0; i < hisi_hba->queue_count; i++) {
		struct hisi_sas_cmd_hdr *debugfs_cmd_hdr, *cmd_hdr;
		int j;

		debugfs_cmd_hdr = hisi_hba->debugfs_dq[dump_index][i].hdr;
		cmd_hdr = hisi_hba->cmd_hdr[i];

		for (j = 0; j < HISI_SAS_QUEUE_SLOTS; j++)
			memcpy(&debugfs_cmd_hdr[j], &cmd_hdr[j],
			       queue_entry_size);
	}
}

static void debugfs_snapshot_port_reg_v3_hw(struct hisi_hba *hisi_hba)
{
	int dump_index = hisi_hba->debugfs_dump_index;
	const struct hisi_sas_debugfs_reg *port = &debugfs_port_reg;
	int i, phy_cnt;
	u32 offset;
	u32 *databuf;

	for (phy_cnt = 0; phy_cnt < hisi_hba->n_phy; phy_cnt++) {
		databuf = hisi_hba->debugfs_port_reg[dump_index][phy_cnt].data;
		for (i = 0; i < port->count; i++, databuf++) {
			offset = port->base_off + 4 * i;
			*databuf = hisi_sas_phy_read32(hisi_hba, phy_cnt,
						       offset);
		}
	}
}

static void debugfs_snapshot_global_reg_v3_hw(struct hisi_hba *hisi_hba)
{
	int dump_index = hisi_hba->debugfs_dump_index;
	u32 *databuf = hisi_hba->debugfs_regs[dump_index][DEBUGFS_GLOBAL].data;
	int i;

	for (i = 0; i < debugfs_axi_reg.count; i++, databuf++)
		*databuf = hisi_sas_read32(hisi_hba, 4 * i);
}

static void debugfs_snapshot_axi_reg_v3_hw(struct hisi_hba *hisi_hba)
{
	int dump_index = hisi_hba->debugfs_dump_index;
	u32 *databuf = hisi_hba->debugfs_regs[dump_index][DEBUGFS_AXI].data;
	const struct hisi_sas_debugfs_reg *axi = &debugfs_axi_reg;
	int i;

	for (i = 0; i < axi->count; i++, databuf++)
		*databuf = hisi_sas_read32(hisi_hba, 4 * i + axi->base_off);
}

static void debugfs_snapshot_ras_reg_v3_hw(struct hisi_hba *hisi_hba)
{
	int dump_index = hisi_hba->debugfs_dump_index;
	u32 *databuf = hisi_hba->debugfs_regs[dump_index][DEBUGFS_RAS].data;
	const struct hisi_sas_debugfs_reg *ras = &debugfs_ras_reg;
	int i;

	for (i = 0; i < ras->count; i++, databuf++)
		*databuf = hisi_sas_read32(hisi_hba, 4 * i + ras->base_off);
}

static void debugfs_snapshot_itct_reg_v3_hw(struct hisi_hba *hisi_hba)
{
	int dump_index = hisi_hba->debugfs_dump_index;
	void *cachebuf = hisi_hba->debugfs_itct_cache[dump_index].cache;
	void *databuf = hisi_hba->debugfs_itct[dump_index].itct;
	struct hisi_sas_itct *itct;
	int i;

	read_iost_itct_cache_v3_hw(hisi_hba, HISI_SAS_ITCT_CACHE, cachebuf);

	itct = hisi_hba->itct;

	for (i = 0; i < HISI_SAS_MAX_ITCT_ENTRIES; i++, itct++) {
		memcpy(databuf, itct, sizeof(struct hisi_sas_itct));
		databuf += sizeof(struct hisi_sas_itct);
	}
}

static void debugfs_snapshot_iost_reg_v3_hw(struct hisi_hba *hisi_hba)
{
	int dump_index = hisi_hba->debugfs_dump_index;
	int max_command_entries = HISI_SAS_MAX_COMMANDS;
	void *cachebuf = hisi_hba->debugfs_iost_cache[dump_index].cache;
	void *databuf = hisi_hba->debugfs_iost[dump_index].iost;
	struct hisi_sas_iost *iost;
	int i;

	read_iost_itct_cache_v3_hw(hisi_hba, HISI_SAS_IOST_CACHE, cachebuf);

	iost = hisi_hba->iost;

	for (i = 0; i < max_command_entries; i++, iost++) {
		memcpy(databuf, iost, sizeof(struct hisi_sas_iost));
		databuf += sizeof(struct hisi_sas_iost);
	}
}

static const char *
debugfs_to_reg_name_v3_hw(int off, int base_off,
			  const struct hisi_sas_debugfs_reg_lu *lu)
{
	for (; lu->name; lu++) {
		if (off == lu->off - base_off)
			return lu->name;
	}

	return NULL;
}

static void debugfs_print_reg_v3_hw(u32 *regs_val, struct seq_file *s,
				    const struct hisi_sas_debugfs_reg *reg)
{
	int i;

	for (i = 0; i < reg->count; i++) {
		int off = i * 4;
		const char *name;

		name = debugfs_to_reg_name_v3_hw(off, reg->base_off,
						 reg->lu);

		if (name)
			seq_printf(s, "0x%08x 0x%08x %s\n", off,
				   regs_val[i], name);
		else
			seq_printf(s, "0x%08x 0x%08x\n", off,
				   regs_val[i]);
	}
}

static int debugfs_global_v3_hw_show(struct seq_file *s, void *p)
{
	struct hisi_sas_debugfs_regs *global = s->private;

	debugfs_print_reg_v3_hw(global->data, s,
				&debugfs_global_reg);

	return 0;
}
DEFINE_SHOW_ATTRIBUTE(debugfs_global_v3_hw);

static int debugfs_axi_v3_hw_show(struct seq_file *s, void *p)
{
	struct hisi_sas_debugfs_regs *axi = s->private;

	debugfs_print_reg_v3_hw(axi->data, s,
				&debugfs_axi_reg);

	return 0;
}
DEFINE_SHOW_ATTRIBUTE(debugfs_axi_v3_hw);

static int debugfs_ras_v3_hw_show(struct seq_file *s, void *p)
{
	struct hisi_sas_debugfs_regs *ras = s->private;

	debugfs_print_reg_v3_hw(ras->data, s,
				&debugfs_ras_reg);

	return 0;
}
DEFINE_SHOW_ATTRIBUTE(debugfs_ras_v3_hw);

static int debugfs_port_v3_hw_show(struct seq_file *s, void *p)
{
	struct hisi_sas_debugfs_port *port = s->private;
	const struct hisi_sas_debugfs_reg *reg_port = &debugfs_port_reg;

	debugfs_print_reg_v3_hw(port->data, s, reg_port);

	return 0;
}
DEFINE_SHOW_ATTRIBUTE(debugfs_port_v3_hw);

static void debugfs_show_row_64_v3_hw(struct seq_file *s, int index,
				      int sz, __le64 *ptr)
{
	int i;

	/* completion header size not fixed per HW version */
	seq_printf(s, "index %04d:\n\t", index);
	for (i = 1; i <= sz / 8; i++, ptr++) {
		seq_printf(s, " 0x%016llx", le64_to_cpu(*ptr));
		if (!(i % 2))
			seq_puts(s, "\n\t");
	}

	seq_puts(s, "\n");
}

static void debugfs_show_row_32_v3_hw(struct seq_file *s, int index,
				      int sz, __le32 *ptr)
{
	int i;

	/* completion header size not fixed per HW version */
	seq_printf(s, "index %04d:\n\t", index);
	for (i = 1; i <= sz / 4; i++, ptr++) {
		seq_printf(s, " 0x%08x", le32_to_cpu(*ptr));
		if (!(i % 4))
			seq_puts(s, "\n\t");
	}
	seq_puts(s, "\n");
}

static void debugfs_cq_show_slot_v3_hw(struct seq_file *s, int slot,
				       struct hisi_sas_debugfs_cq *debugfs_cq)
{
	struct hisi_sas_cq *cq = debugfs_cq->cq;
	struct hisi_hba *hisi_hba = cq->hisi_hba;
	__le32 *complete_hdr = debugfs_cq->complete_hdr +
			       (hisi_hba->hw->complete_hdr_size * slot);

	debugfs_show_row_32_v3_hw(s, slot,
				  hisi_hba->hw->complete_hdr_size,
				  complete_hdr);
}

static int debugfs_cq_v3_hw_show(struct seq_file *s, void *p)
{
	struct hisi_sas_debugfs_cq *debugfs_cq = s->private;
	int slot;

	for (slot = 0; slot < HISI_SAS_QUEUE_SLOTS; slot++)
		debugfs_cq_show_slot_v3_hw(s, slot, debugfs_cq);

	return 0;
}
DEFINE_SHOW_ATTRIBUTE(debugfs_cq_v3_hw);

static void debugfs_dq_show_slot_v3_hw(struct seq_file *s, int slot,
				       void *dq_ptr)
{
	struct hisi_sas_debugfs_dq *debugfs_dq = dq_ptr;
	void *cmd_queue = debugfs_dq->hdr;
	__le32 *cmd_hdr = cmd_queue +
		sizeof(struct hisi_sas_cmd_hdr) * slot;

	debugfs_show_row_32_v3_hw(s, slot, sizeof(struct hisi_sas_cmd_hdr),
				  cmd_hdr);
}

static int debugfs_dq_v3_hw_show(struct seq_file *s, void *p)
{
	int slot;

	for (slot = 0; slot < HISI_SAS_QUEUE_SLOTS; slot++)
		debugfs_dq_show_slot_v3_hw(s, slot, s->private);

	return 0;
}
DEFINE_SHOW_ATTRIBUTE(debugfs_dq_v3_hw);

static int debugfs_iost_v3_hw_show(struct seq_file *s, void *p)
{
	struct hisi_sas_debugfs_iost *debugfs_iost = s->private;
	struct hisi_sas_iost *iost = debugfs_iost->iost;
	int i, max_command_entries = HISI_SAS_MAX_COMMANDS;

	for (i = 0; i < max_command_entries; i++, iost++) {
		__le64 *data = &iost->qw0;

		debugfs_show_row_64_v3_hw(s, i, sizeof(*iost), data);
	}

	return 0;
}
DEFINE_SHOW_ATTRIBUTE(debugfs_iost_v3_hw);

static int debugfs_iost_cache_v3_hw_show(struct seq_file *s, void *p)
{
	struct hisi_sas_debugfs_iost_cache *debugfs_iost_cache = s->private;
	struct hisi_sas_iost_itct_cache *iost_cache =
						debugfs_iost_cache->cache;
	u32 cache_size = HISI_SAS_IOST_ITCT_CACHE_DW_SZ * 4;
	int i, tab_idx;
	__le64 *iost;

	for (i = 0; i < HISI_SAS_IOST_ITCT_CACHE_NUM; i++, iost_cache++) {
		/*
		 * Data struct of IOST cache:
		 * Data[1]: BIT0~15: Table index
		 *	    Bit16:   Valid mask
		 * Data[2]~[9]: IOST table
		 */
		tab_idx = (iost_cache->data[1] & 0xffff);
		iost = (__le64 *)iost_cache;

		debugfs_show_row_64_v3_hw(s, tab_idx, cache_size, iost);
	}

	return 0;
}
DEFINE_SHOW_ATTRIBUTE(debugfs_iost_cache_v3_hw);

static int debugfs_itct_v3_hw_show(struct seq_file *s, void *p)
{
	int i;
	struct hisi_sas_debugfs_itct *debugfs_itct = s->private;
	struct hisi_sas_itct *itct = debugfs_itct->itct;

	for (i = 0; i < HISI_SAS_MAX_ITCT_ENTRIES; i++, itct++) {
		__le64 *data = &itct->qw0;

		debugfs_show_row_64_v3_hw(s, i, sizeof(*itct), data);
	}

	return 0;
}
DEFINE_SHOW_ATTRIBUTE(debugfs_itct_v3_hw);

static int debugfs_itct_cache_v3_hw_show(struct seq_file *s, void *p)
{
	struct hisi_sas_debugfs_itct_cache *debugfs_itct_cache = s->private;
	struct hisi_sas_iost_itct_cache *itct_cache =
						debugfs_itct_cache->cache;
	u32 cache_size = HISI_SAS_IOST_ITCT_CACHE_DW_SZ * 4;
	int i, tab_idx;
	__le64 *itct;

	for (i = 0; i < HISI_SAS_IOST_ITCT_CACHE_NUM; i++, itct_cache++) {
		/*
		 * Data struct of ITCT cache:
		 * Data[1]: BIT0~15: Table index
		 *	    Bit16:   Valid mask
		 * Data[2]~[9]: ITCT table
		 */
		tab_idx = itct_cache->data[1] & 0xffff;
		itct = (__le64 *)itct_cache;

		debugfs_show_row_64_v3_hw(s, tab_idx, cache_size, itct);
	}

	return 0;
}
DEFINE_SHOW_ATTRIBUTE(debugfs_itct_cache_v3_hw);

static void debugfs_create_files_v3_hw(struct hisi_hba *hisi_hba)
{
	u64 *debugfs_timestamp;
	int dump_index = hisi_hba->debugfs_dump_index;
	struct dentry *dump_dentry;
	struct dentry *dentry;
	char name[256];
	int p;
	int c;
	int d;

	snprintf(name, 256, "%d", dump_index);

	dump_dentry = debugfs_create_dir(name, hisi_hba->debugfs_dump_dentry);

	debugfs_timestamp = &hisi_hba->debugfs_timestamp[dump_index];

	debugfs_create_u64("timestamp", 0400, dump_dentry,
			   debugfs_timestamp);

	debugfs_create_file("global", 0400, dump_dentry,
			    &hisi_hba->debugfs_regs[dump_index][DEBUGFS_GLOBAL],
			    &debugfs_global_v3_hw_fops);

	/* Create port dir and files */
	dentry = debugfs_create_dir("port", dump_dentry);
	for (p = 0; p < hisi_hba->n_phy; p++) {
		snprintf(name, 256, "%d", p);

		debugfs_create_file(name, 0400, dentry,
				    &hisi_hba->debugfs_port_reg[dump_index][p],
				    &debugfs_port_v3_hw_fops);
	}

	/* Create CQ dir and files */
	dentry = debugfs_create_dir("cq", dump_dentry);
	for (c = 0; c < hisi_hba->queue_count; c++) {
		snprintf(name, 256, "%d", c);

		debugfs_create_file(name, 0400, dentry,
				    &hisi_hba->debugfs_cq[dump_index][c],
				    &debugfs_cq_v3_hw_fops);
	}

	/* Create DQ dir and files */
	dentry = debugfs_create_dir("dq", dump_dentry);
	for (d = 0; d < hisi_hba->queue_count; d++) {
		snprintf(name, 256, "%d", d);

		debugfs_create_file(name, 0400, dentry,
				    &hisi_hba->debugfs_dq[dump_index][d],
				    &debugfs_dq_v3_hw_fops);
	}

	debugfs_create_file("iost", 0400, dump_dentry,
			    &hisi_hba->debugfs_iost[dump_index],
			    &debugfs_iost_v3_hw_fops);

	debugfs_create_file("iost_cache", 0400, dump_dentry,
			    &hisi_hba->debugfs_iost_cache[dump_index],
			    &debugfs_iost_cache_v3_hw_fops);

	debugfs_create_file("itct", 0400, dump_dentry,
			    &hisi_hba->debugfs_itct[dump_index],
			    &debugfs_itct_v3_hw_fops);

	debugfs_create_file("itct_cache", 0400, dump_dentry,
			    &hisi_hba->debugfs_itct_cache[dump_index],
			    &debugfs_itct_cache_v3_hw_fops);

	debugfs_create_file("axi", 0400, dump_dentry,
			    &hisi_hba->debugfs_regs[dump_index][DEBUGFS_AXI],
			    &debugfs_axi_v3_hw_fops);

	debugfs_create_file("ras", 0400, dump_dentry,
			    &hisi_hba->debugfs_regs[dump_index][DEBUGFS_RAS],
			    &debugfs_ras_v3_hw_fops);
}

static void debugfs_snapshot_regs_v3_hw(struct hisi_hba *hisi_hba)
{
	int debugfs_dump_index = hisi_hba->debugfs_dump_index;
	struct device *dev = hisi_hba->dev;
	u64 timestamp = local_clock();

	if (debugfs_dump_index >= hisi_sas_debugfs_dump_count) {
		dev_warn(dev, "dump count exceeded!\n");
		return;
	}

	do_div(timestamp, NSEC_PER_MSEC);
	hisi_hba->debugfs_timestamp[debugfs_dump_index] = timestamp;
	hisi_hba->debugfs_dump_index++;

	debugfs_snapshot_prepare_v3_hw(hisi_hba);

	debugfs_snapshot_global_reg_v3_hw(hisi_hba);
	debugfs_snapshot_port_reg_v3_hw(hisi_hba);
	debugfs_snapshot_axi_reg_v3_hw(hisi_hba);
	debugfs_snapshot_ras_reg_v3_hw(hisi_hba);
	debugfs_snapshot_cq_reg_v3_hw(hisi_hba);
	debugfs_snapshot_dq_reg_v3_hw(hisi_hba);
	debugfs_snapshot_itct_reg_v3_hw(hisi_hba);
	debugfs_snapshot_iost_reg_v3_hw(hisi_hba);

	debugfs_create_files_v3_hw(hisi_hba);

	debugfs_snapshot_restore_v3_hw(hisi_hba);
}

static ssize_t debugfs_trigger_dump_v3_hw_write(struct file *file,
						const char __user *user_buf,
						size_t count, loff_t *ppos)
{
	struct hisi_hba *hisi_hba = file->f_inode->i_private;
	char buf[8];

	if (hisi_hba->debugfs_dump_index >= hisi_sas_debugfs_dump_count)
		return -EFAULT;

	if (count > 8)
		return -EFAULT;

	if (copy_from_user(buf, user_buf, count))
		return -EFAULT;

	if (buf[0] != '1')
		return -EFAULT;

	queue_work(hisi_hba->wq, &hisi_hba->debugfs_work);

	return count;
}

static const struct file_operations debugfs_trigger_dump_v3_hw_fops = {
	.write = &debugfs_trigger_dump_v3_hw_write,
	.owner = THIS_MODULE,
};

enum {
	HISI_SAS_BIST_LOOPBACK_MODE_DIGITAL = 0,
	HISI_SAS_BIST_LOOPBACK_MODE_SERDES,
	HISI_SAS_BIST_LOOPBACK_MODE_REMOTE,
};

static const struct {
	int		value;
	char		*name;
} debugfs_loop_linkrate_v3_hw[] = {
	{ SAS_LINK_RATE_1_5_GBPS, "1.5 Gbit" },
	{ SAS_LINK_RATE_3_0_GBPS, "3.0 Gbit" },
	{ SAS_LINK_RATE_6_0_GBPS, "6.0 Gbit" },
	{ SAS_LINK_RATE_12_0_GBPS, "12.0 Gbit" },
};

static int debugfs_bist_linkrate_v3_hw_show(struct seq_file *s, void *p)
{
	struct hisi_hba *hisi_hba = s->private;
	int i;

	for (i = 0; i < ARRAY_SIZE(debugfs_loop_linkrate_v3_hw); i++) {
		int match = (hisi_hba->debugfs_bist_linkrate ==
			     debugfs_loop_linkrate_v3_hw[i].value);

		seq_printf(s, "%s%s%s ", match ? "[" : "",
			   debugfs_loop_linkrate_v3_hw[i].name,
			   match ? "]" : "");
	}
	seq_puts(s, "\n");

	return 0;
}

static ssize_t debugfs_bist_linkrate_v3_hw_write(struct file *filp,
						 const char __user *buf,
						 size_t count, loff_t *ppos)
{
	struct seq_file *m = filp->private_data;
	struct hisi_hba *hisi_hba = m->private;
	char kbuf[16] = {}, *pkbuf;
	bool found = false;
	int i;

	if (hisi_hba->debugfs_bist_enable)
		return -EPERM;

	if (count >= sizeof(kbuf))
		return -EOVERFLOW;

	if (copy_from_user(kbuf, buf, count))
		return -EINVAL;

	pkbuf = strstrip(kbuf);

	for (i = 0; i < ARRAY_SIZE(debugfs_loop_linkrate_v3_hw); i++) {
		if (!strncmp(debugfs_loop_linkrate_v3_hw[i].name,
			     pkbuf, 16)) {
			hisi_hba->debugfs_bist_linkrate =
				debugfs_loop_linkrate_v3_hw[i].value;
			found = true;
			break;
		}
	}

	if (!found)
		return -EINVAL;

	return count;
}

static int debugfs_bist_linkrate_v3_hw_open(struct inode *inode,
					    struct file *filp)
{
	return single_open(filp, debugfs_bist_linkrate_v3_hw_show,
			   inode->i_private);
}

static const struct file_operations debugfs_bist_linkrate_v3_hw_fops = {
	.open = debugfs_bist_linkrate_v3_hw_open,
	.read = seq_read,
	.write = debugfs_bist_linkrate_v3_hw_write,
	.llseek = seq_lseek,
	.release = single_release,
	.owner = THIS_MODULE,
};

static const struct {
	int		value;
	char		*name;
} debugfs_loop_code_mode_v3_hw[] = {
	{ HISI_SAS_BIST_CODE_MODE_PRBS7, "PRBS7" },
	{ HISI_SAS_BIST_CODE_MODE_PRBS23, "PRBS23" },
	{ HISI_SAS_BIST_CODE_MODE_PRBS31, "PRBS31" },
	{ HISI_SAS_BIST_CODE_MODE_JTPAT, "JTPAT" },
	{ HISI_SAS_BIST_CODE_MODE_CJTPAT, "CJTPAT" },
	{ HISI_SAS_BIST_CODE_MODE_SCRAMBED_0, "SCRAMBED_0" },
	{ HISI_SAS_BIST_CODE_MODE_TRAIN, "TRAIN" },
	{ HISI_SAS_BIST_CODE_MODE_TRAIN_DONE, "TRAIN_DONE" },
	{ HISI_SAS_BIST_CODE_MODE_HFTP, "HFTP" },
	{ HISI_SAS_BIST_CODE_MODE_MFTP, "MFTP" },
	{ HISI_SAS_BIST_CODE_MODE_LFTP, "LFTP" },
	{ HISI_SAS_BIST_CODE_MODE_FIXED_DATA, "FIXED_DATA" },
};

static int debugfs_bist_code_mode_v3_hw_show(struct seq_file *s, void *p)
{
	struct hisi_hba *hisi_hba = s->private;
	int i;

	for (i = 0; i < ARRAY_SIZE(debugfs_loop_code_mode_v3_hw); i++) {
		int match = (hisi_hba->debugfs_bist_code_mode ==
			     debugfs_loop_code_mode_v3_hw[i].value);

		seq_printf(s, "%s%s%s ", match ? "[" : "",
			   debugfs_loop_code_mode_v3_hw[i].name,
			   match ? "]" : "");
	}
	seq_puts(s, "\n");

	return 0;
}

static ssize_t debugfs_bist_code_mode_v3_hw_write(struct file *filp,
						  const char __user *buf,
						  size_t count,
						  loff_t *ppos)
{
	struct seq_file *m = filp->private_data;
	struct hisi_hba *hisi_hba = m->private;
	char kbuf[16] = {}, *pkbuf;
	bool found = false;
	int i;

	if (hisi_hba->debugfs_bist_enable)
		return -EPERM;

	if (count >= sizeof(kbuf))
		return -EINVAL;

	if (copy_from_user(kbuf, buf, count))
		return -EOVERFLOW;

	pkbuf = strstrip(kbuf);

	for (i = 0; i < ARRAY_SIZE(debugfs_loop_code_mode_v3_hw); i++) {
		if (!strncmp(debugfs_loop_code_mode_v3_hw[i].name,
			     pkbuf, 16)) {
			hisi_hba->debugfs_bist_code_mode =
				debugfs_loop_code_mode_v3_hw[i].value;
			found = true;
			break;
		}
	}

	if (!found)
		return -EINVAL;

	return count;
}

static int debugfs_bist_code_mode_v3_hw_open(struct inode *inode,
					     struct file *filp)
{
	return single_open(filp, debugfs_bist_code_mode_v3_hw_show,
			   inode->i_private);
}

static const struct file_operations debugfs_bist_code_mode_v3_hw_fops = {
	.open = debugfs_bist_code_mode_v3_hw_open,
	.read = seq_read,
	.write = debugfs_bist_code_mode_v3_hw_write,
	.llseek = seq_lseek,
	.release = single_release,
	.owner = THIS_MODULE,
};

static ssize_t debugfs_bist_phy_v3_hw_write(struct file *filp,
					    const char __user *buf,
					    size_t count, loff_t *ppos)
{
	struct seq_file *m = filp->private_data;
	struct hisi_hba *hisi_hba = m->private;
	unsigned int phy_no;
	int val;

	if (hisi_hba->debugfs_bist_enable)
		return -EPERM;

	val = kstrtouint_from_user(buf, count, 0, &phy_no);
	if (val)
		return val;

	if (phy_no >= hisi_hba->n_phy)
		return -EINVAL;

	hisi_hba->debugfs_bist_phy_no = phy_no;

	return count;
}

static int debugfs_bist_phy_v3_hw_show(struct seq_file *s, void *p)
{
	struct hisi_hba *hisi_hba = s->private;

	seq_printf(s, "%d\n", hisi_hba->debugfs_bist_phy_no);

	return 0;
}

static int debugfs_bist_phy_v3_hw_open(struct inode *inode,
				       struct file *filp)
{
	return single_open(filp, debugfs_bist_phy_v3_hw_show,
			   inode->i_private);
}

static const struct file_operations debugfs_bist_phy_v3_hw_fops = {
	.open = debugfs_bist_phy_v3_hw_open,
	.read = seq_read,
	.write = debugfs_bist_phy_v3_hw_write,
	.llseek = seq_lseek,
	.release = single_release,
	.owner = THIS_MODULE,
};

static ssize_t debugfs_bist_cnt_v3_hw_write(struct file *filp,
					const char __user *buf,
					size_t count, loff_t *ppos)
{
	struct seq_file *m = filp->private_data;
	struct hisi_hba *hisi_hba = m->private;
	unsigned int cnt;
	int val;

	if (hisi_hba->debugfs_bist_enable)
		return -EPERM;

	val = kstrtouint_from_user(buf, count, 0, &cnt);
	if (val)
		return val;

	if (cnt)
		return -EINVAL;

	hisi_hba->debugfs_bist_cnt = 0;
	return count;
}

static int debugfs_bist_cnt_v3_hw_show(struct seq_file *s, void *p)
{
	struct hisi_hba *hisi_hba = s->private;

	seq_printf(s, "%u\n", hisi_hba->debugfs_bist_cnt);

	return 0;
}

static int debugfs_bist_cnt_v3_hw_open(struct inode *inode,
					  struct file *filp)
{
	return single_open(filp, debugfs_bist_cnt_v3_hw_show,
			   inode->i_private);
}

static const struct file_operations debugfs_bist_cnt_v3_hw_ops = {
	.open = debugfs_bist_cnt_v3_hw_open,
	.read = seq_read,
	.write = debugfs_bist_cnt_v3_hw_write,
	.llseek = seq_lseek,
	.release = single_release,
	.owner = THIS_MODULE,
};

static const struct {
	int		value;
	char		*name;
} debugfs_loop_modes_v3_hw[] = {
	{ HISI_SAS_BIST_LOOPBACK_MODE_DIGITAL, "digital" },
	{ HISI_SAS_BIST_LOOPBACK_MODE_SERDES, "serdes" },
	{ HISI_SAS_BIST_LOOPBACK_MODE_REMOTE, "remote" },
};

static int debugfs_bist_mode_v3_hw_show(struct seq_file *s, void *p)
{
	struct hisi_hba *hisi_hba = s->private;
	int i;

	for (i = 0; i < ARRAY_SIZE(debugfs_loop_modes_v3_hw); i++) {
		int match = (hisi_hba->debugfs_bist_mode ==
			     debugfs_loop_modes_v3_hw[i].value);

		seq_printf(s, "%s%s%s ", match ? "[" : "",
			   debugfs_loop_modes_v3_hw[i].name,
			   match ? "]" : "");
	}
	seq_puts(s, "\n");

	return 0;
}

static ssize_t debugfs_bist_mode_v3_hw_write(struct file *filp,
					     const char __user *buf,
					     size_t count, loff_t *ppos)
{
	struct seq_file *m = filp->private_data;
	struct hisi_hba *hisi_hba = m->private;
	char kbuf[16] = {}, *pkbuf;
	bool found = false;
	int i;

	if (hisi_hba->debugfs_bist_enable)
		return -EPERM;

	if (count >= sizeof(kbuf))
		return -EINVAL;

	if (copy_from_user(kbuf, buf, count))
		return -EOVERFLOW;

	pkbuf = strstrip(kbuf);

	for (i = 0; i < ARRAY_SIZE(debugfs_loop_modes_v3_hw); i++) {
		if (!strncmp(debugfs_loop_modes_v3_hw[i].name, pkbuf, 16)) {
			hisi_hba->debugfs_bist_mode =
				debugfs_loop_modes_v3_hw[i].value;
			found = true;
			break;
		}
	}

	if (!found)
		return -EINVAL;

	return count;
}

static int debugfs_bist_mode_v3_hw_open(struct inode *inode,
					struct file *filp)
{
	return single_open(filp, debugfs_bist_mode_v3_hw_show,
			   inode->i_private);
}

static const struct file_operations debugfs_bist_mode_v3_hw_fops = {
	.open = debugfs_bist_mode_v3_hw_open,
	.read = seq_read,
	.write = debugfs_bist_mode_v3_hw_write,
	.llseek = seq_lseek,
	.release = single_release,
	.owner = THIS_MODULE,
};

static ssize_t debugfs_bist_enable_v3_hw_write(struct file *filp,
					       const char __user *buf,
					       size_t count, loff_t *ppos)
{
	struct seq_file *m = filp->private_data;
	struct hisi_hba *hisi_hba = m->private;
	unsigned int enable;
	int val;

	val = kstrtouint_from_user(buf, count, 0, &enable);
	if (val)
		return val;

	if (enable > 1)
		return -EINVAL;

	if (enable == hisi_hba->debugfs_bist_enable)
		return count;

	val = debugfs_set_bist_v3_hw(hisi_hba, enable);
	if (val < 0)
		return val;

	hisi_hba->debugfs_bist_enable = enable;

	return count;
}

static int debugfs_bist_enable_v3_hw_show(struct seq_file *s, void *p)
{
	struct hisi_hba *hisi_hba = s->private;

	seq_printf(s, "%d\n", hisi_hba->debugfs_bist_enable);

	return 0;
}

static int debugfs_bist_enable_v3_hw_open(struct inode *inode,
					  struct file *filp)
{
	return single_open(filp, debugfs_bist_enable_v3_hw_show,
			   inode->i_private);
}

static const struct file_operations debugfs_bist_enable_v3_hw_fops = {
	.open = debugfs_bist_enable_v3_hw_open,
	.read = seq_read,
	.write = debugfs_bist_enable_v3_hw_write,
	.llseek = seq_lseek,
	.release = single_release,
	.owner = THIS_MODULE,
};

static const struct {
	char *name;
} debugfs_ffe_name_v3_hw[FFE_CFG_MAX] = {
	{ "SAS_1_5_GBPS" },
	{ "SAS_3_0_GBPS" },
	{ "SAS_6_0_GBPS" },
	{ "SAS_12_0_GBPS" },
	{ "FFE_RESV" },
	{ "SATA_1_5_GBPS" },
	{ "SATA_3_0_GBPS" },
	{ "SATA_6_0_GBPS" },
};

static ssize_t debugfs_v3_hw_write(struct file *filp,
				   const char __user *buf,
				   size_t count, loff_t *ppos)
{
	struct seq_file *m = filp->private_data;
	u32 *val = m->private;
	int res;

	res = kstrtouint_from_user(buf, count, 0, val);
	if (res)
		return res;

	return count;
}

static int debugfs_v3_hw_show(struct seq_file *s, void *p)
{
	u32 *val = s->private;

	seq_printf(s, "0x%x\n", *val);

	return 0;
}

static int debugfs_v3_hw_open(struct inode *inode, struct file *filp)
{
	return single_open(filp, debugfs_v3_hw_show,
			   inode->i_private);
}

static const struct file_operations debugfs_v3_hw_fops = {
	.open = debugfs_v3_hw_open,
	.read = seq_read,
	.write = debugfs_v3_hw_write,
	.llseek = seq_lseek,
	.release = single_release,
	.owner = THIS_MODULE,
};

static ssize_t debugfs_phy_down_cnt_v3_hw_write(struct file *filp,
						const char __user *buf,
						size_t count, loff_t *ppos)
{
	struct seq_file *s = filp->private_data;
	struct hisi_sas_phy *phy = s->private;
	unsigned int set_val;
	int res;

	res = kstrtouint_from_user(buf, count, 0, &set_val);
	if (res)
		return res;

	if (set_val > 0)
		return -EINVAL;

	atomic_set(&phy->down_cnt, 0);

	return count;
}

static int debugfs_phy_down_cnt_v3_hw_show(struct seq_file *s, void *p)
{
	struct hisi_sas_phy *phy = s->private;

	seq_printf(s, "%d\n", atomic_read(&phy->down_cnt));

	return 0;
}

static int debugfs_phy_down_cnt_v3_hw_open(struct inode *inode,
					   struct file *filp)
{
	return single_open(filp, debugfs_phy_down_cnt_v3_hw_show,
			   inode->i_private);
}

static const struct file_operations debugfs_phy_down_cnt_v3_hw_fops = {
	.open = debugfs_phy_down_cnt_v3_hw_open,
	.read = seq_read,
	.write = debugfs_phy_down_cnt_v3_hw_write,
	.llseek = seq_lseek,
	.release = single_release,
	.owner = THIS_MODULE,
};

enum fifo_dump_mode_v3_hw {
	FIFO_DUMP_FORVER =		(1U << 0),
	FIFO_DUMP_AFTER_TRIGGER =	(1U << 1),
	FIFO_DUMP_UNTILL_TRIGGER =	(1U << 2),
};

enum fifo_trigger_mode_v3_hw {
	FIFO_TRIGGER_EDGE =		(1U << 0),
	FIFO_TRIGGER_SAME_LEVEL =	(1U << 1),
	FIFO_TRIGGER_DIFF_LEVEL =	(1U << 2),
};

static int debugfs_is_fifo_config_valid_v3_hw(struct hisi_sas_phy *phy)
{
	struct hisi_hba *hisi_hba = phy->hisi_hba;

	if (phy->fifo.signal_sel > 0xf) {
		dev_info(hisi_hba->dev, "Invalid signal select: %u\n",
			 phy->fifo.signal_sel);
		return -EINVAL;
	}

	switch (phy->fifo.dump_mode) {
	case FIFO_DUMP_FORVER:
	case FIFO_DUMP_AFTER_TRIGGER:
	case FIFO_DUMP_UNTILL_TRIGGER:
		break;
	default:
		dev_info(hisi_hba->dev, "Invalid dump mode: %u\n",
			 phy->fifo.dump_mode);
		return -EINVAL;
	}

	/* when FIFO_DUMP_FORVER, no need to check trigger_mode */
	if (phy->fifo.dump_mode == FIFO_DUMP_FORVER)
		return 0;

	switch (phy->fifo.trigger_mode) {
	case FIFO_TRIGGER_EDGE:
	case FIFO_TRIGGER_SAME_LEVEL:
	case FIFO_TRIGGER_DIFF_LEVEL:
		break;
	default:
		dev_info(hisi_hba->dev, "Invalid trigger mode: %u\n",
			 phy->fifo.trigger_mode);
		return -EINVAL;
	}
	return 0;
}

static int debugfs_update_fifo_config_v3_hw(struct hisi_sas_phy *phy)
{
	u32 trigger_mode = phy->fifo.trigger_mode;
	u32 signal_sel = phy->fifo.signal_sel;
	u32 dump_mode = phy->fifo.dump_mode;
	struct hisi_hba *hisi_hba = phy->hisi_hba;
	int phy_no = phy->sas_phy.id;
	u32 reg_val;
	int res;

	/* Check the validity of trace FIFO configuration */
	res = debugfs_is_fifo_config_valid_v3_hw(phy);
	if (res)
		return res;

	reg_val = hisi_sas_phy_read32(hisi_hba, phy_no, DFX_FIFO_CTRL);
	/* Disable trace FIFO before update configuration */
	reg_val |= DFX_FIFO_CTRL_DUMP_DISABLE_MSK;

	/* Update trace FIFO configuration */
	reg_val &= ~(DFX_FIFO_CTRL_DUMP_MODE_MSK |
		     DFX_FIFO_CTRL_SIGNAL_SEL_MSK |
		     DFX_FIFO_CTRL_TRIGGER_MODE_MSK);

	reg_val |= ((trigger_mode << DFX_FIFO_CTRL_TRIGGER_MODE_OFF) |
		    (dump_mode << DFX_FIFO_CTRL_DUMP_MODE_OFF) |
		    (signal_sel << DFX_FIFO_CTRL_SIGNAL_SEL_OFF));
	hisi_sas_phy_write32(hisi_hba, phy_no, DFX_FIFO_CTRL, reg_val);

	hisi_sas_phy_write32(hisi_hba, phy_no, DFX_FIFO_DUMP_MSK,
			     phy->fifo.dump_msk);

	hisi_sas_phy_write32(hisi_hba, phy_no, DFX_FIFO_TRIGGER,
			     phy->fifo.trigger);

	hisi_sas_phy_write32(hisi_hba, phy_no, DFX_FIFO_TRIGGER_MSK,
			     phy->fifo.trigger_msk);

	/* Enable trace FIFO after updated configuration */
	reg_val = hisi_sas_phy_read32(hisi_hba, phy_no, DFX_FIFO_CTRL);
	reg_val &= ~DFX_FIFO_CTRL_DUMP_DISABLE_MSK;
	hisi_sas_phy_write32(hisi_hba, phy_no, DFX_FIFO_CTRL, reg_val);

	return 0;
}

static ssize_t debugfs_fifo_update_cfg_v3_hw_write(struct file *filp,
						   const char __user *buf,
						   size_t count, loff_t *ppos)
{
	struct hisi_sas_phy *phy = filp->private_data;
	bool update;
	int val;

	val = kstrtobool_from_user(buf, count, &update);
	if (val)
		return val;

	if (update != 1)
		return -EINVAL;

	val = debugfs_update_fifo_config_v3_hw(phy);
	if (val)
		return val;

	return count;
}

static const struct file_operations debugfs_fifo_update_cfg_v3_hw_fops = {
	.open = simple_open,
	.write = debugfs_fifo_update_cfg_v3_hw_write,
	.owner = THIS_MODULE,
};

static void debugfs_read_fifo_data_v3_hw(struct hisi_sas_phy *phy)
{
	struct hisi_hba *hisi_hba = phy->hisi_hba;
	u32 *buf = phy->fifo.rd_data;
	int phy_no = phy->sas_phy.id;
	u32 val;
	int i;

	memset(buf, 0, sizeof(phy->fifo.rd_data));

	/* Disable trace FIFO before read data */
	val = hisi_sas_phy_read32(hisi_hba, phy_no, DFX_FIFO_CTRL);
	val |= DFX_FIFO_CTRL_DUMP_DISABLE_MSK;
	hisi_sas_phy_write32(hisi_hba, phy_no, DFX_FIFO_CTRL, val);

	for (i = 0; i < HISI_SAS_FIFO_DATA_DW_SIZE; i++) {
		val = hisi_sas_phy_read32(hisi_hba, phy_no,
					  DFX_FIFO_RD_DATA);
		buf[i] = val;
	}

	/* Enable trace FIFO after read data */
	val = hisi_sas_phy_read32(hisi_hba, phy_no, DFX_FIFO_CTRL);
	val &= ~DFX_FIFO_CTRL_DUMP_DISABLE_MSK;
	hisi_sas_phy_write32(hisi_hba, phy_no, DFX_FIFO_CTRL, val);
}

static int debugfs_fifo_data_v3_hw_show(struct seq_file *s, void *p)
{
	struct hisi_sas_phy *phy = s->private;

	debugfs_read_fifo_data_v3_hw(phy);

	debugfs_show_row_32_v3_hw(s, 0, HISI_SAS_FIFO_DATA_DW_SIZE * 4,
				  phy->fifo.rd_data);

	return 0;
}
DEFINE_SHOW_ATTRIBUTE(debugfs_fifo_data_v3_hw);

static void debugfs_fifo_init_v3_hw(struct hisi_hba *hisi_hba)
{
	int phy_no;

	hisi_hba->debugfs_fifo_dentry =
			debugfs_create_dir("fifo", hisi_hba->debugfs_dir);

	for (phy_no = 0; phy_no < hisi_hba->n_phy; phy_no++) {
		struct hisi_sas_phy *phy = &hisi_hba->phy[phy_no];
		struct dentry *port_dentry;
		char name[256];
		u32 val;

		/* get default configuration for trace FIFO */
		val = hisi_sas_phy_read32(hisi_hba, phy_no, DFX_FIFO_CTRL);
		val &= DFX_FIFO_CTRL_DUMP_MODE_MSK;
		val >>= DFX_FIFO_CTRL_DUMP_MODE_OFF;
		phy->fifo.dump_mode = val;

		val = hisi_sas_phy_read32(hisi_hba, phy_no, DFX_FIFO_CTRL);
		val &= DFX_FIFO_CTRL_TRIGGER_MODE_MSK;
		val >>= DFX_FIFO_CTRL_TRIGGER_MODE_OFF;
		phy->fifo.trigger_mode = val;

		val = hisi_sas_phy_read32(hisi_hba, phy_no, DFX_FIFO_CTRL);
		val &= DFX_FIFO_CTRL_SIGNAL_SEL_MSK;
		val >>= DFX_FIFO_CTRL_SIGNAL_SEL_OFF;
		phy->fifo.signal_sel = val;

		val = hisi_sas_phy_read32(hisi_hba, phy_no, DFX_FIFO_DUMP_MSK);
		phy->fifo.dump_msk = val;

		val = hisi_sas_phy_read32(hisi_hba, phy_no, DFX_FIFO_TRIGGER);
		phy->fifo.trigger = val;
		val = hisi_sas_phy_read32(hisi_hba, phy_no, DFX_FIFO_TRIGGER_MSK);
		phy->fifo.trigger_msk = val;

		snprintf(name, 256, "%d", phy_no);
		port_dentry = debugfs_create_dir(name,
						 hisi_hba->debugfs_fifo_dentry);

		debugfs_create_file("update_config", 0200, port_dentry, phy,
				    &debugfs_fifo_update_cfg_v3_hw_fops);

		debugfs_create_file("signal_sel", 0600, port_dentry,
				    &phy->fifo.signal_sel,
				    &debugfs_v3_hw_fops);

		debugfs_create_file("dump_msk", 0600, port_dentry,
				    &phy->fifo.dump_msk,
				    &debugfs_v3_hw_fops);

		debugfs_create_file("dump_mode", 0600, port_dentry,
				    &phy->fifo.dump_mode,
				    &debugfs_v3_hw_fops);

		debugfs_create_file("trigger_mode", 0600, port_dentry,
				    &phy->fifo.trigger_mode,
				    &debugfs_v3_hw_fops);

		debugfs_create_file("trigger", 0600, port_dentry,
				    &phy->fifo.trigger,
				    &debugfs_v3_hw_fops);

		debugfs_create_file("trigger_msk", 0600, port_dentry,
				    &phy->fifo.trigger_msk,
				    &debugfs_v3_hw_fops);

		debugfs_create_file("fifo_data", 0400, port_dentry, phy,
				    &debugfs_fifo_data_v3_hw_fops);
	}
}

static void debugfs_work_handler_v3_hw(struct work_struct *work)
{
	struct hisi_hba *hisi_hba =
		container_of(work, struct hisi_hba, debugfs_work);

	debugfs_snapshot_regs_v3_hw(hisi_hba);
}

static void debugfs_release_v3_hw(struct hisi_hba *hisi_hba, int dump_index)
{
	struct device *dev = hisi_hba->dev;
	int i;

	devm_kfree(dev, hisi_hba->debugfs_iost_cache[dump_index].cache);
	devm_kfree(dev, hisi_hba->debugfs_itct_cache[dump_index].cache);
	devm_kfree(dev, hisi_hba->debugfs_iost[dump_index].iost);
	devm_kfree(dev, hisi_hba->debugfs_itct[dump_index].itct);

	for (i = 0; i < hisi_hba->queue_count; i++)
		devm_kfree(dev, hisi_hba->debugfs_dq[dump_index][i].hdr);

	for (i = 0; i < hisi_hba->queue_count; i++)
		devm_kfree(dev,
			   hisi_hba->debugfs_cq[dump_index][i].complete_hdr);

	for (i = 0; i < DEBUGFS_REGS_NUM; i++)
		devm_kfree(dev, hisi_hba->debugfs_regs[dump_index][i].data);

	for (i = 0; i < hisi_hba->n_phy; i++)
		devm_kfree(dev, hisi_hba->debugfs_port_reg[dump_index][i].data);
}

static const struct hisi_sas_debugfs_reg *debugfs_reg_array_v3_hw[DEBUGFS_REGS_NUM] = {
	[DEBUGFS_GLOBAL] = &debugfs_global_reg,
	[DEBUGFS_AXI] = &debugfs_axi_reg,
	[DEBUGFS_RAS] = &debugfs_ras_reg,
};

static int debugfs_alloc_v3_hw(struct hisi_hba *hisi_hba, int dump_index)
{
	const struct hisi_sas_hw *hw = hisi_hba->hw;
	struct device *dev = hisi_hba->dev;
	int p, c, d, r, i;
	size_t sz;

	for (r = 0; r < DEBUGFS_REGS_NUM; r++) {
		struct hisi_sas_debugfs_regs *regs =
				&hisi_hba->debugfs_regs[dump_index][r];

		sz = debugfs_reg_array_v3_hw[r]->count * 4;
		regs->data = devm_kmalloc(dev, sz, GFP_KERNEL);
		if (!regs->data)
			goto fail;
		regs->hisi_hba = hisi_hba;
	}

	sz = debugfs_port_reg.count * 4;
	for (p = 0; p < hisi_hba->n_phy; p++) {
		struct hisi_sas_debugfs_port *port =
				&hisi_hba->debugfs_port_reg[dump_index][p];

		port->data = devm_kmalloc(dev, sz, GFP_KERNEL);
		if (!port->data)
			goto fail;
		port->phy = &hisi_hba->phy[p];
	}

	sz = hw->complete_hdr_size * HISI_SAS_QUEUE_SLOTS;
	for (c = 0; c < hisi_hba->queue_count; c++) {
		struct hisi_sas_debugfs_cq *cq =
				&hisi_hba->debugfs_cq[dump_index][c];

		cq->complete_hdr = devm_kmalloc(dev, sz, GFP_KERNEL);
		if (!cq->complete_hdr)
			goto fail;
		cq->cq = &hisi_hba->cq[c];
	}

	sz = sizeof(struct hisi_sas_cmd_hdr) * HISI_SAS_QUEUE_SLOTS;
	for (d = 0; d < hisi_hba->queue_count; d++) {
		struct hisi_sas_debugfs_dq *dq =
				&hisi_hba->debugfs_dq[dump_index][d];

		dq->hdr = devm_kmalloc(dev, sz, GFP_KERNEL);
		if (!dq->hdr)
			goto fail;
		dq->dq = &hisi_hba->dq[d];
	}

	sz = HISI_SAS_MAX_COMMANDS * sizeof(struct hisi_sas_iost);

	hisi_hba->debugfs_iost[dump_index].iost =
				devm_kmalloc(dev, sz, GFP_KERNEL);
	if (!hisi_hba->debugfs_iost[dump_index].iost)
		goto fail;

	sz = HISI_SAS_IOST_ITCT_CACHE_NUM *
	     sizeof(struct hisi_sas_iost_itct_cache);

	hisi_hba->debugfs_iost_cache[dump_index].cache =
				devm_kmalloc(dev, sz, GFP_KERNEL);
	if (!hisi_hba->debugfs_iost_cache[dump_index].cache)
		goto fail;

	sz = HISI_SAS_IOST_ITCT_CACHE_NUM *
	     sizeof(struct hisi_sas_iost_itct_cache);

	hisi_hba->debugfs_itct_cache[dump_index].cache =
				devm_kmalloc(dev, sz, GFP_KERNEL);
	if (!hisi_hba->debugfs_itct_cache[dump_index].cache)
		goto fail;

	/* New memory allocation must be locate before itct */
	sz = HISI_SAS_MAX_ITCT_ENTRIES * sizeof(struct hisi_sas_itct);

	hisi_hba->debugfs_itct[dump_index].itct =
				devm_kmalloc(dev, sz, GFP_KERNEL);
	if (!hisi_hba->debugfs_itct[dump_index].itct)
		goto fail;

	return 0;
fail:
	for (i = 0; i < hisi_sas_debugfs_dump_count; i++)
		debugfs_release_v3_hw(hisi_hba, i);
	return -ENOMEM;
}

static void debugfs_phy_down_cnt_init_v3_hw(struct hisi_hba *hisi_hba)
{
	struct dentry *dir = debugfs_create_dir("phy_down_cnt",
						hisi_hba->debugfs_dir);
	char name[16];
	int phy_no;

	for (phy_no = 0; phy_no < hisi_hba->n_phy; phy_no++) {
		snprintf(name, 16, "%d", phy_no);
		debugfs_create_file(name, 0600, dir,
				    &hisi_hba->phy[phy_no],
				    &debugfs_phy_down_cnt_v3_hw_fops);
	}
}

static void debugfs_bist_init_v3_hw(struct hisi_hba *hisi_hba)
{
	struct dentry *ports_dentry;
	int phy_no;

	hisi_hba->debugfs_bist_dentry =
			debugfs_create_dir("bist", hisi_hba->debugfs_dir);
	debugfs_create_file("link_rate", 0600,
			    hisi_hba->debugfs_bist_dentry, hisi_hba,
			    &debugfs_bist_linkrate_v3_hw_fops);

	debugfs_create_file("code_mode", 0600,
			    hisi_hba->debugfs_bist_dentry, hisi_hba,
			    &debugfs_bist_code_mode_v3_hw_fops);

	debugfs_create_file("fixed_code", 0600,
			    hisi_hba->debugfs_bist_dentry,
			    &hisi_hba->debugfs_bist_fixed_code[0],
			    &debugfs_v3_hw_fops);

	debugfs_create_file("fixed_code_1", 0600,
			    hisi_hba->debugfs_bist_dentry,
			    &hisi_hba->debugfs_bist_fixed_code[1],
			    &debugfs_v3_hw_fops);

	debugfs_create_file("phy_id", 0600, hisi_hba->debugfs_bist_dentry,
			    hisi_hba, &debugfs_bist_phy_v3_hw_fops);

	debugfs_create_file("cnt", 0600, hisi_hba->debugfs_bist_dentry,
			    hisi_hba, &debugfs_bist_cnt_v3_hw_ops);

	debugfs_create_file("loopback_mode", 0600,
			    hisi_hba->debugfs_bist_dentry,
			    hisi_hba, &debugfs_bist_mode_v3_hw_fops);

	debugfs_create_file("enable", 0600, hisi_hba->debugfs_bist_dentry,
			    hisi_hba, &debugfs_bist_enable_v3_hw_fops);

	ports_dentry = debugfs_create_dir("port", hisi_hba->debugfs_bist_dentry);

	for (phy_no = 0; phy_no < hisi_hba->n_phy; phy_no++) {
		struct dentry *port_dentry;
		struct dentry *ffe_dentry;
		char name[256];
		int i;

		snprintf(name, 256, "%d", phy_no);
		port_dentry = debugfs_create_dir(name, ports_dentry);
		ffe_dentry = debugfs_create_dir("ffe", port_dentry);
		for (i = 0; i < FFE_CFG_MAX; i++) {
			if (i == FFE_RESV)
				continue;
			debugfs_create_file(debugfs_ffe_name_v3_hw[i].name,
					    0600, ffe_dentry,
					    &hisi_hba->debugfs_bist_ffe[phy_no][i],
					    &debugfs_v3_hw_fops);
		}
	}

	hisi_hba->debugfs_bist_linkrate = SAS_LINK_RATE_1_5_GBPS;
}

static void debugfs_init_v3_hw(struct hisi_hba *hisi_hba)
{
	struct device *dev = hisi_hba->dev;
	int i;

	hisi_hba->debugfs_dir = debugfs_create_dir(dev_name(dev),
						   hisi_sas_debugfs_dir);
	debugfs_create_file("trigger_dump", 0200,
			    hisi_hba->debugfs_dir,
			    hisi_hba,
			    &debugfs_trigger_dump_v3_hw_fops);

	/* create bist structures */
	debugfs_bist_init_v3_hw(hisi_hba);

	hisi_hba->debugfs_dump_dentry =
			debugfs_create_dir("dump", hisi_hba->debugfs_dir);

	debugfs_phy_down_cnt_init_v3_hw(hisi_hba);
	debugfs_fifo_init_v3_hw(hisi_hba);

	for (i = 0; i < hisi_sas_debugfs_dump_count; i++) {
		if (debugfs_alloc_v3_hw(hisi_hba, i)) {
			debugfs_remove_recursive(hisi_hba->debugfs_dir);
			dev_dbg(dev, "failed to init debugfs!\n");
			break;
		}
	}
}

static void debugfs_exit_v3_hw(struct hisi_hba *hisi_hba)
{
	debugfs_remove_recursive(hisi_hba->debugfs_dir);
}

static int
hisi_sas_v3_probe(struct pci_dev *pdev, const struct pci_device_id *id)
{
	struct Scsi_Host *shost;
	struct hisi_hba *hisi_hba;
	struct device *dev = &pdev->dev;
	struct asd_sas_phy **arr_phy;
	struct asd_sas_port **arr_port;
	struct sas_ha_struct *sha;
	int rc, phy_nr, port_nr, i;

	rc = pcim_enable_device(pdev);
	if (rc)
		goto err_out;

	pci_set_master(pdev);

	rc = pcim_iomap_regions(pdev, 1 << BAR_NO_V3_HW, DRV_NAME);
	if (rc)
		goto err_out;

	rc = dma_set_mask_and_coherent(&pdev->dev, DMA_BIT_MASK(64));
	if (rc)
		rc = dma_set_mask_and_coherent(&pdev->dev, DMA_BIT_MASK(32));
	if (rc) {
		dev_err(dev, "No usable DMA addressing method\n");
		rc = -ENODEV;
		goto err_out;
	}

	shost = hisi_sas_shost_alloc_pci(pdev);
	if (!shost) {
		rc = -ENOMEM;
		goto err_out;
	}

	sha = SHOST_TO_SAS_HA(shost);
	hisi_hba = shost_priv(shost);
	dev_set_drvdata(dev, sha);

	hisi_hba->regs = pcim_iomap_table(pdev)[BAR_NO_V3_HW];
	if (!hisi_hba->regs) {
		dev_err(dev, "cannot map register\n");
		rc = -ENOMEM;
		goto err_out_ha;
	}

	phy_nr = port_nr = hisi_hba->n_phy;

	arr_phy = devm_kcalloc(dev, phy_nr, sizeof(void *), GFP_KERNEL);
	arr_port = devm_kcalloc(dev, port_nr, sizeof(void *), GFP_KERNEL);
	if (!arr_phy || !arr_port) {
		rc = -ENOMEM;
		goto err_out_ha;
	}

	sha->sas_phy = arr_phy;
	sha->sas_port = arr_port;
	sha->core.shost = shost;
	sha->lldd_ha = hisi_hba;

	shost->transportt = hisi_sas_stt;
	shost->max_id = HISI_SAS_MAX_DEVICES;
	shost->max_lun = ~0;
	shost->max_channel = 1;
	shost->max_cmd_len = 16;
	shost->can_queue = HISI_SAS_UNRESERVED_IPTT;
	shost->cmd_per_lun = HISI_SAS_UNRESERVED_IPTT;

	sha->sas_ha_name = DRV_NAME;
	sha->dev = dev;
	sha->lldd_module = THIS_MODULE;
	sha->sas_addr = &hisi_hba->sas_addr[0];
	sha->num_phys = hisi_hba->n_phy;

	for (i = 0; i < hisi_hba->n_phy; i++) {
		sha->sas_phy[i] = &hisi_hba->phy[i].sas_phy;
		sha->sas_port[i] = &hisi_hba->port[i].sas_port;
	}

	if (hisi_hba->prot_mask) {
		dev_info(dev, "Registering for DIF/DIX prot_mask=0x%x\n",
			 prot_mask);
		scsi_host_set_prot(hisi_hba->shost, prot_mask);
		if (hisi_hba->prot_mask & HISI_SAS_DIX_PROT_MASK)
			scsi_host_set_guard(hisi_hba->shost,
					    SHOST_DIX_GUARD_CRC);
	}

	if (hisi_sas_debugfs_enable)
		debugfs_init_v3_hw(hisi_hba);

	rc = interrupt_preinit_v3_hw(hisi_hba);
	if (rc)
		goto err_out_debugfs;
	dev_err(dev, "%d hw queues\n", shost->nr_hw_queues);
	rc = scsi_add_host(shost, dev);
	if (rc)
		goto err_out_debugfs;

	rc = sas_register_ha(sha);
	if (rc)
		goto err_out_register_ha;

	rc = hisi_sas_v3_init(hisi_hba);
	if (rc)
		goto err_out_hw_init;

	scsi_scan_host(shost);

	/*
	 * For the situation that there are ATA disks connected with SAS
	 * controller, it additionally creates ata_port which will affect the
	 * child_count of hisi_hba->dev. Even if suspended all the disks,
	 * ata_port is still and the child_count of hisi_hba->dev is not 0.
	 * So use pm_suspend_ignore_children() to ignore the effect to
	 * hisi_hba->dev.
	 */
	pm_suspend_ignore_children(dev, true);
	pm_runtime_put_noidle(&pdev->dev);

	return 0;

err_out_hw_init:
	sas_unregister_ha(sha);
err_out_register_ha:
	scsi_remove_host(shost);
err_out_debugfs:
	debugfs_exit_v3_hw(hisi_hba);
err_out_ha:
	hisi_sas_free(hisi_hba);
	scsi_host_put(shost);
err_out:
	return rc;
}

static void
hisi_sas_v3_destroy_irqs(struct pci_dev *pdev, struct hisi_hba *hisi_hba)
{
	int i;

	devm_free_irq(&pdev->dev, pci_irq_vector(pdev, 1), hisi_hba);
	devm_free_irq(&pdev->dev, pci_irq_vector(pdev, 2), hisi_hba);
	devm_free_irq(&pdev->dev, pci_irq_vector(pdev, 11), hisi_hba);
	for (i = 0; i < hisi_hba->cq_nvecs; i++) {
		struct hisi_sas_cq *cq = &hisi_hba->cq[i];
		int nr = hisi_sas_intr_conv ? 16 : 16 + i;

		devm_free_irq(&pdev->dev, pci_irq_vector(pdev, nr), cq);
	}
}

static void hisi_sas_v3_remove(struct pci_dev *pdev)
{
	struct device *dev = &pdev->dev;
	struct sas_ha_struct *sha = dev_get_drvdata(dev);
	struct hisi_hba *hisi_hba = sha->lldd_ha;
	struct Scsi_Host *shost = sha->core.shost;

	pm_runtime_get_noresume(dev);
	if (timer_pending(&hisi_hba->timer))
		del_timer(&hisi_hba->timer);

	sas_unregister_ha(sha);
	flush_workqueue(hisi_hba->wq);
	sas_remove_host(sha->core.shost);

	hisi_sas_v3_destroy_irqs(pdev, hisi_hba);
	hisi_sas_free(hisi_hba);
	debugfs_exit_v3_hw(hisi_hba);
	scsi_host_put(shost);
}

static void hisi_sas_reset_prepare_v3_hw(struct pci_dev *pdev)
{
	struct sas_ha_struct *sha = pci_get_drvdata(pdev);
	struct hisi_hba *hisi_hba = sha->lldd_ha;
	struct device *dev = hisi_hba->dev;
	int rc;

	dev_info(dev, "FLR prepare\n");
	set_bit(HISI_SAS_RESET_BIT, &hisi_hba->flags);
	hisi_sas_controller_reset_prepare(hisi_hba);

	rc = disable_host_v3_hw(hisi_hba);
	if (rc)
		dev_err(dev, "FLR: disable host failed rc=%d\n", rc);
}

static void hisi_sas_reset_done_v3_hw(struct pci_dev *pdev)
{
	struct sas_ha_struct *sha = pci_get_drvdata(pdev);
	struct hisi_hba *hisi_hba = sha->lldd_ha;
	struct device *dev = hisi_hba->dev;
	int rc;

	hisi_sas_init_mem(hisi_hba);

	rc = hw_init_v3_hw(hisi_hba);
	if (rc) {
		dev_err(dev, "FLR: hw init failed rc=%d\n", rc);
		return;
	}

	hisi_sas_controller_reset_done(hisi_hba);
	dev_info(dev, "FLR done\n");
}

enum {
	/* instances of the controller */
	hip08,
};

static int _suspend_v3_hw(struct device *device)
{
	struct pci_dev *pdev = to_pci_dev(device);
	struct sas_ha_struct *sha = pci_get_drvdata(pdev);
	struct hisi_hba *hisi_hba = sha->lldd_ha;
	struct device *dev = hisi_hba->dev;
	struct Scsi_Host *shost = hisi_hba->shost;
	int rc;

	if (!pdev->pm_cap) {
		dev_err(dev, "PCI PM not supported\n");
		return -ENODEV;
	}

	if (test_and_set_bit(HISI_SAS_RESET_BIT, &hisi_hba->flags))
		return -1;

	scsi_block_requests(shost);
	set_bit(HISI_SAS_REJECT_CMD_BIT, &hisi_hba->flags);
	flush_workqueue(hisi_hba->wq);

	rc = disable_host_v3_hw(hisi_hba);
	if (rc) {
		dev_err(dev, "PM suspend: disable host failed rc=%d\n", rc);
		clear_bit(HISI_SAS_REJECT_CMD_BIT, &hisi_hba->flags);
		clear_bit(HISI_SAS_RESET_BIT, &hisi_hba->flags);
		scsi_unblock_requests(shost);
		return rc;
	}

	hisi_sas_init_mem(hisi_hba);

	dev_warn(dev, "entering suspend state\n");

	hisi_sas_release_tasks(hisi_hba);

	sas_suspend_ha(sha);
	return 0;
}

static int _resume_v3_hw(struct device *device)
{
	struct pci_dev *pdev = to_pci_dev(device);
	struct sas_ha_struct *sha = pci_get_drvdata(pdev);
	struct hisi_hba *hisi_hba = sha->lldd_ha;
	struct Scsi_Host *shost = hisi_hba->shost;
	struct device *dev = hisi_hba->dev;
	unsigned int rc;
	pci_power_t device_state = pdev->current_state;

	dev_warn(dev, "resuming from operating state [D%d]\n",
		 device_state);

	scsi_unblock_requests(shost);
	clear_bit(HISI_SAS_REJECT_CMD_BIT, &hisi_hba->flags);

	sas_prep_resume_ha(sha);
	rc = hw_init_v3_hw(hisi_hba);
	if (rc) {
		scsi_remove_host(shost);
		return rc;
	}
	phys_init_v3_hw(hisi_hba);
	sas_resume_ha(sha);
	clear_bit(HISI_SAS_RESET_BIT, &hisi_hba->flags);

	return 0;
}

static int __maybe_unused suspend_v3_hw(struct device *device)
{
	struct pci_dev *pdev = to_pci_dev(device);
	struct sas_ha_struct *sha = pci_get_drvdata(pdev);
	struct hisi_hba *hisi_hba = sha->lldd_ha;
	int rc;

	set_bit(HISI_SAS_PM_BIT, &hisi_hba->flags);

	rc = _suspend_v3_hw(device);
	if (rc)
		clear_bit(HISI_SAS_PM_BIT, &hisi_hba->flags);

	return rc;
}

static int __maybe_unused resume_v3_hw(struct device *device)
{
	struct pci_dev *pdev = to_pci_dev(device);
	struct sas_ha_struct *sha = pci_get_drvdata(pdev);
	struct hisi_hba *hisi_hba = sha->lldd_ha;
	int rc = _resume_v3_hw(device);

	clear_bit(HISI_SAS_PM_BIT, &hisi_hba->flags);

	return rc;
}

static const struct pci_device_id sas_v3_pci_table[] = {
	{ PCI_VDEVICE(HUAWEI, 0xa230), hip08 },
	{}
};
MODULE_DEVICE_TABLE(pci, sas_v3_pci_table);

static const struct pci_error_handlers hisi_sas_err_handler = {
	.reset_prepare	= hisi_sas_reset_prepare_v3_hw,
	.reset_done	= hisi_sas_reset_done_v3_hw,
};

static UNIVERSAL_DEV_PM_OPS(hisi_sas_v3_pm_ops,
			    suspend_v3_hw,
			    resume_v3_hw,
			    NULL);

static struct pci_driver sas_v3_pci_driver = {
	.name		= DRV_NAME,
	.id_table	= sas_v3_pci_table,
	.probe		= hisi_sas_v3_probe,
	.remove		= hisi_sas_v3_remove,
	.err_handler	= &hisi_sas_err_handler,
	.driver.pm	= &hisi_sas_v3_pm_ops,
};

module_pci_driver(sas_v3_pci_driver);
module_param_named(intr_conv, hisi_sas_intr_conv, bool, 0444);

MODULE_LICENSE("GPL");
MODULE_AUTHOR("John Garry <john.garry@huawei.com>");
MODULE_DESCRIPTION("HISILICON SAS controller v3 hw driver based on pci device");
MODULE_ALIAS("pci:" DRV_NAME);<|MERGE_RESOLUTION|>--- conflicted
+++ resolved
@@ -2424,12 +2424,7 @@
 	hisi_hba->cq_nvecs = vectors - BASE_VECTORS_V3_HW;
 	shost->nr_hw_queues = hisi_hba->cq_nvecs;
 
-<<<<<<< HEAD
-	devm_add_action(&pdev->dev, hisi_sas_v3_free_vectors, pdev);
-	return 0;
-=======
 	return devm_add_action(&pdev->dev, hisi_sas_v3_free_vectors, pdev);
->>>>>>> 9b37665a
 }
 
 static int interrupt_init_v3_hw(struct hisi_hba *hisi_hba)
