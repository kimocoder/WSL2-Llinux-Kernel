/*
 * PMC-Sierra SPC 8001 SAS/SATA based host adapters driver
 *
 * Copyright (c) 2008-2009 USI Co., Ltd.
 * All rights reserved.
 *
 * Redistribution and use in source and binary forms, with or without
 * modification, are permitted provided that the following conditions
 * are met:
 * 1. Redistributions of source code must retain the above copyright
 *    notice, this list of conditions, and the following disclaimer,
 *    without modification.
 * 2. Redistributions in binary form must reproduce at minimum a disclaimer
 *    substantially similar to the "NO WARRANTY" disclaimer below
 *    ("Disclaimer") and any redistribution must be conditioned upon
 *    including a substantially similar Disclaimer requirement for further
 *    binary redistribution.
 * 3. Neither the names of the above-listed copyright holders nor the names
 *    of any contributors may be used to endorse or promote products derived
 *    from this software without specific prior written permission.
 *
 * Alternatively, this software may be distributed under the terms of the
 * GNU General Public License ("GPL") version 2 as published by the Free
 * Software Foundation.
 *
 * NO WARRANTY
 * THIS SOFTWARE IS PROVIDED BY THE COPYRIGHT HOLDERS AND CONTRIBUTORS
 * "AS IS" AND ANY EXPRESS OR IMPLIED WARRANTIES, INCLUDING, BUT NOT
 * LIMITED TO, THE IMPLIED WARRANTIES OF MERCHANTIBILITY AND FITNESS FOR
 * A PARTICULAR PURPOSE ARE DISCLAIMED. IN NO EVENT SHALL THE COPYRIGHT
 * HOLDERS OR CONTRIBUTORS BE LIABLE FOR SPECIAL, EXEMPLARY, OR CONSEQUENTIAL
 * DAMAGES (INCLUDING, BUT NOT LIMITED TO, PROCUREMENT OF SUBSTITUTE GOODS
 * OR SERVICES; LOSS OF USE, DATA, OR PROFITS; OR BUSINESS INTERRUPTION)
 * HOWEVER CAUSED AND ON ANY THEORY OF LIABILITY, WHETHER IN CONTRACT,
 * STRICT LIABILITY, OR TORT (INCLUDING NEGLIGENCE OR OTHERWISE) ARISING
 * IN ANY WAY OUT OF THE USE OF THIS SOFTWARE, EVEN IF ADVISED OF THE
 * POSSIBILITY OF SUCH DAMAGES.
 *
 */
 #include <linux/slab.h>
 #include "pm8001_sas.h"
 #include "pm8001_hwi.h"
 #include "pm8001_chips.h"
 #include "pm8001_ctl.h"

/**
 * read_main_config_table - read the configure table and save it.
 * @pm8001_ha: our hba card information
 */
static void read_main_config_table(struct pm8001_hba_info *pm8001_ha)
{
	void __iomem *address = pm8001_ha->main_cfg_tbl_addr;
	pm8001_ha->main_cfg_tbl.pm8001_tbl.signature	=
				pm8001_mr32(address, 0x00);
	pm8001_ha->main_cfg_tbl.pm8001_tbl.interface_rev =
				pm8001_mr32(address, 0x04);
	pm8001_ha->main_cfg_tbl.pm8001_tbl.firmware_rev	=
				pm8001_mr32(address, 0x08);
	pm8001_ha->main_cfg_tbl.pm8001_tbl.max_out_io	=
				pm8001_mr32(address, 0x0C);
	pm8001_ha->main_cfg_tbl.pm8001_tbl.max_sgl	=
				pm8001_mr32(address, 0x10);
	pm8001_ha->main_cfg_tbl.pm8001_tbl.ctrl_cap_flag =
				pm8001_mr32(address, 0x14);
	pm8001_ha->main_cfg_tbl.pm8001_tbl.gst_offset	=
				pm8001_mr32(address, 0x18);
	pm8001_ha->main_cfg_tbl.pm8001_tbl.inbound_queue_offset =
		pm8001_mr32(address, MAIN_IBQ_OFFSET);
	pm8001_ha->main_cfg_tbl.pm8001_tbl.outbound_queue_offset =
		pm8001_mr32(address, MAIN_OBQ_OFFSET);
	pm8001_ha->main_cfg_tbl.pm8001_tbl.hda_mode_flag	=
		pm8001_mr32(address, MAIN_HDA_FLAGS_OFFSET);

	/* read analog Setting offset from the configuration table */
	pm8001_ha->main_cfg_tbl.pm8001_tbl.anolog_setup_table_offset =
		pm8001_mr32(address, MAIN_ANALOG_SETUP_OFFSET);

	/* read Error Dump Offset and Length */
	pm8001_ha->main_cfg_tbl.pm8001_tbl.fatal_err_dump_offset0 =
		pm8001_mr32(address, MAIN_FATAL_ERROR_RDUMP0_OFFSET);
	pm8001_ha->main_cfg_tbl.pm8001_tbl.fatal_err_dump_length0 =
		pm8001_mr32(address, MAIN_FATAL_ERROR_RDUMP0_LENGTH);
	pm8001_ha->main_cfg_tbl.pm8001_tbl.fatal_err_dump_offset1 =
		pm8001_mr32(address, MAIN_FATAL_ERROR_RDUMP1_OFFSET);
	pm8001_ha->main_cfg_tbl.pm8001_tbl.fatal_err_dump_length1 =
		pm8001_mr32(address, MAIN_FATAL_ERROR_RDUMP1_LENGTH);
}

/**
 * read_general_status_table - read the general status table and save it.
 * @pm8001_ha: our hba card information
 */
static void read_general_status_table(struct pm8001_hba_info *pm8001_ha)
{
	void __iomem *address = pm8001_ha->general_stat_tbl_addr;
	pm8001_ha->gs_tbl.pm8001_tbl.gst_len_mpistate	=
				pm8001_mr32(address, 0x00);
	pm8001_ha->gs_tbl.pm8001_tbl.iq_freeze_state0	=
				pm8001_mr32(address, 0x04);
	pm8001_ha->gs_tbl.pm8001_tbl.iq_freeze_state1	=
				pm8001_mr32(address, 0x08);
	pm8001_ha->gs_tbl.pm8001_tbl.msgu_tcnt		=
				pm8001_mr32(address, 0x0C);
	pm8001_ha->gs_tbl.pm8001_tbl.iop_tcnt		=
				pm8001_mr32(address, 0x10);
	pm8001_ha->gs_tbl.pm8001_tbl.rsvd		=
				pm8001_mr32(address, 0x14);
	pm8001_ha->gs_tbl.pm8001_tbl.phy_state[0]	=
				pm8001_mr32(address, 0x18);
	pm8001_ha->gs_tbl.pm8001_tbl.phy_state[1]	=
				pm8001_mr32(address, 0x1C);
	pm8001_ha->gs_tbl.pm8001_tbl.phy_state[2]	=
				pm8001_mr32(address, 0x20);
	pm8001_ha->gs_tbl.pm8001_tbl.phy_state[3]	=
				pm8001_mr32(address, 0x24);
	pm8001_ha->gs_tbl.pm8001_tbl.phy_state[4]	=
				pm8001_mr32(address, 0x28);
	pm8001_ha->gs_tbl.pm8001_tbl.phy_state[5]	=
				pm8001_mr32(address, 0x2C);
	pm8001_ha->gs_tbl.pm8001_tbl.phy_state[6]	=
				pm8001_mr32(address, 0x30);
	pm8001_ha->gs_tbl.pm8001_tbl.phy_state[7]	=
				pm8001_mr32(address, 0x34);
	pm8001_ha->gs_tbl.pm8001_tbl.gpio_input_val	=
				pm8001_mr32(address, 0x38);
	pm8001_ha->gs_tbl.pm8001_tbl.rsvd1[0]		=
				pm8001_mr32(address, 0x3C);
	pm8001_ha->gs_tbl.pm8001_tbl.rsvd1[1]		=
				pm8001_mr32(address, 0x40);
	pm8001_ha->gs_tbl.pm8001_tbl.recover_err_info[0]	=
				pm8001_mr32(address, 0x44);
	pm8001_ha->gs_tbl.pm8001_tbl.recover_err_info[1]	=
				pm8001_mr32(address, 0x48);
	pm8001_ha->gs_tbl.pm8001_tbl.recover_err_info[2]	=
				pm8001_mr32(address, 0x4C);
	pm8001_ha->gs_tbl.pm8001_tbl.recover_err_info[3]	=
				pm8001_mr32(address, 0x50);
	pm8001_ha->gs_tbl.pm8001_tbl.recover_err_info[4]	=
				pm8001_mr32(address, 0x54);
	pm8001_ha->gs_tbl.pm8001_tbl.recover_err_info[5]	=
				pm8001_mr32(address, 0x58);
	pm8001_ha->gs_tbl.pm8001_tbl.recover_err_info[6]	=
				pm8001_mr32(address, 0x5C);
	pm8001_ha->gs_tbl.pm8001_tbl.recover_err_info[7]	=
				pm8001_mr32(address, 0x60);
}

/**
 * read_inbnd_queue_table - read the inbound queue table and save it.
 * @pm8001_ha: our hba card information
 */
static void read_inbnd_queue_table(struct pm8001_hba_info *pm8001_ha)
{
	int i;
	void __iomem *address = pm8001_ha->inbnd_q_tbl_addr;
	for (i = 0; i < PM8001_MAX_INB_NUM; i++) {
		u32 offset = i * 0x20;
		pm8001_ha->inbnd_q_tbl[i].pi_pci_bar =
		      get_pci_bar_index(pm8001_mr32(address, (offset + 0x14)));
		pm8001_ha->inbnd_q_tbl[i].pi_offset =
			pm8001_mr32(address, (offset + 0x18));
	}
}

/**
 * read_outbnd_queue_table - read the outbound queue table and save it.
 * @pm8001_ha: our hba card information
 */
static void read_outbnd_queue_table(struct pm8001_hba_info *pm8001_ha)
{
	int i;
	void __iomem *address = pm8001_ha->outbnd_q_tbl_addr;
	for (i = 0; i < PM8001_MAX_OUTB_NUM; i++) {
		u32 offset = i * 0x24;
		pm8001_ha->outbnd_q_tbl[i].ci_pci_bar =
		      get_pci_bar_index(pm8001_mr32(address, (offset + 0x14)));
		pm8001_ha->outbnd_q_tbl[i].ci_offset =
			pm8001_mr32(address, (offset + 0x18));
	}
}

/**
 * init_default_table_values - init the default table.
 * @pm8001_ha: our hba card information
 */
static void init_default_table_values(struct pm8001_hba_info *pm8001_ha)
{
	int i;
	u32 offsetib, offsetob;
	void __iomem *addressib = pm8001_ha->inbnd_q_tbl_addr;
	void __iomem *addressob = pm8001_ha->outbnd_q_tbl_addr;
	u32 ib_offset = pm8001_ha->ib_offset;
	u32 ob_offset = pm8001_ha->ob_offset;
	u32 ci_offset = pm8001_ha->ci_offset;
	u32 pi_offset = pm8001_ha->pi_offset;

	pm8001_ha->main_cfg_tbl.pm8001_tbl.inbound_q_nppd_hppd		= 0;
	pm8001_ha->main_cfg_tbl.pm8001_tbl.outbound_hw_event_pid0_3	= 0;
	pm8001_ha->main_cfg_tbl.pm8001_tbl.outbound_hw_event_pid4_7	= 0;
	pm8001_ha->main_cfg_tbl.pm8001_tbl.outbound_ncq_event_pid0_3	= 0;
	pm8001_ha->main_cfg_tbl.pm8001_tbl.outbound_ncq_event_pid4_7	= 0;
	pm8001_ha->main_cfg_tbl.pm8001_tbl.outbound_tgt_ITNexus_event_pid0_3 =
									 0;
	pm8001_ha->main_cfg_tbl.pm8001_tbl.outbound_tgt_ITNexus_event_pid4_7 =
									 0;
	pm8001_ha->main_cfg_tbl.pm8001_tbl.outbound_tgt_ssp_event_pid0_3 = 0;
	pm8001_ha->main_cfg_tbl.pm8001_tbl.outbound_tgt_ssp_event_pid4_7 = 0;
	pm8001_ha->main_cfg_tbl.pm8001_tbl.outbound_tgt_smp_event_pid0_3 = 0;
	pm8001_ha->main_cfg_tbl.pm8001_tbl.outbound_tgt_smp_event_pid4_7 = 0;

	pm8001_ha->main_cfg_tbl.pm8001_tbl.upper_event_log_addr		=
		pm8001_ha->memoryMap.region[AAP1].phys_addr_hi;
	pm8001_ha->main_cfg_tbl.pm8001_tbl.lower_event_log_addr		=
		pm8001_ha->memoryMap.region[AAP1].phys_addr_lo;
	pm8001_ha->main_cfg_tbl.pm8001_tbl.event_log_size		=
		PM8001_EVENT_LOG_SIZE;
	pm8001_ha->main_cfg_tbl.pm8001_tbl.event_log_option		= 0x01;
	pm8001_ha->main_cfg_tbl.pm8001_tbl.upper_iop_event_log_addr	=
		pm8001_ha->memoryMap.region[IOP].phys_addr_hi;
	pm8001_ha->main_cfg_tbl.pm8001_tbl.lower_iop_event_log_addr	=
		pm8001_ha->memoryMap.region[IOP].phys_addr_lo;
	pm8001_ha->main_cfg_tbl.pm8001_tbl.iop_event_log_size		=
		PM8001_EVENT_LOG_SIZE;
	pm8001_ha->main_cfg_tbl.pm8001_tbl.iop_event_log_option		= 0x01;
	pm8001_ha->main_cfg_tbl.pm8001_tbl.fatal_err_interrupt		= 0x01;
	for (i = 0; i < pm8001_ha->max_q_num; i++) {
		pm8001_ha->inbnd_q_tbl[i].element_pri_size_cnt	=
			PM8001_MPI_QUEUE | (pm8001_ha->iomb_size << 16) | (0x00<<30);
		pm8001_ha->inbnd_q_tbl[i].upper_base_addr	=
			pm8001_ha->memoryMap.region[ib_offset + i].phys_addr_hi;
		pm8001_ha->inbnd_q_tbl[i].lower_base_addr	=
		pm8001_ha->memoryMap.region[ib_offset + i].phys_addr_lo;
		pm8001_ha->inbnd_q_tbl[i].base_virt		=
		  (u8 *)pm8001_ha->memoryMap.region[ib_offset + i].virt_ptr;
		pm8001_ha->inbnd_q_tbl[i].total_length		=
			pm8001_ha->memoryMap.region[ib_offset + i].total_len;
		pm8001_ha->inbnd_q_tbl[i].ci_upper_base_addr	=
			pm8001_ha->memoryMap.region[ci_offset + i].phys_addr_hi;
		pm8001_ha->inbnd_q_tbl[i].ci_lower_base_addr	=
			pm8001_ha->memoryMap.region[ci_offset + i].phys_addr_lo;
		pm8001_ha->inbnd_q_tbl[i].ci_virt		=
			pm8001_ha->memoryMap.region[ci_offset + i].virt_ptr;
		offsetib = i * 0x20;
		pm8001_ha->inbnd_q_tbl[i].pi_pci_bar		=
			get_pci_bar_index(pm8001_mr32(addressib,
				(offsetib + 0x14)));
		pm8001_ha->inbnd_q_tbl[i].pi_offset		=
			pm8001_mr32(addressib, (offsetib + 0x18));
		pm8001_ha->inbnd_q_tbl[i].producer_idx		= 0;
		pm8001_ha->inbnd_q_tbl[i].consumer_index	= 0;
	}
	for (i = 0; i < pm8001_ha->max_q_num; i++) {
		pm8001_ha->outbnd_q_tbl[i].element_size_cnt	=
			PM8001_MPI_QUEUE | (pm8001_ha->iomb_size << 16) | (0x01<<30);
		pm8001_ha->outbnd_q_tbl[i].upper_base_addr	=
			pm8001_ha->memoryMap.region[ob_offset + i].phys_addr_hi;
		pm8001_ha->outbnd_q_tbl[i].lower_base_addr	=
			pm8001_ha->memoryMap.region[ob_offset + i].phys_addr_lo;
		pm8001_ha->outbnd_q_tbl[i].base_virt		=
		  (u8 *)pm8001_ha->memoryMap.region[ob_offset + i].virt_ptr;
		pm8001_ha->outbnd_q_tbl[i].total_length		=
			pm8001_ha->memoryMap.region[ob_offset + i].total_len;
		pm8001_ha->outbnd_q_tbl[i].pi_upper_base_addr	=
			pm8001_ha->memoryMap.region[pi_offset + i].phys_addr_hi;
		pm8001_ha->outbnd_q_tbl[i].pi_lower_base_addr	=
			pm8001_ha->memoryMap.region[pi_offset + i].phys_addr_lo;
		pm8001_ha->outbnd_q_tbl[i].interrup_vec_cnt_delay	=
			0 | (10 << 16) | (i << 24);
		pm8001_ha->outbnd_q_tbl[i].pi_virt		=
			pm8001_ha->memoryMap.region[pi_offset + i].virt_ptr;
		offsetob = i * 0x24;
		pm8001_ha->outbnd_q_tbl[i].ci_pci_bar		=
			get_pci_bar_index(pm8001_mr32(addressob,
			offsetob + 0x14));
		pm8001_ha->outbnd_q_tbl[i].ci_offset		=
			pm8001_mr32(addressob, (offsetob + 0x18));
		pm8001_ha->outbnd_q_tbl[i].consumer_idx		= 0;
		pm8001_ha->outbnd_q_tbl[i].producer_index	= 0;
	}
}

/**
 * update_main_config_table - update the main default table to the HBA.
 * @pm8001_ha: our hba card information
 */
static void update_main_config_table(struct pm8001_hba_info *pm8001_ha)
{
	void __iomem *address = pm8001_ha->main_cfg_tbl_addr;
	pm8001_mw32(address, 0x24,
		pm8001_ha->main_cfg_tbl.pm8001_tbl.inbound_q_nppd_hppd);
	pm8001_mw32(address, 0x28,
		pm8001_ha->main_cfg_tbl.pm8001_tbl.outbound_hw_event_pid0_3);
	pm8001_mw32(address, 0x2C,
		pm8001_ha->main_cfg_tbl.pm8001_tbl.outbound_hw_event_pid4_7);
	pm8001_mw32(address, 0x30,
		pm8001_ha->main_cfg_tbl.pm8001_tbl.outbound_ncq_event_pid0_3);
	pm8001_mw32(address, 0x34,
		pm8001_ha->main_cfg_tbl.pm8001_tbl.outbound_ncq_event_pid4_7);
	pm8001_mw32(address, 0x38,
		pm8001_ha->main_cfg_tbl.pm8001_tbl.
					outbound_tgt_ITNexus_event_pid0_3);
	pm8001_mw32(address, 0x3C,
		pm8001_ha->main_cfg_tbl.pm8001_tbl.
					outbound_tgt_ITNexus_event_pid4_7);
	pm8001_mw32(address, 0x40,
		pm8001_ha->main_cfg_tbl.pm8001_tbl.
					outbound_tgt_ssp_event_pid0_3);
	pm8001_mw32(address, 0x44,
		pm8001_ha->main_cfg_tbl.pm8001_tbl.
					outbound_tgt_ssp_event_pid4_7);
	pm8001_mw32(address, 0x48,
		pm8001_ha->main_cfg_tbl.pm8001_tbl.
					outbound_tgt_smp_event_pid0_3);
	pm8001_mw32(address, 0x4C,
		pm8001_ha->main_cfg_tbl.pm8001_tbl.
					outbound_tgt_smp_event_pid4_7);
	pm8001_mw32(address, 0x50,
		pm8001_ha->main_cfg_tbl.pm8001_tbl.upper_event_log_addr);
	pm8001_mw32(address, 0x54,
		pm8001_ha->main_cfg_tbl.pm8001_tbl.lower_event_log_addr);
	pm8001_mw32(address, 0x58,
		pm8001_ha->main_cfg_tbl.pm8001_tbl.event_log_size);
	pm8001_mw32(address, 0x5C,
		pm8001_ha->main_cfg_tbl.pm8001_tbl.event_log_option);
	pm8001_mw32(address, 0x60,
		pm8001_ha->main_cfg_tbl.pm8001_tbl.upper_iop_event_log_addr);
	pm8001_mw32(address, 0x64,
		pm8001_ha->main_cfg_tbl.pm8001_tbl.lower_iop_event_log_addr);
	pm8001_mw32(address, 0x68,
		pm8001_ha->main_cfg_tbl.pm8001_tbl.iop_event_log_size);
	pm8001_mw32(address, 0x6C,
		pm8001_ha->main_cfg_tbl.pm8001_tbl.iop_event_log_option);
	pm8001_mw32(address, 0x70,
		pm8001_ha->main_cfg_tbl.pm8001_tbl.fatal_err_interrupt);
}

/**
 * update_inbnd_queue_table - update the inbound queue table to the HBA.
 * @pm8001_ha: our hba card information
 * @number: entry in the queue
 */
static void update_inbnd_queue_table(struct pm8001_hba_info *pm8001_ha,
				     int number)
{
	void __iomem *address = pm8001_ha->inbnd_q_tbl_addr;
	u16 offset = number * 0x20;
	pm8001_mw32(address, offset + 0x00,
		pm8001_ha->inbnd_q_tbl[number].element_pri_size_cnt);
	pm8001_mw32(address, offset + 0x04,
		pm8001_ha->inbnd_q_tbl[number].upper_base_addr);
	pm8001_mw32(address, offset + 0x08,
		pm8001_ha->inbnd_q_tbl[number].lower_base_addr);
	pm8001_mw32(address, offset + 0x0C,
		pm8001_ha->inbnd_q_tbl[number].ci_upper_base_addr);
	pm8001_mw32(address, offset + 0x10,
		pm8001_ha->inbnd_q_tbl[number].ci_lower_base_addr);
}

/**
 * update_outbnd_queue_table - update the outbound queue table to the HBA.
 * @pm8001_ha: our hba card information
 * @number: entry in the queue
 */
static void update_outbnd_queue_table(struct pm8001_hba_info *pm8001_ha,
				      int number)
{
	void __iomem *address = pm8001_ha->outbnd_q_tbl_addr;
	u16 offset = number * 0x24;
	pm8001_mw32(address, offset + 0x00,
		pm8001_ha->outbnd_q_tbl[number].element_size_cnt);
	pm8001_mw32(address, offset + 0x04,
		pm8001_ha->outbnd_q_tbl[number].upper_base_addr);
	pm8001_mw32(address, offset + 0x08,
		pm8001_ha->outbnd_q_tbl[number].lower_base_addr);
	pm8001_mw32(address, offset + 0x0C,
		pm8001_ha->outbnd_q_tbl[number].pi_upper_base_addr);
	pm8001_mw32(address, offset + 0x10,
		pm8001_ha->outbnd_q_tbl[number].pi_lower_base_addr);
	pm8001_mw32(address, offset + 0x1C,
		pm8001_ha->outbnd_q_tbl[number].interrup_vec_cnt_delay);
}

/**
 * pm8001_bar4_shift - function is called to shift BAR base address
 * @pm8001_ha : our hba card infomation
 * @shiftValue : shifting value in memory bar.
 */
int pm8001_bar4_shift(struct pm8001_hba_info *pm8001_ha, u32 shiftValue)
{
	u32 regVal;
	unsigned long start;

	/* program the inbound AXI translation Lower Address */
	pm8001_cw32(pm8001_ha, 1, SPC_IBW_AXI_TRANSLATION_LOW, shiftValue);

	/* confirm the setting is written */
	start = jiffies + HZ; /* 1 sec */
	do {
		regVal = pm8001_cr32(pm8001_ha, 1, SPC_IBW_AXI_TRANSLATION_LOW);
	} while ((regVal != shiftValue) && time_before(jiffies, start));

	if (regVal != shiftValue) {
		pm8001_dbg(pm8001_ha, INIT,
			   "TIMEOUT:SPC_IBW_AXI_TRANSLATION_LOW = 0x%x\n",
			   regVal);
		return -1;
	}
	return 0;
}

/**
 * mpi_set_phys_g3_with_ssc
 * @pm8001_ha: our hba card information
 * @SSCbit: set SSCbit to 0 to disable all phys ssc; 1 to enable all phys ssc.
 */
static void mpi_set_phys_g3_with_ssc(struct pm8001_hba_info *pm8001_ha,
				     u32 SSCbit)
{
	u32 value, offset, i;
	unsigned long flags;

#define SAS2_SETTINGS_LOCAL_PHY_0_3_SHIFT_ADDR 0x00030000
#define SAS2_SETTINGS_LOCAL_PHY_4_7_SHIFT_ADDR 0x00040000
#define SAS2_SETTINGS_LOCAL_PHY_0_3_OFFSET 0x1074
#define SAS2_SETTINGS_LOCAL_PHY_4_7_OFFSET 0x1074
#define PHY_G3_WITHOUT_SSC_BIT_SHIFT 12
#define PHY_G3_WITH_SSC_BIT_SHIFT 13
#define SNW3_PHY_CAPABILITIES_PARITY 31

   /*
    * Using shifted destination address 0x3_0000:0x1074 + 0x4000*N (N=0:3)
    * Using shifted destination address 0x4_0000:0x1074 + 0x4000*(N-4) (N=4:7)
    */
	spin_lock_irqsave(&pm8001_ha->lock, flags);
	if (-1 == pm8001_bar4_shift(pm8001_ha,
				SAS2_SETTINGS_LOCAL_PHY_0_3_SHIFT_ADDR)) {
		spin_unlock_irqrestore(&pm8001_ha->lock, flags);
		return;
	}

	for (i = 0; i < 4; i++) {
		offset = SAS2_SETTINGS_LOCAL_PHY_0_3_OFFSET + 0x4000 * i;
		pm8001_cw32(pm8001_ha, 2, offset, 0x80001501);
	}
	/* shift membase 3 for SAS2_SETTINGS_LOCAL_PHY 4 - 7 */
	if (-1 == pm8001_bar4_shift(pm8001_ha,
				SAS2_SETTINGS_LOCAL_PHY_4_7_SHIFT_ADDR)) {
		spin_unlock_irqrestore(&pm8001_ha->lock, flags);
		return;
	}
	for (i = 4; i < 8; i++) {
		offset = SAS2_SETTINGS_LOCAL_PHY_4_7_OFFSET + 0x4000 * (i-4);
		pm8001_cw32(pm8001_ha, 2, offset, 0x80001501);
	}
	/*************************************************************
	Change the SSC upspreading value to 0x0 so that upspreading is disabled.
	Device MABC SMOD0 Controls
	Address: (via MEMBASE-III):
	Using shifted destination address 0x0_0000: with Offset 0xD8

	31:28 R/W Reserved Do not change
	27:24 R/W SAS_SMOD_SPRDUP 0000
	23:20 R/W SAS_SMOD_SPRDDN 0000
	19:0  R/W  Reserved Do not change
	Upon power-up this register will read as 0x8990c016,
	and I would like you to change the SAS_SMOD_SPRDUP bits to 0b0000
	so that the written value will be 0x8090c016.
	This will ensure only down-spreading SSC is enabled on the SPC.
	*************************************************************/
	value = pm8001_cr32(pm8001_ha, 2, 0xd8);
	pm8001_cw32(pm8001_ha, 2, 0xd8, 0x8000C016);

	/*set the shifted destination address to 0x0 to avoid error operation */
	pm8001_bar4_shift(pm8001_ha, 0x0);
	spin_unlock_irqrestore(&pm8001_ha->lock, flags);
	return;
}

/**
 * mpi_set_open_retry_interval_reg
 * @pm8001_ha: our hba card information
 * @interval: interval time for each OPEN_REJECT (RETRY). The units are in 1us.
 */
static void mpi_set_open_retry_interval_reg(struct pm8001_hba_info *pm8001_ha,
					    u32 interval)
{
	u32 offset;
	u32 value;
	u32 i;
	unsigned long flags;

#define OPEN_RETRY_INTERVAL_PHY_0_3_SHIFT_ADDR 0x00030000
#define OPEN_RETRY_INTERVAL_PHY_4_7_SHIFT_ADDR 0x00040000
#define OPEN_RETRY_INTERVAL_PHY_0_3_OFFSET 0x30B4
#define OPEN_RETRY_INTERVAL_PHY_4_7_OFFSET 0x30B4
#define OPEN_RETRY_INTERVAL_REG_MASK 0x0000FFFF

	value = interval & OPEN_RETRY_INTERVAL_REG_MASK;
	spin_lock_irqsave(&pm8001_ha->lock, flags);
	/* shift bar and set the OPEN_REJECT(RETRY) interval time of PHY 0 -3.*/
	if (-1 == pm8001_bar4_shift(pm8001_ha,
			     OPEN_RETRY_INTERVAL_PHY_0_3_SHIFT_ADDR)) {
		spin_unlock_irqrestore(&pm8001_ha->lock, flags);
		return;
	}
	for (i = 0; i < 4; i++) {
		offset = OPEN_RETRY_INTERVAL_PHY_0_3_OFFSET + 0x4000 * i;
		pm8001_cw32(pm8001_ha, 2, offset, value);
	}

	if (-1 == pm8001_bar4_shift(pm8001_ha,
			     OPEN_RETRY_INTERVAL_PHY_4_7_SHIFT_ADDR)) {
		spin_unlock_irqrestore(&pm8001_ha->lock, flags);
		return;
	}
	for (i = 4; i < 8; i++) {
		offset = OPEN_RETRY_INTERVAL_PHY_4_7_OFFSET + 0x4000 * (i-4);
		pm8001_cw32(pm8001_ha, 2, offset, value);
	}
	/*set the shifted destination address to 0x0 to avoid error operation */
	pm8001_bar4_shift(pm8001_ha, 0x0);
	spin_unlock_irqrestore(&pm8001_ha->lock, flags);
	return;
}

/**
 * mpi_init_check - check firmware initialization status.
 * @pm8001_ha: our hba card information
 */
static int mpi_init_check(struct pm8001_hba_info *pm8001_ha)
{
	u32 max_wait_count;
	u32 value;
	u32 gst_len_mpistate;
	/* Write bit0=1 to Inbound DoorBell Register to tell the SPC FW the
	table is updated */
	pm8001_cw32(pm8001_ha, 0, MSGU_IBDB_SET, SPC_MSGU_CFG_TABLE_UPDATE);
	/* wait until Inbound DoorBell Clear Register toggled */
	max_wait_count = 1 * 1000 * 1000;/* 1 sec */
	do {
		udelay(1);
		value = pm8001_cr32(pm8001_ha, 0, MSGU_IBDB_SET);
		value &= SPC_MSGU_CFG_TABLE_UPDATE;
	} while ((value != 0) && (--max_wait_count));

	if (!max_wait_count)
		return -1;
	/* check the MPI-State for initialization */
	gst_len_mpistate =
		pm8001_mr32(pm8001_ha->general_stat_tbl_addr,
		GST_GSTLEN_MPIS_OFFSET);
	if (GST_MPI_STATE_INIT != (gst_len_mpistate & GST_MPI_STATE_MASK))
		return -1;
	/* check MPI Initialization error */
	gst_len_mpistate = gst_len_mpistate >> 16;
	if (0x0000 != gst_len_mpistate)
		return -1;
	return 0;
}

/**
 * check_fw_ready - The LLDD check if the FW is ready, if not, return error.
 * @pm8001_ha: our hba card information
 */
static int check_fw_ready(struct pm8001_hba_info *pm8001_ha)
{
	u32 value, value1;
	u32 max_wait_count;
	/* check error state */
	value = pm8001_cr32(pm8001_ha, 0, MSGU_SCRATCH_PAD_1);
	value1 = pm8001_cr32(pm8001_ha, 0, MSGU_SCRATCH_PAD_2);
	/* check AAP error */
	if (SCRATCH_PAD1_ERR == (value & SCRATCH_PAD_STATE_MASK)) {
		/* error state */
		value = pm8001_cr32(pm8001_ha, 0, MSGU_SCRATCH_PAD_0);
		return -1;
	}

	/* check IOP error */
	if (SCRATCH_PAD2_ERR == (value1 & SCRATCH_PAD_STATE_MASK)) {
		/* error state */
		value1 = pm8001_cr32(pm8001_ha, 0, MSGU_SCRATCH_PAD_3);
		return -1;
	}

	/* bit 4-31 of scratch pad1 should be zeros if it is not
	in error state*/
	if (value & SCRATCH_PAD1_STATE_MASK) {
		/* error case */
		pm8001_cr32(pm8001_ha, 0, MSGU_SCRATCH_PAD_0);
		return -1;
	}

	/* bit 2, 4-31 of scratch pad2 should be zeros if it is not
	in error state */
	if (value1 & SCRATCH_PAD2_STATE_MASK) {
		/* error case */
		return -1;
	}

	max_wait_count = 1 * 1000 * 1000;/* 1 sec timeout */

	/* wait until scratch pad 1 and 2 registers in ready state  */
	do {
		udelay(1);
		value = pm8001_cr32(pm8001_ha, 0, MSGU_SCRATCH_PAD_1)
			& SCRATCH_PAD1_RDY;
		value1 = pm8001_cr32(pm8001_ha, 0, MSGU_SCRATCH_PAD_2)
			& SCRATCH_PAD2_RDY;
		if ((--max_wait_count) == 0)
			return -1;
	} while ((value != SCRATCH_PAD1_RDY) || (value1 != SCRATCH_PAD2_RDY));
	return 0;
}

static void init_pci_device_addresses(struct pm8001_hba_info *pm8001_ha)
{
	void __iomem *base_addr;
	u32	value;
	u32	offset;
	u32	pcibar;
	u32	pcilogic;

	value = pm8001_cr32(pm8001_ha, 0, 0x44);
	offset = value & 0x03FFFFFF;
	pm8001_dbg(pm8001_ha, INIT, "Scratchpad 0 Offset: %x\n", offset);
	pcilogic = (value & 0xFC000000) >> 26;
	pcibar = get_pci_bar_index(pcilogic);
	pm8001_dbg(pm8001_ha, INIT, "Scratchpad 0 PCI BAR: %d\n", pcibar);
	pm8001_ha->main_cfg_tbl_addr = base_addr =
		pm8001_ha->io_mem[pcibar].memvirtaddr + offset;
	pm8001_ha->general_stat_tbl_addr =
		base_addr + pm8001_cr32(pm8001_ha, pcibar, offset + 0x18);
	pm8001_ha->inbnd_q_tbl_addr =
		base_addr + pm8001_cr32(pm8001_ha, pcibar, offset + 0x1C);
	pm8001_ha->outbnd_q_tbl_addr =
		base_addr + pm8001_cr32(pm8001_ha, pcibar, offset + 0x20);
}

/**
 * pm8001_chip_init - the main init function that initialize whole PM8001 chip.
 * @pm8001_ha: our hba card information
 */
static int pm8001_chip_init(struct pm8001_hba_info *pm8001_ha)
{
	u32 i = 0;
	u16 deviceid;
	pci_read_config_word(pm8001_ha->pdev, PCI_DEVICE_ID, &deviceid);
	/* 8081 controllers need BAR shift to access MPI space
	* as this is shared with BIOS data */
	if (deviceid == 0x8081 || deviceid == 0x0042) {
		if (-1 == pm8001_bar4_shift(pm8001_ha, GSM_SM_BASE)) {
			pm8001_dbg(pm8001_ha, FAIL,
				   "Shift Bar4 to 0x%x failed\n",
				   GSM_SM_BASE);
			return -1;
		}
	}
	/* check the firmware status */
	if (-1 == check_fw_ready(pm8001_ha)) {
		pm8001_dbg(pm8001_ha, FAIL, "Firmware is not ready!\n");
		return -EBUSY;
	}

	/* Initialize pci space address eg: mpi offset */
	init_pci_device_addresses(pm8001_ha);
	init_default_table_values(pm8001_ha);
	read_main_config_table(pm8001_ha);
	read_general_status_table(pm8001_ha);
	read_inbnd_queue_table(pm8001_ha);
	read_outbnd_queue_table(pm8001_ha);
	/* update main config table ,inbound table and outbound table */
	update_main_config_table(pm8001_ha);
	for (i = 0; i < pm8001_ha->max_q_num; i++)
		update_inbnd_queue_table(pm8001_ha, i);
	for (i = 0; i < pm8001_ha->max_q_num; i++)
		update_outbnd_queue_table(pm8001_ha, i);
	/* 8081 controller donot require these operations */
	if (deviceid != 0x8081 && deviceid != 0x0042) {
		mpi_set_phys_g3_with_ssc(pm8001_ha, 0);
		/* 7->130ms, 34->500ms, 119->1.5s */
		mpi_set_open_retry_interval_reg(pm8001_ha, 119);
	}
	/* notify firmware update finished and check initialization status */
	if (0 == mpi_init_check(pm8001_ha)) {
		pm8001_dbg(pm8001_ha, INIT, "MPI initialize successful!\n");
	} else
		return -EBUSY;
	/*This register is a 16-bit timer with a resolution of 1us. This is the
	timer used for interrupt delay/coalescing in the PCIe Application Layer.
	Zero is not a valid value. A value of 1 in the register will cause the
	interrupts to be normal. A value greater than 1 will cause coalescing
	delays.*/
	pm8001_cw32(pm8001_ha, 1, 0x0033c0, 0x1);
	pm8001_cw32(pm8001_ha, 1, 0x0033c4, 0x0);
	return 0;
}

static int mpi_uninit_check(struct pm8001_hba_info *pm8001_ha)
{
	u32 max_wait_count;
	u32 value;
	u32 gst_len_mpistate;
	u16 deviceid;
	pci_read_config_word(pm8001_ha->pdev, PCI_DEVICE_ID, &deviceid);
	if (deviceid == 0x8081 || deviceid == 0x0042) {
		if (-1 == pm8001_bar4_shift(pm8001_ha, GSM_SM_BASE)) {
			pm8001_dbg(pm8001_ha, FAIL,
				   "Shift Bar4 to 0x%x failed\n",
				   GSM_SM_BASE);
			return -1;
		}
	}
	init_pci_device_addresses(pm8001_ha);
	/* Write bit1=1 to Inbound DoorBell Register to tell the SPC FW the
	table is stop */
	pm8001_cw32(pm8001_ha, 0, MSGU_IBDB_SET, SPC_MSGU_CFG_TABLE_RESET);

	/* wait until Inbound DoorBell Clear Register toggled */
	max_wait_count = 1 * 1000 * 1000;/* 1 sec */
	do {
		udelay(1);
		value = pm8001_cr32(pm8001_ha, 0, MSGU_IBDB_SET);
		value &= SPC_MSGU_CFG_TABLE_RESET;
	} while ((value != 0) && (--max_wait_count));

	if (!max_wait_count) {
		pm8001_dbg(pm8001_ha, FAIL, "TIMEOUT:IBDB value/=0x%x\n",
			   value);
		return -1;
	}

	/* check the MPI-State for termination in progress */
	/* wait until Inbound DoorBell Clear Register toggled */
	max_wait_count = 1 * 1000 * 1000;  /* 1 sec */
	do {
		udelay(1);
		gst_len_mpistate =
			pm8001_mr32(pm8001_ha->general_stat_tbl_addr,
			GST_GSTLEN_MPIS_OFFSET);
		if (GST_MPI_STATE_UNINIT ==
			(gst_len_mpistate & GST_MPI_STATE_MASK))
			break;
	} while (--max_wait_count);
	if (!max_wait_count) {
		pm8001_dbg(pm8001_ha, FAIL, " TIME OUT MPI State = 0x%x\n",
			   gst_len_mpistate & GST_MPI_STATE_MASK);
		return -1;
	}
	return 0;
}

/**
 * soft_reset_ready_check - Function to check FW is ready for soft reset.
 * @pm8001_ha: our hba card information
 */
static u32 soft_reset_ready_check(struct pm8001_hba_info *pm8001_ha)
{
	u32 regVal, regVal1, regVal2;
	if (mpi_uninit_check(pm8001_ha) != 0) {
		pm8001_dbg(pm8001_ha, FAIL, "MPI state is not ready\n");
		return -1;
	}
	/* read the scratch pad 2 register bit 2 */
	regVal = pm8001_cr32(pm8001_ha, 0, MSGU_SCRATCH_PAD_2)
		& SCRATCH_PAD2_FWRDY_RST;
	if (regVal == SCRATCH_PAD2_FWRDY_RST) {
		pm8001_dbg(pm8001_ha, INIT, "Firmware is ready for reset.\n");
	} else {
		unsigned long flags;
		/* Trigger NMI twice via RB6 */
		spin_lock_irqsave(&pm8001_ha->lock, flags);
		if (-1 == pm8001_bar4_shift(pm8001_ha, RB6_ACCESS_REG)) {
			spin_unlock_irqrestore(&pm8001_ha->lock, flags);
			pm8001_dbg(pm8001_ha, FAIL,
				   "Shift Bar4 to 0x%x failed\n",
				   RB6_ACCESS_REG);
			return -1;
		}
		pm8001_cw32(pm8001_ha, 2, SPC_RB6_OFFSET,
			RB6_MAGIC_NUMBER_RST);
		pm8001_cw32(pm8001_ha, 2, SPC_RB6_OFFSET, RB6_MAGIC_NUMBER_RST);
		/* wait for 100 ms */
		mdelay(100);
		regVal = pm8001_cr32(pm8001_ha, 0, MSGU_SCRATCH_PAD_2) &
			SCRATCH_PAD2_FWRDY_RST;
		if (regVal != SCRATCH_PAD2_FWRDY_RST) {
			regVal1 = pm8001_cr32(pm8001_ha, 0, MSGU_SCRATCH_PAD_1);
			regVal2 = pm8001_cr32(pm8001_ha, 0, MSGU_SCRATCH_PAD_2);
			pm8001_dbg(pm8001_ha, FAIL, "TIMEOUT:MSGU_SCRATCH_PAD1=0x%x, MSGU_SCRATCH_PAD2=0x%x\n",
				   regVal1, regVal2);
			pm8001_dbg(pm8001_ha, FAIL,
				   "SCRATCH_PAD0 value = 0x%x\n",
				   pm8001_cr32(pm8001_ha, 0, MSGU_SCRATCH_PAD_0));
			pm8001_dbg(pm8001_ha, FAIL,
				   "SCRATCH_PAD3 value = 0x%x\n",
				   pm8001_cr32(pm8001_ha, 0, MSGU_SCRATCH_PAD_3));
			spin_unlock_irqrestore(&pm8001_ha->lock, flags);
			return -1;
		}
		spin_unlock_irqrestore(&pm8001_ha->lock, flags);
	}
	return 0;
}

/**
 * pm8001_chip_soft_rst - soft reset the PM8001 chip, so that the clear all
 * the FW register status to the originated status.
 * @pm8001_ha: our hba card information
 */
static int
pm8001_chip_soft_rst(struct pm8001_hba_info *pm8001_ha)
{
	u32	regVal, toggleVal;
	u32	max_wait_count;
	u32	regVal1, regVal2, regVal3;
	u32	signature = 0x252acbcd; /* for host scratch pad0 */
	unsigned long flags;

	/* step1: Check FW is ready for soft reset */
	if (soft_reset_ready_check(pm8001_ha) != 0) {
		pm8001_dbg(pm8001_ha, FAIL, "FW is not ready\n");
		return -1;
	}

	/* step 2: clear NMI status register on AAP1 and IOP, write the same
	value to clear */
	/* map 0x60000 to BAR4(0x20), BAR2(win) */
	spin_lock_irqsave(&pm8001_ha->lock, flags);
	if (-1 == pm8001_bar4_shift(pm8001_ha, MBIC_AAP1_ADDR_BASE)) {
		spin_unlock_irqrestore(&pm8001_ha->lock, flags);
		pm8001_dbg(pm8001_ha, FAIL, "Shift Bar4 to 0x%x failed\n",
			   MBIC_AAP1_ADDR_BASE);
		return -1;
	}
	regVal = pm8001_cr32(pm8001_ha, 2, MBIC_NMI_ENABLE_VPE0_IOP);
	pm8001_dbg(pm8001_ha, INIT, "MBIC - NMI Enable VPE0 (IOP)= 0x%x\n",
		   regVal);
	pm8001_cw32(pm8001_ha, 2, MBIC_NMI_ENABLE_VPE0_IOP, 0x0);
	/* map 0x70000 to BAR4(0x20), BAR2(win) */
	if (-1 == pm8001_bar4_shift(pm8001_ha, MBIC_IOP_ADDR_BASE)) {
		spin_unlock_irqrestore(&pm8001_ha->lock, flags);
		pm8001_dbg(pm8001_ha, FAIL, "Shift Bar4 to 0x%x failed\n",
			   MBIC_IOP_ADDR_BASE);
		return -1;
	}
	regVal = pm8001_cr32(pm8001_ha, 2, MBIC_NMI_ENABLE_VPE0_AAP1);
	pm8001_dbg(pm8001_ha, INIT, "MBIC - NMI Enable VPE0 (AAP1)= 0x%x\n",
		   regVal);
	pm8001_cw32(pm8001_ha, 2, MBIC_NMI_ENABLE_VPE0_AAP1, 0x0);

	regVal = pm8001_cr32(pm8001_ha, 1, PCIE_EVENT_INTERRUPT_ENABLE);
	pm8001_dbg(pm8001_ha, INIT, "PCIE -Event Interrupt Enable = 0x%x\n",
		   regVal);
	pm8001_cw32(pm8001_ha, 1, PCIE_EVENT_INTERRUPT_ENABLE, 0x0);

	regVal = pm8001_cr32(pm8001_ha, 1, PCIE_EVENT_INTERRUPT);
	pm8001_dbg(pm8001_ha, INIT, "PCIE - Event Interrupt  = 0x%x\n",
		   regVal);
	pm8001_cw32(pm8001_ha, 1, PCIE_EVENT_INTERRUPT, regVal);

	regVal = pm8001_cr32(pm8001_ha, 1, PCIE_ERROR_INTERRUPT_ENABLE);
	pm8001_dbg(pm8001_ha, INIT, "PCIE -Error Interrupt Enable = 0x%x\n",
		   regVal);
	pm8001_cw32(pm8001_ha, 1, PCIE_ERROR_INTERRUPT_ENABLE, 0x0);

	regVal = pm8001_cr32(pm8001_ha, 1, PCIE_ERROR_INTERRUPT);
	pm8001_dbg(pm8001_ha, INIT, "PCIE - Error Interrupt = 0x%x\n", regVal);
	pm8001_cw32(pm8001_ha, 1, PCIE_ERROR_INTERRUPT, regVal);

	/* read the scratch pad 1 register bit 2 */
	regVal = pm8001_cr32(pm8001_ha, 0, MSGU_SCRATCH_PAD_1)
		& SCRATCH_PAD1_RST;
	toggleVal = regVal ^ SCRATCH_PAD1_RST;

	/* set signature in host scratch pad0 register to tell SPC that the
	host performs the soft reset */
	pm8001_cw32(pm8001_ha, 0, MSGU_HOST_SCRATCH_PAD_0, signature);

	/* read required registers for confirmming */
	/* map 0x0700000 to BAR4(0x20), BAR2(win) */
	if (-1 == pm8001_bar4_shift(pm8001_ha, GSM_ADDR_BASE)) {
		spin_unlock_irqrestore(&pm8001_ha->lock, flags);
		pm8001_dbg(pm8001_ha, FAIL, "Shift Bar4 to 0x%x failed\n",
			   GSM_ADDR_BASE);
		return -1;
	}
	pm8001_dbg(pm8001_ha, INIT,
		   "GSM 0x0(0x00007b88)-GSM Configuration and Reset = 0x%x\n",
		   pm8001_cr32(pm8001_ha, 2, GSM_CONFIG_RESET));

	/* step 3: host read GSM Configuration and Reset register */
	regVal = pm8001_cr32(pm8001_ha, 2, GSM_CONFIG_RESET);
	/* Put those bits to low */
	/* GSM XCBI offset = 0x70 0000
	0x00 Bit 13 COM_SLV_SW_RSTB 1
	0x00 Bit 12 QSSP_SW_RSTB 1
	0x00 Bit 11 RAAE_SW_RSTB 1
	0x00 Bit 9 RB_1_SW_RSTB 1
	0x00 Bit 8 SM_SW_RSTB 1
	*/
	regVal &= ~(0x00003b00);
	/* host write GSM Configuration and Reset register */
	pm8001_cw32(pm8001_ha, 2, GSM_CONFIG_RESET, regVal);
	pm8001_dbg(pm8001_ha, INIT,
		   "GSM 0x0 (0x00007b88 ==> 0x00004088) - GSM Configuration and Reset is set to = 0x%x\n",
		   pm8001_cr32(pm8001_ha, 2, GSM_CONFIG_RESET));

	/* step 4: */
	/* disable GSM - Read Address Parity Check */
	regVal1 = pm8001_cr32(pm8001_ha, 2, GSM_READ_ADDR_PARITY_CHECK);
	pm8001_dbg(pm8001_ha, INIT,
		   "GSM 0x700038 - Read Address Parity Check Enable = 0x%x\n",
		   regVal1);
	pm8001_cw32(pm8001_ha, 2, GSM_READ_ADDR_PARITY_CHECK, 0x0);
	pm8001_dbg(pm8001_ha, INIT,
		   "GSM 0x700038 - Read Address Parity Check Enable is set to = 0x%x\n",
		   pm8001_cr32(pm8001_ha, 2, GSM_READ_ADDR_PARITY_CHECK));

	/* disable GSM - Write Address Parity Check */
	regVal2 = pm8001_cr32(pm8001_ha, 2, GSM_WRITE_ADDR_PARITY_CHECK);
	pm8001_dbg(pm8001_ha, INIT,
		   "GSM 0x700040 - Write Address Parity Check Enable = 0x%x\n",
		   regVal2);
	pm8001_cw32(pm8001_ha, 2, GSM_WRITE_ADDR_PARITY_CHECK, 0x0);
	pm8001_dbg(pm8001_ha, INIT,
		   "GSM 0x700040 - Write Address Parity Check Enable is set to = 0x%x\n",
		   pm8001_cr32(pm8001_ha, 2, GSM_WRITE_ADDR_PARITY_CHECK));

	/* disable GSM - Write Data Parity Check */
	regVal3 = pm8001_cr32(pm8001_ha, 2, GSM_WRITE_DATA_PARITY_CHECK);
	pm8001_dbg(pm8001_ha, INIT, "GSM 0x300048 - Write Data Parity Check Enable = 0x%x\n",
		   regVal3);
	pm8001_cw32(pm8001_ha, 2, GSM_WRITE_DATA_PARITY_CHECK, 0x0);
	pm8001_dbg(pm8001_ha, INIT,
		   "GSM 0x300048 - Write Data Parity Check Enable is set to = 0x%x\n",
		   pm8001_cr32(pm8001_ha, 2, GSM_WRITE_DATA_PARITY_CHECK));

	/* step 5: delay 10 usec */
	udelay(10);
	/* step 5-b: set GPIO-0 output control to tristate anyway */
	if (-1 == pm8001_bar4_shift(pm8001_ha, GPIO_ADDR_BASE)) {
		spin_unlock_irqrestore(&pm8001_ha->lock, flags);
		pm8001_dbg(pm8001_ha, INIT, "Shift Bar4 to 0x%x failed\n",
			   GPIO_ADDR_BASE);
		return -1;
	}
	regVal = pm8001_cr32(pm8001_ha, 2, GPIO_GPIO_0_0UTPUT_CTL_OFFSET);
	pm8001_dbg(pm8001_ha, INIT, "GPIO Output Control Register: = 0x%x\n",
		   regVal);
	/* set GPIO-0 output control to tri-state */
	regVal &= 0xFFFFFFFC;
	pm8001_cw32(pm8001_ha, 2, GPIO_GPIO_0_0UTPUT_CTL_OFFSET, regVal);

	/* Step 6: Reset the IOP and AAP1 */
	/* map 0x00000 to BAR4(0x20), BAR2(win) */
	if (-1 == pm8001_bar4_shift(pm8001_ha, SPC_TOP_LEVEL_ADDR_BASE)) {
		spin_unlock_irqrestore(&pm8001_ha->lock, flags);
		pm8001_dbg(pm8001_ha, FAIL, "SPC Shift Bar4 to 0x%x failed\n",
			   SPC_TOP_LEVEL_ADDR_BASE);
		return -1;
	}
	regVal = pm8001_cr32(pm8001_ha, 2, SPC_REG_RESET);
	pm8001_dbg(pm8001_ha, INIT, "Top Register before resetting IOP/AAP1:= 0x%x\n",
		   regVal);
	regVal &= ~(SPC_REG_RESET_PCS_IOP_SS | SPC_REG_RESET_PCS_AAP1_SS);
	pm8001_cw32(pm8001_ha, 2, SPC_REG_RESET, regVal);

	/* step 7: Reset the BDMA/OSSP */
	regVal = pm8001_cr32(pm8001_ha, 2, SPC_REG_RESET);
	pm8001_dbg(pm8001_ha, INIT, "Top Register before resetting BDMA/OSSP: = 0x%x\n",
		   regVal);
	regVal &= ~(SPC_REG_RESET_BDMA_CORE | SPC_REG_RESET_OSSP);
	pm8001_cw32(pm8001_ha, 2, SPC_REG_RESET, regVal);

	/* step 8: delay 10 usec */
	udelay(10);

	/* step 9: bring the BDMA and OSSP out of reset */
	regVal = pm8001_cr32(pm8001_ha, 2, SPC_REG_RESET);
	pm8001_dbg(pm8001_ha, INIT,
		   "Top Register before bringing up BDMA/OSSP:= 0x%x\n",
		   regVal);
	regVal |= (SPC_REG_RESET_BDMA_CORE | SPC_REG_RESET_OSSP);
	pm8001_cw32(pm8001_ha, 2, SPC_REG_RESET, regVal);

	/* step 10: delay 10 usec */
	udelay(10);

	/* step 11: reads and sets the GSM Configuration and Reset Register */
	/* map 0x0700000 to BAR4(0x20), BAR2(win) */
	if (-1 == pm8001_bar4_shift(pm8001_ha, GSM_ADDR_BASE)) {
		spin_unlock_irqrestore(&pm8001_ha->lock, flags);
		pm8001_dbg(pm8001_ha, FAIL, "SPC Shift Bar4 to 0x%x failed\n",
			   GSM_ADDR_BASE);
		return -1;
	}
	pm8001_dbg(pm8001_ha, INIT,
		   "GSM 0x0 (0x00007b88)-GSM Configuration and Reset = 0x%x\n",
		   pm8001_cr32(pm8001_ha, 2, GSM_CONFIG_RESET));
	regVal = pm8001_cr32(pm8001_ha, 2, GSM_CONFIG_RESET);
	/* Put those bits to high */
	/* GSM XCBI offset = 0x70 0000
	0x00 Bit 13 COM_SLV_SW_RSTB 1
	0x00 Bit 12 QSSP_SW_RSTB 1
	0x00 Bit 11 RAAE_SW_RSTB 1
	0x00 Bit 9   RB_1_SW_RSTB 1
	0x00 Bit 8   SM_SW_RSTB 1
	*/
	regVal |= (GSM_CONFIG_RESET_VALUE);
	pm8001_cw32(pm8001_ha, 2, GSM_CONFIG_RESET, regVal);
	pm8001_dbg(pm8001_ha, INIT, "GSM (0x00004088 ==> 0x00007b88) - GSM Configuration and Reset is set to = 0x%x\n",
		   pm8001_cr32(pm8001_ha, 2, GSM_CONFIG_RESET));

	/* step 12: Restore GSM - Read Address Parity Check */
	regVal = pm8001_cr32(pm8001_ha, 2, GSM_READ_ADDR_PARITY_CHECK);
	/* just for debugging */
	pm8001_dbg(pm8001_ha, INIT,
		   "GSM 0x700038 - Read Address Parity Check Enable = 0x%x\n",
		   regVal);
	pm8001_cw32(pm8001_ha, 2, GSM_READ_ADDR_PARITY_CHECK, regVal1);
	pm8001_dbg(pm8001_ha, INIT, "GSM 0x700038 - Read Address Parity Check Enable is set to = 0x%x\n",
		   pm8001_cr32(pm8001_ha, 2, GSM_READ_ADDR_PARITY_CHECK));
	/* Restore GSM - Write Address Parity Check */
	regVal = pm8001_cr32(pm8001_ha, 2, GSM_WRITE_ADDR_PARITY_CHECK);
	pm8001_cw32(pm8001_ha, 2, GSM_WRITE_ADDR_PARITY_CHECK, regVal2);
	pm8001_dbg(pm8001_ha, INIT,
		   "GSM 0x700040 - Write Address Parity Check Enable is set to = 0x%x\n",
		   pm8001_cr32(pm8001_ha, 2, GSM_WRITE_ADDR_PARITY_CHECK));
	/* Restore GSM - Write Data Parity Check */
	regVal = pm8001_cr32(pm8001_ha, 2, GSM_WRITE_DATA_PARITY_CHECK);
	pm8001_cw32(pm8001_ha, 2, GSM_WRITE_DATA_PARITY_CHECK, regVal3);
	pm8001_dbg(pm8001_ha, INIT,
		   "GSM 0x700048 - Write Data Parity Check Enableis set to = 0x%x\n",
		   pm8001_cr32(pm8001_ha, 2, GSM_WRITE_DATA_PARITY_CHECK));

	/* step 13: bring the IOP and AAP1 out of reset */
	/* map 0x00000 to BAR4(0x20), BAR2(win) */
	if (-1 == pm8001_bar4_shift(pm8001_ha, SPC_TOP_LEVEL_ADDR_BASE)) {
		spin_unlock_irqrestore(&pm8001_ha->lock, flags);
		pm8001_dbg(pm8001_ha, FAIL, "Shift Bar4 to 0x%x failed\n",
			   SPC_TOP_LEVEL_ADDR_BASE);
		return -1;
	}
	regVal = pm8001_cr32(pm8001_ha, 2, SPC_REG_RESET);
	regVal |= (SPC_REG_RESET_PCS_IOP_SS | SPC_REG_RESET_PCS_AAP1_SS);
	pm8001_cw32(pm8001_ha, 2, SPC_REG_RESET, regVal);

	/* step 14: delay 10 usec - Normal Mode */
	udelay(10);
	/* check Soft Reset Normal mode or Soft Reset HDA mode */
	if (signature == SPC_SOFT_RESET_SIGNATURE) {
		/* step 15 (Normal Mode): wait until scratch pad1 register
		bit 2 toggled */
		max_wait_count = 2 * 1000 * 1000;/* 2 sec */
		do {
			udelay(1);
			regVal = pm8001_cr32(pm8001_ha, 0, MSGU_SCRATCH_PAD_1) &
				SCRATCH_PAD1_RST;
		} while ((regVal != toggleVal) && (--max_wait_count));

		if (!max_wait_count) {
			regVal = pm8001_cr32(pm8001_ha, 0,
				MSGU_SCRATCH_PAD_1);
			pm8001_dbg(pm8001_ha, FAIL, "TIMEOUT : ToggleVal 0x%x,MSGU_SCRATCH_PAD1 = 0x%x\n",
				   toggleVal, regVal);
			pm8001_dbg(pm8001_ha, FAIL,
				   "SCRATCH_PAD0 value = 0x%x\n",
				   pm8001_cr32(pm8001_ha, 0,
					       MSGU_SCRATCH_PAD_0));
			pm8001_dbg(pm8001_ha, FAIL,
				   "SCRATCH_PAD2 value = 0x%x\n",
				   pm8001_cr32(pm8001_ha, 0,
					       MSGU_SCRATCH_PAD_2));
			pm8001_dbg(pm8001_ha, FAIL,
				   "SCRATCH_PAD3 value = 0x%x\n",
				   pm8001_cr32(pm8001_ha, 0,
					       MSGU_SCRATCH_PAD_3));
			spin_unlock_irqrestore(&pm8001_ha->lock, flags);
			return -1;
		}

		/* step 16 (Normal) - Clear ODMR and ODCR */
		pm8001_cw32(pm8001_ha, 0, MSGU_ODCR, ODCR_CLEAR_ALL);
		pm8001_cw32(pm8001_ha, 0, MSGU_ODMR, ODMR_CLEAR_ALL);

		/* step 17 (Normal Mode): wait for the FW and IOP to get
		ready - 1 sec timeout */
		/* Wait for the SPC Configuration Table to be ready */
		if (check_fw_ready(pm8001_ha) == -1) {
			regVal = pm8001_cr32(pm8001_ha, 0, MSGU_SCRATCH_PAD_1);
			/* return error if MPI Configuration Table not ready */
			pm8001_dbg(pm8001_ha, INIT,
				   "FW not ready SCRATCH_PAD1 = 0x%x\n",
				   regVal);
			regVal = pm8001_cr32(pm8001_ha, 0, MSGU_SCRATCH_PAD_2);
			/* return error if MPI Configuration Table not ready */
			pm8001_dbg(pm8001_ha, INIT,
				   "FW not ready SCRATCH_PAD2 = 0x%x\n",
				   regVal);
			pm8001_dbg(pm8001_ha, INIT,
				   "SCRATCH_PAD0 value = 0x%x\n",
				   pm8001_cr32(pm8001_ha, 0,
					       MSGU_SCRATCH_PAD_0));
			pm8001_dbg(pm8001_ha, INIT,
				   "SCRATCH_PAD3 value = 0x%x\n",
				   pm8001_cr32(pm8001_ha, 0,
					       MSGU_SCRATCH_PAD_3));
			spin_unlock_irqrestore(&pm8001_ha->lock, flags);
			return -1;
		}
	}
	pm8001_bar4_shift(pm8001_ha, 0);
	spin_unlock_irqrestore(&pm8001_ha->lock, flags);

	pm8001_dbg(pm8001_ha, INIT, "SPC soft reset Complete\n");
	return 0;
}

static void pm8001_hw_chip_rst(struct pm8001_hba_info *pm8001_ha)
{
	u32 i;
	u32 regVal;
	pm8001_dbg(pm8001_ha, INIT, "chip reset start\n");

	/* do SPC chip reset. */
	regVal = pm8001_cr32(pm8001_ha, 1, SPC_REG_RESET);
	regVal &= ~(SPC_REG_RESET_DEVICE);
	pm8001_cw32(pm8001_ha, 1, SPC_REG_RESET, regVal);

	/* delay 10 usec */
	udelay(10);

	/* bring chip reset out of reset */
	regVal = pm8001_cr32(pm8001_ha, 1, SPC_REG_RESET);
	regVal |= SPC_REG_RESET_DEVICE;
	pm8001_cw32(pm8001_ha, 1, SPC_REG_RESET, regVal);

	/* delay 10 usec */
	udelay(10);

	/* wait for 20 msec until the firmware gets reloaded */
	i = 20;
	do {
		mdelay(1);
	} while ((--i) != 0);

	pm8001_dbg(pm8001_ha, INIT, "chip reset finished\n");
}

/**
 * pm8001_chip_iounmap - which maped when initialized.
 * @pm8001_ha: our hba card information
 */
void pm8001_chip_iounmap(struct pm8001_hba_info *pm8001_ha)
{
	s8 bar, logical = 0;
	for (bar = 0; bar < PCI_STD_NUM_BARS; bar++) {
		/*
		** logical BARs for SPC:
		** bar 0 and 1 - logical BAR0
		** bar 2 and 3 - logical BAR1
		** bar4 - logical BAR2
		** bar5 - logical BAR3
		** Skip the appropriate assignments:
		*/
		if ((bar == 1) || (bar == 3))
			continue;
		if (pm8001_ha->io_mem[logical].memvirtaddr) {
			iounmap(pm8001_ha->io_mem[logical].memvirtaddr);
			logical++;
		}
	}
}

#ifndef PM8001_USE_MSIX
/**
 * pm8001_chip_interrupt_enable - enable PM8001 chip interrupt
 * @pm8001_ha: our hba card information
 */
static void
pm8001_chip_intx_interrupt_enable(struct pm8001_hba_info *pm8001_ha)
{
	pm8001_cw32(pm8001_ha, 0, MSGU_ODMR, ODMR_CLEAR_ALL);
	pm8001_cw32(pm8001_ha, 0, MSGU_ODCR, ODCR_CLEAR_ALL);
}

 /**
  * pm8001_chip_intx_interrupt_disable- disable PM8001 chip interrupt
  * @pm8001_ha: our hba card information
  */
static void
pm8001_chip_intx_interrupt_disable(struct pm8001_hba_info *pm8001_ha)
{
	pm8001_cw32(pm8001_ha, 0, MSGU_ODMR, ODMR_MASK_ALL);
}

#else

/**
 * pm8001_chip_msix_interrupt_enable - enable PM8001 chip interrupt
 * @pm8001_ha: our hba card information
 * @int_vec_idx: interrupt number to enable
 */
static void
pm8001_chip_msix_interrupt_enable(struct pm8001_hba_info *pm8001_ha,
	u32 int_vec_idx)
{
	u32 msi_index;
	u32 value;
	msi_index = int_vec_idx * MSIX_TABLE_ELEMENT_SIZE;
	msi_index += MSIX_TABLE_BASE;
	pm8001_cw32(pm8001_ha, 0, msi_index, MSIX_INTERRUPT_ENABLE);
	value = (1 << int_vec_idx);
	pm8001_cw32(pm8001_ha, 0,  MSGU_ODCR, value);

}

/**
 * pm8001_chip_msix_interrupt_disable - disable PM8001 chip interrupt
 * @pm8001_ha: our hba card information
 * @int_vec_idx: interrupt number to disable
 */
static void
pm8001_chip_msix_interrupt_disable(struct pm8001_hba_info *pm8001_ha,
	u32 int_vec_idx)
{
	u32 msi_index;
	msi_index = int_vec_idx * MSIX_TABLE_ELEMENT_SIZE;
	msi_index += MSIX_TABLE_BASE;
	pm8001_cw32(pm8001_ha, 0,  msi_index, MSIX_INTERRUPT_DISABLE);
}
#endif

/**
 * pm8001_chip_interrupt_enable - enable PM8001 chip interrupt
 * @pm8001_ha: our hba card information
 * @vec: unused
 */
static void
pm8001_chip_interrupt_enable(struct pm8001_hba_info *pm8001_ha, u8 vec)
{
#ifdef PM8001_USE_MSIX
	pm8001_chip_msix_interrupt_enable(pm8001_ha, 0);
#else
	pm8001_chip_intx_interrupt_enable(pm8001_ha);
#endif
}

/**
 * pm8001_chip_intx_interrupt_disable- disable PM8001 chip interrupt
 * @pm8001_ha: our hba card information
 * @vec: unused
 */
static void
pm8001_chip_interrupt_disable(struct pm8001_hba_info *pm8001_ha, u8 vec)
{
#ifdef PM8001_USE_MSIX
	pm8001_chip_msix_interrupt_disable(pm8001_ha, 0);
#else
	pm8001_chip_intx_interrupt_disable(pm8001_ha);
#endif
}

/**
 * pm8001_mpi_msg_free_get - get the free message buffer for transfer
 * inbound queue.
 * @circularQ: the inbound queue  we want to transfer to HBA.
 * @messageSize: the message size of this transfer, normally it is 64 bytes
 * @messagePtr: the pointer to message.
 */
int pm8001_mpi_msg_free_get(struct inbound_queue_table *circularQ,
			    u16 messageSize, void **messagePtr)
{
	u32 offset, consumer_index;
	struct mpi_msg_hdr *msgHeader;
	u8 bcCount = 1; /* only support single buffer */

	/* Checks is the requested message size can be allocated in this queue*/
	if (messageSize > IOMB_SIZE_SPCV) {
		*messagePtr = NULL;
		return -1;
	}

	/* Stores the new consumer index */
	consumer_index = pm8001_read_32(circularQ->ci_virt);
	circularQ->consumer_index = cpu_to_le32(consumer_index);
	if (((circularQ->producer_idx + bcCount) % PM8001_MPI_QUEUE) ==
		le32_to_cpu(circularQ->consumer_index)) {
		*messagePtr = NULL;
		return -1;
	}
	/* get memory IOMB buffer address */
	offset = circularQ->producer_idx * messageSize;
	/* increment to next bcCount element */
	circularQ->producer_idx = (circularQ->producer_idx + bcCount)
				% PM8001_MPI_QUEUE;
	/* Adds that distance to the base of the region virtual address plus
	the message header size*/
	msgHeader = (struct mpi_msg_hdr *)(circularQ->base_virt	+ offset);
	*messagePtr = ((void *)msgHeader) + sizeof(struct mpi_msg_hdr);
	return 0;
}

/**
 * pm8001_mpi_build_cmd- build the message queue for transfer, update the PI to
 * FW to tell the fw to get this message from IOMB.
 * @pm8001_ha: our hba card information
 * @circularQ: the inbound queue we want to transfer to HBA.
 * @opCode: the operation code represents commands which LLDD and fw recognized.
 * @payload: the command payload of each operation command.
 * @nb: size in bytes of the command payload
 * @responseQueue: queue to interrupt on w/ command response (if any)
 */
int pm8001_mpi_build_cmd(struct pm8001_hba_info *pm8001_ha,
			 struct inbound_queue_table *circularQ,
			 u32 opCode, void *payload, size_t nb,
			 u32 responseQueue)
{
	u32 Header = 0, hpriority = 0, bc = 1, category = 0x02;
	void *pMessage;
	unsigned long flags;
	int q_index = circularQ - pm8001_ha->inbnd_q_tbl;
	int rv = -1;

<<<<<<< HEAD
	WARN_ON(q_index >= PM8001_MAX_INB_NUM);
=======
	if (WARN_ON(q_index >= pm8001_ha->max_q_num))
		return -EINVAL;

>>>>>>> 13e45d7f
	spin_lock_irqsave(&circularQ->iq_lock, flags);
	rv = pm8001_mpi_msg_free_get(circularQ, pm8001_ha->iomb_size,
			&pMessage);
	if (rv < 0) {
		pm8001_dbg(pm8001_ha, IO, "No free mpi buffer\n");
		rv = -ENOMEM;
		goto done;
	}

	if (nb > (pm8001_ha->iomb_size - sizeof(struct mpi_msg_hdr)))
		nb = pm8001_ha->iomb_size - sizeof(struct mpi_msg_hdr);
	memcpy(pMessage, payload, nb);
	if (nb + sizeof(struct mpi_msg_hdr) < pm8001_ha->iomb_size)
		memset(pMessage + nb, 0, pm8001_ha->iomb_size -
				(nb + sizeof(struct mpi_msg_hdr)));

	/*Build the header*/
	Header = ((1 << 31) | (hpriority << 30) | ((bc & 0x1f) << 24)
		| ((responseQueue & 0x3F) << 16)
		| ((category & 0xF) << 12) | (opCode & 0xFFF));

	pm8001_write_32((pMessage - 4), 0, cpu_to_le32(Header));
	/*Update the PI to the firmware*/
	pm8001_cw32(pm8001_ha, circularQ->pi_pci_bar,
		circularQ->pi_offset, circularQ->producer_idx);
	pm8001_dbg(pm8001_ha, DEVIO,
		   "INB Q %x OPCODE:%x , UPDATED PI=%d CI=%d\n",
		   responseQueue, opCode, circularQ->producer_idx,
		   circularQ->consumer_index);
done:
	spin_unlock_irqrestore(&circularQ->iq_lock, flags);
	return rv;
}

u32 pm8001_mpi_msg_free_set(struct pm8001_hba_info *pm8001_ha, void *pMsg,
			    struct outbound_queue_table *circularQ, u8 bc)
{
	u32 producer_index;
	struct mpi_msg_hdr *msgHeader;
	struct mpi_msg_hdr *pOutBoundMsgHeader;

	msgHeader = (struct mpi_msg_hdr *)(pMsg - sizeof(struct mpi_msg_hdr));
	pOutBoundMsgHeader = (struct mpi_msg_hdr *)(circularQ->base_virt +
				circularQ->consumer_idx * pm8001_ha->iomb_size);
	if (pOutBoundMsgHeader != msgHeader) {
		pm8001_dbg(pm8001_ha, FAIL,
			   "consumer_idx = %d msgHeader = %p\n",
			   circularQ->consumer_idx, msgHeader);

		/* Update the producer index from SPC */
		producer_index = pm8001_read_32(circularQ->pi_virt);
		circularQ->producer_index = cpu_to_le32(producer_index);
		pm8001_dbg(pm8001_ha, FAIL,
			   "consumer_idx = %d producer_index = %dmsgHeader = %p\n",
			   circularQ->consumer_idx,
			   circularQ->producer_index, msgHeader);
		return 0;
	}
	/* free the circular queue buffer elements associated with the message*/
	circularQ->consumer_idx = (circularQ->consumer_idx + bc)
				% PM8001_MPI_QUEUE;
	/* update the CI of outbound queue */
	pm8001_cw32(pm8001_ha, circularQ->ci_pci_bar, circularQ->ci_offset,
		circularQ->consumer_idx);
	/* Update the producer index from SPC*/
	producer_index = pm8001_read_32(circularQ->pi_virt);
	circularQ->producer_index = cpu_to_le32(producer_index);
	pm8001_dbg(pm8001_ha, IO, " CI=%d PI=%d\n",
		   circularQ->consumer_idx, circularQ->producer_index);
	return 0;
}

/**
 * pm8001_mpi_msg_consume- get the MPI message from outbound queue
 * message table.
 * @pm8001_ha: our hba card information
 * @circularQ: the outbound queue  table.
 * @messagePtr1: the message contents of this outbound message.
 * @pBC: the message size.
 */
u32 pm8001_mpi_msg_consume(struct pm8001_hba_info *pm8001_ha,
			   struct outbound_queue_table *circularQ,
			   void **messagePtr1, u8 *pBC)
{
	struct mpi_msg_hdr	*msgHeader;
	__le32	msgHeader_tmp;
	u32 header_tmp;
	do {
		/* If there are not-yet-delivered messages ... */
		if (le32_to_cpu(circularQ->producer_index)
			!= circularQ->consumer_idx) {
			/*Get the pointer to the circular queue buffer element*/
			msgHeader = (struct mpi_msg_hdr *)
				(circularQ->base_virt +
				circularQ->consumer_idx * pm8001_ha->iomb_size);
			/* read header */
			header_tmp = pm8001_read_32(msgHeader);
			msgHeader_tmp = cpu_to_le32(header_tmp);
			pm8001_dbg(pm8001_ha, DEVIO,
				   "outbound opcode msgheader:%x ci=%d pi=%d\n",
				   msgHeader_tmp, circularQ->consumer_idx,
				   circularQ->producer_index);
			if (0 != (le32_to_cpu(msgHeader_tmp) & 0x80000000)) {
				if (OPC_OUB_SKIP_ENTRY !=
					(le32_to_cpu(msgHeader_tmp) & 0xfff)) {
					*messagePtr1 =
						((u8 *)msgHeader) +
						sizeof(struct mpi_msg_hdr);
					*pBC = (u8)((le32_to_cpu(msgHeader_tmp)
						>> 24) & 0x1f);
					pm8001_dbg(pm8001_ha, IO,
						   ": CI=%d PI=%d msgHeader=%x\n",
						   circularQ->consumer_idx,
						   circularQ->producer_index,
						   msgHeader_tmp);
					return MPI_IO_STATUS_SUCCESS;
				} else {
					circularQ->consumer_idx =
						(circularQ->consumer_idx +
						((le32_to_cpu(msgHeader_tmp)
						 >> 24) & 0x1f))
							% PM8001_MPI_QUEUE;
					msgHeader_tmp = 0;
					pm8001_write_32(msgHeader, 0, 0);
					/* update the CI of outbound queue */
					pm8001_cw32(pm8001_ha,
						circularQ->ci_pci_bar,
						circularQ->ci_offset,
						circularQ->consumer_idx);
				}
			} else {
				circularQ->consumer_idx =
					(circularQ->consumer_idx +
					((le32_to_cpu(msgHeader_tmp) >> 24) &
					0x1f)) % PM8001_MPI_QUEUE;
				msgHeader_tmp = 0;
				pm8001_write_32(msgHeader, 0, 0);
				/* update the CI of outbound queue */
				pm8001_cw32(pm8001_ha, circularQ->ci_pci_bar,
					circularQ->ci_offset,
					circularQ->consumer_idx);
				return MPI_IO_STATUS_FAIL;
			}
		} else {
			u32 producer_index;
			void *pi_virt = circularQ->pi_virt;
			/* spurious interrupt during setup if
			 * kexec-ing and driver doing a doorbell access
			 * with the pre-kexec oq interrupt setup
			 */
			if (!pi_virt)
				break;
			/* Update the producer index from SPC */
			producer_index = pm8001_read_32(pi_virt);
			circularQ->producer_index = cpu_to_le32(producer_index);
		}
	} while (le32_to_cpu(circularQ->producer_index) !=
		circularQ->consumer_idx);
	/* while we don't have any more not-yet-delivered message */
	/* report empty */
	return MPI_IO_STATUS_BUSY;
}

void pm8001_work_fn(struct work_struct *work)
{
	struct pm8001_work *pw = container_of(work, struct pm8001_work, work);
	struct pm8001_device *pm8001_dev;
	struct domain_device *dev;

	/*
	 * So far, all users of this stash an associated structure here.
	 * If we get here, and this pointer is null, then the action
	 * was cancelled. This nullification happens when the device
	 * goes away.
	 */
	pm8001_dev = pw->data; /* Most stash device structure */
	if ((pm8001_dev == NULL)
	 || ((pw->handler != IO_XFER_ERROR_BREAK)
	  && (pm8001_dev->dev_type == SAS_PHY_UNUSED))) {
		kfree(pw);
		return;
	}

	switch (pw->handler) {
	case IO_XFER_ERROR_BREAK:
	{	/* This one stashes the sas_task instead */
		struct sas_task *t = (struct sas_task *)pm8001_dev;
		u32 tag;
		struct pm8001_ccb_info *ccb;
		struct pm8001_hba_info *pm8001_ha = pw->pm8001_ha;
		unsigned long flags, flags1;
		struct task_status_struct *ts;
		int i;

		if (pm8001_query_task(t) == TMF_RESP_FUNC_SUCC)
			break; /* Task still on lu */
		spin_lock_irqsave(&pm8001_ha->lock, flags);

		spin_lock_irqsave(&t->task_state_lock, flags1);
		if (unlikely((t->task_state_flags & SAS_TASK_STATE_DONE))) {
			spin_unlock_irqrestore(&t->task_state_lock, flags1);
			spin_unlock_irqrestore(&pm8001_ha->lock, flags);
			break; /* Task got completed by another */
		}
		spin_unlock_irqrestore(&t->task_state_lock, flags1);

		/* Search for a possible ccb that matches the task */
		for (i = 0; ccb = NULL, i < PM8001_MAX_CCB; i++) {
			ccb = &pm8001_ha->ccb_info[i];
			tag = ccb->ccb_tag;
			if ((tag != 0xFFFFFFFF) && (ccb->task == t))
				break;
		}
		if (!ccb) {
			spin_unlock_irqrestore(&pm8001_ha->lock, flags);
			break; /* Task got freed by another */
		}
		ts = &t->task_status;
		ts->resp = SAS_TASK_COMPLETE;
		/* Force the midlayer to retry */
		ts->stat = SAS_QUEUE_FULL;
		pm8001_dev = ccb->device;
		if (pm8001_dev)
			atomic_dec(&pm8001_dev->running_req);
		spin_lock_irqsave(&t->task_state_lock, flags1);
		t->task_state_flags &= ~SAS_TASK_STATE_PENDING;
		t->task_state_flags &= ~SAS_TASK_AT_INITIATOR;
		t->task_state_flags |= SAS_TASK_STATE_DONE;
		if (unlikely((t->task_state_flags & SAS_TASK_STATE_ABORTED))) {
			spin_unlock_irqrestore(&t->task_state_lock, flags1);
			pm8001_dbg(pm8001_ha, FAIL, "task 0x%p done with event 0x%x resp 0x%x stat 0x%x but aborted by upper layer!\n",
				   t, pw->handler, ts->resp, ts->stat);
			pm8001_ccb_task_free(pm8001_ha, t, ccb, tag);
			spin_unlock_irqrestore(&pm8001_ha->lock, flags);
		} else {
			spin_unlock_irqrestore(&t->task_state_lock, flags1);
			pm8001_ccb_task_free(pm8001_ha, t, ccb, tag);
			mb();/* in order to force CPU ordering */
			spin_unlock_irqrestore(&pm8001_ha->lock, flags);
			t->task_done(t);
		}
	}	break;
	case IO_XFER_OPEN_RETRY_TIMEOUT:
	{	/* This one stashes the sas_task instead */
		struct sas_task *t = (struct sas_task *)pm8001_dev;
		u32 tag;
		struct pm8001_ccb_info *ccb;
		struct pm8001_hba_info *pm8001_ha = pw->pm8001_ha;
		unsigned long flags, flags1;
		int i, ret = 0;

		pm8001_dbg(pm8001_ha, IO, "IO_XFER_OPEN_RETRY_TIMEOUT\n");

		ret = pm8001_query_task(t);

		if (ret == TMF_RESP_FUNC_SUCC)
			pm8001_dbg(pm8001_ha, IO, "...Task on lu\n");
		else if (ret == TMF_RESP_FUNC_COMPLETE)
			pm8001_dbg(pm8001_ha, IO, "...Task NOT on lu\n");
		else
			pm8001_dbg(pm8001_ha, DEVIO, "...query task failed!!!\n");

		spin_lock_irqsave(&pm8001_ha->lock, flags);

		spin_lock_irqsave(&t->task_state_lock, flags1);

		if (unlikely((t->task_state_flags & SAS_TASK_STATE_DONE))) {
			spin_unlock_irqrestore(&t->task_state_lock, flags1);
			spin_unlock_irqrestore(&pm8001_ha->lock, flags);
			if (ret == TMF_RESP_FUNC_SUCC) /* task on lu */
				(void)pm8001_abort_task(t);
			break; /* Task got completed by another */
		}

		spin_unlock_irqrestore(&t->task_state_lock, flags1);

		/* Search for a possible ccb that matches the task */
		for (i = 0; ccb = NULL, i < PM8001_MAX_CCB; i++) {
			ccb = &pm8001_ha->ccb_info[i];
			tag = ccb->ccb_tag;
			if ((tag != 0xFFFFFFFF) && (ccb->task == t))
				break;
		}
		if (!ccb) {
			spin_unlock_irqrestore(&pm8001_ha->lock, flags);
			if (ret == TMF_RESP_FUNC_SUCC) /* task on lu */
				(void)pm8001_abort_task(t);
			break; /* Task got freed by another */
		}

		pm8001_dev = ccb->device;
		dev = pm8001_dev->sas_device;

		switch (ret) {
		case TMF_RESP_FUNC_SUCC: /* task on lu */
			ccb->open_retry = 1; /* Snub completion */
			spin_unlock_irqrestore(&pm8001_ha->lock, flags);
			ret = pm8001_abort_task(t);
			ccb->open_retry = 0;
			switch (ret) {
			case TMF_RESP_FUNC_SUCC:
			case TMF_RESP_FUNC_COMPLETE:
				break;
			default: /* device misbehavior */
				ret = TMF_RESP_FUNC_FAILED;
				pm8001_dbg(pm8001_ha, IO, "...Reset phy\n");
				pm8001_I_T_nexus_reset(dev);
				break;
			}
			break;

		case TMF_RESP_FUNC_COMPLETE: /* task not on lu */
			spin_unlock_irqrestore(&pm8001_ha->lock, flags);
			/* Do we need to abort the task locally? */
			break;

		default: /* device misbehavior */
			spin_unlock_irqrestore(&pm8001_ha->lock, flags);
			ret = TMF_RESP_FUNC_FAILED;
			pm8001_dbg(pm8001_ha, IO, "...Reset phy\n");
			pm8001_I_T_nexus_reset(dev);
		}

		if (ret == TMF_RESP_FUNC_FAILED)
			t = NULL;
		pm8001_open_reject_retry(pm8001_ha, t, pm8001_dev);
		pm8001_dbg(pm8001_ha, IO, "...Complete\n");
	}	break;
	case IO_OPEN_CNX_ERROR_IT_NEXUS_LOSS:
		dev = pm8001_dev->sas_device;
		pm8001_I_T_nexus_event_handler(dev);
		break;
	case IO_OPEN_CNX_ERROR_STP_RESOURCES_BUSY:
		dev = pm8001_dev->sas_device;
		pm8001_I_T_nexus_reset(dev);
		break;
	case IO_DS_IN_ERROR:
		dev = pm8001_dev->sas_device;
		pm8001_I_T_nexus_reset(dev);
		break;
	case IO_DS_NON_OPERATIONAL:
		dev = pm8001_dev->sas_device;
		pm8001_I_T_nexus_reset(dev);
		break;
	}
	kfree(pw);
}

int pm8001_handle_event(struct pm8001_hba_info *pm8001_ha, void *data,
			       int handler)
{
	struct pm8001_work *pw;
	int ret = 0;

	pw = kmalloc(sizeof(struct pm8001_work), GFP_ATOMIC);
	if (pw) {
		pw->pm8001_ha = pm8001_ha;
		pw->data = data;
		pw->handler = handler;
		INIT_WORK(&pw->work, pm8001_work_fn);
		queue_work(pm8001_wq, &pw->work);
	} else
		ret = -ENOMEM;

	return ret;
}

static void pm8001_send_abort_all(struct pm8001_hba_info *pm8001_ha,
		struct pm8001_device *pm8001_ha_dev)
{
	int res;
	u32 ccb_tag;
	struct pm8001_ccb_info *ccb;
	struct sas_task *task = NULL;
	struct task_abort_req task_abort;
	struct inbound_queue_table *circularQ;
	u32 opc = OPC_INB_SATA_ABORT;
	int ret;

	if (!pm8001_ha_dev) {
		pm8001_dbg(pm8001_ha, FAIL, "dev is null\n");
		return;
	}

	task = sas_alloc_slow_task(GFP_ATOMIC);

	if (!task) {
		pm8001_dbg(pm8001_ha, FAIL, "cannot allocate task\n");
		return;
	}

	task->task_done = pm8001_task_done;

	res = pm8001_tag_alloc(pm8001_ha, &ccb_tag);
	if (res)
		return;

	ccb = &pm8001_ha->ccb_info[ccb_tag];
	ccb->device = pm8001_ha_dev;
	ccb->ccb_tag = ccb_tag;
	ccb->task = task;

	circularQ = &pm8001_ha->inbnd_q_tbl[0];

	memset(&task_abort, 0, sizeof(task_abort));
	task_abort.abort_all = cpu_to_le32(1);
	task_abort.device_id = cpu_to_le32(pm8001_ha_dev->device_id);
	task_abort.tag = cpu_to_le32(ccb_tag);

	ret = pm8001_mpi_build_cmd(pm8001_ha, circularQ, opc, &task_abort,
			sizeof(task_abort), 0);
	if (ret)
		pm8001_tag_free(pm8001_ha, ccb_tag);

}

static void pm8001_send_read_log(struct pm8001_hba_info *pm8001_ha,
		struct pm8001_device *pm8001_ha_dev)
{
	struct sata_start_req sata_cmd;
	int res;
	u32 ccb_tag;
	struct pm8001_ccb_info *ccb;
	struct sas_task *task = NULL;
	struct host_to_dev_fis fis;
	struct domain_device *dev;
	struct inbound_queue_table *circularQ;
	u32 opc = OPC_INB_SATA_HOST_OPSTART;

	task = sas_alloc_slow_task(GFP_ATOMIC);

	if (!task) {
		pm8001_dbg(pm8001_ha, FAIL, "cannot allocate task !!!\n");
		return;
	}
	task->task_done = pm8001_task_done;

	res = pm8001_tag_alloc(pm8001_ha, &ccb_tag);
	if (res) {
		sas_free_task(task);
		pm8001_dbg(pm8001_ha, FAIL, "cannot allocate tag !!!\n");
		return;
	}

	/* allocate domain device by ourselves as libsas
	 * is not going to provide any
	*/
	dev = kzalloc(sizeof(struct domain_device), GFP_ATOMIC);
	if (!dev) {
		sas_free_task(task);
		pm8001_tag_free(pm8001_ha, ccb_tag);
		pm8001_dbg(pm8001_ha, FAIL,
			   "Domain device cannot be allocated\n");
		return;
	}
	task->dev = dev;
	task->dev->lldd_dev = pm8001_ha_dev;

	ccb = &pm8001_ha->ccb_info[ccb_tag];
	ccb->device = pm8001_ha_dev;
	ccb->ccb_tag = ccb_tag;
	ccb->task = task;
	pm8001_ha_dev->id |= NCQ_READ_LOG_FLAG;
	pm8001_ha_dev->id |= NCQ_2ND_RLE_FLAG;

	memset(&sata_cmd, 0, sizeof(sata_cmd));
	circularQ = &pm8001_ha->inbnd_q_tbl[0];

	/* construct read log FIS */
	memset(&fis, 0, sizeof(struct host_to_dev_fis));
	fis.fis_type = 0x27;
	fis.flags = 0x80;
	fis.command = ATA_CMD_READ_LOG_EXT;
	fis.lbal = 0x10;
	fis.sector_count = 0x1;

	sata_cmd.tag = cpu_to_le32(ccb_tag);
	sata_cmd.device_id = cpu_to_le32(pm8001_ha_dev->device_id);
	sata_cmd.ncqtag_atap_dir_m |= ((0x1 << 7) | (0x5 << 9));
	memcpy(&sata_cmd.sata_fis, &fis, sizeof(struct host_to_dev_fis));

	res = pm8001_mpi_build_cmd(pm8001_ha, circularQ, opc, &sata_cmd,
			sizeof(sata_cmd), 0);
	if (res) {
		sas_free_task(task);
		pm8001_tag_free(pm8001_ha, ccb_tag);
		kfree(dev);
	}
}

/**
 * mpi_ssp_completion- process the event that FW response to the SSP request.
 * @pm8001_ha: our hba card information
 * @piomb: the message contents of this outbound message.
 *
 * When FW has completed a ssp request for example a IO request, after it has
 * filled the SG data with the data, it will trigger this event represent
 * that he has finished the job,please check the coresponding buffer.
 * So we will tell the caller who maybe waiting the result to tell upper layer
 * that the task has been finished.
 */
static void
mpi_ssp_completion(struct pm8001_hba_info *pm8001_ha , void *piomb)
{
	struct sas_task *t;
	struct pm8001_ccb_info *ccb;
	unsigned long flags;
	u32 status;
	u32 param;
	u32 tag;
	struct ssp_completion_resp *psspPayload;
	struct task_status_struct *ts;
	struct ssp_response_iu *iu;
	struct pm8001_device *pm8001_dev;
	psspPayload = (struct ssp_completion_resp *)(piomb + 4);
	status = le32_to_cpu(psspPayload->status);
	tag = le32_to_cpu(psspPayload->tag);
	ccb = &pm8001_ha->ccb_info[tag];
	if ((status == IO_ABORTED) && ccb->open_retry) {
		/* Being completed by another */
		ccb->open_retry = 0;
		return;
	}
	pm8001_dev = ccb->device;
	param = le32_to_cpu(psspPayload->param);

	t = ccb->task;

	if (status && status != IO_UNDERFLOW)
		pm8001_dbg(pm8001_ha, FAIL, "sas IO status 0x%x\n", status);
	if (unlikely(!t || !t->lldd_task || !t->dev))
		return;
	ts = &t->task_status;
	/* Print sas address of IO failed device */
	if ((status != IO_SUCCESS) && (status != IO_OVERFLOW) &&
		(status != IO_UNDERFLOW))
		pm8001_dbg(pm8001_ha, FAIL, "SAS Address of IO Failure Drive:%016llx\n",
			   SAS_ADDR(t->dev->sas_addr));

	if (status)
		pm8001_dbg(pm8001_ha, IOERR,
			   "status:0x%x, tag:0x%x, task:0x%p\n",
			   status, tag, t);

	switch (status) {
	case IO_SUCCESS:
		pm8001_dbg(pm8001_ha, IO, "IO_SUCCESS,param = %d\n",
			   param);
		if (param == 0) {
			ts->resp = SAS_TASK_COMPLETE;
			ts->stat = SAM_STAT_GOOD;
		} else {
			ts->resp = SAS_TASK_COMPLETE;
			ts->stat = SAS_PROTO_RESPONSE;
			ts->residual = param;
			iu = &psspPayload->ssp_resp_iu;
			sas_ssp_task_response(pm8001_ha->dev, t, iu);
		}
		if (pm8001_dev)
			atomic_dec(&pm8001_dev->running_req);
		break;
	case IO_ABORTED:
		pm8001_dbg(pm8001_ha, IO, "IO_ABORTED IOMB Tag\n");
		ts->resp = SAS_TASK_COMPLETE;
		ts->stat = SAS_ABORTED_TASK;
		break;
	case IO_UNDERFLOW:
		/* SSP Completion with error */
		pm8001_dbg(pm8001_ha, IO, "IO_UNDERFLOW,param = %d\n",
			   param);
		ts->resp = SAS_TASK_COMPLETE;
		ts->stat = SAS_DATA_UNDERRUN;
		ts->residual = param;
		if (pm8001_dev)
			atomic_dec(&pm8001_dev->running_req);
		break;
	case IO_NO_DEVICE:
		pm8001_dbg(pm8001_ha, IO, "IO_NO_DEVICE\n");
		ts->resp = SAS_TASK_UNDELIVERED;
		ts->stat = SAS_PHY_DOWN;
		break;
	case IO_XFER_ERROR_BREAK:
		pm8001_dbg(pm8001_ha, IO, "IO_XFER_ERROR_BREAK\n");
		ts->resp = SAS_TASK_COMPLETE;
		ts->stat = SAS_OPEN_REJECT;
		/* Force the midlayer to retry */
		ts->open_rej_reason = SAS_OREJ_RSVD_RETRY;
		break;
	case IO_XFER_ERROR_PHY_NOT_READY:
		pm8001_dbg(pm8001_ha, IO, "IO_XFER_ERROR_PHY_NOT_READY\n");
		ts->resp = SAS_TASK_COMPLETE;
		ts->stat = SAS_OPEN_REJECT;
		ts->open_rej_reason = SAS_OREJ_RSVD_RETRY;
		break;
	case IO_OPEN_CNX_ERROR_PROTOCOL_NOT_SUPPORTED:
		pm8001_dbg(pm8001_ha, IO,
			   "IO_OPEN_CNX_ERROR_PROTOCOL_NOT_SUPPORTED\n");
		ts->resp = SAS_TASK_COMPLETE;
		ts->stat = SAS_OPEN_REJECT;
		ts->open_rej_reason = SAS_OREJ_EPROTO;
		break;
	case IO_OPEN_CNX_ERROR_ZONE_VIOLATION:
		pm8001_dbg(pm8001_ha, IO,
			   "IO_OPEN_CNX_ERROR_ZONE_VIOLATION\n");
		ts->resp = SAS_TASK_COMPLETE;
		ts->stat = SAS_OPEN_REJECT;
		ts->open_rej_reason = SAS_OREJ_UNKNOWN;
		break;
	case IO_OPEN_CNX_ERROR_BREAK:
		pm8001_dbg(pm8001_ha, IO, "IO_OPEN_CNX_ERROR_BREAK\n");
		ts->resp = SAS_TASK_COMPLETE;
		ts->stat = SAS_OPEN_REJECT;
		ts->open_rej_reason = SAS_OREJ_RSVD_RETRY;
		break;
	case IO_OPEN_CNX_ERROR_IT_NEXUS_LOSS:
		pm8001_dbg(pm8001_ha, IO, "IO_OPEN_CNX_ERROR_IT_NEXUS_LOSS\n");
		ts->resp = SAS_TASK_COMPLETE;
		ts->stat = SAS_OPEN_REJECT;
		ts->open_rej_reason = SAS_OREJ_UNKNOWN;
		if (!t->uldd_task)
			pm8001_handle_event(pm8001_ha,
				pm8001_dev,
				IO_OPEN_CNX_ERROR_IT_NEXUS_LOSS);
		break;
	case IO_OPEN_CNX_ERROR_BAD_DESTINATION:
		pm8001_dbg(pm8001_ha, IO,
			   "IO_OPEN_CNX_ERROR_BAD_DESTINATION\n");
		ts->resp = SAS_TASK_COMPLETE;
		ts->stat = SAS_OPEN_REJECT;
		ts->open_rej_reason = SAS_OREJ_BAD_DEST;
		break;
	case IO_OPEN_CNX_ERROR_CONNECTION_RATE_NOT_SUPPORTED:
		pm8001_dbg(pm8001_ha, IO, "IO_OPEN_CNX_ERROR_CONNECTION_RATE_NOT_SUPPORTED\n");
		ts->resp = SAS_TASK_COMPLETE;
		ts->stat = SAS_OPEN_REJECT;
		ts->open_rej_reason = SAS_OREJ_CONN_RATE;
		break;
	case IO_OPEN_CNX_ERROR_WRONG_DESTINATION:
		pm8001_dbg(pm8001_ha, IO,
			   "IO_OPEN_CNX_ERROR_WRONG_DESTINATION\n");
		ts->resp = SAS_TASK_UNDELIVERED;
		ts->stat = SAS_OPEN_REJECT;
		ts->open_rej_reason = SAS_OREJ_WRONG_DEST;
		break;
	case IO_XFER_ERROR_NAK_RECEIVED:
		pm8001_dbg(pm8001_ha, IO, "IO_XFER_ERROR_NAK_RECEIVED\n");
		ts->resp = SAS_TASK_COMPLETE;
		ts->stat = SAS_OPEN_REJECT;
		ts->open_rej_reason = SAS_OREJ_RSVD_RETRY;
		break;
	case IO_XFER_ERROR_ACK_NAK_TIMEOUT:
		pm8001_dbg(pm8001_ha, IO, "IO_XFER_ERROR_ACK_NAK_TIMEOUT\n");
		ts->resp = SAS_TASK_COMPLETE;
		ts->stat = SAS_NAK_R_ERR;
		break;
	case IO_XFER_ERROR_DMA:
		pm8001_dbg(pm8001_ha, IO, "IO_XFER_ERROR_DMA\n");
		ts->resp = SAS_TASK_COMPLETE;
		ts->stat = SAS_OPEN_REJECT;
		break;
	case IO_XFER_OPEN_RETRY_TIMEOUT:
		pm8001_dbg(pm8001_ha, IO, "IO_XFER_OPEN_RETRY_TIMEOUT\n");
		ts->resp = SAS_TASK_COMPLETE;
		ts->stat = SAS_OPEN_REJECT;
		ts->open_rej_reason = SAS_OREJ_RSVD_RETRY;
		break;
	case IO_XFER_ERROR_OFFSET_MISMATCH:
		pm8001_dbg(pm8001_ha, IO, "IO_XFER_ERROR_OFFSET_MISMATCH\n");
		ts->resp = SAS_TASK_COMPLETE;
		ts->stat = SAS_OPEN_REJECT;
		break;
	case IO_PORT_IN_RESET:
		pm8001_dbg(pm8001_ha, IO, "IO_PORT_IN_RESET\n");
		ts->resp = SAS_TASK_COMPLETE;
		ts->stat = SAS_OPEN_REJECT;
		break;
	case IO_DS_NON_OPERATIONAL:
		pm8001_dbg(pm8001_ha, IO, "IO_DS_NON_OPERATIONAL\n");
		ts->resp = SAS_TASK_COMPLETE;
		ts->stat = SAS_OPEN_REJECT;
		if (!t->uldd_task)
			pm8001_handle_event(pm8001_ha,
				pm8001_dev,
				IO_DS_NON_OPERATIONAL);
		break;
	case IO_DS_IN_RECOVERY:
		pm8001_dbg(pm8001_ha, IO, "IO_DS_IN_RECOVERY\n");
		ts->resp = SAS_TASK_COMPLETE;
		ts->stat = SAS_OPEN_REJECT;
		break;
	case IO_TM_TAG_NOT_FOUND:
		pm8001_dbg(pm8001_ha, IO, "IO_TM_TAG_NOT_FOUND\n");
		ts->resp = SAS_TASK_COMPLETE;
		ts->stat = SAS_OPEN_REJECT;
		break;
	case IO_SSP_EXT_IU_ZERO_LEN_ERROR:
		pm8001_dbg(pm8001_ha, IO, "IO_SSP_EXT_IU_ZERO_LEN_ERROR\n");
		ts->resp = SAS_TASK_COMPLETE;
		ts->stat = SAS_OPEN_REJECT;
		break;
	case IO_OPEN_CNX_ERROR_HW_RESOURCE_BUSY:
		pm8001_dbg(pm8001_ha, IO,
			   "IO_OPEN_CNX_ERROR_HW_RESOURCE_BUSY\n");
		ts->resp = SAS_TASK_COMPLETE;
		ts->stat = SAS_OPEN_REJECT;
		ts->open_rej_reason = SAS_OREJ_RSVD_RETRY;
		break;
	default:
		pm8001_dbg(pm8001_ha, DEVIO, "Unknown status 0x%x\n", status);
		/* not allowed case. Therefore, return failed status */
		ts->resp = SAS_TASK_COMPLETE;
		ts->stat = SAS_OPEN_REJECT;
		break;
	}
	pm8001_dbg(pm8001_ha, IO, "scsi_status = %x\n",
		   psspPayload->ssp_resp_iu.status);
	spin_lock_irqsave(&t->task_state_lock, flags);
	t->task_state_flags &= ~SAS_TASK_STATE_PENDING;
	t->task_state_flags &= ~SAS_TASK_AT_INITIATOR;
	t->task_state_flags |= SAS_TASK_STATE_DONE;
	if (unlikely((t->task_state_flags & SAS_TASK_STATE_ABORTED))) {
		spin_unlock_irqrestore(&t->task_state_lock, flags);
		pm8001_dbg(pm8001_ha, FAIL, "task 0x%p done with io_status 0x%x resp 0x%x stat 0x%x but aborted by upper layer!\n",
			   t, status, ts->resp, ts->stat);
		pm8001_ccb_task_free(pm8001_ha, t, ccb, tag);
	} else {
		spin_unlock_irqrestore(&t->task_state_lock, flags);
		pm8001_ccb_task_free(pm8001_ha, t, ccb, tag);
		mb();/* in order to force CPU ordering */
		t->task_done(t);
	}
}

/*See the comments for mpi_ssp_completion */
static void mpi_ssp_event(struct pm8001_hba_info *pm8001_ha , void *piomb)
{
	struct sas_task *t;
	unsigned long flags;
	struct task_status_struct *ts;
	struct pm8001_ccb_info *ccb;
	struct pm8001_device *pm8001_dev;
	struct ssp_event_resp *psspPayload =
		(struct ssp_event_resp *)(piomb + 4);
	u32 event = le32_to_cpu(psspPayload->event);
	u32 tag = le32_to_cpu(psspPayload->tag);
	u32 port_id = le32_to_cpu(psspPayload->port_id);
	u32 dev_id = le32_to_cpu(psspPayload->device_id);

	ccb = &pm8001_ha->ccb_info[tag];
	t = ccb->task;
	pm8001_dev = ccb->device;
	if (event)
		pm8001_dbg(pm8001_ha, FAIL, "sas IO status 0x%x\n", event);
	if (unlikely(!t || !t->lldd_task || !t->dev))
		return;
	ts = &t->task_status;
	pm8001_dbg(pm8001_ha, DEVIO, "port_id = %x,device_id = %x\n",
		   port_id, dev_id);
	switch (event) {
	case IO_OVERFLOW:
		pm8001_dbg(pm8001_ha, IO, "IO_UNDERFLOW\n");
		ts->resp = SAS_TASK_COMPLETE;
		ts->stat = SAS_DATA_OVERRUN;
		ts->residual = 0;
		if (pm8001_dev)
			atomic_dec(&pm8001_dev->running_req);
		break;
	case IO_XFER_ERROR_BREAK:
		pm8001_dbg(pm8001_ha, IO, "IO_XFER_ERROR_BREAK\n");
		pm8001_handle_event(pm8001_ha, t, IO_XFER_ERROR_BREAK);
		return;
	case IO_XFER_ERROR_PHY_NOT_READY:
		pm8001_dbg(pm8001_ha, IO, "IO_XFER_ERROR_PHY_NOT_READY\n");
		ts->resp = SAS_TASK_COMPLETE;
		ts->stat = SAS_OPEN_REJECT;
		ts->open_rej_reason = SAS_OREJ_RSVD_RETRY;
		break;
	case IO_OPEN_CNX_ERROR_PROTOCOL_NOT_SUPPORTED:
		pm8001_dbg(pm8001_ha, IO, "IO_OPEN_CNX_ERROR_PROTOCOL_NOT_SUPPORTED\n");
		ts->resp = SAS_TASK_COMPLETE;
		ts->stat = SAS_OPEN_REJECT;
		ts->open_rej_reason = SAS_OREJ_EPROTO;
		break;
	case IO_OPEN_CNX_ERROR_ZONE_VIOLATION:
		pm8001_dbg(pm8001_ha, IO,
			   "IO_OPEN_CNX_ERROR_ZONE_VIOLATION\n");
		ts->resp = SAS_TASK_COMPLETE;
		ts->stat = SAS_OPEN_REJECT;
		ts->open_rej_reason = SAS_OREJ_UNKNOWN;
		break;
	case IO_OPEN_CNX_ERROR_BREAK:
		pm8001_dbg(pm8001_ha, IO, "IO_OPEN_CNX_ERROR_BREAK\n");
		ts->resp = SAS_TASK_COMPLETE;
		ts->stat = SAS_OPEN_REJECT;
		ts->open_rej_reason = SAS_OREJ_RSVD_RETRY;
		break;
	case IO_OPEN_CNX_ERROR_IT_NEXUS_LOSS:
		pm8001_dbg(pm8001_ha, IO, "IO_OPEN_CNX_ERROR_IT_NEXUS_LOSS\n");
		ts->resp = SAS_TASK_COMPLETE;
		ts->stat = SAS_OPEN_REJECT;
		ts->open_rej_reason = SAS_OREJ_UNKNOWN;
		if (!t->uldd_task)
			pm8001_handle_event(pm8001_ha,
				pm8001_dev,
				IO_OPEN_CNX_ERROR_IT_NEXUS_LOSS);
		break;
	case IO_OPEN_CNX_ERROR_BAD_DESTINATION:
		pm8001_dbg(pm8001_ha, IO,
			   "IO_OPEN_CNX_ERROR_BAD_DESTINATION\n");
		ts->resp = SAS_TASK_COMPLETE;
		ts->stat = SAS_OPEN_REJECT;
		ts->open_rej_reason = SAS_OREJ_BAD_DEST;
		break;
	case IO_OPEN_CNX_ERROR_CONNECTION_RATE_NOT_SUPPORTED:
		pm8001_dbg(pm8001_ha, IO, "IO_OPEN_CNX_ERROR_CONNECTION_RATE_NOT_SUPPORTED\n");
		ts->resp = SAS_TASK_COMPLETE;
		ts->stat = SAS_OPEN_REJECT;
		ts->open_rej_reason = SAS_OREJ_CONN_RATE;
		break;
	case IO_OPEN_CNX_ERROR_WRONG_DESTINATION:
		pm8001_dbg(pm8001_ha, IO,
			   "IO_OPEN_CNX_ERROR_WRONG_DESTINATION\n");
		ts->resp = SAS_TASK_COMPLETE;
		ts->stat = SAS_OPEN_REJECT;
		ts->open_rej_reason = SAS_OREJ_WRONG_DEST;
		break;
	case IO_XFER_ERROR_NAK_RECEIVED:
		pm8001_dbg(pm8001_ha, IO, "IO_XFER_ERROR_NAK_RECEIVED\n");
		ts->resp = SAS_TASK_COMPLETE;
		ts->stat = SAS_OPEN_REJECT;
		ts->open_rej_reason = SAS_OREJ_RSVD_RETRY;
		break;
	case IO_XFER_ERROR_ACK_NAK_TIMEOUT:
		pm8001_dbg(pm8001_ha, IO, "IO_XFER_ERROR_ACK_NAK_TIMEOUT\n");
		ts->resp = SAS_TASK_COMPLETE;
		ts->stat = SAS_NAK_R_ERR;
		break;
	case IO_XFER_OPEN_RETRY_TIMEOUT:
		pm8001_dbg(pm8001_ha, IO, "IO_XFER_OPEN_RETRY_TIMEOUT\n");
		pm8001_handle_event(pm8001_ha, t, IO_XFER_OPEN_RETRY_TIMEOUT);
		return;
	case IO_XFER_ERROR_UNEXPECTED_PHASE:
		pm8001_dbg(pm8001_ha, IO, "IO_XFER_ERROR_UNEXPECTED_PHASE\n");
		ts->resp = SAS_TASK_COMPLETE;
		ts->stat = SAS_DATA_OVERRUN;
		break;
	case IO_XFER_ERROR_XFER_RDY_OVERRUN:
		pm8001_dbg(pm8001_ha, IO, "IO_XFER_ERROR_XFER_RDY_OVERRUN\n");
		ts->resp = SAS_TASK_COMPLETE;
		ts->stat = SAS_DATA_OVERRUN;
		break;
	case IO_XFER_ERROR_XFER_RDY_NOT_EXPECTED:
		pm8001_dbg(pm8001_ha, IO,
			   "IO_XFER_ERROR_XFER_RDY_NOT_EXPECTED\n");
		ts->resp = SAS_TASK_COMPLETE;
		ts->stat = SAS_DATA_OVERRUN;
		break;
	case IO_XFER_ERROR_CMD_ISSUE_ACK_NAK_TIMEOUT:
		pm8001_dbg(pm8001_ha, IO,
			   "IO_XFER_ERROR_CMD_ISSUE_ACK_NAK_TIMEOUT\n");
		ts->resp = SAS_TASK_COMPLETE;
		ts->stat = SAS_DATA_OVERRUN;
		break;
	case IO_XFER_ERROR_OFFSET_MISMATCH:
		pm8001_dbg(pm8001_ha, IO, "IO_XFER_ERROR_OFFSET_MISMATCH\n");
		ts->resp = SAS_TASK_COMPLETE;
		ts->stat = SAS_DATA_OVERRUN;
		break;
	case IO_XFER_ERROR_XFER_ZERO_DATA_LEN:
		pm8001_dbg(pm8001_ha, IO,
			   "IO_XFER_ERROR_XFER_ZERO_DATA_LEN\n");
		ts->resp = SAS_TASK_COMPLETE;
		ts->stat = SAS_DATA_OVERRUN;
		break;
	case IO_XFER_CMD_FRAME_ISSUED:
		pm8001_dbg(pm8001_ha, IO, "IO_XFER_CMD_FRAME_ISSUED\n");
		return;
	default:
		pm8001_dbg(pm8001_ha, DEVIO, "Unknown status 0x%x\n", event);
		/* not allowed case. Therefore, return failed status */
		ts->resp = SAS_TASK_COMPLETE;
		ts->stat = SAS_DATA_OVERRUN;
		break;
	}
	spin_lock_irqsave(&t->task_state_lock, flags);
	t->task_state_flags &= ~SAS_TASK_STATE_PENDING;
	t->task_state_flags &= ~SAS_TASK_AT_INITIATOR;
	t->task_state_flags |= SAS_TASK_STATE_DONE;
	if (unlikely((t->task_state_flags & SAS_TASK_STATE_ABORTED))) {
		spin_unlock_irqrestore(&t->task_state_lock, flags);
		pm8001_dbg(pm8001_ha, FAIL, "task 0x%p done with event 0x%x resp 0x%x stat 0x%x but aborted by upper layer!\n",
			   t, event, ts->resp, ts->stat);
		pm8001_ccb_task_free(pm8001_ha, t, ccb, tag);
	} else {
		spin_unlock_irqrestore(&t->task_state_lock, flags);
		pm8001_ccb_task_free(pm8001_ha, t, ccb, tag);
		mb();/* in order to force CPU ordering */
		t->task_done(t);
	}
}

/*See the comments for mpi_ssp_completion */
static void
mpi_sata_completion(struct pm8001_hba_info *pm8001_ha, void *piomb)
{
	struct sas_task *t;
	struct pm8001_ccb_info *ccb;
	u32 param;
	u32 status;
	u32 tag;
	int i, j;
	u8 sata_addr_low[4];
	u32 temp_sata_addr_low;
	u8 sata_addr_hi[4];
	u32 temp_sata_addr_hi;
	struct sata_completion_resp *psataPayload;
	struct task_status_struct *ts;
	struct ata_task_resp *resp ;
	u32 *sata_resp;
	struct pm8001_device *pm8001_dev;
	unsigned long flags;

	psataPayload = (struct sata_completion_resp *)(piomb + 4);
	status = le32_to_cpu(psataPayload->status);
	tag = le32_to_cpu(psataPayload->tag);

	if (!tag) {
		pm8001_dbg(pm8001_ha, FAIL, "tag null\n");
		return;
	}
	ccb = &pm8001_ha->ccb_info[tag];
	param = le32_to_cpu(psataPayload->param);
	if (ccb) {
		t = ccb->task;
		pm8001_dev = ccb->device;
	} else {
		pm8001_dbg(pm8001_ha, FAIL, "ccb null\n");
		return;
	}

	if (t) {
		if (t->dev && (t->dev->lldd_dev))
			pm8001_dev = t->dev->lldd_dev;
	} else {
		pm8001_dbg(pm8001_ha, FAIL, "task null\n");
		return;
	}

	if ((pm8001_dev && !(pm8001_dev->id & NCQ_READ_LOG_FLAG))
		&& unlikely(!t || !t->lldd_task || !t->dev)) {
		pm8001_dbg(pm8001_ha, FAIL, "task or dev null\n");
		return;
	}

	ts = &t->task_status;
	if (!ts) {
		pm8001_dbg(pm8001_ha, FAIL, "ts null\n");
		return;
	}

	if (status)
		pm8001_dbg(pm8001_ha, IOERR,
			   "status:0x%x, tag:0x%x, task::0x%p\n",
			   status, tag, t);

	/* Print sas address of IO failed device */
	if ((status != IO_SUCCESS) && (status != IO_OVERFLOW) &&
		(status != IO_UNDERFLOW)) {
		if (!((t->dev->parent) &&
			(dev_is_expander(t->dev->parent->dev_type)))) {
			for (i = 0 , j = 4; j <= 7 && i <= 3; i++ , j++)
				sata_addr_low[i] = pm8001_ha->sas_addr[j];
			for (i = 0 , j = 0; j <= 3 && i <= 3; i++ , j++)
				sata_addr_hi[i] = pm8001_ha->sas_addr[j];
			memcpy(&temp_sata_addr_low, sata_addr_low,
				sizeof(sata_addr_low));
			memcpy(&temp_sata_addr_hi, sata_addr_hi,
				sizeof(sata_addr_hi));
			temp_sata_addr_hi = (((temp_sata_addr_hi >> 24) & 0xff)
						|((temp_sata_addr_hi << 8) &
						0xff0000) |
						((temp_sata_addr_hi >> 8)
						& 0xff00) |
						((temp_sata_addr_hi << 24) &
						0xff000000));
			temp_sata_addr_low = ((((temp_sata_addr_low >> 24)
						& 0xff) |
						((temp_sata_addr_low << 8)
						& 0xff0000) |
						((temp_sata_addr_low >> 8)
						& 0xff00) |
						((temp_sata_addr_low << 24)
						& 0xff000000)) +
						pm8001_dev->attached_phy +
						0x10);
			pm8001_dbg(pm8001_ha, FAIL,
				   "SAS Address of IO Failure Drive:%08x%08x\n",
				   temp_sata_addr_hi,
				   temp_sata_addr_low);
		} else {
			pm8001_dbg(pm8001_ha, FAIL,
				   "SAS Address of IO Failure Drive:%016llx\n",
				   SAS_ADDR(t->dev->sas_addr));
		}
	}
	switch (status) {
	case IO_SUCCESS:
		pm8001_dbg(pm8001_ha, IO, "IO_SUCCESS\n");
		if (param == 0) {
			ts->resp = SAS_TASK_COMPLETE;
			ts->stat = SAM_STAT_GOOD;
			/* check if response is for SEND READ LOG */
			if (pm8001_dev &&
				(pm8001_dev->id & NCQ_READ_LOG_FLAG)) {
				/* set new bit for abort_all */
				pm8001_dev->id |= NCQ_ABORT_ALL_FLAG;
				/* clear bit for read log */
				pm8001_dev->id = pm8001_dev->id & 0x7FFFFFFF;
				pm8001_send_abort_all(pm8001_ha, pm8001_dev);
				/* Free the tag */
				pm8001_tag_free(pm8001_ha, tag);
				sas_free_task(t);
				return;
			}
		} else {
			u8 len;
			ts->resp = SAS_TASK_COMPLETE;
			ts->stat = SAS_PROTO_RESPONSE;
			ts->residual = param;
			pm8001_dbg(pm8001_ha, IO,
				   "SAS_PROTO_RESPONSE len = %d\n",
				   param);
			sata_resp = &psataPayload->sata_resp[0];
			resp = (struct ata_task_resp *)ts->buf;
			if (t->ata_task.dma_xfer == 0 &&
			    t->data_dir == DMA_FROM_DEVICE) {
				len = sizeof(struct pio_setup_fis);
				pm8001_dbg(pm8001_ha, IO,
					   "PIO read len = %d\n", len);
			} else if (t->ata_task.use_ncq) {
				len = sizeof(struct set_dev_bits_fis);
				pm8001_dbg(pm8001_ha, IO, "FPDMA len = %d\n",
					   len);
			} else {
				len = sizeof(struct dev_to_host_fis);
				pm8001_dbg(pm8001_ha, IO, "other len = %d\n",
					   len);
			}
			if (SAS_STATUS_BUF_SIZE >= sizeof(*resp)) {
				resp->frame_len = len;
				memcpy(&resp->ending_fis[0], sata_resp, len);
				ts->buf_valid_size = sizeof(*resp);
			} else
				pm8001_dbg(pm8001_ha, IO,
					   "response too large\n");
		}
		if (pm8001_dev)
			atomic_dec(&pm8001_dev->running_req);
		break;
	case IO_ABORTED:
		pm8001_dbg(pm8001_ha, IO, "IO_ABORTED IOMB Tag\n");
		ts->resp = SAS_TASK_COMPLETE;
		ts->stat = SAS_ABORTED_TASK;
		if (pm8001_dev)
			atomic_dec(&pm8001_dev->running_req);
		break;
		/* following cases are to do cases */
	case IO_UNDERFLOW:
		/* SATA Completion with error */
		pm8001_dbg(pm8001_ha, IO, "IO_UNDERFLOW param = %d\n", param);
		ts->resp = SAS_TASK_COMPLETE;
		ts->stat = SAS_DATA_UNDERRUN;
		ts->residual =  param;
		if (pm8001_dev)
			atomic_dec(&pm8001_dev->running_req);
		break;
	case IO_NO_DEVICE:
		pm8001_dbg(pm8001_ha, IO, "IO_NO_DEVICE\n");
		ts->resp = SAS_TASK_UNDELIVERED;
		ts->stat = SAS_PHY_DOWN;
		if (pm8001_dev)
			atomic_dec(&pm8001_dev->running_req);
		break;
	case IO_XFER_ERROR_BREAK:
		pm8001_dbg(pm8001_ha, IO, "IO_XFER_ERROR_BREAK\n");
		ts->resp = SAS_TASK_COMPLETE;
		ts->stat = SAS_INTERRUPTED;
		if (pm8001_dev)
			atomic_dec(&pm8001_dev->running_req);
		break;
	case IO_XFER_ERROR_PHY_NOT_READY:
		pm8001_dbg(pm8001_ha, IO, "IO_XFER_ERROR_PHY_NOT_READY\n");
		ts->resp = SAS_TASK_COMPLETE;
		ts->stat = SAS_OPEN_REJECT;
		ts->open_rej_reason = SAS_OREJ_RSVD_RETRY;
		if (pm8001_dev)
			atomic_dec(&pm8001_dev->running_req);
		break;
	case IO_OPEN_CNX_ERROR_PROTOCOL_NOT_SUPPORTED:
		pm8001_dbg(pm8001_ha, IO, "IO_OPEN_CNX_ERROR_PROTOCOL_NOT_SUPPORTED\n");
		ts->resp = SAS_TASK_COMPLETE;
		ts->stat = SAS_OPEN_REJECT;
		ts->open_rej_reason = SAS_OREJ_EPROTO;
		if (pm8001_dev)
			atomic_dec(&pm8001_dev->running_req);
		break;
	case IO_OPEN_CNX_ERROR_ZONE_VIOLATION:
		pm8001_dbg(pm8001_ha, IO,
			   "IO_OPEN_CNX_ERROR_ZONE_VIOLATION\n");
		ts->resp = SAS_TASK_COMPLETE;
		ts->stat = SAS_OPEN_REJECT;
		ts->open_rej_reason = SAS_OREJ_UNKNOWN;
		if (pm8001_dev)
			atomic_dec(&pm8001_dev->running_req);
		break;
	case IO_OPEN_CNX_ERROR_BREAK:
		pm8001_dbg(pm8001_ha, IO, "IO_OPEN_CNX_ERROR_BREAK\n");
		ts->resp = SAS_TASK_COMPLETE;
		ts->stat = SAS_OPEN_REJECT;
		ts->open_rej_reason = SAS_OREJ_RSVD_CONT0;
		if (pm8001_dev)
			atomic_dec(&pm8001_dev->running_req);
		break;
	case IO_OPEN_CNX_ERROR_IT_NEXUS_LOSS:
		pm8001_dbg(pm8001_ha, IO, "IO_OPEN_CNX_ERROR_IT_NEXUS_LOSS\n");
		ts->resp = SAS_TASK_COMPLETE;
		ts->stat = SAS_DEV_NO_RESPONSE;
		if (!t->uldd_task) {
			pm8001_handle_event(pm8001_ha,
				pm8001_dev,
				IO_OPEN_CNX_ERROR_IT_NEXUS_LOSS);
			ts->resp = SAS_TASK_UNDELIVERED;
			ts->stat = SAS_QUEUE_FULL;
			pm8001_ccb_task_free_done(pm8001_ha, t, ccb, tag);
			return;
		}
		break;
	case IO_OPEN_CNX_ERROR_BAD_DESTINATION:
		pm8001_dbg(pm8001_ha, IO,
			   "IO_OPEN_CNX_ERROR_BAD_DESTINATION\n");
		ts->resp = SAS_TASK_UNDELIVERED;
		ts->stat = SAS_OPEN_REJECT;
		ts->open_rej_reason = SAS_OREJ_BAD_DEST;
		if (!t->uldd_task) {
			pm8001_handle_event(pm8001_ha,
				pm8001_dev,
				IO_OPEN_CNX_ERROR_IT_NEXUS_LOSS);
			ts->resp = SAS_TASK_UNDELIVERED;
			ts->stat = SAS_QUEUE_FULL;
			pm8001_ccb_task_free_done(pm8001_ha, t, ccb, tag);
			return;
		}
		break;
	case IO_OPEN_CNX_ERROR_CONNECTION_RATE_NOT_SUPPORTED:
		pm8001_dbg(pm8001_ha, IO, "IO_OPEN_CNX_ERROR_CONNECTION_RATE_NOT_SUPPORTED\n");
		ts->resp = SAS_TASK_COMPLETE;
		ts->stat = SAS_OPEN_REJECT;
		ts->open_rej_reason = SAS_OREJ_CONN_RATE;
		if (pm8001_dev)
			atomic_dec(&pm8001_dev->running_req);
		break;
	case IO_OPEN_CNX_ERROR_STP_RESOURCES_BUSY:
		pm8001_dbg(pm8001_ha, IO, "IO_OPEN_CNX_ERROR_STP_RESOURCES_BUSY\n");
		ts->resp = SAS_TASK_COMPLETE;
		ts->stat = SAS_DEV_NO_RESPONSE;
		if (!t->uldd_task) {
			pm8001_handle_event(pm8001_ha,
				pm8001_dev,
				IO_OPEN_CNX_ERROR_STP_RESOURCES_BUSY);
			ts->resp = SAS_TASK_UNDELIVERED;
			ts->stat = SAS_QUEUE_FULL;
			pm8001_ccb_task_free_done(pm8001_ha, t, ccb, tag);
			return;
		}
		break;
	case IO_OPEN_CNX_ERROR_WRONG_DESTINATION:
		pm8001_dbg(pm8001_ha, IO,
			   "IO_OPEN_CNX_ERROR_WRONG_DESTINATION\n");
		ts->resp = SAS_TASK_COMPLETE;
		ts->stat = SAS_OPEN_REJECT;
		ts->open_rej_reason = SAS_OREJ_WRONG_DEST;
		if (pm8001_dev)
			atomic_dec(&pm8001_dev->running_req);
		break;
	case IO_XFER_ERROR_NAK_RECEIVED:
		pm8001_dbg(pm8001_ha, IO, "IO_XFER_ERROR_NAK_RECEIVED\n");
		ts->resp = SAS_TASK_COMPLETE;
		ts->stat = SAS_NAK_R_ERR;
		if (pm8001_dev)
			atomic_dec(&pm8001_dev->running_req);
		break;
	case IO_XFER_ERROR_ACK_NAK_TIMEOUT:
		pm8001_dbg(pm8001_ha, IO, "IO_XFER_ERROR_ACK_NAK_TIMEOUT\n");
		ts->resp = SAS_TASK_COMPLETE;
		ts->stat = SAS_NAK_R_ERR;
		if (pm8001_dev)
			atomic_dec(&pm8001_dev->running_req);
		break;
	case IO_XFER_ERROR_DMA:
		pm8001_dbg(pm8001_ha, IO, "IO_XFER_ERROR_DMA\n");
		ts->resp = SAS_TASK_COMPLETE;
		ts->stat = SAS_ABORTED_TASK;
		if (pm8001_dev)
			atomic_dec(&pm8001_dev->running_req);
		break;
	case IO_XFER_ERROR_SATA_LINK_TIMEOUT:
		pm8001_dbg(pm8001_ha, IO, "IO_XFER_ERROR_SATA_LINK_TIMEOUT\n");
		ts->resp = SAS_TASK_UNDELIVERED;
		ts->stat = SAS_DEV_NO_RESPONSE;
		if (pm8001_dev)
			atomic_dec(&pm8001_dev->running_req);
		break;
	case IO_XFER_ERROR_REJECTED_NCQ_MODE:
		pm8001_dbg(pm8001_ha, IO, "IO_XFER_ERROR_REJECTED_NCQ_MODE\n");
		ts->resp = SAS_TASK_COMPLETE;
		ts->stat = SAS_DATA_UNDERRUN;
		if (pm8001_dev)
			atomic_dec(&pm8001_dev->running_req);
		break;
	case IO_XFER_OPEN_RETRY_TIMEOUT:
		pm8001_dbg(pm8001_ha, IO, "IO_XFER_OPEN_RETRY_TIMEOUT\n");
		ts->resp = SAS_TASK_COMPLETE;
		ts->stat = SAS_OPEN_TO;
		if (pm8001_dev)
			atomic_dec(&pm8001_dev->running_req);
		break;
	case IO_PORT_IN_RESET:
		pm8001_dbg(pm8001_ha, IO, "IO_PORT_IN_RESET\n");
		ts->resp = SAS_TASK_COMPLETE;
		ts->stat = SAS_DEV_NO_RESPONSE;
		if (pm8001_dev)
			atomic_dec(&pm8001_dev->running_req);
		break;
	case IO_DS_NON_OPERATIONAL:
		pm8001_dbg(pm8001_ha, IO, "IO_DS_NON_OPERATIONAL\n");
		ts->resp = SAS_TASK_COMPLETE;
		ts->stat = SAS_DEV_NO_RESPONSE;
		if (!t->uldd_task) {
			pm8001_handle_event(pm8001_ha, pm8001_dev,
				    IO_DS_NON_OPERATIONAL);
			ts->resp = SAS_TASK_UNDELIVERED;
			ts->stat = SAS_QUEUE_FULL;
			pm8001_ccb_task_free_done(pm8001_ha, t, ccb, tag);
			return;
		}
		break;
	case IO_DS_IN_RECOVERY:
		pm8001_dbg(pm8001_ha, IO, "  IO_DS_IN_RECOVERY\n");
		ts->resp = SAS_TASK_COMPLETE;
		ts->stat = SAS_DEV_NO_RESPONSE;
		if (pm8001_dev)
			atomic_dec(&pm8001_dev->running_req);
		break;
	case IO_DS_IN_ERROR:
		pm8001_dbg(pm8001_ha, IO, "IO_DS_IN_ERROR\n");
		ts->resp = SAS_TASK_COMPLETE;
		ts->stat = SAS_DEV_NO_RESPONSE;
		if (!t->uldd_task) {
			pm8001_handle_event(pm8001_ha, pm8001_dev,
				    IO_DS_IN_ERROR);
			ts->resp = SAS_TASK_UNDELIVERED;
			ts->stat = SAS_QUEUE_FULL;
			pm8001_ccb_task_free_done(pm8001_ha, t, ccb, tag);
			return;
		}
		break;
	case IO_OPEN_CNX_ERROR_HW_RESOURCE_BUSY:
		pm8001_dbg(pm8001_ha, IO,
			   "IO_OPEN_CNX_ERROR_HW_RESOURCE_BUSY\n");
		ts->resp = SAS_TASK_COMPLETE;
		ts->stat = SAS_OPEN_REJECT;
		ts->open_rej_reason = SAS_OREJ_RSVD_RETRY;
		if (pm8001_dev)
			atomic_dec(&pm8001_dev->running_req);
		break;
	default:
		pm8001_dbg(pm8001_ha, DEVIO, "Unknown status 0x%x\n", status);
		/* not allowed case. Therefore, return failed status */
		ts->resp = SAS_TASK_COMPLETE;
		ts->stat = SAS_DEV_NO_RESPONSE;
		if (pm8001_dev)
			atomic_dec(&pm8001_dev->running_req);
		break;
	}
	spin_lock_irqsave(&t->task_state_lock, flags);
	t->task_state_flags &= ~SAS_TASK_STATE_PENDING;
	t->task_state_flags &= ~SAS_TASK_AT_INITIATOR;
	t->task_state_flags |= SAS_TASK_STATE_DONE;
	if (unlikely((t->task_state_flags & SAS_TASK_STATE_ABORTED))) {
		spin_unlock_irqrestore(&t->task_state_lock, flags);
		pm8001_dbg(pm8001_ha, FAIL,
			   "task 0x%p done with io_status 0x%x resp 0x%x stat 0x%x but aborted by upper layer!\n",
			   t, status, ts->resp, ts->stat);
		pm8001_ccb_task_free(pm8001_ha, t, ccb, tag);
	} else {
		spin_unlock_irqrestore(&t->task_state_lock, flags);
		pm8001_ccb_task_free_done(pm8001_ha, t, ccb, tag);
	}
}

/*See the comments for mpi_ssp_completion */
static void mpi_sata_event(struct pm8001_hba_info *pm8001_ha , void *piomb)
{
	struct sas_task *t;
	struct task_status_struct *ts;
	struct pm8001_ccb_info *ccb;
	struct pm8001_device *pm8001_dev;
	struct sata_event_resp *psataPayload =
		(struct sata_event_resp *)(piomb + 4);
	u32 event = le32_to_cpu(psataPayload->event);
	u32 tag = le32_to_cpu(psataPayload->tag);
	u32 port_id = le32_to_cpu(psataPayload->port_id);
	u32 dev_id = le32_to_cpu(psataPayload->device_id);
	unsigned long flags;

	ccb = &pm8001_ha->ccb_info[tag];

	if (ccb) {
		t = ccb->task;
		pm8001_dev = ccb->device;
	} else {
		pm8001_dbg(pm8001_ha, FAIL, "No CCB !!!. returning\n");
	}
	if (event)
		pm8001_dbg(pm8001_ha, FAIL, "SATA EVENT 0x%x\n", event);

	/* Check if this is NCQ error */
	if (event == IO_XFER_ERROR_ABORTED_NCQ_MODE) {
		/* find device using device id */
		pm8001_dev = pm8001_find_dev(pm8001_ha, dev_id);
		/* send read log extension */
		if (pm8001_dev)
			pm8001_send_read_log(pm8001_ha, pm8001_dev);
		return;
	}

	ccb = &pm8001_ha->ccb_info[tag];
	t = ccb->task;
	pm8001_dev = ccb->device;
	if (event)
		pm8001_dbg(pm8001_ha, FAIL, "sata IO status 0x%x\n", event);
	if (unlikely(!t || !t->lldd_task || !t->dev))
		return;
	ts = &t->task_status;
	pm8001_dbg(pm8001_ha, DEVIO,
		   "port_id:0x%x, device_id:0x%x, tag:0x%x, event:0x%x\n",
		   port_id, dev_id, tag, event);
	switch (event) {
	case IO_OVERFLOW:
		pm8001_dbg(pm8001_ha, IO, "IO_UNDERFLOW\n");
		ts->resp = SAS_TASK_COMPLETE;
		ts->stat = SAS_DATA_OVERRUN;
		ts->residual = 0;
		if (pm8001_dev)
			atomic_dec(&pm8001_dev->running_req);
		break;
	case IO_XFER_ERROR_BREAK:
		pm8001_dbg(pm8001_ha, IO, "IO_XFER_ERROR_BREAK\n");
		ts->resp = SAS_TASK_COMPLETE;
		ts->stat = SAS_INTERRUPTED;
		break;
	case IO_XFER_ERROR_PHY_NOT_READY:
		pm8001_dbg(pm8001_ha, IO, "IO_XFER_ERROR_PHY_NOT_READY\n");
		ts->resp = SAS_TASK_COMPLETE;
		ts->stat = SAS_OPEN_REJECT;
		ts->open_rej_reason = SAS_OREJ_RSVD_RETRY;
		break;
	case IO_OPEN_CNX_ERROR_PROTOCOL_NOT_SUPPORTED:
		pm8001_dbg(pm8001_ha, IO, "IO_OPEN_CNX_ERROR_PROTOCOL_NOT_SUPPORTED\n");
		ts->resp = SAS_TASK_COMPLETE;
		ts->stat = SAS_OPEN_REJECT;
		ts->open_rej_reason = SAS_OREJ_EPROTO;
		break;
	case IO_OPEN_CNX_ERROR_ZONE_VIOLATION:
		pm8001_dbg(pm8001_ha, IO,
			   "IO_OPEN_CNX_ERROR_ZONE_VIOLATION\n");
		ts->resp = SAS_TASK_COMPLETE;
		ts->stat = SAS_OPEN_REJECT;
		ts->open_rej_reason = SAS_OREJ_UNKNOWN;
		break;
	case IO_OPEN_CNX_ERROR_BREAK:
		pm8001_dbg(pm8001_ha, IO, "IO_OPEN_CNX_ERROR_BREAK\n");
		ts->resp = SAS_TASK_COMPLETE;
		ts->stat = SAS_OPEN_REJECT;
		ts->open_rej_reason = SAS_OREJ_RSVD_CONT0;
		break;
	case IO_OPEN_CNX_ERROR_IT_NEXUS_LOSS:
		pm8001_dbg(pm8001_ha, IO, "IO_OPEN_CNX_ERROR_IT_NEXUS_LOSS\n");
		ts->resp = SAS_TASK_UNDELIVERED;
		ts->stat = SAS_DEV_NO_RESPONSE;
		if (!t->uldd_task) {
			pm8001_handle_event(pm8001_ha,
				pm8001_dev,
				IO_OPEN_CNX_ERROR_IT_NEXUS_LOSS);
			ts->resp = SAS_TASK_COMPLETE;
			ts->stat = SAS_QUEUE_FULL;
			pm8001_ccb_task_free_done(pm8001_ha, t, ccb, tag);
			return;
		}
		break;
	case IO_OPEN_CNX_ERROR_BAD_DESTINATION:
		pm8001_dbg(pm8001_ha, IO,
			   "IO_OPEN_CNX_ERROR_BAD_DESTINATION\n");
		ts->resp = SAS_TASK_UNDELIVERED;
		ts->stat = SAS_OPEN_REJECT;
		ts->open_rej_reason = SAS_OREJ_BAD_DEST;
		break;
	case IO_OPEN_CNX_ERROR_CONNECTION_RATE_NOT_SUPPORTED:
		pm8001_dbg(pm8001_ha, IO, "IO_OPEN_CNX_ERROR_CONNECTION_RATE_NOT_SUPPORTED\n");
		ts->resp = SAS_TASK_COMPLETE;
		ts->stat = SAS_OPEN_REJECT;
		ts->open_rej_reason = SAS_OREJ_CONN_RATE;
		break;
	case IO_OPEN_CNX_ERROR_WRONG_DESTINATION:
		pm8001_dbg(pm8001_ha, IO,
			   "IO_OPEN_CNX_ERROR_WRONG_DESTINATION\n");
		ts->resp = SAS_TASK_COMPLETE;
		ts->stat = SAS_OPEN_REJECT;
		ts->open_rej_reason = SAS_OREJ_WRONG_DEST;
		break;
	case IO_XFER_ERROR_NAK_RECEIVED:
		pm8001_dbg(pm8001_ha, IO, "IO_XFER_ERROR_NAK_RECEIVED\n");
		ts->resp = SAS_TASK_COMPLETE;
		ts->stat = SAS_NAK_R_ERR;
		break;
	case IO_XFER_ERROR_PEER_ABORTED:
		pm8001_dbg(pm8001_ha, IO, "IO_XFER_ERROR_PEER_ABORTED\n");
		ts->resp = SAS_TASK_COMPLETE;
		ts->stat = SAS_NAK_R_ERR;
		break;
	case IO_XFER_ERROR_REJECTED_NCQ_MODE:
		pm8001_dbg(pm8001_ha, IO, "IO_XFER_ERROR_REJECTED_NCQ_MODE\n");
		ts->resp = SAS_TASK_COMPLETE;
		ts->stat = SAS_DATA_UNDERRUN;
		break;
	case IO_XFER_OPEN_RETRY_TIMEOUT:
		pm8001_dbg(pm8001_ha, IO, "IO_XFER_OPEN_RETRY_TIMEOUT\n");
		ts->resp = SAS_TASK_COMPLETE;
		ts->stat = SAS_OPEN_TO;
		break;
	case IO_XFER_ERROR_UNEXPECTED_PHASE:
		pm8001_dbg(pm8001_ha, IO, "IO_XFER_ERROR_UNEXPECTED_PHASE\n");
		ts->resp = SAS_TASK_COMPLETE;
		ts->stat = SAS_OPEN_TO;
		break;
	case IO_XFER_ERROR_XFER_RDY_OVERRUN:
		pm8001_dbg(pm8001_ha, IO, "IO_XFER_ERROR_XFER_RDY_OVERRUN\n");
		ts->resp = SAS_TASK_COMPLETE;
		ts->stat = SAS_OPEN_TO;
		break;
	case IO_XFER_ERROR_XFER_RDY_NOT_EXPECTED:
		pm8001_dbg(pm8001_ha, IO,
			   "IO_XFER_ERROR_XFER_RDY_NOT_EXPECTED\n");
		ts->resp = SAS_TASK_COMPLETE;
		ts->stat = SAS_OPEN_TO;
		break;
	case IO_XFER_ERROR_OFFSET_MISMATCH:
		pm8001_dbg(pm8001_ha, IO, "IO_XFER_ERROR_OFFSET_MISMATCH\n");
		ts->resp = SAS_TASK_COMPLETE;
		ts->stat = SAS_OPEN_TO;
		break;
	case IO_XFER_ERROR_XFER_ZERO_DATA_LEN:
		pm8001_dbg(pm8001_ha, IO,
			   "IO_XFER_ERROR_XFER_ZERO_DATA_LEN\n");
		ts->resp = SAS_TASK_COMPLETE;
		ts->stat = SAS_OPEN_TO;
		break;
	case IO_XFER_CMD_FRAME_ISSUED:
		pm8001_dbg(pm8001_ha, IO, "IO_XFER_CMD_FRAME_ISSUED\n");
		break;
	case IO_XFER_PIO_SETUP_ERROR:
		pm8001_dbg(pm8001_ha, IO, "IO_XFER_PIO_SETUP_ERROR\n");
		ts->resp = SAS_TASK_COMPLETE;
		ts->stat = SAS_OPEN_TO;
		break;
	default:
		pm8001_dbg(pm8001_ha, DEVIO, "Unknown status 0x%x\n", event);
		/* not allowed case. Therefore, return failed status */
		ts->resp = SAS_TASK_COMPLETE;
		ts->stat = SAS_OPEN_TO;
		break;
	}
	spin_lock_irqsave(&t->task_state_lock, flags);
	t->task_state_flags &= ~SAS_TASK_STATE_PENDING;
	t->task_state_flags &= ~SAS_TASK_AT_INITIATOR;
	t->task_state_flags |= SAS_TASK_STATE_DONE;
	if (unlikely((t->task_state_flags & SAS_TASK_STATE_ABORTED))) {
		spin_unlock_irqrestore(&t->task_state_lock, flags);
		pm8001_dbg(pm8001_ha, FAIL,
			   "task 0x%p done with io_status 0x%x resp 0x%x stat 0x%x but aborted by upper layer!\n",
			   t, event, ts->resp, ts->stat);
		pm8001_ccb_task_free(pm8001_ha, t, ccb, tag);
	} else {
		spin_unlock_irqrestore(&t->task_state_lock, flags);
		pm8001_ccb_task_free_done(pm8001_ha, t, ccb, tag);
	}
}

/*See the comments for mpi_ssp_completion */
static void
mpi_smp_completion(struct pm8001_hba_info *pm8001_ha, void *piomb)
{
	struct sas_task *t;
	struct pm8001_ccb_info *ccb;
	unsigned long flags;
	u32 status;
	u32 tag;
	struct smp_completion_resp *psmpPayload;
	struct task_status_struct *ts;
	struct pm8001_device *pm8001_dev;

	psmpPayload = (struct smp_completion_resp *)(piomb + 4);
	status = le32_to_cpu(psmpPayload->status);
	tag = le32_to_cpu(psmpPayload->tag);

	ccb = &pm8001_ha->ccb_info[tag];
	t = ccb->task;
	ts = &t->task_status;
	pm8001_dev = ccb->device;
	if (status) {
		pm8001_dbg(pm8001_ha, FAIL, "smp IO status 0x%x\n", status);
		pm8001_dbg(pm8001_ha, IOERR,
			   "status:0x%x, tag:0x%x, task:0x%p\n",
			   status, tag, t);
	}
	if (unlikely(!t || !t->lldd_task || !t->dev))
		return;

	switch (status) {
	case IO_SUCCESS:
		pm8001_dbg(pm8001_ha, IO, "IO_SUCCESS\n");
		ts->resp = SAS_TASK_COMPLETE;
		ts->stat = SAM_STAT_GOOD;
		if (pm8001_dev)
			atomic_dec(&pm8001_dev->running_req);
		break;
	case IO_ABORTED:
		pm8001_dbg(pm8001_ha, IO, "IO_ABORTED IOMB\n");
		ts->resp = SAS_TASK_COMPLETE;
		ts->stat = SAS_ABORTED_TASK;
		if (pm8001_dev)
			atomic_dec(&pm8001_dev->running_req);
		break;
	case IO_OVERFLOW:
		pm8001_dbg(pm8001_ha, IO, "IO_UNDERFLOW\n");
		ts->resp = SAS_TASK_COMPLETE;
		ts->stat = SAS_DATA_OVERRUN;
		ts->residual = 0;
		if (pm8001_dev)
			atomic_dec(&pm8001_dev->running_req);
		break;
	case IO_NO_DEVICE:
		pm8001_dbg(pm8001_ha, IO, "IO_NO_DEVICE\n");
		ts->resp = SAS_TASK_COMPLETE;
		ts->stat = SAS_PHY_DOWN;
		break;
	case IO_ERROR_HW_TIMEOUT:
		pm8001_dbg(pm8001_ha, IO, "IO_ERROR_HW_TIMEOUT\n");
		ts->resp = SAS_TASK_COMPLETE;
		ts->stat = SAM_STAT_BUSY;
		break;
	case IO_XFER_ERROR_BREAK:
		pm8001_dbg(pm8001_ha, IO, "IO_XFER_ERROR_BREAK\n");
		ts->resp = SAS_TASK_COMPLETE;
		ts->stat = SAM_STAT_BUSY;
		break;
	case IO_XFER_ERROR_PHY_NOT_READY:
		pm8001_dbg(pm8001_ha, IO, "IO_XFER_ERROR_PHY_NOT_READY\n");
		ts->resp = SAS_TASK_COMPLETE;
		ts->stat = SAM_STAT_BUSY;
		break;
	case IO_OPEN_CNX_ERROR_PROTOCOL_NOT_SUPPORTED:
		pm8001_dbg(pm8001_ha, IO,
			   "IO_OPEN_CNX_ERROR_PROTOCOL_NOT_SUPPORTED\n");
		ts->resp = SAS_TASK_COMPLETE;
		ts->stat = SAS_OPEN_REJECT;
		ts->open_rej_reason = SAS_OREJ_UNKNOWN;
		break;
	case IO_OPEN_CNX_ERROR_ZONE_VIOLATION:
		pm8001_dbg(pm8001_ha, IO,
			   "IO_OPEN_CNX_ERROR_ZONE_VIOLATION\n");
		ts->resp = SAS_TASK_COMPLETE;
		ts->stat = SAS_OPEN_REJECT;
		ts->open_rej_reason = SAS_OREJ_UNKNOWN;
		break;
	case IO_OPEN_CNX_ERROR_BREAK:
		pm8001_dbg(pm8001_ha, IO, "IO_OPEN_CNX_ERROR_BREAK\n");
		ts->resp = SAS_TASK_COMPLETE;
		ts->stat = SAS_OPEN_REJECT;
		ts->open_rej_reason = SAS_OREJ_RSVD_CONT0;
		break;
	case IO_OPEN_CNX_ERROR_IT_NEXUS_LOSS:
		pm8001_dbg(pm8001_ha, IO, "IO_OPEN_CNX_ERROR_IT_NEXUS_LOSS\n");
		ts->resp = SAS_TASK_COMPLETE;
		ts->stat = SAS_OPEN_REJECT;
		ts->open_rej_reason = SAS_OREJ_UNKNOWN;
		pm8001_handle_event(pm8001_ha,
				pm8001_dev,
				IO_OPEN_CNX_ERROR_IT_NEXUS_LOSS);
		break;
	case IO_OPEN_CNX_ERROR_BAD_DESTINATION:
		pm8001_dbg(pm8001_ha, IO,
			   "IO_OPEN_CNX_ERROR_BAD_DESTINATION\n");
		ts->resp = SAS_TASK_COMPLETE;
		ts->stat = SAS_OPEN_REJECT;
		ts->open_rej_reason = SAS_OREJ_BAD_DEST;
		break;
	case IO_OPEN_CNX_ERROR_CONNECTION_RATE_NOT_SUPPORTED:
		pm8001_dbg(pm8001_ha, IO, "IO_OPEN_CNX_ERROR_CONNECTION_RATE_NOT_SUPPORTED\n");
		ts->resp = SAS_TASK_COMPLETE;
		ts->stat = SAS_OPEN_REJECT;
		ts->open_rej_reason = SAS_OREJ_CONN_RATE;
		break;
	case IO_OPEN_CNX_ERROR_WRONG_DESTINATION:
		pm8001_dbg(pm8001_ha, IO,
			   "IO_OPEN_CNX_ERROR_WRONG_DESTINATION\n");
		ts->resp = SAS_TASK_COMPLETE;
		ts->stat = SAS_OPEN_REJECT;
		ts->open_rej_reason = SAS_OREJ_WRONG_DEST;
		break;
	case IO_XFER_ERROR_RX_FRAME:
		pm8001_dbg(pm8001_ha, IO, "IO_XFER_ERROR_RX_FRAME\n");
		ts->resp = SAS_TASK_COMPLETE;
		ts->stat = SAS_DEV_NO_RESPONSE;
		break;
	case IO_XFER_OPEN_RETRY_TIMEOUT:
		pm8001_dbg(pm8001_ha, IO, "IO_XFER_OPEN_RETRY_TIMEOUT\n");
		ts->resp = SAS_TASK_COMPLETE;
		ts->stat = SAS_OPEN_REJECT;
		ts->open_rej_reason = SAS_OREJ_RSVD_RETRY;
		break;
	case IO_ERROR_INTERNAL_SMP_RESOURCE:
		pm8001_dbg(pm8001_ha, IO, "IO_ERROR_INTERNAL_SMP_RESOURCE\n");
		ts->resp = SAS_TASK_COMPLETE;
		ts->stat = SAS_QUEUE_FULL;
		break;
	case IO_PORT_IN_RESET:
		pm8001_dbg(pm8001_ha, IO, "IO_PORT_IN_RESET\n");
		ts->resp = SAS_TASK_COMPLETE;
		ts->stat = SAS_OPEN_REJECT;
		ts->open_rej_reason = SAS_OREJ_RSVD_RETRY;
		break;
	case IO_DS_NON_OPERATIONAL:
		pm8001_dbg(pm8001_ha, IO, "IO_DS_NON_OPERATIONAL\n");
		ts->resp = SAS_TASK_COMPLETE;
		ts->stat = SAS_DEV_NO_RESPONSE;
		break;
	case IO_DS_IN_RECOVERY:
		pm8001_dbg(pm8001_ha, IO, "IO_DS_IN_RECOVERY\n");
		ts->resp = SAS_TASK_COMPLETE;
		ts->stat = SAS_OPEN_REJECT;
		ts->open_rej_reason = SAS_OREJ_RSVD_RETRY;
		break;
	case IO_OPEN_CNX_ERROR_HW_RESOURCE_BUSY:
		pm8001_dbg(pm8001_ha, IO,
			   "IO_OPEN_CNX_ERROR_HW_RESOURCE_BUSY\n");
		ts->resp = SAS_TASK_COMPLETE;
		ts->stat = SAS_OPEN_REJECT;
		ts->open_rej_reason = SAS_OREJ_RSVD_RETRY;
		break;
	default:
		pm8001_dbg(pm8001_ha, DEVIO, "Unknown status 0x%x\n", status);
		ts->resp = SAS_TASK_COMPLETE;
		ts->stat = SAS_DEV_NO_RESPONSE;
		/* not allowed case. Therefore, return failed status */
		break;
	}
	spin_lock_irqsave(&t->task_state_lock, flags);
	t->task_state_flags &= ~SAS_TASK_STATE_PENDING;
	t->task_state_flags &= ~SAS_TASK_AT_INITIATOR;
	t->task_state_flags |= SAS_TASK_STATE_DONE;
	if (unlikely((t->task_state_flags & SAS_TASK_STATE_ABORTED))) {
		spin_unlock_irqrestore(&t->task_state_lock, flags);
		pm8001_dbg(pm8001_ha, FAIL, "task 0x%p done with io_status 0x%x resp 0x%x stat 0x%x but aborted by upper layer!\n",
			   t, status, ts->resp, ts->stat);
		pm8001_ccb_task_free(pm8001_ha, t, ccb, tag);
	} else {
		spin_unlock_irqrestore(&t->task_state_lock, flags);
		pm8001_ccb_task_free(pm8001_ha, t, ccb, tag);
		mb();/* in order to force CPU ordering */
		t->task_done(t);
	}
}

void pm8001_mpi_set_dev_state_resp(struct pm8001_hba_info *pm8001_ha,
		void *piomb)
{
	struct set_dev_state_resp *pPayload =
		(struct set_dev_state_resp *)(piomb + 4);
	u32 tag = le32_to_cpu(pPayload->tag);
	struct pm8001_ccb_info *ccb = &pm8001_ha->ccb_info[tag];
	struct pm8001_device *pm8001_dev = ccb->device;
	u32 status = le32_to_cpu(pPayload->status);
	u32 device_id = le32_to_cpu(pPayload->device_id);
	u8 pds = le32_to_cpu(pPayload->pds_nds) & PDS_BITS;
	u8 nds = le32_to_cpu(pPayload->pds_nds) & NDS_BITS;
	pm8001_dbg(pm8001_ha, MSG, "Set device id = 0x%x state from 0x%x to 0x%x status = 0x%x!\n",
		   device_id, pds, nds, status);
	complete(pm8001_dev->setds_completion);
	ccb->task = NULL;
	ccb->ccb_tag = 0xFFFFFFFF;
	pm8001_tag_free(pm8001_ha, tag);
}

void pm8001_mpi_set_nvmd_resp(struct pm8001_hba_info *pm8001_ha, void *piomb)
{
	struct get_nvm_data_resp *pPayload =
		(struct get_nvm_data_resp *)(piomb + 4);
	u32 tag = le32_to_cpu(pPayload->tag);
	struct pm8001_ccb_info *ccb = &pm8001_ha->ccb_info[tag];
	u32 dlen_status = le32_to_cpu(pPayload->dlen_status);
	complete(pm8001_ha->nvmd_completion);
	pm8001_dbg(pm8001_ha, MSG, "Set nvm data complete!\n");
	if ((dlen_status & NVMD_STAT) != 0) {
		pm8001_dbg(pm8001_ha, FAIL, "Set nvm data error!\n");
		return;
	}
	ccb->task = NULL;
	ccb->ccb_tag = 0xFFFFFFFF;
	pm8001_tag_free(pm8001_ha, tag);
}

void
pm8001_mpi_get_nvmd_resp(struct pm8001_hba_info *pm8001_ha, void *piomb)
{
	struct fw_control_ex    *fw_control_context;
	struct get_nvm_data_resp *pPayload =
		(struct get_nvm_data_resp *)(piomb + 4);
	u32 tag = le32_to_cpu(pPayload->tag);
	struct pm8001_ccb_info *ccb = &pm8001_ha->ccb_info[tag];
	u32 dlen_status = le32_to_cpu(pPayload->dlen_status);
	u32 ir_tds_bn_dps_das_nvm =
		le32_to_cpu(pPayload->ir_tda_bn_dps_das_nvm);
	void *virt_addr = pm8001_ha->memoryMap.region[NVMD].virt_ptr;
	fw_control_context = ccb->fw_control_context;

	pm8001_dbg(pm8001_ha, MSG, "Get nvm data complete!\n");
	if ((dlen_status & NVMD_STAT) != 0) {
		pm8001_dbg(pm8001_ha, FAIL, "Get nvm data error!\n");
		complete(pm8001_ha->nvmd_completion);
		return;
	}

	if (ir_tds_bn_dps_das_nvm & IPMode) {
		/* indirect mode - IR bit set */
		pm8001_dbg(pm8001_ha, MSG, "Get NVMD success, IR=1\n");
		if ((ir_tds_bn_dps_das_nvm & NVMD_TYPE) == TWI_DEVICE) {
			if (ir_tds_bn_dps_das_nvm == 0x80a80200) {
				memcpy(pm8001_ha->sas_addr,
				      ((u8 *)virt_addr + 4),
				       SAS_ADDR_SIZE);
				pm8001_dbg(pm8001_ha, MSG, "Get SAS address from VPD successfully!\n");
			}
		} else if (((ir_tds_bn_dps_das_nvm & NVMD_TYPE) == C_SEEPROM)
			|| ((ir_tds_bn_dps_das_nvm & NVMD_TYPE) == VPD_FLASH) ||
			((ir_tds_bn_dps_das_nvm & NVMD_TYPE) == EXPAN_ROM)) {
				;
		} else if (((ir_tds_bn_dps_das_nvm & NVMD_TYPE) == AAP1_RDUMP)
			|| ((ir_tds_bn_dps_das_nvm & NVMD_TYPE) == IOP_RDUMP)) {
			;
		} else {
			/* Should not be happened*/
			pm8001_dbg(pm8001_ha, MSG,
				   "(IR=1)Wrong Device type 0x%x\n",
				   ir_tds_bn_dps_das_nvm);
		}
	} else /* direct mode */{
		pm8001_dbg(pm8001_ha, MSG,
			   "Get NVMD success, IR=0, dataLen=%d\n",
			   (dlen_status & NVMD_LEN) >> 24);
	}
	/* Though fw_control_context is freed below, usrAddr still needs
	 * to be updated as this holds the response to the request function
	 */
	memcpy(fw_control_context->usrAddr,
		pm8001_ha->memoryMap.region[NVMD].virt_ptr,
		fw_control_context->len);
	kfree(ccb->fw_control_context);
	/* To avoid race condition, complete should be
	 * called after the message is copied to
	 * fw_control_context->usrAddr
	 */
	complete(pm8001_ha->nvmd_completion);
	pm8001_dbg(pm8001_ha, MSG, "Get nvmd data complete!\n");
	ccb->task = NULL;
	ccb->ccb_tag = 0xFFFFFFFF;
	pm8001_tag_free(pm8001_ha, tag);
}

int pm8001_mpi_local_phy_ctl(struct pm8001_hba_info *pm8001_ha, void *piomb)
{
	u32 tag;
	struct local_phy_ctl_resp *pPayload =
		(struct local_phy_ctl_resp *)(piomb + 4);
	u32 status = le32_to_cpu(pPayload->status);
	u32 phy_id = le32_to_cpu(pPayload->phyop_phyid) & ID_BITS;
	u32 phy_op = le32_to_cpu(pPayload->phyop_phyid) & OP_BITS;
	tag = le32_to_cpu(pPayload->tag);
	if (status != 0) {
		pm8001_dbg(pm8001_ha, MSG,
			   "%x phy execute %x phy op failed!\n",
			   phy_id, phy_op);
	} else {
		pm8001_dbg(pm8001_ha, MSG,
			   "%x phy execute %x phy op success!\n",
			   phy_id, phy_op);
		pm8001_ha->phy[phy_id].reset_success = true;
	}
	if (pm8001_ha->phy[phy_id].enable_completion) {
		complete(pm8001_ha->phy[phy_id].enable_completion);
		pm8001_ha->phy[phy_id].enable_completion = NULL;
	}
	pm8001_tag_free(pm8001_ha, tag);
	return 0;
}

/**
 * pm8001_bytes_dmaed - one of the interface function communication with libsas
 * @pm8001_ha: our hba card information
 * @i: which phy that received the event.
 *
 * when HBA driver received the identify done event or initiate FIS received
 * event(for SATA), it will invoke this function to notify the sas layer that
 * the sas toplogy has formed, please discover the the whole sas domain,
 * while receive a broadcast(change) primitive just tell the sas
 * layer to discover the changed domain rather than the whole domain.
 */
void pm8001_bytes_dmaed(struct pm8001_hba_info *pm8001_ha, int i)
{
	struct pm8001_phy *phy = &pm8001_ha->phy[i];
	struct asd_sas_phy *sas_phy = &phy->sas_phy;
	if (!phy->phy_attached)
		return;

	if (sas_phy->phy) {
		struct sas_phy *sphy = sas_phy->phy;
		sphy->negotiated_linkrate = sas_phy->linkrate;
		sphy->minimum_linkrate = phy->minimum_linkrate;
		sphy->minimum_linkrate_hw = SAS_LINK_RATE_1_5_GBPS;
		sphy->maximum_linkrate = phy->maximum_linkrate;
		sphy->maximum_linkrate_hw = phy->maximum_linkrate;
	}

	if (phy->phy_type & PORT_TYPE_SAS) {
		struct sas_identify_frame *id;
		id = (struct sas_identify_frame *)phy->frame_rcvd;
		id->dev_type = phy->identify.device_type;
		id->initiator_bits = SAS_PROTOCOL_ALL;
		id->target_bits = phy->identify.target_port_protocols;
	} else if (phy->phy_type & PORT_TYPE_SATA) {
		/*Nothing*/
	}
	pm8001_dbg(pm8001_ha, MSG, "phy %d byte dmaded.\n", i);

	sas_phy->frame_rcvd_size = phy->frame_rcvd_size;
	sas_notify_port_event(sas_phy, PORTE_BYTES_DMAED);
}

/* Get the link rate speed  */
void pm8001_get_lrate_mode(struct pm8001_phy *phy, u8 link_rate)
{
	struct sas_phy *sas_phy = phy->sas_phy.phy;

	switch (link_rate) {
	case PHY_SPEED_120:
		phy->sas_phy.linkrate = SAS_LINK_RATE_12_0_GBPS;
		phy->sas_phy.phy->negotiated_linkrate = SAS_LINK_RATE_12_0_GBPS;
		break;
	case PHY_SPEED_60:
		phy->sas_phy.linkrate = SAS_LINK_RATE_6_0_GBPS;
		phy->sas_phy.phy->negotiated_linkrate = SAS_LINK_RATE_6_0_GBPS;
		break;
	case PHY_SPEED_30:
		phy->sas_phy.linkrate = SAS_LINK_RATE_3_0_GBPS;
		phy->sas_phy.phy->negotiated_linkrate = SAS_LINK_RATE_3_0_GBPS;
		break;
	case PHY_SPEED_15:
		phy->sas_phy.linkrate = SAS_LINK_RATE_1_5_GBPS;
		phy->sas_phy.phy->negotiated_linkrate = SAS_LINK_RATE_1_5_GBPS;
		break;
	}
	sas_phy->negotiated_linkrate = phy->sas_phy.linkrate;
	sas_phy->maximum_linkrate_hw = SAS_LINK_RATE_6_0_GBPS;
	sas_phy->minimum_linkrate_hw = SAS_LINK_RATE_1_5_GBPS;
	sas_phy->maximum_linkrate = SAS_LINK_RATE_6_0_GBPS;
	sas_phy->minimum_linkrate = SAS_LINK_RATE_1_5_GBPS;
}

/**
 * asd_get_attached_sas_addr -- extract/generate attached SAS address
 * @phy: pointer to asd_phy
 * @sas_addr: pointer to buffer where the SAS address is to be written
 *
 * This function extracts the SAS address from an IDENTIFY frame
 * received.  If OOB is SATA, then a SAS address is generated from the
 * HA tables.
 *
 * LOCKING: the frame_rcvd_lock needs to be held since this parses the frame
 * buffer.
 */
void pm8001_get_attached_sas_addr(struct pm8001_phy *phy,
	u8 *sas_addr)
{
	if (phy->sas_phy.frame_rcvd[0] == 0x34
		&& phy->sas_phy.oob_mode == SATA_OOB_MODE) {
		struct pm8001_hba_info *pm8001_ha = phy->sas_phy.ha->lldd_ha;
		/* FIS device-to-host */
		u64 addr = be64_to_cpu(*(__be64 *)pm8001_ha->sas_addr);
		addr += phy->sas_phy.id;
		*(__be64 *)sas_addr = cpu_to_be64(addr);
	} else {
		struct sas_identify_frame *idframe =
			(void *) phy->sas_phy.frame_rcvd;
		memcpy(sas_addr, idframe->sas_addr, SAS_ADDR_SIZE);
	}
}

/**
 * pm8001_hw_event_ack_req- For PM8001,some events need to acknowage to FW.
 * @pm8001_ha: our hba card information
 * @Qnum: the outbound queue message number.
 * @SEA: source of event to ack
 * @port_id: port id.
 * @phyId: phy id.
 * @param0: parameter 0.
 * @param1: parameter 1.
 */
static void pm8001_hw_event_ack_req(struct pm8001_hba_info *pm8001_ha,
	u32 Qnum, u32 SEA, u32 port_id, u32 phyId, u32 param0, u32 param1)
{
	struct hw_event_ack_req	 payload;
	u32 opc = OPC_INB_SAS_HW_EVENT_ACK;

	struct inbound_queue_table *circularQ;

	memset((u8 *)&payload, 0, sizeof(payload));
	circularQ = &pm8001_ha->inbnd_q_tbl[Qnum];
	payload.tag = cpu_to_le32(1);
	payload.sea_phyid_portid = cpu_to_le32(((SEA & 0xFFFF) << 8) |
		((phyId & 0x0F) << 4) | (port_id & 0x0F));
	payload.param0 = cpu_to_le32(param0);
	payload.param1 = cpu_to_le32(param1);
	pm8001_mpi_build_cmd(pm8001_ha, circularQ, opc, &payload,
			sizeof(payload), 0);
}

static int pm8001_chip_phy_ctl_req(struct pm8001_hba_info *pm8001_ha,
	u32 phyId, u32 phy_op);

/**
 * hw_event_sas_phy_up -FW tells me a SAS phy up event.
 * @pm8001_ha: our hba card information
 * @piomb: IO message buffer
 */
static void
hw_event_sas_phy_up(struct pm8001_hba_info *pm8001_ha, void *piomb)
{
	struct hw_event_resp *pPayload =
		(struct hw_event_resp *)(piomb + 4);
	u32 lr_evt_status_phyid_portid =
		le32_to_cpu(pPayload->lr_evt_status_phyid_portid);
	u8 link_rate =
		(u8)((lr_evt_status_phyid_portid & 0xF0000000) >> 28);
	u8 port_id = (u8)(lr_evt_status_phyid_portid & 0x0000000F);
	u8 phy_id =
		(u8)((lr_evt_status_phyid_portid & 0x000000F0) >> 4);
	u32 npip_portstate = le32_to_cpu(pPayload->npip_portstate);
	u8 portstate = (u8)(npip_portstate & 0x0000000F);
	struct pm8001_port *port = &pm8001_ha->port[port_id];
	struct pm8001_phy *phy = &pm8001_ha->phy[phy_id];
	unsigned long flags;
	u8 deviceType = pPayload->sas_identify.dev_type;
	port->port_state =  portstate;
	phy->phy_state = PHY_STATE_LINK_UP_SPC;
	pm8001_dbg(pm8001_ha, MSG,
		   "HW_EVENT_SAS_PHY_UP port id = %d, phy id = %d\n",
		   port_id, phy_id);

	switch (deviceType) {
	case SAS_PHY_UNUSED:
		pm8001_dbg(pm8001_ha, MSG, "device type no device.\n");
		break;
	case SAS_END_DEVICE:
		pm8001_dbg(pm8001_ha, MSG, "end device.\n");
		pm8001_chip_phy_ctl_req(pm8001_ha, phy_id,
			PHY_NOTIFY_ENABLE_SPINUP);
		port->port_attached = 1;
		pm8001_get_lrate_mode(phy, link_rate);
		break;
	case SAS_EDGE_EXPANDER_DEVICE:
		pm8001_dbg(pm8001_ha, MSG, "expander device.\n");
		port->port_attached = 1;
		pm8001_get_lrate_mode(phy, link_rate);
		break;
	case SAS_FANOUT_EXPANDER_DEVICE:
		pm8001_dbg(pm8001_ha, MSG, "fanout expander device.\n");
		port->port_attached = 1;
		pm8001_get_lrate_mode(phy, link_rate);
		break;
	default:
		pm8001_dbg(pm8001_ha, DEVIO, "unknown device type(%x)\n",
			   deviceType);
		break;
	}
	phy->phy_type |= PORT_TYPE_SAS;
	phy->identify.device_type = deviceType;
	phy->phy_attached = 1;
	if (phy->identify.device_type == SAS_END_DEVICE)
		phy->identify.target_port_protocols = SAS_PROTOCOL_SSP;
	else if (phy->identify.device_type != SAS_PHY_UNUSED)
		phy->identify.target_port_protocols = SAS_PROTOCOL_SMP;
	phy->sas_phy.oob_mode = SAS_OOB_MODE;
	sas_notify_phy_event(&phy->sas_phy, PHYE_OOB_DONE);
	spin_lock_irqsave(&phy->sas_phy.frame_rcvd_lock, flags);
	memcpy(phy->frame_rcvd, &pPayload->sas_identify,
		sizeof(struct sas_identify_frame)-4);
	phy->frame_rcvd_size = sizeof(struct sas_identify_frame) - 4;
	pm8001_get_attached_sas_addr(phy, phy->sas_phy.attached_sas_addr);
	spin_unlock_irqrestore(&phy->sas_phy.frame_rcvd_lock, flags);
	if (pm8001_ha->flags == PM8001F_RUN_TIME)
		mdelay(200);/*delay a moment to wait disk to spinup*/
	pm8001_bytes_dmaed(pm8001_ha, phy_id);
}

/**
 * hw_event_sata_phy_up -FW tells me a SATA phy up event.
 * @pm8001_ha: our hba card information
 * @piomb: IO message buffer
 */
static void
hw_event_sata_phy_up(struct pm8001_hba_info *pm8001_ha, void *piomb)
{
	struct hw_event_resp *pPayload =
		(struct hw_event_resp *)(piomb + 4);
	u32 lr_evt_status_phyid_portid =
		le32_to_cpu(pPayload->lr_evt_status_phyid_portid);
	u8 link_rate =
		(u8)((lr_evt_status_phyid_portid & 0xF0000000) >> 28);
	u8 port_id = (u8)(lr_evt_status_phyid_portid & 0x0000000F);
	u8 phy_id =
		(u8)((lr_evt_status_phyid_portid & 0x000000F0) >> 4);
	u32 npip_portstate = le32_to_cpu(pPayload->npip_portstate);
	u8 portstate = (u8)(npip_portstate & 0x0000000F);
	struct pm8001_port *port = &pm8001_ha->port[port_id];
	struct pm8001_phy *phy = &pm8001_ha->phy[phy_id];
	unsigned long flags;
	pm8001_dbg(pm8001_ha, DEVIO, "HW_EVENT_SATA_PHY_UP port id = %d, phy id = %d\n",
		   port_id, phy_id);
	port->port_state =  portstate;
	phy->phy_state = PHY_STATE_LINK_UP_SPC;
	port->port_attached = 1;
	pm8001_get_lrate_mode(phy, link_rate);
	phy->phy_type |= PORT_TYPE_SATA;
	phy->phy_attached = 1;
	phy->sas_phy.oob_mode = SATA_OOB_MODE;
	sas_notify_phy_event(&phy->sas_phy, PHYE_OOB_DONE);
	spin_lock_irqsave(&phy->sas_phy.frame_rcvd_lock, flags);
	memcpy(phy->frame_rcvd, ((u8 *)&pPayload->sata_fis - 4),
		sizeof(struct dev_to_host_fis));
	phy->frame_rcvd_size = sizeof(struct dev_to_host_fis);
	phy->identify.target_port_protocols = SAS_PROTOCOL_SATA;
	phy->identify.device_type = SAS_SATA_DEV;
	pm8001_get_attached_sas_addr(phy, phy->sas_phy.attached_sas_addr);
	spin_unlock_irqrestore(&phy->sas_phy.frame_rcvd_lock, flags);
	pm8001_bytes_dmaed(pm8001_ha, phy_id);
}

/**
 * hw_event_phy_down -we should notify the libsas the phy is down.
 * @pm8001_ha: our hba card information
 * @piomb: IO message buffer
 */
static void
hw_event_phy_down(struct pm8001_hba_info *pm8001_ha, void *piomb)
{
	struct hw_event_resp *pPayload =
		(struct hw_event_resp *)(piomb + 4);
	u32 lr_evt_status_phyid_portid =
		le32_to_cpu(pPayload->lr_evt_status_phyid_portid);
	u8 port_id = (u8)(lr_evt_status_phyid_portid & 0x0000000F);
	u8 phy_id =
		(u8)((lr_evt_status_phyid_portid & 0x000000F0) >> 4);
	u32 npip_portstate = le32_to_cpu(pPayload->npip_portstate);
	u8 portstate = (u8)(npip_portstate & 0x0000000F);
	struct pm8001_port *port = &pm8001_ha->port[port_id];
	struct pm8001_phy *phy = &pm8001_ha->phy[phy_id];
	port->port_state =  portstate;
	phy->phy_type = 0;
	phy->identify.device_type = 0;
	phy->phy_attached = 0;
	memset(&phy->dev_sas_addr, 0, SAS_ADDR_SIZE);
	switch (portstate) {
	case PORT_VALID:
		break;
	case PORT_INVALID:
		pm8001_dbg(pm8001_ha, MSG, " PortInvalid portID %d\n",
			   port_id);
		pm8001_dbg(pm8001_ha, MSG,
			   " Last phy Down and port invalid\n");
		port->port_attached = 0;
		pm8001_hw_event_ack_req(pm8001_ha, 0, HW_EVENT_PHY_DOWN,
			port_id, phy_id, 0, 0);
		break;
	case PORT_IN_RESET:
		pm8001_dbg(pm8001_ha, MSG, " Port In Reset portID %d\n",
			   port_id);
		break;
	case PORT_NOT_ESTABLISHED:
		pm8001_dbg(pm8001_ha, MSG,
			   " phy Down and PORT_NOT_ESTABLISHED\n");
		port->port_attached = 0;
		break;
	case PORT_LOSTCOMM:
		pm8001_dbg(pm8001_ha, MSG, " phy Down and PORT_LOSTCOMM\n");
		pm8001_dbg(pm8001_ha, MSG,
			   " Last phy Down and port invalid\n");
		port->port_attached = 0;
		pm8001_hw_event_ack_req(pm8001_ha, 0, HW_EVENT_PHY_DOWN,
			port_id, phy_id, 0, 0);
		break;
	default:
		port->port_attached = 0;
		pm8001_dbg(pm8001_ha, DEVIO, " phy Down and(default) = %x\n",
			   portstate);
		break;

	}
}

/**
 * pm8001_mpi_reg_resp -process register device ID response.
 * @pm8001_ha: our hba card information
 * @piomb: IO message buffer
 *
 * when sas layer find a device it will notify LLDD, then the driver register
 * the domain device to FW, this event is the return device ID which the FW
 * has assigned, from now,inter-communication with FW is no longer using the
 * SAS address, use device ID which FW assigned.
 */
int pm8001_mpi_reg_resp(struct pm8001_hba_info *pm8001_ha, void *piomb)
{
	u32 status;
	u32 device_id;
	u32 htag;
	struct pm8001_ccb_info *ccb;
	struct pm8001_device *pm8001_dev;
	struct dev_reg_resp *registerRespPayload =
		(struct dev_reg_resp *)(piomb + 4);

	htag = le32_to_cpu(registerRespPayload->tag);
	ccb = &pm8001_ha->ccb_info[htag];
	pm8001_dev = ccb->device;
	status = le32_to_cpu(registerRespPayload->status);
	device_id = le32_to_cpu(registerRespPayload->device_id);
	pm8001_dbg(pm8001_ha, MSG, " register device is status = %d\n",
		   status);
	switch (status) {
	case DEVREG_SUCCESS:
		pm8001_dbg(pm8001_ha, MSG, "DEVREG_SUCCESS\n");
		pm8001_dev->device_id = device_id;
		break;
	case DEVREG_FAILURE_OUT_OF_RESOURCE:
		pm8001_dbg(pm8001_ha, MSG, "DEVREG_FAILURE_OUT_OF_RESOURCE\n");
		break;
	case DEVREG_FAILURE_DEVICE_ALREADY_REGISTERED:
		pm8001_dbg(pm8001_ha, MSG,
			   "DEVREG_FAILURE_DEVICE_ALREADY_REGISTERED\n");
		break;
	case DEVREG_FAILURE_INVALID_PHY_ID:
		pm8001_dbg(pm8001_ha, MSG, "DEVREG_FAILURE_INVALID_PHY_ID\n");
		break;
	case DEVREG_FAILURE_PHY_ID_ALREADY_REGISTERED:
		pm8001_dbg(pm8001_ha, MSG,
			   "DEVREG_FAILURE_PHY_ID_ALREADY_REGISTERED\n");
		break;
	case DEVREG_FAILURE_PORT_ID_OUT_OF_RANGE:
		pm8001_dbg(pm8001_ha, MSG,
			   "DEVREG_FAILURE_PORT_ID_OUT_OF_RANGE\n");
		break;
	case DEVREG_FAILURE_PORT_NOT_VALID_STATE:
		pm8001_dbg(pm8001_ha, MSG,
			   "DEVREG_FAILURE_PORT_NOT_VALID_STATE\n");
		break;
	case DEVREG_FAILURE_DEVICE_TYPE_NOT_VALID:
		pm8001_dbg(pm8001_ha, MSG,
			   "DEVREG_FAILURE_DEVICE_TYPE_NOT_VALID\n");
		break;
	default:
		pm8001_dbg(pm8001_ha, MSG,
			   "DEVREG_FAILURE_DEVICE_TYPE_NOT_SUPPORTED\n");
		break;
	}
	complete(pm8001_dev->dcompletion);
	ccb->task = NULL;
	ccb->ccb_tag = 0xFFFFFFFF;
	pm8001_tag_free(pm8001_ha, htag);
	return 0;
}

int pm8001_mpi_dereg_resp(struct pm8001_hba_info *pm8001_ha, void *piomb)
{
	u32 status;
	u32 device_id;
	struct dev_reg_resp *registerRespPayload =
		(struct dev_reg_resp *)(piomb + 4);

	status = le32_to_cpu(registerRespPayload->status);
	device_id = le32_to_cpu(registerRespPayload->device_id);
	if (status != 0)
		pm8001_dbg(pm8001_ha, MSG,
			   " deregister device failed ,status = %x, device_id = %x\n",
			   status, device_id);
	return 0;
}

/**
 * fw_flash_update_resp - Response from FW for flash update command.
 * @pm8001_ha: our hba card information
 * @piomb: IO message buffer
 */
int pm8001_mpi_fw_flash_update_resp(struct pm8001_hba_info *pm8001_ha,
		void *piomb)
{
	u32 status;
	struct fw_flash_Update_resp *ppayload =
		(struct fw_flash_Update_resp *)(piomb + 4);
	u32 tag = le32_to_cpu(ppayload->tag);
	struct pm8001_ccb_info *ccb = &pm8001_ha->ccb_info[tag];
	status = le32_to_cpu(ppayload->status);
	switch (status) {
	case FLASH_UPDATE_COMPLETE_PENDING_REBOOT:
		pm8001_dbg(pm8001_ha, MSG,
			   ": FLASH_UPDATE_COMPLETE_PENDING_REBOOT\n");
		break;
	case FLASH_UPDATE_IN_PROGRESS:
		pm8001_dbg(pm8001_ha, MSG, ": FLASH_UPDATE_IN_PROGRESS\n");
		break;
	case FLASH_UPDATE_HDR_ERR:
		pm8001_dbg(pm8001_ha, MSG, ": FLASH_UPDATE_HDR_ERR\n");
		break;
	case FLASH_UPDATE_OFFSET_ERR:
		pm8001_dbg(pm8001_ha, MSG, ": FLASH_UPDATE_OFFSET_ERR\n");
		break;
	case FLASH_UPDATE_CRC_ERR:
		pm8001_dbg(pm8001_ha, MSG, ": FLASH_UPDATE_CRC_ERR\n");
		break;
	case FLASH_UPDATE_LENGTH_ERR:
		pm8001_dbg(pm8001_ha, MSG, ": FLASH_UPDATE_LENGTH_ERR\n");
		break;
	case FLASH_UPDATE_HW_ERR:
		pm8001_dbg(pm8001_ha, MSG, ": FLASH_UPDATE_HW_ERR\n");
		break;
	case FLASH_UPDATE_DNLD_NOT_SUPPORTED:
		pm8001_dbg(pm8001_ha, MSG,
			   ": FLASH_UPDATE_DNLD_NOT_SUPPORTED\n");
		break;
	case FLASH_UPDATE_DISABLED:
		pm8001_dbg(pm8001_ha, MSG, ": FLASH_UPDATE_DISABLED\n");
		break;
	default:
		pm8001_dbg(pm8001_ha, DEVIO, "No matched status = %d\n",
			   status);
		break;
	}
	kfree(ccb->fw_control_context);
	ccb->task = NULL;
	ccb->ccb_tag = 0xFFFFFFFF;
	pm8001_tag_free(pm8001_ha, tag);
	complete(pm8001_ha->nvmd_completion);
	return 0;
}

int pm8001_mpi_general_event(struct pm8001_hba_info *pm8001_ha , void *piomb)
{
	u32 status;
	int i;
	struct general_event_resp *pPayload =
		(struct general_event_resp *)(piomb + 4);
	status = le32_to_cpu(pPayload->status);
	pm8001_dbg(pm8001_ha, MSG, " status = 0x%x\n", status);
	for (i = 0; i < GENERAL_EVENT_PAYLOAD; i++)
		pm8001_dbg(pm8001_ha, MSG, "inb_IOMB_payload[0x%x] 0x%x,\n",
			   i,
			   pPayload->inb_IOMB_payload[i]);
	return 0;
}

int pm8001_mpi_task_abort_resp(struct pm8001_hba_info *pm8001_ha, void *piomb)
{
	struct sas_task *t;
	struct pm8001_ccb_info *ccb;
	unsigned long flags;
	u32 status ;
	u32 tag, scp;
	struct task_status_struct *ts;
	struct pm8001_device *pm8001_dev;

	struct task_abort_resp *pPayload =
		(struct task_abort_resp *)(piomb + 4);

	status = le32_to_cpu(pPayload->status);
	tag = le32_to_cpu(pPayload->tag);
	if (!tag) {
		pm8001_dbg(pm8001_ha, FAIL, " TAG NULL. RETURNING !!!\n");
		return -1;
	}

	scp = le32_to_cpu(pPayload->scp);
	ccb = &pm8001_ha->ccb_info[tag];
	t = ccb->task;
	pm8001_dev = ccb->device; /* retrieve device */

	if (!t)	{
		pm8001_dbg(pm8001_ha, FAIL, " TASK NULL. RETURNING !!!\n");
		return -1;
	}
	ts = &t->task_status;
	if (status != 0)
		pm8001_dbg(pm8001_ha, FAIL, "task abort failed status 0x%x ,tag = 0x%x, scp= 0x%x\n",
			   status, tag, scp);
	switch (status) {
	case IO_SUCCESS:
		pm8001_dbg(pm8001_ha, EH, "IO_SUCCESS\n");
		ts->resp = SAS_TASK_COMPLETE;
		ts->stat = SAM_STAT_GOOD;
		break;
	case IO_NOT_VALID:
		pm8001_dbg(pm8001_ha, EH, "IO_NOT_VALID\n");
		ts->resp = TMF_RESP_FUNC_FAILED;
		break;
	}
	spin_lock_irqsave(&t->task_state_lock, flags);
	t->task_state_flags &= ~SAS_TASK_STATE_PENDING;
	t->task_state_flags &= ~SAS_TASK_AT_INITIATOR;
	t->task_state_flags |= SAS_TASK_STATE_DONE;
	spin_unlock_irqrestore(&t->task_state_lock, flags);
	pm8001_ccb_task_free(pm8001_ha, t, ccb, tag);
	mb();

	if (pm8001_dev->id & NCQ_ABORT_ALL_FLAG) {
		pm8001_tag_free(pm8001_ha, tag);
		sas_free_task(t);
		/* clear the flag */
		pm8001_dev->id &= 0xBFFFFFFF;
	} else
		t->task_done(t);

	return 0;
}

/**
 * mpi_hw_event -The hw event has come.
 * @pm8001_ha: our hba card information
 * @piomb: IO message buffer
 */
static int mpi_hw_event(struct pm8001_hba_info *pm8001_ha, void* piomb)
{
	unsigned long flags;
	struct hw_event_resp *pPayload =
		(struct hw_event_resp *)(piomb + 4);
	u32 lr_evt_status_phyid_portid =
		le32_to_cpu(pPayload->lr_evt_status_phyid_portid);
	u8 port_id = (u8)(lr_evt_status_phyid_portid & 0x0000000F);
	u8 phy_id =
		(u8)((lr_evt_status_phyid_portid & 0x000000F0) >> 4);
	u16 eventType =
		(u16)((lr_evt_status_phyid_portid & 0x00FFFF00) >> 8);
	u8 status =
		(u8)((lr_evt_status_phyid_portid & 0x0F000000) >> 24);
	struct sas_ha_struct *sas_ha = pm8001_ha->sas;
	struct pm8001_phy *phy = &pm8001_ha->phy[phy_id];
	struct asd_sas_phy *sas_phy = sas_ha->sas_phy[phy_id];
	pm8001_dbg(pm8001_ha, DEVIO,
		   "SPC HW event for portid:%d, phyid:%d, event:%x, status:%x\n",
		   port_id, phy_id, eventType, status);
	switch (eventType) {
	case HW_EVENT_PHY_START_STATUS:
		pm8001_dbg(pm8001_ha, MSG, "HW_EVENT_PHY_START_STATUS status = %x\n",
			   status);
		if (status == 0)
			phy->phy_state = 1;

		if (pm8001_ha->flags == PM8001F_RUN_TIME &&
				phy->enable_completion != NULL) {
			complete(phy->enable_completion);
			phy->enable_completion = NULL;
		}
		break;
	case HW_EVENT_SAS_PHY_UP:
		pm8001_dbg(pm8001_ha, MSG, "HW_EVENT_PHY_START_STATUS\n");
		hw_event_sas_phy_up(pm8001_ha, piomb);
		break;
	case HW_EVENT_SATA_PHY_UP:
		pm8001_dbg(pm8001_ha, MSG, "HW_EVENT_SATA_PHY_UP\n");
		hw_event_sata_phy_up(pm8001_ha, piomb);
		break;
	case HW_EVENT_PHY_STOP_STATUS:
		pm8001_dbg(pm8001_ha, MSG, "HW_EVENT_PHY_STOP_STATUS status = %x\n",
			   status);
		if (status == 0)
			phy->phy_state = 0;
		break;
	case HW_EVENT_SATA_SPINUP_HOLD:
		pm8001_dbg(pm8001_ha, MSG, "HW_EVENT_SATA_SPINUP_HOLD\n");
		sas_notify_phy_event(&phy->sas_phy, PHYE_SPINUP_HOLD);
		break;
	case HW_EVENT_PHY_DOWN:
		pm8001_dbg(pm8001_ha, MSG, "HW_EVENT_PHY_DOWN\n");
		sas_notify_phy_event(&phy->sas_phy, PHYE_LOSS_OF_SIGNAL);
		phy->phy_attached = 0;
		phy->phy_state = 0;
		hw_event_phy_down(pm8001_ha, piomb);
		break;
	case HW_EVENT_PORT_INVALID:
		pm8001_dbg(pm8001_ha, MSG, "HW_EVENT_PORT_INVALID\n");
		sas_phy_disconnected(sas_phy);
		phy->phy_attached = 0;
		sas_notify_port_event(sas_phy, PORTE_LINK_RESET_ERR);
		break;
	/* the broadcast change primitive received, tell the LIBSAS this event
	to revalidate the sas domain*/
	case HW_EVENT_BROADCAST_CHANGE:
		pm8001_dbg(pm8001_ha, MSG, "HW_EVENT_BROADCAST_CHANGE\n");
		pm8001_hw_event_ack_req(pm8001_ha, 0, HW_EVENT_BROADCAST_CHANGE,
			port_id, phy_id, 1, 0);
		spin_lock_irqsave(&sas_phy->sas_prim_lock, flags);
		sas_phy->sas_prim = HW_EVENT_BROADCAST_CHANGE;
		spin_unlock_irqrestore(&sas_phy->sas_prim_lock, flags);
		sas_notify_port_event(sas_phy, PORTE_BROADCAST_RCVD);
		break;
	case HW_EVENT_PHY_ERROR:
		pm8001_dbg(pm8001_ha, MSG, "HW_EVENT_PHY_ERROR\n");
		sas_phy_disconnected(&phy->sas_phy);
		phy->phy_attached = 0;
		sas_notify_phy_event(&phy->sas_phy, PHYE_OOB_ERROR);
		break;
	case HW_EVENT_BROADCAST_EXP:
		pm8001_dbg(pm8001_ha, MSG, "HW_EVENT_BROADCAST_EXP\n");
		spin_lock_irqsave(&sas_phy->sas_prim_lock, flags);
		sas_phy->sas_prim = HW_EVENT_BROADCAST_EXP;
		spin_unlock_irqrestore(&sas_phy->sas_prim_lock, flags);
		sas_notify_port_event(sas_phy, PORTE_BROADCAST_RCVD);
		break;
	case HW_EVENT_LINK_ERR_INVALID_DWORD:
		pm8001_dbg(pm8001_ha, MSG,
			   "HW_EVENT_LINK_ERR_INVALID_DWORD\n");
		pm8001_hw_event_ack_req(pm8001_ha, 0,
			HW_EVENT_LINK_ERR_INVALID_DWORD, port_id, phy_id, 0, 0);
		sas_phy_disconnected(sas_phy);
		phy->phy_attached = 0;
		sas_notify_port_event(sas_phy, PORTE_LINK_RESET_ERR);
		break;
	case HW_EVENT_LINK_ERR_DISPARITY_ERROR:
		pm8001_dbg(pm8001_ha, MSG,
			   "HW_EVENT_LINK_ERR_DISPARITY_ERROR\n");
		pm8001_hw_event_ack_req(pm8001_ha, 0,
			HW_EVENT_LINK_ERR_DISPARITY_ERROR,
			port_id, phy_id, 0, 0);
		sas_phy_disconnected(sas_phy);
		phy->phy_attached = 0;
		sas_notify_port_event(sas_phy, PORTE_LINK_RESET_ERR);
		break;
	case HW_EVENT_LINK_ERR_CODE_VIOLATION:
		pm8001_dbg(pm8001_ha, MSG,
			   "HW_EVENT_LINK_ERR_CODE_VIOLATION\n");
		pm8001_hw_event_ack_req(pm8001_ha, 0,
			HW_EVENT_LINK_ERR_CODE_VIOLATION,
			port_id, phy_id, 0, 0);
		sas_phy_disconnected(sas_phy);
		phy->phy_attached = 0;
		sas_notify_port_event(sas_phy, PORTE_LINK_RESET_ERR);
		break;
	case HW_EVENT_LINK_ERR_LOSS_OF_DWORD_SYNCH:
		pm8001_dbg(pm8001_ha, MSG,
			   "HW_EVENT_LINK_ERR_LOSS_OF_DWORD_SYNCH\n");
		pm8001_hw_event_ack_req(pm8001_ha, 0,
			HW_EVENT_LINK_ERR_LOSS_OF_DWORD_SYNCH,
			port_id, phy_id, 0, 0);
		sas_phy_disconnected(sas_phy);
		phy->phy_attached = 0;
		sas_notify_port_event(sas_phy, PORTE_LINK_RESET_ERR);
		break;
	case HW_EVENT_MALFUNCTION:
		pm8001_dbg(pm8001_ha, MSG, "HW_EVENT_MALFUNCTION\n");
		break;
	case HW_EVENT_BROADCAST_SES:
		pm8001_dbg(pm8001_ha, MSG, "HW_EVENT_BROADCAST_SES\n");
		spin_lock_irqsave(&sas_phy->sas_prim_lock, flags);
		sas_phy->sas_prim = HW_EVENT_BROADCAST_SES;
		spin_unlock_irqrestore(&sas_phy->sas_prim_lock, flags);
		sas_notify_port_event(sas_phy, PORTE_BROADCAST_RCVD);
		break;
	case HW_EVENT_INBOUND_CRC_ERROR:
		pm8001_dbg(pm8001_ha, MSG, "HW_EVENT_INBOUND_CRC_ERROR\n");
		pm8001_hw_event_ack_req(pm8001_ha, 0,
			HW_EVENT_INBOUND_CRC_ERROR,
			port_id, phy_id, 0, 0);
		break;
	case HW_EVENT_HARD_RESET_RECEIVED:
		pm8001_dbg(pm8001_ha, MSG, "HW_EVENT_HARD_RESET_RECEIVED\n");
		sas_notify_port_event(sas_phy, PORTE_HARD_RESET);
		break;
	case HW_EVENT_ID_FRAME_TIMEOUT:
		pm8001_dbg(pm8001_ha, MSG, "HW_EVENT_ID_FRAME_TIMEOUT\n");
		sas_phy_disconnected(sas_phy);
		phy->phy_attached = 0;
		sas_notify_port_event(sas_phy, PORTE_LINK_RESET_ERR);
		break;
	case HW_EVENT_LINK_ERR_PHY_RESET_FAILED:
		pm8001_dbg(pm8001_ha, MSG,
			   "HW_EVENT_LINK_ERR_PHY_RESET_FAILED\n");
		pm8001_hw_event_ack_req(pm8001_ha, 0,
			HW_EVENT_LINK_ERR_PHY_RESET_FAILED,
			port_id, phy_id, 0, 0);
		sas_phy_disconnected(sas_phy);
		phy->phy_attached = 0;
		sas_notify_port_event(sas_phy, PORTE_LINK_RESET_ERR);
		break;
	case HW_EVENT_PORT_RESET_TIMER_TMO:
		pm8001_dbg(pm8001_ha, MSG, "HW_EVENT_PORT_RESET_TIMER_TMO\n");
		sas_phy_disconnected(sas_phy);
		phy->phy_attached = 0;
		sas_notify_port_event(sas_phy, PORTE_LINK_RESET_ERR);
		break;
	case HW_EVENT_PORT_RECOVERY_TIMER_TMO:
		pm8001_dbg(pm8001_ha, MSG,
			   "HW_EVENT_PORT_RECOVERY_TIMER_TMO\n");
		sas_phy_disconnected(sas_phy);
		phy->phy_attached = 0;
		sas_notify_port_event(sas_phy, PORTE_LINK_RESET_ERR);
		break;
	case HW_EVENT_PORT_RECOVER:
		pm8001_dbg(pm8001_ha, MSG, "HW_EVENT_PORT_RECOVER\n");
		break;
	case HW_EVENT_PORT_RESET_COMPLETE:
		pm8001_dbg(pm8001_ha, MSG, "HW_EVENT_PORT_RESET_COMPLETE\n");
		break;
	case EVENT_BROADCAST_ASYNCH_EVENT:
		pm8001_dbg(pm8001_ha, MSG, "EVENT_BROADCAST_ASYNCH_EVENT\n");
		break;
	default:
		pm8001_dbg(pm8001_ha, DEVIO, "Unknown event type = %x\n",
			   eventType);
		break;
	}
	return 0;
}

/**
 * process_one_iomb - process one outbound Queue memory block
 * @pm8001_ha: our hba card information
 * @piomb: IO message buffer
 */
static void process_one_iomb(struct pm8001_hba_info *pm8001_ha, void *piomb)
{
	__le32 pHeader = *(__le32 *)piomb;
	u8 opc = (u8)((le32_to_cpu(pHeader)) & 0xFFF);

	pm8001_dbg(pm8001_ha, MSG, "process_one_iomb:\n");

	switch (opc) {
	case OPC_OUB_ECHO:
		pm8001_dbg(pm8001_ha, MSG, "OPC_OUB_ECHO\n");
		break;
	case OPC_OUB_HW_EVENT:
		pm8001_dbg(pm8001_ha, MSG, "OPC_OUB_HW_EVENT\n");
		mpi_hw_event(pm8001_ha, piomb);
		break;
	case OPC_OUB_SSP_COMP:
		pm8001_dbg(pm8001_ha, MSG, "OPC_OUB_SSP_COMP\n");
		mpi_ssp_completion(pm8001_ha, piomb);
		break;
	case OPC_OUB_SMP_COMP:
		pm8001_dbg(pm8001_ha, MSG, "OPC_OUB_SMP_COMP\n");
		mpi_smp_completion(pm8001_ha, piomb);
		break;
	case OPC_OUB_LOCAL_PHY_CNTRL:
		pm8001_dbg(pm8001_ha, MSG, "OPC_OUB_LOCAL_PHY_CNTRL\n");
		pm8001_mpi_local_phy_ctl(pm8001_ha, piomb);
		break;
	case OPC_OUB_DEV_REGIST:
		pm8001_dbg(pm8001_ha, MSG, "OPC_OUB_DEV_REGIST\n");
		pm8001_mpi_reg_resp(pm8001_ha, piomb);
		break;
	case OPC_OUB_DEREG_DEV:
		pm8001_dbg(pm8001_ha, MSG, "unregister the device\n");
		pm8001_mpi_dereg_resp(pm8001_ha, piomb);
		break;
	case OPC_OUB_GET_DEV_HANDLE:
		pm8001_dbg(pm8001_ha, MSG, "OPC_OUB_GET_DEV_HANDLE\n");
		break;
	case OPC_OUB_SATA_COMP:
		pm8001_dbg(pm8001_ha, MSG, "OPC_OUB_SATA_COMP\n");
		mpi_sata_completion(pm8001_ha, piomb);
		break;
	case OPC_OUB_SATA_EVENT:
		pm8001_dbg(pm8001_ha, MSG, "OPC_OUB_SATA_EVENT\n");
		mpi_sata_event(pm8001_ha, piomb);
		break;
	case OPC_OUB_SSP_EVENT:
		pm8001_dbg(pm8001_ha, MSG, "OPC_OUB_SSP_EVENT\n");
		mpi_ssp_event(pm8001_ha, piomb);
		break;
	case OPC_OUB_DEV_HANDLE_ARRIV:
		pm8001_dbg(pm8001_ha, MSG, "OPC_OUB_DEV_HANDLE_ARRIV\n");
		/*This is for target*/
		break;
	case OPC_OUB_SSP_RECV_EVENT:
		pm8001_dbg(pm8001_ha, MSG, "OPC_OUB_SSP_RECV_EVENT\n");
		/*This is for target*/
		break;
	case OPC_OUB_DEV_INFO:
		pm8001_dbg(pm8001_ha, MSG, "OPC_OUB_DEV_INFO\n");
		break;
	case OPC_OUB_FW_FLASH_UPDATE:
		pm8001_dbg(pm8001_ha, MSG, "OPC_OUB_FW_FLASH_UPDATE\n");
		pm8001_mpi_fw_flash_update_resp(pm8001_ha, piomb);
		break;
	case OPC_OUB_GPIO_RESPONSE:
		pm8001_dbg(pm8001_ha, MSG, "OPC_OUB_GPIO_RESPONSE\n");
		break;
	case OPC_OUB_GPIO_EVENT:
		pm8001_dbg(pm8001_ha, MSG, "OPC_OUB_GPIO_EVENT\n");
		break;
	case OPC_OUB_GENERAL_EVENT:
		pm8001_dbg(pm8001_ha, MSG, "OPC_OUB_GENERAL_EVENT\n");
		pm8001_mpi_general_event(pm8001_ha, piomb);
		break;
	case OPC_OUB_SSP_ABORT_RSP:
		pm8001_dbg(pm8001_ha, MSG, "OPC_OUB_SSP_ABORT_RSP\n");
		pm8001_mpi_task_abort_resp(pm8001_ha, piomb);
		break;
	case OPC_OUB_SATA_ABORT_RSP:
		pm8001_dbg(pm8001_ha, MSG, "OPC_OUB_SATA_ABORT_RSP\n");
		pm8001_mpi_task_abort_resp(pm8001_ha, piomb);
		break;
	case OPC_OUB_SAS_DIAG_MODE_START_END:
		pm8001_dbg(pm8001_ha, MSG,
			   "OPC_OUB_SAS_DIAG_MODE_START_END\n");
		break;
	case OPC_OUB_SAS_DIAG_EXECUTE:
		pm8001_dbg(pm8001_ha, MSG, "OPC_OUB_SAS_DIAG_EXECUTE\n");
		break;
	case OPC_OUB_GET_TIME_STAMP:
		pm8001_dbg(pm8001_ha, MSG, "OPC_OUB_GET_TIME_STAMP\n");
		break;
	case OPC_OUB_SAS_HW_EVENT_ACK:
		pm8001_dbg(pm8001_ha, MSG, "OPC_OUB_SAS_HW_EVENT_ACK\n");
		break;
	case OPC_OUB_PORT_CONTROL:
		pm8001_dbg(pm8001_ha, MSG, "OPC_OUB_PORT_CONTROL\n");
		break;
	case OPC_OUB_SMP_ABORT_RSP:
		pm8001_dbg(pm8001_ha, MSG, "OPC_OUB_SMP_ABORT_RSP\n");
		pm8001_mpi_task_abort_resp(pm8001_ha, piomb);
		break;
	case OPC_OUB_GET_NVMD_DATA:
		pm8001_dbg(pm8001_ha, MSG, "OPC_OUB_GET_NVMD_DATA\n");
		pm8001_mpi_get_nvmd_resp(pm8001_ha, piomb);
		break;
	case OPC_OUB_SET_NVMD_DATA:
		pm8001_dbg(pm8001_ha, MSG, "OPC_OUB_SET_NVMD_DATA\n");
		pm8001_mpi_set_nvmd_resp(pm8001_ha, piomb);
		break;
	case OPC_OUB_DEVICE_HANDLE_REMOVAL:
		pm8001_dbg(pm8001_ha, MSG, "OPC_OUB_DEVICE_HANDLE_REMOVAL\n");
		break;
	case OPC_OUB_SET_DEVICE_STATE:
		pm8001_dbg(pm8001_ha, MSG, "OPC_OUB_SET_DEVICE_STATE\n");
		pm8001_mpi_set_dev_state_resp(pm8001_ha, piomb);
		break;
	case OPC_OUB_GET_DEVICE_STATE:
		pm8001_dbg(pm8001_ha, MSG, "OPC_OUB_GET_DEVICE_STATE\n");
		break;
	case OPC_OUB_SET_DEV_INFO:
		pm8001_dbg(pm8001_ha, MSG, "OPC_OUB_SET_DEV_INFO\n");
		break;
	case OPC_OUB_SAS_RE_INITIALIZE:
		pm8001_dbg(pm8001_ha, MSG, "OPC_OUB_SAS_RE_INITIALIZE\n");
		break;
	default:
		pm8001_dbg(pm8001_ha, DEVIO,
			   "Unknown outbound Queue IOMB OPC = %x\n",
			   opc);
		break;
	}
}

static int process_oq(struct pm8001_hba_info *pm8001_ha, u8 vec)
{
	struct outbound_queue_table *circularQ;
	void *pMsg1 = NULL;
	u8 bc;
	u32 ret = MPI_IO_STATUS_FAIL;
	unsigned long flags;

	spin_lock_irqsave(&pm8001_ha->lock, flags);
	circularQ = &pm8001_ha->outbnd_q_tbl[vec];
	do {
		ret = pm8001_mpi_msg_consume(pm8001_ha, circularQ, &pMsg1, &bc);
		if (MPI_IO_STATUS_SUCCESS == ret) {
			/* process the outbound message */
			process_one_iomb(pm8001_ha, (void *)(pMsg1 - 4));
			/* free the message from the outbound circular buffer */
			pm8001_mpi_msg_free_set(pm8001_ha, pMsg1,
							circularQ, bc);
		}
		if (MPI_IO_STATUS_BUSY == ret) {
			/* Update the producer index from SPC */
			circularQ->producer_index =
				cpu_to_le32(pm8001_read_32(circularQ->pi_virt));
			if (le32_to_cpu(circularQ->producer_index) ==
				circularQ->consumer_idx)
				/* OQ is empty */
				break;
		}
	} while (1);
	spin_unlock_irqrestore(&pm8001_ha->lock, flags);
	return ret;
}

/* DMA_... to our direction translation. */
static const u8 data_dir_flags[] = {
	[DMA_BIDIRECTIONAL]	= DATA_DIR_BYRECIPIENT,	/* UNSPECIFIED */
	[DMA_TO_DEVICE]		= DATA_DIR_OUT,		/* OUTBOUND */
	[DMA_FROM_DEVICE]	= DATA_DIR_IN,		/* INBOUND */
	[DMA_NONE]		= DATA_DIR_NONE,	/* NO TRANSFER */
};
void
pm8001_chip_make_sg(struct scatterlist *scatter, int nr, void *prd)
{
	int i;
	struct scatterlist *sg;
	struct pm8001_prd *buf_prd = prd;

	for_each_sg(scatter, sg, nr, i) {
		buf_prd->addr = cpu_to_le64(sg_dma_address(sg));
		buf_prd->im_len.len = cpu_to_le32(sg_dma_len(sg));
		buf_prd->im_len.e = 0;
		buf_prd++;
	}
}

static void build_smp_cmd(u32 deviceID, __le32 hTag, struct smp_req *psmp_cmd)
{
	psmp_cmd->tag = hTag;
	psmp_cmd->device_id = cpu_to_le32(deviceID);
	psmp_cmd->len_ip_ir = cpu_to_le32(1|(1 << 1));
}

/**
 * pm8001_chip_smp_req - send a SMP task to FW
 * @pm8001_ha: our hba card information.
 * @ccb: the ccb information this request used.
 */
static int pm8001_chip_smp_req(struct pm8001_hba_info *pm8001_ha,
	struct pm8001_ccb_info *ccb)
{
	int elem, rc;
	struct sas_task *task = ccb->task;
	struct domain_device *dev = task->dev;
	struct pm8001_device *pm8001_dev = dev->lldd_dev;
	struct scatterlist *sg_req, *sg_resp;
	u32 req_len, resp_len;
	struct smp_req smp_cmd;
	u32 opc;
	struct inbound_queue_table *circularQ;

	memset(&smp_cmd, 0, sizeof(smp_cmd));
	/*
	 * DMA-map SMP request, response buffers
	 */
	sg_req = &task->smp_task.smp_req;
	elem = dma_map_sg(pm8001_ha->dev, sg_req, 1, DMA_TO_DEVICE);
	if (!elem)
		return -ENOMEM;
	req_len = sg_dma_len(sg_req);

	sg_resp = &task->smp_task.smp_resp;
	elem = dma_map_sg(pm8001_ha->dev, sg_resp, 1, DMA_FROM_DEVICE);
	if (!elem) {
		rc = -ENOMEM;
		goto err_out;
	}
	resp_len = sg_dma_len(sg_resp);
	/* must be in dwords */
	if ((req_len & 0x3) || (resp_len & 0x3)) {
		rc = -EINVAL;
		goto err_out_2;
	}

	opc = OPC_INB_SMP_REQUEST;
	circularQ = &pm8001_ha->inbnd_q_tbl[0];
	smp_cmd.tag = cpu_to_le32(ccb->ccb_tag);
	smp_cmd.long_smp_req.long_req_addr =
		cpu_to_le64((u64)sg_dma_address(&task->smp_task.smp_req));
	smp_cmd.long_smp_req.long_req_size =
		cpu_to_le32((u32)sg_dma_len(&task->smp_task.smp_req)-4);
	smp_cmd.long_smp_req.long_resp_addr =
		cpu_to_le64((u64)sg_dma_address(&task->smp_task.smp_resp));
	smp_cmd.long_smp_req.long_resp_size =
		cpu_to_le32((u32)sg_dma_len(&task->smp_task.smp_resp)-4);
	build_smp_cmd(pm8001_dev->device_id, smp_cmd.tag, &smp_cmd);
	rc = pm8001_mpi_build_cmd(pm8001_ha, circularQ, opc,
			&smp_cmd, sizeof(smp_cmd), 0);
	if (rc)
		goto err_out_2;

	return 0;

err_out_2:
	dma_unmap_sg(pm8001_ha->dev, &ccb->task->smp_task.smp_resp, 1,
			DMA_FROM_DEVICE);
err_out:
	dma_unmap_sg(pm8001_ha->dev, &ccb->task->smp_task.smp_req, 1,
			DMA_TO_DEVICE);
	return rc;
}

/**
 * pm8001_chip_ssp_io_req - send a SSP task to FW
 * @pm8001_ha: our hba card information.
 * @ccb: the ccb information this request used.
 */
static int pm8001_chip_ssp_io_req(struct pm8001_hba_info *pm8001_ha,
	struct pm8001_ccb_info *ccb)
{
	struct sas_task *task = ccb->task;
	struct domain_device *dev = task->dev;
	struct pm8001_device *pm8001_dev = dev->lldd_dev;
	struct ssp_ini_io_start_req ssp_cmd;
	u32 tag = ccb->ccb_tag;
	int ret;
	u64 phys_addr;
	struct inbound_queue_table *circularQ;
	u32 opc = OPC_INB_SSPINIIOSTART;
	memset(&ssp_cmd, 0, sizeof(ssp_cmd));
	memcpy(ssp_cmd.ssp_iu.lun, task->ssp_task.LUN, 8);
	ssp_cmd.dir_m_tlr =
		cpu_to_le32(data_dir_flags[task->data_dir] << 8 | 0x0);/*0 for
	SAS 1.1 compatible TLR*/
	ssp_cmd.data_len = cpu_to_le32(task->total_xfer_len);
	ssp_cmd.device_id = cpu_to_le32(pm8001_dev->device_id);
	ssp_cmd.tag = cpu_to_le32(tag);
	if (task->ssp_task.enable_first_burst)
		ssp_cmd.ssp_iu.efb_prio_attr |= 0x80;
	ssp_cmd.ssp_iu.efb_prio_attr |= (task->ssp_task.task_prio << 3);
	ssp_cmd.ssp_iu.efb_prio_attr |= (task->ssp_task.task_attr & 7);
	memcpy(ssp_cmd.ssp_iu.cdb, task->ssp_task.cmd->cmnd,
	       task->ssp_task.cmd->cmd_len);
	circularQ = &pm8001_ha->inbnd_q_tbl[0];

	/* fill in PRD (scatter/gather) table, if any */
	if (task->num_scatter > 1) {
		pm8001_chip_make_sg(task->scatter, ccb->n_elem, ccb->buf_prd);
		phys_addr = ccb->ccb_dma_handle;
		ssp_cmd.addr_low = cpu_to_le32(lower_32_bits(phys_addr));
		ssp_cmd.addr_high = cpu_to_le32(upper_32_bits(phys_addr));
		ssp_cmd.esgl = cpu_to_le32(1<<31);
	} else if (task->num_scatter == 1) {
		u64 dma_addr = sg_dma_address(task->scatter);
		ssp_cmd.addr_low = cpu_to_le32(lower_32_bits(dma_addr));
		ssp_cmd.addr_high = cpu_to_le32(upper_32_bits(dma_addr));
		ssp_cmd.len = cpu_to_le32(task->total_xfer_len);
		ssp_cmd.esgl = 0;
	} else if (task->num_scatter == 0) {
		ssp_cmd.addr_low = 0;
		ssp_cmd.addr_high = 0;
		ssp_cmd.len = cpu_to_le32(task->total_xfer_len);
		ssp_cmd.esgl = 0;
	}
	ret = pm8001_mpi_build_cmd(pm8001_ha, circularQ, opc, &ssp_cmd,
			sizeof(ssp_cmd), 0);
	return ret;
}

static int pm8001_chip_sata_req(struct pm8001_hba_info *pm8001_ha,
	struct pm8001_ccb_info *ccb)
{
	struct sas_task *task = ccb->task;
	struct domain_device *dev = task->dev;
	struct pm8001_device *pm8001_ha_dev = dev->lldd_dev;
	u32 tag = ccb->ccb_tag;
	int ret;
	struct sata_start_req sata_cmd;
	u32 hdr_tag, ncg_tag = 0;
	u64 phys_addr;
	u32 ATAP = 0x0;
	u32 dir;
	struct inbound_queue_table *circularQ;
	unsigned long flags;
	u32  opc = OPC_INB_SATA_HOST_OPSTART;
	memset(&sata_cmd, 0, sizeof(sata_cmd));
	circularQ = &pm8001_ha->inbnd_q_tbl[0];
	if (task->data_dir == DMA_NONE) {
		ATAP = 0x04;  /* no data*/
		pm8001_dbg(pm8001_ha, IO, "no data\n");
	} else if (likely(!task->ata_task.device_control_reg_update)) {
		if (task->ata_task.dma_xfer) {
			ATAP = 0x06; /* DMA */
			pm8001_dbg(pm8001_ha, IO, "DMA\n");
		} else {
			ATAP = 0x05; /* PIO*/
			pm8001_dbg(pm8001_ha, IO, "PIO\n");
		}
		if (task->ata_task.use_ncq &&
			dev->sata_dev.class != ATA_DEV_ATAPI) {
			ATAP = 0x07; /* FPDMA */
			pm8001_dbg(pm8001_ha, IO, "FPDMA\n");
		}
	}
	if (task->ata_task.use_ncq && pm8001_get_ncq_tag(task, &hdr_tag)) {
		task->ata_task.fis.sector_count |= (u8) (hdr_tag << 3);
		ncg_tag = hdr_tag;
	}
	dir = data_dir_flags[task->data_dir] << 8;
	sata_cmd.tag = cpu_to_le32(tag);
	sata_cmd.device_id = cpu_to_le32(pm8001_ha_dev->device_id);
	sata_cmd.data_len = cpu_to_le32(task->total_xfer_len);
	sata_cmd.ncqtag_atap_dir_m =
		cpu_to_le32(((ncg_tag & 0xff)<<16)|((ATAP & 0x3f) << 10) | dir);
	sata_cmd.sata_fis = task->ata_task.fis;
	if (likely(!task->ata_task.device_control_reg_update))
		sata_cmd.sata_fis.flags |= 0x80;/* C=1: update ATA cmd reg */
	sata_cmd.sata_fis.flags &= 0xF0;/* PM_PORT field shall be 0 */
	/* fill in PRD (scatter/gather) table, if any */
	if (task->num_scatter > 1) {
		pm8001_chip_make_sg(task->scatter, ccb->n_elem, ccb->buf_prd);
		phys_addr = ccb->ccb_dma_handle;
		sata_cmd.addr_low = lower_32_bits(phys_addr);
		sata_cmd.addr_high = upper_32_bits(phys_addr);
		sata_cmd.esgl = cpu_to_le32(1 << 31);
	} else if (task->num_scatter == 1) {
		u64 dma_addr = sg_dma_address(task->scatter);
		sata_cmd.addr_low = lower_32_bits(dma_addr);
		sata_cmd.addr_high = upper_32_bits(dma_addr);
		sata_cmd.len = cpu_to_le32(task->total_xfer_len);
		sata_cmd.esgl = 0;
	} else if (task->num_scatter == 0) {
		sata_cmd.addr_low = 0;
		sata_cmd.addr_high = 0;
		sata_cmd.len = cpu_to_le32(task->total_xfer_len);
		sata_cmd.esgl = 0;
	}

	/* Check for read log for failed drive and return */
	if (sata_cmd.sata_fis.command == 0x2f) {
		if (((pm8001_ha_dev->id & NCQ_READ_LOG_FLAG) ||
			(pm8001_ha_dev->id & NCQ_ABORT_ALL_FLAG) ||
			(pm8001_ha_dev->id & NCQ_2ND_RLE_FLAG))) {
			struct task_status_struct *ts;

			pm8001_ha_dev->id &= 0xDFFFFFFF;
			ts = &task->task_status;

			spin_lock_irqsave(&task->task_state_lock, flags);
			ts->resp = SAS_TASK_COMPLETE;
			ts->stat = SAM_STAT_GOOD;
			task->task_state_flags &= ~SAS_TASK_STATE_PENDING;
			task->task_state_flags &= ~SAS_TASK_AT_INITIATOR;
			task->task_state_flags |= SAS_TASK_STATE_DONE;
			if (unlikely((task->task_state_flags &
					SAS_TASK_STATE_ABORTED))) {
				spin_unlock_irqrestore(&task->task_state_lock,
							flags);
				pm8001_dbg(pm8001_ha, FAIL,
					   "task 0x%p resp 0x%x  stat 0x%x but aborted by upper layer\n",
					   task, ts->resp,
					   ts->stat);
				pm8001_ccb_task_free(pm8001_ha, task, ccb, tag);
			} else {
				spin_unlock_irqrestore(&task->task_state_lock,
							flags);
				pm8001_ccb_task_free_done(pm8001_ha, task,
								ccb, tag);
				return 0;
			}
		}
	}

	ret = pm8001_mpi_build_cmd(pm8001_ha, circularQ, opc, &sata_cmd,
			sizeof(sata_cmd), 0);
	return ret;
}

/**
 * pm8001_chip_phy_start_req - start phy via PHY_START COMMAND
 * @pm8001_ha: our hba card information.
 * @phy_id: the phy id which we wanted to start up.
 */
static int
pm8001_chip_phy_start_req(struct pm8001_hba_info *pm8001_ha, u8 phy_id)
{
	struct phy_start_req payload;
	struct inbound_queue_table *circularQ;
	int ret;
	u32 tag = 0x01;
	u32 opcode = OPC_INB_PHYSTART;
	circularQ = &pm8001_ha->inbnd_q_tbl[0];
	memset(&payload, 0, sizeof(payload));
	payload.tag = cpu_to_le32(tag);
	/*
	 ** [0:7]   PHY Identifier
	 ** [8:11]  link rate 1.5G, 3G, 6G
	 ** [12:13] link mode 01b SAS mode; 10b SATA mode; 11b both
	 ** [14]    0b disable spin up hold; 1b enable spin up hold
	 */
	payload.ase_sh_lm_slr_phyid = cpu_to_le32(SPINHOLD_DISABLE |
		LINKMODE_AUTO |	LINKRATE_15 |
		LINKRATE_30 | LINKRATE_60 | phy_id);
	payload.sas_identify.dev_type = SAS_END_DEVICE;
	payload.sas_identify.initiator_bits = SAS_PROTOCOL_ALL;
	memcpy(payload.sas_identify.sas_addr,
		pm8001_ha->sas_addr, SAS_ADDR_SIZE);
	payload.sas_identify.phy_id = phy_id;
	ret = pm8001_mpi_build_cmd(pm8001_ha, circularQ, opcode, &payload,
			sizeof(payload), 0);
	return ret;
}

/**
 * pm8001_chip_phy_stop_req - start phy via PHY_STOP COMMAND
 * @pm8001_ha: our hba card information.
 * @phy_id: the phy id which we wanted to start up.
 */
static int pm8001_chip_phy_stop_req(struct pm8001_hba_info *pm8001_ha,
				    u8 phy_id)
{
	struct phy_stop_req payload;
	struct inbound_queue_table *circularQ;
	int ret;
	u32 tag = 0x01;
	u32 opcode = OPC_INB_PHYSTOP;
	circularQ = &pm8001_ha->inbnd_q_tbl[0];
	memset(&payload, 0, sizeof(payload));
	payload.tag = cpu_to_le32(tag);
	payload.phy_id = cpu_to_le32(phy_id);
	ret = pm8001_mpi_build_cmd(pm8001_ha, circularQ, opcode, &payload,
			sizeof(payload), 0);
	return ret;
}

/*
 * see comments on pm8001_mpi_reg_resp.
 */
static int pm8001_chip_reg_dev_req(struct pm8001_hba_info *pm8001_ha,
	struct pm8001_device *pm8001_dev, u32 flag)
{
	struct reg_dev_req payload;
	u32	opc;
	u32 stp_sspsmp_sata = 0x4;
	struct inbound_queue_table *circularQ;
	u32 linkrate, phy_id;
	int rc, tag = 0xdeadbeef;
	struct pm8001_ccb_info *ccb;
	u8 retryFlag = 0x1;
	u16 firstBurstSize = 0;
	u16 ITNT = 2000;
	struct domain_device *dev = pm8001_dev->sas_device;
	struct domain_device *parent_dev = dev->parent;
	circularQ = &pm8001_ha->inbnd_q_tbl[0];

	memset(&payload, 0, sizeof(payload));
	rc = pm8001_tag_alloc(pm8001_ha, &tag);
	if (rc)
		return rc;
	ccb = &pm8001_ha->ccb_info[tag];
	ccb->device = pm8001_dev;
	ccb->ccb_tag = tag;
	payload.tag = cpu_to_le32(tag);
	if (flag == 1)
		stp_sspsmp_sata = 0x02; /*direct attached sata */
	else {
		if (pm8001_dev->dev_type == SAS_SATA_DEV)
			stp_sspsmp_sata = 0x00; /* stp*/
		else if (pm8001_dev->dev_type == SAS_END_DEVICE ||
			pm8001_dev->dev_type == SAS_EDGE_EXPANDER_DEVICE ||
			pm8001_dev->dev_type == SAS_FANOUT_EXPANDER_DEVICE)
			stp_sspsmp_sata = 0x01; /*ssp or smp*/
	}
	if (parent_dev && dev_is_expander(parent_dev->dev_type))
		phy_id = parent_dev->ex_dev.ex_phy->phy_id;
	else
		phy_id = pm8001_dev->attached_phy;
	opc = OPC_INB_REG_DEV;
	linkrate = (pm8001_dev->sas_device->linkrate < dev->port->linkrate) ?
			pm8001_dev->sas_device->linkrate : dev->port->linkrate;
	payload.phyid_portid =
		cpu_to_le32(((pm8001_dev->sas_device->port->id) & 0x0F) |
		((phy_id & 0x0F) << 4));
	payload.dtype_dlr_retry = cpu_to_le32((retryFlag & 0x01) |
		((linkrate & 0x0F) * 0x1000000) |
		((stp_sspsmp_sata & 0x03) * 0x10000000));
	payload.firstburstsize_ITNexustimeout =
		cpu_to_le32(ITNT | (firstBurstSize * 0x10000));
	memcpy(payload.sas_addr, pm8001_dev->sas_device->sas_addr,
		SAS_ADDR_SIZE);
	rc = pm8001_mpi_build_cmd(pm8001_ha, circularQ, opc, &payload,
			sizeof(payload), 0);
	return rc;
}

/*
 * see comments on pm8001_mpi_reg_resp.
 */
int pm8001_chip_dereg_dev_req(struct pm8001_hba_info *pm8001_ha,
	u32 device_id)
{
	struct dereg_dev_req payload;
	u32 opc = OPC_INB_DEREG_DEV_HANDLE;
	int ret;
	struct inbound_queue_table *circularQ;

	circularQ = &pm8001_ha->inbnd_q_tbl[0];
	memset(&payload, 0, sizeof(payload));
	payload.tag = cpu_to_le32(1);
	payload.device_id = cpu_to_le32(device_id);
	pm8001_dbg(pm8001_ha, MSG, "unregister device device_id = %d\n",
		   device_id);
	ret = pm8001_mpi_build_cmd(pm8001_ha, circularQ, opc, &payload,
			sizeof(payload), 0);
	return ret;
}

/**
 * pm8001_chip_phy_ctl_req - support the local phy operation
 * @pm8001_ha: our hba card information.
 * @phyId: the phy id which we wanted to operate
 * @phy_op: the phy operation to request
 */
static int pm8001_chip_phy_ctl_req(struct pm8001_hba_info *pm8001_ha,
	u32 phyId, u32 phy_op)
{
	struct local_phy_ctl_req payload;
	struct inbound_queue_table *circularQ;
	int ret;
	u32 opc = OPC_INB_LOCAL_PHY_CONTROL;
	memset(&payload, 0, sizeof(payload));
	circularQ = &pm8001_ha->inbnd_q_tbl[0];
	payload.tag = cpu_to_le32(1);
	payload.phyop_phyid =
		cpu_to_le32(((phy_op & 0xff) << 8) | (phyId & 0x0F));
	ret = pm8001_mpi_build_cmd(pm8001_ha, circularQ, opc, &payload,
			sizeof(payload), 0);
	return ret;
}

static u32 pm8001_chip_is_our_interrupt(struct pm8001_hba_info *pm8001_ha)
{
#ifdef PM8001_USE_MSIX
	return 1;
#else
	u32 value;

	value = pm8001_cr32(pm8001_ha, 0, MSGU_ODR);
	if (value)
		return 1;
	return 0;
#endif
}

/**
 * pm8001_chip_isr - PM8001 isr handler.
 * @pm8001_ha: our hba card information.
 * @vec: IRQ number
 */
static irqreturn_t
pm8001_chip_isr(struct pm8001_hba_info *pm8001_ha, u8 vec)
{
	pm8001_chip_interrupt_disable(pm8001_ha, vec);
	pm8001_dbg(pm8001_ha, DEVIO,
		   "irq vec %d, ODMR:0x%x\n",
		   vec, pm8001_cr32(pm8001_ha, 0, 0x30));
	process_oq(pm8001_ha, vec);
	pm8001_chip_interrupt_enable(pm8001_ha, vec);
	return IRQ_HANDLED;
}

static int send_task_abort(struct pm8001_hba_info *pm8001_ha, u32 opc,
	u32 dev_id, u8 flag, u32 task_tag, u32 cmd_tag)
{
	struct task_abort_req task_abort;
	struct inbound_queue_table *circularQ;
	int ret;
	circularQ = &pm8001_ha->inbnd_q_tbl[0];
	memset(&task_abort, 0, sizeof(task_abort));
	if (ABORT_SINGLE == (flag & ABORT_MASK)) {
		task_abort.abort_all = 0;
		task_abort.device_id = cpu_to_le32(dev_id);
		task_abort.tag_to_abort = cpu_to_le32(task_tag);
		task_abort.tag = cpu_to_le32(cmd_tag);
	} else if (ABORT_ALL == (flag & ABORT_MASK)) {
		task_abort.abort_all = cpu_to_le32(1);
		task_abort.device_id = cpu_to_le32(dev_id);
		task_abort.tag = cpu_to_le32(cmd_tag);
	}
	ret = pm8001_mpi_build_cmd(pm8001_ha, circularQ, opc, &task_abort,
			sizeof(task_abort), 0);
	return ret;
}

/*
 * pm8001_chip_abort_task - SAS abort task when error or exception happened.
 */
int pm8001_chip_abort_task(struct pm8001_hba_info *pm8001_ha,
	struct pm8001_device *pm8001_dev, u8 flag, u32 task_tag, u32 cmd_tag)
{
	u32 opc, device_id;
	int rc = TMF_RESP_FUNC_FAILED;
	pm8001_dbg(pm8001_ha, EH, "cmd_tag = %x, abort task tag = 0x%x\n",
		   cmd_tag, task_tag);
	if (pm8001_dev->dev_type == SAS_END_DEVICE)
		opc = OPC_INB_SSP_ABORT;
	else if (pm8001_dev->dev_type == SAS_SATA_DEV)
		opc = OPC_INB_SATA_ABORT;
	else
		opc = OPC_INB_SMP_ABORT;/* SMP */
	device_id = pm8001_dev->device_id;
	rc = send_task_abort(pm8001_ha, opc, device_id, flag,
		task_tag, cmd_tag);
	if (rc != TMF_RESP_FUNC_COMPLETE)
		pm8001_dbg(pm8001_ha, EH, "rc= %d\n", rc);
	return rc;
}

/**
 * pm8001_chip_ssp_tm_req - built the task management command.
 * @pm8001_ha: our hba card information.
 * @ccb: the ccb information.
 * @tmf: task management function.
 */
int pm8001_chip_ssp_tm_req(struct pm8001_hba_info *pm8001_ha,
	struct pm8001_ccb_info *ccb, struct pm8001_tmf_task *tmf)
{
	struct sas_task *task = ccb->task;
	struct domain_device *dev = task->dev;
	struct pm8001_device *pm8001_dev = dev->lldd_dev;
	u32 opc = OPC_INB_SSPINITMSTART;
	struct inbound_queue_table *circularQ;
	struct ssp_ini_tm_start_req sspTMCmd;
	int ret;

	memset(&sspTMCmd, 0, sizeof(sspTMCmd));
	sspTMCmd.device_id = cpu_to_le32(pm8001_dev->device_id);
	sspTMCmd.relate_tag = cpu_to_le32(tmf->tag_of_task_to_be_managed);
	sspTMCmd.tmf = cpu_to_le32(tmf->tmf);
	memcpy(sspTMCmd.lun, task->ssp_task.LUN, 8);
	sspTMCmd.tag = cpu_to_le32(ccb->ccb_tag);
	if (pm8001_ha->chip_id != chip_8001)
		sspTMCmd.ds_ads_m = 0x08;
	circularQ = &pm8001_ha->inbnd_q_tbl[0];
	ret = pm8001_mpi_build_cmd(pm8001_ha, circularQ, opc, &sspTMCmd,
			sizeof(sspTMCmd), 0);
	return ret;
}

int pm8001_chip_get_nvmd_req(struct pm8001_hba_info *pm8001_ha,
	void *payload)
{
	u32 opc = OPC_INB_GET_NVMD_DATA;
	u32 nvmd_type;
	int rc;
	u32 tag;
	struct pm8001_ccb_info *ccb;
	struct inbound_queue_table *circularQ;
	struct get_nvm_data_req nvmd_req;
	struct fw_control_ex *fw_control_context;
	struct pm8001_ioctl_payload *ioctl_payload = payload;

	nvmd_type = ioctl_payload->minor_function;
	fw_control_context = kzalloc(sizeof(struct fw_control_ex), GFP_KERNEL);
	if (!fw_control_context)
		return -ENOMEM;
	fw_control_context->usrAddr = (u8 *)ioctl_payload->func_specific;
	fw_control_context->len = ioctl_payload->rd_length;
	circularQ = &pm8001_ha->inbnd_q_tbl[0];
	memset(&nvmd_req, 0, sizeof(nvmd_req));
	rc = pm8001_tag_alloc(pm8001_ha, &tag);
	if (rc) {
		kfree(fw_control_context);
		return rc;
	}
	ccb = &pm8001_ha->ccb_info[tag];
	ccb->ccb_tag = tag;
	ccb->fw_control_context = fw_control_context;
	nvmd_req.tag = cpu_to_le32(tag);

	switch (nvmd_type) {
	case TWI_DEVICE: {
		u32 twi_addr, twi_page_size;
		twi_addr = 0xa8;
		twi_page_size = 2;

		nvmd_req.len_ir_vpdd = cpu_to_le32(IPMode | twi_addr << 16 |
			twi_page_size << 8 | TWI_DEVICE);
		nvmd_req.resp_len = cpu_to_le32(ioctl_payload->rd_length);
		nvmd_req.resp_addr_hi =
		    cpu_to_le32(pm8001_ha->memoryMap.region[NVMD].phys_addr_hi);
		nvmd_req.resp_addr_lo =
		    cpu_to_le32(pm8001_ha->memoryMap.region[NVMD].phys_addr_lo);
		break;
	}
	case C_SEEPROM: {
		nvmd_req.len_ir_vpdd = cpu_to_le32(IPMode | C_SEEPROM);
		nvmd_req.resp_len = cpu_to_le32(ioctl_payload->rd_length);
		nvmd_req.resp_addr_hi =
		    cpu_to_le32(pm8001_ha->memoryMap.region[NVMD].phys_addr_hi);
		nvmd_req.resp_addr_lo =
		    cpu_to_le32(pm8001_ha->memoryMap.region[NVMD].phys_addr_lo);
		break;
	}
	case VPD_FLASH: {
		nvmd_req.len_ir_vpdd = cpu_to_le32(IPMode | VPD_FLASH);
		nvmd_req.resp_len = cpu_to_le32(ioctl_payload->rd_length);
		nvmd_req.resp_addr_hi =
		    cpu_to_le32(pm8001_ha->memoryMap.region[NVMD].phys_addr_hi);
		nvmd_req.resp_addr_lo =
		    cpu_to_le32(pm8001_ha->memoryMap.region[NVMD].phys_addr_lo);
		break;
	}
	case EXPAN_ROM: {
		nvmd_req.len_ir_vpdd = cpu_to_le32(IPMode | EXPAN_ROM);
		nvmd_req.resp_len = cpu_to_le32(ioctl_payload->rd_length);
		nvmd_req.resp_addr_hi =
		    cpu_to_le32(pm8001_ha->memoryMap.region[NVMD].phys_addr_hi);
		nvmd_req.resp_addr_lo =
		    cpu_to_le32(pm8001_ha->memoryMap.region[NVMD].phys_addr_lo);
		break;
	}
	case IOP_RDUMP: {
		nvmd_req.len_ir_vpdd = cpu_to_le32(IPMode | IOP_RDUMP);
		nvmd_req.resp_len = cpu_to_le32(ioctl_payload->rd_length);
		nvmd_req.vpd_offset = cpu_to_le32(ioctl_payload->offset);
		nvmd_req.resp_addr_hi =
		cpu_to_le32(pm8001_ha->memoryMap.region[NVMD].phys_addr_hi);
		nvmd_req.resp_addr_lo =
		cpu_to_le32(pm8001_ha->memoryMap.region[NVMD].phys_addr_lo);
		break;
	}
	default:
		break;
	}
	rc = pm8001_mpi_build_cmd(pm8001_ha, circularQ, opc, &nvmd_req,
			sizeof(nvmd_req), 0);
	if (rc) {
		kfree(fw_control_context);
		pm8001_tag_free(pm8001_ha, tag);
	}
	return rc;
}

int pm8001_chip_set_nvmd_req(struct pm8001_hba_info *pm8001_ha,
	void *payload)
{
	u32 opc = OPC_INB_SET_NVMD_DATA;
	u32 nvmd_type;
	int rc;
	u32 tag;
	struct pm8001_ccb_info *ccb;
	struct inbound_queue_table *circularQ;
	struct set_nvm_data_req nvmd_req;
	struct fw_control_ex *fw_control_context;
	struct pm8001_ioctl_payload *ioctl_payload = payload;

	nvmd_type = ioctl_payload->minor_function;
	fw_control_context = kzalloc(sizeof(struct fw_control_ex), GFP_KERNEL);
	if (!fw_control_context)
		return -ENOMEM;
	circularQ = &pm8001_ha->inbnd_q_tbl[0];
	memcpy(pm8001_ha->memoryMap.region[NVMD].virt_ptr,
		&ioctl_payload->func_specific,
		ioctl_payload->wr_length);
	memset(&nvmd_req, 0, sizeof(nvmd_req));
	rc = pm8001_tag_alloc(pm8001_ha, &tag);
	if (rc) {
		kfree(fw_control_context);
		return -EBUSY;
	}
	ccb = &pm8001_ha->ccb_info[tag];
	ccb->fw_control_context = fw_control_context;
	ccb->ccb_tag = tag;
	nvmd_req.tag = cpu_to_le32(tag);
	switch (nvmd_type) {
	case TWI_DEVICE: {
		u32 twi_addr, twi_page_size;
		twi_addr = 0xa8;
		twi_page_size = 2;
		nvmd_req.reserved[0] = cpu_to_le32(0xFEDCBA98);
		nvmd_req.len_ir_vpdd = cpu_to_le32(IPMode | twi_addr << 16 |
			twi_page_size << 8 | TWI_DEVICE);
		nvmd_req.resp_len = cpu_to_le32(ioctl_payload->wr_length);
		nvmd_req.resp_addr_hi =
		    cpu_to_le32(pm8001_ha->memoryMap.region[NVMD].phys_addr_hi);
		nvmd_req.resp_addr_lo =
		    cpu_to_le32(pm8001_ha->memoryMap.region[NVMD].phys_addr_lo);
		break;
	}
	case C_SEEPROM:
		nvmd_req.len_ir_vpdd = cpu_to_le32(IPMode | C_SEEPROM);
		nvmd_req.resp_len = cpu_to_le32(ioctl_payload->wr_length);
		nvmd_req.reserved[0] = cpu_to_le32(0xFEDCBA98);
		nvmd_req.resp_addr_hi =
		    cpu_to_le32(pm8001_ha->memoryMap.region[NVMD].phys_addr_hi);
		nvmd_req.resp_addr_lo =
		    cpu_to_le32(pm8001_ha->memoryMap.region[NVMD].phys_addr_lo);
		break;
	case VPD_FLASH:
		nvmd_req.len_ir_vpdd = cpu_to_le32(IPMode | VPD_FLASH);
		nvmd_req.resp_len = cpu_to_le32(ioctl_payload->wr_length);
		nvmd_req.reserved[0] = cpu_to_le32(0xFEDCBA98);
		nvmd_req.resp_addr_hi =
		    cpu_to_le32(pm8001_ha->memoryMap.region[NVMD].phys_addr_hi);
		nvmd_req.resp_addr_lo =
		    cpu_to_le32(pm8001_ha->memoryMap.region[NVMD].phys_addr_lo);
		break;
	case EXPAN_ROM:
		nvmd_req.len_ir_vpdd = cpu_to_le32(IPMode | EXPAN_ROM);
		nvmd_req.resp_len = cpu_to_le32(ioctl_payload->wr_length);
		nvmd_req.reserved[0] = cpu_to_le32(0xFEDCBA98);
		nvmd_req.resp_addr_hi =
		    cpu_to_le32(pm8001_ha->memoryMap.region[NVMD].phys_addr_hi);
		nvmd_req.resp_addr_lo =
		    cpu_to_le32(pm8001_ha->memoryMap.region[NVMD].phys_addr_lo);
		break;
	default:
		break;
	}
	rc = pm8001_mpi_build_cmd(pm8001_ha, circularQ, opc, &nvmd_req,
			sizeof(nvmd_req), 0);
	if (rc) {
		kfree(fw_control_context);
		pm8001_tag_free(pm8001_ha, tag);
	}
	return rc;
}

/**
 * pm8001_chip_fw_flash_update_build - support the firmware update operation
 * @pm8001_ha: our hba card information.
 * @fw_flash_updata_info: firmware flash update param
 * @tag: Tag to apply to the payload
 */
int
pm8001_chip_fw_flash_update_build(struct pm8001_hba_info *pm8001_ha,
	void *fw_flash_updata_info, u32 tag)
{
	struct fw_flash_Update_req payload;
	struct fw_flash_updata_info *info;
	struct inbound_queue_table *circularQ;
	int ret;
	u32 opc = OPC_INB_FW_FLASH_UPDATE;

	memset(&payload, 0, sizeof(struct fw_flash_Update_req));
	circularQ = &pm8001_ha->inbnd_q_tbl[0];
	info = fw_flash_updata_info;
	payload.tag = cpu_to_le32(tag);
	payload.cur_image_len = cpu_to_le32(info->cur_image_len);
	payload.cur_image_offset = cpu_to_le32(info->cur_image_offset);
	payload.total_image_len = cpu_to_le32(info->total_image_len);
	payload.len = info->sgl.im_len.len ;
	payload.sgl_addr_lo =
		cpu_to_le32(lower_32_bits(le64_to_cpu(info->sgl.addr)));
	payload.sgl_addr_hi =
		cpu_to_le32(upper_32_bits(le64_to_cpu(info->sgl.addr)));
	ret = pm8001_mpi_build_cmd(pm8001_ha, circularQ, opc, &payload,
			sizeof(payload), 0);
	return ret;
}

int
pm8001_chip_fw_flash_update_req(struct pm8001_hba_info *pm8001_ha,
	void *payload)
{
	struct fw_flash_updata_info flash_update_info;
	struct fw_control_info *fw_control;
	struct fw_control_ex *fw_control_context;
	int rc;
	u32 tag;
	struct pm8001_ccb_info *ccb;
	void *buffer = pm8001_ha->memoryMap.region[FW_FLASH].virt_ptr;
	dma_addr_t phys_addr = pm8001_ha->memoryMap.region[FW_FLASH].phys_addr;
	struct pm8001_ioctl_payload *ioctl_payload = payload;

	fw_control_context = kzalloc(sizeof(struct fw_control_ex), GFP_KERNEL);
	if (!fw_control_context)
		return -ENOMEM;
	fw_control = (struct fw_control_info *)&ioctl_payload->func_specific;
	pm8001_dbg(pm8001_ha, DEVIO,
		   "dma fw_control context input length :%x\n",
		   fw_control->len);
	memcpy(buffer, fw_control->buffer, fw_control->len);
	flash_update_info.sgl.addr = cpu_to_le64(phys_addr);
	flash_update_info.sgl.im_len.len = cpu_to_le32(fw_control->len);
	flash_update_info.sgl.im_len.e = 0;
	flash_update_info.cur_image_offset = fw_control->offset;
	flash_update_info.cur_image_len = fw_control->len;
	flash_update_info.total_image_len = fw_control->size;
	fw_control_context->fw_control = fw_control;
	fw_control_context->virtAddr = buffer;
	fw_control_context->phys_addr = phys_addr;
	fw_control_context->len = fw_control->len;
	rc = pm8001_tag_alloc(pm8001_ha, &tag);
	if (rc) {
		kfree(fw_control_context);
		return -EBUSY;
	}
	ccb = &pm8001_ha->ccb_info[tag];
	ccb->fw_control_context = fw_control_context;
	ccb->ccb_tag = tag;
	rc = pm8001_chip_fw_flash_update_build(pm8001_ha, &flash_update_info,
		tag);
	return rc;
}

ssize_t
pm8001_get_gsm_dump(struct device *cdev, u32 length, char *buf)
{
	u32 value, rem, offset = 0, bar = 0;
	u32 index, work_offset, dw_length;
	u32 shift_value, gsm_base, gsm_dump_offset;
	char *direct_data;
	struct Scsi_Host *shost = class_to_shost(cdev);
	struct sas_ha_struct *sha = SHOST_TO_SAS_HA(shost);
	struct pm8001_hba_info *pm8001_ha = sha->lldd_ha;

	direct_data = buf;
	gsm_dump_offset = pm8001_ha->fatal_forensic_shift_offset;

	/* check max is 1 Mbytes */
	if ((length > 0x100000) || (gsm_dump_offset & 3) ||
		((gsm_dump_offset + length) > 0x1000000))
			return -EINVAL;

	if (pm8001_ha->chip_id == chip_8001)
		bar = 2;
	else
		bar = 1;

	work_offset = gsm_dump_offset & 0xFFFF0000;
	offset = gsm_dump_offset & 0x0000FFFF;
	gsm_dump_offset = work_offset;
	/* adjust length to dword boundary */
	rem = length & 3;
	dw_length = length >> 2;

	for (index = 0; index < dw_length; index++) {
		if ((work_offset + offset) & 0xFFFF0000) {
			if (pm8001_ha->chip_id == chip_8001)
				shift_value = ((gsm_dump_offset + offset) &
						SHIFT_REG_64K_MASK);
			else
				shift_value = (((gsm_dump_offset + offset) &
						SHIFT_REG_64K_MASK) >>
						SHIFT_REG_BIT_SHIFT);

			if (pm8001_ha->chip_id == chip_8001) {
				gsm_base = GSM_BASE;
				if (-1 == pm8001_bar4_shift(pm8001_ha,
						(gsm_base + shift_value)))
					return -EIO;
			} else {
				gsm_base = 0;
				if (-1 == pm80xx_bar4_shift(pm8001_ha,
						(gsm_base + shift_value)))
					return -EIO;
			}
			gsm_dump_offset = (gsm_dump_offset + offset) &
						0xFFFF0000;
			work_offset = 0;
			offset = offset & 0x0000FFFF;
		}
		value = pm8001_cr32(pm8001_ha, bar, (work_offset + offset) &
						0x0000FFFF);
		direct_data += sprintf(direct_data, "%08x ", value);
		offset += 4;
	}
	if (rem != 0) {
		value = pm8001_cr32(pm8001_ha, bar, (work_offset + offset) &
						0x0000FFFF);
		/* xfr for non_dw */
		direct_data += sprintf(direct_data, "%08x ", value);
	}
	/* Shift back to BAR4 original address */
	if (-1 == pm8001_bar4_shift(pm8001_ha, 0))
			return -EIO;
	pm8001_ha->fatal_forensic_shift_offset += 1024;

	if (pm8001_ha->fatal_forensic_shift_offset >= 0x100000)
		pm8001_ha->fatal_forensic_shift_offset = 0;
	return direct_data - buf;
}

int
pm8001_chip_set_dev_state_req(struct pm8001_hba_info *pm8001_ha,
	struct pm8001_device *pm8001_dev, u32 state)
{
	struct set_dev_state_req payload;
	struct inbound_queue_table *circularQ;
	struct pm8001_ccb_info *ccb;
	int rc;
	u32 tag;
	u32 opc = OPC_INB_SET_DEVICE_STATE;
	memset(&payload, 0, sizeof(payload));
	rc = pm8001_tag_alloc(pm8001_ha, &tag);
	if (rc)
		return -1;
	ccb = &pm8001_ha->ccb_info[tag];
	ccb->ccb_tag = tag;
	ccb->device = pm8001_dev;
	circularQ = &pm8001_ha->inbnd_q_tbl[0];
	payload.tag = cpu_to_le32(tag);
	payload.device_id = cpu_to_le32(pm8001_dev->device_id);
	payload.nds = cpu_to_le32(state);
	rc = pm8001_mpi_build_cmd(pm8001_ha, circularQ, opc, &payload,
			sizeof(payload), 0);
	return rc;

}

static int
pm8001_chip_sas_re_initialization(struct pm8001_hba_info *pm8001_ha)
{
	struct sas_re_initialization_req payload;
	struct inbound_queue_table *circularQ;
	struct pm8001_ccb_info *ccb;
	int rc;
	u32 tag;
	u32 opc = OPC_INB_SAS_RE_INITIALIZE;
	memset(&payload, 0, sizeof(payload));
	rc = pm8001_tag_alloc(pm8001_ha, &tag);
	if (rc)
		return -ENOMEM;
	ccb = &pm8001_ha->ccb_info[tag];
	ccb->ccb_tag = tag;
	circularQ = &pm8001_ha->inbnd_q_tbl[0];
	payload.tag = cpu_to_le32(tag);
	payload.SSAHOLT = cpu_to_le32(0xd << 25);
	payload.sata_hol_tmo = cpu_to_le32(80);
	payload.open_reject_cmdretries_data_retries = cpu_to_le32(0xff00ff);
	rc = pm8001_mpi_build_cmd(pm8001_ha, circularQ, opc, &payload,
			sizeof(payload), 0);
	if (rc)
		pm8001_tag_free(pm8001_ha, tag);
	return rc;

}

const struct pm8001_dispatch pm8001_8001_dispatch = {
	.name			= "pmc8001",
	.chip_init		= pm8001_chip_init,
	.chip_soft_rst		= pm8001_chip_soft_rst,
	.chip_rst		= pm8001_hw_chip_rst,
	.chip_iounmap		= pm8001_chip_iounmap,
	.isr			= pm8001_chip_isr,
	.is_our_interrupt	= pm8001_chip_is_our_interrupt,
	.isr_process_oq		= process_oq,
	.interrupt_enable 	= pm8001_chip_interrupt_enable,
	.interrupt_disable	= pm8001_chip_interrupt_disable,
	.make_prd		= pm8001_chip_make_sg,
	.smp_req		= pm8001_chip_smp_req,
	.ssp_io_req		= pm8001_chip_ssp_io_req,
	.sata_req		= pm8001_chip_sata_req,
	.phy_start_req		= pm8001_chip_phy_start_req,
	.phy_stop_req		= pm8001_chip_phy_stop_req,
	.reg_dev_req		= pm8001_chip_reg_dev_req,
	.dereg_dev_req		= pm8001_chip_dereg_dev_req,
	.phy_ctl_req		= pm8001_chip_phy_ctl_req,
	.task_abort		= pm8001_chip_abort_task,
	.ssp_tm_req		= pm8001_chip_ssp_tm_req,
	.get_nvmd_req		= pm8001_chip_get_nvmd_req,
	.set_nvmd_req		= pm8001_chip_set_nvmd_req,
	.fw_flash_update_req	= pm8001_chip_fw_flash_update_req,
	.set_dev_state_req	= pm8001_chip_set_dev_state_req,
	.sas_re_init_req	= pm8001_chip_sas_re_initialization,
};<|MERGE_RESOLUTION|>--- conflicted
+++ resolved
@@ -1323,13 +1323,9 @@
 	int q_index = circularQ - pm8001_ha->inbnd_q_tbl;
 	int rv = -1;
 
-<<<<<<< HEAD
-	WARN_ON(q_index >= PM8001_MAX_INB_NUM);
-=======
 	if (WARN_ON(q_index >= pm8001_ha->max_q_num))
 		return -EINVAL;
 
->>>>>>> 13e45d7f
 	spin_lock_irqsave(&circularQ->iq_lock, flags);
 	rv = pm8001_mpi_msg_free_get(circularQ, pm8001_ha->iomb_size,
 			&pMessage);
