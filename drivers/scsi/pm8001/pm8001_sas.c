--- conflicted
+++ resolved
@@ -753,18 +753,13 @@
 		res = -TMF_RESP_FUNC_FAILED;
 		/* Even TMF timed out, return direct. */
 		if (task->task_state_flags & SAS_TASK_STATE_ABORTED) {
-<<<<<<< HEAD
+			struct pm8001_ccb_info *ccb = task->lldd_task;
+
 			pm8001_dbg(pm8001_ha, FAIL, "TMF task[%x]timeout.\n",
 				   tmf->tmf);
-=======
-			struct pm8001_ccb_info *ccb = task->lldd_task;
-
-			pm8001_dbg(pm8001_ha, FAIL, "TMF task[%x]timeout.\n",
-				   tmf->tmf);
 
 			if (ccb)
 				ccb->task = NULL;
->>>>>>> 13e45d7f
 			goto ex_err;
 		}
 
