--- conflicted
+++ resolved
@@ -816,8 +816,6 @@
 	}
 
 	mutex_lock(&sdev->state_mutex);
-<<<<<<< HEAD
-=======
 	switch (sdev->sdev_state) {
 	case SDEV_RUNNING:
 	case SDEV_OFFLINE:
@@ -826,7 +824,6 @@
 		mutex_unlock(&sdev->state_mutex);
 		return -EINVAL;
 	}
->>>>>>> ea6ea9fa
 	if (sdev->sdev_state == SDEV_RUNNING && state == SDEV_RUNNING) {
 		ret = 0;
 	} else {
