/*
 *  linux/drivers/block/loop.c
 *
 *  Written by Theodore Ts'o, 3/29/93
 *
 * Copyright 1993 by Theodore Ts'o.  Redistribution of this file is
 * permitted under the GNU General Public License.
 *
 * DES encryption plus some minor changes by Werner Almesberger, 30-MAY-1993
 * more DES encryption plus IDEA encryption by Nicholas J. Leon, June 20, 1996
 *
 * Modularized and updated for 1.1.16 kernel - Mitch Dsouza 28th May 1994
 * Adapted for 1.3.59 kernel - Andries Brouwer, 1 Feb 1996
 *
 * Fixed do_loop_request() re-entrancy - Vincent.Renardias@waw.com Mar 20, 1997
 *
 * Added devfs support - Richard Gooch <rgooch@atnf.csiro.au> 16-Jan-1998
 *
 * Handle sparse backing files correctly - Kenn Humborg, Jun 28, 1998
 *
 * Loadable modules and other fixes by AK, 1998
 *
 * Make real block number available to downstream transfer functions, enables
 * CBC (and relatives) mode encryption requiring unique IVs per data block.
 * Reed H. Petty, rhp@draper.net
 *
 * Maximum number of loop devices now dynamic via max_loop module parameter.
 * Russell Kroll <rkroll@exploits.org> 19990701
 *
 * Maximum number of loop devices when compiled-in now selectable by passing
 * max_loop=<1-255> to the kernel on boot.
 * Erik I. Bolsø, <eriki@himolde.no>, Oct 31, 1999
 *
 * Completely rewrite request handling to be make_request_fn style and
 * non blocking, pushing work to a helper thread. Lots of fixes from
 * Al Viro too.
 * Jens Axboe <axboe@suse.de>, Nov 2000
 *
 * Support up to 256 loop devices
 * Heinz Mauelshagen <mge@sistina.com>, Feb 2002
 *
 * Support for falling back on the write file operation when the address space
 * operations write_begin is not available on the backing filesystem.
 * Anton Altaparmakov, 16 Feb 2005
 *
 * Still To Fix:
 * - Advisory locking is ignored here.
 * - Should use an own CAP_* category instead of CAP_SYS_ADMIN
 *
 */

#include <linux/module.h>
#include <linux/moduleparam.h>
#include <linux/sched.h>
#include <linux/fs.h>
#include <linux/pagemap.h>
#include <linux/file.h>
#include <linux/stat.h>
#include <linux/errno.h>
#include <linux/major.h>
#include <linux/wait.h>
#include <linux/blkdev.h>
#include <linux/blkpg.h>
#include <linux/init.h>
#include <linux/swap.h>
#include <linux/slab.h>
#include <linux/compat.h>
#include <linux/suspend.h>
#include <linux/freezer.h>
#include <linux/mutex.h>
#include <linux/writeback.h>
#include <linux/completion.h>
#include <linux/highmem.h>
#include <linux/splice.h>
#include <linux/sysfs.h>
#include <linux/miscdevice.h>
#include <linux/falloc.h>
#include <linux/uio.h>
#include <linux/ioprio.h>
#include <linux/blk-cgroup.h>
#include <linux/sched/mm.h>
#include <linux/statfs.h>

#include "loop.h"

#include <linux/uaccess.h>

#define LOOP_IDLE_WORKER_TIMEOUT (60 * HZ)

static DEFINE_IDR(loop_index_idr);
static DEFINE_MUTEX(loop_ctl_mutex);
static DEFINE_MUTEX(loop_validate_mutex);

/**
 * loop_global_lock_killable() - take locks for safe loop_validate_file() test
 *
 * @lo: struct loop_device
 * @global: true if @lo is about to bind another "struct loop_device", false otherwise
 *
 * Returns 0 on success, -EINTR otherwise.
 *
 * Since loop_validate_file() traverses on other "struct loop_device" if
 * is_loop_device() is true, we need a global lock for serializing concurrent
 * loop_configure()/loop_change_fd()/__loop_clr_fd() calls.
 */
static int loop_global_lock_killable(struct loop_device *lo, bool global)
{
	int err;

	if (global) {
		err = mutex_lock_killable(&loop_validate_mutex);
		if (err)
			return err;
	}
	err = mutex_lock_killable(&lo->lo_mutex);
	if (err && global)
		mutex_unlock(&loop_validate_mutex);
	return err;
}

/**
 * loop_global_unlock() - release locks taken by loop_global_lock_killable()
 *
 * @lo: struct loop_device
 * @global: true if @lo was about to bind another "struct loop_device", false otherwise
 */
static void loop_global_unlock(struct loop_device *lo, bool global)
{
	mutex_unlock(&lo->lo_mutex);
	if (global)
		mutex_unlock(&loop_validate_mutex);
}

static int max_part;
static int part_shift;

static int transfer_xor(struct loop_device *lo, int cmd,
			struct page *raw_page, unsigned raw_off,
			struct page *loop_page, unsigned loop_off,
			int size, sector_t real_block)
{
	char *raw_buf = kmap_atomic(raw_page) + raw_off;
	char *loop_buf = kmap_atomic(loop_page) + loop_off;
	char *in, *out, *key;
	int i, keysize;

	if (cmd == READ) {
		in = raw_buf;
		out = loop_buf;
	} else {
		in = loop_buf;
		out = raw_buf;
	}

	key = lo->lo_encrypt_key;
	keysize = lo->lo_encrypt_key_size;
	for (i = 0; i < size; i++)
		*out++ = *in++ ^ key[(i & 511) % keysize];

	kunmap_atomic(loop_buf);
	kunmap_atomic(raw_buf);
	cond_resched();
	return 0;
}

static int xor_init(struct loop_device *lo, const struct loop_info64 *info)
{
	if (unlikely(info->lo_encrypt_key_size <= 0))
		return -EINVAL;
	return 0;
}

static struct loop_func_table none_funcs = {
	.number = LO_CRYPT_NONE,
}; 

static struct loop_func_table xor_funcs = {
	.number = LO_CRYPT_XOR,
	.transfer = transfer_xor,
	.init = xor_init
}; 

/* xfer_funcs[0] is special - its release function is never called */
static struct loop_func_table *xfer_funcs[MAX_LO_CRYPT] = {
	&none_funcs,
	&xor_funcs
};

static loff_t get_size(loff_t offset, loff_t sizelimit, struct file *file)
{
	loff_t loopsize;

	/* Compute loopsize in bytes */
	loopsize = i_size_read(file->f_mapping->host);
	if (offset > 0)
		loopsize -= offset;
	/* offset is beyond i_size, weird but possible */
	if (loopsize < 0)
		return 0;

	if (sizelimit > 0 && sizelimit < loopsize)
		loopsize = sizelimit;
	/*
	 * Unfortunately, if we want to do I/O on the device,
	 * the number of 512-byte sectors has to fit into a sector_t.
	 */
	return loopsize >> 9;
}

static loff_t get_loop_size(struct loop_device *lo, struct file *file)
{
	return get_size(lo->lo_offset, lo->lo_sizelimit, file);
}

static void __loop_update_dio(struct loop_device *lo, bool dio)
{
	struct file *file = lo->lo_backing_file;
	struct address_space *mapping = file->f_mapping;
	struct inode *inode = mapping->host;
	unsigned short sb_bsize = 0;
	unsigned dio_align = 0;
	bool use_dio;

	if (inode->i_sb->s_bdev) {
		sb_bsize = bdev_logical_block_size(inode->i_sb->s_bdev);
		dio_align = sb_bsize - 1;
	}

	/*
	 * We support direct I/O only if lo_offset is aligned with the
	 * logical I/O size of backing device, and the logical block
	 * size of loop is bigger than the backing device's and the loop
	 * needn't transform transfer.
	 *
	 * TODO: the above condition may be loosed in the future, and
	 * direct I/O may be switched runtime at that time because most
	 * of requests in sane applications should be PAGE_SIZE aligned
	 */
	if (dio) {
		if (queue_logical_block_size(lo->lo_queue) >= sb_bsize &&
				!(lo->lo_offset & dio_align) &&
				mapping->a_ops->direct_IO &&
				!lo->transfer)
			use_dio = true;
		else
			use_dio = false;
	} else {
		use_dio = false;
	}

	if (lo->use_dio == use_dio)
		return;

	/* flush dirty pages before changing direct IO */
	vfs_fsync(file, 0);

	/*
	 * The flag of LO_FLAGS_DIRECT_IO is handled similarly with
	 * LO_FLAGS_READ_ONLY, both are set from kernel, and losetup
	 * will get updated by ioctl(LOOP_GET_STATUS)
	 */
	if (lo->lo_state == Lo_bound)
		blk_mq_freeze_queue(lo->lo_queue);
	lo->use_dio = use_dio;
	if (use_dio) {
		blk_queue_flag_clear(QUEUE_FLAG_NOMERGES, lo->lo_queue);
		lo->lo_flags |= LO_FLAGS_DIRECT_IO;
	} else {
		blk_queue_flag_set(QUEUE_FLAG_NOMERGES, lo->lo_queue);
		lo->lo_flags &= ~LO_FLAGS_DIRECT_IO;
	}
	if (lo->lo_state == Lo_bound)
		blk_mq_unfreeze_queue(lo->lo_queue);
}

/**
 * loop_set_size() - sets device size and notifies userspace
 * @lo: struct loop_device to set the size for
 * @size: new size of the loop device
 *
 * Callers must validate that the size passed into this function fits into
 * a sector_t, eg using loop_validate_size()
 */
static void loop_set_size(struct loop_device *lo, loff_t size)
{
	if (!set_capacity_and_notify(lo->lo_disk, size))
		kobject_uevent(&disk_to_dev(lo->lo_disk)->kobj, KOBJ_CHANGE);
}

static inline int
lo_do_transfer(struct loop_device *lo, int cmd,
	       struct page *rpage, unsigned roffs,
	       struct page *lpage, unsigned loffs,
	       int size, sector_t rblock)
{
	int ret;

	ret = lo->transfer(lo, cmd, rpage, roffs, lpage, loffs, size, rblock);
	if (likely(!ret))
		return 0;

	printk_ratelimited(KERN_ERR
		"loop: Transfer error at byte offset %llu, length %i.\n",
		(unsigned long long)rblock << 9, size);
	return ret;
}

static int lo_write_bvec(struct file *file, struct bio_vec *bvec, loff_t *ppos)
{
	struct iov_iter i;
	ssize_t bw;

	iov_iter_bvec(&i, WRITE, bvec, 1, bvec->bv_len);

	file_start_write(file);
	bw = vfs_iter_write(file, &i, ppos, 0);
	file_end_write(file);

	if (likely(bw ==  bvec->bv_len))
		return 0;

	printk_ratelimited(KERN_ERR
		"loop: Write error at byte offset %llu, length %i.\n",
		(unsigned long long)*ppos, bvec->bv_len);
	if (bw >= 0)
		bw = -EIO;
	return bw;
}

static int lo_write_simple(struct loop_device *lo, struct request *rq,
		loff_t pos)
{
	struct bio_vec bvec;
	struct req_iterator iter;
	int ret = 0;

	rq_for_each_segment(bvec, rq, iter) {
		ret = lo_write_bvec(lo->lo_backing_file, &bvec, &pos);
		if (ret < 0)
			break;
		cond_resched();
	}

	return ret;
}

/*
 * This is the slow, transforming version that needs to double buffer the
 * data as it cannot do the transformations in place without having direct
 * access to the destination pages of the backing file.
 */
static int lo_write_transfer(struct loop_device *lo, struct request *rq,
		loff_t pos)
{
	struct bio_vec bvec, b;
	struct req_iterator iter;
	struct page *page;
	int ret = 0;

	page = alloc_page(GFP_NOIO);
	if (unlikely(!page))
		return -ENOMEM;

	rq_for_each_segment(bvec, rq, iter) {
		ret = lo_do_transfer(lo, WRITE, page, 0, bvec.bv_page,
			bvec.bv_offset, bvec.bv_len, pos >> 9);
		if (unlikely(ret))
			break;

		b.bv_page = page;
		b.bv_offset = 0;
		b.bv_len = bvec.bv_len;
		ret = lo_write_bvec(lo->lo_backing_file, &b, &pos);
		if (ret < 0)
			break;
	}

	__free_page(page);
	return ret;
}

static int lo_read_simple(struct loop_device *lo, struct request *rq,
		loff_t pos)
{
	struct bio_vec bvec;
	struct req_iterator iter;
	struct iov_iter i;
	ssize_t len;

	rq_for_each_segment(bvec, rq, iter) {
		iov_iter_bvec(&i, READ, &bvec, 1, bvec.bv_len);
		len = vfs_iter_read(lo->lo_backing_file, &i, &pos, 0);
		if (len < 0)
			return len;

		flush_dcache_page(bvec.bv_page);

		if (len != bvec.bv_len) {
			struct bio *bio;

			__rq_for_each_bio(bio, rq)
				zero_fill_bio(bio);
			break;
		}
		cond_resched();
	}

	return 0;
}

static int lo_read_transfer(struct loop_device *lo, struct request *rq,
		loff_t pos)
{
	struct bio_vec bvec, b;
	struct req_iterator iter;
	struct iov_iter i;
	struct page *page;
	ssize_t len;
	int ret = 0;

	page = alloc_page(GFP_NOIO);
	if (unlikely(!page))
		return -ENOMEM;

	rq_for_each_segment(bvec, rq, iter) {
		loff_t offset = pos;

		b.bv_page = page;
		b.bv_offset = 0;
		b.bv_len = bvec.bv_len;

		iov_iter_bvec(&i, READ, &b, 1, b.bv_len);
		len = vfs_iter_read(lo->lo_backing_file, &i, &pos, 0);
		if (len < 0) {
			ret = len;
			goto out_free_page;
		}

		ret = lo_do_transfer(lo, READ, page, 0, bvec.bv_page,
			bvec.bv_offset, len, offset >> 9);
		if (ret)
			goto out_free_page;

		flush_dcache_page(bvec.bv_page);

		if (len != bvec.bv_len) {
			struct bio *bio;

			__rq_for_each_bio(bio, rq)
				zero_fill_bio(bio);
			break;
		}
	}

	ret = 0;
out_free_page:
	__free_page(page);
	return ret;
}

static int lo_fallocate(struct loop_device *lo, struct request *rq, loff_t pos,
			int mode)
{
	/*
	 * We use fallocate to manipulate the space mappings used by the image
	 * a.k.a. discard/zerorange. However we do not support this if
	 * encryption is enabled, because it may give an attacker useful
	 * information.
	 */
	struct file *file = lo->lo_backing_file;
	struct request_queue *q = lo->lo_queue;
	int ret;

	mode |= FALLOC_FL_KEEP_SIZE;

	if (!blk_queue_discard(q)) {
		ret = -EOPNOTSUPP;
		goto out;
	}

	ret = file->f_op->fallocate(file, mode, pos, blk_rq_bytes(rq));
	if (unlikely(ret && ret != -EINVAL && ret != -EOPNOTSUPP))
		ret = -EIO;
 out:
	return ret;
}

static int lo_req_flush(struct loop_device *lo, struct request *rq)
{
	struct file *file = lo->lo_backing_file;
	int ret = vfs_fsync(file, 0);
	if (unlikely(ret && ret != -EINVAL))
		ret = -EIO;

	return ret;
}

static void lo_complete_rq(struct request *rq)
{
	struct loop_cmd *cmd = blk_mq_rq_to_pdu(rq);
	blk_status_t ret = BLK_STS_OK;

	if (!cmd->use_aio || cmd->ret < 0 || cmd->ret == blk_rq_bytes(rq) ||
	    req_op(rq) != REQ_OP_READ) {
		if (cmd->ret < 0)
			ret = errno_to_blk_status(cmd->ret);
		goto end_io;
	}

	/*
	 * Short READ - if we got some data, advance our request and
	 * retry it. If we got no data, end the rest with EIO.
	 */
	if (cmd->ret) {
		blk_update_request(rq, BLK_STS_OK, cmd->ret);
		cmd->ret = 0;
		blk_mq_requeue_request(rq, true);
	} else {
		if (cmd->use_aio) {
			struct bio *bio = rq->bio;

			while (bio) {
				zero_fill_bio(bio);
				bio = bio->bi_next;
			}
		}
		ret = BLK_STS_IOERR;
end_io:
		blk_mq_end_request(rq, ret);
	}
}

static void lo_rw_aio_do_completion(struct loop_cmd *cmd)
{
	struct request *rq = blk_mq_rq_from_pdu(cmd);

	if (!atomic_dec_and_test(&cmd->ref))
		return;
	kfree(cmd->bvec);
	cmd->bvec = NULL;
	if (likely(!blk_should_fake_timeout(rq->q)))
		blk_mq_complete_request(rq);
}

static void lo_rw_aio_complete(struct kiocb *iocb, long ret, long ret2)
{
	struct loop_cmd *cmd = container_of(iocb, struct loop_cmd, iocb);

	cmd->ret = ret;
	lo_rw_aio_do_completion(cmd);
}

static int lo_rw_aio(struct loop_device *lo, struct loop_cmd *cmd,
		     loff_t pos, bool rw)
{
	struct iov_iter iter;
	struct req_iterator rq_iter;
	struct bio_vec *bvec;
	struct request *rq = blk_mq_rq_from_pdu(cmd);
	struct bio *bio = rq->bio;
	struct file *file = lo->lo_backing_file;
	struct bio_vec tmp;
	unsigned int offset;
	int nr_bvec = 0;
	int ret;

	rq_for_each_bvec(tmp, rq, rq_iter)
		nr_bvec++;

	if (rq->bio != rq->biotail) {

		bvec = kmalloc_array(nr_bvec, sizeof(struct bio_vec),
				     GFP_NOIO);
		if (!bvec)
			return -EIO;
		cmd->bvec = bvec;

		/*
		 * The bios of the request may be started from the middle of
		 * the 'bvec' because of bio splitting, so we can't directly
		 * copy bio->bi_iov_vec to new bvec. The rq_for_each_bvec
		 * API will take care of all details for us.
		 */
		rq_for_each_bvec(tmp, rq, rq_iter) {
			*bvec = tmp;
			bvec++;
		}
		bvec = cmd->bvec;
		offset = 0;
	} else {
		/*
		 * Same here, this bio may be started from the middle of the
		 * 'bvec' because of bio splitting, so offset from the bvec
		 * must be passed to iov iterator
		 */
		offset = bio->bi_iter.bi_bvec_done;
		bvec = __bvec_iter_bvec(bio->bi_io_vec, bio->bi_iter);
	}
	atomic_set(&cmd->ref, 2);

	iov_iter_bvec(&iter, rw, bvec, nr_bvec, blk_rq_bytes(rq));
	iter.iov_offset = offset;

	cmd->iocb.ki_pos = pos;
	cmd->iocb.ki_filp = file;
	cmd->iocb.ki_complete = lo_rw_aio_complete;
	cmd->iocb.ki_flags = IOCB_DIRECT;
	cmd->iocb.ki_ioprio = IOPRIO_PRIO_VALUE(IOPRIO_CLASS_NONE, 0);

	if (rw == WRITE)
		ret = call_write_iter(file, &cmd->iocb, &iter);
	else
		ret = call_read_iter(file, &cmd->iocb, &iter);

	lo_rw_aio_do_completion(cmd);

	if (ret != -EIOCBQUEUED)
		cmd->iocb.ki_complete(&cmd->iocb, ret, 0);
	return 0;
}

static int do_req_filebacked(struct loop_device *lo, struct request *rq)
{
	struct loop_cmd *cmd = blk_mq_rq_to_pdu(rq);
	loff_t pos = ((loff_t) blk_rq_pos(rq) << 9) + lo->lo_offset;

	/*
	 * lo_write_simple and lo_read_simple should have been covered
	 * by io submit style function like lo_rw_aio(), one blocker
	 * is that lo_read_simple() need to call flush_dcache_page after
	 * the page is written from kernel, and it isn't easy to handle
	 * this in io submit style function which submits all segments
	 * of the req at one time. And direct read IO doesn't need to
	 * run flush_dcache_page().
	 */
	switch (req_op(rq)) {
	case REQ_OP_FLUSH:
		return lo_req_flush(lo, rq);
	case REQ_OP_WRITE_ZEROES:
		/*
		 * If the caller doesn't want deallocation, call zeroout to
		 * write zeroes the range.  Otherwise, punch them out.
		 */
		return lo_fallocate(lo, rq, pos,
			(rq->cmd_flags & REQ_NOUNMAP) ?
				FALLOC_FL_ZERO_RANGE :
				FALLOC_FL_PUNCH_HOLE);
	case REQ_OP_DISCARD:
		return lo_fallocate(lo, rq, pos, FALLOC_FL_PUNCH_HOLE);
	case REQ_OP_WRITE:
		if (lo->transfer)
			return lo_write_transfer(lo, rq, pos);
		else if (cmd->use_aio)
			return lo_rw_aio(lo, cmd, pos, WRITE);
		else
			return lo_write_simple(lo, rq, pos);
	case REQ_OP_READ:
		if (lo->transfer)
			return lo_read_transfer(lo, rq, pos);
		else if (cmd->use_aio)
			return lo_rw_aio(lo, cmd, pos, READ);
		else
			return lo_read_simple(lo, rq, pos);
	default:
		WARN_ON_ONCE(1);
		return -EIO;
	}
}

static inline void loop_update_dio(struct loop_device *lo)
{
	__loop_update_dio(lo, (lo->lo_backing_file->f_flags & O_DIRECT) |
				lo->use_dio);
}

static void loop_reread_partitions(struct loop_device *lo)
{
	int rc;

	mutex_lock(&lo->lo_disk->open_mutex);
	rc = bdev_disk_changed(lo->lo_disk, false);
	mutex_unlock(&lo->lo_disk->open_mutex);
	if (rc)
		pr_warn("%s: partition scan of loop%d (%s) failed (rc=%d)\n",
			__func__, lo->lo_number, lo->lo_file_name, rc);
}

static inline int is_loop_device(struct file *file)
{
	struct inode *i = file->f_mapping->host;

	return i && S_ISBLK(i->i_mode) && imajor(i) == LOOP_MAJOR;
}

static int loop_validate_file(struct file *file, struct block_device *bdev)
{
	struct inode	*inode = file->f_mapping->host;
	struct file	*f = file;

	/* Avoid recursion */
	while (is_loop_device(f)) {
		struct loop_device *l;

		lockdep_assert_held(&loop_validate_mutex);
		if (f->f_mapping->host->i_rdev == bdev->bd_dev)
			return -EBADF;

		l = I_BDEV(f->f_mapping->host)->bd_disk->private_data;
		if (l->lo_state != Lo_bound)
			return -EINVAL;
		/* Order wrt setting lo->lo_backing_file in loop_configure(). */
		rmb();
		f = l->lo_backing_file;
	}
	if (!S_ISREG(inode->i_mode) && !S_ISBLK(inode->i_mode))
		return -EINVAL;
	return 0;
}

/*
 * loop_change_fd switched the backing store of a loopback device to
 * a new file. This is useful for operating system installers to free up
 * the original file and in High Availability environments to switch to
 * an alternative location for the content in case of server meltdown.
 * This can only work if the loop device is used read-only, and if the
 * new backing store is the same size and type as the old backing store.
 */
static int loop_change_fd(struct loop_device *lo, struct block_device *bdev,
			  unsigned int arg)
{
	struct file *file = fget(arg);
	struct file *old_file;
	int error;
	bool partscan;
	bool is_loop;

	if (!file)
		return -EBADF;

	/* suppress uevents while reconfiguring the device */
	dev_set_uevent_suppress(disk_to_dev(lo->lo_disk), 1);

	is_loop = is_loop_device(file);
	error = loop_global_lock_killable(lo, is_loop);
	if (error)
		goto out_putf;
	error = -ENXIO;
	if (lo->lo_state != Lo_bound)
		goto out_err;

	/* the loop device has to be read-only */
	error = -EINVAL;
	if (!(lo->lo_flags & LO_FLAGS_READ_ONLY))
		goto out_err;

	error = loop_validate_file(file, bdev);
	if (error)
		goto out_err;

	old_file = lo->lo_backing_file;

	error = -EINVAL;

	/* size of the new backing store needs to be the same */
	if (get_loop_size(lo, file) != get_loop_size(lo, old_file))
		goto out_err;

	/* and ... switch */
	disk_force_media_change(lo->lo_disk, DISK_EVENT_MEDIA_CHANGE);
	blk_mq_freeze_queue(lo->lo_queue);
	mapping_set_gfp_mask(old_file->f_mapping, lo->old_gfp_mask);
	lo->lo_backing_file = file;
	lo->old_gfp_mask = mapping_gfp_mask(file->f_mapping);
	mapping_set_gfp_mask(file->f_mapping,
			     lo->old_gfp_mask & ~(__GFP_IO|__GFP_FS));
	loop_update_dio(lo);
	blk_mq_unfreeze_queue(lo->lo_queue);
	partscan = lo->lo_flags & LO_FLAGS_PARTSCAN;
	loop_global_unlock(lo, is_loop);

	/*
	 * Flush loop_validate_file() before fput(), for l->lo_backing_file
	 * might be pointing at old_file which might be the last reference.
	 */
	if (!is_loop) {
		mutex_lock(&loop_validate_mutex);
		mutex_unlock(&loop_validate_mutex);
	}
	/*
	 * We must drop file reference outside of lo_mutex as dropping
	 * the file ref can take open_mutex which creates circular locking
	 * dependency.
	 */
	fput(old_file);
	if (partscan)
		loop_reread_partitions(lo);

	error = 0;
done:
	/* enable and uncork uevent now that we are done */
	dev_set_uevent_suppress(disk_to_dev(lo->lo_disk), 0);
	return error;

out_err:
	loop_global_unlock(lo, is_loop);
out_putf:
	fput(file);
	goto done;
}

/* loop sysfs attributes */

static ssize_t loop_attr_show(struct device *dev, char *page,
			      ssize_t (*callback)(struct loop_device *, char *))
{
	struct gendisk *disk = dev_to_disk(dev);
	struct loop_device *lo = disk->private_data;

	return callback(lo, page);
}

#define LOOP_ATTR_RO(_name)						\
static ssize_t loop_attr_##_name##_show(struct loop_device *, char *);	\
static ssize_t loop_attr_do_show_##_name(struct device *d,		\
				struct device_attribute *attr, char *b)	\
{									\
	return loop_attr_show(d, b, loop_attr_##_name##_show);		\
}									\
static struct device_attribute loop_attr_##_name =			\
	__ATTR(_name, 0444, loop_attr_do_show_##_name, NULL);

static ssize_t loop_attr_backing_file_show(struct loop_device *lo, char *buf)
{
	ssize_t ret;
	char *p = NULL;

	spin_lock_irq(&lo->lo_lock);
	if (lo->lo_backing_file)
		p = file_path(lo->lo_backing_file, buf, PAGE_SIZE - 1);
	spin_unlock_irq(&lo->lo_lock);

	if (IS_ERR_OR_NULL(p))
		ret = PTR_ERR(p);
	else {
		ret = strlen(p);
		memmove(buf, p, ret);
		buf[ret++] = '\n';
		buf[ret] = 0;
	}

	return ret;
}

static ssize_t loop_attr_offset_show(struct loop_device *lo, char *buf)
{
	return sysfs_emit(buf, "%llu\n", (unsigned long long)lo->lo_offset);
}

static ssize_t loop_attr_sizelimit_show(struct loop_device *lo, char *buf)
{
	return sysfs_emit(buf, "%llu\n", (unsigned long long)lo->lo_sizelimit);
}

static ssize_t loop_attr_autoclear_show(struct loop_device *lo, char *buf)
{
	int autoclear = (lo->lo_flags & LO_FLAGS_AUTOCLEAR);

	return sysfs_emit(buf, "%s\n", autoclear ? "1" : "0");
}

static ssize_t loop_attr_partscan_show(struct loop_device *lo, char *buf)
{
	int partscan = (lo->lo_flags & LO_FLAGS_PARTSCAN);

	return sysfs_emit(buf, "%s\n", partscan ? "1" : "0");
}

static ssize_t loop_attr_dio_show(struct loop_device *lo, char *buf)
{
	int dio = (lo->lo_flags & LO_FLAGS_DIRECT_IO);

	return sysfs_emit(buf, "%s\n", dio ? "1" : "0");
}

LOOP_ATTR_RO(backing_file);
LOOP_ATTR_RO(offset);
LOOP_ATTR_RO(sizelimit);
LOOP_ATTR_RO(autoclear);
LOOP_ATTR_RO(partscan);
LOOP_ATTR_RO(dio);

static struct attribute *loop_attrs[] = {
	&loop_attr_backing_file.attr,
	&loop_attr_offset.attr,
	&loop_attr_sizelimit.attr,
	&loop_attr_autoclear.attr,
	&loop_attr_partscan.attr,
	&loop_attr_dio.attr,
	NULL,
};

static struct attribute_group loop_attribute_group = {
	.name = "loop",
	.attrs= loop_attrs,
};

static void loop_sysfs_init(struct loop_device *lo)
{
	lo->sysfs_inited = !sysfs_create_group(&disk_to_dev(lo->lo_disk)->kobj,
						&loop_attribute_group);
}

static void loop_sysfs_exit(struct loop_device *lo)
{
	if (lo->sysfs_inited)
		sysfs_remove_group(&disk_to_dev(lo->lo_disk)->kobj,
				   &loop_attribute_group);
}

static void loop_config_discard(struct loop_device *lo)
{
	struct file *file = lo->lo_backing_file;
	struct inode *inode = file->f_mapping->host;
	struct request_queue *q = lo->lo_queue;
	u32 granularity, max_discard_sectors;

	/*
	 * If the backing device is a block device, mirror its zeroing
	 * capability. Set the discard sectors to the block device's zeroing
	 * capabilities because loop discards result in blkdev_issue_zeroout(),
	 * not blkdev_issue_discard(). This maintains consistent behavior with
	 * file-backed loop devices: discarded regions read back as zero.
	 */
	if (S_ISBLK(inode->i_mode) && !lo->lo_encrypt_key_size) {
		struct request_queue *backingq = bdev_get_queue(I_BDEV(inode));

		max_discard_sectors = backingq->limits.max_write_zeroes_sectors;
		granularity = backingq->limits.discard_granularity ?:
			queue_physical_block_size(backingq);

	/*
	 * We use punch hole to reclaim the free space used by the
	 * image a.k.a. discard. However we do not support discard if
	 * encryption is enabled, because it may give an attacker
	 * useful information.
	 */
	} else if (!file->f_op->fallocate || lo->lo_encrypt_key_size) {
		max_discard_sectors = 0;
		granularity = 0;

	} else {
		struct kstatfs sbuf;

		max_discard_sectors = UINT_MAX >> 9;
		if (!vfs_statfs(&file->f_path, &sbuf))
			granularity = sbuf.f_bsize;
		else
			max_discard_sectors = 0;
	}

	if (max_discard_sectors) {
		q->limits.discard_granularity = granularity;
		blk_queue_max_discard_sectors(q, max_discard_sectors);
		blk_queue_max_write_zeroes_sectors(q, max_discard_sectors);
		blk_queue_flag_set(QUEUE_FLAG_DISCARD, q);
	} else {
		q->limits.discard_granularity = 0;
		blk_queue_max_discard_sectors(q, 0);
		blk_queue_max_write_zeroes_sectors(q, 0);
		blk_queue_flag_clear(QUEUE_FLAG_DISCARD, q);
	}
	q->limits.discard_alignment = 0;
}

struct loop_worker {
	struct rb_node rb_node;
	struct work_struct work;
	struct list_head cmd_list;
	struct list_head idle_list;
	struct loop_device *lo;
	struct cgroup_subsys_state *blkcg_css;
	unsigned long last_ran_at;
};

static void loop_workfn(struct work_struct *work);
static void loop_rootcg_workfn(struct work_struct *work);
static void loop_free_idle_workers(struct timer_list *timer);

#ifdef CONFIG_BLK_CGROUP
static inline int queue_on_root_worker(struct cgroup_subsys_state *css)
{
	return !css || css == blkcg_root_css;
}
#else
static inline int queue_on_root_worker(struct cgroup_subsys_state *css)
{
	return !css;
}
#endif

static void loop_queue_work(struct loop_device *lo, struct loop_cmd *cmd)
{
	struct rb_node **node = &(lo->worker_tree.rb_node), *parent = NULL;
	struct loop_worker *cur_worker, *worker = NULL;
	struct work_struct *work;
	struct list_head *cmd_list;

	spin_lock_irq(&lo->lo_work_lock);

	if (queue_on_root_worker(cmd->blkcg_css))
		goto queue_work;

	node = &lo->worker_tree.rb_node;

	while (*node) {
		parent = *node;
		cur_worker = container_of(*node, struct loop_worker, rb_node);
		if (cur_worker->blkcg_css == cmd->blkcg_css) {
			worker = cur_worker;
			break;
		} else if ((long)cur_worker->blkcg_css < (long)cmd->blkcg_css) {
			node = &(*node)->rb_left;
		} else {
			node = &(*node)->rb_right;
		}
	}
	if (worker)
		goto queue_work;

	worker = kzalloc(sizeof(struct loop_worker), GFP_NOWAIT | __GFP_NOWARN);
	/*
	 * In the event we cannot allocate a worker, just queue on the
	 * rootcg worker and issue the I/O as the rootcg
	 */
	if (!worker) {
		cmd->blkcg_css = NULL;
		if (cmd->memcg_css)
			css_put(cmd->memcg_css);
		cmd->memcg_css = NULL;
		goto queue_work;
	}

	worker->blkcg_css = cmd->blkcg_css;
	css_get(worker->blkcg_css);
	INIT_WORK(&worker->work, loop_workfn);
	INIT_LIST_HEAD(&worker->cmd_list);
	INIT_LIST_HEAD(&worker->idle_list);
	worker->lo = lo;
	rb_link_node(&worker->rb_node, parent, node);
	rb_insert_color(&worker->rb_node, &lo->worker_tree);
queue_work:
	if (worker) {
		/*
		 * We need to remove from the idle list here while
		 * holding the lock so that the idle timer doesn't
		 * free the worker
		 */
		if (!list_empty(&worker->idle_list))
			list_del_init(&worker->idle_list);
		work = &worker->work;
		cmd_list = &worker->cmd_list;
	} else {
		work = &lo->rootcg_work;
		cmd_list = &lo->rootcg_cmd_list;
	}
	list_add_tail(&cmd->list_entry, cmd_list);
	queue_work(lo->workqueue, work);
	spin_unlock_irq(&lo->lo_work_lock);
}

static void loop_update_rotational(struct loop_device *lo)
{
	struct file *file = lo->lo_backing_file;
	struct inode *file_inode = file->f_mapping->host;
	struct block_device *file_bdev = file_inode->i_sb->s_bdev;
	struct request_queue *q = lo->lo_queue;
	bool nonrot = true;

	/* not all filesystems (e.g. tmpfs) have a sb->s_bdev */
	if (file_bdev)
		nonrot = blk_queue_nonrot(bdev_get_queue(file_bdev));

	if (nonrot)
		blk_queue_flag_set(QUEUE_FLAG_NONROT, q);
	else
		blk_queue_flag_clear(QUEUE_FLAG_NONROT, q);
}

static int
loop_release_xfer(struct loop_device *lo)
{
	int err = 0;
	struct loop_func_table *xfer = lo->lo_encryption;

	if (xfer) {
		if (xfer->release)
			err = xfer->release(lo);
		lo->transfer = NULL;
		lo->lo_encryption = NULL;
		module_put(xfer->owner);
	}
	return err;
}

static int
loop_init_xfer(struct loop_device *lo, struct loop_func_table *xfer,
	       const struct loop_info64 *i)
{
	int err = 0;

	if (xfer) {
		struct module *owner = xfer->owner;

		if (!try_module_get(owner))
			return -EINVAL;
		if (xfer->init)
			err = xfer->init(lo, i);
		if (err)
			module_put(owner);
		else
			lo->lo_encryption = xfer;
	}
	return err;
}

/**
 * loop_set_status_from_info - configure device from loop_info
 * @lo: struct loop_device to configure
 * @info: struct loop_info64 to configure the device with
 *
 * Configures the loop device parameters according to the passed
 * in loop_info64 configuration.
 */
static int
loop_set_status_from_info(struct loop_device *lo,
			  const struct loop_info64 *info)
{
	int err;
	struct loop_func_table *xfer;
	kuid_t uid = current_uid();

	if ((unsigned int) info->lo_encrypt_key_size > LO_KEY_SIZE)
		return -EINVAL;

	err = loop_release_xfer(lo);
	if (err)
		return err;

	if (info->lo_encrypt_type) {
		unsigned int type = info->lo_encrypt_type;

		if (type >= MAX_LO_CRYPT)
			return -EINVAL;
		xfer = xfer_funcs[type];
		if (xfer == NULL)
			return -EINVAL;
	} else
		xfer = NULL;

	err = loop_init_xfer(lo, xfer, info);
	if (err)
		return err;

	/* Avoid assigning overflow values */
	if (info->lo_offset > LLONG_MAX || info->lo_sizelimit > LLONG_MAX)
		return -EOVERFLOW;

	lo->lo_offset = info->lo_offset;
	lo->lo_sizelimit = info->lo_sizelimit;

<<<<<<< HEAD
	/* loff_t vars have been assigned __u64 */
	if (lo->lo_offset < 0 || lo->lo_sizelimit < 0)
		return -EOVERFLOW;

=======
>>>>>>> 9b37665a
	memcpy(lo->lo_file_name, info->lo_file_name, LO_NAME_SIZE);
	memcpy(lo->lo_crypt_name, info->lo_crypt_name, LO_NAME_SIZE);
	lo->lo_file_name[LO_NAME_SIZE-1] = 0;
	lo->lo_crypt_name[LO_NAME_SIZE-1] = 0;

	if (!xfer)
		xfer = &none_funcs;
	lo->transfer = xfer->transfer;
	lo->ioctl = xfer->ioctl;

	lo->lo_flags = info->lo_flags;

	lo->lo_encrypt_key_size = info->lo_encrypt_key_size;
	lo->lo_init[0] = info->lo_init[0];
	lo->lo_init[1] = info->lo_init[1];
	if (info->lo_encrypt_key_size) {
		memcpy(lo->lo_encrypt_key, info->lo_encrypt_key,
		       info->lo_encrypt_key_size);
		lo->lo_key_owner = uid;
	}

	return 0;
}

static int loop_configure(struct loop_device *lo, fmode_t mode,
			  struct block_device *bdev,
			  const struct loop_config *config)
{
	struct file *file = fget(config->fd);
	struct inode *inode;
	struct address_space *mapping;
	int error;
	loff_t size;
	bool partscan;
	unsigned short bsize;
	bool is_loop;

	if (!file)
		return -EBADF;
	is_loop = is_loop_device(file);

	/* This is safe, since we have a reference from open(). */
	__module_get(THIS_MODULE);

	/*
	 * If we don't hold exclusive handle for the device, upgrade to it
	 * here to avoid changing device under exclusive owner.
	 */
	if (!(mode & FMODE_EXCL)) {
		error = bd_prepare_to_claim(bdev, loop_configure);
		if (error)
			goto out_putf;
	}

	error = loop_global_lock_killable(lo, is_loop);
	if (error)
		goto out_bdev;

	error = -EBUSY;
	if (lo->lo_state != Lo_unbound)
		goto out_unlock;

	error = loop_validate_file(file, bdev);
	if (error)
		goto out_unlock;

	mapping = file->f_mapping;
	inode = mapping->host;

	if ((config->info.lo_flags & ~LOOP_CONFIGURE_SETTABLE_FLAGS) != 0) {
		error = -EINVAL;
		goto out_unlock;
	}

	if (config->block_size) {
		error = blk_validate_block_size(config->block_size);
		if (error)
			goto out_unlock;
	}

	error = loop_set_status_from_info(lo, &config->info);
	if (error)
		goto out_unlock;

	if (!(file->f_mode & FMODE_WRITE) || !(mode & FMODE_WRITE) ||
	    !file->f_op->write_iter)
		lo->lo_flags |= LO_FLAGS_READ_ONLY;

	lo->workqueue = alloc_workqueue("loop%d",
					WQ_UNBOUND | WQ_FREEZABLE,
					0,
					lo->lo_number);
	if (!lo->workqueue) {
		error = -ENOMEM;
		goto out_unlock;
	}

	/* suppress uevents while reconfiguring the device */
	dev_set_uevent_suppress(disk_to_dev(lo->lo_disk), 1);

	disk_force_media_change(lo->lo_disk, DISK_EVENT_MEDIA_CHANGE);
	set_disk_ro(lo->lo_disk, (lo->lo_flags & LO_FLAGS_READ_ONLY) != 0);

	INIT_WORK(&lo->rootcg_work, loop_rootcg_workfn);
	INIT_LIST_HEAD(&lo->rootcg_cmd_list);
	INIT_LIST_HEAD(&lo->idle_worker_list);
	lo->worker_tree = RB_ROOT;
	timer_setup(&lo->timer, loop_free_idle_workers,
		TIMER_DEFERRABLE);
	lo->use_dio = lo->lo_flags & LO_FLAGS_DIRECT_IO;
	lo->lo_device = bdev;
	lo->lo_backing_file = file;
	lo->old_gfp_mask = mapping_gfp_mask(mapping);
	mapping_set_gfp_mask(mapping, lo->old_gfp_mask & ~(__GFP_IO|__GFP_FS));

	if (!(lo->lo_flags & LO_FLAGS_READ_ONLY) && file->f_op->fsync)
		blk_queue_write_cache(lo->lo_queue, true, false);

	if (config->block_size)
		bsize = config->block_size;
	else if ((lo->lo_backing_file->f_flags & O_DIRECT) && inode->i_sb->s_bdev)
		/* In case of direct I/O, match underlying block size */
		bsize = bdev_logical_block_size(inode->i_sb->s_bdev);
	else
		bsize = 512;

	blk_queue_logical_block_size(lo->lo_queue, bsize);
	blk_queue_physical_block_size(lo->lo_queue, bsize);
	blk_queue_io_min(lo->lo_queue, bsize);

	loop_config_discard(lo);
	loop_update_rotational(lo);
	loop_update_dio(lo);
	loop_sysfs_init(lo);

	size = get_loop_size(lo, file);
	loop_set_size(lo, size);

	/* Order wrt reading lo_state in loop_validate_file(). */
	wmb();

	lo->lo_state = Lo_bound;
	if (part_shift)
		lo->lo_flags |= LO_FLAGS_PARTSCAN;
	partscan = lo->lo_flags & LO_FLAGS_PARTSCAN;
	if (partscan)
		lo->lo_disk->flags &= ~GENHD_FL_NO_PART_SCAN;

	/* enable and uncork uevent now that we are done */
	dev_set_uevent_suppress(disk_to_dev(lo->lo_disk), 0);

	loop_global_unlock(lo, is_loop);
	if (partscan)
		loop_reread_partitions(lo);

	if (!(mode & FMODE_EXCL))
		bd_abort_claiming(bdev, loop_configure);

	return 0;

out_unlock:
	loop_global_unlock(lo, is_loop);
out_bdev:
	if (!(mode & FMODE_EXCL))
		bd_abort_claiming(bdev, loop_configure);
out_putf:
	fput(file);
	/* This is safe: open() is still holding a reference. */
	module_put(THIS_MODULE);
	return error;
}

static int __loop_clr_fd(struct loop_device *lo, bool release)
{
	struct file *filp = NULL;
	gfp_t gfp = lo->old_gfp_mask;
	struct block_device *bdev = lo->lo_device;
	int err = 0;
	bool partscan = false;
	int lo_number;
	struct loop_worker *pos, *worker;

	/*
	 * Flush loop_configure() and loop_change_fd(). It is acceptable for
	 * loop_validate_file() to succeed, for actual clear operation has not
	 * started yet.
	 */
	mutex_lock(&loop_validate_mutex);
	mutex_unlock(&loop_validate_mutex);
	/*
	 * loop_validate_file() now fails because l->lo_state != Lo_bound
	 * became visible.
	 */

	mutex_lock(&lo->lo_mutex);
	if (WARN_ON_ONCE(lo->lo_state != Lo_rundown)) {
		err = -ENXIO;
		goto out_unlock;
	}

	filp = lo->lo_backing_file;
	if (filp == NULL) {
		err = -EINVAL;
		goto out_unlock;
	}

	if (test_bit(QUEUE_FLAG_WC, &lo->lo_queue->queue_flags))
		blk_queue_write_cache(lo->lo_queue, false, false);

	/* freeze request queue during the transition */
	blk_mq_freeze_queue(lo->lo_queue);

	destroy_workqueue(lo->workqueue);
	spin_lock_irq(&lo->lo_work_lock);
	list_for_each_entry_safe(worker, pos, &lo->idle_worker_list,
				idle_list) {
		list_del(&worker->idle_list);
		rb_erase(&worker->rb_node, &lo->worker_tree);
		css_put(worker->blkcg_css);
		kfree(worker);
	}
	spin_unlock_irq(&lo->lo_work_lock);
	del_timer_sync(&lo->timer);

	spin_lock_irq(&lo->lo_lock);
	lo->lo_backing_file = NULL;
	spin_unlock_irq(&lo->lo_lock);

	loop_release_xfer(lo);
	lo->transfer = NULL;
	lo->ioctl = NULL;
	lo->lo_device = NULL;
	lo->lo_encryption = NULL;
	lo->lo_offset = 0;
	lo->lo_sizelimit = 0;
	lo->lo_encrypt_key_size = 0;
	memset(lo->lo_encrypt_key, 0, LO_KEY_SIZE);
	memset(lo->lo_crypt_name, 0, LO_NAME_SIZE);
	memset(lo->lo_file_name, 0, LO_NAME_SIZE);
	blk_queue_logical_block_size(lo->lo_queue, 512);
	blk_queue_physical_block_size(lo->lo_queue, 512);
	blk_queue_io_min(lo->lo_queue, 512);
	if (bdev) {
		invalidate_bdev(bdev);
		bdev->bd_inode->i_mapping->wb_err = 0;
	}
	set_capacity(lo->lo_disk, 0);
	loop_sysfs_exit(lo);
	if (bdev) {
		/* let user-space know about this change */
		kobject_uevent(&disk_to_dev(bdev->bd_disk)->kobj, KOBJ_CHANGE);
	}
	mapping_set_gfp_mask(filp->f_mapping, gfp);
	/* This is safe: open() is still holding a reference. */
	module_put(THIS_MODULE);
	blk_mq_unfreeze_queue(lo->lo_queue);

	partscan = lo->lo_flags & LO_FLAGS_PARTSCAN && bdev;
	lo_number = lo->lo_number;
	disk_force_media_change(lo->lo_disk, DISK_EVENT_MEDIA_CHANGE);
out_unlock:
	mutex_unlock(&lo->lo_mutex);
	if (partscan) {
		/*
		 * open_mutex has been held already in release path, so don't
		 * acquire it if this function is called in such case.
		 *
		 * If the reread partition isn't from release path, lo_refcnt
		 * must be at least one and it can only become zero when the
		 * current holder is released.
		 */
		if (!release)
			mutex_lock(&lo->lo_disk->open_mutex);
		err = bdev_disk_changed(lo->lo_disk, false);
		if (!release)
			mutex_unlock(&lo->lo_disk->open_mutex);
		if (err)
			pr_warn("%s: partition scan of loop%d failed (rc=%d)\n",
				__func__, lo_number, err);
		/* Device is gone, no point in returning error */
		err = 0;
	}

	/*
	 * lo->lo_state is set to Lo_unbound here after above partscan has
	 * finished.
	 *
	 * There cannot be anybody else entering __loop_clr_fd() as
	 * lo->lo_backing_file is already cleared and Lo_rundown state
	 * protects us from all the other places trying to change the 'lo'
	 * device.
	 */
	mutex_lock(&lo->lo_mutex);
	lo->lo_flags = 0;
	if (!part_shift)
		lo->lo_disk->flags |= GENHD_FL_NO_PART_SCAN;
	lo->lo_state = Lo_unbound;
	mutex_unlock(&lo->lo_mutex);

	/*
	 * Need not hold lo_mutex to fput backing file. Calling fput holding
	 * lo_mutex triggers a circular lock dependency possibility warning as
	 * fput can take open_mutex which is usually taken before lo_mutex.
	 */
	if (filp)
		fput(filp);
	return err;
}

static int loop_clr_fd(struct loop_device *lo)
{
	int err;

	err = mutex_lock_killable(&lo->lo_mutex);
	if (err)
		return err;
	if (lo->lo_state != Lo_bound) {
		mutex_unlock(&lo->lo_mutex);
		return -ENXIO;
	}
	/*
	 * If we've explicitly asked to tear down the loop device,
	 * and it has an elevated reference count, set it for auto-teardown when
	 * the last reference goes away. This stops $!~#$@ udev from
	 * preventing teardown because it decided that it needs to run blkid on
	 * the loopback device whenever they appear. xfstests is notorious for
	 * failing tests because blkid via udev races with a losetup
	 * <dev>/do something like mkfs/losetup -d <dev> causing the losetup -d
	 * command to fail with EBUSY.
	 */
	if (atomic_read(&lo->lo_refcnt) > 1) {
		lo->lo_flags |= LO_FLAGS_AUTOCLEAR;
		mutex_unlock(&lo->lo_mutex);
		return 0;
	}
	lo->lo_state = Lo_rundown;
	mutex_unlock(&lo->lo_mutex);

	return __loop_clr_fd(lo, false);
}

static int
loop_set_status(struct loop_device *lo, const struct loop_info64 *info)
{
	int err;
	kuid_t uid = current_uid();
	int prev_lo_flags;
	bool partscan = false;
	bool size_changed = false;

	err = mutex_lock_killable(&lo->lo_mutex);
	if (err)
		return err;
	if (lo->lo_encrypt_key_size &&
	    !uid_eq(lo->lo_key_owner, uid) &&
	    !capable(CAP_SYS_ADMIN)) {
		err = -EPERM;
		goto out_unlock;
	}
	if (lo->lo_state != Lo_bound) {
		err = -ENXIO;
		goto out_unlock;
	}

	if (lo->lo_offset != info->lo_offset ||
	    lo->lo_sizelimit != info->lo_sizelimit) {
		size_changed = true;
		sync_blockdev(lo->lo_device);
		invalidate_bdev(lo->lo_device);
	}

	/* I/O need to be drained during transfer transition */
	blk_mq_freeze_queue(lo->lo_queue);

	if (size_changed && lo->lo_device->bd_inode->i_mapping->nrpages) {
		/* If any pages were dirtied after invalidate_bdev(), try again */
		err = -EAGAIN;
		pr_warn("%s: loop%d (%s) has still dirty pages (nrpages=%lu)\n",
			__func__, lo->lo_number, lo->lo_file_name,
			lo->lo_device->bd_inode->i_mapping->nrpages);
		goto out_unfreeze;
	}

	prev_lo_flags = lo->lo_flags;

	err = loop_set_status_from_info(lo, info);
	if (err)
		goto out_unfreeze;

	/* Mask out flags that can't be set using LOOP_SET_STATUS. */
	lo->lo_flags &= LOOP_SET_STATUS_SETTABLE_FLAGS;
	/* For those flags, use the previous values instead */
	lo->lo_flags |= prev_lo_flags & ~LOOP_SET_STATUS_SETTABLE_FLAGS;
	/* For flags that can't be cleared, use previous values too */
	lo->lo_flags |= prev_lo_flags & ~LOOP_SET_STATUS_CLEARABLE_FLAGS;

	if (size_changed) {
		loff_t new_size = get_size(lo->lo_offset, lo->lo_sizelimit,
					   lo->lo_backing_file);
		loop_set_size(lo, new_size);
	}

	loop_config_discard(lo);

	/* update dio if lo_offset or transfer is changed */
	__loop_update_dio(lo, lo->use_dio);

out_unfreeze:
	blk_mq_unfreeze_queue(lo->lo_queue);

	if (!err && (lo->lo_flags & LO_FLAGS_PARTSCAN) &&
	     !(prev_lo_flags & LO_FLAGS_PARTSCAN)) {
		lo->lo_disk->flags &= ~GENHD_FL_NO_PART_SCAN;
		partscan = true;
	}
out_unlock:
	mutex_unlock(&lo->lo_mutex);
	if (partscan)
		loop_reread_partitions(lo);

	return err;
}

static int
loop_get_status(struct loop_device *lo, struct loop_info64 *info)
{
	struct path path;
	struct kstat stat;
	int ret;

	ret = mutex_lock_killable(&lo->lo_mutex);
	if (ret)
		return ret;
	if (lo->lo_state != Lo_bound) {
		mutex_unlock(&lo->lo_mutex);
		return -ENXIO;
	}

	memset(info, 0, sizeof(*info));
	info->lo_number = lo->lo_number;
	info->lo_offset = lo->lo_offset;
	info->lo_sizelimit = lo->lo_sizelimit;
	info->lo_flags = lo->lo_flags;
	memcpy(info->lo_file_name, lo->lo_file_name, LO_NAME_SIZE);
	memcpy(info->lo_crypt_name, lo->lo_crypt_name, LO_NAME_SIZE);
	info->lo_encrypt_type =
		lo->lo_encryption ? lo->lo_encryption->number : 0;
	if (lo->lo_encrypt_key_size && capable(CAP_SYS_ADMIN)) {
		info->lo_encrypt_key_size = lo->lo_encrypt_key_size;
		memcpy(info->lo_encrypt_key, lo->lo_encrypt_key,
		       lo->lo_encrypt_key_size);
	}

	/* Drop lo_mutex while we call into the filesystem. */
	path = lo->lo_backing_file->f_path;
	path_get(&path);
	mutex_unlock(&lo->lo_mutex);
	ret = vfs_getattr(&path, &stat, STATX_INO, AT_STATX_SYNC_AS_STAT);
	if (!ret) {
		info->lo_device = huge_encode_dev(stat.dev);
		info->lo_inode = stat.ino;
		info->lo_rdevice = huge_encode_dev(stat.rdev);
	}
	path_put(&path);
	return ret;
}

static void
loop_info64_from_old(const struct loop_info *info, struct loop_info64 *info64)
{
	memset(info64, 0, sizeof(*info64));
	info64->lo_number = info->lo_number;
	info64->lo_device = info->lo_device;
	info64->lo_inode = info->lo_inode;
	info64->lo_rdevice = info->lo_rdevice;
	info64->lo_offset = info->lo_offset;
	info64->lo_sizelimit = 0;
	info64->lo_encrypt_type = info->lo_encrypt_type;
	info64->lo_encrypt_key_size = info->lo_encrypt_key_size;
	info64->lo_flags = info->lo_flags;
	info64->lo_init[0] = info->lo_init[0];
	info64->lo_init[1] = info->lo_init[1];
	if (info->lo_encrypt_type == LO_CRYPT_CRYPTOAPI)
		memcpy(info64->lo_crypt_name, info->lo_name, LO_NAME_SIZE);
	else
		memcpy(info64->lo_file_name, info->lo_name, LO_NAME_SIZE);
	memcpy(info64->lo_encrypt_key, info->lo_encrypt_key, LO_KEY_SIZE);
}

static int
loop_info64_to_old(const struct loop_info64 *info64, struct loop_info *info)
{
	memset(info, 0, sizeof(*info));
	info->lo_number = info64->lo_number;
	info->lo_device = info64->lo_device;
	info->lo_inode = info64->lo_inode;
	info->lo_rdevice = info64->lo_rdevice;
	info->lo_offset = info64->lo_offset;
	info->lo_encrypt_type = info64->lo_encrypt_type;
	info->lo_encrypt_key_size = info64->lo_encrypt_key_size;
	info->lo_flags = info64->lo_flags;
	info->lo_init[0] = info64->lo_init[0];
	info->lo_init[1] = info64->lo_init[1];
	if (info->lo_encrypt_type == LO_CRYPT_CRYPTOAPI)
		memcpy(info->lo_name, info64->lo_crypt_name, LO_NAME_SIZE);
	else
		memcpy(info->lo_name, info64->lo_file_name, LO_NAME_SIZE);
	memcpy(info->lo_encrypt_key, info64->lo_encrypt_key, LO_KEY_SIZE);

	/* error in case values were truncated */
	if (info->lo_device != info64->lo_device ||
	    info->lo_rdevice != info64->lo_rdevice ||
	    info->lo_inode != info64->lo_inode ||
	    info->lo_offset != info64->lo_offset)
		return -EOVERFLOW;

	return 0;
}

static int
loop_set_status_old(struct loop_device *lo, const struct loop_info __user *arg)
{
	struct loop_info info;
	struct loop_info64 info64;

	if (copy_from_user(&info, arg, sizeof (struct loop_info)))
		return -EFAULT;
	loop_info64_from_old(&info, &info64);
	return loop_set_status(lo, &info64);
}

static int
loop_set_status64(struct loop_device *lo, const struct loop_info64 __user *arg)
{
	struct loop_info64 info64;

	if (copy_from_user(&info64, arg, sizeof (struct loop_info64)))
		return -EFAULT;
	return loop_set_status(lo, &info64);
}

static int
loop_get_status_old(struct loop_device *lo, struct loop_info __user *arg) {
	struct loop_info info;
	struct loop_info64 info64;
	int err;

	if (!arg)
		return -EINVAL;
	err = loop_get_status(lo, &info64);
	if (!err)
		err = loop_info64_to_old(&info64, &info);
	if (!err && copy_to_user(arg, &info, sizeof(info)))
		err = -EFAULT;

	return err;
}

static int
loop_get_status64(struct loop_device *lo, struct loop_info64 __user *arg) {
	struct loop_info64 info64;
	int err;

	if (!arg)
		return -EINVAL;
	err = loop_get_status(lo, &info64);
	if (!err && copy_to_user(arg, &info64, sizeof(info64)))
		err = -EFAULT;

	return err;
}

static int loop_set_capacity(struct loop_device *lo)
{
	loff_t size;

	if (unlikely(lo->lo_state != Lo_bound))
		return -ENXIO;

	size = get_loop_size(lo, lo->lo_backing_file);
	loop_set_size(lo, size);

	return 0;
}

static int loop_set_dio(struct loop_device *lo, unsigned long arg)
{
	int error = -ENXIO;
	if (lo->lo_state != Lo_bound)
		goto out;

	__loop_update_dio(lo, !!arg);
	if (lo->use_dio == !!arg)
		return 0;
	error = -EINVAL;
 out:
	return error;
}

static int loop_set_block_size(struct loop_device *lo, unsigned long arg)
{
	int err = 0;

	if (lo->lo_state != Lo_bound)
		return -ENXIO;

	err = blk_validate_block_size(arg);
	if (err)
		return err;

	if (lo->lo_queue->limits.logical_block_size == arg)
		return 0;

	sync_blockdev(lo->lo_device);
	invalidate_bdev(lo->lo_device);

	blk_mq_freeze_queue(lo->lo_queue);

	/* invalidate_bdev should have truncated all the pages */
	if (lo->lo_device->bd_inode->i_mapping->nrpages) {
		err = -EAGAIN;
		pr_warn("%s: loop%d (%s) has still dirty pages (nrpages=%lu)\n",
			__func__, lo->lo_number, lo->lo_file_name,
			lo->lo_device->bd_inode->i_mapping->nrpages);
		goto out_unfreeze;
	}

	blk_queue_logical_block_size(lo->lo_queue, arg);
	blk_queue_physical_block_size(lo->lo_queue, arg);
	blk_queue_io_min(lo->lo_queue, arg);
	loop_update_dio(lo);
out_unfreeze:
	blk_mq_unfreeze_queue(lo->lo_queue);

	return err;
}

static int lo_simple_ioctl(struct loop_device *lo, unsigned int cmd,
			   unsigned long arg)
{
	int err;

	err = mutex_lock_killable(&lo->lo_mutex);
	if (err)
		return err;
	switch (cmd) {
	case LOOP_SET_CAPACITY:
		err = loop_set_capacity(lo);
		break;
	case LOOP_SET_DIRECT_IO:
		err = loop_set_dio(lo, arg);
		break;
	case LOOP_SET_BLOCK_SIZE:
		err = loop_set_block_size(lo, arg);
		break;
	default:
		err = lo->ioctl ? lo->ioctl(lo, cmd, arg) : -EINVAL;
	}
	mutex_unlock(&lo->lo_mutex);
	return err;
}

static int lo_ioctl(struct block_device *bdev, fmode_t mode,
	unsigned int cmd, unsigned long arg)
{
	struct loop_device *lo = bdev->bd_disk->private_data;
	void __user *argp = (void __user *) arg;
	int err;

	switch (cmd) {
	case LOOP_SET_FD: {
		/*
		 * Legacy case - pass in a zeroed out struct loop_config with
		 * only the file descriptor set , which corresponds with the
		 * default parameters we'd have used otherwise.
		 */
		struct loop_config config;

		memset(&config, 0, sizeof(config));
		config.fd = arg;

		return loop_configure(lo, mode, bdev, &config);
	}
	case LOOP_CONFIGURE: {
		struct loop_config config;

		if (copy_from_user(&config, argp, sizeof(config)))
			return -EFAULT;

		return loop_configure(lo, mode, bdev, &config);
	}
	case LOOP_CHANGE_FD:
		return loop_change_fd(lo, bdev, arg);
	case LOOP_CLR_FD:
		return loop_clr_fd(lo);
	case LOOP_SET_STATUS:
		err = -EPERM;
		if ((mode & FMODE_WRITE) || capable(CAP_SYS_ADMIN)) {
			err = loop_set_status_old(lo, argp);
		}
		break;
	case LOOP_GET_STATUS:
		return loop_get_status_old(lo, argp);
	case LOOP_SET_STATUS64:
		err = -EPERM;
		if ((mode & FMODE_WRITE) || capable(CAP_SYS_ADMIN)) {
			err = loop_set_status64(lo, argp);
		}
		break;
	case LOOP_GET_STATUS64:
		return loop_get_status64(lo, argp);
	case LOOP_SET_CAPACITY:
	case LOOP_SET_DIRECT_IO:
	case LOOP_SET_BLOCK_SIZE:
		if (!(mode & FMODE_WRITE) && !capable(CAP_SYS_ADMIN))
			return -EPERM;
		fallthrough;
	default:
		err = lo_simple_ioctl(lo, cmd, arg);
		break;
	}

	return err;
}

#ifdef CONFIG_COMPAT
struct compat_loop_info {
	compat_int_t	lo_number;      /* ioctl r/o */
	compat_dev_t	lo_device;      /* ioctl r/o */
	compat_ulong_t	lo_inode;       /* ioctl r/o */
	compat_dev_t	lo_rdevice;     /* ioctl r/o */
	compat_int_t	lo_offset;
	compat_int_t	lo_encrypt_type;
	compat_int_t	lo_encrypt_key_size;    /* ioctl w/o */
	compat_int_t	lo_flags;       /* ioctl r/o */
	char		lo_name[LO_NAME_SIZE];
	unsigned char	lo_encrypt_key[LO_KEY_SIZE]; /* ioctl w/o */
	compat_ulong_t	lo_init[2];
	char		reserved[4];
};

/*
 * Transfer 32-bit compatibility structure in userspace to 64-bit loop info
 * - noinlined to reduce stack space usage in main part of driver
 */
static noinline int
loop_info64_from_compat(const struct compat_loop_info __user *arg,
			struct loop_info64 *info64)
{
	struct compat_loop_info info;

	if (copy_from_user(&info, arg, sizeof(info)))
		return -EFAULT;

	memset(info64, 0, sizeof(*info64));
	info64->lo_number = info.lo_number;
	info64->lo_device = info.lo_device;
	info64->lo_inode = info.lo_inode;
	info64->lo_rdevice = info.lo_rdevice;
	info64->lo_offset = info.lo_offset;
	info64->lo_sizelimit = 0;
	info64->lo_encrypt_type = info.lo_encrypt_type;
	info64->lo_encrypt_key_size = info.lo_encrypt_key_size;
	info64->lo_flags = info.lo_flags;
	info64->lo_init[0] = info.lo_init[0];
	info64->lo_init[1] = info.lo_init[1];
	if (info.lo_encrypt_type == LO_CRYPT_CRYPTOAPI)
		memcpy(info64->lo_crypt_name, info.lo_name, LO_NAME_SIZE);
	else
		memcpy(info64->lo_file_name, info.lo_name, LO_NAME_SIZE);
	memcpy(info64->lo_encrypt_key, info.lo_encrypt_key, LO_KEY_SIZE);
	return 0;
}

/*
 * Transfer 64-bit loop info to 32-bit compatibility structure in userspace
 * - noinlined to reduce stack space usage in main part of driver
 */
static noinline int
loop_info64_to_compat(const struct loop_info64 *info64,
		      struct compat_loop_info __user *arg)
{
	struct compat_loop_info info;

	memset(&info, 0, sizeof(info));
	info.lo_number = info64->lo_number;
	info.lo_device = info64->lo_device;
	info.lo_inode = info64->lo_inode;
	info.lo_rdevice = info64->lo_rdevice;
	info.lo_offset = info64->lo_offset;
	info.lo_encrypt_type = info64->lo_encrypt_type;
	info.lo_encrypt_key_size = info64->lo_encrypt_key_size;
	info.lo_flags = info64->lo_flags;
	info.lo_init[0] = info64->lo_init[0];
	info.lo_init[1] = info64->lo_init[1];
	if (info.lo_encrypt_type == LO_CRYPT_CRYPTOAPI)
		memcpy(info.lo_name, info64->lo_crypt_name, LO_NAME_SIZE);
	else
		memcpy(info.lo_name, info64->lo_file_name, LO_NAME_SIZE);
	memcpy(info.lo_encrypt_key, info64->lo_encrypt_key, LO_KEY_SIZE);

	/* error in case values were truncated */
	if (info.lo_device != info64->lo_device ||
	    info.lo_rdevice != info64->lo_rdevice ||
	    info.lo_inode != info64->lo_inode ||
	    info.lo_offset != info64->lo_offset ||
	    info.lo_init[0] != info64->lo_init[0] ||
	    info.lo_init[1] != info64->lo_init[1])
		return -EOVERFLOW;

	if (copy_to_user(arg, &info, sizeof(info)))
		return -EFAULT;
	return 0;
}

static int
loop_set_status_compat(struct loop_device *lo,
		       const struct compat_loop_info __user *arg)
{
	struct loop_info64 info64;
	int ret;

	ret = loop_info64_from_compat(arg, &info64);
	if (ret < 0)
		return ret;
	return loop_set_status(lo, &info64);
}

static int
loop_get_status_compat(struct loop_device *lo,
		       struct compat_loop_info __user *arg)
{
	struct loop_info64 info64;
	int err;

	if (!arg)
		return -EINVAL;
	err = loop_get_status(lo, &info64);
	if (!err)
		err = loop_info64_to_compat(&info64, arg);
	return err;
}

static int lo_compat_ioctl(struct block_device *bdev, fmode_t mode,
			   unsigned int cmd, unsigned long arg)
{
	struct loop_device *lo = bdev->bd_disk->private_data;
	int err;

	switch(cmd) {
	case LOOP_SET_STATUS:
		err = loop_set_status_compat(lo,
			     (const struct compat_loop_info __user *)arg);
		break;
	case LOOP_GET_STATUS:
		err = loop_get_status_compat(lo,
				     (struct compat_loop_info __user *)arg);
		break;
	case LOOP_SET_CAPACITY:
	case LOOP_CLR_FD:
	case LOOP_GET_STATUS64:
	case LOOP_SET_STATUS64:
	case LOOP_CONFIGURE:
		arg = (unsigned long) compat_ptr(arg);
		fallthrough;
	case LOOP_SET_FD:
	case LOOP_CHANGE_FD:
	case LOOP_SET_BLOCK_SIZE:
	case LOOP_SET_DIRECT_IO:
		err = lo_ioctl(bdev, mode, cmd, arg);
		break;
	default:
		err = -ENOIOCTLCMD;
		break;
	}
	return err;
}
#endif

static int lo_open(struct block_device *bdev, fmode_t mode)
{
	struct loop_device *lo = bdev->bd_disk->private_data;
	int err;

	err = mutex_lock_killable(&lo->lo_mutex);
	if (err)
		return err;
	if (lo->lo_state == Lo_deleting)
		err = -ENXIO;
	else
		atomic_inc(&lo->lo_refcnt);
	mutex_unlock(&lo->lo_mutex);
	return err;
}

static void lo_release(struct gendisk *disk, fmode_t mode)
{
	struct loop_device *lo = disk->private_data;

	mutex_lock(&lo->lo_mutex);
	if (atomic_dec_return(&lo->lo_refcnt))
		goto out_unlock;

	if (lo->lo_flags & LO_FLAGS_AUTOCLEAR) {
		if (lo->lo_state != Lo_bound)
			goto out_unlock;
		lo->lo_state = Lo_rundown;
		mutex_unlock(&lo->lo_mutex);
		/*
		 * In autoclear mode, stop the loop thread
		 * and remove configuration after last close.
		 */
		__loop_clr_fd(lo, true);
		return;
	} else if (lo->lo_state == Lo_bound) {
		/*
		 * Otherwise keep thread (if running) and config,
		 * but flush possible ongoing bios in thread.
		 */
		blk_mq_freeze_queue(lo->lo_queue);
		blk_mq_unfreeze_queue(lo->lo_queue);
	}

out_unlock:
	mutex_unlock(&lo->lo_mutex);
}

static const struct block_device_operations lo_fops = {
	.owner =	THIS_MODULE,
	.open =		lo_open,
	.release =	lo_release,
	.ioctl =	lo_ioctl,
#ifdef CONFIG_COMPAT
	.compat_ioctl =	lo_compat_ioctl,
#endif
};

/*
 * And now the modules code and kernel interface.
 */

/*
 * If max_loop is specified, create that many devices upfront.
 * This also becomes a hard limit. If max_loop is not specified,
 * create CONFIG_BLK_DEV_LOOP_MIN_COUNT loop devices at module
 * init time. Loop devices can be requested on-demand with the
 * /dev/loop-control interface, or be instantiated by accessing
 * a 'dead' device node.
 */
static int max_loop = CONFIG_BLK_DEV_LOOP_MIN_COUNT;
module_param(max_loop, int, 0444);
MODULE_PARM_DESC(max_loop, "Maximum number of loop devices");
module_param(max_part, int, 0444);
MODULE_PARM_DESC(max_part, "Maximum number of partitions per loop device");
MODULE_LICENSE("GPL");
MODULE_ALIAS_BLOCKDEV_MAJOR(LOOP_MAJOR);

int loop_register_transfer(struct loop_func_table *funcs)
{
	unsigned int n = funcs->number;

	if (n >= MAX_LO_CRYPT || xfer_funcs[n])
		return -EINVAL;
	xfer_funcs[n] = funcs;
	return 0;
}

int loop_unregister_transfer(int number)
{
	unsigned int n = number;
	struct loop_func_table *xfer;

	if (n == 0 || n >= MAX_LO_CRYPT || (xfer = xfer_funcs[n]) == NULL)
		return -EINVAL;
	/*
	 * This function is called from only cleanup_cryptoloop().
	 * Given that each loop device that has a transfer enabled holds a
	 * reference to the module implementing it we should never get here
	 * with a transfer that is set (unless forced module unloading is
	 * requested). Thus, check module's refcount and warn if this is
	 * not a clean unloading.
	 */
#ifdef CONFIG_MODULE_UNLOAD
	if (xfer->owner && module_refcount(xfer->owner) != -1)
		pr_err("Danger! Unregistering an in use transfer function.\n");
#endif

	xfer_funcs[n] = NULL;
	return 0;
}

EXPORT_SYMBOL(loop_register_transfer);
EXPORT_SYMBOL(loop_unregister_transfer);

static blk_status_t loop_queue_rq(struct blk_mq_hw_ctx *hctx,
		const struct blk_mq_queue_data *bd)
{
	struct request *rq = bd->rq;
	struct loop_cmd *cmd = blk_mq_rq_to_pdu(rq);
	struct loop_device *lo = rq->q->queuedata;

	blk_mq_start_request(rq);

	if (lo->lo_state != Lo_bound)
		return BLK_STS_IOERR;

	switch (req_op(rq)) {
	case REQ_OP_FLUSH:
	case REQ_OP_DISCARD:
	case REQ_OP_WRITE_ZEROES:
		cmd->use_aio = false;
		break;
	default:
		cmd->use_aio = lo->use_dio;
		break;
	}

	/* always use the first bio's css */
	cmd->blkcg_css = NULL;
	cmd->memcg_css = NULL;
#ifdef CONFIG_BLK_CGROUP
	if (rq->bio && rq->bio->bi_blkg) {
		cmd->blkcg_css = &bio_blkcg(rq->bio)->css;
#ifdef CONFIG_MEMCG
		cmd->memcg_css =
			cgroup_get_e_css(cmd->blkcg_css->cgroup,
					&memory_cgrp_subsys);
#endif
	}
#endif
	loop_queue_work(lo, cmd);

	return BLK_STS_OK;
}

static void loop_handle_cmd(struct loop_cmd *cmd)
{
	struct cgroup_subsys_state *cmd_blkcg_css = cmd->blkcg_css;
	struct cgroup_subsys_state *cmd_memcg_css = cmd->memcg_css;
	struct request *rq = blk_mq_rq_from_pdu(cmd);
	const bool write = op_is_write(req_op(rq));
	struct loop_device *lo = rq->q->queuedata;
	int ret = 0;
	struct mem_cgroup *old_memcg = NULL;
	const bool use_aio = cmd->use_aio;

	if (write && (lo->lo_flags & LO_FLAGS_READ_ONLY)) {
		ret = -EIO;
		goto failed;
	}

	if (cmd_blkcg_css)
		kthread_associate_blkcg(cmd_blkcg_css);
	if (cmd_memcg_css)
		old_memcg = set_active_memcg(
			mem_cgroup_from_css(cmd_memcg_css));

	/*
	 * do_req_filebacked() may call blk_mq_complete_request() synchronously
	 * or asynchronously if using aio. Hence, do not touch 'cmd' after
	 * do_req_filebacked() has returned unless we are sure that 'cmd' has
	 * not yet been completed.
	 */
	ret = do_req_filebacked(lo, rq);

	if (cmd_blkcg_css)
		kthread_associate_blkcg(NULL);

	if (cmd_memcg_css) {
		set_active_memcg(old_memcg);
		css_put(cmd_memcg_css);
	}
 failed:
	/* complete non-aio request */
	if (!use_aio || ret) {
		if (ret == -EOPNOTSUPP)
			cmd->ret = ret;
		else
			cmd->ret = ret ? -EIO : 0;
		if (likely(!blk_should_fake_timeout(rq->q)))
			blk_mq_complete_request(rq);
	}
}

static void loop_set_timer(struct loop_device *lo)
{
	timer_reduce(&lo->timer, jiffies + LOOP_IDLE_WORKER_TIMEOUT);
}

static void loop_process_work(struct loop_worker *worker,
			struct list_head *cmd_list, struct loop_device *lo)
{
	int orig_flags = current->flags;
	struct loop_cmd *cmd;

	current->flags |= PF_LOCAL_THROTTLE | PF_MEMALLOC_NOIO;
	spin_lock_irq(&lo->lo_work_lock);
	while (!list_empty(cmd_list)) {
		cmd = container_of(
			cmd_list->next, struct loop_cmd, list_entry);
		list_del(cmd_list->next);
		spin_unlock_irq(&lo->lo_work_lock);

		loop_handle_cmd(cmd);
		cond_resched();

		spin_lock_irq(&lo->lo_work_lock);
	}

	/*
	 * We only add to the idle list if there are no pending cmds
	 * *and* the worker will not run again which ensures that it
	 * is safe to free any worker on the idle list
	 */
	if (worker && !work_pending(&worker->work)) {
		worker->last_ran_at = jiffies;
		list_add_tail(&worker->idle_list, &lo->idle_worker_list);
		loop_set_timer(lo);
	}
	spin_unlock_irq(&lo->lo_work_lock);
	current->flags = orig_flags;
}

static void loop_workfn(struct work_struct *work)
{
	struct loop_worker *worker =
		container_of(work, struct loop_worker, work);
	loop_process_work(worker, &worker->cmd_list, worker->lo);
}

static void loop_rootcg_workfn(struct work_struct *work)
{
	struct loop_device *lo =
		container_of(work, struct loop_device, rootcg_work);
	loop_process_work(NULL, &lo->rootcg_cmd_list, lo);
}

static void loop_free_idle_workers(struct timer_list *timer)
{
	struct loop_device *lo = container_of(timer, struct loop_device, timer);
	struct loop_worker *pos, *worker;

	spin_lock_irq(&lo->lo_work_lock);
	list_for_each_entry_safe(worker, pos, &lo->idle_worker_list,
				idle_list) {
		if (time_is_after_jiffies(worker->last_ran_at +
						LOOP_IDLE_WORKER_TIMEOUT))
			break;
		list_del(&worker->idle_list);
		rb_erase(&worker->rb_node, &lo->worker_tree);
		css_put(worker->blkcg_css);
		kfree(worker);
	}
	if (!list_empty(&lo->idle_worker_list))
		loop_set_timer(lo);
	spin_unlock_irq(&lo->lo_work_lock);
}

static const struct blk_mq_ops loop_mq_ops = {
	.queue_rq       = loop_queue_rq,
	.complete	= lo_complete_rq,
};

static int loop_add(int i)
{
	struct loop_device *lo;
	struct gendisk *disk;
	int err;

	err = -ENOMEM;
	lo = kzalloc(sizeof(*lo), GFP_KERNEL);
	if (!lo)
		goto out;
	lo->lo_state = Lo_unbound;

	err = mutex_lock_killable(&loop_ctl_mutex);
	if (err)
		goto out_free_dev;

	/* allocate id, if @id >= 0, we're requesting that specific id */
	if (i >= 0) {
		err = idr_alloc(&loop_index_idr, lo, i, i + 1, GFP_KERNEL);
		if (err == -ENOSPC)
			err = -EEXIST;
	} else {
		err = idr_alloc(&loop_index_idr, lo, 0, 0, GFP_KERNEL);
	}
	mutex_unlock(&loop_ctl_mutex);
	if (err < 0)
		goto out_free_dev;
	i = err;

	err = -ENOMEM;
	lo->tag_set.ops = &loop_mq_ops;
	lo->tag_set.nr_hw_queues = 1;
	lo->tag_set.queue_depth = 128;
	lo->tag_set.numa_node = NUMA_NO_NODE;
	lo->tag_set.cmd_size = sizeof(struct loop_cmd);
	lo->tag_set.flags = BLK_MQ_F_SHOULD_MERGE | BLK_MQ_F_STACKING |
		BLK_MQ_F_NO_SCHED_BY_DEFAULT;
	lo->tag_set.driver_data = lo;

	err = blk_mq_alloc_tag_set(&lo->tag_set);
	if (err)
		goto out_free_idr;

	disk = lo->lo_disk = blk_mq_alloc_disk(&lo->tag_set, lo);
	if (IS_ERR(disk)) {
		err = PTR_ERR(disk);
		goto out_cleanup_tags;
	}
	lo->lo_queue = lo->lo_disk->queue;

	blk_queue_max_hw_sectors(lo->lo_queue, BLK_DEF_MAX_SECTORS);

	/*
	 * By default, we do buffer IO, so it doesn't make sense to enable
	 * merge because the I/O submitted to backing file is handled page by
	 * page. For directio mode, merge does help to dispatch bigger request
	 * to underlayer disk. We will enable merge once directio is enabled.
	 */
	blk_queue_flag_set(QUEUE_FLAG_NOMERGES, lo->lo_queue);

	/*
	 * Disable partition scanning by default. The in-kernel partition
	 * scanning can be requested individually per-device during its
	 * setup. Userspace can always add and remove partitions from all
	 * devices. The needed partition minors are allocated from the
	 * extended minor space, the main loop device numbers will continue
	 * to match the loop minors, regardless of the number of partitions
	 * used.
	 *
	 * If max_part is given, partition scanning is globally enabled for
	 * all loop devices. The minors for the main loop devices will be
	 * multiples of max_part.
	 *
	 * Note: Global-for-all-devices, set-only-at-init, read-only module
	 * parameteters like 'max_loop' and 'max_part' make things needlessly
	 * complicated, are too static, inflexible and may surprise
	 * userspace tools. Parameters like this in general should be avoided.
	 */
	if (!part_shift)
		disk->flags |= GENHD_FL_NO_PART_SCAN;
	disk->flags |= GENHD_FL_EXT_DEVT;
	atomic_set(&lo->lo_refcnt, 0);
	mutex_init(&lo->lo_mutex);
	lo->lo_number		= i;
	spin_lock_init(&lo->lo_lock);
	spin_lock_init(&lo->lo_work_lock);
	disk->major		= LOOP_MAJOR;
	disk->first_minor	= i << part_shift;
	disk->minors		= 1 << part_shift;
	disk->fops		= &lo_fops;
	disk->private_data	= lo;
	disk->queue		= lo->lo_queue;
	disk->events		= DISK_EVENT_MEDIA_CHANGE;
	disk->event_flags	= DISK_EVENT_FLAG_UEVENT;
	sprintf(disk->disk_name, "loop%d", i);
	/* Make this loop device reachable from pathname. */
	add_disk(disk);
	/* Show this loop device. */
	mutex_lock(&loop_ctl_mutex);
	lo->idr_visible = true;
	mutex_unlock(&loop_ctl_mutex);
	return i;

out_cleanup_tags:
	blk_mq_free_tag_set(&lo->tag_set);
out_free_idr:
	mutex_lock(&loop_ctl_mutex);
	idr_remove(&loop_index_idr, i);
	mutex_unlock(&loop_ctl_mutex);
out_free_dev:
	kfree(lo);
out:
	return err;
}

static void loop_remove(struct loop_device *lo)
{
	/* Make this loop device unreachable from pathname. */
	del_gendisk(lo->lo_disk);
	blk_cleanup_disk(lo->lo_disk);
	blk_mq_free_tag_set(&lo->tag_set);
	mutex_lock(&loop_ctl_mutex);
	idr_remove(&loop_index_idr, lo->lo_number);
	mutex_unlock(&loop_ctl_mutex);
	/* There is no route which can find this loop device. */
	mutex_destroy(&lo->lo_mutex);
	kfree(lo);
}

static void loop_probe(dev_t dev)
{
	int idx = MINOR(dev) >> part_shift;

	if (max_loop && idx >= max_loop)
		return;
	loop_add(idx);
}

static int loop_control_remove(int idx)
{
	struct loop_device *lo;
	int ret;

	if (idx < 0) {
		pr_warn_once("deleting an unspecified loop device is not supported.\n");
		return -EINVAL;
	}
		
	/* Hide this loop device for serialization. */
	ret = mutex_lock_killable(&loop_ctl_mutex);
	if (ret)
		return ret;
	lo = idr_find(&loop_index_idr, idx);
	if (!lo || !lo->idr_visible)
		ret = -ENODEV;
	else
		lo->idr_visible = false;
	mutex_unlock(&loop_ctl_mutex);
	if (ret)
		return ret;

	/* Check whether this loop device can be removed. */
	ret = mutex_lock_killable(&lo->lo_mutex);
	if (ret)
		goto mark_visible;
	if (lo->lo_state != Lo_unbound ||
	    atomic_read(&lo->lo_refcnt) > 0) {
		mutex_unlock(&lo->lo_mutex);
		ret = -EBUSY;
		goto mark_visible;
	}
	/* Mark this loop device no longer open()-able. */
	lo->lo_state = Lo_deleting;
	mutex_unlock(&lo->lo_mutex);

	loop_remove(lo);
	return 0;

mark_visible:
	/* Show this loop device again. */
	mutex_lock(&loop_ctl_mutex);
	lo->idr_visible = true;
	mutex_unlock(&loop_ctl_mutex);
	return ret;
}

static int loop_control_get_free(int idx)
{
	struct loop_device *lo;
	int id, ret;

	ret = mutex_lock_killable(&loop_ctl_mutex);
	if (ret)
		return ret;
	idr_for_each_entry(&loop_index_idr, lo, id) {
		/* Hitting a race results in creating a new loop device which is harmless. */
		if (lo->idr_visible && data_race(lo->lo_state) == Lo_unbound)
			goto found;
	}
	mutex_unlock(&loop_ctl_mutex);
	return loop_add(-1);
found:
	mutex_unlock(&loop_ctl_mutex);
	return id;
}

static long loop_control_ioctl(struct file *file, unsigned int cmd,
			       unsigned long parm)
{
	switch (cmd) {
	case LOOP_CTL_ADD:
		return loop_add(parm);
	case LOOP_CTL_REMOVE:
		return loop_control_remove(parm);
	case LOOP_CTL_GET_FREE:
		return loop_control_get_free(parm);
	default:
		return -ENOSYS;
	}
}

static const struct file_operations loop_ctl_fops = {
	.open		= nonseekable_open,
	.unlocked_ioctl	= loop_control_ioctl,
	.compat_ioctl	= loop_control_ioctl,
	.owner		= THIS_MODULE,
	.llseek		= noop_llseek,
};

static struct miscdevice loop_misc = {
	.minor		= LOOP_CTRL_MINOR,
	.name		= "loop-control",
	.fops		= &loop_ctl_fops,
};

MODULE_ALIAS_MISCDEV(LOOP_CTRL_MINOR);
MODULE_ALIAS("devname:loop-control");

static int __init loop_init(void)
{
	int i;
	int err;

	part_shift = 0;
	if (max_part > 0) {
		part_shift = fls(max_part);

		/*
		 * Adjust max_part according to part_shift as it is exported
		 * to user space so that user can decide correct minor number
		 * if [s]he want to create more devices.
		 *
		 * Note that -1 is required because partition 0 is reserved
		 * for the whole disk.
		 */
		max_part = (1UL << part_shift) - 1;
	}

	if ((1UL << part_shift) > DISK_MAX_PARTS) {
		err = -EINVAL;
		goto err_out;
	}

	if (max_loop > 1UL << (MINORBITS - part_shift)) {
		err = -EINVAL;
		goto err_out;
	}

	err = misc_register(&loop_misc);
	if (err < 0)
		goto err_out;


	if (__register_blkdev(LOOP_MAJOR, "loop", loop_probe)) {
		err = -EIO;
		goto misc_out;
	}

	/* pre-create number of devices given by config or max_loop */
	for (i = 0; i < max_loop; i++)
		loop_add(i);

	printk(KERN_INFO "loop: module loaded\n");
	return 0;

misc_out:
	misc_deregister(&loop_misc);
err_out:
	return err;
}

static void __exit loop_exit(void)
{
	struct loop_device *lo;
	int id;

	unregister_blkdev(LOOP_MAJOR, "loop");
	misc_deregister(&loop_misc);

	/*
	 * There is no need to use loop_ctl_mutex here, for nobody else can
	 * access loop_index_idr when this module is unloading (unless forced
	 * module unloading is requested). If this is not a clean unloading,
	 * we have no means to avoid kernel crash.
	 */
	idr_for_each_entry(&loop_index_idr, lo, id)
		loop_remove(lo);

	idr_destroy(&loop_index_idr);
}

module_init(loop_init);
module_exit(loop_exit);

#ifndef MODULE
static int __init max_loop_setup(char *str)
{
	max_loop = simple_strtol(str, NULL, 0);
	return 1;
}

__setup("max_loop=", max_loop_setup);
#endif<|MERGE_RESOLUTION|>--- conflicted
+++ resolved
@@ -1168,13 +1168,6 @@
 	lo->lo_offset = info->lo_offset;
 	lo->lo_sizelimit = info->lo_sizelimit;
 
-<<<<<<< HEAD
-	/* loff_t vars have been assigned __u64 */
-	if (lo->lo_offset < 0 || lo->lo_sizelimit < 0)
-		return -EOVERFLOW;
-
-=======
->>>>>>> 9b37665a
 	memcpy(lo->lo_file_name, info->lo_file_name, LO_NAME_SIZE);
 	memcpy(lo->lo_crypt_name, info->lo_crypt_name, LO_NAME_SIZE);
 	lo->lo_file_name[LO_NAME_SIZE-1] = 0;
