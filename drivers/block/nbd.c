// SPDX-License-Identifier: GPL-2.0-or-later
/*
 * Network block device - make block devices work over TCP
 *
 * Note that you can not swap over this thing, yet. Seems to work but
 * deadlocks sometimes - you can not swap over TCP in general.
 * 
 * Copyright 1997-2000, 2008 Pavel Machek <pavel@ucw.cz>
 * Parts copyright 2001 Steven Whitehouse <steve@chygwyn.com>
 *
 * (part of code stolen from loop.c)
 */

#include <linux/major.h>

#include <linux/blkdev.h>
#include <linux/module.h>
#include <linux/init.h>
#include <linux/sched.h>
#include <linux/sched/mm.h>
#include <linux/fs.h>
#include <linux/bio.h>
#include <linux/stat.h>
#include <linux/errno.h>
#include <linux/file.h>
#include <linux/ioctl.h>
#include <linux/mutex.h>
#include <linux/compiler.h>
#include <linux/completion.h>
#include <linux/err.h>
#include <linux/kernel.h>
#include <linux/slab.h>
#include <net/sock.h>
#include <linux/net.h>
#include <linux/kthread.h>
#include <linux/types.h>
#include <linux/debugfs.h>
#include <linux/blk-mq.h>

#include <linux/uaccess.h>
#include <asm/types.h>

#include <linux/nbd.h>
#include <linux/nbd-netlink.h>
#include <net/genetlink.h>

#define CREATE_TRACE_POINTS
#include <trace/events/nbd.h>

static DEFINE_IDR(nbd_index_idr);
static DEFINE_MUTEX(nbd_index_mutex);
static struct workqueue_struct *nbd_del_wq;
static int nbd_total_devices = 0;

struct nbd_sock {
	struct socket *sock;
	struct mutex tx_lock;
	struct request *pending;
	int sent;
	bool dead;
	int fallback_index;
	int cookie;
};

struct recv_thread_args {
	struct work_struct work;
	struct nbd_device *nbd;
	int index;
};

struct link_dead_args {
	struct work_struct work;
	int index;
};

#define NBD_RT_TIMEDOUT			0
#define NBD_RT_DISCONNECT_REQUESTED	1
#define NBD_RT_DISCONNECTED		2
#define NBD_RT_HAS_PID_FILE		3
#define NBD_RT_HAS_CONFIG_REF		4
#define NBD_RT_BOUND			5
#define NBD_RT_DISCONNECT_ON_CLOSE	6
#define NBD_RT_HAS_BACKEND_FILE		7

#define NBD_DESTROY_ON_DISCONNECT	0
#define NBD_DISCONNECT_REQUESTED	1

struct nbd_config {
	u32 flags;
	unsigned long runtime_flags;
	u64 dead_conn_timeout;

	struct nbd_sock **socks;
	int num_connections;
	atomic_t live_connections;
	wait_queue_head_t conn_wait;

	atomic_t recv_threads;
	wait_queue_head_t recv_wq;
	unsigned int blksize_bits;
	loff_t bytesize;
#if IS_ENABLED(CONFIG_DEBUG_FS)
	struct dentry *dbg_dir;
#endif
};

static inline unsigned int nbd_blksize(struct nbd_config *config)
{
	return 1u << config->blksize_bits;
}

struct nbd_device {
	struct blk_mq_tag_set tag_set;

	int index;
	refcount_t config_refs;
	refcount_t refs;
	struct nbd_config *config;
	struct mutex config_lock;
	struct gendisk *disk;
	struct workqueue_struct *recv_workq;
	struct work_struct remove_work;

	struct list_head list;
	struct task_struct *task_setup;

	unsigned long flags;
	pid_t pid; /* pid of nbd-client, if attached */

	char *backend;
};

#define NBD_CMD_REQUEUED	1

struct nbd_cmd {
	struct nbd_device *nbd;
	struct mutex lock;
	int index;
	int cookie;
	int retries;
	blk_status_t status;
	unsigned long flags;
	u32 cmd_cookie;
};

#if IS_ENABLED(CONFIG_DEBUG_FS)
static struct dentry *nbd_dbg_dir;
#endif

#define nbd_name(nbd) ((nbd)->disk->disk_name)

#define NBD_MAGIC 0x68797548

#define NBD_DEF_BLKSIZE_BITS 10

static unsigned int nbds_max = 16;
static int max_part = 16;
static int part_shift;

static int nbd_dev_dbg_init(struct nbd_device *nbd);
static void nbd_dev_dbg_close(struct nbd_device *nbd);
static void nbd_config_put(struct nbd_device *nbd);
static void nbd_connect_reply(struct genl_info *info, int index);
static int nbd_genl_status(struct sk_buff *skb, struct genl_info *info);
static void nbd_dead_link_work(struct work_struct *work);
static void nbd_disconnect_and_put(struct nbd_device *nbd);

static inline struct device *nbd_to_dev(struct nbd_device *nbd)
{
	return disk_to_dev(nbd->disk);
}

static void nbd_requeue_cmd(struct nbd_cmd *cmd)
{
	struct request *req = blk_mq_rq_from_pdu(cmd);

	if (!test_and_set_bit(NBD_CMD_REQUEUED, &cmd->flags))
		blk_mq_requeue_request(req, true);
}

#define NBD_COOKIE_BITS 32

static u64 nbd_cmd_handle(struct nbd_cmd *cmd)
{
	struct request *req = blk_mq_rq_from_pdu(cmd);
	u32 tag = blk_mq_unique_tag(req);
	u64 cookie = cmd->cmd_cookie;

	return (cookie << NBD_COOKIE_BITS) | tag;
}

static u32 nbd_handle_to_tag(u64 handle)
{
	return (u32)handle;
}

static u32 nbd_handle_to_cookie(u64 handle)
{
	return (u32)(handle >> NBD_COOKIE_BITS);
}

static const char *nbdcmd_to_ascii(int cmd)
{
	switch (cmd) {
	case  NBD_CMD_READ: return "read";
	case NBD_CMD_WRITE: return "write";
	case  NBD_CMD_DISC: return "disconnect";
	case NBD_CMD_FLUSH: return "flush";
	case  NBD_CMD_TRIM: return "trim/discard";
	}
	return "invalid";
}

static ssize_t pid_show(struct device *dev,
			struct device_attribute *attr, char *buf)
{
	struct gendisk *disk = dev_to_disk(dev);
	struct nbd_device *nbd = (struct nbd_device *)disk->private_data;

	return sprintf(buf, "%d\n", nbd->pid);
}

static const struct device_attribute pid_attr = {
	.attr = { .name = "pid", .mode = 0444},
	.show = pid_show,
};

static ssize_t backend_show(struct device *dev,
		struct device_attribute *attr, char *buf)
{
	struct gendisk *disk = dev_to_disk(dev);
	struct nbd_device *nbd = (struct nbd_device *)disk->private_data;

	return sprintf(buf, "%s\n", nbd->backend ?: "");
}

static const struct device_attribute backend_attr = {
	.attr = { .name = "backend", .mode = 0444},
	.show = backend_show,
};

static void nbd_dev_remove(struct nbd_device *nbd)
{
	struct gendisk *disk = nbd->disk;

	del_gendisk(disk);
	blk_cleanup_disk(disk);
	blk_mq_free_tag_set(&nbd->tag_set);

	/*
	 * Remove from idr after del_gendisk() completes, so if the same ID is
	 * reused, the following add_disk() will succeed.
	 */
	mutex_lock(&nbd_index_mutex);
	idr_remove(&nbd_index_idr, nbd->index);
	mutex_unlock(&nbd_index_mutex);
	destroy_workqueue(nbd->recv_workq);
	kfree(nbd);
}

static void nbd_dev_remove_work(struct work_struct *work)
{
	nbd_dev_remove(container_of(work, struct nbd_device, remove_work));
}

static void nbd_put(struct nbd_device *nbd)
{
	if (!refcount_dec_and_test(&nbd->refs))
		return;

	/* Call del_gendisk() asynchrounously to prevent deadlock */
	if (test_bit(NBD_DESTROY_ON_DISCONNECT, &nbd->flags))
		queue_work(nbd_del_wq, &nbd->remove_work);
	else
		nbd_dev_remove(nbd);
}

static int nbd_disconnected(struct nbd_config *config)
{
	return test_bit(NBD_RT_DISCONNECTED, &config->runtime_flags) ||
		test_bit(NBD_RT_DISCONNECT_REQUESTED, &config->runtime_flags);
}

static void nbd_mark_nsock_dead(struct nbd_device *nbd, struct nbd_sock *nsock,
				int notify)
{
	if (!nsock->dead && notify && !nbd_disconnected(nbd->config)) {
		struct link_dead_args *args;
		args = kmalloc(sizeof(struct link_dead_args), GFP_NOIO);
		if (args) {
			INIT_WORK(&args->work, nbd_dead_link_work);
			args->index = nbd->index;
			queue_work(system_wq, &args->work);
		}
	}
	if (!nsock->dead) {
		kernel_sock_shutdown(nsock->sock, SHUT_RDWR);
		if (atomic_dec_return(&nbd->config->live_connections) == 0) {
			if (test_and_clear_bit(NBD_RT_DISCONNECT_REQUESTED,
					       &nbd->config->runtime_flags)) {
				set_bit(NBD_RT_DISCONNECTED,
					&nbd->config->runtime_flags);
				dev_info(nbd_to_dev(nbd),
					"Disconnected due to user request.\n");
			}
		}
	}
	nsock->dead = true;
	nsock->pending = NULL;
	nsock->sent = 0;
}

static void nbd_size_clear(struct nbd_device *nbd)
{
	if (nbd->config->bytesize) {
		set_capacity(nbd->disk, 0);
		kobject_uevent(&nbd_to_dev(nbd)->kobj, KOBJ_CHANGE);
	}
}

static int nbd_set_size(struct nbd_device *nbd, loff_t bytesize,
		loff_t blksize)
{
	if (!blksize)
		blksize = 1u << NBD_DEF_BLKSIZE_BITS;
	if (blksize < 512 || blksize > PAGE_SIZE || !is_power_of_2(blksize))
		return -EINVAL;

	if (bytesize < 0)
		return -EINVAL;

	nbd->config->bytesize = bytesize;
	nbd->config->blksize_bits = __ffs(blksize);

	if (!nbd->pid)
		return 0;

	if (nbd->config->flags & NBD_FLAG_SEND_TRIM) {
		nbd->disk->queue->limits.discard_granularity = blksize;
		nbd->disk->queue->limits.discard_alignment = blksize;
		blk_queue_max_discard_sectors(nbd->disk->queue, UINT_MAX);
	}
	blk_queue_logical_block_size(nbd->disk->queue, blksize);
	blk_queue_physical_block_size(nbd->disk->queue, blksize);

	if (max_part)
		set_bit(GD_NEED_PART_SCAN, &nbd->disk->state);
	if (!set_capacity_and_notify(nbd->disk, bytesize >> 9))
		kobject_uevent(&nbd_to_dev(nbd)->kobj, KOBJ_CHANGE);
	return 0;
}

static void nbd_complete_rq(struct request *req)
{
	struct nbd_cmd *cmd = blk_mq_rq_to_pdu(req);

	dev_dbg(nbd_to_dev(cmd->nbd), "request %p: %s\n", req,
		cmd->status ? "failed" : "done");

	blk_mq_end_request(req, cmd->status);
}

/*
 * Forcibly shutdown the socket causing all listeners to error
 */
static void sock_shutdown(struct nbd_device *nbd)
{
	struct nbd_config *config = nbd->config;
	int i;

	if (config->num_connections == 0)
		return;
	if (test_and_set_bit(NBD_RT_DISCONNECTED, &config->runtime_flags))
		return;

	for (i = 0; i < config->num_connections; i++) {
		struct nbd_sock *nsock = config->socks[i];
		mutex_lock(&nsock->tx_lock);
		nbd_mark_nsock_dead(nbd, nsock, 0);
		mutex_unlock(&nsock->tx_lock);
	}
	dev_warn(disk_to_dev(nbd->disk), "shutting down sockets\n");
}

static u32 req_to_nbd_cmd_type(struct request *req)
{
	switch (req_op(req)) {
	case REQ_OP_DISCARD:
		return NBD_CMD_TRIM;
	case REQ_OP_FLUSH:
		return NBD_CMD_FLUSH;
	case REQ_OP_WRITE:
		return NBD_CMD_WRITE;
	case REQ_OP_READ:
		return NBD_CMD_READ;
	default:
		return U32_MAX;
	}
}

static enum blk_eh_timer_return nbd_xmit_timeout(struct request *req,
						 bool reserved)
{
	struct nbd_cmd *cmd = blk_mq_rq_to_pdu(req);
	struct nbd_device *nbd = cmd->nbd;
	struct nbd_config *config;

	if (!mutex_trylock(&cmd->lock))
		return BLK_EH_RESET_TIMER;

	if (!refcount_inc_not_zero(&nbd->config_refs)) {
		cmd->status = BLK_STS_TIMEOUT;
		mutex_unlock(&cmd->lock);
		goto done;
	}
	config = nbd->config;

	if (config->num_connections > 1 ||
	    (config->num_connections == 1 && nbd->tag_set.timeout)) {
		dev_err_ratelimited(nbd_to_dev(nbd),
				    "Connection timed out, retrying (%d/%d alive)\n",
				    atomic_read(&config->live_connections),
				    config->num_connections);
		/*
		 * Hooray we have more connections, requeue this IO, the submit
		 * path will put it on a real connection. Or if only one
		 * connection is configured, the submit path will wait util
		 * a new connection is reconfigured or util dead timeout.
		 */
		if (config->socks) {
			if (cmd->index < config->num_connections) {
				struct nbd_sock *nsock =
					config->socks[cmd->index];
				mutex_lock(&nsock->tx_lock);
				/* We can have multiple outstanding requests, so
				 * we don't want to mark the nsock dead if we've
				 * already reconnected with a new socket, so
				 * only mark it dead if its the same socket we
				 * were sent out on.
				 */
				if (cmd->cookie == nsock->cookie)
					nbd_mark_nsock_dead(nbd, nsock, 1);
				mutex_unlock(&nsock->tx_lock);
			}
			mutex_unlock(&cmd->lock);
			nbd_requeue_cmd(cmd);
			nbd_config_put(nbd);
			return BLK_EH_DONE;
		}
	}

	if (!nbd->tag_set.timeout) {
		/*
		 * Userspace sets timeout=0 to disable socket disconnection,
		 * so just warn and reset the timer.
		 */
		struct nbd_sock *nsock = config->socks[cmd->index];
		cmd->retries++;
		dev_info(nbd_to_dev(nbd), "Possible stuck request %p: control (%s@%llu,%uB). Runtime %u seconds\n",
			req, nbdcmd_to_ascii(req_to_nbd_cmd_type(req)),
			(unsigned long long)blk_rq_pos(req) << 9,
			blk_rq_bytes(req), (req->timeout / HZ) * cmd->retries);

		mutex_lock(&nsock->tx_lock);
		if (cmd->cookie != nsock->cookie) {
			nbd_requeue_cmd(cmd);
			mutex_unlock(&nsock->tx_lock);
			mutex_unlock(&cmd->lock);
			nbd_config_put(nbd);
			return BLK_EH_DONE;
		}
		mutex_unlock(&nsock->tx_lock);
		mutex_unlock(&cmd->lock);
		nbd_config_put(nbd);
		return BLK_EH_RESET_TIMER;
	}

	dev_err_ratelimited(nbd_to_dev(nbd), "Connection timed out\n");
	set_bit(NBD_RT_TIMEDOUT, &config->runtime_flags);
	cmd->status = BLK_STS_IOERR;
	mutex_unlock(&cmd->lock);
	sock_shutdown(nbd);
	nbd_config_put(nbd);
done:
	blk_mq_complete_request(req);
	return BLK_EH_DONE;
}

/*
 *  Send or receive packet.
 */
static int sock_xmit(struct nbd_device *nbd, int index, int send,
		     struct iov_iter *iter, int msg_flags, int *sent)
{
	struct nbd_config *config = nbd->config;
	struct socket *sock = config->socks[index]->sock;
	int result;
	struct msghdr msg;
	unsigned int noreclaim_flag;

	if (unlikely(!sock)) {
		dev_err_ratelimited(disk_to_dev(nbd->disk),
			"Attempted %s on closed socket in sock_xmit\n",
			(send ? "send" : "recv"));
		return -EINVAL;
	}

	msg.msg_iter = *iter;

	noreclaim_flag = memalloc_noreclaim_save();
	do {
		sock->sk->sk_allocation = GFP_NOIO | __GFP_MEMALLOC;
		msg.msg_name = NULL;
		msg.msg_namelen = 0;
		msg.msg_control = NULL;
		msg.msg_controllen = 0;
		msg.msg_flags = msg_flags | MSG_NOSIGNAL;

		if (send)
			result = sock_sendmsg(sock, &msg);
		else
			result = sock_recvmsg(sock, &msg, msg.msg_flags);

		if (result <= 0) {
			if (result == 0)
				result = -EPIPE; /* short read */
			break;
		}
		if (sent)
			*sent += result;
	} while (msg_data_left(&msg));

	memalloc_noreclaim_restore(noreclaim_flag);

	return result;
}

/*
 * Different settings for sk->sk_sndtimeo can result in different return values
 * if there is a signal pending when we enter sendmsg, because reasons?
 */
static inline int was_interrupted(int result)
{
	return result == -ERESTARTSYS || result == -EINTR;
}

/* always call with the tx_lock held */
static int nbd_send_cmd(struct nbd_device *nbd, struct nbd_cmd *cmd, int index)
{
	struct request *req = blk_mq_rq_from_pdu(cmd);
	struct nbd_config *config = nbd->config;
	struct nbd_sock *nsock = config->socks[index];
	int result;
	struct nbd_request request = {.magic = htonl(NBD_REQUEST_MAGIC)};
	struct kvec iov = {.iov_base = &request, .iov_len = sizeof(request)};
	struct iov_iter from;
	unsigned long size = blk_rq_bytes(req);
	struct bio *bio;
	u64 handle;
	u32 type;
	u32 nbd_cmd_flags = 0;
	int sent = nsock->sent, skip = 0;

	iov_iter_kvec(&from, WRITE, &iov, 1, sizeof(request));

	type = req_to_nbd_cmd_type(req);
	if (type == U32_MAX)
		return -EIO;

	if (rq_data_dir(req) == WRITE &&
	    (config->flags & NBD_FLAG_READ_ONLY)) {
		dev_err_ratelimited(disk_to_dev(nbd->disk),
				    "Write on read-only\n");
		return -EIO;
	}

	if (req->cmd_flags & REQ_FUA)
		nbd_cmd_flags |= NBD_CMD_FLAG_FUA;

	/* We did a partial send previously, and we at least sent the whole
	 * request struct, so just go and send the rest of the pages in the
	 * request.
	 */
	if (sent) {
		if (sent >= sizeof(request)) {
			skip = sent - sizeof(request);

			/* initialize handle for tracing purposes */
			handle = nbd_cmd_handle(cmd);

			goto send_pages;
		}
		iov_iter_advance(&from, sent);
	} else {
		cmd->cmd_cookie++;
	}
	cmd->index = index;
	cmd->cookie = nsock->cookie;
	cmd->retries = 0;
	request.type = htonl(type | nbd_cmd_flags);
	if (type != NBD_CMD_FLUSH) {
		request.from = cpu_to_be64((u64)blk_rq_pos(req) << 9);
		request.len = htonl(size);
	}
	handle = nbd_cmd_handle(cmd);
	memcpy(request.handle, &handle, sizeof(handle));

	trace_nbd_send_request(&request, nbd->index, blk_mq_rq_from_pdu(cmd));

	dev_dbg(nbd_to_dev(nbd), "request %p: sending control (%s@%llu,%uB)\n",
		req, nbdcmd_to_ascii(type),
		(unsigned long long)blk_rq_pos(req) << 9, blk_rq_bytes(req));
	result = sock_xmit(nbd, index, 1, &from,
			(type == NBD_CMD_WRITE) ? MSG_MORE : 0, &sent);
	trace_nbd_header_sent(req, handle);
	if (result <= 0) {
		if (was_interrupted(result)) {
			/* If we havne't sent anything we can just return BUSY,
			 * however if we have sent something we need to make
			 * sure we only allow this req to be sent until we are
			 * completely done.
			 */
			if (sent) {
				nsock->pending = req;
				nsock->sent = sent;
			}
			set_bit(NBD_CMD_REQUEUED, &cmd->flags);
			return BLK_STS_RESOURCE;
		}
		dev_err_ratelimited(disk_to_dev(nbd->disk),
			"Send control failed (result %d)\n", result);
		return -EAGAIN;
	}
send_pages:
	if (type != NBD_CMD_WRITE)
		goto out;

	bio = req->bio;
	while (bio) {
		struct bio *next = bio->bi_next;
		struct bvec_iter iter;
		struct bio_vec bvec;

		bio_for_each_segment(bvec, bio, iter) {
			bool is_last = !next && bio_iter_last(bvec, iter);
			int flags = is_last ? 0 : MSG_MORE;

			dev_dbg(nbd_to_dev(nbd), "request %p: sending %d bytes data\n",
				req, bvec.bv_len);
			iov_iter_bvec(&from, WRITE, &bvec, 1, bvec.bv_len);
			if (skip) {
				if (skip >= iov_iter_count(&from)) {
					skip -= iov_iter_count(&from);
					continue;
				}
				iov_iter_advance(&from, skip);
				skip = 0;
			}
			result = sock_xmit(nbd, index, 1, &from, flags, &sent);
			if (result <= 0) {
				if (was_interrupted(result)) {
					/* We've already sent the header, we
					 * have no choice but to set pending and
					 * return BUSY.
					 */
					nsock->pending = req;
					nsock->sent = sent;
					set_bit(NBD_CMD_REQUEUED, &cmd->flags);
					return BLK_STS_RESOURCE;
				}
				dev_err(disk_to_dev(nbd->disk),
					"Send data failed (result %d)\n",
					result);
				return -EAGAIN;
			}
			/*
			 * The completion might already have come in,
			 * so break for the last one instead of letting
			 * the iterator do it. This prevents use-after-free
			 * of the bio.
			 */
			if (is_last)
				break;
		}
		bio = next;
	}
out:
	trace_nbd_payload_sent(req, handle);
	nsock->pending = NULL;
	nsock->sent = 0;
	return 0;
}

/* NULL returned = something went wrong, inform userspace */
static struct nbd_cmd *nbd_read_stat(struct nbd_device *nbd, int index)
{
	struct nbd_config *config = nbd->config;
	int result;
	struct nbd_reply reply;
	struct nbd_cmd *cmd;
	struct request *req = NULL;
	u64 handle;
	u16 hwq;
	u32 tag;
	struct kvec iov = {.iov_base = &reply, .iov_len = sizeof(reply)};
	struct iov_iter to;
	int ret = 0;

	reply.magic = 0;
	iov_iter_kvec(&to, READ, &iov, 1, sizeof(reply));
	result = sock_xmit(nbd, index, 0, &to, MSG_WAITALL, NULL);
	if (result <= 0) {
		if (!nbd_disconnected(config))
			dev_err(disk_to_dev(nbd->disk),
				"Receive control failed (result %d)\n", result);
		return ERR_PTR(result);
	}

	if (ntohl(reply.magic) != NBD_REPLY_MAGIC) {
		dev_err(disk_to_dev(nbd->disk), "Wrong magic (0x%lx)\n",
				(unsigned long)ntohl(reply.magic));
		return ERR_PTR(-EPROTO);
	}

	memcpy(&handle, reply.handle, sizeof(handle));
	tag = nbd_handle_to_tag(handle);
	hwq = blk_mq_unique_tag_to_hwq(tag);
	if (hwq < nbd->tag_set.nr_hw_queues)
		req = blk_mq_tag_to_rq(nbd->tag_set.tags[hwq],
				       blk_mq_unique_tag_to_tag(tag));
	if (!req || !blk_mq_request_started(req)) {
		dev_err(disk_to_dev(nbd->disk), "Unexpected reply (%d) %p\n",
			tag, req);
		return ERR_PTR(-ENOENT);
	}
	trace_nbd_header_received(req, handle);
	cmd = blk_mq_rq_to_pdu(req);

	mutex_lock(&cmd->lock);
	if (cmd->cmd_cookie != nbd_handle_to_cookie(handle)) {
		dev_err(disk_to_dev(nbd->disk), "Double reply on req %p, cmd_cookie %u, handle cookie %u\n",
			req, cmd->cmd_cookie, nbd_handle_to_cookie(handle));
		ret = -ENOENT;
		goto out;
	}
	if (cmd->status != BLK_STS_OK) {
		dev_err(disk_to_dev(nbd->disk), "Command already handled %p\n",
			req);
		ret = -ENOENT;
		goto out;
	}
	if (test_bit(NBD_CMD_REQUEUED, &cmd->flags)) {
		dev_err(disk_to_dev(nbd->disk), "Raced with timeout on req %p\n",
			req);
		ret = -ENOENT;
		goto out;
	}
	if (ntohl(reply.error)) {
		dev_err(disk_to_dev(nbd->disk), "Other side returned error (%d)\n",
			ntohl(reply.error));
		cmd->status = BLK_STS_IOERR;
		goto out;
	}

	dev_dbg(nbd_to_dev(nbd), "request %p: got reply\n", req);
	if (rq_data_dir(req) != WRITE) {
		struct req_iterator iter;
		struct bio_vec bvec;

		rq_for_each_segment(bvec, req, iter) {
			iov_iter_bvec(&to, READ, &bvec, 1, bvec.bv_len);
			result = sock_xmit(nbd, index, 0, &to, MSG_WAITALL, NULL);
			if (result <= 0) {
				dev_err(disk_to_dev(nbd->disk), "Receive data failed (result %d)\n",
					result);
				/*
				 * If we've disconnected, we need to make sure we
				 * complete this request, otherwise error out
				 * and let the timeout stuff handle resubmitting
				 * this request onto another connection.
				 */
				if (nbd_disconnected(config)) {
					cmd->status = BLK_STS_IOERR;
					goto out;
				}
				ret = -EIO;
				goto out;
			}
			dev_dbg(nbd_to_dev(nbd), "request %p: got %d bytes data\n",
				req, bvec.bv_len);
		}
	}
out:
	trace_nbd_payload_received(req, handle);
	mutex_unlock(&cmd->lock);
	return ret ? ERR_PTR(ret) : cmd;
}

static void recv_work(struct work_struct *work)
{
	struct recv_thread_args *args = container_of(work,
						     struct recv_thread_args,
						     work);
	struct nbd_device *nbd = args->nbd;
	struct nbd_config *config = nbd->config;
	struct nbd_cmd *cmd;
	struct request *rq;

	while (1) {
		cmd = nbd_read_stat(nbd, args->index);
		if (IS_ERR(cmd)) {
			struct nbd_sock *nsock = config->socks[args->index];

			mutex_lock(&nsock->tx_lock);
			nbd_mark_nsock_dead(nbd, nsock, 1);
			mutex_unlock(&nsock->tx_lock);
			break;
		}

		rq = blk_mq_rq_from_pdu(cmd);
		if (likely(!blk_should_fake_timeout(rq->q)))
			blk_mq_complete_request(rq);
	}
	nbd_config_put(nbd);
	atomic_dec(&config->recv_threads);
	wake_up(&config->recv_wq);
	kfree(args);
}

static bool nbd_clear_req(struct request *req, void *data, bool reserved)
{
	struct nbd_cmd *cmd = blk_mq_rq_to_pdu(req);

	/* don't abort one completed request */
	if (blk_mq_request_completed(req))
		return true;

	mutex_lock(&cmd->lock);
	cmd->status = BLK_STS_IOERR;
	mutex_unlock(&cmd->lock);

	blk_mq_complete_request(req);
	return true;
}

static void nbd_clear_que(struct nbd_device *nbd)
{
	blk_mq_quiesce_queue(nbd->disk->queue);
	blk_mq_tagset_busy_iter(&nbd->tag_set, nbd_clear_req, NULL);
	blk_mq_unquiesce_queue(nbd->disk->queue);
	dev_dbg(disk_to_dev(nbd->disk), "queue cleared\n");
}

static int find_fallback(struct nbd_device *nbd, int index)
{
	struct nbd_config *config = nbd->config;
	int new_index = -1;
	struct nbd_sock *nsock = config->socks[index];
	int fallback = nsock->fallback_index;

	if (test_bit(NBD_RT_DISCONNECTED, &config->runtime_flags))
		return new_index;

	if (config->num_connections <= 1) {
		dev_err_ratelimited(disk_to_dev(nbd->disk),
				    "Dead connection, failed to find a fallback\n");
		return new_index;
	}

	if (fallback >= 0 && fallback < config->num_connections &&
	    !config->socks[fallback]->dead)
		return fallback;

	if (nsock->fallback_index < 0 ||
	    nsock->fallback_index >= config->num_connections ||
	    config->socks[nsock->fallback_index]->dead) {
		int i;
		for (i = 0; i < config->num_connections; i++) {
			if (i == index)
				continue;
			if (!config->socks[i]->dead) {
				new_index = i;
				break;
			}
		}
		nsock->fallback_index = new_index;
		if (new_index < 0) {
			dev_err_ratelimited(disk_to_dev(nbd->disk),
					    "Dead connection, failed to find a fallback\n");
			return new_index;
		}
	}
	new_index = nsock->fallback_index;
	return new_index;
}

static int wait_for_reconnect(struct nbd_device *nbd)
{
	struct nbd_config *config = nbd->config;
	if (!config->dead_conn_timeout)
		return 0;

	if (!wait_event_timeout(config->conn_wait,
				test_bit(NBD_RT_DISCONNECTED,
					 &config->runtime_flags) ||
				atomic_read(&config->live_connections) > 0,
				config->dead_conn_timeout))
		return 0;

	return !test_bit(NBD_RT_DISCONNECTED, &config->runtime_flags);
}

static int nbd_handle_cmd(struct nbd_cmd *cmd, int index)
{
	struct request *req = blk_mq_rq_from_pdu(cmd);
	struct nbd_device *nbd = cmd->nbd;
	struct nbd_config *config;
	struct nbd_sock *nsock;
	int ret;

	if (!refcount_inc_not_zero(&nbd->config_refs)) {
		dev_err_ratelimited(disk_to_dev(nbd->disk),
				    "Socks array is empty\n");
		blk_mq_start_request(req);
		return -EINVAL;
	}
	config = nbd->config;

	if (index >= config->num_connections) {
		dev_err_ratelimited(disk_to_dev(nbd->disk),
				    "Attempted send on invalid socket\n");
		nbd_config_put(nbd);
		blk_mq_start_request(req);
		return -EINVAL;
	}
	cmd->status = BLK_STS_OK;
again:
	nsock = config->socks[index];
	mutex_lock(&nsock->tx_lock);
	if (nsock->dead) {
		int old_index = index;
		index = find_fallback(nbd, index);
		mutex_unlock(&nsock->tx_lock);
		if (index < 0) {
			if (wait_for_reconnect(nbd)) {
				index = old_index;
				goto again;
			}
			/* All the sockets should already be down at this point,
			 * we just want to make sure that DISCONNECTED is set so
			 * any requests that come in that were queue'ed waiting
			 * for the reconnect timer don't trigger the timer again
			 * and instead just error out.
			 */
			sock_shutdown(nbd);
			nbd_config_put(nbd);
			blk_mq_start_request(req);
			return -EIO;
		}
		goto again;
	}

	/* Handle the case that we have a pending request that was partially
	 * transmitted that _has_ to be serviced first.  We need to call requeue
	 * here so that it gets put _after_ the request that is already on the
	 * dispatch list.
	 */
	blk_mq_start_request(req);
	if (unlikely(nsock->pending && nsock->pending != req)) {
		nbd_requeue_cmd(cmd);
		ret = 0;
		goto out;
	}
	/*
	 * Some failures are related to the link going down, so anything that
	 * returns EAGAIN can be retried on a different socket.
	 */
	ret = nbd_send_cmd(nbd, cmd, index);
	if (ret == -EAGAIN) {
		dev_err_ratelimited(disk_to_dev(nbd->disk),
				    "Request send failed, requeueing\n");
		nbd_mark_nsock_dead(nbd, nsock, 1);
		nbd_requeue_cmd(cmd);
		ret = 0;
	}
out:
	mutex_unlock(&nsock->tx_lock);
	nbd_config_put(nbd);
	return ret;
}

static blk_status_t nbd_queue_rq(struct blk_mq_hw_ctx *hctx,
			const struct blk_mq_queue_data *bd)
{
	struct nbd_cmd *cmd = blk_mq_rq_to_pdu(bd->rq);
	int ret;

	/*
	 * Since we look at the bio's to send the request over the network we
	 * need to make sure the completion work doesn't mark this request done
	 * before we are done doing our send.  This keeps us from dereferencing
	 * freed data if we have particularly fast completions (ie we get the
	 * completion before we exit sock_xmit on the last bvec) or in the case
	 * that the server is misbehaving (or there was an error) before we're
	 * done sending everything over the wire.
	 */
	mutex_lock(&cmd->lock);
	clear_bit(NBD_CMD_REQUEUED, &cmd->flags);

	/* We can be called directly from the user space process, which means we
	 * could possibly have signals pending so our sendmsg will fail.  In
	 * this case we need to return that we are busy, otherwise error out as
	 * appropriate.
	 */
	ret = nbd_handle_cmd(cmd, hctx->queue_num);
	if (ret < 0)
		ret = BLK_STS_IOERR;
	else if (!ret)
		ret = BLK_STS_OK;
	mutex_unlock(&cmd->lock);

	return ret;
}

static struct socket *nbd_get_socket(struct nbd_device *nbd, unsigned long fd,
				     int *err)
{
	struct socket *sock;

	*err = 0;
	sock = sockfd_lookup(fd, err);
	if (!sock)
		return NULL;

	if (sock->ops->shutdown == sock_no_shutdown) {
		dev_err(disk_to_dev(nbd->disk), "Unsupported socket: shutdown callout must be supported.\n");
		*err = -EINVAL;
		sockfd_put(sock);
		return NULL;
	}

	return sock;
}

static int nbd_add_socket(struct nbd_device *nbd, unsigned long arg,
			  bool netlink)
{
	struct nbd_config *config = nbd->config;
	struct socket *sock;
	struct nbd_sock **socks;
	struct nbd_sock *nsock;
	int err;

	/* Arg will be cast to int, check it to avoid overflow */
	if (arg > INT_MAX)
		return -EINVAL;
	sock = nbd_get_socket(nbd, arg, &err);
	if (!sock)
		return err;

	/*
	 * We need to make sure we don't get any errant requests while we're
	 * reallocating the ->socks array.
	 */
	blk_mq_freeze_queue(nbd->disk->queue);

	if (!netlink && !nbd->task_setup &&
	    !test_bit(NBD_RT_BOUND, &config->runtime_flags))
		nbd->task_setup = current;

	if (!netlink &&
	    (nbd->task_setup != current ||
	     test_bit(NBD_RT_BOUND, &config->runtime_flags))) {
		dev_err(disk_to_dev(nbd->disk),
			"Device being setup by another task");
		err = -EBUSY;
		goto put_socket;
	}

	nsock = kzalloc(sizeof(*nsock), GFP_KERNEL);
	if (!nsock) {
		err = -ENOMEM;
		goto put_socket;
	}

	socks = krealloc(config->socks, (config->num_connections + 1) *
			 sizeof(struct nbd_sock *), GFP_KERNEL);
	if (!socks) {
		kfree(nsock);
		err = -ENOMEM;
		goto put_socket;
	}

	config->socks = socks;

	nsock->fallback_index = -1;
	nsock->dead = false;
	mutex_init(&nsock->tx_lock);
	nsock->sock = sock;
	nsock->pending = NULL;
	nsock->sent = 0;
	nsock->cookie = 0;
	socks[config->num_connections++] = nsock;
	atomic_inc(&config->live_connections);
	blk_mq_unfreeze_queue(nbd->disk->queue);

	return 0;

put_socket:
	blk_mq_unfreeze_queue(nbd->disk->queue);
	sockfd_put(sock);
	return err;
}

static int nbd_reconnect_socket(struct nbd_device *nbd, unsigned long arg)
{
	struct nbd_config *config = nbd->config;
	struct socket *sock, *old;
	struct recv_thread_args *args;
	int i;
	int err;

	sock = nbd_get_socket(nbd, arg, &err);
	if (!sock)
		return err;

	args = kzalloc(sizeof(*args), GFP_KERNEL);
	if (!args) {
		sockfd_put(sock);
		return -ENOMEM;
	}

	for (i = 0; i < config->num_connections; i++) {
		struct nbd_sock *nsock = config->socks[i];

		if (!nsock->dead)
			continue;

		mutex_lock(&nsock->tx_lock);
		if (!nsock->dead) {
			mutex_unlock(&nsock->tx_lock);
			continue;
		}
		sk_set_memalloc(sock->sk);
		if (nbd->tag_set.timeout)
			sock->sk->sk_sndtimeo = nbd->tag_set.timeout;
		atomic_inc(&config->recv_threads);
		refcount_inc(&nbd->config_refs);
		old = nsock->sock;
		nsock->fallback_index = -1;
		nsock->sock = sock;
		nsock->dead = false;
		INIT_WORK(&args->work, recv_work);
		args->index = i;
		args->nbd = nbd;
		nsock->cookie++;
		mutex_unlock(&nsock->tx_lock);
		sockfd_put(old);

		clear_bit(NBD_RT_DISCONNECTED, &config->runtime_flags);

		/* We take the tx_mutex in an error path in the recv_work, so we
		 * need to queue_work outside of the tx_mutex.
		 */
		queue_work(nbd->recv_workq, &args->work);

		atomic_inc(&config->live_connections);
		wake_up(&config->conn_wait);
		return 0;
	}
	sockfd_put(sock);
	kfree(args);
	return -ENOSPC;
}

static void nbd_bdev_reset(struct nbd_device *nbd)
{
	if (nbd->disk->part0->bd_openers > 1)
		return;
	set_capacity(nbd->disk, 0);
}

static void nbd_parse_flags(struct nbd_device *nbd)
{
	struct nbd_config *config = nbd->config;
	if (config->flags & NBD_FLAG_READ_ONLY)
		set_disk_ro(nbd->disk, true);
	else
		set_disk_ro(nbd->disk, false);
	if (config->flags & NBD_FLAG_SEND_TRIM)
		blk_queue_flag_set(QUEUE_FLAG_DISCARD, nbd->disk->queue);
	if (config->flags & NBD_FLAG_SEND_FLUSH) {
		if (config->flags & NBD_FLAG_SEND_FUA)
			blk_queue_write_cache(nbd->disk->queue, true, true);
		else
			blk_queue_write_cache(nbd->disk->queue, true, false);
	}
	else
		blk_queue_write_cache(nbd->disk->queue, false, false);
}

static void send_disconnects(struct nbd_device *nbd)
{
	struct nbd_config *config = nbd->config;
	struct nbd_request request = {
		.magic = htonl(NBD_REQUEST_MAGIC),
		.type = htonl(NBD_CMD_DISC),
	};
	struct kvec iov = {.iov_base = &request, .iov_len = sizeof(request)};
	struct iov_iter from;
	int i, ret;

	for (i = 0; i < config->num_connections; i++) {
		struct nbd_sock *nsock = config->socks[i];

		iov_iter_kvec(&from, WRITE, &iov, 1, sizeof(request));
		mutex_lock(&nsock->tx_lock);
		ret = sock_xmit(nbd, i, 1, &from, 0, NULL);
		if (ret <= 0)
			dev_err(disk_to_dev(nbd->disk),
				"Send disconnect failed %d\n", ret);
		mutex_unlock(&nsock->tx_lock);
	}
}

static int nbd_disconnect(struct nbd_device *nbd)
{
	struct nbd_config *config = nbd->config;

	dev_info(disk_to_dev(nbd->disk), "NBD_DISCONNECT\n");
	set_bit(NBD_RT_DISCONNECT_REQUESTED, &config->runtime_flags);
	set_bit(NBD_DISCONNECT_REQUESTED, &nbd->flags);
	send_disconnects(nbd);
	return 0;
}

static void nbd_clear_sock(struct nbd_device *nbd)
{
	sock_shutdown(nbd);
	nbd_clear_que(nbd);
	nbd->task_setup = NULL;
}

static void nbd_config_put(struct nbd_device *nbd)
{
	if (refcount_dec_and_mutex_lock(&nbd->config_refs,
					&nbd->config_lock)) {
		struct nbd_config *config = nbd->config;
		nbd_dev_dbg_close(nbd);
		nbd_size_clear(nbd);
		if (test_and_clear_bit(NBD_RT_HAS_PID_FILE,
				       &config->runtime_flags))
			device_remove_file(disk_to_dev(nbd->disk), &pid_attr);
		nbd->pid = 0;
		if (test_and_clear_bit(NBD_RT_HAS_BACKEND_FILE,
				       &config->runtime_flags)) {
			device_remove_file(disk_to_dev(nbd->disk), &backend_attr);
			kfree(nbd->backend);
			nbd->backend = NULL;
		}
		nbd_clear_sock(nbd);
		if (config->num_connections) {
			int i;
			for (i = 0; i < config->num_connections; i++) {
				sockfd_put(config->socks[i]->sock);
				kfree(config->socks[i]);
			}
			kfree(config->socks);
		}
		kfree(nbd->config);
		nbd->config = NULL;

		nbd->tag_set.timeout = 0;
		nbd->disk->queue->limits.discard_granularity = 0;
		nbd->disk->queue->limits.discard_alignment = 0;
		blk_queue_max_discard_sectors(nbd->disk->queue, UINT_MAX);
		blk_queue_flag_clear(QUEUE_FLAG_DISCARD, nbd->disk->queue);

		mutex_unlock(&nbd->config_lock);
		nbd_put(nbd);
		module_put(THIS_MODULE);
	}
}

static int nbd_start_device(struct nbd_device *nbd)
{
	struct nbd_config *config = nbd->config;
	int num_connections = config->num_connections;
	int error = 0, i;

	if (nbd->pid)
		return -EBUSY;
	if (!config->socks)
		return -EINVAL;
	if (num_connections > 1 &&
	    !(config->flags & NBD_FLAG_CAN_MULTI_CONN)) {
		dev_err(disk_to_dev(nbd->disk), "server does not support multiple connections per device.\n");
		return -EINVAL;
	}

	blk_mq_update_nr_hw_queues(&nbd->tag_set, config->num_connections);
	nbd->pid = task_pid_nr(current);

	nbd_parse_flags(nbd);

	error = device_create_file(disk_to_dev(nbd->disk), &pid_attr);
	if (error) {
		dev_err(disk_to_dev(nbd->disk), "device_create_file failed for pid!\n");
		return error;
	}
	set_bit(NBD_RT_HAS_PID_FILE, &config->runtime_flags);

	nbd_dev_dbg_init(nbd);
	for (i = 0; i < num_connections; i++) {
		struct recv_thread_args *args;

		args = kzalloc(sizeof(*args), GFP_KERNEL);
		if (!args) {
			sock_shutdown(nbd);
			/*
			 * If num_connections is m (2 < m),
			 * and NO.1 ~ NO.n(1 < n < m) kzallocs are successful.
			 * But NO.(n + 1) failed. We still have n recv threads.
			 * So, add flush_workqueue here to prevent recv threads
			 * dropping the last config_refs and trying to destroy
			 * the workqueue from inside the workqueue.
			 */
			if (i)
				flush_workqueue(nbd->recv_workq);
			return -ENOMEM;
		}
		sk_set_memalloc(config->socks[i]->sock->sk);
		if (nbd->tag_set.timeout)
			config->socks[i]->sock->sk->sk_sndtimeo =
				nbd->tag_set.timeout;
		atomic_inc(&config->recv_threads);
		refcount_inc(&nbd->config_refs);
		INIT_WORK(&args->work, recv_work);
		args->nbd = nbd;
		args->index = i;
		queue_work(nbd->recv_workq, &args->work);
	}
	return nbd_set_size(nbd, config->bytesize, nbd_blksize(config));
}

static int nbd_start_device_ioctl(struct nbd_device *nbd)
{
	struct nbd_config *config = nbd->config;
	int ret;

	ret = nbd_start_device(nbd);
	if (ret)
		return ret;

	if (max_part)
		set_bit(GD_NEED_PART_SCAN, &nbd->disk->state);
	mutex_unlock(&nbd->config_lock);
	ret = wait_event_interruptible(config->recv_wq,
					 atomic_read(&config->recv_threads) == 0);
	if (ret) {
		sock_shutdown(nbd);
		nbd_clear_que(nbd);
	}

	flush_workqueue(nbd->recv_workq);
	mutex_lock(&nbd->config_lock);
	nbd_bdev_reset(nbd);
	/* user requested, ignore socket errors */
	if (test_bit(NBD_RT_DISCONNECT_REQUESTED, &config->runtime_flags))
		ret = 0;
	if (test_bit(NBD_RT_TIMEDOUT, &config->runtime_flags))
		ret = -ETIMEDOUT;
	return ret;
}

static void nbd_clear_sock_ioctl(struct nbd_device *nbd,
				 struct block_device *bdev)
{
	nbd_clear_sock(nbd);
	__invalidate_device(bdev, true);
	nbd_bdev_reset(nbd);
	if (test_and_clear_bit(NBD_RT_HAS_CONFIG_REF,
			       &nbd->config->runtime_flags))
		nbd_config_put(nbd);
}

static void nbd_set_cmd_timeout(struct nbd_device *nbd, u64 timeout)
{
	nbd->tag_set.timeout = timeout * HZ;
	if (timeout)
		blk_queue_rq_timeout(nbd->disk->queue, timeout * HZ);
	else
		blk_queue_rq_timeout(nbd->disk->queue, 30 * HZ);
}

/* Must be called with config_lock held */
static int __nbd_ioctl(struct block_device *bdev, struct nbd_device *nbd,
		       unsigned int cmd, unsigned long arg)
{
	struct nbd_config *config = nbd->config;
	loff_t bytesize;

	switch (cmd) {
	case NBD_DISCONNECT:
		return nbd_disconnect(nbd);
	case NBD_CLEAR_SOCK:
		nbd_clear_sock_ioctl(nbd, bdev);
		return 0;
	case NBD_SET_SOCK:
		return nbd_add_socket(nbd, arg, false);
	case NBD_SET_BLKSIZE:
		return nbd_set_size(nbd, config->bytesize, arg);
	case NBD_SET_SIZE:
		return nbd_set_size(nbd, arg, nbd_blksize(config));
	case NBD_SET_SIZE_BLOCKS:
		if (check_shl_overflow(arg, config->blksize_bits, &bytesize))
			return -EINVAL;
		return nbd_set_size(nbd, bytesize, nbd_blksize(config));
	case NBD_SET_TIMEOUT:
		nbd_set_cmd_timeout(nbd, arg);
		return 0;

	case NBD_SET_FLAGS:
		config->flags = arg;
		return 0;
	case NBD_DO_IT:
		return nbd_start_device_ioctl(nbd);
	case NBD_CLEAR_QUE:
		/*
		 * This is for compatibility only.  The queue is always cleared
		 * by NBD_DO_IT or NBD_CLEAR_SOCK.
		 */
		return 0;
	case NBD_PRINT_DEBUG:
		/*
		 * For compatibility only, we no longer keep a list of
		 * outstanding requests.
		 */
		return 0;
	}
	return -ENOTTY;
}

static int nbd_ioctl(struct block_device *bdev, fmode_t mode,
		     unsigned int cmd, unsigned long arg)
{
	struct nbd_device *nbd = bdev->bd_disk->private_data;
	struct nbd_config *config = nbd->config;
	int error = -EINVAL;

	if (!capable(CAP_SYS_ADMIN))
		return -EPERM;

	/* The block layer will pass back some non-nbd ioctls in case we have
	 * special handling for them, but we don't so just return an error.
	 */
	if (_IOC_TYPE(cmd) != 0xab)
		return -EINVAL;

	mutex_lock(&nbd->config_lock);

	/* Don't allow ioctl operations on a nbd device that was created with
	 * netlink, unless it's DISCONNECT or CLEAR_SOCK, which are fine.
	 */
	if (!test_bit(NBD_RT_BOUND, &config->runtime_flags) ||
	    (cmd == NBD_DISCONNECT || cmd == NBD_CLEAR_SOCK))
		error = __nbd_ioctl(bdev, nbd, cmd, arg);
	else
		dev_err(nbd_to_dev(nbd), "Cannot use ioctl interface on a netlink controlled device.\n");
	mutex_unlock(&nbd->config_lock);
	return error;
}

static struct nbd_config *nbd_alloc_config(void)
{
	struct nbd_config *config;

	if (!try_module_get(THIS_MODULE))
		return ERR_PTR(-ENODEV);

	config = kzalloc(sizeof(struct nbd_config), GFP_NOFS);
	if (!config) {
		module_put(THIS_MODULE);
		return ERR_PTR(-ENOMEM);
	}

	atomic_set(&config->recv_threads, 0);
	init_waitqueue_head(&config->recv_wq);
	init_waitqueue_head(&config->conn_wait);
	config->blksize_bits = NBD_DEF_BLKSIZE_BITS;
	atomic_set(&config->live_connections, 0);
	return config;
}

static int nbd_open(struct block_device *bdev, fmode_t mode)
{
	struct nbd_device *nbd;
	int ret = 0;

	mutex_lock(&nbd_index_mutex);
	nbd = bdev->bd_disk->private_data;
	if (!nbd) {
		ret = -ENXIO;
		goto out;
	}
	if (!refcount_inc_not_zero(&nbd->refs)) {
		ret = -ENXIO;
		goto out;
	}
	if (!refcount_inc_not_zero(&nbd->config_refs)) {
		struct nbd_config *config;

		mutex_lock(&nbd->config_lock);
		if (refcount_inc_not_zero(&nbd->config_refs)) {
			mutex_unlock(&nbd->config_lock);
			goto out;
		}
		config = nbd_alloc_config();
		if (IS_ERR(config)) {
			ret = PTR_ERR(config);
			mutex_unlock(&nbd->config_lock);
			goto out;
		}
		nbd->config = config;
		refcount_set(&nbd->config_refs, 1);
		refcount_inc(&nbd->refs);
		mutex_unlock(&nbd->config_lock);
		if (max_part)
			set_bit(GD_NEED_PART_SCAN, &bdev->bd_disk->state);
	} else if (nbd_disconnected(nbd->config)) {
		if (max_part)
			set_bit(GD_NEED_PART_SCAN, &bdev->bd_disk->state);
	}
out:
	mutex_unlock(&nbd_index_mutex);
	return ret;
}

static void nbd_release(struct gendisk *disk, fmode_t mode)
{
	struct nbd_device *nbd = disk->private_data;

	if (test_bit(NBD_RT_DISCONNECT_ON_CLOSE, &nbd->config->runtime_flags) &&
			disk->part0->bd_openers == 0)
		nbd_disconnect_and_put(nbd);

	nbd_config_put(nbd);
	nbd_put(nbd);
}

static const struct block_device_operations nbd_fops =
{
	.owner =	THIS_MODULE,
	.open =		nbd_open,
	.release =	nbd_release,
	.ioctl =	nbd_ioctl,
	.compat_ioctl =	nbd_ioctl,
};

#if IS_ENABLED(CONFIG_DEBUG_FS)

static int nbd_dbg_tasks_show(struct seq_file *s, void *unused)
{
	struct nbd_device *nbd = s->private;

	if (nbd->pid)
		seq_printf(s, "recv: %d\n", nbd->pid);

	return 0;
}

DEFINE_SHOW_ATTRIBUTE(nbd_dbg_tasks);

static int nbd_dbg_flags_show(struct seq_file *s, void *unused)
{
	struct nbd_device *nbd = s->private;
	u32 flags = nbd->config->flags;

	seq_printf(s, "Hex: 0x%08x\n\n", flags);

	seq_puts(s, "Known flags:\n");

	if (flags & NBD_FLAG_HAS_FLAGS)
		seq_puts(s, "NBD_FLAG_HAS_FLAGS\n");
	if (flags & NBD_FLAG_READ_ONLY)
		seq_puts(s, "NBD_FLAG_READ_ONLY\n");
	if (flags & NBD_FLAG_SEND_FLUSH)
		seq_puts(s, "NBD_FLAG_SEND_FLUSH\n");
	if (flags & NBD_FLAG_SEND_FUA)
		seq_puts(s, "NBD_FLAG_SEND_FUA\n");
	if (flags & NBD_FLAG_SEND_TRIM)
		seq_puts(s, "NBD_FLAG_SEND_TRIM\n");

	return 0;
}

DEFINE_SHOW_ATTRIBUTE(nbd_dbg_flags);

static int nbd_dev_dbg_init(struct nbd_device *nbd)
{
	struct dentry *dir;
	struct nbd_config *config = nbd->config;

	if (!nbd_dbg_dir)
		return -EIO;

	dir = debugfs_create_dir(nbd_name(nbd), nbd_dbg_dir);
	if (IS_ERR(dir)) {
		dev_err(nbd_to_dev(nbd), "Failed to create debugfs dir for '%s'\n",
			nbd_name(nbd));
		return -EIO;
	}
	config->dbg_dir = dir;

	debugfs_create_file("tasks", 0444, dir, nbd, &nbd_dbg_tasks_fops);
	debugfs_create_u64("size_bytes", 0444, dir, &config->bytesize);
	debugfs_create_u32("timeout", 0444, dir, &nbd->tag_set.timeout);
	debugfs_create_u32("blocksize_bits", 0444, dir, &config->blksize_bits);
	debugfs_create_file("flags", 0444, dir, nbd, &nbd_dbg_flags_fops);

	return 0;
}

static void nbd_dev_dbg_close(struct nbd_device *nbd)
{
	debugfs_remove_recursive(nbd->config->dbg_dir);
}

static int nbd_dbg_init(void)
{
	struct dentry *dbg_dir;

	dbg_dir = debugfs_create_dir("nbd", NULL);
	if (IS_ERR(dbg_dir))
		return -EIO;

	nbd_dbg_dir = dbg_dir;

	return 0;
}

static void nbd_dbg_close(void)
{
	debugfs_remove_recursive(nbd_dbg_dir);
}

#else  /* IS_ENABLED(CONFIG_DEBUG_FS) */

static int nbd_dev_dbg_init(struct nbd_device *nbd)
{
	return 0;
}

static void nbd_dev_dbg_close(struct nbd_device *nbd)
{
}

static int nbd_dbg_init(void)
{
	return 0;
}

static void nbd_dbg_close(void)
{
}

#endif

static int nbd_init_request(struct blk_mq_tag_set *set, struct request *rq,
			    unsigned int hctx_idx, unsigned int numa_node)
{
	struct nbd_cmd *cmd = blk_mq_rq_to_pdu(rq);
	cmd->nbd = set->driver_data;
	cmd->flags = 0;
	mutex_init(&cmd->lock);
	return 0;
}

static const struct blk_mq_ops nbd_mq_ops = {
	.queue_rq	= nbd_queue_rq,
	.complete	= nbd_complete_rq,
	.init_request	= nbd_init_request,
	.timeout	= nbd_xmit_timeout,
};

static struct nbd_device *nbd_dev_add(int index, unsigned int refs)
{
	struct nbd_device *nbd;
	struct gendisk *disk;
	int err = -ENOMEM;

	nbd = kzalloc(sizeof(struct nbd_device), GFP_KERNEL);
	if (!nbd)
		goto out;

	nbd->tag_set.ops = &nbd_mq_ops;
	nbd->tag_set.nr_hw_queues = 1;
	nbd->tag_set.queue_depth = 128;
	nbd->tag_set.numa_node = NUMA_NO_NODE;
	nbd->tag_set.cmd_size = sizeof(struct nbd_cmd);
	nbd->tag_set.flags = BLK_MQ_F_SHOULD_MERGE |
		BLK_MQ_F_BLOCKING;
	nbd->tag_set.driver_data = nbd;
	INIT_WORK(&nbd->remove_work, nbd_dev_remove_work);
	nbd->backend = NULL;

	err = blk_mq_alloc_tag_set(&nbd->tag_set);
	if (err)
		goto out_free_nbd;

	mutex_lock(&nbd_index_mutex);
	if (index >= 0) {
		err = idr_alloc(&nbd_index_idr, nbd, index, index + 1,
				GFP_KERNEL);
		if (err == -ENOSPC)
			err = -EEXIST;
	} else {
		err = idr_alloc(&nbd_index_idr, nbd, 0, 0, GFP_KERNEL);
		if (err >= 0)
			index = err;
	}
	nbd->index = index;
	mutex_unlock(&nbd_index_mutex);
	if (err < 0)
		goto out_free_tags;

	disk = blk_mq_alloc_disk(&nbd->tag_set, NULL);
	if (IS_ERR(disk)) {
		err = PTR_ERR(disk);
		goto out_free_idr;
	}
	nbd->disk = disk;

	nbd->recv_workq = alloc_workqueue("nbd%d-recv",
					  WQ_MEM_RECLAIM | WQ_HIGHPRI |
					  WQ_UNBOUND, 0, nbd->index);
	if (!nbd->recv_workq) {
		dev_err(disk_to_dev(nbd->disk), "Could not allocate knbd recv work queue.\n");
		err = -ENOMEM;
		goto out_err_disk;
	}

	/*
	 * Tell the block layer that we are not a rotational device
	 */
	blk_queue_flag_set(QUEUE_FLAG_NONROT, disk->queue);
	blk_queue_flag_clear(QUEUE_FLAG_ADD_RANDOM, disk->queue);
	disk->queue->limits.discard_granularity = 0;
	disk->queue->limits.discard_alignment = 0;
	blk_queue_max_discard_sectors(disk->queue, 0);
	blk_queue_max_segment_size(disk->queue, UINT_MAX);
	blk_queue_max_segments(disk->queue, USHRT_MAX);
	blk_queue_max_hw_sectors(disk->queue, 65536);
	disk->queue->limits.max_sectors = 256;

	mutex_init(&nbd->config_lock);
	refcount_set(&nbd->config_refs, 0);
	/*
	 * Start out with a zero references to keep other threads from using
	 * this device until it is fully initialized.
	 */
	refcount_set(&nbd->refs, 0);
	INIT_LIST_HEAD(&nbd->list);
	disk->major = NBD_MAJOR;
<<<<<<< HEAD

	/* Too big first_minor can cause duplicate creation of
	 * sysfs files/links, since index << part_shift might overflow, or
	 * MKDEV() expect that the max bits of first_minor is 20.
	 */
	disk->first_minor = index << part_shift;
	if (disk->first_minor < index || disk->first_minor > MINORMASK) {
		err = -EINVAL;
		goto out_free_work;
	}

=======
	disk->first_minor = index << part_shift;
>>>>>>> 9b37665a
	disk->minors = 1 << part_shift;
	disk->fops = &nbd_fops;
	disk->private_data = nbd;
	sprintf(disk->disk_name, "nbd%d", index);
	err = add_disk(disk);
	if (err)
		goto out_free_work;

	/*
	 * Now publish the device.
	 */
	refcount_set(&nbd->refs, refs);
	nbd_total_devices++;
	return nbd;

out_free_work:
	destroy_workqueue(nbd->recv_workq);
out_err_disk:
	blk_cleanup_disk(disk);
out_free_idr:
	mutex_lock(&nbd_index_mutex);
	idr_remove(&nbd_index_idr, index);
	mutex_unlock(&nbd_index_mutex);
out_free_tags:
	blk_mq_free_tag_set(&nbd->tag_set);
out_free_nbd:
	kfree(nbd);
out:
	return ERR_PTR(err);
}

static struct nbd_device *nbd_find_get_unused(void)
{
	struct nbd_device *nbd;
	int id;

	lockdep_assert_held(&nbd_index_mutex);

	idr_for_each_entry(&nbd_index_idr, nbd, id) {
		if (refcount_read(&nbd->config_refs) ||
		    test_bit(NBD_DESTROY_ON_DISCONNECT, &nbd->flags))
			continue;
		if (refcount_inc_not_zero(&nbd->refs))
			return nbd;
	}

	return NULL;
}

/* Netlink interface. */
static const struct nla_policy nbd_attr_policy[NBD_ATTR_MAX + 1] = {
	[NBD_ATTR_INDEX]		=	{ .type = NLA_U32 },
	[NBD_ATTR_SIZE_BYTES]		=	{ .type = NLA_U64 },
	[NBD_ATTR_BLOCK_SIZE_BYTES]	=	{ .type = NLA_U64 },
	[NBD_ATTR_TIMEOUT]		=	{ .type = NLA_U64 },
	[NBD_ATTR_SERVER_FLAGS]		=	{ .type = NLA_U64 },
	[NBD_ATTR_CLIENT_FLAGS]		=	{ .type = NLA_U64 },
	[NBD_ATTR_SOCKETS]		=	{ .type = NLA_NESTED},
	[NBD_ATTR_DEAD_CONN_TIMEOUT]	=	{ .type = NLA_U64 },
	[NBD_ATTR_DEVICE_LIST]		=	{ .type = NLA_NESTED},
	[NBD_ATTR_BACKEND_IDENTIFIER]	=	{ .type = NLA_STRING},
};

static const struct nla_policy nbd_sock_policy[NBD_SOCK_MAX + 1] = {
	[NBD_SOCK_FD]			=	{ .type = NLA_U32 },
};

/* We don't use this right now since we don't parse the incoming list, but we
 * still want it here so userspace knows what to expect.
 */
static const struct nla_policy __attribute__((unused))
nbd_device_policy[NBD_DEVICE_ATTR_MAX + 1] = {
	[NBD_DEVICE_INDEX]		=	{ .type = NLA_U32 },
	[NBD_DEVICE_CONNECTED]		=	{ .type = NLA_U8 },
};

static int nbd_genl_size_set(struct genl_info *info, struct nbd_device *nbd)
{
	struct nbd_config *config = nbd->config;
	u64 bsize = nbd_blksize(config);
	u64 bytes = config->bytesize;

	if (info->attrs[NBD_ATTR_SIZE_BYTES])
		bytes = nla_get_u64(info->attrs[NBD_ATTR_SIZE_BYTES]);

	if (info->attrs[NBD_ATTR_BLOCK_SIZE_BYTES])
		bsize = nla_get_u64(info->attrs[NBD_ATTR_BLOCK_SIZE_BYTES]);

	if (bytes != config->bytesize || bsize != nbd_blksize(config))
		return nbd_set_size(nbd, bytes, bsize);
	return 0;
}

static int nbd_genl_connect(struct sk_buff *skb, struct genl_info *info)
{
	struct nbd_device *nbd;
	struct nbd_config *config;
	int index = -1;
	int ret;
	bool put_dev = false;

	if (!netlink_capable(skb, CAP_SYS_ADMIN))
		return -EPERM;

	if (info->attrs[NBD_ATTR_INDEX]) {
		index = nla_get_u32(info->attrs[NBD_ATTR_INDEX]);

		/*
		 * Too big first_minor can cause duplicate creation of
		 * sysfs files/links, since index << part_shift might overflow, or
		 * MKDEV() expect that the max bits of first_minor is 20.
		 */
		if (index < 0 || index > MINORMASK >> part_shift) {
			printk(KERN_ERR "nbd: illegal input index %d\n", index);
			return -EINVAL;
		}
	}
	if (!info->attrs[NBD_ATTR_SOCKETS]) {
		printk(KERN_ERR "nbd: must specify at least one socket\n");
		return -EINVAL;
	}
	if (!info->attrs[NBD_ATTR_SIZE_BYTES]) {
		printk(KERN_ERR "nbd: must specify a size in bytes for the device\n");
		return -EINVAL;
	}
again:
	mutex_lock(&nbd_index_mutex);
	if (index == -1) {
		nbd = nbd_find_get_unused();
	} else {
		nbd = idr_find(&nbd_index_idr, index);
		if (nbd) {
			if ((test_bit(NBD_DESTROY_ON_DISCONNECT, &nbd->flags) &&
			     test_bit(NBD_DISCONNECT_REQUESTED, &nbd->flags)) ||
			    !refcount_inc_not_zero(&nbd->refs)) {
				mutex_unlock(&nbd_index_mutex);
				pr_err("nbd: device at index %d is going down\n",
					index);
				return -EINVAL;
			}
		}
	}
	mutex_unlock(&nbd_index_mutex);

	if (!nbd) {
		nbd = nbd_dev_add(index, 2);
		if (IS_ERR(nbd)) {
			pr_err("nbd: failed to add new device\n");
			return PTR_ERR(nbd);
		}
	}

	mutex_lock(&nbd->config_lock);
	if (refcount_read(&nbd->config_refs)) {
		mutex_unlock(&nbd->config_lock);
		nbd_put(nbd);
		if (index == -1)
			goto again;
		printk(KERN_ERR "nbd: nbd%d already in use\n", index);
		return -EBUSY;
	}
	if (WARN_ON(nbd->config)) {
		mutex_unlock(&nbd->config_lock);
		nbd_put(nbd);
		return -EINVAL;
	}
	config = nbd_alloc_config();
	if (IS_ERR(config)) {
		mutex_unlock(&nbd->config_lock);
		nbd_put(nbd);
		printk(KERN_ERR "nbd: couldn't allocate config\n");
		return PTR_ERR(config);
	}
	nbd->config = config;
	refcount_set(&nbd->config_refs, 1);
	set_bit(NBD_RT_BOUND, &config->runtime_flags);

	ret = nbd_genl_size_set(info, nbd);
	if (ret)
		goto out;

	if (info->attrs[NBD_ATTR_TIMEOUT])
		nbd_set_cmd_timeout(nbd,
				    nla_get_u64(info->attrs[NBD_ATTR_TIMEOUT]));
	if (info->attrs[NBD_ATTR_DEAD_CONN_TIMEOUT]) {
		config->dead_conn_timeout =
			nla_get_u64(info->attrs[NBD_ATTR_DEAD_CONN_TIMEOUT]);
		config->dead_conn_timeout *= HZ;
	}
	if (info->attrs[NBD_ATTR_SERVER_FLAGS])
		config->flags =
			nla_get_u64(info->attrs[NBD_ATTR_SERVER_FLAGS]);
	if (info->attrs[NBD_ATTR_CLIENT_FLAGS]) {
		u64 flags = nla_get_u64(info->attrs[NBD_ATTR_CLIENT_FLAGS]);
		if (flags & NBD_CFLAG_DESTROY_ON_DISCONNECT) {
			/*
			 * We have 1 ref to keep the device around, and then 1
			 * ref for our current operation here, which will be
			 * inherited by the config.  If we already have
			 * DESTROY_ON_DISCONNECT set then we know we don't have
			 * that extra ref already held so we don't need the
			 * put_dev.
			 */
			if (!test_and_set_bit(NBD_DESTROY_ON_DISCONNECT,
					      &nbd->flags))
				put_dev = true;
		} else {
			if (test_and_clear_bit(NBD_DESTROY_ON_DISCONNECT,
					       &nbd->flags))
				refcount_inc(&nbd->refs);
		}
		if (flags & NBD_CFLAG_DISCONNECT_ON_CLOSE) {
			set_bit(NBD_RT_DISCONNECT_ON_CLOSE,
				&config->runtime_flags);
		}
	}

	if (info->attrs[NBD_ATTR_SOCKETS]) {
		struct nlattr *attr;
		int rem, fd;

		nla_for_each_nested(attr, info->attrs[NBD_ATTR_SOCKETS],
				    rem) {
			struct nlattr *socks[NBD_SOCK_MAX+1];

			if (nla_type(attr) != NBD_SOCK_ITEM) {
				printk(KERN_ERR "nbd: socks must be embedded in a SOCK_ITEM attr\n");
				ret = -EINVAL;
				goto out;
			}
			ret = nla_parse_nested_deprecated(socks, NBD_SOCK_MAX,
							  attr,
							  nbd_sock_policy,
							  info->extack);
			if (ret != 0) {
				printk(KERN_ERR "nbd: error processing sock list\n");
				ret = -EINVAL;
				goto out;
			}
			if (!socks[NBD_SOCK_FD])
				continue;
			fd = (int)nla_get_u32(socks[NBD_SOCK_FD]);
			ret = nbd_add_socket(nbd, fd, true);
			if (ret)
				goto out;
		}
	}
	ret = nbd_start_device(nbd);
	if (ret)
		goto out;
	if (info->attrs[NBD_ATTR_BACKEND_IDENTIFIER]) {
		nbd->backend = nla_strdup(info->attrs[NBD_ATTR_BACKEND_IDENTIFIER],
					  GFP_KERNEL);
		if (!nbd->backend) {
			ret = -ENOMEM;
			goto out;
		}
	}
	ret = device_create_file(disk_to_dev(nbd->disk), &backend_attr);
	if (ret) {
		dev_err(disk_to_dev(nbd->disk),
			"device_create_file failed for backend!\n");
		goto out;
	}
	set_bit(NBD_RT_HAS_BACKEND_FILE, &config->runtime_flags);
out:
	mutex_unlock(&nbd->config_lock);
	if (!ret) {
		set_bit(NBD_RT_HAS_CONFIG_REF, &config->runtime_flags);
		refcount_inc(&nbd->config_refs);
		nbd_connect_reply(info, nbd->index);
	}
	nbd_config_put(nbd);
	if (put_dev)
		nbd_put(nbd);
	return ret;
}

static void nbd_disconnect_and_put(struct nbd_device *nbd)
{
	mutex_lock(&nbd->config_lock);
	nbd_disconnect(nbd);
	sock_shutdown(nbd);
	wake_up(&nbd->config->conn_wait);
	/*
	 * Make sure recv thread has finished, we can safely call nbd_clear_que()
	 * to cancel the inflight I/Os.
	 */
	flush_workqueue(nbd->recv_workq);
	nbd_clear_que(nbd);
	nbd->task_setup = NULL;
	mutex_unlock(&nbd->config_lock);

	if (test_and_clear_bit(NBD_RT_HAS_CONFIG_REF,
			       &nbd->config->runtime_flags))
		nbd_config_put(nbd);
}

static int nbd_genl_disconnect(struct sk_buff *skb, struct genl_info *info)
{
	struct nbd_device *nbd;
	int index;

	if (!netlink_capable(skb, CAP_SYS_ADMIN))
		return -EPERM;

	if (!info->attrs[NBD_ATTR_INDEX]) {
		printk(KERN_ERR "nbd: must specify an index to disconnect\n");
		return -EINVAL;
	}
	index = nla_get_u32(info->attrs[NBD_ATTR_INDEX]);
	mutex_lock(&nbd_index_mutex);
	nbd = idr_find(&nbd_index_idr, index);
	if (!nbd) {
		mutex_unlock(&nbd_index_mutex);
		printk(KERN_ERR "nbd: couldn't find device at index %d\n",
		       index);
		return -EINVAL;
	}
	if (!refcount_inc_not_zero(&nbd->refs)) {
		mutex_unlock(&nbd_index_mutex);
		printk(KERN_ERR "nbd: device at index %d is going down\n",
		       index);
		return -EINVAL;
	}
	mutex_unlock(&nbd_index_mutex);
	if (!refcount_inc_not_zero(&nbd->config_refs))
		goto put_nbd;
	nbd_disconnect_and_put(nbd);
	nbd_config_put(nbd);
put_nbd:
	nbd_put(nbd);
	return 0;
}

static int nbd_genl_reconfigure(struct sk_buff *skb, struct genl_info *info)
{
	struct nbd_device *nbd = NULL;
	struct nbd_config *config;
	int index;
	int ret = 0;
	bool put_dev = false;

	if (!netlink_capable(skb, CAP_SYS_ADMIN))
		return -EPERM;

	if (!info->attrs[NBD_ATTR_INDEX]) {
		printk(KERN_ERR "nbd: must specify a device to reconfigure\n");
		return -EINVAL;
	}
	index = nla_get_u32(info->attrs[NBD_ATTR_INDEX]);
	mutex_lock(&nbd_index_mutex);
	nbd = idr_find(&nbd_index_idr, index);
	if (!nbd) {
		mutex_unlock(&nbd_index_mutex);
		printk(KERN_ERR "nbd: couldn't find a device at index %d\n",
		       index);
		return -EINVAL;
	}
	if (nbd->backend) {
		if (info->attrs[NBD_ATTR_BACKEND_IDENTIFIER]) {
			if (nla_strcmp(info->attrs[NBD_ATTR_BACKEND_IDENTIFIER],
				       nbd->backend)) {
				mutex_unlock(&nbd_index_mutex);
				dev_err(nbd_to_dev(nbd),
					"backend image doesn't match with %s\n",
					nbd->backend);
				return -EINVAL;
			}
		} else {
			mutex_unlock(&nbd_index_mutex);
			dev_err(nbd_to_dev(nbd), "must specify backend\n");
			return -EINVAL;
		}
	}
	if (!refcount_inc_not_zero(&nbd->refs)) {
		mutex_unlock(&nbd_index_mutex);
		printk(KERN_ERR "nbd: device at index %d is going down\n",
		       index);
		return -EINVAL;
	}
	mutex_unlock(&nbd_index_mutex);

	if (!refcount_inc_not_zero(&nbd->config_refs)) {
		dev_err(nbd_to_dev(nbd),
			"not configured, cannot reconfigure\n");
		nbd_put(nbd);
		return -EINVAL;
	}

	mutex_lock(&nbd->config_lock);
	config = nbd->config;
	if (!test_bit(NBD_RT_BOUND, &config->runtime_flags) ||
	    !nbd->pid) {
		dev_err(nbd_to_dev(nbd),
			"not configured, cannot reconfigure\n");
		ret = -EINVAL;
		goto out;
	}

	ret = nbd_genl_size_set(info, nbd);
	if (ret)
		goto out;

	if (info->attrs[NBD_ATTR_TIMEOUT])
		nbd_set_cmd_timeout(nbd,
				    nla_get_u64(info->attrs[NBD_ATTR_TIMEOUT]));
	if (info->attrs[NBD_ATTR_DEAD_CONN_TIMEOUT]) {
		config->dead_conn_timeout =
			nla_get_u64(info->attrs[NBD_ATTR_DEAD_CONN_TIMEOUT]);
		config->dead_conn_timeout *= HZ;
	}
	if (info->attrs[NBD_ATTR_CLIENT_FLAGS]) {
		u64 flags = nla_get_u64(info->attrs[NBD_ATTR_CLIENT_FLAGS]);
		if (flags & NBD_CFLAG_DESTROY_ON_DISCONNECT) {
			if (!test_and_set_bit(NBD_DESTROY_ON_DISCONNECT,
					      &nbd->flags))
				put_dev = true;
		} else {
			if (test_and_clear_bit(NBD_DESTROY_ON_DISCONNECT,
					       &nbd->flags))
				refcount_inc(&nbd->refs);
		}

		if (flags & NBD_CFLAG_DISCONNECT_ON_CLOSE) {
			set_bit(NBD_RT_DISCONNECT_ON_CLOSE,
					&config->runtime_flags);
		} else {
			clear_bit(NBD_RT_DISCONNECT_ON_CLOSE,
					&config->runtime_flags);
		}
	}

	if (info->attrs[NBD_ATTR_SOCKETS]) {
		struct nlattr *attr;
		int rem, fd;

		nla_for_each_nested(attr, info->attrs[NBD_ATTR_SOCKETS],
				    rem) {
			struct nlattr *socks[NBD_SOCK_MAX+1];

			if (nla_type(attr) != NBD_SOCK_ITEM) {
				printk(KERN_ERR "nbd: socks must be embedded in a SOCK_ITEM attr\n");
				ret = -EINVAL;
				goto out;
			}
			ret = nla_parse_nested_deprecated(socks, NBD_SOCK_MAX,
							  attr,
							  nbd_sock_policy,
							  info->extack);
			if (ret != 0) {
				printk(KERN_ERR "nbd: error processing sock list\n");
				ret = -EINVAL;
				goto out;
			}
			if (!socks[NBD_SOCK_FD])
				continue;
			fd = (int)nla_get_u32(socks[NBD_SOCK_FD]);
			ret = nbd_reconnect_socket(nbd, fd);
			if (ret) {
				if (ret == -ENOSPC)
					ret = 0;
				goto out;
			}
			dev_info(nbd_to_dev(nbd), "reconnected socket\n");
		}
	}
out:
	mutex_unlock(&nbd->config_lock);
	nbd_config_put(nbd);
	nbd_put(nbd);
	if (put_dev)
		nbd_put(nbd);
	return ret;
}

static const struct genl_small_ops nbd_connect_genl_ops[] = {
	{
		.cmd	= NBD_CMD_CONNECT,
		.validate = GENL_DONT_VALIDATE_STRICT | GENL_DONT_VALIDATE_DUMP,
		.doit	= nbd_genl_connect,
	},
	{
		.cmd	= NBD_CMD_DISCONNECT,
		.validate = GENL_DONT_VALIDATE_STRICT | GENL_DONT_VALIDATE_DUMP,
		.doit	= nbd_genl_disconnect,
	},
	{
		.cmd	= NBD_CMD_RECONFIGURE,
		.validate = GENL_DONT_VALIDATE_STRICT | GENL_DONT_VALIDATE_DUMP,
		.doit	= nbd_genl_reconfigure,
	},
	{
		.cmd	= NBD_CMD_STATUS,
		.validate = GENL_DONT_VALIDATE_STRICT | GENL_DONT_VALIDATE_DUMP,
		.doit	= nbd_genl_status,
	},
};

static const struct genl_multicast_group nbd_mcast_grps[] = {
	{ .name = NBD_GENL_MCAST_GROUP_NAME, },
};

static struct genl_family nbd_genl_family __ro_after_init = {
	.hdrsize	= 0,
	.name		= NBD_GENL_FAMILY_NAME,
	.version	= NBD_GENL_VERSION,
	.module		= THIS_MODULE,
	.small_ops	= nbd_connect_genl_ops,
	.n_small_ops	= ARRAY_SIZE(nbd_connect_genl_ops),
	.maxattr	= NBD_ATTR_MAX,
	.policy = nbd_attr_policy,
	.mcgrps		= nbd_mcast_grps,
	.n_mcgrps	= ARRAY_SIZE(nbd_mcast_grps),
};

static int populate_nbd_status(struct nbd_device *nbd, struct sk_buff *reply)
{
	struct nlattr *dev_opt;
	u8 connected = 0;
	int ret;

	/* This is a little racey, but for status it's ok.  The
	 * reason we don't take a ref here is because we can't
	 * take a ref in the index == -1 case as we would need
	 * to put under the nbd_index_mutex, which could
	 * deadlock if we are configured to remove ourselves
	 * once we're disconnected.
	 */
	if (refcount_read(&nbd->config_refs))
		connected = 1;
	dev_opt = nla_nest_start_noflag(reply, NBD_DEVICE_ITEM);
	if (!dev_opt)
		return -EMSGSIZE;
	ret = nla_put_u32(reply, NBD_DEVICE_INDEX, nbd->index);
	if (ret)
		return -EMSGSIZE;
	ret = nla_put_u8(reply, NBD_DEVICE_CONNECTED,
			 connected);
	if (ret)
		return -EMSGSIZE;
	nla_nest_end(reply, dev_opt);
	return 0;
}

static int status_cb(int id, void *ptr, void *data)
{
	struct nbd_device *nbd = ptr;
	return populate_nbd_status(nbd, (struct sk_buff *)data);
}

static int nbd_genl_status(struct sk_buff *skb, struct genl_info *info)
{
	struct nlattr *dev_list;
	struct sk_buff *reply;
	void *reply_head;
	size_t msg_size;
	int index = -1;
	int ret = -ENOMEM;

	if (info->attrs[NBD_ATTR_INDEX])
		index = nla_get_u32(info->attrs[NBD_ATTR_INDEX]);

	mutex_lock(&nbd_index_mutex);

	msg_size = nla_total_size(nla_attr_size(sizeof(u32)) +
				  nla_attr_size(sizeof(u8)));
	msg_size *= (index == -1) ? nbd_total_devices : 1;

	reply = genlmsg_new(msg_size, GFP_KERNEL);
	if (!reply)
		goto out;
	reply_head = genlmsg_put_reply(reply, info, &nbd_genl_family, 0,
				       NBD_CMD_STATUS);
	if (!reply_head) {
		nlmsg_free(reply);
		goto out;
	}

	dev_list = nla_nest_start_noflag(reply, NBD_ATTR_DEVICE_LIST);
	if (index == -1) {
		ret = idr_for_each(&nbd_index_idr, &status_cb, reply);
		if (ret) {
			nlmsg_free(reply);
			goto out;
		}
	} else {
		struct nbd_device *nbd;
		nbd = idr_find(&nbd_index_idr, index);
		if (nbd) {
			ret = populate_nbd_status(nbd, reply);
			if (ret) {
				nlmsg_free(reply);
				goto out;
			}
		}
	}
	nla_nest_end(reply, dev_list);
	genlmsg_end(reply, reply_head);
	ret = genlmsg_reply(reply, info);
out:
	mutex_unlock(&nbd_index_mutex);
	return ret;
}

static void nbd_connect_reply(struct genl_info *info, int index)
{
	struct sk_buff *skb;
	void *msg_head;
	int ret;

	skb = genlmsg_new(nla_total_size(sizeof(u32)), GFP_KERNEL);
	if (!skb)
		return;
	msg_head = genlmsg_put_reply(skb, info, &nbd_genl_family, 0,
				     NBD_CMD_CONNECT);
	if (!msg_head) {
		nlmsg_free(skb);
		return;
	}
	ret = nla_put_u32(skb, NBD_ATTR_INDEX, index);
	if (ret) {
		nlmsg_free(skb);
		return;
	}
	genlmsg_end(skb, msg_head);
	genlmsg_reply(skb, info);
}

static void nbd_mcast_index(int index)
{
	struct sk_buff *skb;
	void *msg_head;
	int ret;

	skb = genlmsg_new(nla_total_size(sizeof(u32)), GFP_KERNEL);
	if (!skb)
		return;
	msg_head = genlmsg_put(skb, 0, 0, &nbd_genl_family, 0,
				     NBD_CMD_LINK_DEAD);
	if (!msg_head) {
		nlmsg_free(skb);
		return;
	}
	ret = nla_put_u32(skb, NBD_ATTR_INDEX, index);
	if (ret) {
		nlmsg_free(skb);
		return;
	}
	genlmsg_end(skb, msg_head);
	genlmsg_multicast(&nbd_genl_family, skb, 0, 0, GFP_KERNEL);
}

static void nbd_dead_link_work(struct work_struct *work)
{
	struct link_dead_args *args = container_of(work, struct link_dead_args,
						   work);
	nbd_mcast_index(args->index);
	kfree(args);
}

static int __init nbd_init(void)
{
	int i;

	BUILD_BUG_ON(sizeof(struct nbd_request) != 28);

	if (max_part < 0) {
		printk(KERN_ERR "nbd: max_part must be >= 0\n");
		return -EINVAL;
	}

	part_shift = 0;
	if (max_part > 0) {
		part_shift = fls(max_part);

		/*
		 * Adjust max_part according to part_shift as it is exported
		 * to user space so that user can know the max number of
		 * partition kernel should be able to manage.
		 *
		 * Note that -1 is required because partition 0 is reserved
		 * for the whole disk.
		 */
		max_part = (1UL << part_shift) - 1;
	}

	if ((1UL << part_shift) > DISK_MAX_PARTS)
		return -EINVAL;

	if (nbds_max > 1UL << (MINORBITS - part_shift))
		return -EINVAL;

	if (register_blkdev(NBD_MAJOR, "nbd"))
		return -EIO;

	nbd_del_wq = alloc_workqueue("nbd-del", WQ_UNBOUND, 0);
	if (!nbd_del_wq) {
		unregister_blkdev(NBD_MAJOR, "nbd");
		return -ENOMEM;
	}

	if (genl_register_family(&nbd_genl_family)) {
		destroy_workqueue(nbd_del_wq);
		unregister_blkdev(NBD_MAJOR, "nbd");
		return -EINVAL;
	}
	nbd_dbg_init();

	for (i = 0; i < nbds_max; i++)
		nbd_dev_add(i, 1);
	return 0;
}

static int nbd_exit_cb(int id, void *ptr, void *data)
{
	struct list_head *list = (struct list_head *)data;
	struct nbd_device *nbd = ptr;

	/* Skip nbd that is being removed asynchronously */
	if (refcount_read(&nbd->refs))
		list_add_tail(&nbd->list, list);

	return 0;
}

static void __exit nbd_cleanup(void)
{
	struct nbd_device *nbd;
	LIST_HEAD(del_list);

	/*
	 * Unregister netlink interface prior to waiting
	 * for the completion of netlink commands.
	 */
	genl_unregister_family(&nbd_genl_family);

	nbd_dbg_close();

	mutex_lock(&nbd_index_mutex);
	idr_for_each(&nbd_index_idr, &nbd_exit_cb, &del_list);
	mutex_unlock(&nbd_index_mutex);

	while (!list_empty(&del_list)) {
		nbd = list_first_entry(&del_list, struct nbd_device, list);
		list_del_init(&nbd->list);
		if (refcount_read(&nbd->config_refs))
			printk(KERN_ERR "nbd: possibly leaking nbd_config (ref %d)\n",
					refcount_read(&nbd->config_refs));
		if (refcount_read(&nbd->refs) != 1)
			printk(KERN_ERR "nbd: possibly leaking a device\n");
		nbd_put(nbd);
	}

	/* Also wait for nbd_dev_remove_work() completes */
	destroy_workqueue(nbd_del_wq);

	idr_destroy(&nbd_index_idr);
	unregister_blkdev(NBD_MAJOR, "nbd");
}

module_init(nbd_init);
module_exit(nbd_cleanup);

MODULE_DESCRIPTION("Network Block Device");
MODULE_LICENSE("GPL");

module_param(nbds_max, int, 0444);
MODULE_PARM_DESC(nbds_max, "number of network block devices to initialize (default: 16)");
module_param(max_part, int, 0444);
MODULE_PARM_DESC(max_part, "number of partitions per device (default: 16)");<|MERGE_RESOLUTION|>--- conflicted
+++ resolved
@@ -1762,21 +1762,7 @@
 	refcount_set(&nbd->refs, 0);
 	INIT_LIST_HEAD(&nbd->list);
 	disk->major = NBD_MAJOR;
-<<<<<<< HEAD
-
-	/* Too big first_minor can cause duplicate creation of
-	 * sysfs files/links, since index << part_shift might overflow, or
-	 * MKDEV() expect that the max bits of first_minor is 20.
-	 */
 	disk->first_minor = index << part_shift;
-	if (disk->first_minor < index || disk->first_minor > MINORMASK) {
-		err = -EINVAL;
-		goto out_free_work;
-	}
-
-=======
-	disk->first_minor = index << part_shift;
->>>>>>> 9b37665a
 	disk->minors = 1 << part_shift;
 	disk->fops = &nbd_fops;
 	disk->private_data = nbd;
