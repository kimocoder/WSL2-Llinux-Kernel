--- conflicted
+++ resolved
@@ -1332,11 +1332,6 @@
 	int orig_iif = skb->skb_iif;
 	bool need_strict = rt6_need_strict(&ipv6_hdr(skb)->daddr);
 	bool is_ndisc = ipv6_ndisc_frame(skb);
-<<<<<<< HEAD
-
-	nf_reset_ct(skb);
-=======
->>>>>>> b80e8389
 
 	/* loopback, multicast & non-ND link-local traffic; do not push through
 	 * packet taps again. Reset pkt_type for upper layers to process skb.
@@ -1393,8 +1388,6 @@
 	skb->dev = vrf_dev;
 	skb->skb_iif = vrf_dev->ifindex;
 	IPCB(skb)->flags |= IPSKB_L3SLAVE;
-
-	nf_reset_ct(skb);
 
 	if (ipv4_is_multicast(ip_hdr(skb)->daddr))
 		goto out;
