// SPDX-License-Identifier: GPL-2.0+
/* Framework for configuring and reading PHY devices
 * Based on code in sungem_phy.c and gianfar_phy.c
 *
 * Author: Andy Fleming
 *
 * Copyright (c) 2004 Freescale Semiconductor, Inc.
 * Copyright (c) 2006, 2007  Maciej W. Rozycki
 */

#include <linux/kernel.h>
#include <linux/string.h>
#include <linux/errno.h>
#include <linux/unistd.h>
#include <linux/interrupt.h>
#include <linux/delay.h>
#include <linux/netdevice.h>
#include <linux/netlink.h>
#include <linux/etherdevice.h>
#include <linux/skbuff.h>
#include <linux/mm.h>
#include <linux/module.h>
#include <linux/mii.h>
#include <linux/ethtool.h>
#include <linux/ethtool_netlink.h>
#include <linux/phy.h>
#include <linux/phy_led_triggers.h>
#include <linux/sfp.h>
#include <linux/workqueue.h>
#include <linux/mdio.h>
#include <linux/io.h>
#include <linux/uaccess.h>
#include <linux/atomic.h>
#include <linux/suspend.h>
#include <net/netlink.h>
#include <net/genetlink.h>
#include <net/sock.h>

#define PHY_STATE_TIME	HZ

#define PHY_STATE_STR(_state)			\
	case PHY_##_state:			\
		return __stringify(_state);	\

static const char *phy_state_to_str(enum phy_state st)
{
	switch (st) {
	PHY_STATE_STR(DOWN)
	PHY_STATE_STR(READY)
	PHY_STATE_STR(UP)
	PHY_STATE_STR(RUNNING)
	PHY_STATE_STR(NOLINK)
	PHY_STATE_STR(CABLETEST)
	PHY_STATE_STR(HALTED)
	}

	return NULL;
}

static void phy_process_state_change(struct phy_device *phydev,
				     enum phy_state old_state)
{
	if (old_state != phydev->state) {
		phydev_dbg(phydev, "PHY state change %s -> %s\n",
			   phy_state_to_str(old_state),
			   phy_state_to_str(phydev->state));
		if (phydev->drv && phydev->drv->link_change_notify)
			phydev->drv->link_change_notify(phydev);
	}
}

static void phy_link_up(struct phy_device *phydev)
{
	phydev->phy_link_change(phydev, true);
	phy_led_trigger_change_speed(phydev);
}

static void phy_link_down(struct phy_device *phydev)
{
	phydev->phy_link_change(phydev, false);
	phy_led_trigger_change_speed(phydev);
}

static const char *phy_pause_str(struct phy_device *phydev)
{
	bool local_pause, local_asym_pause;

	if (phydev->autoneg == AUTONEG_DISABLE)
		goto no_pause;

	local_pause = linkmode_test_bit(ETHTOOL_LINK_MODE_Pause_BIT,
					phydev->advertising);
	local_asym_pause = linkmode_test_bit(ETHTOOL_LINK_MODE_Asym_Pause_BIT,
					     phydev->advertising);

	if (local_pause && phydev->pause)
		return "rx/tx";

	if (local_asym_pause && phydev->asym_pause) {
		if (local_pause)
			return "rx";
		if (phydev->pause)
			return "tx";
	}

no_pause:
	return "off";
}

/**
 * phy_print_status - Convenience function to print out the current phy status
 * @phydev: the phy_device struct
 */
void phy_print_status(struct phy_device *phydev)
{
	if (phydev->link) {
		netdev_info(phydev->attached_dev,
			"Link is Up - %s/%s %s- flow control %s\n",
			phy_speed_to_str(phydev->speed),
			phy_duplex_to_str(phydev->duplex),
			phydev->downshifted_rate ? "(downshifted) " : "",
			phy_pause_str(phydev));
	} else	{
		netdev_info(phydev->attached_dev, "Link is Down\n");
	}
}
EXPORT_SYMBOL(phy_print_status);

/**
 * phy_config_interrupt - configure the PHY device for the requested interrupts
 * @phydev: the phy_device struct
 * @interrupts: interrupt flags to configure for this @phydev
 *
 * Returns 0 on success or < 0 on error.
 */
static int phy_config_interrupt(struct phy_device *phydev, bool interrupts)
{
	phydev->interrupts = interrupts ? 1 : 0;
	if (phydev->drv->config_intr)
		return phydev->drv->config_intr(phydev);

	return 0;
}

/**
 * phy_restart_aneg - restart auto-negotiation
 * @phydev: target phy_device struct
 *
 * Restart the autonegotiation on @phydev.  Returns >= 0 on success or
 * negative errno on error.
 */
int phy_restart_aneg(struct phy_device *phydev)
{
	int ret;

	if (phydev->is_c45 && !(phydev->c45_ids.devices_in_package & BIT(0)))
		ret = genphy_c45_restart_aneg(phydev);
	else
		ret = genphy_restart_aneg(phydev);

	return ret;
}
EXPORT_SYMBOL_GPL(phy_restart_aneg);

/**
 * phy_aneg_done - return auto-negotiation status
 * @phydev: target phy_device struct
 *
 * Description: Return the auto-negotiation status from this @phydev
 * Returns > 0 on success or < 0 on error. 0 means that auto-negotiation
 * is still pending.
 */
int phy_aneg_done(struct phy_device *phydev)
{
	if (phydev->drv && phydev->drv->aneg_done)
		return phydev->drv->aneg_done(phydev);
	else if (phydev->is_c45)
		return genphy_c45_aneg_done(phydev);
	else
		return genphy_aneg_done(phydev);
}
EXPORT_SYMBOL(phy_aneg_done);

/**
 * phy_find_valid - find a PHY setting that matches the requested parameters
 * @speed: desired speed
 * @duplex: desired duplex
 * @supported: mask of supported link modes
 *
 * Locate a supported phy setting that is, in priority order:
 * - an exact match for the specified speed and duplex mode
 * - a match for the specified speed, or slower speed
 * - the slowest supported speed
 * Returns the matched phy_setting entry, or %NULL if no supported phy
 * settings were found.
 */
static const struct phy_setting *
phy_find_valid(int speed, int duplex, unsigned long *supported)
{
	return phy_lookup_setting(speed, duplex, supported, false);
}

/**
 * phy_supported_speeds - return all speeds currently supported by a phy device
 * @phy: The phy device to return supported speeds of.
 * @speeds: buffer to store supported speeds in.
 * @size:   size of speeds buffer.
 *
 * Description: Returns the number of supported speeds, and fills the speeds
 * buffer with the supported speeds. If speeds buffer is too small to contain
 * all currently supported speeds, will return as many speeds as can fit.
 */
unsigned int phy_supported_speeds(struct phy_device *phy,
				  unsigned int *speeds,
				  unsigned int size)
{
	return phy_speeds(speeds, size, phy->supported);
}

/**
 * phy_check_valid - check if there is a valid PHY setting which matches
 *		     speed, duplex, and feature mask
 * @speed: speed to match
 * @duplex: duplex to match
 * @features: A mask of the valid settings
 *
 * Description: Returns true if there is a valid setting, false otherwise.
 */
static inline bool phy_check_valid(int speed, int duplex,
				   unsigned long *features)
{
	return !!phy_lookup_setting(speed, duplex, features, true);
}

/**
 * phy_sanitize_settings - make sure the PHY is set to supported speed and duplex
 * @phydev: the target phy_device struct
 *
 * Description: Make sure the PHY is set to supported speeds and
 *   duplexes.  Drop down by one in this order:  1000/FULL,
 *   1000/HALF, 100/FULL, 100/HALF, 10/FULL, 10/HALF.
 */
static void phy_sanitize_settings(struct phy_device *phydev)
{
	const struct phy_setting *setting;

	setting = phy_find_valid(phydev->speed, phydev->duplex,
				 phydev->supported);
	if (setting) {
		phydev->speed = setting->speed;
		phydev->duplex = setting->duplex;
	} else {
		/* We failed to find anything (no supported speeds?) */
		phydev->speed = SPEED_UNKNOWN;
		phydev->duplex = DUPLEX_UNKNOWN;
	}
}

void phy_ethtool_ksettings_get(struct phy_device *phydev,
			       struct ethtool_link_ksettings *cmd)
{
	mutex_lock(&phydev->lock);
	linkmode_copy(cmd->link_modes.supported, phydev->supported);
	linkmode_copy(cmd->link_modes.advertising, phydev->advertising);
	linkmode_copy(cmd->link_modes.lp_advertising, phydev->lp_advertising);

	cmd->base.speed = phydev->speed;
	cmd->base.duplex = phydev->duplex;
	cmd->base.master_slave_cfg = phydev->master_slave_get;
	cmd->base.master_slave_state = phydev->master_slave_state;
	if (phydev->interface == PHY_INTERFACE_MODE_MOCA)
		cmd->base.port = PORT_BNC;
	else
		cmd->base.port = phydev->port;
	cmd->base.transceiver = phy_is_internal(phydev) ?
				XCVR_INTERNAL : XCVR_EXTERNAL;
	cmd->base.phy_address = phydev->mdio.addr;
	cmd->base.autoneg = phydev->autoneg;
	cmd->base.eth_tp_mdix_ctrl = phydev->mdix_ctrl;
	cmd->base.eth_tp_mdix = phydev->mdix;
	mutex_unlock(&phydev->lock);
}
EXPORT_SYMBOL(phy_ethtool_ksettings_get);

/**
 * phy_mii_ioctl - generic PHY MII ioctl interface
 * @phydev: the phy_device struct
 * @ifr: &struct ifreq for socket ioctl's
 * @cmd: ioctl cmd to execute
 *
 * Note that this function is currently incompatible with the
 * PHYCONTROL layer.  It changes registers without regard to
 * current state.  Use at own risk.
 */
int phy_mii_ioctl(struct phy_device *phydev, struct ifreq *ifr, int cmd)
{
	struct mii_ioctl_data *mii_data = if_mii(ifr);
	u16 val = mii_data->val_in;
	bool change_autoneg = false;
	int prtad, devad;

	switch (cmd) {
	case SIOCGMIIPHY:
		mii_data->phy_id = phydev->mdio.addr;
		fallthrough;

	case SIOCGMIIREG:
		if (mdio_phy_id_is_c45(mii_data->phy_id)) {
			prtad = mdio_phy_id_prtad(mii_data->phy_id);
			devad = mdio_phy_id_devad(mii_data->phy_id);
			devad = mdiobus_c45_addr(devad, mii_data->reg_num);
		} else {
			prtad = mii_data->phy_id;
			devad = mii_data->reg_num;
		}
		mii_data->val_out = mdiobus_read(phydev->mdio.bus, prtad,
						 devad);
		return 0;

	case SIOCSMIIREG:
		if (mdio_phy_id_is_c45(mii_data->phy_id)) {
			prtad = mdio_phy_id_prtad(mii_data->phy_id);
			devad = mdio_phy_id_devad(mii_data->phy_id);
			devad = mdiobus_c45_addr(devad, mii_data->reg_num);
		} else {
			prtad = mii_data->phy_id;
			devad = mii_data->reg_num;
		}
		if (prtad == phydev->mdio.addr) {
			switch (devad) {
			case MII_BMCR:
				if ((val & (BMCR_RESET | BMCR_ANENABLE)) == 0) {
					if (phydev->autoneg == AUTONEG_ENABLE)
						change_autoneg = true;
					phydev->autoneg = AUTONEG_DISABLE;
					if (val & BMCR_FULLDPLX)
						phydev->duplex = DUPLEX_FULL;
					else
						phydev->duplex = DUPLEX_HALF;
					if (val & BMCR_SPEED1000)
						phydev->speed = SPEED_1000;
					else if (val & BMCR_SPEED100)
						phydev->speed = SPEED_100;
					else phydev->speed = SPEED_10;
				} else {
					if (phydev->autoneg == AUTONEG_DISABLE)
						change_autoneg = true;
					phydev->autoneg = AUTONEG_ENABLE;
				}
				break;
			case MII_ADVERTISE:
				mii_adv_mod_linkmode_adv_t(phydev->advertising,
							   val);
				change_autoneg = true;
				break;
			case MII_CTRL1000:
				mii_ctrl1000_mod_linkmode_adv_t(phydev->advertising,
							        val);
				change_autoneg = true;
				break;
			default:
				/* do nothing */
				break;
			}
		}

		mdiobus_write(phydev->mdio.bus, prtad, devad, val);

		if (prtad == phydev->mdio.addr &&
		    devad == MII_BMCR &&
		    val & BMCR_RESET)
			return phy_init_hw(phydev);

		if (change_autoneg)
			return phy_start_aneg(phydev);

		return 0;

	case SIOCSHWTSTAMP:
		if (phydev->mii_ts && phydev->mii_ts->hwtstamp)
			return phydev->mii_ts->hwtstamp(phydev->mii_ts, ifr);
		fallthrough;

	default:
		return -EOPNOTSUPP;
	}
}
EXPORT_SYMBOL(phy_mii_ioctl);

/**
 * phy_do_ioctl - generic ndo_eth_ioctl implementation
 * @dev: the net_device struct
 * @ifr: &struct ifreq for socket ioctl's
 * @cmd: ioctl cmd to execute
 */
int phy_do_ioctl(struct net_device *dev, struct ifreq *ifr, int cmd)
{
	if (!dev->phydev)
		return -ENODEV;

	return phy_mii_ioctl(dev->phydev, ifr, cmd);
}
EXPORT_SYMBOL(phy_do_ioctl);

/**
 * phy_do_ioctl_running - generic ndo_eth_ioctl implementation but test first
 *
 * @dev: the net_device struct
 * @ifr: &struct ifreq for socket ioctl's
 * @cmd: ioctl cmd to execute
 *
 * Same as phy_do_ioctl, but ensures that net_device is running before
 * handling the ioctl.
 */
int phy_do_ioctl_running(struct net_device *dev, struct ifreq *ifr, int cmd)
{
	if (!netif_running(dev))
		return -ENODEV;

	return phy_do_ioctl(dev, ifr, cmd);
}
EXPORT_SYMBOL(phy_do_ioctl_running);

/**
 * phy_queue_state_machine - Trigger the state machine to run soon
 *
 * @phydev: the phy_device struct
 * @jiffies: Run the state machine after these jiffies
 */
void phy_queue_state_machine(struct phy_device *phydev, unsigned long jiffies)
{
	mod_delayed_work(system_power_efficient_wq, &phydev->state_queue,
			 jiffies);
}
EXPORT_SYMBOL(phy_queue_state_machine);

/**
 * phy_trigger_machine - Trigger the state machine to run now
 *
 * @phydev: the phy_device struct
 */
void phy_trigger_machine(struct phy_device *phydev)
{
	phy_queue_state_machine(phydev, 0);
}
EXPORT_SYMBOL(phy_trigger_machine);

static void phy_abort_cable_test(struct phy_device *phydev)
{
	int err;

	ethnl_cable_test_finished(phydev);

	err = phy_init_hw(phydev);
	if (err)
		phydev_err(phydev, "Error while aborting cable test");
}

/**
 * phy_ethtool_get_strings - Get the statistic counter names
 *
 * @phydev: the phy_device struct
 * @data: Where to put the strings
 */
int phy_ethtool_get_strings(struct phy_device *phydev, u8 *data)
{
	if (!phydev->drv)
		return -EIO;

	mutex_lock(&phydev->lock);
	phydev->drv->get_strings(phydev, data);
	mutex_unlock(&phydev->lock);

	return 0;
}
EXPORT_SYMBOL(phy_ethtool_get_strings);

/**
 * phy_ethtool_get_sset_count - Get the number of statistic counters
 *
 * @phydev: the phy_device struct
 */
int phy_ethtool_get_sset_count(struct phy_device *phydev)
{
	int ret;

	if (!phydev->drv)
		return -EIO;

	if (phydev->drv->get_sset_count &&
	    phydev->drv->get_strings &&
	    phydev->drv->get_stats) {
		mutex_lock(&phydev->lock);
		ret = phydev->drv->get_sset_count(phydev);
		mutex_unlock(&phydev->lock);

		return ret;
	}

	return -EOPNOTSUPP;
}
EXPORT_SYMBOL(phy_ethtool_get_sset_count);

/**
 * phy_ethtool_get_stats - Get the statistic counters
 *
 * @phydev: the phy_device struct
 * @stats: What counters to get
 * @data: Where to store the counters
 */
int phy_ethtool_get_stats(struct phy_device *phydev,
			  struct ethtool_stats *stats, u64 *data)
{
	if (!phydev->drv)
		return -EIO;

	mutex_lock(&phydev->lock);
	phydev->drv->get_stats(phydev, stats, data);
	mutex_unlock(&phydev->lock);

	return 0;
}
EXPORT_SYMBOL(phy_ethtool_get_stats);

/**
 * phy_start_cable_test - Start a cable test
 *
 * @phydev: the phy_device struct
 * @extack: extack for reporting useful error messages
 */
int phy_start_cable_test(struct phy_device *phydev,
			 struct netlink_ext_ack *extack)
{
	struct net_device *dev = phydev->attached_dev;
	int err = -ENOMEM;

	if (!(phydev->drv &&
	      phydev->drv->cable_test_start &&
	      phydev->drv->cable_test_get_status)) {
		NL_SET_ERR_MSG(extack,
			       "PHY driver does not support cable testing");
		return -EOPNOTSUPP;
	}

	mutex_lock(&phydev->lock);
	if (phydev->state == PHY_CABLETEST) {
		NL_SET_ERR_MSG(extack,
			       "PHY already performing a test");
		err = -EBUSY;
		goto out;
	}

	if (phydev->state < PHY_UP ||
	    phydev->state > PHY_CABLETEST) {
		NL_SET_ERR_MSG(extack,
			       "PHY not configured. Try setting interface up");
		err = -EBUSY;
		goto out;
	}

	err = ethnl_cable_test_alloc(phydev, ETHTOOL_MSG_CABLE_TEST_NTF);
	if (err)
		goto out;

	/* Mark the carrier down until the test is complete */
	phy_link_down(phydev);

	netif_testing_on(dev);
	err = phydev->drv->cable_test_start(phydev);
	if (err) {
		netif_testing_off(dev);
		phy_link_up(phydev);
		goto out_free;
	}

	phydev->state = PHY_CABLETEST;

	if (phy_polling_mode(phydev))
		phy_trigger_machine(phydev);

	mutex_unlock(&phydev->lock);

	return 0;

out_free:
	ethnl_cable_test_free(phydev);
out:
	mutex_unlock(&phydev->lock);

	return err;
}
EXPORT_SYMBOL(phy_start_cable_test);

/**
 * phy_start_cable_test_tdr - Start a raw TDR cable test
 *
 * @phydev: the phy_device struct
 * @extack: extack for reporting useful error messages
 * @config: Configuration of the test to run
 */
int phy_start_cable_test_tdr(struct phy_device *phydev,
			     struct netlink_ext_ack *extack,
			     const struct phy_tdr_config *config)
{
	struct net_device *dev = phydev->attached_dev;
	int err = -ENOMEM;

	if (!(phydev->drv &&
	      phydev->drv->cable_test_tdr_start &&
	      phydev->drv->cable_test_get_status)) {
		NL_SET_ERR_MSG(extack,
			       "PHY driver does not support cable test TDR");
		return -EOPNOTSUPP;
	}

	mutex_lock(&phydev->lock);
	if (phydev->state == PHY_CABLETEST) {
		NL_SET_ERR_MSG(extack,
			       "PHY already performing a test");
		err = -EBUSY;
		goto out;
	}

	if (phydev->state < PHY_UP ||
	    phydev->state > PHY_CABLETEST) {
		NL_SET_ERR_MSG(extack,
			       "PHY not configured. Try setting interface up");
		err = -EBUSY;
		goto out;
	}

	err = ethnl_cable_test_alloc(phydev, ETHTOOL_MSG_CABLE_TEST_TDR_NTF);
	if (err)
		goto out;

	/* Mark the carrier down until the test is complete */
	phy_link_down(phydev);

	netif_testing_on(dev);
	err = phydev->drv->cable_test_tdr_start(phydev, config);
	if (err) {
		netif_testing_off(dev);
		phy_link_up(phydev);
		goto out_free;
	}

	phydev->state = PHY_CABLETEST;

	if (phy_polling_mode(phydev))
		phy_trigger_machine(phydev);

	mutex_unlock(&phydev->lock);

	return 0;

out_free:
	ethnl_cable_test_free(phydev);
out:
	mutex_unlock(&phydev->lock);

	return err;
}
EXPORT_SYMBOL(phy_start_cable_test_tdr);

int phy_config_aneg(struct phy_device *phydev)
{
	if (phydev->drv->config_aneg)
		return phydev->drv->config_aneg(phydev);

	/* Clause 45 PHYs that don't implement Clause 22 registers are not
	 * allowed to call genphy_config_aneg()
	 */
	if (phydev->is_c45 && !(phydev->c45_ids.devices_in_package & BIT(0)))
		return genphy_c45_config_aneg(phydev);

	return genphy_config_aneg(phydev);
}
EXPORT_SYMBOL(phy_config_aneg);

/**
 * phy_check_link_status - check link status and set state accordingly
 * @phydev: the phy_device struct
 *
 * Description: Check for link and whether autoneg was triggered / is running
 * and set state accordingly
 */
static int phy_check_link_status(struct phy_device *phydev)
{
	int err;

	lockdep_assert_held(&phydev->lock);

	/* Keep previous state if loopback is enabled because some PHYs
	 * report that Link is Down when loopback is enabled.
	 */
	if (phydev->loopback_enabled)
		return 0;

	err = phy_read_status(phydev);
	if (err)
		return err;

	if (phydev->link && phydev->state != PHY_RUNNING) {
		phy_check_downshift(phydev);
		phydev->state = PHY_RUNNING;
		phy_link_up(phydev);
	} else if (!phydev->link && phydev->state != PHY_NOLINK) {
		phydev->state = PHY_NOLINK;
		phy_link_down(phydev);
	}

	return 0;
}

/**
 * _phy_start_aneg - start auto-negotiation for this PHY device
 * @phydev: the phy_device struct
 *
 * Description: Sanitizes the settings (if we're not autonegotiating
 *   them), and then calls the driver's config_aneg function.
 *   If the PHYCONTROL Layer is operating, we change the state to
 *   reflect the beginning of Auto-negotiation or forcing.
 */
static int _phy_start_aneg(struct phy_device *phydev)
{
	int err;

	lockdep_assert_held(&phydev->lock);

	if (!phydev->drv)
		return -EIO;

	if (AUTONEG_DISABLE == phydev->autoneg)
		phy_sanitize_settings(phydev);

	err = phy_config_aneg(phydev);
	if (err < 0)
		return err;

	if (phy_is_started(phydev))
		err = phy_check_link_status(phydev);

	return err;
}

/**
 * phy_start_aneg - start auto-negotiation for this PHY device
 * @phydev: the phy_device struct
 *
 * Description: Sanitizes the settings (if we're not autonegotiating
 *   them), and then calls the driver's config_aneg function.
 *   If the PHYCONTROL Layer is operating, we change the state to
 *   reflect the beginning of Auto-negotiation or forcing.
 */
int phy_start_aneg(struct phy_device *phydev)
{
	int err;

	mutex_lock(&phydev->lock);
	err = _phy_start_aneg(phydev);
	mutex_unlock(&phydev->lock);

	return err;
}
EXPORT_SYMBOL(phy_start_aneg);

static int phy_poll_aneg_done(struct phy_device *phydev)
{
	unsigned int retries = 100;
	int ret;

	do {
		msleep(100);
		ret = phy_aneg_done(phydev);
	} while (!ret && --retries);

	if (!ret)
		return -ETIMEDOUT;

	return ret < 0 ? ret : 0;
}

int phy_ethtool_ksettings_set(struct phy_device *phydev,
			      const struct ethtool_link_ksettings *cmd)
{
	__ETHTOOL_DECLARE_LINK_MODE_MASK(advertising);
	u8 autoneg = cmd->base.autoneg;
	u8 duplex = cmd->base.duplex;
	u32 speed = cmd->base.speed;

	if (cmd->base.phy_address != phydev->mdio.addr)
		return -EINVAL;

	linkmode_copy(advertising, cmd->link_modes.advertising);

	/* We make sure that we don't pass unsupported values in to the PHY */
	linkmode_and(advertising, advertising, phydev->supported);

	/* Verify the settings we care about. */
	if (autoneg != AUTONEG_ENABLE && autoneg != AUTONEG_DISABLE)
		return -EINVAL;

	if (autoneg == AUTONEG_ENABLE && linkmode_empty(advertising))
		return -EINVAL;

	if (autoneg == AUTONEG_DISABLE &&
	    ((speed != SPEED_1000 &&
	      speed != SPEED_100 &&
	      speed != SPEED_10) ||
	     (duplex != DUPLEX_HALF &&
	      duplex != DUPLEX_FULL)))
		return -EINVAL;

	mutex_lock(&phydev->lock);
	phydev->autoneg = autoneg;

	if (autoneg == AUTONEG_DISABLE) {
		phydev->speed = speed;
		phydev->duplex = duplex;
	}

	linkmode_copy(phydev->advertising, advertising);

	linkmode_mod_bit(ETHTOOL_LINK_MODE_Autoneg_BIT,
			 phydev->advertising, autoneg == AUTONEG_ENABLE);

	phydev->master_slave_set = cmd->base.master_slave_cfg;
	phydev->mdix_ctrl = cmd->base.eth_tp_mdix_ctrl;

	/* Restart the PHY */
	if (phy_is_started(phydev)) {
		phydev->state = PHY_UP;
		phy_trigger_machine(phydev);
	} else {
		_phy_start_aneg(phydev);
	}

	mutex_unlock(&phydev->lock);
	return 0;
}
EXPORT_SYMBOL(phy_ethtool_ksettings_set);

/**
 * phy_speed_down - set speed to lowest speed supported by both link partners
 * @phydev: the phy_device struct
 * @sync: perform action synchronously
 *
 * Description: Typically used to save energy when waiting for a WoL packet
 *
 * WARNING: Setting sync to false may cause the system being unable to suspend
 * in case the PHY generates an interrupt when finishing the autonegotiation.
 * This interrupt may wake up the system immediately after suspend.
 * Therefore use sync = false only if you're sure it's safe with the respective
 * network chip.
 */
int phy_speed_down(struct phy_device *phydev, bool sync)
{
	__ETHTOOL_DECLARE_LINK_MODE_MASK(adv_tmp);
	int ret;

	if (phydev->autoneg != AUTONEG_ENABLE)
		return 0;

	linkmode_copy(adv_tmp, phydev->advertising);

	ret = phy_speed_down_core(phydev);
	if (ret)
		return ret;

	linkmode_copy(phydev->adv_old, adv_tmp);

	if (linkmode_equal(phydev->advertising, adv_tmp))
		return 0;

	ret = phy_config_aneg(phydev);
	if (ret)
		return ret;

	return sync ? phy_poll_aneg_done(phydev) : 0;
}
EXPORT_SYMBOL_GPL(phy_speed_down);

/**
 * phy_speed_up - (re)set advertised speeds to all supported speeds
 * @phydev: the phy_device struct
 *
 * Description: Used to revert the effect of phy_speed_down
 */
int phy_speed_up(struct phy_device *phydev)
{
	__ETHTOOL_DECLARE_LINK_MODE_MASK(adv_tmp);

	if (phydev->autoneg != AUTONEG_ENABLE)
		return 0;

	if (linkmode_empty(phydev->adv_old))
		return 0;

	linkmode_copy(adv_tmp, phydev->advertising);
	linkmode_copy(phydev->advertising, phydev->adv_old);
	linkmode_zero(phydev->adv_old);

	if (linkmode_equal(phydev->advertising, adv_tmp))
		return 0;

	return phy_config_aneg(phydev);
}
EXPORT_SYMBOL_GPL(phy_speed_up);

/**
 * phy_start_machine - start PHY state machine tracking
 * @phydev: the phy_device struct
 *
 * Description: The PHY infrastructure can run a state machine
 *   which tracks whether the PHY is starting up, negotiating,
 *   etc.  This function starts the delayed workqueue which tracks
 *   the state of the PHY. If you want to maintain your own state machine,
 *   do not call this function.
 */
void phy_start_machine(struct phy_device *phydev)
{
	phy_trigger_machine(phydev);
}
EXPORT_SYMBOL_GPL(phy_start_machine);

/**
 * phy_stop_machine - stop the PHY state machine tracking
 * @phydev: target phy_device struct
 *
 * Description: Stops the state machine delayed workqueue, sets the
 *   state to UP (unless it wasn't up yet). This function must be
 *   called BEFORE phy_detach.
 */
void phy_stop_machine(struct phy_device *phydev)
{
	cancel_delayed_work_sync(&phydev->state_queue);

	mutex_lock(&phydev->lock);
	if (phy_is_started(phydev))
		phydev->state = PHY_UP;
	mutex_unlock(&phydev->lock);
}

/**
 * phy_error - enter HALTED state for this PHY device
 * @phydev: target phy_device struct
 *
 * Moves the PHY to the HALTED state in response to a read
 * or write error, and tells the controller the link is down.
 * Must not be called from interrupt context, or while the
 * phydev->lock is held.
 */
void phy_error(struct phy_device *phydev)
{
	WARN_ON(1);

	mutex_lock(&phydev->lock);
	phydev->state = PHY_HALTED;
	mutex_unlock(&phydev->lock);

	phy_trigger_machine(phydev);
}
EXPORT_SYMBOL(phy_error);

/**
 * phy_disable_interrupts - Disable the PHY interrupts from the PHY side
 * @phydev: target phy_device struct
 */
int phy_disable_interrupts(struct phy_device *phydev)
{
	/* Disable PHY interrupts */
	return phy_config_interrupt(phydev, PHY_INTERRUPT_DISABLED);
}

/**
 * phy_interrupt - PHY interrupt handler
 * @irq: interrupt line
 * @phy_dat: phy_device pointer
 *
 * Description: Handle PHY interrupt
 */
static irqreturn_t phy_interrupt(int irq, void *phy_dat)
{
	struct phy_device *phydev = phy_dat;
	struct phy_driver *drv = phydev->drv;
	irqreturn_t ret;

	/* Wakeup interrupts may occur during a system sleep transition.
	 * Postpone handling until the PHY has resumed.
	 */
	if (IS_ENABLED(CONFIG_PM_SLEEP) && phydev->irq_suspended) {
		struct net_device *netdev = phydev->attached_dev;

		if (netdev) {
			struct device *parent = netdev->dev.parent;

			if (netdev->wol_enabled)
				pm_system_wakeup();
			else if (device_may_wakeup(&netdev->dev))
				pm_wakeup_dev_event(&netdev->dev, 0, true);
			else if (parent && device_may_wakeup(parent))
				pm_wakeup_dev_event(parent, 0, true);
		}
<<<<<<< HEAD

		phydev->irq_rerun = 1;
		disable_irq_nosync(irq);
		return IRQ_HANDLED;
	}

	mutex_lock(&phydev->lock);
	ret = drv->handle_interrupt(phydev);
	mutex_unlock(&phydev->lock);

=======

		phydev->irq_rerun = 1;
		disable_irq_nosync(irq);
		return IRQ_HANDLED;
	}

	mutex_lock(&phydev->lock);
	ret = drv->handle_interrupt(phydev);
	mutex_unlock(&phydev->lock);

>>>>>>> 9b37665a
	return ret;
}

/**
 * phy_enable_interrupts - Enable the interrupts from the PHY side
 * @phydev: target phy_device struct
 */
static int phy_enable_interrupts(struct phy_device *phydev)
{
	return phy_config_interrupt(phydev, PHY_INTERRUPT_ENABLED);
}

/**
 * phy_request_interrupt - request and enable interrupt for a PHY device
 * @phydev: target phy_device struct
 *
 * Description: Request and enable the interrupt for the given PHY.
 *   If this fails, then we set irq to PHY_POLL.
 *   This should only be called with a valid IRQ number.
 */
void phy_request_interrupt(struct phy_device *phydev)
{
	int err;

	err = request_threaded_irq(phydev->irq, NULL, phy_interrupt,
				   IRQF_ONESHOT | IRQF_SHARED,
				   phydev_name(phydev), phydev);
	if (err) {
		phydev_warn(phydev, "Error %d requesting IRQ %d, falling back to polling\n",
			    err, phydev->irq);
		phydev->irq = PHY_POLL;
	} else {
		if (phy_enable_interrupts(phydev)) {
			phydev_warn(phydev, "Can't enable interrupt, falling back to polling\n");
			phy_free_interrupt(phydev);
			phydev->irq = PHY_POLL;
		}
	}
}
EXPORT_SYMBOL(phy_request_interrupt);

/**
 * phy_free_interrupt - disable and free interrupt for a PHY device
 * @phydev: target phy_device struct
 *
 * Description: Disable and free the interrupt for the given PHY.
 *   This should only be called with a valid IRQ number.
 */
void phy_free_interrupt(struct phy_device *phydev)
{
	phy_disable_interrupts(phydev);
	free_irq(phydev->irq, phydev);
}
EXPORT_SYMBOL(phy_free_interrupt);

/**
 * phy_stop - Bring down the PHY link, and stop checking the status
 * @phydev: target phy_device struct
 */
void phy_stop(struct phy_device *phydev)
{
	struct net_device *dev = phydev->attached_dev;
	enum phy_state old_state;

	if (!phy_is_started(phydev) && phydev->state != PHY_DOWN) {
		WARN(1, "called from state %s\n",
		     phy_state_to_str(phydev->state));
		return;
	}

	mutex_lock(&phydev->lock);
	old_state = phydev->state;

	if (phydev->state == PHY_CABLETEST) {
		phy_abort_cable_test(phydev);
		netif_testing_off(dev);
	}

	if (phydev->sfp_bus)
		sfp_upstream_stop(phydev->sfp_bus);

	phydev->state = PHY_HALTED;
	phy_process_state_change(phydev, old_state);

	mutex_unlock(&phydev->lock);

	phy_state_machine(&phydev->state_queue.work);
	phy_stop_machine(phydev);

	/* Cannot call flush_scheduled_work() here as desired because
	 * of rtnl_lock(), but PHY_HALTED shall guarantee irq handler
	 * will not reenable interrupts.
	 */
}
EXPORT_SYMBOL(phy_stop);

/**
 * phy_start - start or restart a PHY device
 * @phydev: target phy_device struct
 *
 * Description: Indicates the attached device's readiness to
 *   handle PHY-related work.  Used during startup to start the
 *   PHY, and after a call to phy_stop() to resume operation.
 *   Also used to indicate the MDIO bus has cleared an error
 *   condition.
 */
void phy_start(struct phy_device *phydev)
{
	mutex_lock(&phydev->lock);

	if (phydev->state != PHY_READY && phydev->state != PHY_HALTED) {
		WARN(1, "called from state %s\n",
		     phy_state_to_str(phydev->state));
		goto out;
	}

	if (phydev->sfp_bus)
		sfp_upstream_start(phydev->sfp_bus);

	/* if phy was suspended, bring the physical link up again */
	__phy_resume(phydev);

	phydev->state = PHY_UP;

	phy_start_machine(phydev);
out:
	mutex_unlock(&phydev->lock);
}
EXPORT_SYMBOL(phy_start);

/**
 * phy_state_machine - Handle the state machine
 * @work: work_struct that describes the work to be done
 */
void phy_state_machine(struct work_struct *work)
{
	struct delayed_work *dwork = to_delayed_work(work);
	struct phy_device *phydev =
			container_of(dwork, struct phy_device, state_queue);
	struct net_device *dev = phydev->attached_dev;
	bool needs_aneg = false, do_suspend = false;
	enum phy_state old_state;
	bool finished = false;
	int err = 0;

	mutex_lock(&phydev->lock);

	old_state = phydev->state;

	switch (phydev->state) {
	case PHY_DOWN:
	case PHY_READY:
		break;
	case PHY_UP:
		needs_aneg = true;

		break;
	case PHY_NOLINK:
	case PHY_RUNNING:
		err = phy_check_link_status(phydev);
		break;
	case PHY_CABLETEST:
		err = phydev->drv->cable_test_get_status(phydev, &finished);
		if (err) {
			phy_abort_cable_test(phydev);
			netif_testing_off(dev);
			needs_aneg = true;
			phydev->state = PHY_UP;
			break;
		}

		if (finished) {
			ethnl_cable_test_finished(phydev);
			netif_testing_off(dev);
			needs_aneg = true;
			phydev->state = PHY_UP;
		}
		break;
	case PHY_HALTED:
		if (phydev->link) {
			phydev->link = 0;
			phy_link_down(phydev);
		}
		do_suspend = true;
		break;
	}

	mutex_unlock(&phydev->lock);

	if (needs_aneg)
		err = phy_start_aneg(phydev);
	else if (do_suspend)
		phy_suspend(phydev);

	if (err == -ENODEV)
		return;

	if (err < 0)
		phy_error(phydev);

	phy_process_state_change(phydev, old_state);

	/* Only re-schedule a PHY state machine change if we are polling the
	 * PHY, if PHY_MAC_INTERRUPT is set, then we will be moving
	 * between states from phy_mac_interrupt().
	 *
	 * In state PHY_HALTED the PHY gets suspended, so rescheduling the
	 * state machine would be pointless and possibly error prone when
	 * called from phy_disconnect() synchronously.
	 */
	mutex_lock(&phydev->lock);
	if (phy_polling_mode(phydev) && phy_is_started(phydev))
		phy_queue_state_machine(phydev, PHY_STATE_TIME);
	mutex_unlock(&phydev->lock);
}

/**
 * phy_mac_interrupt - MAC says the link has changed
 * @phydev: phy_device struct with changed link
 *
 * The MAC layer is able to indicate there has been a change in the PHY link
 * status. Trigger the state machine and work a work queue.
 */
void phy_mac_interrupt(struct phy_device *phydev)
{
	/* Trigger a state machine change */
	phy_trigger_machine(phydev);
}
EXPORT_SYMBOL(phy_mac_interrupt);

static void mmd_eee_adv_to_linkmode(unsigned long *advertising, u16 eee_adv)
{
	linkmode_zero(advertising);

	if (eee_adv & MDIO_EEE_100TX)
		linkmode_set_bit(ETHTOOL_LINK_MODE_100baseT_Full_BIT,
				 advertising);
	if (eee_adv & MDIO_EEE_1000T)
		linkmode_set_bit(ETHTOOL_LINK_MODE_1000baseT_Full_BIT,
				 advertising);
	if (eee_adv & MDIO_EEE_10GT)
		linkmode_set_bit(ETHTOOL_LINK_MODE_10000baseT_Full_BIT,
				 advertising);
	if (eee_adv & MDIO_EEE_1000KX)
		linkmode_set_bit(ETHTOOL_LINK_MODE_1000baseKX_Full_BIT,
				 advertising);
	if (eee_adv & MDIO_EEE_10GKX4)
		linkmode_set_bit(ETHTOOL_LINK_MODE_10000baseKX4_Full_BIT,
				 advertising);
	if (eee_adv & MDIO_EEE_10GKR)
		linkmode_set_bit(ETHTOOL_LINK_MODE_10000baseKR_Full_BIT,
				 advertising);
}

/**
 * phy_init_eee - init and check the EEE feature
 * @phydev: target phy_device struct
 * @clk_stop_enable: PHY may stop the clock during LPI
 *
 * Description: it checks if the Energy-Efficient Ethernet (EEE)
 * is supported by looking at the MMD registers 3.20 and 7.60/61
 * and it programs the MMD register 3.0 setting the "Clock stop enable"
 * bit if required.
 */
int phy_init_eee(struct phy_device *phydev, bool clk_stop_enable)
{
	if (!phydev->drv)
		return -EIO;

	/* According to 802.3az,the EEE is supported only in full duplex-mode.
	 */
	if (phydev->duplex == DUPLEX_FULL) {
		__ETHTOOL_DECLARE_LINK_MODE_MASK(common);
		__ETHTOOL_DECLARE_LINK_MODE_MASK(lp);
		__ETHTOOL_DECLARE_LINK_MODE_MASK(adv);
		int eee_lp, eee_cap, eee_adv;
		int status;
		u32 cap;

		/* Read phy status to properly get the right settings */
		status = phy_read_status(phydev);
		if (status)
			return status;

		/* First check if the EEE ability is supported */
		eee_cap = phy_read_mmd(phydev, MDIO_MMD_PCS, MDIO_PCS_EEE_ABLE);
		if (eee_cap <= 0)
			goto eee_exit_err;

		cap = mmd_eee_cap_to_ethtool_sup_t(eee_cap);
		if (!cap)
			goto eee_exit_err;

		/* Check which link settings negotiated and verify it in
		 * the EEE advertising registers.
		 */
		eee_lp = phy_read_mmd(phydev, MDIO_MMD_AN, MDIO_AN_EEE_LPABLE);
		if (eee_lp <= 0)
			goto eee_exit_err;

		eee_adv = phy_read_mmd(phydev, MDIO_MMD_AN, MDIO_AN_EEE_ADV);
		if (eee_adv <= 0)
			goto eee_exit_err;

		mmd_eee_adv_to_linkmode(adv, eee_adv);
		mmd_eee_adv_to_linkmode(lp, eee_lp);
		linkmode_and(common, adv, lp);

		if (!phy_check_valid(phydev->speed, phydev->duplex, common))
			goto eee_exit_err;

		if (clk_stop_enable)
			/* Configure the PHY to stop receiving xMII
			 * clock while it is signaling LPI.
			 */
			phy_set_bits_mmd(phydev, MDIO_MMD_PCS, MDIO_CTRL1,
					 MDIO_PCS_CTRL1_CLKSTOP_EN);

		return 0; /* EEE supported */
	}
eee_exit_err:
	return -EPROTONOSUPPORT;
}
EXPORT_SYMBOL(phy_init_eee);

/**
 * phy_get_eee_err - report the EEE wake error count
 * @phydev: target phy_device struct
 *
 * Description: it is to report the number of time where the PHY
 * failed to complete its normal wake sequence.
 */
int phy_get_eee_err(struct phy_device *phydev)
{
	if (!phydev->drv)
		return -EIO;

	return phy_read_mmd(phydev, MDIO_MMD_PCS, MDIO_PCS_EEE_WK_ERR);
}
EXPORT_SYMBOL(phy_get_eee_err);

/**
 * phy_ethtool_get_eee - get EEE supported and status
 * @phydev: target phy_device struct
 * @data: ethtool_eee data
 *
 * Description: it reportes the Supported/Advertisement/LP Advertisement
 * capabilities.
 */
int phy_ethtool_get_eee(struct phy_device *phydev, struct ethtool_eee *data)
{
	int val;

	if (!phydev->drv)
		return -EIO;

	/* Get Supported EEE */
	val = phy_read_mmd(phydev, MDIO_MMD_PCS, MDIO_PCS_EEE_ABLE);
	if (val < 0)
		return val;
	data->supported = mmd_eee_cap_to_ethtool_sup_t(val);

	/* Get advertisement EEE */
	val = phy_read_mmd(phydev, MDIO_MMD_AN, MDIO_AN_EEE_ADV);
	if (val < 0)
		return val;
	data->advertised = mmd_eee_adv_to_ethtool_adv_t(val);
	data->eee_enabled = !!data->advertised;

	/* Get LP advertisement EEE */
	val = phy_read_mmd(phydev, MDIO_MMD_AN, MDIO_AN_EEE_LPABLE);
	if (val < 0)
		return val;
	data->lp_advertised = mmd_eee_adv_to_ethtool_adv_t(val);

	data->eee_active = !!(data->advertised & data->lp_advertised);

	return 0;
}
EXPORT_SYMBOL(phy_ethtool_get_eee);

/**
 * phy_ethtool_set_eee - set EEE supported and status
 * @phydev: target phy_device struct
 * @data: ethtool_eee data
 *
 * Description: it is to program the Advertisement EEE register.
 */
int phy_ethtool_set_eee(struct phy_device *phydev, struct ethtool_eee *data)
{
	int cap, old_adv, adv = 0, ret;

	if (!phydev->drv)
		return -EIO;

	/* Get Supported EEE */
	cap = phy_read_mmd(phydev, MDIO_MMD_PCS, MDIO_PCS_EEE_ABLE);
	if (cap < 0)
		return cap;

	old_adv = phy_read_mmd(phydev, MDIO_MMD_AN, MDIO_AN_EEE_ADV);
	if (old_adv < 0)
		return old_adv;

	if (data->eee_enabled) {
		adv = !data->advertised ? cap :
		      ethtool_adv_to_mmd_eee_adv_t(data->advertised) & cap;
		/* Mask prohibited EEE modes */
		adv &= ~phydev->eee_broken_modes;
	}

	if (old_adv != adv) {
		ret = phy_write_mmd(phydev, MDIO_MMD_AN, MDIO_AN_EEE_ADV, adv);
		if (ret < 0)
			return ret;

		/* Restart autonegotiation so the new modes get sent to the
		 * link partner.
		 */
		if (phydev->autoneg == AUTONEG_ENABLE) {
			ret = phy_restart_aneg(phydev);
			if (ret < 0)
				return ret;
		}
	}

	return 0;
}
EXPORT_SYMBOL(phy_ethtool_set_eee);

/**
 * phy_ethtool_set_wol - Configure Wake On LAN
 *
 * @phydev: target phy_device struct
 * @wol: Configuration requested
 */
int phy_ethtool_set_wol(struct phy_device *phydev, struct ethtool_wolinfo *wol)
{
	if (phydev->drv && phydev->drv->set_wol)
		return phydev->drv->set_wol(phydev, wol);

	return -EOPNOTSUPP;
}
EXPORT_SYMBOL(phy_ethtool_set_wol);

/**
 * phy_ethtool_get_wol - Get the current Wake On LAN configuration
 *
 * @phydev: target phy_device struct
 * @wol: Store the current configuration here
 */
void phy_ethtool_get_wol(struct phy_device *phydev, struct ethtool_wolinfo *wol)
{
	if (phydev->drv && phydev->drv->get_wol)
		phydev->drv->get_wol(phydev, wol);
}
EXPORT_SYMBOL(phy_ethtool_get_wol);

int phy_ethtool_get_link_ksettings(struct net_device *ndev,
				   struct ethtool_link_ksettings *cmd)
{
	struct phy_device *phydev = ndev->phydev;

	if (!phydev)
		return -ENODEV;

	phy_ethtool_ksettings_get(phydev, cmd);

	return 0;
}
EXPORT_SYMBOL(phy_ethtool_get_link_ksettings);

int phy_ethtool_set_link_ksettings(struct net_device *ndev,
				   const struct ethtool_link_ksettings *cmd)
{
	struct phy_device *phydev = ndev->phydev;

	if (!phydev)
		return -ENODEV;

	return phy_ethtool_ksettings_set(phydev, cmd);
}
EXPORT_SYMBOL(phy_ethtool_set_link_ksettings);

/**
 * phy_ethtool_nway_reset - Restart auto negotiation
 * @ndev: Network device to restart autoneg for
 */
int phy_ethtool_nway_reset(struct net_device *ndev)
{
	struct phy_device *phydev = ndev->phydev;

	if (!phydev)
		return -ENODEV;

	if (!phydev->drv)
		return -EIO;

	return phy_restart_aneg(phydev);
}
EXPORT_SYMBOL(phy_ethtool_nway_reset);<|MERGE_RESOLUTION|>--- conflicted
+++ resolved
@@ -1001,7 +1001,6 @@
 			else if (parent && device_may_wakeup(parent))
 				pm_wakeup_dev_event(parent, 0, true);
 		}
-<<<<<<< HEAD
 
 		phydev->irq_rerun = 1;
 		disable_irq_nosync(irq);
@@ -1012,18 +1011,6 @@
 	ret = drv->handle_interrupt(phydev);
 	mutex_unlock(&phydev->lock);
 
-=======
-
-		phydev->irq_rerun = 1;
-		disable_irq_nosync(irq);
-		return IRQ_HANDLED;
-	}
-
-	mutex_lock(&phydev->lock);
-	ret = drv->handle_interrupt(phydev);
-	mutex_unlock(&phydev->lock);
-
->>>>>>> 9b37665a
 	return ret;
 }
 
