// SPDX-License-Identifier: GPL-2.0+
/* Framework for configuring and reading PHY devices
 * Based on code in sungem_phy.c and gianfar_phy.c
 *
 * Author: Andy Fleming
 *
 * Copyright (c) 2004 Freescale Semiconductor, Inc.
 * Copyright (c) 2006, 2007  Maciej W. Rozycki
 */

#include <linux/kernel.h>
#include <linux/string.h>
#include <linux/errno.h>
#include <linux/unistd.h>
#include <linux/interrupt.h>
#include <linux/delay.h>
#include <linux/netdevice.h>
#include <linux/netlink.h>
#include <linux/etherdevice.h>
#include <linux/skbuff.h>
#include <linux/mm.h>
#include <linux/module.h>
#include <linux/mii.h>
#include <linux/ethtool.h>
#include <linux/ethtool_netlink.h>
#include <linux/phy.h>
#include <linux/phy_led_triggers.h>
#include <linux/sfp.h>
#include <linux/workqueue.h>
#include <linux/mdio.h>
#include <linux/io.h>
#include <linux/uaccess.h>
#include <linux/atomic.h>
#include <net/netlink.h>
#include <net/genetlink.h>
#include <net/sock.h>

#define PHY_STATE_TIME	HZ

#define PHY_STATE_STR(_state)			\
	case PHY_##_state:			\
		return __stringify(_state);	\

static const char *phy_state_to_str(enum phy_state st)
{
	switch (st) {
	PHY_STATE_STR(DOWN)
	PHY_STATE_STR(READY)
	PHY_STATE_STR(UP)
	PHY_STATE_STR(RUNNING)
	PHY_STATE_STR(NOLINK)
	PHY_STATE_STR(CABLETEST)
	PHY_STATE_STR(HALTED)
	}

	return NULL;
}

static void phy_link_up(struct phy_device *phydev)
{
	phydev->phy_link_change(phydev, true);
	phy_led_trigger_change_speed(phydev);
}

static void phy_link_down(struct phy_device *phydev)
{
	phydev->phy_link_change(phydev, false);
	phy_led_trigger_change_speed(phydev);
}

static const char *phy_pause_str(struct phy_device *phydev)
{
	bool local_pause, local_asym_pause;

	if (phydev->autoneg == AUTONEG_DISABLE)
		goto no_pause;

	local_pause = linkmode_test_bit(ETHTOOL_LINK_MODE_Pause_BIT,
					phydev->advertising);
	local_asym_pause = linkmode_test_bit(ETHTOOL_LINK_MODE_Asym_Pause_BIT,
					     phydev->advertising);

	if (local_pause && phydev->pause)
		return "rx/tx";

	if (local_asym_pause && phydev->asym_pause) {
		if (local_pause)
			return "rx";
		if (phydev->pause)
			return "tx";
	}

no_pause:
	return "off";
}

/**
 * phy_print_status - Convenience function to print out the current phy status
 * @phydev: the phy_device struct
 */
void phy_print_status(struct phy_device *phydev)
{
	if (phydev->link) {
		netdev_info(phydev->attached_dev,
			"Link is Up - %s/%s %s- flow control %s\n",
			phy_speed_to_str(phydev->speed),
			phy_duplex_to_str(phydev->duplex),
			phydev->downshifted_rate ? "(downshifted) " : "",
			phy_pause_str(phydev));
	} else	{
		netdev_info(phydev->attached_dev, "Link is Down\n");
	}
}
EXPORT_SYMBOL(phy_print_status);

/**
 * phy_clear_interrupt - Ack the phy device's interrupt
 * @phydev: the phy_device struct
 *
 * If the @phydev driver has an ack_interrupt function, call it to
 * ack and clear the phy device's interrupt.
 *
 * Returns 0 on success or < 0 on error.
 */
static int phy_clear_interrupt(struct phy_device *phydev)
{
	if (phydev->drv->ack_interrupt)
		return phydev->drv->ack_interrupt(phydev);

	return 0;
}

/**
 * phy_config_interrupt - configure the PHY device for the requested interrupts
 * @phydev: the phy_device struct
 * @interrupts: interrupt flags to configure for this @phydev
 *
 * Returns 0 on success or < 0 on error.
 */
static int phy_config_interrupt(struct phy_device *phydev, bool interrupts)
{
	phydev->interrupts = interrupts ? 1 : 0;
	if (phydev->drv->config_intr)
		return phydev->drv->config_intr(phydev);

	return 0;
}

/**
 * phy_restart_aneg - restart auto-negotiation
 * @phydev: target phy_device struct
 *
 * Restart the autonegotiation on @phydev.  Returns >= 0 on success or
 * negative errno on error.
 */
int phy_restart_aneg(struct phy_device *phydev)
{
	int ret;

	if (phydev->is_c45 && !(phydev->c45_ids.devices_in_package & BIT(0)))
		ret = genphy_c45_restart_aneg(phydev);
	else
		ret = genphy_restart_aneg(phydev);

	return ret;
}
EXPORT_SYMBOL_GPL(phy_restart_aneg);

/**
 * phy_aneg_done - return auto-negotiation status
 * @phydev: target phy_device struct
 *
 * Description: Return the auto-negotiation status from this @phydev
 * Returns > 0 on success or < 0 on error. 0 means that auto-negotiation
 * is still pending.
 */
int phy_aneg_done(struct phy_device *phydev)
{
	if (phydev->drv && phydev->drv->aneg_done)
		return phydev->drv->aneg_done(phydev);
	else if (phydev->is_c45)
		return genphy_c45_aneg_done(phydev);
	else
		return genphy_aneg_done(phydev);
}
EXPORT_SYMBOL(phy_aneg_done);

/**
 * phy_find_valid - find a PHY setting that matches the requested parameters
 * @speed: desired speed
 * @duplex: desired duplex
 * @supported: mask of supported link modes
 *
 * Locate a supported phy setting that is, in priority order:
 * - an exact match for the specified speed and duplex mode
 * - a match for the specified speed, or slower speed
 * - the slowest supported speed
 * Returns the matched phy_setting entry, or %NULL if no supported phy
 * settings were found.
 */
static const struct phy_setting *
phy_find_valid(int speed, int duplex, unsigned long *supported)
{
	return phy_lookup_setting(speed, duplex, supported, false);
}

/**
 * phy_supported_speeds - return all speeds currently supported by a phy device
 * @phy: The phy device to return supported speeds of.
 * @speeds: buffer to store supported speeds in.
 * @size:   size of speeds buffer.
 *
 * Description: Returns the number of supported speeds, and fills the speeds
 * buffer with the supported speeds. If speeds buffer is too small to contain
 * all currently supported speeds, will return as many speeds as can fit.
 */
unsigned int phy_supported_speeds(struct phy_device *phy,
				  unsigned int *speeds,
				  unsigned int size)
{
	return phy_speeds(speeds, size, phy->supported);
}

/**
 * phy_check_valid - check if there is a valid PHY setting which matches
 *		     speed, duplex, and feature mask
 * @speed: speed to match
 * @duplex: duplex to match
 * @features: A mask of the valid settings
 *
 * Description: Returns true if there is a valid setting, false otherwise.
 */
static inline bool phy_check_valid(int speed, int duplex,
				   unsigned long *features)
{
	return !!phy_lookup_setting(speed, duplex, features, true);
}

/**
 * phy_sanitize_settings - make sure the PHY is set to supported speed and duplex
 * @phydev: the target phy_device struct
 *
 * Description: Make sure the PHY is set to supported speeds and
 *   duplexes.  Drop down by one in this order:  1000/FULL,
 *   1000/HALF, 100/FULL, 100/HALF, 10/FULL, 10/HALF.
 */
static void phy_sanitize_settings(struct phy_device *phydev)
{
	const struct phy_setting *setting;

	setting = phy_find_valid(phydev->speed, phydev->duplex,
				 phydev->supported);
	if (setting) {
		phydev->speed = setting->speed;
		phydev->duplex = setting->duplex;
	} else {
		/* We failed to find anything (no supported speeds?) */
		phydev->speed = SPEED_UNKNOWN;
		phydev->duplex = DUPLEX_UNKNOWN;
	}
}

<<<<<<< HEAD
int phy_ethtool_ksettings_set(struct phy_device *phydev,
			      const struct ethtool_link_ksettings *cmd)
{
	__ETHTOOL_DECLARE_LINK_MODE_MASK(advertising);
	u8 autoneg = cmd->base.autoneg;
	u8 duplex = cmd->base.duplex;
	u32 speed = cmd->base.speed;

	if (cmd->base.phy_address != phydev->mdio.addr)
		return -EINVAL;

	linkmode_copy(advertising, cmd->link_modes.advertising);

	/* We make sure that we don't pass unsupported values in to the PHY */
	linkmode_and(advertising, advertising, phydev->supported);

	/* Verify the settings we care about. */
	if (autoneg != AUTONEG_ENABLE && autoneg != AUTONEG_DISABLE)
		return -EINVAL;

	if (autoneg == AUTONEG_ENABLE && linkmode_empty(advertising))
		return -EINVAL;

	if (autoneg == AUTONEG_DISABLE &&
	    ((speed != SPEED_1000 &&
	      speed != SPEED_100 &&
	      speed != SPEED_10) ||
	     (duplex != DUPLEX_HALF &&
	      duplex != DUPLEX_FULL)))
		return -EINVAL;

	phydev->autoneg = autoneg;

	if (autoneg == AUTONEG_DISABLE) {
		phydev->speed = speed;
		phydev->duplex = duplex;
	}

	linkmode_copy(phydev->advertising, advertising);

	linkmode_mod_bit(ETHTOOL_LINK_MODE_Autoneg_BIT,
			 phydev->advertising, autoneg == AUTONEG_ENABLE);

	phydev->master_slave_set = cmd->base.master_slave_cfg;
	phydev->mdix_ctrl = cmd->base.eth_tp_mdix_ctrl;

	/* Restart the PHY */
	phy_start_aneg(phydev);

	return 0;
}
EXPORT_SYMBOL(phy_ethtool_ksettings_set);

=======
>>>>>>> b80e8389
void phy_ethtool_ksettings_get(struct phy_device *phydev,
			       struct ethtool_link_ksettings *cmd)
{
	mutex_lock(&phydev->lock);
	linkmode_copy(cmd->link_modes.supported, phydev->supported);
	linkmode_copy(cmd->link_modes.advertising, phydev->advertising);
	linkmode_copy(cmd->link_modes.lp_advertising, phydev->lp_advertising);

	cmd->base.speed = phydev->speed;
	cmd->base.duplex = phydev->duplex;
	cmd->base.master_slave_cfg = phydev->master_slave_get;
	cmd->base.master_slave_state = phydev->master_slave_state;
	if (phydev->interface == PHY_INTERFACE_MODE_MOCA)
		cmd->base.port = PORT_BNC;
	else
		cmd->base.port = phydev->port;
	cmd->base.transceiver = phy_is_internal(phydev) ?
				XCVR_INTERNAL : XCVR_EXTERNAL;
	cmd->base.phy_address = phydev->mdio.addr;
	cmd->base.autoneg = phydev->autoneg;
	cmd->base.eth_tp_mdix_ctrl = phydev->mdix_ctrl;
	cmd->base.eth_tp_mdix = phydev->mdix;
	mutex_unlock(&phydev->lock);
}
EXPORT_SYMBOL(phy_ethtool_ksettings_get);

/**
 * phy_mii_ioctl - generic PHY MII ioctl interface
 * @phydev: the phy_device struct
 * @ifr: &struct ifreq for socket ioctl's
 * @cmd: ioctl cmd to execute
 *
 * Note that this function is currently incompatible with the
 * PHYCONTROL layer.  It changes registers without regard to
 * current state.  Use at own risk.
 */
int phy_mii_ioctl(struct phy_device *phydev, struct ifreq *ifr, int cmd)
{
	struct mii_ioctl_data *mii_data = if_mii(ifr);
	u16 val = mii_data->val_in;
	bool change_autoneg = false;
	int prtad, devad;

	switch (cmd) {
	case SIOCGMIIPHY:
		mii_data->phy_id = phydev->mdio.addr;
		fallthrough;

	case SIOCGMIIREG:
		if (mdio_phy_id_is_c45(mii_data->phy_id)) {
			prtad = mdio_phy_id_prtad(mii_data->phy_id);
			devad = mdio_phy_id_devad(mii_data->phy_id);
			devad = mdiobus_c45_addr(devad, mii_data->reg_num);
		} else {
			prtad = mii_data->phy_id;
			devad = mii_data->reg_num;
		}
		mii_data->val_out = mdiobus_read(phydev->mdio.bus, prtad,
						 devad);
		return 0;

	case SIOCSMIIREG:
		if (mdio_phy_id_is_c45(mii_data->phy_id)) {
			prtad = mdio_phy_id_prtad(mii_data->phy_id);
			devad = mdio_phy_id_devad(mii_data->phy_id);
			devad = mdiobus_c45_addr(devad, mii_data->reg_num);
		} else {
			prtad = mii_data->phy_id;
			devad = mii_data->reg_num;
		}
		if (prtad == phydev->mdio.addr) {
			switch (devad) {
			case MII_BMCR:
				if ((val & (BMCR_RESET | BMCR_ANENABLE)) == 0) {
					if (phydev->autoneg == AUTONEG_ENABLE)
						change_autoneg = true;
					phydev->autoneg = AUTONEG_DISABLE;
					if (val & BMCR_FULLDPLX)
						phydev->duplex = DUPLEX_FULL;
					else
						phydev->duplex = DUPLEX_HALF;
					if (val & BMCR_SPEED1000)
						phydev->speed = SPEED_1000;
					else if (val & BMCR_SPEED100)
						phydev->speed = SPEED_100;
					else phydev->speed = SPEED_10;
				}
				else {
					if (phydev->autoneg == AUTONEG_DISABLE)
						change_autoneg = true;
					phydev->autoneg = AUTONEG_ENABLE;
				}
				break;
			case MII_ADVERTISE:
				mii_adv_mod_linkmode_adv_t(phydev->advertising,
							   val);
				change_autoneg = true;
				break;
			case MII_CTRL1000:
				mii_ctrl1000_mod_linkmode_adv_t(phydev->advertising,
							        val);
				change_autoneg = true;
				break;
			default:
				/* do nothing */
				break;
			}
		}

		mdiobus_write(phydev->mdio.bus, prtad, devad, val);

		if (prtad == phydev->mdio.addr &&
		    devad == MII_BMCR &&
		    val & BMCR_RESET)
			return phy_init_hw(phydev);

		if (change_autoneg)
			return phy_start_aneg(phydev);

		return 0;

	case SIOCSHWTSTAMP:
		if (phydev->mii_ts && phydev->mii_ts->hwtstamp)
			return phydev->mii_ts->hwtstamp(phydev->mii_ts, ifr);
		fallthrough;

	default:
		return -EOPNOTSUPP;
	}
}
EXPORT_SYMBOL(phy_mii_ioctl);

/**
 * phy_do_ioctl - generic ndo_do_ioctl implementation
 * @dev: the net_device struct
 * @ifr: &struct ifreq for socket ioctl's
 * @cmd: ioctl cmd to execute
 */
int phy_do_ioctl(struct net_device *dev, struct ifreq *ifr, int cmd)
{
	if (!dev->phydev)
		return -ENODEV;

	return phy_mii_ioctl(dev->phydev, ifr, cmd);
}
EXPORT_SYMBOL(phy_do_ioctl);

/**
 * phy_do_ioctl_running - generic ndo_do_ioctl implementation but test first
 *
 * @dev: the net_device struct
 * @ifr: &struct ifreq for socket ioctl's
 * @cmd: ioctl cmd to execute
 *
 * Same as phy_do_ioctl, but ensures that net_device is running before
 * handling the ioctl.
 */
int phy_do_ioctl_running(struct net_device *dev, struct ifreq *ifr, int cmd)
{
	if (!netif_running(dev))
		return -ENODEV;

	return phy_do_ioctl(dev, ifr, cmd);
}
EXPORT_SYMBOL(phy_do_ioctl_running);

/**
 * phy_queue_state_machine - Trigger the state machine to run soon
 *
 * @phydev: the phy_device struct
 * @jiffies: Run the state machine after these jiffies
 */
void phy_queue_state_machine(struct phy_device *phydev, unsigned long jiffies)
{
	mod_delayed_work(system_power_efficient_wq, &phydev->state_queue,
			 jiffies);
}
EXPORT_SYMBOL(phy_queue_state_machine);

/**
 * phy_queue_state_machine - Trigger the state machine to run now
 *
 * @phydev: the phy_device struct
 */
static void phy_trigger_machine(struct phy_device *phydev)
{
	phy_queue_state_machine(phydev, 0);
}

static void phy_abort_cable_test(struct phy_device *phydev)
{
	int err;

	ethnl_cable_test_finished(phydev);

	err = phy_init_hw(phydev);
	if (err)
		phydev_err(phydev, "Error while aborting cable test");
}

/**
 * phy_ethtool_get_strings - Get the statistic counter names
 *
 * @phydev: the phy_device struct
 * @data: Where to put the strings
 */
int phy_ethtool_get_strings(struct phy_device *phydev, u8 *data)
{
	if (!phydev->drv)
		return -EIO;

	mutex_lock(&phydev->lock);
	phydev->drv->get_strings(phydev, data);
	mutex_unlock(&phydev->lock);

	return 0;
}
EXPORT_SYMBOL(phy_ethtool_get_strings);

/**
 * phy_ethtool_get_sset_count - Get the number of statistic counters
 *
 * @phydev: the phy_device struct
 */
int phy_ethtool_get_sset_count(struct phy_device *phydev)
{
	int ret;

	if (!phydev->drv)
		return -EIO;

	if (phydev->drv->get_sset_count &&
	    phydev->drv->get_strings &&
	    phydev->drv->get_stats) {
		mutex_lock(&phydev->lock);
		ret = phydev->drv->get_sset_count(phydev);
		mutex_unlock(&phydev->lock);

		return ret;
	}

	return -EOPNOTSUPP;
}
EXPORT_SYMBOL(phy_ethtool_get_sset_count);

/**
 * phy_ethtool_get_stats - Get the statistic counters
 *
 * @phydev: the phy_device struct
 * @stats: What counters to get
 * @data: Where to store the counters
 */
int phy_ethtool_get_stats(struct phy_device *phydev,
			  struct ethtool_stats *stats, u64 *data)
{
	if (!phydev->drv)
		return -EIO;

	mutex_lock(&phydev->lock);
	phydev->drv->get_stats(phydev, stats, data);
	mutex_unlock(&phydev->lock);

	return 0;
}
EXPORT_SYMBOL(phy_ethtool_get_stats);

/**
 * phy_start_cable_test - Start a cable test
 *
 * @phydev: the phy_device struct
 * @extack: extack for reporting useful error messages
 */
int phy_start_cable_test(struct phy_device *phydev,
			 struct netlink_ext_ack *extack)
{
	struct net_device *dev = phydev->attached_dev;
	int err = -ENOMEM;

	if (!(phydev->drv &&
	      phydev->drv->cable_test_start &&
	      phydev->drv->cable_test_get_status)) {
		NL_SET_ERR_MSG(extack,
			       "PHY driver does not support cable testing");
		return -EOPNOTSUPP;
	}

	mutex_lock(&phydev->lock);
	if (phydev->state == PHY_CABLETEST) {
		NL_SET_ERR_MSG(extack,
			       "PHY already performing a test");
		err = -EBUSY;
		goto out;
	}

	if (phydev->state < PHY_UP ||
	    phydev->state > PHY_CABLETEST) {
		NL_SET_ERR_MSG(extack,
			       "PHY not configured. Try setting interface up");
		err = -EBUSY;
		goto out;
	}

	err = ethnl_cable_test_alloc(phydev, ETHTOOL_MSG_CABLE_TEST_NTF);
	if (err)
		goto out;

	/* Mark the carrier down until the test is complete */
	phy_link_down(phydev);

	netif_testing_on(dev);
	err = phydev->drv->cable_test_start(phydev);
	if (err) {
		netif_testing_off(dev);
		phy_link_up(phydev);
		goto out_free;
	}

	phydev->state = PHY_CABLETEST;

	if (phy_polling_mode(phydev))
		phy_trigger_machine(phydev);

	mutex_unlock(&phydev->lock);

	return 0;

out_free:
	ethnl_cable_test_free(phydev);
out:
	mutex_unlock(&phydev->lock);

	return err;
}
EXPORT_SYMBOL(phy_start_cable_test);

/**
 * phy_start_cable_test_tdr - Start a raw TDR cable test
 *
 * @phydev: the phy_device struct
 * @extack: extack for reporting useful error messages
 * @config: Configuration of the test to run
 */
int phy_start_cable_test_tdr(struct phy_device *phydev,
			     struct netlink_ext_ack *extack,
			     const struct phy_tdr_config *config)
{
	struct net_device *dev = phydev->attached_dev;
	int err = -ENOMEM;

	if (!(phydev->drv &&
	      phydev->drv->cable_test_tdr_start &&
	      phydev->drv->cable_test_get_status)) {
		NL_SET_ERR_MSG(extack,
			       "PHY driver does not support cable test TDR");
		return -EOPNOTSUPP;
	}

	mutex_lock(&phydev->lock);
	if (phydev->state == PHY_CABLETEST) {
		NL_SET_ERR_MSG(extack,
			       "PHY already performing a test");
		err = -EBUSY;
		goto out;
	}

	if (phydev->state < PHY_UP ||
	    phydev->state > PHY_CABLETEST) {
		NL_SET_ERR_MSG(extack,
			       "PHY not configured. Try setting interface up");
		err = -EBUSY;
		goto out;
	}

	err = ethnl_cable_test_alloc(phydev, ETHTOOL_MSG_CABLE_TEST_TDR_NTF);
	if (err)
		goto out;

	/* Mark the carrier down until the test is complete */
	phy_link_down(phydev);

	netif_testing_on(dev);
	err = phydev->drv->cable_test_tdr_start(phydev, config);
	if (err) {
		netif_testing_off(dev);
		phy_link_up(phydev);
		goto out_free;
	}

	phydev->state = PHY_CABLETEST;

	if (phy_polling_mode(phydev))
		phy_trigger_machine(phydev);

	mutex_unlock(&phydev->lock);

	return 0;

out_free:
	ethnl_cable_test_free(phydev);
out:
	mutex_unlock(&phydev->lock);

	return err;
}
EXPORT_SYMBOL(phy_start_cable_test_tdr);

static int phy_config_aneg(struct phy_device *phydev)
{
	if (phydev->drv->config_aneg)
		return phydev->drv->config_aneg(phydev);

	/* Clause 45 PHYs that don't implement Clause 22 registers are not
	 * allowed to call genphy_config_aneg()
	 */
	if (phydev->is_c45 && !(phydev->c45_ids.devices_in_package & BIT(0)))
		return genphy_c45_config_aneg(phydev);

	return genphy_config_aneg(phydev);
}

/**
 * phy_check_link_status - check link status and set state accordingly
 * @phydev: the phy_device struct
 *
 * Description: Check for link and whether autoneg was triggered / is running
 * and set state accordingly
 */
static int phy_check_link_status(struct phy_device *phydev)
{
	int err;

	WARN_ON(!mutex_is_locked(&phydev->lock));

	/* Keep previous state if loopback is enabled because some PHYs
	 * report that Link is Down when loopback is enabled.
	 */
	if (phydev->loopback_enabled)
		return 0;

	err = phy_read_status(phydev);
	if (err)
		return err;

	if (phydev->link && phydev->state != PHY_RUNNING) {
		phy_check_downshift(phydev);
		phydev->state = PHY_RUNNING;
		phy_link_up(phydev);
	} else if (!phydev->link && phydev->state != PHY_NOLINK) {
		phydev->state = PHY_NOLINK;
		phy_link_down(phydev);
	}

	return 0;
}

/**
 * _phy_start_aneg - start auto-negotiation for this PHY device
 * @phydev: the phy_device struct
 *
 * Description: Sanitizes the settings (if we're not autonegotiating
 *   them), and then calls the driver's config_aneg function.
 *   If the PHYCONTROL Layer is operating, we change the state to
 *   reflect the beginning of Auto-negotiation or forcing.
 */
static int _phy_start_aneg(struct phy_device *phydev)
{
	int err;

	lockdep_assert_held(&phydev->lock);

	if (!phydev->drv)
		return -EIO;

	if (AUTONEG_DISABLE == phydev->autoneg)
		phy_sanitize_settings(phydev);

	err = phy_config_aneg(phydev);
	if (err < 0)
		return err;

	if (phy_is_started(phydev))
		err = phy_check_link_status(phydev);

	return err;
}

/**
 * phy_start_aneg - start auto-negotiation for this PHY device
 * @phydev: the phy_device struct
 *
 * Description: Sanitizes the settings (if we're not autonegotiating
 *   them), and then calls the driver's config_aneg function.
 *   If the PHYCONTROL Layer is operating, we change the state to
 *   reflect the beginning of Auto-negotiation or forcing.
 */
int phy_start_aneg(struct phy_device *phydev)
{
	int err;

	mutex_lock(&phydev->lock);
	err = _phy_start_aneg(phydev);
	mutex_unlock(&phydev->lock);

	return err;
}
EXPORT_SYMBOL(phy_start_aneg);

static int phy_poll_aneg_done(struct phy_device *phydev)
{
	unsigned int retries = 100;
	int ret;

	do {
		msleep(100);
		ret = phy_aneg_done(phydev);
	} while (!ret && --retries);

	if (!ret)
		return -ETIMEDOUT;

	return ret < 0 ? ret : 0;
}

int phy_ethtool_ksettings_set(struct phy_device *phydev,
			      const struct ethtool_link_ksettings *cmd)
{
	__ETHTOOL_DECLARE_LINK_MODE_MASK(advertising);
	u8 autoneg = cmd->base.autoneg;
	u8 duplex = cmd->base.duplex;
	u32 speed = cmd->base.speed;

	if (cmd->base.phy_address != phydev->mdio.addr)
		return -EINVAL;

	linkmode_copy(advertising, cmd->link_modes.advertising);

	/* We make sure that we don't pass unsupported values in to the PHY */
	linkmode_and(advertising, advertising, phydev->supported);

	/* Verify the settings we care about. */
	if (autoneg != AUTONEG_ENABLE && autoneg != AUTONEG_DISABLE)
		return -EINVAL;

	if (autoneg == AUTONEG_ENABLE && linkmode_empty(advertising))
		return -EINVAL;

	if (autoneg == AUTONEG_DISABLE &&
	    ((speed != SPEED_1000 &&
	      speed != SPEED_100 &&
	      speed != SPEED_10) ||
	     (duplex != DUPLEX_HALF &&
	      duplex != DUPLEX_FULL)))
		return -EINVAL;

	mutex_lock(&phydev->lock);
	phydev->autoneg = autoneg;

	if (autoneg == AUTONEG_DISABLE) {
		phydev->speed = speed;
		phydev->duplex = duplex;
	}

	linkmode_copy(phydev->advertising, advertising);

	linkmode_mod_bit(ETHTOOL_LINK_MODE_Autoneg_BIT,
			 phydev->advertising, autoneg == AUTONEG_ENABLE);

	phydev->master_slave_set = cmd->base.master_slave_cfg;
	phydev->mdix_ctrl = cmd->base.eth_tp_mdix_ctrl;

	/* Restart the PHY */
	if (phy_is_started(phydev)) {
		phydev->state = PHY_UP;
		phy_trigger_machine(phydev);
	} else {
		_phy_start_aneg(phydev);
	}

	mutex_unlock(&phydev->lock);
	return 0;
}
EXPORT_SYMBOL(phy_ethtool_ksettings_set);

/**
 * phy_speed_down - set speed to lowest speed supported by both link partners
 * @phydev: the phy_device struct
 * @sync: perform action synchronously
 *
 * Description: Typically used to save energy when waiting for a WoL packet
 *
 * WARNING: Setting sync to false may cause the system being unable to suspend
 * in case the PHY generates an interrupt when finishing the autonegotiation.
 * This interrupt may wake up the system immediately after suspend.
 * Therefore use sync = false only if you're sure it's safe with the respective
 * network chip.
 */
int phy_speed_down(struct phy_device *phydev, bool sync)
{
	__ETHTOOL_DECLARE_LINK_MODE_MASK(adv_tmp);
	int ret;

	if (phydev->autoneg != AUTONEG_ENABLE)
		return 0;

	linkmode_copy(adv_tmp, phydev->advertising);

	ret = phy_speed_down_core(phydev);
	if (ret)
		return ret;

	linkmode_copy(phydev->adv_old, adv_tmp);

	if (linkmode_equal(phydev->advertising, adv_tmp))
		return 0;

	ret = phy_config_aneg(phydev);
	if (ret)
		return ret;

	return sync ? phy_poll_aneg_done(phydev) : 0;
}
EXPORT_SYMBOL_GPL(phy_speed_down);

/**
 * phy_speed_up - (re)set advertised speeds to all supported speeds
 * @phydev: the phy_device struct
 *
 * Description: Used to revert the effect of phy_speed_down
 */
int phy_speed_up(struct phy_device *phydev)
{
	__ETHTOOL_DECLARE_LINK_MODE_MASK(adv_tmp);

	if (phydev->autoneg != AUTONEG_ENABLE)
		return 0;

	if (linkmode_empty(phydev->adv_old))
		return 0;

	linkmode_copy(adv_tmp, phydev->advertising);
	linkmode_copy(phydev->advertising, phydev->adv_old);
	linkmode_zero(phydev->adv_old);

	if (linkmode_equal(phydev->advertising, adv_tmp))
		return 0;

	return phy_config_aneg(phydev);
}
EXPORT_SYMBOL_GPL(phy_speed_up);

/**
 * phy_start_machine - start PHY state machine tracking
 * @phydev: the phy_device struct
 *
 * Description: The PHY infrastructure can run a state machine
 *   which tracks whether the PHY is starting up, negotiating,
 *   etc.  This function starts the delayed workqueue which tracks
 *   the state of the PHY. If you want to maintain your own state machine,
 *   do not call this function.
 */
void phy_start_machine(struct phy_device *phydev)
{
	phy_trigger_machine(phydev);
}
EXPORT_SYMBOL_GPL(phy_start_machine);

/**
 * phy_stop_machine - stop the PHY state machine tracking
 * @phydev: target phy_device struct
 *
 * Description: Stops the state machine delayed workqueue, sets the
 *   state to UP (unless it wasn't up yet). This function must be
 *   called BEFORE phy_detach.
 */
void phy_stop_machine(struct phy_device *phydev)
{
	cancel_delayed_work_sync(&phydev->state_queue);

	mutex_lock(&phydev->lock);
	if (phy_is_started(phydev))
		phydev->state = PHY_UP;
	mutex_unlock(&phydev->lock);
}

/**
 * phy_error - enter HALTED state for this PHY device
 * @phydev: target phy_device struct
 *
 * Moves the PHY to the HALTED state in response to a read
 * or write error, and tells the controller the link is down.
 * Must not be called from interrupt context, or while the
 * phydev->lock is held.
 */
static void phy_error(struct phy_device *phydev)
{
	WARN_ON(1);

	mutex_lock(&phydev->lock);
	phydev->state = PHY_HALTED;
	mutex_unlock(&phydev->lock);

	phy_trigger_machine(phydev);
}

/**
 * phy_disable_interrupts - Disable the PHY interrupts from the PHY side
 * @phydev: target phy_device struct
 */
int phy_disable_interrupts(struct phy_device *phydev)
{
	int err;

	/* Disable PHY interrupts */
	err = phy_config_interrupt(phydev, PHY_INTERRUPT_DISABLED);
	if (err)
		return err;

	/* Clear the interrupt */
	return phy_clear_interrupt(phydev);
}

/**
 * phy_interrupt - PHY interrupt handler
 * @irq: interrupt line
 * @phy_dat: phy_device pointer
 *
 * Description: Handle PHY interrupt
 */
static irqreturn_t phy_interrupt(int irq, void *phy_dat)
{
	struct phy_device *phydev = phy_dat;
	struct phy_driver *drv = phydev->drv;

	if (drv->handle_interrupt)
		return drv->handle_interrupt(phydev);

	if (drv->did_interrupt && !drv->did_interrupt(phydev))
		return IRQ_NONE;

	/* reschedule state queue work to run as soon as possible */
	phy_trigger_machine(phydev);

	/* did_interrupt() may have cleared the interrupt already */
	if (!drv->did_interrupt && phy_clear_interrupt(phydev)) {
		phy_error(phydev);
		return IRQ_NONE;
	}

	return IRQ_HANDLED;
}

/**
 * phy_enable_interrupts - Enable the interrupts from the PHY side
 * @phydev: target phy_device struct
 */
static int phy_enable_interrupts(struct phy_device *phydev)
{
	int err = phy_clear_interrupt(phydev);

	if (err < 0)
		return err;

	return phy_config_interrupt(phydev, PHY_INTERRUPT_ENABLED);
}

/**
 * phy_request_interrupt - request and enable interrupt for a PHY device
 * @phydev: target phy_device struct
 *
 * Description: Request and enable the interrupt for the given PHY.
 *   If this fails, then we set irq to PHY_POLL.
 *   This should only be called with a valid IRQ number.
 */
void phy_request_interrupt(struct phy_device *phydev)
{
	int err;

	err = request_threaded_irq(phydev->irq, NULL, phy_interrupt,
				   IRQF_ONESHOT | IRQF_SHARED,
				   phydev_name(phydev), phydev);
	if (err) {
		phydev_warn(phydev, "Error %d requesting IRQ %d, falling back to polling\n",
			    err, phydev->irq);
		phydev->irq = PHY_POLL;
	} else {
		if (phy_enable_interrupts(phydev)) {
			phydev_warn(phydev, "Can't enable interrupt, falling back to polling\n");
			phy_free_interrupt(phydev);
			phydev->irq = PHY_POLL;
		}
	}
}
EXPORT_SYMBOL(phy_request_interrupt);

/**
 * phy_free_interrupt - disable and free interrupt for a PHY device
 * @phydev: target phy_device struct
 *
 * Description: Disable and free the interrupt for the given PHY.
 *   This should only be called with a valid IRQ number.
 */
void phy_free_interrupt(struct phy_device *phydev)
{
	phy_disable_interrupts(phydev);
	free_irq(phydev->irq, phydev);
}
EXPORT_SYMBOL(phy_free_interrupt);

/**
 * phy_stop - Bring down the PHY link, and stop checking the status
 * @phydev: target phy_device struct
 */
void phy_stop(struct phy_device *phydev)
{
	struct net_device *dev = phydev->attached_dev;

	if (!phy_is_started(phydev) && phydev->state != PHY_DOWN) {
		WARN(1, "called from state %s\n",
		     phy_state_to_str(phydev->state));
		return;
	}

	mutex_lock(&phydev->lock);

	if (phydev->state == PHY_CABLETEST) {
		phy_abort_cable_test(phydev);
		netif_testing_off(dev);
	}

	if (phydev->sfp_bus)
		sfp_upstream_stop(phydev->sfp_bus);

	phydev->state = PHY_HALTED;

	mutex_unlock(&phydev->lock);

	phy_state_machine(&phydev->state_queue.work);
	phy_stop_machine(phydev);

	/* Cannot call flush_scheduled_work() here as desired because
	 * of rtnl_lock(), but PHY_HALTED shall guarantee irq handler
	 * will not reenable interrupts.
	 */
}
EXPORT_SYMBOL(phy_stop);

/**
 * phy_start - start or restart a PHY device
 * @phydev: target phy_device struct
 *
 * Description: Indicates the attached device's readiness to
 *   handle PHY-related work.  Used during startup to start the
 *   PHY, and after a call to phy_stop() to resume operation.
 *   Also used to indicate the MDIO bus has cleared an error
 *   condition.
 */
void phy_start(struct phy_device *phydev)
{
	mutex_lock(&phydev->lock);

	if (phydev->state != PHY_READY && phydev->state != PHY_HALTED) {
		WARN(1, "called from state %s\n",
		     phy_state_to_str(phydev->state));
		goto out;
	}

	if (phydev->sfp_bus)
		sfp_upstream_start(phydev->sfp_bus);

	/* if phy was suspended, bring the physical link up again */
	__phy_resume(phydev);

	phydev->state = PHY_UP;

	phy_start_machine(phydev);
out:
	mutex_unlock(&phydev->lock);
}
EXPORT_SYMBOL(phy_start);

/**
 * phy_state_machine - Handle the state machine
 * @work: work_struct that describes the work to be done
 */
void phy_state_machine(struct work_struct *work)
{
	struct delayed_work *dwork = to_delayed_work(work);
	struct phy_device *phydev =
			container_of(dwork, struct phy_device, state_queue);
	struct net_device *dev = phydev->attached_dev;
	bool needs_aneg = false, do_suspend = false;
	enum phy_state old_state;
	bool finished = false;
	int err = 0;

	mutex_lock(&phydev->lock);

	old_state = phydev->state;

	switch (phydev->state) {
	case PHY_DOWN:
	case PHY_READY:
		break;
	case PHY_UP:
		needs_aneg = true;

		break;
	case PHY_NOLINK:
	case PHY_RUNNING:
		err = phy_check_link_status(phydev);
		break;
	case PHY_CABLETEST:
		err = phydev->drv->cable_test_get_status(phydev, &finished);
		if (err) {
			phy_abort_cable_test(phydev);
			netif_testing_off(dev);
			needs_aneg = true;
			phydev->state = PHY_UP;
			break;
		}

		if (finished) {
			ethnl_cable_test_finished(phydev);
			netif_testing_off(dev);
			needs_aneg = true;
			phydev->state = PHY_UP;
		}
		break;
	case PHY_HALTED:
		if (phydev->link) {
			phydev->link = 0;
			phy_link_down(phydev);
		}
		do_suspend = true;
		break;
	}

	mutex_unlock(&phydev->lock);

	if (needs_aneg)
		err = phy_start_aneg(phydev);
	else if (do_suspend)
		phy_suspend(phydev);

	if (err < 0)
		phy_error(phydev);

	if (old_state != phydev->state) {
		phydev_dbg(phydev, "PHY state change %s -> %s\n",
			   phy_state_to_str(old_state),
			   phy_state_to_str(phydev->state));
		if (phydev->drv && phydev->drv->link_change_notify)
			phydev->drv->link_change_notify(phydev);
	}

	/* Only re-schedule a PHY state machine change if we are polling the
	 * PHY, if PHY_IGNORE_INTERRUPT is set, then we will be moving
	 * between states from phy_mac_interrupt().
	 *
	 * In state PHY_HALTED the PHY gets suspended, so rescheduling the
	 * state machine would be pointless and possibly error prone when
	 * called from phy_disconnect() synchronously.
	 */
	mutex_lock(&phydev->lock);
	if (phy_polling_mode(phydev) && phy_is_started(phydev))
		phy_queue_state_machine(phydev, PHY_STATE_TIME);
	mutex_unlock(&phydev->lock);
}

/**
 * phy_mac_interrupt - MAC says the link has changed
 * @phydev: phy_device struct with changed link
 *
 * The MAC layer is able to indicate there has been a change in the PHY link
 * status. Trigger the state machine and work a work queue.
 */
void phy_mac_interrupt(struct phy_device *phydev)
{
	/* Trigger a state machine change */
	phy_trigger_machine(phydev);
}
EXPORT_SYMBOL(phy_mac_interrupt);

static void mmd_eee_adv_to_linkmode(unsigned long *advertising, u16 eee_adv)
{
	linkmode_zero(advertising);

	if (eee_adv & MDIO_EEE_100TX)
		linkmode_set_bit(ETHTOOL_LINK_MODE_100baseT_Full_BIT,
				 advertising);
	if (eee_adv & MDIO_EEE_1000T)
		linkmode_set_bit(ETHTOOL_LINK_MODE_1000baseT_Full_BIT,
				 advertising);
	if (eee_adv & MDIO_EEE_10GT)
		linkmode_set_bit(ETHTOOL_LINK_MODE_10000baseT_Full_BIT,
				 advertising);
	if (eee_adv & MDIO_EEE_1000KX)
		linkmode_set_bit(ETHTOOL_LINK_MODE_1000baseKX_Full_BIT,
				 advertising);
	if (eee_adv & MDIO_EEE_10GKX4)
		linkmode_set_bit(ETHTOOL_LINK_MODE_10000baseKX4_Full_BIT,
				 advertising);
	if (eee_adv & MDIO_EEE_10GKR)
		linkmode_set_bit(ETHTOOL_LINK_MODE_10000baseKR_Full_BIT,
				 advertising);
}

/**
 * phy_init_eee - init and check the EEE feature
 * @phydev: target phy_device struct
 * @clk_stop_enable: PHY may stop the clock during LPI
 *
 * Description: it checks if the Energy-Efficient Ethernet (EEE)
 * is supported by looking at the MMD registers 3.20 and 7.60/61
 * and it programs the MMD register 3.0 setting the "Clock stop enable"
 * bit if required.
 */
int phy_init_eee(struct phy_device *phydev, bool clk_stop_enable)
{
	if (!phydev->drv)
		return -EIO;

	/* According to 802.3az,the EEE is supported only in full duplex-mode.
	 */
	if (phydev->duplex == DUPLEX_FULL) {
		__ETHTOOL_DECLARE_LINK_MODE_MASK(common);
		__ETHTOOL_DECLARE_LINK_MODE_MASK(lp);
		__ETHTOOL_DECLARE_LINK_MODE_MASK(adv);
		int eee_lp, eee_cap, eee_adv;
		int status;
		u32 cap;

		/* Read phy status to properly get the right settings */
		status = phy_read_status(phydev);
		if (status)
			return status;

		/* First check if the EEE ability is supported */
		eee_cap = phy_read_mmd(phydev, MDIO_MMD_PCS, MDIO_PCS_EEE_ABLE);
		if (eee_cap <= 0)
			goto eee_exit_err;

		cap = mmd_eee_cap_to_ethtool_sup_t(eee_cap);
		if (!cap)
			goto eee_exit_err;

		/* Check which link settings negotiated and verify it in
		 * the EEE advertising registers.
		 */
		eee_lp = phy_read_mmd(phydev, MDIO_MMD_AN, MDIO_AN_EEE_LPABLE);
		if (eee_lp <= 0)
			goto eee_exit_err;

		eee_adv = phy_read_mmd(phydev, MDIO_MMD_AN, MDIO_AN_EEE_ADV);
		if (eee_adv <= 0)
			goto eee_exit_err;

		mmd_eee_adv_to_linkmode(adv, eee_adv);
		mmd_eee_adv_to_linkmode(lp, eee_lp);
		linkmode_and(common, adv, lp);

		if (!phy_check_valid(phydev->speed, phydev->duplex, common))
			goto eee_exit_err;

		if (clk_stop_enable)
			/* Configure the PHY to stop receiving xMII
			 * clock while it is signaling LPI.
			 */
			phy_set_bits_mmd(phydev, MDIO_MMD_PCS, MDIO_CTRL1,
					 MDIO_PCS_CTRL1_CLKSTOP_EN);

		return 0; /* EEE supported */
	}
eee_exit_err:
	return -EPROTONOSUPPORT;
}
EXPORT_SYMBOL(phy_init_eee);

/**
 * phy_get_eee_err - report the EEE wake error count
 * @phydev: target phy_device struct
 *
 * Description: it is to report the number of time where the PHY
 * failed to complete its normal wake sequence.
 */
int phy_get_eee_err(struct phy_device *phydev)
{
	if (!phydev->drv)
		return -EIO;

	return phy_read_mmd(phydev, MDIO_MMD_PCS, MDIO_PCS_EEE_WK_ERR);
}
EXPORT_SYMBOL(phy_get_eee_err);

/**
 * phy_ethtool_get_eee - get EEE supported and status
 * @phydev: target phy_device struct
 * @data: ethtool_eee data
 *
 * Description: it reportes the Supported/Advertisement/LP Advertisement
 * capabilities.
 */
int phy_ethtool_get_eee(struct phy_device *phydev, struct ethtool_eee *data)
{
	int val;

	if (!phydev->drv)
		return -EIO;

	/* Get Supported EEE */
	val = phy_read_mmd(phydev, MDIO_MMD_PCS, MDIO_PCS_EEE_ABLE);
	if (val < 0)
		return val;
	data->supported = mmd_eee_cap_to_ethtool_sup_t(val);

	/* Get advertisement EEE */
	val = phy_read_mmd(phydev, MDIO_MMD_AN, MDIO_AN_EEE_ADV);
	if (val < 0)
		return val;
	data->advertised = mmd_eee_adv_to_ethtool_adv_t(val);
	data->eee_enabled = !!data->advertised;

	/* Get LP advertisement EEE */
	val = phy_read_mmd(phydev, MDIO_MMD_AN, MDIO_AN_EEE_LPABLE);
	if (val < 0)
		return val;
	data->lp_advertised = mmd_eee_adv_to_ethtool_adv_t(val);

	data->eee_active = !!(data->advertised & data->lp_advertised);

	return 0;
}
EXPORT_SYMBOL(phy_ethtool_get_eee);

/**
 * phy_ethtool_set_eee - set EEE supported and status
 * @phydev: target phy_device struct
 * @data: ethtool_eee data
 *
 * Description: it is to program the Advertisement EEE register.
 */
int phy_ethtool_set_eee(struct phy_device *phydev, struct ethtool_eee *data)
{
	int cap, old_adv, adv = 0, ret;

	if (!phydev->drv)
		return -EIO;

	/* Get Supported EEE */
	cap = phy_read_mmd(phydev, MDIO_MMD_PCS, MDIO_PCS_EEE_ABLE);
	if (cap < 0)
		return cap;

	old_adv = phy_read_mmd(phydev, MDIO_MMD_AN, MDIO_AN_EEE_ADV);
	if (old_adv < 0)
		return old_adv;

	if (data->eee_enabled) {
		adv = !data->advertised ? cap :
		      ethtool_adv_to_mmd_eee_adv_t(data->advertised) & cap;
		/* Mask prohibited EEE modes */
		adv &= ~phydev->eee_broken_modes;
	}

	if (old_adv != adv) {
		ret = phy_write_mmd(phydev, MDIO_MMD_AN, MDIO_AN_EEE_ADV, adv);
		if (ret < 0)
			return ret;

		/* Restart autonegotiation so the new modes get sent to the
		 * link partner.
		 */
		if (phydev->autoneg == AUTONEG_ENABLE) {
			ret = phy_restart_aneg(phydev);
			if (ret < 0)
				return ret;
		}
	}

	return 0;
}
EXPORT_SYMBOL(phy_ethtool_set_eee);

/**
 * phy_ethtool_set_wol - Configure Wake On LAN
 *
 * @phydev: target phy_device struct
 * @wol: Configuration requested
 */
int phy_ethtool_set_wol(struct phy_device *phydev, struct ethtool_wolinfo *wol)
{
	if (phydev->drv && phydev->drv->set_wol)
		return phydev->drv->set_wol(phydev, wol);

	return -EOPNOTSUPP;
}
EXPORT_SYMBOL(phy_ethtool_set_wol);

/**
 * phy_ethtool_get_wol - Get the current Wake On LAN configuration
 *
 * @phydev: target phy_device struct
 * @wol: Store the current configuration here
 */
void phy_ethtool_get_wol(struct phy_device *phydev, struct ethtool_wolinfo *wol)
{
	if (phydev->drv && phydev->drv->get_wol)
		phydev->drv->get_wol(phydev, wol);
}
EXPORT_SYMBOL(phy_ethtool_get_wol);

int phy_ethtool_get_link_ksettings(struct net_device *ndev,
				   struct ethtool_link_ksettings *cmd)
{
	struct phy_device *phydev = ndev->phydev;

	if (!phydev)
		return -ENODEV;

	phy_ethtool_ksettings_get(phydev, cmd);

	return 0;
}
EXPORT_SYMBOL(phy_ethtool_get_link_ksettings);

int phy_ethtool_set_link_ksettings(struct net_device *ndev,
				   const struct ethtool_link_ksettings *cmd)
{
	struct phy_device *phydev = ndev->phydev;

	if (!phydev)
		return -ENODEV;

	return phy_ethtool_ksettings_set(phydev, cmd);
}
EXPORT_SYMBOL(phy_ethtool_set_link_ksettings);

/**
 * phy_ethtool_nway_reset - Restart auto negotiation
 * @ndev: Network device to restart autoneg for
 */
int phy_ethtool_nway_reset(struct net_device *ndev)
{
	struct phy_device *phydev = ndev->phydev;

	if (!phydev)
		return -ENODEV;

	if (!phydev->drv)
		return -EIO;

	return phy_restart_aneg(phydev);
}
EXPORT_SYMBOL(phy_ethtool_nway_reset);<|MERGE_RESOLUTION|>--- conflicted
+++ resolved
@@ -260,62 +260,6 @@
 	}
 }
 
-<<<<<<< HEAD
-int phy_ethtool_ksettings_set(struct phy_device *phydev,
-			      const struct ethtool_link_ksettings *cmd)
-{
-	__ETHTOOL_DECLARE_LINK_MODE_MASK(advertising);
-	u8 autoneg = cmd->base.autoneg;
-	u8 duplex = cmd->base.duplex;
-	u32 speed = cmd->base.speed;
-
-	if (cmd->base.phy_address != phydev->mdio.addr)
-		return -EINVAL;
-
-	linkmode_copy(advertising, cmd->link_modes.advertising);
-
-	/* We make sure that we don't pass unsupported values in to the PHY */
-	linkmode_and(advertising, advertising, phydev->supported);
-
-	/* Verify the settings we care about. */
-	if (autoneg != AUTONEG_ENABLE && autoneg != AUTONEG_DISABLE)
-		return -EINVAL;
-
-	if (autoneg == AUTONEG_ENABLE && linkmode_empty(advertising))
-		return -EINVAL;
-
-	if (autoneg == AUTONEG_DISABLE &&
-	    ((speed != SPEED_1000 &&
-	      speed != SPEED_100 &&
-	      speed != SPEED_10) ||
-	     (duplex != DUPLEX_HALF &&
-	      duplex != DUPLEX_FULL)))
-		return -EINVAL;
-
-	phydev->autoneg = autoneg;
-
-	if (autoneg == AUTONEG_DISABLE) {
-		phydev->speed = speed;
-		phydev->duplex = duplex;
-	}
-
-	linkmode_copy(phydev->advertising, advertising);
-
-	linkmode_mod_bit(ETHTOOL_LINK_MODE_Autoneg_BIT,
-			 phydev->advertising, autoneg == AUTONEG_ENABLE);
-
-	phydev->master_slave_set = cmd->base.master_slave_cfg;
-	phydev->mdix_ctrl = cmd->base.eth_tp_mdix_ctrl;
-
-	/* Restart the PHY */
-	phy_start_aneg(phydev);
-
-	return 0;
-}
-EXPORT_SYMBOL(phy_ethtool_ksettings_set);
-
-=======
->>>>>>> b80e8389
 void phy_ethtool_ksettings_get(struct phy_device *phydev,
 			       struct ethtool_link_ksettings *cmd)
 {
