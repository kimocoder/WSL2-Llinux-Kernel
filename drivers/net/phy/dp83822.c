// SPDX-License-Identifier: GPL-2.0
/* Driver for the Texas Instruments DP83822, DP83825 and DP83826 PHYs.
 *
 * Copyright (C) 2017 Texas Instruments Inc.
 */

#include <linux/ethtool.h>
#include <linux/etherdevice.h>
#include <linux/kernel.h>
#include <linux/mii.h>
#include <linux/module.h>
#include <linux/of.h>
#include <linux/phy.h>
#include <linux/netdevice.h>

#define DP83822_PHY_ID	        0x2000a240
#define DP83825S_PHY_ID		0x2000a140
#define DP83825I_PHY_ID		0x2000a150
#define DP83825CM_PHY_ID	0x2000a160
#define DP83825CS_PHY_ID	0x2000a170
#define DP83826C_PHY_ID		0x2000a130
#define DP83826NC_PHY_ID	0x2000a110

#define DP83822_DEVADDR		0x1f

#define MII_DP83822_CTRL_2	0x0a
#define MII_DP83822_PHYSTS	0x10
#define MII_DP83822_PHYSCR	0x11
#define MII_DP83822_MISR1	0x12
#define MII_DP83822_MISR2	0x13
#define MII_DP83822_FCSCR	0x14
#define MII_DP83822_RCSR	0x17
#define MII_DP83822_RESET_CTRL	0x1f
#define MII_DP83822_GENCFG	0x465
#define MII_DP83822_SOR1	0x467

/* GENCFG */
#define DP83822_SIG_DET_LOW	BIT(0)

/* Control Register 2 bits */
#define DP83822_FX_ENABLE	BIT(14)

#define DP83822_HW_RESET	BIT(15)
#define DP83822_SW_RESET	BIT(14)

/* PHY STS bits */
#define DP83822_PHYSTS_DUPLEX			BIT(2)
#define DP83822_PHYSTS_10			BIT(1)
#define DP83822_PHYSTS_LINK			BIT(0)

/* PHYSCR Register Fields */
#define DP83822_PHYSCR_INT_OE		BIT(0) /* Interrupt Output Enable */
#define DP83822_PHYSCR_INTEN		BIT(1) /* Interrupt Enable */

/* MISR1 bits */
#define DP83822_RX_ERR_HF_INT_EN	BIT(0)
#define DP83822_FALSE_CARRIER_HF_INT_EN	BIT(1)
#define DP83822_ANEG_COMPLETE_INT_EN	BIT(2)
#define DP83822_DUP_MODE_CHANGE_INT_EN	BIT(3)
#define DP83822_SPEED_CHANGED_INT_EN	BIT(4)
#define DP83822_LINK_STAT_INT_EN	BIT(5)
#define DP83822_ENERGY_DET_INT_EN	BIT(6)
#define DP83822_LINK_QUAL_INT_EN	BIT(7)

/* MISR2 bits */
#define DP83822_JABBER_DET_INT_EN	BIT(0)
#define DP83822_WOL_PKT_INT_EN		BIT(1)
#define DP83822_SLEEP_MODE_INT_EN	BIT(2)
#define DP83822_MDI_XOVER_INT_EN	BIT(3)
#define DP83822_LB_FIFO_INT_EN		BIT(4)
#define DP83822_PAGE_RX_INT_EN		BIT(5)
#define DP83822_ANEG_ERR_INT_EN		BIT(6)
#define DP83822_EEE_ERROR_CHANGE_INT_EN	BIT(7)

/* INT_STAT1 bits */
#define DP83822_WOL_INT_EN	BIT(4)
#define DP83822_WOL_INT_STAT	BIT(12)

#define MII_DP83822_RXSOP1	0x04a5
#define	MII_DP83822_RXSOP2	0x04a6
#define	MII_DP83822_RXSOP3	0x04a7

/* WoL Registers */
#define	MII_DP83822_WOL_CFG	0x04a0
#define	MII_DP83822_WOL_STAT	0x04a1
#define	MII_DP83822_WOL_DA1	0x04a2
#define	MII_DP83822_WOL_DA2	0x04a3
#define	MII_DP83822_WOL_DA3	0x04a4

/* WoL bits */
#define DP83822_WOL_MAGIC_EN	BIT(0)
#define DP83822_WOL_SECURE_ON	BIT(5)
#define DP83822_WOL_EN		BIT(7)
#define DP83822_WOL_INDICATION_SEL BIT(8)
#define DP83822_WOL_CLR_INDICATION BIT(11)

/* RSCR bits */
#define DP83822_RX_CLK_SHIFT	BIT(12)
#define DP83822_TX_CLK_SHIFT	BIT(11)

/* SOR1 mode */
#define DP83822_STRAP_MODE1	0
#define DP83822_STRAP_MODE2	BIT(0)
#define DP83822_STRAP_MODE3	BIT(1)
#define DP83822_STRAP_MODE4	GENMASK(1, 0)

#define DP83822_COL_STRAP_MASK	GENMASK(11, 10)
#define DP83822_COL_SHIFT	10
#define DP83822_RX_ER_STR_MASK	GENMASK(9, 8)
#define DP83822_RX_ER_SHIFT	8

#define MII_DP83822_FIBER_ADVERTISE    (ADVERTISED_TP | ADVERTISED_MII | \
					ADVERTISED_FIBRE | \
					ADVERTISED_Pause | ADVERTISED_Asym_Pause)

struct dp83822_private {
	bool fx_signal_det_low;
	int fx_enabled;
	u16 fx_sd_enable;
};

static int dp83822_set_wol(struct phy_device *phydev,
			   struct ethtool_wolinfo *wol)
{
	struct net_device *ndev = phydev->attached_dev;
	u16 value;
	const u8 *mac;

	if (wol->wolopts & (WAKE_MAGIC | WAKE_MAGICSECURE)) {
		mac = (const u8 *)ndev->dev_addr;

		if (!is_valid_ether_addr(mac))
			return -EINVAL;

		/* MAC addresses start with byte 5, but stored in mac[0].
		 * 822 PHYs store bytes 4|5, 2|3, 0|1
		 */
		phy_write_mmd(phydev, DP83822_DEVADDR, MII_DP83822_WOL_DA1,
			      (mac[1] << 8) | mac[0]);
		phy_write_mmd(phydev, DP83822_DEVADDR, MII_DP83822_WOL_DA2,
			      (mac[3] << 8) | mac[2]);
		phy_write_mmd(phydev, DP83822_DEVADDR, MII_DP83822_WOL_DA3,
			      (mac[5] << 8) | mac[4]);

		value = phy_read_mmd(phydev, DP83822_DEVADDR,
				     MII_DP83822_WOL_CFG);
		if (wol->wolopts & WAKE_MAGIC)
			value |= DP83822_WOL_MAGIC_EN;
		else
			value &= ~DP83822_WOL_MAGIC_EN;

		if (wol->wolopts & WAKE_MAGICSECURE) {
			phy_write_mmd(phydev, DP83822_DEVADDR,
				      MII_DP83822_RXSOP1,
				      (wol->sopass[1] << 8) | wol->sopass[0]);
			phy_write_mmd(phydev, DP83822_DEVADDR,
				      MII_DP83822_RXSOP2,
				      (wol->sopass[3] << 8) | wol->sopass[2]);
			phy_write_mmd(phydev, DP83822_DEVADDR,
				      MII_DP83822_RXSOP3,
				      (wol->sopass[5] << 8) | wol->sopass[4]);
			value |= DP83822_WOL_SECURE_ON;
		} else {
			value &= ~DP83822_WOL_SECURE_ON;
		}

		/* Clear any pending WoL interrupt */
		phy_read(phydev, MII_DP83822_MISR2);

		value |= DP83822_WOL_EN | DP83822_WOL_INDICATION_SEL |
			 DP83822_WOL_CLR_INDICATION;

		return phy_write_mmd(phydev, DP83822_DEVADDR,
				     MII_DP83822_WOL_CFG, value);
	} else {
		return phy_clear_bits_mmd(phydev, DP83822_DEVADDR,
					  MII_DP83822_WOL_CFG, DP83822_WOL_EN);
	}
}

static void dp83822_get_wol(struct phy_device *phydev,
			    struct ethtool_wolinfo *wol)
{
	int value;
	u16 sopass_val;

	wol->supported = (WAKE_MAGIC | WAKE_MAGICSECURE);
	wol->wolopts = 0;

	value = phy_read_mmd(phydev, DP83822_DEVADDR, MII_DP83822_WOL_CFG);

	if (value & DP83822_WOL_MAGIC_EN)
		wol->wolopts |= WAKE_MAGIC;

	if (value & DP83822_WOL_SECURE_ON) {
		sopass_val = phy_read_mmd(phydev, DP83822_DEVADDR,
					  MII_DP83822_RXSOP1);
		wol->sopass[0] = (sopass_val & 0xff);
		wol->sopass[1] = (sopass_val >> 8);

		sopass_val = phy_read_mmd(phydev, DP83822_DEVADDR,
					  MII_DP83822_RXSOP2);
		wol->sopass[2] = (sopass_val & 0xff);
		wol->sopass[3] = (sopass_val >> 8);

		sopass_val = phy_read_mmd(phydev, DP83822_DEVADDR,
					  MII_DP83822_RXSOP3);
		wol->sopass[4] = (sopass_val & 0xff);
		wol->sopass[5] = (sopass_val >> 8);

		wol->wolopts |= WAKE_MAGICSECURE;
	}

	/* WoL is not enabled so set wolopts to 0 */
	if (!(value & DP83822_WOL_EN))
		wol->wolopts = 0;
}

static int dp83822_config_intr(struct phy_device *phydev)
{
	struct dp83822_private *dp83822 = phydev->priv;
	int misr_status;
	int physcr_status;
	int err;

	if (phydev->interrupts == PHY_INTERRUPT_ENABLED) {
		misr_status = phy_read(phydev, MII_DP83822_MISR1);
		if (misr_status < 0)
			return misr_status;

		misr_status |= (DP83822_LINK_STAT_INT_EN |
				DP83822_ENERGY_DET_INT_EN |
				DP83822_LINK_QUAL_INT_EN);

		/* Private data pointer is NULL on DP83825/26 */
		if (!dp83822 || !dp83822->fx_enabled)
			misr_status |= DP83822_ANEG_COMPLETE_INT_EN |
				       DP83822_DUP_MODE_CHANGE_INT_EN |
				       DP83822_SPEED_CHANGED_INT_EN;


		err = phy_write(phydev, MII_DP83822_MISR1, misr_status);
		if (err < 0)
			return err;

		misr_status = phy_read(phydev, MII_DP83822_MISR2);
		if (misr_status < 0)
			return misr_status;

		misr_status |= (DP83822_JABBER_DET_INT_EN |
				DP83822_SLEEP_MODE_INT_EN |
				DP83822_LB_FIFO_INT_EN |
				DP83822_PAGE_RX_INT_EN |
				DP83822_EEE_ERROR_CHANGE_INT_EN);

<<<<<<< HEAD
		if (!dp83822->fx_enabled)
=======
		/* Private data pointer is NULL on DP83825/26 */
		if (!dp83822 || !dp83822->fx_enabled)
>>>>>>> 9b37665a
			misr_status |= DP83822_ANEG_ERR_INT_EN |
				       DP83822_WOL_PKT_INT_EN;

		err = phy_write(phydev, MII_DP83822_MISR2, misr_status);
		if (err < 0)
			return err;

		physcr_status = phy_read(phydev, MII_DP83822_PHYSCR);
		if (physcr_status < 0)
			return physcr_status;

		physcr_status |= DP83822_PHYSCR_INT_OE | DP83822_PHYSCR_INTEN;

	} else {
		err = phy_write(phydev, MII_DP83822_MISR1, 0);
		if (err < 0)
			return err;

		err = phy_write(phydev, MII_DP83822_MISR2, 0);
		if (err < 0)
			return err;

		physcr_status = phy_read(phydev, MII_DP83822_PHYSCR);
		if (physcr_status < 0)
			return physcr_status;

		physcr_status &= ~DP83822_PHYSCR_INTEN;
	}

	return phy_write(phydev, MII_DP83822_PHYSCR, physcr_status);
}

static irqreturn_t dp83822_handle_interrupt(struct phy_device *phydev)
{
	bool trigger_machine = false;
	int irq_status;

	/* The MISR1 and MISR2 registers are holding the interrupt status in
	 * the upper half (15:8), while the lower half (7:0) is used for
	 * controlling the interrupt enable state of those individual interrupt
	 * sources. To determine the possible interrupt sources, just read the
	 * MISR* register and use it directly to know which interrupts have
	 * been enabled previously or not.
	 */
	irq_status = phy_read(phydev, MII_DP83822_MISR1);
	if (irq_status < 0) {
		phy_error(phydev);
		return IRQ_NONE;
	}
	if (irq_status & ((irq_status & GENMASK(7, 0)) << 8))
		trigger_machine = true;

	irq_status = phy_read(phydev, MII_DP83822_MISR2);
	if (irq_status < 0) {
		phy_error(phydev);
		return IRQ_NONE;
	}
	if (irq_status & ((irq_status & GENMASK(7, 0)) << 8))
		trigger_machine = true;

	if (!trigger_machine)
		return IRQ_NONE;

	phy_trigger_machine(phydev);

	return IRQ_HANDLED;
}

static int dp8382x_disable_wol(struct phy_device *phydev)
{
	return phy_clear_bits_mmd(phydev, DP83822_DEVADDR, MII_DP83822_WOL_CFG,
				  DP83822_WOL_EN | DP83822_WOL_MAGIC_EN |
				  DP83822_WOL_SECURE_ON);
}

static int dp83822_read_status(struct phy_device *phydev)
{
	struct dp83822_private *dp83822 = phydev->priv;
	int status = phy_read(phydev, MII_DP83822_PHYSTS);
	int ctrl2;
	int ret;

	if (dp83822->fx_enabled) {
		if (status & DP83822_PHYSTS_LINK) {
			phydev->speed = SPEED_UNKNOWN;
			phydev->duplex = DUPLEX_UNKNOWN;
		} else {
			ctrl2 = phy_read(phydev, MII_DP83822_CTRL_2);
			if (ctrl2 < 0)
				return ctrl2;

			if (!(ctrl2 & DP83822_FX_ENABLE)) {
				ret = phy_write(phydev, MII_DP83822_CTRL_2,
						DP83822_FX_ENABLE | ctrl2);
				if (ret < 0)
					return ret;
			}
		}
	}

	ret = genphy_read_status(phydev);
	if (ret)
		return ret;

	if (status < 0)
		return status;

	if (status & DP83822_PHYSTS_DUPLEX)
		phydev->duplex = DUPLEX_FULL;
	else
		phydev->duplex = DUPLEX_HALF;

	if (status & DP83822_PHYSTS_10)
		phydev->speed = SPEED_10;
	else
		phydev->speed = SPEED_100;

	return 0;
}

static int dp83822_config_init(struct phy_device *phydev)
{
	struct dp83822_private *dp83822 = phydev->priv;
	struct device *dev = &phydev->mdio.dev;
	int rgmii_delay;
	s32 rx_int_delay;
	s32 tx_int_delay;
	int err = 0;
	int bmcr;

	if (phy_interface_is_rgmii(phydev)) {
		rx_int_delay = phy_get_internal_delay(phydev, dev, NULL, 0,
						      true);

		if (rx_int_delay <= 0)
			rgmii_delay = 0;
		else
			rgmii_delay = DP83822_RX_CLK_SHIFT;

		tx_int_delay = phy_get_internal_delay(phydev, dev, NULL, 0,
						      false);
		if (tx_int_delay <= 0)
			rgmii_delay &= ~DP83822_TX_CLK_SHIFT;
		else
			rgmii_delay |= DP83822_TX_CLK_SHIFT;

		if (rgmii_delay) {
			err = phy_set_bits_mmd(phydev, DP83822_DEVADDR,
					       MII_DP83822_RCSR, rgmii_delay);
			if (err)
				return err;
		}
	}

	if (dp83822->fx_enabled) {
		err = phy_modify(phydev, MII_DP83822_CTRL_2,
				 DP83822_FX_ENABLE, 1);
		if (err < 0)
			return err;

		/* Only allow advertising what this PHY supports */
		linkmode_and(phydev->advertising, phydev->advertising,
			     phydev->supported);

		linkmode_set_bit(ETHTOOL_LINK_MODE_FIBRE_BIT,
				 phydev->supported);
		linkmode_set_bit(ETHTOOL_LINK_MODE_FIBRE_BIT,
				 phydev->advertising);
		linkmode_set_bit(ETHTOOL_LINK_MODE_100baseFX_Full_BIT,
				 phydev->supported);
		linkmode_set_bit(ETHTOOL_LINK_MODE_100baseFX_Half_BIT,
				 phydev->supported);
		linkmode_set_bit(ETHTOOL_LINK_MODE_100baseFX_Full_BIT,
				 phydev->advertising);
		linkmode_set_bit(ETHTOOL_LINK_MODE_100baseFX_Half_BIT,
				 phydev->advertising);

		/* Auto neg is not supported in fiber mode */
		bmcr = phy_read(phydev, MII_BMCR);
		if (bmcr < 0)
			return bmcr;

		if (bmcr & BMCR_ANENABLE) {
			err =  phy_modify(phydev, MII_BMCR, BMCR_ANENABLE, 0);
			if (err < 0)
				return err;
		}
		phydev->autoneg = AUTONEG_DISABLE;
		linkmode_clear_bit(ETHTOOL_LINK_MODE_Autoneg_BIT,
				   phydev->supported);
		linkmode_clear_bit(ETHTOOL_LINK_MODE_Autoneg_BIT,
				   phydev->advertising);

		/* Setup fiber advertisement */
		err = phy_modify_changed(phydev, MII_ADVERTISE,
					 MII_DP83822_FIBER_ADVERTISE,
					 MII_DP83822_FIBER_ADVERTISE);

		if (err < 0)
			return err;

		if (dp83822->fx_signal_det_low) {
			err = phy_set_bits_mmd(phydev, DP83822_DEVADDR,
					       MII_DP83822_GENCFG,
					       DP83822_SIG_DET_LOW);
			if (err)
				return err;
		}
	}
	return dp8382x_disable_wol(phydev);
}

static int dp8382x_config_init(struct phy_device *phydev)
{
	return dp8382x_disable_wol(phydev);
}

static int dp83822_phy_reset(struct phy_device *phydev)
{
	int err;

	err = phy_write(phydev, MII_DP83822_RESET_CTRL, DP83822_SW_RESET);
	if (err < 0)
		return err;

	return phydev->drv->config_init(phydev);
}

#ifdef CONFIG_OF_MDIO
static int dp83822_of_init(struct phy_device *phydev)
{
	struct dp83822_private *dp83822 = phydev->priv;
	struct device *dev = &phydev->mdio.dev;

	/* Signal detection for the PHY is only enabled if the FX_EN and the
	 * SD_EN pins are strapped. Signal detection can only enabled if FX_EN
	 * is strapped otherwise signal detection is disabled for the PHY.
	 */
	if (dp83822->fx_enabled && dp83822->fx_sd_enable)
		dp83822->fx_signal_det_low = device_property_present(dev,
								     "ti,link-loss-low");
	if (!dp83822->fx_enabled)
		dp83822->fx_enabled = device_property_present(dev,
							      "ti,fiber-mode");

	return 0;
}
#else
static int dp83822_of_init(struct phy_device *phydev)
{
	return 0;
}
#endif /* CONFIG_OF_MDIO */

static int dp83822_read_straps(struct phy_device *phydev)
{
	struct dp83822_private *dp83822 = phydev->priv;
	int fx_enabled, fx_sd_enable;
	int val;

	val = phy_read_mmd(phydev, DP83822_DEVADDR, MII_DP83822_SOR1);
	if (val < 0)
		return val;

	fx_enabled = (val & DP83822_COL_STRAP_MASK) >> DP83822_COL_SHIFT;
	if (fx_enabled == DP83822_STRAP_MODE2 ||
	    fx_enabled == DP83822_STRAP_MODE3)
		dp83822->fx_enabled = 1;

	if (dp83822->fx_enabled) {
		fx_sd_enable = (val & DP83822_RX_ER_STR_MASK) >> DP83822_RX_ER_SHIFT;
		if (fx_sd_enable == DP83822_STRAP_MODE3 ||
		    fx_sd_enable == DP83822_STRAP_MODE4)
			dp83822->fx_sd_enable = 1;
	}

	return 0;
}

static int dp83822_probe(struct phy_device *phydev)
{
	struct dp83822_private *dp83822;
	int ret;

	dp83822 = devm_kzalloc(&phydev->mdio.dev, sizeof(*dp83822),
			       GFP_KERNEL);
	if (!dp83822)
		return -ENOMEM;

	phydev->priv = dp83822;

	ret = dp83822_read_straps(phydev);
	if (ret)
		return ret;

	dp83822_of_init(phydev);

	if (dp83822->fx_enabled)
		phydev->port = PORT_FIBRE;

	return 0;
}

static int dp83822_suspend(struct phy_device *phydev)
{
	int value;

	value = phy_read_mmd(phydev, DP83822_DEVADDR, MII_DP83822_WOL_CFG);

	if (!(value & DP83822_WOL_EN))
		genphy_suspend(phydev);

	return 0;
}

static int dp83822_resume(struct phy_device *phydev)
{
	int value;

	genphy_resume(phydev);

	value = phy_read_mmd(phydev, DP83822_DEVADDR, MII_DP83822_WOL_CFG);

	phy_write_mmd(phydev, DP83822_DEVADDR, MII_DP83822_WOL_CFG, value |
		      DP83822_WOL_CLR_INDICATION);

	return 0;
}

#define DP83822_PHY_DRIVER(_id, _name)				\
	{							\
		PHY_ID_MATCH_MODEL(_id),			\
		.name		= (_name),			\
		/* PHY_BASIC_FEATURES */			\
		.probe          = dp83822_probe,		\
		.soft_reset	= dp83822_phy_reset,		\
		.config_init	= dp83822_config_init,		\
		.read_status	= dp83822_read_status,		\
		.get_wol = dp83822_get_wol,			\
		.set_wol = dp83822_set_wol,			\
		.config_intr = dp83822_config_intr,		\
		.handle_interrupt = dp83822_handle_interrupt,	\
		.suspend = dp83822_suspend,			\
		.resume = dp83822_resume,			\
	}

#define DP8382X_PHY_DRIVER(_id, _name)				\
	{							\
		PHY_ID_MATCH_MODEL(_id),			\
		.name		= (_name),			\
		/* PHY_BASIC_FEATURES */			\
		.soft_reset	= dp83822_phy_reset,		\
		.config_init	= dp8382x_config_init,		\
		.get_wol = dp83822_get_wol,			\
		.set_wol = dp83822_set_wol,			\
		.config_intr = dp83822_config_intr,		\
		.handle_interrupt = dp83822_handle_interrupt,	\
		.suspend = dp83822_suspend,			\
		.resume = dp83822_resume,			\
	}

static struct phy_driver dp83822_driver[] = {
	DP83822_PHY_DRIVER(DP83822_PHY_ID, "TI DP83822"),
	DP8382X_PHY_DRIVER(DP83825I_PHY_ID, "TI DP83825I"),
	DP8382X_PHY_DRIVER(DP83826C_PHY_ID, "TI DP83826C"),
	DP8382X_PHY_DRIVER(DP83826NC_PHY_ID, "TI DP83826NC"),
	DP8382X_PHY_DRIVER(DP83825S_PHY_ID, "TI DP83825S"),
	DP8382X_PHY_DRIVER(DP83825CM_PHY_ID, "TI DP83825M"),
	DP8382X_PHY_DRIVER(DP83825CS_PHY_ID, "TI DP83825CS"),
};
module_phy_driver(dp83822_driver);

static struct mdio_device_id __maybe_unused dp83822_tbl[] = {
	{ DP83822_PHY_ID, 0xfffffff0 },
	{ DP83825I_PHY_ID, 0xfffffff0 },
	{ DP83826C_PHY_ID, 0xfffffff0 },
	{ DP83826NC_PHY_ID, 0xfffffff0 },
	{ DP83825S_PHY_ID, 0xfffffff0 },
	{ DP83825CM_PHY_ID, 0xfffffff0 },
	{ DP83825CS_PHY_ID, 0xfffffff0 },
	{ },
};
MODULE_DEVICE_TABLE(mdio, dp83822_tbl);

MODULE_DESCRIPTION("Texas Instruments DP83822 PHY driver");
MODULE_AUTHOR("Dan Murphy <dmurphy@ti.com");
MODULE_LICENSE("GPL v2");<|MERGE_RESOLUTION|>--- conflicted
+++ resolved
@@ -253,12 +253,8 @@
 				DP83822_PAGE_RX_INT_EN |
 				DP83822_EEE_ERROR_CHANGE_INT_EN);
 
-<<<<<<< HEAD
-		if (!dp83822->fx_enabled)
-=======
 		/* Private data pointer is NULL on DP83825/26 */
 		if (!dp83822 || !dp83822->fx_enabled)
->>>>>>> 9b37665a
 			misr_status |= DP83822_ANEG_ERR_INT_EN |
 				       DP83822_WOL_PKT_INT_EN;
 
