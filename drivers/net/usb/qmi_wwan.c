--- conflicted
+++ resolved
@@ -1360,10 +1360,7 @@
 	{QMI_QUIRK_SET_DTR(0x1bc7, 0x1050, 2)},	/* Telit FN980 */
 	{QMI_QUIRK_SET_DTR(0x1bc7, 0x1060, 2)},	/* Telit LN920 */
 	{QMI_QUIRK_SET_DTR(0x1bc7, 0x1070, 2)},	/* Telit FN990 */
-<<<<<<< HEAD
-=======
 	{QMI_QUIRK_SET_DTR(0x1bc7, 0x1080, 2)}, /* Telit FE990 */
->>>>>>> 9b37665a
 	{QMI_FIXED_INTF(0x1bc7, 0x1100, 3)},	/* Telit ME910 */
 	{QMI_FIXED_INTF(0x1bc7, 0x1101, 3)},	/* Telit ME910 dual modem */
 	{QMI_FIXED_INTF(0x1bc7, 0x1200, 5)},	/* Telit LE920 */
