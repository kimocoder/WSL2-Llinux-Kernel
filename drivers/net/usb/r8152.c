--- conflicted
+++ resolved
@@ -6463,28 +6463,6 @@
 	r8153b_u1u2en(tp, true);
 }
 
-<<<<<<< HEAD
-static inline u32 fc_pause_on_auto(struct r8152 *tp)
-{
-	return (ALIGN(mtu_to_size(tp->netdev->mtu), 1024) + 6 * 1024);
-}
-
-static inline u32 fc_pause_off_auto(struct r8152 *tp)
-{
-	return (ALIGN(mtu_to_size(tp->netdev->mtu), 1024) + 14 * 1024);
-}
-
-static void r8156_fc_parameter(struct r8152 *tp)
-{
-	u32 pause_on = tp->fc_pause_on ? tp->fc_pause_on : fc_pause_on_auto(tp);
-	u32 pause_off = tp->fc_pause_off ? tp->fc_pause_off : fc_pause_off_auto(tp);
-
-	ocp_write_word(tp, MCU_TYPE_PLA, PLA_RX_FIFO_FULL, pause_on / 16);
-	ocp_write_word(tp, MCU_TYPE_PLA, PLA_RX_FIFO_EMPTY, pause_off / 16);
-}
-
-=======
->>>>>>> 9b37665a
 static void rtl8156_change_mtu(struct r8152 *tp)
 {
 	u32 rx_max_size = mtu_to_size(tp->netdev->mtu);
