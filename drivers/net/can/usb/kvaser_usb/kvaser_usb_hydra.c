--- conflicted
+++ resolved
@@ -1587,10 +1587,7 @@
 	struct kvaser_usb *dev = priv->dev;
 	struct kvaser_usb_net_hydra_priv *hydra = priv->sub_priv;
 	struct kvaser_cmd *cmd;
-<<<<<<< HEAD
-=======
 	size_t cmd_len;
->>>>>>> 9b37665a
 	int err;
 
 	if (!hydra)
@@ -1601,10 +1598,7 @@
 		return -ENOMEM;
 
 	cmd->header.cmd_no = CMD_GET_BUSPARAMS_REQ;
-<<<<<<< HEAD
-=======
 	cmd_len = kvaser_usb_hydra_cmd_size(cmd);
->>>>>>> 9b37665a
 	kvaser_usb_hydra_set_cmd_dest_he
 		(cmd, dev->card_data.hydra.channel_to_he[priv->channel]);
 	kvaser_usb_hydra_set_cmd_transid
@@ -1614,11 +1608,7 @@
 
 	reinit_completion(&priv->get_busparams_comp);
 
-<<<<<<< HEAD
-	err = kvaser_usb_send_cmd(dev, cmd, kvaser_usb_hydra_cmd_size(cmd));
-=======
 	err = kvaser_usb_send_cmd(dev, cmd, cmd_len);
->>>>>>> 9b37665a
 	if (err)
 		return err;
 
@@ -1645,10 +1635,7 @@
 	struct kvaser_cmd *cmd;
 	struct kvaser_usb_net_priv *priv = netdev_priv(netdev);
 	struct kvaser_usb *dev = priv->dev;
-<<<<<<< HEAD
-=======
 	size_t cmd_len;
->>>>>>> 9b37665a
 	int err;
 
 	cmd = kcalloc(1, sizeof(struct kvaser_cmd), GFP_KERNEL);
@@ -1656,10 +1643,7 @@
 		return -ENOMEM;
 
 	cmd->header.cmd_no = CMD_SET_BUSPARAMS_REQ;
-<<<<<<< HEAD
-=======
 	cmd_len = kvaser_usb_hydra_cmd_size(cmd);
->>>>>>> 9b37665a
 	memcpy(&cmd->set_busparams_req.busparams_nominal, busparams,
 	       sizeof(cmd->set_busparams_req.busparams_nominal));
 
@@ -1681,10 +1665,7 @@
 	struct kvaser_cmd *cmd;
 	struct kvaser_usb_net_priv *priv = netdev_priv(netdev);
 	struct kvaser_usb *dev = priv->dev;
-<<<<<<< HEAD
-=======
 	size_t cmd_len;
->>>>>>> 9b37665a
 	int err;
 
 	cmd = kcalloc(1, sizeof(struct kvaser_cmd), GFP_KERNEL);
@@ -1692,10 +1673,7 @@
 		return -ENOMEM;
 
 	cmd->header.cmd_no = CMD_SET_BUSPARAMS_FD_REQ;
-<<<<<<< HEAD
-=======
 	cmd_len = kvaser_usb_hydra_cmd_size(cmd);
->>>>>>> 9b37665a
 	memcpy(&cmd->set_busparams_req.busparams_data, busparams,
 	       sizeof(cmd->set_busparams_req.busparams_data));
 
