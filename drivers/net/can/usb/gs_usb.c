--- conflicted
+++ resolved
@@ -703,11 +703,6 @@
 
 	kfree(dm);
 
-<<<<<<< HEAD
-	dev->can.state = CAN_STATE_ERROR_ACTIVE;
-
-=======
->>>>>>> 54740df6
 	parent->active_channels++;
 	if (!(dev->can.ctrlmode & CAN_CTRLMODE_LISTENONLY))
 		netif_start_queue(netdev);
