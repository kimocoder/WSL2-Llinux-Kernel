/*
 * originally based on the dummy device.
 *
 * Copyright 1999, Thomas Davis, tadavis@lbl.gov.
 * Licensed under the GPL. Based on dummy.c, and eql.c devices.
 *
 * bonding.c: an Ethernet Bonding driver
 *
 * This is useful to talk to a Cisco EtherChannel compatible equipment:
 *	Cisco 5500
 *	Sun Trunking (Solaris)
 *	Alteon AceDirector Trunks
 *	Linux Bonding
 *	and probably many L2 switches ...
 *
 * How it works:
 *    ifconfig bond0 ipaddress netmask up
 *      will setup a network device, with an ip address.  No mac address
 *	will be assigned at this time.  The hw mac address will come from
 *	the first slave bonded to the channel.  All slaves will then use
 *	this hw mac address.
 *
 *    ifconfig bond0 down
 *         will release all slaves, marking them as down.
 *
 *    ifenslave bond0 eth0
 *	will attach eth0 to bond0 as a slave.  eth0 hw mac address will either
 *	a: be used as initial mac address
 *	b: if a hw mac address already is there, eth0's hw mac address
 *	   will then be set from bond0.
 *
 */

#include <linux/kernel.h>
#include <linux/module.h>
#include <linux/types.h>
#include <linux/fcntl.h>
#include <linux/interrupt.h>
#include <linux/ptrace.h>
#include <linux/ioport.h>
#include <linux/in.h>
#include <net/ip.h>
#include <linux/ip.h>
#include <linux/icmp.h>
#include <linux/icmpv6.h>
#include <linux/tcp.h>
#include <linux/udp.h>
#include <linux/slab.h>
#include <linux/string.h>
#include <linux/init.h>
#include <linux/timer.h>
#include <linux/socket.h>
#include <linux/ctype.h>
#include <linux/inet.h>
#include <linux/bitops.h>
#include <linux/io.h>
#include <asm/dma.h>
#include <linux/uaccess.h>
#include <linux/errno.h>
#include <linux/netdevice.h>
#include <linux/inetdevice.h>
#include <linux/igmp.h>
#include <linux/etherdevice.h>
#include <linux/skbuff.h>
#include <net/sock.h>
#include <linux/rtnetlink.h>
#include <linux/smp.h>
#include <linux/if_ether.h>
#include <net/arp.h>
#include <linux/mii.h>
#include <linux/ethtool.h>
#include <linux/if_vlan.h>
#include <linux/if_bonding.h>
#include <linux/jiffies.h>
#include <linux/preempt.h>
#include <net/route.h>
#include <net/net_namespace.h>
#include <net/netns/generic.h>
#include <net/pkt_sched.h>
#include <linux/rculist.h>
#include <net/flow_dissector.h>
#include <net/xfrm.h>
#include <net/bonding.h>
#include <net/bond_3ad.h>
#include <net/bond_alb.h>

#include "bonding_priv.h"

/*---------------------------- Module parameters ----------------------------*/

/* monitor all links that often (in milliseconds). <=0 disables monitoring */

static int max_bonds	= BOND_DEFAULT_MAX_BONDS;
static int tx_queues	= BOND_DEFAULT_TX_QUEUES;
static int num_peer_notif = 1;
static int miimon;
static int updelay;
static int downdelay;
static int use_carrier	= 1;
static char *mode;
static char *primary;
static char *primary_reselect;
static char *lacp_rate;
static int min_links;
static char *ad_select;
static char *xmit_hash_policy;
static int arp_interval;
static char *arp_ip_target[BOND_MAX_ARP_TARGETS];
static char *arp_validate;
static char *arp_all_targets;
static char *fail_over_mac;
static int all_slaves_active;
static struct bond_params bonding_defaults;
static int resend_igmp = BOND_DEFAULT_RESEND_IGMP;
static int packets_per_slave = 1;
static int lp_interval = BOND_ALB_DEFAULT_LP_INTERVAL;

module_param(max_bonds, int, 0);
MODULE_PARM_DESC(max_bonds, "Max number of bonded devices");
module_param(tx_queues, int, 0);
MODULE_PARM_DESC(tx_queues, "Max number of transmit queues (default = 16)");
module_param_named(num_grat_arp, num_peer_notif, int, 0644);
MODULE_PARM_DESC(num_grat_arp, "Number of peer notifications to send on "
			       "failover event (alias of num_unsol_na)");
module_param_named(num_unsol_na, num_peer_notif, int, 0644);
MODULE_PARM_DESC(num_unsol_na, "Number of peer notifications to send on "
			       "failover event (alias of num_grat_arp)");
module_param(miimon, int, 0);
MODULE_PARM_DESC(miimon, "Link check interval in milliseconds");
module_param(updelay, int, 0);
MODULE_PARM_DESC(updelay, "Delay before considering link up, in milliseconds");
module_param(downdelay, int, 0);
MODULE_PARM_DESC(downdelay, "Delay before considering link down, "
			    "in milliseconds");
module_param(use_carrier, int, 0);
MODULE_PARM_DESC(use_carrier, "Use netif_carrier_ok (vs MII ioctls) in miimon; "
			      "0 for off, 1 for on (default)");
module_param(mode, charp, 0);
MODULE_PARM_DESC(mode, "Mode of operation; 0 for balance-rr, "
		       "1 for active-backup, 2 for balance-xor, "
		       "3 for broadcast, 4 for 802.3ad, 5 for balance-tlb, "
		       "6 for balance-alb");
module_param(primary, charp, 0);
MODULE_PARM_DESC(primary, "Primary network device to use");
module_param(primary_reselect, charp, 0);
MODULE_PARM_DESC(primary_reselect, "Reselect primary slave "
				   "once it comes up; "
				   "0 for always (default), "
				   "1 for only if speed of primary is "
				   "better, "
				   "2 for only on active slave "
				   "failure");
module_param(lacp_rate, charp, 0);
MODULE_PARM_DESC(lacp_rate, "LACPDU tx rate to request from 802.3ad partner; "
			    "0 for slow, 1 for fast");
module_param(ad_select, charp, 0);
MODULE_PARM_DESC(ad_select, "802.3ad aggregation selection logic; "
			    "0 for stable (default), 1 for bandwidth, "
			    "2 for count");
module_param(min_links, int, 0);
MODULE_PARM_DESC(min_links, "Minimum number of available links before turning on carrier");

module_param(xmit_hash_policy, charp, 0);
MODULE_PARM_DESC(xmit_hash_policy, "balance-alb, balance-tlb, balance-xor, 802.3ad hashing method; "
				   "0 for layer 2 (default), 1 for layer 3+4, "
				   "2 for layer 2+3, 3 for encap layer 2+3, "
				   "4 for encap layer 3+4");
module_param(arp_interval, int, 0);
MODULE_PARM_DESC(arp_interval, "arp interval in milliseconds");
module_param_array(arp_ip_target, charp, NULL, 0);
MODULE_PARM_DESC(arp_ip_target, "arp targets in n.n.n.n form");
module_param(arp_validate, charp, 0);
MODULE_PARM_DESC(arp_validate, "validate src/dst of ARP probes; "
			       "0 for none (default), 1 for active, "
			       "2 for backup, 3 for all");
module_param(arp_all_targets, charp, 0);
MODULE_PARM_DESC(arp_all_targets, "fail on any/all arp targets timeout; 0 for any (default), 1 for all");
module_param(fail_over_mac, charp, 0);
MODULE_PARM_DESC(fail_over_mac, "For active-backup, do not set all slaves to "
				"the same MAC; 0 for none (default), "
				"1 for active, 2 for follow");
module_param(all_slaves_active, int, 0);
MODULE_PARM_DESC(all_slaves_active, "Keep all frames received on an interface "
				     "by setting active flag for all slaves; "
				     "0 for never (default), 1 for always.");
module_param(resend_igmp, int, 0);
MODULE_PARM_DESC(resend_igmp, "Number of IGMP membership reports to send on "
			      "link failure");
module_param(packets_per_slave, int, 0);
MODULE_PARM_DESC(packets_per_slave, "Packets to send per slave in balance-rr "
				    "mode; 0 for a random slave, 1 packet per "
				    "slave (default), >1 packets per slave.");
module_param(lp_interval, uint, 0);
MODULE_PARM_DESC(lp_interval, "The number of seconds between instances where "
			      "the bonding driver sends learning packets to "
			      "each slaves peer switch. The default is 1.");

/*----------------------------- Global variables ----------------------------*/

#ifdef CONFIG_NET_POLL_CONTROLLER
atomic_t netpoll_block_tx = ATOMIC_INIT(0);
#endif

unsigned int bond_net_id __read_mostly;

static const struct flow_dissector_key flow_keys_bonding_keys[] = {
	{
		.key_id = FLOW_DISSECTOR_KEY_CONTROL,
		.offset = offsetof(struct flow_keys, control),
	},
	{
		.key_id = FLOW_DISSECTOR_KEY_BASIC,
		.offset = offsetof(struct flow_keys, basic),
	},
	{
		.key_id = FLOW_DISSECTOR_KEY_IPV4_ADDRS,
		.offset = offsetof(struct flow_keys, addrs.v4addrs),
	},
	{
		.key_id = FLOW_DISSECTOR_KEY_IPV6_ADDRS,
		.offset = offsetof(struct flow_keys, addrs.v6addrs),
	},
	{
		.key_id = FLOW_DISSECTOR_KEY_TIPC,
		.offset = offsetof(struct flow_keys, addrs.tipckey),
	},
	{
		.key_id = FLOW_DISSECTOR_KEY_PORTS,
		.offset = offsetof(struct flow_keys, ports),
	},
	{
		.key_id = FLOW_DISSECTOR_KEY_ICMP,
		.offset = offsetof(struct flow_keys, icmp),
	},
	{
		.key_id = FLOW_DISSECTOR_KEY_VLAN,
		.offset = offsetof(struct flow_keys, vlan),
	},
	{
		.key_id = FLOW_DISSECTOR_KEY_FLOW_LABEL,
		.offset = offsetof(struct flow_keys, tags),
	},
	{
		.key_id = FLOW_DISSECTOR_KEY_GRE_KEYID,
		.offset = offsetof(struct flow_keys, keyid),
	},
};

static struct flow_dissector flow_keys_bonding __read_mostly;

/*-------------------------- Forward declarations ---------------------------*/

static int bond_init(struct net_device *bond_dev);
static void bond_uninit(struct net_device *bond_dev);
static void bond_get_stats(struct net_device *bond_dev,
			   struct rtnl_link_stats64 *stats);
static void bond_slave_arr_handler(struct work_struct *work);
static bool bond_time_in_interval(struct bonding *bond, unsigned long last_act,
				  int mod);
static void bond_netdev_notify_work(struct work_struct *work);

/*---------------------------- General routines -----------------------------*/

const char *bond_mode_name(int mode)
{
	static const char *names[] = {
		[BOND_MODE_ROUNDROBIN] = "load balancing (round-robin)",
		[BOND_MODE_ACTIVEBACKUP] = "fault-tolerance (active-backup)",
		[BOND_MODE_XOR] = "load balancing (xor)",
		[BOND_MODE_BROADCAST] = "fault-tolerance (broadcast)",
		[BOND_MODE_8023AD] = "IEEE 802.3ad Dynamic link aggregation",
		[BOND_MODE_TLB] = "transmit load balancing",
		[BOND_MODE_ALB] = "adaptive load balancing",
	};

	if (mode < BOND_MODE_ROUNDROBIN || mode > BOND_MODE_ALB)
		return "unknown";

	return names[mode];
}

/**
 * bond_dev_queue_xmit - Prepare skb for xmit.
 *
 * @bond: bond device that got this skb for tx.
 * @skb: hw accel VLAN tagged skb to transmit
 * @slave_dev: slave that is supposed to xmit this skbuff
 */
netdev_tx_t bond_dev_queue_xmit(struct bonding *bond, struct sk_buff *skb,
			struct net_device *slave_dev)
{
	skb->dev = slave_dev;

	BUILD_BUG_ON(sizeof(skb->queue_mapping) !=
		     sizeof(qdisc_skb_cb(skb)->slave_dev_queue_mapping));
	skb_set_queue_mapping(skb, qdisc_skb_cb(skb)->slave_dev_queue_mapping);

	if (unlikely(netpoll_tx_running(bond->dev)))
		return bond_netpoll_send_skb(bond_get_slave_by_dev(bond, slave_dev), skb);

	return dev_queue_xmit(skb);
}

/*---------------------------------- VLAN -----------------------------------*/

/* In the following 2 functions, bond_vlan_rx_add_vid and bond_vlan_rx_kill_vid,
 * We don't protect the slave list iteration with a lock because:
 * a. This operation is performed in IOCTL context,
 * b. The operation is protected by the RTNL semaphore in the 8021q code,
 * c. Holding a lock with BH disabled while directly calling a base driver
 *    entry point is generally a BAD idea.
 *
 * The design of synchronization/protection for this operation in the 8021q
 * module is good for one or more VLAN devices over a single physical device
 * and cannot be extended for a teaming solution like bonding, so there is a
 * potential race condition here where a net device from the vlan group might
 * be referenced (either by a base driver or the 8021q code) while it is being
 * removed from the system. However, it turns out we're not making matters
 * worse, and if it works for regular VLAN usage it will work here too.
*/

/**
 * bond_vlan_rx_add_vid - Propagates adding an id to slaves
 * @bond_dev: bonding net device that got called
 * @proto: network protocol ID
 * @vid: vlan id being added
 */
static int bond_vlan_rx_add_vid(struct net_device *bond_dev,
				__be16 proto, u16 vid)
{
	struct bonding *bond = netdev_priv(bond_dev);
	struct slave *slave, *rollback_slave;
	struct list_head *iter;
	int res;

	bond_for_each_slave(bond, slave, iter) {
		res = vlan_vid_add(slave->dev, proto, vid);
		if (res)
			goto unwind;
	}

	return 0;

unwind:
	/* unwind to the slave that failed */
	bond_for_each_slave(bond, rollback_slave, iter) {
		if (rollback_slave == slave)
			break;

		vlan_vid_del(rollback_slave->dev, proto, vid);
	}

	return res;
}

/**
 * bond_vlan_rx_kill_vid - Propagates deleting an id to slaves
 * @bond_dev: bonding net device that got called
 * @proto: network protocol ID
 * @vid: vlan id being removed
 */
static int bond_vlan_rx_kill_vid(struct net_device *bond_dev,
				 __be16 proto, u16 vid)
{
	struct bonding *bond = netdev_priv(bond_dev);
	struct list_head *iter;
	struct slave *slave;

	bond_for_each_slave(bond, slave, iter)
		vlan_vid_del(slave->dev, proto, vid);

	if (bond_is_lb(bond))
		bond_alb_clear_vlan(bond, vid);

	return 0;
}

/*---------------------------------- XFRM -----------------------------------*/

#ifdef CONFIG_XFRM_OFFLOAD
/**
 * bond_ipsec_add_sa - program device with a security association
 * @xs: pointer to transformer state struct
 **/
static int bond_ipsec_add_sa(struct xfrm_state *xs)
{
	struct net_device *bond_dev = xs->xso.dev;
	struct bond_ipsec *ipsec;
	struct bonding *bond;
	struct slave *slave;
	int err;

	if (!bond_dev)
		return -EINVAL;

	rcu_read_lock();
	bond = netdev_priv(bond_dev);
	slave = rcu_dereference(bond->curr_active_slave);
	if (!slave) {
		rcu_read_unlock();
		return -ENODEV;
	}

	if (!slave->dev->xfrmdev_ops ||
	    !slave->dev->xfrmdev_ops->xdo_dev_state_add ||
	    netif_is_bond_master(slave->dev)) {
		slave_warn(bond_dev, slave->dev, "Slave does not support ipsec offload\n");
		rcu_read_unlock();
		return -EINVAL;
	}

	ipsec = kmalloc(sizeof(*ipsec), GFP_ATOMIC);
	if (!ipsec) {
		rcu_read_unlock();
		return -ENOMEM;
	}
	xs->xso.real_dev = slave->dev;

	err = slave->dev->xfrmdev_ops->xdo_dev_state_add(xs);
	if (!err) {
		ipsec->xs = xs;
		INIT_LIST_HEAD(&ipsec->list);
		spin_lock_bh(&bond->ipsec_lock);
		list_add(&ipsec->list, &bond->ipsec_list);
		spin_unlock_bh(&bond->ipsec_lock);
	} else {
		kfree(ipsec);
	}
	rcu_read_unlock();
	return err;
}

static void bond_ipsec_add_sa_all(struct bonding *bond)
{
	struct net_device *bond_dev = bond->dev;
	struct bond_ipsec *ipsec;
	struct slave *slave;

	rcu_read_lock();
	slave = rcu_dereference(bond->curr_active_slave);
	if (!slave)
		goto out;

	if (!slave->dev->xfrmdev_ops ||
	    !slave->dev->xfrmdev_ops->xdo_dev_state_add ||
	    netif_is_bond_master(slave->dev)) {
		spin_lock_bh(&bond->ipsec_lock);
		if (!list_empty(&bond->ipsec_list))
			slave_warn(bond_dev, slave->dev,
				   "%s: no slave xdo_dev_state_add\n",
				   __func__);
		spin_unlock_bh(&bond->ipsec_lock);
		goto out;
	}

	spin_lock_bh(&bond->ipsec_lock);
	list_for_each_entry(ipsec, &bond->ipsec_list, list) {
		ipsec->xs->xso.real_dev = slave->dev;
		if (slave->dev->xfrmdev_ops->xdo_dev_state_add(ipsec->xs)) {
			slave_warn(bond_dev, slave->dev, "%s: failed to add SA\n", __func__);
			ipsec->xs->xso.real_dev = NULL;
		}
	}
	spin_unlock_bh(&bond->ipsec_lock);
out:
	rcu_read_unlock();
}

/**
 * bond_ipsec_del_sa - clear out this specific SA
 * @xs: pointer to transformer state struct
 **/
static void bond_ipsec_del_sa(struct xfrm_state *xs)
{
	struct net_device *bond_dev = xs->xso.dev;
	struct bond_ipsec *ipsec;
	struct bonding *bond;
	struct slave *slave;

	if (!bond_dev)
		return;

	rcu_read_lock();
	bond = netdev_priv(bond_dev);
	slave = rcu_dereference(bond->curr_active_slave);

	if (!slave)
		goto out;

	if (!xs->xso.real_dev)
		goto out;
<<<<<<< HEAD

	WARN_ON(xs->xso.real_dev != slave->dev);

=======

	WARN_ON(xs->xso.real_dev != slave->dev);

>>>>>>> 13e45d7f
	if (!slave->dev->xfrmdev_ops ||
	    !slave->dev->xfrmdev_ops->xdo_dev_state_delete ||
	    netif_is_bond_master(slave->dev)) {
		slave_warn(bond_dev, slave->dev, "%s: no slave xdo_dev_state_delete\n", __func__);
		goto out;
	}

	slave->dev->xfrmdev_ops->xdo_dev_state_delete(xs);
out:
	spin_lock_bh(&bond->ipsec_lock);
	list_for_each_entry(ipsec, &bond->ipsec_list, list) {
		if (ipsec->xs == xs) {
			list_del(&ipsec->list);
			kfree(ipsec);
			break;
		}
	}
	spin_unlock_bh(&bond->ipsec_lock);
	rcu_read_unlock();
}

static void bond_ipsec_del_sa_all(struct bonding *bond)
{
	struct net_device *bond_dev = bond->dev;
	struct bond_ipsec *ipsec;
	struct slave *slave;

	rcu_read_lock();
	slave = rcu_dereference(bond->curr_active_slave);
	if (!slave) {
		rcu_read_unlock();
		return;
	}

	spin_lock_bh(&bond->ipsec_lock);
	list_for_each_entry(ipsec, &bond->ipsec_list, list) {
		if (!ipsec->xs->xso.real_dev)
			continue;

		if (!slave->dev->xfrmdev_ops ||
		    !slave->dev->xfrmdev_ops->xdo_dev_state_delete ||
		    netif_is_bond_master(slave->dev)) {
			slave_warn(bond_dev, slave->dev,
				   "%s: no slave xdo_dev_state_delete\n",
				   __func__);
		} else {
			slave->dev->xfrmdev_ops->xdo_dev_state_delete(ipsec->xs);
		}
		ipsec->xs->xso.real_dev = NULL;
	}
	spin_unlock_bh(&bond->ipsec_lock);
	rcu_read_unlock();
}

/**
 * bond_ipsec_offload_ok - can this packet use the xfrm hw offload
 * @skb: current data packet
 * @xs: pointer to transformer state struct
 **/
static bool bond_ipsec_offload_ok(struct sk_buff *skb, struct xfrm_state *xs)
{
	struct net_device *bond_dev = xs->xso.dev;
	struct net_device *real_dev;
	struct slave *curr_active;
	struct bonding *bond;
	int err;

	bond = netdev_priv(bond_dev);
	rcu_read_lock();
	curr_active = rcu_dereference(bond->curr_active_slave);
	real_dev = curr_active->dev;

	if (BOND_MODE(bond) != BOND_MODE_ACTIVEBACKUP) {
		err = false;
		goto out;
	}

	if (!xs->xso.real_dev) {
		err = false;
		goto out;
	}

	if (!real_dev->xfrmdev_ops ||
	    !real_dev->xfrmdev_ops->xdo_dev_offload_ok ||
	    netif_is_bond_master(real_dev)) {
		err = false;
		goto out;
	}

	err = real_dev->xfrmdev_ops->xdo_dev_offload_ok(skb, xs);
out:
	rcu_read_unlock();
	return err;
}

static const struct xfrmdev_ops bond_xfrmdev_ops = {
	.xdo_dev_state_add = bond_ipsec_add_sa,
	.xdo_dev_state_delete = bond_ipsec_del_sa,
	.xdo_dev_offload_ok = bond_ipsec_offload_ok,
};
#endif /* CONFIG_XFRM_OFFLOAD */

/*------------------------------- Link status -------------------------------*/

/* Set the carrier state for the master according to the state of its
 * slaves.  If any slaves are up, the master is up.  In 802.3ad mode,
 * do special 802.3ad magic.
 *
 * Returns zero if carrier state does not change, nonzero if it does.
 */
int bond_set_carrier(struct bonding *bond)
{
	struct list_head *iter;
	struct slave *slave;

	if (!bond_has_slaves(bond))
		goto down;

	if (BOND_MODE(bond) == BOND_MODE_8023AD)
		return bond_3ad_set_carrier(bond);

	bond_for_each_slave(bond, slave, iter) {
		if (slave->link == BOND_LINK_UP) {
			if (!netif_carrier_ok(bond->dev)) {
				netif_carrier_on(bond->dev);
				return 1;
			}
			return 0;
		}
	}

down:
	if (netif_carrier_ok(bond->dev)) {
		netif_carrier_off(bond->dev);
		return 1;
	}
	return 0;
}

/* Get link speed and duplex from the slave's base driver
 * using ethtool. If for some reason the call fails or the
 * values are invalid, set speed and duplex to -1,
 * and return. Return 1 if speed or duplex settings are
 * UNKNOWN; 0 otherwise.
 */
static int bond_update_speed_duplex(struct slave *slave)
{
	struct net_device *slave_dev = slave->dev;
	struct ethtool_link_ksettings ecmd;
	int res;

	slave->speed = SPEED_UNKNOWN;
	slave->duplex = DUPLEX_UNKNOWN;

	res = __ethtool_get_link_ksettings(slave_dev, &ecmd);
	if (res < 0)
		return 1;
	if (ecmd.base.speed == 0 || ecmd.base.speed == ((__u32)-1))
		return 1;
	switch (ecmd.base.duplex) {
	case DUPLEX_FULL:
	case DUPLEX_HALF:
		break;
	default:
		return 1;
	}

	slave->speed = ecmd.base.speed;
	slave->duplex = ecmd.base.duplex;

	return 0;
}

const char *bond_slave_link_status(s8 link)
{
	switch (link) {
	case BOND_LINK_UP:
		return "up";
	case BOND_LINK_FAIL:
		return "going down";
	case BOND_LINK_DOWN:
		return "down";
	case BOND_LINK_BACK:
		return "going back";
	default:
		return "unknown";
	}
}

/* if <dev> supports MII link status reporting, check its link status.
 *
 * We either do MII/ETHTOOL ioctls, or check netif_carrier_ok(),
 * depending upon the setting of the use_carrier parameter.
 *
 * Return either BMSR_LSTATUS, meaning that the link is up (or we
 * can't tell and just pretend it is), or 0, meaning that the link is
 * down.
 *
 * If reporting is non-zero, instead of faking link up, return -1 if
 * both ETHTOOL and MII ioctls fail (meaning the device does not
 * support them).  If use_carrier is set, return whatever it says.
 * It'd be nice if there was a good way to tell if a driver supports
 * netif_carrier, but there really isn't.
 */
static int bond_check_dev_link(struct bonding *bond,
			       struct net_device *slave_dev, int reporting)
{
	const struct net_device_ops *slave_ops = slave_dev->netdev_ops;
	int (*ioctl)(struct net_device *, struct ifreq *, int);
	struct ifreq ifr;
	struct mii_ioctl_data *mii;

	if (!reporting && !netif_running(slave_dev))
		return 0;

	if (bond->params.use_carrier)
		return netif_carrier_ok(slave_dev) ? BMSR_LSTATUS : 0;

	/* Try to get link status using Ethtool first. */
	if (slave_dev->ethtool_ops->get_link)
		return slave_dev->ethtool_ops->get_link(slave_dev) ?
			BMSR_LSTATUS : 0;

	/* Ethtool can't be used, fallback to MII ioctls. */
	ioctl = slave_ops->ndo_do_ioctl;
	if (ioctl) {
		/* TODO: set pointer to correct ioctl on a per team member
		 *       bases to make this more efficient. that is, once
		 *       we determine the correct ioctl, we will always
		 *       call it and not the others for that team
		 *       member.
		 */

		/* We cannot assume that SIOCGMIIPHY will also read a
		 * register; not all network drivers (e.g., e100)
		 * support that.
		 */

		/* Yes, the mii is overlaid on the ifreq.ifr_ifru */
		strncpy(ifr.ifr_name, slave_dev->name, IFNAMSIZ);
		mii = if_mii(&ifr);
		if (ioctl(slave_dev, &ifr, SIOCGMIIPHY) == 0) {
			mii->reg_num = MII_BMSR;
			if (ioctl(slave_dev, &ifr, SIOCGMIIREG) == 0)
				return mii->val_out & BMSR_LSTATUS;
		}
	}

	/* If reporting, report that either there's no dev->do_ioctl,
	 * or both SIOCGMIIREG and get_link failed (meaning that we
	 * cannot report link status).  If not reporting, pretend
	 * we're ok.
	 */
	return reporting ? -1 : BMSR_LSTATUS;
}

/*----------------------------- Multicast list ------------------------------*/

/* Push the promiscuity flag down to appropriate slaves */
static int bond_set_promiscuity(struct bonding *bond, int inc)
{
	struct list_head *iter;
	int err = 0;

	if (bond_uses_primary(bond)) {
		struct slave *curr_active = rtnl_dereference(bond->curr_active_slave);

		if (curr_active)
			err = dev_set_promiscuity(curr_active->dev, inc);
	} else {
		struct slave *slave;

		bond_for_each_slave(bond, slave, iter) {
			err = dev_set_promiscuity(slave->dev, inc);
			if (err)
				return err;
		}
	}
	return err;
}

/* Push the allmulti flag down to all slaves */
static int bond_set_allmulti(struct bonding *bond, int inc)
{
	struct list_head *iter;
	int err = 0;

	if (bond_uses_primary(bond)) {
		struct slave *curr_active = rtnl_dereference(bond->curr_active_slave);

		if (curr_active)
			err = dev_set_allmulti(curr_active->dev, inc);
	} else {
		struct slave *slave;

		bond_for_each_slave(bond, slave, iter) {
			err = dev_set_allmulti(slave->dev, inc);
			if (err)
				return err;
		}
	}
	return err;
}

/* Retrieve the list of registered multicast addresses for the bonding
 * device and retransmit an IGMP JOIN request to the current active
 * slave.
 */
static void bond_resend_igmp_join_requests_delayed(struct work_struct *work)
{
	struct bonding *bond = container_of(work, struct bonding,
					    mcast_work.work);

	if (!rtnl_trylock()) {
		queue_delayed_work(bond->wq, &bond->mcast_work, 1);
		return;
	}
	call_netdevice_notifiers(NETDEV_RESEND_IGMP, bond->dev);

	if (bond->igmp_retrans > 1) {
		bond->igmp_retrans--;
		queue_delayed_work(bond->wq, &bond->mcast_work, HZ/5);
	}
	rtnl_unlock();
}

/* Flush bond's hardware addresses from slave */
static void bond_hw_addr_flush(struct net_device *bond_dev,
			       struct net_device *slave_dev)
{
	struct bonding *bond = netdev_priv(bond_dev);

	dev_uc_unsync(slave_dev, bond_dev);
	dev_mc_unsync(slave_dev, bond_dev);

	if (BOND_MODE(bond) == BOND_MODE_8023AD) {
		/* del lacpdu mc addr from mc list */
		u8 lacpdu_multicast[ETH_ALEN] = MULTICAST_LACPDU_ADDR;

		dev_mc_del(slave_dev, lacpdu_multicast);
	}
}

/*--------------------------- Active slave change ---------------------------*/

/* Update the hardware address list and promisc/allmulti for the new and
 * old active slaves (if any).  Modes that are not using primary keep all
 * slaves up date at all times; only the modes that use primary need to call
 * this function to swap these settings during a failover.
 */
static void bond_hw_addr_swap(struct bonding *bond, struct slave *new_active,
			      struct slave *old_active)
{
	if (old_active) {
		if (bond->dev->flags & IFF_PROMISC)
			dev_set_promiscuity(old_active->dev, -1);

		if (bond->dev->flags & IFF_ALLMULTI)
			dev_set_allmulti(old_active->dev, -1);

		bond_hw_addr_flush(bond->dev, old_active->dev);
	}

	if (new_active) {
		/* FIXME: Signal errors upstream. */
		if (bond->dev->flags & IFF_PROMISC)
			dev_set_promiscuity(new_active->dev, 1);

		if (bond->dev->flags & IFF_ALLMULTI)
			dev_set_allmulti(new_active->dev, 1);

		netif_addr_lock_bh(bond->dev);
		dev_uc_sync(new_active->dev, bond->dev);
		dev_mc_sync(new_active->dev, bond->dev);
		netif_addr_unlock_bh(bond->dev);
	}
}

/**
 * bond_set_dev_addr - clone slave's address to bond
 * @bond_dev: bond net device
 * @slave_dev: slave net device
 *
 * Should be called with RTNL held.
 */
static int bond_set_dev_addr(struct net_device *bond_dev,
			     struct net_device *slave_dev)
{
	int err;

	slave_dbg(bond_dev, slave_dev, "bond_dev=%p slave_dev=%p slave_dev->addr_len=%d\n",
		  bond_dev, slave_dev, slave_dev->addr_len);
	err = dev_pre_changeaddr_notify(bond_dev, slave_dev->dev_addr, NULL);
	if (err)
		return err;

	memcpy(bond_dev->dev_addr, slave_dev->dev_addr, slave_dev->addr_len);
	bond_dev->addr_assign_type = NET_ADDR_STOLEN;
	call_netdevice_notifiers(NETDEV_CHANGEADDR, bond_dev);
	return 0;
}

static struct slave *bond_get_old_active(struct bonding *bond,
					 struct slave *new_active)
{
	struct slave *slave;
	struct list_head *iter;

	bond_for_each_slave(bond, slave, iter) {
		if (slave == new_active)
			continue;

		if (ether_addr_equal(bond->dev->dev_addr, slave->dev->dev_addr))
			return slave;
	}

	return NULL;
}

/* bond_do_fail_over_mac
 *
 * Perform special MAC address swapping for fail_over_mac settings
 *
 * Called with RTNL
 */
static void bond_do_fail_over_mac(struct bonding *bond,
				  struct slave *new_active,
				  struct slave *old_active)
{
	u8 tmp_mac[MAX_ADDR_LEN];
	struct sockaddr_storage ss;
	int rv;

	switch (bond->params.fail_over_mac) {
	case BOND_FOM_ACTIVE:
		if (new_active) {
			rv = bond_set_dev_addr(bond->dev, new_active->dev);
			if (rv)
				slave_err(bond->dev, new_active->dev, "Error %d setting bond MAC from slave\n",
					  -rv);
		}
		break;
	case BOND_FOM_FOLLOW:
		/* if new_active && old_active, swap them
		 * if just old_active, do nothing (going to no active slave)
		 * if just new_active, set new_active to bond's MAC
		 */
		if (!new_active)
			return;

		if (!old_active)
			old_active = bond_get_old_active(bond, new_active);

		if (old_active) {
			bond_hw_addr_copy(tmp_mac, new_active->dev->dev_addr,
					  new_active->dev->addr_len);
			bond_hw_addr_copy(ss.__data,
					  old_active->dev->dev_addr,
					  old_active->dev->addr_len);
			ss.ss_family = new_active->dev->type;
		} else {
			bond_hw_addr_copy(ss.__data, bond->dev->dev_addr,
					  bond->dev->addr_len);
			ss.ss_family = bond->dev->type;
		}

		rv = dev_set_mac_address(new_active->dev,
					 (struct sockaddr *)&ss, NULL);
		if (rv) {
			slave_err(bond->dev, new_active->dev, "Error %d setting MAC of new active slave\n",
				  -rv);
			goto out;
		}

		if (!old_active)
			goto out;

		bond_hw_addr_copy(ss.__data, tmp_mac,
				  new_active->dev->addr_len);
		ss.ss_family = old_active->dev->type;

		rv = dev_set_mac_address(old_active->dev,
					 (struct sockaddr *)&ss, NULL);
		if (rv)
			slave_err(bond->dev, old_active->dev, "Error %d setting MAC of old active slave\n",
				  -rv);
out:
		break;
	default:
		netdev_err(bond->dev, "bond_do_fail_over_mac impossible: bad policy %d\n",
			   bond->params.fail_over_mac);
		break;
	}

}

static struct slave *bond_choose_primary_or_current(struct bonding *bond)
{
	struct slave *prim = rtnl_dereference(bond->primary_slave);
	struct slave *curr = rtnl_dereference(bond->curr_active_slave);

	if (!prim || prim->link != BOND_LINK_UP) {
		if (!curr || curr->link != BOND_LINK_UP)
			return NULL;
		return curr;
	}

	if (bond->force_primary) {
		bond->force_primary = false;
		return prim;
	}

	if (!curr || curr->link != BOND_LINK_UP)
		return prim;

	/* At this point, prim and curr are both up */
	switch (bond->params.primary_reselect) {
	case BOND_PRI_RESELECT_ALWAYS:
		return prim;
	case BOND_PRI_RESELECT_BETTER:
		if (prim->speed < curr->speed)
			return curr;
		if (prim->speed == curr->speed && prim->duplex <= curr->duplex)
			return curr;
		return prim;
	case BOND_PRI_RESELECT_FAILURE:
		return curr;
	default:
		netdev_err(bond->dev, "impossible primary_reselect %d\n",
			   bond->params.primary_reselect);
		return curr;
	}
}

/**
 * bond_find_best_slave - select the best available slave to be the active one
 * @bond: our bonding struct
 */
static struct slave *bond_find_best_slave(struct bonding *bond)
{
	struct slave *slave, *bestslave = NULL;
	struct list_head *iter;
	int mintime = bond->params.updelay;

	slave = bond_choose_primary_or_current(bond);
	if (slave)
		return slave;

	bond_for_each_slave(bond, slave, iter) {
		if (slave->link == BOND_LINK_UP)
			return slave;
		if (slave->link == BOND_LINK_BACK && bond_slave_is_up(slave) &&
		    slave->delay < mintime) {
			mintime = slave->delay;
			bestslave = slave;
		}
	}

	return bestslave;
}

static bool bond_should_notify_peers(struct bonding *bond)
{
	struct slave *slave;

	rcu_read_lock();
	slave = rcu_dereference(bond->curr_active_slave);
	rcu_read_unlock();

	if (!slave || !bond->send_peer_notif ||
	    bond->send_peer_notif %
	    max(1, bond->params.peer_notif_delay) != 0 ||
	    !netif_carrier_ok(bond->dev) ||
	    test_bit(__LINK_STATE_LINKWATCH_PENDING, &slave->dev->state))
		return false;

	netdev_dbg(bond->dev, "bond_should_notify_peers: slave %s\n",
		   slave ? slave->dev->name : "NULL");

	return true;
}

/**
 * change_active_interface - change the active slave into the specified one
 * @bond: our bonding struct
 * @new_active: the new slave to make the active one
 *
 * Set the new slave to the bond's settings and unset them on the old
 * curr_active_slave.
 * Setting include flags, mc-list, promiscuity, allmulti, etc.
 *
 * If @new's link state is %BOND_LINK_BACK we'll set it to %BOND_LINK_UP,
 * because it is apparently the best available slave we have, even though its
 * updelay hasn't timed out yet.
 *
 * Caller must hold RTNL.
 */
void bond_change_active_slave(struct bonding *bond, struct slave *new_active)
{
	struct slave *old_active;

	ASSERT_RTNL();

	old_active = rtnl_dereference(bond->curr_active_slave);

	if (old_active == new_active)
		return;

#ifdef CONFIG_XFRM_OFFLOAD
	bond_ipsec_del_sa_all(bond);
#endif /* CONFIG_XFRM_OFFLOAD */

	if (new_active) {
		new_active->last_link_up = jiffies;

		if (new_active->link == BOND_LINK_BACK) {
			if (bond_uses_primary(bond)) {
				slave_info(bond->dev, new_active->dev, "making interface the new active one %d ms earlier\n",
					   (bond->params.updelay - new_active->delay) * bond->params.miimon);
			}

			new_active->delay = 0;
			bond_set_slave_link_state(new_active, BOND_LINK_UP,
						  BOND_SLAVE_NOTIFY_NOW);

			if (BOND_MODE(bond) == BOND_MODE_8023AD)
				bond_3ad_handle_link_change(new_active, BOND_LINK_UP);

			if (bond_is_lb(bond))
				bond_alb_handle_link_change(bond, new_active, BOND_LINK_UP);
		} else {
			if (bond_uses_primary(bond)) {
				slave_info(bond->dev, new_active->dev, "making interface the new active one\n");
			}
		}
	}

	if (bond_uses_primary(bond))
		bond_hw_addr_swap(bond, new_active, old_active);

	if (bond_is_lb(bond)) {
		bond_alb_handle_active_change(bond, new_active);
		if (old_active)
			bond_set_slave_inactive_flags(old_active,
						      BOND_SLAVE_NOTIFY_NOW);
		if (new_active)
			bond_set_slave_active_flags(new_active,
						    BOND_SLAVE_NOTIFY_NOW);
	} else {
		rcu_assign_pointer(bond->curr_active_slave, new_active);
	}

	if (BOND_MODE(bond) == BOND_MODE_ACTIVEBACKUP) {
		if (old_active)
			bond_set_slave_inactive_flags(old_active,
						      BOND_SLAVE_NOTIFY_NOW);

		if (new_active) {
			bool should_notify_peers = false;

			bond_set_slave_active_flags(new_active,
						    BOND_SLAVE_NOTIFY_NOW);

			if (bond->params.fail_over_mac)
				bond_do_fail_over_mac(bond, new_active,
						      old_active);

			if (netif_running(bond->dev)) {
				bond->send_peer_notif =
					bond->params.num_peer_notif *
					max(1, bond->params.peer_notif_delay);
				should_notify_peers =
					bond_should_notify_peers(bond);
			}

			call_netdevice_notifiers(NETDEV_BONDING_FAILOVER, bond->dev);
			if (should_notify_peers) {
				bond->send_peer_notif--;
				call_netdevice_notifiers(NETDEV_NOTIFY_PEERS,
							 bond->dev);
			}
		}
	}

#ifdef CONFIG_XFRM_OFFLOAD
	bond_ipsec_add_sa_all(bond);
#endif /* CONFIG_XFRM_OFFLOAD */

	/* resend IGMP joins since active slave has changed or
	 * all were sent on curr_active_slave.
	 * resend only if bond is brought up with the affected
	 * bonding modes and the retransmission is enabled
	 */
	if (netif_running(bond->dev) && (bond->params.resend_igmp > 0) &&
	    ((bond_uses_primary(bond) && new_active) ||
	     BOND_MODE(bond) == BOND_MODE_ROUNDROBIN)) {
		bond->igmp_retrans = bond->params.resend_igmp;
		queue_delayed_work(bond->wq, &bond->mcast_work, 1);
	}
}

/**
 * bond_select_active_slave - select a new active slave, if needed
 * @bond: our bonding struct
 *
 * This functions should be called when one of the following occurs:
 * - The old curr_active_slave has been released or lost its link.
 * - The primary_slave has got its link back.
 * - A slave has got its link back and there's no old curr_active_slave.
 *
 * Caller must hold RTNL.
 */
void bond_select_active_slave(struct bonding *bond)
{
	struct slave *best_slave;
	int rv;

	ASSERT_RTNL();

	best_slave = bond_find_best_slave(bond);
	if (best_slave != rtnl_dereference(bond->curr_active_slave)) {
		bond_change_active_slave(bond, best_slave);
		rv = bond_set_carrier(bond);
		if (!rv)
			return;

		if (netif_carrier_ok(bond->dev))
			netdev_info(bond->dev, "active interface up!\n");
		else
			netdev_info(bond->dev, "now running without any active interface!\n");
	}
}

#ifdef CONFIG_NET_POLL_CONTROLLER
static inline int slave_enable_netpoll(struct slave *slave)
{
	struct netpoll *np;
	int err = 0;

	np = kzalloc(sizeof(*np), GFP_KERNEL);
	err = -ENOMEM;
	if (!np)
		goto out;

	err = __netpoll_setup(np, slave->dev);
	if (err) {
		kfree(np);
		goto out;
	}
	slave->np = np;
out:
	return err;
}
static inline void slave_disable_netpoll(struct slave *slave)
{
	struct netpoll *np = slave->np;

	if (!np)
		return;

	slave->np = NULL;

	__netpoll_free(np);
}

static void bond_poll_controller(struct net_device *bond_dev)
{
	struct bonding *bond = netdev_priv(bond_dev);
	struct slave *slave = NULL;
	struct list_head *iter;
	struct ad_info ad_info;

	if (BOND_MODE(bond) == BOND_MODE_8023AD)
		if (bond_3ad_get_active_agg_info(bond, &ad_info))
			return;

	bond_for_each_slave_rcu(bond, slave, iter) {
		if (!bond_slave_is_up(slave))
			continue;

		if (BOND_MODE(bond) == BOND_MODE_8023AD) {
			struct aggregator *agg =
			    SLAVE_AD_INFO(slave)->port.aggregator;

			if (agg &&
			    agg->aggregator_identifier != ad_info.aggregator_id)
				continue;
		}

		netpoll_poll_dev(slave->dev);
	}
}

static void bond_netpoll_cleanup(struct net_device *bond_dev)
{
	struct bonding *bond = netdev_priv(bond_dev);
	struct list_head *iter;
	struct slave *slave;

	bond_for_each_slave(bond, slave, iter)
		if (bond_slave_is_up(slave))
			slave_disable_netpoll(slave);
}

static int bond_netpoll_setup(struct net_device *dev, struct netpoll_info *ni)
{
	struct bonding *bond = netdev_priv(dev);
	struct list_head *iter;
	struct slave *slave;
	int err = 0;

	bond_for_each_slave(bond, slave, iter) {
		err = slave_enable_netpoll(slave);
		if (err) {
			bond_netpoll_cleanup(dev);
			break;
		}
	}
	return err;
}
#else
static inline int slave_enable_netpoll(struct slave *slave)
{
	return 0;
}
static inline void slave_disable_netpoll(struct slave *slave)
{
}
static void bond_netpoll_cleanup(struct net_device *bond_dev)
{
}
#endif

/*---------------------------------- IOCTL ----------------------------------*/

static netdev_features_t bond_fix_features(struct net_device *dev,
					   netdev_features_t features)
{
	struct bonding *bond = netdev_priv(dev);
	struct list_head *iter;
	netdev_features_t mask;
	struct slave *slave;

	mask = features;

	features &= ~NETIF_F_ONE_FOR_ALL;
	features |= NETIF_F_ALL_FOR_ALL;

	bond_for_each_slave(bond, slave, iter) {
		features = netdev_increment_features(features,
						     slave->dev->features,
						     mask);
	}
	features = netdev_add_tso_features(features, mask);

	return features;
}

#define BOND_VLAN_FEATURES	(NETIF_F_HW_CSUM | NETIF_F_SG | \
				 NETIF_F_FRAGLIST | NETIF_F_ALL_TSO | \
				 NETIF_F_HIGHDMA | NETIF_F_LRO)

#define BOND_ENC_FEATURES	(NETIF_F_HW_CSUM | NETIF_F_SG | \
				 NETIF_F_RXCSUM | NETIF_F_ALL_TSO)

#define BOND_MPLS_FEATURES	(NETIF_F_HW_CSUM | NETIF_F_SG | \
				 NETIF_F_ALL_TSO)


static void bond_compute_features(struct bonding *bond)
{
	unsigned int dst_release_flag = IFF_XMIT_DST_RELEASE |
					IFF_XMIT_DST_RELEASE_PERM;
	netdev_features_t vlan_features = BOND_VLAN_FEATURES;
	netdev_features_t enc_features  = BOND_ENC_FEATURES;
#ifdef CONFIG_XFRM_OFFLOAD
	netdev_features_t xfrm_features  = BOND_XFRM_FEATURES;
#endif /* CONFIG_XFRM_OFFLOAD */
	netdev_features_t mpls_features  = BOND_MPLS_FEATURES;
	struct net_device *bond_dev = bond->dev;
	struct list_head *iter;
	struct slave *slave;
	unsigned short max_hard_header_len = ETH_HLEN;
	unsigned int gso_max_size = GSO_MAX_SIZE;
	u16 gso_max_segs = GSO_MAX_SEGS;

	if (!bond_has_slaves(bond))
		goto done;
	vlan_features &= NETIF_F_ALL_FOR_ALL;
	mpls_features &= NETIF_F_ALL_FOR_ALL;

	bond_for_each_slave(bond, slave, iter) {
		vlan_features = netdev_increment_features(vlan_features,
			slave->dev->vlan_features, BOND_VLAN_FEATURES);

		enc_features = netdev_increment_features(enc_features,
							 slave->dev->hw_enc_features,
							 BOND_ENC_FEATURES);

#ifdef CONFIG_XFRM_OFFLOAD
		xfrm_features = netdev_increment_features(xfrm_features,
							  slave->dev->hw_enc_features,
							  BOND_XFRM_FEATURES);
#endif /* CONFIG_XFRM_OFFLOAD */

		mpls_features = netdev_increment_features(mpls_features,
							  slave->dev->mpls_features,
							  BOND_MPLS_FEATURES);

		dst_release_flag &= slave->dev->priv_flags;
		if (slave->dev->hard_header_len > max_hard_header_len)
			max_hard_header_len = slave->dev->hard_header_len;

		gso_max_size = min(gso_max_size, slave->dev->gso_max_size);
		gso_max_segs = min(gso_max_segs, slave->dev->gso_max_segs);
	}
	bond_dev->hard_header_len = max_hard_header_len;

done:
	bond_dev->vlan_features = vlan_features;
	bond_dev->hw_enc_features = enc_features | NETIF_F_GSO_ENCAP_ALL |
				    NETIF_F_HW_VLAN_CTAG_TX |
				    NETIF_F_HW_VLAN_STAG_TX |
				    NETIF_F_GSO_UDP_L4;
#ifdef CONFIG_XFRM_OFFLOAD
	bond_dev->hw_enc_features |= xfrm_features;
#endif /* CONFIG_XFRM_OFFLOAD */
	bond_dev->mpls_features = mpls_features;
	bond_dev->gso_max_segs = gso_max_segs;
	netif_set_gso_max_size(bond_dev, gso_max_size);

	bond_dev->priv_flags &= ~IFF_XMIT_DST_RELEASE;
	if ((bond_dev->priv_flags & IFF_XMIT_DST_RELEASE_PERM) &&
	    dst_release_flag == (IFF_XMIT_DST_RELEASE | IFF_XMIT_DST_RELEASE_PERM))
		bond_dev->priv_flags |= IFF_XMIT_DST_RELEASE;

	netdev_change_features(bond_dev);
}

static void bond_setup_by_slave(struct net_device *bond_dev,
				struct net_device *slave_dev)
{
	bond_dev->header_ops	    = slave_dev->header_ops;

	bond_dev->type		    = slave_dev->type;
	bond_dev->hard_header_len   = slave_dev->hard_header_len;
	bond_dev->needed_headroom   = slave_dev->needed_headroom;
	bond_dev->addr_len	    = slave_dev->addr_len;

	memcpy(bond_dev->broadcast, slave_dev->broadcast,
		slave_dev->addr_len);
}

/* On bonding slaves other than the currently active slave, suppress
 * duplicates except for alb non-mcast/bcast.
 */
static bool bond_should_deliver_exact_match(struct sk_buff *skb,
					    struct slave *slave,
					    struct bonding *bond)
{
	if (bond_is_slave_inactive(slave)) {
		if (BOND_MODE(bond) == BOND_MODE_ALB &&
		    skb->pkt_type != PACKET_BROADCAST &&
		    skb->pkt_type != PACKET_MULTICAST)
			return false;
		return true;
	}
	return false;
}

static rx_handler_result_t bond_handle_frame(struct sk_buff **pskb)
{
	struct sk_buff *skb = *pskb;
	struct slave *slave;
	struct bonding *bond;
	int (*recv_probe)(const struct sk_buff *, struct bonding *,
			  struct slave *);
	int ret = RX_HANDLER_ANOTHER;

	skb = skb_share_check(skb, GFP_ATOMIC);
	if (unlikely(!skb))
		return RX_HANDLER_CONSUMED;

	*pskb = skb;

	slave = bond_slave_get_rcu(skb->dev);
	bond = slave->bond;

	recv_probe = READ_ONCE(bond->recv_probe);
	if (recv_probe) {
		ret = recv_probe(skb, bond, slave);
		if (ret == RX_HANDLER_CONSUMED) {
			consume_skb(skb);
			return ret;
		}
	}

	/*
	 * For packets determined by bond_should_deliver_exact_match() call to
	 * be suppressed we want to make an exception for link-local packets.
	 * This is necessary for e.g. LLDP daemons to be able to monitor
	 * inactive slave links without being forced to bind to them
	 * explicitly.
	 *
	 * At the same time, packets that are passed to the bonding master
	 * (including link-local ones) can have their originating interface
	 * determined via PACKET_ORIGDEV socket option.
	 */
	if (bond_should_deliver_exact_match(skb, slave, bond)) {
		if (is_link_local_ether_addr(eth_hdr(skb)->h_dest))
			return RX_HANDLER_PASS;
		return RX_HANDLER_EXACT;
	}

	skb->dev = bond->dev;

	if (BOND_MODE(bond) == BOND_MODE_ALB &&
	    netif_is_bridge_port(bond->dev) &&
	    skb->pkt_type == PACKET_HOST) {

		if (unlikely(skb_cow_head(skb,
					  skb->data - skb_mac_header(skb)))) {
			kfree_skb(skb);
			return RX_HANDLER_CONSUMED;
		}
		bond_hw_addr_copy(eth_hdr(skb)->h_dest, bond->dev->dev_addr,
				  bond->dev->addr_len);
	}

	return ret;
}

static enum netdev_lag_tx_type bond_lag_tx_type(struct bonding *bond)
{
	switch (BOND_MODE(bond)) {
	case BOND_MODE_ROUNDROBIN:
		return NETDEV_LAG_TX_TYPE_ROUNDROBIN;
	case BOND_MODE_ACTIVEBACKUP:
		return NETDEV_LAG_TX_TYPE_ACTIVEBACKUP;
	case BOND_MODE_BROADCAST:
		return NETDEV_LAG_TX_TYPE_BROADCAST;
	case BOND_MODE_XOR:
	case BOND_MODE_8023AD:
		return NETDEV_LAG_TX_TYPE_HASH;
	default:
		return NETDEV_LAG_TX_TYPE_UNKNOWN;
	}
}

static enum netdev_lag_hash bond_lag_hash_type(struct bonding *bond,
					       enum netdev_lag_tx_type type)
{
	if (type != NETDEV_LAG_TX_TYPE_HASH)
		return NETDEV_LAG_HASH_NONE;

	switch (bond->params.xmit_policy) {
	case BOND_XMIT_POLICY_LAYER2:
		return NETDEV_LAG_HASH_L2;
	case BOND_XMIT_POLICY_LAYER34:
		return NETDEV_LAG_HASH_L34;
	case BOND_XMIT_POLICY_LAYER23:
		return NETDEV_LAG_HASH_L23;
	case BOND_XMIT_POLICY_ENCAP23:
		return NETDEV_LAG_HASH_E23;
	case BOND_XMIT_POLICY_ENCAP34:
		return NETDEV_LAG_HASH_E34;
	default:
		return NETDEV_LAG_HASH_UNKNOWN;
	}
}

static int bond_master_upper_dev_link(struct bonding *bond, struct slave *slave,
				      struct netlink_ext_ack *extack)
{
	struct netdev_lag_upper_info lag_upper_info;
	enum netdev_lag_tx_type type;

	type = bond_lag_tx_type(bond);
	lag_upper_info.tx_type = type;
	lag_upper_info.hash_type = bond_lag_hash_type(bond, type);

	return netdev_master_upper_dev_link(slave->dev, bond->dev, slave,
					    &lag_upper_info, extack);
}

static void bond_upper_dev_unlink(struct bonding *bond, struct slave *slave)
{
	netdev_upper_dev_unlink(slave->dev, bond->dev);
	slave->dev->flags &= ~IFF_SLAVE;
}

static void slave_kobj_release(struct kobject *kobj)
{
	struct slave *slave = to_slave(kobj);
	struct bonding *bond = bond_get_bond_by_slave(slave);

	cancel_delayed_work_sync(&slave->notify_work);
	if (BOND_MODE(bond) == BOND_MODE_8023AD)
		kfree(SLAVE_AD_INFO(slave));

	kfree(slave);
}

static struct kobj_type slave_ktype = {
	.release = slave_kobj_release,
#ifdef CONFIG_SYSFS
	.sysfs_ops = &slave_sysfs_ops,
#endif
};

static int bond_kobj_init(struct slave *slave)
{
	int err;

	err = kobject_init_and_add(&slave->kobj, &slave_ktype,
				   &(slave->dev->dev.kobj), "bonding_slave");
	if (err)
		kobject_put(&slave->kobj);

	return err;
}

static struct slave *bond_alloc_slave(struct bonding *bond,
				      struct net_device *slave_dev)
{
	struct slave *slave = NULL;

	slave = kzalloc(sizeof(*slave), GFP_KERNEL);
	if (!slave)
		return NULL;

	slave->bond = bond;
	slave->dev = slave_dev;
	INIT_DELAYED_WORK(&slave->notify_work, bond_netdev_notify_work);

	if (bond_kobj_init(slave))
		return NULL;

	if (BOND_MODE(bond) == BOND_MODE_8023AD) {
		SLAVE_AD_INFO(slave) = kzalloc(sizeof(struct ad_slave_info),
					       GFP_KERNEL);
		if (!SLAVE_AD_INFO(slave)) {
			kobject_put(&slave->kobj);
			return NULL;
		}
	}

	return slave;
}

static void bond_fill_ifbond(struct bonding *bond, struct ifbond *info)
{
	info->bond_mode = BOND_MODE(bond);
	info->miimon = bond->params.miimon;
	info->num_slaves = bond->slave_cnt;
}

static void bond_fill_ifslave(struct slave *slave, struct ifslave *info)
{
	strcpy(info->slave_name, slave->dev->name);
	info->link = slave->link;
	info->state = bond_slave_state(slave);
	info->link_failure_count = slave->link_failure_count;
}

static void bond_netdev_notify_work(struct work_struct *_work)
{
	struct slave *slave = container_of(_work, struct slave,
					   notify_work.work);

	if (rtnl_trylock()) {
		struct netdev_bonding_info binfo;

		bond_fill_ifslave(slave, &binfo.slave);
		bond_fill_ifbond(slave->bond, &binfo.master);
		netdev_bonding_info_change(slave->dev, &binfo);
		rtnl_unlock();
	} else {
		queue_delayed_work(slave->bond->wq, &slave->notify_work, 1);
	}
}

void bond_queue_slave_event(struct slave *slave)
{
	queue_delayed_work(slave->bond->wq, &slave->notify_work, 0);
}

void bond_lower_state_changed(struct slave *slave)
{
	struct netdev_lag_lower_state_info info;

	info.link_up = slave->link == BOND_LINK_UP ||
		       slave->link == BOND_LINK_FAIL;
	info.tx_enabled = bond_is_active_slave(slave);
	netdev_lower_state_changed(slave->dev, &info);
}

/* enslave device <slave> to bond device <master> */
int bond_enslave(struct net_device *bond_dev, struct net_device *slave_dev,
		 struct netlink_ext_ack *extack)
{
	struct bonding *bond = netdev_priv(bond_dev);
	const struct net_device_ops *slave_ops = slave_dev->netdev_ops;
	struct slave *new_slave = NULL, *prev_slave;
	struct sockaddr_storage ss;
	int link_reporting;
	int res = 0, i;

	if (!bond->params.use_carrier &&
	    slave_dev->ethtool_ops->get_link == NULL &&
	    slave_ops->ndo_do_ioctl == NULL) {
		slave_warn(bond_dev, slave_dev, "no link monitoring support\n");
	}

	/* already in-use? */
	if (netdev_is_rx_handler_busy(slave_dev)) {
		NL_SET_ERR_MSG(extack, "Device is in use and cannot be enslaved");
		slave_err(bond_dev, slave_dev,
			  "Error: Device is in use and cannot be enslaved\n");
		return -EBUSY;
	}

	if (bond_dev == slave_dev) {
		NL_SET_ERR_MSG(extack, "Cannot enslave bond to itself.");
		netdev_err(bond_dev, "cannot enslave bond to itself.\n");
		return -EPERM;
	}

	/* vlan challenged mutual exclusion */
	/* no need to lock since we're protected by rtnl_lock */
	if (slave_dev->features & NETIF_F_VLAN_CHALLENGED) {
		slave_dbg(bond_dev, slave_dev, "is NETIF_F_VLAN_CHALLENGED\n");
		if (vlan_uses_dev(bond_dev)) {
			NL_SET_ERR_MSG(extack, "Can not enslave VLAN challenged device to VLAN enabled bond");
			slave_err(bond_dev, slave_dev, "Error: cannot enslave VLAN challenged slave on VLAN enabled bond\n");
			return -EPERM;
		} else {
			slave_warn(bond_dev, slave_dev, "enslaved VLAN challenged slave. Adding VLANs will be blocked as long as it is part of bond.\n");
		}
	} else {
		slave_dbg(bond_dev, slave_dev, "is !NETIF_F_VLAN_CHALLENGED\n");
	}

	if (slave_dev->features & NETIF_F_HW_ESP)
		slave_dbg(bond_dev, slave_dev, "is esp-hw-offload capable\n");

	/* Old ifenslave binaries are no longer supported.  These can
	 * be identified with moderate accuracy by the state of the slave:
	 * the current ifenslave will set the interface down prior to
	 * enslaving it; the old ifenslave will not.
	 */
	if (slave_dev->flags & IFF_UP) {
		NL_SET_ERR_MSG(extack, "Device can not be enslaved while up");
		slave_err(bond_dev, slave_dev, "slave is up - this may be due to an out of date ifenslave\n");
		return -EPERM;
	}

	/* set bonding device ether type by slave - bonding netdevices are
	 * created with ether_setup, so when the slave type is not ARPHRD_ETHER
	 * there is a need to override some of the type dependent attribs/funcs.
	 *
	 * bond ether type mutual exclusion - don't allow slaves of dissimilar
	 * ether type (eg ARPHRD_ETHER and ARPHRD_INFINIBAND) share the same bond
	 */
	if (!bond_has_slaves(bond)) {
		if (bond_dev->type != slave_dev->type) {
			slave_dbg(bond_dev, slave_dev, "change device type from %d to %d\n",
				  bond_dev->type, slave_dev->type);

			res = call_netdevice_notifiers(NETDEV_PRE_TYPE_CHANGE,
						       bond_dev);
			res = notifier_to_errno(res);
			if (res) {
				slave_err(bond_dev, slave_dev, "refused to change device type\n");
				return -EBUSY;
			}

			/* Flush unicast and multicast addresses */
			dev_uc_flush(bond_dev);
			dev_mc_flush(bond_dev);

			if (slave_dev->type != ARPHRD_ETHER)
				bond_setup_by_slave(bond_dev, slave_dev);
			else {
				ether_setup(bond_dev);
				bond_dev->priv_flags &= ~IFF_TX_SKB_SHARING;
			}

			call_netdevice_notifiers(NETDEV_POST_TYPE_CHANGE,
						 bond_dev);
		}
	} else if (bond_dev->type != slave_dev->type) {
		NL_SET_ERR_MSG(extack, "Device type is different from other slaves");
		slave_err(bond_dev, slave_dev, "ether type (%d) is different from other slaves (%d), can not enslave it\n",
			  slave_dev->type, bond_dev->type);
		return -EINVAL;
	}

	if (slave_dev->type == ARPHRD_INFINIBAND &&
	    BOND_MODE(bond) != BOND_MODE_ACTIVEBACKUP) {
		NL_SET_ERR_MSG(extack, "Only active-backup mode is supported for infiniband slaves");
		slave_warn(bond_dev, slave_dev, "Type (%d) supports only active-backup mode\n",
			   slave_dev->type);
		res = -EOPNOTSUPP;
		goto err_undo_flags;
	}

	if (!slave_ops->ndo_set_mac_address ||
	    slave_dev->type == ARPHRD_INFINIBAND) {
		slave_warn(bond_dev, slave_dev, "The slave device specified does not support setting the MAC address\n");
		if (BOND_MODE(bond) == BOND_MODE_ACTIVEBACKUP &&
		    bond->params.fail_over_mac != BOND_FOM_ACTIVE) {
			if (!bond_has_slaves(bond)) {
				bond->params.fail_over_mac = BOND_FOM_ACTIVE;
				slave_warn(bond_dev, slave_dev, "Setting fail_over_mac to active for active-backup mode\n");
			} else {
				NL_SET_ERR_MSG(extack, "Slave device does not support setting the MAC address, but fail_over_mac is not set to active");
				slave_err(bond_dev, slave_dev, "The slave device specified does not support setting the MAC address, but fail_over_mac is not set to active\n");
				res = -EOPNOTSUPP;
				goto err_undo_flags;
			}
		}
	}

	call_netdevice_notifiers(NETDEV_JOIN, slave_dev);

	/* If this is the first slave, then we need to set the master's hardware
	 * address to be the same as the slave's.
	 */
	if (!bond_has_slaves(bond) &&
	    bond->dev->addr_assign_type == NET_ADDR_RANDOM) {
		res = bond_set_dev_addr(bond->dev, slave_dev);
		if (res)
			goto err_undo_flags;
	}

	new_slave = bond_alloc_slave(bond, slave_dev);
	if (!new_slave) {
		res = -ENOMEM;
		goto err_undo_flags;
	}

	/* Set the new_slave's queue_id to be zero.  Queue ID mapping
	 * is set via sysfs or module option if desired.
	 */
	new_slave->queue_id = 0;

	/* Save slave's original mtu and then set it to match the bond */
	new_slave->original_mtu = slave_dev->mtu;
	res = dev_set_mtu(slave_dev, bond->dev->mtu);
	if (res) {
		slave_err(bond_dev, slave_dev, "Error %d calling dev_set_mtu\n", res);
		goto err_free;
	}

	/* Save slave's original ("permanent") mac address for modes
	 * that need it, and for restoring it upon release, and then
	 * set it to the master's address
	 */
	bond_hw_addr_copy(new_slave->perm_hwaddr, slave_dev->dev_addr,
			  slave_dev->addr_len);

	if (!bond->params.fail_over_mac ||
	    BOND_MODE(bond) != BOND_MODE_ACTIVEBACKUP) {
		/* Set slave to master's mac address.  The application already
		 * set the master's mac address to that of the first slave
		 */
		memcpy(ss.__data, bond_dev->dev_addr, bond_dev->addr_len);
		ss.ss_family = slave_dev->type;
		res = dev_set_mac_address(slave_dev, (struct sockaddr *)&ss,
					  extack);
		if (res) {
			slave_err(bond_dev, slave_dev, "Error %d calling set_mac_address\n", res);
			goto err_restore_mtu;
		}
	}

	/* set slave flag before open to prevent IPv6 addrconf */
	slave_dev->flags |= IFF_SLAVE;

	/* open the slave since the application closed it */
	res = dev_open(slave_dev, extack);
	if (res) {
		slave_err(bond_dev, slave_dev, "Opening slave failed\n");
		goto err_restore_mac;
	}

	slave_dev->priv_flags |= IFF_BONDING;
	/* initialize slave stats */
	dev_get_stats(new_slave->dev, &new_slave->slave_stats);

	if (bond_is_lb(bond)) {
		/* bond_alb_init_slave() must be called before all other stages since
		 * it might fail and we do not want to have to undo everything
		 */
		res = bond_alb_init_slave(bond, new_slave);
		if (res)
			goto err_close;
	}

	res = vlan_vids_add_by_dev(slave_dev, bond_dev);
	if (res) {
		slave_err(bond_dev, slave_dev, "Couldn't add bond vlan ids\n");
		goto err_close;
	}

	prev_slave = bond_last_slave(bond);

	new_slave->delay = 0;
	new_slave->link_failure_count = 0;

	if (bond_update_speed_duplex(new_slave) &&
	    bond_needs_speed_duplex(bond))
		new_slave->link = BOND_LINK_DOWN;

	new_slave->last_rx = jiffies -
		(msecs_to_jiffies(bond->params.arp_interval) + 1);
	for (i = 0; i < BOND_MAX_ARP_TARGETS; i++)
		new_slave->target_last_arp_rx[i] = new_slave->last_rx;

	if (bond->params.miimon && !bond->params.use_carrier) {
		link_reporting = bond_check_dev_link(bond, slave_dev, 1);

		if ((link_reporting == -1) && !bond->params.arp_interval) {
			/* miimon is set but a bonded network driver
			 * does not support ETHTOOL/MII and
			 * arp_interval is not set.  Note: if
			 * use_carrier is enabled, we will never go
			 * here (because netif_carrier is always
			 * supported); thus, we don't need to change
			 * the messages for netif_carrier.
			 */
			slave_warn(bond_dev, slave_dev, "MII and ETHTOOL support not available for slave, and arp_interval/arp_ip_target module parameters not specified, thus bonding will not detect link failures! see bonding.txt for details\n");
		} else if (link_reporting == -1) {
			/* unable get link status using mii/ethtool */
			slave_warn(bond_dev, slave_dev, "can't get link status from slave; the network driver associated with this interface does not support MII or ETHTOOL link status reporting, thus miimon has no effect on this interface\n");
		}
	}

	/* check for initial state */
	new_slave->link = BOND_LINK_NOCHANGE;
	if (bond->params.miimon) {
		if (bond_check_dev_link(bond, slave_dev, 0) == BMSR_LSTATUS) {
			if (bond->params.updelay) {
				bond_set_slave_link_state(new_slave,
							  BOND_LINK_BACK,
							  BOND_SLAVE_NOTIFY_NOW);
				new_slave->delay = bond->params.updelay;
			} else {
				bond_set_slave_link_state(new_slave,
							  BOND_LINK_UP,
							  BOND_SLAVE_NOTIFY_NOW);
			}
		} else {
			bond_set_slave_link_state(new_slave, BOND_LINK_DOWN,
						  BOND_SLAVE_NOTIFY_NOW);
		}
	} else if (bond->params.arp_interval) {
		bond_set_slave_link_state(new_slave,
					  (netif_carrier_ok(slave_dev) ?
					  BOND_LINK_UP : BOND_LINK_DOWN),
					  BOND_SLAVE_NOTIFY_NOW);
	} else {
		bond_set_slave_link_state(new_slave, BOND_LINK_UP,
					  BOND_SLAVE_NOTIFY_NOW);
	}

	if (new_slave->link != BOND_LINK_DOWN)
		new_slave->last_link_up = jiffies;
	slave_dbg(bond_dev, slave_dev, "Initial state of slave is BOND_LINK_%s\n",
		  new_slave->link == BOND_LINK_DOWN ? "DOWN" :
		  (new_slave->link == BOND_LINK_UP ? "UP" : "BACK"));

	if (bond_uses_primary(bond) && bond->params.primary[0]) {
		/* if there is a primary slave, remember it */
		if (strcmp(bond->params.primary, new_slave->dev->name) == 0) {
			rcu_assign_pointer(bond->primary_slave, new_slave);
			bond->force_primary = true;
		}
	}

	switch (BOND_MODE(bond)) {
	case BOND_MODE_ACTIVEBACKUP:
		bond_set_slave_inactive_flags(new_slave,
					      BOND_SLAVE_NOTIFY_NOW);
		break;
	case BOND_MODE_8023AD:
		/* in 802.3ad mode, the internal mechanism
		 * will activate the slaves in the selected
		 * aggregator
		 */
		bond_set_slave_inactive_flags(new_slave, BOND_SLAVE_NOTIFY_NOW);
		/* if this is the first slave */
		if (!prev_slave) {
			SLAVE_AD_INFO(new_slave)->id = 1;
			/* Initialize AD with the number of times that the AD timer is called in 1 second
			 * can be called only after the mac address of the bond is set
			 */
			bond_3ad_initialize(bond, 1000/AD_TIMER_INTERVAL);
		} else {
			SLAVE_AD_INFO(new_slave)->id =
				SLAVE_AD_INFO(prev_slave)->id + 1;
		}

		bond_3ad_bind_slave(new_slave);
		break;
	case BOND_MODE_TLB:
	case BOND_MODE_ALB:
		bond_set_active_slave(new_slave);
		bond_set_slave_inactive_flags(new_slave, BOND_SLAVE_NOTIFY_NOW);
		break;
	default:
		slave_dbg(bond_dev, slave_dev, "This slave is always active in trunk mode\n");

		/* always active in trunk mode */
		bond_set_active_slave(new_slave);

		/* In trunking mode there is little meaning to curr_active_slave
		 * anyway (it holds no special properties of the bond device),
		 * so we can change it without calling change_active_interface()
		 */
		if (!rcu_access_pointer(bond->curr_active_slave) &&
		    new_slave->link == BOND_LINK_UP)
			rcu_assign_pointer(bond->curr_active_slave, new_slave);

		break;
	} /* switch(bond_mode) */

#ifdef CONFIG_NET_POLL_CONTROLLER
	if (bond->dev->npinfo) {
		if (slave_enable_netpoll(new_slave)) {
			slave_info(bond_dev, slave_dev, "master_dev is using netpoll, but new slave device does not support netpoll\n");
			res = -EBUSY;
			goto err_detach;
		}
	}
#endif

	if (!(bond_dev->features & NETIF_F_LRO))
		dev_disable_lro(slave_dev);

	res = netdev_rx_handler_register(slave_dev, bond_handle_frame,
					 new_slave);
	if (res) {
		slave_dbg(bond_dev, slave_dev, "Error %d calling netdev_rx_handler_register\n", res);
		goto err_detach;
	}

	res = bond_master_upper_dev_link(bond, new_slave, extack);
	if (res) {
		slave_dbg(bond_dev, slave_dev, "Error %d calling bond_master_upper_dev_link\n", res);
		goto err_unregister;
	}

	res = bond_sysfs_slave_add(new_slave);
	if (res) {
		slave_dbg(bond_dev, slave_dev, "Error %d calling bond_sysfs_slave_add\n", res);
		goto err_upper_unlink;
	}

	/* If the mode uses primary, then the following is handled by
	 * bond_change_active_slave().
	 */
	if (!bond_uses_primary(bond)) {
		/* set promiscuity level to new slave */
		if (bond_dev->flags & IFF_PROMISC) {
			res = dev_set_promiscuity(slave_dev, 1);
			if (res)
				goto err_sysfs_del;
		}

		/* set allmulti level to new slave */
		if (bond_dev->flags & IFF_ALLMULTI) {
			res = dev_set_allmulti(slave_dev, 1);
			if (res) {
				if (bond_dev->flags & IFF_PROMISC)
					dev_set_promiscuity(slave_dev, -1);
				goto err_sysfs_del;
			}
		}

		netif_addr_lock_bh(bond_dev);
		dev_mc_sync_multiple(slave_dev, bond_dev);
		dev_uc_sync_multiple(slave_dev, bond_dev);
		netif_addr_unlock_bh(bond_dev);

		if (BOND_MODE(bond) == BOND_MODE_8023AD) {
			/* add lacpdu mc addr to mc list */
			u8 lacpdu_multicast[ETH_ALEN] = MULTICAST_LACPDU_ADDR;

			dev_mc_add(slave_dev, lacpdu_multicast);
		}
	}

	bond->slave_cnt++;
	bond_compute_features(bond);
	bond_set_carrier(bond);

	if (bond_uses_primary(bond)) {
		block_netpoll_tx();
		bond_select_active_slave(bond);
		unblock_netpoll_tx();
	}

	if (bond_mode_can_use_xmit_hash(bond))
		bond_update_slave_arr(bond, NULL);


	slave_info(bond_dev, slave_dev, "Enslaving as %s interface with %s link\n",
		   bond_is_active_slave(new_slave) ? "an active" : "a backup",
		   new_slave->link != BOND_LINK_DOWN ? "an up" : "a down");

	/* enslave is successful */
	bond_queue_slave_event(new_slave);
	return 0;

/* Undo stages on error */
err_sysfs_del:
	bond_sysfs_slave_del(new_slave);

err_upper_unlink:
	bond_upper_dev_unlink(bond, new_slave);

err_unregister:
	netdev_rx_handler_unregister(slave_dev);

err_detach:
	vlan_vids_del_by_dev(slave_dev, bond_dev);
	if (rcu_access_pointer(bond->primary_slave) == new_slave)
		RCU_INIT_POINTER(bond->primary_slave, NULL);
	if (rcu_access_pointer(bond->curr_active_slave) == new_slave) {
		block_netpoll_tx();
		bond_change_active_slave(bond, NULL);
		bond_select_active_slave(bond);
		unblock_netpoll_tx();
	}
	/* either primary_slave or curr_active_slave might've changed */
	synchronize_rcu();
	slave_disable_netpoll(new_slave);

err_close:
	if (!netif_is_bond_master(slave_dev))
		slave_dev->priv_flags &= ~IFF_BONDING;
	dev_close(slave_dev);

err_restore_mac:
	slave_dev->flags &= ~IFF_SLAVE;
	if (!bond->params.fail_over_mac ||
	    BOND_MODE(bond) != BOND_MODE_ACTIVEBACKUP) {
		/* XXX TODO - fom follow mode needs to change master's
		 * MAC if this slave's MAC is in use by the bond, or at
		 * least print a warning.
		 */
		bond_hw_addr_copy(ss.__data, new_slave->perm_hwaddr,
				  new_slave->dev->addr_len);
		ss.ss_family = slave_dev->type;
		dev_set_mac_address(slave_dev, (struct sockaddr *)&ss, NULL);
	}

err_restore_mtu:
	dev_set_mtu(slave_dev, new_slave->original_mtu);

err_free:
	kobject_put(&new_slave->kobj);

err_undo_flags:
	/* Enslave of first slave has failed and we need to fix master's mac */
	if (!bond_has_slaves(bond)) {
		if (ether_addr_equal_64bits(bond_dev->dev_addr,
					    slave_dev->dev_addr))
			eth_hw_addr_random(bond_dev);
		if (bond_dev->type != ARPHRD_ETHER) {
			dev_close(bond_dev);
			ether_setup(bond_dev);
			bond_dev->flags |= IFF_MASTER;
			bond_dev->priv_flags &= ~IFF_TX_SKB_SHARING;
		}
	}

	return res;
}

/* Try to release the slave device <slave> from the bond device <master>
 * It is legal to access curr_active_slave without a lock because all the function
 * is RTNL-locked. If "all" is true it means that the function is being called
 * while destroying a bond interface and all slaves are being released.
 *
 * The rules for slave state should be:
 *   for Active/Backup:
 *     Active stays on all backups go down
 *   for Bonded connections:
 *     The first up interface should be left on and all others downed.
 */
static int __bond_release_one(struct net_device *bond_dev,
			      struct net_device *slave_dev,
			      bool all, bool unregister)
{
	struct bonding *bond = netdev_priv(bond_dev);
	struct slave *slave, *oldcurrent;
	struct sockaddr_storage ss;
	int old_flags = bond_dev->flags;
	netdev_features_t old_features = bond_dev->features;

	/* slave is not a slave or master is not master of this slave */
	if (!(slave_dev->flags & IFF_SLAVE) ||
	    !netdev_has_upper_dev(slave_dev, bond_dev)) {
		slave_dbg(bond_dev, slave_dev, "cannot release slave\n");
		return -EINVAL;
	}

	block_netpoll_tx();

	slave = bond_get_slave_by_dev(bond, slave_dev);
	if (!slave) {
		/* not a slave of this bond */
		slave_info(bond_dev, slave_dev, "interface not enslaved\n");
		unblock_netpoll_tx();
		return -EINVAL;
	}

	bond_set_slave_inactive_flags(slave, BOND_SLAVE_NOTIFY_NOW);

	bond_sysfs_slave_del(slave);

	/* recompute stats just before removing the slave */
	bond_get_stats(bond->dev, &bond->bond_stats);

	/* unregister rx_handler early so bond_handle_frame wouldn't be called
	 * for this slave anymore.
	 */
	netdev_rx_handler_unregister(slave_dev);

	if (BOND_MODE(bond) == BOND_MODE_8023AD)
		bond_3ad_unbind_slave(slave);

	bond_upper_dev_unlink(bond, slave);

	if (bond_mode_can_use_xmit_hash(bond))
		bond_update_slave_arr(bond, slave);

	slave_info(bond_dev, slave_dev, "Releasing %s interface\n",
		    bond_is_active_slave(slave) ? "active" : "backup");

	oldcurrent = rcu_access_pointer(bond->curr_active_slave);

	RCU_INIT_POINTER(bond->current_arp_slave, NULL);

	if (!all && (!bond->params.fail_over_mac ||
		     BOND_MODE(bond) != BOND_MODE_ACTIVEBACKUP)) {
		if (ether_addr_equal_64bits(bond_dev->dev_addr, slave->perm_hwaddr) &&
		    bond_has_slaves(bond))
			slave_warn(bond_dev, slave_dev, "the permanent HWaddr of slave - %pM - is still in use by bond - set the HWaddr of slave to a different address to avoid conflicts\n",
				   slave->perm_hwaddr);
	}

	if (rtnl_dereference(bond->primary_slave) == slave)
		RCU_INIT_POINTER(bond->primary_slave, NULL);

	if (oldcurrent == slave)
		bond_change_active_slave(bond, NULL);

	if (bond_is_lb(bond)) {
		/* Must be called only after the slave has been
		 * detached from the list and the curr_active_slave
		 * has been cleared (if our_slave == old_current),
		 * but before a new active slave is selected.
		 */
		bond_alb_deinit_slave(bond, slave);
	}

	if (all) {
		RCU_INIT_POINTER(bond->curr_active_slave, NULL);
	} else if (oldcurrent == slave) {
		/* Note that we hold RTNL over this sequence, so there
		 * is no concern that another slave add/remove event
		 * will interfere.
		 */
		bond_select_active_slave(bond);
	}

	bond_set_carrier(bond);
	if (!bond_has_slaves(bond))
		eth_hw_addr_random(bond_dev);

	unblock_netpoll_tx();
	synchronize_rcu();
	bond->slave_cnt--;

	if (!bond_has_slaves(bond)) {
		call_netdevice_notifiers(NETDEV_CHANGEADDR, bond->dev);
		call_netdevice_notifiers(NETDEV_RELEASE, bond->dev);
	}

	bond_compute_features(bond);
	if (!(bond_dev->features & NETIF_F_VLAN_CHALLENGED) &&
	    (old_features & NETIF_F_VLAN_CHALLENGED))
		slave_info(bond_dev, slave_dev, "last VLAN challenged slave left bond - VLAN blocking is removed\n");

	vlan_vids_del_by_dev(slave_dev, bond_dev);

	/* If the mode uses primary, then this case was handled above by
	 * bond_change_active_slave(..., NULL)
	 */
	if (!bond_uses_primary(bond)) {
		/* unset promiscuity level from slave
		 * NOTE: The NETDEV_CHANGEADDR call above may change the value
		 * of the IFF_PROMISC flag in the bond_dev, but we need the
		 * value of that flag before that change, as that was the value
		 * when this slave was attached, so we cache at the start of the
		 * function and use it here. Same goes for ALLMULTI below
		 */
		if (old_flags & IFF_PROMISC)
			dev_set_promiscuity(slave_dev, -1);

		/* unset allmulti level from slave */
		if (old_flags & IFF_ALLMULTI)
			dev_set_allmulti(slave_dev, -1);

		bond_hw_addr_flush(bond_dev, slave_dev);
	}

	slave_disable_netpoll(slave);

	/* close slave before restoring its mac address */
	dev_close(slave_dev);

	if (bond->params.fail_over_mac != BOND_FOM_ACTIVE ||
	    BOND_MODE(bond) != BOND_MODE_ACTIVEBACKUP) {
		/* restore original ("permanent") mac address */
		bond_hw_addr_copy(ss.__data, slave->perm_hwaddr,
				  slave->dev->addr_len);
		ss.ss_family = slave_dev->type;
		dev_set_mac_address(slave_dev, (struct sockaddr *)&ss, NULL);
	}

	if (unregister)
		__dev_set_mtu(slave_dev, slave->original_mtu);
	else
		dev_set_mtu(slave_dev, slave->original_mtu);

	if (!netif_is_bond_master(slave_dev))
		slave_dev->priv_flags &= ~IFF_BONDING;

	kobject_put(&slave->kobj);

	return 0;
}

/* A wrapper used because of ndo_del_link */
int bond_release(struct net_device *bond_dev, struct net_device *slave_dev)
{
	return __bond_release_one(bond_dev, slave_dev, false, false);
}

/* First release a slave and then destroy the bond if no more slaves are left.
 * Must be under rtnl_lock when this function is called.
 */
static int bond_release_and_destroy(struct net_device *bond_dev,
				    struct net_device *slave_dev)
{
	struct bonding *bond = netdev_priv(bond_dev);
	int ret;

	ret = __bond_release_one(bond_dev, slave_dev, false, true);
	if (ret == 0 && !bond_has_slaves(bond) &&
	    bond_dev->reg_state != NETREG_UNREGISTERING) {
		bond_dev->priv_flags |= IFF_DISABLE_NETPOLL;
		netdev_info(bond_dev, "Destroying bond\n");
		bond_remove_proc_entry(bond);
		unregister_netdevice(bond_dev);
	}
	return ret;
}

static void bond_info_query(struct net_device *bond_dev, struct ifbond *info)
{
	struct bonding *bond = netdev_priv(bond_dev);
	bond_fill_ifbond(bond, info);
}

static int bond_slave_info_query(struct net_device *bond_dev, struct ifslave *info)
{
	struct bonding *bond = netdev_priv(bond_dev);
	struct list_head *iter;
	int i = 0, res = -ENODEV;
	struct slave *slave;

	bond_for_each_slave(bond, slave, iter) {
		if (i++ == (int)info->slave_id) {
			res = 0;
			bond_fill_ifslave(slave, info);
			break;
		}
	}

	return res;
}

/*-------------------------------- Monitoring -------------------------------*/

/* called with rcu_read_lock() */
static int bond_miimon_inspect(struct bonding *bond)
{
	int link_state, commit = 0;
	struct list_head *iter;
	struct slave *slave;
	bool ignore_updelay;

	ignore_updelay = !rcu_dereference(bond->curr_active_slave);

	bond_for_each_slave_rcu(bond, slave, iter) {
		bond_propose_link_state(slave, BOND_LINK_NOCHANGE);

		link_state = bond_check_dev_link(bond, slave->dev, 0);

		switch (slave->link) {
		case BOND_LINK_UP:
			if (link_state)
				continue;

			bond_propose_link_state(slave, BOND_LINK_FAIL);
			commit++;
			slave->delay = bond->params.downdelay;
			if (slave->delay) {
				slave_info(bond->dev, slave->dev, "link status down for %sinterface, disabling it in %d ms\n",
					   (BOND_MODE(bond) ==
					    BOND_MODE_ACTIVEBACKUP) ?
					    (bond_is_active_slave(slave) ?
					     "active " : "backup ") : "",
					   bond->params.downdelay * bond->params.miimon);
			}
			fallthrough;
		case BOND_LINK_FAIL:
			if (link_state) {
				/* recovered before downdelay expired */
				bond_propose_link_state(slave, BOND_LINK_UP);
				slave->last_link_up = jiffies;
				slave_info(bond->dev, slave->dev, "link status up again after %d ms\n",
					   (bond->params.downdelay - slave->delay) *
					   bond->params.miimon);
				commit++;
				continue;
			}

			if (slave->delay <= 0) {
				bond_propose_link_state(slave, BOND_LINK_DOWN);
				commit++;
				continue;
			}

			slave->delay--;
			break;

		case BOND_LINK_DOWN:
			if (!link_state)
				continue;

			bond_propose_link_state(slave, BOND_LINK_BACK);
			commit++;
			slave->delay = bond->params.updelay;

			if (slave->delay) {
				slave_info(bond->dev, slave->dev, "link status up, enabling it in %d ms\n",
					   ignore_updelay ? 0 :
					   bond->params.updelay *
					   bond->params.miimon);
			}
			fallthrough;
		case BOND_LINK_BACK:
			if (!link_state) {
				bond_propose_link_state(slave, BOND_LINK_DOWN);
				slave_info(bond->dev, slave->dev, "link status down again after %d ms\n",
					   (bond->params.updelay - slave->delay) *
					   bond->params.miimon);
				commit++;
				continue;
			}

			if (ignore_updelay)
				slave->delay = 0;

			if (slave->delay <= 0) {
				bond_propose_link_state(slave, BOND_LINK_UP);
				commit++;
				ignore_updelay = false;
				continue;
			}

			slave->delay--;
			break;
		}
	}

	return commit;
}

static void bond_miimon_link_change(struct bonding *bond,
				    struct slave *slave,
				    char link)
{
	switch (BOND_MODE(bond)) {
	case BOND_MODE_8023AD:
		bond_3ad_handle_link_change(slave, link);
		break;
	case BOND_MODE_TLB:
	case BOND_MODE_ALB:
		bond_alb_handle_link_change(bond, slave, link);
		break;
	case BOND_MODE_XOR:
		bond_update_slave_arr(bond, NULL);
		break;
	}
}

static void bond_miimon_commit(struct bonding *bond)
{
	struct list_head *iter;
	struct slave *slave, *primary;

	bond_for_each_slave(bond, slave, iter) {
		switch (slave->link_new_state) {
		case BOND_LINK_NOCHANGE:
			/* For 802.3ad mode, check current slave speed and
			 * duplex again in case its port was disabled after
			 * invalid speed/duplex reporting but recovered before
			 * link monitoring could make a decision on the actual
			 * link status
			 */
			if (BOND_MODE(bond) == BOND_MODE_8023AD &&
			    slave->link == BOND_LINK_UP)
				bond_3ad_adapter_speed_duplex_changed(slave);
			continue;

		case BOND_LINK_UP:
			if (bond_update_speed_duplex(slave) &&
			    bond_needs_speed_duplex(bond)) {
				slave->link = BOND_LINK_DOWN;
				if (net_ratelimit())
					slave_warn(bond->dev, slave->dev,
						   "failed to get link speed/duplex\n");
				continue;
			}
			bond_set_slave_link_state(slave, BOND_LINK_UP,
						  BOND_SLAVE_NOTIFY_NOW);
			slave->last_link_up = jiffies;

			primary = rtnl_dereference(bond->primary_slave);
			if (BOND_MODE(bond) == BOND_MODE_8023AD) {
				/* prevent it from being the active one */
				bond_set_backup_slave(slave);
			} else if (BOND_MODE(bond) != BOND_MODE_ACTIVEBACKUP) {
				/* make it immediately active */
				bond_set_active_slave(slave);
			}

			slave_info(bond->dev, slave->dev, "link status definitely up, %u Mbps %s duplex\n",
				   slave->speed == SPEED_UNKNOWN ? 0 : slave->speed,
				   slave->duplex ? "full" : "half");

			bond_miimon_link_change(bond, slave, BOND_LINK_UP);

			if (!bond->curr_active_slave || slave == primary)
				goto do_failover;

			continue;

		case BOND_LINK_DOWN:
			if (slave->link_failure_count < UINT_MAX)
				slave->link_failure_count++;

			bond_set_slave_link_state(slave, BOND_LINK_DOWN,
						  BOND_SLAVE_NOTIFY_NOW);

			if (BOND_MODE(bond) == BOND_MODE_ACTIVEBACKUP ||
			    BOND_MODE(bond) == BOND_MODE_8023AD)
				bond_set_slave_inactive_flags(slave,
							      BOND_SLAVE_NOTIFY_NOW);

			slave_info(bond->dev, slave->dev, "link status definitely down, disabling slave\n");

			bond_miimon_link_change(bond, slave, BOND_LINK_DOWN);

			if (slave == rcu_access_pointer(bond->curr_active_slave))
				goto do_failover;

			continue;

		default:
			slave_err(bond->dev, slave->dev, "invalid new link %d on slave\n",
				  slave->link_new_state);
			bond_propose_link_state(slave, BOND_LINK_NOCHANGE);

			continue;
		}

do_failover:
		block_netpoll_tx();
		bond_select_active_slave(bond);
		unblock_netpoll_tx();
	}

	bond_set_carrier(bond);
}

/* bond_mii_monitor
 *
 * Really a wrapper that splits the mii monitor into two phases: an
 * inspection, then (if inspection indicates something needs to be done)
 * an acquisition of appropriate locks followed by a commit phase to
 * implement whatever link state changes are indicated.
 */
static void bond_mii_monitor(struct work_struct *work)
{
	struct bonding *bond = container_of(work, struct bonding,
					    mii_work.work);
	bool should_notify_peers = false;
	bool commit;
	unsigned long delay;
	struct slave *slave;
	struct list_head *iter;

	delay = msecs_to_jiffies(bond->params.miimon);

	if (!bond_has_slaves(bond))
		goto re_arm;

	rcu_read_lock();
	should_notify_peers = bond_should_notify_peers(bond);
	commit = !!bond_miimon_inspect(bond);
	if (bond->send_peer_notif) {
		rcu_read_unlock();
		if (rtnl_trylock()) {
			bond->send_peer_notif--;
			rtnl_unlock();
		}
	} else {
		rcu_read_unlock();
	}

	if (commit) {
		/* Race avoidance with bond_close cancel of workqueue */
		if (!rtnl_trylock()) {
			delay = 1;
			should_notify_peers = false;
			goto re_arm;
		}

		bond_for_each_slave(bond, slave, iter) {
			bond_commit_link_state(slave, BOND_SLAVE_NOTIFY_LATER);
		}
		bond_miimon_commit(bond);

		rtnl_unlock();	/* might sleep, hold no other locks */
	}

re_arm:
	if (bond->params.miimon)
		queue_delayed_work(bond->wq, &bond->mii_work, delay);

	if (should_notify_peers) {
		if (!rtnl_trylock())
			return;
		call_netdevice_notifiers(NETDEV_NOTIFY_PEERS, bond->dev);
		rtnl_unlock();
	}
}

static int bond_upper_dev_walk(struct net_device *upper,
			       struct netdev_nested_priv *priv)
{
	__be32 ip = *(__be32 *)priv->data;

	return ip == bond_confirm_addr(upper, 0, ip);
}

static bool bond_has_this_ip(struct bonding *bond, __be32 ip)
{
	struct netdev_nested_priv priv = {
		.data = (void *)&ip,
	};
	bool ret = false;

	if (ip == bond_confirm_addr(bond->dev, 0, ip))
		return true;

	rcu_read_lock();
	if (netdev_walk_all_upper_dev_rcu(bond->dev, bond_upper_dev_walk, &priv))
		ret = true;
	rcu_read_unlock();

	return ret;
}

/* We go to the (large) trouble of VLAN tagging ARP frames because
 * switches in VLAN mode (especially if ports are configured as
 * "native" to a VLAN) might not pass non-tagged frames.
 */
static void bond_arp_send(struct slave *slave, int arp_op, __be32 dest_ip,
			  __be32 src_ip, struct bond_vlan_tag *tags)
{
	struct sk_buff *skb;
	struct bond_vlan_tag *outer_tag = tags;
	struct net_device *slave_dev = slave->dev;
	struct net_device *bond_dev = slave->bond->dev;

	slave_dbg(bond_dev, slave_dev, "arp %d on slave: dst %pI4 src %pI4\n",
		  arp_op, &dest_ip, &src_ip);

	skb = arp_create(arp_op, ETH_P_ARP, dest_ip, slave_dev, src_ip,
			 NULL, slave_dev->dev_addr, NULL);

	if (!skb) {
		net_err_ratelimited("ARP packet allocation failed\n");
		return;
	}

	if (!tags || tags->vlan_proto == VLAN_N_VID)
		goto xmit;

	tags++;

	/* Go through all the tags backwards and add them to the packet */
	while (tags->vlan_proto != VLAN_N_VID) {
		if (!tags->vlan_id) {
			tags++;
			continue;
		}

		slave_dbg(bond_dev, slave_dev, "inner tag: proto %X vid %X\n",
			  ntohs(outer_tag->vlan_proto), tags->vlan_id);
		skb = vlan_insert_tag_set_proto(skb, tags->vlan_proto,
						tags->vlan_id);
		if (!skb) {
			net_err_ratelimited("failed to insert inner VLAN tag\n");
			return;
		}

		tags++;
	}
	/* Set the outer tag */
	if (outer_tag->vlan_id) {
		slave_dbg(bond_dev, slave_dev, "outer tag: proto %X vid %X\n",
			  ntohs(outer_tag->vlan_proto), outer_tag->vlan_id);
		__vlan_hwaccel_put_tag(skb, outer_tag->vlan_proto,
				       outer_tag->vlan_id);
	}

xmit:
	arp_xmit(skb);
}

/* Validate the device path between the @start_dev and the @end_dev.
 * The path is valid if the @end_dev is reachable through device
 * stacking.
 * When the path is validated, collect any vlan information in the
 * path.
 */
struct bond_vlan_tag *bond_verify_device_path(struct net_device *start_dev,
					      struct net_device *end_dev,
					      int level)
{
	struct bond_vlan_tag *tags;
	struct net_device *upper;
	struct list_head  *iter;

	if (start_dev == end_dev) {
		tags = kcalloc(level + 1, sizeof(*tags), GFP_ATOMIC);
		if (!tags)
			return ERR_PTR(-ENOMEM);
		tags[level].vlan_proto = VLAN_N_VID;
		return tags;
	}

	netdev_for_each_upper_dev_rcu(start_dev, upper, iter) {
		tags = bond_verify_device_path(upper, end_dev, level + 1);
		if (IS_ERR_OR_NULL(tags)) {
			if (IS_ERR(tags))
				return tags;
			continue;
		}
		if (is_vlan_dev(upper)) {
			tags[level].vlan_proto = vlan_dev_vlan_proto(upper);
			tags[level].vlan_id = vlan_dev_vlan_id(upper);
		}

		return tags;
	}

	return NULL;
}

static void bond_arp_send_all(struct bonding *bond, struct slave *slave)
{
	struct rtable *rt;
	struct bond_vlan_tag *tags;
	__be32 *targets = bond->params.arp_targets, addr;
	int i;

	for (i = 0; i < BOND_MAX_ARP_TARGETS && targets[i]; i++) {
		slave_dbg(bond->dev, slave->dev, "%s: target %pI4\n",
			  __func__, &targets[i]);
		tags = NULL;

		/* Find out through which dev should the packet go */
		rt = ip_route_output(dev_net(bond->dev), targets[i], 0,
				     RTO_ONLINK, 0);
		if (IS_ERR(rt)) {
			/* there's no route to target - try to send arp
			 * probe to generate any traffic (arp_validate=0)
			 */
			if (bond->params.arp_validate)
				net_warn_ratelimited("%s: no route to arp_ip_target %pI4 and arp_validate is set\n",
						     bond->dev->name,
						     &targets[i]);
			bond_arp_send(slave, ARPOP_REQUEST, targets[i],
				      0, tags);
			continue;
		}

		/* bond device itself */
		if (rt->dst.dev == bond->dev)
			goto found;

		rcu_read_lock();
		tags = bond_verify_device_path(bond->dev, rt->dst.dev, 0);
		rcu_read_unlock();

		if (!IS_ERR_OR_NULL(tags))
			goto found;

		/* Not our device - skip */
		slave_dbg(bond->dev, slave->dev, "no path to arp_ip_target %pI4 via rt.dev %s\n",
			   &targets[i], rt->dst.dev ? rt->dst.dev->name : "NULL");

		ip_rt_put(rt);
		continue;

found:
		addr = bond_confirm_addr(rt->dst.dev, targets[i], 0);
		ip_rt_put(rt);
		bond_arp_send(slave, ARPOP_REQUEST, targets[i], addr, tags);
		kfree(tags);
	}
}

static void bond_validate_arp(struct bonding *bond, struct slave *slave, __be32 sip, __be32 tip)
{
	int i;

	if (!sip || !bond_has_this_ip(bond, tip)) {
		slave_dbg(bond->dev, slave->dev, "%s: sip %pI4 tip %pI4 not found\n",
			   __func__, &sip, &tip);
		return;
	}

	i = bond_get_targets_ip(bond->params.arp_targets, sip);
	if (i == -1) {
		slave_dbg(bond->dev, slave->dev, "%s: sip %pI4 not found in targets\n",
			   __func__, &sip);
		return;
	}
	slave->last_rx = jiffies;
	slave->target_last_arp_rx[i] = jiffies;
}

int bond_arp_rcv(const struct sk_buff *skb, struct bonding *bond,
		 struct slave *slave)
{
	struct arphdr *arp = (struct arphdr *)skb->data;
	struct slave *curr_active_slave, *curr_arp_slave;
	unsigned char *arp_ptr;
	__be32 sip, tip;
	int is_arp = skb->protocol == __cpu_to_be16(ETH_P_ARP);
	unsigned int alen;

	if (!slave_do_arp_validate(bond, slave)) {
		if ((slave_do_arp_validate_only(bond) && is_arp) ||
		    !slave_do_arp_validate_only(bond))
			slave->last_rx = jiffies;
		return RX_HANDLER_ANOTHER;
	} else if (!is_arp) {
		return RX_HANDLER_ANOTHER;
	}

	alen = arp_hdr_len(bond->dev);

	slave_dbg(bond->dev, slave->dev, "%s: skb->dev %s\n",
		   __func__, skb->dev->name);

	if (alen > skb_headlen(skb)) {
		arp = kmalloc(alen, GFP_ATOMIC);
		if (!arp)
			goto out_unlock;
		if (skb_copy_bits(skb, 0, arp, alen) < 0)
			goto out_unlock;
	}

	if (arp->ar_hln != bond->dev->addr_len ||
	    skb->pkt_type == PACKET_OTHERHOST ||
	    skb->pkt_type == PACKET_LOOPBACK ||
	    arp->ar_hrd != htons(ARPHRD_ETHER) ||
	    arp->ar_pro != htons(ETH_P_IP) ||
	    arp->ar_pln != 4)
		goto out_unlock;

	arp_ptr = (unsigned char *)(arp + 1);
	arp_ptr += bond->dev->addr_len;
	memcpy(&sip, arp_ptr, 4);
	arp_ptr += 4 + bond->dev->addr_len;
	memcpy(&tip, arp_ptr, 4);

	slave_dbg(bond->dev, slave->dev, "%s: %s/%d av %d sv %d sip %pI4 tip %pI4\n",
		  __func__, slave->dev->name, bond_slave_state(slave),
		  bond->params.arp_validate, slave_do_arp_validate(bond, slave),
		  &sip, &tip);

	curr_active_slave = rcu_dereference(bond->curr_active_slave);
	curr_arp_slave = rcu_dereference(bond->current_arp_slave);

	/* We 'trust' the received ARP enough to validate it if:
	 *
	 * (a) the slave receiving the ARP is active (which includes the
	 * current ARP slave, if any), or
	 *
	 * (b) the receiving slave isn't active, but there is a currently
	 * active slave and it received valid arp reply(s) after it became
	 * the currently active slave, or
	 *
	 * (c) there is an ARP slave that sent an ARP during the prior ARP
	 * interval, and we receive an ARP reply on any slave.  We accept
	 * these because switch FDB update delays may deliver the ARP
	 * reply to a slave other than the sender of the ARP request.
	 *
	 * Note: for (b), backup slaves are receiving the broadcast ARP
	 * request, not a reply.  This request passes from the sending
	 * slave through the L2 switch(es) to the receiving slave.  Since
	 * this is checking the request, sip/tip are swapped for
	 * validation.
	 *
	 * This is done to avoid endless looping when we can't reach the
	 * arp_ip_target and fool ourselves with our own arp requests.
	 */
	if (bond_is_active_slave(slave))
		bond_validate_arp(bond, slave, sip, tip);
	else if (curr_active_slave &&
		 time_after(slave_last_rx(bond, curr_active_slave),
			    curr_active_slave->last_link_up))
		bond_validate_arp(bond, slave, tip, sip);
	else if (curr_arp_slave && (arp->ar_op == htons(ARPOP_REPLY)) &&
		 bond_time_in_interval(bond,
				       dev_trans_start(curr_arp_slave->dev), 1))
		bond_validate_arp(bond, slave, sip, tip);

out_unlock:
	if (arp != (struct arphdr *)skb->data)
		kfree(arp);
	return RX_HANDLER_ANOTHER;
}

/* function to verify if we're in the arp_interval timeslice, returns true if
 * (last_act - arp_interval) <= jiffies <= (last_act + mod * arp_interval +
 * arp_interval/2) . the arp_interval/2 is needed for really fast networks.
 */
static bool bond_time_in_interval(struct bonding *bond, unsigned long last_act,
				  int mod)
{
	int delta_in_ticks = msecs_to_jiffies(bond->params.arp_interval);

	return time_in_range(jiffies,
			     last_act - delta_in_ticks,
			     last_act + mod * delta_in_ticks + delta_in_ticks/2);
}

/* This function is called regularly to monitor each slave's link
 * ensuring that traffic is being sent and received when arp monitoring
 * is used in load-balancing mode. if the adapter has been dormant, then an
 * arp is transmitted to generate traffic. see activebackup_arp_monitor for
 * arp monitoring in active backup mode.
 */
static void bond_loadbalance_arp_mon(struct bonding *bond)
{
	struct slave *slave, *oldcurrent;
	struct list_head *iter;
	int do_failover = 0, slave_state_changed = 0;

	if (!bond_has_slaves(bond))
		goto re_arm;

	rcu_read_lock();

	oldcurrent = rcu_dereference(bond->curr_active_slave);
	/* see if any of the previous devices are up now (i.e. they have
	 * xmt and rcv traffic). the curr_active_slave does not come into
	 * the picture unless it is null. also, slave->last_link_up is not
	 * needed here because we send an arp on each slave and give a slave
	 * as long as it needs to get the tx/rx within the delta.
	 * TODO: what about up/down delay in arp mode? it wasn't here before
	 *       so it can wait
	 */
	bond_for_each_slave_rcu(bond, slave, iter) {
		unsigned long trans_start = dev_trans_start(slave->dev);

		bond_propose_link_state(slave, BOND_LINK_NOCHANGE);

		if (slave->link != BOND_LINK_UP) {
			if (bond_time_in_interval(bond, trans_start, 1) &&
			    bond_time_in_interval(bond, slave->last_rx, 1)) {

				bond_propose_link_state(slave, BOND_LINK_UP);
				slave_state_changed = 1;

				/* primary_slave has no meaning in round-robin
				 * mode. the window of a slave being up and
				 * curr_active_slave being null after enslaving
				 * is closed.
				 */
				if (!oldcurrent) {
					slave_info(bond->dev, slave->dev, "link status definitely up\n");
					do_failover = 1;
				} else {
					slave_info(bond->dev, slave->dev, "interface is now up\n");
				}
			}
		} else {
			/* slave->link == BOND_LINK_UP */

			/* not all switches will respond to an arp request
			 * when the source ip is 0, so don't take the link down
			 * if we don't know our ip yet
			 */
			if (!bond_time_in_interval(bond, trans_start, 2) ||
			    !bond_time_in_interval(bond, slave->last_rx, 2)) {

				bond_propose_link_state(slave, BOND_LINK_DOWN);
				slave_state_changed = 1;

				if (slave->link_failure_count < UINT_MAX)
					slave->link_failure_count++;

				slave_info(bond->dev, slave->dev, "interface is now down\n");

				if (slave == oldcurrent)
					do_failover = 1;
			}
		}

		/* note: if switch is in round-robin mode, all links
		 * must tx arp to ensure all links rx an arp - otherwise
		 * links may oscillate or not come up at all; if switch is
		 * in something like xor mode, there is nothing we can
		 * do - all replies will be rx'ed on same link causing slaves
		 * to be unstable during low/no traffic periods
		 */
		if (bond_slave_is_up(slave))
			bond_arp_send_all(bond, slave);
	}

	rcu_read_unlock();

	if (do_failover || slave_state_changed) {
		if (!rtnl_trylock())
			goto re_arm;

		bond_for_each_slave(bond, slave, iter) {
			if (slave->link_new_state != BOND_LINK_NOCHANGE)
				slave->link = slave->link_new_state;
		}

		if (slave_state_changed) {
			bond_slave_state_change(bond);
			if (BOND_MODE(bond) == BOND_MODE_XOR)
				bond_update_slave_arr(bond, NULL);
		}
		if (do_failover) {
			block_netpoll_tx();
			bond_select_active_slave(bond);
			unblock_netpoll_tx();
		}
		rtnl_unlock();
	}

re_arm:
	if (bond->params.arp_interval)
		queue_delayed_work(bond->wq, &bond->arp_work,
				   msecs_to_jiffies(bond->params.arp_interval));
}

/* Called to inspect slaves for active-backup mode ARP monitor link state
 * changes.  Sets proposed link state in slaves to specify what action
 * should take place for the slave.  Returns 0 if no changes are found, >0
 * if changes to link states must be committed.
 *
 * Called with rcu_read_lock held.
 */
static int bond_ab_arp_inspect(struct bonding *bond)
{
	unsigned long trans_start, last_rx;
	struct list_head *iter;
	struct slave *slave;
	int commit = 0;

	bond_for_each_slave_rcu(bond, slave, iter) {
		bond_propose_link_state(slave, BOND_LINK_NOCHANGE);
		last_rx = slave_last_rx(bond, slave);

		if (slave->link != BOND_LINK_UP) {
			if (bond_time_in_interval(bond, last_rx, 1)) {
				bond_propose_link_state(slave, BOND_LINK_UP);
				commit++;
			} else if (slave->link == BOND_LINK_BACK) {
				bond_propose_link_state(slave, BOND_LINK_FAIL);
				commit++;
			}
			continue;
		}

		/* Give slaves 2*delta after being enslaved or made
		 * active.  This avoids bouncing, as the last receive
		 * times need a full ARP monitor cycle to be updated.
		 */
		if (bond_time_in_interval(bond, slave->last_link_up, 2))
			continue;

		/* Backup slave is down if:
		 * - No current_arp_slave AND
		 * - more than 3*delta since last receive AND
		 * - the bond has an IP address
		 *
		 * Note: a non-null current_arp_slave indicates
		 * the curr_active_slave went down and we are
		 * searching for a new one; under this condition
		 * we only take the curr_active_slave down - this
		 * gives each slave a chance to tx/rx traffic
		 * before being taken out
		 */
		if (!bond_is_active_slave(slave) &&
		    !rcu_access_pointer(bond->current_arp_slave) &&
		    !bond_time_in_interval(bond, last_rx, 3)) {
			bond_propose_link_state(slave, BOND_LINK_DOWN);
			commit++;
		}

		/* Active slave is down if:
		 * - more than 2*delta since transmitting OR
		 * - (more than 2*delta since receive AND
		 *    the bond has an IP address)
		 */
		trans_start = dev_trans_start(slave->dev);
		if (bond_is_active_slave(slave) &&
		    (!bond_time_in_interval(bond, trans_start, 2) ||
		     !bond_time_in_interval(bond, last_rx, 2))) {
			bond_propose_link_state(slave, BOND_LINK_DOWN);
			commit++;
		}
	}

	return commit;
}

/* Called to commit link state changes noted by inspection step of
 * active-backup mode ARP monitor.
 *
 * Called with RTNL hold.
 */
static void bond_ab_arp_commit(struct bonding *bond)
{
	unsigned long trans_start;
	struct list_head *iter;
	struct slave *slave;

	bond_for_each_slave(bond, slave, iter) {
		switch (slave->link_new_state) {
		case BOND_LINK_NOCHANGE:
			continue;

		case BOND_LINK_UP:
			trans_start = dev_trans_start(slave->dev);
			if (rtnl_dereference(bond->curr_active_slave) != slave ||
			    (!rtnl_dereference(bond->curr_active_slave) &&
			     bond_time_in_interval(bond, trans_start, 1))) {
				struct slave *current_arp_slave;

				current_arp_slave = rtnl_dereference(bond->current_arp_slave);
				bond_set_slave_link_state(slave, BOND_LINK_UP,
							  BOND_SLAVE_NOTIFY_NOW);
				if (current_arp_slave) {
					bond_set_slave_inactive_flags(
						current_arp_slave,
						BOND_SLAVE_NOTIFY_NOW);
					RCU_INIT_POINTER(bond->current_arp_slave, NULL);
				}

				slave_info(bond->dev, slave->dev, "link status definitely up\n");

				if (!rtnl_dereference(bond->curr_active_slave) ||
				    slave == rtnl_dereference(bond->primary_slave))
					goto do_failover;

			}

			continue;

		case BOND_LINK_DOWN:
			if (slave->link_failure_count < UINT_MAX)
				slave->link_failure_count++;

			bond_set_slave_link_state(slave, BOND_LINK_DOWN,
						  BOND_SLAVE_NOTIFY_NOW);
			bond_set_slave_inactive_flags(slave,
						      BOND_SLAVE_NOTIFY_NOW);

			slave_info(bond->dev, slave->dev, "link status definitely down, disabling slave\n");

			if (slave == rtnl_dereference(bond->curr_active_slave)) {
				RCU_INIT_POINTER(bond->current_arp_slave, NULL);
				goto do_failover;
			}

			continue;

		case BOND_LINK_FAIL:
			bond_set_slave_link_state(slave, BOND_LINK_FAIL,
						  BOND_SLAVE_NOTIFY_NOW);
			bond_set_slave_inactive_flags(slave,
						      BOND_SLAVE_NOTIFY_NOW);

			/* A slave has just been enslaved and has become
			 * the current active slave.
			 */
			if (rtnl_dereference(bond->curr_active_slave))
				RCU_INIT_POINTER(bond->current_arp_slave, NULL);
			continue;

		default:
			slave_err(bond->dev, slave->dev,
				  "impossible: link_new_state %d on slave\n",
				  slave->link_new_state);
			continue;
		}

do_failover:
		block_netpoll_tx();
		bond_select_active_slave(bond);
		unblock_netpoll_tx();
	}

	bond_set_carrier(bond);
}

/* Send ARP probes for active-backup mode ARP monitor.
 *
 * Called with rcu_read_lock held.
 */
static bool bond_ab_arp_probe(struct bonding *bond)
{
	struct slave *slave, *before = NULL, *new_slave = NULL,
		     *curr_arp_slave = rcu_dereference(bond->current_arp_slave),
		     *curr_active_slave = rcu_dereference(bond->curr_active_slave);
	struct list_head *iter;
	bool found = false;
	bool should_notify_rtnl = BOND_SLAVE_NOTIFY_LATER;

	if (curr_arp_slave && curr_active_slave)
		netdev_info(bond->dev, "PROBE: c_arp %s && cas %s BAD\n",
			    curr_arp_slave->dev->name,
			    curr_active_slave->dev->name);

	if (curr_active_slave) {
		bond_arp_send_all(bond, curr_active_slave);
		return should_notify_rtnl;
	}

	/* if we don't have a curr_active_slave, search for the next available
	 * backup slave from the current_arp_slave and make it the candidate
	 * for becoming the curr_active_slave
	 */

	if (!curr_arp_slave) {
		curr_arp_slave = bond_first_slave_rcu(bond);
		if (!curr_arp_slave)
			return should_notify_rtnl;
	}

	bond_for_each_slave_rcu(bond, slave, iter) {
		if (!found && !before && bond_slave_is_up(slave))
			before = slave;

		if (found && !new_slave && bond_slave_is_up(slave))
			new_slave = slave;
		/* if the link state is up at this point, we
		 * mark it down - this can happen if we have
		 * simultaneous link failures and
		 * reselect_active_interface doesn't make this
		 * one the current slave so it is still marked
		 * up when it is actually down
		 */
		if (!bond_slave_is_up(slave) && slave->link == BOND_LINK_UP) {
			bond_set_slave_link_state(slave, BOND_LINK_DOWN,
						  BOND_SLAVE_NOTIFY_LATER);
			if (slave->link_failure_count < UINT_MAX)
				slave->link_failure_count++;

			bond_set_slave_inactive_flags(slave,
						      BOND_SLAVE_NOTIFY_LATER);

			slave_info(bond->dev, slave->dev, "backup interface is now down\n");
		}
		if (slave == curr_arp_slave)
			found = true;
	}

	if (!new_slave && before)
		new_slave = before;

	if (!new_slave)
		goto check_state;

	bond_set_slave_link_state(new_slave, BOND_LINK_BACK,
				  BOND_SLAVE_NOTIFY_LATER);
	bond_set_slave_active_flags(new_slave, BOND_SLAVE_NOTIFY_LATER);
	bond_arp_send_all(bond, new_slave);
	new_slave->last_link_up = jiffies;
	rcu_assign_pointer(bond->current_arp_slave, new_slave);

check_state:
	bond_for_each_slave_rcu(bond, slave, iter) {
		if (slave->should_notify || slave->should_notify_link) {
			should_notify_rtnl = BOND_SLAVE_NOTIFY_NOW;
			break;
		}
	}
	return should_notify_rtnl;
}

static void bond_activebackup_arp_mon(struct bonding *bond)
{
	bool should_notify_peers = false;
	bool should_notify_rtnl = false;
	int delta_in_ticks;

	delta_in_ticks = msecs_to_jiffies(bond->params.arp_interval);

	if (!bond_has_slaves(bond))
		goto re_arm;

	rcu_read_lock();

	should_notify_peers = bond_should_notify_peers(bond);

	if (bond_ab_arp_inspect(bond)) {
		rcu_read_unlock();

		/* Race avoidance with bond_close flush of workqueue */
		if (!rtnl_trylock()) {
			delta_in_ticks = 1;
			should_notify_peers = false;
			goto re_arm;
		}

		bond_ab_arp_commit(bond);

		rtnl_unlock();
		rcu_read_lock();
	}

	should_notify_rtnl = bond_ab_arp_probe(bond);
	rcu_read_unlock();

re_arm:
	if (bond->params.arp_interval)
		queue_delayed_work(bond->wq, &bond->arp_work, delta_in_ticks);

	if (should_notify_peers || should_notify_rtnl) {
		if (!rtnl_trylock())
			return;

		if (should_notify_peers)
			call_netdevice_notifiers(NETDEV_NOTIFY_PEERS,
						 bond->dev);
		if (should_notify_rtnl) {
			bond_slave_state_notify(bond);
			bond_slave_link_notify(bond);
		}

		rtnl_unlock();
	}
}

static void bond_arp_monitor(struct work_struct *work)
{
	struct bonding *bond = container_of(work, struct bonding,
					    arp_work.work);

	if (BOND_MODE(bond) == BOND_MODE_ACTIVEBACKUP)
		bond_activebackup_arp_mon(bond);
	else
		bond_loadbalance_arp_mon(bond);
}

/*-------------------------- netdev event handling --------------------------*/

/* Change device name */
static int bond_event_changename(struct bonding *bond)
{
	bond_remove_proc_entry(bond);
	bond_create_proc_entry(bond);

	bond_debug_reregister(bond);

	return NOTIFY_DONE;
}

static int bond_master_netdev_event(unsigned long event,
				    struct net_device *bond_dev)
{
	struct bonding *event_bond = netdev_priv(bond_dev);

	netdev_dbg(bond_dev, "%s called\n", __func__);

	switch (event) {
	case NETDEV_CHANGENAME:
		return bond_event_changename(event_bond);
	case NETDEV_UNREGISTER:
		bond_remove_proc_entry(event_bond);
#ifdef CONFIG_XFRM_OFFLOAD
		xfrm_dev_state_flush(dev_net(bond_dev), bond_dev, true);
#endif /* CONFIG_XFRM_OFFLOAD */
		break;
	case NETDEV_REGISTER:
		bond_create_proc_entry(event_bond);
		break;
	default:
		break;
	}

	return NOTIFY_DONE;
}

static int bond_slave_netdev_event(unsigned long event,
				   struct net_device *slave_dev)
{
	struct slave *slave = bond_slave_get_rtnl(slave_dev), *primary;
	struct bonding *bond;
	struct net_device *bond_dev;

	/* A netdev event can be generated while enslaving a device
	 * before netdev_rx_handler_register is called in which case
	 * slave will be NULL
	 */
	if (!slave) {
		netdev_dbg(slave_dev, "%s called on NULL slave\n", __func__);
		return NOTIFY_DONE;
	}

	bond_dev = slave->bond->dev;
	bond = slave->bond;
	primary = rtnl_dereference(bond->primary_slave);

	slave_dbg(bond_dev, slave_dev, "%s called\n", __func__);

	switch (event) {
	case NETDEV_UNREGISTER:
		if (bond_dev->type != ARPHRD_ETHER)
			bond_release_and_destroy(bond_dev, slave_dev);
		else
			__bond_release_one(bond_dev, slave_dev, false, true);
		break;
	case NETDEV_UP:
	case NETDEV_CHANGE:
		/* For 802.3ad mode only:
		 * Getting invalid Speed/Duplex values here will put slave
		 * in weird state. Mark it as link-fail if the link was
		 * previously up or link-down if it hasn't yet come up, and
		 * let link-monitoring (miimon) set it right when correct
		 * speeds/duplex are available.
		 */
		if (bond_update_speed_duplex(slave) &&
		    BOND_MODE(bond) == BOND_MODE_8023AD) {
			if (slave->last_link_up)
				slave->link = BOND_LINK_FAIL;
			else
				slave->link = BOND_LINK_DOWN;
		}

		if (BOND_MODE(bond) == BOND_MODE_8023AD)
			bond_3ad_adapter_speed_duplex_changed(slave);
		fallthrough;
	case NETDEV_DOWN:
		/* Refresh slave-array if applicable!
		 * If the setup does not use miimon or arpmon (mode-specific!),
		 * then these events will not cause the slave-array to be
		 * refreshed. This will cause xmit to use a slave that is not
		 * usable. Avoid such situation by refeshing the array at these
		 * events. If these (miimon/arpmon) parameters are configured
		 * then array gets refreshed twice and that should be fine!
		 */
		if (bond_mode_can_use_xmit_hash(bond))
			bond_update_slave_arr(bond, NULL);
		break;
	case NETDEV_CHANGEMTU:
		/* TODO: Should slaves be allowed to
		 * independently alter their MTU?  For
		 * an active-backup bond, slaves need
		 * not be the same type of device, so
		 * MTUs may vary.  For other modes,
		 * slaves arguably should have the
		 * same MTUs. To do this, we'd need to
		 * take over the slave's change_mtu
		 * function for the duration of their
		 * servitude.
		 */
		break;
	case NETDEV_CHANGENAME:
		/* we don't care if we don't have primary set */
		if (!bond_uses_primary(bond) ||
		    !bond->params.primary[0])
			break;

		if (slave == primary) {
			/* slave's name changed - he's no longer primary */
			RCU_INIT_POINTER(bond->primary_slave, NULL);
		} else if (!strcmp(slave_dev->name, bond->params.primary)) {
			/* we have a new primary slave */
			rcu_assign_pointer(bond->primary_slave, slave);
		} else { /* we didn't change primary - exit */
			break;
		}

		netdev_info(bond->dev, "Primary slave changed to %s, reselecting active slave\n",
			    primary ? slave_dev->name : "none");

		block_netpoll_tx();
		bond_select_active_slave(bond);
		unblock_netpoll_tx();
		break;
	case NETDEV_FEAT_CHANGE:
		bond_compute_features(bond);
		break;
	case NETDEV_RESEND_IGMP:
		/* Propagate to master device */
		call_netdevice_notifiers(event, slave->bond->dev);
		break;
	default:
		break;
	}

	return NOTIFY_DONE;
}

/* bond_netdev_event: handle netdev notifier chain events.
 *
 * This function receives events for the netdev chain.  The caller (an
 * ioctl handler calling blocking_notifier_call_chain) holds the necessary
 * locks for us to safely manipulate the slave devices (RTNL lock,
 * dev_probe_lock).
 */
static int bond_netdev_event(struct notifier_block *this,
			     unsigned long event, void *ptr)
{
	struct net_device *event_dev = netdev_notifier_info_to_dev(ptr);

	netdev_dbg(event_dev, "%s received %s\n",
		   __func__, netdev_cmd_to_name(event));

	if (!(event_dev->priv_flags & IFF_BONDING))
		return NOTIFY_DONE;

	if (event_dev->flags & IFF_MASTER) {
		int ret;

		ret = bond_master_netdev_event(event, event_dev);
		if (ret != NOTIFY_DONE)
			return ret;
	}

	if (event_dev->flags & IFF_SLAVE)
		return bond_slave_netdev_event(event, event_dev);

	return NOTIFY_DONE;
}

static struct notifier_block bond_netdev_notifier = {
	.notifier_call = bond_netdev_event,
};

/*---------------------------- Hashing Policies -----------------------------*/

/* L2 hash helper */
static inline u32 bond_eth_hash(struct sk_buff *skb)
{
	struct ethhdr *ep, hdr_tmp;

	ep = skb_header_pointer(skb, 0, sizeof(hdr_tmp), &hdr_tmp);
	if (ep)
		return ep->h_dest[5] ^ ep->h_source[5] ^ ep->h_proto;
	return 0;
}

static bool bond_flow_ip(struct sk_buff *skb, struct flow_keys *fk,
			 int *noff, int *proto, bool l34)
{
	const struct ipv6hdr *iph6;
	const struct iphdr *iph;

	if (skb->protocol == htons(ETH_P_IP)) {
		if (unlikely(!pskb_may_pull(skb, *noff + sizeof(*iph))))
			return false;
		iph = (const struct iphdr *)(skb->data + *noff);
		iph_to_flow_copy_v4addrs(fk, iph);
		*noff += iph->ihl << 2;
		if (!ip_is_fragment(iph))
			*proto = iph->protocol;
	} else if (skb->protocol == htons(ETH_P_IPV6)) {
		if (unlikely(!pskb_may_pull(skb, *noff + sizeof(*iph6))))
			return false;
		iph6 = (const struct ipv6hdr *)(skb->data + *noff);
		iph_to_flow_copy_v6addrs(fk, iph6);
		*noff += sizeof(*iph6);
		*proto = iph6->nexthdr;
	} else {
		return false;
	}

	if (l34 && *proto >= 0)
		fk->ports.ports = skb_flow_get_ports(skb, *noff, *proto);

	return true;
}

/* Extract the appropriate headers based on bond's xmit policy */
static bool bond_flow_dissect(struct bonding *bond, struct sk_buff *skb,
			      struct flow_keys *fk)
{
	bool l34 = bond->params.xmit_policy == BOND_XMIT_POLICY_LAYER34;
	int noff, proto = -1;

	if (bond->params.xmit_policy > BOND_XMIT_POLICY_LAYER23) {
		memset(fk, 0, sizeof(*fk));
		return __skb_flow_dissect(NULL, skb, &flow_keys_bonding,
					  fk, NULL, 0, 0, 0, 0);
	}

	fk->ports.ports = 0;
	memset(&fk->icmp, 0, sizeof(fk->icmp));
	noff = skb_network_offset(skb);
	if (!bond_flow_ip(skb, fk, &noff, &proto, l34))
		return false;

	/* ICMP error packets contains at least 8 bytes of the header
	 * of the packet which generated the error. Use this information
	 * to correlate ICMP error packets within the same flow which
	 * generated the error.
	 */
	if (proto == IPPROTO_ICMP || proto == IPPROTO_ICMPV6) {
		skb_flow_get_icmp_tci(skb, &fk->icmp, skb->data,
				      skb_transport_offset(skb),
				      skb_headlen(skb));
		if (proto == IPPROTO_ICMP) {
			if (!icmp_is_err(fk->icmp.type))
				return true;

			noff += sizeof(struct icmphdr);
		} else if (proto == IPPROTO_ICMPV6) {
			if (!icmpv6_is_err(fk->icmp.type))
				return true;

			noff += sizeof(struct icmp6hdr);
		}
		return bond_flow_ip(skb, fk, &noff, &proto, l34);
	}

	return true;
}

/**
 * bond_xmit_hash - generate a hash value based on the xmit policy
 * @bond: bonding device
 * @skb: buffer to use for headers
 *
 * This function will extract the necessary headers from the skb buffer and use
 * them to generate a hash based on the xmit_policy set in the bonding device
 */
u32 bond_xmit_hash(struct bonding *bond, struct sk_buff *skb)
{
	struct flow_keys flow;
	u32 hash;

	if (bond->params.xmit_policy == BOND_XMIT_POLICY_ENCAP34 &&
	    skb->l4_hash)
		return skb->hash;

	if (bond->params.xmit_policy == BOND_XMIT_POLICY_LAYER2 ||
	    !bond_flow_dissect(bond, skb, &flow))
		return bond_eth_hash(skb);

	if (bond->params.xmit_policy == BOND_XMIT_POLICY_LAYER23 ||
	    bond->params.xmit_policy == BOND_XMIT_POLICY_ENCAP23) {
		hash = bond_eth_hash(skb);
	} else {
		if (flow.icmp.id)
			memcpy(&hash, &flow.icmp, sizeof(hash));
		else
			memcpy(&hash, &flow.ports.ports, sizeof(hash));
	}
	hash ^= (__force u32)flow_get_u32_dst(&flow) ^
		(__force u32)flow_get_u32_src(&flow);
	hash ^= (hash >> 16);
	hash ^= (hash >> 8);

	return hash >> 1;
}

/*-------------------------- Device entry points ----------------------------*/

void bond_work_init_all(struct bonding *bond)
{
	INIT_DELAYED_WORK(&bond->mcast_work,
			  bond_resend_igmp_join_requests_delayed);
	INIT_DELAYED_WORK(&bond->alb_work, bond_alb_monitor);
	INIT_DELAYED_WORK(&bond->mii_work, bond_mii_monitor);
	INIT_DELAYED_WORK(&bond->arp_work, bond_arp_monitor);
	INIT_DELAYED_WORK(&bond->ad_work, bond_3ad_state_machine_handler);
	INIT_DELAYED_WORK(&bond->slave_arr_work, bond_slave_arr_handler);
}

static void bond_work_cancel_all(struct bonding *bond)
{
	cancel_delayed_work_sync(&bond->mii_work);
	cancel_delayed_work_sync(&bond->arp_work);
	cancel_delayed_work_sync(&bond->alb_work);
	cancel_delayed_work_sync(&bond->ad_work);
	cancel_delayed_work_sync(&bond->mcast_work);
	cancel_delayed_work_sync(&bond->slave_arr_work);
}

static int bond_open(struct net_device *bond_dev)
{
	struct bonding *bond = netdev_priv(bond_dev);
	struct list_head *iter;
	struct slave *slave;

	/* reset slave->backup and slave->inactive */
	if (bond_has_slaves(bond)) {
		bond_for_each_slave(bond, slave, iter) {
			if (bond_uses_primary(bond) &&
			    slave != rcu_access_pointer(bond->curr_active_slave)) {
				bond_set_slave_inactive_flags(slave,
							      BOND_SLAVE_NOTIFY_NOW);
			} else if (BOND_MODE(bond) != BOND_MODE_8023AD) {
				bond_set_slave_active_flags(slave,
							    BOND_SLAVE_NOTIFY_NOW);
			}
		}
	}

	if (bond_is_lb(bond)) {
		/* bond_alb_initialize must be called before the timer
		 * is started.
		 */
		if (bond_alb_initialize(bond, (BOND_MODE(bond) == BOND_MODE_ALB)))
			return -ENOMEM;
		if (bond->params.tlb_dynamic_lb || BOND_MODE(bond) == BOND_MODE_ALB)
			queue_delayed_work(bond->wq, &bond->alb_work, 0);
	}

	if (bond->params.miimon)  /* link check interval, in milliseconds. */
		queue_delayed_work(bond->wq, &bond->mii_work, 0);

	if (bond->params.arp_interval) {  /* arp interval, in milliseconds. */
		queue_delayed_work(bond->wq, &bond->arp_work, 0);
		bond->recv_probe = bond_arp_rcv;
	}

	if (BOND_MODE(bond) == BOND_MODE_8023AD) {
		queue_delayed_work(bond->wq, &bond->ad_work, 0);
		/* register to receive LACPDUs */
		bond->recv_probe = bond_3ad_lacpdu_recv;
		bond_3ad_initiate_agg_selection(bond, 1);
	}

	if (bond_mode_can_use_xmit_hash(bond))
		bond_update_slave_arr(bond, NULL);

	return 0;
}

static int bond_close(struct net_device *bond_dev)
{
	struct bonding *bond = netdev_priv(bond_dev);

	bond_work_cancel_all(bond);
	bond->send_peer_notif = 0;
	if (bond_is_lb(bond))
		bond_alb_deinitialize(bond);
	bond->recv_probe = NULL;

	return 0;
}

/* fold stats, assuming all rtnl_link_stats64 fields are u64, but
 * that some drivers can provide 32bit values only.
 */
static void bond_fold_stats(struct rtnl_link_stats64 *_res,
			    const struct rtnl_link_stats64 *_new,
			    const struct rtnl_link_stats64 *_old)
{
	const u64 *new = (const u64 *)_new;
	const u64 *old = (const u64 *)_old;
	u64 *res = (u64 *)_res;
	int i;

	for (i = 0; i < sizeof(*_res) / sizeof(u64); i++) {
		u64 nv = new[i];
		u64 ov = old[i];
		s64 delta = nv - ov;

		/* detects if this particular field is 32bit only */
		if (((nv | ov) >> 32) == 0)
			delta = (s64)(s32)((u32)nv - (u32)ov);

		/* filter anomalies, some drivers reset their stats
		 * at down/up events.
		 */
		if (delta > 0)
			res[i] += delta;
	}
}

#ifdef CONFIG_LOCKDEP
static int bond_get_lowest_level_rcu(struct net_device *dev)
{
	struct net_device *ldev, *next, *now, *dev_stack[MAX_NEST_DEV + 1];
	struct list_head *niter, *iter, *iter_stack[MAX_NEST_DEV + 1];
	int cur = 0, max = 0;

	now = dev;
	iter = &dev->adj_list.lower;

	while (1) {
		next = NULL;
		while (1) {
			ldev = netdev_next_lower_dev_rcu(now, &iter);
			if (!ldev)
				break;

			next = ldev;
			niter = &ldev->adj_list.lower;
			dev_stack[cur] = now;
			iter_stack[cur++] = iter;
			if (max <= cur)
				max = cur;
			break;
		}

		if (!next) {
			if (!cur)
				return max;
			next = dev_stack[--cur];
			niter = iter_stack[cur];
		}

		now = next;
		iter = niter;
	}

	return max;
}
#endif

static void bond_get_stats(struct net_device *bond_dev,
			   struct rtnl_link_stats64 *stats)
{
	struct bonding *bond = netdev_priv(bond_dev);
	struct rtnl_link_stats64 temp;
	struct list_head *iter;
	struct slave *slave;
	int nest_level = 0;


	rcu_read_lock();
#ifdef CONFIG_LOCKDEP
	nest_level = bond_get_lowest_level_rcu(bond_dev);
#endif

	spin_lock_nested(&bond->stats_lock, nest_level);
	memcpy(stats, &bond->bond_stats, sizeof(*stats));

	bond_for_each_slave_rcu(bond, slave, iter) {
		const struct rtnl_link_stats64 *new =
			dev_get_stats(slave->dev, &temp);

		bond_fold_stats(stats, new, &slave->slave_stats);

		/* save off the slave stats for the next run */
		memcpy(&slave->slave_stats, new, sizeof(*new));
	}

	memcpy(&bond->bond_stats, stats, sizeof(*stats));
	spin_unlock(&bond->stats_lock);
	rcu_read_unlock();
}

static int bond_do_ioctl(struct net_device *bond_dev, struct ifreq *ifr, int cmd)
{
	struct bonding *bond = netdev_priv(bond_dev);
	struct net_device *slave_dev = NULL;
	struct ifbond k_binfo;
	struct ifbond __user *u_binfo = NULL;
	struct ifslave k_sinfo;
	struct ifslave __user *u_sinfo = NULL;
	struct mii_ioctl_data *mii = NULL;
	struct bond_opt_value newval;
	struct net *net;
	int res = 0;

	netdev_dbg(bond_dev, "bond_ioctl: cmd=%d\n", cmd);

	switch (cmd) {
	case SIOCGMIIPHY:
		mii = if_mii(ifr);
		if (!mii)
			return -EINVAL;

		mii->phy_id = 0;
		fallthrough;
	case SIOCGMIIREG:
		/* We do this again just in case we were called by SIOCGMIIREG
		 * instead of SIOCGMIIPHY.
		 */
		mii = if_mii(ifr);
		if (!mii)
			return -EINVAL;

		if (mii->reg_num == 1) {
			mii->val_out = 0;
			if (netif_carrier_ok(bond->dev))
				mii->val_out = BMSR_LSTATUS;
		}

		return 0;
	case BOND_INFO_QUERY_OLD:
	case SIOCBONDINFOQUERY:
		u_binfo = (struct ifbond __user *)ifr->ifr_data;

		if (copy_from_user(&k_binfo, u_binfo, sizeof(ifbond)))
			return -EFAULT;

		bond_info_query(bond_dev, &k_binfo);
		if (copy_to_user(u_binfo, &k_binfo, sizeof(ifbond)))
			return -EFAULT;

		return 0;
	case BOND_SLAVE_INFO_QUERY_OLD:
	case SIOCBONDSLAVEINFOQUERY:
		u_sinfo = (struct ifslave __user *)ifr->ifr_data;

		if (copy_from_user(&k_sinfo, u_sinfo, sizeof(ifslave)))
			return -EFAULT;

		res = bond_slave_info_query(bond_dev, &k_sinfo);
		if (res == 0 &&
		    copy_to_user(u_sinfo, &k_sinfo, sizeof(ifslave)))
			return -EFAULT;

		return res;
	default:
		break;
	}

	net = dev_net(bond_dev);

	if (!ns_capable(net->user_ns, CAP_NET_ADMIN))
		return -EPERM;

	slave_dev = __dev_get_by_name(net, ifr->ifr_slave);

	slave_dbg(bond_dev, slave_dev, "slave_dev=%p:\n", slave_dev);

	if (!slave_dev)
		return -ENODEV;

	switch (cmd) {
	case BOND_ENSLAVE_OLD:
	case SIOCBONDENSLAVE:
		res = bond_enslave(bond_dev, slave_dev, NULL);
		break;
	case BOND_RELEASE_OLD:
	case SIOCBONDRELEASE:
		res = bond_release(bond_dev, slave_dev);
		break;
	case BOND_SETHWADDR_OLD:
	case SIOCBONDSETHWADDR:
		res = bond_set_dev_addr(bond_dev, slave_dev);
		break;
	case BOND_CHANGE_ACTIVE_OLD:
	case SIOCBONDCHANGEACTIVE:
		bond_opt_initstr(&newval, slave_dev->name);
		res = __bond_opt_set_notify(bond, BOND_OPT_ACTIVE_SLAVE,
					    &newval);
		break;
	default:
		res = -EOPNOTSUPP;
	}

	return res;
}

static void bond_change_rx_flags(struct net_device *bond_dev, int change)
{
	struct bonding *bond = netdev_priv(bond_dev);

	if (change & IFF_PROMISC)
		bond_set_promiscuity(bond,
				     bond_dev->flags & IFF_PROMISC ? 1 : -1);

	if (change & IFF_ALLMULTI)
		bond_set_allmulti(bond,
				  bond_dev->flags & IFF_ALLMULTI ? 1 : -1);
}

static void bond_set_rx_mode(struct net_device *bond_dev)
{
	struct bonding *bond = netdev_priv(bond_dev);
	struct list_head *iter;
	struct slave *slave;

	rcu_read_lock();
	if (bond_uses_primary(bond)) {
		slave = rcu_dereference(bond->curr_active_slave);
		if (slave) {
			dev_uc_sync(slave->dev, bond_dev);
			dev_mc_sync(slave->dev, bond_dev);
		}
	} else {
		bond_for_each_slave_rcu(bond, slave, iter) {
			dev_uc_sync_multiple(slave->dev, bond_dev);
			dev_mc_sync_multiple(slave->dev, bond_dev);
		}
	}
	rcu_read_unlock();
}

static int bond_neigh_init(struct neighbour *n)
{
	struct bonding *bond = netdev_priv(n->dev);
	const struct net_device_ops *slave_ops;
	struct neigh_parms parms;
	struct slave *slave;
	int ret = 0;

	rcu_read_lock();
	slave = bond_first_slave_rcu(bond);
	if (!slave)
		goto out;
	slave_ops = slave->dev->netdev_ops;
	if (!slave_ops->ndo_neigh_setup)
		goto out;

	/* TODO: find another way [1] to implement this.
	 * Passing a zeroed structure is fragile,
	 * but at least we do not pass garbage.
	 *
	 * [1] One way would be that ndo_neigh_setup() never touch
	 *     struct neigh_parms, but propagate the new neigh_setup()
	 *     back to ___neigh_create() / neigh_parms_alloc()
	 */
	memset(&parms, 0, sizeof(parms));
	ret = slave_ops->ndo_neigh_setup(slave->dev, &parms);

	if (ret)
		goto out;

	if (parms.neigh_setup)
		ret = parms.neigh_setup(n);
out:
	rcu_read_unlock();
	return ret;
}

/* The bonding ndo_neigh_setup is called at init time beofre any
 * slave exists. So we must declare proxy setup function which will
 * be used at run time to resolve the actual slave neigh param setup.
 *
 * It's also called by master devices (such as vlans) to setup their
 * underlying devices. In that case - do nothing, we're already set up from
 * our init.
 */
static int bond_neigh_setup(struct net_device *dev,
			    struct neigh_parms *parms)
{
	/* modify only our neigh_parms */
	if (parms->dev == dev)
		parms->neigh_setup = bond_neigh_init;

	return 0;
}

/* Change the MTU of all of a master's slaves to match the master */
static int bond_change_mtu(struct net_device *bond_dev, int new_mtu)
{
	struct bonding *bond = netdev_priv(bond_dev);
	struct slave *slave, *rollback_slave;
	struct list_head *iter;
	int res = 0;

	netdev_dbg(bond_dev, "bond=%p, new_mtu=%d\n", bond, new_mtu);

	bond_for_each_slave(bond, slave, iter) {
		slave_dbg(bond_dev, slave->dev, "s %p c_m %p\n",
			   slave, slave->dev->netdev_ops->ndo_change_mtu);

		res = dev_set_mtu(slave->dev, new_mtu);

		if (res) {
			/* If we failed to set the slave's mtu to the new value
			 * we must abort the operation even in ACTIVE_BACKUP
			 * mode, because if we allow the backup slaves to have
			 * different mtu values than the active slave we'll
			 * need to change their mtu when doing a failover. That
			 * means changing their mtu from timer context, which
			 * is probably not a good idea.
			 */
			slave_dbg(bond_dev, slave->dev, "err %d setting mtu to %d\n",
				  res, new_mtu);
			goto unwind;
		}
	}

	bond_dev->mtu = new_mtu;

	return 0;

unwind:
	/* unwind from head to the slave that failed */
	bond_for_each_slave(bond, rollback_slave, iter) {
		int tmp_res;

		if (rollback_slave == slave)
			break;

		tmp_res = dev_set_mtu(rollback_slave->dev, bond_dev->mtu);
		if (tmp_res)
			slave_dbg(bond_dev, rollback_slave->dev, "unwind err %d\n",
				  tmp_res);
	}

	return res;
}

/* Change HW address
 *
 * Note that many devices must be down to change the HW address, and
 * downing the master releases all slaves.  We can make bonds full of
 * bonding devices to test this, however.
 */
static int bond_set_mac_address(struct net_device *bond_dev, void *addr)
{
	struct bonding *bond = netdev_priv(bond_dev);
	struct slave *slave, *rollback_slave;
	struct sockaddr_storage *ss = addr, tmp_ss;
	struct list_head *iter;
	int res = 0;

	if (BOND_MODE(bond) == BOND_MODE_ALB)
		return bond_alb_set_mac_address(bond_dev, addr);


	netdev_dbg(bond_dev, "%s: bond=%p\n", __func__, bond);

	/* If fail_over_mac is enabled, do nothing and return success.
	 * Returning an error causes ifenslave to fail.
	 */
	if (bond->params.fail_over_mac &&
	    BOND_MODE(bond) == BOND_MODE_ACTIVEBACKUP)
		return 0;

	if (!is_valid_ether_addr(ss->__data))
		return -EADDRNOTAVAIL;

	bond_for_each_slave(bond, slave, iter) {
		slave_dbg(bond_dev, slave->dev, "%s: slave=%p\n",
			  __func__, slave);
		res = dev_set_mac_address(slave->dev, addr, NULL);
		if (res) {
			/* TODO: consider downing the slave
			 * and retry ?
			 * User should expect communications
			 * breakage anyway until ARP finish
			 * updating, so...
			 */
			slave_dbg(bond_dev, slave->dev, "%s: err %d\n",
				  __func__, res);
			goto unwind;
		}
	}

	/* success */
	memcpy(bond_dev->dev_addr, ss->__data, bond_dev->addr_len);
	return 0;

unwind:
	memcpy(tmp_ss.__data, bond_dev->dev_addr, bond_dev->addr_len);
	tmp_ss.ss_family = bond_dev->type;

	/* unwind from head to the slave that failed */
	bond_for_each_slave(bond, rollback_slave, iter) {
		int tmp_res;

		if (rollback_slave == slave)
			break;

		tmp_res = dev_set_mac_address(rollback_slave->dev,
					      (struct sockaddr *)&tmp_ss, NULL);
		if (tmp_res) {
			slave_dbg(bond_dev, rollback_slave->dev, "%s: unwind err %d\n",
				   __func__, tmp_res);
		}
	}

	return res;
}

/**
 * bond_get_slave_by_id - get xmit slave with slave_id
 * @bond: bonding device that is transmitting
 * @slave_id: slave id up to slave_cnt-1 through which to transmit
 *
 * This function tries to get slave with slave_id but in case
 * it fails, it tries to find the first available slave for transmission.
 */
static struct slave *bond_get_slave_by_id(struct bonding *bond,
					  int slave_id)
{
	struct list_head *iter;
	struct slave *slave;
	int i = slave_id;

	/* Here we start from the slave with slave_id */
	bond_for_each_slave_rcu(bond, slave, iter) {
		if (--i < 0) {
			if (bond_slave_can_tx(slave))
				return slave;
		}
	}

	/* Here we start from the first slave up to slave_id */
	i = slave_id;
	bond_for_each_slave_rcu(bond, slave, iter) {
		if (--i < 0)
			break;
		if (bond_slave_can_tx(slave))
			return slave;
	}
	/* no slave that can tx has been found */
	return NULL;
}

/**
 * bond_rr_gen_slave_id - generate slave id based on packets_per_slave
 * @bond: bonding device to use
 *
 * Based on the value of the bonding device's packets_per_slave parameter
 * this function generates a slave id, which is usually used as the next
 * slave to transmit through.
 */
static u32 bond_rr_gen_slave_id(struct bonding *bond)
{
	u32 slave_id;
	struct reciprocal_value reciprocal_packets_per_slave;
	int packets_per_slave = bond->params.packets_per_slave;

	switch (packets_per_slave) {
	case 0:
		slave_id = prandom_u32();
		break;
	case 1:
		slave_id = bond->rr_tx_counter;
		break;
	default:
		reciprocal_packets_per_slave =
			bond->params.reciprocal_packets_per_slave;
		slave_id = reciprocal_divide(bond->rr_tx_counter,
					     reciprocal_packets_per_slave);
		break;
	}
	bond->rr_tx_counter++;

	return slave_id;
}

static struct slave *bond_xmit_roundrobin_slave_get(struct bonding *bond,
						    struct sk_buff *skb)
{
	struct slave *slave;
	int slave_cnt;
	u32 slave_id;

	/* Start with the curr_active_slave that joined the bond as the
	 * default for sending IGMP traffic.  For failover purposes one
	 * needs to maintain some consistency for the interface that will
	 * send the join/membership reports.  The curr_active_slave found
	 * will send all of this type of traffic.
	 */
	if (skb->protocol == htons(ETH_P_IP)) {
		int noff = skb_network_offset(skb);
		struct iphdr *iph;

		if (unlikely(!pskb_may_pull(skb, noff + sizeof(*iph))))
			goto non_igmp;

		iph = ip_hdr(skb);
		if (iph->protocol == IPPROTO_IGMP) {
			slave = rcu_dereference(bond->curr_active_slave);
			if (slave)
				return slave;
			return bond_get_slave_by_id(bond, 0);
		}
	}

non_igmp:
	slave_cnt = READ_ONCE(bond->slave_cnt);
	if (likely(slave_cnt)) {
		slave_id = bond_rr_gen_slave_id(bond) % slave_cnt;
		return bond_get_slave_by_id(bond, slave_id);
	}
	return NULL;
}

static netdev_tx_t bond_xmit_roundrobin(struct sk_buff *skb,
					struct net_device *bond_dev)
{
	struct bonding *bond = netdev_priv(bond_dev);
	struct slave *slave;

	slave = bond_xmit_roundrobin_slave_get(bond, skb);
	if (likely(slave))
		return bond_dev_queue_xmit(bond, skb, slave->dev);

	return bond_tx_drop(bond_dev, skb);
}

static struct slave *bond_xmit_activebackup_slave_get(struct bonding *bond,
						      struct sk_buff *skb)
{
	return rcu_dereference(bond->curr_active_slave);
}

/* In active-backup mode, we know that bond->curr_active_slave is always valid if
 * the bond has a usable interface.
 */
static netdev_tx_t bond_xmit_activebackup(struct sk_buff *skb,
					  struct net_device *bond_dev)
{
	struct bonding *bond = netdev_priv(bond_dev);
	struct slave *slave;

	slave = bond_xmit_activebackup_slave_get(bond, skb);
	if (slave)
		return bond_dev_queue_xmit(bond, skb, slave->dev);

	return bond_tx_drop(bond_dev, skb);
}

/* Use this to update slave_array when (a) it's not appropriate to update
 * slave_array right away (note that update_slave_array() may sleep)
 * and / or (b) RTNL is not held.
 */
void bond_slave_arr_work_rearm(struct bonding *bond, unsigned long delay)
{
	queue_delayed_work(bond->wq, &bond->slave_arr_work, delay);
}

/* Slave array work handler. Holds only RTNL */
static void bond_slave_arr_handler(struct work_struct *work)
{
	struct bonding *bond = container_of(work, struct bonding,
					    slave_arr_work.work);
	int ret;

	if (!rtnl_trylock())
		goto err;

	ret = bond_update_slave_arr(bond, NULL);
	rtnl_unlock();
	if (ret) {
		pr_warn_ratelimited("Failed to update slave array from WT\n");
		goto err;
	}
	return;

err:
	bond_slave_arr_work_rearm(bond, 1);
}

static void bond_skip_slave(struct bond_up_slave *slaves,
			    struct slave *skipslave)
{
	int idx;

	/* Rare situation where caller has asked to skip a specific
	 * slave but allocation failed (most likely!). BTW this is
	 * only possible when the call is initiated from
	 * __bond_release_one(). In this situation; overwrite the
	 * skipslave entry in the array with the last entry from the
	 * array to avoid a situation where the xmit path may choose
	 * this to-be-skipped slave to send a packet out.
	 */
	for (idx = 0; slaves && idx < slaves->count; idx++) {
		if (skipslave == slaves->arr[idx]) {
			slaves->arr[idx] =
				slaves->arr[slaves->count - 1];
			slaves->count--;
			break;
		}
	}
}

static void bond_set_slave_arr(struct bonding *bond,
			       struct bond_up_slave *usable_slaves,
			       struct bond_up_slave *all_slaves)
{
	struct bond_up_slave *usable, *all;

	usable = rtnl_dereference(bond->usable_slaves);
	rcu_assign_pointer(bond->usable_slaves, usable_slaves);
	kfree_rcu(usable, rcu);

	all = rtnl_dereference(bond->all_slaves);
	rcu_assign_pointer(bond->all_slaves, all_slaves);
	kfree_rcu(all, rcu);
}

static void bond_reset_slave_arr(struct bonding *bond)
{
	struct bond_up_slave *usable, *all;

	usable = rtnl_dereference(bond->usable_slaves);
	if (usable) {
		RCU_INIT_POINTER(bond->usable_slaves, NULL);
		kfree_rcu(usable, rcu);
	}

	all = rtnl_dereference(bond->all_slaves);
	if (all) {
		RCU_INIT_POINTER(bond->all_slaves, NULL);
		kfree_rcu(all, rcu);
	}
}

/* Build the usable slaves array in control path for modes that use xmit-hash
 * to determine the slave interface -
 * (a) BOND_MODE_8023AD
 * (b) BOND_MODE_XOR
 * (c) (BOND_MODE_TLB || BOND_MODE_ALB) && tlb_dynamic_lb == 0
 *
 * The caller is expected to hold RTNL only and NO other lock!
 */
int bond_update_slave_arr(struct bonding *bond, struct slave *skipslave)
{
	struct bond_up_slave *usable_slaves = NULL, *all_slaves = NULL;
	struct slave *slave;
	struct list_head *iter;
	int agg_id = 0;
	int ret = 0;

#ifdef CONFIG_LOCKDEP
	WARN_ON(lockdep_is_held(&bond->mode_lock));
#endif

	usable_slaves = kzalloc(struct_size(usable_slaves, arr,
					    bond->slave_cnt), GFP_KERNEL);
	all_slaves = kzalloc(struct_size(all_slaves, arr,
					 bond->slave_cnt), GFP_KERNEL);
	if (!usable_slaves || !all_slaves) {
		ret = -ENOMEM;
		goto out;
	}
	if (BOND_MODE(bond) == BOND_MODE_8023AD) {
		struct ad_info ad_info;

		if (bond_3ad_get_active_agg_info(bond, &ad_info)) {
			pr_debug("bond_3ad_get_active_agg_info failed\n");
			/* No active aggragator means it's not safe to use
			 * the previous array.
			 */
			bond_reset_slave_arr(bond);
			goto out;
		}
		agg_id = ad_info.aggregator_id;
	}
	bond_for_each_slave(bond, slave, iter) {
		if (skipslave == slave)
			continue;

		all_slaves->arr[all_slaves->count++] = slave;
		if (BOND_MODE(bond) == BOND_MODE_8023AD) {
			struct aggregator *agg;

			agg = SLAVE_AD_INFO(slave)->port.aggregator;
			if (!agg || agg->aggregator_identifier != agg_id)
				continue;
		}
		if (!bond_slave_can_tx(slave))
			continue;

		slave_dbg(bond->dev, slave->dev, "Adding slave to tx hash array[%d]\n",
			  usable_slaves->count);

		usable_slaves->arr[usable_slaves->count++] = slave;
	}

	bond_set_slave_arr(bond, usable_slaves, all_slaves);
	return ret;
out:
	if (ret != 0 && skipslave) {
		bond_skip_slave(rtnl_dereference(bond->all_slaves),
				skipslave);
		bond_skip_slave(rtnl_dereference(bond->usable_slaves),
				skipslave);
	}
	kfree_rcu(all_slaves, rcu);
	kfree_rcu(usable_slaves, rcu);

	return ret;
}

static struct slave *bond_xmit_3ad_xor_slave_get(struct bonding *bond,
						 struct sk_buff *skb,
						 struct bond_up_slave *slaves)
{
	struct slave *slave;
	unsigned int count;
	u32 hash;

	hash = bond_xmit_hash(bond, skb);
	count = slaves ? READ_ONCE(slaves->count) : 0;
	if (unlikely(!count))
		return NULL;

	slave = slaves->arr[hash % count];
	return slave;
}

/* Use this Xmit function for 3AD as well as XOR modes. The current
 * usable slave array is formed in the control path. The xmit function
 * just calculates hash and sends the packet out.
 */
static netdev_tx_t bond_3ad_xor_xmit(struct sk_buff *skb,
				     struct net_device *dev)
{
	struct bonding *bond = netdev_priv(dev);
	struct bond_up_slave *slaves;
	struct slave *slave;

	slaves = rcu_dereference(bond->usable_slaves);
	slave = bond_xmit_3ad_xor_slave_get(bond, skb, slaves);
	if (likely(slave))
		return bond_dev_queue_xmit(bond, skb, slave->dev);

	return bond_tx_drop(dev, skb);
}

/* in broadcast mode, we send everything to all usable interfaces. */
static netdev_tx_t bond_xmit_broadcast(struct sk_buff *skb,
				       struct net_device *bond_dev)
{
	struct bonding *bond = netdev_priv(bond_dev);
	struct slave *slave = NULL;
	struct list_head *iter;
	bool xmit_suc = false;
	bool skb_used = false;

	bond_for_each_slave_rcu(bond, slave, iter) {
		struct sk_buff *skb2;

		if (!(bond_slave_is_up(slave) && slave->link == BOND_LINK_UP))
			continue;

		if (bond_is_last_slave(bond, slave)) {
			skb2 = skb;
			skb_used = true;
		} else {
			skb2 = skb_clone(skb, GFP_ATOMIC);
			if (!skb2) {
				net_err_ratelimited("%s: Error: %s: skb_clone() failed\n",
						    bond_dev->name, __func__);
				continue;
			}
		}

		if (bond_dev_queue_xmit(bond, skb2, slave->dev) == NETDEV_TX_OK)
			xmit_suc = true;
	}

	if (!skb_used)
		dev_kfree_skb_any(skb);

	if (xmit_suc)
		return NETDEV_TX_OK;

	atomic_long_inc(&bond_dev->tx_dropped);
	return NET_XMIT_DROP;
}

/*------------------------- Device initialization ---------------------------*/

/* Lookup the slave that corresponds to a qid */
static inline int bond_slave_override(struct bonding *bond,
				      struct sk_buff *skb)
{
	struct slave *slave = NULL;
	struct list_head *iter;

	if (!skb_rx_queue_recorded(skb))
		return 1;

	/* Find out if any slaves have the same mapping as this skb. */
	bond_for_each_slave_rcu(bond, slave, iter) {
		if (slave->queue_id == skb_get_queue_mapping(skb)) {
			if (bond_slave_is_up(slave) &&
			    slave->link == BOND_LINK_UP) {
				bond_dev_queue_xmit(bond, skb, slave->dev);
				return 0;
			}
			/* If the slave isn't UP, use default transmit policy. */
			break;
		}
	}

	return 1;
}


static u16 bond_select_queue(struct net_device *dev, struct sk_buff *skb,
			     struct net_device *sb_dev)
{
	/* This helper function exists to help dev_pick_tx get the correct
	 * destination queue.  Using a helper function skips a call to
	 * skb_tx_hash and will put the skbs in the queue we expect on their
	 * way down to the bonding driver.
	 */
	u16 txq = skb_rx_queue_recorded(skb) ? skb_get_rx_queue(skb) : 0;

	/* Save the original txq to restore before passing to the driver */
	qdisc_skb_cb(skb)->slave_dev_queue_mapping = skb_get_queue_mapping(skb);

	if (unlikely(txq >= dev->real_num_tx_queues)) {
		do {
			txq -= dev->real_num_tx_queues;
		} while (txq >= dev->real_num_tx_queues);
	}
	return txq;
}

static struct net_device *bond_xmit_get_slave(struct net_device *master_dev,
					      struct sk_buff *skb,
					      bool all_slaves)
{
	struct bonding *bond = netdev_priv(master_dev);
	struct bond_up_slave *slaves;
	struct slave *slave = NULL;

	switch (BOND_MODE(bond)) {
	case BOND_MODE_ROUNDROBIN:
		slave = bond_xmit_roundrobin_slave_get(bond, skb);
		break;
	case BOND_MODE_ACTIVEBACKUP:
		slave = bond_xmit_activebackup_slave_get(bond, skb);
		break;
	case BOND_MODE_8023AD:
	case BOND_MODE_XOR:
		if (all_slaves)
			slaves = rcu_dereference(bond->all_slaves);
		else
			slaves = rcu_dereference(bond->usable_slaves);
		slave = bond_xmit_3ad_xor_slave_get(bond, skb, slaves);
		break;
	case BOND_MODE_BROADCAST:
		break;
	case BOND_MODE_ALB:
		slave = bond_xmit_alb_slave_get(bond, skb);
		break;
	case BOND_MODE_TLB:
		slave = bond_xmit_tlb_slave_get(bond, skb);
		break;
	default:
		/* Should never happen, mode already checked */
		WARN_ONCE(true, "Unknown bonding mode");
		break;
	}

	if (slave)
		return slave->dev;
	return NULL;
}

static netdev_tx_t __bond_start_xmit(struct sk_buff *skb, struct net_device *dev)
{
	struct bonding *bond = netdev_priv(dev);

	if (bond_should_override_tx_queue(bond) &&
	    !bond_slave_override(bond, skb))
		return NETDEV_TX_OK;

	switch (BOND_MODE(bond)) {
	case BOND_MODE_ROUNDROBIN:
		return bond_xmit_roundrobin(skb, dev);
	case BOND_MODE_ACTIVEBACKUP:
		return bond_xmit_activebackup(skb, dev);
	case BOND_MODE_8023AD:
	case BOND_MODE_XOR:
		return bond_3ad_xor_xmit(skb, dev);
	case BOND_MODE_BROADCAST:
		return bond_xmit_broadcast(skb, dev);
	case BOND_MODE_ALB:
		return bond_alb_xmit(skb, dev);
	case BOND_MODE_TLB:
		return bond_tlb_xmit(skb, dev);
	default:
		/* Should never happen, mode already checked */
		netdev_err(dev, "Unknown bonding mode %d\n", BOND_MODE(bond));
		WARN_ON_ONCE(1);
		return bond_tx_drop(dev, skb);
	}
}

static netdev_tx_t bond_start_xmit(struct sk_buff *skb, struct net_device *dev)
{
	struct bonding *bond = netdev_priv(dev);
	netdev_tx_t ret = NETDEV_TX_OK;

	/* If we risk deadlock from transmitting this in the
	 * netpoll path, tell netpoll to queue the frame for later tx
	 */
	if (unlikely(is_netpoll_tx_blocked(dev)))
		return NETDEV_TX_BUSY;

	rcu_read_lock();
	if (bond_has_slaves(bond))
		ret = __bond_start_xmit(skb, dev);
	else
		ret = bond_tx_drop(dev, skb);
	rcu_read_unlock();

	return ret;
}

static u32 bond_mode_bcast_speed(struct slave *slave, u32 speed)
{
	if (speed == 0 || speed == SPEED_UNKNOWN)
		speed = slave->speed;
	else
		speed = min(speed, slave->speed);

	return speed;
}

static int bond_ethtool_get_link_ksettings(struct net_device *bond_dev,
					   struct ethtool_link_ksettings *cmd)
{
	struct bonding *bond = netdev_priv(bond_dev);
	struct list_head *iter;
	struct slave *slave;
	u32 speed = 0;

	cmd->base.duplex = DUPLEX_UNKNOWN;
	cmd->base.port = PORT_OTHER;

	/* Since bond_slave_can_tx returns false for all inactive or down slaves, we
	 * do not need to check mode.  Though link speed might not represent
	 * the true receive or transmit bandwidth (not all modes are symmetric)
	 * this is an accurate maximum.
	 */
	bond_for_each_slave(bond, slave, iter) {
		if (bond_slave_can_tx(slave)) {
			if (slave->speed != SPEED_UNKNOWN) {
				if (BOND_MODE(bond) == BOND_MODE_BROADCAST)
					speed = bond_mode_bcast_speed(slave,
								      speed);
				else
					speed += slave->speed;
			}
			if (cmd->base.duplex == DUPLEX_UNKNOWN &&
			    slave->duplex != DUPLEX_UNKNOWN)
				cmd->base.duplex = slave->duplex;
		}
	}
	cmd->base.speed = speed ? : SPEED_UNKNOWN;

	return 0;
}

static void bond_ethtool_get_drvinfo(struct net_device *bond_dev,
				     struct ethtool_drvinfo *drvinfo)
{
	strlcpy(drvinfo->driver, DRV_NAME, sizeof(drvinfo->driver));
	snprintf(drvinfo->fw_version, sizeof(drvinfo->fw_version), "%d",
		 BOND_ABI_VERSION);
}

static const struct ethtool_ops bond_ethtool_ops = {
	.get_drvinfo		= bond_ethtool_get_drvinfo,
	.get_link		= ethtool_op_get_link,
	.get_link_ksettings	= bond_ethtool_get_link_ksettings,
};

static const struct net_device_ops bond_netdev_ops = {
	.ndo_init		= bond_init,
	.ndo_uninit		= bond_uninit,
	.ndo_open		= bond_open,
	.ndo_stop		= bond_close,
	.ndo_start_xmit		= bond_start_xmit,
	.ndo_select_queue	= bond_select_queue,
	.ndo_get_stats64	= bond_get_stats,
	.ndo_do_ioctl		= bond_do_ioctl,
	.ndo_change_rx_flags	= bond_change_rx_flags,
	.ndo_set_rx_mode	= bond_set_rx_mode,
	.ndo_change_mtu		= bond_change_mtu,
	.ndo_set_mac_address	= bond_set_mac_address,
	.ndo_neigh_setup	= bond_neigh_setup,
	.ndo_vlan_rx_add_vid	= bond_vlan_rx_add_vid,
	.ndo_vlan_rx_kill_vid	= bond_vlan_rx_kill_vid,
#ifdef CONFIG_NET_POLL_CONTROLLER
	.ndo_netpoll_setup	= bond_netpoll_setup,
	.ndo_netpoll_cleanup	= bond_netpoll_cleanup,
	.ndo_poll_controller	= bond_poll_controller,
#endif
	.ndo_add_slave		= bond_enslave,
	.ndo_del_slave		= bond_release,
	.ndo_fix_features	= bond_fix_features,
	.ndo_features_check	= passthru_features_check,
	.ndo_get_xmit_slave	= bond_xmit_get_slave,
};

static const struct device_type bond_type = {
	.name = "bond",
};

static void bond_destructor(struct net_device *bond_dev)
{
	struct bonding *bond = netdev_priv(bond_dev);
	if (bond->wq)
		destroy_workqueue(bond->wq);
}

void bond_setup(struct net_device *bond_dev)
{
	struct bonding *bond = netdev_priv(bond_dev);

	spin_lock_init(&bond->mode_lock);
	bond->params = bonding_defaults;

	/* Initialize pointers */
	bond->dev = bond_dev;

	/* Initialize the device entry points */
	ether_setup(bond_dev);
	bond_dev->max_mtu = ETH_MAX_MTU;
	bond_dev->netdev_ops = &bond_netdev_ops;
	bond_dev->ethtool_ops = &bond_ethtool_ops;

	bond_dev->needs_free_netdev = true;
	bond_dev->priv_destructor = bond_destructor;

	SET_NETDEV_DEVTYPE(bond_dev, &bond_type);

	/* Initialize the device options */
	bond_dev->flags |= IFF_MASTER;
	bond_dev->priv_flags |= IFF_BONDING | IFF_UNICAST_FLT | IFF_NO_QUEUE;
	bond_dev->priv_flags &= ~(IFF_XMIT_DST_RELEASE | IFF_TX_SKB_SHARING);

#ifdef CONFIG_XFRM_OFFLOAD
	/* set up xfrm device ops (only supported in active-backup right now) */
	bond_dev->xfrmdev_ops = &bond_xfrmdev_ops;
	INIT_LIST_HEAD(&bond->ipsec_list);
	spin_lock_init(&bond->ipsec_lock);
#endif /* CONFIG_XFRM_OFFLOAD */

	/* don't acquire bond device's netif_tx_lock when transmitting */
	bond_dev->features |= NETIF_F_LLTX;

	/* By default, we declare the bond to be fully
	 * VLAN hardware accelerated capable. Special
	 * care is taken in the various xmit functions
	 * when there are slaves that are not hw accel
	 * capable
	 */

	/* Don't allow bond devices to change network namespaces. */
	bond_dev->features |= NETIF_F_NETNS_LOCAL;

	bond_dev->hw_features = BOND_VLAN_FEATURES |
				NETIF_F_HW_VLAN_CTAG_RX |
				NETIF_F_HW_VLAN_CTAG_FILTER;

	bond_dev->hw_features |= NETIF_F_GSO_ENCAP_ALL | NETIF_F_GSO_UDP_L4;
#ifdef CONFIG_XFRM_OFFLOAD
	bond_dev->hw_features |= BOND_XFRM_FEATURES;
#endif /* CONFIG_XFRM_OFFLOAD */
	bond_dev->features |= bond_dev->hw_features;
	bond_dev->features |= NETIF_F_HW_VLAN_CTAG_TX | NETIF_F_HW_VLAN_STAG_TX;
#ifdef CONFIG_XFRM_OFFLOAD
	/* Disable XFRM features if this isn't an active-backup config */
	if (BOND_MODE(bond) != BOND_MODE_ACTIVEBACKUP)
		bond_dev->features &= ~BOND_XFRM_FEATURES;
#endif /* CONFIG_XFRM_OFFLOAD */
}

/* Destroy a bonding device.
 * Must be under rtnl_lock when this function is called.
 */
static void bond_uninit(struct net_device *bond_dev)
{
	struct bonding *bond = netdev_priv(bond_dev);
	struct bond_up_slave *usable, *all;
	struct list_head *iter;
	struct slave *slave;

	bond_netpoll_cleanup(bond_dev);

	/* Release the bonded slaves */
	bond_for_each_slave(bond, slave, iter)
		__bond_release_one(bond_dev, slave->dev, true, true);
	netdev_info(bond_dev, "Released all slaves\n");

	usable = rtnl_dereference(bond->usable_slaves);
	if (usable) {
		RCU_INIT_POINTER(bond->usable_slaves, NULL);
		kfree_rcu(usable, rcu);
	}

	all = rtnl_dereference(bond->all_slaves);
	if (all) {
		RCU_INIT_POINTER(bond->all_slaves, NULL);
		kfree_rcu(all, rcu);
	}

	list_del(&bond->bond_list);

	bond_debug_unregister(bond);
}

/*------------------------- Module initialization ---------------------------*/

static int bond_check_params(struct bond_params *params)
{
	int arp_validate_value, fail_over_mac_value, primary_reselect_value, i;
	struct bond_opt_value newval;
	const struct bond_opt_value *valptr;
	int arp_all_targets_value = 0;
	u16 ad_actor_sys_prio = 0;
	u16 ad_user_port_key = 0;
	__be32 arp_target[BOND_MAX_ARP_TARGETS] = { 0 };
	int arp_ip_count;
	int bond_mode	= BOND_MODE_ROUNDROBIN;
	int xmit_hashtype = BOND_XMIT_POLICY_LAYER2;
	int lacp_fast = 0;
	int tlb_dynamic_lb;

	/* Convert string parameters. */
	if (mode) {
		bond_opt_initstr(&newval, mode);
		valptr = bond_opt_parse(bond_opt_get(BOND_OPT_MODE), &newval);
		if (!valptr) {
			pr_err("Error: Invalid bonding mode \"%s\"\n", mode);
			return -EINVAL;
		}
		bond_mode = valptr->value;
	}

	if (xmit_hash_policy) {
		if (bond_mode == BOND_MODE_ROUNDROBIN ||
		    bond_mode == BOND_MODE_ACTIVEBACKUP ||
		    bond_mode == BOND_MODE_BROADCAST) {
			pr_info("xmit_hash_policy param is irrelevant in mode %s\n",
				bond_mode_name(bond_mode));
		} else {
			bond_opt_initstr(&newval, xmit_hash_policy);
			valptr = bond_opt_parse(bond_opt_get(BOND_OPT_XMIT_HASH),
						&newval);
			if (!valptr) {
				pr_err("Error: Invalid xmit_hash_policy \"%s\"\n",
				       xmit_hash_policy);
				return -EINVAL;
			}
			xmit_hashtype = valptr->value;
		}
	}

	if (lacp_rate) {
		if (bond_mode != BOND_MODE_8023AD) {
			pr_info("lacp_rate param is irrelevant in mode %s\n",
				bond_mode_name(bond_mode));
		} else {
			bond_opt_initstr(&newval, lacp_rate);
			valptr = bond_opt_parse(bond_opt_get(BOND_OPT_LACP_RATE),
						&newval);
			if (!valptr) {
				pr_err("Error: Invalid lacp rate \"%s\"\n",
				       lacp_rate);
				return -EINVAL;
			}
			lacp_fast = valptr->value;
		}
	}

	if (ad_select) {
		bond_opt_initstr(&newval, ad_select);
		valptr = bond_opt_parse(bond_opt_get(BOND_OPT_AD_SELECT),
					&newval);
		if (!valptr) {
			pr_err("Error: Invalid ad_select \"%s\"\n", ad_select);
			return -EINVAL;
		}
		params->ad_select = valptr->value;
		if (bond_mode != BOND_MODE_8023AD)
			pr_warn("ad_select param only affects 802.3ad mode\n");
	} else {
		params->ad_select = BOND_AD_STABLE;
	}

	if (max_bonds < 0) {
		pr_warn("Warning: max_bonds (%d) not in range %d-%d, so it was reset to BOND_DEFAULT_MAX_BONDS (%d)\n",
			max_bonds, 0, INT_MAX, BOND_DEFAULT_MAX_BONDS);
		max_bonds = BOND_DEFAULT_MAX_BONDS;
	}

	if (miimon < 0) {
		pr_warn("Warning: miimon module parameter (%d), not in range 0-%d, so it was reset to 0\n",
			miimon, INT_MAX);
		miimon = 0;
	}

	if (updelay < 0) {
		pr_warn("Warning: updelay module parameter (%d), not in range 0-%d, so it was reset to 0\n",
			updelay, INT_MAX);
		updelay = 0;
	}

	if (downdelay < 0) {
		pr_warn("Warning: downdelay module parameter (%d), not in range 0-%d, so it was reset to 0\n",
			downdelay, INT_MAX);
		downdelay = 0;
	}

	if ((use_carrier != 0) && (use_carrier != 1)) {
		pr_warn("Warning: use_carrier module parameter (%d), not of valid value (0/1), so it was set to 1\n",
			use_carrier);
		use_carrier = 1;
	}

	if (num_peer_notif < 0 || num_peer_notif > 255) {
		pr_warn("Warning: num_grat_arp/num_unsol_na (%d) not in range 0-255 so it was reset to 1\n",
			num_peer_notif);
		num_peer_notif = 1;
	}

	/* reset values for 802.3ad/TLB/ALB */
	if (!bond_mode_uses_arp(bond_mode)) {
		if (!miimon) {
			pr_warn("Warning: miimon must be specified, otherwise bonding will not detect link failure, speed and duplex which are essential for 802.3ad operation\n");
			pr_warn("Forcing miimon to 100msec\n");
			miimon = BOND_DEFAULT_MIIMON;
		}
	}

	if (tx_queues < 1 || tx_queues > 255) {
		pr_warn("Warning: tx_queues (%d) should be between 1 and 255, resetting to %d\n",
			tx_queues, BOND_DEFAULT_TX_QUEUES);
		tx_queues = BOND_DEFAULT_TX_QUEUES;
	}

	if ((all_slaves_active != 0) && (all_slaves_active != 1)) {
		pr_warn("Warning: all_slaves_active module parameter (%d), not of valid value (0/1), so it was set to 0\n",
			all_slaves_active);
		all_slaves_active = 0;
	}

	if (resend_igmp < 0 || resend_igmp > 255) {
		pr_warn("Warning: resend_igmp (%d) should be between 0 and 255, resetting to %d\n",
			resend_igmp, BOND_DEFAULT_RESEND_IGMP);
		resend_igmp = BOND_DEFAULT_RESEND_IGMP;
	}

	bond_opt_initval(&newval, packets_per_slave);
	if (!bond_opt_parse(bond_opt_get(BOND_OPT_PACKETS_PER_SLAVE), &newval)) {
		pr_warn("Warning: packets_per_slave (%d) should be between 0 and %u resetting to 1\n",
			packets_per_slave, USHRT_MAX);
		packets_per_slave = 1;
	}

	if (bond_mode == BOND_MODE_ALB) {
		pr_notice("In ALB mode you might experience client disconnections upon reconnection of a link if the bonding module updelay parameter (%d msec) is incompatible with the forwarding delay time of the switch\n",
			  updelay);
	}

	if (!miimon) {
		if (updelay || downdelay) {
			/* just warn the user the up/down delay will have
			 * no effect since miimon is zero...
			 */
			pr_warn("Warning: miimon module parameter not set and updelay (%d) or downdelay (%d) module parameter is set; updelay and downdelay have no effect unless miimon is set\n",
				updelay, downdelay);
		}
	} else {
		/* don't allow arp monitoring */
		if (arp_interval) {
			pr_warn("Warning: miimon (%d) and arp_interval (%d) can't be used simultaneously, disabling ARP monitoring\n",
				miimon, arp_interval);
			arp_interval = 0;
		}

		if ((updelay % miimon) != 0) {
			pr_warn("Warning: updelay (%d) is not a multiple of miimon (%d), updelay rounded to %d ms\n",
				updelay, miimon, (updelay / miimon) * miimon);
		}

		updelay /= miimon;

		if ((downdelay % miimon) != 0) {
			pr_warn("Warning: downdelay (%d) is not a multiple of miimon (%d), downdelay rounded to %d ms\n",
				downdelay, miimon,
				(downdelay / miimon) * miimon);
		}

		downdelay /= miimon;
	}

	if (arp_interval < 0) {
		pr_warn("Warning: arp_interval module parameter (%d), not in range 0-%d, so it was reset to 0\n",
			arp_interval, INT_MAX);
		arp_interval = 0;
	}

	for (arp_ip_count = 0, i = 0;
	     (arp_ip_count < BOND_MAX_ARP_TARGETS) && arp_ip_target[i]; i++) {
		__be32 ip;

		/* not a complete check, but good enough to catch mistakes */
		if (!in4_pton(arp_ip_target[i], -1, (u8 *)&ip, -1, NULL) ||
		    !bond_is_ip_target_ok(ip)) {
			pr_warn("Warning: bad arp_ip_target module parameter (%s), ARP monitoring will not be performed\n",
				arp_ip_target[i]);
			arp_interval = 0;
		} else {
			if (bond_get_targets_ip(arp_target, ip) == -1)
				arp_target[arp_ip_count++] = ip;
			else
				pr_warn("Warning: duplicate address %pI4 in arp_ip_target, skipping\n",
					&ip);
		}
	}

	if (arp_interval && !arp_ip_count) {
		/* don't allow arping if no arp_ip_target given... */
		pr_warn("Warning: arp_interval module parameter (%d) specified without providing an arp_ip_target parameter, arp_interval was reset to 0\n",
			arp_interval);
		arp_interval = 0;
	}

	if (arp_validate) {
		if (!arp_interval) {
			pr_err("arp_validate requires arp_interval\n");
			return -EINVAL;
		}

		bond_opt_initstr(&newval, arp_validate);
		valptr = bond_opt_parse(bond_opt_get(BOND_OPT_ARP_VALIDATE),
					&newval);
		if (!valptr) {
			pr_err("Error: invalid arp_validate \"%s\"\n",
			       arp_validate);
			return -EINVAL;
		}
		arp_validate_value = valptr->value;
	} else {
		arp_validate_value = 0;
	}

	if (arp_all_targets) {
		bond_opt_initstr(&newval, arp_all_targets);
		valptr = bond_opt_parse(bond_opt_get(BOND_OPT_ARP_ALL_TARGETS),
					&newval);
		if (!valptr) {
			pr_err("Error: invalid arp_all_targets_value \"%s\"\n",
			       arp_all_targets);
			arp_all_targets_value = 0;
		} else {
			arp_all_targets_value = valptr->value;
		}
	}

	if (miimon) {
		pr_info("MII link monitoring set to %d ms\n", miimon);
	} else if (arp_interval) {
		valptr = bond_opt_get_val(BOND_OPT_ARP_VALIDATE,
					  arp_validate_value);
		pr_info("ARP monitoring set to %d ms, validate %s, with %d target(s):",
			arp_interval, valptr->string, arp_ip_count);

		for (i = 0; i < arp_ip_count; i++)
			pr_cont(" %s", arp_ip_target[i]);

		pr_cont("\n");

	} else if (max_bonds) {
		/* miimon and arp_interval not set, we need one so things
		 * work as expected, see bonding.txt for details
		 */
		pr_debug("Warning: either miimon or arp_interval and arp_ip_target module parameters must be specified, otherwise bonding will not detect link failures! see bonding.txt for details\n");
	}

	if (primary && !bond_mode_uses_primary(bond_mode)) {
		/* currently, using a primary only makes sense
		 * in active backup, TLB or ALB modes
		 */
		pr_warn("Warning: %s primary device specified but has no effect in %s mode\n",
			primary, bond_mode_name(bond_mode));
		primary = NULL;
	}

	if (primary && primary_reselect) {
		bond_opt_initstr(&newval, primary_reselect);
		valptr = bond_opt_parse(bond_opt_get(BOND_OPT_PRIMARY_RESELECT),
					&newval);
		if (!valptr) {
			pr_err("Error: Invalid primary_reselect \"%s\"\n",
			       primary_reselect);
			return -EINVAL;
		}
		primary_reselect_value = valptr->value;
	} else {
		primary_reselect_value = BOND_PRI_RESELECT_ALWAYS;
	}

	if (fail_over_mac) {
		bond_opt_initstr(&newval, fail_over_mac);
		valptr = bond_opt_parse(bond_opt_get(BOND_OPT_FAIL_OVER_MAC),
					&newval);
		if (!valptr) {
			pr_err("Error: invalid fail_over_mac \"%s\"\n",
			       fail_over_mac);
			return -EINVAL;
		}
		fail_over_mac_value = valptr->value;
		if (bond_mode != BOND_MODE_ACTIVEBACKUP)
			pr_warn("Warning: fail_over_mac only affects active-backup mode\n");
	} else {
		fail_over_mac_value = BOND_FOM_NONE;
	}

	bond_opt_initstr(&newval, "default");
	valptr = bond_opt_parse(
			bond_opt_get(BOND_OPT_AD_ACTOR_SYS_PRIO),
				     &newval);
	if (!valptr) {
		pr_err("Error: No ad_actor_sys_prio default value");
		return -EINVAL;
	}
	ad_actor_sys_prio = valptr->value;

	valptr = bond_opt_parse(bond_opt_get(BOND_OPT_AD_USER_PORT_KEY),
				&newval);
	if (!valptr) {
		pr_err("Error: No ad_user_port_key default value");
		return -EINVAL;
	}
	ad_user_port_key = valptr->value;

	bond_opt_initstr(&newval, "default");
	valptr = bond_opt_parse(bond_opt_get(BOND_OPT_TLB_DYNAMIC_LB), &newval);
	if (!valptr) {
		pr_err("Error: No tlb_dynamic_lb default value");
		return -EINVAL;
	}
	tlb_dynamic_lb = valptr->value;

	if (lp_interval == 0) {
		pr_warn("Warning: ip_interval must be between 1 and %d, so it was reset to %d\n",
			INT_MAX, BOND_ALB_DEFAULT_LP_INTERVAL);
		lp_interval = BOND_ALB_DEFAULT_LP_INTERVAL;
	}

	/* fill params struct with the proper values */
	params->mode = bond_mode;
	params->xmit_policy = xmit_hashtype;
	params->miimon = miimon;
	params->num_peer_notif = num_peer_notif;
	params->arp_interval = arp_interval;
	params->arp_validate = arp_validate_value;
	params->arp_all_targets = arp_all_targets_value;
	params->updelay = updelay;
	params->downdelay = downdelay;
	params->peer_notif_delay = 0;
	params->use_carrier = use_carrier;
	params->lacp_fast = lacp_fast;
	params->primary[0] = 0;
	params->primary_reselect = primary_reselect_value;
	params->fail_over_mac = fail_over_mac_value;
	params->tx_queues = tx_queues;
	params->all_slaves_active = all_slaves_active;
	params->resend_igmp = resend_igmp;
	params->min_links = min_links;
	params->lp_interval = lp_interval;
	params->packets_per_slave = packets_per_slave;
	params->tlb_dynamic_lb = tlb_dynamic_lb;
	params->ad_actor_sys_prio = ad_actor_sys_prio;
	eth_zero_addr(params->ad_actor_system);
	params->ad_user_port_key = ad_user_port_key;
	if (packets_per_slave > 0) {
		params->reciprocal_packets_per_slave =
			reciprocal_value(packets_per_slave);
	} else {
		/* reciprocal_packets_per_slave is unused if
		 * packets_per_slave is 0 or 1, just initialize it
		 */
		params->reciprocal_packets_per_slave =
			(struct reciprocal_value) { 0 };
	}

	if (primary) {
		strncpy(params->primary, primary, IFNAMSIZ);
		params->primary[IFNAMSIZ - 1] = 0;
	}

	memcpy(params->arp_targets, arp_target, sizeof(arp_target));

	return 0;
}

/* Called from registration process */
static int bond_init(struct net_device *bond_dev)
{
	struct bonding *bond = netdev_priv(bond_dev);
	struct bond_net *bn = net_generic(dev_net(bond_dev), bond_net_id);

	netdev_dbg(bond_dev, "Begin bond_init\n");

	bond->wq = alloc_ordered_workqueue(bond_dev->name, WQ_MEM_RECLAIM);
	if (!bond->wq)
		return -ENOMEM;

	spin_lock_init(&bond->stats_lock);
	netdev_lockdep_set_classes(bond_dev);

	list_add_tail(&bond->bond_list, &bn->dev_list);

	bond_prepare_sysfs_group(bond);

	bond_debug_register(bond);

	/* Ensure valid dev_addr */
	if (is_zero_ether_addr(bond_dev->dev_addr) &&
	    bond_dev->addr_assign_type == NET_ADDR_PERM)
		eth_hw_addr_random(bond_dev);

	return 0;
}

unsigned int bond_get_num_tx_queues(void)
{
	return tx_queues;
}

/* Create a new bond based on the specified name and bonding parameters.
 * If name is NULL, obtain a suitable "bond%d" name for us.
 * Caller must NOT hold rtnl_lock; we need to release it here before we
 * set up our sysfs entries.
 */
int bond_create(struct net *net, const char *name)
{
	struct net_device *bond_dev;
	struct bonding *bond;
	struct alb_bond_info *bond_info;
	int res;

	rtnl_lock();

	bond_dev = alloc_netdev_mq(sizeof(struct bonding),
				   name ? name : "bond%d", NET_NAME_UNKNOWN,
				   bond_setup, tx_queues);
	if (!bond_dev) {
		pr_err("%s: eek! can't alloc netdev!\n", name);
		rtnl_unlock();
		return -ENOMEM;
	}

	/*
	 * Initialize rx_hashtbl_used_head to RLB_NULL_INDEX.
	 * It is set to 0 by default which is wrong.
	 */
	bond = netdev_priv(bond_dev);
	bond_info = &(BOND_ALB_INFO(bond));
	bond_info->rx_hashtbl_used_head = RLB_NULL_INDEX;

	dev_net_set(bond_dev, net);
	bond_dev->rtnl_link_ops = &bond_link_ops;

	res = register_netdevice(bond_dev);
	if (res < 0) {
		free_netdev(bond_dev);
		rtnl_unlock();

		return res;
	}

	netif_carrier_off(bond_dev);

	bond_work_init_all(bond);

	rtnl_unlock();
	return 0;
}

static int __net_init bond_net_init(struct net *net)
{
	struct bond_net *bn = net_generic(net, bond_net_id);

	bn->net = net;
	INIT_LIST_HEAD(&bn->dev_list);

	bond_create_proc_dir(bn);
	bond_create_sysfs(bn);

	return 0;
}

static void __net_exit bond_net_exit(struct net *net)
{
	struct bond_net *bn = net_generic(net, bond_net_id);
	struct bonding *bond, *tmp_bond;
	LIST_HEAD(list);

	bond_destroy_sysfs(bn);

	/* Kill off any bonds created after unregistering bond rtnl ops */
	rtnl_lock();
	list_for_each_entry_safe(bond, tmp_bond, &bn->dev_list, bond_list)
		unregister_netdevice_queue(bond->dev, &list);
	unregister_netdevice_many(&list);
	rtnl_unlock();

	bond_destroy_proc_dir(bn);
}

static struct pernet_operations bond_net_ops = {
	.init = bond_net_init,
	.exit = bond_net_exit,
	.id   = &bond_net_id,
	.size = sizeof(struct bond_net),
};

static int __init bonding_init(void)
{
	int i;
	int res;

	res = bond_check_params(&bonding_defaults);
	if (res)
		goto out;

	res = register_pernet_subsys(&bond_net_ops);
	if (res)
		goto out;

	res = bond_netlink_init();
	if (res)
		goto err_link;

	bond_create_debugfs();

	for (i = 0; i < max_bonds; i++) {
		res = bond_create(&init_net, NULL);
		if (res)
			goto err;
	}

	skb_flow_dissector_init(&flow_keys_bonding,
				flow_keys_bonding_keys,
				ARRAY_SIZE(flow_keys_bonding_keys));

	register_netdevice_notifier(&bond_netdev_notifier);
out:
	return res;
err:
	bond_destroy_debugfs();
	bond_netlink_fini();
err_link:
	unregister_pernet_subsys(&bond_net_ops);
	goto out;

}

static void __exit bonding_exit(void)
{
	unregister_netdevice_notifier(&bond_netdev_notifier);

	bond_destroy_debugfs();

	bond_netlink_fini();
	unregister_pernet_subsys(&bond_net_ops);

#ifdef CONFIG_NET_POLL_CONTROLLER
	/* Make sure we don't have an imbalance on our netpoll blocking */
	WARN_ON(atomic_read(&netpoll_block_tx));
#endif
}

module_init(bonding_init);
module_exit(bonding_exit);
MODULE_LICENSE("GPL");
MODULE_DESCRIPTION(DRV_DESCRIPTION);
MODULE_AUTHOR("Thomas Davis, tadavis@lbl.gov and many others");<|MERGE_RESOLUTION|>--- conflicted
+++ resolved
@@ -489,15 +489,9 @@
 
 	if (!xs->xso.real_dev)
 		goto out;
-<<<<<<< HEAD
 
 	WARN_ON(xs->xso.real_dev != slave->dev);
 
-=======
-
-	WARN_ON(xs->xso.real_dev != slave->dev);
-
->>>>>>> 13e45d7f
 	if (!slave->dev->xfrmdev_ops ||
 	    !slave->dev->xfrmdev_ops->xdo_dev_state_delete ||
 	    netif_is_bond_master(slave->dev)) {
