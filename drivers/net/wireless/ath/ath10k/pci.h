--- conflicted
+++ resolved
@@ -153,12 +153,7 @@
 
 enum ath10k_pci_features {
 	ATH10K_PCI_FEATURE_MSI_X		= 0,
-<<<<<<< HEAD
-	ATH10K_PCI_FEATURE_HW_1_0_WORKAROUND	= 1,
-	ATH10K_PCI_FEATURE_SOC_POWER_SAVE	= 2,
-=======
 	ATH10K_PCI_FEATURE_SOC_POWER_SAVE	= 1,
->>>>>>> d8ec26d7
 
 	/* keep last */
 	ATH10K_PCI_FEATURE_COUNT
@@ -313,25 +308,7 @@
 {
 	struct ath10k_pci *ar_pci = ath10k_pci_priv(ar);
 
-<<<<<<< HEAD
-	if (test_bit(ATH10K_PCI_FEATURE_HW_1_0_WORKAROUND, ar_pci->features)) {
-		unsigned long irq_flags;
-
-		spin_lock_irqsave(&ar_pci->hw_v1_workaround_lock, irq_flags);
-
-		ioread32(addr+offset+4); /* 3rd read prior to write */
-		ioread32(addr+offset+4); /* 2nd read prior to write */
-		ioread32(addr+offset+4); /* 1st read prior to write */
-		iowrite32(value, addr+offset);
-
-		spin_unlock_irqrestore(&ar_pci->hw_v1_workaround_lock,
-				       irq_flags);
-	} else {
-		iowrite32(value, addr+offset);
-	}
-=======
 	iowrite32(value, ar_pci->mem + offset);
->>>>>>> d8ec26d7
 }
 
 static inline u32 ath10k_pci_read32(struct ath10k *ar, u32 offset)
@@ -341,11 +318,7 @@
 	return ioread32(ar_pci->mem + offset);
 }
 
-<<<<<<< HEAD
-void ath10k_do_pci_wake(struct ath10k *ar);
-=======
 int ath10k_do_pci_wake(struct ath10k *ar);
->>>>>>> d8ec26d7
 void ath10k_do_pci_sleep(struct ath10k *ar);
 
 static inline int ath10k_pci_wake(struct ath10k *ar)
@@ -353,13 +326,9 @@
 	struct ath10k_pci *ar_pci = ath10k_pci_priv(ar);
 
 	if (test_bit(ATH10K_PCI_FEATURE_SOC_POWER_SAVE, ar_pci->features))
-<<<<<<< HEAD
-		ath10k_do_pci_wake(ar);
-=======
 		return ath10k_do_pci_wake(ar);
 
 	return 0;
->>>>>>> d8ec26d7
 }
 
 static inline void ath10k_pci_sleep(struct ath10k *ar)
