# SPDX-License-Identifier: ISC
config ATH10K
	tristate "Atheros 802.11ac wireless cards support"
	depends on MAC80211 && HAS_DMA
	select ATH_COMMON
	select CRC32
	select WANT_DEV_COREDUMP
	select ATH10K_CE
	help
	  This module adds support for wireless adapters based on
	  Atheros IEEE 802.11ac family of chipsets.

	  If you choose to build a module, it'll be called ath10k.

config ATH10K_CE
	bool

config ATH10K_PCI
	tristate "Atheros ath10k PCI support"
	depends on ATH10K && PCI
	help
	  This module adds support for PCIE bus

config ATH10K_AHB
	bool "Atheros ath10k AHB support"
	depends on ATH10K_PCI && OF && RESET_CONTROLLER
	help
	  This module adds support for AHB bus

config ATH10K_SDIO
	tristate "Atheros ath10k SDIO support"
	depends on ATH10K && MMC
	help
	  This module adds support for SDIO/MMC bus.

config ATH10K_USB
	tristate "Atheros ath10k USB support (EXPERIMENTAL)"
	depends on ATH10K && USB
	help
	  This module adds experimental support for USB bus. Currently
	  work in progress and will not fully work.

config ATH10K_SNOC
	tristate "Qualcomm ath10k SNOC support"
	depends on ATH10K
	depends on ARCH_QCOM || COMPILE_TEST
<<<<<<< HEAD
	depends on QCOM_SCM || !QCOM_SCM #if QCOM_SCM=m this can't be =y
=======
	select QCOM_SCM
>>>>>>> 6195eb15
	select QCOM_QMI_HELPERS
	help
	  This module adds support for integrated WCN3990 chip connected
	  to system NOC(SNOC).

config ATH10K_DEBUG
	bool "Atheros ath10k debugging"
	depends on ATH10K
	help
	  Enables debug support

	  If unsure, say Y to make it easier to debug problems.

config ATH10K_DEBUGFS
	bool "Atheros ath10k debugfs support"
	depends on ATH10K && DEBUG_FS
	help
	  Enabled debugfs support

	  If unsure, say Y to make it easier to debug problems.

config ATH10K_SPECTRAL
	bool "Atheros ath10k spectral scan support"
	depends on ATH10K_DEBUGFS
	select RELAY
	default n
	help
	  Say Y to enable access to the FFT/spectral data via debugfs.

config ATH10K_TRACING
	bool "Atheros ath10k tracing support"
	depends on ATH10K
	depends on EVENT_TRACING
	help
	  Select this to ath10k use tracing infrastructure.

config ATH10K_DFS_CERTIFIED
	bool "Atheros DFS support for certified platforms"
	depends on ATH10K && CFG80211_CERTIFICATION_ONUS
	default n
	help
	This option enables DFS support for initiating radiation on
	ath10k.<|MERGE_RESOLUTION|>--- conflicted
+++ resolved
@@ -44,11 +44,7 @@
 	tristate "Qualcomm ath10k SNOC support"
 	depends on ATH10K
 	depends on ARCH_QCOM || COMPILE_TEST
-<<<<<<< HEAD
-	depends on QCOM_SCM || !QCOM_SCM #if QCOM_SCM=m this can't be =y
-=======
 	select QCOM_SCM
->>>>>>> 6195eb15
 	select QCOM_QMI_HELPERS
 	help
 	  This module adds support for integrated WCN3990 chip connected
