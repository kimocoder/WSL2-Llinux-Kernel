// SPDX-License-Identifier: BSD-3-Clause-Clear
/*
 * Copyright (c) 2018-2019 The Linux Foundation. All rights reserved.
 */
#include <linux/skbuff.h>
#include <linux/ctype.h>
#include <net/mac80211.h>
#include <net/cfg80211.h>
#include <linux/completion.h>
#include <linux/if_ether.h>
#include <linux/types.h>
#include <linux/pci.h>
#include <linux/uuid.h>
#include <linux/time.h>
#include <linux/of.h>
#include "core.h"
#include "debug.h"
#include "mac.h"
#include "hw.h"
#include "peer.h"

struct wmi_tlv_policy {
	size_t min_len;
};

struct wmi_tlv_svc_ready_parse {
	bool wmi_svc_bitmap_done;
};

struct wmi_tlv_dma_ring_caps_parse {
	struct wmi_dma_ring_capabilities *dma_ring_caps;
	u32 n_dma_ring_caps;
};

struct wmi_tlv_svc_rdy_ext_parse {
	struct ath11k_service_ext_param param;
	struct wmi_soc_mac_phy_hw_mode_caps *hw_caps;
	struct wmi_hw_mode_capabilities *hw_mode_caps;
	u32 n_hw_mode_caps;
	u32 tot_phy_id;
	struct wmi_hw_mode_capabilities pref_hw_mode_caps;
	struct wmi_mac_phy_capabilities *mac_phy_caps;
	u32 n_mac_phy_caps;
	struct wmi_soc_hal_reg_capabilities *soc_hal_reg_caps;
	struct wmi_hal_reg_capabilities_ext *ext_hal_reg_caps;
	u32 n_ext_hal_reg_caps;
	struct wmi_tlv_dma_ring_caps_parse dma_caps_parse;
	bool hw_mode_done;
	bool mac_phy_done;
	bool ext_hal_reg_done;
	bool mac_phy_chainmask_combo_done;
	bool mac_phy_chainmask_cap_done;
	bool oem_dma_ring_cap_done;
	bool dma_ring_cap_done;
};

struct wmi_tlv_svc_rdy_ext2_parse {
	struct wmi_tlv_dma_ring_caps_parse dma_caps_parse;
	bool dma_ring_cap_done;
};

struct wmi_tlv_rdy_parse {
	u32 num_extra_mac_addr;
};

struct wmi_tlv_dma_buf_release_parse {
	struct ath11k_wmi_dma_buf_release_fixed_param fixed;
	struct wmi_dma_buf_release_entry *buf_entry;
	struct wmi_dma_buf_release_meta_data *meta_data;
	u32 num_buf_entry;
	u32 num_meta;
	bool buf_entry_done;
	bool meta_data_done;
};

static const struct wmi_tlv_policy wmi_tlv_policies[] = {
	[WMI_TAG_ARRAY_BYTE]
		= { .min_len = 0 },
	[WMI_TAG_ARRAY_UINT32]
		= { .min_len = 0 },
	[WMI_TAG_SERVICE_READY_EVENT]
		= { .min_len = sizeof(struct wmi_service_ready_event) },
	[WMI_TAG_SERVICE_READY_EXT_EVENT]
		= { .min_len =  sizeof(struct wmi_service_ready_ext_event) },
	[WMI_TAG_SOC_MAC_PHY_HW_MODE_CAPS]
		= { .min_len = sizeof(struct wmi_soc_mac_phy_hw_mode_caps) },
	[WMI_TAG_SOC_HAL_REG_CAPABILITIES]
		= { .min_len = sizeof(struct wmi_soc_hal_reg_capabilities) },
	[WMI_TAG_VDEV_START_RESPONSE_EVENT]
		= { .min_len = sizeof(struct wmi_vdev_start_resp_event) },
	[WMI_TAG_PEER_DELETE_RESP_EVENT]
		= { .min_len = sizeof(struct wmi_peer_delete_resp_event) },
	[WMI_TAG_OFFLOAD_BCN_TX_STATUS_EVENT]
		= { .min_len = sizeof(struct wmi_bcn_tx_status_event) },
	[WMI_TAG_VDEV_STOPPED_EVENT]
		= { .min_len = sizeof(struct wmi_vdev_stopped_event) },
	[WMI_TAG_REG_CHAN_LIST_CC_EVENT]
		= { .min_len = sizeof(struct wmi_reg_chan_list_cc_event) },
	[WMI_TAG_MGMT_RX_HDR]
		= { .min_len = sizeof(struct wmi_mgmt_rx_hdr) },
	[WMI_TAG_MGMT_TX_COMPL_EVENT]
		= { .min_len = sizeof(struct wmi_mgmt_tx_compl_event) },
	[WMI_TAG_SCAN_EVENT]
		= { .min_len = sizeof(struct wmi_scan_event) },
	[WMI_TAG_PEER_STA_KICKOUT_EVENT]
		= { .min_len = sizeof(struct wmi_peer_sta_kickout_event) },
	[WMI_TAG_ROAM_EVENT]
		= { .min_len = sizeof(struct wmi_roam_event) },
	[WMI_TAG_CHAN_INFO_EVENT]
		= { .min_len = sizeof(struct wmi_chan_info_event) },
	[WMI_TAG_PDEV_BSS_CHAN_INFO_EVENT]
		= { .min_len = sizeof(struct wmi_pdev_bss_chan_info_event) },
	[WMI_TAG_VDEV_INSTALL_KEY_COMPLETE_EVENT]
		= { .min_len = sizeof(struct wmi_vdev_install_key_compl_event) },
	[WMI_TAG_READY_EVENT] = {
		.min_len = sizeof(struct wmi_ready_event_min) },
	[WMI_TAG_SERVICE_AVAILABLE_EVENT]
		= {.min_len = sizeof(struct wmi_service_available_event) },
	[WMI_TAG_PEER_ASSOC_CONF_EVENT]
		= { .min_len = sizeof(struct wmi_peer_assoc_conf_event) },
	[WMI_TAG_STATS_EVENT]
		= { .min_len = sizeof(struct wmi_stats_event) },
	[WMI_TAG_PDEV_CTL_FAILSAFE_CHECK_EVENT]
		= { .min_len = sizeof(struct wmi_pdev_ctl_failsafe_chk_event) },
};

#define PRIMAP(_hw_mode_) \
	[_hw_mode_] = _hw_mode_##_PRI

static const int ath11k_hw_mode_pri_map[] = {
	PRIMAP(WMI_HOST_HW_MODE_SINGLE),
	PRIMAP(WMI_HOST_HW_MODE_DBS),
	PRIMAP(WMI_HOST_HW_MODE_SBS_PASSIVE),
	PRIMAP(WMI_HOST_HW_MODE_SBS),
	PRIMAP(WMI_HOST_HW_MODE_DBS_SBS),
	PRIMAP(WMI_HOST_HW_MODE_DBS_OR_SBS),
	/* keep last */
	PRIMAP(WMI_HOST_HW_MODE_MAX),
};

static int
ath11k_wmi_tlv_iter(struct ath11k_base *ab, const void *ptr, size_t len,
		    int (*iter)(struct ath11k_base *ab, u16 tag, u16 len,
				const void *ptr, void *data),
		    void *data)
{
	const void *begin = ptr;
	const struct wmi_tlv *tlv;
	u16 tlv_tag, tlv_len;
	int ret;

	while (len > 0) {
		if (len < sizeof(*tlv)) {
			ath11k_err(ab, "wmi tlv parse failure at byte %zd (%zu bytes left, %zu expected)\n",
				   ptr - begin, len, sizeof(*tlv));
			return -EINVAL;
		}

		tlv = ptr;
		tlv_tag = FIELD_GET(WMI_TLV_TAG, tlv->header);
		tlv_len = FIELD_GET(WMI_TLV_LEN, tlv->header);
		ptr += sizeof(*tlv);
		len -= sizeof(*tlv);

		if (tlv_len > len) {
			ath11k_err(ab, "wmi tlv parse failure of tag %hhu at byte %zd (%zu bytes left, %hhu expected)\n",
				   tlv_tag, ptr - begin, len, tlv_len);
			return -EINVAL;
		}

		if (tlv_tag < ARRAY_SIZE(wmi_tlv_policies) &&
		    wmi_tlv_policies[tlv_tag].min_len &&
		    wmi_tlv_policies[tlv_tag].min_len > tlv_len) {
			ath11k_err(ab, "wmi tlv parse failure of tag %hhu at byte %zd (%hhu bytes is less than min length %zu)\n",
				   tlv_tag, ptr - begin, tlv_len,
				   wmi_tlv_policies[tlv_tag].min_len);
			return -EINVAL;
		}

		ret = iter(ab, tlv_tag, tlv_len, ptr, data);
		if (ret)
			return ret;

		ptr += tlv_len;
		len -= tlv_len;
	}

	return 0;
}

static int ath11k_wmi_tlv_iter_parse(struct ath11k_base *ab, u16 tag, u16 len,
				     const void *ptr, void *data)
{
	const void **tb = data;

	if (tag < WMI_TAG_MAX)
		tb[tag] = ptr;

	return 0;
}

static int ath11k_wmi_tlv_parse(struct ath11k_base *ar, const void **tb,
				const void *ptr, size_t len)
{
	return ath11k_wmi_tlv_iter(ar, ptr, len, ath11k_wmi_tlv_iter_parse,
				   (void *)tb);
}

static const void **
ath11k_wmi_tlv_parse_alloc(struct ath11k_base *ab, const void *ptr,
			   size_t len, gfp_t gfp)
{
	const void **tb;
	int ret;

	tb = kcalloc(WMI_TAG_MAX, sizeof(*tb), gfp);
	if (!tb)
		return ERR_PTR(-ENOMEM);

	ret = ath11k_wmi_tlv_parse(ab, tb, ptr, len);
	if (ret) {
		kfree(tb);
		return ERR_PTR(ret);
	}

	return tb;
}

static int ath11k_wmi_cmd_send_nowait(struct ath11k_pdev_wmi *wmi, struct sk_buff *skb,
				      u32 cmd_id)
{
	struct ath11k_skb_cb *skb_cb = ATH11K_SKB_CB(skb);
	struct ath11k_base *ab = wmi->wmi_ab->ab;
	struct wmi_cmd_hdr *cmd_hdr;
	int ret;
	u32 cmd = 0;

	if (skb_push(skb, sizeof(struct wmi_cmd_hdr)) == NULL)
		return -ENOMEM;

	cmd |= FIELD_PREP(WMI_CMD_HDR_CMD_ID, cmd_id);

	cmd_hdr = (struct wmi_cmd_hdr *)skb->data;
	cmd_hdr->cmd_id = cmd;

	memset(skb_cb, 0, sizeof(*skb_cb));
	ret = ath11k_htc_send(&ab->htc, wmi->eid, skb);

	if (ret)
		goto err_pull;

	return 0;

err_pull:
	skb_pull(skb, sizeof(struct wmi_cmd_hdr));
	return ret;
}

int ath11k_wmi_cmd_send(struct ath11k_pdev_wmi *wmi, struct sk_buff *skb,
			u32 cmd_id)
{
	struct ath11k_wmi_base *wmi_sc = wmi->wmi_ab;
	int ret = -EOPNOTSUPP;

	might_sleep();

	wait_event_timeout(wmi_sc->tx_credits_wq, ({
		ret = ath11k_wmi_cmd_send_nowait(wmi, skb, cmd_id);

		if (ret && test_bit(ATH11K_FLAG_CRASH_FLUSH, &wmi_sc->ab->dev_flags))
			ret = -ESHUTDOWN;

		(ret != -EAGAIN);
	}), WMI_SEND_TIMEOUT_HZ);

	if (ret == -EAGAIN)
		ath11k_warn(wmi_sc->ab, "wmi command %d timeout\n", cmd_id);

	return ret;
}

static int ath11k_pull_svc_ready_ext(struct ath11k_pdev_wmi *wmi_handle,
				     const void *ptr,
				     struct ath11k_service_ext_param *param)
{
	const struct wmi_service_ready_ext_event *ev = ptr;

	if (!ev)
		return -EINVAL;

	/* Move this to host based bitmap */
	param->default_conc_scan_config_bits = ev->default_conc_scan_config_bits;
	param->default_fw_config_bits =	ev->default_fw_config_bits;
	param->he_cap_info = ev->he_cap_info;
	param->mpdu_density = ev->mpdu_density;
	param->max_bssid_rx_filters = ev->max_bssid_rx_filters;
	memcpy(&param->ppet, &ev->ppet, sizeof(param->ppet));

	return 0;
}

static int
ath11k_pull_mac_phy_cap_svc_ready_ext(struct ath11k_pdev_wmi *wmi_handle,
				      struct wmi_soc_mac_phy_hw_mode_caps *hw_caps,
				      struct wmi_hw_mode_capabilities *wmi_hw_mode_caps,
				      struct wmi_soc_hal_reg_capabilities *hal_reg_caps,
				      struct wmi_mac_phy_capabilities *wmi_mac_phy_caps,
				      u8 hw_mode_id, u8 phy_id,
				      struct ath11k_pdev *pdev)
{
	struct wmi_mac_phy_capabilities *mac_phy_caps;
	struct ath11k_band_cap *cap_band;
	struct ath11k_pdev_cap *pdev_cap = &pdev->cap;
	u32 phy_map;
	u32 hw_idx, phy_idx = 0;

	if (!hw_caps || !wmi_hw_mode_caps || !hal_reg_caps)
		return -EINVAL;

	for (hw_idx = 0; hw_idx < hw_caps->num_hw_modes; hw_idx++) {
		if (hw_mode_id == wmi_hw_mode_caps[hw_idx].hw_mode_id)
			break;

		phy_map = wmi_hw_mode_caps[hw_idx].phy_id_map;
		while (phy_map) {
			phy_map >>= 1;
			phy_idx++;
		}
	}

	if (hw_idx == hw_caps->num_hw_modes)
		return -EINVAL;

	phy_idx += phy_id;
	if (phy_id >= hal_reg_caps->num_phy)
		return -EINVAL;

	mac_phy_caps = wmi_mac_phy_caps + phy_idx;

	pdev->pdev_id = mac_phy_caps->pdev_id;
	pdev_cap->supported_bands |= mac_phy_caps->supported_bands;
	pdev_cap->ampdu_density = mac_phy_caps->ampdu_density;

	/* Take non-zero tx/rx chainmask. If tx/rx chainmask differs from
	 * band to band for a single radio, need to see how this should be
	 * handled.
	 */
	if (mac_phy_caps->supported_bands & WMI_HOST_WLAN_2G_CAP) {
		pdev_cap->tx_chain_mask = mac_phy_caps->tx_chain_mask_2g;
		pdev_cap->rx_chain_mask = mac_phy_caps->rx_chain_mask_2g;
	} else if (mac_phy_caps->supported_bands & WMI_HOST_WLAN_5G_CAP) {
		pdev_cap->vht_cap = mac_phy_caps->vht_cap_info_5g;
		pdev_cap->vht_mcs = mac_phy_caps->vht_supp_mcs_5g;
		pdev_cap->he_mcs = mac_phy_caps->he_supp_mcs_5g;
		pdev_cap->tx_chain_mask = mac_phy_caps->tx_chain_mask_5g;
		pdev_cap->rx_chain_mask = mac_phy_caps->rx_chain_mask_5g;
	} else {
		return -EINVAL;
	}

	/* tx/rx chainmask reported from fw depends on the actual hw chains used,
	 * For example, for 4x4 capable macphys, first 4 chains can be used for first
	 * mac and the remaing 4 chains can be used for the second mac or vice-versa.
	 * In this case, tx/rx chainmask 0xf will be advertised for first mac and 0xf0
	 * will be advertised for second mac or vice-versa. Compute the shift value for
	 * for tx/rx chainmask which will be used to advertise supported ht/vht rates to
	 * mac80211.
	 */
	pdev_cap->tx_chain_mask_shift =
			find_first_bit((unsigned long *)&pdev_cap->tx_chain_mask, 32);
	pdev_cap->rx_chain_mask_shift =
			find_first_bit((unsigned long *)&pdev_cap->rx_chain_mask, 32);

	if (mac_phy_caps->supported_bands & WMI_HOST_WLAN_2G_CAP) {
		cap_band = &pdev_cap->band[NL80211_BAND_2GHZ];
		cap_band->phy_id = mac_phy_caps->phy_id;
		cap_band->max_bw_supported = mac_phy_caps->max_bw_supported_2g;
		cap_band->ht_cap_info = mac_phy_caps->ht_cap_info_2g;
		cap_band->he_cap_info[0] = mac_phy_caps->he_cap_info_2g;
		cap_band->he_cap_info[1] = mac_phy_caps->he_cap_info_2g_ext;
		cap_band->he_mcs = mac_phy_caps->he_supp_mcs_2g;
		memcpy(cap_band->he_cap_phy_info, &mac_phy_caps->he_cap_phy_info_2g,
		       sizeof(u32) * PSOC_HOST_MAX_PHY_SIZE);
		memcpy(&cap_band->he_ppet, &mac_phy_caps->he_ppet2g,
		       sizeof(struct ath11k_ppe_threshold));
	}

	if (mac_phy_caps->supported_bands & WMI_HOST_WLAN_5G_CAP) {
		cap_band = &pdev_cap->band[NL80211_BAND_5GHZ];
		cap_band->phy_id = mac_phy_caps->phy_id;
		cap_band->max_bw_supported = mac_phy_caps->max_bw_supported_5g;
		cap_band->ht_cap_info = mac_phy_caps->ht_cap_info_5g;
		cap_band->he_cap_info[0] = mac_phy_caps->he_cap_info_5g;
		cap_band->he_cap_info[1] = mac_phy_caps->he_cap_info_5g_ext;
		cap_band->he_mcs = mac_phy_caps->he_supp_mcs_5g;
		memcpy(cap_band->he_cap_phy_info, &mac_phy_caps->he_cap_phy_info_5g,
		       sizeof(u32) * PSOC_HOST_MAX_PHY_SIZE);
		memcpy(&cap_band->he_ppet, &mac_phy_caps->he_ppet5g,
		       sizeof(struct ath11k_ppe_threshold));
	}

	cap_band = &pdev_cap->band[NL80211_BAND_6GHZ];
	cap_band->max_bw_supported = mac_phy_caps->max_bw_supported_5g;
	cap_band->ht_cap_info = mac_phy_caps->ht_cap_info_5g;
	cap_band->he_cap_info[0] = mac_phy_caps->he_cap_info_5g;
	cap_band->he_cap_info[1] = mac_phy_caps->he_cap_info_5g_ext;
	cap_band->he_mcs = mac_phy_caps->he_supp_mcs_5g;
	memcpy(cap_band->he_cap_phy_info, &mac_phy_caps->he_cap_phy_info_5g,
	       sizeof(u32) * PSOC_HOST_MAX_PHY_SIZE);
	memcpy(&cap_band->he_ppet, &mac_phy_caps->he_ppet5g,
	       sizeof(struct ath11k_ppe_threshold));

	return 0;
}

static int
ath11k_pull_reg_cap_svc_rdy_ext(struct ath11k_pdev_wmi *wmi_handle,
				struct wmi_soc_hal_reg_capabilities *reg_caps,
				struct wmi_hal_reg_capabilities_ext *wmi_ext_reg_cap,
				u8 phy_idx,
				struct ath11k_hal_reg_capabilities_ext *param)
{
	struct wmi_hal_reg_capabilities_ext *ext_reg_cap;

	if (!reg_caps || !wmi_ext_reg_cap)
		return -EINVAL;

	if (phy_idx >= reg_caps->num_phy)
		return -EINVAL;

	ext_reg_cap = &wmi_ext_reg_cap[phy_idx];

	param->phy_id = ext_reg_cap->phy_id;
	param->eeprom_reg_domain = ext_reg_cap->eeprom_reg_domain;
	param->eeprom_reg_domain_ext =
			      ext_reg_cap->eeprom_reg_domain_ext;
	param->regcap1 = ext_reg_cap->regcap1;
	param->regcap2 = ext_reg_cap->regcap2;
	/* check if param->wireless_mode is needed */
	param->low_2ghz_chan = ext_reg_cap->low_2ghz_chan;
	param->high_2ghz_chan = ext_reg_cap->high_2ghz_chan;
	param->low_5ghz_chan = ext_reg_cap->low_5ghz_chan;
	param->high_5ghz_chan = ext_reg_cap->high_5ghz_chan;

	return 0;
}

static int ath11k_pull_service_ready_tlv(struct ath11k_base *ab,
					 const void *evt_buf,
					 struct ath11k_targ_cap *cap)
{
	const struct wmi_service_ready_event *ev = evt_buf;

	if (!ev) {
		ath11k_err(ab, "%s: failed by NULL param\n",
			   __func__);
		return -EINVAL;
	}

	cap->phy_capability = ev->phy_capability;
	cap->max_frag_entry = ev->max_frag_entry;
	cap->num_rf_chains = ev->num_rf_chains;
	cap->ht_cap_info = ev->ht_cap_info;
	cap->vht_cap_info = ev->vht_cap_info;
	cap->vht_supp_mcs = ev->vht_supp_mcs;
	cap->hw_min_tx_power = ev->hw_min_tx_power;
	cap->hw_max_tx_power = ev->hw_max_tx_power;
	cap->sys_cap_info = ev->sys_cap_info;
	cap->min_pkt_size_enable = ev->min_pkt_size_enable;
	cap->max_bcn_ie_size = ev->max_bcn_ie_size;
	cap->max_num_scan_channels = ev->max_num_scan_channels;
	cap->max_supported_macs = ev->max_supported_macs;
	cap->wmi_fw_sub_feat_caps = ev->wmi_fw_sub_feat_caps;
	cap->txrx_chainmask = ev->txrx_chainmask;
	cap->default_dbs_hw_mode_index = ev->default_dbs_hw_mode_index;
	cap->num_msdu_desc = ev->num_msdu_desc;

	return 0;
}

/* Save the wmi_service_bitmap into a linear bitmap. The wmi_services in
 * wmi_service ready event are advertised in b0-b3 (LSB 4-bits) of each
 * 4-byte word.
 */
static void ath11k_wmi_service_bitmap_copy(struct ath11k_pdev_wmi *wmi,
					   const u32 *wmi_svc_bm)
{
	int i, j;

	for (i = 0, j = 0; i < WMI_SERVICE_BM_SIZE && j < WMI_MAX_SERVICE; i++) {
		do {
			if (wmi_svc_bm[i] & BIT(j % WMI_SERVICE_BITS_IN_SIZE32))
				set_bit(j, wmi->wmi_ab->svc_map);
		} while (++j % WMI_SERVICE_BITS_IN_SIZE32);
	}
}

static int ath11k_wmi_tlv_svc_rdy_parse(struct ath11k_base *ab, u16 tag, u16 len,
					const void *ptr, void *data)
{
	struct wmi_tlv_svc_ready_parse *svc_ready = data;
	struct ath11k_pdev_wmi *wmi_handle = &ab->wmi_ab.wmi[0];
	u16 expect_len;

	switch (tag) {
	case WMI_TAG_SERVICE_READY_EVENT:
		if (ath11k_pull_service_ready_tlv(ab, ptr, &ab->target_caps))
			return -EINVAL;
		break;

	case WMI_TAG_ARRAY_UINT32:
		if (!svc_ready->wmi_svc_bitmap_done) {
			expect_len = WMI_SERVICE_BM_SIZE * sizeof(u32);
			if (len < expect_len) {
				ath11k_warn(ab, "invalid len %d for the tag 0x%x\n",
					    len, tag);
				return -EINVAL;
			}

			ath11k_wmi_service_bitmap_copy(wmi_handle, ptr);

			svc_ready->wmi_svc_bitmap_done = true;
		}
		break;
	default:
		break;
	}

	return 0;
}

static int ath11k_service_ready_event(struct ath11k_base *ab, struct sk_buff *skb)
{
	struct wmi_tlv_svc_ready_parse svc_ready = { };
	int ret;

	ret = ath11k_wmi_tlv_iter(ab, skb->data, skb->len,
				  ath11k_wmi_tlv_svc_rdy_parse,
				  &svc_ready);
	if (ret) {
		ath11k_warn(ab, "failed to parse tlv %d\n", ret);
		return ret;
	}

	return 0;
}

struct sk_buff *ath11k_wmi_alloc_skb(struct ath11k_wmi_base *wmi_sc, u32 len)
{
	struct sk_buff *skb;
	struct ath11k_base *ab = wmi_sc->ab;
	u32 round_len = roundup(len, 4);

	skb = ath11k_htc_alloc_skb(ab, WMI_SKB_HEADROOM + round_len);
	if (!skb)
		return NULL;

	skb_reserve(skb, WMI_SKB_HEADROOM);
	if (!IS_ALIGNED((unsigned long)skb->data, 4))
		ath11k_warn(ab, "unaligned WMI skb data\n");

	skb_put(skb, round_len);
	memset(skb->data, 0, round_len);

	return skb;
}

int ath11k_wmi_mgmt_send(struct ath11k *ar, u32 vdev_id, u32 buf_id,
			 struct sk_buff *frame)
{
	struct ath11k_pdev_wmi *wmi = ar->wmi;
	struct wmi_mgmt_send_cmd *cmd;
	struct wmi_tlv *frame_tlv;
	struct sk_buff *skb;
	u32 buf_len;
	int ret, len;

	buf_len = frame->len < WMI_MGMT_SEND_DOWNLD_LEN ?
		  frame->len : WMI_MGMT_SEND_DOWNLD_LEN;

	len = sizeof(*cmd) + sizeof(*frame_tlv) + roundup(buf_len, 4);

	skb = ath11k_wmi_alloc_skb(wmi->wmi_ab, len);
	if (!skb)
		return -ENOMEM;

	cmd = (struct wmi_mgmt_send_cmd *)skb->data;
	cmd->tlv_header = FIELD_PREP(WMI_TLV_TAG, WMI_TAG_MGMT_TX_SEND_CMD) |
			  FIELD_PREP(WMI_TLV_LEN, sizeof(*cmd) - TLV_HDR_SIZE);
	cmd->vdev_id = vdev_id;
	cmd->desc_id = buf_id;
	cmd->chanfreq = 0;
	cmd->paddr_lo = lower_32_bits(ATH11K_SKB_CB(frame)->paddr);
	cmd->paddr_hi = upper_32_bits(ATH11K_SKB_CB(frame)->paddr);
	cmd->frame_len = frame->len;
	cmd->buf_len = buf_len;
	cmd->tx_params_valid = 0;

	frame_tlv = (struct wmi_tlv *)(skb->data + sizeof(*cmd));
	frame_tlv->header = FIELD_PREP(WMI_TLV_TAG, WMI_TAG_ARRAY_BYTE) |
			    FIELD_PREP(WMI_TLV_LEN, buf_len);

	memcpy(frame_tlv->value, frame->data, buf_len);

	ath11k_ce_byte_swap(frame_tlv->value, buf_len);

	ret = ath11k_wmi_cmd_send(wmi, skb, WMI_MGMT_TX_SEND_CMDID);
	if (ret) {
		ath11k_warn(ar->ab,
			    "failed to submit WMI_MGMT_TX_SEND_CMDID cmd\n");
		dev_kfree_skb(skb);
	}

	return ret;
}

int ath11k_wmi_vdev_create(struct ath11k *ar, u8 *macaddr,
			   struct vdev_create_params *param)
{
	struct ath11k_pdev_wmi *wmi = ar->wmi;
	struct wmi_vdev_create_cmd *cmd;
	struct sk_buff *skb;
	struct wmi_vdev_txrx_streams *txrx_streams;
	struct wmi_tlv *tlv;
	int ret, len;
	void *ptr;

	/* It can be optimized my sending tx/rx chain configuration
	 * only for supported bands instead of always sending it for
	 * both the bands.
	 */
	len = sizeof(*cmd) + TLV_HDR_SIZE +
		(WMI_NUM_SUPPORTED_BAND_MAX * sizeof(*txrx_streams));

	skb = ath11k_wmi_alloc_skb(wmi->wmi_ab, len);
	if (!skb)
		return -ENOMEM;

	cmd = (struct wmi_vdev_create_cmd *)skb->data;
	cmd->tlv_header = FIELD_PREP(WMI_TLV_TAG, WMI_TAG_VDEV_CREATE_CMD) |
			  FIELD_PREP(WMI_TLV_LEN, sizeof(*cmd) - TLV_HDR_SIZE);

	cmd->vdev_id = param->if_id;
	cmd->vdev_type = param->type;
	cmd->vdev_subtype = param->subtype;
	cmd->num_cfg_txrx_streams = WMI_NUM_SUPPORTED_BAND_MAX;
	cmd->pdev_id = param->pdev_id;
	ether_addr_copy(cmd->vdev_macaddr.addr, macaddr);

	ptr = skb->data + sizeof(*cmd);
	len = WMI_NUM_SUPPORTED_BAND_MAX * sizeof(*txrx_streams);

	tlv = ptr;
	tlv->header = FIELD_PREP(WMI_TLV_TAG, WMI_TAG_ARRAY_STRUCT) |
		      FIELD_PREP(WMI_TLV_LEN, len);

	ptr += TLV_HDR_SIZE;
	txrx_streams = ptr;
	len = sizeof(*txrx_streams);
	txrx_streams->tlv_header =
		FIELD_PREP(WMI_TLV_TAG, WMI_TAG_VDEV_TXRX_STREAMS) |
		FIELD_PREP(WMI_TLV_LEN, len - TLV_HDR_SIZE);
	txrx_streams->band = WMI_TPC_CHAINMASK_CONFIG_BAND_2G;
	txrx_streams->supported_tx_streams =
				 param->chains[NL80211_BAND_2GHZ].tx;
	txrx_streams->supported_rx_streams =
				 param->chains[NL80211_BAND_2GHZ].rx;

	txrx_streams++;
	txrx_streams->tlv_header =
		FIELD_PREP(WMI_TLV_TAG, WMI_TAG_VDEV_TXRX_STREAMS) |
		FIELD_PREP(WMI_TLV_LEN, len - TLV_HDR_SIZE);
	txrx_streams->band = WMI_TPC_CHAINMASK_CONFIG_BAND_5G;
	txrx_streams->supported_tx_streams =
				 param->chains[NL80211_BAND_5GHZ].tx;
	txrx_streams->supported_rx_streams =
				 param->chains[NL80211_BAND_5GHZ].rx;

	ret = ath11k_wmi_cmd_send(wmi, skb, WMI_VDEV_CREATE_CMDID);
	if (ret) {
		ath11k_warn(ar->ab,
			    "failed to submit WMI_VDEV_CREATE_CMDID\n");
		dev_kfree_skb(skb);
	}

	ath11k_dbg(ar->ab, ATH11K_DBG_WMI,
		   "WMI vdev create: id %d type %d subtype %d macaddr %pM pdevid %d\n",
		   param->if_id, param->type, param->subtype,
		   macaddr, param->pdev_id);

	return ret;
}

int ath11k_wmi_vdev_delete(struct ath11k *ar, u8 vdev_id)
{
	struct ath11k_pdev_wmi *wmi = ar->wmi;
	struct wmi_vdev_delete_cmd *cmd;
	struct sk_buff *skb;
	int ret;

	skb = ath11k_wmi_alloc_skb(wmi->wmi_ab, sizeof(*cmd));
	if (!skb)
		return -ENOMEM;

	cmd = (struct wmi_vdev_delete_cmd *)skb->data;
	cmd->tlv_header = FIELD_PREP(WMI_TLV_TAG, WMI_TAG_VDEV_DELETE_CMD) |
			  FIELD_PREP(WMI_TLV_LEN, sizeof(*cmd) - TLV_HDR_SIZE);
	cmd->vdev_id = vdev_id;

	ret = ath11k_wmi_cmd_send(wmi, skb, WMI_VDEV_DELETE_CMDID);
	if (ret) {
		ath11k_warn(ar->ab, "failed to submit WMI_VDEV_DELETE_CMDID\n");
		dev_kfree_skb(skb);
	}

	ath11k_dbg(ar->ab, ATH11K_DBG_WMI, "WMI vdev delete id %d\n", vdev_id);

	return ret;
}

int ath11k_wmi_vdev_stop(struct ath11k *ar, u8 vdev_id)
{
	struct ath11k_pdev_wmi *wmi = ar->wmi;
	struct wmi_vdev_stop_cmd *cmd;
	struct sk_buff *skb;
	int ret;

	skb = ath11k_wmi_alloc_skb(wmi->wmi_ab, sizeof(*cmd));
	if (!skb)
		return -ENOMEM;

	cmd = (struct wmi_vdev_stop_cmd *)skb->data;

	cmd->tlv_header = FIELD_PREP(WMI_TLV_TAG, WMI_TAG_VDEV_STOP_CMD) |
			  FIELD_PREP(WMI_TLV_LEN, sizeof(*cmd) - TLV_HDR_SIZE);
	cmd->vdev_id = vdev_id;

	ret = ath11k_wmi_cmd_send(wmi, skb, WMI_VDEV_STOP_CMDID);
	if (ret) {
		ath11k_warn(ar->ab, "failed to submit WMI_VDEV_STOP cmd\n");
		dev_kfree_skb(skb);
	}

	ath11k_dbg(ar->ab, ATH11K_DBG_WMI, "WMI vdev stop id 0x%x\n", vdev_id);

	return ret;
}

int ath11k_wmi_vdev_down(struct ath11k *ar, u8 vdev_id)
{
	struct ath11k_pdev_wmi *wmi = ar->wmi;
	struct wmi_vdev_down_cmd *cmd;
	struct sk_buff *skb;
	int ret;

	skb = ath11k_wmi_alloc_skb(wmi->wmi_ab, sizeof(*cmd));
	if (!skb)
		return -ENOMEM;

	cmd = (struct wmi_vdev_down_cmd *)skb->data;

	cmd->tlv_header = FIELD_PREP(WMI_TLV_TAG, WMI_TAG_VDEV_DOWN_CMD) |
			  FIELD_PREP(WMI_TLV_LEN, sizeof(*cmd) - TLV_HDR_SIZE);
	cmd->vdev_id = vdev_id;

	ret = ath11k_wmi_cmd_send(wmi, skb, WMI_VDEV_DOWN_CMDID);
	if (ret) {
		ath11k_warn(ar->ab, "failed to submit WMI_VDEV_DOWN cmd\n");
		dev_kfree_skb(skb);
	}

	ath11k_dbg(ar->ab, ATH11K_DBG_WMI, "WMI vdev down id 0x%x\n", vdev_id);

	return ret;
}

static void ath11k_wmi_put_wmi_channel(struct wmi_channel *chan,
				       struct wmi_vdev_start_req_arg *arg)
{
	memset(chan, 0, sizeof(*chan));

	chan->mhz = arg->channel.freq;
	chan->band_center_freq1 = arg->channel.band_center_freq1;
	if (arg->channel.mode == MODE_11AC_VHT80_80)
		chan->band_center_freq2 = arg->channel.band_center_freq2;
	else
		chan->band_center_freq2 = 0;

	chan->info |= FIELD_PREP(WMI_CHAN_INFO_MODE, arg->channel.mode);
	if (arg->channel.passive)
		chan->info |= WMI_CHAN_INFO_PASSIVE;
	if (arg->channel.allow_ibss)
		chan->info |= WMI_CHAN_INFO_ADHOC_ALLOWED;
	if (arg->channel.allow_ht)
		chan->info |= WMI_CHAN_INFO_ALLOW_HT;
	if (arg->channel.allow_vht)
		chan->info |= WMI_CHAN_INFO_ALLOW_VHT;
	if (arg->channel.allow_he)
		chan->info |= WMI_CHAN_INFO_ALLOW_HE;
	if (arg->channel.ht40plus)
		chan->info |= WMI_CHAN_INFO_HT40_PLUS;
	if (arg->channel.chan_radar)
		chan->info |= WMI_CHAN_INFO_DFS;
	if (arg->channel.freq2_radar)
		chan->info |= WMI_CHAN_INFO_DFS_FREQ2;

	chan->reg_info_1 = FIELD_PREP(WMI_CHAN_REG_INFO1_MAX_PWR,
				      arg->channel.max_power) |
		FIELD_PREP(WMI_CHAN_REG_INFO1_MAX_REG_PWR,
			   arg->channel.max_reg_power);

	chan->reg_info_2 = FIELD_PREP(WMI_CHAN_REG_INFO2_ANT_MAX,
				      arg->channel.max_antenna_gain) |
		FIELD_PREP(WMI_CHAN_REG_INFO2_MAX_TX_PWR,
			   arg->channel.max_power);
}

int ath11k_wmi_vdev_start(struct ath11k *ar, struct wmi_vdev_start_req_arg *arg,
			  bool restart)
{
	struct ath11k_pdev_wmi *wmi = ar->wmi;
	struct wmi_vdev_start_request_cmd *cmd;
	struct sk_buff *skb;
	struct wmi_channel *chan;
	struct wmi_tlv *tlv;
	void *ptr;
	int ret, len;

	if (WARN_ON(arg->ssid_len > sizeof(cmd->ssid.ssid)))
		return -EINVAL;

	len = sizeof(*cmd) + sizeof(*chan) + TLV_HDR_SIZE;

	skb = ath11k_wmi_alloc_skb(wmi->wmi_ab, len);
	if (!skb)
		return -ENOMEM;

	cmd = (struct wmi_vdev_start_request_cmd *)skb->data;
	cmd->tlv_header = FIELD_PREP(WMI_TLV_TAG,
				     WMI_TAG_VDEV_START_REQUEST_CMD) |
			  FIELD_PREP(WMI_TLV_LEN, sizeof(*cmd) - TLV_HDR_SIZE);
	cmd->vdev_id = arg->vdev_id;
	cmd->beacon_interval = arg->bcn_intval;
	cmd->bcn_tx_rate = arg->bcn_tx_rate;
	cmd->dtim_period = arg->dtim_period;
	cmd->num_noa_descriptors = arg->num_noa_descriptors;
	cmd->preferred_rx_streams = arg->pref_rx_streams;
	cmd->preferred_tx_streams = arg->pref_tx_streams;
	cmd->cac_duration_ms = arg->cac_duration_ms;
	cmd->regdomain = arg->regdomain;
	cmd->he_ops = arg->he_ops;

	if (!restart) {
		if (arg->ssid) {
			cmd->ssid.ssid_len = arg->ssid_len;
			memcpy(cmd->ssid.ssid, arg->ssid, arg->ssid_len);
		}
		if (arg->hidden_ssid)
			cmd->flags |= WMI_VDEV_START_HIDDEN_SSID;
		if (arg->pmf_enabled)
			cmd->flags |= WMI_VDEV_START_PMF_ENABLED;
	}

	cmd->flags |= WMI_VDEV_START_LDPC_RX_ENABLED;

	ptr = skb->data + sizeof(*cmd);
	chan = ptr;

	ath11k_wmi_put_wmi_channel(chan, arg);

	chan->tlv_header = FIELD_PREP(WMI_TLV_TAG, WMI_TAG_CHANNEL) |
			   FIELD_PREP(WMI_TLV_LEN,
				      sizeof(*chan) - TLV_HDR_SIZE);
	ptr += sizeof(*chan);

	tlv = ptr;
	tlv->header = FIELD_PREP(WMI_TLV_TAG, WMI_TAG_ARRAY_STRUCT) |
		      FIELD_PREP(WMI_TLV_LEN, 0);

	/* Note: This is a nested TLV containing:
	 * [wmi_tlv][wmi_p2p_noa_descriptor][wmi_tlv]..
	 */

	ptr += sizeof(*tlv);

	if (restart)
		ret = ath11k_wmi_cmd_send(wmi, skb,
					  WMI_VDEV_RESTART_REQUEST_CMDID);
	else
		ret = ath11k_wmi_cmd_send(wmi, skb,
					  WMI_VDEV_START_REQUEST_CMDID);
	if (ret) {
		ath11k_warn(ar->ab, "failed to submit vdev_%s cmd\n",
			    restart ? "restart" : "start");
		dev_kfree_skb(skb);
	}

	ath11k_dbg(ar->ab, ATH11K_DBG_WMI, "vdev %s id 0x%x freq 0x%x mode 0x%x\n",
		   restart ? "restart" : "start", arg->vdev_id,
		   arg->channel.freq, arg->channel.mode);

	return ret;
}

int ath11k_wmi_vdev_up(struct ath11k *ar, u32 vdev_id, u32 aid, const u8 *bssid)
{
	struct ath11k_pdev_wmi *wmi = ar->wmi;
	struct wmi_vdev_up_cmd *cmd;
	struct sk_buff *skb;
	int ret;

	skb = ath11k_wmi_alloc_skb(wmi->wmi_ab, sizeof(*cmd));
	if (!skb)
		return -ENOMEM;

	cmd = (struct wmi_vdev_up_cmd *)skb->data;

	cmd->tlv_header = FIELD_PREP(WMI_TLV_TAG, WMI_TAG_VDEV_UP_CMD) |
			  FIELD_PREP(WMI_TLV_LEN, sizeof(*cmd) - TLV_HDR_SIZE);
	cmd->vdev_id = vdev_id;
	cmd->vdev_assoc_id = aid;

	ether_addr_copy(cmd->vdev_bssid.addr, bssid);

	ret = ath11k_wmi_cmd_send(wmi, skb, WMI_VDEV_UP_CMDID);
	if (ret) {
		ath11k_warn(ar->ab, "failed to submit WMI_VDEV_UP cmd\n");
		dev_kfree_skb(skb);
	}

	ath11k_dbg(ar->ab, ATH11K_DBG_WMI,
		   "WMI mgmt vdev up id 0x%x assoc id %d bssid %pM\n",
		   vdev_id, aid, bssid);

	return ret;
}

int ath11k_wmi_send_peer_create_cmd(struct ath11k *ar,
				    struct peer_create_params *param)
{
	struct ath11k_pdev_wmi *wmi = ar->wmi;
	struct wmi_peer_create_cmd *cmd;
	struct sk_buff *skb;
	int ret;

	skb = ath11k_wmi_alloc_skb(wmi->wmi_ab, sizeof(*cmd));
	if (!skb)
		return -ENOMEM;

	cmd = (struct wmi_peer_create_cmd *)skb->data;
	cmd->tlv_header = FIELD_PREP(WMI_TLV_TAG, WMI_TAG_PEER_CREATE_CMD) |
			  FIELD_PREP(WMI_TLV_LEN, sizeof(*cmd) - TLV_HDR_SIZE);

	ether_addr_copy(cmd->peer_macaddr.addr, param->peer_addr);
	cmd->peer_type = param->peer_type;
	cmd->vdev_id = param->vdev_id;

	ret = ath11k_wmi_cmd_send(wmi, skb, WMI_PEER_CREATE_CMDID);
	if (ret) {
		ath11k_warn(ar->ab, "failed to submit WMI_PEER_CREATE cmd\n");
		dev_kfree_skb(skb);
	}

	ath11k_dbg(ar->ab, ATH11K_DBG_WMI,
		   "WMI peer create vdev_id %d peer_addr %pM\n",
		   param->vdev_id, param->peer_addr);

	return ret;
}

int ath11k_wmi_send_peer_delete_cmd(struct ath11k *ar,
				    const u8 *peer_addr, u8 vdev_id)
{
	struct ath11k_pdev_wmi *wmi = ar->wmi;
	struct wmi_peer_delete_cmd *cmd;
	struct sk_buff *skb;
	int ret;

	skb = ath11k_wmi_alloc_skb(wmi->wmi_ab, sizeof(*cmd));
	if (!skb)
		return -ENOMEM;

	cmd = (struct wmi_peer_delete_cmd *)skb->data;
	cmd->tlv_header = FIELD_PREP(WMI_TLV_TAG, WMI_TAG_PEER_DELETE_CMD) |
			  FIELD_PREP(WMI_TLV_LEN, sizeof(*cmd) - TLV_HDR_SIZE);

	ether_addr_copy(cmd->peer_macaddr.addr, peer_addr);
	cmd->vdev_id = vdev_id;

	ath11k_dbg(ar->ab, ATH11K_DBG_WMI,
		   "WMI peer delete vdev_id %d peer_addr %pM\n",
		   vdev_id,  peer_addr);

	ret = ath11k_wmi_cmd_send(wmi, skb, WMI_PEER_DELETE_CMDID);
	if (ret) {
		ath11k_warn(ar->ab, "failed to send WMI_PEER_DELETE cmd\n");
		dev_kfree_skb(skb);
	}

	return ret;
}

int ath11k_wmi_send_pdev_set_regdomain(struct ath11k *ar,
				       struct pdev_set_regdomain_params *param)
{
	struct ath11k_pdev_wmi *wmi = ar->wmi;
	struct wmi_pdev_set_regdomain_cmd *cmd;
	struct sk_buff *skb;
	int ret;

	skb = ath11k_wmi_alloc_skb(wmi->wmi_ab, sizeof(*cmd));
	if (!skb)
		return -ENOMEM;

	cmd = (struct wmi_pdev_set_regdomain_cmd *)skb->data;
	cmd->tlv_header = FIELD_PREP(WMI_TLV_TAG,
				     WMI_TAG_PDEV_SET_REGDOMAIN_CMD) |
			  FIELD_PREP(WMI_TLV_LEN, sizeof(*cmd) - TLV_HDR_SIZE);

	cmd->reg_domain = param->current_rd_in_use;
	cmd->reg_domain_2g = param->current_rd_2g;
	cmd->reg_domain_5g = param->current_rd_5g;
	cmd->conformance_test_limit_2g = param->ctl_2g;
	cmd->conformance_test_limit_5g = param->ctl_5g;
	cmd->dfs_domain = param->dfs_domain;
	cmd->pdev_id = param->pdev_id;

	ath11k_dbg(ar->ab, ATH11K_DBG_WMI,
		   "WMI pdev regd rd %d rd2g %d rd5g %d domain %d pdev id %d\n",
		   param->current_rd_in_use, param->current_rd_2g,
		   param->current_rd_5g, param->dfs_domain, param->pdev_id);

	ret = ath11k_wmi_cmd_send(wmi, skb, WMI_PDEV_SET_REGDOMAIN_CMDID);
	if (ret) {
		ath11k_warn(ar->ab,
			    "failed to send WMI_PDEV_SET_REGDOMAIN cmd\n");
		dev_kfree_skb(skb);
	}

	return ret;
}

int ath11k_wmi_set_peer_param(struct ath11k *ar, const u8 *peer_addr,
			      u32 vdev_id, u32 param_id, u32 param_val)
{
	struct ath11k_pdev_wmi *wmi = ar->wmi;
	struct wmi_peer_set_param_cmd *cmd;
	struct sk_buff *skb;
	int ret;

	skb = ath11k_wmi_alloc_skb(wmi->wmi_ab, sizeof(*cmd));
	if (!skb)
		return -ENOMEM;

	cmd = (struct wmi_peer_set_param_cmd *)skb->data;
	cmd->tlv_header = FIELD_PREP(WMI_TLV_TAG, WMI_TAG_PEER_SET_PARAM_CMD) |
			  FIELD_PREP(WMI_TLV_LEN, sizeof(*cmd) - TLV_HDR_SIZE);
	ether_addr_copy(cmd->peer_macaddr.addr, peer_addr);
	cmd->vdev_id = vdev_id;
	cmd->param_id = param_id;
	cmd->param_value = param_val;

	ret = ath11k_wmi_cmd_send(wmi, skb, WMI_PEER_SET_PARAM_CMDID);
	if (ret) {
		ath11k_warn(ar->ab, "failed to send WMI_PEER_SET_PARAM cmd\n");
		dev_kfree_skb(skb);
	}

	ath11k_dbg(ar->ab, ATH11K_DBG_WMI,
		   "WMI vdev %d peer 0x%pM set param %d value %d\n",
		   vdev_id, peer_addr, param_id, param_val);

	return ret;
}

int ath11k_wmi_send_peer_flush_tids_cmd(struct ath11k *ar,
					u8 peer_addr[ETH_ALEN],
					struct peer_flush_params *param)
{
	struct ath11k_pdev_wmi *wmi = ar->wmi;
	struct wmi_peer_flush_tids_cmd *cmd;
	struct sk_buff *skb;
	int ret;

	skb = ath11k_wmi_alloc_skb(wmi->wmi_ab, sizeof(*cmd));
	if (!skb)
		return -ENOMEM;

	cmd = (struct wmi_peer_flush_tids_cmd *)skb->data;
	cmd->tlv_header = FIELD_PREP(WMI_TLV_TAG, WMI_TAG_PEER_FLUSH_TIDS_CMD) |
			  FIELD_PREP(WMI_TLV_LEN, sizeof(*cmd) - TLV_HDR_SIZE);

	ether_addr_copy(cmd->peer_macaddr.addr, peer_addr);
	cmd->peer_tid_bitmap = param->peer_tid_bitmap;
	cmd->vdev_id = param->vdev_id;

	ret = ath11k_wmi_cmd_send(wmi, skb, WMI_PEER_FLUSH_TIDS_CMDID);
	if (ret) {
		ath11k_warn(ar->ab,
			    "failed to send WMI_PEER_FLUSH_TIDS cmd\n");
		dev_kfree_skb(skb);
	}

	ath11k_dbg(ar->ab, ATH11K_DBG_WMI,
		   "WMI peer flush vdev_id %d peer_addr %pM tids %08x\n",
		   param->vdev_id, peer_addr, param->peer_tid_bitmap);

	return ret;
}

int ath11k_wmi_peer_rx_reorder_queue_setup(struct ath11k *ar,
					   int vdev_id, const u8 *addr,
					   dma_addr_t paddr, u8 tid,
					   u8 ba_window_size_valid,
					   u32 ba_window_size)
{
	struct wmi_peer_reorder_queue_setup_cmd *cmd;
	struct sk_buff *skb;
	int ret;

	skb = ath11k_wmi_alloc_skb(ar->wmi->wmi_ab, sizeof(*cmd));
	if (!skb)
		return -ENOMEM;

	cmd = (struct wmi_peer_reorder_queue_setup_cmd *)skb->data;
	cmd->tlv_header = FIELD_PREP(WMI_TLV_TAG,
				     WMI_TAG_REORDER_QUEUE_SETUP_CMD) |
			  FIELD_PREP(WMI_TLV_LEN, sizeof(*cmd) - TLV_HDR_SIZE);

	ether_addr_copy(cmd->peer_macaddr.addr, addr);
	cmd->vdev_id = vdev_id;
	cmd->tid = tid;
	cmd->queue_ptr_lo = lower_32_bits(paddr);
	cmd->queue_ptr_hi = upper_32_bits(paddr);
	cmd->queue_no = tid;
	cmd->ba_window_size_valid = ba_window_size_valid;
	cmd->ba_window_size = ba_window_size;

	ret = ath11k_wmi_cmd_send(ar->wmi, skb,
				  WMI_PEER_REORDER_QUEUE_SETUP_CMDID);
	if (ret) {
		ath11k_warn(ar->ab,
			    "failed to send WMI_PEER_REORDER_QUEUE_SETUP\n");
		dev_kfree_skb(skb);
	}

	ath11k_dbg(ar->ab, ATH11K_DBG_WMI,
		   "wmi rx reorder queue setup addr %pM vdev_id %d tid %d\n",
		   addr, vdev_id, tid);

	return ret;
}

int
ath11k_wmi_rx_reord_queue_remove(struct ath11k *ar,
				 struct rx_reorder_queue_remove_params *param)
{
	struct ath11k_pdev_wmi *wmi = ar->wmi;
	struct wmi_peer_reorder_queue_remove_cmd *cmd;
	struct sk_buff *skb;
	int ret;

	skb = ath11k_wmi_alloc_skb(wmi->wmi_ab, sizeof(*cmd));
	if (!skb)
		return -ENOMEM;

	cmd = (struct wmi_peer_reorder_queue_remove_cmd *)skb->data;
	cmd->tlv_header = FIELD_PREP(WMI_TLV_TAG,
				     WMI_TAG_REORDER_QUEUE_REMOVE_CMD) |
			  FIELD_PREP(WMI_TLV_LEN, sizeof(*cmd) - TLV_HDR_SIZE);

	ether_addr_copy(cmd->peer_macaddr.addr, param->peer_macaddr);
	cmd->vdev_id = param->vdev_id;
	cmd->tid_mask = param->peer_tid_bitmap;

	ath11k_dbg(ar->ab, ATH11K_DBG_WMI,
		   "%s: peer_macaddr %pM vdev_id %d, tid_map %d", __func__,
		   param->peer_macaddr, param->vdev_id, param->peer_tid_bitmap);

	ret = ath11k_wmi_cmd_send(wmi, skb,
				  WMI_PEER_REORDER_QUEUE_REMOVE_CMDID);
	if (ret) {
		ath11k_warn(ar->ab,
			    "failed to send WMI_PEER_REORDER_QUEUE_REMOVE_CMDID");
		dev_kfree_skb(skb);
	}

	return ret;
}

int ath11k_wmi_pdev_set_param(struct ath11k *ar, u32 param_id,
			      u32 param_value, u8 pdev_id)
{
	struct ath11k_pdev_wmi *wmi = ar->wmi;
	struct wmi_pdev_set_param_cmd *cmd;
	struct sk_buff *skb;
	int ret;

	skb = ath11k_wmi_alloc_skb(wmi->wmi_ab, sizeof(*cmd));
	if (!skb)
		return -ENOMEM;

	cmd = (struct wmi_pdev_set_param_cmd *)skb->data;
	cmd->tlv_header = FIELD_PREP(WMI_TLV_TAG, WMI_TAG_PDEV_SET_PARAM_CMD) |
			  FIELD_PREP(WMI_TLV_LEN, sizeof(*cmd) - TLV_HDR_SIZE);
	cmd->pdev_id = pdev_id;
	cmd->param_id = param_id;
	cmd->param_value = param_value;

	ret = ath11k_wmi_cmd_send(wmi, skb, WMI_PDEV_SET_PARAM_CMDID);
	if (ret) {
		ath11k_warn(ar->ab, "failed to send WMI_PDEV_SET_PARAM cmd\n");
		dev_kfree_skb(skb);
	}

	ath11k_dbg(ar->ab, ATH11K_DBG_WMI,
		   "WMI pdev set param %d pdev id %d value %d\n",
		   param_id, pdev_id, param_value);

	return ret;
}

int ath11k_wmi_pdev_set_ps_mode(struct ath11k *ar, int vdev_id, u32 enable)
{
	struct ath11k_pdev_wmi *wmi = ar->wmi;
	struct wmi_pdev_set_ps_mode_cmd *cmd;
	struct sk_buff *skb;
	int ret;

	skb = ath11k_wmi_alloc_skb(wmi->wmi_ab, sizeof(*cmd));
	if (!skb)
		return -ENOMEM;

	cmd = (struct wmi_pdev_set_ps_mode_cmd *)skb->data;
	cmd->tlv_header = FIELD_PREP(WMI_TLV_TAG, WMI_TAG_STA_POWERSAVE_MODE_CMD) |
			  FIELD_PREP(WMI_TLV_LEN, sizeof(*cmd) - TLV_HDR_SIZE);
	cmd->vdev_id = vdev_id;
	cmd->sta_ps_mode = enable;

	ret = ath11k_wmi_cmd_send(wmi, skb, WMI_STA_POWERSAVE_MODE_CMDID);
	if (ret) {
		ath11k_warn(ar->ab, "failed to send WMI_PDEV_SET_PARAM cmd\n");
		dev_kfree_skb(skb);
	}

	ath11k_dbg(ar->ab, ATH11K_DBG_WMI,
		   "WMI vdev set psmode %d vdev id %d\n",
		   enable, vdev_id);

	return ret;
}

int ath11k_wmi_pdev_suspend(struct ath11k *ar, u32 suspend_opt,
			    u32 pdev_id)
{
	struct ath11k_pdev_wmi *wmi = ar->wmi;
	struct wmi_pdev_suspend_cmd *cmd;
	struct sk_buff *skb;
	int ret;

	skb = ath11k_wmi_alloc_skb(wmi->wmi_ab, sizeof(*cmd));
	if (!skb)
		return -ENOMEM;

	cmd = (struct wmi_pdev_suspend_cmd *)skb->data;

	cmd->tlv_header = FIELD_PREP(WMI_TLV_TAG, WMI_TAG_PDEV_SUSPEND_CMD) |
			  FIELD_PREP(WMI_TLV_LEN, sizeof(*cmd) - TLV_HDR_SIZE);

	cmd->suspend_opt = suspend_opt;
	cmd->pdev_id = pdev_id;

	ret = ath11k_wmi_cmd_send(wmi, skb, WMI_PDEV_SUSPEND_CMDID);
	if (ret) {
		ath11k_warn(ar->ab, "failed to send WMI_PDEV_SUSPEND cmd\n");
		dev_kfree_skb(skb);
	}

	ath11k_dbg(ar->ab, ATH11K_DBG_WMI,
		   "WMI pdev suspend pdev_id %d\n", pdev_id);

	return ret;
}

int ath11k_wmi_pdev_resume(struct ath11k *ar, u32 pdev_id)
{
	struct ath11k_pdev_wmi *wmi = ar->wmi;
	struct wmi_pdev_resume_cmd *cmd;
	struct sk_buff *skb;
	int ret;

	skb = ath11k_wmi_alloc_skb(wmi->wmi_ab, sizeof(*cmd));
	if (!skb)
		return -ENOMEM;

	cmd = (struct wmi_pdev_resume_cmd *)skb->data;

	cmd->tlv_header = FIELD_PREP(WMI_TLV_TAG, WMI_TAG_PDEV_RESUME_CMD) |
			  FIELD_PREP(WMI_TLV_LEN, sizeof(*cmd) - TLV_HDR_SIZE);
	cmd->pdev_id = pdev_id;

	ath11k_dbg(ar->ab, ATH11K_DBG_WMI,
		   "WMI pdev resume pdev id %d\n", pdev_id);

	ret = ath11k_wmi_cmd_send(wmi, skb, WMI_PDEV_RESUME_CMDID);
	if (ret) {
		ath11k_warn(ar->ab, "failed to send WMI_PDEV_RESUME cmd\n");
		dev_kfree_skb(skb);
	}

	return ret;
}

/* TODO FW Support for the cmd is not available yet.
 * Can be tested once the command and corresponding
 * event is implemented in FW
 */
int ath11k_wmi_pdev_bss_chan_info_request(struct ath11k *ar,
					  enum wmi_bss_chan_info_req_type type)
{
	struct ath11k_pdev_wmi *wmi = ar->wmi;
	struct wmi_pdev_bss_chan_info_req_cmd *cmd;
	struct sk_buff *skb;
	int ret;

	skb = ath11k_wmi_alloc_skb(wmi->wmi_ab, sizeof(*cmd));
	if (!skb)
		return -ENOMEM;

	cmd = (struct wmi_pdev_bss_chan_info_req_cmd *)skb->data;

	cmd->tlv_header = FIELD_PREP(WMI_TLV_TAG,
				     WMI_TAG_PDEV_BSS_CHAN_INFO_REQUEST) |
			  FIELD_PREP(WMI_TLV_LEN, sizeof(*cmd) - TLV_HDR_SIZE);
	cmd->req_type = type;
	cmd->pdev_id = ar->pdev->pdev_id;

	ath11k_dbg(ar->ab, ATH11K_DBG_WMI,
		   "WMI bss chan info req type %d\n", type);

	ret = ath11k_wmi_cmd_send(wmi, skb,
				  WMI_PDEV_BSS_CHAN_INFO_REQUEST_CMDID);
	if (ret) {
		ath11k_warn(ar->ab,
			    "failed to send WMI_PDEV_BSS_CHAN_INFO_REQUEST cmd\n");
		dev_kfree_skb(skb);
	}

	return ret;
}

int ath11k_wmi_send_set_ap_ps_param_cmd(struct ath11k *ar, u8 *peer_addr,
					struct ap_ps_params *param)
{
	struct ath11k_pdev_wmi *wmi = ar->wmi;
	struct wmi_ap_ps_peer_cmd *cmd;
	struct sk_buff *skb;
	int ret;

	skb = ath11k_wmi_alloc_skb(wmi->wmi_ab, sizeof(*cmd));
	if (!skb)
		return -ENOMEM;

	cmd = (struct wmi_ap_ps_peer_cmd *)skb->data;
	cmd->tlv_header = FIELD_PREP(WMI_TLV_TAG, WMI_TAG_AP_PS_PEER_CMD) |
			  FIELD_PREP(WMI_TLV_LEN, sizeof(*cmd) - TLV_HDR_SIZE);

	cmd->vdev_id = param->vdev_id;
	ether_addr_copy(cmd->peer_macaddr.addr, peer_addr);
	cmd->param = param->param;
	cmd->value = param->value;

	ret = ath11k_wmi_cmd_send(wmi, skb, WMI_AP_PS_PEER_PARAM_CMDID);
	if (ret) {
		ath11k_warn(ar->ab,
			    "failed to send WMI_AP_PS_PEER_PARAM_CMDID\n");
		dev_kfree_skb(skb);
	}

	ath11k_dbg(ar->ab, ATH11K_DBG_WMI,
		   "WMI set ap ps vdev id %d peer %pM param %d value %d\n",
		   param->vdev_id, peer_addr, param->param, param->value);

	return ret;
}

int ath11k_wmi_set_sta_ps_param(struct ath11k *ar, u32 vdev_id,
				u32 param, u32 param_value)
{
	struct ath11k_pdev_wmi *wmi = ar->wmi;
	struct wmi_sta_powersave_param_cmd *cmd;
	struct sk_buff *skb;
	int ret;

	skb = ath11k_wmi_alloc_skb(wmi->wmi_ab, sizeof(*cmd));
	if (!skb)
		return -ENOMEM;

	cmd = (struct wmi_sta_powersave_param_cmd *)skb->data;
	cmd->tlv_header = FIELD_PREP(WMI_TLV_TAG,
				     WMI_TAG_STA_POWERSAVE_PARAM_CMD) |
			  FIELD_PREP(WMI_TLV_LEN, sizeof(*cmd) - TLV_HDR_SIZE);

	cmd->vdev_id = vdev_id;
	cmd->param = param;
	cmd->value = param_value;

	ath11k_dbg(ar->ab, ATH11K_DBG_WMI,
		   "WMI set sta ps vdev_id %d param %d value %d\n",
		   vdev_id, param, param_value);

	ret = ath11k_wmi_cmd_send(wmi, skb, WMI_STA_POWERSAVE_PARAM_CMDID);
	if (ret) {
		ath11k_warn(ar->ab, "failed to send WMI_STA_POWERSAVE_PARAM_CMDID");
		dev_kfree_skb(skb);
	}

	return ret;
}

int ath11k_wmi_force_fw_hang_cmd(struct ath11k *ar, u32 type, u32 delay_time_ms)
{
	struct ath11k_pdev_wmi *wmi = ar->wmi;
	struct wmi_force_fw_hang_cmd *cmd;
	struct sk_buff *skb;
	int ret, len;

	len = sizeof(*cmd);

	skb = ath11k_wmi_alloc_skb(wmi->wmi_ab, len);
	if (!skb)
		return -ENOMEM;

	cmd = (struct wmi_force_fw_hang_cmd *)skb->data;
	cmd->tlv_header = FIELD_PREP(WMI_TLV_TAG, WMI_TAG_FORCE_FW_HANG_CMD) |
			  FIELD_PREP(WMI_TLV_LEN, len - TLV_HDR_SIZE);

	cmd->type = type;
	cmd->delay_time_ms = delay_time_ms;

	ret = ath11k_wmi_cmd_send(wmi, skb, WMI_FORCE_FW_HANG_CMDID);

	if (ret) {
		ath11k_warn(ar->ab, "Failed to send WMI_FORCE_FW_HANG_CMDID");
		dev_kfree_skb(skb);
	}
	return ret;
}

int ath11k_wmi_vdev_set_param_cmd(struct ath11k *ar, u32 vdev_id,
				  u32 param_id, u32 param_value)
{
	struct ath11k_pdev_wmi *wmi = ar->wmi;
	struct wmi_vdev_set_param_cmd *cmd;
	struct sk_buff *skb;
	int ret;

	skb = ath11k_wmi_alloc_skb(wmi->wmi_ab, sizeof(*cmd));
	if (!skb)
		return -ENOMEM;

	cmd = (struct wmi_vdev_set_param_cmd *)skb->data;
	cmd->tlv_header = FIELD_PREP(WMI_TLV_TAG, WMI_TAG_VDEV_SET_PARAM_CMD) |
			  FIELD_PREP(WMI_TLV_LEN, sizeof(*cmd) - TLV_HDR_SIZE);

	cmd->vdev_id = vdev_id;
	cmd->param_id = param_id;
	cmd->param_value = param_value;

	ret = ath11k_wmi_cmd_send(wmi, skb, WMI_VDEV_SET_PARAM_CMDID);
	if (ret) {
		ath11k_warn(ar->ab,
			    "failed to send WMI_VDEV_SET_PARAM_CMDID\n");
		dev_kfree_skb(skb);
	}

	ath11k_dbg(ar->ab, ATH11K_DBG_WMI,
		   "WMI vdev id 0x%x set param %d value %d\n",
		   vdev_id, param_id, param_value);

	return ret;
}

int ath11k_wmi_send_stats_request_cmd(struct ath11k *ar,
				      struct stats_request_params *param)
{
	struct ath11k_pdev_wmi *wmi = ar->wmi;
	struct wmi_request_stats_cmd *cmd;
	struct sk_buff *skb;
	int ret;

	skb = ath11k_wmi_alloc_skb(wmi->wmi_ab, sizeof(*cmd));
	if (!skb)
		return -ENOMEM;

	cmd = (struct wmi_request_stats_cmd *)skb->data;
	cmd->tlv_header = FIELD_PREP(WMI_TLV_TAG, WMI_TAG_REQUEST_STATS_CMD) |
			  FIELD_PREP(WMI_TLV_LEN, sizeof(*cmd) - TLV_HDR_SIZE);

	cmd->stats_id = param->stats_id;
	cmd->vdev_id = param->vdev_id;
	cmd->pdev_id = param->pdev_id;

	ret = ath11k_wmi_cmd_send(wmi, skb, WMI_REQUEST_STATS_CMDID);
	if (ret) {
		ath11k_warn(ar->ab, "failed to send WMI_REQUEST_STATS cmd\n");
		dev_kfree_skb(skb);
	}

	ath11k_dbg(ar->ab, ATH11K_DBG_WMI,
		   "WMI request stats 0x%x vdev id %d pdev id %d\n",
		   param->stats_id, param->vdev_id, param->pdev_id);

	return ret;
}

int ath11k_wmi_send_pdev_temperature_cmd(struct ath11k *ar)
{
	struct ath11k_pdev_wmi *wmi = ar->wmi;
	struct wmi_get_pdev_temperature_cmd *cmd;
	struct sk_buff *skb;
	int ret;

	skb = ath11k_wmi_alloc_skb(wmi->wmi_ab, sizeof(*cmd));
	if (!skb)
		return -ENOMEM;

	cmd = (struct wmi_get_pdev_temperature_cmd *)skb->data;
	cmd->tlv_header = FIELD_PREP(WMI_TLV_TAG, WMI_TAG_PDEV_GET_TEMPERATURE_CMD) |
			  FIELD_PREP(WMI_TLV_LEN, sizeof(*cmd) - TLV_HDR_SIZE);
	cmd->pdev_id = ar->pdev->pdev_id;

	ret = ath11k_wmi_cmd_send(wmi, skb, WMI_PDEV_GET_TEMPERATURE_CMDID);
	if (ret) {
		ath11k_warn(ar->ab, "failed to send WMI_PDEV_GET_TEMPERATURE cmd\n");
		dev_kfree_skb(skb);
	}

	ath11k_dbg(ar->ab, ATH11K_DBG_WMI,
		   "WMI pdev get temperature for pdev_id %d\n", ar->pdev->pdev_id);

	return ret;
}

int ath11k_wmi_send_bcn_offload_control_cmd(struct ath11k *ar,
					    u32 vdev_id, u32 bcn_ctrl_op)
{
	struct ath11k_pdev_wmi *wmi = ar->wmi;
	struct wmi_bcn_offload_ctrl_cmd *cmd;
	struct sk_buff *skb;
	int ret;

	skb = ath11k_wmi_alloc_skb(wmi->wmi_ab, sizeof(*cmd));
	if (!skb)
		return -ENOMEM;

	cmd = (struct wmi_bcn_offload_ctrl_cmd *)skb->data;
	cmd->tlv_header = FIELD_PREP(WMI_TLV_TAG,
				     WMI_TAG_BCN_OFFLOAD_CTRL_CMD) |
			  FIELD_PREP(WMI_TLV_LEN, sizeof(*cmd) - TLV_HDR_SIZE);

	cmd->vdev_id = vdev_id;
	cmd->bcn_ctrl_op = bcn_ctrl_op;

	ath11k_dbg(ar->ab, ATH11K_DBG_WMI,
		   "WMI bcn ctrl offload vdev id %d ctrl_op %d\n",
		   vdev_id, bcn_ctrl_op);

	ret = ath11k_wmi_cmd_send(wmi, skb, WMI_BCN_OFFLOAD_CTRL_CMDID);
	if (ret) {
		ath11k_warn(ar->ab,
			    "failed to send WMI_BCN_OFFLOAD_CTRL_CMDID\n");
		dev_kfree_skb(skb);
	}

	return ret;
}

int ath11k_wmi_bcn_tmpl(struct ath11k *ar, u32 vdev_id,
			struct ieee80211_mutable_offsets *offs,
			struct sk_buff *bcn)
{
	struct ath11k_pdev_wmi *wmi = ar->wmi;
	struct wmi_bcn_tmpl_cmd *cmd;
	struct wmi_bcn_prb_info *bcn_prb_info;
	struct wmi_tlv *tlv;
	struct sk_buff *skb;
	void *ptr;
	int ret, len;
	size_t aligned_len = roundup(bcn->len, 4);

	len = sizeof(*cmd) + sizeof(*bcn_prb_info) + TLV_HDR_SIZE + aligned_len;

	skb = ath11k_wmi_alloc_skb(wmi->wmi_ab, len);
	if (!skb)
		return -ENOMEM;

	cmd = (struct wmi_bcn_tmpl_cmd *)skb->data;
	cmd->tlv_header = FIELD_PREP(WMI_TLV_TAG, WMI_TAG_BCN_TMPL_CMD) |
			  FIELD_PREP(WMI_TLV_LEN, sizeof(*cmd) - TLV_HDR_SIZE);
	cmd->vdev_id = vdev_id;
	cmd->tim_ie_offset = offs->tim_offset;
	cmd->csa_switch_count_offset = offs->cntdwn_counter_offs[0];
	cmd->ext_csa_switch_count_offset = offs->cntdwn_counter_offs[1];
	cmd->buf_len = bcn->len;

	ptr = skb->data + sizeof(*cmd);

	bcn_prb_info = ptr;
	len = sizeof(*bcn_prb_info);
	bcn_prb_info->tlv_header = FIELD_PREP(WMI_TLV_TAG,
					      WMI_TAG_BCN_PRB_INFO) |
				   FIELD_PREP(WMI_TLV_LEN, len - TLV_HDR_SIZE);
	bcn_prb_info->caps = 0;
	bcn_prb_info->erp = 0;

	ptr += sizeof(*bcn_prb_info);

	tlv = ptr;
	tlv->header = FIELD_PREP(WMI_TLV_TAG, WMI_TAG_ARRAY_BYTE) |
		      FIELD_PREP(WMI_TLV_LEN, aligned_len);
	memcpy(tlv->value, bcn->data, bcn->len);

	ret = ath11k_wmi_cmd_send(wmi, skb, WMI_BCN_TMPL_CMDID);
	if (ret) {
		ath11k_warn(ar->ab, "failed to send WMI_BCN_TMPL_CMDID\n");
		dev_kfree_skb(skb);
	}

	return ret;
}

int ath11k_wmi_vdev_install_key(struct ath11k *ar,
				struct wmi_vdev_install_key_arg *arg)
{
	struct ath11k_pdev_wmi *wmi = ar->wmi;
	struct wmi_vdev_install_key_cmd *cmd;
	struct wmi_tlv *tlv;
	struct sk_buff *skb;
	int ret, len;
	int key_len_aligned = roundup(arg->key_len, sizeof(uint32_t));

	len = sizeof(*cmd) + TLV_HDR_SIZE + key_len_aligned;

	skb = ath11k_wmi_alloc_skb(wmi->wmi_ab, len);
	if (!skb)
		return -ENOMEM;

	cmd = (struct wmi_vdev_install_key_cmd *)skb->data;
	cmd->tlv_header = FIELD_PREP(WMI_TLV_TAG, WMI_TAG_VDEV_INSTALL_KEY_CMD) |
			  FIELD_PREP(WMI_TLV_LEN, sizeof(*cmd) - TLV_HDR_SIZE);
	cmd->vdev_id = arg->vdev_id;
	ether_addr_copy(cmd->peer_macaddr.addr, arg->macaddr);
	cmd->key_idx = arg->key_idx;
	cmd->key_flags = arg->key_flags;
	cmd->key_cipher = arg->key_cipher;
	cmd->key_len = arg->key_len;
	cmd->key_txmic_len = arg->key_txmic_len;
	cmd->key_rxmic_len = arg->key_rxmic_len;

	if (arg->key_rsc_counter)
		memcpy(&cmd->key_rsc_counter, &arg->key_rsc_counter,
		       sizeof(struct wmi_key_seq_counter));

	tlv = (struct wmi_tlv *)(skb->data + sizeof(*cmd));
	tlv->header = FIELD_PREP(WMI_TLV_TAG, WMI_TAG_ARRAY_BYTE) |
		      FIELD_PREP(WMI_TLV_LEN, key_len_aligned);
	memcpy(tlv->value, (u8 *)arg->key_data, key_len_aligned);

	ret = ath11k_wmi_cmd_send(wmi, skb, WMI_VDEV_INSTALL_KEY_CMDID);
	if (ret) {
		ath11k_warn(ar->ab,
			    "failed to send WMI_VDEV_INSTALL_KEY cmd\n");
		dev_kfree_skb(skb);
	}

	ath11k_dbg(ar->ab, ATH11K_DBG_WMI,
		   "WMI vdev install key idx %d cipher %d len %d\n",
		   arg->key_idx, arg->key_cipher, arg->key_len);

	return ret;
}

static inline void
ath11k_wmi_copy_peer_flags(struct wmi_peer_assoc_complete_cmd *cmd,
			   struct peer_assoc_params *param)
{
	cmd->peer_flags = 0;

	if (param->is_wme_set) {
		if (param->qos_flag)
			cmd->peer_flags |= WMI_PEER_QOS;
		if (param->apsd_flag)
			cmd->peer_flags |= WMI_PEER_APSD;
		if (param->ht_flag)
			cmd->peer_flags |= WMI_PEER_HT;
		if (param->bw_40)
			cmd->peer_flags |= WMI_PEER_40MHZ;
		if (param->bw_80)
			cmd->peer_flags |= WMI_PEER_80MHZ;
		if (param->bw_160)
			cmd->peer_flags |= WMI_PEER_160MHZ;

		/* Typically if STBC is enabled for VHT it should be enabled
		 * for HT as well
		 **/
		if (param->stbc_flag)
			cmd->peer_flags |= WMI_PEER_STBC;

		/* Typically if LDPC is enabled for VHT it should be enabled
		 * for HT as well
		 **/
		if (param->ldpc_flag)
			cmd->peer_flags |= WMI_PEER_LDPC;

		if (param->static_mimops_flag)
			cmd->peer_flags |= WMI_PEER_STATIC_MIMOPS;
		if (param->dynamic_mimops_flag)
			cmd->peer_flags |= WMI_PEER_DYN_MIMOPS;
		if (param->spatial_mux_flag)
			cmd->peer_flags |= WMI_PEER_SPATIAL_MUX;
		if (param->vht_flag)
			cmd->peer_flags |= WMI_PEER_VHT;
		if (param->he_flag)
			cmd->peer_flags |= WMI_PEER_HE;
		if (param->twt_requester)
			cmd->peer_flags |= WMI_PEER_TWT_REQ;
		if (param->twt_responder)
			cmd->peer_flags |= WMI_PEER_TWT_RESP;
	}

	/* Suppress authorization for all AUTH modes that need 4-way handshake
	 * (during re-association).
	 * Authorization will be done for these modes on key installation.
	 */
	if (param->auth_flag)
		cmd->peer_flags |= WMI_PEER_AUTH;
	if (param->need_ptk_4_way) {
		cmd->peer_flags |= WMI_PEER_NEED_PTK_4_WAY;
		cmd->peer_flags &= ~WMI_PEER_AUTH;
	}
	if (param->need_gtk_2_way)
		cmd->peer_flags |= WMI_PEER_NEED_GTK_2_WAY;
	/* safe mode bypass the 4-way handshake */
	if (param->safe_mode_enabled)
		cmd->peer_flags &= ~(WMI_PEER_NEED_PTK_4_WAY |
				     WMI_PEER_NEED_GTK_2_WAY);

	if (param->is_pmf_enabled)
		cmd->peer_flags |= WMI_PEER_PMF;

	/* Disable AMSDU for station transmit, if user configures it */
	/* Disable AMSDU for AP transmit to 11n Stations, if user configures
	 * it
	 * if (param->amsdu_disable) Add after FW support
	 **/

	/* Target asserts if node is marked HT and all MCS is set to 0.
	 * Mark the node as non-HT if all the mcs rates are disabled through
	 * iwpriv
	 **/
	if (param->peer_ht_rates.num_rates == 0)
		cmd->peer_flags &= ~WMI_PEER_HT;
}

int ath11k_wmi_send_peer_assoc_cmd(struct ath11k *ar,
				   struct peer_assoc_params *param)
{
	struct ath11k_pdev_wmi *wmi = ar->wmi;
	struct wmi_peer_assoc_complete_cmd *cmd;
	struct wmi_vht_rate_set *mcs;
	struct wmi_he_rate_set *he_mcs;
	struct sk_buff *skb;
	struct wmi_tlv *tlv;
	void *ptr;
	u32 peer_legacy_rates_align;
	u32 peer_ht_rates_align;
	int i, ret, len;

	peer_legacy_rates_align = roundup(param->peer_legacy_rates.num_rates,
					  sizeof(u32));
	peer_ht_rates_align = roundup(param->peer_ht_rates.num_rates,
				      sizeof(u32));

	len = sizeof(*cmd) +
	      TLV_HDR_SIZE + (peer_legacy_rates_align * sizeof(u8)) +
	      TLV_HDR_SIZE + (peer_ht_rates_align * sizeof(u8)) +
	      sizeof(*mcs) + TLV_HDR_SIZE +
	      (sizeof(*he_mcs) * param->peer_he_mcs_count);

	skb = ath11k_wmi_alloc_skb(wmi->wmi_ab, len);
	if (!skb)
		return -ENOMEM;

	ptr = skb->data;

	cmd = ptr;
	cmd->tlv_header = FIELD_PREP(WMI_TLV_TAG,
				     WMI_TAG_PEER_ASSOC_COMPLETE_CMD) |
			  FIELD_PREP(WMI_TLV_LEN, sizeof(*cmd) - TLV_HDR_SIZE);

	cmd->vdev_id = param->vdev_id;

	cmd->peer_new_assoc = param->peer_new_assoc;
	cmd->peer_associd = param->peer_associd;

	ath11k_wmi_copy_peer_flags(cmd, param);

	ether_addr_copy(cmd->peer_macaddr.addr, param->peer_mac);

	cmd->peer_rate_caps = param->peer_rate_caps;
	cmd->peer_caps = param->peer_caps;
	cmd->peer_listen_intval = param->peer_listen_intval;
	cmd->peer_ht_caps = param->peer_ht_caps;
	cmd->peer_max_mpdu = param->peer_max_mpdu;
	cmd->peer_mpdu_density = param->peer_mpdu_density;
	cmd->peer_vht_caps = param->peer_vht_caps;
	cmd->peer_phymode = param->peer_phymode;

	/* Update 11ax capabilities */
	cmd->peer_he_cap_info = param->peer_he_cap_macinfo[0];
	cmd->peer_he_cap_info_ext = param->peer_he_cap_macinfo[1];
	cmd->peer_he_cap_info_internal = param->peer_he_cap_macinfo_internal;
	cmd->peer_he_caps_6ghz = param->peer_he_caps_6ghz;
	cmd->peer_he_ops = param->peer_he_ops;
	memcpy(&cmd->peer_he_cap_phy, &param->peer_he_cap_phyinfo,
	       sizeof(param->peer_he_cap_phyinfo));
	memcpy(&cmd->peer_ppet, &param->peer_ppet,
	       sizeof(param->peer_ppet));

	/* Update peer legacy rate information */
	ptr += sizeof(*cmd);

	tlv = ptr;
	tlv->header = FIELD_PREP(WMI_TLV_TAG, WMI_TAG_ARRAY_BYTE) |
		      FIELD_PREP(WMI_TLV_LEN, peer_legacy_rates_align);

	ptr += TLV_HDR_SIZE;

	cmd->num_peer_legacy_rates = param->peer_legacy_rates.num_rates;
	memcpy(ptr, param->peer_legacy_rates.rates,
	       param->peer_legacy_rates.num_rates);

	/* Update peer HT rate information */
	ptr += peer_legacy_rates_align;

	tlv = ptr;
	tlv->header = FIELD_PREP(WMI_TLV_TAG, WMI_TAG_ARRAY_BYTE) |
		      FIELD_PREP(WMI_TLV_LEN, peer_ht_rates_align);
	ptr += TLV_HDR_SIZE;
	cmd->num_peer_ht_rates = param->peer_ht_rates.num_rates;
	memcpy(ptr, param->peer_ht_rates.rates,
	       param->peer_ht_rates.num_rates);

	/* VHT Rates */
	ptr += peer_ht_rates_align;

	mcs = ptr;

	mcs->tlv_header = FIELD_PREP(WMI_TLV_TAG, WMI_TAG_VHT_RATE_SET) |
			  FIELD_PREP(WMI_TLV_LEN, sizeof(*mcs) - TLV_HDR_SIZE);

	cmd->peer_nss = param->peer_nss;

	/* Update bandwidth-NSS mapping */
	cmd->peer_bw_rxnss_override = 0;
	cmd->peer_bw_rxnss_override |= param->peer_bw_rxnss_override;

	if (param->vht_capable) {
		mcs->rx_max_rate = param->rx_max_rate;
		mcs->rx_mcs_set = param->rx_mcs_set;
		mcs->tx_max_rate = param->tx_max_rate;
		mcs->tx_mcs_set = param->tx_mcs_set;
	}

	/* HE Rates */
	cmd->peer_he_mcs = param->peer_he_mcs_count;
	cmd->min_data_rate = param->min_data_rate;

	ptr += sizeof(*mcs);

	len = param->peer_he_mcs_count * sizeof(*he_mcs);

	tlv = ptr;
	tlv->header = FIELD_PREP(WMI_TLV_TAG, WMI_TAG_ARRAY_STRUCT) |
		      FIELD_PREP(WMI_TLV_LEN, len);
	ptr += TLV_HDR_SIZE;

	/* Loop through the HE rate set */
	for (i = 0; i < param->peer_he_mcs_count; i++) {
		he_mcs = ptr;
		he_mcs->tlv_header = FIELD_PREP(WMI_TLV_TAG,
						WMI_TAG_HE_RATE_SET) |
				     FIELD_PREP(WMI_TLV_LEN,
						sizeof(*he_mcs) - TLV_HDR_SIZE);

		he_mcs->rx_mcs_set = param->peer_he_rx_mcs_set[i];
		he_mcs->tx_mcs_set = param->peer_he_tx_mcs_set[i];
		ptr += sizeof(*he_mcs);
	}

	ret = ath11k_wmi_cmd_send(wmi, skb, WMI_PEER_ASSOC_CMDID);
	if (ret) {
		ath11k_warn(ar->ab,
			    "failed to send WMI_PEER_ASSOC_CMDID\n");
		dev_kfree_skb(skb);
	}

	ath11k_dbg(ar->ab, ATH11K_DBG_WMI,
		   "wmi peer assoc vdev id %d assoc id %d peer mac %pM peer_flags %x rate_caps %x peer_caps %x listen_intval %d ht_caps %x max_mpdu %d nss %d phymode %d peer_mpdu_density %d vht_caps %x he cap_info %x he ops %x he cap_info_ext %x he phy %x %x %x peer_bw_rxnss_override %x\n",
		   cmd->vdev_id, cmd->peer_associd, param->peer_mac,
		   cmd->peer_flags, cmd->peer_rate_caps, cmd->peer_caps,
		   cmd->peer_listen_intval, cmd->peer_ht_caps,
		   cmd->peer_max_mpdu, cmd->peer_nss, cmd->peer_phymode,
		   cmd->peer_mpdu_density,
		   cmd->peer_vht_caps, cmd->peer_he_cap_info,
		   cmd->peer_he_ops, cmd->peer_he_cap_info_ext,
		   cmd->peer_he_cap_phy[0], cmd->peer_he_cap_phy[1],
		   cmd->peer_he_cap_phy[2],
		   cmd->peer_bw_rxnss_override);

	return ret;
}

void ath11k_wmi_start_scan_init(struct ath11k *ar,
				struct scan_req_params *arg)
{
	/* setup commonly used values */
	arg->scan_req_id = 1;
	arg->scan_priority = WMI_SCAN_PRIORITY_LOW;
	arg->dwell_time_active = 50;
	arg->dwell_time_active_2g = 0;
	arg->dwell_time_passive = 150;
	arg->dwell_time_active_6g = 40;
	arg->dwell_time_passive_6g = 30;
	arg->min_rest_time = 50;
	arg->max_rest_time = 500;
	arg->repeat_probe_time = 0;
	arg->probe_spacing_time = 0;
	arg->idle_time = 0;
	arg->max_scan_time = 20000;
	arg->probe_delay = 5;
	arg->notify_scan_events = WMI_SCAN_EVENT_STARTED |
				  WMI_SCAN_EVENT_COMPLETED |
				  WMI_SCAN_EVENT_BSS_CHANNEL |
				  WMI_SCAN_EVENT_FOREIGN_CHAN |
				  WMI_SCAN_EVENT_DEQUEUED;
	arg->scan_flags |= WMI_SCAN_CHAN_STAT_EVENT;
	arg->num_bssid = 1;
}

static inline void
ath11k_wmi_copy_scan_event_cntrl_flags(struct wmi_start_scan_cmd *cmd,
				       struct scan_req_params *param)
{
	/* Scan events subscription */
	if (param->scan_ev_started)
		cmd->notify_scan_events |=  WMI_SCAN_EVENT_STARTED;
	if (param->scan_ev_completed)
		cmd->notify_scan_events |=  WMI_SCAN_EVENT_COMPLETED;
	if (param->scan_ev_bss_chan)
		cmd->notify_scan_events |=  WMI_SCAN_EVENT_BSS_CHANNEL;
	if (param->scan_ev_foreign_chan)
		cmd->notify_scan_events |=  WMI_SCAN_EVENT_FOREIGN_CHAN;
	if (param->scan_ev_dequeued)
		cmd->notify_scan_events |=  WMI_SCAN_EVENT_DEQUEUED;
	if (param->scan_ev_preempted)
		cmd->notify_scan_events |=  WMI_SCAN_EVENT_PREEMPTED;
	if (param->scan_ev_start_failed)
		cmd->notify_scan_events |=  WMI_SCAN_EVENT_START_FAILED;
	if (param->scan_ev_restarted)
		cmd->notify_scan_events |=  WMI_SCAN_EVENT_RESTARTED;
	if (param->scan_ev_foreign_chn_exit)
		cmd->notify_scan_events |=  WMI_SCAN_EVENT_FOREIGN_CHAN_EXIT;
	if (param->scan_ev_suspended)
		cmd->notify_scan_events |=  WMI_SCAN_EVENT_SUSPENDED;
	if (param->scan_ev_resumed)
		cmd->notify_scan_events |=  WMI_SCAN_EVENT_RESUMED;

	/** Set scan control flags */
	cmd->scan_ctrl_flags = 0;
	if (param->scan_f_passive)
		cmd->scan_ctrl_flags |=  WMI_SCAN_FLAG_PASSIVE;
	if (param->scan_f_strict_passive_pch)
		cmd->scan_ctrl_flags |=  WMI_SCAN_FLAG_STRICT_PASSIVE_ON_PCHN;
	if (param->scan_f_promisc_mode)
		cmd->scan_ctrl_flags |=  WMI_SCAN_FILTER_PROMISCUOS;
	if (param->scan_f_capture_phy_err)
		cmd->scan_ctrl_flags |=  WMI_SCAN_CAPTURE_PHY_ERROR;
	if (param->scan_f_half_rate)
		cmd->scan_ctrl_flags |=  WMI_SCAN_FLAG_HALF_RATE_SUPPORT;
	if (param->scan_f_quarter_rate)
		cmd->scan_ctrl_flags |=  WMI_SCAN_FLAG_QUARTER_RATE_SUPPORT;
	if (param->scan_f_cck_rates)
		cmd->scan_ctrl_flags |=  WMI_SCAN_ADD_CCK_RATES;
	if (param->scan_f_ofdm_rates)
		cmd->scan_ctrl_flags |=  WMI_SCAN_ADD_OFDM_RATES;
	if (param->scan_f_chan_stat_evnt)
		cmd->scan_ctrl_flags |=  WMI_SCAN_CHAN_STAT_EVENT;
	if (param->scan_f_filter_prb_req)
		cmd->scan_ctrl_flags |=  WMI_SCAN_FILTER_PROBE_REQ;
	if (param->scan_f_bcast_probe)
		cmd->scan_ctrl_flags |=  WMI_SCAN_ADD_BCAST_PROBE_REQ;
	if (param->scan_f_offchan_mgmt_tx)
		cmd->scan_ctrl_flags |=  WMI_SCAN_OFFCHAN_MGMT_TX;
	if (param->scan_f_offchan_data_tx)
		cmd->scan_ctrl_flags |=  WMI_SCAN_OFFCHAN_DATA_TX;
	if (param->scan_f_force_active_dfs_chn)
		cmd->scan_ctrl_flags |=  WMI_SCAN_FLAG_FORCE_ACTIVE_ON_DFS;
	if (param->scan_f_add_tpc_ie_in_probe)
		cmd->scan_ctrl_flags |=  WMI_SCAN_ADD_TPC_IE_IN_PROBE_REQ;
	if (param->scan_f_add_ds_ie_in_probe)
		cmd->scan_ctrl_flags |=  WMI_SCAN_ADD_DS_IE_IN_PROBE_REQ;
	if (param->scan_f_add_spoofed_mac_in_probe)
		cmd->scan_ctrl_flags |=  WMI_SCAN_ADD_SPOOF_MAC_IN_PROBE_REQ;
	if (param->scan_f_add_rand_seq_in_probe)
		cmd->scan_ctrl_flags |=  WMI_SCAN_RANDOM_SEQ_NO_IN_PROBE_REQ;
	if (param->scan_f_en_ie_whitelist_in_probe)
		cmd->scan_ctrl_flags |=
			 WMI_SCAN_ENABLE_IE_WHTELIST_IN_PROBE_REQ;

	/* for adaptive scan mode using 3 bits (21 - 23 bits) */
	WMI_SCAN_SET_DWELL_MODE(cmd->scan_ctrl_flags,
				param->adaptive_dwell_time_mode);
}

int ath11k_wmi_send_scan_start_cmd(struct ath11k *ar,
				   struct scan_req_params *params)
{
	struct ath11k_pdev_wmi *wmi = ar->wmi;
	struct wmi_start_scan_cmd *cmd;
	struct wmi_ssid *ssid = NULL;
	struct wmi_mac_addr *bssid;
	struct sk_buff *skb;
	struct wmi_tlv *tlv;
	void *ptr;
	int i, ret, len;
	u32 *tmp_ptr;
	u8 extraie_len_with_pad = 0;
	struct hint_short_ssid *s_ssid = NULL;
	struct hint_bssid *hint_bssid = NULL;

	len = sizeof(*cmd);

	len += TLV_HDR_SIZE;
	if (params->num_chan)
		len += params->num_chan * sizeof(u32);

	len += TLV_HDR_SIZE;
	if (params->num_ssids)
		len += params->num_ssids * sizeof(*ssid);

	len += TLV_HDR_SIZE;
	if (params->num_bssid)
		len += sizeof(*bssid) * params->num_bssid;

	len += TLV_HDR_SIZE;
	if (params->extraie.len)
		extraie_len_with_pad =
			roundup(params->extraie.len, sizeof(u32));
	len += extraie_len_with_pad;

	if (params->num_hint_bssid)
		len += TLV_HDR_SIZE +
		       params->num_hint_bssid * sizeof(struct hint_bssid);

	if (params->num_hint_s_ssid)
		len += TLV_HDR_SIZE +
		       params->num_hint_s_ssid * sizeof(struct hint_short_ssid);

	skb = ath11k_wmi_alloc_skb(wmi->wmi_ab, len);
	if (!skb)
		return -ENOMEM;

	ptr = skb->data;

	cmd = ptr;
	cmd->tlv_header = FIELD_PREP(WMI_TLV_TAG, WMI_TAG_START_SCAN_CMD) |
			  FIELD_PREP(WMI_TLV_LEN, sizeof(*cmd) - TLV_HDR_SIZE);

	cmd->scan_id = params->scan_id;
	cmd->scan_req_id = params->scan_req_id;
	cmd->vdev_id = params->vdev_id;
	cmd->scan_priority = params->scan_priority;
	cmd->notify_scan_events = params->notify_scan_events;

	ath11k_wmi_copy_scan_event_cntrl_flags(cmd, params);

	cmd->dwell_time_active = params->dwell_time_active;
	cmd->dwell_time_active_2g = params->dwell_time_active_2g;
	cmd->dwell_time_passive = params->dwell_time_passive;
	cmd->dwell_time_active_6g = params->dwell_time_active_6g;
	cmd->dwell_time_passive_6g = params->dwell_time_passive_6g;
	cmd->min_rest_time = params->min_rest_time;
	cmd->max_rest_time = params->max_rest_time;
	cmd->repeat_probe_time = params->repeat_probe_time;
	cmd->probe_spacing_time = params->probe_spacing_time;
	cmd->idle_time = params->idle_time;
	cmd->max_scan_time = params->max_scan_time;
	cmd->probe_delay = params->probe_delay;
	cmd->burst_duration = params->burst_duration;
	cmd->num_chan = params->num_chan;
	cmd->num_bssid = params->num_bssid;
	cmd->num_ssids = params->num_ssids;
	cmd->ie_len = params->extraie.len;
	cmd->n_probes = params->n_probes;

	ptr += sizeof(*cmd);

	len = params->num_chan * sizeof(u32);

	tlv = ptr;
	tlv->header = FIELD_PREP(WMI_TLV_TAG, WMI_TAG_ARRAY_UINT32) |
		      FIELD_PREP(WMI_TLV_LEN, len);
	ptr += TLV_HDR_SIZE;
	tmp_ptr = (u32 *)ptr;

	for (i = 0; i < params->num_chan; ++i)
		tmp_ptr[i] = params->chan_list[i];

	ptr += len;

	len = params->num_ssids * sizeof(*ssid);
	tlv = ptr;
	tlv->header = FIELD_PREP(WMI_TLV_TAG, WMI_TAG_ARRAY_FIXED_STRUCT) |
		      FIELD_PREP(WMI_TLV_LEN, len);

	ptr += TLV_HDR_SIZE;

	if (params->num_ssids) {
		ssid = ptr;
		for (i = 0; i < params->num_ssids; ++i) {
			ssid->ssid_len = params->ssid[i].length;
			memcpy(ssid->ssid, params->ssid[i].ssid,
			       params->ssid[i].length);
			ssid++;
		}
	}

	ptr += (params->num_ssids * sizeof(*ssid));
	len = params->num_bssid * sizeof(*bssid);
	tlv = ptr;
	tlv->header = FIELD_PREP(WMI_TLV_TAG, WMI_TAG_ARRAY_FIXED_STRUCT) |
		      FIELD_PREP(WMI_TLV_LEN, len);

	ptr += TLV_HDR_SIZE;
	bssid = ptr;

	if (params->num_bssid) {
		for (i = 0; i < params->num_bssid; ++i) {
			ether_addr_copy(bssid->addr,
					params->bssid_list[i].addr);
			bssid++;
		}
	}

	ptr += params->num_bssid * sizeof(*bssid);

	len = extraie_len_with_pad;
	tlv = ptr;
	tlv->header = FIELD_PREP(WMI_TLV_TAG, WMI_TAG_ARRAY_BYTE) |
		      FIELD_PREP(WMI_TLV_LEN, len);
	ptr += TLV_HDR_SIZE;

	if (params->extraie.len)
		memcpy(ptr, params->extraie.ptr,
		       params->extraie.len);

	ptr += extraie_len_with_pad;

	if (params->num_hint_s_ssid) {
		len = params->num_hint_s_ssid * sizeof(struct hint_short_ssid);
		tlv = ptr;
		tlv->header = FIELD_PREP(WMI_TLV_TAG, WMI_TAG_ARRAY_FIXED_STRUCT) |
			      FIELD_PREP(WMI_TLV_LEN, len);
		ptr += TLV_HDR_SIZE;
		s_ssid = ptr;
		for (i = 0; i < params->num_hint_s_ssid; ++i) {
			s_ssid->freq_flags = params->hint_s_ssid[i].freq_flags;
			s_ssid->short_ssid = params->hint_s_ssid[i].short_ssid;
			s_ssid++;
		}
		ptr += len;
	}

	if (params->num_hint_bssid) {
		len = params->num_hint_bssid * sizeof(struct hint_bssid);
		tlv = ptr;
		tlv->header = FIELD_PREP(WMI_TLV_TAG, WMI_TAG_ARRAY_FIXED_STRUCT) |
			      FIELD_PREP(WMI_TLV_LEN, len);
		ptr += TLV_HDR_SIZE;
		hint_bssid = ptr;
		for (i = 0; i < params->num_hint_bssid; ++i) {
			hint_bssid->freq_flags =
				params->hint_bssid[i].freq_flags;
			ether_addr_copy(&params->hint_bssid[i].bssid.addr[0],
					&hint_bssid->bssid.addr[0]);
			hint_bssid++;
		}
	}

	ret = ath11k_wmi_cmd_send(wmi, skb,
				  WMI_START_SCAN_CMDID);
	if (ret) {
		ath11k_warn(ar->ab, "failed to send WMI_START_SCAN_CMDID\n");
		dev_kfree_skb(skb);
	}

	return ret;
}

int ath11k_wmi_send_scan_stop_cmd(struct ath11k *ar,
				  struct scan_cancel_param *param)
{
	struct ath11k_pdev_wmi *wmi = ar->wmi;
	struct wmi_stop_scan_cmd *cmd;
	struct sk_buff *skb;
	int ret;

	skb = ath11k_wmi_alloc_skb(wmi->wmi_ab, sizeof(*cmd));
	if (!skb)
		return -ENOMEM;

	cmd = (struct wmi_stop_scan_cmd *)skb->data;

	cmd->tlv_header = FIELD_PREP(WMI_TLV_TAG, WMI_TAG_STOP_SCAN_CMD) |
			  FIELD_PREP(WMI_TLV_LEN, sizeof(*cmd) - TLV_HDR_SIZE);

	cmd->vdev_id = param->vdev_id;
	cmd->requestor = param->requester;
	cmd->scan_id = param->scan_id;
	cmd->pdev_id = param->pdev_id;
	/* stop the scan with the corresponding scan_id */
	if (param->req_type == WLAN_SCAN_CANCEL_PDEV_ALL) {
		/* Cancelling all scans */
		cmd->req_type =  WMI_SCAN_STOP_ALL;
	} else if (param->req_type == WLAN_SCAN_CANCEL_VDEV_ALL) {
		/* Cancelling VAP scans */
		cmd->req_type =  WMI_SCN_STOP_VAP_ALL;
	} else if (param->req_type == WLAN_SCAN_CANCEL_SINGLE) {
		/* Cancelling specific scan */
		cmd->req_type =  WMI_SCAN_STOP_ONE;
	} else {
		ath11k_warn(ar->ab, "invalid scan cancel param %d",
			    param->req_type);
		dev_kfree_skb(skb);
		return -EINVAL;
	}

	ret = ath11k_wmi_cmd_send(wmi, skb,
				  WMI_STOP_SCAN_CMDID);
	if (ret) {
		ath11k_warn(ar->ab, "failed to send WMI_STOP_SCAN_CMDID\n");
		dev_kfree_skb(skb);
	}

	return ret;
}

int ath11k_wmi_send_scan_chan_list_cmd(struct ath11k *ar,
				       struct scan_chan_list_params *chan_list)
{
	struct ath11k_pdev_wmi *wmi = ar->wmi;
	struct wmi_scan_chan_list_cmd *cmd;
	struct sk_buff *skb;
	struct wmi_channel *chan_info;
	struct channel_param *tchan_info;
	struct wmi_tlv *tlv;
	void *ptr;
	int i, ret, len;
	u16 num_send_chans, num_sends = 0, max_chan_limit = 0;
	u32 *reg1, *reg2;

	tchan_info = &chan_list->ch_param[0];
	while (chan_list->nallchans) {
		len = sizeof(*cmd) + TLV_HDR_SIZE;
		max_chan_limit = (wmi->wmi_ab->max_msg_len[ar->pdev_idx] - len) /
			sizeof(*chan_info);

		if (chan_list->nallchans > max_chan_limit)
			num_send_chans = max_chan_limit;
		else
			num_send_chans = chan_list->nallchans;

		chan_list->nallchans -= num_send_chans;
		len += sizeof(*chan_info) * num_send_chans;

		skb = ath11k_wmi_alloc_skb(wmi->wmi_ab, len);
		if (!skb)
			return -ENOMEM;

		cmd = (struct wmi_scan_chan_list_cmd *)skb->data;
		cmd->tlv_header = FIELD_PREP(WMI_TLV_TAG, WMI_TAG_SCAN_CHAN_LIST_CMD) |
			FIELD_PREP(WMI_TLV_LEN, sizeof(*cmd) - TLV_HDR_SIZE);
		cmd->pdev_id = chan_list->pdev_id;
		cmd->num_scan_chans = num_send_chans;
		if (num_sends)
			cmd->flags |= WMI_APPEND_TO_EXISTING_CHAN_LIST_FLAG;

		ath11k_dbg(ar->ab, ATH11K_DBG_WMI,
			   "WMI no.of chan = %d len = %d pdev_id = %d num_sends = %d\n",
			   num_send_chans, len, cmd->pdev_id, num_sends);

		ptr = skb->data + sizeof(*cmd);

		len = sizeof(*chan_info) * num_send_chans;
		tlv = ptr;
		tlv->header = FIELD_PREP(WMI_TLV_TAG, WMI_TAG_ARRAY_STRUCT) |
			      FIELD_PREP(WMI_TLV_LEN, len - TLV_HDR_SIZE);
		ptr += TLV_HDR_SIZE;

		for (i = 0; i < num_send_chans; ++i) {
			chan_info = ptr;
			memset(chan_info, 0, sizeof(*chan_info));
			len = sizeof(*chan_info);
			chan_info->tlv_header = FIELD_PREP(WMI_TLV_TAG,
							   WMI_TAG_CHANNEL) |
						FIELD_PREP(WMI_TLV_LEN,
							   len - TLV_HDR_SIZE);

			reg1 = &chan_info->reg_info_1;
			reg2 = &chan_info->reg_info_2;
			chan_info->mhz = tchan_info->mhz;
			chan_info->band_center_freq1 = tchan_info->cfreq1;
			chan_info->band_center_freq2 = tchan_info->cfreq2;

			if (tchan_info->is_chan_passive)
				chan_info->info |= WMI_CHAN_INFO_PASSIVE;
			if (tchan_info->allow_he)
				chan_info->info |= WMI_CHAN_INFO_ALLOW_HE;
			else if (tchan_info->allow_vht)
				chan_info->info |= WMI_CHAN_INFO_ALLOW_VHT;
			else if (tchan_info->allow_ht)
				chan_info->info |= WMI_CHAN_INFO_ALLOW_HT;
			if (tchan_info->half_rate)
				chan_info->info |= WMI_CHAN_INFO_HALF_RATE;
			if (tchan_info->quarter_rate)
				chan_info->info |= WMI_CHAN_INFO_QUARTER_RATE;
			if (tchan_info->psc_channel)
				chan_info->info |= WMI_CHAN_INFO_PSC;

			chan_info->info |= FIELD_PREP(WMI_CHAN_INFO_MODE,
						      tchan_info->phy_mode);
			*reg1 |= FIELD_PREP(WMI_CHAN_REG_INFO1_MIN_PWR,
					    tchan_info->minpower);
			*reg1 |= FIELD_PREP(WMI_CHAN_REG_INFO1_MAX_PWR,
					    tchan_info->maxpower);
			*reg1 |= FIELD_PREP(WMI_CHAN_REG_INFO1_MAX_REG_PWR,
					    tchan_info->maxregpower);
			*reg1 |= FIELD_PREP(WMI_CHAN_REG_INFO1_REG_CLS,
					    tchan_info->reg_class_id);
			*reg2 |= FIELD_PREP(WMI_CHAN_REG_INFO2_ANT_MAX,
					    tchan_info->antennamax);

			ath11k_dbg(ar->ab, ATH11K_DBG_WMI,
				   "WMI chan scan list chan[%d] = %u, chan_info->info %8x\n",
				   i, chan_info->mhz, chan_info->info);

			ptr += sizeof(*chan_info);

			tchan_info++;
		}

		ret = ath11k_wmi_cmd_send(wmi, skb, WMI_SCAN_CHAN_LIST_CMDID);
		if (ret) {
			ath11k_warn(ar->ab, "failed to send WMI_SCAN_CHAN_LIST cmd\n");
			dev_kfree_skb(skb);
			return ret;
		}

		num_sends++;
	}

	return 0;
}

int ath11k_wmi_send_wmm_update_cmd_tlv(struct ath11k *ar, u32 vdev_id,
				       struct wmi_wmm_params_all_arg *param)
{
	struct ath11k_pdev_wmi *wmi = ar->wmi;
	struct wmi_vdev_set_wmm_params_cmd *cmd;
	struct wmi_wmm_params *wmm_param;
	struct wmi_wmm_params_arg *wmi_wmm_arg;
	struct sk_buff *skb;
	int ret, ac;

	skb = ath11k_wmi_alloc_skb(wmi->wmi_ab, sizeof(*cmd));
	if (!skb)
		return -ENOMEM;

	cmd = (struct wmi_vdev_set_wmm_params_cmd *)skb->data;
	cmd->tlv_header = FIELD_PREP(WMI_TLV_TAG,
				     WMI_TAG_VDEV_SET_WMM_PARAMS_CMD) |
			  FIELD_PREP(WMI_TLV_LEN, sizeof(*cmd) - TLV_HDR_SIZE);

	cmd->vdev_id = vdev_id;
	cmd->wmm_param_type = 0;

	for (ac = 0; ac < WME_NUM_AC; ac++) {
		switch (ac) {
		case WME_AC_BE:
			wmi_wmm_arg = &param->ac_be;
			break;
		case WME_AC_BK:
			wmi_wmm_arg = &param->ac_bk;
			break;
		case WME_AC_VI:
			wmi_wmm_arg = &param->ac_vi;
			break;
		case WME_AC_VO:
			wmi_wmm_arg = &param->ac_vo;
			break;
		}

		wmm_param = (struct wmi_wmm_params *)&cmd->wmm_params[ac];
		wmm_param->tlv_header =
				FIELD_PREP(WMI_TLV_TAG,
					   WMI_TAG_VDEV_SET_WMM_PARAMS_CMD) |
				FIELD_PREP(WMI_TLV_LEN,
					   sizeof(*wmm_param) - TLV_HDR_SIZE);

		wmm_param->aifs = wmi_wmm_arg->aifs;
		wmm_param->cwmin = wmi_wmm_arg->cwmin;
		wmm_param->cwmax = wmi_wmm_arg->cwmax;
		wmm_param->txoplimit = wmi_wmm_arg->txop;
		wmm_param->acm = wmi_wmm_arg->acm;
		wmm_param->no_ack = wmi_wmm_arg->no_ack;

		ath11k_dbg(ar->ab, ATH11K_DBG_WMI,
			   "wmi wmm set ac %d aifs %d cwmin %d cwmax %d txop %d acm %d no_ack %d\n",
			   ac, wmm_param->aifs, wmm_param->cwmin,
			   wmm_param->cwmax, wmm_param->txoplimit,
			   wmm_param->acm, wmm_param->no_ack);
	}
	ret = ath11k_wmi_cmd_send(wmi, skb,
				  WMI_VDEV_SET_WMM_PARAMS_CMDID);
	if (ret) {
		ath11k_warn(ar->ab,
			    "failed to send WMI_VDEV_SET_WMM_PARAMS_CMDID");
		dev_kfree_skb(skb);
	}

	return ret;
}

int ath11k_wmi_send_dfs_phyerr_offload_enable_cmd(struct ath11k *ar,
						  u32 pdev_id)
{
	struct ath11k_pdev_wmi *wmi = ar->wmi;
	struct wmi_dfs_phyerr_offload_cmd *cmd;
	struct sk_buff *skb;
	int ret;

	skb = ath11k_wmi_alloc_skb(wmi->wmi_ab, sizeof(*cmd));
	if (!skb)
		return -ENOMEM;

	cmd = (struct wmi_dfs_phyerr_offload_cmd *)skb->data;
	cmd->tlv_header =
		FIELD_PREP(WMI_TLV_TAG,
			   WMI_TAG_PDEV_DFS_PHYERR_OFFLOAD_ENABLE_CMD) |
		FIELD_PREP(WMI_TLV_LEN, sizeof(*cmd) - TLV_HDR_SIZE);

	cmd->pdev_id = pdev_id;

	ath11k_dbg(ar->ab, ATH11K_DBG_WMI,
		   "WMI dfs phy err offload enable pdev id %d\n", pdev_id);

	ret = ath11k_wmi_cmd_send(wmi, skb,
				  WMI_PDEV_DFS_PHYERR_OFFLOAD_ENABLE_CMDID);
	if (ret) {
		ath11k_warn(ar->ab,
			    "failed to send WMI_PDEV_DFS_PHYERR_OFFLOAD_ENABLE cmd\n");
		dev_kfree_skb(skb);
	}

	return ret;
}

int ath11k_wmi_delba_send(struct ath11k *ar, u32 vdev_id, const u8 *mac,
			  u32 tid, u32 initiator, u32 reason)
{
	struct ath11k_pdev_wmi *wmi = ar->wmi;
	struct wmi_delba_send_cmd *cmd;
	struct sk_buff *skb;
	int ret;

	skb = ath11k_wmi_alloc_skb(wmi->wmi_ab, sizeof(*cmd));
	if (!skb)
		return -ENOMEM;

	cmd = (struct wmi_delba_send_cmd *)skb->data;
	cmd->tlv_header = FIELD_PREP(WMI_TLV_TAG, WMI_TAG_DELBA_SEND_CMD) |
			FIELD_PREP(WMI_TLV_LEN, sizeof(*cmd) - TLV_HDR_SIZE);
	cmd->vdev_id = vdev_id;
	ether_addr_copy(cmd->peer_macaddr.addr, mac);
	cmd->tid = tid;
	cmd->initiator = initiator;
	cmd->reasoncode = reason;

	ath11k_dbg(ar->ab, ATH11K_DBG_WMI,
		   "wmi delba send vdev_id 0x%X mac_addr %pM tid %u initiator %u reason %u\n",
		   vdev_id, mac, tid, initiator, reason);

	ret = ath11k_wmi_cmd_send(wmi, skb, WMI_DELBA_SEND_CMDID);

	if (ret) {
		ath11k_warn(ar->ab,
			    "failed to send WMI_DELBA_SEND_CMDID cmd\n");
		dev_kfree_skb(skb);
	}

	return ret;
}

int ath11k_wmi_addba_set_resp(struct ath11k *ar, u32 vdev_id, const u8 *mac,
			      u32 tid, u32 status)
{
	struct ath11k_pdev_wmi *wmi = ar->wmi;
	struct wmi_addba_setresponse_cmd *cmd;
	struct sk_buff *skb;
	int ret;

	skb = ath11k_wmi_alloc_skb(wmi->wmi_ab, sizeof(*cmd));
	if (!skb)
		return -ENOMEM;

	cmd = (struct wmi_addba_setresponse_cmd *)skb->data;
	cmd->tlv_header =
		FIELD_PREP(WMI_TLV_TAG, WMI_TAG_ADDBA_SETRESPONSE_CMD) |
		FIELD_PREP(WMI_TLV_LEN, sizeof(*cmd) - TLV_HDR_SIZE);
	cmd->vdev_id = vdev_id;
	ether_addr_copy(cmd->peer_macaddr.addr, mac);
	cmd->tid = tid;
	cmd->statuscode = status;

	ath11k_dbg(ar->ab, ATH11K_DBG_WMI,
		   "wmi addba set resp vdev_id 0x%X mac_addr %pM tid %u status %u\n",
		   vdev_id, mac, tid, status);

	ret = ath11k_wmi_cmd_send(wmi, skb, WMI_ADDBA_SET_RESP_CMDID);

	if (ret) {
		ath11k_warn(ar->ab,
			    "failed to send WMI_ADDBA_SET_RESP_CMDID cmd\n");
		dev_kfree_skb(skb);
	}

	return ret;
}

int ath11k_wmi_addba_send(struct ath11k *ar, u32 vdev_id, const u8 *mac,
			  u32 tid, u32 buf_size)
{
	struct ath11k_pdev_wmi *wmi = ar->wmi;
	struct wmi_addba_send_cmd *cmd;
	struct sk_buff *skb;
	int ret;

	skb = ath11k_wmi_alloc_skb(wmi->wmi_ab, sizeof(*cmd));
	if (!skb)
		return -ENOMEM;

	cmd = (struct wmi_addba_send_cmd *)skb->data;
	cmd->tlv_header = FIELD_PREP(WMI_TLV_TAG, WMI_TAG_ADDBA_SEND_CMD) |
		FIELD_PREP(WMI_TLV_LEN, sizeof(*cmd) - TLV_HDR_SIZE);
	cmd->vdev_id = vdev_id;
	ether_addr_copy(cmd->peer_macaddr.addr, mac);
	cmd->tid = tid;
	cmd->buffersize = buf_size;

	ath11k_dbg(ar->ab, ATH11K_DBG_WMI,
		   "wmi addba send vdev_id 0x%X mac_addr %pM tid %u bufsize %u\n",
		   vdev_id, mac, tid, buf_size);

	ret = ath11k_wmi_cmd_send(wmi, skb, WMI_ADDBA_SEND_CMDID);

	if (ret) {
		ath11k_warn(ar->ab,
			    "failed to send WMI_ADDBA_SEND_CMDID cmd\n");
		dev_kfree_skb(skb);
	}

	return ret;
}

int ath11k_wmi_addba_clear_resp(struct ath11k *ar, u32 vdev_id, const u8 *mac)
{
	struct ath11k_pdev_wmi *wmi = ar->wmi;
	struct wmi_addba_clear_resp_cmd *cmd;
	struct sk_buff *skb;
	int ret;

	skb = ath11k_wmi_alloc_skb(wmi->wmi_ab, sizeof(*cmd));
	if (!skb)
		return -ENOMEM;

	cmd = (struct wmi_addba_clear_resp_cmd *)skb->data;
	cmd->tlv_header =
		FIELD_PREP(WMI_TLV_TAG, WMI_TAG_ADDBA_CLEAR_RESP_CMD) |
		FIELD_PREP(WMI_TLV_LEN, sizeof(*cmd) - TLV_HDR_SIZE);
	cmd->vdev_id = vdev_id;
	ether_addr_copy(cmd->peer_macaddr.addr, mac);

	ath11k_dbg(ar->ab, ATH11K_DBG_WMI,
		   "wmi addba clear resp vdev_id 0x%X mac_addr %pM\n",
		   vdev_id, mac);

	ret = ath11k_wmi_cmd_send(wmi, skb, WMI_ADDBA_CLEAR_RESP_CMDID);

	if (ret) {
		ath11k_warn(ar->ab,
			    "failed to send WMI_ADDBA_CLEAR_RESP_CMDID cmd\n");
		dev_kfree_skb(skb);
	}

	return ret;
}

int ath11k_wmi_pdev_peer_pktlog_filter(struct ath11k *ar, u8 *addr, u8 enable)
{
	struct ath11k_pdev_wmi *wmi = ar->wmi;
	struct wmi_pdev_pktlog_filter_cmd *cmd;
	struct wmi_pdev_pktlog_filter_info *info;
	struct sk_buff *skb;
	struct wmi_tlv *tlv;
	void *ptr;
	int ret, len;

	len = sizeof(*cmd) + sizeof(*info) + TLV_HDR_SIZE;
	skb = ath11k_wmi_alloc_skb(wmi->wmi_ab, len);
	if (!skb)
		return -ENOMEM;

	cmd = (struct wmi_pdev_pktlog_filter_cmd *)skb->data;

	cmd->tlv_header = FIELD_PREP(WMI_TLV_TAG, WMI_TAG_PDEV_PEER_PKTLOG_FILTER_CMD) |
			  FIELD_PREP(WMI_TLV_LEN, sizeof(*cmd) - TLV_HDR_SIZE);

	cmd->pdev_id = DP_HW2SW_MACID(ar->pdev->pdev_id);
	cmd->num_mac = 1;
	cmd->enable = enable;

	ptr = skb->data + sizeof(*cmd);

	tlv = ptr;
	tlv->header = FIELD_PREP(WMI_TLV_TAG, WMI_TAG_ARRAY_STRUCT) |
		      FIELD_PREP(WMI_TLV_LEN, sizeof(*info));

	ptr += TLV_HDR_SIZE;
	info = ptr;

	ether_addr_copy(info->peer_macaddr.addr, addr);
	info->tlv_header = FIELD_PREP(WMI_TLV_TAG, WMI_TAG_PDEV_PEER_PKTLOG_FILTER_INFO) |
			   FIELD_PREP(WMI_TLV_LEN,
				      sizeof(*info) - TLV_HDR_SIZE);

	ret = ath11k_wmi_cmd_send(wmi, skb,
				  WMI_PDEV_PKTLOG_FILTER_CMDID);
	if (ret) {
		ath11k_warn(ar->ab, "failed to send WMI_PDEV_PKTLOG_ENABLE_CMDID\n");
		dev_kfree_skb(skb);
	}

	return ret;
}

int
ath11k_wmi_send_init_country_cmd(struct ath11k *ar,
				 struct wmi_init_country_params init_cc_params)
{
	struct ath11k_pdev_wmi *wmi = ar->wmi;
	struct wmi_init_country_cmd *cmd;
	struct sk_buff *skb;
	int ret;

	skb = ath11k_wmi_alloc_skb(wmi->wmi_ab, sizeof(*cmd));
	if (!skb)
		return -ENOMEM;

	cmd = (struct wmi_init_country_cmd *)skb->data;
	cmd->tlv_header =
		FIELD_PREP(WMI_TLV_TAG,
			   WMI_TAG_SET_INIT_COUNTRY_CMD) |
		FIELD_PREP(WMI_TLV_LEN, sizeof(*cmd) - TLV_HDR_SIZE);

	cmd->pdev_id = ar->pdev->pdev_id;

	switch (init_cc_params.flags) {
	case ALPHA_IS_SET:
		cmd->init_cc_type = WMI_COUNTRY_INFO_TYPE_ALPHA;
		memcpy((u8 *)&cmd->cc_info.alpha2,
		       init_cc_params.cc_info.alpha2, 3);
		break;
	case CC_IS_SET:
		cmd->init_cc_type = WMI_COUNTRY_INFO_TYPE_COUNTRY_CODE;
		cmd->cc_info.country_code = init_cc_params.cc_info.country_code;
		break;
	case REGDMN_IS_SET:
		cmd->init_cc_type = WMI_COUNTRY_INFO_TYPE_REGDOMAIN;
		cmd->cc_info.regdom_id = init_cc_params.cc_info.regdom_id;
		break;
	default:
		ret = -EINVAL;
		goto out;
	}

	ret = ath11k_wmi_cmd_send(wmi, skb,
				  WMI_SET_INIT_COUNTRY_CMDID);

out:
	if (ret) {
		ath11k_warn(ar->ab,
			    "failed to send WMI_SET_INIT_COUNTRY CMD :%d\n",
			    ret);
		dev_kfree_skb(skb);
	}

	return ret;
}

int
ath11k_wmi_send_thermal_mitigation_param_cmd(struct ath11k *ar,
					     struct thermal_mitigation_params *param)
{
	struct ath11k_pdev_wmi *wmi = ar->wmi;
	struct wmi_therm_throt_config_request_cmd *cmd;
	struct wmi_therm_throt_level_config_info *lvl_conf;
	struct wmi_tlv *tlv;
	struct sk_buff *skb;
	int i, ret, len;

	len = sizeof(*cmd) + TLV_HDR_SIZE +
	      THERMAL_LEVELS * sizeof(struct wmi_therm_throt_level_config_info);

	skb = ath11k_wmi_alloc_skb(wmi->wmi_ab, len);
	if (!skb)
		return -ENOMEM;

	cmd = (struct wmi_therm_throt_config_request_cmd *)skb->data;

	cmd->tlv_header = FIELD_PREP(WMI_TLV_TAG, WMI_TAG_THERM_THROT_CONFIG_REQUEST) |
			  FIELD_PREP(WMI_TLV_LEN, sizeof(*cmd) - TLV_HDR_SIZE);

	cmd->pdev_id = ar->pdev->pdev_id;
	cmd->enable = param->enable;
	cmd->dc = param->dc;
	cmd->dc_per_event = param->dc_per_event;
	cmd->therm_throt_levels = THERMAL_LEVELS;

	tlv = (struct wmi_tlv *)(skb->data + sizeof(*cmd));
	tlv->header = FIELD_PREP(WMI_TLV_TAG, WMI_TAG_ARRAY_STRUCT) |
		      FIELD_PREP(WMI_TLV_LEN,
				 (THERMAL_LEVELS *
				  sizeof(struct wmi_therm_throt_level_config_info)));

	lvl_conf = (struct wmi_therm_throt_level_config_info *)(skb->data +
								sizeof(*cmd) +
								TLV_HDR_SIZE);
	for (i = 0; i < THERMAL_LEVELS; i++) {
		lvl_conf->tlv_header =
			FIELD_PREP(WMI_TLV_TAG, WMI_TAG_THERM_THROT_LEVEL_CONFIG_INFO) |
			FIELD_PREP(WMI_TLV_LEN, sizeof(*lvl_conf) - TLV_HDR_SIZE);

		lvl_conf->temp_lwm = param->levelconf[i].tmplwm;
		lvl_conf->temp_hwm = param->levelconf[i].tmphwm;
		lvl_conf->dc_off_percent = param->levelconf[i].dcoffpercent;
		lvl_conf->prio = param->levelconf[i].priority;
		lvl_conf++;
	}

	ret = ath11k_wmi_cmd_send(wmi, skb, WMI_THERM_THROT_SET_CONF_CMDID);
	if (ret) {
		ath11k_warn(ar->ab, "failed to send THERM_THROT_SET_CONF cmd\n");
		dev_kfree_skb(skb);
	}

	ath11k_dbg(ar->ab, ATH11K_DBG_WMI,
		   "WMI vdev set thermal throt pdev_id %d enable %d dc %d dc_per_event %x levels %d\n",
		   ar->pdev->pdev_id, param->enable, param->dc,
		   param->dc_per_event, THERMAL_LEVELS);

	return ret;
}

int ath11k_wmi_pdev_pktlog_enable(struct ath11k *ar, u32 pktlog_filter)
{
	struct ath11k_pdev_wmi *wmi = ar->wmi;
	struct wmi_pktlog_enable_cmd *cmd;
	struct sk_buff *skb;
	int ret;

	skb = ath11k_wmi_alloc_skb(wmi->wmi_ab, sizeof(*cmd));
	if (!skb)
		return -ENOMEM;

	cmd = (struct wmi_pktlog_enable_cmd *)skb->data;

	cmd->tlv_header = FIELD_PREP(WMI_TLV_TAG, WMI_TAG_PDEV_PKTLOG_ENABLE_CMD) |
			  FIELD_PREP(WMI_TLV_LEN, sizeof(*cmd) - TLV_HDR_SIZE);

	cmd->pdev_id = DP_HW2SW_MACID(ar->pdev->pdev_id);
	cmd->evlist = pktlog_filter;
	cmd->enable = ATH11K_WMI_PKTLOG_ENABLE_FORCE;

	ret = ath11k_wmi_cmd_send(wmi, skb,
				  WMI_PDEV_PKTLOG_ENABLE_CMDID);
	if (ret) {
		ath11k_warn(ar->ab, "failed to send WMI_PDEV_PKTLOG_ENABLE_CMDID\n");
		dev_kfree_skb(skb);
	}

	return ret;
}

int ath11k_wmi_pdev_pktlog_disable(struct ath11k *ar)
{
	struct ath11k_pdev_wmi *wmi = ar->wmi;
	struct wmi_pktlog_disable_cmd *cmd;
	struct sk_buff *skb;
	int ret;

	skb = ath11k_wmi_alloc_skb(wmi->wmi_ab, sizeof(*cmd));
	if (!skb)
		return -ENOMEM;

	cmd = (struct wmi_pktlog_disable_cmd *)skb->data;

	cmd->tlv_header = FIELD_PREP(WMI_TLV_TAG, WMI_TAG_PDEV_PKTLOG_DISABLE_CMD) |
			  FIELD_PREP(WMI_TLV_LEN, sizeof(*cmd) - TLV_HDR_SIZE);

	cmd->pdev_id = DP_HW2SW_MACID(ar->pdev->pdev_id);

	ret = ath11k_wmi_cmd_send(wmi, skb,
				  WMI_PDEV_PKTLOG_DISABLE_CMDID);
	if (ret) {
		ath11k_warn(ar->ab, "failed to send WMI_PDEV_PKTLOG_ENABLE_CMDID\n");
		dev_kfree_skb(skb);
	}

	return ret;
}

int
ath11k_wmi_send_twt_enable_cmd(struct ath11k *ar, u32 pdev_id)
{
	struct ath11k_pdev_wmi *wmi = ar->wmi;
	struct ath11k_base *ab = wmi->wmi_ab->ab;
	struct wmi_twt_enable_params_cmd *cmd;
	struct sk_buff *skb;
	int ret, len;

	len = sizeof(*cmd);

	skb = ath11k_wmi_alloc_skb(wmi->wmi_ab, len);
	if (!skb)
		return -ENOMEM;

	cmd = (struct wmi_twt_enable_params_cmd *)skb->data;
	cmd->tlv_header = FIELD_PREP(WMI_TLV_TAG, WMI_TAG_TWT_ENABLE_CMD) |
			  FIELD_PREP(WMI_TLV_LEN, len - TLV_HDR_SIZE);
	cmd->pdev_id = pdev_id;
	cmd->sta_cong_timer_ms = ATH11K_TWT_DEF_STA_CONG_TIMER_MS;
	cmd->default_slot_size = ATH11K_TWT_DEF_DEFAULT_SLOT_SIZE;
	cmd->congestion_thresh_setup = ATH11K_TWT_DEF_CONGESTION_THRESH_SETUP;
	cmd->congestion_thresh_teardown =
		ATH11K_TWT_DEF_CONGESTION_THRESH_TEARDOWN;
	cmd->congestion_thresh_critical =
		ATH11K_TWT_DEF_CONGESTION_THRESH_CRITICAL;
	cmd->interference_thresh_teardown =
		ATH11K_TWT_DEF_INTERFERENCE_THRESH_TEARDOWN;
	cmd->interference_thresh_setup =
		ATH11K_TWT_DEF_INTERFERENCE_THRESH_SETUP;
	cmd->min_no_sta_setup = ATH11K_TWT_DEF_MIN_NO_STA_SETUP;
	cmd->min_no_sta_teardown = ATH11K_TWT_DEF_MIN_NO_STA_TEARDOWN;
	cmd->no_of_bcast_mcast_slots = ATH11K_TWT_DEF_NO_OF_BCAST_MCAST_SLOTS;
	cmd->min_no_twt_slots = ATH11K_TWT_DEF_MIN_NO_TWT_SLOTS;
	cmd->max_no_sta_twt = ATH11K_TWT_DEF_MAX_NO_STA_TWT;
	cmd->mode_check_interval = ATH11K_TWT_DEF_MODE_CHECK_INTERVAL;
	cmd->add_sta_slot_interval = ATH11K_TWT_DEF_ADD_STA_SLOT_INTERVAL;
	cmd->remove_sta_slot_interval =
		ATH11K_TWT_DEF_REMOVE_STA_SLOT_INTERVAL;
	/* TODO add MBSSID support */
	cmd->mbss_support = 0;

	ret = ath11k_wmi_cmd_send(wmi, skb,
				  WMI_TWT_ENABLE_CMDID);
	if (ret) {
		ath11k_warn(ab, "Failed to send WMI_TWT_ENABLE_CMDID");
		dev_kfree_skb(skb);
	}
	return ret;
}

int
ath11k_wmi_send_twt_disable_cmd(struct ath11k *ar, u32 pdev_id)
{
	struct ath11k_pdev_wmi *wmi = ar->wmi;
	struct ath11k_base *ab = wmi->wmi_ab->ab;
	struct wmi_twt_disable_params_cmd *cmd;
	struct sk_buff *skb;
	int ret, len;

	len = sizeof(*cmd);

	skb = ath11k_wmi_alloc_skb(wmi->wmi_ab, len);
	if (!skb)
		return -ENOMEM;

	cmd = (struct wmi_twt_disable_params_cmd *)skb->data;
	cmd->tlv_header = FIELD_PREP(WMI_TLV_TAG, WMI_TAG_TWT_DISABLE_CMD) |
			  FIELD_PREP(WMI_TLV_LEN, len - TLV_HDR_SIZE);
	cmd->pdev_id = pdev_id;

	ret = ath11k_wmi_cmd_send(wmi, skb,
				  WMI_TWT_DISABLE_CMDID);
	if (ret) {
		ath11k_warn(ab, "Failed to send WMI_TWT_DISABLE_CMDID");
		dev_kfree_skb(skb);
	}
	return ret;
}

int
ath11k_wmi_send_obss_spr_cmd(struct ath11k *ar, u32 vdev_id,
			     struct ieee80211_he_obss_pd *he_obss_pd)
{
	struct ath11k_pdev_wmi *wmi = ar->wmi;
	struct ath11k_base *ab = wmi->wmi_ab->ab;
	struct wmi_obss_spatial_reuse_params_cmd *cmd;
	struct sk_buff *skb;
	int ret, len;

	len = sizeof(*cmd);

	skb = ath11k_wmi_alloc_skb(wmi->wmi_ab, len);
	if (!skb)
		return -ENOMEM;

	cmd = (struct wmi_obss_spatial_reuse_params_cmd *)skb->data;
	cmd->tlv_header = FIELD_PREP(WMI_TLV_TAG,
				     WMI_TAG_OBSS_SPATIAL_REUSE_SET_CMD) |
			  FIELD_PREP(WMI_TLV_LEN, len - TLV_HDR_SIZE);
	cmd->vdev_id = vdev_id;
	cmd->enable = he_obss_pd->enable;
	cmd->obss_min = he_obss_pd->min_offset;
	cmd->obss_max = he_obss_pd->max_offset;

	ret = ath11k_wmi_cmd_send(wmi, skb,
				  WMI_PDEV_OBSS_PD_SPATIAL_REUSE_CMDID);
	if (ret) {
		ath11k_warn(ab,
			    "Failed to send WMI_PDEV_OBSS_PD_SPATIAL_REUSE_CMDID");
		dev_kfree_skb(skb);
	}
	return ret;
}

int
ath11k_wmi_send_obss_color_collision_cfg_cmd(struct ath11k *ar, u32 vdev_id,
					     u8 bss_color, u32 period,
					     bool enable)
{
	struct ath11k_pdev_wmi *wmi = ar->wmi;
	struct ath11k_base *ab = wmi->wmi_ab->ab;
	struct wmi_obss_color_collision_cfg_params_cmd *cmd;
	struct sk_buff *skb;
	int ret, len;

	len = sizeof(*cmd);

	skb = ath11k_wmi_alloc_skb(wmi->wmi_ab, len);
	if (!skb)
		return -ENOMEM;

	cmd = (struct wmi_obss_color_collision_cfg_params_cmd *)skb->data;
	cmd->tlv_header = FIELD_PREP(WMI_TLV_TAG,
				     WMI_TAG_OBSS_COLOR_COLLISION_DET_CONFIG) |
			  FIELD_PREP(WMI_TLV_LEN, len - TLV_HDR_SIZE);
	cmd->vdev_id = vdev_id;
	cmd->evt_type = enable ? ATH11K_OBSS_COLOR_COLLISION_DETECTION :
				 ATH11K_OBSS_COLOR_COLLISION_DETECTION_DISABLE;
	cmd->current_bss_color = bss_color;
	cmd->detection_period_ms = period;
	cmd->scan_period_ms = ATH11K_BSS_COLOR_COLLISION_SCAN_PERIOD_MS;
	cmd->free_slot_expiry_time_ms = 0;
	cmd->flags = 0;

	ath11k_dbg(ar->ab, ATH11K_DBG_WMI,
		   "wmi_send_obss_color_collision_cfg id %d type %d bss_color %d detect_period %d scan_period %d\n",
		   cmd->vdev_id, cmd->evt_type, cmd->current_bss_color,
		   cmd->detection_period_ms, cmd->scan_period_ms);

	ret = ath11k_wmi_cmd_send(wmi, skb,
				  WMI_OBSS_COLOR_COLLISION_DET_CONFIG_CMDID);
	if (ret) {
		ath11k_warn(ab, "Failed to send WMI_OBSS_COLOR_COLLISION_DET_CONFIG_CMDID");
		dev_kfree_skb(skb);
	}
	return ret;
}

int ath11k_wmi_send_bss_color_change_enable_cmd(struct ath11k *ar, u32 vdev_id,
						bool enable)
{
	struct ath11k_pdev_wmi *wmi = ar->wmi;
	struct ath11k_base *ab = wmi->wmi_ab->ab;
	struct wmi_bss_color_change_enable_params_cmd *cmd;
	struct sk_buff *skb;
	int ret, len;

	len = sizeof(*cmd);

	skb = ath11k_wmi_alloc_skb(wmi->wmi_ab, len);
	if (!skb)
		return -ENOMEM;

	cmd = (struct wmi_bss_color_change_enable_params_cmd *)skb->data;
	cmd->tlv_header = FIELD_PREP(WMI_TLV_TAG, WMI_TAG_BSS_COLOR_CHANGE_ENABLE) |
			  FIELD_PREP(WMI_TLV_LEN, len - TLV_HDR_SIZE);
	cmd->vdev_id = vdev_id;
	cmd->enable = enable ? 1 : 0;

	ath11k_dbg(ar->ab, ATH11K_DBG_WMI,
		   "wmi_send_bss_color_change_enable id %d enable %d\n",
		   cmd->vdev_id, cmd->enable);

	ret = ath11k_wmi_cmd_send(wmi, skb,
				  WMI_BSS_COLOR_CHANGE_ENABLE_CMDID);
	if (ret) {
		ath11k_warn(ab, "Failed to send WMI_BSS_COLOR_CHANGE_ENABLE_CMDID");
		dev_kfree_skb(skb);
	}
	return ret;
}

static void
ath11k_fill_band_to_mac_param(struct ath11k_base  *soc,
			      struct wmi_host_pdev_band_to_mac *band_to_mac)
{
	u8 i;
	struct ath11k_hal_reg_capabilities_ext *hal_reg_cap;
	struct ath11k_pdev *pdev;

	for (i = 0; i < soc->num_radios; i++) {
		pdev = &soc->pdevs[i];
		hal_reg_cap = &soc->hal_reg_cap[i];
		band_to_mac[i].pdev_id = pdev->pdev_id;

		switch (pdev->cap.supported_bands) {
		case WMI_HOST_WLAN_2G_5G_CAP:
			band_to_mac[i].start_freq = hal_reg_cap->low_2ghz_chan;
			band_to_mac[i].end_freq = hal_reg_cap->high_5ghz_chan;
			break;
		case WMI_HOST_WLAN_2G_CAP:
			band_to_mac[i].start_freq = hal_reg_cap->low_2ghz_chan;
			band_to_mac[i].end_freq = hal_reg_cap->high_2ghz_chan;
			break;
		case WMI_HOST_WLAN_5G_CAP:
			band_to_mac[i].start_freq = hal_reg_cap->low_5ghz_chan;
			band_to_mac[i].end_freq = hal_reg_cap->high_5ghz_chan;
			break;
		default:
			break;
		}
	}
}

static void
ath11k_wmi_copy_resource_config(struct wmi_resource_config *wmi_cfg,
				struct target_resource_config *tg_cfg)
{
	wmi_cfg->num_vdevs = tg_cfg->num_vdevs;
	wmi_cfg->num_peers = tg_cfg->num_peers;
	wmi_cfg->num_offload_peers = tg_cfg->num_offload_peers;
	wmi_cfg->num_offload_reorder_buffs = tg_cfg->num_offload_reorder_buffs;
	wmi_cfg->num_peer_keys = tg_cfg->num_peer_keys;
	wmi_cfg->num_tids = tg_cfg->num_tids;
	wmi_cfg->ast_skid_limit = tg_cfg->ast_skid_limit;
	wmi_cfg->tx_chain_mask = tg_cfg->tx_chain_mask;
	wmi_cfg->rx_chain_mask = tg_cfg->rx_chain_mask;
	wmi_cfg->rx_timeout_pri[0] = tg_cfg->rx_timeout_pri[0];
	wmi_cfg->rx_timeout_pri[1] = tg_cfg->rx_timeout_pri[1];
	wmi_cfg->rx_timeout_pri[2] = tg_cfg->rx_timeout_pri[2];
	wmi_cfg->rx_timeout_pri[3] = tg_cfg->rx_timeout_pri[3];
	wmi_cfg->rx_decap_mode = tg_cfg->rx_decap_mode;
	wmi_cfg->scan_max_pending_req = tg_cfg->scan_max_pending_req;
	wmi_cfg->bmiss_offload_max_vdev = tg_cfg->bmiss_offload_max_vdev;
	wmi_cfg->roam_offload_max_vdev = tg_cfg->roam_offload_max_vdev;
	wmi_cfg->roam_offload_max_ap_profiles =
		tg_cfg->roam_offload_max_ap_profiles;
	wmi_cfg->num_mcast_groups = tg_cfg->num_mcast_groups;
	wmi_cfg->num_mcast_table_elems = tg_cfg->num_mcast_table_elems;
	wmi_cfg->mcast2ucast_mode = tg_cfg->mcast2ucast_mode;
	wmi_cfg->tx_dbg_log_size = tg_cfg->tx_dbg_log_size;
	wmi_cfg->num_wds_entries = tg_cfg->num_wds_entries;
	wmi_cfg->dma_burst_size = tg_cfg->dma_burst_size;
	wmi_cfg->mac_aggr_delim = tg_cfg->mac_aggr_delim;
	wmi_cfg->rx_skip_defrag_timeout_dup_detection_check =
		tg_cfg->rx_skip_defrag_timeout_dup_detection_check;
	wmi_cfg->vow_config = tg_cfg->vow_config;
	wmi_cfg->gtk_offload_max_vdev = tg_cfg->gtk_offload_max_vdev;
	wmi_cfg->num_msdu_desc = tg_cfg->num_msdu_desc;
	wmi_cfg->max_frag_entries = tg_cfg->max_frag_entries;
	wmi_cfg->num_tdls_vdevs = tg_cfg->num_tdls_vdevs;
	wmi_cfg->num_tdls_conn_table_entries =
		tg_cfg->num_tdls_conn_table_entries;
	wmi_cfg->beacon_tx_offload_max_vdev =
		tg_cfg->beacon_tx_offload_max_vdev;
	wmi_cfg->num_multicast_filter_entries =
		tg_cfg->num_multicast_filter_entries;
	wmi_cfg->num_wow_filters = tg_cfg->num_wow_filters;
	wmi_cfg->num_keep_alive_pattern = tg_cfg->num_keep_alive_pattern;
	wmi_cfg->keep_alive_pattern_size = tg_cfg->keep_alive_pattern_size;
	wmi_cfg->max_tdls_concurrent_sleep_sta =
		tg_cfg->max_tdls_concurrent_sleep_sta;
	wmi_cfg->max_tdls_concurrent_buffer_sta =
		tg_cfg->max_tdls_concurrent_buffer_sta;
	wmi_cfg->wmi_send_separate = tg_cfg->wmi_send_separate;
	wmi_cfg->num_ocb_vdevs = tg_cfg->num_ocb_vdevs;
	wmi_cfg->num_ocb_channels = tg_cfg->num_ocb_channels;
	wmi_cfg->num_ocb_schedules = tg_cfg->num_ocb_schedules;
	wmi_cfg->bpf_instruction_size = tg_cfg->bpf_instruction_size;
	wmi_cfg->max_bssid_rx_filters = tg_cfg->max_bssid_rx_filters;
	wmi_cfg->use_pdev_id = tg_cfg->use_pdev_id;
	wmi_cfg->flag1 = tg_cfg->atf_config;
	wmi_cfg->peer_map_unmap_v2_support = tg_cfg->peer_map_unmap_v2_support;
	wmi_cfg->sched_params = tg_cfg->sched_params;
	wmi_cfg->twt_ap_pdev_count = tg_cfg->twt_ap_pdev_count;
	wmi_cfg->twt_ap_sta_count = tg_cfg->twt_ap_sta_count;
}

static int ath11k_init_cmd_send(struct ath11k_pdev_wmi *wmi,
				struct wmi_init_cmd_param *param)
{
	struct ath11k_base *ab = wmi->wmi_ab->ab;
	struct sk_buff *skb;
	struct wmi_init_cmd *cmd;
	struct wmi_resource_config *cfg;
	struct wmi_pdev_set_hw_mode_cmd_param *hw_mode;
	struct wmi_pdev_band_to_mac *band_to_mac;
	struct wlan_host_mem_chunk *host_mem_chunks;
	struct wmi_tlv *tlv;
	size_t ret, len;
	void *ptr;
	u32 hw_mode_len = 0;
	u16 idx;

	if (param->hw_mode_id != WMI_HOST_HW_MODE_MAX)
		hw_mode_len = sizeof(*hw_mode) + TLV_HDR_SIZE +
			      (param->num_band_to_mac * sizeof(*band_to_mac));

	len = sizeof(*cmd) + TLV_HDR_SIZE + sizeof(*cfg) + hw_mode_len +
	      (param->num_mem_chunks ? (sizeof(*host_mem_chunks) * WMI_MAX_MEM_REQS) : 0);

	skb = ath11k_wmi_alloc_skb(wmi->wmi_ab, len);
	if (!skb)
		return -ENOMEM;

	cmd = (struct wmi_init_cmd *)skb->data;

	cmd->tlv_header = FIELD_PREP(WMI_TLV_TAG, WMI_TAG_INIT_CMD) |
			  FIELD_PREP(WMI_TLV_LEN, sizeof(*cmd) - TLV_HDR_SIZE);

	ptr = skb->data + sizeof(*cmd);
	cfg = ptr;

	ath11k_wmi_copy_resource_config(cfg, param->res_cfg);

	cfg->tlv_header = FIELD_PREP(WMI_TLV_TAG, WMI_TAG_RESOURCE_CONFIG) |
			  FIELD_PREP(WMI_TLV_LEN, sizeof(*cfg) - TLV_HDR_SIZE);

	ptr += sizeof(*cfg);
	host_mem_chunks = ptr + TLV_HDR_SIZE;
	len = sizeof(struct wlan_host_mem_chunk);

	for (idx = 0; idx < param->num_mem_chunks; ++idx) {
		host_mem_chunks[idx].tlv_header =
				FIELD_PREP(WMI_TLV_TAG,
					   WMI_TAG_WLAN_HOST_MEMORY_CHUNK) |
				FIELD_PREP(WMI_TLV_LEN, len);

		host_mem_chunks[idx].ptr = param->mem_chunks[idx].paddr;
		host_mem_chunks[idx].size = param->mem_chunks[idx].len;
		host_mem_chunks[idx].req_id = param->mem_chunks[idx].req_id;

		ath11k_dbg(ab, ATH11K_DBG_WMI,
			   "WMI host mem chunk req_id %d paddr 0x%llx len %d\n",
			   param->mem_chunks[idx].req_id,
			   (u64)param->mem_chunks[idx].paddr,
			   param->mem_chunks[idx].len);
	}
	cmd->num_host_mem_chunks = param->num_mem_chunks;
	len = sizeof(struct wlan_host_mem_chunk) * param->num_mem_chunks;

	/* num_mem_chunks is zero */
	tlv = ptr;
	tlv->header = FIELD_PREP(WMI_TLV_TAG, WMI_TAG_ARRAY_STRUCT) |
		      FIELD_PREP(WMI_TLV_LEN, len);
	ptr += TLV_HDR_SIZE + len;

	if (param->hw_mode_id != WMI_HOST_HW_MODE_MAX) {
		hw_mode = (struct wmi_pdev_set_hw_mode_cmd_param *)ptr;
		hw_mode->tlv_header = FIELD_PREP(WMI_TLV_TAG,
						 WMI_TAG_PDEV_SET_HW_MODE_CMD) |
				      FIELD_PREP(WMI_TLV_LEN,
						 sizeof(*hw_mode) - TLV_HDR_SIZE);

		hw_mode->hw_mode_index = param->hw_mode_id;
		hw_mode->num_band_to_mac = param->num_band_to_mac;

		ptr += sizeof(*hw_mode);

		len = param->num_band_to_mac * sizeof(*band_to_mac);
		tlv = ptr;
		tlv->header = FIELD_PREP(WMI_TLV_TAG, WMI_TAG_ARRAY_STRUCT) |
			      FIELD_PREP(WMI_TLV_LEN, len);

		ptr += TLV_HDR_SIZE;
		len = sizeof(*band_to_mac);

		for (idx = 0; idx < param->num_band_to_mac; idx++) {
			band_to_mac = (void *)ptr;

			band_to_mac->tlv_header = FIELD_PREP(WMI_TLV_TAG,
							     WMI_TAG_PDEV_BAND_TO_MAC) |
						  FIELD_PREP(WMI_TLV_LEN,
							     len - TLV_HDR_SIZE);
			band_to_mac->pdev_id = param->band_to_mac[idx].pdev_id;
			band_to_mac->start_freq =
				param->band_to_mac[idx].start_freq;
			band_to_mac->end_freq =
				param->band_to_mac[idx].end_freq;
			ptr += sizeof(*band_to_mac);
		}
	}

	ret = ath11k_wmi_cmd_send(wmi, skb, WMI_INIT_CMDID);
	if (ret) {
		ath11k_warn(ab, "failed to send WMI_INIT_CMDID\n");
		dev_kfree_skb(skb);
	}

	return ret;
}

int ath11k_wmi_pdev_lro_cfg(struct ath11k *ar,
			    int pdev_id)
{
	struct ath11k_wmi_pdev_lro_config_cmd *cmd;
	struct sk_buff *skb;
	int ret;

	skb = ath11k_wmi_alloc_skb(ar->wmi->wmi_ab, sizeof(*cmd));
	if (!skb)
		return -ENOMEM;

	cmd = (struct ath11k_wmi_pdev_lro_config_cmd *)skb->data;
	cmd->tlv_header = FIELD_PREP(WMI_TLV_TAG, WMI_TAG_LRO_INFO_CMD) |
			  FIELD_PREP(WMI_TLV_LEN, sizeof(*cmd) - TLV_HDR_SIZE);

	get_random_bytes(cmd->th_4, sizeof(uint32_t) * ATH11K_IPV4_TH_SEED_SIZE);
	get_random_bytes(cmd->th_6, sizeof(uint32_t) * ATH11K_IPV6_TH_SEED_SIZE);

	cmd->pdev_id = pdev_id;

	ret = ath11k_wmi_cmd_send(ar->wmi, skb, WMI_LRO_CONFIG_CMDID);
	if (ret) {
		ath11k_warn(ar->ab,
			    "failed to send lro cfg req wmi cmd\n");
		goto err;
	}

	ath11k_dbg(ar->ab, ATH11K_DBG_WMI,
		   "WMI lro cfg cmd pdev_id 0x%x\n", pdev_id);
	return 0;
err:
	dev_kfree_skb(skb);
	return ret;
}

int ath11k_wmi_wait_for_service_ready(struct ath11k_base *ab)
{
	unsigned long time_left;

	time_left = wait_for_completion_timeout(&ab->wmi_ab.service_ready,
						WMI_SERVICE_READY_TIMEOUT_HZ);
	if (!time_left)
		return -ETIMEDOUT;

	return 0;
}

int ath11k_wmi_wait_for_unified_ready(struct ath11k_base *ab)
{
	unsigned long time_left;

	time_left = wait_for_completion_timeout(&ab->wmi_ab.unified_ready,
						WMI_SERVICE_READY_TIMEOUT_HZ);
	if (!time_left)
		return -ETIMEDOUT;

	return 0;
}

int ath11k_wmi_cmd_init(struct ath11k_base *ab)
{
	struct ath11k_wmi_base *wmi_sc = &ab->wmi_ab;
	struct wmi_init_cmd_param init_param;
	struct target_resource_config  config;

	memset(&init_param, 0, sizeof(init_param));
	memset(&config, 0, sizeof(config));

	ab->hw_params.hw_ops->wmi_init_config(ab, &config);

	memcpy(&wmi_sc->wlan_resource_config, &config, sizeof(config));

	init_param.res_cfg = &wmi_sc->wlan_resource_config;
	init_param.num_mem_chunks = wmi_sc->num_mem_chunks;
	init_param.hw_mode_id = wmi_sc->preferred_hw_mode;
	init_param.mem_chunks = wmi_sc->mem_chunks;

	if (wmi_sc->preferred_hw_mode == WMI_HOST_HW_MODE_SINGLE)
		init_param.hw_mode_id = WMI_HOST_HW_MODE_MAX;

	if (ab->hw_params.needs_band_to_mac) {
		init_param.num_band_to_mac = ab->num_radios;
		ath11k_fill_band_to_mac_param(ab, init_param.band_to_mac);
	}

	return ath11k_init_cmd_send(&wmi_sc->wmi[0], &init_param);
}

int ath11k_wmi_vdev_spectral_conf(struct ath11k *ar,
				  struct ath11k_wmi_vdev_spectral_conf_param *param)
{
	struct ath11k_wmi_vdev_spectral_conf_cmd *cmd;
	struct sk_buff *skb;
	int ret;

	skb = ath11k_wmi_alloc_skb(ar->wmi->wmi_ab, sizeof(*cmd));
	if (!skb)
		return -ENOMEM;

	cmd = (struct ath11k_wmi_vdev_spectral_conf_cmd *)skb->data;
	cmd->tlv_header = FIELD_PREP(WMI_TLV_TAG,
				     WMI_TAG_VDEV_SPECTRAL_CONFIGURE_CMD) |
			  FIELD_PREP(WMI_TLV_LEN, sizeof(*cmd) - TLV_HDR_SIZE);

	memcpy(&cmd->param, param, sizeof(*param));

	ret = ath11k_wmi_cmd_send(ar->wmi, skb,
				  WMI_VDEV_SPECTRAL_SCAN_CONFIGURE_CMDID);
	if (ret) {
		ath11k_warn(ar->ab,
			    "failed to send spectral scan config wmi cmd\n");
		goto err;
	}

	ath11k_dbg(ar->ab, ATH11K_DBG_WMI,
		   "WMI spectral scan config cmd vdev_id 0x%x\n",
		   param->vdev_id);

	return 0;
err:
	dev_kfree_skb(skb);
	return ret;
}

int ath11k_wmi_vdev_spectral_enable(struct ath11k *ar, u32 vdev_id,
				    u32 trigger, u32 enable)
{
	struct ath11k_wmi_vdev_spectral_enable_cmd *cmd;
	struct sk_buff *skb;
	int ret;

	skb = ath11k_wmi_alloc_skb(ar->wmi->wmi_ab, sizeof(*cmd));
	if (!skb)
		return -ENOMEM;

	cmd = (struct ath11k_wmi_vdev_spectral_enable_cmd *)skb->data;
	cmd->tlv_header = FIELD_PREP(WMI_TLV_TAG,
				     WMI_TAG_VDEV_SPECTRAL_ENABLE_CMD) |
			  FIELD_PREP(WMI_TLV_LEN, sizeof(*cmd) - TLV_HDR_SIZE);

	cmd->vdev_id = vdev_id;
	cmd->trigger_cmd = trigger;
	cmd->enable_cmd = enable;

	ret = ath11k_wmi_cmd_send(ar->wmi, skb,
				  WMI_VDEV_SPECTRAL_SCAN_ENABLE_CMDID);
	if (ret) {
		ath11k_warn(ar->ab,
			    "failed to send spectral enable wmi cmd\n");
		goto err;
	}

	ath11k_dbg(ar->ab, ATH11K_DBG_WMI,
		   "WMI spectral enable cmd vdev id 0x%x\n",
		   vdev_id);

	return 0;
err:
	dev_kfree_skb(skb);
	return ret;
}

int ath11k_wmi_pdev_dma_ring_cfg(struct ath11k *ar,
				 struct ath11k_wmi_pdev_dma_ring_cfg_req_cmd *param)
{
	struct ath11k_wmi_pdev_dma_ring_cfg_req_cmd *cmd;
	struct sk_buff *skb;
	int ret;

	skb = ath11k_wmi_alloc_skb(ar->wmi->wmi_ab, sizeof(*cmd));
	if (!skb)
		return -ENOMEM;

	cmd = (struct ath11k_wmi_pdev_dma_ring_cfg_req_cmd *)skb->data;
	cmd->tlv_header = FIELD_PREP(WMI_TLV_TAG, WMI_TAG_DMA_RING_CFG_REQ) |
			  FIELD_PREP(WMI_TLV_LEN, sizeof(*cmd) - TLV_HDR_SIZE);

	cmd->pdev_id		= param->pdev_id;
	cmd->module_id		= param->module_id;
	cmd->base_paddr_lo	= param->base_paddr_lo;
	cmd->base_paddr_hi	= param->base_paddr_hi;
	cmd->head_idx_paddr_lo	= param->head_idx_paddr_lo;
	cmd->head_idx_paddr_hi	= param->head_idx_paddr_hi;
	cmd->tail_idx_paddr_lo	= param->tail_idx_paddr_lo;
	cmd->tail_idx_paddr_hi	= param->tail_idx_paddr_hi;
	cmd->num_elems		= param->num_elems;
	cmd->buf_size		= param->buf_size;
	cmd->num_resp_per_event	= param->num_resp_per_event;
	cmd->event_timeout_ms	= param->event_timeout_ms;

	ret = ath11k_wmi_cmd_send(ar->wmi, skb,
				  WMI_PDEV_DMA_RING_CFG_REQ_CMDID);
	if (ret) {
		ath11k_warn(ar->ab,
			    "failed to send dma ring cfg req wmi cmd\n");
		goto err;
	}

	ath11k_dbg(ar->ab, ATH11K_DBG_WMI,
		   "WMI DMA ring cfg req cmd pdev_id 0x%x\n",
		   param->pdev_id);

	return 0;
err:
	dev_kfree_skb(skb);
	return ret;
}

static int ath11k_wmi_tlv_dma_buf_entry_parse(struct ath11k_base *soc,
					      u16 tag, u16 len,
					      const void *ptr, void *data)
{
	struct wmi_tlv_dma_buf_release_parse *parse = data;

	if (tag != WMI_TAG_DMA_BUF_RELEASE_ENTRY)
		return -EPROTO;

	if (parse->num_buf_entry >= parse->fixed.num_buf_release_entry)
		return -ENOBUFS;

	parse->num_buf_entry++;
	return 0;
}

static int ath11k_wmi_tlv_dma_buf_meta_parse(struct ath11k_base *soc,
					     u16 tag, u16 len,
					     const void *ptr, void *data)
{
	struct wmi_tlv_dma_buf_release_parse *parse = data;

	if (tag != WMI_TAG_DMA_BUF_RELEASE_SPECTRAL_META_DATA)
		return -EPROTO;

	if (parse->num_meta >= parse->fixed.num_meta_data_entry)
		return -ENOBUFS;

	parse->num_meta++;
	return 0;
}

static int ath11k_wmi_tlv_dma_buf_parse(struct ath11k_base *ab,
					u16 tag, u16 len,
					const void *ptr, void *data)
{
	struct wmi_tlv_dma_buf_release_parse *parse = data;
	int ret;

	switch (tag) {
	case WMI_TAG_DMA_BUF_RELEASE:
		memcpy(&parse->fixed, ptr,
		       sizeof(struct ath11k_wmi_dma_buf_release_fixed_param));
		parse->fixed.pdev_id = DP_HW2SW_MACID(parse->fixed.pdev_id);
		break;
	case WMI_TAG_ARRAY_STRUCT:
		if (!parse->buf_entry_done) {
			parse->num_buf_entry = 0;
			parse->buf_entry = (struct wmi_dma_buf_release_entry *)ptr;

			ret = ath11k_wmi_tlv_iter(ab, ptr, len,
						  ath11k_wmi_tlv_dma_buf_entry_parse,
						  parse);
			if (ret) {
				ath11k_warn(ab, "failed to parse dma buf entry tlv %d\n",
					    ret);
				return ret;
			}

			parse->buf_entry_done = true;
		} else if (!parse->meta_data_done) {
			parse->num_meta = 0;
			parse->meta_data = (struct wmi_dma_buf_release_meta_data *)ptr;

			ret = ath11k_wmi_tlv_iter(ab, ptr, len,
						  ath11k_wmi_tlv_dma_buf_meta_parse,
						  parse);
			if (ret) {
				ath11k_warn(ab, "failed to parse dma buf meta tlv %d\n",
					    ret);
				return ret;
			}

			parse->meta_data_done = true;
		}
		break;
	default:
		break;
	}
	return 0;
}

static void ath11k_wmi_pdev_dma_ring_buf_release_event(struct ath11k_base *ab,
						       struct sk_buff *skb)
{
	struct wmi_tlv_dma_buf_release_parse parse = { };
	struct ath11k_dbring_buf_release_event param;
	int ret;

	ret = ath11k_wmi_tlv_iter(ab, skb->data, skb->len,
				  ath11k_wmi_tlv_dma_buf_parse,
				  &parse);
	if (ret) {
		ath11k_warn(ab, "failed to parse dma buf release tlv %d\n", ret);
		return;
	}

	param.fixed		= parse.fixed;
	param.buf_entry		= parse.buf_entry;
	param.num_buf_entry	= parse.num_buf_entry;
	param.meta_data		= parse.meta_data;
	param.num_meta		= parse.num_meta;

	ret = ath11k_dbring_buffer_release_event(ab, &param);
	if (ret) {
		ath11k_warn(ab, "failed to handle dma buf release event %d\n", ret);
		return;
	}
}

static int ath11k_wmi_tlv_hw_mode_caps_parse(struct ath11k_base *soc,
					     u16 tag, u16 len,
					     const void *ptr, void *data)
{
	struct wmi_tlv_svc_rdy_ext_parse *svc_rdy_ext = data;
	struct wmi_hw_mode_capabilities *hw_mode_cap;
	u32 phy_map = 0;

	if (tag != WMI_TAG_HW_MODE_CAPABILITIES)
		return -EPROTO;

	if (svc_rdy_ext->n_hw_mode_caps >= svc_rdy_ext->param.num_hw_modes)
		return -ENOBUFS;

	hw_mode_cap = container_of(ptr, struct wmi_hw_mode_capabilities,
				   hw_mode_id);
	svc_rdy_ext->n_hw_mode_caps++;

	phy_map = hw_mode_cap->phy_id_map;
	while (phy_map) {
		svc_rdy_ext->tot_phy_id++;
		phy_map = phy_map >> 1;
	}

	return 0;
}

static int ath11k_wmi_tlv_hw_mode_caps(struct ath11k_base *soc,
				       u16 len, const void *ptr, void *data)
{
	struct wmi_tlv_svc_rdy_ext_parse *svc_rdy_ext = data;
	struct wmi_hw_mode_capabilities *hw_mode_caps;
	enum wmi_host_hw_mode_config_type mode, pref;
	u32 i;
	int ret;

	svc_rdy_ext->n_hw_mode_caps = 0;
	svc_rdy_ext->hw_mode_caps = (struct wmi_hw_mode_capabilities *)ptr;

	ret = ath11k_wmi_tlv_iter(soc, ptr, len,
				  ath11k_wmi_tlv_hw_mode_caps_parse,
				  svc_rdy_ext);
	if (ret) {
		ath11k_warn(soc, "failed to parse tlv %d\n", ret);
		return ret;
	}

	i = 0;
	while (i < svc_rdy_ext->n_hw_mode_caps) {
		hw_mode_caps = &svc_rdy_ext->hw_mode_caps[i];
		mode = hw_mode_caps->hw_mode_id;
		pref = soc->wmi_ab.preferred_hw_mode;

		if (ath11k_hw_mode_pri_map[mode] < ath11k_hw_mode_pri_map[pref]) {
			svc_rdy_ext->pref_hw_mode_caps = *hw_mode_caps;
			soc->wmi_ab.preferred_hw_mode = mode;
		}
		i++;
	}

	ath11k_dbg(soc, ATH11K_DBG_WMI, "preferred_hw_mode:%d\n",
		   soc->wmi_ab.preferred_hw_mode);
	if (soc->wmi_ab.preferred_hw_mode == WMI_HOST_HW_MODE_MAX)
		return -EINVAL;

	return 0;
}

static int ath11k_wmi_tlv_mac_phy_caps_parse(struct ath11k_base *soc,
					     u16 tag, u16 len,
					     const void *ptr, void *data)
{
	struct wmi_tlv_svc_rdy_ext_parse *svc_rdy_ext = data;

	if (tag != WMI_TAG_MAC_PHY_CAPABILITIES)
		return -EPROTO;

	if (svc_rdy_ext->n_mac_phy_caps >= svc_rdy_ext->tot_phy_id)
		return -ENOBUFS;

	len = min_t(u16, len, sizeof(struct wmi_mac_phy_capabilities));
	if (!svc_rdy_ext->n_mac_phy_caps) {
		svc_rdy_ext->mac_phy_caps = kzalloc((svc_rdy_ext->tot_phy_id) * len,
						    GFP_ATOMIC);
		if (!svc_rdy_ext->mac_phy_caps)
			return -ENOMEM;
	}

	memcpy(svc_rdy_ext->mac_phy_caps + svc_rdy_ext->n_mac_phy_caps, ptr, len);
	svc_rdy_ext->n_mac_phy_caps++;
	return 0;
}

static int ath11k_wmi_tlv_ext_hal_reg_caps_parse(struct ath11k_base *soc,
						 u16 tag, u16 len,
						 const void *ptr, void *data)
{
	struct wmi_tlv_svc_rdy_ext_parse *svc_rdy_ext = data;

	if (tag != WMI_TAG_HAL_REG_CAPABILITIES_EXT)
		return -EPROTO;

	if (svc_rdy_ext->n_ext_hal_reg_caps >= svc_rdy_ext->param.num_phy)
		return -ENOBUFS;

	svc_rdy_ext->n_ext_hal_reg_caps++;
	return 0;
}

static int ath11k_wmi_tlv_ext_hal_reg_caps(struct ath11k_base *soc,
					   u16 len, const void *ptr, void *data)
{
	struct ath11k_pdev_wmi *wmi_handle = &soc->wmi_ab.wmi[0];
	struct wmi_tlv_svc_rdy_ext_parse *svc_rdy_ext = data;
	struct ath11k_hal_reg_capabilities_ext reg_cap;
	int ret;
	u32 i;

	svc_rdy_ext->n_ext_hal_reg_caps = 0;
	svc_rdy_ext->ext_hal_reg_caps = (struct wmi_hal_reg_capabilities_ext *)ptr;
	ret = ath11k_wmi_tlv_iter(soc, ptr, len,
				  ath11k_wmi_tlv_ext_hal_reg_caps_parse,
				  svc_rdy_ext);
	if (ret) {
		ath11k_warn(soc, "failed to parse tlv %d\n", ret);
		return ret;
	}

	for (i = 0; i < svc_rdy_ext->param.num_phy; i++) {
		ret = ath11k_pull_reg_cap_svc_rdy_ext(wmi_handle,
						      svc_rdy_ext->soc_hal_reg_caps,
						      svc_rdy_ext->ext_hal_reg_caps, i,
						      &reg_cap);
		if (ret) {
			ath11k_warn(soc, "failed to extract reg cap %d\n", i);
			return ret;
		}

		memcpy(&soc->hal_reg_cap[reg_cap.phy_id],
		       &reg_cap, sizeof(reg_cap));
	}
	return 0;
}

static int ath11k_wmi_tlv_ext_soc_hal_reg_caps_parse(struct ath11k_base *soc,
						     u16 len, const void *ptr,
						     void *data)
{
	struct ath11k_pdev_wmi *wmi_handle = &soc->wmi_ab.wmi[0];
	struct wmi_tlv_svc_rdy_ext_parse *svc_rdy_ext = data;
	u8 hw_mode_id = svc_rdy_ext->pref_hw_mode_caps.hw_mode_id;
	u32 phy_id_map;
	int pdev_index = 0;
	int ret;

	svc_rdy_ext->soc_hal_reg_caps = (struct wmi_soc_hal_reg_capabilities *)ptr;
	svc_rdy_ext->param.num_phy = svc_rdy_ext->soc_hal_reg_caps->num_phy;

	soc->num_radios = 0;
	phy_id_map = svc_rdy_ext->pref_hw_mode_caps.phy_id_map;

	while (phy_id_map && soc->num_radios < MAX_RADIOS) {
		ret = ath11k_pull_mac_phy_cap_svc_ready_ext(wmi_handle,
							    svc_rdy_ext->hw_caps,
							    svc_rdy_ext->hw_mode_caps,
							    svc_rdy_ext->soc_hal_reg_caps,
							    svc_rdy_ext->mac_phy_caps,
							    hw_mode_id, soc->num_radios,
							    &soc->pdevs[pdev_index]);
		if (ret) {
			ath11k_warn(soc, "failed to extract mac caps, idx :%d\n",
				    soc->num_radios);
			return ret;
		}

		soc->num_radios++;

		/* For QCA6390, save mac_phy capability in the same pdev */
		if (soc->hw_params.single_pdev_only)
			pdev_index = 0;
		else
			pdev_index = soc->num_radios;

		/* TODO: mac_phy_cap prints */
		phy_id_map >>= 1;
	}

	/* For QCA6390, set num_radios to 1 because host manages
	 * both 2G and 5G radio in one pdev.
	 * Set pdev_id = 0 and 0 means soc level.
	 */
	if (soc->hw_params.single_pdev_only) {
		soc->num_radios = 1;
		soc->pdevs[0].pdev_id = 0;
	}

	return 0;
}

static int ath11k_wmi_tlv_dma_ring_caps_parse(struct ath11k_base *soc,
					      u16 tag, u16 len,
					      const void *ptr, void *data)
{
	struct wmi_tlv_dma_ring_caps_parse *parse = data;

	if (tag != WMI_TAG_DMA_RING_CAPABILITIES)
		return -EPROTO;

	parse->n_dma_ring_caps++;
	return 0;
}

static int ath11k_wmi_alloc_dbring_caps(struct ath11k_base *ab,
					u32 num_cap)
{
	size_t sz;
	void *ptr;

	sz = num_cap * sizeof(struct ath11k_dbring_cap);
	ptr = kzalloc(sz, GFP_ATOMIC);
	if (!ptr)
		return -ENOMEM;

	ab->db_caps = ptr;
	ab->num_db_cap = num_cap;

	return 0;
}

static void ath11k_wmi_free_dbring_caps(struct ath11k_base *ab)
{
	kfree(ab->db_caps);
	ab->db_caps = NULL;
}

static int ath11k_wmi_tlv_dma_ring_caps(struct ath11k_base *ab,
					u16 len, const void *ptr, void *data)
{
	struct wmi_tlv_dma_ring_caps_parse *dma_caps_parse = data;
	struct wmi_dma_ring_capabilities *dma_caps;
	struct ath11k_dbring_cap *dir_buff_caps;
	int ret;
	u32 i;

	dma_caps_parse->n_dma_ring_caps = 0;
	dma_caps = (struct wmi_dma_ring_capabilities *)ptr;
	ret = ath11k_wmi_tlv_iter(ab, ptr, len,
				  ath11k_wmi_tlv_dma_ring_caps_parse,
				  dma_caps_parse);
	if (ret) {
		ath11k_warn(ab, "failed to parse dma ring caps tlv %d\n", ret);
		return ret;
	}

	if (!dma_caps_parse->n_dma_ring_caps)
		return 0;

	if (ab->num_db_cap) {
		ath11k_warn(ab, "Already processed, so ignoring dma ring caps\n");
		return 0;
	}

	ret = ath11k_wmi_alloc_dbring_caps(ab, dma_caps_parse->n_dma_ring_caps);
	if (ret)
		return ret;

	dir_buff_caps = ab->db_caps;
	for (i = 0; i < dma_caps_parse->n_dma_ring_caps; i++) {
		if (dma_caps[i].module_id >= WMI_DIRECT_BUF_MAX) {
			ath11k_warn(ab, "Invalid module id %d\n", dma_caps[i].module_id);
			ret = -EINVAL;
			goto free_dir_buff;
		}

		dir_buff_caps[i].id = dma_caps[i].module_id;
		dir_buff_caps[i].pdev_id = DP_HW2SW_MACID(dma_caps[i].pdev_id);
		dir_buff_caps[i].min_elem = dma_caps[i].min_elem;
		dir_buff_caps[i].min_buf_sz = dma_caps[i].min_buf_sz;
		dir_buff_caps[i].min_buf_align = dma_caps[i].min_buf_align;
	}

	return 0;

free_dir_buff:
	ath11k_wmi_free_dbring_caps(ab);
	return ret;
}

static int ath11k_wmi_tlv_svc_rdy_ext_parse(struct ath11k_base *ab,
					    u16 tag, u16 len,
					    const void *ptr, void *data)
{
	struct ath11k_pdev_wmi *wmi_handle = &ab->wmi_ab.wmi[0];
	struct wmi_tlv_svc_rdy_ext_parse *svc_rdy_ext = data;
	int ret;

	switch (tag) {
	case WMI_TAG_SERVICE_READY_EXT_EVENT:
		ret = ath11k_pull_svc_ready_ext(wmi_handle, ptr,
						&svc_rdy_ext->param);
		if (ret) {
			ath11k_warn(ab, "unable to extract ext params\n");
			return ret;
		}
		break;

	case WMI_TAG_SOC_MAC_PHY_HW_MODE_CAPS:
		svc_rdy_ext->hw_caps = (struct wmi_soc_mac_phy_hw_mode_caps *)ptr;
		svc_rdy_ext->param.num_hw_modes = svc_rdy_ext->hw_caps->num_hw_modes;
		break;

	case WMI_TAG_SOC_HAL_REG_CAPABILITIES:
		ret = ath11k_wmi_tlv_ext_soc_hal_reg_caps_parse(ab, len, ptr,
								svc_rdy_ext);
		if (ret)
			return ret;
		break;

	case WMI_TAG_ARRAY_STRUCT:
		if (!svc_rdy_ext->hw_mode_done) {
			ret = ath11k_wmi_tlv_hw_mode_caps(ab, len, ptr,
							  svc_rdy_ext);
			if (ret)
				return ret;

			svc_rdy_ext->hw_mode_done = true;
		} else if (!svc_rdy_ext->mac_phy_done) {
			svc_rdy_ext->n_mac_phy_caps = 0;
			ret = ath11k_wmi_tlv_iter(ab, ptr, len,
						  ath11k_wmi_tlv_mac_phy_caps_parse,
						  svc_rdy_ext);
			if (ret) {
				ath11k_warn(ab, "failed to parse tlv %d\n", ret);
				return ret;
			}

			svc_rdy_ext->mac_phy_done = true;
		} else if (!svc_rdy_ext->ext_hal_reg_done) {
			ret = ath11k_wmi_tlv_ext_hal_reg_caps(ab, len, ptr,
							      svc_rdy_ext);
			if (ret)
				return ret;

			svc_rdy_ext->ext_hal_reg_done = true;
		} else if (!svc_rdy_ext->mac_phy_chainmask_combo_done) {
			svc_rdy_ext->mac_phy_chainmask_combo_done = true;
		} else if (!svc_rdy_ext->mac_phy_chainmask_cap_done) {
			svc_rdy_ext->mac_phy_chainmask_cap_done = true;
		} else if (!svc_rdy_ext->oem_dma_ring_cap_done) {
			svc_rdy_ext->oem_dma_ring_cap_done = true;
		} else if (!svc_rdy_ext->dma_ring_cap_done) {
			ret = ath11k_wmi_tlv_dma_ring_caps(ab, len, ptr,
							   &svc_rdy_ext->dma_caps_parse);
			if (ret)
				return ret;

			svc_rdy_ext->dma_ring_cap_done = true;
		}
		break;

	default:
		break;
	}
	return 0;
}

static int ath11k_service_ready_ext_event(struct ath11k_base *ab,
					  struct sk_buff *skb)
{
	struct wmi_tlv_svc_rdy_ext_parse svc_rdy_ext = { };
	int ret;

	ret = ath11k_wmi_tlv_iter(ab, skb->data, skb->len,
				  ath11k_wmi_tlv_svc_rdy_ext_parse,
				  &svc_rdy_ext);
	if (ret) {
		ath11k_warn(ab, "failed to parse tlv %d\n", ret);
		goto err;
	}

	if (!test_bit(WMI_TLV_SERVICE_EXT2_MSG, ab->wmi_ab.svc_map))
		complete(&ab->wmi_ab.service_ready);

	kfree(svc_rdy_ext.mac_phy_caps);
	return 0;

err:
	ath11k_wmi_free_dbring_caps(ab);
	return ret;
}

static int ath11k_wmi_tlv_svc_rdy_ext2_parse(struct ath11k_base *ab,
					     u16 tag, u16 len,
					     const void *ptr, void *data)
{
	struct wmi_tlv_svc_rdy_ext2_parse *parse = data;
	int ret;

	switch (tag) {
	case WMI_TAG_ARRAY_STRUCT:
		if (!parse->dma_ring_cap_done) {
			ret = ath11k_wmi_tlv_dma_ring_caps(ab, len, ptr,
							   &parse->dma_caps_parse);
			if (ret)
				return ret;

			parse->dma_ring_cap_done = true;
		}
		break;
	default:
		break;
	}

	return 0;
}

static int ath11k_service_ready_ext2_event(struct ath11k_base *ab,
					   struct sk_buff *skb)
{
	struct wmi_tlv_svc_rdy_ext2_parse svc_rdy_ext2 = { };
	int ret;

	ret = ath11k_wmi_tlv_iter(ab, skb->data, skb->len,
				  ath11k_wmi_tlv_svc_rdy_ext2_parse,
				  &svc_rdy_ext2);
	if (ret) {
		ath11k_warn(ab, "failed to parse ext2 event tlv %d\n", ret);
		goto err;
	}

	complete(&ab->wmi_ab.service_ready);

	return 0;

err:
	ath11k_wmi_free_dbring_caps(ab);
	return ret;
}

static int ath11k_pull_vdev_start_resp_tlv(struct ath11k_base *ab, struct sk_buff *skb,
					   struct wmi_vdev_start_resp_event *vdev_rsp)
{
	const void **tb;
	const struct wmi_vdev_start_resp_event *ev;
	int ret;

	tb = ath11k_wmi_tlv_parse_alloc(ab, skb->data, skb->len, GFP_ATOMIC);
	if (IS_ERR(tb)) {
		ret = PTR_ERR(tb);
		ath11k_warn(ab, "failed to parse tlv: %d\n", ret);
		return ret;
	}

	ev = tb[WMI_TAG_VDEV_START_RESPONSE_EVENT];
	if (!ev) {
		ath11k_warn(ab, "failed to fetch vdev start resp ev");
		kfree(tb);
		return -EPROTO;
	}

	memset(vdev_rsp, 0, sizeof(*vdev_rsp));

	vdev_rsp->vdev_id = ev->vdev_id;
	vdev_rsp->requestor_id = ev->requestor_id;
	vdev_rsp->resp_type = ev->resp_type;
	vdev_rsp->status = ev->status;
	vdev_rsp->chain_mask = ev->chain_mask;
	vdev_rsp->smps_mode = ev->smps_mode;
	vdev_rsp->mac_id = ev->mac_id;
	vdev_rsp->cfgd_tx_streams = ev->cfgd_tx_streams;
	vdev_rsp->cfgd_rx_streams = ev->cfgd_rx_streams;

	kfree(tb);
	return 0;
}

static struct cur_reg_rule
*create_reg_rules_from_wmi(u32 num_reg_rules,
			   struct wmi_regulatory_rule_struct *wmi_reg_rule)
{
	struct cur_reg_rule *reg_rule_ptr;
	u32 count;

	reg_rule_ptr =  kzalloc((num_reg_rules * sizeof(*reg_rule_ptr)),
				GFP_ATOMIC);

	if (!reg_rule_ptr)
		return NULL;

	for (count = 0; count < num_reg_rules; count++) {
		reg_rule_ptr[count].start_freq =
			FIELD_GET(REG_RULE_START_FREQ,
				  wmi_reg_rule[count].freq_info);
		reg_rule_ptr[count].end_freq =
			FIELD_GET(REG_RULE_END_FREQ,
				  wmi_reg_rule[count].freq_info);
		reg_rule_ptr[count].max_bw =
			FIELD_GET(REG_RULE_MAX_BW,
				  wmi_reg_rule[count].bw_pwr_info);
		reg_rule_ptr[count].reg_power =
			FIELD_GET(REG_RULE_REG_PWR,
				  wmi_reg_rule[count].bw_pwr_info);
		reg_rule_ptr[count].ant_gain =
			FIELD_GET(REG_RULE_ANT_GAIN,
				  wmi_reg_rule[count].bw_pwr_info);
		reg_rule_ptr[count].flags =
			FIELD_GET(REG_RULE_FLAGS,
				  wmi_reg_rule[count].flag_info);
	}

	return reg_rule_ptr;
}

static int ath11k_pull_reg_chan_list_update_ev(struct ath11k_base *ab,
					       struct sk_buff *skb,
					       struct cur_regulatory_info *reg_info)
{
	const void **tb;
	const struct wmi_reg_chan_list_cc_event *chan_list_event_hdr;
	struct wmi_regulatory_rule_struct *wmi_reg_rule;
	u32 num_2g_reg_rules, num_5g_reg_rules;
	int ret;

	ath11k_dbg(ab, ATH11K_DBG_WMI, "processing regulatory channel list\n");

	tb = ath11k_wmi_tlv_parse_alloc(ab, skb->data, skb->len, GFP_ATOMIC);
	if (IS_ERR(tb)) {
		ret = PTR_ERR(tb);
		ath11k_warn(ab, "failed to parse tlv: %d\n", ret);
		return ret;
	}

	chan_list_event_hdr = tb[WMI_TAG_REG_CHAN_LIST_CC_EVENT];
	if (!chan_list_event_hdr) {
		ath11k_warn(ab, "failed to fetch reg chan list update ev\n");
		kfree(tb);
		return -EPROTO;
	}

	reg_info->num_2g_reg_rules = chan_list_event_hdr->num_2g_reg_rules;
	reg_info->num_5g_reg_rules = chan_list_event_hdr->num_5g_reg_rules;

	if (!(reg_info->num_2g_reg_rules + reg_info->num_5g_reg_rules)) {
		ath11k_warn(ab, "No regulatory rules available in the event info\n");
		kfree(tb);
		return -EINVAL;
	}

	memcpy(reg_info->alpha2, &chan_list_event_hdr->alpha2,
	       REG_ALPHA2_LEN);
	reg_info->dfs_region = chan_list_event_hdr->dfs_region;
	reg_info->phybitmap = chan_list_event_hdr->phybitmap;
	reg_info->num_phy = chan_list_event_hdr->num_phy;
	reg_info->phy_id = chan_list_event_hdr->phy_id;
	reg_info->ctry_code = chan_list_event_hdr->country_id;
	reg_info->reg_dmn_pair = chan_list_event_hdr->domain_code;
	if (chan_list_event_hdr->status_code == WMI_REG_SET_CC_STATUS_PASS)
		reg_info->status_code = REG_SET_CC_STATUS_PASS;
	else if (chan_list_event_hdr->status_code == WMI_REG_CURRENT_ALPHA2_NOT_FOUND)
		reg_info->status_code = REG_CURRENT_ALPHA2_NOT_FOUND;
	else if (chan_list_event_hdr->status_code == WMI_REG_INIT_ALPHA2_NOT_FOUND)
		reg_info->status_code = REG_INIT_ALPHA2_NOT_FOUND;
	else if (chan_list_event_hdr->status_code == WMI_REG_SET_CC_CHANGE_NOT_ALLOWED)
		reg_info->status_code = REG_SET_CC_CHANGE_NOT_ALLOWED;
	else if (chan_list_event_hdr->status_code == WMI_REG_SET_CC_STATUS_NO_MEMORY)
		reg_info->status_code = REG_SET_CC_STATUS_NO_MEMORY;
	else if (chan_list_event_hdr->status_code == WMI_REG_SET_CC_STATUS_FAIL)
		reg_info->status_code = REG_SET_CC_STATUS_FAIL;

	reg_info->min_bw_2g = chan_list_event_hdr->min_bw_2g;
	reg_info->max_bw_2g = chan_list_event_hdr->max_bw_2g;
	reg_info->min_bw_5g = chan_list_event_hdr->min_bw_5g;
	reg_info->max_bw_5g = chan_list_event_hdr->max_bw_5g;

	num_2g_reg_rules = reg_info->num_2g_reg_rules;
	num_5g_reg_rules = reg_info->num_5g_reg_rules;

	ath11k_dbg(ab, ATH11K_DBG_WMI,
		   "%s:cc %s dsf %d BW: min_2g %d max_2g %d min_5g %d max_5g %d",
		   __func__, reg_info->alpha2, reg_info->dfs_region,
		   reg_info->min_bw_2g, reg_info->max_bw_2g,
		   reg_info->min_bw_5g, reg_info->max_bw_5g);

	ath11k_dbg(ab, ATH11K_DBG_WMI,
		   "%s: num_2g_reg_rules %d num_5g_reg_rules %d", __func__,
		   num_2g_reg_rules, num_5g_reg_rules);

	wmi_reg_rule =
		(struct wmi_regulatory_rule_struct *)((u8 *)chan_list_event_hdr
						+ sizeof(*chan_list_event_hdr)
						+ sizeof(struct wmi_tlv));

	if (num_2g_reg_rules) {
		reg_info->reg_rules_2g_ptr = create_reg_rules_from_wmi(num_2g_reg_rules,
								       wmi_reg_rule);
		if (!reg_info->reg_rules_2g_ptr) {
			kfree(tb);
			ath11k_warn(ab, "Unable to Allocate memory for 2g rules\n");
			return -ENOMEM;
		}
	}

	if (num_5g_reg_rules) {
		wmi_reg_rule += num_2g_reg_rules;
		reg_info->reg_rules_5g_ptr = create_reg_rules_from_wmi(num_5g_reg_rules,
								       wmi_reg_rule);
		if (!reg_info->reg_rules_5g_ptr) {
			kfree(tb);
			ath11k_warn(ab, "Unable to Allocate memory for 5g rules\n");
			return -ENOMEM;
		}
	}

	ath11k_dbg(ab, ATH11K_DBG_WMI, "processed regulatory channel list\n");

	kfree(tb);
	return 0;
}

static int ath11k_pull_peer_del_resp_ev(struct ath11k_base *ab, struct sk_buff *skb,
					struct wmi_peer_delete_resp_event *peer_del_resp)
{
	const void **tb;
	const struct wmi_peer_delete_resp_event *ev;
	int ret;

	tb = ath11k_wmi_tlv_parse_alloc(ab, skb->data, skb->len, GFP_ATOMIC);
	if (IS_ERR(tb)) {
		ret = PTR_ERR(tb);
		ath11k_warn(ab, "failed to parse tlv: %d\n", ret);
		return ret;
	}

	ev = tb[WMI_TAG_PEER_DELETE_RESP_EVENT];
	if (!ev) {
		ath11k_warn(ab, "failed to fetch peer delete resp ev");
		kfree(tb);
		return -EPROTO;
	}

	memset(peer_del_resp, 0, sizeof(*peer_del_resp));

	peer_del_resp->vdev_id = ev->vdev_id;
	ether_addr_copy(peer_del_resp->peer_macaddr.addr,
			ev->peer_macaddr.addr);

	kfree(tb);
	return 0;
}

static int ath11k_pull_bcn_tx_status_ev(struct ath11k_base *ab, void *evt_buf,
					u32 len, u32 *vdev_id,
					u32 *tx_status)
{
	const void **tb;
	const struct wmi_bcn_tx_status_event *ev;
	int ret;

	tb = ath11k_wmi_tlv_parse_alloc(ab, evt_buf, len, GFP_ATOMIC);
	if (IS_ERR(tb)) {
		ret = PTR_ERR(tb);
		ath11k_warn(ab, "failed to parse tlv: %d\n", ret);
		return ret;
	}

	ev = tb[WMI_TAG_OFFLOAD_BCN_TX_STATUS_EVENT];
	if (!ev) {
		ath11k_warn(ab, "failed to fetch bcn tx status ev");
		kfree(tb);
		return -EPROTO;
	}

	*vdev_id   = ev->vdev_id;
	*tx_status = ev->tx_status;

	kfree(tb);
	return 0;
}

static int ath11k_pull_vdev_stopped_param_tlv(struct ath11k_base *ab, struct sk_buff *skb,
					      u32 *vdev_id)
{
	const void **tb;
	const struct wmi_vdev_stopped_event *ev;
	int ret;

	tb = ath11k_wmi_tlv_parse_alloc(ab, skb->data, skb->len, GFP_ATOMIC);
	if (IS_ERR(tb)) {
		ret = PTR_ERR(tb);
		ath11k_warn(ab, "failed to parse tlv: %d\n", ret);
		return ret;
	}

	ev = tb[WMI_TAG_VDEV_STOPPED_EVENT];
	if (!ev) {
		ath11k_warn(ab, "failed to fetch vdev stop ev");
		kfree(tb);
		return -EPROTO;
	}

	*vdev_id =  ev->vdev_id;

	kfree(tb);
	return 0;
}

static int ath11k_pull_mgmt_rx_params_tlv(struct ath11k_base *ab,
					  struct sk_buff *skb,
					  struct mgmt_rx_event_params *hdr)
{
	const void **tb;
	const struct wmi_mgmt_rx_hdr *ev;
	const u8 *frame;
	int ret;

	tb = ath11k_wmi_tlv_parse_alloc(ab, skb->data, skb->len, GFP_ATOMIC);
	if (IS_ERR(tb)) {
		ret = PTR_ERR(tb);
		ath11k_warn(ab, "failed to parse tlv: %d\n", ret);
		return ret;
	}

	ev = tb[WMI_TAG_MGMT_RX_HDR];
	frame = tb[WMI_TAG_ARRAY_BYTE];

	if (!ev || !frame) {
		ath11k_warn(ab, "failed to fetch mgmt rx hdr");
		kfree(tb);
		return -EPROTO;
	}

	hdr->pdev_id =  ev->pdev_id;
	hdr->chan_freq = ev->chan_freq;
	hdr->channel =  ev->channel;
	hdr->snr =  ev->snr;
	hdr->rate =  ev->rate;
	hdr->phy_mode =  ev->phy_mode;
	hdr->buf_len =  ev->buf_len;
	hdr->status =  ev->status;
	hdr->flags =  ev->flags;
	hdr->rssi =  ev->rssi;
	hdr->tsf_delta =  ev->tsf_delta;
	memcpy(hdr->rssi_ctl, ev->rssi_ctl, sizeof(hdr->rssi_ctl));

	if (skb->len < (frame - skb->data) + hdr->buf_len) {
		ath11k_warn(ab, "invalid length in mgmt rx hdr ev");
		kfree(tb);
		return -EPROTO;
	}

	/* shift the sk_buff to point to `frame` */
	skb_trim(skb, 0);
	skb_put(skb, frame - skb->data);
	skb_pull(skb, frame - skb->data);
	skb_put(skb, hdr->buf_len);

	ath11k_ce_byte_swap(skb->data, hdr->buf_len);

	kfree(tb);
	return 0;
}

static int wmi_process_mgmt_tx_comp(struct ath11k *ar, u32 desc_id,
				    u32 status)
{
	struct sk_buff *msdu;
	struct ieee80211_tx_info *info;
	struct ath11k_skb_cb *skb_cb;

	spin_lock_bh(&ar->txmgmt_idr_lock);
	msdu = idr_find(&ar->txmgmt_idr, desc_id);

	if (!msdu) {
		ath11k_warn(ar->ab, "received mgmt tx compl for invalid msdu_id: %d\n",
			    desc_id);
		spin_unlock_bh(&ar->txmgmt_idr_lock);
		return -ENOENT;
	}

	idr_remove(&ar->txmgmt_idr, desc_id);
	spin_unlock_bh(&ar->txmgmt_idr_lock);

	skb_cb = ATH11K_SKB_CB(msdu);
	dma_unmap_single(ar->ab->dev, skb_cb->paddr, msdu->len, DMA_TO_DEVICE);

	info = IEEE80211_SKB_CB(msdu);
	if ((!(info->flags & IEEE80211_TX_CTL_NO_ACK)) && !status)
		info->flags |= IEEE80211_TX_STAT_ACK;

	ieee80211_tx_status_irqsafe(ar->hw, msdu);

	/* WARN when we received this event without doing any mgmt tx */
	if (atomic_dec_if_positive(&ar->num_pending_mgmt_tx) < 0)
		WARN_ON_ONCE(1);

	return 0;
}

static int ath11k_pull_mgmt_tx_compl_param_tlv(struct ath11k_base *ab,
					       struct sk_buff *skb,
					       struct wmi_mgmt_tx_compl_event *param)
{
	const void **tb;
	const struct wmi_mgmt_tx_compl_event *ev;
	int ret;

	tb = ath11k_wmi_tlv_parse_alloc(ab, skb->data, skb->len, GFP_ATOMIC);
	if (IS_ERR(tb)) {
		ret = PTR_ERR(tb);
		ath11k_warn(ab, "failed to parse tlv: %d\n", ret);
		return ret;
	}

	ev = tb[WMI_TAG_MGMT_TX_COMPL_EVENT];
	if (!ev) {
		ath11k_warn(ab, "failed to fetch mgmt tx compl ev");
		kfree(tb);
		return -EPROTO;
	}

	param->pdev_id = ev->pdev_id;
	param->desc_id = ev->desc_id;
	param->status = ev->status;

	kfree(tb);
	return 0;
}

static void ath11k_wmi_event_scan_started(struct ath11k *ar)
{
	lockdep_assert_held(&ar->data_lock);

	switch (ar->scan.state) {
	case ATH11K_SCAN_IDLE:
	case ATH11K_SCAN_RUNNING:
	case ATH11K_SCAN_ABORTING:
		ath11k_warn(ar->ab, "received scan started event in an invalid scan state: %s (%d)\n",
			    ath11k_scan_state_str(ar->scan.state),
			    ar->scan.state);
		break;
	case ATH11K_SCAN_STARTING:
		ar->scan.state = ATH11K_SCAN_RUNNING;
		complete(&ar->scan.started);
		break;
	}
}

static void ath11k_wmi_event_scan_start_failed(struct ath11k *ar)
{
	lockdep_assert_held(&ar->data_lock);

	switch (ar->scan.state) {
	case ATH11K_SCAN_IDLE:
	case ATH11K_SCAN_RUNNING:
	case ATH11K_SCAN_ABORTING:
		ath11k_warn(ar->ab, "received scan start failed event in an invalid scan state: %s (%d)\n",
			    ath11k_scan_state_str(ar->scan.state),
			    ar->scan.state);
		break;
	case ATH11K_SCAN_STARTING:
		complete(&ar->scan.started);
		__ath11k_mac_scan_finish(ar);
		break;
	}
}

static void ath11k_wmi_event_scan_completed(struct ath11k *ar)
{
	lockdep_assert_held(&ar->data_lock);

	switch (ar->scan.state) {
	case ATH11K_SCAN_IDLE:
	case ATH11K_SCAN_STARTING:
		/* One suspected reason scan can be completed while starting is
		 * if firmware fails to deliver all scan events to the host,
		 * e.g. when transport pipe is full. This has been observed
		 * with spectral scan phyerr events starving wmi transport
		 * pipe. In such case the "scan completed" event should be (and
		 * is) ignored by the host as it may be just firmware's scan
		 * state machine recovering.
		 */
		ath11k_warn(ar->ab, "received scan completed event in an invalid scan state: %s (%d)\n",
			    ath11k_scan_state_str(ar->scan.state),
			    ar->scan.state);
		break;
	case ATH11K_SCAN_RUNNING:
	case ATH11K_SCAN_ABORTING:
		__ath11k_mac_scan_finish(ar);
		break;
	}
}

static void ath11k_wmi_event_scan_bss_chan(struct ath11k *ar)
{
	lockdep_assert_held(&ar->data_lock);

	switch (ar->scan.state) {
	case ATH11K_SCAN_IDLE:
	case ATH11K_SCAN_STARTING:
		ath11k_warn(ar->ab, "received scan bss chan event in an invalid scan state: %s (%d)\n",
			    ath11k_scan_state_str(ar->scan.state),
			    ar->scan.state);
		break;
	case ATH11K_SCAN_RUNNING:
	case ATH11K_SCAN_ABORTING:
		ar->scan_channel = NULL;
		break;
	}
}

static void ath11k_wmi_event_scan_foreign_chan(struct ath11k *ar, u32 freq)
{
	lockdep_assert_held(&ar->data_lock);

	switch (ar->scan.state) {
	case ATH11K_SCAN_IDLE:
	case ATH11K_SCAN_STARTING:
		ath11k_warn(ar->ab, "received scan foreign chan event in an invalid scan state: %s (%d)\n",
			    ath11k_scan_state_str(ar->scan.state),
			    ar->scan.state);
		break;
	case ATH11K_SCAN_RUNNING:
	case ATH11K_SCAN_ABORTING:
		ar->scan_channel = ieee80211_get_channel(ar->hw->wiphy, freq);
		break;
	}
}

static const char *
ath11k_wmi_event_scan_type_str(enum wmi_scan_event_type type,
			       enum wmi_scan_completion_reason reason)
{
	switch (type) {
	case WMI_SCAN_EVENT_STARTED:
		return "started";
	case WMI_SCAN_EVENT_COMPLETED:
		switch (reason) {
		case WMI_SCAN_REASON_COMPLETED:
			return "completed";
		case WMI_SCAN_REASON_CANCELLED:
			return "completed [cancelled]";
		case WMI_SCAN_REASON_PREEMPTED:
			return "completed [preempted]";
		case WMI_SCAN_REASON_TIMEDOUT:
			return "completed [timedout]";
		case WMI_SCAN_REASON_INTERNAL_FAILURE:
			return "completed [internal err]";
		case WMI_SCAN_REASON_MAX:
			break;
		}
		return "completed [unknown]";
	case WMI_SCAN_EVENT_BSS_CHANNEL:
		return "bss channel";
	case WMI_SCAN_EVENT_FOREIGN_CHAN:
		return "foreign channel";
	case WMI_SCAN_EVENT_DEQUEUED:
		return "dequeued";
	case WMI_SCAN_EVENT_PREEMPTED:
		return "preempted";
	case WMI_SCAN_EVENT_START_FAILED:
		return "start failed";
	case WMI_SCAN_EVENT_RESTARTED:
		return "restarted";
	case WMI_SCAN_EVENT_FOREIGN_CHAN_EXIT:
		return "foreign channel exit";
	default:
		return "unknown";
	}
}

static int ath11k_pull_scan_ev(struct ath11k_base *ab, struct sk_buff *skb,
			       struct wmi_scan_event *scan_evt_param)
{
	const void **tb;
	const struct wmi_scan_event *ev;
	int ret;

	tb = ath11k_wmi_tlv_parse_alloc(ab, skb->data, skb->len, GFP_ATOMIC);
	if (IS_ERR(tb)) {
		ret = PTR_ERR(tb);
		ath11k_warn(ab, "failed to parse tlv: %d\n", ret);
		return ret;
	}

	ev = tb[WMI_TAG_SCAN_EVENT];
	if (!ev) {
		ath11k_warn(ab, "failed to fetch scan ev");
		kfree(tb);
		return -EPROTO;
	}

	scan_evt_param->event_type = ev->event_type;
	scan_evt_param->reason = ev->reason;
	scan_evt_param->channel_freq = ev->channel_freq;
	scan_evt_param->scan_req_id = ev->scan_req_id;
	scan_evt_param->scan_id = ev->scan_id;
	scan_evt_param->vdev_id = ev->vdev_id;
	scan_evt_param->tsf_timestamp = ev->tsf_timestamp;

	kfree(tb);
	return 0;
}

static int ath11k_pull_peer_sta_kickout_ev(struct ath11k_base *ab, struct sk_buff *skb,
					   struct wmi_peer_sta_kickout_arg *arg)
{
	const void **tb;
	const struct wmi_peer_sta_kickout_event *ev;
	int ret;

	tb = ath11k_wmi_tlv_parse_alloc(ab, skb->data, skb->len, GFP_ATOMIC);
	if (IS_ERR(tb)) {
		ret = PTR_ERR(tb);
		ath11k_warn(ab, "failed to parse tlv: %d\n", ret);
		return ret;
	}

	ev = tb[WMI_TAG_PEER_STA_KICKOUT_EVENT];
	if (!ev) {
		ath11k_warn(ab, "failed to fetch peer sta kickout ev");
		kfree(tb);
		return -EPROTO;
	}

	arg->mac_addr = ev->peer_macaddr.addr;

	kfree(tb);
	return 0;
}

static int ath11k_pull_roam_ev(struct ath11k_base *ab, struct sk_buff *skb,
			       struct wmi_roam_event *roam_ev)
{
	const void **tb;
	const struct wmi_roam_event *ev;
	int ret;

	tb = ath11k_wmi_tlv_parse_alloc(ab, skb->data, skb->len, GFP_ATOMIC);
	if (IS_ERR(tb)) {
		ret = PTR_ERR(tb);
		ath11k_warn(ab, "failed to parse tlv: %d\n", ret);
		return ret;
	}

	ev = tb[WMI_TAG_ROAM_EVENT];
	if (!ev) {
		ath11k_warn(ab, "failed to fetch roam ev");
		kfree(tb);
		return -EPROTO;
	}

	roam_ev->vdev_id = ev->vdev_id;
	roam_ev->reason = ev->reason;
	roam_ev->rssi = ev->rssi;

	kfree(tb);
	return 0;
}

static int freq_to_idx(struct ath11k *ar, int freq)
{
	struct ieee80211_supported_band *sband;
	int band, ch, idx = 0;

	for (band = NL80211_BAND_2GHZ; band < NUM_NL80211_BANDS; band++) {
		sband = ar->hw->wiphy->bands[band];
		if (!sband)
			continue;

		for (ch = 0; ch < sband->n_channels; ch++, idx++)
			if (sband->channels[ch].center_freq == freq)
				goto exit;
	}

exit:
	return idx;
}

static int ath11k_pull_chan_info_ev(struct ath11k_base *ab, u8 *evt_buf,
				    u32 len, struct wmi_chan_info_event *ch_info_ev)
{
	const void **tb;
	const struct wmi_chan_info_event *ev;
	int ret;

	tb = ath11k_wmi_tlv_parse_alloc(ab, evt_buf, len, GFP_ATOMIC);
	if (IS_ERR(tb)) {
		ret = PTR_ERR(tb);
		ath11k_warn(ab, "failed to parse tlv: %d\n", ret);
		return ret;
	}

	ev = tb[WMI_TAG_CHAN_INFO_EVENT];
	if (!ev) {
		ath11k_warn(ab, "failed to fetch chan info ev");
		kfree(tb);
		return -EPROTO;
	}

	ch_info_ev->err_code = ev->err_code;
	ch_info_ev->freq = ev->freq;
	ch_info_ev->cmd_flags = ev->cmd_flags;
	ch_info_ev->noise_floor = ev->noise_floor;
	ch_info_ev->rx_clear_count = ev->rx_clear_count;
	ch_info_ev->cycle_count = ev->cycle_count;
	ch_info_ev->chan_tx_pwr_range = ev->chan_tx_pwr_range;
	ch_info_ev->chan_tx_pwr_tp = ev->chan_tx_pwr_tp;
	ch_info_ev->rx_frame_count = ev->rx_frame_count;
	ch_info_ev->tx_frame_cnt = ev->tx_frame_cnt;
	ch_info_ev->mac_clk_mhz = ev->mac_clk_mhz;
	ch_info_ev->vdev_id = ev->vdev_id;

	kfree(tb);
	return 0;
}

static int
ath11k_pull_pdev_bss_chan_info_ev(struct ath11k_base *ab, struct sk_buff *skb,
				  struct wmi_pdev_bss_chan_info_event *bss_ch_info_ev)
{
	const void **tb;
	const struct wmi_pdev_bss_chan_info_event *ev;
	int ret;

	tb = ath11k_wmi_tlv_parse_alloc(ab, skb->data, skb->len, GFP_ATOMIC);
	if (IS_ERR(tb)) {
		ret = PTR_ERR(tb);
		ath11k_warn(ab, "failed to parse tlv: %d\n", ret);
		return ret;
	}

	ev = tb[WMI_TAG_PDEV_BSS_CHAN_INFO_EVENT];
	if (!ev) {
		ath11k_warn(ab, "failed to fetch pdev bss chan info ev");
		kfree(tb);
		return -EPROTO;
	}

	bss_ch_info_ev->pdev_id = ev->pdev_id;
	bss_ch_info_ev->freq = ev->freq;
	bss_ch_info_ev->noise_floor = ev->noise_floor;
	bss_ch_info_ev->rx_clear_count_low = ev->rx_clear_count_low;
	bss_ch_info_ev->rx_clear_count_high = ev->rx_clear_count_high;
	bss_ch_info_ev->cycle_count_low = ev->cycle_count_low;
	bss_ch_info_ev->cycle_count_high = ev->cycle_count_high;
	bss_ch_info_ev->tx_cycle_count_low = ev->tx_cycle_count_low;
	bss_ch_info_ev->tx_cycle_count_high = ev->tx_cycle_count_high;
	bss_ch_info_ev->rx_cycle_count_low = ev->rx_cycle_count_low;
	bss_ch_info_ev->rx_cycle_count_high = ev->rx_cycle_count_high;
	bss_ch_info_ev->rx_bss_cycle_count_low = ev->rx_bss_cycle_count_low;
	bss_ch_info_ev->rx_bss_cycle_count_high = ev->rx_bss_cycle_count_high;

	kfree(tb);
	return 0;
}

static int
ath11k_pull_vdev_install_key_compl_ev(struct ath11k_base *ab, struct sk_buff *skb,
				      struct wmi_vdev_install_key_complete_arg *arg)
{
	const void **tb;
	const struct wmi_vdev_install_key_compl_event *ev;
	int ret;

	tb = ath11k_wmi_tlv_parse_alloc(ab, skb->data, skb->len, GFP_ATOMIC);
	if (IS_ERR(tb)) {
		ret = PTR_ERR(tb);
		ath11k_warn(ab, "failed to parse tlv: %d\n", ret);
		return ret;
	}

	ev = tb[WMI_TAG_VDEV_INSTALL_KEY_COMPLETE_EVENT];
	if (!ev) {
		ath11k_warn(ab, "failed to fetch vdev install key compl ev");
		kfree(tb);
		return -EPROTO;
	}

	arg->vdev_id = ev->vdev_id;
	arg->macaddr = ev->peer_macaddr.addr;
	arg->key_idx = ev->key_idx;
	arg->key_flags = ev->key_flags;
	arg->status = ev->status;

	kfree(tb);
	return 0;
}

static int ath11k_pull_peer_assoc_conf_ev(struct ath11k_base *ab, struct sk_buff *skb,
					  struct wmi_peer_assoc_conf_arg *peer_assoc_conf)
{
	const void **tb;
	const struct wmi_peer_assoc_conf_event *ev;
	int ret;

	tb = ath11k_wmi_tlv_parse_alloc(ab, skb->data, skb->len, GFP_ATOMIC);
	if (IS_ERR(tb)) {
		ret = PTR_ERR(tb);
		ath11k_warn(ab, "failed to parse tlv: %d\n", ret);
		return ret;
	}

	ev = tb[WMI_TAG_PEER_ASSOC_CONF_EVENT];
	if (!ev) {
		ath11k_warn(ab, "failed to fetch peer assoc conf ev");
		kfree(tb);
		return -EPROTO;
	}

	peer_assoc_conf->vdev_id = ev->vdev_id;
	peer_assoc_conf->macaddr = ev->peer_macaddr.addr;

	kfree(tb);
	return 0;
}

static void ath11k_wmi_pull_pdev_stats_base(const struct wmi_pdev_stats_base *src,
					    struct ath11k_fw_stats_pdev *dst)
{
	dst->ch_noise_floor = src->chan_nf;
	dst->tx_frame_count = src->tx_frame_count;
	dst->rx_frame_count = src->rx_frame_count;
	dst->rx_clear_count = src->rx_clear_count;
	dst->cycle_count = src->cycle_count;
	dst->phy_err_count = src->phy_err_count;
	dst->chan_tx_power = src->chan_tx_pwr;
}

static void
ath11k_wmi_pull_pdev_stats_tx(const struct wmi_pdev_stats_tx *src,
			      struct ath11k_fw_stats_pdev *dst)
{
	dst->comp_queued = src->comp_queued;
	dst->comp_delivered = src->comp_delivered;
	dst->msdu_enqued = src->msdu_enqued;
	dst->mpdu_enqued = src->mpdu_enqued;
	dst->wmm_drop = src->wmm_drop;
	dst->local_enqued = src->local_enqued;
	dst->local_freed = src->local_freed;
	dst->hw_queued = src->hw_queued;
	dst->hw_reaped = src->hw_reaped;
	dst->underrun = src->underrun;
	dst->tx_abort = src->tx_abort;
	dst->mpdus_requed = src->mpdus_requed;
	dst->tx_ko = src->tx_ko;
	dst->data_rc = src->data_rc;
	dst->self_triggers = src->self_triggers;
	dst->sw_retry_failure = src->sw_retry_failure;
	dst->illgl_rate_phy_err = src->illgl_rate_phy_err;
	dst->pdev_cont_xretry = src->pdev_cont_xretry;
	dst->pdev_tx_timeout = src->pdev_tx_timeout;
	dst->pdev_resets = src->pdev_resets;
	dst->stateless_tid_alloc_failure = src->stateless_tid_alloc_failure;
	dst->phy_underrun = src->phy_underrun;
	dst->txop_ovf = src->txop_ovf;
}

static void ath11k_wmi_pull_pdev_stats_rx(const struct wmi_pdev_stats_rx *src,
					  struct ath11k_fw_stats_pdev *dst)
{
	dst->mid_ppdu_route_change = src->mid_ppdu_route_change;
	dst->status_rcvd = src->status_rcvd;
	dst->r0_frags = src->r0_frags;
	dst->r1_frags = src->r1_frags;
	dst->r2_frags = src->r2_frags;
	dst->r3_frags = src->r3_frags;
	dst->htt_msdus = src->htt_msdus;
	dst->htt_mpdus = src->htt_mpdus;
	dst->loc_msdus = src->loc_msdus;
	dst->loc_mpdus = src->loc_mpdus;
	dst->oversize_amsdu = src->oversize_amsdu;
	dst->phy_errs = src->phy_errs;
	dst->phy_err_drop = src->phy_err_drop;
	dst->mpdu_errs = src->mpdu_errs;
}

static void
ath11k_wmi_pull_vdev_stats(const struct wmi_vdev_stats *src,
			   struct ath11k_fw_stats_vdev *dst)
{
	int i;

	dst->vdev_id = src->vdev_id;
	dst->beacon_snr = src->beacon_snr;
	dst->data_snr = src->data_snr;
	dst->num_rx_frames = src->num_rx_frames;
	dst->num_rts_fail = src->num_rts_fail;
	dst->num_rts_success = src->num_rts_success;
	dst->num_rx_err = src->num_rx_err;
	dst->num_rx_discard = src->num_rx_discard;
	dst->num_tx_not_acked = src->num_tx_not_acked;

	for (i = 0; i < ARRAY_SIZE(src->num_tx_frames); i++)
		dst->num_tx_frames[i] = src->num_tx_frames[i];

	for (i = 0; i < ARRAY_SIZE(src->num_tx_frames_retries); i++)
		dst->num_tx_frames_retries[i] = src->num_tx_frames_retries[i];

	for (i = 0; i < ARRAY_SIZE(src->num_tx_frames_failures); i++)
		dst->num_tx_frames_failures[i] = src->num_tx_frames_failures[i];

	for (i = 0; i < ARRAY_SIZE(src->tx_rate_history); i++)
		dst->tx_rate_history[i] = src->tx_rate_history[i];

	for (i = 0; i < ARRAY_SIZE(src->beacon_rssi_history); i++)
		dst->beacon_rssi_history[i] = src->beacon_rssi_history[i];
}

static void
ath11k_wmi_pull_bcn_stats(const struct wmi_bcn_stats *src,
			  struct ath11k_fw_stats_bcn *dst)
{
	dst->vdev_id = src->vdev_id;
	dst->tx_bcn_succ_cnt = src->tx_bcn_succ_cnt;
	dst->tx_bcn_outage_cnt = src->tx_bcn_outage_cnt;
}

int ath11k_wmi_pull_fw_stats(struct ath11k_base *ab, struct sk_buff *skb,
			     struct ath11k_fw_stats *stats)
{
	const void **tb;
	const struct wmi_stats_event *ev;
	const void *data;
	int i, ret;
	u32 len = skb->len;

	tb = ath11k_wmi_tlv_parse_alloc(ab, skb->data, len, GFP_ATOMIC);
	if (IS_ERR(tb)) {
		ret = PTR_ERR(tb);
		ath11k_warn(ab, "failed to parse tlv: %d\n", ret);
		return ret;
	}

	ev = tb[WMI_TAG_STATS_EVENT];
	data = tb[WMI_TAG_ARRAY_BYTE];
	if (!ev || !data) {
		ath11k_warn(ab, "failed to fetch update stats ev");
		kfree(tb);
		return -EPROTO;
	}

	ath11k_dbg(ab, ATH11K_DBG_WMI,
		   "wmi stats update ev pdev_id %d pdev %i vdev %i bcn %i\n",
		   ev->pdev_id,
		   ev->num_pdev_stats, ev->num_vdev_stats,
		   ev->num_bcn_stats);

	stats->pdev_id = ev->pdev_id;
	stats->stats_id = 0;

	for (i = 0; i < ev->num_pdev_stats; i++) {
		const struct wmi_pdev_stats *src;
		struct ath11k_fw_stats_pdev *dst;

		src = data;
		if (len < sizeof(*src)) {
			kfree(tb);
			return -EPROTO;
		}

		stats->stats_id = WMI_REQUEST_PDEV_STAT;

		data += sizeof(*src);
		len -= sizeof(*src);

		dst = kzalloc(sizeof(*dst), GFP_ATOMIC);
		if (!dst)
			continue;

		ath11k_wmi_pull_pdev_stats_base(&src->base, dst);
		ath11k_wmi_pull_pdev_stats_tx(&src->tx, dst);
		ath11k_wmi_pull_pdev_stats_rx(&src->rx, dst);
		list_add_tail(&dst->list, &stats->pdevs);
	}

	for (i = 0; i < ev->num_vdev_stats; i++) {
		const struct wmi_vdev_stats *src;
		struct ath11k_fw_stats_vdev *dst;

		src = data;
		if (len < sizeof(*src)) {
			kfree(tb);
			return -EPROTO;
		}

		stats->stats_id = WMI_REQUEST_VDEV_STAT;

		data += sizeof(*src);
		len -= sizeof(*src);

		dst = kzalloc(sizeof(*dst), GFP_ATOMIC);
		if (!dst)
			continue;

		ath11k_wmi_pull_vdev_stats(src, dst);
		list_add_tail(&dst->list, &stats->vdevs);
	}

	for (i = 0; i < ev->num_bcn_stats; i++) {
		const struct wmi_bcn_stats *src;
		struct ath11k_fw_stats_bcn *dst;

		src = data;
		if (len < sizeof(*src)) {
			kfree(tb);
			return -EPROTO;
		}

		stats->stats_id = WMI_REQUEST_BCN_STAT;

		data += sizeof(*src);
		len -= sizeof(*src);

		dst = kzalloc(sizeof(*dst), GFP_ATOMIC);
		if (!dst)
			continue;

		ath11k_wmi_pull_bcn_stats(src, dst);
		list_add_tail(&dst->list, &stats->bcn);
	}

	kfree(tb);
	return 0;
}

size_t ath11k_wmi_fw_stats_num_vdevs(struct list_head *head)
{
	struct ath11k_fw_stats_vdev *i;
	size_t num = 0;

	list_for_each_entry(i, head, list)
		++num;

	return num;
}

static size_t ath11k_wmi_fw_stats_num_bcn(struct list_head *head)
{
	struct ath11k_fw_stats_bcn *i;
	size_t num = 0;

	list_for_each_entry(i, head, list)
		++num;

	return num;
}

static void
ath11k_wmi_fw_pdev_base_stats_fill(const struct ath11k_fw_stats_pdev *pdev,
				   char *buf, u32 *length)
{
	u32 len = *length;
	u32 buf_len = ATH11K_FW_STATS_BUF_SIZE;

	len += scnprintf(buf + len, buf_len - len, "\n");
	len += scnprintf(buf + len, buf_len - len, "%30s\n",
			"ath11k PDEV stats");
	len += scnprintf(buf + len, buf_len - len, "%30s\n\n",
			"=================");

	len += scnprintf(buf + len, buf_len - len, "%30s %10d\n",
			"Channel noise floor", pdev->ch_noise_floor);
	len += scnprintf(buf + len, buf_len - len, "%30s %10u\n",
			"Channel TX power", pdev->chan_tx_power);
	len += scnprintf(buf + len, buf_len - len, "%30s %10u\n",
			"TX frame count", pdev->tx_frame_count);
	len += scnprintf(buf + len, buf_len - len, "%30s %10u\n",
			"RX frame count", pdev->rx_frame_count);
	len += scnprintf(buf + len, buf_len - len, "%30s %10u\n",
			"RX clear count", pdev->rx_clear_count);
	len += scnprintf(buf + len, buf_len - len, "%30s %10u\n",
			"Cycle count", pdev->cycle_count);
	len += scnprintf(buf + len, buf_len - len, "%30s %10u\n",
			"PHY error count", pdev->phy_err_count);

	*length = len;
}

static void
ath11k_wmi_fw_pdev_tx_stats_fill(const struct ath11k_fw_stats_pdev *pdev,
				 char *buf, u32 *length)
{
	u32 len = *length;
	u32 buf_len = ATH11K_FW_STATS_BUF_SIZE;

	len += scnprintf(buf + len, buf_len - len, "\n%30s\n",
			 "ath11k PDEV TX stats");
	len += scnprintf(buf + len, buf_len - len, "%30s\n\n",
			 "====================");

	len += scnprintf(buf + len, buf_len - len, "%30s %10d\n",
			 "HTT cookies queued", pdev->comp_queued);
	len += scnprintf(buf + len, buf_len - len, "%30s %10d\n",
			 "HTT cookies disp.", pdev->comp_delivered);
	len += scnprintf(buf + len, buf_len - len, "%30s %10d\n",
			 "MSDU queued", pdev->msdu_enqued);
	len += scnprintf(buf + len, buf_len - len, "%30s %10d\n",
			 "MPDU queued", pdev->mpdu_enqued);
	len += scnprintf(buf + len, buf_len - len, "%30s %10d\n",
			 "MSDUs dropped", pdev->wmm_drop);
	len += scnprintf(buf + len, buf_len - len, "%30s %10d\n",
			 "Local enqued", pdev->local_enqued);
	len += scnprintf(buf + len, buf_len - len, "%30s %10d\n",
			 "Local freed", pdev->local_freed);
	len += scnprintf(buf + len, buf_len - len, "%30s %10d\n",
			 "HW queued", pdev->hw_queued);
	len += scnprintf(buf + len, buf_len - len, "%30s %10d\n",
			 "PPDUs reaped", pdev->hw_reaped);
	len += scnprintf(buf + len, buf_len - len, "%30s %10d\n",
			 "Num underruns", pdev->underrun);
	len += scnprintf(buf + len, buf_len - len, "%30s %10d\n",
			 "PPDUs cleaned", pdev->tx_abort);
	len += scnprintf(buf + len, buf_len - len, "%30s %10d\n",
			 "MPDUs requed", pdev->mpdus_requed);
	len += scnprintf(buf + len, buf_len - len, "%30s %10u\n",
			 "Excessive retries", pdev->tx_ko);
	len += scnprintf(buf + len, buf_len - len, "%30s %10u\n",
			 "HW rate", pdev->data_rc);
	len += scnprintf(buf + len, buf_len - len, "%30s %10u\n",
			 "Sched self triggers", pdev->self_triggers);
	len += scnprintf(buf + len, buf_len - len, "%30s %10u\n",
			 "Dropped due to SW retries",
			 pdev->sw_retry_failure);
	len += scnprintf(buf + len, buf_len - len, "%30s %10u\n",
			 "Illegal rate phy errors",
			 pdev->illgl_rate_phy_err);
	len += scnprintf(buf + len, buf_len - len, "%30s %10u\n",
			 "PDEV continuous xretry", pdev->pdev_cont_xretry);
	len += scnprintf(buf + len, buf_len - len, "%30s %10u\n",
			 "TX timeout", pdev->pdev_tx_timeout);
	len += scnprintf(buf + len, buf_len - len, "%30s %10u\n",
			 "PDEV resets", pdev->pdev_resets);
	len += scnprintf(buf + len, buf_len - len, "%30s %10u\n",
			 "Stateless TIDs alloc failures",
			 pdev->stateless_tid_alloc_failure);
	len += scnprintf(buf + len, buf_len - len, "%30s %10u\n",
			 "PHY underrun", pdev->phy_underrun);
	len += scnprintf(buf + len, buf_len - len, "%30s %10u\n",
			 "MPDU is more than txop limit", pdev->txop_ovf);
	*length = len;
}

static void
ath11k_wmi_fw_pdev_rx_stats_fill(const struct ath11k_fw_stats_pdev *pdev,
				 char *buf, u32 *length)
{
	u32 len = *length;
	u32 buf_len = ATH11K_FW_STATS_BUF_SIZE;

	len += scnprintf(buf + len, buf_len - len, "\n%30s\n",
			 "ath11k PDEV RX stats");
	len += scnprintf(buf + len, buf_len - len, "%30s\n\n",
			 "====================");

	len += scnprintf(buf + len, buf_len - len, "%30s %10d\n",
			 "Mid PPDU route change",
			 pdev->mid_ppdu_route_change);
	len += scnprintf(buf + len, buf_len - len, "%30s %10d\n",
			 "Tot. number of statuses", pdev->status_rcvd);
	len += scnprintf(buf + len, buf_len - len, "%30s %10d\n",
			 "Extra frags on rings 0", pdev->r0_frags);
	len += scnprintf(buf + len, buf_len - len, "%30s %10d\n",
			 "Extra frags on rings 1", pdev->r1_frags);
	len += scnprintf(buf + len, buf_len - len, "%30s %10d\n",
			 "Extra frags on rings 2", pdev->r2_frags);
	len += scnprintf(buf + len, buf_len - len, "%30s %10d\n",
			 "Extra frags on rings 3", pdev->r3_frags);
	len += scnprintf(buf + len, buf_len - len, "%30s %10d\n",
			 "MSDUs delivered to HTT", pdev->htt_msdus);
	len += scnprintf(buf + len, buf_len - len, "%30s %10d\n",
			 "MPDUs delivered to HTT", pdev->htt_mpdus);
	len += scnprintf(buf + len, buf_len - len, "%30s %10d\n",
			 "MSDUs delivered to stack", pdev->loc_msdus);
	len += scnprintf(buf + len, buf_len - len, "%30s %10d\n",
			 "MPDUs delivered to stack", pdev->loc_mpdus);
	len += scnprintf(buf + len, buf_len - len, "%30s %10d\n",
			 "Oversized AMSUs", pdev->oversize_amsdu);
	len += scnprintf(buf + len, buf_len - len, "%30s %10d\n",
			 "PHY errors", pdev->phy_errs);
	len += scnprintf(buf + len, buf_len - len, "%30s %10d\n",
			 "PHY errors drops", pdev->phy_err_drop);
	len += scnprintf(buf + len, buf_len - len, "%30s %10d\n",
			 "MPDU errors (FCS, MIC, ENC)", pdev->mpdu_errs);
	*length = len;
}

static void
ath11k_wmi_fw_vdev_stats_fill(struct ath11k *ar,
			      const struct ath11k_fw_stats_vdev *vdev,
			      char *buf, u32 *length)
{
	u32 len = *length;
	u32 buf_len = ATH11K_FW_STATS_BUF_SIZE;
	struct ath11k_vif *arvif = ath11k_mac_get_arvif(ar, vdev->vdev_id);
	u8 *vif_macaddr;
	int i;

	/* VDEV stats has all the active VDEVs of other PDEVs as well,
	 * ignoring those not part of requested PDEV
	 */
	if (!arvif)
		return;

	vif_macaddr = arvif->vif->addr;

	len += scnprintf(buf + len, buf_len - len, "%30s %u\n",
			 "VDEV ID", vdev->vdev_id);
	len += scnprintf(buf + len, buf_len - len, "%30s %pM\n",
			 "VDEV MAC address", vif_macaddr);
	len += scnprintf(buf + len, buf_len - len, "%30s %u\n",
			 "beacon snr", vdev->beacon_snr);
	len += scnprintf(buf + len, buf_len - len, "%30s %u\n",
			 "data snr", vdev->data_snr);
	len += scnprintf(buf + len, buf_len - len, "%30s %u\n",
			 "num rx frames", vdev->num_rx_frames);
	len += scnprintf(buf + len, buf_len - len, "%30s %u\n",
			 "num rts fail", vdev->num_rts_fail);
	len += scnprintf(buf + len, buf_len - len, "%30s %u\n",
			 "num rts success", vdev->num_rts_success);
	len += scnprintf(buf + len, buf_len - len, "%30s %u\n",
			 "num rx err", vdev->num_rx_err);
	len += scnprintf(buf + len, buf_len - len, "%30s %u\n",
			 "num rx discard", vdev->num_rx_discard);
	len += scnprintf(buf + len, buf_len - len, "%30s %u\n",
			 "num tx not acked", vdev->num_tx_not_acked);

	for (i = 0 ; i < ARRAY_SIZE(vdev->num_tx_frames); i++)
		len += scnprintf(buf + len, buf_len - len,
				"%25s [%02d] %u\n",
				"num tx frames", i,
				vdev->num_tx_frames[i]);

	for (i = 0 ; i < ARRAY_SIZE(vdev->num_tx_frames_retries); i++)
		len += scnprintf(buf + len, buf_len - len,
				"%25s [%02d] %u\n",
				"num tx frames retries", i,
				vdev->num_tx_frames_retries[i]);

	for (i = 0 ; i < ARRAY_SIZE(vdev->num_tx_frames_failures); i++)
		len += scnprintf(buf + len, buf_len - len,
				"%25s [%02d] %u\n",
				"num tx frames failures", i,
				vdev->num_tx_frames_failures[i]);

	for (i = 0 ; i < ARRAY_SIZE(vdev->tx_rate_history); i++)
		len += scnprintf(buf + len, buf_len - len,
				"%25s [%02d] 0x%08x\n",
				"tx rate history", i,
				vdev->tx_rate_history[i]);

	for (i = 0 ; i < ARRAY_SIZE(vdev->beacon_rssi_history); i++)
		len += scnprintf(buf + len, buf_len - len,
				"%25s [%02d] %u\n",
				"beacon rssi history", i,
				vdev->beacon_rssi_history[i]);

	len += scnprintf(buf + len, buf_len - len, "\n");
	*length = len;
}

static void
ath11k_wmi_fw_bcn_stats_fill(struct ath11k *ar,
			     const struct ath11k_fw_stats_bcn *bcn,
			     char *buf, u32 *length)
{
	u32 len = *length;
	u32 buf_len = ATH11K_FW_STATS_BUF_SIZE;
	struct ath11k_vif *arvif = ath11k_mac_get_arvif(ar, bcn->vdev_id);
	u8 *vdev_macaddr;

	if (!arvif) {
		ath11k_warn(ar->ab, "invalid vdev id %d in bcn stats",
			    bcn->vdev_id);
		return;
	}

	vdev_macaddr = arvif->vif->addr;

	len += scnprintf(buf + len, buf_len - len, "%30s %u\n",
			 "VDEV ID", bcn->vdev_id);
	len += scnprintf(buf + len, buf_len - len, "%30s %pM\n",
			 "VDEV MAC address", vdev_macaddr);
	len += scnprintf(buf + len, buf_len - len, "%30s\n\n",
			 "================");
	len += scnprintf(buf + len, buf_len - len, "%30s %u\n",
			 "Num of beacon tx success", bcn->tx_bcn_succ_cnt);
	len += scnprintf(buf + len, buf_len - len, "%30s %u\n",
			 "Num of beacon tx failures", bcn->tx_bcn_outage_cnt);

	len += scnprintf(buf + len, buf_len - len, "\n");
	*length = len;
}

void ath11k_wmi_fw_stats_fill(struct ath11k *ar,
			      struct ath11k_fw_stats *fw_stats,
			      u32 stats_id, char *buf)
{
	u32 len = 0;
	u32 buf_len = ATH11K_FW_STATS_BUF_SIZE;
	const struct ath11k_fw_stats_pdev *pdev;
	const struct ath11k_fw_stats_vdev *vdev;
	const struct ath11k_fw_stats_bcn *bcn;
	size_t num_bcn;

	spin_lock_bh(&ar->data_lock);

	if (stats_id == WMI_REQUEST_PDEV_STAT) {
		pdev = list_first_entry_or_null(&fw_stats->pdevs,
						struct ath11k_fw_stats_pdev, list);
		if (!pdev) {
			ath11k_warn(ar->ab, "failed to get pdev stats\n");
			goto unlock;
		}

		ath11k_wmi_fw_pdev_base_stats_fill(pdev, buf, &len);
		ath11k_wmi_fw_pdev_tx_stats_fill(pdev, buf, &len);
		ath11k_wmi_fw_pdev_rx_stats_fill(pdev, buf, &len);
	}

	if (stats_id == WMI_REQUEST_VDEV_STAT) {
		len += scnprintf(buf + len, buf_len - len, "\n");
		len += scnprintf(buf + len, buf_len - len, "%30s\n",
				 "ath11k VDEV stats");
		len += scnprintf(buf + len, buf_len - len, "%30s\n\n",
				 "=================");

		list_for_each_entry(vdev, &fw_stats->vdevs, list)
			ath11k_wmi_fw_vdev_stats_fill(ar, vdev, buf, &len);
	}

	if (stats_id == WMI_REQUEST_BCN_STAT) {
		num_bcn = ath11k_wmi_fw_stats_num_bcn(&fw_stats->bcn);

		len += scnprintf(buf + len, buf_len - len, "\n");
		len += scnprintf(buf + len, buf_len - len, "%30s (%zu)\n",
				 "ath11k Beacon stats", num_bcn);
		len += scnprintf(buf + len, buf_len - len, "%30s\n\n",
				 "===================");

		list_for_each_entry(bcn, &fw_stats->bcn, list)
			ath11k_wmi_fw_bcn_stats_fill(ar, bcn, buf, &len);
	}

unlock:
	spin_unlock_bh(&ar->data_lock);

	if (len >= buf_len)
		buf[len - 1] = 0;
	else
		buf[len] = 0;
}

static void ath11k_wmi_op_ep_tx_credits(struct ath11k_base *ab)
{
	/* try to send pending beacons first. they take priority */
	wake_up(&ab->wmi_ab.tx_credits_wq);
}

static void ath11k_wmi_htc_tx_complete(struct ath11k_base *ab,
				       struct sk_buff *skb)
{
	dev_kfree_skb(skb);
}

static bool ath11k_reg_is_world_alpha(char *alpha)
{
	return alpha[0] == '0' && alpha[1] == '0';
}

static int ath11k_reg_chan_list_event(struct ath11k_base *ab, struct sk_buff *skb)
{
	struct cur_regulatory_info *reg_info = NULL;
	struct ieee80211_regdomain *regd = NULL;
	bool intersect = false;
	int ret = 0, pdev_idx;
	struct ath11k *ar;

	reg_info = kzalloc(sizeof(*reg_info), GFP_ATOMIC);
	if (!reg_info) {
		ret = -ENOMEM;
		goto fallback;
	}

	ret = ath11k_pull_reg_chan_list_update_ev(ab, skb, reg_info);
	if (ret) {
		ath11k_warn(ab, "failed to extract regulatory info from received event\n");
		goto fallback;
	}

	if (reg_info->status_code != REG_SET_CC_STATUS_PASS) {
		/* In case of failure to set the requested ctry,
		 * fw retains the current regd. We print a failure info
		 * and return from here.
		 */
		ath11k_warn(ab, "Failed to set the requested Country regulatory setting\n");
		goto mem_free;
	}

	pdev_idx = reg_info->phy_id;

	/* Avoid default reg rule updates sent during FW recovery if
	 * it is already available
	 */
	spin_lock(&ab->base_lock);
	if (test_bit(ATH11K_FLAG_RECOVERY, &ab->dev_flags) &&
	    ab->default_regd[pdev_idx]) {
		spin_unlock(&ab->base_lock);
		goto mem_free;
	}
	spin_unlock(&ab->base_lock);

	if (pdev_idx >= ab->num_radios) {
		/* Process the event for phy0 only if single_pdev_only
		 * is true. If pdev_idx is valid but not 0, discard the
		 * event. Otherwise, it goes to fallback.
		 */
		if (ab->hw_params.single_pdev_only &&
		    pdev_idx < ab->hw_params.num_rxmda_per_pdev)
			goto mem_free;
		else
			goto fallback;
	}

	/* Avoid multiple overwrites to default regd, during core
	 * stop-start after mac registration.
	 */
	if (ab->default_regd[pdev_idx] && !ab->new_regd[pdev_idx] &&
	    !memcmp((char *)ab->default_regd[pdev_idx]->alpha2,
		    (char *)reg_info->alpha2, 2))
		goto mem_free;

	/* Intersect new rules with default regd if a new country setting was
	 * requested, i.e a default regd was already set during initialization
	 * and the regd coming from this event has a valid country info.
	 */
	if (ab->default_regd[pdev_idx] &&
	    !ath11k_reg_is_world_alpha((char *)
		ab->default_regd[pdev_idx]->alpha2) &&
	    !ath11k_reg_is_world_alpha((char *)reg_info->alpha2))
		intersect = true;

	regd = ath11k_reg_build_regd(ab, reg_info, intersect);
	if (!regd) {
		ath11k_warn(ab, "failed to build regd from reg_info\n");
		goto fallback;
	}

	spin_lock(&ab->base_lock);
	if (ab->default_regd[pdev_idx]) {
		/* The initial rules from FW after WMI Init is to build
		 * the default regd. From then on, any rules updated for
		 * the pdev could be due to user reg changes.
		 * Free previously built regd before assigning the newly
		 * generated regd to ar. NULL pointer handling will be
		 * taken care by kfree itself.
		 */
		ar = ab->pdevs[pdev_idx].ar;
		kfree(ab->new_regd[pdev_idx]);
		ab->new_regd[pdev_idx] = regd;
		ieee80211_queue_work(ar->hw, &ar->regd_update_work);
	} else {
		/* This regd would be applied during mac registration and is
		 * held constant throughout for regd intersection purpose
		 */
		ab->default_regd[pdev_idx] = regd;
	}
	ab->dfs_region = reg_info->dfs_region;
	spin_unlock(&ab->base_lock);

	goto mem_free;

fallback:
	/* Fallback to older reg (by sending previous country setting
	 * again if fw has succeded and we failed to process here.
	 * The Regdomain should be uniform across driver and fw. Since the
	 * FW has processed the command and sent a success status, we expect
	 * this function to succeed as well. If it doesn't, CTRY needs to be
	 * reverted at the fw and the old SCAN_CHAN_LIST cmd needs to be sent.
	 */
	/* TODO: This is rare, but still should also be handled */
	WARN_ON(1);
mem_free:
	if (reg_info) {
		kfree(reg_info->reg_rules_2g_ptr);
		kfree(reg_info->reg_rules_5g_ptr);
		kfree(reg_info);
	}
	return ret;
}

static int ath11k_wmi_tlv_rdy_parse(struct ath11k_base *ab, u16 tag, u16 len,
				    const void *ptr, void *data)
{
	struct wmi_tlv_rdy_parse *rdy_parse = data;
	struct wmi_ready_event fixed_param;
	struct wmi_mac_addr *addr_list;
	struct ath11k_pdev *pdev;
	u32 num_mac_addr;
	int i;

	switch (tag) {
	case WMI_TAG_READY_EVENT:
		memset(&fixed_param, 0, sizeof(fixed_param));
		memcpy(&fixed_param, (struct wmi_ready_event *)ptr,
		       min_t(u16, sizeof(fixed_param), len));
		ab->wlan_init_status = fixed_param.ready_event_min.status;
		rdy_parse->num_extra_mac_addr =
			fixed_param.ready_event_min.num_extra_mac_addr;

		ether_addr_copy(ab->mac_addr,
				fixed_param.ready_event_min.mac_addr.addr);
		ab->pktlog_defs_checksum = fixed_param.pktlog_defs_checksum;
		ab->wmi_ready = true;
		break;
	case WMI_TAG_ARRAY_FIXED_STRUCT:
		addr_list = (struct wmi_mac_addr *)ptr;
		num_mac_addr = rdy_parse->num_extra_mac_addr;

		if (!(ab->num_radios > 1 && num_mac_addr >= ab->num_radios))
			break;

		for (i = 0; i < ab->num_radios; i++) {
			pdev = &ab->pdevs[i];
			ether_addr_copy(pdev->mac_addr, addr_list[i].addr);
		}
		ab->pdevs_macaddr_valid = true;
		break;
	default:
		break;
	}

	return 0;
}

static int ath11k_ready_event(struct ath11k_base *ab, struct sk_buff *skb)
{
	struct wmi_tlv_rdy_parse rdy_parse = { };
	int ret;

	ret = ath11k_wmi_tlv_iter(ab, skb->data, skb->len,
				  ath11k_wmi_tlv_rdy_parse, &rdy_parse);
	if (ret) {
		ath11k_warn(ab, "failed to parse tlv %d\n", ret);
		return ret;
	}

	complete(&ab->wmi_ab.unified_ready);
	return 0;
}

static void ath11k_peer_delete_resp_event(struct ath11k_base *ab, struct sk_buff *skb)
{
	struct wmi_peer_delete_resp_event peer_del_resp;
	struct ath11k *ar;

	if (ath11k_pull_peer_del_resp_ev(ab, skb, &peer_del_resp) != 0) {
		ath11k_warn(ab, "failed to extract peer delete resp");
		return;
	}

	rcu_read_lock();
	ar = ath11k_mac_get_ar_by_vdev_id(ab, peer_del_resp.vdev_id);
	if (!ar) {
		ath11k_warn(ab, "invalid vdev id in peer delete resp ev %d",
			    peer_del_resp.vdev_id);
		rcu_read_unlock();
		return;
	}

	complete(&ar->peer_delete_done);
	rcu_read_unlock();
	ath11k_dbg(ab, ATH11K_DBG_WMI, "peer delete resp for vdev id %d addr %pM\n",
		   peer_del_resp.vdev_id, peer_del_resp.peer_macaddr.addr);
}

static inline const char *ath11k_wmi_vdev_resp_print(u32 vdev_resp_status)
{
	switch (vdev_resp_status) {
	case WMI_VDEV_START_RESPONSE_INVALID_VDEVID:
		return "invalid vdev id";
	case WMI_VDEV_START_RESPONSE_NOT_SUPPORTED:
		return "not supported";
	case WMI_VDEV_START_RESPONSE_DFS_VIOLATION:
		return "dfs violation";
	case WMI_VDEV_START_RESPONSE_INVALID_REGDOMAIN:
		return "invalid regdomain";
	default:
		return "unknown";
	}
}

static void ath11k_vdev_start_resp_event(struct ath11k_base *ab, struct sk_buff *skb)
{
	struct wmi_vdev_start_resp_event vdev_start_resp;
	struct ath11k *ar;
	u32 status;

	if (ath11k_pull_vdev_start_resp_tlv(ab, skb, &vdev_start_resp) != 0) {
		ath11k_warn(ab, "failed to extract vdev start resp");
		return;
	}

	rcu_read_lock();
	ar = ath11k_mac_get_ar_by_vdev_id(ab, vdev_start_resp.vdev_id);
	if (!ar) {
		ath11k_warn(ab, "invalid vdev id in vdev start resp ev %d",
			    vdev_start_resp.vdev_id);
		rcu_read_unlock();
		return;
	}

	ar->last_wmi_vdev_start_status = 0;

	status = vdev_start_resp.status;

	if (WARN_ON_ONCE(status)) {
		ath11k_warn(ab, "vdev start resp error status %d (%s)\n",
			    status, ath11k_wmi_vdev_resp_print(status));
		ar->last_wmi_vdev_start_status = status;
	}

	complete(&ar->vdev_setup_done);

	rcu_read_unlock();

	ath11k_dbg(ab, ATH11K_DBG_WMI, "vdev start resp for vdev id %d",
		   vdev_start_resp.vdev_id);
}

static void ath11k_bcn_tx_status_event(struct ath11k_base *ab, struct sk_buff *skb)
{
	u32 vdev_id, tx_status;

	if (ath11k_pull_bcn_tx_status_ev(ab, skb->data, skb->len,
					 &vdev_id, &tx_status) != 0) {
		ath11k_warn(ab, "failed to extract bcn tx status");
		return;
	}
}

static void ath11k_vdev_stopped_event(struct ath11k_base *ab, struct sk_buff *skb)
{
	struct ath11k *ar;
	u32 vdev_id = 0;

	if (ath11k_pull_vdev_stopped_param_tlv(ab, skb, &vdev_id) != 0) {
		ath11k_warn(ab, "failed to extract vdev stopped event");
		return;
	}

	rcu_read_lock();
	ar = ath11k_mac_get_ar_vdev_stop_status(ab, vdev_id);
	if (!ar) {
		ath11k_warn(ab, "invalid vdev id in vdev stopped ev %d",
			    vdev_id);
		rcu_read_unlock();
		return;
	}

	complete(&ar->vdev_setup_done);

	rcu_read_unlock();

	ath11k_dbg(ab, ATH11K_DBG_WMI, "vdev stopped for vdev id %d", vdev_id);
}

static void ath11k_mgmt_rx_event(struct ath11k_base *ab, struct sk_buff *skb)
{
	struct mgmt_rx_event_params rx_ev = {0};
	struct ath11k *ar;
	struct ieee80211_rx_status *status = IEEE80211_SKB_RXCB(skb);
	struct ieee80211_hdr *hdr;
	u16 fc;
	struct ieee80211_supported_band *sband;

	if (ath11k_pull_mgmt_rx_params_tlv(ab, skb, &rx_ev) != 0) {
		ath11k_warn(ab, "failed to extract mgmt rx event");
		dev_kfree_skb(skb);
		return;
	}

	memset(status, 0, sizeof(*status));

	ath11k_dbg(ab, ATH11K_DBG_MGMT, "mgmt rx event status %08x\n",
		   rx_ev.status);

	rcu_read_lock();
	ar = ath11k_mac_get_ar_by_pdev_id(ab, rx_ev.pdev_id);

	if (!ar) {
		ath11k_warn(ab, "invalid pdev_id %d in mgmt_rx_event\n",
			    rx_ev.pdev_id);
		dev_kfree_skb(skb);
		goto exit;
	}

	if ((test_bit(ATH11K_CAC_RUNNING, &ar->dev_flags)) ||
	    (rx_ev.status & (WMI_RX_STATUS_ERR_DECRYPT |
	    WMI_RX_STATUS_ERR_KEY_CACHE_MISS | WMI_RX_STATUS_ERR_CRC))) {
		dev_kfree_skb(skb);
		goto exit;
	}

	if (rx_ev.status & WMI_RX_STATUS_ERR_MIC)
		status->flag |= RX_FLAG_MMIC_ERROR;

	if (rx_ev.chan_freq >= ATH11K_MIN_6G_FREQ &&
	    rx_ev.chan_freq <= ATH11K_MAX_6G_FREQ) {
		status->band = NL80211_BAND_6GHZ;
		status->freq = rx_ev.chan_freq;
	} else if (rx_ev.channel >= 1 && rx_ev.channel <= 14) {
		status->band = NL80211_BAND_2GHZ;
	} else if (rx_ev.channel >= 36 && rx_ev.channel <= ATH11K_MAX_5G_CHAN) {
		status->band = NL80211_BAND_5GHZ;
	} else {
		/* Shouldn't happen unless list of advertised channels to
		 * mac80211 has been changed.
		 */
		WARN_ON_ONCE(1);
		dev_kfree_skb(skb);
		goto exit;
	}

	if (rx_ev.phy_mode == MODE_11B &&
	    (status->band == NL80211_BAND_5GHZ || status->band == NL80211_BAND_6GHZ))
		ath11k_dbg(ab, ATH11K_DBG_WMI,
			   "wmi mgmt rx 11b (CCK) on 5/6GHz, band = %d\n", status->band);

	sband = &ar->mac.sbands[status->band];

	if (status->band != NL80211_BAND_6GHZ)
		status->freq = ieee80211_channel_to_frequency(rx_ev.channel,
							      status->band);

	status->signal = rx_ev.snr + ATH11K_DEFAULT_NOISE_FLOOR;
	status->rate_idx = ath11k_mac_bitrate_to_idx(sband, rx_ev.rate / 100);

	hdr = (struct ieee80211_hdr *)skb->data;
	fc = le16_to_cpu(hdr->frame_control);

	/* Firmware is guaranteed to report all essential management frames via
	 * WMI while it can deliver some extra via HTT. Since there can be
	 * duplicates split the reporting wrt monitor/sniffing.
	 */
	status->flag |= RX_FLAG_SKIP_MONITOR;

	/* In case of PMF, FW delivers decrypted frames with Protected Bit set.
	 * Don't clear that. Also, FW delivers broadcast management frames
	 * (ex: group privacy action frames in mesh) as encrypted payload.
	 */
	if (ieee80211_has_protected(hdr->frame_control) &&
	    !is_multicast_ether_addr(ieee80211_get_DA(hdr))) {
		status->flag |= RX_FLAG_DECRYPTED;

		if (!ieee80211_is_robust_mgmt_frame(skb)) {
			status->flag |= RX_FLAG_IV_STRIPPED |
					RX_FLAG_MMIC_STRIPPED;
			hdr->frame_control = __cpu_to_le16(fc &
					     ~IEEE80211_FCTL_PROTECTED);
		}
	}

	/* TODO: Pending handle beacon implementation
	 *if (ieee80211_is_beacon(hdr->frame_control))
	 *	ath11k_mac_handle_beacon(ar, skb);
	 */

	ath11k_dbg(ab, ATH11K_DBG_MGMT,
		   "event mgmt rx skb %pK len %d ftype %02x stype %02x\n",
		   skb, skb->len,
		   fc & IEEE80211_FCTL_FTYPE, fc & IEEE80211_FCTL_STYPE);

	ath11k_dbg(ab, ATH11K_DBG_MGMT,
		   "event mgmt rx freq %d band %d snr %d, rate_idx %d\n",
		   status->freq, status->band, status->signal,
		   status->rate_idx);

	ieee80211_rx_ni(ar->hw, skb);

exit:
	rcu_read_unlock();
}

static void ath11k_mgmt_tx_compl_event(struct ath11k_base *ab, struct sk_buff *skb)
{
	struct wmi_mgmt_tx_compl_event tx_compl_param = {0};
	struct ath11k *ar;

	if (ath11k_pull_mgmt_tx_compl_param_tlv(ab, skb, &tx_compl_param) != 0) {
		ath11k_warn(ab, "failed to extract mgmt tx compl event");
		return;
	}

	rcu_read_lock();
	ar = ath11k_mac_get_ar_by_pdev_id(ab, tx_compl_param.pdev_id);
	if (!ar) {
		ath11k_warn(ab, "invalid pdev id %d in mgmt_tx_compl_event\n",
			    tx_compl_param.pdev_id);
		goto exit;
	}

	wmi_process_mgmt_tx_comp(ar, tx_compl_param.desc_id,
				 tx_compl_param.status);

	ath11k_dbg(ab, ATH11K_DBG_MGMT,
		   "mgmt tx compl ev pdev_id %d, desc_id %d, status %d",
		   tx_compl_param.pdev_id, tx_compl_param.desc_id,
		   tx_compl_param.status);

exit:
	rcu_read_unlock();
}

static struct ath11k *ath11k_get_ar_on_scan_abort(struct ath11k_base *ab,
						  u32 vdev_id)
{
	int i;
	struct ath11k_pdev *pdev;
	struct ath11k *ar;

	for (i = 0; i < ab->num_radios; i++) {
		pdev = rcu_dereference(ab->pdevs_active[i]);
		if (pdev && pdev->ar) {
			ar = pdev->ar;

			spin_lock_bh(&ar->data_lock);
			if (ar->scan.state == ATH11K_SCAN_ABORTING &&
			    ar->scan.vdev_id == vdev_id) {
				spin_unlock_bh(&ar->data_lock);
				return ar;
			}
			spin_unlock_bh(&ar->data_lock);
		}
	}
	return NULL;
}

static void ath11k_scan_event(struct ath11k_base *ab, struct sk_buff *skb)
{
	struct ath11k *ar;
	struct wmi_scan_event scan_ev = {0};

	if (ath11k_pull_scan_ev(ab, skb, &scan_ev) != 0) {
		ath11k_warn(ab, "failed to extract scan event");
		return;
	}

	rcu_read_lock();

	/* In case the scan was cancelled, ex. during interface teardown,
	 * the interface will not be found in active interfaces.
	 * Rather, in such scenarios, iterate over the active pdev's to
	 * search 'ar' if the corresponding 'ar' scan is ABORTING and the
	 * aborting scan's vdev id matches this event info.
	 */
	if (scan_ev.event_type == WMI_SCAN_EVENT_COMPLETED &&
	    scan_ev.reason == WMI_SCAN_REASON_CANCELLED)
		ar = ath11k_get_ar_on_scan_abort(ab, scan_ev.vdev_id);
	else
		ar = ath11k_mac_get_ar_by_vdev_id(ab, scan_ev.vdev_id);

	if (!ar) {
		ath11k_warn(ab, "Received scan event for unknown vdev");
		rcu_read_unlock();
		return;
	}

	spin_lock_bh(&ar->data_lock);

	ath11k_dbg(ab, ATH11K_DBG_WMI,
		   "scan event %s type %d reason %d freq %d req_id %d scan_id %d vdev_id %d state %s (%d)\n",
		   ath11k_wmi_event_scan_type_str(scan_ev.event_type, scan_ev.reason),
		   scan_ev.event_type, scan_ev.reason, scan_ev.channel_freq,
		   scan_ev.scan_req_id, scan_ev.scan_id, scan_ev.vdev_id,
		   ath11k_scan_state_str(ar->scan.state), ar->scan.state);

	switch (scan_ev.event_type) {
	case WMI_SCAN_EVENT_STARTED:
		ath11k_wmi_event_scan_started(ar);
		break;
	case WMI_SCAN_EVENT_COMPLETED:
		ath11k_wmi_event_scan_completed(ar);
		break;
	case WMI_SCAN_EVENT_BSS_CHANNEL:
		ath11k_wmi_event_scan_bss_chan(ar);
		break;
	case WMI_SCAN_EVENT_FOREIGN_CHAN:
		ath11k_wmi_event_scan_foreign_chan(ar, scan_ev.channel_freq);
		break;
	case WMI_SCAN_EVENT_START_FAILED:
		ath11k_warn(ab, "received scan start failure event\n");
		ath11k_wmi_event_scan_start_failed(ar);
		break;
	case WMI_SCAN_EVENT_DEQUEUED:
		__ath11k_mac_scan_finish(ar);
		break;
	case WMI_SCAN_EVENT_PREEMPTED:
	case WMI_SCAN_EVENT_RESTARTED:
	case WMI_SCAN_EVENT_FOREIGN_CHAN_EXIT:
	default:
		break;
	}

	spin_unlock_bh(&ar->data_lock);

	rcu_read_unlock();
}

static void ath11k_peer_sta_kickout_event(struct ath11k_base *ab, struct sk_buff *skb)
{
	struct wmi_peer_sta_kickout_arg arg = {};
	struct ieee80211_sta *sta;
	struct ath11k_peer *peer;
	struct ath11k *ar;

	if (ath11k_pull_peer_sta_kickout_ev(ab, skb, &arg) != 0) {
		ath11k_warn(ab, "failed to extract peer sta kickout event");
		return;
	}

	rcu_read_lock();

	spin_lock_bh(&ab->base_lock);

	peer = ath11k_peer_find_by_addr(ab, arg.mac_addr);

	if (!peer) {
		ath11k_warn(ab, "peer not found %pM\n",
			    arg.mac_addr);
		goto exit;
	}

	ar = ath11k_mac_get_ar_by_vdev_id(ab, peer->vdev_id);
	if (!ar) {
		ath11k_warn(ab, "invalid vdev id in peer sta kickout ev %d",
			    peer->vdev_id);
		goto exit;
	}

	sta = ieee80211_find_sta_by_ifaddr(ar->hw,
					   arg.mac_addr, NULL);
	if (!sta) {
		ath11k_warn(ab, "Spurious quick kickout for STA %pM\n",
			    arg.mac_addr);
		goto exit;
	}

	ath11k_dbg(ab, ATH11K_DBG_WMI, "peer sta kickout event %pM",
		   arg.mac_addr);

	ieee80211_report_low_ack(sta, 10);

exit:
	spin_unlock_bh(&ab->base_lock);
	rcu_read_unlock();
}

static void ath11k_roam_event(struct ath11k_base *ab, struct sk_buff *skb)
{
	struct wmi_roam_event roam_ev = {};
	struct ath11k *ar;

	if (ath11k_pull_roam_ev(ab, skb, &roam_ev) != 0) {
		ath11k_warn(ab, "failed to extract roam event");
		return;
	}

	ath11k_dbg(ab, ATH11K_DBG_WMI,
		   "wmi roam event vdev %u reason 0x%08x rssi %d\n",
		   roam_ev.vdev_id, roam_ev.reason, roam_ev.rssi);

	rcu_read_lock();
	ar = ath11k_mac_get_ar_by_vdev_id(ab, roam_ev.vdev_id);
	if (!ar) {
		ath11k_warn(ab, "invalid vdev id in roam ev %d",
			    roam_ev.vdev_id);
		rcu_read_unlock();
		return;
	}

	if (roam_ev.reason >= WMI_ROAM_REASON_MAX)
		ath11k_warn(ab, "ignoring unknown roam event reason %d on vdev %i\n",
			    roam_ev.reason, roam_ev.vdev_id);

	switch (roam_ev.reason) {
	case WMI_ROAM_REASON_BEACON_MISS:
		/* TODO: Pending beacon miss and connection_loss_work
		 * implementation
		 * ath11k_mac_handle_beacon_miss(ar, vdev_id);
		 */
		break;
	case WMI_ROAM_REASON_BETTER_AP:
	case WMI_ROAM_REASON_LOW_RSSI:
	case WMI_ROAM_REASON_SUITABLE_AP_FOUND:
	case WMI_ROAM_REASON_HO_FAILED:
		ath11k_warn(ab, "ignoring not implemented roam event reason %d on vdev %i\n",
			    roam_ev.reason, roam_ev.vdev_id);
		break;
	}

	rcu_read_unlock();
}

static void ath11k_chan_info_event(struct ath11k_base *ab, struct sk_buff *skb)
{
	struct wmi_chan_info_event ch_info_ev = {0};
	struct ath11k *ar;
	struct survey_info *survey;
	int idx;
	/* HW channel counters frequency value in hertz */
	u32 cc_freq_hz = ab->cc_freq_hz;

	if (ath11k_pull_chan_info_ev(ab, skb->data, skb->len, &ch_info_ev) != 0) {
		ath11k_warn(ab, "failed to extract chan info event");
		return;
	}

	ath11k_dbg(ab, ATH11K_DBG_WMI,
		   "chan info vdev_id %d err_code %d freq %d cmd_flags %d noise_floor %d rx_clear_count %d cycle_count %d mac_clk_mhz %d\n",
		   ch_info_ev.vdev_id, ch_info_ev.err_code, ch_info_ev.freq,
		   ch_info_ev.cmd_flags, ch_info_ev.noise_floor,
		   ch_info_ev.rx_clear_count, ch_info_ev.cycle_count,
		   ch_info_ev.mac_clk_mhz);

	if (ch_info_ev.cmd_flags == WMI_CHAN_INFO_END_RESP) {
		ath11k_dbg(ab, ATH11K_DBG_WMI, "chan info report completed\n");
		return;
	}

	rcu_read_lock();
	ar = ath11k_mac_get_ar_by_vdev_id(ab, ch_info_ev.vdev_id);
	if (!ar) {
		ath11k_warn(ab, "invalid vdev id in chan info ev %d",
			    ch_info_ev.vdev_id);
		rcu_read_unlock();
		return;
	}
	spin_lock_bh(&ar->data_lock);

	switch (ar->scan.state) {
	case ATH11K_SCAN_IDLE:
	case ATH11K_SCAN_STARTING:
		ath11k_warn(ab, "received chan info event without a scan request, ignoring\n");
		goto exit;
	case ATH11K_SCAN_RUNNING:
	case ATH11K_SCAN_ABORTING:
		break;
	}

	idx = freq_to_idx(ar, ch_info_ev.freq);
	if (idx >= ARRAY_SIZE(ar->survey)) {
		ath11k_warn(ab, "chan info: invalid frequency %d (idx %d out of bounds)\n",
			    ch_info_ev.freq, idx);
		goto exit;
	}

	/* If FW provides MAC clock frequency in Mhz, overriding the initialized
	 * HW channel counters frequency value
	 */
	if (ch_info_ev.mac_clk_mhz)
		cc_freq_hz = (ch_info_ev.mac_clk_mhz * 1000);

	if (ch_info_ev.cmd_flags == WMI_CHAN_INFO_START_RESP) {
		survey = &ar->survey[idx];
		memset(survey, 0, sizeof(*survey));
		survey->noise = ch_info_ev.noise_floor;
		survey->filled = SURVEY_INFO_NOISE_DBM | SURVEY_INFO_TIME |
				 SURVEY_INFO_TIME_BUSY;
		survey->time = div_u64(ch_info_ev.cycle_count, cc_freq_hz);
		survey->time_busy = div_u64(ch_info_ev.rx_clear_count, cc_freq_hz);
	}
exit:
	spin_unlock_bh(&ar->data_lock);
	rcu_read_unlock();
}

static void
ath11k_pdev_bss_chan_info_event(struct ath11k_base *ab, struct sk_buff *skb)
{
	struct wmi_pdev_bss_chan_info_event bss_ch_info_ev = {};
	struct survey_info *survey;
	struct ath11k *ar;
	u32 cc_freq_hz = ab->cc_freq_hz;
	u64 busy, total, tx, rx, rx_bss;
	int idx;

	if (ath11k_pull_pdev_bss_chan_info_ev(ab, skb, &bss_ch_info_ev) != 0) {
		ath11k_warn(ab, "failed to extract pdev bss chan info event");
		return;
	}

	busy = (u64)(bss_ch_info_ev.rx_clear_count_high) << 32 |
			bss_ch_info_ev.rx_clear_count_low;

	total = (u64)(bss_ch_info_ev.cycle_count_high) << 32 |
			bss_ch_info_ev.cycle_count_low;

	tx = (u64)(bss_ch_info_ev.tx_cycle_count_high) << 32 |
			bss_ch_info_ev.tx_cycle_count_low;

	rx = (u64)(bss_ch_info_ev.rx_cycle_count_high) << 32 |
			bss_ch_info_ev.rx_cycle_count_low;

	rx_bss = (u64)(bss_ch_info_ev.rx_bss_cycle_count_high) << 32 |
			bss_ch_info_ev.rx_bss_cycle_count_low;

	ath11k_dbg(ab, ATH11K_DBG_WMI,
		   "pdev bss chan info:\n pdev_id: %d freq: %d noise: %d cycle: busy %llu total %llu tx %llu rx %llu rx_bss %llu\n",
		   bss_ch_info_ev.pdev_id, bss_ch_info_ev.freq,
		   bss_ch_info_ev.noise_floor, busy, total,
		   tx, rx, rx_bss);

	rcu_read_lock();
	ar = ath11k_mac_get_ar_by_pdev_id(ab, bss_ch_info_ev.pdev_id);

	if (!ar) {
		ath11k_warn(ab, "invalid pdev id %d in bss_chan_info event\n",
			    bss_ch_info_ev.pdev_id);
		rcu_read_unlock();
		return;
	}

	spin_lock_bh(&ar->data_lock);
	idx = freq_to_idx(ar, bss_ch_info_ev.freq);
	if (idx >= ARRAY_SIZE(ar->survey)) {
		ath11k_warn(ab, "bss chan info: invalid frequency %d (idx %d out of bounds)\n",
			    bss_ch_info_ev.freq, idx);
		goto exit;
	}

	survey = &ar->survey[idx];

	survey->noise     = bss_ch_info_ev.noise_floor;
	survey->time      = div_u64(total, cc_freq_hz);
	survey->time_busy = div_u64(busy, cc_freq_hz);
	survey->time_rx   = div_u64(rx_bss, cc_freq_hz);
	survey->time_tx   = div_u64(tx, cc_freq_hz);
	survey->filled   |= (SURVEY_INFO_NOISE_DBM |
			     SURVEY_INFO_TIME |
			     SURVEY_INFO_TIME_BUSY |
			     SURVEY_INFO_TIME_RX |
			     SURVEY_INFO_TIME_TX);
exit:
	spin_unlock_bh(&ar->data_lock);
	complete(&ar->bss_survey_done);

	rcu_read_unlock();
}

static void ath11k_vdev_install_key_compl_event(struct ath11k_base *ab,
						struct sk_buff *skb)
{
	struct wmi_vdev_install_key_complete_arg install_key_compl = {0};
	struct ath11k *ar;

	if (ath11k_pull_vdev_install_key_compl_ev(ab, skb, &install_key_compl) != 0) {
		ath11k_warn(ab, "failed to extract install key compl event");
		return;
	}

	ath11k_dbg(ab, ATH11K_DBG_WMI,
		   "vdev install key ev idx %d flags %08x macaddr %pM status %d\n",
		   install_key_compl.key_idx, install_key_compl.key_flags,
		   install_key_compl.macaddr, install_key_compl.status);

	rcu_read_lock();
	ar = ath11k_mac_get_ar_by_vdev_id(ab, install_key_compl.vdev_id);
	if (!ar) {
		ath11k_warn(ab, "invalid vdev id in install key compl ev %d",
			    install_key_compl.vdev_id);
		rcu_read_unlock();
		return;
	}

	ar->install_key_status = 0;

	if (install_key_compl.status != WMI_VDEV_INSTALL_KEY_COMPL_STATUS_SUCCESS) {
		ath11k_warn(ab, "install key failed for %pM status %d\n",
			    install_key_compl.macaddr, install_key_compl.status);
		ar->install_key_status = install_key_compl.status;
	}

	complete(&ar->install_key_done);
	rcu_read_unlock();
}

static void ath11k_service_available_event(struct ath11k_base *ab, struct sk_buff *skb)
{
	const void **tb;
	const struct wmi_service_available_event *ev;
	int ret;
	int i, j;

	tb = ath11k_wmi_tlv_parse_alloc(ab, skb->data, skb->len, GFP_ATOMIC);
	if (IS_ERR(tb)) {
		ret = PTR_ERR(tb);
		ath11k_warn(ab, "failed to parse tlv: %d\n", ret);
		return;
	}

	ev = tb[WMI_TAG_SERVICE_AVAILABLE_EVENT];
	if (!ev) {
		ath11k_warn(ab, "failed to fetch svc available ev");
		kfree(tb);
		return;
	}

	/* TODO: Use wmi_service_segment_offset information to get the service
	 * especially when more services are advertised in multiple sevice
	 * available events.
	 */
	for (i = 0, j = WMI_MAX_SERVICE;
	     i < WMI_SERVICE_SEGMENT_BM_SIZE32 && j < WMI_MAX_EXT_SERVICE;
	     i++) {
		do {
			if (ev->wmi_service_segment_bitmap[i] &
			    BIT(j % WMI_AVAIL_SERVICE_BITS_IN_SIZE32))
				set_bit(j, ab->wmi_ab.svc_map);
		} while (++j % WMI_AVAIL_SERVICE_BITS_IN_SIZE32);
	}

	ath11k_dbg(ab, ATH11K_DBG_WMI,
		   "wmi_ext_service_bitmap 0:0x%x, 1:0x%x, 2:0x%x, 3:0x%x",
		   ev->wmi_service_segment_bitmap[0], ev->wmi_service_segment_bitmap[1],
		   ev->wmi_service_segment_bitmap[2], ev->wmi_service_segment_bitmap[3]);

	kfree(tb);
}

static void ath11k_peer_assoc_conf_event(struct ath11k_base *ab, struct sk_buff *skb)
{
	struct wmi_peer_assoc_conf_arg peer_assoc_conf = {0};
	struct ath11k *ar;

	if (ath11k_pull_peer_assoc_conf_ev(ab, skb, &peer_assoc_conf) != 0) {
		ath11k_warn(ab, "failed to extract peer assoc conf event");
		return;
	}

	ath11k_dbg(ab, ATH11K_DBG_WMI,
		   "peer assoc conf ev vdev id %d macaddr %pM\n",
		   peer_assoc_conf.vdev_id, peer_assoc_conf.macaddr);

	rcu_read_lock();
	ar = ath11k_mac_get_ar_by_vdev_id(ab, peer_assoc_conf.vdev_id);

	if (!ar) {
		ath11k_warn(ab, "invalid vdev id in peer assoc conf ev %d",
			    peer_assoc_conf.vdev_id);
		rcu_read_unlock();
		return;
	}

	complete(&ar->peer_assoc_done);
	rcu_read_unlock();
}

static void ath11k_update_stats_event(struct ath11k_base *ab, struct sk_buff *skb)
{
	ath11k_debugfs_fw_stats_process(ab, skb);
}

/* PDEV_CTL_FAILSAFE_CHECK_EVENT is received from FW when the frequency scanned
 * is not part of BDF CTL(Conformance test limits) table entries.
 */
static void ath11k_pdev_ctl_failsafe_check_event(struct ath11k_base *ab,
						 struct sk_buff *skb)
{
	const void **tb;
	const struct wmi_pdev_ctl_failsafe_chk_event *ev;
	int ret;

	tb = ath11k_wmi_tlv_parse_alloc(ab, skb->data, skb->len, GFP_ATOMIC);
	if (IS_ERR(tb)) {
		ret = PTR_ERR(tb);
		ath11k_warn(ab, "failed to parse tlv: %d\n", ret);
		return;
	}

	ev = tb[WMI_TAG_PDEV_CTL_FAILSAFE_CHECK_EVENT];
	if (!ev) {
		ath11k_warn(ab, "failed to fetch pdev ctl failsafe check ev");
		kfree(tb);
		return;
	}

	ath11k_dbg(ab, ATH11K_DBG_WMI,
		   "pdev ctl failsafe check ev status %d\n",
		   ev->ctl_failsafe_status);

	/* If ctl_failsafe_status is set to 1 FW will max out the Transmit power
	 * to 10 dBm else the CTL power entry in the BDF would be picked up.
	 */
	if (ev->ctl_failsafe_status != 0)
		ath11k_warn(ab, "pdev ctl failsafe failure status %d",
			    ev->ctl_failsafe_status);

	kfree(tb);
}

static void
ath11k_wmi_process_csa_switch_count_event(struct ath11k_base *ab,
					  const struct wmi_pdev_csa_switch_ev *ev,
					  const u32 *vdev_ids)
{
	int i;
	struct ath11k_vif *arvif;

	/* Finish CSA once the switch count becomes NULL */
	if (ev->current_switch_count)
		return;

	rcu_read_lock();
	for (i = 0; i < ev->num_vdevs; i++) {
		arvif = ath11k_mac_get_arvif_by_vdev_id(ab, vdev_ids[i]);

		if (!arvif) {
			ath11k_warn(ab, "Recvd csa status for unknown vdev %d",
				    vdev_ids[i]);
			continue;
		}

		if (arvif->is_up && arvif->vif->csa_active)
			ieee80211_csa_finish(arvif->vif);
	}
	rcu_read_unlock();
}

static void
ath11k_wmi_pdev_csa_switch_count_status_event(struct ath11k_base *ab,
					      struct sk_buff *skb)
{
	const void **tb;
	const struct wmi_pdev_csa_switch_ev *ev;
	const u32 *vdev_ids;
	int ret;

	tb = ath11k_wmi_tlv_parse_alloc(ab, skb->data, skb->len, GFP_ATOMIC);
	if (IS_ERR(tb)) {
		ret = PTR_ERR(tb);
		ath11k_warn(ab, "failed to parse tlv: %d\n", ret);
		return;
	}

	ev = tb[WMI_TAG_PDEV_CSA_SWITCH_COUNT_STATUS_EVENT];
	vdev_ids = tb[WMI_TAG_ARRAY_UINT32];

	if (!ev || !vdev_ids) {
		ath11k_warn(ab, "failed to fetch pdev csa switch count ev");
		kfree(tb);
		return;
	}

	ath11k_dbg(ab, ATH11K_DBG_WMI,
		   "pdev csa switch count %d for pdev %d, num_vdevs %d",
		   ev->current_switch_count, ev->pdev_id,
		   ev->num_vdevs);

	ath11k_wmi_process_csa_switch_count_event(ab, ev, vdev_ids);

	kfree(tb);
}

static void
ath11k_wmi_pdev_dfs_radar_detected_event(struct ath11k_base *ab, struct sk_buff *skb)
{
	const void **tb;
	const struct wmi_pdev_radar_ev *ev;
	struct ath11k *ar;
	int ret;

	tb = ath11k_wmi_tlv_parse_alloc(ab, skb->data, skb->len, GFP_ATOMIC);
	if (IS_ERR(tb)) {
		ret = PTR_ERR(tb);
		ath11k_warn(ab, "failed to parse tlv: %d\n", ret);
		return;
	}

	ev = tb[WMI_TAG_PDEV_DFS_RADAR_DETECTION_EVENT];

	if (!ev) {
		ath11k_warn(ab, "failed to fetch pdev dfs radar detected ev");
		kfree(tb);
		return;
	}

	ath11k_dbg(ab, ATH11K_DBG_WMI,
		   "pdev dfs radar detected on pdev %d, detection mode %d, chan freq %d, chan_width %d, detector id %d, seg id %d, timestamp %d, chirp %d, freq offset %d, sidx %d",
		   ev->pdev_id, ev->detection_mode, ev->chan_freq, ev->chan_width,
		   ev->detector_id, ev->segment_id, ev->timestamp, ev->is_chirp,
		   ev->freq_offset, ev->sidx);

	ar = ath11k_mac_get_ar_by_pdev_id(ab, ev->pdev_id);

	if (!ar) {
		ath11k_warn(ab, "radar detected in invalid pdev %d\n",
			    ev->pdev_id);
		goto exit;
	}

	ath11k_dbg(ar->ab, ATH11K_DBG_REG, "DFS Radar Detected in pdev %d\n",
		   ev->pdev_id);

	if (ar->dfs_block_radar_events)
		ath11k_info(ab, "DFS Radar detected, but ignored as requested\n");
	else
		ieee80211_radar_detected(ar->hw);

exit:
	kfree(tb);
}

static void
ath11k_wmi_pdev_temperature_event(struct ath11k_base *ab,
				  struct sk_buff *skb)
{
	struct ath11k *ar;
	const void **tb;
	const struct wmi_pdev_temperature_event *ev;
	int ret;
<<<<<<< HEAD

	tb = ath11k_wmi_tlv_parse_alloc(ab, skb->data, skb->len, GFP_ATOMIC);
	if (IS_ERR(tb)) {
		ret = PTR_ERR(tb);
		ath11k_warn(ab, "failed to parse tlv: %d\n", ret);
		return;
	}

=======

	tb = ath11k_wmi_tlv_parse_alloc(ab, skb->data, skb->len, GFP_ATOMIC);
	if (IS_ERR(tb)) {
		ret = PTR_ERR(tb);
		ath11k_warn(ab, "failed to parse tlv: %d\n", ret);
		return;
	}

>>>>>>> b80e8389
	ev = tb[WMI_TAG_PDEV_TEMPERATURE_EVENT];
	if (!ev) {
		ath11k_warn(ab, "failed to fetch pdev temp ev");
		kfree(tb);
		return;
	}

	ath11k_dbg(ab, ATH11K_DBG_WMI,
		   "pdev temperature ev temp %d pdev_id %d\n", ev->temp, ev->pdev_id);

	ar = ath11k_mac_get_ar_by_pdev_id(ab, ev->pdev_id);
	if (!ar) {
		ath11k_warn(ab, "invalid pdev id in pdev temperature ev %d", ev->pdev_id);
		kfree(tb);
		return;
	}

	ath11k_thermal_event_temperature(ar, ev->temp);

	kfree(tb);
}

static void ath11k_wmi_tlv_op_rx(struct ath11k_base *ab, struct sk_buff *skb)
{
	struct wmi_cmd_hdr *cmd_hdr;
	enum wmi_tlv_event_id id;

	cmd_hdr = (struct wmi_cmd_hdr *)skb->data;
	id = FIELD_GET(WMI_CMD_HDR_CMD_ID, (cmd_hdr->cmd_id));

	if (skb_pull(skb, sizeof(struct wmi_cmd_hdr)) == NULL)
		goto out;

	switch (id) {
		/* Process all the WMI events here */
	case WMI_SERVICE_READY_EVENTID:
		ath11k_service_ready_event(ab, skb);
		break;
	case WMI_SERVICE_READY_EXT_EVENTID:
		ath11k_service_ready_ext_event(ab, skb);
		break;
	case WMI_SERVICE_READY_EXT2_EVENTID:
		ath11k_service_ready_ext2_event(ab, skb);
		break;
	case WMI_REG_CHAN_LIST_CC_EVENTID:
		ath11k_reg_chan_list_event(ab, skb);
		break;
	case WMI_READY_EVENTID:
		ath11k_ready_event(ab, skb);
		break;
	case WMI_PEER_DELETE_RESP_EVENTID:
		ath11k_peer_delete_resp_event(ab, skb);
		break;
	case WMI_VDEV_START_RESP_EVENTID:
		ath11k_vdev_start_resp_event(ab, skb);
		break;
	case WMI_OFFLOAD_BCN_TX_STATUS_EVENTID:
		ath11k_bcn_tx_status_event(ab, skb);
		break;
	case WMI_VDEV_STOPPED_EVENTID:
		ath11k_vdev_stopped_event(ab, skb);
		break;
	case WMI_MGMT_RX_EVENTID:
		ath11k_mgmt_rx_event(ab, skb);
		/* mgmt_rx_event() owns the skb now! */
		return;
	case WMI_MGMT_TX_COMPLETION_EVENTID:
		ath11k_mgmt_tx_compl_event(ab, skb);
		break;
	case WMI_SCAN_EVENTID:
		ath11k_scan_event(ab, skb);
		break;
	case WMI_PEER_STA_KICKOUT_EVENTID:
		ath11k_peer_sta_kickout_event(ab, skb);
		break;
	case WMI_ROAM_EVENTID:
		ath11k_roam_event(ab, skb);
		break;
	case WMI_CHAN_INFO_EVENTID:
		ath11k_chan_info_event(ab, skb);
		break;
	case WMI_PDEV_BSS_CHAN_INFO_EVENTID:
		ath11k_pdev_bss_chan_info_event(ab, skb);
		break;
	case WMI_VDEV_INSTALL_KEY_COMPLETE_EVENTID:
		ath11k_vdev_install_key_compl_event(ab, skb);
		break;
	case WMI_SERVICE_AVAILABLE_EVENTID:
		ath11k_service_available_event(ab, skb);
		break;
	case WMI_PEER_ASSOC_CONF_EVENTID:
		ath11k_peer_assoc_conf_event(ab, skb);
		break;
	case WMI_UPDATE_STATS_EVENTID:
		ath11k_update_stats_event(ab, skb);
		break;
	case WMI_PDEV_CTL_FAILSAFE_CHECK_EVENTID:
		ath11k_pdev_ctl_failsafe_check_event(ab, skb);
		break;
	case WMI_PDEV_CSA_SWITCH_COUNT_STATUS_EVENTID:
		ath11k_wmi_pdev_csa_switch_count_status_event(ab, skb);
		break;
	case WMI_PDEV_TEMPERATURE_EVENTID:
		ath11k_wmi_pdev_temperature_event(ab, skb);
		break;
	case WMI_PDEV_DMA_RING_BUF_RELEASE_EVENTID:
		ath11k_wmi_pdev_dma_ring_buf_release_event(ab, skb);
		break;
	/* add Unsupported events here */
	case WMI_TBTTOFFSET_EXT_UPDATE_EVENTID:
	case WMI_VDEV_DELETE_RESP_EVENTID:
	case WMI_PEER_OPER_MODE_CHANGE_EVENTID:
	case WMI_TWT_ENABLE_EVENTID:
	case WMI_TWT_DISABLE_EVENTID:
	case WMI_PDEV_DMA_RING_CFG_RSP_EVENTID:
		ath11k_dbg(ab, ATH11K_DBG_WMI,
			   "ignoring unsupported event 0x%x\n", id);
		break;
	case WMI_PDEV_DFS_RADAR_DETECTION_EVENTID:
		ath11k_wmi_pdev_dfs_radar_detected_event(ab, skb);
		break;
	/* TODO: Add remaining events */
	default:
		ath11k_dbg(ab, ATH11K_DBG_WMI, "Unknown eventid: 0x%x\n", id);
		break;
	}

out:
	dev_kfree_skb(skb);
}

static int ath11k_connect_pdev_htc_service(struct ath11k_base *ab,
					   u32 pdev_idx)
{
	int status;
	u32 svc_id[] = { ATH11K_HTC_SVC_ID_WMI_CONTROL,
			 ATH11K_HTC_SVC_ID_WMI_CONTROL_MAC1,
			 ATH11K_HTC_SVC_ID_WMI_CONTROL_MAC2 };

	struct ath11k_htc_svc_conn_req conn_req;
	struct ath11k_htc_svc_conn_resp conn_resp;

	memset(&conn_req, 0, sizeof(conn_req));
	memset(&conn_resp, 0, sizeof(conn_resp));

	/* these fields are the same for all service endpoints */
	conn_req.ep_ops.ep_tx_complete = ath11k_wmi_htc_tx_complete;
	conn_req.ep_ops.ep_rx_complete = ath11k_wmi_tlv_op_rx;
	conn_req.ep_ops.ep_tx_credits = ath11k_wmi_op_ep_tx_credits;

	/* connect to control service */
	conn_req.service_id = svc_id[pdev_idx];

	status = ath11k_htc_connect_service(&ab->htc, &conn_req, &conn_resp);
	if (status) {
		ath11k_warn(ab, "failed to connect to WMI CONTROL service status: %d\n",
			    status);
		return status;
	}

	ab->wmi_ab.wmi_endpoint_id[pdev_idx] = conn_resp.eid;
	ab->wmi_ab.wmi[pdev_idx].eid = conn_resp.eid;
	ab->wmi_ab.max_msg_len[pdev_idx] = conn_resp.max_msg_len;

	return 0;
}

static int
ath11k_wmi_send_unit_test_cmd(struct ath11k *ar,
			      struct wmi_unit_test_cmd ut_cmd,
			      u32 *test_args)
{
	struct ath11k_pdev_wmi *wmi = ar->wmi;
	struct wmi_unit_test_cmd *cmd;
	struct sk_buff *skb;
	struct wmi_tlv *tlv;
	void *ptr;
	u32 *ut_cmd_args;
	int buf_len, arg_len;
	int ret;
	int i;

	arg_len = sizeof(u32) * ut_cmd.num_args;
	buf_len = sizeof(ut_cmd) + arg_len + TLV_HDR_SIZE;

	skb = ath11k_wmi_alloc_skb(wmi->wmi_ab, buf_len);
	if (!skb)
		return -ENOMEM;

	cmd = (struct wmi_unit_test_cmd *)skb->data;
	cmd->tlv_header = FIELD_PREP(WMI_TLV_TAG, WMI_TAG_UNIT_TEST_CMD) |
			  FIELD_PREP(WMI_TLV_LEN, sizeof(ut_cmd) - TLV_HDR_SIZE);

	cmd->vdev_id = ut_cmd.vdev_id;
	cmd->module_id = ut_cmd.module_id;
	cmd->num_args = ut_cmd.num_args;
	cmd->diag_token = ut_cmd.diag_token;

	ptr = skb->data + sizeof(ut_cmd);

	tlv = ptr;
	tlv->header = FIELD_PREP(WMI_TLV_TAG, WMI_TAG_ARRAY_UINT32) |
		      FIELD_PREP(WMI_TLV_LEN, arg_len);

	ptr += TLV_HDR_SIZE;

	ut_cmd_args = ptr;
	for (i = 0; i < ut_cmd.num_args; i++)
		ut_cmd_args[i] = test_args[i];

	ret = ath11k_wmi_cmd_send(wmi, skb, WMI_UNIT_TEST_CMDID);

	if (ret) {
		ath11k_warn(ar->ab, "failed to send WMI_UNIT_TEST CMD :%d\n",
			    ret);
		dev_kfree_skb(skb);
	}

	ath11k_dbg(ar->ab, ATH11K_DBG_WMI,
		   "WMI unit test : module %d vdev %d n_args %d token %d\n",
		   cmd->module_id, cmd->vdev_id, cmd->num_args,
		   cmd->diag_token);

	return ret;
}

int ath11k_wmi_simulate_radar(struct ath11k *ar)
{
	struct ath11k_vif *arvif;
	u32 dfs_args[DFS_MAX_TEST_ARGS];
	struct wmi_unit_test_cmd wmi_ut;
	bool arvif_found = false;

	list_for_each_entry(arvif, &ar->arvifs, list) {
		if (arvif->is_started && arvif->vdev_type == WMI_VDEV_TYPE_AP) {
			arvif_found = true;
			break;
		}
	}

	if (!arvif_found)
		return -EINVAL;

	dfs_args[DFS_TEST_CMDID] = 0;
	dfs_args[DFS_TEST_PDEV_ID] = ar->pdev->pdev_id;
	/* Currently we could pass segment_id(b0 - b1), chirp(b2)
	 * freq offset (b3 - b10) to unit test. For simulation
	 * purpose this can be set to 0 which is valid.
	 */
	dfs_args[DFS_TEST_RADAR_PARAM] = 0;

	wmi_ut.vdev_id = arvif->vdev_id;
	wmi_ut.module_id = DFS_UNIT_TEST_MODULE;
	wmi_ut.num_args = DFS_MAX_TEST_ARGS;
	wmi_ut.diag_token = DFS_UNIT_TEST_TOKEN;

	ath11k_dbg(ar->ab, ATH11K_DBG_REG, "Triggering Radar Simulation\n");

	return ath11k_wmi_send_unit_test_cmd(ar, wmi_ut, dfs_args);
}

int ath11k_wmi_connect(struct ath11k_base *ab)
{
	u32 i;
	u8 wmi_ep_count;

	wmi_ep_count = ab->htc.wmi_ep_count;
	if (wmi_ep_count > ab->hw_params.max_radios)
		return -1;

	for (i = 0; i < wmi_ep_count; i++)
		ath11k_connect_pdev_htc_service(ab, i);

	return 0;
}

static void ath11k_wmi_pdev_detach(struct ath11k_base *ab, u8 pdev_id)
{
	if (WARN_ON(pdev_id >= MAX_RADIOS))
		return;

	/* TODO: Deinit any pdev specific wmi resource */
}

int ath11k_wmi_pdev_attach(struct ath11k_base *ab,
			   u8 pdev_id)
{
	struct ath11k_pdev_wmi *wmi_handle;

	if (pdev_id >= ab->hw_params.max_radios)
		return -EINVAL;

	wmi_handle = &ab->wmi_ab.wmi[pdev_id];

	wmi_handle->wmi_ab = &ab->wmi_ab;

	ab->wmi_ab.ab = ab;
	/* TODO: Init remaining resource specific to pdev */

	return 0;
}

int ath11k_wmi_attach(struct ath11k_base *ab)
{
	int ret;

	ret = ath11k_wmi_pdev_attach(ab, 0);
	if (ret)
		return ret;

	ab->wmi_ab.ab = ab;
	ab->wmi_ab.preferred_hw_mode = WMI_HOST_HW_MODE_MAX;

	/* It's overwritten when service_ext_ready is handled */
	if (ab->hw_params.single_pdev_only)
		ab->wmi_ab.preferred_hw_mode = WMI_HOST_HW_MODE_SINGLE;

	/* TODO: Init remaining wmi soc resources required */
	init_completion(&ab->wmi_ab.service_ready);
	init_completion(&ab->wmi_ab.unified_ready);

	return 0;
}

void ath11k_wmi_detach(struct ath11k_base *ab)
{
	int i;

	/* TODO: Deinit wmi resource specific to SOC as required */

	for (i = 0; i < ab->htc.wmi_ep_count; i++)
		ath11k_wmi_pdev_detach(ab, i);

	ath11k_wmi_free_dbring_caps(ab);
}<|MERGE_RESOLUTION|>--- conflicted
+++ resolved
@@ -6382,7 +6382,6 @@
 	const void **tb;
 	const struct wmi_pdev_temperature_event *ev;
 	int ret;
-<<<<<<< HEAD
 
 	tb = ath11k_wmi_tlv_parse_alloc(ab, skb->data, skb->len, GFP_ATOMIC);
 	if (IS_ERR(tb)) {
@@ -6391,16 +6390,6 @@
 		return;
 	}
 
-=======
-
-	tb = ath11k_wmi_tlv_parse_alloc(ab, skb->data, skb->len, GFP_ATOMIC);
-	if (IS_ERR(tb)) {
-		ret = PTR_ERR(tb);
-		ath11k_warn(ab, "failed to parse tlv: %d\n", ret);
-		return;
-	}
-
->>>>>>> b80e8389
 	ev = tb[WMI_TAG_PDEV_TEMPERATURE_EVENT];
 	if (!ev) {
 		ath11k_warn(ab, "failed to fetch pdev temp ev");
