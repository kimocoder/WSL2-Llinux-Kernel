/*
 * Copyright (c) 2013 Eugene Krasnikov <k.eugene.e@gmail.com>
 *
 * Permission to use, copy, modify, and/or distribute this software for any
 * purpose with or without fee is hereby granted, provided that the above
 * copyright notice and this permission notice appear in all copies.
 *
 * THE SOFTWARE IS PROVIDED "AS IS" AND THE AUTHOR DISCLAIMS ALL WARRANTIES
 * WITH REGARD TO THIS SOFTWARE INCLUDING ALL IMPLIED WARRANTIES OF
 * MERCHANTABILITY AND FITNESS. IN NO EVENT SHALL THE AUTHOR BE LIABLE FOR ANY
 * SPECIAL, DIRECT, INDIRECT, OR CONSEQUENTIAL DAMAGES OR ANY DAMAGES
 * WHATSOEVER RESULTING FROM LOSS OF USE, DATA OR PROFITS, WHETHER IN AN ACTION
 * OF CONTRACT, NEGLIGENCE OR OTHER TORTIOUS ACTION, ARISING OUT OF OR IN
 * CONNECTION WITH THE USE OR PERFORMANCE OF THIS SOFTWARE.
 */

#define pr_fmt(fmt) KBUILD_MODNAME ": " fmt

#include <linux/module.h>
#include <linux/firmware.h>
#include <linux/platform_device.h>
#include <linux/of_address.h>
#include <linux/of_device.h>
#include <linux/of_irq.h>
#include <linux/rpmsg.h>
#include <linux/soc/qcom/smem_state.h>
#include <linux/soc/qcom/wcnss_ctrl.h>
#include "wcn36xx.h"
#include "testmode.h"

unsigned int wcn36xx_dbg_mask;
module_param_named(debug_mask, wcn36xx_dbg_mask, uint, 0644);
MODULE_PARM_DESC(debug_mask, "Debugging mask");

#define CHAN2G(_freq, _idx) { \
	.band = NL80211_BAND_2GHZ, \
	.center_freq = (_freq), \
	.hw_value = (_idx), \
	.max_power = 25, \
}

#define CHAN5G(_freq, _idx, _phy_val) { \
	.band = NL80211_BAND_5GHZ, \
	.center_freq = (_freq), \
	.hw_value = (_phy_val) << HW_VALUE_PHY_SHIFT | HW_VALUE_CHANNEL(_idx), \
	.max_power = 25, \
}

/* The wcn firmware expects channel values to matching
 * their mnemonic values. So use these for .hw_value. */
static struct ieee80211_channel wcn_2ghz_channels[] = {
	CHAN2G(2412, 1), /* Channel 1 */
	CHAN2G(2417, 2), /* Channel 2 */
	CHAN2G(2422, 3), /* Channel 3 */
	CHAN2G(2427, 4), /* Channel 4 */
	CHAN2G(2432, 5), /* Channel 5 */
	CHAN2G(2437, 6), /* Channel 6 */
	CHAN2G(2442, 7), /* Channel 7 */
	CHAN2G(2447, 8), /* Channel 8 */
	CHAN2G(2452, 9), /* Channel 9 */
	CHAN2G(2457, 10), /* Channel 10 */
	CHAN2G(2462, 11), /* Channel 11 */
	CHAN2G(2467, 12), /* Channel 12 */
	CHAN2G(2472, 13), /* Channel 13 */
	CHAN2G(2484, 14)  /* Channel 14 */

};

static struct ieee80211_channel wcn_5ghz_channels[] = {
	CHAN5G(5180, 36, PHY_QUADRUPLE_CHANNEL_20MHZ_LOW_40MHZ_LOW),
	CHAN5G(5200, 40, PHY_QUADRUPLE_CHANNEL_20MHZ_HIGH_40MHZ_LOW),
	CHAN5G(5220, 44, PHY_QUADRUPLE_CHANNEL_20MHZ_LOW_40MHZ_HIGH),
	CHAN5G(5240, 48, PHY_QUADRUPLE_CHANNEL_20MHZ_HIGH_40MHZ_HIGH),
	CHAN5G(5260, 52, PHY_QUADRUPLE_CHANNEL_20MHZ_LOW_40MHZ_LOW),
	CHAN5G(5280, 56, PHY_QUADRUPLE_CHANNEL_20MHZ_HIGH_40MHZ_LOW),
	CHAN5G(5300, 60, PHY_QUADRUPLE_CHANNEL_20MHZ_LOW_40MHZ_HIGH),
	CHAN5G(5320, 64, PHY_QUADRUPLE_CHANNEL_20MHZ_HIGH_40MHZ_HIGH),
	CHAN5G(5500, 100, PHY_QUADRUPLE_CHANNEL_20MHZ_LOW_40MHZ_LOW),
	CHAN5G(5520, 104, PHY_QUADRUPLE_CHANNEL_20MHZ_HIGH_40MHZ_LOW),
	CHAN5G(5540, 108, PHY_QUADRUPLE_CHANNEL_20MHZ_LOW_40MHZ_HIGH),
	CHAN5G(5560, 112, PHY_QUADRUPLE_CHANNEL_20MHZ_HIGH_40MHZ_HIGH),
	CHAN5G(5580, 116, PHY_QUADRUPLE_CHANNEL_20MHZ_LOW_40MHZ_LOW),
	CHAN5G(5600, 120, PHY_QUADRUPLE_CHANNEL_20MHZ_HIGH_40MHZ_LOW),
	CHAN5G(5620, 124, PHY_QUADRUPLE_CHANNEL_20MHZ_LOW_40MHZ_HIGH),
	CHAN5G(5640, 128, PHY_QUADRUPLE_CHANNEL_20MHZ_HIGH_40MHZ_HIGH),
	CHAN5G(5660, 132, PHY_QUADRUPLE_CHANNEL_20MHZ_LOW_40MHZ_LOW),
	CHAN5G(5700, 140, PHY_QUADRUPLE_CHANNEL_20MHZ_LOW_40MHZ_HIGH),
	CHAN5G(5745, 149, PHY_QUADRUPLE_CHANNEL_20MHZ_LOW_40MHZ_LOW),
	CHAN5G(5765, 153, PHY_QUADRUPLE_CHANNEL_20MHZ_HIGH_40MHZ_LOW),
	CHAN5G(5785, 157, PHY_QUADRUPLE_CHANNEL_20MHZ_LOW_40MHZ_HIGH),
	CHAN5G(5805, 161, PHY_QUADRUPLE_CHANNEL_20MHZ_HIGH_40MHZ_HIGH),
	CHAN5G(5825, 165, 0)
};

#define RATE(_bitrate, _hw_rate, _flags) { \
	.bitrate        = (_bitrate),                   \
	.flags          = (_flags),                     \
	.hw_value       = (_hw_rate),                   \
	.hw_value_short = (_hw_rate)  \
}

static struct ieee80211_rate wcn_2ghz_rates[] = {
	RATE(10, HW_RATE_INDEX_1MBPS, 0),
	RATE(20, HW_RATE_INDEX_2MBPS, IEEE80211_RATE_SHORT_PREAMBLE),
	RATE(55, HW_RATE_INDEX_5_5MBPS, IEEE80211_RATE_SHORT_PREAMBLE),
	RATE(110, HW_RATE_INDEX_11MBPS, IEEE80211_RATE_SHORT_PREAMBLE),
	RATE(60, HW_RATE_INDEX_6MBPS, 0),
	RATE(90, HW_RATE_INDEX_9MBPS, 0),
	RATE(120, HW_RATE_INDEX_12MBPS, 0),
	RATE(180, HW_RATE_INDEX_18MBPS, 0),
	RATE(240, HW_RATE_INDEX_24MBPS, 0),
	RATE(360, HW_RATE_INDEX_36MBPS, 0),
	RATE(480, HW_RATE_INDEX_48MBPS, 0),
	RATE(540, HW_RATE_INDEX_54MBPS, 0)
};

static struct ieee80211_rate wcn_5ghz_rates[] = {
	RATE(60, HW_RATE_INDEX_6MBPS, 0),
	RATE(90, HW_RATE_INDEX_9MBPS, 0),
	RATE(120, HW_RATE_INDEX_12MBPS, 0),
	RATE(180, HW_RATE_INDEX_18MBPS, 0),
	RATE(240, HW_RATE_INDEX_24MBPS, 0),
	RATE(360, HW_RATE_INDEX_36MBPS, 0),
	RATE(480, HW_RATE_INDEX_48MBPS, 0),
	RATE(540, HW_RATE_INDEX_54MBPS, 0)
};

static struct ieee80211_supported_band wcn_band_2ghz = {
	.channels	= wcn_2ghz_channels,
	.n_channels	= ARRAY_SIZE(wcn_2ghz_channels),
	.bitrates	= wcn_2ghz_rates,
	.n_bitrates	= ARRAY_SIZE(wcn_2ghz_rates),
	.ht_cap		= {
		.cap =	IEEE80211_HT_CAP_GRN_FLD |
			IEEE80211_HT_CAP_SGI_20 |
			IEEE80211_HT_CAP_DSSSCCK40 |
			IEEE80211_HT_CAP_LSIG_TXOP_PROT |
			IEEE80211_HT_CAP_SGI_40 |
			IEEE80211_HT_CAP_SUP_WIDTH_20_40,
		.ht_supported = true,
		.ampdu_factor = IEEE80211_HT_MAX_AMPDU_64K,
		.ampdu_density = IEEE80211_HT_MPDU_DENSITY_16,
		.mcs = {
			.rx_mask = { 0xff, 0, 0, 0, 0, 0, 0, 0, 0, 0, },
			.rx_highest = cpu_to_le16(72),
			.tx_params = IEEE80211_HT_MCS_TX_DEFINED,
		}
	}
};

static struct ieee80211_supported_band wcn_band_5ghz = {
	.channels	= wcn_5ghz_channels,
	.n_channels	= ARRAY_SIZE(wcn_5ghz_channels),
	.bitrates	= wcn_5ghz_rates,
	.n_bitrates	= ARRAY_SIZE(wcn_5ghz_rates),
	.ht_cap		= {
		.cap =	IEEE80211_HT_CAP_GRN_FLD |
			IEEE80211_HT_CAP_SGI_20 |
			IEEE80211_HT_CAP_DSSSCCK40 |
			IEEE80211_HT_CAP_LSIG_TXOP_PROT |
			IEEE80211_HT_CAP_SGI_40 |
			IEEE80211_HT_CAP_SUP_WIDTH_20_40,
		.ht_supported = true,
		.ampdu_factor = IEEE80211_HT_MAX_AMPDU_64K,
		.ampdu_density = IEEE80211_HT_MPDU_DENSITY_16,
		.mcs = {
			.rx_mask = { 0xff, 0, 0, 0, 0, 0, 0, 0, 0, 0, },
			.rx_highest = cpu_to_le16(150),
			.tx_params = IEEE80211_HT_MCS_TX_DEFINED,
		}
	}
};

#ifdef CONFIG_PM

static const struct wiphy_wowlan_support wowlan_support = {
	.flags = WIPHY_WOWLAN_ANY
};

#endif

static inline u8 get_sta_index(struct ieee80211_vif *vif,
			       struct wcn36xx_sta *sta_priv)
{
	return NL80211_IFTYPE_STATION == vif->type ?
	       sta_priv->bss_sta_index :
	       sta_priv->sta_index;
}

static const char * const wcn36xx_caps_names[] = {
	"MCC",				/* 0 */
	"P2P",				/* 1 */
	"DOT11AC",			/* 2 */
	"SLM_SESSIONIZATION",		/* 3 */
	"DOT11AC_OPMODE",		/* 4 */
	"SAP32STA",			/* 5 */
	"TDLS",				/* 6 */
	"P2P_GO_NOA_DECOUPLE_INIT_SCAN",/* 7 */
	"WLANACTIVE_OFFLOAD",		/* 8 */
	"BEACON_OFFLOAD",		/* 9 */
	"SCAN_OFFLOAD",			/* 10 */
	"ROAM_OFFLOAD",			/* 11 */
	"BCN_MISS_OFFLOAD",		/* 12 */
	"STA_POWERSAVE",		/* 13 */
	"STA_ADVANCED_PWRSAVE",		/* 14 */
	"AP_UAPSD",			/* 15 */
	"AP_DFS",			/* 16 */
	"BLOCKACK",			/* 17 */
	"PHY_ERR",			/* 18 */
	"BCN_FILTER",			/* 19 */
	"RTT",				/* 20 */
	"RATECTRL",			/* 21 */
	"WOW",				/* 22 */
	"WLAN_ROAM_SCAN_OFFLOAD",	/* 23 */
	"SPECULATIVE_PS_POLL",		/* 24 */
	"SCAN_SCH",			/* 25 */
	"IBSS_HEARTBEAT_OFFLOAD",	/* 26 */
	"WLAN_SCAN_OFFLOAD",		/* 27 */
	"WLAN_PERIODIC_TX_PTRN",	/* 28 */
	"ADVANCE_TDLS",			/* 29 */
	"BATCH_SCAN",			/* 30 */
	"FW_IN_TX_PATH",		/* 31 */
	"EXTENDED_NSOFFLOAD_SLOT",	/* 32 */
	"CH_SWITCH_V1",			/* 33 */
	"HT40_OBSS_SCAN",		/* 34 */
	"UPDATE_CHANNEL_LIST",		/* 35 */
	"WLAN_MCADDR_FLT",		/* 36 */
	"WLAN_CH144",			/* 37 */
	"NAN",				/* 38 */
	"TDLS_SCAN_COEXISTENCE",	/* 39 */
	"LINK_LAYER_STATS_MEAS",	/* 40 */
	"MU_MIMO",			/* 41 */
	"EXTENDED_SCAN",		/* 42 */
	"DYNAMIC_WMM_PS",		/* 43 */
	"MAC_SPOOFED_SCAN",		/* 44 */
	"BMU_ERROR_GENERIC_RECOVERY",	/* 45 */
	"DISA",				/* 46 */
	"FW_STATS",			/* 47 */
	"WPS_PRBRSP_TMPL",		/* 48 */
	"BCN_IE_FLT_DELTA",		/* 49 */
	"TDLS_OFF_CHANNEL",		/* 51 */
	"RTT3",				/* 52 */
	"MGMT_FRAME_LOGGING",		/* 53 */
	"ENHANCED_TXBD_COMPLETION",	/* 54 */
	"LOGGING_ENHANCEMENT",		/* 55 */
	"EXT_SCAN_ENHANCED",		/* 56 */
	"MEMORY_DUMP_SUPPORTED",	/* 57 */
	"PER_PKT_STATS_SUPPORTED",	/* 58 */
	"EXT_LL_STAT",			/* 60 */
	"WIFI_CONFIG",			/* 61 */
	"ANTENNA_DIVERSITY_SELECTION",	/* 62 */
};

static const char *wcn36xx_get_cap_name(enum place_holder_in_cap_bitmap x)
{
	if (x >= ARRAY_SIZE(wcn36xx_caps_names))
		return "UNKNOWN";
	return wcn36xx_caps_names[x];
}

static void wcn36xx_feat_caps_info(struct wcn36xx *wcn)
{
	int i;

	for (i = 0; i < MAX_FEATURE_SUPPORTED; i++) {
		if (get_feat_caps(wcn->fw_feat_caps, i))
			wcn36xx_dbg(WCN36XX_DBG_MAC, "FW Cap %s\n", wcn36xx_get_cap_name(i));
	}
}

static int wcn36xx_start(struct ieee80211_hw *hw)
{
	struct wcn36xx *wcn = hw->priv;
	int ret;

	wcn36xx_dbg(WCN36XX_DBG_MAC, "mac start\n");

	/* SMD initialization */
	ret = wcn36xx_smd_open(wcn);
	if (ret) {
		wcn36xx_err("Failed to open smd channel: %d\n", ret);
		goto out_err;
	}

	/* Allocate memory pools for Mgmt BD headers and Data BD headers */
	ret = wcn36xx_dxe_allocate_mem_pools(wcn);
	if (ret) {
		wcn36xx_err("Failed to alloc DXE mempool: %d\n", ret);
		goto out_smd_close;
	}

	ret = wcn36xx_dxe_alloc_ctl_blks(wcn);
	if (ret) {
		wcn36xx_err("Failed to alloc DXE ctl blocks: %d\n", ret);
		goto out_free_dxe_pool;
	}

	ret = wcn36xx_smd_load_nv(wcn);
	if (ret) {
		wcn36xx_err("Failed to push NV to chip\n");
		goto out_free_dxe_ctl;
	}

	ret = wcn36xx_smd_start(wcn);
	if (ret) {
		wcn36xx_err("Failed to start chip\n");
		goto out_free_dxe_ctl;
	}

	if (!wcn36xx_is_fw_version(wcn, 1, 2, 2, 24)) {
		ret = wcn36xx_smd_feature_caps_exchange(wcn);
		if (ret)
			wcn36xx_warn("Exchange feature caps failed\n");
		else
			wcn36xx_feat_caps_info(wcn);
	}

	/* DMA channel initialization */
	ret = wcn36xx_dxe_init(wcn);
	if (ret) {
		wcn36xx_err("DXE init failed\n");
		goto out_smd_stop;
	}

	wcn36xx_debugfs_init(wcn);

	INIT_LIST_HEAD(&wcn->vif_list);
	spin_lock_init(&wcn->dxe_lock);

	return 0;

out_smd_stop:
	wcn36xx_smd_stop(wcn);
out_free_dxe_ctl:
	wcn36xx_dxe_free_ctl_blks(wcn);
out_free_dxe_pool:
	wcn36xx_dxe_free_mem_pools(wcn);
out_smd_close:
	wcn36xx_smd_close(wcn);
out_err:
	return ret;
}

static void wcn36xx_stop(struct ieee80211_hw *hw)
{
	struct wcn36xx *wcn = hw->priv;

	wcn36xx_dbg(WCN36XX_DBG_MAC, "mac stop\n");

	mutex_lock(&wcn->scan_lock);
	if (wcn->scan_req) {
		struct cfg80211_scan_info scan_info = {
			.aborted = true,
		};

		ieee80211_scan_completed(wcn->hw, &scan_info);
	}
	wcn->scan_req = NULL;
	mutex_unlock(&wcn->scan_lock);

	wcn36xx_debugfs_exit(wcn);
	wcn36xx_smd_stop(wcn);
	wcn36xx_dxe_deinit(wcn);
	wcn36xx_smd_close(wcn);

	wcn36xx_dxe_free_mem_pools(wcn);
	wcn36xx_dxe_free_ctl_blks(wcn);
}

static void wcn36xx_change_ps(struct wcn36xx *wcn, bool enable)
{
	struct ieee80211_vif *vif = NULL;
	struct wcn36xx_vif *tmp;

	list_for_each_entry(tmp, &wcn->vif_list, list) {
		vif = wcn36xx_priv_to_vif(tmp);
		if (enable && !wcn->sw_scan) {
			if (vif->bss_conf.ps) /* ps allowed ? */
				wcn36xx_pmc_enter_bmps_state(wcn, vif);
		} else {
			wcn36xx_pmc_exit_bmps_state(wcn, vif);
		}
	}
}

static void wcn36xx_change_opchannel(struct wcn36xx *wcn, int ch)
{
	struct ieee80211_vif *vif = NULL;
	struct wcn36xx_vif *tmp;

	list_for_each_entry(tmp, &wcn->vif_list, list) {
		vif = wcn36xx_priv_to_vif(tmp);
		wcn36xx_smd_switch_channel(wcn, vif, ch);
	}
}

static int wcn36xx_config(struct ieee80211_hw *hw, u32 changed)
{
	struct wcn36xx *wcn = hw->priv;
	int ret;

	wcn36xx_dbg(WCN36XX_DBG_MAC, "mac config changed 0x%08x\n", changed);

	mutex_lock(&wcn->conf_mutex);

	if (changed & IEEE80211_CONF_CHANGE_CHANNEL) {
		int ch = WCN36XX_HW_CHANNEL(wcn);
		wcn36xx_dbg(WCN36XX_DBG_MAC, "wcn36xx_config channel switch=%d\n",
			    ch);

		if (wcn->sw_scan_opchannel == ch && wcn->sw_scan_channel) {
			/* If channel is the initial operating channel, we may
			 * want to receive/transmit regular data packets, then
			 * simply stop the scan session and exit PS mode.
			 */
<<<<<<< HEAD
			wcn36xx_smd_finish_scan(wcn, HAL_SYS_MODE_SCAN,
						wcn->sw_scan_vif);
			wcn->sw_scan_channel = 0;
=======
			if (wcn->sw_scan_channel)
				wcn36xx_smd_end_scan(wcn, wcn->sw_scan_channel);
			if (wcn->sw_scan_init) {
				wcn36xx_smd_finish_scan(wcn, HAL_SYS_MODE_SCAN,
							wcn->sw_scan_vif);
			}
>>>>>>> 13e45d7f
		} else if (wcn->sw_scan) {
			/* A scan is ongoing, do not change the operating
			 * channel, but start a scan session on the channel.
			 */
			if (wcn->sw_scan_channel)
				wcn36xx_smd_end_scan(wcn, wcn->sw_scan_channel);
			if (!wcn->sw_scan_init) {
				/* This can fail if we are unable to notify the
				 * operating channel.
				 */
				ret = wcn36xx_smd_init_scan(wcn,
							    HAL_SYS_MODE_SCAN,
							    wcn->sw_scan_vif);
				if (ret) {
					mutex_unlock(&wcn->conf_mutex);
					return -EIO;
				}
			}
			wcn36xx_smd_start_scan(wcn, ch);
			wcn->sw_scan_channel = ch;
		} else {
			wcn36xx_change_opchannel(wcn, ch);
		}
	}

	if (changed & IEEE80211_CONF_CHANGE_PS)
		wcn36xx_change_ps(wcn, hw->conf.flags & IEEE80211_CONF_PS);

	mutex_unlock(&wcn->conf_mutex);

	return 0;
}

static void wcn36xx_configure_filter(struct ieee80211_hw *hw,
				     unsigned int changed,
				     unsigned int *total, u64 multicast)
{
	struct wcn36xx_hal_rcv_flt_mc_addr_list_type *fp;
	struct wcn36xx *wcn = hw->priv;
	struct wcn36xx_vif *tmp;
	struct ieee80211_vif *vif = NULL;

	wcn36xx_dbg(WCN36XX_DBG_MAC, "mac configure filter\n");

	mutex_lock(&wcn->conf_mutex);

	*total &= FIF_ALLMULTI;

	fp = (void *)(unsigned long)multicast;
	list_for_each_entry(tmp, &wcn->vif_list, list) {
		vif = wcn36xx_priv_to_vif(tmp);

		/* FW handles MC filtering only when connected as STA */
		if (*total & FIF_ALLMULTI)
			wcn36xx_smd_set_mc_list(wcn, vif, NULL);
		else if (NL80211_IFTYPE_STATION == vif->type && tmp->sta_assoc)
			wcn36xx_smd_set_mc_list(wcn, vif, fp);
	}

	mutex_unlock(&wcn->conf_mutex);
	kfree(fp);
}

static u64 wcn36xx_prepare_multicast(struct ieee80211_hw *hw,
				     struct netdev_hw_addr_list *mc_list)
{
	struct wcn36xx_hal_rcv_flt_mc_addr_list_type *fp;
	struct netdev_hw_addr *ha;

	wcn36xx_dbg(WCN36XX_DBG_MAC, "mac prepare multicast list\n");
	fp = kzalloc(sizeof(*fp), GFP_ATOMIC);
	if (!fp) {
		wcn36xx_err("Out of memory setting filters.\n");
		return 0;
	}

	fp->mc_addr_count = 0;
	/* update multicast filtering parameters */
	if (netdev_hw_addr_list_count(mc_list) <=
	    WCN36XX_HAL_MAX_NUM_MULTICAST_ADDRESS) {
		netdev_hw_addr_list_for_each(ha, mc_list) {
			memcpy(fp->mc_addr[fp->mc_addr_count],
					ha->addr, ETH_ALEN);
			fp->mc_addr_count++;
		}
	}

	return (u64)(unsigned long)fp;
}

static void wcn36xx_tx(struct ieee80211_hw *hw,
		       struct ieee80211_tx_control *control,
		       struct sk_buff *skb)
{
	struct wcn36xx *wcn = hw->priv;
	struct wcn36xx_sta *sta_priv = NULL;

	if (control->sta)
		sta_priv = wcn36xx_sta_to_priv(control->sta);

	if (wcn36xx_start_tx(wcn, sta_priv, skb))
		ieee80211_free_txskb(wcn->hw, skb);
}

static int wcn36xx_set_key(struct ieee80211_hw *hw, enum set_key_cmd cmd,
			   struct ieee80211_vif *vif,
			   struct ieee80211_sta *sta,
			   struct ieee80211_key_conf *key_conf)
{
	struct wcn36xx *wcn = hw->priv;
	struct wcn36xx_vif *vif_priv = wcn36xx_vif_to_priv(vif);
	struct wcn36xx_sta *sta_priv = sta ? wcn36xx_sta_to_priv(sta) : NULL;
	int ret = 0;
	u8 key[WLAN_MAX_KEY_LEN];

	wcn36xx_dbg(WCN36XX_DBG_MAC, "mac80211 set key\n");
	wcn36xx_dbg(WCN36XX_DBG_MAC, "Key: cmd=0x%x algo:0x%x, id:%d, len:%d flags 0x%x\n",
		    cmd, key_conf->cipher, key_conf->keyidx,
		    key_conf->keylen, key_conf->flags);
	wcn36xx_dbg_dump(WCN36XX_DBG_MAC, "KEY: ",
			 key_conf->key,
			 key_conf->keylen);

	mutex_lock(&wcn->conf_mutex);

	switch (key_conf->cipher) {
	case WLAN_CIPHER_SUITE_WEP40:
		vif_priv->encrypt_type = WCN36XX_HAL_ED_WEP40;
		break;
	case WLAN_CIPHER_SUITE_WEP104:
		vif_priv->encrypt_type = WCN36XX_HAL_ED_WEP104;
		break;
	case WLAN_CIPHER_SUITE_CCMP:
		vif_priv->encrypt_type = WCN36XX_HAL_ED_CCMP;
		break;
	case WLAN_CIPHER_SUITE_TKIP:
		vif_priv->encrypt_type = WCN36XX_HAL_ED_TKIP;
		break;
	default:
		wcn36xx_err("Unsupported key type 0x%x\n",
			      key_conf->cipher);
		ret = -EOPNOTSUPP;
		goto out;
	}

	switch (cmd) {
	case SET_KEY:
		if (WCN36XX_HAL_ED_TKIP == vif_priv->encrypt_type) {
			/*
			 * Supplicant is sending key in the wrong order:
			 * Temporal Key (16 b) - TX MIC (8 b) - RX MIC (8 b)
			 * but HW expects it to be in the order as described in
			 * IEEE 802.11 spec (see chapter 11.7) like this:
			 * Temporal Key (16 b) - RX MIC (8 b) - TX MIC (8 b)
			 */
			memcpy(key, key_conf->key, 16);
			memcpy(key + 16, key_conf->key + 24, 8);
			memcpy(key + 24, key_conf->key + 16, 8);
		} else {
			memcpy(key, key_conf->key, key_conf->keylen);
		}

		if (IEEE80211_KEY_FLAG_PAIRWISE & key_conf->flags) {
			sta_priv->is_data_encrypted = true;
			/* Reconfigure bss with encrypt_type */
			if (NL80211_IFTYPE_STATION == vif->type) {
				wcn36xx_smd_config_bss(wcn,
						       vif,
						       sta,
						       sta->addr,
						       true);
				wcn36xx_smd_config_sta(wcn, vif, sta);
			}

			wcn36xx_smd_set_stakey(wcn,
				vif_priv->encrypt_type,
				key_conf->keyidx,
				key_conf->keylen,
				key,
				get_sta_index(vif, sta_priv));
		} else {
			wcn36xx_smd_set_bsskey(wcn,
				vif_priv->encrypt_type,
				vif_priv->bss_index,
				key_conf->keyidx,
				key_conf->keylen,
				key);

			if ((WLAN_CIPHER_SUITE_WEP40 == key_conf->cipher) ||
			    (WLAN_CIPHER_SUITE_WEP104 == key_conf->cipher)) {
				list_for_each_entry(sta_priv,
						    &vif_priv->sta_list, list) {
					sta_priv->is_data_encrypted = true;
					wcn36xx_smd_set_stakey(wcn,
						vif_priv->encrypt_type,
						key_conf->keyidx,
						key_conf->keylen,
						key,
						get_sta_index(vif, sta_priv));
				}
			}
		}
		break;
	case DISABLE_KEY:
		if (!(IEEE80211_KEY_FLAG_PAIRWISE & key_conf->flags)) {
			if (vif_priv->bss_index != WCN36XX_HAL_BSS_INVALID_IDX)
				wcn36xx_smd_remove_bsskey(wcn,
					vif_priv->encrypt_type,
					vif_priv->bss_index,
					key_conf->keyidx);

			vif_priv->encrypt_type = WCN36XX_HAL_ED_NONE;
		} else {
			sta_priv->is_data_encrypted = false;
			/* do not remove key if disassociated */
			if (sta_priv->aid)
				wcn36xx_smd_remove_stakey(wcn,
					vif_priv->encrypt_type,
					key_conf->keyidx,
					get_sta_index(vif, sta_priv));
		}
		break;
	default:
		wcn36xx_err("Unsupported key cmd 0x%x\n", cmd);
		ret = -EOPNOTSUPP;
		goto out;
	}

out:
	mutex_unlock(&wcn->conf_mutex);

	return ret;
}

static int wcn36xx_hw_scan(struct ieee80211_hw *hw,
			   struct ieee80211_vif *vif,
			   struct ieee80211_scan_request *hw_req)
{
	struct wcn36xx *wcn = hw->priv;
	int i;

	if (!get_feat_caps(wcn->fw_feat_caps, SCAN_OFFLOAD)) {
		/* fallback to mac80211 software scan */
		return 1;
	}

	/* For unknown reason, the hardware offloaded scan only works with
	 * 2.4Ghz channels, fallback to software scan in other cases.
	 */
	for (i = 0; i < hw_req->req.n_channels; i++) {
		if (hw_req->req.channels[i]->band != NL80211_BAND_2GHZ)
			return 1;
	}

	mutex_lock(&wcn->scan_lock);
	if (wcn->scan_req) {
		mutex_unlock(&wcn->scan_lock);
		return -EBUSY;
	}

	wcn->scan_aborted = false;
	wcn->scan_req = &hw_req->req;

	mutex_unlock(&wcn->scan_lock);

	return wcn36xx_smd_start_hw_scan(wcn, vif, &hw_req->req);
}

static void wcn36xx_cancel_hw_scan(struct ieee80211_hw *hw,
				   struct ieee80211_vif *vif)
{
	struct wcn36xx *wcn = hw->priv;

	mutex_lock(&wcn->scan_lock);
	wcn->scan_aborted = true;
	mutex_unlock(&wcn->scan_lock);

	if (get_feat_caps(wcn->fw_feat_caps, SCAN_OFFLOAD)) {
		/* ieee80211_scan_completed will be called on FW scan
		 * indication */
		wcn36xx_smd_stop_hw_scan(wcn);
	}
}

static void wcn36xx_sw_scan_start(struct ieee80211_hw *hw,
				  struct ieee80211_vif *vif,
				  const u8 *mac_addr)
{
	struct wcn36xx *wcn = hw->priv;
	struct wcn36xx_vif *vif_priv = wcn36xx_vif_to_priv(vif);

	wcn->sw_scan = true;
	wcn->sw_scan_vif = vif;
	wcn->sw_scan_channel = 0;
	if (vif_priv->sta_assoc)
		wcn->sw_scan_opchannel = WCN36XX_HW_CHANNEL(wcn);
	else
		wcn->sw_scan_opchannel = 0;
}

static void wcn36xx_sw_scan_complete(struct ieee80211_hw *hw,
				     struct ieee80211_vif *vif)
{
	struct wcn36xx *wcn = hw->priv;

	/* ensure that any scan session is finished */
	if (wcn->sw_scan_channel)
		wcn36xx_smd_end_scan(wcn, wcn->sw_scan_channel);
	if (wcn->sw_scan_init) {
		wcn36xx_smd_finish_scan(wcn, HAL_SYS_MODE_SCAN,
					wcn->sw_scan_vif);
	}
	wcn->sw_scan = false;
	wcn->sw_scan_opchannel = 0;
}

static void wcn36xx_update_allowed_rates(struct ieee80211_sta *sta,
					 enum nl80211_band band)
{
	int i, size;
	u16 *rates_table;
	struct wcn36xx_sta *sta_priv = wcn36xx_sta_to_priv(sta);
	u32 rates = sta->supp_rates[band];

	memset(&sta_priv->supported_rates, 0,
		sizeof(sta_priv->supported_rates));
	sta_priv->supported_rates.op_rate_mode = STA_11n;

	size = ARRAY_SIZE(sta_priv->supported_rates.dsss_rates);
	rates_table = sta_priv->supported_rates.dsss_rates;
	if (band == NL80211_BAND_2GHZ) {
		for (i = 0; i < size; i++) {
			if (rates & 0x01) {
				rates_table[i] = wcn_2ghz_rates[i].hw_value;
				rates = rates >> 1;
			}
		}
	}

	size = ARRAY_SIZE(sta_priv->supported_rates.ofdm_rates);
	rates_table = sta_priv->supported_rates.ofdm_rates;
	for (i = 0; i < size; i++) {
		if (rates & 0x01) {
			rates_table[i] = wcn_5ghz_rates[i].hw_value;
			rates = rates >> 1;
		}
	}

	if (sta->ht_cap.ht_supported) {
		BUILD_BUG_ON(sizeof(sta->ht_cap.mcs.rx_mask) >
			sizeof(sta_priv->supported_rates.supported_mcs_set));
		memcpy(sta_priv->supported_rates.supported_mcs_set,
		       sta->ht_cap.mcs.rx_mask,
		       sizeof(sta->ht_cap.mcs.rx_mask));
	}

	if (sta->vht_cap.vht_supported) {
		sta_priv->supported_rates.op_rate_mode = STA_11ac;
		sta_priv->supported_rates.vht_rx_mcs_map =
				sta->vht_cap.vht_mcs.rx_mcs_map;
		sta_priv->supported_rates.vht_tx_mcs_map =
				sta->vht_cap.vht_mcs.tx_mcs_map;
	}
}

void wcn36xx_set_default_rates(struct wcn36xx_hal_supported_rates *rates)
{
	u16 ofdm_rates[WCN36XX_HAL_NUM_OFDM_RATES] = {
		HW_RATE_INDEX_6MBPS,
		HW_RATE_INDEX_9MBPS,
		HW_RATE_INDEX_12MBPS,
		HW_RATE_INDEX_18MBPS,
		HW_RATE_INDEX_24MBPS,
		HW_RATE_INDEX_36MBPS,
		HW_RATE_INDEX_48MBPS,
		HW_RATE_INDEX_54MBPS
	};
	u16 dsss_rates[WCN36XX_HAL_NUM_DSSS_RATES] = {
		HW_RATE_INDEX_1MBPS,
		HW_RATE_INDEX_2MBPS,
		HW_RATE_INDEX_5_5MBPS,
		HW_RATE_INDEX_11MBPS
	};

	rates->op_rate_mode = STA_11n;
	memcpy(rates->dsss_rates, dsss_rates,
		sizeof(*dsss_rates) * WCN36XX_HAL_NUM_DSSS_RATES);
	memcpy(rates->ofdm_rates, ofdm_rates,
		sizeof(*ofdm_rates) * WCN36XX_HAL_NUM_OFDM_RATES);
	rates->supported_mcs_set[0] = 0xFF;
}

void wcn36xx_set_default_rates_v1(struct wcn36xx_hal_supported_rates_v1 *rates)
{
	rates->op_rate_mode = STA_11ac;
	rates->vht_rx_mcs_map = IEEE80211_VHT_MCS_SUPPORT_0_9;
	rates->vht_tx_mcs_map = IEEE80211_VHT_MCS_SUPPORT_0_9;
}

static void wcn36xx_bss_info_changed(struct ieee80211_hw *hw,
				     struct ieee80211_vif *vif,
				     struct ieee80211_bss_conf *bss_conf,
				     u32 changed)
{
	struct wcn36xx *wcn = hw->priv;
	struct sk_buff *skb = NULL;
	u16 tim_off, tim_len;
	enum wcn36xx_hal_link_state link_state;
	struct wcn36xx_vif *vif_priv = wcn36xx_vif_to_priv(vif);

	wcn36xx_dbg(WCN36XX_DBG_MAC, "mac bss info changed vif %p changed 0x%08x\n",
		    vif, changed);

	mutex_lock(&wcn->conf_mutex);

	if (changed & BSS_CHANGED_BEACON_INFO) {
		wcn36xx_dbg(WCN36XX_DBG_MAC,
			    "mac bss changed dtim period %d\n",
			    bss_conf->dtim_period);

		vif_priv->dtim_period = bss_conf->dtim_period;
	}

	if (changed & BSS_CHANGED_BSSID) {
		wcn36xx_dbg(WCN36XX_DBG_MAC, "mac bss changed_bssid %pM\n",
			    bss_conf->bssid);

		if (!is_zero_ether_addr(bss_conf->bssid)) {
			vif_priv->is_joining = true;
			vif_priv->bss_index = WCN36XX_HAL_BSS_INVALID_IDX;
			wcn36xx_smd_set_link_st(wcn, bss_conf->bssid, vif->addr,
						WCN36XX_HAL_LINK_PREASSOC_STATE);
			wcn36xx_smd_join(wcn, bss_conf->bssid,
					 vif->addr, WCN36XX_HW_CHANNEL(wcn));
			wcn36xx_smd_config_bss(wcn, vif, NULL,
					       bss_conf->bssid, false);
		} else {
			vif_priv->is_joining = false;
			wcn36xx_smd_delete_bss(wcn, vif);
			wcn36xx_smd_set_link_st(wcn, bss_conf->bssid, vif->addr,
						WCN36XX_HAL_LINK_IDLE_STATE);
			vif_priv->encrypt_type = WCN36XX_HAL_ED_NONE;
		}
	}

	if (changed & BSS_CHANGED_SSID) {
		wcn36xx_dbg(WCN36XX_DBG_MAC,
			    "mac bss changed ssid\n");
		wcn36xx_dbg_dump(WCN36XX_DBG_MAC, "ssid ",
				 bss_conf->ssid, bss_conf->ssid_len);

		vif_priv->ssid.length = bss_conf->ssid_len;
		memcpy(&vif_priv->ssid.ssid,
		       bss_conf->ssid,
		       bss_conf->ssid_len);
	}

	if (changed & BSS_CHANGED_ASSOC) {
		vif_priv->is_joining = false;
		if (bss_conf->assoc) {
			struct ieee80211_sta *sta;
			struct wcn36xx_sta *sta_priv;

			wcn36xx_dbg(WCN36XX_DBG_MAC,
				    "mac assoc bss %pM vif %pM AID=%d\n",
				     bss_conf->bssid,
				     vif->addr,
				     bss_conf->aid);

			vif_priv->sta_assoc = true;

			/*
			 * Holding conf_mutex ensures mutal exclusion with
			 * wcn36xx_sta_remove() and as such ensures that sta
			 * won't be freed while we're operating on it. As such
			 * we do not need to hold the rcu_read_lock().
			 */
			sta = ieee80211_find_sta(vif, bss_conf->bssid);
			if (!sta) {
				wcn36xx_err("sta %pM is not found\n",
					      bss_conf->bssid);
				goto out;
			}
			sta_priv = wcn36xx_sta_to_priv(sta);

			wcn36xx_update_allowed_rates(sta, WCN36XX_BAND(wcn));

			wcn36xx_smd_set_link_st(wcn, bss_conf->bssid,
				vif->addr,
				WCN36XX_HAL_LINK_POSTASSOC_STATE);
			wcn36xx_smd_config_bss(wcn, vif, sta,
					       bss_conf->bssid,
					       true);
			sta_priv->aid = bss_conf->aid;
			/*
			 * config_sta must be called from  because this is the
			 * place where AID is available.
			 */
			wcn36xx_smd_config_sta(wcn, vif, sta);
		} else {
			wcn36xx_dbg(WCN36XX_DBG_MAC,
				    "disassociated bss %pM vif %pM AID=%d\n",
				    bss_conf->bssid,
				    vif->addr,
				    bss_conf->aid);
			vif_priv->sta_assoc = false;
			wcn36xx_smd_set_link_st(wcn,
						bss_conf->bssid,
						vif->addr,
						WCN36XX_HAL_LINK_IDLE_STATE);
		}
	}

	if (changed & BSS_CHANGED_AP_PROBE_RESP) {
		wcn36xx_dbg(WCN36XX_DBG_MAC, "mac bss changed ap probe resp\n");
		skb = ieee80211_proberesp_get(hw, vif);
		if (!skb) {
			wcn36xx_err("failed to alloc probereq skb\n");
			goto out;
		}

		wcn36xx_smd_update_proberesp_tmpl(wcn, vif, skb);
		dev_kfree_skb(skb);
	}

	if (changed & BSS_CHANGED_BEACON_ENABLED ||
	    changed & BSS_CHANGED_BEACON) {
		wcn36xx_dbg(WCN36XX_DBG_MAC,
			    "mac bss changed beacon enabled %d\n",
			    bss_conf->enable_beacon);

		if (bss_conf->enable_beacon) {
			vif_priv->dtim_period = bss_conf->dtim_period;
			vif_priv->bss_index = WCN36XX_HAL_BSS_INVALID_IDX;
			wcn36xx_smd_config_bss(wcn, vif, NULL,
					       vif->addr, false);
			skb = ieee80211_beacon_get_tim(hw, vif, &tim_off,
						       &tim_len);
			if (!skb) {
				wcn36xx_err("failed to alloc beacon skb\n");
				goto out;
			}
			wcn36xx_smd_send_beacon(wcn, vif, skb, tim_off, 0);
			dev_kfree_skb(skb);

			if (vif->type == NL80211_IFTYPE_ADHOC ||
			    vif->type == NL80211_IFTYPE_MESH_POINT)
				link_state = WCN36XX_HAL_LINK_IBSS_STATE;
			else
				link_state = WCN36XX_HAL_LINK_AP_STATE;

			wcn36xx_smd_set_link_st(wcn, vif->addr, vif->addr,
						link_state);
		} else {
			wcn36xx_smd_delete_bss(wcn, vif);
			wcn36xx_smd_set_link_st(wcn, vif->addr, vif->addr,
						WCN36XX_HAL_LINK_IDLE_STATE);
		}
	}
out:

	mutex_unlock(&wcn->conf_mutex);
}

/* this is required when using IEEE80211_HW_HAS_RATE_CONTROL */
static int wcn36xx_set_rts_threshold(struct ieee80211_hw *hw, u32 value)
{
	struct wcn36xx *wcn = hw->priv;
	wcn36xx_dbg(WCN36XX_DBG_MAC, "mac set RTS threshold %d\n", value);

	mutex_lock(&wcn->conf_mutex);
	wcn36xx_smd_update_cfg(wcn, WCN36XX_HAL_CFG_RTS_THRESHOLD, value);
	mutex_unlock(&wcn->conf_mutex);

	return 0;
}

static void wcn36xx_remove_interface(struct ieee80211_hw *hw,
				     struct ieee80211_vif *vif)
{
	struct wcn36xx *wcn = hw->priv;
	struct wcn36xx_vif *vif_priv = wcn36xx_vif_to_priv(vif);
	wcn36xx_dbg(WCN36XX_DBG_MAC, "mac remove interface vif %p\n", vif);

	mutex_lock(&wcn->conf_mutex);

	list_del(&vif_priv->list);
	wcn36xx_smd_delete_sta_self(wcn, vif->addr);

	mutex_unlock(&wcn->conf_mutex);
}

static int wcn36xx_add_interface(struct ieee80211_hw *hw,
				 struct ieee80211_vif *vif)
{
	struct wcn36xx *wcn = hw->priv;
	struct wcn36xx_vif *vif_priv = wcn36xx_vif_to_priv(vif);

	wcn36xx_dbg(WCN36XX_DBG_MAC, "mac add interface vif %p type %d\n",
		    vif, vif->type);

	if (!(NL80211_IFTYPE_STATION == vif->type ||
	      NL80211_IFTYPE_AP == vif->type ||
	      NL80211_IFTYPE_ADHOC == vif->type ||
	      NL80211_IFTYPE_MESH_POINT == vif->type)) {
		wcn36xx_warn("Unsupported interface type requested: %d\n",
			     vif->type);
		return -EOPNOTSUPP;
	}

	mutex_lock(&wcn->conf_mutex);

	vif_priv->bss_index = WCN36XX_HAL_BSS_INVALID_IDX;
	INIT_LIST_HEAD(&vif_priv->sta_list);
	list_add(&vif_priv->list, &wcn->vif_list);
	wcn36xx_smd_add_sta_self(wcn, vif);

	mutex_unlock(&wcn->conf_mutex);

	return 0;
}

static int wcn36xx_sta_add(struct ieee80211_hw *hw, struct ieee80211_vif *vif,
			   struct ieee80211_sta *sta)
{
	struct wcn36xx *wcn = hw->priv;
	struct wcn36xx_vif *vif_priv = wcn36xx_vif_to_priv(vif);
	struct wcn36xx_sta *sta_priv = wcn36xx_sta_to_priv(sta);
	wcn36xx_dbg(WCN36XX_DBG_MAC, "mac sta add vif %p sta %pM\n",
		    vif, sta->addr);

	mutex_lock(&wcn->conf_mutex);

	spin_lock_init(&sta_priv->ampdu_lock);
	sta_priv->vif = vif_priv;
	list_add(&sta_priv->list, &vif_priv->sta_list);

	/*
	 * For STA mode HW will be configured on BSS_CHANGED_ASSOC because
	 * at this stage AID is not available yet.
	 */
	if (NL80211_IFTYPE_STATION != vif->type) {
		wcn36xx_update_allowed_rates(sta, WCN36XX_BAND(wcn));
		sta_priv->aid = sta->aid;
		wcn36xx_smd_config_sta(wcn, vif, sta);
	}

	mutex_unlock(&wcn->conf_mutex);

	return 0;
}

static int wcn36xx_sta_remove(struct ieee80211_hw *hw,
			      struct ieee80211_vif *vif,
			      struct ieee80211_sta *sta)
{
	struct wcn36xx *wcn = hw->priv;
	struct wcn36xx_sta *sta_priv = wcn36xx_sta_to_priv(sta);

	wcn36xx_dbg(WCN36XX_DBG_MAC, "mac sta remove vif %p sta %pM index %d\n",
		    vif, sta->addr, sta_priv->sta_index);

	mutex_lock(&wcn->conf_mutex);

	list_del(&sta_priv->list);
	wcn36xx_smd_delete_sta(wcn, sta_priv->sta_index);
	sta_priv->vif = NULL;

	mutex_unlock(&wcn->conf_mutex);

	return 0;
}

#ifdef CONFIG_PM

static int wcn36xx_suspend(struct ieee80211_hw *hw, struct cfg80211_wowlan *wow)
{
	struct wcn36xx *wcn = hw->priv;

	wcn36xx_dbg(WCN36XX_DBG_MAC, "mac suspend\n");

	flush_workqueue(wcn->hal_ind_wq);
	wcn36xx_smd_set_power_params(wcn, true);
	return 0;
}

static int wcn36xx_resume(struct ieee80211_hw *hw)
{
	struct wcn36xx *wcn = hw->priv;

	wcn36xx_dbg(WCN36XX_DBG_MAC, "mac resume\n");

	flush_workqueue(wcn->hal_ind_wq);
	wcn36xx_smd_set_power_params(wcn, false);
	return 0;
}

#endif

static int wcn36xx_ampdu_action(struct ieee80211_hw *hw,
		    struct ieee80211_vif *vif,
		    struct ieee80211_ampdu_params *params)
{
	struct wcn36xx *wcn = hw->priv;
	struct wcn36xx_sta *sta_priv = wcn36xx_sta_to_priv(params->sta);
	struct ieee80211_sta *sta = params->sta;
	enum ieee80211_ampdu_mlme_action action = params->action;
	u16 tid = params->tid;
	u16 *ssn = &params->ssn;
	int ret = 0;
	u8 session;

	wcn36xx_dbg(WCN36XX_DBG_MAC, "mac ampdu action action %d tid %d\n",
		    action, tid);

	mutex_lock(&wcn->conf_mutex);

	switch (action) {
	case IEEE80211_AMPDU_RX_START:
		sta_priv->tid = tid;
		session = wcn36xx_smd_add_ba_session(wcn, sta, tid, ssn, 0,
						     get_sta_index(vif, sta_priv));
		wcn36xx_smd_add_ba(wcn, session);
		wcn36xx_smd_trigger_ba(wcn, get_sta_index(vif, sta_priv), tid,
				       session);
		break;
	case IEEE80211_AMPDU_RX_STOP:
		wcn36xx_smd_del_ba(wcn, tid, get_sta_index(vif, sta_priv));
		break;
	case IEEE80211_AMPDU_TX_START:
		spin_lock_bh(&sta_priv->ampdu_lock);
		sta_priv->ampdu_state[tid] = WCN36XX_AMPDU_START;
		spin_unlock_bh(&sta_priv->ampdu_lock);

		ret = IEEE80211_AMPDU_TX_START_IMMEDIATE;
		break;
	case IEEE80211_AMPDU_TX_OPERATIONAL:
		spin_lock_bh(&sta_priv->ampdu_lock);
		sta_priv->ampdu_state[tid] = WCN36XX_AMPDU_OPERATIONAL;
		spin_unlock_bh(&sta_priv->ampdu_lock);

		wcn36xx_smd_add_ba_session(wcn, sta, tid, ssn, 1,
			get_sta_index(vif, sta_priv));
		break;
	case IEEE80211_AMPDU_TX_STOP_FLUSH:
	case IEEE80211_AMPDU_TX_STOP_FLUSH_CONT:
	case IEEE80211_AMPDU_TX_STOP_CONT:
		spin_lock_bh(&sta_priv->ampdu_lock);
		sta_priv->ampdu_state[tid] = WCN36XX_AMPDU_NONE;
		spin_unlock_bh(&sta_priv->ampdu_lock);

		ieee80211_stop_tx_ba_cb_irqsafe(vif, sta->addr, tid);
		break;
	default:
		wcn36xx_err("Unknown AMPDU action\n");
	}

	mutex_unlock(&wcn->conf_mutex);

	return ret;
}

static const struct ieee80211_ops wcn36xx_ops = {
	.start			= wcn36xx_start,
	.stop			= wcn36xx_stop,
	.add_interface		= wcn36xx_add_interface,
	.remove_interface	= wcn36xx_remove_interface,
#ifdef CONFIG_PM
	.suspend		= wcn36xx_suspend,
	.resume			= wcn36xx_resume,
#endif
	.config			= wcn36xx_config,
	.prepare_multicast	= wcn36xx_prepare_multicast,
	.configure_filter       = wcn36xx_configure_filter,
	.tx			= wcn36xx_tx,
	.set_key		= wcn36xx_set_key,
	.hw_scan		= wcn36xx_hw_scan,
	.cancel_hw_scan		= wcn36xx_cancel_hw_scan,
	.sw_scan_start		= wcn36xx_sw_scan_start,
	.sw_scan_complete	= wcn36xx_sw_scan_complete,
	.bss_info_changed	= wcn36xx_bss_info_changed,
	.set_rts_threshold	= wcn36xx_set_rts_threshold,
	.sta_add		= wcn36xx_sta_add,
	.sta_remove		= wcn36xx_sta_remove,
	.ampdu_action		= wcn36xx_ampdu_action,

	CFG80211_TESTMODE_CMD(wcn36xx_tm_cmd)
};

static void
wcn36xx_set_ieee80211_vht_caps(struct ieee80211_sta_vht_cap *vht_cap)
{
	vht_cap->vht_supported = true;

	vht_cap->cap = (IEEE80211_VHT_CAP_MAX_MPDU_LENGTH_3895 |
			IEEE80211_VHT_CAP_SHORT_GI_80 |
			IEEE80211_VHT_CAP_RXSTBC_1 |
			IEEE80211_VHT_CAP_SU_BEAMFORMEE_CAPABLE |
			IEEE80211_VHT_CAP_MU_BEAMFORMEE_CAPABLE |
			3 << IEEE80211_VHT_CAP_BEAMFORMEE_STS_SHIFT |
			7 << IEEE80211_VHT_CAP_MAX_A_MPDU_LENGTH_EXPONENT_SHIFT);

	vht_cap->vht_mcs.rx_mcs_map =
		cpu_to_le16(IEEE80211_VHT_MCS_SUPPORT_0_9 |
			    IEEE80211_VHT_MCS_NOT_SUPPORTED << 2 |
			    IEEE80211_VHT_MCS_NOT_SUPPORTED << 4 |
			    IEEE80211_VHT_MCS_NOT_SUPPORTED << 6 |
			    IEEE80211_VHT_MCS_NOT_SUPPORTED << 8 |
			    IEEE80211_VHT_MCS_NOT_SUPPORTED << 10 |
			    IEEE80211_VHT_MCS_NOT_SUPPORTED << 12 |
			    IEEE80211_VHT_MCS_NOT_SUPPORTED << 14);

	vht_cap->vht_mcs.rx_highest = cpu_to_le16(433);
	vht_cap->vht_mcs.tx_highest = vht_cap->vht_mcs.rx_highest;

	vht_cap->vht_mcs.tx_mcs_map = vht_cap->vht_mcs.rx_mcs_map;
}

static int wcn36xx_init_ieee80211(struct wcn36xx *wcn)
{
	static const u32 cipher_suites[] = {
		WLAN_CIPHER_SUITE_WEP40,
		WLAN_CIPHER_SUITE_WEP104,
		WLAN_CIPHER_SUITE_TKIP,
		WLAN_CIPHER_SUITE_CCMP,
	};

	ieee80211_hw_set(wcn->hw, TIMING_BEACON_ONLY);
	ieee80211_hw_set(wcn->hw, AMPDU_AGGREGATION);
	ieee80211_hw_set(wcn->hw, SUPPORTS_PS);
	ieee80211_hw_set(wcn->hw, SIGNAL_DBM);
	ieee80211_hw_set(wcn->hw, HAS_RATE_CONTROL);
	ieee80211_hw_set(wcn->hw, SINGLE_SCAN_ON_ALL_BANDS);
	ieee80211_hw_set(wcn->hw, REPORTS_TX_ACK_STATUS);

	wcn->hw->wiphy->interface_modes = BIT(NL80211_IFTYPE_STATION) |
		BIT(NL80211_IFTYPE_AP) |
		BIT(NL80211_IFTYPE_ADHOC) |
		BIT(NL80211_IFTYPE_MESH_POINT);

	wcn->hw->wiphy->bands[NL80211_BAND_2GHZ] = &wcn_band_2ghz;
	if (wcn->rf_id != RF_IRIS_WCN3620)
		wcn->hw->wiphy->bands[NL80211_BAND_5GHZ] = &wcn_band_5ghz;

	if (wcn->rf_id == RF_IRIS_WCN3680)
		wcn36xx_set_ieee80211_vht_caps(&wcn_band_5ghz.vht_cap);

	wcn->hw->wiphy->max_scan_ssids = WCN36XX_MAX_SCAN_SSIDS;
	wcn->hw->wiphy->max_scan_ie_len = WCN36XX_MAX_SCAN_IE_LEN;

	wcn->hw->wiphy->cipher_suites = cipher_suites;
	wcn->hw->wiphy->n_cipher_suites = ARRAY_SIZE(cipher_suites);

#ifdef CONFIG_PM
	wcn->hw->wiphy->wowlan = &wowlan_support;
#endif

	wcn->hw->max_listen_interval = 200;

	wcn->hw->queues = 4;

	SET_IEEE80211_DEV(wcn->hw, wcn->dev);

	wcn->hw->sta_data_size = sizeof(struct wcn36xx_sta);
	wcn->hw->vif_data_size = sizeof(struct wcn36xx_vif);

	wiphy_ext_feature_set(wcn->hw->wiphy,
			      NL80211_EXT_FEATURE_CQM_RSSI_LIST);

	return 0;
}

static int wcn36xx_platform_get_resources(struct wcn36xx *wcn,
					  struct platform_device *pdev)
{
	struct device_node *mmio_node;
	struct device_node *iris_node;
	struct resource *res;
	int index;
	int ret;

	/* Set TX IRQ */
	res = platform_get_resource_byname(pdev, IORESOURCE_IRQ, "tx");
	if (!res) {
		wcn36xx_err("failed to get tx_irq\n");
		return -ENOENT;
	}
	wcn->tx_irq = res->start;

	/* Set RX IRQ */
	res = platform_get_resource_byname(pdev, IORESOURCE_IRQ, "rx");
	if (!res) {
		wcn36xx_err("failed to get rx_irq\n");
		return -ENOENT;
	}
	wcn->rx_irq = res->start;

	/* Acquire SMSM tx enable handle */
	wcn->tx_enable_state = qcom_smem_state_get(&pdev->dev,
			"tx-enable", &wcn->tx_enable_state_bit);
	if (IS_ERR(wcn->tx_enable_state)) {
		wcn36xx_err("failed to get tx-enable state\n");
		return PTR_ERR(wcn->tx_enable_state);
	}

	/* Acquire SMSM tx rings empty handle */
	wcn->tx_rings_empty_state = qcom_smem_state_get(&pdev->dev,
			"tx-rings-empty", &wcn->tx_rings_empty_state_bit);
	if (IS_ERR(wcn->tx_rings_empty_state)) {
		wcn36xx_err("failed to get tx-rings-empty state\n");
		return PTR_ERR(wcn->tx_rings_empty_state);
	}

	mmio_node = of_parse_phandle(pdev->dev.parent->of_node, "qcom,mmio", 0);
	if (!mmio_node) {
		wcn36xx_err("failed to acquire qcom,mmio reference\n");
		return -EINVAL;
	}

	wcn->is_pronto = !!of_device_is_compatible(mmio_node, "qcom,pronto");

	/* Map the CCU memory */
	index = of_property_match_string(mmio_node, "reg-names", "ccu");
	wcn->ccu_base = of_iomap(mmio_node, index);
	if (!wcn->ccu_base) {
		wcn36xx_err("failed to map ccu memory\n");
		ret = -ENOMEM;
		goto put_mmio_node;
	}

	/* Map the DXE memory */
	index = of_property_match_string(mmio_node, "reg-names", "dxe");
	wcn->dxe_base = of_iomap(mmio_node, index);
	if (!wcn->dxe_base) {
		wcn36xx_err("failed to map dxe memory\n");
		ret = -ENOMEM;
		goto unmap_ccu;
	}

	/* External RF module */
	iris_node = of_get_child_by_name(mmio_node, "iris");
	if (iris_node) {
		if (of_device_is_compatible(iris_node, "qcom,wcn3620"))
			wcn->rf_id = RF_IRIS_WCN3620;
		if (of_device_is_compatible(iris_node, "qcom,wcn3680"))
			wcn->rf_id = RF_IRIS_WCN3680;
		of_node_put(iris_node);
	}

	of_node_put(mmio_node);
	return 0;

unmap_ccu:
	iounmap(wcn->ccu_base);
put_mmio_node:
	of_node_put(mmio_node);
	return ret;
}

static int wcn36xx_probe(struct platform_device *pdev)
{
	struct ieee80211_hw *hw;
	struct wcn36xx *wcn;
	void *wcnss;
	int ret;
	const u8 *addr;

	wcn36xx_dbg(WCN36XX_DBG_MAC, "platform probe\n");

	wcnss = dev_get_drvdata(pdev->dev.parent);

	hw = ieee80211_alloc_hw(sizeof(struct wcn36xx), &wcn36xx_ops);
	if (!hw) {
		wcn36xx_err("failed to alloc hw\n");
		ret = -ENOMEM;
		goto out_err;
	}
	platform_set_drvdata(pdev, hw);
	wcn = hw->priv;
	wcn->hw = hw;
	wcn->dev = &pdev->dev;
	wcn->first_boot = true;
	mutex_init(&wcn->conf_mutex);
	mutex_init(&wcn->hal_mutex);
	mutex_init(&wcn->scan_lock);

	wcn->hal_buf = devm_kmalloc(wcn->dev, WCN36XX_HAL_BUF_SIZE, GFP_KERNEL);
	if (!wcn->hal_buf) {
		ret = -ENOMEM;
		goto out_wq;
	}

	ret = dma_set_mask_and_coherent(wcn->dev, DMA_BIT_MASK(32));
	if (ret < 0) {
		wcn36xx_err("failed to set DMA mask: %d\n", ret);
		goto out_wq;
	}

	wcn->smd_channel = qcom_wcnss_open_channel(wcnss, "WLAN_CTRL", wcn36xx_smd_rsp_process, hw);
	if (IS_ERR(wcn->smd_channel)) {
		wcn36xx_err("failed to open WLAN_CTRL channel\n");
		ret = PTR_ERR(wcn->smd_channel);
		goto out_wq;
	}

	addr = of_get_property(pdev->dev.of_node, "local-mac-address", &ret);
	if (addr && ret != ETH_ALEN) {
		wcn36xx_err("invalid local-mac-address\n");
		ret = -EINVAL;
		goto out_destroy_ept;
	} else if (addr) {
		wcn36xx_info("mac address: %pM\n", addr);
		SET_IEEE80211_PERM_ADDR(wcn->hw, addr);
	}

	ret = wcn36xx_platform_get_resources(wcn, pdev);
	if (ret)
		goto out_destroy_ept;

	wcn36xx_init_ieee80211(wcn);
	ret = ieee80211_register_hw(wcn->hw);
	if (ret)
		goto out_unmap;

	return 0;

out_unmap:
	iounmap(wcn->ccu_base);
	iounmap(wcn->dxe_base);
out_destroy_ept:
	rpmsg_destroy_ept(wcn->smd_channel);
out_wq:
	ieee80211_free_hw(hw);
out_err:
	return ret;
}

static int wcn36xx_remove(struct platform_device *pdev)
{
	struct ieee80211_hw *hw = platform_get_drvdata(pdev);
	struct wcn36xx *wcn = hw->priv;
	wcn36xx_dbg(WCN36XX_DBG_MAC, "platform remove\n");

	release_firmware(wcn->nv);

	ieee80211_unregister_hw(hw);

	qcom_smem_state_put(wcn->tx_enable_state);
	qcom_smem_state_put(wcn->tx_rings_empty_state);

	rpmsg_destroy_ept(wcn->smd_channel);

	iounmap(wcn->dxe_base);
	iounmap(wcn->ccu_base);

	mutex_destroy(&wcn->hal_mutex);
	ieee80211_free_hw(hw);

	return 0;
}

static const struct of_device_id wcn36xx_of_match[] = {
	{ .compatible = "qcom,wcnss-wlan" },
	{}
};
MODULE_DEVICE_TABLE(of, wcn36xx_of_match);

static struct platform_driver wcn36xx_driver = {
	.probe      = wcn36xx_probe,
	.remove     = wcn36xx_remove,
	.driver         = {
		.name   = "wcn36xx",
		.of_match_table = wcn36xx_of_match,
	},
};

module_platform_driver(wcn36xx_driver);

MODULE_LICENSE("Dual BSD/GPL");
MODULE_AUTHOR("Eugene Krasnikov k.eugene.e@gmail.com");
MODULE_FIRMWARE(WLAN_NV_FILE);<|MERGE_RESOLUTION|>--- conflicted
+++ resolved
@@ -413,18 +413,12 @@
 			 * want to receive/transmit regular data packets, then
 			 * simply stop the scan session and exit PS mode.
 			 */
-<<<<<<< HEAD
-			wcn36xx_smd_finish_scan(wcn, HAL_SYS_MODE_SCAN,
-						wcn->sw_scan_vif);
-			wcn->sw_scan_channel = 0;
-=======
 			if (wcn->sw_scan_channel)
 				wcn36xx_smd_end_scan(wcn, wcn->sw_scan_channel);
 			if (wcn->sw_scan_init) {
 				wcn36xx_smd_finish_scan(wcn, HAL_SYS_MODE_SCAN,
 							wcn->sw_scan_vif);
 			}
->>>>>>> 13e45d7f
 		} else if (wcn->sw_scan) {
 			/* A scan is ongoing, do not change the operating
 			 * channel, but start a scan session on the channel.
@@ -444,7 +438,6 @@
 				}
 			}
 			wcn36xx_smd_start_scan(wcn, ch);
-			wcn->sw_scan_channel = ch;
 		} else {
 			wcn36xx_change_opchannel(wcn, ch);
 		}
