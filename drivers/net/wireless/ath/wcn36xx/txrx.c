/*
 * Copyright (c) 2013 Eugene Krasnikov <k.eugene.e@gmail.com>
 *
 * Permission to use, copy, modify, and/or distribute this software for any
 * purpose with or without fee is hereby granted, provided that the above
 * copyright notice and this permission notice appear in all copies.
 *
 * THE SOFTWARE IS PROVIDED "AS IS" AND THE AUTHOR DISCLAIMS ALL WARRANTIES
 * WITH REGARD TO THIS SOFTWARE INCLUDING ALL IMPLIED WARRANTIES OF
 * MERCHANTABILITY AND FITNESS. IN NO EVENT SHALL THE AUTHOR BE LIABLE FOR ANY
 * SPECIAL, DIRECT, INDIRECT, OR CONSEQUENTIAL DAMAGES OR ANY DAMAGES
 * WHATSOEVER RESULTING FROM LOSS OF USE, DATA OR PROFITS, WHETHER IN AN ACTION
 * OF CONTRACT, NEGLIGENCE OR OTHER TORTIOUS ACTION, ARISING OUT OF OR IN
 * CONNECTION WITH THE USE OR PERFORMANCE OF THIS SOFTWARE.
 */

#define pr_fmt(fmt) KBUILD_MODNAME ": " fmt

#include "txrx.h"

static inline int get_rssi0(struct wcn36xx_rx_bd *bd)
{
	return 100 - ((bd->phy_stat0 >> 24) & 0xff);
}

struct wcn36xx_rate {
	u16 bitrate;
	u16 mcs_or_legacy_index;
	enum mac80211_rx_encoding encoding;
	enum mac80211_rx_encoding_flags encoding_flags;
	enum rate_info_bw bw;
};

/* Buffer descriptor rx_ch field is limited to 5-bit (4+1), a mapping is used
 * for 11A Channels.
 */
static const u8 ab_rx_ch_map[] = { 36, 40, 44, 48, 52, 56, 60, 64, 100, 104,
				   108, 112, 116, 120, 124, 128, 132, 136, 140,
				   149, 153, 157, 161, 165, 144 };

static const struct wcn36xx_rate wcn36xx_rate_table[] = {
	/* 11b rates */
	{  10, 0, RX_ENC_LEGACY, 0, RATE_INFO_BW_20 },
	{  20, 1, RX_ENC_LEGACY, 0, RATE_INFO_BW_20 },
	{  55, 2, RX_ENC_LEGACY, 0, RATE_INFO_BW_20 },
	{ 110, 3, RX_ENC_LEGACY, 0, RATE_INFO_BW_20 },

	/* 11b SP (short preamble) */
	{  10, 0, RX_ENC_LEGACY, RX_ENC_FLAG_SHORTPRE, RATE_INFO_BW_20 },
	{  20, 1, RX_ENC_LEGACY, RX_ENC_FLAG_SHORTPRE, RATE_INFO_BW_20 },
	{  55, 2, RX_ENC_LEGACY, RX_ENC_FLAG_SHORTPRE, RATE_INFO_BW_20 },
	{ 110, 3, RX_ENC_LEGACY, RX_ENC_FLAG_SHORTPRE, RATE_INFO_BW_20 },

	/* 11ag */
	{  60, 4, RX_ENC_LEGACY, 0, RATE_INFO_BW_20 },
	{  90, 5, RX_ENC_LEGACY, 0, RATE_INFO_BW_20 },
	{ 120, 6, RX_ENC_LEGACY, 0, RATE_INFO_BW_20 },
	{ 180, 7, RX_ENC_LEGACY, 0, RATE_INFO_BW_20 },
	{ 240, 8, RX_ENC_LEGACY, 0, RATE_INFO_BW_20 },
	{ 360, 9, RX_ENC_LEGACY, 0, RATE_INFO_BW_20 },
	{ 480, 10, RX_ENC_LEGACY, 0, RATE_INFO_BW_20 },
	{ 540, 11, RX_ENC_LEGACY, 0, RATE_INFO_BW_20 },

	/* 11n */
	{  65, 0, RX_ENC_HT, 0, RATE_INFO_BW_20 },
	{ 130, 1, RX_ENC_HT, 0, RATE_INFO_BW_20 },
	{ 195, 2, RX_ENC_HT, 0, RATE_INFO_BW_20 },
	{ 260, 3, RX_ENC_HT, 0, RATE_INFO_BW_20 },
	{ 390, 4, RX_ENC_HT, 0, RATE_INFO_BW_20 },
	{ 520, 5, RX_ENC_HT, 0, RATE_INFO_BW_20 },
	{ 585, 6, RX_ENC_HT, 0, RATE_INFO_BW_20 },
	{ 650, 7, RX_ENC_HT, 0, RATE_INFO_BW_20 },

	/* 11n SGI */
	{  72, 0, RX_ENC_HT, RX_ENC_FLAG_SHORT_GI, RATE_INFO_BW_20 },
	{ 144, 1, RX_ENC_HT, RX_ENC_FLAG_SHORT_GI, RATE_INFO_BW_20 },
	{ 217, 2, RX_ENC_HT, RX_ENC_FLAG_SHORT_GI, RATE_INFO_BW_20 },
	{ 289, 3, RX_ENC_HT, RX_ENC_FLAG_SHORT_GI, RATE_INFO_BW_20 },
	{ 434, 4, RX_ENC_HT, RX_ENC_FLAG_SHORT_GI, RATE_INFO_BW_20 },
	{ 578, 5, RX_ENC_HT, RX_ENC_FLAG_SHORT_GI, RATE_INFO_BW_20 },
	{ 650, 6, RX_ENC_HT, RX_ENC_FLAG_SHORT_GI, RATE_INFO_BW_20 },
	{ 722, 7, RX_ENC_HT, RX_ENC_FLAG_SHORT_GI, RATE_INFO_BW_20 },

	/* 11n GF (greenfield) */
	{  65, 0, RX_ENC_HT, RX_ENC_FLAG_HT_GF, RATE_INFO_BW_20 },
	{ 130, 1, RX_ENC_HT, RX_ENC_FLAG_HT_GF, RATE_INFO_BW_20 },
	{ 195, 2, RX_ENC_HT, RX_ENC_FLAG_HT_GF, RATE_INFO_BW_20 },
	{ 260, 3, RX_ENC_HT, RX_ENC_FLAG_HT_GF, RATE_INFO_BW_20 },
	{ 390, 4, RX_ENC_HT, RX_ENC_FLAG_HT_GF, RATE_INFO_BW_20 },
	{ 520, 5, RX_ENC_HT, RX_ENC_FLAG_HT_GF, RATE_INFO_BW_20 },
	{ 585, 6, RX_ENC_HT, RX_ENC_FLAG_HT_GF, RATE_INFO_BW_20 },
	{ 650, 7, RX_ENC_HT, RX_ENC_FLAG_HT_GF, RATE_INFO_BW_20 },

	/* 11n CB (channel bonding) */
	{ 135, 0, RX_ENC_HT, 0, RATE_INFO_BW_40 },
	{ 270, 1, RX_ENC_HT, 0, RATE_INFO_BW_40 },
	{ 405, 2, RX_ENC_HT, 0, RATE_INFO_BW_40 },
	{ 540, 3, RX_ENC_HT, 0, RATE_INFO_BW_40 },
	{ 810, 4, RX_ENC_HT, 0, RATE_INFO_BW_40 },
	{ 1080, 5, RX_ENC_HT, 0, RATE_INFO_BW_40 },
	{ 1215, 6, RX_ENC_HT, 0, RATE_INFO_BW_40 },
	{ 1350, 7, RX_ENC_HT, 0, RATE_INFO_BW_40 },

	/* 11n CB + SGI */
	{ 150, 0, RX_ENC_HT, RX_ENC_FLAG_SHORT_GI, RATE_INFO_BW_40 },
	{ 300, 1, RX_ENC_HT, RX_ENC_FLAG_SHORT_GI, RATE_INFO_BW_40 },
	{ 450, 2, RX_ENC_HT, RX_ENC_FLAG_SHORT_GI, RATE_INFO_BW_40 },
	{ 600, 3, RX_ENC_HT, RX_ENC_FLAG_SHORT_GI, RATE_INFO_BW_40 },
	{ 900, 4, RX_ENC_HT, RX_ENC_FLAG_SHORT_GI, RATE_INFO_BW_40 },
	{ 1200, 5, RX_ENC_HT, RX_ENC_FLAG_SHORT_GI, RATE_INFO_BW_40 },
	{ 1350, 6, RX_ENC_HT, RX_ENC_FLAG_SHORT_GI, RATE_INFO_BW_40 },
	{ 1500, 7, RX_ENC_HT, RX_ENC_FLAG_SHORT_GI, RATE_INFO_BW_40 },

	/* 11n GF + CB */
	{ 135, 0, RX_ENC_HT, RX_ENC_FLAG_HT_GF, RATE_INFO_BW_40 },
	{ 270, 1, RX_ENC_HT, RX_ENC_FLAG_HT_GF, RATE_INFO_BW_40 },
	{ 405, 2, RX_ENC_HT, RX_ENC_FLAG_HT_GF, RATE_INFO_BW_40 },
	{ 540, 3, RX_ENC_HT, RX_ENC_FLAG_HT_GF, RATE_INFO_BW_40 },
	{ 810, 4, RX_ENC_HT, RX_ENC_FLAG_HT_GF, RATE_INFO_BW_40 },
	{ 1080, 5, RX_ENC_HT, RX_ENC_FLAG_HT_GF, RATE_INFO_BW_40 },
	{ 1215, 6, RX_ENC_HT, RX_ENC_FLAG_HT_GF, RATE_INFO_BW_40 },
	{ 1350, 7, RX_ENC_HT, RX_ENC_FLAG_HT_GF, RATE_INFO_BW_40 },

	/* 11ac reserved indices */
	{ 1350, 6, RX_ENC_HT, RX_ENC_FLAG_SHORT_GI, RATE_INFO_BW_40 },
	{ 1350, 6, RX_ENC_HT, RX_ENC_FLAG_SHORT_GI, RATE_INFO_BW_40 },

	/* 11ac 20 MHz 800ns GI MCS 0-8 */
	{   65, 0, RX_ENC_HT, 0, RATE_INFO_BW_20 },
	{  130, 1, RX_ENC_HT, 0, RATE_INFO_BW_20 },
	{  195, 2, RX_ENC_HT, 0, RATE_INFO_BW_20 },
	{  260, 3, RX_ENC_HT, 0, RATE_INFO_BW_20 },
	{  390, 4, RX_ENC_HT, 0, RATE_INFO_BW_20 },
	{  520, 5, RX_ENC_HT, 0, RATE_INFO_BW_20 },
	{  585, 6, RX_ENC_HT, 0, RATE_INFO_BW_20 },
	{  650, 7, RX_ENC_HT, 0, RATE_INFO_BW_20 },
	{  780, 8, RX_ENC_HT, 0, RATE_INFO_BW_20 },

	/* 11ac reserved indices */
	{ 1350, 6, RX_ENC_HT, RX_ENC_FLAG_SHORT_GI, RATE_INFO_BW_40 },
	{ 1350, 6, RX_ENC_HT, RX_ENC_FLAG_SHORT_GI, RATE_INFO_BW_40 },
	{ 1350, 6, RX_ENC_HT, RX_ENC_FLAG_SHORT_GI, RATE_INFO_BW_40 },
	{ 1350, 6, RX_ENC_HT, RX_ENC_FLAG_SHORT_GI, RATE_INFO_BW_40 },
	{ 1350, 6, RX_ENC_HT, RX_ENC_FLAG_SHORT_GI, RATE_INFO_BW_40 },
	{ 1350, 6, RX_ENC_HT, RX_ENC_FLAG_SHORT_GI, RATE_INFO_BW_40 },
	{ 1350, 6, RX_ENC_HT, RX_ENC_FLAG_SHORT_GI, RATE_INFO_BW_40 },
	{ 1350, 6, RX_ENC_HT, RX_ENC_FLAG_SHORT_GI, RATE_INFO_BW_40 },
	{ 1350, 6, RX_ENC_HT, RX_ENC_FLAG_SHORT_GI, RATE_INFO_BW_40 },

	/* 11ac 20 MHz 400ns SGI MCS 6-8 */
	{  655, 6, RX_ENC_HT, RX_ENC_FLAG_SHORT_GI, RATE_INFO_BW_20 },
	{  722, 7, RX_ENC_HT, RX_ENC_FLAG_SHORT_GI, RATE_INFO_BW_20 },
	{  866, 8, RX_ENC_HT, RX_ENC_FLAG_SHORT_GI, RATE_INFO_BW_20 },

	/* 11ac reserved indices */
	{ 1350, 6, RX_ENC_HT, RX_ENC_FLAG_SHORT_GI, RATE_INFO_BW_40 },
	{ 1350, 6, RX_ENC_HT, RX_ENC_FLAG_SHORT_GI, RATE_INFO_BW_40 },
	{ 1350, 6, RX_ENC_HT, RX_ENC_FLAG_SHORT_GI, RATE_INFO_BW_40 },

	/* 11ac 40 MHz 800ns GI MCS 0-9 */
	{  135, 0, RX_ENC_HT, 0, RATE_INFO_BW_40 },
	{  270, 1, RX_ENC_HT, 0, RATE_INFO_BW_40 },
	{  405, 2, RX_ENC_HT, 0, RATE_INFO_BW_40 },
	{  540, 3, RX_ENC_HT, 0, RATE_INFO_BW_40 },
	{  810, 4, RX_ENC_HT, 0, RATE_INFO_BW_40 },
	{ 1080, 5, RX_ENC_HT, 0, RATE_INFO_BW_40 },
	{ 1215, 6, RX_ENC_HT, 0, RATE_INFO_BW_40 },
	{ 1350, 7, RX_ENC_HT, 0, RATE_INFO_BW_40 },
	{ 1350, 7, RX_ENC_HT, 0, RATE_INFO_BW_40 },
	{ 1620, 8, RX_ENC_HT, 0, RATE_INFO_BW_40 },
	{ 1800, 9, RX_ENC_HT, 0, RATE_INFO_BW_40 },

	/* 11ac reserved indices */
	{ 1350, 6, RX_ENC_HT, RX_ENC_FLAG_SHORT_GI, RATE_INFO_BW_40 },
	{ 1350, 6, RX_ENC_HT, RX_ENC_FLAG_SHORT_GI, RATE_INFO_BW_40 },
	{ 1350, 6, RX_ENC_HT, RX_ENC_FLAG_SHORT_GI, RATE_INFO_BW_40 },
	{ 1350, 6, RX_ENC_HT, RX_ENC_FLAG_SHORT_GI, RATE_INFO_BW_40 },
	{ 1350, 6, RX_ENC_HT, RX_ENC_FLAG_SHORT_GI, RATE_INFO_BW_40 },
	{ 1350, 6, RX_ENC_HT, RX_ENC_FLAG_SHORT_GI, RATE_INFO_BW_40 },

	/* 11ac 40 MHz 400ns SGI MCS 5-7 */
	{ 1200, 5, RX_ENC_HT, RX_ENC_FLAG_SHORT_GI, RATE_INFO_BW_40 },
	{ 1350, 6, RX_ENC_HT, RX_ENC_FLAG_SHORT_GI, RATE_INFO_BW_40 },
	{ 1500, 7, RX_ENC_HT, RX_ENC_FLAG_SHORT_GI, RATE_INFO_BW_40 },

	/* 11ac reserved index */
	{ 1350, 6, RX_ENC_HT, RX_ENC_FLAG_SHORT_GI, RATE_INFO_BW_40 },

	/* 11ac 40 MHz 400ns SGI MCS 5-7 */
	{ 1800, 8, RX_ENC_HT, RX_ENC_FLAG_SHORT_GI, RATE_INFO_BW_40 },
	{ 2000, 9, RX_ENC_HT, RX_ENC_FLAG_SHORT_GI, RATE_INFO_BW_40 },

	/* 11ac reserved index */
	{ 1350, 6, RX_ENC_HT,  RX_ENC_FLAG_SHORT_GI, RATE_INFO_BW_40 },

	/* 11ac 80 MHz 800ns GI MCS 0-7 */
	{  292, 0, RX_ENC_HT, 0, RATE_INFO_BW_80},
	{  585, 1, RX_ENC_HT, 0, RATE_INFO_BW_80},
	{  877, 2, RX_ENC_HT, 0, RATE_INFO_BW_80},
	{ 1170, 3, RX_ENC_HT, 0, RATE_INFO_BW_80},
	{ 1755, 4, RX_ENC_HT, 0, RATE_INFO_BW_80},
	{ 2340, 5, RX_ENC_HT, 0, RATE_INFO_BW_80},
	{ 2632, 6, RX_ENC_HT, 0, RATE_INFO_BW_80},
	{ 2925, 7, RX_ENC_HT, 0, RATE_INFO_BW_80},

	/* 11 ac reserved index */
	{ 1350, 6, RX_ENC_HT,  RX_ENC_FLAG_SHORT_GI, RATE_INFO_BW_40 },

	/* 11ac 80 MHz 800 ns GI MCS 8-9 */
	{ 3510, 8, RX_ENC_HT, 0, RATE_INFO_BW_80},
	{ 3900, 9, RX_ENC_HT, 0, RATE_INFO_BW_80},

	/* 11 ac reserved indices */
	{ 1350, 6, RX_ENC_HT, RX_ENC_FLAG_SHORT_GI, RATE_INFO_BW_40 },
	{ 1350, 6, RX_ENC_HT, RX_ENC_FLAG_SHORT_GI, RATE_INFO_BW_40 },
	{ 1350, 6, RX_ENC_HT, RX_ENC_FLAG_SHORT_GI, RATE_INFO_BW_40 },
	{ 1350, 6, RX_ENC_HT, RX_ENC_FLAG_SHORT_GI, RATE_INFO_BW_40 },
	{ 1350, 6, RX_ENC_HT, RX_ENC_FLAG_SHORT_GI, RATE_INFO_BW_40 },
	{ 1350, 6, RX_ENC_HT, RX_ENC_FLAG_SHORT_GI, RATE_INFO_BW_40 },
	{ 1350, 6, RX_ENC_HT, RX_ENC_FLAG_SHORT_GI, RATE_INFO_BW_40 },

	/* 11ac 80 MHz 400 ns SGI MCS 6-7 */
	{ 2925, 6, RX_ENC_HT, RX_ENC_FLAG_SHORT_GI, RATE_INFO_BW_80 },
	{ 3250, 7, RX_ENC_HT, RX_ENC_FLAG_SHORT_GI, RATE_INFO_BW_80 },

	/* 11ac reserved index */
	{ 1350, 6, RX_ENC_HT,  RX_ENC_FLAG_SHORT_GI, RATE_INFO_BW_40 },

	/* 11ac 80 MHz 400ns SGI MCS 8-9 */
	{ 3900, 8, RX_ENC_VHT, RX_ENC_FLAG_SHORT_GI, RATE_INFO_BW_80 },
	{ 4333, 9, RX_ENC_VHT, RX_ENC_FLAG_SHORT_GI, RATE_INFO_BW_80 },
};

int wcn36xx_rx_skb(struct wcn36xx *wcn, struct sk_buff *skb)
{
	struct ieee80211_rx_status status;
	const struct wcn36xx_rate *rate;
	struct ieee80211_hdr *hdr;
	struct wcn36xx_rx_bd *bd;
	u16 fc, sn;

	/*
	 * All fields must be 0, otherwise it can lead to
	 * unexpected consequences.
	 */
	memset(&status, 0, sizeof(status));

	bd = (struct wcn36xx_rx_bd *)skb->data;
	buff_to_be((u32 *)bd, sizeof(*bd)/sizeof(u32));
	wcn36xx_dbg_dump(WCN36XX_DBG_RX_DUMP,
			 "BD   <<< ", (char *)bd,
			 sizeof(struct wcn36xx_rx_bd));

	skb_put(skb, bd->pdu.mpdu_header_off + bd->pdu.mpdu_len);
	skb_pull(skb, bd->pdu.mpdu_header_off);

	hdr = (struct ieee80211_hdr *) skb->data;
	fc = __le16_to_cpu(hdr->frame_control);
	sn = IEEE80211_SEQ_TO_SN(__le16_to_cpu(hdr->seq_ctrl));

	status.mactime = 10;
	status.signal = -get_rssi0(bd);
	status.antenna = 1;
	status.flag = 0;
	status.rx_flags = 0;
	status.flag |= RX_FLAG_IV_STRIPPED |
		       RX_FLAG_MMIC_STRIPPED |
		       RX_FLAG_DECRYPTED;

	wcn36xx_dbg(WCN36XX_DBG_RX, "status.flags=%x\n", status.flag);

	if (bd->scan_learn) {
		/* If packet originate from hardware scanning, extract the
		 * band/channel from bd descriptor.
		 */
		u8 hwch = (bd->reserved0 << 4) + bd->rx_ch;

		if (bd->rf_band != 1 && hwch <= sizeof(ab_rx_ch_map) && hwch >= 1) {
			status.band = NL80211_BAND_5GHZ;
			status.freq = ieee80211_channel_to_frequency(ab_rx_ch_map[hwch - 1],
								     status.band);
		} else {
			status.band = NL80211_BAND_2GHZ;
			status.freq = ieee80211_channel_to_frequency(hwch, status.band);
		}
	} else {
		status.band = WCN36XX_BAND(wcn);
		status.freq = WCN36XX_CENTER_FREQ(wcn);
	}

	if (bd->rate_id < ARRAY_SIZE(wcn36xx_rate_table)) {
		rate = &wcn36xx_rate_table[bd->rate_id];
		status.encoding = rate->encoding;
		status.enc_flags = rate->encoding_flags;
		status.bw = rate->bw;
		status.rate_idx = rate->mcs_or_legacy_index;
		status.nss = 1;

		if (status.band == NL80211_BAND_5GHZ &&
		    status.encoding == RX_ENC_LEGACY &&
		    status.rate_idx >= 4) {
			/* no dsss rates in 5Ghz rates table */
			status.rate_idx -= 4;
		}
	} else {
		status.encoding = 0;
		status.bw = 0;
		status.enc_flags = 0;
		status.rate_idx = 0;
	}

	if (ieee80211_is_beacon(hdr->frame_control) ||
	    ieee80211_is_probe_resp(hdr->frame_control))
		status.boottime_ns = ktime_get_boottime_ns();

<<<<<<< HEAD
	if (bd->scan_learn) {
		/* If packet originates from hardware scanning, extract the
		 * band/channel from bd descriptor.
		 */
		u8 hwch = (bd->reserved0 << 4) + bd->rx_ch;

		if (bd->rf_band != 1 && hwch <= sizeof(ab_rx_ch_map) && hwch >= 1) {
			status.band = NL80211_BAND_5GHZ;
			status.freq = ieee80211_channel_to_frequency(ab_rx_ch_map[hwch - 1],
								     status.band);
		} else {
			status.band = NL80211_BAND_2GHZ;
			status.freq = ieee80211_channel_to_frequency(hwch, status.band);
		}
	}

=======
>>>>>>> 13e45d7f
	memcpy(IEEE80211_SKB_RXCB(skb), &status, sizeof(status));

	if (ieee80211_is_beacon(hdr->frame_control)) {
		wcn36xx_dbg(WCN36XX_DBG_BEACON, "beacon skb %p len %d fc %04x sn %d\n",
			    skb, skb->len, fc, sn);
		wcn36xx_dbg_dump(WCN36XX_DBG_BEACON_DUMP, "SKB <<< ",
				 (char *)skb->data, skb->len);
	} else {
		wcn36xx_dbg(WCN36XX_DBG_RX, "rx skb %p len %d fc %04x sn %d\n",
			    skb, skb->len, fc, sn);
		wcn36xx_dbg_dump(WCN36XX_DBG_RX_DUMP, "SKB <<< ",
				 (char *)skb->data, skb->len);
	}

	ieee80211_rx_irqsafe(wcn->hw, skb);

	return 0;
}

static void wcn36xx_set_tx_pdu(struct wcn36xx_tx_bd *bd,
			       u32 mpdu_header_len,
			       u32 len,
			       u16 tid)
{
	bd->pdu.mpdu_header_len = mpdu_header_len;
	bd->pdu.mpdu_header_off = sizeof(*bd);
	bd->pdu.mpdu_data_off = bd->pdu.mpdu_header_len +
		bd->pdu.mpdu_header_off;
	bd->pdu.mpdu_len = len;
	bd->pdu.tid = tid;
}

static inline struct wcn36xx_vif *get_vif_by_addr(struct wcn36xx *wcn,
						  u8 *addr)
{
	struct wcn36xx_vif *vif_priv = NULL;
	struct ieee80211_vif *vif = NULL;
	list_for_each_entry(vif_priv, &wcn->vif_list, list) {
			vif = wcn36xx_priv_to_vif(vif_priv);
			if (memcmp(vif->addr, addr, ETH_ALEN) == 0)
				return vif_priv;
	}
	wcn36xx_warn("vif %pM not found\n", addr);
	return NULL;
}

static void wcn36xx_tx_start_ampdu(struct wcn36xx *wcn,
				   struct wcn36xx_sta *sta_priv,
				   struct sk_buff *skb)
{
	struct ieee80211_hdr *hdr = (struct ieee80211_hdr *)skb->data;
	struct ieee80211_sta *sta;
	u8 *qc, tid;

	if (!conf_is_ht(&wcn->hw->conf))
		return;

	sta = wcn36xx_priv_to_sta(sta_priv);

	if (WARN_ON(!ieee80211_is_data_qos(hdr->frame_control)))
		return;

	if (skb_get_queue_mapping(skb) == IEEE80211_AC_VO)
		return;

	qc = ieee80211_get_qos_ctl(hdr);
	tid = qc[0] & IEEE80211_QOS_CTL_TID_MASK;

	spin_lock(&sta_priv->ampdu_lock);
	if (sta_priv->ampdu_state[tid] != WCN36XX_AMPDU_NONE)
		goto out_unlock;

	if (sta_priv->non_agg_frame_ct++ >= WCN36XX_AMPDU_START_THRESH) {
		sta_priv->ampdu_state[tid] = WCN36XX_AMPDU_START;
		sta_priv->non_agg_frame_ct = 0;
		ieee80211_start_tx_ba_session(sta, tid, 0);
	}
out_unlock:
	spin_unlock(&sta_priv->ampdu_lock);
}

static void wcn36xx_set_tx_data(struct wcn36xx_tx_bd *bd,
				struct wcn36xx *wcn,
				struct wcn36xx_vif **vif_priv,
				struct wcn36xx_sta *sta_priv,
				struct sk_buff *skb,
				bool bcast)
{
	struct ieee80211_hdr *hdr = (struct ieee80211_hdr *)skb->data;
	struct ieee80211_tx_info *info = IEEE80211_SKB_CB(skb);
	struct ieee80211_vif *vif = NULL;
	struct wcn36xx_vif *__vif_priv = NULL;
	bool is_data_qos = ieee80211_is_data_qos(hdr->frame_control);
	u16 tid = 0;

	bd->bd_rate = WCN36XX_BD_RATE_DATA;

	/*
	 * For not unicast frames mac80211 will not set sta pointer so use
	 * self_sta_index instead.
	 */
	if (sta_priv) {
		__vif_priv = sta_priv->vif;
		vif = wcn36xx_priv_to_vif(__vif_priv);

		bd->dpu_sign = sta_priv->ucast_dpu_sign;
		if (vif->type == NL80211_IFTYPE_STATION) {
			bd->sta_index = sta_priv->bss_sta_index;
			bd->dpu_desc_idx = sta_priv->bss_dpu_desc_index;
		} else if (vif->type == NL80211_IFTYPE_AP ||
			   vif->type == NL80211_IFTYPE_ADHOC ||
			   vif->type == NL80211_IFTYPE_MESH_POINT) {
			bd->sta_index = sta_priv->sta_index;
			bd->dpu_desc_idx = sta_priv->dpu_desc_index;
		}
	} else {
		__vif_priv = get_vif_by_addr(wcn, hdr->addr2);
		bd->sta_index = __vif_priv->self_sta_index;
		bd->dpu_desc_idx = __vif_priv->self_dpu_desc_index;
		bd->dpu_sign = __vif_priv->self_ucast_dpu_sign;
	}

	if (is_data_qos) {
		tid = ieee80211_get_tid(hdr);
		/* TID->QID is one-to-one mapping */
		bd->queue_id = tid;
		bd->pdu.bd_ssn = WCN36XX_TXBD_SSN_FILL_DPU_QOS;
	} else {
		bd->pdu.bd_ssn = WCN36XX_TXBD_SSN_FILL_DPU_NON_QOS;
	}

	if (info->flags & IEEE80211_TX_INTFL_DONT_ENCRYPT ||
	    (sta_priv && !sta_priv->is_data_encrypted)) {
		bd->dpu_ne = 1;
	}

	if (ieee80211_is_any_nullfunc(hdr->frame_control)) {
		/* Don't use a regular queue for null packet (no ampdu) */
		bd->queue_id = WCN36XX_TX_U_WQ_ID;
		bd->bd_rate = WCN36XX_BD_RATE_CTRL;
		if (ieee80211_is_qos_nullfunc(hdr->frame_control))
			bd->pdu.bd_ssn = WCN36XX_TXBD_SSN_FILL_HOST;
	}

	if (bcast) {
		bd->ub = 1;
		bd->ack_policy = 1;
	}
	*vif_priv = __vif_priv;

	wcn36xx_set_tx_pdu(bd,
			   is_data_qos ?
			   sizeof(struct ieee80211_qos_hdr) :
			   sizeof(struct ieee80211_hdr_3addr),
			   skb->len, tid);

	if (sta_priv && is_data_qos)
		wcn36xx_tx_start_ampdu(wcn, sta_priv, skb);
}

static void wcn36xx_set_tx_mgmt(struct wcn36xx_tx_bd *bd,
				struct wcn36xx *wcn,
				struct wcn36xx_vif **vif_priv,
				struct sk_buff *skb,
				bool bcast)
{
	struct ieee80211_hdr *hdr = (struct ieee80211_hdr *)skb->data;
	struct wcn36xx_vif *__vif_priv =
		get_vif_by_addr(wcn, hdr->addr2);
	bd->sta_index = __vif_priv->self_sta_index;
	bd->dpu_desc_idx = __vif_priv->self_dpu_desc_index;
	bd->dpu_ne = 1;

	/* default rate for unicast */
	if (ieee80211_is_mgmt(hdr->frame_control))
		bd->bd_rate = (WCN36XX_BAND(wcn) == NL80211_BAND_5GHZ) ?
			WCN36XX_BD_RATE_CTRL :
			WCN36XX_BD_RATE_MGMT;
	else if (ieee80211_is_ctl(hdr->frame_control))
		bd->bd_rate = WCN36XX_BD_RATE_CTRL;
	else
		wcn36xx_warn("frame control type unknown\n");

	/*
	 * In joining state trick hardware that probe is sent as
	 * unicast even if address is broadcast.
	 */
	if (__vif_priv->is_joining &&
	    ieee80211_is_probe_req(hdr->frame_control))
		bcast = false;

	if (bcast) {
		/* broadcast */
		bd->ub = 1;
		/* No ack needed not unicast */
		bd->ack_policy = 1;
		bd->queue_id = WCN36XX_TX_B_WQ_ID;
	} else
		bd->queue_id = WCN36XX_TX_U_WQ_ID;
	*vif_priv = __vif_priv;

	bd->pdu.bd_ssn = WCN36XX_TXBD_SSN_FILL_DPU_NON_QOS;

	wcn36xx_set_tx_pdu(bd,
			   ieee80211_is_data_qos(hdr->frame_control) ?
			   sizeof(struct ieee80211_qos_hdr) :
			   sizeof(struct ieee80211_hdr_3addr),
			   skb->len, WCN36XX_TID);
}

int wcn36xx_start_tx(struct wcn36xx *wcn,
		     struct wcn36xx_sta *sta_priv,
		     struct sk_buff *skb)
{
	struct ieee80211_hdr *hdr = (struct ieee80211_hdr *)skb->data;
	struct wcn36xx_vif *vif_priv = NULL;
	struct ieee80211_tx_info *info = IEEE80211_SKB_CB(skb);
	bool is_low = ieee80211_is_data(hdr->frame_control);
	bool bcast = is_broadcast_ether_addr(hdr->addr1) ||
		is_multicast_ether_addr(hdr->addr1);
	bool ack_ind = (info->flags & IEEE80211_TX_CTL_REQ_TX_STATUS) &&
					!(info->flags & IEEE80211_TX_CTL_NO_ACK);
	struct wcn36xx_tx_bd bd;
	int ret;

	memset(&bd, 0, sizeof(bd));

	wcn36xx_dbg(WCN36XX_DBG_TX,
		    "tx skb %p len %d fc %04x sn %d %s %s\n",
		    skb, skb->len, __le16_to_cpu(hdr->frame_control),
		    IEEE80211_SEQ_TO_SN(__le16_to_cpu(hdr->seq_ctrl)),
		    is_low ? "low" : "high", bcast ? "bcast" : "ucast");

	wcn36xx_dbg_dump(WCN36XX_DBG_TX_DUMP, "", skb->data, skb->len);

	bd.dpu_rf = WCN36XX_BMU_WQ_TX;

	if (unlikely(ack_ind)) {
		wcn36xx_dbg(WCN36XX_DBG_DXE, "TX_ACK status requested\n");

		/* Only one at a time is supported by fw. Stop the TX queues
		 * until the ack status gets back.
		 */
		ieee80211_stop_queues(wcn->hw);

		/* Request ack indication from the firmware */
		bd.tx_comp = 1;
	}

	/* Data frames served first*/
	if (is_low)
		wcn36xx_set_tx_data(&bd, wcn, &vif_priv, sta_priv, skb, bcast);
	else
		/* MGMT and CTRL frames are handeld here*/
		wcn36xx_set_tx_mgmt(&bd, wcn, &vif_priv, skb, bcast);

	buff_to_be((u32 *)&bd, sizeof(bd)/sizeof(u32));
	bd.tx_bd_sign = 0xbdbdbdbd;

	ret = wcn36xx_dxe_tx_frame(wcn, vif_priv, &bd, skb, is_low);
	if (unlikely(ret && ack_ind)) {
		/* If the skb has not been transmitted, resume TX queue */
		ieee80211_wake_queues(wcn->hw);
	}

	return ret;
}<|MERGE_RESOLUTION|>--- conflicted
+++ resolved
@@ -313,25 +313,6 @@
 	    ieee80211_is_probe_resp(hdr->frame_control))
 		status.boottime_ns = ktime_get_boottime_ns();
 
-<<<<<<< HEAD
-	if (bd->scan_learn) {
-		/* If packet originates from hardware scanning, extract the
-		 * band/channel from bd descriptor.
-		 */
-		u8 hwch = (bd->reserved0 << 4) + bd->rx_ch;
-
-		if (bd->rf_band != 1 && hwch <= sizeof(ab_rx_ch_map) && hwch >= 1) {
-			status.band = NL80211_BAND_5GHZ;
-			status.freq = ieee80211_channel_to_frequency(ab_rx_ch_map[hwch - 1],
-								     status.band);
-		} else {
-			status.band = NL80211_BAND_2GHZ;
-			status.freq = ieee80211_channel_to_frequency(hwch, status.band);
-		}
-	}
-
-=======
->>>>>>> 13e45d7f
 	memcpy(IEEE80211_SKB_RXCB(skb), &status, sizeof(status));
 
 	if (ieee80211_is_beacon(hdr->frame_control)) {
