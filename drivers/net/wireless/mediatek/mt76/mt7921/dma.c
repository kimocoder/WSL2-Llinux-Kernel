// SPDX-License-Identifier: ISC
/* Copyright (C) 2020 MediaTek Inc. */

#include "mt7921.h"
#include "../dma.h"
#include "mac.h"

int mt7921_init_tx_queues(struct mt7921_phy *phy, int idx, int n_desc)
{
	int i, err;

	err = mt76_init_tx_queue(phy->mt76, 0, idx, n_desc, MT_TX_RING_BASE);
	if (err < 0)
		return err;

	for (i = 0; i <= MT_TXQ_PSD; i++)
		phy->mt76->q_tx[i] = phy->mt76->q_tx[0];

	return 0;
}

void mt7921_queue_rx_skb(struct mt76_dev *mdev, enum mt76_rxq_id q,
			 struct sk_buff *skb)
{
	struct mt7921_dev *dev = container_of(mdev, struct mt7921_dev, mt76);
	__le32 *rxd = (__le32 *)skb->data;
	enum rx_pkt_type type;
	u16 flag;

	type = FIELD_GET(MT_RXD0_PKT_TYPE, le32_to_cpu(rxd[0]));
	flag = FIELD_GET(MT_RXD0_PKT_FLAG, le32_to_cpu(rxd[0]));

	if (type == PKT_TYPE_RX_EVENT && flag == 0x1)
		type = PKT_TYPE_NORMAL_MCU;

	switch (type) {
	case PKT_TYPE_TXRX_NOTIFY:
		mt7921_mac_tx_free(dev, skb);
		break;
	case PKT_TYPE_RX_EVENT:
		mt7921_mcu_rx_event(dev, skb);
		break;
	case PKT_TYPE_NORMAL_MCU:
	case PKT_TYPE_NORMAL:
		if (!mt7921_mac_fill_rx(dev, skb)) {
			mt76_rx(&dev->mt76, q, skb);
			return;
		}
		fallthrough;
	default:
		dev_kfree_skb(skb);
		break;
	}
}

void mt7921_tx_cleanup(struct mt7921_dev *dev)
{
	mt76_queue_tx_cleanup(dev, dev->mt76.q_mcu[MT_MCUQ_WM], false);
	mt76_queue_tx_cleanup(dev, dev->mt76.q_mcu[MT_MCUQ_WA], false);
}

static int mt7921_poll_tx(struct napi_struct *napi, int budget)
{
	struct mt7921_dev *dev;

	dev = container_of(napi, struct mt7921_dev, mt76.tx_napi);

	if (!mt76_connac_pm_ref(&dev->mphy, &dev->pm)) {
		napi_complete(napi);
		queue_work(dev->mt76.wq, &dev->pm.wake_work);
		return 0;
	}

	mt7921_tx_cleanup(dev);
	if (napi_complete(napi))
		mt7921_irq_enable(dev, MT_INT_TX_DONE_ALL);
	mt76_connac_pm_unref(&dev->mphy, &dev->pm);

	return 0;
}

static int mt7921_poll_rx(struct napi_struct *napi, int budget)
{
	struct mt7921_dev *dev;
	int done;

	dev = container_of(napi->dev, struct mt7921_dev, mt76.napi_dev);

	if (!mt76_connac_pm_ref(&dev->mphy, &dev->pm)) {
		napi_complete(napi);
		queue_work(dev->mt76.wq, &dev->pm.wake_work);
		return 0;
	}
	done = mt76_dma_rx_poll(napi, budget);
	mt76_connac_pm_unref(&dev->mphy, &dev->pm);

	return done;
}

static void mt7921_dma_prefetch(struct mt7921_dev *dev)
{
#define PREFETCH(base, depth)	((base) << 16 | (depth))

	mt76_wr(dev, MT_WFDMA0_RX_RING0_EXT_CTRL, PREFETCH(0x0, 0x4));
	mt76_wr(dev, MT_WFDMA0_RX_RING2_EXT_CTRL, PREFETCH(0x40, 0x4));
	mt76_wr(dev, MT_WFDMA0_RX_RING3_EXT_CTRL, PREFETCH(0x80, 0x4));
	mt76_wr(dev, MT_WFDMA0_RX_RING4_EXT_CTRL, PREFETCH(0xc0, 0x4));
	mt76_wr(dev, MT_WFDMA0_RX_RING5_EXT_CTRL, PREFETCH(0x100, 0x4));

	mt76_wr(dev, MT_WFDMA0_TX_RING0_EXT_CTRL, PREFETCH(0x140, 0x4));
	mt76_wr(dev, MT_WFDMA0_TX_RING1_EXT_CTRL, PREFETCH(0x180, 0x4));
	mt76_wr(dev, MT_WFDMA0_TX_RING2_EXT_CTRL, PREFETCH(0x1c0, 0x4));
	mt76_wr(dev, MT_WFDMA0_TX_RING3_EXT_CTRL, PREFETCH(0x200, 0x4));
	mt76_wr(dev, MT_WFDMA0_TX_RING4_EXT_CTRL, PREFETCH(0x240, 0x4));
	mt76_wr(dev, MT_WFDMA0_TX_RING5_EXT_CTRL, PREFETCH(0x280, 0x4));
	mt76_wr(dev, MT_WFDMA0_TX_RING6_EXT_CTRL, PREFETCH(0x2c0, 0x4));
	mt76_wr(dev, MT_WFDMA0_TX_RING16_EXT_CTRL, PREFETCH(0x340, 0x4));
	mt76_wr(dev, MT_WFDMA0_TX_RING17_EXT_CTRL, PREFETCH(0x380, 0x4));
}

static int mt7921_dma_disable(struct mt7921_dev *dev, bool force)
{
<<<<<<< HEAD
=======
	/* disable WFDMA0 */
	mt76_clear(dev, MT_WFDMA0_GLO_CFG,
		   MT_WFDMA0_GLO_CFG_TX_DMA_EN | MT_WFDMA0_GLO_CFG_RX_DMA_EN |
		   MT_WFDMA0_GLO_CFG_CSR_DISP_BASE_PTR_CHAIN_EN |
		   MT_WFDMA0_GLO_CFG_OMIT_TX_INFO |
		   MT_WFDMA0_GLO_CFG_OMIT_RX_INFO |
		   MT_WFDMA0_GLO_CFG_OMIT_RX_INFO_PFET2);

	if (!mt76_poll_msec_tick(dev, MT_WFDMA0_GLO_CFG,
				 MT_WFDMA0_GLO_CFG_TX_DMA_BUSY |
				 MT_WFDMA0_GLO_CFG_RX_DMA_BUSY, 0, 100, 1))
		return -ETIMEDOUT;

	/* disable dmashdl */
	mt76_clear(dev, MT_WFDMA0_GLO_CFG_EXT0,
		   MT_WFDMA0_CSR_TX_DMASHDL_ENABLE);
	mt76_set(dev, MT_DMASHDL_SW_CONTROL, MT_DMASHDL_DMASHDL_BYPASS);

>>>>>>> 9b37665a
	if (force) {
		/* reset */
		mt76_clear(dev, MT_WFDMA0_RST,
			   MT_WFDMA0_RST_DMASHDL_ALL_RST |
			   MT_WFDMA0_RST_LOGIC_RST);

		mt76_set(dev, MT_WFDMA0_RST,
			 MT_WFDMA0_RST_DMASHDL_ALL_RST |
			 MT_WFDMA0_RST_LOGIC_RST);
	}

	return 0;
}

static int mt7921_dma_enable(struct mt7921_dev *dev)
{
	/* configure perfetch settings */
	mt7921_dma_prefetch(dev);

	/* reset dma idx */
	mt76_wr(dev, MT_WFDMA0_RST_DTX_PTR, ~0);

	/* configure delay interrupt */
	mt76_wr(dev, MT_WFDMA0_PRI_DLY_INT_CFG0, 0);

	mt76_set(dev, MT_WFDMA0_GLO_CFG,
		 MT_WFDMA0_GLO_CFG_TX_WB_DDONE |
		 MT_WFDMA0_GLO_CFG_FIFO_LITTLE_ENDIAN |
		 MT_WFDMA0_GLO_CFG_CLK_GAT_DIS |
		 MT_WFDMA0_GLO_CFG_OMIT_TX_INFO |
		 MT_WFDMA0_GLO_CFG_CSR_DISP_BASE_PTR_CHAIN_EN |
		 MT_WFDMA0_GLO_CFG_OMIT_RX_INFO_PFET2);

	mt76_set(dev, MT_WFDMA0_GLO_CFG,
		 MT_WFDMA0_GLO_CFG_TX_DMA_EN | MT_WFDMA0_GLO_CFG_RX_DMA_EN);

	mt76_set(dev, MT_WFDMA_DUMMY_CR, MT_WFDMA_NEED_REINIT);

	/* enable interrupts for TX/RX rings */
	mt7921_irq_enable(dev,
			  MT_INT_RX_DONE_ALL | MT_INT_TX_DONE_ALL |
			  MT_INT_MCU_CMD);
	mt76_set(dev, MT_MCU2HOST_SW_INT_ENA, MT_MCU_CMD_WAKE_RX_PCIE);

	return 0;
}

static int mt7921_dma_reset(struct mt7921_dev *dev, bool force)
{
	int i, err;

	err = mt7921_dma_disable(dev, force);
	if (err)
		return err;

	/* reset hw queues */
	for (i = 0; i < __MT_TXQ_MAX; i++)
		mt76_queue_reset(dev, dev->mphy.q_tx[i]);

	for (i = 0; i < __MT_MCUQ_MAX; i++)
		mt76_queue_reset(dev, dev->mt76.q_mcu[i]);

	mt76_for_each_q_rx(&dev->mt76, i)
		mt76_queue_reset(dev, &dev->mt76.q_rx[i]);

	mt76_tx_status_check(&dev->mt76, NULL, true);

	return mt7921_dma_enable(dev);
}

int mt7921_wfsys_reset(struct mt7921_dev *dev)
{
	mt76_clear(dev, MT_WFSYS_SW_RST_B, WFSYS_SW_RST_B);
	msleep(50);
	mt76_set(dev, MT_WFSYS_SW_RST_B, WFSYS_SW_RST_B);

	if (!__mt76_poll_msec(&dev->mt76, MT_WFSYS_SW_RST_B,
			      WFSYS_SW_INIT_DONE, WFSYS_SW_INIT_DONE, 500))
		return -ETIMEDOUT;

	return 0;
}

int mt7921_wpdma_reset(struct mt7921_dev *dev, bool force)
{
	int i, err;

	/* clean up hw queues */
	for (i = 0; i < ARRAY_SIZE(dev->mt76.phy.q_tx); i++)
		mt76_queue_tx_cleanup(dev, dev->mphy.q_tx[i], true);

	for (i = 0; i < ARRAY_SIZE(dev->mt76.q_mcu); i++)
		mt76_queue_tx_cleanup(dev, dev->mt76.q_mcu[i], true);

	mt76_for_each_q_rx(&dev->mt76, i)
		mt76_queue_rx_cleanup(dev, &dev->mt76.q_rx[i]);

	if (force) {
		err = mt7921_wfsys_reset(dev);
		if (err)
			return err;
	}
	err = mt7921_dma_reset(dev, force);
	if (err)
		return err;

	mt76_for_each_q_rx(&dev->mt76, i)
		mt76_queue_rx_reset(dev, i);

	return 0;
}

int mt7921_wpdma_reinit_cond(struct mt7921_dev *dev)
{
	struct mt76_connac_pm *pm = &dev->pm;
	int err;

	/* check if the wpdma must be reinitialized */
	if (mt7921_dma_need_reinit(dev)) {
		/* disable interrutpts */
		mt76_wr(dev, MT_WFDMA0_HOST_INT_ENA, 0);
		mt76_wr(dev, MT_PCIE_MAC_INT_ENABLE, 0x0);

		err = mt7921_wpdma_reset(dev, false);
		if (err) {
			dev_err(dev->mt76.dev, "wpdma reset failed\n");
			return err;
		}

		/* enable interrutpts */
		mt76_wr(dev, MT_PCIE_MAC_INT_ENABLE, 0xff);
		pm->stats.lp_wake++;
	}

	return 0;
}

int mt7921_dma_init(struct mt7921_dev *dev)
{
	int ret;

	mt76_dma_attach(&dev->mt76);

	ret = mt7921_dma_disable(dev, true);
	if (ret)
		return ret;

	ret = mt7921_wfsys_reset(dev);
	if (ret)
		return ret;

	/* init tx queue */
	ret = mt7921_init_tx_queues(&dev->phy, MT7921_TXQ_BAND0,
				    MT7921_TX_RING_SIZE);
	if (ret)
		return ret;

	mt76_wr(dev, MT_WFDMA0_TX_RING0_EXT_CTRL, 0x4);

	/* command to WM */
	ret = mt76_init_mcu_queue(&dev->mt76, MT_MCUQ_WM, MT7921_TXQ_MCU_WM,
				  MT7921_TX_MCU_RING_SIZE, MT_TX_RING_BASE);
	if (ret)
		return ret;

	/* firmware download */
	ret = mt76_init_mcu_queue(&dev->mt76, MT_MCUQ_FWDL, MT7921_TXQ_FWDL,
				  MT7921_TX_FWDL_RING_SIZE, MT_TX_RING_BASE);
	if (ret)
		return ret;

	/* event from WM before firmware download */
	ret = mt76_queue_alloc(dev, &dev->mt76.q_rx[MT_RXQ_MCU],
			       MT7921_RXQ_MCU_WM,
			       MT7921_RX_MCU_RING_SIZE,
			       MT_RX_BUF_SIZE, MT_RX_EVENT_RING_BASE);
	if (ret)
		return ret;

	/* Change mcu queue after firmware download */
	ret = mt76_queue_alloc(dev, &dev->mt76.q_rx[MT_RXQ_MCU_WA],
			       MT7921_RXQ_MCU_WM,
			       MT7921_RX_MCU_RING_SIZE,
			       MT_RX_BUF_SIZE, MT_WFDMA0(0x540));
	if (ret)
		return ret;

	/* rx data */
	ret = mt76_queue_alloc(dev, &dev->mt76.q_rx[MT_RXQ_MAIN],
			       MT7921_RXQ_BAND0, MT7921_RX_RING_SIZE,
			       MT_RX_BUF_SIZE, MT_RX_DATA_RING_BASE);
	if (ret)
		return ret;

	ret = mt76_init_queues(dev, mt7921_poll_rx);
	if (ret < 0)
		return ret;

	netif_tx_napi_add(&dev->mt76.tx_napi_dev, &dev->mt76.tx_napi,
			  mt7921_poll_tx, NAPI_POLL_WEIGHT);
	napi_enable(&dev->mt76.tx_napi);

	return mt7921_dma_enable(dev);
}

void mt7921_dma_cleanup(struct mt7921_dev *dev)
{
	/* disable */
	mt76_clear(dev, MT_WFDMA0_GLO_CFG,
		   MT_WFDMA0_GLO_CFG_TX_DMA_EN |
		   MT_WFDMA0_GLO_CFG_RX_DMA_EN |
		   MT_WFDMA0_GLO_CFG_CSR_DISP_BASE_PTR_CHAIN_EN |
		   MT_WFDMA0_GLO_CFG_OMIT_TX_INFO |
		   MT_WFDMA0_GLO_CFG_OMIT_RX_INFO |
		   MT_WFDMA0_GLO_CFG_OMIT_RX_INFO_PFET2);

	mt76_poll_msec_tick(dev, MT_WFDMA0_GLO_CFG,
			    MT_WFDMA0_GLO_CFG_TX_DMA_BUSY |
			    MT_WFDMA0_GLO_CFG_RX_DMA_BUSY, 0, 100, 1);

	/* reset */
	mt76_clear(dev, MT_WFDMA0_RST,
		   MT_WFDMA0_RST_DMASHDL_ALL_RST |
		   MT_WFDMA0_RST_LOGIC_RST);

	mt76_set(dev, MT_WFDMA0_RST,
		 MT_WFDMA0_RST_DMASHDL_ALL_RST |
		 MT_WFDMA0_RST_LOGIC_RST);

	mt76_dma_cleanup(&dev->mt76);
}<|MERGE_RESOLUTION|>--- conflicted
+++ resolved
@@ -120,8 +120,6 @@
 
 static int mt7921_dma_disable(struct mt7921_dev *dev, bool force)
 {
-<<<<<<< HEAD
-=======
 	/* disable WFDMA0 */
 	mt76_clear(dev, MT_WFDMA0_GLO_CFG,
 		   MT_WFDMA0_GLO_CFG_TX_DMA_EN | MT_WFDMA0_GLO_CFG_RX_DMA_EN |
@@ -140,7 +138,6 @@
 		   MT_WFDMA0_CSR_TX_DMASHDL_ENABLE);
 	mt76_set(dev, MT_DMASHDL_SW_CONTROL, MT_DMASHDL_DMASHDL_BYPASS);
 
->>>>>>> 9b37665a
 	if (force) {
 		/* reset */
 		mt76_clear(dev, MT_WFDMA0_RST,
