--- conflicted
+++ resolved
@@ -2386,18 +2386,10 @@
 			rtl_dbg(rtlpriv, COMP_SCAN, DBG_LOUD,
 				"Just Read IQK Matrix reg for channel:%d....\n",
 				channel);
-<<<<<<< HEAD
-			_rtl92d_phy_patha_fill_iqk_matrix(hw, true,
-					rtlphy->iqk_matrix[
-					indexforchannel].value,	0,
-					(rtlphy->iqk_matrix[
-					indexforchannel].value[0][2] == 0));
-=======
 			if (rtlphy->iqk_matrix[indexforchannel].value[0][0] != 0)
 				_rtl92d_phy_patha_fill_iqk_matrix(hw, true,
 					rtlphy->iqk_matrix[indexforchannel].value, 0,
 					rtlphy->iqk_matrix[indexforchannel].value[0][2] == 0);
->>>>>>> ea6ea9fa
 			if (IS_92D_SINGLEPHY(rtlhal->version)) {
 				if ((rtlphy->iqk_matrix[
 					indexforchannel].value[0][4] != 0)
