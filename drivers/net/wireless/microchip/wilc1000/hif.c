// SPDX-License-Identifier: GPL-2.0
/*
 * Copyright (c) 2012 - 2018 Microchip Technology Inc., and its subsidiaries.
 * All rights reserved.
 */

#include "netdev.h"

#define WILC_HIF_SCAN_TIMEOUT_MS                5000
#define WILC_HIF_CONNECT_TIMEOUT_MS             9500

#define WILC_FALSE_FRMWR_CHANNEL		100

#define WILC_SCAN_WID_LIST_SIZE		6

struct wilc_rcvd_mac_info {
	u8 status;
};

struct wilc_set_multicast {
	u32 enabled;
	u32 cnt;
	u8 *mc_list;
};

struct wilc_del_all_sta {
	u8 assoc_sta;
	u8 mac[WILC_MAX_NUM_STA][ETH_ALEN];
};

union wilc_message_body {
	struct wilc_rcvd_net_info net_info;
	struct wilc_rcvd_mac_info mac_info;
	struct wilc_set_multicast mc_info;
	struct wilc_remain_ch remain_on_ch;
	char *data;
};

struct host_if_msg {
	union wilc_message_body body;
	struct wilc_vif *vif;
	struct work_struct work;
	void (*fn)(struct work_struct *ws);
	struct completion work_comp;
	bool is_sync;
};

/* 'msg' should be free by the caller for syc */
static struct host_if_msg*
wilc_alloc_work(struct wilc_vif *vif, void (*work_fun)(struct work_struct *),
		bool is_sync)
{
	struct host_if_msg *msg;

	if (!work_fun)
		return ERR_PTR(-EINVAL);

	msg = kzalloc(sizeof(*msg), GFP_ATOMIC);
	if (!msg)
		return ERR_PTR(-ENOMEM);
	msg->fn = work_fun;
	msg->vif = vif;
	msg->is_sync = is_sync;
	if (is_sync)
		init_completion(&msg->work_comp);

	return msg;
}

static int wilc_enqueue_work(struct host_if_msg *msg)
{
	INIT_WORK(&msg->work, msg->fn);

	if (!msg->vif || !msg->vif->wilc || !msg->vif->wilc->hif_workqueue)
		return -EINVAL;

	if (!queue_work(msg->vif->wilc->hif_workqueue, &msg->work))
		return -EINVAL;

	return 0;
}

/* The idx starts from 0 to (NUM_CONCURRENT_IFC - 1), but 0 index used as
 * special purpose in wilc device, so we add 1 to the index to starts from 1.
 * As a result, the returned index will be 1 to NUM_CONCURRENT_IFC.
 */
int wilc_get_vif_idx(struct wilc_vif *vif)
{
	return vif->idx + 1;
}

/* We need to minus 1 from idx which is from wilc device to get real index
 * of wilc->vif[], because we add 1 when pass to wilc device in the function
 * wilc_get_vif_idx.
 * As a result, the index should be between 0 and (NUM_CONCURRENT_IFC - 1).
 */
static struct wilc_vif *wilc_get_vif_from_idx(struct wilc *wilc, int idx)
{
	int index = idx - 1;
	struct wilc_vif *vif;

	if (index < 0 || index >= WILC_NUM_CONCURRENT_IFC)
		return NULL;

	list_for_each_entry_rcu(vif, &wilc->vif_list, list) {
		if (vif->idx == index)
			return vif;
	}

	return NULL;
}

static int handle_scan_done(struct wilc_vif *vif, enum scan_event evt)
{
	int result = 0;
	u8 abort_running_scan;
	struct wid wid;
	struct host_if_drv *hif_drv = vif->hif_drv;
	struct wilc_user_scan_req *scan_req;

	if (evt == SCAN_EVENT_ABORTED) {
		abort_running_scan = 1;
		wid.id = WID_ABORT_RUNNING_SCAN;
		wid.type = WID_CHAR;
		wid.val = (s8 *)&abort_running_scan;
		wid.size = sizeof(char);

		result = wilc_send_config_pkt(vif, WILC_SET_CFG, &wid, 1);
		if (result) {
			netdev_err(vif->ndev, "Failed to set abort running\n");
			result = -EFAULT;
		}
	}

	if (!hif_drv) {
		netdev_err(vif->ndev, "%s: hif driver is NULL\n", __func__);
		return result;
	}

	scan_req = &hif_drv->usr_scan_req;
	if (scan_req->scan_result) {
		scan_req->scan_result(evt, NULL, scan_req->arg);
		scan_req->scan_result = NULL;
	}

	return result;
}

int wilc_scan(struct wilc_vif *vif, u8 scan_source, u8 scan_type,
	      u8 *ch_freq_list, u8 ch_list_len,
	      void (*scan_result_fn)(enum scan_event,
				     struct wilc_rcvd_net_info *, void *),
	      void *user_arg, struct cfg80211_scan_request *request)
{
	int result = 0;
	struct wid wid_list[WILC_SCAN_WID_LIST_SIZE];
	u32 index = 0;
	u32 i, scan_timeout;
	u8 *buffer;
	u8 valuesize = 0;
	u8 *search_ssid_vals = NULL;
	struct host_if_drv *hif_drv = vif->hif_drv;

	if (hif_drv->hif_state >= HOST_IF_SCANNING &&
	    hif_drv->hif_state < HOST_IF_CONNECTED) {
		netdev_err(vif->ndev, "Already scan\n");
		result = -EBUSY;
		goto error;
	}

	if (vif->connecting) {
		netdev_err(vif->ndev, "Don't do obss scan\n");
		result = -EBUSY;
		goto error;
	}

	hif_drv->usr_scan_req.ch_cnt = 0;

	if (request->n_ssids) {
		for (i = 0; i < request->n_ssids; i++)
			valuesize += ((request->ssids[i].ssid_len) + 1);
		search_ssid_vals = kmalloc(valuesize + 1, GFP_KERNEL);
		if (search_ssid_vals) {
			wid_list[index].id = WID_SSID_PROBE_REQ;
			wid_list[index].type = WID_STR;
			wid_list[index].val = search_ssid_vals;
			buffer = wid_list[index].val;

			*buffer++ = request->n_ssids;

			for (i = 0; i < request->n_ssids; i++) {
				*buffer++ = request->ssids[i].ssid_len;
				memcpy(buffer, request->ssids[i].ssid,
				       request->ssids[i].ssid_len);
				buffer += request->ssids[i].ssid_len;
			}
			wid_list[index].size = (s32)(valuesize + 1);
			index++;
		}
	}

	wid_list[index].id = WID_INFO_ELEMENT_PROBE;
	wid_list[index].type = WID_BIN_DATA;
	wid_list[index].val = (s8 *)request->ie;
	wid_list[index].size = request->ie_len;
	index++;

	wid_list[index].id = WID_SCAN_TYPE;
	wid_list[index].type = WID_CHAR;
	wid_list[index].size = sizeof(char);
	wid_list[index].val = (s8 *)&scan_type;
	index++;

	if (scan_type == WILC_FW_PASSIVE_SCAN && request->duration) {
		wid_list[index].id = WID_PASSIVE_SCAN_TIME;
		wid_list[index].type = WID_SHORT;
		wid_list[index].size = sizeof(u16);
		wid_list[index].val = (s8 *)&request->duration;
		index++;

		scan_timeout = (request->duration * ch_list_len) + 500;
	} else {
		scan_timeout = WILC_HIF_SCAN_TIMEOUT_MS;
	}

	wid_list[index].id = WID_SCAN_CHANNEL_LIST;
	wid_list[index].type = WID_BIN_DATA;

	if (ch_freq_list && ch_list_len > 0) {
		for (i = 0; i < ch_list_len; i++) {
			if (ch_freq_list[i] > 0)
				ch_freq_list[i] -= 1;
		}
	}

	wid_list[index].val = ch_freq_list;
	wid_list[index].size = ch_list_len;
	index++;

	wid_list[index].id = WID_START_SCAN_REQ;
	wid_list[index].type = WID_CHAR;
	wid_list[index].size = sizeof(char);
	wid_list[index].val = (s8 *)&scan_source;
	index++;

	hif_drv->usr_scan_req.scan_result = scan_result_fn;
	hif_drv->usr_scan_req.arg = user_arg;

	result = wilc_send_config_pkt(vif, WILC_SET_CFG, wid_list, index);
	if (result) {
		netdev_err(vif->ndev, "Failed to send scan parameters\n");
		goto error;
	}

	hif_drv->scan_timer_vif = vif;
	mod_timer(&hif_drv->scan_timer,
		  jiffies + msecs_to_jiffies(scan_timeout));

error:

	kfree(search_ssid_vals);

	return result;
}

static int wilc_send_connect_wid(struct wilc_vif *vif)
{
	int result = 0;
	struct wid wid_list[4];
	u32 wid_cnt = 0;
	struct host_if_drv *hif_drv = vif->hif_drv;
	struct wilc_conn_info *conn_attr = &hif_drv->conn_info;
	struct wilc_join_bss_param *bss_param = conn_attr->param;

	wid_list[wid_cnt].id = WID_INFO_ELEMENT_ASSOCIATE;
	wid_list[wid_cnt].type = WID_BIN_DATA;
	wid_list[wid_cnt].val = conn_attr->req_ies;
	wid_list[wid_cnt].size = conn_attr->req_ies_len;
	wid_cnt++;

	wid_list[wid_cnt].id = WID_11I_MODE;
	wid_list[wid_cnt].type = WID_CHAR;
	wid_list[wid_cnt].size = sizeof(char);
	wid_list[wid_cnt].val = (s8 *)&conn_attr->security;
	wid_cnt++;

	wid_list[wid_cnt].id = WID_AUTH_TYPE;
	wid_list[wid_cnt].type = WID_CHAR;
	wid_list[wid_cnt].size = sizeof(char);
	wid_list[wid_cnt].val = (s8 *)&conn_attr->auth_type;
	wid_cnt++;

	wid_list[wid_cnt].id = WID_JOIN_REQ_EXTENDED;
	wid_list[wid_cnt].type = WID_STR;
	wid_list[wid_cnt].size = sizeof(*bss_param);
	wid_list[wid_cnt].val = (u8 *)bss_param;
	wid_cnt++;

	result = wilc_send_config_pkt(vif, WILC_SET_CFG, wid_list, wid_cnt);
	if (result) {
		netdev_err(vif->ndev, "failed to send config packet\n");
		goto error;
	} else {
		hif_drv->hif_state = HOST_IF_WAITING_CONN_RESP;
	}

	return 0;

error:

	kfree(conn_attr->req_ies);
	conn_attr->req_ies = NULL;

	return result;
}

static void handle_connect_timeout(struct work_struct *work)
{
	struct host_if_msg *msg = container_of(work, struct host_if_msg, work);
	struct wilc_vif *vif = msg->vif;
	int result;
	struct wid wid;
	u16 dummy_reason_code = 0;
	struct host_if_drv *hif_drv = vif->hif_drv;

	if (!hif_drv) {
		netdev_err(vif->ndev, "%s: hif driver is NULL\n", __func__);
		goto out;
	}

	hif_drv->hif_state = HOST_IF_IDLE;

	if (hif_drv->conn_info.conn_result) {
		hif_drv->conn_info.conn_result(CONN_DISCONN_EVENT_CONN_RESP,
					       WILC_MAC_STATUS_DISCONNECTED,
					       hif_drv->conn_info.arg);

	} else {
		netdev_err(vif->ndev, "%s: conn_result is NULL\n", __func__);
	}

	wid.id = WID_DISCONNECT;
	wid.type = WID_CHAR;
	wid.val = (s8 *)&dummy_reason_code;
	wid.size = sizeof(char);

	result = wilc_send_config_pkt(vif, WILC_SET_CFG, &wid, 1);
	if (result)
		netdev_err(vif->ndev, "Failed to send disconnect\n");

	hif_drv->conn_info.req_ies_len = 0;
	kfree(hif_drv->conn_info.req_ies);
	hif_drv->conn_info.req_ies = NULL;

out:
	kfree(msg);
}

void *wilc_parse_join_bss_param(struct cfg80211_bss *bss,
				struct cfg80211_crypto_settings *crypto)
{
	struct wilc_join_bss_param *param;
	struct ieee80211_p2p_noa_attr noa_attr;
	u8 rates_len = 0;
	const u8 *tim_elm, *ssid_elm, *rates_ie, *supp_rates_ie;
	const u8 *ht_ie, *wpa_ie, *wmm_ie, *rsn_ie;
	int ret;
	const struct cfg80211_bss_ies *ies = rcu_dereference(bss->ies);

	param = kzalloc(sizeof(*param), GFP_KERNEL);
	if (!param)
		return NULL;

	param->beacon_period = cpu_to_le16(bss->beacon_interval);
	param->cap_info = cpu_to_le16(bss->capability);
	param->bss_type = WILC_FW_BSS_TYPE_INFRA;
	param->ch = ieee80211_frequency_to_channel(bss->channel->center_freq);
	ether_addr_copy(param->bssid, bss->bssid);

	ssid_elm = cfg80211_find_ie(WLAN_EID_SSID, ies->data, ies->len);
	if (ssid_elm) {
		if (ssid_elm[1] <= IEEE80211_MAX_SSID_LEN)
			memcpy(param->ssid, ssid_elm + 2, ssid_elm[1]);
	}

	tim_elm = cfg80211_find_ie(WLAN_EID_TIM, ies->data, ies->len);
	if (tim_elm && tim_elm[1] >= 2)
		param->dtim_period = tim_elm[3];

	memset(param->p_suites, 0xFF, 3);
	memset(param->akm_suites, 0xFF, 3);

	rates_ie = cfg80211_find_ie(WLAN_EID_SUPP_RATES, ies->data, ies->len);
	if (rates_ie) {
		rates_len = rates_ie[1];
		if (rates_len > WILC_MAX_RATES_SUPPORTED)
			rates_len = WILC_MAX_RATES_SUPPORTED;
		param->supp_rates[0] = rates_len;
		memcpy(&param->supp_rates[1], rates_ie + 2, rates_len);
	}

	if (rates_len < WILC_MAX_RATES_SUPPORTED) {
		supp_rates_ie = cfg80211_find_ie(WLAN_EID_EXT_SUPP_RATES,
						 ies->data, ies->len);
		if (supp_rates_ie) {
			u8 ext_rates = supp_rates_ie[1];

			if (ext_rates > (WILC_MAX_RATES_SUPPORTED - rates_len))
				param->supp_rates[0] = WILC_MAX_RATES_SUPPORTED;
			else
				param->supp_rates[0] += ext_rates;

			memcpy(&param->supp_rates[rates_len + 1],
			       supp_rates_ie + 2,
			       (param->supp_rates[0] - rates_len));
		}
	}

	ht_ie = cfg80211_find_ie(WLAN_EID_HT_CAPABILITY, ies->data, ies->len);
	if (ht_ie)
		param->ht_capable = true;

	ret = cfg80211_get_p2p_attr(ies->data, ies->len,
				    IEEE80211_P2P_ATTR_ABSENCE_NOTICE,
				    (u8 *)&noa_attr, sizeof(noa_attr));
	if (ret > 0) {
		param->tsf_lo = cpu_to_le32(ies->tsf);
		param->noa_enabled = 1;
		param->idx = noa_attr.index;
		if (noa_attr.oppps_ctwindow & IEEE80211_P2P_OPPPS_ENABLE_BIT) {
			param->opp_enabled = 1;
			param->opp_en.ct_window = noa_attr.oppps_ctwindow;
			param->opp_en.cnt = noa_attr.desc[0].count;
			param->opp_en.duration = noa_attr.desc[0].duration;
			param->opp_en.interval = noa_attr.desc[0].interval;
			param->opp_en.start_time = noa_attr.desc[0].start_time;
		} else {
			param->opp_enabled = 0;
			param->opp_dis.cnt = noa_attr.desc[0].count;
			param->opp_dis.duration = noa_attr.desc[0].duration;
			param->opp_dis.interval = noa_attr.desc[0].interval;
			param->opp_dis.start_time = noa_attr.desc[0].start_time;
		}
	}
	wmm_ie = cfg80211_find_vendor_ie(WLAN_OUI_MICROSOFT,
					 WLAN_OUI_TYPE_MICROSOFT_WMM,
					 ies->data, ies->len);
	if (wmm_ie) {
		struct ieee80211_wmm_param_ie *ie;

		ie = (struct ieee80211_wmm_param_ie *)wmm_ie;
		if ((ie->oui_subtype == 0 || ie->oui_subtype == 1) &&
		    ie->version == 1) {
			param->wmm_cap = true;
			if (ie->qos_info & BIT(7))
				param->uapsd_cap = true;
		}
	}

	wpa_ie = cfg80211_find_vendor_ie(WLAN_OUI_MICROSOFT,
					 WLAN_OUI_TYPE_MICROSOFT_WPA,
					 ies->data, ies->len);
	if (wpa_ie) {
		param->mode_802_11i = 1;
		param->rsn_found = true;
	}

	rsn_ie = cfg80211_find_ie(WLAN_EID_RSN, ies->data, ies->len);
	if (rsn_ie) {
		int rsn_ie_len = sizeof(struct element) + rsn_ie[1];
		int offset = 8;

<<<<<<< HEAD
=======
		param->mode_802_11i = 2;
		param->rsn_found = true;

>>>>>>> 9b37665a
		/* extract RSN capabilities */
		if (offset < rsn_ie_len) {
			/* skip over pairwise suites */
			offset += (rsn_ie[offset] * 4) + 2;

			if (offset < rsn_ie_len) {
				/* skip over authentication suites */
				offset += (rsn_ie[offset] * 4) + 2;

<<<<<<< HEAD
				if (offset + 1 < rsn_ie_len) {
					param->mode_802_11i = 2;
					param->rsn_found = true;
					memcpy(param->rsn_cap, &rsn_ie[offset], 2);
				}
=======
				if (offset + 1 < rsn_ie_len)
					memcpy(param->rsn_cap, &rsn_ie[offset], 2);
>>>>>>> 9b37665a
			}
		}
	}

	if (param->rsn_found) {
		int i;

		param->rsn_grp_policy = crypto->cipher_group & 0xFF;
		for (i = 0; i < crypto->n_ciphers_pairwise && i < 3; i++)
			param->p_suites[i] = crypto->ciphers_pairwise[i] & 0xFF;

		for (i = 0; i < crypto->n_akm_suites && i < 3; i++)
			param->akm_suites[i] = crypto->akm_suites[i] & 0xFF;
	}

	return (void *)param;
}

static void handle_rcvd_ntwrk_info(struct work_struct *work)
{
	struct host_if_msg *msg = container_of(work, struct host_if_msg, work);
	struct wilc_rcvd_net_info *rcvd_info = &msg->body.net_info;
	struct wilc_user_scan_req *scan_req = &msg->vif->hif_drv->usr_scan_req;
	const u8 *ch_elm;
	u8 *ies;
	int ies_len;
	size_t offset;

	if (ieee80211_is_probe_resp(rcvd_info->mgmt->frame_control))
		offset = offsetof(struct ieee80211_mgmt, u.probe_resp.variable);
	else if (ieee80211_is_beacon(rcvd_info->mgmt->frame_control))
		offset = offsetof(struct ieee80211_mgmt, u.beacon.variable);
	else
		goto done;

	ies = rcvd_info->mgmt->u.beacon.variable;
	ies_len = rcvd_info->frame_len - offset;
	if (ies_len <= 0)
		goto done;

	ch_elm = cfg80211_find_ie(WLAN_EID_DS_PARAMS, ies, ies_len);
	if (ch_elm && ch_elm[1] > 0)
		rcvd_info->ch = ch_elm[2];

	if (scan_req->scan_result)
		scan_req->scan_result(SCAN_EVENT_NETWORK_FOUND, rcvd_info,
				      scan_req->arg);

done:
	kfree(rcvd_info->mgmt);
	kfree(msg);
}

static void host_int_get_assoc_res_info(struct wilc_vif *vif,
					u8 *assoc_resp_info,
					u32 max_assoc_resp_info_len,
					u32 *rcvd_assoc_resp_info_len)
{
	int result;
	struct wid wid;

	wid.id = WID_ASSOC_RES_INFO;
	wid.type = WID_STR;
	wid.val = assoc_resp_info;
	wid.size = max_assoc_resp_info_len;

	result = wilc_send_config_pkt(vif, WILC_GET_CFG, &wid, 1);
	if (result) {
		*rcvd_assoc_resp_info_len = 0;
		netdev_err(vif->ndev, "Failed to send association response\n");
		return;
	}

	*rcvd_assoc_resp_info_len = wid.size;
}

static s32 wilc_parse_assoc_resp_info(u8 *buffer, u32 buffer_len,
				      struct wilc_conn_info *ret_conn_info)
{
	u8 *ies;
	u16 ies_len;
	struct wilc_assoc_resp *res = (struct wilc_assoc_resp *)buffer;

	ret_conn_info->status = le16_to_cpu(res->status_code);
	if (ret_conn_info->status == WLAN_STATUS_SUCCESS) {
		ies = &buffer[sizeof(*res)];
		ies_len = buffer_len - sizeof(*res);

		ret_conn_info->resp_ies = kmemdup(ies, ies_len, GFP_KERNEL);
		if (!ret_conn_info->resp_ies)
			return -ENOMEM;

		ret_conn_info->resp_ies_len = ies_len;
	}

	return 0;
}

static inline void host_int_parse_assoc_resp_info(struct wilc_vif *vif,
						  u8 mac_status)
{
	struct host_if_drv *hif_drv = vif->hif_drv;
	struct wilc_conn_info *conn_info = &hif_drv->conn_info;

	if (mac_status == WILC_MAC_STATUS_CONNECTED) {
		u32 assoc_resp_info_len;

		memset(hif_drv->assoc_resp, 0, WILC_MAX_ASSOC_RESP_FRAME_SIZE);

		host_int_get_assoc_res_info(vif, hif_drv->assoc_resp,
					    WILC_MAX_ASSOC_RESP_FRAME_SIZE,
					    &assoc_resp_info_len);

		if (assoc_resp_info_len != 0) {
			s32 err = 0;

			err = wilc_parse_assoc_resp_info(hif_drv->assoc_resp,
							 assoc_resp_info_len,
							 conn_info);
			if (err)
				netdev_err(vif->ndev,
					   "wilc_parse_assoc_resp_info() returned error %d\n",
					   err);
		}
	}

	del_timer(&hif_drv->connect_timer);
	conn_info->conn_result(CONN_DISCONN_EVENT_CONN_RESP, mac_status,
			       hif_drv->conn_info.arg);

	if (mac_status == WILC_MAC_STATUS_CONNECTED &&
	    conn_info->status == WLAN_STATUS_SUCCESS) {
		ether_addr_copy(hif_drv->assoc_bssid, conn_info->bssid);
		hif_drv->hif_state = HOST_IF_CONNECTED;
	} else {
		hif_drv->hif_state = HOST_IF_IDLE;
	}

	kfree(conn_info->resp_ies);
	conn_info->resp_ies = NULL;
	conn_info->resp_ies_len = 0;

	kfree(conn_info->req_ies);
	conn_info->req_ies = NULL;
	conn_info->req_ies_len = 0;
}

static inline void host_int_handle_disconnect(struct wilc_vif *vif)
{
	struct host_if_drv *hif_drv = vif->hif_drv;

	if (hif_drv->usr_scan_req.scan_result) {
		del_timer(&hif_drv->scan_timer);
		handle_scan_done(vif, SCAN_EVENT_ABORTED);
	}

	if (hif_drv->conn_info.conn_result)
		hif_drv->conn_info.conn_result(CONN_DISCONN_EVENT_DISCONN_NOTIF,
					       0, hif_drv->conn_info.arg);
	else
		netdev_err(vif->ndev, "%s: conn_result is NULL\n", __func__);

	eth_zero_addr(hif_drv->assoc_bssid);

	hif_drv->conn_info.req_ies_len = 0;
	kfree(hif_drv->conn_info.req_ies);
	hif_drv->conn_info.req_ies = NULL;
	hif_drv->hif_state = HOST_IF_IDLE;
}

static void handle_rcvd_gnrl_async_info(struct work_struct *work)
{
	struct host_if_msg *msg = container_of(work, struct host_if_msg, work);
	struct wilc_vif *vif = msg->vif;
	struct wilc_rcvd_mac_info *mac_info = &msg->body.mac_info;
	struct host_if_drv *hif_drv = vif->hif_drv;

	if (!hif_drv) {
		netdev_err(vif->ndev, "%s: hif driver is NULL\n", __func__);
		goto free_msg;
	}

	if (!hif_drv->conn_info.conn_result) {
		netdev_err(vif->ndev, "%s: conn_result is NULL\n", __func__);
		goto free_msg;
	}

	if (hif_drv->hif_state == HOST_IF_WAITING_CONN_RESP) {
		host_int_parse_assoc_resp_info(vif, mac_info->status);
	} else if (mac_info->status == WILC_MAC_STATUS_DISCONNECTED) {
		if (hif_drv->hif_state == HOST_IF_CONNECTED) {
			host_int_handle_disconnect(vif);
		} else if (hif_drv->usr_scan_req.scan_result) {
			del_timer(&hif_drv->scan_timer);
			handle_scan_done(vif, SCAN_EVENT_ABORTED);
		}
	}

free_msg:
	kfree(msg);
}

int wilc_disconnect(struct wilc_vif *vif)
{
	struct wid wid;
	struct host_if_drv *hif_drv = vif->hif_drv;
	struct wilc_user_scan_req *scan_req;
	struct wilc_conn_info *conn_info;
	int result;
	u16 dummy_reason_code = 0;

	wid.id = WID_DISCONNECT;
	wid.type = WID_CHAR;
	wid.val = (s8 *)&dummy_reason_code;
	wid.size = sizeof(char);

	result = wilc_send_config_pkt(vif, WILC_SET_CFG, &wid, 1);
	if (result) {
		netdev_err(vif->ndev, "Failed to send disconnect\n");
		return result;
	}

	scan_req = &hif_drv->usr_scan_req;
	conn_info = &hif_drv->conn_info;

	if (scan_req->scan_result) {
		del_timer(&hif_drv->scan_timer);
		scan_req->scan_result(SCAN_EVENT_ABORTED, NULL, scan_req->arg);
		scan_req->scan_result = NULL;
	}

	if (conn_info->conn_result) {
		if (hif_drv->hif_state == HOST_IF_WAITING_CONN_RESP)
			del_timer(&hif_drv->connect_timer);

		conn_info->conn_result(CONN_DISCONN_EVENT_DISCONN_NOTIF, 0,
				       conn_info->arg);
	} else {
		netdev_err(vif->ndev, "%s: conn_result is NULL\n", __func__);
	}

	hif_drv->hif_state = HOST_IF_IDLE;

	eth_zero_addr(hif_drv->assoc_bssid);

	conn_info->req_ies_len = 0;
	kfree(conn_info->req_ies);
	conn_info->req_ies = NULL;

	return 0;
}

int wilc_get_statistics(struct wilc_vif *vif, struct rf_info *stats)
{
	struct wid wid_list[5];
	u32 wid_cnt = 0, result;

	wid_list[wid_cnt].id = WID_LINKSPEED;
	wid_list[wid_cnt].type = WID_CHAR;
	wid_list[wid_cnt].size = sizeof(char);
	wid_list[wid_cnt].val = (s8 *)&stats->link_speed;
	wid_cnt++;

	wid_list[wid_cnt].id = WID_RSSI;
	wid_list[wid_cnt].type = WID_CHAR;
	wid_list[wid_cnt].size = sizeof(char);
	wid_list[wid_cnt].val = (s8 *)&stats->rssi;
	wid_cnt++;

	wid_list[wid_cnt].id = WID_SUCCESS_FRAME_COUNT;
	wid_list[wid_cnt].type = WID_INT;
	wid_list[wid_cnt].size = sizeof(u32);
	wid_list[wid_cnt].val = (s8 *)&stats->tx_cnt;
	wid_cnt++;

	wid_list[wid_cnt].id = WID_RECEIVED_FRAGMENT_COUNT;
	wid_list[wid_cnt].type = WID_INT;
	wid_list[wid_cnt].size = sizeof(u32);
	wid_list[wid_cnt].val = (s8 *)&stats->rx_cnt;
	wid_cnt++;

	wid_list[wid_cnt].id = WID_FAILED_COUNT;
	wid_list[wid_cnt].type = WID_INT;
	wid_list[wid_cnt].size = sizeof(u32);
	wid_list[wid_cnt].val = (s8 *)&stats->tx_fail_cnt;
	wid_cnt++;

	result = wilc_send_config_pkt(vif, WILC_GET_CFG, wid_list, wid_cnt);
	if (result) {
		netdev_err(vif->ndev, "Failed to send scan parameters\n");
		return result;
	}

	if (stats->link_speed > TCP_ACK_FILTER_LINK_SPEED_THRESH &&
	    stats->link_speed != DEFAULT_LINK_SPEED)
		wilc_enable_tcp_ack_filter(vif, true);
	else if (stats->link_speed != DEFAULT_LINK_SPEED)
		wilc_enable_tcp_ack_filter(vif, false);

	return result;
}

static void handle_get_statistics(struct work_struct *work)
{
	struct host_if_msg *msg = container_of(work, struct host_if_msg, work);
	struct wilc_vif *vif = msg->vif;
	struct rf_info *stats = (struct rf_info *)msg->body.data;

	wilc_get_statistics(vif, stats);

	kfree(msg);
}

static void wilc_hif_pack_sta_param(u8 *cur_byte, const u8 *mac,
				    struct station_parameters *params)
{
	ether_addr_copy(cur_byte, mac);
	cur_byte += ETH_ALEN;

	put_unaligned_le16(params->aid, cur_byte);
	cur_byte += 2;

	*cur_byte++ = params->supported_rates_len;
	if (params->supported_rates_len > 0)
		memcpy(cur_byte, params->supported_rates,
		       params->supported_rates_len);
	cur_byte += params->supported_rates_len;

	if (params->ht_capa) {
		*cur_byte++ = true;
		memcpy(cur_byte, params->ht_capa,
		       sizeof(struct ieee80211_ht_cap));
	} else {
		*cur_byte++ = false;
	}
	cur_byte += sizeof(struct ieee80211_ht_cap);

	put_unaligned_le16(params->sta_flags_mask, cur_byte);
	cur_byte += 2;
	put_unaligned_le16(params->sta_flags_set, cur_byte);
}

static int handle_remain_on_chan(struct wilc_vif *vif,
				 struct wilc_remain_ch *hif_remain_ch)
{
	int result;
	u8 remain_on_chan_flag;
	struct wid wid;
	struct host_if_drv *hif_drv = vif->hif_drv;

	if (hif_drv->usr_scan_req.scan_result)
		return -EBUSY;

	if (hif_drv->hif_state == HOST_IF_WAITING_CONN_RESP)
		return -EBUSY;

	if (vif->connecting)
		return -EBUSY;

	remain_on_chan_flag = true;
	wid.id = WID_REMAIN_ON_CHAN;
	wid.type = WID_STR;
	wid.size = 2;
	wid.val = kmalloc(wid.size, GFP_KERNEL);
	if (!wid.val)
		return -ENOMEM;

	wid.val[0] = remain_on_chan_flag;
	wid.val[1] = (s8)hif_remain_ch->ch;

	result = wilc_send_config_pkt(vif, WILC_SET_CFG, &wid, 1);
	kfree(wid.val);
	if (result)
		return -EBUSY;

	hif_drv->remain_on_ch.arg = hif_remain_ch->arg;
	hif_drv->remain_on_ch.expired = hif_remain_ch->expired;
	hif_drv->remain_on_ch.ch = hif_remain_ch->ch;
	hif_drv->remain_on_ch.cookie = hif_remain_ch->cookie;
	hif_drv->remain_on_ch_timer_vif = vif;

	return 0;
}

static int wilc_handle_roc_expired(struct wilc_vif *vif, u64 cookie)
{
	u8 remain_on_chan_flag;
	struct wid wid;
	int result;
	struct host_if_drv *hif_drv = vif->hif_drv;

	if (vif->priv.p2p_listen_state) {
		remain_on_chan_flag = false;
		wid.id = WID_REMAIN_ON_CHAN;
		wid.type = WID_STR;
		wid.size = 2;

		wid.val = kmalloc(wid.size, GFP_KERNEL);
		if (!wid.val)
			return -ENOMEM;

		wid.val[0] = remain_on_chan_flag;
		wid.val[1] = WILC_FALSE_FRMWR_CHANNEL;

		result = wilc_send_config_pkt(vif, WILC_SET_CFG, &wid, 1);
		kfree(wid.val);
		if (result != 0) {
			netdev_err(vif->ndev, "Failed to set remain channel\n");
			return -EINVAL;
		}

		if (hif_drv->remain_on_ch.expired) {
			hif_drv->remain_on_ch.expired(hif_drv->remain_on_ch.arg,
						      cookie);
		}
	} else {
		netdev_dbg(vif->ndev, "Not in listen state\n");
	}

	return 0;
}

static void wilc_handle_listen_state_expired(struct work_struct *work)
{
	struct host_if_msg *msg = container_of(work, struct host_if_msg, work);

	wilc_handle_roc_expired(msg->vif, msg->body.remain_on_ch.cookie);
	kfree(msg);
}

static void listen_timer_cb(struct timer_list *t)
{
	struct host_if_drv *hif_drv = from_timer(hif_drv, t,
						      remain_on_ch_timer);
	struct wilc_vif *vif = hif_drv->remain_on_ch_timer_vif;
	int result;
	struct host_if_msg *msg;

	del_timer(&vif->hif_drv->remain_on_ch_timer);

	msg = wilc_alloc_work(vif, wilc_handle_listen_state_expired, false);
	if (IS_ERR(msg))
		return;

	msg->body.remain_on_ch.cookie = vif->hif_drv->remain_on_ch.cookie;

	result = wilc_enqueue_work(msg);
	if (result) {
		netdev_err(vif->ndev, "%s: enqueue work failed\n", __func__);
		kfree(msg);
	}
}

static void handle_set_mcast_filter(struct work_struct *work)
{
	struct host_if_msg *msg = container_of(work, struct host_if_msg, work);
	struct wilc_vif *vif = msg->vif;
	struct wilc_set_multicast *set_mc = &msg->body.mc_info;
	int result;
	struct wid wid;
	u8 *cur_byte;

	wid.id = WID_SETUP_MULTICAST_FILTER;
	wid.type = WID_BIN;
	wid.size = sizeof(struct wilc_set_multicast) + (set_mc->cnt * ETH_ALEN);
	wid.val = kmalloc(wid.size, GFP_KERNEL);
	if (!wid.val)
		goto error;

	cur_byte = wid.val;
	put_unaligned_le32(set_mc->enabled, cur_byte);
	cur_byte += 4;

	put_unaligned_le32(set_mc->cnt, cur_byte);
	cur_byte += 4;

	if (set_mc->cnt > 0 && set_mc->mc_list)
		memcpy(cur_byte, set_mc->mc_list, set_mc->cnt * ETH_ALEN);

	result = wilc_send_config_pkt(vif, WILC_SET_CFG, &wid, 1);
	if (result)
		netdev_err(vif->ndev, "Failed to send setup multicast\n");

error:
	kfree(set_mc->mc_list);
	kfree(wid.val);
	kfree(msg);
}

static void handle_scan_timer(struct work_struct *work)
{
	struct host_if_msg *msg = container_of(work, struct host_if_msg, work);

	handle_scan_done(msg->vif, SCAN_EVENT_ABORTED);
	kfree(msg);
}

static void handle_scan_complete(struct work_struct *work)
{
	struct host_if_msg *msg = container_of(work, struct host_if_msg, work);

	del_timer(&msg->vif->hif_drv->scan_timer);

	handle_scan_done(msg->vif, SCAN_EVENT_DONE);

	kfree(msg);
}

static void timer_scan_cb(struct timer_list *t)
{
	struct host_if_drv *hif_drv = from_timer(hif_drv, t, scan_timer);
	struct wilc_vif *vif = hif_drv->scan_timer_vif;
	struct host_if_msg *msg;
	int result;

	msg = wilc_alloc_work(vif, handle_scan_timer, false);
	if (IS_ERR(msg))
		return;

	result = wilc_enqueue_work(msg);
	if (result)
		kfree(msg);
}

static void timer_connect_cb(struct timer_list *t)
{
	struct host_if_drv *hif_drv = from_timer(hif_drv, t,
						      connect_timer);
	struct wilc_vif *vif = hif_drv->connect_timer_vif;
	struct host_if_msg *msg;
	int result;

	msg = wilc_alloc_work(vif, handle_connect_timeout, false);
	if (IS_ERR(msg))
		return;

	result = wilc_enqueue_work(msg);
	if (result)
		kfree(msg);
}

int wilc_remove_wep_key(struct wilc_vif *vif, u8 index)
{
	struct wid wid;
	int result;

	wid.id = WID_REMOVE_WEP_KEY;
	wid.type = WID_STR;
	wid.size = sizeof(char);
	wid.val = &index;

	result = wilc_send_config_pkt(vif, WILC_SET_CFG, &wid, 1);
	if (result)
		netdev_err(vif->ndev,
			   "Failed to send remove wep key config packet\n");
	return result;
}

int wilc_set_wep_default_keyid(struct wilc_vif *vif, u8 index)
{
	struct wid wid;
	int result;

	wid.id = WID_KEY_ID;
	wid.type = WID_CHAR;
	wid.size = sizeof(char);
	wid.val = &index;
	result = wilc_send_config_pkt(vif, WILC_SET_CFG, &wid, 1);
	if (result)
		netdev_err(vif->ndev,
			   "Failed to send wep default key config packet\n");

	return result;
}

int wilc_add_wep_key_bss_sta(struct wilc_vif *vif, const u8 *key, u8 len,
			     u8 index)
{
	struct wid wid;
	int result;
	struct wilc_wep_key *wep_key;

	wid.id = WID_ADD_WEP_KEY;
	wid.type = WID_STR;
	wid.size = sizeof(*wep_key) + len;
	wep_key = kzalloc(wid.size, GFP_KERNEL);
	if (!wep_key)
		return -ENOMEM;

	wid.val = (u8 *)wep_key;

	wep_key->index = index;
	wep_key->key_len = len;
	memcpy(wep_key->key, key, len);

	result = wilc_send_config_pkt(vif, WILC_SET_CFG, &wid, 1);
	if (result)
		netdev_err(vif->ndev,
			   "Failed to add wep key config packet\n");

	kfree(wep_key);
	return result;
}

int wilc_add_wep_key_bss_ap(struct wilc_vif *vif, const u8 *key, u8 len,
			    u8 index, u8 mode, enum authtype auth_type)
{
	struct wid wid_list[3];
	int result;
	struct wilc_wep_key *wep_key;

	wid_list[0].id = WID_11I_MODE;
	wid_list[0].type = WID_CHAR;
	wid_list[0].size = sizeof(char);
	wid_list[0].val = &mode;

	wid_list[1].id = WID_AUTH_TYPE;
	wid_list[1].type = WID_CHAR;
	wid_list[1].size = sizeof(char);
	wid_list[1].val = (s8 *)&auth_type;

	wid_list[2].id = WID_WEP_KEY_VALUE;
	wid_list[2].type = WID_STR;
	wid_list[2].size = sizeof(*wep_key) + len;
	wep_key = kzalloc(wid_list[2].size, GFP_KERNEL);
	if (!wep_key)
		return -ENOMEM;

	wid_list[2].val = (u8 *)wep_key;

	wep_key->index = index;
	wep_key->key_len = len;
	memcpy(wep_key->key, key, len);
	result = wilc_send_config_pkt(vif, WILC_SET_CFG, wid_list,
				      ARRAY_SIZE(wid_list));
	if (result)
		netdev_err(vif->ndev,
			   "Failed to add wep ap key config packet\n");

	kfree(wep_key);
	return result;
}

int wilc_add_ptk(struct wilc_vif *vif, const u8 *ptk, u8 ptk_key_len,
		 const u8 *mac_addr, const u8 *rx_mic, const u8 *tx_mic,
		 u8 mode, u8 cipher_mode, u8 index)
{
	int result = 0;
	u8 t_key_len  = ptk_key_len + WILC_RX_MIC_KEY_LEN + WILC_TX_MIC_KEY_LEN;

	if (mode == WILC_AP_MODE) {
		struct wid wid_list[2];
		struct wilc_ap_wpa_ptk *key_buf;

		wid_list[0].id = WID_11I_MODE;
		wid_list[0].type = WID_CHAR;
		wid_list[0].size = sizeof(char);
		wid_list[0].val = (s8 *)&cipher_mode;

		key_buf = kzalloc(sizeof(*key_buf) + t_key_len, GFP_KERNEL);
		if (!key_buf)
			return -ENOMEM;

		ether_addr_copy(key_buf->mac_addr, mac_addr);
		key_buf->index = index;
		key_buf->key_len = t_key_len;
		memcpy(&key_buf->key[0], ptk, ptk_key_len);

		if (rx_mic)
			memcpy(&key_buf->key[ptk_key_len], rx_mic,
			       WILC_RX_MIC_KEY_LEN);

		if (tx_mic)
			memcpy(&key_buf->key[ptk_key_len + WILC_RX_MIC_KEY_LEN],
			       tx_mic, WILC_TX_MIC_KEY_LEN);

		wid_list[1].id = WID_ADD_PTK;
		wid_list[1].type = WID_STR;
		wid_list[1].size = sizeof(*key_buf) + t_key_len;
		wid_list[1].val = (u8 *)key_buf;
		result = wilc_send_config_pkt(vif, WILC_SET_CFG, wid_list,
					      ARRAY_SIZE(wid_list));
		kfree(key_buf);
	} else if (mode == WILC_STATION_MODE) {
		struct wid wid;
		struct wilc_sta_wpa_ptk *key_buf;

		key_buf = kzalloc(sizeof(*key_buf) + t_key_len, GFP_KERNEL);
		if (!key_buf)
			return -ENOMEM;

		ether_addr_copy(key_buf->mac_addr, mac_addr);
		key_buf->key_len = t_key_len;
		memcpy(&key_buf->key[0], ptk, ptk_key_len);

		if (rx_mic)
			memcpy(&key_buf->key[ptk_key_len], rx_mic,
			       WILC_RX_MIC_KEY_LEN);

		if (tx_mic)
			memcpy(&key_buf->key[ptk_key_len + WILC_RX_MIC_KEY_LEN],
			       tx_mic, WILC_TX_MIC_KEY_LEN);

		wid.id = WID_ADD_PTK;
		wid.type = WID_STR;
		wid.size = sizeof(*key_buf) + t_key_len;
		wid.val = (s8 *)key_buf;
		result = wilc_send_config_pkt(vif, WILC_SET_CFG, &wid, 1);
		kfree(key_buf);
	}

	return result;
}

int wilc_add_rx_gtk(struct wilc_vif *vif, const u8 *rx_gtk, u8 gtk_key_len,
		    u8 index, u32 key_rsc_len, const u8 *key_rsc,
		    const u8 *rx_mic, const u8 *tx_mic, u8 mode,
		    u8 cipher_mode)
{
	int result = 0;
	struct wilc_gtk_key *gtk_key;
	int t_key_len = gtk_key_len + WILC_RX_MIC_KEY_LEN + WILC_TX_MIC_KEY_LEN;

	gtk_key = kzalloc(sizeof(*gtk_key) + t_key_len, GFP_KERNEL);
	if (!gtk_key)
		return -ENOMEM;

	/* fill bssid value only in station mode */
	if (mode == WILC_STATION_MODE &&
	    vif->hif_drv->hif_state == HOST_IF_CONNECTED)
		memcpy(gtk_key->mac_addr, vif->hif_drv->assoc_bssid, ETH_ALEN);

	if (key_rsc)
		memcpy(gtk_key->rsc, key_rsc, 8);
	gtk_key->index = index;
	gtk_key->key_len = t_key_len;
	memcpy(&gtk_key->key[0], rx_gtk, gtk_key_len);

	if (rx_mic)
		memcpy(&gtk_key->key[gtk_key_len], rx_mic, WILC_RX_MIC_KEY_LEN);

	if (tx_mic)
		memcpy(&gtk_key->key[gtk_key_len + WILC_RX_MIC_KEY_LEN],
		       tx_mic, WILC_TX_MIC_KEY_LEN);

	if (mode == WILC_AP_MODE) {
		struct wid wid_list[2];

		wid_list[0].id = WID_11I_MODE;
		wid_list[0].type = WID_CHAR;
		wid_list[0].size = sizeof(char);
		wid_list[0].val = (s8 *)&cipher_mode;

		wid_list[1].id = WID_ADD_RX_GTK;
		wid_list[1].type = WID_STR;
		wid_list[1].size = sizeof(*gtk_key) + t_key_len;
		wid_list[1].val = (u8 *)gtk_key;

		result = wilc_send_config_pkt(vif, WILC_SET_CFG, wid_list,
					      ARRAY_SIZE(wid_list));
	} else if (mode == WILC_STATION_MODE) {
		struct wid wid;

		wid.id = WID_ADD_RX_GTK;
		wid.type = WID_STR;
		wid.size = sizeof(*gtk_key) + t_key_len;
		wid.val = (u8 *)gtk_key;
		result = wilc_send_config_pkt(vif, WILC_SET_CFG, &wid, 1);
	}

	kfree(gtk_key);
	return result;
}

int wilc_set_pmkid_info(struct wilc_vif *vif, struct wilc_pmkid_attr *pmkid)
{
	struct wid wid;

	wid.id = WID_PMKID_INFO;
	wid.type = WID_STR;
	wid.size = (pmkid->numpmkid * sizeof(struct wilc_pmkid)) + 1;
	wid.val = (u8 *)pmkid;

	return wilc_send_config_pkt(vif, WILC_SET_CFG, &wid, 1);
}

int wilc_get_mac_address(struct wilc_vif *vif, u8 *mac_addr)
{
	int result;
	struct wid wid;

	wid.id = WID_MAC_ADDR;
	wid.type = WID_STR;
	wid.size = ETH_ALEN;
	wid.val = mac_addr;

	result = wilc_send_config_pkt(vif, WILC_GET_CFG, &wid, 1);
	if (result)
		netdev_err(vif->ndev, "Failed to get mac address\n");

	return result;
}

int wilc_set_mac_address(struct wilc_vif *vif, u8 *mac_addr)
{
	struct wid wid;
	int result;

	wid.id = WID_MAC_ADDR;
	wid.type = WID_STR;
	wid.size = ETH_ALEN;
	wid.val = mac_addr;

	result = wilc_send_config_pkt(vif, WILC_SET_CFG, &wid, 1);
	if (result)
		netdev_err(vif->ndev, "Failed to get mac address\n");

	return result;
}

int wilc_set_join_req(struct wilc_vif *vif, u8 *bssid, const u8 *ies,
		      size_t ies_len)
{
	int result;
	struct host_if_drv *hif_drv = vif->hif_drv;
	struct wilc_conn_info *conn_info = &hif_drv->conn_info;

	if (bssid)
		ether_addr_copy(conn_info->bssid, bssid);

	if (ies) {
		conn_info->req_ies_len = ies_len;
		conn_info->req_ies = kmemdup(ies, ies_len, GFP_KERNEL);
		if (!conn_info->req_ies)
			return -ENOMEM;
	}

	result = wilc_send_connect_wid(vif);
	if (result)
		goto free_ies;

	hif_drv->connect_timer_vif = vif;
	mod_timer(&hif_drv->connect_timer,
		  jiffies + msecs_to_jiffies(WILC_HIF_CONNECT_TIMEOUT_MS));

	return 0;

free_ies:
	kfree(conn_info->req_ies);

	return result;
}

int wilc_set_mac_chnl_num(struct wilc_vif *vif, u8 channel)
{
	struct wid wid;
	int result;

	wid.id = WID_CURRENT_CHANNEL;
	wid.type = WID_CHAR;
	wid.size = sizeof(char);
	wid.val = &channel;

	result = wilc_send_config_pkt(vif, WILC_SET_CFG, &wid, 1);
	if (result)
		netdev_err(vif->ndev, "Failed to set channel\n");

	return result;
}

int wilc_set_operation_mode(struct wilc_vif *vif, int index, u8 mode,
			    u8 ifc_id)
{
	struct wid wid;
	int result;
	struct wilc_drv_handler drv;

	wid.id = WID_SET_OPERATION_MODE;
	wid.type = WID_STR;
	wid.size = sizeof(drv);
	wid.val = (u8 *)&drv;

	drv.handler = cpu_to_le32(index);
	drv.mode = (ifc_id | (mode << 1));

	result = wilc_send_config_pkt(vif, WILC_SET_CFG, &wid, 1);
	if (result)
		netdev_err(vif->ndev, "Failed to set driver handler\n");

	return result;
}

s32 wilc_get_inactive_time(struct wilc_vif *vif, const u8 *mac, u32 *out_val)
{
	struct wid wid;
	s32 result;

	wid.id = WID_SET_STA_MAC_INACTIVE_TIME;
	wid.type = WID_STR;
	wid.size = ETH_ALEN;
	wid.val = kzalloc(wid.size, GFP_KERNEL);
	if (!wid.val)
		return -ENOMEM;

	ether_addr_copy(wid.val, mac);
	result = wilc_send_config_pkt(vif, WILC_SET_CFG, &wid, 1);
	kfree(wid.val);
	if (result) {
		netdev_err(vif->ndev, "Failed to set inactive mac\n");
		return result;
	}

	wid.id = WID_GET_INACTIVE_TIME;
	wid.type = WID_INT;
	wid.val = (s8 *)out_val;
	wid.size = sizeof(u32);
	result = wilc_send_config_pkt(vif, WILC_GET_CFG, &wid, 1);
	if (result)
		netdev_err(vif->ndev, "Failed to get inactive time\n");

	return result;
}

int wilc_get_rssi(struct wilc_vif *vif, s8 *rssi_level)
{
	struct wid wid;
	int result;

	if (!rssi_level) {
		netdev_err(vif->ndev, "%s: RSSI level is NULL\n", __func__);
		return -EFAULT;
	}

	wid.id = WID_RSSI;
	wid.type = WID_CHAR;
	wid.size = sizeof(char);
	wid.val = rssi_level;
	result = wilc_send_config_pkt(vif, WILC_GET_CFG, &wid, 1);
	if (result)
		netdev_err(vif->ndev, "Failed to get RSSI value\n");

	return result;
}

static int wilc_get_stats_async(struct wilc_vif *vif, struct rf_info *stats)
{
	int result;
	struct host_if_msg *msg;

	msg = wilc_alloc_work(vif, handle_get_statistics, false);
	if (IS_ERR(msg))
		return PTR_ERR(msg);

	msg->body.data = (char *)stats;

	result = wilc_enqueue_work(msg);
	if (result) {
		netdev_err(vif->ndev, "%s: enqueue work failed\n", __func__);
		kfree(msg);
		return result;
	}

	return result;
}

int wilc_hif_set_cfg(struct wilc_vif *vif, struct cfg_param_attr *param)
{
	struct wid wid_list[4];
	int i = 0;

	if (param->flag & WILC_CFG_PARAM_RETRY_SHORT) {
		wid_list[i].id = WID_SHORT_RETRY_LIMIT;
		wid_list[i].val = (s8 *)&param->short_retry_limit;
		wid_list[i].type = WID_SHORT;
		wid_list[i].size = sizeof(u16);
		i++;
	}
	if (param->flag & WILC_CFG_PARAM_RETRY_LONG) {
		wid_list[i].id = WID_LONG_RETRY_LIMIT;
		wid_list[i].val = (s8 *)&param->long_retry_limit;
		wid_list[i].type = WID_SHORT;
		wid_list[i].size = sizeof(u16);
		i++;
	}
	if (param->flag & WILC_CFG_PARAM_FRAG_THRESHOLD) {
		wid_list[i].id = WID_FRAG_THRESHOLD;
		wid_list[i].val = (s8 *)&param->frag_threshold;
		wid_list[i].type = WID_SHORT;
		wid_list[i].size = sizeof(u16);
		i++;
	}
	if (param->flag & WILC_CFG_PARAM_RTS_THRESHOLD) {
		wid_list[i].id = WID_RTS_THRESHOLD;
		wid_list[i].val = (s8 *)&param->rts_threshold;
		wid_list[i].type = WID_SHORT;
		wid_list[i].size = sizeof(u16);
		i++;
	}

	return wilc_send_config_pkt(vif, WILC_SET_CFG, wid_list, i);
}

static void get_periodic_rssi(struct timer_list *t)
{
	struct wilc_vif *vif = from_timer(vif, t, periodic_rssi);

	if (!vif->hif_drv) {
		netdev_err(vif->ndev, "%s: hif driver is NULL", __func__);
		return;
	}

	if (vif->hif_drv->hif_state == HOST_IF_CONNECTED)
		wilc_get_stats_async(vif, &vif->periodic_stat);

	mod_timer(&vif->periodic_rssi, jiffies + msecs_to_jiffies(5000));
}

int wilc_init(struct net_device *dev, struct host_if_drv **hif_drv_handler)
{
	struct host_if_drv *hif_drv;
	struct wilc_vif *vif = netdev_priv(dev);
	struct wilc *wilc = vif->wilc;

	hif_drv  = kzalloc(sizeof(*hif_drv), GFP_KERNEL);
	if (!hif_drv)
		return -ENOMEM;

	*hif_drv_handler = hif_drv;

	vif->hif_drv = hif_drv;

	if (wilc->clients_count == 0)
		mutex_init(&wilc->deinit_lock);

	timer_setup(&vif->periodic_rssi, get_periodic_rssi, 0);
	mod_timer(&vif->periodic_rssi, jiffies + msecs_to_jiffies(5000));

	timer_setup(&hif_drv->scan_timer, timer_scan_cb, 0);
	timer_setup(&hif_drv->connect_timer, timer_connect_cb, 0);
	timer_setup(&hif_drv->remain_on_ch_timer, listen_timer_cb, 0);

	hif_drv->hif_state = HOST_IF_IDLE;

	hif_drv->p2p_timeout = 0;

	wilc->clients_count++;

	return 0;
}

int wilc_deinit(struct wilc_vif *vif)
{
	int result = 0;
	struct host_if_drv *hif_drv = vif->hif_drv;

	if (!hif_drv) {
		netdev_err(vif->ndev, "%s: hif driver is NULL", __func__);
		return -EFAULT;
	}

	mutex_lock(&vif->wilc->deinit_lock);

	del_timer_sync(&hif_drv->scan_timer);
	del_timer_sync(&hif_drv->connect_timer);
	del_timer_sync(&vif->periodic_rssi);
	del_timer_sync(&hif_drv->remain_on_ch_timer);

	if (hif_drv->usr_scan_req.scan_result) {
		hif_drv->usr_scan_req.scan_result(SCAN_EVENT_ABORTED, NULL,
						  hif_drv->usr_scan_req.arg);
		hif_drv->usr_scan_req.scan_result = NULL;
	}

	hif_drv->hif_state = HOST_IF_IDLE;

	kfree(hif_drv);
	vif->hif_drv = NULL;
	vif->wilc->clients_count--;
	mutex_unlock(&vif->wilc->deinit_lock);
	return result;
}

void wilc_network_info_received(struct wilc *wilc, u8 *buffer, u32 length)
{
	int result;
	struct host_if_msg *msg;
	int id;
	struct host_if_drv *hif_drv;
	struct wilc_vif *vif;

	id = get_unaligned_le32(&buffer[length - 4]);
	vif = wilc_get_vif_from_idx(wilc, id);
	if (!vif)
		return;
	hif_drv = vif->hif_drv;

	if (!hif_drv) {
		netdev_err(vif->ndev, "driver not init[%p]\n", hif_drv);
		return;
	}

	msg = wilc_alloc_work(vif, handle_rcvd_ntwrk_info, false);
	if (IS_ERR(msg))
		return;

	msg->body.net_info.frame_len = get_unaligned_le16(&buffer[6]) - 1;
	msg->body.net_info.rssi = buffer[8];
	msg->body.net_info.mgmt = kmemdup(&buffer[9],
					  msg->body.net_info.frame_len,
					  GFP_KERNEL);
	if (!msg->body.net_info.mgmt) {
		kfree(msg);
		return;
	}

	result = wilc_enqueue_work(msg);
	if (result) {
		netdev_err(vif->ndev, "%s: enqueue work failed\n", __func__);
		kfree(msg->body.net_info.mgmt);
		kfree(msg);
	}
}

void wilc_gnrl_async_info_received(struct wilc *wilc, u8 *buffer, u32 length)
{
	int result;
	struct host_if_msg *msg;
	int id;
	struct host_if_drv *hif_drv;
	struct wilc_vif *vif;

	mutex_lock(&wilc->deinit_lock);

	id = get_unaligned_le32(&buffer[length - 4]);
	vif = wilc_get_vif_from_idx(wilc, id);
	if (!vif) {
		mutex_unlock(&wilc->deinit_lock);
		return;
	}

	hif_drv = vif->hif_drv;

	if (!hif_drv) {
		mutex_unlock(&wilc->deinit_lock);
		return;
	}

	if (!hif_drv->conn_info.conn_result) {
		netdev_err(vif->ndev, "%s: conn_result is NULL\n", __func__);
		mutex_unlock(&wilc->deinit_lock);
		return;
	}

	msg = wilc_alloc_work(vif, handle_rcvd_gnrl_async_info, false);
	if (IS_ERR(msg)) {
		mutex_unlock(&wilc->deinit_lock);
		return;
	}

	msg->body.mac_info.status = buffer[7];
	result = wilc_enqueue_work(msg);
	if (result) {
		netdev_err(vif->ndev, "%s: enqueue work failed\n", __func__);
		kfree(msg);
	}

	mutex_unlock(&wilc->deinit_lock);
}

void wilc_scan_complete_received(struct wilc *wilc, u8 *buffer, u32 length)
{
	int result;
	int id;
	struct host_if_drv *hif_drv;
	struct wilc_vif *vif;

	id = get_unaligned_le32(&buffer[length - 4]);
	vif = wilc_get_vif_from_idx(wilc, id);
	if (!vif)
		return;
	hif_drv = vif->hif_drv;

	if (!hif_drv)
		return;

	if (hif_drv->usr_scan_req.scan_result) {
		struct host_if_msg *msg;

		msg = wilc_alloc_work(vif, handle_scan_complete, false);
		if (IS_ERR(msg))
			return;

		result = wilc_enqueue_work(msg);
		if (result) {
			netdev_err(vif->ndev, "%s: enqueue work failed\n",
				   __func__);
			kfree(msg);
		}
	}
}

int wilc_remain_on_channel(struct wilc_vif *vif, u64 cookie,
			   u32 duration, u16 chan,
			   void (*expired)(void *, u64),
			   void *user_arg)
{
	struct wilc_remain_ch roc;
	int result;

	roc.ch = chan;
	roc.expired = expired;
	roc.arg = user_arg;
	roc.duration = duration;
	roc.cookie = cookie;
	result = handle_remain_on_chan(vif, &roc);
	if (result)
		netdev_err(vif->ndev, "%s: failed to set remain on channel\n",
			   __func__);

	return result;
}

int wilc_listen_state_expired(struct wilc_vif *vif, u64 cookie)
{
	if (!vif->hif_drv) {
		netdev_err(vif->ndev, "%s: hif driver is NULL", __func__);
		return -EFAULT;
	}

	del_timer(&vif->hif_drv->remain_on_ch_timer);

	return wilc_handle_roc_expired(vif, cookie);
}

void wilc_frame_register(struct wilc_vif *vif, u16 frame_type, bool reg)
{
	struct wid wid;
	int result;
	struct wilc_reg_frame reg_frame;

	wid.id = WID_REGISTER_FRAME;
	wid.type = WID_STR;
	wid.size = sizeof(reg_frame);
	wid.val = (u8 *)&reg_frame;

	memset(&reg_frame, 0x0, sizeof(reg_frame));

	if (reg)
		reg_frame.reg = 1;

	switch (frame_type) {
	case IEEE80211_STYPE_ACTION:
		reg_frame.reg_id = WILC_FW_ACTION_FRM_IDX;
		break;

	case IEEE80211_STYPE_PROBE_REQ:
		reg_frame.reg_id = WILC_FW_PROBE_REQ_IDX;
		break;

	default:
		break;
	}
	reg_frame.frame_type = cpu_to_le16(frame_type);
	result = wilc_send_config_pkt(vif, WILC_SET_CFG, &wid, 1);
	if (result)
		netdev_err(vif->ndev, "Failed to frame register\n");
}

int wilc_add_beacon(struct wilc_vif *vif, u32 interval, u32 dtim_period,
		    struct cfg80211_beacon_data *params)
{
	struct wid wid;
	int result;
	u8 *cur_byte;

	wid.id = WID_ADD_BEACON;
	wid.type = WID_BIN;
	wid.size = params->head_len + params->tail_len + 16;
	wid.val = kzalloc(wid.size, GFP_KERNEL);
	if (!wid.val)
		return -ENOMEM;

	cur_byte = wid.val;
	put_unaligned_le32(interval, cur_byte);
	cur_byte += 4;
	put_unaligned_le32(dtim_period, cur_byte);
	cur_byte += 4;
	put_unaligned_le32(params->head_len, cur_byte);
	cur_byte += 4;

	if (params->head_len > 0)
		memcpy(cur_byte, params->head, params->head_len);
	cur_byte += params->head_len;

	put_unaligned_le32(params->tail_len, cur_byte);
	cur_byte += 4;

	if (params->tail_len > 0)
		memcpy(cur_byte, params->tail, params->tail_len);

	result = wilc_send_config_pkt(vif, WILC_SET_CFG, &wid, 1);
	if (result)
		netdev_err(vif->ndev, "Failed to send add beacon\n");

	kfree(wid.val);

	return result;
}

int wilc_del_beacon(struct wilc_vif *vif)
{
	int result;
	struct wid wid;
	u8 del_beacon = 0;

	wid.id = WID_DEL_BEACON;
	wid.type = WID_CHAR;
	wid.size = sizeof(char);
	wid.val = &del_beacon;

	result = wilc_send_config_pkt(vif, WILC_SET_CFG, &wid, 1);
	if (result)
		netdev_err(vif->ndev, "Failed to send delete beacon\n");

	return result;
}

int wilc_add_station(struct wilc_vif *vif, const u8 *mac,
		     struct station_parameters *params)
{
	struct wid wid;
	int result;
	u8 *cur_byte;

	wid.id = WID_ADD_STA;
	wid.type = WID_BIN;
	wid.size = WILC_ADD_STA_LENGTH + params->supported_rates_len;
	wid.val = kmalloc(wid.size, GFP_KERNEL);
	if (!wid.val)
		return -ENOMEM;

	cur_byte = wid.val;
	wilc_hif_pack_sta_param(cur_byte, mac, params);

	result = wilc_send_config_pkt(vif, WILC_SET_CFG, &wid, 1);
	if (result != 0)
		netdev_err(vif->ndev, "Failed to send add station\n");

	kfree(wid.val);

	return result;
}

int wilc_del_station(struct wilc_vif *vif, const u8 *mac_addr)
{
	struct wid wid;
	int result;

	wid.id = WID_REMOVE_STA;
	wid.type = WID_BIN;
	wid.size = ETH_ALEN;
	wid.val = kzalloc(wid.size, GFP_KERNEL);
	if (!wid.val)
		return -ENOMEM;

	if (!mac_addr)
		eth_broadcast_addr(wid.val);
	else
		ether_addr_copy(wid.val, mac_addr);

	result = wilc_send_config_pkt(vif, WILC_SET_CFG, &wid, 1);
	if (result)
		netdev_err(vif->ndev, "Failed to del station\n");

	kfree(wid.val);

	return result;
}

int wilc_del_allstation(struct wilc_vif *vif, u8 mac_addr[][ETH_ALEN])
{
	struct wid wid;
	int result;
	int i;
	u8 assoc_sta = 0;
	struct wilc_del_all_sta del_sta;

	memset(&del_sta, 0x0, sizeof(del_sta));
	for (i = 0; i < WILC_MAX_NUM_STA; i++) {
		if (!is_zero_ether_addr(mac_addr[i])) {
			assoc_sta++;
			ether_addr_copy(del_sta.mac[i], mac_addr[i]);
		}
	}

	if (!assoc_sta)
		return 0;

	del_sta.assoc_sta = assoc_sta;

	wid.id = WID_DEL_ALL_STA;
	wid.type = WID_STR;
	wid.size = (assoc_sta * ETH_ALEN) + 1;
	wid.val = (u8 *)&del_sta;

	result = wilc_send_config_pkt(vif, WILC_SET_CFG, &wid, 1);
	if (result)
		netdev_err(vif->ndev, "Failed to send delete all station\n");

	return result;
}

int wilc_edit_station(struct wilc_vif *vif, const u8 *mac,
		      struct station_parameters *params)
{
	struct wid wid;
	int result;
	u8 *cur_byte;

	wid.id = WID_EDIT_STA;
	wid.type = WID_BIN;
	wid.size = WILC_ADD_STA_LENGTH + params->supported_rates_len;
	wid.val = kmalloc(wid.size, GFP_KERNEL);
	if (!wid.val)
		return -ENOMEM;

	cur_byte = wid.val;
	wilc_hif_pack_sta_param(cur_byte, mac, params);

	result = wilc_send_config_pkt(vif, WILC_SET_CFG, &wid, 1);
	if (result)
		netdev_err(vif->ndev, "Failed to send edit station\n");

	kfree(wid.val);
	return result;
}

int wilc_set_power_mgmt(struct wilc_vif *vif, bool enabled, u32 timeout)
{
	struct wid wid;
	int result;
	s8 power_mode;

	if (enabled)
		power_mode = WILC_FW_MIN_FAST_PS;
	else
		power_mode = WILC_FW_NO_POWERSAVE;

	wid.id = WID_POWER_MANAGEMENT;
	wid.val = &power_mode;
	wid.size = sizeof(char);
	result = wilc_send_config_pkt(vif, WILC_SET_CFG, &wid, 1);
	if (result)
		netdev_err(vif->ndev, "Failed to send power management\n");

	return result;
}

int wilc_setup_multicast_filter(struct wilc_vif *vif, u32 enabled, u32 count,
				u8 *mc_list)
{
	int result;
	struct host_if_msg *msg;

	msg = wilc_alloc_work(vif, handle_set_mcast_filter, false);
	if (IS_ERR(msg))
		return PTR_ERR(msg);

	msg->body.mc_info.enabled = enabled;
	msg->body.mc_info.cnt = count;
	msg->body.mc_info.mc_list = mc_list;

	result = wilc_enqueue_work(msg);
	if (result) {
		netdev_err(vif->ndev, "%s: enqueue work failed\n", __func__);
		kfree(msg);
	}
	return result;
}

int wilc_set_tx_power(struct wilc_vif *vif, u8 tx_power)
{
	struct wid wid;

	wid.id = WID_TX_POWER;
	wid.type = WID_CHAR;
	wid.val = &tx_power;
	wid.size = sizeof(char);

	return wilc_send_config_pkt(vif, WILC_SET_CFG, &wid, 1);
}

int wilc_get_tx_power(struct wilc_vif *vif, u8 *tx_power)
{
	struct wid wid;

	wid.id = WID_TX_POWER;
	wid.type = WID_CHAR;
	wid.val = tx_power;
	wid.size = sizeof(char);

	return wilc_send_config_pkt(vif, WILC_GET_CFG, &wid, 1);
}<|MERGE_RESOLUTION|>--- conflicted
+++ resolved
@@ -470,12 +470,9 @@
 		int rsn_ie_len = sizeof(struct element) + rsn_ie[1];
 		int offset = 8;
 
-<<<<<<< HEAD
-=======
 		param->mode_802_11i = 2;
 		param->rsn_found = true;
 
->>>>>>> 9b37665a
 		/* extract RSN capabilities */
 		if (offset < rsn_ie_len) {
 			/* skip over pairwise suites */
@@ -485,16 +482,8 @@
 				/* skip over authentication suites */
 				offset += (rsn_ie[offset] * 4) + 2;
 
-<<<<<<< HEAD
-				if (offset + 1 < rsn_ie_len) {
-					param->mode_802_11i = 2;
-					param->rsn_found = true;
-					memcpy(param->rsn_cap, &rsn_ie[offset], 2);
-				}
-=======
 				if (offset + 1 < rsn_ie_len)
 					memcpy(param->rsn_cap, &rsn_ie[offset], 2);
->>>>>>> 9b37665a
 			}
 		}
 	}
