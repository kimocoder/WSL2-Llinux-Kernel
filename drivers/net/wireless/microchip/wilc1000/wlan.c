--- conflicted
+++ resolved
@@ -1458,11 +1458,7 @@
 	}
 
 	if (!wilc->vmm_table)
-<<<<<<< HEAD
-		wilc->vmm_table = kzalloc(WILC_VMM_TBL_SIZE, GFP_KERNEL);
-=======
 		wilc->vmm_table = kcalloc(WILC_VMM_TBL_SIZE, sizeof(u32), GFP_KERNEL);
->>>>>>> c33f17e6
 
 	if (!wilc->vmm_table) {
 		ret = -ENOBUFS;
