// SPDX-License-Identifier: GPL-2.0 OR BSD-3-Clause
/*
 * Copyright (C) 2007-2015, 2018-2020 Intel Corporation
 * Copyright (C) 2013-2015 Intel Mobile Communications GmbH
 * Copyright (C) 2016-2017 Intel Deutschland GmbH
 */
#include <linux/pci.h>
#include <linux/interrupt.h>
#include <linux/debugfs.h>
#include <linux/sched.h>
#include <linux/bitops.h>
#include <linux/gfp.h>
#include <linux/vmalloc.h>
#include <linux/module.h>
#include <linux/wait.h>
#include <linux/seq_file.h>

#include "iwl-drv.h"
#include "iwl-trans.h"
#include "iwl-csr.h"
#include "iwl-prph.h"
#include "iwl-scd.h"
#include "iwl-agn-hw.h"
#include "fw/error-dump.h"
#include "fw/dbg.h"
#include "fw/api/tx.h"
#include "internal.h"
#include "iwl-fh.h"
#include "iwl-context-info-gen3.h"

/* extended range in FW SRAM */
#define IWL_FW_MEM_EXTENDED_START	0x40000
#define IWL_FW_MEM_EXTENDED_END		0x57FFF

void iwl_trans_pcie_dump_regs(struct iwl_trans *trans)
{
#define PCI_DUMP_SIZE		352
#define PCI_MEM_DUMP_SIZE	64
#define PCI_PARENT_DUMP_SIZE	524
#define PREFIX_LEN		32
	struct iwl_trans_pcie *trans_pcie = IWL_TRANS_GET_PCIE_TRANS(trans);
	struct pci_dev *pdev = trans_pcie->pci_dev;
	u32 i, pos, alloc_size, *ptr, *buf;
	char *prefix;

	if (trans_pcie->pcie_dbg_dumped_once)
		return;

	/* Should be a multiple of 4 */
	BUILD_BUG_ON(PCI_DUMP_SIZE > 4096 || PCI_DUMP_SIZE & 0x3);
	BUILD_BUG_ON(PCI_MEM_DUMP_SIZE > 4096 || PCI_MEM_DUMP_SIZE & 0x3);
	BUILD_BUG_ON(PCI_PARENT_DUMP_SIZE > 4096 || PCI_PARENT_DUMP_SIZE & 0x3);

	/* Alloc a max size buffer */
	alloc_size = PCI_ERR_ROOT_ERR_SRC +  4 + PREFIX_LEN;
	alloc_size = max_t(u32, alloc_size, PCI_DUMP_SIZE + PREFIX_LEN);
	alloc_size = max_t(u32, alloc_size, PCI_MEM_DUMP_SIZE + PREFIX_LEN);
	alloc_size = max_t(u32, alloc_size, PCI_PARENT_DUMP_SIZE + PREFIX_LEN);

	buf = kmalloc(alloc_size, GFP_ATOMIC);
	if (!buf)
		return;
	prefix = (char *)buf + alloc_size - PREFIX_LEN;

	IWL_ERR(trans, "iwlwifi transaction failed, dumping registers\n");

	/* Print wifi device registers */
	sprintf(prefix, "iwlwifi %s: ", pci_name(pdev));
	IWL_ERR(trans, "iwlwifi device config registers:\n");
	for (i = 0, ptr = buf; i < PCI_DUMP_SIZE; i += 4, ptr++)
		if (pci_read_config_dword(pdev, i, ptr))
			goto err_read;
	print_hex_dump(KERN_ERR, prefix, DUMP_PREFIX_OFFSET, 32, 4, buf, i, 0);

	IWL_ERR(trans, "iwlwifi device memory mapped registers:\n");
	for (i = 0, ptr = buf; i < PCI_MEM_DUMP_SIZE; i += 4, ptr++)
		*ptr = iwl_read32(trans, i);
	print_hex_dump(KERN_ERR, prefix, DUMP_PREFIX_OFFSET, 32, 4, buf, i, 0);

	pos = pci_find_ext_capability(pdev, PCI_EXT_CAP_ID_ERR);
	if (pos) {
		IWL_ERR(trans, "iwlwifi device AER capability structure:\n");
		for (i = 0, ptr = buf; i < PCI_ERR_ROOT_COMMAND; i += 4, ptr++)
			if (pci_read_config_dword(pdev, pos + i, ptr))
				goto err_read;
		print_hex_dump(KERN_ERR, prefix, DUMP_PREFIX_OFFSET,
			       32, 4, buf, i, 0);
	}

	/* Print parent device registers next */
	if (!pdev->bus->self)
		goto out;

	pdev = pdev->bus->self;
	sprintf(prefix, "iwlwifi %s: ", pci_name(pdev));

	IWL_ERR(trans, "iwlwifi parent port (%s) config registers:\n",
		pci_name(pdev));
	for (i = 0, ptr = buf; i < PCI_PARENT_DUMP_SIZE; i += 4, ptr++)
		if (pci_read_config_dword(pdev, i, ptr))
			goto err_read;
	print_hex_dump(KERN_ERR, prefix, DUMP_PREFIX_OFFSET, 32, 4, buf, i, 0);

	/* Print root port AER registers */
	pos = 0;
	pdev = pcie_find_root_port(pdev);
	if (pdev)
		pos = pci_find_ext_capability(pdev, PCI_EXT_CAP_ID_ERR);
	if (pos) {
		IWL_ERR(trans, "iwlwifi root port (%s) AER cap structure:\n",
			pci_name(pdev));
		sprintf(prefix, "iwlwifi %s: ", pci_name(pdev));
		for (i = 0, ptr = buf; i <= PCI_ERR_ROOT_ERR_SRC; i += 4, ptr++)
			if (pci_read_config_dword(pdev, pos + i, ptr))
				goto err_read;
		print_hex_dump(KERN_ERR, prefix, DUMP_PREFIX_OFFSET, 32,
			       4, buf, i, 0);
	}
	goto out;

err_read:
	print_hex_dump(KERN_ERR, prefix, DUMP_PREFIX_OFFSET, 32, 4, buf, i, 0);
	IWL_ERR(trans, "Read failed at 0x%X\n", i);
out:
	trans_pcie->pcie_dbg_dumped_once = 1;
	kfree(buf);
}

static void iwl_trans_pcie_sw_reset(struct iwl_trans *trans)
{
	/* Reset entire device - do controller reset (results in SHRD_HW_RST) */
	iwl_set_bit(trans, CSR_RESET, CSR_RESET_REG_FLAG_SW_RESET);
	usleep_range(5000, 6000);
}

static void iwl_pcie_free_fw_monitor(struct iwl_trans *trans)
{
	struct iwl_dram_data *fw_mon = &trans->dbg.fw_mon;

	if (!fw_mon->size)
		return;

	dma_free_coherent(trans->dev, fw_mon->size, fw_mon->block,
			  fw_mon->physical);

	fw_mon->block = NULL;
	fw_mon->physical = 0;
	fw_mon->size = 0;
}

static void iwl_pcie_alloc_fw_monitor_block(struct iwl_trans *trans,
					    u8 max_power, u8 min_power)
{
	struct iwl_dram_data *fw_mon = &trans->dbg.fw_mon;
	void *block = NULL;
	dma_addr_t physical = 0;
	u32 size = 0;
	u8 power;

	if (fw_mon->size)
		return;

	for (power = max_power; power >= min_power; power--) {
		size = BIT(power);
		block = dma_alloc_coherent(trans->dev, size, &physical,
					   GFP_KERNEL | __GFP_NOWARN);
		if (!block)
			continue;

		IWL_INFO(trans,
			 "Allocated 0x%08x bytes for firmware monitor.\n",
			 size);
		break;
	}

	if (WARN_ON_ONCE(!block))
		return;

	if (power != max_power)
		IWL_ERR(trans,
			"Sorry - debug buffer is only %luK while you requested %luK\n",
			(unsigned long)BIT(power - 10),
			(unsigned long)BIT(max_power - 10));

	fw_mon->block = block;
	fw_mon->physical = physical;
	fw_mon->size = size;
}

void iwl_pcie_alloc_fw_monitor(struct iwl_trans *trans, u8 max_power)
{
	if (!max_power) {
		/* default max_power is maximum */
		max_power = 26;
	} else {
		max_power += 11;
	}

	if (WARN(max_power > 26,
		 "External buffer size for monitor is too big %d, check the FW TLV\n",
		 max_power))
		return;

	if (trans->dbg.fw_mon.size)
		return;

	iwl_pcie_alloc_fw_monitor_block(trans, max_power, 11);
}

static u32 iwl_trans_pcie_read_shr(struct iwl_trans *trans, u32 reg)
{
	iwl_write32(trans, HEEP_CTRL_WRD_PCIEX_CTRL_REG,
		    ((reg & 0x0000ffff) | (2 << 28)));
	return iwl_read32(trans, HEEP_CTRL_WRD_PCIEX_DATA_REG);
}

static void iwl_trans_pcie_write_shr(struct iwl_trans *trans, u32 reg, u32 val)
{
	iwl_write32(trans, HEEP_CTRL_WRD_PCIEX_DATA_REG, val);
	iwl_write32(trans, HEEP_CTRL_WRD_PCIEX_CTRL_REG,
		    ((reg & 0x0000ffff) | (3 << 28)));
}

static void iwl_pcie_set_pwr(struct iwl_trans *trans, bool vaux)
{
	if (trans->cfg->apmg_not_supported)
		return;

	if (vaux && pci_pme_capable(to_pci_dev(trans->dev), PCI_D3cold))
		iwl_set_bits_mask_prph(trans, APMG_PS_CTRL_REG,
				       APMG_PS_CTRL_VAL_PWR_SRC_VAUX,
				       ~APMG_PS_CTRL_MSK_PWR_SRC);
	else
		iwl_set_bits_mask_prph(trans, APMG_PS_CTRL_REG,
				       APMG_PS_CTRL_VAL_PWR_SRC_VMAIN,
				       ~APMG_PS_CTRL_MSK_PWR_SRC);
}

/* PCI registers */
#define PCI_CFG_RETRY_TIMEOUT	0x041

void iwl_pcie_apm_config(struct iwl_trans *trans)
{
	struct iwl_trans_pcie *trans_pcie = IWL_TRANS_GET_PCIE_TRANS(trans);
	u16 lctl;
	u16 cap;

	/*
	 * L0S states have been found to be unstable with our devices
	 * and in newer hardware they are not officially supported at
	 * all, so we must always set the L0S_DISABLED bit.
	 */
	iwl_set_bit(trans, CSR_GIO_REG, CSR_GIO_REG_VAL_L0S_DISABLED);

	pcie_capability_read_word(trans_pcie->pci_dev, PCI_EXP_LNKCTL, &lctl);
	trans->pm_support = !(lctl & PCI_EXP_LNKCTL_ASPM_L0S);

	pcie_capability_read_word(trans_pcie->pci_dev, PCI_EXP_DEVCTL2, &cap);
	trans->ltr_enabled = cap & PCI_EXP_DEVCTL2_LTR_EN;
	IWL_DEBUG_POWER(trans, "L1 %sabled - LTR %sabled\n",
			(lctl & PCI_EXP_LNKCTL_ASPM_L1) ? "En" : "Dis",
			trans->ltr_enabled ? "En" : "Dis");
}

/*
 * Start up NIC's basic functionality after it has been reset
 * (e.g. after platform boot, or shutdown via iwl_pcie_apm_stop())
 * NOTE:  This does not load uCode nor start the embedded processor
 */
static int iwl_pcie_apm_init(struct iwl_trans *trans)
{
	int ret;

	IWL_DEBUG_INFO(trans, "Init card's basic functions\n");

	/*
	 * Use "set_bit" below rather than "write", to preserve any hardware
	 * bits already set by default after reset.
	 */

	/* Disable L0S exit timer (platform NMI Work/Around) */
	if (trans->trans_cfg->device_family < IWL_DEVICE_FAMILY_8000)
		iwl_set_bit(trans, CSR_GIO_CHICKEN_BITS,
			    CSR_GIO_CHICKEN_BITS_REG_BIT_DIS_L0S_EXIT_TIMER);

	/*
	 * Disable L0s without affecting L1;
	 *  don't wait for ICH L0s (ICH bug W/A)
	 */
	iwl_set_bit(trans, CSR_GIO_CHICKEN_BITS,
		    CSR_GIO_CHICKEN_BITS_REG_BIT_L1A_NO_L0S_RX);

	/* Set FH wait threshold to maximum (HW error during stress W/A) */
	iwl_set_bit(trans, CSR_DBG_HPET_MEM_REG, CSR_DBG_HPET_MEM_REG_VAL);

	/*
	 * Enable HAP INTA (interrupt from management bus) to
	 * wake device's PCI Express link L1a -> L0s
	 */
	iwl_set_bit(trans, CSR_HW_IF_CONFIG_REG,
		    CSR_HW_IF_CONFIG_REG_BIT_HAP_WAKE_L1A);

	iwl_pcie_apm_config(trans);

	/* Configure analog phase-lock-loop before activating to D0A */
	if (trans->trans_cfg->base_params->pll_cfg)
		iwl_set_bit(trans, CSR_ANA_PLL_CFG, CSR50_ANA_PLL_CFG_VAL);

	ret = iwl_finish_nic_init(trans, trans->trans_cfg);
	if (ret)
		return ret;

	if (trans->cfg->host_interrupt_operation_mode) {
		/*
		 * This is a bit of an abuse - This is needed for 7260 / 3160
		 * only check host_interrupt_operation_mode even if this is
		 * not related to host_interrupt_operation_mode.
		 *
		 * Enable the oscillator to count wake up time for L1 exit. This
		 * consumes slightly more power (100uA) - but allows to be sure
		 * that we wake up from L1 on time.
		 *
		 * This looks weird: read twice the same register, discard the
		 * value, set a bit, and yet again, read that same register
		 * just to discard the value. But that's the way the hardware
		 * seems to like it.
		 */
		iwl_read_prph(trans, OSC_CLK);
		iwl_read_prph(trans, OSC_CLK);
		iwl_set_bits_prph(trans, OSC_CLK, OSC_CLK_FORCE_CONTROL);
		iwl_read_prph(trans, OSC_CLK);
		iwl_read_prph(trans, OSC_CLK);
	}

	/*
	 * Enable DMA clock and wait for it to stabilize.
	 *
	 * Write to "CLK_EN_REG"; "1" bits enable clocks, while "0"
	 * bits do not disable clocks.  This preserves any hardware
	 * bits already set by default in "CLK_CTRL_REG" after reset.
	 */
	if (!trans->cfg->apmg_not_supported) {
		iwl_write_prph(trans, APMG_CLK_EN_REG,
			       APMG_CLK_VAL_DMA_CLK_RQT);
		udelay(20);

		/* Disable L1-Active */
		iwl_set_bits_prph(trans, APMG_PCIDEV_STT_REG,
				  APMG_PCIDEV_STT_VAL_L1_ACT_DIS);

		/* Clear the interrupt in APMG if the NIC is in RFKILL */
		iwl_write_prph(trans, APMG_RTC_INT_STT_REG,
			       APMG_RTC_INT_STT_RFKILL);
	}

	set_bit(STATUS_DEVICE_ENABLED, &trans->status);

	return 0;
}

/*
 * Enable LP XTAL to avoid HW bug where device may consume much power if
 * FW is not loaded after device reset. LP XTAL is disabled by default
 * after device HW reset. Do it only if XTAL is fed by internal source.
 * Configure device's "persistence" mode to avoid resetting XTAL again when
 * SHRD_HW_RST occurs in S3.
 */
static void iwl_pcie_apm_lp_xtal_enable(struct iwl_trans *trans)
{
	int ret;
	u32 apmg_gp1_reg;
	u32 apmg_xtal_cfg_reg;
	u32 dl_cfg_reg;

	/* Force XTAL ON */
	__iwl_trans_pcie_set_bit(trans, CSR_GP_CNTRL,
				 CSR_GP_CNTRL_REG_FLAG_XTAL_ON);

	iwl_trans_pcie_sw_reset(trans);

	ret = iwl_finish_nic_init(trans, trans->trans_cfg);
	if (WARN_ON(ret)) {
		/* Release XTAL ON request */
		__iwl_trans_pcie_clear_bit(trans, CSR_GP_CNTRL,
					   CSR_GP_CNTRL_REG_FLAG_XTAL_ON);
		return;
	}

	/*
	 * Clear "disable persistence" to avoid LP XTAL resetting when
	 * SHRD_HW_RST is applied in S3.
	 */
	iwl_clear_bits_prph(trans, APMG_PCIDEV_STT_REG,
				    APMG_PCIDEV_STT_VAL_PERSIST_DIS);

	/*
	 * Force APMG XTAL to be active to prevent its disabling by HW
	 * caused by APMG idle state.
	 */
	apmg_xtal_cfg_reg = iwl_trans_pcie_read_shr(trans,
						    SHR_APMG_XTAL_CFG_REG);
	iwl_trans_pcie_write_shr(trans, SHR_APMG_XTAL_CFG_REG,
				 apmg_xtal_cfg_reg |
				 SHR_APMG_XTAL_CFG_XTAL_ON_REQ);

	iwl_trans_pcie_sw_reset(trans);

	/* Enable LP XTAL by indirect access through CSR */
	apmg_gp1_reg = iwl_trans_pcie_read_shr(trans, SHR_APMG_GP1_REG);
	iwl_trans_pcie_write_shr(trans, SHR_APMG_GP1_REG, apmg_gp1_reg |
				 SHR_APMG_GP1_WF_XTAL_LP_EN |
				 SHR_APMG_GP1_CHICKEN_BIT_SELECT);

	/* Clear delay line clock power up */
	dl_cfg_reg = iwl_trans_pcie_read_shr(trans, SHR_APMG_DL_CFG_REG);
	iwl_trans_pcie_write_shr(trans, SHR_APMG_DL_CFG_REG, dl_cfg_reg &
				 ~SHR_APMG_DL_CFG_DL_CLOCK_POWER_UP);

	/*
	 * Enable persistence mode to avoid LP XTAL resetting when
	 * SHRD_HW_RST is applied in S3.
	 */
	iwl_set_bit(trans, CSR_HW_IF_CONFIG_REG,
		    CSR_HW_IF_CONFIG_REG_PERSIST_MODE);

	/*
	 * Clear "initialization complete" bit to move adapter from
	 * D0A* (powered-up Active) --> D0U* (Uninitialized) state.
	 */
	iwl_clear_bit(trans, CSR_GP_CNTRL, CSR_GP_CNTRL_REG_FLAG_INIT_DONE);

	/* Activates XTAL resources monitor */
	__iwl_trans_pcie_set_bit(trans, CSR_MONITOR_CFG_REG,
				 CSR_MONITOR_XTAL_RESOURCES);

	/* Release XTAL ON request */
	__iwl_trans_pcie_clear_bit(trans, CSR_GP_CNTRL,
				   CSR_GP_CNTRL_REG_FLAG_XTAL_ON);
	udelay(10);

	/* Release APMG XTAL */
	iwl_trans_pcie_write_shr(trans, SHR_APMG_XTAL_CFG_REG,
				 apmg_xtal_cfg_reg &
				 ~SHR_APMG_XTAL_CFG_XTAL_ON_REQ);
}

void iwl_pcie_apm_stop_master(struct iwl_trans *trans)
{
	int ret;

	/* stop device's busmaster DMA activity */

	if (trans->trans_cfg->device_family >= IWL_DEVICE_FAMILY_BZ) {
		iwl_set_bit(trans, CSR_GP_CNTRL,
			    CSR_GP_CNTRL_REG_FLAG_BUS_MASTER_DISABLE_REQ);

		ret = iwl_poll_bit(trans, CSR_GP_CNTRL,
				   CSR_GP_CNTRL_REG_FLAG_BUS_MASTER_DISABLE_STATUS,
				   CSR_GP_CNTRL_REG_FLAG_BUS_MASTER_DISABLE_STATUS,
				   100);
	} else {
		iwl_set_bit(trans, CSR_RESET, CSR_RESET_REG_FLAG_STOP_MASTER);

		ret = iwl_poll_bit(trans, CSR_RESET,
				   CSR_RESET_REG_FLAG_MASTER_DISABLED,
				   CSR_RESET_REG_FLAG_MASTER_DISABLED, 100);
	}

	if (ret < 0)
		IWL_WARN(trans, "Master Disable Timed Out, 100 usec\n");

	IWL_DEBUG_INFO(trans, "stop master\n");
}

static void iwl_pcie_apm_stop(struct iwl_trans *trans, bool op_mode_leave)
{
	IWL_DEBUG_INFO(trans, "Stop card, put in low power state\n");

	if (op_mode_leave) {
		if (!test_bit(STATUS_DEVICE_ENABLED, &trans->status))
			iwl_pcie_apm_init(trans);

		/* inform ME that we are leaving */
		if (trans->trans_cfg->device_family == IWL_DEVICE_FAMILY_7000)
			iwl_set_bits_prph(trans, APMG_PCIDEV_STT_REG,
					  APMG_PCIDEV_STT_VAL_WAKE_ME);
		else if (trans->trans_cfg->device_family >=
			 IWL_DEVICE_FAMILY_8000) {
			iwl_set_bit(trans, CSR_DBG_LINK_PWR_MGMT_REG,
				    CSR_RESET_LINK_PWR_MGMT_DISABLED);
			iwl_set_bit(trans, CSR_HW_IF_CONFIG_REG,
				    CSR_HW_IF_CONFIG_REG_PREPARE |
				    CSR_HW_IF_CONFIG_REG_ENABLE_PME);
			mdelay(1);
			iwl_clear_bit(trans, CSR_DBG_LINK_PWR_MGMT_REG,
				      CSR_RESET_LINK_PWR_MGMT_DISABLED);
		}
		mdelay(5);
	}

	clear_bit(STATUS_DEVICE_ENABLED, &trans->status);

	/* Stop device's DMA activity */
	iwl_pcie_apm_stop_master(trans);

	if (trans->cfg->lp_xtal_workaround) {
		iwl_pcie_apm_lp_xtal_enable(trans);
		return;
	}

	iwl_trans_pcie_sw_reset(trans);

	/*
	 * Clear "initialization complete" bit to move adapter from
	 * D0A* (powered-up Active) --> D0U* (Uninitialized) state.
	 */
	iwl_clear_bit(trans, CSR_GP_CNTRL, CSR_GP_CNTRL_REG_FLAG_INIT_DONE);
}

static int iwl_pcie_nic_init(struct iwl_trans *trans)
{
	struct iwl_trans_pcie *trans_pcie = IWL_TRANS_GET_PCIE_TRANS(trans);
	int ret;

	/* nic_init */
	spin_lock_bh(&trans_pcie->irq_lock);
	ret = iwl_pcie_apm_init(trans);
	spin_unlock_bh(&trans_pcie->irq_lock);

	if (ret)
		return ret;

	iwl_pcie_set_pwr(trans, false);

	iwl_op_mode_nic_config(trans->op_mode);

	/* Allocate the RX queue, or reset if it is already allocated */
	ret = iwl_pcie_rx_init(trans);
	if (ret)
		return ret;

	/* Allocate or reset and init all Tx and Command queues */
	if (iwl_pcie_tx_init(trans)) {
		iwl_pcie_rx_free(trans);
		return -ENOMEM;
	}

	if (trans->trans_cfg->base_params->shadow_reg_enable) {
		/* enable shadow regs in HW */
		iwl_set_bit(trans, CSR_MAC_SHADOW_REG_CTRL, 0x800FFFFF);
		IWL_DEBUG_INFO(trans, "Enabling shadow registers in device\n");
	}

	return 0;
}

#define HW_READY_TIMEOUT (50)

/* Note: returns poll_bit return value, which is >= 0 if success */
static int iwl_pcie_set_hw_ready(struct iwl_trans *trans)
{
	int ret;

	iwl_set_bit(trans, CSR_HW_IF_CONFIG_REG,
		    CSR_HW_IF_CONFIG_REG_BIT_NIC_READY);

	/* See if we got it */
	ret = iwl_poll_bit(trans, CSR_HW_IF_CONFIG_REG,
			   CSR_HW_IF_CONFIG_REG_BIT_NIC_READY,
			   CSR_HW_IF_CONFIG_REG_BIT_NIC_READY,
			   HW_READY_TIMEOUT);

	if (ret >= 0)
		iwl_set_bit(trans, CSR_MBOX_SET_REG, CSR_MBOX_SET_REG_OS_ALIVE);

	IWL_DEBUG_INFO(trans, "hardware%s ready\n", ret < 0 ? " not" : "");
	return ret;
}

/* Note: returns standard 0/-ERROR code */
int iwl_pcie_prepare_card_hw(struct iwl_trans *trans)
{
	int ret;
	int iter;

	IWL_DEBUG_INFO(trans, "iwl_trans_prepare_card_hw enter\n");

	ret = iwl_pcie_set_hw_ready(trans);
	/* If the card is ready, exit 0 */
	if (ret >= 0)
		return 0;

	iwl_set_bit(trans, CSR_DBG_LINK_PWR_MGMT_REG,
		    CSR_RESET_LINK_PWR_MGMT_DISABLED);
	usleep_range(1000, 2000);

	for (iter = 0; iter < 10; iter++) {
		int t = 0;

		/* If HW is not ready, prepare the conditions to check again */
		iwl_set_bit(trans, CSR_HW_IF_CONFIG_REG,
			    CSR_HW_IF_CONFIG_REG_PREPARE);

		do {
			ret = iwl_pcie_set_hw_ready(trans);
			if (ret >= 0)
				return 0;

			usleep_range(200, 1000);
			t += 200;
		} while (t < 150000);
		msleep(25);
	}

	IWL_ERR(trans, "Couldn't prepare the card\n");

	return ret;
}

/*
 * ucode
 */
static void iwl_pcie_load_firmware_chunk_fh(struct iwl_trans *trans,
					    u32 dst_addr, dma_addr_t phy_addr,
					    u32 byte_cnt)
{
	iwl_write32(trans, FH_TCSR_CHNL_TX_CONFIG_REG(FH_SRVC_CHNL),
		    FH_TCSR_TX_CONFIG_REG_VAL_DMA_CHNL_PAUSE);

	iwl_write32(trans, FH_SRVC_CHNL_SRAM_ADDR_REG(FH_SRVC_CHNL),
		    dst_addr);

	iwl_write32(trans, FH_TFDIB_CTRL0_REG(FH_SRVC_CHNL),
		    phy_addr & FH_MEM_TFDIB_DRAM_ADDR_LSB_MSK);

	iwl_write32(trans, FH_TFDIB_CTRL1_REG(FH_SRVC_CHNL),
		    (iwl_get_dma_hi_addr(phy_addr)
			<< FH_MEM_TFDIB_REG1_ADDR_BITSHIFT) | byte_cnt);

	iwl_write32(trans, FH_TCSR_CHNL_TX_BUF_STS_REG(FH_SRVC_CHNL),
		    BIT(FH_TCSR_CHNL_TX_BUF_STS_REG_POS_TB_NUM) |
		    BIT(FH_TCSR_CHNL_TX_BUF_STS_REG_POS_TB_IDX) |
		    FH_TCSR_CHNL_TX_BUF_STS_REG_VAL_TFDB_VALID);

	iwl_write32(trans, FH_TCSR_CHNL_TX_CONFIG_REG(FH_SRVC_CHNL),
		    FH_TCSR_TX_CONFIG_REG_VAL_DMA_CHNL_ENABLE |
		    FH_TCSR_TX_CONFIG_REG_VAL_DMA_CREDIT_DISABLE |
		    FH_TCSR_TX_CONFIG_REG_VAL_CIRQ_HOST_ENDTFD);
}

static int iwl_pcie_load_firmware_chunk(struct iwl_trans *trans,
					u32 dst_addr, dma_addr_t phy_addr,
					u32 byte_cnt)
{
	struct iwl_trans_pcie *trans_pcie = IWL_TRANS_GET_PCIE_TRANS(trans);
	int ret;

	trans_pcie->ucode_write_complete = false;

	if (!iwl_trans_grab_nic_access(trans))
		return -EIO;

	iwl_pcie_load_firmware_chunk_fh(trans, dst_addr, phy_addr,
					byte_cnt);
	iwl_trans_release_nic_access(trans);

	ret = wait_event_timeout(trans_pcie->ucode_write_waitq,
				 trans_pcie->ucode_write_complete, 5 * HZ);
	if (!ret) {
		IWL_ERR(trans, "Failed to load firmware chunk!\n");
		iwl_trans_pcie_dump_regs(trans);
		return -ETIMEDOUT;
	}

	return 0;
}

static int iwl_pcie_load_section(struct iwl_trans *trans, u8 section_num,
			    const struct fw_desc *section)
{
	u8 *v_addr;
	dma_addr_t p_addr;
	u32 offset, chunk_sz = min_t(u32, FH_MEM_TB_MAX_LENGTH, section->len);
	int ret = 0;

	IWL_DEBUG_FW(trans, "[%d] uCode section being loaded...\n",
		     section_num);

	v_addr = dma_alloc_coherent(trans->dev, chunk_sz, &p_addr,
				    GFP_KERNEL | __GFP_NOWARN);
	if (!v_addr) {
		IWL_DEBUG_INFO(trans, "Falling back to small chunks of DMA\n");
		chunk_sz = PAGE_SIZE;
		v_addr = dma_alloc_coherent(trans->dev, chunk_sz,
					    &p_addr, GFP_KERNEL);
		if (!v_addr)
			return -ENOMEM;
	}

	for (offset = 0; offset < section->len; offset += chunk_sz) {
		u32 copy_size, dst_addr;
		bool extended_addr = false;

		copy_size = min_t(u32, chunk_sz, section->len - offset);
		dst_addr = section->offset + offset;

		if (dst_addr >= IWL_FW_MEM_EXTENDED_START &&
		    dst_addr <= IWL_FW_MEM_EXTENDED_END)
			extended_addr = true;

		if (extended_addr)
			iwl_set_bits_prph(trans, LMPM_CHICK,
					  LMPM_CHICK_EXTENDED_ADDR_SPACE);

		memcpy(v_addr, (u8 *)section->data + offset, copy_size);
		ret = iwl_pcie_load_firmware_chunk(trans, dst_addr, p_addr,
						   copy_size);

		if (extended_addr)
			iwl_clear_bits_prph(trans, LMPM_CHICK,
					    LMPM_CHICK_EXTENDED_ADDR_SPACE);

		if (ret) {
			IWL_ERR(trans,
				"Could not load the [%d] uCode section\n",
				section_num);
			break;
		}
	}

	dma_free_coherent(trans->dev, chunk_sz, v_addr, p_addr);
	return ret;
}

static int iwl_pcie_load_cpu_sections_8000(struct iwl_trans *trans,
					   const struct fw_img *image,
					   int cpu,
					   int *first_ucode_section)
{
	int shift_param;
	int i, ret = 0, sec_num = 0x1;
	u32 val, last_read_idx = 0;

	if (cpu == 1) {
		shift_param = 0;
		*first_ucode_section = 0;
	} else {
		shift_param = 16;
		(*first_ucode_section)++;
	}

	for (i = *first_ucode_section; i < image->num_sec; i++) {
		last_read_idx = i;

		/*
		 * CPU1_CPU2_SEPARATOR_SECTION delimiter - separate between
		 * CPU1 to CPU2.
		 * PAGING_SEPARATOR_SECTION delimiter - separate between
		 * CPU2 non paged to CPU2 paging sec.
		 */
		if (!image->sec[i].data ||
		    image->sec[i].offset == CPU1_CPU2_SEPARATOR_SECTION ||
		    image->sec[i].offset == PAGING_SEPARATOR_SECTION) {
			IWL_DEBUG_FW(trans,
				     "Break since Data not valid or Empty section, sec = %d\n",
				     i);
			break;
		}

		ret = iwl_pcie_load_section(trans, i, &image->sec[i]);
		if (ret)
			return ret;

		/* Notify ucode of loaded section number and status */
		val = iwl_read_direct32(trans, FH_UCODE_LOAD_STATUS);
		val = val | (sec_num << shift_param);
		iwl_write_direct32(trans, FH_UCODE_LOAD_STATUS, val);

		sec_num = (sec_num << 1) | 0x1;
	}

	*first_ucode_section = last_read_idx;

	iwl_enable_interrupts(trans);

	if (trans->trans_cfg->use_tfh) {
		if (cpu == 1)
			iwl_write_prph(trans, UREG_UCODE_LOAD_STATUS,
				       0xFFFF);
		else
			iwl_write_prph(trans, UREG_UCODE_LOAD_STATUS,
				       0xFFFFFFFF);
	} else {
		if (cpu == 1)
			iwl_write_direct32(trans, FH_UCODE_LOAD_STATUS,
					   0xFFFF);
		else
			iwl_write_direct32(trans, FH_UCODE_LOAD_STATUS,
					   0xFFFFFFFF);
	}

	return 0;
}

static int iwl_pcie_load_cpu_sections(struct iwl_trans *trans,
				      const struct fw_img *image,
				      int cpu,
				      int *first_ucode_section)
{
	int i, ret = 0;
	u32 last_read_idx = 0;

	if (cpu == 1)
		*first_ucode_section = 0;
	else
		(*first_ucode_section)++;

	for (i = *first_ucode_section; i < image->num_sec; i++) {
		last_read_idx = i;

		/*
		 * CPU1_CPU2_SEPARATOR_SECTION delimiter - separate between
		 * CPU1 to CPU2.
		 * PAGING_SEPARATOR_SECTION delimiter - separate between
		 * CPU2 non paged to CPU2 paging sec.
		 */
		if (!image->sec[i].data ||
		    image->sec[i].offset == CPU1_CPU2_SEPARATOR_SECTION ||
		    image->sec[i].offset == PAGING_SEPARATOR_SECTION) {
			IWL_DEBUG_FW(trans,
				     "Break since Data not valid or Empty section, sec = %d\n",
				     i);
			break;
		}

		ret = iwl_pcie_load_section(trans, i, &image->sec[i]);
		if (ret)
			return ret;
	}

	*first_ucode_section = last_read_idx;

	return 0;
}

static void iwl_pcie_apply_destination_ini(struct iwl_trans *trans)
{
	enum iwl_fw_ini_allocation_id alloc_id = IWL_FW_INI_ALLOCATION_ID_DBGC1;
	struct iwl_fw_ini_allocation_tlv *fw_mon_cfg =
		&trans->dbg.fw_mon_cfg[alloc_id];
	struct iwl_dram_data *frag;

	if (!iwl_trans_dbg_ini_valid(trans))
		return;

	if (le32_to_cpu(fw_mon_cfg->buf_location) ==
	    IWL_FW_INI_LOCATION_SRAM_PATH) {
		IWL_DEBUG_FW(trans, "WRT: Applying SMEM buffer destination\n");
		/* set sram monitor by enabling bit 7 */
		iwl_set_bit(trans, CSR_HW_IF_CONFIG_REG,
			    CSR_HW_IF_CONFIG_REG_BIT_MONITOR_SRAM);

		return;
	}

	if (le32_to_cpu(fw_mon_cfg->buf_location) !=
	    IWL_FW_INI_LOCATION_DRAM_PATH ||
	    !trans->dbg.fw_mon_ini[alloc_id].num_frags)
		return;

	frag = &trans->dbg.fw_mon_ini[alloc_id].frags[0];

	IWL_DEBUG_FW(trans, "WRT: Applying DRAM destination (alloc_id=%u)\n",
		     alloc_id);

	iwl_write_umac_prph(trans, MON_BUFF_BASE_ADDR_VER2,
			    frag->physical >> MON_BUFF_SHIFT_VER2);
	iwl_write_umac_prph(trans, MON_BUFF_END_ADDR_VER2,
			    (frag->physical + frag->size - 256) >>
			    MON_BUFF_SHIFT_VER2);
}

void iwl_pcie_apply_destination(struct iwl_trans *trans)
{
	const struct iwl_fw_dbg_dest_tlv_v1 *dest = trans->dbg.dest_tlv;
	const struct iwl_dram_data *fw_mon = &trans->dbg.fw_mon;
	int i;

	if (iwl_trans_dbg_ini_valid(trans)) {
		iwl_pcie_apply_destination_ini(trans);
		return;
	}

	IWL_INFO(trans, "Applying debug destination %s\n",
		 get_fw_dbg_mode_string(dest->monitor_mode));

	if (dest->monitor_mode == EXTERNAL_MODE)
		iwl_pcie_alloc_fw_monitor(trans, dest->size_power);
	else
		IWL_WARN(trans, "PCI should have external buffer debug\n");

	for (i = 0; i < trans->dbg.n_dest_reg; i++) {
		u32 addr = le32_to_cpu(dest->reg_ops[i].addr);
		u32 val = le32_to_cpu(dest->reg_ops[i].val);

		switch (dest->reg_ops[i].op) {
		case CSR_ASSIGN:
			iwl_write32(trans, addr, val);
			break;
		case CSR_SETBIT:
			iwl_set_bit(trans, addr, BIT(val));
			break;
		case CSR_CLEARBIT:
			iwl_clear_bit(trans, addr, BIT(val));
			break;
		case PRPH_ASSIGN:
			iwl_write_prph(trans, addr, val);
			break;
		case PRPH_SETBIT:
			iwl_set_bits_prph(trans, addr, BIT(val));
			break;
		case PRPH_CLEARBIT:
			iwl_clear_bits_prph(trans, addr, BIT(val));
			break;
		case PRPH_BLOCKBIT:
			if (iwl_read_prph(trans, addr) & BIT(val)) {
				IWL_ERR(trans,
					"BIT(%u) in address 0x%x is 1, stopping FW configuration\n",
					val, addr);
				goto monitor;
			}
			break;
		default:
			IWL_ERR(trans, "FW debug - unknown OP %d\n",
				dest->reg_ops[i].op);
			break;
		}
	}

monitor:
	if (dest->monitor_mode == EXTERNAL_MODE && fw_mon->size) {
		iwl_write_prph(trans, le32_to_cpu(dest->base_reg),
			       fw_mon->physical >> dest->base_shift);
		if (trans->trans_cfg->device_family >= IWL_DEVICE_FAMILY_8000)
			iwl_write_prph(trans, le32_to_cpu(dest->end_reg),
				       (fw_mon->physical + fw_mon->size -
					256) >> dest->end_shift);
		else
			iwl_write_prph(trans, le32_to_cpu(dest->end_reg),
				       (fw_mon->physical + fw_mon->size) >>
				       dest->end_shift);
	}
}

static int iwl_pcie_load_given_ucode(struct iwl_trans *trans,
				const struct fw_img *image)
{
	int ret = 0;
	int first_ucode_section;

	IWL_DEBUG_FW(trans, "working with %s CPU\n",
		     image->is_dual_cpus ? "Dual" : "Single");

	/* load to FW the binary non secured sections of CPU1 */
	ret = iwl_pcie_load_cpu_sections(trans, image, 1, &first_ucode_section);
	if (ret)
		return ret;

	if (image->is_dual_cpus) {
		/* set CPU2 header address */
		iwl_write_prph(trans,
			       LMPM_SECURE_UCODE_LOAD_CPU2_HDR_ADDR,
			       LMPM_SECURE_CPU2_HDR_MEM_SPACE);

		/* load to FW the binary sections of CPU2 */
		ret = iwl_pcie_load_cpu_sections(trans, image, 2,
						 &first_ucode_section);
		if (ret)
			return ret;
	}

	if (iwl_pcie_dbg_on(trans))
		iwl_pcie_apply_destination(trans);

	iwl_enable_interrupts(trans);

	/* release CPU reset */
	iwl_write32(trans, CSR_RESET, 0);

	return 0;
}

static int iwl_pcie_load_given_ucode_8000(struct iwl_trans *trans,
					  const struct fw_img *image)
{
	int ret = 0;
	int first_ucode_section;

	IWL_DEBUG_FW(trans, "working with %s CPU\n",
		     image->is_dual_cpus ? "Dual" : "Single");

	if (iwl_pcie_dbg_on(trans))
		iwl_pcie_apply_destination(trans);

	IWL_DEBUG_POWER(trans, "Original WFPM value = 0x%08X\n",
			iwl_read_prph(trans, WFPM_GP2));

	/*
	 * Set default value. On resume reading the values that were
	 * zeored can provide debug data on the resume flow.
	 * This is for debugging only and has no functional impact.
	 */
	iwl_write_prph(trans, WFPM_GP2, 0x01010101);

	/* configure the ucode to be ready to get the secured image */
	/* release CPU reset */
	iwl_write_prph(trans, RELEASE_CPU_RESET, RELEASE_CPU_RESET_BIT);

	/* load to FW the binary Secured sections of CPU1 */
	ret = iwl_pcie_load_cpu_sections_8000(trans, image, 1,
					      &first_ucode_section);
	if (ret)
		return ret;

	/* load to FW the binary sections of CPU2 */
	return iwl_pcie_load_cpu_sections_8000(trans, image, 2,
					       &first_ucode_section);
}

bool iwl_pcie_check_hw_rf_kill(struct iwl_trans *trans)
{
	struct iwl_trans_pcie *trans_pcie =  IWL_TRANS_GET_PCIE_TRANS(trans);
	bool hw_rfkill = iwl_is_rfkill_set(trans);
	bool prev = test_bit(STATUS_RFKILL_OPMODE, &trans->status);
	bool report;

	if (hw_rfkill) {
		set_bit(STATUS_RFKILL_HW, &trans->status);
		set_bit(STATUS_RFKILL_OPMODE, &trans->status);
	} else {
		clear_bit(STATUS_RFKILL_HW, &trans->status);
		if (trans_pcie->opmode_down)
			clear_bit(STATUS_RFKILL_OPMODE, &trans->status);
	}

	report = test_bit(STATUS_RFKILL_OPMODE, &trans->status);

	if (prev != report)
		iwl_trans_pcie_rf_kill(trans, report, false);

	return hw_rfkill;
}

struct iwl_causes_list {
	u32 cause_num;
	u32 mask_reg;
	u8 addr;
};

static struct iwl_causes_list causes_list[] = {
	{MSIX_FH_INT_CAUSES_D2S_CH0_NUM,	CSR_MSIX_FH_INT_MASK_AD, 0},
	{MSIX_FH_INT_CAUSES_D2S_CH1_NUM,	CSR_MSIX_FH_INT_MASK_AD, 0x1},
	{MSIX_FH_INT_CAUSES_S2D,		CSR_MSIX_FH_INT_MASK_AD, 0x3},
	{MSIX_FH_INT_CAUSES_FH_ERR,		CSR_MSIX_FH_INT_MASK_AD, 0x5},
	{MSIX_HW_INT_CAUSES_REG_ALIVE,		CSR_MSIX_HW_INT_MASK_AD, 0x10},
	{MSIX_HW_INT_CAUSES_REG_WAKEUP,		CSR_MSIX_HW_INT_MASK_AD, 0x11},
	{MSIX_HW_INT_CAUSES_REG_RESET_DONE,	CSR_MSIX_HW_INT_MASK_AD, 0x12},
	{MSIX_HW_INT_CAUSES_REG_CT_KILL,	CSR_MSIX_HW_INT_MASK_AD, 0x16},
	{MSIX_HW_INT_CAUSES_REG_RF_KILL,	CSR_MSIX_HW_INT_MASK_AD, 0x17},
	{MSIX_HW_INT_CAUSES_REG_PERIODIC,	CSR_MSIX_HW_INT_MASK_AD, 0x18},
	{MSIX_HW_INT_CAUSES_REG_SW_ERR,		CSR_MSIX_HW_INT_MASK_AD, 0x29},
	{MSIX_HW_INT_CAUSES_REG_SCD,		CSR_MSIX_HW_INT_MASK_AD, 0x2A},
	{MSIX_HW_INT_CAUSES_REG_FH_TX,		CSR_MSIX_HW_INT_MASK_AD, 0x2B},
	{MSIX_HW_INT_CAUSES_REG_HW_ERR,		CSR_MSIX_HW_INT_MASK_AD, 0x2D},
	{MSIX_HW_INT_CAUSES_REG_HAP,		CSR_MSIX_HW_INT_MASK_AD, 0x2E},
};

static void iwl_pcie_map_non_rx_causes(struct iwl_trans *trans)
{
	struct iwl_trans_pcie *trans_pcie =  IWL_TRANS_GET_PCIE_TRANS(trans);
	int val = trans_pcie->def_irq | MSIX_NON_AUTO_CLEAR_CAUSE;
	int i, arr_size = ARRAY_SIZE(causes_list);
	struct iwl_causes_list *causes = causes_list;

	/*
	 * Access all non RX causes and map them to the default irq.
	 * In case we are missing at least one interrupt vector,
	 * the first interrupt vector will serve non-RX and FBQ causes.
	 */
	for (i = 0; i < arr_size; i++) {
		iwl_write8(trans, CSR_MSIX_IVAR(causes[i].addr), val);
		iwl_clear_bit(trans, causes[i].mask_reg,
			      causes[i].cause_num);
	}
}

static void iwl_pcie_map_rx_causes(struct iwl_trans *trans)
{
	struct iwl_trans_pcie *trans_pcie = IWL_TRANS_GET_PCIE_TRANS(trans);
	u32 offset =
		trans_pcie->shared_vec_mask & IWL_SHARED_IRQ_FIRST_RSS ? 1 : 0;
	u32 val, idx;

	/*
	 * The first RX queue - fallback queue, which is designated for
	 * management frame, command responses etc, is always mapped to the
	 * first interrupt vector. The other RX queues are mapped to
	 * the other (N - 2) interrupt vectors.
	 */
	val = BIT(MSIX_FH_INT_CAUSES_Q(0));
	for (idx = 1; idx < trans->num_rx_queues; idx++) {
		iwl_write8(trans, CSR_MSIX_RX_IVAR(idx),
			   MSIX_FH_INT_CAUSES_Q(idx - offset));
		val |= BIT(MSIX_FH_INT_CAUSES_Q(idx));
	}
	iwl_write32(trans, CSR_MSIX_FH_INT_MASK_AD, ~val);

	val = MSIX_FH_INT_CAUSES_Q(0);
	if (trans_pcie->shared_vec_mask & IWL_SHARED_IRQ_NON_RX)
		val |= MSIX_NON_AUTO_CLEAR_CAUSE;
	iwl_write8(trans, CSR_MSIX_RX_IVAR(0), val);

	if (trans_pcie->shared_vec_mask & IWL_SHARED_IRQ_FIRST_RSS)
		iwl_write8(trans, CSR_MSIX_RX_IVAR(1), val);
}

void iwl_pcie_conf_msix_hw(struct iwl_trans_pcie *trans_pcie)
{
	struct iwl_trans *trans = trans_pcie->trans;

	if (!trans_pcie->msix_enabled) {
		if (trans->trans_cfg->mq_rx_supported &&
		    test_bit(STATUS_DEVICE_ENABLED, &trans->status))
			iwl_write_umac_prph(trans, UREG_CHICK,
					    UREG_CHICK_MSI_ENABLE);
		return;
	}
	/*
	 * The IVAR table needs to be configured again after reset,
	 * but if the device is disabled, we can't write to
	 * prph.
	 */
	if (test_bit(STATUS_DEVICE_ENABLED, &trans->status))
		iwl_write_umac_prph(trans, UREG_CHICK, UREG_CHICK_MSIX_ENABLE);

	/*
	 * Each cause from the causes list above and the RX causes is
	 * represented as a byte in the IVAR table. The first nibble
	 * represents the bound interrupt vector of the cause, the second
	 * represents no auto clear for this cause. This will be set if its
	 * interrupt vector is bound to serve other causes.
	 */
	iwl_pcie_map_rx_causes(trans);

	iwl_pcie_map_non_rx_causes(trans);
}

static void iwl_pcie_init_msix(struct iwl_trans_pcie *trans_pcie)
{
	struct iwl_trans *trans = trans_pcie->trans;

	iwl_pcie_conf_msix_hw(trans_pcie);

	if (!trans_pcie->msix_enabled)
		return;

	trans_pcie->fh_init_mask = ~iwl_read32(trans, CSR_MSIX_FH_INT_MASK_AD);
	trans_pcie->fh_mask = trans_pcie->fh_init_mask;
	trans_pcie->hw_init_mask = ~iwl_read32(trans, CSR_MSIX_HW_INT_MASK_AD);
	trans_pcie->hw_mask = trans_pcie->hw_init_mask;
}

static void _iwl_trans_pcie_stop_device(struct iwl_trans *trans, bool from_irq)
{
	struct iwl_trans_pcie *trans_pcie = IWL_TRANS_GET_PCIE_TRANS(trans);

	lockdep_assert_held(&trans_pcie->mutex);

	if (trans_pcie->is_down)
		return;

	trans_pcie->is_down = true;

	/* tell the device to stop sending interrupts */
	iwl_disable_interrupts(trans);

	/* device going down, Stop using ICT table */
	iwl_pcie_disable_ict(trans);

	/*
	 * If a HW restart happens during firmware loading,
	 * then the firmware loading might call this function
	 * and later it might be called again due to the
	 * restart. So don't process again if the device is
	 * already dead.
	 */
	if (test_and_clear_bit(STATUS_DEVICE_ENABLED, &trans->status)) {
		IWL_DEBUG_INFO(trans,
			       "DEVICE_ENABLED bit was set and is now cleared\n");
<<<<<<< HEAD
		iwl_pcie_synchronize_irqs(trans);
=======
		if (!from_irq)
			iwl_pcie_synchronize_irqs(trans);
>>>>>>> 5eb2b831
		iwl_pcie_rx_napi_sync(trans);
		iwl_pcie_tx_stop(trans);
		iwl_pcie_rx_stop(trans);

		/* Power-down device's busmaster DMA clocks */
		if (!trans->cfg->apmg_not_supported) {
			iwl_write_prph(trans, APMG_CLK_DIS_REG,
				       APMG_CLK_VAL_DMA_CLK_RQT);
			udelay(5);
		}
	}

	/* Make sure (redundant) we've released our request to stay awake */
	iwl_clear_bit(trans, CSR_GP_CNTRL,
		      CSR_GP_CNTRL_REG_FLAG_MAC_ACCESS_REQ);

	/* Stop the device, and put it in low power state */
	iwl_pcie_apm_stop(trans, false);

	iwl_trans_pcie_sw_reset(trans);

	/*
	 * Upon stop, the IVAR table gets erased, so msi-x won't
	 * work. This causes a bug in RF-KILL flows, since the interrupt
	 * that enables radio won't fire on the correct irq, and the
	 * driver won't be able to handle the interrupt.
	 * Configure the IVAR table again after reset.
	 */
	iwl_pcie_conf_msix_hw(trans_pcie);

	/*
	 * Upon stop, the APM issues an interrupt if HW RF kill is set.
	 * This is a bug in certain verions of the hardware.
	 * Certain devices also keep sending HW RF kill interrupt all
	 * the time, unless the interrupt is ACKed even if the interrupt
	 * should be masked. Re-ACK all the interrupts here.
	 */
	iwl_disable_interrupts(trans);

	/* clear all status bits */
	clear_bit(STATUS_SYNC_HCMD_ACTIVE, &trans->status);
	clear_bit(STATUS_INT_ENABLED, &trans->status);
	clear_bit(STATUS_TPOWER_PMI, &trans->status);

	/*
	 * Even if we stop the HW, we still want the RF kill
	 * interrupt
	 */
	iwl_enable_rfkill_int(trans);

	/* re-take ownership to prevent other users from stealing the device */
	iwl_pcie_prepare_card_hw(trans);
}

void iwl_pcie_synchronize_irqs(struct iwl_trans *trans)
{
	struct iwl_trans_pcie *trans_pcie = IWL_TRANS_GET_PCIE_TRANS(trans);

	if (trans_pcie->msix_enabled) {
		int i;

		for (i = 0; i < trans_pcie->alloc_vecs; i++)
			synchronize_irq(trans_pcie->msix_entries[i].vector);
	} else {
		synchronize_irq(trans_pcie->pci_dev->irq);
	}
}

static int iwl_trans_pcie_start_fw(struct iwl_trans *trans,
				   const struct fw_img *fw, bool run_in_rfkill)
{
	struct iwl_trans_pcie *trans_pcie = IWL_TRANS_GET_PCIE_TRANS(trans);
	bool hw_rfkill;
	int ret;

	/* This may fail if AMT took ownership of the device */
	if (iwl_pcie_prepare_card_hw(trans)) {
		IWL_WARN(trans, "Exit HW not ready\n");
		return -EIO;
	}

	iwl_enable_rfkill_int(trans);

	iwl_write32(trans, CSR_INT, 0xFFFFFFFF);

	/*
	 * We enabled the RF-Kill interrupt and the handler may very
	 * well be running. Disable the interrupts to make sure no other
	 * interrupt can be fired.
	 */
	iwl_disable_interrupts(trans);

	/* Make sure it finished running */
	iwl_pcie_synchronize_irqs(trans);

	mutex_lock(&trans_pcie->mutex);

	/* If platform's RF_KILL switch is NOT set to KILL */
	hw_rfkill = iwl_pcie_check_hw_rf_kill(trans);
	if (hw_rfkill && !run_in_rfkill) {
		ret = -ERFKILL;
		goto out;
	}

	/* Someone called stop_device, don't try to start_fw */
	if (trans_pcie->is_down) {
		IWL_WARN(trans,
			 "Can't start_fw since the HW hasn't been started\n");
		ret = -EIO;
		goto out;
	}

	/* make sure rfkill handshake bits are cleared */
	iwl_write32(trans, CSR_UCODE_DRV_GP1_CLR, CSR_UCODE_SW_BIT_RFKILL);
	iwl_write32(trans, CSR_UCODE_DRV_GP1_CLR,
		    CSR_UCODE_DRV_GP1_BIT_CMD_BLOCKED);

	/* clear (again), then enable host interrupts */
	iwl_write32(trans, CSR_INT, 0xFFFFFFFF);

	ret = iwl_pcie_nic_init(trans);
	if (ret) {
		IWL_ERR(trans, "Unable to init nic\n");
		goto out;
	}

	/*
	 * Now, we load the firmware and don't want to be interrupted, even
	 * by the RF-Kill interrupt (hence mask all the interrupt besides the
	 * FH_TX interrupt which is needed to load the firmware). If the
	 * RF-Kill switch is toggled, we will find out after having loaded
	 * the firmware and return the proper value to the caller.
	 */
	iwl_enable_fw_load_int(trans);

	/* really make sure rfkill handshake bits are cleared */
	iwl_write32(trans, CSR_UCODE_DRV_GP1_CLR, CSR_UCODE_SW_BIT_RFKILL);
	iwl_write32(trans, CSR_UCODE_DRV_GP1_CLR, CSR_UCODE_SW_BIT_RFKILL);

	/* Load the given image to the HW */
	if (trans->trans_cfg->device_family >= IWL_DEVICE_FAMILY_8000)
		ret = iwl_pcie_load_given_ucode_8000(trans, fw);
	else
		ret = iwl_pcie_load_given_ucode(trans, fw);

	/* re-check RF-Kill state since we may have missed the interrupt */
	hw_rfkill = iwl_pcie_check_hw_rf_kill(trans);
	if (hw_rfkill && !run_in_rfkill)
		ret = -ERFKILL;

out:
	mutex_unlock(&trans_pcie->mutex);
	return ret;
}

static void iwl_trans_pcie_fw_alive(struct iwl_trans *trans, u32 scd_addr)
{
	iwl_pcie_reset_ict(trans);
	iwl_pcie_tx_start(trans, scd_addr);
}

void iwl_trans_pcie_handle_stop_rfkill(struct iwl_trans *trans,
				       bool was_in_rfkill)
{
	bool hw_rfkill;

	/*
	 * Check again since the RF kill state may have changed while
	 * all the interrupts were disabled, in this case we couldn't
	 * receive the RF kill interrupt and update the state in the
	 * op_mode.
	 * Don't call the op_mode if the rkfill state hasn't changed.
	 * This allows the op_mode to call stop_device from the rfkill
	 * notification without endless recursion. Under very rare
	 * circumstances, we might have a small recursion if the rfkill
	 * state changed exactly now while we were called from stop_device.
	 * This is very unlikely but can happen and is supported.
	 */
	hw_rfkill = iwl_is_rfkill_set(trans);
	if (hw_rfkill) {
		set_bit(STATUS_RFKILL_HW, &trans->status);
		set_bit(STATUS_RFKILL_OPMODE, &trans->status);
	} else {
		clear_bit(STATUS_RFKILL_HW, &trans->status);
		clear_bit(STATUS_RFKILL_OPMODE, &trans->status);
	}
	if (hw_rfkill != was_in_rfkill)
		iwl_trans_pcie_rf_kill(trans, hw_rfkill, false);
}

static void iwl_trans_pcie_stop_device(struct iwl_trans *trans)
{
	struct iwl_trans_pcie *trans_pcie = IWL_TRANS_GET_PCIE_TRANS(trans);
	bool was_in_rfkill;

	iwl_op_mode_time_point(trans->op_mode,
			       IWL_FW_INI_TIME_POINT_HOST_DEVICE_DISABLE,
			       NULL);

	mutex_lock(&trans_pcie->mutex);
	trans_pcie->opmode_down = true;
	was_in_rfkill = test_bit(STATUS_RFKILL_OPMODE, &trans->status);
	_iwl_trans_pcie_stop_device(trans, false);
	iwl_trans_pcie_handle_stop_rfkill(trans, was_in_rfkill);
	mutex_unlock(&trans_pcie->mutex);
}

void iwl_trans_pcie_rf_kill(struct iwl_trans *trans, bool state, bool from_irq)
{
	struct iwl_trans_pcie __maybe_unused *trans_pcie =
		IWL_TRANS_GET_PCIE_TRANS(trans);

	lockdep_assert_held(&trans_pcie->mutex);

	IWL_WARN(trans, "reporting RF_KILL (radio %s)\n",
		 state ? "disabled" : "enabled");
	if (iwl_op_mode_hw_rf_kill(trans->op_mode, state)) {
		if (trans->trans_cfg->gen2)
			_iwl_trans_pcie_gen2_stop_device(trans);
		else
			_iwl_trans_pcie_stop_device(trans, from_irq);
	}
}

void iwl_pcie_d3_complete_suspend(struct iwl_trans *trans,
				  bool test, bool reset)
{
	iwl_disable_interrupts(trans);

	/*
	 * in testing mode, the host stays awake and the
	 * hardware won't be reset (not even partially)
	 */
	if (test)
		return;

	iwl_pcie_disable_ict(trans);

	iwl_pcie_synchronize_irqs(trans);

	iwl_clear_bit(trans, CSR_GP_CNTRL,
		      CSR_GP_CNTRL_REG_FLAG_MAC_ACCESS_REQ);
	iwl_clear_bit(trans, CSR_GP_CNTRL, CSR_GP_CNTRL_REG_FLAG_INIT_DONE);

	if (reset) {
		/*
		 * reset TX queues -- some of their registers reset during S3
		 * so if we don't reset everything here the D3 image would try
		 * to execute some invalid memory upon resume
		 */
		iwl_trans_pcie_tx_reset(trans);
	}

	iwl_pcie_set_pwr(trans, true);
}

static int iwl_trans_pcie_d3_suspend(struct iwl_trans *trans, bool test,
				     bool reset)
{
	int ret;
	struct iwl_trans_pcie *trans_pcie =  IWL_TRANS_GET_PCIE_TRANS(trans);

	if (!reset)
		/* Enable persistence mode to avoid reset */
		iwl_set_bit(trans, CSR_HW_IF_CONFIG_REG,
			    CSR_HW_IF_CONFIG_REG_PERSIST_MODE);

	if (trans->trans_cfg->device_family >= IWL_DEVICE_FAMILY_AX210) {
		iwl_write_umac_prph(trans, UREG_DOORBELL_TO_ISR6,
				    UREG_DOORBELL_TO_ISR6_SUSPEND);

		ret = wait_event_timeout(trans_pcie->sx_waitq,
					 trans_pcie->sx_complete, 2 * HZ);
		/*
		 * Invalidate it toward resume.
		 */
		trans_pcie->sx_complete = false;

		if (!ret) {
			IWL_ERR(trans, "Timeout entering D3\n");
			return -ETIMEDOUT;
		}
	}
	iwl_pcie_d3_complete_suspend(trans, test, reset);

	return 0;
}

static int iwl_trans_pcie_d3_resume(struct iwl_trans *trans,
				    enum iwl_d3_status *status,
				    bool test,  bool reset)
{
	struct iwl_trans_pcie *trans_pcie =  IWL_TRANS_GET_PCIE_TRANS(trans);
	u32 val;
	int ret;

	if (test) {
		iwl_enable_interrupts(trans);
		*status = IWL_D3_STATUS_ALIVE;
		goto out;
	}

	iwl_set_bit(trans, CSR_GP_CNTRL,
		    CSR_GP_CNTRL_REG_FLAG_MAC_ACCESS_REQ);

	ret = iwl_finish_nic_init(trans, trans->trans_cfg);
	if (ret)
		return ret;

	/*
	 * Reconfigure IVAR table in case of MSIX or reset ict table in
	 * MSI mode since HW reset erased it.
	 * Also enables interrupts - none will happen as
	 * the device doesn't know we're waking it up, only when
	 * the opmode actually tells it after this call.
	 */
	iwl_pcie_conf_msix_hw(trans_pcie);
	if (!trans_pcie->msix_enabled)
		iwl_pcie_reset_ict(trans);
	iwl_enable_interrupts(trans);

	iwl_pcie_set_pwr(trans, false);

	if (!reset) {
		iwl_clear_bit(trans, CSR_GP_CNTRL,
			      CSR_GP_CNTRL_REG_FLAG_MAC_ACCESS_REQ);
	} else {
		iwl_trans_pcie_tx_reset(trans);

		ret = iwl_pcie_rx_init(trans);
		if (ret) {
			IWL_ERR(trans,
				"Failed to resume the device (RX reset)\n");
			return ret;
		}
	}

	IWL_DEBUG_POWER(trans, "WFPM value upon resume = 0x%08X\n",
			iwl_read_umac_prph(trans, WFPM_GP2));

	val = iwl_read32(trans, CSR_RESET);
	if (val & CSR_RESET_REG_FLAG_NEVO_RESET)
		*status = IWL_D3_STATUS_RESET;
	else
		*status = IWL_D3_STATUS_ALIVE;

out:
	if (*status == IWL_D3_STATUS_ALIVE &&
	    trans->trans_cfg->device_family >= IWL_DEVICE_FAMILY_AX210) {
		trans_pcie->sx_complete = false;
		iwl_write_umac_prph(trans, UREG_DOORBELL_TO_ISR6,
				    UREG_DOORBELL_TO_ISR6_RESUME);

		ret = wait_event_timeout(trans_pcie->sx_waitq,
					 trans_pcie->sx_complete, 2 * HZ);
		/*
		 * Invalidate it toward next suspend.
		 */
		trans_pcie->sx_complete = false;

		if (!ret) {
			IWL_ERR(trans, "Timeout exiting D3\n");
			return -ETIMEDOUT;
		}
	}
	return 0;
}

static void
iwl_pcie_set_interrupt_capa(struct pci_dev *pdev,
			    struct iwl_trans *trans,
			    const struct iwl_cfg_trans_params *cfg_trans)
{
	struct iwl_trans_pcie *trans_pcie = IWL_TRANS_GET_PCIE_TRANS(trans);
	int max_irqs, num_irqs, i, ret;
	u16 pci_cmd;
	u32 max_rx_queues = IWL_MAX_RX_HW_QUEUES;

	if (!cfg_trans->mq_rx_supported)
		goto enable_msi;

	if (cfg_trans->device_family <= IWL_DEVICE_FAMILY_9000)
		max_rx_queues = IWL_9000_MAX_RX_HW_QUEUES;

	max_irqs = min_t(u32, num_online_cpus() + 2, max_rx_queues);
	for (i = 0; i < max_irqs; i++)
		trans_pcie->msix_entries[i].entry = i;

	num_irqs = pci_enable_msix_range(pdev, trans_pcie->msix_entries,
					 MSIX_MIN_INTERRUPT_VECTORS,
					 max_irqs);
	if (num_irqs < 0) {
		IWL_DEBUG_INFO(trans,
			       "Failed to enable msi-x mode (ret %d). Moving to msi mode.\n",
			       num_irqs);
		goto enable_msi;
	}
	trans_pcie->def_irq = (num_irqs == max_irqs) ? num_irqs - 1 : 0;

	IWL_DEBUG_INFO(trans,
		       "MSI-X enabled. %d interrupt vectors were allocated\n",
		       num_irqs);

	/*
	 * In case the OS provides fewer interrupts than requested, different
	 * causes will share the same interrupt vector as follows:
	 * One interrupt less: non rx causes shared with FBQ.
	 * Two interrupts less: non rx causes shared with FBQ and RSS.
	 * More than two interrupts: we will use fewer RSS queues.
	 */
	if (num_irqs <= max_irqs - 2) {
		trans_pcie->trans->num_rx_queues = num_irqs + 1;
		trans_pcie->shared_vec_mask = IWL_SHARED_IRQ_NON_RX |
			IWL_SHARED_IRQ_FIRST_RSS;
	} else if (num_irqs == max_irqs - 1) {
		trans_pcie->trans->num_rx_queues = num_irqs;
		trans_pcie->shared_vec_mask = IWL_SHARED_IRQ_NON_RX;
	} else {
		trans_pcie->trans->num_rx_queues = num_irqs - 1;
	}

	IWL_DEBUG_INFO(trans,
		       "MSI-X enabled with rx queues %d, vec mask 0x%x\n",
		       trans_pcie->trans->num_rx_queues, trans_pcie->shared_vec_mask);

	WARN_ON(trans_pcie->trans->num_rx_queues > IWL_MAX_RX_HW_QUEUES);

	trans_pcie->alloc_vecs = num_irqs;
	trans_pcie->msix_enabled = true;
	return;

enable_msi:
	ret = pci_enable_msi(pdev);
	if (ret) {
		dev_err(&pdev->dev, "pci_enable_msi failed - %d\n", ret);
		/* enable rfkill interrupt: hw bug w/a */
		pci_read_config_word(pdev, PCI_COMMAND, &pci_cmd);
		if (pci_cmd & PCI_COMMAND_INTX_DISABLE) {
			pci_cmd &= ~PCI_COMMAND_INTX_DISABLE;
			pci_write_config_word(pdev, PCI_COMMAND, pci_cmd);
		}
	}
}

static void iwl_pcie_irq_set_affinity(struct iwl_trans *trans)
{
	int iter_rx_q, i, ret, cpu, offset;
	struct iwl_trans_pcie *trans_pcie = IWL_TRANS_GET_PCIE_TRANS(trans);

	i = trans_pcie->shared_vec_mask & IWL_SHARED_IRQ_FIRST_RSS ? 0 : 1;
	iter_rx_q = trans_pcie->trans->num_rx_queues - 1 + i;
	offset = 1 + i;
	for (; i < iter_rx_q ; i++) {
		/*
		 * Get the cpu prior to the place to search
		 * (i.e. return will be > i - 1).
		 */
		cpu = cpumask_next(i - offset, cpu_online_mask);
		cpumask_set_cpu(cpu, &trans_pcie->affinity_mask[i]);
		ret = irq_set_affinity_hint(trans_pcie->msix_entries[i].vector,
					    &trans_pcie->affinity_mask[i]);
		if (ret)
			IWL_ERR(trans_pcie->trans,
				"Failed to set affinity mask for IRQ %d\n",
				trans_pcie->msix_entries[i].vector);
	}
}

static int iwl_pcie_init_msix_handler(struct pci_dev *pdev,
				      struct iwl_trans_pcie *trans_pcie)
{
	int i;

	for (i = 0; i < trans_pcie->alloc_vecs; i++) {
		int ret;
		struct msix_entry *msix_entry;
		const char *qname = queue_name(&pdev->dev, trans_pcie, i);

		if (!qname)
			return -ENOMEM;

		msix_entry = &trans_pcie->msix_entries[i];
		ret = devm_request_threaded_irq(&pdev->dev,
						msix_entry->vector,
						iwl_pcie_msix_isr,
						(i == trans_pcie->def_irq) ?
						iwl_pcie_irq_msix_handler :
						iwl_pcie_irq_rx_msix_handler,
						IRQF_SHARED,
						qname,
						msix_entry);
		if (ret) {
			IWL_ERR(trans_pcie->trans,
				"Error allocating IRQ %d\n", i);

			return ret;
		}
	}
	iwl_pcie_irq_set_affinity(trans_pcie->trans);

	return 0;
}

static int iwl_trans_pcie_clear_persistence_bit(struct iwl_trans *trans)
{
	u32 hpm, wprot;

	switch (trans->trans_cfg->device_family) {
	case IWL_DEVICE_FAMILY_9000:
		wprot = PREG_PRPH_WPROT_9000;
		break;
	case IWL_DEVICE_FAMILY_22000:
		wprot = PREG_PRPH_WPROT_22000;
		break;
	default:
		return 0;
	}

	hpm = iwl_read_umac_prph_no_grab(trans, HPM_DEBUG);
	if (hpm != 0xa5a5a5a0 && (hpm & PERSISTENCE_BIT)) {
		u32 wprot_val = iwl_read_umac_prph_no_grab(trans, wprot);

		if (wprot_val & PREG_WFPM_ACCESS) {
			IWL_ERR(trans,
				"Error, can not clear persistence bit\n");
			return -EPERM;
		}
		iwl_write_umac_prph_no_grab(trans, HPM_DEBUG,
					    hpm & ~PERSISTENCE_BIT);
	}

	return 0;
}

static int iwl_pcie_gen2_force_power_gating(struct iwl_trans *trans)
{
	int ret;

	ret = iwl_finish_nic_init(trans, trans->trans_cfg);
	if (ret < 0)
		return ret;

	iwl_set_bits_prph(trans, HPM_HIPM_GEN_CFG,
			  HPM_HIPM_GEN_CFG_CR_FORCE_ACTIVE);
	udelay(20);
	iwl_set_bits_prph(trans, HPM_HIPM_GEN_CFG,
			  HPM_HIPM_GEN_CFG_CR_PG_EN |
			  HPM_HIPM_GEN_CFG_CR_SLP_EN);
	udelay(20);
	iwl_clear_bits_prph(trans, HPM_HIPM_GEN_CFG,
			    HPM_HIPM_GEN_CFG_CR_FORCE_ACTIVE);

	iwl_trans_pcie_sw_reset(trans);

	return 0;
}

static int _iwl_trans_pcie_start_hw(struct iwl_trans *trans)
{
	struct iwl_trans_pcie *trans_pcie = IWL_TRANS_GET_PCIE_TRANS(trans);
	int err;

	lockdep_assert_held(&trans_pcie->mutex);

	err = iwl_pcie_prepare_card_hw(trans);
	if (err) {
		IWL_ERR(trans, "Error while preparing HW: %d\n", err);
		return err;
	}

	err = iwl_trans_pcie_clear_persistence_bit(trans);
	if (err)
		return err;

	iwl_trans_pcie_sw_reset(trans);

	if (trans->trans_cfg->device_family == IWL_DEVICE_FAMILY_22000 &&
	    trans->trans_cfg->integrated) {
		err = iwl_pcie_gen2_force_power_gating(trans);
		if (err)
			return err;
	}

	err = iwl_pcie_apm_init(trans);
	if (err)
		return err;

	iwl_pcie_init_msix(trans_pcie);

	/* From now on, the op_mode will be kept updated about RF kill state */
	iwl_enable_rfkill_int(trans);

	trans_pcie->opmode_down = false;

	/* Set is_down to false here so that...*/
	trans_pcie->is_down = false;

	/* ...rfkill can call stop_device and set it false if needed */
	iwl_pcie_check_hw_rf_kill(trans);

	return 0;
}

static int iwl_trans_pcie_start_hw(struct iwl_trans *trans)
{
	struct iwl_trans_pcie *trans_pcie = IWL_TRANS_GET_PCIE_TRANS(trans);
	int ret;

	mutex_lock(&trans_pcie->mutex);
	ret = _iwl_trans_pcie_start_hw(trans);
	mutex_unlock(&trans_pcie->mutex);

	return ret;
}

static void iwl_trans_pcie_op_mode_leave(struct iwl_trans *trans)
{
	struct iwl_trans_pcie *trans_pcie = IWL_TRANS_GET_PCIE_TRANS(trans);

	mutex_lock(&trans_pcie->mutex);

	/* disable interrupts - don't enable HW RF kill interrupt */
	iwl_disable_interrupts(trans);

	iwl_pcie_apm_stop(trans, true);

	iwl_disable_interrupts(trans);

	iwl_pcie_disable_ict(trans);

	mutex_unlock(&trans_pcie->mutex);

	iwl_pcie_synchronize_irqs(trans);
}

static void iwl_trans_pcie_write8(struct iwl_trans *trans, u32 ofs, u8 val)
{
	writeb(val, IWL_TRANS_GET_PCIE_TRANS(trans)->hw_base + ofs);
}

static void iwl_trans_pcie_write32(struct iwl_trans *trans, u32 ofs, u32 val)
{
	writel(val, IWL_TRANS_GET_PCIE_TRANS(trans)->hw_base + ofs);
}

static u32 iwl_trans_pcie_read32(struct iwl_trans *trans, u32 ofs)
{
	return readl(IWL_TRANS_GET_PCIE_TRANS(trans)->hw_base + ofs);
}

static u32 iwl_trans_pcie_prph_msk(struct iwl_trans *trans)
{
	if (trans->trans_cfg->device_family >= IWL_DEVICE_FAMILY_AX210)
		return 0x00FFFFFF;
	else
		return 0x000FFFFF;
}

static u32 iwl_trans_pcie_read_prph(struct iwl_trans *trans, u32 reg)
{
	u32 mask = iwl_trans_pcie_prph_msk(trans);

	iwl_trans_pcie_write32(trans, HBUS_TARG_PRPH_RADDR,
			       ((reg & mask) | (3 << 24)));
	return iwl_trans_pcie_read32(trans, HBUS_TARG_PRPH_RDAT);
}

static void iwl_trans_pcie_write_prph(struct iwl_trans *trans, u32 addr,
				      u32 val)
{
	u32 mask = iwl_trans_pcie_prph_msk(trans);

	iwl_trans_pcie_write32(trans, HBUS_TARG_PRPH_WADDR,
			       ((addr & mask) | (3 << 24)));
	iwl_trans_pcie_write32(trans, HBUS_TARG_PRPH_WDAT, val);
}

static void iwl_trans_pcie_configure(struct iwl_trans *trans,
				     const struct iwl_trans_config *trans_cfg)
{
	struct iwl_trans_pcie *trans_pcie = IWL_TRANS_GET_PCIE_TRANS(trans);

	/* free all first - we might be reconfigured for a different size */
	iwl_pcie_free_rbs_pool(trans);

	trans->txqs.cmd.q_id = trans_cfg->cmd_queue;
	trans->txqs.cmd.fifo = trans_cfg->cmd_fifo;
	trans->txqs.cmd.wdg_timeout = trans_cfg->cmd_q_wdg_timeout;
	trans->txqs.page_offs = trans_cfg->cb_data_offs;
	trans->txqs.dev_cmd_offs = trans_cfg->cb_data_offs + sizeof(void *);

	if (WARN_ON(trans_cfg->n_no_reclaim_cmds > MAX_NO_RECLAIM_CMDS))
		trans_pcie->n_no_reclaim_cmds = 0;
	else
		trans_pcie->n_no_reclaim_cmds = trans_cfg->n_no_reclaim_cmds;
	if (trans_pcie->n_no_reclaim_cmds)
		memcpy(trans_pcie->no_reclaim_cmds, trans_cfg->no_reclaim_cmds,
		       trans_pcie->n_no_reclaim_cmds * sizeof(u8));

	trans_pcie->rx_buf_size = trans_cfg->rx_buf_size;
	trans_pcie->rx_page_order =
		iwl_trans_get_rb_size_order(trans_pcie->rx_buf_size);
	trans_pcie->rx_buf_bytes =
		iwl_trans_get_rb_size(trans_pcie->rx_buf_size);
	trans_pcie->supported_dma_mask = DMA_BIT_MASK(12);
	if (trans->trans_cfg->device_family >= IWL_DEVICE_FAMILY_AX210)
		trans_pcie->supported_dma_mask = DMA_BIT_MASK(11);

	trans->txqs.bc_table_dword = trans_cfg->bc_table_dword;
	trans_pcie->scd_set_active = trans_cfg->scd_set_active;

	trans->command_groups = trans_cfg->command_groups;
	trans->command_groups_size = trans_cfg->command_groups_size;

	/* Initialize NAPI here - it should be before registering to mac80211
	 * in the opmode but after the HW struct is allocated.
	 * As this function may be called again in some corner cases don't
	 * do anything if NAPI was already initialized.
	 */
	if (trans_pcie->napi_dev.reg_state != NETREG_DUMMY)
		init_dummy_netdev(&trans_pcie->napi_dev);

	trans_pcie->fw_reset_handshake = trans_cfg->fw_reset_handshake;
}

void iwl_trans_pcie_free(struct iwl_trans *trans)
{
	struct iwl_trans_pcie *trans_pcie = IWL_TRANS_GET_PCIE_TRANS(trans);
	int i;

	iwl_pcie_synchronize_irqs(trans);

	if (trans->trans_cfg->gen2)
		iwl_txq_gen2_tx_free(trans);
	else
		iwl_pcie_tx_free(trans);
	iwl_pcie_rx_free(trans);

	if (trans_pcie->rba.alloc_wq) {
		destroy_workqueue(trans_pcie->rba.alloc_wq);
		trans_pcie->rba.alloc_wq = NULL;
	}

	if (trans_pcie->msix_enabled) {
		for (i = 0; i < trans_pcie->alloc_vecs; i++) {
			irq_set_affinity_hint(
				trans_pcie->msix_entries[i].vector,
				NULL);
		}

		trans_pcie->msix_enabled = false;
	} else {
		iwl_pcie_free_ict(trans);
	}

	iwl_pcie_free_fw_monitor(trans);

	if (trans_pcie->pnvm_dram.size)
		dma_free_coherent(trans->dev, trans_pcie->pnvm_dram.size,
				  trans_pcie->pnvm_dram.block,
				  trans_pcie->pnvm_dram.physical);

	if (trans_pcie->reduce_power_dram.size)
		dma_free_coherent(trans->dev,
				  trans_pcie->reduce_power_dram.size,
				  trans_pcie->reduce_power_dram.block,
				  trans_pcie->reduce_power_dram.physical);

	mutex_destroy(&trans_pcie->mutex);
	iwl_trans_free(trans);
}

static void iwl_trans_pcie_set_pmi(struct iwl_trans *trans, bool state)
{
	if (state)
		set_bit(STATUS_TPOWER_PMI, &trans->status);
	else
		clear_bit(STATUS_TPOWER_PMI, &trans->status);
}

struct iwl_trans_pcie_removal {
	struct pci_dev *pdev;
	struct work_struct work;
};

static void iwl_trans_pcie_removal_wk(struct work_struct *wk)
{
	struct iwl_trans_pcie_removal *removal =
		container_of(wk, struct iwl_trans_pcie_removal, work);
	struct pci_dev *pdev = removal->pdev;
	static char *prop[] = {"EVENT=INACCESSIBLE", NULL};

	dev_err(&pdev->dev, "Device gone - attempting removal\n");
	kobject_uevent_env(&pdev->dev.kobj, KOBJ_CHANGE, prop);
	pci_lock_rescan_remove();
	pci_dev_put(pdev);
	pci_stop_and_remove_bus_device(pdev);
	pci_unlock_rescan_remove();

	kfree(removal);
	module_put(THIS_MODULE);
}

/*
 * This version doesn't disable BHs but rather assumes they're
 * already disabled.
 */
bool __iwl_trans_pcie_grab_nic_access(struct iwl_trans *trans)
{
	int ret;
	struct iwl_trans_pcie *trans_pcie = IWL_TRANS_GET_PCIE_TRANS(trans);
	u32 write = CSR_GP_CNTRL_REG_FLAG_MAC_ACCESS_REQ;
	u32 mask = CSR_GP_CNTRL_REG_FLAG_MAC_CLOCK_READY |
		   CSR_GP_CNTRL_REG_FLAG_GOING_TO_SLEEP;
	u32 poll = CSR_GP_CNTRL_REG_VAL_MAC_ACCESS_EN;

	spin_lock(&trans_pcie->reg_lock);

	if (trans_pcie->cmd_hold_nic_awake)
		goto out;

	if (trans->trans_cfg->device_family >= IWL_DEVICE_FAMILY_BZ) {
		write = CSR_GP_CNTRL_REG_FLAG_BZ_MAC_ACCESS_REQ;
		mask = CSR_GP_CNTRL_REG_FLAG_MAC_STATUS;
		poll = CSR_GP_CNTRL_REG_FLAG_MAC_STATUS;
	}

	/* this bit wakes up the NIC */
	__iwl_trans_pcie_set_bit(trans, CSR_GP_CNTRL, write);
	if (trans->trans_cfg->device_family >= IWL_DEVICE_FAMILY_8000)
		udelay(2);

	/*
	 * These bits say the device is running, and should keep running for
	 * at least a short while (at least as long as MAC_ACCESS_REQ stays 1),
	 * but they do not indicate that embedded SRAM is restored yet;
	 * HW with volatile SRAM must save/restore contents to/from
	 * host DRAM when sleeping/waking for power-saving.
	 * Each direction takes approximately 1/4 millisecond; with this
	 * overhead, it's a good idea to grab and hold MAC_ACCESS_REQUEST if a
	 * series of register accesses are expected (e.g. reading Event Log),
	 * to keep device from sleeping.
	 *
	 * CSR_UCODE_DRV_GP1 register bit MAC_SLEEP == 0 indicates that
	 * SRAM is okay/restored.  We don't check that here because this call
	 * is just for hardware register access; but GP1 MAC_SLEEP
	 * check is a good idea before accessing the SRAM of HW with
	 * volatile SRAM (e.g. reading Event Log).
	 *
	 * 5000 series and later (including 1000 series) have non-volatile SRAM,
	 * and do not save/restore SRAM when power cycling.
	 */
	ret = iwl_poll_bit(trans, CSR_GP_CNTRL, poll, mask, 15000);
	if (unlikely(ret < 0)) {
		u32 cntrl = iwl_read32(trans, CSR_GP_CNTRL);

		WARN_ONCE(1,
			  "Timeout waiting for hardware access (CSR_GP_CNTRL 0x%08x)\n",
			  cntrl);

		iwl_trans_pcie_dump_regs(trans);

		if (iwlwifi_mod_params.remove_when_gone && cntrl == ~0U) {
			struct iwl_trans_pcie_removal *removal;

			if (test_bit(STATUS_TRANS_DEAD, &trans->status))
				goto err;

			IWL_ERR(trans, "Device gone - scheduling removal!\n");

			/*
			 * get a module reference to avoid doing this
			 * while unloading anyway and to avoid
			 * scheduling a work with code that's being
			 * removed.
			 */
			if (!try_module_get(THIS_MODULE)) {
				IWL_ERR(trans,
					"Module is being unloaded - abort\n");
				goto err;
			}

			removal = kzalloc(sizeof(*removal), GFP_ATOMIC);
			if (!removal) {
				module_put(THIS_MODULE);
				goto err;
			}
			/*
			 * we don't need to clear this flag, because
			 * the trans will be freed and reallocated.
			*/
			set_bit(STATUS_TRANS_DEAD, &trans->status);

			removal->pdev = to_pci_dev(trans->dev);
			INIT_WORK(&removal->work, iwl_trans_pcie_removal_wk);
			pci_dev_get(removal->pdev);
			schedule_work(&removal->work);
		} else {
			iwl_write32(trans, CSR_RESET,
				    CSR_RESET_REG_FLAG_FORCE_NMI);
		}

err:
		spin_unlock(&trans_pcie->reg_lock);
		return false;
	}

out:
	/*
	 * Fool sparse by faking we release the lock - sparse will
	 * track nic_access anyway.
	 */
	__release(&trans_pcie->reg_lock);
	return true;
}

static bool iwl_trans_pcie_grab_nic_access(struct iwl_trans *trans)
{
	bool ret;

	local_bh_disable();
	ret = __iwl_trans_pcie_grab_nic_access(trans);
	if (ret) {
		/* keep BHs disabled until iwl_trans_pcie_release_nic_access */
		return ret;
	}
	local_bh_enable();
	return false;
}

static void iwl_trans_pcie_release_nic_access(struct iwl_trans *trans)
{
	struct iwl_trans_pcie *trans_pcie = IWL_TRANS_GET_PCIE_TRANS(trans);

	lockdep_assert_held(&trans_pcie->reg_lock);

	/*
	 * Fool sparse by faking we acquiring the lock - sparse will
	 * track nic_access anyway.
	 */
	__acquire(&trans_pcie->reg_lock);

	if (trans_pcie->cmd_hold_nic_awake)
		goto out;

	__iwl_trans_pcie_clear_bit(trans, CSR_GP_CNTRL,
				   CSR_GP_CNTRL_REG_FLAG_MAC_ACCESS_REQ);
	/*
	 * Above we read the CSR_GP_CNTRL register, which will flush
	 * any previous writes, but we need the write that clears the
	 * MAC_ACCESS_REQ bit to be performed before any other writes
	 * scheduled on different CPUs (after we drop reg_lock).
	 */
out:
	spin_unlock_bh(&trans_pcie->reg_lock);
}

static int iwl_trans_pcie_read_mem(struct iwl_trans *trans, u32 addr,
				   void *buf, int dwords)
{
	int offs = 0;
	u32 *vals = buf;

	while (offs < dwords) {
		/* limit the time we spin here under lock to 1/2s */
		unsigned long end = jiffies + HZ / 2;
		bool resched = false;

		if (iwl_trans_grab_nic_access(trans)) {
			iwl_write32(trans, HBUS_TARG_MEM_RADDR,
				    addr + 4 * offs);

			while (offs < dwords) {
				vals[offs] = iwl_read32(trans,
							HBUS_TARG_MEM_RDAT);
				offs++;

				if (time_after(jiffies, end)) {
					resched = true;
					break;
				}
			}
			iwl_trans_release_nic_access(trans);

			if (resched)
				cond_resched();
		} else {
			return -EBUSY;
		}
	}

	return 0;
}

static int iwl_trans_pcie_write_mem(struct iwl_trans *trans, u32 addr,
				    const void *buf, int dwords)
{
	int offs, ret = 0;
	const u32 *vals = buf;

	if (iwl_trans_grab_nic_access(trans)) {
		iwl_write32(trans, HBUS_TARG_MEM_WADDR, addr);
		for (offs = 0; offs < dwords; offs++)
			iwl_write32(trans, HBUS_TARG_MEM_WDAT,
				    vals ? vals[offs] : 0);
		iwl_trans_release_nic_access(trans);
	} else {
		ret = -EBUSY;
	}
	return ret;
}

static int iwl_trans_pcie_read_config32(struct iwl_trans *trans, u32 ofs,
					u32 *val)
{
	return pci_read_config_dword(IWL_TRANS_GET_PCIE_TRANS(trans)->pci_dev,
				     ofs, val);
}

static void iwl_trans_pcie_block_txq_ptrs(struct iwl_trans *trans, bool block)
{
	int i;

	for (i = 0; i < trans->trans_cfg->base_params->num_of_queues; i++) {
		struct iwl_txq *txq = trans->txqs.txq[i];

		if (i == trans->txqs.cmd.q_id)
			continue;

		spin_lock_bh(&txq->lock);

		if (!block && !(WARN_ON_ONCE(!txq->block))) {
			txq->block--;
			if (!txq->block) {
				iwl_write32(trans, HBUS_TARG_WRPTR,
					    txq->write_ptr | (i << 8));
			}
		} else if (block) {
			txq->block++;
		}

		spin_unlock_bh(&txq->lock);
	}
}

#define IWL_FLUSH_WAIT_MS	2000

static int iwl_trans_pcie_rxq_dma_data(struct iwl_trans *trans, int queue,
				       struct iwl_trans_rxq_dma_data *data)
{
	struct iwl_trans_pcie *trans_pcie = IWL_TRANS_GET_PCIE_TRANS(trans);

	if (queue >= trans->num_rx_queues || !trans_pcie->rxq)
		return -EINVAL;

	data->fr_bd_cb = trans_pcie->rxq[queue].bd_dma;
	data->urbd_stts_wrptr = trans_pcie->rxq[queue].rb_stts_dma;
	data->ur_bd_cb = trans_pcie->rxq[queue].used_bd_dma;
	data->fr_bd_wid = 0;

	return 0;
}

static int iwl_trans_pcie_wait_txq_empty(struct iwl_trans *trans, int txq_idx)
{
	struct iwl_txq *txq;
	unsigned long now = jiffies;
	bool overflow_tx;
	u8 wr_ptr;

	/* Make sure the NIC is still alive in the bus */
	if (test_bit(STATUS_TRANS_DEAD, &trans->status))
		return -ENODEV;

	if (!test_bit(txq_idx, trans->txqs.queue_used))
		return -EINVAL;

	IWL_DEBUG_TX_QUEUES(trans, "Emptying queue %d...\n", txq_idx);
	txq = trans->txqs.txq[txq_idx];

	spin_lock_bh(&txq->lock);
	overflow_tx = txq->overflow_tx ||
		      !skb_queue_empty(&txq->overflow_q);
	spin_unlock_bh(&txq->lock);

	wr_ptr = READ_ONCE(txq->write_ptr);

	while ((txq->read_ptr != READ_ONCE(txq->write_ptr) ||
		overflow_tx) &&
	       !time_after(jiffies,
			   now + msecs_to_jiffies(IWL_FLUSH_WAIT_MS))) {
		u8 write_ptr = READ_ONCE(txq->write_ptr);

		/*
		 * If write pointer moved during the wait, warn only
		 * if the TX came from op mode. In case TX came from
		 * trans layer (overflow TX) don't warn.
		 */
		if (WARN_ONCE(wr_ptr != write_ptr && !overflow_tx,
			      "WR pointer moved while flushing %d -> %d\n",
			      wr_ptr, write_ptr))
			return -ETIMEDOUT;
		wr_ptr = write_ptr;

		usleep_range(1000, 2000);

		spin_lock_bh(&txq->lock);
		overflow_tx = txq->overflow_tx ||
			      !skb_queue_empty(&txq->overflow_q);
		spin_unlock_bh(&txq->lock);
	}

	if (txq->read_ptr != txq->write_ptr) {
		IWL_ERR(trans,
			"fail to flush all tx fifo queues Q %d\n", txq_idx);
		iwl_txq_log_scd_error(trans, txq);
		return -ETIMEDOUT;
	}

	IWL_DEBUG_TX_QUEUES(trans, "Queue %d is now empty.\n", txq_idx);

	return 0;
}

static int iwl_trans_pcie_wait_txqs_empty(struct iwl_trans *trans, u32 txq_bm)
{
	int cnt;
	int ret = 0;

	/* waiting for all the tx frames complete might take a while */
	for (cnt = 0;
	     cnt < trans->trans_cfg->base_params->num_of_queues;
	     cnt++) {

		if (cnt == trans->txqs.cmd.q_id)
			continue;
		if (!test_bit(cnt, trans->txqs.queue_used))
			continue;
		if (!(BIT(cnt) & txq_bm))
			continue;

		ret = iwl_trans_pcie_wait_txq_empty(trans, cnt);
		if (ret)
			break;
	}

	return ret;
}

static void iwl_trans_pcie_set_bits_mask(struct iwl_trans *trans, u32 reg,
					 u32 mask, u32 value)
{
	struct iwl_trans_pcie *trans_pcie = IWL_TRANS_GET_PCIE_TRANS(trans);

	spin_lock_bh(&trans_pcie->reg_lock);
	__iwl_trans_pcie_set_bits_mask(trans, reg, mask, value);
	spin_unlock_bh(&trans_pcie->reg_lock);
}

static const char *get_csr_string(int cmd)
{
#define IWL_CMD(x) case x: return #x
	switch (cmd) {
	IWL_CMD(CSR_HW_IF_CONFIG_REG);
	IWL_CMD(CSR_INT_COALESCING);
	IWL_CMD(CSR_INT);
	IWL_CMD(CSR_INT_MASK);
	IWL_CMD(CSR_FH_INT_STATUS);
	IWL_CMD(CSR_GPIO_IN);
	IWL_CMD(CSR_RESET);
	IWL_CMD(CSR_GP_CNTRL);
	IWL_CMD(CSR_HW_REV);
	IWL_CMD(CSR_EEPROM_REG);
	IWL_CMD(CSR_EEPROM_GP);
	IWL_CMD(CSR_OTP_GP_REG);
	IWL_CMD(CSR_GIO_REG);
	IWL_CMD(CSR_GP_UCODE_REG);
	IWL_CMD(CSR_GP_DRIVER_REG);
	IWL_CMD(CSR_UCODE_DRV_GP1);
	IWL_CMD(CSR_UCODE_DRV_GP2);
	IWL_CMD(CSR_LED_REG);
	IWL_CMD(CSR_DRAM_INT_TBL_REG);
	IWL_CMD(CSR_GIO_CHICKEN_BITS);
	IWL_CMD(CSR_ANA_PLL_CFG);
	IWL_CMD(CSR_HW_REV_WA_REG);
	IWL_CMD(CSR_MONITOR_STATUS_REG);
	IWL_CMD(CSR_DBG_HPET_MEM_REG);
	default:
		return "UNKNOWN";
	}
#undef IWL_CMD
}

void iwl_pcie_dump_csr(struct iwl_trans *trans)
{
	int i;
	static const u32 csr_tbl[] = {
		CSR_HW_IF_CONFIG_REG,
		CSR_INT_COALESCING,
		CSR_INT,
		CSR_INT_MASK,
		CSR_FH_INT_STATUS,
		CSR_GPIO_IN,
		CSR_RESET,
		CSR_GP_CNTRL,
		CSR_HW_REV,
		CSR_EEPROM_REG,
		CSR_EEPROM_GP,
		CSR_OTP_GP_REG,
		CSR_GIO_REG,
		CSR_GP_UCODE_REG,
		CSR_GP_DRIVER_REG,
		CSR_UCODE_DRV_GP1,
		CSR_UCODE_DRV_GP2,
		CSR_LED_REG,
		CSR_DRAM_INT_TBL_REG,
		CSR_GIO_CHICKEN_BITS,
		CSR_ANA_PLL_CFG,
		CSR_MONITOR_STATUS_REG,
		CSR_HW_REV_WA_REG,
		CSR_DBG_HPET_MEM_REG
	};
	IWL_ERR(trans, "CSR values:\n");
	IWL_ERR(trans, "(2nd byte of CSR_INT_COALESCING is "
		"CSR_INT_PERIODIC_REG)\n");
	for (i = 0; i <  ARRAY_SIZE(csr_tbl); i++) {
		IWL_ERR(trans, "  %25s: 0X%08x\n",
			get_csr_string(csr_tbl[i]),
			iwl_read32(trans, csr_tbl[i]));
	}
}

#ifdef CONFIG_IWLWIFI_DEBUGFS
/* create and remove of files */
#define DEBUGFS_ADD_FILE(name, parent, mode) do {			\
	debugfs_create_file(#name, mode, parent, trans,			\
			    &iwl_dbgfs_##name##_ops);			\
} while (0)

/* file operation */
#define DEBUGFS_READ_FILE_OPS(name)					\
static const struct file_operations iwl_dbgfs_##name##_ops = {		\
	.read = iwl_dbgfs_##name##_read,				\
	.open = simple_open,						\
	.llseek = generic_file_llseek,					\
};

#define DEBUGFS_WRITE_FILE_OPS(name)                                    \
static const struct file_operations iwl_dbgfs_##name##_ops = {          \
	.write = iwl_dbgfs_##name##_write,                              \
	.open = simple_open,						\
	.llseek = generic_file_llseek,					\
};

#define DEBUGFS_READ_WRITE_FILE_OPS(name)				\
static const struct file_operations iwl_dbgfs_##name##_ops = {		\
	.write = iwl_dbgfs_##name##_write,				\
	.read = iwl_dbgfs_##name##_read,				\
	.open = simple_open,						\
	.llseek = generic_file_llseek,					\
};

struct iwl_dbgfs_tx_queue_priv {
	struct iwl_trans *trans;
};

struct iwl_dbgfs_tx_queue_state {
	loff_t pos;
};

static void *iwl_dbgfs_tx_queue_seq_start(struct seq_file *seq, loff_t *pos)
{
	struct iwl_dbgfs_tx_queue_priv *priv = seq->private;
	struct iwl_dbgfs_tx_queue_state *state;

	if (*pos >= priv->trans->trans_cfg->base_params->num_of_queues)
		return NULL;

	state = kmalloc(sizeof(*state), GFP_KERNEL);
	if (!state)
		return NULL;
	state->pos = *pos;
	return state;
}

static void *iwl_dbgfs_tx_queue_seq_next(struct seq_file *seq,
					 void *v, loff_t *pos)
{
	struct iwl_dbgfs_tx_queue_priv *priv = seq->private;
	struct iwl_dbgfs_tx_queue_state *state = v;

	*pos = ++state->pos;

	if (*pos >= priv->trans->trans_cfg->base_params->num_of_queues)
		return NULL;

	return state;
}

static void iwl_dbgfs_tx_queue_seq_stop(struct seq_file *seq, void *v)
{
	kfree(v);
}

static int iwl_dbgfs_tx_queue_seq_show(struct seq_file *seq, void *v)
{
	struct iwl_dbgfs_tx_queue_priv *priv = seq->private;
	struct iwl_dbgfs_tx_queue_state *state = v;
	struct iwl_trans *trans = priv->trans;
	struct iwl_txq *txq = trans->txqs.txq[state->pos];

	seq_printf(seq, "hwq %.3u: used=%d stopped=%d ",
		   (unsigned int)state->pos,
		   !!test_bit(state->pos, trans->txqs.queue_used),
		   !!test_bit(state->pos, trans->txqs.queue_stopped));
	if (txq)
		seq_printf(seq,
			   "read=%u write=%u need_update=%d frozen=%d n_window=%d ampdu=%d",
			   txq->read_ptr, txq->write_ptr,
			   txq->need_update, txq->frozen,
			   txq->n_window, txq->ampdu);
	else
		seq_puts(seq, "(unallocated)");

	if (state->pos == trans->txqs.cmd.q_id)
		seq_puts(seq, " (HCMD)");
	seq_puts(seq, "\n");

	return 0;
}

static const struct seq_operations iwl_dbgfs_tx_queue_seq_ops = {
	.start = iwl_dbgfs_tx_queue_seq_start,
	.next = iwl_dbgfs_tx_queue_seq_next,
	.stop = iwl_dbgfs_tx_queue_seq_stop,
	.show = iwl_dbgfs_tx_queue_seq_show,
};

static int iwl_dbgfs_tx_queue_open(struct inode *inode, struct file *filp)
{
	struct iwl_dbgfs_tx_queue_priv *priv;

	priv = __seq_open_private(filp, &iwl_dbgfs_tx_queue_seq_ops,
				  sizeof(*priv));

	if (!priv)
		return -ENOMEM;

	priv->trans = inode->i_private;
	return 0;
}

static ssize_t iwl_dbgfs_rx_queue_read(struct file *file,
				       char __user *user_buf,
				       size_t count, loff_t *ppos)
{
	struct iwl_trans *trans = file->private_data;
	struct iwl_trans_pcie *trans_pcie = IWL_TRANS_GET_PCIE_TRANS(trans);
	char *buf;
	int pos = 0, i, ret;
	size_t bufsz;

	bufsz = sizeof(char) * 121 * trans->num_rx_queues;

	if (!trans_pcie->rxq)
		return -EAGAIN;

	buf = kzalloc(bufsz, GFP_KERNEL);
	if (!buf)
		return -ENOMEM;

	for (i = 0; i < trans->num_rx_queues && pos < bufsz; i++) {
		struct iwl_rxq *rxq = &trans_pcie->rxq[i];

		pos += scnprintf(buf + pos, bufsz - pos, "queue#: %2d\n",
				 i);
		pos += scnprintf(buf + pos, bufsz - pos, "\tread: %u\n",
				 rxq->read);
		pos += scnprintf(buf + pos, bufsz - pos, "\twrite: %u\n",
				 rxq->write);
		pos += scnprintf(buf + pos, bufsz - pos, "\twrite_actual: %u\n",
				 rxq->write_actual);
		pos += scnprintf(buf + pos, bufsz - pos, "\tneed_update: %2d\n",
				 rxq->need_update);
		pos += scnprintf(buf + pos, bufsz - pos, "\tfree_count: %u\n",
				 rxq->free_count);
		if (rxq->rb_stts) {
			u32 r =	__le16_to_cpu(iwl_get_closed_rb_stts(trans,
								     rxq));
			pos += scnprintf(buf + pos, bufsz - pos,
					 "\tclosed_rb_num: %u\n",
					 r & 0x0FFF);
		} else {
			pos += scnprintf(buf + pos, bufsz - pos,
					 "\tclosed_rb_num: Not Allocated\n");
		}
	}
	ret = simple_read_from_buffer(user_buf, count, ppos, buf, pos);
	kfree(buf);

	return ret;
}

static ssize_t iwl_dbgfs_interrupt_read(struct file *file,
					char __user *user_buf,
					size_t count, loff_t *ppos)
{
	struct iwl_trans *trans = file->private_data;
	struct iwl_trans_pcie *trans_pcie = IWL_TRANS_GET_PCIE_TRANS(trans);
	struct isr_statistics *isr_stats = &trans_pcie->isr_stats;

	int pos = 0;
	char *buf;
	int bufsz = 24 * 64; /* 24 items * 64 char per item */
	ssize_t ret;

	buf = kzalloc(bufsz, GFP_KERNEL);
	if (!buf)
		return -ENOMEM;

	pos += scnprintf(buf + pos, bufsz - pos,
			"Interrupt Statistics Report:\n");

	pos += scnprintf(buf + pos, bufsz - pos, "HW Error:\t\t\t %u\n",
		isr_stats->hw);
	pos += scnprintf(buf + pos, bufsz - pos, "SW Error:\t\t\t %u\n",
		isr_stats->sw);
	if (isr_stats->sw || isr_stats->hw) {
		pos += scnprintf(buf + pos, bufsz - pos,
			"\tLast Restarting Code:  0x%X\n",
			isr_stats->err_code);
	}
#ifdef CONFIG_IWLWIFI_DEBUG
	pos += scnprintf(buf + pos, bufsz - pos, "Frame transmitted:\t\t %u\n",
		isr_stats->sch);
	pos += scnprintf(buf + pos, bufsz - pos, "Alive interrupt:\t\t %u\n",
		isr_stats->alive);
#endif
	pos += scnprintf(buf + pos, bufsz - pos,
		"HW RF KILL switch toggled:\t %u\n", isr_stats->rfkill);

	pos += scnprintf(buf + pos, bufsz - pos, "CT KILL:\t\t\t %u\n",
		isr_stats->ctkill);

	pos += scnprintf(buf + pos, bufsz - pos, "Wakeup Interrupt:\t\t %u\n",
		isr_stats->wakeup);

	pos += scnprintf(buf + pos, bufsz - pos,
		"Rx command responses:\t\t %u\n", isr_stats->rx);

	pos += scnprintf(buf + pos, bufsz - pos, "Tx/FH interrupt:\t\t %u\n",
		isr_stats->tx);

	pos += scnprintf(buf + pos, bufsz - pos, "Unexpected INTA:\t\t %u\n",
		isr_stats->unhandled);

	ret = simple_read_from_buffer(user_buf, count, ppos, buf, pos);
	kfree(buf);
	return ret;
}

static ssize_t iwl_dbgfs_interrupt_write(struct file *file,
					 const char __user *user_buf,
					 size_t count, loff_t *ppos)
{
	struct iwl_trans *trans = file->private_data;
	struct iwl_trans_pcie *trans_pcie = IWL_TRANS_GET_PCIE_TRANS(trans);
	struct isr_statistics *isr_stats = &trans_pcie->isr_stats;
	u32 reset_flag;
	int ret;

	ret = kstrtou32_from_user(user_buf, count, 16, &reset_flag);
	if (ret)
		return ret;
	if (reset_flag == 0)
		memset(isr_stats, 0, sizeof(*isr_stats));

	return count;
}

static ssize_t iwl_dbgfs_csr_write(struct file *file,
				   const char __user *user_buf,
				   size_t count, loff_t *ppos)
{
	struct iwl_trans *trans = file->private_data;

	iwl_pcie_dump_csr(trans);

	return count;
}

static ssize_t iwl_dbgfs_fh_reg_read(struct file *file,
				     char __user *user_buf,
				     size_t count, loff_t *ppos)
{
	struct iwl_trans *trans = file->private_data;
	char *buf = NULL;
	ssize_t ret;

	ret = iwl_dump_fh(trans, &buf);
	if (ret < 0)
		return ret;
	if (!buf)
		return -EINVAL;
	ret = simple_read_from_buffer(user_buf, count, ppos, buf, ret);
	kfree(buf);
	return ret;
}

static ssize_t iwl_dbgfs_rfkill_read(struct file *file,
				     char __user *user_buf,
				     size_t count, loff_t *ppos)
{
	struct iwl_trans *trans = file->private_data;
	struct iwl_trans_pcie *trans_pcie = IWL_TRANS_GET_PCIE_TRANS(trans);
	char buf[100];
	int pos;

	pos = scnprintf(buf, sizeof(buf), "debug: %d\nhw: %d\n",
			trans_pcie->debug_rfkill,
			!(iwl_read32(trans, CSR_GP_CNTRL) &
				CSR_GP_CNTRL_REG_FLAG_HW_RF_KILL_SW));

	return simple_read_from_buffer(user_buf, count, ppos, buf, pos);
}

static ssize_t iwl_dbgfs_rfkill_write(struct file *file,
				      const char __user *user_buf,
				      size_t count, loff_t *ppos)
{
	struct iwl_trans *trans = file->private_data;
	struct iwl_trans_pcie *trans_pcie = IWL_TRANS_GET_PCIE_TRANS(trans);
	bool new_value;
	int ret;

	ret = kstrtobool_from_user(user_buf, count, &new_value);
	if (ret)
		return ret;
	if (new_value == trans_pcie->debug_rfkill)
		return count;
	IWL_WARN(trans, "changing debug rfkill %d->%d\n",
		 trans_pcie->debug_rfkill, new_value);
	trans_pcie->debug_rfkill = new_value;
	iwl_pcie_handle_rfkill_irq(trans, false);

	return count;
}

static int iwl_dbgfs_monitor_data_open(struct inode *inode,
				       struct file *file)
{
	struct iwl_trans *trans = inode->i_private;
	struct iwl_trans_pcie *trans_pcie = IWL_TRANS_GET_PCIE_TRANS(trans);

	if (!trans->dbg.dest_tlv ||
	    trans->dbg.dest_tlv->monitor_mode != EXTERNAL_MODE) {
		IWL_ERR(trans, "Debug destination is not set to DRAM\n");
		return -ENOENT;
	}

	if (trans_pcie->fw_mon_data.state != IWL_FW_MON_DBGFS_STATE_CLOSED)
		return -EBUSY;

	trans_pcie->fw_mon_data.state = IWL_FW_MON_DBGFS_STATE_OPEN;
	return simple_open(inode, file);
}

static int iwl_dbgfs_monitor_data_release(struct inode *inode,
					  struct file *file)
{
	struct iwl_trans_pcie *trans_pcie =
		IWL_TRANS_GET_PCIE_TRANS(inode->i_private);

	if (trans_pcie->fw_mon_data.state == IWL_FW_MON_DBGFS_STATE_OPEN)
		trans_pcie->fw_mon_data.state = IWL_FW_MON_DBGFS_STATE_CLOSED;
	return 0;
}

static bool iwl_write_to_user_buf(char __user *user_buf, ssize_t count,
				  void *buf, ssize_t *size,
				  ssize_t *bytes_copied)
{
	ssize_t buf_size_left = count - *bytes_copied;

	buf_size_left = buf_size_left - (buf_size_left % sizeof(u32));
	if (*size > buf_size_left)
		*size = buf_size_left;

	*size -= copy_to_user(user_buf, buf, *size);
	*bytes_copied += *size;

	if (buf_size_left == *size)
		return true;
	return false;
}

static ssize_t iwl_dbgfs_monitor_data_read(struct file *file,
					   char __user *user_buf,
					   size_t count, loff_t *ppos)
{
	struct iwl_trans *trans = file->private_data;
	struct iwl_trans_pcie *trans_pcie = IWL_TRANS_GET_PCIE_TRANS(trans);
	u8 *cpu_addr = (void *)trans->dbg.fw_mon.block, *curr_buf;
	struct cont_rec *data = &trans_pcie->fw_mon_data;
	u32 write_ptr_addr, wrap_cnt_addr, write_ptr, wrap_cnt;
	ssize_t size, bytes_copied = 0;
	bool b_full;

	if (trans->dbg.dest_tlv) {
		write_ptr_addr =
			le32_to_cpu(trans->dbg.dest_tlv->write_ptr_reg);
		wrap_cnt_addr = le32_to_cpu(trans->dbg.dest_tlv->wrap_count);
	} else {
		write_ptr_addr = MON_BUFF_WRPTR;
		wrap_cnt_addr = MON_BUFF_CYCLE_CNT;
	}

	if (unlikely(!trans->dbg.rec_on))
		return 0;

	mutex_lock(&data->mutex);
	if (data->state ==
	    IWL_FW_MON_DBGFS_STATE_DISABLED) {
		mutex_unlock(&data->mutex);
		return 0;
	}

	/* write_ptr position in bytes rather then DW */
	write_ptr = iwl_read_prph(trans, write_ptr_addr) * sizeof(u32);
	wrap_cnt = iwl_read_prph(trans, wrap_cnt_addr);

	if (data->prev_wrap_cnt == wrap_cnt) {
		size = write_ptr - data->prev_wr_ptr;
		curr_buf = cpu_addr + data->prev_wr_ptr;
		b_full = iwl_write_to_user_buf(user_buf, count,
					       curr_buf, &size,
					       &bytes_copied);
		data->prev_wr_ptr += size;

	} else if (data->prev_wrap_cnt == wrap_cnt - 1 &&
		   write_ptr < data->prev_wr_ptr) {
		size = trans->dbg.fw_mon.size - data->prev_wr_ptr;
		curr_buf = cpu_addr + data->prev_wr_ptr;
		b_full = iwl_write_to_user_buf(user_buf, count,
					       curr_buf, &size,
					       &bytes_copied);
		data->prev_wr_ptr += size;

		if (!b_full) {
			size = write_ptr;
			b_full = iwl_write_to_user_buf(user_buf, count,
						       cpu_addr, &size,
						       &bytes_copied);
			data->prev_wr_ptr = size;
			data->prev_wrap_cnt++;
		}
	} else {
		if (data->prev_wrap_cnt == wrap_cnt - 1 &&
		    write_ptr > data->prev_wr_ptr)
			IWL_WARN(trans,
				 "write pointer passed previous write pointer, start copying from the beginning\n");
		else if (!unlikely(data->prev_wrap_cnt == 0 &&
				   data->prev_wr_ptr == 0))
			IWL_WARN(trans,
				 "monitor data is out of sync, start copying from the beginning\n");

		size = write_ptr;
		b_full = iwl_write_to_user_buf(user_buf, count,
					       cpu_addr, &size,
					       &bytes_copied);
		data->prev_wr_ptr = size;
		data->prev_wrap_cnt = wrap_cnt;
	}

	mutex_unlock(&data->mutex);

	return bytes_copied;
}

static ssize_t iwl_dbgfs_rf_read(struct file *file,
				 char __user *user_buf,
				 size_t count, loff_t *ppos)
{
	struct iwl_trans *trans = file->private_data;
	struct iwl_trans_pcie *trans_pcie = IWL_TRANS_GET_PCIE_TRANS(trans);

	if (!trans_pcie->rf_name[0])
		return -ENODEV;

	return simple_read_from_buffer(user_buf, count, ppos,
				       trans_pcie->rf_name,
				       strlen(trans_pcie->rf_name));
}

DEBUGFS_READ_WRITE_FILE_OPS(interrupt);
DEBUGFS_READ_FILE_OPS(fh_reg);
DEBUGFS_READ_FILE_OPS(rx_queue);
DEBUGFS_WRITE_FILE_OPS(csr);
DEBUGFS_READ_WRITE_FILE_OPS(rfkill);
DEBUGFS_READ_FILE_OPS(rf);

static const struct file_operations iwl_dbgfs_tx_queue_ops = {
	.owner = THIS_MODULE,
	.open = iwl_dbgfs_tx_queue_open,
	.read = seq_read,
	.llseek = seq_lseek,
	.release = seq_release_private,
};

static const struct file_operations iwl_dbgfs_monitor_data_ops = {
	.read = iwl_dbgfs_monitor_data_read,
	.open = iwl_dbgfs_monitor_data_open,
	.release = iwl_dbgfs_monitor_data_release,
};

/* Create the debugfs files and directories */
void iwl_trans_pcie_dbgfs_register(struct iwl_trans *trans)
{
	struct dentry *dir = trans->dbgfs_dir;

	DEBUGFS_ADD_FILE(rx_queue, dir, 0400);
	DEBUGFS_ADD_FILE(tx_queue, dir, 0400);
	DEBUGFS_ADD_FILE(interrupt, dir, 0600);
	DEBUGFS_ADD_FILE(csr, dir, 0200);
	DEBUGFS_ADD_FILE(fh_reg, dir, 0400);
	DEBUGFS_ADD_FILE(rfkill, dir, 0600);
	DEBUGFS_ADD_FILE(monitor_data, dir, 0400);
	DEBUGFS_ADD_FILE(rf, dir, 0400);
}

static void iwl_trans_pcie_debugfs_cleanup(struct iwl_trans *trans)
{
	struct iwl_trans_pcie *trans_pcie = IWL_TRANS_GET_PCIE_TRANS(trans);
	struct cont_rec *data = &trans_pcie->fw_mon_data;

	mutex_lock(&data->mutex);
	data->state = IWL_FW_MON_DBGFS_STATE_DISABLED;
	mutex_unlock(&data->mutex);
}
#endif /*CONFIG_IWLWIFI_DEBUGFS */

static u32 iwl_trans_pcie_get_cmdlen(struct iwl_trans *trans, void *tfd)
{
	u32 cmdlen = 0;
	int i;

	for (i = 0; i < trans->txqs.tfd.max_tbs; i++)
		cmdlen += iwl_txq_gen1_tfd_tb_get_len(trans, tfd, i);

	return cmdlen;
}

static u32 iwl_trans_pcie_dump_rbs(struct iwl_trans *trans,
				   struct iwl_fw_error_dump_data **data,
				   int allocated_rb_nums)
{
	struct iwl_trans_pcie *trans_pcie = IWL_TRANS_GET_PCIE_TRANS(trans);
	int max_len = trans_pcie->rx_buf_bytes;
	/* Dump RBs is supported only for pre-9000 devices (1 queue) */
	struct iwl_rxq *rxq = &trans_pcie->rxq[0];
	u32 i, r, j, rb_len = 0;

	spin_lock_bh(&rxq->lock);

	r = le16_to_cpu(iwl_get_closed_rb_stts(trans, rxq)) & 0x0FFF;

	for (i = rxq->read, j = 0;
	     i != r && j < allocated_rb_nums;
	     i = (i + 1) & RX_QUEUE_MASK, j++) {
		struct iwl_rx_mem_buffer *rxb = rxq->queue[i];
		struct iwl_fw_error_dump_rb *rb;

		dma_sync_single_for_cpu(trans->dev, rxb->page_dma,
					max_len, DMA_FROM_DEVICE);

		rb_len += sizeof(**data) + sizeof(*rb) + max_len;

		(*data)->type = cpu_to_le32(IWL_FW_ERROR_DUMP_RB);
		(*data)->len = cpu_to_le32(sizeof(*rb) + max_len);
		rb = (void *)(*data)->data;
		rb->index = cpu_to_le32(i);
		memcpy(rb->data, page_address(rxb->page), max_len);

		*data = iwl_fw_error_next_data(*data);
	}

	spin_unlock_bh(&rxq->lock);

	return rb_len;
}
#define IWL_CSR_TO_DUMP (0x250)

static u32 iwl_trans_pcie_dump_csr(struct iwl_trans *trans,
				   struct iwl_fw_error_dump_data **data)
{
	u32 csr_len = sizeof(**data) + IWL_CSR_TO_DUMP;
	__le32 *val;
	int i;

	(*data)->type = cpu_to_le32(IWL_FW_ERROR_DUMP_CSR);
	(*data)->len = cpu_to_le32(IWL_CSR_TO_DUMP);
	val = (void *)(*data)->data;

	for (i = 0; i < IWL_CSR_TO_DUMP; i += 4)
		*val++ = cpu_to_le32(iwl_trans_pcie_read32(trans, i));

	*data = iwl_fw_error_next_data(*data);

	return csr_len;
}

static u32 iwl_trans_pcie_fh_regs_dump(struct iwl_trans *trans,
				       struct iwl_fw_error_dump_data **data)
{
	u32 fh_regs_len = FH_MEM_UPPER_BOUND - FH_MEM_LOWER_BOUND;
	__le32 *val;
	int i;

	if (!iwl_trans_grab_nic_access(trans))
		return 0;

	(*data)->type = cpu_to_le32(IWL_FW_ERROR_DUMP_FH_REGS);
	(*data)->len = cpu_to_le32(fh_regs_len);
	val = (void *)(*data)->data;

	if (!trans->trans_cfg->gen2)
		for (i = FH_MEM_LOWER_BOUND; i < FH_MEM_UPPER_BOUND;
		     i += sizeof(u32))
			*val++ = cpu_to_le32(iwl_trans_pcie_read32(trans, i));
	else
		for (i = iwl_umac_prph(trans, FH_MEM_LOWER_BOUND_GEN2);
		     i < iwl_umac_prph(trans, FH_MEM_UPPER_BOUND_GEN2);
		     i += sizeof(u32))
			*val++ = cpu_to_le32(iwl_trans_pcie_read_prph(trans,
								      i));

	iwl_trans_release_nic_access(trans);

	*data = iwl_fw_error_next_data(*data);

	return sizeof(**data) + fh_regs_len;
}

static u32
iwl_trans_pci_dump_marbh_monitor(struct iwl_trans *trans,
				 struct iwl_fw_error_dump_fw_mon *fw_mon_data,
				 u32 monitor_len)
{
	u32 buf_size_in_dwords = (monitor_len >> 2);
	u32 *buffer = (u32 *)fw_mon_data->data;
	u32 i;

	if (!iwl_trans_grab_nic_access(trans))
		return 0;

	iwl_write_umac_prph_no_grab(trans, MON_DMARB_RD_CTL_ADDR, 0x1);
	for (i = 0; i < buf_size_in_dwords; i++)
		buffer[i] = iwl_read_umac_prph_no_grab(trans,
						       MON_DMARB_RD_DATA_ADDR);
	iwl_write_umac_prph_no_grab(trans, MON_DMARB_RD_CTL_ADDR, 0x0);

	iwl_trans_release_nic_access(trans);

	return monitor_len;
}

static void
iwl_trans_pcie_dump_pointers(struct iwl_trans *trans,
			     struct iwl_fw_error_dump_fw_mon *fw_mon_data)
{
	u32 base, base_high, write_ptr, write_ptr_val, wrap_cnt;

	if (trans->trans_cfg->device_family >= IWL_DEVICE_FAMILY_AX210) {
		base = DBGC_CUR_DBGBUF_BASE_ADDR_LSB;
		base_high = DBGC_CUR_DBGBUF_BASE_ADDR_MSB;
		write_ptr = DBGC_CUR_DBGBUF_STATUS;
		wrap_cnt = DBGC_DBGBUF_WRAP_AROUND;
	} else if (trans->dbg.dest_tlv) {
		write_ptr = le32_to_cpu(trans->dbg.dest_tlv->write_ptr_reg);
		wrap_cnt = le32_to_cpu(trans->dbg.dest_tlv->wrap_count);
		base = le32_to_cpu(trans->dbg.dest_tlv->base_reg);
	} else {
		base = MON_BUFF_BASE_ADDR;
		write_ptr = MON_BUFF_WRPTR;
		wrap_cnt = MON_BUFF_CYCLE_CNT;
	}

	write_ptr_val = iwl_read_prph(trans, write_ptr);
	fw_mon_data->fw_mon_cycle_cnt =
		cpu_to_le32(iwl_read_prph(trans, wrap_cnt));
	fw_mon_data->fw_mon_base_ptr =
		cpu_to_le32(iwl_read_prph(trans, base));
	if (trans->trans_cfg->device_family >= IWL_DEVICE_FAMILY_AX210) {
		fw_mon_data->fw_mon_base_high_ptr =
			cpu_to_le32(iwl_read_prph(trans, base_high));
		write_ptr_val &= DBGC_CUR_DBGBUF_STATUS_OFFSET_MSK;
		/* convert wrtPtr to DWs, to align with all HWs */
		write_ptr_val >>= 2;
	}
	fw_mon_data->fw_mon_wr_ptr = cpu_to_le32(write_ptr_val);
}

static u32
iwl_trans_pcie_dump_monitor(struct iwl_trans *trans,
			    struct iwl_fw_error_dump_data **data,
			    u32 monitor_len)
{
	struct iwl_dram_data *fw_mon = &trans->dbg.fw_mon;
	u32 len = 0;

	if (trans->dbg.dest_tlv ||
	    (fw_mon->size &&
	     (trans->trans_cfg->device_family == IWL_DEVICE_FAMILY_7000 ||
	      trans->trans_cfg->device_family >= IWL_DEVICE_FAMILY_AX210))) {
		struct iwl_fw_error_dump_fw_mon *fw_mon_data;

		(*data)->type = cpu_to_le32(IWL_FW_ERROR_DUMP_FW_MONITOR);
		fw_mon_data = (void *)(*data)->data;

		iwl_trans_pcie_dump_pointers(trans, fw_mon_data);

		len += sizeof(**data) + sizeof(*fw_mon_data);
		if (fw_mon->size) {
			memcpy(fw_mon_data->data, fw_mon->block, fw_mon->size);
			monitor_len = fw_mon->size;
		} else if (trans->dbg.dest_tlv->monitor_mode == SMEM_MODE) {
			u32 base = le32_to_cpu(fw_mon_data->fw_mon_base_ptr);
			/*
			 * Update pointers to reflect actual values after
			 * shifting
			 */
			if (trans->dbg.dest_tlv->version) {
				base = (iwl_read_prph(trans, base) &
					IWL_LDBG_M2S_BUF_BA_MSK) <<
				       trans->dbg.dest_tlv->base_shift;
				base *= IWL_M2S_UNIT_SIZE;
				base += trans->cfg->smem_offset;
			} else {
				base = iwl_read_prph(trans, base) <<
				       trans->dbg.dest_tlv->base_shift;
			}

			iwl_trans_read_mem(trans, base, fw_mon_data->data,
					   monitor_len / sizeof(u32));
		} else if (trans->dbg.dest_tlv->monitor_mode == MARBH_MODE) {
			monitor_len =
				iwl_trans_pci_dump_marbh_monitor(trans,
								 fw_mon_data,
								 monitor_len);
		} else {
			/* Didn't match anything - output no monitor data */
			monitor_len = 0;
		}

		len += monitor_len;
		(*data)->len = cpu_to_le32(monitor_len + sizeof(*fw_mon_data));
	}

	return len;
}

static int iwl_trans_get_fw_monitor_len(struct iwl_trans *trans, u32 *len)
{
	if (trans->dbg.fw_mon.size) {
		*len += sizeof(struct iwl_fw_error_dump_data) +
			sizeof(struct iwl_fw_error_dump_fw_mon) +
			trans->dbg.fw_mon.size;
		return trans->dbg.fw_mon.size;
	} else if (trans->dbg.dest_tlv) {
		u32 base, end, cfg_reg, monitor_len;

		if (trans->dbg.dest_tlv->version == 1) {
			cfg_reg = le32_to_cpu(trans->dbg.dest_tlv->base_reg);
			cfg_reg = iwl_read_prph(trans, cfg_reg);
			base = (cfg_reg & IWL_LDBG_M2S_BUF_BA_MSK) <<
				trans->dbg.dest_tlv->base_shift;
			base *= IWL_M2S_UNIT_SIZE;
			base += trans->cfg->smem_offset;

			monitor_len =
				(cfg_reg & IWL_LDBG_M2S_BUF_SIZE_MSK) >>
				trans->dbg.dest_tlv->end_shift;
			monitor_len *= IWL_M2S_UNIT_SIZE;
		} else {
			base = le32_to_cpu(trans->dbg.dest_tlv->base_reg);
			end = le32_to_cpu(trans->dbg.dest_tlv->end_reg);

			base = iwl_read_prph(trans, base) <<
			       trans->dbg.dest_tlv->base_shift;
			end = iwl_read_prph(trans, end) <<
			      trans->dbg.dest_tlv->end_shift;

			/* Make "end" point to the actual end */
			if (trans->trans_cfg->device_family >=
			    IWL_DEVICE_FAMILY_8000 ||
			    trans->dbg.dest_tlv->monitor_mode == MARBH_MODE)
				end += (1 << trans->dbg.dest_tlv->end_shift);
			monitor_len = end - base;
		}
		*len += sizeof(struct iwl_fw_error_dump_data) +
			sizeof(struct iwl_fw_error_dump_fw_mon) +
			monitor_len;
		return monitor_len;
	}
	return 0;
}

static struct iwl_trans_dump_data
*iwl_trans_pcie_dump_data(struct iwl_trans *trans,
			  u32 dump_mask)
{
	struct iwl_trans_pcie *trans_pcie = IWL_TRANS_GET_PCIE_TRANS(trans);
	struct iwl_fw_error_dump_data *data;
	struct iwl_txq *cmdq = trans->txqs.txq[trans->txqs.cmd.q_id];
	struct iwl_fw_error_dump_txcmd *txcmd;
	struct iwl_trans_dump_data *dump_data;
	u32 len, num_rbs = 0, monitor_len = 0;
	int i, ptr;
	bool dump_rbs = test_bit(STATUS_FW_ERROR, &trans->status) &&
			!trans->trans_cfg->mq_rx_supported &&
			dump_mask & BIT(IWL_FW_ERROR_DUMP_RB);

	if (!dump_mask)
		return NULL;

	/* transport dump header */
	len = sizeof(*dump_data);

	/* host commands */
	if (dump_mask & BIT(IWL_FW_ERROR_DUMP_TXCMD) && cmdq)
		len += sizeof(*data) +
			cmdq->n_window * (sizeof(*txcmd) +
					  TFD_MAX_PAYLOAD_SIZE);

	/* FW monitor */
	if (dump_mask & BIT(IWL_FW_ERROR_DUMP_FW_MONITOR))
		monitor_len = iwl_trans_get_fw_monitor_len(trans, &len);

	/* CSR registers */
	if (dump_mask & BIT(IWL_FW_ERROR_DUMP_CSR))
		len += sizeof(*data) + IWL_CSR_TO_DUMP;

	/* FH registers */
	if (dump_mask & BIT(IWL_FW_ERROR_DUMP_FH_REGS)) {
		if (trans->trans_cfg->gen2)
			len += sizeof(*data) +
			       (iwl_umac_prph(trans, FH_MEM_UPPER_BOUND_GEN2) -
				iwl_umac_prph(trans, FH_MEM_LOWER_BOUND_GEN2));
		else
			len += sizeof(*data) +
			       (FH_MEM_UPPER_BOUND -
				FH_MEM_LOWER_BOUND);
	}

	if (dump_rbs) {
		/* Dump RBs is supported only for pre-9000 devices (1 queue) */
		struct iwl_rxq *rxq = &trans_pcie->rxq[0];
		/* RBs */
		num_rbs =
			le16_to_cpu(iwl_get_closed_rb_stts(trans, rxq))
			& 0x0FFF;
		num_rbs = (num_rbs - rxq->read) & RX_QUEUE_MASK;
		len += num_rbs * (sizeof(*data) +
				  sizeof(struct iwl_fw_error_dump_rb) +
				  (PAGE_SIZE << trans_pcie->rx_page_order));
	}

	/* Paged memory for gen2 HW */
	if (trans->trans_cfg->gen2 && dump_mask & BIT(IWL_FW_ERROR_DUMP_PAGING))
		for (i = 0; i < trans->init_dram.paging_cnt; i++)
			len += sizeof(*data) +
			       sizeof(struct iwl_fw_error_dump_paging) +
			       trans->init_dram.paging[i].size;

	dump_data = vzalloc(len);
	if (!dump_data)
		return NULL;

	len = 0;
	data = (void *)dump_data->data;

	if (dump_mask & BIT(IWL_FW_ERROR_DUMP_TXCMD) && cmdq) {
		u16 tfd_size = trans->txqs.tfd.size;

		data->type = cpu_to_le32(IWL_FW_ERROR_DUMP_TXCMD);
		txcmd = (void *)data->data;
		spin_lock_bh(&cmdq->lock);
		ptr = cmdq->write_ptr;
		for (i = 0; i < cmdq->n_window; i++) {
			u8 idx = iwl_txq_get_cmd_index(cmdq, ptr);
			u8 tfdidx;
			u32 caplen, cmdlen;

			if (trans->trans_cfg->use_tfh)
				tfdidx = idx;
			else
				tfdidx = ptr;

			cmdlen = iwl_trans_pcie_get_cmdlen(trans,
							   (u8 *)cmdq->tfds +
							   tfd_size * tfdidx);
			caplen = min_t(u32, TFD_MAX_PAYLOAD_SIZE, cmdlen);

			if (cmdlen) {
				len += sizeof(*txcmd) + caplen;
				txcmd->cmdlen = cpu_to_le32(cmdlen);
				txcmd->caplen = cpu_to_le32(caplen);
				memcpy(txcmd->data, cmdq->entries[idx].cmd,
				       caplen);
				txcmd = (void *)((u8 *)txcmd->data + caplen);
			}

			ptr = iwl_txq_dec_wrap(trans, ptr);
		}
		spin_unlock_bh(&cmdq->lock);

		data->len = cpu_to_le32(len);
		len += sizeof(*data);
		data = iwl_fw_error_next_data(data);
	}

	if (dump_mask & BIT(IWL_FW_ERROR_DUMP_CSR))
		len += iwl_trans_pcie_dump_csr(trans, &data);
	if (dump_mask & BIT(IWL_FW_ERROR_DUMP_FH_REGS))
		len += iwl_trans_pcie_fh_regs_dump(trans, &data);
	if (dump_rbs)
		len += iwl_trans_pcie_dump_rbs(trans, &data, num_rbs);

	/* Paged memory for gen2 HW */
	if (trans->trans_cfg->gen2 &&
	    dump_mask & BIT(IWL_FW_ERROR_DUMP_PAGING)) {
		for (i = 0; i < trans->init_dram.paging_cnt; i++) {
			struct iwl_fw_error_dump_paging *paging;
			u32 page_len = trans->init_dram.paging[i].size;

			data->type = cpu_to_le32(IWL_FW_ERROR_DUMP_PAGING);
			data->len = cpu_to_le32(sizeof(*paging) + page_len);
			paging = (void *)data->data;
			paging->index = cpu_to_le32(i);
			memcpy(paging->data,
			       trans->init_dram.paging[i].block, page_len);
			data = iwl_fw_error_next_data(data);

			len += sizeof(*data) + sizeof(*paging) + page_len;
		}
	}
	if (dump_mask & BIT(IWL_FW_ERROR_DUMP_FW_MONITOR))
		len += iwl_trans_pcie_dump_monitor(trans, &data, monitor_len);

	dump_data->len = len;

	return dump_data;
}

static void iwl_trans_pci_interrupts(struct iwl_trans *trans, bool enable)
{
	if (enable)
		iwl_enable_interrupts(trans);
	else
		iwl_disable_interrupts(trans);
}

static void iwl_trans_pcie_sync_nmi(struct iwl_trans *trans)
{
	u32 inta_addr, sw_err_bit;
	struct iwl_trans_pcie *trans_pcie = IWL_TRANS_GET_PCIE_TRANS(trans);

	if (trans_pcie->msix_enabled) {
		inta_addr = CSR_MSIX_HW_INT_CAUSES_AD;
		sw_err_bit = MSIX_HW_INT_CAUSES_REG_SW_ERR;
	} else {
		inta_addr = CSR_INT;
		sw_err_bit = CSR_INT_BIT_SW_ERR;
	}

	iwl_trans_sync_nmi_with_addr(trans, inta_addr, sw_err_bit);
}

#define IWL_TRANS_COMMON_OPS						\
	.op_mode_leave = iwl_trans_pcie_op_mode_leave,			\
	.write8 = iwl_trans_pcie_write8,				\
	.write32 = iwl_trans_pcie_write32,				\
	.read32 = iwl_trans_pcie_read32,				\
	.read_prph = iwl_trans_pcie_read_prph,				\
	.write_prph = iwl_trans_pcie_write_prph,			\
	.read_mem = iwl_trans_pcie_read_mem,				\
	.write_mem = iwl_trans_pcie_write_mem,				\
	.read_config32 = iwl_trans_pcie_read_config32,			\
	.configure = iwl_trans_pcie_configure,				\
	.set_pmi = iwl_trans_pcie_set_pmi,				\
	.sw_reset = iwl_trans_pcie_sw_reset,				\
	.grab_nic_access = iwl_trans_pcie_grab_nic_access,		\
	.release_nic_access = iwl_trans_pcie_release_nic_access,	\
	.set_bits_mask = iwl_trans_pcie_set_bits_mask,			\
	.dump_data = iwl_trans_pcie_dump_data,				\
	.d3_suspend = iwl_trans_pcie_d3_suspend,			\
	.d3_resume = iwl_trans_pcie_d3_resume,				\
	.interrupts = iwl_trans_pci_interrupts,				\
	.sync_nmi = iwl_trans_pcie_sync_nmi				\

static const struct iwl_trans_ops trans_ops_pcie = {
	IWL_TRANS_COMMON_OPS,
	.start_hw = iwl_trans_pcie_start_hw,
	.fw_alive = iwl_trans_pcie_fw_alive,
	.start_fw = iwl_trans_pcie_start_fw,
	.stop_device = iwl_trans_pcie_stop_device,

	.send_cmd = iwl_pcie_enqueue_hcmd,

	.tx = iwl_trans_pcie_tx,
	.reclaim = iwl_txq_reclaim,

	.txq_disable = iwl_trans_pcie_txq_disable,
	.txq_enable = iwl_trans_pcie_txq_enable,

	.txq_set_shared_mode = iwl_trans_pcie_txq_set_shared_mode,

	.wait_tx_queues_empty = iwl_trans_pcie_wait_txqs_empty,

	.freeze_txq_timer = iwl_trans_txq_freeze_timer,
	.block_txq_ptrs = iwl_trans_pcie_block_txq_ptrs,
#ifdef CONFIG_IWLWIFI_DEBUGFS
	.debugfs_cleanup = iwl_trans_pcie_debugfs_cleanup,
#endif
};

static const struct iwl_trans_ops trans_ops_pcie_gen2 = {
	IWL_TRANS_COMMON_OPS,
	.start_hw = iwl_trans_pcie_start_hw,
	.fw_alive = iwl_trans_pcie_gen2_fw_alive,
	.start_fw = iwl_trans_pcie_gen2_start_fw,
	.stop_device = iwl_trans_pcie_gen2_stop_device,

	.send_cmd = iwl_pcie_gen2_enqueue_hcmd,

	.tx = iwl_txq_gen2_tx,
	.reclaim = iwl_txq_reclaim,

	.set_q_ptrs = iwl_txq_set_q_ptrs,

	.txq_alloc = iwl_txq_dyn_alloc,
	.txq_free = iwl_txq_dyn_free,
	.wait_txq_empty = iwl_trans_pcie_wait_txq_empty,
	.rxq_dma_data = iwl_trans_pcie_rxq_dma_data,
	.set_pnvm = iwl_trans_pcie_ctx_info_gen3_set_pnvm,
	.set_reduce_power = iwl_trans_pcie_ctx_info_gen3_set_reduce_power,
#ifdef CONFIG_IWLWIFI_DEBUGFS
	.debugfs_cleanup = iwl_trans_pcie_debugfs_cleanup,
#endif
};

struct iwl_trans *iwl_trans_pcie_alloc(struct pci_dev *pdev,
			       const struct pci_device_id *ent,
			       const struct iwl_cfg_trans_params *cfg_trans)
{
	struct iwl_trans_pcie *trans_pcie;
	struct iwl_trans *trans;
	int ret, addr_size;
	const struct iwl_trans_ops *ops = &trans_ops_pcie_gen2;
	void __iomem * const *table;

	if (!cfg_trans->gen2)
		ops = &trans_ops_pcie;

	ret = pcim_enable_device(pdev);
	if (ret)
		return ERR_PTR(ret);

	trans = iwl_trans_alloc(sizeof(struct iwl_trans_pcie), &pdev->dev, ops,
				cfg_trans);
	if (!trans)
		return ERR_PTR(-ENOMEM);

	trans_pcie = IWL_TRANS_GET_PCIE_TRANS(trans);

	trans_pcie->trans = trans;
	trans_pcie->opmode_down = true;
	spin_lock_init(&trans_pcie->irq_lock);
	spin_lock_init(&trans_pcie->reg_lock);
	spin_lock_init(&trans_pcie->alloc_page_lock);
	mutex_init(&trans_pcie->mutex);
	init_waitqueue_head(&trans_pcie->ucode_write_waitq);
	init_waitqueue_head(&trans_pcie->fw_reset_waitq);

	trans_pcie->rba.alloc_wq = alloc_workqueue("rb_allocator",
						   WQ_HIGHPRI | WQ_UNBOUND, 1);
	if (!trans_pcie->rba.alloc_wq) {
		ret = -ENOMEM;
		goto out_free_trans;
	}
	INIT_WORK(&trans_pcie->rba.rx_alloc, iwl_pcie_rx_allocator_work);

	trans_pcie->debug_rfkill = -1;

	if (!cfg_trans->base_params->pcie_l1_allowed) {
		/*
		 * W/A - seems to solve weird behavior. We need to remove this
		 * if we don't want to stay in L1 all the time. This wastes a
		 * lot of power.
		 */
		pci_disable_link_state(pdev, PCIE_LINK_STATE_L0S |
				       PCIE_LINK_STATE_L1 |
				       PCIE_LINK_STATE_CLKPM);
	}

	trans_pcie->def_rx_queue = 0;

	pci_set_master(pdev);

	addr_size = trans->txqs.tfd.addr_size;
	ret = dma_set_mask_and_coherent(&pdev->dev, DMA_BIT_MASK(addr_size));
	if (ret) {
		ret = dma_set_mask_and_coherent(&pdev->dev, DMA_BIT_MASK(32));
		/* both attempts failed: */
		if (ret) {
			dev_err(&pdev->dev, "No suitable DMA available\n");
			goto out_no_pci;
		}
	}

	ret = pcim_iomap_regions_request_all(pdev, BIT(0), DRV_NAME);
	if (ret) {
		dev_err(&pdev->dev, "pcim_iomap_regions_request_all failed\n");
		goto out_no_pci;
	}

	table = pcim_iomap_table(pdev);
	if (!table) {
		dev_err(&pdev->dev, "pcim_iomap_table failed\n");
		ret = -ENOMEM;
		goto out_no_pci;
	}

	trans_pcie->hw_base = table[0];
	if (!trans_pcie->hw_base) {
		dev_err(&pdev->dev, "couldn't find IO mem in first BAR\n");
		ret = -ENODEV;
		goto out_no_pci;
	}

	/* We disable the RETRY_TIMEOUT register (0x41) to keep
	 * PCI Tx retries from interfering with C3 CPU state */
	pci_write_config_byte(pdev, PCI_CFG_RETRY_TIMEOUT, 0x00);

	trans_pcie->pci_dev = pdev;
	iwl_disable_interrupts(trans);

	trans->hw_rev = iwl_read32(trans, CSR_HW_REV);
	if (trans->hw_rev == 0xffffffff) {
		dev_err(&pdev->dev, "HW_REV=0xFFFFFFFF, PCI issues?\n");
		ret = -EIO;
		goto out_no_pci;
	}

	/*
	 * In the 8000 HW family the format of the 4 bytes of CSR_HW_REV have
	 * changed, and now the revision step also includes bit 0-1 (no more
	 * "dash" value). To keep hw_rev backwards compatible - we'll store it
	 * in the old format.
	 */
	if (cfg_trans->device_family >= IWL_DEVICE_FAMILY_8000)
		trans->hw_rev = (trans->hw_rev & 0xfff0) |
				(CSR_HW_REV_STEP(trans->hw_rev << 2) << 2);

	IWL_DEBUG_INFO(trans, "HW REV: 0x%0x\n", trans->hw_rev);

	iwl_pcie_set_interrupt_capa(pdev, trans, cfg_trans);
	trans->hw_id = (pdev->device << 16) + pdev->subsystem_device;
	snprintf(trans->hw_id_str, sizeof(trans->hw_id_str),
		 "PCI ID: 0x%04X:0x%04X", pdev->device, pdev->subsystem_device);

	init_waitqueue_head(&trans_pcie->sx_waitq);


	if (trans_pcie->msix_enabled) {
		ret = iwl_pcie_init_msix_handler(pdev, trans_pcie);
		if (ret)
			goto out_no_pci;
	 } else {
		ret = iwl_pcie_alloc_ict(trans);
		if (ret)
			goto out_no_pci;

		ret = devm_request_threaded_irq(&pdev->dev, pdev->irq,
						iwl_pcie_isr,
						iwl_pcie_irq_handler,
						IRQF_SHARED, DRV_NAME, trans);
		if (ret) {
			IWL_ERR(trans, "Error allocating IRQ %d\n", pdev->irq);
			goto out_free_ict;
		}
	 }

#ifdef CONFIG_IWLWIFI_DEBUGFS
	trans_pcie->fw_mon_data.state = IWL_FW_MON_DBGFS_STATE_CLOSED;
	mutex_init(&trans_pcie->fw_mon_data.mutex);
#endif

	iwl_dbg_tlv_init(trans);

	return trans;

out_free_ict:
	iwl_pcie_free_ict(trans);
out_no_pci:
	destroy_workqueue(trans_pcie->rba.alloc_wq);
out_free_trans:
	iwl_trans_free(trans);
	return ERR_PTR(ret);
}<|MERGE_RESOLUTION|>--- conflicted
+++ resolved
@@ -1197,12 +1197,8 @@
 	if (test_and_clear_bit(STATUS_DEVICE_ENABLED, &trans->status)) {
 		IWL_DEBUG_INFO(trans,
 			       "DEVICE_ENABLED bit was set and is now cleared\n");
-<<<<<<< HEAD
-		iwl_pcie_synchronize_irqs(trans);
-=======
 		if (!from_irq)
 			iwl_pcie_synchronize_irqs(trans);
->>>>>>> 5eb2b831
 		iwl_pcie_rx_napi_sync(trans);
 		iwl_pcie_tx_stop(trans);
 		iwl_pcie_rx_stop(trans);
