/*
 * Copyright (c) 2016, Mellanox Technologies. All rights reserved.
 *
 * This software is available to you under a choice of one of two
 * licenses.  You may choose to be licensed under the terms of the GNU
 * General Public License (GPL) Version 2, available from the file
 * COPYING in the main directory of this source tree, or the
 * OpenIB.org BSD license below:
 *
 *     Redistribution and use in source and binary forms, with or
 *     without modification, are permitted provided that the following
 *     conditions are met:
 *
 *      - Redistributions of source code must retain the above
 *        copyright notice, this list of conditions and the following
 *        disclaimer.
 *
 *      - Redistributions in binary form must reproduce the above
 *        copyright notice, this list of conditions and the following
 *        disclaimer in the documentation and/or other materials
 *        provided with the distribution.
 *
 * THE SOFTWARE IS PROVIDED "AS IS", WITHOUT WARRANTY OF ANY KIND,
 * EXPRESS OR IMPLIED, INCLUDING BUT NOT LIMITED TO THE WARRANTIES OF
 * MERCHANTABILITY, FITNESS FOR A PARTICULAR PURPOSE AND
 * NONINFRINGEMENT. IN NO EVENT SHALL THE AUTHORS OR COPYRIGHT HOLDERS
 * BE LIABLE FOR ANY CLAIM, DAMAGES OR OTHER LIABILITY, WHETHER IN AN
 * ACTION OF CONTRACT, TORT OR OTHERWISE, ARISING FROM, OUT OF OR IN
 * CONNECTION WITH THE SOFTWARE OR THE USE OR OTHER DEALINGS IN THE
 * SOFTWARE.
 */

#ifndef __MLX5_EN_TC_H__
#define __MLX5_EN_TC_H__

#include <net/pkt_cls.h>
#include "en.h"
#include "eswitch.h"
#include "en/tc_ct.h"
#include "en/tc_tun.h"
#include "en_rep.h"

#define MLX5E_TC_FLOW_ID_MASK 0x0000ffff

#ifdef CONFIG_MLX5_ESWITCH

#define NIC_FLOW_ATTR_SZ (sizeof(struct mlx5_flow_attr) +\
			  sizeof(struct mlx5_nic_flow_attr))
#define ESW_FLOW_ATTR_SZ (sizeof(struct mlx5_flow_attr) +\
			  sizeof(struct mlx5_esw_flow_attr))
#define ns_to_attr_sz(ns) (((ns) == MLX5_FLOW_NAMESPACE_FDB) ?\
			    ESW_FLOW_ATTR_SZ :\
			    NIC_FLOW_ATTR_SZ)


int mlx5e_tc_num_filters(struct mlx5e_priv *priv, unsigned long flags);

struct mlx5e_tc_update_priv {
	struct net_device *tun_dev;
};

struct mlx5_nic_flow_attr {
	u32 flow_tag;
	u32 hairpin_tirn;
	struct mlx5_flow_table *hairpin_ft;
};

struct mlx5_flow_attr {
	u32 action;
	struct mlx5_fc *counter;
	struct mlx5_modify_hdr *modify_hdr;
	struct mlx5_ct_attr ct_attr;
	struct mlx5e_sample_attr *sample_attr;
	struct mlx5e_tc_flow_parse_attr *parse_attr;
	u32 chain;
	u16 prio;
	u32 dest_chain;
	struct mlx5_flow_table *ft;
	struct mlx5_flow_table *dest_ft;
	u8 inner_match_level;
	u8 outer_match_level;
	u8 ip_version;
	u8 tun_ip_version;
	u32 flags;
	union {
		struct mlx5_esw_flow_attr esw_attr[0];
		struct mlx5_nic_flow_attr nic_attr[0];
	};
};

struct mlx5_rx_tun_attr {
	u16 decap_vport;
	union {
		__be32 v4;
		struct in6_addr v6;
	} src_ip; /* Valid if decap_vport is not zero */
	union {
		__be32 v4;
		struct in6_addr v6;
	} dst_ip; /* Valid if decap_vport is not zero */
	u32 vni;
};

#define MLX5E_TC_TABLE_CHAIN_TAG_BITS 16
#define MLX5E_TC_TABLE_CHAIN_TAG_MASK GENMASK(MLX5E_TC_TABLE_CHAIN_TAG_BITS - 1, 0)

#if IS_ENABLED(CONFIG_MLX5_CLS_ACT)

struct tunnel_match_key {
	struct flow_dissector_key_control enc_control;
	struct flow_dissector_key_keyid enc_key_id;
	struct flow_dissector_key_ports enc_tp;
	struct flow_dissector_key_ip enc_ip;
	union {
		struct flow_dissector_key_ipv4_addrs enc_ipv4;
		struct flow_dissector_key_ipv6_addrs enc_ipv6;
	};

	int filter_ifindex;
};

struct tunnel_match_enc_opts {
	struct flow_dissector_key_enc_opts key;
	struct flow_dissector_key_enc_opts mask;
};

/* Tunnel_id mapping is TUNNEL_INFO_BITS + ENC_OPTS_BITS.
 * Upper TUNNEL_INFO_BITS for general tunnel info.
 * Lower ENC_OPTS_BITS bits for enc_opts.
 */
#define TUNNEL_INFO_BITS 12
#define TUNNEL_INFO_BITS_MASK GENMASK(TUNNEL_INFO_BITS - 1, 0)
#define ENC_OPTS_BITS 11
#define ENC_OPTS_BITS_MASK GENMASK(ENC_OPTS_BITS - 1, 0)
#define TUNNEL_ID_BITS (TUNNEL_INFO_BITS + ENC_OPTS_BITS)
#define TUNNEL_ID_MASK GENMASK(TUNNEL_ID_BITS - 1, 0)

enum {
	MLX5E_TC_FLAG_INGRESS_BIT,
	MLX5E_TC_FLAG_EGRESS_BIT,
	MLX5E_TC_FLAG_NIC_OFFLOAD_BIT,
	MLX5E_TC_FLAG_ESW_OFFLOAD_BIT,
	MLX5E_TC_FLAG_FT_OFFLOAD_BIT,
	MLX5E_TC_FLAG_LAST_EXPORTED_BIT = MLX5E_TC_FLAG_FT_OFFLOAD_BIT,
};

#define MLX5_TC_FLAG(flag) BIT(MLX5E_TC_FLAG_##flag##_BIT)

int mlx5e_tc_esw_init(struct rhashtable *tc_ht);
void mlx5e_tc_esw_cleanup(struct rhashtable *tc_ht);
bool mlx5e_is_eswitch_flow(struct mlx5e_tc_flow *flow);

int mlx5e_configure_flower(struct net_device *dev, struct mlx5e_priv *priv,
			   struct flow_cls_offload *f, unsigned long flags);
int mlx5e_delete_flower(struct net_device *dev, struct mlx5e_priv *priv,
			struct flow_cls_offload *f, unsigned long flags);

int mlx5e_stats_flower(struct net_device *dev, struct mlx5e_priv *priv,
		       struct flow_cls_offload *f, unsigned long flags);

int mlx5e_tc_configure_matchall(struct mlx5e_priv *priv,
				struct tc_cls_matchall_offload *f);
int mlx5e_tc_delete_matchall(struct mlx5e_priv *priv,
			     struct tc_cls_matchall_offload *f);
void mlx5e_tc_stats_matchall(struct mlx5e_priv *priv,
			     struct tc_cls_matchall_offload *ma);

struct mlx5e_encap_entry;
void mlx5e_tc_encap_flows_add(struct mlx5e_priv *priv,
			      struct mlx5e_encap_entry *e,
			      struct list_head *flow_list);
void mlx5e_tc_encap_flows_del(struct mlx5e_priv *priv,
			      struct mlx5e_encap_entry *e,
			      struct list_head *flow_list);
bool mlx5e_encap_take(struct mlx5e_encap_entry *e);
void mlx5e_encap_put(struct mlx5e_priv *priv, struct mlx5e_encap_entry *e);

void mlx5e_take_all_encap_flows(struct mlx5e_encap_entry *e, struct list_head *flow_list);
void mlx5e_put_flow_list(struct mlx5e_priv *priv, struct list_head *flow_list);

struct mlx5e_neigh_hash_entry;
struct mlx5e_encap_entry *
mlx5e_get_next_init_encap(struct mlx5e_neigh_hash_entry *nhe,
			  struct mlx5e_encap_entry *e);
void mlx5e_tc_update_neigh_used_value(struct mlx5e_neigh_hash_entry *nhe);

void mlx5e_tc_reoffload_flows_work(struct work_struct *work);

enum mlx5e_tc_attr_to_reg {
	CHAIN_TO_REG,
	VPORT_TO_REG,
	TUNNEL_TO_REG,
	CTSTATE_TO_REG,
	ZONE_TO_REG,
	ZONE_RESTORE_TO_REG,
	MARK_TO_REG,
	LABELS_TO_REG,
	FTEID_TO_REG,
	NIC_CHAIN_TO_REG,
	NIC_ZONE_RESTORE_TO_REG,
};

struct mlx5e_tc_attr_to_reg_mapping {
	int mfield; /* rewrite field */
	int moffset; /* bit offset of mfield */
	int mlen; /* bits to rewrite/match */

	int soffset; /* byte offset of spec for match */
};

extern struct mlx5e_tc_attr_to_reg_mapping mlx5e_tc_attr_to_reg_mappings[];

bool mlx5e_is_valid_eswitch_fwd_dev(struct mlx5e_priv *priv,
				    struct net_device *out_dev);

int mlx5e_tc_match_to_reg_set(struct mlx5_core_dev *mdev,
			      struct mlx5e_tc_mod_hdr_acts *mod_hdr_acts,
			      enum mlx5_flow_namespace_type ns,
			      enum mlx5e_tc_attr_to_reg type,
			      u32 data);

void mlx5e_tc_match_to_reg_mod_hdr_change(struct mlx5_core_dev *mdev,
					  struct mlx5e_tc_mod_hdr_acts *mod_hdr_acts,
					  enum mlx5e_tc_attr_to_reg type,
					  int act_id, u32 data);

void mlx5e_tc_match_to_reg_match(struct mlx5_flow_spec *spec,
				 enum mlx5e_tc_attr_to_reg type,
				 u32 data,
				 u32 mask);

void mlx5e_tc_match_to_reg_get_match(struct mlx5_flow_spec *spec,
				     enum mlx5e_tc_attr_to_reg type,
				     u32 *data,
				     u32 *mask);

int mlx5e_tc_match_to_reg_set_and_get_id(struct mlx5_core_dev *mdev,
					 struct mlx5e_tc_mod_hdr_acts *mod_hdr_acts,
					 enum mlx5_flow_namespace_type ns,
					 enum mlx5e_tc_attr_to_reg type,
					 u32 data);

int mlx5e_tc_add_flow_mod_hdr(struct mlx5e_priv *priv,
			      struct mlx5e_tc_flow *flow,
			      struct mlx5_flow_attr *attr);
<<<<<<< HEAD

int alloc_mod_hdr_actions(struct mlx5_core_dev *mdev,
			  int namespace,
			  struct mlx5e_tc_mod_hdr_acts *mod_hdr_acts);
void dealloc_mod_hdr_actions(struct mlx5e_tc_mod_hdr_acts *mod_hdr_acts);
=======
>>>>>>> c33f17e6

struct mlx5e_tc_flow;
u32 mlx5e_tc_get_flow_tun_id(struct mlx5e_tc_flow *flow);

void mlx5e_tc_set_ethertype(struct mlx5_core_dev *mdev,
			    struct flow_match_basic *match, bool outer,
			    void *headers_c, void *headers_v);

int mlx5e_tc_nic_init(struct mlx5e_priv *priv);
void mlx5e_tc_nic_cleanup(struct mlx5e_priv *priv);

int mlx5e_setup_tc_block_cb(enum tc_setup_type type, void *type_data,
			    void *cb_priv);

struct mlx5_flow_handle *
mlx5e_add_offloaded_nic_rule(struct mlx5e_priv *priv,
			     struct mlx5_flow_spec *spec,
			     struct mlx5_flow_attr *attr);
void mlx5e_del_offloaded_nic_rule(struct mlx5e_priv *priv,
				  struct mlx5_flow_handle *rule,
				  struct mlx5_flow_attr *attr);

struct mlx5_flow_handle *
mlx5_tc_rule_insert(struct mlx5e_priv *priv,
		    struct mlx5_flow_spec *spec,
		    struct mlx5_flow_attr *attr);
void
mlx5_tc_rule_delete(struct mlx5e_priv *priv,
		    struct mlx5_flow_handle *rule,
		    struct mlx5_flow_attr *attr);

bool mlx5e_tc_is_vf_tunnel(struct net_device *out_dev, struct net_device *route_dev);
int mlx5e_tc_query_route_vport(struct net_device *out_dev, struct net_device *route_dev,
			       u16 *vport);

#else /* CONFIG_MLX5_CLS_ACT */
static inline int  mlx5e_tc_nic_init(struct mlx5e_priv *priv) { return 0; }
static inline void mlx5e_tc_nic_cleanup(struct mlx5e_priv *priv) {}
static inline int
mlx5e_setup_tc_block_cb(enum tc_setup_type type, void *type_data, void *cb_priv)
{ return -EOPNOTSUPP; }

#endif /* CONFIG_MLX5_CLS_ACT */

struct mlx5_flow_attr *mlx5_alloc_flow_attr(enum mlx5_flow_namespace_type type);

struct mlx5_flow_handle *
mlx5e_add_offloaded_nic_rule(struct mlx5e_priv *priv,
			     struct mlx5_flow_spec *spec,
			     struct mlx5_flow_attr *attr);
void mlx5e_del_offloaded_nic_rule(struct mlx5e_priv *priv,
				  struct mlx5_flow_handle *rule,
				  struct mlx5_flow_attr *attr);

#else /* CONFIG_MLX5_ESWITCH */
static inline int  mlx5e_tc_nic_init(struct mlx5e_priv *priv) { return 0; }
static inline void mlx5e_tc_nic_cleanup(struct mlx5e_priv *priv) {}
static inline int  mlx5e_tc_num_filters(struct mlx5e_priv *priv,
					unsigned long flags)
{
	return 0;
}

static inline int
mlx5e_setup_tc_block_cb(enum tc_setup_type type, void *type_data, void *cb_priv)
{ return -EOPNOTSUPP; }
#endif

#if IS_ENABLED(CONFIG_MLX5_CLS_ACT)
static inline bool mlx5e_cqe_regb_chain(struct mlx5_cqe64 *cqe)
{
#if IS_ENABLED(CONFIG_NET_TC_SKB_EXT)
	u32 chain, reg_b;

	reg_b = be32_to_cpu(cqe->ft_metadata);

	if (reg_b >> (MLX5E_TC_TABLE_CHAIN_TAG_BITS + ESW_ZONE_ID_BITS))
		return false;

	chain = reg_b & MLX5E_TC_TABLE_CHAIN_TAG_MASK;
	if (chain)
		return true;
#endif

	return false;
}

bool mlx5e_tc_update_skb(struct mlx5_cqe64 *cqe, struct sk_buff *skb);
#else /* CONFIG_MLX5_CLS_ACT */
static inline bool mlx5e_cqe_regb_chain(struct mlx5_cqe64 *cqe)
{ return false; }
static inline bool
mlx5e_tc_update_skb(struct mlx5_cqe64 *cqe, struct sk_buff *skb)
{ return true; }
#endif

#endif /* __MLX5_EN_TC_H__ */<|MERGE_RESOLUTION|>--- conflicted
+++ resolved
@@ -243,14 +243,6 @@
 int mlx5e_tc_add_flow_mod_hdr(struct mlx5e_priv *priv,
 			      struct mlx5e_tc_flow *flow,
 			      struct mlx5_flow_attr *attr);
-<<<<<<< HEAD
-
-int alloc_mod_hdr_actions(struct mlx5_core_dev *mdev,
-			  int namespace,
-			  struct mlx5e_tc_mod_hdr_acts *mod_hdr_acts);
-void dealloc_mod_hdr_actions(struct mlx5e_tc_mod_hdr_acts *mod_hdr_acts);
-=======
->>>>>>> c33f17e6
 
 struct mlx5e_tc_flow;
 u32 mlx5e_tc_get_flow_tun_id(struct mlx5e_tc_flow *flow);
