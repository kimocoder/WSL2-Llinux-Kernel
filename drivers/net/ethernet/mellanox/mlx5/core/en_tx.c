--- conflicted
+++ resolved
@@ -920,17 +920,7 @@
 
 	netdev_tx_completed_queue(sq->txq, npkts, nbytes);
 
-<<<<<<< HEAD
-	if (netif_tx_queue_stopped(sq->txq) &&
-	    mlx5e_wqc_has_room_for(&sq->wq, sq->cc, sq->pc, sq->stop_room) &&
-	    mlx5e_ptpsq_fifo_has_room(sq) &&
-	    !test_bit(MLX5E_SQ_STATE_RECOVERING, &sq->state)) {
-		netif_tx_wake_queue(sq->txq);
-		stats->wake++;
-	}
-=======
 	mlx5e_txqsq_wake(sq);
->>>>>>> 9b37665a
 
 	return (i == MLX5E_TX_CQ_POLL_BUDGET);
 }
