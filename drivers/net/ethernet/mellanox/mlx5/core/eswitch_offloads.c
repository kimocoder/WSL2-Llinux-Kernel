/*
 * Copyright (c) 2016, Mellanox Technologies. All rights reserved.
 *
 * This software is available to you under a choice of one of two
 * licenses.  You may choose to be licensed under the terms of the GNU
 * General Public License (GPL) Version 2, available from the file
 * COPYING in the main directory of this source tree, or the
 * OpenIB.org BSD license below:
 *
 *     Redistribution and use in source and binary forms, with or
 *     without modification, are permitted provided that the following
 *     conditions are met:
 *
 *      - Redistributions of source code must retain the above
 *        copyright notice, this list of conditions and the following
 *        disclaimer.
 *
 *      - Redistributions in binary form must reproduce the above
 *        copyright notice, this list of conditions and the following
 *        disclaimer in the documentation and/or other materials
 *        provided with the distribution.
 *
 * THE SOFTWARE IS PROVIDED "AS IS", WITHOUT WARRANTY OF ANY KIND,
 * EXPRESS OR IMPLIED, INCLUDING BUT NOT LIMITED TO THE WARRANTIES OF
 * MERCHANTABILITY, FITNESS FOR A PARTICULAR PURPOSE AND
 * NONINFRINGEMENT. IN NO EVENT SHALL THE AUTHORS OR COPYRIGHT HOLDERS
 * BE LIABLE FOR ANY CLAIM, DAMAGES OR OTHER LIABILITY, WHETHER IN AN
 * ACTION OF CONTRACT, TORT OR OTHERWISE, ARISING FROM, OUT OF OR IN
 * CONNECTION WITH THE SOFTWARE OR THE USE OR OTHER DEALINGS IN THE
 * SOFTWARE.
 */

#include <linux/etherdevice.h>
#include <linux/idr.h>
#include <linux/mlx5/driver.h>
#include <linux/mlx5/mlx5_ifc.h>
#include <linux/mlx5/vport.h>
#include <linux/mlx5/fs.h>
#include "mlx5_core.h"
#include "eswitch.h"
#include "esw/indir_table.h"
#include "esw/acl/ofld.h"
#include "rdma.h"
#include "en.h"
#include "fs_core.h"
#include "lib/devcom.h"
#include "lib/eq.h"
#include "lib/fs_chains.h"
#include "en_tc.h"
#include "en/mapping.h"

#define mlx5_esw_for_each_rep(esw, i, rep) \
	xa_for_each(&((esw)->offloads.vport_reps), i, rep)

#define mlx5_esw_for_each_sf_rep(esw, i, rep) \
	xa_for_each_marked(&((esw)->offloads.vport_reps), i, rep, MLX5_ESW_VPT_SF)

#define mlx5_esw_for_each_vf_rep(esw, index, rep)	\
	mlx5_esw_for_each_entry_marked(&((esw)->offloads.vport_reps), index, \
				       rep, (esw)->esw_funcs.num_vfs, MLX5_ESW_VPT_VF)

/* There are two match-all miss flows, one for unicast dst mac and
 * one for multicast.
 */
#define MLX5_ESW_MISS_FLOWS (2)
#define UPLINK_REP_INDEX 0

#define MLX5_ESW_VPORT_TBL_SIZE 128
#define MLX5_ESW_VPORT_TBL_NUM_GROUPS  4

static const struct esw_vport_tbl_namespace mlx5_esw_vport_tbl_mirror_ns = {
	.max_fte = MLX5_ESW_VPORT_TBL_SIZE,
	.max_num_groups = MLX5_ESW_VPORT_TBL_NUM_GROUPS,
	.flags = 0,
};

static struct mlx5_eswitch_rep *mlx5_eswitch_get_rep(struct mlx5_eswitch *esw,
						     u16 vport_num)
{
	return xa_load(&esw->offloads.vport_reps, vport_num);
}

static void
mlx5_eswitch_set_rule_flow_source(struct mlx5_eswitch *esw,
				  struct mlx5_flow_spec *spec,
				  struct mlx5_esw_flow_attr *attr)
{
	if (MLX5_CAP_ESW_FLOWTABLE(esw->dev, flow_source) &&
	    attr && attr->in_rep)
		spec->flow_context.flow_source =
			attr->in_rep->vport == MLX5_VPORT_UPLINK ?
				MLX5_FLOW_CONTEXT_FLOW_SOURCE_UPLINK :
				MLX5_FLOW_CONTEXT_FLOW_SOURCE_LOCAL_VPORT;
}

/* Actually only the upper 16 bits of reg c0 need to be cleared, but the lower 16 bits
 * are not needed as well in the following process. So clear them all for simplicity.
 */
void
mlx5_eswitch_clear_rule_source_port(struct mlx5_eswitch *esw, struct mlx5_flow_spec *spec)
{
	if (mlx5_eswitch_vport_match_metadata_enabled(esw)) {
		void *misc2;

		misc2 = MLX5_ADDR_OF(fte_match_param, spec->match_value, misc_parameters_2);
		MLX5_SET(fte_match_set_misc2, misc2, metadata_reg_c_0, 0);

		misc2 = MLX5_ADDR_OF(fte_match_param, spec->match_criteria, misc_parameters_2);
		MLX5_SET(fte_match_set_misc2, misc2, metadata_reg_c_0, 0);

		if (!memchr_inv(misc2, 0, MLX5_ST_SZ_BYTES(fte_match_set_misc2)))
			spec->match_criteria_enable &= ~MLX5_MATCH_MISC_PARAMETERS_2;
	}
}

static void
mlx5_eswitch_set_rule_source_port(struct mlx5_eswitch *esw,
				  struct mlx5_flow_spec *spec,
				  struct mlx5_flow_attr *attr,
				  struct mlx5_eswitch *src_esw,
				  u16 vport)
{
	void *misc2;
	void *misc;

	/* Use metadata matching because vport is not represented by single
	 * VHCA in dual-port RoCE mode, and matching on source vport may fail.
	 */
	if (mlx5_eswitch_vport_match_metadata_enabled(esw)) {
		if (mlx5_esw_indir_table_decap_vport(attr))
			vport = mlx5_esw_indir_table_decap_vport(attr);
		misc2 = MLX5_ADDR_OF(fte_match_param, spec->match_value, misc_parameters_2);
		MLX5_SET(fte_match_set_misc2, misc2, metadata_reg_c_0,
			 mlx5_eswitch_get_vport_metadata_for_match(src_esw,
								   vport));

		misc2 = MLX5_ADDR_OF(fte_match_param, spec->match_criteria, misc_parameters_2);
		MLX5_SET(fte_match_set_misc2, misc2, metadata_reg_c_0,
			 mlx5_eswitch_get_vport_metadata_mask());

		spec->match_criteria_enable |= MLX5_MATCH_MISC_PARAMETERS_2;
	} else {
		misc = MLX5_ADDR_OF(fte_match_param, spec->match_value, misc_parameters);
		MLX5_SET(fte_match_set_misc, misc, source_port, vport);

		if (MLX5_CAP_ESW(esw->dev, merged_eswitch))
			MLX5_SET(fte_match_set_misc, misc,
				 source_eswitch_owner_vhca_id,
				 MLX5_CAP_GEN(src_esw->dev, vhca_id));

		misc = MLX5_ADDR_OF(fte_match_param, spec->match_criteria, misc_parameters);
		MLX5_SET_TO_ONES(fte_match_set_misc, misc, source_port);
		if (MLX5_CAP_ESW(esw->dev, merged_eswitch))
			MLX5_SET_TO_ONES(fte_match_set_misc, misc,
					 source_eswitch_owner_vhca_id);

		spec->match_criteria_enable |= MLX5_MATCH_MISC_PARAMETERS;
	}
}

static int
esw_setup_decap_indir(struct mlx5_eswitch *esw,
		      struct mlx5_flow_attr *attr,
		      struct mlx5_flow_spec *spec)
{
	struct mlx5_flow_table *ft;

	if (!(attr->flags & MLX5_ESW_ATTR_FLAG_SRC_REWRITE))
		return -EOPNOTSUPP;

	ft = mlx5_esw_indir_table_get(esw, attr, spec,
				      mlx5_esw_indir_table_decap_vport(attr), true);
	return PTR_ERR_OR_ZERO(ft);
}

static void
esw_cleanup_decap_indir(struct mlx5_eswitch *esw,
			struct mlx5_flow_attr *attr)
{
	if (mlx5_esw_indir_table_decap_vport(attr))
		mlx5_esw_indir_table_put(esw, attr,
					 mlx5_esw_indir_table_decap_vport(attr),
					 true);
}

static int
esw_setup_sampler_dest(struct mlx5_flow_destination *dest,
		       struct mlx5_flow_act *flow_act,
		       struct mlx5_esw_flow_attr *esw_attr,
		       int i)
{
	flow_act->flags |= FLOW_ACT_IGNORE_FLOW_LEVEL;
	dest[i].type = MLX5_FLOW_DESTINATION_TYPE_FLOW_SAMPLER;
	dest[i].sampler_id = esw_attr->sample->sampler_id;

	return 0;
}

static int
esw_setup_ft_dest(struct mlx5_flow_destination *dest,
		  struct mlx5_flow_act *flow_act,
		  struct mlx5_eswitch *esw,
		  struct mlx5_flow_attr *attr,
		  struct mlx5_flow_spec *spec,
		  int i)
{
	flow_act->flags |= FLOW_ACT_IGNORE_FLOW_LEVEL;
	dest[i].type = MLX5_FLOW_DESTINATION_TYPE_FLOW_TABLE;
	dest[i].ft = attr->dest_ft;

	if (mlx5_esw_indir_table_decap_vport(attr))
		return esw_setup_decap_indir(esw, attr, spec);
	return 0;
}

static void
esw_setup_slow_path_dest(struct mlx5_flow_destination *dest,
			 struct mlx5_flow_act *flow_act,
			 struct mlx5_fs_chains *chains,
			 int i)
{
	if (mlx5_chains_ignore_flow_level_supported(chains))
		flow_act->flags |= FLOW_ACT_IGNORE_FLOW_LEVEL;
	dest[i].type = MLX5_FLOW_DESTINATION_TYPE_FLOW_TABLE;
	dest[i].ft = mlx5_chains_get_tc_end_ft(chains);
}

static int
esw_setup_chain_dest(struct mlx5_flow_destination *dest,
		     struct mlx5_flow_act *flow_act,
		     struct mlx5_fs_chains *chains,
		     u32 chain, u32 prio, u32 level,
		     int i)
{
	struct mlx5_flow_table *ft;

	flow_act->flags |= FLOW_ACT_IGNORE_FLOW_LEVEL;
	ft = mlx5_chains_get_table(chains, chain, prio, level);
	if (IS_ERR(ft))
		return PTR_ERR(ft);

	dest[i].type = MLX5_FLOW_DESTINATION_TYPE_FLOW_TABLE;
	dest[i].ft = ft;
	return  0;
}

static void esw_put_dest_tables_loop(struct mlx5_eswitch *esw, struct mlx5_flow_attr *attr,
				     int from, int to)
{
	struct mlx5_esw_flow_attr *esw_attr = attr->esw_attr;
	struct mlx5_fs_chains *chains = esw_chains(esw);
	int i;

	for (i = from; i < to; i++)
		if (esw_attr->dests[i].flags & MLX5_ESW_DEST_CHAIN_WITH_SRC_PORT_CHANGE)
			mlx5_chains_put_table(chains, 0, 1, 0);
		else if (mlx5_esw_indir_table_needed(esw, attr, esw_attr->dests[i].rep->vport,
						     esw_attr->dests[i].mdev))
			mlx5_esw_indir_table_put(esw, attr, esw_attr->dests[i].rep->vport,
						 false);
}

static bool
esw_is_chain_src_port_rewrite(struct mlx5_eswitch *esw, struct mlx5_esw_flow_attr *esw_attr)
{
	int i;

	for (i = esw_attr->split_count; i < esw_attr->out_count; i++)
		if (esw_attr->dests[i].flags & MLX5_ESW_DEST_CHAIN_WITH_SRC_PORT_CHANGE)
			return true;
	return false;
}

static int
esw_setup_chain_src_port_rewrite(struct mlx5_flow_destination *dest,
				 struct mlx5_flow_act *flow_act,
				 struct mlx5_eswitch *esw,
				 struct mlx5_fs_chains *chains,
				 struct mlx5_flow_attr *attr,
				 int *i)
{
	struct mlx5_esw_flow_attr *esw_attr = attr->esw_attr;
	int j, err;

	if (!(attr->flags & MLX5_ESW_ATTR_FLAG_SRC_REWRITE))
		return -EOPNOTSUPP;

	for (j = esw_attr->split_count; j < esw_attr->out_count; j++, (*i)++) {
		err = esw_setup_chain_dest(dest, flow_act, chains, attr->dest_chain, 1, 0, *i);
		if (err)
			goto err_setup_chain;
		flow_act->action |= MLX5_FLOW_CONTEXT_ACTION_PACKET_REFORMAT;
		flow_act->pkt_reformat = esw_attr->dests[j].pkt_reformat;
	}
	return 0;

err_setup_chain:
	esw_put_dest_tables_loop(esw, attr, esw_attr->split_count, j);
	return err;
}

static void esw_cleanup_chain_src_port_rewrite(struct mlx5_eswitch *esw,
					       struct mlx5_flow_attr *attr)
{
	struct mlx5_esw_flow_attr *esw_attr = attr->esw_attr;

	esw_put_dest_tables_loop(esw, attr, esw_attr->split_count, esw_attr->out_count);
}

static bool
esw_is_indir_table(struct mlx5_eswitch *esw, struct mlx5_flow_attr *attr)
{
	struct mlx5_esw_flow_attr *esw_attr = attr->esw_attr;
	int i;

	for (i = esw_attr->split_count; i < esw_attr->out_count; i++)
		if (mlx5_esw_indir_table_needed(esw, attr, esw_attr->dests[i].rep->vport,
						esw_attr->dests[i].mdev))
			return true;
	return false;
}

static int
esw_setup_indir_table(struct mlx5_flow_destination *dest,
		      struct mlx5_flow_act *flow_act,
		      struct mlx5_eswitch *esw,
		      struct mlx5_flow_attr *attr,
		      struct mlx5_flow_spec *spec,
		      bool ignore_flow_lvl,
		      int *i)
{
	struct mlx5_esw_flow_attr *esw_attr = attr->esw_attr;
	int j, err;

	if (!(attr->flags & MLX5_ESW_ATTR_FLAG_SRC_REWRITE))
		return -EOPNOTSUPP;

	for (j = esw_attr->split_count; j < esw_attr->out_count; j++, (*i)++) {
		if (ignore_flow_lvl)
			flow_act->flags |= FLOW_ACT_IGNORE_FLOW_LEVEL;
		dest[*i].type = MLX5_FLOW_DESTINATION_TYPE_FLOW_TABLE;

		dest[*i].ft = mlx5_esw_indir_table_get(esw, attr, spec,
						       esw_attr->dests[j].rep->vport, false);
		if (IS_ERR(dest[*i].ft)) {
			err = PTR_ERR(dest[*i].ft);
			goto err_indir_tbl_get;
		}
	}

	if (mlx5_esw_indir_table_decap_vport(attr)) {
		err = esw_setup_decap_indir(esw, attr, spec);
		if (err)
			goto err_indir_tbl_get;
	}

	return 0;

err_indir_tbl_get:
	esw_put_dest_tables_loop(esw, attr, esw_attr->split_count, j);
	return err;
}

static void esw_cleanup_indir_table(struct mlx5_eswitch *esw, struct mlx5_flow_attr *attr)
{
	struct mlx5_esw_flow_attr *esw_attr = attr->esw_attr;

	esw_put_dest_tables_loop(esw, attr, esw_attr->split_count, esw_attr->out_count);
	esw_cleanup_decap_indir(esw, attr);
}

static void
esw_cleanup_chain_dest(struct mlx5_fs_chains *chains, u32 chain, u32 prio, u32 level)
{
	mlx5_chains_put_table(chains, chain, prio, level);
}

static void
esw_setup_vport_dest(struct mlx5_flow_destination *dest, struct mlx5_flow_act *flow_act,
		     struct mlx5_eswitch *esw, struct mlx5_esw_flow_attr *esw_attr,
		     int attr_idx, int dest_idx, bool pkt_reformat)
{
	dest[dest_idx].type = MLX5_FLOW_DESTINATION_TYPE_VPORT;
	dest[dest_idx].vport.num = esw_attr->dests[attr_idx].rep->vport;
	dest[dest_idx].vport.vhca_id =
		MLX5_CAP_GEN(esw_attr->dests[attr_idx].mdev, vhca_id);
	if (MLX5_CAP_ESW(esw->dev, merged_eswitch))
		dest[dest_idx].vport.flags |= MLX5_FLOW_DEST_VPORT_VHCA_ID;
	if (esw_attr->dests[attr_idx].flags & MLX5_ESW_DEST_ENCAP) {
		if (pkt_reformat) {
			flow_act->action |= MLX5_FLOW_CONTEXT_ACTION_PACKET_REFORMAT;
			flow_act->pkt_reformat = esw_attr->dests[attr_idx].pkt_reformat;
		}
		dest[dest_idx].vport.flags |= MLX5_FLOW_DEST_VPORT_REFORMAT_ID;
		dest[dest_idx].vport.pkt_reformat = esw_attr->dests[attr_idx].pkt_reformat;
	}
}

static int
esw_setup_vport_dests(struct mlx5_flow_destination *dest, struct mlx5_flow_act *flow_act,
		      struct mlx5_eswitch *esw, struct mlx5_esw_flow_attr *esw_attr,
		      int i)
{
	int j;

	for (j = esw_attr->split_count; j < esw_attr->out_count; j++, i++)
		esw_setup_vport_dest(dest, flow_act, esw, esw_attr, j, i, true);
	return i;
}

static bool
esw_src_port_rewrite_supported(struct mlx5_eswitch *esw)
{
	return MLX5_CAP_GEN(esw->dev, reg_c_preserve) &&
	       mlx5_eswitch_vport_match_metadata_enabled(esw) &&
	       MLX5_CAP_ESW_FLOWTABLE_FDB(esw->dev, ignore_flow_level);
}

static int
esw_setup_dests(struct mlx5_flow_destination *dest,
		struct mlx5_flow_act *flow_act,
		struct mlx5_eswitch *esw,
		struct mlx5_flow_attr *attr,
		struct mlx5_flow_spec *spec,
		int *i)
{
	struct mlx5_esw_flow_attr *esw_attr = attr->esw_attr;
	struct mlx5_fs_chains *chains = esw_chains(esw);
	int err = 0;

	if (!mlx5_eswitch_termtbl_required(esw, attr, flow_act, spec) &&
	    esw_src_port_rewrite_supported(esw))
		attr->flags |= MLX5_ESW_ATTR_FLAG_SRC_REWRITE;

	if (attr->flags & MLX5_ESW_ATTR_FLAG_SAMPLE) {
		esw_setup_sampler_dest(dest, flow_act, esw_attr, *i);
		(*i)++;
	} else if (attr->dest_ft) {
		esw_setup_ft_dest(dest, flow_act, esw, attr, spec, *i);
		(*i)++;
	} else if (attr->flags & MLX5_ESW_ATTR_FLAG_SLOW_PATH) {
		esw_setup_slow_path_dest(dest, flow_act, chains, *i);
		(*i)++;
	} else if (attr->dest_chain) {
		err = esw_setup_chain_dest(dest, flow_act, chains, attr->dest_chain,
					   1, 0, *i);
		(*i)++;
	} else if (esw_is_indir_table(esw, attr)) {
		err = esw_setup_indir_table(dest, flow_act, esw, attr, spec, true, i);
	} else if (esw_is_chain_src_port_rewrite(esw, esw_attr)) {
		err = esw_setup_chain_src_port_rewrite(dest, flow_act, esw, chains, attr, i);
	} else {
		*i = esw_setup_vport_dests(dest, flow_act, esw, esw_attr, *i);
	}

	return err;
}

static void
esw_cleanup_dests(struct mlx5_eswitch *esw,
		  struct mlx5_flow_attr *attr)
{
	struct mlx5_esw_flow_attr *esw_attr = attr->esw_attr;
	struct mlx5_fs_chains *chains = esw_chains(esw);

	if (attr->dest_ft) {
		esw_cleanup_decap_indir(esw, attr);
	} else if (!(attr->flags & MLX5_ESW_ATTR_FLAG_SLOW_PATH)) {
		if (attr->dest_chain)
			esw_cleanup_chain_dest(chains, attr->dest_chain, 1, 0);
		else if (esw_is_indir_table(esw, attr))
			esw_cleanup_indir_table(esw, attr);
		else if (esw_is_chain_src_port_rewrite(esw, esw_attr))
			esw_cleanup_chain_src_port_rewrite(esw, attr);
	}
}

struct mlx5_flow_handle *
mlx5_eswitch_add_offloaded_rule(struct mlx5_eswitch *esw,
				struct mlx5_flow_spec *spec,
				struct mlx5_flow_attr *attr)
{
	struct mlx5_flow_destination dest[MLX5_MAX_FLOW_FWD_VPORTS + 1] = {};
	struct mlx5_flow_act flow_act = { .flags = FLOW_ACT_NO_APPEND, };
	struct mlx5_esw_flow_attr *esw_attr = attr->esw_attr;
	struct mlx5_fs_chains *chains = esw_chains(esw);
	bool split = !!(esw_attr->split_count);
	struct mlx5_vport_tbl_attr fwd_attr;
	struct mlx5_flow_handle *rule;
	struct mlx5_flow_table *fdb;
	int i = 0;

	if (esw->mode != MLX5_ESWITCH_OFFLOADS)
		return ERR_PTR(-EOPNOTSUPP);

	flow_act.action = attr->action;
	/* if per flow vlan pop/push is emulated, don't set that into the firmware */
	if (!mlx5_eswitch_vlan_actions_supported(esw->dev, 1))
		flow_act.action &= ~(MLX5_FLOW_CONTEXT_ACTION_VLAN_PUSH |
				     MLX5_FLOW_CONTEXT_ACTION_VLAN_POP);
	else if (flow_act.action & MLX5_FLOW_CONTEXT_ACTION_VLAN_PUSH) {
		flow_act.vlan[0].ethtype = ntohs(esw_attr->vlan_proto[0]);
		flow_act.vlan[0].vid = esw_attr->vlan_vid[0];
		flow_act.vlan[0].prio = esw_attr->vlan_prio[0];
		if (flow_act.action & MLX5_FLOW_CONTEXT_ACTION_VLAN_PUSH_2) {
			flow_act.vlan[1].ethtype = ntohs(esw_attr->vlan_proto[1]);
			flow_act.vlan[1].vid = esw_attr->vlan_vid[1];
			flow_act.vlan[1].prio = esw_attr->vlan_prio[1];
		}
	}

	mlx5_eswitch_set_rule_flow_source(esw, spec, esw_attr);

	if (flow_act.action & MLX5_FLOW_CONTEXT_ACTION_FWD_DEST) {
		int err;

		err = esw_setup_dests(dest, &flow_act, esw, attr, spec, &i);
		if (err) {
			rule = ERR_PTR(err);
			goto err_create_goto_table;
		}
	}

	if (esw_attr->decap_pkt_reformat)
		flow_act.pkt_reformat = esw_attr->decap_pkt_reformat;

	if (flow_act.action & MLX5_FLOW_CONTEXT_ACTION_COUNT) {
		dest[i].type = MLX5_FLOW_DESTINATION_TYPE_COUNTER;
		dest[i].counter_id = mlx5_fc_id(attr->counter);
		i++;
	}

	if (attr->outer_match_level != MLX5_MATCH_NONE)
		spec->match_criteria_enable |= MLX5_MATCH_OUTER_HEADERS;
	if (attr->inner_match_level != MLX5_MATCH_NONE)
		spec->match_criteria_enable |= MLX5_MATCH_INNER_HEADERS;

	if (flow_act.action & MLX5_FLOW_CONTEXT_ACTION_MOD_HDR)
		flow_act.modify_hdr = attr->modify_hdr;

	/* esw_attr->sample is allocated only when there is a sample action */
	if (esw_attr->sample && esw_attr->sample->sample_default_tbl) {
		fdb = esw_attr->sample->sample_default_tbl;
	} else if (split) {
		fwd_attr.chain = attr->chain;
		fwd_attr.prio = attr->prio;
		fwd_attr.vport = esw_attr->in_rep->vport;
		fwd_attr.vport_ns = &mlx5_esw_vport_tbl_mirror_ns;

		fdb = mlx5_esw_vporttbl_get(esw, &fwd_attr);
	} else {
		if (attr->chain || attr->prio)
			fdb = mlx5_chains_get_table(chains, attr->chain,
						    attr->prio, 0);
		else
			fdb = attr->ft;

		if (!(attr->flags & MLX5_ESW_ATTR_FLAG_NO_IN_PORT))
			mlx5_eswitch_set_rule_source_port(esw, spec, attr,
							  esw_attr->in_mdev->priv.eswitch,
							  esw_attr->in_rep->vport);
	}
	if (IS_ERR(fdb)) {
		rule = ERR_CAST(fdb);
		goto err_esw_get;
	}

	if (mlx5_eswitch_termtbl_required(esw, attr, &flow_act, spec))
		rule = mlx5_eswitch_add_termtbl_rule(esw, fdb, spec, esw_attr,
						     &flow_act, dest, i);
	else
		rule = mlx5_add_flow_rules(fdb, spec, &flow_act, dest, i);
	if (IS_ERR(rule))
		goto err_add_rule;
	else
		atomic64_inc(&esw->offloads.num_flows);

	return rule;

err_add_rule:
	if (split)
		mlx5_esw_vporttbl_put(esw, &fwd_attr);
	else if (attr->chain || attr->prio)
		mlx5_chains_put_table(chains, attr->chain, attr->prio, 0);
err_esw_get:
	esw_cleanup_dests(esw, attr);
err_create_goto_table:
	return rule;
}

struct mlx5_flow_handle *
mlx5_eswitch_add_fwd_rule(struct mlx5_eswitch *esw,
			  struct mlx5_flow_spec *spec,
			  struct mlx5_flow_attr *attr)
{
	struct mlx5_flow_destination dest[MLX5_MAX_FLOW_FWD_VPORTS + 1] = {};
	struct mlx5_flow_act flow_act = { .flags = FLOW_ACT_NO_APPEND, };
	struct mlx5_esw_flow_attr *esw_attr = attr->esw_attr;
	struct mlx5_fs_chains *chains = esw_chains(esw);
	struct mlx5_vport_tbl_attr fwd_attr;
	struct mlx5_flow_table *fast_fdb;
	struct mlx5_flow_table *fwd_fdb;
	struct mlx5_flow_handle *rule;
	int i, err = 0;

	fast_fdb = mlx5_chains_get_table(chains, attr->chain, attr->prio, 0);
	if (IS_ERR(fast_fdb)) {
		rule = ERR_CAST(fast_fdb);
		goto err_get_fast;
	}

	fwd_attr.chain = attr->chain;
	fwd_attr.prio = attr->prio;
	fwd_attr.vport = esw_attr->in_rep->vport;
	fwd_attr.vport_ns = &mlx5_esw_vport_tbl_mirror_ns;
	fwd_fdb = mlx5_esw_vporttbl_get(esw, &fwd_attr);
	if (IS_ERR(fwd_fdb)) {
		rule = ERR_CAST(fwd_fdb);
		goto err_get_fwd;
	}

	flow_act.action = MLX5_FLOW_CONTEXT_ACTION_FWD_DEST;
	for (i = 0; i < esw_attr->split_count; i++) {
		if (esw_is_indir_table(esw, attr))
			err = esw_setup_indir_table(dest, &flow_act, esw, attr, spec, false, &i);
		else if (esw_is_chain_src_port_rewrite(esw, esw_attr))
			err = esw_setup_chain_src_port_rewrite(dest, &flow_act, esw, chains, attr,
							       &i);
		else
			esw_setup_vport_dest(dest, &flow_act, esw, esw_attr, i, i, false);

		if (err) {
			rule = ERR_PTR(err);
			goto err_chain_src_rewrite;
		}
	}
	dest[i].type = MLX5_FLOW_DESTINATION_TYPE_FLOW_TABLE;
	dest[i].ft = fwd_fdb;
	i++;

	mlx5_eswitch_set_rule_source_port(esw, spec, attr,
					  esw_attr->in_mdev->priv.eswitch,
					  esw_attr->in_rep->vport);

	if (attr->outer_match_level != MLX5_MATCH_NONE)
		spec->match_criteria_enable |= MLX5_MATCH_OUTER_HEADERS;

	flow_act.flags |= FLOW_ACT_IGNORE_FLOW_LEVEL;
	rule = mlx5_add_flow_rules(fast_fdb, spec, &flow_act, dest, i);

	if (IS_ERR(rule)) {
		i = esw_attr->split_count;
		goto err_chain_src_rewrite;
	}

	atomic64_inc(&esw->offloads.num_flows);

	return rule;
err_chain_src_rewrite:
	esw_put_dest_tables_loop(esw, attr, 0, i);
	mlx5_esw_vporttbl_put(esw, &fwd_attr);
err_get_fwd:
	mlx5_chains_put_table(chains, attr->chain, attr->prio, 0);
err_get_fast:
	return rule;
}

static void
__mlx5_eswitch_del_rule(struct mlx5_eswitch *esw,
			struct mlx5_flow_handle *rule,
			struct mlx5_flow_attr *attr,
			bool fwd_rule)
{
	struct mlx5_esw_flow_attr *esw_attr = attr->esw_attr;
	struct mlx5_fs_chains *chains = esw_chains(esw);
	bool split = (esw_attr->split_count > 0);
	struct mlx5_vport_tbl_attr fwd_attr;
	int i;

	mlx5_del_flow_rules(rule);

	if (!(attr->flags & MLX5_ESW_ATTR_FLAG_SLOW_PATH)) {
		/* unref the term table */
		for (i = 0; i < MLX5_MAX_FLOW_FWD_VPORTS; i++) {
			if (esw_attr->dests[i].termtbl)
				mlx5_eswitch_termtbl_put(esw, esw_attr->dests[i].termtbl);
		}
	}

	atomic64_dec(&esw->offloads.num_flows);

	if (fwd_rule || split) {
		fwd_attr.chain = attr->chain;
		fwd_attr.prio = attr->prio;
		fwd_attr.vport = esw_attr->in_rep->vport;
		fwd_attr.vport_ns = &mlx5_esw_vport_tbl_mirror_ns;
	}

	if (fwd_rule)  {
		mlx5_esw_vporttbl_put(esw, &fwd_attr);
		mlx5_chains_put_table(chains, attr->chain, attr->prio, 0);
		esw_put_dest_tables_loop(esw, attr, 0, esw_attr->split_count);
	} else {
		if (split)
			mlx5_esw_vporttbl_put(esw, &fwd_attr);
		else if (attr->chain || attr->prio)
			mlx5_chains_put_table(chains, attr->chain, attr->prio, 0);
		esw_cleanup_dests(esw, attr);
	}
}

void
mlx5_eswitch_del_offloaded_rule(struct mlx5_eswitch *esw,
				struct mlx5_flow_handle *rule,
				struct mlx5_flow_attr *attr)
{
	__mlx5_eswitch_del_rule(esw, rule, attr, false);
}

void
mlx5_eswitch_del_fwd_rule(struct mlx5_eswitch *esw,
			  struct mlx5_flow_handle *rule,
			  struct mlx5_flow_attr *attr)
{
	__mlx5_eswitch_del_rule(esw, rule, attr, true);
}

static int esw_set_global_vlan_pop(struct mlx5_eswitch *esw, u8 val)
{
	struct mlx5_eswitch_rep *rep;
	unsigned long i;
	int err = 0;

	esw_debug(esw->dev, "%s applying global %s policy\n", __func__, val ? "pop" : "none");
	mlx5_esw_for_each_host_func_vport(esw, i, rep, esw->esw_funcs.num_vfs) {
		if (atomic_read(&rep->rep_data[REP_ETH].state) != REP_LOADED)
			continue;

		err = __mlx5_eswitch_set_vport_vlan(esw, rep->vport, 0, 0, val);
		if (err)
			goto out;
	}

out:
	return err;
}

static struct mlx5_eswitch_rep *
esw_vlan_action_get_vport(struct mlx5_esw_flow_attr *attr, bool push, bool pop)
{
	struct mlx5_eswitch_rep *in_rep, *out_rep, *vport = NULL;

	in_rep  = attr->in_rep;
	out_rep = attr->dests[0].rep;

	if (push)
		vport = in_rep;
	else if (pop)
		vport = out_rep;
	else
		vport = in_rep;

	return vport;
}

static int esw_add_vlan_action_check(struct mlx5_esw_flow_attr *attr,
				     bool push, bool pop, bool fwd)
{
	struct mlx5_eswitch_rep *in_rep, *out_rep;

	if ((push || pop) && !fwd)
		goto out_notsupp;

	in_rep  = attr->in_rep;
	out_rep = attr->dests[0].rep;

	if (push && in_rep->vport == MLX5_VPORT_UPLINK)
		goto out_notsupp;

	if (pop && out_rep->vport == MLX5_VPORT_UPLINK)
		goto out_notsupp;

	/* vport has vlan push configured, can't offload VF --> wire rules w.o it */
	if (!push && !pop && fwd)
		if (in_rep->vlan && out_rep->vport == MLX5_VPORT_UPLINK)
			goto out_notsupp;

	/* protects against (1) setting rules with different vlans to push and
	 * (2) setting rules w.o vlans (attr->vlan = 0) && w. vlans to push (!= 0)
	 */
	if (push && in_rep->vlan_refcount && (in_rep->vlan != attr->vlan_vid[0]))
		goto out_notsupp;

	return 0;

out_notsupp:
	return -EOPNOTSUPP;
}

int mlx5_eswitch_add_vlan_action(struct mlx5_eswitch *esw,
				 struct mlx5_flow_attr *attr)
{
	struct offloads_fdb *offloads = &esw->fdb_table.offloads;
	struct mlx5_esw_flow_attr *esw_attr = attr->esw_attr;
	struct mlx5_eswitch_rep *vport = NULL;
	bool push, pop, fwd;
	int err = 0;

	/* nop if we're on the vlan push/pop non emulation mode */
	if (mlx5_eswitch_vlan_actions_supported(esw->dev, 1))
		return 0;

	push = !!(attr->action & MLX5_FLOW_CONTEXT_ACTION_VLAN_PUSH);
	pop  = !!(attr->action & MLX5_FLOW_CONTEXT_ACTION_VLAN_POP);
	fwd  = !!((attr->action & MLX5_FLOW_CONTEXT_ACTION_FWD_DEST) &&
		   !attr->dest_chain);

	mutex_lock(&esw->state_lock);

	err = esw_add_vlan_action_check(esw_attr, push, pop, fwd);
	if (err)
		goto unlock;

	attr->flags &= ~MLX5_ESW_ATTR_FLAG_VLAN_HANDLED;

	vport = esw_vlan_action_get_vport(esw_attr, push, pop);

	if (!push && !pop && fwd) {
		/* tracks VF --> wire rules without vlan push action */
		if (esw_attr->dests[0].rep->vport == MLX5_VPORT_UPLINK) {
			vport->vlan_refcount++;
			attr->flags |= MLX5_ESW_ATTR_FLAG_VLAN_HANDLED;
		}

		goto unlock;
	}

	if (!push && !pop)
		goto unlock;

	if (!(offloads->vlan_push_pop_refcount)) {
		/* it's the 1st vlan rule, apply global vlan pop policy */
		err = esw_set_global_vlan_pop(esw, SET_VLAN_STRIP);
		if (err)
			goto out;
	}
	offloads->vlan_push_pop_refcount++;

	if (push) {
		if (vport->vlan_refcount)
			goto skip_set_push;

		err = __mlx5_eswitch_set_vport_vlan(esw, vport->vport, esw_attr->vlan_vid[0],
						    0, SET_VLAN_INSERT | SET_VLAN_STRIP);
		if (err)
			goto out;
		vport->vlan = esw_attr->vlan_vid[0];
skip_set_push:
		vport->vlan_refcount++;
	}
out:
	if (!err)
		attr->flags |= MLX5_ESW_ATTR_FLAG_VLAN_HANDLED;
unlock:
	mutex_unlock(&esw->state_lock);
	return err;
}

int mlx5_eswitch_del_vlan_action(struct mlx5_eswitch *esw,
				 struct mlx5_flow_attr *attr)
{
	struct offloads_fdb *offloads = &esw->fdb_table.offloads;
	struct mlx5_esw_flow_attr *esw_attr = attr->esw_attr;
	struct mlx5_eswitch_rep *vport = NULL;
	bool push, pop, fwd;
	int err = 0;

	/* nop if we're on the vlan push/pop non emulation mode */
	if (mlx5_eswitch_vlan_actions_supported(esw->dev, 1))
		return 0;

	if (!(attr->flags & MLX5_ESW_ATTR_FLAG_VLAN_HANDLED))
		return 0;

	push = !!(attr->action & MLX5_FLOW_CONTEXT_ACTION_VLAN_PUSH);
	pop  = !!(attr->action & MLX5_FLOW_CONTEXT_ACTION_VLAN_POP);
	fwd  = !!(attr->action & MLX5_FLOW_CONTEXT_ACTION_FWD_DEST);

	mutex_lock(&esw->state_lock);

	vport = esw_vlan_action_get_vport(esw_attr, push, pop);

	if (!push && !pop && fwd) {
		/* tracks VF --> wire rules without vlan push action */
		if (esw_attr->dests[0].rep->vport == MLX5_VPORT_UPLINK)
			vport->vlan_refcount--;

		goto out;
	}

	if (push) {
		vport->vlan_refcount--;
		if (vport->vlan_refcount)
			goto skip_unset_push;

		vport->vlan = 0;
		err = __mlx5_eswitch_set_vport_vlan(esw, vport->vport,
						    0, 0, SET_VLAN_STRIP);
		if (err)
			goto out;
	}

skip_unset_push:
	offloads->vlan_push_pop_refcount--;
	if (offloads->vlan_push_pop_refcount)
		goto out;

	/* no more vlan rules, stop global vlan pop policy */
	err = esw_set_global_vlan_pop(esw, 0);

out:
	mutex_unlock(&esw->state_lock);
	return err;
}

struct mlx5_flow_handle *
mlx5_eswitch_add_send_to_vport_rule(struct mlx5_eswitch *on_esw,
				    struct mlx5_eswitch_rep *rep,
				    u32 sqn)
{
	struct mlx5_flow_act flow_act = {0};
	struct mlx5_flow_destination dest = {};
	struct mlx5_flow_handle *flow_rule;
	struct mlx5_flow_spec *spec;
	void *misc;

	spec = kvzalloc(sizeof(*spec), GFP_KERNEL);
	if (!spec) {
		flow_rule = ERR_PTR(-ENOMEM);
		goto out;
	}

	misc = MLX5_ADDR_OF(fte_match_param, spec->match_value, misc_parameters);
	MLX5_SET(fte_match_set_misc, misc, source_sqn, sqn);
	/* source vport is the esw manager */
	MLX5_SET(fte_match_set_misc, misc, source_port, rep->esw->manager_vport);
	if (MLX5_CAP_ESW(on_esw->dev, merged_eswitch))
		MLX5_SET(fte_match_set_misc, misc, source_eswitch_owner_vhca_id,
			 MLX5_CAP_GEN(rep->esw->dev, vhca_id));

	misc = MLX5_ADDR_OF(fte_match_param, spec->match_criteria, misc_parameters);
	MLX5_SET_TO_ONES(fte_match_set_misc, misc, source_sqn);
	MLX5_SET_TO_ONES(fte_match_set_misc, misc, source_port);
	if (MLX5_CAP_ESW(on_esw->dev, merged_eswitch))
		MLX5_SET_TO_ONES(fte_match_set_misc, misc,
				 source_eswitch_owner_vhca_id);

	spec->match_criteria_enable = MLX5_MATCH_MISC_PARAMETERS;
	dest.type = MLX5_FLOW_DESTINATION_TYPE_VPORT;
	dest.vport.num = rep->vport;
	dest.vport.vhca_id = MLX5_CAP_GEN(rep->esw->dev, vhca_id);
	dest.vport.flags |= MLX5_FLOW_DEST_VPORT_VHCA_ID;
	flow_act.action = MLX5_FLOW_CONTEXT_ACTION_FWD_DEST;

	flow_rule = mlx5_add_flow_rules(on_esw->fdb_table.offloads.slow_fdb,
					spec, &flow_act, &dest, 1);
	if (IS_ERR(flow_rule))
		esw_warn(on_esw->dev, "FDB: Failed to add send to vport rule err %ld\n",
			 PTR_ERR(flow_rule));
out:
	kvfree(spec);
	return flow_rule;
}
EXPORT_SYMBOL(mlx5_eswitch_add_send_to_vport_rule);

void mlx5_eswitch_del_send_to_vport_rule(struct mlx5_flow_handle *rule)
{
	mlx5_del_flow_rules(rule);
}

static void mlx5_eswitch_del_send_to_vport_meta_rules(struct mlx5_eswitch *esw)
{
	struct mlx5_flow_handle **flows = esw->fdb_table.offloads.send_to_vport_meta_rules;
	int i = 0, num_vfs = esw->esw_funcs.num_vfs;

	if (!num_vfs || !flows)
		return;

	for (i = 0; i < num_vfs; i++)
		mlx5_del_flow_rules(flows[i]);

	kvfree(flows);
}

static int
mlx5_eswitch_add_send_to_vport_meta_rules(struct mlx5_eswitch *esw)
{
	struct mlx5_flow_destination dest = {};
	struct mlx5_flow_act flow_act = {0};
	int num_vfs, rule_idx = 0, err = 0;
	struct mlx5_flow_handle *flow_rule;
	struct mlx5_flow_handle **flows;
	struct mlx5_flow_spec *spec;
	struct mlx5_vport *vport;
	unsigned long i;
	u16 vport_num;

	num_vfs = esw->esw_funcs.num_vfs;
	flows = kvzalloc(num_vfs * sizeof(*flows), GFP_KERNEL);
	if (!flows)
		return -ENOMEM;

	spec = kvzalloc(sizeof(*spec), GFP_KERNEL);
	if (!spec) {
		err = -ENOMEM;
		goto alloc_err;
	}

	MLX5_SET(fte_match_param, spec->match_criteria,
		 misc_parameters_2.metadata_reg_c_0, mlx5_eswitch_get_vport_metadata_mask());
	MLX5_SET(fte_match_param, spec->match_criteria,
		 misc_parameters_2.metadata_reg_c_1, ESW_TUN_MASK);
	MLX5_SET(fte_match_param, spec->match_value, misc_parameters_2.metadata_reg_c_1,
		 ESW_TUN_SLOW_TABLE_GOTO_VPORT_MARK);

	spec->match_criteria_enable = MLX5_MATCH_MISC_PARAMETERS_2;
	dest.type = MLX5_FLOW_DESTINATION_TYPE_VPORT;
	flow_act.action = MLX5_FLOW_CONTEXT_ACTION_FWD_DEST;

	mlx5_esw_for_each_vf_vport(esw, i, vport, num_vfs) {
		vport_num = vport->vport;
		MLX5_SET(fte_match_param, spec->match_value, misc_parameters_2.metadata_reg_c_0,
			 mlx5_eswitch_get_vport_metadata_for_match(esw, vport_num));
		dest.vport.num = vport_num;

		flow_rule = mlx5_add_flow_rules(esw->fdb_table.offloads.slow_fdb,
						spec, &flow_act, &dest, 1);
		if (IS_ERR(flow_rule)) {
			err = PTR_ERR(flow_rule);
			esw_warn(esw->dev, "FDB: Failed to add send to vport meta rule idx %d, err %ld\n",
				 rule_idx, PTR_ERR(flow_rule));
			goto rule_err;
		}
		flows[rule_idx++] = flow_rule;
	}

	esw->fdb_table.offloads.send_to_vport_meta_rules = flows;
	kvfree(spec);
	return 0;

rule_err:
	while (--rule_idx >= 0)
		mlx5_del_flow_rules(flows[rule_idx]);
	kvfree(spec);
alloc_err:
	kvfree(flows);
	return err;
}

static bool mlx5_eswitch_reg_c1_loopback_supported(struct mlx5_eswitch *esw)
{
	return MLX5_CAP_ESW_FLOWTABLE(esw->dev, fdb_to_vport_reg_c_id) &
	       MLX5_FDB_TO_VPORT_REG_C_1;
}

static int esw_set_passing_vport_metadata(struct mlx5_eswitch *esw, bool enable)
{
	u32 out[MLX5_ST_SZ_DW(query_esw_vport_context_out)] = {};
	u32 min[MLX5_ST_SZ_DW(modify_esw_vport_context_in)] = {};
	u32 in[MLX5_ST_SZ_DW(query_esw_vport_context_in)] = {};
	u8 curr, wanted;
	int err;

	if (!mlx5_eswitch_reg_c1_loopback_supported(esw) &&
	    !mlx5_eswitch_vport_match_metadata_enabled(esw))
		return 0;

	MLX5_SET(query_esw_vport_context_in, in, opcode,
		 MLX5_CMD_OP_QUERY_ESW_VPORT_CONTEXT);
	err = mlx5_cmd_exec_inout(esw->dev, query_esw_vport_context, in, out);
	if (err)
		return err;

	curr = MLX5_GET(query_esw_vport_context_out, out,
			esw_vport_context.fdb_to_vport_reg_c_id);
	wanted = MLX5_FDB_TO_VPORT_REG_C_0;
	if (mlx5_eswitch_reg_c1_loopback_supported(esw))
		wanted |= MLX5_FDB_TO_VPORT_REG_C_1;

	if (enable)
		curr |= wanted;
	else
		curr &= ~wanted;

	MLX5_SET(modify_esw_vport_context_in, min,
		 esw_vport_context.fdb_to_vport_reg_c_id, curr);
	MLX5_SET(modify_esw_vport_context_in, min,
		 field_select.fdb_to_vport_reg_c_id, 1);

	err = mlx5_eswitch_modify_esw_vport_context(esw->dev, 0, false, min);
	if (!err) {
		if (enable && (curr & MLX5_FDB_TO_VPORT_REG_C_1))
			esw->flags |= MLX5_ESWITCH_REG_C1_LOOPBACK_ENABLED;
		else
			esw->flags &= ~MLX5_ESWITCH_REG_C1_LOOPBACK_ENABLED;
	}

	return err;
}

static void peer_miss_rules_setup(struct mlx5_eswitch *esw,
				  struct mlx5_core_dev *peer_dev,
				  struct mlx5_flow_spec *spec,
				  struct mlx5_flow_destination *dest)
{
	void *misc;

	if (mlx5_eswitch_vport_match_metadata_enabled(esw)) {
		misc = MLX5_ADDR_OF(fte_match_param, spec->match_criteria,
				    misc_parameters_2);
		MLX5_SET(fte_match_set_misc2, misc, metadata_reg_c_0,
			 mlx5_eswitch_get_vport_metadata_mask());

		spec->match_criteria_enable = MLX5_MATCH_MISC_PARAMETERS_2;
	} else {
		misc = MLX5_ADDR_OF(fte_match_param, spec->match_value,
				    misc_parameters);

		MLX5_SET(fte_match_set_misc, misc, source_eswitch_owner_vhca_id,
			 MLX5_CAP_GEN(peer_dev, vhca_id));

		spec->match_criteria_enable = MLX5_MATCH_MISC_PARAMETERS;

		misc = MLX5_ADDR_OF(fte_match_param, spec->match_criteria,
				    misc_parameters);
		MLX5_SET_TO_ONES(fte_match_set_misc, misc, source_port);
		MLX5_SET_TO_ONES(fte_match_set_misc, misc,
				 source_eswitch_owner_vhca_id);
	}

	dest->type = MLX5_FLOW_DESTINATION_TYPE_VPORT;
	dest->vport.num = peer_dev->priv.eswitch->manager_vport;
	dest->vport.vhca_id = MLX5_CAP_GEN(peer_dev, vhca_id);
	dest->vport.flags |= MLX5_FLOW_DEST_VPORT_VHCA_ID;
}

static void esw_set_peer_miss_rule_source_port(struct mlx5_eswitch *esw,
					       struct mlx5_eswitch *peer_esw,
					       struct mlx5_flow_spec *spec,
					       u16 vport)
{
	void *misc;

	if (mlx5_eswitch_vport_match_metadata_enabled(esw)) {
		misc = MLX5_ADDR_OF(fte_match_param, spec->match_value,
				    misc_parameters_2);
		MLX5_SET(fte_match_set_misc2, misc, metadata_reg_c_0,
			 mlx5_eswitch_get_vport_metadata_for_match(peer_esw,
								   vport));
	} else {
		misc = MLX5_ADDR_OF(fte_match_param, spec->match_value,
				    misc_parameters);
		MLX5_SET(fte_match_set_misc, misc, source_port, vport);
	}
}

static int esw_add_fdb_peer_miss_rules(struct mlx5_eswitch *esw,
				       struct mlx5_core_dev *peer_dev)
{
	struct mlx5_flow_destination dest = {};
	struct mlx5_flow_act flow_act = {0};
	struct mlx5_flow_handle **flows;
	/* total vports is the same for both e-switches */
	int nvports = esw->total_vports;
	struct mlx5_flow_handle *flow;
	struct mlx5_flow_spec *spec;
	struct mlx5_vport *vport;
	unsigned long i;
	void *misc;
	int err;

	spec = kvzalloc(sizeof(*spec), GFP_KERNEL);
	if (!spec)
		return -ENOMEM;

	peer_miss_rules_setup(esw, peer_dev, spec, &dest);

	flows = kvzalloc(nvports * sizeof(*flows), GFP_KERNEL);
	if (!flows) {
		err = -ENOMEM;
		goto alloc_flows_err;
	}

	flow_act.action = MLX5_FLOW_CONTEXT_ACTION_FWD_DEST;
	misc = MLX5_ADDR_OF(fte_match_param, spec->match_value,
			    misc_parameters);

	if (mlx5_core_is_ecpf_esw_manager(esw->dev)) {
		vport = mlx5_eswitch_get_vport(esw, MLX5_VPORT_PF);
		esw_set_peer_miss_rule_source_port(esw, peer_dev->priv.eswitch,
						   spec, MLX5_VPORT_PF);

		flow = mlx5_add_flow_rules(esw->fdb_table.offloads.slow_fdb,
					   spec, &flow_act, &dest, 1);
		if (IS_ERR(flow)) {
			err = PTR_ERR(flow);
			goto add_pf_flow_err;
		}
		flows[vport->index] = flow;
	}

	if (mlx5_ecpf_vport_exists(esw->dev)) {
		vport = mlx5_eswitch_get_vport(esw, MLX5_VPORT_ECPF);
		MLX5_SET(fte_match_set_misc, misc, source_port, MLX5_VPORT_ECPF);
		flow = mlx5_add_flow_rules(esw->fdb_table.offloads.slow_fdb,
					   spec, &flow_act, &dest, 1);
		if (IS_ERR(flow)) {
			err = PTR_ERR(flow);
			goto add_ecpf_flow_err;
		}
		flows[vport->index] = flow;
	}

	mlx5_esw_for_each_vf_vport(esw, i, vport, mlx5_core_max_vfs(esw->dev)) {
		esw_set_peer_miss_rule_source_port(esw,
						   peer_dev->priv.eswitch,
						   spec, vport->vport);

		flow = mlx5_add_flow_rules(esw->fdb_table.offloads.slow_fdb,
					   spec, &flow_act, &dest, 1);
		if (IS_ERR(flow)) {
			err = PTR_ERR(flow);
			goto add_vf_flow_err;
		}
		flows[vport->index] = flow;
	}

	esw->fdb_table.offloads.peer_miss_rules = flows;

	kvfree(spec);
	return 0;

add_vf_flow_err:
	mlx5_esw_for_each_vf_vport(esw, i, vport, mlx5_core_max_vfs(esw->dev)) {
		if (!flows[vport->index])
			continue;
		mlx5_del_flow_rules(flows[vport->index]);
	}
	if (mlx5_ecpf_vport_exists(esw->dev)) {
		vport = mlx5_eswitch_get_vport(esw, MLX5_VPORT_ECPF);
		mlx5_del_flow_rules(flows[vport->index]);
	}
add_ecpf_flow_err:
	if (mlx5_core_is_ecpf_esw_manager(esw->dev)) {
		vport = mlx5_eswitch_get_vport(esw, MLX5_VPORT_PF);
		mlx5_del_flow_rules(flows[vport->index]);
	}
add_pf_flow_err:
	esw_warn(esw->dev, "FDB: Failed to add peer miss flow rule err %d\n", err);
	kvfree(flows);
alloc_flows_err:
	kvfree(spec);
	return err;
}

static void esw_del_fdb_peer_miss_rules(struct mlx5_eswitch *esw)
{
	struct mlx5_flow_handle **flows;
	struct mlx5_vport *vport;
	unsigned long i;

	flows = esw->fdb_table.offloads.peer_miss_rules;

	mlx5_esw_for_each_vf_vport(esw, i, vport, mlx5_core_max_vfs(esw->dev))
		mlx5_del_flow_rules(flows[vport->index]);

	if (mlx5_ecpf_vport_exists(esw->dev)) {
		vport = mlx5_eswitch_get_vport(esw, MLX5_VPORT_ECPF);
		mlx5_del_flow_rules(flows[vport->index]);
	}

	if (mlx5_core_is_ecpf_esw_manager(esw->dev)) {
		vport = mlx5_eswitch_get_vport(esw, MLX5_VPORT_PF);
		mlx5_del_flow_rules(flows[vport->index]);
	}
	kvfree(flows);
}

static int esw_add_fdb_miss_rule(struct mlx5_eswitch *esw)
{
	struct mlx5_flow_act flow_act = {0};
	struct mlx5_flow_destination dest = {};
	struct mlx5_flow_handle *flow_rule = NULL;
	struct mlx5_flow_spec *spec;
	void *headers_c;
	void *headers_v;
	int err = 0;
	u8 *dmac_c;
	u8 *dmac_v;

	spec = kvzalloc(sizeof(*spec), GFP_KERNEL);
	if (!spec) {
		err = -ENOMEM;
		goto out;
	}

	spec->match_criteria_enable = MLX5_MATCH_OUTER_HEADERS;
	headers_c = MLX5_ADDR_OF(fte_match_param, spec->match_criteria,
				 outer_headers);
	dmac_c = MLX5_ADDR_OF(fte_match_param, headers_c,
			      outer_headers.dmac_47_16);
	dmac_c[0] = 0x01;

	dest.type = MLX5_FLOW_DESTINATION_TYPE_VPORT;
	dest.vport.num = esw->manager_vport;
	flow_act.action = MLX5_FLOW_CONTEXT_ACTION_FWD_DEST;

	flow_rule = mlx5_add_flow_rules(esw->fdb_table.offloads.slow_fdb,
					spec, &flow_act, &dest, 1);
	if (IS_ERR(flow_rule)) {
		err = PTR_ERR(flow_rule);
		esw_warn(esw->dev,  "FDB: Failed to add unicast miss flow rule err %d\n", err);
		goto out;
	}

	esw->fdb_table.offloads.miss_rule_uni = flow_rule;

	headers_v = MLX5_ADDR_OF(fte_match_param, spec->match_value,
				 outer_headers);
	dmac_v = MLX5_ADDR_OF(fte_match_param, headers_v,
			      outer_headers.dmac_47_16);
	dmac_v[0] = 0x01;
	flow_rule = mlx5_add_flow_rules(esw->fdb_table.offloads.slow_fdb,
					spec, &flow_act, &dest, 1);
	if (IS_ERR(flow_rule)) {
		err = PTR_ERR(flow_rule);
		esw_warn(esw->dev, "FDB: Failed to add multicast miss flow rule err %d\n", err);
		mlx5_del_flow_rules(esw->fdb_table.offloads.miss_rule_uni);
		goto out;
	}

	esw->fdb_table.offloads.miss_rule_multi = flow_rule;

out:
	kvfree(spec);
	return err;
}

struct mlx5_flow_handle *
esw_add_restore_rule(struct mlx5_eswitch *esw, u32 tag)
{
	struct mlx5_flow_act flow_act = { .flags = FLOW_ACT_NO_APPEND, };
	struct mlx5_flow_table *ft = esw->offloads.ft_offloads_restore;
	struct mlx5_flow_context *flow_context;
	struct mlx5_flow_handle *flow_rule;
	struct mlx5_flow_destination dest;
	struct mlx5_flow_spec *spec;
	void *misc;

	if (!mlx5_eswitch_reg_c1_loopback_supported(esw))
		return ERR_PTR(-EOPNOTSUPP);

	spec = kvzalloc(sizeof(*spec), GFP_KERNEL);
	if (!spec)
		return ERR_PTR(-ENOMEM);

	misc = MLX5_ADDR_OF(fte_match_param, spec->match_criteria,
			    misc_parameters_2);
	MLX5_SET(fte_match_set_misc2, misc, metadata_reg_c_0,
		 ESW_REG_C0_USER_DATA_METADATA_MASK);
	misc = MLX5_ADDR_OF(fte_match_param, spec->match_value,
			    misc_parameters_2);
	MLX5_SET(fte_match_set_misc2, misc, metadata_reg_c_0, tag);
	spec->match_criteria_enable = MLX5_MATCH_MISC_PARAMETERS_2;
	flow_act.action = MLX5_FLOW_CONTEXT_ACTION_FWD_DEST |
			  MLX5_FLOW_CONTEXT_ACTION_MOD_HDR;
	flow_act.modify_hdr = esw->offloads.restore_copy_hdr_id;

	flow_context = &spec->flow_context;
	flow_context->flags |= FLOW_CONTEXT_HAS_TAG;
	flow_context->flow_tag = tag;
	dest.type = MLX5_FLOW_DESTINATION_TYPE_FLOW_TABLE;
	dest.ft = esw->offloads.ft_offloads;

	flow_rule = mlx5_add_flow_rules(ft, spec, &flow_act, &dest, 1);
	kvfree(spec);

	if (IS_ERR(flow_rule))
		esw_warn(esw->dev,
			 "Failed to create restore rule for tag: %d, err(%d)\n",
			 tag, (int)PTR_ERR(flow_rule));

	return flow_rule;
}

#define MAX_PF_SQ 256
#define MAX_SQ_NVPORTS 32

static void esw_set_flow_group_source_port(struct mlx5_eswitch *esw,
					   u32 *flow_group_in)
{
	void *match_criteria = MLX5_ADDR_OF(create_flow_group_in,
					    flow_group_in,
					    match_criteria);

	if (mlx5_eswitch_vport_match_metadata_enabled(esw)) {
		MLX5_SET(create_flow_group_in, flow_group_in,
			 match_criteria_enable,
			 MLX5_MATCH_MISC_PARAMETERS_2);

		MLX5_SET(fte_match_param, match_criteria,
			 misc_parameters_2.metadata_reg_c_0,
			 mlx5_eswitch_get_vport_metadata_mask());
	} else {
		MLX5_SET(create_flow_group_in, flow_group_in,
			 match_criteria_enable,
			 MLX5_MATCH_MISC_PARAMETERS);

		MLX5_SET_TO_ONES(fte_match_param, match_criteria,
				 misc_parameters.source_port);
	}
}

#if IS_ENABLED(CONFIG_MLX5_CLS_ACT)
static void esw_vport_tbl_put(struct mlx5_eswitch *esw)
{
	struct mlx5_vport_tbl_attr attr;
	struct mlx5_vport *vport;
	unsigned long i;

	attr.chain = 0;
	attr.prio = 1;
	mlx5_esw_for_each_vport(esw, i, vport) {
		attr.vport = vport->vport;
		attr.vport_ns = &mlx5_esw_vport_tbl_mirror_ns;
		mlx5_esw_vporttbl_put(esw, &attr);
	}
}

static int esw_vport_tbl_get(struct mlx5_eswitch *esw)
{
	struct mlx5_vport_tbl_attr attr;
	struct mlx5_flow_table *fdb;
	struct mlx5_vport *vport;
	unsigned long i;

	attr.chain = 0;
	attr.prio = 1;
	mlx5_esw_for_each_vport(esw, i, vport) {
		attr.vport = vport->vport;
		attr.vport_ns = &mlx5_esw_vport_tbl_mirror_ns;
		fdb = mlx5_esw_vporttbl_get(esw, &attr);
		if (IS_ERR(fdb))
			goto out;
	}
	return 0;

out:
	esw_vport_tbl_put(esw);
	return PTR_ERR(fdb);
}

#define fdb_modify_header_fwd_to_table_supported(esw) \
	(MLX5_CAP_ESW_FLOWTABLE((esw)->dev, fdb_modify_header_fwd_to_table))
static void esw_init_chains_offload_flags(struct mlx5_eswitch *esw, u32 *flags)
{
	struct mlx5_core_dev *dev = esw->dev;

	if (MLX5_CAP_ESW_FLOWTABLE_FDB(dev, ignore_flow_level))
		*flags |= MLX5_CHAINS_IGNORE_FLOW_LEVEL_SUPPORTED;

	if (!MLX5_CAP_ESW_FLOWTABLE(dev, multi_fdb_encap) &&
	    esw->offloads.encap != DEVLINK_ESWITCH_ENCAP_MODE_NONE) {
		*flags &= ~MLX5_CHAINS_AND_PRIOS_SUPPORTED;
		esw_warn(dev, "Tc chains and priorities offload aren't supported, update firmware if needed\n");
	} else if (!mlx5_eswitch_reg_c1_loopback_enabled(esw)) {
		*flags &= ~MLX5_CHAINS_AND_PRIOS_SUPPORTED;
		esw_warn(dev, "Tc chains and priorities offload aren't supported\n");
	} else if (!fdb_modify_header_fwd_to_table_supported(esw)) {
		/* Disabled when ttl workaround is needed, e.g
		 * when ESWITCH_IPV4_TTL_MODIFY_ENABLE = true in mlxconfig
		 */
		esw_warn(dev,
			 "Tc chains and priorities offload aren't supported, check firmware version, or mlxconfig settings\n");
		*flags &= ~MLX5_CHAINS_AND_PRIOS_SUPPORTED;
	} else {
		*flags |= MLX5_CHAINS_AND_PRIOS_SUPPORTED;
		esw_info(dev, "Supported tc chains and prios offload\n");
	}

	if (esw->offloads.encap != DEVLINK_ESWITCH_ENCAP_MODE_NONE)
		*flags |= MLX5_CHAINS_FT_TUNNEL_SUPPORTED;
}

static int
esw_chains_create(struct mlx5_eswitch *esw, struct mlx5_flow_table *miss_fdb)
{
	struct mlx5_core_dev *dev = esw->dev;
	struct mlx5_flow_table *nf_ft, *ft;
	struct mlx5_chains_attr attr = {};
	struct mlx5_fs_chains *chains;
	u32 fdb_max;
	int err;

	fdb_max = 1 << MLX5_CAP_ESW_FLOWTABLE_FDB(dev, log_max_ft_size);

	esw_init_chains_offload_flags(esw, &attr.flags);
	attr.ns = MLX5_FLOW_NAMESPACE_FDB;
	attr.max_ft_sz = fdb_max;
	attr.max_grp_num = esw->params.large_group_num;
	attr.default_ft = miss_fdb;
	attr.mapping = esw->offloads.reg_c0_obj_pool;

	chains = mlx5_chains_create(dev, &attr);
	if (IS_ERR(chains)) {
		err = PTR_ERR(chains);
		esw_warn(dev, "Failed to create fdb chains err(%d)\n", err);
		return err;
	}

	esw->fdb_table.offloads.esw_chains_priv = chains;

	/* Create tc_end_ft which is the always created ft chain */
	nf_ft = mlx5_chains_get_table(chains, mlx5_chains_get_nf_ft_chain(chains),
				      1, 0);
	if (IS_ERR(nf_ft)) {
		err = PTR_ERR(nf_ft);
		goto nf_ft_err;
	}

	/* Always open the root for fast path */
	ft = mlx5_chains_get_table(chains, 0, 1, 0);
	if (IS_ERR(ft)) {
		err = PTR_ERR(ft);
		goto level_0_err;
	}

	/* Open level 1 for split fdb rules now if prios isn't supported  */
	if (!mlx5_chains_prios_supported(chains)) {
		err = esw_vport_tbl_get(esw);
		if (err)
			goto level_1_err;
	}

	mlx5_chains_set_end_ft(chains, nf_ft);

	return 0;

level_1_err:
	mlx5_chains_put_table(chains, 0, 1, 0);
level_0_err:
	mlx5_chains_put_table(chains, mlx5_chains_get_nf_ft_chain(chains), 1, 0);
nf_ft_err:
	mlx5_chains_destroy(chains);
	esw->fdb_table.offloads.esw_chains_priv = NULL;

	return err;
}

static void
esw_chains_destroy(struct mlx5_eswitch *esw, struct mlx5_fs_chains *chains)
{
	if (!mlx5_chains_prios_supported(chains))
		esw_vport_tbl_put(esw);
	mlx5_chains_put_table(chains, 0, 1, 0);
	mlx5_chains_put_table(chains, mlx5_chains_get_nf_ft_chain(chains), 1, 0);
	mlx5_chains_destroy(chains);
}

#else /* CONFIG_MLX5_CLS_ACT */

static int
esw_chains_create(struct mlx5_eswitch *esw, struct mlx5_flow_table *miss_fdb)
{ return 0; }

static void
esw_chains_destroy(struct mlx5_eswitch *esw, struct mlx5_fs_chains *chains)
{}

#endif

static int esw_create_offloads_fdb_tables(struct mlx5_eswitch *esw)
{
	int inlen = MLX5_ST_SZ_BYTES(create_flow_group_in);
	struct mlx5_flow_table_attr ft_attr = {};
	int num_vfs, table_size, ix, err = 0;
	struct mlx5_core_dev *dev = esw->dev;
	struct mlx5_flow_namespace *root_ns;
	struct mlx5_flow_table *fdb = NULL;
	u32 flags = 0, *flow_group_in;
	struct mlx5_flow_group *g;
	void *match_criteria;
	u8 *dmac;

	esw_debug(esw->dev, "Create offloads FDB Tables\n");

	flow_group_in = kvzalloc(inlen, GFP_KERNEL);
	if (!flow_group_in)
		return -ENOMEM;

	root_ns = mlx5_get_flow_namespace(dev, MLX5_FLOW_NAMESPACE_FDB);
	if (!root_ns) {
		esw_warn(dev, "Failed to get FDB flow namespace\n");
		err = -EOPNOTSUPP;
		goto ns_err;
	}
	esw->fdb_table.offloads.ns = root_ns;
	err = mlx5_flow_namespace_set_mode(root_ns,
					   esw->dev->priv.steering->mode);
	if (err) {
		esw_warn(dev, "Failed to set FDB namespace steering mode\n");
		goto ns_err;
	}

	table_size = esw->total_vports * MAX_SQ_NVPORTS + MAX_PF_SQ +
		MLX5_ESW_MISS_FLOWS + esw->total_vports + esw->esw_funcs.num_vfs;

	/* create the slow path fdb with encap set, so further table instances
	 * can be created at run time while VFs are probed if the FW allows that.
	 */
	if (esw->offloads.encap != DEVLINK_ESWITCH_ENCAP_MODE_NONE)
		flags |= (MLX5_FLOW_TABLE_TUNNEL_EN_REFORMAT |
			  MLX5_FLOW_TABLE_TUNNEL_EN_DECAP);

	ft_attr.flags = flags;
	ft_attr.max_fte = table_size;
	ft_attr.prio = FDB_SLOW_PATH;

	fdb = mlx5_create_flow_table(root_ns, &ft_attr);
	if (IS_ERR(fdb)) {
		err = PTR_ERR(fdb);
		esw_warn(dev, "Failed to create slow path FDB Table err %d\n", err);
		goto slow_fdb_err;
	}
	esw->fdb_table.offloads.slow_fdb = fdb;

	err = esw_chains_create(esw, fdb);
	if (err) {
		esw_warn(dev, "Failed to open fdb chains err(%d)\n", err);
		goto fdb_chains_err;
	}

	/* create send-to-vport group */
	MLX5_SET(create_flow_group_in, flow_group_in, match_criteria_enable,
		 MLX5_MATCH_MISC_PARAMETERS);

	match_criteria = MLX5_ADDR_OF(create_flow_group_in, flow_group_in, match_criteria);

	MLX5_SET_TO_ONES(fte_match_param, match_criteria, misc_parameters.source_sqn);
	MLX5_SET_TO_ONES(fte_match_param, match_criteria, misc_parameters.source_port);
	if (MLX5_CAP_ESW(esw->dev, merged_eswitch)) {
		MLX5_SET_TO_ONES(fte_match_param, match_criteria,
				 misc_parameters.source_eswitch_owner_vhca_id);
		MLX5_SET(create_flow_group_in, flow_group_in,
			 source_eswitch_owner_vhca_id_valid, 1);
	}

	ix = esw->total_vports * MAX_SQ_NVPORTS + MAX_PF_SQ;
	MLX5_SET(create_flow_group_in, flow_group_in, start_flow_index, 0);
	MLX5_SET(create_flow_group_in, flow_group_in, end_flow_index, ix - 1);

	g = mlx5_create_flow_group(fdb, flow_group_in);
	if (IS_ERR(g)) {
		err = PTR_ERR(g);
		esw_warn(dev, "Failed to create send-to-vport flow group err(%d)\n", err);
		goto send_vport_err;
	}
	esw->fdb_table.offloads.send_to_vport_grp = g;

	if (esw_src_port_rewrite_supported(esw)) {
		/* meta send to vport */
		memset(flow_group_in, 0, inlen);
		MLX5_SET(create_flow_group_in, flow_group_in, match_criteria_enable,
			 MLX5_MATCH_MISC_PARAMETERS_2);

		match_criteria = MLX5_ADDR_OF(create_flow_group_in, flow_group_in, match_criteria);

		MLX5_SET(fte_match_param, match_criteria,
			 misc_parameters_2.metadata_reg_c_0,
			 mlx5_eswitch_get_vport_metadata_mask());
		MLX5_SET(fte_match_param, match_criteria,
			 misc_parameters_2.metadata_reg_c_1, ESW_TUN_MASK);

		num_vfs = esw->esw_funcs.num_vfs;
		if (num_vfs) {
			MLX5_SET(create_flow_group_in, flow_group_in, start_flow_index, ix);
			MLX5_SET(create_flow_group_in, flow_group_in,
				 end_flow_index, ix + num_vfs - 1);
			ix += num_vfs;

			g = mlx5_create_flow_group(fdb, flow_group_in);
			if (IS_ERR(g)) {
				err = PTR_ERR(g);
				esw_warn(dev, "Failed to create send-to-vport meta flow group err(%d)\n",
					 err);
				goto send_vport_meta_err;
			}
			esw->fdb_table.offloads.send_to_vport_meta_grp = g;

			err = mlx5_eswitch_add_send_to_vport_meta_rules(esw);
			if (err)
				goto meta_rule_err;
		}
	}

	if (MLX5_CAP_ESW(esw->dev, merged_eswitch)) {
		/* create peer esw miss group */
		memset(flow_group_in, 0, inlen);

		esw_set_flow_group_source_port(esw, flow_group_in);

		if (!mlx5_eswitch_vport_match_metadata_enabled(esw)) {
			match_criteria = MLX5_ADDR_OF(create_flow_group_in,
						      flow_group_in,
						      match_criteria);

			MLX5_SET_TO_ONES(fte_match_param, match_criteria,
					 misc_parameters.source_eswitch_owner_vhca_id);

			MLX5_SET(create_flow_group_in, flow_group_in,
				 source_eswitch_owner_vhca_id_valid, 1);
		}

		MLX5_SET(create_flow_group_in, flow_group_in, start_flow_index, ix);
		MLX5_SET(create_flow_group_in, flow_group_in, end_flow_index,
			 ix + esw->total_vports - 1);
		ix += esw->total_vports;

		g = mlx5_create_flow_group(fdb, flow_group_in);
		if (IS_ERR(g)) {
			err = PTR_ERR(g);
			esw_warn(dev, "Failed to create peer miss flow group err(%d)\n", err);
			goto peer_miss_err;
		}
		esw->fdb_table.offloads.peer_miss_grp = g;
	}

	/* create miss group */
	memset(flow_group_in, 0, inlen);
	MLX5_SET(create_flow_group_in, flow_group_in, match_criteria_enable,
		 MLX5_MATCH_OUTER_HEADERS);
	match_criteria = MLX5_ADDR_OF(create_flow_group_in, flow_group_in,
				      match_criteria);
	dmac = MLX5_ADDR_OF(fte_match_param, match_criteria,
			    outer_headers.dmac_47_16);
	dmac[0] = 0x01;

	MLX5_SET(create_flow_group_in, flow_group_in, start_flow_index, ix);
	MLX5_SET(create_flow_group_in, flow_group_in, end_flow_index,
		 ix + MLX5_ESW_MISS_FLOWS);

	g = mlx5_create_flow_group(fdb, flow_group_in);
	if (IS_ERR(g)) {
		err = PTR_ERR(g);
		esw_warn(dev, "Failed to create miss flow group err(%d)\n", err);
		goto miss_err;
	}
	esw->fdb_table.offloads.miss_grp = g;

	err = esw_add_fdb_miss_rule(esw);
	if (err)
		goto miss_rule_err;

	kvfree(flow_group_in);
	return 0;

miss_rule_err:
	mlx5_destroy_flow_group(esw->fdb_table.offloads.miss_grp);
miss_err:
	if (MLX5_CAP_ESW(esw->dev, merged_eswitch))
		mlx5_destroy_flow_group(esw->fdb_table.offloads.peer_miss_grp);
peer_miss_err:
	mlx5_eswitch_del_send_to_vport_meta_rules(esw);
meta_rule_err:
	if (esw->fdb_table.offloads.send_to_vport_meta_grp)
		mlx5_destroy_flow_group(esw->fdb_table.offloads.send_to_vport_meta_grp);
send_vport_meta_err:
	mlx5_destroy_flow_group(esw->fdb_table.offloads.send_to_vport_grp);
send_vport_err:
	esw_chains_destroy(esw, esw_chains(esw));
fdb_chains_err:
	mlx5_destroy_flow_table(esw->fdb_table.offloads.slow_fdb);
slow_fdb_err:
	/* Holds true only as long as DMFS is the default */
	mlx5_flow_namespace_set_mode(root_ns, MLX5_FLOW_STEERING_MODE_DMFS);
ns_err:
	kvfree(flow_group_in);
	return err;
}

static void esw_destroy_offloads_fdb_tables(struct mlx5_eswitch *esw)
{
	if (!esw->fdb_table.offloads.slow_fdb)
		return;

	esw_debug(esw->dev, "Destroy offloads FDB Tables\n");
	mlx5_del_flow_rules(esw->fdb_table.offloads.miss_rule_multi);
	mlx5_del_flow_rules(esw->fdb_table.offloads.miss_rule_uni);
	mlx5_eswitch_del_send_to_vport_meta_rules(esw);
	mlx5_destroy_flow_group(esw->fdb_table.offloads.send_to_vport_grp);
	if (esw->fdb_table.offloads.send_to_vport_meta_grp)
		mlx5_destroy_flow_group(esw->fdb_table.offloads.send_to_vport_meta_grp);
	if (MLX5_CAP_ESW(esw->dev, merged_eswitch))
		mlx5_destroy_flow_group(esw->fdb_table.offloads.peer_miss_grp);
	mlx5_destroy_flow_group(esw->fdb_table.offloads.miss_grp);

	esw_chains_destroy(esw, esw_chains(esw));

	mlx5_destroy_flow_table(esw->fdb_table.offloads.slow_fdb);
	/* Holds true only as long as DMFS is the default */
	mlx5_flow_namespace_set_mode(esw->fdb_table.offloads.ns,
				     MLX5_FLOW_STEERING_MODE_DMFS);
	atomic64_set(&esw->user_count, 0);
}

static int esw_create_offloads_table(struct mlx5_eswitch *esw)
{
	struct mlx5_flow_table_attr ft_attr = {};
	struct mlx5_core_dev *dev = esw->dev;
	struct mlx5_flow_table *ft_offloads;
	struct mlx5_flow_namespace *ns;
	int err = 0;

	ns = mlx5_get_flow_namespace(dev, MLX5_FLOW_NAMESPACE_OFFLOADS);
	if (!ns) {
		esw_warn(esw->dev, "Failed to get offloads flow namespace\n");
		return -EOPNOTSUPP;
	}

	ft_attr.max_fte = esw->total_vports + MLX5_ESW_MISS_FLOWS;
	ft_attr.prio = 1;

	ft_offloads = mlx5_create_flow_table(ns, &ft_attr);
	if (IS_ERR(ft_offloads)) {
		err = PTR_ERR(ft_offloads);
		esw_warn(esw->dev, "Failed to create offloads table, err %d\n", err);
		return err;
	}

	esw->offloads.ft_offloads = ft_offloads;
	return 0;
}

static void esw_destroy_offloads_table(struct mlx5_eswitch *esw)
{
	struct mlx5_esw_offload *offloads = &esw->offloads;

	mlx5_destroy_flow_table(offloads->ft_offloads);
}

static int esw_create_vport_rx_group(struct mlx5_eswitch *esw)
{
	int inlen = MLX5_ST_SZ_BYTES(create_flow_group_in);
	struct mlx5_flow_group *g;
	u32 *flow_group_in;
	int nvports;
	int err = 0;

	nvports = esw->total_vports + MLX5_ESW_MISS_FLOWS;
	flow_group_in = kvzalloc(inlen, GFP_KERNEL);
	if (!flow_group_in)
		return -ENOMEM;

	/* create vport rx group */
	esw_set_flow_group_source_port(esw, flow_group_in);

	MLX5_SET(create_flow_group_in, flow_group_in, start_flow_index, 0);
	MLX5_SET(create_flow_group_in, flow_group_in, end_flow_index, nvports - 1);

	g = mlx5_create_flow_group(esw->offloads.ft_offloads, flow_group_in);

	if (IS_ERR(g)) {
		err = PTR_ERR(g);
		mlx5_core_warn(esw->dev, "Failed to create vport rx group err %d\n", err);
		goto out;
	}

	esw->offloads.vport_rx_group = g;
out:
	kvfree(flow_group_in);
	return err;
}

static void esw_destroy_vport_rx_group(struct mlx5_eswitch *esw)
{
	mlx5_destroy_flow_group(esw->offloads.vport_rx_group);
}

struct mlx5_flow_handle *
mlx5_eswitch_create_vport_rx_rule(struct mlx5_eswitch *esw, u16 vport,
				  struct mlx5_flow_destination *dest)
{
	struct mlx5_flow_act flow_act = {0};
	struct mlx5_flow_handle *flow_rule;
	struct mlx5_flow_spec *spec;
	void *misc;

	spec = kvzalloc(sizeof(*spec), GFP_KERNEL);
	if (!spec) {
		flow_rule = ERR_PTR(-ENOMEM);
		goto out;
	}

	if (mlx5_eswitch_vport_match_metadata_enabled(esw)) {
		misc = MLX5_ADDR_OF(fte_match_param, spec->match_value, misc_parameters_2);
		MLX5_SET(fte_match_set_misc2, misc, metadata_reg_c_0,
			 mlx5_eswitch_get_vport_metadata_for_match(esw, vport));

		misc = MLX5_ADDR_OF(fte_match_param, spec->match_criteria, misc_parameters_2);
		MLX5_SET(fte_match_set_misc2, misc, metadata_reg_c_0,
			 mlx5_eswitch_get_vport_metadata_mask());

		spec->match_criteria_enable = MLX5_MATCH_MISC_PARAMETERS_2;
	} else {
		misc = MLX5_ADDR_OF(fte_match_param, spec->match_value, misc_parameters);
		MLX5_SET(fte_match_set_misc, misc, source_port, vport);

		misc = MLX5_ADDR_OF(fte_match_param, spec->match_criteria, misc_parameters);
		MLX5_SET_TO_ONES(fte_match_set_misc, misc, source_port);

		spec->match_criteria_enable = MLX5_MATCH_MISC_PARAMETERS;
	}

	flow_act.action = MLX5_FLOW_CONTEXT_ACTION_FWD_DEST;
	flow_rule = mlx5_add_flow_rules(esw->offloads.ft_offloads, spec,
					&flow_act, dest, 1);
	if (IS_ERR(flow_rule)) {
		esw_warn(esw->dev, "fs offloads: Failed to add vport rx rule err %ld\n", PTR_ERR(flow_rule));
		goto out;
	}

out:
	kvfree(spec);
	return flow_rule;
}

static int mlx5_eswitch_inline_mode_get(struct mlx5_eswitch *esw, u8 *mode)
{
	u8 prev_mlx5_mode, mlx5_mode = MLX5_INLINE_MODE_L2;
	struct mlx5_core_dev *dev = esw->dev;
	struct mlx5_vport *vport;
	unsigned long i;

	if (!MLX5_CAP_GEN(dev, vport_group_manager))
		return -EOPNOTSUPP;

	if (esw->mode == MLX5_ESWITCH_NONE)
		return -EOPNOTSUPP;

	switch (MLX5_CAP_ETH(dev, wqe_inline_mode)) {
	case MLX5_CAP_INLINE_MODE_NOT_REQUIRED:
		mlx5_mode = MLX5_INLINE_MODE_NONE;
		goto out;
	case MLX5_CAP_INLINE_MODE_L2:
		mlx5_mode = MLX5_INLINE_MODE_L2;
		goto out;
	case MLX5_CAP_INLINE_MODE_VPORT_CONTEXT:
		goto query_vports;
	}

query_vports:
	mlx5_query_nic_vport_min_inline(dev, esw->first_host_vport, &prev_mlx5_mode);
	mlx5_esw_for_each_host_func_vport(esw, i, vport, esw->esw_funcs.num_vfs) {
		mlx5_query_nic_vport_min_inline(dev, vport->vport, &mlx5_mode);
		if (prev_mlx5_mode != mlx5_mode)
			return -EINVAL;
		prev_mlx5_mode = mlx5_mode;
	}

out:
	*mode = mlx5_mode;
	return 0;
}

static void esw_destroy_restore_table(struct mlx5_eswitch *esw)
{
	struct mlx5_esw_offload *offloads = &esw->offloads;

	if (!mlx5_eswitch_reg_c1_loopback_supported(esw))
		return;

	mlx5_modify_header_dealloc(esw->dev, offloads->restore_copy_hdr_id);
	mlx5_destroy_flow_group(offloads->restore_group);
	mlx5_destroy_flow_table(offloads->ft_offloads_restore);
}

static int esw_create_restore_table(struct mlx5_eswitch *esw)
{
	u8 modact[MLX5_UN_SZ_BYTES(set_add_copy_action_in_auto)] = {};
	int inlen = MLX5_ST_SZ_BYTES(create_flow_group_in);
	struct mlx5_flow_table_attr ft_attr = {};
	struct mlx5_core_dev *dev = esw->dev;
	struct mlx5_flow_namespace *ns;
	struct mlx5_modify_hdr *mod_hdr;
	void *match_criteria, *misc;
	struct mlx5_flow_table *ft;
	struct mlx5_flow_group *g;
	u32 *flow_group_in;
	int err = 0;

	if (!mlx5_eswitch_reg_c1_loopback_supported(esw))
		return 0;

	ns = mlx5_get_flow_namespace(dev, MLX5_FLOW_NAMESPACE_OFFLOADS);
	if (!ns) {
		esw_warn(esw->dev, "Failed to get offloads flow namespace\n");
		return -EOPNOTSUPP;
	}

	flow_group_in = kvzalloc(inlen, GFP_KERNEL);
	if (!flow_group_in) {
		err = -ENOMEM;
		goto out_free;
	}

	ft_attr.max_fte = 1 << ESW_REG_C0_USER_DATA_METADATA_BITS;
	ft = mlx5_create_flow_table(ns, &ft_attr);
	if (IS_ERR(ft)) {
		err = PTR_ERR(ft);
		esw_warn(esw->dev, "Failed to create restore table, err %d\n",
			 err);
		goto out_free;
	}

	match_criteria = MLX5_ADDR_OF(create_flow_group_in, flow_group_in,
				      match_criteria);
	misc = MLX5_ADDR_OF(fte_match_param, match_criteria,
			    misc_parameters_2);

	MLX5_SET(fte_match_set_misc2, misc, metadata_reg_c_0,
		 ESW_REG_C0_USER_DATA_METADATA_MASK);
	MLX5_SET(create_flow_group_in, flow_group_in, start_flow_index, 0);
	MLX5_SET(create_flow_group_in, flow_group_in, end_flow_index,
		 ft_attr.max_fte - 1);
	MLX5_SET(create_flow_group_in, flow_group_in, match_criteria_enable,
		 MLX5_MATCH_MISC_PARAMETERS_2);
	g = mlx5_create_flow_group(ft, flow_group_in);
	if (IS_ERR(g)) {
		err = PTR_ERR(g);
		esw_warn(dev, "Failed to create restore flow group, err: %d\n",
			 err);
		goto err_group;
	}

	MLX5_SET(copy_action_in, modact, action_type, MLX5_ACTION_TYPE_COPY);
	MLX5_SET(copy_action_in, modact, src_field,
		 MLX5_ACTION_IN_FIELD_METADATA_REG_C_1);
	MLX5_SET(copy_action_in, modact, dst_field,
		 MLX5_ACTION_IN_FIELD_METADATA_REG_B);
	mod_hdr = mlx5_modify_header_alloc(esw->dev,
					   MLX5_FLOW_NAMESPACE_KERNEL, 1,
					   modact);
	if (IS_ERR(mod_hdr)) {
		err = PTR_ERR(mod_hdr);
		esw_warn(dev, "Failed to create restore mod header, err: %d\n",
			 err);
		goto err_mod_hdr;
	}

	esw->offloads.ft_offloads_restore = ft;
	esw->offloads.restore_group = g;
	esw->offloads.restore_copy_hdr_id = mod_hdr;

	kvfree(flow_group_in);

	return 0;

err_mod_hdr:
	mlx5_destroy_flow_group(g);
err_group:
	mlx5_destroy_flow_table(ft);
out_free:
	kvfree(flow_group_in);

	return err;
}

static int esw_offloads_start(struct mlx5_eswitch *esw,
			      struct netlink_ext_ack *extack)
{
	int err, err1;

	mlx5_eswitch_disable_locked(esw, false);
	err = mlx5_eswitch_enable_locked(esw, MLX5_ESWITCH_OFFLOADS,
					 esw->dev->priv.sriov.num_vfs);
	if (err) {
		NL_SET_ERR_MSG_MOD(extack,
				   "Failed setting eswitch to offloads");
		err1 = mlx5_eswitch_enable_locked(esw, MLX5_ESWITCH_LEGACY,
						  MLX5_ESWITCH_IGNORE_NUM_VFS);
		if (err1) {
			NL_SET_ERR_MSG_MOD(extack,
					   "Failed setting eswitch back to legacy");
		}
	}
	if (esw->offloads.inline_mode == MLX5_INLINE_MODE_NONE) {
		if (mlx5_eswitch_inline_mode_get(esw,
						 &esw->offloads.inline_mode)) {
			esw->offloads.inline_mode = MLX5_INLINE_MODE_L2;
			NL_SET_ERR_MSG_MOD(extack,
					   "Inline mode is different between vports");
		}
	}
	return err;
}

static void mlx5_esw_offloads_rep_mark_set(struct mlx5_eswitch *esw,
					   struct mlx5_eswitch_rep *rep,
					   xa_mark_t mark)
{
	bool mark_set;

	/* Copy the mark from vport to its rep */
	mark_set = xa_get_mark(&esw->vports, rep->vport, mark);
	if (mark_set)
		xa_set_mark(&esw->offloads.vport_reps, rep->vport, mark);
}

static int mlx5_esw_offloads_rep_init(struct mlx5_eswitch *esw, const struct mlx5_vport *vport)
{
	struct mlx5_eswitch_rep *rep;
	int rep_type;
	int err;

	rep = kzalloc(sizeof(*rep), GFP_KERNEL);
	if (!rep)
		return -ENOMEM;

	rep->vport = vport->vport;
	rep->vport_index = vport->index;
	for (rep_type = 0; rep_type < NUM_REP_TYPES; rep_type++)
		atomic_set(&rep->rep_data[rep_type].state, REP_UNREGISTERED);

	err = xa_insert(&esw->offloads.vport_reps, rep->vport, rep, GFP_KERNEL);
	if (err)
		goto insert_err;

	mlx5_esw_offloads_rep_mark_set(esw, rep, MLX5_ESW_VPT_HOST_FN);
	mlx5_esw_offloads_rep_mark_set(esw, rep, MLX5_ESW_VPT_VF);
	mlx5_esw_offloads_rep_mark_set(esw, rep, MLX5_ESW_VPT_SF);
	return 0;

insert_err:
	kfree(rep);
	return err;
}

static void mlx5_esw_offloads_rep_cleanup(struct mlx5_eswitch *esw,
					  struct mlx5_eswitch_rep *rep)
{
	xa_erase(&esw->offloads.vport_reps, rep->vport);
	kfree(rep);
}

void esw_offloads_cleanup_reps(struct mlx5_eswitch *esw)
{
	struct mlx5_eswitch_rep *rep;
	unsigned long i;

	mlx5_esw_for_each_rep(esw, i, rep)
		mlx5_esw_offloads_rep_cleanup(esw, rep);
	xa_destroy(&esw->offloads.vport_reps);
}

int esw_offloads_init_reps(struct mlx5_eswitch *esw)
{
	struct mlx5_vport *vport;
	unsigned long i;
	int err;
<<<<<<< HEAD

	xa_init(&esw->offloads.vport_reps);

=======

	xa_init(&esw->offloads.vport_reps);

>>>>>>> 8e0eb2fb
	mlx5_esw_for_each_vport(esw, i, vport) {
		err = mlx5_esw_offloads_rep_init(esw, vport);
		if (err)
			goto err;
	}
	return 0;

err:
	esw_offloads_cleanup_reps(esw);
	return err;
}

static void __esw_offloads_unload_rep(struct mlx5_eswitch *esw,
				      struct mlx5_eswitch_rep *rep, u8 rep_type)
{
	if (atomic_cmpxchg(&rep->rep_data[rep_type].state,
			   REP_LOADED, REP_REGISTERED) == REP_LOADED)
		esw->offloads.rep_ops[rep_type]->unload(rep);
}

static void __unload_reps_sf_vport(struct mlx5_eswitch *esw, u8 rep_type)
{
	struct mlx5_eswitch_rep *rep;
	unsigned long i;

	mlx5_esw_for_each_sf_rep(esw, i, rep)
		__esw_offloads_unload_rep(esw, rep, rep_type);
}

static void __unload_reps_all_vport(struct mlx5_eswitch *esw, u8 rep_type)
{
	struct mlx5_eswitch_rep *rep;
	unsigned long i;

	__unload_reps_sf_vport(esw, rep_type);

	mlx5_esw_for_each_vf_rep(esw, i, rep)
		__esw_offloads_unload_rep(esw, rep, rep_type);

	if (mlx5_ecpf_vport_exists(esw->dev)) {
		rep = mlx5_eswitch_get_rep(esw, MLX5_VPORT_ECPF);
		__esw_offloads_unload_rep(esw, rep, rep_type);
	}

	if (mlx5_core_is_ecpf_esw_manager(esw->dev)) {
		rep = mlx5_eswitch_get_rep(esw, MLX5_VPORT_PF);
		__esw_offloads_unload_rep(esw, rep, rep_type);
	}

	rep = mlx5_eswitch_get_rep(esw, MLX5_VPORT_UPLINK);
	__esw_offloads_unload_rep(esw, rep, rep_type);
}

int mlx5_esw_offloads_rep_load(struct mlx5_eswitch *esw, u16 vport_num)
{
	struct mlx5_eswitch_rep *rep;
	int rep_type;
	int err;

	rep = mlx5_eswitch_get_rep(esw, vport_num);
	for (rep_type = 0; rep_type < NUM_REP_TYPES; rep_type++)
		if (atomic_cmpxchg(&rep->rep_data[rep_type].state,
				   REP_REGISTERED, REP_LOADED) == REP_REGISTERED) {
			err = esw->offloads.rep_ops[rep_type]->load(esw->dev, rep);
			if (err)
				goto err_reps;
		}

	return 0;

err_reps:
	atomic_set(&rep->rep_data[rep_type].state, REP_REGISTERED);
	for (--rep_type; rep_type >= 0; rep_type--)
		__esw_offloads_unload_rep(esw, rep, rep_type);
	return err;
}

void mlx5_esw_offloads_rep_unload(struct mlx5_eswitch *esw, u16 vport_num)
{
	struct mlx5_eswitch_rep *rep;
	int rep_type;

	rep = mlx5_eswitch_get_rep(esw, vport_num);
	for (rep_type = NUM_REP_TYPES - 1; rep_type >= 0; rep_type--)
		__esw_offloads_unload_rep(esw, rep, rep_type);
}

int esw_offloads_load_rep(struct mlx5_eswitch *esw, u16 vport_num)
{
	int err;

	if (esw->mode != MLX5_ESWITCH_OFFLOADS)
		return 0;

	if (vport_num != MLX5_VPORT_UPLINK) {
		err = mlx5_esw_offloads_devlink_port_register(esw, vport_num);
		if (err)
			return err;
	}

	err = mlx5_esw_offloads_rep_load(esw, vport_num);
	if (err)
		goto load_err;
	return err;

load_err:
	if (vport_num != MLX5_VPORT_UPLINK)
		mlx5_esw_offloads_devlink_port_unregister(esw, vport_num);
	return err;
}

void esw_offloads_unload_rep(struct mlx5_eswitch *esw, u16 vport_num)
{
	if (esw->mode != MLX5_ESWITCH_OFFLOADS)
		return;

	mlx5_esw_offloads_rep_unload(esw, vport_num);

	if (vport_num != MLX5_VPORT_UPLINK)
		mlx5_esw_offloads_devlink_port_unregister(esw, vport_num);
}

#define ESW_OFFLOADS_DEVCOM_PAIR	(0)
#define ESW_OFFLOADS_DEVCOM_UNPAIR	(1)

static int mlx5_esw_offloads_pair(struct mlx5_eswitch *esw,
				  struct mlx5_eswitch *peer_esw)
{

	return esw_add_fdb_peer_miss_rules(esw, peer_esw->dev);
}

static void mlx5_esw_offloads_unpair(struct mlx5_eswitch *esw)
{
#if IS_ENABLED(CONFIG_MLX5_CLS_ACT)
	mlx5e_tc_clean_fdb_peer_flows(esw);
#endif
	esw_del_fdb_peer_miss_rules(esw);
}

static int mlx5_esw_offloads_set_ns_peer(struct mlx5_eswitch *esw,
					 struct mlx5_eswitch *peer_esw,
					 bool pair)
{
	struct mlx5_flow_root_namespace *peer_ns;
	struct mlx5_flow_root_namespace *ns;
	int err;

	peer_ns = peer_esw->dev->priv.steering->fdb_root_ns;
	ns = esw->dev->priv.steering->fdb_root_ns;

	if (pair) {
		err = mlx5_flow_namespace_set_peer(ns, peer_ns);
		if (err)
			return err;

		err = mlx5_flow_namespace_set_peer(peer_ns, ns);
		if (err) {
			mlx5_flow_namespace_set_peer(ns, NULL);
			return err;
		}
	} else {
		mlx5_flow_namespace_set_peer(ns, NULL);
		mlx5_flow_namespace_set_peer(peer_ns, NULL);
	}

	return 0;
}

static int mlx5_esw_offloads_devcom_event(int event,
					  void *my_data,
					  void *event_data)
{
	struct mlx5_eswitch *esw = my_data;
	struct mlx5_devcom *devcom = esw->dev->priv.devcom;
	struct mlx5_eswitch *peer_esw = event_data;
	int err;

	switch (event) {
	case ESW_OFFLOADS_DEVCOM_PAIR:
		if (mlx5_eswitch_vport_match_metadata_enabled(esw) !=
		    mlx5_eswitch_vport_match_metadata_enabled(peer_esw))
			break;

		err = mlx5_esw_offloads_set_ns_peer(esw, peer_esw, true);
		if (err)
			goto err_out;
		err = mlx5_esw_offloads_pair(esw, peer_esw);
		if (err)
			goto err_peer;

		err = mlx5_esw_offloads_pair(peer_esw, esw);
		if (err)
			goto err_pair;

		mlx5_devcom_set_paired(devcom, MLX5_DEVCOM_ESW_OFFLOADS, true);
		break;

	case ESW_OFFLOADS_DEVCOM_UNPAIR:
		if (!mlx5_devcom_is_paired(devcom, MLX5_DEVCOM_ESW_OFFLOADS))
			break;

		mlx5_devcom_set_paired(devcom, MLX5_DEVCOM_ESW_OFFLOADS, false);
		mlx5_esw_offloads_unpair(peer_esw);
		mlx5_esw_offloads_unpair(esw);
		mlx5_esw_offloads_set_ns_peer(esw, peer_esw, false);
		break;
	}

	return 0;

err_pair:
	mlx5_esw_offloads_unpair(esw);
err_peer:
	mlx5_esw_offloads_set_ns_peer(esw, peer_esw, false);
err_out:
	mlx5_core_err(esw->dev, "esw offloads devcom event failure, event %u err %d",
		      event, err);
	return err;
}

static void esw_offloads_devcom_init(struct mlx5_eswitch *esw)
{
	struct mlx5_devcom *devcom = esw->dev->priv.devcom;

	INIT_LIST_HEAD(&esw->offloads.peer_flows);
	mutex_init(&esw->offloads.peer_mutex);

	if (!MLX5_CAP_ESW(esw->dev, merged_eswitch))
		return;

	mlx5_devcom_register_component(devcom,
				       MLX5_DEVCOM_ESW_OFFLOADS,
				       mlx5_esw_offloads_devcom_event,
				       esw);

	mlx5_devcom_send_event(devcom,
			       MLX5_DEVCOM_ESW_OFFLOADS,
			       ESW_OFFLOADS_DEVCOM_PAIR, esw);
}

static void esw_offloads_devcom_cleanup(struct mlx5_eswitch *esw)
{
	struct mlx5_devcom *devcom = esw->dev->priv.devcom;

	if (!MLX5_CAP_ESW(esw->dev, merged_eswitch))
		return;

	mlx5_devcom_send_event(devcom, MLX5_DEVCOM_ESW_OFFLOADS,
			       ESW_OFFLOADS_DEVCOM_UNPAIR, esw);

	mlx5_devcom_unregister_component(devcom, MLX5_DEVCOM_ESW_OFFLOADS);
}

bool mlx5_esw_vport_match_metadata_supported(const struct mlx5_eswitch *esw)
{
	if (!MLX5_CAP_ESW(esw->dev, esw_uplink_ingress_acl))
		return false;

	if (!(MLX5_CAP_ESW_FLOWTABLE(esw->dev, fdb_to_vport_reg_c_id) &
	      MLX5_FDB_TO_VPORT_REG_C_0))
		return false;

	if (!MLX5_CAP_ESW_FLOWTABLE(esw->dev, flow_source))
		return false;

	if (mlx5_core_is_ecpf_esw_manager(esw->dev) ||
	    mlx5_ecpf_vport_exists(esw->dev))
		return false;

	return true;
}

u32 mlx5_esw_match_metadata_alloc(struct mlx5_eswitch *esw)
{
	u32 vport_end_ida = (1 << ESW_VPORT_BITS) - 1;
	u32 max_pf_num = (1 << ESW_PFNUM_BITS) - 1;
	u32 pf_num;
	int id;

	/* Only 4 bits of pf_num */
	pf_num = PCI_FUNC(esw->dev->pdev->devfn);
	if (pf_num > max_pf_num)
		return 0;

	/* Metadata is 4 bits of PFNUM and 12 bits of unique id */
	/* Use only non-zero vport_id (1-4095) for all PF's */
	id = ida_alloc_range(&esw->offloads.vport_metadata_ida, 1, vport_end_ida, GFP_KERNEL);
	if (id < 0)
		return 0;
	id = (pf_num << ESW_VPORT_BITS) | id;
	return id;
}

void mlx5_esw_match_metadata_free(struct mlx5_eswitch *esw, u32 metadata)
{
	u32 vport_bit_mask = (1 << ESW_VPORT_BITS) - 1;

	/* Metadata contains only 12 bits of actual ida id */
	ida_free(&esw->offloads.vport_metadata_ida, metadata & vport_bit_mask);
}

static int esw_offloads_vport_metadata_setup(struct mlx5_eswitch *esw,
					     struct mlx5_vport *vport)
{
	vport->default_metadata = mlx5_esw_match_metadata_alloc(esw);
	vport->metadata = vport->default_metadata;
	return vport->metadata ? 0 : -ENOSPC;
}

static void esw_offloads_vport_metadata_cleanup(struct mlx5_eswitch *esw,
						struct mlx5_vport *vport)
{
	if (!vport->default_metadata)
		return;

	WARN_ON(vport->metadata != vport->default_metadata);
	mlx5_esw_match_metadata_free(esw, vport->default_metadata);
}

static void esw_offloads_metadata_uninit(struct mlx5_eswitch *esw)
{
	struct mlx5_vport *vport;
	unsigned long i;

	if (!mlx5_eswitch_vport_match_metadata_enabled(esw))
		return;

	mlx5_esw_for_each_vport(esw, i, vport)
		esw_offloads_vport_metadata_cleanup(esw, vport);
}

static int esw_offloads_metadata_init(struct mlx5_eswitch *esw)
{
	struct mlx5_vport *vport;
	unsigned long i;
	int err;

	if (!mlx5_eswitch_vport_match_metadata_enabled(esw))
		return 0;

	mlx5_esw_for_each_vport(esw, i, vport) {
		err = esw_offloads_vport_metadata_setup(esw, vport);
		if (err)
			goto metadata_err;
	}

	return 0;

metadata_err:
	esw_offloads_metadata_uninit(esw);
	return err;
}

int mlx5_esw_offloads_vport_metadata_set(struct mlx5_eswitch *esw, bool enable)
{
	int err = 0;

	down_write(&esw->mode_lock);
	if (esw->mode != MLX5_ESWITCH_NONE) {
		err = -EBUSY;
		goto done;
	}
	if (!mlx5_esw_vport_match_metadata_supported(esw)) {
		err = -EOPNOTSUPP;
		goto done;
	}
	if (enable)
		esw->flags |= MLX5_ESWITCH_VPORT_MATCH_METADATA;
	else
		esw->flags &= ~MLX5_ESWITCH_VPORT_MATCH_METADATA;
done:
	up_write(&esw->mode_lock);
	return err;
}

int
esw_vport_create_offloads_acl_tables(struct mlx5_eswitch *esw,
				     struct mlx5_vport *vport)
{
	int err;

	err = esw_acl_ingress_ofld_setup(esw, vport);
	if (err)
		return err;

	err = esw_acl_egress_ofld_setup(esw, vport);
	if (err)
		goto egress_err;

	return 0;

egress_err:
	esw_acl_ingress_ofld_cleanup(esw, vport);
	return err;
}

void
esw_vport_destroy_offloads_acl_tables(struct mlx5_eswitch *esw,
				      struct mlx5_vport *vport)
{
	esw_acl_egress_ofld_cleanup(vport);
	esw_acl_ingress_ofld_cleanup(esw, vport);
}

static int esw_create_uplink_offloads_acl_tables(struct mlx5_eswitch *esw)
{
	struct mlx5_vport *vport;

	vport = mlx5_eswitch_get_vport(esw, MLX5_VPORT_UPLINK);
	if (IS_ERR(vport))
		return PTR_ERR(vport);

	return esw_vport_create_offloads_acl_tables(esw, vport);
}

static void esw_destroy_uplink_offloads_acl_tables(struct mlx5_eswitch *esw)
{
	struct mlx5_vport *vport;

	vport = mlx5_eswitch_get_vport(esw, MLX5_VPORT_UPLINK);
	if (IS_ERR(vport))
		return;

	esw_vport_destroy_offloads_acl_tables(esw, vport);
}

static int esw_offloads_steering_init(struct mlx5_eswitch *esw)
{
	struct mlx5_esw_indir_table *indir;
	int err;

	memset(&esw->fdb_table.offloads, 0, sizeof(struct offloads_fdb));
	mutex_init(&esw->fdb_table.offloads.vports.lock);
	hash_init(esw->fdb_table.offloads.vports.table);
	atomic64_set(&esw->user_count, 0);

	indir = mlx5_esw_indir_table_init();
	if (IS_ERR(indir)) {
		err = PTR_ERR(indir);
		goto create_indir_err;
	}
	esw->fdb_table.offloads.indir = indir;

	err = esw_create_uplink_offloads_acl_tables(esw);
	if (err)
		goto create_acl_err;

	err = esw_create_offloads_table(esw);
	if (err)
		goto create_offloads_err;

	err = esw_create_restore_table(esw);
	if (err)
		goto create_restore_err;

	err = esw_create_offloads_fdb_tables(esw);
	if (err)
		goto create_fdb_err;

	err = esw_create_vport_rx_group(esw);
	if (err)
		goto create_fg_err;

	return 0;

create_fg_err:
	esw_destroy_offloads_fdb_tables(esw);
create_fdb_err:
	esw_destroy_restore_table(esw);
create_restore_err:
	esw_destroy_offloads_table(esw);
create_offloads_err:
	esw_destroy_uplink_offloads_acl_tables(esw);
create_acl_err:
	mlx5_esw_indir_table_destroy(esw->fdb_table.offloads.indir);
create_indir_err:
	mutex_destroy(&esw->fdb_table.offloads.vports.lock);
	return err;
}

static void esw_offloads_steering_cleanup(struct mlx5_eswitch *esw)
{
	esw_destroy_vport_rx_group(esw);
	esw_destroy_offloads_fdb_tables(esw);
	esw_destroy_restore_table(esw);
	esw_destroy_offloads_table(esw);
	esw_destroy_uplink_offloads_acl_tables(esw);
	mlx5_esw_indir_table_destroy(esw->fdb_table.offloads.indir);
	mutex_destroy(&esw->fdb_table.offloads.vports.lock);
}

static void
esw_vfs_changed_event_handler(struct mlx5_eswitch *esw, const u32 *out)
{
	bool host_pf_disabled;
	u16 new_num_vfs;

	new_num_vfs = MLX5_GET(query_esw_functions_out, out,
			       host_params_context.host_num_of_vfs);
	host_pf_disabled = MLX5_GET(query_esw_functions_out, out,
				    host_params_context.host_pf_disabled);

	if (new_num_vfs == esw->esw_funcs.num_vfs || host_pf_disabled)
		return;

	/* Number of VFs can only change from "0 to x" or "x to 0". */
	if (esw->esw_funcs.num_vfs > 0) {
		mlx5_eswitch_unload_vf_vports(esw, esw->esw_funcs.num_vfs);
	} else {
		int err;

		err = mlx5_eswitch_load_vf_vports(esw, new_num_vfs,
						  MLX5_VPORT_UC_ADDR_CHANGE);
		if (err)
			return;
	}
	esw->esw_funcs.num_vfs = new_num_vfs;
}

static void esw_functions_changed_event_handler(struct work_struct *work)
{
	struct mlx5_host_work *host_work;
	struct mlx5_eswitch *esw;
	const u32 *out;

	host_work = container_of(work, struct mlx5_host_work, work);
	esw = host_work->esw;

	out = mlx5_esw_query_functions(esw->dev);
	if (IS_ERR(out))
		goto out;

	esw_vfs_changed_event_handler(esw, out);
	kvfree(out);
out:
	kfree(host_work);
}

int mlx5_esw_funcs_changed_handler(struct notifier_block *nb, unsigned long type, void *data)
{
	struct mlx5_esw_functions *esw_funcs;
	struct mlx5_host_work *host_work;
	struct mlx5_eswitch *esw;

	host_work = kzalloc(sizeof(*host_work), GFP_ATOMIC);
	if (!host_work)
		return NOTIFY_DONE;

	esw_funcs = mlx5_nb_cof(nb, struct mlx5_esw_functions, nb);
	esw = container_of(esw_funcs, struct mlx5_eswitch, esw_funcs);

	host_work->esw = esw;

	INIT_WORK(&host_work->work, esw_functions_changed_event_handler);
	queue_work(esw->work_queue, &host_work->work);

	return NOTIFY_OK;
}

static int mlx5_esw_host_number_init(struct mlx5_eswitch *esw)
{
	const u32 *query_host_out;

	if (!mlx5_core_is_ecpf_esw_manager(esw->dev))
		return 0;

	query_host_out = mlx5_esw_query_functions(esw->dev);
	if (IS_ERR(query_host_out))
		return PTR_ERR(query_host_out);

	/* Mark non local controller with non zero controller number. */
	esw->offloads.host_number = MLX5_GET(query_esw_functions_out, query_host_out,
					     host_params_context.host_number);
	kvfree(query_host_out);
	return 0;
}

bool mlx5_esw_offloads_controller_valid(const struct mlx5_eswitch *esw, u32 controller)
{
	/* Local controller is always valid */
	if (controller == 0)
		return true;

	if (!mlx5_core_is_ecpf_esw_manager(esw->dev))
		return false;

	/* External host number starts with zero in device */
	return (controller == esw->offloads.host_number + 1);
}

int esw_offloads_enable(struct mlx5_eswitch *esw)
{
	struct mapping_ctx *reg_c0_obj_pool;
	struct mlx5_vport *vport;
	unsigned long i;
	int err;

	if (MLX5_CAP_ESW_FLOWTABLE_FDB(esw->dev, reformat) &&
	    MLX5_CAP_ESW_FLOWTABLE_FDB(esw->dev, decap))
		esw->offloads.encap = DEVLINK_ESWITCH_ENCAP_MODE_BASIC;
	else
		esw->offloads.encap = DEVLINK_ESWITCH_ENCAP_MODE_NONE;

	mutex_init(&esw->offloads.termtbl_mutex);
	mlx5_rdma_enable_roce(esw->dev);

	err = mlx5_esw_host_number_init(esw);
	if (err)
		goto err_metadata;

	err = esw_offloads_metadata_init(esw);
	if (err)
		goto err_metadata;

	err = esw_set_passing_vport_metadata(esw, true);
	if (err)
		goto err_vport_metadata;

	reg_c0_obj_pool = mapping_create(sizeof(struct mlx5_mapped_obj),
					 ESW_REG_C0_USER_DATA_METADATA_MASK,
					 true);
	if (IS_ERR(reg_c0_obj_pool)) {
		err = PTR_ERR(reg_c0_obj_pool);
		goto err_pool;
	}
	esw->offloads.reg_c0_obj_pool = reg_c0_obj_pool;

	err = esw_offloads_steering_init(esw);
	if (err)
		goto err_steering_init;

	/* Representor will control the vport link state */
	mlx5_esw_for_each_vf_vport(esw, i, vport, esw->esw_funcs.num_vfs)
		vport->info.link_state = MLX5_VPORT_ADMIN_STATE_DOWN;

	/* Uplink vport rep must load first. */
	err = esw_offloads_load_rep(esw, MLX5_VPORT_UPLINK);
	if (err)
		goto err_uplink;

	err = mlx5_eswitch_enable_pf_vf_vports(esw, MLX5_VPORT_UC_ADDR_CHANGE);
	if (err)
		goto err_vports;

	esw_offloads_devcom_init(esw);

	return 0;

err_vports:
	esw_offloads_unload_rep(esw, MLX5_VPORT_UPLINK);
err_uplink:
	esw_offloads_steering_cleanup(esw);
err_steering_init:
	mapping_destroy(reg_c0_obj_pool);
err_pool:
	esw_set_passing_vport_metadata(esw, false);
err_vport_metadata:
	esw_offloads_metadata_uninit(esw);
err_metadata:
	mlx5_rdma_disable_roce(esw->dev);
	mutex_destroy(&esw->offloads.termtbl_mutex);
	return err;
}

static int esw_offloads_stop(struct mlx5_eswitch *esw,
			     struct netlink_ext_ack *extack)
{
	int err, err1;

	mlx5_eswitch_disable_locked(esw, false);
	err = mlx5_eswitch_enable_locked(esw, MLX5_ESWITCH_LEGACY,
					 MLX5_ESWITCH_IGNORE_NUM_VFS);
	if (err) {
		NL_SET_ERR_MSG_MOD(extack, "Failed setting eswitch to legacy");
		err1 = mlx5_eswitch_enable_locked(esw, MLX5_ESWITCH_OFFLOADS,
						  MLX5_ESWITCH_IGNORE_NUM_VFS);
		if (err1) {
			NL_SET_ERR_MSG_MOD(extack,
					   "Failed setting eswitch back to offloads");
		}
	}

	return err;
}

void esw_offloads_disable(struct mlx5_eswitch *esw)
{
	esw_offloads_devcom_cleanup(esw);
	mlx5_eswitch_disable_pf_vf_vports(esw);
	esw_offloads_unload_rep(esw, MLX5_VPORT_UPLINK);
	esw_set_passing_vport_metadata(esw, false);
	esw_offloads_steering_cleanup(esw);
	mapping_destroy(esw->offloads.reg_c0_obj_pool);
	esw_offloads_metadata_uninit(esw);
	mlx5_rdma_disable_roce(esw->dev);
	mutex_destroy(&esw->offloads.termtbl_mutex);
	esw->offloads.encap = DEVLINK_ESWITCH_ENCAP_MODE_NONE;
}

static int esw_mode_from_devlink(u16 mode, u16 *mlx5_mode)
{
	switch (mode) {
	case DEVLINK_ESWITCH_MODE_LEGACY:
		*mlx5_mode = MLX5_ESWITCH_LEGACY;
		break;
	case DEVLINK_ESWITCH_MODE_SWITCHDEV:
		*mlx5_mode = MLX5_ESWITCH_OFFLOADS;
		break;
	default:
		return -EINVAL;
	}

	return 0;
}

static int esw_mode_to_devlink(u16 mlx5_mode, u16 *mode)
{
	switch (mlx5_mode) {
	case MLX5_ESWITCH_LEGACY:
		*mode = DEVLINK_ESWITCH_MODE_LEGACY;
		break;
	case MLX5_ESWITCH_OFFLOADS:
		*mode = DEVLINK_ESWITCH_MODE_SWITCHDEV;
		break;
	default:
		return -EINVAL;
	}

	return 0;
}

static int esw_inline_mode_from_devlink(u8 mode, u8 *mlx5_mode)
{
	switch (mode) {
	case DEVLINK_ESWITCH_INLINE_MODE_NONE:
		*mlx5_mode = MLX5_INLINE_MODE_NONE;
		break;
	case DEVLINK_ESWITCH_INLINE_MODE_LINK:
		*mlx5_mode = MLX5_INLINE_MODE_L2;
		break;
	case DEVLINK_ESWITCH_INLINE_MODE_NETWORK:
		*mlx5_mode = MLX5_INLINE_MODE_IP;
		break;
	case DEVLINK_ESWITCH_INLINE_MODE_TRANSPORT:
		*mlx5_mode = MLX5_INLINE_MODE_TCP_UDP;
		break;
	default:
		return -EINVAL;
	}

	return 0;
}

static int esw_inline_mode_to_devlink(u8 mlx5_mode, u8 *mode)
{
	switch (mlx5_mode) {
	case MLX5_INLINE_MODE_NONE:
		*mode = DEVLINK_ESWITCH_INLINE_MODE_NONE;
		break;
	case MLX5_INLINE_MODE_L2:
		*mode = DEVLINK_ESWITCH_INLINE_MODE_LINK;
		break;
	case MLX5_INLINE_MODE_IP:
		*mode = DEVLINK_ESWITCH_INLINE_MODE_NETWORK;
		break;
	case MLX5_INLINE_MODE_TCP_UDP:
		*mode = DEVLINK_ESWITCH_INLINE_MODE_TRANSPORT;
		break;
	default:
		return -EINVAL;
	}

	return 0;
}

static int eswitch_devlink_esw_mode_check(const struct mlx5_eswitch *esw)
{
	/* devlink commands in NONE eswitch mode are currently supported only
	 * on ECPF.
	 */
	return (esw->mode == MLX5_ESWITCH_NONE &&
		!mlx5_core_is_ecpf_esw_manager(esw->dev)) ? -EOPNOTSUPP : 0;
}

int mlx5_devlink_eswitch_mode_set(struct devlink *devlink, u16 mode,
				  struct netlink_ext_ack *extack)
{
	u16 cur_mlx5_mode, mlx5_mode = 0;
	struct mlx5_eswitch *esw;
	int err = 0;

	esw = mlx5_devlink_eswitch_get(devlink);
	if (IS_ERR(esw))
		return PTR_ERR(esw);

	if (esw_mode_from_devlink(mode, &mlx5_mode))
		return -EINVAL;

	err = mlx5_esw_try_lock(esw);
	if (err < 0) {
		NL_SET_ERR_MSG_MOD(extack, "Can't change mode, E-Switch is busy");
		return err;
	}
	cur_mlx5_mode = err;
	err = 0;

	if (cur_mlx5_mode == mlx5_mode)
		goto unlock;

	if (mode == DEVLINK_ESWITCH_MODE_SWITCHDEV)
		err = esw_offloads_start(esw, extack);
	else if (mode == DEVLINK_ESWITCH_MODE_LEGACY)
		err = esw_offloads_stop(esw, extack);
	else
		err = -EINVAL;

unlock:
	mlx5_esw_unlock(esw);
	return err;
}

int mlx5_devlink_eswitch_mode_get(struct devlink *devlink, u16 *mode)
{
	struct mlx5_eswitch *esw;
	int err;

	esw = mlx5_devlink_eswitch_get(devlink);
	if (IS_ERR(esw))
		return PTR_ERR(esw);

	down_write(&esw->mode_lock);
	err = eswitch_devlink_esw_mode_check(esw);
	if (err)
		goto unlock;

	err = esw_mode_to_devlink(esw->mode, mode);
unlock:
	up_write(&esw->mode_lock);
	return err;
}

static int mlx5_esw_vports_inline_set(struct mlx5_eswitch *esw, u8 mlx5_mode,
				      struct netlink_ext_ack *extack)
{
	struct mlx5_core_dev *dev = esw->dev;
	struct mlx5_vport *vport;
	u16 err_vport_num = 0;
	unsigned long i;
	int err = 0;

	mlx5_esw_for_each_host_func_vport(esw, i, vport, esw->esw_funcs.num_vfs) {
		err = mlx5_modify_nic_vport_min_inline(dev, vport->vport, mlx5_mode);
		if (err) {
			err_vport_num = vport->vport;
			NL_SET_ERR_MSG_MOD(extack,
					   "Failed to set min inline on vport");
			goto revert_inline_mode;
		}
	}
	return 0;

revert_inline_mode:
	mlx5_esw_for_each_host_func_vport(esw, i, vport, esw->esw_funcs.num_vfs) {
		if (vport->vport == err_vport_num)
			break;
		mlx5_modify_nic_vport_min_inline(dev,
						 vport->vport,
						 esw->offloads.inline_mode);
	}
	return err;
}

int mlx5_devlink_eswitch_inline_mode_set(struct devlink *devlink, u8 mode,
					 struct netlink_ext_ack *extack)
{
	struct mlx5_core_dev *dev = devlink_priv(devlink);
	struct mlx5_eswitch *esw;
	u8 mlx5_mode;
	int err;

	esw = mlx5_devlink_eswitch_get(devlink);
	if (IS_ERR(esw))
		return PTR_ERR(esw);

	down_write(&esw->mode_lock);
	err = eswitch_devlink_esw_mode_check(esw);
	if (err)
		goto out;

	switch (MLX5_CAP_ETH(dev, wqe_inline_mode)) {
	case MLX5_CAP_INLINE_MODE_NOT_REQUIRED:
		if (mode == DEVLINK_ESWITCH_INLINE_MODE_NONE)
			goto out;
		fallthrough;
	case MLX5_CAP_INLINE_MODE_L2:
		NL_SET_ERR_MSG_MOD(extack, "Inline mode can't be set");
		err = -EOPNOTSUPP;
		goto out;
	case MLX5_CAP_INLINE_MODE_VPORT_CONTEXT:
		break;
	}

	if (atomic64_read(&esw->offloads.num_flows) > 0) {
		NL_SET_ERR_MSG_MOD(extack,
				   "Can't set inline mode when flows are configured");
		err = -EOPNOTSUPP;
		goto out;
	}

	err = esw_inline_mode_from_devlink(mode, &mlx5_mode);
	if (err)
		goto out;

	err = mlx5_esw_vports_inline_set(esw, mlx5_mode, extack);
	if (err)
		goto out;

	esw->offloads.inline_mode = mlx5_mode;
	up_write(&esw->mode_lock);
	return 0;

out:
	up_write(&esw->mode_lock);
	return err;
}

int mlx5_devlink_eswitch_inline_mode_get(struct devlink *devlink, u8 *mode)
{
	struct mlx5_eswitch *esw;
	int err;

	esw = mlx5_devlink_eswitch_get(devlink);
	if (IS_ERR(esw))
		return PTR_ERR(esw);

	down_write(&esw->mode_lock);
	err = eswitch_devlink_esw_mode_check(esw);
	if (err)
		goto unlock;

	err = esw_inline_mode_to_devlink(esw->offloads.inline_mode, mode);
unlock:
	up_write(&esw->mode_lock);
	return err;
}

int mlx5_devlink_eswitch_encap_mode_set(struct devlink *devlink,
					enum devlink_eswitch_encap_mode encap,
					struct netlink_ext_ack *extack)
{
	struct mlx5_core_dev *dev = devlink_priv(devlink);
	struct mlx5_eswitch *esw;
	int err;

	esw = mlx5_devlink_eswitch_get(devlink);
	if (IS_ERR(esw))
		return PTR_ERR(esw);

	down_write(&esw->mode_lock);
	err = eswitch_devlink_esw_mode_check(esw);
	if (err)
		goto unlock;

	if (encap != DEVLINK_ESWITCH_ENCAP_MODE_NONE &&
	    (!MLX5_CAP_ESW_FLOWTABLE_FDB(dev, reformat) ||
	     !MLX5_CAP_ESW_FLOWTABLE_FDB(dev, decap))) {
		err = -EOPNOTSUPP;
		goto unlock;
	}

	if (encap && encap != DEVLINK_ESWITCH_ENCAP_MODE_BASIC) {
		err = -EOPNOTSUPP;
		goto unlock;
	}

	if (esw->mode == MLX5_ESWITCH_LEGACY) {
		esw->offloads.encap = encap;
		goto unlock;
	}

	if (esw->offloads.encap == encap)
		goto unlock;

	if (atomic64_read(&esw->offloads.num_flows) > 0) {
		NL_SET_ERR_MSG_MOD(extack,
				   "Can't set encapsulation when flows are configured");
		err = -EOPNOTSUPP;
		goto unlock;
	}

	esw_destroy_offloads_fdb_tables(esw);

	esw->offloads.encap = encap;

	err = esw_create_offloads_fdb_tables(esw);

	if (err) {
		NL_SET_ERR_MSG_MOD(extack,
				   "Failed re-creating fast FDB table");
		esw->offloads.encap = !encap;
		(void)esw_create_offloads_fdb_tables(esw);
	}

unlock:
	up_write(&esw->mode_lock);
	return err;
}

int mlx5_devlink_eswitch_encap_mode_get(struct devlink *devlink,
					enum devlink_eswitch_encap_mode *encap)
{
	struct mlx5_eswitch *esw;
	int err;

	esw = mlx5_devlink_eswitch_get(devlink);
	if (IS_ERR(esw))
		return PTR_ERR(esw);


	down_write(&esw->mode_lock);
	err = eswitch_devlink_esw_mode_check(esw);
	if (err)
		goto unlock;

	*encap = esw->offloads.encap;
unlock:
	up_write(&esw->mode_lock);
	return 0;
}

static bool
mlx5_eswitch_vport_has_rep(const struct mlx5_eswitch *esw, u16 vport_num)
{
	/* Currently, only ECPF based device has representor for host PF. */
	if (vport_num == MLX5_VPORT_PF &&
	    !mlx5_core_is_ecpf_esw_manager(esw->dev))
		return false;

	if (vport_num == MLX5_VPORT_ECPF &&
	    !mlx5_ecpf_vport_exists(esw->dev))
		return false;

	return true;
}

void mlx5_eswitch_register_vport_reps(struct mlx5_eswitch *esw,
				      const struct mlx5_eswitch_rep_ops *ops,
				      u8 rep_type)
{
	struct mlx5_eswitch_rep_data *rep_data;
	struct mlx5_eswitch_rep *rep;
	unsigned long i;

	esw->offloads.rep_ops[rep_type] = ops;
	mlx5_esw_for_each_rep(esw, i, rep) {
		if (likely(mlx5_eswitch_vport_has_rep(esw, rep->vport))) {
			rep->esw = esw;
			rep_data = &rep->rep_data[rep_type];
			atomic_set(&rep_data->state, REP_REGISTERED);
		}
	}
}
EXPORT_SYMBOL(mlx5_eswitch_register_vport_reps);

void mlx5_eswitch_unregister_vport_reps(struct mlx5_eswitch *esw, u8 rep_type)
{
	struct mlx5_eswitch_rep *rep;
	unsigned long i;

	if (esw->mode == MLX5_ESWITCH_OFFLOADS)
		__unload_reps_all_vport(esw, rep_type);

	mlx5_esw_for_each_rep(esw, i, rep)
		atomic_set(&rep->rep_data[rep_type].state, REP_UNREGISTERED);
}
EXPORT_SYMBOL(mlx5_eswitch_unregister_vport_reps);

void *mlx5_eswitch_get_uplink_priv(struct mlx5_eswitch *esw, u8 rep_type)
{
	struct mlx5_eswitch_rep *rep;

	rep = mlx5_eswitch_get_rep(esw, MLX5_VPORT_UPLINK);
	return rep->rep_data[rep_type].priv;
}

void *mlx5_eswitch_get_proto_dev(struct mlx5_eswitch *esw,
				 u16 vport,
				 u8 rep_type)
{
	struct mlx5_eswitch_rep *rep;

	rep = mlx5_eswitch_get_rep(esw, vport);

	if (atomic_read(&rep->rep_data[rep_type].state) == REP_LOADED &&
	    esw->offloads.rep_ops[rep_type]->get_proto_dev)
		return esw->offloads.rep_ops[rep_type]->get_proto_dev(rep);
	return NULL;
}
EXPORT_SYMBOL(mlx5_eswitch_get_proto_dev);

void *mlx5_eswitch_uplink_get_proto_dev(struct mlx5_eswitch *esw, u8 rep_type)
{
	return mlx5_eswitch_get_proto_dev(esw, MLX5_VPORT_UPLINK, rep_type);
}
EXPORT_SYMBOL(mlx5_eswitch_uplink_get_proto_dev);

struct mlx5_eswitch_rep *mlx5_eswitch_vport_rep(struct mlx5_eswitch *esw,
						u16 vport)
{
	return mlx5_eswitch_get_rep(esw, vport);
}
EXPORT_SYMBOL(mlx5_eswitch_vport_rep);

bool mlx5_eswitch_reg_c1_loopback_enabled(const struct mlx5_eswitch *esw)
{
	return !!(esw->flags & MLX5_ESWITCH_REG_C1_LOOPBACK_ENABLED);
}
EXPORT_SYMBOL(mlx5_eswitch_reg_c1_loopback_enabled);

bool mlx5_eswitch_vport_match_metadata_enabled(const struct mlx5_eswitch *esw)
{
	return !!(esw->flags & MLX5_ESWITCH_VPORT_MATCH_METADATA);
}
EXPORT_SYMBOL(mlx5_eswitch_vport_match_metadata_enabled);

u32 mlx5_eswitch_get_vport_metadata_for_match(struct mlx5_eswitch *esw,
					      u16 vport_num)
{
	struct mlx5_vport *vport = mlx5_eswitch_get_vport(esw, vport_num);

	if (WARN_ON_ONCE(IS_ERR(vport)))
		return 0;

	return vport->metadata << (32 - ESW_SOURCE_PORT_METADATA_BITS);
}
EXPORT_SYMBOL(mlx5_eswitch_get_vport_metadata_for_match);

int mlx5_esw_offloads_sf_vport_enable(struct mlx5_eswitch *esw, struct devlink_port *dl_port,
				      u16 vport_num, u32 controller, u32 sfnum)
{
	int err;

	err = mlx5_esw_vport_enable(esw, vport_num, MLX5_VPORT_UC_ADDR_CHANGE);
	if (err)
		return err;

	err = mlx5_esw_devlink_sf_port_register(esw, dl_port, vport_num, controller, sfnum);
	if (err)
		goto devlink_err;

	err = mlx5_esw_offloads_rep_load(esw, vport_num);
	if (err)
		goto rep_err;
	return 0;

rep_err:
	mlx5_esw_devlink_sf_port_unregister(esw, vport_num);
devlink_err:
	mlx5_esw_vport_disable(esw, vport_num);
	return err;
}

void mlx5_esw_offloads_sf_vport_disable(struct mlx5_eswitch *esw, u16 vport_num)
{
	mlx5_esw_offloads_rep_unload(esw, vport_num);
	mlx5_esw_devlink_sf_port_unregister(esw, vport_num);
	mlx5_esw_vport_disable(esw, vport_num);
}

static int mlx5_esw_query_vport_vhca_id(struct mlx5_eswitch *esw, u16 vport_num, u16 *vhca_id)
{
	int query_out_sz = MLX5_ST_SZ_BYTES(query_hca_cap_out);
	void *query_ctx;
	void *hca_caps;
	int err;

	*vhca_id = 0;
	if (mlx5_esw_is_manager_vport(esw, vport_num) ||
	    !MLX5_CAP_GEN(esw->dev, vhca_resource_manager))
		return -EPERM;

	query_ctx = kzalloc(query_out_sz, GFP_KERNEL);
	if (!query_ctx)
		return -ENOMEM;

	err = mlx5_vport_get_other_func_cap(esw->dev, vport_num, query_ctx);
	if (err)
		goto out_free;

	hca_caps = MLX5_ADDR_OF(query_hca_cap_out, query_ctx, capability);
	*vhca_id = MLX5_GET(cmd_hca_cap, hca_caps, vhca_id);

out_free:
	kfree(query_ctx);
	return err;
}

int mlx5_esw_vport_vhca_id_set(struct mlx5_eswitch *esw, u16 vport_num)
{
	u16 *old_entry, *vhca_map_entry, vhca_id;
	int err;

	err = mlx5_esw_query_vport_vhca_id(esw, vport_num, &vhca_id);
	if (err) {
		esw_warn(esw->dev, "Getting vhca_id for vport failed (vport=%u,err=%d)\n",
			 vport_num, err);
		return err;
	}

	vhca_map_entry = kmalloc(sizeof(*vhca_map_entry), GFP_KERNEL);
	if (!vhca_map_entry)
		return -ENOMEM;

	*vhca_map_entry = vport_num;
	old_entry = xa_store(&esw->offloads.vhca_map, vhca_id, vhca_map_entry, GFP_KERNEL);
	if (xa_is_err(old_entry)) {
		kfree(vhca_map_entry);
		return xa_err(old_entry);
	}
	kfree(old_entry);
	return 0;
}

void mlx5_esw_vport_vhca_id_clear(struct mlx5_eswitch *esw, u16 vport_num)
{
	u16 *vhca_map_entry, vhca_id;
	int err;

	err = mlx5_esw_query_vport_vhca_id(esw, vport_num, &vhca_id);
	if (err)
		esw_warn(esw->dev, "Getting vhca_id for vport failed (vport=%hu,err=%d)\n",
			 vport_num, err);

	vhca_map_entry = xa_erase(&esw->offloads.vhca_map, vhca_id);
	kfree(vhca_map_entry);
}

int mlx5_eswitch_vhca_id_to_vport(struct mlx5_eswitch *esw, u16 vhca_id, u16 *vport_num)
{
	u16 *res = xa_load(&esw->offloads.vhca_map, vhca_id);

	if (!res)
		return -ENOENT;

	*vport_num = *res;
	return 0;
}

u32 mlx5_eswitch_get_vport_metadata_for_set(struct mlx5_eswitch *esw,
					    u16 vport_num)
{
	struct mlx5_vport *vport = mlx5_eswitch_get_vport(esw, vport_num);

	if (WARN_ON_ONCE(IS_ERR(vport)))
		return 0;

	return vport->metadata;
}
EXPORT_SYMBOL(mlx5_eswitch_get_vport_metadata_for_set);<|MERGE_RESOLUTION|>--- conflicted
+++ resolved
@@ -2167,15 +2167,9 @@
 	struct mlx5_vport *vport;
 	unsigned long i;
 	int err;
-<<<<<<< HEAD
 
 	xa_init(&esw->offloads.vport_reps);
 
-=======
-
-	xa_init(&esw->offloads.vport_reps);
-
->>>>>>> 8e0eb2fb
 	mlx5_esw_for_each_vport(esw, i, vport) {
 		err = mlx5_esw_offloads_rep_init(esw, vport);
 		if (err)
