/*
 * Copyright (c) 2013-2015, Mellanox Technologies. All rights reserved.
 *
 * This software is available to you under a choice of one of two
 * licenses.  You may choose to be licensed under the terms of the GNU
 * General Public License (GPL) Version 2, available from the file
 * COPYING in the main directory of this source tree, or the
 * OpenIB.org BSD license below:
 *
 *     Redistribution and use in source and binary forms, with or
 *     without modification, are permitted provided that the following
 *     conditions are met:
 *
 *      - Redistributions of source code must retain the above
 *        copyright notice, this list of conditions and the following
 *        disclaimer.
 *
 *      - Redistributions in binary form must reproduce the above
 *        copyright notice, this list of conditions and the following
 *        disclaimer in the documentation and/or other materials
 *        provided with the distribution.
 *
 * THE SOFTWARE IS PROVIDED "AS IS", WITHOUT WARRANTY OF ANY KIND,
 * EXPRESS OR IMPLIED, INCLUDING BUT NOT LIMITED TO THE WARRANTIES OF
 * MERCHANTABILITY, FITNESS FOR A PARTICULAR PURPOSE AND
 * NONINFRINGEMENT. IN NO EVENT SHALL THE AUTHORS OR COPYRIGHT HOLDERS
 * BE LIABLE FOR ANY CLAIM, DAMAGES OR OTHER LIABILITY, WHETHER IN AN
 * ACTION OF CONTRACT, TORT OR OTHERWISE, ARISING FROM, OUT OF OR IN
 * CONNECTION WITH THE SOFTWARE OR THE USE OR OTHER DEALINGS IN THE
 * SOFTWARE.
 */

#include <linux/highmem.h>
#include <linux/module.h>
#include <linux/init.h>
#include <linux/errno.h>
#include <linux/pci.h>
#include <linux/dma-mapping.h>
#include <linux/slab.h>
#include <linux/io-mapping.h>
#include <linux/interrupt.h>
#include <linux/delay.h>
#include <linux/mlx5/driver.h>
#include <linux/mlx5/cq.h>
#include <linux/mlx5/qp.h>
#include <linux/debugfs.h>
#include <linux/kmod.h>
#include <linux/mlx5/mlx5_ifc.h>
#include <linux/mlx5/vport.h>
#ifdef CONFIG_RFS_ACCEL
#include <linux/cpu_rmap.h>
#endif
#include <linux/version.h>
#include <net/devlink.h>
#include "mlx5_core.h"
#include "lib/eq.h"
#include "fs_core.h"
#include "lib/mpfs.h"
#include "eswitch.h"
#include "devlink.h"
#include "fw_reset.h"
#include "lib/mlx5.h"
#include "fpga/core.h"
#include "fpga/ipsec.h"
#include "accel/ipsec.h"
#include "accel/tls.h"
#include "lib/clock.h"
#include "lib/vxlan.h"
#include "lib/geneve.h"
#include "lib/devcom.h"
#include "lib/pci_vsc.h"
#include "diag/fw_tracer.h"
#include "ecpf.h"
#include "lib/hv_vhca.h"
#include "diag/rsc_dump.h"
#include "sf/vhca_event.h"
#include "sf/dev/dev.h"
#include "sf/sf.h"
#include "mlx5_irq.h"

MODULE_AUTHOR("Eli Cohen <eli@mellanox.com>");
MODULE_DESCRIPTION("Mellanox 5th generation network adapters (ConnectX series) core driver");
MODULE_LICENSE("Dual BSD/GPL");

unsigned int mlx5_core_debug_mask;
module_param_named(debug_mask, mlx5_core_debug_mask, uint, 0644);
MODULE_PARM_DESC(debug_mask, "debug mask: 1 = dump cmd data, 2 = dump cmd exec time, 3 = both. Default=0");

static unsigned int prof_sel = MLX5_DEFAULT_PROF;
module_param_named(prof_sel, prof_sel, uint, 0444);
MODULE_PARM_DESC(prof_sel, "profile selector. Valid range 0 - 2");

static u32 sw_owner_id[4];

enum {
	MLX5_ATOMIC_REQ_MODE_BE = 0x0,
	MLX5_ATOMIC_REQ_MODE_HOST_ENDIANNESS = 0x1,
};

#define LOG_MAX_SUPPORTED_QPS 0xff

static struct mlx5_profile profile[] = {
	[0] = {
		.mask           = 0,
	},
	[1] = {
		.mask		= MLX5_PROF_MASK_QP_SIZE,
		.log_max_qp	= 12,
	},
	[2] = {
		.mask		= MLX5_PROF_MASK_QP_SIZE |
				  MLX5_PROF_MASK_MR_CACHE,
		.log_max_qp	= LOG_MAX_SUPPORTED_QPS,
		.mr_cache[0]	= {
			.size	= 500,
			.limit	= 250
		},
		.mr_cache[1]	= {
			.size	= 500,
			.limit	= 250
		},
		.mr_cache[2]	= {
			.size	= 500,
			.limit	= 250
		},
		.mr_cache[3]	= {
			.size	= 500,
			.limit	= 250
		},
		.mr_cache[4]	= {
			.size	= 500,
			.limit	= 250
		},
		.mr_cache[5]	= {
			.size	= 500,
			.limit	= 250
		},
		.mr_cache[6]	= {
			.size	= 500,
			.limit	= 250
		},
		.mr_cache[7]	= {
			.size	= 500,
			.limit	= 250
		},
		.mr_cache[8]	= {
			.size	= 500,
			.limit	= 250
		},
		.mr_cache[9]	= {
			.size	= 500,
			.limit	= 250
		},
		.mr_cache[10]	= {
			.size	= 500,
			.limit	= 250
		},
		.mr_cache[11]	= {
			.size	= 500,
			.limit	= 250
		},
		.mr_cache[12]	= {
			.size	= 64,
			.limit	= 32
		},
		.mr_cache[13]	= {
			.size	= 32,
			.limit	= 16
		},
		.mr_cache[14]	= {
			.size	= 16,
			.limit	= 8
		},
		.mr_cache[15]	= {
			.size	= 8,
			.limit	= 4
		},
	},
};

#define FW_INIT_TIMEOUT_MILI		2000
#define FW_INIT_WAIT_MS			2
#define FW_PRE_INIT_TIMEOUT_MILI	120000
#define FW_INIT_WARN_MESSAGE_INTERVAL	20000

static int fw_initializing(struct mlx5_core_dev *dev)
{
	return ioread32be(&dev->iseg->initializing) >> 31;
}

static int wait_fw_init(struct mlx5_core_dev *dev, u32 max_wait_mili,
			u32 warn_time_mili)
{
	unsigned long warn = jiffies + msecs_to_jiffies(warn_time_mili);
	unsigned long end = jiffies + msecs_to_jiffies(max_wait_mili);
	int err = 0;

	BUILD_BUG_ON(FW_PRE_INIT_TIMEOUT_MILI < FW_INIT_WARN_MESSAGE_INTERVAL);

	while (fw_initializing(dev)) {
		if (time_after(jiffies, end)) {
			err = -EBUSY;
			break;
		}
		if (warn_time_mili && time_after(jiffies, warn)) {
			mlx5_core_warn(dev, "Waiting for FW initialization, timeout abort in %ds\n",
				       jiffies_to_msecs(end - warn) / 1000);
			warn = jiffies + msecs_to_jiffies(warn_time_mili);
		}
		msleep(FW_INIT_WAIT_MS);
	}

	return err;
}

static void mlx5_set_driver_version(struct mlx5_core_dev *dev)
{
	int driver_ver_sz = MLX5_FLD_SZ_BYTES(set_driver_version_in,
					      driver_version);
	u8 in[MLX5_ST_SZ_BYTES(set_driver_version_in)] = {};
	int remaining_size = driver_ver_sz;
	char *string;

	if (!MLX5_CAP_GEN(dev, driver_version))
		return;

	string = MLX5_ADDR_OF(set_driver_version_in, in, driver_version);

	strncpy(string, "Linux", remaining_size);

	remaining_size = max_t(int, 0, driver_ver_sz - strlen(string));
	strncat(string, ",", remaining_size);

	remaining_size = max_t(int, 0, driver_ver_sz - strlen(string));
	strncat(string, KBUILD_MODNAME, remaining_size);

	remaining_size = max_t(int, 0, driver_ver_sz - strlen(string));
	strncat(string, ",", remaining_size);

	remaining_size = max_t(int, 0, driver_ver_sz - strlen(string));

	snprintf(string + strlen(string), remaining_size, "%u.%u.%u",
		LINUX_VERSION_MAJOR, LINUX_VERSION_PATCHLEVEL,
		LINUX_VERSION_SUBLEVEL);

	/*Send the command*/
	MLX5_SET(set_driver_version_in, in, opcode,
		 MLX5_CMD_OP_SET_DRIVER_VERSION);

	mlx5_cmd_exec_in(dev, set_driver_version, in);
}

static int set_dma_caps(struct pci_dev *pdev)
{
	int err;

	err = dma_set_mask_and_coherent(&pdev->dev, DMA_BIT_MASK(64));
	if (err) {
		dev_warn(&pdev->dev, "Warning: couldn't set 64-bit PCI DMA mask\n");
		err = dma_set_mask_and_coherent(&pdev->dev, DMA_BIT_MASK(32));
		if (err) {
			dev_err(&pdev->dev, "Can't set PCI DMA mask, aborting\n");
			return err;
		}
	}

	dma_set_max_seg_size(&pdev->dev, 2u * 1024 * 1024 * 1024);
	return err;
}

static int mlx5_pci_enable_device(struct mlx5_core_dev *dev)
{
	struct pci_dev *pdev = dev->pdev;
	int err = 0;

	mutex_lock(&dev->pci_status_mutex);
	if (dev->pci_status == MLX5_PCI_STATUS_DISABLED) {
		err = pci_enable_device(pdev);
		if (!err)
			dev->pci_status = MLX5_PCI_STATUS_ENABLED;
	}
	mutex_unlock(&dev->pci_status_mutex);

	return err;
}

static void mlx5_pci_disable_device(struct mlx5_core_dev *dev)
{
	struct pci_dev *pdev = dev->pdev;

	mutex_lock(&dev->pci_status_mutex);
	if (dev->pci_status == MLX5_PCI_STATUS_ENABLED) {
		pci_disable_device(pdev);
		dev->pci_status = MLX5_PCI_STATUS_DISABLED;
	}
	mutex_unlock(&dev->pci_status_mutex);
}

static int request_bar(struct pci_dev *pdev)
{
	int err = 0;

	if (!(pci_resource_flags(pdev, 0) & IORESOURCE_MEM)) {
		dev_err(&pdev->dev, "Missing registers BAR, aborting\n");
		return -ENODEV;
	}

	err = pci_request_regions(pdev, KBUILD_MODNAME);
	if (err)
		dev_err(&pdev->dev, "Couldn't get PCI resources, aborting\n");

	return err;
}

static void release_bar(struct pci_dev *pdev)
{
	pci_release_regions(pdev);
}

struct mlx5_reg_host_endianness {
	u8	he;
	u8      rsvd[15];
};

#define CAP_MASK(pos, size) ((u64)((1 << (size)) - 1) << (pos))

enum {
	MLX5_CAP_BITS_RW_MASK = CAP_MASK(MLX5_CAP_OFF_CMDIF_CSUM, 2) |
				MLX5_DEV_CAP_FLAG_DCT,
};

static u16 to_fw_pkey_sz(struct mlx5_core_dev *dev, u32 size)
{
	switch (size) {
	case 128:
		return 0;
	case 256:
		return 1;
	case 512:
		return 2;
	case 1024:
		return 3;
	case 2048:
		return 4;
	case 4096:
		return 5;
	default:
		mlx5_core_warn(dev, "invalid pkey table size %d\n", size);
		return 0;
	}
}

static int mlx5_core_get_caps_mode(struct mlx5_core_dev *dev,
				   enum mlx5_cap_type cap_type,
				   enum mlx5_cap_mode cap_mode)
{
	u8 in[MLX5_ST_SZ_BYTES(query_hca_cap_in)];
	int out_sz = MLX5_ST_SZ_BYTES(query_hca_cap_out);
	void *out, *hca_caps;
	u16 opmod = (cap_type << 1) | (cap_mode & 0x01);
	int err;

	memset(in, 0, sizeof(in));
	out = kzalloc(out_sz, GFP_KERNEL);
	if (!out)
		return -ENOMEM;

	MLX5_SET(query_hca_cap_in, in, opcode, MLX5_CMD_OP_QUERY_HCA_CAP);
	MLX5_SET(query_hca_cap_in, in, op_mod, opmod);
	err = mlx5_cmd_exec_inout(dev, query_hca_cap, in, out);
	if (err) {
		mlx5_core_warn(dev,
			       "QUERY_HCA_CAP : type(%x) opmode(%x) Failed(%d)\n",
			       cap_type, cap_mode, err);
		goto query_ex;
	}

	hca_caps =  MLX5_ADDR_OF(query_hca_cap_out, out, capability);

	switch (cap_mode) {
	case HCA_CAP_OPMOD_GET_MAX:
		memcpy(dev->caps.hca[cap_type]->max, hca_caps,
		       MLX5_UN_SZ_BYTES(hca_cap_union));
		break;
	case HCA_CAP_OPMOD_GET_CUR:
		memcpy(dev->caps.hca[cap_type]->cur, hca_caps,
		       MLX5_UN_SZ_BYTES(hca_cap_union));
		break;
	default:
		mlx5_core_warn(dev,
			       "Tried to query dev cap type(%x) with wrong opmode(%x)\n",
			       cap_type, cap_mode);
		err = -EINVAL;
		break;
	}
query_ex:
	kfree(out);
	return err;
}

int mlx5_core_get_caps(struct mlx5_core_dev *dev, enum mlx5_cap_type cap_type)
{
	int ret;

	ret = mlx5_core_get_caps_mode(dev, cap_type, HCA_CAP_OPMOD_GET_CUR);
	if (ret)
		return ret;
	return mlx5_core_get_caps_mode(dev, cap_type, HCA_CAP_OPMOD_GET_MAX);
}

static int set_caps(struct mlx5_core_dev *dev, void *in, int opmod)
{
	MLX5_SET(set_hca_cap_in, in, opcode, MLX5_CMD_OP_SET_HCA_CAP);
	MLX5_SET(set_hca_cap_in, in, op_mod, opmod << 1);
	return mlx5_cmd_exec_in(dev, set_hca_cap, in);
}

static int handle_hca_cap_atomic(struct mlx5_core_dev *dev, void *set_ctx)
{
	void *set_hca_cap;
	int req_endianness;
	int err;

	if (!MLX5_CAP_GEN(dev, atomic))
		return 0;

	err = mlx5_core_get_caps(dev, MLX5_CAP_ATOMIC);
	if (err)
		return err;

	req_endianness =
		MLX5_CAP_ATOMIC(dev,
				supported_atomic_req_8B_endianness_mode_1);

	if (req_endianness != MLX5_ATOMIC_REQ_MODE_HOST_ENDIANNESS)
		return 0;

	set_hca_cap = MLX5_ADDR_OF(set_hca_cap_in, set_ctx, capability);

	/* Set requestor to host endianness */
	MLX5_SET(atomic_caps, set_hca_cap, atomic_req_8B_endianness_mode,
		 MLX5_ATOMIC_REQ_MODE_HOST_ENDIANNESS);

	return set_caps(dev, set_ctx, MLX5_SET_HCA_CAP_OP_MOD_ATOMIC);
}

static int handle_hca_cap_odp(struct mlx5_core_dev *dev, void *set_ctx)
{
	void *set_hca_cap;
	bool do_set = false;
	int err;

	if (!IS_ENABLED(CONFIG_INFINIBAND_ON_DEMAND_PAGING) ||
	    !MLX5_CAP_GEN(dev, pg))
		return 0;

	err = mlx5_core_get_caps(dev, MLX5_CAP_ODP);
	if (err)
		return err;

	set_hca_cap = MLX5_ADDR_OF(set_hca_cap_in, set_ctx, capability);
	memcpy(set_hca_cap, dev->caps.hca[MLX5_CAP_ODP]->cur,
	       MLX5_ST_SZ_BYTES(odp_cap));

#define ODP_CAP_SET_MAX(dev, field)                                            \
	do {                                                                   \
		u32 _res = MLX5_CAP_ODP_MAX(dev, field);                       \
		if (_res) {                                                    \
			do_set = true;                                         \
			MLX5_SET(odp_cap, set_hca_cap, field, _res);           \
		}                                                              \
	} while (0)

	ODP_CAP_SET_MAX(dev, ud_odp_caps.srq_receive);
	ODP_CAP_SET_MAX(dev, rc_odp_caps.srq_receive);
	ODP_CAP_SET_MAX(dev, xrc_odp_caps.srq_receive);
	ODP_CAP_SET_MAX(dev, xrc_odp_caps.send);
	ODP_CAP_SET_MAX(dev, xrc_odp_caps.receive);
	ODP_CAP_SET_MAX(dev, xrc_odp_caps.write);
	ODP_CAP_SET_MAX(dev, xrc_odp_caps.read);
	ODP_CAP_SET_MAX(dev, xrc_odp_caps.atomic);
	ODP_CAP_SET_MAX(dev, dc_odp_caps.srq_receive);
	ODP_CAP_SET_MAX(dev, dc_odp_caps.send);
	ODP_CAP_SET_MAX(dev, dc_odp_caps.receive);
	ODP_CAP_SET_MAX(dev, dc_odp_caps.write);
	ODP_CAP_SET_MAX(dev, dc_odp_caps.read);
	ODP_CAP_SET_MAX(dev, dc_odp_caps.atomic);

	if (!do_set)
		return 0;

	return set_caps(dev, set_ctx, MLX5_SET_HCA_CAP_OP_MOD_ODP);
}

static int handle_hca_cap(struct mlx5_core_dev *dev, void *set_ctx)
{
	struct mlx5_profile *prof = &dev->profile;
	void *set_hca_cap;
	int err;

	err = mlx5_core_get_caps(dev, MLX5_CAP_GENERAL);
	if (err)
		return err;

	set_hca_cap = MLX5_ADDR_OF(set_hca_cap_in, set_ctx,
				   capability);
	memcpy(set_hca_cap, dev->caps.hca[MLX5_CAP_GENERAL]->cur,
	       MLX5_ST_SZ_BYTES(cmd_hca_cap));

	mlx5_core_dbg(dev, "Current Pkey table size %d Setting new size %d\n",
		      mlx5_to_sw_pkey_sz(MLX5_CAP_GEN(dev, pkey_table_size)),
		      128);
	/* we limit the size of the pkey table to 128 entries for now */
	MLX5_SET(cmd_hca_cap, set_hca_cap, pkey_table_size,
		 to_fw_pkey_sz(dev, 128));

	/* Check log_max_qp from HCA caps to set in current profile */
	if (prof->log_max_qp == LOG_MAX_SUPPORTED_QPS) {
		prof->log_max_qp = min_t(u8, 18, MLX5_CAP_GEN_MAX(dev, log_max_qp));
	} else if (MLX5_CAP_GEN_MAX(dev, log_max_qp) < prof->log_max_qp) {
		mlx5_core_warn(dev, "log_max_qp value in current profile is %d, changing it to HCA capability limit (%d)\n",
			       prof->log_max_qp,
			       MLX5_CAP_GEN_MAX(dev, log_max_qp));
		prof->log_max_qp = MLX5_CAP_GEN_MAX(dev, log_max_qp);
	}
	if (prof->mask & MLX5_PROF_MASK_QP_SIZE)
		MLX5_SET(cmd_hca_cap, set_hca_cap, log_max_qp,
			 prof->log_max_qp);

	/* disable cmdif checksum */
	MLX5_SET(cmd_hca_cap, set_hca_cap, cmdif_checksum, 0);

	/* Enable 4K UAR only when HCA supports it and page size is bigger
	 * than 4K.
	 */
	if (MLX5_CAP_GEN_MAX(dev, uar_4k) && PAGE_SIZE > 4096)
		MLX5_SET(cmd_hca_cap, set_hca_cap, uar_4k, 1);

	MLX5_SET(cmd_hca_cap, set_hca_cap, log_uar_page_sz, PAGE_SHIFT - 12);

	if (MLX5_CAP_GEN_MAX(dev, cache_line_128byte))
		MLX5_SET(cmd_hca_cap,
			 set_hca_cap,
			 cache_line_128byte,
			 cache_line_size() >= 128 ? 1 : 0);

	if (MLX5_CAP_GEN_MAX(dev, dct))
		MLX5_SET(cmd_hca_cap, set_hca_cap, dct, 1);

	if (MLX5_CAP_GEN_MAX(dev, pci_sync_for_fw_update_event))
		MLX5_SET(cmd_hca_cap, set_hca_cap, pci_sync_for_fw_update_event, 1);

	if (MLX5_CAP_GEN_MAX(dev, num_vhca_ports))
		MLX5_SET(cmd_hca_cap,
			 set_hca_cap,
			 num_vhca_ports,
			 MLX5_CAP_GEN_MAX(dev, num_vhca_ports));

	if (MLX5_CAP_GEN_MAX(dev, release_all_pages))
		MLX5_SET(cmd_hca_cap, set_hca_cap, release_all_pages, 1);

	if (MLX5_CAP_GEN_MAX(dev, mkey_by_name))
		MLX5_SET(cmd_hca_cap, set_hca_cap, mkey_by_name, 1);

	mlx5_vhca_state_cap_handle(dev, set_hca_cap);

	if (MLX5_CAP_GEN_MAX(dev, num_total_dynamic_vf_msix))
		MLX5_SET(cmd_hca_cap, set_hca_cap, num_total_dynamic_vf_msix,
			 MLX5_CAP_GEN_MAX(dev, num_total_dynamic_vf_msix));

	return set_caps(dev, set_ctx, MLX5_SET_HCA_CAP_OP_MOD_GENERAL_DEVICE);
}

static int handle_hca_cap_roce(struct mlx5_core_dev *dev, void *set_ctx)
{
	void *set_hca_cap;
	int err;

	if (!MLX5_CAP_GEN(dev, roce))
		return 0;

	err = mlx5_core_get_caps(dev, MLX5_CAP_ROCE);
	if (err)
		return err;

	if (MLX5_CAP_ROCE(dev, sw_r_roce_src_udp_port) ||
	    !MLX5_CAP_ROCE_MAX(dev, sw_r_roce_src_udp_port))
		return 0;

	set_hca_cap = MLX5_ADDR_OF(set_hca_cap_in, set_ctx, capability);
	memcpy(set_hca_cap, dev->caps.hca[MLX5_CAP_ROCE]->cur,
	       MLX5_ST_SZ_BYTES(roce_cap));
	MLX5_SET(roce_cap, set_hca_cap, sw_r_roce_src_udp_port, 1);

	err = set_caps(dev, set_ctx, MLX5_SET_HCA_CAP_OP_MOD_ROCE);
	return err;
}

static int set_hca_cap(struct mlx5_core_dev *dev)
{
	int set_sz = MLX5_ST_SZ_BYTES(set_hca_cap_in);
	void *set_ctx;
	int err;

	set_ctx = kzalloc(set_sz, GFP_KERNEL);
	if (!set_ctx)
		return -ENOMEM;

	err = handle_hca_cap(dev, set_ctx);
	if (err) {
		mlx5_core_err(dev, "handle_hca_cap failed\n");
		goto out;
	}

	memset(set_ctx, 0, set_sz);
	err = handle_hca_cap_atomic(dev, set_ctx);
	if (err) {
		mlx5_core_err(dev, "handle_hca_cap_atomic failed\n");
		goto out;
	}

	memset(set_ctx, 0, set_sz);
	err = handle_hca_cap_odp(dev, set_ctx);
	if (err) {
		mlx5_core_err(dev, "handle_hca_cap_odp failed\n");
		goto out;
	}

	memset(set_ctx, 0, set_sz);
	err = handle_hca_cap_roce(dev, set_ctx);
	if (err) {
		mlx5_core_err(dev, "handle_hca_cap_roce failed\n");
		goto out;
	}

out:
	kfree(set_ctx);
	return err;
}

static int set_hca_ctrl(struct mlx5_core_dev *dev)
{
	struct mlx5_reg_host_endianness he_in;
	struct mlx5_reg_host_endianness he_out;
	int err;

	if (!mlx5_core_is_pf(dev))
		return 0;

	memset(&he_in, 0, sizeof(he_in));
	he_in.he = MLX5_SET_HOST_ENDIANNESS;
	err = mlx5_core_access_reg(dev, &he_in,  sizeof(he_in),
					&he_out, sizeof(he_out),
					MLX5_REG_HOST_ENDIANNESS, 0, 1);
	return err;
}

static int mlx5_core_set_hca_defaults(struct mlx5_core_dev *dev)
{
	int ret = 0;

	/* Disable local_lb by default */
	if (MLX5_CAP_GEN(dev, port_type) == MLX5_CAP_PORT_TYPE_ETH)
		ret = mlx5_nic_vport_update_local_lb(dev, false);

	return ret;
}

int mlx5_core_enable_hca(struct mlx5_core_dev *dev, u16 func_id)
{
	u32 in[MLX5_ST_SZ_DW(enable_hca_in)] = {};

	MLX5_SET(enable_hca_in, in, opcode, MLX5_CMD_OP_ENABLE_HCA);
	MLX5_SET(enable_hca_in, in, function_id, func_id);
	MLX5_SET(enable_hca_in, in, embedded_cpu_function,
		 dev->caps.embedded_cpu);
	return mlx5_cmd_exec_in(dev, enable_hca, in);
}

int mlx5_core_disable_hca(struct mlx5_core_dev *dev, u16 func_id)
{
	u32 in[MLX5_ST_SZ_DW(disable_hca_in)] = {};

	MLX5_SET(disable_hca_in, in, opcode, MLX5_CMD_OP_DISABLE_HCA);
	MLX5_SET(disable_hca_in, in, function_id, func_id);
	MLX5_SET(enable_hca_in, in, embedded_cpu_function,
		 dev->caps.embedded_cpu);
	return mlx5_cmd_exec_in(dev, disable_hca, in);
}

static int mlx5_core_set_issi(struct mlx5_core_dev *dev)
{
	u32 query_out[MLX5_ST_SZ_DW(query_issi_out)] = {};
	u32 query_in[MLX5_ST_SZ_DW(query_issi_in)] = {};
	u32 sup_issi;
	int err;

	MLX5_SET(query_issi_in, query_in, opcode, MLX5_CMD_OP_QUERY_ISSI);
	err = mlx5_cmd_exec_inout(dev, query_issi, query_in, query_out);
	if (err) {
		u32 syndrome;
		u8 status;

		mlx5_cmd_mbox_status(query_out, &status, &syndrome);
		if (!status || syndrome == MLX5_DRIVER_SYND) {
			mlx5_core_err(dev, "Failed to query ISSI err(%d) status(%d) synd(%d)\n",
				      err, status, syndrome);
			return err;
		}

		mlx5_core_warn(dev, "Query ISSI is not supported by FW, ISSI is 0\n");
		dev->issi = 0;
		return 0;
	}

	sup_issi = MLX5_GET(query_issi_out, query_out, supported_issi_dw0);

	if (sup_issi & (1 << 1)) {
		u32 set_in[MLX5_ST_SZ_DW(set_issi_in)] = {};

		MLX5_SET(set_issi_in, set_in, opcode, MLX5_CMD_OP_SET_ISSI);
		MLX5_SET(set_issi_in, set_in, current_issi, 1);
		err = mlx5_cmd_exec_in(dev, set_issi, set_in);
		if (err) {
			mlx5_core_err(dev, "Failed to set ISSI to 1 err(%d)\n",
				      err);
			return err;
		}

		dev->issi = 1;

		return 0;
	} else if (sup_issi & (1 << 0) || !sup_issi) {
		return 0;
	}

	return -EOPNOTSUPP;
}

static int mlx5_pci_init(struct mlx5_core_dev *dev, struct pci_dev *pdev,
			 const struct pci_device_id *id)
{
	int err = 0;

	mutex_init(&dev->pci_status_mutex);
	pci_set_drvdata(dev->pdev, dev);

	dev->bar_addr = pci_resource_start(pdev, 0);

	err = mlx5_pci_enable_device(dev);
	if (err) {
		mlx5_core_err(dev, "Cannot enable PCI device, aborting\n");
		return err;
	}

	err = request_bar(pdev);
	if (err) {
		mlx5_core_err(dev, "error requesting BARs, aborting\n");
		goto err_disable;
	}

	pci_set_master(pdev);

	err = set_dma_caps(pdev);
	if (err) {
		mlx5_core_err(dev, "Failed setting DMA capabilities mask, aborting\n");
		goto err_clr_master;
	}

	if (pci_enable_atomic_ops_to_root(pdev, PCI_EXP_DEVCAP2_ATOMIC_COMP32) &&
	    pci_enable_atomic_ops_to_root(pdev, PCI_EXP_DEVCAP2_ATOMIC_COMP64) &&
	    pci_enable_atomic_ops_to_root(pdev, PCI_EXP_DEVCAP2_ATOMIC_COMP128))
		mlx5_core_dbg(dev, "Enabling pci atomics failed\n");

	dev->iseg_base = dev->bar_addr;
	dev->iseg = ioremap(dev->iseg_base, sizeof(*dev->iseg));
	if (!dev->iseg) {
		err = -ENOMEM;
		mlx5_core_err(dev, "Failed mapping initialization segment, aborting\n");
		goto err_clr_master;
	}

	mlx5_pci_vsc_init(dev);
	dev->caps.embedded_cpu = mlx5_read_embedded_cpu(dev);
	return 0;

err_clr_master:
	pci_clear_master(dev->pdev);
	release_bar(dev->pdev);
err_disable:
	mlx5_pci_disable_device(dev);
	return err;
}

static void mlx5_pci_close(struct mlx5_core_dev *dev)
{
	/* health work might still be active, and it needs pci bar in
	 * order to know the NIC state. Therefore, drain the health WQ
	 * before removing the pci bars
	 */
	mlx5_drain_health_wq(dev);
	iounmap(dev->iseg);
	pci_clear_master(dev->pdev);
	release_bar(dev->pdev);
	mlx5_pci_disable_device(dev);
}

static int mlx5_init_once(struct mlx5_core_dev *dev)
{
	int err;

	dev->priv.devcom = mlx5_devcom_register_device(dev);
	if (IS_ERR(dev->priv.devcom))
		mlx5_core_err(dev, "failed to register with devcom (0x%p)\n",
			      dev->priv.devcom);

	err = mlx5_query_board_id(dev);
	if (err) {
		mlx5_core_err(dev, "query board id failed\n");
		goto err_devcom;
	}

	err = mlx5_irq_table_init(dev);
	if (err) {
		mlx5_core_err(dev, "failed to initialize irq table\n");
		goto err_devcom;
	}

	err = mlx5_eq_table_init(dev);
	if (err) {
		mlx5_core_err(dev, "failed to initialize eq\n");
		goto err_irq_cleanup;
	}

	err = mlx5_events_init(dev);
	if (err) {
		mlx5_core_err(dev, "failed to initialize events\n");
		goto err_eq_cleanup;
	}

	err = mlx5_fw_reset_init(dev);
	if (err) {
		mlx5_core_err(dev, "failed to initialize fw reset events\n");
		goto err_events_cleanup;
	}

	mlx5_cq_debugfs_init(dev);

	mlx5_init_reserved_gids(dev);

	mlx5_init_clock(dev);

	dev->vxlan = mlx5_vxlan_create(dev);
	dev->geneve = mlx5_geneve_create(dev);

	err = mlx5_init_rl_table(dev);
	if (err) {
		mlx5_core_err(dev, "Failed to init rate limiting\n");
		goto err_tables_cleanup;
	}

	err = mlx5_mpfs_init(dev);
	if (err) {
		mlx5_core_err(dev, "Failed to init l2 table %d\n", err);
		goto err_rl_cleanup;
	}

	err = mlx5_sriov_init(dev);
	if (err) {
		mlx5_core_err(dev, "Failed to init sriov %d\n", err);
		goto err_mpfs_cleanup;
	}

	err = mlx5_eswitch_init(dev);
	if (err) {
		mlx5_core_err(dev, "Failed to init eswitch %d\n", err);
		goto err_sriov_cleanup;
	}

	err = mlx5_fpga_init(dev);
	if (err) {
		mlx5_core_err(dev, "Failed to init fpga device %d\n", err);
		goto err_eswitch_cleanup;
	}

	err = mlx5_vhca_event_init(dev);
	if (err) {
		mlx5_core_err(dev, "Failed to init vhca event notifier %d\n", err);
		goto err_fpga_cleanup;
	}

	err = mlx5_sf_hw_table_init(dev);
	if (err) {
		mlx5_core_err(dev, "Failed to init SF HW table %d\n", err);
		goto err_sf_hw_table_cleanup;
	}

	err = mlx5_sf_table_init(dev);
	if (err) {
		mlx5_core_err(dev, "Failed to init SF table %d\n", err);
		goto err_sf_table_cleanup;
	}

	dev->dm = mlx5_dm_create(dev);
	if (IS_ERR(dev->dm))
		mlx5_core_warn(dev, "Failed to init device memory%d\n", err);

	dev->tracer = mlx5_fw_tracer_create(dev);
	dev->hv_vhca = mlx5_hv_vhca_create(dev);
	dev->rsc_dump = mlx5_rsc_dump_create(dev);

	return 0;

err_sf_table_cleanup:
	mlx5_sf_hw_table_cleanup(dev);
err_sf_hw_table_cleanup:
	mlx5_vhca_event_cleanup(dev);
err_fpga_cleanup:
	mlx5_fpga_cleanup(dev);
err_eswitch_cleanup:
	mlx5_eswitch_cleanup(dev->priv.eswitch);
err_sriov_cleanup:
	mlx5_sriov_cleanup(dev);
err_mpfs_cleanup:
	mlx5_mpfs_cleanup(dev);
err_rl_cleanup:
	mlx5_cleanup_rl_table(dev);
err_tables_cleanup:
	mlx5_geneve_destroy(dev->geneve);
	mlx5_vxlan_destroy(dev->vxlan);
	mlx5_cq_debugfs_cleanup(dev);
	mlx5_fw_reset_cleanup(dev);
err_events_cleanup:
	mlx5_events_cleanup(dev);
err_eq_cleanup:
	mlx5_eq_table_cleanup(dev);
err_irq_cleanup:
	mlx5_irq_table_cleanup(dev);
err_devcom:
	mlx5_devcom_unregister_device(dev->priv.devcom);

	return err;
}

static void mlx5_cleanup_once(struct mlx5_core_dev *dev)
{
	mlx5_rsc_dump_destroy(dev);
	mlx5_hv_vhca_destroy(dev->hv_vhca);
	mlx5_fw_tracer_destroy(dev->tracer);
	mlx5_dm_cleanup(dev);
	mlx5_sf_table_cleanup(dev);
	mlx5_sf_hw_table_cleanup(dev);
	mlx5_vhca_event_cleanup(dev);
	mlx5_fpga_cleanup(dev);
	mlx5_eswitch_cleanup(dev->priv.eswitch);
	mlx5_sriov_cleanup(dev);
	mlx5_mpfs_cleanup(dev);
	mlx5_cleanup_rl_table(dev);
	mlx5_geneve_destroy(dev->geneve);
	mlx5_vxlan_destroy(dev->vxlan);
	mlx5_cleanup_clock(dev);
	mlx5_cleanup_reserved_gids(dev);
	mlx5_cq_debugfs_cleanup(dev);
	mlx5_fw_reset_cleanup(dev);
	mlx5_events_cleanup(dev);
	mlx5_eq_table_cleanup(dev);
	mlx5_irq_table_cleanup(dev);
	mlx5_devcom_unregister_device(dev->priv.devcom);
}

static int mlx5_function_setup(struct mlx5_core_dev *dev, bool boot)
{
	int err;

	mlx5_core_info(dev, "firmware version: %d.%d.%d\n", fw_rev_maj(dev),
		       fw_rev_min(dev), fw_rev_sub(dev));

	/* Only PFs hold the relevant PCIe information for this query */
	if (mlx5_core_is_pf(dev))
		pcie_print_link_status(dev->pdev);

	/* wait for firmware to accept initialization segments configurations
	 */
	err = wait_fw_init(dev, FW_PRE_INIT_TIMEOUT_MILI, FW_INIT_WARN_MESSAGE_INTERVAL);
	if (err) {
		mlx5_core_err(dev, "Firmware over %d MS in pre-initializing state, aborting\n",
			      FW_PRE_INIT_TIMEOUT_MILI);
		return err;
	}

	err = mlx5_cmd_init(dev);
	if (err) {
		mlx5_core_err(dev, "Failed initializing command interface, aborting\n");
		return err;
	}

	err = wait_fw_init(dev, FW_INIT_TIMEOUT_MILI, 0);
	if (err) {
		mlx5_core_err(dev, "Firmware over %d MS in initializing state, aborting\n",
			      FW_INIT_TIMEOUT_MILI);
		goto err_cmd_cleanup;
	}

	mlx5_cmd_set_state(dev, MLX5_CMDIF_STATE_UP);

	err = mlx5_core_enable_hca(dev, 0);
	if (err) {
		mlx5_core_err(dev, "enable hca failed\n");
		goto err_cmd_cleanup;
	}

	err = mlx5_core_set_issi(dev);
	if (err) {
		mlx5_core_err(dev, "failed to set issi\n");
		goto err_disable_hca;
	}

	err = mlx5_satisfy_startup_pages(dev, 1);
	if (err) {
		mlx5_core_err(dev, "failed to allocate boot pages\n");
		goto err_disable_hca;
	}

	err = set_hca_ctrl(dev);
	if (err) {
		mlx5_core_err(dev, "set_hca_ctrl failed\n");
		goto reclaim_boot_pages;
	}

	err = set_hca_cap(dev);
	if (err) {
		mlx5_core_err(dev, "set_hca_cap failed\n");
		goto reclaim_boot_pages;
	}

	err = mlx5_satisfy_startup_pages(dev, 0);
	if (err) {
		mlx5_core_err(dev, "failed to allocate init pages\n");
		goto reclaim_boot_pages;
	}

	err = mlx5_cmd_init_hca(dev, sw_owner_id);
	if (err) {
		mlx5_core_err(dev, "init hca failed\n");
		goto reclaim_boot_pages;
	}

	mlx5_set_driver_version(dev);

	mlx5_start_health_poll(dev);

	err = mlx5_query_hca_caps(dev);
	if (err) {
		mlx5_core_err(dev, "query hca failed\n");
		goto stop_health;
	}

	return 0;

stop_health:
	mlx5_stop_health_poll(dev, boot);
reclaim_boot_pages:
	mlx5_reclaim_startup_pages(dev);
err_disable_hca:
	mlx5_core_disable_hca(dev, 0);
err_cmd_cleanup:
	mlx5_cmd_set_state(dev, MLX5_CMDIF_STATE_DOWN);
	mlx5_cmd_cleanup(dev);

	return err;
}

static int mlx5_function_teardown(struct mlx5_core_dev *dev, bool boot)
{
	int err;

	mlx5_stop_health_poll(dev, boot);
	err = mlx5_cmd_teardown_hca(dev);
	if (err) {
		mlx5_core_err(dev, "tear_down_hca failed, skip cleanup\n");
		return err;
	}
	mlx5_reclaim_startup_pages(dev);
	mlx5_core_disable_hca(dev, 0);
	mlx5_cmd_set_state(dev, MLX5_CMDIF_STATE_DOWN);
	mlx5_cmd_cleanup(dev);

	return 0;
}

static int mlx5_load(struct mlx5_core_dev *dev)
{
	int err;

	dev->priv.uar = mlx5_get_uars_page(dev);
	if (IS_ERR(dev->priv.uar)) {
		mlx5_core_err(dev, "Failed allocating uar, aborting\n");
		err = PTR_ERR(dev->priv.uar);
		return err;
	}

	mlx5_events_start(dev);
	mlx5_pagealloc_start(dev);

	err = mlx5_irq_table_create(dev);
	if (err) {
		mlx5_core_err(dev, "Failed to alloc IRQs\n");
		goto err_irq_table;
	}

	err = mlx5_eq_table_create(dev);
	if (err) {
		mlx5_core_err(dev, "Failed to create EQs\n");
		goto err_eq_table;
	}

	err = mlx5_fw_tracer_init(dev->tracer);
	if (err) {
		mlx5_core_err(dev, "Failed to init FW tracer\n");
		goto err_fw_tracer;
	}

	mlx5_fw_reset_events_start(dev);
	mlx5_hv_vhca_init(dev->hv_vhca);

	err = mlx5_rsc_dump_init(dev);
	if (err) {
		mlx5_core_err(dev, "Failed to init Resource dump\n");
		goto err_rsc_dump;
	}

	err = mlx5_fpga_device_start(dev);
	if (err) {
		mlx5_core_err(dev, "fpga device start failed %d\n", err);
		goto err_fpga_start;
	}

	mlx5_accel_ipsec_init(dev);

	err = mlx5_accel_tls_init(dev);
	if (err) {
		mlx5_core_err(dev, "TLS device start failed %d\n", err);
		goto err_tls_start;
	}

	err = mlx5_init_fs(dev);
	if (err) {
		mlx5_core_err(dev, "Failed to init flow steering\n");
		goto err_fs;
	}

	err = mlx5_core_set_hca_defaults(dev);
	if (err) {
		mlx5_core_err(dev, "Failed to set hca defaults\n");
		goto err_set_hca;
	}

	mlx5_vhca_event_start(dev);

	err = mlx5_sf_hw_table_create(dev);
	if (err) {
		mlx5_core_err(dev, "sf table create failed %d\n", err);
		goto err_vhca;
	}

	err = mlx5_ec_init(dev);
	if (err) {
		mlx5_core_err(dev, "Failed to init embedded CPU\n");
		goto err_ec;
	}

	mlx5_lag_add_mdev(dev);
	err = mlx5_sriov_attach(dev);
	if (err) {
		mlx5_core_err(dev, "sriov init failed %d\n", err);
		goto err_sriov;
	}

	mlx5_sf_dev_table_create(dev);

	return 0;

err_sriov:
	mlx5_lag_remove_mdev(dev);
	mlx5_ec_cleanup(dev);
err_ec:
	mlx5_sf_hw_table_destroy(dev);
err_vhca:
	mlx5_vhca_event_stop(dev);
err_set_hca:
	mlx5_cleanup_fs(dev);
err_fs:
	mlx5_accel_tls_cleanup(dev);
err_tls_start:
	mlx5_accel_ipsec_cleanup(dev);
	mlx5_fpga_device_stop(dev);
err_fpga_start:
	mlx5_rsc_dump_cleanup(dev);
err_rsc_dump:
	mlx5_hv_vhca_cleanup(dev->hv_vhca);
	mlx5_fw_reset_events_stop(dev);
	mlx5_fw_tracer_cleanup(dev->tracer);
err_fw_tracer:
	mlx5_eq_table_destroy(dev);
err_eq_table:
	mlx5_irq_table_destroy(dev);
err_irq_table:
	mlx5_pagealloc_stop(dev);
	mlx5_events_stop(dev);
	mlx5_put_uars_page(dev, dev->priv.uar);
	return err;
}

static void mlx5_unload(struct mlx5_core_dev *dev)
{
	mlx5_sf_dev_table_destroy(dev);
	mlx5_sriov_detach(dev);
	mlx5_lag_remove_mdev(dev);
	mlx5_ec_cleanup(dev);
	mlx5_sf_hw_table_destroy(dev);
	mlx5_vhca_event_stop(dev);
	mlx5_cleanup_fs(dev);
	mlx5_accel_ipsec_cleanup(dev);
	mlx5_accel_tls_cleanup(dev);
	mlx5_fpga_device_stop(dev);
	mlx5_rsc_dump_cleanup(dev);
	mlx5_hv_vhca_cleanup(dev->hv_vhca);
	mlx5_fw_reset_events_stop(dev);
	mlx5_fw_tracer_cleanup(dev->tracer);
	mlx5_eq_table_destroy(dev);
	mlx5_irq_table_destroy(dev);
	mlx5_pagealloc_stop(dev);
	mlx5_events_stop(dev);
	mlx5_put_uars_page(dev, dev->priv.uar);
}

int mlx5_init_one(struct mlx5_core_dev *dev)
{
	int err = 0;

	mutex_lock(&dev->intf_state_mutex);
	dev->state = MLX5_DEVICE_STATE_UP;

	err = mlx5_function_setup(dev, true);
	if (err)
		goto err_function;

	err = mlx5_init_once(dev);
	if (err) {
		mlx5_core_err(dev, "sw objs init failed\n");
		goto function_teardown;
	}

	err = mlx5_load(dev);
	if (err)
		goto err_load;

	set_bit(MLX5_INTERFACE_STATE_UP, &dev->intf_state);

	err = mlx5_devlink_register(priv_to_devlink(dev));
	if (err)
		goto err_devlink_reg;

	err = mlx5_register_device(dev);
	if (err)
		goto err_register;

	mutex_unlock(&dev->intf_state_mutex);
	return 0;

err_register:
	mlx5_devlink_unregister(priv_to_devlink(dev));
err_devlink_reg:
	clear_bit(MLX5_INTERFACE_STATE_UP, &dev->intf_state);
	mlx5_unload(dev);
err_load:
	mlx5_cleanup_once(dev);
function_teardown:
	mlx5_function_teardown(dev, true);
err_function:
	dev->state = MLX5_DEVICE_STATE_INTERNAL_ERROR;
	mutex_unlock(&dev->intf_state_mutex);
	return err;
}

void mlx5_uninit_one(struct mlx5_core_dev *dev)
{
	mutex_lock(&dev->intf_state_mutex);

	mlx5_unregister_device(dev);
	mlx5_devlink_unregister(priv_to_devlink(dev));

	if (!test_bit(MLX5_INTERFACE_STATE_UP, &dev->intf_state)) {
		mlx5_core_warn(dev, "%s: interface is down, NOP\n",
			       __func__);
		mlx5_cleanup_once(dev);
		goto out;
	}

	clear_bit(MLX5_INTERFACE_STATE_UP, &dev->intf_state);
	mlx5_unload(dev);
	mlx5_cleanup_once(dev);
	mlx5_function_teardown(dev, true);
out:
	mutex_unlock(&dev->intf_state_mutex);
}

int mlx5_load_one(struct mlx5_core_dev *dev)
{
	int err = 0;

	mutex_lock(&dev->intf_state_mutex);
	if (test_bit(MLX5_INTERFACE_STATE_UP, &dev->intf_state)) {
		mlx5_core_warn(dev, "interface is up, NOP\n");
		goto out;
	}
	/* remove any previous indication of internal error */
	dev->state = MLX5_DEVICE_STATE_UP;

	err = mlx5_function_setup(dev, false);
	if (err)
		goto err_function;

	err = mlx5_load(dev);
	if (err)
		goto err_load;

	set_bit(MLX5_INTERFACE_STATE_UP, &dev->intf_state);

	err = mlx5_attach_device(dev);
	if (err)
		goto err_attach;

	mutex_unlock(&dev->intf_state_mutex);
	return 0;

err_attach:
	clear_bit(MLX5_INTERFACE_STATE_UP, &dev->intf_state);
	mlx5_unload(dev);
err_load:
	mlx5_function_teardown(dev, false);
err_function:
	dev->state = MLX5_DEVICE_STATE_INTERNAL_ERROR;
out:
	mutex_unlock(&dev->intf_state_mutex);
	return err;
}

void mlx5_unload_one(struct mlx5_core_dev *dev)
{
	mutex_lock(&dev->intf_state_mutex);

	mlx5_detach_device(dev);

	if (!test_bit(MLX5_INTERFACE_STATE_UP, &dev->intf_state)) {
		mlx5_core_warn(dev, "%s: interface is down, NOP\n",
			       __func__);
		goto out;
	}

	clear_bit(MLX5_INTERFACE_STATE_UP, &dev->intf_state);
	mlx5_unload(dev);
	mlx5_function_teardown(dev, false);
out:
	mutex_unlock(&dev->intf_state_mutex);
}

static const int types[] = {
	MLX5_CAP_GENERAL,
	MLX5_CAP_GENERAL_2,
	MLX5_CAP_ETHERNET_OFFLOADS,
	MLX5_CAP_IPOIB_ENHANCED_OFFLOADS,
	MLX5_CAP_ODP,
	MLX5_CAP_ATOMIC,
	MLX5_CAP_ROCE,
	MLX5_CAP_IPOIB_OFFLOADS,
	MLX5_CAP_FLOW_TABLE,
	MLX5_CAP_ESWITCH_FLOW_TABLE,
	MLX5_CAP_ESWITCH,
	MLX5_CAP_VECTOR_CALC,
	MLX5_CAP_QOS,
	MLX5_CAP_DEBUG,
	MLX5_CAP_DEV_MEM,
	MLX5_CAP_DEV_EVENT,
	MLX5_CAP_TLS,
	MLX5_CAP_VDPA_EMULATION,
	MLX5_CAP_IPSEC,
};

static void mlx5_hca_caps_free(struct mlx5_core_dev *dev)
{
	int type;
	int i;

	for (i = 0; i < ARRAY_SIZE(types); i++) {
		type = types[i];
		kfree(dev->caps.hca[type]);
	}
}

static int mlx5_hca_caps_alloc(struct mlx5_core_dev *dev)
{
	struct mlx5_hca_cap *cap;
	int type;
	int i;

	for (i = 0; i < ARRAY_SIZE(types); i++) {
		cap = kzalloc(sizeof(*cap), GFP_KERNEL);
		if (!cap)
			goto err;
		type = types[i];
		dev->caps.hca[type] = cap;
	}

	return 0;

err:
	mlx5_hca_caps_free(dev);
	return -ENOMEM;
}

int mlx5_mdev_init(struct mlx5_core_dev *dev, int profile_idx)
{
	struct mlx5_priv *priv = &dev->priv;
	int err;

	memcpy(&dev->profile, &profile[profile_idx], sizeof(dev->profile));
	INIT_LIST_HEAD(&priv->ctx_list);
	spin_lock_init(&priv->ctx_lock);
	lockdep_register_key(&dev->lock_key);
	mutex_init(&dev->intf_state_mutex);
	lockdep_set_class(&dev->intf_state_mutex, &dev->lock_key);

	mutex_init(&priv->bfregs.reg_head.lock);
	mutex_init(&priv->bfregs.wc_head.lock);
	INIT_LIST_HEAD(&priv->bfregs.reg_head.list);
	INIT_LIST_HEAD(&priv->bfregs.wc_head.list);

	mutex_init(&priv->alloc_mutex);
	mutex_init(&priv->pgdir_mutex);
	INIT_LIST_HEAD(&priv->pgdir_list);

	priv->numa_node = dev_to_node(mlx5_core_dma_dev(dev));
	priv->dbg_root = debugfs_create_dir(dev_name(dev->device),
					    mlx5_debugfs_root);
	INIT_LIST_HEAD(&priv->traps);

	err = mlx5_health_init(dev);
	if (err)
		goto err_health_init;

	err = mlx5_pagealloc_init(dev);
	if (err)
		goto err_pagealloc_init;

	err = mlx5_adev_init(dev);
	if (err)
		goto err_adev_init;

	err = mlx5_hca_caps_alloc(dev);
	if (err)
		goto err_hca_caps;

	return 0;

err_hca_caps:
	mlx5_adev_cleanup(dev);
err_adev_init:
	mlx5_pagealloc_cleanup(dev);
err_pagealloc_init:
	mlx5_health_cleanup(dev);
err_health_init:
	debugfs_remove(dev->priv.dbg_root);
	mutex_destroy(&priv->pgdir_mutex);
	mutex_destroy(&priv->alloc_mutex);
	mutex_destroy(&priv->bfregs.wc_head.lock);
	mutex_destroy(&priv->bfregs.reg_head.lock);
	mutex_destroy(&dev->intf_state_mutex);
	lockdep_unregister_key(&dev->lock_key);
	return err;
}

void mlx5_mdev_uninit(struct mlx5_core_dev *dev)
{
	struct mlx5_priv *priv = &dev->priv;

	mlx5_hca_caps_free(dev);
	mlx5_adev_cleanup(dev);
	mlx5_pagealloc_cleanup(dev);
	mlx5_health_cleanup(dev);
	debugfs_remove_recursive(dev->priv.dbg_root);
	mutex_destroy(&priv->pgdir_mutex);
	mutex_destroy(&priv->alloc_mutex);
	mutex_destroy(&priv->bfregs.wc_head.lock);
	mutex_destroy(&priv->bfregs.reg_head.lock);
	mutex_destroy(&dev->intf_state_mutex);
	lockdep_unregister_key(&dev->lock_key);
}

static int probe_one(struct pci_dev *pdev, const struct pci_device_id *id)
{
	struct mlx5_core_dev *dev;
	struct devlink *devlink;
	int err;

	devlink = mlx5_devlink_alloc(&pdev->dev);
	if (!devlink) {
		dev_err(&pdev->dev, "devlink alloc failed\n");
		return -ENOMEM;
	}

	dev = devlink_priv(devlink);
	dev->device = &pdev->dev;
	dev->pdev = pdev;

	dev->coredev_type = id->driver_data & MLX5_PCI_DEV_IS_VF ?
			 MLX5_COREDEV_VF : MLX5_COREDEV_PF;

	dev->priv.adev_idx = mlx5_adev_idx_alloc();
	if (dev->priv.adev_idx < 0) {
		err = dev->priv.adev_idx;
		goto adev_init_err;
	}

	err = mlx5_mdev_init(dev, prof_sel);
	if (err)
		goto mdev_init_err;

	err = mlx5_pci_init(dev, pdev, id);
	if (err) {
		mlx5_core_err(dev, "mlx5_pci_init failed with error code %d\n",
			      err);
		goto pci_init_err;
	}

	err = mlx5_init_one(dev);
	if (err) {
		mlx5_core_err(dev, "mlx5_init_one failed with error code %d\n",
			      err);
		goto err_init_one;
	}

	err = mlx5_crdump_enable(dev);
	if (err)
		dev_err(&pdev->dev, "mlx5_crdump_enable failed with error code %d\n", err);

	pci_save_state(pdev);
	if (!mlx5_core_is_mp_slave(dev))
		devlink_reload_enable(devlink);
	return 0;

err_init_one:
	mlx5_pci_close(dev);
pci_init_err:
	mlx5_mdev_uninit(dev);
mdev_init_err:
	mlx5_adev_idx_free(dev->priv.adev_idx);
adev_init_err:
	mlx5_devlink_free(devlink);

	return err;
}

static void remove_one(struct pci_dev *pdev)
{
	struct mlx5_core_dev *dev  = pci_get_drvdata(pdev);
	struct devlink *devlink = priv_to_devlink(dev);

	devlink_reload_disable(devlink);
	mlx5_crdump_disable(dev);
	mlx5_drain_health_wq(dev);
	mlx5_uninit_one(dev);
	mlx5_pci_close(dev);
	mlx5_mdev_uninit(dev);
	mlx5_adev_idx_free(dev->priv.adev_idx);
	mlx5_devlink_free(devlink);
}

#define mlx5_pci_trace(dev, fmt, ...) ({ \
	struct mlx5_core_dev *__dev = (dev); \
	mlx5_core_info(__dev, "%s Device state = %d health sensors: %d pci_status: %d. " fmt, \
		       __func__, __dev->state, mlx5_health_check_fatal_sensors(__dev), \
		       __dev->pci_status, ##__VA_ARGS__); \
})

static const char *result2str(enum pci_ers_result result)
{
	return  result == PCI_ERS_RESULT_NEED_RESET ? "need reset" :
		result == PCI_ERS_RESULT_DISCONNECT ? "disconnect" :
		result == PCI_ERS_RESULT_RECOVERED  ? "recovered" :
		"unknown";
}

static pci_ers_result_t mlx5_pci_err_detected(struct pci_dev *pdev,
					      pci_channel_state_t state)
{
	struct mlx5_core_dev *dev = pci_get_drvdata(pdev);
	enum pci_ers_result res;

	mlx5_pci_trace(dev, "Enter, pci channel state = %d\n", state);

	mlx5_enter_error_state(dev, false);
	mlx5_error_sw_reset(dev);
	mlx5_unload_one(dev);
	mlx5_drain_health_wq(dev);
	mlx5_pci_disable_device(dev);

	res = state == pci_channel_io_perm_failure ?
		PCI_ERS_RESULT_DISCONNECT : PCI_ERS_RESULT_NEED_RESET;

<<<<<<< HEAD
	mlx5_pci_trace(dev, "Exit, result = %d, %s\n",  res, result2str(res));
=======
	mlx5_core_info(dev, "%s Device state = %d pci_status: %d. Exit, result = %d, %s\n",
		       __func__, dev->state, dev->pci_status, res, result2str(res));
>>>>>>> a33738a2
	return res;
}

/* wait for the device to show vital signs by waiting
 * for the health counter to start counting.
 */
static int wait_vital(struct pci_dev *pdev)
{
	struct mlx5_core_dev *dev = pci_get_drvdata(pdev);
	struct mlx5_core_health *health = &dev->priv.health;
	const int niter = 100;
	u32 last_count = 0;
	u32 count;
	int i;

	for (i = 0; i < niter; i++) {
		count = ioread32be(health->health_counter);
		if (count && count != 0xffffffff) {
			if (last_count && last_count != count) {
				mlx5_core_info(dev,
					       "wait vital counter value 0x%x after %d iterations\n",
					       count, i);
				return 0;
			}
			last_count = count;
		}
		msleep(50);
	}

	return -ETIMEDOUT;
}

static pci_ers_result_t mlx5_pci_slot_reset(struct pci_dev *pdev)
{
	enum pci_ers_result res = PCI_ERS_RESULT_DISCONNECT;
	struct mlx5_core_dev *dev = pci_get_drvdata(pdev);
	int err;

<<<<<<< HEAD
	mlx5_pci_trace(dev, "Enter\n");
=======
	mlx5_core_info(dev, "%s Device state = %d pci_status: %d. Enter\n",
		       __func__, dev->state, dev->pci_status);
>>>>>>> a33738a2

	err = mlx5_pci_enable_device(dev);
	if (err) {
		mlx5_core_err(dev, "%s: mlx5_pci_enable_device failed with error code: %d\n",
			      __func__, err);
		goto out;
	}

	pci_set_master(pdev);
	pci_restore_state(pdev);
	pci_save_state(pdev);

	err = wait_vital(pdev);
	if (err) {
		mlx5_core_err(dev, "%s: wait vital failed with error code: %d\n",
			      __func__, err);
		goto out;
	}

	res = PCI_ERS_RESULT_RECOVERED;
out:
<<<<<<< HEAD
	mlx5_pci_trace(dev, "Exit, err = %d, result = %d, %s\n", err, res, result2str(res));
=======
	mlx5_core_info(dev, "%s Device state = %d pci_status: %d. Exit, err = %d, result = %d, %s\n",
		       __func__, dev->state, dev->pci_status, err, res, result2str(res));
>>>>>>> a33738a2
	return res;
}

static void mlx5_pci_resume(struct pci_dev *pdev)
{
	struct mlx5_core_dev *dev = pci_get_drvdata(pdev);
	int err;

	mlx5_pci_trace(dev, "Enter, loading driver..\n");

	err = mlx5_load_one(dev);

	if (!err)
		devlink_health_reporter_state_update(dev->priv.health.fw_fatal_reporter,
						     DEVLINK_HEALTH_REPORTER_STATE_HEALTHY);

	mlx5_pci_trace(dev, "Done, err = %d, device %s\n", err,
		       !err ? "recovered" : "Failed");
}

static const struct pci_error_handlers mlx5_err_handler = {
	.error_detected = mlx5_pci_err_detected,
	.slot_reset	= mlx5_pci_slot_reset,
	.resume		= mlx5_pci_resume
};

static int mlx5_try_fast_unload(struct mlx5_core_dev *dev)
{
	bool fast_teardown = false, force_teardown = false;
	int ret = 1;

	fast_teardown = MLX5_CAP_GEN(dev, fast_teardown);
	force_teardown = MLX5_CAP_GEN(dev, force_teardown);

	mlx5_core_dbg(dev, "force teardown firmware support=%d\n", force_teardown);
	mlx5_core_dbg(dev, "fast teardown firmware support=%d\n", fast_teardown);

	if (!fast_teardown && !force_teardown)
		return -EOPNOTSUPP;

	if (dev->state == MLX5_DEVICE_STATE_INTERNAL_ERROR) {
		mlx5_core_dbg(dev, "Device in internal error state, giving up\n");
		return -EAGAIN;
	}

	/* Panic tear down fw command will stop the PCI bus communication
	 * with the HCA, so the health polll is no longer needed.
	 */
	mlx5_drain_health_wq(dev);
	mlx5_stop_health_poll(dev, false);

	ret = mlx5_cmd_fast_teardown_hca(dev);
	if (!ret)
		goto succeed;

	ret = mlx5_cmd_force_teardown_hca(dev);
	if (!ret)
		goto succeed;

	mlx5_core_dbg(dev, "Firmware couldn't do fast unload error: %d\n", ret);
	mlx5_start_health_poll(dev);
	return ret;

succeed:
	mlx5_enter_error_state(dev, true);

	/* Some platforms requiring freeing the IRQ's in the shutdown
	 * flow. If they aren't freed they can't be allocated after
	 * kexec. There is no need to cleanup the mlx5_core software
	 * contexts.
	 */
	mlx5_core_eq_free_irqs(dev);

	return 0;
}

static void shutdown(struct pci_dev *pdev)
{
	struct mlx5_core_dev *dev  = pci_get_drvdata(pdev);
	int err;

	mlx5_core_info(dev, "Shutdown was called\n");
	err = mlx5_try_fast_unload(dev);
	if (err)
		mlx5_unload_one(dev);
	mlx5_pci_disable_device(dev);
}

static int mlx5_suspend(struct pci_dev *pdev, pm_message_t state)
{
	struct mlx5_core_dev *dev = pci_get_drvdata(pdev);

	mlx5_unload_one(dev);

	return 0;
}

static int mlx5_resume(struct pci_dev *pdev)
{
	struct mlx5_core_dev *dev = pci_get_drvdata(pdev);

	return mlx5_load_one(dev);
}

static const struct pci_device_id mlx5_core_pci_table[] = {
	{ PCI_VDEVICE(MELLANOX, PCI_DEVICE_ID_MELLANOX_CONNECTIB) },
	{ PCI_VDEVICE(MELLANOX, 0x1012), MLX5_PCI_DEV_IS_VF},	/* Connect-IB VF */
	{ PCI_VDEVICE(MELLANOX, PCI_DEVICE_ID_MELLANOX_CONNECTX4) },
	{ PCI_VDEVICE(MELLANOX, 0x1014), MLX5_PCI_DEV_IS_VF},	/* ConnectX-4 VF */
	{ PCI_VDEVICE(MELLANOX, PCI_DEVICE_ID_MELLANOX_CONNECTX4_LX) },
	{ PCI_VDEVICE(MELLANOX, 0x1016), MLX5_PCI_DEV_IS_VF},	/* ConnectX-4LX VF */
	{ PCI_VDEVICE(MELLANOX, 0x1017) },			/* ConnectX-5, PCIe 3.0 */
	{ PCI_VDEVICE(MELLANOX, 0x1018), MLX5_PCI_DEV_IS_VF},	/* ConnectX-5 VF */
	{ PCI_VDEVICE(MELLANOX, 0x1019) },			/* ConnectX-5 Ex */
	{ PCI_VDEVICE(MELLANOX, 0x101a), MLX5_PCI_DEV_IS_VF},	/* ConnectX-5 Ex VF */
	{ PCI_VDEVICE(MELLANOX, 0x101b) },			/* ConnectX-6 */
	{ PCI_VDEVICE(MELLANOX, 0x101c), MLX5_PCI_DEV_IS_VF},	/* ConnectX-6 VF */
	{ PCI_VDEVICE(MELLANOX, 0x101d) },			/* ConnectX-6 Dx */
	{ PCI_VDEVICE(MELLANOX, 0x101e), MLX5_PCI_DEV_IS_VF},	/* ConnectX Family mlx5Gen Virtual Function */
	{ PCI_VDEVICE(MELLANOX, 0x101f) },			/* ConnectX-6 LX */
	{ PCI_VDEVICE(MELLANOX, 0x1021) },			/* ConnectX-7 */
	{ PCI_VDEVICE(MELLANOX, 0x1023) },			/* ConnectX-8 */
	{ PCI_VDEVICE(MELLANOX, 0xa2d2) },			/* BlueField integrated ConnectX-5 network controller */
	{ PCI_VDEVICE(MELLANOX, 0xa2d3), MLX5_PCI_DEV_IS_VF},	/* BlueField integrated ConnectX-5 network controller VF */
	{ PCI_VDEVICE(MELLANOX, 0xa2d6) },			/* BlueField-2 integrated ConnectX-6 Dx network controller */
	{ PCI_VDEVICE(MELLANOX, 0xa2dc) },			/* BlueField-3 integrated ConnectX-7 network controller */
	{ PCI_VDEVICE(MELLANOX, 0xa2df) },			/* BlueField-4 integrated ConnectX-8 network controller */
	{ 0, }
};

MODULE_DEVICE_TABLE(pci, mlx5_core_pci_table);

void mlx5_disable_device(struct mlx5_core_dev *dev)
{
	mlx5_error_sw_reset(dev);
	mlx5_unload_one(dev);
}

int mlx5_recover_device(struct mlx5_core_dev *dev)
{
	if (!mlx5_core_is_sf(dev)) {
		mlx5_pci_disable_device(dev);
		if (mlx5_pci_slot_reset(dev->pdev) != PCI_ERS_RESULT_RECOVERED)
			return -EIO;
	}

	return mlx5_load_one(dev);
}

static struct pci_driver mlx5_core_driver = {
	.name           = KBUILD_MODNAME,
	.id_table       = mlx5_core_pci_table,
	.probe          = probe_one,
	.remove         = remove_one,
	.suspend        = mlx5_suspend,
	.resume         = mlx5_resume,
	.shutdown	= shutdown,
	.err_handler	= &mlx5_err_handler,
	.sriov_configure   = mlx5_core_sriov_configure,
	.sriov_get_vf_total_msix = mlx5_sriov_get_vf_total_msix,
	.sriov_set_msix_vec_count = mlx5_core_sriov_set_msix_vec_count,
};

static void mlx5_core_verify_params(void)
{
	if (prof_sel >= ARRAY_SIZE(profile)) {
		pr_warn("mlx5_core: WARNING: Invalid module parameter prof_sel %d, valid range 0-%zu, changing back to default(%d)\n",
			prof_sel,
			ARRAY_SIZE(profile) - 1,
			MLX5_DEFAULT_PROF);
		prof_sel = MLX5_DEFAULT_PROF;
	}
}

static int __init init(void)
{
	int err;

	WARN_ONCE(strcmp(MLX5_ADEV_NAME, KBUILD_MODNAME),
		  "mlx5_core name not in sync with kernel module name");

	get_random_bytes(&sw_owner_id, sizeof(sw_owner_id));

	mlx5_core_verify_params();
	mlx5_fpga_ipsec_build_fs_cmds();
	mlx5_register_debugfs();

	err = pci_register_driver(&mlx5_core_driver);
	if (err)
		goto err_debug;

	err = mlx5_sf_driver_register();
	if (err)
		goto err_sf;

	err = mlx5e_init();
	if (err)
		goto err_en;

	return 0;

err_en:
	mlx5_sf_driver_unregister();
err_sf:
	pci_unregister_driver(&mlx5_core_driver);
err_debug:
	mlx5_unregister_debugfs();
	return err;
}

static void __exit cleanup(void)
{
	mlx5e_cleanup();
	mlx5_sf_driver_unregister();
	pci_unregister_driver(&mlx5_core_driver);
	mlx5_unregister_debugfs();
}

module_init(init);
module_exit(cleanup);<|MERGE_RESOLUTION|>--- conflicted
+++ resolved
@@ -1608,12 +1608,8 @@
 	res = state == pci_channel_io_perm_failure ?
 		PCI_ERS_RESULT_DISCONNECT : PCI_ERS_RESULT_NEED_RESET;
 
-<<<<<<< HEAD
-	mlx5_pci_trace(dev, "Exit, result = %d, %s\n",  res, result2str(res));
-=======
 	mlx5_core_info(dev, "%s Device state = %d pci_status: %d. Exit, result = %d, %s\n",
 		       __func__, dev->state, dev->pci_status, res, result2str(res));
->>>>>>> a33738a2
 	return res;
 }
 
@@ -1652,12 +1648,8 @@
 	struct mlx5_core_dev *dev = pci_get_drvdata(pdev);
 	int err;
 
-<<<<<<< HEAD
-	mlx5_pci_trace(dev, "Enter\n");
-=======
 	mlx5_core_info(dev, "%s Device state = %d pci_status: %d. Enter\n",
 		       __func__, dev->state, dev->pci_status);
->>>>>>> a33738a2
 
 	err = mlx5_pci_enable_device(dev);
 	if (err) {
@@ -1679,12 +1671,8 @@
 
 	res = PCI_ERS_RESULT_RECOVERED;
 out:
-<<<<<<< HEAD
-	mlx5_pci_trace(dev, "Exit, err = %d, result = %d, %s\n", err, res, result2str(res));
-=======
 	mlx5_core_info(dev, "%s Device state = %d pci_status: %d. Exit, err = %d, result = %d, %s\n",
 		       __func__, dev->state, dev->pci_status, err, res, result2str(res));
->>>>>>> a33738a2
 	return res;
 }
 
