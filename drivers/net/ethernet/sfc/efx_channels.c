--- conflicted
+++ resolved
@@ -329,11 +329,7 @@
 		efx->n_channels = 1 + (efx_separate_tx_channels ? 1 : 0);
 		efx->n_rx_channels = 1;
 		efx->n_tx_channels = 1;
-<<<<<<< HEAD
-		efx->tx_channel_offset = 1;
-=======
 		efx->tx_channel_offset = efx_separate_tx_channels ? 1 : 0;
->>>>>>> 54740df6
 		efx->n_xdp_channels = 0;
 		efx->xdp_channel_offset = efx->n_channels;
 		efx->legacy_irq = efx->pci_dev->irq;
