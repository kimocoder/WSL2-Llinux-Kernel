--- conflicted
+++ resolved
@@ -1980,14 +1980,6 @@
 				  index);
 }
 
-static void lan743x_rx_update_tail(struct lan743x_rx *rx, int index)
-{
-	/* update the tail once per 8 descriptors */
-	if ((index & 7) == 7)
-		lan743x_csr_write(rx->adapter, RX_TAIL(rx->channel_number),
-				  index);
-}
-
 static int lan743x_rx_init_ring_element(struct lan743x_rx *rx, int index,
 					struct sk_buff *skb)
 {
@@ -2036,11 +2028,7 @@
 	descriptor->data3 = 0;
 	descriptor->data0 = cpu_to_le32((RX_DESC_DATA0_OWN_ |
 			    ((buffer_info->buffer_length) &
-<<<<<<< HEAD
-			    RX_DESC_DATA0_BUF_LENGTH_MASK_));
-=======
 			    RX_DESC_DATA0_BUF_LENGTH_MASK_)));
->>>>>>> b80e8389
 	lan743x_rx_update_tail(rx, index);
 }
 
