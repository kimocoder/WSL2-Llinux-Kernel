--- conflicted
+++ resolved
@@ -72,10 +72,7 @@
 static void hclge_sync_fd_table(struct hclge_dev *hdev);
 static int hclge_mac_link_status_wait(struct hclge_dev *hdev, int link_ret,
 				      int wait_cnt);
-<<<<<<< HEAD
-=======
 static int hclge_update_port_info(struct hclge_dev *hdev);
->>>>>>> c33f17e6
 
 static struct hnae3_ae_algo ae_algo;
 
@@ -10203,8 +10200,6 @@
 	struct hclge_vport_vlan_cfg *vlan, *tmp;
 	struct hclge_dev *hdev = vport->back;
 
-	mutex_lock(&hdev->vport_lock);
-
 	list_for_each_entry_safe(vlan, tmp, &vport->vlan_list, node) {
 		if (vlan->vlan_id == vlan_id) {
 			if (is_write_tbl && vlan->hd_tbl_status)
@@ -10219,8 +10214,6 @@
 			break;
 		}
 	}
-
-	mutex_unlock(&hdev->vport_lock);
 }
 
 void hclge_rm_vport_all_vlan_table(struct hclge_vport *vport, bool is_del_list)
@@ -10649,13 +10642,6 @@
 	}
 
 	if (!ret) {
-<<<<<<< HEAD
-		if (!is_kill)
-			hclge_add_vport_vlan_table(vport, vlan_id,
-						   writen_to_tbl);
-		else if (is_kill && vlan_id != 0)
-			hclge_rm_vport_vlan_table(vport, vlan_id, false);
-=======
 		if (!is_kill) {
 			hclge_add_vport_vlan_table(vport, vlan_id,
 						   writen_to_tbl);
@@ -10664,7 +10650,6 @@
 			hclge_rm_vport_vlan_table(vport, vlan_id, false);
 			mutex_unlock(&hdev->vport_lock);
 		}
->>>>>>> c33f17e6
 	} else if (is_kill) {
 		/* when remove hw vlan filter failed, record the vlan id,
 		 * and try to remove it from hw later, to be consistence
@@ -11732,10 +11717,7 @@
 		goto err_msi_irq_uninit;
 
 	if (hdev->hw.mac.media_type == HNAE3_MEDIA_TYPE_COPPER) {
-<<<<<<< HEAD
-=======
 		clear_bit(HNAE3_DEV_SUPPORT_FEC_B, ae_dev->caps);
->>>>>>> c33f17e6
 		if (hnae3_dev_phy_imp_supported(hdev))
 			ret = hclge_update_tp_port_info(hdev);
 		else
