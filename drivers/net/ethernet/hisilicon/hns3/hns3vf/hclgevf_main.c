--- conflicted
+++ resolved
@@ -2382,12 +2382,7 @@
 		break;
 	}
 
-<<<<<<< HEAD
-	if (event_cause != HCLGEVF_VECTOR0_EVENT_OTHER)
-		hclgevf_enable_vector(&hdev->misc_vector, true);
-=======
 	hclgevf_enable_vector(&hdev->misc_vector, true);
->>>>>>> 13e45d7f
 
 	return IRQ_HANDLED;
 }
