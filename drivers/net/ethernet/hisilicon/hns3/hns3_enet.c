--- conflicted
+++ resolved
@@ -1283,10 +1283,6 @@
 
 static int hns3_skb_linearize(struct hns3_enet_ring *ring,
 			      struct sk_buff *skb,
-<<<<<<< HEAD
-			      u8 max_non_tso_bd_num,
-=======
->>>>>>> b80e8389
 			      unsigned int bd_num)
 {
 	/* 'bd_num == UINT_MAX' means the skb' fraglist has a
@@ -1303,12 +1299,7 @@
 	 * will not help.
 	 */
 	if (skb->len > HNS3_MAX_TSO_SIZE ||
-<<<<<<< HEAD
-	    (!skb_is_gso(skb) && skb->len >
-	     HNS3_MAX_NON_TSO_SIZE(max_non_tso_bd_num))) {
-=======
 	    (!skb_is_gso(skb) && skb->len > HNS3_MAX_NON_TSO_SIZE)) {
->>>>>>> b80e8389
 		u64_stats_update_begin(&ring->syncp);
 		ring->stats.hw_limitation++;
 		u64_stats_update_end(&ring->syncp);
@@ -1343,12 +1334,7 @@
 			goto out;
 		}
 
-<<<<<<< HEAD
-		if (hns3_skb_linearize(ring, skb, max_non_tso_bd_num,
-				       bd_num))
-=======
 		if (hns3_skb_linearize(ring, skb, bd_num))
->>>>>>> b80e8389
 			return -ENOMEM;
 
 		bd_num = hns3_tx_bd_count(skb->len);
