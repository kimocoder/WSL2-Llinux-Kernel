// SPDX-License-Identifier: (GPL-2.0 OR MIT)
/* Google virtual Ethernet (gve) driver
 *
 * Copyright (C) 2015-2021 Google, Inc.
 */

#include <linux/cpumask.h>
#include <linux/etherdevice.h>
#include <linux/interrupt.h>
#include <linux/module.h>
#include <linux/pci.h>
#include <linux/sched.h>
#include <linux/timer.h>
#include <linux/workqueue.h>
#include <net/sch_generic.h>
#include "gve.h"
#include "gve_dqo.h"
#include "gve_adminq.h"
#include "gve_register.h"

#define GVE_DEFAULT_RX_COPYBREAK	(256)

#define DEFAULT_MSG_LEVEL	(NETIF_MSG_DRV | NETIF_MSG_LINK)
#define GVE_VERSION		"1.0.0"
#define GVE_VERSION_PREFIX	"GVE-"

// Minimum amount of time between queue kicks in msec (10 seconds)
#define MIN_TX_TIMEOUT_GAP (1000 * 10)

const char gve_version_str[] = GVE_VERSION;
static const char gve_version_prefix[] = GVE_VERSION_PREFIX;

static netdev_tx_t gve_start_xmit(struct sk_buff *skb, struct net_device *dev)
{
	struct gve_priv *priv = netdev_priv(dev);

	if (gve_is_gqi(priv))
		return gve_tx(skb, dev);
	else
		return gve_tx_dqo(skb, dev);
}

static void gve_get_stats(struct net_device *dev, struct rtnl_link_stats64 *s)
{
	struct gve_priv *priv = netdev_priv(dev);
	unsigned int start;
	u64 packets, bytes;
	int ring;

	if (priv->rx) {
		for (ring = 0; ring < priv->rx_cfg.num_queues; ring++) {
			do {
				start =
				  u64_stats_fetch_begin_irq(&priv->rx[ring].statss);
				packets = priv->rx[ring].rpackets;
				bytes = priv->rx[ring].rbytes;
			} while (u64_stats_fetch_retry_irq(&priv->rx[ring].statss,
						       start));
			s->rx_packets += packets;
			s->rx_bytes += bytes;
		}
	}
	if (priv->tx) {
		for (ring = 0; ring < priv->tx_cfg.num_queues; ring++) {
			do {
				start =
				  u64_stats_fetch_begin_irq(&priv->tx[ring].statss);
				packets = priv->tx[ring].pkt_done;
				bytes = priv->tx[ring].bytes_done;
			} while (u64_stats_fetch_retry_irq(&priv->tx[ring].statss,
						       start));
			s->tx_packets += packets;
			s->tx_bytes += bytes;
		}
	}
}

static int gve_alloc_counter_array(struct gve_priv *priv)
{
	priv->counter_array =
		dma_alloc_coherent(&priv->pdev->dev,
				   priv->num_event_counters *
				   sizeof(*priv->counter_array),
				   &priv->counter_array_bus, GFP_KERNEL);
	if (!priv->counter_array)
		return -ENOMEM;

	return 0;
}

static void gve_free_counter_array(struct gve_priv *priv)
{
	if (!priv->counter_array)
		return;

	dma_free_coherent(&priv->pdev->dev,
			  priv->num_event_counters *
			  sizeof(*priv->counter_array),
			  priv->counter_array, priv->counter_array_bus);
	priv->counter_array = NULL;
}

/* NIC requests to report stats */
static void gve_stats_report_task(struct work_struct *work)
{
	struct gve_priv *priv = container_of(work, struct gve_priv,
					     stats_report_task);
	if (gve_get_do_report_stats(priv)) {
		gve_handle_report_stats(priv);
		gve_clear_do_report_stats(priv);
	}
}

static void gve_stats_report_schedule(struct gve_priv *priv)
{
	if (!gve_get_probe_in_progress(priv) &&
	    !gve_get_reset_in_progress(priv)) {
		gve_set_do_report_stats(priv);
		queue_work(priv->gve_wq, &priv->stats_report_task);
	}
}

static void gve_stats_report_timer(struct timer_list *t)
{
	struct gve_priv *priv = from_timer(priv, t, stats_report_timer);

	mod_timer(&priv->stats_report_timer,
		  round_jiffies(jiffies +
		  msecs_to_jiffies(priv->stats_report_timer_period)));
	gve_stats_report_schedule(priv);
}

static int gve_alloc_stats_report(struct gve_priv *priv)
{
	int tx_stats_num, rx_stats_num;

	tx_stats_num = (GVE_TX_STATS_REPORT_NUM + NIC_TX_STATS_REPORT_NUM) *
		       priv->tx_cfg.num_queues;
	rx_stats_num = (GVE_RX_STATS_REPORT_NUM + NIC_RX_STATS_REPORT_NUM) *
		       priv->rx_cfg.num_queues;
	priv->stats_report_len = struct_size(priv->stats_report, stats,
					     tx_stats_num + rx_stats_num);
	priv->stats_report =
		dma_alloc_coherent(&priv->pdev->dev, priv->stats_report_len,
				   &priv->stats_report_bus, GFP_KERNEL);
	if (!priv->stats_report)
		return -ENOMEM;
	/* Set up timer for the report-stats task */
	timer_setup(&priv->stats_report_timer, gve_stats_report_timer, 0);
	priv->stats_report_timer_period = GVE_STATS_REPORT_TIMER_PERIOD;
	return 0;
}

static void gve_free_stats_report(struct gve_priv *priv)
{
	if (!priv->stats_report)
		return;

	del_timer_sync(&priv->stats_report_timer);
	dma_free_coherent(&priv->pdev->dev, priv->stats_report_len,
			  priv->stats_report, priv->stats_report_bus);
	priv->stats_report = NULL;
}

static irqreturn_t gve_mgmnt_intr(int irq, void *arg)
{
	struct gve_priv *priv = arg;

	queue_work(priv->gve_wq, &priv->service_task);
	return IRQ_HANDLED;
}

static irqreturn_t gve_intr(int irq, void *arg)
{
	struct gve_notify_block *block = arg;
	struct gve_priv *priv = block->priv;

	iowrite32be(GVE_IRQ_MASK, gve_irq_doorbell(priv, block));
	napi_schedule_irqoff(&block->napi);
	return IRQ_HANDLED;
}

static irqreturn_t gve_intr_dqo(int irq, void *arg)
{
	struct gve_notify_block *block = arg;

	/* Interrupts are automatically masked */
	napi_schedule_irqoff(&block->napi);
	return IRQ_HANDLED;
}

static int gve_napi_poll(struct napi_struct *napi, int budget)
{
	struct gve_notify_block *block;
	__be32 __iomem *irq_doorbell;
	bool reschedule = false;
	struct gve_priv *priv;

	block = container_of(napi, struct gve_notify_block, napi);
	priv = block->priv;

	if (block->tx)
		reschedule |= gve_tx_poll(block, budget);
	if (block->rx)
		reschedule |= gve_rx_poll(block, budget);

	if (reschedule)
		return budget;

	napi_complete(napi);
	irq_doorbell = gve_irq_doorbell(priv, block);
	iowrite32be(GVE_IRQ_ACK | GVE_IRQ_EVENT, irq_doorbell);

	/* Double check we have no extra work.
	 * Ensure unmask synchronizes with checking for work.
	 */
	mb();
	if (block->tx)
		reschedule |= gve_tx_poll(block, -1);
	if (block->rx)
		reschedule |= gve_rx_poll(block, -1);
	if (reschedule && napi_reschedule(napi))
		iowrite32be(GVE_IRQ_MASK, irq_doorbell);

	return 0;
}

static int gve_napi_poll_dqo(struct napi_struct *napi, int budget)
{
	struct gve_notify_block *block =
		container_of(napi, struct gve_notify_block, napi);
	struct gve_priv *priv = block->priv;
	bool reschedule = false;
	int work_done = 0;

	if (block->tx)
		reschedule |= gve_tx_poll_dqo(block, /*do_clean=*/true);

	if (block->rx) {
		work_done = gve_rx_poll_dqo(block, budget);
		reschedule |= work_done == budget;
	}

	if (reschedule)
		return budget;

	if (likely(napi_complete_done(napi, work_done))) {
		/* Enable interrupts again.
		 *
		 * We don't need to repoll afterwards because HW supports the
		 * PCI MSI-X PBA feature.
		 *
		 * Another interrupt would be triggered if a new event came in
		 * since the last one.
		 */
		gve_write_irq_doorbell_dqo(priv, block,
					   GVE_ITR_NO_UPDATE_DQO | GVE_ITR_ENABLE_BIT_DQO);
	}

	return work_done;
}

static int gve_alloc_notify_blocks(struct gve_priv *priv)
{
	int num_vecs_requested = priv->num_ntfy_blks + 1;
	char *name = priv->dev->name;
	unsigned int active_cpus;
	int vecs_enabled;
	int i, j;
	int err;

	priv->msix_vectors = kvzalloc(num_vecs_requested *
				      sizeof(*priv->msix_vectors), GFP_KERNEL);
	if (!priv->msix_vectors)
		return -ENOMEM;
	for (i = 0; i < num_vecs_requested; i++)
		priv->msix_vectors[i].entry = i;
	vecs_enabled = pci_enable_msix_range(priv->pdev, priv->msix_vectors,
					     GVE_MIN_MSIX, num_vecs_requested);
	if (vecs_enabled < 0) {
		dev_err(&priv->pdev->dev, "Could not enable min msix %d/%d\n",
			GVE_MIN_MSIX, vecs_enabled);
		err = vecs_enabled;
		goto abort_with_msix_vectors;
	}
	if (vecs_enabled != num_vecs_requested) {
		int new_num_ntfy_blks = (vecs_enabled - 1) & ~0x1;
		int vecs_per_type = new_num_ntfy_blks / 2;
		int vecs_left = new_num_ntfy_blks % 2;

		priv->num_ntfy_blks = new_num_ntfy_blks;
		priv->mgmt_msix_idx = priv->num_ntfy_blks;
		priv->tx_cfg.max_queues = min_t(int, priv->tx_cfg.max_queues,
						vecs_per_type);
		priv->rx_cfg.max_queues = min_t(int, priv->rx_cfg.max_queues,
						vecs_per_type + vecs_left);
		dev_err(&priv->pdev->dev,
			"Could not enable desired msix, only enabled %d, adjusting tx max queues to %d, and rx max queues to %d\n",
			vecs_enabled, priv->tx_cfg.max_queues,
			priv->rx_cfg.max_queues);
		if (priv->tx_cfg.num_queues > priv->tx_cfg.max_queues)
			priv->tx_cfg.num_queues = priv->tx_cfg.max_queues;
		if (priv->rx_cfg.num_queues > priv->rx_cfg.max_queues)
			priv->rx_cfg.num_queues = priv->rx_cfg.max_queues;
	}
	/* Half the notification blocks go to TX and half to RX */
	active_cpus = min_t(int, priv->num_ntfy_blks / 2, num_online_cpus());

	/* Setup Management Vector  - the last vector */
	snprintf(priv->mgmt_msix_name, sizeof(priv->mgmt_msix_name), "%s-mgmnt",
		 name);
	err = request_irq(priv->msix_vectors[priv->mgmt_msix_idx].vector,
			  gve_mgmnt_intr, 0, priv->mgmt_msix_name, priv);
	if (err) {
		dev_err(&priv->pdev->dev, "Did not receive management vector.\n");
		goto abort_with_msix_enabled;
	}
	priv->ntfy_blocks =
		dma_alloc_coherent(&priv->pdev->dev,
				   priv->num_ntfy_blks *
				   sizeof(*priv->ntfy_blocks),
				   &priv->ntfy_block_bus, GFP_KERNEL);
	if (!priv->ntfy_blocks) {
		err = -ENOMEM;
		goto abort_with_mgmt_vector;
	}
	/* Setup the other blocks - the first n-1 vectors */
	for (i = 0; i < priv->num_ntfy_blks; i++) {
		struct gve_notify_block *block = &priv->ntfy_blocks[i];
		int msix_idx = i;

		snprintf(block->name, sizeof(block->name), "%s-ntfy-block.%d",
			 name, i);
		block->priv = priv;
		err = request_irq(priv->msix_vectors[msix_idx].vector,
				  gve_is_gqi(priv) ? gve_intr : gve_intr_dqo,
				  0, block->name, block);
		if (err) {
			dev_err(&priv->pdev->dev,
				"Failed to receive msix vector %d\n", i);
			goto abort_with_some_ntfy_blocks;
		}
		irq_set_affinity_hint(priv->msix_vectors[msix_idx].vector,
				      get_cpu_mask(i % active_cpus));
	}
	return 0;
abort_with_some_ntfy_blocks:
	for (j = 0; j < i; j++) {
		struct gve_notify_block *block = &priv->ntfy_blocks[j];
		int msix_idx = j;

		irq_set_affinity_hint(priv->msix_vectors[msix_idx].vector,
				      NULL);
		free_irq(priv->msix_vectors[msix_idx].vector, block);
	}
	dma_free_coherent(&priv->pdev->dev, priv->num_ntfy_blks *
			  sizeof(*priv->ntfy_blocks),
			  priv->ntfy_blocks, priv->ntfy_block_bus);
	priv->ntfy_blocks = NULL;
abort_with_mgmt_vector:
	free_irq(priv->msix_vectors[priv->mgmt_msix_idx].vector, priv);
abort_with_msix_enabled:
	pci_disable_msix(priv->pdev);
abort_with_msix_vectors:
	kvfree(priv->msix_vectors);
	priv->msix_vectors = NULL;
	return err;
}

static void gve_free_notify_blocks(struct gve_priv *priv)
{
	int i;

	if (!priv->msix_vectors)
		return;

	/* Free the irqs */
	for (i = 0; i < priv->num_ntfy_blks; i++) {
		struct gve_notify_block *block = &priv->ntfy_blocks[i];
		int msix_idx = i;

		irq_set_affinity_hint(priv->msix_vectors[msix_idx].vector,
				      NULL);
		free_irq(priv->msix_vectors[msix_idx].vector, block);
	}
	free_irq(priv->msix_vectors[priv->mgmt_msix_idx].vector, priv);
	dma_free_coherent(&priv->pdev->dev,
			  priv->num_ntfy_blks * sizeof(*priv->ntfy_blocks),
			  priv->ntfy_blocks, priv->ntfy_block_bus);
	priv->ntfy_blocks = NULL;
	pci_disable_msix(priv->pdev);
	kvfree(priv->msix_vectors);
	priv->msix_vectors = NULL;
}

static int gve_setup_device_resources(struct gve_priv *priv)
{
	int err;

	err = gve_alloc_counter_array(priv);
	if (err)
		return err;
	err = gve_alloc_notify_blocks(priv);
	if (err)
		goto abort_with_counter;
	err = gve_alloc_stats_report(priv);
	if (err)
		goto abort_with_ntfy_blocks;
	err = gve_adminq_configure_device_resources(priv,
						    priv->counter_array_bus,
						    priv->num_event_counters,
						    priv->ntfy_block_bus,
						    priv->num_ntfy_blks);
	if (unlikely(err)) {
		dev_err(&priv->pdev->dev,
			"could not setup device_resources: err=%d\n", err);
		err = -ENXIO;
		goto abort_with_stats_report;
	}

	if (priv->queue_format == GVE_DQO_RDA_FORMAT) {
		priv->ptype_lut_dqo = kvzalloc(sizeof(*priv->ptype_lut_dqo),
					       GFP_KERNEL);
		if (!priv->ptype_lut_dqo) {
			err = -ENOMEM;
			goto abort_with_stats_report;
		}
		err = gve_adminq_get_ptype_map_dqo(priv, priv->ptype_lut_dqo);
		if (err) {
			dev_err(&priv->pdev->dev,
				"Failed to get ptype map: err=%d\n", err);
			goto abort_with_ptype_lut;
		}
	}

	err = gve_adminq_report_stats(priv, priv->stats_report_len,
				      priv->stats_report_bus,
				      GVE_STATS_REPORT_TIMER_PERIOD);
	if (err)
		dev_err(&priv->pdev->dev,
			"Failed to report stats: err=%d\n", err);
	gve_set_device_resources_ok(priv);
	return 0;

abort_with_ptype_lut:
	kvfree(priv->ptype_lut_dqo);
	priv->ptype_lut_dqo = NULL;
abort_with_stats_report:
	gve_free_stats_report(priv);
abort_with_ntfy_blocks:
	gve_free_notify_blocks(priv);
abort_with_counter:
	gve_free_counter_array(priv);

	return err;
}

static void gve_trigger_reset(struct gve_priv *priv);

static void gve_teardown_device_resources(struct gve_priv *priv)
{
	int err;

	/* Tell device its resources are being freed */
	if (gve_get_device_resources_ok(priv)) {
		/* detach the stats report */
		err = gve_adminq_report_stats(priv, 0, 0x0, GVE_STATS_REPORT_TIMER_PERIOD);
		if (err) {
			dev_err(&priv->pdev->dev,
				"Failed to detach stats report: err=%d\n", err);
			gve_trigger_reset(priv);
		}
		err = gve_adminq_deconfigure_device_resources(priv);
		if (err) {
			dev_err(&priv->pdev->dev,
				"Could not deconfigure device resources: err=%d\n",
				err);
			gve_trigger_reset(priv);
		}
	}

	kvfree(priv->ptype_lut_dqo);
	priv->ptype_lut_dqo = NULL;

	gve_free_counter_array(priv);
	gve_free_notify_blocks(priv);
	gve_free_stats_report(priv);
	gve_clear_device_resources_ok(priv);
}

static void gve_add_napi(struct gve_priv *priv, int ntfy_idx,
			 int (*gve_poll)(struct napi_struct *, int))
{
	struct gve_notify_block *block = &priv->ntfy_blocks[ntfy_idx];

	netif_napi_add(priv->dev, &block->napi, gve_poll,
		       NAPI_POLL_WEIGHT);
}

static void gve_remove_napi(struct gve_priv *priv, int ntfy_idx)
{
	struct gve_notify_block *block = &priv->ntfy_blocks[ntfy_idx];

	netif_napi_del(&block->napi);
}

static int gve_register_qpls(struct gve_priv *priv)
{
	int num_qpls = gve_num_tx_qpls(priv) + gve_num_rx_qpls(priv);
	int err;
	int i;

	for (i = 0; i < num_qpls; i++) {
		err = gve_adminq_register_page_list(priv, &priv->qpls[i]);
		if (err) {
			netif_err(priv, drv, priv->dev,
				  "failed to register queue page list %d\n",
				  priv->qpls[i].id);
			/* This failure will trigger a reset - no need to clean
			 * up
			 */
			return err;
		}
	}
	return 0;
}

static int gve_unregister_qpls(struct gve_priv *priv)
{
	int num_qpls = gve_num_tx_qpls(priv) + gve_num_rx_qpls(priv);
	int err;
	int i;

	for (i = 0; i < num_qpls; i++) {
		err = gve_adminq_unregister_page_list(priv, priv->qpls[i].id);
		/* This failure will trigger a reset - no need to clean up */
		if (err) {
			netif_err(priv, drv, priv->dev,
				  "Failed to unregister queue page list %d\n",
				  priv->qpls[i].id);
			return err;
		}
	}
	return 0;
}

static int gve_create_rings(struct gve_priv *priv)
{
	int err;
	int i;

	err = gve_adminq_create_tx_queues(priv, priv->tx_cfg.num_queues);
	if (err) {
		netif_err(priv, drv, priv->dev, "failed to create %d tx queues\n",
			  priv->tx_cfg.num_queues);
		/* This failure will trigger a reset - no need to clean
		 * up
		 */
		return err;
	}
	netif_dbg(priv, drv, priv->dev, "created %d tx queues\n",
		  priv->tx_cfg.num_queues);

	err = gve_adminq_create_rx_queues(priv, priv->rx_cfg.num_queues);
	if (err) {
		netif_err(priv, drv, priv->dev, "failed to create %d rx queues\n",
			  priv->rx_cfg.num_queues);
		/* This failure will trigger a reset - no need to clean
		 * up
		 */
		return err;
	}
	netif_dbg(priv, drv, priv->dev, "created %d rx queues\n",
		  priv->rx_cfg.num_queues);

	if (gve_is_gqi(priv)) {
		/* Rx data ring has been prefilled with packet buffers at queue
		 * allocation time.
		 *
		 * Write the doorbell to provide descriptor slots and packet
		 * buffers to the NIC.
		 */
		for (i = 0; i < priv->rx_cfg.num_queues; i++)
			gve_rx_write_doorbell(priv, &priv->rx[i]);
	} else {
		for (i = 0; i < priv->rx_cfg.num_queues; i++) {
			/* Post buffers and ring doorbell. */
			gve_rx_post_buffers_dqo(&priv->rx[i]);
		}
	}

	return 0;
}

static void add_napi_init_sync_stats(struct gve_priv *priv,
				     int (*napi_poll)(struct napi_struct *napi,
						      int budget))
{
	int i;

	/* Add tx napi & init sync stats*/
	for (i = 0; i < priv->tx_cfg.num_queues; i++) {
		int ntfy_idx = gve_tx_idx_to_ntfy(priv, i);

		u64_stats_init(&priv->tx[i].statss);
		priv->tx[i].ntfy_id = ntfy_idx;
		gve_add_napi(priv, ntfy_idx, napi_poll);
	}
	/* Add rx napi  & init sync stats*/
	for (i = 0; i < priv->rx_cfg.num_queues; i++) {
		int ntfy_idx = gve_rx_idx_to_ntfy(priv, i);

		u64_stats_init(&priv->rx[i].statss);
		priv->rx[i].ntfy_id = ntfy_idx;
		gve_add_napi(priv, ntfy_idx, napi_poll);
	}
}

static void gve_tx_free_rings(struct gve_priv *priv)
{
	if (gve_is_gqi(priv)) {
		gve_tx_free_rings_gqi(priv);
	} else {
		gve_tx_free_rings_dqo(priv);
	}
}

static int gve_alloc_rings(struct gve_priv *priv)
{
	int err;

	/* Setup tx rings */
	priv->tx = kvzalloc(priv->tx_cfg.num_queues * sizeof(*priv->tx),
			    GFP_KERNEL);
	if (!priv->tx)
		return -ENOMEM;

	if (gve_is_gqi(priv))
		err = gve_tx_alloc_rings(priv);
	else
		err = gve_tx_alloc_rings_dqo(priv);
	if (err)
		goto free_tx;

	/* Setup rx rings */
	priv->rx = kvzalloc(priv->rx_cfg.num_queues * sizeof(*priv->rx),
			    GFP_KERNEL);
	if (!priv->rx) {
		err = -ENOMEM;
		goto free_tx_queue;
	}

	if (gve_is_gqi(priv))
		err = gve_rx_alloc_rings(priv);
	else
		err = gve_rx_alloc_rings_dqo(priv);
	if (err)
		goto free_rx;

	if (gve_is_gqi(priv))
		add_napi_init_sync_stats(priv, gve_napi_poll);
	else
		add_napi_init_sync_stats(priv, gve_napi_poll_dqo);

	return 0;

free_rx:
	kvfree(priv->rx);
	priv->rx = NULL;
free_tx_queue:
	gve_tx_free_rings(priv);
free_tx:
	kvfree(priv->tx);
	priv->tx = NULL;
	return err;
}

static int gve_destroy_rings(struct gve_priv *priv)
{
	int err;

	err = gve_adminq_destroy_tx_queues(priv, priv->tx_cfg.num_queues);
	if (err) {
		netif_err(priv, drv, priv->dev,
			  "failed to destroy tx queues\n");
		/* This failure will trigger a reset - no need to clean up */
		return err;
	}
	netif_dbg(priv, drv, priv->dev, "destroyed tx queues\n");
	err = gve_adminq_destroy_rx_queues(priv, priv->rx_cfg.num_queues);
	if (err) {
		netif_err(priv, drv, priv->dev,
			  "failed to destroy rx queues\n");
		/* This failure will trigger a reset - no need to clean up */
		return err;
	}
	netif_dbg(priv, drv, priv->dev, "destroyed rx queues\n");
	return 0;
}

static void gve_rx_free_rings(struct gve_priv *priv)
{
	if (gve_is_gqi(priv))
		gve_rx_free_rings_gqi(priv);
	else
		gve_rx_free_rings_dqo(priv);
}

static void gve_free_rings(struct gve_priv *priv)
{
	int ntfy_idx;
	int i;

	if (priv->tx) {
		for (i = 0; i < priv->tx_cfg.num_queues; i++) {
			ntfy_idx = gve_tx_idx_to_ntfy(priv, i);
			gve_remove_napi(priv, ntfy_idx);
		}
		gve_tx_free_rings(priv);
		kvfree(priv->tx);
		priv->tx = NULL;
	}
	if (priv->rx) {
		for (i = 0; i < priv->rx_cfg.num_queues; i++) {
			ntfy_idx = gve_rx_idx_to_ntfy(priv, i);
			gve_remove_napi(priv, ntfy_idx);
		}
		gve_rx_free_rings(priv);
		kvfree(priv->rx);
		priv->rx = NULL;
	}
}

int gve_alloc_page(struct gve_priv *priv, struct device *dev,
		   struct page **page, dma_addr_t *dma,
		   enum dma_data_direction dir, gfp_t gfp_flags)
{
	*page = alloc_page(gfp_flags);
	if (!*page) {
		priv->page_alloc_fail++;
		return -ENOMEM;
	}
	*dma = dma_map_page(dev, *page, 0, PAGE_SIZE, dir);
	if (dma_mapping_error(dev, *dma)) {
		priv->dma_mapping_error++;
		put_page(*page);
		return -ENOMEM;
	}
	return 0;
}

static int gve_alloc_queue_page_list(struct gve_priv *priv, u32 id,
				     int pages)
{
	struct gve_queue_page_list *qpl = &priv->qpls[id];
	int err;
	int i;

	if (pages + priv->num_registered_pages > priv->max_registered_pages) {
		netif_err(priv, drv, priv->dev,
			  "Reached max number of registered pages %llu > %llu\n",
			  pages + priv->num_registered_pages,
			  priv->max_registered_pages);
		return -EINVAL;
	}

	qpl->id = id;
	qpl->num_entries = 0;
	qpl->pages = kvzalloc(pages * sizeof(*qpl->pages), GFP_KERNEL);
	/* caller handles clean up */
	if (!qpl->pages)
		return -ENOMEM;
	qpl->page_buses = kvzalloc(pages * sizeof(*qpl->page_buses),
				   GFP_KERNEL);
	/* caller handles clean up */
	if (!qpl->page_buses)
		return -ENOMEM;

	for (i = 0; i < pages; i++) {
		err = gve_alloc_page(priv, &priv->pdev->dev, &qpl->pages[i],
				     &qpl->page_buses[i],
				     gve_qpl_dma_dir(priv, id), GFP_KERNEL);
		/* caller handles clean up */
		if (err)
			return -ENOMEM;
		qpl->num_entries++;
	}
	priv->num_registered_pages += pages;

	return 0;
}

void gve_free_page(struct device *dev, struct page *page, dma_addr_t dma,
		   enum dma_data_direction dir)
{
	if (!dma_mapping_error(dev, dma))
		dma_unmap_page(dev, dma, PAGE_SIZE, dir);
	if (page)
		put_page(page);
}

static void gve_free_queue_page_list(struct gve_priv *priv,
				     int id)
{
	struct gve_queue_page_list *qpl = &priv->qpls[id];
	int i;

	if (!qpl->pages)
		return;
	if (!qpl->page_buses)
		goto free_pages;

	for (i = 0; i < qpl->num_entries; i++)
		gve_free_page(&priv->pdev->dev, qpl->pages[i],
			      qpl->page_buses[i], gve_qpl_dma_dir(priv, id));

	kvfree(qpl->page_buses);
free_pages:
	kvfree(qpl->pages);
	priv->num_registered_pages -= qpl->num_entries;
}

static int gve_alloc_qpls(struct gve_priv *priv)
{
	int num_qpls = gve_num_tx_qpls(priv) + gve_num_rx_qpls(priv);
	int i, j;
	int err;

	/* Raw addressing means no QPLs */
	if (priv->queue_format == GVE_GQI_RDA_FORMAT)
		return 0;

	priv->qpls = kvzalloc(num_qpls * sizeof(*priv->qpls), GFP_KERNEL);
	if (!priv->qpls)
		return -ENOMEM;

	for (i = 0; i < gve_num_tx_qpls(priv); i++) {
		err = gve_alloc_queue_page_list(priv, i,
						priv->tx_pages_per_qpl);
		if (err)
			goto free_qpls;
	}
	for (; i < num_qpls; i++) {
		err = gve_alloc_queue_page_list(priv, i,
						priv->rx_data_slot_cnt);
		if (err)
			goto free_qpls;
	}

	priv->qpl_cfg.qpl_map_size = BITS_TO_LONGS(num_qpls) *
				     sizeof(unsigned long) * BITS_PER_BYTE;
	priv->qpl_cfg.qpl_id_map = kvzalloc(BITS_TO_LONGS(num_qpls) *
					    sizeof(unsigned long), GFP_KERNEL);
	if (!priv->qpl_cfg.qpl_id_map) {
		err = -ENOMEM;
		goto free_qpls;
	}

	return 0;

free_qpls:
	for (j = 0; j <= i; j++)
		gve_free_queue_page_list(priv, j);
	kvfree(priv->qpls);
	return err;
}

static void gve_free_qpls(struct gve_priv *priv)
{
	int num_qpls = gve_num_tx_qpls(priv) + gve_num_rx_qpls(priv);
	int i;

	/* Raw addressing means no QPLs */
	if (priv->queue_format == GVE_GQI_RDA_FORMAT)
		return;

	kvfree(priv->qpl_cfg.qpl_id_map);

	for (i = 0; i < num_qpls; i++)
		gve_free_queue_page_list(priv, i);

	kvfree(priv->qpls);
}

/* Use this to schedule a reset when the device is capable of continuing
 * to handle other requests in its current state. If it is not, do a reset
 * in thread instead.
 */
void gve_schedule_reset(struct gve_priv *priv)
{
	gve_set_do_reset(priv);
	queue_work(priv->gve_wq, &priv->service_task);
}

static void gve_reset_and_teardown(struct gve_priv *priv, bool was_up);
static int gve_reset_recovery(struct gve_priv *priv, bool was_up);
static void gve_turndown(struct gve_priv *priv);
static void gve_turnup(struct gve_priv *priv);

static int gve_open(struct net_device *dev)
{
	struct gve_priv *priv = netdev_priv(dev);
	int err;

	err = gve_alloc_qpls(priv);
	if (err)
		return err;

	err = gve_alloc_rings(priv);
	if (err)
		goto free_qpls;

	err = netif_set_real_num_tx_queues(dev, priv->tx_cfg.num_queues);
	if (err)
		goto free_rings;
	err = netif_set_real_num_rx_queues(dev, priv->rx_cfg.num_queues);
	if (err)
		goto free_rings;

	err = gve_register_qpls(priv);
	if (err)
		goto reset;

	if (!gve_is_gqi(priv)) {
		/* Hard code this for now. This may be tuned in the future for
		 * performance.
		 */
		priv->data_buffer_size_dqo = GVE_RX_BUFFER_SIZE_DQO;
	}
	err = gve_create_rings(priv);
	if (err)
		goto reset;

	gve_set_device_rings_ok(priv);

	if (gve_get_report_stats(priv))
		mod_timer(&priv->stats_report_timer,
			  round_jiffies(jiffies +
				msecs_to_jiffies(priv->stats_report_timer_period)));

	gve_turnup(priv);
	queue_work(priv->gve_wq, &priv->service_task);
	priv->interface_up_cnt++;
	return 0;

free_rings:
	gve_free_rings(priv);
free_qpls:
	gve_free_qpls(priv);
	return err;

reset:
	/* This must have been called from a reset due to the rtnl lock
	 * so just return at this point.
	 */
	if (gve_get_reset_in_progress(priv))
		return err;
	/* Otherwise reset before returning */
	gve_reset_and_teardown(priv, true);
	/* if this fails there is nothing we can do so just ignore the return */
	gve_reset_recovery(priv, false);
	/* return the original error */
	return err;
}

static int gve_close(struct net_device *dev)
{
	struct gve_priv *priv = netdev_priv(dev);
	int err;

	netif_carrier_off(dev);
	if (gve_get_device_rings_ok(priv)) {
		gve_turndown(priv);
		err = gve_destroy_rings(priv);
		if (err)
			goto err;
		err = gve_unregister_qpls(priv);
		if (err)
			goto err;
		gve_clear_device_rings_ok(priv);
	}
	del_timer_sync(&priv->stats_report_timer);

	gve_free_rings(priv);
	gve_free_qpls(priv);
	priv->interface_down_cnt++;
	return 0;

err:
	/* This must have been called from a reset due to the rtnl lock
	 * so just return at this point.
	 */
	if (gve_get_reset_in_progress(priv))
		return err;
	/* Otherwise reset before returning */
	gve_reset_and_teardown(priv, true);
	return gve_reset_recovery(priv, false);
}

int gve_adjust_queues(struct gve_priv *priv,
		      struct gve_queue_config new_rx_config,
		      struct gve_queue_config new_tx_config)
{
	int err;

	if (netif_carrier_ok(priv->dev)) {
		/* To make this process as simple as possible we teardown the
		 * device, set the new configuration, and then bring the device
		 * up again.
		 */
		err = gve_close(priv->dev);
		/* we have already tried to reset in close,
		 * just fail at this point
		 */
		if (err)
			return err;
		priv->tx_cfg = new_tx_config;
		priv->rx_cfg = new_rx_config;

		err = gve_open(priv->dev);
		if (err)
			goto err;

		return 0;
	}
	/* Set the config for the next up. */
	priv->tx_cfg = new_tx_config;
	priv->rx_cfg = new_rx_config;

	return 0;
err:
	netif_err(priv, drv, priv->dev,
		  "Adjust queues failed! !!! DISABLING ALL QUEUES !!!\n");
	gve_turndown(priv);
	return err;
}

static void gve_turndown(struct gve_priv *priv)
{
	int idx;

	if (netif_carrier_ok(priv->dev))
		netif_carrier_off(priv->dev);

	if (!gve_get_napi_enabled(priv))
		return;

	/* Disable napi to prevent more work from coming in */
	for (idx = 0; idx < priv->tx_cfg.num_queues; idx++) {
		int ntfy_idx = gve_tx_idx_to_ntfy(priv, idx);
		struct gve_notify_block *block = &priv->ntfy_blocks[ntfy_idx];

		napi_disable(&block->napi);
	}
	for (idx = 0; idx < priv->rx_cfg.num_queues; idx++) {
		int ntfy_idx = gve_rx_idx_to_ntfy(priv, idx);
		struct gve_notify_block *block = &priv->ntfy_blocks[ntfy_idx];

		napi_disable(&block->napi);
	}

	/* Stop tx queues */
	netif_tx_disable(priv->dev);

	gve_clear_napi_enabled(priv);
	gve_clear_report_stats(priv);
}

static void gve_turnup(struct gve_priv *priv)
{
	int idx;

	/* Start the tx queues */
	netif_tx_start_all_queues(priv->dev);

	/* Enable napi and unmask interrupts for all queues */
	for (idx = 0; idx < priv->tx_cfg.num_queues; idx++) {
		int ntfy_idx = gve_tx_idx_to_ntfy(priv, idx);
		struct gve_notify_block *block = &priv->ntfy_blocks[ntfy_idx];

		napi_enable(&block->napi);
		if (gve_is_gqi(priv)) {
			iowrite32be(0, gve_irq_doorbell(priv, block));
		} else {
			u32 val = gve_set_itr_ratelimit_dqo(GVE_TX_IRQ_RATELIMIT_US_DQO);

			gve_write_irq_doorbell_dqo(priv, block, val);
		}
	}
	for (idx = 0; idx < priv->rx_cfg.num_queues; idx++) {
		int ntfy_idx = gve_rx_idx_to_ntfy(priv, idx);
		struct gve_notify_block *block = &priv->ntfy_blocks[ntfy_idx];

		napi_enable(&block->napi);
		if (gve_is_gqi(priv)) {
			iowrite32be(0, gve_irq_doorbell(priv, block));
		} else {
			u32 val = gve_set_itr_ratelimit_dqo(GVE_RX_IRQ_RATELIMIT_US_DQO);

			gve_write_irq_doorbell_dqo(priv, block, val);
		}
	}

	gve_set_napi_enabled(priv);
}

static void gve_tx_timeout(struct net_device *dev, unsigned int txqueue)
{
	struct gve_notify_block *block;
	struct gve_tx_ring *tx = NULL;
	struct gve_priv *priv;
	u32 last_nic_done;
	u32 current_time;
	u32 ntfy_idx;

	netdev_info(dev, "Timeout on tx queue, %d", txqueue);
	priv = netdev_priv(dev);
	if (txqueue > priv->tx_cfg.num_queues)
		goto reset;
<<<<<<< HEAD

	ntfy_idx = gve_tx_idx_to_ntfy(priv, txqueue);
	if (ntfy_idx >= priv->num_ntfy_blks)
		goto reset;

=======

	ntfy_idx = gve_tx_idx_to_ntfy(priv, txqueue);
	if (ntfy_idx >= priv->num_ntfy_blks)
		goto reset;

>>>>>>> 9b37665a
	block = &priv->ntfy_blocks[ntfy_idx];
	tx = block->tx;

	current_time = jiffies_to_msecs(jiffies);
	if (tx->last_kick_msec + MIN_TX_TIMEOUT_GAP > current_time)
		goto reset;

	/* Check to see if there are missed completions, which will allow us to
	 * kick the queue.
	 */
	last_nic_done = gve_tx_load_event_counter(priv, tx);
	if (last_nic_done - tx->done) {
		netdev_info(dev, "Kicking queue %d", txqueue);
		iowrite32be(GVE_IRQ_MASK, gve_irq_doorbell(priv, block));
		napi_schedule(&block->napi);
		tx->last_kick_msec = current_time;
		goto out;
	} // Else reset.

reset:
	gve_schedule_reset(priv);

out:
	if (tx)
		tx->queue_timeout++;
	priv->tx_timeo_cnt++;
}

static int gve_set_features(struct net_device *netdev,
			    netdev_features_t features)
{
	const netdev_features_t orig_features = netdev->features;
	struct gve_priv *priv = netdev_priv(netdev);
	int err;

	if ((netdev->features & NETIF_F_LRO) != (features & NETIF_F_LRO)) {
		netdev->features ^= NETIF_F_LRO;
		if (netif_carrier_ok(netdev)) {
			/* To make this process as simple as possible we
			 * teardown the device, set the new configuration,
			 * and then bring the device up again.
			 */
			err = gve_close(netdev);
			/* We have already tried to reset in close, just fail
			 * at this point.
			 */
			if (err)
				goto err;

			err = gve_open(netdev);
			if (err)
				goto err;
		}
	}

	return 0;
err:
	/* Reverts the change on error. */
	netdev->features = orig_features;
	netif_err(priv, drv, netdev,
		  "Set features failed! !!! DISABLING ALL QUEUES !!!\n");
	return err;
}

static const struct net_device_ops gve_netdev_ops = {
	.ndo_start_xmit		=	gve_start_xmit,
	.ndo_open		=	gve_open,
	.ndo_stop		=	gve_close,
	.ndo_get_stats64	=	gve_get_stats,
	.ndo_tx_timeout         =       gve_tx_timeout,
	.ndo_set_features	=	gve_set_features,
};

static void gve_handle_status(struct gve_priv *priv, u32 status)
{
	if (GVE_DEVICE_STATUS_RESET_MASK & status) {
		dev_info(&priv->pdev->dev, "Device requested reset.\n");
		gve_set_do_reset(priv);
	}
	if (GVE_DEVICE_STATUS_REPORT_STATS_MASK & status) {
		priv->stats_report_trigger_cnt++;
		gve_set_do_report_stats(priv);
	}
}

static void gve_handle_reset(struct gve_priv *priv)
{
	/* A service task will be scheduled at the end of probe to catch any
	 * resets that need to happen, and we don't want to reset until
	 * probe is done.
	 */
	if (gve_get_probe_in_progress(priv))
		return;

	if (gve_get_do_reset(priv)) {
		rtnl_lock();
		gve_reset(priv, false);
		rtnl_unlock();
	}
}

void gve_handle_report_stats(struct gve_priv *priv)
{
	struct stats *stats = priv->stats_report->stats;
	int idx, stats_idx = 0;
	unsigned int start = 0;
	u64 tx_bytes;

	if (!gve_get_report_stats(priv))
		return;

	be64_add_cpu(&priv->stats_report->written_count, 1);
	/* tx stats */
	if (priv->tx) {
		for (idx = 0; idx < priv->tx_cfg.num_queues; idx++) {
			u32 last_completion = 0;
			u32 tx_frames = 0;

			/* DQO doesn't currently support these metrics. */
			if (gve_is_gqi(priv)) {
				last_completion = priv->tx[idx].done;
				tx_frames = priv->tx[idx].req;
			}

			do {
				start = u64_stats_fetch_begin_irq(&priv->tx[idx].statss);
				tx_bytes = priv->tx[idx].bytes_done;
			} while (u64_stats_fetch_retry_irq(&priv->tx[idx].statss, start));
			stats[stats_idx++] = (struct stats) {
				.stat_name = cpu_to_be32(TX_WAKE_CNT),
				.value = cpu_to_be64(priv->tx[idx].wake_queue),
				.queue_id = cpu_to_be32(idx),
			};
			stats[stats_idx++] = (struct stats) {
				.stat_name = cpu_to_be32(TX_STOP_CNT),
				.value = cpu_to_be64(priv->tx[idx].stop_queue),
				.queue_id = cpu_to_be32(idx),
			};
			stats[stats_idx++] = (struct stats) {
				.stat_name = cpu_to_be32(TX_FRAMES_SENT),
				.value = cpu_to_be64(tx_frames),
				.queue_id = cpu_to_be32(idx),
			};
			stats[stats_idx++] = (struct stats) {
				.stat_name = cpu_to_be32(TX_BYTES_SENT),
				.value = cpu_to_be64(tx_bytes),
				.queue_id = cpu_to_be32(idx),
			};
			stats[stats_idx++] = (struct stats) {
				.stat_name = cpu_to_be32(TX_LAST_COMPLETION_PROCESSED),
				.value = cpu_to_be64(last_completion),
				.queue_id = cpu_to_be32(idx),
			};
			stats[stats_idx++] = (struct stats) {
				.stat_name = cpu_to_be32(TX_TIMEOUT_CNT),
				.value = cpu_to_be64(priv->tx[idx].queue_timeout),
				.queue_id = cpu_to_be32(idx),
			};
		}
	}
	/* rx stats */
	if (priv->rx) {
		for (idx = 0; idx < priv->rx_cfg.num_queues; idx++) {
			stats[stats_idx++] = (struct stats) {
				.stat_name = cpu_to_be32(RX_NEXT_EXPECTED_SEQUENCE),
				.value = cpu_to_be64(priv->rx[idx].desc.seqno),
				.queue_id = cpu_to_be32(idx),
			};
			stats[stats_idx++] = (struct stats) {
				.stat_name = cpu_to_be32(RX_BUFFERS_POSTED),
				.value = cpu_to_be64(priv->rx[0].fill_cnt),
				.queue_id = cpu_to_be32(idx),
			};
		}
	}
}

static void gve_handle_link_status(struct gve_priv *priv, bool link_status)
{
	if (!gve_get_napi_enabled(priv))
		return;

	if (link_status == netif_carrier_ok(priv->dev))
		return;

	if (link_status) {
		netdev_info(priv->dev, "Device link is up.\n");
		netif_carrier_on(priv->dev);
	} else {
		netdev_info(priv->dev, "Device link is down.\n");
		netif_carrier_off(priv->dev);
	}
}

/* Handle NIC status register changes, reset requests and report stats */
static void gve_service_task(struct work_struct *work)
{
	struct gve_priv *priv = container_of(work, struct gve_priv,
					     service_task);
	u32 status = ioread32be(&priv->reg_bar0->device_status);

	gve_handle_status(priv, status);

	gve_handle_reset(priv);
	gve_handle_link_status(priv, GVE_DEVICE_STATUS_LINK_STATUS_MASK & status);
}

static int gve_init_priv(struct gve_priv *priv, bool skip_describe_device)
{
	int num_ntfy;
	int err;

	/* Set up the adminq */
	err = gve_adminq_alloc(&priv->pdev->dev, priv);
	if (err) {
		dev_err(&priv->pdev->dev,
			"Failed to alloc admin queue: err=%d\n", err);
		return err;
	}

	if (skip_describe_device)
		goto setup_device;

	priv->queue_format = GVE_QUEUE_FORMAT_UNSPECIFIED;
	/* Get the initial information we need from the device */
	err = gve_adminq_describe_device(priv);
	if (err) {
		dev_err(&priv->pdev->dev,
			"Could not get device information: err=%d\n", err);
		goto err;
	}
	if (gve_is_gqi(priv) && priv->dev->max_mtu > PAGE_SIZE) {
		priv->dev->max_mtu = PAGE_SIZE;
		err = gve_adminq_set_mtu(priv, priv->dev->mtu);
		if (err) {
			dev_err(&priv->pdev->dev, "Could not set mtu");
			goto err;
		}
	}
	priv->dev->mtu = priv->dev->max_mtu;
	num_ntfy = pci_msix_vec_count(priv->pdev);
	if (num_ntfy <= 0) {
		dev_err(&priv->pdev->dev,
			"could not count MSI-x vectors: err=%d\n", num_ntfy);
		err = num_ntfy;
		goto err;
	} else if (num_ntfy < GVE_MIN_MSIX) {
		dev_err(&priv->pdev->dev, "gve needs at least %d MSI-x vectors, but only has %d\n",
			GVE_MIN_MSIX, num_ntfy);
		err = -EINVAL;
		goto err;
	}

	priv->num_registered_pages = 0;
	priv->rx_copybreak = GVE_DEFAULT_RX_COPYBREAK;
	/* gvnic has one Notification Block per MSI-x vector, except for the
	 * management vector
	 */
	priv->num_ntfy_blks = (num_ntfy - 1) & ~0x1;
	priv->mgmt_msix_idx = priv->num_ntfy_blks;

	priv->tx_cfg.max_queues =
		min_t(int, priv->tx_cfg.max_queues, priv->num_ntfy_blks / 2);
	priv->rx_cfg.max_queues =
		min_t(int, priv->rx_cfg.max_queues, priv->num_ntfy_blks / 2);

	priv->tx_cfg.num_queues = priv->tx_cfg.max_queues;
	priv->rx_cfg.num_queues = priv->rx_cfg.max_queues;
	if (priv->default_num_queues > 0) {
		priv->tx_cfg.num_queues = min_t(int, priv->default_num_queues,
						priv->tx_cfg.num_queues);
		priv->rx_cfg.num_queues = min_t(int, priv->default_num_queues,
						priv->rx_cfg.num_queues);
	}

	dev_info(&priv->pdev->dev, "TX queues %d, RX queues %d\n",
		 priv->tx_cfg.num_queues, priv->rx_cfg.num_queues);
	dev_info(&priv->pdev->dev, "Max TX queues %d, Max RX queues %d\n",
		 priv->tx_cfg.max_queues, priv->rx_cfg.max_queues);

setup_device:
	err = gve_setup_device_resources(priv);
	if (!err)
		return 0;
err:
	gve_adminq_free(&priv->pdev->dev, priv);
	return err;
}

static void gve_teardown_priv_resources(struct gve_priv *priv)
{
	gve_teardown_device_resources(priv);
	gve_adminq_free(&priv->pdev->dev, priv);
}

static void gve_trigger_reset(struct gve_priv *priv)
{
	/* Reset the device by releasing the AQ */
	gve_adminq_release(priv);
}

static void gve_reset_and_teardown(struct gve_priv *priv, bool was_up)
{
	gve_trigger_reset(priv);
	/* With the reset having already happened, close cannot fail */
	if (was_up)
		gve_close(priv->dev);
	gve_teardown_priv_resources(priv);
}

static int gve_reset_recovery(struct gve_priv *priv, bool was_up)
{
	int err;

	err = gve_init_priv(priv, true);
	if (err)
		goto err;
	if (was_up) {
		err = gve_open(priv->dev);
		if (err)
			goto err;
	}
	return 0;
err:
	dev_err(&priv->pdev->dev, "Reset failed! !!! DISABLING ALL QUEUES !!!\n");
	gve_turndown(priv);
	return err;
}

int gve_reset(struct gve_priv *priv, bool attempt_teardown)
{
	bool was_up = netif_carrier_ok(priv->dev);
	int err;

	dev_info(&priv->pdev->dev, "Performing reset\n");
	gve_clear_do_reset(priv);
	gve_set_reset_in_progress(priv);
	/* If we aren't attempting to teardown normally, just go turndown and
	 * reset right away.
	 */
	if (!attempt_teardown) {
		gve_turndown(priv);
		gve_reset_and_teardown(priv, was_up);
	} else {
		/* Otherwise attempt to close normally */
		if (was_up) {
			err = gve_close(priv->dev);
			/* If that fails reset as we did above */
			if (err)
				gve_reset_and_teardown(priv, was_up);
		}
		/* Clean up any remaining resources */
		gve_teardown_priv_resources(priv);
	}

	/* Set it all back up */
	err = gve_reset_recovery(priv, was_up);
	gve_clear_reset_in_progress(priv);
	priv->reset_cnt++;
	priv->interface_up_cnt = 0;
	priv->interface_down_cnt = 0;
	priv->stats_report_trigger_cnt = 0;
	return err;
}

static void gve_write_version(u8 __iomem *driver_version_register)
{
	const char *c = gve_version_prefix;

	while (*c) {
		writeb(*c, driver_version_register);
		c++;
	}

	c = gve_version_str;
	while (*c) {
		writeb(*c, driver_version_register);
		c++;
	}
	writeb('\n', driver_version_register);
}

static int gve_probe(struct pci_dev *pdev, const struct pci_device_id *ent)
{
	int max_tx_queues, max_rx_queues;
	struct net_device *dev;
	__be32 __iomem *db_bar;
	struct gve_registers __iomem *reg_bar;
	struct gve_priv *priv;
	int err;

	err = pci_enable_device(pdev);
	if (err)
		return err;

	err = pci_request_regions(pdev, "gvnic-cfg");
	if (err)
		goto abort_with_enabled;

	pci_set_master(pdev);

	err = dma_set_mask_and_coherent(&pdev->dev, DMA_BIT_MASK(64));
	if (err) {
		dev_err(&pdev->dev, "Failed to set dma mask: err=%d\n", err);
		goto abort_with_pci_region;
	}

	reg_bar = pci_iomap(pdev, GVE_REGISTER_BAR, 0);
	if (!reg_bar) {
		dev_err(&pdev->dev, "Failed to map pci bar!\n");
		err = -ENOMEM;
		goto abort_with_pci_region;
	}

	db_bar = pci_iomap(pdev, GVE_DOORBELL_BAR, 0);
	if (!db_bar) {
		dev_err(&pdev->dev, "Failed to map doorbell bar!\n");
		err = -ENOMEM;
		goto abort_with_reg_bar;
	}

	gve_write_version(&reg_bar->driver_version);
	/* Get max queues to alloc etherdev */
	max_tx_queues = ioread32be(&reg_bar->max_tx_queues);
	max_rx_queues = ioread32be(&reg_bar->max_rx_queues);
	/* Alloc and setup the netdev and priv */
	dev = alloc_etherdev_mqs(sizeof(*priv), max_tx_queues, max_rx_queues);
	if (!dev) {
		dev_err(&pdev->dev, "could not allocate netdev\n");
		err = -ENOMEM;
		goto abort_with_db_bar;
	}
	SET_NETDEV_DEV(dev, &pdev->dev);
	pci_set_drvdata(pdev, dev);
	dev->ethtool_ops = &gve_ethtool_ops;
	dev->netdev_ops = &gve_netdev_ops;

	/* Set default and supported features.
	 *
	 * Features might be set in other locations as well (such as
	 * `gve_adminq_describe_device`).
	 */
	dev->hw_features = NETIF_F_HIGHDMA;
	dev->hw_features |= NETIF_F_SG;
	dev->hw_features |= NETIF_F_HW_CSUM;
	dev->hw_features |= NETIF_F_TSO;
	dev->hw_features |= NETIF_F_TSO6;
	dev->hw_features |= NETIF_F_TSO_ECN;
	dev->hw_features |= NETIF_F_RXCSUM;
	dev->hw_features |= NETIF_F_RXHASH;
	dev->features = dev->hw_features;
	dev->watchdog_timeo = 5 * HZ;
	dev->min_mtu = ETH_MIN_MTU;
	netif_carrier_off(dev);

	priv = netdev_priv(dev);
	priv->dev = dev;
	priv->pdev = pdev;
	priv->msg_enable = DEFAULT_MSG_LEVEL;
	priv->reg_bar0 = reg_bar;
	priv->db_bar2 = db_bar;
	priv->service_task_flags = 0x0;
	priv->state_flags = 0x0;
	priv->ethtool_flags = 0x0;

	gve_set_probe_in_progress(priv);
	priv->gve_wq = alloc_ordered_workqueue("gve", 0);
	if (!priv->gve_wq) {
		dev_err(&pdev->dev, "Could not allocate workqueue");
		err = -ENOMEM;
		goto abort_with_netdev;
	}
	INIT_WORK(&priv->service_task, gve_service_task);
	INIT_WORK(&priv->stats_report_task, gve_stats_report_task);
	priv->tx_cfg.max_queues = max_tx_queues;
	priv->rx_cfg.max_queues = max_rx_queues;

	err = gve_init_priv(priv, false);
	if (err)
		goto abort_with_wq;

	err = register_netdev(dev);
	if (err)
		goto abort_with_gve_init;

	dev_info(&pdev->dev, "GVE version %s\n", gve_version_str);
	dev_info(&pdev->dev, "GVE queue format %d\n", (int)priv->queue_format);
	gve_clear_probe_in_progress(priv);
	queue_work(priv->gve_wq, &priv->service_task);
	return 0;

abort_with_gve_init:
	gve_teardown_priv_resources(priv);

abort_with_wq:
	destroy_workqueue(priv->gve_wq);

abort_with_netdev:
	free_netdev(dev);

abort_with_db_bar:
	pci_iounmap(pdev, db_bar);

abort_with_reg_bar:
	pci_iounmap(pdev, reg_bar);

abort_with_pci_region:
	pci_release_regions(pdev);

abort_with_enabled:
	pci_disable_device(pdev);
	return err;
}

static void gve_remove(struct pci_dev *pdev)
{
	struct net_device *netdev = pci_get_drvdata(pdev);
	struct gve_priv *priv = netdev_priv(netdev);
	__be32 __iomem *db_bar = priv->db_bar2;
	void __iomem *reg_bar = priv->reg_bar0;

	unregister_netdev(netdev);
	gve_teardown_priv_resources(priv);
	destroy_workqueue(priv->gve_wq);
	free_netdev(netdev);
	pci_iounmap(pdev, db_bar);
	pci_iounmap(pdev, reg_bar);
	pci_release_regions(pdev);
	pci_disable_device(pdev);
}

static const struct pci_device_id gve_id_table[] = {
	{ PCI_DEVICE(PCI_VENDOR_ID_GOOGLE, PCI_DEV_ID_GVNIC) },
	{ }
};

static struct pci_driver gvnic_driver = {
	.name		= "gvnic",
	.id_table	= gve_id_table,
	.probe		= gve_probe,
	.remove		= gve_remove,
};

module_pci_driver(gvnic_driver);

MODULE_DEVICE_TABLE(pci, gve_id_table);
MODULE_AUTHOR("Google, Inc.");
MODULE_DESCRIPTION("gVNIC Driver");
MODULE_LICENSE("Dual MIT/GPL");
MODULE_VERSION(GVE_VERSION);<|MERGE_RESOLUTION|>--- conflicted
+++ resolved
@@ -1117,19 +1117,11 @@
 	priv = netdev_priv(dev);
 	if (txqueue > priv->tx_cfg.num_queues)
 		goto reset;
-<<<<<<< HEAD
 
 	ntfy_idx = gve_tx_idx_to_ntfy(priv, txqueue);
 	if (ntfy_idx >= priv->num_ntfy_blks)
 		goto reset;
 
-=======
-
-	ntfy_idx = gve_tx_idx_to_ntfy(priv, txqueue);
-	if (ntfy_idx >= priv->num_ntfy_blks)
-		goto reset;
-
->>>>>>> 9b37665a
 	block = &priv->ntfy_blocks[ntfy_idx];
 	tx = block->tx;
 
