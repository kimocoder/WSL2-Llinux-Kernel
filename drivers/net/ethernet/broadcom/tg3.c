--- conflicted
+++ resolved
@@ -11194,12 +11194,8 @@
 	rtnl_lock();
 	tg3_full_lock(tp, 0);
 
-<<<<<<< HEAD
-	if (tp->pcierr_recovery || !netif_running(tp->dev)) {
-=======
 	if (tp->pcierr_recovery || !netif_running(tp->dev) ||
 	    tp->pdev->error_state != pci_channel_io_normal) {
->>>>>>> 5eb2b831
 		tg3_flag_clear(tp, RESET_TASK_PENDING);
 		tg3_full_unlock(tp);
 		rtnl_unlock();
