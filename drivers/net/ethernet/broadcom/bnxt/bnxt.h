/* Broadcom NetXtreme-C/E network driver.
 *
 * Copyright (c) 2014-2016 Broadcom Corporation
 * Copyright (c) 2016-2018 Broadcom Limited
 *
 * This program is free software; you can redistribute it and/or modify
 * it under the terms of the GNU General Public License as published by
 * the Free Software Foundation.
 */

#ifndef BNXT_H
#define BNXT_H

#define DRV_MODULE_NAME		"bnxt_en"

/* DO NOT CHANGE DRV_VER_* defines
 * FIXME: Delete them
 */
#define DRV_VER_MAJ	1
#define DRV_VER_MIN	10
#define DRV_VER_UPD	1

#include <linux/interrupt.h>
#include <linux/rhashtable.h>
#include <linux/crash_dump.h>
#include <net/devlink.h>
#include <net/dst_metadata.h>
#include <net/xdp.h>
#include <linux/dim.h>
#ifdef CONFIG_TEE_BNXT_FW
#include <linux/firmware/broadcom/tee_bnxt_fw.h>
#endif

extern struct list_head bnxt_block_cb_list;

struct page_pool;

struct tx_bd {
	__le32 tx_bd_len_flags_type;
	#define TX_BD_TYPE					(0x3f << 0)
	 #define TX_BD_TYPE_SHORT_TX_BD				 (0x00 << 0)
	 #define TX_BD_TYPE_LONG_TX_BD				 (0x10 << 0)
	#define TX_BD_FLAGS_PACKET_END				(1 << 6)
	#define TX_BD_FLAGS_NO_CMPL				(1 << 7)
	#define TX_BD_FLAGS_BD_CNT				(0x1f << 8)
	 #define TX_BD_FLAGS_BD_CNT_SHIFT			 8
	#define TX_BD_FLAGS_LHINT				(3 << 13)
	 #define TX_BD_FLAGS_LHINT_SHIFT			 13
	 #define TX_BD_FLAGS_LHINT_512_AND_SMALLER		 (0 << 13)
	 #define TX_BD_FLAGS_LHINT_512_TO_1023			 (1 << 13)
	 #define TX_BD_FLAGS_LHINT_1024_TO_2047			 (2 << 13)
	 #define TX_BD_FLAGS_LHINT_2048_AND_LARGER		 (3 << 13)
	#define TX_BD_FLAGS_COAL_NOW				(1 << 15)
	#define TX_BD_LEN					(0xffff << 16)
	 #define TX_BD_LEN_SHIFT				 16

	u32 tx_bd_opaque;
	__le64 tx_bd_haddr;
} __packed;

struct tx_bd_ext {
	__le32 tx_bd_hsize_lflags;
	#define TX_BD_FLAGS_TCP_UDP_CHKSUM			(1 << 0)
	#define TX_BD_FLAGS_IP_CKSUM				(1 << 1)
	#define TX_BD_FLAGS_NO_CRC				(1 << 2)
	#define TX_BD_FLAGS_STAMP				(1 << 3)
	#define TX_BD_FLAGS_T_IP_CHKSUM				(1 << 4)
	#define TX_BD_FLAGS_LSO					(1 << 5)
	#define TX_BD_FLAGS_IPID_FMT				(1 << 6)
	#define TX_BD_FLAGS_T_IPID				(1 << 7)
	#define TX_BD_HSIZE					(0xff << 16)
	 #define TX_BD_HSIZE_SHIFT				 16

	__le32 tx_bd_mss;
	__le32 tx_bd_cfa_action;
	#define TX_BD_CFA_ACTION				(0xffff << 16)
	 #define TX_BD_CFA_ACTION_SHIFT				 16

	__le32 tx_bd_cfa_meta;
	#define TX_BD_CFA_META_MASK                             0xfffffff
	#define TX_BD_CFA_META_VID_MASK                         0xfff
	#define TX_BD_CFA_META_PRI_MASK                         (0xf << 12)
	 #define TX_BD_CFA_META_PRI_SHIFT                        12
	#define TX_BD_CFA_META_TPID_MASK                        (3 << 16)
	 #define TX_BD_CFA_META_TPID_SHIFT                       16
	#define TX_BD_CFA_META_KEY                              (0xf << 28)
	 #define TX_BD_CFA_META_KEY_SHIFT			 28
	#define TX_BD_CFA_META_KEY_VLAN                         (1 << 28)
};

struct rx_bd {
	__le32 rx_bd_len_flags_type;
	#define RX_BD_TYPE					(0x3f << 0)
	 #define RX_BD_TYPE_RX_PACKET_BD			 0x4
	 #define RX_BD_TYPE_RX_BUFFER_BD			 0x5
	 #define RX_BD_TYPE_RX_AGG_BD				 0x6
	 #define RX_BD_TYPE_16B_BD_SIZE				 (0 << 4)
	 #define RX_BD_TYPE_32B_BD_SIZE				 (1 << 4)
	 #define RX_BD_TYPE_48B_BD_SIZE				 (2 << 4)
	 #define RX_BD_TYPE_64B_BD_SIZE				 (3 << 4)
	#define RX_BD_FLAGS_SOP					(1 << 6)
	#define RX_BD_FLAGS_EOP					(1 << 7)
	#define RX_BD_FLAGS_BUFFERS				(3 << 8)
	 #define RX_BD_FLAGS_1_BUFFER_PACKET			 (0 << 8)
	 #define RX_BD_FLAGS_2_BUFFER_PACKET			 (1 << 8)
	 #define RX_BD_FLAGS_3_BUFFER_PACKET			 (2 << 8)
	 #define RX_BD_FLAGS_4_BUFFER_PACKET			 (3 << 8)
	#define RX_BD_LEN					(0xffff << 16)
	 #define RX_BD_LEN_SHIFT				 16

	u32 rx_bd_opaque;
	__le64 rx_bd_haddr;
};

struct tx_cmp {
	__le32 tx_cmp_flags_type;
	#define CMP_TYPE					(0x3f << 0)
	 #define CMP_TYPE_TX_L2_CMP				 0
	 #define CMP_TYPE_RX_L2_CMP				 17
	 #define CMP_TYPE_RX_AGG_CMP				 18
	 #define CMP_TYPE_RX_L2_TPA_START_CMP			 19
	 #define CMP_TYPE_RX_L2_TPA_END_CMP			 21
	 #define CMP_TYPE_RX_TPA_AGG_CMP			 22
	 #define CMP_TYPE_STATUS_CMP				 32
	 #define CMP_TYPE_REMOTE_DRIVER_REQ			 34
	 #define CMP_TYPE_REMOTE_DRIVER_RESP			 36
	 #define CMP_TYPE_ERROR_STATUS				 48
	 #define CMPL_BASE_TYPE_STAT_EJECT			 0x1aUL
	 #define CMPL_BASE_TYPE_HWRM_DONE			 0x20UL
	 #define CMPL_BASE_TYPE_HWRM_FWD_REQ			 0x22UL
	 #define CMPL_BASE_TYPE_HWRM_FWD_RESP			 0x24UL
	 #define CMPL_BASE_TYPE_HWRM_ASYNC_EVENT		 0x2eUL

	#define TX_CMP_FLAGS_ERROR				(1 << 6)
	#define TX_CMP_FLAGS_PUSH				(1 << 7)

	u32 tx_cmp_opaque;
	__le32 tx_cmp_errors_v;
	#define TX_CMP_V					(1 << 0)
	#define TX_CMP_ERRORS_BUFFER_ERROR			(7 << 1)
	 #define TX_CMP_ERRORS_BUFFER_ERROR_NO_ERROR		 0
	 #define TX_CMP_ERRORS_BUFFER_ERROR_BAD_FORMAT		 2
	 #define TX_CMP_ERRORS_BUFFER_ERROR_INVALID_STAG	 4
	 #define TX_CMP_ERRORS_BUFFER_ERROR_STAG_BOUNDS		 5
	 #define TX_CMP_ERRORS_ZERO_LENGTH_PKT			 (1 << 4)
	 #define TX_CMP_ERRORS_EXCESSIVE_BD_LEN			 (1 << 5)
	 #define TX_CMP_ERRORS_DMA_ERROR			 (1 << 6)
	 #define TX_CMP_ERRORS_HINT_TOO_SHORT			 (1 << 7)

	__le32 tx_cmp_unsed_3;
};

struct rx_cmp {
	__le32 rx_cmp_len_flags_type;
	#define RX_CMP_CMP_TYPE					(0x3f << 0)
	#define RX_CMP_FLAGS_ERROR				(1 << 6)
	#define RX_CMP_FLAGS_PLACEMENT				(7 << 7)
	#define RX_CMP_FLAGS_RSS_VALID				(1 << 10)
	#define RX_CMP_FLAGS_UNUSED				(1 << 11)
	 #define RX_CMP_FLAGS_ITYPES_SHIFT			 12
	 #define RX_CMP_FLAGS_ITYPE_UNKNOWN			 (0 << 12)
	 #define RX_CMP_FLAGS_ITYPE_IP				 (1 << 12)
	 #define RX_CMP_FLAGS_ITYPE_TCP				 (2 << 12)
	 #define RX_CMP_FLAGS_ITYPE_UDP				 (3 << 12)
	 #define RX_CMP_FLAGS_ITYPE_FCOE			 (4 << 12)
	 #define RX_CMP_FLAGS_ITYPE_ROCE			 (5 << 12)
	 #define RX_CMP_FLAGS_ITYPE_PTP_WO_TS			 (8 << 12)
	 #define RX_CMP_FLAGS_ITYPE_PTP_W_TS			 (9 << 12)
	#define RX_CMP_LEN					(0xffff << 16)
	 #define RX_CMP_LEN_SHIFT				 16

	u32 rx_cmp_opaque;
	__le32 rx_cmp_misc_v1;
	#define RX_CMP_V1					(1 << 0)
	#define RX_CMP_AGG_BUFS					(0x1f << 1)
	 #define RX_CMP_AGG_BUFS_SHIFT				 1
	#define RX_CMP_RSS_HASH_TYPE				(0x7f << 9)
	 #define RX_CMP_RSS_HASH_TYPE_SHIFT			 9
	#define RX_CMP_PAYLOAD_OFFSET				(0xff << 16)
	 #define RX_CMP_PAYLOAD_OFFSET_SHIFT			 16

	__le32 rx_cmp_rss_hash;
};

#define RX_CMP_HASH_VALID(rxcmp)				\
	((rxcmp)->rx_cmp_len_flags_type & cpu_to_le32(RX_CMP_FLAGS_RSS_VALID))

#define RSS_PROFILE_ID_MASK	0x1f

#define RX_CMP_HASH_TYPE(rxcmp)					\
	(((le32_to_cpu((rxcmp)->rx_cmp_misc_v1) & RX_CMP_RSS_HASH_TYPE) >>\
	  RX_CMP_RSS_HASH_TYPE_SHIFT) & RSS_PROFILE_ID_MASK)

struct rx_cmp_ext {
	__le32 rx_cmp_flags2;
	#define RX_CMP_FLAGS2_IP_CS_CALC			0x1
	#define RX_CMP_FLAGS2_L4_CS_CALC			(0x1 << 1)
	#define RX_CMP_FLAGS2_T_IP_CS_CALC			(0x1 << 2)
	#define RX_CMP_FLAGS2_T_L4_CS_CALC			(0x1 << 3)
	#define RX_CMP_FLAGS2_META_FORMAT_VLAN			(0x1 << 4)
	__le32 rx_cmp_meta_data;
	#define RX_CMP_FLAGS2_METADATA_TCI_MASK			0xffff
	#define RX_CMP_FLAGS2_METADATA_VID_MASK			0xfff
	#define RX_CMP_FLAGS2_METADATA_TPID_MASK		0xffff0000
	 #define RX_CMP_FLAGS2_METADATA_TPID_SFT		 16
	__le32 rx_cmp_cfa_code_errors_v2;
	#define RX_CMP_V					(1 << 0)
	#define RX_CMPL_ERRORS_MASK				(0x7fff << 1)
	 #define RX_CMPL_ERRORS_SFT				 1
	#define RX_CMPL_ERRORS_BUFFER_ERROR_MASK		(0x7 << 1)
	 #define RX_CMPL_ERRORS_BUFFER_ERROR_NO_BUFFER		 (0x0 << 1)
	 #define RX_CMPL_ERRORS_BUFFER_ERROR_DID_NOT_FIT	 (0x1 << 1)
	 #define RX_CMPL_ERRORS_BUFFER_ERROR_NOT_ON_CHIP	 (0x2 << 1)
	 #define RX_CMPL_ERRORS_BUFFER_ERROR_BAD_FORMAT		 (0x3 << 1)
	#define RX_CMPL_ERRORS_IP_CS_ERROR			(0x1 << 4)
	#define RX_CMPL_ERRORS_L4_CS_ERROR			(0x1 << 5)
	#define RX_CMPL_ERRORS_T_IP_CS_ERROR			(0x1 << 6)
	#define RX_CMPL_ERRORS_T_L4_CS_ERROR			(0x1 << 7)
	#define RX_CMPL_ERRORS_CRC_ERROR			(0x1 << 8)
	#define RX_CMPL_ERRORS_T_PKT_ERROR_MASK			(0x7 << 9)
	 #define RX_CMPL_ERRORS_T_PKT_ERROR_NO_ERROR		 (0x0 << 9)
	 #define RX_CMPL_ERRORS_T_PKT_ERROR_T_L3_BAD_VERSION	 (0x1 << 9)
	 #define RX_CMPL_ERRORS_T_PKT_ERROR_T_L3_BAD_HDR_LEN	 (0x2 << 9)
	 #define RX_CMPL_ERRORS_T_PKT_ERROR_TUNNEL_TOTAL_ERROR	 (0x3 << 9)
	 #define RX_CMPL_ERRORS_T_PKT_ERROR_T_IP_TOTAL_ERROR	 (0x4 << 9)
	 #define RX_CMPL_ERRORS_T_PKT_ERROR_T_UDP_TOTAL_ERROR	 (0x5 << 9)
	 #define RX_CMPL_ERRORS_T_PKT_ERROR_T_L3_BAD_TTL	 (0x6 << 9)
	#define RX_CMPL_ERRORS_PKT_ERROR_MASK			(0xf << 12)
	 #define RX_CMPL_ERRORS_PKT_ERROR_NO_ERROR		 (0x0 << 12)
	 #define RX_CMPL_ERRORS_PKT_ERROR_L3_BAD_VERSION	 (0x1 << 12)
	 #define RX_CMPL_ERRORS_PKT_ERROR_L3_BAD_HDR_LEN	 (0x2 << 12)
	 #define RX_CMPL_ERRORS_PKT_ERROR_L3_BAD_TTL		 (0x3 << 12)
	 #define RX_CMPL_ERRORS_PKT_ERROR_IP_TOTAL_ERROR	 (0x4 << 12)
	 #define RX_CMPL_ERRORS_PKT_ERROR_UDP_TOTAL_ERROR	 (0x5 << 12)
	 #define RX_CMPL_ERRORS_PKT_ERROR_L4_BAD_HDR_LEN	 (0x6 << 12)
	 #define RX_CMPL_ERRORS_PKT_ERROR_L4_BAD_HDR_LEN_TOO_SMALL (0x7 << 12)
	 #define RX_CMPL_ERRORS_PKT_ERROR_L4_BAD_OPT_LEN	 (0x8 << 12)

	#define RX_CMPL_CFA_CODE_MASK				(0xffff << 16)
	 #define RX_CMPL_CFA_CODE_SFT				 16

	__le32 rx_cmp_unused3;
};

#define RX_CMP_L2_ERRORS						\
	cpu_to_le32(RX_CMPL_ERRORS_BUFFER_ERROR_MASK | RX_CMPL_ERRORS_CRC_ERROR)

#define RX_CMP_L4_CS_BITS						\
	(cpu_to_le32(RX_CMP_FLAGS2_L4_CS_CALC | RX_CMP_FLAGS2_T_L4_CS_CALC))

#define RX_CMP_L4_CS_ERR_BITS						\
	(cpu_to_le32(RX_CMPL_ERRORS_L4_CS_ERROR | RX_CMPL_ERRORS_T_L4_CS_ERROR))

#define RX_CMP_L4_CS_OK(rxcmp1)						\
	    (((rxcmp1)->rx_cmp_flags2 &	RX_CMP_L4_CS_BITS) &&		\
	     !((rxcmp1)->rx_cmp_cfa_code_errors_v2 & RX_CMP_L4_CS_ERR_BITS))

#define RX_CMP_ENCAP(rxcmp1)						\
	    ((le32_to_cpu((rxcmp1)->rx_cmp_flags2) &			\
	     RX_CMP_FLAGS2_T_L4_CS_CALC) >> 3)

#define RX_CMP_CFA_CODE(rxcmpl1)					\
	((le32_to_cpu((rxcmpl1)->rx_cmp_cfa_code_errors_v2) &		\
	  RX_CMPL_CFA_CODE_MASK) >> RX_CMPL_CFA_CODE_SFT)

struct rx_agg_cmp {
	__le32 rx_agg_cmp_len_flags_type;
	#define RX_AGG_CMP_TYPE					(0x3f << 0)
	#define RX_AGG_CMP_LEN					(0xffff << 16)
	 #define RX_AGG_CMP_LEN_SHIFT				 16
	u32 rx_agg_cmp_opaque;
	__le32 rx_agg_cmp_v;
	#define RX_AGG_CMP_V					(1 << 0)
	#define RX_AGG_CMP_AGG_ID				(0xffff << 16)
	 #define RX_AGG_CMP_AGG_ID_SHIFT			 16
	__le32 rx_agg_cmp_unused;
};

#define TPA_AGG_AGG_ID(rx_agg)				\
	((le32_to_cpu((rx_agg)->rx_agg_cmp_v) &		\
	 RX_AGG_CMP_AGG_ID) >> RX_AGG_CMP_AGG_ID_SHIFT)

struct rx_tpa_start_cmp {
	__le32 rx_tpa_start_cmp_len_flags_type;
	#define RX_TPA_START_CMP_TYPE				(0x3f << 0)
	#define RX_TPA_START_CMP_FLAGS				(0x3ff << 6)
	 #define RX_TPA_START_CMP_FLAGS_SHIFT			 6
	#define RX_TPA_START_CMP_FLAGS_ERROR			(0x1 << 6)
	#define RX_TPA_START_CMP_FLAGS_PLACEMENT		(0x7 << 7)
	 #define RX_TPA_START_CMP_FLAGS_PLACEMENT_SHIFT		 7
	 #define RX_TPA_START_CMP_FLAGS_PLACEMENT_JUMBO		 (0x1 << 7)
	 #define RX_TPA_START_CMP_FLAGS_PLACEMENT_HDS		 (0x2 << 7)
	 #define RX_TPA_START_CMP_FLAGS_PLACEMENT_GRO_JUMBO	 (0x5 << 7)
	 #define RX_TPA_START_CMP_FLAGS_PLACEMENT_GRO_HDS	 (0x6 << 7)
	#define RX_TPA_START_CMP_FLAGS_RSS_VALID		(0x1 << 10)
	#define RX_TPA_START_CMP_FLAGS_TIMESTAMP		(0x1 << 11)
	#define RX_TPA_START_CMP_FLAGS_ITYPES			(0xf << 12)
	 #define RX_TPA_START_CMP_FLAGS_ITYPES_SHIFT		 12
	 #define RX_TPA_START_CMP_FLAGS_ITYPE_TCP		 (0x2 << 12)
	#define RX_TPA_START_CMP_LEN				(0xffff << 16)
	 #define RX_TPA_START_CMP_LEN_SHIFT			 16

	u32 rx_tpa_start_cmp_opaque;
	__le32 rx_tpa_start_cmp_misc_v1;
	#define RX_TPA_START_CMP_V1				(0x1 << 0)
	#define RX_TPA_START_CMP_RSS_HASH_TYPE			(0x7f << 9)
	 #define RX_TPA_START_CMP_RSS_HASH_TYPE_SHIFT		 9
	#define RX_TPA_START_CMP_AGG_ID				(0x7f << 25)
	 #define RX_TPA_START_CMP_AGG_ID_SHIFT			 25
	#define RX_TPA_START_CMP_AGG_ID_P5			(0xffff << 16)
	 #define RX_TPA_START_CMP_AGG_ID_SHIFT_P5		 16

	__le32 rx_tpa_start_cmp_rss_hash;
};

#define TPA_START_HASH_VALID(rx_tpa_start)				\
	((rx_tpa_start)->rx_tpa_start_cmp_len_flags_type &		\
	 cpu_to_le32(RX_TPA_START_CMP_FLAGS_RSS_VALID))

#define TPA_START_HASH_TYPE(rx_tpa_start)				\
	(((le32_to_cpu((rx_tpa_start)->rx_tpa_start_cmp_misc_v1) &	\
	   RX_TPA_START_CMP_RSS_HASH_TYPE) >>				\
	  RX_TPA_START_CMP_RSS_HASH_TYPE_SHIFT) & RSS_PROFILE_ID_MASK)

#define TPA_START_AGG_ID(rx_tpa_start)					\
	((le32_to_cpu((rx_tpa_start)->rx_tpa_start_cmp_misc_v1) &	\
	 RX_TPA_START_CMP_AGG_ID) >> RX_TPA_START_CMP_AGG_ID_SHIFT)

#define TPA_START_AGG_ID_P5(rx_tpa_start)				\
	((le32_to_cpu((rx_tpa_start)->rx_tpa_start_cmp_misc_v1) &	\
	 RX_TPA_START_CMP_AGG_ID_P5) >> RX_TPA_START_CMP_AGG_ID_SHIFT_P5)

#define TPA_START_ERROR(rx_tpa_start)					\
	((rx_tpa_start)->rx_tpa_start_cmp_len_flags_type &		\
	 cpu_to_le32(RX_TPA_START_CMP_FLAGS_ERROR))

struct rx_tpa_start_cmp_ext {
	__le32 rx_tpa_start_cmp_flags2;
	#define RX_TPA_START_CMP_FLAGS2_IP_CS_CALC		(0x1 << 0)
	#define RX_TPA_START_CMP_FLAGS2_L4_CS_CALC		(0x1 << 1)
	#define RX_TPA_START_CMP_FLAGS2_T_IP_CS_CALC		(0x1 << 2)
	#define RX_TPA_START_CMP_FLAGS2_T_L4_CS_CALC		(0x1 << 3)
	#define RX_TPA_START_CMP_FLAGS2_IP_TYPE			(0x1 << 8)
	#define RX_TPA_START_CMP_FLAGS2_CSUM_CMPL_VALID		(0x1 << 9)
	#define RX_TPA_START_CMP_FLAGS2_EXT_META_FORMAT		(0x3 << 10)
	 #define RX_TPA_START_CMP_FLAGS2_EXT_META_FORMAT_SHIFT	 10
	#define RX_TPA_START_CMP_FLAGS2_CSUM_CMPL		(0xffff << 16)
	 #define RX_TPA_START_CMP_FLAGS2_CSUM_CMPL_SHIFT	 16

	__le32 rx_tpa_start_cmp_metadata;
	__le32 rx_tpa_start_cmp_cfa_code_v2;
	#define RX_TPA_START_CMP_V2				(0x1 << 0)
	#define RX_TPA_START_CMP_ERRORS_BUFFER_ERROR_MASK	(0x7 << 1)
	 #define RX_TPA_START_CMP_ERRORS_BUFFER_ERROR_SHIFT	 1
	 #define RX_TPA_START_CMP_ERRORS_BUFFER_ERROR_NO_BUFFER	 (0x0 << 1)
	 #define RX_TPA_START_CMP_ERRORS_BUFFER_ERROR_BAD_FORMAT (0x3 << 1)
	 #define RX_TPA_START_CMP_ERRORS_BUFFER_ERROR_FLUSH	 (0x5 << 1)
	#define RX_TPA_START_CMP_CFA_CODE			(0xffff << 16)
	 #define RX_TPA_START_CMPL_CFA_CODE_SHIFT		 16
	__le32 rx_tpa_start_cmp_hdr_info;
};

#define TPA_START_CFA_CODE(rx_tpa_start)				\
	((le32_to_cpu((rx_tpa_start)->rx_tpa_start_cmp_cfa_code_v2) &	\
	 RX_TPA_START_CMP_CFA_CODE) >> RX_TPA_START_CMPL_CFA_CODE_SHIFT)

#define TPA_START_IS_IPV6(rx_tpa_start)				\
	(!!((rx_tpa_start)->rx_tpa_start_cmp_flags2 &		\
	    cpu_to_le32(RX_TPA_START_CMP_FLAGS2_IP_TYPE)))

#define TPA_START_ERROR_CODE(rx_tpa_start)				\
	((le32_to_cpu((rx_tpa_start)->rx_tpa_start_cmp_cfa_code_v2) &	\
	  RX_TPA_START_CMP_ERRORS_BUFFER_ERROR_MASK) >>			\
	 RX_TPA_START_CMP_ERRORS_BUFFER_ERROR_SHIFT)

struct rx_tpa_end_cmp {
	__le32 rx_tpa_end_cmp_len_flags_type;
	#define RX_TPA_END_CMP_TYPE				(0x3f << 0)
	#define RX_TPA_END_CMP_FLAGS				(0x3ff << 6)
	 #define RX_TPA_END_CMP_FLAGS_SHIFT			 6
	#define RX_TPA_END_CMP_FLAGS_PLACEMENT			(0x7 << 7)
	 #define RX_TPA_END_CMP_FLAGS_PLACEMENT_SHIFT		 7
	 #define RX_TPA_END_CMP_FLAGS_PLACEMENT_JUMBO		 (0x1 << 7)
	 #define RX_TPA_END_CMP_FLAGS_PLACEMENT_HDS		 (0x2 << 7)
	 #define RX_TPA_END_CMP_FLAGS_PLACEMENT_GRO_JUMBO	 (0x5 << 7)
	 #define RX_TPA_END_CMP_FLAGS_PLACEMENT_GRO_HDS		 (0x6 << 7)
	#define RX_TPA_END_CMP_FLAGS_RSS_VALID			(0x1 << 10)
	#define RX_TPA_END_CMP_FLAGS_ITYPES			(0xf << 12)
	 #define RX_TPA_END_CMP_FLAGS_ITYPES_SHIFT		 12
	 #define RX_TPA_END_CMP_FLAGS_ITYPE_TCP			 (0x2 << 12)
	#define RX_TPA_END_CMP_LEN				(0xffff << 16)
	 #define RX_TPA_END_CMP_LEN_SHIFT			 16

	u32 rx_tpa_end_cmp_opaque;
	__le32 rx_tpa_end_cmp_misc_v1;
	#define RX_TPA_END_CMP_V1				(0x1 << 0)
	#define RX_TPA_END_CMP_AGG_BUFS				(0x3f << 1)
	 #define RX_TPA_END_CMP_AGG_BUFS_SHIFT			 1
	#define RX_TPA_END_CMP_TPA_SEGS				(0xff << 8)
	 #define RX_TPA_END_CMP_TPA_SEGS_SHIFT			 8
	#define RX_TPA_END_CMP_PAYLOAD_OFFSET			(0xff << 16)
	 #define RX_TPA_END_CMP_PAYLOAD_OFFSET_SHIFT		 16
	#define RX_TPA_END_CMP_AGG_ID				(0x7f << 25)
	 #define RX_TPA_END_CMP_AGG_ID_SHIFT			 25
	#define RX_TPA_END_CMP_AGG_ID_P5			(0xffff << 16)
	 #define RX_TPA_END_CMP_AGG_ID_SHIFT_P5			 16

	__le32 rx_tpa_end_cmp_tsdelta;
	#define RX_TPA_END_GRO_TS				(0x1 << 31)
};

#define TPA_END_AGG_ID(rx_tpa_end)					\
	((le32_to_cpu((rx_tpa_end)->rx_tpa_end_cmp_misc_v1) &		\
	 RX_TPA_END_CMP_AGG_ID) >> RX_TPA_END_CMP_AGG_ID_SHIFT)

#define TPA_END_AGG_ID_P5(rx_tpa_end)					\
	((le32_to_cpu((rx_tpa_end)->rx_tpa_end_cmp_misc_v1) &		\
	 RX_TPA_END_CMP_AGG_ID_P5) >> RX_TPA_END_CMP_AGG_ID_SHIFT_P5)

#define TPA_END_PAYLOAD_OFF(rx_tpa_end)					\
	((le32_to_cpu((rx_tpa_end)->rx_tpa_end_cmp_misc_v1) &		\
	 RX_TPA_END_CMP_PAYLOAD_OFFSET) >> RX_TPA_END_CMP_PAYLOAD_OFFSET_SHIFT)

#define TPA_END_AGG_BUFS(rx_tpa_end)					\
	((le32_to_cpu((rx_tpa_end)->rx_tpa_end_cmp_misc_v1) &		\
	 RX_TPA_END_CMP_AGG_BUFS) >> RX_TPA_END_CMP_AGG_BUFS_SHIFT)

#define TPA_END_TPA_SEGS(rx_tpa_end)					\
	((le32_to_cpu((rx_tpa_end)->rx_tpa_end_cmp_misc_v1) &		\
	 RX_TPA_END_CMP_TPA_SEGS) >> RX_TPA_END_CMP_TPA_SEGS_SHIFT)

#define RX_TPA_END_CMP_FLAGS_PLACEMENT_ANY_GRO				\
	cpu_to_le32(RX_TPA_END_CMP_FLAGS_PLACEMENT_GRO_JUMBO &		\
		    RX_TPA_END_CMP_FLAGS_PLACEMENT_GRO_HDS)

#define TPA_END_GRO(rx_tpa_end)						\
	((rx_tpa_end)->rx_tpa_end_cmp_len_flags_type &			\
	 RX_TPA_END_CMP_FLAGS_PLACEMENT_ANY_GRO)

#define TPA_END_GRO_TS(rx_tpa_end)					\
	(!!((rx_tpa_end)->rx_tpa_end_cmp_tsdelta &			\
	    cpu_to_le32(RX_TPA_END_GRO_TS)))

struct rx_tpa_end_cmp_ext {
	__le32 rx_tpa_end_cmp_dup_acks;
	#define RX_TPA_END_CMP_TPA_DUP_ACKS			(0xf << 0)
	#define RX_TPA_END_CMP_PAYLOAD_OFFSET_P5		(0xff << 16)
	 #define RX_TPA_END_CMP_PAYLOAD_OFFSET_SHIFT_P5		 16
	#define RX_TPA_END_CMP_AGG_BUFS_P5			(0xff << 24)
	 #define RX_TPA_END_CMP_AGG_BUFS_SHIFT_P5		 24

	__le32 rx_tpa_end_cmp_seg_len;
	#define RX_TPA_END_CMP_TPA_SEG_LEN			(0xffff << 0)

	__le32 rx_tpa_end_cmp_errors_v2;
	#define RX_TPA_END_CMP_V2				(0x1 << 0)
	#define RX_TPA_END_CMP_ERRORS				(0x3 << 1)
	#define RX_TPA_END_CMP_ERRORS_P5			(0x7 << 1)
	#define RX_TPA_END_CMPL_ERRORS_SHIFT			 1
	 #define RX_TPA_END_CMP_ERRORS_BUFFER_ERROR_NO_BUFFER	 (0x0 << 1)
	 #define RX_TPA_END_CMP_ERRORS_BUFFER_ERROR_NOT_ON_CHIP	 (0x2 << 1)
	 #define RX_TPA_END_CMP_ERRORS_BUFFER_ERROR_BAD_FORMAT	 (0x3 << 1)
	 #define RX_TPA_END_CMP_ERRORS_BUFFER_ERROR_RSV_ERROR	 (0x4 << 1)
	 #define RX_TPA_END_CMP_ERRORS_BUFFER_ERROR_FLUSH	 (0x5 << 1)

	u32 rx_tpa_end_cmp_start_opaque;
};

#define TPA_END_ERRORS(rx_tpa_end_ext)					\
	((rx_tpa_end_ext)->rx_tpa_end_cmp_errors_v2 &			\
	 cpu_to_le32(RX_TPA_END_CMP_ERRORS))

#define TPA_END_PAYLOAD_OFF_P5(rx_tpa_end_ext)				\
	((le32_to_cpu((rx_tpa_end_ext)->rx_tpa_end_cmp_dup_acks) &	\
	 RX_TPA_END_CMP_PAYLOAD_OFFSET_P5) >>				\
	RX_TPA_END_CMP_PAYLOAD_OFFSET_SHIFT_P5)

#define TPA_END_AGG_BUFS_P5(rx_tpa_end_ext)				\
	((le32_to_cpu((rx_tpa_end_ext)->rx_tpa_end_cmp_dup_acks) &	\
	 RX_TPA_END_CMP_AGG_BUFS_P5) >> RX_TPA_END_CMP_AGG_BUFS_SHIFT_P5)

#define EVENT_DATA1_RESET_NOTIFY_FATAL(data1)				\
	(((data1) &							\
	  ASYNC_EVENT_CMPL_RESET_NOTIFY_EVENT_DATA1_REASON_CODE_MASK) ==\
	 ASYNC_EVENT_CMPL_RESET_NOTIFY_EVENT_DATA1_REASON_CODE_FW_EXCEPTION_FATAL)

#define EVENT_DATA1_RECOVERY_MASTER_FUNC(data1)				\
	!!((data1) &							\
	   ASYNC_EVENT_CMPL_ERROR_RECOVERY_EVENT_DATA1_FLAGS_MASTER_FUNC)

#define EVENT_DATA1_RECOVERY_ENABLED(data1)				\
	!!((data1) &							\
	   ASYNC_EVENT_CMPL_ERROR_RECOVERY_EVENT_DATA1_FLAGS_RECOVERY_ENABLED)

struct nqe_cn {
	__le16	type;
	#define NQ_CN_TYPE_MASK           0x3fUL
	#define NQ_CN_TYPE_SFT            0
	#define NQ_CN_TYPE_CQ_NOTIFICATION  0x30UL
	#define NQ_CN_TYPE_LAST            NQ_CN_TYPE_CQ_NOTIFICATION
	__le16	reserved16;
	__le32	cq_handle_low;
	__le32	v;
	#define NQ_CN_V     0x1UL
	__le32	cq_handle_high;
};

#define DB_IDX_MASK						0xffffff
#define DB_IDX_VALID						(0x1 << 26)
#define DB_IRQ_DIS						(0x1 << 27)
#define DB_KEY_TX						(0x0 << 28)
#define DB_KEY_RX						(0x1 << 28)
#define DB_KEY_CP						(0x2 << 28)
#define DB_KEY_ST						(0x3 << 28)
#define DB_KEY_TX_PUSH						(0x4 << 28)
#define DB_LONG_TX_PUSH						(0x2 << 24)

#define BNXT_MIN_ROCE_CP_RINGS	2
#define BNXT_MIN_ROCE_STAT_CTXS	1

/* 64-bit doorbell */
#define DBR_INDEX_MASK					0x0000000000ffffffULL
#define DBR_XID_MASK					0x000fffff00000000ULL
#define DBR_XID_SFT					32
#define DBR_PATH_L2					(0x1ULL << 56)
#define DBR_TYPE_SQ					(0x0ULL << 60)
#define DBR_TYPE_RQ					(0x1ULL << 60)
#define DBR_TYPE_SRQ					(0x2ULL << 60)
#define DBR_TYPE_SRQ_ARM				(0x3ULL << 60)
#define DBR_TYPE_CQ					(0x4ULL << 60)
#define DBR_TYPE_CQ_ARMSE				(0x5ULL << 60)
#define DBR_TYPE_CQ_ARMALL				(0x6ULL << 60)
#define DBR_TYPE_CQ_ARMENA				(0x7ULL << 60)
#define DBR_TYPE_SRQ_ARMENA				(0x8ULL << 60)
#define DBR_TYPE_CQ_CUTOFF_ACK				(0x9ULL << 60)
#define DBR_TYPE_NQ					(0xaULL << 60)
#define DBR_TYPE_NQ_ARM					(0xbULL << 60)
#define DBR_TYPE_NULL					(0xfULL << 60)

#define DB_PF_OFFSET_P5					0x10000
#define DB_VF_OFFSET_P5					0x4000

#define INVALID_HW_RING_ID	((u16)-1)

/* The hardware supports certain page sizes.  Use the supported page sizes
 * to allocate the rings.
 */
#if (PAGE_SHIFT < 12)
#define BNXT_PAGE_SHIFT	12
#elif (PAGE_SHIFT <= 13)
#define BNXT_PAGE_SHIFT	PAGE_SHIFT
#elif (PAGE_SHIFT < 16)
#define BNXT_PAGE_SHIFT	13
#else
#define BNXT_PAGE_SHIFT	16
#endif

#define BNXT_PAGE_SIZE	(1 << BNXT_PAGE_SHIFT)

/* The RXBD length is 16-bit so we can only support page sizes < 64K */
#if (PAGE_SHIFT > 15)
#define BNXT_RX_PAGE_SHIFT 15
#else
#define BNXT_RX_PAGE_SHIFT PAGE_SHIFT
#endif

#define BNXT_RX_PAGE_SIZE (1 << BNXT_RX_PAGE_SHIFT)

#define BNXT_MAX_MTU		9500
#define BNXT_MAX_PAGE_MODE_MTU	\
	((unsigned int)PAGE_SIZE - VLAN_ETH_HLEN - NET_IP_ALIGN -	\
	 XDP_PACKET_HEADROOM)

#define BNXT_MIN_PKT_SIZE	52

#define BNXT_DEFAULT_RX_RING_SIZE	511
#define BNXT_DEFAULT_TX_RING_SIZE	511

#define MAX_TPA		64
#define MAX_TPA_P5	256
#define MAX_TPA_P5_MASK	(MAX_TPA_P5 - 1)
#define MAX_TPA_SEGS_P5	0x3f

#if (BNXT_PAGE_SHIFT == 16)
#define MAX_RX_PAGES	1
#define MAX_RX_AGG_PAGES	4
#define MAX_TX_PAGES	1
#define MAX_CP_PAGES	8
#else
#define MAX_RX_PAGES	8
#define MAX_RX_AGG_PAGES	32
#define MAX_TX_PAGES	8
#define MAX_CP_PAGES	64
#endif

#define RX_DESC_CNT (BNXT_PAGE_SIZE / sizeof(struct rx_bd))
#define TX_DESC_CNT (BNXT_PAGE_SIZE / sizeof(struct tx_bd))
#define CP_DESC_CNT (BNXT_PAGE_SIZE / sizeof(struct tx_cmp))

#define SW_RXBD_RING_SIZE (sizeof(struct bnxt_sw_rx_bd) * RX_DESC_CNT)
#define HW_RXBD_RING_SIZE (sizeof(struct rx_bd) * RX_DESC_CNT)

#define SW_RXBD_AGG_RING_SIZE (sizeof(struct bnxt_sw_rx_agg_bd) * RX_DESC_CNT)

#define SW_TXBD_RING_SIZE (sizeof(struct bnxt_sw_tx_bd) * TX_DESC_CNT)
#define HW_TXBD_RING_SIZE (sizeof(struct tx_bd) * TX_DESC_CNT)

#define HW_CMPD_RING_SIZE (sizeof(struct tx_cmp) * CP_DESC_CNT)

#define BNXT_MAX_RX_DESC_CNT		(RX_DESC_CNT * MAX_RX_PAGES - 1)
#define BNXT_MAX_RX_JUM_DESC_CNT	(RX_DESC_CNT * MAX_RX_AGG_PAGES - 1)
#define BNXT_MAX_TX_DESC_CNT		(TX_DESC_CNT * MAX_TX_PAGES - 1)

#define RX_RING(x)	(((x) & ~(RX_DESC_CNT - 1)) >> (BNXT_PAGE_SHIFT - 4))
#define RX_IDX(x)	((x) & (RX_DESC_CNT - 1))

#define TX_RING(x)	(((x) & ~(TX_DESC_CNT - 1)) >> (BNXT_PAGE_SHIFT - 4))
#define TX_IDX(x)	((x) & (TX_DESC_CNT - 1))

#define CP_RING(x)	(((x) & ~(CP_DESC_CNT - 1)) >> (BNXT_PAGE_SHIFT - 4))
#define CP_IDX(x)	((x) & (CP_DESC_CNT - 1))

#define TX_CMP_VALID(txcmp, raw_cons)					\
	(!!((txcmp)->tx_cmp_errors_v & cpu_to_le32(TX_CMP_V)) ==	\
	 !((raw_cons) & bp->cp_bit))

#define RX_CMP_VALID(rxcmp1, raw_cons)					\
	(!!((rxcmp1)->rx_cmp_cfa_code_errors_v2 & cpu_to_le32(RX_CMP_V)) ==\
	 !((raw_cons) & bp->cp_bit))

#define RX_AGG_CMP_VALID(agg, raw_cons)				\
	(!!((agg)->rx_agg_cmp_v & cpu_to_le32(RX_AGG_CMP_V)) ==	\
	 !((raw_cons) & bp->cp_bit))

#define NQ_CMP_VALID(nqcmp, raw_cons)				\
	(!!((nqcmp)->v & cpu_to_le32(NQ_CN_V)) == !((raw_cons) & bp->cp_bit))

#define TX_CMP_TYPE(txcmp)					\
	(le32_to_cpu((txcmp)->tx_cmp_flags_type) & CMP_TYPE)

#define RX_CMP_TYPE(rxcmp)					\
	(le32_to_cpu((rxcmp)->rx_cmp_len_flags_type) & RX_CMP_CMP_TYPE)

#define NEXT_RX(idx)		(((idx) + 1) & bp->rx_ring_mask)

#define NEXT_RX_AGG(idx)	(((idx) + 1) & bp->rx_agg_ring_mask)

#define NEXT_TX(idx)		(((idx) + 1) & bp->tx_ring_mask)

#define ADV_RAW_CMP(idx, n)	((idx) + (n))
#define NEXT_RAW_CMP(idx)	ADV_RAW_CMP(idx, 1)
#define RING_CMP(idx)		((idx) & bp->cp_ring_mask)
#define NEXT_CMP(idx)		RING_CMP(ADV_RAW_CMP(idx, 1))

#define BNXT_HWRM_MAX_REQ_LEN		(bp->hwrm_max_req_len)
#define BNXT_HWRM_SHORT_REQ_LEN		sizeof(struct hwrm_short_input)
#define DFLT_HWRM_CMD_TIMEOUT		500
#define SHORT_HWRM_CMD_TIMEOUT		20
#define HWRM_CMD_TIMEOUT		(bp->hwrm_cmd_timeout)
#define HWRM_RESET_TIMEOUT		((HWRM_CMD_TIMEOUT) * 4)
#define HWRM_COREDUMP_TIMEOUT		((HWRM_CMD_TIMEOUT) * 12)
#define BNXT_HWRM_REQ_MAX_SIZE		128
#define BNXT_HWRM_REQS_PER_PAGE		(BNXT_PAGE_SIZE /	\
					 BNXT_HWRM_REQ_MAX_SIZE)
#define HWRM_SHORT_MIN_TIMEOUT		3
#define HWRM_SHORT_MAX_TIMEOUT		10
#define HWRM_SHORT_TIMEOUT_COUNTER	5

#define HWRM_MIN_TIMEOUT		25
#define HWRM_MAX_TIMEOUT		40

#define HWRM_TOTAL_TIMEOUT(n)	(((n) <= HWRM_SHORT_TIMEOUT_COUNTER) ?	\
	((n) * HWRM_SHORT_MIN_TIMEOUT) :				\
	(HWRM_SHORT_TIMEOUT_COUNTER * HWRM_SHORT_MIN_TIMEOUT +		\
	 ((n) - HWRM_SHORT_TIMEOUT_COUNTER) * HWRM_MIN_TIMEOUT))

#define HWRM_VALID_BIT_DELAY_USEC	150

#define BNXT_HWRM_CHNL_CHIMP	0
#define BNXT_HWRM_CHNL_KONG	1

#define BNXT_RX_EVENT		1
#define BNXT_AGG_EVENT		2
#define BNXT_TX_EVENT		4
#define BNXT_REDIRECT_EVENT	8

struct bnxt_sw_tx_bd {
	union {
		struct sk_buff		*skb;
		struct xdp_frame	*xdpf;
	};
	DEFINE_DMA_UNMAP_ADDR(mapping);
	DEFINE_DMA_UNMAP_LEN(len);
	u8			is_gso;
	u8			is_push;
	u8			action;
	union {
		unsigned short		nr_frags;
		u16			rx_prod;
	};
};

struct bnxt_sw_rx_bd {
	void			*data;
	u8			*data_ptr;
	dma_addr_t		mapping;
};

struct bnxt_sw_rx_agg_bd {
	struct page		*page;
	unsigned int		offset;
	dma_addr_t		mapping;
};

struct bnxt_ring_mem_info {
	int			nr_pages;
	int			page_size;
	u16			flags;
#define BNXT_RMEM_VALID_PTE_FLAG	1
#define BNXT_RMEM_RING_PTE_FLAG		2
#define BNXT_RMEM_USE_FULL_PAGE_FLAG	4

	u16			depth;
	u8			init_val;

	void			**pg_arr;
	dma_addr_t		*dma_arr;

	__le64			*pg_tbl;
	dma_addr_t		pg_tbl_map;

	int			vmem_size;
	void			**vmem;
};

struct bnxt_ring_struct {
	struct bnxt_ring_mem_info	ring_mem;

	u16			fw_ring_id; /* Ring id filled by Chimp FW */
	union {
		u16		grp_idx;
		u16		map_idx; /* Used by cmpl rings */
	};
	u32			handle;
	u8			queue_id;
};

struct tx_push_bd {
	__le32			doorbell;
	__le32			tx_bd_len_flags_type;
	u32			tx_bd_opaque;
	struct tx_bd_ext	txbd2;
};

struct tx_push_buffer {
	struct tx_push_bd	push_bd;
	u32			data[25];
};

struct bnxt_db_info {
	void __iomem		*doorbell;
	union {
		u64		db_key64;
		u32		db_key32;
	};
};

struct bnxt_tx_ring_info {
	struct bnxt_napi	*bnapi;
	u16			tx_prod;
	u16			tx_cons;
	u16			txq_index;
	struct bnxt_db_info	tx_db;

	struct tx_bd		*tx_desc_ring[MAX_TX_PAGES];
	struct bnxt_sw_tx_bd	*tx_buf_ring;

	dma_addr_t		tx_desc_mapping[MAX_TX_PAGES];

	struct tx_push_buffer	*tx_push;
	dma_addr_t		tx_push_mapping;
	__le64			data_mapping;

#define BNXT_DEV_STATE_CLOSING	0x1
	u32			dev_state;

	struct bnxt_ring_struct	tx_ring_struct;
};

#define BNXT_LEGACY_COAL_CMPL_PARAMS					\
	(RING_AGGINT_QCAPS_RESP_CMPL_PARAMS_INT_LAT_TMR_MIN |		\
	 RING_AGGINT_QCAPS_RESP_CMPL_PARAMS_INT_LAT_TMR_MAX |		\
	 RING_AGGINT_QCAPS_RESP_CMPL_PARAMS_TIMER_RESET |		\
	 RING_AGGINT_QCAPS_RESP_CMPL_PARAMS_RING_IDLE |			\
	 RING_AGGINT_QCAPS_RESP_CMPL_PARAMS_NUM_CMPL_DMA_AGGR |		\
	 RING_AGGINT_QCAPS_RESP_CMPL_PARAMS_NUM_CMPL_DMA_AGGR_DURING_INT | \
	 RING_AGGINT_QCAPS_RESP_CMPL_PARAMS_CMPL_AGGR_DMA_TMR |		\
	 RING_AGGINT_QCAPS_RESP_CMPL_PARAMS_CMPL_AGGR_DMA_TMR_DURING_INT | \
	 RING_AGGINT_QCAPS_RESP_CMPL_PARAMS_NUM_CMPL_AGGR_INT)

#define BNXT_COAL_CMPL_ENABLES						\
	(RING_CMPL_RING_CFG_AGGINT_PARAMS_REQ_ENABLES_NUM_CMPL_DMA_AGGR | \
	 RING_CMPL_RING_CFG_AGGINT_PARAMS_REQ_ENABLES_CMPL_AGGR_DMA_TMR | \
	 RING_CMPL_RING_CFG_AGGINT_PARAMS_REQ_ENABLES_INT_LAT_TMR_MAX | \
	 RING_CMPL_RING_CFG_AGGINT_PARAMS_REQ_ENABLES_NUM_CMPL_AGGR_INT)

#define BNXT_COAL_CMPL_MIN_TMR_ENABLE					\
	RING_CMPL_RING_CFG_AGGINT_PARAMS_REQ_ENABLES_INT_LAT_TMR_MIN

#define BNXT_COAL_CMPL_AGGR_TMR_DURING_INT_ENABLE			\
	RING_CMPL_RING_CFG_AGGINT_PARAMS_REQ_ENABLES_NUM_CMPL_DMA_AGGR_DURING_INT

struct bnxt_coal_cap {
	u32			cmpl_params;
	u32			nq_params;
	u16			num_cmpl_dma_aggr_max;
	u16			num_cmpl_dma_aggr_during_int_max;
	u16			cmpl_aggr_dma_tmr_max;
	u16			cmpl_aggr_dma_tmr_during_int_max;
	u16			int_lat_tmr_min_max;
	u16			int_lat_tmr_max_max;
	u16			num_cmpl_aggr_int_max;
	u16			timer_units;
};

struct bnxt_coal {
	u16			coal_ticks;
	u16			coal_ticks_irq;
	u16			coal_bufs;
	u16			coal_bufs_irq;
			/* RING_IDLE enabled when coal ticks < idle_thresh  */
	u16			idle_thresh;
	u8			bufs_per_record;
	u8			budget;
};

struct bnxt_tpa_info {
	void			*data;
	u8			*data_ptr;
	dma_addr_t		mapping;
	u16			len;
	unsigned short		gso_type;
	u32			flags2;
	u32			metadata;
	enum pkt_hash_types	hash_type;
	u32			rss_hash;
	u32			hdr_info;

#define BNXT_TPA_L4_SIZE(hdr_info)	\
	(((hdr_info) & 0xf8000000) ? ((hdr_info) >> 27) : 32)

#define BNXT_TPA_INNER_L3_OFF(hdr_info)	\
	(((hdr_info) >> 18) & 0x1ff)

#define BNXT_TPA_INNER_L2_OFF(hdr_info)	\
	(((hdr_info) >> 9) & 0x1ff)

#define BNXT_TPA_OUTER_L3_OFF(hdr_info)	\
	((hdr_info) & 0x1ff)

	u16			cfa_code; /* cfa_code in TPA start compl */
	u8			agg_count;
	struct rx_agg_cmp	*agg_arr;
};

#define BNXT_AGG_IDX_BMAP_SIZE	(MAX_TPA_P5 / BITS_PER_LONG)

struct bnxt_tpa_idx_map {
	u16		agg_id_tbl[1024];
	unsigned long	agg_idx_bmap[BNXT_AGG_IDX_BMAP_SIZE];
};

struct bnxt_rx_ring_info {
	struct bnxt_napi	*bnapi;
	u16			rx_prod;
	u16			rx_agg_prod;
	u16			rx_sw_agg_prod;
	u16			rx_next_cons;
	struct bnxt_db_info	rx_db;
	struct bnxt_db_info	rx_agg_db;

	struct bpf_prog		*xdp_prog;

	struct rx_bd		*rx_desc_ring[MAX_RX_PAGES];
	struct bnxt_sw_rx_bd	*rx_buf_ring;

	struct rx_bd		*rx_agg_desc_ring[MAX_RX_AGG_PAGES];
	struct bnxt_sw_rx_agg_bd	*rx_agg_ring;

	unsigned long		*rx_agg_bmap;
	u16			rx_agg_bmap_size;

	struct page		*rx_page;
	unsigned int		rx_page_offset;

	dma_addr_t		rx_desc_mapping[MAX_RX_PAGES];
	dma_addr_t		rx_agg_desc_mapping[MAX_RX_AGG_PAGES];

	struct bnxt_tpa_info	*rx_tpa;
	struct bnxt_tpa_idx_map *rx_tpa_idx_map;

	struct bnxt_ring_struct	rx_ring_struct;
	struct bnxt_ring_struct	rx_agg_ring_struct;
	struct xdp_rxq_info	xdp_rxq;
	struct page_pool	*page_pool;
};

struct bnxt_rx_sw_stats {
	u64			rx_l4_csum_errors;
	u64			rx_resets;
	u64			rx_buf_errors;
};

struct bnxt_cmn_sw_stats {
	u64			missed_irqs;
};

struct bnxt_sw_stats {
	struct bnxt_rx_sw_stats rx;
	struct bnxt_cmn_sw_stats cmn;
};

struct bnxt_stats_mem {
	u64		*sw_stats;
	u64		*hw_masks;
	void		*hw_stats;
	dma_addr_t	hw_stats_map;
	int		len;
};

struct bnxt_cp_ring_info {
	struct bnxt_napi	*bnapi;
	u32			cp_raw_cons;
	struct bnxt_db_info	cp_db;

	u8			had_work_done:1;
	u8			has_more_work:1;

	u32			last_cp_raw_cons;

	struct bnxt_coal	rx_ring_coal;
	u64			rx_packets;
	u64			rx_bytes;
	u64			event_ctr;

	struct dim		dim;

	union {
		struct tx_cmp	*cp_desc_ring[MAX_CP_PAGES];
		struct nqe_cn	*nq_desc_ring[MAX_CP_PAGES];
	};

	dma_addr_t		cp_desc_mapping[MAX_CP_PAGES];

	struct bnxt_stats_mem	stats;
	u32			hw_stats_ctx_id;

	struct bnxt_sw_stats	sw_stats;

	struct bnxt_ring_struct	cp_ring_struct;

	struct bnxt_cp_ring_info *cp_ring_arr[2];
#define BNXT_RX_HDL	0
#define BNXT_TX_HDL	1
};

struct bnxt_napi {
	struct napi_struct	napi;
	struct bnxt		*bp;

	int			index;
	struct bnxt_cp_ring_info	cp_ring;
	struct bnxt_rx_ring_info	*rx_ring;
	struct bnxt_tx_ring_info	*tx_ring;

	void			(*tx_int)(struct bnxt *, struct bnxt_napi *,
					  int);
	int			tx_pkts;
	u8			events;

	u32			flags;
#define BNXT_NAPI_FLAG_XDP	0x1

	bool			in_reset;
};

struct bnxt_irq {
	irq_handler_t	handler;
	unsigned int	vector;
	u8		requested:1;
	u8		have_cpumask:1;
	char		name[IFNAMSIZ + 2];
	cpumask_var_t	cpu_mask;
};

#define HWRM_RING_ALLOC_TX	0x1
#define HWRM_RING_ALLOC_RX	0x2
#define HWRM_RING_ALLOC_AGG	0x4
#define HWRM_RING_ALLOC_CMPL	0x8
#define HWRM_RING_ALLOC_NQ	0x10

#define INVALID_STATS_CTX_ID	-1

struct bnxt_ring_grp_info {
	u16	fw_stats_ctx;
	u16	fw_grp_id;
	u16	rx_fw_ring_id;
	u16	agg_fw_ring_id;
	u16	cp_fw_ring_id;
};

struct bnxt_vnic_info {
	u16		fw_vnic_id; /* returned by Chimp during alloc */
#define BNXT_MAX_CTX_PER_VNIC	8
	u16		fw_rss_cos_lb_ctx[BNXT_MAX_CTX_PER_VNIC];
	u16		fw_l2_ctx_id;
#define BNXT_MAX_UC_ADDRS	4
	__le64		fw_l2_filter_id[BNXT_MAX_UC_ADDRS];
				/* index 0 always dev_addr */
	u16		uc_filter_count;
	u8		*uc_list;

	u16		*fw_grp_ids;
	dma_addr_t	rss_table_dma_addr;
	__le16		*rss_table;
	dma_addr_t	rss_hash_key_dma_addr;
	u64		*rss_hash_key;
	int		rss_table_size;
#define BNXT_RSS_TABLE_ENTRIES_P5	64
#define BNXT_RSS_TABLE_SIZE_P5		(BNXT_RSS_TABLE_ENTRIES_P5 * 4)
#define BNXT_RSS_TABLE_MAX_TBL_P5	8
#define BNXT_MAX_RSS_TABLE_SIZE_P5				\
	(BNXT_RSS_TABLE_SIZE_P5 * BNXT_RSS_TABLE_MAX_TBL_P5)
#define BNXT_MAX_RSS_TABLE_ENTRIES_P5				\
	(BNXT_RSS_TABLE_ENTRIES_P5 * BNXT_RSS_TABLE_MAX_TBL_P5)

	u32		rx_mask;

	u8		*mc_list;
	int		mc_list_size;
	int		mc_list_count;
	dma_addr_t	mc_list_mapping;
#define BNXT_MAX_MC_ADDRS	16

	u32		flags;
#define BNXT_VNIC_RSS_FLAG	1
#define BNXT_VNIC_RFS_FLAG	2
#define BNXT_VNIC_MCAST_FLAG	4
#define BNXT_VNIC_UCAST_FLAG	8
#define BNXT_VNIC_RFS_NEW_RSS_FLAG	0x10
};

struct bnxt_hw_resc {
	u16	min_rsscos_ctxs;
	u16	max_rsscos_ctxs;
	u16	min_cp_rings;
	u16	max_cp_rings;
	u16	resv_cp_rings;
	u16	min_tx_rings;
	u16	max_tx_rings;
	u16	resv_tx_rings;
	u16	max_tx_sch_inputs;
	u16	min_rx_rings;
	u16	max_rx_rings;
	u16	resv_rx_rings;
	u16	min_hw_ring_grps;
	u16	max_hw_ring_grps;
	u16	resv_hw_ring_grps;
	u16	min_l2_ctxs;
	u16	max_l2_ctxs;
	u16	min_vnics;
	u16	max_vnics;
	u16	resv_vnics;
	u16	min_stat_ctxs;
	u16	max_stat_ctxs;
	u16	resv_stat_ctxs;
	u16	max_nqs;
	u16	max_irqs;
	u16	resv_irqs;
};

#if defined(CONFIG_BNXT_SRIOV)
struct bnxt_vf_info {
	u16	fw_fid;
	u8	mac_addr[ETH_ALEN];	/* PF assigned MAC Address */
	u8	vf_mac_addr[ETH_ALEN];	/* VF assigned MAC address, only
					 * stored by PF.
					 */
	u16	vlan;
	u16	func_qcfg_flags;
	u32	flags;
#define BNXT_VF_QOS		0x1
#define BNXT_VF_SPOOFCHK	0x2
#define BNXT_VF_LINK_FORCED	0x4
#define BNXT_VF_LINK_UP		0x8
#define BNXT_VF_TRUST		0x10
	u32	min_tx_rate;
	u32	max_tx_rate;
	void	*hwrm_cmd_req_addr;
	dma_addr_t	hwrm_cmd_req_dma_addr;
};
#endif

struct bnxt_pf_info {
#define BNXT_FIRST_PF_FID	1
#define BNXT_FIRST_VF_FID	128
	u16	fw_fid;
	u16	port_id;
	u8	mac_addr[ETH_ALEN];
	u32	first_vf_id;
	u16	active_vfs;
	u16	registered_vfs;
	u16	max_vfs;
	u32	max_encap_records;
	u32	max_decap_records;
	u32	max_tx_em_flows;
	u32	max_tx_wm_flows;
	u32	max_rx_em_flows;
	u32	max_rx_wm_flows;
	unsigned long	*vf_event_bmap;
	u16	hwrm_cmd_req_pages;
	u8	vf_resv_strategy;
#define BNXT_VF_RESV_STRATEGY_MAXIMAL	0
#define BNXT_VF_RESV_STRATEGY_MINIMAL	1
#define BNXT_VF_RESV_STRATEGY_MINIMAL_STATIC	2
	void			*hwrm_cmd_req_addr[4];
	dma_addr_t		hwrm_cmd_req_dma_addr[4];
	struct bnxt_vf_info	*vf;
};

struct bnxt_ntuple_filter {
	struct hlist_node	hash;
	u8			dst_mac_addr[ETH_ALEN];
	u8			src_mac_addr[ETH_ALEN];
	struct flow_keys	fkeys;
	__le64			filter_id;
	u16			sw_id;
	u8			l2_fltr_idx;
	u16			rxq;
	u32			flow_id;
	unsigned long		state;
#define BNXT_FLTR_VALID		0
#define BNXT_FLTR_UPDATE	1
};

struct bnxt_link_info {
	u8			phy_type;
	u8			media_type;
	u8			transceiver;
	u8			phy_addr;
	u8			phy_link_status;
#define BNXT_LINK_NO_LINK	PORT_PHY_QCFG_RESP_LINK_NO_LINK
#define BNXT_LINK_SIGNAL	PORT_PHY_QCFG_RESP_LINK_SIGNAL
#define BNXT_LINK_LINK		PORT_PHY_QCFG_RESP_LINK_LINK
	u8			wire_speed;
	u8			phy_state;
#define BNXT_PHY_STATE_ENABLED		0
#define BNXT_PHY_STATE_DISABLED		1

	u8			link_up;
	u8			duplex;
#define BNXT_LINK_DUPLEX_HALF	PORT_PHY_QCFG_RESP_DUPLEX_STATE_HALF
#define BNXT_LINK_DUPLEX_FULL	PORT_PHY_QCFG_RESP_DUPLEX_STATE_FULL
	u8			pause;
#define BNXT_LINK_PAUSE_TX	PORT_PHY_QCFG_RESP_PAUSE_TX
#define BNXT_LINK_PAUSE_RX	PORT_PHY_QCFG_RESP_PAUSE_RX
#define BNXT_LINK_PAUSE_BOTH	(PORT_PHY_QCFG_RESP_PAUSE_RX | \
				 PORT_PHY_QCFG_RESP_PAUSE_TX)
	u8			lp_pause;
	u8			auto_pause_setting;
	u8			force_pause_setting;
	u8			duplex_setting;
	u8			auto_mode;
#define BNXT_AUTO_MODE(mode)	((mode) > BNXT_LINK_AUTO_NONE && \
				 (mode) <= BNXT_LINK_AUTO_MSK)
#define BNXT_LINK_AUTO_NONE     PORT_PHY_QCFG_RESP_AUTO_MODE_NONE
#define BNXT_LINK_AUTO_ALLSPDS	PORT_PHY_QCFG_RESP_AUTO_MODE_ALL_SPEEDS
#define BNXT_LINK_AUTO_ONESPD	PORT_PHY_QCFG_RESP_AUTO_MODE_ONE_SPEED
#define BNXT_LINK_AUTO_ONEORBELOW PORT_PHY_QCFG_RESP_AUTO_MODE_ONE_OR_BELOW
#define BNXT_LINK_AUTO_MSK	PORT_PHY_QCFG_RESP_AUTO_MODE_SPEED_MASK
#define PHY_VER_LEN		3
	u8			phy_ver[PHY_VER_LEN];
	u16			link_speed;
#define BNXT_LINK_SPEED_100MB	PORT_PHY_QCFG_RESP_LINK_SPEED_100MB
#define BNXT_LINK_SPEED_1GB	PORT_PHY_QCFG_RESP_LINK_SPEED_1GB
#define BNXT_LINK_SPEED_2GB	PORT_PHY_QCFG_RESP_LINK_SPEED_2GB
#define BNXT_LINK_SPEED_2_5GB	PORT_PHY_QCFG_RESP_LINK_SPEED_2_5GB
#define BNXT_LINK_SPEED_10GB	PORT_PHY_QCFG_RESP_LINK_SPEED_10GB
#define BNXT_LINK_SPEED_20GB	PORT_PHY_QCFG_RESP_LINK_SPEED_20GB
#define BNXT_LINK_SPEED_25GB	PORT_PHY_QCFG_RESP_LINK_SPEED_25GB
#define BNXT_LINK_SPEED_40GB	PORT_PHY_QCFG_RESP_LINK_SPEED_40GB
#define BNXT_LINK_SPEED_50GB	PORT_PHY_QCFG_RESP_LINK_SPEED_50GB
#define BNXT_LINK_SPEED_100GB	PORT_PHY_QCFG_RESP_LINK_SPEED_100GB
	u16			support_speeds;
	u16			support_pam4_speeds;
	u16			auto_link_speeds;	/* fw adv setting */
#define BNXT_LINK_SPEED_MSK_100MB PORT_PHY_QCFG_RESP_SUPPORT_SPEEDS_100MB
#define BNXT_LINK_SPEED_MSK_1GB PORT_PHY_QCFG_RESP_SUPPORT_SPEEDS_1GB
#define BNXT_LINK_SPEED_MSK_2GB PORT_PHY_QCFG_RESP_SUPPORT_SPEEDS_2GB
#define BNXT_LINK_SPEED_MSK_10GB PORT_PHY_QCFG_RESP_SUPPORT_SPEEDS_10GB
#define BNXT_LINK_SPEED_MSK_2_5GB PORT_PHY_QCFG_RESP_SUPPORT_SPEEDS_2_5GB
#define BNXT_LINK_SPEED_MSK_20GB PORT_PHY_QCFG_RESP_SUPPORT_SPEEDS_20GB
#define BNXT_LINK_SPEED_MSK_25GB PORT_PHY_QCFG_RESP_SUPPORT_SPEEDS_25GB
#define BNXT_LINK_SPEED_MSK_40GB PORT_PHY_QCFG_RESP_SUPPORT_SPEEDS_40GB
#define BNXT_LINK_SPEED_MSK_50GB PORT_PHY_QCFG_RESP_SUPPORT_SPEEDS_50GB
#define BNXT_LINK_SPEED_MSK_100GB PORT_PHY_QCFG_RESP_SUPPORT_SPEEDS_100GB
	u16			auto_pam4_link_speeds;
#define BNXT_LINK_PAM4_SPEED_MSK_50GB PORT_PHY_QCFG_RESP_SUPPORT_PAM4_SPEEDS_50G
#define BNXT_LINK_PAM4_SPEED_MSK_100GB PORT_PHY_QCFG_RESP_SUPPORT_PAM4_SPEEDS_100G
#define BNXT_LINK_PAM4_SPEED_MSK_200GB PORT_PHY_QCFG_RESP_SUPPORT_PAM4_SPEEDS_200G
	u16			support_auto_speeds;
	u16			support_pam4_auto_speeds;
	u16			lp_auto_link_speeds;
	u16			lp_auto_pam4_link_speeds;
	u16			force_link_speed;
	u16			force_pam4_link_speed;
	u32			preemphasis;
	u8			module_status;
	u8			active_fec_sig_mode;
	u16			fec_cfg;
#define BNXT_FEC_NONE		PORT_PHY_QCFG_RESP_FEC_CFG_FEC_NONE_SUPPORTED
#define BNXT_FEC_AUTONEG_CAP	PORT_PHY_QCFG_RESP_FEC_CFG_FEC_AUTONEG_SUPPORTED
#define BNXT_FEC_AUTONEG	PORT_PHY_QCFG_RESP_FEC_CFG_FEC_AUTONEG_ENABLED
#define BNXT_FEC_ENC_BASE_R_CAP	\
	PORT_PHY_QCFG_RESP_FEC_CFG_FEC_CLAUSE74_SUPPORTED
#define BNXT_FEC_ENC_BASE_R	PORT_PHY_QCFG_RESP_FEC_CFG_FEC_CLAUSE74_ENABLED
#define BNXT_FEC_ENC_RS_CAP	\
	PORT_PHY_QCFG_RESP_FEC_CFG_FEC_CLAUSE91_SUPPORTED
#define BNXT_FEC_ENC_LLRS_CAP	\
	(PORT_PHY_QCFG_RESP_FEC_CFG_FEC_RS272_1XN_SUPPORTED |	\
	 PORT_PHY_QCFG_RESP_FEC_CFG_FEC_RS272_IEEE_SUPPORTED)
#define BNXT_FEC_ENC_RS		\
	(PORT_PHY_QCFG_RESP_FEC_CFG_FEC_CLAUSE91_ENABLED |	\
	 PORT_PHY_QCFG_RESP_FEC_CFG_FEC_RS544_1XN_ENABLED |	\
	 PORT_PHY_QCFG_RESP_FEC_CFG_FEC_RS544_IEEE_ENABLED)
#define BNXT_FEC_ENC_LLRS	\
	(PORT_PHY_QCFG_RESP_FEC_CFG_FEC_RS272_1XN_ENABLED |	\
	 PORT_PHY_QCFG_RESP_FEC_CFG_FEC_RS272_IEEE_ENABLED)

	/* copy of requested setting from ethtool cmd */
	u8			autoneg;
#define BNXT_AUTONEG_SPEED		1
#define BNXT_AUTONEG_FLOW_CTRL		2
	u8			req_signal_mode;
#define BNXT_SIG_MODE_NRZ	PORT_PHY_QCFG_RESP_SIGNAL_MODE_NRZ
#define BNXT_SIG_MODE_PAM4	PORT_PHY_QCFG_RESP_SIGNAL_MODE_PAM4
	u8			req_duplex;
	u8			req_flow_ctrl;
	u16			req_link_speed;
	u16			advertising;	/* user adv setting */
	u16			advertising_pam4;
	bool			force_link_chng;

	bool			phy_retry;
	unsigned long		phy_retry_expires;

	/* a copy of phy_qcfg output used to report link
	 * info to VF
	 */
	struct hwrm_port_phy_qcfg_output phy_qcfg_resp;
};

#define BNXT_FEC_RS544_ON					\
	 (PORT_PHY_CFG_REQ_FLAGS_FEC_RS544_1XN_ENABLE |		\
	  PORT_PHY_CFG_REQ_FLAGS_FEC_RS544_IEEE_ENABLE)

#define BNXT_FEC_RS544_OFF					\
	 (PORT_PHY_CFG_REQ_FLAGS_FEC_RS544_1XN_DISABLE |	\
	  PORT_PHY_CFG_REQ_FLAGS_FEC_RS544_IEEE_DISABLE)

#define BNXT_FEC_RS272_ON					\
	 (PORT_PHY_CFG_REQ_FLAGS_FEC_RS272_1XN_ENABLE |		\
	  PORT_PHY_CFG_REQ_FLAGS_FEC_RS272_IEEE_ENABLE)

#define BNXT_FEC_RS272_OFF					\
	 (PORT_PHY_CFG_REQ_FLAGS_FEC_RS272_1XN_DISABLE |	\
	  PORT_PHY_CFG_REQ_FLAGS_FEC_RS272_IEEE_DISABLE)

#define BNXT_PAM4_SUPPORTED(link_info)				\
	((link_info)->support_pam4_speeds)

#define BNXT_FEC_RS_ON(link_info)				\
	(PORT_PHY_CFG_REQ_FLAGS_FEC_CLAUSE91_ENABLE |		\
	 PORT_PHY_CFG_REQ_FLAGS_FEC_CLAUSE74_DISABLE |		\
	 (BNXT_PAM4_SUPPORTED(link_info) ?			\
	  (BNXT_FEC_RS544_ON | BNXT_FEC_RS272_OFF) : 0))

#define BNXT_FEC_LLRS_ON					\
	(PORT_PHY_CFG_REQ_FLAGS_FEC_CLAUSE91_ENABLE |		\
	 PORT_PHY_CFG_REQ_FLAGS_FEC_CLAUSE74_DISABLE |		\
	 BNXT_FEC_RS272_ON | BNXT_FEC_RS544_OFF)

#define BNXT_FEC_RS_OFF(link_info)				\
	(PORT_PHY_CFG_REQ_FLAGS_FEC_CLAUSE91_DISABLE |		\
	 (BNXT_PAM4_SUPPORTED(link_info) ?			\
	  (BNXT_FEC_RS544_OFF | BNXT_FEC_RS272_OFF) : 0))

#define BNXT_FEC_BASE_R_ON(link_info)				\
	(PORT_PHY_CFG_REQ_FLAGS_FEC_CLAUSE74_ENABLE |		\
	 BNXT_FEC_RS_OFF(link_info))

#define BNXT_FEC_ALL_OFF(link_info)				\
	(PORT_PHY_CFG_REQ_FLAGS_FEC_CLAUSE74_DISABLE |		\
	 BNXT_FEC_RS_OFF(link_info))

#define BNXT_MAX_QUEUE	8

struct bnxt_queue_info {
	u8	queue_id;
	u8	queue_profile;
};

#define BNXT_MAX_LED			4

struct bnxt_led_info {
	u8	led_id;
	u8	led_type;
	u8	led_group_id;
	u8	unused;
	__le16	led_state_caps;
#define BNXT_LED_ALT_BLINK_CAP(x)	((x) &	\
	cpu_to_le16(PORT_LED_QCAPS_RESP_LED0_STATE_CAPS_BLINK_ALT_SUPPORTED))

	__le16	led_color_caps;
};

#define BNXT_MAX_TEST	8

struct bnxt_test_info {
	u8 offline_mask;
	u8 flags;
#define BNXT_TEST_FL_EXT_LPBK		0x1
#define BNXT_TEST_FL_AN_PHY_LPBK	0x2
	u16 timeout;
	char string[BNXT_MAX_TEST][ETH_GSTRING_LEN];
};

#define CHIMP_REG_VIEW_ADDR				\
	((bp->flags & BNXT_FLAG_CHIP_P5) ? 0x80000000 : 0xb1000000)

#define BNXT_GRCPF_REG_CHIMP_COMM		0x0
#define BNXT_GRCPF_REG_CHIMP_COMM_TRIGGER	0x100
#define BNXT_GRCPF_REG_WINDOW_BASE_OUT		0x400
#define BNXT_CAG_REG_LEGACY_INT_STATUS		0x4014
#define BNXT_CAG_REG_BASE			0x300000

#define BNXT_GRCPF_REG_KONG_COMM		0xA00
#define BNXT_GRCPF_REG_KONG_COMM_TRIGGER	0xB00

#define BNXT_GRC_BASE_MASK			0xfffff000
#define BNXT_GRC_OFFSET_MASK			0x00000ffc

struct bnxt_tc_flow_stats {
	u64		packets;
	u64		bytes;
};

#ifdef CONFIG_BNXT_FLOWER_OFFLOAD
struct bnxt_flower_indr_block_cb_priv {
	struct net_device *tunnel_netdev;
	struct bnxt *bp;
	struct list_head list;
};
#endif

struct bnxt_tc_info {
	bool				enabled;

	/* hash table to store TC offloaded flows */
	struct rhashtable		flow_table;
	struct rhashtable_params	flow_ht_params;

	/* hash table to store L2 keys of TC flows */
	struct rhashtable		l2_table;
	struct rhashtable_params	l2_ht_params;
	/* hash table to store L2 keys for TC tunnel decap */
	struct rhashtable		decap_l2_table;
	struct rhashtable_params	decap_l2_ht_params;
	/* hash table to store tunnel decap entries */
	struct rhashtable		decap_table;
	struct rhashtable_params	decap_ht_params;
	/* hash table to store tunnel encap entries */
	struct rhashtable		encap_table;
	struct rhashtable_params	encap_ht_params;

	/* lock to atomically add/del an l2 node when a flow is
	 * added or deleted.
	 */
	struct mutex			lock;

	/* Fields used for batching stats query */
	struct rhashtable_iter		iter;
#define BNXT_FLOW_STATS_BATCH_MAX	10
	struct bnxt_tc_stats_batch {
		void			  *flow_node;
		struct bnxt_tc_flow_stats hw_stats;
	} stats_batch[BNXT_FLOW_STATS_BATCH_MAX];

	/* Stat counter mask (width) */
	u64				bytes_mask;
	u64				packets_mask;
};

struct bnxt_vf_rep_stats {
	u64			packets;
	u64			bytes;
	u64			dropped;
};

struct bnxt_vf_rep {
	struct bnxt			*bp;
	struct net_device		*dev;
	struct metadata_dst		*dst;
	u16				vf_idx;
	u16				tx_cfa_action;
	u16				rx_cfa_code;

	struct bnxt_vf_rep_stats	rx_stats;
	struct bnxt_vf_rep_stats	tx_stats;
};

#define PTU_PTE_VALID             0x1UL
#define PTU_PTE_LAST              0x2UL
#define PTU_PTE_NEXT_TO_LAST      0x4UL

#define MAX_CTX_PAGES	(BNXT_PAGE_SIZE / 8)
#define MAX_CTX_TOTAL_PAGES	(MAX_CTX_PAGES * MAX_CTX_PAGES)

struct bnxt_ctx_pg_info {
	u32		entries;
	u32		nr_pages;
	void		*ctx_pg_arr[MAX_CTX_PAGES];
	dma_addr_t	ctx_dma_arr[MAX_CTX_PAGES];
	struct bnxt_ring_mem_info ring_mem;
	struct bnxt_ctx_pg_info **ctx_pg_tbl;
};

#define BNXT_MAX_TQM_SP_RINGS		1
#define BNXT_MAX_TQM_FP_RINGS		8
#define BNXT_MAX_TQM_RINGS		\
	(BNXT_MAX_TQM_SP_RINGS + BNXT_MAX_TQM_FP_RINGS)

<<<<<<< HEAD
=======
#define BNXT_SET_CTX_PAGE_ATTR(attr)					\
do {									\
	if (BNXT_PAGE_SIZE == 0x2000)					\
		attr = FUNC_BACKING_STORE_CFG_REQ_SRQ_PG_SIZE_PG_8K;	\
	else if (BNXT_PAGE_SIZE == 0x10000)				\
		attr = FUNC_BACKING_STORE_CFG_REQ_QPC_PG_SIZE_PG_64K;	\
	else								\
		attr = FUNC_BACKING_STORE_CFG_REQ_QPC_PG_SIZE_PG_4K;	\
} while (0)

>>>>>>> 1ec187ab
struct bnxt_ctx_mem_info {
	u32	qp_max_entries;
	u16	qp_min_qp1_entries;
	u16	qp_max_l2_entries;
	u16	qp_entry_size;
	u16	srq_max_l2_entries;
	u32	srq_max_entries;
	u16	srq_entry_size;
	u16	cq_max_l2_entries;
	u32	cq_max_entries;
	u16	cq_entry_size;
	u16	vnic_max_vnic_entries;
	u16	vnic_max_ring_table_entries;
	u16	vnic_entry_size;
	u32	stat_max_entries;
	u16	stat_entry_size;
	u16	tqm_entry_size;
	u32	tqm_min_entries_per_ring;
	u32	tqm_max_entries_per_ring;
	u32	mrav_max_entries;
	u16	mrav_entry_size;
	u16	tim_entry_size;
	u32	tim_max_entries;
	u16	mrav_num_entries_units;
	u8	tqm_entries_multiple;
	u8	ctx_kind_initializer;
	u8	tqm_fp_rings_count;

	u32	flags;
	#define BNXT_CTX_FLAG_INITED	0x01

	struct bnxt_ctx_pg_info qp_mem;
	struct bnxt_ctx_pg_info srq_mem;
	struct bnxt_ctx_pg_info cq_mem;
	struct bnxt_ctx_pg_info vnic_mem;
	struct bnxt_ctx_pg_info stat_mem;
	struct bnxt_ctx_pg_info mrav_mem;
	struct bnxt_ctx_pg_info tim_mem;
	struct bnxt_ctx_pg_info *tqm_mem[BNXT_MAX_TQM_RINGS];
};

struct bnxt_fw_health {
	u32 flags;
	u32 polling_dsecs;
	u32 master_func_wait_dsecs;
	u32 normal_func_wait_dsecs;
	u32 post_reset_wait_dsecs;
	u32 post_reset_max_wait_dsecs;
	u32 regs[4];
	u32 mapped_regs[4];
#define BNXT_FW_HEALTH_REG		0
#define BNXT_FW_HEARTBEAT_REG		1
#define BNXT_FW_RESET_CNT_REG		2
#define BNXT_FW_RESET_INPROG_REG	3
	u32 fw_reset_inprog_reg_mask;
	u32 last_fw_heartbeat;
	u32 last_fw_reset_cnt;
	u8 enabled:1;
	u8 master:1;
	u8 fatal:1;
	u8 status_reliable:1;
	u8 tmr_multiplier;
	u8 tmr_counter;
	u8 fw_reset_seq_cnt;
	u32 fw_reset_seq_regs[16];
	u32 fw_reset_seq_vals[16];
	u32 fw_reset_seq_delay_msec[16];
	struct devlink_health_reporter	*fw_reporter;
	struct devlink_health_reporter *fw_reset_reporter;
	struct devlink_health_reporter *fw_fatal_reporter;
};

struct bnxt_fw_reporter_ctx {
	unsigned long sp_event;
};

#define BNXT_FW_HEALTH_REG_TYPE_MASK	3
#define BNXT_FW_HEALTH_REG_TYPE_CFG	0
#define BNXT_FW_HEALTH_REG_TYPE_GRC	1
#define BNXT_FW_HEALTH_REG_TYPE_BAR0	2
#define BNXT_FW_HEALTH_REG_TYPE_BAR1	3

#define BNXT_FW_HEALTH_REG_TYPE(reg)	((reg) & BNXT_FW_HEALTH_REG_TYPE_MASK)
#define BNXT_FW_HEALTH_REG_OFF(reg)	((reg) & ~BNXT_FW_HEALTH_REG_TYPE_MASK)

#define BNXT_FW_HEALTH_WIN_BASE		0x3000
#define BNXT_FW_HEALTH_WIN_MAP_OFF	8

#define BNXT_FW_HEALTH_WIN_OFF(reg)	(BNXT_FW_HEALTH_WIN_BASE +	\
					 ((reg) & BNXT_GRC_OFFSET_MASK))

#define BNXT_FW_STATUS_HEALTHY		0x8000
#define BNXT_FW_STATUS_SHUTDOWN		0x100000

struct bnxt {
	void __iomem		*bar0;
	void __iomem		*bar1;
	void __iomem		*bar2;

	u32			reg_base;
	u16			chip_num;
#define CHIP_NUM_57301		0x16c8
#define CHIP_NUM_57302		0x16c9
#define CHIP_NUM_57304		0x16ca
#define CHIP_NUM_58700		0x16cd
#define CHIP_NUM_57402		0x16d0
#define CHIP_NUM_57404		0x16d1
#define CHIP_NUM_57406		0x16d2
#define CHIP_NUM_57407		0x16d5

#define CHIP_NUM_57311		0x16ce
#define CHIP_NUM_57312		0x16cf
#define CHIP_NUM_57314		0x16df
#define CHIP_NUM_57317		0x16e0
#define CHIP_NUM_57412		0x16d6
#define CHIP_NUM_57414		0x16d7
#define CHIP_NUM_57416		0x16d8
#define CHIP_NUM_57417		0x16d9
#define CHIP_NUM_57412L		0x16da
#define CHIP_NUM_57414L		0x16db

#define CHIP_NUM_5745X		0xd730
#define CHIP_NUM_57452		0xc452
#define CHIP_NUM_57454		0xc454

#define CHIP_NUM_57508		0x1750
#define CHIP_NUM_57504		0x1751
#define CHIP_NUM_57502		0x1752

#define CHIP_NUM_58802		0xd802
#define CHIP_NUM_58804		0xd804
#define CHIP_NUM_58808		0xd808

	u8			chip_rev;

#define CHIP_NUM_58818		0xd818

#define BNXT_CHIP_NUM_5730X(chip_num)		\
	((chip_num) >= CHIP_NUM_57301 &&	\
	 (chip_num) <= CHIP_NUM_57304)

#define BNXT_CHIP_NUM_5740X(chip_num)		\
	(((chip_num) >= CHIP_NUM_57402 &&	\
	  (chip_num) <= CHIP_NUM_57406) ||	\
	 (chip_num) == CHIP_NUM_57407)

#define BNXT_CHIP_NUM_5731X(chip_num)		\
	((chip_num) == CHIP_NUM_57311 ||	\
	 (chip_num) == CHIP_NUM_57312 ||	\
	 (chip_num) == CHIP_NUM_57314 ||	\
	 (chip_num) == CHIP_NUM_57317)

#define BNXT_CHIP_NUM_5741X(chip_num)		\
	((chip_num) >= CHIP_NUM_57412 &&	\
	 (chip_num) <= CHIP_NUM_57414L)

#define BNXT_CHIP_NUM_58700(chip_num)		\
	 ((chip_num) == CHIP_NUM_58700)

#define BNXT_CHIP_NUM_5745X(chip_num)		\
	((chip_num) == CHIP_NUM_5745X ||	\
	 (chip_num) == CHIP_NUM_57452 ||	\
	 (chip_num) == CHIP_NUM_57454)


#define BNXT_CHIP_NUM_57X0X(chip_num)		\
	(BNXT_CHIP_NUM_5730X(chip_num) || BNXT_CHIP_NUM_5740X(chip_num))

#define BNXT_CHIP_NUM_57X1X(chip_num)		\
	(BNXT_CHIP_NUM_5731X(chip_num) || BNXT_CHIP_NUM_5741X(chip_num))

#define BNXT_CHIP_NUM_588XX(chip_num)		\
	((chip_num) == CHIP_NUM_58802 ||	\
	 (chip_num) == CHIP_NUM_58804 ||        \
	 (chip_num) == CHIP_NUM_58808)

#define BNXT_VPD_FLD_LEN	32
	char			board_partno[BNXT_VPD_FLD_LEN];
	char			board_serialno[BNXT_VPD_FLD_LEN];

	struct net_device	*dev;
	struct pci_dev		*pdev;

	atomic_t		intr_sem;

	u32			flags;
	#define BNXT_FLAG_CHIP_P5	0x1
	#define BNXT_FLAG_VF		0x2
	#define BNXT_FLAG_LRO		0x4
#ifdef CONFIG_INET
	#define BNXT_FLAG_GRO		0x8
#else
	/* Cannot support hardware GRO if CONFIG_INET is not set */
	#define BNXT_FLAG_GRO		0x0
#endif
	#define BNXT_FLAG_TPA		(BNXT_FLAG_LRO | BNXT_FLAG_GRO)
	#define BNXT_FLAG_JUMBO		0x10
	#define BNXT_FLAG_STRIP_VLAN	0x20
	#define BNXT_FLAG_AGG_RINGS	(BNXT_FLAG_JUMBO | BNXT_FLAG_GRO | \
					 BNXT_FLAG_LRO)
	#define BNXT_FLAG_USING_MSIX	0x40
	#define BNXT_FLAG_MSIX_CAP	0x80
	#define BNXT_FLAG_RFS		0x100
	#define BNXT_FLAG_SHARED_RINGS	0x200
	#define BNXT_FLAG_PORT_STATS	0x400
	#define BNXT_FLAG_UDP_RSS_CAP	0x800
	#define BNXT_FLAG_EEE_CAP	0x1000
	#define BNXT_FLAG_NEW_RSS_CAP	0x2000
	#define BNXT_FLAG_WOL_CAP	0x4000
	#define BNXT_FLAG_ROCEV1_CAP	0x8000
	#define BNXT_FLAG_ROCEV2_CAP	0x10000
	#define BNXT_FLAG_ROCE_CAP	(BNXT_FLAG_ROCEV1_CAP |	\
					 BNXT_FLAG_ROCEV2_CAP)
	#define BNXT_FLAG_NO_AGG_RINGS	0x20000
	#define BNXT_FLAG_RX_PAGE_MODE	0x40000
	#define BNXT_FLAG_CHIP_SR2	0x80000
	#define BNXT_FLAG_MULTI_HOST	0x100000
	#define BNXT_FLAG_DSN_VALID	0x200000
	#define BNXT_FLAG_DOUBLE_DB	0x400000
	#define BNXT_FLAG_CHIP_NITRO_A0	0x1000000
	#define BNXT_FLAG_DIM		0x2000000
	#define BNXT_FLAG_ROCE_MIRROR_CAP	0x4000000
	#define BNXT_FLAG_PORT_STATS_EXT	0x10000000

	#define BNXT_FLAG_ALL_CONFIG_FEATS (BNXT_FLAG_TPA |		\
					    BNXT_FLAG_RFS |		\
					    BNXT_FLAG_STRIP_VLAN)

#define BNXT_PF(bp)		(!((bp)->flags & BNXT_FLAG_VF))
#define BNXT_VF(bp)		((bp)->flags & BNXT_FLAG_VF)
#define BNXT_NPAR(bp)		((bp)->port_partition_type)
#define BNXT_MH(bp)		((bp)->flags & BNXT_FLAG_MULTI_HOST)
#define BNXT_SINGLE_PF(bp)	(BNXT_PF(bp) && !BNXT_NPAR(bp) && !BNXT_MH(bp))
#define BNXT_PHY_CFG_ABLE(bp)	((BNXT_SINGLE_PF(bp) ||			\
				  ((bp)->fw_cap & BNXT_FW_CAP_SHARED_PORT_CFG)) && \
				 (bp)->link_info.phy_state == BNXT_PHY_STATE_ENABLED)
#define BNXT_CHIP_TYPE_NITRO_A0(bp) ((bp)->flags & BNXT_FLAG_CHIP_NITRO_A0)
#define BNXT_RX_PAGE_MODE(bp)	((bp)->flags & BNXT_FLAG_RX_PAGE_MODE)
#define BNXT_SUPPORTS_TPA(bp)	(!BNXT_CHIP_TYPE_NITRO_A0(bp) &&	\
				 (!((bp)->flags & BNXT_FLAG_CHIP_P5) ||	\
				  (bp)->max_tpa_v2) && !is_kdump_kernel())

#define BNXT_CHIP_SR2(bp)			\
	((bp)->chip_num == CHIP_NUM_58818)

#define BNXT_CHIP_P5_THOR(bp)			\
	((bp)->chip_num == CHIP_NUM_57508 ||	\
	 (bp)->chip_num == CHIP_NUM_57504 ||	\
	 (bp)->chip_num == CHIP_NUM_57502)

/* Chip class phase 5 */
#define BNXT_CHIP_P5(bp)			\
	(BNXT_CHIP_P5_THOR(bp) || BNXT_CHIP_SR2(bp))

/* Chip class phase 4.x */
#define BNXT_CHIP_P4(bp)			\
	(BNXT_CHIP_NUM_57X1X((bp)->chip_num) ||	\
	 BNXT_CHIP_NUM_5745X((bp)->chip_num) ||	\
	 BNXT_CHIP_NUM_588XX((bp)->chip_num) ||	\
	 (BNXT_CHIP_NUM_58700((bp)->chip_num) &&	\
	  !BNXT_CHIP_TYPE_NITRO_A0(bp)))

#define BNXT_CHIP_P4_PLUS(bp)			\
	(BNXT_CHIP_P4(bp) || BNXT_CHIP_P5(bp))

	struct bnxt_en_dev	*edev;
	struct bnxt_en_dev *	(*ulp_probe)(struct net_device *);

	struct bnxt_napi	**bnapi;

	struct bnxt_rx_ring_info	*rx_ring;
	struct bnxt_tx_ring_info	*tx_ring;
	u16			*tx_ring_map;

	struct sk_buff *	(*gro_func)(struct bnxt_tpa_info *, int, int,
					    struct sk_buff *);

	struct sk_buff *	(*rx_skb_func)(struct bnxt *,
					       struct bnxt_rx_ring_info *,
					       u16, void *, u8 *, dma_addr_t,
					       unsigned int);

	u16			max_tpa_v2;
	u16			max_tpa;
	u32			rx_buf_size;
	u32			rx_buf_use_size;	/* useable size */
	u16			rx_offset;
	u16			rx_dma_offset;
	enum dma_data_direction	rx_dir;
	u32			rx_ring_size;
	u32			rx_agg_ring_size;
	u32			rx_copy_thresh;
	u32			rx_ring_mask;
	u32			rx_agg_ring_mask;
	int			rx_nr_pages;
	int			rx_agg_nr_pages;
	int			rx_nr_rings;
	int			rsscos_nr_ctxs;

	u32			tx_ring_size;
	u32			tx_ring_mask;
	int			tx_nr_pages;
	int			tx_nr_rings;
	int			tx_nr_rings_per_tc;
	int			tx_nr_rings_xdp;

	int			tx_wake_thresh;
	int			tx_push_thresh;
	int			tx_push_size;

	u32			cp_ring_size;
	u32			cp_ring_mask;
	u32			cp_bit;
	int			cp_nr_pages;
	int			cp_nr_rings;

	/* grp_info indexed by completion ring index */
	struct bnxt_ring_grp_info	*grp_info;
	struct bnxt_vnic_info	*vnic_info;
	int			nr_vnics;
	u16			*rss_indir_tbl;
	u16			rss_indir_tbl_entries;
	u32			rss_hash_cfg;

	u16			max_mtu;
	u8			max_tc;
	u8			max_lltc;	/* lossless TCs */
	struct bnxt_queue_info	q_info[BNXT_MAX_QUEUE];
	u8			tc_to_qidx[BNXT_MAX_QUEUE];
	u8			q_ids[BNXT_MAX_QUEUE];
	u8			max_q;

	unsigned int		current_interval;
#define BNXT_TIMER_INTERVAL	HZ

	struct timer_list	timer;

	unsigned long		state;
#define BNXT_STATE_OPEN		0
#define BNXT_STATE_IN_SP_TASK	1
#define BNXT_STATE_READ_STATS	2
#define BNXT_STATE_FW_RESET_DET 3
#define BNXT_STATE_IN_FW_RESET	4
#define BNXT_STATE_ABORT_ERR	5
#define BNXT_STATE_FW_FATAL_COND	6
#define BNXT_STATE_DRV_REGISTERED	7
#define BNXT_STATE_PCI_CHANNEL_IO_FROZEN	8

#define BNXT_NO_FW_ACCESS(bp)					\
	(test_bit(BNXT_STATE_FW_FATAL_COND, &(bp)->state) ||	\
	 pci_channel_offline((bp)->pdev))

	struct bnxt_irq	*irq_tbl;
	int			total_irqs;
	u8			mac_addr[ETH_ALEN];

#ifdef CONFIG_BNXT_DCB
	struct ieee_pfc		*ieee_pfc;
	struct ieee_ets		*ieee_ets;
	u8			dcbx_cap;
	u8			default_pri;
	u8			max_dscp_value;
#endif /* CONFIG_BNXT_DCB */

	u32			msg_enable;

	u32			fw_cap;
	#define BNXT_FW_CAP_SHORT_CMD			0x00000001
	#define BNXT_FW_CAP_LLDP_AGENT			0x00000002
	#define BNXT_FW_CAP_DCBX_AGENT			0x00000004
	#define BNXT_FW_CAP_NEW_RM			0x00000008
	#define BNXT_FW_CAP_IF_CHANGE			0x00000010
	#define BNXT_FW_CAP_KONG_MB_CHNL		0x00000080
	#define BNXT_FW_CAP_OVS_64BIT_HANDLE		0x00000400
	#define BNXT_FW_CAP_TRUSTED_VF			0x00000800
	#define BNXT_FW_CAP_ERROR_RECOVERY		0x00002000
	#define BNXT_FW_CAP_PKG_VER			0x00004000
	#define BNXT_FW_CAP_CFA_ADV_FLOW		0x00008000
	#define BNXT_FW_CAP_CFA_RFS_RING_TBL_IDX_V2	0x00010000
	#define BNXT_FW_CAP_PCIE_STATS_SUPPORTED	0x00020000
	#define BNXT_FW_CAP_EXT_STATS_SUPPORTED		0x00040000
	#define BNXT_FW_CAP_ERR_RECOVER_RELOAD		0x00100000
	#define BNXT_FW_CAP_HOT_RESET			0x00200000
	#define BNXT_FW_CAP_SHARED_PORT_CFG		0x00400000
	#define BNXT_FW_CAP_VLAN_RX_STRIP		0x01000000
	#define BNXT_FW_CAP_VLAN_TX_INSERT		0x02000000
	#define BNXT_FW_CAP_EXT_HW_STATS_SUPPORTED	0x04000000
	#define BNXT_FW_CAP_PORT_STATS_NO_RESET		0x10000000
	#define BNXT_FW_CAP_RING_MONITOR		0x40000000

#define BNXT_NEW_RM(bp)		((bp)->fw_cap & BNXT_FW_CAP_NEW_RM)
	u32			hwrm_spec_code;
	u16			hwrm_cmd_seq;
	u16                     hwrm_cmd_kong_seq;
	u16			hwrm_intr_seq_id;
	void			*hwrm_short_cmd_req_addr;
	dma_addr_t		hwrm_short_cmd_req_dma_addr;
	void			*hwrm_cmd_resp_addr;
	dma_addr_t		hwrm_cmd_resp_dma_addr;
	void			*hwrm_cmd_kong_resp_addr;
	dma_addr_t		hwrm_cmd_kong_resp_dma_addr;

	struct rtnl_link_stats64	net_stats_prev;
	struct bnxt_stats_mem	port_stats;
	struct bnxt_stats_mem	rx_port_stats_ext;
	struct bnxt_stats_mem	tx_port_stats_ext;
	u16			fw_rx_stats_ext_size;
	u16			fw_tx_stats_ext_size;
	u16			hw_ring_stats_size;
	u8			pri2cos_idx[8];
	u8			pri2cos_valid;

	u16			hwrm_max_req_len;
	u16			hwrm_max_ext_req_len;
	int			hwrm_cmd_timeout;
	struct mutex		hwrm_cmd_lock;	/* serialize hwrm messages */
	struct hwrm_ver_get_output	ver_resp;
#define FW_VER_STR_LEN		32
#define BC_HWRM_STR_LEN		21
#define PHY_VER_STR_LEN         (FW_VER_STR_LEN - BC_HWRM_STR_LEN)
	char			fw_ver_str[FW_VER_STR_LEN];
	char			hwrm_ver_supp[FW_VER_STR_LEN];
	char			nvm_cfg_ver[FW_VER_STR_LEN];
	u64			fw_ver_code;
#define BNXT_FW_VER_CODE(maj, min, bld, rsv)			\
	((u64)(maj) << 48 | (u64)(min) << 32 | (u64)(bld) << 16 | (rsv))
#define BNXT_FW_MAJ(bp)		((bp)->fw_ver_code >> 48)

	u16			vxlan_fw_dst_port_id;
	u16			nge_fw_dst_port_id;
	u8			port_partition_type;
	u8			port_count;
	u16			br_mode;

	struct bnxt_coal_cap	coal_cap;
	struct bnxt_coal	rx_coal;
	struct bnxt_coal	tx_coal;

	u32			stats_coal_ticks;
#define BNXT_DEF_STATS_COAL_TICKS	 1000000
#define BNXT_MIN_STATS_COAL_TICKS	  250000
#define BNXT_MAX_STATS_COAL_TICKS	 1000000

	struct work_struct	sp_task;
	unsigned long		sp_event;
#define BNXT_RX_MASK_SP_EVENT		0
#define BNXT_RX_NTP_FLTR_SP_EVENT	1
#define BNXT_LINK_CHNG_SP_EVENT		2
#define BNXT_HWRM_EXEC_FWD_REQ_SP_EVENT	3
#define BNXT_RESET_TASK_SP_EVENT	6
#define BNXT_RST_RING_SP_EVENT		7
#define BNXT_HWRM_PF_UNLOAD_SP_EVENT	8
#define BNXT_PERIODIC_STATS_SP_EVENT	9
#define BNXT_HWRM_PORT_MODULE_SP_EVENT	10
#define BNXT_RESET_TASK_SILENT_SP_EVENT	11
#define BNXT_LINK_SPEED_CHNG_SP_EVENT	14
#define BNXT_FLOW_STATS_SP_EVENT	15
#define BNXT_UPDATE_PHY_SP_EVENT	16
#define BNXT_RING_COAL_NOW_SP_EVENT	17
#define BNXT_FW_RESET_NOTIFY_SP_EVENT	18
#define BNXT_FW_EXCEPTION_SP_EVENT	19
#define BNXT_LINK_CFG_CHANGE_SP_EVENT	21

	struct delayed_work	fw_reset_task;
	int			fw_reset_state;
#define BNXT_FW_RESET_STATE_POLL_VF	1
#define BNXT_FW_RESET_STATE_RESET_FW	2
#define BNXT_FW_RESET_STATE_ENABLE_DEV	3
#define BNXT_FW_RESET_STATE_POLL_FW	4
#define BNXT_FW_RESET_STATE_OPENING	5
#define BNXT_FW_RESET_STATE_POLL_FW_DOWN	6

	u16			fw_reset_min_dsecs;
#define BNXT_DFLT_FW_RST_MIN_DSECS	20
	u16			fw_reset_max_dsecs;
#define BNXT_DFLT_FW_RST_MAX_DSECS	60
	unsigned long		fw_reset_timestamp;

	struct bnxt_fw_health	*fw_health;

	struct bnxt_hw_resc	hw_resc;
	struct bnxt_pf_info	pf;
	struct bnxt_ctx_mem_info	*ctx;
#ifdef CONFIG_BNXT_SRIOV
	int			nr_vfs;
	struct bnxt_vf_info	vf;
	wait_queue_head_t	sriov_cfg_wait;
	bool			sriov_cfg;
#define BNXT_SRIOV_CFG_WAIT_TMO	msecs_to_jiffies(10000)

	/* lock to protect VF-rep creation/cleanup via
	 * multiple paths such as ->sriov_configure() and
	 * devlink ->eswitch_mode_set()
	 */
	struct mutex		sriov_lock;
#endif

#if BITS_PER_LONG == 32
	/* ensure atomic 64-bit doorbell writes on 32-bit systems. */
	spinlock_t		db_lock;
#endif
	int			db_size;

#define BNXT_NTP_FLTR_MAX_FLTR	4096
#define BNXT_NTP_FLTR_HASH_SIZE	512
#define BNXT_NTP_FLTR_HASH_MASK	(BNXT_NTP_FLTR_HASH_SIZE - 1)
	struct hlist_head	ntp_fltr_hash_tbl[BNXT_NTP_FLTR_HASH_SIZE];
	spinlock_t		ntp_fltr_lock;	/* for hash table add, del */

	unsigned long		*ntp_fltr_bmap;
	int			ntp_fltr_count;

	/* To protect link related settings during link changes and
	 * ethtool settings changes.
	 */
	struct mutex		link_lock;
	struct bnxt_link_info	link_info;
	struct ethtool_eee	eee;
	u32			lpi_tmr_lo;
	u32			lpi_tmr_hi;

	u8			num_tests;
	struct bnxt_test_info	*test_info;

	u8			wol_filter_id;
	u8			wol;

	u8			num_leds;
	struct bnxt_led_info	leds[BNXT_MAX_LED];
	u16			dump_flag;
#define BNXT_DUMP_LIVE		0
#define BNXT_DUMP_CRASH		1

	struct bpf_prog		*xdp_prog;

	/* devlink interface and vf-rep structs */
	struct devlink		*dl;
	struct devlink_port	dl_port;
	enum devlink_eswitch_mode eswitch_mode;
	struct bnxt_vf_rep	**vf_reps; /* array of vf-rep ptrs */
	u16			*cfa_code_map; /* cfa_code -> vf_idx map */
	u8			dsn[8];
	struct bnxt_tc_info	*tc_info;
	struct list_head	tc_indr_block_list;
	struct dentry		*debugfs_pdev;
	struct device		*hwmon_dev;
};

#define BNXT_NUM_RX_RING_STATS			8
#define BNXT_NUM_TX_RING_STATS			8
#define BNXT_NUM_TPA_RING_STATS			4
#define BNXT_NUM_TPA_RING_STATS_P5		5
#define BNXT_NUM_TPA_RING_STATS_P5_SR2		6

#define BNXT_RING_STATS_SIZE_P5					\
	((BNXT_NUM_RX_RING_STATS + BNXT_NUM_TX_RING_STATS +	\
	  BNXT_NUM_TPA_RING_STATS_P5) * 8)

#define BNXT_RING_STATS_SIZE_P5_SR2				\
	((BNXT_NUM_RX_RING_STATS + BNXT_NUM_TX_RING_STATS +	\
	  BNXT_NUM_TPA_RING_STATS_P5_SR2) * 8)

#define BNXT_GET_RING_STATS64(sw, counter)		\
	(*((sw) + offsetof(struct ctx_hw_stats, counter) / 8))

#define BNXT_GET_RX_PORT_STATS64(sw, counter)		\
	(*((sw) + offsetof(struct rx_port_stats, counter) / 8))

#define BNXT_GET_TX_PORT_STATS64(sw, counter)		\
	(*((sw) + offsetof(struct tx_port_stats, counter) / 8))

#define BNXT_PORT_STATS_SIZE				\
	(sizeof(struct rx_port_stats) + sizeof(struct tx_port_stats) + 1024)

#define BNXT_TX_PORT_STATS_BYTE_OFFSET			\
	(sizeof(struct rx_port_stats) + 512)

#define BNXT_RX_STATS_OFFSET(counter)			\
	(offsetof(struct rx_port_stats, counter) / 8)

#define BNXT_TX_STATS_OFFSET(counter)			\
	((offsetof(struct tx_port_stats, counter) +	\
	  BNXT_TX_PORT_STATS_BYTE_OFFSET) / 8)

#define BNXT_RX_STATS_EXT_OFFSET(counter)		\
	(offsetof(struct rx_port_stats_ext, counter) / 8)

#define BNXT_TX_STATS_EXT_OFFSET(counter)		\
	(offsetof(struct tx_port_stats_ext, counter) / 8)

#define BNXT_HW_FEATURE_VLAN_ALL_RX				\
	(NETIF_F_HW_VLAN_CTAG_RX | NETIF_F_HW_VLAN_STAG_RX)
#define BNXT_HW_FEATURE_VLAN_ALL_TX				\
	(NETIF_F_HW_VLAN_CTAG_TX | NETIF_F_HW_VLAN_STAG_TX)

#define I2C_DEV_ADDR_A0				0xa0
#define I2C_DEV_ADDR_A2				0xa2
#define SFF_DIAG_SUPPORT_OFFSET			0x5c
#define SFF_MODULE_ID_SFP			0x3
#define SFF_MODULE_ID_QSFP			0xc
#define SFF_MODULE_ID_QSFP_PLUS			0xd
#define SFF_MODULE_ID_QSFP28			0x11
#define BNXT_MAX_PHY_I2C_RESP_SIZE		64

static inline u32 bnxt_tx_avail(struct bnxt *bp, struct bnxt_tx_ring_info *txr)
{
	/* Tell compiler to fetch tx indices from memory. */
	barrier();

	return bp->tx_ring_size -
		((txr->tx_prod - txr->tx_cons) & bp->tx_ring_mask);
}

#if BITS_PER_LONG == 32
#define writeq(val64, db)			\
do {						\
	spin_lock(&bp->db_lock);		\
	writel((val64) & 0xffffffff, db);	\
	writel((val64) >> 32, (db) + 4);	\
	spin_unlock(&bp->db_lock);		\
} while (0)

#define writeq_relaxed writeq
#endif

/* For TX and RX ring doorbells with no ordering guarantee*/
static inline void bnxt_db_write_relaxed(struct bnxt *bp,
					 struct bnxt_db_info *db, u32 idx)
{
	if (bp->flags & BNXT_FLAG_CHIP_P5) {
		writeq_relaxed(db->db_key64 | idx, db->doorbell);
	} else {
		u32 db_val = db->db_key32 | idx;

		writel_relaxed(db_val, db->doorbell);
		if (bp->flags & BNXT_FLAG_DOUBLE_DB)
			writel_relaxed(db_val, db->doorbell);
	}
}

/* For TX and RX ring doorbells */
static inline void bnxt_db_write(struct bnxt *bp, struct bnxt_db_info *db,
				 u32 idx)
{
	if (bp->flags & BNXT_FLAG_CHIP_P5) {
		writeq(db->db_key64 | idx, db->doorbell);
	} else {
		u32 db_val = db->db_key32 | idx;

		writel(db_val, db->doorbell);
		if (bp->flags & BNXT_FLAG_DOUBLE_DB)
			writel(db_val, db->doorbell);
	}
}

static inline bool bnxt_cfa_hwrm_message(u16 req_type)
{
	switch (req_type) {
	case HWRM_CFA_ENCAP_RECORD_ALLOC:
	case HWRM_CFA_ENCAP_RECORD_FREE:
	case HWRM_CFA_DECAP_FILTER_ALLOC:
	case HWRM_CFA_DECAP_FILTER_FREE:
	case HWRM_CFA_EM_FLOW_ALLOC:
	case HWRM_CFA_EM_FLOW_FREE:
	case HWRM_CFA_EM_FLOW_CFG:
	case HWRM_CFA_FLOW_ALLOC:
	case HWRM_CFA_FLOW_FREE:
	case HWRM_CFA_FLOW_INFO:
	case HWRM_CFA_FLOW_FLUSH:
	case HWRM_CFA_FLOW_STATS:
	case HWRM_CFA_METER_PROFILE_ALLOC:
	case HWRM_CFA_METER_PROFILE_FREE:
	case HWRM_CFA_METER_PROFILE_CFG:
	case HWRM_CFA_METER_INSTANCE_ALLOC:
	case HWRM_CFA_METER_INSTANCE_FREE:
		return true;
	default:
		return false;
	}
}

static inline bool bnxt_kong_hwrm_message(struct bnxt *bp, struct input *req)
{
	return (bp->fw_cap & BNXT_FW_CAP_KONG_MB_CHNL &&
		bnxt_cfa_hwrm_message(le16_to_cpu(req->req_type)));
}

static inline bool bnxt_hwrm_kong_chnl(struct bnxt *bp, struct input *req)
{
	return (bp->fw_cap & BNXT_FW_CAP_KONG_MB_CHNL &&
		req->resp_addr == cpu_to_le64(bp->hwrm_cmd_kong_resp_dma_addr));
}

static inline void *bnxt_get_hwrm_resp_addr(struct bnxt *bp, void *req)
{
	if (bnxt_hwrm_kong_chnl(bp, (struct input *)req))
		return bp->hwrm_cmd_kong_resp_addr;
	else
		return bp->hwrm_cmd_resp_addr;
}

static inline u16 bnxt_get_hwrm_seq_id(struct bnxt *bp, u16 dst)
{
	u16 seq_id;

	if (dst == BNXT_HWRM_CHNL_CHIMP)
		seq_id = bp->hwrm_cmd_seq++;
	else
		seq_id = bp->hwrm_cmd_kong_seq++;
	return seq_id;
}

extern const u16 bnxt_lhint_arr[];

int bnxt_alloc_rx_data(struct bnxt *bp, struct bnxt_rx_ring_info *rxr,
		       u16 prod, gfp_t gfp);
void bnxt_reuse_rx_data(struct bnxt_rx_ring_info *rxr, u16 cons, void *data);
u32 bnxt_fw_health_readl(struct bnxt *bp, int reg_idx);
void bnxt_set_tpa_flags(struct bnxt *bp);
void bnxt_set_ring_params(struct bnxt *);
int bnxt_set_rx_skb_mode(struct bnxt *bp, bool page_mode);
void bnxt_hwrm_cmd_hdr_init(struct bnxt *, void *, u16, u16, u16);
int _hwrm_send_message(struct bnxt *, void *, u32, int);
int _hwrm_send_message_silent(struct bnxt *bp, void *msg, u32 len, int timeout);
int hwrm_send_message(struct bnxt *, void *, u32, int);
int hwrm_send_message_silent(struct bnxt *, void *, u32, int);
int bnxt_hwrm_func_drv_rgtr(struct bnxt *bp, unsigned long *bmap,
			    int bmap_size, bool async_only);
int bnxt_get_nr_rss_ctxs(struct bnxt *bp, int rx_rings);
int bnxt_hwrm_vnic_cfg(struct bnxt *bp, u16 vnic_id);
int __bnxt_hwrm_get_tx_rings(struct bnxt *bp, u16 fid, int *tx_rings);
int bnxt_nq_rings_in_use(struct bnxt *bp);
int bnxt_hwrm_set_coal(struct bnxt *);
unsigned int bnxt_get_max_func_stat_ctxs(struct bnxt *bp);
unsigned int bnxt_get_avail_stat_ctxs_for_en(struct bnxt *bp);
unsigned int bnxt_get_max_func_cp_rings(struct bnxt *bp);
unsigned int bnxt_get_avail_cp_rings_for_en(struct bnxt *bp);
int bnxt_get_avail_msix(struct bnxt *bp, int num);
int bnxt_reserve_rings(struct bnxt *bp, bool irq_re_init);
void bnxt_tx_disable(struct bnxt *bp);
void bnxt_tx_enable(struct bnxt *bp);
int bnxt_update_link(struct bnxt *bp, bool chng_link_state);
int bnxt_hwrm_set_pause(struct bnxt *);
int bnxt_hwrm_set_link_setting(struct bnxt *, bool, bool);
int bnxt_hwrm_alloc_wol_fltr(struct bnxt *bp);
int bnxt_hwrm_free_wol_fltr(struct bnxt *bp);
int bnxt_hwrm_func_resc_qcaps(struct bnxt *bp, bool all);
int bnxt_hwrm_fw_set_time(struct bnxt *);
int bnxt_open_nic(struct bnxt *, bool, bool);
int bnxt_half_open_nic(struct bnxt *bp);
void bnxt_half_close_nic(struct bnxt *bp);
int bnxt_close_nic(struct bnxt *, bool, bool);
int bnxt_dbg_hwrm_rd_reg(struct bnxt *bp, u32 reg_off, u16 num_words,
			 u32 *reg_buf);
void bnxt_fw_exception(struct bnxt *bp);
void bnxt_fw_reset(struct bnxt *bp);
int bnxt_check_rings(struct bnxt *bp, int tx, int rx, bool sh, int tcs,
		     int tx_xdp);
int bnxt_setup_mq_tc(struct net_device *dev, u8 tc);
int bnxt_get_max_rings(struct bnxt *, int *, int *, bool);
int bnxt_restore_pf_fw_resources(struct bnxt *bp);
int bnxt_get_port_parent_id(struct net_device *dev,
			    struct netdev_phys_item_id *ppid);
void bnxt_dim_work(struct work_struct *work);
int bnxt_hwrm_set_ring_coal(struct bnxt *bp, struct bnxt_napi *bnapi);

#endif<|MERGE_RESOLUTION|>--- conflicted
+++ resolved
@@ -1440,8 +1440,6 @@
 #define BNXT_MAX_TQM_RINGS		\
 	(BNXT_MAX_TQM_SP_RINGS + BNXT_MAX_TQM_FP_RINGS)
 
-<<<<<<< HEAD
-=======
 #define BNXT_SET_CTX_PAGE_ATTR(attr)					\
 do {									\
 	if (BNXT_PAGE_SIZE == 0x2000)					\
@@ -1452,7 +1450,6 @@
 		attr = FUNC_BACKING_STORE_CFG_REQ_QPC_PG_SIZE_PG_4K;	\
 } while (0)
 
->>>>>>> 1ec187ab
 struct bnxt_ctx_mem_info {
 	u32	qp_max_entries;
 	u16	qp_min_qp1_entries;
