--- conflicted
+++ resolved
@@ -1167,15 +1167,9 @@
 		priv->flow_ctrl = FLOW_TX;
 	else
 		priv->flow_ctrl = FLOW_OFF;
-<<<<<<< HEAD
 
 	stmmac_mac_flow_ctrl(priv, duplex);
 
-=======
-
-	stmmac_mac_flow_ctrl(priv, duplex);
-
->>>>>>> 5eb2b831
 	if (ctrl != old_ctrl)
 		writel(ctrl, priv->ioaddr + MAC_CTRL_REG);
 
