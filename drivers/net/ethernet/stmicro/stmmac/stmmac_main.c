--- conflicted
+++ resolved
@@ -2755,15 +2755,6 @@
 
 	stmmac_mmc_setup(priv);
 
-<<<<<<< HEAD
-	if (init_ptp) {
-		ret = stmmac_init_ptp(priv);
-		if (ret == -EOPNOTSUPP)
-			netdev_warn(priv->dev, "PTP not supported by HW\n");
-		else if (ret)
-			netdev_warn(priv->dev, "PTP init failed\n");
-	}
-=======
 	ret = stmmac_init_ptp(priv);
 	if (ret == -EOPNOTSUPP)
 		netdev_warn(priv->dev, "PTP not supported by HW\n");
@@ -2771,7 +2762,6 @@
 		netdev_warn(priv->dev, "PTP init failed\n");
 	else if (ptp_register)
 		stmmac_ptp_register(priv);
->>>>>>> 13e45d7f
 
 	priv->eee_tw_timer = STMMAC_DEFAULT_TWT_LS;
 
