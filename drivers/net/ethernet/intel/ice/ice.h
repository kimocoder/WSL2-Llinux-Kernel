/* SPDX-License-Identifier: GPL-2.0 */
/* Copyright (c) 2018, Intel Corporation. */

#ifndef _ICE_H_
#define _ICE_H_

#include <linux/types.h>
#include <linux/errno.h>
#include <linux/kernel.h>
#include <linux/module.h>
#include <linux/firmware.h>
#include <linux/netdevice.h>
#include <linux/compiler.h>
#include <linux/etherdevice.h>
#include <linux/skbuff.h>
#include <linux/cpumask.h>
#include <linux/rtnetlink.h>
#include <linux/if_vlan.h>
#include <linux/dma-mapping.h>
#include <linux/pci.h>
#include <linux/workqueue.h>
#include <linux/wait.h>
#include <linux/aer.h>
#include <linux/interrupt.h>
#include <linux/ethtool.h>
#include <linux/timer.h>
#include <linux/delay.h>
#include <linux/bitmap.h>
#include <linux/log2.h>
#include <linux/ip.h>
#include <linux/sctp.h>
#include <linux/ipv6.h>
#include <linux/pkt_sched.h>
#include <linux/if_bridge.h>
#include <linux/ctype.h>
#include <linux/bpf.h>
#include <linux/auxiliary_bus.h>
#include <linux/avf/virtchnl.h>
#include <linux/cpu_rmap.h>
#include <linux/dim.h>
#include <net/devlink.h>
#include <net/ipv6.h>
#include <net/xdp_sock.h>
#include <net/xdp_sock_drv.h>
#include <net/geneve.h>
#include <net/gre.h>
#include <net/udp_tunnel.h>
#include <net/vxlan.h>
#if IS_ENABLED(CONFIG_DCB)
#include <scsi/iscsi_proto.h>
#endif /* CONFIG_DCB */
#include "ice_devids.h"
#include "ice_type.h"
#include "ice_txrx.h"
#include "ice_dcb.h"
#include "ice_switch.h"
#include "ice_common.h"
#include "ice_sched.h"
#include "ice_idc_int.h"
#include "ice_virtchnl_pf.h"
#include "ice_sriov.h"
#include "ice_ptp.h"
#include "ice_fdir.h"
#include "ice_xsk.h"
#include "ice_arfs.h"
#include "ice_lag.h"

#define ICE_BAR0		0
#define ICE_REQ_DESC_MULTIPLE	32
#define ICE_MIN_NUM_DESC	64
#define ICE_MAX_NUM_DESC	8160
#define ICE_DFLT_MIN_RX_DESC	512
#define ICE_DFLT_NUM_TX_DESC	256
#define ICE_DFLT_NUM_RX_DESC	2048

#define ICE_DFLT_TRAFFIC_CLASS	BIT(0)
#define ICE_INT_NAME_STR_LEN	(IFNAMSIZ + 16)
#define ICE_AQ_LEN		192
#define ICE_MBXSQ_LEN		64
#define ICE_SBQ_LEN		64
#define ICE_MIN_LAN_TXRX_MSIX	1
#define ICE_MIN_LAN_OICR_MSIX	1
#define ICE_MIN_MSIX		(ICE_MIN_LAN_TXRX_MSIX + ICE_MIN_LAN_OICR_MSIX)
#define ICE_FDIR_MSIX		2
#define ICE_RDMA_NUM_AEQ_MSIX	4
#define ICE_MIN_RDMA_MSIX	2
#define ICE_NO_VSI		0xffff
#define ICE_VSI_MAP_CONTIG	0
#define ICE_VSI_MAP_SCATTER	1
#define ICE_MAX_SCATTER_TXQS	16
#define ICE_MAX_SCATTER_RXQS	16
#define ICE_Q_WAIT_RETRY_LIMIT	10
#define ICE_Q_WAIT_MAX_RETRY	(5 * ICE_Q_WAIT_RETRY_LIMIT)
#define ICE_MAX_LG_RSS_QS	256
#define ICE_RES_VALID_BIT	0x8000
#define ICE_RES_MISC_VEC_ID	(ICE_RES_VALID_BIT - 1)
#define ICE_RES_RDMA_VEC_ID	(ICE_RES_MISC_VEC_ID - 1)
/* All VF control VSIs share the same IRQ, so assign a unique ID for them */
#define ICE_RES_VF_CTRL_VEC_ID	(ICE_RES_RDMA_VEC_ID - 1)
#define ICE_INVAL_Q_INDEX	0xffff
#define ICE_INVAL_VFID		256

#define ICE_MAX_RXQS_PER_TC		256	/* Used when setting VSI context per TC Rx queues */
#define ICE_MAX_RESET_WAIT		20

#define ICE_VSIQF_HKEY_ARRAY_SIZE	((VSIQF_HKEY_MAX_INDEX + 1) *	4)

#define ICE_DFLT_NETIF_M (NETIF_MSG_DRV | NETIF_MSG_PROBE | NETIF_MSG_LINK)

#define ICE_MAX_MTU	(ICE_AQ_SET_MAC_FRAME_SIZE_MAX - ICE_ETH_PKT_HDR_PAD)

#define ICE_UP_TABLE_TRANSLATE(val, i) \
		(((val) << ICE_AQ_VSI_UP_TABLE_UP##i##_S) & \
		  ICE_AQ_VSI_UP_TABLE_UP##i##_M)

#define ICE_TX_DESC(R, i) (&(((struct ice_tx_desc *)((R)->desc))[i]))
#define ICE_RX_DESC(R, i) (&(((union ice_32b_rx_flex_desc *)((R)->desc))[i]))
#define ICE_TX_CTX_DESC(R, i) (&(((struct ice_tx_ctx_desc *)((R)->desc))[i]))
#define ICE_TX_FDIRDESC(R, i) (&(((struct ice_fltr_desc *)((R)->desc))[i]))

/* Macro for each VSI in a PF */
#define ice_for_each_vsi(pf, i) \
	for ((i) = 0; (i) < (pf)->num_alloc_vsi; (i)++)

/* Macros for each Tx/Rx ring in a VSI */
#define ice_for_each_txq(vsi, i) \
	for ((i) = 0; (i) < (vsi)->num_txq; (i)++)

#define ice_for_each_rxq(vsi, i) \
	for ((i) = 0; (i) < (vsi)->num_rxq; (i)++)

/* Macros for each allocated Tx/Rx ring whether used or not in a VSI */
#define ice_for_each_alloc_txq(vsi, i) \
	for ((i) = 0; (i) < (vsi)->alloc_txq; (i)++)

#define ice_for_each_alloc_rxq(vsi, i) \
	for ((i) = 0; (i) < (vsi)->alloc_rxq; (i)++)

#define ice_for_each_q_vector(vsi, i) \
	for ((i) = 0; (i) < (vsi)->num_q_vectors; (i)++)

#define ICE_UCAST_PROMISC_BITS (ICE_PROMISC_UCAST_TX | ICE_PROMISC_UCAST_RX)

#define ICE_UCAST_VLAN_PROMISC_BITS (ICE_PROMISC_UCAST_TX | \
				     ICE_PROMISC_UCAST_RX | \
				     ICE_PROMISC_VLAN_TX  | \
				     ICE_PROMISC_VLAN_RX)

#define ICE_MCAST_PROMISC_BITS (ICE_PROMISC_MCAST_TX | ICE_PROMISC_MCAST_RX)

#define ICE_MCAST_VLAN_PROMISC_BITS (ICE_PROMISC_MCAST_TX | \
				     ICE_PROMISC_MCAST_RX | \
				     ICE_PROMISC_VLAN_TX  | \
				     ICE_PROMISC_VLAN_RX)

#define ice_pf_to_dev(pf) (&((pf)->pdev->dev))

struct ice_txq_meta {
	u32 q_teid;	/* Tx-scheduler element identifier */
	u16 q_id;	/* Entry in VSI's txq_map bitmap */
	u16 q_handle;	/* Relative index of Tx queue within TC */
	u16 vsi_idx;	/* VSI index that Tx queue belongs to */
	u8 tc;		/* TC number that Tx queue belongs to */
};

struct ice_tc_info {
	u16 qoffset;
	u16 qcount_tx;
	u16 qcount_rx;
	u8 netdev_tc;
};

struct ice_tc_cfg {
	u8 numtc; /* Total number of enabled TCs */
	u8 ena_tc; /* Tx map */
	struct ice_tc_info tc_info[ICE_MAX_TRAFFIC_CLASS];
};

struct ice_res_tracker {
	u16 num_entries;
	u16 end;
	u16 list[];
};

struct ice_qs_cfg {
	struct mutex *qs_mutex;  /* will be assigned to &pf->avail_q_mutex */
	unsigned long *pf_map;
	unsigned long pf_map_size;
	unsigned int q_count;
	unsigned int scatter_count;
	u16 *vsi_map;
	u16 vsi_map_offset;
	u8 mapping_mode;
};

struct ice_sw {
	struct ice_pf *pf;
	u16 sw_id;		/* switch ID for this switch */
	u16 bridge_mode;	/* VEB/VEPA/Port Virtualizer */
	struct ice_vsi *dflt_vsi;	/* default VSI for this switch */
	u8 dflt_vsi_ena:1;	/* true if above dflt_vsi is enabled */
};

enum ice_pf_state {
	ICE_TESTING,
	ICE_DOWN,
	ICE_NEEDS_RESTART,
	ICE_PREPARED_FOR_RESET,	/* set by driver when prepared */
	ICE_RESET_OICR_RECV,		/* set by driver after rcv reset OICR */
	ICE_PFR_REQ,		/* set by driver */
	ICE_CORER_REQ,		/* set by driver */
	ICE_GLOBR_REQ,		/* set by driver */
	ICE_CORER_RECV,		/* set by OICR handler */
	ICE_GLOBR_RECV,		/* set by OICR handler */
	ICE_EMPR_RECV,		/* set by OICR handler */
	ICE_SUSPENDED,		/* set on module remove path */
	ICE_RESET_FAILED,		/* set by reset/rebuild */
	/* When checking for the PF to be in a nominal operating state, the
	 * bits that are grouped at the beginning of the list need to be
	 * checked. Bits occurring before ICE_STATE_NOMINAL_CHECK_BITS will
	 * be checked. If you need to add a bit into consideration for nominal
	 * operating state, it must be added before
	 * ICE_STATE_NOMINAL_CHECK_BITS. Do not move this entry's position
	 * without appropriate consideration.
	 */
	ICE_STATE_NOMINAL_CHECK_BITS,
	ICE_ADMINQ_EVENT_PENDING,
	ICE_MAILBOXQ_EVENT_PENDING,
	ICE_SIDEBANDQ_EVENT_PENDING,
	ICE_MDD_EVENT_PENDING,
	ICE_VFLR_EVENT_PENDING,
	ICE_FLTR_OVERFLOW_PROMISC,
	ICE_VF_DIS,
	ICE_CFG_BUSY,
	ICE_SERVICE_SCHED,
	ICE_SERVICE_DIS,
	ICE_FD_FLUSH_REQ,
	ICE_OICR_INTR_DIS,		/* Global OICR interrupt disabled */
	ICE_MDD_VF_PRINT_PENDING,	/* set when MDD event handle */
	ICE_VF_RESETS_DISABLED,	/* disable resets during ice_remove */
	ICE_LINK_DEFAULT_OVERRIDE_PENDING,
	ICE_PHY_INIT_COMPLETE,
	ICE_FD_VF_FLUSH_CTX,		/* set at FD Rx IRQ or timeout */
	ICE_AUX_ERR_PENDING,
	ICE_STATE_NBITS		/* must be last */
};

enum ice_vsi_state {
	ICE_VSI_DOWN,
	ICE_VSI_NEEDS_RESTART,
	ICE_VSI_NETDEV_ALLOCD,
	ICE_VSI_NETDEV_REGISTERED,
	ICE_VSI_UMAC_FLTR_CHANGED,
	ICE_VSI_MMAC_FLTR_CHANGED,
	ICE_VSI_VLAN_FLTR_CHANGED,
	ICE_VSI_PROMISC_CHANGED,
	ICE_VSI_STATE_NBITS		/* must be last */
};

/* struct that defines a VSI, associated with a dev */
struct ice_vsi {
	struct net_device *netdev;
	struct ice_sw *vsw;		 /* switch this VSI is on */
	struct ice_pf *back;		 /* back pointer to PF */
	struct ice_port_info *port_info; /* back pointer to port_info */
	struct ice_ring **rx_rings;	 /* Rx ring array */
	struct ice_ring **tx_rings;	 /* Tx ring array */
	struct ice_q_vector **q_vectors; /* q_vector array */

	irqreturn_t (*irq_handler)(int irq, void *data);

	u64 tx_linearize;
	DECLARE_BITMAP(state, ICE_VSI_STATE_NBITS);
	unsigned int current_netdev_flags;
	u32 tx_restart;
	u32 tx_busy;
	u32 rx_buf_failed;
	u32 rx_page_failed;
	u16 num_q_vectors;
	u16 base_vector;		/* IRQ base for OS reserved vectors */
	enum ice_vsi_type type;
	u16 vsi_num;			/* HW (absolute) index of this VSI */
	u16 idx;			/* software index in pf->vsi[] */

	s16 vf_id;			/* VF ID for SR-IOV VSIs */

	u16 ethtype;			/* Ethernet protocol for pause frame */
	u16 num_gfltr;
	u16 num_bfltr;

	/* RSS config */
	u16 rss_table_size;	/* HW RSS table size */
	u16 rss_size;		/* Allocated RSS queues */
	u8 *rss_hkey_user;	/* User configured hash keys */
	u8 *rss_lut_user;	/* User configured lookup table entries */
	u8 rss_lut_type;	/* used to configure Get/Set RSS LUT AQ call */

	/* aRFS members only allocated for the PF VSI */
#define ICE_MAX_ARFS_LIST	1024
#define ICE_ARFS_LST_MASK	(ICE_MAX_ARFS_LIST - 1)
	struct hlist_head *arfs_fltr_list;
	struct ice_arfs_active_fltr_cntrs *arfs_fltr_cntrs;
	spinlock_t arfs_lock;	/* protects aRFS hash table and filter state */
	atomic_t *arfs_last_fltr_id;

	u16 max_frame;
	u16 rx_buf_len;

	struct ice_aqc_vsi_props info;	 /* VSI properties */

	/* VSI stats */
	struct rtnl_link_stats64 net_stats;
	struct ice_eth_stats eth_stats;
	struct ice_eth_stats eth_stats_prev;

	struct list_head tmp_sync_list;		/* MAC filters to be synced */
	struct list_head tmp_unsync_list;	/* MAC filters to be unsynced */

	u8 irqs_ready:1;
	u8 current_isup:1;		 /* Sync 'link up' logging */
	u8 stat_offsets_loaded:1;
	u16 num_vlan;

	/* queue information */
	u8 tx_mapping_mode;		 /* ICE_MAP_MODE_[CONTIG|SCATTER] */
	u8 rx_mapping_mode;		 /* ICE_MAP_MODE_[CONTIG|SCATTER] */
	u16 *txq_map;			 /* index in pf->avail_txqs */
	u16 *rxq_map;			 /* index in pf->avail_rxqs */
	u16 alloc_txq;			 /* Allocated Tx queues */
	u16 num_txq;			 /* Used Tx queues */
	u16 alloc_rxq;			 /* Allocated Rx queues */
	u16 num_rxq;			 /* Used Rx queues */
	u16 req_txq;			 /* User requested Tx queues */
	u16 req_rxq;			 /* User requested Rx queues */
	u16 num_rx_desc;
	u16 num_tx_desc;
	u16 qset_handle[ICE_MAX_TRAFFIC_CLASS];
	struct ice_tc_cfg tc_cfg;
	struct bpf_prog *xdp_prog;
	struct ice_ring **xdp_rings;	 /* XDP ring array */
	unsigned long *af_xdp_zc_qps;	 /* tracks AF_XDP ZC enabled qps */
	u16 num_xdp_txq;		 /* Used XDP queues */
	u8 xdp_mapping_mode;		 /* ICE_MAP_MODE_[CONTIG|SCATTER] */

	/* setup back reference, to which aggregator node this VSI
	 * corresponds to
	 */
	struct ice_agg_node *agg_node;
} ____cacheline_internodealigned_in_smp;

/* struct that defines an interrupt vector */
struct ice_q_vector {
	struct ice_vsi *vsi;

	u16 v_idx;			/* index in the vsi->q_vector array. */
	u16 reg_idx;
	u8 num_ring_rx;			/* total number of Rx rings in vector */
	u8 num_ring_tx;			/* total number of Tx rings in vector */
	u8 wb_on_itr:1;			/* if true, WB on ITR is enabled */
	/* in usecs, need to use ice_intrl_to_usecs_reg() before writing this
	 * value to the device
	 */
	u8 intrl;

	struct napi_struct napi;

	struct ice_ring_container rx;
	struct ice_ring_container tx;

	cpumask_t affinity_mask;
	struct irq_affinity_notify affinity_notify;

	char name[ICE_INT_NAME_STR_LEN];

	u16 total_events;	/* net_dim(): number of interrupts processed */
} ____cacheline_internodealigned_in_smp;

enum ice_pf_flags {
	ICE_FLAG_FLTR_SYNC,
	ICE_FLAG_RDMA_ENA,
	ICE_FLAG_RSS_ENA,
	ICE_FLAG_SRIOV_ENA,
	ICE_FLAG_SRIOV_CAPABLE,
	ICE_FLAG_DCB_CAPABLE,
	ICE_FLAG_DCB_ENA,
	ICE_FLAG_FD_ENA,
	ICE_FLAG_PTP_SUPPORTED,		/* PTP is supported by NVM */
	ICE_FLAG_PTP,			/* PTP is enabled by software */
	ICE_FLAG_AUX_ENA,
	ICE_FLAG_ADV_FEATURES,
	ICE_FLAG_LINK_DOWN_ON_CLOSE_ENA,
	ICE_FLAG_TOTAL_PORT_SHUTDOWN_ENA,
	ICE_FLAG_NO_MEDIA,
	ICE_FLAG_FW_LLDP_AGENT,
	ICE_FLAG_MOD_POWER_UNSUPPORTED,
	ICE_FLAG_ETHTOOL_CTXT,		/* set when ethtool holds RTNL lock */
	ICE_FLAG_LEGACY_RX,
	ICE_FLAG_VF_TRUE_PROMISC_ENA,
	ICE_FLAG_MDD_AUTO_RESET_VF,
	ICE_FLAG_LINK_LENIENT_MODE_ENA,
	ICE_FLAG_PLUG_AUX_DEV,
<<<<<<< HEAD
=======
	ICE_FLAG_UNPLUG_AUX_DEV,
>>>>>>> 9b37665a
	ICE_FLAG_MTU_CHANGED,
	ICE_PF_FLAGS_NBITS		/* must be last */
};

struct ice_agg_node {
	u32 agg_id;
#define ICE_MAX_VSIS_IN_AGG_NODE	64
	u32 num_vsis;
	u8 valid;
};

struct ice_pf {
	struct pci_dev *pdev;

	struct devlink_region *nvm_region;
	struct devlink_region *devcaps_region;

	/* devlink port data */
	struct devlink_port devlink_port;

	/* OS reserved IRQ details */
	struct msix_entry *msix_entries;
	struct ice_res_tracker *irq_tracker;
	/* First MSIX vector used by SR-IOV VFs. Calculated by subtracting the
	 * number of MSIX vectors needed for all SR-IOV VFs from the number of
	 * MSIX vectors allowed on this PF.
	 */
	u16 sriov_base_vector;

	u16 ctrl_vsi_idx;		/* control VSI index in pf->vsi array */

	struct ice_vsi **vsi;		/* VSIs created by the driver */
	struct ice_sw *first_sw;	/* first switch created by firmware */
	/* Virtchnl/SR-IOV config info */
	struct ice_vf *vf;
	u16 num_alloc_vfs;		/* actual number of VFs allocated */
	u16 num_vfs_supported;		/* num VFs supported for this PF */
	u16 num_qps_per_vf;
	u16 num_msix_per_vf;
	/* used to ratelimit the MDD event logging */
	unsigned long last_printed_mdd_jiffies;
	DECLARE_BITMAP(malvfs, ICE_MAX_VF_COUNT);
	DECLARE_BITMAP(state, ICE_STATE_NBITS);
	DECLARE_BITMAP(flags, ICE_PF_FLAGS_NBITS);
	unsigned long *avail_txqs;	/* bitmap to track PF Tx queue usage */
	unsigned long *avail_rxqs;	/* bitmap to track PF Rx queue usage */
	unsigned long serv_tmr_period;
	unsigned long serv_tmr_prev;
	struct timer_list serv_tmr;
	struct work_struct serv_task;
	struct mutex avail_q_mutex;	/* protects access to avail_[rx|tx]qs */
	struct mutex sw_mutex;		/* lock for protecting VSI alloc flow */
	struct mutex tc_mutex;		/* lock to protect TC changes */
	struct mutex adev_mutex;	/* lock to protect aux device access */
	u32 msg_enable;
	struct ice_ptp ptp;
	u16 num_rdma_msix;		/* Total MSIX vectors for RDMA driver */
	u16 rdma_base_vector;

	/* spinlock to protect the AdminQ wait list */
	spinlock_t aq_wait_lock;
	struct hlist_head aq_wait_list;
	wait_queue_head_t aq_wait_queue;

	wait_queue_head_t reset_wait_queue;

	u32 hw_csum_rx_error;
	u32 oicr_err_reg;
	u16 oicr_idx;		/* Other interrupt cause MSIX vector index */
	u16 num_avail_sw_msix;	/* remaining MSIX SW vectors left unclaimed */
	u16 max_pf_txqs;	/* Total Tx queues PF wide */
	u16 max_pf_rxqs;	/* Total Rx queues PF wide */
	u16 num_lan_msix;	/* Total MSIX vectors for base driver */
	u16 num_lan_tx;		/* num LAN Tx queues setup */
	u16 num_lan_rx;		/* num LAN Rx queues setup */
	u16 next_vsi;		/* Next free slot in pf->vsi[] - 0-based! */
	u16 num_alloc_vsi;
	u16 corer_count;	/* Core reset count */
	u16 globr_count;	/* Global reset count */
	u16 empr_count;		/* EMP reset count */
	u16 pfr_count;		/* PF reset count */

	u8 wol_ena : 1;		/* software state of WoL */
	u32 wakeup_reason;	/* last wakeup reason */
	struct ice_hw_port_stats stats;
	struct ice_hw_port_stats stats_prev;
	struct ice_hw hw;
	u8 stat_prev_loaded:1; /* has previous stats been loaded */
	u16 dcbx_cap;
	u32 tx_timeout_count;
	unsigned long tx_timeout_last_recovery;
	u32 tx_timeout_recovery_level;
	char int_name[ICE_INT_NAME_STR_LEN];
	struct auxiliary_device *adev;
	int aux_idx;
	u32 sw_int_count;

	__le64 nvm_phy_type_lo; /* NVM PHY type low */
	__le64 nvm_phy_type_hi; /* NVM PHY type high */
	struct ice_link_default_override_tlv link_dflt_override;
	struct ice_lag *lag; /* Link Aggregation information */

#define ICE_INVALID_AGG_NODE_ID		0
#define ICE_PF_AGG_NODE_ID_START	1
#define ICE_MAX_PF_AGG_NODES		32
	struct ice_agg_node pf_agg_node[ICE_MAX_PF_AGG_NODES];
#define ICE_VF_AGG_NODE_ID_START	65
#define ICE_MAX_VF_AGG_NODES		32
	struct ice_agg_node vf_agg_node[ICE_MAX_VF_AGG_NODES];
};

struct ice_netdev_priv {
	struct ice_vsi *vsi;
};

/**
 * ice_irq_dynamic_ena - Enable default interrupt generation settings
 * @hw: pointer to HW struct
 * @vsi: pointer to VSI struct, can be NULL
 * @q_vector: pointer to q_vector, can be NULL
 */
static inline void
ice_irq_dynamic_ena(struct ice_hw *hw, struct ice_vsi *vsi,
		    struct ice_q_vector *q_vector)
{
	u32 vector = (vsi && q_vector) ? q_vector->reg_idx :
				((struct ice_pf *)hw->back)->oicr_idx;
	int itr = ICE_ITR_NONE;
	u32 val;

	/* clear the PBA here, as this function is meant to clean out all
	 * previous interrupts and enable the interrupt
	 */
	val = GLINT_DYN_CTL_INTENA_M | GLINT_DYN_CTL_CLEARPBA_M |
	      (itr << GLINT_DYN_CTL_ITR_INDX_S);
	if (vsi)
		if (test_bit(ICE_VSI_DOWN, vsi->state))
			return;
	wr32(hw, GLINT_DYN_CTL(vector), val);
}

/**
 * ice_netdev_to_pf - Retrieve the PF struct associated with a netdev
 * @netdev: pointer to the netdev struct
 */
static inline struct ice_pf *ice_netdev_to_pf(struct net_device *netdev)
{
	struct ice_netdev_priv *np = netdev_priv(netdev);

	return np->vsi->back;
}

static inline bool ice_is_xdp_ena_vsi(struct ice_vsi *vsi)
{
	return !!READ_ONCE(vsi->xdp_prog);
}

static inline void ice_set_ring_xdp(struct ice_ring *ring)
{
	ring->flags |= ICE_TX_FLAGS_RING_XDP;
}

/**
 * ice_xsk_pool - get XSK buffer pool bound to a ring
 * @ring: ring to use
 *
 * Returns a pointer to xdp_umem structure if there is a buffer pool present,
 * NULL otherwise.
 */
static inline struct xsk_buff_pool *ice_xsk_pool(struct ice_ring *ring)
{
	struct ice_vsi *vsi = ring->vsi;
	u16 qid = ring->q_index;

	if (ice_ring_is_xdp(ring))
		qid -= vsi->num_xdp_txq;

	if (!ice_is_xdp_ena_vsi(vsi) || !test_bit(qid, vsi->af_xdp_zc_qps))
		return NULL;

	return xsk_get_pool_from_qid(vsi->netdev, qid);
}

/**
 * ice_get_main_vsi - Get the PF VSI
 * @pf: PF instance
 *
 * returns pf->vsi[0], which by definition is the PF VSI
 */
static inline struct ice_vsi *ice_get_main_vsi(struct ice_pf *pf)
{
	if (pf->vsi)
		return pf->vsi[0];

	return NULL;
}

/**
 * ice_get_ctrl_vsi - Get the control VSI
 * @pf: PF instance
 */
static inline struct ice_vsi *ice_get_ctrl_vsi(struct ice_pf *pf)
{
	/* if pf->ctrl_vsi_idx is ICE_NO_VSI, control VSI was not set up */
	if (!pf->vsi || pf->ctrl_vsi_idx == ICE_NO_VSI)
		return NULL;

	return pf->vsi[pf->ctrl_vsi_idx];
}

/**
 * ice_set_sriov_cap - enable SRIOV in PF flags
 * @pf: PF struct
 */
static inline void ice_set_sriov_cap(struct ice_pf *pf)
{
	if (pf->hw.func_caps.common_cap.sr_iov_1_1)
		set_bit(ICE_FLAG_SRIOV_CAPABLE, pf->flags);
}

/**
 * ice_clear_sriov_cap - disable SRIOV in PF flags
 * @pf: PF struct
 */
static inline void ice_clear_sriov_cap(struct ice_pf *pf)
{
	clear_bit(ICE_FLAG_SRIOV_CAPABLE, pf->flags);
}

#define ICE_FD_STAT_CTR_BLOCK_COUNT	256
#define ICE_FD_STAT_PF_IDX(base_idx) \
			((base_idx) * ICE_FD_STAT_CTR_BLOCK_COUNT)
#define ICE_FD_SB_STAT_IDX(base_idx) ICE_FD_STAT_PF_IDX(base_idx)

bool netif_is_ice(struct net_device *dev);
int ice_vsi_setup_tx_rings(struct ice_vsi *vsi);
int ice_vsi_setup_rx_rings(struct ice_vsi *vsi);
int ice_vsi_open_ctrl(struct ice_vsi *vsi);
void ice_set_ethtool_ops(struct net_device *netdev);
void ice_set_ethtool_safe_mode_ops(struct net_device *netdev);
u16 ice_get_avail_txq_count(struct ice_pf *pf);
u16 ice_get_avail_rxq_count(struct ice_pf *pf);
int ice_vsi_recfg_qs(struct ice_vsi *vsi, int new_rx, int new_tx, bool locked);
void ice_update_vsi_stats(struct ice_vsi *vsi);
void ice_update_pf_stats(struct ice_pf *pf);
int ice_up(struct ice_vsi *vsi);
int ice_down(struct ice_vsi *vsi);
int ice_vsi_cfg(struct ice_vsi *vsi);
struct ice_vsi *ice_lb_vsi_setup(struct ice_pf *pf, struct ice_port_info *pi);
int ice_prepare_xdp_rings(struct ice_vsi *vsi, struct bpf_prog *prog);
int ice_destroy_xdp_rings(struct ice_vsi *vsi);
int
ice_xdp_xmit(struct net_device *dev, int n, struct xdp_frame **frames,
	     u32 flags);
int ice_set_rss_lut(struct ice_vsi *vsi, u8 *lut, u16 lut_size);
int ice_get_rss_lut(struct ice_vsi *vsi, u8 *lut, u16 lut_size);
int ice_set_rss_key(struct ice_vsi *vsi, u8 *seed);
int ice_get_rss_key(struct ice_vsi *vsi, u8 *seed);
void ice_fill_rss_lut(u8 *lut, u16 rss_table_size, u16 rss_size);
int ice_schedule_reset(struct ice_pf *pf, enum ice_reset_req reset);
void ice_print_link_msg(struct ice_vsi *vsi, bool isup);
int ice_plug_aux_dev(struct ice_pf *pf);
void ice_unplug_aux_dev(struct ice_pf *pf);
int ice_init_rdma(struct ice_pf *pf);
const char *ice_stat_str(enum ice_status stat_err);
const char *ice_aq_str(enum ice_aq_err aq_err);
bool ice_is_wol_supported(struct ice_hw *hw);
int
ice_fdir_write_fltr(struct ice_pf *pf, struct ice_fdir_fltr *input, bool add,
		    bool is_tun);
void ice_vsi_manage_fdir(struct ice_vsi *vsi, bool ena);
int ice_add_fdir_ethtool(struct ice_vsi *vsi, struct ethtool_rxnfc *cmd);
int ice_del_fdir_ethtool(struct ice_vsi *vsi, struct ethtool_rxnfc *cmd);
int ice_get_ethtool_fdir_entry(struct ice_hw *hw, struct ethtool_rxnfc *cmd);
int
ice_get_fdir_fltr_ids(struct ice_hw *hw, struct ethtool_rxnfc *cmd,
		      u32 *rule_locs);
void ice_fdir_release_flows(struct ice_hw *hw);
void ice_fdir_replay_flows(struct ice_hw *hw);
void ice_fdir_replay_fltrs(struct ice_pf *pf);
int ice_fdir_create_dflt_rules(struct ice_pf *pf);
int ice_aq_wait_for_event(struct ice_pf *pf, u16 opcode, unsigned long timeout,
			  struct ice_rq_event_info *event);
int ice_open(struct net_device *netdev);
int ice_open_internal(struct net_device *netdev);
int ice_stop(struct net_device *netdev);
void ice_service_task_schedule(struct ice_pf *pf);

/**
 * ice_set_rdma_cap - enable RDMA support
 * @pf: PF struct
 */
static inline void ice_set_rdma_cap(struct ice_pf *pf)
{
	if (pf->hw.func_caps.common_cap.rdma && pf->num_rdma_msix) {
		set_bit(ICE_FLAG_RDMA_ENA, pf->flags);
		set_bit(ICE_FLAG_AUX_ENA, pf->flags);
		set_bit(ICE_FLAG_PLUG_AUX_DEV, pf->flags);
	}
}

/**
 * ice_clear_rdma_cap - disable RDMA support
 * @pf: PF struct
 */
static inline void ice_clear_rdma_cap(struct ice_pf *pf)
{
<<<<<<< HEAD
	/* We can directly unplug aux device here only if the flag bit
	 * ICE_FLAG_PLUG_AUX_DEV is not set because ice_unplug_aux_dev()
	 * could race with ice_plug_aux_dev() called from
	 * ice_service_task(). In this case we only clear that bit now and
	 * aux device will be unplugged later once ice_plug_aux_device()
	 * called from ice_service_task() finishes (see ice_service_task()).
	 */
	if (!test_and_clear_bit(ICE_FLAG_PLUG_AUX_DEV, pf->flags))
		ice_unplug_aux_dev(pf);

=======
	/* defer unplug to service task to avoid RTNL lock and
	 * clear PLUG bit so that pending plugs don't interfere
	 */
	clear_bit(ICE_FLAG_PLUG_AUX_DEV, pf->flags);
	set_bit(ICE_FLAG_UNPLUG_AUX_DEV, pf->flags);
>>>>>>> 9b37665a
	clear_bit(ICE_FLAG_RDMA_ENA, pf->flags);
	clear_bit(ICE_FLAG_AUX_ENA, pf->flags);
}
#endif /* _ICE_H_ */<|MERGE_RESOLUTION|>--- conflicted
+++ resolved
@@ -399,10 +399,7 @@
 	ICE_FLAG_MDD_AUTO_RESET_VF,
 	ICE_FLAG_LINK_LENIENT_MODE_ENA,
 	ICE_FLAG_PLUG_AUX_DEV,
-<<<<<<< HEAD
-=======
 	ICE_FLAG_UNPLUG_AUX_DEV,
->>>>>>> 9b37665a
 	ICE_FLAG_MTU_CHANGED,
 	ICE_PF_FLAGS_NBITS		/* must be last */
 };
@@ -710,24 +707,11 @@
  */
 static inline void ice_clear_rdma_cap(struct ice_pf *pf)
 {
-<<<<<<< HEAD
-	/* We can directly unplug aux device here only if the flag bit
-	 * ICE_FLAG_PLUG_AUX_DEV is not set because ice_unplug_aux_dev()
-	 * could race with ice_plug_aux_dev() called from
-	 * ice_service_task(). In this case we only clear that bit now and
-	 * aux device will be unplugged later once ice_plug_aux_device()
-	 * called from ice_service_task() finishes (see ice_service_task()).
-	 */
-	if (!test_and_clear_bit(ICE_FLAG_PLUG_AUX_DEV, pf->flags))
-		ice_unplug_aux_dev(pf);
-
-=======
 	/* defer unplug to service task to avoid RTNL lock and
 	 * clear PLUG bit so that pending plugs don't interfere
 	 */
 	clear_bit(ICE_FLAG_PLUG_AUX_DEV, pf->flags);
 	set_bit(ICE_FLAG_UNPLUG_AUX_DEV, pf->flags);
->>>>>>> 9b37665a
 	clear_bit(ICE_FLAG_RDMA_ENA, pf->flags);
 	clear_bit(ICE_FLAG_AUX_ENA, pf->flags);
 }
