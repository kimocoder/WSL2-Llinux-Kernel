// SPDX-License-Identifier: GPL-2.0
/* Copyright(c) 2013 - 2018 Intel Corporation. */

/* ethtool support for iavf */
#include "iavf.h"

#include <linux/uaccess.h>

/* ethtool statistics helpers */

/**
 * struct iavf_stats - definition for an ethtool statistic
 * @stat_string: statistic name to display in ethtool -S output
 * @sizeof_stat: the sizeof() the stat, must be no greater than sizeof(u64)
 * @stat_offset: offsetof() the stat from a base pointer
 *
 * This structure defines a statistic to be added to the ethtool stats buffer.
 * It defines a statistic as offset from a common base pointer. Stats should
 * be defined in constant arrays using the IAVF_STAT macro, with every element
 * of the array using the same _type for calculating the sizeof_stat and
 * stat_offset.
 *
 * The @sizeof_stat is expected to be sizeof(u8), sizeof(u16), sizeof(u32) or
 * sizeof(u64). Other sizes are not expected and will produce a WARN_ONCE from
 * the iavf_add_ethtool_stat() helper function.
 *
 * The @stat_string is interpreted as a format string, allowing formatted
 * values to be inserted while looping over multiple structures for a given
 * statistics array. Thus, every statistic string in an array should have the
 * same type and number of format specifiers, to be formatted by variadic
 * arguments to the iavf_add_stat_string() helper function.
 **/
struct iavf_stats {
	char stat_string[ETH_GSTRING_LEN];
	int sizeof_stat;
	int stat_offset;
};

/* Helper macro to define an iavf_stat structure with proper size and type.
 * Use this when defining constant statistics arrays. Note that @_type expects
 * only a type name and is used multiple times.
 */
#define IAVF_STAT(_type, _name, _stat) { \
	.stat_string = _name, \
	.sizeof_stat = sizeof_field(_type, _stat), \
	.stat_offset = offsetof(_type, _stat) \
}

/* Helper macro for defining some statistics related to queues */
#define IAVF_QUEUE_STAT(_name, _stat) \
	IAVF_STAT(struct iavf_ring, _name, _stat)

/* Stats associated with a Tx or Rx ring */
static const struct iavf_stats iavf_gstrings_queue_stats[] = {
	IAVF_QUEUE_STAT("%s-%u.packets", stats.packets),
	IAVF_QUEUE_STAT("%s-%u.bytes", stats.bytes),
};

/**
 * iavf_add_one_ethtool_stat - copy the stat into the supplied buffer
 * @data: location to store the stat value
 * @pointer: basis for where to copy from
 * @stat: the stat definition
 *
 * Copies the stat data defined by the pointer and stat structure pair into
 * the memory supplied as data. Used to implement iavf_add_ethtool_stats and
 * iavf_add_queue_stats. If the pointer is null, data will be zero'd.
 */
static void
iavf_add_one_ethtool_stat(u64 *data, void *pointer,
			  const struct iavf_stats *stat)
{
	char *p;

	if (!pointer) {
		/* ensure that the ethtool data buffer is zero'd for any stats
		 * which don't have a valid pointer.
		 */
		*data = 0;
		return;
	}

	p = (char *)pointer + stat->stat_offset;
	switch (stat->sizeof_stat) {
	case sizeof(u64):
		*data = *((u64 *)p);
		break;
	case sizeof(u32):
		*data = *((u32 *)p);
		break;
	case sizeof(u16):
		*data = *((u16 *)p);
		break;
	case sizeof(u8):
		*data = *((u8 *)p);
		break;
	default:
		WARN_ONCE(1, "unexpected stat size for %s",
			  stat->stat_string);
		*data = 0;
	}
}

/**
 * __iavf_add_ethtool_stats - copy stats into the ethtool supplied buffer
 * @data: ethtool stats buffer
 * @pointer: location to copy stats from
 * @stats: array of stats to copy
 * @size: the size of the stats definition
 *
 * Copy the stats defined by the stats array using the pointer as a base into
 * the data buffer supplied by ethtool. Updates the data pointer to point to
 * the next empty location for successive calls to __iavf_add_ethtool_stats.
 * If pointer is null, set the data values to zero and update the pointer to
 * skip these stats.
 **/
static void
__iavf_add_ethtool_stats(u64 **data, void *pointer,
			 const struct iavf_stats stats[],
			 const unsigned int size)
{
	unsigned int i;

	for (i = 0; i < size; i++)
		iavf_add_one_ethtool_stat((*data)++, pointer, &stats[i]);
}

/**
 * iavf_add_ethtool_stats - copy stats into ethtool supplied buffer
 * @data: ethtool stats buffer
 * @pointer: location where stats are stored
 * @stats: static const array of stat definitions
 *
 * Macro to ease the use of __iavf_add_ethtool_stats by taking a static
 * constant stats array and passing the ARRAY_SIZE(). This avoids typos by
 * ensuring that we pass the size associated with the given stats array.
 *
 * The parameter @stats is evaluated twice, so parameters with side effects
 * should be avoided.
 **/
#define iavf_add_ethtool_stats(data, pointer, stats) \
	__iavf_add_ethtool_stats(data, pointer, stats, ARRAY_SIZE(stats))

/**
 * iavf_add_queue_stats - copy queue statistics into supplied buffer
 * @data: ethtool stats buffer
 * @ring: the ring to copy
 *
 * Queue statistics must be copied while protected by
 * u64_stats_fetch_begin_irq, so we can't directly use iavf_add_ethtool_stats.
 * Assumes that queue stats are defined in iavf_gstrings_queue_stats. If the
 * ring pointer is null, zero out the queue stat values and update the data
 * pointer. Otherwise safely copy the stats from the ring into the supplied
 * buffer and update the data pointer when finished.
 *
 * This function expects to be called while under rcu_read_lock().
 **/
static void
iavf_add_queue_stats(u64 **data, struct iavf_ring *ring)
{
	const unsigned int size = ARRAY_SIZE(iavf_gstrings_queue_stats);
	const struct iavf_stats *stats = iavf_gstrings_queue_stats;
	unsigned int start;
	unsigned int i;

	/* To avoid invalid statistics values, ensure that we keep retrying
	 * the copy until we get a consistent value according to
	 * u64_stats_fetch_retry_irq. But first, make sure our ring is
	 * non-null before attempting to access its syncp.
	 */
	do {
		start = !ring ? 0 : u64_stats_fetch_begin_irq(&ring->syncp);
		for (i = 0; i < size; i++)
			iavf_add_one_ethtool_stat(&(*data)[i], ring, &stats[i]);
	} while (ring && u64_stats_fetch_retry_irq(&ring->syncp, start));

	/* Once we successfully copy the stats in, update the data pointer */
	*data += size;
}

/**
 * __iavf_add_stat_strings - copy stat strings into ethtool buffer
 * @p: ethtool supplied buffer
 * @stats: stat definitions array
 * @size: size of the stats array
 *
 * Format and copy the strings described by stats into the buffer pointed at
 * by p.
 **/
static void __iavf_add_stat_strings(u8 **p, const struct iavf_stats stats[],
				    const unsigned int size, ...)
{
	unsigned int i;

	for (i = 0; i < size; i++) {
		va_list args;

		va_start(args, size);
		vsnprintf(*p, ETH_GSTRING_LEN, stats[i].stat_string, args);
		*p += ETH_GSTRING_LEN;
		va_end(args);
	}
}

/**
 * iavf_add_stat_strings - copy stat strings into ethtool buffer
 * @p: ethtool supplied buffer
 * @stats: stat definitions array
 *
 * Format and copy the strings described by the const static stats value into
 * the buffer pointed at by p.
 *
 * The parameter @stats is evaluated twice, so parameters with side effects
 * should be avoided. Additionally, stats must be an array such that
 * ARRAY_SIZE can be called on it.
 **/
#define iavf_add_stat_strings(p, stats, ...) \
	__iavf_add_stat_strings(p, stats, ARRAY_SIZE(stats), ## __VA_ARGS__)

#define VF_STAT(_name, _stat) \
	IAVF_STAT(struct iavf_adapter, _name, _stat)

static const struct iavf_stats iavf_gstrings_stats[] = {
	VF_STAT("rx_bytes", current_stats.rx_bytes),
	VF_STAT("rx_unicast", current_stats.rx_unicast),
	VF_STAT("rx_multicast", current_stats.rx_multicast),
	VF_STAT("rx_broadcast", current_stats.rx_broadcast),
	VF_STAT("rx_discards", current_stats.rx_discards),
	VF_STAT("rx_unknown_protocol", current_stats.rx_unknown_protocol),
	VF_STAT("tx_bytes", current_stats.tx_bytes),
	VF_STAT("tx_unicast", current_stats.tx_unicast),
	VF_STAT("tx_multicast", current_stats.tx_multicast),
	VF_STAT("tx_broadcast", current_stats.tx_broadcast),
	VF_STAT("tx_discards", current_stats.tx_discards),
	VF_STAT("tx_errors", current_stats.tx_errors),
};

#define IAVF_STATS_LEN	ARRAY_SIZE(iavf_gstrings_stats)

#define IAVF_QUEUE_STATS_LEN	ARRAY_SIZE(iavf_gstrings_queue_stats)

/* For now we have one and only one private flag and it is only defined
 * when we have support for the SKIP_CPU_SYNC DMA attribute.  Instead
 * of leaving all this code sitting around empty we will strip it unless
 * our one private flag is actually available.
 */
struct iavf_priv_flags {
	char flag_string[ETH_GSTRING_LEN];
	u32 flag;
	bool read_only;
};

#define IAVF_PRIV_FLAG(_name, _flag, _read_only) { \
	.flag_string = _name, \
	.flag = _flag, \
	.read_only = _read_only, \
}

static const struct iavf_priv_flags iavf_gstrings_priv_flags[] = {
	IAVF_PRIV_FLAG("legacy-rx", IAVF_FLAG_LEGACY_RX, 0),
};

#define IAVF_PRIV_FLAGS_STR_LEN ARRAY_SIZE(iavf_gstrings_priv_flags)

/**
 * iavf_get_link_ksettings - Get Link Speed and Duplex settings
 * @netdev: network interface device structure
 * @cmd: ethtool command
 *
 * Reports speed/duplex settings. Because this is a VF, we don't know what
 * kind of link we really have, so we fake it.
 **/
static int iavf_get_link_ksettings(struct net_device *netdev,
				   struct ethtool_link_ksettings *cmd)
{
	struct iavf_adapter *adapter = netdev_priv(netdev);

	ethtool_link_ksettings_zero_link_mode(cmd, supported);
	cmd->base.autoneg = AUTONEG_DISABLE;
	cmd->base.port = PORT_NONE;
	cmd->base.duplex = DUPLEX_FULL;

	if (ADV_LINK_SUPPORT(adapter)) {
		if (adapter->link_speed_mbps &&
		    adapter->link_speed_mbps < U32_MAX)
			cmd->base.speed = adapter->link_speed_mbps;
		else
			cmd->base.speed = SPEED_UNKNOWN;

		return 0;
	}

	switch (adapter->link_speed) {
	case VIRTCHNL_LINK_SPEED_40GB:
		cmd->base.speed = SPEED_40000;
		break;
	case VIRTCHNL_LINK_SPEED_25GB:
		cmd->base.speed = SPEED_25000;
		break;
	case VIRTCHNL_LINK_SPEED_20GB:
		cmd->base.speed = SPEED_20000;
		break;
	case VIRTCHNL_LINK_SPEED_10GB:
		cmd->base.speed = SPEED_10000;
		break;
	case VIRTCHNL_LINK_SPEED_5GB:
		cmd->base.speed = SPEED_5000;
		break;
	case VIRTCHNL_LINK_SPEED_2_5GB:
		cmd->base.speed = SPEED_2500;
		break;
	case VIRTCHNL_LINK_SPEED_1GB:
		cmd->base.speed = SPEED_1000;
		break;
	case VIRTCHNL_LINK_SPEED_100MB:
		cmd->base.speed = SPEED_100;
		break;
	default:
		break;
	}

	return 0;
}

/**
 * iavf_get_sset_count - Get length of string set
 * @netdev: network interface device structure
 * @sset: id of string set
 *
 * Reports size of various string tables.
 **/
static int iavf_get_sset_count(struct net_device *netdev, int sset)
{
	if (sset == ETH_SS_STATS)
		return IAVF_STATS_LEN +
			(IAVF_QUEUE_STATS_LEN * 2 * IAVF_MAX_REQ_QUEUES);
	else if (sset == ETH_SS_PRIV_FLAGS)
		return IAVF_PRIV_FLAGS_STR_LEN;
	else
		return -EINVAL;
}

/**
 * iavf_get_ethtool_stats - report device statistics
 * @netdev: network interface device structure
 * @stats: ethtool statistics structure
 * @data: pointer to data buffer
 *
 * All statistics are added to the data buffer as an array of u64.
 **/
static void iavf_get_ethtool_stats(struct net_device *netdev,
				   struct ethtool_stats *stats, u64 *data)
{
	struct iavf_adapter *adapter = netdev_priv(netdev);
	unsigned int i;

	/* Explicitly request stats refresh */
	iavf_schedule_request_stats(adapter);

	iavf_add_ethtool_stats(&data, adapter, iavf_gstrings_stats);

	rcu_read_lock();
	for (i = 0; i < IAVF_MAX_REQ_QUEUES; i++) {
		struct iavf_ring *ring;

		/* Avoid accessing un-allocated queues */
		ring = (i < adapter->num_active_queues ?
			&adapter->tx_rings[i] : NULL);
		iavf_add_queue_stats(&data, ring);

		/* Avoid accessing un-allocated queues */
		ring = (i < adapter->num_active_queues ?
			&adapter->rx_rings[i] : NULL);
		iavf_add_queue_stats(&data, ring);
	}
	rcu_read_unlock();
}

/**
 * iavf_get_priv_flag_strings - Get private flag strings
 * @netdev: network interface device structure
 * @data: buffer for string data
 *
 * Builds the private flags string table
 **/
static void iavf_get_priv_flag_strings(struct net_device *netdev, u8 *data)
{
	unsigned int i;

	for (i = 0; i < IAVF_PRIV_FLAGS_STR_LEN; i++) {
		snprintf(data, ETH_GSTRING_LEN, "%s",
			 iavf_gstrings_priv_flags[i].flag_string);
		data += ETH_GSTRING_LEN;
	}
}

/**
 * iavf_get_stat_strings - Get stat strings
 * @netdev: network interface device structure
 * @data: buffer for string data
 *
 * Builds the statistics string table
 **/
static void iavf_get_stat_strings(struct net_device *netdev, u8 *data)
{
	unsigned int i;

	iavf_add_stat_strings(&data, iavf_gstrings_stats);

	/* Queues are always allocated in pairs, so we just use num_tx_queues
	 * for both Tx and Rx queues.
	 */
	for (i = 0; i < netdev->num_tx_queues; i++) {
		iavf_add_stat_strings(&data, iavf_gstrings_queue_stats,
				      "tx", i);
		iavf_add_stat_strings(&data, iavf_gstrings_queue_stats,
				      "rx", i);
	}
}

/**
 * iavf_get_strings - Get string set
 * @netdev: network interface device structure
 * @sset: id of string set
 * @data: buffer for string data
 *
 * Builds string tables for various string sets
 **/
static void iavf_get_strings(struct net_device *netdev, u32 sset, u8 *data)
{
	switch (sset) {
	case ETH_SS_STATS:
		iavf_get_stat_strings(netdev, data);
		break;
	case ETH_SS_PRIV_FLAGS:
		iavf_get_priv_flag_strings(netdev, data);
		break;
	default:
		break;
	}
}

/**
 * iavf_get_priv_flags - report device private flags
 * @netdev: network interface device structure
 *
 * The get string set count and the string set should be matched for each
 * flag returned.  Add new strings for each flag to the iavf_gstrings_priv_flags
 * array.
 *
 * Returns a u32 bitmap of flags.
 **/
static u32 iavf_get_priv_flags(struct net_device *netdev)
{
	struct iavf_adapter *adapter = netdev_priv(netdev);
	u32 i, ret_flags = 0;

	for (i = 0; i < IAVF_PRIV_FLAGS_STR_LEN; i++) {
		const struct iavf_priv_flags *priv_flags;

		priv_flags = &iavf_gstrings_priv_flags[i];

		if (priv_flags->flag & adapter->flags)
			ret_flags |= BIT(i);
	}

	return ret_flags;
}

/**
 * iavf_set_priv_flags - set private flags
 * @netdev: network interface device structure
 * @flags: bit flags to be set
 **/
static int iavf_set_priv_flags(struct net_device *netdev, u32 flags)
{
	struct iavf_adapter *adapter = netdev_priv(netdev);
	u32 orig_flags, new_flags, changed_flags;
	u32 i;

	orig_flags = READ_ONCE(adapter->flags);
	new_flags = orig_flags;

	for (i = 0; i < IAVF_PRIV_FLAGS_STR_LEN; i++) {
		const struct iavf_priv_flags *priv_flags;

		priv_flags = &iavf_gstrings_priv_flags[i];

		if (flags & BIT(i))
			new_flags |= priv_flags->flag;
		else
			new_flags &= ~(priv_flags->flag);

		if (priv_flags->read_only &&
		    ((orig_flags ^ new_flags) & ~BIT(i)))
			return -EOPNOTSUPP;
	}

	/* Before we finalize any flag changes, any checks which we need to
	 * perform to determine if the new flags will be supported should go
	 * here...
	 */

	/* Compare and exchange the new flags into place. If we failed, that
	 * is if cmpxchg returns anything but the old value, this means
	 * something else must have modified the flags variable since we
	 * copied it. We'll just punt with an error and log something in the
	 * message buffer.
	 */
	if (cmpxchg(&adapter->flags, orig_flags, new_flags) != orig_flags) {
		dev_warn(&adapter->pdev->dev,
			 "Unable to update adapter->flags as it was modified by another thread...\n");
		return -EAGAIN;
	}

	changed_flags = orig_flags ^ new_flags;

	/* Process any additional changes needed as a result of flag changes.
	 * The changed_flags value reflects the list of bits that were changed
	 * in the code above.
	 */

	/* issue a reset to force legacy-rx change to take effect */
	if (changed_flags & IAVF_FLAG_LEGACY_RX) {
		if (netif_running(netdev)) {
			adapter->flags |= IAVF_FLAG_RESET_NEEDED;
			queue_work(iavf_wq, &adapter->reset_task);
		}
	}

	return 0;
}

/**
 * iavf_get_msglevel - Get debug message level
 * @netdev: network interface device structure
 *
 * Returns current debug message level.
 **/
static u32 iavf_get_msglevel(struct net_device *netdev)
{
	struct iavf_adapter *adapter = netdev_priv(netdev);

	return adapter->msg_enable;
}

/**
 * iavf_set_msglevel - Set debug message level
 * @netdev: network interface device structure
 * @data: message level
 *
 * Set current debug message level. Higher values cause the driver to
 * be noisier.
 **/
static void iavf_set_msglevel(struct net_device *netdev, u32 data)
{
	struct iavf_adapter *adapter = netdev_priv(netdev);

	if (IAVF_DEBUG_USER & data)
		adapter->hw.debug_mask = data;
	adapter->msg_enable = data;
}

/**
 * iavf_get_drvinfo - Get driver info
 * @netdev: network interface device structure
 * @drvinfo: ethool driver info structure
 *
 * Returns information about the driver and device for display to the user.
 **/
static void iavf_get_drvinfo(struct net_device *netdev,
			     struct ethtool_drvinfo *drvinfo)
{
	struct iavf_adapter *adapter = netdev_priv(netdev);

	strlcpy(drvinfo->driver, iavf_driver_name, 32);
	strlcpy(drvinfo->fw_version, "N/A", 4);
	strlcpy(drvinfo->bus_info, pci_name(adapter->pdev), 32);
	drvinfo->n_priv_flags = IAVF_PRIV_FLAGS_STR_LEN;
}

/**
 * iavf_get_ringparam - Get ring parameters
 * @netdev: network interface device structure
 * @ring: ethtool ringparam structure
 *
 * Returns current ring parameters. TX and RX rings are reported separately,
 * but the number of rings is not reported.
 **/
static void iavf_get_ringparam(struct net_device *netdev,
			       struct ethtool_ringparam *ring)
{
	struct iavf_adapter *adapter = netdev_priv(netdev);

	ring->rx_max_pending = IAVF_MAX_RXD;
	ring->tx_max_pending = IAVF_MAX_TXD;
	ring->rx_pending = adapter->rx_desc_count;
	ring->tx_pending = adapter->tx_desc_count;
}

/**
 * iavf_set_ringparam - Set ring parameters
 * @netdev: network interface device structure
 * @ring: ethtool ringparam structure
 *
 * Sets ring parameters. TX and RX rings are controlled separately, but the
 * number of rings is not specified, so all rings get the same settings.
 **/
static int iavf_set_ringparam(struct net_device *netdev,
			      struct ethtool_ringparam *ring)
{
	struct iavf_adapter *adapter = netdev_priv(netdev);
	u32 new_rx_count, new_tx_count;

	if ((ring->rx_mini_pending) || (ring->rx_jumbo_pending))
		return -EINVAL;

	if (ring->tx_pending > IAVF_MAX_TXD ||
	    ring->tx_pending < IAVF_MIN_TXD ||
	    ring->rx_pending > IAVF_MAX_RXD ||
	    ring->rx_pending < IAVF_MIN_RXD) {
		netdev_err(netdev, "Descriptors requested (Tx: %d / Rx: %d) out of range [%d-%d] (increment %d)\n",
			   ring->tx_pending, ring->rx_pending, IAVF_MIN_TXD,
			   IAVF_MAX_RXD, IAVF_REQ_DESCRIPTOR_MULTIPLE);
		return -EINVAL;
	}

	new_tx_count = ALIGN(ring->tx_pending, IAVF_REQ_DESCRIPTOR_MULTIPLE);
	if (new_tx_count != ring->tx_pending)
		netdev_info(netdev, "Requested Tx descriptor count rounded up to %d\n",
			    new_tx_count);

	new_rx_count = ALIGN(ring->rx_pending, IAVF_REQ_DESCRIPTOR_MULTIPLE);
	if (new_rx_count != ring->rx_pending)
		netdev_info(netdev, "Requested Rx descriptor count rounded up to %d\n",
			    new_rx_count);

	/* if nothing to do return success */
	if ((new_tx_count == adapter->tx_desc_count) &&
	    (new_rx_count == adapter->rx_desc_count)) {
		netdev_dbg(netdev, "Nothing to change, descriptor count is same as requested\n");
		return 0;
	}

	if (new_tx_count != adapter->tx_desc_count) {
		netdev_dbg(netdev, "Changing Tx descriptor count from %d to %d\n",
			   adapter->tx_desc_count, new_tx_count);
		adapter->tx_desc_count = new_tx_count;
	}

	if (new_rx_count != adapter->rx_desc_count) {
		netdev_dbg(netdev, "Changing Rx descriptor count from %d to %d\n",
			   adapter->rx_desc_count, new_rx_count);
		adapter->rx_desc_count = new_rx_count;
	}

	if (netif_running(netdev)) {
		adapter->flags |= IAVF_FLAG_RESET_NEEDED;
		queue_work(iavf_wq, &adapter->reset_task);
	}

	return 0;
}

/**
 * __iavf_get_coalesce - get per-queue coalesce settings
 * @netdev: the netdev to check
 * @ec: ethtool coalesce data structure
 * @queue: which queue to pick
 *
 * Gets the per-queue settings for coalescence. Specifically Rx and Tx usecs
 * are per queue. If queue is <0 then we default to queue 0 as the
 * representative value.
 **/
static int __iavf_get_coalesce(struct net_device *netdev,
			       struct ethtool_coalesce *ec, int queue)
{
	struct iavf_adapter *adapter = netdev_priv(netdev);
	struct iavf_vsi *vsi = &adapter->vsi;
	struct iavf_ring *rx_ring, *tx_ring;

	ec->tx_max_coalesced_frames = vsi->work_limit;
	ec->rx_max_coalesced_frames = vsi->work_limit;

	/* Rx and Tx usecs per queue value. If user doesn't specify the
	 * queue, return queue 0's value to represent.
	 */
	if (queue < 0)
		queue = 0;
	else if (queue >= adapter->num_active_queues)
		return -EINVAL;

	rx_ring = &adapter->rx_rings[queue];
	tx_ring = &adapter->tx_rings[queue];

	if (ITR_IS_DYNAMIC(rx_ring->itr_setting))
		ec->use_adaptive_rx_coalesce = 1;

	if (ITR_IS_DYNAMIC(tx_ring->itr_setting))
		ec->use_adaptive_tx_coalesce = 1;

	ec->rx_coalesce_usecs = rx_ring->itr_setting & ~IAVF_ITR_DYNAMIC;
	ec->tx_coalesce_usecs = tx_ring->itr_setting & ~IAVF_ITR_DYNAMIC;

	return 0;
}

/**
 * iavf_get_coalesce - Get interrupt coalescing settings
 * @netdev: network interface device structure
 * @ec: ethtool coalesce structure
 * @kernel_coal: ethtool CQE mode setting structure
 * @extack: extack for reporting error messages
 *
 * Returns current coalescing settings. This is referred to elsewhere in the
 * driver as Interrupt Throttle Rate, as this is how the hardware describes
 * this functionality. Note that if per-queue settings have been modified this
 * only represents the settings of queue 0.
 **/
static int iavf_get_coalesce(struct net_device *netdev,
			     struct ethtool_coalesce *ec,
			     struct kernel_ethtool_coalesce *kernel_coal,
			     struct netlink_ext_ack *extack)
{
	return __iavf_get_coalesce(netdev, ec, -1);
}

/**
 * iavf_get_per_queue_coalesce - get coalesce values for specific queue
 * @netdev: netdev to read
 * @ec: coalesce settings from ethtool
 * @queue: the queue to read
 *
 * Read specific queue's coalesce settings.
 **/
static int iavf_get_per_queue_coalesce(struct net_device *netdev, u32 queue,
				       struct ethtool_coalesce *ec)
{
	return __iavf_get_coalesce(netdev, ec, queue);
}

/**
 * iavf_set_itr_per_queue - set ITR values for specific queue
 * @adapter: the VF adapter struct to set values for
 * @ec: coalesce settings from ethtool
 * @queue: the queue to modify
 *
 * Change the ITR settings for a specific queue.
 **/
static int iavf_set_itr_per_queue(struct iavf_adapter *adapter,
				  struct ethtool_coalesce *ec, int queue)
{
	struct iavf_ring *rx_ring = &adapter->rx_rings[queue];
	struct iavf_ring *tx_ring = &adapter->tx_rings[queue];
	struct iavf_q_vector *q_vector;
	u16 itr_setting;

	itr_setting = rx_ring->itr_setting & ~IAVF_ITR_DYNAMIC;

	if (ec->rx_coalesce_usecs != itr_setting &&
	    ec->use_adaptive_rx_coalesce) {
		netif_info(adapter, drv, adapter->netdev,
			   "Rx interrupt throttling cannot be changed if adaptive-rx is enabled\n");
		return -EINVAL;
	}

	itr_setting = tx_ring->itr_setting & ~IAVF_ITR_DYNAMIC;

	if (ec->tx_coalesce_usecs != itr_setting &&
	    ec->use_adaptive_tx_coalesce) {
		netif_info(adapter, drv, adapter->netdev,
			   "Tx interrupt throttling cannot be changed if adaptive-tx is enabled\n");
		return -EINVAL;
	}

	rx_ring->itr_setting = ITR_REG_ALIGN(ec->rx_coalesce_usecs);
	tx_ring->itr_setting = ITR_REG_ALIGN(ec->tx_coalesce_usecs);

	rx_ring->itr_setting |= IAVF_ITR_DYNAMIC;
	if (!ec->use_adaptive_rx_coalesce)
		rx_ring->itr_setting ^= IAVF_ITR_DYNAMIC;

	tx_ring->itr_setting |= IAVF_ITR_DYNAMIC;
	if (!ec->use_adaptive_tx_coalesce)
		tx_ring->itr_setting ^= IAVF_ITR_DYNAMIC;

	q_vector = rx_ring->q_vector;
	q_vector->rx.target_itr = ITR_TO_REG(rx_ring->itr_setting);

	q_vector = tx_ring->q_vector;
	q_vector->tx.target_itr = ITR_TO_REG(tx_ring->itr_setting);

	/* The interrupt handler itself will take care of programming
	 * the Tx and Rx ITR values based on the values we have entered
	 * into the q_vector, no need to write the values now.
	 */
	return 0;
}

/**
 * __iavf_set_coalesce - set coalesce settings for particular queue
 * @netdev: the netdev to change
 * @ec: ethtool coalesce settings
 * @queue: the queue to change
 *
 * Sets the coalesce settings for a particular queue.
 **/
static int __iavf_set_coalesce(struct net_device *netdev,
			       struct ethtool_coalesce *ec, int queue)
{
	struct iavf_adapter *adapter = netdev_priv(netdev);
	struct iavf_vsi *vsi = &adapter->vsi;
	int i;

	if (ec->tx_max_coalesced_frames_irq || ec->rx_max_coalesced_frames_irq)
		vsi->work_limit = ec->tx_max_coalesced_frames_irq;

	if (ec->rx_coalesce_usecs == 0) {
		if (ec->use_adaptive_rx_coalesce)
			netif_info(adapter, drv, netdev, "rx-usecs=0, need to disable adaptive-rx for a complete disable\n");
	} else if ((ec->rx_coalesce_usecs < IAVF_MIN_ITR) ||
		   (ec->rx_coalesce_usecs > IAVF_MAX_ITR)) {
		netif_info(adapter, drv, netdev, "Invalid value, rx-usecs range is 0-8160\n");
		return -EINVAL;
	} else if (ec->tx_coalesce_usecs == 0) {
		if (ec->use_adaptive_tx_coalesce)
			netif_info(adapter, drv, netdev, "tx-usecs=0, need to disable adaptive-tx for a complete disable\n");
	} else if ((ec->tx_coalesce_usecs < IAVF_MIN_ITR) ||
		   (ec->tx_coalesce_usecs > IAVF_MAX_ITR)) {
		netif_info(adapter, drv, netdev, "Invalid value, tx-usecs range is 0-8160\n");
		return -EINVAL;
	}

	/* Rx and Tx usecs has per queue value. If user doesn't specify the
	 * queue, apply to all queues.
	 */
	if (queue < 0) {
		for (i = 0; i < adapter->num_active_queues; i++)
			if (iavf_set_itr_per_queue(adapter, ec, i))
				return -EINVAL;
	} else if (queue < adapter->num_active_queues) {
		if (iavf_set_itr_per_queue(adapter, ec, queue))
			return -EINVAL;
	} else {
		netif_info(adapter, drv, netdev, "Invalid queue value, queue range is 0 - %d\n",
			   adapter->num_active_queues - 1);
		return -EINVAL;
	}

	return 0;
}

/**
 * iavf_set_coalesce - Set interrupt coalescing settings
 * @netdev: network interface device structure
 * @ec: ethtool coalesce structure
 * @kernel_coal: ethtool CQE mode setting structure
 * @extack: extack for reporting error messages
 *
 * Change current coalescing settings for every queue.
 **/
static int iavf_set_coalesce(struct net_device *netdev,
			     struct ethtool_coalesce *ec,
			     struct kernel_ethtool_coalesce *kernel_coal,
			     struct netlink_ext_ack *extack)
{
	return __iavf_set_coalesce(netdev, ec, -1);
}

/**
 * iavf_set_per_queue_coalesce - set specific queue's coalesce settings
 * @netdev: the netdev to change
 * @ec: ethtool's coalesce settings
 * @queue: the queue to modify
 *
 * Modifies a specific queue's coalesce settings.
 */
static int iavf_set_per_queue_coalesce(struct net_device *netdev, u32 queue,
				       struct ethtool_coalesce *ec)
{
	return __iavf_set_coalesce(netdev, ec, queue);
}

/**
 * iavf_fltr_to_ethtool_flow - convert filter type values to ethtool
 * flow type values
 * @flow: filter type to be converted
 *
 * Returns the corresponding ethtool flow type.
 */
static int iavf_fltr_to_ethtool_flow(enum iavf_fdir_flow_type flow)
{
	switch (flow) {
	case IAVF_FDIR_FLOW_IPV4_TCP:
		return TCP_V4_FLOW;
	case IAVF_FDIR_FLOW_IPV4_UDP:
		return UDP_V4_FLOW;
	case IAVF_FDIR_FLOW_IPV4_SCTP:
		return SCTP_V4_FLOW;
	case IAVF_FDIR_FLOW_IPV4_AH:
		return AH_V4_FLOW;
	case IAVF_FDIR_FLOW_IPV4_ESP:
		return ESP_V4_FLOW;
	case IAVF_FDIR_FLOW_IPV4_OTHER:
		return IPV4_USER_FLOW;
	case IAVF_FDIR_FLOW_IPV6_TCP:
		return TCP_V6_FLOW;
	case IAVF_FDIR_FLOW_IPV6_UDP:
		return UDP_V6_FLOW;
	case IAVF_FDIR_FLOW_IPV6_SCTP:
		return SCTP_V6_FLOW;
	case IAVF_FDIR_FLOW_IPV6_AH:
		return AH_V6_FLOW;
	case IAVF_FDIR_FLOW_IPV6_ESP:
		return ESP_V6_FLOW;
	case IAVF_FDIR_FLOW_IPV6_OTHER:
		return IPV6_USER_FLOW;
	case IAVF_FDIR_FLOW_NON_IP_L2:
		return ETHER_FLOW;
	default:
		/* 0 is undefined ethtool flow */
		return 0;
	}
}

/**
 * iavf_ethtool_flow_to_fltr - convert ethtool flow type to filter enum
 * @eth: Ethtool flow type to be converted
 *
 * Returns flow enum
 */
static enum iavf_fdir_flow_type iavf_ethtool_flow_to_fltr(int eth)
{
	switch (eth) {
	case TCP_V4_FLOW:
		return IAVF_FDIR_FLOW_IPV4_TCP;
	case UDP_V4_FLOW:
		return IAVF_FDIR_FLOW_IPV4_UDP;
	case SCTP_V4_FLOW:
		return IAVF_FDIR_FLOW_IPV4_SCTP;
	case AH_V4_FLOW:
		return IAVF_FDIR_FLOW_IPV4_AH;
	case ESP_V4_FLOW:
		return IAVF_FDIR_FLOW_IPV4_ESP;
	case IPV4_USER_FLOW:
		return IAVF_FDIR_FLOW_IPV4_OTHER;
	case TCP_V6_FLOW:
		return IAVF_FDIR_FLOW_IPV6_TCP;
	case UDP_V6_FLOW:
		return IAVF_FDIR_FLOW_IPV6_UDP;
	case SCTP_V6_FLOW:
		return IAVF_FDIR_FLOW_IPV6_SCTP;
	case AH_V6_FLOW:
		return IAVF_FDIR_FLOW_IPV6_AH;
	case ESP_V6_FLOW:
		return IAVF_FDIR_FLOW_IPV6_ESP;
	case IPV6_USER_FLOW:
		return IAVF_FDIR_FLOW_IPV6_OTHER;
	case ETHER_FLOW:
		return IAVF_FDIR_FLOW_NON_IP_L2;
	default:
		return IAVF_FDIR_FLOW_NONE;
	}
}

/**
 * iavf_is_mask_valid - check mask field set
 * @mask: full mask to check
 * @field: field for which mask should be valid
 *
 * If the mask is fully set return true. If it is not valid for field return
 * false.
 */
static bool iavf_is_mask_valid(u64 mask, u64 field)
{
	return (mask & field) == field;
}

/**
 * iavf_parse_rx_flow_user_data - deconstruct user-defined data
 * @fsp: pointer to ethtool Rx flow specification
 * @fltr: pointer to Flow Director filter for userdef data storage
 *
 * Returns 0 on success, negative error value on failure
 */
static int
iavf_parse_rx_flow_user_data(struct ethtool_rx_flow_spec *fsp,
			     struct iavf_fdir_fltr *fltr)
{
	struct iavf_flex_word *flex;
	int i, cnt = 0;

	if (!(fsp->flow_type & FLOW_EXT))
		return 0;

	for (i = 0; i < IAVF_FLEX_WORD_NUM; i++) {
#define IAVF_USERDEF_FLEX_WORD_M	GENMASK(15, 0)
#define IAVF_USERDEF_FLEX_OFFS_S	16
#define IAVF_USERDEF_FLEX_OFFS_M	GENMASK(31, IAVF_USERDEF_FLEX_OFFS_S)
#define IAVF_USERDEF_FLEX_FLTR_M	GENMASK(31, 0)
		u32 value = be32_to_cpu(fsp->h_ext.data[i]);
		u32 mask = be32_to_cpu(fsp->m_ext.data[i]);

		if (!value || !mask)
			continue;

		if (!iavf_is_mask_valid(mask, IAVF_USERDEF_FLEX_FLTR_M))
			return -EINVAL;

		/* 504 is the maximum value for offsets, and offset is measured
		 * from the start of the MAC address.
		 */
#define IAVF_USERDEF_FLEX_MAX_OFFS_VAL 504
		flex = &fltr->flex_words[cnt++];
		flex->word = value & IAVF_USERDEF_FLEX_WORD_M;
		flex->offset = (value & IAVF_USERDEF_FLEX_OFFS_M) >>
			     IAVF_USERDEF_FLEX_OFFS_S;
		if (flex->offset > IAVF_USERDEF_FLEX_MAX_OFFS_VAL)
			return -EINVAL;
	}

	fltr->flex_cnt = cnt;

	return 0;
}

/**
 * iavf_fill_rx_flow_ext_data - fill the additional data
 * @fsp: pointer to ethtool Rx flow specification
 * @fltr: pointer to Flow Director filter to get additional data
 */
static void
iavf_fill_rx_flow_ext_data(struct ethtool_rx_flow_spec *fsp,
			   struct iavf_fdir_fltr *fltr)
{
	if (!fltr->ext_mask.usr_def[0] && !fltr->ext_mask.usr_def[1])
		return;

	fsp->flow_type |= FLOW_EXT;

	memcpy(fsp->h_ext.data, fltr->ext_data.usr_def, sizeof(fsp->h_ext.data));
	memcpy(fsp->m_ext.data, fltr->ext_mask.usr_def, sizeof(fsp->m_ext.data));
}

/**
 * iavf_get_ethtool_fdir_entry - fill ethtool structure with Flow Director filter data
 * @adapter: the VF adapter structure that contains filter list
 * @cmd: ethtool command data structure to receive the filter data
 *
 * Returns 0 as expected for success by ethtool
 */
static int
iavf_get_ethtool_fdir_entry(struct iavf_adapter *adapter,
			    struct ethtool_rxnfc *cmd)
{
	struct ethtool_rx_flow_spec *fsp = (struct ethtool_rx_flow_spec *)&cmd->fs;
	struct iavf_fdir_fltr *rule = NULL;
	int ret = 0;

	if (!FDIR_FLTR_SUPPORT(adapter))
		return -EOPNOTSUPP;

	spin_lock_bh(&adapter->fdir_fltr_lock);

	rule = iavf_find_fdir_fltr_by_loc(adapter, fsp->location);
	if (!rule) {
		ret = -EINVAL;
		goto release_lock;
	}

	fsp->flow_type = iavf_fltr_to_ethtool_flow(rule->flow_type);

	memset(&fsp->m_u, 0, sizeof(fsp->m_u));
	memset(&fsp->m_ext, 0, sizeof(fsp->m_ext));

	switch (fsp->flow_type) {
	case TCP_V4_FLOW:
	case UDP_V4_FLOW:
	case SCTP_V4_FLOW:
		fsp->h_u.tcp_ip4_spec.ip4src = rule->ip_data.v4_addrs.src_ip;
		fsp->h_u.tcp_ip4_spec.ip4dst = rule->ip_data.v4_addrs.dst_ip;
		fsp->h_u.tcp_ip4_spec.psrc = rule->ip_data.src_port;
		fsp->h_u.tcp_ip4_spec.pdst = rule->ip_data.dst_port;
		fsp->h_u.tcp_ip4_spec.tos = rule->ip_data.tos;
		fsp->m_u.tcp_ip4_spec.ip4src = rule->ip_mask.v4_addrs.src_ip;
		fsp->m_u.tcp_ip4_spec.ip4dst = rule->ip_mask.v4_addrs.dst_ip;
		fsp->m_u.tcp_ip4_spec.psrc = rule->ip_mask.src_port;
		fsp->m_u.tcp_ip4_spec.pdst = rule->ip_mask.dst_port;
		fsp->m_u.tcp_ip4_spec.tos = rule->ip_mask.tos;
		break;
	case AH_V4_FLOW:
	case ESP_V4_FLOW:
		fsp->h_u.ah_ip4_spec.ip4src = rule->ip_data.v4_addrs.src_ip;
		fsp->h_u.ah_ip4_spec.ip4dst = rule->ip_data.v4_addrs.dst_ip;
		fsp->h_u.ah_ip4_spec.spi = rule->ip_data.spi;
		fsp->h_u.ah_ip4_spec.tos = rule->ip_data.tos;
		fsp->m_u.ah_ip4_spec.ip4src = rule->ip_mask.v4_addrs.src_ip;
		fsp->m_u.ah_ip4_spec.ip4dst = rule->ip_mask.v4_addrs.dst_ip;
		fsp->m_u.ah_ip4_spec.spi = rule->ip_mask.spi;
		fsp->m_u.ah_ip4_spec.tos = rule->ip_mask.tos;
		break;
	case IPV4_USER_FLOW:
		fsp->h_u.usr_ip4_spec.ip4src = rule->ip_data.v4_addrs.src_ip;
		fsp->h_u.usr_ip4_spec.ip4dst = rule->ip_data.v4_addrs.dst_ip;
		fsp->h_u.usr_ip4_spec.l4_4_bytes = rule->ip_data.l4_header;
		fsp->h_u.usr_ip4_spec.tos = rule->ip_data.tos;
		fsp->h_u.usr_ip4_spec.ip_ver = ETH_RX_NFC_IP4;
		fsp->h_u.usr_ip4_spec.proto = rule->ip_data.proto;
		fsp->m_u.usr_ip4_spec.ip4src = rule->ip_mask.v4_addrs.src_ip;
		fsp->m_u.usr_ip4_spec.ip4dst = rule->ip_mask.v4_addrs.dst_ip;
		fsp->m_u.usr_ip4_spec.l4_4_bytes = rule->ip_mask.l4_header;
		fsp->m_u.usr_ip4_spec.tos = rule->ip_mask.tos;
		fsp->m_u.usr_ip4_spec.ip_ver = 0xFF;
		fsp->m_u.usr_ip4_spec.proto = rule->ip_mask.proto;
		break;
	case TCP_V6_FLOW:
	case UDP_V6_FLOW:
	case SCTP_V6_FLOW:
		memcpy(fsp->h_u.usr_ip6_spec.ip6src, &rule->ip_data.v6_addrs.src_ip,
		       sizeof(struct in6_addr));
		memcpy(fsp->h_u.usr_ip6_spec.ip6dst, &rule->ip_data.v6_addrs.dst_ip,
		       sizeof(struct in6_addr));
		fsp->h_u.tcp_ip6_spec.psrc = rule->ip_data.src_port;
		fsp->h_u.tcp_ip6_spec.pdst = rule->ip_data.dst_port;
		fsp->h_u.tcp_ip6_spec.tclass = rule->ip_data.tclass;
		memcpy(fsp->m_u.usr_ip6_spec.ip6src, &rule->ip_mask.v6_addrs.src_ip,
		       sizeof(struct in6_addr));
		memcpy(fsp->m_u.usr_ip6_spec.ip6dst, &rule->ip_mask.v6_addrs.dst_ip,
		       sizeof(struct in6_addr));
		fsp->m_u.tcp_ip6_spec.psrc = rule->ip_mask.src_port;
		fsp->m_u.tcp_ip6_spec.pdst = rule->ip_mask.dst_port;
		fsp->m_u.tcp_ip6_spec.tclass = rule->ip_mask.tclass;
		break;
	case AH_V6_FLOW:
	case ESP_V6_FLOW:
		memcpy(fsp->h_u.ah_ip6_spec.ip6src, &rule->ip_data.v6_addrs.src_ip,
		       sizeof(struct in6_addr));
		memcpy(fsp->h_u.ah_ip6_spec.ip6dst, &rule->ip_data.v6_addrs.dst_ip,
		       sizeof(struct in6_addr));
		fsp->h_u.ah_ip6_spec.spi = rule->ip_data.spi;
		fsp->h_u.ah_ip6_spec.tclass = rule->ip_data.tclass;
		memcpy(fsp->m_u.ah_ip6_spec.ip6src, &rule->ip_mask.v6_addrs.src_ip,
		       sizeof(struct in6_addr));
		memcpy(fsp->m_u.ah_ip6_spec.ip6dst, &rule->ip_mask.v6_addrs.dst_ip,
		       sizeof(struct in6_addr));
		fsp->m_u.ah_ip6_spec.spi = rule->ip_mask.spi;
		fsp->m_u.ah_ip6_spec.tclass = rule->ip_mask.tclass;
		break;
	case IPV6_USER_FLOW:
		memcpy(fsp->h_u.usr_ip6_spec.ip6src, &rule->ip_data.v6_addrs.src_ip,
		       sizeof(struct in6_addr));
		memcpy(fsp->h_u.usr_ip6_spec.ip6dst, &rule->ip_data.v6_addrs.dst_ip,
		       sizeof(struct in6_addr));
		fsp->h_u.usr_ip6_spec.l4_4_bytes = rule->ip_data.l4_header;
		fsp->h_u.usr_ip6_spec.tclass = rule->ip_data.tclass;
		fsp->h_u.usr_ip6_spec.l4_proto = rule->ip_data.proto;
		memcpy(fsp->m_u.usr_ip6_spec.ip6src, &rule->ip_mask.v6_addrs.src_ip,
		       sizeof(struct in6_addr));
		memcpy(fsp->m_u.usr_ip6_spec.ip6dst, &rule->ip_mask.v6_addrs.dst_ip,
		       sizeof(struct in6_addr));
		fsp->m_u.usr_ip6_spec.l4_4_bytes = rule->ip_mask.l4_header;
		fsp->m_u.usr_ip6_spec.tclass = rule->ip_mask.tclass;
		fsp->m_u.usr_ip6_spec.l4_proto = rule->ip_mask.proto;
		break;
	case ETHER_FLOW:
		fsp->h_u.ether_spec.h_proto = rule->eth_data.etype;
		fsp->m_u.ether_spec.h_proto = rule->eth_mask.etype;
		break;
	default:
		ret = -EINVAL;
		break;
	}

	iavf_fill_rx_flow_ext_data(fsp, rule);

	if (rule->action == VIRTCHNL_ACTION_DROP)
		fsp->ring_cookie = RX_CLS_FLOW_DISC;
	else
		fsp->ring_cookie = rule->q_index;

release_lock:
	spin_unlock_bh(&adapter->fdir_fltr_lock);
	return ret;
}

/**
 * iavf_get_fdir_fltr_ids - fill buffer with filter IDs of active filters
 * @adapter: the VF adapter structure containing the filter list
 * @cmd: ethtool command data structure
 * @rule_locs: ethtool array passed in from OS to receive filter IDs
 *
 * Returns 0 as expected for success by ethtool
 */
static int
iavf_get_fdir_fltr_ids(struct iavf_adapter *adapter, struct ethtool_rxnfc *cmd,
		       u32 *rule_locs)
{
	struct iavf_fdir_fltr *fltr;
	unsigned int cnt = 0;
	int val = 0;

	if (!FDIR_FLTR_SUPPORT(adapter))
		return -EOPNOTSUPP;

	cmd->data = IAVF_MAX_FDIR_FILTERS;

	spin_lock_bh(&adapter->fdir_fltr_lock);

	list_for_each_entry(fltr, &adapter->fdir_list_head, list) {
		if (cnt == cmd->rule_cnt) {
			val = -EMSGSIZE;
			goto release_lock;
		}
		rule_locs[cnt] = fltr->loc;
		cnt++;
	}

release_lock:
	spin_unlock_bh(&adapter->fdir_fltr_lock);
	if (!val)
		cmd->rule_cnt = cnt;

	return val;
}

/**
 * iavf_add_fdir_fltr_info - Set the input set for Flow Director filter
 * @adapter: pointer to the VF adapter structure
 * @fsp: pointer to ethtool Rx flow specification
 * @fltr: filter structure
 */
static int
iavf_add_fdir_fltr_info(struct iavf_adapter *adapter, struct ethtool_rx_flow_spec *fsp,
			struct iavf_fdir_fltr *fltr)
{
	u32 flow_type, q_index = 0;
	enum virtchnl_action act;
	int err;

	if (fsp->ring_cookie == RX_CLS_FLOW_DISC) {
		act = VIRTCHNL_ACTION_DROP;
	} else {
		q_index = fsp->ring_cookie;
		if (q_index >= adapter->num_active_queues)
			return -EINVAL;

		act = VIRTCHNL_ACTION_QUEUE;
	}

	fltr->action = act;
	fltr->loc = fsp->location;
	fltr->q_index = q_index;

	if (fsp->flow_type & FLOW_EXT) {
		memcpy(fltr->ext_data.usr_def, fsp->h_ext.data,
		       sizeof(fltr->ext_data.usr_def));
		memcpy(fltr->ext_mask.usr_def, fsp->m_ext.data,
		       sizeof(fltr->ext_mask.usr_def));
	}

	flow_type = fsp->flow_type & ~(FLOW_EXT | FLOW_MAC_EXT | FLOW_RSS);
	fltr->flow_type = iavf_ethtool_flow_to_fltr(flow_type);

	switch (flow_type) {
	case TCP_V4_FLOW:
	case UDP_V4_FLOW:
	case SCTP_V4_FLOW:
		fltr->ip_data.v4_addrs.src_ip = fsp->h_u.tcp_ip4_spec.ip4src;
		fltr->ip_data.v4_addrs.dst_ip = fsp->h_u.tcp_ip4_spec.ip4dst;
		fltr->ip_data.src_port = fsp->h_u.tcp_ip4_spec.psrc;
		fltr->ip_data.dst_port = fsp->h_u.tcp_ip4_spec.pdst;
		fltr->ip_data.tos = fsp->h_u.tcp_ip4_spec.tos;
		fltr->ip_mask.v4_addrs.src_ip = fsp->m_u.tcp_ip4_spec.ip4src;
		fltr->ip_mask.v4_addrs.dst_ip = fsp->m_u.tcp_ip4_spec.ip4dst;
		fltr->ip_mask.src_port = fsp->m_u.tcp_ip4_spec.psrc;
		fltr->ip_mask.dst_port = fsp->m_u.tcp_ip4_spec.pdst;
		fltr->ip_mask.tos = fsp->m_u.tcp_ip4_spec.tos;
		break;
	case AH_V4_FLOW:
	case ESP_V4_FLOW:
		fltr->ip_data.v4_addrs.src_ip = fsp->h_u.ah_ip4_spec.ip4src;
		fltr->ip_data.v4_addrs.dst_ip = fsp->h_u.ah_ip4_spec.ip4dst;
		fltr->ip_data.spi = fsp->h_u.ah_ip4_spec.spi;
		fltr->ip_data.tos = fsp->h_u.ah_ip4_spec.tos;
		fltr->ip_mask.v4_addrs.src_ip = fsp->m_u.ah_ip4_spec.ip4src;
		fltr->ip_mask.v4_addrs.dst_ip = fsp->m_u.ah_ip4_spec.ip4dst;
		fltr->ip_mask.spi = fsp->m_u.ah_ip4_spec.spi;
		fltr->ip_mask.tos = fsp->m_u.ah_ip4_spec.tos;
		break;
	case IPV4_USER_FLOW:
		fltr->ip_data.v4_addrs.src_ip = fsp->h_u.usr_ip4_spec.ip4src;
		fltr->ip_data.v4_addrs.dst_ip = fsp->h_u.usr_ip4_spec.ip4dst;
		fltr->ip_data.l4_header = fsp->h_u.usr_ip4_spec.l4_4_bytes;
		fltr->ip_data.tos = fsp->h_u.usr_ip4_spec.tos;
		fltr->ip_data.proto = fsp->h_u.usr_ip4_spec.proto;
		fltr->ip_mask.v4_addrs.src_ip = fsp->m_u.usr_ip4_spec.ip4src;
		fltr->ip_mask.v4_addrs.dst_ip = fsp->m_u.usr_ip4_spec.ip4dst;
		fltr->ip_mask.l4_header = fsp->m_u.usr_ip4_spec.l4_4_bytes;
		fltr->ip_mask.tos = fsp->m_u.usr_ip4_spec.tos;
		fltr->ip_mask.proto = fsp->m_u.usr_ip4_spec.proto;
		break;
	case TCP_V6_FLOW:
	case UDP_V6_FLOW:
	case SCTP_V6_FLOW:
		memcpy(&fltr->ip_data.v6_addrs.src_ip, fsp->h_u.usr_ip6_spec.ip6src,
		       sizeof(struct in6_addr));
		memcpy(&fltr->ip_data.v6_addrs.dst_ip, fsp->h_u.usr_ip6_spec.ip6dst,
		       sizeof(struct in6_addr));
		fltr->ip_data.src_port = fsp->h_u.tcp_ip6_spec.psrc;
		fltr->ip_data.dst_port = fsp->h_u.tcp_ip6_spec.pdst;
		fltr->ip_data.tclass = fsp->h_u.tcp_ip6_spec.tclass;
		memcpy(&fltr->ip_mask.v6_addrs.src_ip, fsp->m_u.usr_ip6_spec.ip6src,
		       sizeof(struct in6_addr));
		memcpy(&fltr->ip_mask.v6_addrs.dst_ip, fsp->m_u.usr_ip6_spec.ip6dst,
		       sizeof(struct in6_addr));
		fltr->ip_mask.src_port = fsp->m_u.tcp_ip6_spec.psrc;
		fltr->ip_mask.dst_port = fsp->m_u.tcp_ip6_spec.pdst;
		fltr->ip_mask.tclass = fsp->m_u.tcp_ip6_spec.tclass;
		break;
	case AH_V6_FLOW:
	case ESP_V6_FLOW:
		memcpy(&fltr->ip_data.v6_addrs.src_ip, fsp->h_u.ah_ip6_spec.ip6src,
		       sizeof(struct in6_addr));
		memcpy(&fltr->ip_data.v6_addrs.dst_ip, fsp->h_u.ah_ip6_spec.ip6dst,
		       sizeof(struct in6_addr));
		fltr->ip_data.spi = fsp->h_u.ah_ip6_spec.spi;
		fltr->ip_data.tclass = fsp->h_u.ah_ip6_spec.tclass;
		memcpy(&fltr->ip_mask.v6_addrs.src_ip, fsp->m_u.ah_ip6_spec.ip6src,
		       sizeof(struct in6_addr));
		memcpy(&fltr->ip_mask.v6_addrs.dst_ip, fsp->m_u.ah_ip6_spec.ip6dst,
		       sizeof(struct in6_addr));
		fltr->ip_mask.spi = fsp->m_u.ah_ip6_spec.spi;
		fltr->ip_mask.tclass = fsp->m_u.ah_ip6_spec.tclass;
		break;
	case IPV6_USER_FLOW:
		memcpy(&fltr->ip_data.v6_addrs.src_ip, fsp->h_u.usr_ip6_spec.ip6src,
		       sizeof(struct in6_addr));
		memcpy(&fltr->ip_data.v6_addrs.dst_ip, fsp->h_u.usr_ip6_spec.ip6dst,
		       sizeof(struct in6_addr));
		fltr->ip_data.l4_header = fsp->h_u.usr_ip6_spec.l4_4_bytes;
		fltr->ip_data.tclass = fsp->h_u.usr_ip6_spec.tclass;
		fltr->ip_data.proto = fsp->h_u.usr_ip6_spec.l4_proto;
		memcpy(&fltr->ip_mask.v6_addrs.src_ip, fsp->m_u.usr_ip6_spec.ip6src,
		       sizeof(struct in6_addr));
		memcpy(&fltr->ip_mask.v6_addrs.dst_ip, fsp->m_u.usr_ip6_spec.ip6dst,
		       sizeof(struct in6_addr));
		fltr->ip_mask.l4_header = fsp->m_u.usr_ip6_spec.l4_4_bytes;
		fltr->ip_mask.tclass = fsp->m_u.usr_ip6_spec.tclass;
		fltr->ip_mask.proto = fsp->m_u.usr_ip6_spec.l4_proto;
		break;
	case ETHER_FLOW:
		fltr->eth_data.etype = fsp->h_u.ether_spec.h_proto;
		fltr->eth_mask.etype = fsp->m_u.ether_spec.h_proto;
		break;
	default:
		/* not doing un-parsed flow types */
		return -EINVAL;
	}

	if (iavf_fdir_is_dup_fltr(adapter, fltr))
		return -EEXIST;

	err = iavf_parse_rx_flow_user_data(fsp, fltr);
	if (err)
		return err;

	return iavf_fill_fdir_add_msg(adapter, fltr);
}

/**
 * iavf_add_fdir_ethtool - add Flow Director filter
 * @adapter: pointer to the VF adapter structure
 * @cmd: command to add Flow Director filter
 *
 * Returns 0 on success and negative values for failure
 */
static int iavf_add_fdir_ethtool(struct iavf_adapter *adapter, struct ethtool_rxnfc *cmd)
{
	struct ethtool_rx_flow_spec *fsp = &cmd->fs;
	struct iavf_fdir_fltr *fltr;
	int count = 50;
	int err;

	if (!FDIR_FLTR_SUPPORT(adapter))
		return -EOPNOTSUPP;

	if (fsp->flow_type & FLOW_MAC_EXT)
		return -EINVAL;

	if (adapter->fdir_active_fltr >= IAVF_MAX_FDIR_FILTERS) {
		dev_err(&adapter->pdev->dev,
			"Unable to add Flow Director filter because VF reached the limit of max allowed filters (%u)\n",
			IAVF_MAX_FDIR_FILTERS);
		return -ENOSPC;
	}

	spin_lock_bh(&adapter->fdir_fltr_lock);
	if (iavf_find_fdir_fltr_by_loc(adapter, fsp->location)) {
		dev_err(&adapter->pdev->dev, "Failed to add Flow Director filter, it already exists\n");
		spin_unlock_bh(&adapter->fdir_fltr_lock);
		return -EEXIST;
	}
	spin_unlock_bh(&adapter->fdir_fltr_lock);

	fltr = kzalloc(sizeof(*fltr), GFP_KERNEL);
	if (!fltr)
		return -ENOMEM;

	while (!mutex_trylock(&adapter->crit_lock)) {
		if (--count == 0) {
			kfree(fltr);
			return -EINVAL;
		}
		udelay(1);
	}

	err = iavf_add_fdir_fltr_info(adapter, fsp, fltr);
	if (err)
		goto ret;

	spin_lock_bh(&adapter->fdir_fltr_lock);
	iavf_fdir_list_add_fltr(adapter, fltr);
	adapter->fdir_active_fltr++;
	fltr->state = IAVF_FDIR_FLTR_ADD_REQUEST;
	adapter->aq_required |= IAVF_FLAG_AQ_ADD_FDIR_FILTER;
	spin_unlock_bh(&adapter->fdir_fltr_lock);

	mod_delayed_work(iavf_wq, &adapter->watchdog_task, 0);

ret:
	if (err && fltr)
		kfree(fltr);

	mutex_unlock(&adapter->crit_lock);
	return err;
}

/**
 * iavf_del_fdir_ethtool - delete Flow Director filter
 * @adapter: pointer to the VF adapter structure
 * @cmd: command to delete Flow Director filter
 *
 * Returns 0 on success and negative values for failure
 */
static int iavf_del_fdir_ethtool(struct iavf_adapter *adapter, struct ethtool_rxnfc *cmd)
{
	struct ethtool_rx_flow_spec *fsp = (struct ethtool_rx_flow_spec *)&cmd->fs;
	struct iavf_fdir_fltr *fltr = NULL;
	int err = 0;

	if (!FDIR_FLTR_SUPPORT(adapter))
		return -EOPNOTSUPP;

	spin_lock_bh(&adapter->fdir_fltr_lock);
	fltr = iavf_find_fdir_fltr_by_loc(adapter, fsp->location);
	if (fltr) {
		if (fltr->state == IAVF_FDIR_FLTR_ACTIVE) {
			fltr->state = IAVF_FDIR_FLTR_DEL_REQUEST;
			adapter->aq_required |= IAVF_FLAG_AQ_DEL_FDIR_FILTER;
		} else {
			err = -EBUSY;
		}
	} else if (adapter->fdir_active_fltr) {
		err = -EINVAL;
	}
	spin_unlock_bh(&adapter->fdir_fltr_lock);

	if (fltr && fltr->state == IAVF_FDIR_FLTR_DEL_REQUEST)
		mod_delayed_work(iavf_wq, &adapter->watchdog_task, 0);

	return err;
}

/**
 * iavf_adv_rss_parse_hdrs - parses headers from RSS hash input
 * @cmd: ethtool rxnfc command
 *
 * This function parses the rxnfc command and returns intended
 * header types for RSS configuration
 */
static u32 iavf_adv_rss_parse_hdrs(struct ethtool_rxnfc *cmd)
{
	u32 hdrs = IAVF_ADV_RSS_FLOW_SEG_HDR_NONE;

	switch (cmd->flow_type) {
	case TCP_V4_FLOW:
		hdrs |= IAVF_ADV_RSS_FLOW_SEG_HDR_TCP |
			IAVF_ADV_RSS_FLOW_SEG_HDR_IPV4;
		break;
	case UDP_V4_FLOW:
		hdrs |= IAVF_ADV_RSS_FLOW_SEG_HDR_UDP |
			IAVF_ADV_RSS_FLOW_SEG_HDR_IPV4;
		break;
	case SCTP_V4_FLOW:
		hdrs |= IAVF_ADV_RSS_FLOW_SEG_HDR_SCTP |
			IAVF_ADV_RSS_FLOW_SEG_HDR_IPV4;
		break;
	case TCP_V6_FLOW:
		hdrs |= IAVF_ADV_RSS_FLOW_SEG_HDR_TCP |
			IAVF_ADV_RSS_FLOW_SEG_HDR_IPV6;
		break;
	case UDP_V6_FLOW:
		hdrs |= IAVF_ADV_RSS_FLOW_SEG_HDR_UDP |
			IAVF_ADV_RSS_FLOW_SEG_HDR_IPV6;
		break;
	case SCTP_V6_FLOW:
		hdrs |= IAVF_ADV_RSS_FLOW_SEG_HDR_SCTP |
			IAVF_ADV_RSS_FLOW_SEG_HDR_IPV6;
		break;
	default:
		break;
	}

	return hdrs;
}

/**
 * iavf_adv_rss_parse_hash_flds - parses hash fields from RSS hash input
 * @cmd: ethtool rxnfc command
 *
 * This function parses the rxnfc command and returns intended hash fields for
 * RSS configuration
 */
static u64 iavf_adv_rss_parse_hash_flds(struct ethtool_rxnfc *cmd)
{
	u64 hfld = IAVF_ADV_RSS_HASH_INVALID;

	if (cmd->data & RXH_IP_SRC || cmd->data & RXH_IP_DST) {
		switch (cmd->flow_type) {
		case TCP_V4_FLOW:
		case UDP_V4_FLOW:
		case SCTP_V4_FLOW:
			if (cmd->data & RXH_IP_SRC)
				hfld |= IAVF_ADV_RSS_HASH_FLD_IPV4_SA;
			if (cmd->data & RXH_IP_DST)
				hfld |= IAVF_ADV_RSS_HASH_FLD_IPV4_DA;
			break;
		case TCP_V6_FLOW:
		case UDP_V6_FLOW:
		case SCTP_V6_FLOW:
			if (cmd->data & RXH_IP_SRC)
				hfld |= IAVF_ADV_RSS_HASH_FLD_IPV6_SA;
			if (cmd->data & RXH_IP_DST)
				hfld |= IAVF_ADV_RSS_HASH_FLD_IPV6_DA;
			break;
		default:
			break;
		}
	}

	if (cmd->data & RXH_L4_B_0_1 || cmd->data & RXH_L4_B_2_3) {
		switch (cmd->flow_type) {
		case TCP_V4_FLOW:
		case TCP_V6_FLOW:
			if (cmd->data & RXH_L4_B_0_1)
				hfld |= IAVF_ADV_RSS_HASH_FLD_TCP_SRC_PORT;
			if (cmd->data & RXH_L4_B_2_3)
				hfld |= IAVF_ADV_RSS_HASH_FLD_TCP_DST_PORT;
			break;
		case UDP_V4_FLOW:
		case UDP_V6_FLOW:
			if (cmd->data & RXH_L4_B_0_1)
				hfld |= IAVF_ADV_RSS_HASH_FLD_UDP_SRC_PORT;
			if (cmd->data & RXH_L4_B_2_3)
				hfld |= IAVF_ADV_RSS_HASH_FLD_UDP_DST_PORT;
			break;
		case SCTP_V4_FLOW:
		case SCTP_V6_FLOW:
			if (cmd->data & RXH_L4_B_0_1)
				hfld |= IAVF_ADV_RSS_HASH_FLD_SCTP_SRC_PORT;
			if (cmd->data & RXH_L4_B_2_3)
				hfld |= IAVF_ADV_RSS_HASH_FLD_SCTP_DST_PORT;
			break;
		default:
			break;
		}
	}

	return hfld;
}

/**
 * iavf_set_adv_rss_hash_opt - Enable/Disable flow types for RSS hash
 * @adapter: pointer to the VF adapter structure
 * @cmd: ethtool rxnfc command
 *
 * Returns Success if the flow input set is supported.
 */
static int
iavf_set_adv_rss_hash_opt(struct iavf_adapter *adapter,
			  struct ethtool_rxnfc *cmd)
{
	struct iavf_adv_rss *rss_old, *rss_new;
	bool rss_new_add = false;
	int count = 50, err = 0;
	u64 hash_flds;
	u32 hdrs;

	if (!ADV_RSS_SUPPORT(adapter))
		return -EOPNOTSUPP;

	hdrs = iavf_adv_rss_parse_hdrs(cmd);
	if (hdrs == IAVF_ADV_RSS_FLOW_SEG_HDR_NONE)
		return -EINVAL;

	hash_flds = iavf_adv_rss_parse_hash_flds(cmd);
	if (hash_flds == IAVF_ADV_RSS_HASH_INVALID)
		return -EINVAL;

	rss_new = kzalloc(sizeof(*rss_new), GFP_KERNEL);
	if (!rss_new)
		return -ENOMEM;

	if (iavf_fill_adv_rss_cfg_msg(&rss_new->cfg_msg, hdrs, hash_flds)) {
		kfree(rss_new);
		return -EINVAL;
	}

	while (!mutex_trylock(&adapter->crit_lock)) {
		if (--count == 0) {
			kfree(rss_new);
			return -EINVAL;
		}

		udelay(1);
	}

	spin_lock_bh(&adapter->adv_rss_lock);
	rss_old = iavf_find_adv_rss_cfg_by_hdrs(adapter, hdrs);
	if (rss_old) {
		if (rss_old->state != IAVF_ADV_RSS_ACTIVE) {
			err = -EBUSY;
		} else if (rss_old->hash_flds != hash_flds) {
			rss_old->state = IAVF_ADV_RSS_ADD_REQUEST;
			rss_old->hash_flds = hash_flds;
			memcpy(&rss_old->cfg_msg, &rss_new->cfg_msg,
			       sizeof(rss_new->cfg_msg));
			adapter->aq_required |= IAVF_FLAG_AQ_ADD_ADV_RSS_CFG;
		} else {
			err = -EEXIST;
		}
	} else {
		rss_new_add = true;
		rss_new->state = IAVF_ADV_RSS_ADD_REQUEST;
		rss_new->packet_hdrs = hdrs;
		rss_new->hash_flds = hash_flds;
		list_add_tail(&rss_new->list, &adapter->adv_rss_list_head);
		adapter->aq_required |= IAVF_FLAG_AQ_ADD_ADV_RSS_CFG;
	}
	spin_unlock_bh(&adapter->adv_rss_lock);

	if (!err)
		mod_delayed_work(iavf_wq, &adapter->watchdog_task, 0);

	mutex_unlock(&adapter->crit_lock);

	if (!rss_new_add)
		kfree(rss_new);

	return err;
}

/**
 * iavf_get_adv_rss_hash_opt - Retrieve hash fields for a given flow-type
 * @adapter: pointer to the VF adapter structure
 * @cmd: ethtool rxnfc command
 *
 * Returns Success if the flow input set is supported.
 */
static int
iavf_get_adv_rss_hash_opt(struct iavf_adapter *adapter,
			  struct ethtool_rxnfc *cmd)
{
	struct iavf_adv_rss *rss;
	u64 hash_flds;
	u32 hdrs;

	if (!ADV_RSS_SUPPORT(adapter))
		return -EOPNOTSUPP;

	cmd->data = 0;

	hdrs = iavf_adv_rss_parse_hdrs(cmd);
	if (hdrs == IAVF_ADV_RSS_FLOW_SEG_HDR_NONE)
		return -EINVAL;

	spin_lock_bh(&adapter->adv_rss_lock);
	rss = iavf_find_adv_rss_cfg_by_hdrs(adapter, hdrs);
	if (rss)
		hash_flds = rss->hash_flds;
	else
		hash_flds = IAVF_ADV_RSS_HASH_INVALID;
	spin_unlock_bh(&adapter->adv_rss_lock);

	if (hash_flds == IAVF_ADV_RSS_HASH_INVALID)
		return -EINVAL;

	if (hash_flds & (IAVF_ADV_RSS_HASH_FLD_IPV4_SA |
			 IAVF_ADV_RSS_HASH_FLD_IPV6_SA))
		cmd->data |= (u64)RXH_IP_SRC;

	if (hash_flds & (IAVF_ADV_RSS_HASH_FLD_IPV4_DA |
			 IAVF_ADV_RSS_HASH_FLD_IPV6_DA))
		cmd->data |= (u64)RXH_IP_DST;

	if (hash_flds & (IAVF_ADV_RSS_HASH_FLD_TCP_SRC_PORT |
			 IAVF_ADV_RSS_HASH_FLD_UDP_SRC_PORT |
			 IAVF_ADV_RSS_HASH_FLD_SCTP_SRC_PORT))
		cmd->data |= (u64)RXH_L4_B_0_1;

	if (hash_flds & (IAVF_ADV_RSS_HASH_FLD_TCP_DST_PORT |
			 IAVF_ADV_RSS_HASH_FLD_UDP_DST_PORT |
			 IAVF_ADV_RSS_HASH_FLD_SCTP_DST_PORT))
		cmd->data |= (u64)RXH_L4_B_2_3;

	return 0;
}

/**
 * iavf_set_rxnfc - command to set Rx flow rules.
 * @netdev: network interface device structure
 * @cmd: ethtool rxnfc command
 *
 * Returns 0 for success and negative values for errors
 */
static int iavf_set_rxnfc(struct net_device *netdev, struct ethtool_rxnfc *cmd)
{
	struct iavf_adapter *adapter = netdev_priv(netdev);
	int ret = -EOPNOTSUPP;

	switch (cmd->cmd) {
	case ETHTOOL_SRXCLSRLINS:
		ret = iavf_add_fdir_ethtool(adapter, cmd);
		break;
	case ETHTOOL_SRXCLSRLDEL:
		ret = iavf_del_fdir_ethtool(adapter, cmd);
		break;
	case ETHTOOL_SRXFH:
		ret = iavf_set_adv_rss_hash_opt(adapter, cmd);
		break;
	default:
		break;
	}

	return ret;
}

/**
 * iavf_get_rxnfc - command to get RX flow classification rules
 * @netdev: network interface device structure
 * @cmd: ethtool rxnfc command
 * @rule_locs: pointer to store rule locations
 *
 * Returns Success if the command is supported.
 **/
static int iavf_get_rxnfc(struct net_device *netdev, struct ethtool_rxnfc *cmd,
			  u32 *rule_locs)
{
	struct iavf_adapter *adapter = netdev_priv(netdev);
	int ret = -EOPNOTSUPP;

	switch (cmd->cmd) {
	case ETHTOOL_GRXRINGS:
		cmd->data = adapter->num_active_queues;
		ret = 0;
		break;
	case ETHTOOL_GRXCLSRLCNT:
		if (!FDIR_FLTR_SUPPORT(adapter))
			break;
		cmd->rule_cnt = adapter->fdir_active_fltr;
		cmd->data = IAVF_MAX_FDIR_FILTERS;
		ret = 0;
		break;
	case ETHTOOL_GRXCLSRULE:
		ret = iavf_get_ethtool_fdir_entry(adapter, cmd);
		break;
	case ETHTOOL_GRXCLSRLALL:
		ret = iavf_get_fdir_fltr_ids(adapter, cmd, (u32 *)rule_locs);
		break;
	case ETHTOOL_GRXFH:
		ret = iavf_get_adv_rss_hash_opt(adapter, cmd);
		break;
	default:
		break;
	}

	return ret;
}
/**
 * iavf_get_channels: get the number of channels supported by the device
 * @netdev: network interface device structure
 * @ch: channel information structure
 *
 * For the purposes of our device, we only use combined channels, i.e. a tx/rx
 * queue pair. Report one extra channel to match our "other" MSI-X vector.
 **/
static void iavf_get_channels(struct net_device *netdev,
			      struct ethtool_channels *ch)
{
	struct iavf_adapter *adapter = netdev_priv(netdev);

	/* Report maximum channels */
	ch->max_combined = adapter->vsi_res->num_queue_pairs;

	ch->max_other = NONQ_VECS;
	ch->other_count = NONQ_VECS;

	ch->combined_count = adapter->num_active_queues;
}

/**
 * iavf_set_channels: set the new channel count
 * @netdev: network interface device structure
 * @ch: channel information structure
 *
 * Negotiate a new number of channels with the PF then do a reset.  During
 * reset we'll realloc queues and fix the RSS table.  Returns 0 on success,
 * negative on failure.
 **/
static int iavf_set_channels(struct net_device *netdev,
			     struct ethtool_channels *ch)
{
	struct iavf_adapter *adapter = netdev_priv(netdev);
	u32 num_req = ch->combined_count;
	int i;

	if ((adapter->vf_res->vf_cap_flags & VIRTCHNL_VF_OFFLOAD_ADQ) &&
	    adapter->num_tc) {
		dev_info(&adapter->pdev->dev, "Cannot set channels since ADq is enabled.\n");
		return -EINVAL;
	}

	/* All of these should have already been checked by ethtool before this
	 * even gets to us, but just to be sure.
	 */
	if (num_req == 0 || num_req > adapter->vsi_res->num_queue_pairs)
		return -EINVAL;

	if (num_req == adapter->num_active_queues)
		return 0;

	if (ch->rx_count || ch->tx_count || ch->other_count != NONQ_VECS)
		return -EINVAL;

	adapter->num_req_queues = num_req;
	adapter->flags |= IAVF_FLAG_REINIT_ITR_NEEDED;
	iavf_schedule_reset(adapter);

	/* wait for the reset is done */
	for (i = 0; i < IAVF_RESET_WAIT_COMPLETE_COUNT; i++) {
		msleep(IAVF_RESET_WAIT_MS);
		if (adapter->flags & IAVF_FLAG_RESET_PENDING)
			continue;
		break;
	}
	if (i == IAVF_RESET_WAIT_COMPLETE_COUNT) {
		adapter->flags &= ~IAVF_FLAG_REINIT_ITR_NEEDED;
<<<<<<< HEAD
		adapter->num_active_queues = num_req;
=======
		adapter->num_req_queues = 0;
>>>>>>> 9b37665a
		return -EOPNOTSUPP;
	}

	return 0;
}

/**
 * iavf_get_rxfh_key_size - get the RSS hash key size
 * @netdev: network interface device structure
 *
 * Returns the table size.
 **/
static u32 iavf_get_rxfh_key_size(struct net_device *netdev)
{
	struct iavf_adapter *adapter = netdev_priv(netdev);

	return adapter->rss_key_size;
}

/**
 * iavf_get_rxfh_indir_size - get the rx flow hash indirection table size
 * @netdev: network interface device structure
 *
 * Returns the table size.
 **/
static u32 iavf_get_rxfh_indir_size(struct net_device *netdev)
{
	struct iavf_adapter *adapter = netdev_priv(netdev);

	return adapter->rss_lut_size;
}

/**
 * iavf_get_rxfh - get the rx flow hash indirection table
 * @netdev: network interface device structure
 * @indir: indirection table
 * @key: hash key
 * @hfunc: hash function in use
 *
 * Reads the indirection table directly from the hardware. Always returns 0.
 **/
static int iavf_get_rxfh(struct net_device *netdev, u32 *indir, u8 *key,
			 u8 *hfunc)
{
	struct iavf_adapter *adapter = netdev_priv(netdev);
	u16 i;

	if (hfunc)
		*hfunc = ETH_RSS_HASH_TOP;
	if (key)
		memcpy(key, adapter->rss_key, adapter->rss_key_size);

	if (indir)
		/* Each 32 bits pointed by 'indir' is stored with a lut entry */
		for (i = 0; i < adapter->rss_lut_size; i++)
			indir[i] = (u32)adapter->rss_lut[i];

	return 0;
}

/**
 * iavf_set_rxfh - set the rx flow hash indirection table
 * @netdev: network interface device structure
 * @indir: indirection table
 * @key: hash key
 * @hfunc: hash function to use
 *
 * Returns -EINVAL if the table specifies an inavlid queue id, otherwise
 * returns 0 after programming the table.
 **/
static int iavf_set_rxfh(struct net_device *netdev, const u32 *indir,
			 const u8 *key, const u8 hfunc)
{
	struct iavf_adapter *adapter = netdev_priv(netdev);
	u16 i;

	/* We do not allow change in unsupported parameters */
	if (key ||
	    (hfunc != ETH_RSS_HASH_NO_CHANGE && hfunc != ETH_RSS_HASH_TOP))
		return -EOPNOTSUPP;
	if (!indir)
		return 0;

	if (key)
		memcpy(adapter->rss_key, key, adapter->rss_key_size);

	/* Each 32 bits pointed by 'indir' is stored with a lut entry */
	for (i = 0; i < adapter->rss_lut_size; i++)
		adapter->rss_lut[i] = (u8)(indir[i]);

	return iavf_config_rss(adapter);
}

static const struct ethtool_ops iavf_ethtool_ops = {
	.supported_coalesce_params = ETHTOOL_COALESCE_USECS |
				     ETHTOOL_COALESCE_MAX_FRAMES |
				     ETHTOOL_COALESCE_MAX_FRAMES_IRQ |
				     ETHTOOL_COALESCE_USE_ADAPTIVE,
	.get_drvinfo		= iavf_get_drvinfo,
	.get_link		= ethtool_op_get_link,
	.get_ringparam		= iavf_get_ringparam,
	.set_ringparam		= iavf_set_ringparam,
	.get_strings		= iavf_get_strings,
	.get_ethtool_stats	= iavf_get_ethtool_stats,
	.get_sset_count		= iavf_get_sset_count,
	.get_priv_flags		= iavf_get_priv_flags,
	.set_priv_flags		= iavf_set_priv_flags,
	.get_msglevel		= iavf_get_msglevel,
	.set_msglevel		= iavf_set_msglevel,
	.get_coalesce		= iavf_get_coalesce,
	.set_coalesce		= iavf_set_coalesce,
	.get_per_queue_coalesce = iavf_get_per_queue_coalesce,
	.set_per_queue_coalesce = iavf_set_per_queue_coalesce,
	.set_rxnfc		= iavf_set_rxnfc,
	.get_rxnfc		= iavf_get_rxnfc,
	.get_rxfh_indir_size	= iavf_get_rxfh_indir_size,
	.get_rxfh		= iavf_get_rxfh,
	.set_rxfh		= iavf_set_rxfh,
	.get_channels		= iavf_get_channels,
	.set_channels		= iavf_set_channels,
	.get_rxfh_key_size	= iavf_get_rxfh_key_size,
	.get_link_ksettings	= iavf_get_link_ksettings,
};

/**
 * iavf_set_ethtool_ops - Initialize ethtool ops struct
 * @netdev: network interface device structure
 *
 * Sets ethtool ops struct in our netdev so that ethtool can call
 * our functions.
 **/
void iavf_set_ethtool_ops(struct net_device *netdev)
{
	netdev->ethtool_ops = &iavf_ethtool_ops;
}<|MERGE_RESOLUTION|>--- conflicted
+++ resolved
@@ -1855,11 +1855,7 @@
 	}
 	if (i == IAVF_RESET_WAIT_COMPLETE_COUNT) {
 		adapter->flags &= ~IAVF_FLAG_REINIT_ITR_NEEDED;
-<<<<<<< HEAD
-		adapter->num_active_queues = num_req;
-=======
 		adapter->num_req_queues = 0;
->>>>>>> 9b37665a
 		return -EOPNOTSUPP;
 	}
 
