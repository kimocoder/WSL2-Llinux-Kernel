// SPDX-License-Identifier: GPL-2.0
/* Copyright(c) 2013 - 2018 Intel Corporation. */

#include "iavf.h"
#include "iavf_prototype.h"
#include "iavf_client.h"
/* All iavf tracepoints are defined by the include below, which must
 * be included exactly once across the whole kernel with
 * CREATE_TRACE_POINTS defined
 */
#define CREATE_TRACE_POINTS
#include "iavf_trace.h"

static int iavf_setup_all_tx_resources(struct iavf_adapter *adapter);
static int iavf_setup_all_rx_resources(struct iavf_adapter *adapter);
static int iavf_close(struct net_device *netdev);
static void iavf_init_get_resources(struct iavf_adapter *adapter);
static int iavf_check_reset_complete(struct iavf_hw *hw);

char iavf_driver_name[] = "iavf";
static const char iavf_driver_string[] =
	"Intel(R) Ethernet Adaptive Virtual Function Network Driver";

static const char iavf_copyright[] =
	"Copyright (c) 2013 - 2018 Intel Corporation.";

/* iavf_pci_tbl - PCI Device ID Table
 *
 * Wildcard entries (PCI_ANY_ID) should come last
 * Last entry must be all 0s
 *
 * { Vendor ID, Device ID, SubVendor ID, SubDevice ID,
 *   Class, Class Mask, private data (not used) }
 */
static const struct pci_device_id iavf_pci_tbl[] = {
	{PCI_VDEVICE(INTEL, IAVF_DEV_ID_VF), 0},
	{PCI_VDEVICE(INTEL, IAVF_DEV_ID_VF_HV), 0},
	{PCI_VDEVICE(INTEL, IAVF_DEV_ID_X722_VF), 0},
	{PCI_VDEVICE(INTEL, IAVF_DEV_ID_ADAPTIVE_VF), 0},
	/* required last entry */
	{0, }
};

MODULE_DEVICE_TABLE(pci, iavf_pci_tbl);

MODULE_ALIAS("i40evf");
MODULE_AUTHOR("Intel Corporation, <linux.nics@intel.com>");
MODULE_DESCRIPTION("Intel(R) Ethernet Adaptive Virtual Function Network Driver");
MODULE_LICENSE("GPL v2");

static const struct net_device_ops iavf_netdev_ops;
struct workqueue_struct *iavf_wq;

/**
 * iavf_pdev_to_adapter - go from pci_dev to adapter
 * @pdev: pci_dev pointer
 */
static struct iavf_adapter *iavf_pdev_to_adapter(struct pci_dev *pdev)
{
	return netdev_priv(pci_get_drvdata(pdev));
}

/**
 * iavf_allocate_dma_mem_d - OS specific memory alloc for shared code
 * @hw:   pointer to the HW structure
 * @mem:  ptr to mem struct to fill out
 * @size: size of memory requested
 * @alignment: what to align the allocation to
 **/
enum iavf_status iavf_allocate_dma_mem_d(struct iavf_hw *hw,
					 struct iavf_dma_mem *mem,
					 u64 size, u32 alignment)
{
	struct iavf_adapter *adapter = (struct iavf_adapter *)hw->back;

	if (!mem)
		return IAVF_ERR_PARAM;

	mem->size = ALIGN(size, alignment);
	mem->va = dma_alloc_coherent(&adapter->pdev->dev, mem->size,
				     (dma_addr_t *)&mem->pa, GFP_KERNEL);
	if (mem->va)
		return 0;
	else
		return IAVF_ERR_NO_MEMORY;
}

/**
 * iavf_free_dma_mem_d - OS specific memory free for shared code
 * @hw:   pointer to the HW structure
 * @mem:  ptr to mem struct to free
 **/
enum iavf_status iavf_free_dma_mem_d(struct iavf_hw *hw,
				     struct iavf_dma_mem *mem)
{
	struct iavf_adapter *adapter = (struct iavf_adapter *)hw->back;

	if (!mem || !mem->va)
		return IAVF_ERR_PARAM;
	dma_free_coherent(&adapter->pdev->dev, mem->size,
			  mem->va, (dma_addr_t)mem->pa);
	return 0;
}

/**
 * iavf_allocate_virt_mem_d - OS specific memory alloc for shared code
 * @hw:   pointer to the HW structure
 * @mem:  ptr to mem struct to fill out
 * @size: size of memory requested
 **/
enum iavf_status iavf_allocate_virt_mem_d(struct iavf_hw *hw,
					  struct iavf_virt_mem *mem, u32 size)
{
	if (!mem)
		return IAVF_ERR_PARAM;

	mem->size = size;
	mem->va = kzalloc(size, GFP_KERNEL);

	if (mem->va)
		return 0;
	else
		return IAVF_ERR_NO_MEMORY;
}

/**
 * iavf_free_virt_mem_d - OS specific memory free for shared code
 * @hw:   pointer to the HW structure
 * @mem:  ptr to mem struct to free
 **/
enum iavf_status iavf_free_virt_mem_d(struct iavf_hw *hw,
				      struct iavf_virt_mem *mem)
{
	if (!mem)
		return IAVF_ERR_PARAM;

	/* it's ok to kfree a NULL pointer */
	kfree(mem->va);

	return 0;
}

/**
 * iavf_lock_timeout - try to lock mutex but give up after timeout
 * @lock: mutex that should be locked
 * @msecs: timeout in msecs
 *
 * Returns 0 on success, negative on failure
 **/
int iavf_lock_timeout(struct mutex *lock, unsigned int msecs)
{
	unsigned int wait, delay = 10;

	for (wait = 0; wait < msecs; wait += delay) {
		if (mutex_trylock(lock))
			return 0;

		msleep(delay);
	}

	return -1;
}

/**
 * iavf_schedule_reset - Set the flags and schedule a reset event
 * @adapter: board private structure
 **/
void iavf_schedule_reset(struct iavf_adapter *adapter)
{
	if (!(adapter->flags &
	      (IAVF_FLAG_RESET_PENDING | IAVF_FLAG_RESET_NEEDED))) {
		adapter->flags |= IAVF_FLAG_RESET_NEEDED;
		queue_work(iavf_wq, &adapter->reset_task);
	}
}

/**
 * iavf_schedule_request_stats - Set the flags and schedule statistics request
 * @adapter: board private structure
 *
 * Sets IAVF_FLAG_AQ_REQUEST_STATS flag so iavf_watchdog_task() will explicitly
 * request and refresh ethtool stats
 **/
void iavf_schedule_request_stats(struct iavf_adapter *adapter)
{
	adapter->aq_required |= IAVF_FLAG_AQ_REQUEST_STATS;
	mod_delayed_work(iavf_wq, &adapter->watchdog_task, 0);
}

/**
 * iavf_tx_timeout - Respond to a Tx Hang
 * @netdev: network interface device structure
 * @txqueue: queue number that is timing out
 **/
static void iavf_tx_timeout(struct net_device *netdev, unsigned int txqueue)
{
	struct iavf_adapter *adapter = netdev_priv(netdev);

	adapter->tx_timeout_count++;
	iavf_schedule_reset(adapter);
}

/**
 * iavf_misc_irq_disable - Mask off interrupt generation on the NIC
 * @adapter: board private structure
 **/
static void iavf_misc_irq_disable(struct iavf_adapter *adapter)
{
	struct iavf_hw *hw = &adapter->hw;

	if (!adapter->msix_entries)
		return;

	wr32(hw, IAVF_VFINT_DYN_CTL01, 0);

	iavf_flush(hw);

	synchronize_irq(adapter->msix_entries[0].vector);
}

/**
 * iavf_misc_irq_enable - Enable default interrupt generation settings
 * @adapter: board private structure
 **/
static void iavf_misc_irq_enable(struct iavf_adapter *adapter)
{
	struct iavf_hw *hw = &adapter->hw;

	wr32(hw, IAVF_VFINT_DYN_CTL01, IAVF_VFINT_DYN_CTL01_INTENA_MASK |
				       IAVF_VFINT_DYN_CTL01_ITR_INDX_MASK);
	wr32(hw, IAVF_VFINT_ICR0_ENA1, IAVF_VFINT_ICR0_ENA1_ADMINQ_MASK);

	iavf_flush(hw);
}

/**
 * iavf_irq_disable - Mask off interrupt generation on the NIC
 * @adapter: board private structure
 **/
static void iavf_irq_disable(struct iavf_adapter *adapter)
{
	int i;
	struct iavf_hw *hw = &adapter->hw;

	if (!adapter->msix_entries)
		return;

	for (i = 1; i < adapter->num_msix_vectors; i++) {
		wr32(hw, IAVF_VFINT_DYN_CTLN1(i - 1), 0);
		synchronize_irq(adapter->msix_entries[i].vector);
	}
	iavf_flush(hw);
}

/**
 * iavf_irq_enable_queues - Enable interrupt for specified queues
 * @adapter: board private structure
 * @mask: bitmap of queues to enable
 **/
void iavf_irq_enable_queues(struct iavf_adapter *adapter, u32 mask)
{
	struct iavf_hw *hw = &adapter->hw;
	int i;

	for (i = 1; i < adapter->num_msix_vectors; i++) {
		if (mask & BIT(i - 1)) {
			wr32(hw, IAVF_VFINT_DYN_CTLN1(i - 1),
			     IAVF_VFINT_DYN_CTLN1_INTENA_MASK |
			     IAVF_VFINT_DYN_CTLN1_ITR_INDX_MASK);
		}
	}
}

/**
 * iavf_irq_enable - Enable default interrupt generation settings
 * @adapter: board private structure
 * @flush: boolean value whether to run rd32()
 **/
void iavf_irq_enable(struct iavf_adapter *adapter, bool flush)
{
	struct iavf_hw *hw = &adapter->hw;

	iavf_misc_irq_enable(adapter);
	iavf_irq_enable_queues(adapter, ~0);

	if (flush)
		iavf_flush(hw);
}

/**
 * iavf_msix_aq - Interrupt handler for vector 0
 * @irq: interrupt number
 * @data: pointer to netdev
 **/
static irqreturn_t iavf_msix_aq(int irq, void *data)
{
	struct net_device *netdev = data;
	struct iavf_adapter *adapter = netdev_priv(netdev);
	struct iavf_hw *hw = &adapter->hw;

	/* handle non-queue interrupts, these reads clear the registers */
	rd32(hw, IAVF_VFINT_ICR01);
	rd32(hw, IAVF_VFINT_ICR0_ENA1);

	if (adapter->state != __IAVF_REMOVE)
		/* schedule work on the private workqueue */
		queue_work(iavf_wq, &adapter->adminq_task);

	return IRQ_HANDLED;
}

/**
 * iavf_msix_clean_rings - MSIX mode Interrupt Handler
 * @irq: interrupt number
 * @data: pointer to a q_vector
 **/
static irqreturn_t iavf_msix_clean_rings(int irq, void *data)
{
	struct iavf_q_vector *q_vector = data;

	if (!q_vector->tx.ring && !q_vector->rx.ring)
		return IRQ_HANDLED;

	napi_schedule_irqoff(&q_vector->napi);

	return IRQ_HANDLED;
}

/**
 * iavf_map_vector_to_rxq - associate irqs with rx queues
 * @adapter: board private structure
 * @v_idx: interrupt number
 * @r_idx: queue number
 **/
static void
iavf_map_vector_to_rxq(struct iavf_adapter *adapter, int v_idx, int r_idx)
{
	struct iavf_q_vector *q_vector = &adapter->q_vectors[v_idx];
	struct iavf_ring *rx_ring = &adapter->rx_rings[r_idx];
	struct iavf_hw *hw = &adapter->hw;

	rx_ring->q_vector = q_vector;
	rx_ring->next = q_vector->rx.ring;
	rx_ring->vsi = &adapter->vsi;
	q_vector->rx.ring = rx_ring;
	q_vector->rx.count++;
	q_vector->rx.next_update = jiffies + 1;
	q_vector->rx.target_itr = ITR_TO_REG(rx_ring->itr_setting);
	q_vector->ring_mask |= BIT(r_idx);
	wr32(hw, IAVF_VFINT_ITRN1(IAVF_RX_ITR, q_vector->reg_idx),
	     q_vector->rx.current_itr >> 1);
	q_vector->rx.current_itr = q_vector->rx.target_itr;
}

/**
 * iavf_map_vector_to_txq - associate irqs with tx queues
 * @adapter: board private structure
 * @v_idx: interrupt number
 * @t_idx: queue number
 **/
static void
iavf_map_vector_to_txq(struct iavf_adapter *adapter, int v_idx, int t_idx)
{
	struct iavf_q_vector *q_vector = &adapter->q_vectors[v_idx];
	struct iavf_ring *tx_ring = &adapter->tx_rings[t_idx];
	struct iavf_hw *hw = &adapter->hw;

	tx_ring->q_vector = q_vector;
	tx_ring->next = q_vector->tx.ring;
	tx_ring->vsi = &adapter->vsi;
	q_vector->tx.ring = tx_ring;
	q_vector->tx.count++;
	q_vector->tx.next_update = jiffies + 1;
	q_vector->tx.target_itr = ITR_TO_REG(tx_ring->itr_setting);
	q_vector->num_ringpairs++;
	wr32(hw, IAVF_VFINT_ITRN1(IAVF_TX_ITR, q_vector->reg_idx),
	     q_vector->tx.target_itr >> 1);
	q_vector->tx.current_itr = q_vector->tx.target_itr;
}

/**
 * iavf_map_rings_to_vectors - Maps descriptor rings to vectors
 * @adapter: board private structure to initialize
 *
 * This function maps descriptor rings to the queue-specific vectors
 * we were allotted through the MSI-X enabling code.  Ideally, we'd have
 * one vector per ring/queue, but on a constrained vector budget, we
 * group the rings as "efficiently" as possible.  You would add new
 * mapping configurations in here.
 **/
static void iavf_map_rings_to_vectors(struct iavf_adapter *adapter)
{
	int rings_remaining = adapter->num_active_queues;
	int ridx = 0, vidx = 0;
	int q_vectors;

	q_vectors = adapter->num_msix_vectors - NONQ_VECS;

	for (; ridx < rings_remaining; ridx++) {
		iavf_map_vector_to_rxq(adapter, vidx, ridx);
		iavf_map_vector_to_txq(adapter, vidx, ridx);

		/* In the case where we have more queues than vectors, continue
		 * round-robin on vectors until all queues are mapped.
		 */
		if (++vidx >= q_vectors)
			vidx = 0;
	}

	adapter->aq_required |= IAVF_FLAG_AQ_MAP_VECTORS;
}

/**
 * iavf_irq_affinity_notify - Callback for affinity changes
 * @notify: context as to what irq was changed
 * @mask: the new affinity mask
 *
 * This is a callback function used by the irq_set_affinity_notifier function
 * so that we may register to receive changes to the irq affinity masks.
 **/
static void iavf_irq_affinity_notify(struct irq_affinity_notify *notify,
				     const cpumask_t *mask)
{
	struct iavf_q_vector *q_vector =
		container_of(notify, struct iavf_q_vector, affinity_notify);

	cpumask_copy(&q_vector->affinity_mask, mask);
}

/**
 * iavf_irq_affinity_release - Callback for affinity notifier release
 * @ref: internal core kernel usage
 *
 * This is a callback function used by the irq_set_affinity_notifier function
 * to inform the current notification subscriber that they will no longer
 * receive notifications.
 **/
static void iavf_irq_affinity_release(struct kref *ref) {}

/**
 * iavf_request_traffic_irqs - Initialize MSI-X interrupts
 * @adapter: board private structure
 * @basename: device basename
 *
 * Allocates MSI-X vectors for tx and rx handling, and requests
 * interrupts from the kernel.
 **/
static int
iavf_request_traffic_irqs(struct iavf_adapter *adapter, char *basename)
{
	unsigned int vector, q_vectors;
	unsigned int rx_int_idx = 0, tx_int_idx = 0;
	int irq_num, err;
	int cpu;

	iavf_irq_disable(adapter);
	/* Decrement for Other and TCP Timer vectors */
	q_vectors = adapter->num_msix_vectors - NONQ_VECS;

	for (vector = 0; vector < q_vectors; vector++) {
		struct iavf_q_vector *q_vector = &adapter->q_vectors[vector];

		irq_num = adapter->msix_entries[vector + NONQ_VECS].vector;

		if (q_vector->tx.ring && q_vector->rx.ring) {
			snprintf(q_vector->name, sizeof(q_vector->name),
				 "iavf-%s-TxRx-%d", basename, rx_int_idx++);
			tx_int_idx++;
		} else if (q_vector->rx.ring) {
			snprintf(q_vector->name, sizeof(q_vector->name),
				 "iavf-%s-rx-%d", basename, rx_int_idx++);
		} else if (q_vector->tx.ring) {
			snprintf(q_vector->name, sizeof(q_vector->name),
				 "iavf-%s-tx-%d", basename, tx_int_idx++);
		} else {
			/* skip this unused q_vector */
			continue;
		}
		err = request_irq(irq_num,
				  iavf_msix_clean_rings,
				  0,
				  q_vector->name,
				  q_vector);
		if (err) {
			dev_info(&adapter->pdev->dev,
				 "Request_irq failed, error: %d\n", err);
			goto free_queue_irqs;
		}
		/* register for affinity change notifications */
		q_vector->affinity_notify.notify = iavf_irq_affinity_notify;
		q_vector->affinity_notify.release =
						   iavf_irq_affinity_release;
		irq_set_affinity_notifier(irq_num, &q_vector->affinity_notify);
		/* Spread the IRQ affinity hints across online CPUs. Note that
		 * get_cpu_mask returns a mask with a permanent lifetime so
		 * it's safe to use as a hint for irq_set_affinity_hint.
		 */
		cpu = cpumask_local_spread(q_vector->v_idx, -1);
		irq_set_affinity_hint(irq_num, get_cpu_mask(cpu));
	}

	return 0;

free_queue_irqs:
	while (vector) {
		vector--;
		irq_num = adapter->msix_entries[vector + NONQ_VECS].vector;
		irq_set_affinity_notifier(irq_num, NULL);
		irq_set_affinity_hint(irq_num, NULL);
		free_irq(irq_num, &adapter->q_vectors[vector]);
	}
	return err;
}

/**
 * iavf_request_misc_irq - Initialize MSI-X interrupts
 * @adapter: board private structure
 *
 * Allocates MSI-X vector 0 and requests interrupts from the kernel. This
 * vector is only for the admin queue, and stays active even when the netdev
 * is closed.
 **/
static int iavf_request_misc_irq(struct iavf_adapter *adapter)
{
	struct net_device *netdev = adapter->netdev;
	int err;

	snprintf(adapter->misc_vector_name,
		 sizeof(adapter->misc_vector_name) - 1, "iavf-%s:mbx",
		 dev_name(&adapter->pdev->dev));
	err = request_irq(adapter->msix_entries[0].vector,
			  &iavf_msix_aq, 0,
			  adapter->misc_vector_name, netdev);
	if (err) {
		dev_err(&adapter->pdev->dev,
			"request_irq for %s failed: %d\n",
			adapter->misc_vector_name, err);
		free_irq(adapter->msix_entries[0].vector, netdev);
	}
	return err;
}

/**
 * iavf_free_traffic_irqs - Free MSI-X interrupts
 * @adapter: board private structure
 *
 * Frees all MSI-X vectors other than 0.
 **/
static void iavf_free_traffic_irqs(struct iavf_adapter *adapter)
{
	int vector, irq_num, q_vectors;

	if (!adapter->msix_entries)
		return;

	q_vectors = adapter->num_msix_vectors - NONQ_VECS;

	for (vector = 0; vector < q_vectors; vector++) {
		irq_num = adapter->msix_entries[vector + NONQ_VECS].vector;
		irq_set_affinity_notifier(irq_num, NULL);
		irq_set_affinity_hint(irq_num, NULL);
		free_irq(irq_num, &adapter->q_vectors[vector]);
	}
}

/**
 * iavf_free_misc_irq - Free MSI-X miscellaneous vector
 * @adapter: board private structure
 *
 * Frees MSI-X vector 0.
 **/
static void iavf_free_misc_irq(struct iavf_adapter *adapter)
{
	struct net_device *netdev = adapter->netdev;

	if (!adapter->msix_entries)
		return;

	free_irq(adapter->msix_entries[0].vector, netdev);
}

/**
 * iavf_configure_tx - Configure Transmit Unit after Reset
 * @adapter: board private structure
 *
 * Configure the Tx unit of the MAC after a reset.
 **/
static void iavf_configure_tx(struct iavf_adapter *adapter)
{
	struct iavf_hw *hw = &adapter->hw;
	int i;

	for (i = 0; i < adapter->num_active_queues; i++)
		adapter->tx_rings[i].tail = hw->hw_addr + IAVF_QTX_TAIL1(i);
}

/**
 * iavf_configure_rx - Configure Receive Unit after Reset
 * @adapter: board private structure
 *
 * Configure the Rx unit of the MAC after a reset.
 **/
static void iavf_configure_rx(struct iavf_adapter *adapter)
{
	unsigned int rx_buf_len = IAVF_RXBUFFER_2048;
	struct iavf_hw *hw = &adapter->hw;
	int i;

	/* Legacy Rx will always default to a 2048 buffer size. */
#if (PAGE_SIZE < 8192)
	if (!(adapter->flags & IAVF_FLAG_LEGACY_RX)) {
		struct net_device *netdev = adapter->netdev;

		/* For jumbo frames on systems with 4K pages we have to use
		 * an order 1 page, so we might as well increase the size
		 * of our Rx buffer to make better use of the available space
		 */
		rx_buf_len = IAVF_RXBUFFER_3072;

		/* We use a 1536 buffer size for configurations with
		 * standard Ethernet mtu.  On x86 this gives us enough room
		 * for shared info and 192 bytes of padding.
		 */
		if (!IAVF_2K_TOO_SMALL_WITH_PADDING &&
		    (netdev->mtu <= ETH_DATA_LEN))
			rx_buf_len = IAVF_RXBUFFER_1536 - NET_IP_ALIGN;
	}
#endif

	for (i = 0; i < adapter->num_active_queues; i++) {
		adapter->rx_rings[i].tail = hw->hw_addr + IAVF_QRX_TAIL1(i);
		adapter->rx_rings[i].rx_buf_len = rx_buf_len;

		if (adapter->flags & IAVF_FLAG_LEGACY_RX)
			clear_ring_build_skb_enabled(&adapter->rx_rings[i]);
		else
			set_ring_build_skb_enabled(&adapter->rx_rings[i]);
	}
}

/**
 * iavf_find_vlan - Search filter list for specific vlan filter
 * @adapter: board private structure
 * @vlan: vlan tag
 *
 * Returns ptr to the filter object or NULL. Must be called while holding the
 * mac_vlan_list_lock.
 **/
static struct
iavf_vlan_filter *iavf_find_vlan(struct iavf_adapter *adapter, u16 vlan)
{
	struct iavf_vlan_filter *f;

	list_for_each_entry(f, &adapter->vlan_filter_list, list) {
		if (vlan == f->vlan)
			return f;
	}
	return NULL;
}

/**
 * iavf_add_vlan - Add a vlan filter to the list
 * @adapter: board private structure
 * @vlan: VLAN tag
 *
 * Returns ptr to the filter object or NULL when no memory available.
 **/
static struct
iavf_vlan_filter *iavf_add_vlan(struct iavf_adapter *adapter, u16 vlan)
{
	struct iavf_vlan_filter *f = NULL;

	spin_lock_bh(&adapter->mac_vlan_list_lock);

	f = iavf_find_vlan(adapter, vlan);
	if (!f) {
		f = kzalloc(sizeof(*f), GFP_ATOMIC);
		if (!f)
			goto clearout;

		f->vlan = vlan;

		list_add_tail(&f->list, &adapter->vlan_filter_list);
		f->add = true;
		adapter->aq_required |= IAVF_FLAG_AQ_ADD_VLAN_FILTER;
	}

clearout:
	spin_unlock_bh(&adapter->mac_vlan_list_lock);
	return f;
}

/**
 * iavf_del_vlan - Remove a vlan filter from the list
 * @adapter: board private structure
 * @vlan: VLAN tag
 **/
static void iavf_del_vlan(struct iavf_adapter *adapter, u16 vlan)
{
	struct iavf_vlan_filter *f;

	spin_lock_bh(&adapter->mac_vlan_list_lock);

	f = iavf_find_vlan(adapter, vlan);
	if (f) {
		f->remove = true;
		adapter->aq_required |= IAVF_FLAG_AQ_DEL_VLAN_FILTER;
	}

	spin_unlock_bh(&adapter->mac_vlan_list_lock);
}

/**
 * iavf_restore_filters
 * @adapter: board private structure
 *
 * Restore existing non MAC filters when VF netdev comes back up
 **/
static void iavf_restore_filters(struct iavf_adapter *adapter)
{
	u16 vid;

	/* re-add all VLAN filters */
	for_each_set_bit(vid, adapter->vsi.active_vlans, VLAN_N_VID)
		iavf_add_vlan(adapter, vid);
}

/**
 * iavf_vlan_rx_add_vid - Add a VLAN filter to a device
 * @netdev: network device struct
 * @proto: unused protocol data
 * @vid: VLAN tag
 **/
static int iavf_vlan_rx_add_vid(struct net_device *netdev,
				__always_unused __be16 proto, u16 vid)
{
	struct iavf_adapter *adapter = netdev_priv(netdev);

	if (!VLAN_ALLOWED(adapter))
		return -EIO;

	if (iavf_add_vlan(adapter, vid) == NULL)
		return -ENOMEM;

	set_bit(vid, adapter->vsi.active_vlans);
	return 0;
}

/**
 * iavf_vlan_rx_kill_vid - Remove a VLAN filter from a device
 * @netdev: network device struct
 * @proto: unused protocol data
 * @vid: VLAN tag
 **/
static int iavf_vlan_rx_kill_vid(struct net_device *netdev,
				 __always_unused __be16 proto, u16 vid)
{
	struct iavf_adapter *adapter = netdev_priv(netdev);

	iavf_del_vlan(adapter, vid);
	clear_bit(vid, adapter->vsi.active_vlans);

	return 0;
}

/**
 * iavf_find_filter - Search filter list for specific mac filter
 * @adapter: board private structure
 * @macaddr: the MAC address
 *
 * Returns ptr to the filter object or NULL. Must be called while holding the
 * mac_vlan_list_lock.
 **/
static struct
iavf_mac_filter *iavf_find_filter(struct iavf_adapter *adapter,
				  const u8 *macaddr)
{
	struct iavf_mac_filter *f;

	if (!macaddr)
		return NULL;

	list_for_each_entry(f, &adapter->mac_filter_list, list) {
		if (ether_addr_equal(macaddr, f->macaddr))
			return f;
	}
	return NULL;
}

/**
 * iavf_add_filter - Add a mac filter to the filter list
 * @adapter: board private structure
 * @macaddr: the MAC address
 *
 * Returns ptr to the filter object or NULL when no memory available.
 **/
struct iavf_mac_filter *iavf_add_filter(struct iavf_adapter *adapter,
					const u8 *macaddr)
{
	struct iavf_mac_filter *f;

	if (!macaddr)
		return NULL;

	f = iavf_find_filter(adapter, macaddr);
	if (!f) {
		f = kzalloc(sizeof(*f), GFP_ATOMIC);
		if (!f)
			return f;

		ether_addr_copy(f->macaddr, macaddr);

		list_add_tail(&f->list, &adapter->mac_filter_list);
		f->add = true;
		f->is_new_mac = true;
		adapter->aq_required |= IAVF_FLAG_AQ_ADD_MAC_FILTER;
	} else {
		f->remove = false;
	}

	return f;
}

/**
 * iavf_set_mac - NDO callback to set port mac address
 * @netdev: network interface device structure
 * @p: pointer to an address structure
 *
 * Returns 0 on success, negative on failure
 **/
static int iavf_set_mac(struct net_device *netdev, void *p)
{
	struct iavf_adapter *adapter = netdev_priv(netdev);
	struct iavf_hw *hw = &adapter->hw;
	struct iavf_mac_filter *f;
	struct sockaddr *addr = p;

	if (!is_valid_ether_addr(addr->sa_data))
		return -EADDRNOTAVAIL;

	if (ether_addr_equal(netdev->dev_addr, addr->sa_data))
		return 0;

	spin_lock_bh(&adapter->mac_vlan_list_lock);

	f = iavf_find_filter(adapter, hw->mac.addr);
	if (f) {
		f->remove = true;
		adapter->aq_required |= IAVF_FLAG_AQ_DEL_MAC_FILTER;
	}

	f = iavf_add_filter(adapter, addr->sa_data);

	spin_unlock_bh(&adapter->mac_vlan_list_lock);

	if (f) {
		ether_addr_copy(hw->mac.addr, addr->sa_data);
	}

	return (f == NULL) ? -ENOMEM : 0;
}

/**
 * iavf_addr_sync - Callback for dev_(mc|uc)_sync to add address
 * @netdev: the netdevice
 * @addr: address to add
 *
 * Called by __dev_(mc|uc)_sync when an address needs to be added. We call
 * __dev_(uc|mc)_sync from .set_rx_mode and guarantee to hold the hash lock.
 */
static int iavf_addr_sync(struct net_device *netdev, const u8 *addr)
{
	struct iavf_adapter *adapter = netdev_priv(netdev);

	if (iavf_add_filter(adapter, addr))
		return 0;
	else
		return -ENOMEM;
}

/**
 * iavf_addr_unsync - Callback for dev_(mc|uc)_sync to remove address
 * @netdev: the netdevice
 * @addr: address to add
 *
 * Called by __dev_(mc|uc)_sync when an address needs to be removed. We call
 * __dev_(uc|mc)_sync from .set_rx_mode and guarantee to hold the hash lock.
 */
static int iavf_addr_unsync(struct net_device *netdev, const u8 *addr)
{
	struct iavf_adapter *adapter = netdev_priv(netdev);
	struct iavf_mac_filter *f;

	/* Under some circumstances, we might receive a request to delete
	 * our own device address from our uc list. Because we store the
	 * device address in the VSI's MAC/VLAN filter list, we need to ignore
	 * such requests and not delete our device address from this list.
	 */
	if (ether_addr_equal(addr, netdev->dev_addr))
		return 0;

	f = iavf_find_filter(adapter, addr);
	if (f) {
		f->remove = true;
		adapter->aq_required |= IAVF_FLAG_AQ_DEL_MAC_FILTER;
	}
	return 0;
}

/**
 * iavf_set_rx_mode - NDO callback to set the netdev filters
 * @netdev: network interface device structure
 **/
static void iavf_set_rx_mode(struct net_device *netdev)
{
	struct iavf_adapter *adapter = netdev_priv(netdev);

	spin_lock_bh(&adapter->mac_vlan_list_lock);
	__dev_uc_sync(netdev, iavf_addr_sync, iavf_addr_unsync);
	__dev_mc_sync(netdev, iavf_addr_sync, iavf_addr_unsync);
	spin_unlock_bh(&adapter->mac_vlan_list_lock);

	if (netdev->flags & IFF_PROMISC &&
	    !(adapter->flags & IAVF_FLAG_PROMISC_ON))
		adapter->aq_required |= IAVF_FLAG_AQ_REQUEST_PROMISC;
	else if (!(netdev->flags & IFF_PROMISC) &&
		 adapter->flags & IAVF_FLAG_PROMISC_ON)
		adapter->aq_required |= IAVF_FLAG_AQ_RELEASE_PROMISC;

	if (netdev->flags & IFF_ALLMULTI &&
	    !(adapter->flags & IAVF_FLAG_ALLMULTI_ON))
		adapter->aq_required |= IAVF_FLAG_AQ_REQUEST_ALLMULTI;
	else if (!(netdev->flags & IFF_ALLMULTI) &&
		 adapter->flags & IAVF_FLAG_ALLMULTI_ON)
		adapter->aq_required |= IAVF_FLAG_AQ_RELEASE_ALLMULTI;
}

/**
 * iavf_napi_enable_all - enable NAPI on all queue vectors
 * @adapter: board private structure
 **/
static void iavf_napi_enable_all(struct iavf_adapter *adapter)
{
	int q_idx;
	struct iavf_q_vector *q_vector;
	int q_vectors = adapter->num_msix_vectors - NONQ_VECS;

	for (q_idx = 0; q_idx < q_vectors; q_idx++) {
		struct napi_struct *napi;

		q_vector = &adapter->q_vectors[q_idx];
		napi = &q_vector->napi;
		napi_enable(napi);
	}
}

/**
 * iavf_napi_disable_all - disable NAPI on all queue vectors
 * @adapter: board private structure
 **/
static void iavf_napi_disable_all(struct iavf_adapter *adapter)
{
	int q_idx;
	struct iavf_q_vector *q_vector;
	int q_vectors = adapter->num_msix_vectors - NONQ_VECS;

	for (q_idx = 0; q_idx < q_vectors; q_idx++) {
		q_vector = &adapter->q_vectors[q_idx];
		napi_disable(&q_vector->napi);
	}
}

/**
 * iavf_configure - set up transmit and receive data structures
 * @adapter: board private structure
 **/
static void iavf_configure(struct iavf_adapter *adapter)
{
	struct net_device *netdev = adapter->netdev;
	int i;

	iavf_set_rx_mode(netdev);

	iavf_configure_tx(adapter);
	iavf_configure_rx(adapter);
	adapter->aq_required |= IAVF_FLAG_AQ_CONFIGURE_QUEUES;

	for (i = 0; i < adapter->num_active_queues; i++) {
		struct iavf_ring *ring = &adapter->rx_rings[i];

		iavf_alloc_rx_buffers(ring, IAVF_DESC_UNUSED(ring));
	}
}

/**
 * iavf_up_complete - Finish the last steps of bringing up a connection
 * @adapter: board private structure
 *
 * Expects to be called while holding the __IAVF_IN_CRITICAL_TASK bit lock.
 **/
static void iavf_up_complete(struct iavf_adapter *adapter)
{
	iavf_change_state(adapter, __IAVF_RUNNING);
	clear_bit(__IAVF_VSI_DOWN, adapter->vsi.state);

	iavf_napi_enable_all(adapter);

	adapter->aq_required |= IAVF_FLAG_AQ_ENABLE_QUEUES;
	if (CLIENT_ENABLED(adapter))
		adapter->flags |= IAVF_FLAG_CLIENT_NEEDS_OPEN;
	mod_delayed_work(iavf_wq, &adapter->watchdog_task, 0);
}

/**
 * iavf_clear_mac_vlan_filters - Remove mac and vlan filters not sent to PF
 * yet and mark other to be removed.
 * @adapter: board private structure
 **/
static void iavf_clear_mac_vlan_filters(struct iavf_adapter *adapter)
{
	struct iavf_vlan_filter *vlf, *vlftmp;
	struct iavf_mac_filter *f, *ftmp;

	spin_lock_bh(&adapter->mac_vlan_list_lock);
	/* clear the sync flag on all filters */
	__dev_uc_unsync(adapter->netdev, NULL);
	__dev_mc_unsync(adapter->netdev, NULL);

	/* remove all MAC filters */
	list_for_each_entry_safe(f, ftmp, &adapter->mac_filter_list,
				 list) {
		if (f->add) {
			list_del(&f->list);
			kfree(f);
		} else {
			f->remove = true;
		}
	}

	/* remove all VLAN filters */
	list_for_each_entry_safe(vlf, vlftmp, &adapter->vlan_filter_list,
				 list) {
		if (vlf->add) {
			list_del(&vlf->list);
			kfree(vlf);
		} else {
			vlf->remove = true;
		}
	}
	spin_unlock_bh(&adapter->mac_vlan_list_lock);
}

/**
 * iavf_clear_cloud_filters - Remove cloud filters not sent to PF yet and
 * mark other to be removed.
 * @adapter: board private structure
 **/
static void iavf_clear_cloud_filters(struct iavf_adapter *adapter)
{
	struct iavf_cloud_filter *cf, *cftmp;

	/* remove all cloud filters */
	spin_lock_bh(&adapter->cloud_filter_list_lock);
	list_for_each_entry_safe(cf, cftmp, &adapter->cloud_filter_list,
				 list) {
		if (cf->add) {
			list_del(&cf->list);
			kfree(cf);
			adapter->num_cloud_filters--;
		} else {
			cf->del = true;
		}
	}
	spin_unlock_bh(&adapter->cloud_filter_list_lock);
}

/**
 * iavf_clear_fdir_filters - Remove fdir filters not sent to PF yet and mark
 * other to be removed.
 * @adapter: board private structure
 **/
static void iavf_clear_fdir_filters(struct iavf_adapter *adapter)
{
	struct iavf_fdir_fltr *fdir, *fdirtmp;

	/* remove all Flow Director filters */
	spin_lock_bh(&adapter->fdir_fltr_lock);
	list_for_each_entry_safe(fdir, fdirtmp, &adapter->fdir_list_head,
				 list) {
		if (fdir->state == IAVF_FDIR_FLTR_ADD_REQUEST) {
			list_del(&fdir->list);
			kfree(fdir);
			adapter->fdir_active_fltr--;
		} else {
			fdir->state = IAVF_FDIR_FLTR_DEL_REQUEST;
		}
	}
	spin_unlock_bh(&adapter->fdir_fltr_lock);
}

/**
 * iavf_clear_adv_rss_conf - Remove adv rss conf not sent to PF yet and mark
 * other to be removed.
 * @adapter: board private structure
 **/
static void iavf_clear_adv_rss_conf(struct iavf_adapter *adapter)
{
	struct iavf_adv_rss *rss, *rsstmp;

	/* remove all advance RSS configuration */
	spin_lock_bh(&adapter->adv_rss_lock);
	list_for_each_entry_safe(rss, rsstmp, &adapter->adv_rss_list_head,
				 list) {
		if (rss->state == IAVF_ADV_RSS_ADD_REQUEST) {
			list_del(&rss->list);
			kfree(rss);
		} else {
			rss->state = IAVF_ADV_RSS_DEL_REQUEST;
		}
	}
	spin_unlock_bh(&adapter->adv_rss_lock);
}

/**
 * iavf_down - Shutdown the connection processing
 * @adapter: board private structure
 *
 * Expects to be called while holding the __IAVF_IN_CRITICAL_TASK bit lock.
 **/
void iavf_down(struct iavf_adapter *adapter)
{
	struct net_device *netdev = adapter->netdev;

	if (adapter->state <= __IAVF_DOWN_PENDING)
		return;
<<<<<<< HEAD

	netif_carrier_off(netdev);
	netif_tx_disable(netdev);
	adapter->link_up = false;
	iavf_napi_disable_all(adapter);
	iavf_irq_disable(adapter);

	iavf_clear_mac_vlan_filters(adapter);
	iavf_clear_cloud_filters(adapter);
	iavf_clear_fdir_filters(adapter);
	iavf_clear_adv_rss_conf(adapter);

=======

	netif_carrier_off(netdev);
	netif_tx_disable(netdev);
	adapter->link_up = false;
	iavf_napi_disable_all(adapter);
	iavf_irq_disable(adapter);

	iavf_clear_mac_vlan_filters(adapter);
	iavf_clear_cloud_filters(adapter);
	iavf_clear_fdir_filters(adapter);
	iavf_clear_adv_rss_conf(adapter);

>>>>>>> a33738a2
	if (!(adapter->flags & IAVF_FLAG_PF_COMMS_FAILED)) {
		/* cancel any current operation */
		adapter->current_op = VIRTCHNL_OP_UNKNOWN;
		/* Schedule operations to close down the HW. Don't wait
		 * here for this to complete. The watchdog is still running
		 * and it will take care of this.
		 */
		if (!list_empty(&adapter->mac_filter_list))
			adapter->aq_required |= IAVF_FLAG_AQ_DEL_MAC_FILTER;
		if (!list_empty(&adapter->vlan_filter_list))
			adapter->aq_required |= IAVF_FLAG_AQ_DEL_VLAN_FILTER;
		if (!list_empty(&adapter->cloud_filter_list))
			adapter->aq_required |= IAVF_FLAG_AQ_DEL_CLOUD_FILTER;
		if (!list_empty(&adapter->fdir_list_head))
			adapter->aq_required |= IAVF_FLAG_AQ_DEL_FDIR_FILTER;
		if (!list_empty(&adapter->adv_rss_list_head))
			adapter->aq_required |= IAVF_FLAG_AQ_DEL_ADV_RSS_CFG;
		adapter->aq_required |= IAVF_FLAG_AQ_DISABLE_QUEUES;
	}

	mod_delayed_work(iavf_wq, &adapter->watchdog_task, 0);
}

/**
 * iavf_acquire_msix_vectors - Setup the MSIX capability
 * @adapter: board private structure
 * @vectors: number of vectors to request
 *
 * Work with the OS to set up the MSIX vectors needed.
 *
 * Returns 0 on success, negative on failure
 **/
static int
iavf_acquire_msix_vectors(struct iavf_adapter *adapter, int vectors)
{
	int err, vector_threshold;

	/* We'll want at least 3 (vector_threshold):
	 * 0) Other (Admin Queue and link, mostly)
	 * 1) TxQ[0] Cleanup
	 * 2) RxQ[0] Cleanup
	 */
	vector_threshold = MIN_MSIX_COUNT;

	/* The more we get, the more we will assign to Tx/Rx Cleanup
	 * for the separate queues...where Rx Cleanup >= Tx Cleanup.
	 * Right now, we simply care about how many we'll get; we'll
	 * set them up later while requesting irq's.
	 */
	err = pci_enable_msix_range(adapter->pdev, adapter->msix_entries,
				    vector_threshold, vectors);
	if (err < 0) {
		dev_err(&adapter->pdev->dev, "Unable to allocate MSI-X interrupts\n");
		kfree(adapter->msix_entries);
		adapter->msix_entries = NULL;
		return err;
	}

	/* Adjust for only the vectors we'll use, which is minimum
	 * of max_msix_q_vectors + NONQ_VECS, or the number of
	 * vectors we were allocated.
	 */
	adapter->num_msix_vectors = err;
	return 0;
}

/**
 * iavf_free_queues - Free memory for all rings
 * @adapter: board private structure to initialize
 *
 * Free all of the memory associated with queue pairs.
 **/
static void iavf_free_queues(struct iavf_adapter *adapter)
{
	if (!adapter->vsi_res)
		return;
	adapter->num_active_queues = 0;
	kfree(adapter->tx_rings);
	adapter->tx_rings = NULL;
	kfree(adapter->rx_rings);
	adapter->rx_rings = NULL;
}

/**
 * iavf_alloc_queues - Allocate memory for all rings
 * @adapter: board private structure to initialize
 *
 * We allocate one ring per queue at run-time since we don't know the
 * number of queues at compile-time.  The polling_netdev array is
 * intended for Multiqueue, but should work fine with a single queue.
 **/
static int iavf_alloc_queues(struct iavf_adapter *adapter)
{
	int i, num_active_queues;

	/* If we're in reset reallocating queues we don't actually know yet for
	 * certain the PF gave us the number of queues we asked for but we'll
	 * assume it did.  Once basic reset is finished we'll confirm once we
	 * start negotiating config with PF.
	 */
	if (adapter->num_req_queues)
		num_active_queues = adapter->num_req_queues;
	else if ((adapter->vf_res->vf_cap_flags & VIRTCHNL_VF_OFFLOAD_ADQ) &&
		 adapter->num_tc)
		num_active_queues = adapter->ch_config.total_qps;
	else
		num_active_queues = min_t(int,
					  adapter->vsi_res->num_queue_pairs,
					  (int)(num_online_cpus()));


	adapter->tx_rings = kcalloc(num_active_queues,
				    sizeof(struct iavf_ring), GFP_KERNEL);
	if (!adapter->tx_rings)
		goto err_out;
	adapter->rx_rings = kcalloc(num_active_queues,
				    sizeof(struct iavf_ring), GFP_KERNEL);
	if (!adapter->rx_rings)
		goto err_out;

	for (i = 0; i < num_active_queues; i++) {
		struct iavf_ring *tx_ring;
		struct iavf_ring *rx_ring;

		tx_ring = &adapter->tx_rings[i];

		tx_ring->queue_index = i;
		tx_ring->netdev = adapter->netdev;
		tx_ring->dev = &adapter->pdev->dev;
		tx_ring->count = adapter->tx_desc_count;
		tx_ring->itr_setting = IAVF_ITR_TX_DEF;
		if (adapter->flags & IAVF_FLAG_WB_ON_ITR_CAPABLE)
			tx_ring->flags |= IAVF_TXR_FLAGS_WB_ON_ITR;

		rx_ring = &adapter->rx_rings[i];
		rx_ring->queue_index = i;
		rx_ring->netdev = adapter->netdev;
		rx_ring->dev = &adapter->pdev->dev;
		rx_ring->count = adapter->rx_desc_count;
		rx_ring->itr_setting = IAVF_ITR_RX_DEF;
	}

	adapter->num_active_queues = num_active_queues;

	return 0;

err_out:
	iavf_free_queues(adapter);
	return -ENOMEM;
}

/**
 * iavf_set_interrupt_capability - set MSI-X or FAIL if not supported
 * @adapter: board private structure to initialize
 *
 * Attempt to configure the interrupts using the best available
 * capabilities of the hardware and the kernel.
 **/
static int iavf_set_interrupt_capability(struct iavf_adapter *adapter)
{
	int vector, v_budget;
	int pairs = 0;
	int err = 0;

	if (!adapter->vsi_res) {
		err = -EIO;
		goto out;
	}
	pairs = adapter->num_active_queues;

	/* It's easy to be greedy for MSI-X vectors, but it really doesn't do
	 * us much good if we have more vectors than CPUs. However, we already
	 * limit the total number of queues by the number of CPUs so we do not
	 * need any further limiting here.
	 */
	v_budget = min_t(int, pairs + NONQ_VECS,
			 (int)adapter->vf_res->max_vectors);

	adapter->msix_entries = kcalloc(v_budget,
					sizeof(struct msix_entry), GFP_KERNEL);
	if (!adapter->msix_entries) {
		err = -ENOMEM;
		goto out;
	}

	for (vector = 0; vector < v_budget; vector++)
		adapter->msix_entries[vector].entry = vector;

	err = iavf_acquire_msix_vectors(adapter, v_budget);

out:
	netif_set_real_num_rx_queues(adapter->netdev, pairs);
	netif_set_real_num_tx_queues(adapter->netdev, pairs);
	return err;
}

/**
 * iavf_config_rss_aq - Configure RSS keys and lut by using AQ commands
 * @adapter: board private structure
 *
 * Return 0 on success, negative on failure
 **/
static int iavf_config_rss_aq(struct iavf_adapter *adapter)
{
	struct iavf_aqc_get_set_rss_key_data *rss_key =
		(struct iavf_aqc_get_set_rss_key_data *)adapter->rss_key;
	struct iavf_hw *hw = &adapter->hw;
	int ret = 0;

	if (adapter->current_op != VIRTCHNL_OP_UNKNOWN) {
		/* bail because we already have a command pending */
		dev_err(&adapter->pdev->dev, "Cannot configure RSS, command %d pending\n",
			adapter->current_op);
		return -EBUSY;
	}

	ret = iavf_aq_set_rss_key(hw, adapter->vsi.id, rss_key);
	if (ret) {
		dev_err(&adapter->pdev->dev, "Cannot set RSS key, err %s aq_err %s\n",
			iavf_stat_str(hw, ret),
			iavf_aq_str(hw, hw->aq.asq_last_status));
		return ret;

	}

	ret = iavf_aq_set_rss_lut(hw, adapter->vsi.id, false,
				  adapter->rss_lut, adapter->rss_lut_size);
	if (ret) {
		dev_err(&adapter->pdev->dev, "Cannot set RSS lut, err %s aq_err %s\n",
			iavf_stat_str(hw, ret),
			iavf_aq_str(hw, hw->aq.asq_last_status));
	}

	return ret;

}

/**
 * iavf_config_rss_reg - Configure RSS keys and lut by writing registers
 * @adapter: board private structure
 *
 * Returns 0 on success, negative on failure
 **/
static int iavf_config_rss_reg(struct iavf_adapter *adapter)
{
	struct iavf_hw *hw = &adapter->hw;
	u32 *dw;
	u16 i;

	dw = (u32 *)adapter->rss_key;
	for (i = 0; i <= adapter->rss_key_size / 4; i++)
		wr32(hw, IAVF_VFQF_HKEY(i), dw[i]);

	dw = (u32 *)adapter->rss_lut;
	for (i = 0; i <= adapter->rss_lut_size / 4; i++)
		wr32(hw, IAVF_VFQF_HLUT(i), dw[i]);

	iavf_flush(hw);

	return 0;
}

/**
 * iavf_config_rss - Configure RSS keys and lut
 * @adapter: board private structure
 *
 * Returns 0 on success, negative on failure
 **/
int iavf_config_rss(struct iavf_adapter *adapter)
{

	if (RSS_PF(adapter)) {
		adapter->aq_required |= IAVF_FLAG_AQ_SET_RSS_LUT |
					IAVF_FLAG_AQ_SET_RSS_KEY;
		return 0;
	} else if (RSS_AQ(adapter)) {
		return iavf_config_rss_aq(adapter);
	} else {
		return iavf_config_rss_reg(adapter);
	}
}

/**
 * iavf_fill_rss_lut - Fill the lut with default values
 * @adapter: board private structure
 **/
static void iavf_fill_rss_lut(struct iavf_adapter *adapter)
{
	u16 i;

	for (i = 0; i < adapter->rss_lut_size; i++)
		adapter->rss_lut[i] = i % adapter->num_active_queues;
}

/**
 * iavf_init_rss - Prepare for RSS
 * @adapter: board private structure
 *
 * Return 0 on success, negative on failure
 **/
static int iavf_init_rss(struct iavf_adapter *adapter)
{
	struct iavf_hw *hw = &adapter->hw;

	if (!RSS_PF(adapter)) {
		/* Enable PCTYPES for RSS, TCP/UDP with IPv4/IPv6 */
		if (adapter->vf_res->vf_cap_flags &
		    VIRTCHNL_VF_OFFLOAD_RSS_PCTYPE_V2)
			adapter->hena = IAVF_DEFAULT_RSS_HENA_EXPANDED;
		else
			adapter->hena = IAVF_DEFAULT_RSS_HENA;

		wr32(hw, IAVF_VFQF_HENA(0), (u32)adapter->hena);
		wr32(hw, IAVF_VFQF_HENA(1), (u32)(adapter->hena >> 32));
	}

	iavf_fill_rss_lut(adapter);
	netdev_rss_key_fill((void *)adapter->rss_key, adapter->rss_key_size);

	return iavf_config_rss(adapter);
}

/**
 * iavf_alloc_q_vectors - Allocate memory for interrupt vectors
 * @adapter: board private structure to initialize
 *
 * We allocate one q_vector per queue interrupt.  If allocation fails we
 * return -ENOMEM.
 **/
static int iavf_alloc_q_vectors(struct iavf_adapter *adapter)
{
	int q_idx = 0, num_q_vectors;
	struct iavf_q_vector *q_vector;

	num_q_vectors = adapter->num_msix_vectors - NONQ_VECS;
	adapter->q_vectors = kcalloc(num_q_vectors, sizeof(*q_vector),
				     GFP_KERNEL);
	if (!adapter->q_vectors)
		return -ENOMEM;

	for (q_idx = 0; q_idx < num_q_vectors; q_idx++) {
		q_vector = &adapter->q_vectors[q_idx];
		q_vector->adapter = adapter;
		q_vector->vsi = &adapter->vsi;
		q_vector->v_idx = q_idx;
		q_vector->reg_idx = q_idx;
		cpumask_copy(&q_vector->affinity_mask, cpu_possible_mask);
		netif_napi_add(adapter->netdev, &q_vector->napi,
			       iavf_napi_poll, NAPI_POLL_WEIGHT);
	}

	return 0;
}

/**
 * iavf_free_q_vectors - Free memory allocated for interrupt vectors
 * @adapter: board private structure to initialize
 *
 * This function frees the memory allocated to the q_vectors.  In addition if
 * NAPI is enabled it will delete any references to the NAPI struct prior
 * to freeing the q_vector.
 **/
static void iavf_free_q_vectors(struct iavf_adapter *adapter)
{
	int q_idx, num_q_vectors;
	int napi_vectors;

	if (!adapter->q_vectors)
		return;

	num_q_vectors = adapter->num_msix_vectors - NONQ_VECS;
	napi_vectors = adapter->num_active_queues;

	for (q_idx = 0; q_idx < num_q_vectors; q_idx++) {
		struct iavf_q_vector *q_vector = &adapter->q_vectors[q_idx];

		if (q_idx < napi_vectors)
			netif_napi_del(&q_vector->napi);
	}
	kfree(adapter->q_vectors);
	adapter->q_vectors = NULL;
}

/**
 * iavf_reset_interrupt_capability - Reset MSIX setup
 * @adapter: board private structure
 *
 **/
void iavf_reset_interrupt_capability(struct iavf_adapter *adapter)
{
	if (!adapter->msix_entries)
		return;

	pci_disable_msix(adapter->pdev);
	kfree(adapter->msix_entries);
	adapter->msix_entries = NULL;
}

/**
 * iavf_init_interrupt_scheme - Determine if MSIX is supported and init
 * @adapter: board private structure to initialize
 *
 **/
int iavf_init_interrupt_scheme(struct iavf_adapter *adapter)
{
	int err;

	err = iavf_alloc_queues(adapter);
	if (err) {
		dev_err(&adapter->pdev->dev,
			"Unable to allocate memory for queues\n");
		goto err_alloc_queues;
	}

	rtnl_lock();
	err = iavf_set_interrupt_capability(adapter);
	rtnl_unlock();
	if (err) {
		dev_err(&adapter->pdev->dev,
			"Unable to setup interrupt capabilities\n");
		goto err_set_interrupt;
	}

	err = iavf_alloc_q_vectors(adapter);
	if (err) {
		dev_err(&adapter->pdev->dev,
			"Unable to allocate memory for queue vectors\n");
		goto err_alloc_q_vectors;
	}

	/* If we've made it so far while ADq flag being ON, then we haven't
	 * bailed out anywhere in middle. And ADq isn't just enabled but actual
	 * resources have been allocated in the reset path.
	 * Now we can truly claim that ADq is enabled.
	 */
	if ((adapter->vf_res->vf_cap_flags & VIRTCHNL_VF_OFFLOAD_ADQ) &&
	    adapter->num_tc)
		dev_info(&adapter->pdev->dev, "ADq Enabled, %u TCs created",
			 adapter->num_tc);

	dev_info(&adapter->pdev->dev, "Multiqueue %s: Queue pair count = %u",
		 (adapter->num_active_queues > 1) ? "Enabled" : "Disabled",
		 adapter->num_active_queues);

	return 0;
err_alloc_q_vectors:
	iavf_reset_interrupt_capability(adapter);
err_set_interrupt:
	iavf_free_queues(adapter);
err_alloc_queues:
	return err;
}

/**
 * iavf_free_rss - Free memory used by RSS structs
 * @adapter: board private structure
 **/
static void iavf_free_rss(struct iavf_adapter *adapter)
{
	kfree(adapter->rss_key);
	adapter->rss_key = NULL;

	kfree(adapter->rss_lut);
	adapter->rss_lut = NULL;
}

/**
 * iavf_reinit_interrupt_scheme - Reallocate queues and vectors
 * @adapter: board private structure
 *
 * Returns 0 on success, negative on failure
 **/
static int iavf_reinit_interrupt_scheme(struct iavf_adapter *adapter)
{
	struct net_device *netdev = adapter->netdev;
	int err;

	if (netif_running(netdev))
		iavf_free_traffic_irqs(adapter);
	iavf_free_misc_irq(adapter);
	iavf_reset_interrupt_capability(adapter);
	iavf_free_q_vectors(adapter);
	iavf_free_queues(adapter);

	err =  iavf_init_interrupt_scheme(adapter);
	if (err)
		goto err;

	netif_tx_stop_all_queues(netdev);

	err = iavf_request_misc_irq(adapter);
	if (err)
		goto err;

	set_bit(__IAVF_VSI_DOWN, adapter->vsi.state);

	iavf_map_rings_to_vectors(adapter);
err:
	return err;
}

/**
 * iavf_process_aq_command - process aq_required flags
 * and sends aq command
 * @adapter: pointer to iavf adapter structure
 *
 * Returns 0 on success
 * Returns error code if no command was sent
 * or error code if the command failed.
 **/
static int iavf_process_aq_command(struct iavf_adapter *adapter)
{
	if (adapter->aq_required & IAVF_FLAG_AQ_GET_CONFIG)
		return iavf_send_vf_config_msg(adapter);
	if (adapter->aq_required & IAVF_FLAG_AQ_DISABLE_QUEUES) {
		iavf_disable_queues(adapter);
		return 0;
	}

	if (adapter->aq_required & IAVF_FLAG_AQ_MAP_VECTORS) {
		iavf_map_queues(adapter);
		return 0;
	}

	if (adapter->aq_required & IAVF_FLAG_AQ_ADD_MAC_FILTER) {
		iavf_add_ether_addrs(adapter);
		return 0;
	}

	if (adapter->aq_required & IAVF_FLAG_AQ_ADD_VLAN_FILTER) {
		iavf_add_vlans(adapter);
		return 0;
	}

	if (adapter->aq_required & IAVF_FLAG_AQ_DEL_MAC_FILTER) {
		iavf_del_ether_addrs(adapter);
		return 0;
	}

	if (adapter->aq_required & IAVF_FLAG_AQ_DEL_VLAN_FILTER) {
		iavf_del_vlans(adapter);
		return 0;
	}

	if (adapter->aq_required & IAVF_FLAG_AQ_ENABLE_VLAN_STRIPPING) {
		iavf_enable_vlan_stripping(adapter);
		return 0;
	}

	if (adapter->aq_required & IAVF_FLAG_AQ_DISABLE_VLAN_STRIPPING) {
		iavf_disable_vlan_stripping(adapter);
		return 0;
	}

	if (adapter->aq_required & IAVF_FLAG_AQ_CONFIGURE_QUEUES) {
		iavf_configure_queues(adapter);
		return 0;
	}

	if (adapter->aq_required & IAVF_FLAG_AQ_ENABLE_QUEUES) {
		iavf_enable_queues(adapter);
		return 0;
	}

	if (adapter->aq_required & IAVF_FLAG_AQ_CONFIGURE_RSS) {
		/* This message goes straight to the firmware, not the
		 * PF, so we don't have to set current_op as we will
		 * not get a response through the ARQ.
		 */
		adapter->aq_required &= ~IAVF_FLAG_AQ_CONFIGURE_RSS;
		return 0;
	}
	if (adapter->aq_required & IAVF_FLAG_AQ_GET_HENA) {
		iavf_get_hena(adapter);
		return 0;
	}
	if (adapter->aq_required & IAVF_FLAG_AQ_SET_HENA) {
		iavf_set_hena(adapter);
		return 0;
	}
	if (adapter->aq_required & IAVF_FLAG_AQ_SET_RSS_KEY) {
		iavf_set_rss_key(adapter);
		return 0;
	}
	if (adapter->aq_required & IAVF_FLAG_AQ_SET_RSS_LUT) {
		iavf_set_rss_lut(adapter);
		return 0;
	}

	if (adapter->aq_required & IAVF_FLAG_AQ_REQUEST_PROMISC) {
		iavf_set_promiscuous(adapter, FLAG_VF_UNICAST_PROMISC |
				       FLAG_VF_MULTICAST_PROMISC);
		return 0;
	}

	if (adapter->aq_required & IAVF_FLAG_AQ_REQUEST_ALLMULTI) {
		iavf_set_promiscuous(adapter, FLAG_VF_MULTICAST_PROMISC);
		return 0;
	}
	if ((adapter->aq_required & IAVF_FLAG_AQ_RELEASE_PROMISC) ||
	    (adapter->aq_required & IAVF_FLAG_AQ_RELEASE_ALLMULTI)) {
		iavf_set_promiscuous(adapter, 0);
		return 0;
	}

	if (adapter->aq_required & IAVF_FLAG_AQ_ENABLE_CHANNELS) {
		iavf_enable_channels(adapter);
		return 0;
	}

	if (adapter->aq_required & IAVF_FLAG_AQ_DISABLE_CHANNELS) {
		iavf_disable_channels(adapter);
		return 0;
	}
	if (adapter->aq_required & IAVF_FLAG_AQ_ADD_CLOUD_FILTER) {
		iavf_add_cloud_filter(adapter);
		return 0;
	}

	if (adapter->aq_required & IAVF_FLAG_AQ_DEL_CLOUD_FILTER) {
		iavf_del_cloud_filter(adapter);
		return 0;
	}
	if (adapter->aq_required & IAVF_FLAG_AQ_DEL_CLOUD_FILTER) {
		iavf_del_cloud_filter(adapter);
		return 0;
	}
	if (adapter->aq_required & IAVF_FLAG_AQ_ADD_CLOUD_FILTER) {
		iavf_add_cloud_filter(adapter);
		return 0;
	}
	if (adapter->aq_required & IAVF_FLAG_AQ_ADD_FDIR_FILTER) {
		iavf_add_fdir_filter(adapter);
		return IAVF_SUCCESS;
	}
	if (adapter->aq_required & IAVF_FLAG_AQ_DEL_FDIR_FILTER) {
		iavf_del_fdir_filter(adapter);
		return IAVF_SUCCESS;
	}
	if (adapter->aq_required & IAVF_FLAG_AQ_ADD_ADV_RSS_CFG) {
		iavf_add_adv_rss_cfg(adapter);
		return 0;
	}
	if (adapter->aq_required & IAVF_FLAG_AQ_DEL_ADV_RSS_CFG) {
		iavf_del_adv_rss_cfg(adapter);
		return 0;
	}
	if (adapter->aq_required & IAVF_FLAG_AQ_REQUEST_STATS) {
		iavf_request_stats(adapter);
		return 0;
	}

	return -EAGAIN;
}

/**
 * iavf_startup - first step of driver startup
 * @adapter: board private structure
 *
 * Function process __IAVF_STARTUP driver state.
 * When success the state is changed to __IAVF_INIT_VERSION_CHECK
 * when fails the state is changed to __IAVF_INIT_FAILED
 **/
static void iavf_startup(struct iavf_adapter *adapter)
{
	struct pci_dev *pdev = adapter->pdev;
	struct iavf_hw *hw = &adapter->hw;
	int err;

	WARN_ON(adapter->state != __IAVF_STARTUP);

	/* driver loaded, probe complete */
	adapter->flags &= ~IAVF_FLAG_PF_COMMS_FAILED;
	adapter->flags &= ~IAVF_FLAG_RESET_PENDING;
	err = iavf_set_mac_type(hw);
	if (err) {
		dev_err(&pdev->dev, "Failed to set MAC type (%d)\n", err);
		goto err;
	}

	err = iavf_check_reset_complete(hw);
	if (err) {
		dev_info(&pdev->dev, "Device is still in reset (%d), retrying\n",
			 err);
		goto err;
	}
	hw->aq.num_arq_entries = IAVF_AQ_LEN;
	hw->aq.num_asq_entries = IAVF_AQ_LEN;
	hw->aq.arq_buf_size = IAVF_MAX_AQ_BUF_SIZE;
	hw->aq.asq_buf_size = IAVF_MAX_AQ_BUF_SIZE;

	err = iavf_init_adminq(hw);
	if (err) {
		dev_err(&pdev->dev, "Failed to init Admin Queue (%d)\n", err);
		goto err;
	}
	err = iavf_send_api_ver(adapter);
	if (err) {
		dev_err(&pdev->dev, "Unable to send to PF (%d)\n", err);
		iavf_shutdown_adminq(hw);
		goto err;
	}
	iavf_change_state(adapter, __IAVF_INIT_VERSION_CHECK);
	return;
err:
	iavf_change_state(adapter, __IAVF_INIT_FAILED);
}

/**
 * iavf_init_version_check - second step of driver startup
 * @adapter: board private structure
 *
 * Function process __IAVF_INIT_VERSION_CHECK driver state.
 * When success the state is changed to __IAVF_INIT_GET_RESOURCES
 * when fails the state is changed to __IAVF_INIT_FAILED
 **/
static void iavf_init_version_check(struct iavf_adapter *adapter)
{
	struct pci_dev *pdev = adapter->pdev;
	struct iavf_hw *hw = &adapter->hw;
	int err = -EAGAIN;

	WARN_ON(adapter->state != __IAVF_INIT_VERSION_CHECK);

	if (!iavf_asq_done(hw)) {
		dev_err(&pdev->dev, "Admin queue command never completed\n");
		iavf_shutdown_adminq(hw);
		iavf_change_state(adapter, __IAVF_STARTUP);
		goto err;
	}

	/* aq msg sent, awaiting reply */
	err = iavf_verify_api_ver(adapter);
	if (err) {
		if (err == IAVF_ERR_ADMIN_QUEUE_NO_WORK)
			err = iavf_send_api_ver(adapter);
		else
			dev_err(&pdev->dev, "Unsupported PF API version %d.%d, expected %d.%d\n",
				adapter->pf_version.major,
				adapter->pf_version.minor,
				VIRTCHNL_VERSION_MAJOR,
				VIRTCHNL_VERSION_MINOR);
		goto err;
	}
	err = iavf_send_vf_config_msg(adapter);
	if (err) {
		dev_err(&pdev->dev, "Unable to send config request (%d)\n",
			err);
		goto err;
	}
	iavf_change_state(adapter, __IAVF_INIT_GET_RESOURCES);
	return;
err:
	iavf_change_state(adapter, __IAVF_INIT_FAILED);
}

/**
 * iavf_init_get_resources - third step of driver startup
 * @adapter: board private structure
 *
 * Function process __IAVF_INIT_GET_RESOURCES driver state and
 * finishes driver initialization procedure.
 * When success the state is changed to __IAVF_DOWN
 * when fails the state is changed to __IAVF_INIT_FAILED
 **/
static void iavf_init_get_resources(struct iavf_adapter *adapter)
{
	struct net_device *netdev = adapter->netdev;
	struct pci_dev *pdev = adapter->pdev;
	struct iavf_hw *hw = &adapter->hw;
	int err;

	WARN_ON(adapter->state != __IAVF_INIT_GET_RESOURCES);
	/* aq msg sent, awaiting reply */
	if (!adapter->vf_res) {
		adapter->vf_res = kzalloc(IAVF_VIRTCHNL_VF_RESOURCE_SIZE,
					  GFP_KERNEL);
		if (!adapter->vf_res) {
			err = -ENOMEM;
			goto err;
		}
	}
	err = iavf_get_vf_config(adapter);
	if (err == IAVF_ERR_ADMIN_QUEUE_NO_WORK) {
		err = iavf_send_vf_config_msg(adapter);
		goto err;
	} else if (err == IAVF_ERR_PARAM) {
		/* We only get ERR_PARAM if the device is in a very bad
		 * state or if we've been disabled for previous bad
		 * behavior. Either way, we're done now.
		 */
		iavf_shutdown_adminq(hw);
		dev_err(&pdev->dev, "Unable to get VF config due to PF error condition, not retrying\n");
		return;
	}
	if (err) {
		dev_err(&pdev->dev, "Unable to get VF config (%d)\n", err);
		goto err_alloc;
	}

	err = iavf_process_config(adapter);
	if (err)
		goto err_alloc;
	adapter->current_op = VIRTCHNL_OP_UNKNOWN;

	adapter->flags |= IAVF_FLAG_RX_CSUM_ENABLED;

	netdev->netdev_ops = &iavf_netdev_ops;
	iavf_set_ethtool_ops(netdev);
	netdev->watchdog_timeo = 5 * HZ;

	/* MTU range: 68 - 9710 */
	netdev->min_mtu = ETH_MIN_MTU;
	netdev->max_mtu = IAVF_MAX_RXBUFFER - IAVF_PACKET_HDR_PAD;

	if (!is_valid_ether_addr(adapter->hw.mac.addr)) {
		dev_info(&pdev->dev, "Invalid MAC address %pM, using random\n",
			 adapter->hw.mac.addr);
		eth_hw_addr_random(netdev);
		ether_addr_copy(adapter->hw.mac.addr, netdev->dev_addr);
	} else {
		ether_addr_copy(netdev->dev_addr, adapter->hw.mac.addr);
		ether_addr_copy(netdev->perm_addr, adapter->hw.mac.addr);
	}

	adapter->tx_desc_count = IAVF_DEFAULT_TXD;
	adapter->rx_desc_count = IAVF_DEFAULT_RXD;
	err = iavf_init_interrupt_scheme(adapter);
	if (err)
		goto err_sw_init;
	iavf_map_rings_to_vectors(adapter);
	if (adapter->vf_res->vf_cap_flags &
		VIRTCHNL_VF_OFFLOAD_WB_ON_ITR)
		adapter->flags |= IAVF_FLAG_WB_ON_ITR_CAPABLE;

	err = iavf_request_misc_irq(adapter);
	if (err)
		goto err_sw_init;

	netif_carrier_off(netdev);
	adapter->link_up = false;

	/* set the semaphore to prevent any callbacks after device registration
	 * up to time when state of driver will be set to __IAVF_DOWN
	 */
	rtnl_lock();
	if (!adapter->netdev_registered) {
		err = register_netdevice(netdev);
		if (err) {
			rtnl_unlock();
			goto err_register;
		}
	}

	adapter->netdev_registered = true;

	netif_tx_stop_all_queues(netdev);
	if (CLIENT_ALLOWED(adapter)) {
		err = iavf_lan_add_device(adapter);
		if (err)
			dev_info(&pdev->dev, "Failed to add VF to client API service list: %d\n",
				 err);
	}
	dev_info(&pdev->dev, "MAC address: %pM\n", adapter->hw.mac.addr);
	if (netdev->features & NETIF_F_GRO)
		dev_info(&pdev->dev, "GRO is enabled\n");

	iavf_change_state(adapter, __IAVF_DOWN);
	set_bit(__IAVF_VSI_DOWN, adapter->vsi.state);
	rtnl_unlock();

	iavf_misc_irq_enable(adapter);
	wake_up(&adapter->down_waitqueue);

	adapter->rss_key = kzalloc(adapter->rss_key_size, GFP_KERNEL);
	adapter->rss_lut = kzalloc(adapter->rss_lut_size, GFP_KERNEL);
	if (!adapter->rss_key || !adapter->rss_lut) {
		err = -ENOMEM;
		goto err_mem;
	}
	if (RSS_AQ(adapter))
		adapter->aq_required |= IAVF_FLAG_AQ_CONFIGURE_RSS;
	else
		iavf_init_rss(adapter);

	return;
err_mem:
	iavf_free_rss(adapter);
err_register:
	iavf_free_misc_irq(adapter);
err_sw_init:
	iavf_reset_interrupt_capability(adapter);
err_alloc:
	kfree(adapter->vf_res);
	adapter->vf_res = NULL;
err:
	iavf_change_state(adapter, __IAVF_INIT_FAILED);
}

/**
 * iavf_watchdog_task - Periodic call-back task
 * @work: pointer to work_struct
 **/
static void iavf_watchdog_task(struct work_struct *work)
{
	struct iavf_adapter *adapter = container_of(work,
						    struct iavf_adapter,
						    watchdog_task.work);
	struct iavf_hw *hw = &adapter->hw;
	u32 reg_val;

	if (!mutex_trylock(&adapter->crit_lock)) {
		if (adapter->state == __IAVF_REMOVE)
			return;

		goto restart_watchdog;
	}

	if (adapter->flags & IAVF_FLAG_PF_COMMS_FAILED)
		iavf_change_state(adapter, __IAVF_COMM_FAILED);

	if (adapter->flags & IAVF_FLAG_RESET_NEEDED) {
		adapter->aq_required = 0;
		adapter->current_op = VIRTCHNL_OP_UNKNOWN;
		mutex_unlock(&adapter->crit_lock);
		queue_work(iavf_wq, &adapter->reset_task);
		return;
	}

	switch (adapter->state) {
	case __IAVF_STARTUP:
		iavf_startup(adapter);
		mutex_unlock(&adapter->crit_lock);
		queue_delayed_work(iavf_wq, &adapter->watchdog_task,
				   msecs_to_jiffies(30));
		return;
	case __IAVF_INIT_VERSION_CHECK:
		iavf_init_version_check(adapter);
		mutex_unlock(&adapter->crit_lock);
		queue_delayed_work(iavf_wq, &adapter->watchdog_task,
				   msecs_to_jiffies(30));
		return;
	case __IAVF_INIT_GET_RESOURCES:
		iavf_init_get_resources(adapter);
		mutex_unlock(&adapter->crit_lock);
		queue_delayed_work(iavf_wq, &adapter->watchdog_task,
				   msecs_to_jiffies(1));
		return;
	case __IAVF_INIT_FAILED:
		if (test_bit(__IAVF_IN_REMOVE_TASK,
			     &adapter->crit_section)) {
			/* Do not update the state and do not reschedule
			 * watchdog task, iavf_remove should handle this state
			 * as it can loop forever
			 */
			mutex_unlock(&adapter->crit_lock);
			return;
		}
		if (++adapter->aq_wait_count > IAVF_AQ_MAX_ERR) {
			dev_err(&adapter->pdev->dev,
				"Failed to communicate with PF; waiting before retry\n");
			adapter->flags |= IAVF_FLAG_PF_COMMS_FAILED;
			iavf_shutdown_adminq(hw);
			mutex_unlock(&adapter->crit_lock);
			queue_delayed_work(iavf_wq,
					   &adapter->watchdog_task, (5 * HZ));
			return;
		}
		/* Try again from failed step*/
		iavf_change_state(adapter, adapter->last_state);
		mutex_unlock(&adapter->crit_lock);
		queue_delayed_work(iavf_wq, &adapter->watchdog_task, HZ);
		return;
	case __IAVF_COMM_FAILED:
		if (test_bit(__IAVF_IN_REMOVE_TASK,
			     &adapter->crit_section)) {
			/* Set state to __IAVF_INIT_FAILED and perform remove
			 * steps. Remove IAVF_FLAG_PF_COMMS_FAILED so the task
			 * doesn't bring the state back to __IAVF_COMM_FAILED.
			 */
			iavf_change_state(adapter, __IAVF_INIT_FAILED);
			adapter->flags &= ~IAVF_FLAG_PF_COMMS_FAILED;
			mutex_unlock(&adapter->crit_lock);
			return;
		}
		reg_val = rd32(hw, IAVF_VFGEN_RSTAT) &
			  IAVF_VFGEN_RSTAT_VFR_STATE_MASK;
		if (reg_val == VIRTCHNL_VFR_VFACTIVE ||
		    reg_val == VIRTCHNL_VFR_COMPLETED) {
			/* A chance for redemption! */
			dev_err(&adapter->pdev->dev,
				"Hardware came out of reset. Attempting reinit.\n");
			/* When init task contacts the PF and
			 * gets everything set up again, it'll restart the
			 * watchdog for us. Down, boy. Sit. Stay. Woof.
			 */
			iavf_change_state(adapter, __IAVF_STARTUP);
			adapter->flags &= ~IAVF_FLAG_PF_COMMS_FAILED;
		}
		adapter->aq_required = 0;
		adapter->current_op = VIRTCHNL_OP_UNKNOWN;
		mutex_unlock(&adapter->crit_lock);
		queue_delayed_work(iavf_wq,
				   &adapter->watchdog_task,
				   msecs_to_jiffies(10));
		return;
	case __IAVF_RESETTING:
		mutex_unlock(&adapter->crit_lock);
		queue_delayed_work(iavf_wq, &adapter->watchdog_task, HZ * 2);
		return;
	case __IAVF_DOWN:
	case __IAVF_DOWN_PENDING:
	case __IAVF_TESTING:
	case __IAVF_RUNNING:
		if (adapter->current_op) {
			if (!iavf_asq_done(hw)) {
				dev_dbg(&adapter->pdev->dev,
					"Admin queue timeout\n");
				iavf_send_api_ver(adapter);
			}
		} else {
			/* An error will be returned if no commands were
			 * processed; use this opportunity to update stats
			 */
			if (iavf_process_aq_command(adapter) &&
			    adapter->state == __IAVF_RUNNING)
				iavf_request_stats(adapter);
		}
		if (adapter->state == __IAVF_RUNNING)
			iavf_detect_recover_hung(&adapter->vsi);
		break;
	case __IAVF_REMOVE:
	default:
		mutex_unlock(&adapter->crit_lock);
		return;
	}

	/* check for hw reset */
	reg_val = rd32(hw, IAVF_VF_ARQLEN1) & IAVF_VF_ARQLEN1_ARQENABLE_MASK;
	if (!reg_val) {
		adapter->flags |= IAVF_FLAG_RESET_PENDING;
		adapter->aq_required = 0;
		adapter->current_op = VIRTCHNL_OP_UNKNOWN;
		dev_err(&adapter->pdev->dev, "Hardware reset detected\n");
		queue_work(iavf_wq, &adapter->reset_task);
		mutex_unlock(&adapter->crit_lock);
		queue_delayed_work(iavf_wq,
				   &adapter->watchdog_task, HZ * 2);
		return;
	}

	schedule_delayed_work(&adapter->client_task, msecs_to_jiffies(5));
	mutex_unlock(&adapter->crit_lock);
restart_watchdog:
	if (adapter->state >= __IAVF_DOWN)
		queue_work(iavf_wq, &adapter->adminq_task);
	if (adapter->aq_required)
		queue_delayed_work(iavf_wq, &adapter->watchdog_task,
				   msecs_to_jiffies(20));
	else
		queue_delayed_work(iavf_wq, &adapter->watchdog_task, HZ * 2);
}

/**
 * iavf_disable_vf - disable VF
 * @adapter: board private structure
 *
 * Set communication failed flag and free all resources.
 * NOTE: This function is expected to be called with crit_lock being held.
 **/
static void iavf_disable_vf(struct iavf_adapter *adapter)
{
	struct iavf_mac_filter *f, *ftmp;
	struct iavf_vlan_filter *fv, *fvtmp;
	struct iavf_cloud_filter *cf, *cftmp;

	adapter->flags |= IAVF_FLAG_PF_COMMS_FAILED;

	/* We don't use netif_running() because it may be true prior to
	 * ndo_open() returning, so we can't assume it means all our open
	 * tasks have finished, since we're not holding the rtnl_lock here.
	 */
	if (adapter->state == __IAVF_RUNNING) {
		set_bit(__IAVF_VSI_DOWN, adapter->vsi.state);
		netif_carrier_off(adapter->netdev);
		netif_tx_disable(adapter->netdev);
		adapter->link_up = false;
		iavf_napi_disable_all(adapter);
		iavf_irq_disable(adapter);
		iavf_free_traffic_irqs(adapter);
		iavf_free_all_tx_resources(adapter);
		iavf_free_all_rx_resources(adapter);
	}

	spin_lock_bh(&adapter->mac_vlan_list_lock);

	/* Delete all of the filters */
	list_for_each_entry_safe(f, ftmp, &adapter->mac_filter_list, list) {
		list_del(&f->list);
		kfree(f);
	}

	list_for_each_entry_safe(fv, fvtmp, &adapter->vlan_filter_list, list) {
		list_del(&fv->list);
		kfree(fv);
	}

	spin_unlock_bh(&adapter->mac_vlan_list_lock);

	spin_lock_bh(&adapter->cloud_filter_list_lock);
	list_for_each_entry_safe(cf, cftmp, &adapter->cloud_filter_list, list) {
		list_del(&cf->list);
		kfree(cf);
		adapter->num_cloud_filters--;
	}
	spin_unlock_bh(&adapter->cloud_filter_list_lock);

	iavf_free_misc_irq(adapter);
	iavf_reset_interrupt_capability(adapter);
	iavf_free_q_vectors(adapter);
	iavf_free_queues(adapter);
	memset(adapter->vf_res, 0, IAVF_VIRTCHNL_VF_RESOURCE_SIZE);
	iavf_shutdown_adminq(&adapter->hw);
<<<<<<< HEAD
	adapter->netdev->flags &= ~IFF_UP;
=======
>>>>>>> a33738a2
	adapter->flags &= ~IAVF_FLAG_RESET_PENDING;
	iavf_change_state(adapter, __IAVF_DOWN);
	wake_up(&adapter->down_waitqueue);
	dev_info(&adapter->pdev->dev, "Reset task did not complete, VF disabled\n");
}

/**
 * iavf_reset_task - Call-back task to handle hardware reset
 * @work: pointer to work_struct
 *
 * During reset we need to shut down and reinitialize the admin queue
 * before we can use it to communicate with the PF again. We also clear
 * and reinit the rings because that context is lost as well.
 **/
static void iavf_reset_task(struct work_struct *work)
{
	struct iavf_adapter *adapter = container_of(work,
						      struct iavf_adapter,
						      reset_task);
	struct virtchnl_vf_resource *vfres = adapter->vf_res;
	struct net_device *netdev = adapter->netdev;
	struct iavf_hw *hw = &adapter->hw;
	struct iavf_mac_filter *f, *ftmp;
	struct iavf_cloud_filter *cf;
	u32 reg_val;
	int i = 0, err;
	bool running;

	/* Detach interface to avoid subsequent NDO callbacks */
	rtnl_lock();
	netif_device_detach(netdev);
	rtnl_unlock();

	/* When device is being removed it doesn't make sense to run the reset
	 * task, just return in such a case.
	 */
	if (!mutex_trylock(&adapter->crit_lock)) {
		if (adapter->state != __IAVF_REMOVE)
			queue_work(iavf_wq, &adapter->reset_task);

		goto reset_finish;
	}

	while (!mutex_trylock(&adapter->client_lock))
		usleep_range(500, 1000);
	if (CLIENT_ENABLED(adapter)) {
		adapter->flags &= ~(IAVF_FLAG_CLIENT_NEEDS_OPEN |
				    IAVF_FLAG_CLIENT_NEEDS_CLOSE |
				    IAVF_FLAG_CLIENT_NEEDS_L2_PARAMS |
				    IAVF_FLAG_SERVICE_CLIENT_REQUESTED);
		cancel_delayed_work_sync(&adapter->client_task);
		iavf_notify_client_close(&adapter->vsi, true);
	}
	iavf_misc_irq_disable(adapter);
	if (adapter->flags & IAVF_FLAG_RESET_NEEDED) {
		adapter->flags &= ~IAVF_FLAG_RESET_NEEDED;
		/* Restart the AQ here. If we have been reset but didn't
		 * detect it, or if the PF had to reinit, our AQ will be hosed.
		 */
		iavf_shutdown_adminq(hw);
		iavf_init_adminq(hw);
		iavf_request_reset(adapter);
	}
	adapter->flags |= IAVF_FLAG_RESET_PENDING;

	/* poll until we see the reset actually happen */
	for (i = 0; i < IAVF_RESET_WAIT_DETECTED_COUNT; i++) {
		reg_val = rd32(hw, IAVF_VF_ARQLEN1) &
			  IAVF_VF_ARQLEN1_ARQENABLE_MASK;
		if (!reg_val)
			break;
		usleep_range(5000, 10000);
	}
	if (i == IAVF_RESET_WAIT_DETECTED_COUNT) {
		dev_info(&adapter->pdev->dev, "Never saw reset\n");
		goto continue_reset; /* act like the reset happened */
	}

	/* wait until the reset is complete and the PF is responding to us */
	for (i = 0; i < IAVF_RESET_WAIT_COMPLETE_COUNT; i++) {
		/* sleep first to make sure a minimum wait time is met */
		msleep(IAVF_RESET_WAIT_MS);

		reg_val = rd32(hw, IAVF_VFGEN_RSTAT) &
			  IAVF_VFGEN_RSTAT_VFR_STATE_MASK;
		if (reg_val == VIRTCHNL_VFR_VFACTIVE)
			break;
	}

	pci_set_master(adapter->pdev);
	pci_restore_msi_state(adapter->pdev);

	if (i == IAVF_RESET_WAIT_COMPLETE_COUNT) {
		dev_err(&adapter->pdev->dev, "Reset never finished (%x)\n",
			reg_val);
		iavf_disable_vf(adapter);
		mutex_unlock(&adapter->client_lock);
		mutex_unlock(&adapter->crit_lock);
<<<<<<< HEAD
=======
		if (netif_running(netdev)) {
			rtnl_lock();
			dev_close(netdev);
			rtnl_unlock();
		}
>>>>>>> a33738a2
		return; /* Do not attempt to reinit. It's dead, Jim. */
	}

continue_reset:
	/* We don't use netif_running() because it may be true prior to
	 * ndo_open() returning, so we can't assume it means all our open
	 * tasks have finished, since we're not holding the rtnl_lock here.
	 */
	running = adapter->state == __IAVF_RUNNING;

	if (running) {
		netif_carrier_off(netdev);
		adapter->link_up = false;
		iavf_napi_disable_all(adapter);
	}
	iavf_irq_disable(adapter);

	iavf_change_state(adapter, __IAVF_RESETTING);
	adapter->flags &= ~IAVF_FLAG_RESET_PENDING;

	/* free the Tx/Rx rings and descriptors, might be better to just
	 * re-use them sometime in the future
	 */
	iavf_free_all_rx_resources(adapter);
	iavf_free_all_tx_resources(adapter);

	adapter->flags |= IAVF_FLAG_QUEUES_DISABLED;
	/* kill and reinit the admin queue */
	iavf_shutdown_adminq(hw);
	adapter->current_op = VIRTCHNL_OP_UNKNOWN;
	err = iavf_init_adminq(hw);
	if (err)
		dev_info(&adapter->pdev->dev, "Failed to init adminq: %d\n",
			 err);
	adapter->aq_required = 0;

	if (adapter->flags & IAVF_FLAG_REINIT_ITR_NEEDED) {
		err = iavf_reinit_interrupt_scheme(adapter);
		if (err)
			goto reset_err;
	}

	if (RSS_AQ(adapter)) {
		adapter->aq_required |= IAVF_FLAG_AQ_CONFIGURE_RSS;
	} else {
		err = iavf_init_rss(adapter);
		if (err)
			goto reset_err;
	}

	adapter->aq_required |= IAVF_FLAG_AQ_GET_CONFIG;
	adapter->aq_required |= IAVF_FLAG_AQ_MAP_VECTORS;

	spin_lock_bh(&adapter->mac_vlan_list_lock);

	/* Delete filter for the current MAC address, it could have
	 * been changed by the PF via administratively set MAC.
	 * Will be re-added via VIRTCHNL_OP_GET_VF_RESOURCES.
	 */
	list_for_each_entry_safe(f, ftmp, &adapter->mac_filter_list, list) {
		if (ether_addr_equal(f->macaddr, adapter->hw.mac.addr)) {
			list_del(&f->list);
			kfree(f);
		}
	}
	/* re-add all MAC filters */
	list_for_each_entry(f, &adapter->mac_filter_list, list) {
		f->add = true;
	}
	spin_unlock_bh(&adapter->mac_vlan_list_lock);

	/* check if TCs are running and re-add all cloud filters */
	spin_lock_bh(&adapter->cloud_filter_list_lock);
	if ((vfres->vf_cap_flags & VIRTCHNL_VF_OFFLOAD_ADQ) &&
	    adapter->num_tc) {
		list_for_each_entry(cf, &adapter->cloud_filter_list, list) {
			cf->add = true;
		}
	}
	spin_unlock_bh(&adapter->cloud_filter_list_lock);

	adapter->aq_required |= IAVF_FLAG_AQ_ADD_MAC_FILTER;
	adapter->aq_required |= IAVF_FLAG_AQ_ADD_CLOUD_FILTER;
	iavf_misc_irq_enable(adapter);

	mod_delayed_work(iavf_wq, &adapter->watchdog_task, 2);

	/* We were running when the reset started, so we need to restore some
	 * state here.
	 */
	if (running) {
		/* allocate transmit descriptors */
		err = iavf_setup_all_tx_resources(adapter);
		if (err)
			goto reset_err;

		/* allocate receive descriptors */
		err = iavf_setup_all_rx_resources(adapter);
		if (err)
			goto reset_err;

		if (adapter->flags & IAVF_FLAG_REINIT_ITR_NEEDED) {
			err = iavf_request_traffic_irqs(adapter, netdev->name);
			if (err)
				goto reset_err;

			adapter->flags &= ~IAVF_FLAG_REINIT_ITR_NEEDED;
		}

		iavf_configure(adapter);

		/* iavf_up_complete() will switch device back
		 * to __IAVF_RUNNING
		 */
		iavf_up_complete(adapter);

		iavf_irq_enable(adapter, true);
	} else {
		iavf_change_state(adapter, __IAVF_DOWN);
		wake_up(&adapter->down_waitqueue);
	}
	mutex_unlock(&adapter->client_lock);
	mutex_unlock(&adapter->crit_lock);

	goto reset_finish;
reset_err:
	if (running) {
		set_bit(__IAVF_VSI_DOWN, adapter->vsi.state);
		iavf_free_traffic_irqs(adapter);
	}
	iavf_disable_vf(adapter);

	mutex_unlock(&adapter->client_lock);
	mutex_unlock(&adapter->crit_lock);

	if (netif_running(netdev)) {
		/* Close device to ensure that Tx queues will not be started
		 * during netif_device_attach() at the end of the reset task.
		 */
		rtnl_lock();
		dev_close(netdev);
		rtnl_unlock();
	}

	dev_err(&adapter->pdev->dev, "failed to allocate resources during reinit\n");
reset_finish:
	rtnl_lock();
	netif_device_attach(netdev);
	rtnl_unlock();
}

/**
 * iavf_adminq_task - worker thread to clean the admin queue
 * @work: pointer to work_struct containing our data
 **/
static void iavf_adminq_task(struct work_struct *work)
{
	struct iavf_adapter *adapter =
		container_of(work, struct iavf_adapter, adminq_task);
	struct iavf_hw *hw = &adapter->hw;
	struct iavf_arq_event_info event;
	enum virtchnl_ops v_op;
	enum iavf_status ret, v_ret;
	u32 val, oldval;
	u16 pending;

	if (adapter->flags & IAVF_FLAG_PF_COMMS_FAILED)
		goto out;

	if (!mutex_trylock(&adapter->crit_lock)) {
		if (adapter->state == __IAVF_REMOVE)
			return;

		queue_work(iavf_wq, &adapter->adminq_task);
		goto out;
	}

	event.buf_len = IAVF_MAX_AQ_BUF_SIZE;
	event.msg_buf = kzalloc(event.buf_len, GFP_KERNEL);
	if (!event.msg_buf)
		goto out;

	do {
		ret = iavf_clean_arq_element(hw, &event, &pending);
		v_op = (enum virtchnl_ops)le32_to_cpu(event.desc.cookie_high);
		v_ret = (enum iavf_status)le32_to_cpu(event.desc.cookie_low);

		if (ret || !v_op)
			break; /* No event to process or error cleaning ARQ */

		iavf_virtchnl_completion(adapter, v_op, v_ret, event.msg_buf,
					 event.msg_len);
		if (pending != 0)
			memset(event.msg_buf, 0, IAVF_MAX_AQ_BUF_SIZE);
	} while (pending);
	mutex_unlock(&adapter->crit_lock);

	if ((adapter->flags & IAVF_FLAG_SETUP_NETDEV_FEATURES)) {
		if (adapter->netdev_registered ||
		    !test_bit(__IAVF_IN_REMOVE_TASK, &adapter->crit_section)) {
			struct net_device *netdev = adapter->netdev;

			rtnl_lock();
			netdev_update_features(netdev);
			rtnl_unlock();
		}

		adapter->flags &= ~IAVF_FLAG_SETUP_NETDEV_FEATURES;
	}
	if ((adapter->flags &
	     (IAVF_FLAG_RESET_PENDING | IAVF_FLAG_RESET_NEEDED)) ||
	    adapter->state == __IAVF_RESETTING)
		goto freedom;

	/* check for error indications */
	val = rd32(hw, hw->aq.arq.len);
	if (val == 0xdeadbeef || val == 0xffffffff) /* device in reset */
		goto freedom;
	oldval = val;
	if (val & IAVF_VF_ARQLEN1_ARQVFE_MASK) {
		dev_info(&adapter->pdev->dev, "ARQ VF Error detected\n");
		val &= ~IAVF_VF_ARQLEN1_ARQVFE_MASK;
	}
	if (val & IAVF_VF_ARQLEN1_ARQOVFL_MASK) {
		dev_info(&adapter->pdev->dev, "ARQ Overflow Error detected\n");
		val &= ~IAVF_VF_ARQLEN1_ARQOVFL_MASK;
	}
	if (val & IAVF_VF_ARQLEN1_ARQCRIT_MASK) {
		dev_info(&adapter->pdev->dev, "ARQ Critical Error detected\n");
		val &= ~IAVF_VF_ARQLEN1_ARQCRIT_MASK;
	}
	if (oldval != val)
		wr32(hw, hw->aq.arq.len, val);

	val = rd32(hw, hw->aq.asq.len);
	oldval = val;
	if (val & IAVF_VF_ATQLEN1_ATQVFE_MASK) {
		dev_info(&adapter->pdev->dev, "ASQ VF Error detected\n");
		val &= ~IAVF_VF_ATQLEN1_ATQVFE_MASK;
	}
	if (val & IAVF_VF_ATQLEN1_ATQOVFL_MASK) {
		dev_info(&adapter->pdev->dev, "ASQ Overflow Error detected\n");
		val &= ~IAVF_VF_ATQLEN1_ATQOVFL_MASK;
	}
	if (val & IAVF_VF_ATQLEN1_ATQCRIT_MASK) {
		dev_info(&adapter->pdev->dev, "ASQ Critical Error detected\n");
		val &= ~IAVF_VF_ATQLEN1_ATQCRIT_MASK;
	}
	if (oldval != val)
		wr32(hw, hw->aq.asq.len, val);

freedom:
	kfree(event.msg_buf);
out:
	/* re-enable Admin queue interrupt cause */
	iavf_misc_irq_enable(adapter);
}

/**
 * iavf_client_task - worker thread to perform client work
 * @work: pointer to work_struct containing our data
 *
 * This task handles client interactions. Because client calls can be
 * reentrant, we can't handle them in the watchdog.
 **/
static void iavf_client_task(struct work_struct *work)
{
	struct iavf_adapter *adapter =
		container_of(work, struct iavf_adapter, client_task.work);

	/* If we can't get the client bit, just give up. We'll be rescheduled
	 * later.
	 */

	if (!mutex_trylock(&adapter->client_lock))
		return;

	if (adapter->flags & IAVF_FLAG_SERVICE_CLIENT_REQUESTED) {
		iavf_client_subtask(adapter);
		adapter->flags &= ~IAVF_FLAG_SERVICE_CLIENT_REQUESTED;
		goto out;
	}
	if (adapter->flags & IAVF_FLAG_CLIENT_NEEDS_L2_PARAMS) {
		iavf_notify_client_l2_params(&adapter->vsi);
		adapter->flags &= ~IAVF_FLAG_CLIENT_NEEDS_L2_PARAMS;
		goto out;
	}
	if (adapter->flags & IAVF_FLAG_CLIENT_NEEDS_CLOSE) {
		iavf_notify_client_close(&adapter->vsi, false);
		adapter->flags &= ~IAVF_FLAG_CLIENT_NEEDS_CLOSE;
		goto out;
	}
	if (adapter->flags & IAVF_FLAG_CLIENT_NEEDS_OPEN) {
		iavf_notify_client_open(&adapter->vsi);
		adapter->flags &= ~IAVF_FLAG_CLIENT_NEEDS_OPEN;
	}
out:
	mutex_unlock(&adapter->client_lock);
}

/**
 * iavf_free_all_tx_resources - Free Tx Resources for All Queues
 * @adapter: board private structure
 *
 * Free all transmit software resources
 **/
void iavf_free_all_tx_resources(struct iavf_adapter *adapter)
{
	int i;

	if (!adapter->tx_rings)
		return;

	for (i = 0; i < adapter->num_active_queues; i++)
		if (adapter->tx_rings[i].desc)
			iavf_free_tx_resources(&adapter->tx_rings[i]);
}

/**
 * iavf_setup_all_tx_resources - allocate all queues Tx resources
 * @adapter: board private structure
 *
 * If this function returns with an error, then it's possible one or
 * more of the rings is populated (while the rest are not).  It is the
 * callers duty to clean those orphaned rings.
 *
 * Return 0 on success, negative on failure
 **/
static int iavf_setup_all_tx_resources(struct iavf_adapter *adapter)
{
	int i, err = 0;

	for (i = 0; i < adapter->num_active_queues; i++) {
		adapter->tx_rings[i].count = adapter->tx_desc_count;
		err = iavf_setup_tx_descriptors(&adapter->tx_rings[i]);
		if (!err)
			continue;
		dev_err(&adapter->pdev->dev,
			"Allocation for Tx Queue %u failed\n", i);
		break;
	}

	return err;
}

/**
 * iavf_setup_all_rx_resources - allocate all queues Rx resources
 * @adapter: board private structure
 *
 * If this function returns with an error, then it's possible one or
 * more of the rings is populated (while the rest are not).  It is the
 * callers duty to clean those orphaned rings.
 *
 * Return 0 on success, negative on failure
 **/
static int iavf_setup_all_rx_resources(struct iavf_adapter *adapter)
{
	int i, err = 0;

	for (i = 0; i < adapter->num_active_queues; i++) {
		adapter->rx_rings[i].count = adapter->rx_desc_count;
		err = iavf_setup_rx_descriptors(&adapter->rx_rings[i]);
		if (!err)
			continue;
		dev_err(&adapter->pdev->dev,
			"Allocation for Rx Queue %u failed\n", i);
		break;
	}
	return err;
}

/**
 * iavf_free_all_rx_resources - Free Rx Resources for All Queues
 * @adapter: board private structure
 *
 * Free all receive software resources
 **/
void iavf_free_all_rx_resources(struct iavf_adapter *adapter)
{
	int i;

	if (!adapter->rx_rings)
		return;

	for (i = 0; i < adapter->num_active_queues; i++)
		if (adapter->rx_rings[i].desc)
			iavf_free_rx_resources(&adapter->rx_rings[i]);
}

/**
 * iavf_validate_tx_bandwidth - validate the max Tx bandwidth
 * @adapter: board private structure
 * @max_tx_rate: max Tx bw for a tc
 **/
static int iavf_validate_tx_bandwidth(struct iavf_adapter *adapter,
				      u64 max_tx_rate)
{
	int speed = 0, ret = 0;

	if (ADV_LINK_SUPPORT(adapter)) {
		if (adapter->link_speed_mbps < U32_MAX) {
			speed = adapter->link_speed_mbps;
			goto validate_bw;
		} else {
			dev_err(&adapter->pdev->dev, "Unknown link speed\n");
			return -EINVAL;
		}
	}

	switch (adapter->link_speed) {
	case VIRTCHNL_LINK_SPEED_40GB:
		speed = SPEED_40000;
		break;
	case VIRTCHNL_LINK_SPEED_25GB:
		speed = SPEED_25000;
		break;
	case VIRTCHNL_LINK_SPEED_20GB:
		speed = SPEED_20000;
		break;
	case VIRTCHNL_LINK_SPEED_10GB:
		speed = SPEED_10000;
		break;
	case VIRTCHNL_LINK_SPEED_5GB:
		speed = SPEED_5000;
		break;
	case VIRTCHNL_LINK_SPEED_2_5GB:
		speed = SPEED_2500;
		break;
	case VIRTCHNL_LINK_SPEED_1GB:
		speed = SPEED_1000;
		break;
	case VIRTCHNL_LINK_SPEED_100MB:
		speed = SPEED_100;
		break;
	default:
		break;
	}

validate_bw:
	if (max_tx_rate > speed) {
		dev_err(&adapter->pdev->dev,
			"Invalid tx rate specified\n");
		ret = -EINVAL;
	}

	return ret;
}

/**
 * iavf_validate_ch_config - validate queue mapping info
 * @adapter: board private structure
 * @mqprio_qopt: queue parameters
 *
 * This function validates if the config provided by the user to
 * configure queue channels is valid or not. Returns 0 on a valid
 * config.
 **/
static int iavf_validate_ch_config(struct iavf_adapter *adapter,
				   struct tc_mqprio_qopt_offload *mqprio_qopt)
{
	u64 total_max_rate = 0;
	u32 tx_rate_rem = 0;
	int i, num_qps = 0;
	u64 tx_rate = 0;
	int ret = 0;

	if (mqprio_qopt->qopt.num_tc > IAVF_MAX_TRAFFIC_CLASS ||
	    mqprio_qopt->qopt.num_tc < 1)
		return -EINVAL;

	for (i = 0; i <= mqprio_qopt->qopt.num_tc - 1; i++) {
		if (!mqprio_qopt->qopt.count[i] ||
		    mqprio_qopt->qopt.offset[i] != num_qps)
			return -EINVAL;
		if (mqprio_qopt->min_rate[i]) {
			dev_err(&adapter->pdev->dev,
				"Invalid min tx rate (greater than 0) specified for TC%d\n",
				i);
			return -EINVAL;
		}

		/* convert to Mbps */
		tx_rate = div_u64(mqprio_qopt->max_rate[i],
				  IAVF_MBPS_DIVISOR);

		if (mqprio_qopt->max_rate[i] &&
		    tx_rate < IAVF_MBPS_QUANTA) {
			dev_err(&adapter->pdev->dev,
				"Invalid max tx rate for TC%d, minimum %dMbps\n",
				i, IAVF_MBPS_QUANTA);
			return -EINVAL;
		}

		(void)div_u64_rem(tx_rate, IAVF_MBPS_QUANTA, &tx_rate_rem);

		if (tx_rate_rem != 0) {
			dev_err(&adapter->pdev->dev,
				"Invalid max tx rate for TC%d, not divisible by %d\n",
				i, IAVF_MBPS_QUANTA);
			return -EINVAL;
		}

		total_max_rate += tx_rate;
		num_qps += mqprio_qopt->qopt.count[i];
	}
	if (num_qps > adapter->num_active_queues) {
		dev_err(&adapter->pdev->dev,
			"Cannot support requested number of queues\n");
		return -EINVAL;
	}

	ret = iavf_validate_tx_bandwidth(adapter, total_max_rate);
	return ret;
}

/**
 * iavf_del_all_cloud_filters - delete all cloud filters on the traffic classes
 * @adapter: board private structure
 **/
static void iavf_del_all_cloud_filters(struct iavf_adapter *adapter)
{
	struct iavf_cloud_filter *cf, *cftmp;

	spin_lock_bh(&adapter->cloud_filter_list_lock);
	list_for_each_entry_safe(cf, cftmp, &adapter->cloud_filter_list,
				 list) {
		list_del(&cf->list);
		kfree(cf);
		adapter->num_cloud_filters--;
	}
	spin_unlock_bh(&adapter->cloud_filter_list_lock);
}

/**
 * __iavf_setup_tc - configure multiple traffic classes
 * @netdev: network interface device structure
 * @type_data: tc offload data
 *
 * This function processes the config information provided by the
 * user to configure traffic classes/queue channels and packages the
 * information to request the PF to setup traffic classes.
 *
 * Returns 0 on success.
 **/
static int __iavf_setup_tc(struct net_device *netdev, void *type_data)
{
	struct tc_mqprio_qopt_offload *mqprio_qopt = type_data;
	struct iavf_adapter *adapter = netdev_priv(netdev);
	struct virtchnl_vf_resource *vfres = adapter->vf_res;
	u8 num_tc = 0, total_qps = 0;
	int ret = 0, netdev_tc = 0;
	u64 max_tx_rate;
	u16 mode;
	int i;

	num_tc = mqprio_qopt->qopt.num_tc;
	mode = mqprio_qopt->mode;

	/* delete queue_channel */
	if (!mqprio_qopt->qopt.hw) {
		if (adapter->ch_config.state == __IAVF_TC_RUNNING) {
			/* reset the tc configuration */
			netdev_reset_tc(netdev);
			adapter->num_tc = 0;
			netif_tx_stop_all_queues(netdev);
			netif_tx_disable(netdev);
			iavf_del_all_cloud_filters(adapter);
			adapter->aq_required = IAVF_FLAG_AQ_DISABLE_CHANNELS;
			total_qps = adapter->orig_num_active_queues;
			goto exit;
		} else {
			return -EINVAL;
		}
	}

	/* add queue channel */
	if (mode == TC_MQPRIO_MODE_CHANNEL) {
		if (!(vfres->vf_cap_flags & VIRTCHNL_VF_OFFLOAD_ADQ)) {
			dev_err(&adapter->pdev->dev, "ADq not supported\n");
			return -EOPNOTSUPP;
		}
		if (adapter->ch_config.state != __IAVF_TC_INVALID) {
			dev_err(&adapter->pdev->dev, "TC configuration already exists\n");
			return -EINVAL;
		}

		ret = iavf_validate_ch_config(adapter, mqprio_qopt);
		if (ret)
			return ret;
		/* Return if same TC config is requested */
		if (adapter->num_tc == num_tc)
			return 0;
		adapter->num_tc = num_tc;

		for (i = 0; i < IAVF_MAX_TRAFFIC_CLASS; i++) {
			if (i < num_tc) {
				adapter->ch_config.ch_info[i].count =
					mqprio_qopt->qopt.count[i];
				adapter->ch_config.ch_info[i].offset =
					mqprio_qopt->qopt.offset[i];
				total_qps += mqprio_qopt->qopt.count[i];
				max_tx_rate = mqprio_qopt->max_rate[i];
				/* convert to Mbps */
				max_tx_rate = div_u64(max_tx_rate,
						      IAVF_MBPS_DIVISOR);
				adapter->ch_config.ch_info[i].max_tx_rate =
					max_tx_rate;
			} else {
				adapter->ch_config.ch_info[i].count = 1;
				adapter->ch_config.ch_info[i].offset = 0;
			}
		}

		/* Take snapshot of original config such as "num_active_queues"
		 * It is used later when delete ADQ flow is exercised, so that
		 * once delete ADQ flow completes, VF shall go back to its
		 * original queue configuration
		 */

		adapter->orig_num_active_queues = adapter->num_active_queues;

		/* Store queue info based on TC so that VF gets configured
		 * with correct number of queues when VF completes ADQ config
		 * flow
		 */
		adapter->ch_config.total_qps = total_qps;

		netif_tx_stop_all_queues(netdev);
		netif_tx_disable(netdev);
		adapter->aq_required |= IAVF_FLAG_AQ_ENABLE_CHANNELS;
		netdev_reset_tc(netdev);
		/* Report the tc mapping up the stack */
		netdev_set_num_tc(adapter->netdev, num_tc);
		for (i = 0; i < IAVF_MAX_TRAFFIC_CLASS; i++) {
			u16 qcount = mqprio_qopt->qopt.count[i];
			u16 qoffset = mqprio_qopt->qopt.offset[i];

			if (i < num_tc)
				netdev_set_tc_queue(netdev, netdev_tc++, qcount,
						    qoffset);
		}
	}
exit:
	if (test_bit(__IAVF_IN_REMOVE_TASK, &adapter->crit_section))
		return 0;

	netif_set_real_num_rx_queues(netdev, total_qps);
	netif_set_real_num_tx_queues(netdev, total_qps);

	return ret;
}

/**
 * iavf_parse_cls_flower - Parse tc flower filters provided by kernel
 * @adapter: board private structure
 * @f: pointer to struct flow_cls_offload
 * @filter: pointer to cloud filter structure
 */
static int iavf_parse_cls_flower(struct iavf_adapter *adapter,
				 struct flow_cls_offload *f,
				 struct iavf_cloud_filter *filter)
{
	struct flow_rule *rule = flow_cls_offload_flow_rule(f);
	struct flow_dissector *dissector = rule->match.dissector;
	u16 n_proto_mask = 0;
	u16 n_proto_key = 0;
	u8 field_flags = 0;
	u16 addr_type = 0;
	u16 n_proto = 0;
	int i = 0;
	struct virtchnl_filter *vf = &filter->f;

	if (dissector->used_keys &
	    ~(BIT(FLOW_DISSECTOR_KEY_CONTROL) |
	      BIT(FLOW_DISSECTOR_KEY_BASIC) |
	      BIT(FLOW_DISSECTOR_KEY_ETH_ADDRS) |
	      BIT(FLOW_DISSECTOR_KEY_VLAN) |
	      BIT(FLOW_DISSECTOR_KEY_IPV4_ADDRS) |
	      BIT(FLOW_DISSECTOR_KEY_IPV6_ADDRS) |
	      BIT(FLOW_DISSECTOR_KEY_PORTS) |
	      BIT(FLOW_DISSECTOR_KEY_ENC_KEYID))) {
		dev_err(&adapter->pdev->dev, "Unsupported key used: 0x%x\n",
			dissector->used_keys);
		return -EOPNOTSUPP;
	}

	if (flow_rule_match_key(rule, FLOW_DISSECTOR_KEY_ENC_KEYID)) {
		struct flow_match_enc_keyid match;

		flow_rule_match_enc_keyid(rule, &match);
		if (match.mask->keyid != 0)
			field_flags |= IAVF_CLOUD_FIELD_TEN_ID;
	}

	if (flow_rule_match_key(rule, FLOW_DISSECTOR_KEY_BASIC)) {
		struct flow_match_basic match;

		flow_rule_match_basic(rule, &match);
		n_proto_key = ntohs(match.key->n_proto);
		n_proto_mask = ntohs(match.mask->n_proto);

		if (n_proto_key == ETH_P_ALL) {
			n_proto_key = 0;
			n_proto_mask = 0;
		}
		n_proto = n_proto_key & n_proto_mask;
		if (n_proto != ETH_P_IP && n_proto != ETH_P_IPV6)
			return -EINVAL;
		if (n_proto == ETH_P_IPV6) {
			/* specify flow type as TCP IPv6 */
			vf->flow_type = VIRTCHNL_TCP_V6_FLOW;
		}

		if (match.key->ip_proto != IPPROTO_TCP) {
			dev_info(&adapter->pdev->dev, "Only TCP transport is supported\n");
			return -EINVAL;
		}
	}

	if (flow_rule_match_key(rule, FLOW_DISSECTOR_KEY_ETH_ADDRS)) {
		struct flow_match_eth_addrs match;

		flow_rule_match_eth_addrs(rule, &match);

		/* use is_broadcast and is_zero to check for all 0xf or 0 */
		if (!is_zero_ether_addr(match.mask->dst)) {
			if (is_broadcast_ether_addr(match.mask->dst)) {
				field_flags |= IAVF_CLOUD_FIELD_OMAC;
			} else {
				dev_err(&adapter->pdev->dev, "Bad ether dest mask %pM\n",
					match.mask->dst);
				return IAVF_ERR_CONFIG;
			}
		}

		if (!is_zero_ether_addr(match.mask->src)) {
			if (is_broadcast_ether_addr(match.mask->src)) {
				field_flags |= IAVF_CLOUD_FIELD_IMAC;
			} else {
				dev_err(&adapter->pdev->dev, "Bad ether src mask %pM\n",
					match.mask->src);
				return IAVF_ERR_CONFIG;
			}
		}

		if (!is_zero_ether_addr(match.key->dst))
			if (is_valid_ether_addr(match.key->dst) ||
			    is_multicast_ether_addr(match.key->dst)) {
				/* set the mask if a valid dst_mac address */
				for (i = 0; i < ETH_ALEN; i++)
					vf->mask.tcp_spec.dst_mac[i] |= 0xff;
				ether_addr_copy(vf->data.tcp_spec.dst_mac,
						match.key->dst);
			}

		if (!is_zero_ether_addr(match.key->src))
			if (is_valid_ether_addr(match.key->src) ||
			    is_multicast_ether_addr(match.key->src)) {
				/* set the mask if a valid dst_mac address */
				for (i = 0; i < ETH_ALEN; i++)
					vf->mask.tcp_spec.src_mac[i] |= 0xff;
				ether_addr_copy(vf->data.tcp_spec.src_mac,
						match.key->src);
		}
	}

	if (flow_rule_match_key(rule, FLOW_DISSECTOR_KEY_VLAN)) {
		struct flow_match_vlan match;

		flow_rule_match_vlan(rule, &match);
		if (match.mask->vlan_id) {
			if (match.mask->vlan_id == VLAN_VID_MASK) {
				field_flags |= IAVF_CLOUD_FIELD_IVLAN;
			} else {
				dev_err(&adapter->pdev->dev, "Bad vlan mask %u\n",
					match.mask->vlan_id);
				return IAVF_ERR_CONFIG;
			}
		}
		vf->mask.tcp_spec.vlan_id |= cpu_to_be16(0xffff);
		vf->data.tcp_spec.vlan_id = cpu_to_be16(match.key->vlan_id);
	}

	if (flow_rule_match_key(rule, FLOW_DISSECTOR_KEY_CONTROL)) {
		struct flow_match_control match;

		flow_rule_match_control(rule, &match);
		addr_type = match.key->addr_type;
	}

	if (addr_type == FLOW_DISSECTOR_KEY_IPV4_ADDRS) {
		struct flow_match_ipv4_addrs match;

		flow_rule_match_ipv4_addrs(rule, &match);
		if (match.mask->dst) {
			if (match.mask->dst == cpu_to_be32(0xffffffff)) {
				field_flags |= IAVF_CLOUD_FIELD_IIP;
			} else {
				dev_err(&adapter->pdev->dev, "Bad ip dst mask 0x%08x\n",
					be32_to_cpu(match.mask->dst));
				return IAVF_ERR_CONFIG;
			}
		}

		if (match.mask->src) {
			if (match.mask->src == cpu_to_be32(0xffffffff)) {
				field_flags |= IAVF_CLOUD_FIELD_IIP;
			} else {
				dev_err(&adapter->pdev->dev, "Bad ip src mask 0x%08x\n",
					be32_to_cpu(match.mask->dst));
				return IAVF_ERR_CONFIG;
			}
		}

		if (field_flags & IAVF_CLOUD_FIELD_TEN_ID) {
			dev_info(&adapter->pdev->dev, "Tenant id not allowed for ip filter\n");
			return IAVF_ERR_CONFIG;
		}
		if (match.key->dst) {
			vf->mask.tcp_spec.dst_ip[0] |= cpu_to_be32(0xffffffff);
			vf->data.tcp_spec.dst_ip[0] = match.key->dst;
		}
		if (match.key->src) {
			vf->mask.tcp_spec.src_ip[0] |= cpu_to_be32(0xffffffff);
			vf->data.tcp_spec.src_ip[0] = match.key->src;
		}
	}

	if (addr_type == FLOW_DISSECTOR_KEY_IPV6_ADDRS) {
		struct flow_match_ipv6_addrs match;

		flow_rule_match_ipv6_addrs(rule, &match);

		/* validate mask, make sure it is not IPV6_ADDR_ANY */
		if (ipv6_addr_any(&match.mask->dst)) {
			dev_err(&adapter->pdev->dev, "Bad ipv6 dst mask 0x%02x\n",
				IPV6_ADDR_ANY);
			return IAVF_ERR_CONFIG;
		}

		/* src and dest IPv6 address should not be LOOPBACK
		 * (0:0:0:0:0:0:0:1) which can be represented as ::1
		 */
		if (ipv6_addr_loopback(&match.key->dst) ||
		    ipv6_addr_loopback(&match.key->src)) {
			dev_err(&adapter->pdev->dev,
				"ipv6 addr should not be loopback\n");
			return IAVF_ERR_CONFIG;
		}
		if (!ipv6_addr_any(&match.mask->dst) ||
		    !ipv6_addr_any(&match.mask->src))
			field_flags |= IAVF_CLOUD_FIELD_IIP;

		for (i = 0; i < 4; i++)
			vf->mask.tcp_spec.dst_ip[i] |= cpu_to_be32(0xffffffff);
		memcpy(&vf->data.tcp_spec.dst_ip, &match.key->dst.s6_addr32,
		       sizeof(vf->data.tcp_spec.dst_ip));
		for (i = 0; i < 4; i++)
			vf->mask.tcp_spec.src_ip[i] |= cpu_to_be32(0xffffffff);
		memcpy(&vf->data.tcp_spec.src_ip, &match.key->src.s6_addr32,
		       sizeof(vf->data.tcp_spec.src_ip));
	}
	if (flow_rule_match_key(rule, FLOW_DISSECTOR_KEY_PORTS)) {
		struct flow_match_ports match;

		flow_rule_match_ports(rule, &match);
		if (match.mask->src) {
			if (match.mask->src == cpu_to_be16(0xffff)) {
				field_flags |= IAVF_CLOUD_FIELD_IIP;
			} else {
				dev_err(&adapter->pdev->dev, "Bad src port mask %u\n",
					be16_to_cpu(match.mask->src));
				return IAVF_ERR_CONFIG;
			}
		}

		if (match.mask->dst) {
			if (match.mask->dst == cpu_to_be16(0xffff)) {
				field_flags |= IAVF_CLOUD_FIELD_IIP;
			} else {
				dev_err(&adapter->pdev->dev, "Bad dst port mask %u\n",
					be16_to_cpu(match.mask->dst));
				return IAVF_ERR_CONFIG;
			}
		}
		if (match.key->dst) {
			vf->mask.tcp_spec.dst_port |= cpu_to_be16(0xffff);
			vf->data.tcp_spec.dst_port = match.key->dst;
		}

		if (match.key->src) {
			vf->mask.tcp_spec.src_port |= cpu_to_be16(0xffff);
			vf->data.tcp_spec.src_port = match.key->src;
		}
	}
	vf->field_flags = field_flags;

	return 0;
}

/**
 * iavf_handle_tclass - Forward to a traffic class on the device
 * @adapter: board private structure
 * @tc: traffic class index on the device
 * @filter: pointer to cloud filter structure
 */
static int iavf_handle_tclass(struct iavf_adapter *adapter, u32 tc,
			      struct iavf_cloud_filter *filter)
{
	if (tc == 0)
		return 0;
	if (tc < adapter->num_tc) {
		if (!filter->f.data.tcp_spec.dst_port) {
			dev_err(&adapter->pdev->dev,
				"Specify destination port to redirect to traffic class other than TC0\n");
			return -EINVAL;
		}
	}
	/* redirect to a traffic class on the same device */
	filter->f.action = VIRTCHNL_ACTION_TC_REDIRECT;
	filter->f.action_meta = tc;
	return 0;
}

/**
 * iavf_configure_clsflower - Add tc flower filters
 * @adapter: board private structure
 * @cls_flower: Pointer to struct flow_cls_offload
 */
static int iavf_configure_clsflower(struct iavf_adapter *adapter,
				    struct flow_cls_offload *cls_flower)
{
	int tc = tc_classid_to_hwtc(adapter->netdev, cls_flower->classid);
	struct iavf_cloud_filter *filter = NULL;
	int err = -EINVAL, count = 50;

	if (tc < 0) {
		dev_err(&adapter->pdev->dev, "Invalid traffic class\n");
		return -EINVAL;
	}

	filter = kzalloc(sizeof(*filter), GFP_KERNEL);
	if (!filter)
		return -ENOMEM;

	while (!mutex_trylock(&adapter->crit_lock)) {
		if (--count == 0) {
			kfree(filter);
			return err;
		}
		udelay(1);
	}

	filter->cookie = cls_flower->cookie;

	/* set the mask to all zeroes to begin with */
	memset(&filter->f.mask.tcp_spec, 0, sizeof(struct virtchnl_l4_spec));
	/* start out with flow type and eth type IPv4 to begin with */
	filter->f.flow_type = VIRTCHNL_TCP_V4_FLOW;
	err = iavf_parse_cls_flower(adapter, cls_flower, filter);
	if (err)
		goto err;

	err = iavf_handle_tclass(adapter, tc, filter);
	if (err)
		goto err;

	/* add filter to the list */
	spin_lock_bh(&adapter->cloud_filter_list_lock);
	list_add_tail(&filter->list, &adapter->cloud_filter_list);
	adapter->num_cloud_filters++;
	filter->add = true;
	adapter->aq_required |= IAVF_FLAG_AQ_ADD_CLOUD_FILTER;
	spin_unlock_bh(&adapter->cloud_filter_list_lock);
err:
	if (err)
		kfree(filter);

	mutex_unlock(&adapter->crit_lock);
	return err;
}

/* iavf_find_cf - Find the cloud filter in the list
 * @adapter: Board private structure
 * @cookie: filter specific cookie
 *
 * Returns ptr to the filter object or NULL. Must be called while holding the
 * cloud_filter_list_lock.
 */
static struct iavf_cloud_filter *iavf_find_cf(struct iavf_adapter *adapter,
					      unsigned long *cookie)
{
	struct iavf_cloud_filter *filter = NULL;

	if (!cookie)
		return NULL;

	list_for_each_entry(filter, &adapter->cloud_filter_list, list) {
		if (!memcmp(cookie, &filter->cookie, sizeof(filter->cookie)))
			return filter;
	}
	return NULL;
}

/**
 * iavf_delete_clsflower - Remove tc flower filters
 * @adapter: board private structure
 * @cls_flower: Pointer to struct flow_cls_offload
 */
static int iavf_delete_clsflower(struct iavf_adapter *adapter,
				 struct flow_cls_offload *cls_flower)
{
	struct iavf_cloud_filter *filter = NULL;
	int err = 0;

	spin_lock_bh(&adapter->cloud_filter_list_lock);
	filter = iavf_find_cf(adapter, &cls_flower->cookie);
	if (filter) {
		filter->del = true;
		adapter->aq_required |= IAVF_FLAG_AQ_DEL_CLOUD_FILTER;
	} else {
		err = -EINVAL;
	}
	spin_unlock_bh(&adapter->cloud_filter_list_lock);

	return err;
}

/**
 * iavf_setup_tc_cls_flower - flower classifier offloads
 * @adapter: board private structure
 * @cls_flower: pointer to flow_cls_offload struct with flow info
 */
static int iavf_setup_tc_cls_flower(struct iavf_adapter *adapter,
				    struct flow_cls_offload *cls_flower)
{
	switch (cls_flower->command) {
	case FLOW_CLS_REPLACE:
		return iavf_configure_clsflower(adapter, cls_flower);
	case FLOW_CLS_DESTROY:
		return iavf_delete_clsflower(adapter, cls_flower);
	case FLOW_CLS_STATS:
		return -EOPNOTSUPP;
	default:
		return -EOPNOTSUPP;
	}
}

/**
 * iavf_setup_tc_block_cb - block callback for tc
 * @type: type of offload
 * @type_data: offload data
 * @cb_priv:
 *
 * This function is the block callback for traffic classes
 **/
static int iavf_setup_tc_block_cb(enum tc_setup_type type, void *type_data,
				  void *cb_priv)
{
	struct iavf_adapter *adapter = cb_priv;

	if (!tc_cls_can_offload_and_chain0(adapter->netdev, type_data))
		return -EOPNOTSUPP;

	switch (type) {
	case TC_SETUP_CLSFLOWER:
		return iavf_setup_tc_cls_flower(cb_priv, type_data);
	default:
		return -EOPNOTSUPP;
	}
}

static LIST_HEAD(iavf_block_cb_list);

/**
 * iavf_setup_tc - configure multiple traffic classes
 * @netdev: network interface device structure
 * @type: type of offload
 * @type_data: tc offload data
 *
 * This function is the callback to ndo_setup_tc in the
 * netdev_ops.
 *
 * Returns 0 on success
 **/
static int iavf_setup_tc(struct net_device *netdev, enum tc_setup_type type,
			 void *type_data)
{
	struct iavf_adapter *adapter = netdev_priv(netdev);

	switch (type) {
	case TC_SETUP_QDISC_MQPRIO:
		return __iavf_setup_tc(netdev, type_data);
	case TC_SETUP_BLOCK:
		return flow_block_cb_setup_simple(type_data,
						  &iavf_block_cb_list,
						  iavf_setup_tc_block_cb,
						  adapter, adapter, true);
	default:
		return -EOPNOTSUPP;
	}
}

/**
 * iavf_open - Called when a network interface is made active
 * @netdev: network interface device structure
 *
 * Returns 0 on success, negative value on failure
 *
 * The open entry point is called when a network interface is made
 * active by the system (IFF_UP).  At this point all resources needed
 * for transmit and receive operations are allocated, the interrupt
 * handler is registered with the OS, the watchdog is started,
 * and the stack is notified that the interface is ready.
 **/
static int iavf_open(struct net_device *netdev)
{
	struct iavf_adapter *adapter = netdev_priv(netdev);
	int err;

	if (adapter->flags & IAVF_FLAG_PF_COMMS_FAILED) {
		dev_err(&adapter->pdev->dev, "Unable to open device due to PF driver failure.\n");
		return -EIO;
	}

	while (!mutex_trylock(&adapter->crit_lock))
		usleep_range(500, 1000);

	if (adapter->state != __IAVF_DOWN) {
		err = -EBUSY;
		goto err_unlock;
	}

	if (adapter->state == __IAVF_RUNNING &&
	    !test_bit(__IAVF_VSI_DOWN, adapter->vsi.state)) {
		dev_dbg(&adapter->pdev->dev, "VF is already open.\n");
		err = 0;
		goto err_unlock;
	}

	/* allocate transmit descriptors */
	err = iavf_setup_all_tx_resources(adapter);
	if (err)
		goto err_setup_tx;

	/* allocate receive descriptors */
	err = iavf_setup_all_rx_resources(adapter);
	if (err)
		goto err_setup_rx;

	/* clear any pending interrupts, may auto mask */
	err = iavf_request_traffic_irqs(adapter, netdev->name);
	if (err)
		goto err_req_irq;

	spin_lock_bh(&adapter->mac_vlan_list_lock);

	iavf_add_filter(adapter, adapter->hw.mac.addr);

	spin_unlock_bh(&adapter->mac_vlan_list_lock);

	/* Restore VLAN filters that were removed with IFF_DOWN */
	iavf_restore_filters(adapter);

	iavf_configure(adapter);

	iavf_up_complete(adapter);

	iavf_irq_enable(adapter, true);

	mutex_unlock(&adapter->crit_lock);

	return 0;

err_req_irq:
	iavf_down(adapter);
	iavf_free_traffic_irqs(adapter);
err_setup_rx:
	iavf_free_all_rx_resources(adapter);
err_setup_tx:
	iavf_free_all_tx_resources(adapter);
err_unlock:
	mutex_unlock(&adapter->crit_lock);

	return err;
}

/**
 * iavf_close - Disables a network interface
 * @netdev: network interface device structure
 *
 * Returns 0, this is not allowed to fail
 *
 * The close entry point is called when an interface is de-activated
 * by the OS.  The hardware is still under the drivers control, but
 * needs to be disabled. All IRQs except vector 0 (reserved for admin queue)
 * are freed, along with all transmit and receive resources.
 **/
static int iavf_close(struct net_device *netdev)
{
	struct iavf_adapter *adapter = netdev_priv(netdev);
	u64 aq_to_restore;
	int status;

	mutex_lock(&adapter->crit_lock);

	if (adapter->state <= __IAVF_DOWN_PENDING) {
		mutex_unlock(&adapter->crit_lock);
		return 0;
	}

	set_bit(__IAVF_VSI_DOWN, adapter->vsi.state);
	if (CLIENT_ENABLED(adapter))
		adapter->flags |= IAVF_FLAG_CLIENT_NEEDS_CLOSE;
	/* We cannot send IAVF_FLAG_AQ_GET_OFFLOAD_VLAN_V2_CAPS before
	 * IAVF_FLAG_AQ_DISABLE_QUEUES because in such case there is rtnl
	 * deadlock with adminq_task() until iavf_close timeouts. We must send
	 * IAVF_FLAG_AQ_GET_CONFIG before IAVF_FLAG_AQ_DISABLE_QUEUES to make
	 * disable queues possible for vf. Give only necessary flags to
	 * iavf_down and save other to set them right before iavf_close()
	 * returns, when IAVF_FLAG_AQ_DISABLE_QUEUES will be already sent and
	 * iavf will be in DOWN state.
	 */
	aq_to_restore = adapter->aq_required;
	adapter->aq_required &= IAVF_FLAG_AQ_GET_CONFIG;

	/* Remove flags which we do not want to send after close or we want to
	 * send before disable queues.
	 */
	aq_to_restore &= ~(IAVF_FLAG_AQ_GET_CONFIG		|
			   IAVF_FLAG_AQ_ENABLE_QUEUES		|
			   IAVF_FLAG_AQ_CONFIGURE_QUEUES	|
			   IAVF_FLAG_AQ_ADD_VLAN_FILTER		|
			   IAVF_FLAG_AQ_ADD_MAC_FILTER		|
			   IAVF_FLAG_AQ_ADD_CLOUD_FILTER	|
			   IAVF_FLAG_AQ_ADD_FDIR_FILTER		|
			   IAVF_FLAG_AQ_ADD_ADV_RSS_CFG);

	iavf_down(adapter);
	iavf_change_state(adapter, __IAVF_DOWN_PENDING);
	iavf_free_traffic_irqs(adapter);

	mutex_unlock(&adapter->crit_lock);

	/* We explicitly don't free resources here because the hardware is
	 * still active and can DMA into memory. Resources are cleared in
	 * iavf_virtchnl_completion() after we get confirmation from the PF
	 * driver that the rings have been stopped.
	 *
	 * Also, we wait for state to transition to __IAVF_DOWN before
	 * returning. State change occurs in iavf_virtchnl_completion() after
	 * VF resources are released (which occurs after PF driver processes and
	 * responds to admin queue commands).
	 */

	status = wait_event_timeout(adapter->down_waitqueue,
				    adapter->state == __IAVF_DOWN,
				    msecs_to_jiffies(500));
	if (!status)
		netdev_warn(netdev, "Device resources not yet released\n");

	mutex_lock(&adapter->crit_lock);
	adapter->aq_required |= aq_to_restore;
	mutex_unlock(&adapter->crit_lock);
	return 0;
}

/**
 * iavf_change_mtu - Change the Maximum Transfer Unit
 * @netdev: network interface device structure
 * @new_mtu: new value for maximum frame size
 *
 * Returns 0 on success, negative on failure
 **/
static int iavf_change_mtu(struct net_device *netdev, int new_mtu)
{
	struct iavf_adapter *adapter = netdev_priv(netdev);

	netdev->mtu = new_mtu;
	if (CLIENT_ENABLED(adapter)) {
		iavf_notify_client_l2_params(&adapter->vsi);
		adapter->flags |= IAVF_FLAG_SERVICE_CLIENT_REQUESTED;
	}

	if (netif_running(netdev)) {
		adapter->flags |= IAVF_FLAG_RESET_NEEDED;
		queue_work(iavf_wq, &adapter->reset_task);
	}

	return 0;
}

/**
 * iavf_set_features - set the netdev feature flags
 * @netdev: ptr to the netdev being adjusted
 * @features: the feature set that the stack is suggesting
 * Note: expects to be called while under rtnl_lock()
 **/
static int iavf_set_features(struct net_device *netdev,
			     netdev_features_t features)
{
	struct iavf_adapter *adapter = netdev_priv(netdev);

	/* Don't allow enabling VLAN features when adapter is not capable
	 * of VLAN offload/filtering
	 */
	if (!VLAN_ALLOWED(adapter)) {
		netdev->hw_features &= ~(NETIF_F_HW_VLAN_CTAG_RX |
					 NETIF_F_HW_VLAN_CTAG_TX |
					 NETIF_F_HW_VLAN_CTAG_FILTER);
		if (features & (NETIF_F_HW_VLAN_CTAG_RX |
				NETIF_F_HW_VLAN_CTAG_TX |
				NETIF_F_HW_VLAN_CTAG_FILTER))
			return -EINVAL;
	} else if ((netdev->features ^ features) & NETIF_F_HW_VLAN_CTAG_RX) {
		if (features & NETIF_F_HW_VLAN_CTAG_RX)
			adapter->aq_required |=
				IAVF_FLAG_AQ_ENABLE_VLAN_STRIPPING;
		else
			adapter->aq_required |=
				IAVF_FLAG_AQ_DISABLE_VLAN_STRIPPING;
	}

	return 0;
}

/**
 * iavf_features_check - Validate encapsulated packet conforms to limits
 * @skb: skb buff
 * @dev: This physical port's netdev
 * @features: Offload features that the stack believes apply
 **/
static netdev_features_t iavf_features_check(struct sk_buff *skb,
					     struct net_device *dev,
					     netdev_features_t features)
{
	size_t len;

	/* No point in doing any of this if neither checksum nor GSO are
	 * being requested for this frame.  We can rule out both by just
	 * checking for CHECKSUM_PARTIAL
	 */
	if (skb->ip_summed != CHECKSUM_PARTIAL)
		return features;

	/* We cannot support GSO if the MSS is going to be less than
	 * 64 bytes.  If it is then we need to drop support for GSO.
	 */
	if (skb_is_gso(skb) && (skb_shinfo(skb)->gso_size < 64))
		features &= ~NETIF_F_GSO_MASK;

	/* MACLEN can support at most 63 words */
	len = skb_network_header(skb) - skb->data;
	if (len & ~(63 * 2))
		goto out_err;

	/* IPLEN and EIPLEN can support at most 127 dwords */
	len = skb_transport_header(skb) - skb_network_header(skb);
	if (len & ~(127 * 4))
		goto out_err;

	if (skb->encapsulation) {
		/* L4TUNLEN can support 127 words */
		len = skb_inner_network_header(skb) - skb_transport_header(skb);
		if (len & ~(127 * 2))
			goto out_err;

		/* IPLEN can support at most 127 dwords */
		len = skb_inner_transport_header(skb) -
		      skb_inner_network_header(skb);
		if (len & ~(127 * 4))
			goto out_err;
	}

	/* No need to validate L4LEN as TCP is the only protocol with a
	 * a flexible value and we support all possible values supported
	 * by TCP, which is at most 15 dwords
	 */

	return features;
out_err:
	return features & ~(NETIF_F_CSUM_MASK | NETIF_F_GSO_MASK);
}

/**
 * iavf_fix_features - fix up the netdev feature bits
 * @netdev: our net device
 * @features: desired feature bits
 *
 * Returns fixed-up features bits
 **/
static netdev_features_t iavf_fix_features(struct net_device *netdev,
					   netdev_features_t features)
{
	struct iavf_adapter *adapter = netdev_priv(netdev);

	if (adapter->vf_res &&
	    !(adapter->vf_res->vf_cap_flags & VIRTCHNL_VF_OFFLOAD_VLAN))
		features &= ~(NETIF_F_HW_VLAN_CTAG_TX |
			      NETIF_F_HW_VLAN_CTAG_RX |
			      NETIF_F_HW_VLAN_CTAG_FILTER);

	return features;
}

static const struct net_device_ops iavf_netdev_ops = {
	.ndo_open		= iavf_open,
	.ndo_stop		= iavf_close,
	.ndo_start_xmit		= iavf_xmit_frame,
	.ndo_set_rx_mode	= iavf_set_rx_mode,
	.ndo_validate_addr	= eth_validate_addr,
	.ndo_set_mac_address	= iavf_set_mac,
	.ndo_change_mtu		= iavf_change_mtu,
	.ndo_tx_timeout		= iavf_tx_timeout,
	.ndo_vlan_rx_add_vid	= iavf_vlan_rx_add_vid,
	.ndo_vlan_rx_kill_vid	= iavf_vlan_rx_kill_vid,
	.ndo_features_check	= iavf_features_check,
	.ndo_fix_features	= iavf_fix_features,
	.ndo_set_features	= iavf_set_features,
	.ndo_setup_tc		= iavf_setup_tc,
};

/**
 * iavf_check_reset_complete - check that VF reset is complete
 * @hw: pointer to hw struct
 *
 * Returns 0 if device is ready to use, or -EBUSY if it's in reset.
 **/
static int iavf_check_reset_complete(struct iavf_hw *hw)
{
	u32 rstat;
	int i;

	for (i = 0; i < IAVF_RESET_WAIT_COMPLETE_COUNT; i++) {
		rstat = rd32(hw, IAVF_VFGEN_RSTAT) &
			     IAVF_VFGEN_RSTAT_VFR_STATE_MASK;
		if ((rstat == VIRTCHNL_VFR_VFACTIVE) ||
		    (rstat == VIRTCHNL_VFR_COMPLETED))
			return 0;
		usleep_range(10, 20);
	}
	return -EBUSY;
}

/**
 * iavf_process_config - Process the config information we got from the PF
 * @adapter: board private structure
 *
 * Verify that we have a valid config struct, and set up our netdev features
 * and our VSI struct.
 **/
int iavf_process_config(struct iavf_adapter *adapter)
{
	struct virtchnl_vf_resource *vfres = adapter->vf_res;
	int i, num_req_queues = adapter->num_req_queues;
	struct net_device *netdev = adapter->netdev;
	struct iavf_vsi *vsi = &adapter->vsi;
	netdev_features_t hw_enc_features;
	netdev_features_t hw_features;

	/* got VF config message back from PF, now we can parse it */
	for (i = 0; i < vfres->num_vsis; i++) {
		if (vfres->vsi_res[i].vsi_type == VIRTCHNL_VSI_SRIOV)
			adapter->vsi_res = &vfres->vsi_res[i];
	}
	if (!adapter->vsi_res) {
		dev_err(&adapter->pdev->dev, "No LAN VSI found\n");
		return -ENODEV;
	}

	if (num_req_queues &&
	    num_req_queues > adapter->vsi_res->num_queue_pairs) {
		/* Problem.  The PF gave us fewer queues than what we had
		 * negotiated in our request.  Need a reset to see if we can't
		 * get back to a working state.
		 */
		dev_err(&adapter->pdev->dev,
			"Requested %d queues, but PF only gave us %d.\n",
			num_req_queues,
			adapter->vsi_res->num_queue_pairs);
		adapter->flags |= IAVF_FLAG_REINIT_ITR_NEEDED;
		adapter->num_req_queues = adapter->vsi_res->num_queue_pairs;
		iavf_schedule_reset(adapter);
		return -ENODEV;
	}
	adapter->num_req_queues = 0;

	hw_enc_features = NETIF_F_SG			|
			  NETIF_F_IP_CSUM		|
			  NETIF_F_IPV6_CSUM		|
			  NETIF_F_HIGHDMA		|
			  NETIF_F_SOFT_FEATURES	|
			  NETIF_F_TSO			|
			  NETIF_F_TSO_ECN		|
			  NETIF_F_TSO6			|
			  NETIF_F_SCTP_CRC		|
			  NETIF_F_RXHASH		|
			  NETIF_F_RXCSUM		|
			  0;

	/* advertise to stack only if offloads for encapsulated packets is
	 * supported
	 */
	if (vfres->vf_cap_flags & VIRTCHNL_VF_OFFLOAD_ENCAP) {
		hw_enc_features |= NETIF_F_GSO_UDP_TUNNEL	|
				   NETIF_F_GSO_GRE		|
				   NETIF_F_GSO_GRE_CSUM		|
				   NETIF_F_GSO_IPXIP4		|
				   NETIF_F_GSO_IPXIP6		|
				   NETIF_F_GSO_UDP_TUNNEL_CSUM	|
				   NETIF_F_GSO_PARTIAL		|
				   0;

		if (!(vfres->vf_cap_flags &
		      VIRTCHNL_VF_OFFLOAD_ENCAP_CSUM))
			netdev->gso_partial_features |=
				NETIF_F_GSO_UDP_TUNNEL_CSUM;

		netdev->gso_partial_features |= NETIF_F_GSO_GRE_CSUM;
		netdev->hw_enc_features |= NETIF_F_TSO_MANGLEID;
		netdev->hw_enc_features |= hw_enc_features;
	}
	/* record features VLANs can make use of */
	netdev->vlan_features |= hw_enc_features | NETIF_F_TSO_MANGLEID;

	/* Write features and hw_features separately to avoid polluting
	 * with, or dropping, features that are set when we registered.
	 */
	hw_features = hw_enc_features;

	/* Enable VLAN features if supported */
	if (vfres->vf_cap_flags & VIRTCHNL_VF_OFFLOAD_VLAN)
		hw_features |= (NETIF_F_HW_VLAN_CTAG_TX |
				NETIF_F_HW_VLAN_CTAG_RX);
	/* Enable cloud filter if ADQ is supported */
	if (vfres->vf_cap_flags & VIRTCHNL_VF_OFFLOAD_ADQ)
		hw_features |= NETIF_F_HW_TC;
	if (vfres->vf_cap_flags & VIRTCHNL_VF_OFFLOAD_USO)
		hw_features |= NETIF_F_GSO_UDP_L4;

	netdev->hw_features |= hw_features;

	netdev->features |= hw_features;

	if (vfres->vf_cap_flags & VIRTCHNL_VF_OFFLOAD_VLAN)
		netdev->features |= NETIF_F_HW_VLAN_CTAG_FILTER;

	netdev->priv_flags |= IFF_UNICAST_FLT;

	/* Do not turn on offloads when they are requested to be turned off.
	 * TSO needs minimum 576 bytes to work correctly.
	 */
	if (netdev->wanted_features) {
		if (!(netdev->wanted_features & NETIF_F_TSO) ||
		    netdev->mtu < 576)
			netdev->features &= ~NETIF_F_TSO;
		if (!(netdev->wanted_features & NETIF_F_TSO6) ||
		    netdev->mtu < 576)
			netdev->features &= ~NETIF_F_TSO6;
		if (!(netdev->wanted_features & NETIF_F_TSO_ECN))
			netdev->features &= ~NETIF_F_TSO_ECN;
		if (!(netdev->wanted_features & NETIF_F_GRO))
			netdev->features &= ~NETIF_F_GRO;
		if (!(netdev->wanted_features & NETIF_F_GSO))
			netdev->features &= ~NETIF_F_GSO;
	}

	adapter->vsi.id = adapter->vsi_res->vsi_id;

	adapter->vsi.back = adapter;
	adapter->vsi.base_vector = 1;
	adapter->vsi.work_limit = IAVF_DEFAULT_IRQ_WORK;
	vsi->netdev = adapter->netdev;
	vsi->qs_handle = adapter->vsi_res->qset_handle;
	if (vfres->vf_cap_flags & VIRTCHNL_VF_OFFLOAD_RSS_PF) {
		adapter->rss_key_size = vfres->rss_key_size;
		adapter->rss_lut_size = vfres->rss_lut_size;
	} else {
		adapter->rss_key_size = IAVF_HKEY_ARRAY_SIZE;
		adapter->rss_lut_size = IAVF_HLUT_ARRAY_SIZE;
	}

	return 0;
}

/**
 * iavf_shutdown - Shutdown the device in preparation for a reboot
 * @pdev: pci device structure
 **/
static void iavf_shutdown(struct pci_dev *pdev)
{
	struct iavf_adapter *adapter = iavf_pdev_to_adapter(pdev);
	struct net_device *netdev = adapter->netdev;

	netif_device_detach(netdev);

	if (netif_running(netdev))
		iavf_close(netdev);

	if (iavf_lock_timeout(&adapter->crit_lock, 5000))
		dev_warn(&adapter->pdev->dev, "failed to acquire crit_lock in %s\n", __FUNCTION__);
	/* Prevent the watchdog from running. */
	iavf_change_state(adapter, __IAVF_REMOVE);
	adapter->aq_required = 0;
	mutex_unlock(&adapter->crit_lock);

#ifdef CONFIG_PM
	pci_save_state(pdev);

#endif
	pci_disable_device(pdev);
}

/**
 * iavf_probe - Device Initialization Routine
 * @pdev: PCI device information struct
 * @ent: entry in iavf_pci_tbl
 *
 * Returns 0 on success, negative on failure
 *
 * iavf_probe initializes an adapter identified by a pci_dev structure.
 * The OS initialization, configuring of the adapter private structure,
 * and a hardware reset occur.
 **/
static int iavf_probe(struct pci_dev *pdev, const struct pci_device_id *ent)
{
	struct net_device *netdev;
	struct iavf_adapter *adapter = NULL;
	struct iavf_hw *hw = NULL;
	int err;

	err = pci_enable_device(pdev);
	if (err)
		return err;

	err = dma_set_mask_and_coherent(&pdev->dev, DMA_BIT_MASK(64));
	if (err) {
		err = dma_set_mask_and_coherent(&pdev->dev, DMA_BIT_MASK(32));
		if (err) {
			dev_err(&pdev->dev,
				"DMA configuration failed: 0x%x\n", err);
			goto err_dma;
		}
	}

	err = pci_request_regions(pdev, iavf_driver_name);
	if (err) {
		dev_err(&pdev->dev,
			"pci_request_regions failed 0x%x\n", err);
		goto err_pci_reg;
	}

	pci_enable_pcie_error_reporting(pdev);

	pci_set_master(pdev);

	netdev = alloc_etherdev_mq(sizeof(struct iavf_adapter),
				   IAVF_MAX_REQ_QUEUES);
	if (!netdev) {
		err = -ENOMEM;
		goto err_alloc_etherdev;
	}

	SET_NETDEV_DEV(netdev, &pdev->dev);

	pci_set_drvdata(pdev, netdev);
	adapter = netdev_priv(netdev);

	adapter->netdev = netdev;
	adapter->pdev = pdev;

	hw = &adapter->hw;
	hw->back = adapter;

	adapter->msg_enable = BIT(DEFAULT_DEBUG_LEVEL_SHIFT) - 1;
	iavf_change_state(adapter, __IAVF_STARTUP);

	/* Call save state here because it relies on the adapter struct. */
	pci_save_state(pdev);

	hw->hw_addr = ioremap(pci_resource_start(pdev, 0),
			      pci_resource_len(pdev, 0));
	if (!hw->hw_addr) {
		err = -EIO;
		goto err_ioremap;
	}
	hw->vendor_id = pdev->vendor;
	hw->device_id = pdev->device;
	pci_read_config_byte(pdev, PCI_REVISION_ID, &hw->revision_id);
	hw->subsystem_vendor_id = pdev->subsystem_vendor;
	hw->subsystem_device_id = pdev->subsystem_device;
	hw->bus.device = PCI_SLOT(pdev->devfn);
	hw->bus.func = PCI_FUNC(pdev->devfn);
	hw->bus.bus_id = pdev->bus->number;

	/* set up the locks for the AQ, do this only once in probe
	 * and destroy them only once in remove
	 */
	mutex_init(&adapter->crit_lock);
	mutex_init(&adapter->client_lock);
	mutex_init(&hw->aq.asq_mutex);
	mutex_init(&hw->aq.arq_mutex);

	spin_lock_init(&adapter->mac_vlan_list_lock);
	spin_lock_init(&adapter->cloud_filter_list_lock);
	spin_lock_init(&adapter->fdir_fltr_lock);
	spin_lock_init(&adapter->adv_rss_lock);

	INIT_LIST_HEAD(&adapter->mac_filter_list);
	INIT_LIST_HEAD(&adapter->vlan_filter_list);
	INIT_LIST_HEAD(&adapter->cloud_filter_list);
	INIT_LIST_HEAD(&adapter->fdir_list_head);
	INIT_LIST_HEAD(&adapter->adv_rss_list_head);

	INIT_WORK(&adapter->reset_task, iavf_reset_task);
	INIT_WORK(&adapter->adminq_task, iavf_adminq_task);
	INIT_DELAYED_WORK(&adapter->watchdog_task, iavf_watchdog_task);
	INIT_DELAYED_WORK(&adapter->client_task, iavf_client_task);
	queue_delayed_work(iavf_wq, &adapter->watchdog_task,
			   msecs_to_jiffies(5 * (pdev->devfn & 0x07)));

	/* Setup the wait queue for indicating transition to down status */
	init_waitqueue_head(&adapter->down_waitqueue);

	return 0;

err_ioremap:
	free_netdev(netdev);
err_alloc_etherdev:
	pci_disable_pcie_error_reporting(pdev);
	pci_release_regions(pdev);
err_pci_reg:
err_dma:
	pci_disable_device(pdev);
	return err;
}

/**
 * iavf_suspend - Power management suspend routine
 * @dev_d: device info pointer
 *
 * Called when the system (VM) is entering sleep/suspend.
 **/
static int __maybe_unused iavf_suspend(struct device *dev_d)
{
	struct net_device *netdev = dev_get_drvdata(dev_d);
	struct iavf_adapter *adapter = netdev_priv(netdev);

	netif_device_detach(netdev);

	while (!mutex_trylock(&adapter->crit_lock))
		usleep_range(500, 1000);

	if (netif_running(netdev)) {
		rtnl_lock();
		iavf_down(adapter);
		rtnl_unlock();
	}
	iavf_free_misc_irq(adapter);
	iavf_reset_interrupt_capability(adapter);

	mutex_unlock(&adapter->crit_lock);

	return 0;
}

/**
 * iavf_resume - Power management resume routine
 * @dev_d: device info pointer
 *
 * Called when the system (VM) is resumed from sleep/suspend.
 **/
static int __maybe_unused iavf_resume(struct device *dev_d)
{
	struct pci_dev *pdev = to_pci_dev(dev_d);
	struct iavf_adapter *adapter;
	u32 err;

	adapter = iavf_pdev_to_adapter(pdev);

	pci_set_master(pdev);

	rtnl_lock();
	err = iavf_set_interrupt_capability(adapter);
	if (err) {
		rtnl_unlock();
		dev_err(&pdev->dev, "Cannot enable MSI-X interrupts.\n");
		return err;
	}
	err = iavf_request_misc_irq(adapter);
	rtnl_unlock();
	if (err) {
		dev_err(&pdev->dev, "Cannot get interrupt vector.\n");
		return err;
	}

	queue_work(iavf_wq, &adapter->reset_task);

	netif_device_attach(adapter->netdev);

	return err;
}

/**
 * iavf_remove - Device Removal Routine
 * @pdev: PCI device information struct
 *
 * iavf_remove is called by the PCI subsystem to alert the driver
 * that it should release a PCI device.  The could be caused by a
 * Hot-Plug event, or because the driver is going to be removed from
 * memory.
 **/
static void iavf_remove(struct pci_dev *pdev)
{
	struct iavf_adapter *adapter = iavf_pdev_to_adapter(pdev);
<<<<<<< HEAD
	struct net_device *netdev = adapter->netdev;
=======
>>>>>>> a33738a2
	struct iavf_fdir_fltr *fdir, *fdirtmp;
	struct iavf_vlan_filter *vlf, *vlftmp;
	struct iavf_cloud_filter *cf, *cftmp;
	struct iavf_adv_rss *rss, *rsstmp;
	struct iavf_mac_filter *f, *ftmp;
	struct net_device *netdev;
	struct iavf_hw *hw;
	int err;

<<<<<<< HEAD
	/* When reboot/shutdown is in progress no need to do anything
	 * as the adapter is already REMOVE state that was set during
	 * iavf_shutdown() callback.
	 */
	if (adapter->state == __IAVF_REMOVE)
		return;

	set_bit(__IAVF_IN_REMOVE_TASK, &adapter->crit_section);
=======
	netdev = adapter->netdev;
	hw = &adapter->hw;

	if (test_and_set_bit(__IAVF_IN_REMOVE_TASK, &adapter->crit_section))
		return;

>>>>>>> a33738a2
	/* Wait until port initialization is complete.
	 * There are flows where register/unregister netdev may race.
	 */
	while (1) {
		mutex_lock(&adapter->crit_lock);
		if (adapter->state == __IAVF_RUNNING ||
		    adapter->state == __IAVF_DOWN ||
		    adapter->state == __IAVF_INIT_FAILED) {
			mutex_unlock(&adapter->crit_lock);
			break;
		}

		mutex_unlock(&adapter->crit_lock);
		usleep_range(500, 1000);
	}
	cancel_delayed_work_sync(&adapter->watchdog_task);

	if (adapter->netdev_registered) {
		rtnl_lock();
		unregister_netdevice(netdev);
		adapter->netdev_registered = false;
		rtnl_unlock();
	}
	if (CLIENT_ALLOWED(adapter)) {
		err = iavf_lan_del_device(adapter);
		if (err)
			dev_warn(&pdev->dev, "Failed to delete client device: %d\n",
				 err);
	}

	mutex_lock(&adapter->crit_lock);
	dev_info(&adapter->pdev->dev, "Remove device\n");
	iavf_change_state(adapter, __IAVF_REMOVE);

	iavf_request_reset(adapter);
	msleep(50);
	/* If the FW isn't responding, kick it once, but only once. */
	if (!iavf_asq_done(hw)) {
		iavf_request_reset(adapter);
		msleep(50);
	}

	iavf_misc_irq_disable(adapter);
	/* Shut down all the garbage mashers on the detention level */
	cancel_work_sync(&adapter->reset_task);
	cancel_delayed_work_sync(&adapter->watchdog_task);
	cancel_work_sync(&adapter->adminq_task);
	cancel_delayed_work_sync(&adapter->client_task);

	adapter->aq_required = 0;
	adapter->flags &= ~IAVF_FLAG_REINIT_ITR_NEEDED;

	iavf_free_all_tx_resources(adapter);
	iavf_free_all_rx_resources(adapter);
	iavf_free_misc_irq(adapter);

	iavf_reset_interrupt_capability(adapter);
	iavf_free_q_vectors(adapter);

	iavf_free_rss(adapter);

	if (hw->aq.asq.count)
		iavf_shutdown_adminq(hw);

	/* destroy the locks only once, here */
	mutex_destroy(&hw->aq.arq_mutex);
	mutex_destroy(&hw->aq.asq_mutex);
	mutex_destroy(&adapter->client_lock);
	mutex_unlock(&adapter->crit_lock);
	mutex_destroy(&adapter->crit_lock);

	iounmap(hw->hw_addr);
	pci_release_regions(pdev);
	iavf_free_queues(adapter);
	kfree(adapter->vf_res);
	spin_lock_bh(&adapter->mac_vlan_list_lock);
	/* If we got removed before an up/down sequence, we've got a filter
	 * hanging out there that we need to get rid of.
	 */
	list_for_each_entry_safe(f, ftmp, &adapter->mac_filter_list, list) {
		list_del(&f->list);
		kfree(f);
	}
	list_for_each_entry_safe(vlf, vlftmp, &adapter->vlan_filter_list,
				 list) {
		list_del(&vlf->list);
		kfree(vlf);
	}

	spin_unlock_bh(&adapter->mac_vlan_list_lock);

	spin_lock_bh(&adapter->cloud_filter_list_lock);
	list_for_each_entry_safe(cf, cftmp, &adapter->cloud_filter_list, list) {
		list_del(&cf->list);
		kfree(cf);
	}
	spin_unlock_bh(&adapter->cloud_filter_list_lock);

	spin_lock_bh(&adapter->fdir_fltr_lock);
	list_for_each_entry_safe(fdir, fdirtmp, &adapter->fdir_list_head, list) {
		list_del(&fdir->list);
		kfree(fdir);
	}
	spin_unlock_bh(&adapter->fdir_fltr_lock);

	spin_lock_bh(&adapter->adv_rss_lock);
	list_for_each_entry_safe(rss, rsstmp, &adapter->adv_rss_list_head,
				 list) {
		list_del(&rss->list);
		kfree(rss);
	}
	spin_unlock_bh(&adapter->adv_rss_lock);

	free_netdev(netdev);

	pci_disable_pcie_error_reporting(pdev);

	pci_disable_device(pdev);
}

static SIMPLE_DEV_PM_OPS(iavf_pm_ops, iavf_suspend, iavf_resume);

static struct pci_driver iavf_driver = {
	.name      = iavf_driver_name,
	.id_table  = iavf_pci_tbl,
	.probe     = iavf_probe,
	.remove    = iavf_remove,
	.driver.pm = &iavf_pm_ops,
	.shutdown  = iavf_shutdown,
};

/**
 * iavf_init_module - Driver Registration Routine
 *
 * iavf_init_module is the first routine called when the driver is
 * loaded. All it does is register with the PCI subsystem.
 **/
static int __init iavf_init_module(void)
{
	int ret;

	pr_info("iavf: %s\n", iavf_driver_string);

	pr_info("%s\n", iavf_copyright);

	iavf_wq = alloc_workqueue("%s", WQ_UNBOUND | WQ_MEM_RECLAIM, 1,
				  iavf_driver_name);
	if (!iavf_wq) {
		pr_err("%s: Failed to create workqueue\n", iavf_driver_name);
		return -ENOMEM;
	}

	ret = pci_register_driver(&iavf_driver);
	if (ret)
		destroy_workqueue(iavf_wq);

	return ret;
}

module_init(iavf_init_module);

/**
 * iavf_exit_module - Driver Exit Cleanup Routine
 *
 * iavf_exit_module is called just before the driver is removed
 * from memory.
 **/
static void __exit iavf_exit_module(void)
{
	pci_unregister_driver(&iavf_driver);
	destroy_workqueue(iavf_wq);
}

module_exit(iavf_exit_module);

/* iavf_main.c */<|MERGE_RESOLUTION|>--- conflicted
+++ resolved
@@ -1133,7 +1133,6 @@
 
 	if (adapter->state <= __IAVF_DOWN_PENDING)
 		return;
-<<<<<<< HEAD
 
 	netif_carrier_off(netdev);
 	netif_tx_disable(netdev);
@@ -1146,20 +1145,6 @@
 	iavf_clear_fdir_filters(adapter);
 	iavf_clear_adv_rss_conf(adapter);
 
-=======
-
-	netif_carrier_off(netdev);
-	netif_tx_disable(netdev);
-	adapter->link_up = false;
-	iavf_napi_disable_all(adapter);
-	iavf_irq_disable(adapter);
-
-	iavf_clear_mac_vlan_filters(adapter);
-	iavf_clear_cloud_filters(adapter);
-	iavf_clear_fdir_filters(adapter);
-	iavf_clear_adv_rss_conf(adapter);
-
->>>>>>> a33738a2
 	if (!(adapter->flags & IAVF_FLAG_PF_COMMS_FAILED)) {
 		/* cancel any current operation */
 		adapter->current_op = VIRTCHNL_OP_UNKNOWN;
@@ -2283,10 +2268,6 @@
 	iavf_free_queues(adapter);
 	memset(adapter->vf_res, 0, IAVF_VIRTCHNL_VF_RESOURCE_SIZE);
 	iavf_shutdown_adminq(&adapter->hw);
-<<<<<<< HEAD
-	adapter->netdev->flags &= ~IFF_UP;
-=======
->>>>>>> a33738a2
 	adapter->flags &= ~IAVF_FLAG_RESET_PENDING;
 	iavf_change_state(adapter, __IAVF_DOWN);
 	wake_up(&adapter->down_waitqueue);
@@ -2385,14 +2366,11 @@
 		iavf_disable_vf(adapter);
 		mutex_unlock(&adapter->client_lock);
 		mutex_unlock(&adapter->crit_lock);
-<<<<<<< HEAD
-=======
 		if (netif_running(netdev)) {
 			rtnl_lock();
 			dev_close(netdev);
 			rtnl_unlock();
 		}
->>>>>>> a33738a2
 		return; /* Do not attempt to reinit. It's dead, Jim. */
 	}
 
@@ -2405,6 +2383,7 @@
 
 	if (running) {
 		netif_carrier_off(netdev);
+		netif_tx_stop_all_queues(netdev);
 		adapter->link_up = false;
 		iavf_napi_disable_all(adapter);
 	}
@@ -4208,10 +4187,6 @@
 static void iavf_remove(struct pci_dev *pdev)
 {
 	struct iavf_adapter *adapter = iavf_pdev_to_adapter(pdev);
-<<<<<<< HEAD
-	struct net_device *netdev = adapter->netdev;
-=======
->>>>>>> a33738a2
 	struct iavf_fdir_fltr *fdir, *fdirtmp;
 	struct iavf_vlan_filter *vlf, *vlftmp;
 	struct iavf_cloud_filter *cf, *cftmp;
@@ -4221,23 +4196,12 @@
 	struct iavf_hw *hw;
 	int err;
 
-<<<<<<< HEAD
-	/* When reboot/shutdown is in progress no need to do anything
-	 * as the adapter is already REMOVE state that was set during
-	 * iavf_shutdown() callback.
-	 */
-	if (adapter->state == __IAVF_REMOVE)
-		return;
-
-	set_bit(__IAVF_IN_REMOVE_TASK, &adapter->crit_section);
-=======
 	netdev = adapter->netdev;
 	hw = &adapter->hw;
 
 	if (test_and_set_bit(__IAVF_IN_REMOVE_TASK, &adapter->crit_section))
 		return;
 
->>>>>>> a33738a2
 	/* Wait until port initialization is complete.
 	 * There are flows where register/unregister netdev may race.
 	 */
