// SPDX-License-Identifier: GPL-2.0-or-later
/**************************************************************************/
/*                                                                        */
/*  IBM System i and System p Virtual NIC Device Driver                   */
/*  Copyright (C) 2014 IBM Corp.                                          */
/*  Santiago Leon (santi_leon@yahoo.com)                                  */
/*  Thomas Falcon (tlfalcon@linux.vnet.ibm.com)                           */
/*  John Allen (jallen@linux.vnet.ibm.com)                                */
/*                                                                        */
/*                                                                        */
/* This module contains the implementation of a virtual ethernet device   */
/* for use with IBM i/p Series LPAR Linux. It utilizes the logical LAN    */
/* option of the RS/6000 Platform Architecture to interface with virtual  */
/* ethernet NICs that are presented to the partition by the hypervisor.   */
/*									   */
/* Messages are passed between the VNIC driver and the VNIC server using  */
/* Command/Response Queues (CRQs) and sub CRQs (sCRQs). CRQs are used to  */
/* issue and receive commands that initiate communication with the server */
/* on driver initialization. Sub CRQs (sCRQs) are similar to CRQs, but    */
/* are used by the driver to notify the server that a packet is           */
/* ready for transmission or that a buffer has been added to receive a    */
/* packet. Subsequently, sCRQs are used by the server to notify the       */
/* driver that a packet transmission has been completed or that a packet  */
/* has been received and placed in a waiting buffer.                      */
/*                                                                        */
/* In lieu of a more conventional "on-the-fly" DMA mapping strategy in    */
/* which skbs are DMA mapped and immediately unmapped when the transmit   */
/* or receive has been completed, the VNIC driver is required to use      */
/* "long term mapping". This entails that large, continuous DMA mapped    */
/* buffers are allocated on driver initialization and these buffers are   */
/* then continuously reused to pass skbs to and from the VNIC server.     */
/*                                                                        */
/**************************************************************************/

#include <linux/module.h>
#include <linux/moduleparam.h>
#include <linux/types.h>
#include <linux/errno.h>
#include <linux/completion.h>
#include <linux/ioport.h>
#include <linux/dma-mapping.h>
#include <linux/kernel.h>
#include <linux/netdevice.h>
#include <linux/etherdevice.h>
#include <linux/skbuff.h>
#include <linux/init.h>
#include <linux/delay.h>
#include <linux/mm.h>
#include <linux/ethtool.h>
#include <linux/proc_fs.h>
#include <linux/if_arp.h>
#include <linux/in.h>
#include <linux/ip.h>
#include <linux/ipv6.h>
#include <linux/irq.h>
#include <linux/kthread.h>
#include <linux/seq_file.h>
#include <linux/interrupt.h>
#include <net/net_namespace.h>
#include <asm/hvcall.h>
#include <linux/atomic.h>
#include <asm/vio.h>
#include <asm/iommu.h>
#include <linux/uaccess.h>
#include <asm/firmware.h>
#include <linux/workqueue.h>
#include <linux/if_vlan.h>
#include <linux/utsname.h>

#include "ibmvnic.h"

static const char ibmvnic_driver_name[] = "ibmvnic";
static const char ibmvnic_driver_string[] = "IBM System i/p Virtual NIC Driver";

MODULE_AUTHOR("Santiago Leon");
MODULE_DESCRIPTION("IBM System i/p Virtual NIC Driver");
MODULE_LICENSE("GPL");
MODULE_VERSION(IBMVNIC_DRIVER_VERSION);

static int ibmvnic_version = IBMVNIC_INITIAL_VERSION;
static int ibmvnic_remove(struct vio_dev *);
static void release_sub_crqs(struct ibmvnic_adapter *, bool);
static int ibmvnic_reset_crq(struct ibmvnic_adapter *);
static int ibmvnic_send_crq_init(struct ibmvnic_adapter *);
static int ibmvnic_reenable_crq_queue(struct ibmvnic_adapter *);
static int ibmvnic_send_crq(struct ibmvnic_adapter *, union ibmvnic_crq *);
static int send_subcrq(struct ibmvnic_adapter *adapter, u64 remote_handle,
		       union sub_crq *sub_crq);
static int send_subcrq_indirect(struct ibmvnic_adapter *, u64, u64, u64);
static irqreturn_t ibmvnic_interrupt_rx(int irq, void *instance);
static int enable_scrq_irq(struct ibmvnic_adapter *,
			   struct ibmvnic_sub_crq_queue *);
static int disable_scrq_irq(struct ibmvnic_adapter *,
			    struct ibmvnic_sub_crq_queue *);
static int pending_scrq(struct ibmvnic_adapter *,
			struct ibmvnic_sub_crq_queue *);
static union sub_crq *ibmvnic_next_scrq(struct ibmvnic_adapter *,
					struct ibmvnic_sub_crq_queue *);
static int ibmvnic_poll(struct napi_struct *napi, int data);
static void send_query_map(struct ibmvnic_adapter *adapter);
static int send_request_map(struct ibmvnic_adapter *, dma_addr_t, __be32, u8);
static int send_request_unmap(struct ibmvnic_adapter *, u8);
static int send_login(struct ibmvnic_adapter *adapter);
static void send_query_cap(struct ibmvnic_adapter *adapter);
static int init_sub_crqs(struct ibmvnic_adapter *);
static int init_sub_crq_irqs(struct ibmvnic_adapter *adapter);
static int ibmvnic_reset_init(struct ibmvnic_adapter *, bool reset);
static void release_crq_queue(struct ibmvnic_adapter *);
static int __ibmvnic_set_mac(struct net_device *, u8 *);
static int init_crq_queue(struct ibmvnic_adapter *adapter);
static int send_query_phys_parms(struct ibmvnic_adapter *adapter);

struct ibmvnic_stat {
	char name[ETH_GSTRING_LEN];
	int offset;
};

#define IBMVNIC_STAT_OFF(stat) (offsetof(struct ibmvnic_adapter, stats) + \
			     offsetof(struct ibmvnic_statistics, stat))
#define IBMVNIC_GET_STAT(a, off) (*((u64 *)(((unsigned long)(a)) + off)))

static const struct ibmvnic_stat ibmvnic_stats[] = {
	{"rx_packets", IBMVNIC_STAT_OFF(rx_packets)},
	{"rx_bytes", IBMVNIC_STAT_OFF(rx_bytes)},
	{"tx_packets", IBMVNIC_STAT_OFF(tx_packets)},
	{"tx_bytes", IBMVNIC_STAT_OFF(tx_bytes)},
	{"ucast_tx_packets", IBMVNIC_STAT_OFF(ucast_tx_packets)},
	{"ucast_rx_packets", IBMVNIC_STAT_OFF(ucast_rx_packets)},
	{"mcast_tx_packets", IBMVNIC_STAT_OFF(mcast_tx_packets)},
	{"mcast_rx_packets", IBMVNIC_STAT_OFF(mcast_rx_packets)},
	{"bcast_tx_packets", IBMVNIC_STAT_OFF(bcast_tx_packets)},
	{"bcast_rx_packets", IBMVNIC_STAT_OFF(bcast_rx_packets)},
	{"align_errors", IBMVNIC_STAT_OFF(align_errors)},
	{"fcs_errors", IBMVNIC_STAT_OFF(fcs_errors)},
	{"single_collision_frames", IBMVNIC_STAT_OFF(single_collision_frames)},
	{"multi_collision_frames", IBMVNIC_STAT_OFF(multi_collision_frames)},
	{"sqe_test_errors", IBMVNIC_STAT_OFF(sqe_test_errors)},
	{"deferred_tx", IBMVNIC_STAT_OFF(deferred_tx)},
	{"late_collisions", IBMVNIC_STAT_OFF(late_collisions)},
	{"excess_collisions", IBMVNIC_STAT_OFF(excess_collisions)},
	{"internal_mac_tx_errors", IBMVNIC_STAT_OFF(internal_mac_tx_errors)},
	{"carrier_sense", IBMVNIC_STAT_OFF(carrier_sense)},
	{"too_long_frames", IBMVNIC_STAT_OFF(too_long_frames)},
	{"internal_mac_rx_errors", IBMVNIC_STAT_OFF(internal_mac_rx_errors)},
};

static long h_reg_sub_crq(unsigned long unit_address, unsigned long token,
			  unsigned long length, unsigned long *number,
			  unsigned long *irq)
{
	unsigned long retbuf[PLPAR_HCALL_BUFSIZE];
	long rc;

	rc = plpar_hcall(H_REG_SUB_CRQ, retbuf, unit_address, token, length);
	*number = retbuf[0];
	*irq = retbuf[1];

	return rc;
}

/**
 * ibmvnic_wait_for_completion - Check device state and wait for completion
 * @adapter: private device data
 * @comp_done: completion structure to wait for
 * @timeout: time to wait in milliseconds
 *
 * Wait for a completion signal or until the timeout limit is reached
 * while checking that the device is still active.
 */
static int ibmvnic_wait_for_completion(struct ibmvnic_adapter *adapter,
				       struct completion *comp_done,
				       unsigned long timeout)
{
	struct net_device *netdev;
	unsigned long div_timeout;
	u8 retry;

	netdev = adapter->netdev;
	retry = 5;
	div_timeout = msecs_to_jiffies(timeout / retry);
	while (true) {
		if (!adapter->crq.active) {
			netdev_err(netdev, "Device down!\n");
			return -ENODEV;
		}
		if (!retry--)
			break;
		if (wait_for_completion_timeout(comp_done, div_timeout))
			return 0;
	}
	netdev_err(netdev, "Operation timed out.\n");
	return -ETIMEDOUT;
}

static int alloc_long_term_buff(struct ibmvnic_adapter *adapter,
				struct ibmvnic_long_term_buff *ltb, int size)
{
	struct device *dev = &adapter->vdev->dev;
	int rc;

	ltb->size = size;
	ltb->buff = dma_alloc_coherent(dev, ltb->size, &ltb->addr,
				       GFP_KERNEL);

	if (!ltb->buff) {
		dev_err(dev, "Couldn't alloc long term buffer\n");
		return -ENOMEM;
	}
	ltb->map_id = adapter->map_id;
	adapter->map_id++;

	mutex_lock(&adapter->fw_lock);
	adapter->fw_done_rc = 0;
	reinit_completion(&adapter->fw_done);
	rc = send_request_map(adapter, ltb->addr,
			      ltb->size, ltb->map_id);
	if (rc) {
		dma_free_coherent(dev, ltb->size, ltb->buff, ltb->addr);
		mutex_unlock(&adapter->fw_lock);
		return rc;
	}

	rc = ibmvnic_wait_for_completion(adapter, &adapter->fw_done, 10000);
	if (rc) {
		dev_err(dev,
			"Long term map request aborted or timed out,rc = %d\n",
			rc);
		dma_free_coherent(dev, ltb->size, ltb->buff, ltb->addr);
		mutex_unlock(&adapter->fw_lock);
		return rc;
	}

	if (adapter->fw_done_rc) {
		dev_err(dev, "Couldn't map long term buffer,rc = %d\n",
			adapter->fw_done_rc);
		dma_free_coherent(dev, ltb->size, ltb->buff, ltb->addr);
		mutex_unlock(&adapter->fw_lock);
		return -1;
	}
	mutex_unlock(&adapter->fw_lock);
	return 0;
}

static void free_long_term_buff(struct ibmvnic_adapter *adapter,
				struct ibmvnic_long_term_buff *ltb)
{
	struct device *dev = &adapter->vdev->dev;

	if (!ltb->buff)
		return;

	/* VIOS automatically unmaps the long term buffer at remote
	 * end for the following resets:
	 * FAILOVER, MOBILITY, TIMEOUT.
	 */
	if (adapter->reset_reason != VNIC_RESET_FAILOVER &&
	    adapter->reset_reason != VNIC_RESET_MOBILITY &&
	    adapter->reset_reason != VNIC_RESET_TIMEOUT)
		send_request_unmap(adapter, ltb->map_id);
	dma_free_coherent(dev, ltb->size, ltb->buff, ltb->addr);
}

static int reset_long_term_buff(struct ibmvnic_adapter *adapter,
				struct ibmvnic_long_term_buff *ltb)
{
	struct device *dev = &adapter->vdev->dev;
	int rc;

	memset(ltb->buff, 0, ltb->size);

	mutex_lock(&adapter->fw_lock);
	adapter->fw_done_rc = 0;

	reinit_completion(&adapter->fw_done);
	rc = send_request_map(adapter, ltb->addr, ltb->size, ltb->map_id);
	if (rc) {
		mutex_unlock(&adapter->fw_lock);
		return rc;
	}

	rc = ibmvnic_wait_for_completion(adapter, &adapter->fw_done, 10000);
	if (rc) {
		dev_info(dev,
			 "Reset failed, long term map request timed out or aborted\n");
		mutex_unlock(&adapter->fw_lock);
		return rc;
	}

	if (adapter->fw_done_rc) {
		dev_info(dev,
			 "Reset failed, attempting to free and reallocate buffer\n");
		free_long_term_buff(adapter, ltb);
		mutex_unlock(&adapter->fw_lock);
		return alloc_long_term_buff(adapter, ltb, ltb->size);
	}
	mutex_unlock(&adapter->fw_lock);
	return 0;
}

static void deactivate_rx_pools(struct ibmvnic_adapter *adapter)
{
	int i;

	for (i = 0; i < adapter->num_active_rx_pools; i++)
		adapter->rx_pool[i].active = 0;
}

static void replenish_rx_pool(struct ibmvnic_adapter *adapter,
			      struct ibmvnic_rx_pool *pool)
{
	int count = pool->size - atomic_read(&pool->available);
	u64 handle = adapter->rx_scrq[pool->index]->handle;
	struct device *dev = &adapter->vdev->dev;
	int buffers_added = 0;
	unsigned long lpar_rc;
	union sub_crq sub_crq;
	struct sk_buff *skb;
	unsigned int offset;
	dma_addr_t dma_addr;
	unsigned char *dst;
	int shift = 0;
	int index;
	int i;

	if (!pool->active)
		return;

	for (i = 0; i < count; ++i) {
		skb = alloc_skb(pool->buff_size, GFP_ATOMIC);
		if (!skb) {
			dev_err(dev, "Couldn't replenish rx buff\n");
			adapter->replenish_no_mem++;
			break;
		}

		index = pool->free_map[pool->next_free];

		if (pool->rx_buff[index].skb)
			dev_err(dev, "Inconsistent free_map!\n");

		/* Copy the skb to the long term mapped DMA buffer */
		offset = index * pool->buff_size;
		dst = pool->long_term_buff.buff + offset;
		memset(dst, 0, pool->buff_size);
		dma_addr = pool->long_term_buff.addr + offset;
		pool->rx_buff[index].data = dst;

		pool->free_map[pool->next_free] = IBMVNIC_INVALID_MAP;
		pool->rx_buff[index].dma = dma_addr;
		pool->rx_buff[index].skb = skb;
		pool->rx_buff[index].pool_index = pool->index;
		pool->rx_buff[index].size = pool->buff_size;

		memset(&sub_crq, 0, sizeof(sub_crq));
		sub_crq.rx_add.first = IBMVNIC_CRQ_CMD;
		sub_crq.rx_add.correlator =
		    cpu_to_be64((u64)&pool->rx_buff[index]);
		sub_crq.rx_add.ioba = cpu_to_be32(dma_addr);
		sub_crq.rx_add.map_id = pool->long_term_buff.map_id;

		/* The length field of the sCRQ is defined to be 24 bits so the
		 * buffer size needs to be left shifted by a byte before it is
		 * converted to big endian to prevent the last byte from being
		 * truncated.
		 */
#ifdef __LITTLE_ENDIAN__
		shift = 8;
#endif
		sub_crq.rx_add.len = cpu_to_be32(pool->buff_size << shift);

		lpar_rc = send_subcrq(adapter, handle, &sub_crq);
		if (lpar_rc != H_SUCCESS)
			goto failure;

		buffers_added++;
		adapter->replenish_add_buff_success++;
		pool->next_free = (pool->next_free + 1) % pool->size;
	}
	atomic_add(buffers_added, &pool->available);
	return;

failure:
	if (lpar_rc != H_PARAMETER && lpar_rc != H_CLOSED)
		dev_err_ratelimited(dev, "rx: replenish packet buffer failed\n");
	pool->free_map[pool->next_free] = index;
	pool->rx_buff[index].skb = NULL;

	dev_kfree_skb_any(skb);
	adapter->replenish_add_buff_failure++;
	atomic_add(buffers_added, &pool->available);

	if (lpar_rc == H_CLOSED || adapter->failover_pending) {
		/* Disable buffer pool replenishment and report carrier off if
		 * queue is closed or pending failover.
		 * Firmware guarantees that a signal will be sent to the
		 * driver, triggering a reset.
		 */
		deactivate_rx_pools(adapter);
		netif_carrier_off(adapter->netdev);
	}
}

static void replenish_pools(struct ibmvnic_adapter *adapter)
{
	int i;

	adapter->replenish_task_cycles++;
	for (i = 0; i < adapter->num_active_rx_pools; i++) {
		if (adapter->rx_pool[i].active)
			replenish_rx_pool(adapter, &adapter->rx_pool[i]);
	}

	netdev_dbg(adapter->netdev, "Replenished %d pools\n", i);
}

static void release_stats_buffers(struct ibmvnic_adapter *adapter)
{
	kfree(adapter->tx_stats_buffers);
	kfree(adapter->rx_stats_buffers);
	adapter->tx_stats_buffers = NULL;
	adapter->rx_stats_buffers = NULL;
}

static int init_stats_buffers(struct ibmvnic_adapter *adapter)
{
	adapter->tx_stats_buffers =
				kcalloc(IBMVNIC_MAX_QUEUES,
					sizeof(struct ibmvnic_tx_queue_stats),
					GFP_KERNEL);
	if (!adapter->tx_stats_buffers)
		return -ENOMEM;

	adapter->rx_stats_buffers =
				kcalloc(IBMVNIC_MAX_QUEUES,
					sizeof(struct ibmvnic_rx_queue_stats),
					GFP_KERNEL);
	if (!adapter->rx_stats_buffers)
		return -ENOMEM;

	return 0;
}

static void release_stats_token(struct ibmvnic_adapter *adapter)
{
	struct device *dev = &adapter->vdev->dev;

	if (!adapter->stats_token)
		return;

	dma_unmap_single(dev, adapter->stats_token,
			 sizeof(struct ibmvnic_statistics),
			 DMA_FROM_DEVICE);
	adapter->stats_token = 0;
}

static int init_stats_token(struct ibmvnic_adapter *adapter)
{
	struct device *dev = &adapter->vdev->dev;
	dma_addr_t stok;

	stok = dma_map_single(dev, &adapter->stats,
			      sizeof(struct ibmvnic_statistics),
			      DMA_FROM_DEVICE);
	if (dma_mapping_error(dev, stok)) {
		dev_err(dev, "Couldn't map stats buffer\n");
		return -1;
	}

	adapter->stats_token = stok;
	netdev_dbg(adapter->netdev, "Stats token initialized (%llx)\n", stok);
	return 0;
}

static int reset_rx_pools(struct ibmvnic_adapter *adapter)
{
	struct ibmvnic_rx_pool *rx_pool;
	u64 buff_size;
	int rx_scrqs;
	int i, j, rc;

	if (!adapter->rx_pool)
		return -1;

	buff_size = adapter->cur_rx_buf_sz;
	rx_scrqs = adapter->num_active_rx_pools;
	for (i = 0; i < rx_scrqs; i++) {
		rx_pool = &adapter->rx_pool[i];

		netdev_dbg(adapter->netdev, "Re-setting rx_pool[%d]\n", i);

		if (rx_pool->buff_size != buff_size) {
			free_long_term_buff(adapter, &rx_pool->long_term_buff);
			rx_pool->buff_size = buff_size;
			rc = alloc_long_term_buff(adapter,
						  &rx_pool->long_term_buff,
						  rx_pool->size *
						  rx_pool->buff_size);
		} else {
			rc = reset_long_term_buff(adapter,
						  &rx_pool->long_term_buff);
		}

		if (rc)
			return rc;

		for (j = 0; j < rx_pool->size; j++)
			rx_pool->free_map[j] = j;

		memset(rx_pool->rx_buff, 0,
		       rx_pool->size * sizeof(struct ibmvnic_rx_buff));

		atomic_set(&rx_pool->available, 0);
		rx_pool->next_alloc = 0;
		rx_pool->next_free = 0;
		rx_pool->active = 1;
	}

	return 0;
}

static void release_rx_pools(struct ibmvnic_adapter *adapter)
{
	struct ibmvnic_rx_pool *rx_pool;
	int i, j;

	if (!adapter->rx_pool)
		return;

	for (i = 0; i < adapter->num_active_rx_pools; i++) {
		rx_pool = &adapter->rx_pool[i];

		netdev_dbg(adapter->netdev, "Releasing rx_pool[%d]\n", i);

		kfree(rx_pool->free_map);
		free_long_term_buff(adapter, &rx_pool->long_term_buff);

		if (!rx_pool->rx_buff)
			continue;

		for (j = 0; j < rx_pool->size; j++) {
			if (rx_pool->rx_buff[j].skb) {
				dev_kfree_skb_any(rx_pool->rx_buff[j].skb);
				rx_pool->rx_buff[j].skb = NULL;
			}
		}

		kfree(rx_pool->rx_buff);
	}

	kfree(adapter->rx_pool);
	adapter->rx_pool = NULL;
	adapter->num_active_rx_pools = 0;
}

static int init_rx_pools(struct net_device *netdev)
{
	struct ibmvnic_adapter *adapter = netdev_priv(netdev);
	struct device *dev = &adapter->vdev->dev;
	struct ibmvnic_rx_pool *rx_pool;
	int rxadd_subcrqs;
	u64 buff_size;
	int i, j;

	rxadd_subcrqs = adapter->num_active_rx_scrqs;
	buff_size = adapter->cur_rx_buf_sz;

	adapter->rx_pool = kcalloc(rxadd_subcrqs,
				   sizeof(struct ibmvnic_rx_pool),
				   GFP_KERNEL);
	if (!adapter->rx_pool) {
		dev_err(dev, "Failed to allocate rx pools\n");
		return -1;
	}

	adapter->num_active_rx_pools = rxadd_subcrqs;

	for (i = 0; i < rxadd_subcrqs; i++) {
		rx_pool = &adapter->rx_pool[i];

		netdev_dbg(adapter->netdev,
			   "Initializing rx_pool[%d], %lld buffs, %lld bytes each\n",
			   i, adapter->req_rx_add_entries_per_subcrq,
			   buff_size);

		rx_pool->size = adapter->req_rx_add_entries_per_subcrq;
		rx_pool->index = i;
		rx_pool->buff_size = buff_size;
		rx_pool->active = 1;

		rx_pool->free_map = kcalloc(rx_pool->size, sizeof(int),
					    GFP_KERNEL);
		if (!rx_pool->free_map) {
			release_rx_pools(adapter);
			return -1;
		}

		rx_pool->rx_buff = kcalloc(rx_pool->size,
					   sizeof(struct ibmvnic_rx_buff),
					   GFP_KERNEL);
		if (!rx_pool->rx_buff) {
			dev_err(dev, "Couldn't alloc rx buffers\n");
			release_rx_pools(adapter);
			return -1;
		}

		if (alloc_long_term_buff(adapter, &rx_pool->long_term_buff,
					 rx_pool->size * rx_pool->buff_size)) {
			release_rx_pools(adapter);
			return -1;
		}

		for (j = 0; j < rx_pool->size; ++j)
			rx_pool->free_map[j] = j;

		atomic_set(&rx_pool->available, 0);
		rx_pool->next_alloc = 0;
		rx_pool->next_free = 0;
	}

	return 0;
}

static int reset_one_tx_pool(struct ibmvnic_adapter *adapter,
			     struct ibmvnic_tx_pool *tx_pool)
{
	int rc, i;

	rc = reset_long_term_buff(adapter, &tx_pool->long_term_buff);
	if (rc)
		return rc;

	memset(tx_pool->tx_buff, 0,
	       tx_pool->num_buffers *
	       sizeof(struct ibmvnic_tx_buff));

	for (i = 0; i < tx_pool->num_buffers; i++)
		tx_pool->free_map[i] = i;

	tx_pool->consumer_index = 0;
	tx_pool->producer_index = 0;

	return 0;
}

static int reset_tx_pools(struct ibmvnic_adapter *adapter)
{
	int tx_scrqs;
	int i, rc;

	if (!adapter->tx_pool)
		return -1;

	tx_scrqs = adapter->num_active_tx_pools;
	for (i = 0; i < tx_scrqs; i++) {
		rc = reset_one_tx_pool(adapter, &adapter->tso_pool[i]);
		if (rc)
			return rc;
		rc = reset_one_tx_pool(adapter, &adapter->tx_pool[i]);
		if (rc)
			return rc;
	}

	return 0;
}

static void release_vpd_data(struct ibmvnic_adapter *adapter)
{
	if (!adapter->vpd)
		return;

	kfree(adapter->vpd->buff);
	kfree(adapter->vpd);

	adapter->vpd = NULL;
}

static void release_one_tx_pool(struct ibmvnic_adapter *adapter,
				struct ibmvnic_tx_pool *tx_pool)
{
	kfree(tx_pool->tx_buff);
	kfree(tx_pool->free_map);
	free_long_term_buff(adapter, &tx_pool->long_term_buff);
}

static void release_tx_pools(struct ibmvnic_adapter *adapter)
{
	int i;

	if (!adapter->tx_pool)
		return;

	for (i = 0; i < adapter->num_active_tx_pools; i++) {
		release_one_tx_pool(adapter, &adapter->tx_pool[i]);
		release_one_tx_pool(adapter, &adapter->tso_pool[i]);
	}

	kfree(adapter->tx_pool);
	adapter->tx_pool = NULL;
	kfree(adapter->tso_pool);
	adapter->tso_pool = NULL;
	adapter->num_active_tx_pools = 0;
}

static int init_one_tx_pool(struct net_device *netdev,
			    struct ibmvnic_tx_pool *tx_pool,
			    int num_entries, int buf_size)
{
	struct ibmvnic_adapter *adapter = netdev_priv(netdev);
	int i;

	tx_pool->tx_buff = kcalloc(num_entries,
				   sizeof(struct ibmvnic_tx_buff),
				   GFP_KERNEL);
	if (!tx_pool->tx_buff)
		return -1;

	if (alloc_long_term_buff(adapter, &tx_pool->long_term_buff,
				 num_entries * buf_size))
		return -1;

	tx_pool->free_map = kcalloc(num_entries, sizeof(int), GFP_KERNEL);
	if (!tx_pool->free_map)
		return -1;

	for (i = 0; i < num_entries; i++)
		tx_pool->free_map[i] = i;

	tx_pool->consumer_index = 0;
	tx_pool->producer_index = 0;
	tx_pool->num_buffers = num_entries;
	tx_pool->buf_size = buf_size;

	return 0;
}

static int init_tx_pools(struct net_device *netdev)
{
	struct ibmvnic_adapter *adapter = netdev_priv(netdev);
	int tx_subcrqs;
	int i, rc;

	tx_subcrqs = adapter->num_active_tx_scrqs;
	adapter->tx_pool = kcalloc(tx_subcrqs,
				   sizeof(struct ibmvnic_tx_pool), GFP_KERNEL);
	if (!adapter->tx_pool)
		return -1;

	adapter->tso_pool = kcalloc(tx_subcrqs,
				    sizeof(struct ibmvnic_tx_pool), GFP_KERNEL);
	if (!adapter->tso_pool)
		return -1;

	adapter->num_active_tx_pools = tx_subcrqs;

	for (i = 0; i < tx_subcrqs; i++) {
		rc = init_one_tx_pool(netdev, &adapter->tx_pool[i],
				      adapter->req_tx_entries_per_subcrq,
				      adapter->req_mtu + VLAN_HLEN);
		if (rc) {
			release_tx_pools(adapter);
			return rc;
		}

		rc = init_one_tx_pool(netdev, &adapter->tso_pool[i],
				      IBMVNIC_TSO_BUFS,
				      IBMVNIC_TSO_BUF_SZ);
		if (rc) {
			release_tx_pools(adapter);
			return rc;
		}
	}

	return 0;
}

static void ibmvnic_napi_enable(struct ibmvnic_adapter *adapter)
{
	int i;

	if (adapter->napi_enabled)
		return;

	for (i = 0; i < adapter->req_rx_queues; i++)
		napi_enable(&adapter->napi[i]);

	adapter->napi_enabled = true;
}

static void ibmvnic_napi_disable(struct ibmvnic_adapter *adapter)
{
	int i;

	if (!adapter->napi_enabled)
		return;

	for (i = 0; i < adapter->req_rx_queues; i++) {
		netdev_dbg(adapter->netdev, "Disabling napi[%d]\n", i);
		napi_disable(&adapter->napi[i]);
	}

	adapter->napi_enabled = false;
}

static int init_napi(struct ibmvnic_adapter *adapter)
{
	int i;

	adapter->napi = kcalloc(adapter->req_rx_queues,
				sizeof(struct napi_struct), GFP_KERNEL);
	if (!adapter->napi)
		return -ENOMEM;

	for (i = 0; i < adapter->req_rx_queues; i++) {
		netdev_dbg(adapter->netdev, "Adding napi[%d]\n", i);
		netif_napi_add(adapter->netdev, &adapter->napi[i],
			       ibmvnic_poll, NAPI_POLL_WEIGHT);
	}

	adapter->num_active_rx_napi = adapter->req_rx_queues;
	return 0;
}

static void release_napi(struct ibmvnic_adapter *adapter)
{
	int i;

	if (!adapter->napi)
		return;

	for (i = 0; i < adapter->num_active_rx_napi; i++) {
		netdev_dbg(adapter->netdev, "Releasing napi[%d]\n", i);
		netif_napi_del(&adapter->napi[i]);
	}

	kfree(adapter->napi);
	adapter->napi = NULL;
	adapter->num_active_rx_napi = 0;
	adapter->napi_enabled = false;
}

static int ibmvnic_login(struct net_device *netdev)
{
	struct ibmvnic_adapter *adapter = netdev_priv(netdev);
	unsigned long timeout = msecs_to_jiffies(20000);
	int retry_count = 0;
	int retries = 10;
	bool retry;
	int rc;

	do {
		retry = false;
		if (retry_count > retries) {
			netdev_warn(netdev, "Login attempts exceeded\n");
			return -1;
		}

		adapter->init_done_rc = 0;
		reinit_completion(&adapter->init_done);
		rc = send_login(adapter);
		if (rc)
			return rc;

		if (!wait_for_completion_timeout(&adapter->init_done,
						 timeout)) {
			netdev_warn(netdev, "Login timed out, retrying...\n");
			retry = true;
			adapter->init_done_rc = 0;
			retry_count++;
			continue;
		}

		if (adapter->init_done_rc == ABORTED) {
			netdev_warn(netdev, "Login aborted, retrying...\n");
			retry = true;
			adapter->init_done_rc = 0;
			retry_count++;
			/* FW or device may be busy, so
			 * wait a bit before retrying login
			 */
			msleep(500);
		} else if (adapter->init_done_rc == PARTIALSUCCESS) {
			retry_count++;
			release_sub_crqs(adapter, 1);

			retry = true;
			netdev_dbg(netdev,
				   "Received partial success, retrying...\n");
			adapter->init_done_rc = 0;
			reinit_completion(&adapter->init_done);
			send_query_cap(adapter);
			if (!wait_for_completion_timeout(&adapter->init_done,
							 timeout)) {
				netdev_warn(netdev,
					    "Capabilities query timed out\n");
				return -1;
			}

			rc = init_sub_crqs(adapter);
			if (rc) {
				netdev_warn(netdev,
					    "SCRQ initialization failed\n");
				return -1;
			}

			rc = init_sub_crq_irqs(adapter);
			if (rc) {
				netdev_warn(netdev,
					    "SCRQ irq initialization failed\n");
				return -1;
			}
		} else if (adapter->init_done_rc) {
			netdev_warn(netdev, "Adapter login failed\n");
			return -1;
		}
	} while (retry);

	__ibmvnic_set_mac(netdev, adapter->mac_addr);

	netdev_dbg(netdev, "[S:%d] Login succeeded\n", adapter->state);
	return 0;
}

static void release_login_buffer(struct ibmvnic_adapter *adapter)
{
	kfree(adapter->login_buf);
	adapter->login_buf = NULL;
}

static void release_login_rsp_buffer(struct ibmvnic_adapter *adapter)
{
	kfree(adapter->login_rsp_buf);
	adapter->login_rsp_buf = NULL;
}

static void release_resources(struct ibmvnic_adapter *adapter)
{
	release_vpd_data(adapter);

	release_tx_pools(adapter);
	release_rx_pools(adapter);

	release_napi(adapter);
	release_login_buffer(adapter);
	release_login_rsp_buffer(adapter);
}

static int set_link_state(struct ibmvnic_adapter *adapter, u8 link_state)
{
	struct net_device *netdev = adapter->netdev;
	unsigned long timeout = msecs_to_jiffies(20000);
	union ibmvnic_crq crq;
	bool resend;
	int rc;

	netdev_dbg(netdev, "setting link state %d\n", link_state);

	memset(&crq, 0, sizeof(crq));
	crq.logical_link_state.first = IBMVNIC_CRQ_CMD;
	crq.logical_link_state.cmd = LOGICAL_LINK_STATE;
	crq.logical_link_state.link_state = link_state;

	do {
		resend = false;

		reinit_completion(&adapter->init_done);
		rc = ibmvnic_send_crq(adapter, &crq);
		if (rc) {
			netdev_err(netdev, "Failed to set link state\n");
			return rc;
		}

		if (!wait_for_completion_timeout(&adapter->init_done,
						 timeout)) {
			netdev_err(netdev, "timeout setting link state\n");
			return -1;
		}

		if (adapter->init_done_rc == PARTIALSUCCESS) {
			/* Partuial success, delay and re-send */
			mdelay(1000);
			resend = true;
		} else if (adapter->init_done_rc) {
			netdev_warn(netdev, "Unable to set link state, rc=%d\n",
				    adapter->init_done_rc);
			return adapter->init_done_rc;
		}
	} while (resend);

	return 0;
}

static int set_real_num_queues(struct net_device *netdev)
{
	struct ibmvnic_adapter *adapter = netdev_priv(netdev);
	int rc;

	netdev_dbg(netdev, "Setting real tx/rx queues (%llx/%llx)\n",
		   adapter->req_tx_queues, adapter->req_rx_queues);

	rc = netif_set_real_num_tx_queues(netdev, adapter->req_tx_queues);
	if (rc) {
		netdev_err(netdev, "failed to set the number of tx queues\n");
		return rc;
	}

	rc = netif_set_real_num_rx_queues(netdev, adapter->req_rx_queues);
	if (rc)
		netdev_err(netdev, "failed to set the number of rx queues\n");

	return rc;
}

static int ibmvnic_get_vpd(struct ibmvnic_adapter *adapter)
{
	struct device *dev = &adapter->vdev->dev;
	union ibmvnic_crq crq;
	int len = 0;
	int rc;

	if (adapter->vpd->buff)
		len = adapter->vpd->len;

	mutex_lock(&adapter->fw_lock);
	adapter->fw_done_rc = 0;
	reinit_completion(&adapter->fw_done);

	crq.get_vpd_size.first = IBMVNIC_CRQ_CMD;
	crq.get_vpd_size.cmd = GET_VPD_SIZE;
	rc = ibmvnic_send_crq(adapter, &crq);
	if (rc) {
		mutex_unlock(&adapter->fw_lock);
		return rc;
	}

	rc = ibmvnic_wait_for_completion(adapter, &adapter->fw_done, 10000);
	if (rc) {
		dev_err(dev, "Could not retrieve VPD size, rc = %d\n", rc);
		mutex_unlock(&adapter->fw_lock);
		return rc;
	}
	mutex_unlock(&adapter->fw_lock);

	if (!adapter->vpd->len)
		return -ENODATA;

	if (!adapter->vpd->buff)
		adapter->vpd->buff = kzalloc(adapter->vpd->len, GFP_KERNEL);
	else if (adapter->vpd->len != len)
		adapter->vpd->buff =
			krealloc(adapter->vpd->buff,
				 adapter->vpd->len, GFP_KERNEL);

	if (!adapter->vpd->buff) {
		dev_err(dev, "Could allocate VPD buffer\n");
		return -ENOMEM;
	}

	adapter->vpd->dma_addr =
		dma_map_single(dev, adapter->vpd->buff, adapter->vpd->len,
			       DMA_FROM_DEVICE);
	if (dma_mapping_error(dev, adapter->vpd->dma_addr)) {
		dev_err(dev, "Could not map VPD buffer\n");
		kfree(adapter->vpd->buff);
		adapter->vpd->buff = NULL;
		return -ENOMEM;
	}

	mutex_lock(&adapter->fw_lock);
	adapter->fw_done_rc = 0;
	reinit_completion(&adapter->fw_done);

	crq.get_vpd.first = IBMVNIC_CRQ_CMD;
	crq.get_vpd.cmd = GET_VPD;
	crq.get_vpd.ioba = cpu_to_be32(adapter->vpd->dma_addr);
	crq.get_vpd.len = cpu_to_be32((u32)adapter->vpd->len);
	rc = ibmvnic_send_crq(adapter, &crq);
	if (rc) {
		kfree(adapter->vpd->buff);
		adapter->vpd->buff = NULL;
		mutex_unlock(&adapter->fw_lock);
		return rc;
	}

	rc = ibmvnic_wait_for_completion(adapter, &adapter->fw_done, 10000);
	if (rc) {
		dev_err(dev, "Unable to retrieve VPD, rc = %d\n", rc);
		kfree(adapter->vpd->buff);
		adapter->vpd->buff = NULL;
		mutex_unlock(&adapter->fw_lock);
		return rc;
	}

	mutex_unlock(&adapter->fw_lock);
	return 0;
}

static int init_resources(struct ibmvnic_adapter *adapter)
{
	struct net_device *netdev = adapter->netdev;
	int rc;

	rc = set_real_num_queues(netdev);
	if (rc)
		return rc;

	adapter->vpd = kzalloc(sizeof(*adapter->vpd), GFP_KERNEL);
	if (!adapter->vpd)
		return -ENOMEM;

	/* Vital Product Data (VPD) */
	rc = ibmvnic_get_vpd(adapter);
	if (rc) {
		netdev_err(netdev, "failed to initialize Vital Product Data (VPD)\n");
		return rc;
	}

	adapter->map_id = 1;

	rc = init_napi(adapter);
	if (rc)
		return rc;

	send_query_map(adapter);

	rc = init_rx_pools(netdev);
	if (rc)
		return rc;

	rc = init_tx_pools(netdev);
	return rc;
}

static int __ibmvnic_open(struct net_device *netdev)
{
	struct ibmvnic_adapter *adapter = netdev_priv(netdev);
	enum vnic_state prev_state = adapter->state;
	int i, rc;

	adapter->state = VNIC_OPENING;
	replenish_pools(adapter);
	ibmvnic_napi_enable(adapter);

	/* We're ready to receive frames, enable the sub-crq interrupts and
	 * set the logical link state to up
	 */
	for (i = 0; i < adapter->req_rx_queues; i++) {
		netdev_dbg(netdev, "Enabling rx_scrq[%d] irq\n", i);
		if (prev_state == VNIC_CLOSED)
			enable_irq(adapter->rx_scrq[i]->irq);
		enable_scrq_irq(adapter, adapter->rx_scrq[i]);
	}

	for (i = 0; i < adapter->req_tx_queues; i++) {
		netdev_dbg(netdev, "Enabling tx_scrq[%d] irq\n", i);
		if (prev_state == VNIC_CLOSED)
			enable_irq(adapter->tx_scrq[i]->irq);
		enable_scrq_irq(adapter, adapter->tx_scrq[i]);
	}

	rc = set_link_state(adapter, IBMVNIC_LOGICAL_LNK_UP);
	if (rc) {
		ibmvnic_napi_disable(adapter);
		release_resources(adapter);
		return rc;
	}

	netif_tx_start_all_queues(netdev);

	adapter->state = VNIC_OPEN;
	return rc;
}

static int ibmvnic_open(struct net_device *netdev)
{
	struct ibmvnic_adapter *adapter = netdev_priv(netdev);
	int rc;

	/* If device failover is pending, just set device state and return.
	 * Device operation will be handled by reset routine.
	 */
	if (adapter->failover_pending) {
		adapter->state = VNIC_OPEN;
		return 0;
	}

	if (adapter->state != VNIC_CLOSED) {
		rc = ibmvnic_login(netdev);
		if (rc)
			goto out;

		rc = init_resources(adapter);
		if (rc) {
			netdev_err(netdev, "failed to initialize resources\n");
			release_resources(adapter);
			goto out;
		}
	}

	rc = __ibmvnic_open(netdev);

out:
	/*
	 * If open fails due to a pending failover, set device state and
	 * return. Device operation will be handled by reset routine.
	 */
	if (rc && adapter->failover_pending) {
		adapter->state = VNIC_OPEN;
		rc = 0;
	}
	return rc;
}

static void clean_rx_pools(struct ibmvnic_adapter *adapter)
{
	struct ibmvnic_rx_pool *rx_pool;
	struct ibmvnic_rx_buff *rx_buff;
	u64 rx_entries;
	int rx_scrqs;
	int i, j;

	if (!adapter->rx_pool)
		return;

	rx_scrqs = adapter->num_active_rx_pools;
	rx_entries = adapter->req_rx_add_entries_per_subcrq;

	/* Free any remaining skbs in the rx buffer pools */
	for (i = 0; i < rx_scrqs; i++) {
		rx_pool = &adapter->rx_pool[i];
		if (!rx_pool || !rx_pool->rx_buff)
			continue;

		netdev_dbg(adapter->netdev, "Cleaning rx_pool[%d]\n", i);
		for (j = 0; j < rx_entries; j++) {
			rx_buff = &rx_pool->rx_buff[j];
			if (rx_buff && rx_buff->skb) {
				dev_kfree_skb_any(rx_buff->skb);
				rx_buff->skb = NULL;
			}
		}
	}
}

static void clean_one_tx_pool(struct ibmvnic_adapter *adapter,
			      struct ibmvnic_tx_pool *tx_pool)
{
	struct ibmvnic_tx_buff *tx_buff;
	u64 tx_entries;
	int i;

	if (!tx_pool || !tx_pool->tx_buff)
		return;

	tx_entries = tx_pool->num_buffers;

	for (i = 0; i < tx_entries; i++) {
		tx_buff = &tx_pool->tx_buff[i];
		if (tx_buff && tx_buff->skb) {
			dev_kfree_skb_any(tx_buff->skb);
			tx_buff->skb = NULL;
		}
	}
}

static void clean_tx_pools(struct ibmvnic_adapter *adapter)
{
	int tx_scrqs;
	int i;

	if (!adapter->tx_pool || !adapter->tso_pool)
		return;

	tx_scrqs = adapter->num_active_tx_pools;

	/* Free any remaining skbs in the tx buffer pools */
	for (i = 0; i < tx_scrqs; i++) {
		netdev_dbg(adapter->netdev, "Cleaning tx_pool[%d]\n", i);
		clean_one_tx_pool(adapter, &adapter->tx_pool[i]);
		clean_one_tx_pool(adapter, &adapter->tso_pool[i]);
	}
}

static void ibmvnic_disable_irqs(struct ibmvnic_adapter *adapter)
{
	struct net_device *netdev = adapter->netdev;
	int i;

	if (adapter->tx_scrq) {
		for (i = 0; i < adapter->req_tx_queues; i++)
			if (adapter->tx_scrq[i]->irq) {
				netdev_dbg(netdev,
					   "Disabling tx_scrq[%d] irq\n", i);
				disable_scrq_irq(adapter, adapter->tx_scrq[i]);
				disable_irq(adapter->tx_scrq[i]->irq);
			}
	}

	if (adapter->rx_scrq) {
		for (i = 0; i < adapter->req_rx_queues; i++) {
			if (adapter->rx_scrq[i]->irq) {
				netdev_dbg(netdev,
					   "Disabling rx_scrq[%d] irq\n", i);
				disable_scrq_irq(adapter, adapter->rx_scrq[i]);
				disable_irq(adapter->rx_scrq[i]->irq);
			}
		}
	}
}

static void ibmvnic_cleanup(struct net_device *netdev)
{
	struct ibmvnic_adapter *adapter = netdev_priv(netdev);

	/* ensure that transmissions are stopped if called by do_reset */
	if (test_bit(0, &adapter->resetting))
		netif_tx_disable(netdev);
	else
		netif_tx_stop_all_queues(netdev);

	ibmvnic_napi_disable(adapter);
	ibmvnic_disable_irqs(adapter);

	clean_rx_pools(adapter);
	clean_tx_pools(adapter);
}

static int __ibmvnic_close(struct net_device *netdev)
{
	struct ibmvnic_adapter *adapter = netdev_priv(netdev);
	int rc = 0;

	adapter->state = VNIC_CLOSING;
	rc = set_link_state(adapter, IBMVNIC_LOGICAL_LNK_DN);
	adapter->state = VNIC_CLOSED;
	return rc;
}

static int ibmvnic_close(struct net_device *netdev)
{
	struct ibmvnic_adapter *adapter = netdev_priv(netdev);
	int rc;

	netdev_dbg(netdev, "[S:%d FOP:%d FRR:%d] Closing\n",
		   adapter->state, adapter->failover_pending,
		   adapter->force_reset_recovery);

	/* If device failover is pending, just set device state and return.
	 * Device operation will be handled by reset routine.
	 */
	if (adapter->failover_pending) {
		adapter->state = VNIC_CLOSED;
		return 0;
	}

	rc = __ibmvnic_close(netdev);
	ibmvnic_cleanup(netdev);

	return rc;
}

/**
 * build_hdr_data - creates L2/L3/L4 header data buffer
 * @hdr_field - bitfield determining needed headers
 * @skb - socket buffer
 * @hdr_len - array of header lengths
 * @tot_len - total length of data
 *
 * Reads hdr_field to determine which headers are needed by firmware.
 * Builds a buffer containing these headers.  Saves individual header
 * lengths and total buffer length to be used to build descriptors.
 */
static int build_hdr_data(u8 hdr_field, struct sk_buff *skb,
			  int *hdr_len, u8 *hdr_data)
{
	int len = 0;
	u8 *hdr;

	if (skb_vlan_tagged(skb) && !skb_vlan_tag_present(skb))
		hdr_len[0] = sizeof(struct vlan_ethhdr);
	else
		hdr_len[0] = sizeof(struct ethhdr);

	if (skb->protocol == htons(ETH_P_IP)) {
		hdr_len[1] = ip_hdr(skb)->ihl * 4;
		if (ip_hdr(skb)->protocol == IPPROTO_TCP)
			hdr_len[2] = tcp_hdrlen(skb);
		else if (ip_hdr(skb)->protocol == IPPROTO_UDP)
			hdr_len[2] = sizeof(struct udphdr);
	} else if (skb->protocol == htons(ETH_P_IPV6)) {
		hdr_len[1] = sizeof(struct ipv6hdr);
		if (ipv6_hdr(skb)->nexthdr == IPPROTO_TCP)
			hdr_len[2] = tcp_hdrlen(skb);
		else if (ipv6_hdr(skb)->nexthdr == IPPROTO_UDP)
			hdr_len[2] = sizeof(struct udphdr);
	} else if (skb->protocol == htons(ETH_P_ARP)) {
		hdr_len[1] = arp_hdr_len(skb->dev);
		hdr_len[2] = 0;
	}

	memset(hdr_data, 0, 120);
	if ((hdr_field >> 6) & 1) {
		hdr = skb_mac_header(skb);
		memcpy(hdr_data, hdr, hdr_len[0]);
		len += hdr_len[0];
	}

	if ((hdr_field >> 5) & 1) {
		hdr = skb_network_header(skb);
		memcpy(hdr_data + len, hdr, hdr_len[1]);
		len += hdr_len[1];
	}

	if ((hdr_field >> 4) & 1) {
		hdr = skb_transport_header(skb);
		memcpy(hdr_data + len, hdr, hdr_len[2]);
		len += hdr_len[2];
	}
	return len;
}

/**
 * create_hdr_descs - create header and header extension descriptors
 * @hdr_field - bitfield determining needed headers
 * @data - buffer containing header data
 * @len - length of data buffer
 * @hdr_len - array of individual header lengths
 * @scrq_arr - descriptor array
 *
 * Creates header and, if needed, header extension descriptors and
 * places them in a descriptor array, scrq_arr
 */

static int create_hdr_descs(u8 hdr_field, u8 *hdr_data, int len, int *hdr_len,
			    union sub_crq *scrq_arr)
{
	union sub_crq hdr_desc;
	int tmp_len = len;
	int num_descs = 0;
	u8 *data, *cur;
	int tmp;

	while (tmp_len > 0) {
		cur = hdr_data + len - tmp_len;

		memset(&hdr_desc, 0, sizeof(hdr_desc));
		if (cur != hdr_data) {
			data = hdr_desc.hdr_ext.data;
			tmp = tmp_len > 29 ? 29 : tmp_len;
			hdr_desc.hdr_ext.first = IBMVNIC_CRQ_CMD;
			hdr_desc.hdr_ext.type = IBMVNIC_HDR_EXT_DESC;
			hdr_desc.hdr_ext.len = tmp;
		} else {
			data = hdr_desc.hdr.data;
			tmp = tmp_len > 24 ? 24 : tmp_len;
			hdr_desc.hdr.first = IBMVNIC_CRQ_CMD;
			hdr_desc.hdr.type = IBMVNIC_HDR_DESC;
			hdr_desc.hdr.len = tmp;
			hdr_desc.hdr.l2_len = (u8)hdr_len[0];
			hdr_desc.hdr.l3_len = cpu_to_be16((u16)hdr_len[1]);
			hdr_desc.hdr.l4_len = (u8)hdr_len[2];
			hdr_desc.hdr.flag = hdr_field << 1;
		}
		memcpy(data, cur, tmp);
		tmp_len -= tmp;
		*scrq_arr = hdr_desc;
		scrq_arr++;
		num_descs++;
	}

	return num_descs;
}

/**
 * build_hdr_descs_arr - build a header descriptor array
 * @skb - socket buffer
 * @num_entries - number of descriptors to be sent
 * @subcrq - first TX descriptor
 * @hdr_field - bit field determining which headers will be sent
 *
 * This function will build a TX descriptor array with applicable
 * L2/L3/L4 packet header descriptors to be sent by send_subcrq_indirect.
 */

static void build_hdr_descs_arr(struct ibmvnic_tx_buff *txbuff,
				int *num_entries, u8 hdr_field)
{
	int hdr_len[3] = {0, 0, 0};
	int tot_len;
	u8 *hdr_data = txbuff->hdr_data;

	tot_len = build_hdr_data(hdr_field, txbuff->skb, hdr_len,
				 txbuff->hdr_data);
	*num_entries += create_hdr_descs(hdr_field, hdr_data, tot_len, hdr_len,
			 txbuff->indir_arr + 1);
}

static int ibmvnic_xmit_workarounds(struct sk_buff *skb,
				    struct net_device *netdev)
{
	/* For some backing devices, mishandling of small packets
	 * can result in a loss of connection or TX stall. Device
	 * architects recommend that no packet should be smaller
	 * than the minimum MTU value provided to the driver, so
	 * pad any packets to that length
	 */
	if (skb->len < netdev->min_mtu)
		return skb_put_padto(skb, netdev->min_mtu);

	return 0;
}

static netdev_tx_t ibmvnic_xmit(struct sk_buff *skb, struct net_device *netdev)
{
	struct ibmvnic_adapter *adapter = netdev_priv(netdev);
	int queue_num = skb_get_queue_mapping(skb);
	u8 *hdrs = (u8 *)&adapter->tx_rx_desc_req;
	struct device *dev = &adapter->vdev->dev;
	struct ibmvnic_tx_buff *tx_buff = NULL;
	struct ibmvnic_sub_crq_queue *tx_scrq;
	struct ibmvnic_tx_pool *tx_pool;
	unsigned int tx_send_failed = 0;
	unsigned int tx_map_failed = 0;
	unsigned int tx_dropped = 0;
	unsigned int tx_packets = 0;
	unsigned int tx_bytes = 0;
	dma_addr_t data_dma_addr;
	struct netdev_queue *txq;
	unsigned long lpar_rc;
	union sub_crq tx_crq;
	unsigned int offset;
	int num_entries = 1;
	unsigned char *dst;
	int index = 0;
	u8 proto = 0;
	u64 handle;
	netdev_tx_t ret = NETDEV_TX_OK;

	if (test_bit(0, &adapter->resetting)) {
		if (!netif_subqueue_stopped(netdev, skb))
			netif_stop_subqueue(netdev, queue_num);
		dev_kfree_skb_any(skb);

		tx_send_failed++;
		tx_dropped++;
		ret = NETDEV_TX_OK;
		goto out;
	}

	if (ibmvnic_xmit_workarounds(skb, netdev)) {
		tx_dropped++;
		tx_send_failed++;
		ret = NETDEV_TX_OK;
		goto out;
	}
	if (skb_is_gso(skb))
		tx_pool = &adapter->tso_pool[queue_num];
	else
		tx_pool = &adapter->tx_pool[queue_num];

	tx_scrq = adapter->tx_scrq[queue_num];
	txq = netdev_get_tx_queue(netdev, skb_get_queue_mapping(skb));
	handle = tx_scrq->handle;

	index = tx_pool->free_map[tx_pool->consumer_index];

	if (index == IBMVNIC_INVALID_MAP) {
		dev_kfree_skb_any(skb);
		tx_send_failed++;
		tx_dropped++;
		ret = NETDEV_TX_OK;
		goto out;
	}

	tx_pool->free_map[tx_pool->consumer_index] = IBMVNIC_INVALID_MAP;

	offset = index * tx_pool->buf_size;
	dst = tx_pool->long_term_buff.buff + offset;
	memset(dst, 0, tx_pool->buf_size);
	data_dma_addr = tx_pool->long_term_buff.addr + offset;

	if (skb_shinfo(skb)->nr_frags) {
		int cur, i;

		/* Copy the head */
		skb_copy_from_linear_data(skb, dst, skb_headlen(skb));
		cur = skb_headlen(skb);

		/* Copy the frags */
		for (i = 0; i < skb_shinfo(skb)->nr_frags; i++) {
			const skb_frag_t *frag = &skb_shinfo(skb)->frags[i];

			memcpy(dst + cur,
			       page_address(skb_frag_page(frag)) +
			       skb_frag_off(frag), skb_frag_size(frag));
			cur += skb_frag_size(frag);
		}
	} else {
		skb_copy_from_linear_data(skb, dst, skb->len);
	}

	/* post changes to long_term_buff *dst before VIOS accessing it */
	dma_wmb();

	tx_pool->consumer_index =
	    (tx_pool->consumer_index + 1) % tx_pool->num_buffers;

	tx_buff = &tx_pool->tx_buff[index];
	tx_buff->skb = skb;
	tx_buff->data_dma[0] = data_dma_addr;
	tx_buff->data_len[0] = skb->len;
	tx_buff->index = index;
	tx_buff->pool_index = queue_num;
	tx_buff->last_frag = true;

	memset(&tx_crq, 0, sizeof(tx_crq));
	tx_crq.v1.first = IBMVNIC_CRQ_CMD;
	tx_crq.v1.type = IBMVNIC_TX_DESC;
	tx_crq.v1.n_crq_elem = 1;
	tx_crq.v1.n_sge = 1;
	tx_crq.v1.flags1 = IBMVNIC_TX_COMP_NEEDED;

	if (skb_is_gso(skb))
		tx_crq.v1.correlator =
			cpu_to_be32(index | IBMVNIC_TSO_POOL_MASK);
	else
		tx_crq.v1.correlator = cpu_to_be32(index);
	tx_crq.v1.dma_reg = cpu_to_be16(tx_pool->long_term_buff.map_id);
	tx_crq.v1.sge_len = cpu_to_be32(skb->len);
	tx_crq.v1.ioba = cpu_to_be64(data_dma_addr);

	if (adapter->vlan_header_insertion && skb_vlan_tag_present(skb)) {
		tx_crq.v1.flags2 |= IBMVNIC_TX_VLAN_INSERT;
		tx_crq.v1.vlan_id = cpu_to_be16(skb->vlan_tci);
	}

	if (skb->protocol == htons(ETH_P_IP)) {
		tx_crq.v1.flags1 |= IBMVNIC_TX_PROT_IPV4;
		proto = ip_hdr(skb)->protocol;
	} else if (skb->protocol == htons(ETH_P_IPV6)) {
		tx_crq.v1.flags1 |= IBMVNIC_TX_PROT_IPV6;
		proto = ipv6_hdr(skb)->nexthdr;
	}

	if (proto == IPPROTO_TCP)
		tx_crq.v1.flags1 |= IBMVNIC_TX_PROT_TCP;
	else if (proto == IPPROTO_UDP)
		tx_crq.v1.flags1 |= IBMVNIC_TX_PROT_UDP;

	if (skb->ip_summed == CHECKSUM_PARTIAL) {
		tx_crq.v1.flags1 |= IBMVNIC_TX_CHKSUM_OFFLOAD;
		hdrs += 2;
	}
	if (skb_is_gso(skb)) {
		tx_crq.v1.flags1 |= IBMVNIC_TX_LSO;
		tx_crq.v1.mss = cpu_to_be16(skb_shinfo(skb)->gso_size);
		hdrs += 2;
	}
	/* determine if l2/3/4 headers are sent to firmware */
	if ((*hdrs >> 7) & 1) {
		build_hdr_descs_arr(tx_buff, &num_entries, *hdrs);
		tx_crq.v1.n_crq_elem = num_entries;
		tx_buff->num_entries = num_entries;
		tx_buff->indir_arr[0] = tx_crq;
		tx_buff->indir_dma = dma_map_single(dev, tx_buff->indir_arr,
						    sizeof(tx_buff->indir_arr),
						    DMA_TO_DEVICE);
		if (dma_mapping_error(dev, tx_buff->indir_dma)) {
			dev_kfree_skb_any(skb);
			tx_buff->skb = NULL;
			if (!firmware_has_feature(FW_FEATURE_CMO))
				dev_err(dev, "tx: unable to map descriptor array\n");
			tx_map_failed++;
			tx_dropped++;
			ret = NETDEV_TX_OK;
			goto tx_err_out;
		}
		lpar_rc = send_subcrq_indirect(adapter, handle,
					       (u64)tx_buff->indir_dma,
					       (u64)num_entries);
		dma_unmap_single(dev, tx_buff->indir_dma,
				 sizeof(tx_buff->indir_arr), DMA_TO_DEVICE);
	} else {
		tx_buff->num_entries = num_entries;
		lpar_rc = send_subcrq(adapter, handle,
				      &tx_crq);
	}
	if (lpar_rc != H_SUCCESS) {
		if (lpar_rc != H_CLOSED && lpar_rc != H_PARAMETER)
			dev_err_ratelimited(dev, "tx: send failed\n");
		dev_kfree_skb_any(skb);
		tx_buff->skb = NULL;

		if (lpar_rc == H_CLOSED || adapter->failover_pending) {
			/* Disable TX and report carrier off if queue is closed
			 * or pending failover.
			 * Firmware guarantees that a signal will be sent to the
			 * driver, triggering a reset or some other action.
			 */
			netif_tx_stop_all_queues(netdev);
			netif_carrier_off(netdev);
		}

		tx_send_failed++;
		tx_dropped++;
		ret = NETDEV_TX_OK;
		goto tx_err_out;
	}

	if (atomic_add_return(num_entries, &tx_scrq->used)
					>= adapter->req_tx_entries_per_subcrq) {
		netdev_dbg(netdev, "Stopping queue %d\n", queue_num);
		netif_stop_subqueue(netdev, queue_num);
	}

	tx_packets++;
	tx_bytes += skb->len;
	txq->trans_start = jiffies;
	ret = NETDEV_TX_OK;
	goto out;

tx_err_out:
	/* roll back consumer index and map array*/
	if (tx_pool->consumer_index == 0)
		tx_pool->consumer_index =
			tx_pool->num_buffers - 1;
	else
		tx_pool->consumer_index--;
	tx_pool->free_map[tx_pool->consumer_index] = index;
out:
	netdev->stats.tx_dropped += tx_dropped;
	netdev->stats.tx_bytes += tx_bytes;
	netdev->stats.tx_packets += tx_packets;
	adapter->tx_send_failed += tx_send_failed;
	adapter->tx_map_failed += tx_map_failed;
	adapter->tx_stats_buffers[queue_num].packets += tx_packets;
	adapter->tx_stats_buffers[queue_num].bytes += tx_bytes;
	adapter->tx_stats_buffers[queue_num].dropped_packets += tx_dropped;

	return ret;
}

static void ibmvnic_set_multi(struct net_device *netdev)
{
	struct ibmvnic_adapter *adapter = netdev_priv(netdev);
	struct netdev_hw_addr *ha;
	union ibmvnic_crq crq;

	memset(&crq, 0, sizeof(crq));
	crq.request_capability.first = IBMVNIC_CRQ_CMD;
	crq.request_capability.cmd = REQUEST_CAPABILITY;

	if (netdev->flags & IFF_PROMISC) {
		if (!adapter->promisc_supported)
			return;
	} else {
		if (netdev->flags & IFF_ALLMULTI) {
			/* Accept all multicast */
			memset(&crq, 0, sizeof(crq));
			crq.multicast_ctrl.first = IBMVNIC_CRQ_CMD;
			crq.multicast_ctrl.cmd = MULTICAST_CTRL;
			crq.multicast_ctrl.flags = IBMVNIC_ENABLE_ALL;
			ibmvnic_send_crq(adapter, &crq);
		} else if (netdev_mc_empty(netdev)) {
			/* Reject all multicast */
			memset(&crq, 0, sizeof(crq));
			crq.multicast_ctrl.first = IBMVNIC_CRQ_CMD;
			crq.multicast_ctrl.cmd = MULTICAST_CTRL;
			crq.multicast_ctrl.flags = IBMVNIC_DISABLE_ALL;
			ibmvnic_send_crq(adapter, &crq);
		} else {
			/* Accept one or more multicast(s) */
			netdev_for_each_mc_addr(ha, netdev) {
				memset(&crq, 0, sizeof(crq));
				crq.multicast_ctrl.first = IBMVNIC_CRQ_CMD;
				crq.multicast_ctrl.cmd = MULTICAST_CTRL;
				crq.multicast_ctrl.flags = IBMVNIC_ENABLE_MC;
				ether_addr_copy(&crq.multicast_ctrl.mac_addr[0],
						ha->addr);
				ibmvnic_send_crq(adapter, &crq);
			}
		}
	}
}

static int __ibmvnic_set_mac(struct net_device *netdev, u8 *dev_addr)
{
	struct ibmvnic_adapter *adapter = netdev_priv(netdev);
	union ibmvnic_crq crq;
	int rc;

	if (!is_valid_ether_addr(dev_addr)) {
		rc = -EADDRNOTAVAIL;
		goto err;
	}

	memset(&crq, 0, sizeof(crq));
	crq.change_mac_addr.first = IBMVNIC_CRQ_CMD;
	crq.change_mac_addr.cmd = CHANGE_MAC_ADDR;
	ether_addr_copy(&crq.change_mac_addr.mac_addr[0], dev_addr);

	mutex_lock(&adapter->fw_lock);
	adapter->fw_done_rc = 0;
	reinit_completion(&adapter->fw_done);

	rc = ibmvnic_send_crq(adapter, &crq);
	if (rc) {
		rc = -EIO;
		mutex_unlock(&adapter->fw_lock);
		goto err;
	}

	rc = ibmvnic_wait_for_completion(adapter, &adapter->fw_done, 10000);
	/* netdev->dev_addr is changed in handle_change_mac_rsp function */
	if (rc || adapter->fw_done_rc) {
		rc = -EIO;
		mutex_unlock(&adapter->fw_lock);
		goto err;
	}
	mutex_unlock(&adapter->fw_lock);
	return 0;
err:
	ether_addr_copy(adapter->mac_addr, netdev->dev_addr);
	return rc;
}

static int ibmvnic_set_mac(struct net_device *netdev, void *p)
{
	struct ibmvnic_adapter *adapter = netdev_priv(netdev);
	struct sockaddr *addr = p;
	int rc;

	rc = 0;
	if (!is_valid_ether_addr(addr->sa_data))
		return -EADDRNOTAVAIL;

	ether_addr_copy(adapter->mac_addr, addr->sa_data);
	if (adapter->state != VNIC_PROBED)
		rc = __ibmvnic_set_mac(netdev, addr->sa_data);

	return rc;
}

/**
 * do_change_param_reset returns zero if we are able to keep processing reset
 * events, or non-zero if we hit a fatal error and must halt.
 */
static int do_change_param_reset(struct ibmvnic_adapter *adapter,
				 struct ibmvnic_rwi *rwi,
				 u32 reset_state)
{
	struct net_device *netdev = adapter->netdev;
	int i, rc;

	netdev_dbg(adapter->netdev, "Change param resetting driver (%d)\n",
		   rwi->reset_reason);

	netif_carrier_off(netdev);
	adapter->reset_reason = rwi->reset_reason;

	ibmvnic_cleanup(netdev);

	if (reset_state == VNIC_OPEN) {
		rc = __ibmvnic_close(netdev);
		if (rc)
			goto out;
	}

	release_resources(adapter);
	release_sub_crqs(adapter, 1);
	release_crq_queue(adapter);

	adapter->state = VNIC_PROBED;

	rc = init_crq_queue(adapter);

	if (rc) {
		netdev_err(adapter->netdev,
			   "Couldn't initialize crq. rc=%d\n", rc);
		return rc;
	}

	rc = ibmvnic_reset_init(adapter, true);
	if (rc) {
		rc = IBMVNIC_INIT_FAILED;
		goto out;
	}

	/* If the adapter was in PROBE state prior to the reset,
	 * exit here.
	 */
	if (reset_state == VNIC_PROBED)
		goto out;

	rc = ibmvnic_login(netdev);
	if (rc) {
		goto out;
	}

	rc = init_resources(adapter);
	if (rc)
		goto out;

	ibmvnic_disable_irqs(adapter);

	adapter->state = VNIC_CLOSED;

	if (reset_state == VNIC_CLOSED)
		return 0;

	rc = __ibmvnic_open(netdev);
	if (rc) {
		rc = IBMVNIC_OPEN_FAILED;
		goto out;
	}

	/* refresh device's multicast list */
	ibmvnic_set_multi(netdev);

	/* kick napi */
	for (i = 0; i < adapter->req_rx_queues; i++)
		napi_schedule(&adapter->napi[i]);

out:
	if (rc)
		adapter->state = reset_state;
	return rc;
}

/**
 * do_reset returns zero if we are able to keep processing reset events, or
 * non-zero if we hit a fatal error and must halt.
 */
static int do_reset(struct ibmvnic_adapter *adapter,
		    struct ibmvnic_rwi *rwi, u32 reset_state)
{
	u64 old_num_rx_queues, old_num_tx_queues;
	u64 old_num_rx_slots, old_num_tx_slots;
	struct net_device *netdev = adapter->netdev;
	int rc;

	netdev_dbg(adapter->netdev,
		   "[S:%d FOP:%d] Reset reason %d, reset_state %d\n",
		   adapter->state, adapter->failover_pending,
		   rwi->reset_reason, reset_state);

	rtnl_lock();
	/*
	 * Now that we have the rtnl lock, clear any pending failover.
	 * This will ensure ibmvnic_open() has either completed or will
	 * block until failover is complete.
	 */
	if (rwi->reset_reason == VNIC_RESET_FAILOVER)
		adapter->failover_pending = false;

	netif_carrier_off(netdev);
	adapter->reset_reason = rwi->reset_reason;

	old_num_rx_queues = adapter->req_rx_queues;
	old_num_tx_queues = adapter->req_tx_queues;
	old_num_rx_slots = adapter->req_rx_add_entries_per_subcrq;
	old_num_tx_slots = adapter->req_tx_entries_per_subcrq;

	ibmvnic_cleanup(netdev);

	if (reset_state == VNIC_OPEN &&
	    adapter->reset_reason != VNIC_RESET_MOBILITY &&
	    adapter->reset_reason != VNIC_RESET_FAILOVER) {
		adapter->state = VNIC_CLOSING;

		/* Release the RTNL lock before link state change and
		 * re-acquire after the link state change to allow
		 * linkwatch_event to grab the RTNL lock and run during
		 * a reset.
		 */
		rtnl_unlock();
		rc = set_link_state(adapter, IBMVNIC_LOGICAL_LNK_DN);
		rtnl_lock();
		if (rc)
			goto out;

		if (adapter->state != VNIC_CLOSING) {
			rc = -1;
			goto out;
		}

		adapter->state = VNIC_CLOSED;
	}

	if (adapter->reset_reason != VNIC_RESET_NON_FATAL) {
		/* remove the closed state so when we call open it appears
		 * we are coming from the probed state.
		 */
		adapter->state = VNIC_PROBED;

		if (adapter->reset_reason == VNIC_RESET_MOBILITY) {
			rc = ibmvnic_reenable_crq_queue(adapter);
			release_sub_crqs(adapter, 1);
		} else {
			rc = ibmvnic_reset_crq(adapter);
			if (rc == H_CLOSED || rc == H_SUCCESS) {
				rc = vio_enable_interrupts(adapter->vdev);
				if (rc)
					netdev_err(adapter->netdev,
						   "Reset failed to enable interrupts. rc=%d\n",
						   rc);
			}
		}

		if (rc) {
			netdev_err(adapter->netdev,
				   "Reset couldn't initialize crq. rc=%d\n", rc);
			goto out;
		}

		rc = ibmvnic_reset_init(adapter, true);
		if (rc) {
			rc = IBMVNIC_INIT_FAILED;
			goto out;
		}

		/* If the adapter was in PROBE state prior to the reset,
		 * exit here.
		 */
		if (reset_state == VNIC_PROBED) {
			rc = 0;
			goto out;
		}

		rc = ibmvnic_login(netdev);
		if (rc) {
			goto out;
		}

		if (adapter->req_rx_queues != old_num_rx_queues ||
		    adapter->req_tx_queues != old_num_tx_queues ||
		    adapter->req_rx_add_entries_per_subcrq !=
		    old_num_rx_slots ||
		    adapter->req_tx_entries_per_subcrq !=
		    old_num_tx_slots ||
		    !adapter->rx_pool ||
		    !adapter->tso_pool ||
		    !adapter->tx_pool) {
			release_rx_pools(adapter);
			release_tx_pools(adapter);
			release_napi(adapter);
			release_vpd_data(adapter);

			rc = init_resources(adapter);
			if (rc)
				goto out;

		} else {
			rc = reset_tx_pools(adapter);
			if (rc) {
				netdev_dbg(adapter->netdev, "reset tx pools failed (%d)\n",
						rc);
				goto out;
			}

			rc = reset_rx_pools(adapter);
			if (rc) {
				netdev_dbg(adapter->netdev, "reset rx pools failed (%d)\n",
						rc);
				goto out;
			}
		}
		ibmvnic_disable_irqs(adapter);
	}
	adapter->state = VNIC_CLOSED;

	if (reset_state == VNIC_CLOSED) {
		rc = 0;
		goto out;
	}

	rc = __ibmvnic_open(netdev);
	if (rc) {
		rc = IBMVNIC_OPEN_FAILED;
		goto out;
	}

	/* refresh device's multicast list */
	ibmvnic_set_multi(netdev);

	if (adapter->reset_reason == VNIC_RESET_FAILOVER ||
	    adapter->reset_reason == VNIC_RESET_MOBILITY) {
		call_netdevice_notifiers(NETDEV_NOTIFY_PEERS, netdev);
		call_netdevice_notifiers(NETDEV_RESEND_IGMP, netdev);
	}

	rc = 0;

out:
	/* restore the adapter state if reset failed */
	if (rc)
		adapter->state = reset_state;
	rtnl_unlock();

	netdev_dbg(adapter->netdev, "[S:%d FOP:%d] Reset done, rc %d\n",
		   adapter->state, adapter->failover_pending, rc);
	return rc;
}

static int do_hard_reset(struct ibmvnic_adapter *adapter,
			 struct ibmvnic_rwi *rwi, u32 reset_state)
{
	struct net_device *netdev = adapter->netdev;
	int rc;

	netdev_dbg(adapter->netdev, "Hard resetting driver (%d)\n",
		   rwi->reset_reason);

	netif_carrier_off(netdev);
	adapter->reset_reason = rwi->reset_reason;

	ibmvnic_cleanup(netdev);
	release_resources(adapter);
	release_sub_crqs(adapter, 0);
	release_crq_queue(adapter);

	/* remove the closed state so when we call open it appears
	 * we are coming from the probed state.
	 */
	adapter->state = VNIC_PROBED;

	reinit_completion(&adapter->init_done);
	rc = init_crq_queue(adapter);
	if (rc) {
		netdev_err(adapter->netdev,
			   "Couldn't initialize crq. rc=%d\n", rc);
		goto out;
	}

	rc = ibmvnic_reset_init(adapter, false);
	if (rc)
		goto out;

	/* If the adapter was in PROBE state prior to the reset,
	 * exit here.
	 */
	if (reset_state == VNIC_PROBED)
		goto out;

	rc = ibmvnic_login(netdev);
	if (rc)
		goto out;

	rc = init_resources(adapter);
	if (rc)
		goto out;

	ibmvnic_disable_irqs(adapter);
	adapter->state = VNIC_CLOSED;

	if (reset_state == VNIC_CLOSED)
		goto out;

	rc = __ibmvnic_open(netdev);
	if (rc) {
		rc = IBMVNIC_OPEN_FAILED;
		goto out;
	}

	call_netdevice_notifiers(NETDEV_NOTIFY_PEERS, netdev);
	call_netdevice_notifiers(NETDEV_RESEND_IGMP, netdev);
out:
	/* restore adapter state if reset failed */
	if (rc)
		adapter->state = reset_state;
	netdev_dbg(adapter->netdev, "[S:%d FOP:%d] Hard reset done, rc %d\n",
		   adapter->state, adapter->failover_pending, rc);
	return rc;
}

static struct ibmvnic_rwi *get_next_rwi(struct ibmvnic_adapter *adapter)
{
	struct ibmvnic_rwi *rwi;
	unsigned long flags;

	spin_lock_irqsave(&adapter->rwi_lock, flags);

	if (!list_empty(&adapter->rwi_list)) {
		rwi = list_first_entry(&adapter->rwi_list, struct ibmvnic_rwi,
				       list);
		list_del(&rwi->list);
	} else {
		rwi = NULL;
	}

	spin_unlock_irqrestore(&adapter->rwi_lock, flags);
	return rwi;
}

static void __ibmvnic_reset(struct work_struct *work)
{
	struct ibmvnic_rwi *rwi;
	struct ibmvnic_adapter *adapter;
	bool saved_state = false;
	unsigned long flags;
	u32 reset_state;
	int rc = 0;

	adapter = container_of(work, struct ibmvnic_adapter, ibmvnic_reset);

	if (test_and_set_bit_lock(0, &adapter->resetting)) {
		schedule_delayed_work(&adapter->ibmvnic_delayed_reset,
				      IBMVNIC_RESET_DELAY);
		return;
	}

	rwi = get_next_rwi(adapter);
	while (rwi) {
		spin_lock_irqsave(&adapter->state_lock, flags);

		if (adapter->state == VNIC_REMOVING ||
		    adapter->state == VNIC_REMOVED) {
			spin_unlock_irqrestore(&adapter->state_lock, flags);
			kfree(rwi);
			rc = EBUSY;
			break;
		}

		if (!saved_state) {
			reset_state = adapter->state;
			saved_state = true;
		}
		spin_unlock_irqrestore(&adapter->state_lock, flags);

		if (rwi->reset_reason == VNIC_RESET_CHANGE_PARAM) {
			/* CHANGE_PARAM requestor holds rtnl_lock */
			rc = do_change_param_reset(adapter, rwi, reset_state);
		} else if (adapter->force_reset_recovery) {
			/*
			 * Since we are doing a hard reset now, clear the
			 * failover_pending flag so we don't ignore any
			 * future MOBILITY or other resets.
			 */
			adapter->failover_pending = false;

			/* Transport event occurred during previous reset */
			if (adapter->wait_for_reset) {
				/* Previous was CHANGE_PARAM; caller locked */
				adapter->force_reset_recovery = false;
				rc = do_hard_reset(adapter, rwi, reset_state);
			} else {
				rtnl_lock();
				adapter->force_reset_recovery = false;
				rc = do_hard_reset(adapter, rwi, reset_state);
				rtnl_unlock();
			}
			if (rc) {
				/* give backing device time to settle down */
				netdev_dbg(adapter->netdev,
					   "[S:%d] Hard reset failed, waiting 60 secs\n",
					   adapter->state);
				set_current_state(TASK_UNINTERRUPTIBLE);
				schedule_timeout(60 * HZ);
			}
		} else {
			rc = do_reset(adapter, rwi, reset_state);
		}
		kfree(rwi);
		adapter->last_reset_time = jiffies;

		if (rc)
			netdev_dbg(adapter->netdev, "Reset failed, rc=%d\n", rc);

		rwi = get_next_rwi(adapter);

		if (rwi && (rwi->reset_reason == VNIC_RESET_FAILOVER ||
			    rwi->reset_reason == VNIC_RESET_MOBILITY))
			adapter->force_reset_recovery = true;
	}

	if (adapter->wait_for_reset) {
		adapter->reset_done_rc = rc;
		complete(&adapter->reset_done);
	}

	clear_bit_unlock(0, &adapter->resetting);

	netdev_dbg(adapter->netdev,
		   "[S:%d FRR:%d WFR:%d] Done processing resets\n",
		   adapter->state, adapter->force_reset_recovery,
		   adapter->wait_for_reset);
}

static void __ibmvnic_delayed_reset(struct work_struct *work)
{
	struct ibmvnic_adapter *adapter;

	adapter = container_of(work, struct ibmvnic_adapter,
			       ibmvnic_delayed_reset.work);
	__ibmvnic_reset(&adapter->ibmvnic_reset);
}

static int ibmvnic_reset(struct ibmvnic_adapter *adapter,
			 enum ibmvnic_reset_reason reason)
{
	struct list_head *entry, *tmp_entry;
	struct ibmvnic_rwi *rwi, *tmp;
	struct net_device *netdev = adapter->netdev;
	unsigned long flags;
	int ret;

	spin_lock_irqsave(&adapter->rwi_lock, flags);

	/*
	 * If failover is pending don't schedule any other reset.
	 * Instead let the failover complete. If there is already a
	 * a failover reset scheduled, we will detect and drop the
	 * duplicate reset when walking the ->rwi_list below.
	 */
	if (adapter->state == VNIC_REMOVING ||
	    adapter->state == VNIC_REMOVED ||
	    (adapter->failover_pending && reason != VNIC_RESET_FAILOVER)) {
		ret = EBUSY;
		netdev_dbg(netdev, "Adapter removing or pending failover, skipping reset\n");
		goto err;
	}

	if (adapter->state == VNIC_PROBING) {
		netdev_warn(netdev, "Adapter reset during probe\n");
		ret = adapter->init_done_rc = EAGAIN;
		goto err;
	}

	list_for_each(entry, &adapter->rwi_list) {
		tmp = list_entry(entry, struct ibmvnic_rwi, list);
		if (tmp->reset_reason == reason) {
			netdev_dbg(netdev, "Skipping matching reset, reason=%d\n",
				   reason);
			ret = EBUSY;
			goto err;
		}
	}

	rwi = kzalloc(sizeof(*rwi), GFP_ATOMIC);
	if (!rwi) {
		ret = ENOMEM;
		goto err;
	}
	/* if we just received a transport event,
	 * flush reset queue and process this reset
	 */
	if (adapter->force_reset_recovery && !list_empty(&adapter->rwi_list)) {
		list_for_each_safe(entry, tmp_entry, &adapter->rwi_list)
			list_del(entry);
	}
	rwi->reset_reason = reason;
	list_add_tail(&rwi->list, &adapter->rwi_list);
	netdev_dbg(adapter->netdev, "Scheduling reset (reason %d)\n", reason);
	schedule_work(&adapter->ibmvnic_reset);

	ret = 0;
err:
	/* ibmvnic_close() below can block, so drop the lock first */
	spin_unlock_irqrestore(&adapter->rwi_lock, flags);

	if (ret == ENOMEM)
		ibmvnic_close(netdev);

	return -ret;
}

static void ibmvnic_tx_timeout(struct net_device *dev, unsigned int txqueue)
{
	struct ibmvnic_adapter *adapter = netdev_priv(dev);

	if (test_bit(0, &adapter->resetting)) {
		netdev_err(adapter->netdev,
			   "Adapter is resetting, skip timeout reset\n");
		return;
	}
	/* No queuing up reset until at least 5 seconds (default watchdog val)
	 * after last reset
	 */
	if (time_before(jiffies, (adapter->last_reset_time + dev->watchdog_timeo))) {
		netdev_dbg(dev, "Not yet time to tx timeout.\n");
		return;
	}
	ibmvnic_reset(adapter, VNIC_RESET_TIMEOUT);
}

static void remove_buff_from_pool(struct ibmvnic_adapter *adapter,
				  struct ibmvnic_rx_buff *rx_buff)
{
	struct ibmvnic_rx_pool *pool = &adapter->rx_pool[rx_buff->pool_index];

	rx_buff->skb = NULL;

	pool->free_map[pool->next_alloc] = (int)(rx_buff - pool->rx_buff);
	pool->next_alloc = (pool->next_alloc + 1) % pool->size;

	atomic_dec(&pool->available);
}

static int ibmvnic_poll(struct napi_struct *napi, int budget)
{
	struct net_device *netdev = napi->dev;
	struct ibmvnic_adapter *adapter = netdev_priv(netdev);
	int scrq_num = (int)(napi - adapter->napi);
	int frames_processed = 0;

restart_poll:
	while (frames_processed < budget) {
		struct sk_buff *skb;
		struct ibmvnic_rx_buff *rx_buff;
		union sub_crq *next;
		u32 length;
		u16 offset;
		u8 flags = 0;

		if (unlikely(test_bit(0, &adapter->resetting) &&
			     adapter->reset_reason != VNIC_RESET_NON_FATAL)) {
			enable_scrq_irq(adapter, adapter->rx_scrq[scrq_num]);
			napi_complete_done(napi, frames_processed);
			return frames_processed;
		}

		if (!pending_scrq(adapter, adapter->rx_scrq[scrq_num]))
			break;
		/* The queue entry at the current index is peeked at above
		 * to determine that there is a valid descriptor awaiting
		 * processing. We want to be sure that the current slot
		 * holds a valid descriptor before reading its contents.
		 */
		dma_rmb();
		next = ibmvnic_next_scrq(adapter, adapter->rx_scrq[scrq_num]);
		rx_buff =
		    (struct ibmvnic_rx_buff *)be64_to_cpu(next->
							  rx_comp.correlator);
		/* do error checking */
		if (next->rx_comp.rc) {
			netdev_dbg(netdev, "rx buffer returned with rc %x\n",
				   be16_to_cpu(next->rx_comp.rc));
			/* free the entry */
			next->rx_comp.first = 0;
			dev_kfree_skb_any(rx_buff->skb);
			remove_buff_from_pool(adapter, rx_buff);
			continue;
		} else if (!rx_buff->skb) {
			/* free the entry */
			next->rx_comp.first = 0;
			remove_buff_from_pool(adapter, rx_buff);
			continue;
		}

		length = be32_to_cpu(next->rx_comp.len);
		offset = be16_to_cpu(next->rx_comp.off_frame_data);
		flags = next->rx_comp.flags;
		skb = rx_buff->skb;
		/* load long_term_buff before copying to skb */
		dma_rmb();
		skb_copy_to_linear_data(skb, rx_buff->data + offset,
					length);

		/* VLAN Header has been stripped by the system firmware and
		 * needs to be inserted by the driver
		 */
		if (adapter->rx_vlan_header_insertion &&
		    (flags & IBMVNIC_VLAN_STRIPPED))
			__vlan_hwaccel_put_tag(skb, htons(ETH_P_8021Q),
					       ntohs(next->rx_comp.vlan_tci));

		/* free the entry */
		next->rx_comp.first = 0;
		remove_buff_from_pool(adapter, rx_buff);

		skb_put(skb, length);
		skb->protocol = eth_type_trans(skb, netdev);
		skb_record_rx_queue(skb, scrq_num);

		if (flags & IBMVNIC_IP_CHKSUM_GOOD &&
		    flags & IBMVNIC_TCP_UDP_CHKSUM_GOOD) {
			skb->ip_summed = CHECKSUM_UNNECESSARY;
		}

		length = skb->len;
		napi_gro_receive(napi, skb); /* send it up */
		netdev->stats.rx_packets++;
		netdev->stats.rx_bytes += length;
		adapter->rx_stats_buffers[scrq_num].packets++;
		adapter->rx_stats_buffers[scrq_num].bytes += length;
		frames_processed++;
	}

	if (adapter->state != VNIC_CLOSING)
		replenish_rx_pool(adapter, &adapter->rx_pool[scrq_num]);

	if (frames_processed < budget) {
		enable_scrq_irq(adapter, adapter->rx_scrq[scrq_num]);
		napi_complete_done(napi, frames_processed);
		if (pending_scrq(adapter, adapter->rx_scrq[scrq_num]) &&
		    napi_reschedule(napi)) {
			disable_scrq_irq(adapter, adapter->rx_scrq[scrq_num]);
			goto restart_poll;
		}
	}
	return frames_processed;
}

static int wait_for_reset(struct ibmvnic_adapter *adapter)
{
	int rc, ret;

	adapter->fallback.mtu = adapter->req_mtu;
	adapter->fallback.rx_queues = adapter->req_rx_queues;
	adapter->fallback.tx_queues = adapter->req_tx_queues;
	adapter->fallback.rx_entries = adapter->req_rx_add_entries_per_subcrq;
	adapter->fallback.tx_entries = adapter->req_tx_entries_per_subcrq;

	reinit_completion(&adapter->reset_done);
	adapter->wait_for_reset = true;
	rc = ibmvnic_reset(adapter, VNIC_RESET_CHANGE_PARAM);

	if (rc) {
		ret = rc;
		goto out;
	}
	rc = ibmvnic_wait_for_completion(adapter, &adapter->reset_done, 60000);
	if (rc) {
		ret = -ENODEV;
		goto out;
	}

	ret = 0;
	if (adapter->reset_done_rc) {
		ret = -EIO;
		adapter->desired.mtu = adapter->fallback.mtu;
		adapter->desired.rx_queues = adapter->fallback.rx_queues;
		adapter->desired.tx_queues = adapter->fallback.tx_queues;
		adapter->desired.rx_entries = adapter->fallback.rx_entries;
		adapter->desired.tx_entries = adapter->fallback.tx_entries;

		reinit_completion(&adapter->reset_done);
		adapter->wait_for_reset = true;
		rc = ibmvnic_reset(adapter, VNIC_RESET_CHANGE_PARAM);
		if (rc) {
			ret = rc;
			goto out;
		}
		rc = ibmvnic_wait_for_completion(adapter, &adapter->reset_done,
						 60000);
		if (rc) {
			ret = -ENODEV;
			goto out;
		}
	}
out:
	adapter->wait_for_reset = false;

	return ret;
}

static int ibmvnic_change_mtu(struct net_device *netdev, int new_mtu)
{
	struct ibmvnic_adapter *adapter = netdev_priv(netdev);

	adapter->desired.mtu = new_mtu + ETH_HLEN;

	return wait_for_reset(adapter);
}

static netdev_features_t ibmvnic_features_check(struct sk_buff *skb,
						struct net_device *dev,
						netdev_features_t features)
{
	/* Some backing hardware adapters can not
	 * handle packets with a MSS less than 224
	 * or with only one segment.
	 */
	if (skb_is_gso(skb)) {
		if (skb_shinfo(skb)->gso_size < 224 ||
		    skb_shinfo(skb)->gso_segs == 1)
			features &= ~NETIF_F_GSO_MASK;
	}

	return features;
}

static const struct net_device_ops ibmvnic_netdev_ops = {
	.ndo_open		= ibmvnic_open,
	.ndo_stop		= ibmvnic_close,
	.ndo_start_xmit		= ibmvnic_xmit,
	.ndo_set_rx_mode	= ibmvnic_set_multi,
	.ndo_set_mac_address	= ibmvnic_set_mac,
	.ndo_validate_addr	= eth_validate_addr,
	.ndo_tx_timeout		= ibmvnic_tx_timeout,
	.ndo_change_mtu		= ibmvnic_change_mtu,
	.ndo_features_check     = ibmvnic_features_check,
};

/* ethtool functions */

static int ibmvnic_get_link_ksettings(struct net_device *netdev,
				      struct ethtool_link_ksettings *cmd)
{
	struct ibmvnic_adapter *adapter = netdev_priv(netdev);
	int rc;

	rc = send_query_phys_parms(adapter);
	if (rc) {
		adapter->speed = SPEED_UNKNOWN;
		adapter->duplex = DUPLEX_UNKNOWN;
	}
	cmd->base.speed = adapter->speed;
	cmd->base.duplex = adapter->duplex;
	cmd->base.port = PORT_FIBRE;
	cmd->base.phy_address = 0;
	cmd->base.autoneg = AUTONEG_ENABLE;

	return 0;
}

static void ibmvnic_get_drvinfo(struct net_device *netdev,
				struct ethtool_drvinfo *info)
{
	struct ibmvnic_adapter *adapter = netdev_priv(netdev);

	strlcpy(info->driver, ibmvnic_driver_name, sizeof(info->driver));
	strlcpy(info->version, IBMVNIC_DRIVER_VERSION, sizeof(info->version));
	strlcpy(info->fw_version, adapter->fw_version,
		sizeof(info->fw_version));
}

static u32 ibmvnic_get_msglevel(struct net_device *netdev)
{
	struct ibmvnic_adapter *adapter = netdev_priv(netdev);

	return adapter->msg_enable;
}

static void ibmvnic_set_msglevel(struct net_device *netdev, u32 data)
{
	struct ibmvnic_adapter *adapter = netdev_priv(netdev);

	adapter->msg_enable = data;
}

static u32 ibmvnic_get_link(struct net_device *netdev)
{
	struct ibmvnic_adapter *adapter = netdev_priv(netdev);

	/* Don't need to send a query because we request a logical link up at
	 * init and then we wait for link state indications
	 */
	return adapter->logical_link_state;
}

static void ibmvnic_get_ringparam(struct net_device *netdev,
				  struct ethtool_ringparam *ring)
{
	struct ibmvnic_adapter *adapter = netdev_priv(netdev);

	if (adapter->priv_flags & IBMVNIC_USE_SERVER_MAXES) {
		ring->rx_max_pending = adapter->max_rx_add_entries_per_subcrq;
		ring->tx_max_pending = adapter->max_tx_entries_per_subcrq;
	} else {
		ring->rx_max_pending = IBMVNIC_MAX_QUEUE_SZ;
		ring->tx_max_pending = IBMVNIC_MAX_QUEUE_SZ;
	}
	ring->rx_mini_max_pending = 0;
	ring->rx_jumbo_max_pending = 0;
	ring->rx_pending = adapter->req_rx_add_entries_per_subcrq;
	ring->tx_pending = adapter->req_tx_entries_per_subcrq;
	ring->rx_mini_pending = 0;
	ring->rx_jumbo_pending = 0;
}

static int ibmvnic_set_ringparam(struct net_device *netdev,
				 struct ethtool_ringparam *ring)
{
	struct ibmvnic_adapter *adapter = netdev_priv(netdev);
	int ret;

	ret = 0;
	adapter->desired.rx_entries = ring->rx_pending;
	adapter->desired.tx_entries = ring->tx_pending;

	ret = wait_for_reset(adapter);

	if (!ret &&
	    (adapter->req_rx_add_entries_per_subcrq != ring->rx_pending ||
	     adapter->req_tx_entries_per_subcrq != ring->tx_pending))
		netdev_info(netdev,
			    "Could not match full ringsize request. Requested: RX %d, TX %d; Allowed: RX %llu, TX %llu\n",
			    ring->rx_pending, ring->tx_pending,
			    adapter->req_rx_add_entries_per_subcrq,
			    adapter->req_tx_entries_per_subcrq);
	return ret;
}

static void ibmvnic_get_channels(struct net_device *netdev,
				 struct ethtool_channels *channels)
{
	struct ibmvnic_adapter *adapter = netdev_priv(netdev);

	if (adapter->priv_flags & IBMVNIC_USE_SERVER_MAXES) {
		channels->max_rx = adapter->max_rx_queues;
		channels->max_tx = adapter->max_tx_queues;
	} else {
		channels->max_rx = IBMVNIC_MAX_QUEUES;
		channels->max_tx = IBMVNIC_MAX_QUEUES;
	}

	channels->max_other = 0;
	channels->max_combined = 0;
	channels->rx_count = adapter->req_rx_queues;
	channels->tx_count = adapter->req_tx_queues;
	channels->other_count = 0;
	channels->combined_count = 0;
}

static int ibmvnic_set_channels(struct net_device *netdev,
				struct ethtool_channels *channels)
{
	struct ibmvnic_adapter *adapter = netdev_priv(netdev);
	int ret;

	ret = 0;
	adapter->desired.rx_queues = channels->rx_count;
	adapter->desired.tx_queues = channels->tx_count;

	ret = wait_for_reset(adapter);

	if (!ret &&
	    (adapter->req_rx_queues != channels->rx_count ||
	     adapter->req_tx_queues != channels->tx_count))
		netdev_info(netdev,
			    "Could not match full channels request. Requested: RX %d, TX %d; Allowed: RX %llu, TX %llu\n",
			    channels->rx_count, channels->tx_count,
			    adapter->req_rx_queues, adapter->req_tx_queues);
	return ret;

}

static void ibmvnic_get_strings(struct net_device *dev, u32 stringset, u8 *data)
{
	struct ibmvnic_adapter *adapter = netdev_priv(dev);
	int i;

	switch (stringset) {
	case ETH_SS_STATS:
		for (i = 0; i < ARRAY_SIZE(ibmvnic_stats);
				i++, data += ETH_GSTRING_LEN)
			memcpy(data, ibmvnic_stats[i].name, ETH_GSTRING_LEN);

		for (i = 0; i < adapter->req_tx_queues; i++) {
			snprintf(data, ETH_GSTRING_LEN, "tx%d_packets", i);
			data += ETH_GSTRING_LEN;

			snprintf(data, ETH_GSTRING_LEN, "tx%d_bytes", i);
			data += ETH_GSTRING_LEN;

			snprintf(data, ETH_GSTRING_LEN,
				 "tx%d_dropped_packets", i);
			data += ETH_GSTRING_LEN;
		}

		for (i = 0; i < adapter->req_rx_queues; i++) {
			snprintf(data, ETH_GSTRING_LEN, "rx%d_packets", i);
			data += ETH_GSTRING_LEN;

			snprintf(data, ETH_GSTRING_LEN, "rx%d_bytes", i);
			data += ETH_GSTRING_LEN;

			snprintf(data, ETH_GSTRING_LEN, "rx%d_interrupts", i);
			data += ETH_GSTRING_LEN;
		}
		break;

	case ETH_SS_PRIV_FLAGS:
		for (i = 0; i < ARRAY_SIZE(ibmvnic_priv_flags); i++)
			strcpy(data + i * ETH_GSTRING_LEN,
			       ibmvnic_priv_flags[i]);
		break;
	default:
		return;
	}
}

static int ibmvnic_get_sset_count(struct net_device *dev, int sset)
{
	struct ibmvnic_adapter *adapter = netdev_priv(dev);

	switch (sset) {
	case ETH_SS_STATS:
		return ARRAY_SIZE(ibmvnic_stats) +
		       adapter->req_tx_queues * NUM_TX_STATS +
		       adapter->req_rx_queues * NUM_RX_STATS;
	case ETH_SS_PRIV_FLAGS:
		return ARRAY_SIZE(ibmvnic_priv_flags);
	default:
		return -EOPNOTSUPP;
	}
}

static void ibmvnic_get_ethtool_stats(struct net_device *dev,
				      struct ethtool_stats *stats, u64 *data)
{
	struct ibmvnic_adapter *adapter = netdev_priv(dev);
	union ibmvnic_crq crq;
	int i, j;
	int rc;

	memset(&crq, 0, sizeof(crq));
	crq.request_statistics.first = IBMVNIC_CRQ_CMD;
	crq.request_statistics.cmd = REQUEST_STATISTICS;
	crq.request_statistics.ioba = cpu_to_be32(adapter->stats_token);
	crq.request_statistics.len =
	    cpu_to_be32(sizeof(struct ibmvnic_statistics));

	/* Wait for data to be written */
	reinit_completion(&adapter->stats_done);
	rc = ibmvnic_send_crq(adapter, &crq);
	if (rc)
		return;
	rc = ibmvnic_wait_for_completion(adapter, &adapter->stats_done, 10000);
	if (rc)
		return;

	for (i = 0; i < ARRAY_SIZE(ibmvnic_stats); i++)
		data[i] = be64_to_cpu(IBMVNIC_GET_STAT(adapter,
						ibmvnic_stats[i].offset));

	for (j = 0; j < adapter->req_tx_queues; j++) {
		data[i] = adapter->tx_stats_buffers[j].packets;
		i++;
		data[i] = adapter->tx_stats_buffers[j].bytes;
		i++;
		data[i] = adapter->tx_stats_buffers[j].dropped_packets;
		i++;
	}

	for (j = 0; j < adapter->req_rx_queues; j++) {
		data[i] = adapter->rx_stats_buffers[j].packets;
		i++;
		data[i] = adapter->rx_stats_buffers[j].bytes;
		i++;
		data[i] = adapter->rx_stats_buffers[j].interrupts;
		i++;
	}
}

static u32 ibmvnic_get_priv_flags(struct net_device *netdev)
{
	struct ibmvnic_adapter *adapter = netdev_priv(netdev);

	return adapter->priv_flags;
}

static int ibmvnic_set_priv_flags(struct net_device *netdev, u32 flags)
{
	struct ibmvnic_adapter *adapter = netdev_priv(netdev);
	bool which_maxes = !!(flags & IBMVNIC_USE_SERVER_MAXES);

	if (which_maxes)
		adapter->priv_flags |= IBMVNIC_USE_SERVER_MAXES;
	else
		adapter->priv_flags &= ~IBMVNIC_USE_SERVER_MAXES;

	return 0;
}
static const struct ethtool_ops ibmvnic_ethtool_ops = {
	.get_drvinfo		= ibmvnic_get_drvinfo,
	.get_msglevel		= ibmvnic_get_msglevel,
	.set_msglevel		= ibmvnic_set_msglevel,
	.get_link		= ibmvnic_get_link,
	.get_ringparam		= ibmvnic_get_ringparam,
	.set_ringparam		= ibmvnic_set_ringparam,
	.get_channels		= ibmvnic_get_channels,
	.set_channels		= ibmvnic_set_channels,
	.get_strings            = ibmvnic_get_strings,
	.get_sset_count         = ibmvnic_get_sset_count,
	.get_ethtool_stats	= ibmvnic_get_ethtool_stats,
	.get_link_ksettings	= ibmvnic_get_link_ksettings,
	.get_priv_flags		= ibmvnic_get_priv_flags,
	.set_priv_flags		= ibmvnic_set_priv_flags,
};

/* Routines for managing CRQs/sCRQs  */

static int reset_one_sub_crq_queue(struct ibmvnic_adapter *adapter,
				   struct ibmvnic_sub_crq_queue *scrq)
{
	int rc;

	if (!scrq) {
		netdev_dbg(adapter->netdev, "Invalid scrq reset.\n");
		return -EINVAL;
	}

	if (scrq->irq) {
		free_irq(scrq->irq, scrq);
		irq_dispose_mapping(scrq->irq);
		scrq->irq = 0;
	}
	if (scrq->msgs) {
		memset(scrq->msgs, 0, 4 * PAGE_SIZE);
		atomic_set(&scrq->used, 0);
		scrq->cur = 0;
	} else {
		netdev_dbg(adapter->netdev, "Invalid scrq reset\n");
		return -EINVAL;
	}

	rc = h_reg_sub_crq(adapter->vdev->unit_address, scrq->msg_token,
			   4 * PAGE_SIZE, &scrq->crq_num, &scrq->hw_irq);
	return rc;
}

static int reset_sub_crq_queues(struct ibmvnic_adapter *adapter)
{
	int i, rc;

	if (!adapter->tx_scrq || !adapter->rx_scrq)
		return -EINVAL;

	for (i = 0; i < adapter->req_tx_queues; i++) {
		netdev_dbg(adapter->netdev, "Re-setting tx_scrq[%d]\n", i);
		rc = reset_one_sub_crq_queue(adapter, adapter->tx_scrq[i]);
		if (rc)
			return rc;
	}

	for (i = 0; i < adapter->req_rx_queues; i++) {
		netdev_dbg(adapter->netdev, "Re-setting rx_scrq[%d]\n", i);
		rc = reset_one_sub_crq_queue(adapter, adapter->rx_scrq[i]);
		if (rc)
			return rc;
	}

	return rc;
}

static void release_sub_crq_queue(struct ibmvnic_adapter *adapter,
				  struct ibmvnic_sub_crq_queue *scrq,
				  bool do_h_free)
{
	struct device *dev = &adapter->vdev->dev;
	long rc;

	netdev_dbg(adapter->netdev, "Releasing sub-CRQ\n");

	if (do_h_free) {
		/* Close the sub-crqs */
		do {
			rc = plpar_hcall_norets(H_FREE_SUB_CRQ,
						adapter->vdev->unit_address,
						scrq->crq_num);
		} while (rc == H_BUSY || H_IS_LONG_BUSY(rc));

		if (rc) {
			netdev_err(adapter->netdev,
				   "Failed to release sub-CRQ %16lx, rc = %ld\n",
				   scrq->crq_num, rc);
		}
	}

	dma_unmap_single(dev, scrq->msg_token, 4 * PAGE_SIZE,
			 DMA_BIDIRECTIONAL);
	free_pages((unsigned long)scrq->msgs, 2);
	kfree(scrq);
}

static struct ibmvnic_sub_crq_queue *init_sub_crq_queue(struct ibmvnic_adapter
							*adapter)
{
	struct device *dev = &adapter->vdev->dev;
	struct ibmvnic_sub_crq_queue *scrq;
	int rc;

	scrq = kzalloc(sizeof(*scrq), GFP_KERNEL);
	if (!scrq)
		return NULL;

	scrq->msgs =
		(union sub_crq *)__get_free_pages(GFP_KERNEL | __GFP_ZERO, 2);
	if (!scrq->msgs) {
		dev_warn(dev, "Couldn't allocate crq queue messages page\n");
		goto zero_page_failed;
	}

	scrq->msg_token = dma_map_single(dev, scrq->msgs, 4 * PAGE_SIZE,
					 DMA_BIDIRECTIONAL);
	if (dma_mapping_error(dev, scrq->msg_token)) {
		dev_warn(dev, "Couldn't map crq queue messages page\n");
		goto map_failed;
	}

	rc = h_reg_sub_crq(adapter->vdev->unit_address, scrq->msg_token,
			   4 * PAGE_SIZE, &scrq->crq_num, &scrq->hw_irq);

	if (rc == H_RESOURCE)
		rc = ibmvnic_reset_crq(adapter);

	if (rc == H_CLOSED) {
		dev_warn(dev, "Partner adapter not ready, waiting.\n");
	} else if (rc) {
		dev_warn(dev, "Error %d registering sub-crq\n", rc);
		goto reg_failed;
	}

	scrq->adapter = adapter;
	scrq->size = 4 * PAGE_SIZE / sizeof(*scrq->msgs);
	spin_lock_init(&scrq->lock);

	netdev_dbg(adapter->netdev,
		   "sub-crq initialized, num %lx, hw_irq=%lx, irq=%x\n",
		   scrq->crq_num, scrq->hw_irq, scrq->irq);

	return scrq;

reg_failed:
	dma_unmap_single(dev, scrq->msg_token, 4 * PAGE_SIZE,
			 DMA_BIDIRECTIONAL);
map_failed:
	free_pages((unsigned long)scrq->msgs, 2);
zero_page_failed:
	kfree(scrq);

	return NULL;
}

static void release_sub_crqs(struct ibmvnic_adapter *adapter, bool do_h_free)
{
	int i;

	if (adapter->tx_scrq) {
		for (i = 0; i < adapter->num_active_tx_scrqs; i++) {
			if (!adapter->tx_scrq[i])
				continue;

			netdev_dbg(adapter->netdev, "Releasing tx_scrq[%d]\n",
				   i);
			if (adapter->tx_scrq[i]->irq) {
				free_irq(adapter->tx_scrq[i]->irq,
					 adapter->tx_scrq[i]);
				irq_dispose_mapping(adapter->tx_scrq[i]->irq);
				adapter->tx_scrq[i]->irq = 0;
			}

			release_sub_crq_queue(adapter, adapter->tx_scrq[i],
					      do_h_free);
		}

		kfree(adapter->tx_scrq);
		adapter->tx_scrq = NULL;
		adapter->num_active_tx_scrqs = 0;
	}

	if (adapter->rx_scrq) {
		for (i = 0; i < adapter->num_active_rx_scrqs; i++) {
			if (!adapter->rx_scrq[i])
				continue;

			netdev_dbg(adapter->netdev, "Releasing rx_scrq[%d]\n",
				   i);
			if (adapter->rx_scrq[i]->irq) {
				free_irq(adapter->rx_scrq[i]->irq,
					 adapter->rx_scrq[i]);
				irq_dispose_mapping(adapter->rx_scrq[i]->irq);
				adapter->rx_scrq[i]->irq = 0;
			}

			release_sub_crq_queue(adapter, adapter->rx_scrq[i],
					      do_h_free);
		}

		kfree(adapter->rx_scrq);
		adapter->rx_scrq = NULL;
		adapter->num_active_rx_scrqs = 0;
	}
}

static int disable_scrq_irq(struct ibmvnic_adapter *adapter,
			    struct ibmvnic_sub_crq_queue *scrq)
{
	struct device *dev = &adapter->vdev->dev;
	unsigned long rc;

	rc = plpar_hcall_norets(H_VIOCTL, adapter->vdev->unit_address,
				H_DISABLE_VIO_INTERRUPT, scrq->hw_irq, 0, 0);
	if (rc)
		dev_err(dev, "Couldn't disable scrq irq 0x%lx. rc=%ld\n",
			scrq->hw_irq, rc);
	return rc;
}

static int enable_scrq_irq(struct ibmvnic_adapter *adapter,
			   struct ibmvnic_sub_crq_queue *scrq)
{
	struct device *dev = &adapter->vdev->dev;
	unsigned long rc;

	if (scrq->hw_irq > 0x100000000ULL) {
		dev_err(dev, "bad hw_irq = %lx\n", scrq->hw_irq);
		return 1;
	}

	if (test_bit(0, &adapter->resetting) &&
	    adapter->reset_reason == VNIC_RESET_MOBILITY) {
		u64 val = (0xff000000) | scrq->hw_irq;

		rc = plpar_hcall_norets(H_EOI, val);
		/* H_EOI would fail with rc = H_FUNCTION when running
		 * in XIVE mode which is expected, but not an error.
		 */
		if (rc && (rc != H_FUNCTION))
			dev_err(dev, "H_EOI FAILED irq 0x%llx. rc=%ld\n",
				val, rc);
	}

	rc = plpar_hcall_norets(H_VIOCTL, adapter->vdev->unit_address,
				H_ENABLE_VIO_INTERRUPT, scrq->hw_irq, 0, 0);
	if (rc)
		dev_err(dev, "Couldn't enable scrq irq 0x%lx. rc=%ld\n",
			scrq->hw_irq, rc);
	return rc;
}

static int ibmvnic_complete_tx(struct ibmvnic_adapter *adapter,
			       struct ibmvnic_sub_crq_queue *scrq)
{
	struct device *dev = &adapter->vdev->dev;
	struct ibmvnic_tx_pool *tx_pool;
	struct ibmvnic_tx_buff *txbuff;
	union sub_crq *next;
	int index;
	int i, j;

restart_loop:
	while (pending_scrq(adapter, scrq)) {
		unsigned int pool = scrq->pool_index;
		int num_entries = 0;

		/* The queue entry at the current index is peeked at above
		 * to determine that there is a valid descriptor awaiting
		 * processing. We want to be sure that the current slot
		 * holds a valid descriptor before reading its contents.
		 */
		dma_rmb();

		next = ibmvnic_next_scrq(adapter, scrq);
		for (i = 0; i < next->tx_comp.num_comps; i++) {
			if (next->tx_comp.rcs[i])
				dev_err(dev, "tx error %x\n",
					next->tx_comp.rcs[i]);
			index = be32_to_cpu(next->tx_comp.correlators[i]);
			if (index & IBMVNIC_TSO_POOL_MASK) {
				tx_pool = &adapter->tso_pool[pool];
				index &= ~IBMVNIC_TSO_POOL_MASK;
			} else {
				tx_pool = &adapter->tx_pool[pool];
			}

			txbuff = &tx_pool->tx_buff[index];

			for (j = 0; j < IBMVNIC_MAX_FRAGS_PER_CRQ; j++) {
				if (!txbuff->data_dma[j])
					continue;

				txbuff->data_dma[j] = 0;
			}

			if (txbuff->last_frag) {
				dev_kfree_skb_any(txbuff->skb);
				txbuff->skb = NULL;
			}

			num_entries += txbuff->num_entries;

			tx_pool->free_map[tx_pool->producer_index] = index;
			tx_pool->producer_index =
				(tx_pool->producer_index + 1) %
					tx_pool->num_buffers;
		}
		/* remove tx_comp scrq*/
		next->tx_comp.first = 0;

		if (atomic_sub_return(num_entries, &scrq->used) <=
		    (adapter->req_tx_entries_per_subcrq / 2) &&
		    __netif_subqueue_stopped(adapter->netdev,
					     scrq->pool_index)) {
			netif_wake_subqueue(adapter->netdev, scrq->pool_index);
			netdev_dbg(adapter->netdev, "Started queue %d\n",
				   scrq->pool_index);
		}
	}

	enable_scrq_irq(adapter, scrq);

	if (pending_scrq(adapter, scrq)) {
		disable_scrq_irq(adapter, scrq);
		goto restart_loop;
	}

	return 0;
}

static irqreturn_t ibmvnic_interrupt_tx(int irq, void *instance)
{
	struct ibmvnic_sub_crq_queue *scrq = instance;
	struct ibmvnic_adapter *adapter = scrq->adapter;

	disable_scrq_irq(adapter, scrq);
	ibmvnic_complete_tx(adapter, scrq);

	return IRQ_HANDLED;
}

static irqreturn_t ibmvnic_interrupt_rx(int irq, void *instance)
{
	struct ibmvnic_sub_crq_queue *scrq = instance;
	struct ibmvnic_adapter *adapter = scrq->adapter;

	/* When booting a kdump kernel we can hit pending interrupts
	 * prior to completing driver initialization.
	 */
	if (unlikely(adapter->state != VNIC_OPEN))
		return IRQ_NONE;

	adapter->rx_stats_buffers[scrq->scrq_num].interrupts++;

	if (napi_schedule_prep(&adapter->napi[scrq->scrq_num])) {
		disable_scrq_irq(adapter, scrq);
		__napi_schedule(&adapter->napi[scrq->scrq_num]);
	}

	return IRQ_HANDLED;
}

static int init_sub_crq_irqs(struct ibmvnic_adapter *adapter)
{
	struct device *dev = &adapter->vdev->dev;
	struct ibmvnic_sub_crq_queue *scrq;
	int i = 0, j = 0;
	int rc = 0;

	for (i = 0; i < adapter->req_tx_queues; i++) {
		netdev_dbg(adapter->netdev, "Initializing tx_scrq[%d] irq\n",
			   i);
		scrq = adapter->tx_scrq[i];
		scrq->irq = irq_create_mapping(NULL, scrq->hw_irq);

		if (!scrq->irq) {
			rc = -EINVAL;
			dev_err(dev, "Error mapping irq\n");
			goto req_tx_irq_failed;
		}

		snprintf(scrq->name, sizeof(scrq->name), "ibmvnic-%x-tx%d",
			 adapter->vdev->unit_address, i);
		rc = request_irq(scrq->irq, ibmvnic_interrupt_tx,
				 0, scrq->name, scrq);

		if (rc) {
			dev_err(dev, "Couldn't register tx irq 0x%x. rc=%d\n",
				scrq->irq, rc);
			irq_dispose_mapping(scrq->irq);
			goto req_tx_irq_failed;
		}
	}

	for (i = 0; i < adapter->req_rx_queues; i++) {
		netdev_dbg(adapter->netdev, "Initializing rx_scrq[%d] irq\n",
			   i);
		scrq = adapter->rx_scrq[i];
		scrq->irq = irq_create_mapping(NULL, scrq->hw_irq);
		if (!scrq->irq) {
			rc = -EINVAL;
			dev_err(dev, "Error mapping irq\n");
			goto req_rx_irq_failed;
		}
		snprintf(scrq->name, sizeof(scrq->name), "ibmvnic-%x-rx%d",
			 adapter->vdev->unit_address, i);
		rc = request_irq(scrq->irq, ibmvnic_interrupt_rx,
				 0, scrq->name, scrq);
		if (rc) {
			dev_err(dev, "Couldn't register rx irq 0x%x. rc=%d\n",
				scrq->irq, rc);
			irq_dispose_mapping(scrq->irq);
			goto req_rx_irq_failed;
		}
	}
	return rc;

req_rx_irq_failed:
	for (j = 0; j < i; j++) {
		free_irq(adapter->rx_scrq[j]->irq, adapter->rx_scrq[j]);
		irq_dispose_mapping(adapter->rx_scrq[j]->irq);
	}
	i = adapter->req_tx_queues;
req_tx_irq_failed:
	for (j = 0; j < i; j++) {
		free_irq(adapter->tx_scrq[j]->irq, adapter->tx_scrq[j]);
		irq_dispose_mapping(adapter->tx_scrq[j]->irq);
	}
	release_sub_crqs(adapter, 1);
	return rc;
}

static int init_sub_crqs(struct ibmvnic_adapter *adapter)
{
	struct device *dev = &adapter->vdev->dev;
	struct ibmvnic_sub_crq_queue **allqueues;
	int registered_queues = 0;
	int total_queues;
	int more = 0;
	int i;

	total_queues = adapter->req_tx_queues + adapter->req_rx_queues;

	allqueues = kcalloc(total_queues, sizeof(*allqueues), GFP_KERNEL);
	if (!allqueues)
		return -1;

	for (i = 0; i < total_queues; i++) {
		allqueues[i] = init_sub_crq_queue(adapter);
		if (!allqueues[i]) {
			dev_warn(dev, "Couldn't allocate all sub-crqs\n");
			break;
		}
		registered_queues++;
	}

	/* Make sure we were able to register the minimum number of queues */
	if (registered_queues <
	    adapter->min_tx_queues + adapter->min_rx_queues) {
		dev_err(dev, "Fatal: Couldn't init  min number of sub-crqs\n");
		goto tx_failed;
	}

	/* Distribute the failed allocated queues*/
	for (i = 0; i < total_queues - registered_queues + more ; i++) {
		netdev_dbg(adapter->netdev, "Reducing number of queues\n");
		switch (i % 3) {
		case 0:
			if (adapter->req_rx_queues > adapter->min_rx_queues)
				adapter->req_rx_queues--;
			else
				more++;
			break;
		case 1:
			if (adapter->req_tx_queues > adapter->min_tx_queues)
				adapter->req_tx_queues--;
			else
				more++;
			break;
		}
	}

	adapter->tx_scrq = kcalloc(adapter->req_tx_queues,
				   sizeof(*adapter->tx_scrq), GFP_KERNEL);
	if (!adapter->tx_scrq)
		goto tx_failed;

	for (i = 0; i < adapter->req_tx_queues; i++) {
		adapter->tx_scrq[i] = allqueues[i];
		adapter->tx_scrq[i]->pool_index = i;
		adapter->num_active_tx_scrqs++;
	}

	adapter->rx_scrq = kcalloc(adapter->req_rx_queues,
				   sizeof(*adapter->rx_scrq), GFP_KERNEL);
	if (!adapter->rx_scrq)
		goto rx_failed;

	for (i = 0; i < adapter->req_rx_queues; i++) {
		adapter->rx_scrq[i] = allqueues[i + adapter->req_tx_queues];
		adapter->rx_scrq[i]->scrq_num = i;
		adapter->num_active_rx_scrqs++;
	}

	kfree(allqueues);
	return 0;

rx_failed:
	kfree(adapter->tx_scrq);
	adapter->tx_scrq = NULL;
tx_failed:
	for (i = 0; i < registered_queues; i++)
		release_sub_crq_queue(adapter, allqueues[i], 1);
	kfree(allqueues);
	return -1;
}

static void send_request_cap(struct ibmvnic_adapter *adapter, int retry)
{
	struct device *dev = &adapter->vdev->dev;
	union ibmvnic_crq crq;
	int max_entries;

	if (!retry) {
		/* Sub-CRQ entries are 32 byte long */
		int entries_page = 4 * PAGE_SIZE / (sizeof(u64) * 4);

		if (adapter->min_tx_entries_per_subcrq > entries_page ||
		    adapter->min_rx_add_entries_per_subcrq > entries_page) {
			dev_err(dev, "Fatal, invalid entries per sub-crq\n");
			return;
		}

		if (adapter->desired.mtu)
			adapter->req_mtu = adapter->desired.mtu;
		else
			adapter->req_mtu = adapter->netdev->mtu + ETH_HLEN;

		if (!adapter->desired.tx_entries)
			adapter->desired.tx_entries =
					adapter->max_tx_entries_per_subcrq;
		if (!adapter->desired.rx_entries)
			adapter->desired.rx_entries =
					adapter->max_rx_add_entries_per_subcrq;

		max_entries = IBMVNIC_MAX_LTB_SIZE /
			      (adapter->req_mtu + IBMVNIC_BUFFER_HLEN);

		if ((adapter->req_mtu + IBMVNIC_BUFFER_HLEN) *
			adapter->desired.tx_entries > IBMVNIC_MAX_LTB_SIZE) {
			adapter->desired.tx_entries = max_entries;
		}

		if ((adapter->req_mtu + IBMVNIC_BUFFER_HLEN) *
			adapter->desired.rx_entries > IBMVNIC_MAX_LTB_SIZE) {
			adapter->desired.rx_entries = max_entries;
		}

		if (adapter->desired.tx_entries)
			adapter->req_tx_entries_per_subcrq =
					adapter->desired.tx_entries;
		else
			adapter->req_tx_entries_per_subcrq =
					adapter->max_tx_entries_per_subcrq;

		if (adapter->desired.rx_entries)
			adapter->req_rx_add_entries_per_subcrq =
					adapter->desired.rx_entries;
		else
			adapter->req_rx_add_entries_per_subcrq =
					adapter->max_rx_add_entries_per_subcrq;

		if (adapter->desired.tx_queues)
			adapter->req_tx_queues =
					adapter->desired.tx_queues;
		else
			adapter->req_tx_queues =
					adapter->opt_tx_comp_sub_queues;

		if (adapter->desired.rx_queues)
			adapter->req_rx_queues =
					adapter->desired.rx_queues;
		else
			adapter->req_rx_queues =
					adapter->opt_rx_comp_queues;

		adapter->req_rx_add_queues = adapter->max_rx_add_queues;
	}

	memset(&crq, 0, sizeof(crq));
	crq.request_capability.first = IBMVNIC_CRQ_CMD;
	crq.request_capability.cmd = REQUEST_CAPABILITY;

	crq.request_capability.capability = cpu_to_be16(REQ_TX_QUEUES);
	crq.request_capability.number = cpu_to_be64(adapter->req_tx_queues);
	atomic_inc(&adapter->running_cap_crqs);
	ibmvnic_send_crq(adapter, &crq);

	crq.request_capability.capability = cpu_to_be16(REQ_RX_QUEUES);
	crq.request_capability.number = cpu_to_be64(adapter->req_rx_queues);
	atomic_inc(&adapter->running_cap_crqs);
	ibmvnic_send_crq(adapter, &crq);

	crq.request_capability.capability = cpu_to_be16(REQ_RX_ADD_QUEUES);
	crq.request_capability.number = cpu_to_be64(adapter->req_rx_add_queues);
	atomic_inc(&adapter->running_cap_crqs);
	ibmvnic_send_crq(adapter, &crq);

	crq.request_capability.capability =
	    cpu_to_be16(REQ_TX_ENTRIES_PER_SUBCRQ);
	crq.request_capability.number =
	    cpu_to_be64(adapter->req_tx_entries_per_subcrq);
	atomic_inc(&adapter->running_cap_crqs);
	ibmvnic_send_crq(adapter, &crq);

	crq.request_capability.capability =
	    cpu_to_be16(REQ_RX_ADD_ENTRIES_PER_SUBCRQ);
	crq.request_capability.number =
	    cpu_to_be64(adapter->req_rx_add_entries_per_subcrq);
	atomic_inc(&adapter->running_cap_crqs);
	ibmvnic_send_crq(adapter, &crq);

	crq.request_capability.capability = cpu_to_be16(REQ_MTU);
	crq.request_capability.number = cpu_to_be64(adapter->req_mtu);
	atomic_inc(&adapter->running_cap_crqs);
	ibmvnic_send_crq(adapter, &crq);

	if (adapter->netdev->flags & IFF_PROMISC) {
		if (adapter->promisc_supported) {
			crq.request_capability.capability =
			    cpu_to_be16(PROMISC_REQUESTED);
			crq.request_capability.number = cpu_to_be64(1);
			atomic_inc(&adapter->running_cap_crqs);
			ibmvnic_send_crq(adapter, &crq);
		}
	} else {
		crq.request_capability.capability =
		    cpu_to_be16(PROMISC_REQUESTED);
		crq.request_capability.number = cpu_to_be64(0);
		atomic_inc(&adapter->running_cap_crqs);
		ibmvnic_send_crq(adapter, &crq);
	}
}

static int pending_scrq(struct ibmvnic_adapter *adapter,
			struct ibmvnic_sub_crq_queue *scrq)
{
	union sub_crq *entry = &scrq->msgs[scrq->cur];

	if (entry->generic.first & IBMVNIC_CRQ_CMD_RSP)
		return 1;
	else
		return 0;
}

static union sub_crq *ibmvnic_next_scrq(struct ibmvnic_adapter *adapter,
					struct ibmvnic_sub_crq_queue *scrq)
{
	union sub_crq *entry;
	unsigned long flags;

	spin_lock_irqsave(&scrq->lock, flags);
	entry = &scrq->msgs[scrq->cur];
	if (entry->generic.first & IBMVNIC_CRQ_CMD_RSP) {
		if (++scrq->cur == scrq->size)
			scrq->cur = 0;
	} else {
		entry = NULL;
	}
	spin_unlock_irqrestore(&scrq->lock, flags);

	/* Ensure that the entire buffer descriptor has been
	 * loaded before reading its contents
	 */
	dma_rmb();

	return entry;
}

static union ibmvnic_crq *ibmvnic_next_crq(struct ibmvnic_adapter *adapter)
{
	struct ibmvnic_crq_queue *queue = &adapter->crq;
	union ibmvnic_crq *crq;

	crq = &queue->msgs[queue->cur];
	if (crq->generic.first & IBMVNIC_CRQ_CMD_RSP) {
		if (++queue->cur == queue->size)
			queue->cur = 0;
	} else {
		crq = NULL;
	}

	return crq;
}

static void print_subcrq_error(struct device *dev, int rc, const char *func)
{
	switch (rc) {
	case H_PARAMETER:
		dev_warn_ratelimited(dev,
				     "%s failed: Send request is malformed or adapter failover pending. (rc=%d)\n",
				     func, rc);
		break;
	case H_CLOSED:
		dev_warn_ratelimited(dev,
				     "%s failed: Backing queue closed. Adapter is down or failover pending. (rc=%d)\n",
				     func, rc);
		break;
	default:
		dev_err_ratelimited(dev, "%s failed: (rc=%d)\n", func, rc);
		break;
	}
}

static int send_subcrq(struct ibmvnic_adapter *adapter, u64 remote_handle,
		       union sub_crq *sub_crq)
{
	unsigned int ua = adapter->vdev->unit_address;
	struct device *dev = &adapter->vdev->dev;
	u64 *u64_crq = (u64 *)sub_crq;
	int rc;

	netdev_dbg(adapter->netdev,
		   "Sending sCRQ %016lx: %016lx %016lx %016lx %016lx\n",
		   (unsigned long int)cpu_to_be64(remote_handle),
		   (unsigned long int)cpu_to_be64(u64_crq[0]),
		   (unsigned long int)cpu_to_be64(u64_crq[1]),
		   (unsigned long int)cpu_to_be64(u64_crq[2]),
		   (unsigned long int)cpu_to_be64(u64_crq[3]));

	/* Make sure the hypervisor sees the complete request */
	mb();

	rc = plpar_hcall_norets(H_SEND_SUB_CRQ, ua,
				cpu_to_be64(remote_handle),
				cpu_to_be64(u64_crq[0]),
				cpu_to_be64(u64_crq[1]),
				cpu_to_be64(u64_crq[2]),
				cpu_to_be64(u64_crq[3]));

	if (rc)
		print_subcrq_error(dev, rc, __func__);

	return rc;
}

static int send_subcrq_indirect(struct ibmvnic_adapter *adapter,
				u64 remote_handle, u64 ioba, u64 num_entries)
{
	unsigned int ua = adapter->vdev->unit_address;
	struct device *dev = &adapter->vdev->dev;
	int rc;

	/* Make sure the hypervisor sees the complete request */
	mb();
	rc = plpar_hcall_norets(H_SEND_SUB_CRQ_INDIRECT, ua,
				cpu_to_be64(remote_handle),
				ioba, num_entries);

	if (rc)
		print_subcrq_error(dev, rc, __func__);

	return rc;
}

static int ibmvnic_send_crq(struct ibmvnic_adapter *adapter,
			    union ibmvnic_crq *crq)
{
	unsigned int ua = adapter->vdev->unit_address;
	struct device *dev = &adapter->vdev->dev;
	u64 *u64_crq = (u64 *)crq;
	int rc;

	netdev_dbg(adapter->netdev, "Sending CRQ: %016lx %016lx\n",
		   (unsigned long int)cpu_to_be64(u64_crq[0]),
		   (unsigned long int)cpu_to_be64(u64_crq[1]));

	if (!adapter->crq.active &&
	    crq->generic.first != IBMVNIC_CRQ_INIT_CMD) {
		dev_warn(dev, "Invalid request detected while CRQ is inactive, possible device state change during reset\n");
		return -EINVAL;
	}

	/* Make sure the hypervisor sees the complete request */
	mb();

	rc = plpar_hcall_norets(H_SEND_CRQ, ua,
				cpu_to_be64(u64_crq[0]),
				cpu_to_be64(u64_crq[1]));

	if (rc) {
		if (rc == H_CLOSED) {
			dev_warn(dev, "CRQ Queue closed\n");
			/* do not reset, report the fail, wait for passive init from server */
		}

		dev_warn(dev, "Send error (rc=%d)\n", rc);
	}

	return rc;
}

static int ibmvnic_send_crq_init(struct ibmvnic_adapter *adapter)
{
	struct device *dev = &adapter->vdev->dev;
	union ibmvnic_crq crq;
	int retries = 100;
	int rc;

	memset(&crq, 0, sizeof(crq));
	crq.generic.first = IBMVNIC_CRQ_INIT_CMD;
	crq.generic.cmd = IBMVNIC_CRQ_INIT;
	netdev_dbg(adapter->netdev, "Sending CRQ init\n");

	do {
		rc = ibmvnic_send_crq(adapter, &crq);
		if (rc != H_CLOSED)
			break;
		retries--;
		msleep(50);

	} while (retries > 0);

	if (rc) {
		dev_err(dev, "Failed to send init request, rc = %d\n", rc);
		return rc;
	}

	return 0;
}

static int send_version_xchg(struct ibmvnic_adapter *adapter)
{
	union ibmvnic_crq crq;

	memset(&crq, 0, sizeof(crq));
	crq.version_exchange.first = IBMVNIC_CRQ_CMD;
	crq.version_exchange.cmd = VERSION_EXCHANGE;
	crq.version_exchange.version = cpu_to_be16(ibmvnic_version);

	return ibmvnic_send_crq(adapter, &crq);
}

struct vnic_login_client_data {
	u8	type;
	__be16	len;
	char	name[];
} __packed;

static int vnic_client_data_len(struct ibmvnic_adapter *adapter)
{
	int len;

	/* Calculate the amount of buffer space needed for the
	 * vnic client data in the login buffer. There are four entries,
	 * OS name, LPAR name, device name, and a null last entry.
	 */
	len = 4 * sizeof(struct vnic_login_client_data);
	len += 6; /* "Linux" plus NULL */
	len += strlen(utsname()->nodename) + 1;
	len += strlen(adapter->netdev->name) + 1;

	return len;
}

static void vnic_add_client_data(struct ibmvnic_adapter *adapter,
				 struct vnic_login_client_data *vlcd)
{
	const char *os_name = "Linux";
	int len;

	/* Type 1 - LPAR OS */
	vlcd->type = 1;
	len = strlen(os_name) + 1;
	vlcd->len = cpu_to_be16(len);
	strncpy(vlcd->name, os_name, len);
	vlcd = (struct vnic_login_client_data *)(vlcd->name + len);

	/* Type 2 - LPAR name */
	vlcd->type = 2;
	len = strlen(utsname()->nodename) + 1;
	vlcd->len = cpu_to_be16(len);
	strncpy(vlcd->name, utsname()->nodename, len);
	vlcd = (struct vnic_login_client_data *)(vlcd->name + len);

	/* Type 3 - device name */
	vlcd->type = 3;
	len = strlen(adapter->netdev->name) + 1;
	vlcd->len = cpu_to_be16(len);
	strncpy(vlcd->name, adapter->netdev->name, len);
}

static int send_login(struct ibmvnic_adapter *adapter)
{
	struct ibmvnic_login_rsp_buffer *login_rsp_buffer;
	struct ibmvnic_login_buffer *login_buffer;
	struct device *dev = &adapter->vdev->dev;
	struct vnic_login_client_data *vlcd;
	dma_addr_t rsp_buffer_token;
	dma_addr_t buffer_token;
	size_t rsp_buffer_size;
	union ibmvnic_crq crq;
	int client_data_len;
	size_t buffer_size;
	__be64 *tx_list_p;
	__be64 *rx_list_p;
	int rc;
	int i;

	if (!adapter->tx_scrq || !adapter->rx_scrq) {
		netdev_err(adapter->netdev,
			   "RX or TX queues are not allocated, device login failed\n");
		return -1;
	}

	release_login_buffer(adapter);
	release_login_rsp_buffer(adapter);

	client_data_len = vnic_client_data_len(adapter);

	buffer_size =
	    sizeof(struct ibmvnic_login_buffer) +
	    sizeof(u64) * (adapter->req_tx_queues + adapter->req_rx_queues) +
	    client_data_len;

	login_buffer = kzalloc(buffer_size, GFP_ATOMIC);
	if (!login_buffer)
		goto buf_alloc_failed;

	buffer_token = dma_map_single(dev, login_buffer, buffer_size,
				      DMA_TO_DEVICE);
	if (dma_mapping_error(dev, buffer_token)) {
		dev_err(dev, "Couldn't map login buffer\n");
		goto buf_map_failed;
	}

	rsp_buffer_size = sizeof(struct ibmvnic_login_rsp_buffer) +
			  sizeof(u64) * adapter->req_tx_queues +
			  sizeof(u64) * adapter->req_rx_queues +
			  sizeof(u64) * adapter->req_rx_queues +
			  sizeof(u8) * IBMVNIC_TX_DESC_VERSIONS;

	login_rsp_buffer = kmalloc(rsp_buffer_size, GFP_ATOMIC);
	if (!login_rsp_buffer)
		goto buf_rsp_alloc_failed;

	rsp_buffer_token = dma_map_single(dev, login_rsp_buffer,
					  rsp_buffer_size, DMA_FROM_DEVICE);
	if (dma_mapping_error(dev, rsp_buffer_token)) {
		dev_err(dev, "Couldn't map login rsp buffer\n");
		goto buf_rsp_map_failed;
	}

	adapter->login_buf = login_buffer;
	adapter->login_buf_token = buffer_token;
	adapter->login_buf_sz = buffer_size;
	adapter->login_rsp_buf = login_rsp_buffer;
	adapter->login_rsp_buf_token = rsp_buffer_token;
	adapter->login_rsp_buf_sz = rsp_buffer_size;

	login_buffer->len = cpu_to_be32(buffer_size);
	login_buffer->version = cpu_to_be32(INITIAL_VERSION_LB);
	login_buffer->num_txcomp_subcrqs = cpu_to_be32(adapter->req_tx_queues);
	login_buffer->off_txcomp_subcrqs =
	    cpu_to_be32(sizeof(struct ibmvnic_login_buffer));
	login_buffer->num_rxcomp_subcrqs = cpu_to_be32(adapter->req_rx_queues);
	login_buffer->off_rxcomp_subcrqs =
	    cpu_to_be32(sizeof(struct ibmvnic_login_buffer) +
			sizeof(u64) * adapter->req_tx_queues);
	login_buffer->login_rsp_ioba = cpu_to_be32(rsp_buffer_token);
	login_buffer->login_rsp_len = cpu_to_be32(rsp_buffer_size);

	tx_list_p = (__be64 *)((char *)login_buffer +
				      sizeof(struct ibmvnic_login_buffer));
	rx_list_p = (__be64 *)((char *)login_buffer +
				      sizeof(struct ibmvnic_login_buffer) +
				      sizeof(u64) * adapter->req_tx_queues);

	for (i = 0; i < adapter->req_tx_queues; i++) {
		if (adapter->tx_scrq[i]) {
			tx_list_p[i] = cpu_to_be64(adapter->tx_scrq[i]->
						   crq_num);
		}
	}

	for (i = 0; i < adapter->req_rx_queues; i++) {
		if (adapter->rx_scrq[i]) {
			rx_list_p[i] = cpu_to_be64(adapter->rx_scrq[i]->
						   crq_num);
		}
	}

	/* Insert vNIC login client data */
	vlcd = (struct vnic_login_client_data *)
		((char *)rx_list_p + (sizeof(u64) * adapter->req_rx_queues));
	login_buffer->client_data_offset =
			cpu_to_be32((char *)vlcd - (char *)login_buffer);
	login_buffer->client_data_len = cpu_to_be32(client_data_len);

	vnic_add_client_data(adapter, vlcd);

	netdev_dbg(adapter->netdev, "Login Buffer:\n");
	for (i = 0; i < (adapter->login_buf_sz - 1) / 8 + 1; i++) {
		netdev_dbg(adapter->netdev, "%016lx\n",
			   ((unsigned long int *)(adapter->login_buf))[i]);
	}

	memset(&crq, 0, sizeof(crq));
	crq.login.first = IBMVNIC_CRQ_CMD;
	crq.login.cmd = LOGIN;
	crq.login.ioba = cpu_to_be32(buffer_token);
	crq.login.len = cpu_to_be32(buffer_size);

	adapter->login_pending = true;
	rc = ibmvnic_send_crq(adapter, &crq);
	if (rc) {
		adapter->login_pending = false;
		netdev_err(adapter->netdev, "Failed to send login, rc=%d\n", rc);
		goto buf_rsp_map_failed;
	}

	return 0;

buf_rsp_map_failed:
	kfree(login_rsp_buffer);
	adapter->login_rsp_buf = NULL;
buf_rsp_alloc_failed:
	dma_unmap_single(dev, buffer_token, buffer_size, DMA_TO_DEVICE);
buf_map_failed:
	kfree(login_buffer);
	adapter->login_buf = NULL;
buf_alloc_failed:
	return -1;
}

static int send_request_map(struct ibmvnic_adapter *adapter, dma_addr_t addr,
			    u32 len, u8 map_id)
{
	union ibmvnic_crq crq;

	memset(&crq, 0, sizeof(crq));
	crq.request_map.first = IBMVNIC_CRQ_CMD;
	crq.request_map.cmd = REQUEST_MAP;
	crq.request_map.map_id = map_id;
	crq.request_map.ioba = cpu_to_be32(addr);
	crq.request_map.len = cpu_to_be32(len);
	return ibmvnic_send_crq(adapter, &crq);
}

static int send_request_unmap(struct ibmvnic_adapter *adapter, u8 map_id)
{
	union ibmvnic_crq crq;

	memset(&crq, 0, sizeof(crq));
	crq.request_unmap.first = IBMVNIC_CRQ_CMD;
	crq.request_unmap.cmd = REQUEST_UNMAP;
	crq.request_unmap.map_id = map_id;
	return ibmvnic_send_crq(adapter, &crq);
}

static void send_query_map(struct ibmvnic_adapter *adapter)
{
	union ibmvnic_crq crq;

	memset(&crq, 0, sizeof(crq));
	crq.query_map.first = IBMVNIC_CRQ_CMD;
	crq.query_map.cmd = QUERY_MAP;
	ibmvnic_send_crq(adapter, &crq);
}

/* Send a series of CRQs requesting various capabilities of the VNIC server */
static void send_query_cap(struct ibmvnic_adapter *adapter)
{
	union ibmvnic_crq crq;

	atomic_set(&adapter->running_cap_crqs, 0);
	memset(&crq, 0, sizeof(crq));
	crq.query_capability.first = IBMVNIC_CRQ_CMD;
	crq.query_capability.cmd = QUERY_CAPABILITY;

	crq.query_capability.capability = cpu_to_be16(MIN_TX_QUEUES);
	atomic_inc(&adapter->running_cap_crqs);
	ibmvnic_send_crq(adapter, &crq);

	crq.query_capability.capability = cpu_to_be16(MIN_RX_QUEUES);
	atomic_inc(&adapter->running_cap_crqs);
	ibmvnic_send_crq(adapter, &crq);

	crq.query_capability.capability = cpu_to_be16(MIN_RX_ADD_QUEUES);
	atomic_inc(&adapter->running_cap_crqs);
	ibmvnic_send_crq(adapter, &crq);

	crq.query_capability.capability = cpu_to_be16(MAX_TX_QUEUES);
	atomic_inc(&adapter->running_cap_crqs);
	ibmvnic_send_crq(adapter, &crq);

	crq.query_capability.capability = cpu_to_be16(MAX_RX_QUEUES);
	atomic_inc(&adapter->running_cap_crqs);
	ibmvnic_send_crq(adapter, &crq);

	crq.query_capability.capability = cpu_to_be16(MAX_RX_ADD_QUEUES);
	atomic_inc(&adapter->running_cap_crqs);
	ibmvnic_send_crq(adapter, &crq);

	crq.query_capability.capability =
	    cpu_to_be16(MIN_TX_ENTRIES_PER_SUBCRQ);
	atomic_inc(&adapter->running_cap_crqs);
	ibmvnic_send_crq(adapter, &crq);

	crq.query_capability.capability =
	    cpu_to_be16(MIN_RX_ADD_ENTRIES_PER_SUBCRQ);
	atomic_inc(&adapter->running_cap_crqs);
	ibmvnic_send_crq(adapter, &crq);

	crq.query_capability.capability =
	    cpu_to_be16(MAX_TX_ENTRIES_PER_SUBCRQ);
	atomic_inc(&adapter->running_cap_crqs);
	ibmvnic_send_crq(adapter, &crq);

	crq.query_capability.capability =
	    cpu_to_be16(MAX_RX_ADD_ENTRIES_PER_SUBCRQ);
	atomic_inc(&adapter->running_cap_crqs);
	ibmvnic_send_crq(adapter, &crq);

	crq.query_capability.capability = cpu_to_be16(TCP_IP_OFFLOAD);
	atomic_inc(&adapter->running_cap_crqs);
	ibmvnic_send_crq(adapter, &crq);

	crq.query_capability.capability = cpu_to_be16(PROMISC_SUPPORTED);
	atomic_inc(&adapter->running_cap_crqs);
	ibmvnic_send_crq(adapter, &crq);

	crq.query_capability.capability = cpu_to_be16(MIN_MTU);
	atomic_inc(&adapter->running_cap_crqs);
	ibmvnic_send_crq(adapter, &crq);

	crq.query_capability.capability = cpu_to_be16(MAX_MTU);
	atomic_inc(&adapter->running_cap_crqs);
	ibmvnic_send_crq(adapter, &crq);

	crq.query_capability.capability = cpu_to_be16(MAX_MULTICAST_FILTERS);
	atomic_inc(&adapter->running_cap_crqs);
	ibmvnic_send_crq(adapter, &crq);

	crq.query_capability.capability = cpu_to_be16(VLAN_HEADER_INSERTION);
	atomic_inc(&adapter->running_cap_crqs);
	ibmvnic_send_crq(adapter, &crq);

	crq.query_capability.capability = cpu_to_be16(RX_VLAN_HEADER_INSERTION);
	atomic_inc(&adapter->running_cap_crqs);
	ibmvnic_send_crq(adapter, &crq);

	crq.query_capability.capability = cpu_to_be16(MAX_TX_SG_ENTRIES);
	atomic_inc(&adapter->running_cap_crqs);
	ibmvnic_send_crq(adapter, &crq);

	crq.query_capability.capability = cpu_to_be16(RX_SG_SUPPORTED);
	atomic_inc(&adapter->running_cap_crqs);
	ibmvnic_send_crq(adapter, &crq);

	crq.query_capability.capability = cpu_to_be16(OPT_TX_COMP_SUB_QUEUES);
	atomic_inc(&adapter->running_cap_crqs);
	ibmvnic_send_crq(adapter, &crq);

	crq.query_capability.capability = cpu_to_be16(OPT_RX_COMP_QUEUES);
	atomic_inc(&adapter->running_cap_crqs);
	ibmvnic_send_crq(adapter, &crq);

	crq.query_capability.capability =
			cpu_to_be16(OPT_RX_BUFADD_Q_PER_RX_COMP_Q);
	atomic_inc(&adapter->running_cap_crqs);
	ibmvnic_send_crq(adapter, &crq);

	crq.query_capability.capability =
			cpu_to_be16(OPT_TX_ENTRIES_PER_SUBCRQ);
	atomic_inc(&adapter->running_cap_crqs);
	ibmvnic_send_crq(adapter, &crq);

	crq.query_capability.capability =
			cpu_to_be16(OPT_RXBA_ENTRIES_PER_SUBCRQ);
	atomic_inc(&adapter->running_cap_crqs);
	ibmvnic_send_crq(adapter, &crq);

	crq.query_capability.capability = cpu_to_be16(TX_RX_DESC_REQ);
	atomic_inc(&adapter->running_cap_crqs);
	ibmvnic_send_crq(adapter, &crq);
}

static void send_query_ip_offload(struct ibmvnic_adapter *adapter)
{
	int buf_sz = sizeof(struct ibmvnic_query_ip_offload_buffer);
	struct device *dev = &adapter->vdev->dev;
	union ibmvnic_crq crq;

	adapter->ip_offload_tok =
		dma_map_single(dev,
			       &adapter->ip_offload_buf,
			       buf_sz,
			       DMA_FROM_DEVICE);

	if (dma_mapping_error(dev, adapter->ip_offload_tok)) {
		if (!firmware_has_feature(FW_FEATURE_CMO))
			dev_err(dev, "Couldn't map offload buffer\n");
		return;
	}

	memset(&crq, 0, sizeof(crq));
	crq.query_ip_offload.first = IBMVNIC_CRQ_CMD;
	crq.query_ip_offload.cmd = QUERY_IP_OFFLOAD;
	crq.query_ip_offload.len = cpu_to_be32(buf_sz);
	crq.query_ip_offload.ioba =
	    cpu_to_be32(adapter->ip_offload_tok);

	ibmvnic_send_crq(adapter, &crq);
}

static void send_control_ip_offload(struct ibmvnic_adapter *adapter)
{
	struct ibmvnic_control_ip_offload_buffer *ctrl_buf = &adapter->ip_offload_ctrl;
	struct ibmvnic_query_ip_offload_buffer *buf = &adapter->ip_offload_buf;
	struct device *dev = &adapter->vdev->dev;
	netdev_features_t old_hw_features = 0;
	union ibmvnic_crq crq;

	adapter->ip_offload_ctrl_tok =
		dma_map_single(dev,
			       ctrl_buf,
			       sizeof(adapter->ip_offload_ctrl),
			       DMA_TO_DEVICE);

	if (dma_mapping_error(dev, adapter->ip_offload_ctrl_tok)) {
		dev_err(dev, "Couldn't map ip offload control buffer\n");
		return;
	}

	ctrl_buf->len = cpu_to_be32(sizeof(adapter->ip_offload_ctrl));
	ctrl_buf->version = cpu_to_be32(INITIAL_VERSION_IOB);
	ctrl_buf->ipv4_chksum = buf->ipv4_chksum;
	ctrl_buf->ipv6_chksum = buf->ipv6_chksum;
	ctrl_buf->tcp_ipv4_chksum = buf->tcp_ipv4_chksum;
	ctrl_buf->udp_ipv4_chksum = buf->udp_ipv4_chksum;
	ctrl_buf->tcp_ipv6_chksum = buf->tcp_ipv6_chksum;
	ctrl_buf->udp_ipv6_chksum = buf->udp_ipv6_chksum;
	ctrl_buf->large_tx_ipv4 = buf->large_tx_ipv4;
	ctrl_buf->large_tx_ipv6 = buf->large_tx_ipv6;

	/* large_rx disabled for now, additional features needed */
	ctrl_buf->large_rx_ipv4 = 0;
	ctrl_buf->large_rx_ipv6 = 0;

	if (adapter->state != VNIC_PROBING) {
		old_hw_features = adapter->netdev->hw_features;
		adapter->netdev->hw_features = 0;
	}

	adapter->netdev->hw_features = NETIF_F_SG | NETIF_F_GSO | NETIF_F_GRO;

	if (buf->tcp_ipv4_chksum || buf->udp_ipv4_chksum)
		adapter->netdev->hw_features |= NETIF_F_IP_CSUM;

	if (buf->tcp_ipv6_chksum || buf->udp_ipv6_chksum)
		adapter->netdev->hw_features |= NETIF_F_IPV6_CSUM;

	if ((adapter->netdev->features &
	    (NETIF_F_IP_CSUM | NETIF_F_IPV6_CSUM)))
		adapter->netdev->hw_features |= NETIF_F_RXCSUM;

	if (buf->large_tx_ipv4)
		adapter->netdev->hw_features |= NETIF_F_TSO;
	if (buf->large_tx_ipv6)
		adapter->netdev->hw_features |= NETIF_F_TSO6;

	if (adapter->state == VNIC_PROBING) {
		adapter->netdev->features |= adapter->netdev->hw_features;
	} else if (old_hw_features != adapter->netdev->hw_features) {
		netdev_features_t tmp = 0;

		/* disable features no longer supported */
		adapter->netdev->features &= adapter->netdev->hw_features;
		/* turn on features now supported if previously enabled */
		tmp = (old_hw_features ^ adapter->netdev->hw_features) &
			adapter->netdev->hw_features;
		adapter->netdev->features |=
				tmp & adapter->netdev->wanted_features;
	}

	memset(&crq, 0, sizeof(crq));
	crq.control_ip_offload.first = IBMVNIC_CRQ_CMD;
	crq.control_ip_offload.cmd = CONTROL_IP_OFFLOAD;
	crq.control_ip_offload.len =
	    cpu_to_be32(sizeof(adapter->ip_offload_ctrl));
	crq.control_ip_offload.ioba = cpu_to_be32(adapter->ip_offload_ctrl_tok);
	ibmvnic_send_crq(adapter, &crq);
}

static void handle_vpd_size_rsp(union ibmvnic_crq *crq,
				struct ibmvnic_adapter *adapter)
{
	struct device *dev = &adapter->vdev->dev;

	if (crq->get_vpd_size_rsp.rc.code) {
		dev_err(dev, "Error retrieving VPD size, rc=%x\n",
			crq->get_vpd_size_rsp.rc.code);
		complete(&adapter->fw_done);
		return;
	}

	adapter->vpd->len = be64_to_cpu(crq->get_vpd_size_rsp.len);
	complete(&adapter->fw_done);
}

static void handle_vpd_rsp(union ibmvnic_crq *crq,
			   struct ibmvnic_adapter *adapter)
{
	struct device *dev = &adapter->vdev->dev;
	unsigned char *substr = NULL;
	u8 fw_level_len = 0;

	memset(adapter->fw_version, 0, 32);

	dma_unmap_single(dev, adapter->vpd->dma_addr, adapter->vpd->len,
			 DMA_FROM_DEVICE);

	if (crq->get_vpd_rsp.rc.code) {
		dev_err(dev, "Error retrieving VPD from device, rc=%x\n",
			crq->get_vpd_rsp.rc.code);
		goto complete;
	}

	/* get the position of the firmware version info
	 * located after the ASCII 'RM' substring in the buffer
	 */
	substr = strnstr(adapter->vpd->buff, "RM", adapter->vpd->len);
	if (!substr) {
		dev_info(dev, "Warning - No FW level has been provided in the VPD buffer by the VIOS Server\n");
		goto complete;
	}

	/* get length of firmware level ASCII substring */
	if ((substr + 2) < (adapter->vpd->buff + adapter->vpd->len)) {
		fw_level_len = *(substr + 2);
	} else {
		dev_info(dev, "Length of FW substr extrapolated VDP buff\n");
		goto complete;
	}

	/* copy firmware version string from vpd into adapter */
	if ((substr + 3 + fw_level_len) <
	    (adapter->vpd->buff + adapter->vpd->len)) {
		strncpy((char *)adapter->fw_version, substr + 3, fw_level_len);
	} else {
		dev_info(dev, "FW substr extrapolated VPD buff\n");
	}

complete:
	if (adapter->fw_version[0] == '\0')
		strncpy((char *)adapter->fw_version, "N/A", 3 * sizeof(char));
	complete(&adapter->fw_done);
}

static void handle_query_ip_offload_rsp(struct ibmvnic_adapter *adapter)
{
	struct device *dev = &adapter->vdev->dev;
	struct ibmvnic_query_ip_offload_buffer *buf = &adapter->ip_offload_buf;
	int i;

	dma_unmap_single(dev, adapter->ip_offload_tok,
			 sizeof(adapter->ip_offload_buf), DMA_FROM_DEVICE);

	netdev_dbg(adapter->netdev, "Query IP Offload Buffer:\n");
	for (i = 0; i < (sizeof(adapter->ip_offload_buf) - 1) / 8 + 1; i++)
		netdev_dbg(adapter->netdev, "%016lx\n",
			   ((unsigned long int *)(buf))[i]);

	netdev_dbg(adapter->netdev, "ipv4_chksum = %d\n", buf->ipv4_chksum);
	netdev_dbg(adapter->netdev, "ipv6_chksum = %d\n", buf->ipv6_chksum);
	netdev_dbg(adapter->netdev, "tcp_ipv4_chksum = %d\n",
		   buf->tcp_ipv4_chksum);
	netdev_dbg(adapter->netdev, "tcp_ipv6_chksum = %d\n",
		   buf->tcp_ipv6_chksum);
	netdev_dbg(adapter->netdev, "udp_ipv4_chksum = %d\n",
		   buf->udp_ipv4_chksum);
	netdev_dbg(adapter->netdev, "udp_ipv6_chksum = %d\n",
		   buf->udp_ipv6_chksum);
	netdev_dbg(adapter->netdev, "large_tx_ipv4 = %d\n",
		   buf->large_tx_ipv4);
	netdev_dbg(adapter->netdev, "large_tx_ipv6 = %d\n",
		   buf->large_tx_ipv6);
	netdev_dbg(adapter->netdev, "large_rx_ipv4 = %d\n",
		   buf->large_rx_ipv4);
	netdev_dbg(adapter->netdev, "large_rx_ipv6 = %d\n",
		   buf->large_rx_ipv6);
	netdev_dbg(adapter->netdev, "max_ipv4_hdr_sz = %d\n",
		   buf->max_ipv4_header_size);
	netdev_dbg(adapter->netdev, "max_ipv6_hdr_sz = %d\n",
		   buf->max_ipv6_header_size);
	netdev_dbg(adapter->netdev, "max_tcp_hdr_size = %d\n",
		   buf->max_tcp_header_size);
	netdev_dbg(adapter->netdev, "max_udp_hdr_size = %d\n",
		   buf->max_udp_header_size);
	netdev_dbg(adapter->netdev, "max_large_tx_size = %d\n",
		   buf->max_large_tx_size);
	netdev_dbg(adapter->netdev, "max_large_rx_size = %d\n",
		   buf->max_large_rx_size);
	netdev_dbg(adapter->netdev, "ipv6_ext_hdr = %d\n",
		   buf->ipv6_extension_header);
	netdev_dbg(adapter->netdev, "tcp_pseudosum_req = %d\n",
		   buf->tcp_pseudosum_req);
	netdev_dbg(adapter->netdev, "num_ipv6_ext_hd = %d\n",
		   buf->num_ipv6_ext_headers);
	netdev_dbg(adapter->netdev, "off_ipv6_ext_hd = %d\n",
		   buf->off_ipv6_ext_headers);

	send_control_ip_offload(adapter);
}

static const char *ibmvnic_fw_err_cause(u16 cause)
{
	switch (cause) {
	case ADAPTER_PROBLEM:
		return "adapter problem";
	case BUS_PROBLEM:
		return "bus problem";
	case FW_PROBLEM:
		return "firmware problem";
	case DD_PROBLEM:
		return "device driver problem";
	case EEH_RECOVERY:
		return "EEH recovery";
	case FW_UPDATED:
		return "firmware updated";
	case LOW_MEMORY:
		return "low Memory";
	default:
		return "unknown";
	}
}

static void handle_error_indication(union ibmvnic_crq *crq,
				    struct ibmvnic_adapter *adapter)
{
	struct device *dev = &adapter->vdev->dev;
	u16 cause;

	cause = be16_to_cpu(crq->error_indication.error_cause);

	dev_warn_ratelimited(dev,
			     "Firmware reports %serror, cause: %s. Starting recovery...\n",
			     crq->error_indication.flags
				& IBMVNIC_FATAL_ERROR ? "FATAL " : "",
			     ibmvnic_fw_err_cause(cause));

	if (crq->error_indication.flags & IBMVNIC_FATAL_ERROR)
		ibmvnic_reset(adapter, VNIC_RESET_FATAL);
	else
		ibmvnic_reset(adapter, VNIC_RESET_NON_FATAL);
}

static int handle_change_mac_rsp(union ibmvnic_crq *crq,
				 struct ibmvnic_adapter *adapter)
{
	struct net_device *netdev = adapter->netdev;
	struct device *dev = &adapter->vdev->dev;
	long rc;

	rc = crq->change_mac_addr_rsp.rc.code;
	if (rc) {
		dev_err(dev, "Error %ld in CHANGE_MAC_ADDR_RSP\n", rc);
		goto out;
	}
	/* crq->change_mac_addr.mac_addr is the requested one
	 * crq->change_mac_addr_rsp.mac_addr is the returned valid one.
	 */
	ether_addr_copy(netdev->dev_addr,
			&crq->change_mac_addr_rsp.mac_addr[0]);
	ether_addr_copy(adapter->mac_addr,
			&crq->change_mac_addr_rsp.mac_addr[0]);
out:
	complete(&adapter->fw_done);
	return rc;
}

static void handle_request_cap_rsp(union ibmvnic_crq *crq,
				   struct ibmvnic_adapter *adapter)
{
	struct device *dev = &adapter->vdev->dev;
	u64 *req_value;
	char *name;

	atomic_dec(&adapter->running_cap_crqs);
	switch (be16_to_cpu(crq->request_capability_rsp.capability)) {
	case REQ_TX_QUEUES:
		req_value = &adapter->req_tx_queues;
		name = "tx";
		break;
	case REQ_RX_QUEUES:
		req_value = &adapter->req_rx_queues;
		name = "rx";
		break;
	case REQ_RX_ADD_QUEUES:
		req_value = &adapter->req_rx_add_queues;
		name = "rx_add";
		break;
	case REQ_TX_ENTRIES_PER_SUBCRQ:
		req_value = &adapter->req_tx_entries_per_subcrq;
		name = "tx_entries_per_subcrq";
		break;
	case REQ_RX_ADD_ENTRIES_PER_SUBCRQ:
		req_value = &adapter->req_rx_add_entries_per_subcrq;
		name = "rx_add_entries_per_subcrq";
		break;
	case REQ_MTU:
		req_value = &adapter->req_mtu;
		name = "mtu";
		break;
	case PROMISC_REQUESTED:
		req_value = &adapter->promisc;
		name = "promisc";
		break;
	default:
		dev_err(dev, "Got invalid cap request rsp %d\n",
			crq->request_capability.capability);
		return;
	}

	switch (crq->request_capability_rsp.rc.code) {
	case SUCCESS:
		break;
	case PARTIALSUCCESS:
		dev_info(dev, "req=%lld, rsp=%ld in %s queue, retrying.\n",
			 *req_value,
			 (long int)be64_to_cpu(crq->request_capability_rsp.
					       number), name);

		if (be16_to_cpu(crq->request_capability_rsp.capability) ==
		    REQ_MTU) {
			pr_err("mtu of %llu is not supported. Reverting.\n",
			       *req_value);
			*req_value = adapter->fallback.mtu;
		} else {
			*req_value =
				be64_to_cpu(crq->request_capability_rsp.number);
		}

		send_request_cap(adapter, 1);
		return;
	default:
		dev_err(dev, "Error %d in request cap rsp\n",
			crq->request_capability_rsp.rc.code);
		return;
	}

	/* Done receiving requested capabilities, query IP offload support */
	if (atomic_read(&adapter->running_cap_crqs) == 0) {
		adapter->wait_capability = false;
		send_query_ip_offload(adapter);
	}
}

static int handle_login_rsp(union ibmvnic_crq *login_rsp_crq,
			    struct ibmvnic_adapter *adapter)
{
	struct device *dev = &adapter->vdev->dev;
	struct net_device *netdev = adapter->netdev;
	struct ibmvnic_login_rsp_buffer *login_rsp = adapter->login_rsp_buf;
	struct ibmvnic_login_buffer *login = adapter->login_buf;
	u64 *tx_handle_array;
	u64 *rx_handle_array;
	int num_tx_pools;
	int num_rx_pools;
	u64 *size_array;
	int i;

	/* CHECK: Test/set of login_pending does not need to be atomic
	 * because only ibmvnic_tasklet tests/clears this.
	 */
	if (!adapter->login_pending) {
		netdev_warn(netdev, "Ignoring unexpected login response\n");
		return 0;
	}
	adapter->login_pending = false;

	dma_unmap_single(dev, adapter->login_buf_token, adapter->login_buf_sz,
			 DMA_TO_DEVICE);
	dma_unmap_single(dev, adapter->login_rsp_buf_token,
			 adapter->login_rsp_buf_sz, DMA_FROM_DEVICE);

	/* If the number of queues requested can't be allocated by the
	 * server, the login response will return with code 1. We will need
	 * to resend the login buffer with fewer queues requested.
	 */
	if (login_rsp_crq->generic.rc.code) {
		adapter->init_done_rc = login_rsp_crq->generic.rc.code;
		complete(&adapter->init_done);
		return 0;
	}

	netdev->mtu = adapter->req_mtu - ETH_HLEN;

	netdev_dbg(adapter->netdev, "Login Response Buffer:\n");
	for (i = 0; i < (adapter->login_rsp_buf_sz - 1) / 8 + 1; i++) {
		netdev_dbg(adapter->netdev, "%016lx\n",
			   ((unsigned long int *)(adapter->login_rsp_buf))[i]);
	}

	/* Sanity checks */
	if (login->num_txcomp_subcrqs != login_rsp->num_txsubm_subcrqs ||
	    (be32_to_cpu(login->num_rxcomp_subcrqs) *
	     adapter->req_rx_add_queues !=
	     be32_to_cpu(login_rsp->num_rxadd_subcrqs))) {
		dev_err(dev, "FATAL: Inconsistent login and login rsp\n");
		ibmvnic_reset(adapter, VNIC_RESET_FATAL);
		return -EIO;
	}
	size_array = (u64 *)((u8 *)(adapter->login_rsp_buf) +
		be32_to_cpu(adapter->login_rsp_buf->off_rxadd_buff_size));
	/* variable buffer sizes are not supported, so just read the
	 * first entry.
	 */
	adapter->cur_rx_buf_sz = be64_to_cpu(size_array[0]);

	num_tx_pools = be32_to_cpu(adapter->login_rsp_buf->num_txsubm_subcrqs);
	num_rx_pools = be32_to_cpu(adapter->login_rsp_buf->num_rxadd_subcrqs);

	tx_handle_array = (u64 *)((u8 *)(adapter->login_rsp_buf) +
				  be32_to_cpu(adapter->login_rsp_buf->off_txsubm_subcrqs));
	rx_handle_array = (u64 *)((u8 *)(adapter->login_rsp_buf) +
				  be32_to_cpu(adapter->login_rsp_buf->off_rxadd_subcrqs));

	for (i = 0; i < num_tx_pools; i++)
		adapter->tx_scrq[i]->handle = tx_handle_array[i];

	for (i = 0; i < num_rx_pools; i++)
		adapter->rx_scrq[i]->handle = rx_handle_array[i];

	adapter->num_active_tx_scrqs = num_tx_pools;
	adapter->num_active_rx_scrqs = num_rx_pools;
	release_login_rsp_buffer(adapter);
	release_login_buffer(adapter);
	complete(&adapter->init_done);

	return 0;
}

static void handle_request_unmap_rsp(union ibmvnic_crq *crq,
				     struct ibmvnic_adapter *adapter)
{
	struct device *dev = &adapter->vdev->dev;
	long rc;

	rc = crq->request_unmap_rsp.rc.code;
	if (rc)
		dev_err(dev, "Error %ld in REQUEST_UNMAP_RSP\n", rc);
}

static void handle_query_map_rsp(union ibmvnic_crq *crq,
				 struct ibmvnic_adapter *adapter)
{
	struct net_device *netdev = adapter->netdev;
	struct device *dev = &adapter->vdev->dev;
	long rc;

	rc = crq->query_map_rsp.rc.code;
	if (rc) {
		dev_err(dev, "Error %ld in QUERY_MAP_RSP\n", rc);
		return;
	}
	netdev_dbg(netdev, "page_size = %d\ntot_pages = %d\nfree_pages = %d\n",
		   crq->query_map_rsp.page_size, crq->query_map_rsp.tot_pages,
		   crq->query_map_rsp.free_pages);
}

static void handle_query_cap_rsp(union ibmvnic_crq *crq,
				 struct ibmvnic_adapter *adapter)
{
	struct net_device *netdev = adapter->netdev;
	struct device *dev = &adapter->vdev->dev;
	long rc;

	atomic_dec(&adapter->running_cap_crqs);
	netdev_dbg(netdev, "Outstanding queries: %d\n",
		   atomic_read(&adapter->running_cap_crqs));
	rc = crq->query_capability.rc.code;
	if (rc) {
		dev_err(dev, "Error %ld in QUERY_CAP_RSP\n", rc);
		goto out;
	}

	switch (be16_to_cpu(crq->query_capability.capability)) {
	case MIN_TX_QUEUES:
		adapter->min_tx_queues =
		    be64_to_cpu(crq->query_capability.number);
		netdev_dbg(netdev, "min_tx_queues = %lld\n",
			   adapter->min_tx_queues);
		break;
	case MIN_RX_QUEUES:
		adapter->min_rx_queues =
		    be64_to_cpu(crq->query_capability.number);
		netdev_dbg(netdev, "min_rx_queues = %lld\n",
			   adapter->min_rx_queues);
		break;
	case MIN_RX_ADD_QUEUES:
		adapter->min_rx_add_queues =
		    be64_to_cpu(crq->query_capability.number);
		netdev_dbg(netdev, "min_rx_add_queues = %lld\n",
			   adapter->min_rx_add_queues);
		break;
	case MAX_TX_QUEUES:
		adapter->max_tx_queues =
		    be64_to_cpu(crq->query_capability.number);
		netdev_dbg(netdev, "max_tx_queues = %lld\n",
			   adapter->max_tx_queues);
		break;
	case MAX_RX_QUEUES:
		adapter->max_rx_queues =
		    be64_to_cpu(crq->query_capability.number);
		netdev_dbg(netdev, "max_rx_queues = %lld\n",
			   adapter->max_rx_queues);
		break;
	case MAX_RX_ADD_QUEUES:
		adapter->max_rx_add_queues =
		    be64_to_cpu(crq->query_capability.number);
		netdev_dbg(netdev, "max_rx_add_queues = %lld\n",
			   adapter->max_rx_add_queues);
		break;
	case MIN_TX_ENTRIES_PER_SUBCRQ:
		adapter->min_tx_entries_per_subcrq =
		    be64_to_cpu(crq->query_capability.number);
		netdev_dbg(netdev, "min_tx_entries_per_subcrq = %lld\n",
			   adapter->min_tx_entries_per_subcrq);
		break;
	case MIN_RX_ADD_ENTRIES_PER_SUBCRQ:
		adapter->min_rx_add_entries_per_subcrq =
		    be64_to_cpu(crq->query_capability.number);
		netdev_dbg(netdev, "min_rx_add_entrs_per_subcrq = %lld\n",
			   adapter->min_rx_add_entries_per_subcrq);
		break;
	case MAX_TX_ENTRIES_PER_SUBCRQ:
		adapter->max_tx_entries_per_subcrq =
		    be64_to_cpu(crq->query_capability.number);
		netdev_dbg(netdev, "max_tx_entries_per_subcrq = %lld\n",
			   adapter->max_tx_entries_per_subcrq);
		break;
	case MAX_RX_ADD_ENTRIES_PER_SUBCRQ:
		adapter->max_rx_add_entries_per_subcrq =
		    be64_to_cpu(crq->query_capability.number);
		netdev_dbg(netdev, "max_rx_add_entrs_per_subcrq = %lld\n",
			   adapter->max_rx_add_entries_per_subcrq);
		break;
	case TCP_IP_OFFLOAD:
		adapter->tcp_ip_offload =
		    be64_to_cpu(crq->query_capability.number);
		netdev_dbg(netdev, "tcp_ip_offload = %lld\n",
			   adapter->tcp_ip_offload);
		break;
	case PROMISC_SUPPORTED:
		adapter->promisc_supported =
		    be64_to_cpu(crq->query_capability.number);
		netdev_dbg(netdev, "promisc_supported = %lld\n",
			   adapter->promisc_supported);
		break;
	case MIN_MTU:
		adapter->min_mtu = be64_to_cpu(crq->query_capability.number);
		netdev->min_mtu = adapter->min_mtu - ETH_HLEN;
		netdev_dbg(netdev, "min_mtu = %lld\n", adapter->min_mtu);
		break;
	case MAX_MTU:
		adapter->max_mtu = be64_to_cpu(crq->query_capability.number);
		netdev->max_mtu = adapter->max_mtu - ETH_HLEN;
		netdev_dbg(netdev, "max_mtu = %lld\n", adapter->max_mtu);
		break;
	case MAX_MULTICAST_FILTERS:
		adapter->max_multicast_filters =
		    be64_to_cpu(crq->query_capability.number);
		netdev_dbg(netdev, "max_multicast_filters = %lld\n",
			   adapter->max_multicast_filters);
		break;
	case VLAN_HEADER_INSERTION:
		adapter->vlan_header_insertion =
		    be64_to_cpu(crq->query_capability.number);
		if (adapter->vlan_header_insertion)
			netdev->features |= NETIF_F_HW_VLAN_STAG_TX;
		netdev_dbg(netdev, "vlan_header_insertion = %lld\n",
			   adapter->vlan_header_insertion);
		break;
	case RX_VLAN_HEADER_INSERTION:
		adapter->rx_vlan_header_insertion =
		    be64_to_cpu(crq->query_capability.number);
		netdev_dbg(netdev, "rx_vlan_header_insertion = %lld\n",
			   adapter->rx_vlan_header_insertion);
		break;
	case MAX_TX_SG_ENTRIES:
		adapter->max_tx_sg_entries =
		    be64_to_cpu(crq->query_capability.number);
		netdev_dbg(netdev, "max_tx_sg_entries = %lld\n",
			   adapter->max_tx_sg_entries);
		break;
	case RX_SG_SUPPORTED:
		adapter->rx_sg_supported =
		    be64_to_cpu(crq->query_capability.number);
		netdev_dbg(netdev, "rx_sg_supported = %lld\n",
			   adapter->rx_sg_supported);
		break;
	case OPT_TX_COMP_SUB_QUEUES:
		adapter->opt_tx_comp_sub_queues =
		    be64_to_cpu(crq->query_capability.number);
		netdev_dbg(netdev, "opt_tx_comp_sub_queues = %lld\n",
			   adapter->opt_tx_comp_sub_queues);
		break;
	case OPT_RX_COMP_QUEUES:
		adapter->opt_rx_comp_queues =
		    be64_to_cpu(crq->query_capability.number);
		netdev_dbg(netdev, "opt_rx_comp_queues = %lld\n",
			   adapter->opt_rx_comp_queues);
		break;
	case OPT_RX_BUFADD_Q_PER_RX_COMP_Q:
		adapter->opt_rx_bufadd_q_per_rx_comp_q =
		    be64_to_cpu(crq->query_capability.number);
		netdev_dbg(netdev, "opt_rx_bufadd_q_per_rx_comp_q = %lld\n",
			   adapter->opt_rx_bufadd_q_per_rx_comp_q);
		break;
	case OPT_TX_ENTRIES_PER_SUBCRQ:
		adapter->opt_tx_entries_per_subcrq =
		    be64_to_cpu(crq->query_capability.number);
		netdev_dbg(netdev, "opt_tx_entries_per_subcrq = %lld\n",
			   adapter->opt_tx_entries_per_subcrq);
		break;
	case OPT_RXBA_ENTRIES_PER_SUBCRQ:
		adapter->opt_rxba_entries_per_subcrq =
		    be64_to_cpu(crq->query_capability.number);
		netdev_dbg(netdev, "opt_rxba_entries_per_subcrq = %lld\n",
			   adapter->opt_rxba_entries_per_subcrq);
		break;
	case TX_RX_DESC_REQ:
		adapter->tx_rx_desc_req = crq->query_capability.number;
		netdev_dbg(netdev, "tx_rx_desc_req = %llx\n",
			   adapter->tx_rx_desc_req);
		break;

	default:
		netdev_err(netdev, "Got invalid cap rsp %d\n",
			   crq->query_capability.capability);
	}

out:
	if (atomic_read(&adapter->running_cap_crqs) == 0) {
		adapter->wait_capability = false;
		send_request_cap(adapter, 0);
	}
}

static int send_query_phys_parms(struct ibmvnic_adapter *adapter)
{
	union ibmvnic_crq crq;
	int rc;

	memset(&crq, 0, sizeof(crq));
	crq.query_phys_parms.first = IBMVNIC_CRQ_CMD;
	crq.query_phys_parms.cmd = QUERY_PHYS_PARMS;

	mutex_lock(&adapter->fw_lock);
	adapter->fw_done_rc = 0;
	reinit_completion(&adapter->fw_done);

	rc = ibmvnic_send_crq(adapter, &crq);
	if (rc) {
		mutex_unlock(&adapter->fw_lock);
		return rc;
	}

	rc = ibmvnic_wait_for_completion(adapter, &adapter->fw_done, 10000);
	if (rc) {
		mutex_unlock(&adapter->fw_lock);
		return rc;
	}

	mutex_unlock(&adapter->fw_lock);
	return adapter->fw_done_rc ? -EIO : 0;
}

static int handle_query_phys_parms_rsp(union ibmvnic_crq *crq,
				       struct ibmvnic_adapter *adapter)
{
	struct net_device *netdev = adapter->netdev;
	int rc;
	__be32 rspeed = cpu_to_be32(crq->query_phys_parms_rsp.speed);

	rc = crq->query_phys_parms_rsp.rc.code;
	if (rc) {
		netdev_err(netdev, "Error %d in QUERY_PHYS_PARMS\n", rc);
		return rc;
	}
	switch (rspeed) {
	case IBMVNIC_10MBPS:
		adapter->speed = SPEED_10;
		break;
	case IBMVNIC_100MBPS:
		adapter->speed = SPEED_100;
		break;
	case IBMVNIC_1GBPS:
		adapter->speed = SPEED_1000;
		break;
	case IBMVNIC_10GBPS:
		adapter->speed = SPEED_10000;
		break;
	case IBMVNIC_25GBPS:
		adapter->speed = SPEED_25000;
		break;
	case IBMVNIC_40GBPS:
		adapter->speed = SPEED_40000;
		break;
	case IBMVNIC_50GBPS:
		adapter->speed = SPEED_50000;
		break;
	case IBMVNIC_100GBPS:
		adapter->speed = SPEED_100000;
		break;
	case IBMVNIC_200GBPS:
		adapter->speed = SPEED_200000;
		break;
	default:
		if (netif_carrier_ok(netdev))
			netdev_warn(netdev, "Unknown speed 0x%08x\n", rspeed);
		adapter->speed = SPEED_UNKNOWN;
	}
	if (crq->query_phys_parms_rsp.flags1 & IBMVNIC_FULL_DUPLEX)
		adapter->duplex = DUPLEX_FULL;
	else if (crq->query_phys_parms_rsp.flags1 & IBMVNIC_HALF_DUPLEX)
		adapter->duplex = DUPLEX_HALF;
	else
		adapter->duplex = DUPLEX_UNKNOWN;

	return rc;
}

static void ibmvnic_handle_crq(union ibmvnic_crq *crq,
			       struct ibmvnic_adapter *adapter)
{
	struct ibmvnic_generic_crq *gen_crq = &crq->generic;
	struct net_device *netdev = adapter->netdev;
	struct device *dev = &adapter->vdev->dev;
	u64 *u64_crq = (u64 *)crq;
	long rc;

	netdev_dbg(netdev, "Handling CRQ: %016lx %016lx\n",
		   (unsigned long int)cpu_to_be64(u64_crq[0]),
		   (unsigned long int)cpu_to_be64(u64_crq[1]));
	switch (gen_crq->first) {
	case IBMVNIC_CRQ_INIT_RSP:
		switch (gen_crq->cmd) {
		case IBMVNIC_CRQ_INIT:
			dev_info(dev, "Partner initialized\n");
			adapter->from_passive_init = true;
			/* Discard any stale login responses from prev reset.
			 * CHECK: should we clear even on INIT_COMPLETE?
			 */
			adapter->login_pending = false;

			if (!completion_done(&adapter->init_done)) {
				complete(&adapter->init_done);
				adapter->init_done_rc = -EIO;
			}
			rc = ibmvnic_reset(adapter, VNIC_RESET_FAILOVER);
			if (rc && rc != -EBUSY) {
				/* We were unable to schedule the failover
				 * reset either because the adapter was still
				 * probing (eg: during kexec) or we could not
				 * allocate memory. Clear the failover_pending
				 * flag since no one else will. We ignore
				 * EBUSY because it means either FAILOVER reset
				 * is already scheduled or the adapter is
				 * being removed.
				 */
				netdev_err(netdev,
					   "Error %ld scheduling failover reset\n",
					   rc);
				adapter->failover_pending = false;
			}
			break;
		case IBMVNIC_CRQ_INIT_COMPLETE:
			dev_info(dev, "Partner initialization complete\n");
			adapter->crq.active = true;
			send_version_xchg(adapter);
			break;
		default:
			dev_err(dev, "Unknown crq cmd: %d\n", gen_crq->cmd);
		}
		return;
	case IBMVNIC_CRQ_XPORT_EVENT:
		netif_carrier_off(netdev);
		adapter->crq.active = false;
		/* terminate any thread waiting for a response
		 * from the device
		 */
		if (!completion_done(&adapter->fw_done)) {
			adapter->fw_done_rc = -EIO;
			complete(&adapter->fw_done);
		}
		if (!completion_done(&adapter->stats_done))
			complete(&adapter->stats_done);
		if (test_bit(0, &adapter->resetting))
			adapter->force_reset_recovery = true;
		if (gen_crq->cmd == IBMVNIC_PARTITION_MIGRATED) {
			dev_info(dev, "Migrated, re-enabling adapter\n");
			ibmvnic_reset(adapter, VNIC_RESET_MOBILITY);
		} else if (gen_crq->cmd == IBMVNIC_DEVICE_FAILOVER) {
			dev_info(dev, "Backing device failover detected\n");
			adapter->failover_pending = true;
		} else {
			/* The adapter lost the connection */
			dev_err(dev, "Virtual Adapter failed (rc=%d)\n",
				gen_crq->cmd);
			ibmvnic_reset(adapter, VNIC_RESET_FATAL);
		}
		return;
	case IBMVNIC_CRQ_CMD_RSP:
		break;
	default:
		dev_err(dev, "Got an invalid msg type 0x%02x\n",
			gen_crq->first);
		return;
	}

	switch (gen_crq->cmd) {
	case VERSION_EXCHANGE_RSP:
		rc = crq->version_exchange_rsp.rc.code;
		if (rc) {
			dev_err(dev, "Error %ld in VERSION_EXCHG_RSP\n", rc);
			break;
		}
		ibmvnic_version =
			    be16_to_cpu(crq->version_exchange_rsp.version);
		dev_info(dev, "Partner protocol version is %d\n",
			 ibmvnic_version);
		send_query_cap(adapter);
		break;
	case QUERY_CAPABILITY_RSP:
		handle_query_cap_rsp(crq, adapter);
		break;
	case QUERY_MAP_RSP:
		handle_query_map_rsp(crq, adapter);
		break;
	case REQUEST_MAP_RSP:
		adapter->fw_done_rc = crq->request_map_rsp.rc.code;
		complete(&adapter->fw_done);
		break;
	case REQUEST_UNMAP_RSP:
		handle_request_unmap_rsp(crq, adapter);
		break;
	case REQUEST_CAPABILITY_RSP:
		handle_request_cap_rsp(crq, adapter);
		break;
	case LOGIN_RSP:
		netdev_dbg(netdev, "Got Login Response\n");
		handle_login_rsp(crq, adapter);
		break;
	case LOGICAL_LINK_STATE_RSP:
		netdev_dbg(netdev,
			   "Got Logical Link State Response, state: %d rc: %d\n",
			   crq->logical_link_state_rsp.link_state,
			   crq->logical_link_state_rsp.rc.code);
		adapter->logical_link_state =
		    crq->logical_link_state_rsp.link_state;
		adapter->init_done_rc = crq->logical_link_state_rsp.rc.code;
		complete(&adapter->init_done);
		break;
	case LINK_STATE_INDICATION:
		netdev_dbg(netdev, "Got Logical Link State Indication\n");
		adapter->phys_link_state =
		    crq->link_state_indication.phys_link_state;
		adapter->logical_link_state =
		    crq->link_state_indication.logical_link_state;
		if (adapter->phys_link_state && adapter->logical_link_state)
			netif_carrier_on(netdev);
		else
			netif_carrier_off(netdev);
		break;
	case CHANGE_MAC_ADDR_RSP:
		netdev_dbg(netdev, "Got MAC address change Response\n");
		adapter->fw_done_rc = handle_change_mac_rsp(crq, adapter);
		break;
	case ERROR_INDICATION:
		netdev_dbg(netdev, "Got Error Indication\n");
		handle_error_indication(crq, adapter);
		break;
	case REQUEST_STATISTICS_RSP:
		netdev_dbg(netdev, "Got Statistics Response\n");
		complete(&adapter->stats_done);
		break;
	case QUERY_IP_OFFLOAD_RSP:
		netdev_dbg(netdev, "Got Query IP offload Response\n");
		handle_query_ip_offload_rsp(adapter);
		break;
	case MULTICAST_CTRL_RSP:
		netdev_dbg(netdev, "Got multicast control Response\n");
		break;
	case CONTROL_IP_OFFLOAD_RSP:
		netdev_dbg(netdev, "Got Control IP offload Response\n");
		dma_unmap_single(dev, adapter->ip_offload_ctrl_tok,
				 sizeof(adapter->ip_offload_ctrl),
				 DMA_TO_DEVICE);
		complete(&adapter->init_done);
		break;
	case COLLECT_FW_TRACE_RSP:
		netdev_dbg(netdev, "Got Collect firmware trace Response\n");
		complete(&adapter->fw_done);
		break;
	case GET_VPD_SIZE_RSP:
		handle_vpd_size_rsp(crq, adapter);
		break;
	case GET_VPD_RSP:
		handle_vpd_rsp(crq, adapter);
		break;
	case QUERY_PHYS_PARMS_RSP:
		adapter->fw_done_rc = handle_query_phys_parms_rsp(crq, adapter);
		complete(&adapter->fw_done);
		break;
	default:
		netdev_err(netdev, "Got an invalid cmd type 0x%02x\n",
			   gen_crq->cmd);
	}
}

static irqreturn_t ibmvnic_interrupt(int irq, void *instance)
{
	struct ibmvnic_adapter *adapter = instance;

	tasklet_schedule(&adapter->tasklet);
	return IRQ_HANDLED;
}

static void ibmvnic_tasklet(struct tasklet_struct *t)
{
	struct ibmvnic_adapter *adapter = from_tasklet(adapter, t, tasklet);
	struct ibmvnic_crq_queue *queue = &adapter->crq;
	union ibmvnic_crq *crq;
	unsigned long flags;
	bool done = false;

	spin_lock_irqsave(&queue->lock, flags);
	while (!done) {
		/* Pull all the valid messages off the CRQ */
		while ((crq = ibmvnic_next_crq(adapter)) != NULL) {
			/* This barrier makes sure ibmvnic_next_crq()'s
			 * crq->generic.first & IBMVNIC_CRQ_CMD_RSP is loaded
			 * before ibmvnic_handle_crq()'s
			 * switch(gen_crq->first) and switch(gen_crq->cmd).
			 */
			dma_rmb();
			ibmvnic_handle_crq(crq, adapter);
			crq->generic.first = 0;
		}

		/* remain in tasklet until all
		 * capabilities responses are received
		 */
		if (!adapter->wait_capability)
			done = true;
	}
	/* if capabilities CRQ's were sent in this tasklet, the following
	 * tasklet must wait until all responses are received
	 */
	if (atomic_read(&adapter->running_cap_crqs) != 0)
		adapter->wait_capability = true;
	spin_unlock_irqrestore(&queue->lock, flags);
}

static int ibmvnic_reenable_crq_queue(struct ibmvnic_adapter *adapter)
{
	struct vio_dev *vdev = adapter->vdev;
	int rc;

	do {
		rc = plpar_hcall_norets(H_ENABLE_CRQ, vdev->unit_address);
	} while (rc == H_IN_PROGRESS || rc == H_BUSY || H_IS_LONG_BUSY(rc));

	if (rc)
		dev_err(&vdev->dev, "Error enabling adapter (rc=%d)\n", rc);

	return rc;
}

static int ibmvnic_reset_crq(struct ibmvnic_adapter *adapter)
{
	struct ibmvnic_crq_queue *crq = &adapter->crq;
	struct device *dev = &adapter->vdev->dev;
	struct vio_dev *vdev = adapter->vdev;
	int rc;

	/* Close the CRQ */
	do {
		rc = plpar_hcall_norets(H_FREE_CRQ, vdev->unit_address);
	} while (rc == H_BUSY || H_IS_LONG_BUSY(rc));

	/* Clean out the queue */
	if (!crq->msgs)
		return -EINVAL;

	memset(crq->msgs, 0, PAGE_SIZE);
	crq->cur = 0;
	crq->active = false;

	/* And re-open it again */
	rc = plpar_hcall_norets(H_REG_CRQ, vdev->unit_address,
				crq->msg_token, PAGE_SIZE);

	if (rc == H_CLOSED)
		/* Adapter is good, but other end is not ready */
		dev_warn(dev, "Partner adapter not ready\n");
	else if (rc != 0)
		dev_warn(dev, "Couldn't register crq (rc=%d)\n", rc);

	return rc;
}

static void release_crq_queue(struct ibmvnic_adapter *adapter)
{
	struct ibmvnic_crq_queue *crq = &adapter->crq;
	struct vio_dev *vdev = adapter->vdev;
	long rc;

	if (!crq->msgs)
		return;

	netdev_dbg(adapter->netdev, "Releasing CRQ\n");
	free_irq(vdev->irq, adapter);
	tasklet_kill(&adapter->tasklet);
	do {
		rc = plpar_hcall_norets(H_FREE_CRQ, vdev->unit_address);
	} while (rc == H_BUSY || H_IS_LONG_BUSY(rc));

	dma_unmap_single(&vdev->dev, crq->msg_token, PAGE_SIZE,
			 DMA_BIDIRECTIONAL);
	free_page((unsigned long)crq->msgs);
	crq->msgs = NULL;
	crq->active = false;
}

static int init_crq_queue(struct ibmvnic_adapter *adapter)
{
	struct ibmvnic_crq_queue *crq = &adapter->crq;
	struct device *dev = &adapter->vdev->dev;
	struct vio_dev *vdev = adapter->vdev;
	int rc, retrc = -ENOMEM;

	if (crq->msgs)
		return 0;

	crq->msgs = (union ibmvnic_crq *)get_zeroed_page(GFP_KERNEL);
	/* Should we allocate more than one page? */

	if (!crq->msgs)
		return -ENOMEM;

	crq->size = PAGE_SIZE / sizeof(*crq->msgs);
	crq->msg_token = dma_map_single(dev, crq->msgs, PAGE_SIZE,
					DMA_BIDIRECTIONAL);
	if (dma_mapping_error(dev, crq->msg_token))
		goto map_failed;

	rc = plpar_hcall_norets(H_REG_CRQ, vdev->unit_address,
				crq->msg_token, PAGE_SIZE);

	if (rc == H_RESOURCE)
		/* maybe kexecing and resource is busy. try a reset */
		rc = ibmvnic_reset_crq(adapter);
	retrc = rc;

	if (rc == H_CLOSED) {
		dev_warn(dev, "Partner adapter not ready\n");
	} else if (rc) {
		dev_warn(dev, "Error %d opening adapter\n", rc);
		goto reg_crq_failed;
	}

	retrc = 0;

	tasklet_setup(&adapter->tasklet, (void *)ibmvnic_tasklet);

	netdev_dbg(adapter->netdev, "registering irq 0x%x\n", vdev->irq);
	snprintf(crq->name, sizeof(crq->name), "ibmvnic-%x",
		 adapter->vdev->unit_address);
	rc = request_irq(vdev->irq, ibmvnic_interrupt, 0, crq->name, adapter);
	if (rc) {
		dev_err(dev, "Couldn't register irq 0x%x. rc=%d\n",
			vdev->irq, rc);
		goto req_irq_failed;
	}

	rc = vio_enable_interrupts(vdev);
	if (rc) {
		dev_err(dev, "Error %d enabling interrupts\n", rc);
		goto req_irq_failed;
	}

	crq->cur = 0;
	spin_lock_init(&crq->lock);

	return retrc;

req_irq_failed:
	tasklet_kill(&adapter->tasklet);
	do {
		rc = plpar_hcall_norets(H_FREE_CRQ, vdev->unit_address);
	} while (rc == H_BUSY || H_IS_LONG_BUSY(rc));
reg_crq_failed:
	dma_unmap_single(dev, crq->msg_token, PAGE_SIZE, DMA_BIDIRECTIONAL);
map_failed:
	free_page((unsigned long)crq->msgs);
	crq->msgs = NULL;
	return retrc;
}

static int ibmvnic_reset_init(struct ibmvnic_adapter *adapter, bool reset)
{
	struct device *dev = &adapter->vdev->dev;
	unsigned long timeout = msecs_to_jiffies(20000);
	u64 old_num_rx_queues = adapter->req_rx_queues;
	u64 old_num_tx_queues = adapter->req_tx_queues;
	int rc;

	adapter->from_passive_init = false;

	if (reset)
		reinit_completion(&adapter->init_done);

	adapter->init_done_rc = 0;
	rc = ibmvnic_send_crq_init(adapter);
	if (rc) {
		dev_err(dev, "Send crq init failed with error %d\n", rc);
		return rc;
	}

	if (!wait_for_completion_timeout(&adapter->init_done, timeout)) {
		dev_err(dev, "Initialization sequence timed out\n");
		return -1;
	}

	if (adapter->init_done_rc) {
		release_crq_queue(adapter);
		return adapter->init_done_rc;
	}

	if (adapter->from_passive_init) {
		adapter->state = VNIC_OPEN;
		adapter->from_passive_init = false;
		return -1;
	}

	if (reset &&
	    test_bit(0, &adapter->resetting) && !adapter->wait_for_reset &&
	    adapter->reset_reason != VNIC_RESET_MOBILITY) {
		if (adapter->req_rx_queues != old_num_rx_queues ||
		    adapter->req_tx_queues != old_num_tx_queues) {
			release_sub_crqs(adapter, 0);
			rc = init_sub_crqs(adapter);
		} else {
			rc = reset_sub_crq_queues(adapter);
		}
	} else {
		rc = init_sub_crqs(adapter);
	}

	if (rc) {
		dev_err(dev, "Initialization of sub crqs failed\n");
		release_crq_queue(adapter);
		return rc;
	}

	rc = init_sub_crq_irqs(adapter);
	if (rc) {
		dev_err(dev, "Failed to initialize sub crq irqs\n");
		release_crq_queue(adapter);
	}

	return rc;
}

static struct device_attribute dev_attr_failover;

static int ibmvnic_probe(struct vio_dev *dev, const struct vio_device_id *id)
{
	struct ibmvnic_adapter *adapter;
	struct net_device *netdev;
	unsigned char *mac_addr_p;
	int rc;

	dev_dbg(&dev->dev, "entering ibmvnic_probe for UA 0x%x\n",
		dev->unit_address);

	mac_addr_p = (unsigned char *)vio_get_attribute(dev,
							VETH_MAC_ADDR, NULL);
	if (!mac_addr_p) {
		dev_err(&dev->dev,
			"(%s:%3.3d) ERROR: Can't find MAC_ADDR attribute\n",
			__FILE__, __LINE__);
		return 0;
	}

	netdev = alloc_etherdev_mq(sizeof(struct ibmvnic_adapter),
				   IBMVNIC_MAX_QUEUES);
	if (!netdev)
		return -ENOMEM;

	adapter = netdev_priv(netdev);
	adapter->state = VNIC_PROBING;
	dev_set_drvdata(&dev->dev, netdev);
	adapter->vdev = dev;
	adapter->netdev = netdev;
	adapter->login_pending = false;

	ether_addr_copy(adapter->mac_addr, mac_addr_p);
	ether_addr_copy(netdev->dev_addr, adapter->mac_addr);
	netdev->irq = dev->irq;
	netdev->netdev_ops = &ibmvnic_netdev_ops;
	netdev->ethtool_ops = &ibmvnic_ethtool_ops;
	SET_NETDEV_DEV(netdev, &dev->dev);

	spin_lock_init(&adapter->stats_lock);

	INIT_WORK(&adapter->ibmvnic_reset, __ibmvnic_reset);
	INIT_DELAYED_WORK(&adapter->ibmvnic_delayed_reset,
			  __ibmvnic_delayed_reset);
	INIT_LIST_HEAD(&adapter->rwi_list);
	spin_lock_init(&adapter->rwi_lock);
	spin_lock_init(&adapter->state_lock);
	mutex_init(&adapter->fw_lock);
	init_completion(&adapter->init_done);
	init_completion(&adapter->fw_done);
	init_completion(&adapter->reset_done);
	init_completion(&adapter->stats_done);
	clear_bit(0, &adapter->resetting);

	do {
		rc = init_crq_queue(adapter);
		if (rc) {
			dev_err(&dev->dev, "Couldn't initialize crq. rc=%d\n",
				rc);
			goto ibmvnic_init_fail;
		}

		rc = ibmvnic_reset_init(adapter, false);
		if (rc && rc != EAGAIN)
			goto ibmvnic_init_fail;
	} while (rc == EAGAIN);

	rc = init_stats_buffers(adapter);
	if (rc)
		goto ibmvnic_init_fail;

	rc = init_stats_token(adapter);
	if (rc)
		goto ibmvnic_stats_fail;

	netdev->mtu = adapter->req_mtu - ETH_HLEN;
	netdev->min_mtu = adapter->min_mtu - ETH_HLEN;
	netdev->max_mtu = adapter->max_mtu - ETH_HLEN;

	rc = device_create_file(&dev->dev, &dev_attr_failover);
	if (rc)
		goto ibmvnic_dev_file_err;

	netif_carrier_off(netdev);
	rc = register_netdev(netdev);
	if (rc) {
		dev_err(&dev->dev, "failed to register netdev rc=%d\n", rc);
		goto ibmvnic_register_fail;
	}
	dev_info(&dev->dev, "ibmvnic registered\n");

	adapter->state = VNIC_PROBED;

	adapter->wait_for_reset = false;
	adapter->last_reset_time = jiffies;
	return 0;

ibmvnic_register_fail:
	device_remove_file(&dev->dev, &dev_attr_failover);

ibmvnic_dev_file_err:
	release_stats_token(adapter);

ibmvnic_stats_fail:
	release_stats_buffers(adapter);

ibmvnic_init_fail:
	release_sub_crqs(adapter, 1);
	release_crq_queue(adapter);
	mutex_destroy(&adapter->fw_lock);
	free_netdev(netdev);

	return rc;
}

static int ibmvnic_remove(struct vio_dev *dev)
{
	struct net_device *netdev = dev_get_drvdata(&dev->dev);
	struct ibmvnic_adapter *adapter = netdev_priv(netdev);
	unsigned long flags;

	spin_lock_irqsave(&adapter->state_lock, flags);
<<<<<<< HEAD
=======

	/* If ibmvnic_reset() is scheduling a reset, wait for it to
	 * finish. Then, set the state to REMOVING to prevent it from
	 * scheduling any more work and to have reset functions ignore
	 * any resets that have already been scheduled. Drop the lock
	 * after setting state, so __ibmvnic_reset() which is called
	 * from the flush_work() below, can make progress.
	 */
	spin_lock(&adapter->rwi_lock);
>>>>>>> 1ec187ab
	adapter->state = VNIC_REMOVING;
	spin_unlock(&adapter->rwi_lock);

	spin_unlock_irqrestore(&adapter->state_lock, flags);

	flush_work(&adapter->ibmvnic_reset);
	flush_delayed_work(&adapter->ibmvnic_delayed_reset);

	rtnl_lock();
	unregister_netdevice(netdev);

	release_resources(adapter);
	release_sub_crqs(adapter, 1);
	release_crq_queue(adapter);

	release_stats_token(adapter);
	release_stats_buffers(adapter);

	adapter->state = VNIC_REMOVED;

	rtnl_unlock();
	mutex_destroy(&adapter->fw_lock);
	device_remove_file(&dev->dev, &dev_attr_failover);
	free_netdev(netdev);
	dev_set_drvdata(&dev->dev, NULL);

	return 0;
}

static ssize_t failover_store(struct device *dev, struct device_attribute *attr,
			      const char *buf, size_t count)
{
	struct net_device *netdev = dev_get_drvdata(dev);
	struct ibmvnic_adapter *adapter = netdev_priv(netdev);
	unsigned long retbuf[PLPAR_HCALL_BUFSIZE];
	__be64 session_token;
	long rc;

	if (!sysfs_streq(buf, "1"))
		return -EINVAL;

	rc = plpar_hcall(H_VIOCTL, retbuf, adapter->vdev->unit_address,
			 H_GET_SESSION_TOKEN, 0, 0, 0);
	if (rc) {
		netdev_err(netdev, "Couldn't retrieve session token, rc %ld\n",
			   rc);
		return -EINVAL;
	}

	session_token = (__be64)retbuf[0];
	netdev_dbg(netdev, "Initiating client failover, session id %llx\n",
		   be64_to_cpu(session_token));
	rc = plpar_hcall_norets(H_VIOCTL, adapter->vdev->unit_address,
				H_SESSION_ERR_DETECTED, session_token, 0, 0);
	if (rc) {
		netdev_err(netdev, "Client initiated failover failed, rc %ld\n",
			   rc);
		return -EINVAL;
	}

	return count;
}

static DEVICE_ATTR_WO(failover);

static unsigned long ibmvnic_get_desired_dma(struct vio_dev *vdev)
{
	struct net_device *netdev = dev_get_drvdata(&vdev->dev);
	struct ibmvnic_adapter *adapter;
	struct iommu_table *tbl;
	unsigned long ret = 0;
	int i;

	tbl = get_iommu_table_base(&vdev->dev);

	/* netdev inits at probe time along with the structures we need below*/
	if (!netdev)
		return IOMMU_PAGE_ALIGN(IBMVNIC_IO_ENTITLEMENT_DEFAULT, tbl);

	adapter = netdev_priv(netdev);

	ret += PAGE_SIZE; /* the crq message queue */
	ret += IOMMU_PAGE_ALIGN(sizeof(struct ibmvnic_statistics), tbl);

	for (i = 0; i < adapter->req_tx_queues + adapter->req_rx_queues; i++)
		ret += 4 * PAGE_SIZE; /* the scrq message queue */

	for (i = 0; i < adapter->num_active_rx_pools; i++)
		ret += adapter->rx_pool[i].size *
		    IOMMU_PAGE_ALIGN(adapter->rx_pool[i].buff_size, tbl);

	return ret;
}

static int ibmvnic_resume(struct device *dev)
{
	struct net_device *netdev = dev_get_drvdata(dev);
	struct ibmvnic_adapter *adapter = netdev_priv(netdev);

	if (adapter->state != VNIC_OPEN)
		return 0;

	tasklet_schedule(&adapter->tasklet);

	return 0;
}

static const struct vio_device_id ibmvnic_device_table[] = {
	{"network", "IBM,vnic"},
	{"", "" }
};
MODULE_DEVICE_TABLE(vio, ibmvnic_device_table);

static const struct dev_pm_ops ibmvnic_pm_ops = {
	.resume = ibmvnic_resume
};

static struct vio_driver ibmvnic_driver = {
	.id_table       = ibmvnic_device_table,
	.probe          = ibmvnic_probe,
	.remove         = ibmvnic_remove,
	.get_desired_dma = ibmvnic_get_desired_dma,
	.name		= ibmvnic_driver_name,
	.pm		= &ibmvnic_pm_ops,
};

/* module functions */
static int __init ibmvnic_module_init(void)
{
	pr_info("%s: %s %s\n", ibmvnic_driver_name, ibmvnic_driver_string,
		IBMVNIC_DRIVER_VERSION);

	return vio_register_driver(&ibmvnic_driver);
}

static void __exit ibmvnic_module_exit(void)
{
	vio_unregister_driver(&ibmvnic_driver);
}

module_init(ibmvnic_module_init);
module_exit(ibmvnic_module_exit);<|MERGE_RESOLUTION|>--- conflicted
+++ resolved
@@ -5370,8 +5370,6 @@
 	unsigned long flags;
 
 	spin_lock_irqsave(&adapter->state_lock, flags);
-<<<<<<< HEAD
-=======
 
 	/* If ibmvnic_reset() is scheduling a reset, wait for it to
 	 * finish. Then, set the state to REMOVING to prevent it from
@@ -5381,7 +5379,6 @@
 	 * from the flush_work() below, can make progress.
 	 */
 	spin_lock(&adapter->rwi_lock);
->>>>>>> 1ec187ab
 	adapter->state = VNIC_REMOVING;
 	spin_unlock(&adapter->rwi_lock);
 
