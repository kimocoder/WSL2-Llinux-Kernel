// SPDX-License-Identifier: (GPL-2.0-only OR BSD-2-Clause)
/* Copyright (C) 2015-2018 Netronome Systems, Inc. */

/*
 * nfp_net_ethtool.c
 * Netronome network device driver: ethtool support
 * Authors: Jakub Kicinski <jakub.kicinski@netronome.com>
 *          Jason McMullan <jason.mcmullan@netronome.com>
 *          Rolf Neugebauer <rolf.neugebauer@netronome.com>
 *          Brad Petrus <brad.petrus@netronome.com>
 */

#include <linux/bitfield.h>
#include <linux/kernel.h>
#include <linux/netdevice.h>
#include <linux/etherdevice.h>
#include <linux/interrupt.h>
#include <linux/pci.h>
#include <linux/ethtool.h>
#include <linux/firmware.h>
#include <linux/sfp.h>

#include "nfpcore/nfp.h"
#include "nfpcore/nfp_nsp.h"
#include "nfp_app.h"
#include "nfp_main.h"
#include "nfp_net_ctrl.h"
#include "nfp_net.h"
#include "nfp_port.h"

struct nfp_et_stat {
	char name[ETH_GSTRING_LEN];
	int off;
};

static const struct nfp_et_stat nfp_net_et_stats[] = {
	/* Stats from the device */
	{ "dev_rx_discards",	NFP_NET_CFG_STATS_RX_DISCARDS },
	{ "dev_rx_errors",	NFP_NET_CFG_STATS_RX_ERRORS },
	{ "dev_rx_bytes",	NFP_NET_CFG_STATS_RX_OCTETS },
	{ "dev_rx_uc_bytes",	NFP_NET_CFG_STATS_RX_UC_OCTETS },
	{ "dev_rx_mc_bytes",	NFP_NET_CFG_STATS_RX_MC_OCTETS },
	{ "dev_rx_bc_bytes",	NFP_NET_CFG_STATS_RX_BC_OCTETS },
	{ "dev_rx_pkts",	NFP_NET_CFG_STATS_RX_FRAMES },
	{ "dev_rx_mc_pkts",	NFP_NET_CFG_STATS_RX_MC_FRAMES },
	{ "dev_rx_bc_pkts",	NFP_NET_CFG_STATS_RX_BC_FRAMES },

	{ "dev_tx_discards",	NFP_NET_CFG_STATS_TX_DISCARDS },
	{ "dev_tx_errors",	NFP_NET_CFG_STATS_TX_ERRORS },
	{ "dev_tx_bytes",	NFP_NET_CFG_STATS_TX_OCTETS },
	{ "dev_tx_uc_bytes",	NFP_NET_CFG_STATS_TX_UC_OCTETS },
	{ "dev_tx_mc_bytes",	NFP_NET_CFG_STATS_TX_MC_OCTETS },
	{ "dev_tx_bc_bytes",	NFP_NET_CFG_STATS_TX_BC_OCTETS },
	{ "dev_tx_pkts",	NFP_NET_CFG_STATS_TX_FRAMES },
	{ "dev_tx_mc_pkts",	NFP_NET_CFG_STATS_TX_MC_FRAMES },
	{ "dev_tx_bc_pkts",	NFP_NET_CFG_STATS_TX_BC_FRAMES },

	{ "bpf_pass_pkts",	NFP_NET_CFG_STATS_APP0_FRAMES },
	{ "bpf_pass_bytes",	NFP_NET_CFG_STATS_APP0_BYTES },
	/* see comments in outro functions in nfp_bpf_jit.c to find out
	 * how different BPF modes use app-specific counters
	 */
	{ "bpf_app1_pkts",	NFP_NET_CFG_STATS_APP1_FRAMES },
	{ "bpf_app1_bytes",	NFP_NET_CFG_STATS_APP1_BYTES },
	{ "bpf_app2_pkts",	NFP_NET_CFG_STATS_APP2_FRAMES },
	{ "bpf_app2_bytes",	NFP_NET_CFG_STATS_APP2_BYTES },
	{ "bpf_app3_pkts",	NFP_NET_CFG_STATS_APP3_FRAMES },
	{ "bpf_app3_bytes",	NFP_NET_CFG_STATS_APP3_BYTES },
};

static const struct nfp_et_stat nfp_mac_et_stats[] = {
	{ "rx_octets",			NFP_MAC_STATS_RX_IN_OCTETS, },
	{ "rx_frame_too_long_errors",
			NFP_MAC_STATS_RX_FRAME_TOO_LONG_ERRORS, },
	{ "rx_range_length_errors",	NFP_MAC_STATS_RX_RANGE_LENGTH_ERRORS, },
	{ "rx_vlan_received_ok",	NFP_MAC_STATS_RX_VLAN_RECEIVED_OK, },
	{ "rx_errors",			NFP_MAC_STATS_RX_IN_ERRORS, },
	{ "rx_broadcast_pkts",		NFP_MAC_STATS_RX_IN_BROADCAST_PKTS, },
	{ "rx_drop_events",		NFP_MAC_STATS_RX_DROP_EVENTS, },
	{ "rx_alignment_errors",	NFP_MAC_STATS_RX_ALIGNMENT_ERRORS, },
	{ "rx_pause_mac_ctrl_frames",
			NFP_MAC_STATS_RX_PAUSE_MAC_CTRL_FRAMES, },
	{ "rx_frames_received_ok",	NFP_MAC_STATS_RX_FRAMES_RECEIVED_OK, },
	{ "rx_frame_check_sequence_errors",
			NFP_MAC_STATS_RX_FRAME_CHECK_SEQUENCE_ERRORS, },
	{ "rx_unicast_pkts",		NFP_MAC_STATS_RX_UNICAST_PKTS, },
	{ "rx_multicast_pkts",		NFP_MAC_STATS_RX_MULTICAST_PKTS, },
	{ "rx_pkts",			NFP_MAC_STATS_RX_PKTS, },
	{ "rx_undersize_pkts",		NFP_MAC_STATS_RX_UNDERSIZE_PKTS, },
	{ "rx_pkts_64_octets",		NFP_MAC_STATS_RX_PKTS_64_OCTETS, },
	{ "rx_pkts_65_to_127_octets",
			NFP_MAC_STATS_RX_PKTS_65_TO_127_OCTETS, },
	{ "rx_pkts_128_to_255_octets",
			NFP_MAC_STATS_RX_PKTS_128_TO_255_OCTETS, },
	{ "rx_pkts_256_to_511_octets",
			NFP_MAC_STATS_RX_PKTS_256_TO_511_OCTETS, },
	{ "rx_pkts_512_to_1023_octets",
			NFP_MAC_STATS_RX_PKTS_512_TO_1023_OCTETS, },
	{ "rx_pkts_1024_to_1518_octets",
			NFP_MAC_STATS_RX_PKTS_1024_TO_1518_OCTETS, },
	{ "rx_pkts_1519_to_max_octets",
			NFP_MAC_STATS_RX_PKTS_1519_TO_MAX_OCTETS, },
	{ "rx_jabbers",			NFP_MAC_STATS_RX_JABBERS, },
	{ "rx_fragments",		NFP_MAC_STATS_RX_FRAGMENTS, },
	{ "rx_oversize_pkts",		NFP_MAC_STATS_RX_OVERSIZE_PKTS, },
	{ "rx_pause_frames_class0",	NFP_MAC_STATS_RX_PAUSE_FRAMES_CLASS0, },
	{ "rx_pause_frames_class1",	NFP_MAC_STATS_RX_PAUSE_FRAMES_CLASS1, },
	{ "rx_pause_frames_class2",	NFP_MAC_STATS_RX_PAUSE_FRAMES_CLASS2, },
	{ "rx_pause_frames_class3",	NFP_MAC_STATS_RX_PAUSE_FRAMES_CLASS3, },
	{ "rx_pause_frames_class4",	NFP_MAC_STATS_RX_PAUSE_FRAMES_CLASS4, },
	{ "rx_pause_frames_class5",	NFP_MAC_STATS_RX_PAUSE_FRAMES_CLASS5, },
	{ "rx_pause_frames_class6",	NFP_MAC_STATS_RX_PAUSE_FRAMES_CLASS6, },
	{ "rx_pause_frames_class7",	NFP_MAC_STATS_RX_PAUSE_FRAMES_CLASS7, },
	{ "rx_mac_ctrl_frames_received",
			NFP_MAC_STATS_RX_MAC_CTRL_FRAMES_RECEIVED, },
	{ "rx_mac_head_drop",		NFP_MAC_STATS_RX_MAC_HEAD_DROP, },
	{ "tx_queue_drop",		NFP_MAC_STATS_TX_QUEUE_DROP, },
	{ "tx_octets",			NFP_MAC_STATS_TX_OUT_OCTETS, },
	{ "tx_vlan_transmitted_ok",	NFP_MAC_STATS_TX_VLAN_TRANSMITTED_OK, },
	{ "tx_errors",			NFP_MAC_STATS_TX_OUT_ERRORS, },
	{ "tx_broadcast_pkts",		NFP_MAC_STATS_TX_BROADCAST_PKTS, },
	{ "tx_pause_mac_ctrl_frames",
			NFP_MAC_STATS_TX_PAUSE_MAC_CTRL_FRAMES, },
	{ "tx_frames_transmitted_ok",
			NFP_MAC_STATS_TX_FRAMES_TRANSMITTED_OK, },
	{ "tx_unicast_pkts",		NFP_MAC_STATS_TX_UNICAST_PKTS, },
	{ "tx_multicast_pkts",		NFP_MAC_STATS_TX_MULTICAST_PKTS, },
	{ "tx_pkts_64_octets",		NFP_MAC_STATS_TX_PKTS_64_OCTETS, },
	{ "tx_pkts_65_to_127_octets",
			NFP_MAC_STATS_TX_PKTS_65_TO_127_OCTETS, },
	{ "tx_pkts_128_to_255_octets",
			NFP_MAC_STATS_TX_PKTS_128_TO_255_OCTETS, },
	{ "tx_pkts_256_to_511_octets",
			NFP_MAC_STATS_TX_PKTS_256_TO_511_OCTETS, },
	{ "tx_pkts_512_to_1023_octets",
			NFP_MAC_STATS_TX_PKTS_512_TO_1023_OCTETS, },
	{ "tx_pkts_1024_to_1518_octets",
			NFP_MAC_STATS_TX_PKTS_1024_TO_1518_OCTETS, },
	{ "tx_pkts_1519_to_max_octets",
			NFP_MAC_STATS_TX_PKTS_1519_TO_MAX_OCTETS, },
	{ "tx_pause_frames_class0",	NFP_MAC_STATS_TX_PAUSE_FRAMES_CLASS0, },
	{ "tx_pause_frames_class1",	NFP_MAC_STATS_TX_PAUSE_FRAMES_CLASS1, },
	{ "tx_pause_frames_class2",	NFP_MAC_STATS_TX_PAUSE_FRAMES_CLASS2, },
	{ "tx_pause_frames_class3",	NFP_MAC_STATS_TX_PAUSE_FRAMES_CLASS3, },
	{ "tx_pause_frames_class4",	NFP_MAC_STATS_TX_PAUSE_FRAMES_CLASS4, },
	{ "tx_pause_frames_class5",	NFP_MAC_STATS_TX_PAUSE_FRAMES_CLASS5, },
	{ "tx_pause_frames_class6",	NFP_MAC_STATS_TX_PAUSE_FRAMES_CLASS6, },
	{ "tx_pause_frames_class7",	NFP_MAC_STATS_TX_PAUSE_FRAMES_CLASS7, },
};

static const char nfp_tlv_stat_names[][ETH_GSTRING_LEN] = {
	[1]	= "dev_rx_discards",
	[2]	= "dev_rx_errors",
	[3]	= "dev_rx_bytes",
	[4]	= "dev_rx_uc_bytes",
	[5]	= "dev_rx_mc_bytes",
	[6]	= "dev_rx_bc_bytes",
	[7]	= "dev_rx_pkts",
	[8]	= "dev_rx_mc_pkts",
	[9]	= "dev_rx_bc_pkts",

	[10]	= "dev_tx_discards",
	[11]	= "dev_tx_errors",
	[12]	= "dev_tx_bytes",
	[13]	= "dev_tx_uc_bytes",
	[14]	= "dev_tx_mc_bytes",
	[15]	= "dev_tx_bc_bytes",
	[16]	= "dev_tx_pkts",
	[17]	= "dev_tx_mc_pkts",
	[18]	= "dev_tx_bc_pkts",
};

#define NN_ET_GLOBAL_STATS_LEN ARRAY_SIZE(nfp_net_et_stats)
#define NN_ET_SWITCH_STATS_LEN 9
#define NN_RVEC_GATHER_STATS	13
#define NN_RVEC_PER_Q_STATS	3
#define NN_CTRL_PATH_STATS	4

#define SFP_SFF_REV_COMPLIANCE	1

static void nfp_net_get_nspinfo(struct nfp_app *app, char *version)
{
	struct nfp_nsp *nsp;

	if (!app)
		return;

	nsp = nfp_nsp_open(app->cpp);
	if (IS_ERR(nsp))
		return;

	snprintf(version, ETHTOOL_FWVERS_LEN, "%hu.%hu",
		 nfp_nsp_get_abi_ver_major(nsp),
		 nfp_nsp_get_abi_ver_minor(nsp));

	nfp_nsp_close(nsp);
}

static void
nfp_get_drvinfo(struct nfp_app *app, struct pci_dev *pdev,
		const char *vnic_version, struct ethtool_drvinfo *drvinfo)
{
	char nsp_version[ETHTOOL_FWVERS_LEN] = {};

	strlcpy(drvinfo->driver, pdev->driver->name, sizeof(drvinfo->driver));
	nfp_net_get_nspinfo(app, nsp_version);
	snprintf(drvinfo->fw_version, sizeof(drvinfo->fw_version),
		 "%s %s %s %s", vnic_version, nsp_version,
		 nfp_app_mip_name(app), nfp_app_name(app));
}

static void
nfp_net_get_drvinfo(struct net_device *netdev, struct ethtool_drvinfo *drvinfo)
{
	char vnic_version[ETHTOOL_FWVERS_LEN] = {};
	struct nfp_net *nn = netdev_priv(netdev);

	snprintf(vnic_version, sizeof(vnic_version), "%d.%d.%d.%d",
		 nn->fw_ver.resv, nn->fw_ver.class,
		 nn->fw_ver.major, nn->fw_ver.minor);
	strlcpy(drvinfo->bus_info, pci_name(nn->pdev),
		sizeof(drvinfo->bus_info));

	nfp_get_drvinfo(nn->app, nn->pdev, vnic_version, drvinfo);
}

static void
nfp_app_get_drvinfo(struct net_device *netdev, struct ethtool_drvinfo *drvinfo)
{
	struct nfp_app *app = nfp_app_from_netdev(netdev);

	strlcpy(drvinfo->bus_info, pci_name(app->pdev),
		sizeof(drvinfo->bus_info));
	nfp_get_drvinfo(app, app->pdev, "*", drvinfo);
}

static void
nfp_net_set_fec_link_mode(struct nfp_eth_table_port *eth_port,
			  struct ethtool_link_ksettings *c)
{
	unsigned int modes;

	ethtool_link_ksettings_add_link_mode(c, supported, FEC_NONE);
	if (!nfp_eth_can_support_fec(eth_port)) {
		ethtool_link_ksettings_add_link_mode(c, advertising, FEC_NONE);
		return;
	}

	modes = nfp_eth_supported_fec_modes(eth_port);
	if (modes & NFP_FEC_BASER) {
		ethtool_link_ksettings_add_link_mode(c, supported, FEC_BASER);
		ethtool_link_ksettings_add_link_mode(c, advertising, FEC_BASER);
	}

	if (modes & NFP_FEC_REED_SOLOMON) {
		ethtool_link_ksettings_add_link_mode(c, supported, FEC_RS);
		ethtool_link_ksettings_add_link_mode(c, advertising, FEC_RS);
	}
}

/**
 * nfp_net_get_link_ksettings - Get Link Speed settings
 * @netdev:	network interface device structure
 * @cmd:	ethtool command
 *
 * Reports speed settings based on info in the BAR provided by the fw.
 */
static int
nfp_net_get_link_ksettings(struct net_device *netdev,
			   struct ethtool_link_ksettings *cmd)
{
	static const u32 ls_to_ethtool[] = {
		[NFP_NET_CFG_STS_LINK_RATE_UNSUPPORTED]	= 0,
		[NFP_NET_CFG_STS_LINK_RATE_UNKNOWN]	= SPEED_UNKNOWN,
		[NFP_NET_CFG_STS_LINK_RATE_1G]		= SPEED_1000,
		[NFP_NET_CFG_STS_LINK_RATE_10G]		= SPEED_10000,
		[NFP_NET_CFG_STS_LINK_RATE_25G]		= SPEED_25000,
		[NFP_NET_CFG_STS_LINK_RATE_40G]		= SPEED_40000,
		[NFP_NET_CFG_STS_LINK_RATE_50G]		= SPEED_50000,
		[NFP_NET_CFG_STS_LINK_RATE_100G]	= SPEED_100000,
	};
	struct nfp_eth_table_port *eth_port;
	struct nfp_port *port;
	struct nfp_net *nn;
	u32 sts, ls;

	/* Init to unknowns */
	ethtool_link_ksettings_add_link_mode(cmd, supported, FIBRE);
	cmd->base.port = PORT_OTHER;
	cmd->base.speed = SPEED_UNKNOWN;
	cmd->base.duplex = DUPLEX_UNKNOWN;

	port = nfp_port_from_netdev(netdev);
	eth_port = nfp_port_get_eth_port(port);
	if (eth_port) {
		ethtool_link_ksettings_add_link_mode(cmd, supported, Pause);
		ethtool_link_ksettings_add_link_mode(cmd, advertising, Pause);
		cmd->base.autoneg = eth_port->aneg != NFP_ANEG_DISABLED ?
			AUTONEG_ENABLE : AUTONEG_DISABLE;
		nfp_net_set_fec_link_mode(eth_port, cmd);
	}

	if (!netif_carrier_ok(netdev))
		return 0;

	/* Use link speed from ETH table if available, otherwise try the BAR */
	if (eth_port) {
		cmd->base.port = eth_port->port_type;
		cmd->base.speed = eth_port->speed;
		cmd->base.duplex = DUPLEX_FULL;
		return 0;
	}

	if (!nfp_netdev_is_nfp_net(netdev))
		return -EOPNOTSUPP;
	nn = netdev_priv(netdev);

	sts = nn_readl(nn, NFP_NET_CFG_STS);

	ls = FIELD_GET(NFP_NET_CFG_STS_LINK_RATE, sts);
	if (ls == NFP_NET_CFG_STS_LINK_RATE_UNSUPPORTED)
		return -EOPNOTSUPP;

	if (ls == NFP_NET_CFG_STS_LINK_RATE_UNKNOWN ||
	    ls >= ARRAY_SIZE(ls_to_ethtool))
		return 0;

	cmd->base.speed = ls_to_ethtool[ls];
	cmd->base.duplex = DUPLEX_FULL;

	return 0;
}

static int
nfp_net_set_link_ksettings(struct net_device *netdev,
			   const struct ethtool_link_ksettings *cmd)
{
	struct nfp_eth_table_port *eth_port;
	struct nfp_port *port;
	struct nfp_nsp *nsp;
	int err;

	port = nfp_port_from_netdev(netdev);
	eth_port = __nfp_port_get_eth_port(port);
	if (!eth_port)
		return -EOPNOTSUPP;

	if (netif_running(netdev)) {
		netdev_warn(netdev, "Changing settings not allowed on an active interface. It may cause the port to be disabled until driver reload.\n");
		return -EBUSY;
	}

	nsp = nfp_eth_config_start(port->app->cpp, eth_port->index);
	if (IS_ERR(nsp))
		return PTR_ERR(nsp);

	err = __nfp_eth_set_aneg(nsp, cmd->base.autoneg == AUTONEG_ENABLE ?
				 NFP_ANEG_AUTO : NFP_ANEG_DISABLED);
	if (err)
		goto err_bad_set;
	if (cmd->base.speed != SPEED_UNKNOWN) {
		u32 speed = cmd->base.speed / eth_port->lanes;

		err = __nfp_eth_set_speed(nsp, speed);
		if (err)
			goto err_bad_set;
	}

	err = nfp_eth_config_commit_end(nsp);
	if (err > 0)
		return 0; /* no change */

	nfp_net_refresh_port_table(port);

	return err;

err_bad_set:
	nfp_eth_config_cleanup_end(nsp);
	return err;
}

static void nfp_net_get_ringparam(struct net_device *netdev,
				  struct ethtool_ringparam *ring)
{
	struct nfp_net *nn = netdev_priv(netdev);

	ring->rx_max_pending = NFP_NET_MAX_RX_DESCS;
	ring->tx_max_pending = NFP_NET_MAX_TX_DESCS;
	ring->rx_pending = nn->dp.rxd_cnt;
	ring->tx_pending = nn->dp.txd_cnt;
}

static int nfp_net_set_ring_size(struct nfp_net *nn, u32 rxd_cnt, u32 txd_cnt)
{
	struct nfp_net_dp *dp;

	dp = nfp_net_clone_dp(nn);
	if (!dp)
		return -ENOMEM;

	dp->rxd_cnt = rxd_cnt;
	dp->txd_cnt = txd_cnt;

	return nfp_net_ring_reconfig(nn, dp, NULL);
}

static int nfp_net_set_ringparam(struct net_device *netdev,
				 struct ethtool_ringparam *ring)
{
	struct nfp_net *nn = netdev_priv(netdev);
	u32 rxd_cnt, txd_cnt;

	/* We don't have separate queues/rings for small/large frames. */
	if (ring->rx_mini_pending || ring->rx_jumbo_pending)
		return -EINVAL;

	/* Round up to supported values */
	rxd_cnt = roundup_pow_of_two(ring->rx_pending);
	txd_cnt = roundup_pow_of_two(ring->tx_pending);

	if (rxd_cnt < NFP_NET_MIN_RX_DESCS || rxd_cnt > NFP_NET_MAX_RX_DESCS ||
	    txd_cnt < NFP_NET_MIN_TX_DESCS || txd_cnt > NFP_NET_MAX_TX_DESCS)
		return -EINVAL;

	if (nn->dp.rxd_cnt == rxd_cnt && nn->dp.txd_cnt == txd_cnt)
		return 0;

	nn_dbg(nn, "Change ring size: RxQ %u->%u, TxQ %u->%u\n",
	       nn->dp.rxd_cnt, rxd_cnt, nn->dp.txd_cnt, txd_cnt);

	return nfp_net_set_ring_size(nn, rxd_cnt, txd_cnt);
}

static unsigned int nfp_vnic_get_sw_stats_count(struct net_device *netdev)
{
	struct nfp_net *nn = netdev_priv(netdev);

	return NN_RVEC_GATHER_STATS + nn->max_r_vecs * NN_RVEC_PER_Q_STATS +
		NN_CTRL_PATH_STATS;
}

static u8 *nfp_vnic_get_sw_stats_strings(struct net_device *netdev, u8 *data)
{
	struct nfp_net *nn = netdev_priv(netdev);
	int i;

	for (i = 0; i < nn->max_r_vecs; i++) {
		ethtool_sprintf(&data, "rvec_%u_rx_pkts", i);
		ethtool_sprintf(&data, "rvec_%u_tx_pkts", i);
		ethtool_sprintf(&data, "rvec_%u_tx_busy", i);
	}

	ethtool_sprintf(&data, "hw_rx_csum_ok");
	ethtool_sprintf(&data, "hw_rx_csum_inner_ok");
	ethtool_sprintf(&data, "hw_rx_csum_complete");
	ethtool_sprintf(&data, "hw_rx_csum_err");
	ethtool_sprintf(&data, "rx_replace_buf_alloc_fail");
	ethtool_sprintf(&data, "rx_tls_decrypted_packets");
	ethtool_sprintf(&data, "hw_tx_csum");
	ethtool_sprintf(&data, "hw_tx_inner_csum");
	ethtool_sprintf(&data, "tx_gather");
	ethtool_sprintf(&data, "tx_lso");
	ethtool_sprintf(&data, "tx_tls_encrypted_packets");
	ethtool_sprintf(&data, "tx_tls_ooo");
	ethtool_sprintf(&data, "tx_tls_drop_no_sync_data");

	ethtool_sprintf(&data, "hw_tls_no_space");
	ethtool_sprintf(&data, "rx_tls_resync_req_ok");
	ethtool_sprintf(&data, "rx_tls_resync_req_ign");
	ethtool_sprintf(&data, "rx_tls_resync_sent");

	return data;
}

static u64 *nfp_vnic_get_sw_stats(struct net_device *netdev, u64 *data)
{
	u64 gathered_stats[NN_RVEC_GATHER_STATS] = {};
	struct nfp_net *nn = netdev_priv(netdev);
	u64 tmp[NN_RVEC_GATHER_STATS];
	unsigned int i, j;

	for (i = 0; i < nn->max_r_vecs; i++) {
		unsigned int start;

		do {
			start = u64_stats_fetch_begin_irq(&nn->r_vecs[i].rx_sync);
			data[0] = nn->r_vecs[i].rx_pkts;
			tmp[0] = nn->r_vecs[i].hw_csum_rx_ok;
			tmp[1] = nn->r_vecs[i].hw_csum_rx_inner_ok;
			tmp[2] = nn->r_vecs[i].hw_csum_rx_complete;
			tmp[3] = nn->r_vecs[i].hw_csum_rx_error;
			tmp[4] = nn->r_vecs[i].rx_replace_buf_alloc_fail;
			tmp[5] = nn->r_vecs[i].hw_tls_rx;
		} while (u64_stats_fetch_retry_irq(&nn->r_vecs[i].rx_sync, start));

		do {
			start = u64_stats_fetch_begin_irq(&nn->r_vecs[i].tx_sync);
			data[1] = nn->r_vecs[i].tx_pkts;
			data[2] = nn->r_vecs[i].tx_busy;
			tmp[6] = nn->r_vecs[i].hw_csum_tx;
			tmp[7] = nn->r_vecs[i].hw_csum_tx_inner;
			tmp[8] = nn->r_vecs[i].tx_gather;
			tmp[9] = nn->r_vecs[i].tx_lso;
			tmp[10] = nn->r_vecs[i].hw_tls_tx;
			tmp[11] = nn->r_vecs[i].tls_tx_fallback;
			tmp[12] = nn->r_vecs[i].tls_tx_no_fallback;
		} while (u64_stats_fetch_retry_irq(&nn->r_vecs[i].tx_sync, start));

		data += NN_RVEC_PER_Q_STATS;

		for (j = 0; j < NN_RVEC_GATHER_STATS; j++)
			gathered_stats[j] += tmp[j];
	}

	for (j = 0; j < NN_RVEC_GATHER_STATS; j++)
		*data++ = gathered_stats[j];

	*data++ = atomic_read(&nn->ktls_no_space);
	*data++ = atomic_read(&nn->ktls_rx_resync_req);
	*data++ = atomic_read(&nn->ktls_rx_resync_ign);
	*data++ = atomic_read(&nn->ktls_rx_resync_sent);

	return data;
}

static unsigned int nfp_vnic_get_hw_stats_count(unsigned int num_vecs)
{
	return NN_ET_GLOBAL_STATS_LEN + num_vecs * 4;
}

static u8 *
nfp_vnic_get_hw_stats_strings(u8 *data, unsigned int num_vecs, bool repr)
{
	int swap_off, i;

	BUILD_BUG_ON(NN_ET_GLOBAL_STATS_LEN < NN_ET_SWITCH_STATS_LEN * 2);
	/* If repr is true first add SWITCH_STATS_LEN and then subtract it
	 * effectively swapping the RX and TX statistics (giving us the RX
	 * and TX from perspective of the switch).
	 */
	swap_off = repr * NN_ET_SWITCH_STATS_LEN;

	for (i = 0; i < NN_ET_SWITCH_STATS_LEN; i++)
		ethtool_sprintf(&data, nfp_net_et_stats[i + swap_off].name);

	for (i = NN_ET_SWITCH_STATS_LEN; i < NN_ET_SWITCH_STATS_LEN * 2; i++)
		ethtool_sprintf(&data, nfp_net_et_stats[i - swap_off].name);

	for (i = NN_ET_SWITCH_STATS_LEN * 2; i < NN_ET_GLOBAL_STATS_LEN; i++)
		ethtool_sprintf(&data, nfp_net_et_stats[i].name);

	for (i = 0; i < num_vecs; i++) {
		ethtool_sprintf(&data, "rxq_%u_pkts", i);
		ethtool_sprintf(&data, "rxq_%u_bytes", i);
		ethtool_sprintf(&data, "txq_%u_pkts", i);
		ethtool_sprintf(&data, "txq_%u_bytes", i);
	}

	return data;
}

static u64 *
nfp_vnic_get_hw_stats(u64 *data, u8 __iomem *mem, unsigned int num_vecs)
{
	unsigned int i;

	for (i = 0; i < NN_ET_GLOBAL_STATS_LEN; i++)
		*data++ = readq(mem + nfp_net_et_stats[i].off);

	for (i = 0; i < num_vecs; i++) {
		*data++ = readq(mem + NFP_NET_CFG_RXR_STATS(i));
		*data++ = readq(mem + NFP_NET_CFG_RXR_STATS(i) + 8);
		*data++ = readq(mem + NFP_NET_CFG_TXR_STATS(i));
		*data++ = readq(mem + NFP_NET_CFG_TXR_STATS(i) + 8);
	}

	return data;
}

static unsigned int nfp_vnic_get_tlv_stats_count(struct nfp_net *nn)
{
	return nn->tlv_caps.vnic_stats_cnt + nn->max_r_vecs * 4;
}

static u8 *nfp_vnic_get_tlv_stats_strings(struct nfp_net *nn, u8 *data)
{
	unsigned int i, id;
	u8 __iomem *mem;
	u64 id_word = 0;

	mem = nn->dp.ctrl_bar + nn->tlv_caps.vnic_stats_off;
	for (i = 0; i < nn->tlv_caps.vnic_stats_cnt; i++) {
		if (!(i % 4))
			id_word = readq(mem + i * 2);

		id = (u16)id_word;
		id_word >>= 16;

		if (id < ARRAY_SIZE(nfp_tlv_stat_names) &&
		    nfp_tlv_stat_names[id][0]) {
			memcpy(data, nfp_tlv_stat_names[id], ETH_GSTRING_LEN);
			data += ETH_GSTRING_LEN;
		} else {
			ethtool_sprintf(&data, "dev_unknown_stat%u", id);
		}
	}

	for (i = 0; i < nn->max_r_vecs; i++) {
		ethtool_sprintf(&data, "rxq_%u_pkts", i);
		ethtool_sprintf(&data, "rxq_%u_bytes", i);
		ethtool_sprintf(&data, "txq_%u_pkts", i);
		ethtool_sprintf(&data, "txq_%u_bytes", i);
	}

	return data;
}

static u64 *nfp_vnic_get_tlv_stats(struct nfp_net *nn, u64 *data)
{
	u8 __iomem *mem;
	unsigned int i;

	mem = nn->dp.ctrl_bar + nn->tlv_caps.vnic_stats_off;
	mem += roundup(2 * nn->tlv_caps.vnic_stats_cnt, 8);
	for (i = 0; i < nn->tlv_caps.vnic_stats_cnt; i++)
		*data++ = readq(mem + i * 8);

	mem = nn->dp.ctrl_bar;
	for (i = 0; i < nn->max_r_vecs; i++) {
		*data++ = readq(mem + NFP_NET_CFG_RXR_STATS(i));
		*data++ = readq(mem + NFP_NET_CFG_RXR_STATS(i) + 8);
		*data++ = readq(mem + NFP_NET_CFG_TXR_STATS(i));
		*data++ = readq(mem + NFP_NET_CFG_TXR_STATS(i) + 8);
	}

	return data;
}

static unsigned int nfp_mac_get_stats_count(struct net_device *netdev)
{
	struct nfp_port *port;

	port = nfp_port_from_netdev(netdev);
	if (!__nfp_port_get_eth_port(port) || !port->eth_stats)
		return 0;

	return ARRAY_SIZE(nfp_mac_et_stats);
}

static u8 *nfp_mac_get_stats_strings(struct net_device *netdev, u8 *data)
{
	struct nfp_port *port;
	unsigned int i;

	port = nfp_port_from_netdev(netdev);
	if (!__nfp_port_get_eth_port(port) || !port->eth_stats)
		return data;

	for (i = 0; i < ARRAY_SIZE(nfp_mac_et_stats); i++)
		ethtool_sprintf(&data, "mac.%s", nfp_mac_et_stats[i].name);

	return data;
}

static u64 *nfp_mac_get_stats(struct net_device *netdev, u64 *data)
{
	struct nfp_port *port;
	unsigned int i;

	port = nfp_port_from_netdev(netdev);
	if (!__nfp_port_get_eth_port(port) || !port->eth_stats)
		return data;

	for (i = 0; i < ARRAY_SIZE(nfp_mac_et_stats); i++)
		*data++ = readq(port->eth_stats + nfp_mac_et_stats[i].off);

	return data;
}

static void nfp_net_get_strings(struct net_device *netdev,
				u32 stringset, u8 *data)
{
	struct nfp_net *nn = netdev_priv(netdev);

	switch (stringset) {
	case ETH_SS_STATS:
		data = nfp_vnic_get_sw_stats_strings(netdev, data);
		if (!nn->tlv_caps.vnic_stats_off)
			data = nfp_vnic_get_hw_stats_strings(data,
							     nn->max_r_vecs,
							     false);
		else
			data = nfp_vnic_get_tlv_stats_strings(nn, data);
		data = nfp_mac_get_stats_strings(netdev, data);
		data = nfp_app_port_get_stats_strings(nn->port, data);
		break;
	}
}

static void
nfp_net_get_stats(struct net_device *netdev, struct ethtool_stats *stats,
		  u64 *data)
{
	struct nfp_net *nn = netdev_priv(netdev);

	data = nfp_vnic_get_sw_stats(netdev, data);
	if (!nn->tlv_caps.vnic_stats_off)
		data = nfp_vnic_get_hw_stats(data, nn->dp.ctrl_bar,
					     nn->max_r_vecs);
	else
		data = nfp_vnic_get_tlv_stats(nn, data);
	data = nfp_mac_get_stats(netdev, data);
	data = nfp_app_port_get_stats(nn->port, data);
}

static int nfp_net_get_sset_count(struct net_device *netdev, int sset)
{
	struct nfp_net *nn = netdev_priv(netdev);
	unsigned int cnt;

	switch (sset) {
	case ETH_SS_STATS:
		cnt = nfp_vnic_get_sw_stats_count(netdev);
		if (!nn->tlv_caps.vnic_stats_off)
			cnt += nfp_vnic_get_hw_stats_count(nn->max_r_vecs);
		else
			cnt += nfp_vnic_get_tlv_stats_count(nn);
		cnt += nfp_mac_get_stats_count(netdev);
		cnt += nfp_app_port_get_stats_count(nn->port);
		return cnt;
	default:
		return -EOPNOTSUPP;
	}
}

static void nfp_port_get_strings(struct net_device *netdev,
				 u32 stringset, u8 *data)
{
	struct nfp_port *port = nfp_port_from_netdev(netdev);

	switch (stringset) {
	case ETH_SS_STATS:
		if (nfp_port_is_vnic(port))
			data = nfp_vnic_get_hw_stats_strings(data, 0, true);
		else
			data = nfp_mac_get_stats_strings(netdev, data);
		data = nfp_app_port_get_stats_strings(port, data);
		break;
	}
}

static void
nfp_port_get_stats(struct net_device *netdev, struct ethtool_stats *stats,
		   u64 *data)
{
	struct nfp_port *port = nfp_port_from_netdev(netdev);

	if (nfp_port_is_vnic(port))
		data = nfp_vnic_get_hw_stats(data, port->vnic, 0);
	else
		data = nfp_mac_get_stats(netdev, data);
	data = nfp_app_port_get_stats(port, data);
}

static int nfp_port_get_sset_count(struct net_device *netdev, int sset)
{
	struct nfp_port *port = nfp_port_from_netdev(netdev);
	unsigned int count;

	switch (sset) {
	case ETH_SS_STATS:
		if (nfp_port_is_vnic(port))
			count = nfp_vnic_get_hw_stats_count(0);
		else
			count = nfp_mac_get_stats_count(netdev);
		count += nfp_app_port_get_stats_count(port);
		return count;
	default:
		return -EOPNOTSUPP;
	}
}

static int nfp_port_fec_ethtool_to_nsp(u32 fec)
{
	switch (fec) {
	case ETHTOOL_FEC_AUTO:
		return NFP_FEC_AUTO_BIT;
	case ETHTOOL_FEC_OFF:
		return NFP_FEC_DISABLED_BIT;
	case ETHTOOL_FEC_RS:
		return NFP_FEC_REED_SOLOMON_BIT;
	case ETHTOOL_FEC_BASER:
		return NFP_FEC_BASER_BIT;
	default:
		/* NSP only supports a single mode at a time */
		return -EOPNOTSUPP;
	}
}

static u32 nfp_port_fec_nsp_to_ethtool(u32 fec)
{
	u32 result = 0;

	if (fec & NFP_FEC_AUTO)
		result |= ETHTOOL_FEC_AUTO;
	if (fec & NFP_FEC_BASER)
		result |= ETHTOOL_FEC_BASER;
	if (fec & NFP_FEC_REED_SOLOMON)
		result |= ETHTOOL_FEC_RS;
	if (fec & NFP_FEC_DISABLED)
		result |= ETHTOOL_FEC_OFF;

	return result ?: ETHTOOL_FEC_NONE;
}

static int
nfp_port_get_fecparam(struct net_device *netdev,
		      struct ethtool_fecparam *param)
{
	struct nfp_eth_table_port *eth_port;
	struct nfp_port *port;

	param->active_fec = ETHTOOL_FEC_NONE;
	param->fec = ETHTOOL_FEC_NONE;

	port = nfp_port_from_netdev(netdev);
	eth_port = nfp_port_get_eth_port(port);
	if (!eth_port)
		return -EOPNOTSUPP;

	if (!nfp_eth_can_support_fec(eth_port))
		return 0;

	param->fec = nfp_port_fec_nsp_to_ethtool(eth_port->fec_modes_supported);
	param->active_fec = nfp_port_fec_nsp_to_ethtool(eth_port->fec);

	return 0;
}

static int
nfp_port_set_fecparam(struct net_device *netdev,
		      struct ethtool_fecparam *param)
{
	struct nfp_eth_table_port *eth_port;
	struct nfp_port *port;
	int err, fec;

	port = nfp_port_from_netdev(netdev);
	eth_port = nfp_port_get_eth_port(port);
	if (!eth_port)
		return -EOPNOTSUPP;

	if (!nfp_eth_can_support_fec(eth_port))
		return -EOPNOTSUPP;

	fec = nfp_port_fec_ethtool_to_nsp(param->fec);
	if (fec < 0)
		return fec;

	err = nfp_eth_set_fec(port->app->cpp, eth_port->index, fec);
	if (!err)
		/* Only refresh if we did something */
		nfp_net_refresh_port_table(port);

	return err < 0 ? err : 0;
}

/* RX network flow classification (RSS, filters, etc)
 */
static u32 ethtool_flow_to_nfp_flag(u32 flow_type)
{
	static const u32 xlate_ethtool_to_nfp[IPV6_FLOW + 1] = {
		[TCP_V4_FLOW]	= NFP_NET_CFG_RSS_IPV4_TCP,
		[TCP_V6_FLOW]	= NFP_NET_CFG_RSS_IPV6_TCP,
		[UDP_V4_FLOW]	= NFP_NET_CFG_RSS_IPV4_UDP,
		[UDP_V6_FLOW]	= NFP_NET_CFG_RSS_IPV6_UDP,
		[IPV4_FLOW]	= NFP_NET_CFG_RSS_IPV4,
		[IPV6_FLOW]	= NFP_NET_CFG_RSS_IPV6,
	};

	if (flow_type >= ARRAY_SIZE(xlate_ethtool_to_nfp))
		return 0;

	return xlate_ethtool_to_nfp[flow_type];
}

static int nfp_net_get_rss_hash_opts(struct nfp_net *nn,
				     struct ethtool_rxnfc *cmd)
{
	u32 nfp_rss_flag;

	cmd->data = 0;

	if (!(nn->cap & NFP_NET_CFG_CTRL_RSS_ANY))
		return -EOPNOTSUPP;

	nfp_rss_flag = ethtool_flow_to_nfp_flag(cmd->flow_type);
	if (!nfp_rss_flag)
		return -EINVAL;

	cmd->data |= RXH_IP_SRC | RXH_IP_DST;
	if (nn->rss_cfg & nfp_rss_flag)
		cmd->data |= RXH_L4_B_0_1 | RXH_L4_B_2_3;

	return 0;
}

static int nfp_net_get_rxnfc(struct net_device *netdev,
			     struct ethtool_rxnfc *cmd, u32 *rule_locs)
{
	struct nfp_net *nn = netdev_priv(netdev);

	switch (cmd->cmd) {
	case ETHTOOL_GRXRINGS:
		cmd->data = nn->dp.num_rx_rings;
		return 0;
	case ETHTOOL_GRXFH:
		return nfp_net_get_rss_hash_opts(nn, cmd);
	default:
		return -EOPNOTSUPP;
	}
}

static int nfp_net_set_rss_hash_opt(struct nfp_net *nn,
				    struct ethtool_rxnfc *nfc)
{
	u32 new_rss_cfg = nn->rss_cfg;
	u32 nfp_rss_flag;
	int err;

	if (!(nn->cap & NFP_NET_CFG_CTRL_RSS_ANY))
		return -EOPNOTSUPP;

	/* RSS only supports IP SA/DA and L4 src/dst ports  */
	if (nfc->data & ~(RXH_IP_SRC | RXH_IP_DST |
			  RXH_L4_B_0_1 | RXH_L4_B_2_3))
		return -EINVAL;

	/* We need at least the IP SA/DA fields for hashing */
	if (!(nfc->data & RXH_IP_SRC) ||
	    !(nfc->data & RXH_IP_DST))
		return -EINVAL;

	nfp_rss_flag = ethtool_flow_to_nfp_flag(nfc->flow_type);
	if (!nfp_rss_flag)
		return -EINVAL;

	switch (nfc->data & (RXH_L4_B_0_1 | RXH_L4_B_2_3)) {
	case 0:
		new_rss_cfg &= ~nfp_rss_flag;
		break;
	case (RXH_L4_B_0_1 | RXH_L4_B_2_3):
		new_rss_cfg |= nfp_rss_flag;
		break;
	default:
		return -EINVAL;
	}

	new_rss_cfg |= FIELD_PREP(NFP_NET_CFG_RSS_HFUNC, nn->rss_hfunc);
	new_rss_cfg |= NFP_NET_CFG_RSS_MASK;

	if (new_rss_cfg == nn->rss_cfg)
		return 0;

	writel(new_rss_cfg, nn->dp.ctrl_bar + NFP_NET_CFG_RSS_CTRL);
	err = nfp_net_reconfig(nn, NFP_NET_CFG_UPDATE_RSS);
	if (err)
		return err;

	nn->rss_cfg = new_rss_cfg;

	nn_dbg(nn, "Changed RSS config to 0x%x\n", nn->rss_cfg);
	return 0;
}

static int nfp_net_set_rxnfc(struct net_device *netdev,
			     struct ethtool_rxnfc *cmd)
{
	struct nfp_net *nn = netdev_priv(netdev);

	switch (cmd->cmd) {
	case ETHTOOL_SRXFH:
		return nfp_net_set_rss_hash_opt(nn, cmd);
	default:
		return -EOPNOTSUPP;
	}
}

static u32 nfp_net_get_rxfh_indir_size(struct net_device *netdev)
{
	struct nfp_net *nn = netdev_priv(netdev);

	if (!(nn->cap & NFP_NET_CFG_CTRL_RSS_ANY))
		return 0;

	return ARRAY_SIZE(nn->rss_itbl);
}

static u32 nfp_net_get_rxfh_key_size(struct net_device *netdev)
{
	struct nfp_net *nn = netdev_priv(netdev);

	if (!(nn->cap & NFP_NET_CFG_CTRL_RSS_ANY))
		return -EOPNOTSUPP;

	return nfp_net_rss_key_sz(nn);
}

static int nfp_net_get_rxfh(struct net_device *netdev, u32 *indir, u8 *key,
			    u8 *hfunc)
{
	struct nfp_net *nn = netdev_priv(netdev);
	int i;

	if (!(nn->cap & NFP_NET_CFG_CTRL_RSS_ANY))
		return -EOPNOTSUPP;

	if (indir)
		for (i = 0; i < ARRAY_SIZE(nn->rss_itbl); i++)
			indir[i] = nn->rss_itbl[i];
	if (key)
		memcpy(key, nn->rss_key, nfp_net_rss_key_sz(nn));
	if (hfunc) {
		*hfunc = nn->rss_hfunc;
		if (*hfunc >= 1 << ETH_RSS_HASH_FUNCS_COUNT)
			*hfunc = ETH_RSS_HASH_UNKNOWN;
	}

	return 0;
}

static int nfp_net_set_rxfh(struct net_device *netdev,
			    const u32 *indir, const u8 *key,
			    const u8 hfunc)
{
	struct nfp_net *nn = netdev_priv(netdev);
	int i;

	if (!(nn->cap & NFP_NET_CFG_CTRL_RSS_ANY) ||
	    !(hfunc == ETH_RSS_HASH_NO_CHANGE || hfunc == nn->rss_hfunc))
		return -EOPNOTSUPP;

	if (!key && !indir)
		return 0;

	if (key) {
		memcpy(nn->rss_key, key, nfp_net_rss_key_sz(nn));
		nfp_net_rss_write_key(nn);
	}
	if (indir) {
		for (i = 0; i < ARRAY_SIZE(nn->rss_itbl); i++)
			nn->rss_itbl[i] = indir[i];

		nfp_net_rss_write_itbl(nn);
	}

	return nfp_net_reconfig(nn, NFP_NET_CFG_UPDATE_RSS);
}

/* Dump BAR registers
 */
static int nfp_net_get_regs_len(struct net_device *netdev)
{
	return NFP_NET_CFG_BAR_SZ;
}

static void nfp_net_get_regs(struct net_device *netdev,
			     struct ethtool_regs *regs, void *p)
{
	struct nfp_net *nn = netdev_priv(netdev);
	u32 *regs_buf = p;
	int i;

	regs->version = nn_readl(nn, NFP_NET_CFG_VERSION);

	for (i = 0; i < NFP_NET_CFG_BAR_SZ / sizeof(u32); i++)
		regs_buf[i] = readl(nn->dp.ctrl_bar + (i * sizeof(u32)));
}

static int nfp_net_get_coalesce(struct net_device *netdev,
				struct ethtool_coalesce *ec,
				struct kernel_ethtool_coalesce *kernel_coal,
				struct netlink_ext_ack *extack)
{
	struct nfp_net *nn = netdev_priv(netdev);

	if (!(nn->cap & NFP_NET_CFG_CTRL_IRQMOD))
		return -EINVAL;

	ec->use_adaptive_rx_coalesce = nn->rx_coalesce_adapt_on;
	ec->use_adaptive_tx_coalesce = nn->tx_coalesce_adapt_on;

	ec->rx_coalesce_usecs       = nn->rx_coalesce_usecs;
	ec->rx_max_coalesced_frames = nn->rx_coalesce_max_frames;
	ec->tx_coalesce_usecs       = nn->tx_coalesce_usecs;
	ec->tx_max_coalesced_frames = nn->tx_coalesce_max_frames;

	return 0;
}

/* Other debug dumps
 */
static int
nfp_dump_nsp_diag(struct nfp_app *app, struct ethtool_dump *dump, void *buffer)
{
	struct nfp_resource *res;
	int ret;

	if (!app)
		return -EOPNOTSUPP;

	dump->version = 1;
	dump->flag = NFP_DUMP_NSP_DIAG;

	res = nfp_resource_acquire(app->cpp, NFP_RESOURCE_NSP_DIAG);
	if (IS_ERR(res))
		return PTR_ERR(res);

	if (buffer) {
		if (dump->len != nfp_resource_size(res)) {
			ret = -EINVAL;
			goto exit_release;
		}

		ret = nfp_cpp_read(app->cpp, nfp_resource_cpp_id(res),
				   nfp_resource_address(res),
				   buffer, dump->len);
		if (ret != dump->len)
			ret = ret < 0 ? ret : -EIO;
		else
			ret = 0;
	} else {
		dump->len = nfp_resource_size(res);
		ret = 0;
	}
exit_release:
	nfp_resource_release(res);

	return ret;
}

/* Set the dump flag/level. Calculate the dump length for flag > 0 only (new TLV
 * based dumps), since flag 0 (default) calculates the length in
 * nfp_app_get_dump_flag(), and we need to support triggering a level 0 dump
 * without setting the flag first, for backward compatibility.
 */
static int nfp_app_set_dump(struct net_device *netdev, struct ethtool_dump *val)
{
	struct nfp_app *app = nfp_app_from_netdev(netdev);
	s64 len;

	if (!app)
		return -EOPNOTSUPP;

	if (val->flag == NFP_DUMP_NSP_DIAG) {
		app->pf->dump_flag = val->flag;
		return 0;
	}

	if (!app->pf->dumpspec)
		return -EOPNOTSUPP;

	len = nfp_net_dump_calculate_size(app->pf, app->pf->dumpspec,
					  val->flag);
	if (len < 0)
		return len;

	app->pf->dump_flag = val->flag;
	app->pf->dump_len = len;

	return 0;
}

static int
nfp_app_get_dump_flag(struct net_device *netdev, struct ethtool_dump *dump)
{
	struct nfp_app *app = nfp_app_from_netdev(netdev);

	if (!app)
		return -EOPNOTSUPP;

	if (app->pf->dump_flag == NFP_DUMP_NSP_DIAG)
		return nfp_dump_nsp_diag(app, dump, NULL);

	dump->flag = app->pf->dump_flag;
	dump->len = app->pf->dump_len;

	return 0;
}

static int
nfp_app_get_dump_data(struct net_device *netdev, struct ethtool_dump *dump,
		      void *buffer)
{
	struct nfp_app *app = nfp_app_from_netdev(netdev);

	if (!app)
		return -EOPNOTSUPP;

	if (app->pf->dump_flag == NFP_DUMP_NSP_DIAG)
		return nfp_dump_nsp_diag(app, dump, buffer);

	dump->flag = app->pf->dump_flag;
	dump->len = app->pf->dump_len;

	return nfp_net_dump_populate_buffer(app->pf, app->pf->dumpspec, dump,
					    buffer);
}

static int
nfp_port_get_module_info(struct net_device *netdev,
			 struct ethtool_modinfo *modinfo)
{
	struct nfp_eth_table_port *eth_port;
	struct nfp_port *port;
	unsigned int read_len;
	struct nfp_nsp *nsp;
	int err = 0;
	u8 data;

	port = nfp_port_from_netdev(netdev);
<<<<<<< HEAD
=======
	if (!port)
		return -EOPNOTSUPP;

>>>>>>> a33738a2
	/* update port state to get latest interface */
	set_bit(NFP_PORT_CHANGED, &port->flags);
	eth_port = nfp_port_get_eth_port(port);
	if (!eth_port)
		return -EOPNOTSUPP;

	nsp = nfp_nsp_open(port->app->cpp);
	if (IS_ERR(nsp)) {
		err = PTR_ERR(nsp);
		netdev_err(netdev, "Failed to access the NSP: %d\n", err);
		return err;
	}

	if (!nfp_nsp_has_read_module_eeprom(nsp)) {
		netdev_info(netdev, "reading module EEPROM not supported. Please update flash\n");
		err = -EOPNOTSUPP;
		goto exit_close_nsp;
	}

	switch (eth_port->interface) {
	case NFP_INTERFACE_SFP:
	case NFP_INTERFACE_SFP28:
		err = nfp_nsp_read_module_eeprom(nsp, eth_port->eth_index,
						 SFP_SFF8472_COMPLIANCE, &data,
						 1, &read_len);
		if (err < 0)
			goto exit_close_nsp;

		if (!data) {
			modinfo->type = ETH_MODULE_SFF_8079;
			modinfo->eeprom_len = ETH_MODULE_SFF_8079_LEN;
		} else {
			modinfo->type = ETH_MODULE_SFF_8472;
			modinfo->eeprom_len = ETH_MODULE_SFF_8472_LEN;
		}
		break;
	case NFP_INTERFACE_QSFP:
		err = nfp_nsp_read_module_eeprom(nsp, eth_port->eth_index,
						 SFP_SFF_REV_COMPLIANCE, &data,
						 1, &read_len);
		if (err < 0)
			goto exit_close_nsp;

		if (data < 0x3) {
			modinfo->type = ETH_MODULE_SFF_8436;
			modinfo->eeprom_len = ETH_MODULE_SFF_8436_MAX_LEN;
		} else {
			modinfo->type = ETH_MODULE_SFF_8636;
			modinfo->eeprom_len = ETH_MODULE_SFF_8636_MAX_LEN;
		}
		break;
	case NFP_INTERFACE_QSFP28:
		modinfo->type = ETH_MODULE_SFF_8636;
		modinfo->eeprom_len = ETH_MODULE_SFF_8636_MAX_LEN;
		break;
	default:
		netdev_err(netdev, "Unsupported module 0x%x detected\n",
			   eth_port->interface);
		err = -EINVAL;
	}

exit_close_nsp:
	nfp_nsp_close(nsp);
	return err;
}

static int
nfp_port_get_module_eeprom(struct net_device *netdev,
			   struct ethtool_eeprom *eeprom, u8 *data)
{
	struct nfp_eth_table_port *eth_port;
	struct nfp_port *port;
	struct nfp_nsp *nsp;
	int err;

	port = nfp_port_from_netdev(netdev);
	eth_port = __nfp_port_get_eth_port(port);
	if (!eth_port)
		return -EOPNOTSUPP;

	nsp = nfp_nsp_open(port->app->cpp);
	if (IS_ERR(nsp)) {
		err = PTR_ERR(nsp);
		netdev_err(netdev, "Failed to access the NSP: %d\n", err);
		return err;
	}

	if (!nfp_nsp_has_read_module_eeprom(nsp)) {
		netdev_info(netdev, "reading module EEPROM not supported. Please update flash\n");
		err = -EOPNOTSUPP;
		goto exit_close_nsp;
	}

	err = nfp_nsp_read_module_eeprom(nsp, eth_port->eth_index,
					 eeprom->offset, data, eeprom->len,
					 &eeprom->len);
	if (err < 0) {
		if (eeprom->len) {
			netdev_warn(netdev,
				    "Incomplete read from module EEPROM: %d\n",
				     err);
			err = 0;
		} else {
			netdev_err(netdev,
				   "Reading from module EEPROM failed: %d\n",
				   err);
		}
	}

exit_close_nsp:
	nfp_nsp_close(nsp);
	return err;
}

static int nfp_net_set_coalesce(struct net_device *netdev,
				struct ethtool_coalesce *ec,
				struct kernel_ethtool_coalesce *kernel_coal,
				struct netlink_ext_ack *extack)
{
	struct nfp_net *nn = netdev_priv(netdev);
	unsigned int factor;

	/* Compute factor used to convert coalesce '_usecs' parameters to
	 * ME timestamp ticks.  There are 16 ME clock cycles for each timestamp
	 * count.
	 */
	factor = nn->tlv_caps.me_freq_mhz / 16;

	/* Each pair of (usecs, max_frames) fields specifies that interrupts
	 * should be coalesced until
	 *      (usecs > 0 && time_since_first_completion >= usecs) ||
	 *      (max_frames > 0 && completed_frames >= max_frames)
	 *
	 * It is illegal to set both usecs and max_frames to zero as this would
	 * cause interrupts to never be generated.  To disable coalescing, set
	 * usecs = 0 and max_frames = 1.
	 *
	 * Some implementations ignore the value of max_frames and use the
	 * condition time_since_first_completion >= usecs
	 */

	if (!(nn->cap & NFP_NET_CFG_CTRL_IRQMOD))
		return -EINVAL;

	/* ensure valid configuration */
	if (!ec->rx_coalesce_usecs && !ec->rx_max_coalesced_frames)
		return -EINVAL;

	if (!ec->tx_coalesce_usecs && !ec->tx_max_coalesced_frames)
		return -EINVAL;

	if (nfp_net_coalesce_para_check(ec->rx_coalesce_usecs * factor,
					ec->rx_max_coalesced_frames))
		return -EINVAL;

	if (nfp_net_coalesce_para_check(ec->tx_coalesce_usecs * factor,
					ec->tx_max_coalesced_frames))
		return -EINVAL;

	/* configuration is valid */
	nn->rx_coalesce_adapt_on = !!ec->use_adaptive_rx_coalesce;
	nn->tx_coalesce_adapt_on = !!ec->use_adaptive_tx_coalesce;

	nn->rx_coalesce_usecs      = ec->rx_coalesce_usecs;
	nn->rx_coalesce_max_frames = ec->rx_max_coalesced_frames;
	nn->tx_coalesce_usecs      = ec->tx_coalesce_usecs;
	nn->tx_coalesce_max_frames = ec->tx_max_coalesced_frames;

	/* write configuration to device */
	nfp_net_coalesce_write_cfg(nn);
	return nfp_net_reconfig(nn, NFP_NET_CFG_UPDATE_IRQMOD);
}

static void nfp_net_get_channels(struct net_device *netdev,
				 struct ethtool_channels *channel)
{
	struct nfp_net *nn = netdev_priv(netdev);
	unsigned int num_tx_rings;

	num_tx_rings = nn->dp.num_tx_rings;
	if (nn->dp.xdp_prog)
		num_tx_rings -= nn->dp.num_rx_rings;

	channel->max_rx = min(nn->max_rx_rings, nn->max_r_vecs);
	channel->max_tx = min(nn->max_tx_rings, nn->max_r_vecs);
	channel->max_combined = min(channel->max_rx, channel->max_tx);
	channel->max_other = NFP_NET_NON_Q_VECTORS;
	channel->combined_count = min(nn->dp.num_rx_rings, num_tx_rings);
	channel->rx_count = nn->dp.num_rx_rings - channel->combined_count;
	channel->tx_count = num_tx_rings - channel->combined_count;
	channel->other_count = NFP_NET_NON_Q_VECTORS;
}

static int nfp_net_set_num_rings(struct nfp_net *nn, unsigned int total_rx,
				 unsigned int total_tx)
{
	struct nfp_net_dp *dp;

	dp = nfp_net_clone_dp(nn);
	if (!dp)
		return -ENOMEM;

	dp->num_rx_rings = total_rx;
	dp->num_tx_rings = total_tx;
	/* nfp_net_check_config() will catch num_tx_rings > nn->max_tx_rings */
	if (dp->xdp_prog)
		dp->num_tx_rings += total_rx;

	return nfp_net_ring_reconfig(nn, dp, NULL);
}

static int nfp_net_set_channels(struct net_device *netdev,
				struct ethtool_channels *channel)
{
	struct nfp_net *nn = netdev_priv(netdev);
	unsigned int total_rx, total_tx;

	/* Reject unsupported */
	if (channel->other_count != NFP_NET_NON_Q_VECTORS ||
	    (channel->rx_count && channel->tx_count))
		return -EINVAL;

	total_rx = channel->combined_count + channel->rx_count;
	total_tx = channel->combined_count + channel->tx_count;

	if (total_rx > min(nn->max_rx_rings, nn->max_r_vecs) ||
	    total_tx > min(nn->max_tx_rings, nn->max_r_vecs))
		return -EINVAL;

	return nfp_net_set_num_rings(nn, total_rx, total_tx);
}

static const struct ethtool_ops nfp_net_ethtool_ops = {
	.supported_coalesce_params = ETHTOOL_COALESCE_USECS |
				     ETHTOOL_COALESCE_MAX_FRAMES |
				     ETHTOOL_COALESCE_USE_ADAPTIVE,
	.get_drvinfo		= nfp_net_get_drvinfo,
	.get_link		= ethtool_op_get_link,
	.get_ringparam		= nfp_net_get_ringparam,
	.set_ringparam		= nfp_net_set_ringparam,
	.get_strings		= nfp_net_get_strings,
	.get_ethtool_stats	= nfp_net_get_stats,
	.get_sset_count		= nfp_net_get_sset_count,
	.get_rxnfc		= nfp_net_get_rxnfc,
	.set_rxnfc		= nfp_net_set_rxnfc,
	.get_rxfh_indir_size	= nfp_net_get_rxfh_indir_size,
	.get_rxfh_key_size	= nfp_net_get_rxfh_key_size,
	.get_rxfh		= nfp_net_get_rxfh,
	.set_rxfh		= nfp_net_set_rxfh,
	.get_regs_len		= nfp_net_get_regs_len,
	.get_regs		= nfp_net_get_regs,
	.set_dump		= nfp_app_set_dump,
	.get_dump_flag		= nfp_app_get_dump_flag,
	.get_dump_data		= nfp_app_get_dump_data,
	.get_module_info	= nfp_port_get_module_info,
	.get_module_eeprom	= nfp_port_get_module_eeprom,
	.get_coalesce           = nfp_net_get_coalesce,
	.set_coalesce           = nfp_net_set_coalesce,
	.get_channels		= nfp_net_get_channels,
	.set_channels		= nfp_net_set_channels,
	.get_link_ksettings	= nfp_net_get_link_ksettings,
	.set_link_ksettings	= nfp_net_set_link_ksettings,
	.get_fecparam		= nfp_port_get_fecparam,
	.set_fecparam		= nfp_port_set_fecparam,
};

const struct ethtool_ops nfp_port_ethtool_ops = {
	.get_drvinfo		= nfp_app_get_drvinfo,
	.get_link		= ethtool_op_get_link,
	.get_strings		= nfp_port_get_strings,
	.get_ethtool_stats	= nfp_port_get_stats,
	.get_sset_count		= nfp_port_get_sset_count,
	.set_dump		= nfp_app_set_dump,
	.get_dump_flag		= nfp_app_get_dump_flag,
	.get_dump_data		= nfp_app_get_dump_data,
	.get_module_info	= nfp_port_get_module_info,
	.get_module_eeprom	= nfp_port_get_module_eeprom,
	.get_link_ksettings	= nfp_net_get_link_ksettings,
	.set_link_ksettings	= nfp_net_set_link_ksettings,
	.get_fecparam		= nfp_port_get_fecparam,
	.set_fecparam		= nfp_port_set_fecparam,
};

void nfp_net_set_ethtool_ops(struct net_device *netdev)
{
	netdev->ethtool_ops = &nfp_net_ethtool_ops;
}<|MERGE_RESOLUTION|>--- conflicted
+++ resolved
@@ -1219,12 +1219,9 @@
 	u8 data;
 
 	port = nfp_port_from_netdev(netdev);
-<<<<<<< HEAD
-=======
 	if (!port)
 		return -EOPNOTSUPP;
 
->>>>>>> a33738a2
 	/* update port state to get latest interface */
 	set_bit(NFP_PORT_CHANGED, &port->flags);
 	eth_port = nfp_port_get_eth_port(port);
