// SPDX-License-Identifier: GPL-2.0
/* Marvell RVU Admin Function driver
 *
 * Copyright (C) 2018 Marvell.
 *
 */

#include <linux/types.h>
#include <linux/module.h>
#include <linux/pci.h>

#include "rvu.h"
#include "cgx.h"
#include "lmac_common.h"
#include "rvu_reg.h"
#include "rvu_trace.h"

struct cgx_evq_entry {
	struct list_head evq_node;
	struct cgx_link_event link_event;
};

#define M(_name, _id, _fn_name, _req_type, _rsp_type)			\
static struct _req_type __maybe_unused					\
*otx2_mbox_alloc_msg_ ## _fn_name(struct rvu *rvu, int devid)		\
{									\
	struct _req_type *req;						\
									\
	req = (struct _req_type *)otx2_mbox_alloc_msg_rsp(		\
		&rvu->afpf_wq_info.mbox_up, devid, sizeof(struct _req_type), \
		sizeof(struct _rsp_type));				\
	if (!req)							\
		return NULL;						\
	req->hdr.sig = OTX2_MBOX_REQ_SIG;				\
	req->hdr.id = _id;						\
	trace_otx2_msg_alloc(rvu->pdev, _id, sizeof(*req));		\
	return req;							\
}

MBOX_UP_CGX_MESSAGES
#undef M

bool is_mac_feature_supported(struct rvu *rvu, int pf, int feature)
{
	u8 cgx_id, lmac_id;
	void *cgxd;

	if (!is_pf_cgxmapped(rvu, pf))
		return 0;

	rvu_get_cgx_lmac_id(rvu->pf2cgxlmac_map[pf], &cgx_id, &lmac_id);
	cgxd = rvu_cgx_pdata(cgx_id, rvu);

	return  (cgx_features_get(cgxd) & feature);
}

/* Returns bitmap of mapped PFs */
static u16 cgxlmac_to_pfmap(struct rvu *rvu, u8 cgx_id, u8 lmac_id)
{
	return rvu->cgxlmac2pf_map[CGX_OFFSET(cgx_id) + lmac_id];
}

int cgxlmac_to_pf(struct rvu *rvu, int cgx_id, int lmac_id)
{
	unsigned long pfmap;

	pfmap = cgxlmac_to_pfmap(rvu, cgx_id, lmac_id);

	/* Assumes only one pf mapped to a cgx lmac port */
	if (!pfmap)
		return -ENODEV;
	else
		return find_first_bit(&pfmap, 16);
}

static u8 cgxlmac_id_to_bmap(u8 cgx_id, u8 lmac_id)
{
	return ((cgx_id & 0xF) << 4) | (lmac_id & 0xF);
}

void *rvu_cgx_pdata(u8 cgx_id, struct rvu *rvu)
{
	if (cgx_id >= rvu->cgx_cnt_max)
		return NULL;

	return rvu->cgx_idmap[cgx_id];
}

/* Return first enabled CGX instance if none are enabled then return NULL */
void *rvu_first_cgx_pdata(struct rvu *rvu)
{
	int first_enabled_cgx = 0;
	void *cgxd = NULL;

	for (; first_enabled_cgx < rvu->cgx_cnt_max; first_enabled_cgx++) {
		cgxd = rvu_cgx_pdata(first_enabled_cgx, rvu);
		if (cgxd)
			break;
	}

	return cgxd;
}

/* Based on P2X connectivity find mapped NIX block for a PF */
static void rvu_map_cgx_nix_block(struct rvu *rvu, int pf,
				  int cgx_id, int lmac_id)
{
	struct rvu_pfvf *pfvf = &rvu->pf[pf];
	u8 p2x;

	p2x = cgx_lmac_get_p2x(cgx_id, lmac_id);
	/* Firmware sets P2X_SELECT as either NIX0 or NIX1 */
	pfvf->nix_blkaddr = BLKADDR_NIX0;
	if (is_rvu_supports_nix1(rvu) && p2x == CMR_P2X_SEL_NIX1)
		pfvf->nix_blkaddr = BLKADDR_NIX1;
}

static int rvu_map_cgx_lmac_pf(struct rvu *rvu)
{
	struct npc_pkind *pkind = &rvu->hw->pkind;
	int cgx_cnt_max = rvu->cgx_cnt_max;
	int pf = PF_CGXMAP_BASE;
	unsigned long lmac_bmap;
	int size, free_pkind;
	int cgx, lmac, iter;
	int numvfs, hwvfs;

	if (!cgx_cnt_max)
		return 0;

	if (cgx_cnt_max > 0xF || MAX_LMAC_PER_CGX > 0xF)
		return -EINVAL;

	/* Alloc map table
	 * An additional entry is required since PF id starts from 1 and
	 * hence entry at offset 0 is invalid.
	 */
	size = (cgx_cnt_max * MAX_LMAC_PER_CGX + 1) * sizeof(u8);
	rvu->pf2cgxlmac_map = devm_kmalloc(rvu->dev, size, GFP_KERNEL);
	if (!rvu->pf2cgxlmac_map)
		return -ENOMEM;

	/* Initialize all entries with an invalid cgx and lmac id */
	memset(rvu->pf2cgxlmac_map, 0xFF, size);

	/* Reverse map table */
	rvu->cgxlmac2pf_map = devm_kzalloc(rvu->dev,
				  cgx_cnt_max * MAX_LMAC_PER_CGX * sizeof(u16),
				  GFP_KERNEL);
	if (!rvu->cgxlmac2pf_map)
		return -ENOMEM;

	rvu->cgx_mapped_pfs = 0;
	for (cgx = 0; cgx < cgx_cnt_max; cgx++) {
		if (!rvu_cgx_pdata(cgx, rvu))
			continue;
		lmac_bmap = cgx_get_lmac_bmap(rvu_cgx_pdata(cgx, rvu));
		for_each_set_bit(iter, &lmac_bmap, MAX_LMAC_PER_CGX) {
			lmac = cgx_get_lmacid(rvu_cgx_pdata(cgx, rvu),
					      iter);
			rvu->pf2cgxlmac_map[pf] = cgxlmac_id_to_bmap(cgx, lmac);
			rvu->cgxlmac2pf_map[CGX_OFFSET(cgx) + lmac] = 1 << pf;
			free_pkind = rvu_alloc_rsrc(&pkind->rsrc);
			pkind->pfchan_map[free_pkind] = ((pf) & 0x3F) << 16;
			rvu_map_cgx_nix_block(rvu, pf, cgx, lmac);
			rvu->cgx_mapped_pfs++;
			rvu_get_pf_numvfs(rvu, pf, &numvfs, &hwvfs);
			rvu->cgx_mapped_vfs += numvfs;
			pf++;
		}
	}
	return 0;
}

static int rvu_cgx_send_link_info(int cgx_id, int lmac_id, struct rvu *rvu)
{
	struct cgx_evq_entry *qentry;
	unsigned long flags;
	int err;

	qentry = kmalloc(sizeof(*qentry), GFP_KERNEL);
	if (!qentry)
		return -ENOMEM;

	/* Lock the event queue before we read the local link status */
	spin_lock_irqsave(&rvu->cgx_evq_lock, flags);
	err = cgx_get_link_info(rvu_cgx_pdata(cgx_id, rvu), lmac_id,
				&qentry->link_event.link_uinfo);
	qentry->link_event.cgx_id = cgx_id;
	qentry->link_event.lmac_id = lmac_id;
	if (err) {
		kfree(qentry);
		goto skip_add;
	}
	list_add_tail(&qentry->evq_node, &rvu->cgx_evq_head);
skip_add:
	spin_unlock_irqrestore(&rvu->cgx_evq_lock, flags);

	/* start worker to process the events */
	queue_work(rvu->cgx_evh_wq, &rvu->cgx_evh_work);

	return 0;
}

/* This is called from interrupt context and is expected to be atomic */
static int cgx_lmac_postevent(struct cgx_link_event *event, void *data)
{
	struct cgx_evq_entry *qentry;
	struct rvu *rvu = data;

	/* post event to the event queue */
	qentry = kmalloc(sizeof(*qentry), GFP_ATOMIC);
	if (!qentry)
		return -ENOMEM;
	qentry->link_event = *event;
	spin_lock(&rvu->cgx_evq_lock);
	list_add_tail(&qentry->evq_node, &rvu->cgx_evq_head);
	spin_unlock(&rvu->cgx_evq_lock);

	/* start worker to process the events */
	queue_work(rvu->cgx_evh_wq, &rvu->cgx_evh_work);

	return 0;
}

static void cgx_notify_pfs(struct cgx_link_event *event, struct rvu *rvu)
{
	struct cgx_link_user_info *linfo;
	struct cgx_link_info_msg *msg;
	unsigned long pfmap;
	int err, pfid;

	linfo = &event->link_uinfo;
	pfmap = cgxlmac_to_pfmap(rvu, event->cgx_id, event->lmac_id);

	do {
		pfid = find_first_bit(&pfmap, 16);
		clear_bit(pfid, &pfmap);

		/* check if notification is enabled */
		if (!test_bit(pfid, &rvu->pf_notify_bmap)) {
			dev_info(rvu->dev, "cgx %d: lmac %d Link status %s\n",
				 event->cgx_id, event->lmac_id,
				 linfo->link_up ? "UP" : "DOWN");
			continue;
		}

		/* Send mbox message to PF */
		msg = otx2_mbox_alloc_msg_cgx_link_event(rvu, pfid);
		if (!msg)
			continue;
		msg->link_info = *linfo;
		otx2_mbox_msg_send(&rvu->afpf_wq_info.mbox_up, pfid);
		err = otx2_mbox_wait_for_rsp(&rvu->afpf_wq_info.mbox_up, pfid);
		if (err)
			dev_warn(rvu->dev, "notification to pf %d failed\n",
				 pfid);
	} while (pfmap);
}

static void cgx_evhandler_task(struct work_struct *work)
{
	struct rvu *rvu = container_of(work, struct rvu, cgx_evh_work);
	struct cgx_evq_entry *qentry;
	struct cgx_link_event *event;
	unsigned long flags;

	do {
		/* Dequeue an event */
		spin_lock_irqsave(&rvu->cgx_evq_lock, flags);
		qentry = list_first_entry_or_null(&rvu->cgx_evq_head,
						  struct cgx_evq_entry,
						  evq_node);
		if (qentry)
			list_del(&qentry->evq_node);
		spin_unlock_irqrestore(&rvu->cgx_evq_lock, flags);
		if (!qentry)
			break; /* nothing more to process */

		event = &qentry->link_event;

		/* process event */
		cgx_notify_pfs(event, rvu);
		kfree(qentry);
	} while (1);
}

static int cgx_lmac_event_handler_init(struct rvu *rvu)
{
	unsigned long lmac_bmap;
	struct cgx_event_cb cb;
	int cgx, lmac, err;
	void *cgxd;

	spin_lock_init(&rvu->cgx_evq_lock);
	INIT_LIST_HEAD(&rvu->cgx_evq_head);
	INIT_WORK(&rvu->cgx_evh_work, cgx_evhandler_task);
	rvu->cgx_evh_wq = alloc_workqueue("rvu_evh_wq", 0, 0);
	if (!rvu->cgx_evh_wq) {
		dev_err(rvu->dev, "alloc workqueue failed");
		return -ENOMEM;
	}

	cb.notify_link_chg = cgx_lmac_postevent; /* link change call back */
	cb.data = rvu;

	for (cgx = 0; cgx <= rvu->cgx_cnt_max; cgx++) {
		cgxd = rvu_cgx_pdata(cgx, rvu);
		if (!cgxd)
			continue;
		lmac_bmap = cgx_get_lmac_bmap(cgxd);
		for_each_set_bit(lmac, &lmac_bmap, MAX_LMAC_PER_CGX) {
			err = cgx_lmac_evh_register(&cb, cgxd, lmac);
			if (err)
				dev_err(rvu->dev,
					"%d:%d handler register failed\n",
					cgx, lmac);
		}
	}

	return 0;
}

static void rvu_cgx_wq_destroy(struct rvu *rvu)
{
	if (rvu->cgx_evh_wq) {
		flush_workqueue(rvu->cgx_evh_wq);
		destroy_workqueue(rvu->cgx_evh_wq);
		rvu->cgx_evh_wq = NULL;
	}
}

int rvu_cgx_init(struct rvu *rvu)
{
	int cgx, err;
	void *cgxd;

	/* CGX port id starts from 0 and are not necessarily contiguous
	 * Hence we allocate resources based on the maximum port id value.
	 */
	rvu->cgx_cnt_max = cgx_get_cgxcnt_max();
	if (!rvu->cgx_cnt_max) {
		dev_info(rvu->dev, "No CGX devices found!\n");
		return -ENODEV;
	}

	rvu->cgx_idmap = devm_kzalloc(rvu->dev, rvu->cgx_cnt_max *
				      sizeof(void *), GFP_KERNEL);
	if (!rvu->cgx_idmap)
		return -ENOMEM;

	/* Initialize the cgxdata table */
	for (cgx = 0; cgx < rvu->cgx_cnt_max; cgx++)
		rvu->cgx_idmap[cgx] = cgx_get_pdata(cgx);

	/* Map CGX LMAC interfaces to RVU PFs */
	err = rvu_map_cgx_lmac_pf(rvu);
	if (err)
		return err;

	/* Register for CGX events */
	err = cgx_lmac_event_handler_init(rvu);
	if (err)
		return err;

	mutex_init(&rvu->cgx_cfg_lock);

	/* Ensure event handler registration is completed, before
	 * we turn on the links
	 */
	mb();

	/* Do link up for all CGX ports */
	for (cgx = 0; cgx <= rvu->cgx_cnt_max; cgx++) {
		cgxd = rvu_cgx_pdata(cgx, rvu);
		if (!cgxd)
			continue;
		err = cgx_lmac_linkup_start(cgxd);
		if (err)
			dev_err(rvu->dev,
				"Link up process failed to start on cgx %d\n",
				cgx);
	}

	return 0;
}

int rvu_cgx_exit(struct rvu *rvu)
{
	unsigned long lmac_bmap;
	int cgx, lmac;
	void *cgxd;

	for (cgx = 0; cgx <= rvu->cgx_cnt_max; cgx++) {
		cgxd = rvu_cgx_pdata(cgx, rvu);
		if (!cgxd)
			continue;
		lmac_bmap = cgx_get_lmac_bmap(cgxd);
		for_each_set_bit(lmac, &lmac_bmap, MAX_LMAC_PER_CGX)
			cgx_lmac_evh_unregister(cgxd, lmac);
	}

	/* Ensure event handler unregister is completed */
	mb();

	rvu_cgx_wq_destroy(rvu);
	return 0;
}

/* Most of the CGX configuration is restricted to the mapped PF only,
 * VF's of mapped PF and other PFs are not allowed. This fn() checks
 * whether a PFFUNC is permitted to do the config or not.
 */
inline bool is_cgx_config_permitted(struct rvu *rvu, u16 pcifunc)
{
	if ((pcifunc & RVU_PFVF_FUNC_MASK) ||
	    !is_pf_cgxmapped(rvu, rvu_get_pf(pcifunc)))
		return false;
	return true;
}

void rvu_cgx_enadis_rx_bp(struct rvu *rvu, int pf, bool enable)
{
	struct mac_ops *mac_ops;
	u8 cgx_id, lmac_id;
	void *cgxd;

	if (!is_pf_cgxmapped(rvu, pf))
		return;

	rvu_get_cgx_lmac_id(rvu->pf2cgxlmac_map[pf], &cgx_id, &lmac_id);
	cgxd = rvu_cgx_pdata(cgx_id, rvu);

	mac_ops = get_mac_ops(cgxd);
	/* Set / clear CTL_BCK to control pause frame forwarding to NIX */
	if (enable)
		mac_ops->mac_enadis_rx_pause_fwding(cgxd, lmac_id, true);
	else
		mac_ops->mac_enadis_rx_pause_fwding(cgxd, lmac_id, false);
}

int rvu_cgx_config_rxtx(struct rvu *rvu, u16 pcifunc, bool start)
{
	int pf = rvu_get_pf(pcifunc);
	struct mac_ops *mac_ops;
	u8 cgx_id, lmac_id;
	void *cgxd;

	if (!is_cgx_config_permitted(rvu, pcifunc))
		return LMAC_AF_ERR_PERM_DENIED;

	rvu_get_cgx_lmac_id(rvu->pf2cgxlmac_map[pf], &cgx_id, &lmac_id);
	cgxd = rvu_cgx_pdata(cgx_id, rvu);
	mac_ops = get_mac_ops(cgxd);

	return mac_ops->mac_rx_tx_enable(cgxd, lmac_id, start);
}

<<<<<<< HEAD
=======
int rvu_cgx_tx_enable(struct rvu *rvu, u16 pcifunc, bool enable)
{
	int pf = rvu_get_pf(pcifunc);
	struct mac_ops *mac_ops;
	u8 cgx_id, lmac_id;
	void *cgxd;

	if (!is_cgx_config_permitted(rvu, pcifunc))
		return LMAC_AF_ERR_PERM_DENIED;

	rvu_get_cgx_lmac_id(rvu->pf2cgxlmac_map[pf], &cgx_id, &lmac_id);
	cgxd = rvu_cgx_pdata(cgx_id, rvu);
	mac_ops = get_mac_ops(cgxd);

	return mac_ops->mac_tx_enable(cgxd, lmac_id, enable);
}

>>>>>>> 5eb2b831
int rvu_cgx_config_tx(void *cgxd, int lmac_id, bool enable)
{
	struct mac_ops *mac_ops;

	mac_ops = get_mac_ops(cgxd);
	return mac_ops->mac_tx_enable(cgxd, lmac_id, enable);
}

void rvu_cgx_disable_dmac_entries(struct rvu *rvu, u16 pcifunc)
{
	int pf = rvu_get_pf(pcifunc);
	int i = 0, lmac_count = 0;
	u8 max_dmac_filters;
	u8 cgx_id, lmac_id;
	void *cgx_dev;

	if (!is_cgx_config_permitted(rvu, pcifunc))
		return;

	rvu_get_cgx_lmac_id(rvu->pf2cgxlmac_map[pf], &cgx_id, &lmac_id);
	cgx_dev = cgx_get_pdata(cgx_id);
	lmac_count = cgx_get_lmac_cnt(cgx_dev);
	max_dmac_filters = MAX_DMAC_ENTRIES_PER_CGX / lmac_count;

	for (i = 0; i < max_dmac_filters; i++)
		cgx_lmac_addr_del(cgx_id, lmac_id, i);

	/* As cgx_lmac_addr_del does not clear entry for index 0
	 * so it needs to be done explicitly
	 */
	cgx_lmac_addr_reset(cgx_id, lmac_id);
}

int rvu_mbox_handler_cgx_start_rxtx(struct rvu *rvu, struct msg_req *req,
				    struct msg_rsp *rsp)
{
	rvu_cgx_config_rxtx(rvu, req->hdr.pcifunc, true);
	return 0;
}

int rvu_mbox_handler_cgx_stop_rxtx(struct rvu *rvu, struct msg_req *req,
				   struct msg_rsp *rsp)
{
	rvu_cgx_config_rxtx(rvu, req->hdr.pcifunc, false);
	return 0;
}

static int rvu_lmac_get_stats(struct rvu *rvu, struct msg_req *req,
			      void *rsp)
{
	int pf = rvu_get_pf(req->hdr.pcifunc);
	struct mac_ops *mac_ops;
	int stat = 0, err = 0;
	u64 tx_stat, rx_stat;
	u8 cgx_idx, lmac;
	void *cgxd;

	if (!is_cgx_config_permitted(rvu, req->hdr.pcifunc))
		return LMAC_AF_ERR_PERM_DENIED;

	rvu_get_cgx_lmac_id(rvu->pf2cgxlmac_map[pf], &cgx_idx, &lmac);
	cgxd = rvu_cgx_pdata(cgx_idx, rvu);
	mac_ops = get_mac_ops(cgxd);

	/* Rx stats */
	while (stat < mac_ops->rx_stats_cnt) {
		err = mac_ops->mac_get_rx_stats(cgxd, lmac, stat, &rx_stat);
		if (err)
			return err;
		if (mac_ops->rx_stats_cnt == RPM_RX_STATS_COUNT)
			((struct rpm_stats_rsp *)rsp)->rx_stats[stat] = rx_stat;
		else
			((struct cgx_stats_rsp *)rsp)->rx_stats[stat] = rx_stat;
		stat++;
	}

	/* Tx stats */
	stat = 0;
	while (stat < mac_ops->tx_stats_cnt) {
		err = mac_ops->mac_get_tx_stats(cgxd, lmac, stat, &tx_stat);
		if (err)
			return err;
		if (mac_ops->tx_stats_cnt == RPM_TX_STATS_COUNT)
			((struct rpm_stats_rsp *)rsp)->tx_stats[stat] = tx_stat;
		else
			((struct cgx_stats_rsp *)rsp)->tx_stats[stat] = tx_stat;
		stat++;
	}
	return 0;
}

int rvu_mbox_handler_cgx_stats(struct rvu *rvu, struct msg_req *req,
			       struct cgx_stats_rsp *rsp)
{
	return rvu_lmac_get_stats(rvu, req, (void *)rsp);
}

int rvu_mbox_handler_rpm_stats(struct rvu *rvu, struct msg_req *req,
			       struct rpm_stats_rsp *rsp)
{
	return rvu_lmac_get_stats(rvu, req, (void *)rsp);
}

int rvu_mbox_handler_cgx_fec_stats(struct rvu *rvu,
				   struct msg_req *req,
				   struct cgx_fec_stats_rsp *rsp)
{
	int pf = rvu_get_pf(req->hdr.pcifunc);
	u8 cgx_idx, lmac;
	void *cgxd;

	if (!is_cgx_config_permitted(rvu, req->hdr.pcifunc))
		return LMAC_AF_ERR_PERM_DENIED;
	rvu_get_cgx_lmac_id(rvu->pf2cgxlmac_map[pf], &cgx_idx, &lmac);

	cgxd = rvu_cgx_pdata(cgx_idx, rvu);
	return cgx_get_fec_stats(cgxd, lmac, rsp);
}

int rvu_mbox_handler_cgx_mac_addr_set(struct rvu *rvu,
				      struct cgx_mac_addr_set_or_get *req,
				      struct cgx_mac_addr_set_or_get *rsp)
{
	int pf = rvu_get_pf(req->hdr.pcifunc);
	u8 cgx_id, lmac_id;

	if (!is_cgx_config_permitted(rvu, req->hdr.pcifunc))
		return -EPERM;

	rvu_get_cgx_lmac_id(rvu->pf2cgxlmac_map[pf], &cgx_id, &lmac_id);

	cgx_lmac_addr_set(cgx_id, lmac_id, req->mac_addr);

	return 0;
}

int rvu_mbox_handler_cgx_mac_addr_add(struct rvu *rvu,
				      struct cgx_mac_addr_add_req *req,
				      struct cgx_mac_addr_add_rsp *rsp)
{
	int pf = rvu_get_pf(req->hdr.pcifunc);
	u8 cgx_id, lmac_id;
	int rc = 0;

	if (!is_cgx_config_permitted(rvu, req->hdr.pcifunc))
		return -EPERM;

	rvu_get_cgx_lmac_id(rvu->pf2cgxlmac_map[pf], &cgx_id, &lmac_id);
	rc = cgx_lmac_addr_add(cgx_id, lmac_id, req->mac_addr);
	if (rc >= 0) {
		rsp->index = rc;
		return 0;
	}

	return rc;
}

int rvu_mbox_handler_cgx_mac_addr_del(struct rvu *rvu,
				      struct cgx_mac_addr_del_req *req,
				      struct msg_rsp *rsp)
{
	int pf = rvu_get_pf(req->hdr.pcifunc);
	u8 cgx_id, lmac_id;

	if (!is_cgx_config_permitted(rvu, req->hdr.pcifunc))
		return -EPERM;

	rvu_get_cgx_lmac_id(rvu->pf2cgxlmac_map[pf], &cgx_id, &lmac_id);
	return cgx_lmac_addr_del(cgx_id, lmac_id, req->index);
}

int rvu_mbox_handler_cgx_mac_max_entries_get(struct rvu *rvu,
					     struct msg_req *req,
					     struct cgx_max_dmac_entries_get_rsp
					     *rsp)
{
	int pf = rvu_get_pf(req->hdr.pcifunc);
	u8 cgx_id, lmac_id;

	/* If msg is received from PFs(which are not mapped to CGX LMACs)
	 * or VF then no entries are allocated for DMAC filters at CGX level.
	 * So returning zero.
	 */
	if (!is_cgx_config_permitted(rvu, req->hdr.pcifunc)) {
		rsp->max_dmac_filters = 0;
		return 0;
	}

	rvu_get_cgx_lmac_id(rvu->pf2cgxlmac_map[pf], &cgx_id, &lmac_id);
	rsp->max_dmac_filters = cgx_lmac_addr_max_entries_get(cgx_id, lmac_id);
	return 0;
}

int rvu_mbox_handler_cgx_mac_addr_get(struct rvu *rvu,
				      struct cgx_mac_addr_set_or_get *req,
				      struct cgx_mac_addr_set_or_get *rsp)
{
	int pf = rvu_get_pf(req->hdr.pcifunc);
	u8 cgx_id, lmac_id;
	int rc = 0, i;
	u64 cfg;

	if (!is_cgx_config_permitted(rvu, req->hdr.pcifunc))
		return -EPERM;

	rvu_get_cgx_lmac_id(rvu->pf2cgxlmac_map[pf], &cgx_id, &lmac_id);

	rsp->hdr.rc = rc;
	cfg = cgx_lmac_addr_get(cgx_id, lmac_id);
	/* copy 48 bit mac address to req->mac_addr */
	for (i = 0; i < ETH_ALEN; i++)
		rsp->mac_addr[i] = cfg >> (ETH_ALEN - 1 - i) * 8;
	return 0;
}

int rvu_mbox_handler_cgx_promisc_enable(struct rvu *rvu, struct msg_req *req,
					struct msg_rsp *rsp)
{
	u16 pcifunc = req->hdr.pcifunc;
	int pf = rvu_get_pf(pcifunc);
	u8 cgx_id, lmac_id;

	if (!is_cgx_config_permitted(rvu, req->hdr.pcifunc))
		return -EPERM;

	rvu_get_cgx_lmac_id(rvu->pf2cgxlmac_map[pf], &cgx_id, &lmac_id);

	cgx_lmac_promisc_config(cgx_id, lmac_id, true);
	return 0;
}

int rvu_mbox_handler_cgx_promisc_disable(struct rvu *rvu, struct msg_req *req,
					 struct msg_rsp *rsp)
{
	int pf = rvu_get_pf(req->hdr.pcifunc);
	u8 cgx_id, lmac_id;

	if (!is_cgx_config_permitted(rvu, req->hdr.pcifunc))
		return -EPERM;

	rvu_get_cgx_lmac_id(rvu->pf2cgxlmac_map[pf], &cgx_id, &lmac_id);

	cgx_lmac_promisc_config(cgx_id, lmac_id, false);
	return 0;
}

static int rvu_cgx_ptp_rx_cfg(struct rvu *rvu, u16 pcifunc, bool enable)
{
	struct rvu_pfvf *pfvf = rvu_get_pfvf(rvu, pcifunc);
	int pf = rvu_get_pf(pcifunc);
	struct mac_ops *mac_ops;
	u8 cgx_id, lmac_id;
	void *cgxd;

	if (!is_mac_feature_supported(rvu, pf, RVU_LMAC_FEAT_PTP))
		return 0;

	/* This msg is expected only from PFs that are mapped to CGX LMACs,
	 * if received from other PF/VF simply ACK, nothing to do.
	 */
	if ((pcifunc & RVU_PFVF_FUNC_MASK) ||
	    !is_pf_cgxmapped(rvu, pf))
		return -ENODEV;

	rvu_get_cgx_lmac_id(rvu->pf2cgxlmac_map[pf], &cgx_id, &lmac_id);
	cgxd = rvu_cgx_pdata(cgx_id, rvu);

	mac_ops = get_mac_ops(cgxd);
	mac_ops->mac_enadis_ptp_config(cgxd, lmac_id, enable);
	/* If PTP is enabled then inform NPC that packets to be
	 * parsed by this PF will have their data shifted by 8 bytes
	 * and if PTP is disabled then no shift is required
	 */
	if (npc_config_ts_kpuaction(rvu, pf, pcifunc, enable))
		return -EINVAL;
	/* This flag is required to clean up CGX conf if app gets killed */
	pfvf->hw_rx_tstamp_en = enable;

	return 0;
}

int rvu_mbox_handler_cgx_ptp_rx_enable(struct rvu *rvu, struct msg_req *req,
				       struct msg_rsp *rsp)
{
	return rvu_cgx_ptp_rx_cfg(rvu, req->hdr.pcifunc, true);
}

int rvu_mbox_handler_cgx_ptp_rx_disable(struct rvu *rvu, struct msg_req *req,
					struct msg_rsp *rsp)
{
	return rvu_cgx_ptp_rx_cfg(rvu, req->hdr.pcifunc, false);
}

static int rvu_cgx_config_linkevents(struct rvu *rvu, u16 pcifunc, bool en)
{
	int pf = rvu_get_pf(pcifunc);
	u8 cgx_id, lmac_id;

	if (!is_cgx_config_permitted(rvu, pcifunc))
		return -EPERM;

	rvu_get_cgx_lmac_id(rvu->pf2cgxlmac_map[pf], &cgx_id, &lmac_id);

	if (en) {
		set_bit(pf, &rvu->pf_notify_bmap);
		/* Send the current link status to PF */
		rvu_cgx_send_link_info(cgx_id, lmac_id, rvu);
	} else {
		clear_bit(pf, &rvu->pf_notify_bmap);
	}

	return 0;
}

int rvu_mbox_handler_cgx_start_linkevents(struct rvu *rvu, struct msg_req *req,
					  struct msg_rsp *rsp)
{
	rvu_cgx_config_linkevents(rvu, req->hdr.pcifunc, true);
	return 0;
}

int rvu_mbox_handler_cgx_stop_linkevents(struct rvu *rvu, struct msg_req *req,
					 struct msg_rsp *rsp)
{
	rvu_cgx_config_linkevents(rvu, req->hdr.pcifunc, false);
	return 0;
}

int rvu_mbox_handler_cgx_get_linkinfo(struct rvu *rvu, struct msg_req *req,
				      struct cgx_link_info_msg *rsp)
{
	u8 cgx_id, lmac_id;
	int pf, err;

	pf = rvu_get_pf(req->hdr.pcifunc);

	if (!is_pf_cgxmapped(rvu, pf))
		return -ENODEV;

	rvu_get_cgx_lmac_id(rvu->pf2cgxlmac_map[pf], &cgx_id, &lmac_id);

	err = cgx_get_link_info(rvu_cgx_pdata(cgx_id, rvu), lmac_id,
				&rsp->link_info);
	return err;
}

int rvu_mbox_handler_cgx_features_get(struct rvu *rvu,
				      struct msg_req *req,
				      struct cgx_features_info_msg *rsp)
{
	int pf = rvu_get_pf(req->hdr.pcifunc);
	u8 cgx_idx, lmac;
	void *cgxd;

	if (!is_pf_cgxmapped(rvu, pf))
		return 0;

	rvu_get_cgx_lmac_id(rvu->pf2cgxlmac_map[pf], &cgx_idx, &lmac);
	cgxd = rvu_cgx_pdata(cgx_idx, rvu);
	rsp->lmac_features = cgx_features_get(cgxd);

	return 0;
}

u32 rvu_cgx_get_fifolen(struct rvu *rvu)
{
	struct mac_ops *mac_ops;
	u32 fifo_len;

	mac_ops = get_mac_ops(rvu_first_cgx_pdata(rvu));
	fifo_len = mac_ops ? mac_ops->fifo_len : 0;

	return fifo_len;
}

u32 rvu_cgx_get_lmac_fifolen(struct rvu *rvu, int cgx, int lmac)
{
	struct mac_ops *mac_ops;
	void *cgxd;

	cgxd = rvu_cgx_pdata(cgx, rvu);
	if (!cgxd)
		return 0;

	mac_ops = get_mac_ops(cgxd);
	if (!mac_ops->lmac_fifo_len)
		return 0;

	return mac_ops->lmac_fifo_len(cgxd, lmac);
}

static int rvu_cgx_config_intlbk(struct rvu *rvu, u16 pcifunc, bool en)
{
	int pf = rvu_get_pf(pcifunc);
	struct mac_ops *mac_ops;
	u8 cgx_id, lmac_id;

	if (!is_cgx_config_permitted(rvu, pcifunc))
		return -EPERM;

	rvu_get_cgx_lmac_id(rvu->pf2cgxlmac_map[pf], &cgx_id, &lmac_id);
	mac_ops = get_mac_ops(rvu_cgx_pdata(cgx_id, rvu));

	return mac_ops->mac_lmac_intl_lbk(rvu_cgx_pdata(cgx_id, rvu),
					  lmac_id, en);
}

int rvu_mbox_handler_cgx_intlbk_enable(struct rvu *rvu, struct msg_req *req,
				       struct msg_rsp *rsp)
{
	rvu_cgx_config_intlbk(rvu, req->hdr.pcifunc, true);
	return 0;
}

int rvu_mbox_handler_cgx_intlbk_disable(struct rvu *rvu, struct msg_req *req,
					struct msg_rsp *rsp)
{
	rvu_cgx_config_intlbk(rvu, req->hdr.pcifunc, false);
	return 0;
}

int rvu_mbox_handler_cgx_cfg_pause_frm(struct rvu *rvu,
				       struct cgx_pause_frm_cfg *req,
				       struct cgx_pause_frm_cfg *rsp)
{
	int pf = rvu_get_pf(req->hdr.pcifunc);
	struct mac_ops *mac_ops;
	u8 cgx_id, lmac_id;
	void *cgxd;

	if (!is_mac_feature_supported(rvu, pf, RVU_LMAC_FEAT_FC))
		return 0;

	/* This msg is expected only from PF/VFs that are mapped to CGX LMACs,
	 * if received from other PF/VF simply ACK, nothing to do.
	 */
	if (!is_pf_cgxmapped(rvu, pf))
		return -ENODEV;

	rvu_get_cgx_lmac_id(rvu->pf2cgxlmac_map[pf], &cgx_id, &lmac_id);
	cgxd = rvu_cgx_pdata(cgx_id, rvu);
	mac_ops = get_mac_ops(cgxd);

	if (req->set)
		mac_ops->mac_enadis_pause_frm(cgxd, lmac_id,
					      req->tx_pause, req->rx_pause);
	else
		mac_ops->mac_get_pause_frm_status(cgxd, lmac_id,
						  &rsp->tx_pause,
						  &rsp->rx_pause);
	return 0;
}

int rvu_mbox_handler_cgx_get_phy_fec_stats(struct rvu *rvu, struct msg_req *req,
					   struct msg_rsp *rsp)
{
	int pf = rvu_get_pf(req->hdr.pcifunc);
	u8 cgx_id, lmac_id;

	if (!is_pf_cgxmapped(rvu, pf))
		return LMAC_AF_ERR_PF_NOT_MAPPED;

	rvu_get_cgx_lmac_id(rvu->pf2cgxlmac_map[pf], &cgx_id, &lmac_id);
	return cgx_get_phy_fec_stats(rvu_cgx_pdata(cgx_id, rvu), lmac_id);
}

/* Finds cumulative status of NIX rx/tx counters from LF of a PF and those
 * from its VFs as well. ie. NIX rx/tx counters at the CGX port level
 */
int rvu_cgx_nix_cuml_stats(struct rvu *rvu, void *cgxd, int lmac_id,
			   int index, int rxtxflag, u64 *stat)
{
	struct rvu_block *block;
	int blkaddr;
	u16 pcifunc;
	int pf, lf;

	*stat = 0;

	if (!cgxd || !rvu)
		return -EINVAL;

	pf = cgxlmac_to_pf(rvu, cgx_get_cgxid(cgxd), lmac_id);
	if (pf < 0)
		return pf;

	/* Assumes LF of a PF and all of its VF belongs to the same
	 * NIX block
	 */
	pcifunc = pf << RVU_PFVF_PF_SHIFT;
	blkaddr = rvu_get_blkaddr(rvu, BLKTYPE_NIX, pcifunc);
	if (blkaddr < 0)
		return 0;
	block = &rvu->hw->block[blkaddr];

	for (lf = 0; lf < block->lf.max; lf++) {
		/* Check if a lf is attached to this PF or one of its VFs */
		if (!((block->fn_map[lf] & ~RVU_PFVF_FUNC_MASK) == (pcifunc &
			 ~RVU_PFVF_FUNC_MASK)))
			continue;
		if (rxtxflag == NIX_STATS_RX)
			*stat += rvu_read64(rvu, blkaddr,
					    NIX_AF_LFX_RX_STATX(lf, index));
		else
			*stat += rvu_read64(rvu, blkaddr,
					    NIX_AF_LFX_TX_STATX(lf, index));
	}

	return 0;
}

int rvu_cgx_start_stop_io(struct rvu *rvu, u16 pcifunc, bool start)
{
	struct rvu_pfvf *parent_pf, *pfvf;
	int cgx_users, err = 0;

	if (!is_pf_cgxmapped(rvu, rvu_get_pf(pcifunc)))
		return 0;

	parent_pf = &rvu->pf[rvu_get_pf(pcifunc)];
	pfvf = rvu_get_pfvf(rvu, pcifunc);

	mutex_lock(&rvu->cgx_cfg_lock);

	if (start && pfvf->cgx_in_use)
		goto exit;  /* CGX is already started hence nothing to do */
	if (!start && !pfvf->cgx_in_use)
		goto exit; /* CGX is already stopped hence nothing to do */

	if (start) {
		cgx_users = parent_pf->cgx_users;
		parent_pf->cgx_users++;
	} else {
		parent_pf->cgx_users--;
		cgx_users = parent_pf->cgx_users;
	}

	/* Start CGX when first of all NIXLFs is started.
	 * Stop CGX when last of all NIXLFs is stopped.
	 */
	if (!cgx_users) {
		err = rvu_cgx_config_rxtx(rvu, pcifunc & ~RVU_PFVF_FUNC_MASK,
					  start);
		if (err) {
			dev_err(rvu->dev, "Unable to %s CGX\n",
				start ? "start" : "stop");
			/* Revert the usage count in case of error */
			parent_pf->cgx_users = start ? parent_pf->cgx_users  - 1
					       : parent_pf->cgx_users  + 1;
			goto exit;
		}
	}
	pfvf->cgx_in_use = start;
exit:
	mutex_unlock(&rvu->cgx_cfg_lock);
	return err;
}

int rvu_mbox_handler_cgx_set_fec_param(struct rvu *rvu,
				       struct fec_mode *req,
				       struct fec_mode *rsp)
{
	int pf = rvu_get_pf(req->hdr.pcifunc);
	u8 cgx_id, lmac_id;

	if (!is_pf_cgxmapped(rvu, pf))
		return -EPERM;

	if (req->fec == OTX2_FEC_OFF)
		req->fec = OTX2_FEC_NONE;
	rvu_get_cgx_lmac_id(rvu->pf2cgxlmac_map[pf], &cgx_id, &lmac_id);
	rsp->fec = cgx_set_fec(req->fec, cgx_id, lmac_id);
	return 0;
}

int rvu_mbox_handler_cgx_get_aux_link_info(struct rvu *rvu, struct msg_req *req,
					   struct cgx_fw_data *rsp)
{
	int pf = rvu_get_pf(req->hdr.pcifunc);
	u8 cgx_id, lmac_id;

	if (!rvu->fwdata)
		return -ENXIO;

	if (!is_pf_cgxmapped(rvu, pf))
		return -EPERM;

	rvu_get_cgx_lmac_id(rvu->pf2cgxlmac_map[pf], &cgx_id, &lmac_id);

	memcpy(&rsp->fwdata, &rvu->fwdata->cgx_fw_data[cgx_id][lmac_id],
	       sizeof(struct cgx_lmac_fwdata_s));
	return 0;
}

int rvu_mbox_handler_cgx_set_link_mode(struct rvu *rvu,
				       struct cgx_set_link_mode_req *req,
				       struct cgx_set_link_mode_rsp *rsp)
{
	int pf = rvu_get_pf(req->hdr.pcifunc);
	u8 cgx_idx, lmac;
	void *cgxd;

	if (!is_cgx_config_permitted(rvu, req->hdr.pcifunc))
		return -EPERM;

	rvu_get_cgx_lmac_id(rvu->pf2cgxlmac_map[pf], &cgx_idx, &lmac);
	cgxd = rvu_cgx_pdata(cgx_idx, rvu);
	rsp->status = cgx_set_link_mode(cgxd, req->args, cgx_idx, lmac);
	return 0;
}

int rvu_mbox_handler_cgx_mac_addr_reset(struct rvu *rvu, struct msg_req *req,
					struct msg_rsp *rsp)
{
	int pf = rvu_get_pf(req->hdr.pcifunc);
	u8 cgx_id, lmac_id;

	if (!is_cgx_config_permitted(rvu, req->hdr.pcifunc))
		return LMAC_AF_ERR_PERM_DENIED;

	rvu_get_cgx_lmac_id(rvu->pf2cgxlmac_map[pf], &cgx_id, &lmac_id);
	return cgx_lmac_addr_reset(cgx_id, lmac_id);
}

int rvu_mbox_handler_cgx_mac_addr_update(struct rvu *rvu,
					 struct cgx_mac_addr_update_req *req,
					 struct msg_rsp *rsp)
{
	int pf = rvu_get_pf(req->hdr.pcifunc);
	u8 cgx_id, lmac_id;

	if (!is_cgx_config_permitted(rvu, req->hdr.pcifunc))
		return LMAC_AF_ERR_PERM_DENIED;

	rvu_get_cgx_lmac_id(rvu->pf2cgxlmac_map[pf], &cgx_id, &lmac_id);
	return cgx_lmac_addr_update(cgx_id, lmac_id, req->mac_addr, req->index);
}<|MERGE_RESOLUTION|>--- conflicted
+++ resolved
@@ -456,8 +456,6 @@
 	return mac_ops->mac_rx_tx_enable(cgxd, lmac_id, start);
 }
 
-<<<<<<< HEAD
-=======
 int rvu_cgx_tx_enable(struct rvu *rvu, u16 pcifunc, bool enable)
 {
 	int pf = rvu_get_pf(pcifunc);
@@ -475,7 +473,6 @@
 	return mac_ops->mac_tx_enable(cgxd, lmac_id, enable);
 }
 
->>>>>>> 5eb2b831
 int rvu_cgx_config_tx(void *cgxd, int lmac_id, bool enable)
 {
 	struct mac_ops *mac_ops;
