--- conflicted
+++ resolved
@@ -436,13 +436,10 @@
 			return;
 	}
 
-<<<<<<< HEAD
-=======
 	/* AF modifies given action iff PF/VF has requested for it */
 	if ((entry->action & 0xFULL) != NIX_RX_ACTION_DEFAULT)
 		return;
 
->>>>>>> 5eb2b831
 	/* copy VF default entry action to the VF mcam entry */
 	rx_action = npc_get_default_entry_action(rvu, mcam, blkaddr,
 						 target_func);
