--- conflicted
+++ resolved
@@ -813,12 +813,8 @@
 void *rvu_first_cgx_pdata(struct rvu *rvu);
 int cgxlmac_to_pf(struct rvu *rvu, int cgx_id, int lmac_id);
 int rvu_cgx_config_tx(void *cgxd, int lmac_id, bool enable);
-<<<<<<< HEAD
-
-=======
 int rvu_cgx_tx_enable(struct rvu *rvu, u16 pcifunc, bool enable);
 u32 rvu_cgx_get_lmac_fifolen(struct rvu *rvu, int cgx, int lmac);
->>>>>>> 5eb2b831
 int npc_get_nixlf_mcam_index(struct npc_mcam *mcam, u16 pcifunc, int nixlf,
 			     int type);
 bool is_mcam_entry_enabled(struct rvu *rvu, struct npc_mcam *mcam, int blkaddr,
