// SPDX-License-Identifier: GPL-2.0
/*
 * Lantiq / Intel GSWIP switch driver for VRX200 SoCs
 *
 * Copyright (C) 2010 Lantiq Deutschland
 * Copyright (C) 2012 John Crispin <john@phrozen.org>
 * Copyright (C) 2017 - 2019 Hauke Mehrtens <hauke@hauke-m.de>
 *
 * The VLAN and bridge model the GSWIP hardware uses does not directly
 * matches the model DSA uses.
 *
 * The hardware has 64 possible table entries for bridges with one VLAN
 * ID, one flow id and a list of ports for each bridge. All entries which
 * match the same flow ID are combined in the mac learning table, they
 * act as one global bridge.
 * The hardware does not support VLAN filter on the port, but on the
 * bridge, this driver converts the DSA model to the hardware.
 *
 * The CPU gets all the exception frames which do not match any forwarding
 * rule and the CPU port is also added to all bridges. This makes it possible
 * to handle all the special cases easily in software.
 * At the initialization the driver allocates one bridge table entry for
 * each switch port which is used when the port is used without an
 * explicit bridge. This prevents the frames from being forwarded
 * between all LAN ports by default.
 */

#include <linux/clk.h>
#include <linux/delay.h>
#include <linux/etherdevice.h>
#include <linux/firmware.h>
#include <linux/if_bridge.h>
#include <linux/if_vlan.h>
#include <linux/iopoll.h>
#include <linux/mfd/syscon.h>
#include <linux/module.h>
#include <linux/of_mdio.h>
#include <linux/of_net.h>
#include <linux/of_platform.h>
#include <linux/phy.h>
#include <linux/phylink.h>
#include <linux/platform_device.h>
#include <linux/regmap.h>
#include <linux/reset.h>
#include <net/dsa.h>
#include <dt-bindings/mips/lantiq_rcu_gphy.h>

#include "lantiq_pce.h"

/* GSWIP MDIO Registers */
#define GSWIP_MDIO_GLOB			0x00
#define  GSWIP_MDIO_GLOB_ENABLE		BIT(15)
#define GSWIP_MDIO_CTRL			0x08
#define  GSWIP_MDIO_CTRL_BUSY		BIT(12)
#define  GSWIP_MDIO_CTRL_RD		BIT(11)
#define  GSWIP_MDIO_CTRL_WR		BIT(10)
#define  GSWIP_MDIO_CTRL_PHYAD_MASK	0x1f
#define  GSWIP_MDIO_CTRL_PHYAD_SHIFT	5
#define  GSWIP_MDIO_CTRL_REGAD_MASK	0x1f
#define GSWIP_MDIO_READ			0x09
#define GSWIP_MDIO_WRITE		0x0A
#define GSWIP_MDIO_MDC_CFG0		0x0B
#define GSWIP_MDIO_MDC_CFG1		0x0C
#define GSWIP_MDIO_PHYp(p)		(0x15 - (p))
#define  GSWIP_MDIO_PHY_LINK_MASK	0x6000
#define  GSWIP_MDIO_PHY_LINK_AUTO	0x0000
#define  GSWIP_MDIO_PHY_LINK_DOWN	0x4000
#define  GSWIP_MDIO_PHY_LINK_UP		0x2000
#define  GSWIP_MDIO_PHY_SPEED_MASK	0x1800
#define  GSWIP_MDIO_PHY_SPEED_AUTO	0x1800
#define  GSWIP_MDIO_PHY_SPEED_M10	0x0000
#define  GSWIP_MDIO_PHY_SPEED_M100	0x0800
#define  GSWIP_MDIO_PHY_SPEED_G1	0x1000
#define  GSWIP_MDIO_PHY_FDUP_MASK	0x0600
#define  GSWIP_MDIO_PHY_FDUP_AUTO	0x0000
#define  GSWIP_MDIO_PHY_FDUP_EN		0x0200
#define  GSWIP_MDIO_PHY_FDUP_DIS	0x0600
#define  GSWIP_MDIO_PHY_FCONTX_MASK	0x0180
#define  GSWIP_MDIO_PHY_FCONTX_AUTO	0x0000
#define  GSWIP_MDIO_PHY_FCONTX_EN	0x0100
#define  GSWIP_MDIO_PHY_FCONTX_DIS	0x0180
#define  GSWIP_MDIO_PHY_FCONRX_MASK	0x0060
#define  GSWIP_MDIO_PHY_FCONRX_AUTO	0x0000
#define  GSWIP_MDIO_PHY_FCONRX_EN	0x0020
#define  GSWIP_MDIO_PHY_FCONRX_DIS	0x0060
#define  GSWIP_MDIO_PHY_ADDR_MASK	0x001f
#define  GSWIP_MDIO_PHY_MASK		(GSWIP_MDIO_PHY_ADDR_MASK | \
					 GSWIP_MDIO_PHY_FCONRX_MASK | \
					 GSWIP_MDIO_PHY_FCONTX_MASK | \
					 GSWIP_MDIO_PHY_LINK_MASK | \
					 GSWIP_MDIO_PHY_SPEED_MASK | \
					 GSWIP_MDIO_PHY_FDUP_MASK)

/* GSWIP MII Registers */
#define GSWIP_MII_CFGp(p)		(0x2 * (p))
<<<<<<< HEAD
=======
#define  GSWIP_MII_CFG_RESET		BIT(15)
>>>>>>> 1ec187ab
#define  GSWIP_MII_CFG_EN		BIT(14)
#define  GSWIP_MII_CFG_ISOLATE		BIT(13)
#define  GSWIP_MII_CFG_LDCLKDIS		BIT(12)
#define  GSWIP_MII_CFG_RGMII_IBS	BIT(8)
#define  GSWIP_MII_CFG_RMII_CLK		BIT(7)
#define  GSWIP_MII_CFG_MODE_MIIP	0x0
#define  GSWIP_MII_CFG_MODE_MIIM	0x1
#define  GSWIP_MII_CFG_MODE_RMIIP	0x2
#define  GSWIP_MII_CFG_MODE_RMIIM	0x3
#define  GSWIP_MII_CFG_MODE_RGMII	0x4
#define  GSWIP_MII_CFG_MODE_MASK	0xf
#define  GSWIP_MII_CFG_RATE_M2P5	0x00
#define  GSWIP_MII_CFG_RATE_M25	0x10
#define  GSWIP_MII_CFG_RATE_M125	0x20
#define  GSWIP_MII_CFG_RATE_M50	0x30
#define  GSWIP_MII_CFG_RATE_AUTO	0x40
#define  GSWIP_MII_CFG_RATE_MASK	0x70
#define GSWIP_MII_PCDU0			0x01
#define GSWIP_MII_PCDU1			0x03
#define GSWIP_MII_PCDU5			0x05
#define  GSWIP_MII_PCDU_TXDLY_MASK	GENMASK(2, 0)
#define  GSWIP_MII_PCDU_RXDLY_MASK	GENMASK(9, 7)

/* GSWIP Core Registers */
#define GSWIP_SWRES			0x000
#define  GSWIP_SWRES_R1			BIT(1)	/* GSWIP Software reset */
#define  GSWIP_SWRES_R0			BIT(0)	/* GSWIP Hardware reset */
#define GSWIP_VERSION			0x013
#define  GSWIP_VERSION_REV_SHIFT	0
#define  GSWIP_VERSION_REV_MASK		GENMASK(7, 0)
#define  GSWIP_VERSION_MOD_SHIFT	8
#define  GSWIP_VERSION_MOD_MASK		GENMASK(15, 8)
#define   GSWIP_VERSION_2_0		0x100
#define   GSWIP_VERSION_2_1		0x021
#define   GSWIP_VERSION_2_2		0x122
#define   GSWIP_VERSION_2_2_ETC		0x022

#define GSWIP_BM_RAM_VAL(x)		(0x043 - (x))
#define GSWIP_BM_RAM_ADDR		0x044
#define GSWIP_BM_RAM_CTRL		0x045
#define  GSWIP_BM_RAM_CTRL_BAS		BIT(15)
#define  GSWIP_BM_RAM_CTRL_OPMOD	BIT(5)
#define  GSWIP_BM_RAM_CTRL_ADDR_MASK	GENMASK(4, 0)
#define GSWIP_BM_QUEUE_GCTRL		0x04A
#define  GSWIP_BM_QUEUE_GCTRL_GL_MOD	BIT(10)
/* buffer management Port Configuration Register */
#define GSWIP_BM_PCFGp(p)		(0x080 + ((p) * 2))
#define  GSWIP_BM_PCFG_CNTEN		BIT(0)	/* RMON Counter Enable */
#define  GSWIP_BM_PCFG_IGCNT		BIT(1)	/* Ingres Special Tag RMON count */
/* buffer management Port Control Register */
#define GSWIP_BM_RMON_CTRLp(p)		(0x81 + ((p) * 2))
#define  GSWIP_BM_CTRL_RMON_RAM1_RES	BIT(0)	/* Software Reset for RMON RAM 1 */
#define  GSWIP_BM_CTRL_RMON_RAM2_RES	BIT(1)	/* Software Reset for RMON RAM 2 */

/* PCE */
#define GSWIP_PCE_TBL_KEY(x)		(0x447 - (x))
#define GSWIP_PCE_TBL_MASK		0x448
#define GSWIP_PCE_TBL_VAL(x)		(0x44D - (x))
#define GSWIP_PCE_TBL_ADDR		0x44E
#define GSWIP_PCE_TBL_CTRL		0x44F
#define  GSWIP_PCE_TBL_CTRL_BAS		BIT(15)
#define  GSWIP_PCE_TBL_CTRL_TYPE	BIT(13)
#define  GSWIP_PCE_TBL_CTRL_VLD		BIT(12)
#define  GSWIP_PCE_TBL_CTRL_KEYFORM	BIT(11)
#define  GSWIP_PCE_TBL_CTRL_GMAP_MASK	GENMASK(10, 7)
#define  GSWIP_PCE_TBL_CTRL_OPMOD_MASK	GENMASK(6, 5)
#define  GSWIP_PCE_TBL_CTRL_OPMOD_ADRD	0x00
#define  GSWIP_PCE_TBL_CTRL_OPMOD_ADWR	0x20
#define  GSWIP_PCE_TBL_CTRL_OPMOD_KSRD	0x40
#define  GSWIP_PCE_TBL_CTRL_OPMOD_KSWR	0x60
#define  GSWIP_PCE_TBL_CTRL_ADDR_MASK	GENMASK(4, 0)
#define GSWIP_PCE_PMAP1			0x453	/* Monitoring port map */
#define GSWIP_PCE_PMAP2			0x454	/* Default Multicast port map */
#define GSWIP_PCE_PMAP3			0x455	/* Default Unknown Unicast port map */
#define GSWIP_PCE_GCTRL_0		0x456
#define  GSWIP_PCE_GCTRL_0_MTFL		BIT(0)  /* MAC Table Flushing */
#define  GSWIP_PCE_GCTRL_0_MC_VALID	BIT(3)
#define  GSWIP_PCE_GCTRL_0_VLAN		BIT(14) /* VLAN aware Switching */
#define GSWIP_PCE_GCTRL_1		0x457
#define  GSWIP_PCE_GCTRL_1_MAC_GLOCK	BIT(2)	/* MAC Address table lock */
#define  GSWIP_PCE_GCTRL_1_MAC_GLOCK_MOD	BIT(3) /* Mac address table lock forwarding mode */
#define GSWIP_PCE_PCTRL_0p(p)		(0x480 + ((p) * 0xA))
#define  GSWIP_PCE_PCTRL_0_TVM		BIT(5)	/* Transparent VLAN mode */
#define  GSWIP_PCE_PCTRL_0_VREP		BIT(6)	/* VLAN Replace Mode */
#define  GSWIP_PCE_PCTRL_0_INGRESS	BIT(11)	/* Accept special tag in ingress */
#define  GSWIP_PCE_PCTRL_0_PSTATE_LISTEN	0x0
#define  GSWIP_PCE_PCTRL_0_PSTATE_RX		0x1
#define  GSWIP_PCE_PCTRL_0_PSTATE_TX		0x2
#define  GSWIP_PCE_PCTRL_0_PSTATE_LEARNING	0x3
#define  GSWIP_PCE_PCTRL_0_PSTATE_FORWARDING	0x7
#define  GSWIP_PCE_PCTRL_0_PSTATE_MASK	GENMASK(2, 0)
#define GSWIP_PCE_VCTRL(p)		(0x485 + ((p) * 0xA))
#define  GSWIP_PCE_VCTRL_UVR		BIT(0)	/* Unknown VLAN Rule */
#define  GSWIP_PCE_VCTRL_VIMR		BIT(3)	/* VLAN Ingress Member violation rule */
#define  GSWIP_PCE_VCTRL_VEMR		BIT(4)	/* VLAN Egress Member violation rule */
#define  GSWIP_PCE_VCTRL_VSR		BIT(5)	/* VLAN Security */
#define  GSWIP_PCE_VCTRL_VID0		BIT(6)	/* Priority Tagged Rule */
#define GSWIP_PCE_DEFPVID(p)		(0x486 + ((p) * 0xA))

#define GSWIP_MAC_FLEN			0x8C5
#define GSWIP_MAC_CTRL_0p(p)		(0x903 + ((p) * 0xC))
#define  GSWIP_MAC_CTRL_0_PADEN		BIT(8)
#define  GSWIP_MAC_CTRL_0_FCS_EN	BIT(7)
#define  GSWIP_MAC_CTRL_0_FCON_MASK	0x0070
#define  GSWIP_MAC_CTRL_0_FCON_AUTO	0x0000
#define  GSWIP_MAC_CTRL_0_FCON_RX	0x0010
#define  GSWIP_MAC_CTRL_0_FCON_TX	0x0020
#define  GSWIP_MAC_CTRL_0_FCON_RXTX	0x0030
#define  GSWIP_MAC_CTRL_0_FCON_NONE	0x0040
#define  GSWIP_MAC_CTRL_0_FDUP_MASK	0x000C
#define  GSWIP_MAC_CTRL_0_FDUP_AUTO	0x0000
#define  GSWIP_MAC_CTRL_0_FDUP_EN	0x0004
#define  GSWIP_MAC_CTRL_0_FDUP_DIS	0x000C
#define  GSWIP_MAC_CTRL_0_GMII_MASK	0x0003
#define  GSWIP_MAC_CTRL_0_GMII_AUTO	0x0000
#define  GSWIP_MAC_CTRL_0_GMII_MII	0x0001
#define  GSWIP_MAC_CTRL_0_GMII_RGMII	0x0002
#define GSWIP_MAC_CTRL_2p(p)		(0x905 + ((p) * 0xC))
#define GSWIP_MAC_CTRL_2_MLEN		BIT(3) /* Maximum Untagged Frame Lnegth */

/* Ethernet Switch Fetch DMA Port Control Register */
#define GSWIP_FDMA_PCTRLp(p)		(0xA80 + ((p) * 0x6))
#define  GSWIP_FDMA_PCTRL_EN		BIT(0)	/* FDMA Port Enable */
#define  GSWIP_FDMA_PCTRL_STEN		BIT(1)	/* Special Tag Insertion Enable */
#define  GSWIP_FDMA_PCTRL_VLANMOD_MASK	GENMASK(4, 3)	/* VLAN Modification Control */
#define  GSWIP_FDMA_PCTRL_VLANMOD_SHIFT	3	/* VLAN Modification Control */
#define  GSWIP_FDMA_PCTRL_VLANMOD_DIS	(0x0 << GSWIP_FDMA_PCTRL_VLANMOD_SHIFT)
#define  GSWIP_FDMA_PCTRL_VLANMOD_PRIO	(0x1 << GSWIP_FDMA_PCTRL_VLANMOD_SHIFT)
#define  GSWIP_FDMA_PCTRL_VLANMOD_ID	(0x2 << GSWIP_FDMA_PCTRL_VLANMOD_SHIFT)
#define  GSWIP_FDMA_PCTRL_VLANMOD_BOTH	(0x3 << GSWIP_FDMA_PCTRL_VLANMOD_SHIFT)

/* Ethernet Switch Store DMA Port Control Register */
#define GSWIP_SDMA_PCTRLp(p)		(0xBC0 + ((p) * 0x6))
#define  GSWIP_SDMA_PCTRL_EN		BIT(0)	/* SDMA Port Enable */
#define  GSWIP_SDMA_PCTRL_FCEN		BIT(1)	/* Flow Control Enable */
#define  GSWIP_SDMA_PCTRL_PAUFWD	BIT(1)	/* Pause Frame Forwarding */

#define GSWIP_TABLE_ACTIVE_VLAN		0x01
#define GSWIP_TABLE_VLAN_MAPPING	0x02
#define GSWIP_TABLE_MAC_BRIDGE		0x0b
#define  GSWIP_TABLE_MAC_BRIDGE_STATIC	0x01	/* Static not, aging entry */

#define XRX200_GPHY_FW_ALIGN	(16 * 1024)

struct gswip_hw_info {
	int max_ports;
	int cpu_port;
};

struct xway_gphy_match_data {
	char *fe_firmware_name;
	char *ge_firmware_name;
};

struct gswip_gphy_fw {
	struct clk *clk_gate;
	struct reset_control *reset;
	u32 fw_addr_offset;
	char *fw_name;
};

struct gswip_vlan {
	struct net_device *bridge;
	u16 vid;
	u8 fid;
};

struct gswip_priv {
	__iomem void *gswip;
	__iomem void *mdio;
	__iomem void *mii;
	const struct gswip_hw_info *hw_info;
	const struct xway_gphy_match_data *gphy_fw_name_cfg;
	struct dsa_switch *ds;
	struct device *dev;
	struct regmap *rcu_regmap;
	struct gswip_vlan vlans[64];
	int num_gphy_fw;
	struct gswip_gphy_fw *gphy_fw;
	u32 port_vlan_filter;
};

struct gswip_pce_table_entry {
	u16 index;      // PCE_TBL_ADDR.ADDR = pData->table_index
	u16 table;      // PCE_TBL_CTRL.ADDR = pData->table
	u16 key[8];
	u16 val[5];
	u16 mask;
	u8 gmap;
	bool type;
	bool valid;
	bool key_mode;
};

struct gswip_rmon_cnt_desc {
	unsigned int size;
	unsigned int offset;
	const char *name;
};

#define MIB_DESC(_size, _offset, _name) {.size = _size, .offset = _offset, .name = _name}

static const struct gswip_rmon_cnt_desc gswip_rmon_cnt[] = {
	/** Receive Packet Count (only packets that are accepted and not discarded). */
	MIB_DESC(1, 0x1F, "RxGoodPkts"),
	MIB_DESC(1, 0x23, "RxUnicastPkts"),
	MIB_DESC(1, 0x22, "RxMulticastPkts"),
	MIB_DESC(1, 0x21, "RxFCSErrorPkts"),
	MIB_DESC(1, 0x1D, "RxUnderSizeGoodPkts"),
	MIB_DESC(1, 0x1E, "RxUnderSizeErrorPkts"),
	MIB_DESC(1, 0x1B, "RxOversizeGoodPkts"),
	MIB_DESC(1, 0x1C, "RxOversizeErrorPkts"),
	MIB_DESC(1, 0x20, "RxGoodPausePkts"),
	MIB_DESC(1, 0x1A, "RxAlignErrorPkts"),
	MIB_DESC(1, 0x12, "Rx64BytePkts"),
	MIB_DESC(1, 0x13, "Rx127BytePkts"),
	MIB_DESC(1, 0x14, "Rx255BytePkts"),
	MIB_DESC(1, 0x15, "Rx511BytePkts"),
	MIB_DESC(1, 0x16, "Rx1023BytePkts"),
	/** Receive Size 1024-1522 (or more, if configured) Packet Count. */
	MIB_DESC(1, 0x17, "RxMaxBytePkts"),
	MIB_DESC(1, 0x18, "RxDroppedPkts"),
	MIB_DESC(1, 0x19, "RxFilteredPkts"),
	MIB_DESC(2, 0x24, "RxGoodBytes"),
	MIB_DESC(2, 0x26, "RxBadBytes"),
	MIB_DESC(1, 0x11, "TxAcmDroppedPkts"),
	MIB_DESC(1, 0x0C, "TxGoodPkts"),
	MIB_DESC(1, 0x06, "TxUnicastPkts"),
	MIB_DESC(1, 0x07, "TxMulticastPkts"),
	MIB_DESC(1, 0x00, "Tx64BytePkts"),
	MIB_DESC(1, 0x01, "Tx127BytePkts"),
	MIB_DESC(1, 0x02, "Tx255BytePkts"),
	MIB_DESC(1, 0x03, "Tx511BytePkts"),
	MIB_DESC(1, 0x04, "Tx1023BytePkts"),
	/** Transmit Size 1024-1522 (or more, if configured) Packet Count. */
	MIB_DESC(1, 0x05, "TxMaxBytePkts"),
	MIB_DESC(1, 0x08, "TxSingleCollCount"),
	MIB_DESC(1, 0x09, "TxMultCollCount"),
	MIB_DESC(1, 0x0A, "TxLateCollCount"),
	MIB_DESC(1, 0x0B, "TxExcessCollCount"),
	MIB_DESC(1, 0x0D, "TxPauseCount"),
	MIB_DESC(1, 0x10, "TxDroppedPkts"),
	MIB_DESC(2, 0x0E, "TxGoodBytes"),
};

static u32 gswip_switch_r(struct gswip_priv *priv, u32 offset)
{
	return __raw_readl(priv->gswip + (offset * 4));
}

static void gswip_switch_w(struct gswip_priv *priv, u32 val, u32 offset)
{
	__raw_writel(val, priv->gswip + (offset * 4));
}

static void gswip_switch_mask(struct gswip_priv *priv, u32 clear, u32 set,
			      u32 offset)
{
	u32 val = gswip_switch_r(priv, offset);

	val &= ~(clear);
	val |= set;
	gswip_switch_w(priv, val, offset);
}

static u32 gswip_switch_r_timeout(struct gswip_priv *priv, u32 offset,
				  u32 cleared)
{
	u32 val;

	return readx_poll_timeout(__raw_readl, priv->gswip + (offset * 4), val,
				  (val & cleared) == 0, 20, 50000);
}

static u32 gswip_mdio_r(struct gswip_priv *priv, u32 offset)
{
	return __raw_readl(priv->mdio + (offset * 4));
}

static void gswip_mdio_w(struct gswip_priv *priv, u32 val, u32 offset)
{
	__raw_writel(val, priv->mdio + (offset * 4));
}

static void gswip_mdio_mask(struct gswip_priv *priv, u32 clear, u32 set,
			    u32 offset)
{
	u32 val = gswip_mdio_r(priv, offset);

	val &= ~(clear);
	val |= set;
	gswip_mdio_w(priv, val, offset);
}

static u32 gswip_mii_r(struct gswip_priv *priv, u32 offset)
{
	return __raw_readl(priv->mii + (offset * 4));
}

static void gswip_mii_w(struct gswip_priv *priv, u32 val, u32 offset)
{
	__raw_writel(val, priv->mii + (offset * 4));
}

static void gswip_mii_mask(struct gswip_priv *priv, u32 clear, u32 set,
			   u32 offset)
{
	u32 val = gswip_mii_r(priv, offset);

	val &= ~(clear);
	val |= set;
	gswip_mii_w(priv, val, offset);
}

static void gswip_mii_mask_cfg(struct gswip_priv *priv, u32 clear, u32 set,
			       int port)
{
	/* There's no MII_CFG register for the CPU port */
	if (!dsa_is_cpu_port(priv->ds, port))
		gswip_mii_mask(priv, clear, set, GSWIP_MII_CFGp(port));
}

static void gswip_mii_mask_pcdu(struct gswip_priv *priv, u32 clear, u32 set,
				int port)
{
	switch (port) {
	case 0:
		gswip_mii_mask(priv, clear, set, GSWIP_MII_PCDU0);
		break;
	case 1:
		gswip_mii_mask(priv, clear, set, GSWIP_MII_PCDU1);
		break;
	case 5:
		gswip_mii_mask(priv, clear, set, GSWIP_MII_PCDU5);
		break;
	}
}

static int gswip_mdio_poll(struct gswip_priv *priv)
{
	int cnt = 100;

	while (likely(cnt--)) {
		u32 ctrl = gswip_mdio_r(priv, GSWIP_MDIO_CTRL);

		if ((ctrl & GSWIP_MDIO_CTRL_BUSY) == 0)
			return 0;
		usleep_range(20, 40);
	}

	return -ETIMEDOUT;
}

static int gswip_mdio_wr(struct mii_bus *bus, int addr, int reg, u16 val)
{
	struct gswip_priv *priv = bus->priv;
	int err;

	err = gswip_mdio_poll(priv);
	if (err) {
		dev_err(&bus->dev, "waiting for MDIO bus busy timed out\n");
		return err;
	}

	gswip_mdio_w(priv, val, GSWIP_MDIO_WRITE);
	gswip_mdio_w(priv, GSWIP_MDIO_CTRL_BUSY | GSWIP_MDIO_CTRL_WR |
		((addr & GSWIP_MDIO_CTRL_PHYAD_MASK) << GSWIP_MDIO_CTRL_PHYAD_SHIFT) |
		(reg & GSWIP_MDIO_CTRL_REGAD_MASK),
		GSWIP_MDIO_CTRL);

	return 0;
}

static int gswip_mdio_rd(struct mii_bus *bus, int addr, int reg)
{
	struct gswip_priv *priv = bus->priv;
	int err;

	err = gswip_mdio_poll(priv);
	if (err) {
		dev_err(&bus->dev, "waiting for MDIO bus busy timed out\n");
		return err;
	}

	gswip_mdio_w(priv, GSWIP_MDIO_CTRL_BUSY | GSWIP_MDIO_CTRL_RD |
		((addr & GSWIP_MDIO_CTRL_PHYAD_MASK) << GSWIP_MDIO_CTRL_PHYAD_SHIFT) |
		(reg & GSWIP_MDIO_CTRL_REGAD_MASK),
		GSWIP_MDIO_CTRL);

	err = gswip_mdio_poll(priv);
	if (err) {
		dev_err(&bus->dev, "waiting for MDIO bus busy timed out\n");
		return err;
	}

	return gswip_mdio_r(priv, GSWIP_MDIO_READ);
}

static int gswip_mdio(struct gswip_priv *priv, struct device_node *mdio_np)
{
	struct dsa_switch *ds = priv->ds;

	ds->slave_mii_bus = devm_mdiobus_alloc(priv->dev);
	if (!ds->slave_mii_bus)
		return -ENOMEM;

	ds->slave_mii_bus->priv = priv;
	ds->slave_mii_bus->read = gswip_mdio_rd;
	ds->slave_mii_bus->write = gswip_mdio_wr;
	ds->slave_mii_bus->name = "lantiq,xrx200-mdio";
	snprintf(ds->slave_mii_bus->id, MII_BUS_ID_SIZE, "%s-mii",
		 dev_name(priv->dev));
	ds->slave_mii_bus->parent = priv->dev;
	ds->slave_mii_bus->phy_mask = ~ds->phys_mii_mask;

	return of_mdiobus_register(ds->slave_mii_bus, mdio_np);
}

static int gswip_pce_table_entry_read(struct gswip_priv *priv,
				      struct gswip_pce_table_entry *tbl)
{
	int i;
	int err;
	u16 crtl;
	u16 addr_mode = tbl->key_mode ? GSWIP_PCE_TBL_CTRL_OPMOD_KSRD :
					GSWIP_PCE_TBL_CTRL_OPMOD_ADRD;

	err = gswip_switch_r_timeout(priv, GSWIP_PCE_TBL_CTRL,
				     GSWIP_PCE_TBL_CTRL_BAS);
	if (err)
		return err;

	gswip_switch_w(priv, tbl->index, GSWIP_PCE_TBL_ADDR);
	gswip_switch_mask(priv, GSWIP_PCE_TBL_CTRL_ADDR_MASK |
				GSWIP_PCE_TBL_CTRL_OPMOD_MASK,
			  tbl->table | addr_mode | GSWIP_PCE_TBL_CTRL_BAS,
			  GSWIP_PCE_TBL_CTRL);

	err = gswip_switch_r_timeout(priv, GSWIP_PCE_TBL_CTRL,
				     GSWIP_PCE_TBL_CTRL_BAS);
	if (err)
		return err;

	for (i = 0; i < ARRAY_SIZE(tbl->key); i++)
		tbl->key[i] = gswip_switch_r(priv, GSWIP_PCE_TBL_KEY(i));

	for (i = 0; i < ARRAY_SIZE(tbl->val); i++)
		tbl->val[i] = gswip_switch_r(priv, GSWIP_PCE_TBL_VAL(i));

	tbl->mask = gswip_switch_r(priv, GSWIP_PCE_TBL_MASK);

	crtl = gswip_switch_r(priv, GSWIP_PCE_TBL_CTRL);

	tbl->type = !!(crtl & GSWIP_PCE_TBL_CTRL_TYPE);
	tbl->valid = !!(crtl & GSWIP_PCE_TBL_CTRL_VLD);
	tbl->gmap = (crtl & GSWIP_PCE_TBL_CTRL_GMAP_MASK) >> 7;

	return 0;
}

static int gswip_pce_table_entry_write(struct gswip_priv *priv,
				       struct gswip_pce_table_entry *tbl)
{
	int i;
	int err;
	u16 crtl;
	u16 addr_mode = tbl->key_mode ? GSWIP_PCE_TBL_CTRL_OPMOD_KSWR :
					GSWIP_PCE_TBL_CTRL_OPMOD_ADWR;

	err = gswip_switch_r_timeout(priv, GSWIP_PCE_TBL_CTRL,
				     GSWIP_PCE_TBL_CTRL_BAS);
	if (err)
		return err;

	gswip_switch_w(priv, tbl->index, GSWIP_PCE_TBL_ADDR);
	gswip_switch_mask(priv, GSWIP_PCE_TBL_CTRL_ADDR_MASK |
				GSWIP_PCE_TBL_CTRL_OPMOD_MASK,
			  tbl->table | addr_mode,
			  GSWIP_PCE_TBL_CTRL);

	for (i = 0; i < ARRAY_SIZE(tbl->key); i++)
		gswip_switch_w(priv, tbl->key[i], GSWIP_PCE_TBL_KEY(i));

	for (i = 0; i < ARRAY_SIZE(tbl->val); i++)
		gswip_switch_w(priv, tbl->val[i], GSWIP_PCE_TBL_VAL(i));

	gswip_switch_mask(priv, GSWIP_PCE_TBL_CTRL_ADDR_MASK |
				GSWIP_PCE_TBL_CTRL_OPMOD_MASK,
			  tbl->table | addr_mode,
			  GSWIP_PCE_TBL_CTRL);

	gswip_switch_w(priv, tbl->mask, GSWIP_PCE_TBL_MASK);

	crtl = gswip_switch_r(priv, GSWIP_PCE_TBL_CTRL);
	crtl &= ~(GSWIP_PCE_TBL_CTRL_TYPE | GSWIP_PCE_TBL_CTRL_VLD |
		  GSWIP_PCE_TBL_CTRL_GMAP_MASK);
	if (tbl->type)
		crtl |= GSWIP_PCE_TBL_CTRL_TYPE;
	if (tbl->valid)
		crtl |= GSWIP_PCE_TBL_CTRL_VLD;
	crtl |= (tbl->gmap << 7) & GSWIP_PCE_TBL_CTRL_GMAP_MASK;
	crtl |= GSWIP_PCE_TBL_CTRL_BAS;
	gswip_switch_w(priv, crtl, GSWIP_PCE_TBL_CTRL);

	return gswip_switch_r_timeout(priv, GSWIP_PCE_TBL_CTRL,
				      GSWIP_PCE_TBL_CTRL_BAS);
}

/* Add the LAN port into a bridge with the CPU port by
 * default. This prevents automatic forwarding of
 * packages between the LAN ports when no explicit
 * bridge is configured.
 */
static int gswip_add_single_port_br(struct gswip_priv *priv, int port, bool add)
{
	struct gswip_pce_table_entry vlan_active = {0,};
	struct gswip_pce_table_entry vlan_mapping = {0,};
	unsigned int cpu_port = priv->hw_info->cpu_port;
	unsigned int max_ports = priv->hw_info->max_ports;
	int err;

	if (port >= max_ports) {
		dev_err(priv->dev, "single port for %i supported\n", port);
		return -EIO;
	}

	vlan_active.index = port + 1;
	vlan_active.table = GSWIP_TABLE_ACTIVE_VLAN;
	vlan_active.key[0] = 0; /* vid */
	vlan_active.val[0] = port + 1 /* fid */;
	vlan_active.valid = add;
	err = gswip_pce_table_entry_write(priv, &vlan_active);
	if (err) {
		dev_err(priv->dev, "failed to write active VLAN: %d\n", err);
		return err;
	}

	if (!add)
		return 0;

	vlan_mapping.index = port + 1;
	vlan_mapping.table = GSWIP_TABLE_VLAN_MAPPING;
	vlan_mapping.val[0] = 0 /* vid */;
	vlan_mapping.val[1] = BIT(port) | BIT(cpu_port);
	vlan_mapping.val[2] = 0;
	err = gswip_pce_table_entry_write(priv, &vlan_mapping);
	if (err) {
		dev_err(priv->dev, "failed to write VLAN mapping: %d\n", err);
		return err;
	}

	return 0;
}

static int gswip_port_enable(struct dsa_switch *ds, int port,
			     struct phy_device *phydev)
{
	struct gswip_priv *priv = ds->priv;
	int err;

	if (!dsa_is_user_port(ds, port))
		return 0;

	if (!dsa_is_cpu_port(ds, port)) {
		err = gswip_add_single_port_br(priv, port, true);
		if (err)
			return err;
	}

	/* RMON Counter Enable for port */
	gswip_switch_w(priv, GSWIP_BM_PCFG_CNTEN, GSWIP_BM_PCFGp(port));

	/* enable port fetch/store dma & VLAN Modification */
	gswip_switch_mask(priv, 0, GSWIP_FDMA_PCTRL_EN |
				   GSWIP_FDMA_PCTRL_VLANMOD_BOTH,
			 GSWIP_FDMA_PCTRLp(port));
	gswip_switch_mask(priv, 0, GSWIP_SDMA_PCTRL_EN,
			  GSWIP_SDMA_PCTRLp(port));

	if (!dsa_is_cpu_port(ds, port)) {
		u32 mdio_phy = 0;

		if (phydev)
			mdio_phy = phydev->mdio.addr & GSWIP_MDIO_PHY_ADDR_MASK;

		gswip_mdio_mask(priv, GSWIP_MDIO_PHY_ADDR_MASK, mdio_phy,
				GSWIP_MDIO_PHYp(port));
	}

	return 0;
}

static void gswip_port_disable(struct dsa_switch *ds, int port)
{
	struct gswip_priv *priv = ds->priv;

	if (!dsa_is_user_port(ds, port))
		return;

	gswip_switch_mask(priv, GSWIP_FDMA_PCTRL_EN, 0,
			  GSWIP_FDMA_PCTRLp(port));
	gswip_switch_mask(priv, GSWIP_SDMA_PCTRL_EN, 0,
			  GSWIP_SDMA_PCTRLp(port));
}

static int gswip_pce_load_microcode(struct gswip_priv *priv)
{
	int i;
	int err;

	gswip_switch_mask(priv, GSWIP_PCE_TBL_CTRL_ADDR_MASK |
				GSWIP_PCE_TBL_CTRL_OPMOD_MASK,
			  GSWIP_PCE_TBL_CTRL_OPMOD_ADWR, GSWIP_PCE_TBL_CTRL);
	gswip_switch_w(priv, 0, GSWIP_PCE_TBL_MASK);

	for (i = 0; i < ARRAY_SIZE(gswip_pce_microcode); i++) {
		gswip_switch_w(priv, i, GSWIP_PCE_TBL_ADDR);
		gswip_switch_w(priv, gswip_pce_microcode[i].val_0,
			       GSWIP_PCE_TBL_VAL(0));
		gswip_switch_w(priv, gswip_pce_microcode[i].val_1,
			       GSWIP_PCE_TBL_VAL(1));
		gswip_switch_w(priv, gswip_pce_microcode[i].val_2,
			       GSWIP_PCE_TBL_VAL(2));
		gswip_switch_w(priv, gswip_pce_microcode[i].val_3,
			       GSWIP_PCE_TBL_VAL(3));

		/* start the table access: */
		gswip_switch_mask(priv, 0, GSWIP_PCE_TBL_CTRL_BAS,
				  GSWIP_PCE_TBL_CTRL);
		err = gswip_switch_r_timeout(priv, GSWIP_PCE_TBL_CTRL,
					     GSWIP_PCE_TBL_CTRL_BAS);
		if (err)
			return err;
	}

	/* tell the switch that the microcode is loaded */
	gswip_switch_mask(priv, 0, GSWIP_PCE_GCTRL_0_MC_VALID,
			  GSWIP_PCE_GCTRL_0);

	return 0;
}

static int gswip_port_vlan_filtering(struct dsa_switch *ds, int port,
				     bool vlan_filtering,
				     struct switchdev_trans *trans)
{
	struct gswip_priv *priv = ds->priv;

	/* Do not allow changing the VLAN filtering options while in bridge */
	if (switchdev_trans_ph_prepare(trans)) {
		struct net_device *bridge = dsa_to_port(ds, port)->bridge_dev;

		if (!bridge)
			return 0;

		if (!!(priv->port_vlan_filter & BIT(port)) != vlan_filtering)
			return -EIO;

		return 0;
	}

	if (vlan_filtering) {
		/* Use port based VLAN tag */
		gswip_switch_mask(priv,
				  GSWIP_PCE_VCTRL_VSR,
				  GSWIP_PCE_VCTRL_UVR | GSWIP_PCE_VCTRL_VIMR |
				  GSWIP_PCE_VCTRL_VEMR,
				  GSWIP_PCE_VCTRL(port));
		gswip_switch_mask(priv, GSWIP_PCE_PCTRL_0_TVM, 0,
				  GSWIP_PCE_PCTRL_0p(port));
	} else {
		/* Use port based VLAN tag */
		gswip_switch_mask(priv,
				  GSWIP_PCE_VCTRL_UVR | GSWIP_PCE_VCTRL_VIMR |
				  GSWIP_PCE_VCTRL_VEMR,
				  GSWIP_PCE_VCTRL_VSR,
				  GSWIP_PCE_VCTRL(port));
		gswip_switch_mask(priv, 0, GSWIP_PCE_PCTRL_0_TVM,
				  GSWIP_PCE_PCTRL_0p(port));
	}

	return 0;
}

static int gswip_setup(struct dsa_switch *ds)
{
	struct gswip_priv *priv = ds->priv;
	unsigned int cpu_port = priv->hw_info->cpu_port;
	int i;
	int err;

	gswip_switch_w(priv, GSWIP_SWRES_R0, GSWIP_SWRES);
	usleep_range(5000, 10000);
	gswip_switch_w(priv, 0, GSWIP_SWRES);

	/* disable port fetch/store dma on all ports */
	for (i = 0; i < priv->hw_info->max_ports; i++) {
		struct switchdev_trans trans;

		/* Skip the prepare phase, this shouldn't return an error
		 * during setup.
		 */
		trans.ph_prepare = false;

		gswip_port_disable(ds, i);
		gswip_port_vlan_filtering(ds, i, false, &trans);
	}

	/* enable Switch */
	gswip_mdio_mask(priv, 0, GSWIP_MDIO_GLOB_ENABLE, GSWIP_MDIO_GLOB);

	err = gswip_pce_load_microcode(priv);
	if (err) {
		dev_err(priv->dev, "writing PCE microcode failed, %i", err);
		return err;
	}

	/* Default unknown Broadcast/Multicast/Unicast port maps */
	gswip_switch_w(priv, BIT(cpu_port), GSWIP_PCE_PMAP1);
	gswip_switch_w(priv, BIT(cpu_port), GSWIP_PCE_PMAP2);
	gswip_switch_w(priv, BIT(cpu_port), GSWIP_PCE_PMAP3);

	/* Deactivate MDIO PHY auto polling. Some PHYs as the AR8030 have an
	 * interoperability problem with this auto polling mechanism because
	 * their status registers think that the link is in a different state
	 * than it actually is. For the AR8030 it has the BMSR_ESTATEN bit set
	 * as well as ESTATUS_1000_TFULL and ESTATUS_1000_XFULL. This makes the
	 * auto polling state machine consider the link being negotiated with
	 * 1Gbit/s. Since the PHY itself is a Fast Ethernet RMII PHY this leads
	 * to the switch port being completely dead (RX and TX are both not
	 * working).
	 * Also with various other PHY / port combinations (PHY11G GPHY, PHY22F
	 * GPHY, external RGMII PEF7071/7072) any traffic would stop. Sometimes
	 * it would work fine for a few minutes to hours and then stop, on
	 * other device it would no traffic could be sent or received at all.
	 * Testing shows that when PHY auto polling is disabled these problems
	 * go away.
	 */
	gswip_mdio_w(priv, 0x0, GSWIP_MDIO_MDC_CFG0);

	/* Configure the MDIO Clock 2.5 MHz */
	gswip_mdio_mask(priv, 0xff, 0x09, GSWIP_MDIO_MDC_CFG1);

<<<<<<< HEAD
	/* Disable the xMII link */
	for (i = 0; i < priv->hw_info->max_ports; i++)
		gswip_mii_mask_cfg(priv, GSWIP_MII_CFG_EN, 0, i);
=======
	/* Disable the xMII interface and clear it's isolation bit */
	for (i = 0; i < priv->hw_info->max_ports; i++)
		gswip_mii_mask_cfg(priv,
				   GSWIP_MII_CFG_EN | GSWIP_MII_CFG_ISOLATE,
				   0, i);
>>>>>>> 1ec187ab

	/* enable special tag insertion on cpu port */
	gswip_switch_mask(priv, 0, GSWIP_FDMA_PCTRL_STEN,
			  GSWIP_FDMA_PCTRLp(cpu_port));

	/* accept special tag in ingress direction */
	gswip_switch_mask(priv, 0, GSWIP_PCE_PCTRL_0_INGRESS,
			  GSWIP_PCE_PCTRL_0p(cpu_port));

	gswip_switch_mask(priv, 0, GSWIP_MAC_CTRL_2_MLEN,
			  GSWIP_MAC_CTRL_2p(cpu_port));
	gswip_switch_w(priv, VLAN_ETH_FRAME_LEN + 8, GSWIP_MAC_FLEN);
	gswip_switch_mask(priv, 0, GSWIP_BM_QUEUE_GCTRL_GL_MOD,
			  GSWIP_BM_QUEUE_GCTRL);

	/* VLAN aware Switching */
	gswip_switch_mask(priv, 0, GSWIP_PCE_GCTRL_0_VLAN, GSWIP_PCE_GCTRL_0);

	/* Flush MAC Table */
	gswip_switch_mask(priv, 0, GSWIP_PCE_GCTRL_0_MTFL, GSWIP_PCE_GCTRL_0);

	err = gswip_switch_r_timeout(priv, GSWIP_PCE_GCTRL_0,
				     GSWIP_PCE_GCTRL_0_MTFL);
	if (err) {
		dev_err(priv->dev, "MAC flushing didn't finish\n");
		return err;
	}

	gswip_port_enable(ds, cpu_port, NULL);
	return 0;
}

static enum dsa_tag_protocol gswip_get_tag_protocol(struct dsa_switch *ds,
						    int port,
						    enum dsa_tag_protocol mp)
{
	return DSA_TAG_PROTO_GSWIP;
}

static int gswip_vlan_active_create(struct gswip_priv *priv,
				    struct net_device *bridge,
				    int fid, u16 vid)
{
	struct gswip_pce_table_entry vlan_active = {0,};
	unsigned int max_ports = priv->hw_info->max_ports;
	int idx = -1;
	int err;
	int i;

	/* Look for a free slot */
	for (i = max_ports; i < ARRAY_SIZE(priv->vlans); i++) {
		if (!priv->vlans[i].bridge) {
			idx = i;
			break;
		}
	}

	if (idx == -1)
		return -ENOSPC;

	if (fid == -1)
		fid = idx;

	vlan_active.index = idx;
	vlan_active.table = GSWIP_TABLE_ACTIVE_VLAN;
	vlan_active.key[0] = vid;
	vlan_active.val[0] = fid;
	vlan_active.valid = true;

	err = gswip_pce_table_entry_write(priv, &vlan_active);
	if (err) {
		dev_err(priv->dev, "failed to write active VLAN: %d\n",	err);
		return err;
	}

	priv->vlans[idx].bridge = bridge;
	priv->vlans[idx].vid = vid;
	priv->vlans[idx].fid = fid;

	return idx;
}

static int gswip_vlan_active_remove(struct gswip_priv *priv, int idx)
{
	struct gswip_pce_table_entry vlan_active = {0,};
	int err;

	vlan_active.index = idx;
	vlan_active.table = GSWIP_TABLE_ACTIVE_VLAN;
	vlan_active.valid = false;
	err = gswip_pce_table_entry_write(priv, &vlan_active);
	if (err)
		dev_err(priv->dev, "failed to delete active VLAN: %d\n", err);
	priv->vlans[idx].bridge = NULL;

	return err;
}

static int gswip_vlan_add_unaware(struct gswip_priv *priv,
				  struct net_device *bridge, int port)
{
	struct gswip_pce_table_entry vlan_mapping = {0,};
	unsigned int max_ports = priv->hw_info->max_ports;
	unsigned int cpu_port = priv->hw_info->cpu_port;
	bool active_vlan_created = false;
	int idx = -1;
	int i;
	int err;

	/* Check if there is already a page for this bridge */
	for (i = max_ports; i < ARRAY_SIZE(priv->vlans); i++) {
		if (priv->vlans[i].bridge == bridge) {
			idx = i;
			break;
		}
	}

	/* If this bridge is not programmed yet, add a Active VLAN table
	 * entry in a free slot and prepare the VLAN mapping table entry.
	 */
	if (idx == -1) {
		idx = gswip_vlan_active_create(priv, bridge, -1, 0);
		if (idx < 0)
			return idx;
		active_vlan_created = true;

		vlan_mapping.index = idx;
		vlan_mapping.table = GSWIP_TABLE_VLAN_MAPPING;
		/* VLAN ID byte, maps to the VLAN ID of vlan active table */
		vlan_mapping.val[0] = 0;
	} else {
		/* Read the existing VLAN mapping entry from the switch */
		vlan_mapping.index = idx;
		vlan_mapping.table = GSWIP_TABLE_VLAN_MAPPING;
		err = gswip_pce_table_entry_read(priv, &vlan_mapping);
		if (err) {
			dev_err(priv->dev, "failed to read VLAN mapping: %d\n",
				err);
			return err;
		}
	}

	/* Update the VLAN mapping entry and write it to the switch */
	vlan_mapping.val[1] |= BIT(cpu_port);
	vlan_mapping.val[1] |= BIT(port);
	err = gswip_pce_table_entry_write(priv, &vlan_mapping);
	if (err) {
		dev_err(priv->dev, "failed to write VLAN mapping: %d\n", err);
		/* In case an Active VLAN was creaetd delete it again */
		if (active_vlan_created)
			gswip_vlan_active_remove(priv, idx);
		return err;
	}

	gswip_switch_w(priv, 0, GSWIP_PCE_DEFPVID(port));
	return 0;
}

static int gswip_vlan_add_aware(struct gswip_priv *priv,
				struct net_device *bridge, int port,
				u16 vid, bool untagged,
				bool pvid)
{
	struct gswip_pce_table_entry vlan_mapping = {0,};
	unsigned int max_ports = priv->hw_info->max_ports;
	unsigned int cpu_port = priv->hw_info->cpu_port;
	bool active_vlan_created = false;
	int idx = -1;
	int fid = -1;
	int i;
	int err;

	/* Check if there is already a page for this bridge */
	for (i = max_ports; i < ARRAY_SIZE(priv->vlans); i++) {
		if (priv->vlans[i].bridge == bridge) {
			if (fid != -1 && fid != priv->vlans[i].fid)
				dev_err(priv->dev, "one bridge with multiple flow ids\n");
			fid = priv->vlans[i].fid;
			if (priv->vlans[i].vid == vid) {
				idx = i;
				break;
			}
		}
	}

	/* If this bridge is not programmed yet, add a Active VLAN table
	 * entry in a free slot and prepare the VLAN mapping table entry.
	 */
	if (idx == -1) {
		idx = gswip_vlan_active_create(priv, bridge, fid, vid);
		if (idx < 0)
			return idx;
		active_vlan_created = true;

		vlan_mapping.index = idx;
		vlan_mapping.table = GSWIP_TABLE_VLAN_MAPPING;
		/* VLAN ID byte, maps to the VLAN ID of vlan active table */
		vlan_mapping.val[0] = vid;
	} else {
		/* Read the existing VLAN mapping entry from the switch */
		vlan_mapping.index = idx;
		vlan_mapping.table = GSWIP_TABLE_VLAN_MAPPING;
		err = gswip_pce_table_entry_read(priv, &vlan_mapping);
		if (err) {
			dev_err(priv->dev, "failed to read VLAN mapping: %d\n",
				err);
			return err;
		}
	}

	vlan_mapping.val[0] = vid;
	/* Update the VLAN mapping entry and write it to the switch */
	vlan_mapping.val[1] |= BIT(cpu_port);
	vlan_mapping.val[2] |= BIT(cpu_port);
	vlan_mapping.val[1] |= BIT(port);
	if (untagged)
		vlan_mapping.val[2] &= ~BIT(port);
	else
		vlan_mapping.val[2] |= BIT(port);
	err = gswip_pce_table_entry_write(priv, &vlan_mapping);
	if (err) {
		dev_err(priv->dev, "failed to write VLAN mapping: %d\n", err);
		/* In case an Active VLAN was creaetd delete it again */
		if (active_vlan_created)
			gswip_vlan_active_remove(priv, idx);
		return err;
	}

	if (pvid)
		gswip_switch_w(priv, idx, GSWIP_PCE_DEFPVID(port));

	return 0;
}

static int gswip_vlan_remove(struct gswip_priv *priv,
			     struct net_device *bridge, int port,
			     u16 vid, bool pvid, bool vlan_aware)
{
	struct gswip_pce_table_entry vlan_mapping = {0,};
	unsigned int max_ports = priv->hw_info->max_ports;
	unsigned int cpu_port = priv->hw_info->cpu_port;
	int idx = -1;
	int i;
	int err;

	/* Check if there is already a page for this bridge */
	for (i = max_ports; i < ARRAY_SIZE(priv->vlans); i++) {
		if (priv->vlans[i].bridge == bridge &&
		    (!vlan_aware || priv->vlans[i].vid == vid)) {
			idx = i;
			break;
		}
	}

	if (idx == -1) {
		dev_err(priv->dev, "bridge to leave does not exists\n");
		return -ENOENT;
	}

	vlan_mapping.index = idx;
	vlan_mapping.table = GSWIP_TABLE_VLAN_MAPPING;
	err = gswip_pce_table_entry_read(priv, &vlan_mapping);
	if (err) {
		dev_err(priv->dev, "failed to read VLAN mapping: %d\n",	err);
		return err;
	}

	vlan_mapping.val[1] &= ~BIT(port);
	vlan_mapping.val[2] &= ~BIT(port);
	err = gswip_pce_table_entry_write(priv, &vlan_mapping);
	if (err) {
		dev_err(priv->dev, "failed to write VLAN mapping: %d\n", err);
		return err;
	}

	/* In case all ports are removed from the bridge, remove the VLAN */
	if ((vlan_mapping.val[1] & ~BIT(cpu_port)) == 0) {
		err = gswip_vlan_active_remove(priv, idx);
		if (err) {
			dev_err(priv->dev, "failed to write active VLAN: %d\n",
				err);
			return err;
		}
	}

	/* GSWIP 2.2 (GRX300) and later program here the VID directly. */
	if (pvid)
		gswip_switch_w(priv, 0, GSWIP_PCE_DEFPVID(port));

	return 0;
}

static int gswip_port_bridge_join(struct dsa_switch *ds, int port,
				  struct net_device *bridge)
{
	struct gswip_priv *priv = ds->priv;
	int err;

	/* When the bridge uses VLAN filtering we have to configure VLAN
	 * specific bridges. No bridge is configured here.
	 */
	if (!br_vlan_enabled(bridge)) {
		err = gswip_vlan_add_unaware(priv, bridge, port);
		if (err)
			return err;
		priv->port_vlan_filter &= ~BIT(port);
	} else {
		priv->port_vlan_filter |= BIT(port);
	}
	return gswip_add_single_port_br(priv, port, false);
}

static void gswip_port_bridge_leave(struct dsa_switch *ds, int port,
				    struct net_device *bridge)
{
	struct gswip_priv *priv = ds->priv;

	gswip_add_single_port_br(priv, port, true);

	/* When the bridge uses VLAN filtering we have to configure VLAN
	 * specific bridges. No bridge is configured here.
	 */
	if (!br_vlan_enabled(bridge))
		gswip_vlan_remove(priv, bridge, port, 0, true, false);
}

static int gswip_port_vlan_prepare(struct dsa_switch *ds, int port,
				   const struct switchdev_obj_port_vlan *vlan)
{
	struct gswip_priv *priv = ds->priv;
	struct net_device *bridge = dsa_to_port(ds, port)->bridge_dev;
	unsigned int max_ports = priv->hw_info->max_ports;
	u16 vid;
	int i;
	int pos = max_ports;

	/* We only support VLAN filtering on bridges */
	if (!dsa_is_cpu_port(ds, port) && !bridge)
		return -EOPNOTSUPP;

	for (vid = vlan->vid_begin; vid <= vlan->vid_end; ++vid) {
		int idx = -1;

		/* Check if there is already a page for this VLAN */
		for (i = max_ports; i < ARRAY_SIZE(priv->vlans); i++) {
			if (priv->vlans[i].bridge == bridge &&
			    priv->vlans[i].vid == vid) {
				idx = i;
				break;
			}
		}

		/* If this VLAN is not programmed yet, we have to reserve
		 * one entry in the VLAN table. Make sure we start at the
		 * next position round.
		 */
		if (idx == -1) {
			/* Look for a free slot */
			for (; pos < ARRAY_SIZE(priv->vlans); pos++) {
				if (!priv->vlans[pos].bridge) {
					idx = pos;
					pos++;
					break;
				}
			}

			if (idx == -1)
				return -ENOSPC;
		}
	}

	return 0;
}

static void gswip_port_vlan_add(struct dsa_switch *ds, int port,
				const struct switchdev_obj_port_vlan *vlan)
{
	struct gswip_priv *priv = ds->priv;
	struct net_device *bridge = dsa_to_port(ds, port)->bridge_dev;
	bool untagged = vlan->flags & BRIDGE_VLAN_INFO_UNTAGGED;
	bool pvid = vlan->flags & BRIDGE_VLAN_INFO_PVID;
	u16 vid;

	/* We have to receive all packets on the CPU port and should not
	 * do any VLAN filtering here. This is also called with bridge
	 * NULL and then we do not know for which bridge to configure
	 * this.
	 */
	if (dsa_is_cpu_port(ds, port))
		return;

	for (vid = vlan->vid_begin; vid <= vlan->vid_end; ++vid)
		gswip_vlan_add_aware(priv, bridge, port, vid, untagged, pvid);
}

static int gswip_port_vlan_del(struct dsa_switch *ds, int port,
			       const struct switchdev_obj_port_vlan *vlan)
{
	struct gswip_priv *priv = ds->priv;
	struct net_device *bridge = dsa_to_port(ds, port)->bridge_dev;
	bool pvid = vlan->flags & BRIDGE_VLAN_INFO_PVID;
	u16 vid;
	int err;

	/* We have to receive all packets on the CPU port and should not
	 * do any VLAN filtering here. This is also called with bridge
	 * NULL and then we do not know for which bridge to configure
	 * this.
	 */
	if (dsa_is_cpu_port(ds, port))
		return 0;

	for (vid = vlan->vid_begin; vid <= vlan->vid_end; ++vid) {
		err = gswip_vlan_remove(priv, bridge, port, vid, pvid, true);
		if (err)
			return err;
	}

	return 0;
}

static void gswip_port_fast_age(struct dsa_switch *ds, int port)
{
	struct gswip_priv *priv = ds->priv;
	struct gswip_pce_table_entry mac_bridge = {0,};
	int i;
	int err;

	for (i = 0; i < 2048; i++) {
		mac_bridge.table = GSWIP_TABLE_MAC_BRIDGE;
		mac_bridge.index = i;

		err = gswip_pce_table_entry_read(priv, &mac_bridge);
		if (err) {
			dev_err(priv->dev, "failed to read mac bridge: %d\n",
				err);
			return;
		}

		if (!mac_bridge.valid)
			continue;

		if (mac_bridge.val[1] & GSWIP_TABLE_MAC_BRIDGE_STATIC)
			continue;

		if (((mac_bridge.val[0] & GENMASK(7, 4)) >> 4) != port)
			continue;

		mac_bridge.valid = false;
		err = gswip_pce_table_entry_write(priv, &mac_bridge);
		if (err) {
			dev_err(priv->dev, "failed to write mac bridge: %d\n",
				err);
			return;
		}
	}
}

static void gswip_port_stp_state_set(struct dsa_switch *ds, int port, u8 state)
{
	struct gswip_priv *priv = ds->priv;
	u32 stp_state;

	switch (state) {
	case BR_STATE_DISABLED:
		gswip_switch_mask(priv, GSWIP_SDMA_PCTRL_EN, 0,
				  GSWIP_SDMA_PCTRLp(port));
		return;
	case BR_STATE_BLOCKING:
	case BR_STATE_LISTENING:
		stp_state = GSWIP_PCE_PCTRL_0_PSTATE_LISTEN;
		break;
	case BR_STATE_LEARNING:
		stp_state = GSWIP_PCE_PCTRL_0_PSTATE_LEARNING;
		break;
	case BR_STATE_FORWARDING:
		stp_state = GSWIP_PCE_PCTRL_0_PSTATE_FORWARDING;
		break;
	default:
		dev_err(priv->dev, "invalid STP state: %d\n", state);
		return;
	}

	gswip_switch_mask(priv, 0, GSWIP_SDMA_PCTRL_EN,
			  GSWIP_SDMA_PCTRLp(port));
	gswip_switch_mask(priv, GSWIP_PCE_PCTRL_0_PSTATE_MASK, stp_state,
			  GSWIP_PCE_PCTRL_0p(port));
}

static int gswip_port_fdb(struct dsa_switch *ds, int port,
			  const unsigned char *addr, u16 vid, bool add)
{
	struct gswip_priv *priv = ds->priv;
	struct net_device *bridge = dsa_to_port(ds, port)->bridge_dev;
	struct gswip_pce_table_entry mac_bridge = {0,};
	unsigned int cpu_port = priv->hw_info->cpu_port;
	int fid = -1;
	int i;
	int err;

	if (!bridge)
		return -EINVAL;

	for (i = cpu_port; i < ARRAY_SIZE(priv->vlans); i++) {
		if (priv->vlans[i].bridge == bridge) {
			fid = priv->vlans[i].fid;
			break;
		}
	}

	if (fid == -1) {
		dev_err(priv->dev, "Port not part of a bridge\n");
		return -EINVAL;
	}

	mac_bridge.table = GSWIP_TABLE_MAC_BRIDGE;
	mac_bridge.key_mode = true;
	mac_bridge.key[0] = addr[5] | (addr[4] << 8);
	mac_bridge.key[1] = addr[3] | (addr[2] << 8);
	mac_bridge.key[2] = addr[1] | (addr[0] << 8);
	mac_bridge.key[3] = fid;
	mac_bridge.val[0] = add ? BIT(port) : 0; /* port map */
	mac_bridge.val[1] = GSWIP_TABLE_MAC_BRIDGE_STATIC;
	mac_bridge.valid = add;

	err = gswip_pce_table_entry_write(priv, &mac_bridge);
	if (err)
		dev_err(priv->dev, "failed to write mac bridge: %d\n", err);

	return err;
}

static int gswip_port_fdb_add(struct dsa_switch *ds, int port,
			      const unsigned char *addr, u16 vid)
{
	return gswip_port_fdb(ds, port, addr, vid, true);
}

static int gswip_port_fdb_del(struct dsa_switch *ds, int port,
			      const unsigned char *addr, u16 vid)
{
	return gswip_port_fdb(ds, port, addr, vid, false);
}

static int gswip_port_fdb_dump(struct dsa_switch *ds, int port,
			       dsa_fdb_dump_cb_t *cb, void *data)
{
	struct gswip_priv *priv = ds->priv;
	struct gswip_pce_table_entry mac_bridge = {0,};
	unsigned char addr[6];
	int i;
	int err;

	for (i = 0; i < 2048; i++) {
		mac_bridge.table = GSWIP_TABLE_MAC_BRIDGE;
		mac_bridge.index = i;

		err = gswip_pce_table_entry_read(priv, &mac_bridge);
		if (err) {
			dev_err(priv->dev, "failed to write mac bridge: %d\n",
				err);
			return err;
		}

		if (!mac_bridge.valid)
			continue;

		addr[5] = mac_bridge.key[0] & 0xff;
		addr[4] = (mac_bridge.key[0] >> 8) & 0xff;
		addr[3] = mac_bridge.key[1] & 0xff;
		addr[2] = (mac_bridge.key[1] >> 8) & 0xff;
		addr[1] = mac_bridge.key[2] & 0xff;
		addr[0] = (mac_bridge.key[2] >> 8) & 0xff;
		if (mac_bridge.val[1] & GSWIP_TABLE_MAC_BRIDGE_STATIC) {
			if (mac_bridge.val[0] & BIT(port))
				cb(addr, 0, true, data);
		} else {
			if (((mac_bridge.val[0] & GENMASK(7, 4)) >> 4) == port)
				cb(addr, 0, false, data);
		}
	}
	return 0;
}

static void gswip_phylink_validate(struct dsa_switch *ds, int port,
				   unsigned long *supported,
				   struct phylink_link_state *state)
{
	__ETHTOOL_DECLARE_LINK_MODE_MASK(mask) = { 0, };

	switch (port) {
	case 0:
	case 1:
		if (!phy_interface_mode_is_rgmii(state->interface) &&
		    state->interface != PHY_INTERFACE_MODE_MII &&
		    state->interface != PHY_INTERFACE_MODE_REVMII &&
		    state->interface != PHY_INTERFACE_MODE_RMII)
			goto unsupported;
		break;
	case 2:
	case 3:
	case 4:
		if (state->interface != PHY_INTERFACE_MODE_INTERNAL)
			goto unsupported;
		break;
	case 5:
		if (!phy_interface_mode_is_rgmii(state->interface) &&
		    state->interface != PHY_INTERFACE_MODE_INTERNAL)
			goto unsupported;
		break;
	default:
		bitmap_zero(supported, __ETHTOOL_LINK_MODE_MASK_NBITS);
		dev_err(ds->dev, "Unsupported port: %i\n", port);
		return;
	}

	/* Allow all the expected bits */
	phylink_set(mask, Autoneg);
	phylink_set_port_modes(mask);
	phylink_set(mask, Pause);
	phylink_set(mask, Asym_Pause);

	/* With the exclusion of MII, Reverse MII and Reduced MII, we
	 * support Gigabit, including Half duplex
	 */
	if (state->interface != PHY_INTERFACE_MODE_MII &&
	    state->interface != PHY_INTERFACE_MODE_REVMII &&
	    state->interface != PHY_INTERFACE_MODE_RMII) {
		phylink_set(mask, 1000baseT_Full);
		phylink_set(mask, 1000baseT_Half);
	}

	phylink_set(mask, 10baseT_Half);
	phylink_set(mask, 10baseT_Full);
	phylink_set(mask, 100baseT_Half);
	phylink_set(mask, 100baseT_Full);

	bitmap_and(supported, supported, mask,
		   __ETHTOOL_LINK_MODE_MASK_NBITS);
	bitmap_and(state->advertising, state->advertising, mask,
		   __ETHTOOL_LINK_MODE_MASK_NBITS);
	return;

unsupported:
	bitmap_zero(supported, __ETHTOOL_LINK_MODE_MASK_NBITS);
	dev_err(ds->dev, "Unsupported interface '%s' for port %d\n",
		phy_modes(state->interface), port);
	return;
}

static void gswip_port_set_link(struct gswip_priv *priv, int port, bool link)
{
	u32 mdio_phy;

	if (link)
		mdio_phy = GSWIP_MDIO_PHY_LINK_UP;
	else
		mdio_phy = GSWIP_MDIO_PHY_LINK_DOWN;

	gswip_mdio_mask(priv, GSWIP_MDIO_PHY_LINK_MASK, mdio_phy,
			GSWIP_MDIO_PHYp(port));
}

static void gswip_port_set_speed(struct gswip_priv *priv, int port, int speed,
				 phy_interface_t interface)
{
	u32 mdio_phy = 0, mii_cfg = 0, mac_ctrl_0 = 0;

	switch (speed) {
	case SPEED_10:
		mdio_phy = GSWIP_MDIO_PHY_SPEED_M10;

		if (interface == PHY_INTERFACE_MODE_RMII)
			mii_cfg = GSWIP_MII_CFG_RATE_M50;
		else
			mii_cfg = GSWIP_MII_CFG_RATE_M2P5;

		mac_ctrl_0 = GSWIP_MAC_CTRL_0_GMII_MII;
		break;

	case SPEED_100:
		mdio_phy = GSWIP_MDIO_PHY_SPEED_M100;

		if (interface == PHY_INTERFACE_MODE_RMII)
			mii_cfg = GSWIP_MII_CFG_RATE_M50;
		else
			mii_cfg = GSWIP_MII_CFG_RATE_M25;

		mac_ctrl_0 = GSWIP_MAC_CTRL_0_GMII_MII;
		break;

	case SPEED_1000:
		mdio_phy = GSWIP_MDIO_PHY_SPEED_G1;

		mii_cfg = GSWIP_MII_CFG_RATE_M125;

		mac_ctrl_0 = GSWIP_MAC_CTRL_0_GMII_RGMII;
		break;
	}

	gswip_mdio_mask(priv, GSWIP_MDIO_PHY_SPEED_MASK, mdio_phy,
			GSWIP_MDIO_PHYp(port));
	gswip_mii_mask_cfg(priv, GSWIP_MII_CFG_RATE_MASK, mii_cfg, port);
	gswip_switch_mask(priv, GSWIP_MAC_CTRL_0_GMII_MASK, mac_ctrl_0,
			  GSWIP_MAC_CTRL_0p(port));
}

static void gswip_port_set_duplex(struct gswip_priv *priv, int port, int duplex)
{
	u32 mac_ctrl_0, mdio_phy;

	if (duplex == DUPLEX_FULL) {
		mac_ctrl_0 = GSWIP_MAC_CTRL_0_FDUP_EN;
		mdio_phy = GSWIP_MDIO_PHY_FDUP_EN;
	} else {
		mac_ctrl_0 = GSWIP_MAC_CTRL_0_FDUP_DIS;
		mdio_phy = GSWIP_MDIO_PHY_FDUP_DIS;
	}

	gswip_switch_mask(priv, GSWIP_MAC_CTRL_0_FDUP_MASK, mac_ctrl_0,
			  GSWIP_MAC_CTRL_0p(port));
	gswip_mdio_mask(priv, GSWIP_MDIO_PHY_FDUP_MASK, mdio_phy,
			GSWIP_MDIO_PHYp(port));
}

static void gswip_port_set_pause(struct gswip_priv *priv, int port,
				 bool tx_pause, bool rx_pause)
{
	u32 mac_ctrl_0, mdio_phy;

	if (tx_pause && rx_pause) {
		mac_ctrl_0 = GSWIP_MAC_CTRL_0_FCON_RXTX;
		mdio_phy = GSWIP_MDIO_PHY_FCONTX_EN |
			   GSWIP_MDIO_PHY_FCONRX_EN;
	} else if (tx_pause) {
		mac_ctrl_0 = GSWIP_MAC_CTRL_0_FCON_TX;
		mdio_phy = GSWIP_MDIO_PHY_FCONTX_EN |
			   GSWIP_MDIO_PHY_FCONRX_DIS;
	} else if (rx_pause) {
		mac_ctrl_0 = GSWIP_MAC_CTRL_0_FCON_RX;
		mdio_phy = GSWIP_MDIO_PHY_FCONTX_DIS |
			   GSWIP_MDIO_PHY_FCONRX_EN;
	} else {
		mac_ctrl_0 = GSWIP_MAC_CTRL_0_FCON_NONE;
		mdio_phy = GSWIP_MDIO_PHY_FCONTX_DIS |
			   GSWIP_MDIO_PHY_FCONRX_DIS;
	}

	gswip_switch_mask(priv, GSWIP_MAC_CTRL_0_FCON_MASK,
			  mac_ctrl_0, GSWIP_MAC_CTRL_0p(port));
	gswip_mdio_mask(priv,
			GSWIP_MDIO_PHY_FCONTX_MASK |
			GSWIP_MDIO_PHY_FCONRX_MASK,
			mdio_phy, GSWIP_MDIO_PHYp(port));
}

static void gswip_phylink_mac_config(struct dsa_switch *ds, int port,
				     unsigned int mode,
				     const struct phylink_link_state *state)
{
	struct gswip_priv *priv = ds->priv;
	u32 miicfg = 0;

	miicfg |= GSWIP_MII_CFG_LDCLKDIS;

	switch (state->interface) {
	case PHY_INTERFACE_MODE_MII:
	case PHY_INTERFACE_MODE_INTERNAL:
		miicfg |= GSWIP_MII_CFG_MODE_MIIM;
		break;
	case PHY_INTERFACE_MODE_REVMII:
		miicfg |= GSWIP_MII_CFG_MODE_MIIP;
		break;
	case PHY_INTERFACE_MODE_RMII:
		miicfg |= GSWIP_MII_CFG_MODE_RMIIM;

		/* Configure the RMII clock as output: */
		miicfg |= GSWIP_MII_CFG_RMII_CLK;
		break;
	case PHY_INTERFACE_MODE_RGMII:
	case PHY_INTERFACE_MODE_RGMII_ID:
	case PHY_INTERFACE_MODE_RGMII_RXID:
	case PHY_INTERFACE_MODE_RGMII_TXID:
		miicfg |= GSWIP_MII_CFG_MODE_RGMII;
		break;
	default:
		dev_err(ds->dev,
			"Unsupported interface: %d\n", state->interface);
		return;
	}

	gswip_mii_mask_cfg(priv,
			   GSWIP_MII_CFG_MODE_MASK | GSWIP_MII_CFG_RMII_CLK |
			   GSWIP_MII_CFG_RGMII_IBS | GSWIP_MII_CFG_LDCLKDIS,
			   miicfg, port);

	switch (state->interface) {
	case PHY_INTERFACE_MODE_RGMII_ID:
		gswip_mii_mask_pcdu(priv, GSWIP_MII_PCDU_TXDLY_MASK |
					  GSWIP_MII_PCDU_RXDLY_MASK, 0, port);
		break;
	case PHY_INTERFACE_MODE_RGMII_RXID:
		gswip_mii_mask_pcdu(priv, GSWIP_MII_PCDU_RXDLY_MASK, 0, port);
		break;
	case PHY_INTERFACE_MODE_RGMII_TXID:
		gswip_mii_mask_pcdu(priv, GSWIP_MII_PCDU_TXDLY_MASK, 0, port);
		break;
	default:
		break;
	}
}

static void gswip_phylink_mac_link_down(struct dsa_switch *ds, int port,
					unsigned int mode,
					phy_interface_t interface)
{
	struct gswip_priv *priv = ds->priv;

	gswip_mii_mask_cfg(priv, GSWIP_MII_CFG_EN, 0, port);

	if (!dsa_is_cpu_port(ds, port))
		gswip_port_set_link(priv, port, false);
}

static void gswip_phylink_mac_link_up(struct dsa_switch *ds, int port,
				      unsigned int mode,
				      phy_interface_t interface,
				      struct phy_device *phydev,
				      int speed, int duplex,
				      bool tx_pause, bool rx_pause)
{
	struct gswip_priv *priv = ds->priv;

<<<<<<< HEAD
=======
	if (!dsa_is_cpu_port(ds, port)) {
		gswip_port_set_link(priv, port, true);
		gswip_port_set_speed(priv, port, speed, interface);
		gswip_port_set_duplex(priv, port, duplex);
		gswip_port_set_pause(priv, port, tx_pause, rx_pause);
	}

>>>>>>> 1ec187ab
	gswip_mii_mask_cfg(priv, 0, GSWIP_MII_CFG_EN, port);
}

static void gswip_get_strings(struct dsa_switch *ds, int port, u32 stringset,
			      uint8_t *data)
{
	int i;

	if (stringset != ETH_SS_STATS)
		return;

	for (i = 0; i < ARRAY_SIZE(gswip_rmon_cnt); i++)
		strncpy(data + i * ETH_GSTRING_LEN, gswip_rmon_cnt[i].name,
			ETH_GSTRING_LEN);
}

static u32 gswip_bcm_ram_entry_read(struct gswip_priv *priv, u32 table,
				    u32 index)
{
	u32 result;
	int err;

	gswip_switch_w(priv, index, GSWIP_BM_RAM_ADDR);
	gswip_switch_mask(priv, GSWIP_BM_RAM_CTRL_ADDR_MASK |
				GSWIP_BM_RAM_CTRL_OPMOD,
			      table | GSWIP_BM_RAM_CTRL_BAS,
			      GSWIP_BM_RAM_CTRL);

	err = gswip_switch_r_timeout(priv, GSWIP_BM_RAM_CTRL,
				     GSWIP_BM_RAM_CTRL_BAS);
	if (err) {
		dev_err(priv->dev, "timeout while reading table: %u, index: %u",
			table, index);
		return 0;
	}

	result = gswip_switch_r(priv, GSWIP_BM_RAM_VAL(0));
	result |= gswip_switch_r(priv, GSWIP_BM_RAM_VAL(1)) << 16;

	return result;
}

static void gswip_get_ethtool_stats(struct dsa_switch *ds, int port,
				    uint64_t *data)
{
	struct gswip_priv *priv = ds->priv;
	const struct gswip_rmon_cnt_desc *rmon_cnt;
	int i;
	u64 high;

	for (i = 0; i < ARRAY_SIZE(gswip_rmon_cnt); i++) {
		rmon_cnt = &gswip_rmon_cnt[i];

		data[i] = gswip_bcm_ram_entry_read(priv, port,
						   rmon_cnt->offset);
		if (rmon_cnt->size == 2) {
			high = gswip_bcm_ram_entry_read(priv, port,
							rmon_cnt->offset + 1);
			data[i] |= high << 32;
		}
	}
}

static int gswip_get_sset_count(struct dsa_switch *ds, int port, int sset)
{
	if (sset != ETH_SS_STATS)
		return 0;

	return ARRAY_SIZE(gswip_rmon_cnt);
}

static const struct dsa_switch_ops gswip_switch_ops = {
	.get_tag_protocol	= gswip_get_tag_protocol,
	.setup			= gswip_setup,
	.port_enable		= gswip_port_enable,
	.port_disable		= gswip_port_disable,
	.port_bridge_join	= gswip_port_bridge_join,
	.port_bridge_leave	= gswip_port_bridge_leave,
	.port_fast_age		= gswip_port_fast_age,
	.port_vlan_filtering	= gswip_port_vlan_filtering,
	.port_vlan_prepare	= gswip_port_vlan_prepare,
	.port_vlan_add		= gswip_port_vlan_add,
	.port_vlan_del		= gswip_port_vlan_del,
	.port_stp_state_set	= gswip_port_stp_state_set,
	.port_fdb_add		= gswip_port_fdb_add,
	.port_fdb_del		= gswip_port_fdb_del,
	.port_fdb_dump		= gswip_port_fdb_dump,
	.phylink_validate	= gswip_phylink_validate,
	.phylink_mac_config	= gswip_phylink_mac_config,
	.phylink_mac_link_down	= gswip_phylink_mac_link_down,
	.phylink_mac_link_up	= gswip_phylink_mac_link_up,
	.get_strings		= gswip_get_strings,
	.get_ethtool_stats	= gswip_get_ethtool_stats,
	.get_sset_count		= gswip_get_sset_count,
};

static const struct xway_gphy_match_data xrx200a1x_gphy_data = {
	.fe_firmware_name = "lantiq/xrx200_phy22f_a14.bin",
	.ge_firmware_name = "lantiq/xrx200_phy11g_a14.bin",
};

static const struct xway_gphy_match_data xrx200a2x_gphy_data = {
	.fe_firmware_name = "lantiq/xrx200_phy22f_a22.bin",
	.ge_firmware_name = "lantiq/xrx200_phy11g_a22.bin",
};

static const struct xway_gphy_match_data xrx300_gphy_data = {
	.fe_firmware_name = "lantiq/xrx300_phy22f_a21.bin",
	.ge_firmware_name = "lantiq/xrx300_phy11g_a21.bin",
};

static const struct of_device_id xway_gphy_match[] = {
	{ .compatible = "lantiq,xrx200-gphy-fw", .data = NULL },
	{ .compatible = "lantiq,xrx200a1x-gphy-fw", .data = &xrx200a1x_gphy_data },
	{ .compatible = "lantiq,xrx200a2x-gphy-fw", .data = &xrx200a2x_gphy_data },
	{ .compatible = "lantiq,xrx300-gphy-fw", .data = &xrx300_gphy_data },
	{ .compatible = "lantiq,xrx330-gphy-fw", .data = &xrx300_gphy_data },
	{},
};

static int gswip_gphy_fw_load(struct gswip_priv *priv, struct gswip_gphy_fw *gphy_fw)
{
	struct device *dev = priv->dev;
	const struct firmware *fw;
	void *fw_addr;
	dma_addr_t dma_addr;
	dma_addr_t dev_addr;
	size_t size;
	int ret;

	ret = clk_prepare_enable(gphy_fw->clk_gate);
	if (ret)
		return ret;

	reset_control_assert(gphy_fw->reset);

	ret = request_firmware(&fw, gphy_fw->fw_name, dev);
	if (ret) {
		dev_err(dev, "failed to load firmware: %s, error: %i\n",
			gphy_fw->fw_name, ret);
		return ret;
	}

	/* GPHY cores need the firmware code in a persistent and contiguous
	 * memory area with a 16 kB boundary aligned start address.
	 */
	size = fw->size + XRX200_GPHY_FW_ALIGN;

	fw_addr = dmam_alloc_coherent(dev, size, &dma_addr, GFP_KERNEL);
	if (fw_addr) {
		fw_addr = PTR_ALIGN(fw_addr, XRX200_GPHY_FW_ALIGN);
		dev_addr = ALIGN(dma_addr, XRX200_GPHY_FW_ALIGN);
		memcpy(fw_addr, fw->data, fw->size);
	} else {
		dev_err(dev, "failed to alloc firmware memory\n");
		release_firmware(fw);
		return -ENOMEM;
	}

	release_firmware(fw);

	ret = regmap_write(priv->rcu_regmap, gphy_fw->fw_addr_offset, dev_addr);
	if (ret)
		return ret;

	reset_control_deassert(gphy_fw->reset);

	return ret;
}

static int gswip_gphy_fw_probe(struct gswip_priv *priv,
			       struct gswip_gphy_fw *gphy_fw,
			       struct device_node *gphy_fw_np, int i)
{
	struct device *dev = priv->dev;
	u32 gphy_mode;
	int ret;
	char gphyname[10];

	snprintf(gphyname, sizeof(gphyname), "gphy%d", i);

	gphy_fw->clk_gate = devm_clk_get(dev, gphyname);
	if (IS_ERR(gphy_fw->clk_gate)) {
		dev_err(dev, "Failed to lookup gate clock\n");
		return PTR_ERR(gphy_fw->clk_gate);
	}

	ret = of_property_read_u32(gphy_fw_np, "reg", &gphy_fw->fw_addr_offset);
	if (ret)
		return ret;

	ret = of_property_read_u32(gphy_fw_np, "lantiq,gphy-mode", &gphy_mode);
	/* Default to GE mode */
	if (ret)
		gphy_mode = GPHY_MODE_GE;

	switch (gphy_mode) {
	case GPHY_MODE_FE:
		gphy_fw->fw_name = priv->gphy_fw_name_cfg->fe_firmware_name;
		break;
	case GPHY_MODE_GE:
		gphy_fw->fw_name = priv->gphy_fw_name_cfg->ge_firmware_name;
		break;
	default:
		dev_err(dev, "Unknown GPHY mode %d\n", gphy_mode);
		return -EINVAL;
	}

	gphy_fw->reset = of_reset_control_array_get_exclusive(gphy_fw_np);
	if (IS_ERR(gphy_fw->reset)) {
		if (PTR_ERR(gphy_fw->reset) != -EPROBE_DEFER)
			dev_err(dev, "Failed to lookup gphy reset\n");
		return PTR_ERR(gphy_fw->reset);
	}

	return gswip_gphy_fw_load(priv, gphy_fw);
}

static void gswip_gphy_fw_remove(struct gswip_priv *priv,
				 struct gswip_gphy_fw *gphy_fw)
{
	int ret;

	/* check if the device was fully probed */
	if (!gphy_fw->fw_name)
		return;

	ret = regmap_write(priv->rcu_regmap, gphy_fw->fw_addr_offset, 0);
	if (ret)
		dev_err(priv->dev, "can not reset GPHY FW pointer");

	clk_disable_unprepare(gphy_fw->clk_gate);

	reset_control_put(gphy_fw->reset);
}

static int gswip_gphy_fw_list(struct gswip_priv *priv,
			      struct device_node *gphy_fw_list_np, u32 version)
{
	struct device *dev = priv->dev;
	struct device_node *gphy_fw_np;
	const struct of_device_id *match;
	int err;
	int i = 0;

	/* The VRX200 rev 1.1 uses the GSWIP 2.0 and needs the older
	 * GPHY firmware. The VRX200 rev 1.2 uses the GSWIP 2.1 and also
	 * needs a different GPHY firmware.
	 */
	if (of_device_is_compatible(gphy_fw_list_np, "lantiq,xrx200-gphy-fw")) {
		switch (version) {
		case GSWIP_VERSION_2_0:
			priv->gphy_fw_name_cfg = &xrx200a1x_gphy_data;
			break;
		case GSWIP_VERSION_2_1:
			priv->gphy_fw_name_cfg = &xrx200a2x_gphy_data;
			break;
		default:
			dev_err(dev, "unknown GSWIP version: 0x%x", version);
			return -ENOENT;
		}
	}

	match = of_match_node(xway_gphy_match, gphy_fw_list_np);
	if (match && match->data)
		priv->gphy_fw_name_cfg = match->data;

	if (!priv->gphy_fw_name_cfg) {
		dev_err(dev, "GPHY compatible type not supported");
		return -ENOENT;
	}

	priv->num_gphy_fw = of_get_available_child_count(gphy_fw_list_np);
	if (!priv->num_gphy_fw)
		return -ENOENT;

	priv->rcu_regmap = syscon_regmap_lookup_by_phandle(gphy_fw_list_np,
							   "lantiq,rcu");
	if (IS_ERR(priv->rcu_regmap))
		return PTR_ERR(priv->rcu_regmap);

	priv->gphy_fw = devm_kmalloc_array(dev, priv->num_gphy_fw,
					   sizeof(*priv->gphy_fw),
					   GFP_KERNEL | __GFP_ZERO);
	if (!priv->gphy_fw)
		return -ENOMEM;

	for_each_available_child_of_node(gphy_fw_list_np, gphy_fw_np) {
		err = gswip_gphy_fw_probe(priv, &priv->gphy_fw[i],
					  gphy_fw_np, i);
		if (err)
			goto remove_gphy;
		i++;
	}

	/* The standalone PHY11G requires 300ms to be fully
	 * initialized and ready for any MDIO communication after being
	 * taken out of reset. For the SoC-internal GPHY variant there
	 * is no (known) documentation for the minimum time after a
	 * reset. Use the same value as for the standalone variant as
	 * some users have reported internal PHYs not being detected
	 * without any delay.
	 */
	msleep(300);

	return 0;

remove_gphy:
	for (i = 0; i < priv->num_gphy_fw; i++)
		gswip_gphy_fw_remove(priv, &priv->gphy_fw[i]);
	return err;
}

static int gswip_probe(struct platform_device *pdev)
{
	struct gswip_priv *priv;
	struct device_node *mdio_np, *gphy_fw_np;
	struct device *dev = &pdev->dev;
	int err;
	int i;
	u32 version;

	priv = devm_kzalloc(dev, sizeof(*priv), GFP_KERNEL);
	if (!priv)
		return -ENOMEM;

	priv->gswip = devm_platform_ioremap_resource(pdev, 0);
	if (IS_ERR(priv->gswip))
		return PTR_ERR(priv->gswip);

	priv->mdio = devm_platform_ioremap_resource(pdev, 1);
	if (IS_ERR(priv->mdio))
		return PTR_ERR(priv->mdio);

	priv->mii = devm_platform_ioremap_resource(pdev, 2);
	if (IS_ERR(priv->mii))
		return PTR_ERR(priv->mii);

	priv->hw_info = of_device_get_match_data(dev);
	if (!priv->hw_info)
		return -EINVAL;

	priv->ds = devm_kzalloc(dev, sizeof(*priv->ds), GFP_KERNEL);
	if (!priv->ds)
		return -ENOMEM;

	priv->ds->dev = dev;
	priv->ds->num_ports = priv->hw_info->max_ports;
	priv->ds->priv = priv;
	priv->ds->ops = &gswip_switch_ops;
	priv->dev = dev;
	version = gswip_switch_r(priv, GSWIP_VERSION);

	/* bring up the mdio bus */
	gphy_fw_np = of_get_compatible_child(dev->of_node, "lantiq,gphy-fw");
	if (gphy_fw_np) {
		err = gswip_gphy_fw_list(priv, gphy_fw_np, version);
		of_node_put(gphy_fw_np);
		if (err) {
			dev_err(dev, "gphy fw probe failed\n");
			return err;
		}
	}

	/* bring up the mdio bus */
	mdio_np = of_get_compatible_child(dev->of_node, "lantiq,xrx200-mdio");
	if (mdio_np) {
		err = gswip_mdio(priv, mdio_np);
		if (err) {
			dev_err(dev, "mdio probe failed\n");
			goto put_mdio_node;
		}
	}

	err = dsa_register_switch(priv->ds);
	if (err) {
		dev_err(dev, "dsa switch register failed: %i\n", err);
		goto mdio_bus;
	}
	if (!dsa_is_cpu_port(priv->ds, priv->hw_info->cpu_port)) {
		dev_err(dev, "wrong CPU port defined, HW only supports port: %i",
			priv->hw_info->cpu_port);
		err = -EINVAL;
		goto disable_switch;
	}

	platform_set_drvdata(pdev, priv);

	dev_info(dev, "probed GSWIP version %lx mod %lx\n",
		 (version & GSWIP_VERSION_REV_MASK) >> GSWIP_VERSION_REV_SHIFT,
		 (version & GSWIP_VERSION_MOD_MASK) >> GSWIP_VERSION_MOD_SHIFT);
	return 0;

disable_switch:
	gswip_mdio_mask(priv, GSWIP_MDIO_GLOB_ENABLE, 0, GSWIP_MDIO_GLOB);
	dsa_unregister_switch(priv->ds);
mdio_bus:
	if (mdio_np)
		mdiobus_unregister(priv->ds->slave_mii_bus);
put_mdio_node:
	of_node_put(mdio_np);
	for (i = 0; i < priv->num_gphy_fw; i++)
		gswip_gphy_fw_remove(priv, &priv->gphy_fw[i]);
	return err;
}

static int gswip_remove(struct platform_device *pdev)
{
	struct gswip_priv *priv = platform_get_drvdata(pdev);
	int i;

	/* disable the switch */
	gswip_mdio_mask(priv, GSWIP_MDIO_GLOB_ENABLE, 0, GSWIP_MDIO_GLOB);

	dsa_unregister_switch(priv->ds);

	if (priv->ds->slave_mii_bus) {
		mdiobus_unregister(priv->ds->slave_mii_bus);
		of_node_put(priv->ds->slave_mii_bus->dev.of_node);
	}

	for (i = 0; i < priv->num_gphy_fw; i++)
		gswip_gphy_fw_remove(priv, &priv->gphy_fw[i]);

	return 0;
}

static const struct gswip_hw_info gswip_xrx200 = {
	.max_ports = 7,
	.cpu_port = 6,
};

static const struct of_device_id gswip_of_match[] = {
	{ .compatible = "lantiq,xrx200-gswip", .data = &gswip_xrx200 },
	{},
};
MODULE_DEVICE_TABLE(of, gswip_of_match);

static struct platform_driver gswip_driver = {
	.probe = gswip_probe,
	.remove = gswip_remove,
	.driver = {
		.name = "gswip",
		.of_match_table = gswip_of_match,
	},
};

module_platform_driver(gswip_driver);

MODULE_FIRMWARE("lantiq/xrx300_phy11g_a21.bin");
MODULE_FIRMWARE("lantiq/xrx300_phy22f_a21.bin");
MODULE_FIRMWARE("lantiq/xrx200_phy11g_a14.bin");
MODULE_FIRMWARE("lantiq/xrx200_phy11g_a22.bin");
MODULE_FIRMWARE("lantiq/xrx200_phy22f_a14.bin");
MODULE_FIRMWARE("lantiq/xrx200_phy22f_a22.bin");
MODULE_AUTHOR("Hauke Mehrtens <hauke@hauke-m.de>");
MODULE_DESCRIPTION("Lantiq / Intel GSWIP driver");
MODULE_LICENSE("GPL v2");<|MERGE_RESOLUTION|>--- conflicted
+++ resolved
@@ -93,10 +93,7 @@
 
 /* GSWIP MII Registers */
 #define GSWIP_MII_CFGp(p)		(0x2 * (p))
-<<<<<<< HEAD
-=======
 #define  GSWIP_MII_CFG_RESET		BIT(15)
->>>>>>> 1ec187ab
 #define  GSWIP_MII_CFG_EN		BIT(14)
 #define  GSWIP_MII_CFG_ISOLATE		BIT(13)
 #define  GSWIP_MII_CFG_LDCLKDIS		BIT(12)
@@ -840,17 +837,11 @@
 	/* Configure the MDIO Clock 2.5 MHz */
 	gswip_mdio_mask(priv, 0xff, 0x09, GSWIP_MDIO_MDC_CFG1);
 
-<<<<<<< HEAD
-	/* Disable the xMII link */
-	for (i = 0; i < priv->hw_info->max_ports; i++)
-		gswip_mii_mask_cfg(priv, GSWIP_MII_CFG_EN, 0, i);
-=======
 	/* Disable the xMII interface and clear it's isolation bit */
 	for (i = 0; i < priv->hw_info->max_ports; i++)
 		gswip_mii_mask_cfg(priv,
 				   GSWIP_MII_CFG_EN | GSWIP_MII_CFG_ISOLATE,
 				   0, i);
->>>>>>> 1ec187ab
 
 	/* enable special tag insertion on cpu port */
 	gswip_switch_mask(priv, 0, GSWIP_FDMA_PCTRL_STEN,
@@ -1684,8 +1675,6 @@
 {
 	struct gswip_priv *priv = ds->priv;
 
-<<<<<<< HEAD
-=======
 	if (!dsa_is_cpu_port(ds, port)) {
 		gswip_port_set_link(priv, port, true);
 		gswip_port_set_speed(priv, port, speed, interface);
@@ -1693,7 +1682,6 @@
 		gswip_port_set_pause(priv, port, tx_pause, rx_pause);
 	}
 
->>>>>>> 1ec187ab
 	gswip_mii_mask_cfg(priv, 0, GSWIP_MII_CFG_EN, port);
 }
 
