--- conflicted
+++ resolved
@@ -504,11 +504,7 @@
 	get_device(&priv->master_mii_bus->dev);
 	priv->master_mii_dn = dn;
 
-<<<<<<< HEAD
-	priv->slave_mii_bus = devm_mdiobus_alloc(ds->dev);
-=======
 	priv->slave_mii_bus = mdiobus_alloc();
->>>>>>> 13e45d7f
 	if (!priv->slave_mii_bus) {
 		of_node_put(dn);
 		return -ENOMEM;
