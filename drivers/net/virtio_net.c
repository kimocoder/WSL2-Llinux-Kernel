--- conflicted
+++ resolved
@@ -2483,11 +2483,8 @@
 
 	virtio_device_ready(vdev);
 
-<<<<<<< HEAD
-=======
 	enable_delayed_refill(vi);
 
->>>>>>> 64917eb3
 	if (netif_running(vi->dev)) {
 		err = virtnet_open(vi->dev);
 		if (err)
