--- conflicted
+++ resolved
@@ -828,13 +828,8 @@
 
 	/* OTP nvmem will be registered on the physical device */
 	config.dev = mtd->dev.parent;
-<<<<<<< HEAD
-	config.name = kasprintf(GFP_KERNEL, "%s-%s", dev_name(&mtd->dev), compatible);
-	config.id = NVMEM_DEVID_NONE;
-=======
 	config.name = compatible;
 	config.id = NVMEM_DEVID_AUTO;
->>>>>>> 9b37665a
 	config.owner = THIS_MODULE;
 	config.type = NVMEM_TYPE_OTP;
 	config.root_only = true;
@@ -850,7 +845,6 @@
 		nvmem = NULL;
 
 	of_node_put(np);
-	kfree(config.name);
 
 	return nvmem;
 }
