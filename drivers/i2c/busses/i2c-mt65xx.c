--- conflicted
+++ resolved
@@ -480,15 +480,11 @@
 	u16 control_reg;
 	u16 intr_stat_reg;
 
-<<<<<<< HEAD
-	if (i2c->dev_comp->dma_sync) {
-=======
 	mtk_i2c_writew(i2c, I2C_CHN_CLR_FLAG, OFFSET_START);
 	intr_stat_reg = mtk_i2c_readw(i2c, OFFSET_INTR_STAT);
 	mtk_i2c_writew(i2c, intr_stat_reg, OFFSET_INTR_STAT);
 
 	if (i2c->dev_comp->apdma_sync) {
->>>>>>> 1ec187ab
 		writel(I2C_DMA_WARM_RST, i2c->pdmabase + OFFSET_RST);
 		udelay(10);
 		writel(I2C_DMA_CLR_FLAG, i2c->pdmabase + OFFSET_RST);
