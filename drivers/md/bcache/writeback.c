--- conflicted
+++ resolved
@@ -879,8 +879,6 @@
 			   0);
 	if (ret < 0)
 		pr_warn("sectors dirty init failed, ret=%d!\n", ret);
-<<<<<<< HEAD
-=======
 
 	/*
 	 * The op may be added to cache_set's btree_cache_wait
@@ -891,7 +889,6 @@
 	 */
 	bch_cannibalize_unlock(c);
 	finish_wait(&c->btree_cache_wait, &(&op.op)->wait);
->>>>>>> 9b37665a
 
 	return ret;
 }
