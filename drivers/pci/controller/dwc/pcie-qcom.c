// SPDX-License-Identifier: GPL-2.0
/*
 * Qualcomm PCIe root complex driver
 *
 * Copyright (c) 2014-2015, The Linux Foundation. All rights reserved.
 * Copyright 2015 Linaro Limited.
 *
 * Author: Stanimir Varbanov <svarbanov@mm-sol.com>
 */

#include <linux/clk.h>
#include <linux/crc8.h>
#include <linux/delay.h>
#include <linux/gpio/consumer.h>
#include <linux/interrupt.h>
#include <linux/io.h>
#include <linux/iopoll.h>
#include <linux/kernel.h>
#include <linux/init.h>
#include <linux/of_device.h>
#include <linux/of_gpio.h>
#include <linux/pci.h>
#include <linux/pm_runtime.h>
#include <linux/platform_device.h>
#include <linux/phy/phy.h>
#include <linux/regulator/consumer.h>
#include <linux/reset.h>
#include <linux/slab.h>
#include <linux/types.h>

#include "../../pci.h"
#include "pcie-designware.h"

#define PCIE20_PARF_SYS_CTRL			0x00
#define MST_WAKEUP_EN				BIT(13)
#define SLV_WAKEUP_EN				BIT(12)
#define MSTR_ACLK_CGC_DIS			BIT(10)
#define SLV_ACLK_CGC_DIS			BIT(9)
#define CORE_CLK_CGC_DIS			BIT(6)
#define AUX_PWR_DET				BIT(4)
#define L23_CLK_RMV_DIS				BIT(2)
#define L1_CLK_RMV_DIS				BIT(1)

#define PCIE20_PARF_PHY_CTRL			0x40
#define PHY_CTRL_PHY_TX0_TERM_OFFSET_MASK	GENMASK(20, 16)
#define PHY_CTRL_PHY_TX0_TERM_OFFSET(x)		((x) << 16)

#define PCIE20_PARF_PHY_REFCLK			0x4C
#define PHY_REFCLK_SSP_EN			BIT(16)
#define PHY_REFCLK_USE_PAD			BIT(12)

#define PCIE20_PARF_DBI_BASE_ADDR		0x168
#define PCIE20_PARF_SLV_ADDR_SPACE_SIZE		0x16C
#define PCIE20_PARF_MHI_CLOCK_RESET_CTRL	0x174
#define PCIE20_PARF_AXI_MSTR_WR_ADDR_HALT	0x178
#define PCIE20_PARF_AXI_MSTR_WR_ADDR_HALT_V2	0x1A8
#define PCIE20_PARF_LTSSM			0x1B0
#define PCIE20_PARF_SID_OFFSET			0x234
#define PCIE20_PARF_BDF_TRANSLATE_CFG		0x24C
#define PCIE20_PARF_DEVICE_TYPE			0x1000
#define PCIE20_PARF_BDF_TO_SID_TABLE_N		0x2000

#define PCIE20_ELBI_SYS_CTRL			0x04
#define PCIE20_ELBI_SYS_CTRL_LT_ENABLE		BIT(0)

#define PCIE20_AXI_MSTR_RESP_COMP_CTRL0		0x818
#define CFG_REMOTE_RD_REQ_BRIDGE_SIZE_2K	0x4
#define CFG_REMOTE_RD_REQ_BRIDGE_SIZE_4K	0x5
#define PCIE20_AXI_MSTR_RESP_COMP_CTRL1		0x81c
#define CFG_BRIDGE_SB_INIT			BIT(0)

#define PCIE_CAP_LINK1_VAL			0x2FD7F

#define PCIE20_PARF_Q2A_FLUSH			0x1AC

#define PCIE20_MISC_CONTROL_1_REG		0x8BC
#define DBI_RO_WR_EN				1

#define PERST_DELAY_US				1000
/* PARF registers */
#define PCIE20_PARF_PCS_DEEMPH			0x34
#define PCS_DEEMPH_TX_DEEMPH_GEN1(x)		((x) << 16)
#define PCS_DEEMPH_TX_DEEMPH_GEN2_3_5DB(x)	((x) << 8)
#define PCS_DEEMPH_TX_DEEMPH_GEN2_6DB(x)	((x) << 0)

#define PCIE20_PARF_PCS_SWING			0x38
#define PCS_SWING_TX_SWING_FULL(x)		((x) << 8)
#define PCS_SWING_TX_SWING_LOW(x)		((x) << 0)

#define PCIE20_PARF_CONFIG_BITS		0x50
#define PHY_RX0_EQ(x)				((x) << 24)

#define PCIE20_v3_PARF_SLV_ADDR_SPACE_SIZE	0x358
#define SLV_ADDR_SPACE_SZ			0x10000000

#define PCIE20_LNK_CONTROL2_LINK_STATUS2	0xa0

#define DEVICE_TYPE_RC				0x4

#define QCOM_PCIE_2_1_0_MAX_SUPPLY	3
#define QCOM_PCIE_2_1_0_MAX_CLOCKS	5

#define QCOM_PCIE_CRC8_POLYNOMIAL (BIT(2) | BIT(1) | BIT(0))

struct qcom_pcie_resources_2_1_0 {
	struct clk_bulk_data clks[QCOM_PCIE_2_1_0_MAX_CLOCKS];
	struct reset_control *pci_reset;
	struct reset_control *axi_reset;
	struct reset_control *ahb_reset;
	struct reset_control *por_reset;
	struct reset_control *phy_reset;
	struct reset_control *ext_reset;
	struct regulator_bulk_data supplies[QCOM_PCIE_2_1_0_MAX_SUPPLY];
};

struct qcom_pcie_resources_1_0_0 {
	struct clk *iface;
	struct clk *aux;
	struct clk *master_bus;
	struct clk *slave_bus;
	struct reset_control *core;
	struct regulator *vdda;
};

#define QCOM_PCIE_2_3_2_MAX_SUPPLY	2
struct qcom_pcie_resources_2_3_2 {
	struct clk *aux_clk;
	struct clk *master_clk;
	struct clk *slave_clk;
	struct clk *cfg_clk;
	struct clk *pipe_clk;
	struct regulator_bulk_data supplies[QCOM_PCIE_2_3_2_MAX_SUPPLY];
};

#define QCOM_PCIE_2_4_0_MAX_CLOCKS	4
struct qcom_pcie_resources_2_4_0 {
	struct clk_bulk_data clks[QCOM_PCIE_2_4_0_MAX_CLOCKS];
	int num_clks;
	struct reset_control *axi_m_reset;
	struct reset_control *axi_s_reset;
	struct reset_control *pipe_reset;
	struct reset_control *axi_m_vmid_reset;
	struct reset_control *axi_s_xpu_reset;
	struct reset_control *parf_reset;
	struct reset_control *phy_reset;
	struct reset_control *axi_m_sticky_reset;
	struct reset_control *pipe_sticky_reset;
	struct reset_control *pwr_reset;
	struct reset_control *ahb_reset;
	struct reset_control *phy_ahb_reset;
};

struct qcom_pcie_resources_2_3_3 {
	struct clk *iface;
	struct clk *axi_m_clk;
	struct clk *axi_s_clk;
	struct clk *ahb_clk;
	struct clk *aux_clk;
	struct reset_control *rst[7];
};

/* 6 clocks typically, 7 for sm8250 */
struct qcom_pcie_resources_2_7_0 {
	struct clk_bulk_data clks[7];
	int num_clks;
	struct regulator_bulk_data supplies[2];
	struct reset_control *pci_reset;
	struct clk *pipe_clk;
};

union qcom_pcie_resources {
	struct qcom_pcie_resources_1_0_0 v1_0_0;
	struct qcom_pcie_resources_2_1_0 v2_1_0;
	struct qcom_pcie_resources_2_3_2 v2_3_2;
	struct qcom_pcie_resources_2_3_3 v2_3_3;
	struct qcom_pcie_resources_2_4_0 v2_4_0;
	struct qcom_pcie_resources_2_7_0 v2_7_0;
};

struct qcom_pcie;

struct qcom_pcie_ops {
	int (*get_resources)(struct qcom_pcie *pcie);
	int (*init)(struct qcom_pcie *pcie);
	int (*post_init)(struct qcom_pcie *pcie);
	void (*deinit)(struct qcom_pcie *pcie);
	void (*post_deinit)(struct qcom_pcie *pcie);
	void (*ltssm_enable)(struct qcom_pcie *pcie);
	int (*config_sid)(struct qcom_pcie *pcie);
};

struct qcom_pcie {
	struct dw_pcie *pci;
	void __iomem *parf;			/* DT parf */
	void __iomem *elbi;			/* DT elbi */
	union qcom_pcie_resources res;
	struct phy *phy;
	struct gpio_desc *reset;
	const struct qcom_pcie_ops *ops;
};

#define to_qcom_pcie(x)		dev_get_drvdata((x)->dev)

static void qcom_ep_reset_assert(struct qcom_pcie *pcie)
{
	gpiod_set_value_cansleep(pcie->reset, 1);
	usleep_range(PERST_DELAY_US, PERST_DELAY_US + 500);
}

static void qcom_ep_reset_deassert(struct qcom_pcie *pcie)
{
	/* Ensure that PERST has been asserted for at least 100 ms */
	msleep(100);
	gpiod_set_value_cansleep(pcie->reset, 0);
	usleep_range(PERST_DELAY_US, PERST_DELAY_US + 500);
}

static int qcom_pcie_start_link(struct dw_pcie *pci)
{
	struct qcom_pcie *pcie = to_qcom_pcie(pci);

	/* Enable Link Training state machine */
	if (pcie->ops->ltssm_enable)
		pcie->ops->ltssm_enable(pcie);

	return 0;
}

static void qcom_pcie_2_1_0_ltssm_enable(struct qcom_pcie *pcie)
{
	u32 val;

	/* enable link training */
	val = readl(pcie->elbi + PCIE20_ELBI_SYS_CTRL);
	val |= PCIE20_ELBI_SYS_CTRL_LT_ENABLE;
	writel(val, pcie->elbi + PCIE20_ELBI_SYS_CTRL);
}

static int qcom_pcie_get_resources_2_1_0(struct qcom_pcie *pcie)
{
	struct qcom_pcie_resources_2_1_0 *res = &pcie->res.v2_1_0;
	struct dw_pcie *pci = pcie->pci;
	struct device *dev = pci->dev;
	int ret;

	res->supplies[0].supply = "vdda";
	res->supplies[1].supply = "vdda_phy";
	res->supplies[2].supply = "vdda_refclk";
	ret = devm_regulator_bulk_get(dev, ARRAY_SIZE(res->supplies),
				      res->supplies);
	if (ret)
		return ret;

	res->clks[0].id = "iface";
	res->clks[1].id = "core";
	res->clks[2].id = "phy";
	res->clks[3].id = "aux";
	res->clks[4].id = "ref";

	/* iface, core, phy are required */
	ret = devm_clk_bulk_get(dev, 3, res->clks);
	if (ret < 0)
		return ret;

	/* aux, ref are optional */
	ret = devm_clk_bulk_get_optional(dev, 2, res->clks + 3);
	if (ret < 0)
		return ret;

	res->pci_reset = devm_reset_control_get_exclusive(dev, "pci");
	if (IS_ERR(res->pci_reset))
		return PTR_ERR(res->pci_reset);

	res->axi_reset = devm_reset_control_get_exclusive(dev, "axi");
	if (IS_ERR(res->axi_reset))
		return PTR_ERR(res->axi_reset);

	res->ahb_reset = devm_reset_control_get_exclusive(dev, "ahb");
	if (IS_ERR(res->ahb_reset))
		return PTR_ERR(res->ahb_reset);

	res->por_reset = devm_reset_control_get_exclusive(dev, "por");
	if (IS_ERR(res->por_reset))
		return PTR_ERR(res->por_reset);

	res->ext_reset = devm_reset_control_get_optional_exclusive(dev, "ext");
	if (IS_ERR(res->ext_reset))
		return PTR_ERR(res->ext_reset);

	res->phy_reset = devm_reset_control_get_exclusive(dev, "phy");
	return PTR_ERR_OR_ZERO(res->phy_reset);
}

static void qcom_pcie_deinit_2_1_0(struct qcom_pcie *pcie)
{
	struct qcom_pcie_resources_2_1_0 *res = &pcie->res.v2_1_0;

	clk_bulk_disable_unprepare(ARRAY_SIZE(res->clks), res->clks);
	reset_control_assert(res->pci_reset);
	reset_control_assert(res->axi_reset);
	reset_control_assert(res->ahb_reset);
	reset_control_assert(res->por_reset);
	reset_control_assert(res->ext_reset);
	reset_control_assert(res->phy_reset);

	writel(1, pcie->parf + PCIE20_PARF_PHY_CTRL);

	regulator_bulk_disable(ARRAY_SIZE(res->supplies), res->supplies);
}

static int qcom_pcie_init_2_1_0(struct qcom_pcie *pcie)
{
	struct qcom_pcie_resources_2_1_0 *res = &pcie->res.v2_1_0;
	struct dw_pcie *pci = pcie->pci;
	struct device *dev = pci->dev;
	struct device_node *node = dev->of_node;
	u32 val;
	int ret;

	/* reset the PCIe interface as uboot can leave it undefined state */
	reset_control_assert(res->pci_reset);
	reset_control_assert(res->axi_reset);
	reset_control_assert(res->ahb_reset);
	reset_control_assert(res->por_reset);
	reset_control_assert(res->ext_reset);
	reset_control_assert(res->phy_reset);

	ret = regulator_bulk_enable(ARRAY_SIZE(res->supplies), res->supplies);
	if (ret < 0) {
		dev_err(dev, "cannot enable regulators\n");
		return ret;
	}

	ret = reset_control_deassert(res->ahb_reset);
	if (ret) {
		dev_err(dev, "cannot deassert ahb reset\n");
		goto err_deassert_ahb;
	}

	ret = reset_control_deassert(res->ext_reset);
	if (ret) {
		dev_err(dev, "cannot deassert ext reset\n");
		goto err_deassert_ext;
	}

	ret = reset_control_deassert(res->phy_reset);
	if (ret) {
		dev_err(dev, "cannot deassert phy reset\n");
		goto err_deassert_phy;
	}

	ret = reset_control_deassert(res->pci_reset);
	if (ret) {
		dev_err(dev, "cannot deassert pci reset\n");
		goto err_deassert_pci;
	}

	ret = reset_control_deassert(res->por_reset);
	if (ret) {
		dev_err(dev, "cannot deassert por reset\n");
		goto err_deassert_por;
	}

	ret = reset_control_deassert(res->axi_reset);
	if (ret) {
		dev_err(dev, "cannot deassert axi reset\n");
		goto err_deassert_axi;
	}

	/* enable PCIe clocks and resets */
	val = readl(pcie->parf + PCIE20_PARF_PHY_CTRL);
	val &= ~BIT(0);
	writel(val, pcie->parf + PCIE20_PARF_PHY_CTRL);

	ret = clk_bulk_prepare_enable(ARRAY_SIZE(res->clks), res->clks);
	if (ret)
		goto err_clks;

	if (of_device_is_compatible(node, "qcom,pcie-ipq8064") ||
	    of_device_is_compatible(node, "qcom,pcie-ipq8064-v2")) {
		writel(PCS_DEEMPH_TX_DEEMPH_GEN1(24) |
			       PCS_DEEMPH_TX_DEEMPH_GEN2_3_5DB(24) |
			       PCS_DEEMPH_TX_DEEMPH_GEN2_6DB(34),
		       pcie->parf + PCIE20_PARF_PCS_DEEMPH);
		writel(PCS_SWING_TX_SWING_FULL(120) |
			       PCS_SWING_TX_SWING_LOW(120),
		       pcie->parf + PCIE20_PARF_PCS_SWING);
		writel(PHY_RX0_EQ(4), pcie->parf + PCIE20_PARF_CONFIG_BITS);
	}

	if (of_device_is_compatible(node, "qcom,pcie-ipq8064")) {
		/* set TX termination offset */
		val = readl(pcie->parf + PCIE20_PARF_PHY_CTRL);
		val &= ~PHY_CTRL_PHY_TX0_TERM_OFFSET_MASK;
		val |= PHY_CTRL_PHY_TX0_TERM_OFFSET(7);
		writel(val, pcie->parf + PCIE20_PARF_PHY_CTRL);
	}

	/* enable external reference clock */
	val = readl(pcie->parf + PCIE20_PARF_PHY_REFCLK);
	/* USE_PAD is required only for ipq806x */
	if (!of_device_is_compatible(node, "qcom,pcie-apq8064"))
		val &= ~PHY_REFCLK_USE_PAD;
	val |= PHY_REFCLK_SSP_EN;
	writel(val, pcie->parf + PCIE20_PARF_PHY_REFCLK);

	/* wait for clock acquisition */
	usleep_range(1000, 1500);

	/* Set the Max TLP size to 2K, instead of using default of 4K */
	writel(CFG_REMOTE_RD_REQ_BRIDGE_SIZE_2K,
	       pci->dbi_base + PCIE20_AXI_MSTR_RESP_COMP_CTRL0);
	writel(CFG_BRIDGE_SB_INIT,
	       pci->dbi_base + PCIE20_AXI_MSTR_RESP_COMP_CTRL1);

	return 0;

err_clks:
	reset_control_assert(res->axi_reset);
err_deassert_axi:
	reset_control_assert(res->por_reset);
err_deassert_por:
	reset_control_assert(res->pci_reset);
err_deassert_pci:
	reset_control_assert(res->phy_reset);
err_deassert_phy:
	reset_control_assert(res->ext_reset);
err_deassert_ext:
	reset_control_assert(res->ahb_reset);
err_deassert_ahb:
	regulator_bulk_disable(ARRAY_SIZE(res->supplies), res->supplies);

	return ret;
}

static int qcom_pcie_get_resources_1_0_0(struct qcom_pcie *pcie)
{
	struct qcom_pcie_resources_1_0_0 *res = &pcie->res.v1_0_0;
	struct dw_pcie *pci = pcie->pci;
	struct device *dev = pci->dev;

	res->vdda = devm_regulator_get(dev, "vdda");
	if (IS_ERR(res->vdda))
		return PTR_ERR(res->vdda);

	res->iface = devm_clk_get(dev, "iface");
	if (IS_ERR(res->iface))
		return PTR_ERR(res->iface);

	res->aux = devm_clk_get(dev, "aux");
	if (IS_ERR(res->aux))
		return PTR_ERR(res->aux);

	res->master_bus = devm_clk_get(dev, "master_bus");
	if (IS_ERR(res->master_bus))
		return PTR_ERR(res->master_bus);

	res->slave_bus = devm_clk_get(dev, "slave_bus");
	if (IS_ERR(res->slave_bus))
		return PTR_ERR(res->slave_bus);

	res->core = devm_reset_control_get_exclusive(dev, "core");
	return PTR_ERR_OR_ZERO(res->core);
}

static void qcom_pcie_deinit_1_0_0(struct qcom_pcie *pcie)
{
	struct qcom_pcie_resources_1_0_0 *res = &pcie->res.v1_0_0;

	reset_control_assert(res->core);
	clk_disable_unprepare(res->slave_bus);
	clk_disable_unprepare(res->master_bus);
	clk_disable_unprepare(res->iface);
	clk_disable_unprepare(res->aux);
	regulator_disable(res->vdda);
}

static int qcom_pcie_init_1_0_0(struct qcom_pcie *pcie)
{
	struct qcom_pcie_resources_1_0_0 *res = &pcie->res.v1_0_0;
	struct dw_pcie *pci = pcie->pci;
	struct device *dev = pci->dev;
	int ret;

	ret = reset_control_deassert(res->core);
	if (ret) {
		dev_err(dev, "cannot deassert core reset\n");
		return ret;
	}

	ret = clk_prepare_enable(res->aux);
	if (ret) {
		dev_err(dev, "cannot prepare/enable aux clock\n");
		goto err_res;
	}

	ret = clk_prepare_enable(res->iface);
	if (ret) {
		dev_err(dev, "cannot prepare/enable iface clock\n");
		goto err_aux;
	}

	ret = clk_prepare_enable(res->master_bus);
	if (ret) {
		dev_err(dev, "cannot prepare/enable master_bus clock\n");
		goto err_iface;
	}

	ret = clk_prepare_enable(res->slave_bus);
	if (ret) {
		dev_err(dev, "cannot prepare/enable slave_bus clock\n");
		goto err_master;
	}

	ret = regulator_enable(res->vdda);
	if (ret) {
		dev_err(dev, "cannot enable vdda regulator\n");
		goto err_slave;
	}

	/* change DBI base address */
	writel(0, pcie->parf + PCIE20_PARF_DBI_BASE_ADDR);

	if (IS_ENABLED(CONFIG_PCI_MSI)) {
		u32 val = readl(pcie->parf + PCIE20_PARF_AXI_MSTR_WR_ADDR_HALT);

		val |= BIT(31);
		writel(val, pcie->parf + PCIE20_PARF_AXI_MSTR_WR_ADDR_HALT);
	}

	return 0;
err_slave:
	clk_disable_unprepare(res->slave_bus);
err_master:
	clk_disable_unprepare(res->master_bus);
err_iface:
	clk_disable_unprepare(res->iface);
err_aux:
	clk_disable_unprepare(res->aux);
err_res:
	reset_control_assert(res->core);

	return ret;
}

static void qcom_pcie_2_3_2_ltssm_enable(struct qcom_pcie *pcie)
{
	u32 val;

	/* enable link training */
	val = readl(pcie->parf + PCIE20_PARF_LTSSM);
	val |= BIT(8);
	writel(val, pcie->parf + PCIE20_PARF_LTSSM);
}

static int qcom_pcie_get_resources_2_3_2(struct qcom_pcie *pcie)
{
	struct qcom_pcie_resources_2_3_2 *res = &pcie->res.v2_3_2;
	struct dw_pcie *pci = pcie->pci;
	struct device *dev = pci->dev;
	int ret;

	res->supplies[0].supply = "vdda";
	res->supplies[1].supply = "vddpe-3v3";
	ret = devm_regulator_bulk_get(dev, ARRAY_SIZE(res->supplies),
				      res->supplies);
	if (ret)
		return ret;

	res->aux_clk = devm_clk_get(dev, "aux");
	if (IS_ERR(res->aux_clk))
		return PTR_ERR(res->aux_clk);

	res->cfg_clk = devm_clk_get(dev, "cfg");
	if (IS_ERR(res->cfg_clk))
		return PTR_ERR(res->cfg_clk);

	res->master_clk = devm_clk_get(dev, "bus_master");
	if (IS_ERR(res->master_clk))
		return PTR_ERR(res->master_clk);

	res->slave_clk = devm_clk_get(dev, "bus_slave");
	if (IS_ERR(res->slave_clk))
		return PTR_ERR(res->slave_clk);

	res->pipe_clk = devm_clk_get(dev, "pipe");
	return PTR_ERR_OR_ZERO(res->pipe_clk);
}

static void qcom_pcie_deinit_2_3_2(struct qcom_pcie *pcie)
{
	struct qcom_pcie_resources_2_3_2 *res = &pcie->res.v2_3_2;

	clk_disable_unprepare(res->slave_clk);
	clk_disable_unprepare(res->master_clk);
	clk_disable_unprepare(res->cfg_clk);
	clk_disable_unprepare(res->aux_clk);

	regulator_bulk_disable(ARRAY_SIZE(res->supplies), res->supplies);
}

static void qcom_pcie_post_deinit_2_3_2(struct qcom_pcie *pcie)
{
	struct qcom_pcie_resources_2_3_2 *res = &pcie->res.v2_3_2;

	clk_disable_unprepare(res->pipe_clk);
}

static int qcom_pcie_init_2_3_2(struct qcom_pcie *pcie)
{
	struct qcom_pcie_resources_2_3_2 *res = &pcie->res.v2_3_2;
	struct dw_pcie *pci = pcie->pci;
	struct device *dev = pci->dev;
	u32 val;
	int ret;

	ret = regulator_bulk_enable(ARRAY_SIZE(res->supplies), res->supplies);
	if (ret < 0) {
		dev_err(dev, "cannot enable regulators\n");
		return ret;
	}

	ret = clk_prepare_enable(res->aux_clk);
	if (ret) {
		dev_err(dev, "cannot prepare/enable aux clock\n");
		goto err_aux_clk;
	}

	ret = clk_prepare_enable(res->cfg_clk);
	if (ret) {
		dev_err(dev, "cannot prepare/enable cfg clock\n");
		goto err_cfg_clk;
	}

	ret = clk_prepare_enable(res->master_clk);
	if (ret) {
		dev_err(dev, "cannot prepare/enable master clock\n");
		goto err_master_clk;
	}

	ret = clk_prepare_enable(res->slave_clk);
	if (ret) {
		dev_err(dev, "cannot prepare/enable slave clock\n");
		goto err_slave_clk;
	}

	/* enable PCIe clocks and resets */
	val = readl(pcie->parf + PCIE20_PARF_PHY_CTRL);
	val &= ~BIT(0);
	writel(val, pcie->parf + PCIE20_PARF_PHY_CTRL);

	/* change DBI base address */
	writel(0, pcie->parf + PCIE20_PARF_DBI_BASE_ADDR);

	/* MAC PHY_POWERDOWN MUX DISABLE  */
	val = readl(pcie->parf + PCIE20_PARF_SYS_CTRL);
	val &= ~BIT(29);
	writel(val, pcie->parf + PCIE20_PARF_SYS_CTRL);

	val = readl(pcie->parf + PCIE20_PARF_MHI_CLOCK_RESET_CTRL);
	val |= BIT(4);
	writel(val, pcie->parf + PCIE20_PARF_MHI_CLOCK_RESET_CTRL);

	val = readl(pcie->parf + PCIE20_PARF_AXI_MSTR_WR_ADDR_HALT_V2);
	val |= BIT(31);
	writel(val, pcie->parf + PCIE20_PARF_AXI_MSTR_WR_ADDR_HALT_V2);

	return 0;

err_slave_clk:
	clk_disable_unprepare(res->master_clk);
err_master_clk:
	clk_disable_unprepare(res->cfg_clk);
err_cfg_clk:
	clk_disable_unprepare(res->aux_clk);

err_aux_clk:
	regulator_bulk_disable(ARRAY_SIZE(res->supplies), res->supplies);

	return ret;
}

static int qcom_pcie_post_init_2_3_2(struct qcom_pcie *pcie)
{
	struct qcom_pcie_resources_2_3_2 *res = &pcie->res.v2_3_2;
	struct dw_pcie *pci = pcie->pci;
	struct device *dev = pci->dev;
	int ret;

	ret = clk_prepare_enable(res->pipe_clk);
	if (ret) {
		dev_err(dev, "cannot prepare/enable pipe clock\n");
		return ret;
	}

	return 0;
}

static int qcom_pcie_get_resources_2_4_0(struct qcom_pcie *pcie)
{
	struct qcom_pcie_resources_2_4_0 *res = &pcie->res.v2_4_0;
	struct dw_pcie *pci = pcie->pci;
	struct device *dev = pci->dev;
	bool is_ipq = of_device_is_compatible(dev->of_node, "qcom,pcie-ipq4019");
	int ret;

	res->clks[0].id = "aux";
	res->clks[1].id = "master_bus";
	res->clks[2].id = "slave_bus";
	res->clks[3].id = "iface";

	/* qcom,pcie-ipq4019 is defined without "iface" */
	res->num_clks = is_ipq ? 3 : 4;

	ret = devm_clk_bulk_get(dev, res->num_clks, res->clks);
	if (ret < 0)
		return ret;

	res->axi_m_reset = devm_reset_control_get_exclusive(dev, "axi_m");
	if (IS_ERR(res->axi_m_reset))
		return PTR_ERR(res->axi_m_reset);

	res->axi_s_reset = devm_reset_control_get_exclusive(dev, "axi_s");
	if (IS_ERR(res->axi_s_reset))
		return PTR_ERR(res->axi_s_reset);

	if (is_ipq) {
		/*
		 * These resources relates to the PHY or are secure clocks, but
		 * are controlled here for IPQ4019
		 */
		res->pipe_reset = devm_reset_control_get_exclusive(dev, "pipe");
		if (IS_ERR(res->pipe_reset))
			return PTR_ERR(res->pipe_reset);

		res->axi_m_vmid_reset = devm_reset_control_get_exclusive(dev,
									 "axi_m_vmid");
		if (IS_ERR(res->axi_m_vmid_reset))
			return PTR_ERR(res->axi_m_vmid_reset);

		res->axi_s_xpu_reset = devm_reset_control_get_exclusive(dev,
									"axi_s_xpu");
		if (IS_ERR(res->axi_s_xpu_reset))
			return PTR_ERR(res->axi_s_xpu_reset);

		res->parf_reset = devm_reset_control_get_exclusive(dev, "parf");
		if (IS_ERR(res->parf_reset))
			return PTR_ERR(res->parf_reset);

		res->phy_reset = devm_reset_control_get_exclusive(dev, "phy");
		if (IS_ERR(res->phy_reset))
			return PTR_ERR(res->phy_reset);
	}

	res->axi_m_sticky_reset = devm_reset_control_get_exclusive(dev,
								   "axi_m_sticky");
	if (IS_ERR(res->axi_m_sticky_reset))
		return PTR_ERR(res->axi_m_sticky_reset);

	res->pipe_sticky_reset = devm_reset_control_get_exclusive(dev,
								  "pipe_sticky");
	if (IS_ERR(res->pipe_sticky_reset))
		return PTR_ERR(res->pipe_sticky_reset);

	res->pwr_reset = devm_reset_control_get_exclusive(dev, "pwr");
	if (IS_ERR(res->pwr_reset))
		return PTR_ERR(res->pwr_reset);

	res->ahb_reset = devm_reset_control_get_exclusive(dev, "ahb");
	if (IS_ERR(res->ahb_reset))
		return PTR_ERR(res->ahb_reset);

	if (is_ipq) {
		res->phy_ahb_reset = devm_reset_control_get_exclusive(dev, "phy_ahb");
		if (IS_ERR(res->phy_ahb_reset))
			return PTR_ERR(res->phy_ahb_reset);
	}

	return 0;
}

static void qcom_pcie_deinit_2_4_0(struct qcom_pcie *pcie)
{
	struct qcom_pcie_resources_2_4_0 *res = &pcie->res.v2_4_0;

	reset_control_assert(res->axi_m_reset);
	reset_control_assert(res->axi_s_reset);
	reset_control_assert(res->pipe_reset);
	reset_control_assert(res->pipe_sticky_reset);
	reset_control_assert(res->phy_reset);
	reset_control_assert(res->phy_ahb_reset);
	reset_control_assert(res->axi_m_sticky_reset);
	reset_control_assert(res->pwr_reset);
	reset_control_assert(res->ahb_reset);
	clk_bulk_disable_unprepare(res->num_clks, res->clks);
}

static int qcom_pcie_init_2_4_0(struct qcom_pcie *pcie)
{
	struct qcom_pcie_resources_2_4_0 *res = &pcie->res.v2_4_0;
	struct dw_pcie *pci = pcie->pci;
	struct device *dev = pci->dev;
	u32 val;
	int ret;

	ret = reset_control_assert(res->axi_m_reset);
	if (ret) {
		dev_err(dev, "cannot assert axi master reset\n");
		return ret;
	}

	ret = reset_control_assert(res->axi_s_reset);
	if (ret) {
		dev_err(dev, "cannot assert axi slave reset\n");
		return ret;
	}

	usleep_range(10000, 12000);

	ret = reset_control_assert(res->pipe_reset);
	if (ret) {
		dev_err(dev, "cannot assert pipe reset\n");
		return ret;
	}

	ret = reset_control_assert(res->pipe_sticky_reset);
	if (ret) {
		dev_err(dev, "cannot assert pipe sticky reset\n");
		return ret;
	}

	ret = reset_control_assert(res->phy_reset);
	if (ret) {
		dev_err(dev, "cannot assert phy reset\n");
		return ret;
	}

	ret = reset_control_assert(res->phy_ahb_reset);
	if (ret) {
		dev_err(dev, "cannot assert phy ahb reset\n");
		return ret;
	}

	usleep_range(10000, 12000);

	ret = reset_control_assert(res->axi_m_sticky_reset);
	if (ret) {
		dev_err(dev, "cannot assert axi master sticky reset\n");
		return ret;
	}

	ret = reset_control_assert(res->pwr_reset);
	if (ret) {
		dev_err(dev, "cannot assert power reset\n");
		return ret;
	}

	ret = reset_control_assert(res->ahb_reset);
	if (ret) {
		dev_err(dev, "cannot assert ahb reset\n");
		return ret;
	}

	usleep_range(10000, 12000);

	ret = reset_control_deassert(res->phy_ahb_reset);
	if (ret) {
		dev_err(dev, "cannot deassert phy ahb reset\n");
		return ret;
	}

	ret = reset_control_deassert(res->phy_reset);
	if (ret) {
		dev_err(dev, "cannot deassert phy reset\n");
		goto err_rst_phy;
	}

	ret = reset_control_deassert(res->pipe_reset);
	if (ret) {
		dev_err(dev, "cannot deassert pipe reset\n");
		goto err_rst_pipe;
	}

	ret = reset_control_deassert(res->pipe_sticky_reset);
	if (ret) {
		dev_err(dev, "cannot deassert pipe sticky reset\n");
		goto err_rst_pipe_sticky;
	}

	usleep_range(10000, 12000);

	ret = reset_control_deassert(res->axi_m_reset);
	if (ret) {
		dev_err(dev, "cannot deassert axi master reset\n");
		goto err_rst_axi_m;
	}

	ret = reset_control_deassert(res->axi_m_sticky_reset);
	if (ret) {
		dev_err(dev, "cannot deassert axi master sticky reset\n");
		goto err_rst_axi_m_sticky;
	}

	ret = reset_control_deassert(res->axi_s_reset);
	if (ret) {
		dev_err(dev, "cannot deassert axi slave reset\n");
		goto err_rst_axi_s;
	}

	ret = reset_control_deassert(res->pwr_reset);
	if (ret) {
		dev_err(dev, "cannot deassert power reset\n");
		goto err_rst_pwr;
	}

	ret = reset_control_deassert(res->ahb_reset);
	if (ret) {
		dev_err(dev, "cannot deassert ahb reset\n");
		goto err_rst_ahb;
	}

	usleep_range(10000, 12000);

	ret = clk_bulk_prepare_enable(res->num_clks, res->clks);
	if (ret)
		goto err_clks;

	/* enable PCIe clocks and resets */
	val = readl(pcie->parf + PCIE20_PARF_PHY_CTRL);
	val &= ~BIT(0);
	writel(val, pcie->parf + PCIE20_PARF_PHY_CTRL);

	/* change DBI base address */
	writel(0, pcie->parf + PCIE20_PARF_DBI_BASE_ADDR);

	/* MAC PHY_POWERDOWN MUX DISABLE  */
	val = readl(pcie->parf + PCIE20_PARF_SYS_CTRL);
	val &= ~BIT(29);
	writel(val, pcie->parf + PCIE20_PARF_SYS_CTRL);

	val = readl(pcie->parf + PCIE20_PARF_MHI_CLOCK_RESET_CTRL);
	val |= BIT(4);
	writel(val, pcie->parf + PCIE20_PARF_MHI_CLOCK_RESET_CTRL);

	val = readl(pcie->parf + PCIE20_PARF_AXI_MSTR_WR_ADDR_HALT_V2);
	val |= BIT(31);
	writel(val, pcie->parf + PCIE20_PARF_AXI_MSTR_WR_ADDR_HALT_V2);

	return 0;

err_clks:
	reset_control_assert(res->ahb_reset);
err_rst_ahb:
	reset_control_assert(res->pwr_reset);
err_rst_pwr:
	reset_control_assert(res->axi_s_reset);
err_rst_axi_s:
	reset_control_assert(res->axi_m_sticky_reset);
err_rst_axi_m_sticky:
	reset_control_assert(res->axi_m_reset);
err_rst_axi_m:
	reset_control_assert(res->pipe_sticky_reset);
err_rst_pipe_sticky:
	reset_control_assert(res->pipe_reset);
err_rst_pipe:
	reset_control_assert(res->phy_reset);
err_rst_phy:
	reset_control_assert(res->phy_ahb_reset);
	return ret;
}

static int qcom_pcie_get_resources_2_3_3(struct qcom_pcie *pcie)
{
	struct qcom_pcie_resources_2_3_3 *res = &pcie->res.v2_3_3;
	struct dw_pcie *pci = pcie->pci;
	struct device *dev = pci->dev;
	int i;
	const char *rst_names[] = { "axi_m", "axi_s", "pipe",
				    "axi_m_sticky", "sticky",
				    "ahb", "sleep", };

	res->iface = devm_clk_get(dev, "iface");
	if (IS_ERR(res->iface))
		return PTR_ERR(res->iface);

	res->axi_m_clk = devm_clk_get(dev, "axi_m");
	if (IS_ERR(res->axi_m_clk))
		return PTR_ERR(res->axi_m_clk);

	res->axi_s_clk = devm_clk_get(dev, "axi_s");
	if (IS_ERR(res->axi_s_clk))
		return PTR_ERR(res->axi_s_clk);

	res->ahb_clk = devm_clk_get(dev, "ahb");
	if (IS_ERR(res->ahb_clk))
		return PTR_ERR(res->ahb_clk);

	res->aux_clk = devm_clk_get(dev, "aux");
	if (IS_ERR(res->aux_clk))
		return PTR_ERR(res->aux_clk);

	for (i = 0; i < ARRAY_SIZE(rst_names); i++) {
		res->rst[i] = devm_reset_control_get(dev, rst_names[i]);
		if (IS_ERR(res->rst[i]))
			return PTR_ERR(res->rst[i]);
	}

	return 0;
}

static void qcom_pcie_deinit_2_3_3(struct qcom_pcie *pcie)
{
	struct qcom_pcie_resources_2_3_3 *res = &pcie->res.v2_3_3;

	clk_disable_unprepare(res->iface);
	clk_disable_unprepare(res->axi_m_clk);
	clk_disable_unprepare(res->axi_s_clk);
	clk_disable_unprepare(res->ahb_clk);
	clk_disable_unprepare(res->aux_clk);
}

static int qcom_pcie_init_2_3_3(struct qcom_pcie *pcie)
{
	struct qcom_pcie_resources_2_3_3 *res = &pcie->res.v2_3_3;
	struct dw_pcie *pci = pcie->pci;
	struct device *dev = pci->dev;
	int i, ret;

	for (i = 0; i < ARRAY_SIZE(res->rst); i++) {
		ret = reset_control_assert(res->rst[i]);
		if (ret) {
			dev_err(dev, "reset #%d assert failed (%d)\n", i, ret);
			return ret;
		}
	}

	usleep_range(2000, 2500);

	for (i = 0; i < ARRAY_SIZE(res->rst); i++) {
		ret = reset_control_deassert(res->rst[i]);
		if (ret) {
			dev_err(dev, "reset #%d deassert failed (%d)\n", i,
				ret);
			return ret;
		}
	}

	/*
	 * Don't have a way to see if the reset has completed.
	 * Wait for some time.
	 */
	usleep_range(2000, 2500);

	ret = clk_prepare_enable(res->iface);
	if (ret) {
		dev_err(dev, "cannot prepare/enable core clock\n");
		goto err_clk_iface;
	}

	ret = clk_prepare_enable(res->axi_m_clk);
	if (ret) {
		dev_err(dev, "cannot prepare/enable core clock\n");
		goto err_clk_axi_m;
	}

	ret = clk_prepare_enable(res->axi_s_clk);
	if (ret) {
		dev_err(dev, "cannot prepare/enable axi slave clock\n");
		goto err_clk_axi_s;
	}

	ret = clk_prepare_enable(res->ahb_clk);
	if (ret) {
		dev_err(dev, "cannot prepare/enable ahb clock\n");
		goto err_clk_ahb;
	}

	ret = clk_prepare_enable(res->aux_clk);
	if (ret) {
		dev_err(dev, "cannot prepare/enable aux clock\n");
		goto err_clk_aux;
	}

	return 0;

err_clk_aux:
	clk_disable_unprepare(res->ahb_clk);
err_clk_ahb:
	clk_disable_unprepare(res->axi_s_clk);
err_clk_axi_s:
	clk_disable_unprepare(res->axi_m_clk);
err_clk_axi_m:
	clk_disable_unprepare(res->iface);
err_clk_iface:
	/*
	 * Not checking for failure, will anyway return
	 * the original failure in 'ret'.
	 */
	for (i = 0; i < ARRAY_SIZE(res->rst); i++)
		reset_control_assert(res->rst[i]);

	return ret;
}

static int qcom_pcie_post_init_2_3_3(struct qcom_pcie *pcie)
{
	struct dw_pcie *pci = pcie->pci;
	u16 offset = dw_pcie_find_capability(pci, PCI_CAP_ID_EXP);
	u32 val;

	writel(SLV_ADDR_SPACE_SZ,
		pcie->parf + PCIE20_v3_PARF_SLV_ADDR_SPACE_SIZE);

	val = readl(pcie->parf + PCIE20_PARF_PHY_CTRL);
	val &= ~BIT(0);
	writel(val, pcie->parf + PCIE20_PARF_PHY_CTRL);

	writel(0, pcie->parf + PCIE20_PARF_DBI_BASE_ADDR);

	writel(MST_WAKEUP_EN | SLV_WAKEUP_EN | MSTR_ACLK_CGC_DIS
		| SLV_ACLK_CGC_DIS | CORE_CLK_CGC_DIS |
		AUX_PWR_DET | L23_CLK_RMV_DIS | L1_CLK_RMV_DIS,
		pcie->parf + PCIE20_PARF_SYS_CTRL);
	writel(0, pcie->parf + PCIE20_PARF_Q2A_FLUSH);

	writel(PCI_COMMAND_MASTER, pci->dbi_base + PCI_COMMAND);
	writel(DBI_RO_WR_EN, pci->dbi_base + PCIE20_MISC_CONTROL_1_REG);
	writel(PCIE_CAP_LINK1_VAL, pci->dbi_base + offset + PCI_EXP_SLTCAP);

	val = readl(pci->dbi_base + offset + PCI_EXP_LNKCAP);
	val &= ~PCI_EXP_LNKCAP_ASPMS;
	writel(val, pci->dbi_base + offset + PCI_EXP_LNKCAP);

	writel(PCI_EXP_DEVCTL2_COMP_TMOUT_DIS, pci->dbi_base + offset +
		PCI_EXP_DEVCTL2);

<<<<<<< HEAD
=======
	dw_pcie_dbi_ro_wr_dis(pci);

>>>>>>> 9b37665a
	return 0;
}

static int qcom_pcie_get_resources_2_7_0(struct qcom_pcie *pcie)
{
	struct qcom_pcie_resources_2_7_0 *res = &pcie->res.v2_7_0;
	struct dw_pcie *pci = pcie->pci;
	struct device *dev = pci->dev;
	int ret;

	res->pci_reset = devm_reset_control_get_exclusive(dev, "pci");
	if (IS_ERR(res->pci_reset))
		return PTR_ERR(res->pci_reset);

	res->supplies[0].supply = "vdda";
	res->supplies[1].supply = "vddpe-3v3";
	ret = devm_regulator_bulk_get(dev, ARRAY_SIZE(res->supplies),
				      res->supplies);
	if (ret)
		return ret;

	res->clks[0].id = "aux";
	res->clks[1].id = "cfg";
	res->clks[2].id = "bus_master";
	res->clks[3].id = "bus_slave";
	res->clks[4].id = "slave_q2a";
	res->clks[5].id = "tbu";
	if (of_device_is_compatible(dev->of_node, "qcom,pcie-sm8250")) {
		res->clks[6].id = "ddrss_sf_tbu";
		res->num_clks = 7;
	} else {
		res->num_clks = 6;
	}

	ret = devm_clk_bulk_get(dev, res->num_clks, res->clks);
	if (ret < 0)
		return ret;

	res->pipe_clk = devm_clk_get(dev, "pipe");
	return PTR_ERR_OR_ZERO(res->pipe_clk);
}

static int qcom_pcie_init_2_7_0(struct qcom_pcie *pcie)
{
	struct qcom_pcie_resources_2_7_0 *res = &pcie->res.v2_7_0;
	struct dw_pcie *pci = pcie->pci;
	struct device *dev = pci->dev;
	u32 val;
	int ret;

	ret = regulator_bulk_enable(ARRAY_SIZE(res->supplies), res->supplies);
	if (ret < 0) {
		dev_err(dev, "cannot enable regulators\n");
		return ret;
	}

	ret = clk_bulk_prepare_enable(res->num_clks, res->clks);
	if (ret < 0)
		goto err_disable_regulators;

	ret = reset_control_assert(res->pci_reset);
	if (ret < 0) {
		dev_err(dev, "cannot deassert pci reset\n");
		goto err_disable_clocks;
	}

	usleep_range(1000, 1500);

	ret = reset_control_deassert(res->pci_reset);
	if (ret < 0) {
		dev_err(dev, "cannot deassert pci reset\n");
		goto err_disable_clocks;
	}

	/* configure PCIe to RC mode */
	writel(DEVICE_TYPE_RC, pcie->parf + PCIE20_PARF_DEVICE_TYPE);

	/* enable PCIe clocks and resets */
	val = readl(pcie->parf + PCIE20_PARF_PHY_CTRL);
	val &= ~BIT(0);
	writel(val, pcie->parf + PCIE20_PARF_PHY_CTRL);

	/* change DBI base address */
	writel(0, pcie->parf + PCIE20_PARF_DBI_BASE_ADDR);

	/* MAC PHY_POWERDOWN MUX DISABLE  */
	val = readl(pcie->parf + PCIE20_PARF_SYS_CTRL);
	val &= ~BIT(29);
	writel(val, pcie->parf + PCIE20_PARF_SYS_CTRL);

	val = readl(pcie->parf + PCIE20_PARF_MHI_CLOCK_RESET_CTRL);
	val |= BIT(4);
	writel(val, pcie->parf + PCIE20_PARF_MHI_CLOCK_RESET_CTRL);

	val = readl(pcie->parf + PCIE20_PARF_AXI_MSTR_WR_ADDR_HALT_V2);
	val |= BIT(31);
	writel(val, pcie->parf + PCIE20_PARF_AXI_MSTR_WR_ADDR_HALT_V2);

	return 0;
err_disable_clocks:
	clk_bulk_disable_unprepare(res->num_clks, res->clks);
err_disable_regulators:
	regulator_bulk_disable(ARRAY_SIZE(res->supplies), res->supplies);

	return ret;
}

static void qcom_pcie_deinit_2_7_0(struct qcom_pcie *pcie)
{
	struct qcom_pcie_resources_2_7_0 *res = &pcie->res.v2_7_0;

	clk_bulk_disable_unprepare(res->num_clks, res->clks);
	regulator_bulk_disable(ARRAY_SIZE(res->supplies), res->supplies);
}

static int qcom_pcie_post_init_2_7_0(struct qcom_pcie *pcie)
{
	struct qcom_pcie_resources_2_7_0 *res = &pcie->res.v2_7_0;

	return clk_prepare_enable(res->pipe_clk);
}

static void qcom_pcie_post_deinit_2_7_0(struct qcom_pcie *pcie)
{
	struct qcom_pcie_resources_2_7_0 *res = &pcie->res.v2_7_0;

	clk_disable_unprepare(res->pipe_clk);
}

static int qcom_pcie_link_up(struct dw_pcie *pci)
{
	u16 offset = dw_pcie_find_capability(pci, PCI_CAP_ID_EXP);
	u16 val = readw(pci->dbi_base + offset + PCI_EXP_LNKSTA);

	return !!(val & PCI_EXP_LNKSTA_DLLLA);
}

static int qcom_pcie_config_sid_sm8250(struct qcom_pcie *pcie)
{
	/* iommu map structure */
	struct {
		u32 bdf;
		u32 phandle;
		u32 smmu_sid;
		u32 smmu_sid_len;
	} *map;
	void __iomem *bdf_to_sid_base = pcie->parf + PCIE20_PARF_BDF_TO_SID_TABLE_N;
	struct device *dev = pcie->pci->dev;
	u8 qcom_pcie_crc8_table[CRC8_TABLE_SIZE];
	int i, nr_map, size = 0;
	u32 smmu_sid_base;

	of_get_property(dev->of_node, "iommu-map", &size);
	if (!size)
		return 0;

	map = kzalloc(size, GFP_KERNEL);
	if (!map)
		return -ENOMEM;

	of_property_read_u32_array(dev->of_node,
		"iommu-map", (u32 *)map, size / sizeof(u32));

	nr_map = size / (sizeof(*map));

	crc8_populate_msb(qcom_pcie_crc8_table, QCOM_PCIE_CRC8_POLYNOMIAL);

	/* Registers need to be zero out first */
	memset_io(bdf_to_sid_base, 0, CRC8_TABLE_SIZE * sizeof(u32));

	/* Extract the SMMU SID base from the first entry of iommu-map */
	smmu_sid_base = map[0].smmu_sid;

	/* Look for an available entry to hold the mapping */
	for (i = 0; i < nr_map; i++) {
		u16 bdf_be = cpu_to_be16(map[i].bdf);
		u32 val;
		u8 hash;

		hash = crc8(qcom_pcie_crc8_table, (u8 *)&bdf_be, sizeof(bdf_be),
			0);

		val = readl(bdf_to_sid_base + hash * sizeof(u32));

		/* If the register is already populated, look for next available entry */
		while (val) {
			u8 current_hash = hash++;
			u8 next_mask = 0xff;

			/* If NEXT field is NULL then update it with next hash */
			if (!(val & next_mask)) {
				val |= (u32)hash;
				writel(val, bdf_to_sid_base + current_hash * sizeof(u32));
			}

			val = readl(bdf_to_sid_base + hash * sizeof(u32));
		}

		/* BDF [31:16] | SID [15:8] | NEXT [7:0] */
		val = map[i].bdf << 16 | (map[i].smmu_sid - smmu_sid_base) << 8 | 0;
		writel(val, bdf_to_sid_base + hash * sizeof(u32));
	}

	kfree(map);

	return 0;
}

static int qcom_pcie_host_init(struct pcie_port *pp)
{
	struct dw_pcie *pci = to_dw_pcie_from_pp(pp);
	struct qcom_pcie *pcie = to_qcom_pcie(pci);
	int ret;

	qcom_ep_reset_assert(pcie);

	ret = pcie->ops->init(pcie);
	if (ret)
		return ret;

	ret = phy_power_on(pcie->phy);
	if (ret)
		goto err_deinit;

	if (pcie->ops->post_init) {
		ret = pcie->ops->post_init(pcie);
		if (ret)
			goto err_disable_phy;
	}

	qcom_ep_reset_deassert(pcie);

	if (pcie->ops->config_sid) {
		ret = pcie->ops->config_sid(pcie);
		if (ret)
			goto err;
	}

	return 0;

err:
	qcom_ep_reset_assert(pcie);
	if (pcie->ops->post_deinit)
		pcie->ops->post_deinit(pcie);
err_disable_phy:
	phy_power_off(pcie->phy);
err_deinit:
	pcie->ops->deinit(pcie);

	return ret;
}

static const struct dw_pcie_host_ops qcom_pcie_dw_ops = {
	.host_init = qcom_pcie_host_init,
};

/* Qcom IP rev.: 2.1.0	Synopsys IP rev.: 4.01a */
static const struct qcom_pcie_ops ops_2_1_0 = {
	.get_resources = qcom_pcie_get_resources_2_1_0,
	.init = qcom_pcie_init_2_1_0,
	.deinit = qcom_pcie_deinit_2_1_0,
	.ltssm_enable = qcom_pcie_2_1_0_ltssm_enable,
};

/* Qcom IP rev.: 1.0.0	Synopsys IP rev.: 4.11a */
static const struct qcom_pcie_ops ops_1_0_0 = {
	.get_resources = qcom_pcie_get_resources_1_0_0,
	.init = qcom_pcie_init_1_0_0,
	.deinit = qcom_pcie_deinit_1_0_0,
	.ltssm_enable = qcom_pcie_2_1_0_ltssm_enable,
};

/* Qcom IP rev.: 2.3.2	Synopsys IP rev.: 4.21a */
static const struct qcom_pcie_ops ops_2_3_2 = {
	.get_resources = qcom_pcie_get_resources_2_3_2,
	.init = qcom_pcie_init_2_3_2,
	.post_init = qcom_pcie_post_init_2_3_2,
	.deinit = qcom_pcie_deinit_2_3_2,
	.post_deinit = qcom_pcie_post_deinit_2_3_2,
	.ltssm_enable = qcom_pcie_2_3_2_ltssm_enable,
};

/* Qcom IP rev.: 2.4.0	Synopsys IP rev.: 4.20a */
static const struct qcom_pcie_ops ops_2_4_0 = {
	.get_resources = qcom_pcie_get_resources_2_4_0,
	.init = qcom_pcie_init_2_4_0,
	.deinit = qcom_pcie_deinit_2_4_0,
	.ltssm_enable = qcom_pcie_2_3_2_ltssm_enable,
};

/* Qcom IP rev.: 2.3.3	Synopsys IP rev.: 4.30a */
static const struct qcom_pcie_ops ops_2_3_3 = {
	.get_resources = qcom_pcie_get_resources_2_3_3,
	.init = qcom_pcie_init_2_3_3,
	.post_init = qcom_pcie_post_init_2_3_3,
	.deinit = qcom_pcie_deinit_2_3_3,
	.ltssm_enable = qcom_pcie_2_3_2_ltssm_enable,
};

/* Qcom IP rev.: 2.7.0	Synopsys IP rev.: 4.30a */
static const struct qcom_pcie_ops ops_2_7_0 = {
	.get_resources = qcom_pcie_get_resources_2_7_0,
	.init = qcom_pcie_init_2_7_0,
	.deinit = qcom_pcie_deinit_2_7_0,
	.ltssm_enable = qcom_pcie_2_3_2_ltssm_enable,
	.post_init = qcom_pcie_post_init_2_7_0,
	.post_deinit = qcom_pcie_post_deinit_2_7_0,
};

/* Qcom IP rev.: 1.9.0 */
static const struct qcom_pcie_ops ops_1_9_0 = {
	.get_resources = qcom_pcie_get_resources_2_7_0,
	.init = qcom_pcie_init_2_7_0,
	.deinit = qcom_pcie_deinit_2_7_0,
	.ltssm_enable = qcom_pcie_2_3_2_ltssm_enable,
	.post_init = qcom_pcie_post_init_2_7_0,
	.post_deinit = qcom_pcie_post_deinit_2_7_0,
	.config_sid = qcom_pcie_config_sid_sm8250,
};

static const struct dw_pcie_ops dw_pcie_ops = {
	.link_up = qcom_pcie_link_up,
	.start_link = qcom_pcie_start_link,
};

static int qcom_pcie_probe(struct platform_device *pdev)
{
	struct device *dev = &pdev->dev;
	struct pcie_port *pp;
	struct dw_pcie *pci;
	struct qcom_pcie *pcie;
	int ret;

	pcie = devm_kzalloc(dev, sizeof(*pcie), GFP_KERNEL);
	if (!pcie)
		return -ENOMEM;

	pci = devm_kzalloc(dev, sizeof(*pci), GFP_KERNEL);
	if (!pci)
		return -ENOMEM;

	pm_runtime_enable(dev);
	ret = pm_runtime_get_sync(dev);
	if (ret < 0)
		goto err_pm_runtime_put;

	pci->dev = dev;
	pci->ops = &dw_pcie_ops;
	pp = &pci->pp;

	pcie->pci = pci;

	pcie->ops = of_device_get_match_data(dev);

	pcie->reset = devm_gpiod_get_optional(dev, "perst", GPIOD_OUT_HIGH);
	if (IS_ERR(pcie->reset)) {
		ret = PTR_ERR(pcie->reset);
		goto err_pm_runtime_put;
	}

	pcie->parf = devm_platform_ioremap_resource_byname(pdev, "parf");
	if (IS_ERR(pcie->parf)) {
		ret = PTR_ERR(pcie->parf);
		goto err_pm_runtime_put;
	}

	pcie->elbi = devm_platform_ioremap_resource_byname(pdev, "elbi");
	if (IS_ERR(pcie->elbi)) {
		ret = PTR_ERR(pcie->elbi);
		goto err_pm_runtime_put;
	}

	pcie->phy = devm_phy_optional_get(dev, "pciephy");
	if (IS_ERR(pcie->phy)) {
		ret = PTR_ERR(pcie->phy);
		goto err_pm_runtime_put;
	}

	ret = pcie->ops->get_resources(pcie);
	if (ret)
		goto err_pm_runtime_put;

	pp->ops = &qcom_pcie_dw_ops;

	ret = phy_init(pcie->phy);
	if (ret)
		goto err_pm_runtime_put;

	platform_set_drvdata(pdev, pcie);

	ret = dw_pcie_host_init(pp);
	if (ret) {
		dev_err(dev, "cannot initialize host\n");
		goto err_phy_exit;
	}

	return 0;

err_phy_exit:
	phy_exit(pcie->phy);
err_pm_runtime_put:
	pm_runtime_put(dev);
	pm_runtime_disable(dev);

	return ret;
}

static const struct of_device_id qcom_pcie_match[] = {
	{ .compatible = "qcom,pcie-apq8084", .data = &ops_1_0_0 },
	{ .compatible = "qcom,pcie-ipq8064", .data = &ops_2_1_0 },
	{ .compatible = "qcom,pcie-ipq8064-v2", .data = &ops_2_1_0 },
	{ .compatible = "qcom,pcie-apq8064", .data = &ops_2_1_0 },
	{ .compatible = "qcom,pcie-msm8996", .data = &ops_2_3_2 },
	{ .compatible = "qcom,pcie-ipq8074", .data = &ops_2_3_3 },
	{ .compatible = "qcom,pcie-ipq4019", .data = &ops_2_4_0 },
	{ .compatible = "qcom,pcie-qcs404", .data = &ops_2_4_0 },
	{ .compatible = "qcom,pcie-sdm845", .data = &ops_2_7_0 },
	{ .compatible = "qcom,pcie-sm8250", .data = &ops_1_9_0 },
	{ }
};

static void qcom_fixup_class(struct pci_dev *dev)
{
	dev->class = PCI_CLASS_BRIDGE_PCI << 8;
}
DECLARE_PCI_FIXUP_EARLY(PCI_VENDOR_ID_QCOM, 0x0101, qcom_fixup_class);
DECLARE_PCI_FIXUP_EARLY(PCI_VENDOR_ID_QCOM, 0x0104, qcom_fixup_class);
DECLARE_PCI_FIXUP_EARLY(PCI_VENDOR_ID_QCOM, 0x0106, qcom_fixup_class);
DECLARE_PCI_FIXUP_EARLY(PCI_VENDOR_ID_QCOM, 0x0107, qcom_fixup_class);
DECLARE_PCI_FIXUP_EARLY(PCI_VENDOR_ID_QCOM, 0x0302, qcom_fixup_class);
DECLARE_PCI_FIXUP_EARLY(PCI_VENDOR_ID_QCOM, 0x1000, qcom_fixup_class);
DECLARE_PCI_FIXUP_EARLY(PCI_VENDOR_ID_QCOM, 0x1001, qcom_fixup_class);

static struct platform_driver qcom_pcie_driver = {
	.probe = qcom_pcie_probe,
	.driver = {
		.name = "qcom-pcie",
		.suppress_bind_attrs = true,
		.of_match_table = qcom_pcie_match,
	},
};
builtin_platform_driver(qcom_pcie_driver);<|MERGE_RESOLUTION|>--- conflicted
+++ resolved
@@ -1134,11 +1134,8 @@
 	writel(PCI_EXP_DEVCTL2_COMP_TMOUT_DIS, pci->dbi_base + offset +
 		PCI_EXP_DEVCTL2);
 
-<<<<<<< HEAD
-=======
 	dw_pcie_dbi_ro_wr_dis(pci);
 
->>>>>>> 9b37665a
 	return 0;
 }
 
