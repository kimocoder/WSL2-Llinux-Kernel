--- conflicted
+++ resolved
@@ -959,12 +959,9 @@
 	/* Support interrupt A for MSI feature */
 	bridge->conf.intpin = PCIE_CORE_INT_A_ASSERT_ENABLE;
 
-<<<<<<< HEAD
-=======
 	/* Aardvark HW provides PCIe Capability structure in version 2 */
 	bridge->pcie_conf.cap = cpu_to_le16(2);
 
->>>>>>> 13e45d7f
 	/* Indicates supports for Completion Retry Status */
 	bridge->pcie_conf.rootcap = cpu_to_le16(PCI_EXP_RTCAP_CRSVIS);
 
