// SPDX-License-Identifier: GPL-2.0
/*
 * Loongson PCI Host Controller Driver
 *
 * Copyright (C) 2020 Jiaxun Yang <jiaxun.yang@flygoat.com>
 */

#include <linux/of_device.h>
#include <linux/of_pci.h>
#include <linux/pci.h>
#include <linux/pci_ids.h>

#include "../pci.h"

/* Device IDs */
#define DEV_LS2K_PCIE_PORT0	0x1a05
#define DEV_LS7A_PCIE_PORT0	0x7a09
#define DEV_LS7A_PCIE_PORT1	0x7a19
#define DEV_LS7A_PCIE_PORT2	0x7a29
#define DEV_LS7A_PCIE_PORT3	0x7a39
#define DEV_LS7A_PCIE_PORT4	0x7a49
#define DEV_LS7A_PCIE_PORT5	0x7a59
#define DEV_LS7A_PCIE_PORT6	0x7a69

#define DEV_LS2K_APB	0x7a02
#define DEV_LS7A_CONF	0x7a10
#define DEV_LS7A_LPC	0x7a0c

#define FLAG_CFG0	BIT(0)
#define FLAG_CFG1	BIT(1)
#define FLAG_DEV_FIX	BIT(2)

struct loongson_pci {
	void __iomem *cfg0_base;
	void __iomem *cfg1_base;
	struct platform_device *pdev;
	u32 flags;
};

/* Fixup wrong class code in PCIe bridges */
static void bridge_class_quirk(struct pci_dev *dev)
{
	dev->class = PCI_CLASS_BRIDGE_PCI << 8;
}
DECLARE_PCI_FIXUP_EARLY(PCI_VENDOR_ID_LOONGSON,
			DEV_LS7A_PCIE_PORT0, bridge_class_quirk);
DECLARE_PCI_FIXUP_EARLY(PCI_VENDOR_ID_LOONGSON,
			DEV_LS7A_PCIE_PORT1, bridge_class_quirk);
DECLARE_PCI_FIXUP_EARLY(PCI_VENDOR_ID_LOONGSON,
			DEV_LS7A_PCIE_PORT2, bridge_class_quirk);

static void system_bus_quirk(struct pci_dev *pdev)
{
	/*
	 * The address space consumed by these devices is outside the
	 * resources of the host bridge.
	 */
	pdev->mmio_always_on = 1;
	pdev->non_compliant_bars = 1;
}
DECLARE_PCI_FIXUP_EARLY(PCI_VENDOR_ID_LOONGSON,
			DEV_LS2K_APB, system_bus_quirk);
DECLARE_PCI_FIXUP_EARLY(PCI_VENDOR_ID_LOONGSON,
			DEV_LS7A_CONF, system_bus_quirk);
DECLARE_PCI_FIXUP_EARLY(PCI_VENDOR_ID_LOONGSON,
			DEV_LS7A_LPC, system_bus_quirk);

<<<<<<< HEAD
static void loongson_mrrs_quirk(struct pci_dev *pdev)
{
	/*
	 * Some Loongson PCIe ports have h/w limitations of maximum read
	 * request size. They can't handle anything larger than this. So
	 * force this limit on any devices attached under these ports.
	 */
	struct pci_host_bridge *bridge = pci_find_host_bridge(pdev->bus);

	bridge->no_inc_mrrs = 1;
}
=======
/*
 * Some Loongson PCIe ports have hardware limitations on their Maximum Read
 * Request Size. They can't handle anything larger than this.  Sane
 * firmware will set proper MRRS at boot, so we only need no_inc_mrrs for
 * bridges. However, some MIPS Loongson firmware doesn't set MRRS properly,
 * so we have to enforce maximum safe MRRS, which is 256 bytes.
 */
#ifdef CONFIG_MIPS
static void loongson_set_min_mrrs_quirk(struct pci_dev *pdev)
{
	struct pci_bus *bus = pdev->bus;
	struct pci_dev *bridge;
	static const struct pci_device_id bridge_devids[] = {
		{ PCI_VDEVICE(LOONGSON, DEV_LS2K_PCIE_PORT0) },
		{ PCI_VDEVICE(LOONGSON, DEV_LS7A_PCIE_PORT0) },
		{ PCI_VDEVICE(LOONGSON, DEV_LS7A_PCIE_PORT1) },
		{ PCI_VDEVICE(LOONGSON, DEV_LS7A_PCIE_PORT2) },
		{ PCI_VDEVICE(LOONGSON, DEV_LS7A_PCIE_PORT3) },
		{ PCI_VDEVICE(LOONGSON, DEV_LS7A_PCIE_PORT4) },
		{ PCI_VDEVICE(LOONGSON, DEV_LS7A_PCIE_PORT5) },
		{ PCI_VDEVICE(LOONGSON, DEV_LS7A_PCIE_PORT6) },
		{ 0, },
	};

	/* look for the matching bridge */
	while (!pci_is_root_bus(bus)) {
		bridge = bus->self;
		bus = bus->parent;

		if (pci_match_id(bridge_devids, bridge)) {
			if (pcie_get_readrq(pdev) > 256) {
				pci_info(pdev, "limiting MRRS to 256\n");
				pcie_set_readrq(pdev, 256);
			}
			break;
		}
	}
}
DECLARE_PCI_FIXUP_ENABLE(PCI_ANY_ID, PCI_ANY_ID, loongson_set_min_mrrs_quirk);
#endif

static void loongson_mrrs_quirk(struct pci_dev *pdev)
{
	struct pci_host_bridge *bridge = pci_find_host_bridge(pdev->bus);

	bridge->no_inc_mrrs = 1;
}
>>>>>>> c33f17e6
DECLARE_PCI_FIXUP_EARLY(PCI_VENDOR_ID_LOONGSON,
			DEV_LS2K_PCIE_PORT0, loongson_mrrs_quirk);
DECLARE_PCI_FIXUP_EARLY(PCI_VENDOR_ID_LOONGSON,
			DEV_LS7A_PCIE_PORT0, loongson_mrrs_quirk);
DECLARE_PCI_FIXUP_EARLY(PCI_VENDOR_ID_LOONGSON,
			DEV_LS7A_PCIE_PORT1, loongson_mrrs_quirk);
DECLARE_PCI_FIXUP_EARLY(PCI_VENDOR_ID_LOONGSON,
			DEV_LS7A_PCIE_PORT2, loongson_mrrs_quirk);
DECLARE_PCI_FIXUP_EARLY(PCI_VENDOR_ID_LOONGSON,
			DEV_LS7A_PCIE_PORT3, loongson_mrrs_quirk);
DECLARE_PCI_FIXUP_EARLY(PCI_VENDOR_ID_LOONGSON,
			DEV_LS7A_PCIE_PORT4, loongson_mrrs_quirk);
DECLARE_PCI_FIXUP_EARLY(PCI_VENDOR_ID_LOONGSON,
			DEV_LS7A_PCIE_PORT5, loongson_mrrs_quirk);
DECLARE_PCI_FIXUP_EARLY(PCI_VENDOR_ID_LOONGSON,
			DEV_LS7A_PCIE_PORT6, loongson_mrrs_quirk);

static void __iomem *cfg1_map(struct loongson_pci *priv, int bus,
				unsigned int devfn, int where)
{
	unsigned long addroff = 0x0;

	if (bus != 0)
		addroff |= BIT(28); /* Type 1 Access */
	addroff |= (where & 0xff) | ((where & 0xf00) << 16);
	addroff |= (bus << 16) | (devfn << 8);
	return priv->cfg1_base + addroff;
}

static void __iomem *cfg0_map(struct loongson_pci *priv, int bus,
				unsigned int devfn, int where)
{
	unsigned long addroff = 0x0;

	if (bus != 0)
		addroff |= BIT(24); /* Type 1 Access */
	addroff |= (bus << 16) | (devfn << 8) | where;
	return priv->cfg0_base + addroff;
}

static void __iomem *pci_loongson_map_bus(struct pci_bus *bus, unsigned int devfn,
			       int where)
{
	unsigned char busnum = bus->number;
	struct pci_host_bridge *bridge = pci_find_host_bridge(bus);
	struct loongson_pci *priv =  pci_host_bridge_priv(bridge);

	/*
	 * Do not read more than one device on the bus other than
	 * the host bus. For our hardware the root bus is always bus 0.
	 */
	if (priv->flags & FLAG_DEV_FIX && busnum != 0 &&
		PCI_SLOT(devfn) > 0)
		return NULL;

	/* CFG0 can only access standard space */
	if (where < PCI_CFG_SPACE_SIZE && priv->cfg0_base)
		return cfg0_map(priv, busnum, devfn, where);

	/* CFG1 can access extended space */
	if (where < PCI_CFG_SPACE_EXP_SIZE && priv->cfg1_base)
		return cfg1_map(priv, busnum, devfn, where);

	return NULL;
}

static int loongson_map_irq(const struct pci_dev *dev, u8 slot, u8 pin)
{
	int irq;
	u8 val;

	irq = of_irq_parse_and_map_pci(dev, slot, pin);
	if (irq > 0)
		return irq;

	/* Care i8259 legacy systems */
	pci_read_config_byte(dev, PCI_INTERRUPT_LINE, &val);
	/* i8259 only have 15 IRQs */
	if (val > 15)
		return 0;

	return val;
}

/* H/w only accept 32-bit PCI operations */
static struct pci_ops loongson_pci_ops = {
	.map_bus = pci_loongson_map_bus,
	.read	= pci_generic_config_read32,
	.write	= pci_generic_config_write32,
};

static const struct of_device_id loongson_pci_of_match[] = {
	{ .compatible = "loongson,ls2k-pci",
		.data = (void *)(FLAG_CFG0 | FLAG_CFG1 | FLAG_DEV_FIX), },
	{ .compatible = "loongson,ls7a-pci",
		.data = (void *)(FLAG_CFG0 | FLAG_CFG1 | FLAG_DEV_FIX), },
	{ .compatible = "loongson,rs780e-pci",
		.data = (void *)(FLAG_CFG0), },
	{}
};

static int loongson_pci_probe(struct platform_device *pdev)
{
	struct loongson_pci *priv;
	struct device *dev = &pdev->dev;
	struct device_node *node = dev->of_node;
	struct pci_host_bridge *bridge;
	struct resource *regs;

	if (!node)
		return -ENODEV;

	bridge = devm_pci_alloc_host_bridge(dev, sizeof(*priv));
	if (!bridge)
		return -ENODEV;

	priv = pci_host_bridge_priv(bridge);
	priv->pdev = pdev;
	priv->flags = (unsigned long)of_device_get_match_data(dev);

	regs = platform_get_resource(pdev, IORESOURCE_MEM, 0);
	if (!regs) {
		dev_err(dev, "missing mem resources for cfg0\n");
		return -EINVAL;
	}

	priv->cfg0_base = devm_pci_remap_cfg_resource(dev, regs);
	if (IS_ERR(priv->cfg0_base))
		return PTR_ERR(priv->cfg0_base);

	/* CFG1 is optional */
	if (priv->flags & FLAG_CFG1) {
		regs = platform_get_resource(pdev, IORESOURCE_MEM, 1);
		if (!regs)
			dev_info(dev, "missing mem resource for cfg1\n");
		else {
			priv->cfg1_base = devm_pci_remap_cfg_resource(dev, regs);
			if (IS_ERR(priv->cfg1_base))
				priv->cfg1_base = NULL;
		}
	}

	bridge->sysdata = priv;
	bridge->ops = &loongson_pci_ops;
	bridge->map_irq = loongson_map_irq;

	return pci_host_probe(bridge);
}

static struct platform_driver loongson_pci_driver = {
	.driver = {
		.name = "loongson-pci",
		.of_match_table = loongson_pci_of_match,
	},
	.probe = loongson_pci_probe,
};
builtin_platform_driver(loongson_pci_driver);<|MERGE_RESOLUTION|>--- conflicted
+++ resolved
@@ -65,19 +65,6 @@
 DECLARE_PCI_FIXUP_EARLY(PCI_VENDOR_ID_LOONGSON,
 			DEV_LS7A_LPC, system_bus_quirk);
 
-<<<<<<< HEAD
-static void loongson_mrrs_quirk(struct pci_dev *pdev)
-{
-	/*
-	 * Some Loongson PCIe ports have h/w limitations of maximum read
-	 * request size. They can't handle anything larger than this. So
-	 * force this limit on any devices attached under these ports.
-	 */
-	struct pci_host_bridge *bridge = pci_find_host_bridge(pdev->bus);
-
-	bridge->no_inc_mrrs = 1;
-}
-=======
 /*
  * Some Loongson PCIe ports have hardware limitations on their Maximum Read
  * Request Size. They can't handle anything larger than this.  Sane
@@ -125,7 +112,6 @@
 
 	bridge->no_inc_mrrs = 1;
 }
->>>>>>> c33f17e6
 DECLARE_PCI_FIXUP_EARLY(PCI_VENDOR_ID_LOONGSON,
 			DEV_LS2K_PCIE_PORT0, loongson_mrrs_quirk);
 DECLARE_PCI_FIXUP_EARLY(PCI_VENDOR_ID_LOONGSON,
