// SPDX-License-Identifier: GPL-2.0
/*
 * Copyright (c) Microsoft Corporation.
 *
 * Author:
 *   Jake Oshins <jakeo@microsoft.com>
 *
 * This driver acts as a paravirtual front-end for PCI Express root buses.
 * When a PCI Express function (either an entire device or an SR-IOV
 * Virtual Function) is being passed through to the VM, this driver exposes
 * a new bus to the guest VM.  This is modeled as a root PCI bus because
 * no bridges are being exposed to the VM.  In fact, with a "Generation 2"
 * VM within Hyper-V, there may seem to be no PCI bus at all in the VM
 * until a device as been exposed using this driver.
 *
 * Each root PCI bus has its own PCI domain, which is called "Segment" in
 * the PCI Firmware Specifications.  Thus while each device passed through
 * to the VM using this front-end will appear at "device 0", the domain will
 * be unique.  Typically, each bus will have one PCI function on it, though
 * this driver does support more than one.
 *
 * In order to map the interrupts from the device through to the guest VM,
 * this driver also implements an IRQ Domain, which handles interrupts (either
 * MSI or MSI-X) associated with the functions on the bus.  As interrupts are
 * set up, torn down, or reaffined, this driver communicates with the
 * underlying hypervisor to adjust the mappings in the I/O MMU so that each
 * interrupt will be delivered to the correct virtual processor at the right
 * vector.  This driver does not support level-triggered (line-based)
 * interrupts, and will report that the Interrupt Line register in the
 * function's configuration space is zero.
 *
 * The rest of this driver mostly maps PCI concepts onto underlying Hyper-V
 * facilities.  For instance, the configuration space of a function exposed
 * by Hyper-V is mapped into a single page of memory space, and the
 * read and write handlers for config space must be aware of this mechanism.
 * Similarly, device setup and teardown involves messages sent to and from
 * the PCI back-end driver in Hyper-V.
 */

#include <linux/kernel.h>
#include <linux/module.h>
#include <linux/pci.h>
#include <linux/pci-ecam.h>
#include <linux/delay.h>
#include <linux/semaphore.h>
#include <linux/irq.h>
#include <linux/msi.h>
#include <linux/hyperv.h>
#include <linux/refcount.h>
#include <linux/irqdomain.h>
#include <linux/acpi.h>
#include <asm/mshyperv.h>

/*
 * Protocol versions. The low word is the minor version, the high word the
 * major version.
 */

#define PCI_MAKE_VERSION(major, minor) ((u32)(((major) << 16) | (minor)))
#define PCI_MAJOR_VERSION(version) ((u32)(version) >> 16)
#define PCI_MINOR_VERSION(version) ((u32)(version) & 0xff)

enum pci_protocol_version_t {
	PCI_PROTOCOL_VERSION_1_1 = PCI_MAKE_VERSION(1, 1),	/* Win10 */
	PCI_PROTOCOL_VERSION_1_2 = PCI_MAKE_VERSION(1, 2),	/* RS1 */
	PCI_PROTOCOL_VERSION_1_3 = PCI_MAKE_VERSION(1, 3),	/* Vibranium */
	PCI_PROTOCOL_VERSION_1_4 = PCI_MAKE_VERSION(1, 4),	/* WS2022 */
};

#define CPU_AFFINITY_ALL	-1ULL

/*
 * Supported protocol versions in the order of probing - highest go
 * first.
 */
static enum pci_protocol_version_t pci_protocol_versions[] = {
	PCI_PROTOCOL_VERSION_1_4,
	PCI_PROTOCOL_VERSION_1_3,
	PCI_PROTOCOL_VERSION_1_2,
	PCI_PROTOCOL_VERSION_1_1,
};

#define PCI_CONFIG_MMIO_LENGTH	0x2000
#define CFG_PAGE_OFFSET 0x1000
#define CFG_PAGE_SIZE (PCI_CONFIG_MMIO_LENGTH - CFG_PAGE_OFFSET)

#define MAX_SUPPORTED_MSI_MESSAGES 0x400

#define STATUS_REVISION_MISMATCH 0xC0000059

/* space for 32bit serial number as string */
#define SLOT_NAME_SIZE 11

/*
 * Message Types
 */

enum pci_message_type {
	/*
	 * Version 1.1
	 */
	PCI_MESSAGE_BASE                = 0x42490000,
	PCI_BUS_RELATIONS               = PCI_MESSAGE_BASE + 0,
	PCI_QUERY_BUS_RELATIONS         = PCI_MESSAGE_BASE + 1,
	PCI_POWER_STATE_CHANGE          = PCI_MESSAGE_BASE + 4,
	PCI_QUERY_RESOURCE_REQUIREMENTS = PCI_MESSAGE_BASE + 5,
	PCI_QUERY_RESOURCE_RESOURCES    = PCI_MESSAGE_BASE + 6,
	PCI_BUS_D0ENTRY                 = PCI_MESSAGE_BASE + 7,
	PCI_BUS_D0EXIT                  = PCI_MESSAGE_BASE + 8,
	PCI_READ_BLOCK                  = PCI_MESSAGE_BASE + 9,
	PCI_WRITE_BLOCK                 = PCI_MESSAGE_BASE + 0xA,
	PCI_EJECT                       = PCI_MESSAGE_BASE + 0xB,
	PCI_QUERY_STOP                  = PCI_MESSAGE_BASE + 0xC,
	PCI_REENABLE                    = PCI_MESSAGE_BASE + 0xD,
	PCI_QUERY_STOP_FAILED           = PCI_MESSAGE_BASE + 0xE,
	PCI_EJECTION_COMPLETE           = PCI_MESSAGE_BASE + 0xF,
	PCI_RESOURCES_ASSIGNED          = PCI_MESSAGE_BASE + 0x10,
	PCI_RESOURCES_RELEASED          = PCI_MESSAGE_BASE + 0x11,
	PCI_INVALIDATE_BLOCK            = PCI_MESSAGE_BASE + 0x12,
	PCI_QUERY_PROTOCOL_VERSION      = PCI_MESSAGE_BASE + 0x13,
	PCI_CREATE_INTERRUPT_MESSAGE    = PCI_MESSAGE_BASE + 0x14,
	PCI_DELETE_INTERRUPT_MESSAGE    = PCI_MESSAGE_BASE + 0x15,
	PCI_RESOURCES_ASSIGNED2		= PCI_MESSAGE_BASE + 0x16,
	PCI_CREATE_INTERRUPT_MESSAGE2	= PCI_MESSAGE_BASE + 0x17,
	PCI_DELETE_INTERRUPT_MESSAGE2	= PCI_MESSAGE_BASE + 0x18, /* unused */
	PCI_BUS_RELATIONS2		= PCI_MESSAGE_BASE + 0x19,
	PCI_RESOURCES_ASSIGNED3         = PCI_MESSAGE_BASE + 0x1A,
	PCI_CREATE_INTERRUPT_MESSAGE3   = PCI_MESSAGE_BASE + 0x1B,
	PCI_MESSAGE_MAXIMUM
};

/*
 * Structures defining the virtual PCI Express protocol.
 */

union pci_version {
	struct {
		u16 minor_version;
		u16 major_version;
	} parts;
	u32 version;
} __packed;

/*
 * Function numbers are 8-bits wide on Express, as interpreted through ARI,
 * which is all this driver does.  This representation is the one used in
 * Windows, which is what is expected when sending this back and forth with
 * the Hyper-V parent partition.
 */
union win_slot_encoding {
	struct {
		u32	dev:5;
		u32	func:3;
		u32	reserved:24;
	} bits;
	u32 slot;
} __packed;

/*
 * Pretty much as defined in the PCI Specifications.
 */
struct pci_function_description {
	u16	v_id;	/* vendor ID */
	u16	d_id;	/* device ID */
	u8	rev;
	u8	prog_intf;
	u8	subclass;
	u8	base_class;
	u32	subsystem_id;
	union win_slot_encoding win_slot;
	u32	ser;	/* serial number */
} __packed;

enum pci_device_description_flags {
	HV_PCI_DEVICE_FLAG_NONE			= 0x0,
	HV_PCI_DEVICE_FLAG_NUMA_AFFINITY	= 0x1,
};

struct pci_function_description2 {
	u16	v_id;	/* vendor ID */
	u16	d_id;	/* device ID */
	u8	rev;
	u8	prog_intf;
	u8	subclass;
	u8	base_class;
	u32	subsystem_id;
	union	win_slot_encoding win_slot;
	u32	ser;	/* serial number */
	u32	flags;
	u16	virtual_numa_node;
	u16	reserved;
} __packed;

/**
 * struct hv_msi_desc
 * @vector:		IDT entry
 * @delivery_mode:	As defined in Intel's Programmer's
 *			Reference Manual, Volume 3, Chapter 8.
 * @vector_count:	Number of contiguous entries in the
 *			Interrupt Descriptor Table that are
 *			occupied by this Message-Signaled
 *			Interrupt. For "MSI", as first defined
 *			in PCI 2.2, this can be between 1 and
 *			32. For "MSI-X," as first defined in PCI
 *			3.0, this must be 1, as each MSI-X table
 *			entry would have its own descriptor.
 * @reserved:		Empty space
 * @cpu_mask:		All the target virtual processors.
 */
struct hv_msi_desc {
	u8	vector;
	u8	delivery_mode;
	u16	vector_count;
	u32	reserved;
	u64	cpu_mask;
} __packed;

/**
 * struct hv_msi_desc2 - 1.2 version of hv_msi_desc
 * @vector:		IDT entry
 * @delivery_mode:	As defined in Intel's Programmer's
 *			Reference Manual, Volume 3, Chapter 8.
 * @vector_count:	Number of contiguous entries in the
 *			Interrupt Descriptor Table that are
 *			occupied by this Message-Signaled
 *			Interrupt. For "MSI", as first defined
 *			in PCI 2.2, this can be between 1 and
 *			32. For "MSI-X," as first defined in PCI
 *			3.0, this must be 1, as each MSI-X table
 *			entry would have its own descriptor.
 * @processor_count:	number of bits enabled in array.
 * @processor_array:	All the target virtual processors.
 */
struct hv_msi_desc2 {
	u8	vector;
	u8	delivery_mode;
	u16	vector_count;
	u16	processor_count;
	u16	processor_array[32];
} __packed;

/*
 * struct hv_msi_desc3 - 1.3 version of hv_msi_desc
 *	Everything is the same as in 'hv_msi_desc2' except that the size of the
 *	'vector' field is larger to support bigger vector values. For ex: LPI
 *	vectors on ARM.
 */
struct hv_msi_desc3 {
	u32	vector;
	u8	delivery_mode;
	u8	reserved;
	u16	vector_count;
	u16	processor_count;
	u16	processor_array[32];
} __packed;

/**
 * struct tran_int_desc
 * @reserved:		unused, padding
 * @vector_count:	same as in hv_msi_desc
 * @data:		This is the "data payload" value that is
 *			written by the device when it generates
 *			a message-signaled interrupt, either MSI
 *			or MSI-X.
 * @address:		This is the address to which the data
 *			payload is written on interrupt
 *			generation.
 */
struct tran_int_desc {
	u16	reserved;
	u16	vector_count;
	u32	data;
	u64	address;
} __packed;

/*
 * A generic message format for virtual PCI.
 * Specific message formats are defined later in the file.
 */

struct pci_message {
	u32 type;
} __packed;

struct pci_child_message {
	struct pci_message message_type;
	union win_slot_encoding wslot;
} __packed;

struct pci_incoming_message {
	struct vmpacket_descriptor hdr;
	struct pci_message message_type;
} __packed;

struct pci_response {
	struct vmpacket_descriptor hdr;
	s32 status;			/* negative values are failures */
} __packed;

struct pci_packet {
	void (*completion_func)(void *context, struct pci_response *resp,
				int resp_packet_size);
	void *compl_ctxt;

	struct pci_message message[];
};

/*
 * Specific message types supporting the PCI protocol.
 */

/*
 * Version negotiation message. Sent from the guest to the host.
 * The guest is free to try different versions until the host
 * accepts the version.
 *
 * pci_version: The protocol version requested.
 * is_last_attempt: If TRUE, this is the last version guest will request.
 * reservedz: Reserved field, set to zero.
 */

struct pci_version_request {
	struct pci_message message_type;
	u32 protocol_version;
} __packed;

/*
 * Bus D0 Entry.  This is sent from the guest to the host when the virtual
 * bus (PCI Express port) is ready for action.
 */

struct pci_bus_d0_entry {
	struct pci_message message_type;
	u32 reserved;
	u64 mmio_base;
} __packed;

struct pci_bus_relations {
	struct pci_incoming_message incoming;
	u32 device_count;
	struct pci_function_description func[];
} __packed;

struct pci_bus_relations2 {
	struct pci_incoming_message incoming;
	u32 device_count;
	struct pci_function_description2 func[];
} __packed;

struct pci_q_res_req_response {
	struct vmpacket_descriptor hdr;
	s32 status;			/* negative values are failures */
	u32 probed_bar[PCI_STD_NUM_BARS];
} __packed;

struct pci_set_power {
	struct pci_message message_type;
	union win_slot_encoding wslot;
	u32 power_state;		/* In Windows terms */
	u32 reserved;
} __packed;

struct pci_set_power_response {
	struct vmpacket_descriptor hdr;
	s32 status;			/* negative values are failures */
	union win_slot_encoding wslot;
	u32 resultant_state;		/* In Windows terms */
	u32 reserved;
} __packed;

struct pci_resources_assigned {
	struct pci_message message_type;
	union win_slot_encoding wslot;
	u8 memory_range[0x14][6];	/* not used here */
	u32 msi_descriptors;
	u32 reserved[4];
} __packed;

struct pci_resources_assigned2 {
	struct pci_message message_type;
	union win_slot_encoding wslot;
	u8 memory_range[0x14][6];	/* not used here */
	u32 msi_descriptor_count;
	u8 reserved[70];
} __packed;

struct pci_create_interrupt {
	struct pci_message message_type;
	union win_slot_encoding wslot;
	struct hv_msi_desc int_desc;
} __packed;

struct pci_create_int_response {
	struct pci_response response;
	u32 reserved;
	struct tran_int_desc int_desc;
} __packed;

struct pci_create_interrupt2 {
	struct pci_message message_type;
	union win_slot_encoding wslot;
	struct hv_msi_desc2 int_desc;
} __packed;

struct pci_create_interrupt3 {
	struct pci_message message_type;
	union win_slot_encoding wslot;
	struct hv_msi_desc3 int_desc;
} __packed;

struct pci_delete_interrupt {
	struct pci_message message_type;
	union win_slot_encoding wslot;
	struct tran_int_desc int_desc;
} __packed;

/*
 * Note: the VM must pass a valid block id, wslot and bytes_requested.
 */
struct pci_read_block {
	struct pci_message message_type;
	u32 block_id;
	union win_slot_encoding wslot;
	u32 bytes_requested;
} __packed;

struct pci_read_block_response {
	struct vmpacket_descriptor hdr;
	u32 status;
	u8 bytes[HV_CONFIG_BLOCK_SIZE_MAX];
} __packed;

/*
 * Note: the VM must pass a valid block id, wslot and byte_count.
 */
struct pci_write_block {
	struct pci_message message_type;
	u32 block_id;
	union win_slot_encoding wslot;
	u32 byte_count;
	u8 bytes[HV_CONFIG_BLOCK_SIZE_MAX];
} __packed;

struct pci_dev_inval_block {
	struct pci_incoming_message incoming;
	union win_slot_encoding wslot;
	u64 block_mask;
} __packed;

struct pci_dev_incoming {
	struct pci_incoming_message incoming;
	union win_slot_encoding wslot;
} __packed;

struct pci_eject_response {
	struct pci_message message_type;
	union win_slot_encoding wslot;
	u32 status;
} __packed;

static int pci_ring_size = (4 * PAGE_SIZE);

/*
 * Driver specific state.
 */

enum hv_pcibus_state {
	hv_pcibus_init = 0,
	hv_pcibus_probed,
	hv_pcibus_installed,
	hv_pcibus_removing,
	hv_pcibus_maximum
};

struct hv_pcibus_device {
#ifdef CONFIG_X86
	struct pci_sysdata sysdata;
#elif defined(CONFIG_ARM64)
	struct pci_config_window sysdata;
#endif
	struct pci_host_bridge *bridge;
	struct fwnode_handle *fwnode;
	/* Protocol version negotiated with the host */
	enum pci_protocol_version_t protocol_version;
	enum hv_pcibus_state state;
	struct hv_device *hdev;
	resource_size_t low_mmio_space;
	resource_size_t high_mmio_space;
	struct resource *mem_config;
	struct resource *low_mmio_res;
	struct resource *high_mmio_res;
	struct completion *survey_event;
	struct pci_bus *pci_bus;
	spinlock_t config_lock;	/* Avoid two threads writing index page */
	spinlock_t device_list_lock;	/* Protect lists below */
	void __iomem *cfg_addr;

	struct list_head children;
	struct list_head dr_list;

	struct msi_domain_info msi_info;
	struct irq_domain *irq_domain;

	spinlock_t retarget_msi_interrupt_lock;

	struct workqueue_struct *wq;

	/* Highest slot of child device with resources allocated */
	int wslot_res_allocated;

	/* hypercall arg, must not cross page boundary */
	struct hv_retarget_device_interrupt retarget_msi_interrupt_params;

	/*
	 * Don't put anything here: retarget_msi_interrupt_params must be last
	 */
};

/*
 * Tracks "Device Relations" messages from the host, which must be both
 * processed in order and deferred so that they don't run in the context
 * of the incoming packet callback.
 */
struct hv_dr_work {
	struct work_struct wrk;
	struct hv_pcibus_device *bus;
};

struct hv_pcidev_description {
	u16	v_id;	/* vendor ID */
	u16	d_id;	/* device ID */
	u8	rev;
	u8	prog_intf;
	u8	subclass;
	u8	base_class;
	u32	subsystem_id;
	union	win_slot_encoding win_slot;
	u32	ser;	/* serial number */
	u32	flags;
	u16	virtual_numa_node;
};

struct hv_dr_state {
	struct list_head list_entry;
	u32 device_count;
	struct hv_pcidev_description func[];
};

enum hv_pcichild_state {
	hv_pcichild_init = 0,
	hv_pcichild_requirements,
	hv_pcichild_resourced,
	hv_pcichild_ejecting,
	hv_pcichild_maximum
};

struct hv_pci_dev {
	/* List protected by pci_rescan_remove_lock */
	struct list_head list_entry;
	refcount_t refs;
	enum hv_pcichild_state state;
	struct pci_slot *pci_slot;
	struct hv_pcidev_description desc;
	bool reported_missing;
	struct hv_pcibus_device *hbus;
	struct work_struct wrk;

	void (*block_invalidate)(void *context, u64 block_mask);
	void *invalidate_context;

	/*
	 * What would be observed if one wrote 0xFFFFFFFF to a BAR and then
	 * read it back, for each of the BAR offsets within config space.
	 */
	u32 probed_bar[PCI_STD_NUM_BARS];
};

struct hv_pci_compl {
	struct completion host_event;
	s32 completion_status;
};

static void hv_pci_onchannelcallback(void *context);

#ifdef CONFIG_X86
#define DELIVERY_MODE	APIC_DELIVERY_MODE_FIXED
#define FLOW_HANDLER	handle_edge_irq
#define FLOW_NAME	"edge"

static int hv_pci_irqchip_init(void)
{
	return 0;
}

static struct irq_domain *hv_pci_get_root_domain(void)
{
	return x86_vector_domain;
}

static unsigned int hv_msi_get_int_vector(struct irq_data *data)
{
	struct irq_cfg *cfg = irqd_cfg(data);

	return cfg->vector;
}

<<<<<<< HEAD
static void hv_set_msi_entry_from_desc(union hv_msi_entry *msi_entry,
				       struct msi_desc *msi_desc)
{
	msi_entry->address.as_uint32 = msi_desc->msg.address_lo;
	msi_entry->data.as_uint32 = msi_desc->msg.data;
}

static int hv_msi_prepare(struct irq_domain *domain, struct device *dev,
			  int nvec, msi_alloc_info_t *info)
{
	return pci_msi_prepare(domain, dev, nvec, info);
=======
static int hv_msi_prepare(struct irq_domain *domain, struct device *dev,
			  int nvec, msi_alloc_info_t *info)
{
	int ret = pci_msi_prepare(domain, dev, nvec, info);

	/*
	 * By using the interrupt remapper in the hypervisor IOMMU, contiguous
	 * CPU vectors is not needed for multi-MSI
	 */
	if (info->type == X86_IRQ_ALLOC_TYPE_PCI_MSI)
		info->flags &= ~X86_IRQ_ALLOC_CONTIGUOUS_VECTORS;

	return ret;
}

/**
 * hv_arch_irq_unmask() - "Unmask" the IRQ by setting its current
 * affinity.
 * @data:	Describes the IRQ
 *
 * Build new a destination for the MSI and make a hypercall to
 * update the Interrupt Redirection Table. "Device Logical ID"
 * is built out of this PCI bus's instance GUID and the function
 * number of the device.
 */
static void hv_arch_irq_unmask(struct irq_data *data)
{
	struct msi_desc *msi_desc = irq_data_get_msi_desc(data);
	struct hv_retarget_device_interrupt *params;
	struct tran_int_desc *int_desc;
	struct hv_pcibus_device *hbus;
	struct cpumask *dest;
	cpumask_var_t tmp;
	struct pci_bus *pbus;
	struct pci_dev *pdev;
	unsigned long flags;
	u32 var_size = 0;
	int cpu, nr_bank;
	u64 res;

	dest = irq_data_get_effective_affinity_mask(data);
	pdev = msi_desc_to_pci_dev(msi_desc);
	pbus = pdev->bus;
	hbus = container_of(pbus->sysdata, struct hv_pcibus_device, sysdata);
	int_desc = data->chip_data;

	spin_lock_irqsave(&hbus->retarget_msi_interrupt_lock, flags);

	params = &hbus->retarget_msi_interrupt_params;
	memset(params, 0, sizeof(*params));
	params->partition_id = HV_PARTITION_ID_SELF;
	params->int_entry.source = HV_INTERRUPT_SOURCE_MSI;
	params->int_entry.msi_entry.address.as_uint32 = int_desc->address & 0xffffffff;
	params->int_entry.msi_entry.data.as_uint32 = int_desc->data;
	params->device_id = (hbus->hdev->dev_instance.b[5] << 24) |
			   (hbus->hdev->dev_instance.b[4] << 16) |
			   (hbus->hdev->dev_instance.b[7] << 8) |
			   (hbus->hdev->dev_instance.b[6] & 0xf8) |
			   PCI_FUNC(pdev->devfn);
	params->int_target.vector = hv_msi_get_int_vector(data);

	/*
	 * Honoring apic->delivery_mode set to APIC_DELIVERY_MODE_FIXED by
	 * setting the HV_DEVICE_INTERRUPT_TARGET_MULTICAST flag results in a
	 * spurious interrupt storm. Not doing so does not seem to have a
	 * negative effect (yet?).
	 */

	if (hbus->protocol_version >= PCI_PROTOCOL_VERSION_1_2) {
		/*
		 * PCI_PROTOCOL_VERSION_1_2 supports the VP_SET version of the
		 * HVCALL_RETARGET_INTERRUPT hypercall, which also coincides
		 * with >64 VP support.
		 * ms_hyperv.hints & HV_X64_EX_PROCESSOR_MASKS_RECOMMENDED
		 * is not sufficient for this hypercall.
		 */
		params->int_target.flags |=
			HV_DEVICE_INTERRUPT_TARGET_PROCESSOR_SET;

		if (!alloc_cpumask_var(&tmp, GFP_ATOMIC)) {
			res = 1;
			goto exit_unlock;
		}

		cpumask_and(tmp, dest, cpu_online_mask);
		nr_bank = cpumask_to_vpset(&params->int_target.vp_set, tmp);
		free_cpumask_var(tmp);

		if (nr_bank <= 0) {
			res = 1;
			goto exit_unlock;
		}

		/*
		 * var-sized hypercall, var-size starts after vp_mask (thus
		 * vp_set.format does not count, but vp_set.valid_bank_mask
		 * does).
		 */
		var_size = 1 + nr_bank;
	} else {
		for_each_cpu_and(cpu, dest, cpu_online_mask) {
			params->int_target.vp_mask |=
				(1ULL << hv_cpu_number_to_vp_number(cpu));
		}
	}

	res = hv_do_hypercall(HVCALL_RETARGET_INTERRUPT | (var_size << 17),
			      params, NULL);

exit_unlock:
	spin_unlock_irqrestore(&hbus->retarget_msi_interrupt_lock, flags);

	/*
	 * During hibernation, when a CPU is offlined, the kernel tries
	 * to move the interrupt to the remaining CPUs that haven't
	 * been offlined yet. In this case, the below hv_do_hypercall()
	 * always fails since the vmbus channel has been closed:
	 * refer to cpu_disable_common() -> fixup_irqs() ->
	 * irq_migrate_all_off_this_cpu() -> migrate_one_irq().
	 *
	 * Suppress the error message for hibernation because the failure
	 * during hibernation does not matter (at this time all the devices
	 * have been frozen). Note: the correct affinity info is still updated
	 * into the irqdata data structure in migrate_one_irq() ->
	 * irq_do_set_affinity() -> hv_set_affinity(), so later when the VM
	 * resumes, hv_pci_restore_msi_state() is able to correctly restore
	 * the interrupt with the correct affinity.
	 */
	if (!hv_result_success(res) && hbus->state != hv_pcibus_removing)
		dev_err(&hbus->hdev->device,
			"%s() failed: %#llx", __func__, res);
>>>>>>> 64917eb3
}
#elif defined(CONFIG_ARM64)
/*
 * SPI vectors to use for vPCI; arch SPIs range is [32, 1019], but leaving a bit
 * of room at the start to allow for SPIs to be specified through ACPI and
 * starting with a power of two to satisfy power of 2 multi-MSI requirement.
 */
#define HV_PCI_MSI_SPI_START	64
#define HV_PCI_MSI_SPI_NR	(1020 - HV_PCI_MSI_SPI_START)
#define DELIVERY_MODE		0
#define FLOW_HANDLER		NULL
#define FLOW_NAME		NULL
#define hv_msi_prepare		NULL

struct hv_pci_chip_data {
	DECLARE_BITMAP(spi_map, HV_PCI_MSI_SPI_NR);
	struct mutex	map_lock;
};

/* Hyper-V vPCI MSI GIC IRQ domain */
static struct irq_domain *hv_msi_gic_irq_domain;

/* Hyper-V PCI MSI IRQ chip */
static struct irq_chip hv_arm64_msi_irq_chip = {
	.name = "MSI",
	.irq_set_affinity = irq_chip_set_affinity_parent,
	.irq_eoi = irq_chip_eoi_parent,
	.irq_mask = irq_chip_mask_parent,
	.irq_unmask = irq_chip_unmask_parent
};

static unsigned int hv_msi_get_int_vector(struct irq_data *irqd)
{
	return irqd->parent_data->hwirq;
}

<<<<<<< HEAD
static void hv_set_msi_entry_from_desc(union hv_msi_entry *msi_entry,
				       struct msi_desc *msi_desc)
{
	msi_entry->address = ((u64)msi_desc->msg.address_hi << 32) |
			      msi_desc->msg.address_lo;
	msi_entry->data = msi_desc->msg.data;
}

=======
>>>>>>> 64917eb3
/*
 * @nr_bm_irqs:		Indicates the number of IRQs that were allocated from
 *			the bitmap.
 * @nr_dom_irqs:	Indicates the number of IRQs that were allocated from
 *			the parent domain.
 */
static void hv_pci_vec_irq_free(struct irq_domain *domain,
				unsigned int virq,
				unsigned int nr_bm_irqs,
				unsigned int nr_dom_irqs)
{
	struct hv_pci_chip_data *chip_data = domain->host_data;
	struct irq_data *d = irq_domain_get_irq_data(domain, virq);
	int first = d->hwirq - HV_PCI_MSI_SPI_START;
	int i;

	mutex_lock(&chip_data->map_lock);
	bitmap_release_region(chip_data->spi_map,
			      first,
			      get_count_order(nr_bm_irqs));
	mutex_unlock(&chip_data->map_lock);
	for (i = 0; i < nr_dom_irqs; i++) {
		if (i)
			d = irq_domain_get_irq_data(domain, virq + i);
		irq_domain_reset_irq_data(d);
	}

	irq_domain_free_irqs_parent(domain, virq, nr_dom_irqs);
}

static void hv_pci_vec_irq_domain_free(struct irq_domain *domain,
				       unsigned int virq,
				       unsigned int nr_irqs)
{
	hv_pci_vec_irq_free(domain, virq, nr_irqs, nr_irqs);
}

static int hv_pci_vec_alloc_device_irq(struct irq_domain *domain,
				       unsigned int nr_irqs,
				       irq_hw_number_t *hwirq)
{
	struct hv_pci_chip_data *chip_data = domain->host_data;
	int index;

	/* Find and allocate region from the SPI bitmap */
	mutex_lock(&chip_data->map_lock);
	index = bitmap_find_free_region(chip_data->spi_map,
					HV_PCI_MSI_SPI_NR,
					get_count_order(nr_irqs));
	mutex_unlock(&chip_data->map_lock);
	if (index < 0)
		return -ENOSPC;

	*hwirq = index + HV_PCI_MSI_SPI_START;

	return 0;
}

static int hv_pci_vec_irq_gic_domain_alloc(struct irq_domain *domain,
					   unsigned int virq,
					   irq_hw_number_t hwirq)
{
	struct irq_fwspec fwspec;
	struct irq_data *d;
	int ret;

	fwspec.fwnode = domain->parent->fwnode;
	fwspec.param_count = 2;
	fwspec.param[0] = hwirq;
	fwspec.param[1] = IRQ_TYPE_EDGE_RISING;

	ret = irq_domain_alloc_irqs_parent(domain, virq, 1, &fwspec);
	if (ret)
		return ret;

	/*
	 * Since the interrupt specifier is not coming from ACPI or DT, the
	 * trigger type will need to be set explicitly. Otherwise, it will be
	 * set to whatever is in the GIC configuration.
	 */
	d = irq_domain_get_irq_data(domain->parent, virq);

	return d->chip->irq_set_type(d, IRQ_TYPE_EDGE_RISING);
}

static int hv_pci_vec_irq_domain_alloc(struct irq_domain *domain,
				       unsigned int virq, unsigned int nr_irqs,
				       void *args)
{
	irq_hw_number_t hwirq;
	unsigned int i;
	int ret;

	ret = hv_pci_vec_alloc_device_irq(domain, nr_irqs, &hwirq);
	if (ret)
		return ret;

	for (i = 0; i < nr_irqs; i++) {
		ret = hv_pci_vec_irq_gic_domain_alloc(domain, virq + i,
						      hwirq + i);
		if (ret) {
			hv_pci_vec_irq_free(domain, virq, nr_irqs, i);
			return ret;
		}

		irq_domain_set_hwirq_and_chip(domain, virq + i,
					      hwirq + i,
					      &hv_arm64_msi_irq_chip,
					      domain->host_data);
		pr_debug("pID:%d vID:%u\n", (int)(hwirq + i), virq + i);
	}

	return 0;
}

/*
 * Pick the first cpu as the irq affinity that can be temporarily used for
 * composing MSI from the hypervisor. GIC will eventually set the right
 * affinity for the irq and the 'unmask' will retarget the interrupt to that
 * cpu.
 */
static int hv_pci_vec_irq_domain_activate(struct irq_domain *domain,
					  struct irq_data *irqd, bool reserve)
{
	int cpu = cpumask_first(cpu_present_mask);

	irq_data_update_effective_affinity(irqd, cpumask_of(cpu));

	return 0;
}

static const struct irq_domain_ops hv_pci_domain_ops = {
	.alloc	= hv_pci_vec_irq_domain_alloc,
	.free	= hv_pci_vec_irq_domain_free,
	.activate = hv_pci_vec_irq_domain_activate,
};

static int hv_pci_irqchip_init(void)
{
	static struct hv_pci_chip_data *chip_data;
	struct fwnode_handle *fn = NULL;
	int ret = -ENOMEM;

	chip_data = kzalloc(sizeof(*chip_data), GFP_KERNEL);
	if (!chip_data)
		return ret;

	mutex_init(&chip_data->map_lock);
	fn = irq_domain_alloc_named_fwnode("hv_vpci_arm64");
	if (!fn)
		goto free_chip;

	/*
	 * IRQ domain once enabled, should not be removed since there is no
	 * way to ensure that all the corresponding devices are also gone and
	 * no interrupts will be generated.
	 */
	hv_msi_gic_irq_domain = acpi_irq_create_hierarchy(0, HV_PCI_MSI_SPI_NR,
							  fn, &hv_pci_domain_ops,
							  chip_data);

	if (!hv_msi_gic_irq_domain) {
		pr_err("Failed to create Hyper-V arm64 vPCI MSI IRQ domain\n");
		goto free_chip;
	}

	return 0;

free_chip:
	kfree(chip_data);
	if (fn)
		irq_domain_free_fwnode(fn);

	return ret;
}

static struct irq_domain *hv_pci_get_root_domain(void)
{
	return hv_msi_gic_irq_domain;
}
<<<<<<< HEAD
=======

/*
 * SPIs are used for interrupts of PCI devices and SPIs is managed via GICD
 * registers which Hyper-V already supports, so no hypercall needed.
 */
static void hv_arch_irq_unmask(struct irq_data *data) { }
>>>>>>> 64917eb3
#endif /* CONFIG_ARM64 */

/**
 * hv_pci_generic_compl() - Invoked for a completion packet
 * @context:		Set up by the sender of the packet.
 * @resp:		The response packet
 * @resp_packet_size:	Size in bytes of the packet
 *
 * This function is used to trigger an event and report status
 * for any message for which the completion packet contains a
 * status and nothing else.
 */
static void hv_pci_generic_compl(void *context, struct pci_response *resp,
				 int resp_packet_size)
{
	struct hv_pci_compl *comp_pkt = context;

	if (resp_packet_size >= offsetofend(struct pci_response, status))
		comp_pkt->completion_status = resp->status;
	else
		comp_pkt->completion_status = -1;

	complete(&comp_pkt->host_event);
}

static struct hv_pci_dev *get_pcichild_wslot(struct hv_pcibus_device *hbus,
						u32 wslot);

static void get_pcichild(struct hv_pci_dev *hpdev)
{
	refcount_inc(&hpdev->refs);
}

static void put_pcichild(struct hv_pci_dev *hpdev)
{
	if (refcount_dec_and_test(&hpdev->refs))
		kfree(hpdev);
}

/*
 * There is no good way to get notified from vmbus_onoffer_rescind(),
 * so let's use polling here, since this is not a hot path.
 */
static int wait_for_response(struct hv_device *hdev,
			     struct completion *comp)
{
	while (true) {
		if (hdev->channel->rescind) {
			dev_warn_once(&hdev->device, "The device is gone.\n");
			return -ENODEV;
		}

		if (wait_for_completion_timeout(comp, HZ / 10))
			break;
	}

	return 0;
}

/**
 * devfn_to_wslot() - Convert from Linux PCI slot to Windows
 * @devfn:	The Linux representation of PCI slot
 *
 * Windows uses a slightly different representation of PCI slot.
 *
 * Return: The Windows representation
 */
static u32 devfn_to_wslot(int devfn)
{
	union win_slot_encoding wslot;

	wslot.slot = 0;
	wslot.bits.dev = PCI_SLOT(devfn);
	wslot.bits.func = PCI_FUNC(devfn);

	return wslot.slot;
}

/**
 * wslot_to_devfn() - Convert from Windows PCI slot to Linux
 * @wslot:	The Windows representation of PCI slot
 *
 * Windows uses a slightly different representation of PCI slot.
 *
 * Return: The Linux representation
 */
static int wslot_to_devfn(u32 wslot)
{
	union win_slot_encoding slot_no;

	slot_no.slot = wslot;
	return PCI_DEVFN(slot_no.bits.dev, slot_no.bits.func);
}

/*
 * PCI Configuration Space for these root PCI buses is implemented as a pair
 * of pages in memory-mapped I/O space.  Writing to the first page chooses
 * the PCI function being written or read.  Once the first page has been
 * written to, the following page maps in the entire configuration space of
 * the function.
 */

/**
 * _hv_pcifront_read_config() - Internal PCI config read
 * @hpdev:	The PCI driver's representation of the device
 * @where:	Offset within config space
 * @size:	Size of the transfer
 * @val:	Pointer to the buffer receiving the data
 */
static void _hv_pcifront_read_config(struct hv_pci_dev *hpdev, int where,
				     int size, u32 *val)
{
	unsigned long flags;
	void __iomem *addr = hpdev->hbus->cfg_addr + CFG_PAGE_OFFSET + where;

	/*
	 * If the attempt is to read the IDs or the ROM BAR, simulate that.
	 */
	if (where + size <= PCI_COMMAND) {
		memcpy(val, ((u8 *)&hpdev->desc.v_id) + where, size);
	} else if (where >= PCI_CLASS_REVISION && where + size <=
		   PCI_CACHE_LINE_SIZE) {
		memcpy(val, ((u8 *)&hpdev->desc.rev) + where -
		       PCI_CLASS_REVISION, size);
	} else if (where >= PCI_SUBSYSTEM_VENDOR_ID && where + size <=
		   PCI_ROM_ADDRESS) {
		memcpy(val, (u8 *)&hpdev->desc.subsystem_id + where -
		       PCI_SUBSYSTEM_VENDOR_ID, size);
	} else if (where >= PCI_ROM_ADDRESS && where + size <=
		   PCI_CAPABILITY_LIST) {
		/* ROM BARs are unimplemented */
		*val = 0;
	} else if (where >= PCI_INTERRUPT_LINE && where + size <=
		   PCI_INTERRUPT_PIN) {
		/*
		 * Interrupt Line and Interrupt PIN are hard-wired to zero
		 * because this front-end only supports message-signaled
		 * interrupts.
		 */
		*val = 0;
	} else if (where + size <= CFG_PAGE_SIZE) {
		spin_lock_irqsave(&hpdev->hbus->config_lock, flags);
		/* Choose the function to be read. (See comment above) */
		writel(hpdev->desc.win_slot.slot, hpdev->hbus->cfg_addr);
		/* Make sure the function was chosen before we start reading. */
		mb();
		/* Read from that function's config space. */
		switch (size) {
		case 1:
			*val = readb(addr);
			break;
		case 2:
			*val = readw(addr);
			break;
		default:
			*val = readl(addr);
			break;
		}
		/*
		 * Make sure the read was done before we release the spinlock
		 * allowing consecutive reads/writes.
		 */
		mb();
		spin_unlock_irqrestore(&hpdev->hbus->config_lock, flags);
	} else {
		dev_err(&hpdev->hbus->hdev->device,
			"Attempt to read beyond a function's config space.\n");
	}
}

static u16 hv_pcifront_get_vendor_id(struct hv_pci_dev *hpdev)
{
	u16 ret;
	unsigned long flags;
	void __iomem *addr = hpdev->hbus->cfg_addr + CFG_PAGE_OFFSET +
			     PCI_VENDOR_ID;

	spin_lock_irqsave(&hpdev->hbus->config_lock, flags);

	/* Choose the function to be read. (See comment above) */
	writel(hpdev->desc.win_slot.slot, hpdev->hbus->cfg_addr);
	/* Make sure the function was chosen before we start reading. */
	mb();
	/* Read from that function's config space. */
	ret = readw(addr);
	/*
	 * mb() is not required here, because the spin_unlock_irqrestore()
	 * is a barrier.
	 */

	spin_unlock_irqrestore(&hpdev->hbus->config_lock, flags);

	return ret;
}

/**
 * _hv_pcifront_write_config() - Internal PCI config write
 * @hpdev:	The PCI driver's representation of the device
 * @where:	Offset within config space
 * @size:	Size of the transfer
 * @val:	The data being transferred
 */
static void _hv_pcifront_write_config(struct hv_pci_dev *hpdev, int where,
				      int size, u32 val)
{
	unsigned long flags;
	void __iomem *addr = hpdev->hbus->cfg_addr + CFG_PAGE_OFFSET + where;

	if (where >= PCI_SUBSYSTEM_VENDOR_ID &&
	    where + size <= PCI_CAPABILITY_LIST) {
		/* SSIDs and ROM BARs are read-only */
	} else if (where >= PCI_COMMAND && where + size <= CFG_PAGE_SIZE) {
		spin_lock_irqsave(&hpdev->hbus->config_lock, flags);
		/* Choose the function to be written. (See comment above) */
		writel(hpdev->desc.win_slot.slot, hpdev->hbus->cfg_addr);
		/* Make sure the function was chosen before we start writing. */
		wmb();
		/* Write to that function's config space. */
		switch (size) {
		case 1:
			writeb(val, addr);
			break;
		case 2:
			writew(val, addr);
			break;
		default:
			writel(val, addr);
			break;
		}
		/*
		 * Make sure the write was done before we release the spinlock
		 * allowing consecutive reads/writes.
		 */
		mb();
		spin_unlock_irqrestore(&hpdev->hbus->config_lock, flags);
	} else {
		dev_err(&hpdev->hbus->hdev->device,
			"Attempt to write beyond a function's config space.\n");
	}
}

/**
 * hv_pcifront_read_config() - Read configuration space
 * @bus: PCI Bus structure
 * @devfn: Device/function
 * @where: Offset from base
 * @size: Byte/word/dword
 * @val: Value to be read
 *
 * Return: PCIBIOS_SUCCESSFUL on success
 *	   PCIBIOS_DEVICE_NOT_FOUND on failure
 */
static int hv_pcifront_read_config(struct pci_bus *bus, unsigned int devfn,
				   int where, int size, u32 *val)
{
	struct hv_pcibus_device *hbus =
		container_of(bus->sysdata, struct hv_pcibus_device, sysdata);
	struct hv_pci_dev *hpdev;

	hpdev = get_pcichild_wslot(hbus, devfn_to_wslot(devfn));
	if (!hpdev)
		return PCIBIOS_DEVICE_NOT_FOUND;

	_hv_pcifront_read_config(hpdev, where, size, val);

	put_pcichild(hpdev);
	return PCIBIOS_SUCCESSFUL;
}

/**
 * hv_pcifront_write_config() - Write configuration space
 * @bus: PCI Bus structure
 * @devfn: Device/function
 * @where: Offset from base
 * @size: Byte/word/dword
 * @val: Value to be written to device
 *
 * Return: PCIBIOS_SUCCESSFUL on success
 *	   PCIBIOS_DEVICE_NOT_FOUND on failure
 */
static int hv_pcifront_write_config(struct pci_bus *bus, unsigned int devfn,
				    int where, int size, u32 val)
{
	struct hv_pcibus_device *hbus =
	    container_of(bus->sysdata, struct hv_pcibus_device, sysdata);
	struct hv_pci_dev *hpdev;

	hpdev = get_pcichild_wslot(hbus, devfn_to_wslot(devfn));
	if (!hpdev)
		return PCIBIOS_DEVICE_NOT_FOUND;

	_hv_pcifront_write_config(hpdev, where, size, val);

	put_pcichild(hpdev);
	return PCIBIOS_SUCCESSFUL;
}

/* PCIe operations */
static struct pci_ops hv_pcifront_ops = {
	.read  = hv_pcifront_read_config,
	.write = hv_pcifront_write_config,
};

/*
 * Paravirtual backchannel
 *
 * Hyper-V SR-IOV provides a backchannel mechanism in software for
 * communication between a VF driver and a PF driver.  These
 * "configuration blocks" are similar in concept to PCI configuration space,
 * but instead of doing reads and writes in 32-bit chunks through a very slow
 * path, packets of up to 128 bytes can be sent or received asynchronously.
 *
 * Nearly every SR-IOV device contains just such a communications channel in
 * hardware, so using this one in software is usually optional.  Using the
 * software channel, however, allows driver implementers to leverage software
 * tools that fuzz the communications channel looking for vulnerabilities.
 *
 * The usage model for these packets puts the responsibility for reading or
 * writing on the VF driver.  The VF driver sends a read or a write packet,
 * indicating which "block" is being referred to by number.
 *
 * If the PF driver wishes to initiate communication, it can "invalidate" one or
 * more of the first 64 blocks.  This invalidation is delivered via a callback
 * supplied by the VF driver by this driver.
 *
 * No protocol is implied, except that supplied by the PF and VF drivers.
 */

struct hv_read_config_compl {
	struct hv_pci_compl comp_pkt;
	void *buf;
	unsigned int len;
	unsigned int bytes_returned;
};

/**
 * hv_pci_read_config_compl() - Invoked when a response packet
 * for a read config block operation arrives.
 * @context:		Identifies the read config operation
 * @resp:		The response packet itself
 * @resp_packet_size:	Size in bytes of the response packet
 */
static void hv_pci_read_config_compl(void *context, struct pci_response *resp,
				     int resp_packet_size)
{
	struct hv_read_config_compl *comp = context;
	struct pci_read_block_response *read_resp =
		(struct pci_read_block_response *)resp;
	unsigned int data_len, hdr_len;

	hdr_len = offsetof(struct pci_read_block_response, bytes);
	if (resp_packet_size < hdr_len) {
		comp->comp_pkt.completion_status = -1;
		goto out;
	}

	data_len = resp_packet_size - hdr_len;
	if (data_len > 0 && read_resp->status == 0) {
		comp->bytes_returned = min(comp->len, data_len);
		memcpy(comp->buf, read_resp->bytes, comp->bytes_returned);
	} else {
		comp->bytes_returned = 0;
	}

	comp->comp_pkt.completion_status = read_resp->status;
out:
	complete(&comp->comp_pkt.host_event);
}

/**
 * hv_read_config_block() - Sends a read config block request to
 * the back-end driver running in the Hyper-V parent partition.
 * @pdev:		The PCI driver's representation for this device.
 * @buf:		Buffer into which the config block will be copied.
 * @len:		Size in bytes of buf.
 * @block_id:		Identifies the config block which has been requested.
 * @bytes_returned:	Size which came back from the back-end driver.
 *
 * Return: 0 on success, -errno on failure
 */
static int hv_read_config_block(struct pci_dev *pdev, void *buf,
				unsigned int len, unsigned int block_id,
				unsigned int *bytes_returned)
{
	struct hv_pcibus_device *hbus =
		container_of(pdev->bus->sysdata, struct hv_pcibus_device,
			     sysdata);
	struct {
		struct pci_packet pkt;
		char buf[sizeof(struct pci_read_block)];
	} pkt;
	struct hv_read_config_compl comp_pkt;
	struct pci_read_block *read_blk;
	int ret;

	if (len == 0 || len > HV_CONFIG_BLOCK_SIZE_MAX)
		return -EINVAL;

	init_completion(&comp_pkt.comp_pkt.host_event);
	comp_pkt.buf = buf;
	comp_pkt.len = len;

	memset(&pkt, 0, sizeof(pkt));
	pkt.pkt.completion_func = hv_pci_read_config_compl;
	pkt.pkt.compl_ctxt = &comp_pkt;
	read_blk = (struct pci_read_block *)&pkt.pkt.message;
	read_blk->message_type.type = PCI_READ_BLOCK;
	read_blk->wslot.slot = devfn_to_wslot(pdev->devfn);
	read_blk->block_id = block_id;
	read_blk->bytes_requested = len;

	ret = vmbus_sendpacket(hbus->hdev->channel, read_blk,
			       sizeof(*read_blk), (unsigned long)&pkt.pkt,
			       VM_PKT_DATA_INBAND,
			       VMBUS_DATA_PACKET_FLAG_COMPLETION_REQUESTED);
	if (ret)
		return ret;

	ret = wait_for_response(hbus->hdev, &comp_pkt.comp_pkt.host_event);
	if (ret)
		return ret;

	if (comp_pkt.comp_pkt.completion_status != 0 ||
	    comp_pkt.bytes_returned == 0) {
		dev_err(&hbus->hdev->device,
			"Read Config Block failed: 0x%x, bytes_returned=%d\n",
			comp_pkt.comp_pkt.completion_status,
			comp_pkt.bytes_returned);
		return -EIO;
	}

	*bytes_returned = comp_pkt.bytes_returned;
	return 0;
}

/**
 * hv_pci_write_config_compl() - Invoked when a response packet for a write
 * config block operation arrives.
 * @context:		Identifies the write config operation
 * @resp:		The response packet itself
 * @resp_packet_size:	Size in bytes of the response packet
 */
static void hv_pci_write_config_compl(void *context, struct pci_response *resp,
				      int resp_packet_size)
{
	struct hv_pci_compl *comp_pkt = context;

	comp_pkt->completion_status = resp->status;
	complete(&comp_pkt->host_event);
}

/**
 * hv_write_config_block() - Sends a write config block request to the
 * back-end driver running in the Hyper-V parent partition.
 * @pdev:		The PCI driver's representation for this device.
 * @buf:		Buffer from which the config block will	be copied.
 * @len:		Size in bytes of buf.
 * @block_id:		Identifies the config block which is being written.
 *
 * Return: 0 on success, -errno on failure
 */
static int hv_write_config_block(struct pci_dev *pdev, void *buf,
				unsigned int len, unsigned int block_id)
{
	struct hv_pcibus_device *hbus =
		container_of(pdev->bus->sysdata, struct hv_pcibus_device,
			     sysdata);
	struct {
		struct pci_packet pkt;
		char buf[sizeof(struct pci_write_block)];
		u32 reserved;
	} pkt;
	struct hv_pci_compl comp_pkt;
	struct pci_write_block *write_blk;
	u32 pkt_size;
	int ret;

	if (len == 0 || len > HV_CONFIG_BLOCK_SIZE_MAX)
		return -EINVAL;

	init_completion(&comp_pkt.host_event);

	memset(&pkt, 0, sizeof(pkt));
	pkt.pkt.completion_func = hv_pci_write_config_compl;
	pkt.pkt.compl_ctxt = &comp_pkt;
	write_blk = (struct pci_write_block *)&pkt.pkt.message;
	write_blk->message_type.type = PCI_WRITE_BLOCK;
	write_blk->wslot.slot = devfn_to_wslot(pdev->devfn);
	write_blk->block_id = block_id;
	write_blk->byte_count = len;
	memcpy(write_blk->bytes, buf, len);
	pkt_size = offsetof(struct pci_write_block, bytes) + len;
	/*
	 * This quirk is required on some hosts shipped around 2018, because
	 * these hosts don't check the pkt_size correctly (new hosts have been
	 * fixed since early 2019). The quirk is also safe on very old hosts
	 * and new hosts, because, on them, what really matters is the length
	 * specified in write_blk->byte_count.
	 */
	pkt_size += sizeof(pkt.reserved);

	ret = vmbus_sendpacket(hbus->hdev->channel, write_blk, pkt_size,
			       (unsigned long)&pkt.pkt, VM_PKT_DATA_INBAND,
			       VMBUS_DATA_PACKET_FLAG_COMPLETION_REQUESTED);
	if (ret)
		return ret;

	ret = wait_for_response(hbus->hdev, &comp_pkt.host_event);
	if (ret)
		return ret;

	if (comp_pkt.completion_status != 0) {
		dev_err(&hbus->hdev->device,
			"Write Config Block failed: 0x%x\n",
			comp_pkt.completion_status);
		return -EIO;
	}

	return 0;
}

/**
 * hv_register_block_invalidate() - Invoked when a config block invalidation
 * arrives from the back-end driver.
 * @pdev:		The PCI driver's representation for this device.
 * @context:		Identifies the device.
 * @block_invalidate:	Identifies all of the blocks being invalidated.
 *
 * Return: 0 on success, -errno on failure
 */
static int hv_register_block_invalidate(struct pci_dev *pdev, void *context,
					void (*block_invalidate)(void *context,
								 u64 block_mask))
{
	struct hv_pcibus_device *hbus =
		container_of(pdev->bus->sysdata, struct hv_pcibus_device,
			     sysdata);
	struct hv_pci_dev *hpdev;

	hpdev = get_pcichild_wslot(hbus, devfn_to_wslot(pdev->devfn));
	if (!hpdev)
		return -ENODEV;

	hpdev->block_invalidate = block_invalidate;
	hpdev->invalidate_context = context;

	put_pcichild(hpdev);
	return 0;

}

/* Interrupt management hooks */
static void hv_int_desc_free(struct hv_pci_dev *hpdev,
			     struct tran_int_desc *int_desc)
{
	struct pci_delete_interrupt *int_pkt;
	struct {
		struct pci_packet pkt;
		u8 buffer[sizeof(struct pci_delete_interrupt)];
	} ctxt;

	if (!int_desc->vector_count) {
		kfree(int_desc);
		return;
	}
	memset(&ctxt, 0, sizeof(ctxt));
	int_pkt = (struct pci_delete_interrupt *)&ctxt.pkt.message;
	int_pkt->message_type.type =
		PCI_DELETE_INTERRUPT_MESSAGE;
	int_pkt->wslot.slot = hpdev->desc.win_slot.slot;
	int_pkt->int_desc = *int_desc;
	vmbus_sendpacket(hpdev->hbus->hdev->channel, int_pkt, sizeof(*int_pkt),
			 (unsigned long)&ctxt.pkt, VM_PKT_DATA_INBAND, 0);
	kfree(int_desc);
}

/**
 * hv_msi_free() - Free the MSI.
 * @domain:	The interrupt domain pointer
 * @info:	Extra MSI-related context
 * @irq:	Identifies the IRQ.
 *
 * The Hyper-V parent partition and hypervisor are tracking the
 * messages that are in use, keeping the interrupt redirection
 * table up to date.  This callback sends a message that frees
 * the IRT entry and related tracking nonsense.
 */
static void hv_msi_free(struct irq_domain *domain, struct msi_domain_info *info,
			unsigned int irq)
{
	struct hv_pcibus_device *hbus;
	struct hv_pci_dev *hpdev;
	struct pci_dev *pdev;
	struct tran_int_desc *int_desc;
	struct irq_data *irq_data = irq_domain_get_irq_data(domain, irq);
	struct msi_desc *msi = irq_data_get_msi_desc(irq_data);

	pdev = msi_desc_to_pci_dev(msi);
	hbus = info->data;
	int_desc = irq_data_get_irq_chip_data(irq_data);
	if (!int_desc)
		return;

	irq_data->chip_data = NULL;
	hpdev = get_pcichild_wslot(hbus, devfn_to_wslot(pdev->devfn));
	if (!hpdev) {
		kfree(int_desc);
		return;
	}

	hv_int_desc_free(hpdev, int_desc);
	put_pcichild(hpdev);
}

static void hv_irq_mask(struct irq_data *data)
{
	pci_msi_mask_irq(data);
	if (data->parent_data->chip->irq_mask)
		irq_chip_mask_parent(data);
}

static void hv_irq_unmask(struct irq_data *data)
{
<<<<<<< HEAD
	struct msi_desc *msi_desc = irq_data_get_msi_desc(data);
	struct hv_retarget_device_interrupt *params;
	struct hv_pcibus_device *hbus;
	struct cpumask *dest;
	cpumask_var_t tmp;
	struct pci_bus *pbus;
	struct pci_dev *pdev;
	unsigned long flags;
	u32 var_size = 0;
	int cpu, nr_bank;
	u64 res;

	dest = irq_data_get_effective_affinity_mask(data);
	pdev = msi_desc_to_pci_dev(msi_desc);
	pbus = pdev->bus;
	hbus = container_of(pbus->sysdata, struct hv_pcibus_device, sysdata);

	spin_lock_irqsave(&hbus->retarget_msi_interrupt_lock, flags);

	params = &hbus->retarget_msi_interrupt_params;
	memset(params, 0, sizeof(*params));
	params->partition_id = HV_PARTITION_ID_SELF;
	params->int_entry.source = HV_INTERRUPT_SOURCE_MSI;
	hv_set_msi_entry_from_desc(&params->int_entry.msi_entry, msi_desc);
	params->device_id = (hbus->hdev->dev_instance.b[5] << 24) |
			   (hbus->hdev->dev_instance.b[4] << 16) |
			   (hbus->hdev->dev_instance.b[7] << 8) |
			   (hbus->hdev->dev_instance.b[6] & 0xf8) |
			   PCI_FUNC(pdev->devfn);
	params->int_target.vector = hv_msi_get_int_vector(data);

	/*
	 * Honoring apic->delivery_mode set to APIC_DELIVERY_MODE_FIXED by
	 * setting the HV_DEVICE_INTERRUPT_TARGET_MULTICAST flag results in a
	 * spurious interrupt storm. Not doing so does not seem to have a
	 * negative effect (yet?).
	 */

	if (hbus->protocol_version >= PCI_PROTOCOL_VERSION_1_2) {
		/*
		 * PCI_PROTOCOL_VERSION_1_2 supports the VP_SET version of the
		 * HVCALL_RETARGET_INTERRUPT hypercall, which also coincides
		 * with >64 VP support.
		 * ms_hyperv.hints & HV_X64_EX_PROCESSOR_MASKS_RECOMMENDED
		 * is not sufficient for this hypercall.
		 */
		params->int_target.flags |=
			HV_DEVICE_INTERRUPT_TARGET_PROCESSOR_SET;

		if (!alloc_cpumask_var(&tmp, GFP_ATOMIC)) {
			res = 1;
			goto exit_unlock;
		}

		cpumask_and(tmp, dest, cpu_online_mask);
		nr_bank = cpumask_to_vpset(&params->int_target.vp_set, tmp);
		free_cpumask_var(tmp);

		if (nr_bank <= 0) {
			res = 1;
			goto exit_unlock;
		}

		/*
		 * var-sized hypercall, var-size starts after vp_mask (thus
		 * vp_set.format does not count, but vp_set.valid_bank_mask
		 * does).
		 */
		var_size = 1 + nr_bank;
	} else {
		for_each_cpu_and(cpu, dest, cpu_online_mask) {
			params->int_target.vp_mask |=
				(1ULL << hv_cpu_number_to_vp_number(cpu));
		}
	}

	res = hv_do_hypercall(HVCALL_RETARGET_INTERRUPT | (var_size << 17),
			      params, NULL);

exit_unlock:
	spin_unlock_irqrestore(&hbus->retarget_msi_interrupt_lock, flags);

	/*
	 * During hibernation, when a CPU is offlined, the kernel tries
	 * to move the interrupt to the remaining CPUs that haven't
	 * been offlined yet. In this case, the below hv_do_hypercall()
	 * always fails since the vmbus channel has been closed:
	 * refer to cpu_disable_common() -> fixup_irqs() ->
	 * irq_migrate_all_off_this_cpu() -> migrate_one_irq().
	 *
	 * Suppress the error message for hibernation because the failure
	 * during hibernation does not matter (at this time all the devices
	 * have been frozen). Note: the correct affinity info is still updated
	 * into the irqdata data structure in migrate_one_irq() ->
	 * irq_do_set_affinity() -> hv_set_affinity(), so later when the VM
	 * resumes, hv_pci_restore_msi_state() is able to correctly restore
	 * the interrupt with the correct affinity.
	 */
	if (!hv_result_success(res) && hbus->state != hv_pcibus_removing)
		dev_err(&hbus->hdev->device,
			"%s() failed: %#llx", __func__, res);
=======
	hv_arch_irq_unmask(data);
>>>>>>> 64917eb3

	if (data->parent_data->chip->irq_unmask)
		irq_chip_unmask_parent(data);
	pci_msi_unmask_irq(data);
}

struct compose_comp_ctxt {
	struct hv_pci_compl comp_pkt;
	struct tran_int_desc int_desc;
};

static void hv_pci_compose_compl(void *context, struct pci_response *resp,
				 int resp_packet_size)
{
	struct compose_comp_ctxt *comp_pkt = context;
	struct pci_create_int_response *int_resp =
		(struct pci_create_int_response *)resp;

	comp_pkt->comp_pkt.completion_status = resp->status;
	comp_pkt->int_desc = int_resp->int_desc;
	complete(&comp_pkt->comp_pkt.host_event);
}

static u32 hv_compose_msi_req_v1(
	struct pci_create_interrupt *int_pkt, struct cpumask *affinity,
	u32 slot, u8 vector, u8 vector_count)
{
	int_pkt->message_type.type = PCI_CREATE_INTERRUPT_MESSAGE;
	int_pkt->wslot.slot = slot;
	int_pkt->int_desc.vector = vector;
<<<<<<< HEAD
	int_pkt->int_desc.vector_count = 1;
=======
	int_pkt->int_desc.vector_count = vector_count;
>>>>>>> 64917eb3
	int_pkt->int_desc.delivery_mode = DELIVERY_MODE;

	/*
	 * Create MSI w/ dummy vCPU set, overwritten by subsequent retarget in
	 * hv_irq_unmask().
	 */
	int_pkt->int_desc.cpu_mask = CPU_AFFINITY_ALL;

	return sizeof(*int_pkt);
}

/*
 * Create MSI w/ dummy vCPU set targeting just one vCPU, overwritten
 * by subsequent retarget in hv_irq_unmask().
 */
static int hv_compose_msi_req_get_cpu(struct cpumask *affinity)
{
	return cpumask_first_and(affinity, cpu_online_mask);
}

static u32 hv_compose_msi_req_v2(
	struct pci_create_interrupt2 *int_pkt, struct cpumask *affinity,
	u32 slot, u8 vector, u8 vector_count)
{
	int cpu;

	int_pkt->message_type.type = PCI_CREATE_INTERRUPT_MESSAGE2;
	int_pkt->wslot.slot = slot;
	int_pkt->int_desc.vector = vector;
<<<<<<< HEAD
	int_pkt->int_desc.vector_count = 1;
=======
	int_pkt->int_desc.vector_count = vector_count;
>>>>>>> 64917eb3
	int_pkt->int_desc.delivery_mode = DELIVERY_MODE;
	cpu = hv_compose_msi_req_get_cpu(affinity);
	int_pkt->int_desc.processor_array[0] =
		hv_cpu_number_to_vp_number(cpu);
	int_pkt->int_desc.processor_count = 1;

	return sizeof(*int_pkt);
}

static u32 hv_compose_msi_req_v3(
	struct pci_create_interrupt3 *int_pkt, struct cpumask *affinity,
	u32 slot, u32 vector, u8 vector_count)
{
	int cpu;

	int_pkt->message_type.type = PCI_CREATE_INTERRUPT_MESSAGE3;
	int_pkt->wslot.slot = slot;
	int_pkt->int_desc.vector = vector;
	int_pkt->int_desc.reserved = 0;
<<<<<<< HEAD
	int_pkt->int_desc.vector_count = 1;
=======
	int_pkt->int_desc.vector_count = vector_count;
>>>>>>> 64917eb3
	int_pkt->int_desc.delivery_mode = DELIVERY_MODE;
	cpu = hv_compose_msi_req_get_cpu(affinity);
	int_pkt->int_desc.processor_array[0] =
		hv_cpu_number_to_vp_number(cpu);
	int_pkt->int_desc.processor_count = 1;

	return sizeof(*int_pkt);
}

/**
 * hv_compose_msi_msg() - Supplies a valid MSI address/data
 * @data:	Everything about this MSI
 * @msg:	Buffer that is filled in by this function
 *
 * This function unpacks the IRQ looking for target CPU set, IDT
 * vector and mode and sends a message to the parent partition
 * asking for a mapping for that tuple in this partition.  The
 * response supplies a data value and address to which that data
 * should be written to trigger that interrupt.
 */
static void hv_compose_msi_msg(struct irq_data *data, struct msi_msg *msg)
{
	struct hv_pcibus_device *hbus;
	struct vmbus_channel *channel;
	struct hv_pci_dev *hpdev;
	struct pci_bus *pbus;
	struct pci_dev *pdev;
	struct cpumask *dest;
	struct compose_comp_ctxt comp;
	struct tran_int_desc *int_desc;
	struct msi_desc *msi_desc;
	bool multi_msi;
	u8 vector, vector_count;
	struct {
		struct pci_packet pci_pkt;
		union {
			struct pci_create_interrupt v1;
			struct pci_create_interrupt2 v2;
			struct pci_create_interrupt3 v3;
		} int_pkts;
	} __packed ctxt;

	u32 size;
	int ret;

	msi_desc = irq_data_get_msi_desc(data);
	multi_msi = !msi_desc->msi_attrib.is_msix &&
		    msi_desc->nvec_used > 1;
	/*
	 * Reuse the previous allocation for Multi-MSI. This is required for
	 * Multi-MSI and is optional for single-MSI and MSI-X. Note: for now,
	 * don't reuse the previous allocation for MSI-X because this causes
	 * unreliable interrupt delivery for some NVMe devices.
	 */
	if (data->chip_data && multi_msi) {
		int_desc = data->chip_data;
		msg->address_hi = int_desc->address >> 32;
		msg->address_lo = int_desc->address & 0xffffffff;
		msg->data = int_desc->data;
		return;
	}

	pdev = msi_desc_to_pci_dev(msi_desc);
	dest = irq_data_get_effective_affinity_mask(data);
	pbus = pdev->bus;
	hbus = container_of(pbus->sysdata, struct hv_pcibus_device, sysdata);
	channel = hbus->hdev->channel;
	hpdev = get_pcichild_wslot(hbus, devfn_to_wslot(pdev->devfn));
	if (!hpdev)
		goto return_null_message;

	/* Free any previous message that might have already been composed. */
	if (data->chip_data && !multi_msi) {
		int_desc = data->chip_data;
		data->chip_data = NULL;
		hv_int_desc_free(hpdev, int_desc);
	}

	int_desc = kzalloc(sizeof(*int_desc), GFP_ATOMIC);
	if (!int_desc)
		goto drop_reference;

	if (multi_msi) {
		/*
		 * If this is not the first MSI of Multi MSI, we already have
		 * a mapping.  Can exit early.
		 */
		if (msi_desc->irq != data->irq) {
			data->chip_data = int_desc;
			int_desc->address = msi_desc->msg.address_lo |
					    (u64)msi_desc->msg.address_hi << 32;
			int_desc->data = msi_desc->msg.data +
					 (data->irq - msi_desc->irq);
			msg->address_hi = msi_desc->msg.address_hi;
			msg->address_lo = msi_desc->msg.address_lo;
			msg->data = int_desc->data;
			put_pcichild(hpdev);
			return;
		}
		/*
		 * The vector we select here is a dummy value.  The correct
		 * value gets sent to the hypervisor in unmask().  This needs
		 * to be aligned with the count, and also not zero.  Multi-msi
		 * is powers of 2 up to 32, so 32 will always work here.
		 */
		vector = 32;
		vector_count = msi_desc->nvec_used;
	} else {
		vector = hv_msi_get_int_vector(data);
		vector_count = 1;
	}

	memset(&ctxt, 0, sizeof(ctxt));
	init_completion(&comp.comp_pkt.host_event);
	ctxt.pci_pkt.completion_func = hv_pci_compose_compl;
	ctxt.pci_pkt.compl_ctxt = &comp;

	switch (hbus->protocol_version) {
	case PCI_PROTOCOL_VERSION_1_1:
		size = hv_compose_msi_req_v1(&ctxt.int_pkts.v1,
					dest,
					hpdev->desc.win_slot.slot,
<<<<<<< HEAD
					hv_msi_get_int_vector(data));
=======
					vector,
					vector_count);
>>>>>>> 64917eb3
		break;

	case PCI_PROTOCOL_VERSION_1_2:
	case PCI_PROTOCOL_VERSION_1_3:
		size = hv_compose_msi_req_v2(&ctxt.int_pkts.v2,
					dest,
					hpdev->desc.win_slot.slot,
<<<<<<< HEAD
					hv_msi_get_int_vector(data));
=======
					vector,
					vector_count);
>>>>>>> 64917eb3
		break;

	case PCI_PROTOCOL_VERSION_1_4:
		size = hv_compose_msi_req_v3(&ctxt.int_pkts.v3,
					dest,
					hpdev->desc.win_slot.slot,
<<<<<<< HEAD
					hv_msi_get_int_vector(data));
=======
					vector,
					vector_count);
>>>>>>> 64917eb3
		break;

	default:
		/* As we only negotiate protocol versions known to this driver,
		 * this path should never hit. However, this is it not a hot
		 * path so we print a message to aid future updates.
		 */
		dev_err(&hbus->hdev->device,
			"Unexpected vPCI protocol, update driver.");
		goto free_int_desc;
	}

	ret = vmbus_sendpacket(hpdev->hbus->hdev->channel, &ctxt.int_pkts,
			       size, (unsigned long)&ctxt.pci_pkt,
			       VM_PKT_DATA_INBAND,
			       VMBUS_DATA_PACKET_FLAG_COMPLETION_REQUESTED);
	if (ret) {
		dev_err(&hbus->hdev->device,
			"Sending request for interrupt failed: 0x%x",
			comp.comp_pkt.completion_status);
		goto free_int_desc;
	}

	/*
	 * Prevents hv_pci_onchannelcallback() from running concurrently
	 * in the tasklet.
	 */
	tasklet_disable_in_atomic(&channel->callback_event);

	/*
	 * Since this function is called with IRQ locks held, can't
	 * do normal wait for completion; instead poll.
	 */
	while (!try_wait_for_completion(&comp.comp_pkt.host_event)) {
		unsigned long flags;

		/* 0xFFFF means an invalid PCI VENDOR ID. */
		if (hv_pcifront_get_vendor_id(hpdev) == 0xFFFF) {
			dev_err_once(&hbus->hdev->device,
				     "the device has gone\n");
			goto enable_tasklet;
		}

		/*
		 * Make sure that the ring buffer data structure doesn't get
		 * freed while we dereference the ring buffer pointer.  Test
		 * for the channel's onchannel_callback being NULL within a
		 * sched_lock critical section.  See also the inline comments
		 * in vmbus_reset_channel_cb().
		 */
		spin_lock_irqsave(&channel->sched_lock, flags);
		if (unlikely(channel->onchannel_callback == NULL)) {
			spin_unlock_irqrestore(&channel->sched_lock, flags);
			goto enable_tasklet;
		}
		hv_pci_onchannelcallback(hbus);
		spin_unlock_irqrestore(&channel->sched_lock, flags);

		if (hpdev->state == hv_pcichild_ejecting) {
			dev_err_once(&hbus->hdev->device,
				     "the device is being ejected\n");
			goto enable_tasklet;
		}

		udelay(100);
	}

	tasklet_enable(&channel->callback_event);

	if (comp.comp_pkt.completion_status < 0) {
		dev_err(&hbus->hdev->device,
			"Request for interrupt failed: 0x%x",
			comp.comp_pkt.completion_status);
		goto free_int_desc;
	}

	/*
	 * Record the assignment so that this can be unwound later. Using
	 * irq_set_chip_data() here would be appropriate, but the lock it takes
	 * is already held.
	 */
	*int_desc = comp.int_desc;
	data->chip_data = int_desc;

	/* Pass up the result. */
	msg->address_hi = comp.int_desc.address >> 32;
	msg->address_lo = comp.int_desc.address & 0xffffffff;
	msg->data = comp.int_desc.data;

	put_pcichild(hpdev);
	return;

enable_tasklet:
	tasklet_enable(&channel->callback_event);
free_int_desc:
	kfree(int_desc);
drop_reference:
	put_pcichild(hpdev);
return_null_message:
	msg->address_hi = 0;
	msg->address_lo = 0;
	msg->data = 0;
}

/* HW Interrupt Chip Descriptor */
static struct irq_chip hv_msi_irq_chip = {
	.name			= "Hyper-V PCIe MSI",
	.irq_compose_msi_msg	= hv_compose_msi_msg,
	.irq_set_affinity	= irq_chip_set_affinity_parent,
#ifdef CONFIG_X86
	.irq_ack		= irq_chip_ack_parent,
#elif defined(CONFIG_ARM64)
	.irq_eoi		= irq_chip_eoi_parent,
#endif
	.irq_mask		= hv_irq_mask,
	.irq_unmask		= hv_irq_unmask,
};

static struct msi_domain_ops hv_msi_ops = {
	.msi_prepare	= hv_msi_prepare,
	.msi_free	= hv_msi_free,
};

/**
 * hv_pcie_init_irq_domain() - Initialize IRQ domain
 * @hbus:	The root PCI bus
 *
 * This function creates an IRQ domain which will be used for
 * interrupts from devices that have been passed through.  These
 * devices only support MSI and MSI-X, not line-based interrupts
 * or simulations of line-based interrupts through PCIe's
 * fabric-layer messages.  Because interrupts are remapped, we
 * can support multi-message MSI here.
 *
 * Return: '0' on success and error value on failure
 */
static int hv_pcie_init_irq_domain(struct hv_pcibus_device *hbus)
{
	hbus->msi_info.chip = &hv_msi_irq_chip;
	hbus->msi_info.ops = &hv_msi_ops;
	hbus->msi_info.flags = (MSI_FLAG_USE_DEF_DOM_OPS |
		MSI_FLAG_USE_DEF_CHIP_OPS | MSI_FLAG_MULTI_PCI_MSI |
		MSI_FLAG_PCI_MSIX);
	hbus->msi_info.handler = FLOW_HANDLER;
	hbus->msi_info.handler_name = FLOW_NAME;
	hbus->msi_info.data = hbus;
	hbus->irq_domain = pci_msi_create_irq_domain(hbus->fwnode,
						     &hbus->msi_info,
						     hv_pci_get_root_domain());
	if (!hbus->irq_domain) {
		dev_err(&hbus->hdev->device,
			"Failed to build an MSI IRQ domain\n");
		return -ENODEV;
	}

	dev_set_msi_domain(&hbus->bridge->dev, hbus->irq_domain);

	return 0;
}

/**
 * get_bar_size() - Get the address space consumed by a BAR
 * @bar_val:	Value that a BAR returned after -1 was written
 *              to it.
 *
 * This function returns the size of the BAR, rounded up to 1
 * page.  It has to be rounded up because the hypervisor's page
 * table entry that maps the BAR into the VM can't specify an
 * offset within a page.  The invariant is that the hypervisor
 * must place any BARs of smaller than page length at the
 * beginning of a page.
 *
 * Return:	Size in bytes of the consumed MMIO space.
 */
static u64 get_bar_size(u64 bar_val)
{
	return round_up((1 + ~(bar_val & PCI_BASE_ADDRESS_MEM_MASK)),
			PAGE_SIZE);
}

/**
 * survey_child_resources() - Total all MMIO requirements
 * @hbus:	Root PCI bus, as understood by this driver
 */
static void survey_child_resources(struct hv_pcibus_device *hbus)
{
	struct hv_pci_dev *hpdev;
	resource_size_t bar_size = 0;
	unsigned long flags;
	struct completion *event;
	u64 bar_val;
	int i;

	/* If nobody is waiting on the answer, don't compute it. */
	event = xchg(&hbus->survey_event, NULL);
	if (!event)
		return;

	/* If the answer has already been computed, go with it. */
	if (hbus->low_mmio_space || hbus->high_mmio_space) {
		complete(event);
		return;
	}

	spin_lock_irqsave(&hbus->device_list_lock, flags);

	/*
	 * Due to an interesting quirk of the PCI spec, all memory regions
	 * for a child device are a power of 2 in size and aligned in memory,
	 * so it's sufficient to just add them up without tracking alignment.
	 */
	list_for_each_entry(hpdev, &hbus->children, list_entry) {
		for (i = 0; i < PCI_STD_NUM_BARS; i++) {
			if (hpdev->probed_bar[i] & PCI_BASE_ADDRESS_SPACE_IO)
				dev_err(&hbus->hdev->device,
					"There's an I/O BAR in this list!\n");

			if (hpdev->probed_bar[i] != 0) {
				/*
				 * A probed BAR has all the upper bits set that
				 * can be changed.
				 */

				bar_val = hpdev->probed_bar[i];
				if (bar_val & PCI_BASE_ADDRESS_MEM_TYPE_64)
					bar_val |=
					((u64)hpdev->probed_bar[++i] << 32);
				else
					bar_val |= 0xffffffff00000000ULL;

				bar_size = get_bar_size(bar_val);

				if (bar_val & PCI_BASE_ADDRESS_MEM_TYPE_64)
					hbus->high_mmio_space += bar_size;
				else
					hbus->low_mmio_space += bar_size;
			}
		}
	}

	spin_unlock_irqrestore(&hbus->device_list_lock, flags);
	complete(event);
}

/**
 * prepopulate_bars() - Fill in BARs with defaults
 * @hbus:	Root PCI bus, as understood by this driver
 *
 * The core PCI driver code seems much, much happier if the BARs
 * for a device have values upon first scan. So fill them in.
 * The algorithm below works down from large sizes to small,
 * attempting to pack the assignments optimally. The assumption,
 * enforced in other parts of the code, is that the beginning of
 * the memory-mapped I/O space will be aligned on the largest
 * BAR size.
 */
static void prepopulate_bars(struct hv_pcibus_device *hbus)
{
	resource_size_t high_size = 0;
	resource_size_t low_size = 0;
	resource_size_t high_base = 0;
	resource_size_t low_base = 0;
	resource_size_t bar_size;
	struct hv_pci_dev *hpdev;
	unsigned long flags;
	u64 bar_val;
	u32 command;
	bool high;
	int i;

	if (hbus->low_mmio_space) {
		low_size = 1ULL << (63 - __builtin_clzll(hbus->low_mmio_space));
		low_base = hbus->low_mmio_res->start;
	}

	if (hbus->high_mmio_space) {
		high_size = 1ULL <<
			(63 - __builtin_clzll(hbus->high_mmio_space));
		high_base = hbus->high_mmio_res->start;
	}

	spin_lock_irqsave(&hbus->device_list_lock, flags);

	/*
	 * Clear the memory enable bit, in case it's already set. This occurs
	 * in the suspend path of hibernation, where the device is suspended,
	 * resumed and suspended again: see hibernation_snapshot() and
	 * hibernation_platform_enter().
	 *
	 * If the memory enable bit is already set, Hyper-V silently ignores
	 * the below BAR updates, and the related PCI device driver can not
	 * work, because reading from the device register(s) always returns
	 * 0xFFFFFFFF.
	 */
	list_for_each_entry(hpdev, &hbus->children, list_entry) {
		_hv_pcifront_read_config(hpdev, PCI_COMMAND, 2, &command);
		command &= ~PCI_COMMAND_MEMORY;
		_hv_pcifront_write_config(hpdev, PCI_COMMAND, 2, command);
	}

	/* Pick addresses for the BARs. */
	do {
		list_for_each_entry(hpdev, &hbus->children, list_entry) {
			for (i = 0; i < PCI_STD_NUM_BARS; i++) {
				bar_val = hpdev->probed_bar[i];
				if (bar_val == 0)
					continue;
				high = bar_val & PCI_BASE_ADDRESS_MEM_TYPE_64;
				if (high) {
					bar_val |=
						((u64)hpdev->probed_bar[i + 1]
						 << 32);
				} else {
					bar_val |= 0xffffffffULL << 32;
				}
				bar_size = get_bar_size(bar_val);
				if (high) {
					if (high_size != bar_size) {
						i++;
						continue;
					}
					_hv_pcifront_write_config(hpdev,
						PCI_BASE_ADDRESS_0 + (4 * i),
						4,
						(u32)(high_base & 0xffffff00));
					i++;
					_hv_pcifront_write_config(hpdev,
						PCI_BASE_ADDRESS_0 + (4 * i),
						4, (u32)(high_base >> 32));
					high_base += bar_size;
				} else {
					if (low_size != bar_size)
						continue;
					_hv_pcifront_write_config(hpdev,
						PCI_BASE_ADDRESS_0 + (4 * i),
						4,
						(u32)(low_base & 0xffffff00));
					low_base += bar_size;
				}
			}
			if (high_size <= 1 && low_size <= 1) {
				/* Set the memory enable bit. */
				_hv_pcifront_read_config(hpdev, PCI_COMMAND, 2,
							 &command);
				command |= PCI_COMMAND_MEMORY;
				_hv_pcifront_write_config(hpdev, PCI_COMMAND, 2,
							  command);
				break;
			}
		}

		high_size >>= 1;
		low_size >>= 1;
	}  while (high_size || low_size);

	spin_unlock_irqrestore(&hbus->device_list_lock, flags);
}

/*
 * Assign entries in sysfs pci slot directory.
 *
 * Note that this function does not need to lock the children list
 * because it is called from pci_devices_present_work which
 * is serialized with hv_eject_device_work because they are on the
 * same ordered workqueue. Therefore hbus->children list will not change
 * even when pci_create_slot sleeps.
 */
static void hv_pci_assign_slots(struct hv_pcibus_device *hbus)
{
	struct hv_pci_dev *hpdev;
	char name[SLOT_NAME_SIZE];
	int slot_nr;

	list_for_each_entry(hpdev, &hbus->children, list_entry) {
		if (hpdev->pci_slot)
			continue;

		slot_nr = PCI_SLOT(wslot_to_devfn(hpdev->desc.win_slot.slot));
		snprintf(name, SLOT_NAME_SIZE, "%u", hpdev->desc.ser);
		hpdev->pci_slot = pci_create_slot(hbus->bridge->bus, slot_nr,
					  name, NULL);
		if (IS_ERR(hpdev->pci_slot)) {
			pr_warn("pci_create slot %s failed\n", name);
			hpdev->pci_slot = NULL;
		}
	}
}

/*
 * Remove entries in sysfs pci slot directory.
 */
static void hv_pci_remove_slots(struct hv_pcibus_device *hbus)
{
	struct hv_pci_dev *hpdev;

	list_for_each_entry(hpdev, &hbus->children, list_entry) {
		if (!hpdev->pci_slot)
			continue;
		pci_destroy_slot(hpdev->pci_slot);
		hpdev->pci_slot = NULL;
	}
}

/*
 * Set NUMA node for the devices on the bus
 */
static void hv_pci_assign_numa_node(struct hv_pcibus_device *hbus)
{
	struct pci_dev *dev;
	struct pci_bus *bus = hbus->bridge->bus;
	struct hv_pci_dev *hv_dev;

	list_for_each_entry(dev, &bus->devices, bus_list) {
		hv_dev = get_pcichild_wslot(hbus, devfn_to_wslot(dev->devfn));
		if (!hv_dev)
			continue;

		if (hv_dev->desc.flags & HV_PCI_DEVICE_FLAG_NUMA_AFFINITY &&
		    hv_dev->desc.virtual_numa_node < num_possible_nodes())
			/*
			 * The kernel may boot with some NUMA nodes offline
			 * (e.g. in a KDUMP kernel) or with NUMA disabled via
			 * "numa=off". In those cases, adjust the host provided
			 * NUMA node to a valid NUMA node used by the kernel.
			 */
			set_dev_node(&dev->dev,
				     numa_map_to_online_node(
					     hv_dev->desc.virtual_numa_node));

		put_pcichild(hv_dev);
	}
}

/**
 * create_root_hv_pci_bus() - Expose a new root PCI bus
 * @hbus:	Root PCI bus, as understood by this driver
 *
 * Return: 0 on success, -errno on failure
 */
static int create_root_hv_pci_bus(struct hv_pcibus_device *hbus)
{
	int error;
	struct pci_host_bridge *bridge = hbus->bridge;

	bridge->dev.parent = &hbus->hdev->device;
	bridge->sysdata = &hbus->sysdata;
	bridge->ops = &hv_pcifront_ops;

	error = pci_scan_root_bus_bridge(bridge);
	if (error)
		return error;

	pci_lock_rescan_remove();
	hv_pci_assign_numa_node(hbus);
	pci_bus_assign_resources(bridge->bus);
	hv_pci_assign_slots(hbus);
	pci_bus_add_devices(bridge->bus);
	pci_unlock_rescan_remove();
	hbus->state = hv_pcibus_installed;
	return 0;
}

struct q_res_req_compl {
	struct completion host_event;
	struct hv_pci_dev *hpdev;
};

/**
 * q_resource_requirements() - Query Resource Requirements
 * @context:		The completion context.
 * @resp:		The response that came from the host.
 * @resp_packet_size:	The size in bytes of resp.
 *
 * This function is invoked on completion of a Query Resource
 * Requirements packet.
 */
static void q_resource_requirements(void *context, struct pci_response *resp,
				    int resp_packet_size)
{
	struct q_res_req_compl *completion = context;
	struct pci_q_res_req_response *q_res_req =
		(struct pci_q_res_req_response *)resp;
	int i;

	if (resp->status < 0) {
		dev_err(&completion->hpdev->hbus->hdev->device,
			"query resource requirements failed: %x\n",
			resp->status);
	} else {
		for (i = 0; i < PCI_STD_NUM_BARS; i++) {
			completion->hpdev->probed_bar[i] =
				q_res_req->probed_bar[i];
		}
	}

	complete(&completion->host_event);
}

/**
 * new_pcichild_device() - Create a new child device
 * @hbus:	The internal struct tracking this root PCI bus.
 * @desc:	The information supplied so far from the host
 *              about the device.
 *
 * This function creates the tracking structure for a new child
 * device and kicks off the process of figuring out what it is.
 *
 * Return: Pointer to the new tracking struct
 */
static struct hv_pci_dev *new_pcichild_device(struct hv_pcibus_device *hbus,
		struct hv_pcidev_description *desc)
{
	struct hv_pci_dev *hpdev;
	struct pci_child_message *res_req;
	struct q_res_req_compl comp_pkt;
	struct {
		struct pci_packet init_packet;
		u8 buffer[sizeof(struct pci_child_message)];
	} pkt;
	unsigned long flags;
	int ret;

	hpdev = kzalloc(sizeof(*hpdev), GFP_KERNEL);
	if (!hpdev)
		return NULL;

	hpdev->hbus = hbus;

	memset(&pkt, 0, sizeof(pkt));
	init_completion(&comp_pkt.host_event);
	comp_pkt.hpdev = hpdev;
	pkt.init_packet.compl_ctxt = &comp_pkt;
	pkt.init_packet.completion_func = q_resource_requirements;
	res_req = (struct pci_child_message *)&pkt.init_packet.message;
	res_req->message_type.type = PCI_QUERY_RESOURCE_REQUIREMENTS;
	res_req->wslot.slot = desc->win_slot.slot;

	ret = vmbus_sendpacket(hbus->hdev->channel, res_req,
			       sizeof(struct pci_child_message),
			       (unsigned long)&pkt.init_packet,
			       VM_PKT_DATA_INBAND,
			       VMBUS_DATA_PACKET_FLAG_COMPLETION_REQUESTED);
	if (ret)
		goto error;

	if (wait_for_response(hbus->hdev, &comp_pkt.host_event))
		goto error;

	hpdev->desc = *desc;
	refcount_set(&hpdev->refs, 1);
	get_pcichild(hpdev);
	spin_lock_irqsave(&hbus->device_list_lock, flags);

	list_add_tail(&hpdev->list_entry, &hbus->children);
	spin_unlock_irqrestore(&hbus->device_list_lock, flags);
	return hpdev;

error:
	kfree(hpdev);
	return NULL;
}

/**
 * get_pcichild_wslot() - Find device from slot
 * @hbus:	Root PCI bus, as understood by this driver
 * @wslot:	Location on the bus
 *
 * This function looks up a PCI device and returns the internal
 * representation of it.  It acquires a reference on it, so that
 * the device won't be deleted while somebody is using it.  The
 * caller is responsible for calling put_pcichild() to release
 * this reference.
 *
 * Return:	Internal representation of a PCI device
 */
static struct hv_pci_dev *get_pcichild_wslot(struct hv_pcibus_device *hbus,
					     u32 wslot)
{
	unsigned long flags;
	struct hv_pci_dev *iter, *hpdev = NULL;

	spin_lock_irqsave(&hbus->device_list_lock, flags);
	list_for_each_entry(iter, &hbus->children, list_entry) {
		if (iter->desc.win_slot.slot == wslot) {
			hpdev = iter;
			get_pcichild(hpdev);
			break;
		}
	}
	spin_unlock_irqrestore(&hbus->device_list_lock, flags);

	return hpdev;
}

/**
 * pci_devices_present_work() - Handle new list of child devices
 * @work:	Work struct embedded in struct hv_dr_work
 *
 * "Bus Relations" is the Windows term for "children of this
 * bus."  The terminology is preserved here for people trying to
 * debug the interaction between Hyper-V and Linux.  This
 * function is called when the parent partition reports a list
 * of functions that should be observed under this PCI Express
 * port (bus).
 *
 * This function updates the list, and must tolerate being
 * called multiple times with the same information.  The typical
 * number of child devices is one, with very atypical cases
 * involving three or four, so the algorithms used here can be
 * simple and inefficient.
 *
 * It must also treat the omission of a previously observed device as
 * notification that the device no longer exists.
 *
 * Note that this function is serialized with hv_eject_device_work(),
 * because both are pushed to the ordered workqueue hbus->wq.
 */
static void pci_devices_present_work(struct work_struct *work)
{
	u32 child_no;
	bool found;
	struct hv_pcidev_description *new_desc;
	struct hv_pci_dev *hpdev;
	struct hv_pcibus_device *hbus;
	struct list_head removed;
	struct hv_dr_work *dr_wrk;
	struct hv_dr_state *dr = NULL;
	unsigned long flags;

	dr_wrk = container_of(work, struct hv_dr_work, wrk);
	hbus = dr_wrk->bus;
	kfree(dr_wrk);

	INIT_LIST_HEAD(&removed);

	/* Pull this off the queue and process it if it was the last one. */
	spin_lock_irqsave(&hbus->device_list_lock, flags);
	while (!list_empty(&hbus->dr_list)) {
		dr = list_first_entry(&hbus->dr_list, struct hv_dr_state,
				      list_entry);
		list_del(&dr->list_entry);

		/* Throw this away if the list still has stuff in it. */
		if (!list_empty(&hbus->dr_list)) {
			kfree(dr);
			continue;
		}
	}
	spin_unlock_irqrestore(&hbus->device_list_lock, flags);

	if (!dr)
		return;

	/* First, mark all existing children as reported missing. */
	spin_lock_irqsave(&hbus->device_list_lock, flags);
	list_for_each_entry(hpdev, &hbus->children, list_entry) {
		hpdev->reported_missing = true;
	}
	spin_unlock_irqrestore(&hbus->device_list_lock, flags);

	/* Next, add back any reported devices. */
	for (child_no = 0; child_no < dr->device_count; child_no++) {
		found = false;
		new_desc = &dr->func[child_no];

		spin_lock_irqsave(&hbus->device_list_lock, flags);
		list_for_each_entry(hpdev, &hbus->children, list_entry) {
			if ((hpdev->desc.win_slot.slot == new_desc->win_slot.slot) &&
			    (hpdev->desc.v_id == new_desc->v_id) &&
			    (hpdev->desc.d_id == new_desc->d_id) &&
			    (hpdev->desc.ser == new_desc->ser)) {
				hpdev->reported_missing = false;
				found = true;
			}
		}
		spin_unlock_irqrestore(&hbus->device_list_lock, flags);

		if (!found) {
			hpdev = new_pcichild_device(hbus, new_desc);
			if (!hpdev)
				dev_err(&hbus->hdev->device,
					"couldn't record a child device.\n");
		}
	}

	/* Move missing children to a list on the stack. */
	spin_lock_irqsave(&hbus->device_list_lock, flags);
	do {
		found = false;
		list_for_each_entry(hpdev, &hbus->children, list_entry) {
			if (hpdev->reported_missing) {
				found = true;
				put_pcichild(hpdev);
				list_move_tail(&hpdev->list_entry, &removed);
				break;
			}
		}
	} while (found);
	spin_unlock_irqrestore(&hbus->device_list_lock, flags);

	/* Delete everything that should no longer exist. */
	while (!list_empty(&removed)) {
		hpdev = list_first_entry(&removed, struct hv_pci_dev,
					 list_entry);
		list_del(&hpdev->list_entry);

		if (hpdev->pci_slot)
			pci_destroy_slot(hpdev->pci_slot);

		put_pcichild(hpdev);
	}

	switch (hbus->state) {
	case hv_pcibus_installed:
		/*
		 * Tell the core to rescan bus
		 * because there may have been changes.
		 */
		pci_lock_rescan_remove();
		pci_scan_child_bus(hbus->bridge->bus);
		hv_pci_assign_numa_node(hbus);
		hv_pci_assign_slots(hbus);
		pci_unlock_rescan_remove();
		break;

	case hv_pcibus_init:
	case hv_pcibus_probed:
		survey_child_resources(hbus);
		break;

	default:
		break;
	}

	kfree(dr);
}

/**
 * hv_pci_start_relations_work() - Queue work to start device discovery
 * @hbus:	Root PCI bus, as understood by this driver
 * @dr:		The list of children returned from host
 *
 * Return:  0 on success, -errno on failure
 */
static int hv_pci_start_relations_work(struct hv_pcibus_device *hbus,
				       struct hv_dr_state *dr)
{
	struct hv_dr_work *dr_wrk;
	unsigned long flags;
	bool pending_dr;

	if (hbus->state == hv_pcibus_removing) {
		dev_info(&hbus->hdev->device,
			 "PCI VMBus BUS_RELATIONS: ignored\n");
		return -ENOENT;
	}

	dr_wrk = kzalloc(sizeof(*dr_wrk), GFP_NOWAIT);
	if (!dr_wrk)
		return -ENOMEM;

	INIT_WORK(&dr_wrk->wrk, pci_devices_present_work);
	dr_wrk->bus = hbus;

	spin_lock_irqsave(&hbus->device_list_lock, flags);
	/*
	 * If pending_dr is true, we have already queued a work,
	 * which will see the new dr. Otherwise, we need to
	 * queue a new work.
	 */
	pending_dr = !list_empty(&hbus->dr_list);
	list_add_tail(&dr->list_entry, &hbus->dr_list);
	spin_unlock_irqrestore(&hbus->device_list_lock, flags);

	if (pending_dr)
		kfree(dr_wrk);
	else
		queue_work(hbus->wq, &dr_wrk->wrk);

	return 0;
}

/**
 * hv_pci_devices_present() - Handle list of new children
 * @hbus:      Root PCI bus, as understood by this driver
 * @relations: Packet from host listing children
 *
 * Process a new list of devices on the bus. The list of devices is
 * discovered by VSP and sent to us via VSP message PCI_BUS_RELATIONS,
 * whenever a new list of devices for this bus appears.
 */
static void hv_pci_devices_present(struct hv_pcibus_device *hbus,
				   struct pci_bus_relations *relations)
{
	struct hv_dr_state *dr;
	int i;

	dr = kzalloc(struct_size(dr, func, relations->device_count),
		     GFP_NOWAIT);
	if (!dr)
		return;

	dr->device_count = relations->device_count;
	for (i = 0; i < dr->device_count; i++) {
		dr->func[i].v_id = relations->func[i].v_id;
		dr->func[i].d_id = relations->func[i].d_id;
		dr->func[i].rev = relations->func[i].rev;
		dr->func[i].prog_intf = relations->func[i].prog_intf;
		dr->func[i].subclass = relations->func[i].subclass;
		dr->func[i].base_class = relations->func[i].base_class;
		dr->func[i].subsystem_id = relations->func[i].subsystem_id;
		dr->func[i].win_slot = relations->func[i].win_slot;
		dr->func[i].ser = relations->func[i].ser;
	}

	if (hv_pci_start_relations_work(hbus, dr))
		kfree(dr);
}

/**
 * hv_pci_devices_present2() - Handle list of new children
 * @hbus:	Root PCI bus, as understood by this driver
 * @relations:	Packet from host listing children
 *
 * This function is the v2 version of hv_pci_devices_present()
 */
static void hv_pci_devices_present2(struct hv_pcibus_device *hbus,
				    struct pci_bus_relations2 *relations)
{
	struct hv_dr_state *dr;
	int i;

	dr = kzalloc(struct_size(dr, func, relations->device_count),
		     GFP_NOWAIT);
	if (!dr)
		return;

	dr->device_count = relations->device_count;
	for (i = 0; i < dr->device_count; i++) {
		dr->func[i].v_id = relations->func[i].v_id;
		dr->func[i].d_id = relations->func[i].d_id;
		dr->func[i].rev = relations->func[i].rev;
		dr->func[i].prog_intf = relations->func[i].prog_intf;
		dr->func[i].subclass = relations->func[i].subclass;
		dr->func[i].base_class = relations->func[i].base_class;
		dr->func[i].subsystem_id = relations->func[i].subsystem_id;
		dr->func[i].win_slot = relations->func[i].win_slot;
		dr->func[i].ser = relations->func[i].ser;
		dr->func[i].flags = relations->func[i].flags;
		dr->func[i].virtual_numa_node =
			relations->func[i].virtual_numa_node;
	}

	if (hv_pci_start_relations_work(hbus, dr))
		kfree(dr);
}

/**
 * hv_eject_device_work() - Asynchronously handles ejection
 * @work:	Work struct embedded in internal device struct
 *
 * This function handles ejecting a device.  Windows will
 * attempt to gracefully eject a device, waiting 60 seconds to
 * hear back from the guest OS that this completed successfully.
 * If this timer expires, the device will be forcibly removed.
 */
static void hv_eject_device_work(struct work_struct *work)
{
	struct pci_eject_response *ejct_pkt;
	struct hv_pcibus_device *hbus;
	struct hv_pci_dev *hpdev;
	struct pci_dev *pdev;
	unsigned long flags;
	int wslot;
	struct {
		struct pci_packet pkt;
		u8 buffer[sizeof(struct pci_eject_response)];
	} ctxt;

	hpdev = container_of(work, struct hv_pci_dev, wrk);
	hbus = hpdev->hbus;

	WARN_ON(hpdev->state != hv_pcichild_ejecting);

	/*
	 * Ejection can come before or after the PCI bus has been set up, so
	 * attempt to find it and tear down the bus state, if it exists.  This
	 * must be done without constructs like pci_domain_nr(hbus->bridge->bus)
	 * because hbus->bridge->bus may not exist yet.
	 */
	wslot = wslot_to_devfn(hpdev->desc.win_slot.slot);
	pdev = pci_get_domain_bus_and_slot(hbus->bridge->domain_nr, 0, wslot);
	if (pdev) {
		pci_lock_rescan_remove();
		pci_stop_and_remove_bus_device(pdev);
		pci_dev_put(pdev);
		pci_unlock_rescan_remove();
	}

	spin_lock_irqsave(&hbus->device_list_lock, flags);
	list_del(&hpdev->list_entry);
	spin_unlock_irqrestore(&hbus->device_list_lock, flags);

	if (hpdev->pci_slot)
		pci_destroy_slot(hpdev->pci_slot);

	memset(&ctxt, 0, sizeof(ctxt));
	ejct_pkt = (struct pci_eject_response *)&ctxt.pkt.message;
	ejct_pkt->message_type.type = PCI_EJECTION_COMPLETE;
	ejct_pkt->wslot.slot = hpdev->desc.win_slot.slot;
	vmbus_sendpacket(hbus->hdev->channel, ejct_pkt,
			 sizeof(*ejct_pkt), (unsigned long)&ctxt.pkt,
			 VM_PKT_DATA_INBAND, 0);

	/* For the get_pcichild() in hv_pci_eject_device() */
	put_pcichild(hpdev);
	/* For the two refs got in new_pcichild_device() */
	put_pcichild(hpdev);
	put_pcichild(hpdev);
	/* hpdev has been freed. Do not use it any more. */
}

/**
 * hv_pci_eject_device() - Handles device ejection
 * @hpdev:	Internal device tracking struct
 *
 * This function is invoked when an ejection packet arrives.  It
 * just schedules work so that we don't re-enter the packet
 * delivery code handling the ejection.
 */
static void hv_pci_eject_device(struct hv_pci_dev *hpdev)
{
	struct hv_pcibus_device *hbus = hpdev->hbus;
	struct hv_device *hdev = hbus->hdev;

	if (hbus->state == hv_pcibus_removing) {
		dev_info(&hdev->device, "PCI VMBus EJECT: ignored\n");
		return;
	}

	hpdev->state = hv_pcichild_ejecting;
	get_pcichild(hpdev);
	INIT_WORK(&hpdev->wrk, hv_eject_device_work);
	queue_work(hbus->wq, &hpdev->wrk);
}

/**
 * hv_pci_onchannelcallback() - Handles incoming packets
 * @context:	Internal bus tracking struct
 *
 * This function is invoked whenever the host sends a packet to
 * this channel (which is private to this root PCI bus).
 */
static void hv_pci_onchannelcallback(void *context)
{
	const int packet_size = 0x100;
	int ret;
	struct hv_pcibus_device *hbus = context;
	u32 bytes_recvd;
	u64 req_id;
	struct vmpacket_descriptor *desc;
	unsigned char *buffer;
	int bufferlen = packet_size;
	struct pci_packet *comp_packet;
	struct pci_response *response;
	struct pci_incoming_message *new_message;
	struct pci_bus_relations *bus_rel;
	struct pci_bus_relations2 *bus_rel2;
	struct pci_dev_inval_block *inval;
	struct pci_dev_incoming *dev_message;
	struct hv_pci_dev *hpdev;

	buffer = kmalloc(bufferlen, GFP_ATOMIC);
	if (!buffer)
		return;

	while (1) {
		ret = vmbus_recvpacket_raw(hbus->hdev->channel, buffer,
					   bufferlen, &bytes_recvd, &req_id);

		if (ret == -ENOBUFS) {
			kfree(buffer);
			/* Handle large packet */
			bufferlen = bytes_recvd;
			buffer = kmalloc(bytes_recvd, GFP_ATOMIC);
			if (!buffer)
				return;
			continue;
		}

		/* Zero length indicates there are no more packets. */
		if (ret || !bytes_recvd)
			break;

		/*
		 * All incoming packets must be at least as large as a
		 * response.
		 */
		if (bytes_recvd <= sizeof(struct pci_response))
			continue;
		desc = (struct vmpacket_descriptor *)buffer;

		switch (desc->type) {
		case VM_PKT_COMP:

			/*
			 * The host is trusted, and thus it's safe to interpret
			 * this transaction ID as a pointer.
			 */
			comp_packet = (struct pci_packet *)req_id;
			response = (struct pci_response *)buffer;
			comp_packet->completion_func(comp_packet->compl_ctxt,
						     response,
						     bytes_recvd);
			break;

		case VM_PKT_DATA_INBAND:

			new_message = (struct pci_incoming_message *)buffer;
			switch (new_message->message_type.type) {
			case PCI_BUS_RELATIONS:

				bus_rel = (struct pci_bus_relations *)buffer;
				if (bytes_recvd <
					struct_size(bus_rel, func,
						    bus_rel->device_count)) {
					dev_err(&hbus->hdev->device,
						"bus relations too small\n");
					break;
				}

				hv_pci_devices_present(hbus, bus_rel);
				break;

			case PCI_BUS_RELATIONS2:

				bus_rel2 = (struct pci_bus_relations2 *)buffer;
				if (bytes_recvd <
					struct_size(bus_rel2, func,
						    bus_rel2->device_count)) {
					dev_err(&hbus->hdev->device,
						"bus relations v2 too small\n");
					break;
				}

				hv_pci_devices_present2(hbus, bus_rel2);
				break;

			case PCI_EJECT:

				dev_message = (struct pci_dev_incoming *)buffer;
				hpdev = get_pcichild_wslot(hbus,
						      dev_message->wslot.slot);
				if (hpdev) {
					hv_pci_eject_device(hpdev);
					put_pcichild(hpdev);
				}
				break;

			case PCI_INVALIDATE_BLOCK:

				inval = (struct pci_dev_inval_block *)buffer;
				hpdev = get_pcichild_wslot(hbus,
							   inval->wslot.slot);
				if (hpdev) {
					if (hpdev->block_invalidate) {
						hpdev->block_invalidate(
						    hpdev->invalidate_context,
						    inval->block_mask);
					}
					put_pcichild(hpdev);
				}
				break;

			default:
				dev_warn(&hbus->hdev->device,
					"Unimplemented protocol message %x\n",
					new_message->message_type.type);
				break;
			}
			break;

		default:
			dev_err(&hbus->hdev->device,
				"unhandled packet type %d, tid %llx len %d\n",
				desc->type, req_id, bytes_recvd);
			break;
		}
	}

	kfree(buffer);
}

/**
 * hv_pci_protocol_negotiation() - Set up protocol
 * @hdev:		VMBus's tracking struct for this root PCI bus.
 * @version:		Array of supported channel protocol versions in
 *			the order of probing - highest go first.
 * @num_version:	Number of elements in the version array.
 *
 * This driver is intended to support running on Windows 10
 * (server) and later versions. It will not run on earlier
 * versions, as they assume that many of the operations which
 * Linux needs accomplished with a spinlock held were done via
 * asynchronous messaging via VMBus.  Windows 10 increases the
 * surface area of PCI emulation so that these actions can take
 * place by suspending a virtual processor for their duration.
 *
 * This function negotiates the channel protocol version,
 * failing if the host doesn't support the necessary protocol
 * level.
 */
static int hv_pci_protocol_negotiation(struct hv_device *hdev,
				       enum pci_protocol_version_t version[],
				       int num_version)
{
	struct hv_pcibus_device *hbus = hv_get_drvdata(hdev);
	struct pci_version_request *version_req;
	struct hv_pci_compl comp_pkt;
	struct pci_packet *pkt;
	int ret;
	int i;

	/*
	 * Initiate the handshake with the host and negotiate
	 * a version that the host can support. We start with the
	 * highest version number and go down if the host cannot
	 * support it.
	 */
	pkt = kzalloc(sizeof(*pkt) + sizeof(*version_req), GFP_KERNEL);
	if (!pkt)
		return -ENOMEM;

	init_completion(&comp_pkt.host_event);
	pkt->completion_func = hv_pci_generic_compl;
	pkt->compl_ctxt = &comp_pkt;
	version_req = (struct pci_version_request *)&pkt->message;
	version_req->message_type.type = PCI_QUERY_PROTOCOL_VERSION;

	for (i = 0; i < num_version; i++) {
		version_req->protocol_version = version[i];
		ret = vmbus_sendpacket(hdev->channel, version_req,
				sizeof(struct pci_version_request),
				(unsigned long)pkt, VM_PKT_DATA_INBAND,
				VMBUS_DATA_PACKET_FLAG_COMPLETION_REQUESTED);
		if (!ret)
			ret = wait_for_response(hdev, &comp_pkt.host_event);

		if (ret) {
			dev_err(&hdev->device,
				"PCI Pass-through VSP failed to request version: %d",
				ret);
			goto exit;
		}

		if (comp_pkt.completion_status >= 0) {
			hbus->protocol_version = version[i];
			dev_info(&hdev->device,
				"PCI VMBus probing: Using version %#x\n",
				hbus->protocol_version);
			goto exit;
		}

		if (comp_pkt.completion_status != STATUS_REVISION_MISMATCH) {
			dev_err(&hdev->device,
				"PCI Pass-through VSP failed version request: %#x",
				comp_pkt.completion_status);
			ret = -EPROTO;
			goto exit;
		}

		reinit_completion(&comp_pkt.host_event);
	}

	dev_err(&hdev->device,
		"PCI pass-through VSP failed to find supported version");
	ret = -EPROTO;

exit:
	kfree(pkt);
	return ret;
}

/**
 * hv_pci_free_bridge_windows() - Release memory regions for the
 * bus
 * @hbus:	Root PCI bus, as understood by this driver
 */
static void hv_pci_free_bridge_windows(struct hv_pcibus_device *hbus)
{
	/*
	 * Set the resources back to the way they looked when they
	 * were allocated by setting IORESOURCE_BUSY again.
	 */

	if (hbus->low_mmio_space && hbus->low_mmio_res) {
		hbus->low_mmio_res->flags |= IORESOURCE_BUSY;
		vmbus_free_mmio(hbus->low_mmio_res->start,
				resource_size(hbus->low_mmio_res));
	}

	if (hbus->high_mmio_space && hbus->high_mmio_res) {
		hbus->high_mmio_res->flags |= IORESOURCE_BUSY;
		vmbus_free_mmio(hbus->high_mmio_res->start,
				resource_size(hbus->high_mmio_res));
	}
}

/**
 * hv_pci_allocate_bridge_windows() - Allocate memory regions
 * for the bus
 * @hbus:	Root PCI bus, as understood by this driver
 *
 * This function calls vmbus_allocate_mmio(), which is itself a
 * bit of a compromise.  Ideally, we might change the pnp layer
 * in the kernel such that it comprehends either PCI devices
 * which are "grandchildren of ACPI," with some intermediate bus
 * node (in this case, VMBus) or change it such that it
 * understands VMBus.  The pnp layer, however, has been declared
 * deprecated, and not subject to change.
 *
 * The workaround, implemented here, is to ask VMBus to allocate
 * MMIO space for this bus.  VMBus itself knows which ranges are
 * appropriate by looking at its own ACPI objects.  Then, after
 * these ranges are claimed, they're modified to look like they
 * would have looked if the ACPI and pnp code had allocated
 * bridge windows.  These descriptors have to exist in this form
 * in order to satisfy the code which will get invoked when the
 * endpoint PCI function driver calls request_mem_region() or
 * request_mem_region_exclusive().
 *
 * Return: 0 on success, -errno on failure
 */
static int hv_pci_allocate_bridge_windows(struct hv_pcibus_device *hbus)
{
	resource_size_t align;
	int ret;

	if (hbus->low_mmio_space) {
		align = 1ULL << (63 - __builtin_clzll(hbus->low_mmio_space));
		ret = vmbus_allocate_mmio(&hbus->low_mmio_res, hbus->hdev, 0,
					  (u64)(u32)0xffffffff,
					  hbus->low_mmio_space,
					  align, false);
		if (ret) {
			dev_err(&hbus->hdev->device,
				"Need %#llx of low MMIO space. Consider reconfiguring the VM.\n",
				hbus->low_mmio_space);
			return ret;
		}

		/* Modify this resource to become a bridge window. */
		hbus->low_mmio_res->flags |= IORESOURCE_WINDOW;
		hbus->low_mmio_res->flags &= ~IORESOURCE_BUSY;
		pci_add_resource(&hbus->bridge->windows, hbus->low_mmio_res);
	}

	if (hbus->high_mmio_space) {
		align = 1ULL << (63 - __builtin_clzll(hbus->high_mmio_space));
		ret = vmbus_allocate_mmio(&hbus->high_mmio_res, hbus->hdev,
					  0x100000000, -1,
					  hbus->high_mmio_space, align,
					  false);
		if (ret) {
			dev_err(&hbus->hdev->device,
				"Need %#llx of high MMIO space. Consider reconfiguring the VM.\n",
				hbus->high_mmio_space);
			goto release_low_mmio;
		}

		/* Modify this resource to become a bridge window. */
		hbus->high_mmio_res->flags |= IORESOURCE_WINDOW;
		hbus->high_mmio_res->flags &= ~IORESOURCE_BUSY;
		pci_add_resource(&hbus->bridge->windows, hbus->high_mmio_res);
	}

	return 0;

release_low_mmio:
	if (hbus->low_mmio_res) {
		vmbus_free_mmio(hbus->low_mmio_res->start,
				resource_size(hbus->low_mmio_res));
	}

	return ret;
}

/**
 * hv_allocate_config_window() - Find MMIO space for PCI Config
 * @hbus:	Root PCI bus, as understood by this driver
 *
 * This function claims memory-mapped I/O space for accessing
 * configuration space for the functions on this bus.
 *
 * Return: 0 on success, -errno on failure
 */
static int hv_allocate_config_window(struct hv_pcibus_device *hbus)
{
	int ret;

	/*
	 * Set up a region of MMIO space to use for accessing configuration
	 * space.
	 */
	ret = vmbus_allocate_mmio(&hbus->mem_config, hbus->hdev, 0, -1,
				  PCI_CONFIG_MMIO_LENGTH, 0x1000, false);
	if (ret)
		return ret;

	/*
	 * vmbus_allocate_mmio() gets used for allocating both device endpoint
	 * resource claims (those which cannot be overlapped) and the ranges
	 * which are valid for the children of this bus, which are intended
	 * to be overlapped by those children.  Set the flag on this claim
	 * meaning that this region can't be overlapped.
	 */

	hbus->mem_config->flags |= IORESOURCE_BUSY;

	return 0;
}

static void hv_free_config_window(struct hv_pcibus_device *hbus)
{
	vmbus_free_mmio(hbus->mem_config->start, PCI_CONFIG_MMIO_LENGTH);
}

static int hv_pci_bus_exit(struct hv_device *hdev, bool keep_devs);

/**
 * hv_pci_enter_d0() - Bring the "bus" into the D0 power state
 * @hdev:	VMBus's tracking struct for this root PCI bus
 *
 * Return: 0 on success, -errno on failure
 */
static int hv_pci_enter_d0(struct hv_device *hdev)
{
	struct hv_pcibus_device *hbus = hv_get_drvdata(hdev);
	struct pci_bus_d0_entry *d0_entry;
	struct hv_pci_compl comp_pkt;
	struct pci_packet *pkt;
	int ret;

	/*
	 * Tell the host that the bus is ready to use, and moved into the
	 * powered-on state.  This includes telling the host which region
	 * of memory-mapped I/O space has been chosen for configuration space
	 * access.
	 */
	pkt = kzalloc(sizeof(*pkt) + sizeof(*d0_entry), GFP_KERNEL);
	if (!pkt)
		return -ENOMEM;

	init_completion(&comp_pkt.host_event);
	pkt->completion_func = hv_pci_generic_compl;
	pkt->compl_ctxt = &comp_pkt;
	d0_entry = (struct pci_bus_d0_entry *)&pkt->message;
	d0_entry->message_type.type = PCI_BUS_D0ENTRY;
	d0_entry->mmio_base = hbus->mem_config->start;

	ret = vmbus_sendpacket(hdev->channel, d0_entry, sizeof(*d0_entry),
			       (unsigned long)pkt, VM_PKT_DATA_INBAND,
			       VMBUS_DATA_PACKET_FLAG_COMPLETION_REQUESTED);
	if (!ret)
		ret = wait_for_response(hdev, &comp_pkt.host_event);

	if (ret)
		goto exit;

	if (comp_pkt.completion_status < 0) {
		dev_err(&hdev->device,
			"PCI Pass-through VSP failed D0 Entry with status %x\n",
			comp_pkt.completion_status);
		ret = -EPROTO;
		goto exit;
	}

	ret = 0;

exit:
	kfree(pkt);
	return ret;
}

/**
 * hv_pci_query_relations() - Ask host to send list of child
 * devices
 * @hdev:	VMBus's tracking struct for this root PCI bus
 *
 * Return: 0 on success, -errno on failure
 */
static int hv_pci_query_relations(struct hv_device *hdev)
{
	struct hv_pcibus_device *hbus = hv_get_drvdata(hdev);
	struct pci_message message;
	struct completion comp;
	int ret;

	/* Ask the host to send along the list of child devices */
	init_completion(&comp);
	if (cmpxchg(&hbus->survey_event, NULL, &comp))
		return -ENOTEMPTY;

	memset(&message, 0, sizeof(message));
	message.type = PCI_QUERY_BUS_RELATIONS;

	ret = vmbus_sendpacket(hdev->channel, &message, sizeof(message),
			       0, VM_PKT_DATA_INBAND, 0);
	if (!ret)
		ret = wait_for_response(hdev, &comp);

	return ret;
}

/**
 * hv_send_resources_allocated() - Report local resource choices
 * @hdev:	VMBus's tracking struct for this root PCI bus
 *
 * The host OS is expecting to be sent a request as a message
 * which contains all the resources that the device will use.
 * The response contains those same resources, "translated"
 * which is to say, the values which should be used by the
 * hardware, when it delivers an interrupt.  (MMIO resources are
 * used in local terms.)  This is nice for Windows, and lines up
 * with the FDO/PDO split, which doesn't exist in Linux.  Linux
 * is deeply expecting to scan an emulated PCI configuration
 * space.  So this message is sent here only to drive the state
 * machine on the host forward.
 *
 * Return: 0 on success, -errno on failure
 */
static int hv_send_resources_allocated(struct hv_device *hdev)
{
	struct hv_pcibus_device *hbus = hv_get_drvdata(hdev);
	struct pci_resources_assigned *res_assigned;
	struct pci_resources_assigned2 *res_assigned2;
	struct hv_pci_compl comp_pkt;
	struct hv_pci_dev *hpdev;
	struct pci_packet *pkt;
	size_t size_res;
	int wslot;
	int ret;

	size_res = (hbus->protocol_version < PCI_PROTOCOL_VERSION_1_2)
			? sizeof(*res_assigned) : sizeof(*res_assigned2);

	pkt = kmalloc(sizeof(*pkt) + size_res, GFP_KERNEL);
	if (!pkt)
		return -ENOMEM;

	ret = 0;

	for (wslot = 0; wslot < 256; wslot++) {
		hpdev = get_pcichild_wslot(hbus, wslot);
		if (!hpdev)
			continue;

		memset(pkt, 0, sizeof(*pkt) + size_res);
		init_completion(&comp_pkt.host_event);
		pkt->completion_func = hv_pci_generic_compl;
		pkt->compl_ctxt = &comp_pkt;

		if (hbus->protocol_version < PCI_PROTOCOL_VERSION_1_2) {
			res_assigned =
				(struct pci_resources_assigned *)&pkt->message;
			res_assigned->message_type.type =
				PCI_RESOURCES_ASSIGNED;
			res_assigned->wslot.slot = hpdev->desc.win_slot.slot;
		} else {
			res_assigned2 =
				(struct pci_resources_assigned2 *)&pkt->message;
			res_assigned2->message_type.type =
				PCI_RESOURCES_ASSIGNED2;
			res_assigned2->wslot.slot = hpdev->desc.win_slot.slot;
		}
		put_pcichild(hpdev);

		ret = vmbus_sendpacket(hdev->channel, &pkt->message,
				size_res, (unsigned long)pkt,
				VM_PKT_DATA_INBAND,
				VMBUS_DATA_PACKET_FLAG_COMPLETION_REQUESTED);
		if (!ret)
			ret = wait_for_response(hdev, &comp_pkt.host_event);
		if (ret)
			break;

		if (comp_pkt.completion_status < 0) {
			ret = -EPROTO;
			dev_err(&hdev->device,
				"resource allocated returned 0x%x",
				comp_pkt.completion_status);
			break;
		}

		hbus->wslot_res_allocated = wslot;
	}

	kfree(pkt);
	return ret;
}

/**
 * hv_send_resources_released() - Report local resources
 * released
 * @hdev:	VMBus's tracking struct for this root PCI bus
 *
 * Return: 0 on success, -errno on failure
 */
static int hv_send_resources_released(struct hv_device *hdev)
{
	struct hv_pcibus_device *hbus = hv_get_drvdata(hdev);
	struct pci_child_message pkt;
	struct hv_pci_dev *hpdev;
	int wslot;
	int ret;

	for (wslot = hbus->wslot_res_allocated; wslot >= 0; wslot--) {
		hpdev = get_pcichild_wslot(hbus, wslot);
		if (!hpdev)
			continue;

		memset(&pkt, 0, sizeof(pkt));
		pkt.message_type.type = PCI_RESOURCES_RELEASED;
		pkt.wslot.slot = hpdev->desc.win_slot.slot;

		put_pcichild(hpdev);

		ret = vmbus_sendpacket(hdev->channel, &pkt, sizeof(pkt), 0,
				       VM_PKT_DATA_INBAND, 0);
		if (ret)
			return ret;

		hbus->wslot_res_allocated = wslot - 1;
	}

	hbus->wslot_res_allocated = -1;

	return 0;
}

#define HVPCI_DOM_MAP_SIZE (64 * 1024)
static DECLARE_BITMAP(hvpci_dom_map, HVPCI_DOM_MAP_SIZE);

/*
 * PCI domain number 0 is used by emulated devices on Gen1 VMs, so define 0
 * as invalid for passthrough PCI devices of this driver.
 */
#define HVPCI_DOM_INVALID 0

/**
 * hv_get_dom_num() - Get a valid PCI domain number
 * Check if the PCI domain number is in use, and return another number if
 * it is in use.
 *
 * @dom: Requested domain number
 *
 * return: domain number on success, HVPCI_DOM_INVALID on failure
 */
static u16 hv_get_dom_num(u16 dom)
{
	unsigned int i;

	if (test_and_set_bit(dom, hvpci_dom_map) == 0)
		return dom;

	for_each_clear_bit(i, hvpci_dom_map, HVPCI_DOM_MAP_SIZE) {
		if (test_and_set_bit(i, hvpci_dom_map) == 0)
			return i;
	}

	return HVPCI_DOM_INVALID;
}

/**
 * hv_put_dom_num() - Mark the PCI domain number as free
 * @dom: Domain number to be freed
 */
static void hv_put_dom_num(u16 dom)
{
	clear_bit(dom, hvpci_dom_map);
}

/**
 * hv_pci_probe() - New VMBus channel probe, for a root PCI bus
 * @hdev:	VMBus's tracking struct for this root PCI bus
 * @dev_id:	Identifies the device itself
 *
 * Return: 0 on success, -errno on failure
 */
static int hv_pci_probe(struct hv_device *hdev,
			const struct hv_vmbus_device_id *dev_id)
{
	struct pci_host_bridge *bridge;
	struct hv_pcibus_device *hbus;
	u16 dom_req, dom;
	char *name;
	bool enter_d0_retry = true;
	int ret;

	/*
	 * hv_pcibus_device contains the hypercall arguments for retargeting in
	 * hv_irq_unmask(). Those must not cross a page boundary.
	 */
	BUILD_BUG_ON(sizeof(*hbus) > HV_HYP_PAGE_SIZE);

	bridge = devm_pci_alloc_host_bridge(&hdev->device, 0);
	if (!bridge)
		return -ENOMEM;

	/*
	 * With the recent 59bb47985c1d ("mm, sl[aou]b: guarantee natural
	 * alignment for kmalloc(power-of-two)"), kzalloc() is able to allocate
	 * a 4KB buffer that is guaranteed to be 4KB-aligned. Here the size and
	 * alignment of hbus is important because hbus's field
	 * retarget_msi_interrupt_params must not cross a 4KB page boundary.
	 *
	 * Here we prefer kzalloc to get_zeroed_page(), because a buffer
	 * allocated by the latter is not tracked and scanned by kmemleak, and
	 * hence kmemleak reports the pointer contained in the hbus buffer
	 * (i.e. the hpdev struct, which is created in new_pcichild_device() and
	 * is tracked by hbus->children) as memory leak (false positive).
	 *
	 * If the kernel doesn't have 59bb47985c1d, get_zeroed_page() *must* be
	 * used to allocate the hbus buffer and we can avoid the kmemleak false
	 * positive by using kmemleak_alloc() and kmemleak_free() to ask
	 * kmemleak to track and scan the hbus buffer.
	 */
	hbus = kzalloc(HV_HYP_PAGE_SIZE, GFP_KERNEL);
	if (!hbus)
		return -ENOMEM;

	hbus->bridge = bridge;
	hbus->state = hv_pcibus_init;
	hbus->wslot_res_allocated = -1;

	/*
	 * The PCI bus "domain" is what is called "segment" in ACPI and other
	 * specs. Pull it from the instance ID, to get something usually
	 * unique. In rare cases of collision, we will find out another number
	 * not in use.
	 *
	 * Note that, since this code only runs in a Hyper-V VM, Hyper-V
	 * together with this guest driver can guarantee that (1) The only
	 * domain used by Gen1 VMs for something that looks like a physical
	 * PCI bus (which is actually emulated by the hypervisor) is domain 0.
	 * (2) There will be no overlap between domains (after fixing possible
	 * collisions) in the same VM.
	 */
	dom_req = hdev->dev_instance.b[5] << 8 | hdev->dev_instance.b[4];
	dom = hv_get_dom_num(dom_req);

	if (dom == HVPCI_DOM_INVALID) {
		dev_err(&hdev->device,
			"Unable to use dom# 0x%hx or other numbers", dom_req);
		ret = -EINVAL;
		goto free_bus;
	}

	if (dom != dom_req)
		dev_info(&hdev->device,
			 "PCI dom# 0x%hx has collision, using 0x%hx",
			 dom_req, dom);

	hbus->bridge->domain_nr = dom;
#ifdef CONFIG_X86
	hbus->sysdata.domain = dom;
#elif defined(CONFIG_ARM64)
	/*
	 * Set the PCI bus parent to be the corresponding VMbus
	 * device. Then the VMbus device will be assigned as the
	 * ACPI companion in pcibios_root_bridge_prepare() and
	 * pci_dma_configure() will propagate device coherence
	 * information to devices created on the bus.
	 */
	hbus->sysdata.parent = hdev->device.parent;
#endif

	hbus->hdev = hdev;
	INIT_LIST_HEAD(&hbus->children);
	INIT_LIST_HEAD(&hbus->dr_list);
	spin_lock_init(&hbus->config_lock);
	spin_lock_init(&hbus->device_list_lock);
	spin_lock_init(&hbus->retarget_msi_interrupt_lock);
	hbus->wq = alloc_ordered_workqueue("hv_pci_%x", 0,
					   hbus->bridge->domain_nr);
	if (!hbus->wq) {
		ret = -ENOMEM;
		goto free_dom;
	}

	ret = vmbus_open(hdev->channel, pci_ring_size, pci_ring_size, NULL, 0,
			 hv_pci_onchannelcallback, hbus);
	if (ret)
		goto destroy_wq;

	hv_set_drvdata(hdev, hbus);

	ret = hv_pci_protocol_negotiation(hdev, pci_protocol_versions,
					  ARRAY_SIZE(pci_protocol_versions));
	if (ret)
		goto close;

	ret = hv_allocate_config_window(hbus);
	if (ret)
		goto close;

	hbus->cfg_addr = ioremap(hbus->mem_config->start,
				 PCI_CONFIG_MMIO_LENGTH);
	if (!hbus->cfg_addr) {
		dev_err(&hdev->device,
			"Unable to map a virtual address for config space\n");
		ret = -ENOMEM;
		goto free_config;
	}

	name = kasprintf(GFP_KERNEL, "%pUL", &hdev->dev_instance);
	if (!name) {
		ret = -ENOMEM;
		goto unmap;
	}

	hbus->fwnode = irq_domain_alloc_named_fwnode(name);
	kfree(name);
	if (!hbus->fwnode) {
		ret = -ENOMEM;
		goto unmap;
	}

	ret = hv_pcie_init_irq_domain(hbus);
	if (ret)
		goto free_fwnode;

retry:
	ret = hv_pci_query_relations(hdev);
	if (ret)
		goto free_irq_domain;

	ret = hv_pci_enter_d0(hdev);
	/*
	 * In certain case (Kdump) the pci device of interest was
	 * not cleanly shut down and resource is still held on host
	 * side, the host could return invalid device status.
	 * We need to explicitly request host to release the resource
	 * and try to enter D0 again.
	 * Since the hv_pci_bus_exit() call releases structures
	 * of all its child devices, we need to start the retry from
	 * hv_pci_query_relations() call, requesting host to send
	 * the synchronous child device relations message before this
	 * information is needed in hv_send_resources_allocated()
	 * call later.
	 */
	if (ret == -EPROTO && enter_d0_retry) {
		enter_d0_retry = false;

		dev_err(&hdev->device, "Retrying D0 Entry\n");

		/*
		 * Hv_pci_bus_exit() calls hv_send_resources_released()
		 * to free up resources of its child devices.
		 * In the kdump kernel we need to set the
		 * wslot_res_allocated to 255 so it scans all child
		 * devices to release resources allocated in the
		 * normal kernel before panic happened.
		 */
		hbus->wslot_res_allocated = 255;
		ret = hv_pci_bus_exit(hdev, true);

		if (ret == 0)
			goto retry;

		dev_err(&hdev->device,
			"Retrying D0 failed with ret %d\n", ret);
	}
	if (ret)
		goto free_irq_domain;

	ret = hv_pci_allocate_bridge_windows(hbus);
	if (ret)
		goto exit_d0;

	ret = hv_send_resources_allocated(hdev);
	if (ret)
		goto free_windows;

	prepopulate_bars(hbus);

	hbus->state = hv_pcibus_probed;

	ret = create_root_hv_pci_bus(hbus);
	if (ret)
		goto free_windows;

	return 0;

free_windows:
	hv_pci_free_bridge_windows(hbus);
exit_d0:
	(void) hv_pci_bus_exit(hdev, true);
free_irq_domain:
	irq_domain_remove(hbus->irq_domain);
free_fwnode:
	irq_domain_free_fwnode(hbus->fwnode);
unmap:
	iounmap(hbus->cfg_addr);
free_config:
	hv_free_config_window(hbus);
close:
	vmbus_close(hdev->channel);
destroy_wq:
	destroy_workqueue(hbus->wq);
free_dom:
	hv_put_dom_num(hbus->bridge->domain_nr);
free_bus:
	kfree(hbus);
	return ret;
}

static int hv_pci_bus_exit(struct hv_device *hdev, bool keep_devs)
{
	struct hv_pcibus_device *hbus = hv_get_drvdata(hdev);
	struct {
		struct pci_packet teardown_packet;
		u8 buffer[sizeof(struct pci_message)];
	} pkt;
	struct hv_pci_compl comp_pkt;
	struct hv_pci_dev *hpdev, *tmp;
	unsigned long flags;
	int ret;

	/*
	 * After the host sends the RESCIND_CHANNEL message, it doesn't
	 * access the per-channel ringbuffer any longer.
	 */
	if (hdev->channel->rescind)
		return 0;

	if (!keep_devs) {
		struct list_head removed;

		/* Move all present children to the list on stack */
		INIT_LIST_HEAD(&removed);
		spin_lock_irqsave(&hbus->device_list_lock, flags);
		list_for_each_entry_safe(hpdev, tmp, &hbus->children, list_entry)
			list_move_tail(&hpdev->list_entry, &removed);
		spin_unlock_irqrestore(&hbus->device_list_lock, flags);

		/* Remove all children in the list */
		list_for_each_entry_safe(hpdev, tmp, &removed, list_entry) {
			list_del(&hpdev->list_entry);
			if (hpdev->pci_slot)
				pci_destroy_slot(hpdev->pci_slot);
			/* For the two refs got in new_pcichild_device() */
			put_pcichild(hpdev);
			put_pcichild(hpdev);
		}
	}

	ret = hv_send_resources_released(hdev);
	if (ret) {
		dev_err(&hdev->device,
			"Couldn't send resources released packet(s)\n");
		return ret;
	}

	memset(&pkt.teardown_packet, 0, sizeof(pkt.teardown_packet));
	init_completion(&comp_pkt.host_event);
	pkt.teardown_packet.completion_func = hv_pci_generic_compl;
	pkt.teardown_packet.compl_ctxt = &comp_pkt;
	pkt.teardown_packet.message[0].type = PCI_BUS_D0EXIT;

	ret = vmbus_sendpacket(hdev->channel, &pkt.teardown_packet.message,
			       sizeof(struct pci_message),
			       (unsigned long)&pkt.teardown_packet,
			       VM_PKT_DATA_INBAND,
			       VMBUS_DATA_PACKET_FLAG_COMPLETION_REQUESTED);
	if (ret)
		return ret;

	if (wait_for_completion_timeout(&comp_pkt.host_event, 10 * HZ) == 0)
		return -ETIMEDOUT;

	return 0;
}

/**
 * hv_pci_remove() - Remove routine for this VMBus channel
 * @hdev:	VMBus's tracking struct for this root PCI bus
 *
 * Return: 0 on success, -errno on failure
 */
static int hv_pci_remove(struct hv_device *hdev)
{
	struct hv_pcibus_device *hbus;
	int ret;

	hbus = hv_get_drvdata(hdev);
	if (hbus->state == hv_pcibus_installed) {
		tasklet_disable(&hdev->channel->callback_event);
		hbus->state = hv_pcibus_removing;
		tasklet_enable(&hdev->channel->callback_event);
		destroy_workqueue(hbus->wq);
		hbus->wq = NULL;
		/*
		 * At this point, no work is running or can be scheduled
		 * on hbus-wq. We can't race with hv_pci_devices_present()
		 * or hv_pci_eject_device(), it's safe to proceed.
		 */

		/* Remove the bus from PCI's point of view. */
		pci_lock_rescan_remove();
		pci_stop_root_bus(hbus->bridge->bus);
		hv_pci_remove_slots(hbus);
		pci_remove_root_bus(hbus->bridge->bus);
		pci_unlock_rescan_remove();
	}

	ret = hv_pci_bus_exit(hdev, false);

	vmbus_close(hdev->channel);

	iounmap(hbus->cfg_addr);
	hv_free_config_window(hbus);
	hv_pci_free_bridge_windows(hbus);
	irq_domain_remove(hbus->irq_domain);
	irq_domain_free_fwnode(hbus->fwnode);

	hv_put_dom_num(hbus->bridge->domain_nr);

	kfree(hbus);
	return ret;
}

static int hv_pci_suspend(struct hv_device *hdev)
{
	struct hv_pcibus_device *hbus = hv_get_drvdata(hdev);
	enum hv_pcibus_state old_state;
	int ret;

	/*
	 * hv_pci_suspend() must make sure there are no pending work items
	 * before calling vmbus_close(), since it runs in a process context
	 * as a callback in dpm_suspend().  When it starts to run, the channel
	 * callback hv_pci_onchannelcallback(), which runs in a tasklet
	 * context, can be still running concurrently and scheduling new work
	 * items onto hbus->wq in hv_pci_devices_present() and
	 * hv_pci_eject_device(), and the work item handlers can access the
	 * vmbus channel, which can be being closed by hv_pci_suspend(), e.g.
	 * the work item handler pci_devices_present_work() ->
	 * new_pcichild_device() writes to the vmbus channel.
	 *
	 * To eliminate the race, hv_pci_suspend() disables the channel
	 * callback tasklet, sets hbus->state to hv_pcibus_removing, and
	 * re-enables the tasklet. This way, when hv_pci_suspend() proceeds,
	 * it knows that no new work item can be scheduled, and then it flushes
	 * hbus->wq and safely closes the vmbus channel.
	 */
	tasklet_disable(&hdev->channel->callback_event);

	/* Change the hbus state to prevent new work items. */
	old_state = hbus->state;
	if (hbus->state == hv_pcibus_installed)
		hbus->state = hv_pcibus_removing;

	tasklet_enable(&hdev->channel->callback_event);

	if (old_state != hv_pcibus_installed)
		return -EINVAL;

	flush_workqueue(hbus->wq);

	ret = hv_pci_bus_exit(hdev, true);
	if (ret)
		return ret;

	vmbus_close(hdev->channel);

	return 0;
}

static int hv_pci_restore_msi_msg(struct pci_dev *pdev, void *arg)
{
	struct msi_desc *entry;
	struct irq_data *irq_data;

	for_each_pci_msi_entry(entry, pdev) {
		irq_data = irq_get_irq_data(entry->irq);
		if (WARN_ON_ONCE(!irq_data))
			return -EINVAL;

		hv_compose_msi_msg(irq_data, &entry->msg);
	}

	return 0;
}

/*
 * Upon resume, pci_restore_msi_state() -> ... ->  __pci_write_msi_msg()
 * directly writes the MSI/MSI-X registers via MMIO, but since Hyper-V
 * doesn't trap and emulate the MMIO accesses, here hv_compose_msi_msg()
 * must be used to ask Hyper-V to re-create the IOMMU Interrupt Remapping
 * Table entries.
 */
static void hv_pci_restore_msi_state(struct hv_pcibus_device *hbus)
{
	pci_walk_bus(hbus->bridge->bus, hv_pci_restore_msi_msg, NULL);
}

static int hv_pci_resume(struct hv_device *hdev)
{
	struct hv_pcibus_device *hbus = hv_get_drvdata(hdev);
	enum pci_protocol_version_t version[1];
	int ret;

	hbus->state = hv_pcibus_init;

	ret = vmbus_open(hdev->channel, pci_ring_size, pci_ring_size, NULL, 0,
			 hv_pci_onchannelcallback, hbus);
	if (ret)
		return ret;

	/* Only use the version that was in use before hibernation. */
	version[0] = hbus->protocol_version;
	ret = hv_pci_protocol_negotiation(hdev, version, 1);
	if (ret)
		goto out;

	ret = hv_pci_query_relations(hdev);
	if (ret)
		goto out;

	ret = hv_pci_enter_d0(hdev);
	if (ret)
		goto out;

	ret = hv_send_resources_allocated(hdev);
	if (ret)
		goto out;

	prepopulate_bars(hbus);

	hv_pci_restore_msi_state(hbus);

	hbus->state = hv_pcibus_installed;
	return 0;
out:
	vmbus_close(hdev->channel);
	return ret;
}

static const struct hv_vmbus_device_id hv_pci_id_table[] = {
	/* PCI Pass-through Class ID */
	/* 44C4F61D-4444-4400-9D52-802E27EDE19F */
	{ HV_PCIE_GUID, },
	{ },
};

MODULE_DEVICE_TABLE(vmbus, hv_pci_id_table);

static struct hv_driver hv_pci_drv = {
	.name		= "hv_pci",
	.id_table	= hv_pci_id_table,
	.probe		= hv_pci_probe,
	.remove		= hv_pci_remove,
	.suspend	= hv_pci_suspend,
	.resume		= hv_pci_resume,
};

static void __exit exit_hv_pci_drv(void)
{
	vmbus_driver_unregister(&hv_pci_drv);

	hvpci_block_ops.read_block = NULL;
	hvpci_block_ops.write_block = NULL;
	hvpci_block_ops.reg_blk_invalidate = NULL;
}

static int __init init_hv_pci_drv(void)
{
	int ret;

	if (!hv_is_hyperv_initialized())
		return -ENODEV;

	ret = hv_pci_irqchip_init();
	if (ret)
		return ret;

	/* Set the invalid domain number's bit, so it will not be used */
	set_bit(HVPCI_DOM_INVALID, hvpci_dom_map);

	/* Initialize PCI block r/w interface */
	hvpci_block_ops.read_block = hv_read_config_block;
	hvpci_block_ops.write_block = hv_write_config_block;
	hvpci_block_ops.reg_blk_invalidate = hv_register_block_invalidate;

	return vmbus_driver_register(&hv_pci_drv);
}

module_init(init_hv_pci_drv);
module_exit(exit_hv_pci_drv);

MODULE_DESCRIPTION("Hyper-V PCI");
MODULE_LICENSE("GPL v2");<|MERGE_RESOLUTION|>--- conflicted
+++ resolved
@@ -604,19 +604,6 @@
 	return cfg->vector;
 }
 
-<<<<<<< HEAD
-static void hv_set_msi_entry_from_desc(union hv_msi_entry *msi_entry,
-				       struct msi_desc *msi_desc)
-{
-	msi_entry->address.as_uint32 = msi_desc->msg.address_lo;
-	msi_entry->data.as_uint32 = msi_desc->msg.data;
-}
-
-static int hv_msi_prepare(struct irq_domain *domain, struct device *dev,
-			  int nvec, msi_alloc_info_t *info)
-{
-	return pci_msi_prepare(domain, dev, nvec, info);
-=======
 static int hv_msi_prepare(struct irq_domain *domain, struct device *dev,
 			  int nvec, msi_alloc_info_t *info)
 {
@@ -748,7 +735,6 @@
 	if (!hv_result_success(res) && hbus->state != hv_pcibus_removing)
 		dev_err(&hbus->hdev->device,
 			"%s() failed: %#llx", __func__, res);
->>>>>>> 64917eb3
 }
 #elif defined(CONFIG_ARM64)
 /*
@@ -785,17 +771,6 @@
 	return irqd->parent_data->hwirq;
 }
 
-<<<<<<< HEAD
-static void hv_set_msi_entry_from_desc(union hv_msi_entry *msi_entry,
-				       struct msi_desc *msi_desc)
-{
-	msi_entry->address = ((u64)msi_desc->msg.address_hi << 32) |
-			      msi_desc->msg.address_lo;
-	msi_entry->data = msi_desc->msg.data;
-}
-
-=======
->>>>>>> 64917eb3
 /*
  * @nr_bm_irqs:		Indicates the number of IRQs that were allocated from
  *			the bitmap.
@@ -976,15 +951,12 @@
 {
 	return hv_msi_gic_irq_domain;
 }
-<<<<<<< HEAD
-=======
 
 /*
  * SPIs are used for interrupts of PCI devices and SPIs is managed via GICD
  * registers which Hyper-V already supports, so no hypercall needed.
  */
 static void hv_arch_irq_unmask(struct irq_data *data) { }
->>>>>>> 64917eb3
 #endif /* CONFIG_ARM64 */
 
 /**
@@ -1608,111 +1580,7 @@
 
 static void hv_irq_unmask(struct irq_data *data)
 {
-<<<<<<< HEAD
-	struct msi_desc *msi_desc = irq_data_get_msi_desc(data);
-	struct hv_retarget_device_interrupt *params;
-	struct hv_pcibus_device *hbus;
-	struct cpumask *dest;
-	cpumask_var_t tmp;
-	struct pci_bus *pbus;
-	struct pci_dev *pdev;
-	unsigned long flags;
-	u32 var_size = 0;
-	int cpu, nr_bank;
-	u64 res;
-
-	dest = irq_data_get_effective_affinity_mask(data);
-	pdev = msi_desc_to_pci_dev(msi_desc);
-	pbus = pdev->bus;
-	hbus = container_of(pbus->sysdata, struct hv_pcibus_device, sysdata);
-
-	spin_lock_irqsave(&hbus->retarget_msi_interrupt_lock, flags);
-
-	params = &hbus->retarget_msi_interrupt_params;
-	memset(params, 0, sizeof(*params));
-	params->partition_id = HV_PARTITION_ID_SELF;
-	params->int_entry.source = HV_INTERRUPT_SOURCE_MSI;
-	hv_set_msi_entry_from_desc(&params->int_entry.msi_entry, msi_desc);
-	params->device_id = (hbus->hdev->dev_instance.b[5] << 24) |
-			   (hbus->hdev->dev_instance.b[4] << 16) |
-			   (hbus->hdev->dev_instance.b[7] << 8) |
-			   (hbus->hdev->dev_instance.b[6] & 0xf8) |
-			   PCI_FUNC(pdev->devfn);
-	params->int_target.vector = hv_msi_get_int_vector(data);
-
-	/*
-	 * Honoring apic->delivery_mode set to APIC_DELIVERY_MODE_FIXED by
-	 * setting the HV_DEVICE_INTERRUPT_TARGET_MULTICAST flag results in a
-	 * spurious interrupt storm. Not doing so does not seem to have a
-	 * negative effect (yet?).
-	 */
-
-	if (hbus->protocol_version >= PCI_PROTOCOL_VERSION_1_2) {
-		/*
-		 * PCI_PROTOCOL_VERSION_1_2 supports the VP_SET version of the
-		 * HVCALL_RETARGET_INTERRUPT hypercall, which also coincides
-		 * with >64 VP support.
-		 * ms_hyperv.hints & HV_X64_EX_PROCESSOR_MASKS_RECOMMENDED
-		 * is not sufficient for this hypercall.
-		 */
-		params->int_target.flags |=
-			HV_DEVICE_INTERRUPT_TARGET_PROCESSOR_SET;
-
-		if (!alloc_cpumask_var(&tmp, GFP_ATOMIC)) {
-			res = 1;
-			goto exit_unlock;
-		}
-
-		cpumask_and(tmp, dest, cpu_online_mask);
-		nr_bank = cpumask_to_vpset(&params->int_target.vp_set, tmp);
-		free_cpumask_var(tmp);
-
-		if (nr_bank <= 0) {
-			res = 1;
-			goto exit_unlock;
-		}
-
-		/*
-		 * var-sized hypercall, var-size starts after vp_mask (thus
-		 * vp_set.format does not count, but vp_set.valid_bank_mask
-		 * does).
-		 */
-		var_size = 1 + nr_bank;
-	} else {
-		for_each_cpu_and(cpu, dest, cpu_online_mask) {
-			params->int_target.vp_mask |=
-				(1ULL << hv_cpu_number_to_vp_number(cpu));
-		}
-	}
-
-	res = hv_do_hypercall(HVCALL_RETARGET_INTERRUPT | (var_size << 17),
-			      params, NULL);
-
-exit_unlock:
-	spin_unlock_irqrestore(&hbus->retarget_msi_interrupt_lock, flags);
-
-	/*
-	 * During hibernation, when a CPU is offlined, the kernel tries
-	 * to move the interrupt to the remaining CPUs that haven't
-	 * been offlined yet. In this case, the below hv_do_hypercall()
-	 * always fails since the vmbus channel has been closed:
-	 * refer to cpu_disable_common() -> fixup_irqs() ->
-	 * irq_migrate_all_off_this_cpu() -> migrate_one_irq().
-	 *
-	 * Suppress the error message for hibernation because the failure
-	 * during hibernation does not matter (at this time all the devices
-	 * have been frozen). Note: the correct affinity info is still updated
-	 * into the irqdata data structure in migrate_one_irq() ->
-	 * irq_do_set_affinity() -> hv_set_affinity(), so later when the VM
-	 * resumes, hv_pci_restore_msi_state() is able to correctly restore
-	 * the interrupt with the correct affinity.
-	 */
-	if (!hv_result_success(res) && hbus->state != hv_pcibus_removing)
-		dev_err(&hbus->hdev->device,
-			"%s() failed: %#llx", __func__, res);
-=======
 	hv_arch_irq_unmask(data);
->>>>>>> 64917eb3
 
 	if (data->parent_data->chip->irq_unmask)
 		irq_chip_unmask_parent(data);
@@ -1743,11 +1611,7 @@
 	int_pkt->message_type.type = PCI_CREATE_INTERRUPT_MESSAGE;
 	int_pkt->wslot.slot = slot;
 	int_pkt->int_desc.vector = vector;
-<<<<<<< HEAD
-	int_pkt->int_desc.vector_count = 1;
-=======
 	int_pkt->int_desc.vector_count = vector_count;
->>>>>>> 64917eb3
 	int_pkt->int_desc.delivery_mode = DELIVERY_MODE;
 
 	/*
@@ -1777,11 +1641,7 @@
 	int_pkt->message_type.type = PCI_CREATE_INTERRUPT_MESSAGE2;
 	int_pkt->wslot.slot = slot;
 	int_pkt->int_desc.vector = vector;
-<<<<<<< HEAD
-	int_pkt->int_desc.vector_count = 1;
-=======
 	int_pkt->int_desc.vector_count = vector_count;
->>>>>>> 64917eb3
 	int_pkt->int_desc.delivery_mode = DELIVERY_MODE;
 	cpu = hv_compose_msi_req_get_cpu(affinity);
 	int_pkt->int_desc.processor_array[0] =
@@ -1801,11 +1661,7 @@
 	int_pkt->wslot.slot = slot;
 	int_pkt->int_desc.vector = vector;
 	int_pkt->int_desc.reserved = 0;
-<<<<<<< HEAD
-	int_pkt->int_desc.vector_count = 1;
-=======
 	int_pkt->int_desc.vector_count = vector_count;
->>>>>>> 64917eb3
 	int_pkt->int_desc.delivery_mode = DELIVERY_MODE;
 	cpu = hv_compose_msi_req_get_cpu(affinity);
 	int_pkt->int_desc.processor_array[0] =
@@ -1928,12 +1784,8 @@
 		size = hv_compose_msi_req_v1(&ctxt.int_pkts.v1,
 					dest,
 					hpdev->desc.win_slot.slot,
-<<<<<<< HEAD
-					hv_msi_get_int_vector(data));
-=======
 					vector,
 					vector_count);
->>>>>>> 64917eb3
 		break;
 
 	case PCI_PROTOCOL_VERSION_1_2:
@@ -1941,24 +1793,16 @@
 		size = hv_compose_msi_req_v2(&ctxt.int_pkts.v2,
 					dest,
 					hpdev->desc.win_slot.slot,
-<<<<<<< HEAD
-					hv_msi_get_int_vector(data));
-=======
 					vector,
 					vector_count);
->>>>>>> 64917eb3
 		break;
 
 	case PCI_PROTOCOL_VERSION_1_4:
 		size = hv_compose_msi_req_v3(&ctxt.int_pkts.v3,
 					dest,
 					hpdev->desc.win_slot.slot,
-<<<<<<< HEAD
-					hv_msi_get_int_vector(data));
-=======
 					vector,
 					vector_count);
->>>>>>> 64917eb3
 		break;
 
 	default:
