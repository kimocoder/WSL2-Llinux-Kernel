--- conflicted
+++ resolved
@@ -643,14 +643,11 @@
 	pbus = pdev->bus;
 	hbus = container_of(pbus->sysdata, struct hv_pcibus_device, sysdata);
 	int_desc = data->chip_data;
-<<<<<<< HEAD
-=======
 	if (!int_desc) {
 		dev_warn(&hbus->hdev->device, "%s() can not unmask irq %u\n",
 			 __func__, data->irq);
 		return;
 	}
->>>>>>> 9b37665a
 
 	spin_lock_irqsave(&hbus->retarget_msi_interrupt_lock, flags);
 
