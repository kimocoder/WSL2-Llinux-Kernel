// SPDX-License-Identifier: GPL-2.0
/*
 * Enable PCIe link L0s/L1 state and Clock Power Management
 *
 * Copyright (C) 2007 Intel
 * Copyright (C) Zhang Yanmin (yanmin.zhang@intel.com)
 * Copyright (C) Shaohua Li (shaohua.li@intel.com)
 */

#include <linux/kernel.h>
#include <linux/module.h>
#include <linux/moduleparam.h>
#include <linux/pci.h>
#include <linux/pci_regs.h>
#include <linux/errno.h>
#include <linux/pm.h>
#include <linux/init.h>
#include <linux/slab.h>
#include <linux/jiffies.h>
#include <linux/delay.h>
#include "../pci.h"

#ifdef MODULE_PARAM_PREFIX
#undef MODULE_PARAM_PREFIX
#endif
#define MODULE_PARAM_PREFIX "pcie_aspm."

/* Note: those are not register definitions */
#define ASPM_STATE_L0S_UP	(1)	/* Upstream direction L0s state */
#define ASPM_STATE_L0S_DW	(2)	/* Downstream direction L0s state */
#define ASPM_STATE_L1		(4)	/* L1 state */
#define ASPM_STATE_L1_1		(8)	/* ASPM L1.1 state */
#define ASPM_STATE_L1_2		(0x10)	/* ASPM L1.2 state */
#define ASPM_STATE_L1_1_PCIPM	(0x20)	/* PCI PM L1.1 state */
#define ASPM_STATE_L1_2_PCIPM	(0x40)	/* PCI PM L1.2 state */
#define ASPM_STATE_L1_SS_PCIPM	(ASPM_STATE_L1_1_PCIPM | ASPM_STATE_L1_2_PCIPM)
#define ASPM_STATE_L1_2_MASK	(ASPM_STATE_L1_2 | ASPM_STATE_L1_2_PCIPM)
#define ASPM_STATE_L1SS		(ASPM_STATE_L1_1 | ASPM_STATE_L1_1_PCIPM |\
				 ASPM_STATE_L1_2_MASK)
#define ASPM_STATE_L0S		(ASPM_STATE_L0S_UP | ASPM_STATE_L0S_DW)
#define ASPM_STATE_ALL		(ASPM_STATE_L0S | ASPM_STATE_L1 |	\
				 ASPM_STATE_L1SS)

struct aspm_latency {
	u32 l0s;			/* L0s latency (nsec) */
	u32 l1;				/* L1 latency (nsec) */
};

struct pcie_link_state {
	struct pci_dev *pdev;		/* Upstream component of the Link */
	struct pci_dev *downstream;	/* Downstream component, function 0 */
	struct pcie_link_state *root;	/* pointer to the root port link */
	struct pcie_link_state *parent;	/* pointer to the parent Link state */
	struct list_head sibling;	/* node in link_list */

	/* ASPM state */
	u32 aspm_support:7;		/* Supported ASPM state */
	u32 aspm_enabled:7;		/* Enabled ASPM state */
	u32 aspm_capable:7;		/* Capable ASPM state with latency */
	u32 aspm_default:7;		/* Default ASPM state by BIOS */
	u32 aspm_disable:7;		/* Disabled ASPM state */

	/* Clock PM state */
	u32 clkpm_capable:1;		/* Clock PM capable? */
	u32 clkpm_enabled:1;		/* Current Clock PM state */
	u32 clkpm_default:1;		/* Default Clock PM state by BIOS */
	u32 clkpm_disable:1;		/* Clock PM disabled */

	/* Exit latencies */
	struct aspm_latency latency_up;	/* Upstream direction exit latency */
	struct aspm_latency latency_dw;	/* Downstream direction exit latency */
	/*
	 * Endpoint acceptable latencies. A pcie downstream port only
	 * has one slot under it, so at most there are 8 functions.
	 */
	struct aspm_latency acceptable[8];
};

static int aspm_disabled, aspm_force;
static bool aspm_support_enabled = true;
static DEFINE_MUTEX(aspm_lock);
static LIST_HEAD(link_list);

#define POLICY_DEFAULT 0	/* BIOS default setting */
#define POLICY_PERFORMANCE 1	/* high performance */
#define POLICY_POWERSAVE 2	/* high power saving */
#define POLICY_POWER_SUPERSAVE 3 /* possibly even more power saving */

#ifdef CONFIG_PCIEASPM_PERFORMANCE
static int aspm_policy = POLICY_PERFORMANCE;
#elif defined CONFIG_PCIEASPM_POWERSAVE
static int aspm_policy = POLICY_POWERSAVE;
#elif defined CONFIG_PCIEASPM_POWER_SUPERSAVE
static int aspm_policy = POLICY_POWER_SUPERSAVE;
#else
static int aspm_policy;
#endif

static const char *policy_str[] = {
	[POLICY_DEFAULT] = "default",
	[POLICY_PERFORMANCE] = "performance",
	[POLICY_POWERSAVE] = "powersave",
	[POLICY_POWER_SUPERSAVE] = "powersupersave"
};

#define LINK_RETRAIN_TIMEOUT HZ

static int policy_to_aspm_state(struct pcie_link_state *link)
{
	switch (aspm_policy) {
	case POLICY_PERFORMANCE:
		/* Disable ASPM and Clock PM */
		return 0;
	case POLICY_POWERSAVE:
		/* Enable ASPM L0s/L1 */
		return (ASPM_STATE_L0S | ASPM_STATE_L1);
	case POLICY_POWER_SUPERSAVE:
		/* Enable Everything */
		return ASPM_STATE_ALL;
	case POLICY_DEFAULT:
		return link->aspm_default;
	}
	return 0;
}

static int policy_to_clkpm_state(struct pcie_link_state *link)
{
	switch (aspm_policy) {
	case POLICY_PERFORMANCE:
		/* Disable ASPM and Clock PM */
		return 0;
	case POLICY_POWERSAVE:
	case POLICY_POWER_SUPERSAVE:
		/* Enable Clock PM */
		return 1;
	case POLICY_DEFAULT:
		return link->clkpm_default;
	}
	return 0;
}

static void pcie_set_clkpm_nocheck(struct pcie_link_state *link, int enable)
{
	struct pci_dev *child;
	struct pci_bus *linkbus = link->pdev->subordinate;
	u32 val = enable ? PCI_EXP_LNKCTL_CLKREQ_EN : 0;

	list_for_each_entry(child, &linkbus->devices, bus_list)
		pcie_capability_clear_and_set_word(child, PCI_EXP_LNKCTL,
						   PCI_EXP_LNKCTL_CLKREQ_EN,
						   val);
	link->clkpm_enabled = !!enable;
}

static void pcie_set_clkpm(struct pcie_link_state *link, int enable)
{
	/*
	 * Don't enable Clock PM if the link is not Clock PM capable
	 * or Clock PM is disabled
	 */
	if (!link->clkpm_capable || link->clkpm_disable)
		enable = 0;
	/* Need nothing if the specified equals to current state */
	if (link->clkpm_enabled == enable)
		return;
	pcie_set_clkpm_nocheck(link, enable);
}

static void pcie_clkpm_cap_init(struct pcie_link_state *link, int blacklist)
{
	int capable = 1, enabled = 1;
	u32 reg32;
	u16 reg16;
	struct pci_dev *child;
	struct pci_bus *linkbus = link->pdev->subordinate;

	/* All functions should have the same cap and state, take the worst */
	list_for_each_entry(child, &linkbus->devices, bus_list) {
		pcie_capability_read_dword(child, PCI_EXP_LNKCAP, &reg32);
		if (!(reg32 & PCI_EXP_LNKCAP_CLKPM)) {
			capable = 0;
			enabled = 0;
			break;
		}
		pcie_capability_read_word(child, PCI_EXP_LNKCTL, &reg16);
		if (!(reg16 & PCI_EXP_LNKCTL_CLKREQ_EN))
			enabled = 0;
	}
	link->clkpm_enabled = enabled;
	link->clkpm_default = enabled;
	link->clkpm_capable = capable;
	link->clkpm_disable = blacklist ? 1 : 0;
}

static int pcie_wait_for_retrain(struct pci_dev *pdev)
{
	unsigned long end_jiffies;
	u16 reg16;

	/* Wait for Link Training to be cleared by hardware */
	end_jiffies = jiffies + LINK_RETRAIN_TIMEOUT;
	do {
		pcie_capability_read_word(pdev, PCI_EXP_LNKSTA, &reg16);
		if (!(reg16 & PCI_EXP_LNKSTA_LT))
			return 0;
		msleep(1);
	} while (time_before(jiffies, end_jiffies));

	return -ETIMEDOUT;
}

static int pcie_retrain_link(struct pcie_link_state *link)
{
	struct pci_dev *parent = link->pdev;
	int rc;
	u16 reg16;

	/*
	 * Ensure the updated LNKCTL parameters are used during link
	 * training by checking that there is no ongoing link training to
	 * avoid LTSSM race as recommended in Implementation Note at the
	 * end of PCIe r6.0.1 sec 7.5.3.7.
	 */
	rc = pcie_wait_for_retrain(parent);
	if (rc)
		return rc;

	pcie_capability_read_word(parent, PCI_EXP_LNKCTL, &reg16);
	reg16 |= PCI_EXP_LNKCTL_RL;
	pcie_capability_write_word(parent, PCI_EXP_LNKCTL, reg16);
	if (parent->clear_retrain_link) {
		/*
		 * Due to an erratum in some devices the Retrain Link bit
		 * needs to be cleared again manually to allow the link
		 * training to succeed.
		 */
		reg16 &= ~PCI_EXP_LNKCTL_RL;
		pcie_capability_write_word(parent, PCI_EXP_LNKCTL, reg16);
	}

	return pcie_wait_for_retrain(parent);
}

/*
 * pcie_aspm_configure_common_clock: check if the 2 ends of a link
 *   could use common clock. If they are, configure them to use the
 *   common clock. That will reduce the ASPM state exit latency.
 */
static void pcie_aspm_configure_common_clock(struct pcie_link_state *link)
{
	int same_clock = 1;
	u16 reg16, ccc, parent_old_ccc, child_old_ccc[8];
	struct pci_dev *child, *parent = link->pdev;
	struct pci_bus *linkbus = parent->subordinate;
	/*
	 * All functions of a slot should have the same Slot Clock
	 * Configuration, so just check one function
	 */
	child = list_entry(linkbus->devices.next, struct pci_dev, bus_list);
	BUG_ON(!pci_is_pcie(child));

	/* Check downstream component if bit Slot Clock Configuration is 1 */
	pcie_capability_read_word(child, PCI_EXP_LNKSTA, &reg16);
	if (!(reg16 & PCI_EXP_LNKSTA_SLC))
		same_clock = 0;

	/* Check upstream component if bit Slot Clock Configuration is 1 */
	pcie_capability_read_word(parent, PCI_EXP_LNKSTA, &reg16);
	if (!(reg16 & PCI_EXP_LNKSTA_SLC))
		same_clock = 0;

	/* Port might be already in common clock mode */
	pcie_capability_read_word(parent, PCI_EXP_LNKCTL, &reg16);
	parent_old_ccc = reg16 & PCI_EXP_LNKCTL_CCC;
	if (same_clock && (reg16 & PCI_EXP_LNKCTL_CCC)) {
		bool consistent = true;

		list_for_each_entry(child, &linkbus->devices, bus_list) {
			pcie_capability_read_word(child, PCI_EXP_LNKCTL,
						  &reg16);
			if (!(reg16 & PCI_EXP_LNKCTL_CCC)) {
				consistent = false;
				break;
			}
		}
		if (consistent)
			return;
		pci_info(parent, "ASPM: current common clock configuration is inconsistent, reconfiguring\n");
	}

	ccc = same_clock ? PCI_EXP_LNKCTL_CCC : 0;
	/* Configure downstream component, all functions */
	list_for_each_entry(child, &linkbus->devices, bus_list) {
		pcie_capability_read_word(child, PCI_EXP_LNKCTL, &reg16);
		child_old_ccc[PCI_FUNC(child->devfn)] = reg16 & PCI_EXP_LNKCTL_CCC;
		pcie_capability_clear_and_set_word(child, PCI_EXP_LNKCTL,
						   PCI_EXP_LNKCTL_CCC, ccc);
	}

	/* Configure upstream component */
	pcie_capability_clear_and_set_word(parent, PCI_EXP_LNKCTL,
					   PCI_EXP_LNKCTL_CCC, ccc);

	if (pcie_retrain_link(link)) {

		/* Training failed. Restore common clock configurations */
		pci_err(parent, "ASPM: Could not configure common clock\n");
		list_for_each_entry(child, &linkbus->devices, bus_list)
			pcie_capability_clear_and_set_word(child, PCI_EXP_LNKCTL,
							   PCI_EXP_LNKCTL_CCC,
							   child_old_ccc[PCI_FUNC(child->devfn)]);
		pcie_capability_clear_and_set_word(parent, PCI_EXP_LNKCTL,
						   PCI_EXP_LNKCTL_CCC, parent_old_ccc);
	}
}

/* Convert L0s latency encoding to ns */
static u32 calc_l0s_latency(u32 lnkcap)
{
	u32 encoding = (lnkcap & PCI_EXP_LNKCAP_L0SEL) >> 12;

	if (encoding == 0x7)
		return (5 * 1000);	/* > 4us */
	return (64 << encoding);
}

/* Convert L0s acceptable latency encoding to ns */
static u32 calc_l0s_acceptable(u32 encoding)
{
	if (encoding == 0x7)
		return -1U;
	return (64 << encoding);
}

/* Convert L1 latency encoding to ns */
static u32 calc_l1_latency(u32 lnkcap)
{
	u32 encoding = (lnkcap & PCI_EXP_LNKCAP_L1EL) >> 15;

	if (encoding == 0x7)
		return (65 * 1000);	/* > 64us */
	return (1000 << encoding);
}

/* Convert L1 acceptable latency encoding to ns */
static u32 calc_l1_acceptable(u32 encoding)
{
	if (encoding == 0x7)
		return -1U;
	return (1000 << encoding);
}

/* Convert L1SS T_pwr encoding to usec */
static u32 calc_l1ss_pwron(struct pci_dev *pdev, u32 scale, u32 val)
{
	switch (scale) {
	case 0:
		return val * 2;
	case 1:
		return val * 10;
	case 2:
		return val * 100;
	}
	pci_err(pdev, "%s: Invalid T_PwrOn scale: %u\n", __func__, scale);
	return 0;
}

static void encode_l12_threshold(u32 threshold_us, u32 *scale, u32 *value)
{
	u32 threshold_ns = threshold_us * 1000;

	/* See PCIe r3.1, sec 7.33.3 and sec 6.18 */
	if (threshold_ns < 32) {
		*scale = 0;
		*value = threshold_ns;
	} else if (threshold_ns < 1024) {
		*scale = 1;
		*value = threshold_ns >> 5;
	} else if (threshold_ns < 32768) {
		*scale = 2;
		*value = threshold_ns >> 10;
	} else if (threshold_ns < 1048576) {
		*scale = 3;
		*value = threshold_ns >> 15;
	} else if (threshold_ns < 33554432) {
		*scale = 4;
		*value = threshold_ns >> 20;
	} else {
		*scale = 5;
		*value = threshold_ns >> 25;
	}
}

static void pcie_aspm_check_latency(struct pci_dev *endpoint)
{
	u32 latency, l1_switch_latency = 0;
	struct aspm_latency *acceptable;
	struct pcie_link_state *link;

	/* Device not in D0 doesn't need latency check */
	if ((endpoint->current_state != PCI_D0) &&
	    (endpoint->current_state != PCI_UNKNOWN))
		return;

	link = endpoint->bus->self->link_state;
	acceptable = &link->acceptable[PCI_FUNC(endpoint->devfn)];

	while (link) {
		/* Check upstream direction L0s latency */
		if ((link->aspm_capable & ASPM_STATE_L0S_UP) &&
		    (link->latency_up.l0s > acceptable->l0s))
			link->aspm_capable &= ~ASPM_STATE_L0S_UP;

		/* Check downstream direction L0s latency */
		if ((link->aspm_capable & ASPM_STATE_L0S_DW) &&
		    (link->latency_dw.l0s > acceptable->l0s))
			link->aspm_capable &= ~ASPM_STATE_L0S_DW;
		/*
		 * Check L1 latency.
		 * Every switch on the path to root complex need 1
		 * more microsecond for L1. Spec doesn't mention L0s.
		 *
		 * The exit latencies for L1 substates are not advertised
		 * by a device.  Since the spec also doesn't mention a way
		 * to determine max latencies introduced by enabling L1
		 * substates on the components, it is not clear how to do
		 * a L1 substate exit latency check.  We assume that the
		 * L1 exit latencies advertised by a device include L1
		 * substate latencies (and hence do not do any check).
		 */
		latency = max_t(u32, link->latency_up.l1, link->latency_dw.l1);
		if ((link->aspm_capable & ASPM_STATE_L1) &&
		    (latency + l1_switch_latency > acceptable->l1))
			link->aspm_capable &= ~ASPM_STATE_L1;
		l1_switch_latency += 1000;

		link = link->parent;
	}
}

/*
 * The L1 PM substate capability is only implemented in function 0 in a
 * multi function device.
 */
static struct pci_dev *pci_function_0(struct pci_bus *linkbus)
{
	struct pci_dev *child;

	list_for_each_entry(child, &linkbus->devices, bus_list)
		if (PCI_FUNC(child->devfn) == 0)
			return child;
	return NULL;
}

static void pci_clear_and_set_dword(struct pci_dev *pdev, int pos,
				    u32 clear, u32 set)
{
	u32 val;

	pci_read_config_dword(pdev, pos, &val);
	val &= ~clear;
	val |= set;
	pci_write_config_dword(pdev, pos, val);
}

/* Calculate L1.2 PM substate timing parameters */
static void aspm_calc_l1ss_info(struct pcie_link_state *link,
				u32 parent_l1ss_cap, u32 child_l1ss_cap)
{
	struct pci_dev *child = link->downstream, *parent = link->pdev;
	u32 val1, val2, scale1, scale2;
	u32 t_common_mode, t_power_on, l1_2_threshold, scale, value;
	u32 ctl1 = 0, ctl2 = 0;
	u32 pctl1, pctl2, cctl1, cctl2;
	u32 pl1_2_enables, cl1_2_enables;

	if (!(link->aspm_support & ASPM_STATE_L1_2_MASK))
		return;

	/* Choose the greater of the two Port Common_Mode_Restore_Times */
	val1 = (parent_l1ss_cap & PCI_L1SS_CAP_CM_RESTORE_TIME) >> 8;
	val2 = (child_l1ss_cap & PCI_L1SS_CAP_CM_RESTORE_TIME) >> 8;
	t_common_mode = max(val1, val2);

	/* Choose the greater of the two Port T_POWER_ON times */
	val1   = (parent_l1ss_cap & PCI_L1SS_CAP_P_PWR_ON_VALUE) >> 19;
	scale1 = (parent_l1ss_cap & PCI_L1SS_CAP_P_PWR_ON_SCALE) >> 16;
	val2   = (child_l1ss_cap & PCI_L1SS_CAP_P_PWR_ON_VALUE) >> 19;
	scale2 = (child_l1ss_cap & PCI_L1SS_CAP_P_PWR_ON_SCALE) >> 16;

	if (calc_l1ss_pwron(parent, scale1, val1) >
	    calc_l1ss_pwron(child, scale2, val2)) {
		ctl2 |= scale1 | (val1 << 3);
		t_power_on = calc_l1ss_pwron(parent, scale1, val1);
	} else {
		ctl2 |= scale2 | (val2 << 3);
		t_power_on = calc_l1ss_pwron(child, scale2, val2);
	}

	/*
	 * Set LTR_L1.2_THRESHOLD to the time required to transition the
	 * Link from L0 to L1.2 and back to L0 so we enter L1.2 only if
	 * downstream devices report (via LTR) that they can tolerate at
	 * least that much latency.
	 *
	 * Based on PCIe r3.1, sec 5.5.3.3.1, Figures 5-16 and 5-17, and
	 * Table 5-11.  T(POWER_OFF) is at most 2us and T(L1.2) is at
	 * least 4us.
	 */
	l1_2_threshold = 2 + 4 + t_common_mode + t_power_on;
	encode_l12_threshold(l1_2_threshold, &scale, &value);
	ctl1 |= t_common_mode << 8 | scale << 29 | value << 16;

	pci_read_config_dword(parent, parent->l1ss + PCI_L1SS_CTL1, &pctl1);
	pci_read_config_dword(parent, parent->l1ss + PCI_L1SS_CTL2, &pctl2);
	pci_read_config_dword(child, child->l1ss + PCI_L1SS_CTL1, &cctl1);
	pci_read_config_dword(child, child->l1ss + PCI_L1SS_CTL2, &cctl2);

	if (ctl1 == pctl1 && ctl1 == cctl1 &&
	    ctl2 == pctl2 && ctl2 == cctl2)
		return;

	/* Disable L1.2 while updating.  See PCIe r5.0, sec 5.5.4, 7.8.3.3 */
	pl1_2_enables = pctl1 & PCI_L1SS_CTL1_L1_2_MASK;
	cl1_2_enables = cctl1 & PCI_L1SS_CTL1_L1_2_MASK;

	if (pl1_2_enables || cl1_2_enables) {
		pci_clear_and_set_dword(child, child->l1ss + PCI_L1SS_CTL1,
					PCI_L1SS_CTL1_L1_2_MASK, 0);
		pci_clear_and_set_dword(parent, parent->l1ss + PCI_L1SS_CTL1,
					PCI_L1SS_CTL1_L1_2_MASK, 0);
	}

	/* Program T_POWER_ON times in both ports */
	pci_write_config_dword(parent, parent->l1ss + PCI_L1SS_CTL2, ctl2);
	pci_write_config_dword(child, child->l1ss + PCI_L1SS_CTL2, ctl2);

	/* Program Common_Mode_Restore_Time in upstream device */
	pci_clear_and_set_dword(parent, parent->l1ss + PCI_L1SS_CTL1,
				PCI_L1SS_CTL1_CM_RESTORE_TIME, ctl1);

	/* Program LTR_L1.2_THRESHOLD time in both ports */
	pci_clear_and_set_dword(parent,	parent->l1ss + PCI_L1SS_CTL1,
				PCI_L1SS_CTL1_LTR_L12_TH_VALUE |
				PCI_L1SS_CTL1_LTR_L12_TH_SCALE, ctl1);
	pci_clear_and_set_dword(child, child->l1ss + PCI_L1SS_CTL1,
				PCI_L1SS_CTL1_LTR_L12_TH_VALUE |
				PCI_L1SS_CTL1_LTR_L12_TH_SCALE, ctl1);

	if (pl1_2_enables || cl1_2_enables) {
		pci_clear_and_set_dword(parent, parent->l1ss + PCI_L1SS_CTL1, 0,
					pl1_2_enables);
		pci_clear_and_set_dword(child, child->l1ss + PCI_L1SS_CTL1, 0,
					cl1_2_enables);
	}
}

static void pcie_aspm_cap_init(struct pcie_link_state *link, int blacklist)
{
	struct pci_dev *child = link->downstream, *parent = link->pdev;
	u32 parent_lnkcap, child_lnkcap;
	u16 parent_lnkctl, child_lnkctl;
	u32 parent_l1ss_cap, child_l1ss_cap;
	u32 parent_l1ss_ctl1 = 0, child_l1ss_ctl1 = 0;
	struct pci_bus *linkbus = parent->subordinate;

	if (blacklist) {
		/* Set enabled/disable so that we will disable ASPM later */
		link->aspm_enabled = ASPM_STATE_ALL;
		link->aspm_disable = ASPM_STATE_ALL;
		return;
	}

	/*
	 * If ASPM not supported, don't mess with the clocks and link,
	 * bail out now.
	 */
	pcie_capability_read_dword(parent, PCI_EXP_LNKCAP, &parent_lnkcap);
	pcie_capability_read_dword(child, PCI_EXP_LNKCAP, &child_lnkcap);
	if (!(parent_lnkcap & child_lnkcap & PCI_EXP_LNKCAP_ASPMS))
		return;

	/* Configure common clock before checking latencies */
	pcie_aspm_configure_common_clock(link);

	/*
	 * Re-read upstream/downstream components' register state after
	 * clock configuration.  L0s & L1 exit latencies in the otherwise
	 * read-only Link Capabilities may change depending on common clock
	 * configuration (PCIe r5.0, sec 7.5.3.6).
	 */
	pcie_capability_read_dword(parent, PCI_EXP_LNKCAP, &parent_lnkcap);
	pcie_capability_read_dword(child, PCI_EXP_LNKCAP, &child_lnkcap);
	pcie_capability_read_word(parent, PCI_EXP_LNKCTL, &parent_lnkctl);
	pcie_capability_read_word(child, PCI_EXP_LNKCTL, &child_lnkctl);

	/*
	 * Setup L0s state
	 *
	 * Note that we must not enable L0s in either direction on a
	 * given link unless components on both sides of the link each
	 * support L0s.
	 */
	if (parent_lnkcap & child_lnkcap & PCI_EXP_LNKCAP_ASPM_L0S)
		link->aspm_support |= ASPM_STATE_L0S;

	if (child_lnkctl & PCI_EXP_LNKCTL_ASPM_L0S)
		link->aspm_enabled |= ASPM_STATE_L0S_UP;
	if (parent_lnkctl & PCI_EXP_LNKCTL_ASPM_L0S)
		link->aspm_enabled |= ASPM_STATE_L0S_DW;
	link->latency_up.l0s = calc_l0s_latency(parent_lnkcap);
	link->latency_dw.l0s = calc_l0s_latency(child_lnkcap);

	/* Setup L1 state */
	if (parent_lnkcap & child_lnkcap & PCI_EXP_LNKCAP_ASPM_L1)
		link->aspm_support |= ASPM_STATE_L1;

	if (parent_lnkctl & child_lnkctl & PCI_EXP_LNKCTL_ASPM_L1)
		link->aspm_enabled |= ASPM_STATE_L1;
	link->latency_up.l1 = calc_l1_latency(parent_lnkcap);
	link->latency_dw.l1 = calc_l1_latency(child_lnkcap);

	/* Setup L1 substate */
	pci_read_config_dword(parent, parent->l1ss + PCI_L1SS_CAP,
			      &parent_l1ss_cap);
	pci_read_config_dword(child, child->l1ss + PCI_L1SS_CAP,
			      &child_l1ss_cap);

	if (!(parent_l1ss_cap & PCI_L1SS_CAP_L1_PM_SS))
		parent_l1ss_cap = 0;
	if (!(child_l1ss_cap & PCI_L1SS_CAP_L1_PM_SS))
		child_l1ss_cap = 0;

	/*
	 * If we don't have LTR for the entire path from the Root Complex
	 * to this device, we can't use ASPM L1.2 because it relies on the
	 * LTR_L1.2_THRESHOLD.  See PCIe r4.0, secs 5.5.4, 6.18.
	 */
	if (!child->ltr_path)
		child_l1ss_cap &= ~PCI_L1SS_CAP_ASPM_L1_2;

	if (parent_l1ss_cap & child_l1ss_cap & PCI_L1SS_CAP_ASPM_L1_1)
		link->aspm_support |= ASPM_STATE_L1_1;
	if (parent_l1ss_cap & child_l1ss_cap & PCI_L1SS_CAP_ASPM_L1_2)
		link->aspm_support |= ASPM_STATE_L1_2;
	if (parent_l1ss_cap & child_l1ss_cap & PCI_L1SS_CAP_PCIPM_L1_1)
		link->aspm_support |= ASPM_STATE_L1_1_PCIPM;
	if (parent_l1ss_cap & child_l1ss_cap & PCI_L1SS_CAP_PCIPM_L1_2)
		link->aspm_support |= ASPM_STATE_L1_2_PCIPM;

	if (parent_l1ss_cap)
		pci_read_config_dword(parent, parent->l1ss + PCI_L1SS_CTL1,
				      &parent_l1ss_ctl1);
	if (child_l1ss_cap)
		pci_read_config_dword(child, child->l1ss + PCI_L1SS_CTL1,
				      &child_l1ss_ctl1);

	if (parent_l1ss_ctl1 & child_l1ss_ctl1 & PCI_L1SS_CTL1_ASPM_L1_1)
		link->aspm_enabled |= ASPM_STATE_L1_1;
	if (parent_l1ss_ctl1 & child_l1ss_ctl1 & PCI_L1SS_CTL1_ASPM_L1_2)
		link->aspm_enabled |= ASPM_STATE_L1_2;
	if (parent_l1ss_ctl1 & child_l1ss_ctl1 & PCI_L1SS_CTL1_PCIPM_L1_1)
		link->aspm_enabled |= ASPM_STATE_L1_1_PCIPM;
	if (parent_l1ss_ctl1 & child_l1ss_ctl1 & PCI_L1SS_CTL1_PCIPM_L1_2)
		link->aspm_enabled |= ASPM_STATE_L1_2_PCIPM;

	if (link->aspm_support & ASPM_STATE_L1SS)
		aspm_calc_l1ss_info(link, parent_l1ss_cap, child_l1ss_cap);

	/* Save default state */
	link->aspm_default = link->aspm_enabled;

	/* Setup initial capable state. Will be updated later */
	link->aspm_capable = link->aspm_support;

	/* Get and check endpoint acceptable latencies */
	list_for_each_entry(child, &linkbus->devices, bus_list) {
		u32 reg32, encoding;
		struct aspm_latency *acceptable =
			&link->acceptable[PCI_FUNC(child->devfn)];

		if (pci_pcie_type(child) != PCI_EXP_TYPE_ENDPOINT &&
		    pci_pcie_type(child) != PCI_EXP_TYPE_LEG_END)
			continue;

		pcie_capability_read_dword(child, PCI_EXP_DEVCAP, &reg32);
		/* Calculate endpoint L0s acceptable latency */
		encoding = (reg32 & PCI_EXP_DEVCAP_L0S) >> 6;
		acceptable->l0s = calc_l0s_acceptable(encoding);
		/* Calculate endpoint L1 acceptable latency */
		encoding = (reg32 & PCI_EXP_DEVCAP_L1) >> 9;
		acceptable->l1 = calc_l1_acceptable(encoding);

		pcie_aspm_check_latency(child);
	}
}

/* Configure the ASPM L1 substates */
static void pcie_config_aspm_l1ss(struct pcie_link_state *link, u32 state)
{
	u32 val, enable_req;
	struct pci_dev *child = link->downstream, *parent = link->pdev;

	enable_req = (link->aspm_enabled ^ state) & state;

	/*
	 * Here are the rules specified in the PCIe spec for enabling L1SS:
	 * - When enabling L1.x, enable bit at parent first, then at child
	 * - When disabling L1.x, disable bit at child first, then at parent
	 * - When enabling ASPM L1.x, need to disable L1
	 *   (at child followed by parent).
	 * - The ASPM/PCIPM L1.2 must be disabled while programming timing
	 *   parameters
	 *
	 * To keep it simple, disable all L1SS bits first, and later enable
	 * what is needed.
	 */

	/* Disable all L1 substates */
	pci_clear_and_set_dword(child, child->l1ss + PCI_L1SS_CTL1,
				PCI_L1SS_CTL1_L1SS_MASK, 0);
	pci_clear_and_set_dword(parent, parent->l1ss + PCI_L1SS_CTL1,
				PCI_L1SS_CTL1_L1SS_MASK, 0);
	/*
	 * If needed, disable L1, and it gets enabled later
	 * in pcie_config_aspm_link().
	 */
	if (enable_req & (ASPM_STATE_L1_1 | ASPM_STATE_L1_2)) {
		pcie_capability_clear_and_set_word(child, PCI_EXP_LNKCTL,
						   PCI_EXP_LNKCTL_ASPM_L1, 0);
		pcie_capability_clear_and_set_word(parent, PCI_EXP_LNKCTL,
						   PCI_EXP_LNKCTL_ASPM_L1, 0);
	}

	val = 0;
	if (state & ASPM_STATE_L1_1)
		val |= PCI_L1SS_CTL1_ASPM_L1_1;
	if (state & ASPM_STATE_L1_2)
		val |= PCI_L1SS_CTL1_ASPM_L1_2;
	if (state & ASPM_STATE_L1_1_PCIPM)
		val |= PCI_L1SS_CTL1_PCIPM_L1_1;
	if (state & ASPM_STATE_L1_2_PCIPM)
		val |= PCI_L1SS_CTL1_PCIPM_L1_2;

	/* Enable what we need to enable */
	pci_clear_and_set_dword(parent, parent->l1ss + PCI_L1SS_CTL1,
				PCI_L1SS_CTL1_L1SS_MASK, val);
	pci_clear_and_set_dword(child, child->l1ss + PCI_L1SS_CTL1,
				PCI_L1SS_CTL1_L1SS_MASK, val);
}

static void pcie_config_aspm_dev(struct pci_dev *pdev, u32 val)
{
	pcie_capability_clear_and_set_word(pdev, PCI_EXP_LNKCTL,
					   PCI_EXP_LNKCTL_ASPMC, val);
}

static void pcie_config_aspm_link(struct pcie_link_state *link, u32 state)
{
	u32 upstream = 0, dwstream = 0;
	struct pci_dev *child = link->downstream, *parent = link->pdev;
	struct pci_bus *linkbus = parent->subordinate;

	/* Enable only the states that were not explicitly disabled */
	state &= (link->aspm_capable & ~link->aspm_disable);

	/* Can't enable any substates if L1 is not enabled */
	if (!(state & ASPM_STATE_L1))
		state &= ~ASPM_STATE_L1SS;

	/* Spec says both ports must be in D0 before enabling PCI PM substates*/
	if (parent->current_state != PCI_D0 || child->current_state != PCI_D0) {
		state &= ~ASPM_STATE_L1_SS_PCIPM;
		state |= (link->aspm_enabled & ASPM_STATE_L1_SS_PCIPM);
	}

	/* Nothing to do if the link is already in the requested state */
	if (link->aspm_enabled == state)
		return;
	/* Convert ASPM state to upstream/downstream ASPM register state */
	if (state & ASPM_STATE_L0S_UP)
		dwstream |= PCI_EXP_LNKCTL_ASPM_L0S;
	if (state & ASPM_STATE_L0S_DW)
		upstream |= PCI_EXP_LNKCTL_ASPM_L0S;
	if (state & ASPM_STATE_L1) {
		upstream |= PCI_EXP_LNKCTL_ASPM_L1;
		dwstream |= PCI_EXP_LNKCTL_ASPM_L1;
	}

	if (link->aspm_capable & ASPM_STATE_L1SS)
		pcie_config_aspm_l1ss(link, state);

	/*
	 * Spec 2.0 suggests all functions should be configured the
	 * same setting for ASPM. Enabling ASPM L1 should be done in
	 * upstream component first and then downstream, and vice
	 * versa for disabling ASPM L1. Spec doesn't mention L0S.
	 */
	if (state & ASPM_STATE_L1)
		pcie_config_aspm_dev(parent, upstream);
	list_for_each_entry(child, &linkbus->devices, bus_list)
		pcie_config_aspm_dev(child, dwstream);
	if (!(state & ASPM_STATE_L1))
		pcie_config_aspm_dev(parent, upstream);

	link->aspm_enabled = state;
}

static void pcie_config_aspm_path(struct pcie_link_state *link)
{
	while (link) {
		pcie_config_aspm_link(link, policy_to_aspm_state(link));
		link = link->parent;
	}
}

static void free_link_state(struct pcie_link_state *link)
{
	link->pdev->link_state = NULL;
	kfree(link);
}

static int pcie_aspm_sanity_check(struct pci_dev *pdev)
{
	struct pci_dev *child;
	u32 reg32;

	/*
	 * Some functions in a slot might not all be PCIe functions,
	 * very strange. Disable ASPM for the whole slot
	 */
	list_for_each_entry(child, &pdev->subordinate->devices, bus_list) {
		if (!pci_is_pcie(child))
			return -EINVAL;

		/*
		 * If ASPM is disabled then we're not going to change
		 * the BIOS state. It's safe to continue even if it's a
		 * pre-1.1 device
		 */

		if (aspm_disabled)
			continue;

		/*
		 * Disable ASPM for pre-1.1 PCIe device, we follow MS to use
		 * RBER bit to determine if a function is 1.1 version device
		 */
		pcie_capability_read_dword(child, PCI_EXP_DEVCAP, &reg32);
		if (!(reg32 & PCI_EXP_DEVCAP_RBER) && !aspm_force) {
			pci_info(child, "disabling ASPM on pre-1.1 PCIe device.  You can enable it with 'pcie_aspm=force'\n");
			return -EINVAL;
		}
	}
	return 0;
}

static struct pcie_link_state *alloc_pcie_link_state(struct pci_dev *pdev)
{
	struct pcie_link_state *link;

	link = kzalloc(sizeof(*link), GFP_KERNEL);
	if (!link)
		return NULL;

	INIT_LIST_HEAD(&link->sibling);
	link->pdev = pdev;
	link->downstream = pci_function_0(pdev->subordinate);

	/*
	 * Root Ports and PCI/PCI-X to PCIe Bridges are roots of PCIe
	 * hierarchies.  Note that some PCIe host implementations omit
	 * the root ports entirely, in which case a downstream port on
	 * a switch may become the root of the link state chain for all
	 * its subordinate endpoints.
	 */
	if (pci_pcie_type(pdev) == PCI_EXP_TYPE_ROOT_PORT ||
	    pci_pcie_type(pdev) == PCI_EXP_TYPE_PCIE_BRIDGE ||
	    !pdev->bus->parent->self) {
		link->root = link;
	} else {
		struct pcie_link_state *parent;

		parent = pdev->bus->parent->self->link_state;
		if (!parent) {
			kfree(link);
			return NULL;
		}

		link->parent = parent;
		link->root = link->parent->root;
	}

	list_add(&link->sibling, &link_list);
	pdev->link_state = link;
	return link;
}

static void pcie_aspm_update_sysfs_visibility(struct pci_dev *pdev)
{
	struct pci_dev *child;

	list_for_each_entry(child, &pdev->subordinate->devices, bus_list)
		sysfs_update_group(&child->dev.kobj, &aspm_ctrl_attr_group);
}

/*
 * pcie_aspm_init_link_state: Initiate PCI express link state.
 * It is called after the pcie and its children devices are scanned.
 * @pdev: the root port or switch downstream port
 */
void pcie_aspm_init_link_state(struct pci_dev *pdev)
{
	struct pcie_link_state *link;
	int blacklist = !!pcie_aspm_sanity_check(pdev);

	if (!aspm_support_enabled)
		return;

	if (pdev->link_state)
		return;

	/*
	 * We allocate pcie_link_state for the component on the upstream
	 * end of a Link, so there's nothing to do unless this device is
	 * downstream port.
	 */
	if (!pcie_downstream_port(pdev))
		return;

	/* VIA has a strange chipset, root port is under a bridge */
	if (pci_pcie_type(pdev) == PCI_EXP_TYPE_ROOT_PORT &&
	    pdev->bus->self)
		return;

	down_read(&pci_bus_sem);
	if (list_empty(&pdev->subordinate->devices))
		goto out;

	mutex_lock(&aspm_lock);
	link = alloc_pcie_link_state(pdev);
	if (!link)
		goto unlock;
	/*
	 * Setup initial ASPM state. Note that we need to configure
	 * upstream links also because capable state of them can be
	 * update through pcie_aspm_cap_init().
	 */
	pcie_aspm_cap_init(link, blacklist);

	/* Setup initial Clock PM state */
	pcie_clkpm_cap_init(link, blacklist);

	/*
	 * At this stage drivers haven't had an opportunity to change the
	 * link policy setting. Enabling ASPM on broken hardware can cripple
	 * it even before the driver has had a chance to disable ASPM, so
	 * default to a safe level right now. If we're enabling ASPM beyond
	 * the BIOS's expectation, we'll do so once pci_enable_device() is
	 * called.
	 */
	if (aspm_policy != POLICY_POWERSAVE &&
	    aspm_policy != POLICY_POWER_SUPERSAVE) {
		pcie_config_aspm_path(link);
		pcie_set_clkpm(link, policy_to_clkpm_state(link));
	}

	pcie_aspm_update_sysfs_visibility(pdev);

unlock:
	mutex_unlock(&aspm_lock);
out:
	up_read(&pci_bus_sem);
}

/* Recheck latencies and update aspm_capable for links under the root */
static void pcie_update_aspm_capable(struct pcie_link_state *root)
{
	struct pcie_link_state *link;
	BUG_ON(root->parent);
	list_for_each_entry(link, &link_list, sibling) {
		if (link->root != root)
			continue;
		link->aspm_capable = link->aspm_support;
	}
	list_for_each_entry(link, &link_list, sibling) {
		struct pci_dev *child;
		struct pci_bus *linkbus = link->pdev->subordinate;
		if (link->root != root)
			continue;
		list_for_each_entry(child, &linkbus->devices, bus_list) {
			if ((pci_pcie_type(child) != PCI_EXP_TYPE_ENDPOINT) &&
			    (pci_pcie_type(child) != PCI_EXP_TYPE_LEG_END))
				continue;
			pcie_aspm_check_latency(child);
		}
	}
}

/* @pdev: the endpoint device */
void pcie_aspm_exit_link_state(struct pci_dev *pdev)
{
	struct pci_dev *parent = pdev->bus->self;
	struct pcie_link_state *link, *root, *parent_link;

	if (!parent || !parent->link_state)
		return;

	down_read(&pci_bus_sem);
	mutex_lock(&aspm_lock);

	link = parent->link_state;
	root = link->root;
	parent_link = link->parent;

	/*
	 * link->downstream is a pointer to the pci_dev of function 0.  If
	 * we remove that function, the pci_dev is about to be deallocated,
	 * so we can't use link->downstream again.  Free the link state to
	 * avoid this.
	 *
	 * If we're removing a non-0 function, it's possible we could
	 * retain the link state, but PCIe r6.0, sec 7.5.3.7, recommends
	 * programming the same ASPM Control value for all functions of
	 * multi-function devices, so disable ASPM for all of them.
	 */
	pcie_config_aspm_link(link, 0);
	list_del(&link->sibling);
	free_link_state(link);

	/* Recheck latencies and configure upstream links */
	if (parent_link) {
		pcie_update_aspm_capable(root);
		pcie_config_aspm_path(parent_link);
	}
<<<<<<< HEAD
=======

	mutex_unlock(&aspm_lock);
	up_read(&pci_bus_sem);
}

/* @pdev: the root port or switch downstream port */
void pcie_aspm_pm_state_change(struct pci_dev *pdev)
{
	struct pcie_link_state *link = pdev->link_state;
>>>>>>> 5eb2b831

	mutex_unlock(&aspm_lock);
	up_read(&pci_bus_sem);
}

void pcie_aspm_powersave_config_link(struct pci_dev *pdev)
{
	struct pcie_link_state *link = pdev->link_state;

	if (aspm_disabled || !link)
		return;

	if (aspm_policy != POLICY_POWERSAVE &&
	    aspm_policy != POLICY_POWER_SUPERSAVE)
		return;

	down_read(&pci_bus_sem);
	mutex_lock(&aspm_lock);
	pcie_config_aspm_path(link);
	pcie_set_clkpm(link, policy_to_clkpm_state(link));
	mutex_unlock(&aspm_lock);
	up_read(&pci_bus_sem);
}

static struct pcie_link_state *pcie_aspm_get_link(struct pci_dev *pdev)
{
	struct pci_dev *bridge;

	if (!pci_is_pcie(pdev))
		return NULL;

	bridge = pci_upstream_bridge(pdev);
	if (!bridge || !pci_is_pcie(bridge))
		return NULL;

	return bridge->link_state;
}

static int __pci_disable_link_state(struct pci_dev *pdev, int state, bool sem)
{
	struct pcie_link_state *link = pcie_aspm_get_link(pdev);

	if (!link)
		return -EINVAL;
	/*
	 * A driver requested that ASPM be disabled on this device, but
	 * if we don't have permission to manage ASPM (e.g., on ACPI
	 * systems we have to observe the FADT ACPI_FADT_NO_ASPM bit and
	 * the _OSC method), we can't honor that request.  Windows has
	 * a similar mechanism using "PciASPMOptOut", which is also
	 * ignored in this situation.
	 */
	if (aspm_disabled) {
		pci_warn(pdev, "can't disable ASPM; OS doesn't have ASPM control\n");
		return -EPERM;
	}

	if (sem)
		down_read(&pci_bus_sem);
	mutex_lock(&aspm_lock);
	if (state & PCIE_LINK_STATE_L0S)
		link->aspm_disable |= ASPM_STATE_L0S;
	if (state & PCIE_LINK_STATE_L1)
		/* L1 PM substates require L1 */
		link->aspm_disable |= ASPM_STATE_L1 | ASPM_STATE_L1SS;
	if (state & PCIE_LINK_STATE_L1_1)
		link->aspm_disable |= ASPM_STATE_L1_1;
	if (state & PCIE_LINK_STATE_L1_2)
		link->aspm_disable |= ASPM_STATE_L1_2;
	if (state & PCIE_LINK_STATE_L1_1_PCIPM)
		link->aspm_disable |= ASPM_STATE_L1_1_PCIPM;
	if (state & PCIE_LINK_STATE_L1_2_PCIPM)
		link->aspm_disable |= ASPM_STATE_L1_2_PCIPM;
	pcie_config_aspm_link(link, policy_to_aspm_state(link));

	if (state & PCIE_LINK_STATE_CLKPM)
		link->clkpm_disable = 1;
	pcie_set_clkpm(link, policy_to_clkpm_state(link));
	mutex_unlock(&aspm_lock);
	if (sem)
		up_read(&pci_bus_sem);

	return 0;
}

int pci_disable_link_state_locked(struct pci_dev *pdev, int state)
{
	return __pci_disable_link_state(pdev, state, false);
}
EXPORT_SYMBOL(pci_disable_link_state_locked);

/**
 * pci_disable_link_state - Disable device's link state, so the link will
 * never enter specific states.  Note that if the BIOS didn't grant ASPM
 * control to the OS, this does nothing because we can't touch the LNKCTL
 * register. Returns 0 or a negative errno.
 *
 * @pdev: PCI device
 * @state: ASPM link state to disable
 */
int pci_disable_link_state(struct pci_dev *pdev, int state)
{
	return __pci_disable_link_state(pdev, state, true);
}
EXPORT_SYMBOL(pci_disable_link_state);

static int pcie_aspm_set_policy(const char *val,
				const struct kernel_param *kp)
{
	int i;
	struct pcie_link_state *link;

	if (aspm_disabled)
		return -EPERM;
	i = sysfs_match_string(policy_str, val);
	if (i < 0)
		return i;
	if (i == aspm_policy)
		return 0;

	down_read(&pci_bus_sem);
	mutex_lock(&aspm_lock);
	aspm_policy = i;
	list_for_each_entry(link, &link_list, sibling) {
		pcie_config_aspm_link(link, policy_to_aspm_state(link));
		pcie_set_clkpm(link, policy_to_clkpm_state(link));
	}
	mutex_unlock(&aspm_lock);
	up_read(&pci_bus_sem);
	return 0;
}

static int pcie_aspm_get_policy(char *buffer, const struct kernel_param *kp)
{
	int i, cnt = 0;
	for (i = 0; i < ARRAY_SIZE(policy_str); i++)
		if (i == aspm_policy)
			cnt += sprintf(buffer + cnt, "[%s] ", policy_str[i]);
		else
			cnt += sprintf(buffer + cnt, "%s ", policy_str[i]);
	cnt += sprintf(buffer + cnt, "\n");
	return cnt;
}

module_param_call(policy, pcie_aspm_set_policy, pcie_aspm_get_policy,
	NULL, 0644);

/**
 * pcie_aspm_enabled - Check if PCIe ASPM has been enabled for a device.
 * @pdev: Target device.
 *
 * Relies on the upstream bridge's link_state being valid.  The link_state
 * is deallocated only when the last child of the bridge (i.e., @pdev or a
 * sibling) is removed, and the caller should be holding a reference to
 * @pdev, so this should be safe.
 */
bool pcie_aspm_enabled(struct pci_dev *pdev)
{
	struct pcie_link_state *link = pcie_aspm_get_link(pdev);

	if (!link)
		return false;

	return link->aspm_enabled;
}
EXPORT_SYMBOL_GPL(pcie_aspm_enabled);

static ssize_t aspm_attr_show_common(struct device *dev,
				     struct device_attribute *attr,
				     char *buf, u8 state)
{
	struct pci_dev *pdev = to_pci_dev(dev);
	struct pcie_link_state *link = pcie_aspm_get_link(pdev);

	return sysfs_emit(buf, "%d\n", (link->aspm_enabled & state) ? 1 : 0);
}

static ssize_t aspm_attr_store_common(struct device *dev,
				      struct device_attribute *attr,
				      const char *buf, size_t len, u8 state)
{
	struct pci_dev *pdev = to_pci_dev(dev);
	struct pcie_link_state *link = pcie_aspm_get_link(pdev);
	bool state_enable;

	if (strtobool(buf, &state_enable) < 0)
		return -EINVAL;

	down_read(&pci_bus_sem);
	mutex_lock(&aspm_lock);

	if (state_enable) {
		link->aspm_disable &= ~state;
		/* need to enable L1 for substates */
		if (state & ASPM_STATE_L1SS)
			link->aspm_disable &= ~ASPM_STATE_L1;
	} else {
		link->aspm_disable |= state;
		if (state & ASPM_STATE_L1)
			link->aspm_disable |= ASPM_STATE_L1SS;
	}

	pcie_config_aspm_link(link, policy_to_aspm_state(link));

	mutex_unlock(&aspm_lock);
	up_read(&pci_bus_sem);

	return len;
}

#define ASPM_ATTR(_f, _s)						\
static ssize_t _f##_show(struct device *dev,				\
			 struct device_attribute *attr, char *buf)	\
{ return aspm_attr_show_common(dev, attr, buf, ASPM_STATE_##_s); }	\
									\
static ssize_t _f##_store(struct device *dev,				\
			  struct device_attribute *attr,		\
			  const char *buf, size_t len)			\
{ return aspm_attr_store_common(dev, attr, buf, len, ASPM_STATE_##_s); }

ASPM_ATTR(l0s_aspm, L0S)
ASPM_ATTR(l1_aspm, L1)
ASPM_ATTR(l1_1_aspm, L1_1)
ASPM_ATTR(l1_2_aspm, L1_2)
ASPM_ATTR(l1_1_pcipm, L1_1_PCIPM)
ASPM_ATTR(l1_2_pcipm, L1_2_PCIPM)

static ssize_t clkpm_show(struct device *dev,
			  struct device_attribute *attr, char *buf)
{
	struct pci_dev *pdev = to_pci_dev(dev);
	struct pcie_link_state *link = pcie_aspm_get_link(pdev);

	return sysfs_emit(buf, "%d\n", link->clkpm_enabled);
}

static ssize_t clkpm_store(struct device *dev,
			   struct device_attribute *attr,
			   const char *buf, size_t len)
{
	struct pci_dev *pdev = to_pci_dev(dev);
	struct pcie_link_state *link = pcie_aspm_get_link(pdev);
	bool state_enable;

	if (strtobool(buf, &state_enable) < 0)
		return -EINVAL;

	down_read(&pci_bus_sem);
	mutex_lock(&aspm_lock);

	link->clkpm_disable = !state_enable;
	pcie_set_clkpm(link, policy_to_clkpm_state(link));

	mutex_unlock(&aspm_lock);
	up_read(&pci_bus_sem);

	return len;
}

static DEVICE_ATTR_RW(clkpm);
static DEVICE_ATTR_RW(l0s_aspm);
static DEVICE_ATTR_RW(l1_aspm);
static DEVICE_ATTR_RW(l1_1_aspm);
static DEVICE_ATTR_RW(l1_2_aspm);
static DEVICE_ATTR_RW(l1_1_pcipm);
static DEVICE_ATTR_RW(l1_2_pcipm);

static struct attribute *aspm_ctrl_attrs[] = {
	&dev_attr_clkpm.attr,
	&dev_attr_l0s_aspm.attr,
	&dev_attr_l1_aspm.attr,
	&dev_attr_l1_1_aspm.attr,
	&dev_attr_l1_2_aspm.attr,
	&dev_attr_l1_1_pcipm.attr,
	&dev_attr_l1_2_pcipm.attr,
	NULL
};

static umode_t aspm_ctrl_attrs_are_visible(struct kobject *kobj,
					   struct attribute *a, int n)
{
	struct device *dev = kobj_to_dev(kobj);
	struct pci_dev *pdev = to_pci_dev(dev);
	struct pcie_link_state *link = pcie_aspm_get_link(pdev);
	static const u8 aspm_state_map[] = {
		ASPM_STATE_L0S,
		ASPM_STATE_L1,
		ASPM_STATE_L1_1,
		ASPM_STATE_L1_2,
		ASPM_STATE_L1_1_PCIPM,
		ASPM_STATE_L1_2_PCIPM,
	};

	if (aspm_disabled || !link)
		return 0;

	if (n == 0)
		return link->clkpm_capable ? a->mode : 0;

	return link->aspm_capable & aspm_state_map[n - 1] ? a->mode : 0;
}

const struct attribute_group aspm_ctrl_attr_group = {
	.name = "link",
	.attrs = aspm_ctrl_attrs,
	.is_visible = aspm_ctrl_attrs_are_visible,
};

static int __init pcie_aspm_disable(char *str)
{
	if (!strcmp(str, "off")) {
		aspm_policy = POLICY_DEFAULT;
		aspm_disabled = 1;
		aspm_support_enabled = false;
		printk(KERN_INFO "PCIe ASPM is disabled\n");
	} else if (!strcmp(str, "force")) {
		aspm_force = 1;
		printk(KERN_INFO "PCIe ASPM is forcibly enabled\n");
	}
	return 1;
}

__setup("pcie_aspm=", pcie_aspm_disable);

void pcie_no_aspm(void)
{
	/*
	 * Disabling ASPM is intended to prevent the kernel from modifying
	 * existing hardware state, not to clear existing state. To that end:
	 * (a) set policy to POLICY_DEFAULT in order to avoid changing state
	 * (b) prevent userspace from changing policy
	 */
	if (!aspm_force) {
		aspm_policy = POLICY_DEFAULT;
		aspm_disabled = 1;
	}
}

bool pcie_aspm_support_enabled(void)
{
	return aspm_support_enabled;
}
EXPORT_SYMBOL(pcie_aspm_support_enabled);<|MERGE_RESOLUTION|>--- conflicted
+++ resolved
@@ -1033,8 +1033,6 @@
 		pcie_update_aspm_capable(root);
 		pcie_config_aspm_path(parent_link);
 	}
-<<<<<<< HEAD
-=======
 
 	mutex_unlock(&aspm_lock);
 	up_read(&pci_bus_sem);
@@ -1044,8 +1042,17 @@
 void pcie_aspm_pm_state_change(struct pci_dev *pdev)
 {
 	struct pcie_link_state *link = pdev->link_state;
->>>>>>> 5eb2b831
-
+
+	if (aspm_disabled || !link)
+		return;
+	/*
+	 * Devices changed PM state, we should recheck if latency
+	 * meets all functions' requirement
+	 */
+	down_read(&pci_bus_sem);
+	mutex_lock(&aspm_lock);
+	pcie_update_aspm_capable(link->root);
+	pcie_config_aspm_path(link);
 	mutex_unlock(&aspm_lock);
 	up_read(&pci_bus_sem);
 }
