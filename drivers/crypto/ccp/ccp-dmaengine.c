--- conflicted
+++ resolved
@@ -641,13 +641,10 @@
 	for (i = 0; i < ccp->cmd_q_count; i++) {
 		chan = ccp->ccp_dma_chan + i;
 		dma_chan = &chan->dma_chan;
-<<<<<<< HEAD
-=======
 
 		if (dma_chan->client_count)
 			dma_release_channel(dma_chan);
 
->>>>>>> ea6ea9fa
 		tasklet_kill(&chan->cleanup_tasklet);
 		list_del_rcu(&dma_chan->device_node);
 	}
@@ -775,7 +772,6 @@
 
 	ccp_dma_release(ccp);
 	dma_async_device_unregister(dma_dev);
-	ccp_dma_release(ccp);
 
 	kmem_cache_destroy(ccp->dma_desc_cache);
 	kmem_cache_destroy(ccp->dma_cmd_cache);
