--- conflicted
+++ resolved
@@ -642,19 +642,11 @@
 		chan = ccp->ccp_dma_chan + i;
 		dma_chan = &chan->dma_chan;
 
-<<<<<<< HEAD
-		if (dma_chan->client_count)
-			dma_release_channel(dma_chan);
-
-=======
->>>>>>> 9b37665a
 		tasklet_kill(&chan->cleanup_tasklet);
 		list_del_rcu(&dma_chan->device_node);
 	}
 }
 
-<<<<<<< HEAD
-=======
 static void ccp_dma_release_channels(struct ccp_device *ccp)
 {
 	struct ccp_dma_chan *chan;
@@ -670,7 +662,6 @@
 	}
 }
 
->>>>>>> 9b37665a
 int ccp_dmaengine_register(struct ccp_device *ccp)
 {
 	struct ccp_dma_chan *chan;
@@ -791,11 +782,7 @@
 	if (!dmaengine)
 		return;
 
-<<<<<<< HEAD
-	ccp_dma_release(ccp);
-=======
 	ccp_dma_release_channels(ccp);
->>>>>>> 9b37665a
 	dma_async_device_unregister(dma_dev);
 	ccp_dma_release(ccp);
 
