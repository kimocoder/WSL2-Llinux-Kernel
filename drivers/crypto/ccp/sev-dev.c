--- conflicted
+++ resolved
@@ -327,16 +327,12 @@
 	struct sev_device *sev;
 	int ret;
 
-<<<<<<< HEAD
-	if (!sev || sev->state == SEV_STATE_UNINIT)
-=======
 	if (!psp || !psp->sev_data)
 		return 0;
 
 	sev = psp->sev_data;
 
 	if (sev->state == SEV_STATE_UNINIT)
->>>>>>> 5eb2b831
 		return 0;
 
 	ret = __sev_do_cmd_locked(SEV_CMD_SHUTDOWN, NULL, error);
