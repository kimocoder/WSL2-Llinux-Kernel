--- conflicted
+++ resolved
@@ -718,10 +718,7 @@
 	struct scatterlist *sg;
 	size_t sz_out, sz = struct_size(bufl, bufers, n);
 	int node = dev_to_node(&GET_DEV(inst->accel_dev));
-<<<<<<< HEAD
-=======
 	int bufl_dma_dir;
->>>>>>> ea6ea9fa
 
 	if (unlikely(!n))
 		return -EINVAL;
@@ -738,11 +735,8 @@
 		memset(bufl, 0, sizeof(struct qat_alg_buf_list));
 		qat_req->buf.sgl_src_valid = true;
 	}
-<<<<<<< HEAD
-=======
 
 	bufl_dma_dir = sgl != sglout ? DMA_TO_DEVICE : DMA_BIDIRECTIONAL;
->>>>>>> ea6ea9fa
 
 	for_each_sg(sgl, sg, n, i)
 		bufl->bufers[i].addr = DMA_MAPPING_ERROR;
@@ -828,11 +822,7 @@
 		if (!dma_mapping_error(dev, buflout->bufers[i].addr))
 			dma_unmap_single(dev, buflout->bufers[i].addr,
 					 buflout->bufers[i].len,
-<<<<<<< HEAD
-					 DMA_BIDIRECTIONAL);
-=======
 					 DMA_FROM_DEVICE);
->>>>>>> ea6ea9fa
 
 	if (!qat_req->buf.sgl_dst_valid)
 		kfree(buflout);
