--- conflicted
+++ resolved
@@ -178,9 +178,6 @@
 		kfree_sensitive(req->dst_align);
 	}
 
-	dma_unmap_single(dev, req->out.dh.r, req->ctx.dh->p_size,
-			 DMA_FROM_DEVICE);
-
 	dma_unmap_single(dev, req->phy_in, sizeof(struct qat_dh_input_params),
 			 DMA_TO_DEVICE);
 	dma_unmap_single(dev, req->phy_out,
@@ -226,16 +223,10 @@
 	struct qat_asym_request *qat_req =
 			PTR_ALIGN(kpp_request_ctx(req), 64);
 	struct icp_qat_fw_pke_request *msg = &qat_req->req;
-<<<<<<< HEAD
-	int ret;
-	int n_input_params = 0;
-	u8 *vaddr;
-=======
 	gfp_t flags = qat_algs_alloc_flags(&req->base);
 	int n_input_params = 0;
 	u8 *vaddr;
 	int ret;
->>>>>>> 9b37665a
 
 	if (unlikely(!ctx->xa))
 		return -EINVAL;
@@ -300,11 +291,7 @@
 		} else {
 			int shift = ctx->p_size - req->src_len;
 
-<<<<<<< HEAD
-			qat_req->src_align = kzalloc(ctx->p_size, GFP_KERNEL);
-=======
 			qat_req->src_align = kzalloc(ctx->p_size, flags);
->>>>>>> 9b37665a
 			if (unlikely(!qat_req->src_align))
 				return ret;
 
@@ -330,11 +317,7 @@
 		qat_req->dst_align = NULL;
 		vaddr = sg_virt(req->dst);
 	} else {
-<<<<<<< HEAD
-		qat_req->dst_align = kzalloc(ctx->p_size, GFP_KERNEL);
-=======
 		qat_req->dst_align = kzalloc(ctx->p_size, flags);
->>>>>>> 9b37665a
 		if (unlikely(!qat_req->dst_align))
 			goto unmap_src;
 
@@ -348,21 +331,13 @@
 	qat_req->in.dh.in_tab[n_input_params] = 0;
 	qat_req->out.dh.out_tab[1] = 0;
 	/* Mapping in.in.b or in.in_g2.xa is the same */
-<<<<<<< HEAD
-	qat_req->phy_in = dma_map_single(dev, &qat_req->in.dh.in.b,
-=======
 	qat_req->phy_in = dma_map_single(dev, &qat_req->in.dh,
->>>>>>> 9b37665a
 					 sizeof(struct qat_dh_input_params),
 					 DMA_TO_DEVICE);
 	if (unlikely(dma_mapping_error(dev, qat_req->phy_in)))
 		goto unmap_dst;
 
-<<<<<<< HEAD
-	qat_req->phy_out = dma_map_single(dev, &qat_req->out.dh.r,
-=======
 	qat_req->phy_out = dma_map_single(dev, &qat_req->out.dh,
->>>>>>> 9b37665a
 					  sizeof(struct qat_dh_output_params),
 					  DMA_TO_DEVICE);
 	if (unlikely(dma_mapping_error(dev, qat_req->phy_out)))
@@ -545,17 +520,10 @@
 
 	err = (err == ICP_QAT_FW_COMN_STATUS_FLAG_OK) ? 0 : -EINVAL;
 
-<<<<<<< HEAD
-	kfree_sensitive(req->src_align);
-
 	dma_unmap_single(dev, req->in.rsa.enc.m, req->ctx.rsa->key_sz,
 			 DMA_TO_DEVICE);
-=======
-	dma_unmap_single(dev, req->in.rsa.enc.m, req->ctx.rsa->key_sz,
-			 DMA_TO_DEVICE);
 
 	kfree_sensitive(req->src_align);
->>>>>>> 9b37665a
 
 	areq->dst_len = req->ctx.rsa->key_sz;
 	dma_unmap_single(dev, req->out.rsa.enc.c, req->ctx.rsa->key_sz,
@@ -566,9 +534,6 @@
 
 		kfree_sensitive(req->dst_align);
 	}
-
-	dma_unmap_single(dev, req->out.rsa.enc.c, req->ctx.rsa->key_sz,
-			 DMA_FROM_DEVICE);
 
 	dma_unmap_single(dev, req->phy_in, sizeof(struct qat_rsa_input_params),
 			 DMA_TO_DEVICE);
@@ -686,10 +651,7 @@
 	struct qat_asym_request *qat_req =
 			PTR_ALIGN(akcipher_request_ctx(req), 64);
 	struct icp_qat_fw_pke_request *msg = &qat_req->req;
-<<<<<<< HEAD
-=======
 	gfp_t flags = qat_algs_alloc_flags(&req->base);
->>>>>>> 9b37665a
 	u8 *vaddr;
 	int ret;
 
@@ -736,11 +698,7 @@
 	} else {
 		int shift = ctx->key_sz - req->src_len;
 
-<<<<<<< HEAD
-		qat_req->src_align = kzalloc(ctx->key_sz, GFP_KERNEL);
-=======
 		qat_req->src_align = kzalloc(ctx->key_sz, flags);
->>>>>>> 9b37665a
 		if (unlikely(!qat_req->src_align))
 			return ret;
 
@@ -758,11 +716,7 @@
 		qat_req->dst_align = NULL;
 		vaddr = sg_virt(req->dst);
 	} else {
-<<<<<<< HEAD
-		qat_req->dst_align = kzalloc(ctx->key_sz, GFP_KERNEL);
-=======
 		qat_req->dst_align = kzalloc(ctx->key_sz, flags);
->>>>>>> 9b37665a
 		if (unlikely(!qat_req->dst_align))
 			goto unmap_src;
 		vaddr = qat_req->dst_align;
@@ -775,21 +729,13 @@
 
 	qat_req->in.rsa.in_tab[3] = 0;
 	qat_req->out.rsa.out_tab[1] = 0;
-<<<<<<< HEAD
-	qat_req->phy_in = dma_map_single(dev, &qat_req->in.rsa.enc.m,
-=======
 	qat_req->phy_in = dma_map_single(dev, &qat_req->in.rsa,
->>>>>>> 9b37665a
 					 sizeof(struct qat_rsa_input_params),
 					 DMA_TO_DEVICE);
 	if (unlikely(dma_mapping_error(dev, qat_req->phy_in)))
 		goto unmap_dst;
 
-<<<<<<< HEAD
-	qat_req->phy_out = dma_map_single(dev, &qat_req->out.rsa.enc.c,
-=======
 	qat_req->phy_out = dma_map_single(dev, &qat_req->out.rsa,
->>>>>>> 9b37665a
 					  sizeof(struct qat_rsa_output_params),
 					  DMA_TO_DEVICE);
 	if (unlikely(dma_mapping_error(dev, qat_req->phy_out)))
@@ -804,15 +750,9 @@
 	ret = qat_alg_send_asym_message(qat_req, inst, &req->base);
 	if (ret == -ENOSPC)
 		goto unmap_all;
-<<<<<<< HEAD
 
 	return ret;
 
-=======
-
-	return ret;
-
->>>>>>> 9b37665a
 unmap_all:
 	if (!dma_mapping_error(dev, qat_req->phy_out))
 		dma_unmap_single(dev, qat_req->phy_out,
@@ -845,10 +785,7 @@
 	struct qat_asym_request *qat_req =
 			PTR_ALIGN(akcipher_request_ctx(req), 64);
 	struct icp_qat_fw_pke_request *msg = &qat_req->req;
-<<<<<<< HEAD
-=======
 	gfp_t flags = qat_algs_alloc_flags(&req->base);
->>>>>>> 9b37665a
 	u8 *vaddr;
 	int ret;
 
@@ -905,11 +842,7 @@
 	} else {
 		int shift = ctx->key_sz - req->src_len;
 
-<<<<<<< HEAD
-		qat_req->src_align = kzalloc(ctx->key_sz, GFP_KERNEL);
-=======
 		qat_req->src_align = kzalloc(ctx->key_sz, flags);
->>>>>>> 9b37665a
 		if (unlikely(!qat_req->src_align))
 			return ret;
 
@@ -927,11 +860,7 @@
 		qat_req->dst_align = NULL;
 		vaddr = sg_virt(req->dst);
 	} else {
-<<<<<<< HEAD
-		qat_req->dst_align = kzalloc(ctx->key_sz, GFP_KERNEL);
-=======
 		qat_req->dst_align = kzalloc(ctx->key_sz, flags);
->>>>>>> 9b37665a
 		if (unlikely(!qat_req->dst_align))
 			goto unmap_src;
 		vaddr = qat_req->dst_align;
@@ -946,21 +875,13 @@
 	else
 		qat_req->in.rsa.in_tab[3] = 0;
 	qat_req->out.rsa.out_tab[1] = 0;
-<<<<<<< HEAD
-	qat_req->phy_in = dma_map_single(dev, &qat_req->in.rsa.dec.c,
-=======
 	qat_req->phy_in = dma_map_single(dev, &qat_req->in.rsa,
->>>>>>> 9b37665a
 					 sizeof(struct qat_rsa_input_params),
 					 DMA_TO_DEVICE);
 	if (unlikely(dma_mapping_error(dev, qat_req->phy_in)))
 		goto unmap_dst;
 
-<<<<<<< HEAD
-	qat_req->phy_out = dma_map_single(dev, &qat_req->out.rsa.dec.m,
-=======
 	qat_req->phy_out = dma_map_single(dev, &qat_req->out.rsa,
->>>>>>> 9b37665a
 					  sizeof(struct qat_rsa_output_params),
 					  DMA_TO_DEVICE);
 	if (unlikely(dma_mapping_error(dev, qat_req->phy_out)))
@@ -979,15 +900,9 @@
 	ret = qat_alg_send_asym_message(qat_req, inst, &req->base);
 	if (ret == -ENOSPC)
 		goto unmap_all;
-<<<<<<< HEAD
 
 	return ret;
 
-=======
-
-	return ret;
-
->>>>>>> 9b37665a
 unmap_all:
 	if (!dma_mapping_error(dev, qat_req->phy_out))
 		dma_unmap_single(dev, qat_req->phy_out,
