--- conflicted
+++ resolved
@@ -966,8 +966,6 @@
 
 static int __uvc_ctrl_load_cur(struct uvc_video_chain *chain,
 			       struct uvc_control *ctrl)
-<<<<<<< HEAD
-=======
 {
 	u8 *data;
 	int ret;
@@ -1006,59 +1004,12 @@
 			  struct uvc_control *ctrl,
 			  struct uvc_control_mapping *mapping,
 			  s32 *value)
->>>>>>> 9b37665a
-{
-	u8 *data;
-	int ret;
-
-	if (ctrl->loaded)
-		return 0;
-
-<<<<<<< HEAD
-	data = uvc_ctrl_data(ctrl, UVC_CTRL_DATA_CURRENT);
-
-	if ((ctrl->info.flags & UVC_CTRL_FLAG_GET_CUR) == 0) {
-		memset(data, 0, ctrl->info.size);
-		ctrl->loaded = 1;
-
-		return 0;
-	}
-
-	if (ctrl->entity->get_cur)
-		ret = ctrl->entity->get_cur(chain->dev, ctrl->entity,
-					    ctrl->info.selector, data,
-					    ctrl->info.size);
-	else
-		ret = uvc_query_ctrl(chain->dev, UVC_GET_CUR,
-				     ctrl->entity->id, chain->dev->intfnum,
-				     ctrl->info.selector, data,
-				     ctrl->info.size);
-
-	if (ret < 0)
-		return ret;
-
-	ctrl->loaded = 1;
-
-	return ret;
-}
-
-static int __uvc_ctrl_get(struct uvc_video_chain *chain,
-			  struct uvc_control *ctrl,
-			  struct uvc_control_mapping *mapping,
-			  s32 *value)
 {
 	int ret;
 
 	if ((ctrl->info.flags & UVC_CTRL_FLAG_GET_CUR) == 0)
 		return -EACCES;
 
-	ret = __uvc_ctrl_load_cur(chain, ctrl);
-	if (ret < 0)
-		return ret;
-
-	*value = __uvc_ctrl_get_value(mapping,
-				uvc_ctrl_data(ctrl, UVC_CTRL_DATA_CURRENT));
-=======
 	ret = __uvc_ctrl_load_cur(chain, ctrl);
 	if (ret < 0)
 		return ret;
@@ -1170,7 +1121,6 @@
 	ret = __uvc_ctrl_get(chain, master_ctrl, master_map, &val);
 	if (ret >= 0 && val != mapping->master_manual)
 		return -EACCES;
->>>>>>> 9b37665a
 
 	return 0;
 }
