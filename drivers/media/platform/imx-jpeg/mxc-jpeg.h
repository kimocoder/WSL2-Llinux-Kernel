--- conflicted
+++ resolved
@@ -112,13 +112,8 @@
 	spinlock_t			hw_lock; /* hardware access lock */
 	unsigned int			mode;
 	struct mutex			lock; /* v4l2 ioctls serialization */
-<<<<<<< HEAD
-	struct clk			*clk_ipg;
-	struct clk			*clk_per;
-=======
 	struct clk_bulk_data		*clks;
 	int				num_clks;
->>>>>>> 9b37665a
 	struct platform_device		*pdev;
 	struct device			*dev;
 	void __iomem			*base_reg;
