// SPDX-License-Identifier: GPL-2.0
/*
 * V4L2 driver for the JPEG encoder/decoder from i.MX8QXP/i.MX8QM application
 * processors.
 *
 * The multi-planar buffers API is used.
 *
 * Baseline and extended sequential jpeg decoding is supported.
 * Progressive jpeg decoding is not supported by the IP.
 * Supports encode and decode of various formats:
 *     YUV444, YUV422, YUV420, RGB, ARGB, Gray
 * YUV420 is the only multi-planar format supported.
 * Minimum resolution is 64 x 64, maximum 8192 x 8192.
 * To achieve 8192 x 8192, modify in defconfig: CONFIG_CMA_SIZE_MBYTES=320
 * The alignment requirements for the resolution depend on the format,
 * multiple of 16 resolutions should work for all formats.
 * Special workarounds are made in the driver to support NV12 1080p.
 * When decoding, the driver detects image resolution and pixel format
 * from the jpeg stream, by parsing the jpeg markers.
 *
 * The IP has 4 slots available for context switching, but only slot 0
 * was fully tested to work. Context switching is not used by the driver.
 * Each driver instance (context) allocates a slot for itself, but this
 * is postponed until device_run, to allow unlimited opens.
 *
 * The driver submits jobs to the IP by setting up a descriptor for the
 * used slot, and then validating it. The encoder has an additional descriptor
 * for the configuration phase. The driver expects FRM_DONE interrupt from
 * IP to mark the job as finished.
 *
 * The decoder IP has some limitations regarding the component ID's,
 * but the driver works around this by replacing them in the jpeg stream.
 *
 * A module parameter is available for debug purpose (jpeg_tracing), to enable
 * it, enable dynamic debug for this module and:
 * echo 1 > /sys/module/mxc_jpeg_encdec/parameters/jpeg_tracing
 *
 * This is inspired by the drivers/media/platform/s5p-jpeg driver
 *
 * Copyright 2018-2019 NXP
 */

#include <linux/kernel.h>
#include <linux/module.h>
#include <linux/io.h>
#include <linux/clk.h>
#include <linux/of_platform.h>
#include <linux/platform_device.h>
#include <linux/slab.h>
#include <linux/irqreturn.h>
#include <linux/interrupt.h>
#include <linux/pm_runtime.h>
#include <linux/pm_domain.h>
#include <linux/string.h>

#include <media/v4l2-jpeg.h>
#include <media/v4l2-mem2mem.h>
#include <media/v4l2-ioctl.h>
#include <media/v4l2-common.h>
#include <media/v4l2-event.h>
#include <media/videobuf2-dma-contig.h>

#include "mxc-jpeg-hw.h"
#include "mxc-jpeg.h"

static const struct mxc_jpeg_fmt mxc_formats[] = {
	{
		.name		= "JPEG",
		.fourcc		= V4L2_PIX_FMT_JPEG,
		.subsampling	= -1,
		.nc		= -1,
		.colplanes	= 1,
		.flags		= MXC_JPEG_FMT_TYPE_ENC,
	},
	{
		.name		= "RGB", /*RGBRGB packed format*/
		.fourcc		= V4L2_PIX_FMT_RGB24,
		.subsampling	= V4L2_JPEG_CHROMA_SUBSAMPLING_444,
		.nc		= 3,
		.depth		= 24,
		.colplanes	= 1,
		.h_align	= 3,
		.v_align	= 3,
		.flags		= MXC_JPEG_FMT_TYPE_RAW,
		.precision	= 8,
	},
	{
		.name		= "ARGB", /* ARGBARGB packed format */
		.fourcc		= V4L2_PIX_FMT_ARGB32,
		.subsampling	= V4L2_JPEG_CHROMA_SUBSAMPLING_444,
		.nc		= 4,
		.depth		= 32,
		.colplanes	= 1,
		.h_align	= 3,
		.v_align	= 3,
		.flags		= MXC_JPEG_FMT_TYPE_RAW,
		.precision	= 8,
	},
	{
		.name		= "YUV420", /* 1st plane = Y, 2nd plane = UV */
		.fourcc		= V4L2_PIX_FMT_NV12M,
		.subsampling	= V4L2_JPEG_CHROMA_SUBSAMPLING_420,
		.nc		= 3,
		.depth		= 12, /* 6 bytes (4Y + UV) for 4 pixels */
		.colplanes	= 2, /* 1 plane Y, 1 plane UV interleaved */
		.h_align	= 4,
		.v_align	= 4,
		.flags		= MXC_JPEG_FMT_TYPE_RAW,
		.precision	= 8,
	},
	{
		.name		= "YUV422", /* YUYV */
		.fourcc		= V4L2_PIX_FMT_YUYV,
		.subsampling	= V4L2_JPEG_CHROMA_SUBSAMPLING_422,
		.nc		= 3,
		.depth		= 16,
		.colplanes	= 1,
		.h_align	= 4,
		.v_align	= 3,
		.flags		= MXC_JPEG_FMT_TYPE_RAW,
		.precision	= 8,
	},
	{
		.name		= "YUV444", /* YUVYUV */
		.fourcc		= V4L2_PIX_FMT_YUV24,
		.subsampling	= V4L2_JPEG_CHROMA_SUBSAMPLING_444,
		.nc		= 3,
		.depth		= 24,
		.colplanes	= 1,
		.h_align	= 3,
		.v_align	= 3,
		.flags		= MXC_JPEG_FMT_TYPE_RAW,
		.precision	= 8,
	},
	{
		.name		= "Gray", /* Gray (Y8/Y12) or Single Comp */
		.fourcc		= V4L2_PIX_FMT_GREY,
		.subsampling	= V4L2_JPEG_CHROMA_SUBSAMPLING_GRAY,
		.nc		= 1,
		.depth		= 8,
		.colplanes	= 1,
		.h_align	= 3,
		.v_align	= 3,
		.flags		= MXC_JPEG_FMT_TYPE_RAW,
		.precision	= 8,
	},
};

#define MXC_JPEG_NUM_FORMATS ARRAY_SIZE(mxc_formats)

static const int mxc_decode_mode = MXC_JPEG_DECODE;
static const int mxc_encode_mode = MXC_JPEG_ENCODE;

static const struct of_device_id mxc_jpeg_match[] = {
	{
		.compatible = "nxp,imx8qxp-jpgdec",
		.data       = &mxc_decode_mode,
	},
	{
		.compatible = "nxp,imx8qxp-jpgenc",
		.data       = &mxc_encode_mode,
	},
	{ },
};

/*
 * default configuration stream, 64x64 yuv422
 * split by JPEG marker, so it's easier to modify & use
 */
static const unsigned char jpeg_soi[] = {
	0xFF, 0xD8
};

static const unsigned char jpeg_app0[] = {
	0xFF, 0xE0,
	0x00, 0x10, 0x4A, 0x46, 0x49, 0x46, 0x00,
	0x01, 0x01, 0x00, 0x00, 0x01, 0x00, 0x01,
	0x00, 0x00
};

static const unsigned char jpeg_app14[] = {
	0xFF, 0xEE,
	0x00, 0x0E, 0x41, 0x64, 0x6F, 0x62, 0x65,
	0x00, 0x64, 0x00, 0x00, 0x00, 0x00, 0x00
};

static const unsigned char jpeg_dqt[] = {
	0xFF, 0xDB,
	0x00, 0x84, 0x00, 0x10, 0x0B, 0x0C, 0x0E,
	0x0C, 0x0A, 0x10, 0x0E, 0x0D, 0x0E, 0x12,
	0x11, 0x10, 0x13, 0x18, 0x28, 0x1A, 0x18,
	0x16, 0x16, 0x18, 0x31, 0x23, 0x25, 0x1D,
	0x28, 0x3A, 0x33, 0x3D, 0x3C, 0x39, 0x33,
	0x38, 0x37, 0x40, 0x48, 0x5C, 0x4E, 0x40,
	0x44, 0x57, 0x45, 0x37, 0x38, 0x50, 0x6D,
	0x51, 0x57, 0x5F, 0x62, 0x67, 0x68, 0x67,
	0x3E, 0x4D, 0x71, 0x79, 0x70, 0x64, 0x78,
	0x5C, 0x65, 0x67, 0x63, 0x01, 0x11, 0x12,
	0x12, 0x18, 0x15, 0x18, 0x2F, 0x1A, 0x1A,
	0x2F, 0x63, 0x42, 0x38, 0x42, 0x63, 0x63,
	0x63, 0x63, 0x63, 0x63, 0x63, 0x63, 0x63,
	0x63, 0x63, 0x63, 0x63, 0x63, 0x63, 0x63,
	0x63, 0x63, 0x63, 0x63, 0x63, 0x63, 0x63,
	0x63, 0x63, 0x63, 0x63, 0x63, 0x63, 0x63,
	0x63, 0x63, 0x63, 0x63, 0x63, 0x63, 0x63,
	0x63, 0x63, 0x63, 0x63, 0x63, 0x63, 0x63,
	0x63, 0x63, 0x63, 0x63, 0x63, 0x63
};

static const unsigned char jpeg_sof_maximal[] = {
	0xFF, 0xC0,
	0x00, 0x14, 0x08, 0x00, 0x40, 0x00, 0x40,
	0x04, 0x01, 0x11, 0x00, 0x02, 0x11, 0x01,
	0x03, 0x11, 0x01, 0x04, 0x11, 0x01
};

static const unsigned char jpeg_dht[] = {
	0xFF, 0xC4,
	0x01, 0xA2, 0x00, 0x00, 0x01, 0x05, 0x01,
	0x01, 0x01, 0x01, 0x01, 0x01, 0x00, 0x00,
	0x00, 0x00, 0x00, 0x00, 0x00, 0x00, 0x01,
	0x02, 0x03, 0x04, 0x05, 0x06, 0x07, 0x08,
	0x09, 0x0A, 0x0B, 0x10, 0x00, 0x02, 0x01,
	0x03, 0x03, 0x02, 0x04, 0x03, 0x05, 0x05,
	0x04, 0x04, 0x00, 0x00, 0x01, 0x7D, 0x01,
	0x02, 0x03, 0x00, 0x04, 0x11, 0x05, 0x12,
	0x21, 0x31, 0x41, 0x06, 0x13, 0x51, 0x61,
	0x07, 0x22, 0x71, 0x14, 0x32, 0x81, 0x91,
	0xA1, 0x08, 0x23, 0x42, 0xB1, 0xC1, 0x15,
	0x52, 0xD1, 0xF0, 0x24, 0x33, 0x62, 0x72,
	0x82, 0x09, 0x0A, 0x16, 0x17, 0x18, 0x19,
	0x1A, 0x25, 0x26, 0x27, 0x28, 0x29, 0x2A,
	0x34, 0x35, 0x36, 0x37, 0x38, 0x39, 0x3A,
	0x43, 0x44, 0x45, 0x46, 0x47, 0x48, 0x49,
	0x4A, 0x53, 0x54, 0x55, 0x56, 0x57, 0x58,
	0x59, 0x5A, 0x63, 0x64, 0x65, 0x66, 0x67,
	0x68, 0x69, 0x6A, 0x73, 0x74, 0x75, 0x76,
	0x77, 0x78, 0x79, 0x7A, 0x83, 0x84, 0x85,
	0x86, 0x87, 0x88, 0x89, 0x8A, 0x92, 0x93,
	0x94, 0x95, 0x96, 0x97, 0x98, 0x99, 0x9A,
	0xA2, 0xA3, 0xA4, 0xA5, 0xA6, 0xA7, 0xA8,
	0xA9, 0xAA, 0xB2, 0xB3, 0xB4, 0xB5, 0xB6,
	0xB7, 0xB8, 0xB9, 0xBA, 0xC2, 0xC3, 0xC4,
	0xC5, 0xC6, 0xC7, 0xC8, 0xC9, 0xCA, 0xD2,
	0xD3, 0xD4, 0xD5, 0xD6, 0xD7, 0xD8, 0xD9,
	0xDA, 0xE1, 0xE2, 0xE3, 0xE4, 0xE5, 0xE6,
	0xE7, 0xE8, 0xE9, 0xEA, 0xF1, 0xF2, 0xF3,
	0xF4, 0xF5, 0xF6, 0xF7, 0xF8, 0xF9, 0xFA,
	0x01, 0x00, 0x03, 0x01, 0x01, 0x01, 0x01,
	0x01, 0x01, 0x01, 0x01, 0x01, 0x00, 0x00,
	0x00, 0x00, 0x00, 0x00, 0x01, 0x02, 0x03,
	0x04, 0x05, 0x06, 0x07, 0x08, 0x09, 0x0A,
	0x0B, 0x11, 0x00, 0x02, 0x01, 0x02, 0x04,
	0x04, 0x03, 0x04, 0x07, 0x05, 0x04, 0x04,
	0x00, 0x01, 0x02, 0x77, 0x00, 0x01, 0x02,
	0x03, 0x11, 0x04, 0x05, 0x21, 0x31, 0x06,
	0x12, 0x41, 0x51, 0x07, 0x61, 0x71, 0x13,
	0x22, 0x32, 0x81, 0x08, 0x14, 0x42, 0x91,
	0xA1, 0xB1, 0xC1, 0x09, 0x23, 0x33, 0x52,
	0xF0, 0x15, 0x62, 0x72, 0xD1, 0x0A, 0x16,
	0x24, 0x34, 0xE1, 0x25, 0xF1, 0x17, 0x18,
	0x19, 0x1A, 0x26, 0x27, 0x28, 0x29, 0x2A,
	0x35, 0x36, 0x37, 0x38, 0x39, 0x3A, 0x43,
	0x44, 0x45, 0x46, 0x47, 0x48, 0x49, 0x4A,
	0x53, 0x54, 0x55, 0x56, 0x57, 0x58, 0x59,
	0x5A, 0x63, 0x64, 0x65, 0x66, 0x67, 0x68,
	0x69, 0x6A, 0x73, 0x74, 0x75, 0x76, 0x77,
	0x78, 0x79, 0x7A, 0x82, 0x83, 0x84, 0x85,
	0x86, 0x87, 0x88, 0x89, 0x8A, 0x92, 0x93,
	0x94, 0x95, 0x96, 0x97, 0x98, 0x99, 0x9A,
	0xA2, 0xA3, 0xA4, 0xA5, 0xA6, 0xA7, 0xA8,
	0xA9, 0xAA, 0xB2, 0xB3, 0xB4, 0xB5, 0xB6,
	0xB7, 0xB8, 0xB9, 0xBA, 0xC2, 0xC3, 0xC4,
	0xC5, 0xC6, 0xC7, 0xC8, 0xC9, 0xCA, 0xD2,
	0xD3, 0xD4, 0xD5, 0xD6, 0xD7, 0xD8, 0xD9,
	0xDA, 0xE2, 0xE3, 0xE4, 0xE5, 0xE6, 0xE7,
	0xE8, 0xE9, 0xEA, 0xF2, 0xF3, 0xF4, 0xF5,
	0xF6, 0xF7, 0xF8, 0xF9, 0xFA
};

static const unsigned char jpeg_dri[] = {
	0xFF, 0xDD,
	0x00, 0x04, 0x00, 0x20
};

static const unsigned char jpeg_sos_maximal[] = {
	0xFF, 0xDA,
	0x00, 0x0C, 0x04, 0x01, 0x00, 0x02, 0x11, 0x03,
	0x11, 0x04, 0x11, 0x00, 0x3F, 0x00
};

static const unsigned char jpeg_eoi[] = {
	0xFF, 0xD9
};

struct mxc_jpeg_src_buf {
	/* common v4l buffer stuff -- must be first */
	struct vb2_v4l2_buffer	b;
	struct list_head	list;

	/* mxc-jpeg specific */
	bool			dht_needed;
	bool			jpeg_parse_error;
	const struct mxc_jpeg_fmt	*fmt;
	int			w;
	int			h;
};

static inline struct mxc_jpeg_src_buf *vb2_to_mxc_buf(struct vb2_buffer *vb)
{
	return container_of(to_vb2_v4l2_buffer(vb),
			    struct mxc_jpeg_src_buf, b);
}

static unsigned int debug;
module_param(debug, int, 0644);
MODULE_PARM_DESC(debug, "Debug level (0-3)");

static void mxc_jpeg_bytesperline(struct mxc_jpeg_q_data *q, u32 precision);
static void mxc_jpeg_sizeimage(struct mxc_jpeg_q_data *q);

static void _bswap16(u16 *a)
{
	*a = ((*a & 0x00FF) << 8) | ((*a & 0xFF00) >> 8);
}

static void print_mxc_buf(struct mxc_jpeg_dev *jpeg, struct vb2_buffer *buf,
			  unsigned long len)
{
	unsigned int plane_no;
	u32 dma_addr;
	void *vaddr;
	unsigned long payload;

	if (debug < 3)
		return;

	for (plane_no = 0; plane_no < buf->num_planes; plane_no++) {
		payload = vb2_get_plane_payload(buf, plane_no);
		if (len == 0)
			len = payload;
		dma_addr = vb2_dma_contig_plane_dma_addr(buf, plane_no);
		vaddr = vb2_plane_vaddr(buf, plane_no);
		v4l2_dbg(3, debug, &jpeg->v4l2_dev,
			 "plane %d (vaddr=%p dma_addr=%x payload=%ld):",
			  plane_no, vaddr, dma_addr, payload);
		print_hex_dump(KERN_DEBUG, "", DUMP_PREFIX_OFFSET, 32, 1,
			       vaddr, len, false);
	}
}

static inline struct mxc_jpeg_ctx *mxc_jpeg_fh_to_ctx(struct v4l2_fh *fh)
{
	return container_of(fh, struct mxc_jpeg_ctx, fh);
}

static int enum_fmt(const struct mxc_jpeg_fmt *mxc_formats, int n,
		    struct v4l2_fmtdesc *f, u32 type)
{
	int i, num = 0;

	for (i = 0; i < n; ++i) {
		if (mxc_formats[i].flags == type) {
			/* index-th format of searched type found ? */
			if (num == f->index)
				break;
			/* Correct type but haven't reached our index yet,
			 * just increment per-type index
			 */
			++num;
		}
	}

	/* Format not found */
	if (i >= n)
		return -EINVAL;

	strscpy(f->description, mxc_formats[i].name, sizeof(f->description));
	f->pixelformat = mxc_formats[i].fourcc;

	return 0;
}

static const struct mxc_jpeg_fmt *mxc_jpeg_find_format(struct mxc_jpeg_ctx *ctx,
						       u32 pixelformat)
{
	unsigned int k;

	for (k = 0; k < MXC_JPEG_NUM_FORMATS; k++) {
		const struct mxc_jpeg_fmt *fmt = &mxc_formats[k];

		if (fmt->fourcc == pixelformat)
			return fmt;
	}
	return NULL;
}

static enum mxc_jpeg_image_format mxc_jpeg_fourcc_to_imgfmt(u32 fourcc)
{
	switch (fourcc) {
	case V4L2_PIX_FMT_GREY:
		return MXC_JPEG_GRAY;
	case V4L2_PIX_FMT_YUYV:
		return MXC_JPEG_YUV422;
	case V4L2_PIX_FMT_NV12M:
		return MXC_JPEG_YUV420;
	case V4L2_PIX_FMT_YUV24:
		return MXC_JPEG_YUV444;
	case V4L2_PIX_FMT_RGB24:
		return MXC_JPEG_RGB;
	case V4L2_PIX_FMT_ARGB32:
		return MXC_JPEG_ARGB;
	default:
		return MXC_JPEG_INVALID;
	}
}

static struct mxc_jpeg_q_data *mxc_jpeg_get_q_data(struct mxc_jpeg_ctx *ctx,
						   enum v4l2_buf_type type)
{
	if (V4L2_TYPE_IS_OUTPUT(type))
		return &ctx->out_q;
	return &ctx->cap_q;
}

static void mxc_jpeg_addrs(struct mxc_jpeg_desc *desc,
			   struct vb2_buffer *raw_buf,
			   struct vb2_buffer *jpeg_buf, int offset)
{
	int img_fmt = desc->stm_ctrl & STM_CTRL_IMAGE_FORMAT_MASK;

	desc->buf_base0 = vb2_dma_contig_plane_dma_addr(raw_buf, 0);
	desc->buf_base1 = 0;
	if (img_fmt == STM_CTRL_IMAGE_FORMAT(MXC_JPEG_YUV420)) {
		WARN_ON(raw_buf->num_planes < 2);
		desc->buf_base1 = vb2_dma_contig_plane_dma_addr(raw_buf, 1);
	}
	desc->stm_bufbase = vb2_dma_contig_plane_dma_addr(jpeg_buf, 0) +
		offset;
}

static void notify_eos(struct mxc_jpeg_ctx *ctx)
{
	const struct v4l2_event ev = {
		.type = V4L2_EVENT_EOS
	};

	dev_dbg(ctx->mxc_jpeg->dev, "Notify app event EOS reached");
	v4l2_event_queue_fh(&ctx->fh, &ev);
}

static void notify_src_chg(struct mxc_jpeg_ctx *ctx)
{
	const struct v4l2_event ev = {
			.type = V4L2_EVENT_SOURCE_CHANGE,
			.u.src_change.changes =
			V4L2_EVENT_SRC_CH_RESOLUTION,
		};

	dev_dbg(ctx->mxc_jpeg->dev, "Notify app event SRC_CH_RESOLUTION");
	v4l2_event_queue_fh(&ctx->fh, &ev);
}

static int mxc_get_free_slot(struct mxc_jpeg_slot_data slot_data[], int n)
{
	int free_slot = 0;

	while (slot_data[free_slot].used && free_slot < n)
		free_slot++;

	return free_slot; /* >=n when there are no more free slots */
}

static bool mxc_jpeg_alloc_slot_data(struct mxc_jpeg_dev *jpeg,
				     unsigned int slot)
{
	struct mxc_jpeg_desc *desc;
	struct mxc_jpeg_desc *cfg_desc;
	void *cfg_stm;

	if (jpeg->slot_data[slot].desc)
		goto skip_alloc; /* already allocated, reuse it */

	/* allocate descriptor for decoding/encoding phase */
	desc = dma_alloc_coherent(jpeg->dev,
				  sizeof(struct mxc_jpeg_desc),
				  &jpeg->slot_data[slot].desc_handle,
				  GFP_ATOMIC);
	if (!desc)
		goto err;
	jpeg->slot_data[slot].desc = desc;

	/* allocate descriptor for configuration phase (encoder only) */
	cfg_desc = dma_alloc_coherent(jpeg->dev,
				      sizeof(struct mxc_jpeg_desc),
				      &jpeg->slot_data[slot].cfg_desc_handle,
				      GFP_ATOMIC);
	if (!cfg_desc)
		goto err;
	jpeg->slot_data[slot].cfg_desc = cfg_desc;

	/* allocate configuration stream */
	cfg_stm = dma_alloc_coherent(jpeg->dev,
				     MXC_JPEG_MAX_CFG_STREAM,
				     &jpeg->slot_data[slot].cfg_stream_handle,
				     GFP_ATOMIC);
	if (!cfg_stm)
		goto err;
	memset(cfg_stm, 0, MXC_JPEG_MAX_CFG_STREAM);
	jpeg->slot_data[slot].cfg_stream_vaddr = cfg_stm;

skip_alloc:
	jpeg->slot_data[slot].used = true;

	return true;
err:
	dev_err(jpeg->dev, "Could not allocate descriptors for slot %d", slot);

	return false;
}

static void mxc_jpeg_free_slot_data(struct mxc_jpeg_dev *jpeg,
				    unsigned int slot)
{
	if (slot >= MXC_MAX_SLOTS) {
		dev_err(jpeg->dev, "Invalid slot %d, nothing to free.", slot);
		return;
	}

	/* free descriptor for decoding/encoding phase */
	dma_free_coherent(jpeg->dev, sizeof(struct mxc_jpeg_desc),
			  jpeg->slot_data[slot].desc,
			  jpeg->slot_data[slot].desc_handle);

	/* free descriptor for encoder configuration phase / decoder DHT */
	dma_free_coherent(jpeg->dev, sizeof(struct mxc_jpeg_desc),
			  jpeg->slot_data[slot].cfg_desc,
			  jpeg->slot_data[slot].cfg_desc_handle);

	/* free configuration stream */
	dma_free_coherent(jpeg->dev, MXC_JPEG_MAX_CFG_STREAM,
			  jpeg->slot_data[slot].cfg_stream_vaddr,
			  jpeg->slot_data[slot].cfg_stream_handle);

	jpeg->slot_data[slot].used = false;
}

static void mxc_jpeg_check_and_set_last_buffer(struct mxc_jpeg_ctx *ctx,
					       struct vb2_v4l2_buffer *src_buf,
					       struct vb2_v4l2_buffer *dst_buf)
{
	if (v4l2_m2m_is_last_draining_src_buf(ctx->fh.m2m_ctx, src_buf)) {
		dst_buf->flags |= V4L2_BUF_FLAG_LAST;
		v4l2_m2m_mark_stopped(ctx->fh.m2m_ctx);
		notify_eos(ctx);
		ctx->header_parsed = false;
	}
}

static irqreturn_t mxc_jpeg_dec_irq(int irq, void *priv)
{
	struct mxc_jpeg_dev *jpeg = priv;
	struct mxc_jpeg_ctx *ctx;
	void __iomem *reg = jpeg->base_reg;
	struct device *dev = jpeg->dev;
	struct vb2_v4l2_buffer *src_buf, *dst_buf;
	struct mxc_jpeg_src_buf *jpeg_src_buf;
	enum vb2_buffer_state buf_state;
	u32 dec_ret, com_status;
	unsigned long payload;
	struct mxc_jpeg_q_data *q_data;
	enum v4l2_buf_type cap_type = V4L2_BUF_TYPE_VIDEO_CAPTURE_MPLANE;
	unsigned int slot;

	spin_lock(&jpeg->hw_lock);

	com_status = readl(reg + COM_STATUS);
	slot = COM_STATUS_CUR_SLOT(com_status);
	dev_dbg(dev, "Irq %d on slot %d.\n", irq, slot);

	ctx = v4l2_m2m_get_curr_priv(jpeg->m2m_dev);
	if (WARN_ON(!ctx))
		goto job_unlock;

	if (slot != ctx->slot) {
		/* TODO investigate when adding multi-instance support */
		dev_warn(dev, "IRQ slot %d != context slot %d.\n",
			 slot, ctx->slot);
		goto job_unlock;
	}

	dec_ret = readl(reg + MXC_SLOT_OFFSET(slot, SLOT_STATUS));
	writel(dec_ret, reg + MXC_SLOT_OFFSET(slot, SLOT_STATUS)); /* w1c */

	dst_buf = v4l2_m2m_next_dst_buf(ctx->fh.m2m_ctx);
	src_buf = v4l2_m2m_next_src_buf(ctx->fh.m2m_ctx);
	if (!dst_buf || !src_buf) {
		dev_err(dev, "No source or destination buffer.\n");
		goto job_unlock;
	}
	jpeg_src_buf = vb2_to_mxc_buf(&src_buf->vb2_buf);

	if (dec_ret & SLOT_STATUS_ENC_CONFIG_ERR) {
		u32 ret = readl(reg + CAST_STATUS12);

		dev_err(dev, "Encoder/decoder error, status=0x%08x", ret);
		mxc_jpeg_sw_reset(reg);
		buf_state = VB2_BUF_STATE_ERROR;
		goto buffers_done;
	}

	if (!(dec_ret & SLOT_STATUS_FRMDONE))
		goto job_unlock;

	if (jpeg->mode == MXC_JPEG_ENCODE &&
	    ctx->enc_state == MXC_JPEG_ENC_CONF) {
		ctx->enc_state = MXC_JPEG_ENCODING;
		dev_dbg(dev, "Encoder config finished. Start encoding...\n");
		mxc_jpeg_enc_mode_go(dev, reg);
		goto job_unlock;
	}
	if (jpeg->mode == MXC_JPEG_DECODE && jpeg_src_buf->dht_needed) {
		jpeg_src_buf->dht_needed = false;
		dev_dbg(dev, "Decoder DHT cfg finished. Start decoding...\n");
		goto job_unlock;
	}

	if (jpeg->mode == MXC_JPEG_ENCODE) {
		payload = readl(reg + MXC_SLOT_OFFSET(slot, SLOT_BUF_PTR));
		vb2_set_plane_payload(&dst_buf->vb2_buf, 0, payload);
		dev_dbg(dev, "Encoding finished, payload size: %ld\n",
			payload);
	} else {
		q_data = mxc_jpeg_get_q_data(ctx, cap_type);
		payload = q_data->sizeimage[0];
		vb2_set_plane_payload(&dst_buf->vb2_buf, 0, payload);
		vb2_set_plane_payload(&dst_buf->vb2_buf, 1, 0);
		if (q_data->fmt->colplanes == 2) {
			payload = q_data->sizeimage[1];
			vb2_set_plane_payload(&dst_buf->vb2_buf, 1, payload);
		}
		dev_dbg(dev, "Decoding finished, payload size: %ld + %ld\n",
			vb2_get_plane_payload(&dst_buf->vb2_buf, 0),
			vb2_get_plane_payload(&dst_buf->vb2_buf, 1));
	}

	/* short preview of the results */
	dev_dbg(dev, "src_buf preview: ");
	print_mxc_buf(jpeg, &src_buf->vb2_buf, 32);
	dev_dbg(dev, "dst_buf preview: ");
	print_mxc_buf(jpeg, &dst_buf->vb2_buf, 32);
	buf_state = VB2_BUF_STATE_DONE;

buffers_done:
	mxc_jpeg_disable_irq(reg, ctx->slot);
	jpeg->slot_data[slot].used = false; /* unused, but don't free */
	mxc_jpeg_check_and_set_last_buffer(ctx, src_buf, dst_buf);
	v4l2_m2m_src_buf_remove(ctx->fh.m2m_ctx);
	v4l2_m2m_dst_buf_remove(ctx->fh.m2m_ctx);
	v4l2_m2m_buf_done(src_buf, buf_state);
	v4l2_m2m_buf_done(dst_buf, buf_state);
	spin_unlock(&jpeg->hw_lock);
	v4l2_m2m_job_finish(jpeg->m2m_dev, ctx->fh.m2m_ctx);
	return IRQ_HANDLED;
job_unlock:
	spin_unlock(&jpeg->hw_lock);
	return IRQ_HANDLED;
}

static int mxc_jpeg_fixup_sof(struct mxc_jpeg_sof *sof,
			      u32 fourcc,
			      u16 w, u16 h)
{
	int sof_length;

	sof->precision = 8; /* TODO allow 8/12 bit precision*/
	sof->height = h;
	_bswap16(&sof->height);
	sof->width = w;
	_bswap16(&sof->width);

	switch (fourcc) {
	case V4L2_PIX_FMT_NV12M:
		sof->components_no = 3;
		sof->comp[0].v = 0x2;
		sof->comp[0].h = 0x2;
		break;
	case V4L2_PIX_FMT_YUYV:
		sof->components_no = 3;
		sof->comp[0].v = 0x1;
		sof->comp[0].h = 0x2;
		break;
	case V4L2_PIX_FMT_YUV24:
	case V4L2_PIX_FMT_RGB24:
	default:
		sof->components_no = 3;
		break;
	case V4L2_PIX_FMT_ARGB32:
		sof->components_no = 4;
		break;
	case V4L2_PIX_FMT_GREY:
		sof->components_no = 1;
		break;
	}
	sof_length = 8 + 3 * sof->components_no;
	sof->length = sof_length;
	_bswap16(&sof->length);

	return sof_length; /* not swaped */
}

static int mxc_jpeg_fixup_sos(struct mxc_jpeg_sos *sos,
			      u32 fourcc)
{
	int sos_length;
	u8 *sof_u8 = (u8 *)sos;

	switch (fourcc) {
	case V4L2_PIX_FMT_NV12M:
		sos->components_no = 3;
		break;
	case V4L2_PIX_FMT_YUYV:
		sos->components_no = 3;
		break;
	case V4L2_PIX_FMT_YUV24:
	case V4L2_PIX_FMT_RGB24:
	default:
		sos->components_no = 3;
		break;
	case V4L2_PIX_FMT_ARGB32:
		sos->components_no = 4;
		break;
	case V4L2_PIX_FMT_GREY:
		sos->components_no = 1;
		break;
	}
	sos_length = 6 + 2 * sos->components_no;
	sos->length = sos_length;
	_bswap16(&sos->length);

	/* SOS ignorable bytes, not so ignorable after all */
	sof_u8[sos_length - 1] = 0x0;
	sof_u8[sos_length - 2] = 0x3f;
	sof_u8[sos_length - 3] = 0x0;

	return sos_length; /* not swaped */
}

static unsigned int mxc_jpeg_setup_cfg_stream(void *cfg_stream_vaddr,
					      u32 fourcc,
					      u16 w, u16 h)
{
	/*
	 * There is a hardware issue that first 128 bytes of configuration data
	 * can't be loaded correctly.
	 * To avoid this issue, we need to write the configuration from
	 * an offset which should be no less than 0x80 (128 bytes).
	 */
	unsigned int offset = 0x80;
	u8 *cfg = (u8 *)cfg_stream_vaddr;
	struct mxc_jpeg_sof *sof;
	struct mxc_jpeg_sos *sos;

	memcpy(cfg + offset, jpeg_soi, ARRAY_SIZE(jpeg_soi));
	offset += ARRAY_SIZE(jpeg_soi);

	if (fourcc == V4L2_PIX_FMT_RGB24 ||
	    fourcc == V4L2_PIX_FMT_ARGB32) {
		memcpy(cfg + offset, jpeg_app14, sizeof(jpeg_app14));
		offset += sizeof(jpeg_app14);
	} else {
		memcpy(cfg + offset, jpeg_app0, sizeof(jpeg_app0));
		offset += sizeof(jpeg_app0);
	}

	memcpy(cfg + offset, jpeg_dqt, sizeof(jpeg_dqt));
	offset += sizeof(jpeg_dqt);

	memcpy(cfg + offset, jpeg_sof_maximal, sizeof(jpeg_sof_maximal));
	offset += 2; /* skip marker ID */
	sof = (struct mxc_jpeg_sof *)(cfg + offset);
	offset += mxc_jpeg_fixup_sof(sof, fourcc, w, h);

	memcpy(cfg + offset, jpeg_dht, sizeof(jpeg_dht));
	offset += sizeof(jpeg_dht);

	memcpy(cfg + offset, jpeg_dri, sizeof(jpeg_dri));
	offset += sizeof(jpeg_dri);

	memcpy(cfg + offset, jpeg_sos_maximal, sizeof(jpeg_sos_maximal));
	offset += 2; /* skip marker ID */
	sos = (struct mxc_jpeg_sos *)(cfg + offset);
	offset += mxc_jpeg_fixup_sos(sos, fourcc);

	memcpy(cfg + offset, jpeg_eoi, sizeof(jpeg_eoi));
	offset += sizeof(jpeg_eoi);

	return offset;
}

static void mxc_jpeg_config_dec_desc(struct vb2_buffer *out_buf,
				     struct mxc_jpeg_ctx *ctx,
				     struct vb2_buffer *src_buf,
				     struct vb2_buffer *dst_buf)
{
	enum v4l2_buf_type cap_type = V4L2_BUF_TYPE_VIDEO_CAPTURE_MPLANE;
	struct mxc_jpeg_q_data *q_data_cap;
	enum mxc_jpeg_image_format img_fmt;
	struct mxc_jpeg_dev *jpeg = ctx->mxc_jpeg;
	void __iomem *reg = jpeg->base_reg;
	unsigned int slot = ctx->slot;
	struct mxc_jpeg_desc *desc = jpeg->slot_data[slot].desc;
	struct mxc_jpeg_desc *cfg_desc = jpeg->slot_data[slot].cfg_desc;
	dma_addr_t desc_handle = jpeg->slot_data[slot].desc_handle;
	dma_addr_t cfg_desc_handle = jpeg->slot_data[slot].cfg_desc_handle;
	dma_addr_t cfg_stream_handle = jpeg->slot_data[slot].cfg_stream_handle;
	unsigned int *cfg_size = &jpeg->slot_data[slot].cfg_stream_size;
	void *cfg_stream_vaddr = jpeg->slot_data[slot].cfg_stream_vaddr;
	struct mxc_jpeg_src_buf *jpeg_src_buf;

	jpeg_src_buf = vb2_to_mxc_buf(src_buf);

	/* setup the decoding descriptor */
	desc->next_descpt_ptr = 0; /* end of chain */
	q_data_cap = mxc_jpeg_get_q_data(ctx, cap_type);
	desc->imgsize = q_data_cap->w_adjusted << 16 | q_data_cap->h_adjusted;
	img_fmt = mxc_jpeg_fourcc_to_imgfmt(q_data_cap->fmt->fourcc);
	desc->stm_ctrl &= ~STM_CTRL_IMAGE_FORMAT(0xF); /* clear image format */
	desc->stm_ctrl |= STM_CTRL_IMAGE_FORMAT(img_fmt);
	desc->line_pitch = q_data_cap->bytesperline[0];
	mxc_jpeg_addrs(desc, dst_buf, src_buf, 0);
	mxc_jpeg_set_bufsize(desc, ALIGN(vb2_plane_size(src_buf, 0), 1024));
	print_descriptor_info(jpeg->dev, desc);

	if (!jpeg_src_buf->dht_needed) {
		/* validate the decoding descriptor */
		mxc_jpeg_set_desc(desc_handle, reg, slot);
		return;
	}

	/*
	 * if a default huffman table is needed, use the config descriptor to
	 * inject a DHT, by chaining it before the decoding descriptor
	 */
	*cfg_size = mxc_jpeg_setup_cfg_stream(cfg_stream_vaddr,
					      V4L2_PIX_FMT_YUYV,
					      MXC_JPEG_MIN_WIDTH,
					      MXC_JPEG_MIN_HEIGHT);
	cfg_desc->next_descpt_ptr = desc_handle | MXC_NXT_DESCPT_EN;
	cfg_desc->buf_base0 = vb2_dma_contig_plane_dma_addr(dst_buf, 0);
	cfg_desc->buf_base1 = 0;
	cfg_desc->imgsize = MXC_JPEG_MIN_WIDTH << 16;
	cfg_desc->imgsize |= MXC_JPEG_MIN_HEIGHT;
	cfg_desc->line_pitch = MXC_JPEG_MIN_WIDTH * 2;
	cfg_desc->stm_ctrl = STM_CTRL_IMAGE_FORMAT(MXC_JPEG_YUV422);
	cfg_desc->stm_bufbase = cfg_stream_handle;
	cfg_desc->stm_bufsize = ALIGN(*cfg_size, 1024);
	print_descriptor_info(jpeg->dev, cfg_desc);

	/* validate the configuration descriptor */
	mxc_jpeg_set_desc(cfg_desc_handle, reg, slot);
}

static void mxc_jpeg_config_enc_desc(struct vb2_buffer *out_buf,
				     struct mxc_jpeg_ctx *ctx,
				     struct vb2_buffer *src_buf,
				     struct vb2_buffer *dst_buf)
{
	struct mxc_jpeg_dev *jpeg = ctx->mxc_jpeg;
	void __iomem *reg = jpeg->base_reg;
	unsigned int slot = ctx->slot;
	struct mxc_jpeg_desc *desc = jpeg->slot_data[slot].desc;
	struct mxc_jpeg_desc *cfg_desc = jpeg->slot_data[slot].cfg_desc;
	dma_addr_t desc_handle = jpeg->slot_data[slot].desc_handle;
	dma_addr_t cfg_desc_handle = jpeg->slot_data[slot].cfg_desc_handle;
	void *cfg_stream_vaddr = jpeg->slot_data[slot].cfg_stream_vaddr;
	struct mxc_jpeg_q_data *q_data;
	enum mxc_jpeg_image_format img_fmt;
	int w, h;

	q_data = mxc_jpeg_get_q_data(ctx, src_buf->vb2_queue->type);

	jpeg->slot_data[slot].cfg_stream_size =
			mxc_jpeg_setup_cfg_stream(cfg_stream_vaddr,
						  q_data->fmt->fourcc,
						  q_data->w,
						  q_data->h);

	/* chain the config descriptor with the encoding descriptor */
	cfg_desc->next_descpt_ptr = desc_handle | MXC_NXT_DESCPT_EN;

	cfg_desc->buf_base0 = jpeg->slot_data[slot].cfg_stream_handle;
	cfg_desc->buf_base1 = 0;
	cfg_desc->line_pitch = 0;
	cfg_desc->stm_bufbase = 0; /* no output expected */
	cfg_desc->stm_bufsize = 0x0;
	cfg_desc->imgsize = 0;
	cfg_desc->stm_ctrl = STM_CTRL_CONFIG_MOD(1);

	desc->next_descpt_ptr = 0; /* end of chain */

	/* use adjusted resolution for CAST IP job */
	w = q_data->w_adjusted;
	h = q_data->h_adjusted;
	mxc_jpeg_set_res(desc, w, h);
	mxc_jpeg_set_line_pitch(desc, w * (q_data->fmt->depth / 8));
	mxc_jpeg_set_bufsize(desc, desc->line_pitch * h);
	img_fmt = mxc_jpeg_fourcc_to_imgfmt(q_data->fmt->fourcc);
	if (img_fmt == MXC_JPEG_INVALID)
		dev_err(jpeg->dev, "No valid image format detected\n");
	desc->stm_ctrl = STM_CTRL_CONFIG_MOD(0) |
			 STM_CTRL_IMAGE_FORMAT(img_fmt);
	mxc_jpeg_addrs(desc, src_buf, dst_buf, 0);
	dev_dbg(jpeg->dev, "cfg_desc:\n");
	print_descriptor_info(jpeg->dev, cfg_desc);
	dev_dbg(jpeg->dev, "enc desc:\n");
	print_descriptor_info(jpeg->dev, desc);
	print_wrapper_info(jpeg->dev, reg);
	print_cast_status(jpeg->dev, reg, MXC_JPEG_ENCODE);

	/* validate the configuration descriptor */
	mxc_jpeg_set_desc(cfg_desc_handle, reg, slot);
}

static bool mxc_jpeg_source_change(struct mxc_jpeg_ctx *ctx,
				   struct mxc_jpeg_src_buf *jpeg_src_buf)
{
	struct device *dev = ctx->mxc_jpeg->dev;
	struct mxc_jpeg_q_data *q_data_cap;

	if (!jpeg_src_buf->fmt)
		return false;

	q_data_cap = mxc_jpeg_get_q_data(ctx, V4L2_BUF_TYPE_VIDEO_CAPTURE);
	if (q_data_cap->fmt != jpeg_src_buf->fmt ||
	    q_data_cap->w != jpeg_src_buf->w ||
	    q_data_cap->h != jpeg_src_buf->h) {
		dev_dbg(dev, "Detected jpeg res=(%dx%d)->(%dx%d), pixfmt=%c%c%c%c\n",
			q_data_cap->w, q_data_cap->h,
			jpeg_src_buf->w, jpeg_src_buf->h,
			(jpeg_src_buf->fmt->fourcc & 0xff),
			(jpeg_src_buf->fmt->fourcc >>  8) & 0xff,
			(jpeg_src_buf->fmt->fourcc >> 16) & 0xff,
			(jpeg_src_buf->fmt->fourcc >> 24) & 0xff);

		/*
		 * set-up the capture queue with the pixelformat and resolution
		 * detected from the jpeg output stream
		 */
		q_data_cap->w = jpeg_src_buf->w;
		q_data_cap->h = jpeg_src_buf->h;
		q_data_cap->fmt = jpeg_src_buf->fmt;
		q_data_cap->w_adjusted = q_data_cap->w;
		q_data_cap->h_adjusted = q_data_cap->h;

		/*
		 * align up the resolution for CAST IP,
		 * but leave the buffer resolution unchanged
		 */
		v4l_bound_align_image(&q_data_cap->w_adjusted,
				      q_data_cap->w_adjusted,  /* adjust up */
				      MXC_JPEG_MAX_WIDTH,
				      q_data_cap->fmt->h_align,
				      &q_data_cap->h_adjusted,
				      q_data_cap->h_adjusted, /* adjust up */
				      MXC_JPEG_MAX_HEIGHT,
				      0,
				      0);

		/* setup bytesperline/sizeimage for capture queue */
		mxc_jpeg_bytesperline(q_data_cap, jpeg_src_buf->fmt->precision);
		mxc_jpeg_sizeimage(q_data_cap);
		notify_src_chg(ctx);
		ctx->source_change = 1;
	}
	return ctx->source_change ? true : false;
}

static int mxc_jpeg_job_ready(void *priv)
{
	struct mxc_jpeg_ctx *ctx = priv;

	return ctx->source_change ? 0 : 1;
}

static void mxc_jpeg_device_run(void *priv)
{
	struct mxc_jpeg_ctx *ctx = priv;
	struct mxc_jpeg_dev *jpeg = ctx->mxc_jpeg;
	void __iomem *reg = jpeg->base_reg;
	struct device *dev = jpeg->dev;
	struct vb2_v4l2_buffer *src_buf, *dst_buf;
	unsigned long flags;
	struct mxc_jpeg_q_data *q_data_cap, *q_data_out;
	struct mxc_jpeg_src_buf *jpeg_src_buf;

	spin_lock_irqsave(&ctx->mxc_jpeg->hw_lock, flags);
	src_buf = v4l2_m2m_next_src_buf(ctx->fh.m2m_ctx);
	dst_buf = v4l2_m2m_next_dst_buf(ctx->fh.m2m_ctx);
	if (!src_buf || !dst_buf) {
		dev_err(dev, "Null src or dst buf\n");
		goto end;
	}

	q_data_cap = mxc_jpeg_get_q_data(ctx, V4L2_BUF_TYPE_VIDEO_CAPTURE);
	if (!q_data_cap)
		goto end;
	q_data_out = mxc_jpeg_get_q_data(ctx, V4L2_BUF_TYPE_VIDEO_OUTPUT);
	if (!q_data_out)
		goto end;
	src_buf->sequence = q_data_out->sequence++;
	dst_buf->sequence = q_data_cap->sequence++;

	v4l2_m2m_buf_copy_metadata(src_buf, dst_buf, true);

	jpeg_src_buf = vb2_to_mxc_buf(&src_buf->vb2_buf);
	if (q_data_cap->fmt->colplanes != dst_buf->vb2_buf.num_planes) {
		dev_err(dev, "Capture format %s has %d planes, but capture buffer has %d planes\n",
			q_data_cap->fmt->name, q_data_cap->fmt->colplanes,
			dst_buf->vb2_buf.num_planes);
		jpeg_src_buf->jpeg_parse_error = true;
	}
	if (jpeg_src_buf->jpeg_parse_error) {
		mxc_jpeg_check_and_set_last_buffer(ctx, src_buf, dst_buf);
		v4l2_m2m_src_buf_remove(ctx->fh.m2m_ctx);
		v4l2_m2m_dst_buf_remove(ctx->fh.m2m_ctx);
		v4l2_m2m_buf_done(src_buf, VB2_BUF_STATE_ERROR);
		v4l2_m2m_buf_done(dst_buf, VB2_BUF_STATE_ERROR);
		spin_unlock_irqrestore(&ctx->mxc_jpeg->hw_lock, flags);
		v4l2_m2m_job_finish(jpeg->m2m_dev, ctx->fh.m2m_ctx);

		return;
	}
	if (ctx->mxc_jpeg->mode == MXC_JPEG_DECODE) {
		if (ctx->source_change || mxc_jpeg_source_change(ctx, jpeg_src_buf)) {
			spin_unlock_irqrestore(&ctx->mxc_jpeg->hw_lock, flags);
			v4l2_m2m_job_finish(jpeg->m2m_dev, ctx->fh.m2m_ctx);
			return;
		}
	}

	/*
	 * TODO: this reset should be removed, once we figure out
	 * how to overcome hardware issues both on encoder and decoder
	 */
	mxc_jpeg_sw_reset(reg);
	mxc_jpeg_enable(reg);
	mxc_jpeg_set_l_endian(reg, 1);

	ctx->slot = mxc_get_free_slot(jpeg->slot_data, MXC_MAX_SLOTS);
	if (ctx->slot >= MXC_MAX_SLOTS) {
		dev_err(dev, "No more free slots\n");
		goto end;
	}
	if (!mxc_jpeg_alloc_slot_data(jpeg, ctx->slot)) {
		dev_err(dev, "Cannot allocate slot data\n");
		goto end;
	}

	mxc_jpeg_enable_slot(reg, ctx->slot);
	mxc_jpeg_enable_irq(reg, ctx->slot);

	if (jpeg->mode == MXC_JPEG_ENCODE) {
		dev_dbg(dev, "Encoding on slot %d\n", ctx->slot);
		ctx->enc_state = MXC_JPEG_ENC_CONF;
		mxc_jpeg_config_enc_desc(&dst_buf->vb2_buf, ctx,
					 &src_buf->vb2_buf, &dst_buf->vb2_buf);
		mxc_jpeg_enc_mode_conf(dev, reg); /* start config phase */
	} else {
		dev_dbg(dev, "Decoding on slot %d\n", ctx->slot);
		print_mxc_buf(jpeg, &src_buf->vb2_buf, 0);
		mxc_jpeg_config_dec_desc(&dst_buf->vb2_buf, ctx,
					 &src_buf->vb2_buf, &dst_buf->vb2_buf);
		mxc_jpeg_dec_mode_go(dev, reg);
	}
end:
	spin_unlock_irqrestore(&ctx->mxc_jpeg->hw_lock, flags);
}

static int mxc_jpeg_decoder_cmd(struct file *file, void *priv,
				struct v4l2_decoder_cmd *cmd)
{
	struct v4l2_fh *fh = file->private_data;
	struct mxc_jpeg_ctx *ctx = mxc_jpeg_fh_to_ctx(fh);
	int ret;

	ret = v4l2_m2m_ioctl_try_decoder_cmd(file, fh, cmd);
	if (ret < 0)
		return ret;

	if (!vb2_is_streaming(v4l2_m2m_get_src_vq(fh->m2m_ctx)))
		return 0;

	ret = v4l2_m2m_ioctl_decoder_cmd(file, priv, cmd);
	if (ret < 0)
		return ret;

	if (cmd->cmd == V4L2_DEC_CMD_STOP &&
	    v4l2_m2m_has_stopped(fh->m2m_ctx)) {
		notify_eos(ctx);
		ctx->header_parsed = false;
	}

	if (cmd->cmd == V4L2_DEC_CMD_START &&
	    v4l2_m2m_has_stopped(fh->m2m_ctx))
		vb2_clear_last_buffer_dequeued(&fh->m2m_ctx->cap_q_ctx.q);
	return 0;
}

static int mxc_jpeg_encoder_cmd(struct file *file, void *priv,
				struct v4l2_encoder_cmd *cmd)
{
	struct v4l2_fh *fh = file->private_data;
	struct mxc_jpeg_ctx *ctx = mxc_jpeg_fh_to_ctx(fh);
	int ret;

	ret = v4l2_m2m_ioctl_try_encoder_cmd(file, fh, cmd);
	if (ret < 0)
		return ret;

	if (!vb2_is_streaming(v4l2_m2m_get_src_vq(fh->m2m_ctx)) ||
	    !vb2_is_streaming(v4l2_m2m_get_dst_vq(fh->m2m_ctx)))
		return 0;

	ret = v4l2_m2m_ioctl_encoder_cmd(file, fh, cmd);
	if (ret < 0)
		return 0;

	if (cmd->cmd == V4L2_ENC_CMD_STOP &&
	    v4l2_m2m_has_stopped(fh->m2m_ctx))
		notify_eos(ctx);

	if (cmd->cmd == V4L2_ENC_CMD_START &&
	    v4l2_m2m_has_stopped(fh->m2m_ctx))
		vb2_clear_last_buffer_dequeued(&fh->m2m_ctx->cap_q_ctx.q);

	return 0;
}

static int mxc_jpeg_queue_setup(struct vb2_queue *q,
				unsigned int *nbuffers,
				unsigned int *nplanes,
				unsigned int sizes[],
				struct device *alloc_ctxs[])
{
	struct mxc_jpeg_ctx *ctx = vb2_get_drv_priv(q);
	struct mxc_jpeg_q_data *q_data = NULL;
	struct mxc_jpeg_q_data tmp_q;
	int i;

	q_data = mxc_jpeg_get_q_data(ctx, q->type);
	if (!q_data)
		return -EINVAL;

	tmp_q.fmt = q_data->fmt;
	tmp_q.w = q_data->w_adjusted;
	tmp_q.h = q_data->h_adjusted;
	for (i = 0; i < MXC_JPEG_MAX_PLANES; i++) {
		tmp_q.bytesperline[i] = q_data->bytesperline[i];
		tmp_q.sizeimage[i] = q_data->sizeimage[i];
	}
	mxc_jpeg_sizeimage(&tmp_q);
	for (i = 0; i < MXC_JPEG_MAX_PLANES; i++)
		tmp_q.sizeimage[i] = max(tmp_q.sizeimage[i], q_data->sizeimage[i]);

	/* Handle CREATE_BUFS situation - *nplanes != 0 */
	if (*nplanes) {
		for (i = 0; i < *nplanes; i++) {
			if (sizes[i] < tmp_q.sizeimage[i])
				return -EINVAL;
		}
		return 0;
	}

	/* Handle REQBUFS situation */
	*nplanes = q_data->fmt->colplanes;
	for (i = 0; i < *nplanes; i++)
		sizes[i] = tmp_q.sizeimage[i];

	return 0;
}

static int mxc_jpeg_start_streaming(struct vb2_queue *q, unsigned int count)
{
	struct mxc_jpeg_ctx *ctx = vb2_get_drv_priv(q);
	struct mxc_jpeg_q_data *q_data = mxc_jpeg_get_q_data(ctx, q->type);
	int ret;
<<<<<<< HEAD

	v4l2_m2m_update_start_streaming_state(ctx->fh.m2m_ctx, q);

=======

	v4l2_m2m_update_start_streaming_state(ctx->fh.m2m_ctx, q);

>>>>>>> 9b37665a
	if (ctx->mxc_jpeg->mode == MXC_JPEG_DECODE && V4L2_TYPE_IS_CAPTURE(q->type))
		ctx->source_change = 0;
	dev_dbg(ctx->mxc_jpeg->dev, "Start streaming ctx=%p", ctx);
	q_data->sequence = 0;

	ret = pm_runtime_resume_and_get(ctx->mxc_jpeg->dev);
	if (ret < 0) {
		dev_err(ctx->mxc_jpeg->dev, "Failed to power up jpeg\n");
		return ret;
	}

	return 0;
}

static void mxc_jpeg_stop_streaming(struct vb2_queue *q)
{
	struct mxc_jpeg_ctx *ctx = vb2_get_drv_priv(q);
	struct vb2_v4l2_buffer *vbuf;

	dev_dbg(ctx->mxc_jpeg->dev, "Stop streaming ctx=%p", ctx);

	/* Release all active buffers */
	for (;;) {
		if (V4L2_TYPE_IS_OUTPUT(q->type))
			vbuf = v4l2_m2m_src_buf_remove(ctx->fh.m2m_ctx);
		else
			vbuf = v4l2_m2m_dst_buf_remove(ctx->fh.m2m_ctx);
		if (!vbuf)
			break;
		v4l2_m2m_buf_done(vbuf, VB2_BUF_STATE_ERROR);
	}

	v4l2_m2m_update_stop_streaming_state(ctx->fh.m2m_ctx, q);
	if (V4L2_TYPE_IS_OUTPUT(q->type) &&
	    v4l2_m2m_has_stopped(ctx->fh.m2m_ctx)) {
		notify_eos(ctx);
		ctx->header_parsed = false;
	}

	pm_runtime_put_sync(&ctx->mxc_jpeg->pdev->dev);
}

static int mxc_jpeg_valid_comp_id(struct device *dev,
				  struct mxc_jpeg_sof *sof,
				  struct mxc_jpeg_sos *sos)
{
	int valid = 1;
	int i;

	/*
	 * there's a limitation in the IP that the component IDs must be
	 * between 0..4, if they are not, let's patch them
	 */
	for (i = 0; i < sof->components_no; i++)
		if (sof->comp[i].id > MXC_JPEG_MAX_COMPONENTS) {
			valid = 0;
			dev_err(dev, "Component %d has invalid ID: %d",
				i, sof->comp[i].id);
		}
	if (!valid)
		/* patch all comp IDs if at least one is invalid */
		for (i = 0; i < sof->components_no; i++) {
			dev_warn(dev, "Component %d ID patched to: %d",
				 i, i + 1);
			sof->comp[i].id = i + 1;
			sos->comp[i].id = i + 1;
		}

	return valid;
}

static u32 mxc_jpeg_get_image_format(struct device *dev,
				     const struct v4l2_jpeg_header *header)
{
	int i;
	u32 fourcc = 0;

	for (i = 0; i < MXC_JPEG_NUM_FORMATS; i++)
		if (mxc_formats[i].subsampling == header->frame.subsampling &&
		    mxc_formats[i].nc == header->frame.num_components &&
		    mxc_formats[i].precision == header->frame.precision) {
			fourcc = mxc_formats[i].fourcc;
			break;
		}
	if (fourcc == 0) {
		dev_err(dev,
			"Could not identify image format nc=%d, subsampling=%d, precision=%d\n",
			header->frame.num_components,
			header->frame.subsampling,
			header->frame.precision);
		return fourcc;
	}
	/*
	 * If the transform flag from APP14 marker is 0, images that are
	 * encoded with 3 components have RGB colorspace, see Recommendation
	 * ITU-T T.872 chapter 6.5.3 APP14 marker segment for colour encoding
	 */
	if (fourcc == V4L2_PIX_FMT_YUV24 || fourcc == V4L2_PIX_FMT_RGB24) {
		if (header->app14_tf == V4L2_JPEG_APP14_TF_CMYK_RGB)
			fourcc = V4L2_PIX_FMT_RGB24;
		else
			fourcc = V4L2_PIX_FMT_YUV24;
	}

	return fourcc;
}

static void mxc_jpeg_bytesperline(struct mxc_jpeg_q_data *q, u32 precision)
{
	/* Bytes distance between the leftmost pixels in two adjacent lines */
	if (q->fmt->fourcc == V4L2_PIX_FMT_JPEG) {
		/* bytesperline unused for compressed formats */
		q->bytesperline[0] = 0;
		q->bytesperline[1] = 0;
	} else if (q->fmt->subsampling == V4L2_JPEG_CHROMA_SUBSAMPLING_420) {
		/* When the image format is planar the bytesperline value
		 * applies to the first plane and is divided by the same factor
		 * as the width field for the other planes
		 */
		q->bytesperline[0] = q->w * DIV_ROUND_UP(precision, 8);
		q->bytesperline[1] = q->bytesperline[0];
	} else if (q->fmt->subsampling == V4L2_JPEG_CHROMA_SUBSAMPLING_422) {
		q->bytesperline[0] = q->w * DIV_ROUND_UP(precision, 8) * 2;
		q->bytesperline[1] = 0;
	} else if (q->fmt->subsampling == V4L2_JPEG_CHROMA_SUBSAMPLING_444) {
		q->bytesperline[0] = q->w * DIV_ROUND_UP(precision, 8) * q->fmt->nc;
		q->bytesperline[1] = 0;
	} else {
		/* grayscale */
		q->bytesperline[0] = q->w * DIV_ROUND_UP(precision, 8);
		q->bytesperline[1] = 0;
	}
}

static void mxc_jpeg_sizeimage(struct mxc_jpeg_q_data *q)
{
	if (q->fmt->fourcc == V4L2_PIX_FMT_JPEG) {
		/* if no sizeimage from user, assume worst jpeg compression */
		if (!q->sizeimage[0])
			q->sizeimage[0] = 6 * q->w * q->h;
		q->sizeimage[1] = 0;

		if (q->sizeimage[0] > MXC_JPEG_MAX_SIZEIMAGE)
			q->sizeimage[0] = MXC_JPEG_MAX_SIZEIMAGE;

		/* jpeg stream size must be multiple of 1K */
		q->sizeimage[0] = ALIGN(q->sizeimage[0], 1024);
	} else {
		q->sizeimage[0] = q->bytesperline[0] * q->h;
		q->sizeimage[1] = 0;
		if (q->fmt->fourcc == V4L2_PIX_FMT_NV12M)
			q->sizeimage[1] = q->sizeimage[0] / 2;
	}
}

static int mxc_jpeg_parse(struct mxc_jpeg_ctx *ctx, struct vb2_buffer *vb)
{
	struct device *dev = ctx->mxc_jpeg->dev;
	struct mxc_jpeg_q_data *q_data_out;
	u32 fourcc;
	struct v4l2_jpeg_header header;
	struct mxc_jpeg_sof *psof = NULL;
	struct mxc_jpeg_sos *psos = NULL;
	struct mxc_jpeg_src_buf *jpeg_src_buf = vb2_to_mxc_buf(vb);
	u8 *src_addr = (u8 *)vb2_plane_vaddr(vb, 0);
	u32 size = vb2_get_plane_payload(vb, 0);
	int ret;

	memset(&header, 0, sizeof(header));
	ret = v4l2_jpeg_parse_header((void *)src_addr, size, &header);
	if (ret < 0) {
		dev_err(dev, "Error parsing JPEG stream markers\n");
		return ret;
	}

	/* if DHT marker present, no need to inject default one */
	jpeg_src_buf->dht_needed = (header.num_dht == 0);

	q_data_out = mxc_jpeg_get_q_data(ctx,
					 V4L2_BUF_TYPE_VIDEO_OUTPUT_MPLANE);
	if (q_data_out->w == 0 && q_data_out->h == 0) {
		dev_warn(dev, "Invalid user resolution 0x0");
		dev_warn(dev, "Keeping resolution from JPEG: %dx%d",
			 header.frame.width, header.frame.height);
	} else if (header.frame.width != q_data_out->w ||
		   header.frame.height != q_data_out->h) {
		dev_err(dev,
			"Resolution mismatch: %dx%d (JPEG) versus %dx%d(user)",
			header.frame.width, header.frame.height,
			q_data_out->w, q_data_out->h);
	}
	q_data_out->w = header.frame.width;
	q_data_out->h = header.frame.height;
	if (header.frame.width > MXC_JPEG_MAX_WIDTH ||
	    header.frame.height > MXC_JPEG_MAX_HEIGHT) {
		dev_err(dev, "JPEG width or height should be <= 8192: %dx%d\n",
			header.frame.width, header.frame.height);
		return -EINVAL;
	}
	if (header.frame.width < MXC_JPEG_MIN_WIDTH ||
	    header.frame.height < MXC_JPEG_MIN_HEIGHT) {
		dev_err(dev, "JPEG width or height should be > 64: %dx%d\n",
			header.frame.width, header.frame.height);
		return -EINVAL;
	}
	if (header.frame.num_components > V4L2_JPEG_MAX_COMPONENTS) {
		dev_err(dev, "JPEG number of components should be <=%d",
			V4L2_JPEG_MAX_COMPONENTS);
		return -EINVAL;
	}
	/* check and, if necessary, patch component IDs*/
	psof = (struct mxc_jpeg_sof *)header.sof.start;
	psos = (struct mxc_jpeg_sos *)header.sos.start;
	if (!mxc_jpeg_valid_comp_id(dev, psof, psos))
		dev_warn(dev, "JPEG component ids should be 0-3 or 1-4");

	fourcc = mxc_jpeg_get_image_format(dev, &header);
	if (fourcc == 0)
		return -EINVAL;

	jpeg_src_buf->fmt = mxc_jpeg_find_format(ctx, fourcc);
	jpeg_src_buf->w = header.frame.width;
	jpeg_src_buf->h = header.frame.height;
	ctx->header_parsed = true;

	if (!v4l2_m2m_num_src_bufs_ready(ctx->fh.m2m_ctx))
		mxc_jpeg_source_change(ctx, jpeg_src_buf);

	return 0;
}

static void mxc_jpeg_buf_queue(struct vb2_buffer *vb)
{
	int ret;
	struct vb2_v4l2_buffer *vbuf = to_vb2_v4l2_buffer(vb);
	struct mxc_jpeg_ctx *ctx = vb2_get_drv_priv(vb->vb2_queue);
	struct mxc_jpeg_src_buf *jpeg_src_buf;

	if (V4L2_TYPE_IS_CAPTURE(vb->vb2_queue->type) &&
	    vb2_is_streaming(vb->vb2_queue) &&
	    v4l2_m2m_dst_buf_is_last(ctx->fh.m2m_ctx)) {
		struct mxc_jpeg_q_data *q_data;

		q_data = mxc_jpeg_get_q_data(ctx, vb->vb2_queue->type);
		vbuf->field = V4L2_FIELD_NONE;
		vbuf->sequence = q_data->sequence++;
		v4l2_m2m_last_buffer_done(ctx->fh.m2m_ctx, vbuf);
		notify_eos(ctx);
		ctx->header_parsed = false;
		return;
	}

	if (vb->vb2_queue->type == V4L2_BUF_TYPE_VIDEO_CAPTURE_MPLANE)
		goto end;

	/* for V4L2_BUF_TYPE_VIDEO_OUTPUT_MPLANE */
	if (ctx->mxc_jpeg->mode != MXC_JPEG_DECODE)
		goto end;

	jpeg_src_buf = vb2_to_mxc_buf(vb);
	jpeg_src_buf->jpeg_parse_error = false;
	ret = mxc_jpeg_parse(ctx, vb);
	if (ret)
		jpeg_src_buf->jpeg_parse_error = true;

end:
	v4l2_m2m_buf_queue(ctx->fh.m2m_ctx, vbuf);
}

static int mxc_jpeg_buf_out_validate(struct vb2_buffer *vb)
{
	struct vb2_v4l2_buffer *vbuf = to_vb2_v4l2_buffer(vb);

	vbuf->field = V4L2_FIELD_NONE;

	return 0;
}

static int mxc_jpeg_buf_prepare(struct vb2_buffer *vb)
{
	struct vb2_v4l2_buffer *vbuf = to_vb2_v4l2_buffer(vb);
	struct mxc_jpeg_ctx *ctx = vb2_get_drv_priv(vb->vb2_queue);
	struct mxc_jpeg_q_data *q_data = NULL;
	struct device *dev = ctx->mxc_jpeg->dev;
	unsigned long sizeimage;
	int i;

	vbuf->field = V4L2_FIELD_NONE;

	q_data = mxc_jpeg_get_q_data(ctx, vb->vb2_queue->type);
	if (!q_data)
		return -EINVAL;
	for (i = 0; i < q_data->fmt->colplanes; i++) {
		sizeimage = q_data->sizeimage[i];
		if (vb2_plane_size(vb, i) < sizeimage) {
			dev_err(dev, "plane %d too small (%lu < %lu)",
				i, vb2_plane_size(vb, i), sizeimage);
			return -EINVAL;
		}
		vb2_set_plane_payload(vb, i, sizeimage);
	}
	if (V4L2_TYPE_IS_CAPTURE(vb->vb2_queue->type)) {
		vb2_set_plane_payload(vb, 0, 0);
		vb2_set_plane_payload(vb, 1, 0);
	}
	return 0;
}

static const struct vb2_ops mxc_jpeg_qops = {
	.queue_setup		= mxc_jpeg_queue_setup,
	.wait_prepare		= vb2_ops_wait_prepare,
	.wait_finish		= vb2_ops_wait_finish,
	.buf_out_validate	= mxc_jpeg_buf_out_validate,
	.buf_prepare		= mxc_jpeg_buf_prepare,
	.start_streaming	= mxc_jpeg_start_streaming,
	.stop_streaming		= mxc_jpeg_stop_streaming,
	.buf_queue		= mxc_jpeg_buf_queue,
};

static int mxc_jpeg_queue_init(void *priv, struct vb2_queue *src_vq,
			       struct vb2_queue *dst_vq)
{
	struct mxc_jpeg_ctx *ctx = priv;
	int ret;

	src_vq->type = V4L2_BUF_TYPE_VIDEO_OUTPUT_MPLANE;
	src_vq->io_modes = VB2_MMAP | VB2_DMABUF;
	src_vq->drv_priv = ctx;
	src_vq->buf_struct_size = sizeof(struct mxc_jpeg_src_buf);
	src_vq->ops = &mxc_jpeg_qops;
	src_vq->mem_ops = &vb2_dma_contig_memops;
	src_vq->timestamp_flags = V4L2_BUF_FLAG_TIMESTAMP_COPY;
	src_vq->lock = &ctx->mxc_jpeg->lock;
	src_vq->dev = ctx->mxc_jpeg->dev;
	src_vq->allow_zero_bytesused = 1; /* keep old userspace apps working */

	ret = vb2_queue_init(src_vq);
	if (ret)
		return ret;

	dst_vq->type = V4L2_BUF_TYPE_VIDEO_CAPTURE_MPLANE;
	dst_vq->io_modes = VB2_MMAP | VB2_DMABUF;
	dst_vq->drv_priv = ctx;
	dst_vq->buf_struct_size = sizeof(struct v4l2_m2m_buffer);
	dst_vq->ops = &mxc_jpeg_qops;
	dst_vq->mem_ops = &vb2_dma_contig_memops;
	dst_vq->timestamp_flags = V4L2_BUF_FLAG_TIMESTAMP_COPY;
	dst_vq->lock = &ctx->mxc_jpeg->lock;
	dst_vq->dev = ctx->mxc_jpeg->dev;

	ret = vb2_queue_init(dst_vq);
	return ret;
}

static void mxc_jpeg_set_default_params(struct mxc_jpeg_ctx *ctx)
{
	struct mxc_jpeg_q_data *out_q = &ctx->out_q;
	struct mxc_jpeg_q_data *cap_q = &ctx->cap_q;
	struct mxc_jpeg_q_data *q[2] = {out_q, cap_q};
	int i;

	if (ctx->mxc_jpeg->mode == MXC_JPEG_ENCODE) {
		out_q->fmt = mxc_jpeg_find_format(ctx, MXC_JPEG_DEFAULT_PFMT);
		cap_q->fmt = mxc_jpeg_find_format(ctx, V4L2_PIX_FMT_JPEG);
	} else {
		out_q->fmt = mxc_jpeg_find_format(ctx, V4L2_PIX_FMT_JPEG);
		cap_q->fmt = mxc_jpeg_find_format(ctx, MXC_JPEG_DEFAULT_PFMT);
	}

	for (i = 0; i < 2; i++) {
		q[i]->w = MXC_JPEG_DEFAULT_WIDTH;
		q[i]->h = MXC_JPEG_DEFAULT_HEIGHT;
		q[i]->w_adjusted = MXC_JPEG_DEFAULT_WIDTH;
		q[i]->h_adjusted = MXC_JPEG_DEFAULT_HEIGHT;
		mxc_jpeg_bytesperline(q[i], q[i]->fmt->precision);
		mxc_jpeg_sizeimage(q[i]);
	}
}

static int mxc_jpeg_open(struct file *file)
{
	struct mxc_jpeg_dev *mxc_jpeg = video_drvdata(file);
	struct video_device *mxc_vfd = video_devdata(file);
	struct device *dev = mxc_jpeg->dev;
	struct mxc_jpeg_ctx *ctx;
	int ret = 0;

	ctx = kzalloc(sizeof(*ctx), GFP_KERNEL);
	if (!ctx)
		return -ENOMEM;

	if (mutex_lock_interruptible(&mxc_jpeg->lock)) {
		ret = -ERESTARTSYS;
		goto free;
	}

	v4l2_fh_init(&ctx->fh, mxc_vfd);
	file->private_data = &ctx->fh;
	v4l2_fh_add(&ctx->fh);

	ctx->mxc_jpeg = mxc_jpeg;

	ctx->fh.m2m_ctx = v4l2_m2m_ctx_init(mxc_jpeg->m2m_dev, ctx,
					    mxc_jpeg_queue_init);

	if (IS_ERR(ctx->fh.m2m_ctx)) {
		ret = PTR_ERR(ctx->fh.m2m_ctx);
		goto error;
	}

	mxc_jpeg_set_default_params(ctx);
	ctx->slot = MXC_MAX_SLOTS; /* slot not allocated yet */

	if (mxc_jpeg->mode == MXC_JPEG_DECODE)
		dev_dbg(dev, "Opened JPEG decoder instance %p\n", ctx);
	else
		dev_dbg(dev, "Opened JPEG encoder instance %p\n", ctx);
	mutex_unlock(&mxc_jpeg->lock);

	return 0;

error:
	v4l2_fh_del(&ctx->fh);
	v4l2_fh_exit(&ctx->fh);
	mutex_unlock(&mxc_jpeg->lock);
free:
	kfree(ctx);
	return ret;
}

static int mxc_jpeg_querycap(struct file *file, void *priv,
			     struct v4l2_capability *cap)
{
	struct mxc_jpeg_dev *mxc_jpeg = video_drvdata(file);

	strscpy(cap->driver, MXC_JPEG_NAME " codec", sizeof(cap->driver));
	strscpy(cap->card, MXC_JPEG_NAME " codec", sizeof(cap->card));
	snprintf(cap->bus_info, sizeof(cap->bus_info), "platform:%s",
		 dev_name(mxc_jpeg->dev));
	cap->device_caps = V4L2_CAP_STREAMING | V4L2_CAP_VIDEO_M2M_MPLANE;
	cap->capabilities = cap->device_caps | V4L2_CAP_DEVICE_CAPS;

	return 0;
}

static int mxc_jpeg_enum_fmt_vid_cap(struct file *file, void *priv,
				     struct v4l2_fmtdesc *f)
{
	struct mxc_jpeg_ctx *ctx = mxc_jpeg_fh_to_ctx(priv);
	struct mxc_jpeg_q_data *q_data = mxc_jpeg_get_q_data(ctx, f->type);

	if (ctx->mxc_jpeg->mode == MXC_JPEG_ENCODE) {
		return enum_fmt(mxc_formats, MXC_JPEG_NUM_FORMATS, f,
			MXC_JPEG_FMT_TYPE_ENC);
	} else if (!ctx->header_parsed) {
		return enum_fmt(mxc_formats, MXC_JPEG_NUM_FORMATS, f,
			MXC_JPEG_FMT_TYPE_RAW);
	} else {
		/* For the decoder CAPTURE queue, only enumerate the raw formats
		 * supported for the format currently active on OUTPUT
		 * (more precisely what was propagated on capture queue
		 * after jpeg parse on the output buffer)
		 */
		if (f->index)
			return -EINVAL;
		f->pixelformat = q_data->fmt->fourcc;
		strscpy(f->description, q_data->fmt->name, sizeof(f->description));
		return 0;
	}
}

static int mxc_jpeg_enum_fmt_vid_out(struct file *file, void *priv,
				     struct v4l2_fmtdesc *f)
{
	struct mxc_jpeg_ctx *ctx = mxc_jpeg_fh_to_ctx(priv);
	u32 type = ctx->mxc_jpeg->mode == MXC_JPEG_DECODE ?  MXC_JPEG_FMT_TYPE_ENC :
							     MXC_JPEG_FMT_TYPE_RAW;
	int ret;

	ret = enum_fmt(mxc_formats, MXC_JPEG_NUM_FORMATS, f, type);
	if (ret)
		return ret;
	if (ctx->mxc_jpeg->mode == MXC_JPEG_DECODE)
		f->flags = V4L2_FMT_FLAG_DYN_RESOLUTION;
	return 0;
}

static int mxc_jpeg_try_fmt(struct v4l2_format *f, const struct mxc_jpeg_fmt *fmt,
			    struct mxc_jpeg_ctx *ctx, int q_type)
{
	struct v4l2_pix_format_mplane *pix_mp = &f->fmt.pix_mp;
	struct v4l2_plane_pix_format *pfmt;
	u32 w = (pix_mp->width < MXC_JPEG_MAX_WIDTH) ?
		 pix_mp->width : MXC_JPEG_MAX_WIDTH;
	u32 h = (pix_mp->height < MXC_JPEG_MAX_HEIGHT) ?
		 pix_mp->height : MXC_JPEG_MAX_HEIGHT;
	int i;
	struct mxc_jpeg_q_data tmp_q;

	memset(pix_mp->reserved, 0, sizeof(pix_mp->reserved));
	pix_mp->field = V4L2_FIELD_NONE;
	pix_mp->num_planes = fmt->colplanes;
	pix_mp->pixelformat = fmt->fourcc;

	pix_mp->width = w;
	pix_mp->height = h;
	v4l_bound_align_image(&w,
			      w, /* adjust upwards*/
			      MXC_JPEG_MAX_WIDTH,
			      fmt->h_align,
			      &h,
			      h, /* adjust upwards*/
			      MXC_JPEG_MAX_HEIGHT,
			      0,
			      0);

	/* get user input into the tmp_q */
	tmp_q.w = w;
	tmp_q.h = h;
	tmp_q.fmt = fmt;
	for (i = 0; i < pix_mp->num_planes; i++) {
		pfmt = &pix_mp->plane_fmt[i];
		tmp_q.bytesperline[i] = pfmt->bytesperline;
		tmp_q.sizeimage[i] = pfmt->sizeimage;
	}

	/* calculate bytesperline & sizeimage into the tmp_q */
	mxc_jpeg_bytesperline(&tmp_q, fmt->precision);
	mxc_jpeg_sizeimage(&tmp_q);

	/* adjust user format according to our calculations */
	for (i = 0; i < pix_mp->num_planes; i++) {
		pfmt = &pix_mp->plane_fmt[i];
		memset(pfmt->reserved, 0, sizeof(pfmt->reserved));
		pfmt->bytesperline = tmp_q.bytesperline[i];
		pfmt->sizeimage = tmp_q.sizeimage[i];
	}

	/* fix colorspace information to sRGB for both output & capture */
	pix_mp->colorspace = V4L2_COLORSPACE_SRGB;
	pix_mp->ycbcr_enc = V4L2_YCBCR_ENC_601;
	pix_mp->xfer_func = V4L2_XFER_FUNC_SRGB;
	/*
	 * this hardware does not change the range of the samples
	 * but since inside JPEG the YUV quantization is full-range,
	 * this driver will always use full-range for the raw frames, too
	 */
	pix_mp->quantization = V4L2_QUANTIZATION_FULL_RANGE;

	return 0;
}

static int mxc_jpeg_try_fmt_vid_cap(struct file *file, void *priv,
				    struct v4l2_format *f)
{
	struct mxc_jpeg_ctx *ctx = mxc_jpeg_fh_to_ctx(priv);
	struct mxc_jpeg_dev *jpeg = ctx->mxc_jpeg;
	struct device *dev = jpeg->dev;
	const struct mxc_jpeg_fmt *fmt;
	u32 fourcc = f->fmt.pix_mp.pixelformat;

	int q_type = (jpeg->mode == MXC_JPEG_DECODE) ?
		     MXC_JPEG_FMT_TYPE_RAW : MXC_JPEG_FMT_TYPE_ENC;

	if (!V4L2_TYPE_IS_MULTIPLANAR(f->type)) {
		dev_err(dev, "TRY_FMT with Invalid type: %d\n", f->type);
		return -EINVAL;
	}

	fmt = mxc_jpeg_find_format(ctx, fourcc);
	if (!fmt || fmt->flags != q_type) {
		dev_warn(dev, "Format not supported: %c%c%c%c, use the default.\n",
			 (fourcc & 0xff),
			 (fourcc >>  8) & 0xff,
			 (fourcc >> 16) & 0xff,
			 (fourcc >> 24) & 0xff);
		f->fmt.pix_mp.pixelformat = (jpeg->mode == MXC_JPEG_DECODE) ?
				MXC_JPEG_DEFAULT_PFMT : V4L2_PIX_FMT_JPEG;
		fmt = mxc_jpeg_find_format(ctx, f->fmt.pix_mp.pixelformat);
	}
	return mxc_jpeg_try_fmt(f, fmt, ctx, q_type);
}

static int mxc_jpeg_try_fmt_vid_out(struct file *file, void *priv,
				    struct v4l2_format *f)
{
	struct mxc_jpeg_ctx *ctx = mxc_jpeg_fh_to_ctx(priv);
	struct mxc_jpeg_dev *jpeg = ctx->mxc_jpeg;
	struct device *dev = jpeg->dev;
	const struct mxc_jpeg_fmt *fmt;
	u32 fourcc = f->fmt.pix_mp.pixelformat;

	int q_type = (jpeg->mode == MXC_JPEG_ENCODE) ?
		     MXC_JPEG_FMT_TYPE_RAW : MXC_JPEG_FMT_TYPE_ENC;

	if (!V4L2_TYPE_IS_MULTIPLANAR(f->type)) {
		dev_err(dev, "TRY_FMT with Invalid type: %d\n", f->type);
		return -EINVAL;
	}

	fmt = mxc_jpeg_find_format(ctx, fourcc);
	if (!fmt || fmt->flags != q_type) {
		dev_warn(dev, "Format not supported: %c%c%c%c, use the default.\n",
			 (fourcc & 0xff),
			 (fourcc >>  8) & 0xff,
			 (fourcc >> 16) & 0xff,
			 (fourcc >> 24) & 0xff);
		f->fmt.pix_mp.pixelformat = (jpeg->mode == MXC_JPEG_ENCODE) ?
				MXC_JPEG_DEFAULT_PFMT : V4L2_PIX_FMT_JPEG;
		fmt = mxc_jpeg_find_format(ctx, f->fmt.pix_mp.pixelformat);
	}
	return mxc_jpeg_try_fmt(f, fmt, ctx, q_type);
}

static int mxc_jpeg_s_fmt(struct mxc_jpeg_ctx *ctx,
			  struct v4l2_format *f)
{
	struct vb2_queue *vq;
	struct mxc_jpeg_q_data *q_data = NULL;
	struct v4l2_pix_format_mplane *pix_mp = &f->fmt.pix_mp;
	struct mxc_jpeg_dev *jpeg = ctx->mxc_jpeg;
	int i;

	vq = v4l2_m2m_get_vq(ctx->fh.m2m_ctx, f->type);
	if (!vq)
		return -EINVAL;

	q_data = mxc_jpeg_get_q_data(ctx, f->type);

	if (vb2_is_busy(vq)) {
		v4l2_err(&jpeg->v4l2_dev, "queue busy\n");
		return -EBUSY;
	}

	q_data->fmt = mxc_jpeg_find_format(ctx, pix_mp->pixelformat);
	q_data->w = pix_mp->width;
	q_data->h = pix_mp->height;

	q_data->w_adjusted = q_data->w;
	q_data->h_adjusted = q_data->h;
	/*
	 * align up the resolution for CAST IP,
	 * but leave the buffer resolution unchanged
	 */
	v4l_bound_align_image(&q_data->w_adjusted,
			      q_data->w_adjusted,  /* adjust upwards */
			      MXC_JPEG_MAX_WIDTH,
			      q_data->fmt->h_align,
			      &q_data->h_adjusted,
			      q_data->h_adjusted, /* adjust upwards */
			      MXC_JPEG_MAX_HEIGHT,
			      q_data->fmt->v_align,
			      0);

	for (i = 0; i < pix_mp->num_planes; i++) {
		q_data->bytesperline[i] = pix_mp->plane_fmt[i].bytesperline;
		q_data->sizeimage[i] = pix_mp->plane_fmt[i].sizeimage;
	}

	return 0;
}

static int mxc_jpeg_s_fmt_vid_cap(struct file *file, void *priv,
				  struct v4l2_format *f)
{
	int ret;

	ret = mxc_jpeg_try_fmt_vid_cap(file, priv, f);
	if (ret)
		return ret;

	return mxc_jpeg_s_fmt(mxc_jpeg_fh_to_ctx(priv), f);
}

static int mxc_jpeg_s_fmt_vid_out(struct file *file, void *priv,
				  struct v4l2_format *f)
{
	int ret;

	ret = mxc_jpeg_try_fmt_vid_out(file, priv, f);
	if (ret)
		return ret;

	return mxc_jpeg_s_fmt(mxc_jpeg_fh_to_ctx(priv), f);
}

static int mxc_jpeg_g_fmt_vid(struct file *file, void *priv,
			      struct v4l2_format *f)
{
	struct mxc_jpeg_ctx *ctx = mxc_jpeg_fh_to_ctx(priv);
	struct mxc_jpeg_dev *jpeg = ctx->mxc_jpeg;
	struct device *dev = jpeg->dev;
	struct v4l2_pix_format_mplane   *pix_mp = &f->fmt.pix_mp;
	struct mxc_jpeg_q_data *q_data = mxc_jpeg_get_q_data(ctx, f->type);
	int i;

	if (!V4L2_TYPE_IS_MULTIPLANAR(f->type)) {
		dev_err(dev, "G_FMT with Invalid type: %d\n", f->type);
		return -EINVAL;
	}

	pix_mp->pixelformat = q_data->fmt->fourcc;
	pix_mp->width = q_data->w;
	pix_mp->height = q_data->h;
	pix_mp->field = V4L2_FIELD_NONE;

	/* fix colorspace information to sRGB for both output & capture */
	pix_mp->colorspace = V4L2_COLORSPACE_SRGB;
	pix_mp->ycbcr_enc = V4L2_YCBCR_ENC_601;
	pix_mp->xfer_func = V4L2_XFER_FUNC_SRGB;
	pix_mp->quantization = V4L2_QUANTIZATION_FULL_RANGE;

	pix_mp->num_planes = q_data->fmt->colplanes;
	for (i = 0; i < pix_mp->num_planes; i++) {
		pix_mp->plane_fmt[i].bytesperline = q_data->bytesperline[i];
		pix_mp->plane_fmt[i].sizeimage = q_data->sizeimage[i];
	}

	return 0;
}

static int mxc_jpeg_subscribe_event(struct v4l2_fh *fh,
				    const struct v4l2_event_subscription *sub)
{
	switch (sub->type) {
	case V4L2_EVENT_EOS:
		return v4l2_event_subscribe(fh, sub, 0, NULL);
	case V4L2_EVENT_SOURCE_CHANGE:
		return v4l2_src_change_event_subscribe(fh, sub);
	default:
		return -EINVAL;
	}
}

static const struct v4l2_ioctl_ops mxc_jpeg_ioctl_ops = {
	.vidioc_querycap		= mxc_jpeg_querycap,
	.vidioc_enum_fmt_vid_cap	= mxc_jpeg_enum_fmt_vid_cap,
	.vidioc_enum_fmt_vid_out	= mxc_jpeg_enum_fmt_vid_out,

	.vidioc_try_fmt_vid_cap_mplane	= mxc_jpeg_try_fmt_vid_cap,
	.vidioc_try_fmt_vid_out_mplane	= mxc_jpeg_try_fmt_vid_out,

	.vidioc_s_fmt_vid_cap_mplane	= mxc_jpeg_s_fmt_vid_cap,
	.vidioc_s_fmt_vid_out_mplane	= mxc_jpeg_s_fmt_vid_out,

	.vidioc_g_fmt_vid_cap_mplane	= mxc_jpeg_g_fmt_vid,
	.vidioc_g_fmt_vid_out_mplane	= mxc_jpeg_g_fmt_vid,

	.vidioc_subscribe_event		= mxc_jpeg_subscribe_event,
	.vidioc_unsubscribe_event	= v4l2_event_unsubscribe,

	.vidioc_try_decoder_cmd		= v4l2_m2m_ioctl_try_decoder_cmd,
	.vidioc_decoder_cmd		= mxc_jpeg_decoder_cmd,
	.vidioc_try_encoder_cmd		= v4l2_m2m_ioctl_try_encoder_cmd,
	.vidioc_encoder_cmd		= mxc_jpeg_encoder_cmd,

	.vidioc_qbuf			= v4l2_m2m_ioctl_qbuf,
	.vidioc_dqbuf			= v4l2_m2m_ioctl_dqbuf,

	.vidioc_create_bufs		= v4l2_m2m_ioctl_create_bufs,
	.vidioc_prepare_buf		= v4l2_m2m_ioctl_prepare_buf,
	.vidioc_reqbufs			= v4l2_m2m_ioctl_reqbufs,
	.vidioc_querybuf		= v4l2_m2m_ioctl_querybuf,
	.vidioc_expbuf			= v4l2_m2m_ioctl_expbuf,
	.vidioc_streamon		= v4l2_m2m_ioctl_streamon,
	.vidioc_streamoff		= v4l2_m2m_ioctl_streamoff,
};

static int mxc_jpeg_release(struct file *file)
{
	struct mxc_jpeg_dev *mxc_jpeg = video_drvdata(file);
	struct mxc_jpeg_ctx *ctx = mxc_jpeg_fh_to_ctx(file->private_data);
	struct device *dev = mxc_jpeg->dev;

	mutex_lock(&mxc_jpeg->lock);
	if (mxc_jpeg->mode == MXC_JPEG_DECODE)
		dev_dbg(dev, "Release JPEG decoder instance on slot %d.",
			ctx->slot);
	else
		dev_dbg(dev, "Release JPEG encoder instance on slot %d.",
			ctx->slot);
	v4l2_m2m_ctx_release(ctx->fh.m2m_ctx);
	v4l2_fh_del(&ctx->fh);
	v4l2_fh_exit(&ctx->fh);
	kfree(ctx);
	mutex_unlock(&mxc_jpeg->lock);

	return 0;
}

static const struct v4l2_file_operations mxc_jpeg_fops = {
	.owner		= THIS_MODULE,
	.open		= mxc_jpeg_open,
	.release	= mxc_jpeg_release,
	.poll		= v4l2_m2m_fop_poll,
	.unlocked_ioctl	= video_ioctl2,
	.mmap		= v4l2_m2m_fop_mmap,
};

static const struct v4l2_m2m_ops mxc_jpeg_m2m_ops = {
	.job_ready      = mxc_jpeg_job_ready,
	.device_run	= mxc_jpeg_device_run,
};

static void mxc_jpeg_detach_pm_domains(struct mxc_jpeg_dev *jpeg)
{
	int i;

	for (i = 0; i < jpeg->num_domains; i++) {
		if (jpeg->pd_link[i] && !IS_ERR(jpeg->pd_link[i]))
			device_link_del(jpeg->pd_link[i]);
		if (jpeg->pd_dev[i] && !IS_ERR(jpeg->pd_dev[i]))
			dev_pm_domain_detach(jpeg->pd_dev[i], true);
		jpeg->pd_dev[i] = NULL;
		jpeg->pd_link[i] = NULL;
	}
}

static int mxc_jpeg_attach_pm_domains(struct mxc_jpeg_dev *jpeg)
{
	struct device *dev = jpeg->dev;
	struct device_node *np = jpeg->pdev->dev.of_node;
	int i;
	int ret;

	jpeg->num_domains = of_count_phandle_with_args(np, "power-domains",
						       "#power-domain-cells");
	if (jpeg->num_domains < 0) {
		dev_err(dev, "No power domains defined for jpeg node\n");
		return jpeg->num_domains;
	}

	jpeg->pd_dev = devm_kmalloc_array(dev, jpeg->num_domains,
					  sizeof(*jpeg->pd_dev), GFP_KERNEL);
	if (!jpeg->pd_dev)
		return -ENOMEM;

	jpeg->pd_link = devm_kmalloc_array(dev, jpeg->num_domains,
					   sizeof(*jpeg->pd_link), GFP_KERNEL);
	if (!jpeg->pd_link)
		return -ENOMEM;

	for (i = 0; i < jpeg->num_domains; i++) {
		jpeg->pd_dev[i] = dev_pm_domain_attach_by_id(dev, i);
		if (IS_ERR(jpeg->pd_dev[i])) {
			ret = PTR_ERR(jpeg->pd_dev[i]);
			goto fail;
		}

		jpeg->pd_link[i] = device_link_add(dev, jpeg->pd_dev[i],
						   DL_FLAG_STATELESS |
						   DL_FLAG_PM_RUNTIME);
		if (!jpeg->pd_link[i]) {
			ret = -EINVAL;
			goto fail;
		}
	}

	return 0;
fail:
	mxc_jpeg_detach_pm_domains(jpeg);
	return ret;
}

static int mxc_jpeg_probe(struct platform_device *pdev)
{
	struct mxc_jpeg_dev *jpeg;
	struct device *dev = &pdev->dev;
	struct resource *res;
	int dec_irq;
	int ret;
	int mode;
	const struct of_device_id *of_id;
	unsigned int slot;

	of_id = of_match_node(mxc_jpeg_match, dev->of_node);
	mode = *(const int *)of_id->data;

	jpeg = devm_kzalloc(dev, sizeof(struct mxc_jpeg_dev), GFP_KERNEL);
	if (!jpeg)
		return -ENOMEM;

	mutex_init(&jpeg->lock);
	spin_lock_init(&jpeg->hw_lock);

	ret = dma_set_mask_and_coherent(dev, DMA_BIT_MASK(32));
	if (ret) {
		dev_err(&pdev->dev, "No suitable DMA available.\n");
		goto err_irq;
	}

	res = platform_get_resource(pdev, IORESOURCE_MEM, 0);
	jpeg->base_reg = devm_ioremap_resource(&pdev->dev, res);
	if (IS_ERR(jpeg->base_reg))
		return PTR_ERR(jpeg->base_reg);

	for (slot = 0; slot < MXC_MAX_SLOTS; slot++) {
		dec_irq = platform_get_irq(pdev, slot);
		if (dec_irq < 0) {
			dev_err(&pdev->dev, "Failed to get irq %d\n", dec_irq);
			ret = dec_irq;
			goto err_irq;
		}
		ret = devm_request_irq(&pdev->dev, dec_irq, mxc_jpeg_dec_irq,
				       0, pdev->name, jpeg);
		if (ret) {
			dev_err(&pdev->dev, "Failed to request irq %d (%d)\n",
				dec_irq, ret);
			goto err_irq;
		}
	}

	jpeg->pdev = pdev;
	jpeg->dev = dev;
	jpeg->mode = mode;

	/* Get clocks */
<<<<<<< HEAD
	jpeg->clk_ipg = devm_clk_get(dev, "ipg");
	if (IS_ERR(jpeg->clk_ipg)) {
		dev_err(dev, "failed to get clock: ipg\n");
		ret = PTR_ERR(jpeg->clk_ipg);
		goto err_clk;
	}

	jpeg->clk_per = devm_clk_get(dev, "per");
	if (IS_ERR(jpeg->clk_per)) {
		dev_err(dev, "failed to get clock: per\n");
		ret = PTR_ERR(jpeg->clk_per);
		goto err_clk;
	}
=======
	ret = devm_clk_bulk_get_all(&pdev->dev, &jpeg->clks);
	if (ret < 0) {
		dev_err(dev, "failed to get clock\n");
		goto err_clk;
	}
	jpeg->num_clks = ret;
>>>>>>> 9b37665a

	ret = mxc_jpeg_attach_pm_domains(jpeg);
	if (ret < 0) {
		dev_err(dev, "failed to attach power domains %d\n", ret);
		return ret;
	}

	/* v4l2 */
	ret = v4l2_device_register(dev, &jpeg->v4l2_dev);
	if (ret) {
		dev_err(dev, "failed to register v4l2 device\n");
		goto err_register;
	}
	jpeg->m2m_dev = v4l2_m2m_init(&mxc_jpeg_m2m_ops);
	if (IS_ERR(jpeg->m2m_dev)) {
		dev_err(dev, "failed to register v4l2 device\n");
		ret = PTR_ERR(jpeg->m2m_dev);
		goto err_m2m;
	}

	jpeg->dec_vdev = video_device_alloc();
	if (!jpeg->dec_vdev) {
		dev_err(dev, "failed to register v4l2 device\n");
		ret = -ENOMEM;
		goto err_vdev_alloc;
	}
	if (mode == MXC_JPEG_ENCODE)
		snprintf(jpeg->dec_vdev->name,
			 sizeof(jpeg->dec_vdev->name),
			 "%s-enc", MXC_JPEG_NAME);
	else
		snprintf(jpeg->dec_vdev->name,
			 sizeof(jpeg->dec_vdev->name),
			 "%s-dec", MXC_JPEG_NAME);

	jpeg->dec_vdev->fops = &mxc_jpeg_fops;
	jpeg->dec_vdev->ioctl_ops = &mxc_jpeg_ioctl_ops;
	jpeg->dec_vdev->minor = -1;
	jpeg->dec_vdev->release = video_device_release;
	jpeg->dec_vdev->lock = &jpeg->lock; /* lock for ioctl serialization */
	jpeg->dec_vdev->v4l2_dev = &jpeg->v4l2_dev;
	jpeg->dec_vdev->vfl_dir = VFL_DIR_M2M;
	jpeg->dec_vdev->device_caps = V4L2_CAP_STREAMING |
					V4L2_CAP_VIDEO_M2M_MPLANE;
	if (mode == MXC_JPEG_ENCODE) {
		v4l2_disable_ioctl(jpeg->dec_vdev, VIDIOC_DECODER_CMD);
		v4l2_disable_ioctl(jpeg->dec_vdev, VIDIOC_TRY_DECODER_CMD);
	} else {
		v4l2_disable_ioctl(jpeg->dec_vdev, VIDIOC_ENCODER_CMD);
		v4l2_disable_ioctl(jpeg->dec_vdev, VIDIOC_TRY_ENCODER_CMD);
	}
	ret = video_register_device(jpeg->dec_vdev, VFL_TYPE_VIDEO, -1);
	if (ret) {
		dev_err(dev, "failed to register video device\n");
		goto err_vdev_register;
	}
	video_set_drvdata(jpeg->dec_vdev, jpeg);
	if (mode == MXC_JPEG_ENCODE)
		v4l2_info(&jpeg->v4l2_dev,
			  "encoder device registered as /dev/video%d (%d,%d)\n",
			  jpeg->dec_vdev->num, VIDEO_MAJOR,
			  jpeg->dec_vdev->minor);
	else
		v4l2_info(&jpeg->v4l2_dev,
			  "decoder device registered as /dev/video%d (%d,%d)\n",
			  jpeg->dec_vdev->num, VIDEO_MAJOR,
			  jpeg->dec_vdev->minor);

	platform_set_drvdata(pdev, jpeg);
	pm_runtime_enable(dev);

	return 0;

err_vdev_register:
	video_device_release(jpeg->dec_vdev);

err_vdev_alloc:
	v4l2_m2m_release(jpeg->m2m_dev);

err_m2m:
	v4l2_device_unregister(&jpeg->v4l2_dev);

err_register:
	mxc_jpeg_detach_pm_domains(jpeg);

err_irq:
err_clk:
	return ret;
}

#ifdef CONFIG_PM
static int mxc_jpeg_runtime_resume(struct device *dev)
{
	struct mxc_jpeg_dev *jpeg = dev_get_drvdata(dev);
	int ret;

<<<<<<< HEAD
	ret = clk_prepare_enable(jpeg->clk_ipg);
	if (ret < 0) {
		dev_err(dev, "failed to enable clock: ipg\n");
		goto err_ipg;
	}

	ret = clk_prepare_enable(jpeg->clk_per);
	if (ret < 0) {
		dev_err(dev, "failed to enable clock: per\n");
		goto err_per;
	}

	return 0;

err_per:
	clk_disable_unprepare(jpeg->clk_ipg);
err_ipg:
	return ret;
=======
	ret = clk_bulk_prepare_enable(jpeg->num_clks, jpeg->clks);
	if (ret < 0) {
		dev_err(dev, "failed to enable clock\n");
		return ret;
	}

	return 0;
>>>>>>> 9b37665a
}

static int mxc_jpeg_runtime_suspend(struct device *dev)
{
	struct mxc_jpeg_dev *jpeg = dev_get_drvdata(dev);

<<<<<<< HEAD
	clk_disable_unprepare(jpeg->clk_ipg);
	clk_disable_unprepare(jpeg->clk_per);
=======
	clk_bulk_disable_unprepare(jpeg->num_clks, jpeg->clks);
>>>>>>> 9b37665a

	return 0;
}
#endif

static const struct dev_pm_ops	mxc_jpeg_pm_ops = {
	SET_RUNTIME_PM_OPS(mxc_jpeg_runtime_suspend,
			   mxc_jpeg_runtime_resume, NULL)
};

static int mxc_jpeg_remove(struct platform_device *pdev)
{
	unsigned int slot;
	struct mxc_jpeg_dev *jpeg = platform_get_drvdata(pdev);

	for (slot = 0; slot < MXC_MAX_SLOTS; slot++)
		mxc_jpeg_free_slot_data(jpeg, slot);

	pm_runtime_disable(&pdev->dev);
	video_unregister_device(jpeg->dec_vdev);
	v4l2_m2m_release(jpeg->m2m_dev);
	v4l2_device_unregister(&jpeg->v4l2_dev);
	mxc_jpeg_detach_pm_domains(jpeg);

	return 0;
}

MODULE_DEVICE_TABLE(of, mxc_jpeg_match);

static struct platform_driver mxc_jpeg_driver = {
	.probe = mxc_jpeg_probe,
	.remove = mxc_jpeg_remove,
	.driver = {
		.name = "mxc-jpeg",
		.of_match_table = mxc_jpeg_match,
		.pm = &mxc_jpeg_pm_ops,
	},
};
module_platform_driver(mxc_jpeg_driver);

MODULE_AUTHOR("Zhengyu Shen <zhengyu.shen_1@nxp.com>");
MODULE_AUTHOR("Mirela Rabulea <mirela.rabulea@nxp.com>");
MODULE_DESCRIPTION("V4L2 driver for i.MX8 QXP/QM JPEG encoder/decoder");
MODULE_LICENSE("GPL v2");<|MERGE_RESOLUTION|>--- conflicted
+++ resolved
@@ -1185,15 +1185,9 @@
 	struct mxc_jpeg_ctx *ctx = vb2_get_drv_priv(q);
 	struct mxc_jpeg_q_data *q_data = mxc_jpeg_get_q_data(ctx, q->type);
 	int ret;
-<<<<<<< HEAD
 
 	v4l2_m2m_update_start_streaming_state(ctx->fh.m2m_ctx, q);
 
-=======
-
-	v4l2_m2m_update_start_streaming_state(ctx->fh.m2m_ctx, q);
-
->>>>>>> 9b37665a
 	if (ctx->mxc_jpeg->mode == MXC_JPEG_DECODE && V4L2_TYPE_IS_CAPTURE(q->type))
 		ctx->source_change = 0;
 	dev_dbg(ctx->mxc_jpeg->dev, "Start streaming ctx=%p", ctx);
@@ -2111,28 +2105,12 @@
 	jpeg->mode = mode;
 
 	/* Get clocks */
-<<<<<<< HEAD
-	jpeg->clk_ipg = devm_clk_get(dev, "ipg");
-	if (IS_ERR(jpeg->clk_ipg)) {
-		dev_err(dev, "failed to get clock: ipg\n");
-		ret = PTR_ERR(jpeg->clk_ipg);
-		goto err_clk;
-	}
-
-	jpeg->clk_per = devm_clk_get(dev, "per");
-	if (IS_ERR(jpeg->clk_per)) {
-		dev_err(dev, "failed to get clock: per\n");
-		ret = PTR_ERR(jpeg->clk_per);
-		goto err_clk;
-	}
-=======
 	ret = devm_clk_bulk_get_all(&pdev->dev, &jpeg->clks);
 	if (ret < 0) {
 		dev_err(dev, "failed to get clock\n");
 		goto err_clk;
 	}
 	jpeg->num_clks = ret;
->>>>>>> 9b37665a
 
 	ret = mxc_jpeg_attach_pm_domains(jpeg);
 	if (ret < 0) {
@@ -2229,26 +2207,6 @@
 	struct mxc_jpeg_dev *jpeg = dev_get_drvdata(dev);
 	int ret;
 
-<<<<<<< HEAD
-	ret = clk_prepare_enable(jpeg->clk_ipg);
-	if (ret < 0) {
-		dev_err(dev, "failed to enable clock: ipg\n");
-		goto err_ipg;
-	}
-
-	ret = clk_prepare_enable(jpeg->clk_per);
-	if (ret < 0) {
-		dev_err(dev, "failed to enable clock: per\n");
-		goto err_per;
-	}
-
-	return 0;
-
-err_per:
-	clk_disable_unprepare(jpeg->clk_ipg);
-err_ipg:
-	return ret;
-=======
 	ret = clk_bulk_prepare_enable(jpeg->num_clks, jpeg->clks);
 	if (ret < 0) {
 		dev_err(dev, "failed to enable clock\n");
@@ -2256,19 +2214,13 @@
 	}
 
 	return 0;
->>>>>>> 9b37665a
 }
 
 static int mxc_jpeg_runtime_suspend(struct device *dev)
 {
 	struct mxc_jpeg_dev *jpeg = dev_get_drvdata(dev);
 
-<<<<<<< HEAD
-	clk_disable_unprepare(jpeg->clk_ipg);
-	clk_disable_unprepare(jpeg->clk_per);
-=======
 	clk_bulk_disable_unprepare(jpeg->num_clks, jpeg->clks);
->>>>>>> 9b37665a
 
 	return 0;
 }
