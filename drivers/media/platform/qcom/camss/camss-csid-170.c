// SPDX-License-Identifier: GPL-2.0
/*
 * camss-csid-4-7.c
 *
 * Qualcomm MSM Camera Subsystem - CSID (CSI Decoder) Module
 *
 * Copyright (C) 2020 Linaro Ltd.
 */
#include <linux/completion.h>
#include <linux/interrupt.h>
#include <linux/io.h>
#include <linux/kernel.h>
#include <linux/of.h>

#include "camss-csid.h"
#include "camss-csid-gen2.h"
#include "camss.h"

/* The CSID 2 IP-block is different from the others,
 * and is of a bare-bones Lite version, with no PIX
 * interface support. As a result of that it has an
 * alternate register layout.
 */
#define IS_LITE		(csid->id == 2 ? 1 : 0)

#define CSID_HW_VERSION		0x0
#define		HW_VERSION_STEPPING	0
#define		HW_VERSION_REVISION	16
#define		HW_VERSION_GENERATION	28

#define CSID_RST_STROBES	0x10
#define		RST_STROBES	0

#define CSID_CSI2_RX_IRQ_STATUS	0x20
#define	CSID_CSI2_RX_IRQ_MASK	0x24
#define CSID_CSI2_RX_IRQ_CLEAR	0x28

#define CSID_CSI2_RDIN_IRQ_STATUS(rdi)		((IS_LITE ? 0x30 : 0x40) \
						 + 0x10 * (rdi))
#define CSID_CSI2_RDIN_IRQ_MASK(rdi)		((IS_LITE ? 0x34 : 0x44) \
						 + 0x10 * (rdi))
#define CSID_CSI2_RDIN_IRQ_CLEAR(rdi)		((IS_LITE ? 0x38 : 0x48) \
						 + 0x10 * (rdi))
#define CSID_CSI2_RDIN_IRQ_SET(rdi)		((IS_LITE ? 0x3C : 0x4C) \
						 + 0x10 * (rdi))

#define CSID_TOP_IRQ_STATUS	0x70
#define		TOP_IRQ_STATUS_RESET_DONE 0
#define CSID_TOP_IRQ_MASK	0x74
#define CSID_TOP_IRQ_CLEAR	0x78
#define CSID_TOP_IRQ_SET	0x7C
#define CSID_IRQ_CMD		0x80
#define		IRQ_CMD_CLEAR	0
#define		IRQ_CMD_SET	4

#define CSID_CSI2_RX_CFG0	0x100
#define		CSI2_RX_CFG0_NUM_ACTIVE_LANES	0
#define		CSI2_RX_CFG0_DL0_INPUT_SEL	4
#define		CSI2_RX_CFG0_DL1_INPUT_SEL	8
#define		CSI2_RX_CFG0_DL2_INPUT_SEL	12
#define		CSI2_RX_CFG0_DL3_INPUT_SEL	16
#define		CSI2_RX_CFG0_PHY_NUM_SEL	20
#define		CSI2_RX_CFG0_PHY_TYPE_SEL	24

#define CSID_CSI2_RX_CFG1	0x104
#define		CSI2_RX_CFG1_PACKET_ECC_CORRECTION_EN		0
#define		CSI2_RX_CFG1_DE_SCRAMBLE_EN			1
#define		CSI2_RX_CFG1_VC_MODE				2
#define		CSI2_RX_CFG1_COMPLETE_STREAM_EN			4
#define		CSI2_RX_CFG1_COMPLETE_STREAM_FRAME_TIMING	5
#define		CSI2_RX_CFG1_MISR_EN				6
#define		CSI2_RX_CFG1_CGC_MODE				7
#define			CGC_MODE_DYNAMIC_GATING		0
#define			CGC_MODE_ALWAYS_ON		1

#define CSID_RDI_CFG0(rdi)			((IS_LITE ? 0x200 : 0x300) \
						 + 0x100 * (rdi))
#define		RDI_CFG0_BYTE_CNTR_EN		0
#define		RDI_CFG0_FORMAT_MEASURE_EN	1
#define		RDI_CFG0_TIMESTAMP_EN		2
#define		RDI_CFG0_DROP_H_EN		3
#define		RDI_CFG0_DROP_V_EN		4
#define		RDI_CFG0_CROP_H_EN		5
#define		RDI_CFG0_CROP_V_EN		6
#define		RDI_CFG0_MISR_EN		7
#define		RDI_CFG0_CGC_MODE		8
#define			CGC_MODE_DYNAMIC	0
#define			CGC_MODE_ALWAYS_ON	1
#define		RDI_CFG0_PLAIN_ALIGNMENT	9
#define			PLAIN_ALIGNMENT_LSB	0
#define			PLAIN_ALIGNMENT_MSB	1
#define		RDI_CFG0_PLAIN_FORMAT		10
#define		RDI_CFG0_DECODE_FORMAT		12
#define		RDI_CFG0_DATA_TYPE		16
#define		RDI_CFG0_VIRTUAL_CHANNEL	22
#define		RDI_CFG0_DT_ID			27
#define		RDI_CFG0_EARLY_EOF_EN		29
#define		RDI_CFG0_PACKING_FORMAT		30
#define		RDI_CFG0_ENABLE			31

#define CSID_RDI_CFG1(rdi)			((IS_LITE ? 0x204 : 0x304)\
						+ 0x100 * (rdi))
#define		RDI_CFG1_TIMESTAMP_STB_SEL	0

#define CSID_RDI_CTRL(rdi)			((IS_LITE ? 0x208 : 0x308)\
						+ 0x100 * (rdi))
#define		RDI_CTRL_HALT_CMD		0
#define			HALT_CMD_HALT_AT_FRAME_BOUNDARY		0
#define			HALT_CMD_RESUME_AT_FRAME_BOUNDARY	1
#define		RDI_CTRL_HALT_MODE		2

#define CSID_RDI_FRM_DROP_PATTERN(rdi)			((IS_LITE ? 0x20C : 0x30C)\
							+ 0x100 * (rdi))
#define CSID_RDI_FRM_DROP_PERIOD(rdi)			((IS_LITE ? 0x210 : 0x310)\
							+ 0x100 * (rdi))
#define CSID_RDI_IRQ_SUBSAMPLE_PATTERN(rdi)		((IS_LITE ? 0x214 : 0x314)\
							+ 0x100 * (rdi))
#define CSID_RDI_IRQ_SUBSAMPLE_PERIOD(rdi)		((IS_LITE ? 0x218 : 0x318)\
							+ 0x100 * (rdi))
#define CSID_RDI_RPP_PIX_DROP_PATTERN(rdi)		((IS_LITE ? 0x224 : 0x324)\
							+ 0x100 * (rdi))
#define CSID_RDI_RPP_PIX_DROP_PERIOD(rdi)		((IS_LITE ? 0x228 : 0x328)\
							+ 0x100 * (rdi))
#define CSID_RDI_RPP_LINE_DROP_PATTERN(rdi)		((IS_LITE ? 0x22C : 0x32C)\
							+ 0x100 * (rdi))
#define CSID_RDI_RPP_LINE_DROP_PERIOD(rdi)		((IS_LITE ? 0x230 : 0x330)\
							+ 0x100 * (rdi))

#define CSID_TPG_CTRL		0x600
#define		TPG_CTRL_TEST_EN		0
#define		TPG_CTRL_FS_PKT_EN		1
#define		TPG_CTRL_FE_PKT_EN		2
#define		TPG_CTRL_NUM_ACTIVE_LANES	4
#define		TPG_CTRL_CYCLES_BETWEEN_PKTS	8
#define		TPG_CTRL_NUM_TRAIL_BYTES	20

#define CSID_TPG_VC_CFG0	0x604
#define		TPG_VC_CFG0_VC_NUM			0
#define		TPG_VC_CFG0_NUM_ACTIVE_SLOTS		8
#define			NUM_ACTIVE_SLOTS_0_ENABLED	0
#define			NUM_ACTIVE_SLOTS_0_1_ENABLED	1
#define			NUM_ACTIVE_SLOTS_0_1_2_ENABLED	2
#define			NUM_ACTIVE_SLOTS_0_1_3_ENABLED	3
#define		TPG_VC_CFG0_LINE_INTERLEAVING_MODE	10
#define			INTELEAVING_MODE_INTERLEAVED	0
#define			INTELEAVING_MODE_ONE_SHOT	1
#define		TPG_VC_CFG0_NUM_FRAMES			16

#define CSID_TPG_VC_CFG1	0x608
#define		TPG_VC_CFG1_H_BLANKING_COUNT		0
#define		TPG_VC_CFG1_V_BLANKING_COUNT		12
#define		TPG_VC_CFG1_V_BLANK_FRAME_WIDTH_SEL	24

#define CSID_TPG_LFSR_SEED	0x60C

#define CSID_TPG_DT_n_CFG_0(n)	(0x610 + (n) * 0xC)
#define		TPG_DT_n_CFG_0_FRAME_HEIGHT	0
#define		TPG_DT_n_CFG_0_FRAME_WIDTH	16

#define CSID_TPG_DT_n_CFG_1(n)	(0x614 + (n) * 0xC)
#define		TPG_DT_n_CFG_1_DATA_TYPE	0
#define		TPG_DT_n_CFG_1_ECC_XOR_MASK	8
#define		TPG_DT_n_CFG_1_CRC_XOR_MASK	16

#define CSID_TPG_DT_n_CFG_2(n)	(0x618 + (n) * 0xC)
#define		TPG_DT_n_CFG_2_PAYLOAD_MODE		0
#define		TPG_DT_n_CFG_2_USER_SPECIFIED_PAYLOAD	4
#define		TPG_DT_n_CFG_2_ENCODE_FORMAT		16

#define CSID_TPG_COLOR_BARS_CFG	0x640
#define		TPG_COLOR_BARS_CFG_UNICOLOR_BAR_EN	0
#define		TPG_COLOR_BARS_CFG_UNICOLOR_BAR_SEL	4
#define		TPG_COLOR_BARS_CFG_SPLIT_EN		5
#define		TPG_COLOR_BARS_CFG_ROTATE_PERIOD	8

#define CSID_TPG_COLOR_BOX_CFG	0x644
#define		TPG_COLOR_BOX_CFG_MODE		0
#define		TPG_COLOR_BOX_PATTERN_SEL	2

static const struct csid_format csid_formats[] = {
	{
		MEDIA_BUS_FMT_UYVY8_2X8,
		DATA_TYPE_YUV422_8BIT,
		DECODE_FORMAT_UNCOMPRESSED_8_BIT,
		8,
		2,
	},
	{
		MEDIA_BUS_FMT_VYUY8_2X8,
		DATA_TYPE_YUV422_8BIT,
		DECODE_FORMAT_UNCOMPRESSED_8_BIT,
		8,
		2,
	},
	{
		MEDIA_BUS_FMT_YUYV8_2X8,
		DATA_TYPE_YUV422_8BIT,
		DECODE_FORMAT_UNCOMPRESSED_8_BIT,
		8,
		2,
	},
	{
		MEDIA_BUS_FMT_YVYU8_2X8,
		DATA_TYPE_YUV422_8BIT,
		DECODE_FORMAT_UNCOMPRESSED_8_BIT,
		8,
		2,
	},
	{
		MEDIA_BUS_FMT_SBGGR8_1X8,
		DATA_TYPE_RAW_8BIT,
		DECODE_FORMAT_UNCOMPRESSED_8_BIT,
		8,
		1,
	},
	{
		MEDIA_BUS_FMT_SGBRG8_1X8,
		DATA_TYPE_RAW_8BIT,
		DECODE_FORMAT_UNCOMPRESSED_8_BIT,
		8,
		1,
	},
	{
		MEDIA_BUS_FMT_SGRBG8_1X8,
		DATA_TYPE_RAW_8BIT,
		DECODE_FORMAT_UNCOMPRESSED_8_BIT,
		8,
		1,
	},
	{
		MEDIA_BUS_FMT_SRGGB8_1X8,
		DATA_TYPE_RAW_8BIT,
		DECODE_FORMAT_UNCOMPRESSED_8_BIT,
		8,
		1,
	},
	{
		MEDIA_BUS_FMT_SBGGR10_1X10,
		DATA_TYPE_RAW_10BIT,
		DECODE_FORMAT_UNCOMPRESSED_10_BIT,
		10,
		1,
	},
	{
		MEDIA_BUS_FMT_SGBRG10_1X10,
		DATA_TYPE_RAW_10BIT,
		DECODE_FORMAT_UNCOMPRESSED_10_BIT,
		10,
		1,
	},
	{
		MEDIA_BUS_FMT_SGRBG10_1X10,
		DATA_TYPE_RAW_10BIT,
		DECODE_FORMAT_UNCOMPRESSED_10_BIT,
		10,
		1,
	},
	{
		MEDIA_BUS_FMT_SRGGB10_1X10,
		DATA_TYPE_RAW_10BIT,
		DECODE_FORMAT_UNCOMPRESSED_10_BIT,
		10,
		1,
	},
	{
		MEDIA_BUS_FMT_Y10_1X10,
		DATA_TYPE_RAW_10BIT,
		DECODE_FORMAT_UNCOMPRESSED_10_BIT,
		10,
		1,
	},
	{
		MEDIA_BUS_FMT_SBGGR12_1X12,
		DATA_TYPE_RAW_12BIT,
		DECODE_FORMAT_UNCOMPRESSED_12_BIT,
		12,
		1,
	},
	{
		MEDIA_BUS_FMT_SGBRG12_1X12,
		DATA_TYPE_RAW_12BIT,
		DECODE_FORMAT_UNCOMPRESSED_12_BIT,
		12,
		1,
	},
	{
		MEDIA_BUS_FMT_SGRBG12_1X12,
		DATA_TYPE_RAW_12BIT,
		DECODE_FORMAT_UNCOMPRESSED_12_BIT,
		12,
		1,
	},
	{
		MEDIA_BUS_FMT_SRGGB12_1X12,
		DATA_TYPE_RAW_12BIT,
		DECODE_FORMAT_UNCOMPRESSED_12_BIT,
		12,
		1,
	},
	{
		MEDIA_BUS_FMT_SBGGR14_1X14,
		DATA_TYPE_RAW_14BIT,
		DECODE_FORMAT_UNCOMPRESSED_14_BIT,
		14,
		1,
	},
	{
		MEDIA_BUS_FMT_SGBRG14_1X14,
		DATA_TYPE_RAW_14BIT,
		DECODE_FORMAT_UNCOMPRESSED_14_BIT,
		14,
		1,
	},
	{
		MEDIA_BUS_FMT_SGRBG14_1X14,
		DATA_TYPE_RAW_14BIT,
		DECODE_FORMAT_UNCOMPRESSED_14_BIT,
		14,
		1,
	},
	{
		MEDIA_BUS_FMT_SRGGB14_1X14,
		DATA_TYPE_RAW_14BIT,
		DECODE_FORMAT_UNCOMPRESSED_14_BIT,
		14,
		1,
	},
};

static void __csid_configure_stream(struct csid_device *csid, u8 enable, u8 vc)
{
	struct csid_testgen_config *tg = &csid->testgen;
	u32 val;
	u32 phy_sel = 0;
	u8 lane_cnt = csid->phy.lane_cnt;
	/* Source pads matching RDI channels on hardware. Pad 1 -> RDI0, Pad 2 -> RDI1, etc. */
	struct v4l2_mbus_framefmt *input_format = &csid->fmt[MSM_CSID_PAD_FIRST_SRC + vc];
	const struct csid_format *format = csid_get_fmt_entry(csid->formats, csid->nformats,
							      input_format->code);

	if (!lane_cnt)
		lane_cnt = 4;

	if (!tg->enabled)
		phy_sel = csid->phy.csiphy_id;

	if (enable) {
		u8 dt_id = vc;

		if (tg->enabled) {
			/* configure one DT, infinite frames */
			val = vc << TPG_VC_CFG0_VC_NUM;
			val |= INTELEAVING_MODE_ONE_SHOT << TPG_VC_CFG0_LINE_INTERLEAVING_MODE;
			val |= 0 << TPG_VC_CFG0_NUM_FRAMES;
			writel_relaxed(val, csid->base + CSID_TPG_VC_CFG0);

			val = 0x740 << TPG_VC_CFG1_H_BLANKING_COUNT;
			val |= 0x3ff << TPG_VC_CFG1_V_BLANKING_COUNT;
			writel_relaxed(val, csid->base + CSID_TPG_VC_CFG1);

			writel_relaxed(0x12345678, csid->base + CSID_TPG_LFSR_SEED);

			val = (input_format->height & 0x1fff) << TPG_DT_n_CFG_0_FRAME_HEIGHT;
			val |= (input_format->width & 0x1fff) << TPG_DT_n_CFG_0_FRAME_WIDTH;
			writel_relaxed(val, csid->base + CSID_TPG_DT_n_CFG_0(0));

			val = format->data_type << TPG_DT_n_CFG_1_DATA_TYPE;
			writel_relaxed(val, csid->base + CSID_TPG_DT_n_CFG_1(0));

			val = (tg->mode - 1) << TPG_DT_n_CFG_2_PAYLOAD_MODE;
			val |= 0xBE << TPG_DT_n_CFG_2_USER_SPECIFIED_PAYLOAD;
			val |= format->decode_format << TPG_DT_n_CFG_2_ENCODE_FORMAT;
			writel_relaxed(val, csid->base + CSID_TPG_DT_n_CFG_2(0));

			writel_relaxed(0, csid->base + CSID_TPG_COLOR_BARS_CFG);

			writel_relaxed(0, csid->base + CSID_TPG_COLOR_BOX_CFG);
		}

		val = 1 << RDI_CFG0_BYTE_CNTR_EN;
		val |= 1 << RDI_CFG0_FORMAT_MEASURE_EN;
		val |= 1 << RDI_CFG0_TIMESTAMP_EN;
		/* note: for non-RDI path, this should be format->decode_format */
		val |= DECODE_FORMAT_PAYLOAD_ONLY << RDI_CFG0_DECODE_FORMAT;
		val |= format->data_type << RDI_CFG0_DATA_TYPE;
		val |= vc << RDI_CFG0_VIRTUAL_CHANNEL;
		val |= dt_id << RDI_CFG0_DT_ID;
		writel_relaxed(val, csid->base + CSID_RDI_CFG0(vc));

		/* CSID_TIMESTAMP_STB_POST_IRQ */
		val = 2 << RDI_CFG1_TIMESTAMP_STB_SEL;
		writel_relaxed(val, csid->base + CSID_RDI_CFG1(vc));

		val = 1;
		writel_relaxed(val, csid->base + CSID_RDI_FRM_DROP_PERIOD(vc));

		val = 0;
		writel_relaxed(val, csid->base + CSID_RDI_FRM_DROP_PATTERN(vc));

		val = 1;
		writel_relaxed(val, csid->base + CSID_RDI_IRQ_SUBSAMPLE_PERIOD(vc));

		val = 0;
		writel_relaxed(val, csid->base + CSID_RDI_IRQ_SUBSAMPLE_PATTERN(vc));

		val = 1;
		writel_relaxed(val, csid->base + CSID_RDI_RPP_PIX_DROP_PERIOD(vc));

		val = 0;
		writel_relaxed(val, csid->base + CSID_RDI_RPP_PIX_DROP_PATTERN(vc));

		val = 1;
		writel_relaxed(val, csid->base + CSID_RDI_RPP_LINE_DROP_PERIOD(vc));

		val = 0;
		writel_relaxed(val, csid->base + CSID_RDI_RPP_LINE_DROP_PATTERN(vc));

		val = 0;
		writel_relaxed(val, csid->base + CSID_RDI_CTRL(vc));

		val = readl_relaxed(csid->base + CSID_RDI_CFG0(vc));
		val |=  1 << RDI_CFG0_ENABLE;
		writel_relaxed(val, csid->base + CSID_RDI_CFG0(vc));
	}

	if (tg->enabled) {
		val = enable << TPG_CTRL_TEST_EN;
		val |= 1 << TPG_CTRL_FS_PKT_EN;
		val |= 1 << TPG_CTRL_FE_PKT_EN;
		val |= (lane_cnt - 1) << TPG_CTRL_NUM_ACTIVE_LANES;
		val |= 0x64 << TPG_CTRL_CYCLES_BETWEEN_PKTS;
		val |= 0xA << TPG_CTRL_NUM_TRAIL_BYTES;
		writel_relaxed(val, csid->base + CSID_TPG_CTRL);
	}

	val = (lane_cnt - 1) << CSI2_RX_CFG0_NUM_ACTIVE_LANES;
	val |= csid->phy.lane_assign << CSI2_RX_CFG0_DL0_INPUT_SEL;
	val |= phy_sel << CSI2_RX_CFG0_PHY_NUM_SEL;
	writel_relaxed(val, csid->base + CSID_CSI2_RX_CFG0);

	val = 1 << CSI2_RX_CFG1_PACKET_ECC_CORRECTION_EN;
	if (vc > 3)
		val |= 1 << CSI2_RX_CFG1_VC_MODE;
	val |= 1 << CSI2_RX_CFG1_MISR_EN;
	writel_relaxed(val, csid->base + CSID_CSI2_RX_CFG1); // csi2_vc_mode_shift_val ?

	if (enable)
		val = HALT_CMD_RESUME_AT_FRAME_BOUNDARY << RDI_CTRL_HALT_CMD;
	else
		val = HALT_CMD_HALT_AT_FRAME_BOUNDARY << RDI_CTRL_HALT_CMD;
<<<<<<< HEAD
	writel_relaxed(val, csid->base + CSID_RDI_CTRL(0));
=======
	writel_relaxed(val, csid->base + CSID_RDI_CTRL(vc));
}

static void csid_configure_stream(struct csid_device *csid, u8 enable)
{
	u8 i;
	/* Loop through all enabled VCs and configure stream for each */
	for (i = 0; i < MSM_CSID_MAX_SRC_STREAMS; i++)
		if (csid->phy.en_vc & BIT(i))
			__csid_configure_stream(csid, enable, i);
>>>>>>> c33f17e6
}

static int csid_configure_testgen_pattern(struct csid_device *csid, s32 val)
{
	if (val > 0 && val <= csid->testgen.nmodes)
		csid->testgen.mode = val;

	return 0;
}

/*
 * csid_hw_version - CSID hardware version query
 * @csid: CSID device
 *
 * Return HW version or error
 */
static u32 csid_hw_version(struct csid_device *csid)
{
	u32 hw_version;
	u32 hw_gen;
	u32 hw_rev;
	u32 hw_step;

	hw_version = readl_relaxed(csid->base + CSID_HW_VERSION);
	hw_gen = (hw_version >> HW_VERSION_GENERATION) & 0xF;
	hw_rev = (hw_version >> HW_VERSION_REVISION) & 0xFFF;
	hw_step = (hw_version >> HW_VERSION_STEPPING) & 0xFFFF;
	dev_dbg(csid->camss->dev, "CSID HW Version = %u.%u.%u\n",
		hw_gen, hw_rev, hw_step);

	return hw_version;
}

/*
 * csid_isr - CSID module interrupt service routine
 * @irq: Interrupt line
 * @dev: CSID device
 *
 * Return IRQ_HANDLED on success
 */
static irqreturn_t csid_isr(int irq, void *dev)
{
	struct csid_device *csid = dev;
	u32 val;
	u8 reset_done;
	int i;

	val = readl_relaxed(csid->base + CSID_TOP_IRQ_STATUS);
	writel_relaxed(val, csid->base + CSID_TOP_IRQ_CLEAR);
	reset_done = val & BIT(TOP_IRQ_STATUS_RESET_DONE);

	val = readl_relaxed(csid->base + CSID_CSI2_RX_IRQ_STATUS);
	writel_relaxed(val, csid->base + CSID_CSI2_RX_IRQ_CLEAR);

	/* Read and clear IRQ status for each enabled RDI channel */
	for (i = 0; i < MSM_CSID_MAX_SRC_STREAMS; i++)
		if (csid->phy.en_vc & BIT(i)) {
			val = readl_relaxed(csid->base + CSID_CSI2_RDIN_IRQ_STATUS(i));
			writel_relaxed(val, csid->base + CSID_CSI2_RDIN_IRQ_CLEAR(i));
		}

	val = 1 << IRQ_CMD_CLEAR;
	writel_relaxed(val, csid->base + CSID_IRQ_CMD);

	if (reset_done)
		complete(&csid->reset_complete);

	return IRQ_HANDLED;
}

/*
 * csid_reset - Trigger reset on CSID module and wait to complete
 * @csid: CSID device
 *
 * Return 0 on success or a negative error code otherwise
 */
static int csid_reset(struct csid_device *csid)
{
	unsigned long time;
	u32 val;

	reinit_completion(&csid->reset_complete);

	writel_relaxed(1, csid->base + CSID_TOP_IRQ_CLEAR);
	writel_relaxed(1, csid->base + CSID_IRQ_CMD);
	writel_relaxed(1, csid->base + CSID_TOP_IRQ_MASK);
	writel_relaxed(1, csid->base + CSID_IRQ_CMD);

	/* preserve registers */
	val = 0x1e << RST_STROBES;
	writel_relaxed(val, csid->base + CSID_RST_STROBES);

	time = wait_for_completion_timeout(&csid->reset_complete,
					   msecs_to_jiffies(CSID_RESET_TIMEOUT_MS));
	if (!time) {
		dev_err(csid->camss->dev, "CSID reset timeout\n");
		return -EIO;
	}

	return 0;
}

static u32 csid_src_pad_code(struct csid_device *csid, u32 sink_code,
			     unsigned int match_format_idx, u32 match_code)
{
	switch (sink_code) {
	case MEDIA_BUS_FMT_SBGGR10_1X10:
	{
		u32 src_code[] = {
			MEDIA_BUS_FMT_SBGGR10_1X10,
			MEDIA_BUS_FMT_SBGGR10_2X8_PADHI_LE,
		};

		return csid_find_code(src_code, ARRAY_SIZE(src_code),
				      match_format_idx, match_code);
	}
	case MEDIA_BUS_FMT_Y10_1X10:
	{
		u32 src_code[] = {
			MEDIA_BUS_FMT_Y10_1X10,
			MEDIA_BUS_FMT_Y10_2X8_PADHI_LE,
		};

		return csid_find_code(src_code, ARRAY_SIZE(src_code),
				      match_format_idx, match_code);
	}
	default:
		if (match_format_idx > 0)
			return 0;

		return sink_code;
	}
}

static void csid_subdev_init(struct csid_device *csid)
{
	csid->formats = csid_formats;
	csid->nformats = ARRAY_SIZE(csid_formats);
	csid->testgen.modes = csid_testgen_modes;
	csid->testgen.nmodes = CSID_PAYLOAD_MODE_NUM_SUPPORTED_GEN2;
}

const struct csid_hw_ops csid_ops_170 = {
	.configure_stream = csid_configure_stream,
	.configure_testgen_pattern = csid_configure_testgen_pattern,
	.hw_version = csid_hw_version,
	.isr = csid_isr,
	.reset = csid_reset,
	.src_pad_code = csid_src_pad_code,
	.subdev_init = csid_subdev_init,
};<|MERGE_RESOLUTION|>--- conflicted
+++ resolved
@@ -448,9 +448,6 @@
 		val = HALT_CMD_RESUME_AT_FRAME_BOUNDARY << RDI_CTRL_HALT_CMD;
 	else
 		val = HALT_CMD_HALT_AT_FRAME_BOUNDARY << RDI_CTRL_HALT_CMD;
-<<<<<<< HEAD
-	writel_relaxed(val, csid->base + CSID_RDI_CTRL(0));
-=======
 	writel_relaxed(val, csid->base + CSID_RDI_CTRL(vc));
 }
 
@@ -461,7 +458,6 @@
 	for (i = 0; i < MSM_CSID_MAX_SRC_STREAMS; i++)
 		if (csid->phy.en_vc & BIT(i))
 			__csid_configure_stream(csid, enable, i);
->>>>>>> c33f17e6
 }
 
 static int csid_configure_testgen_pattern(struct csid_device *csid, s32 val)
