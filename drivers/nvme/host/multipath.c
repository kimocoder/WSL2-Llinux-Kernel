--- conflicted
+++ resolved
@@ -821,10 +821,6 @@
 {
 	if (!head->disk)
 		return;
-<<<<<<< HEAD
-	blk_mark_disk_dead(head->disk);
-=======
->>>>>>> 9b37665a
 	/* make sure all pending bios are cleaned up */
 	kblockd_schedule_work(&head->requeue_work);
 	flush_work(&head->requeue_work);
