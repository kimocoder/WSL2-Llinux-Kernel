--- conflicted
+++ resolved
@@ -944,11 +944,7 @@
 		 * in the request where we don't want to modify it as we may
 		 * compete with the RX path completing the request.
 		 */
-<<<<<<< HEAD
-		if (req->data_sent + ret < req->data_len)
-=======
 		if (req_data_sent + ret < req_data_len)
->>>>>>> b80e8389
 			nvme_tcp_advance_req(req, ret);
 
 		/* fully successful last send in current PDU */
