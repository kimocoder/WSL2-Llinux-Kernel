--- conflicted
+++ resolved
@@ -149,14 +149,11 @@
 	 * Reports garbage in the namespace identifiers (eui64, nguid, uuid).
 	 */
 	NVME_QUIRK_BOGUS_NID			= (1 << 18),
-<<<<<<< HEAD
-=======
 
 	/*
 	 * No temperature thresholds for channels other than 0 (Composite).
 	 */
 	NVME_QUIRK_NO_SECONDARY_TEMP_THRESH	= (1 << 19),
->>>>>>> 9b37665a
 };
 
 /*
