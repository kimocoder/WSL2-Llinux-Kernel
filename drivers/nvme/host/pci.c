// SPDX-License-Identifier: GPL-2.0
/*
 * NVM Express device driver
 * Copyright (c) 2011-2014, Intel Corporation.
 */

#include <linux/acpi.h>
#include <linux/aer.h>
#include <linux/async.h>
#include <linux/blkdev.h>
#include <linux/blk-mq.h>
#include <linux/blk-mq-pci.h>
#include <linux/dmi.h>
#include <linux/init.h>
#include <linux/interrupt.h>
#include <linux/io.h>
#include <linux/mm.h>
#include <linux/module.h>
#include <linux/mutex.h>
#include <linux/once.h>
#include <linux/pci.h>
#include <linux/suspend.h>
#include <linux/t10-pi.h>
#include <linux/types.h>
#include <linux/io-64-nonatomic-lo-hi.h>
#include <linux/io-64-nonatomic-hi-lo.h>
#include <linux/sed-opal.h>
#include <linux/pci-p2pdma.h>

#include "trace.h"
#include "nvme.h"

#define SQ_SIZE(q)	((q)->q_depth << (q)->sqes)
#define CQ_SIZE(q)	((q)->q_depth * sizeof(struct nvme_completion))

#define SGES_PER_PAGE	(PAGE_SIZE / sizeof(struct nvme_sgl_desc))

/*
 * These can be higher, but we need to ensure that any command doesn't
 * require an sg allocation that needs more than a page of data.
 */
#define NVME_MAX_KB_SZ	4096
#define NVME_MAX_SEGS	127

static int use_threaded_interrupts;
module_param(use_threaded_interrupts, int, 0);

static bool use_cmb_sqes = true;
module_param(use_cmb_sqes, bool, 0444);
MODULE_PARM_DESC(use_cmb_sqes, "use controller's memory buffer for I/O SQes");

static unsigned int max_host_mem_size_mb = 128;
module_param(max_host_mem_size_mb, uint, 0444);
MODULE_PARM_DESC(max_host_mem_size_mb,
	"Maximum Host Memory Buffer (HMB) size per controller (in MiB)");

static unsigned int sgl_threshold = SZ_32K;
module_param(sgl_threshold, uint, 0644);
MODULE_PARM_DESC(sgl_threshold,
		"Use SGLs when average request segment size is larger or equal to "
		"this size. Use 0 to disable SGLs.");

#define NVME_PCI_MIN_QUEUE_SIZE 2
#define NVME_PCI_MAX_QUEUE_SIZE 4095
static int io_queue_depth_set(const char *val, const struct kernel_param *kp);
static const struct kernel_param_ops io_queue_depth_ops = {
	.set = io_queue_depth_set,
	.get = param_get_uint,
};

static unsigned int io_queue_depth = 1024;
module_param_cb(io_queue_depth, &io_queue_depth_ops, &io_queue_depth, 0644);
MODULE_PARM_DESC(io_queue_depth, "set io queue depth, should >= 2 and < 4096");

static int io_queue_count_set(const char *val, const struct kernel_param *kp)
{
	unsigned int n;
	int ret;

	ret = kstrtouint(val, 10, &n);
	if (ret != 0 || n > num_possible_cpus())
		return -EINVAL;
	return param_set_uint(val, kp);
}

static const struct kernel_param_ops io_queue_count_ops = {
	.set = io_queue_count_set,
	.get = param_get_uint,
};

static unsigned int write_queues;
module_param_cb(write_queues, &io_queue_count_ops, &write_queues, 0644);
MODULE_PARM_DESC(write_queues,
	"Number of queues to use for writes. If not set, reads and writes "
	"will share a queue set.");

static unsigned int poll_queues;
module_param_cb(poll_queues, &io_queue_count_ops, &poll_queues, 0644);
MODULE_PARM_DESC(poll_queues, "Number of queues to use for polled IO.");

static bool noacpi;
module_param(noacpi, bool, 0444);
MODULE_PARM_DESC(noacpi, "disable acpi bios quirks");

struct nvme_dev;
struct nvme_queue;

static void nvme_dev_disable(struct nvme_dev *dev, bool shutdown);
static bool __nvme_disable_io_queues(struct nvme_dev *dev, u8 opcode);

/*
 * Represents an NVM Express device.  Each nvme_dev is a PCI function.
 */
struct nvme_dev {
	struct nvme_queue *queues;
	struct blk_mq_tag_set tagset;
	struct blk_mq_tag_set admin_tagset;
	u32 __iomem *dbs;
	struct device *dev;
	struct dma_pool *prp_page_pool;
	struct dma_pool *prp_small_pool;
	unsigned online_queues;
	unsigned max_qid;
	unsigned io_queues[HCTX_MAX_TYPES];
	unsigned int num_vecs;
	u32 q_depth;
	int io_sqes;
	u32 db_stride;
	void __iomem *bar;
	unsigned long bar_mapped_size;
	struct work_struct remove_work;
	struct mutex shutdown_lock;
	bool subsystem;
	u64 cmb_size;
	bool cmb_use_sqes;
	u32 cmbsz;
	u32 cmbloc;
	struct nvme_ctrl ctrl;
	u32 last_ps;
	bool hmb;

	mempool_t *iod_mempool;

	/* shadow doorbell buffer support: */
	u32 *dbbuf_dbs;
	dma_addr_t dbbuf_dbs_dma_addr;
	u32 *dbbuf_eis;
	dma_addr_t dbbuf_eis_dma_addr;

	/* host memory buffer support: */
	u64 host_mem_size;
	u32 nr_host_mem_descs;
	dma_addr_t host_mem_descs_dma;
	struct nvme_host_mem_buf_desc *host_mem_descs;
	void **host_mem_desc_bufs;
	unsigned int nr_allocated_queues;
	unsigned int nr_write_queues;
	unsigned int nr_poll_queues;

	bool attrs_added;
};

static int io_queue_depth_set(const char *val, const struct kernel_param *kp)
{
	return param_set_uint_minmax(val, kp, NVME_PCI_MIN_QUEUE_SIZE,
			NVME_PCI_MAX_QUEUE_SIZE);
}

static inline unsigned int sq_idx(unsigned int qid, u32 stride)
{
	return qid * 2 * stride;
}

static inline unsigned int cq_idx(unsigned int qid, u32 stride)
{
	return (qid * 2 + 1) * stride;
}

static inline struct nvme_dev *to_nvme_dev(struct nvme_ctrl *ctrl)
{
	return container_of(ctrl, struct nvme_dev, ctrl);
}

/*
 * An NVM Express queue.  Each device has at least two (one for admin
 * commands and one for I/O commands).
 */
struct nvme_queue {
	struct nvme_dev *dev;
	spinlock_t sq_lock;
	void *sq_cmds;
	 /* only used for poll queues: */
	spinlock_t cq_poll_lock ____cacheline_aligned_in_smp;
	struct nvme_completion *cqes;
	dma_addr_t sq_dma_addr;
	dma_addr_t cq_dma_addr;
	u32 __iomem *q_db;
	u32 q_depth;
	u16 cq_vector;
	u16 sq_tail;
	u16 last_sq_tail;
	u16 cq_head;
	u16 qid;
	u8 cq_phase;
	u8 sqes;
	unsigned long flags;
#define NVMEQ_ENABLED		0
#define NVMEQ_SQ_CMB		1
#define NVMEQ_DELETE_ERROR	2
#define NVMEQ_POLLED		3
	u32 *dbbuf_sq_db;
	u32 *dbbuf_cq_db;
	u32 *dbbuf_sq_ei;
	u32 *dbbuf_cq_ei;
	struct completion delete_done;
};

/*
 * The nvme_iod describes the data in an I/O.
 *
 * The sg pointer contains the list of PRP/SGL chunk allocations in addition
 * to the actual struct scatterlist.
 */
struct nvme_iod {
	struct nvme_request req;
	struct nvme_command cmd;
	struct nvme_queue *nvmeq;
	bool use_sgl;
	int aborted;
	int npages;		/* In the PRP list. 0 means small pool in use */
	int nents;		/* Used in scatterlist */
	dma_addr_t first_dma;
	unsigned int dma_len;	/* length of single DMA segment mapping */
	dma_addr_t meta_dma;
	struct scatterlist *sg;
};

static inline unsigned int nvme_dbbuf_size(struct nvme_dev *dev)
{
	return dev->nr_allocated_queues * 8 * dev->db_stride;
}

static int nvme_dbbuf_dma_alloc(struct nvme_dev *dev)
{
	unsigned int mem_size = nvme_dbbuf_size(dev);

	if (dev->dbbuf_dbs)
		return 0;

	dev->dbbuf_dbs = dma_alloc_coherent(dev->dev, mem_size,
					    &dev->dbbuf_dbs_dma_addr,
					    GFP_KERNEL);
	if (!dev->dbbuf_dbs)
		return -ENOMEM;
	dev->dbbuf_eis = dma_alloc_coherent(dev->dev, mem_size,
					    &dev->dbbuf_eis_dma_addr,
					    GFP_KERNEL);
	if (!dev->dbbuf_eis) {
		dma_free_coherent(dev->dev, mem_size,
				  dev->dbbuf_dbs, dev->dbbuf_dbs_dma_addr);
		dev->dbbuf_dbs = NULL;
		return -ENOMEM;
	}

	return 0;
}

static void nvme_dbbuf_dma_free(struct nvme_dev *dev)
{
	unsigned int mem_size = nvme_dbbuf_size(dev);

	if (dev->dbbuf_dbs) {
		dma_free_coherent(dev->dev, mem_size,
				  dev->dbbuf_dbs, dev->dbbuf_dbs_dma_addr);
		dev->dbbuf_dbs = NULL;
	}
	if (dev->dbbuf_eis) {
		dma_free_coherent(dev->dev, mem_size,
				  dev->dbbuf_eis, dev->dbbuf_eis_dma_addr);
		dev->dbbuf_eis = NULL;
	}
}

static void nvme_dbbuf_init(struct nvme_dev *dev,
			    struct nvme_queue *nvmeq, int qid)
{
	if (!dev->dbbuf_dbs || !qid)
		return;

	nvmeq->dbbuf_sq_db = &dev->dbbuf_dbs[sq_idx(qid, dev->db_stride)];
	nvmeq->dbbuf_cq_db = &dev->dbbuf_dbs[cq_idx(qid, dev->db_stride)];
	nvmeq->dbbuf_sq_ei = &dev->dbbuf_eis[sq_idx(qid, dev->db_stride)];
	nvmeq->dbbuf_cq_ei = &dev->dbbuf_eis[cq_idx(qid, dev->db_stride)];
}

static void nvme_dbbuf_free(struct nvme_queue *nvmeq)
{
	if (!nvmeq->qid)
		return;

	nvmeq->dbbuf_sq_db = NULL;
	nvmeq->dbbuf_cq_db = NULL;
	nvmeq->dbbuf_sq_ei = NULL;
	nvmeq->dbbuf_cq_ei = NULL;
}

static void nvme_dbbuf_set(struct nvme_dev *dev)
{
	struct nvme_command c = { };
	unsigned int i;

	if (!dev->dbbuf_dbs)
		return;

	c.dbbuf.opcode = nvme_admin_dbbuf;
	c.dbbuf.prp1 = cpu_to_le64(dev->dbbuf_dbs_dma_addr);
	c.dbbuf.prp2 = cpu_to_le64(dev->dbbuf_eis_dma_addr);

	if (nvme_submit_sync_cmd(dev->ctrl.admin_q, &c, NULL, 0)) {
		dev_warn(dev->ctrl.device, "unable to set dbbuf\n");
		/* Free memory and continue on */
		nvme_dbbuf_dma_free(dev);

		for (i = 1; i <= dev->online_queues; i++)
			nvme_dbbuf_free(&dev->queues[i]);
	}
}

static inline int nvme_dbbuf_need_event(u16 event_idx, u16 new_idx, u16 old)
{
	return (u16)(new_idx - event_idx - 1) < (u16)(new_idx - old);
}

/* Update dbbuf and return true if an MMIO is required */
static bool nvme_dbbuf_update_and_check_event(u16 value, u32 *dbbuf_db,
					      volatile u32 *dbbuf_ei)
{
	if (dbbuf_db) {
		u16 old_value;

		/*
		 * Ensure that the queue is written before updating
		 * the doorbell in memory
		 */
		wmb();

		old_value = *dbbuf_db;
		*dbbuf_db = value;

		/*
		 * Ensure that the doorbell is updated before reading the event
		 * index from memory.  The controller needs to provide similar
		 * ordering to ensure the envent index is updated before reading
		 * the doorbell.
		 */
		mb();

		if (!nvme_dbbuf_need_event(*dbbuf_ei, value, old_value))
			return false;
	}

	return true;
}

/*
 * Will slightly overestimate the number of pages needed.  This is OK
 * as it only leads to a small amount of wasted memory for the lifetime of
 * the I/O.
 */
static int nvme_pci_npages_prp(void)
{
	unsigned nprps = DIV_ROUND_UP(NVME_MAX_KB_SZ + NVME_CTRL_PAGE_SIZE,
				      NVME_CTRL_PAGE_SIZE);
	return DIV_ROUND_UP(8 * nprps, PAGE_SIZE - 8);
}

/*
 * Calculates the number of pages needed for the SGL segments. For example a 4k
 * page can accommodate 256 SGL descriptors.
 */
static int nvme_pci_npages_sgl(void)
{
	return DIV_ROUND_UP(NVME_MAX_SEGS * sizeof(struct nvme_sgl_desc),
			PAGE_SIZE);
}

static size_t nvme_pci_iod_alloc_size(void)
{
	size_t npages = max(nvme_pci_npages_prp(), nvme_pci_npages_sgl());

	return sizeof(__le64 *) * npages +
		sizeof(struct scatterlist) * NVME_MAX_SEGS;
}

static int nvme_admin_init_hctx(struct blk_mq_hw_ctx *hctx, void *data,
				unsigned int hctx_idx)
{
	struct nvme_dev *dev = data;
	struct nvme_queue *nvmeq = &dev->queues[0];

	WARN_ON(hctx_idx != 0);
	WARN_ON(dev->admin_tagset.tags[0] != hctx->tags);

	hctx->driver_data = nvmeq;
	return 0;
}

static int nvme_init_hctx(struct blk_mq_hw_ctx *hctx, void *data,
			  unsigned int hctx_idx)
{
	struct nvme_dev *dev = data;
	struct nvme_queue *nvmeq = &dev->queues[hctx_idx + 1];

	WARN_ON(dev->tagset.tags[hctx_idx] != hctx->tags);
	hctx->driver_data = nvmeq;
	return 0;
}

static int nvme_init_request(struct blk_mq_tag_set *set, struct request *req,
		unsigned int hctx_idx, unsigned int numa_node)
{
	struct nvme_dev *dev = set->driver_data;
	struct nvme_iod *iod = blk_mq_rq_to_pdu(req);
	int queue_idx = (set == &dev->tagset) ? hctx_idx + 1 : 0;
	struct nvme_queue *nvmeq = &dev->queues[queue_idx];

	BUG_ON(!nvmeq);
	iod->nvmeq = nvmeq;

	nvme_req(req)->ctrl = &dev->ctrl;
	nvme_req(req)->cmd = &iod->cmd;
	return 0;
}

static int queue_irq_offset(struct nvme_dev *dev)
{
	/* if we have more than 1 vec, admin queue offsets us by 1 */
	if (dev->num_vecs > 1)
		return 1;

	return 0;
}

static int nvme_pci_map_queues(struct blk_mq_tag_set *set)
{
	struct nvme_dev *dev = set->driver_data;
	int i, qoff, offset;

	offset = queue_irq_offset(dev);
	for (i = 0, qoff = 0; i < set->nr_maps; i++) {
		struct blk_mq_queue_map *map = &set->map[i];

		map->nr_queues = dev->io_queues[i];
		if (!map->nr_queues) {
			BUG_ON(i == HCTX_TYPE_DEFAULT);
			continue;
		}

		/*
		 * The poll queue(s) doesn't have an IRQ (and hence IRQ
		 * affinity), so use the regular blk-mq cpu mapping
		 */
		map->queue_offset = qoff;
		if (i != HCTX_TYPE_POLL && offset)
			blk_mq_pci_map_queues(map, to_pci_dev(dev->dev), offset);
		else
			blk_mq_map_queues(map);
		qoff += map->nr_queues;
		offset += map->nr_queues;
	}

	return 0;
}

/*
 * Write sq tail if we are asked to, or if the next command would wrap.
 */
static inline void nvme_write_sq_db(struct nvme_queue *nvmeq, bool write_sq)
{
	if (!write_sq) {
		u16 next_tail = nvmeq->sq_tail + 1;

		if (next_tail == nvmeq->q_depth)
			next_tail = 0;
		if (next_tail != nvmeq->last_sq_tail)
			return;
	}

	if (nvme_dbbuf_update_and_check_event(nvmeq->sq_tail,
			nvmeq->dbbuf_sq_db, nvmeq->dbbuf_sq_ei))
		writel(nvmeq->sq_tail, nvmeq->q_db);
	nvmeq->last_sq_tail = nvmeq->sq_tail;
}

/**
 * nvme_submit_cmd() - Copy a command into a queue and ring the doorbell
 * @nvmeq: The queue to use
 * @cmd: The command to send
 * @write_sq: whether to write to the SQ doorbell
 */
static void nvme_submit_cmd(struct nvme_queue *nvmeq, struct nvme_command *cmd,
			    bool write_sq)
{
	spin_lock(&nvmeq->sq_lock);
	memcpy(nvmeq->sq_cmds + (nvmeq->sq_tail << nvmeq->sqes),
	       cmd, sizeof(*cmd));
	if (++nvmeq->sq_tail == nvmeq->q_depth)
		nvmeq->sq_tail = 0;
	nvme_write_sq_db(nvmeq, write_sq);
	spin_unlock(&nvmeq->sq_lock);
}

static void nvme_commit_rqs(struct blk_mq_hw_ctx *hctx)
{
	struct nvme_queue *nvmeq = hctx->driver_data;

	spin_lock(&nvmeq->sq_lock);
	if (nvmeq->sq_tail != nvmeq->last_sq_tail)
		nvme_write_sq_db(nvmeq, true);
	spin_unlock(&nvmeq->sq_lock);
}

static void **nvme_pci_iod_list(struct request *req)
{
	struct nvme_iod *iod = blk_mq_rq_to_pdu(req);
	return (void **)(iod->sg + blk_rq_nr_phys_segments(req));
}

static inline bool nvme_pci_use_sgls(struct nvme_dev *dev, struct request *req)
{
	struct nvme_iod *iod = blk_mq_rq_to_pdu(req);
	int nseg = blk_rq_nr_phys_segments(req);
	unsigned int avg_seg_size;

	avg_seg_size = DIV_ROUND_UP(blk_rq_payload_bytes(req), nseg);

	if (!nvme_ctrl_sgl_supported(&dev->ctrl))
		return false;
	if (!iod->nvmeq->qid)
		return false;
	if (!sgl_threshold || avg_seg_size < sgl_threshold)
		return false;
	return true;
}

static void nvme_free_prps(struct nvme_dev *dev, struct request *req)
{
	const int last_prp = NVME_CTRL_PAGE_SIZE / sizeof(__le64) - 1;
	struct nvme_iod *iod = blk_mq_rq_to_pdu(req);
	dma_addr_t dma_addr = iod->first_dma;
	int i;

	for (i = 0; i < iod->npages; i++) {
		__le64 *prp_list = nvme_pci_iod_list(req)[i];
		dma_addr_t next_dma_addr = le64_to_cpu(prp_list[last_prp]);

		dma_pool_free(dev->prp_page_pool, prp_list, dma_addr);
		dma_addr = next_dma_addr;
	}
}

static void nvme_free_sgls(struct nvme_dev *dev, struct request *req)
{
	const int last_sg = SGES_PER_PAGE - 1;
	struct nvme_iod *iod = blk_mq_rq_to_pdu(req);
	dma_addr_t dma_addr = iod->first_dma;
	int i;

	for (i = 0; i < iod->npages; i++) {
		struct nvme_sgl_desc *sg_list = nvme_pci_iod_list(req)[i];
		dma_addr_t next_dma_addr = le64_to_cpu((sg_list[last_sg]).addr);

		dma_pool_free(dev->prp_page_pool, sg_list, dma_addr);
		dma_addr = next_dma_addr;
	}
}

static void nvme_unmap_sg(struct nvme_dev *dev, struct request *req)
{
	struct nvme_iod *iod = blk_mq_rq_to_pdu(req);

	if (is_pci_p2pdma_page(sg_page(iod->sg)))
		pci_p2pdma_unmap_sg(dev->dev, iod->sg, iod->nents,
				    rq_dma_dir(req));
	else
		dma_unmap_sg(dev->dev, iod->sg, iod->nents, rq_dma_dir(req));
}

static void nvme_unmap_data(struct nvme_dev *dev, struct request *req)
{
	struct nvme_iod *iod = blk_mq_rq_to_pdu(req);

	if (iod->dma_len) {
		dma_unmap_page(dev->dev, iod->first_dma, iod->dma_len,
			       rq_dma_dir(req));
		return;
	}

	WARN_ON_ONCE(!iod->nents);

	nvme_unmap_sg(dev, req);
	if (iod->npages == 0)
		dma_pool_free(dev->prp_small_pool, nvme_pci_iod_list(req)[0],
			      iod->first_dma);
	else if (iod->use_sgl)
		nvme_free_sgls(dev, req);
	else
		nvme_free_prps(dev, req);
	mempool_free(iod->sg, dev->iod_mempool);
}

static void nvme_print_sgl(struct scatterlist *sgl, int nents)
{
	int i;
	struct scatterlist *sg;

	for_each_sg(sgl, sg, nents, i) {
		dma_addr_t phys = sg_phys(sg);
		pr_warn("sg[%d] phys_addr:%pad offset:%d length:%d "
			"dma_address:%pad dma_length:%d\n",
			i, &phys, sg->offset, sg->length, &sg_dma_address(sg),
			sg_dma_len(sg));
	}
}

static blk_status_t nvme_pci_setup_prps(struct nvme_dev *dev,
		struct request *req, struct nvme_rw_command *cmnd)
{
	struct nvme_iod *iod = blk_mq_rq_to_pdu(req);
	struct dma_pool *pool;
	int length = blk_rq_payload_bytes(req);
	struct scatterlist *sg = iod->sg;
	int dma_len = sg_dma_len(sg);
	u64 dma_addr = sg_dma_address(sg);
	int offset = dma_addr & (NVME_CTRL_PAGE_SIZE - 1);
	__le64 *prp_list;
	void **list = nvme_pci_iod_list(req);
	dma_addr_t prp_dma;
	int nprps, i;

	length -= (NVME_CTRL_PAGE_SIZE - offset);
	if (length <= 0) {
		iod->first_dma = 0;
		goto done;
	}

	dma_len -= (NVME_CTRL_PAGE_SIZE - offset);
	if (dma_len) {
		dma_addr += (NVME_CTRL_PAGE_SIZE - offset);
	} else {
		sg = sg_next(sg);
		dma_addr = sg_dma_address(sg);
		dma_len = sg_dma_len(sg);
	}

	if (length <= NVME_CTRL_PAGE_SIZE) {
		iod->first_dma = dma_addr;
		goto done;
	}

	nprps = DIV_ROUND_UP(length, NVME_CTRL_PAGE_SIZE);
	if (nprps <= (256 / 8)) {
		pool = dev->prp_small_pool;
		iod->npages = 0;
	} else {
		pool = dev->prp_page_pool;
		iod->npages = 1;
	}

	prp_list = dma_pool_alloc(pool, GFP_ATOMIC, &prp_dma);
	if (!prp_list) {
		iod->first_dma = dma_addr;
		iod->npages = -1;
		return BLK_STS_RESOURCE;
	}
	list[0] = prp_list;
	iod->first_dma = prp_dma;
	i = 0;
	for (;;) {
		if (i == NVME_CTRL_PAGE_SIZE >> 3) {
			__le64 *old_prp_list = prp_list;
			prp_list = dma_pool_alloc(pool, GFP_ATOMIC, &prp_dma);
			if (!prp_list)
				goto free_prps;
			list[iod->npages++] = prp_list;
			prp_list[0] = old_prp_list[i - 1];
			old_prp_list[i - 1] = cpu_to_le64(prp_dma);
			i = 1;
		}
		prp_list[i++] = cpu_to_le64(dma_addr);
		dma_len -= NVME_CTRL_PAGE_SIZE;
		dma_addr += NVME_CTRL_PAGE_SIZE;
		length -= NVME_CTRL_PAGE_SIZE;
		if (length <= 0)
			break;
		if (dma_len > 0)
			continue;
		if (unlikely(dma_len < 0))
			goto bad_sgl;
		sg = sg_next(sg);
		dma_addr = sg_dma_address(sg);
		dma_len = sg_dma_len(sg);
	}
done:
	cmnd->dptr.prp1 = cpu_to_le64(sg_dma_address(iod->sg));
	cmnd->dptr.prp2 = cpu_to_le64(iod->first_dma);
	return BLK_STS_OK;
free_prps:
	nvme_free_prps(dev, req);
	return BLK_STS_RESOURCE;
bad_sgl:
	WARN(DO_ONCE(nvme_print_sgl, iod->sg, iod->nents),
			"Invalid SGL for payload:%d nents:%d\n",
			blk_rq_payload_bytes(req), iod->nents);
	return BLK_STS_IOERR;
}

static void nvme_pci_sgl_set_data(struct nvme_sgl_desc *sge,
		struct scatterlist *sg)
{
	sge->addr = cpu_to_le64(sg_dma_address(sg));
	sge->length = cpu_to_le32(sg_dma_len(sg));
	sge->type = NVME_SGL_FMT_DATA_DESC << 4;
}

static void nvme_pci_sgl_set_seg(struct nvme_sgl_desc *sge,
		dma_addr_t dma_addr, int entries)
{
	sge->addr = cpu_to_le64(dma_addr);
	if (entries < SGES_PER_PAGE) {
		sge->length = cpu_to_le32(entries * sizeof(*sge));
		sge->type = NVME_SGL_FMT_LAST_SEG_DESC << 4;
	} else {
		sge->length = cpu_to_le32(PAGE_SIZE);
		sge->type = NVME_SGL_FMT_SEG_DESC << 4;
	}
}

static blk_status_t nvme_pci_setup_sgls(struct nvme_dev *dev,
		struct request *req, struct nvme_rw_command *cmd, int entries)
{
	struct nvme_iod *iod = blk_mq_rq_to_pdu(req);
	struct dma_pool *pool;
	struct nvme_sgl_desc *sg_list;
	struct scatterlist *sg = iod->sg;
	dma_addr_t sgl_dma;
	int i = 0;

	/* setting the transfer type as SGL */
	cmd->flags = NVME_CMD_SGL_METABUF;

	if (entries == 1) {
		nvme_pci_sgl_set_data(&cmd->dptr.sgl, sg);
		return BLK_STS_OK;
	}

	if (entries <= (256 / sizeof(struct nvme_sgl_desc))) {
		pool = dev->prp_small_pool;
		iod->npages = 0;
	} else {
		pool = dev->prp_page_pool;
		iod->npages = 1;
	}

	sg_list = dma_pool_alloc(pool, GFP_ATOMIC, &sgl_dma);
	if (!sg_list) {
		iod->npages = -1;
		return BLK_STS_RESOURCE;
	}

	nvme_pci_iod_list(req)[0] = sg_list;
	iod->first_dma = sgl_dma;

	nvme_pci_sgl_set_seg(&cmd->dptr.sgl, sgl_dma, entries);

	do {
		if (i == SGES_PER_PAGE) {
			struct nvme_sgl_desc *old_sg_desc = sg_list;
			struct nvme_sgl_desc *link = &old_sg_desc[i - 1];

			sg_list = dma_pool_alloc(pool, GFP_ATOMIC, &sgl_dma);
			if (!sg_list)
				goto free_sgls;

			i = 0;
			nvme_pci_iod_list(req)[iod->npages++] = sg_list;
			sg_list[i++] = *link;
			nvme_pci_sgl_set_seg(link, sgl_dma, entries);
		}

		nvme_pci_sgl_set_data(&sg_list[i++], sg);
		sg = sg_next(sg);
	} while (--entries > 0);

	return BLK_STS_OK;
free_sgls:
	nvme_free_sgls(dev, req);
	return BLK_STS_RESOURCE;
}

static blk_status_t nvme_setup_prp_simple(struct nvme_dev *dev,
		struct request *req, struct nvme_rw_command *cmnd,
		struct bio_vec *bv)
{
	struct nvme_iod *iod = blk_mq_rq_to_pdu(req);
	unsigned int offset = bv->bv_offset & (NVME_CTRL_PAGE_SIZE - 1);
	unsigned int first_prp_len = NVME_CTRL_PAGE_SIZE - offset;

	iod->first_dma = dma_map_bvec(dev->dev, bv, rq_dma_dir(req), 0);
	if (dma_mapping_error(dev->dev, iod->first_dma))
		return BLK_STS_RESOURCE;
	iod->dma_len = bv->bv_len;

	cmnd->dptr.prp1 = cpu_to_le64(iod->first_dma);
	if (bv->bv_len > first_prp_len)
		cmnd->dptr.prp2 = cpu_to_le64(iod->first_dma + first_prp_len);
	return BLK_STS_OK;
}

static blk_status_t nvme_setup_sgl_simple(struct nvme_dev *dev,
		struct request *req, struct nvme_rw_command *cmnd,
		struct bio_vec *bv)
{
	struct nvme_iod *iod = blk_mq_rq_to_pdu(req);

	iod->first_dma = dma_map_bvec(dev->dev, bv, rq_dma_dir(req), 0);
	if (dma_mapping_error(dev->dev, iod->first_dma))
		return BLK_STS_RESOURCE;
	iod->dma_len = bv->bv_len;

	cmnd->flags = NVME_CMD_SGL_METABUF;
	cmnd->dptr.sgl.addr = cpu_to_le64(iod->first_dma);
	cmnd->dptr.sgl.length = cpu_to_le32(iod->dma_len);
	cmnd->dptr.sgl.type = NVME_SGL_FMT_DATA_DESC << 4;
	return BLK_STS_OK;
}

static blk_status_t nvme_map_data(struct nvme_dev *dev, struct request *req,
		struct nvme_command *cmnd)
{
	struct nvme_iod *iod = blk_mq_rq_to_pdu(req);
	blk_status_t ret = BLK_STS_RESOURCE;
	int nr_mapped;

	if (blk_rq_nr_phys_segments(req) == 1) {
		struct bio_vec bv = req_bvec(req);

		if (!is_pci_p2pdma_page(bv.bv_page)) {
			if (bv.bv_offset + bv.bv_len <= NVME_CTRL_PAGE_SIZE * 2)
				return nvme_setup_prp_simple(dev, req,
							     &cmnd->rw, &bv);

			if (iod->nvmeq->qid && sgl_threshold &&
			    nvme_ctrl_sgl_supported(&dev->ctrl))
				return nvme_setup_sgl_simple(dev, req,
							     &cmnd->rw, &bv);
		}
	}

	iod->dma_len = 0;
	iod->sg = mempool_alloc(dev->iod_mempool, GFP_ATOMIC);
	if (!iod->sg)
		return BLK_STS_RESOURCE;
	sg_init_table(iod->sg, blk_rq_nr_phys_segments(req));
	iod->nents = blk_rq_map_sg(req->q, req, iod->sg);
	if (!iod->nents)
		goto out_free_sg;

	if (is_pci_p2pdma_page(sg_page(iod->sg)))
		nr_mapped = pci_p2pdma_map_sg_attrs(dev->dev, iod->sg,
				iod->nents, rq_dma_dir(req), DMA_ATTR_NO_WARN);
	else
		nr_mapped = dma_map_sg_attrs(dev->dev, iod->sg, iod->nents,
					     rq_dma_dir(req), DMA_ATTR_NO_WARN);
	if (!nr_mapped)
		goto out_free_sg;

	iod->use_sgl = nvme_pci_use_sgls(dev, req);
	if (iod->use_sgl)
		ret = nvme_pci_setup_sgls(dev, req, &cmnd->rw, nr_mapped);
	else
		ret = nvme_pci_setup_prps(dev, req, &cmnd->rw);
	if (ret != BLK_STS_OK)
		goto out_unmap_sg;
	return BLK_STS_OK;

out_unmap_sg:
	nvme_unmap_sg(dev, req);
out_free_sg:
	mempool_free(iod->sg, dev->iod_mempool);
	return ret;
}

static blk_status_t nvme_map_metadata(struct nvme_dev *dev, struct request *req,
		struct nvme_command *cmnd)
{
	struct nvme_iod *iod = blk_mq_rq_to_pdu(req);

	iod->meta_dma = dma_map_bvec(dev->dev, rq_integrity_vec(req),
			rq_dma_dir(req), 0);
	if (dma_mapping_error(dev->dev, iod->meta_dma))
		return BLK_STS_IOERR;
	cmnd->rw.metadata = cpu_to_le64(iod->meta_dma);
	return BLK_STS_OK;
}

/*
 * NOTE: ns is NULL when called on the admin queue.
 */
static blk_status_t nvme_queue_rq(struct blk_mq_hw_ctx *hctx,
			 const struct blk_mq_queue_data *bd)
{
	struct nvme_ns *ns = hctx->queue->queuedata;
	struct nvme_queue *nvmeq = hctx->driver_data;
	struct nvme_dev *dev = nvmeq->dev;
	struct request *req = bd->rq;
	struct nvme_iod *iod = blk_mq_rq_to_pdu(req);
	struct nvme_command *cmnd = &iod->cmd;
	blk_status_t ret;

	iod->aborted = 0;
	iod->npages = -1;
	iod->nents = 0;

	/*
	 * We should not need to do this, but we're still using this to
	 * ensure we can drain requests on a dying queue.
	 */
	if (unlikely(!test_bit(NVMEQ_ENABLED, &nvmeq->flags)))
		return BLK_STS_IOERR;

	if (!nvme_check_ready(&dev->ctrl, req, true))
		return nvme_fail_nonready_command(&dev->ctrl, req);

	ret = nvme_setup_cmd(ns, req);
	if (ret)
		return ret;

	if (blk_rq_nr_phys_segments(req)) {
		ret = nvme_map_data(dev, req, cmnd);
		if (ret)
			goto out_free_cmd;
	}

	if (blk_integrity_rq(req)) {
		ret = nvme_map_metadata(dev, req, cmnd);
		if (ret)
			goto out_unmap_data;
	}

	blk_mq_start_request(req);
	nvme_submit_cmd(nvmeq, cmnd, bd->last);
	return BLK_STS_OK;
out_unmap_data:
	nvme_unmap_data(dev, req);
out_free_cmd:
	nvme_cleanup_cmd(req);
	return ret;
}

static void nvme_pci_complete_rq(struct request *req)
{
	struct nvme_iod *iod = blk_mq_rq_to_pdu(req);
	struct nvme_dev *dev = iod->nvmeq->dev;

	if (blk_integrity_rq(req))
		dma_unmap_page(dev->dev, iod->meta_dma,
			       rq_integrity_vec(req)->bv_len, rq_data_dir(req));
	if (blk_rq_nr_phys_segments(req))
		nvme_unmap_data(dev, req);
	nvme_complete_rq(req);
}

/* We read the CQE phase first to check if the rest of the entry is valid */
static inline bool nvme_cqe_pending(struct nvme_queue *nvmeq)
{
	struct nvme_completion *hcqe = &nvmeq->cqes[nvmeq->cq_head];

	return (le16_to_cpu(READ_ONCE(hcqe->status)) & 1) == nvmeq->cq_phase;
}

static inline void nvme_ring_cq_doorbell(struct nvme_queue *nvmeq)
{
	u16 head = nvmeq->cq_head;

	if (nvme_dbbuf_update_and_check_event(head, nvmeq->dbbuf_cq_db,
					      nvmeq->dbbuf_cq_ei))
		writel(head, nvmeq->q_db + nvmeq->dev->db_stride);
}

static inline struct blk_mq_tags *nvme_queue_tagset(struct nvme_queue *nvmeq)
{
	if (!nvmeq->qid)
		return nvmeq->dev->admin_tagset.tags[0];
	return nvmeq->dev->tagset.tags[nvmeq->qid - 1];
}

static inline void nvme_handle_cqe(struct nvme_queue *nvmeq, u16 idx)
{
	struct nvme_completion *cqe = &nvmeq->cqes[idx];
	__u16 command_id = READ_ONCE(cqe->command_id);
	struct request *req;

	/*
	 * AEN requests are special as they don't time out and can
	 * survive any kind of queue freeze and often don't respond to
	 * aborts.  We don't even bother to allocate a struct request
	 * for them but rather special case them here.
	 */
	if (unlikely(nvme_is_aen_req(nvmeq->qid, command_id))) {
		nvme_complete_async_event(&nvmeq->dev->ctrl,
				cqe->status, &cqe->result);
		return;
	}

	req = nvme_find_rq(nvme_queue_tagset(nvmeq), command_id);
	if (unlikely(!req)) {
		dev_warn(nvmeq->dev->ctrl.device,
			"invalid id %d completed on queue %d\n",
			command_id, le16_to_cpu(cqe->sq_id));
		return;
	}

	trace_nvme_sq(req, cqe->sq_head, nvmeq->sq_tail);
	if (!nvme_try_complete_req(req, cqe->status, cqe->result))
		nvme_pci_complete_rq(req);
}

static inline void nvme_update_cq_head(struct nvme_queue *nvmeq)
{
	u32 tmp = nvmeq->cq_head + 1;

	if (tmp == nvmeq->q_depth) {
		nvmeq->cq_head = 0;
		nvmeq->cq_phase ^= 1;
	} else {
		nvmeq->cq_head = tmp;
	}
}

static inline int nvme_process_cq(struct nvme_queue *nvmeq)
{
	int found = 0;

	while (nvme_cqe_pending(nvmeq)) {
		found++;
		/*
		 * load-load control dependency between phase and the rest of
		 * the cqe requires a full read memory barrier
		 */
		dma_rmb();
		nvme_handle_cqe(nvmeq, nvmeq->cq_head);
		nvme_update_cq_head(nvmeq);
	}

	if (found)
		nvme_ring_cq_doorbell(nvmeq);
	return found;
}

static irqreturn_t nvme_irq(int irq, void *data)
{
	struct nvme_queue *nvmeq = data;

	if (nvme_process_cq(nvmeq))
		return IRQ_HANDLED;
	return IRQ_NONE;
}

static irqreturn_t nvme_irq_check(int irq, void *data)
{
	struct nvme_queue *nvmeq = data;

	if (nvme_cqe_pending(nvmeq))
		return IRQ_WAKE_THREAD;
	return IRQ_NONE;
}

/*
 * Poll for completions for any interrupt driven queue
 * Can be called from any context.
 */
static void nvme_poll_irqdisable(struct nvme_queue *nvmeq)
{
	struct pci_dev *pdev = to_pci_dev(nvmeq->dev->dev);

	WARN_ON_ONCE(test_bit(NVMEQ_POLLED, &nvmeq->flags));

	disable_irq(pci_irq_vector(pdev, nvmeq->cq_vector));
	nvme_process_cq(nvmeq);
	enable_irq(pci_irq_vector(pdev, nvmeq->cq_vector));
}

static int nvme_poll(struct blk_mq_hw_ctx *hctx)
{
	struct nvme_queue *nvmeq = hctx->driver_data;
	bool found;

	if (!nvme_cqe_pending(nvmeq))
		return 0;

	spin_lock(&nvmeq->cq_poll_lock);
	found = nvme_process_cq(nvmeq);
	spin_unlock(&nvmeq->cq_poll_lock);

	return found;
}

static void nvme_pci_submit_async_event(struct nvme_ctrl *ctrl)
{
	struct nvme_dev *dev = to_nvme_dev(ctrl);
	struct nvme_queue *nvmeq = &dev->queues[0];
	struct nvme_command c = { };

	c.common.opcode = nvme_admin_async_event;
	c.common.command_id = NVME_AQ_BLK_MQ_DEPTH;
	nvme_submit_cmd(nvmeq, &c, true);
}

static int adapter_delete_queue(struct nvme_dev *dev, u8 opcode, u16 id)
{
	struct nvme_command c = { };

	c.delete_queue.opcode = opcode;
	c.delete_queue.qid = cpu_to_le16(id);

	return nvme_submit_sync_cmd(dev->ctrl.admin_q, &c, NULL, 0);
}

static int adapter_alloc_cq(struct nvme_dev *dev, u16 qid,
		struct nvme_queue *nvmeq, s16 vector)
{
	struct nvme_command c = { };
	int flags = NVME_QUEUE_PHYS_CONTIG;

	if (!test_bit(NVMEQ_POLLED, &nvmeq->flags))
		flags |= NVME_CQ_IRQ_ENABLED;

	/*
	 * Note: we (ab)use the fact that the prp fields survive if no data
	 * is attached to the request.
	 */
	c.create_cq.opcode = nvme_admin_create_cq;
	c.create_cq.prp1 = cpu_to_le64(nvmeq->cq_dma_addr);
	c.create_cq.cqid = cpu_to_le16(qid);
	c.create_cq.qsize = cpu_to_le16(nvmeq->q_depth - 1);
	c.create_cq.cq_flags = cpu_to_le16(flags);
	c.create_cq.irq_vector = cpu_to_le16(vector);

	return nvme_submit_sync_cmd(dev->ctrl.admin_q, &c, NULL, 0);
}

static int adapter_alloc_sq(struct nvme_dev *dev, u16 qid,
						struct nvme_queue *nvmeq)
{
	struct nvme_ctrl *ctrl = &dev->ctrl;
	struct nvme_command c = { };
	int flags = NVME_QUEUE_PHYS_CONTIG;

	/*
	 * Some drives have a bug that auto-enables WRRU if MEDIUM isn't
	 * set. Since URGENT priority is zeroes, it makes all queues
	 * URGENT.
	 */
	if (ctrl->quirks & NVME_QUIRK_MEDIUM_PRIO_SQ)
		flags |= NVME_SQ_PRIO_MEDIUM;

	/*
	 * Note: we (ab)use the fact that the prp fields survive if no data
	 * is attached to the request.
	 */
	c.create_sq.opcode = nvme_admin_create_sq;
	c.create_sq.prp1 = cpu_to_le64(nvmeq->sq_dma_addr);
	c.create_sq.sqid = cpu_to_le16(qid);
	c.create_sq.qsize = cpu_to_le16(nvmeq->q_depth - 1);
	c.create_sq.sq_flags = cpu_to_le16(flags);
	c.create_sq.cqid = cpu_to_le16(qid);

	return nvme_submit_sync_cmd(dev->ctrl.admin_q, &c, NULL, 0);
}

static int adapter_delete_cq(struct nvme_dev *dev, u16 cqid)
{
	return adapter_delete_queue(dev, nvme_admin_delete_cq, cqid);
}

static int adapter_delete_sq(struct nvme_dev *dev, u16 sqid)
{
	return adapter_delete_queue(dev, nvme_admin_delete_sq, sqid);
}

static void abort_endio(struct request *req, blk_status_t error)
{
	struct nvme_iod *iod = blk_mq_rq_to_pdu(req);
	struct nvme_queue *nvmeq = iod->nvmeq;

	dev_warn(nvmeq->dev->ctrl.device,
		 "Abort status: 0x%x", nvme_req(req)->status);
	atomic_inc(&nvmeq->dev->ctrl.abort_limit);
	blk_mq_free_request(req);
}

static bool nvme_should_reset(struct nvme_dev *dev, u32 csts)
{
	/* If true, indicates loss of adapter communication, possibly by a
	 * NVMe Subsystem reset.
	 */
	bool nssro = dev->subsystem && (csts & NVME_CSTS_NSSRO);

	/* If there is a reset/reinit ongoing, we shouldn't reset again. */
	switch (dev->ctrl.state) {
	case NVME_CTRL_RESETTING:
	case NVME_CTRL_CONNECTING:
		return false;
	default:
		break;
	}

	/* We shouldn't reset unless the controller is on fatal error state
	 * _or_ if we lost the communication with it.
	 */
	if (!(csts & NVME_CSTS_CFS) && !nssro)
		return false;

	return true;
}

static void nvme_warn_reset(struct nvme_dev *dev, u32 csts)
{
	/* Read a config register to help see what died. */
	u16 pci_status;
	int result;

	result = pci_read_config_word(to_pci_dev(dev->dev), PCI_STATUS,
				      &pci_status);
	if (result == PCIBIOS_SUCCESSFUL)
		dev_warn(dev->ctrl.device,
			 "controller is down; will reset: CSTS=0x%x, PCI_STATUS=0x%hx\n",
			 csts, pci_status);
	else
		dev_warn(dev->ctrl.device,
			 "controller is down; will reset: CSTS=0x%x, PCI_STATUS read failed (%d)\n",
			 csts, result);
}

static enum blk_eh_timer_return nvme_timeout(struct request *req, bool reserved)
{
	struct nvme_iod *iod = blk_mq_rq_to_pdu(req);
	struct nvme_queue *nvmeq = iod->nvmeq;
	struct nvme_dev *dev = nvmeq->dev;
	struct request *abort_req;
	struct nvme_command cmd = { };
	u32 csts = readl(dev->bar + NVME_REG_CSTS);

	/* If PCI error recovery process is happening, we cannot reset or
	 * the recovery mechanism will surely fail.
	 */
	mb();
	if (pci_channel_offline(to_pci_dev(dev->dev)))
		return BLK_EH_RESET_TIMER;

	/*
	 * Reset immediately if the controller is failed
	 */
	if (nvme_should_reset(dev, csts)) {
		nvme_warn_reset(dev, csts);
		nvme_dev_disable(dev, false);
		nvme_reset_ctrl(&dev->ctrl);
		return BLK_EH_DONE;
	}

	/*
	 * Did we miss an interrupt?
	 */
	if (test_bit(NVMEQ_POLLED, &nvmeq->flags))
		nvme_poll(req->mq_hctx);
	else
		nvme_poll_irqdisable(nvmeq);

	if (blk_mq_request_completed(req)) {
		dev_warn(dev->ctrl.device,
			 "I/O %d QID %d timeout, completion polled\n",
			 req->tag, nvmeq->qid);
		return BLK_EH_DONE;
	}

	/*
	 * Shutdown immediately if controller times out while starting. The
	 * reset work will see the pci device disabled when it gets the forced
	 * cancellation error. All outstanding requests are completed on
	 * shutdown, so we return BLK_EH_DONE.
	 */
	switch (dev->ctrl.state) {
	case NVME_CTRL_CONNECTING:
		nvme_change_ctrl_state(&dev->ctrl, NVME_CTRL_DELETING);
		fallthrough;
	case NVME_CTRL_DELETING:
		dev_warn_ratelimited(dev->ctrl.device,
			 "I/O %d QID %d timeout, disable controller\n",
			 req->tag, nvmeq->qid);
		nvme_req(req)->flags |= NVME_REQ_CANCELLED;
		nvme_dev_disable(dev, true);
		return BLK_EH_DONE;
	case NVME_CTRL_RESETTING:
		return BLK_EH_RESET_TIMER;
	default:
		break;
	}

	/*
	 * Shutdown the controller immediately and schedule a reset if the
	 * command was already aborted once before and still hasn't been
	 * returned to the driver, or if this is the admin queue.
	 */
	if (!nvmeq->qid || iod->aborted) {
		dev_warn(dev->ctrl.device,
			 "I/O %d QID %d timeout, reset controller\n",
			 req->tag, nvmeq->qid);
		nvme_req(req)->flags |= NVME_REQ_CANCELLED;
		nvme_dev_disable(dev, false);
		nvme_reset_ctrl(&dev->ctrl);

		return BLK_EH_DONE;
	}

	if (atomic_dec_return(&dev->ctrl.abort_limit) < 0) {
		atomic_inc(&dev->ctrl.abort_limit);
		return BLK_EH_RESET_TIMER;
	}
	iod->aborted = 1;

	cmd.abort.opcode = nvme_admin_abort_cmd;
	cmd.abort.cid = nvme_cid(req);
	cmd.abort.sqid = cpu_to_le16(nvmeq->qid);

	dev_warn(nvmeq->dev->ctrl.device,
		"I/O %d QID %d timeout, aborting\n",
		 req->tag, nvmeq->qid);

	abort_req = nvme_alloc_request(dev->ctrl.admin_q, &cmd,
			BLK_MQ_REQ_NOWAIT);
	if (IS_ERR(abort_req)) {
		atomic_inc(&dev->ctrl.abort_limit);
		return BLK_EH_RESET_TIMER;
	}

	abort_req->end_io_data = NULL;
	blk_execute_rq_nowait(NULL, abort_req, 0, abort_endio);

	/*
	 * The aborted req will be completed on receiving the abort req.
	 * We enable the timer again. If hit twice, it'll cause a device reset,
	 * as the device then is in a faulty state.
	 */
	return BLK_EH_RESET_TIMER;
}

static void nvme_free_queue(struct nvme_queue *nvmeq)
{
	dma_free_coherent(nvmeq->dev->dev, CQ_SIZE(nvmeq),
				(void *)nvmeq->cqes, nvmeq->cq_dma_addr);
	if (!nvmeq->sq_cmds)
		return;

	if (test_and_clear_bit(NVMEQ_SQ_CMB, &nvmeq->flags)) {
		pci_free_p2pmem(to_pci_dev(nvmeq->dev->dev),
				nvmeq->sq_cmds, SQ_SIZE(nvmeq));
	} else {
		dma_free_coherent(nvmeq->dev->dev, SQ_SIZE(nvmeq),
				nvmeq->sq_cmds, nvmeq->sq_dma_addr);
	}
}

static void nvme_free_queues(struct nvme_dev *dev, int lowest)
{
	int i;

	for (i = dev->ctrl.queue_count - 1; i >= lowest; i--) {
		dev->ctrl.queue_count--;
		nvme_free_queue(&dev->queues[i]);
	}
}

/**
 * nvme_suspend_queue - put queue into suspended state
 * @nvmeq: queue to suspend
 */
static int nvme_suspend_queue(struct nvme_queue *nvmeq)
{
	if (!test_and_clear_bit(NVMEQ_ENABLED, &nvmeq->flags))
		return 1;

	/* ensure that nvme_queue_rq() sees NVMEQ_ENABLED cleared */
	mb();

	nvmeq->dev->online_queues--;
	if (!nvmeq->qid && nvmeq->dev->ctrl.admin_q)
		blk_mq_quiesce_queue(nvmeq->dev->ctrl.admin_q);
	if (!test_and_clear_bit(NVMEQ_POLLED, &nvmeq->flags))
		pci_free_irq(to_pci_dev(nvmeq->dev->dev), nvmeq->cq_vector, nvmeq);
	return 0;
}

static void nvme_suspend_io_queues(struct nvme_dev *dev)
{
	int i;

	for (i = dev->ctrl.queue_count - 1; i > 0; i--)
		nvme_suspend_queue(&dev->queues[i]);
}

static void nvme_disable_admin_queue(struct nvme_dev *dev, bool shutdown)
{
	struct nvme_queue *nvmeq = &dev->queues[0];

	if (shutdown)
		nvme_shutdown_ctrl(&dev->ctrl);
	else
		nvme_disable_ctrl(&dev->ctrl);

	nvme_poll_irqdisable(nvmeq);
}

/*
 * Called only on a device that has been disabled and after all other threads
 * that can check this device's completion queues have synced, except
 * nvme_poll(). This is the last chance for the driver to see a natural
 * completion before nvme_cancel_request() terminates all incomplete requests.
 */
static void nvme_reap_pending_cqes(struct nvme_dev *dev)
{
	int i;

	for (i = dev->ctrl.queue_count - 1; i > 0; i--) {
		spin_lock(&dev->queues[i].cq_poll_lock);
		nvme_process_cq(&dev->queues[i]);
		spin_unlock(&dev->queues[i].cq_poll_lock);
	}
}

static int nvme_cmb_qdepth(struct nvme_dev *dev, int nr_io_queues,
				int entry_size)
{
	int q_depth = dev->q_depth;
	unsigned q_size_aligned = roundup(q_depth * entry_size,
					  NVME_CTRL_PAGE_SIZE);

	if (q_size_aligned * nr_io_queues > dev->cmb_size) {
		u64 mem_per_q = div_u64(dev->cmb_size, nr_io_queues);

		mem_per_q = round_down(mem_per_q, NVME_CTRL_PAGE_SIZE);
		q_depth = div_u64(mem_per_q, entry_size);

		/*
		 * Ensure the reduced q_depth is above some threshold where it
		 * would be better to map queues in system memory with the
		 * original depth
		 */
		if (q_depth < 64)
			return -ENOMEM;
	}

	return q_depth;
}

static int nvme_alloc_sq_cmds(struct nvme_dev *dev, struct nvme_queue *nvmeq,
				int qid)
{
	struct pci_dev *pdev = to_pci_dev(dev->dev);

	if (qid && dev->cmb_use_sqes && (dev->cmbsz & NVME_CMBSZ_SQS)) {
		nvmeq->sq_cmds = pci_alloc_p2pmem(pdev, SQ_SIZE(nvmeq));
		if (nvmeq->sq_cmds) {
			nvmeq->sq_dma_addr = pci_p2pmem_virt_to_bus(pdev,
							nvmeq->sq_cmds);
			if (nvmeq->sq_dma_addr) {
				set_bit(NVMEQ_SQ_CMB, &nvmeq->flags);
				return 0;
			}

			pci_free_p2pmem(pdev, nvmeq->sq_cmds, SQ_SIZE(nvmeq));
		}
	}

	nvmeq->sq_cmds = dma_alloc_coherent(dev->dev, SQ_SIZE(nvmeq),
				&nvmeq->sq_dma_addr, GFP_KERNEL);
	if (!nvmeq->sq_cmds)
		return -ENOMEM;
	return 0;
}

static int nvme_alloc_queue(struct nvme_dev *dev, int qid, int depth)
{
	struct nvme_queue *nvmeq = &dev->queues[qid];

	if (dev->ctrl.queue_count > qid)
		return 0;

	nvmeq->sqes = qid ? dev->io_sqes : NVME_ADM_SQES;
	nvmeq->q_depth = depth;
	nvmeq->cqes = dma_alloc_coherent(dev->dev, CQ_SIZE(nvmeq),
					 &nvmeq->cq_dma_addr, GFP_KERNEL);
	if (!nvmeq->cqes)
		goto free_nvmeq;

	if (nvme_alloc_sq_cmds(dev, nvmeq, qid))
		goto free_cqdma;

	nvmeq->dev = dev;
	spin_lock_init(&nvmeq->sq_lock);
	spin_lock_init(&nvmeq->cq_poll_lock);
	nvmeq->cq_head = 0;
	nvmeq->cq_phase = 1;
	nvmeq->q_db = &dev->dbs[qid * 2 * dev->db_stride];
	nvmeq->qid = qid;
	dev->ctrl.queue_count++;

	return 0;

 free_cqdma:
	dma_free_coherent(dev->dev, CQ_SIZE(nvmeq), (void *)nvmeq->cqes,
			  nvmeq->cq_dma_addr);
 free_nvmeq:
	return -ENOMEM;
}

static int queue_request_irq(struct nvme_queue *nvmeq)
{
	struct pci_dev *pdev = to_pci_dev(nvmeq->dev->dev);
	int nr = nvmeq->dev->ctrl.instance;

	if (use_threaded_interrupts) {
		return pci_request_irq(pdev, nvmeq->cq_vector, nvme_irq_check,
				nvme_irq, nvmeq, "nvme%dq%d", nr, nvmeq->qid);
	} else {
		return pci_request_irq(pdev, nvmeq->cq_vector, nvme_irq,
				NULL, nvmeq, "nvme%dq%d", nr, nvmeq->qid);
	}
}

static void nvme_init_queue(struct nvme_queue *nvmeq, u16 qid)
{
	struct nvme_dev *dev = nvmeq->dev;

	nvmeq->sq_tail = 0;
	nvmeq->last_sq_tail = 0;
	nvmeq->cq_head = 0;
	nvmeq->cq_phase = 1;
	nvmeq->q_db = &dev->dbs[qid * 2 * dev->db_stride];
	memset((void *)nvmeq->cqes, 0, CQ_SIZE(nvmeq));
	nvme_dbbuf_init(dev, nvmeq, qid);
	dev->online_queues++;
	wmb(); /* ensure the first interrupt sees the initialization */
}

/*
 * Try getting shutdown_lock while setting up IO queues.
 */
static int nvme_setup_io_queues_trylock(struct nvme_dev *dev)
{
	/*
	 * Give up if the lock is being held by nvme_dev_disable.
	 */
	if (!mutex_trylock(&dev->shutdown_lock))
		return -ENODEV;

	/*
	 * Controller is in wrong state, fail early.
	 */
	if (dev->ctrl.state != NVME_CTRL_CONNECTING) {
		mutex_unlock(&dev->shutdown_lock);
		return -ENODEV;
	}

	return 0;
}

static int nvme_create_queue(struct nvme_queue *nvmeq, int qid, bool polled)
{
	struct nvme_dev *dev = nvmeq->dev;
	int result;
	u16 vector = 0;

	clear_bit(NVMEQ_DELETE_ERROR, &nvmeq->flags);

	/*
	 * A queue's vector matches the queue identifier unless the controller
	 * has only one vector available.
	 */
	if (!polled)
		vector = dev->num_vecs == 1 ? 0 : qid;
	else
		set_bit(NVMEQ_POLLED, &nvmeq->flags);

	result = adapter_alloc_cq(dev, qid, nvmeq, vector);
	if (result)
		return result;

	result = adapter_alloc_sq(dev, qid, nvmeq);
	if (result < 0)
		return result;
	if (result)
		goto release_cq;

	nvmeq->cq_vector = vector;

	result = nvme_setup_io_queues_trylock(dev);
	if (result)
		return result;
	nvme_init_queue(nvmeq, qid);
	if (!polled) {
		result = queue_request_irq(nvmeq);
		if (result < 0)
			goto release_sq;
	}

	set_bit(NVMEQ_ENABLED, &nvmeq->flags);
	mutex_unlock(&dev->shutdown_lock);
	return result;

release_sq:
	dev->online_queues--;
	mutex_unlock(&dev->shutdown_lock);
	adapter_delete_sq(dev, qid);
release_cq:
	adapter_delete_cq(dev, qid);
	return result;
}

static const struct blk_mq_ops nvme_mq_admin_ops = {
	.queue_rq	= nvme_queue_rq,
	.complete	= nvme_pci_complete_rq,
	.init_hctx	= nvme_admin_init_hctx,
	.init_request	= nvme_init_request,
	.timeout	= nvme_timeout,
};

static const struct blk_mq_ops nvme_mq_ops = {
	.queue_rq	= nvme_queue_rq,
	.complete	= nvme_pci_complete_rq,
	.commit_rqs	= nvme_commit_rqs,
	.init_hctx	= nvme_init_hctx,
	.init_request	= nvme_init_request,
	.map_queues	= nvme_pci_map_queues,
	.timeout	= nvme_timeout,
	.poll		= nvme_poll,
};

static void nvme_dev_remove_admin(struct nvme_dev *dev)
{
	if (dev->ctrl.admin_q && !blk_queue_dying(dev->ctrl.admin_q)) {
		/*
		 * If the controller was reset during removal, it's possible
		 * user requests may be waiting on a stopped queue. Start the
		 * queue to flush these to completion.
		 */
		blk_mq_unquiesce_queue(dev->ctrl.admin_q);
		blk_cleanup_queue(dev->ctrl.admin_q);
		blk_mq_free_tag_set(&dev->admin_tagset);
	}
}

static int nvme_alloc_admin_tags(struct nvme_dev *dev)
{
	if (!dev->ctrl.admin_q) {
		dev->admin_tagset.ops = &nvme_mq_admin_ops;
		dev->admin_tagset.nr_hw_queues = 1;

		dev->admin_tagset.queue_depth = NVME_AQ_MQ_TAG_DEPTH;
		dev->admin_tagset.timeout = NVME_ADMIN_TIMEOUT;
		dev->admin_tagset.numa_node = dev->ctrl.numa_node;
		dev->admin_tagset.cmd_size = sizeof(struct nvme_iod);
		dev->admin_tagset.flags = BLK_MQ_F_NO_SCHED;
		dev->admin_tagset.driver_data = dev;

		if (blk_mq_alloc_tag_set(&dev->admin_tagset))
			return -ENOMEM;
		dev->ctrl.admin_tagset = &dev->admin_tagset;

		dev->ctrl.admin_q = blk_mq_init_queue(&dev->admin_tagset);
		if (IS_ERR(dev->ctrl.admin_q)) {
			blk_mq_free_tag_set(&dev->admin_tagset);
			dev->ctrl.admin_q = NULL;
			return -ENOMEM;
		}
		if (!blk_get_queue(dev->ctrl.admin_q)) {
			nvme_dev_remove_admin(dev);
			dev->ctrl.admin_q = NULL;
			return -ENODEV;
		}
	} else
		blk_mq_unquiesce_queue(dev->ctrl.admin_q);

	return 0;
}

static unsigned long db_bar_size(struct nvme_dev *dev, unsigned nr_io_queues)
{
	return NVME_REG_DBS + ((nr_io_queues + 1) * 8 * dev->db_stride);
}

static int nvme_remap_bar(struct nvme_dev *dev, unsigned long size)
{
	struct pci_dev *pdev = to_pci_dev(dev->dev);

	if (size <= dev->bar_mapped_size)
		return 0;
	if (size > pci_resource_len(pdev, 0))
		return -ENOMEM;
	if (dev->bar)
		iounmap(dev->bar);
	dev->bar = ioremap(pci_resource_start(pdev, 0), size);
	if (!dev->bar) {
		dev->bar_mapped_size = 0;
		return -ENOMEM;
	}
	dev->bar_mapped_size = size;
	dev->dbs = dev->bar + NVME_REG_DBS;

	return 0;
}

static int nvme_pci_configure_admin_queue(struct nvme_dev *dev)
{
	int result;
	u32 aqa;
	struct nvme_queue *nvmeq;

	result = nvme_remap_bar(dev, db_bar_size(dev, 0));
	if (result < 0)
		return result;

	dev->subsystem = readl(dev->bar + NVME_REG_VS) >= NVME_VS(1, 1, 0) ?
				NVME_CAP_NSSRC(dev->ctrl.cap) : 0;

	if (dev->subsystem &&
	    (readl(dev->bar + NVME_REG_CSTS) & NVME_CSTS_NSSRO))
		writel(NVME_CSTS_NSSRO, dev->bar + NVME_REG_CSTS);

	result = nvme_disable_ctrl(&dev->ctrl);
	if (result < 0)
		return result;

	result = nvme_alloc_queue(dev, 0, NVME_AQ_DEPTH);
	if (result)
		return result;

	dev->ctrl.numa_node = dev_to_node(dev->dev);

	nvmeq = &dev->queues[0];
	aqa = nvmeq->q_depth - 1;
	aqa |= aqa << 16;

	writel(aqa, dev->bar + NVME_REG_AQA);
	lo_hi_writeq(nvmeq->sq_dma_addr, dev->bar + NVME_REG_ASQ);
	lo_hi_writeq(nvmeq->cq_dma_addr, dev->bar + NVME_REG_ACQ);

	result = nvme_enable_ctrl(&dev->ctrl);
	if (result)
		return result;

	nvmeq->cq_vector = 0;
	nvme_init_queue(nvmeq, 0);
	result = queue_request_irq(nvmeq);
	if (result) {
		dev->online_queues--;
		return result;
	}

	set_bit(NVMEQ_ENABLED, &nvmeq->flags);
	return result;
}

static int nvme_create_io_queues(struct nvme_dev *dev)
{
	unsigned i, max, rw_queues;
	int ret = 0;

	for (i = dev->ctrl.queue_count; i <= dev->max_qid; i++) {
		if (nvme_alloc_queue(dev, i, dev->q_depth)) {
			ret = -ENOMEM;
			break;
		}
	}

	max = min(dev->max_qid, dev->ctrl.queue_count - 1);
	if (max != 1 && dev->io_queues[HCTX_TYPE_POLL]) {
		rw_queues = dev->io_queues[HCTX_TYPE_DEFAULT] +
				dev->io_queues[HCTX_TYPE_READ];
	} else {
		rw_queues = max;
	}

	for (i = dev->online_queues; i <= max; i++) {
		bool polled = i > rw_queues;

		ret = nvme_create_queue(&dev->queues[i], i, polled);
		if (ret)
			break;
	}

	/*
	 * Ignore failing Create SQ/CQ commands, we can continue with less
	 * than the desired amount of queues, and even a controller without
	 * I/O queues can still be used to issue admin commands.  This might
	 * be useful to upgrade a buggy firmware for example.
	 */
	return ret >= 0 ? 0 : ret;
}

static u64 nvme_cmb_size_unit(struct nvme_dev *dev)
{
	u8 szu = (dev->cmbsz >> NVME_CMBSZ_SZU_SHIFT) & NVME_CMBSZ_SZU_MASK;

	return 1ULL << (12 + 4 * szu);
}

static u32 nvme_cmb_size(struct nvme_dev *dev)
{
	return (dev->cmbsz >> NVME_CMBSZ_SZ_SHIFT) & NVME_CMBSZ_SZ_MASK;
}

static void nvme_map_cmb(struct nvme_dev *dev)
{
	u64 size, offset;
	resource_size_t bar_size;
	struct pci_dev *pdev = to_pci_dev(dev->dev);
	int bar;

	if (dev->cmb_size)
		return;

	if (NVME_CAP_CMBS(dev->ctrl.cap))
		writel(NVME_CMBMSC_CRE, dev->bar + NVME_REG_CMBMSC);

	dev->cmbsz = readl(dev->bar + NVME_REG_CMBSZ);
	if (!dev->cmbsz)
		return;
	dev->cmbloc = readl(dev->bar + NVME_REG_CMBLOC);

	size = nvme_cmb_size_unit(dev) * nvme_cmb_size(dev);
	offset = nvme_cmb_size_unit(dev) * NVME_CMB_OFST(dev->cmbloc);
	bar = NVME_CMB_BIR(dev->cmbloc);
	bar_size = pci_resource_len(pdev, bar);

	if (offset > bar_size)
		return;

	/*
	 * Tell the controller about the host side address mapping the CMB,
	 * and enable CMB decoding for the NVMe 1.4+ scheme:
	 */
	if (NVME_CAP_CMBS(dev->ctrl.cap)) {
		hi_lo_writeq(NVME_CMBMSC_CRE | NVME_CMBMSC_CMSE |
			     (pci_bus_address(pdev, bar) + offset),
			     dev->bar + NVME_REG_CMBMSC);
	}

	/*
	 * Controllers may support a CMB size larger than their BAR,
	 * for example, due to being behind a bridge. Reduce the CMB to
	 * the reported size of the BAR
	 */
	if (size > bar_size - offset)
		size = bar_size - offset;

	if (pci_p2pdma_add_resource(pdev, bar, size, offset)) {
		dev_warn(dev->ctrl.device,
			 "failed to register the CMB\n");
		return;
	}

	dev->cmb_size = size;
	dev->cmb_use_sqes = use_cmb_sqes && (dev->cmbsz & NVME_CMBSZ_SQS);

	if ((dev->cmbsz & (NVME_CMBSZ_WDS | NVME_CMBSZ_RDS)) ==
			(NVME_CMBSZ_WDS | NVME_CMBSZ_RDS))
		pci_p2pmem_publish(pdev, true);
}

static int nvme_set_host_mem(struct nvme_dev *dev, u32 bits)
{
	u32 host_mem_size = dev->host_mem_size >> NVME_CTRL_PAGE_SHIFT;
	u64 dma_addr = dev->host_mem_descs_dma;
	struct nvme_command c = { };
	int ret;

	c.features.opcode	= nvme_admin_set_features;
	c.features.fid		= cpu_to_le32(NVME_FEAT_HOST_MEM_BUF);
	c.features.dword11	= cpu_to_le32(bits);
	c.features.dword12	= cpu_to_le32(host_mem_size);
	c.features.dword13	= cpu_to_le32(lower_32_bits(dma_addr));
	c.features.dword14	= cpu_to_le32(upper_32_bits(dma_addr));
	c.features.dword15	= cpu_to_le32(dev->nr_host_mem_descs);

	ret = nvme_submit_sync_cmd(dev->ctrl.admin_q, &c, NULL, 0);
	if (ret) {
		dev_warn(dev->ctrl.device,
			 "failed to set host mem (err %d, flags %#x).\n",
			 ret, bits);
	} else
		dev->hmb = bits & NVME_HOST_MEM_ENABLE;

	return ret;
}

static void nvme_free_host_mem(struct nvme_dev *dev)
{
	int i;

	for (i = 0; i < dev->nr_host_mem_descs; i++) {
		struct nvme_host_mem_buf_desc *desc = &dev->host_mem_descs[i];
		size_t size = le32_to_cpu(desc->size) * NVME_CTRL_PAGE_SIZE;

		dma_free_attrs(dev->dev, size, dev->host_mem_desc_bufs[i],
			       le64_to_cpu(desc->addr),
			       DMA_ATTR_NO_KERNEL_MAPPING | DMA_ATTR_NO_WARN);
	}

	kfree(dev->host_mem_desc_bufs);
	dev->host_mem_desc_bufs = NULL;
	dma_free_coherent(dev->dev,
			dev->nr_host_mem_descs * sizeof(*dev->host_mem_descs),
			dev->host_mem_descs, dev->host_mem_descs_dma);
	dev->host_mem_descs = NULL;
	dev->nr_host_mem_descs = 0;
}

static int __nvme_alloc_host_mem(struct nvme_dev *dev, u64 preferred,
		u32 chunk_size)
{
	struct nvme_host_mem_buf_desc *descs;
	u32 max_entries, len;
	dma_addr_t descs_dma;
	int i = 0;
	void **bufs;
	u64 size, tmp;

	tmp = (preferred + chunk_size - 1);
	do_div(tmp, chunk_size);
	max_entries = tmp;

	if (dev->ctrl.hmmaxd && dev->ctrl.hmmaxd < max_entries)
		max_entries = dev->ctrl.hmmaxd;

	descs = dma_alloc_coherent(dev->dev, max_entries * sizeof(*descs),
				   &descs_dma, GFP_KERNEL);
	if (!descs)
		goto out;

	bufs = kcalloc(max_entries, sizeof(*bufs), GFP_KERNEL);
	if (!bufs)
		goto out_free_descs;

	for (size = 0; size < preferred && i < max_entries; size += len) {
		dma_addr_t dma_addr;

		len = min_t(u64, chunk_size, preferred - size);
		bufs[i] = dma_alloc_attrs(dev->dev, len, &dma_addr, GFP_KERNEL,
				DMA_ATTR_NO_KERNEL_MAPPING | DMA_ATTR_NO_WARN);
		if (!bufs[i])
			break;

		descs[i].addr = cpu_to_le64(dma_addr);
		descs[i].size = cpu_to_le32(len / NVME_CTRL_PAGE_SIZE);
		i++;
	}

	if (!size)
		goto out_free_bufs;

	dev->nr_host_mem_descs = i;
	dev->host_mem_size = size;
	dev->host_mem_descs = descs;
	dev->host_mem_descs_dma = descs_dma;
	dev->host_mem_desc_bufs = bufs;
	return 0;

out_free_bufs:
	while (--i >= 0) {
		size_t size = le32_to_cpu(descs[i].size) * NVME_CTRL_PAGE_SIZE;

		dma_free_attrs(dev->dev, size, bufs[i],
			       le64_to_cpu(descs[i].addr),
			       DMA_ATTR_NO_KERNEL_MAPPING | DMA_ATTR_NO_WARN);
	}

	kfree(bufs);
out_free_descs:
	dma_free_coherent(dev->dev, max_entries * sizeof(*descs), descs,
			descs_dma);
out:
	dev->host_mem_descs = NULL;
	return -ENOMEM;
}

static int nvme_alloc_host_mem(struct nvme_dev *dev, u64 min, u64 preferred)
{
	u64 min_chunk = min_t(u64, preferred, PAGE_SIZE * MAX_ORDER_NR_PAGES);
	u64 hmminds = max_t(u32, dev->ctrl.hmminds * 4096, PAGE_SIZE * 2);
	u64 chunk_size;

	/* start big and work our way down */
	for (chunk_size = min_chunk; chunk_size >= hmminds; chunk_size /= 2) {
		if (!__nvme_alloc_host_mem(dev, preferred, chunk_size)) {
			if (!min || dev->host_mem_size >= min)
				return 0;
			nvme_free_host_mem(dev);
		}
	}

	return -ENOMEM;
}

static int nvme_setup_host_mem(struct nvme_dev *dev)
{
	u64 max = (u64)max_host_mem_size_mb * SZ_1M;
	u64 preferred = (u64)dev->ctrl.hmpre * 4096;
	u64 min = (u64)dev->ctrl.hmmin * 4096;
	u32 enable_bits = NVME_HOST_MEM_ENABLE;
	int ret;

	preferred = min(preferred, max);
	if (min > max) {
		dev_warn(dev->ctrl.device,
			"min host memory (%lld MiB) above limit (%d MiB).\n",
			min >> ilog2(SZ_1M), max_host_mem_size_mb);
		nvme_free_host_mem(dev);
		return 0;
	}

	/*
	 * If we already have a buffer allocated check if we can reuse it.
	 */
	if (dev->host_mem_descs) {
		if (dev->host_mem_size >= min)
			enable_bits |= NVME_HOST_MEM_RETURN;
		else
			nvme_free_host_mem(dev);
	}

	if (!dev->host_mem_descs) {
		if (nvme_alloc_host_mem(dev, min, preferred)) {
			dev_warn(dev->ctrl.device,
				"failed to allocate host memory buffer.\n");
			return 0; /* controller must work without HMB */
		}

		dev_info(dev->ctrl.device,
			"allocated %lld MiB host memory buffer.\n",
			dev->host_mem_size >> ilog2(SZ_1M));
	}

	ret = nvme_set_host_mem(dev, enable_bits);
	if (ret)
		nvme_free_host_mem(dev);
	return ret;
}

static ssize_t cmb_show(struct device *dev, struct device_attribute *attr,
		char *buf)
{
	struct nvme_dev *ndev = to_nvme_dev(dev_get_drvdata(dev));

	return sysfs_emit(buf, "cmbloc : x%08x\ncmbsz  : x%08x\n",
		       ndev->cmbloc, ndev->cmbsz);
}
static DEVICE_ATTR_RO(cmb);

static ssize_t cmbloc_show(struct device *dev, struct device_attribute *attr,
		char *buf)
{
	struct nvme_dev *ndev = to_nvme_dev(dev_get_drvdata(dev));

	return sysfs_emit(buf, "%u\n", ndev->cmbloc);
}
static DEVICE_ATTR_RO(cmbloc);

static ssize_t cmbsz_show(struct device *dev, struct device_attribute *attr,
		char *buf)
{
	struct nvme_dev *ndev = to_nvme_dev(dev_get_drvdata(dev));

	return sysfs_emit(buf, "%u\n", ndev->cmbsz);
}
static DEVICE_ATTR_RO(cmbsz);

static ssize_t hmb_show(struct device *dev, struct device_attribute *attr,
			char *buf)
{
	struct nvme_dev *ndev = to_nvme_dev(dev_get_drvdata(dev));

	return sysfs_emit(buf, "%d\n", ndev->hmb);
}

static ssize_t hmb_store(struct device *dev, struct device_attribute *attr,
			 const char *buf, size_t count)
{
	struct nvme_dev *ndev = to_nvme_dev(dev_get_drvdata(dev));
	bool new;
	int ret;

	if (strtobool(buf, &new) < 0)
		return -EINVAL;

	if (new == ndev->hmb)
		return count;

	if (new) {
		ret = nvme_setup_host_mem(ndev);
	} else {
		ret = nvme_set_host_mem(ndev, 0);
		if (!ret)
			nvme_free_host_mem(ndev);
	}

	if (ret < 0)
		return ret;

	return count;
}
static DEVICE_ATTR_RW(hmb);

static umode_t nvme_pci_attrs_are_visible(struct kobject *kobj,
		struct attribute *a, int n)
{
	struct nvme_ctrl *ctrl =
		dev_get_drvdata(container_of(kobj, struct device, kobj));
	struct nvme_dev *dev = to_nvme_dev(ctrl);

	if (a == &dev_attr_cmb.attr ||
	    a == &dev_attr_cmbloc.attr ||
	    a == &dev_attr_cmbsz.attr) {
	    	if (!dev->cmbsz)
			return 0;
	}
	if (a == &dev_attr_hmb.attr && !ctrl->hmpre)
		return 0;

	return a->mode;
}

static struct attribute *nvme_pci_attrs[] = {
	&dev_attr_cmb.attr,
	&dev_attr_cmbloc.attr,
	&dev_attr_cmbsz.attr,
	&dev_attr_hmb.attr,
	NULL,
};

static const struct attribute_group nvme_pci_attr_group = {
	.attrs		= nvme_pci_attrs,
	.is_visible	= nvme_pci_attrs_are_visible,
};

/*
 * nirqs is the number of interrupts available for write and read
 * queues. The core already reserved an interrupt for the admin queue.
 */
static void nvme_calc_irq_sets(struct irq_affinity *affd, unsigned int nrirqs)
{
	struct nvme_dev *dev = affd->priv;
	unsigned int nr_read_queues, nr_write_queues = dev->nr_write_queues;

	/*
	 * If there is no interrupt available for queues, ensure that
	 * the default queue is set to 1. The affinity set size is
	 * also set to one, but the irq core ignores it for this case.
	 *
	 * If only one interrupt is available or 'write_queue' == 0, combine
	 * write and read queues.
	 *
	 * If 'write_queues' > 0, ensure it leaves room for at least one read
	 * queue.
	 */
	if (!nrirqs) {
		nrirqs = 1;
		nr_read_queues = 0;
	} else if (nrirqs == 1 || !nr_write_queues) {
		nr_read_queues = 0;
	} else if (nr_write_queues >= nrirqs) {
		nr_read_queues = 1;
	} else {
		nr_read_queues = nrirqs - nr_write_queues;
	}

	dev->io_queues[HCTX_TYPE_DEFAULT] = nrirqs - nr_read_queues;
	affd->set_size[HCTX_TYPE_DEFAULT] = nrirqs - nr_read_queues;
	dev->io_queues[HCTX_TYPE_READ] = nr_read_queues;
	affd->set_size[HCTX_TYPE_READ] = nr_read_queues;
	affd->nr_sets = nr_read_queues ? 2 : 1;
}

static int nvme_setup_irqs(struct nvme_dev *dev, unsigned int nr_io_queues)
{
	struct pci_dev *pdev = to_pci_dev(dev->dev);
	struct irq_affinity affd = {
		.pre_vectors	= 1,
		.calc_sets	= nvme_calc_irq_sets,
		.priv		= dev,
	};
	unsigned int irq_queues, poll_queues;

	/*
	 * Poll queues don't need interrupts, but we need at least one I/O queue
	 * left over for non-polled I/O.
	 */
	poll_queues = min(dev->nr_poll_queues, nr_io_queues - 1);
	dev->io_queues[HCTX_TYPE_POLL] = poll_queues;

	/*
	 * Initialize for the single interrupt case, will be updated in
	 * nvme_calc_irq_sets().
	 */
	dev->io_queues[HCTX_TYPE_DEFAULT] = 1;
	dev->io_queues[HCTX_TYPE_READ] = 0;

	/*
	 * We need interrupts for the admin queue and each non-polled I/O queue,
	 * but some Apple controllers require all queues to use the first
	 * vector.
	 */
	irq_queues = 1;
	if (!(dev->ctrl.quirks & NVME_QUIRK_SINGLE_VECTOR))
		irq_queues += (nr_io_queues - poll_queues);
	return pci_alloc_irq_vectors_affinity(pdev, 1, irq_queues,
			      PCI_IRQ_ALL_TYPES | PCI_IRQ_AFFINITY, &affd);
}

static void nvme_disable_io_queues(struct nvme_dev *dev)
{
	if (__nvme_disable_io_queues(dev, nvme_admin_delete_sq))
		__nvme_disable_io_queues(dev, nvme_admin_delete_cq);
}

static unsigned int nvme_max_io_queues(struct nvme_dev *dev)
{
	/*
	 * If tags are shared with admin queue (Apple bug), then
	 * make sure we only use one IO queue.
	 */
	if (dev->ctrl.quirks & NVME_QUIRK_SHARED_TAGS)
		return 1;
	return num_possible_cpus() + dev->nr_write_queues + dev->nr_poll_queues;
}

static int nvme_setup_io_queues(struct nvme_dev *dev)
{
	struct nvme_queue *adminq = &dev->queues[0];
	struct pci_dev *pdev = to_pci_dev(dev->dev);
	unsigned int nr_io_queues;
	unsigned long size;
	int result;

	/*
	 * Sample the module parameters once at reset time so that we have
	 * stable values to work with.
	 */
	dev->nr_write_queues = write_queues;
	dev->nr_poll_queues = poll_queues;

	nr_io_queues = dev->nr_allocated_queues - 1;
	result = nvme_set_queue_count(&dev->ctrl, &nr_io_queues);
	if (result < 0)
		return result;

	if (nr_io_queues == 0)
		return 0;

	/*
	 * Free IRQ resources as soon as NVMEQ_ENABLED bit transitions
	 * from set to unset. If there is a window to it is truely freed,
	 * pci_free_irq_vectors() jumping into this window will crash.
	 * And take lock to avoid racing with pci_free_irq_vectors() in
	 * nvme_dev_disable() path.
	 */
	result = nvme_setup_io_queues_trylock(dev);
	if (result)
		return result;
	if (test_and_clear_bit(NVMEQ_ENABLED, &adminq->flags))
		pci_free_irq(pdev, 0, adminq);

	if (dev->cmb_use_sqes) {
		result = nvme_cmb_qdepth(dev, nr_io_queues,
				sizeof(struct nvme_command));
		if (result > 0)
			dev->q_depth = result;
		else
			dev->cmb_use_sqes = false;
	}

	do {
		size = db_bar_size(dev, nr_io_queues);
		result = nvme_remap_bar(dev, size);
		if (!result)
			break;
		if (!--nr_io_queues) {
			result = -ENOMEM;
			goto out_unlock;
		}
	} while (1);
	adminq->q_db = dev->dbs;

 retry:
	/* Deregister the admin queue's interrupt */
	if (test_and_clear_bit(NVMEQ_ENABLED, &adminq->flags))
		pci_free_irq(pdev, 0, adminq);

	/*
	 * If we enable msix early due to not intx, disable it again before
	 * setting up the full range we need.
	 */
	pci_free_irq_vectors(pdev);

	result = nvme_setup_irqs(dev, nr_io_queues);
	if (result <= 0) {
		result = -EIO;
		goto out_unlock;
	}

	dev->num_vecs = result;
	result = max(result - 1, 1);
	dev->max_qid = result + dev->io_queues[HCTX_TYPE_POLL];

	/*
	 * Should investigate if there's a performance win from allocating
	 * more queues than interrupt vectors; it might allow the submission
	 * path to scale better, even if the receive path is limited by the
	 * number of interrupts.
	 */
	result = queue_request_irq(adminq);
	if (result)
		goto out_unlock;
	set_bit(NVMEQ_ENABLED, &adminq->flags);
	mutex_unlock(&dev->shutdown_lock);

	result = nvme_create_io_queues(dev);
	if (result || dev->online_queues < 2)
		return result;

	if (dev->online_queues - 1 < dev->max_qid) {
		nr_io_queues = dev->online_queues - 1;
		nvme_disable_io_queues(dev);
		result = nvme_setup_io_queues_trylock(dev);
		if (result)
			return result;
		nvme_suspend_io_queues(dev);
		goto retry;
	}
	dev_info(dev->ctrl.device, "%d/%d/%d default/read/poll queues\n",
					dev->io_queues[HCTX_TYPE_DEFAULT],
					dev->io_queues[HCTX_TYPE_READ],
					dev->io_queues[HCTX_TYPE_POLL]);
	return 0;
out_unlock:
	mutex_unlock(&dev->shutdown_lock);
	return result;
}

static void nvme_del_queue_end(struct request *req, blk_status_t error)
{
	struct nvme_queue *nvmeq = req->end_io_data;

	blk_mq_free_request(req);
	complete(&nvmeq->delete_done);
}

static void nvme_del_cq_end(struct request *req, blk_status_t error)
{
	struct nvme_queue *nvmeq = req->end_io_data;

	if (error)
		set_bit(NVMEQ_DELETE_ERROR, &nvmeq->flags);

	nvme_del_queue_end(req, error);
}

static int nvme_delete_queue(struct nvme_queue *nvmeq, u8 opcode)
{
	struct request_queue *q = nvmeq->dev->ctrl.admin_q;
	struct request *req;
	struct nvme_command cmd = { };

	cmd.delete_queue.opcode = opcode;
	cmd.delete_queue.qid = cpu_to_le16(nvmeq->qid);

	req = nvme_alloc_request(q, &cmd, BLK_MQ_REQ_NOWAIT);
	if (IS_ERR(req))
		return PTR_ERR(req);

	req->end_io_data = nvmeq;

	init_completion(&nvmeq->delete_done);
	blk_execute_rq_nowait(NULL, req, false,
			opcode == nvme_admin_delete_cq ?
				nvme_del_cq_end : nvme_del_queue_end);
	return 0;
}

static bool __nvme_disable_io_queues(struct nvme_dev *dev, u8 opcode)
{
	int nr_queues = dev->online_queues - 1, sent = 0;
	unsigned long timeout;

 retry:
	timeout = NVME_ADMIN_TIMEOUT;
	while (nr_queues > 0) {
		if (nvme_delete_queue(&dev->queues[nr_queues], opcode))
			break;
		nr_queues--;
		sent++;
	}
	while (sent) {
		struct nvme_queue *nvmeq = &dev->queues[nr_queues + sent];

		timeout = wait_for_completion_io_timeout(&nvmeq->delete_done,
				timeout);
		if (timeout == 0)
			return false;

		sent--;
		if (nr_queues)
			goto retry;
	}
	return true;
}

static void nvme_dev_add(struct nvme_dev *dev)
{
	int ret;

	if (!dev->ctrl.tagset) {
		dev->tagset.ops = &nvme_mq_ops;
		dev->tagset.nr_hw_queues = dev->online_queues - 1;
		dev->tagset.nr_maps = 2; /* default + read */
		if (dev->io_queues[HCTX_TYPE_POLL])
			dev->tagset.nr_maps++;
		dev->tagset.timeout = NVME_IO_TIMEOUT;
		dev->tagset.numa_node = dev->ctrl.numa_node;
		dev->tagset.queue_depth = min_t(unsigned int, dev->q_depth,
						BLK_MQ_MAX_DEPTH) - 1;
		dev->tagset.cmd_size = sizeof(struct nvme_iod);
		dev->tagset.flags = BLK_MQ_F_SHOULD_MERGE;
		dev->tagset.driver_data = dev;

		/*
		 * Some Apple controllers requires tags to be unique
		 * across admin and IO queue, so reserve the first 32
		 * tags of the IO queue.
		 */
		if (dev->ctrl.quirks & NVME_QUIRK_SHARED_TAGS)
			dev->tagset.reserved_tags = NVME_AQ_DEPTH;

		ret = blk_mq_alloc_tag_set(&dev->tagset);
		if (ret) {
			dev_warn(dev->ctrl.device,
				"IO queues tagset allocation failed %d\n", ret);
			return;
		}
		dev->ctrl.tagset = &dev->tagset;
	} else {
		blk_mq_update_nr_hw_queues(&dev->tagset, dev->online_queues - 1);

		/* Free previously allocated queues that are no longer usable */
		nvme_free_queues(dev, dev->online_queues);
	}

	nvme_dbbuf_set(dev);
}

static int nvme_pci_enable(struct nvme_dev *dev)
{
	int result = -ENOMEM;
	struct pci_dev *pdev = to_pci_dev(dev->dev);
	int dma_address_bits = 64;

	if (pci_enable_device_mem(pdev))
		return result;

	pci_set_master(pdev);

	if (dev->ctrl.quirks & NVME_QUIRK_DMA_ADDRESS_BITS_48)
		dma_address_bits = 48;
	if (dma_set_mask_and_coherent(dev->dev, DMA_BIT_MASK(dma_address_bits)))
		goto disable;

	if (readl(dev->bar + NVME_REG_CSTS) == -1) {
		result = -ENODEV;
		goto disable;
	}

	/*
	 * Some devices and/or platforms don't advertise or work with INTx
	 * interrupts. Pre-enable a single MSIX or MSI vec for setup. We'll
	 * adjust this later.
	 */
	result = pci_alloc_irq_vectors(pdev, 1, 1, PCI_IRQ_ALL_TYPES);
	if (result < 0)
		return result;

	dev->ctrl.cap = lo_hi_readq(dev->bar + NVME_REG_CAP);

	dev->q_depth = min_t(u32, NVME_CAP_MQES(dev->ctrl.cap) + 1,
				io_queue_depth);
	dev->ctrl.sqsize = dev->q_depth - 1; /* 0's based queue depth */
	dev->db_stride = 1 << NVME_CAP_STRIDE(dev->ctrl.cap);
	dev->dbs = dev->bar + 4096;

	/*
	 * Some Apple controllers require a non-standard SQE size.
	 * Interestingly they also seem to ignore the CC:IOSQES register
	 * so we don't bother updating it here.
	 */
	if (dev->ctrl.quirks & NVME_QUIRK_128_BYTES_SQES)
		dev->io_sqes = 7;
	else
		dev->io_sqes = NVME_NVM_IOSQES;

	/*
	 * Temporary fix for the Apple controller found in the MacBook8,1 and
	 * some MacBook7,1 to avoid controller resets and data loss.
	 */
	if (pdev->vendor == PCI_VENDOR_ID_APPLE && pdev->device == 0x2001) {
		dev->q_depth = 2;
		dev_warn(dev->ctrl.device, "detected Apple NVMe controller, "
			"set queue depth=%u to work around controller resets\n",
			dev->q_depth);
	} else if (pdev->vendor == PCI_VENDOR_ID_SAMSUNG &&
		   (pdev->device == 0xa821 || pdev->device == 0xa822) &&
		   NVME_CAP_MQES(dev->ctrl.cap) == 0) {
		dev->q_depth = 64;
		dev_err(dev->ctrl.device, "detected PM1725 NVMe controller, "
                        "set queue depth=%u\n", dev->q_depth);
	}

	/*
	 * Controllers with the shared tags quirk need the IO queue to be
	 * big enough so that we get 32 tags for the admin queue
	 */
	if ((dev->ctrl.quirks & NVME_QUIRK_SHARED_TAGS) &&
	    (dev->q_depth < (NVME_AQ_DEPTH + 2))) {
		dev->q_depth = NVME_AQ_DEPTH + 2;
		dev_warn(dev->ctrl.device, "IO queue depth clamped to %d\n",
			 dev->q_depth);
	}


	nvme_map_cmb(dev);

	pci_enable_pcie_error_reporting(pdev);
	pci_save_state(pdev);
	return 0;

 disable:
	pci_disable_device(pdev);
	return result;
}

static void nvme_dev_unmap(struct nvme_dev *dev)
{
	if (dev->bar)
		iounmap(dev->bar);
	pci_release_mem_regions(to_pci_dev(dev->dev));
}

static void nvme_pci_disable(struct nvme_dev *dev)
{
	struct pci_dev *pdev = to_pci_dev(dev->dev);

	pci_free_irq_vectors(pdev);

	if (pci_is_enabled(pdev)) {
		pci_disable_pcie_error_reporting(pdev);
		pci_disable_device(pdev);
	}
}

static void nvme_dev_disable(struct nvme_dev *dev, bool shutdown)
{
	bool dead = true, freeze = false;
	struct pci_dev *pdev = to_pci_dev(dev->dev);

	mutex_lock(&dev->shutdown_lock);
	if (pci_is_enabled(pdev)) {
		u32 csts = readl(dev->bar + NVME_REG_CSTS);

		if (dev->ctrl.state == NVME_CTRL_LIVE ||
		    dev->ctrl.state == NVME_CTRL_RESETTING) {
			freeze = true;
			nvme_start_freeze(&dev->ctrl);
		}
		dead = !!((csts & NVME_CSTS_CFS) || !(csts & NVME_CSTS_RDY) ||
			pdev->error_state  != pci_channel_io_normal);
	}

	/*
	 * Give the controller a chance to complete all entered requests if
	 * doing a safe shutdown.
	 */
	if (!dead && shutdown && freeze)
		nvme_wait_freeze_timeout(&dev->ctrl, NVME_IO_TIMEOUT);

	nvme_stop_queues(&dev->ctrl);

	if (!dead && dev->ctrl.queue_count > 0) {
		nvme_disable_io_queues(dev);
		nvme_disable_admin_queue(dev, shutdown);
	}
	nvme_suspend_io_queues(dev);
	nvme_suspend_queue(&dev->queues[0]);
	nvme_pci_disable(dev);
	nvme_reap_pending_cqes(dev);

	blk_mq_tagset_busy_iter(&dev->tagset, nvme_cancel_request, &dev->ctrl);
	blk_mq_tagset_busy_iter(&dev->admin_tagset, nvme_cancel_request, &dev->ctrl);
	blk_mq_tagset_wait_completed_request(&dev->tagset);
	blk_mq_tagset_wait_completed_request(&dev->admin_tagset);

	/*
	 * The driver will not be starting up queues again if shutting down so
	 * must flush all entered requests to their failed completion to avoid
	 * deadlocking blk-mq hot-cpu notifier.
	 */
	if (shutdown) {
		nvme_start_queues(&dev->ctrl);
		if (dev->ctrl.admin_q && !blk_queue_dying(dev->ctrl.admin_q))
			blk_mq_unquiesce_queue(dev->ctrl.admin_q);
	}
	mutex_unlock(&dev->shutdown_lock);
}

static int nvme_disable_prepare_reset(struct nvme_dev *dev, bool shutdown)
{
	if (!nvme_wait_reset(&dev->ctrl))
		return -EBUSY;
	nvme_dev_disable(dev, shutdown);
	return 0;
}

static int nvme_setup_prp_pools(struct nvme_dev *dev)
{
	dev->prp_page_pool = dma_pool_create("prp list page", dev->dev,
						NVME_CTRL_PAGE_SIZE,
						NVME_CTRL_PAGE_SIZE, 0);
	if (!dev->prp_page_pool)
		return -ENOMEM;

	/* Optimisation for I/Os between 4k and 128k */
	dev->prp_small_pool = dma_pool_create("prp list 256", dev->dev,
						256, 256, 0);
	if (!dev->prp_small_pool) {
		dma_pool_destroy(dev->prp_page_pool);
		return -ENOMEM;
	}
	return 0;
}

static void nvme_release_prp_pools(struct nvme_dev *dev)
{
	dma_pool_destroy(dev->prp_page_pool);
	dma_pool_destroy(dev->prp_small_pool);
}

static void nvme_free_tagset(struct nvme_dev *dev)
{
	if (dev->tagset.tags)
		blk_mq_free_tag_set(&dev->tagset);
	dev->ctrl.tagset = NULL;
}

static void nvme_pci_free_ctrl(struct nvme_ctrl *ctrl)
{
	struct nvme_dev *dev = to_nvme_dev(ctrl);

	nvme_dbbuf_dma_free(dev);
	nvme_free_tagset(dev);
	if (dev->ctrl.admin_q)
		blk_put_queue(dev->ctrl.admin_q);
	free_opal_dev(dev->ctrl.opal_dev);
	mempool_destroy(dev->iod_mempool);
	put_device(dev->dev);
	kfree(dev->queues);
	kfree(dev);
}

static void nvme_remove_dead_ctrl(struct nvme_dev *dev)
{
	/*
	 * Set state to deleting now to avoid blocking nvme_wait_reset(), which
	 * may be holding this pci_dev's device lock.
	 */
	nvme_change_ctrl_state(&dev->ctrl, NVME_CTRL_DELETING);
	nvme_get_ctrl(&dev->ctrl);
	nvme_dev_disable(dev, false);
	nvme_kill_queues(&dev->ctrl);
	if (!queue_work(nvme_wq, &dev->remove_work))
		nvme_put_ctrl(&dev->ctrl);
}

static void nvme_reset_work(struct work_struct *work)
{
	struct nvme_dev *dev =
		container_of(work, struct nvme_dev, ctrl.reset_work);
	bool was_suspend = !!(dev->ctrl.ctrl_config & NVME_CC_SHN_NORMAL);
	int result;

	if (dev->ctrl.state != NVME_CTRL_RESETTING) {
		dev_warn(dev->ctrl.device, "ctrl state %d is not RESETTING\n",
			 dev->ctrl.state);
		result = -ENODEV;
		goto out;
	}

	/*
	 * If we're called to reset a live controller first shut it down before
	 * moving on.
	 */
	if (dev->ctrl.ctrl_config & NVME_CC_ENABLE)
		nvme_dev_disable(dev, false);
	nvme_sync_queues(&dev->ctrl);

	mutex_lock(&dev->shutdown_lock);
	result = nvme_pci_enable(dev);
	if (result)
		goto out_unlock;

	result = nvme_pci_configure_admin_queue(dev);
	if (result)
		goto out_unlock;

	result = nvme_alloc_admin_tags(dev);
	if (result)
		goto out_unlock;

	dma_set_min_align_mask(dev->dev, NVME_CTRL_PAGE_SIZE - 1);

	/*
	 * Limit the max command size to prevent iod->sg allocations going
	 * over a single page.
	 */
	dev->ctrl.max_hw_sectors = min_t(u32,
		NVME_MAX_KB_SZ << 1, dma_max_mapping_size(dev->dev) >> 9);
	dev->ctrl.max_segments = NVME_MAX_SEGS;

	/*
	 * Don't limit the IOMMU merged segment size.
	 */
	dma_set_max_seg_size(dev->dev, 0xffffffff);

	mutex_unlock(&dev->shutdown_lock);

	/*
	 * Introduce CONNECTING state from nvme-fc/rdma transports to mark the
	 * initializing procedure here.
	 */
	if (!nvme_change_ctrl_state(&dev->ctrl, NVME_CTRL_CONNECTING)) {
		dev_warn(dev->ctrl.device,
			"failed to mark controller CONNECTING\n");
		result = -EBUSY;
		goto out;
	}

	/*
	 * We do not support an SGL for metadata (yet), so we are limited to a
	 * single integrity segment for the separate metadata pointer.
	 */
	dev->ctrl.max_integrity_segments = 1;

	result = nvme_init_ctrl_finish(&dev->ctrl);
	if (result)
		goto out;

	if (dev->ctrl.oacs & NVME_CTRL_OACS_SEC_SUPP) {
		if (!dev->ctrl.opal_dev)
			dev->ctrl.opal_dev =
				init_opal_dev(&dev->ctrl, &nvme_sec_submit);
		else if (was_suspend)
			opal_unlock_from_suspend(dev->ctrl.opal_dev);
	} else {
		free_opal_dev(dev->ctrl.opal_dev);
		dev->ctrl.opal_dev = NULL;
	}

	if (dev->ctrl.oacs & NVME_CTRL_OACS_DBBUF_SUPP) {
		result = nvme_dbbuf_dma_alloc(dev);
		if (result)
			dev_warn(dev->dev,
				 "unable to allocate dma for dbbuf\n");
	}

	if (dev->ctrl.hmpre) {
		result = nvme_setup_host_mem(dev);
		if (result < 0)
			goto out;
	}

	result = nvme_setup_io_queues(dev);
	if (result)
		goto out;

	/*
	 * Keep the controller around but remove all namespaces if we don't have
	 * any working I/O queue.
	 */
	if (dev->online_queues < 2) {
		dev_warn(dev->ctrl.device, "IO queues not created\n");
		nvme_kill_queues(&dev->ctrl);
		nvme_remove_namespaces(&dev->ctrl);
		nvme_free_tagset(dev);
	} else {
		nvme_start_queues(&dev->ctrl);
		nvme_wait_freeze(&dev->ctrl);
		nvme_dev_add(dev);
		nvme_unfreeze(&dev->ctrl);
	}

	/*
	 * If only admin queue live, keep it to do further investigation or
	 * recovery.
	 */
	if (!nvme_change_ctrl_state(&dev->ctrl, NVME_CTRL_LIVE)) {
		dev_warn(dev->ctrl.device,
			"failed to mark controller live state\n");
		result = -ENODEV;
		goto out;
	}

	if (!dev->attrs_added && !sysfs_create_group(&dev->ctrl.device->kobj,
			&nvme_pci_attr_group))
		dev->attrs_added = true;

	nvme_start_ctrl(&dev->ctrl);
	return;

 out_unlock:
	mutex_unlock(&dev->shutdown_lock);
 out:
	if (result)
		dev_warn(dev->ctrl.device,
			 "Removing after probe failure status: %d\n", result);
	nvme_remove_dead_ctrl(dev);
}

static void nvme_remove_dead_ctrl_work(struct work_struct *work)
{
	struct nvme_dev *dev = container_of(work, struct nvme_dev, remove_work);
	struct pci_dev *pdev = to_pci_dev(dev->dev);

	if (pci_get_drvdata(pdev))
		device_release_driver(&pdev->dev);
	nvme_put_ctrl(&dev->ctrl);
}

static int nvme_pci_reg_read32(struct nvme_ctrl *ctrl, u32 off, u32 *val)
{
	*val = readl(to_nvme_dev(ctrl)->bar + off);
	return 0;
}

static int nvme_pci_reg_write32(struct nvme_ctrl *ctrl, u32 off, u32 val)
{
	writel(val, to_nvme_dev(ctrl)->bar + off);
	return 0;
}

static int nvme_pci_reg_read64(struct nvme_ctrl *ctrl, u32 off, u64 *val)
{
	*val = lo_hi_readq(to_nvme_dev(ctrl)->bar + off);
	return 0;
}

static int nvme_pci_get_address(struct nvme_ctrl *ctrl, char *buf, int size)
{
	struct pci_dev *pdev = to_pci_dev(to_nvme_dev(ctrl)->dev);

	return snprintf(buf, size, "%s\n", dev_name(&pdev->dev));
}

static const struct nvme_ctrl_ops nvme_pci_ctrl_ops = {
	.name			= "pcie",
	.module			= THIS_MODULE,
	.flags			= NVME_F_METADATA_SUPPORTED |
				  NVME_F_PCI_P2PDMA,
	.reg_read32		= nvme_pci_reg_read32,
	.reg_write32		= nvme_pci_reg_write32,
	.reg_read64		= nvme_pci_reg_read64,
	.free_ctrl		= nvme_pci_free_ctrl,
	.submit_async_event	= nvme_pci_submit_async_event,
	.get_address		= nvme_pci_get_address,
};

static int nvme_dev_map(struct nvme_dev *dev)
{
	struct pci_dev *pdev = to_pci_dev(dev->dev);

	if (pci_request_mem_regions(pdev, "nvme"))
		return -ENODEV;

	if (nvme_remap_bar(dev, NVME_REG_DBS + 4096))
		goto release;

	return 0;
  release:
	pci_release_mem_regions(pdev);
	return -ENODEV;
}

static unsigned long check_vendor_combination_bug(struct pci_dev *pdev)
{
	if (pdev->vendor == 0x144d && pdev->device == 0xa802) {
		/*
		 * Several Samsung devices seem to drop off the PCIe bus
		 * randomly when APST is on and uses the deepest sleep state.
		 * This has been observed on a Samsung "SM951 NVMe SAMSUNG
		 * 256GB", a "PM951 NVMe SAMSUNG 512GB", and a "Samsung SSD
		 * 950 PRO 256GB", but it seems to be restricted to two Dell
		 * laptops.
		 */
		if (dmi_match(DMI_SYS_VENDOR, "Dell Inc.") &&
		    (dmi_match(DMI_PRODUCT_NAME, "XPS 15 9550") ||
		     dmi_match(DMI_PRODUCT_NAME, "Precision 5510")))
			return NVME_QUIRK_NO_DEEPEST_PS;
	} else if (pdev->vendor == 0x144d && pdev->device == 0xa804) {
		/*
		 * Samsung SSD 960 EVO drops off the PCIe bus after system
		 * suspend on a Ryzen board, ASUS PRIME B350M-A, as well as
		 * within few minutes after bootup on a Coffee Lake board -
		 * ASUS PRIME Z370-A
		 */
		if (dmi_match(DMI_BOARD_VENDOR, "ASUSTeK COMPUTER INC.") &&
		    (dmi_match(DMI_BOARD_NAME, "PRIME B350M-A") ||
		     dmi_match(DMI_BOARD_NAME, "PRIME Z370-A")))
			return NVME_QUIRK_NO_APST;
	} else if ((pdev->vendor == 0x144d && (pdev->device == 0xa801 ||
		    pdev->device == 0xa808 || pdev->device == 0xa809)) ||
		   (pdev->vendor == 0x1e0f && pdev->device == 0x0001)) {
		/*
		 * Forcing to use host managed nvme power settings for
		 * lowest idle power with quick resume latency on
		 * Samsung and Toshiba SSDs based on suspend behavior
		 * on Coffee Lake board for LENOVO C640
		 */
		if ((dmi_match(DMI_BOARD_VENDOR, "LENOVO")) &&
		     dmi_match(DMI_BOARD_NAME, "LNVNB161216"))
			return NVME_QUIRK_SIMPLE_SUSPEND;
	}

	return 0;
}

static void nvme_async_probe(void *data, async_cookie_t cookie)
{
	struct nvme_dev *dev = data;

	flush_work(&dev->ctrl.reset_work);
	flush_work(&dev->ctrl.scan_work);
	nvme_put_ctrl(&dev->ctrl);
}

static int nvme_probe(struct pci_dev *pdev, const struct pci_device_id *id)
{
	int node, result = -ENOMEM;
	struct nvme_dev *dev;
	unsigned long quirks = id->driver_data;
	size_t alloc_size;

	node = dev_to_node(&pdev->dev);
	if (node == NUMA_NO_NODE)
		set_dev_node(&pdev->dev, first_memory_node);

	dev = kzalloc_node(sizeof(*dev), GFP_KERNEL, node);
	if (!dev)
		return -ENOMEM;

	dev->nr_write_queues = write_queues;
	dev->nr_poll_queues = poll_queues;
	dev->nr_allocated_queues = nvme_max_io_queues(dev) + 1;
	dev->queues = kcalloc_node(dev->nr_allocated_queues,
			sizeof(struct nvme_queue), GFP_KERNEL, node);
	if (!dev->queues)
		goto free;

	dev->dev = get_device(&pdev->dev);
	pci_set_drvdata(pdev, dev);

	result = nvme_dev_map(dev);
	if (result)
		goto put_pci;

	INIT_WORK(&dev->ctrl.reset_work, nvme_reset_work);
	INIT_WORK(&dev->remove_work, nvme_remove_dead_ctrl_work);
	mutex_init(&dev->shutdown_lock);

	result = nvme_setup_prp_pools(dev);
	if (result)
		goto unmap;

	quirks |= check_vendor_combination_bug(pdev);

	if (!noacpi && acpi_storage_d3(&pdev->dev)) {
		/*
		 * Some systems use a bios work around to ask for D3 on
		 * platforms that support kernel managed suspend.
		 */
		dev_info(&pdev->dev,
			 "platform quirk: setting simple suspend\n");
		quirks |= NVME_QUIRK_SIMPLE_SUSPEND;
	}

	/*
	 * Double check that our mempool alloc size will cover the biggest
	 * command we support.
	 */
	alloc_size = nvme_pci_iod_alloc_size();
	WARN_ON_ONCE(alloc_size > PAGE_SIZE);

	dev->iod_mempool = mempool_create_node(1, mempool_kmalloc,
						mempool_kfree,
						(void *) alloc_size,
						GFP_KERNEL, node);
	if (!dev->iod_mempool) {
		result = -ENOMEM;
		goto release_pools;
	}

	result = nvme_init_ctrl(&dev->ctrl, &pdev->dev, &nvme_pci_ctrl_ops,
			quirks);
	if (result)
		goto release_mempool;

	dev_info(dev->ctrl.device, "pci function %s\n", dev_name(&pdev->dev));

	nvme_reset_ctrl(&dev->ctrl);
	async_schedule(nvme_async_probe, dev);

	return 0;

 release_mempool:
	mempool_destroy(dev->iod_mempool);
 release_pools:
	nvme_release_prp_pools(dev);
 unmap:
	nvme_dev_unmap(dev);
 put_pci:
	put_device(dev->dev);
 free:
	kfree(dev->queues);
	kfree(dev);
	return result;
}

static void nvme_reset_prepare(struct pci_dev *pdev)
{
	struct nvme_dev *dev = pci_get_drvdata(pdev);

	/*
	 * We don't need to check the return value from waiting for the reset
	 * state as pci_dev device lock is held, making it impossible to race
	 * with ->remove().
	 */
	nvme_disable_prepare_reset(dev, false);
	nvme_sync_queues(&dev->ctrl);
}

static void nvme_reset_done(struct pci_dev *pdev)
{
	struct nvme_dev *dev = pci_get_drvdata(pdev);

	if (!nvme_try_sched_reset(&dev->ctrl))
		flush_work(&dev->ctrl.reset_work);
}

static void nvme_shutdown(struct pci_dev *pdev)
{
	struct nvme_dev *dev = pci_get_drvdata(pdev);

	nvme_disable_prepare_reset(dev, true);
}

static void nvme_remove_attrs(struct nvme_dev *dev)
{
	if (dev->attrs_added)
		sysfs_remove_group(&dev->ctrl.device->kobj,
				   &nvme_pci_attr_group);
}

/*
 * The driver's remove may be called on a device in a partially initialized
 * state. This function must not have any dependencies on the device state in
 * order to proceed.
 */
static void nvme_remove(struct pci_dev *pdev)
{
	struct nvme_dev *dev = pci_get_drvdata(pdev);

	nvme_change_ctrl_state(&dev->ctrl, NVME_CTRL_DELETING);
	pci_set_drvdata(pdev, NULL);

	if (!pci_device_is_present(pdev)) {
		nvme_change_ctrl_state(&dev->ctrl, NVME_CTRL_DEAD);
		nvme_dev_disable(dev, true);
	}

	flush_work(&dev->ctrl.reset_work);
	nvme_stop_ctrl(&dev->ctrl);
	nvme_remove_namespaces(&dev->ctrl);
	nvme_dev_disable(dev, true);
	nvme_remove_attrs(dev);
	nvme_free_host_mem(dev);
	nvme_dev_remove_admin(dev);
	nvme_free_queues(dev, 0);
	nvme_release_prp_pools(dev);
	nvme_dev_unmap(dev);
	nvme_uninit_ctrl(&dev->ctrl);
}

#ifdef CONFIG_PM_SLEEP
static int nvme_get_power_state(struct nvme_ctrl *ctrl, u32 *ps)
{
	return nvme_get_features(ctrl, NVME_FEAT_POWER_MGMT, 0, NULL, 0, ps);
}

static int nvme_set_power_state(struct nvme_ctrl *ctrl, u32 ps)
{
	return nvme_set_features(ctrl, NVME_FEAT_POWER_MGMT, ps, NULL, 0, NULL);
}

static int nvme_resume(struct device *dev)
{
	struct nvme_dev *ndev = pci_get_drvdata(to_pci_dev(dev));
	struct nvme_ctrl *ctrl = &ndev->ctrl;

	if (ndev->last_ps == U32_MAX ||
	    nvme_set_power_state(ctrl, ndev->last_ps) != 0)
		goto reset;
	if (ctrl->hmpre && nvme_setup_host_mem(ndev))
		goto reset;

	return 0;
reset:
	return nvme_try_sched_reset(ctrl);
}

static int nvme_suspend(struct device *dev)
{
	struct pci_dev *pdev = to_pci_dev(dev);
	struct nvme_dev *ndev = pci_get_drvdata(pdev);
	struct nvme_ctrl *ctrl = &ndev->ctrl;
	int ret = -EBUSY;

	ndev->last_ps = U32_MAX;

	/*
	 * The platform does not remove power for a kernel managed suspend so
	 * use host managed nvme power settings for lowest idle power if
	 * possible. This should have quicker resume latency than a full device
	 * shutdown.  But if the firmware is involved after the suspend or the
	 * device does not support any non-default power states, shut down the
	 * device fully.
	 *
	 * If ASPM is not enabled for the device, shut down the device and allow
	 * the PCI bus layer to put it into D3 in order to take the PCIe link
	 * down, so as to allow the platform to achieve its minimum low-power
	 * state (which may not be possible if the link is up).
	 */
	if (pm_suspend_via_firmware() || !ctrl->npss ||
	    !pcie_aspm_enabled(pdev) ||
	    (ndev->ctrl.quirks & NVME_QUIRK_SIMPLE_SUSPEND))
		return nvme_disable_prepare_reset(ndev, true);

	nvme_start_freeze(ctrl);
	nvme_wait_freeze(ctrl);
	nvme_sync_queues(ctrl);

	if (ctrl->state != NVME_CTRL_LIVE)
		goto unfreeze;

	/*
	 * Host memory access may not be successful in a system suspend state,
	 * but the specification allows the controller to access memory in a
	 * non-operational power state.
	 */
	if (ndev->hmb) {
		ret = nvme_set_host_mem(ndev, 0);
		if (ret < 0)
			goto unfreeze;
	}

	ret = nvme_get_power_state(ctrl, &ndev->last_ps);
	if (ret < 0)
		goto unfreeze;

	/*
	 * A saved state prevents pci pm from generically controlling the
	 * device's power. If we're using protocol specific settings, we don't
	 * want pci interfering.
	 */
	pci_save_state(pdev);

	ret = nvme_set_power_state(ctrl, ctrl->npss);
	if (ret < 0)
		goto unfreeze;

	if (ret) {
		/* discard the saved state */
		pci_load_saved_state(pdev, NULL);

		/*
		 * Clearing npss forces a controller reset on resume. The
		 * correct value will be rediscovered then.
		 */
		ret = nvme_disable_prepare_reset(ndev, true);
		ctrl->npss = 0;
	}
unfreeze:
	nvme_unfreeze(ctrl);
	return ret;
}

static int nvme_simple_suspend(struct device *dev)
{
	struct nvme_dev *ndev = pci_get_drvdata(to_pci_dev(dev));

	return nvme_disable_prepare_reset(ndev, true);
}

static int nvme_simple_resume(struct device *dev)
{
	struct pci_dev *pdev = to_pci_dev(dev);
	struct nvme_dev *ndev = pci_get_drvdata(pdev);

	return nvme_try_sched_reset(&ndev->ctrl);
}

static const struct dev_pm_ops nvme_dev_pm_ops = {
	.suspend	= nvme_suspend,
	.resume		= nvme_resume,
	.freeze		= nvme_simple_suspend,
	.thaw		= nvme_simple_resume,
	.poweroff	= nvme_simple_suspend,
	.restore	= nvme_simple_resume,
};
#endif /* CONFIG_PM_SLEEP */

static pci_ers_result_t nvme_error_detected(struct pci_dev *pdev,
						pci_channel_state_t state)
{
	struct nvme_dev *dev = pci_get_drvdata(pdev);

	/*
	 * A frozen channel requires a reset. When detected, this method will
	 * shutdown the controller to quiesce. The controller will be restarted
	 * after the slot reset through driver's slot_reset callback.
	 */
	switch (state) {
	case pci_channel_io_normal:
		return PCI_ERS_RESULT_CAN_RECOVER;
	case pci_channel_io_frozen:
		dev_warn(dev->ctrl.device,
			"frozen state error detected, reset controller\n");
		nvme_dev_disable(dev, false);
		return PCI_ERS_RESULT_NEED_RESET;
	case pci_channel_io_perm_failure:
		dev_warn(dev->ctrl.device,
			"failure state error detected, request disconnect\n");
		return PCI_ERS_RESULT_DISCONNECT;
	}
	return PCI_ERS_RESULT_NEED_RESET;
}

static pci_ers_result_t nvme_slot_reset(struct pci_dev *pdev)
{
	struct nvme_dev *dev = pci_get_drvdata(pdev);

	dev_info(dev->ctrl.device, "restart after slot reset\n");
	pci_restore_state(pdev);
	nvme_reset_ctrl(&dev->ctrl);
	return PCI_ERS_RESULT_RECOVERED;
}

static void nvme_error_resume(struct pci_dev *pdev)
{
	struct nvme_dev *dev = pci_get_drvdata(pdev);

	flush_work(&dev->ctrl.reset_work);
}

static const struct pci_error_handlers nvme_err_handler = {
	.error_detected	= nvme_error_detected,
	.slot_reset	= nvme_slot_reset,
	.resume		= nvme_error_resume,
	.reset_prepare	= nvme_reset_prepare,
	.reset_done	= nvme_reset_done,
};

static const struct pci_device_id nvme_id_table[] = {
	{ PCI_VDEVICE(INTEL, 0x0953),	/* Intel 750/P3500/P3600/P3700 */
		.driver_data = NVME_QUIRK_STRIPE_SIZE |
				NVME_QUIRK_DEALLOCATE_ZEROES, },
	{ PCI_VDEVICE(INTEL, 0x0a53),	/* Intel P3520 */
		.driver_data = NVME_QUIRK_STRIPE_SIZE |
				NVME_QUIRK_DEALLOCATE_ZEROES, },
	{ PCI_VDEVICE(INTEL, 0x0a54),	/* Intel P4500/P4600 */
		.driver_data = NVME_QUIRK_STRIPE_SIZE |
				NVME_QUIRK_DEALLOCATE_ZEROES |
				NVME_QUIRK_IGNORE_DEV_SUBNQN, },
	{ PCI_VDEVICE(INTEL, 0x0a55),	/* Dell Express Flash P4600 */
		.driver_data = NVME_QUIRK_STRIPE_SIZE |
				NVME_QUIRK_DEALLOCATE_ZEROES, },
	{ PCI_VDEVICE(INTEL, 0xf1a5),	/* Intel 600P/P3100 */
		.driver_data = NVME_QUIRK_NO_DEEPEST_PS |
				NVME_QUIRK_MEDIUM_PRIO_SQ |
				NVME_QUIRK_NO_TEMP_THRESH_CHANGE |
				NVME_QUIRK_DISABLE_WRITE_ZEROES, },
	{ PCI_VDEVICE(INTEL, 0xf1a6),	/* Intel 760p/Pro 7600p */
		.driver_data = NVME_QUIRK_IGNORE_DEV_SUBNQN, },
	{ PCI_VDEVICE(INTEL, 0x5845),	/* Qemu emulated controller */
		.driver_data = NVME_QUIRK_IDENTIFY_CNS |
				NVME_QUIRK_DISABLE_WRITE_ZEROES |
				NVME_QUIRK_BOGUS_NID, },
	{ PCI_VDEVICE(REDHAT, 0x0010),	/* Qemu emulated controller */
		.driver_data = NVME_QUIRK_BOGUS_NID, },
	{ PCI_DEVICE(0x126f, 0x2263),	/* Silicon Motion unidentified */
		.driver_data = NVME_QUIRK_NO_NS_DESC_LIST, },
	{ PCI_DEVICE(0x1bb1, 0x0100),   /* Seagate Nytro Flash Storage */
		.driver_data = NVME_QUIRK_DELAY_BEFORE_CHK_RDY |
				NVME_QUIRK_NO_NS_DESC_LIST, },
	{ PCI_DEVICE(0x1c58, 0x0003),	/* HGST adapter */
		.driver_data = NVME_QUIRK_DELAY_BEFORE_CHK_RDY, },
	{ PCI_DEVICE(0x1c58, 0x0023),	/* WDC SN200 adapter */
		.driver_data = NVME_QUIRK_DELAY_BEFORE_CHK_RDY, },
	{ PCI_DEVICE(0x1c5f, 0x0540),	/* Memblaze Pblaze4 adapter */
		.driver_data = NVME_QUIRK_DELAY_BEFORE_CHK_RDY, },
	{ PCI_DEVICE(0x144d, 0xa821),   /* Samsung PM1725 */
		.driver_data = NVME_QUIRK_DELAY_BEFORE_CHK_RDY, },
	{ PCI_DEVICE(0x144d, 0xa822),   /* Samsung PM1725a */
		.driver_data = NVME_QUIRK_DELAY_BEFORE_CHK_RDY |
				NVME_QUIRK_DISABLE_WRITE_ZEROES|
				NVME_QUIRK_IGNORE_DEV_SUBNQN, },
	{ PCI_DEVICE(0x1987, 0x5016),	/* Phison E16 */
		.driver_data = NVME_QUIRK_IGNORE_DEV_SUBNQN |
				NVME_QUIRK_BOGUS_NID, },
	{ PCI_DEVICE(0x1b4b, 0x1092),	/* Lexar 256 GB SSD */
		.driver_data = NVME_QUIRK_NO_NS_DESC_LIST |
				NVME_QUIRK_IGNORE_DEV_SUBNQN, },
	{ PCI_DEVICE(0x1cc1, 0x33f8),   /* ADATA IM2P33F8ABR1 1 TB */
		.driver_data = NVME_QUIRK_BOGUS_NID, },
	{ PCI_DEVICE(0x10ec, 0x5762),   /* ADATA SX6000LNP */
		.driver_data = NVME_QUIRK_IGNORE_DEV_SUBNQN |
				NVME_QUIRK_BOGUS_NID, },
	{ PCI_DEVICE(0x1cc1, 0x8201),   /* ADATA SX8200PNP 512GB */
		.driver_data = NVME_QUIRK_NO_DEEPEST_PS |
				NVME_QUIRK_IGNORE_DEV_SUBNQN, },
	 { PCI_DEVICE(0x1344, 0x5407), /* Micron Technology Inc NVMe SSD */
		.driver_data = NVME_QUIRK_IGNORE_DEV_SUBNQN },
	 { PCI_DEVICE(0x1344, 0x6001),   /* Micron Nitro NVMe */
		 .driver_data = NVME_QUIRK_BOGUS_NID, },
	{ PCI_DEVICE(0x1c5c, 0x1504),   /* SK Hynix PC400 */
		.driver_data = NVME_QUIRK_DISABLE_WRITE_ZEROES, },
	{ PCI_DEVICE(0x15b7, 0x2001),   /*  Sandisk Skyhawk */
		.driver_data = NVME_QUIRK_DISABLE_WRITE_ZEROES, },
	{ PCI_DEVICE(0x1d97, 0x2263),   /* SPCC */
		.driver_data = NVME_QUIRK_DISABLE_WRITE_ZEROES, },
	{ PCI_DEVICE(0x2646, 0x2262),   /* KINGSTON SKC2000 NVMe SSD */
		.driver_data = NVME_QUIRK_NO_DEEPEST_PS, },
	{ PCI_DEVICE(0x2646, 0x2263),   /* KINGSTON A2000 NVMe SSD  */
		.driver_data = NVME_QUIRK_NO_DEEPEST_PS, },
<<<<<<< HEAD
=======
	{ PCI_DEVICE(0x2646, 0x5018),   /* KINGSTON OM8SFP4xxxxP OS21012 NVMe SSD */
		.driver_data = NVME_QUIRK_DISABLE_WRITE_ZEROES, },
	{ PCI_DEVICE(0x2646, 0x5016),   /* KINGSTON OM3PGP4xxxxP OS21011 NVMe SSD */
		.driver_data = NVME_QUIRK_DISABLE_WRITE_ZEROES, },
	{ PCI_DEVICE(0x2646, 0x501A),   /* KINGSTON OM8PGP4xxxxP OS21005 NVMe SSD */
		.driver_data = NVME_QUIRK_DISABLE_WRITE_ZEROES, },
	{ PCI_DEVICE(0x2646, 0x501B),   /* KINGSTON OM8PGP4xxxxQ OS21005 NVMe SSD */
		.driver_data = NVME_QUIRK_DISABLE_WRITE_ZEROES, },
	{ PCI_DEVICE(0x2646, 0x501E),   /* KINGSTON OM3PGP4xxxxQ OS21011 NVMe SSD */
		.driver_data = NVME_QUIRK_DISABLE_WRITE_ZEROES, },
	{ PCI_DEVICE(0x1f40, 0x5236),   /* Netac Technologies Co. NV7000 NVMe SSD */
		.driver_data = NVME_QUIRK_BOGUS_NID, },
	{ PCI_DEVICE(0x1e4B, 0x1001),   /* MAXIO MAP1001 */
		.driver_data = NVME_QUIRK_BOGUS_NID, },
>>>>>>> a33738a2
	{ PCI_DEVICE(0x1e4B, 0x1002),   /* MAXIO MAP1002 */
		.driver_data = NVME_QUIRK_BOGUS_NID, },
	{ PCI_DEVICE(0x1e4B, 0x1202),   /* MAXIO MAP1202 */
		.driver_data = NVME_QUIRK_BOGUS_NID, },
	{ PCI_DEVICE(PCI_VENDOR_ID_AMAZON, 0x0061),
		.driver_data = NVME_QUIRK_DMA_ADDRESS_BITS_48, },
	{ PCI_DEVICE(PCI_VENDOR_ID_AMAZON, 0x0065),
		.driver_data = NVME_QUIRK_DMA_ADDRESS_BITS_48, },
	{ PCI_DEVICE(PCI_VENDOR_ID_AMAZON, 0x8061),
		.driver_data = NVME_QUIRK_DMA_ADDRESS_BITS_48, },
	{ PCI_DEVICE(PCI_VENDOR_ID_AMAZON, 0xcd00),
		.driver_data = NVME_QUIRK_DMA_ADDRESS_BITS_48, },
	{ PCI_DEVICE(PCI_VENDOR_ID_AMAZON, 0xcd01),
		.driver_data = NVME_QUIRK_DMA_ADDRESS_BITS_48, },
	{ PCI_DEVICE(PCI_VENDOR_ID_AMAZON, 0xcd02),
		.driver_data = NVME_QUIRK_DMA_ADDRESS_BITS_48, },
	{ PCI_DEVICE(PCI_VENDOR_ID_APPLE, 0x2001),
		.driver_data = NVME_QUIRK_SINGLE_VECTOR },
	{ PCI_DEVICE(PCI_VENDOR_ID_APPLE, 0x2003) },
	{ PCI_DEVICE(PCI_VENDOR_ID_APPLE, 0x2005),
		.driver_data = NVME_QUIRK_SINGLE_VECTOR |
				NVME_QUIRK_128_BYTES_SQES |
				NVME_QUIRK_SHARED_TAGS |
				NVME_QUIRK_SKIP_CID_GEN },
	{ PCI_DEVICE_CLASS(PCI_CLASS_STORAGE_EXPRESS, 0xffffff) },
	{ 0, }
};
MODULE_DEVICE_TABLE(pci, nvme_id_table);

static struct pci_driver nvme_driver = {
	.name		= "nvme",
	.id_table	= nvme_id_table,
	.probe		= nvme_probe,
	.remove		= nvme_remove,
	.shutdown	= nvme_shutdown,
#ifdef CONFIG_PM_SLEEP
	.driver		= {
		.pm	= &nvme_dev_pm_ops,
	},
#endif
	.sriov_configure = pci_sriov_configure_simple,
	.err_handler	= &nvme_err_handler,
};

static int __init nvme_init(void)
{
	BUILD_BUG_ON(sizeof(struct nvme_create_cq) != 64);
	BUILD_BUG_ON(sizeof(struct nvme_create_sq) != 64);
	BUILD_BUG_ON(sizeof(struct nvme_delete_queue) != 64);
	BUILD_BUG_ON(IRQ_AFFINITY_MAX_SETS < 2);

	return pci_register_driver(&nvme_driver);
}

static void __exit nvme_exit(void)
{
	pci_unregister_driver(&nvme_driver);
	flush_workqueue(nvme_wq);
}

MODULE_AUTHOR("Matthew Wilcox <willy@linux.intel.com>");
MODULE_LICENSE("GPL");
MODULE_VERSION("1.0");
module_init(nvme_init);
module_exit(nvme_exit);<|MERGE_RESOLUTION|>--- conflicted
+++ resolved
@@ -3365,8 +3365,6 @@
 		.driver_data = NVME_QUIRK_NO_DEEPEST_PS, },
 	{ PCI_DEVICE(0x2646, 0x2263),   /* KINGSTON A2000 NVMe SSD  */
 		.driver_data = NVME_QUIRK_NO_DEEPEST_PS, },
-<<<<<<< HEAD
-=======
 	{ PCI_DEVICE(0x2646, 0x5018),   /* KINGSTON OM8SFP4xxxxP OS21012 NVMe SSD */
 		.driver_data = NVME_QUIRK_DISABLE_WRITE_ZEROES, },
 	{ PCI_DEVICE(0x2646, 0x5016),   /* KINGSTON OM3PGP4xxxxP OS21011 NVMe SSD */
@@ -3381,7 +3379,6 @@
 		.driver_data = NVME_QUIRK_BOGUS_NID, },
 	{ PCI_DEVICE(0x1e4B, 0x1001),   /* MAXIO MAP1001 */
 		.driver_data = NVME_QUIRK_BOGUS_NID, },
->>>>>>> a33738a2
 	{ PCI_DEVICE(0x1e4B, 0x1002),   /* MAXIO MAP1002 */
 		.driver_data = NVME_QUIRK_BOGUS_NID, },
 	{ PCI_DEVICE(0x1e4B, 0x1202),   /* MAXIO MAP1202 */
