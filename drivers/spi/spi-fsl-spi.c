// SPDX-License-Identifier: GPL-2.0-or-later
/*
 * Freescale SPI controller driver.
 *
 * Maintainer: Kumar Gala
 *
 * Copyright (C) 2006 Polycom, Inc.
 * Copyright 2010 Freescale Semiconductor, Inc.
 *
 * CPM SPI and QE buffer descriptors mode support:
 * Copyright (c) 2009  MontaVista Software, Inc.
 * Author: Anton Vorontsov <avorontsov@ru.mvista.com>
 *
 * GRLIB support:
 * Copyright (c) 2012 Aeroflex Gaisler AB.
 * Author: Andreas Larsson <andreas@gaisler.com>
 */
#include <linux/delay.h>
#include <linux/dma-mapping.h>
#include <linux/fsl_devices.h>
#include <linux/gpio/consumer.h>
#include <linux/interrupt.h>
#include <linux/irq.h>
#include <linux/kernel.h>
#include <linux/mm.h>
#include <linux/module.h>
#include <linux/mutex.h>
#include <linux/of.h>
#include <linux/of_address.h>
#include <linux/of_irq.h>
#include <linux/of_platform.h>
#include <linux/platform_device.h>
#include <linux/spi/spi.h>
#include <linux/spi/spi_bitbang.h>
#include <linux/types.h>

#ifdef CONFIG_FSL_SOC
#include <sysdev/fsl_soc.h>
#endif

/* Specific to the MPC8306/MPC8309 */
#define IMMR_SPI_CS_OFFSET 0x14c
#define SPI_BOOT_SEL_BIT   0x80000000

#include "spi-fsl-lib.h"
#include "spi-fsl-cpm.h"
#include "spi-fsl-spi.h"

#define TYPE_FSL	0
#define TYPE_GRLIB	1

struct fsl_spi_match_data {
	int type;
};

static struct fsl_spi_match_data of_fsl_spi_fsl_config = {
	.type = TYPE_FSL,
};

static struct fsl_spi_match_data of_fsl_spi_grlib_config = {
	.type = TYPE_GRLIB,
};

static const struct of_device_id of_fsl_spi_match[] = {
	{
		.compatible = "fsl,spi",
		.data = &of_fsl_spi_fsl_config,
	},
	{
		.compatible = "aeroflexgaisler,spictrl",
		.data = &of_fsl_spi_grlib_config,
	},
	{}
};
MODULE_DEVICE_TABLE(of, of_fsl_spi_match);

static int fsl_spi_get_type(struct device *dev)
{
	const struct of_device_id *match;

	if (dev->of_node) {
		match = of_match_node(of_fsl_spi_match, dev->of_node);
		if (match && match->data)
			return ((struct fsl_spi_match_data *)match->data)->type;
	}
	return TYPE_FSL;
}

static void fsl_spi_change_mode(struct spi_device *spi)
{
	struct mpc8xxx_spi *mspi = spi_master_get_devdata(spi->master);
	struct spi_mpc8xxx_cs *cs = spi->controller_state;
	struct fsl_spi_reg __iomem *reg_base = mspi->reg_base;
	__be32 __iomem *mode = &reg_base->mode;
	unsigned long flags;

	if (cs->hw_mode == mpc8xxx_spi_read_reg(mode))
		return;

	/* Turn off IRQs locally to minimize time that SPI is disabled. */
	local_irq_save(flags);

	/* Turn off SPI unit prior changing mode */
	mpc8xxx_spi_write_reg(mode, cs->hw_mode & ~SPMODE_ENABLE);

	/* When in CPM mode, we need to reinit tx and rx. */
	if (mspi->flags & SPI_CPM_MODE) {
		fsl_spi_cpm_reinit_txrx(mspi);
	}
	mpc8xxx_spi_write_reg(mode, cs->hw_mode);
	local_irq_restore(flags);
}

static void fsl_spi_chipselect(struct spi_device *spi, int value)
{
	struct mpc8xxx_spi *mpc8xxx_spi = spi_master_get_devdata(spi->master);
	struct fsl_spi_platform_data *pdata;
	struct spi_mpc8xxx_cs	*cs = spi->controller_state;

	pdata = spi->dev.parent->parent->platform_data;

	if (value == BITBANG_CS_INACTIVE) {
		if (pdata->cs_control)
			pdata->cs_control(spi, false);
	}

	if (value == BITBANG_CS_ACTIVE) {
		mpc8xxx_spi->rx_shift = cs->rx_shift;
		mpc8xxx_spi->tx_shift = cs->tx_shift;
		mpc8xxx_spi->get_rx = cs->get_rx;
		mpc8xxx_spi->get_tx = cs->get_tx;

		fsl_spi_change_mode(spi);

		if (pdata->cs_control)
			pdata->cs_control(spi, true);
	}
}

static void fsl_spi_qe_cpu_set_shifts(u32 *rx_shift, u32 *tx_shift,
				      int bits_per_word, int msb_first)
{
	*rx_shift = 0;
	*tx_shift = 0;
	if (msb_first) {
		if (bits_per_word <= 8) {
			*rx_shift = 16;
			*tx_shift = 24;
		} else if (bits_per_word <= 16) {
			*rx_shift = 16;
			*tx_shift = 16;
		}
	} else {
		if (bits_per_word <= 8)
			*rx_shift = 8;
	}
}

static void fsl_spi_grlib_set_shifts(u32 *rx_shift, u32 *tx_shift,
				     int bits_per_word, int msb_first)
{
	*rx_shift = 0;
	*tx_shift = 0;
	if (bits_per_word <= 16) {
		if (msb_first) {
			*rx_shift = 16; /* LSB in bit 16 */
			*tx_shift = 32 - bits_per_word; /* MSB in bit 31 */
		} else {
			*rx_shift = 16 - bits_per_word; /* MSB in bit 15 */
		}
	}
}

static int mspi_apply_cpu_mode_quirks(struct spi_mpc8xxx_cs *cs,
				struct spi_device *spi,
				struct mpc8xxx_spi *mpc8xxx_spi,
				int bits_per_word)
{
	cs->rx_shift = 0;
	cs->tx_shift = 0;
	if (bits_per_word <= 8) {
		cs->get_rx = mpc8xxx_spi_rx_buf_u8;
		cs->get_tx = mpc8xxx_spi_tx_buf_u8;
	} else if (bits_per_word <= 16) {
		cs->get_rx = mpc8xxx_spi_rx_buf_u16;
		cs->get_tx = mpc8xxx_spi_tx_buf_u16;
	} else if (bits_per_word <= 32) {
		cs->get_rx = mpc8xxx_spi_rx_buf_u32;
		cs->get_tx = mpc8xxx_spi_tx_buf_u32;
	} else
		return -EINVAL;

	if (mpc8xxx_spi->set_shifts)
		mpc8xxx_spi->set_shifts(&cs->rx_shift, &cs->tx_shift,
					bits_per_word,
					!(spi->mode & SPI_LSB_FIRST));

	mpc8xxx_spi->rx_shift = cs->rx_shift;
	mpc8xxx_spi->tx_shift = cs->tx_shift;
	mpc8xxx_spi->get_rx = cs->get_rx;
	mpc8xxx_spi->get_tx = cs->get_tx;

	return bits_per_word;
}

static int mspi_apply_qe_mode_quirks(struct spi_mpc8xxx_cs *cs,
				struct spi_device *spi,
				int bits_per_word)
{
	/* QE uses Little Endian for words > 8
	 * so transform all words > 8 into 8 bits
	 * Unfortnatly that doesn't work for LSB so
	 * reject these for now */
	/* Note: 32 bits word, LSB works iff
	 * tfcr/rfcr is set to CPMFCR_GBL */
	if (spi->mode & SPI_LSB_FIRST &&
	    bits_per_word > 8)
		return -EINVAL;
	if (bits_per_word > 8)
		return 8; /* pretend its 8 bits */
	return bits_per_word;
}

static int fsl_spi_setup_transfer(struct spi_device *spi,
					struct spi_transfer *t)
{
	struct mpc8xxx_spi *mpc8xxx_spi;
	int bits_per_word = 0;
	u8 pm;
	u32 hz = 0;
	struct spi_mpc8xxx_cs	*cs = spi->controller_state;

	mpc8xxx_spi = spi_master_get_devdata(spi->master);

	if (t) {
		bits_per_word = t->bits_per_word;
		hz = t->speed_hz;
	}

	/* spi_transfer level calls that work per-word */
	if (!bits_per_word)
		bits_per_word = spi->bits_per_word;

	if (!hz)
		hz = spi->max_speed_hz;

	if (!(mpc8xxx_spi->flags & SPI_CPM_MODE))
		bits_per_word = mspi_apply_cpu_mode_quirks(cs, spi,
							   mpc8xxx_spi,
							   bits_per_word);
	else if (mpc8xxx_spi->flags & SPI_QE)
		bits_per_word = mspi_apply_qe_mode_quirks(cs, spi,
							  bits_per_word);

	if (bits_per_word < 0)
		return bits_per_word;

	if (bits_per_word == 32)
		bits_per_word = 0;
	else
		bits_per_word = bits_per_word - 1;

	/* mask out bits we are going to set */
	cs->hw_mode &= ~(SPMODE_LEN(0xF) | SPMODE_DIV16
				  | SPMODE_PM(0xF));

	cs->hw_mode |= SPMODE_LEN(bits_per_word);

	if ((mpc8xxx_spi->spibrg / hz) > 64) {
		cs->hw_mode |= SPMODE_DIV16;
		pm = (mpc8xxx_spi->spibrg - 1) / (hz * 64) + 1;
		WARN_ONCE(pm > 16,
			  "%s: Requested speed is too low: %d Hz. Will use %d Hz instead.\n",
			  dev_name(&spi->dev), hz, mpc8xxx_spi->spibrg / 1024);
		if (pm > 16)
			pm = 16;
	} else {
		pm = (mpc8xxx_spi->spibrg - 1) / (hz * 4) + 1;
	}
	if (pm)
		pm--;

	cs->hw_mode |= SPMODE_PM(pm);

	fsl_spi_change_mode(spi);
	return 0;
}

static int fsl_spi_cpu_bufs(struct mpc8xxx_spi *mspi,
				struct spi_transfer *t, unsigned int len)
{
	u32 word;
	struct fsl_spi_reg __iomem *reg_base = mspi->reg_base;

	mspi->count = len;

	/* enable rx ints */
	mpc8xxx_spi_write_reg(&reg_base->mask, SPIM_NE);

	/* transmit word */
	word = mspi->get_tx(mspi);
	mpc8xxx_spi_write_reg(&reg_base->transmit, word);

	return 0;
}

static int fsl_spi_bufs(struct spi_device *spi, struct spi_transfer *t,
			    bool is_dma_mapped)
{
	struct mpc8xxx_spi *mpc8xxx_spi = spi_master_get_devdata(spi->master);
	struct fsl_spi_reg __iomem *reg_base;
	unsigned int len = t->len;
	u8 bits_per_word;
	int ret;

	reg_base = mpc8xxx_spi->reg_base;
	bits_per_word = spi->bits_per_word;
	if (t->bits_per_word)
		bits_per_word = t->bits_per_word;

	if (bits_per_word > 8) {
		/* invalid length? */
		if (len & 1)
			return -EINVAL;
		len /= 2;
	}
	if (bits_per_word > 16) {
		/* invalid length? */
		if (len & 1)
			return -EINVAL;
		len /= 2;
	}

	mpc8xxx_spi->tx = t->tx_buf;
	mpc8xxx_spi->rx = t->rx_buf;

	reinit_completion(&mpc8xxx_spi->done);

	if (mpc8xxx_spi->flags & SPI_CPM_MODE)
		ret = fsl_spi_cpm_bufs(mpc8xxx_spi, t, is_dma_mapped);
	else
		ret = fsl_spi_cpu_bufs(mpc8xxx_spi, t, len);
	if (ret)
		return ret;

	wait_for_completion(&mpc8xxx_spi->done);

	/* disable rx ints */
	mpc8xxx_spi_write_reg(&reg_base->mask, 0);

	if (mpc8xxx_spi->flags & SPI_CPM_MODE)
		fsl_spi_cpm_bufs_complete(mpc8xxx_spi);

	return mpc8xxx_spi->count;
}

static int fsl_spi_do_one_msg(struct spi_master *master,
			      struct spi_message *m)
{
	struct mpc8xxx_spi *mpc8xxx_spi = spi_master_get_devdata(master);
	struct spi_device *spi = m->spi;
	struct spi_transfer *t, *first;
	unsigned int cs_change;
	const int nsecs = 50;
	int status, last_bpw;

	/*
	 * In CPU mode, optimize large byte transfers to use larger
	 * bits_per_word values to reduce number of interrupts taken.
	 */
	if (!(mpc8xxx_spi->flags & SPI_CPM_MODE)) {
		list_for_each_entry(t, &m->transfers, transfer_list) {
			if (t->len < 256 || t->bits_per_word != 8)
				continue;
			if ((t->len & 3) == 0)
				t->bits_per_word = 32;
			else if ((t->len & 1) == 0)
				t->bits_per_word = 16;
		}
	}

	/* Don't allow changes if CS is active */
	cs_change = 1;
	list_for_each_entry(t, &m->transfers, transfer_list) {
		if (cs_change)
			first = t;
		cs_change = t->cs_change;
		if (first->speed_hz != t->speed_hz) {
			dev_err(&spi->dev,
				"speed_hz cannot change while CS is active\n");
			return -EINVAL;
		}
	}

	last_bpw = -1;
	cs_change = 1;
	status = -EINVAL;
	list_for_each_entry(t, &m->transfers, transfer_list) {
		if (cs_change || last_bpw != t->bits_per_word)
			status = fsl_spi_setup_transfer(spi, t);
		if (status < 0)
			break;
		last_bpw = t->bits_per_word;

		if (cs_change) {
			fsl_spi_chipselect(spi, BITBANG_CS_ACTIVE);
			ndelay(nsecs);
		}
		cs_change = t->cs_change;
		if (t->len)
			status = fsl_spi_bufs(spi, t, m->is_dma_mapped);
		if (status) {
			status = -EMSGSIZE;
			break;
		}
		m->actual_length += t->len;

		spi_transfer_delay_exec(t);

		if (cs_change) {
			ndelay(nsecs);
			fsl_spi_chipselect(spi, BITBANG_CS_INACTIVE);
			ndelay(nsecs);
		}
	}

	m->status = status;

	if (status || !cs_change) {
		ndelay(nsecs);
		fsl_spi_chipselect(spi, BITBANG_CS_INACTIVE);
	}

	fsl_spi_setup_transfer(spi, NULL);
	spi_finalize_current_message(master);
	return 0;
}

static int fsl_spi_setup(struct spi_device *spi)
{
	struct mpc8xxx_spi *mpc8xxx_spi;
	struct fsl_spi_reg __iomem *reg_base;
	int retval;
	u32 hw_mode;
	struct spi_mpc8xxx_cs *cs = spi_get_ctldata(spi);

	if (!spi->max_speed_hz)
		return -EINVAL;

	if (!cs) {
		cs = kzalloc(sizeof(*cs), GFP_KERNEL);
		if (!cs)
			return -ENOMEM;
		spi_set_ctldata(spi, cs);
	}
	mpc8xxx_spi = spi_master_get_devdata(spi->master);

	reg_base = mpc8xxx_spi->reg_base;

	hw_mode = cs->hw_mode; /* Save original settings */
	cs->hw_mode = mpc8xxx_spi_read_reg(&reg_base->mode);
	/* mask out bits we are going to set */
	cs->hw_mode &= ~(SPMODE_CP_BEGIN_EDGECLK | SPMODE_CI_INACTIVEHIGH
			 | SPMODE_REV | SPMODE_LOOP);

	if (spi->mode & SPI_CPHA)
		cs->hw_mode |= SPMODE_CP_BEGIN_EDGECLK;
	if (spi->mode & SPI_CPOL)
		cs->hw_mode |= SPMODE_CI_INACTIVEHIGH;
	if (!(spi->mode & SPI_LSB_FIRST))
		cs->hw_mode |= SPMODE_REV;
	if (spi->mode & SPI_LOOP)
		cs->hw_mode |= SPMODE_LOOP;

	retval = fsl_spi_setup_transfer(spi, NULL);
	if (retval < 0) {
		cs->hw_mode = hw_mode; /* Restore settings */
		return retval;
	}

	/* Initialize chipselect - might be active for SPI_CS_HIGH mode */
	fsl_spi_chipselect(spi, BITBANG_CS_INACTIVE);

	return 0;
}

static void fsl_spi_cleanup(struct spi_device *spi)
{
	struct spi_mpc8xxx_cs *cs = spi_get_ctldata(spi);

	kfree(cs);
	spi_set_ctldata(spi, NULL);
}

static void fsl_spi_cpu_irq(struct mpc8xxx_spi *mspi, u32 events)
{
	struct fsl_spi_reg __iomem *reg_base = mspi->reg_base;

	/* We need handle RX first */
	if (events & SPIE_NE) {
		u32 rx_data = mpc8xxx_spi_read_reg(&reg_base->receive);

		if (mspi->rx)
			mspi->get_rx(rx_data, mspi);
	}

	if ((events & SPIE_NF) == 0)
		/* spin until TX is done */
		while (((events =
			mpc8xxx_spi_read_reg(&reg_base->event)) &
						SPIE_NF) == 0)
			cpu_relax();

	/* Clear the events */
	mpc8xxx_spi_write_reg(&reg_base->event, events);

	mspi->count -= 1;
	if (mspi->count) {
		u32 word = mspi->get_tx(mspi);

		mpc8xxx_spi_write_reg(&reg_base->transmit, word);
	} else {
		complete(&mspi->done);
	}
}

static irqreturn_t fsl_spi_irq(s32 irq, void *context_data)
{
	struct mpc8xxx_spi *mspi = context_data;
	irqreturn_t ret = IRQ_NONE;
	u32 events;
	struct fsl_spi_reg __iomem *reg_base = mspi->reg_base;

	/* Get interrupt events(tx/rx) */
	events = mpc8xxx_spi_read_reg(&reg_base->event);
	if (events)
		ret = IRQ_HANDLED;

	dev_dbg(mspi->dev, "%s: events %x\n", __func__, events);

	if (mspi->flags & SPI_CPM_MODE)
		fsl_spi_cpm_irq(mspi, events);
	else
		fsl_spi_cpu_irq(mspi, events);

	return ret;
}

static void fsl_spi_grlib_cs_control(struct spi_device *spi, bool on)
{
	struct mpc8xxx_spi *mpc8xxx_spi = spi_master_get_devdata(spi->master);
	struct fsl_spi_reg __iomem *reg_base = mpc8xxx_spi->reg_base;
	u32 slvsel;
	u16 cs = spi->chip_select;

	if (spi->cs_gpiod) {
		gpiod_set_value(spi->cs_gpiod, on);
	} else if (cs < mpc8xxx_spi->native_chipselects) {
		slvsel = mpc8xxx_spi_read_reg(&reg_base->slvsel);
		slvsel = on ? (slvsel | (1 << cs)) : (slvsel & ~(1 << cs));
		mpc8xxx_spi_write_reg(&reg_base->slvsel, slvsel);
	}
}

static void fsl_spi_grlib_probe(struct device *dev)
{
	struct fsl_spi_platform_data *pdata = dev_get_platdata(dev);
	struct spi_master *master = dev_get_drvdata(dev);
	struct mpc8xxx_spi *mpc8xxx_spi = spi_master_get_devdata(master);
	struct fsl_spi_reg __iomem *reg_base = mpc8xxx_spi->reg_base;
	int mbits;
	u32 capabilities;

	capabilities = mpc8xxx_spi_read_reg(&reg_base->cap);

	mpc8xxx_spi->set_shifts = fsl_spi_grlib_set_shifts;
	mbits = SPCAP_MAXWLEN(capabilities);
	if (mbits)
		mpc8xxx_spi->max_bits_per_word = mbits + 1;

	mpc8xxx_spi->native_chipselects = 0;
	if (SPCAP_SSEN(capabilities)) {
		mpc8xxx_spi->native_chipselects = SPCAP_SSSZ(capabilities);
		mpc8xxx_spi_write_reg(&reg_base->slvsel, 0xffffffff);
	}
	master->num_chipselect = mpc8xxx_spi->native_chipselects;
	pdata->cs_control = fsl_spi_grlib_cs_control;
}

static struct spi_master *fsl_spi_probe(struct device *dev,
		struct resource *mem, unsigned int irq)
{
	struct fsl_spi_platform_data *pdata = dev_get_platdata(dev);
	struct spi_master *master;
	struct mpc8xxx_spi *mpc8xxx_spi;
	struct fsl_spi_reg __iomem *reg_base;
	u32 regval;
	int ret = 0;

	master = spi_alloc_master(dev, sizeof(struct mpc8xxx_spi));
	if (master == NULL) {
		ret = -ENOMEM;
		goto err;
	}

	dev_set_drvdata(dev, master);

	mpc8xxx_spi_probe(dev, mem, irq);

	master->setup = fsl_spi_setup;
	master->cleanup = fsl_spi_cleanup;
	master->transfer_one_message = fsl_spi_do_one_msg;
	master->use_gpio_descriptors = true;

	mpc8xxx_spi = spi_master_get_devdata(master);
	mpc8xxx_spi->max_bits_per_word = 32;
	mpc8xxx_spi->type = fsl_spi_get_type(dev);

	ret = fsl_spi_cpm_init(mpc8xxx_spi);
	if (ret)
		goto err_cpm_init;

	mpc8xxx_spi->reg_base = devm_ioremap_resource(dev, mem);
	if (IS_ERR(mpc8xxx_spi->reg_base)) {
		ret = PTR_ERR(mpc8xxx_spi->reg_base);
		goto err_probe;
	}

	if (mpc8xxx_spi->type == TYPE_GRLIB)
		fsl_spi_grlib_probe(dev);

	master->bits_per_word_mask =
		(SPI_BPW_RANGE_MASK(4, 16) | SPI_BPW_MASK(32)) &
		SPI_BPW_RANGE_MASK(1, mpc8xxx_spi->max_bits_per_word);

	if (mpc8xxx_spi->flags & SPI_QE_CPU_MODE)
		mpc8xxx_spi->set_shifts = fsl_spi_qe_cpu_set_shifts;

	if (mpc8xxx_spi->set_shifts)
		/* 8 bits per word and MSB first */
		mpc8xxx_spi->set_shifts(&mpc8xxx_spi->rx_shift,
					&mpc8xxx_spi->tx_shift, 8, 1);

	/* Register for SPI Interrupt */
	ret = devm_request_irq(dev, mpc8xxx_spi->irq, fsl_spi_irq,
			       0, "fsl_spi", mpc8xxx_spi);

	if (ret != 0)
		goto err_probe;

	reg_base = mpc8xxx_spi->reg_base;

	/* SPI controller initializations */
	mpc8xxx_spi_write_reg(&reg_base->mode, 0);
	mpc8xxx_spi_write_reg(&reg_base->mask, 0);
	mpc8xxx_spi_write_reg(&reg_base->command, 0);
	mpc8xxx_spi_write_reg(&reg_base->event, 0xffffffff);

	/* Enable SPI interface */
	regval = pdata->initial_spmode | SPMODE_INIT_VAL | SPMODE_ENABLE;
	if (mpc8xxx_spi->max_bits_per_word < 8) {
		regval &= ~SPMODE_LEN(0xF);
		regval |= SPMODE_LEN(mpc8xxx_spi->max_bits_per_word - 1);
	}
	if (mpc8xxx_spi->flags & SPI_QE_CPU_MODE)
		regval |= SPMODE_OP;

	mpc8xxx_spi_write_reg(&reg_base->mode, regval);

	ret = devm_spi_register_master(dev, master);
	if (ret < 0)
		goto err_probe;

	dev_info(dev, "at 0x%p (irq = %d), %s mode\n", reg_base,
		 mpc8xxx_spi->irq, mpc8xxx_spi_strmode(mpc8xxx_spi->flags));

	return master;

err_probe:
	fsl_spi_cpm_free(mpc8xxx_spi);
err_cpm_init:
	spi_master_put(master);
err:
	return ERR_PTR(ret);
}

static void fsl_spi_cs_control(struct spi_device *spi, bool on)
{
	if (spi->cs_gpiod) {
		gpiod_set_value(spi->cs_gpiod, on);
	} else {
		struct device *dev = spi->dev.parent->parent;
		struct fsl_spi_platform_data *pdata = dev_get_platdata(dev);
		struct mpc8xxx_spi_probe_info *pinfo = to_of_pinfo(pdata);

		if (WARN_ON_ONCE(!pinfo->immr_spi_cs))
			return;
		iowrite32be(on ? 0 : SPI_BOOT_SEL_BIT, pinfo->immr_spi_cs);
	}
}

static int of_fsl_spi_probe(struct platform_device *ofdev)
{
	struct device *dev = &ofdev->dev;
	struct device_node *np = ofdev->dev.of_node;
	struct spi_master *master;
	struct resource mem;
	int irq, type;
	int ret;
	bool spisel_boot = false;
#if IS_ENABLED(CONFIG_FSL_SOC)
	struct mpc8xxx_spi_probe_info *pinfo = NULL;
#endif


	ret = of_mpc8xxx_spi_probe(ofdev);
	if (ret)
		return ret;

	type = fsl_spi_get_type(&ofdev->dev);
	if (type == TYPE_FSL) {
		struct fsl_spi_platform_data *pdata = dev_get_platdata(dev);
		bool spisel_boot = false;
#if IS_ENABLED(CONFIG_FSL_SOC)
<<<<<<< HEAD
		struct mpc8xxx_spi_probe_info *pinfo = to_of_pinfo(pdata);
=======
		pinfo = to_of_pinfo(pdata);
>>>>>>> 1ec187ab

		spisel_boot = of_property_read_bool(np, "fsl,spisel_boot");
		if (spisel_boot) {
			pinfo->immr_spi_cs = ioremap(get_immrbase() + IMMR_SPI_CS_OFFSET, 4);
			if (!pinfo->immr_spi_cs)
				return -ENOMEM;
		}
#endif
		/*
		 * Handle the case where we have one hardwired (always selected)
		 * device on the first "chipselect". Else we let the core code
		 * handle any GPIOs or native chip selects and assign the
		 * appropriate callback for dealing with the CS lines. This isn't
		 * supported on the GRLIB variant.
		 */
		ret = gpiod_count(dev, "cs");
		if (ret < 0)
			ret = 0;
		if (ret == 0 && !spisel_boot) {
			pdata->max_chipselect = 1;
		} else {
			pdata->max_chipselect = ret + spisel_boot;
			pdata->cs_control = fsl_spi_cs_control;
		}
	}

	ret = of_address_to_resource(np, 0, &mem);
	if (ret)
		goto unmap_out;

	irq = platform_get_irq(ofdev, 0);
	if (irq < 0) {
		ret = irq;
		goto unmap_out;
	}

	master = fsl_spi_probe(dev, &mem, irq);

	return PTR_ERR_OR_ZERO(master);

unmap_out:
#if IS_ENABLED(CONFIG_FSL_SOC)
	if (spisel_boot)
		iounmap(pinfo->immr_spi_cs);
#endif
	return ret;
}

static int of_fsl_spi_remove(struct platform_device *ofdev)
{
	struct spi_master *master = platform_get_drvdata(ofdev);
	struct mpc8xxx_spi *mpc8xxx_spi = spi_master_get_devdata(master);

	fsl_spi_cpm_free(mpc8xxx_spi);
	return 0;
}

static struct platform_driver of_fsl_spi_driver = {
	.driver = {
		.name = "fsl_spi",
		.of_match_table = of_fsl_spi_match,
	},
	.probe		= of_fsl_spi_probe,
	.remove		= of_fsl_spi_remove,
};

#ifdef CONFIG_MPC832x_RDB
/*
 * XXX XXX XXX
 * This is "legacy" platform driver, was used by the MPC8323E-RDB boards
 * only. The driver should go away soon, since newer MPC8323E-RDB's device
 * tree can work with OpenFirmware driver. But for now we support old trees
 * as well.
 */
static int plat_mpc8xxx_spi_probe(struct platform_device *pdev)
{
	struct resource *mem;
	int irq;
	struct spi_master *master;

	if (!dev_get_platdata(&pdev->dev))
		return -EINVAL;

	mem = platform_get_resource(pdev, IORESOURCE_MEM, 0);
	if (!mem)
		return -EINVAL;

	irq = platform_get_irq(pdev, 0);
	if (irq <= 0)
		return -EINVAL;

	master = fsl_spi_probe(&pdev->dev, mem, irq);
	return PTR_ERR_OR_ZERO(master);
}

static int plat_mpc8xxx_spi_remove(struct platform_device *pdev)
{
	struct spi_master *master = platform_get_drvdata(pdev);
	struct mpc8xxx_spi *mpc8xxx_spi = spi_master_get_devdata(master);

	fsl_spi_cpm_free(mpc8xxx_spi);

	return 0;
}

MODULE_ALIAS("platform:mpc8xxx_spi");
static struct platform_driver mpc8xxx_spi_driver = {
	.probe = plat_mpc8xxx_spi_probe,
	.remove = plat_mpc8xxx_spi_remove,
	.driver = {
		.name = "mpc8xxx_spi",
	},
};

static bool legacy_driver_failed;

static void __init legacy_driver_register(void)
{
	legacy_driver_failed = platform_driver_register(&mpc8xxx_spi_driver);
}

static void __exit legacy_driver_unregister(void)
{
	if (legacy_driver_failed)
		return;
	platform_driver_unregister(&mpc8xxx_spi_driver);
}
#else
static void __init legacy_driver_register(void) {}
static void __exit legacy_driver_unregister(void) {}
#endif /* CONFIG_MPC832x_RDB */

static int __init fsl_spi_init(void)
{
	legacy_driver_register();
	return platform_driver_register(&of_fsl_spi_driver);
}
module_init(fsl_spi_init);

static void __exit fsl_spi_exit(void)
{
	platform_driver_unregister(&of_fsl_spi_driver);
	legacy_driver_unregister();
}
module_exit(fsl_spi_exit);

MODULE_AUTHOR("Kumar Gala");
MODULE_DESCRIPTION("Simple Freescale SPI Driver");
MODULE_LICENSE("GPL");<|MERGE_RESOLUTION|>--- conflicted
+++ resolved
@@ -720,13 +720,8 @@
 	type = fsl_spi_get_type(&ofdev->dev);
 	if (type == TYPE_FSL) {
 		struct fsl_spi_platform_data *pdata = dev_get_platdata(dev);
-		bool spisel_boot = false;
 #if IS_ENABLED(CONFIG_FSL_SOC)
-<<<<<<< HEAD
-		struct mpc8xxx_spi_probe_info *pinfo = to_of_pinfo(pdata);
-=======
 		pinfo = to_of_pinfo(pdata);
->>>>>>> 1ec187ab
 
 		spisel_boot = of_property_read_bool(np, "fsl,spisel_boot");
 		if (spisel_boot) {
