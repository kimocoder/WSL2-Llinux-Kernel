--- conflicted
+++ resolved
@@ -66,13 +66,8 @@
 	ocotp_base = of_iomap(np, 0);
 	WARN_ON(!ocotp_base);
 	clk = of_clk_get_by_name(np, NULL);
-<<<<<<< HEAD
-	if (!clk) {
-		WARN_ON(!clk);
-=======
 	if (IS_ERR(clk)) {
 		WARN_ON(IS_ERR(clk));
->>>>>>> 9b37665a
 		return 0;
 	}
 
