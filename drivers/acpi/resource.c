// SPDX-License-Identifier: GPL-2.0-only
/*
 * drivers/acpi/resource.c - ACPI device resources interpretation.
 *
 * Copyright (C) 2012, Intel Corp.
 * Author: Rafael J. Wysocki <rafael.j.wysocki@intel.com>
 *
 * ~~~~~~~~~~~~~~~~~~~~~~~~~~~~~~~~~~~~~~~~~~~~~~~~~~~~~~~~~~~~~~~~~~~~~~~~~~~
 *
 * ~~~~~~~~~~~~~~~~~~~~~~~~~~~~~~~~~~~~~~~~~~~~~~~~~~~~~~~~~~~~~~~~~~~~~~~~~~~
 */

#include <linux/acpi.h>
#include <linux/device.h>
#include <linux/export.h>
#include <linux/ioport.h>
#include <linux/slab.h>
#include <linux/irq.h>
#include <linux/dmi.h>

#ifdef CONFIG_X86
#define valid_IRQ(i) (((i) != 0) && ((i) != 2))
static inline bool acpi_iospace_resource_valid(struct resource *res)
{
	/* On X86 IO space is limited to the [0 - 64K] IO port range */
	return res->end < 0x10003;
}
#else
#define valid_IRQ(i) (true)
/*
 * ACPI IO descriptors on arches other than X86 contain MMIO CPU physical
 * addresses mapping IO space in CPU physical address space, IO space
 * resources can be placed anywhere in the 64-bit physical address space.
 */
static inline bool
acpi_iospace_resource_valid(struct resource *res) { return true; }
#endif

#if IS_ENABLED(CONFIG_ACPI_GENERIC_GSI)
static inline bool is_gsi(struct acpi_resource_extended_irq *ext_irq)
{
	return ext_irq->resource_source.string_length == 0 &&
	       ext_irq->producer_consumer == ACPI_CONSUMER;
}
#else
static inline bool is_gsi(struct acpi_resource_extended_irq *ext_irq)
{
	return true;
}
#endif

static bool acpi_dev_resource_len_valid(u64 start, u64 end, u64 len, bool io)
{
	u64 reslen = end - start + 1;

	/*
	 * CHECKME: len might be required to check versus a minimum
	 * length as well. 1 for io is fine, but for memory it does
	 * not make any sense at all.
	 * Note: some BIOSes report incorrect length for ACPI address space
	 * descriptor, so remove check of 'reslen == len' to avoid regression.
	 */
	if (len && reslen && start <= end)
		return true;

	pr_debug("ACPI: invalid or unassigned resource %s [%016llx - %016llx] length [%016llx]\n",
		io ? "io" : "mem", start, end, len);

	return false;
}

static void acpi_dev_memresource_flags(struct resource *res, u64 len,
				       u8 write_protect)
{
	res->flags = IORESOURCE_MEM;

	if (!acpi_dev_resource_len_valid(res->start, res->end, len, false))
		res->flags |= IORESOURCE_DISABLED | IORESOURCE_UNSET;

	if (write_protect == ACPI_READ_WRITE_MEMORY)
		res->flags |= IORESOURCE_MEM_WRITEABLE;
}

static void acpi_dev_get_memresource(struct resource *res, u64 start, u64 len,
				     u8 write_protect)
{
	res->start = start;
	res->end = start + len - 1;
	acpi_dev_memresource_flags(res, len, write_protect);
}

/**
 * acpi_dev_resource_memory - Extract ACPI memory resource information.
 * @ares: Input ACPI resource object.
 * @res: Output generic resource object.
 *
 * Check if the given ACPI resource object represents a memory resource and
 * if that's the case, use the information in it to populate the generic
 * resource object pointed to by @res.
 *
 * Return:
 * 1) false with res->flags setting to zero: not the expected resource type
 * 2) false with IORESOURCE_DISABLED in res->flags: valid unassigned resource
 * 3) true: valid assigned resource
 */
bool acpi_dev_resource_memory(struct acpi_resource *ares, struct resource *res)
{
	struct acpi_resource_memory24 *memory24;
	struct acpi_resource_memory32 *memory32;
	struct acpi_resource_fixed_memory32 *fixed_memory32;

	switch (ares->type) {
	case ACPI_RESOURCE_TYPE_MEMORY24:
		memory24 = &ares->data.memory24;
		acpi_dev_get_memresource(res, memory24->minimum << 8,
					 memory24->address_length << 8,
					 memory24->write_protect);
		break;
	case ACPI_RESOURCE_TYPE_MEMORY32:
		memory32 = &ares->data.memory32;
		acpi_dev_get_memresource(res, memory32->minimum,
					 memory32->address_length,
					 memory32->write_protect);
		break;
	case ACPI_RESOURCE_TYPE_FIXED_MEMORY32:
		fixed_memory32 = &ares->data.fixed_memory32;
		acpi_dev_get_memresource(res, fixed_memory32->address,
					 fixed_memory32->address_length,
					 fixed_memory32->write_protect);
		break;
	default:
		res->flags = 0;
		return false;
	}

	return !(res->flags & IORESOURCE_DISABLED);
}
EXPORT_SYMBOL_GPL(acpi_dev_resource_memory);

static void acpi_dev_ioresource_flags(struct resource *res, u64 len,
				      u8 io_decode, u8 translation_type)
{
	res->flags = IORESOURCE_IO;

	if (!acpi_dev_resource_len_valid(res->start, res->end, len, true))
		res->flags |= IORESOURCE_DISABLED | IORESOURCE_UNSET;

	if (!acpi_iospace_resource_valid(res))
		res->flags |= IORESOURCE_DISABLED | IORESOURCE_UNSET;

	if (io_decode == ACPI_DECODE_16)
		res->flags |= IORESOURCE_IO_16BIT_ADDR;
	if (translation_type == ACPI_SPARSE_TRANSLATION)
		res->flags |= IORESOURCE_IO_SPARSE;
}

static void acpi_dev_get_ioresource(struct resource *res, u64 start, u64 len,
				    u8 io_decode)
{
	res->start = start;
	res->end = start + len - 1;
	acpi_dev_ioresource_flags(res, len, io_decode, 0);
}

/**
 * acpi_dev_resource_io - Extract ACPI I/O resource information.
 * @ares: Input ACPI resource object.
 * @res: Output generic resource object.
 *
 * Check if the given ACPI resource object represents an I/O resource and
 * if that's the case, use the information in it to populate the generic
 * resource object pointed to by @res.
 *
 * Return:
 * 1) false with res->flags setting to zero: not the expected resource type
 * 2) false with IORESOURCE_DISABLED in res->flags: valid unassigned resource
 * 3) true: valid assigned resource
 */
bool acpi_dev_resource_io(struct acpi_resource *ares, struct resource *res)
{
	struct acpi_resource_io *io;
	struct acpi_resource_fixed_io *fixed_io;

	switch (ares->type) {
	case ACPI_RESOURCE_TYPE_IO:
		io = &ares->data.io;
		acpi_dev_get_ioresource(res, io->minimum,
					io->address_length,
					io->io_decode);
		break;
	case ACPI_RESOURCE_TYPE_FIXED_IO:
		fixed_io = &ares->data.fixed_io;
		acpi_dev_get_ioresource(res, fixed_io->address,
					fixed_io->address_length,
					ACPI_DECODE_10);
		break;
	default:
		res->flags = 0;
		return false;
	}

	return !(res->flags & IORESOURCE_DISABLED);
}
EXPORT_SYMBOL_GPL(acpi_dev_resource_io);

static bool acpi_decode_space(struct resource_win *win,
			      struct acpi_resource_address *addr,
			      struct acpi_address64_attribute *attr)
{
	u8 iodec = attr->granularity == 0xfff ? ACPI_DECODE_10 : ACPI_DECODE_16;
	bool wp = addr->info.mem.write_protect;
	u64 len = attr->address_length;
	u64 start, end, offset = 0;
	struct resource *res = &win->res;

	/*
	 * Filter out invalid descriptor according to ACPI Spec 5.0, section
	 * 6.4.3.5 Address Space Resource Descriptors.
	 */
	if ((addr->min_address_fixed != addr->max_address_fixed && len) ||
	    (addr->min_address_fixed && addr->max_address_fixed && !len))
		pr_debug("ACPI: Invalid address space min_addr_fix %d, max_addr_fix %d, len %llx\n",
			 addr->min_address_fixed, addr->max_address_fixed, len);

	/*
	 * For bridges that translate addresses across the bridge,
	 * translation_offset is the offset that must be added to the
	 * address on the secondary side to obtain the address on the
	 * primary side. Non-bridge devices must list 0 for all Address
	 * Translation offset bits.
	 */
	if (addr->producer_consumer == ACPI_PRODUCER)
		offset = attr->translation_offset;
	else if (attr->translation_offset)
		pr_debug("ACPI: translation_offset(%lld) is invalid for non-bridge device.\n",
			 attr->translation_offset);
	start = attr->minimum + offset;
	end = attr->maximum + offset;

	win->offset = offset;
	res->start = start;
	res->end = end;
	if (sizeof(resource_size_t) < sizeof(u64) &&
	    (offset != win->offset || start != res->start || end != res->end)) {
		pr_warn("acpi resource window ([%#llx-%#llx] ignored, not CPU addressable)\n",
			attr->minimum, attr->maximum);
		return false;
	}

	switch (addr->resource_type) {
	case ACPI_MEMORY_RANGE:
		acpi_dev_memresource_flags(res, len, wp);
		break;
	case ACPI_IO_RANGE:
		acpi_dev_ioresource_flags(res, len, iodec,
					  addr->info.io.translation_type);
		break;
	case ACPI_BUS_NUMBER_RANGE:
		res->flags = IORESOURCE_BUS;
		break;
	default:
		return false;
	}

	if (addr->producer_consumer == ACPI_PRODUCER)
		res->flags |= IORESOURCE_WINDOW;

	if (addr->info.mem.caching == ACPI_PREFETCHABLE_MEMORY)
		res->flags |= IORESOURCE_PREFETCH;

	return !(res->flags & IORESOURCE_DISABLED);
}

/**
 * acpi_dev_resource_address_space - Extract ACPI address space information.
 * @ares: Input ACPI resource object.
 * @win: Output generic resource object.
 *
 * Check if the given ACPI resource object represents an address space resource
 * and if that's the case, use the information in it to populate the generic
 * resource object pointed to by @win.
 *
 * Return:
 * 1) false with win->res.flags setting to zero: not the expected resource type
 * 2) false with IORESOURCE_DISABLED in win->res.flags: valid unassigned
 *    resource
 * 3) true: valid assigned resource
 */
bool acpi_dev_resource_address_space(struct acpi_resource *ares,
				     struct resource_win *win)
{
	struct acpi_resource_address64 addr;

	win->res.flags = 0;
	if (ACPI_FAILURE(acpi_resource_to_address64(ares, &addr)))
		return false;

	return acpi_decode_space(win, (struct acpi_resource_address *)&addr,
				 &addr.address);
}
EXPORT_SYMBOL_GPL(acpi_dev_resource_address_space);

/**
 * acpi_dev_resource_ext_address_space - Extract ACPI address space information.
 * @ares: Input ACPI resource object.
 * @win: Output generic resource object.
 *
 * Check if the given ACPI resource object represents an extended address space
 * resource and if that's the case, use the information in it to populate the
 * generic resource object pointed to by @win.
 *
 * Return:
 * 1) false with win->res.flags setting to zero: not the expected resource type
 * 2) false with IORESOURCE_DISABLED in win->res.flags: valid unassigned
 *    resource
 * 3) true: valid assigned resource
 */
bool acpi_dev_resource_ext_address_space(struct acpi_resource *ares,
					 struct resource_win *win)
{
	struct acpi_resource_extended_address64 *ext_addr;

	win->res.flags = 0;
	if (ares->type != ACPI_RESOURCE_TYPE_EXTENDED_ADDRESS64)
		return false;

	ext_addr = &ares->data.ext_address64;

	return acpi_decode_space(win, (struct acpi_resource_address *)ext_addr,
				 &ext_addr->address);
}
EXPORT_SYMBOL_GPL(acpi_dev_resource_ext_address_space);

/**
 * acpi_dev_irq_flags - Determine IRQ resource flags.
 * @triggering: Triggering type as provided by ACPI.
 * @polarity: Interrupt polarity as provided by ACPI.
 * @shareable: Whether or not the interrupt is shareable.
 */
unsigned long acpi_dev_irq_flags(u8 triggering, u8 polarity, u8 shareable)
{
	unsigned long flags;

	if (triggering == ACPI_LEVEL_SENSITIVE)
		flags = polarity == ACPI_ACTIVE_LOW ?
			IORESOURCE_IRQ_LOWLEVEL : IORESOURCE_IRQ_HIGHLEVEL;
	else
		flags = polarity == ACPI_ACTIVE_LOW ?
			IORESOURCE_IRQ_LOWEDGE : IORESOURCE_IRQ_HIGHEDGE;

	if (shareable == ACPI_SHARED)
		flags |= IORESOURCE_IRQ_SHAREABLE;

	return flags | IORESOURCE_IRQ;
}
EXPORT_SYMBOL_GPL(acpi_dev_irq_flags);

/**
 * acpi_dev_get_irq_type - Determine irq type.
 * @triggering: Triggering type as provided by ACPI.
 * @polarity: Interrupt polarity as provided by ACPI.
 */
unsigned int acpi_dev_get_irq_type(int triggering, int polarity)
{
	switch (polarity) {
	case ACPI_ACTIVE_LOW:
		return triggering == ACPI_EDGE_SENSITIVE ?
		       IRQ_TYPE_EDGE_FALLING :
		       IRQ_TYPE_LEVEL_LOW;
	case ACPI_ACTIVE_HIGH:
		return triggering == ACPI_EDGE_SENSITIVE ?
		       IRQ_TYPE_EDGE_RISING :
		       IRQ_TYPE_LEVEL_HIGH;
	case ACPI_ACTIVE_BOTH:
		if (triggering == ACPI_EDGE_SENSITIVE)
			return IRQ_TYPE_EDGE_BOTH;
		fallthrough;
	default:
		return IRQ_TYPE_NONE;
	}
}
EXPORT_SYMBOL_GPL(acpi_dev_get_irq_type);

static const struct dmi_system_id medion_laptop[] = {
	{
		.ident = "MEDION P15651",
		.matches = {
			DMI_MATCH(DMI_SYS_VENDOR, "MEDION"),
			DMI_MATCH(DMI_BOARD_NAME, "M15T"),
		},
	},
	{
		.ident = "MEDION S17405",
		.matches = {
			DMI_MATCH(DMI_SYS_VENDOR, "MEDION"),
			DMI_MATCH(DMI_BOARD_NAME, "M17T"),
		},
	},
	{ }
};

struct irq_override_cmp {
	const struct dmi_system_id *system;
	unsigned char irq;
	unsigned char triggering;
	unsigned char polarity;
	unsigned char shareable;
};

static const struct irq_override_cmp skip_override_table[] = {
	{ medion_laptop, 1, ACPI_LEVEL_SENSITIVE, ACPI_ACTIVE_LOW, 0 },
};

static bool acpi_dev_irq_override(u32 gsi, u8 triggering, u8 polarity,
				  u8 shareable)
{
	int i;

<<<<<<< HEAD
=======
#ifdef CONFIG_X86
	/*
	 * IRQ override isn't needed on modern AMD Zen systems and
	 * this override breaks active low IRQs on AMD Ryzen 6000 and
	 * newer systems. Skip it.
	 */
	if (boot_cpu_has(X86_FEATURE_ZEN))
		return false;
#endif

>>>>>>> 54740df6
	for (i = 0; i < ARRAY_SIZE(skip_override_table); i++) {
		const struct irq_override_cmp *entry = &skip_override_table[i];

		if (dmi_check_system(entry->system) &&
		    entry->irq == gsi &&
		    entry->triggering == triggering &&
		    entry->polarity == polarity &&
		    entry->shareable == shareable)
			return false;
	}

	return true;
}

static void acpi_dev_get_irqresource(struct resource *res, u32 gsi,
				     u8 triggering, u8 polarity, u8 shareable,
				     bool check_override)
{
	int irq, p, t;

	if (!valid_IRQ(gsi)) {
		irqresource_disabled(res, gsi);
		return;
	}

	/*
	 * In IO-APIC mode, use overridden attribute. Two reasons:
	 * 1. BIOS bug in DSDT
	 * 2. BIOS uses IO-APIC mode Interrupt Source Override
	 *
	 * We do this only if we are dealing with IRQ() or IRQNoFlags()
	 * resource (the legacy ISA resources). With modern ACPI 5 devices
	 * using extended IRQ descriptors we take the IRQ configuration
	 * from _CRS directly.
	 */
	if (check_override &&
	    acpi_dev_irq_override(gsi, triggering, polarity, shareable) &&
	    !acpi_get_override_irq(gsi, &t, &p)) {
		u8 trig = t ? ACPI_LEVEL_SENSITIVE : ACPI_EDGE_SENSITIVE;
		u8 pol = p ? ACPI_ACTIVE_LOW : ACPI_ACTIVE_HIGH;

		if (triggering != trig || polarity != pol) {
			pr_warn("ACPI: IRQ %d override to %s, %s\n", gsi,
				t ? "level" : "edge", p ? "low" : "high");
			triggering = trig;
			polarity = pol;
		}
	}

	res->flags = acpi_dev_irq_flags(triggering, polarity, shareable);
	irq = acpi_register_gsi(NULL, gsi, triggering, polarity);
	if (irq >= 0) {
		res->start = irq;
		res->end = irq;
	} else {
		irqresource_disabled(res, gsi);
	}
}

/**
 * acpi_dev_resource_interrupt - Extract ACPI interrupt resource information.
 * @ares: Input ACPI resource object.
 * @index: Index into the array of GSIs represented by the resource.
 * @res: Output generic resource object.
 *
 * Check if the given ACPI resource object represents an interrupt resource
 * and @index does not exceed the resource's interrupt count (true is returned
 * in that case regardless of the results of the other checks)).  If that's the
 * case, register the GSI corresponding to @index from the array of interrupts
 * represented by the resource and populate the generic resource object pointed
 * to by @res accordingly.  If the registration of the GSI is not successful,
 * IORESOURCE_DISABLED will be set it that object's flags.
 *
 * Return:
 * 1) false with res->flags setting to zero: not the expected resource type
 * 2) false with IORESOURCE_DISABLED in res->flags: valid unassigned resource
 * 3) true: valid assigned resource
 */
bool acpi_dev_resource_interrupt(struct acpi_resource *ares, int index,
				 struct resource *res)
{
	struct acpi_resource_irq *irq;
	struct acpi_resource_extended_irq *ext_irq;

	switch (ares->type) {
	case ACPI_RESOURCE_TYPE_IRQ:
		/*
		 * Per spec, only one interrupt per descriptor is allowed in
		 * _CRS, but some firmware violates this, so parse them all.
		 */
		irq = &ares->data.irq;
		if (index >= irq->interrupt_count) {
			irqresource_disabled(res, 0);
			return false;
		}
		acpi_dev_get_irqresource(res, irq->interrupts[index],
					 irq->triggering, irq->polarity,
					 irq->shareable, true);
		break;
	case ACPI_RESOURCE_TYPE_EXTENDED_IRQ:
		ext_irq = &ares->data.extended_irq;
		if (index >= ext_irq->interrupt_count) {
			irqresource_disabled(res, 0);
			return false;
		}
		if (is_gsi(ext_irq))
			acpi_dev_get_irqresource(res, ext_irq->interrupts[index],
					 ext_irq->triggering, ext_irq->polarity,
					 ext_irq->shareable, false);
		else
			irqresource_disabled(res, 0);
		break;
	default:
		res->flags = 0;
		return false;
	}

	return true;
}
EXPORT_SYMBOL_GPL(acpi_dev_resource_interrupt);

/**
 * acpi_dev_free_resource_list - Free resource from %acpi_dev_get_resources().
 * @list: The head of the resource list to free.
 */
void acpi_dev_free_resource_list(struct list_head *list)
{
	resource_list_free(list);
}
EXPORT_SYMBOL_GPL(acpi_dev_free_resource_list);

struct res_proc_context {
	struct list_head *list;
	int (*preproc)(struct acpi_resource *, void *);
	void *preproc_data;
	int count;
	int error;
};

static acpi_status acpi_dev_new_resource_entry(struct resource_win *win,
					       struct res_proc_context *c)
{
	struct resource_entry *rentry;

	rentry = resource_list_create_entry(NULL, 0);
	if (!rentry) {
		c->error = -ENOMEM;
		return AE_NO_MEMORY;
	}
	*rentry->res = win->res;
	rentry->offset = win->offset;
	resource_list_add_tail(rentry, c->list);
	c->count++;
	return AE_OK;
}

static acpi_status acpi_dev_process_resource(struct acpi_resource *ares,
					     void *context)
{
	struct res_proc_context *c = context;
	struct resource_win win;
	struct resource *res = &win.res;
	int i;

	if (c->preproc) {
		int ret;

		ret = c->preproc(ares, c->preproc_data);
		if (ret < 0) {
			c->error = ret;
			return AE_ABORT_METHOD;
		} else if (ret > 0) {
			return AE_OK;
		}
	}

	memset(&win, 0, sizeof(win));

	if (acpi_dev_resource_memory(ares, res)
	    || acpi_dev_resource_io(ares, res)
	    || acpi_dev_resource_address_space(ares, &win)
	    || acpi_dev_resource_ext_address_space(ares, &win))
		return acpi_dev_new_resource_entry(&win, c);

	for (i = 0; acpi_dev_resource_interrupt(ares, i, res); i++) {
		acpi_status status;

		status = acpi_dev_new_resource_entry(&win, c);
		if (ACPI_FAILURE(status))
			return status;
	}

	return AE_OK;
}

static int __acpi_dev_get_resources(struct acpi_device *adev,
				    struct list_head *list,
				    int (*preproc)(struct acpi_resource *, void *),
				    void *preproc_data, char *method)
{
	struct res_proc_context c;
	acpi_status status;

	if (!adev || !adev->handle || !list_empty(list))
		return -EINVAL;

	if (!acpi_has_method(adev->handle, method))
		return 0;

	c.list = list;
	c.preproc = preproc;
	c.preproc_data = preproc_data;
	c.count = 0;
	c.error = 0;
	status = acpi_walk_resources(adev->handle, method,
				     acpi_dev_process_resource, &c);
	if (ACPI_FAILURE(status)) {
		acpi_dev_free_resource_list(list);
		return c.error ? c.error : -EIO;
	}

	return c.count;
}

/**
 * acpi_dev_get_resources - Get current resources of a device.
 * @adev: ACPI device node to get the resources for.
 * @list: Head of the resultant list of resources (must be empty).
 * @preproc: The caller's preprocessing routine.
 * @preproc_data: Pointer passed to the caller's preprocessing routine.
 *
 * Evaluate the _CRS method for the given device node and process its output by
 * (1) executing the @preproc() routine provided by the caller, passing the
 * resource pointer and @preproc_data to it as arguments, for each ACPI resource
 * returned and (2) converting all of the returned ACPI resources into struct
 * resource objects if possible.  If the return value of @preproc() in step (1)
 * is different from 0, step (2) is not applied to the given ACPI resource and
 * if that value is negative, the whole processing is aborted and that value is
 * returned as the final error code.
 *
 * The resultant struct resource objects are put on the list pointed to by
 * @list, that must be empty initially, as members of struct resource_entry
 * objects.  Callers of this routine should use %acpi_dev_free_resource_list() to
 * free that list.
 *
 * The number of resources in the output list is returned on success, an error
 * code reflecting the error condition is returned otherwise.
 */
int acpi_dev_get_resources(struct acpi_device *adev, struct list_head *list,
			   int (*preproc)(struct acpi_resource *, void *),
			   void *preproc_data)
{
	return __acpi_dev_get_resources(adev, list, preproc, preproc_data,
					METHOD_NAME__CRS);
}
EXPORT_SYMBOL_GPL(acpi_dev_get_resources);

static int is_memory(struct acpi_resource *ares, void *not_used)
{
	struct resource_win win;
	struct resource *res = &win.res;

	memset(&win, 0, sizeof(win));

	return !(acpi_dev_resource_memory(ares, res)
	       || acpi_dev_resource_address_space(ares, &win)
	       || acpi_dev_resource_ext_address_space(ares, &win));
}

/**
 * acpi_dev_get_dma_resources - Get current DMA resources of a device.
 * @adev: ACPI device node to get the resources for.
 * @list: Head of the resultant list of resources (must be empty).
 *
 * Evaluate the _DMA method for the given device node and process its
 * output.
 *
 * The resultant struct resource objects are put on the list pointed to
 * by @list, that must be empty initially, as members of struct
 * resource_entry objects.  Callers of this routine should use
 * %acpi_dev_free_resource_list() to free that list.
 *
 * The number of resources in the output list is returned on success,
 * an error code reflecting the error condition is returned otherwise.
 */
int acpi_dev_get_dma_resources(struct acpi_device *adev, struct list_head *list)
{
	return __acpi_dev_get_resources(adev, list, is_memory, NULL,
					METHOD_NAME__DMA);
}
EXPORT_SYMBOL_GPL(acpi_dev_get_dma_resources);

/**
 * acpi_dev_filter_resource_type - Filter ACPI resource according to resource
 *				   types
 * @ares: Input ACPI resource object.
 * @types: Valid resource types of IORESOURCE_XXX
 *
 * This is a helper function to support acpi_dev_get_resources(), which filters
 * ACPI resource objects according to resource types.
 */
int acpi_dev_filter_resource_type(struct acpi_resource *ares,
				  unsigned long types)
{
	unsigned long type = 0;

	switch (ares->type) {
	case ACPI_RESOURCE_TYPE_MEMORY24:
	case ACPI_RESOURCE_TYPE_MEMORY32:
	case ACPI_RESOURCE_TYPE_FIXED_MEMORY32:
		type = IORESOURCE_MEM;
		break;
	case ACPI_RESOURCE_TYPE_IO:
	case ACPI_RESOURCE_TYPE_FIXED_IO:
		type = IORESOURCE_IO;
		break;
	case ACPI_RESOURCE_TYPE_IRQ:
	case ACPI_RESOURCE_TYPE_EXTENDED_IRQ:
		type = IORESOURCE_IRQ;
		break;
	case ACPI_RESOURCE_TYPE_DMA:
	case ACPI_RESOURCE_TYPE_FIXED_DMA:
		type = IORESOURCE_DMA;
		break;
	case ACPI_RESOURCE_TYPE_GENERIC_REGISTER:
		type = IORESOURCE_REG;
		break;
	case ACPI_RESOURCE_TYPE_ADDRESS16:
	case ACPI_RESOURCE_TYPE_ADDRESS32:
	case ACPI_RESOURCE_TYPE_ADDRESS64:
	case ACPI_RESOURCE_TYPE_EXTENDED_ADDRESS64:
		if (ares->data.address.resource_type == ACPI_MEMORY_RANGE)
			type = IORESOURCE_MEM;
		else if (ares->data.address.resource_type == ACPI_IO_RANGE)
			type = IORESOURCE_IO;
		else if (ares->data.address.resource_type ==
			 ACPI_BUS_NUMBER_RANGE)
			type = IORESOURCE_BUS;
		break;
	default:
		break;
	}

	return (type & types) ? 0 : 1;
}
EXPORT_SYMBOL_GPL(acpi_dev_filter_resource_type);

static int acpi_dev_consumes_res(struct acpi_device *adev, struct resource *res)
{
	struct list_head resource_list;
	struct resource_entry *rentry;
	int ret, found = 0;

	INIT_LIST_HEAD(&resource_list);
	ret = acpi_dev_get_resources(adev, &resource_list, NULL, NULL);
	if (ret < 0)
		return 0;

	list_for_each_entry(rentry, &resource_list, node) {
		if (resource_contains(rentry->res, res)) {
			found = 1;
			break;
		}

	}

	acpi_dev_free_resource_list(&resource_list);
	return found;
}

static acpi_status acpi_res_consumer_cb(acpi_handle handle, u32 depth,
					 void *context, void **ret)
{
	struct resource *res = context;
	struct acpi_device **consumer = (struct acpi_device **) ret;
	struct acpi_device *adev;

	if (acpi_bus_get_device(handle, &adev))
		return AE_OK;

	if (acpi_dev_consumes_res(adev, res)) {
		*consumer = adev;
		return AE_CTRL_TERMINATE;
	}

	return AE_OK;
}

/**
 * acpi_resource_consumer - Find the ACPI device that consumes @res.
 * @res: Resource to search for.
 *
 * Search the current resource settings (_CRS) of every ACPI device node
 * for @res.  If we find an ACPI device whose _CRS includes @res, return
 * it.  Otherwise, return NULL.
 */
struct acpi_device *acpi_resource_consumer(struct resource *res)
{
	struct acpi_device *consumer = NULL;

	acpi_get_devices(NULL, acpi_res_consumer_cb, res, (void **) &consumer);
	return consumer;
}<|MERGE_RESOLUTION|>--- conflicted
+++ resolved
@@ -416,8 +416,6 @@
 {
 	int i;
 
-<<<<<<< HEAD
-=======
 #ifdef CONFIG_X86
 	/*
 	 * IRQ override isn't needed on modern AMD Zen systems and
@@ -428,7 +426,6 @@
 		return false;
 #endif
 
->>>>>>> 54740df6
 	for (i = 0; i < ARRAY_SIZE(skip_override_table); i++) {
 		const struct irq_override_cmp *entry = &skip_override_table[i];
 
