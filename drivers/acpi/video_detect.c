/*
 *  Copyright (C) 2015       Red Hat Inc.
 *                           Hans de Goede <hdegoede@redhat.com>
 *  Copyright (C) 2008       SuSE Linux Products GmbH
 *                           Thomas Renninger <trenn@suse.de>
 *
 *  May be copied or modified under the terms of the GNU General Public License
 *
 * video_detect.c:
 * After PCI devices are glued with ACPI devices
 * acpi_get_pci_dev() can be called to identify ACPI graphics
 * devices for which a real graphics card is plugged in
 *
 * Depending on whether ACPI graphics extensions (cmp. ACPI spec Appendix B)
 * are available, video.ko should be used to handle the device.
 *
 * Otherwise vendor specific drivers like thinkpad_acpi, asus-laptop,
 * sony_acpi,... can take care about backlight brightness.
 *
 * Backlight drivers can use acpi_video_get_backlight_type() to determine
 * which driver should handle the backlight.
 *
 * If CONFIG_ACPI_VIDEO is neither set as "compiled in" (y) nor as a module (m)
 * this file will not be compiled and acpi_video_get_backlight_type() will
 * always return acpi_backlight_vendor.
 */

#include <linux/export.h>
#include <linux/acpi.h>
#include <linux/backlight.h>
#include <linux/dmi.h>
#include <linux/module.h>
#include <linux/pci.h>
#include <linux/types.h>
#include <linux/workqueue.h>
#include <acpi/video.h>

void acpi_video_unregister_backlight(void);

static bool backlight_notifier_registered;
static struct notifier_block backlight_nb;
static struct work_struct backlight_notify_work;

static enum acpi_backlight_type acpi_backlight_cmdline = acpi_backlight_undef;
static enum acpi_backlight_type acpi_backlight_dmi = acpi_backlight_undef;

static void acpi_video_parse_cmdline(void)
{
	if (!strcmp("vendor", acpi_video_backlight_string))
		acpi_backlight_cmdline = acpi_backlight_vendor;
	if (!strcmp("video", acpi_video_backlight_string))
		acpi_backlight_cmdline = acpi_backlight_video;
	if (!strcmp("native", acpi_video_backlight_string))
		acpi_backlight_cmdline = acpi_backlight_native;
	if (!strcmp("none", acpi_video_backlight_string))
		acpi_backlight_cmdline = acpi_backlight_none;
}

static acpi_status
find_video(acpi_handle handle, u32 lvl, void *context, void **rv)
{
	long *cap = context;
	struct pci_dev *dev;
	struct acpi_device *acpi_dev;

	static const struct acpi_device_id video_ids[] = {
		{ACPI_VIDEO_HID, 0},
		{"", 0},
	};
	if (acpi_bus_get_device(handle, &acpi_dev))
		return AE_OK;

	if (!acpi_match_device_ids(acpi_dev, video_ids)) {
		dev = acpi_get_pci_dev(handle);
		if (!dev)
			return AE_OK;
		pci_dev_put(dev);
		*cap |= acpi_is_video_device(handle);
	}
	return AE_OK;
}

/* Force to use vendor driver when the ACPI device is known to be
 * buggy */
static int video_detect_force_vendor(const struct dmi_system_id *d)
{
	acpi_backlight_dmi = acpi_backlight_vendor;
	return 0;
}

static int video_detect_force_video(const struct dmi_system_id *d)
{
	acpi_backlight_dmi = acpi_backlight_video;
	return 0;
}

static int video_detect_force_native(const struct dmi_system_id *d)
{
	acpi_backlight_dmi = acpi_backlight_native;
	return 0;
}

static int video_detect_force_none(const struct dmi_system_id *d)
{
	acpi_backlight_dmi = acpi_backlight_none;
	return 0;
}

static const struct dmi_system_id video_detect_dmi_table[] = {
	/* On Samsung X360, the BIOS will set a flag (VDRV) if generic
	 * ACPI backlight device is used. This flag will definitively break
	 * the backlight interface (even the vendor interface) until next
	 * reboot. It's why we should prevent video.ko from being used here
	 * and we can't rely on a later call to acpi_video_unregister().
	 */
	{
	 .callback = video_detect_force_vendor,
	 .ident = "X360",
	 .matches = {
		DMI_MATCH(DMI_SYS_VENDOR, "SAMSUNG ELECTRONICS CO., LTD."),
		DMI_MATCH(DMI_PRODUCT_NAME, "X360"),
		DMI_MATCH(DMI_BOARD_NAME, "X360"),
		},
	},
	{
	.callback = video_detect_force_vendor,
	.ident = "Asus UL30VT",
	.matches = {
		DMI_MATCH(DMI_SYS_VENDOR, "ASUSTeK Computer Inc."),
		DMI_MATCH(DMI_PRODUCT_NAME, "UL30VT"),
		},
	},
	{
	.callback = video_detect_force_vendor,
	.ident = "Asus UL30A",
	.matches = {
		DMI_MATCH(DMI_SYS_VENDOR, "ASUSTeK Computer Inc."),
		DMI_MATCH(DMI_PRODUCT_NAME, "UL30A"),
		},
	},
	{
	.callback = video_detect_force_vendor,
	.ident = "GIGABYTE GB-BXBT-2807",
	.matches = {
		DMI_MATCH(DMI_SYS_VENDOR, "GIGABYTE"),
		DMI_MATCH(DMI_PRODUCT_NAME, "GB-BXBT-2807"),
		},
	},
	{
	.callback = video_detect_force_vendor,
	.ident = "Sony VPCEH3U1E",
	.matches = {
		DMI_MATCH(DMI_SYS_VENDOR, "Sony Corporation"),
		DMI_MATCH(DMI_PRODUCT_NAME, "VPCEH3U1E"),
		},
	},

	/*
	 * These models have a working acpi_video backlight control, and using
	 * native backlight causes a regression where backlight does not work
	 * when userspace is not handling brightness key events. Disable
	 * native_backlight on these to fix this:
	 * https://bugzilla.kernel.org/show_bug.cgi?id=81691
	 */
	{
	 .callback = video_detect_force_video,
	 .ident = "ThinkPad T420",
	 .matches = {
		DMI_MATCH(DMI_SYS_VENDOR, "LENOVO"),
		DMI_MATCH(DMI_PRODUCT_VERSION, "ThinkPad T420"),
		},
	},
	{
	 .callback = video_detect_force_video,
	 .ident = "ThinkPad T520",
	 .matches = {
		DMI_MATCH(DMI_SYS_VENDOR, "LENOVO"),
		DMI_MATCH(DMI_PRODUCT_VERSION, "ThinkPad T520"),
		},
	},
	{
	 .callback = video_detect_force_video,
	 .ident = "ThinkPad X201s",
	 .matches = {
		DMI_MATCH(DMI_SYS_VENDOR, "LENOVO"),
		DMI_MATCH(DMI_PRODUCT_VERSION, "ThinkPad X201s"),
		},
	},
	{
	 .callback = video_detect_force_video,
	 .ident = "ThinkPad X201T",
	 .matches = {
		DMI_MATCH(DMI_SYS_VENDOR, "LENOVO"),
		DMI_MATCH(DMI_PRODUCT_VERSION, "ThinkPad X201T"),
		},
	},

	/* The native backlight controls do not work on some older machines */
	{
	 /* https://bugs.freedesktop.org/show_bug.cgi?id=81515 */
	 .callback = video_detect_force_video,
	 .ident = "HP ENVY 15 Notebook",
	 .matches = {
		DMI_MATCH(DMI_SYS_VENDOR, "Hewlett-Packard"),
		DMI_MATCH(DMI_PRODUCT_NAME, "HP ENVY 15 Notebook PC"),
		},
	},
	{
	 .callback = video_detect_force_video,
	 .ident = "SAMSUNG 870Z5E/880Z5E/680Z5E",
	 .matches = {
		DMI_MATCH(DMI_SYS_VENDOR, "SAMSUNG ELECTRONICS CO., LTD."),
		DMI_MATCH(DMI_PRODUCT_NAME, "870Z5E/880Z5E/680Z5E"),
		},
	},
	{
	 .callback = video_detect_force_video,
	 .ident = "SAMSUNG 370R4E/370R4V/370R5E/3570RE/370R5V",
	 .matches = {
		DMI_MATCH(DMI_SYS_VENDOR, "SAMSUNG ELECTRONICS CO., LTD."),
		DMI_MATCH(DMI_PRODUCT_NAME,
			  "370R4E/370R4V/370R5E/3570RE/370R5V"),
		},
	},
	{
	 /* https://bugzilla.redhat.com/show_bug.cgi?id=1186097 */
	 .callback = video_detect_force_video,
	 .ident = "SAMSUNG 3570R/370R/470R/450R/510R/4450RV",
	 .matches = {
		DMI_MATCH(DMI_SYS_VENDOR, "SAMSUNG ELECTRONICS CO., LTD."),
		DMI_MATCH(DMI_PRODUCT_NAME,
			  "3570R/370R/470R/450R/510R/4450RV"),
		},
	},
	{
	 /* https://bugzilla.redhat.com/show_bug.cgi?id=1557060 */
	 .callback = video_detect_force_video,
	 .ident = "SAMSUNG 670Z5E",
	 .matches = {
		DMI_MATCH(DMI_SYS_VENDOR, "SAMSUNG ELECTRONICS CO., LTD."),
		DMI_MATCH(DMI_PRODUCT_NAME, "670Z5E"),
		},
	},
	{
	 /* https://bugzilla.redhat.com/show_bug.cgi?id=1094948 */
	 .callback = video_detect_force_video,
	 .ident = "SAMSUNG 730U3E/740U3E",
	 .matches = {
		DMI_MATCH(DMI_SYS_VENDOR, "SAMSUNG ELECTRONICS CO., LTD."),
		DMI_MATCH(DMI_PRODUCT_NAME, "730U3E/740U3E"),
		},
	},
	{
	 /* https://bugs.freedesktop.org/show_bug.cgi?id=87286 */
	 .callback = video_detect_force_video,
	 .ident = "SAMSUNG 900X3C/900X3D/900X3E/900X4C/900X4D",
	 .matches = {
		DMI_MATCH(DMI_SYS_VENDOR, "SAMSUNG ELECTRONICS CO., LTD."),
		DMI_MATCH(DMI_PRODUCT_NAME,
			  "900X3C/900X3D/900X3E/900X4C/900X4D"),
		},
	},
	{
	 /* https://bugzilla.redhat.com/show_bug.cgi?id=1272633 */
	 .callback = video_detect_force_video,
	 .ident = "Dell XPS14 L421X",
	 .matches = {
		DMI_MATCH(DMI_SYS_VENDOR, "Dell Inc."),
		DMI_MATCH(DMI_PRODUCT_NAME, "XPS L421X"),
		},
	},
	{
	 /* https://bugzilla.redhat.com/show_bug.cgi?id=1163574 */
	 .callback = video_detect_force_video,
	 .ident = "Dell XPS15 L521X",
	 .matches = {
		DMI_MATCH(DMI_SYS_VENDOR, "Dell Inc."),
		DMI_MATCH(DMI_PRODUCT_NAME, "XPS L521X"),
		},
	},
	{
	 /* https://bugzilla.kernel.org/show_bug.cgi?id=108971 */
	 .callback = video_detect_force_video,
	 .ident = "SAMSUNG 530U4E/540U4E",
	 .matches = {
		DMI_MATCH(DMI_SYS_VENDOR, "SAMSUNG ELECTRONICS CO., LTD."),
		DMI_MATCH(DMI_PRODUCT_NAME, "530U4E/540U4E"),
		},
	},
	/* https://bugs.launchpad.net/bugs/1894667 */
	{
	 .callback = video_detect_force_video,
	 .ident = "HP 635 Notebook",
	 .matches = {
		DMI_MATCH(DMI_SYS_VENDOR, "Hewlett-Packard"),
		DMI_MATCH(DMI_PRODUCT_NAME, "HP 635 Notebook PC"),
		},
	},

	/* Non win8 machines which need native backlight nevertheless */
	{
	 /* https://bugzilla.redhat.com/show_bug.cgi?id=1201530 */
	 .callback = video_detect_force_native,
	 .ident = "Lenovo Ideapad S405",
	 .matches = {
		DMI_MATCH(DMI_SYS_VENDOR, "LENOVO"),
		DMI_MATCH(DMI_BOARD_NAME, "Lenovo IdeaPad S405"),
		},
	},
	{
	 /* https://bugzilla.redhat.com/show_bug.cgi?id=1187004 */
	 .callback = video_detect_force_native,
	 .ident = "Lenovo Ideapad Z570",
	 .matches = {
		DMI_MATCH(DMI_SYS_VENDOR, "LENOVO"),
		DMI_MATCH(DMI_PRODUCT_NAME, "102434U"),
		},
	},
	{
	 .callback = video_detect_force_native,
	 .ident = "Lenovo E41-25",
	 .matches = {
		DMI_MATCH(DMI_SYS_VENDOR, "LENOVO"),
		DMI_MATCH(DMI_PRODUCT_NAME, "81FS"),
		},
	},
	{
	 .callback = video_detect_force_native,
	 .ident = "Lenovo E41-45",
	 .matches = {
		DMI_MATCH(DMI_SYS_VENDOR, "LENOVO"),
		DMI_MATCH(DMI_PRODUCT_NAME, "82BK"),
		},
	},
	{
	 /* https://bugzilla.redhat.com/show_bug.cgi?id=1217249 */
	 .callback = video_detect_force_native,
	 .ident = "Apple MacBook Pro 12,1",
	 .matches = {
		DMI_MATCH(DMI_SYS_VENDOR, "Apple Inc."),
		DMI_MATCH(DMI_PRODUCT_NAME, "MacBookPro12,1"),
		},
	},
	{
	 .callback = video_detect_force_native,
	 .ident = "Dell Vostro V131",
	 .matches = {
		DMI_MATCH(DMI_SYS_VENDOR, "Dell Inc."),
		DMI_MATCH(DMI_PRODUCT_NAME, "Vostro V131"),
		},
	},
	{
	 /* https://bugzilla.redhat.com/show_bug.cgi?id=1123661 */
	 .callback = video_detect_force_native,
	 .ident = "Dell XPS 17 L702X",
	 .matches = {
		DMI_MATCH(DMI_SYS_VENDOR, "Dell Inc."),
		DMI_MATCH(DMI_PRODUCT_NAME, "Dell System XPS L702X"),
		},
	},
	{
	 .callback = video_detect_force_native,
	 .ident = "Dell Precision 7510",
	 .matches = {
		DMI_MATCH(DMI_SYS_VENDOR, "Dell Inc."),
		DMI_MATCH(DMI_PRODUCT_NAME, "Precision 7510"),
		},
	},
	{
	 .callback = video_detect_force_native,
	 .ident = "Acer Aspire 5738z",
	 .matches = {
		DMI_MATCH(DMI_SYS_VENDOR, "Acer"),
		DMI_MATCH(DMI_PRODUCT_NAME, "Aspire 5738"),
		DMI_MATCH(DMI_BOARD_NAME, "JV50"),
		},
	},
	{
	 /* https://bugzilla.kernel.org/show_bug.cgi?id=207835 */
	 .callback = video_detect_force_native,
	 .ident = "Acer TravelMate 5735Z",
	 .matches = {
		DMI_MATCH(DMI_SYS_VENDOR, "Acer"),
		DMI_MATCH(DMI_PRODUCT_NAME, "TravelMate 5735Z"),
		DMI_MATCH(DMI_BOARD_NAME, "BA51_MV"),
		},
	},
	{
	.callback = video_detect_force_native,
	.ident = "ASUSTeK COMPUTER INC. GA401",
	.matches = {
		DMI_MATCH(DMI_SYS_VENDOR, "ASUSTeK COMPUTER INC."),
		DMI_MATCH(DMI_PRODUCT_NAME, "GA401"),
		},
	},
	{
	.callback = video_detect_force_native,
	.ident = "ASUSTeK COMPUTER INC. GA502",
	.matches = {
		DMI_MATCH(DMI_SYS_VENDOR, "ASUSTeK COMPUTER INC."),
		DMI_MATCH(DMI_PRODUCT_NAME, "GA502"),
		},
	},
	{
	.callback = video_detect_force_native,
	.ident = "ASUSTeK COMPUTER INC. GA503",
	.matches = {
		DMI_MATCH(DMI_SYS_VENDOR, "ASUSTeK COMPUTER INC."),
		DMI_MATCH(DMI_PRODUCT_NAME, "GA503"),
		},
	},
	/*
	 * Clevo NL5xRU and NL5xNU/TUXEDO Aura 15 Gen1 and Gen2 have both a
	 * working native and video interface. However the default detection
	 * mechanism first registers the video interface before unregistering
	 * it again and switching to the native interface during boot. This
	 * results in a dangling SBIOS request for backlight change for some
	 * reason, causing the backlight to switch to ~2% once per boot on the
	 * first power cord connect or disconnect event. Setting the native
	 * interface explicitly circumvents this buggy behaviour, by avoiding
	 * the unregistering process.
	 */
	{
	.callback = video_detect_force_native,
	.ident = "Clevo NL5xRU",
	.matches = {
		DMI_MATCH(DMI_BOARD_NAME, "NL5xRU"),
		},
	},
	{
	.callback = video_detect_force_native,
	.ident = "Clevo NL5xRU",
	.matches = {
		DMI_MATCH(DMI_SYS_VENDOR, "TUXEDO"),
		DMI_MATCH(DMI_BOARD_NAME, "AURA1501"),
		},
	},
	{
	.callback = video_detect_force_native,
	.ident = "Clevo NL5xRU",
	.matches = {
		DMI_MATCH(DMI_SYS_VENDOR, "TUXEDO"),
		DMI_MATCH(DMI_BOARD_NAME, "EDUBOOK1502"),
		},
	},
	{
	.callback = video_detect_force_native,
	.ident = "Clevo NL5xNU",
	.matches = {
		DMI_MATCH(DMI_BOARD_NAME, "NL5xNU"),
		},
	},
	/*
	 * The TongFang PF5PU1G, PF4NU1F, PF5NU1G, and PF5LUXG/TUXEDO BA15 Gen10,
	 * Pulse 14/15 Gen1, and Pulse 15 Gen2 have the same problem as the Clevo
	 * NL5xRU and NL5xNU/TUXEDO Aura 15 Gen1 and Gen2. See the description
	 * above.
	 */
	{
	.callback = video_detect_force_native,
	.ident = "TongFang PF5PU1G",
	.matches = {
		DMI_MATCH(DMI_BOARD_NAME, "PF5PU1G"),
		},
	},
	{
	.callback = video_detect_force_native,
	.ident = "TongFang PF4NU1F",
	.matches = {
		DMI_MATCH(DMI_BOARD_NAME, "PF4NU1F"),
		},
	},
	{
	.callback = video_detect_force_native,
	.ident = "TongFang PF4NU1F",
	.matches = {
		DMI_MATCH(DMI_SYS_VENDOR, "TUXEDO"),
		DMI_MATCH(DMI_BOARD_NAME, "PULSE1401"),
		},
	},
	{
	.callback = video_detect_force_native,
	.ident = "TongFang PF5NU1G",
	.matches = {
		DMI_MATCH(DMI_BOARD_NAME, "PF5NU1G"),
		},
	},
	{
	.callback = video_detect_force_native,
	.ident = "TongFang PF5NU1G",
	.matches = {
		DMI_MATCH(DMI_SYS_VENDOR, "TUXEDO"),
		DMI_MATCH(DMI_BOARD_NAME, "PULSE1501"),
		},
	},
	{
	.callback = video_detect_force_native,
	.ident = "TongFang PF5LUXG",
	.matches = {
		DMI_MATCH(DMI_BOARD_NAME, "PF5LUXG"),
		},
	},
<<<<<<< HEAD
=======
	/*
	 * More Tongfang devices with the same issue as the Clevo NL5xRU and
	 * NL5xNU/TUXEDO Aura 15 Gen1 and Gen2. See the description above.
	 */
	{
	.callback = video_detect_force_native,
	.ident = "TongFang GKxNRxx",
	.matches = {
		DMI_MATCH(DMI_BOARD_NAME, "GKxNRxx"),
		},
	},
	{
	.callback = video_detect_force_native,
	.ident = "TongFang GKxNRxx",
	.matches = {
		DMI_MATCH(DMI_SYS_VENDOR, "TUXEDO"),
		DMI_MATCH(DMI_BOARD_NAME, "POLARIS1501A1650TI"),
		},
	},
	{
	.callback = video_detect_force_native,
	.ident = "TongFang GKxNRxx",
	.matches = {
		DMI_MATCH(DMI_SYS_VENDOR, "TUXEDO"),
		DMI_MATCH(DMI_BOARD_NAME, "POLARIS1501A2060"),
		},
	},
	{
	.callback = video_detect_force_native,
	.ident = "TongFang GKxNRxx",
	.matches = {
		DMI_MATCH(DMI_SYS_VENDOR, "TUXEDO"),
		DMI_MATCH(DMI_BOARD_NAME, "POLARIS1701A1650TI"),
		},
	},
	{
	.callback = video_detect_force_native,
	.ident = "TongFang GKxNRxx",
	.matches = {
		DMI_MATCH(DMI_SYS_VENDOR, "TUXEDO"),
		DMI_MATCH(DMI_BOARD_NAME, "POLARIS1701A2060"),
		},
	},
	{
	.callback = video_detect_force_native,
	.ident = "TongFang GMxNGxx",
	.matches = {
		DMI_MATCH(DMI_BOARD_NAME, "GMxNGxx"),
		},
	},
	{
	.callback = video_detect_force_native,
	.ident = "TongFang GMxZGxx",
	.matches = {
		DMI_MATCH(DMI_BOARD_NAME, "GMxZGxx"),
		},
	},
	{
	.callback = video_detect_force_native,
	.ident = "TongFang GMxRGxx",
	.matches = {
		DMI_MATCH(DMI_BOARD_NAME, "GMxRGxx"),
		},
	},
>>>>>>> ea6ea9fa
	/*
	 * Desktops which falsely report a backlight and which our heuristics
	 * for this do not catch.
	 */
	{
	 .callback = video_detect_force_none,
	 .ident = "Dell OptiPlex 9020M",
	 .matches = {
		DMI_MATCH(DMI_SYS_VENDOR, "Dell Inc."),
		DMI_MATCH(DMI_PRODUCT_NAME, "OptiPlex 9020M"),
		},
	},
	{
	 .callback = video_detect_force_none,
	 .ident = "MSI MS-7721",
	 .matches = {
		DMI_MATCH(DMI_SYS_VENDOR, "MSI"),
		DMI_MATCH(DMI_PRODUCT_NAME, "MS-7721"),
		},
	},
	{ },
};

/* This uses a workqueue to avoid various locking ordering issues */
static void acpi_video_backlight_notify_work(struct work_struct *work)
{
	if (acpi_video_get_backlight_type() != acpi_backlight_video)
		acpi_video_unregister_backlight();
}

static int acpi_video_backlight_notify(struct notifier_block *nb,
				       unsigned long val, void *bd)
{
	struct backlight_device *backlight = bd;

	/* A raw bl registering may change video -> native */
	if (backlight->props.type == BACKLIGHT_RAW &&
	    val == BACKLIGHT_REGISTERED)
		schedule_work(&backlight_notify_work);

	return NOTIFY_OK;
}

/*
 * Determine which type of backlight interface to use on this system,
 * First check cmdline, then dmi quirks, then do autodetect.
 *
 * The autodetect order is:
 * 1) Is the acpi-video backlight interface supported ->
 *  no, use a vendor interface
 * 2) Is this a win8 "ready" BIOS and do we have a native interface ->
 *  yes, use a native interface
 * 3) Else use the acpi-video interface
 *
 * Arguably the native on win8 check should be done first, but that would
 * be a behavior change, which may causes issues.
 */
enum acpi_backlight_type acpi_video_get_backlight_type(void)
{
	static DEFINE_MUTEX(init_mutex);
	static bool init_done;
	static long video_caps;

	/* Parse cmdline, dmi and acpi only once */
	mutex_lock(&init_mutex);
	if (!init_done) {
		acpi_video_parse_cmdline();
		dmi_check_system(video_detect_dmi_table);
		acpi_walk_namespace(ACPI_TYPE_DEVICE, ACPI_ROOT_OBJECT,
				    ACPI_UINT32_MAX, find_video, NULL,
				    &video_caps, NULL);
		INIT_WORK(&backlight_notify_work,
			  acpi_video_backlight_notify_work);
		backlight_nb.notifier_call = acpi_video_backlight_notify;
		backlight_nb.priority = 0;
		if (backlight_register_notifier(&backlight_nb) == 0)
			backlight_notifier_registered = true;
		init_done = true;
	}
	mutex_unlock(&init_mutex);

	if (acpi_backlight_cmdline != acpi_backlight_undef)
		return acpi_backlight_cmdline;

	if (acpi_backlight_dmi != acpi_backlight_undef)
		return acpi_backlight_dmi;

	if (!(video_caps & ACPI_VIDEO_BACKLIGHT))
		return acpi_backlight_vendor;

	if (acpi_osi_is_win8() && backlight_device_get_by_type(BACKLIGHT_RAW))
		return acpi_backlight_native;

	return acpi_backlight_video;
}
EXPORT_SYMBOL(acpi_video_get_backlight_type);

/*
 * Set the preferred backlight interface type based on DMI info.
 * This function allows DMI blacklists to be implemented by external
 * platform drivers instead of putting a big blacklist in video_detect.c
 */
void acpi_video_set_dmi_backlight_type(enum acpi_backlight_type type)
{
	acpi_backlight_dmi = type;
	/* Remove acpi-video backlight interface if it is no longer desired */
	if (acpi_video_get_backlight_type() != acpi_backlight_video)
		acpi_video_unregister_backlight();
}
EXPORT_SYMBOL(acpi_video_set_dmi_backlight_type);

void __exit acpi_video_detect_exit(void)
{
	if (backlight_notifier_registered)
		backlight_unregister_notifier(&backlight_nb);
}<|MERGE_RESOLUTION|>--- conflicted
+++ resolved
@@ -500,8 +500,6 @@
 		DMI_MATCH(DMI_BOARD_NAME, "PF5LUXG"),
 		},
 	},
-<<<<<<< HEAD
-=======
 	/*
 	 * More Tongfang devices with the same issue as the Clevo NL5xRU and
 	 * NL5xNU/TUXEDO Aura 15 Gen1 and Gen2. See the description above.
@@ -566,7 +564,6 @@
 		DMI_MATCH(DMI_BOARD_NAME, "GMxRGxx"),
 		},
 	},
->>>>>>> ea6ea9fa
 	/*
 	 * Desktops which falsely report a backlight and which our heuristics
 	 * for this do not catch.
