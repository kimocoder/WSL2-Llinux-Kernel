--- conflicted
+++ resolved
@@ -655,15 +655,10 @@
 {
 	struct vduse_dev *dev = vdpa_to_vduse(vdpa);
 
-<<<<<<< HEAD
-	if (offset > dev->config_size ||
-	    len > dev->config_size - offset)
-=======
 	/* Initialize the buffer in case of partial copy. */
 	memset(buf, 0, len);
 
 	if (offset > dev->config_size)
->>>>>>> 54740df6
 		return;
 
 	if (len > dev->config_size - offset)
@@ -1572,15 +1567,9 @@
 		kfree(vduse_mgmt);
 		return ret;
 	}
-<<<<<<< HEAD
 
 	vduse_mgmt->dev.release = vduse_mgmtdev_release;
 
-=======
-
-	vduse_mgmt->dev.release = vduse_mgmtdev_release;
-
->>>>>>> 54740df6
 	ret = device_register(&vduse_mgmt->dev);
 	if (ret)
 		goto dev_reg_err;
