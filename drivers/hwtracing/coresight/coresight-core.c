--- conflicted
+++ resolved
@@ -1421,18 +1421,8 @@
 		if (csdev->dev.fwnode == conn->child_fwnode) {
 			iterator->orphan = true;
 			coresight_remove_links(iterator, conn);
-<<<<<<< HEAD
-			/*
-			 * Drop the reference to the handle for the remote
-			 * device acquired in parsing the connections from
-			 * platform data.
-			 */
-			fwnode_handle_put(conn->child_fwnode);
-			conn->child_fwnode = NULL;
-=======
 
 			conn->child_dev = NULL;
->>>>>>> 9b37665a
 			/* No need to continue */
 			break;
 		}
