--- conflicted
+++ resolved
@@ -602,14 +602,6 @@
 	*ret = kobject_init_and_add(&entry->kobj, &dmi_sysfs_entry_ktype, NULL,
 				    "%d-%d", dh->type, entry->instance);
 
-<<<<<<< HEAD
-	if (*ret) {
-		kobject_put(&entry->kobj);
-		return;
-	}
-
-=======
->>>>>>> 9b37665a
 	/* Thread on the global list for cleanup */
 	spin_lock(&entry_list_lock);
 	list_add_tail(&entry->list, &entry_list);
