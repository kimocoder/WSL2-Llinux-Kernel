--- conflicted
+++ resolved
@@ -112,9 +112,6 @@
 	scmi_pd_data->domains = domains;
 	scmi_pd_data->num_domains = num_domains;
 
-<<<<<<< HEAD
-	return of_genpd_add_provider_onecell(np, scmi_pd_data);
-=======
 	dev_set_drvdata(dev, scmi_pd_data);
 
 	return of_genpd_add_provider_onecell(np, scmi_pd_data);
@@ -135,7 +132,6 @@
 			continue;
 		pm_genpd_remove(scmi_pd_data->domains[i]);
 	}
->>>>>>> 54740df6
 }
 
 static const struct scmi_device_id scmi_id_table[] = {
