/*
 *  linux/drivers/video/fbcon.c -- Low level frame buffer based console driver
 *
 *	Copyright (C) 1995 Geert Uytterhoeven
 *
 *
 *  This file is based on the original Amiga console driver (amicon.c):
 *
 *	Copyright (C) 1993 Hamish Macdonald
 *			   Greg Harp
 *	Copyright (C) 1994 David Carter [carter@compsci.bristol.ac.uk]
 *
 *	      with work by William Rucklidge (wjr@cs.cornell.edu)
 *			   Geert Uytterhoeven
 *			   Jes Sorensen (jds@kom.auc.dk)
 *			   Martin Apel
 *
 *  and on the original Atari console driver (atacon.c):
 *
 *	Copyright (C) 1993 Bjoern Brauel
 *			   Roman Hodek
 *
 *	      with work by Guenther Kelleter
 *			   Martin Schaller
 *			   Andreas Schwab
 *
 *  Hardware cursor support added by Emmanuel Marty (core@ggi-project.org)
 *  Smart redraw scrolling, arbitrary font width support, 512char font support
 *  and software scrollback added by 
 *                         Jakub Jelinek (jj@ultra.linux.cz)
 *
 *  Random hacking by Martin Mares <mj@ucw.cz>
 *
 *	2001 - Documented with DocBook
 *	- Brad Douglas <brad@neruo.com>
 *
 *  The low level operations for the various display memory organizations are
 *  now in separate source files.
 *
 *  Currently the following organizations are supported:
 *
 *    o afb			Amiga bitplanes
 *    o cfb{2,4,8,16,24,32}	Packed pixels
 *    o ilbm			Amiga interleaved bitplanes
 *    o iplan2p[248]		Atari interleaved bitplanes
 *    o mfb			Monochrome
 *    o vga			VGA characters/attributes
 *
 *  To do:
 *
 *    - Implement 16 plane mode (iplan2p16)
 *
 *
 *  This file is subject to the terms and conditions of the GNU General Public
 *  License.  See the file COPYING in the main directory of this archive for
 *  more details.
 */

#undef FBCONDEBUG

#include <linux/module.h>
#include <linux/types.h>
#include <linux/fs.h>
#include <linux/kernel.h>
#include <linux/delay.h>	/* MSch: for IRQ probe */
#include <linux/console.h>
#include <linux/string.h>
#include <linux/kd.h>
#include <linux/slab.h>
#include <linux/fb.h>
#include <linux/fbcon.h>
#include <linux/vt_kern.h>
#include <linux/selection.h>
#include <linux/font.h>
#include <linux/smp.h>
#include <linux/init.h>
#include <linux/interrupt.h>
#include <linux/crc32.h> /* For counting font checksums */
#include <linux/uaccess.h>
#include <asm/fb.h>
#include <asm/irq.h>

#include "fbcon.h"

#ifdef FBCONDEBUG
#  define DPRINTK(fmt, args...) printk(KERN_DEBUG "%s: " fmt, __func__ , ## args)
#else
#  define DPRINTK(fmt, args...)
#endif

/*
 * FIXME: Locking
 *
 * - fbcon state itself is protected by the console_lock, and the code does a
 *   pretty good job at making sure that lock is held everywhere it's needed.
 *
 * - access to the registered_fb array is entirely unprotected. This should use
 *   proper object lifetime handling, i.e. get/put_fb_info. This also means
 *   switching from indices to proper pointers for fb_info everywhere.
 *
 * - fbcon doesn't bother with fb_lock/unlock at all. This is buggy, since it
 *   means concurrent access to the same fbdev from both fbcon and userspace
 *   will blow up. To fix this all fbcon calls from fbmem.c need to be moved out
 *   of fb_lock/unlock protected sections, since otherwise we'll recurse and
 *   deadlock eventually. Aside: Due to these deadlock issues the fbdev code in
 *   fbmem.c cannot use locking asserts, and there's lots of callers which get
 *   the rules wrong, e.g. fbsysfs.c entirely missed fb_lock/unlock calls too.
 */

enum {
	FBCON_LOGO_CANSHOW	= -1,	/* the logo can be shown */
	FBCON_LOGO_DRAW		= -2,	/* draw the logo to a console */
	FBCON_LOGO_DONTSHOW	= -3	/* do not show the logo */
};

static struct fbcon_display fb_display[MAX_NR_CONSOLES];

static signed char con2fb_map[MAX_NR_CONSOLES];
static signed char con2fb_map_boot[MAX_NR_CONSOLES];

static int logo_lines;
/* logo_shown is an index to vc_cons when >= 0; otherwise follows FBCON_LOGO
   enums.  */
static int logo_shown = FBCON_LOGO_CANSHOW;
/* console mappings */
static int first_fb_vc;
static int last_fb_vc = MAX_NR_CONSOLES - 1;
static int fbcon_is_default = 1; 
static int primary_device = -1;
static int fbcon_has_console_bind;

#ifdef CONFIG_FRAMEBUFFER_CONSOLE_DETECT_PRIMARY
static int map_override;

static inline void fbcon_map_override(void)
{
	map_override = 1;
}
#else
static inline void fbcon_map_override(void)
{
}
#endif /* CONFIG_FRAMEBUFFER_CONSOLE_DETECT_PRIMARY */

#ifdef CONFIG_FRAMEBUFFER_CONSOLE_DEFERRED_TAKEOVER
static bool deferred_takeover = true;
#else
#define deferred_takeover false
#endif

/* font data */
static char fontname[40];

/* current fb_info */
static int info_idx = -1;

/* console rotation */
static int initial_rotation = -1;
static int fbcon_has_sysfs;
static int margin_color;

static const struct consw fb_con;

#define advance_row(p, delta) (unsigned short *)((unsigned long)(p) + (delta) * vc->vc_size_row)

static int fbcon_cursor_noblink;

#define divides(a, b)	((!(a) || (b)%(a)) ? 0 : 1)

/*
 *  Interface used by the world
 */

static const char *fbcon_startup(void);
static void fbcon_init(struct vc_data *vc, int init);
static void fbcon_deinit(struct vc_data *vc);
static void fbcon_clear(struct vc_data *vc, int sy, int sx, int height,
			int width);
static void fbcon_putc(struct vc_data *vc, int c, int ypos, int xpos);
static void fbcon_putcs(struct vc_data *vc, const unsigned short *s,
			int count, int ypos, int xpos);
static void fbcon_clear_margins(struct vc_data *vc, int bottom_only);
static void fbcon_cursor(struct vc_data *vc, int mode);
static void fbcon_bmove(struct vc_data *vc, int sy, int sx, int dy, int dx,
			int height, int width);
static int fbcon_switch(struct vc_data *vc);
static int fbcon_blank(struct vc_data *vc, int blank, int mode_switch);
static void fbcon_set_palette(struct vc_data *vc, const unsigned char *table);

/*
 *  Internal routines
 */
static __inline__ void ywrap_up(struct vc_data *vc, int count);
static __inline__ void ywrap_down(struct vc_data *vc, int count);
static __inline__ void ypan_up(struct vc_data *vc, int count);
static __inline__ void ypan_down(struct vc_data *vc, int count);
static void fbcon_bmove_rec(struct vc_data *vc, struct fbcon_display *p, int sy, int sx,
			    int dy, int dx, int height, int width, u_int y_break);
static void fbcon_set_disp(struct fb_info *info, struct fb_var_screeninfo *var,
			   int unit);
static void fbcon_redraw_move(struct vc_data *vc, struct fbcon_display *p,
			      int line, int count, int dy);
static void fbcon_modechanged(struct fb_info *info);
static void fbcon_set_all_vcs(struct fb_info *info);
static void fbcon_start(void);
static void fbcon_exit(void);
static struct device *fbcon_device;

#ifdef CONFIG_FRAMEBUFFER_CONSOLE_ROTATION
static inline void fbcon_set_rotation(struct fb_info *info)
{
	struct fbcon_ops *ops = info->fbcon_par;

	if (!(info->flags & FBINFO_MISC_TILEBLITTING) &&
	    ops->p->con_rotate < 4)
		ops->rotate = ops->p->con_rotate;
	else
		ops->rotate = 0;
}

static void fbcon_rotate(struct fb_info *info, u32 rotate)
{
	struct fbcon_ops *ops= info->fbcon_par;
	struct fb_info *fb_info;

	if (!ops || ops->currcon == -1)
		return;

	fb_info = registered_fb[con2fb_map[ops->currcon]];

	if (info == fb_info) {
		struct fbcon_display *p = &fb_display[ops->currcon];

		if (rotate < 4)
			p->con_rotate = rotate;
		else
			p->con_rotate = 0;

		fbcon_modechanged(info);
	}
}

static void fbcon_rotate_all(struct fb_info *info, u32 rotate)
{
	struct fbcon_ops *ops = info->fbcon_par;
	struct vc_data *vc;
	struct fbcon_display *p;
	int i;

	if (!ops || ops->currcon < 0 || rotate > 3)
		return;

	for (i = first_fb_vc; i <= last_fb_vc; i++) {
		vc = vc_cons[i].d;
		if (!vc || vc->vc_mode != KD_TEXT ||
		    registered_fb[con2fb_map[i]] != info)
			continue;

		p = &fb_display[vc->vc_num];
		p->con_rotate = rotate;
	}

	fbcon_set_all_vcs(info);
}
#else
static inline void fbcon_set_rotation(struct fb_info *info)
{
	struct fbcon_ops *ops = info->fbcon_par;

	ops->rotate = FB_ROTATE_UR;
}

static void fbcon_rotate(struct fb_info *info, u32 rotate)
{
	return;
}

static void fbcon_rotate_all(struct fb_info *info, u32 rotate)
{
	return;
}
#endif /* CONFIG_FRAMEBUFFER_CONSOLE_ROTATION */

static int fbcon_get_rotate(struct fb_info *info)
{
	struct fbcon_ops *ops = info->fbcon_par;

	return (ops) ? ops->rotate : 0;
}

static inline int fbcon_is_inactive(struct vc_data *vc, struct fb_info *info)
{
	struct fbcon_ops *ops = info->fbcon_par;

	return (info->state != FBINFO_STATE_RUNNING ||
		vc->vc_mode != KD_TEXT || ops->graphics);
}

static int get_color(struct vc_data *vc, struct fb_info *info,
	      u16 c, int is_fg)
{
	int depth = fb_get_color_depth(&info->var, &info->fix);
	int color = 0;

	if (console_blanked) {
		unsigned short charmask = vc->vc_hi_font_mask ? 0x1ff : 0xff;

		c = vc->vc_video_erase_char & charmask;
	}

	if (depth != 1)
		color = (is_fg) ? attr_fgcol((vc->vc_hi_font_mask) ? 9 : 8, c)
			: attr_bgcol((vc->vc_hi_font_mask) ? 13 : 12, c);

	switch (depth) {
	case 1:
	{
		int col = mono_col(info);
		/* 0 or 1 */
		int fg = (info->fix.visual != FB_VISUAL_MONO01) ? col : 0;
		int bg = (info->fix.visual != FB_VISUAL_MONO01) ? 0 : col;

		if (console_blanked)
			fg = bg;

		color = (is_fg) ? fg : bg;
		break;
	}
	case 2:
		/*
		 * Scale down 16-colors to 4 colors. Default 4-color palette
		 * is grayscale. However, simply dividing the values by 4
		 * will not work, as colors 1, 2 and 3 will be scaled-down
		 * to zero rendering them invisible.  So empirically convert
		 * colors to a sane 4-level grayscale.
		 */
		switch (color) {
		case 0:
			color = 0; /* black */
			break;
		case 1 ... 6:
			color = 2; /* white */
			break;
		case 7 ... 8:
			color = 1; /* gray */
			break;
		default:
			color = 3; /* intense white */
			break;
		}
		break;
	case 3:
		/*
		 * Last 8 entries of default 16-color palette is a more intense
		 * version of the first 8 (i.e., same chrominance, different
		 * luminance).
		 */
		color &= 7;
		break;
	}


	return color;
}

static void fb_flashcursor(struct work_struct *work)
{
	struct fb_info *info = container_of(work, struct fb_info, queue);
	struct fbcon_ops *ops = info->fbcon_par;
	struct vc_data *vc = NULL;
	int c;
	int mode;
	int ret;

	/* FIXME: we should sort out the unbind locking instead */
	/* instead we just fail to flash the cursor if we can't get
	 * the lock instead of blocking fbcon deinit */
	ret = console_trylock();
	if (ret == 0)
		return;

	if (ops && ops->currcon != -1)
		vc = vc_cons[ops->currcon].d;

	if (!vc || !con_is_visible(vc) ||
 	    registered_fb[con2fb_map[vc->vc_num]] != info ||
	    vc->vc_deccm != 1) {
		console_unlock();
		return;
	}

	c = scr_readw((u16 *) vc->vc_pos);
	mode = (!ops->cursor_flash || ops->cursor_state.enable) ?
		CM_ERASE : CM_DRAW;
	ops->cursor(vc, info, mode, get_color(vc, info, c, 1),
		    get_color(vc, info, c, 0));
	console_unlock();
}

static void cursor_timer_handler(struct timer_list *t)
{
	struct fbcon_ops *ops = from_timer(ops, t, cursor_timer);
	struct fb_info *info = ops->info;

	queue_work(system_power_efficient_wq, &info->queue);
	mod_timer(&ops->cursor_timer, jiffies + ops->cur_blink_jiffies);
}

static void fbcon_add_cursor_timer(struct fb_info *info)
{
	struct fbcon_ops *ops = info->fbcon_par;

	if ((!info->queue.func || info->queue.func == fb_flashcursor) &&
	    !(ops->flags & FBCON_FLAGS_CURSOR_TIMER) &&
	    !fbcon_cursor_noblink) {
		if (!info->queue.func)
			INIT_WORK(&info->queue, fb_flashcursor);

		timer_setup(&ops->cursor_timer, cursor_timer_handler, 0);
		mod_timer(&ops->cursor_timer, jiffies + ops->cur_blink_jiffies);
		ops->flags |= FBCON_FLAGS_CURSOR_TIMER;
	}
}

static void fbcon_del_cursor_timer(struct fb_info *info)
{
	struct fbcon_ops *ops = info->fbcon_par;

	if (info->queue.func == fb_flashcursor &&
	    ops->flags & FBCON_FLAGS_CURSOR_TIMER) {
		del_timer_sync(&ops->cursor_timer);
		ops->flags &= ~FBCON_FLAGS_CURSOR_TIMER;
	}
}

#ifndef MODULE
static int __init fb_console_setup(char *this_opt)
{
	char *options;
	int i, j;

	if (!this_opt || !*this_opt)
		return 1;

	while ((options = strsep(&this_opt, ",")) != NULL) {
		if (!strncmp(options, "font:", 5)) {
			strlcpy(fontname, options + 5, sizeof(fontname));
			continue;
		}
		
		if (!strncmp(options, "scrollback:", 11)) {
			pr_warn("Ignoring scrollback size option\n");
			continue;
		}
		
		if (!strncmp(options, "map:", 4)) {
			options += 4;
			if (*options) {
				for (i = 0, j = 0; i < MAX_NR_CONSOLES; i++) {
					if (!options[j])
						j = 0;
					con2fb_map_boot[i] =
						(options[j++]-'0') % FB_MAX;
				}

				fbcon_map_override();
			}
			continue;
		}

		if (!strncmp(options, "vc:", 3)) {
			options += 3;
			if (*options)
				first_fb_vc = simple_strtoul(options, &options, 10) - 1;
			if (first_fb_vc < 0)
				first_fb_vc = 0;
			if (*options++ == '-')
				last_fb_vc = simple_strtoul(options, &options, 10) - 1;
			fbcon_is_default = 0; 
			continue;
		}

		if (!strncmp(options, "rotate:", 7)) {
			options += 7;
			if (*options)
				initial_rotation = simple_strtoul(options, &options, 0);
			if (initial_rotation > 3)
				initial_rotation = 0;
			continue;
		}

		if (!strncmp(options, "margin:", 7)) {
			options += 7;
			if (*options)
				margin_color = simple_strtoul(options, &options, 0);
			continue;
		}
#ifdef CONFIG_FRAMEBUFFER_CONSOLE_DEFERRED_TAKEOVER
		if (!strcmp(options, "nodefer")) {
			deferred_takeover = false;
			continue;
		}
#endif

		if (!strncmp(options, "logo-pos:", 9)) {
			options += 9;
			if (!strcmp(options, "center"))
				fb_center_logo = true;
			continue;
		}

		if (!strncmp(options, "logo-count:", 11)) {
			options += 11;
			if (*options)
				fb_logo_count = simple_strtol(options, &options, 0);
			continue;
		}
	}
	return 1;
}

__setup("fbcon=", fb_console_setup);
#endif

static int search_fb_in_map(int idx)
{
	int i, retval = 0;

	for (i = first_fb_vc; i <= last_fb_vc; i++) {
		if (con2fb_map[i] == idx)
			retval = 1;
	}
	return retval;
}

static int search_for_mapped_con(void)
{
	int i, retval = 0;

	for (i = first_fb_vc; i <= last_fb_vc; i++) {
		if (con2fb_map[i] != -1)
			retval = 1;
	}
	return retval;
}

static int do_fbcon_takeover(int show_logo)
{
	int err, i;

	if (!num_registered_fb)
		return -ENODEV;

	if (!show_logo)
		logo_shown = FBCON_LOGO_DONTSHOW;

	for (i = first_fb_vc; i <= last_fb_vc; i++)
		con2fb_map[i] = info_idx;

	err = do_take_over_console(&fb_con, first_fb_vc, last_fb_vc,
				fbcon_is_default);

	if (err) {
		for (i = first_fb_vc; i <= last_fb_vc; i++)
			con2fb_map[i] = -1;
		info_idx = -1;
	} else {
		fbcon_has_console_bind = 1;
	}

	return err;
}

#ifdef MODULE
static void fbcon_prepare_logo(struct vc_data *vc, struct fb_info *info,
			       int cols, int rows, int new_cols, int new_rows)
{
	logo_shown = FBCON_LOGO_DONTSHOW;
}
#else
static void fbcon_prepare_logo(struct vc_data *vc, struct fb_info *info,
			       int cols, int rows, int new_cols, int new_rows)
{
	/* Need to make room for the logo */
	struct fbcon_ops *ops = info->fbcon_par;
	int cnt, erase = vc->vc_video_erase_char, step;
	unsigned short *save = NULL, *r, *q;
	int logo_height;

	if (info->fbops->owner) {
		logo_shown = FBCON_LOGO_DONTSHOW;
		return;
	}

	/*
	 * remove underline attribute from erase character
	 * if black and white framebuffer.
	 */
	if (fb_get_color_depth(&info->var, &info->fix) == 1)
		erase &= ~0x400;
	logo_height = fb_prepare_logo(info, ops->rotate);
	logo_lines = DIV_ROUND_UP(logo_height, vc->vc_font.height);
	q = (unsigned short *) (vc->vc_origin +
				vc->vc_size_row * rows);
	step = logo_lines * cols;
	for (r = q - logo_lines * cols; r < q; r++)
		if (scr_readw(r) != vc->vc_video_erase_char)
			break;
	if (r != q && new_rows >= rows + logo_lines) {
		save = kmalloc(array3_size(logo_lines, new_cols, 2),
			       GFP_KERNEL);
		if (save) {
			int i = cols < new_cols ? cols : new_cols;
			scr_memsetw(save, erase, array3_size(logo_lines, new_cols, 2));
			r = q - step;
			for (cnt = 0; cnt < logo_lines; cnt++, r += i)
				scr_memcpyw(save + cnt * new_cols, r, 2 * i);
			r = q;
		}
	}
	if (r == q) {
		/* We can scroll screen down */
		r = q - step - cols;
		for (cnt = rows - logo_lines; cnt > 0; cnt--) {
			scr_memcpyw(r + step, r, vc->vc_size_row);
			r -= cols;
		}
		if (!save) {
			int lines;
			if (vc->state.y + logo_lines >= rows)
				lines = rows - vc->state.y - 1;
			else
				lines = logo_lines;
			vc->state.y += lines;
			vc->vc_pos += lines * vc->vc_size_row;
		}
	}
	scr_memsetw((unsigned short *) vc->vc_origin,
		    erase,
		    vc->vc_size_row * logo_lines);

	if (con_is_visible(vc) && vc->vc_mode == KD_TEXT) {
		fbcon_clear_margins(vc, 0);
		update_screen(vc);
	}

	if (save) {
		q = (unsigned short *) (vc->vc_origin +
					vc->vc_size_row *
					rows);
		scr_memcpyw(q, save, array3_size(logo_lines, new_cols, 2));
		vc->state.y += logo_lines;
		vc->vc_pos += logo_lines * vc->vc_size_row;
		kfree(save);
	}

	if (logo_shown == FBCON_LOGO_DONTSHOW)
		return;

	if (logo_lines > vc->vc_bottom) {
		logo_shown = FBCON_LOGO_CANSHOW;
		printk(KERN_INFO
		       "fbcon_init: disable boot-logo (boot-logo bigger than screen).\n");
	} else {
		logo_shown = FBCON_LOGO_DRAW;
		vc->vc_top = logo_lines;
	}
}
#endif /* MODULE */

#ifdef CONFIG_FB_TILEBLITTING
static void set_blitting_type(struct vc_data *vc, struct fb_info *info)
{
	struct fbcon_ops *ops = info->fbcon_par;

	ops->p = &fb_display[vc->vc_num];

	if ((info->flags & FBINFO_MISC_TILEBLITTING))
		fbcon_set_tileops(vc, info);
	else {
		fbcon_set_rotation(info);
		fbcon_set_bitops(ops);
	}
}

static int fbcon_invalid_charcount(struct fb_info *info, unsigned charcount)
{
	int err = 0;

	if (info->flags & FBINFO_MISC_TILEBLITTING &&
	    info->tileops->fb_get_tilemax(info) < charcount)
		err = 1;

	return err;
}
#else
static void set_blitting_type(struct vc_data *vc, struct fb_info *info)
{
	struct fbcon_ops *ops = info->fbcon_par;

	info->flags &= ~FBINFO_MISC_TILEBLITTING;
	ops->p = &fb_display[vc->vc_num];
	fbcon_set_rotation(info);
	fbcon_set_bitops(ops);
}

static int fbcon_invalid_charcount(struct fb_info *info, unsigned charcount)
{
	return 0;
}

#endif /* CONFIG_MISC_TILEBLITTING */


static int con2fb_acquire_newinfo(struct vc_data *vc, struct fb_info *info,
				  int unit, int oldidx)
{
	struct fbcon_ops *ops = NULL;
	int err = 0;

	if (!try_module_get(info->fbops->owner))
		err = -ENODEV;

	if (!err && info->fbops->fb_open &&
	    info->fbops->fb_open(info, 0))
		err = -ENODEV;

	if (!err) {
		ops = kzalloc(sizeof(struct fbcon_ops), GFP_KERNEL);
		if (!ops)
			err = -ENOMEM;
	}

	if (!err) {
		ops->cur_blink_jiffies = HZ / 5;
		ops->info = info;
		info->fbcon_par = ops;

		if (vc)
			set_blitting_type(vc, info);
	}

	if (err) {
		con2fb_map[unit] = oldidx;
		module_put(info->fbops->owner);
	}

	return err;
}

static int con2fb_release_oldinfo(struct vc_data *vc, struct fb_info *oldinfo,
				  struct fb_info *newinfo, int unit,
				  int oldidx, int found)
{
	struct fbcon_ops *ops = oldinfo->fbcon_par;
	int err = 0, ret;

	if (oldinfo->fbops->fb_release &&
	    oldinfo->fbops->fb_release(oldinfo, 0)) {
		con2fb_map[unit] = oldidx;
		if (!found && newinfo->fbops->fb_release)
			newinfo->fbops->fb_release(newinfo, 0);
		if (!found)
			module_put(newinfo->fbops->owner);
		err = -ENODEV;
	}

	if (!err) {
		fbcon_del_cursor_timer(oldinfo);
		kfree(ops->cursor_state.mask);
		kfree(ops->cursor_data);
		kfree(ops->cursor_src);
		kfree(ops->fontbuffer);
		kfree(oldinfo->fbcon_par);
		oldinfo->fbcon_par = NULL;
		module_put(oldinfo->fbops->owner);
		/*
		  If oldinfo and newinfo are driving the same hardware,
		  the fb_release() method of oldinfo may attempt to
		  restore the hardware state.  This will leave the
		  newinfo in an undefined state. Thus, a call to
		  fb_set_par() may be needed for the newinfo.
		*/
		if (newinfo && newinfo->fbops->fb_set_par) {
			ret = newinfo->fbops->fb_set_par(newinfo);

			if (ret)
				printk(KERN_ERR "con2fb_release_oldinfo: "
					"detected unhandled fb_set_par error, "
					"error code %d\n", ret);
		}
	}

	return err;
}

static void con2fb_init_display(struct vc_data *vc, struct fb_info *info,
				int unit, int show_logo)
{
	struct fbcon_ops *ops = info->fbcon_par;
	int ret;

	ops->currcon = fg_console;

	if (info->fbops->fb_set_par && !(ops->flags & FBCON_FLAGS_INIT)) {
		ret = info->fbops->fb_set_par(info);

		if (ret)
			printk(KERN_ERR "con2fb_init_display: detected "
				"unhandled fb_set_par error, "
				"error code %d\n", ret);
	}

	ops->flags |= FBCON_FLAGS_INIT;
	ops->graphics = 0;
	fbcon_set_disp(info, &info->var, unit);

	if (show_logo) {
		struct vc_data *fg_vc = vc_cons[fg_console].d;
		struct fb_info *fg_info =
			registered_fb[con2fb_map[fg_console]];

		fbcon_prepare_logo(fg_vc, fg_info, fg_vc->vc_cols,
				   fg_vc->vc_rows, fg_vc->vc_cols,
				   fg_vc->vc_rows);
	}

	update_screen(vc_cons[fg_console].d);
}

/**
 *	set_con2fb_map - map console to frame buffer device
 *	@unit: virtual console number to map
 *	@newidx: frame buffer index to map virtual console to
 *      @user: user request
 *
 *	Maps a virtual console @unit to a frame buffer device
 *	@newidx.
 *
 *	This should be called with the console lock held.
 */
static int set_con2fb_map(int unit, int newidx, int user)
{
	struct vc_data *vc = vc_cons[unit].d;
	int oldidx = con2fb_map[unit];
	struct fb_info *info = registered_fb[newidx];
	struct fb_info *oldinfo = NULL;
	int found, err = 0;

	WARN_CONSOLE_UNLOCKED();

	if (oldidx == newidx)
		return 0;

	if (!info)
		return -EINVAL;

	if (!search_for_mapped_con() || !con_is_bound(&fb_con)) {
		info_idx = newidx;
		return do_fbcon_takeover(0);
	}

	if (oldidx != -1)
		oldinfo = registered_fb[oldidx];

	found = search_fb_in_map(newidx);

	con2fb_map[unit] = newidx;
	if (!err && !found)
		err = con2fb_acquire_newinfo(vc, info, unit, oldidx);

	/*
	 * If old fb is not mapped to any of the consoles,
	 * fbcon should release it.
	 */
	if (!err && oldinfo && !search_fb_in_map(oldidx))
		err = con2fb_release_oldinfo(vc, oldinfo, info, unit, oldidx,
					     found);

	if (!err) {
		int show_logo = (fg_console == 0 && !user &&
				 logo_shown != FBCON_LOGO_DONTSHOW);

		if (!found)
			fbcon_add_cursor_timer(info);
		con2fb_map_boot[unit] = newidx;
		con2fb_init_display(vc, info, unit, show_logo);
	}

	if (!search_fb_in_map(info_idx))
		info_idx = newidx;

	return err;
}

/*
 *  Low Level Operations
 */
/* NOTE: fbcon cannot be __init: it may be called from do_take_over_console later */
static int var_to_display(struct fbcon_display *disp,
			  struct fb_var_screeninfo *var,
			  struct fb_info *info)
{
	disp->xres_virtual = var->xres_virtual;
	disp->yres_virtual = var->yres_virtual;
	disp->bits_per_pixel = var->bits_per_pixel;
	disp->grayscale = var->grayscale;
	disp->nonstd = var->nonstd;
	disp->accel_flags = var->accel_flags;
	disp->height = var->height;
	disp->width = var->width;
	disp->red = var->red;
	disp->green = var->green;
	disp->blue = var->blue;
	disp->transp = var->transp;
	disp->rotate = var->rotate;
	disp->mode = fb_match_mode(var, &info->modelist);
	if (disp->mode == NULL)
		/* This should not happen */
		return -EINVAL;
	return 0;
}

static void display_to_var(struct fb_var_screeninfo *var,
			   struct fbcon_display *disp)
{
	fb_videomode_to_var(var, disp->mode);
	var->xres_virtual = disp->xres_virtual;
	var->yres_virtual = disp->yres_virtual;
	var->bits_per_pixel = disp->bits_per_pixel;
	var->grayscale = disp->grayscale;
	var->nonstd = disp->nonstd;
	var->accel_flags = disp->accel_flags;
	var->height = disp->height;
	var->width = disp->width;
	var->red = disp->red;
	var->green = disp->green;
	var->blue = disp->blue;
	var->transp = disp->transp;
	var->rotate = disp->rotate;
}

static const char *fbcon_startup(void)
{
	const char *display_desc = "frame buffer device";
	struct fbcon_display *p = &fb_display[fg_console];
	struct vc_data *vc = vc_cons[fg_console].d;
	const struct font_desc *font = NULL;
	struct module *owner;
	struct fb_info *info = NULL;
	struct fbcon_ops *ops;
	int rows, cols;

	/*
	 *  If num_registered_fb is zero, this is a call for the dummy part.
	 *  The frame buffer devices weren't initialized yet.
	 */
	if (!num_registered_fb || info_idx == -1)
		return display_desc;
	/*
	 * Instead of blindly using registered_fb[0], we use info_idx, set by
	 * fb_console_init();
	 */
	info = registered_fb[info_idx];
	if (!info)
		return NULL;
	
	owner = info->fbops->owner;
	if (!try_module_get(owner))
		return NULL;
	if (info->fbops->fb_open && info->fbops->fb_open(info, 0)) {
		module_put(owner);
		return NULL;
	}

	ops = kzalloc(sizeof(struct fbcon_ops), GFP_KERNEL);
	if (!ops) {
		module_put(owner);
		return NULL;
	}

	ops->currcon = -1;
	ops->graphics = 1;
	ops->cur_rotate = -1;
	ops->cur_blink_jiffies = HZ / 5;
	ops->info = info;
	info->fbcon_par = ops;

	p->con_rotate = initial_rotation;
	if (p->con_rotate == -1)
		p->con_rotate = info->fbcon_rotate_hint;
	if (p->con_rotate == -1)
		p->con_rotate = FB_ROTATE_UR;

	set_blitting_type(vc, info);

	/* Setup default font */
	if (!p->fontdata && !vc->vc_font.data) {
		if (!fontname[0] || !(font = find_font(fontname)))
			font = get_default_font(info->var.xres,
						info->var.yres,
						info->pixmap.blit_x,
						info->pixmap.blit_y);
		vc->vc_font.width = font->width;
		vc->vc_font.height = font->height;
		vc->vc_font.data = (void *)(p->fontdata = font->data);
		vc->vc_font.charcount = 256; /* FIXME  Need to support more fonts */
	} else {
		p->fontdata = vc->vc_font.data;
	}

	cols = FBCON_SWAP(ops->rotate, info->var.xres, info->var.yres);
	rows = FBCON_SWAP(ops->rotate, info->var.yres, info->var.xres);
	cols /= vc->vc_font.width;
	rows /= vc->vc_font.height;
	vc_resize(vc, cols, rows);

	DPRINTK("mode:   %s\n", info->fix.id);
	DPRINTK("visual: %d\n", info->fix.visual);
	DPRINTK("res:    %dx%d-%d\n", info->var.xres,
		info->var.yres,
		info->var.bits_per_pixel);

	fbcon_add_cursor_timer(info);
	return display_desc;
}

static void fbcon_init(struct vc_data *vc, int init)
{
	struct fb_info *info;
	struct fbcon_ops *ops;
	struct vc_data **default_mode = vc->vc_display_fg;
	struct vc_data *svc = *default_mode;
	struct fbcon_display *t, *p = &fb_display[vc->vc_num];
	int logo = 1, new_rows, new_cols, rows, cols, charcnt = 256;
	int ret;

	if (WARN_ON(info_idx == -1))
	    return;

	if (con2fb_map[vc->vc_num] == -1)
		con2fb_map[vc->vc_num] = info_idx;

	info = registered_fb[con2fb_map[vc->vc_num]];

	if (logo_shown < 0 && console_loglevel <= CONSOLE_LOGLEVEL_QUIET)
		logo_shown = FBCON_LOGO_DONTSHOW;

	if (vc != svc || logo_shown == FBCON_LOGO_DONTSHOW ||
	    (info->fix.type == FB_TYPE_TEXT))
		logo = 0;

	if (var_to_display(p, &info->var, info))
		return;

	if (!info->fbcon_par)
		con2fb_acquire_newinfo(vc, info, vc->vc_num, -1);

	/* If we are not the first console on this
	   fb, copy the font from that console */
	t = &fb_display[fg_console];
	if (!p->fontdata) {
		if (t->fontdata) {
			struct vc_data *fvc = vc_cons[fg_console].d;

			vc->vc_font.data = (void *)(p->fontdata =
						    fvc->vc_font.data);
			vc->vc_font.width = fvc->vc_font.width;
			vc->vc_font.height = fvc->vc_font.height;
			p->userfont = t->userfont;

			if (p->userfont)
				REFCOUNT(p->fontdata)++;
		} else {
			const struct font_desc *font = NULL;

			if (!fontname[0] || !(font = find_font(fontname)))
				font = get_default_font(info->var.xres,
							info->var.yres,
							info->pixmap.blit_x,
							info->pixmap.blit_y);
			vc->vc_font.width = font->width;
			vc->vc_font.height = font->height;
			vc->vc_font.data = (void *)(p->fontdata = font->data);
			vc->vc_font.charcount = 256; /* FIXME  Need to
							support more fonts */
		}
	}

	if (p->userfont)
		charcnt = FNTCHARCNT(p->fontdata);

	vc->vc_can_do_color = (fb_get_color_depth(&info->var, &info->fix)!=1);
	vc->vc_complement_mask = vc->vc_can_do_color ? 0x7700 : 0x0800;
	if (charcnt == 256) {
		vc->vc_hi_font_mask = 0;
	} else {
		vc->vc_hi_font_mask = 0x100;
		if (vc->vc_can_do_color)
			vc->vc_complement_mask <<= 1;
	}

	if (!*svc->vc_uni_pagedir_loc)
		con_set_default_unimap(svc);
	if (!*vc->vc_uni_pagedir_loc)
		con_copy_unimap(vc, svc);

	ops = info->fbcon_par;
	ops->cur_blink_jiffies = msecs_to_jiffies(vc->vc_cur_blink_ms);

	p->con_rotate = initial_rotation;
	if (p->con_rotate == -1)
		p->con_rotate = info->fbcon_rotate_hint;
	if (p->con_rotate == -1)
		p->con_rotate = FB_ROTATE_UR;

	set_blitting_type(vc, info);

	cols = vc->vc_cols;
	rows = vc->vc_rows;
	new_cols = FBCON_SWAP(ops->rotate, info->var.xres, info->var.yres);
	new_rows = FBCON_SWAP(ops->rotate, info->var.yres, info->var.xres);
	new_cols /= vc->vc_font.width;
	new_rows /= vc->vc_font.height;

	/*
	 * We must always set the mode. The mode of the previous console
	 * driver could be in the same resolution but we are using different
	 * hardware so we have to initialize the hardware.
	 *
	 * We need to do it in fbcon_init() to prevent screen corruption.
	 */
	if (con_is_visible(vc) && vc->vc_mode == KD_TEXT) {
		if (info->fbops->fb_set_par &&
		    !(ops->flags & FBCON_FLAGS_INIT)) {
			ret = info->fbops->fb_set_par(info);

			if (ret)
				printk(KERN_ERR "fbcon_init: detected "
					"unhandled fb_set_par error, "
					"error code %d\n", ret);
		}

		ops->flags |= FBCON_FLAGS_INIT;
	}

	ops->graphics = 0;

<<<<<<< HEAD
	/*
	 * No more hw acceleration for fbcon.
	 *
	 * FIXME: Garbage collect all the now dead code after sufficient time
	 * has passed.
	 */
	p->scrollmode = SCROLL_REDRAW;
=======
#ifdef CONFIG_FRAMEBUFFER_CONSOLE_LEGACY_ACCELERATION
	if ((cap & FBINFO_HWACCEL_COPYAREA) &&
	    !(cap & FBINFO_HWACCEL_DISABLED))
		p->scrollmode = SCROLL_MOVE;
	else /* default to something safe */
		p->scrollmode = SCROLL_REDRAW;
#endif
>>>>>>> 13e45d7f

	/*
	 *  ++guenther: console.c:vc_allocate() relies on initializing
	 *  vc_{cols,rows}, but we must not set those if we are only
	 *  resizing the console.
	 */
	if (init) {
		vc->vc_cols = new_cols;
		vc->vc_rows = new_rows;
	} else
		vc_resize(vc, new_cols, new_rows);

	if (logo)
		fbcon_prepare_logo(vc, info, cols, rows, new_cols, new_rows);

	if (ops->rotate_font && ops->rotate_font(info, vc)) {
		ops->rotate = FB_ROTATE_UR;
		set_blitting_type(vc, info);
	}

	ops->p = &fb_display[fg_console];
}

static void fbcon_free_font(struct fbcon_display *p, bool freefont)
{
	if (freefont && p->userfont && p->fontdata && (--REFCOUNT(p->fontdata) == 0))
		kfree(p->fontdata - FONT_EXTRA_WORDS * sizeof(int));
	p->fontdata = NULL;
	p->userfont = 0;
}

static void set_vc_hi_font(struct vc_data *vc, bool set);

static void fbcon_deinit(struct vc_data *vc)
{
	struct fbcon_display *p = &fb_display[vc->vc_num];
	struct fb_info *info;
	struct fbcon_ops *ops;
	int idx;
	bool free_font = true;

	idx = con2fb_map[vc->vc_num];

	if (idx == -1)
		goto finished;

	info = registered_fb[idx];

	if (!info)
		goto finished;

	if (info->flags & FBINFO_MISC_FIRMWARE)
		free_font = false;
	ops = info->fbcon_par;

	if (!ops)
		goto finished;

	if (con_is_visible(vc))
		fbcon_del_cursor_timer(info);

	ops->flags &= ~FBCON_FLAGS_INIT;
finished:

	fbcon_free_font(p, free_font);
	if (free_font)
		vc->vc_font.data = NULL;

	if (vc->vc_hi_font_mask && vc->vc_screenbuf)
		set_vc_hi_font(vc, false);

	if (!con_is_bound(&fb_con))
		fbcon_exit();

	if (vc->vc_num == logo_shown)
		logo_shown = FBCON_LOGO_CANSHOW;

	return;
}

/* ====================================================================== */

/*  fbcon_XXX routines - interface used by the world
 *
 *  This system is now divided into two levels because of complications
 *  caused by hardware scrolling. Top level functions:
 *
 *	fbcon_bmove(), fbcon_clear(), fbcon_putc(), fbcon_clear_margins()
 *
 *  handles y values in range [0, scr_height-1] that correspond to real
 *  screen positions. y_wrap shift means that first line of bitmap may be
 *  anywhere on this display. These functions convert lineoffsets to
 *  bitmap offsets and deal with the wrap-around case by splitting blits.
 *
 *	fbcon_bmove_physical_8()    -- These functions fast implementations
 *	fbcon_clear_physical_8()    -- of original fbcon_XXX fns.
 *	fbcon_putc_physical_8()	    -- (font width != 8) may be added later
 *
 *  WARNING:
 *
 *  At the moment fbcon_putc() cannot blit across vertical wrap boundary
 *  Implies should only really hardware scroll in rows. Only reason for
 *  restriction is simplicity & efficiency at the moment.
 */

static void fbcon_clear(struct vc_data *vc, int sy, int sx, int height,
			int width)
{
	struct fb_info *info = registered_fb[con2fb_map[vc->vc_num]];
	struct fbcon_ops *ops = info->fbcon_par;

	struct fbcon_display *p = &fb_display[vc->vc_num];
	u_int y_break;

	if (fbcon_is_inactive(vc, info))
		return;

	if (!height || !width)
		return;

	if (sy < vc->vc_top && vc->vc_top == logo_lines) {
		vc->vc_top = 0;
		/*
		 * If the font dimensions are not an integral of the display
		 * dimensions then the ops->clear below won't end up clearing
		 * the margins.  Call clear_margins here in case the logo
		 * bitmap stretched into the margin area.
		 */
		fbcon_clear_margins(vc, 0);
	}

	/* Split blits that cross physical y_wrap boundary */

	y_break = p->vrows - p->yscroll;
	if (sy < y_break && sy + height - 1 >= y_break) {
		u_int b = y_break - sy;
		ops->clear(vc, info, real_y(p, sy), sx, b, width);
		ops->clear(vc, info, real_y(p, sy + b), sx, height - b,
				 width);
	} else
		ops->clear(vc, info, real_y(p, sy), sx, height, width);
}

static void fbcon_putcs(struct vc_data *vc, const unsigned short *s,
			int count, int ypos, int xpos)
{
	struct fb_info *info = registered_fb[con2fb_map[vc->vc_num]];
	struct fbcon_display *p = &fb_display[vc->vc_num];
	struct fbcon_ops *ops = info->fbcon_par;

	if (!fbcon_is_inactive(vc, info))
		ops->putcs(vc, info, s, count, real_y(p, ypos), xpos,
			   get_color(vc, info, scr_readw(s), 1),
			   get_color(vc, info, scr_readw(s), 0));
}

static void fbcon_putc(struct vc_data *vc, int c, int ypos, int xpos)
{
	unsigned short chr;

	scr_writew(c, &chr);
	fbcon_putcs(vc, &chr, 1, ypos, xpos);
}

static void fbcon_clear_margins(struct vc_data *vc, int bottom_only)
{
	struct fb_info *info = registered_fb[con2fb_map[vc->vc_num]];
	struct fbcon_ops *ops = info->fbcon_par;

	if (!fbcon_is_inactive(vc, info))
		ops->clear_margins(vc, info, margin_color, bottom_only);
}

static void fbcon_cursor(struct vc_data *vc, int mode)
{
	struct fb_info *info = registered_fb[con2fb_map[vc->vc_num]];
	struct fbcon_ops *ops = info->fbcon_par;
 	int c = scr_readw((u16 *) vc->vc_pos);

	ops->cur_blink_jiffies = msecs_to_jiffies(vc->vc_cur_blink_ms);

	if (fbcon_is_inactive(vc, info) || vc->vc_deccm != 1)
		return;

	if (vc->vc_cursor_type & CUR_SW)
		fbcon_del_cursor_timer(info);
	else
		fbcon_add_cursor_timer(info);

	ops->cursor_flash = (mode == CM_ERASE) ? 0 : 1;

	if (!ops->cursor)
		return;

	ops->cursor(vc, info, mode, get_color(vc, info, c, 1),
		    get_color(vc, info, c, 0));
}

static int scrollback_phys_max = 0;
static int scrollback_max = 0;
static int scrollback_current = 0;

static void fbcon_set_disp(struct fb_info *info, struct fb_var_screeninfo *var,
			   int unit)
{
	struct fbcon_display *p, *t;
	struct vc_data **default_mode, *vc;
	struct vc_data *svc;
	struct fbcon_ops *ops = info->fbcon_par;
	int rows, cols, charcnt = 256;

	p = &fb_display[unit];

	if (var_to_display(p, var, info))
		return;

	vc = vc_cons[unit].d;

	if (!vc)
		return;

	default_mode = vc->vc_display_fg;
	svc = *default_mode;
	t = &fb_display[svc->vc_num];

	if (!vc->vc_font.data) {
		vc->vc_font.data = (void *)(p->fontdata = t->fontdata);
		vc->vc_font.width = (*default_mode)->vc_font.width;
		vc->vc_font.height = (*default_mode)->vc_font.height;
		p->userfont = t->userfont;
		if (p->userfont)
			REFCOUNT(p->fontdata)++;
	}
	if (p->userfont)
		charcnt = FNTCHARCNT(p->fontdata);

	var->activate = FB_ACTIVATE_NOW;
	info->var.activate = var->activate;
	var->yoffset = info->var.yoffset;
	var->xoffset = info->var.xoffset;
	fb_set_var(info, var);
	ops->var = info->var;
	vc->vc_can_do_color = (fb_get_color_depth(&info->var, &info->fix)!=1);
	vc->vc_complement_mask = vc->vc_can_do_color ? 0x7700 : 0x0800;
	if (charcnt == 256) {
		vc->vc_hi_font_mask = 0;
	} else {
		vc->vc_hi_font_mask = 0x100;
		if (vc->vc_can_do_color)
			vc->vc_complement_mask <<= 1;
	}

	if (!*svc->vc_uni_pagedir_loc)
		con_set_default_unimap(svc);
	if (!*vc->vc_uni_pagedir_loc)
		con_copy_unimap(vc, svc);

	cols = FBCON_SWAP(ops->rotate, info->var.xres, info->var.yres);
	rows = FBCON_SWAP(ops->rotate, info->var.yres, info->var.xres);
	cols /= vc->vc_font.width;
	rows /= vc->vc_font.height;
	vc_resize(vc, cols, rows);

	if (con_is_visible(vc)) {
		update_screen(vc);
	}
}

static __inline__ void ywrap_up(struct vc_data *vc, int count)
{
	struct fb_info *info = registered_fb[con2fb_map[vc->vc_num]];
	struct fbcon_ops *ops = info->fbcon_par;
	struct fbcon_display *p = &fb_display[vc->vc_num];
	
	p->yscroll += count;
	if (p->yscroll >= p->vrows)	/* Deal with wrap */
		p->yscroll -= p->vrows;
	ops->var.xoffset = 0;
	ops->var.yoffset = p->yscroll * vc->vc_font.height;
	ops->var.vmode |= FB_VMODE_YWRAP;
	ops->update_start(info);
	scrollback_max += count;
	if (scrollback_max > scrollback_phys_max)
		scrollback_max = scrollback_phys_max;
	scrollback_current = 0;
}

static __inline__ void ywrap_down(struct vc_data *vc, int count)
{
	struct fb_info *info = registered_fb[con2fb_map[vc->vc_num]];
	struct fbcon_ops *ops = info->fbcon_par;
	struct fbcon_display *p = &fb_display[vc->vc_num];
	
	p->yscroll -= count;
	if (p->yscroll < 0)	/* Deal with wrap */
		p->yscroll += p->vrows;
	ops->var.xoffset = 0;
	ops->var.yoffset = p->yscroll * vc->vc_font.height;
	ops->var.vmode |= FB_VMODE_YWRAP;
	ops->update_start(info);
	scrollback_max -= count;
	if (scrollback_max < 0)
		scrollback_max = 0;
	scrollback_current = 0;
}

static __inline__ void ypan_up(struct vc_data *vc, int count)
{
	struct fb_info *info = registered_fb[con2fb_map[vc->vc_num]];
	struct fbcon_display *p = &fb_display[vc->vc_num];
	struct fbcon_ops *ops = info->fbcon_par;

	p->yscroll += count;
	if (p->yscroll > p->vrows - vc->vc_rows) {
		ops->bmove(vc, info, p->vrows - vc->vc_rows,
			    0, 0, 0, vc->vc_rows, vc->vc_cols);
		p->yscroll -= p->vrows - vc->vc_rows;
	}

	ops->var.xoffset = 0;
	ops->var.yoffset = p->yscroll * vc->vc_font.height;
	ops->var.vmode &= ~FB_VMODE_YWRAP;
	ops->update_start(info);
	fbcon_clear_margins(vc, 1);
	scrollback_max += count;
	if (scrollback_max > scrollback_phys_max)
		scrollback_max = scrollback_phys_max;
	scrollback_current = 0;
}

static __inline__ void ypan_up_redraw(struct vc_data *vc, int t, int count)
{
	struct fb_info *info = registered_fb[con2fb_map[vc->vc_num]];
	struct fbcon_ops *ops = info->fbcon_par;
	struct fbcon_display *p = &fb_display[vc->vc_num];

	p->yscroll += count;

	if (p->yscroll > p->vrows - vc->vc_rows) {
		p->yscroll -= p->vrows - vc->vc_rows;
		fbcon_redraw_move(vc, p, t + count, vc->vc_rows - count, t);
	}

	ops->var.xoffset = 0;
	ops->var.yoffset = p->yscroll * vc->vc_font.height;
	ops->var.vmode &= ~FB_VMODE_YWRAP;
	ops->update_start(info);
	fbcon_clear_margins(vc, 1);
	scrollback_max += count;
	if (scrollback_max > scrollback_phys_max)
		scrollback_max = scrollback_phys_max;
	scrollback_current = 0;
}

static __inline__ void ypan_down(struct vc_data *vc, int count)
{
	struct fb_info *info = registered_fb[con2fb_map[vc->vc_num]];
	struct fbcon_display *p = &fb_display[vc->vc_num];
	struct fbcon_ops *ops = info->fbcon_par;
	
	p->yscroll -= count;
	if (p->yscroll < 0) {
		ops->bmove(vc, info, 0, 0, p->vrows - vc->vc_rows,
			    0, vc->vc_rows, vc->vc_cols);
		p->yscroll += p->vrows - vc->vc_rows;
	}

	ops->var.xoffset = 0;
	ops->var.yoffset = p->yscroll * vc->vc_font.height;
	ops->var.vmode &= ~FB_VMODE_YWRAP;
	ops->update_start(info);
	fbcon_clear_margins(vc, 1);
	scrollback_max -= count;
	if (scrollback_max < 0)
		scrollback_max = 0;
	scrollback_current = 0;
}

static __inline__ void ypan_down_redraw(struct vc_data *vc, int t, int count)
{
	struct fb_info *info = registered_fb[con2fb_map[vc->vc_num]];
	struct fbcon_ops *ops = info->fbcon_par;
	struct fbcon_display *p = &fb_display[vc->vc_num];

	p->yscroll -= count;

	if (p->yscroll < 0) {
		p->yscroll += p->vrows - vc->vc_rows;
		fbcon_redraw_move(vc, p, t, vc->vc_rows - count, t + count);
	}

	ops->var.xoffset = 0;
	ops->var.yoffset = p->yscroll * vc->vc_font.height;
	ops->var.vmode &= ~FB_VMODE_YWRAP;
	ops->update_start(info);
	fbcon_clear_margins(vc, 1);
	scrollback_max -= count;
	if (scrollback_max < 0)
		scrollback_max = 0;
	scrollback_current = 0;
}

static void fbcon_redraw_move(struct vc_data *vc, struct fbcon_display *p,
			      int line, int count, int dy)
{
	unsigned short *s = (unsigned short *)
		(vc->vc_origin + vc->vc_size_row * line);

	while (count--) {
		unsigned short *start = s;
		unsigned short *le = advance_row(s, 1);
		unsigned short c;
		int x = 0;
		unsigned short attr = 1;

		do {
			c = scr_readw(s);
			if (attr != (c & 0xff00)) {
				attr = c & 0xff00;
				if (s > start) {
					fbcon_putcs(vc, start, s - start,
						    dy, x);
					x += s - start;
					start = s;
				}
			}
			console_conditional_schedule();
			s++;
		} while (s < le);
		if (s > start)
			fbcon_putcs(vc, start, s - start, dy, x);
		console_conditional_schedule();
		dy++;
	}
}

static void fbcon_redraw_blit(struct vc_data *vc, struct fb_info *info,
			struct fbcon_display *p, int line, int count, int ycount)
{
	int offset = ycount * vc->vc_cols;
	unsigned short *d = (unsigned short *)
	    (vc->vc_origin + vc->vc_size_row * line);
	unsigned short *s = d + offset;
	struct fbcon_ops *ops = info->fbcon_par;

	while (count--) {
		unsigned short *start = s;
		unsigned short *le = advance_row(s, 1);
		unsigned short c;
		int x = 0;

		do {
			c = scr_readw(s);

			if (c == scr_readw(d)) {
				if (s > start) {
					ops->bmove(vc, info, line + ycount, x,
						   line, x, 1, s-start);
					x += s - start + 1;
					start = s + 1;
				} else {
					x++;
					start++;
				}
			}

			scr_writew(c, d);
			console_conditional_schedule();
			s++;
			d++;
		} while (s < le);
		if (s > start)
			ops->bmove(vc, info, line + ycount, x, line, x, 1,
				   s-start);
		console_conditional_schedule();
		if (ycount > 0)
			line++;
		else {
			line--;
			/* NOTE: We subtract two lines from these pointers */
			s -= vc->vc_size_row;
			d -= vc->vc_size_row;
		}
	}
}

static void fbcon_redraw(struct vc_data *vc, struct fbcon_display *p,
			 int line, int count, int offset)
{
	unsigned short *d = (unsigned short *)
	    (vc->vc_origin + vc->vc_size_row * line);
	unsigned short *s = d + offset;

	while (count--) {
		unsigned short *start = s;
		unsigned short *le = advance_row(s, 1);
		unsigned short c;
		int x = 0;
		unsigned short attr = 1;

		do {
			c = scr_readw(s);
			if (attr != (c & 0xff00)) {
				attr = c & 0xff00;
				if (s > start) {
					fbcon_putcs(vc, start, s - start,
						    line, x);
					x += s - start;
					start = s;
				}
			}
			if (c == scr_readw(d)) {
				if (s > start) {
					fbcon_putcs(vc, start, s - start,
						     line, x);
					x += s - start + 1;
					start = s + 1;
				} else {
					x++;
					start++;
				}
			}
			scr_writew(c, d);
			console_conditional_schedule();
			s++;
			d++;
		} while (s < le);
		if (s > start)
			fbcon_putcs(vc, start, s - start, line, x);
		console_conditional_schedule();
		if (offset > 0)
			line++;
		else {
			line--;
			/* NOTE: We subtract two lines from these pointers */
			s -= vc->vc_size_row;
			d -= vc->vc_size_row;
		}
	}
}

static bool fbcon_scroll(struct vc_data *vc, unsigned int t, unsigned int b,
		enum con_scroll dir, unsigned int count)
{
	struct fb_info *info = registered_fb[con2fb_map[vc->vc_num]];
	struct fbcon_display *p = &fb_display[vc->vc_num];
	int scroll_partial = info->flags & FBINFO_PARTIAL_PAN_OK;

	if (fbcon_is_inactive(vc, info))
		return true;

	fbcon_cursor(vc, CM_ERASE);

	/*
	 * ++Geert: Only use ywrap/ypan if the console is in text mode
	 * ++Andrew: Only use ypan on hardware text mode when scrolling the
	 *           whole screen (prevents flicker).
	 */

	switch (dir) {
	case SM_UP:
		if (count > vc->vc_rows)	/* Maximum realistic size */
			count = vc->vc_rows;
		if (logo_shown >= 0)
			goto redraw_up;
		switch (fb_scrollmode(p)) {
		case SCROLL_MOVE:
			fbcon_redraw_blit(vc, info, p, t, b - t - count,
				     count);
			fbcon_clear(vc, b - count, 0, count, vc->vc_cols);
			scr_memsetw((unsigned short *) (vc->vc_origin +
							vc->vc_size_row *
							(b - count)),
				    vc->vc_video_erase_char,
				    vc->vc_size_row * count);
			return true;

		case SCROLL_WRAP_MOVE:
			if (b - t - count > 3 * vc->vc_rows >> 2) {
				if (t > 0)
					fbcon_bmove(vc, 0, 0, count, 0, t,
						    vc->vc_cols);
				ywrap_up(vc, count);
				if (vc->vc_rows - b > 0)
					fbcon_bmove(vc, b - count, 0, b, 0,
						    vc->vc_rows - b,
						    vc->vc_cols);
			} else if (info->flags & FBINFO_READS_FAST)
				fbcon_bmove(vc, t + count, 0, t, 0,
					    b - t - count, vc->vc_cols);
			else
				goto redraw_up;
			fbcon_clear(vc, b - count, 0, count, vc->vc_cols);
			break;

		case SCROLL_PAN_REDRAW:
			if ((p->yscroll + count <=
			     2 * (p->vrows - vc->vc_rows))
			    && ((!scroll_partial && (b - t == vc->vc_rows))
				|| (scroll_partial
				    && (b - t - count >
					3 * vc->vc_rows >> 2)))) {
				if (t > 0)
					fbcon_redraw_move(vc, p, 0, t, count);
				ypan_up_redraw(vc, t, count);
				if (vc->vc_rows - b > 0)
					fbcon_redraw_move(vc, p, b,
							  vc->vc_rows - b, b);
			} else
				fbcon_redraw_move(vc, p, t + count, b - t - count, t);
			fbcon_clear(vc, b - count, 0, count, vc->vc_cols);
			break;

		case SCROLL_PAN_MOVE:
			if ((p->yscroll + count <=
			     2 * (p->vrows - vc->vc_rows))
			    && ((!scroll_partial && (b - t == vc->vc_rows))
				|| (scroll_partial
				    && (b - t - count >
					3 * vc->vc_rows >> 2)))) {
				if (t > 0)
					fbcon_bmove(vc, 0, 0, count, 0, t,
						    vc->vc_cols);
				ypan_up(vc, count);
				if (vc->vc_rows - b > 0)
					fbcon_bmove(vc, b - count, 0, b, 0,
						    vc->vc_rows - b,
						    vc->vc_cols);
			} else if (info->flags & FBINFO_READS_FAST)
				fbcon_bmove(vc, t + count, 0, t, 0,
					    b - t - count, vc->vc_cols);
			else
				goto redraw_up;
			fbcon_clear(vc, b - count, 0, count, vc->vc_cols);
			break;

		case SCROLL_REDRAW:
		      redraw_up:
			fbcon_redraw(vc, p, t, b - t - count,
				     count * vc->vc_cols);
			fbcon_clear(vc, b - count, 0, count, vc->vc_cols);
			scr_memsetw((unsigned short *) (vc->vc_origin +
							vc->vc_size_row *
							(b - count)),
				    vc->vc_video_erase_char,
				    vc->vc_size_row * count);
			return true;
		}
		break;

	case SM_DOWN:
		if (count > vc->vc_rows)	/* Maximum realistic size */
			count = vc->vc_rows;
		if (logo_shown >= 0)
			goto redraw_down;
		switch (fb_scrollmode(p)) {
		case SCROLL_MOVE:
			fbcon_redraw_blit(vc, info, p, b - 1, b - t - count,
				     -count);
			fbcon_clear(vc, t, 0, count, vc->vc_cols);
			scr_memsetw((unsigned short *) (vc->vc_origin +
							vc->vc_size_row *
							t),
				    vc->vc_video_erase_char,
				    vc->vc_size_row * count);
			return true;

		case SCROLL_WRAP_MOVE:
			if (b - t - count > 3 * vc->vc_rows >> 2) {
				if (vc->vc_rows - b > 0)
					fbcon_bmove(vc, b, 0, b - count, 0,
						    vc->vc_rows - b,
						    vc->vc_cols);
				ywrap_down(vc, count);
				if (t > 0)
					fbcon_bmove(vc, count, 0, 0, 0, t,
						    vc->vc_cols);
			} else if (info->flags & FBINFO_READS_FAST)
				fbcon_bmove(vc, t, 0, t + count, 0,
					    b - t - count, vc->vc_cols);
			else
				goto redraw_down;
			fbcon_clear(vc, t, 0, count, vc->vc_cols);
			break;

		case SCROLL_PAN_MOVE:
			if ((count - p->yscroll <= p->vrows - vc->vc_rows)
			    && ((!scroll_partial && (b - t == vc->vc_rows))
				|| (scroll_partial
				    && (b - t - count >
					3 * vc->vc_rows >> 2)))) {
				if (vc->vc_rows - b > 0)
					fbcon_bmove(vc, b, 0, b - count, 0,
						    vc->vc_rows - b,
						    vc->vc_cols);
				ypan_down(vc, count);
				if (t > 0)
					fbcon_bmove(vc, count, 0, 0, 0, t,
						    vc->vc_cols);
			} else if (info->flags & FBINFO_READS_FAST)
				fbcon_bmove(vc, t, 0, t + count, 0,
					    b - t - count, vc->vc_cols);
			else
				goto redraw_down;
			fbcon_clear(vc, t, 0, count, vc->vc_cols);
			break;

		case SCROLL_PAN_REDRAW:
			if ((count - p->yscroll <= p->vrows - vc->vc_rows)
			    && ((!scroll_partial && (b - t == vc->vc_rows))
				|| (scroll_partial
				    && (b - t - count >
					3 * vc->vc_rows >> 2)))) {
				if (vc->vc_rows - b > 0)
					fbcon_redraw_move(vc, p, b, vc->vc_rows - b,
							  b - count);
				ypan_down_redraw(vc, t, count);
				if (t > 0)
					fbcon_redraw_move(vc, p, count, t, 0);
			} else
				fbcon_redraw_move(vc, p, t, b - t - count, t + count);
			fbcon_clear(vc, t, 0, count, vc->vc_cols);
			break;

		case SCROLL_REDRAW:
		      redraw_down:
			fbcon_redraw(vc, p, b - 1, b - t - count,
				     -count * vc->vc_cols);
			fbcon_clear(vc, t, 0, count, vc->vc_cols);
			scr_memsetw((unsigned short *) (vc->vc_origin +
							vc->vc_size_row *
							t),
				    vc->vc_video_erase_char,
				    vc->vc_size_row * count);
			return true;
		}
	}
	return false;
}


static void fbcon_bmove(struct vc_data *vc, int sy, int sx, int dy, int dx,
			int height, int width)
{
	struct fb_info *info = registered_fb[con2fb_map[vc->vc_num]];
	struct fbcon_display *p = &fb_display[vc->vc_num];
	
	if (fbcon_is_inactive(vc, info))
		return;

	if (!width || !height)
		return;

	/*  Split blits that cross physical y_wrap case.
	 *  Pathological case involves 4 blits, better to use recursive
	 *  code rather than unrolled case
	 *
	 *  Recursive invocations don't need to erase the cursor over and
	 *  over again, so we use fbcon_bmove_rec()
	 */
	fbcon_bmove_rec(vc, p, sy, sx, dy, dx, height, width,
			p->vrows - p->yscroll);
}

static void fbcon_bmove_rec(struct vc_data *vc, struct fbcon_display *p, int sy, int sx,
			    int dy, int dx, int height, int width, u_int y_break)
{
	struct fb_info *info = registered_fb[con2fb_map[vc->vc_num]];
	struct fbcon_ops *ops = info->fbcon_par;
	u_int b;

	if (sy < y_break && sy + height > y_break) {
		b = y_break - sy;
		if (dy < sy) {	/* Avoid trashing self */
			fbcon_bmove_rec(vc, p, sy, sx, dy, dx, b, width,
					y_break);
			fbcon_bmove_rec(vc, p, sy + b, sx, dy + b, dx,
					height - b, width, y_break);
		} else {
			fbcon_bmove_rec(vc, p, sy + b, sx, dy + b, dx,
					height - b, width, y_break);
			fbcon_bmove_rec(vc, p, sy, sx, dy, dx, b, width,
					y_break);
		}
		return;
	}

	if (dy < y_break && dy + height > y_break) {
		b = y_break - dy;
		if (dy < sy) {	/* Avoid trashing self */
			fbcon_bmove_rec(vc, p, sy, sx, dy, dx, b, width,
					y_break);
			fbcon_bmove_rec(vc, p, sy + b, sx, dy + b, dx,
					height - b, width, y_break);
		} else {
			fbcon_bmove_rec(vc, p, sy + b, sx, dy + b, dx,
					height - b, width, y_break);
			fbcon_bmove_rec(vc, p, sy, sx, dy, dx, b, width,
					y_break);
		}
		return;
	}
	ops->bmove(vc, info, real_y(p, sy), sx, real_y(p, dy), dx,
		   height, width);
}

static void updatescrollmode_accel(struct fbcon_display *p,
					struct fb_info *info,
					struct vc_data *vc)
{
#ifdef CONFIG_FRAMEBUFFER_CONSOLE_LEGACY_ACCELERATION
	struct fbcon_ops *ops = info->fbcon_par;
<<<<<<< HEAD
	int fh = vc->vc_font.height;
=======
	int cap = info->flags;
	u16 t = 0;
	int ypan = FBCON_SWAP(ops->rotate, info->fix.ypanstep,
				  info->fix.xpanstep);
	int ywrap = FBCON_SWAP(ops->rotate, info->fix.ywrapstep, t);
>>>>>>> 13e45d7f
	int yres = FBCON_SWAP(ops->rotate, info->var.yres, info->var.xres);
	int vyres = FBCON_SWAP(ops->rotate, info->var.yres_virtual,
				   info->var.xres_virtual);

<<<<<<< HEAD
=======
	if (good_wrap || good_pan) {
		if (reading_fast || fast_copyarea)
			p->scrollmode = good_wrap ?
				SCROLL_WRAP_MOVE : SCROLL_PAN_MOVE;
		else
			p->scrollmode = good_wrap ? SCROLL_REDRAW :
				SCROLL_PAN_REDRAW;
	} else {
		if (reading_fast || (fast_copyarea && !fast_imageblit))
			p->scrollmode = SCROLL_MOVE;
		else
			p->scrollmode = SCROLL_REDRAW;
	}
#endif
}

static void updatescrollmode(struct fbcon_display *p,
					struct fb_info *info,
					struct vc_data *vc)
{
	struct fbcon_ops *ops = info->fbcon_par;
	int fh = vc->vc_font.height;
	int yres = FBCON_SWAP(ops->rotate, info->var.yres, info->var.xres);
	int vyres = FBCON_SWAP(ops->rotate, info->var.yres_virtual,
				   info->var.xres_virtual);

>>>>>>> 13e45d7f
	p->vrows = vyres/fh;
	if (yres > (fh * (vc->vc_rows + 1)))
		p->vrows -= (yres - (fh * vc->vc_rows)) / fh;
	if ((yres % fh) && (vyres % fh < yres % fh))
		p->vrows--;
<<<<<<< HEAD
=======

	/* update scrollmode in case hardware acceleration is used */
	updatescrollmode_accel(p, info, vc);
>>>>>>> 13e45d7f
}

#define PITCH(w) (((w) + 7) >> 3)
#define CALC_FONTSZ(h, p, c) ((h) * (p) * (c)) /* size = height * pitch * charcount */

static int fbcon_resize(struct vc_data *vc, unsigned int width, 
			unsigned int height, unsigned int user)
{
	struct fb_info *info = registered_fb[con2fb_map[vc->vc_num]];
	struct fbcon_ops *ops = info->fbcon_par;
	struct fbcon_display *p = &fb_display[vc->vc_num];
	struct fb_var_screeninfo var = info->var;
	int x_diff, y_diff, virt_w, virt_h, virt_fw, virt_fh;

	if (p->userfont && FNTSIZE(vc->vc_font.data)) {
		int size;
		int pitch = PITCH(vc->vc_font.width);

		/*
		 * If user font, ensure that a possible change to user font
		 * height or width will not allow a font data out-of-bounds access.
		 * NOTE: must use original charcount in calculation as font
		 * charcount can change and cannot be used to determine the
		 * font data allocated size.
		 */
		if (pitch <= 0)
			return -EINVAL;
		size = CALC_FONTSZ(vc->vc_font.height, pitch, FNTCHARCNT(vc->vc_font.data));
		if (size > FNTSIZE(vc->vc_font.data))
			return -EINVAL;
	}

	virt_w = FBCON_SWAP(ops->rotate, width, height);
	virt_h = FBCON_SWAP(ops->rotate, height, width);
	virt_fw = FBCON_SWAP(ops->rotate, vc->vc_font.width,
				 vc->vc_font.height);
	virt_fh = FBCON_SWAP(ops->rotate, vc->vc_font.height,
				 vc->vc_font.width);
	var.xres = virt_w * virt_fw;
	var.yres = virt_h * virt_fh;
	x_diff = info->var.xres - var.xres;
	y_diff = info->var.yres - var.yres;
	if (x_diff < 0 || x_diff > virt_fw ||
	    y_diff < 0 || y_diff > virt_fh) {
		const struct fb_videomode *mode;

		DPRINTK("attempting resize %ix%i\n", var.xres, var.yres);
		mode = fb_find_best_mode(&var, &info->modelist);
		if (mode == NULL)
			return -EINVAL;
		display_to_var(&var, p);
		fb_videomode_to_var(&var, mode);

		if (virt_w > var.xres/virt_fw || virt_h > var.yres/virt_fh)
			return -EINVAL;

		DPRINTK("resize now %ix%i\n", var.xres, var.yres);
		if (con_is_visible(vc) && vc->vc_mode == KD_TEXT) {
			var.activate = FB_ACTIVATE_NOW |
				FB_ACTIVATE_FORCE;
			fb_set_var(info, &var);
		}
		var_to_display(p, &info->var, info);
		ops->var = info->var;
	}
	updatescrollmode(p, info, vc);
	return 0;
}

static int fbcon_switch(struct vc_data *vc)
{
	struct fb_info *info, *old_info = NULL;
	struct fbcon_ops *ops;
	struct fbcon_display *p = &fb_display[vc->vc_num];
	struct fb_var_screeninfo var;
	int i, ret, prev_console, charcnt = 256;

	info = registered_fb[con2fb_map[vc->vc_num]];
	ops = info->fbcon_par;

	if (logo_shown >= 0) {
		struct vc_data *conp2 = vc_cons[logo_shown].d;

		if (conp2->vc_top == logo_lines
		    && conp2->vc_bottom == conp2->vc_rows)
			conp2->vc_top = 0;
		logo_shown = FBCON_LOGO_CANSHOW;
	}

	prev_console = ops->currcon;
	if (prev_console != -1)
		old_info = registered_fb[con2fb_map[prev_console]];
	/*
	 * FIXME: If we have multiple fbdev's loaded, we need to
	 * update all info->currcon.  Perhaps, we can place this
	 * in a centralized structure, but this might break some
	 * drivers.
	 *
	 * info->currcon = vc->vc_num;
	 */
	for_each_registered_fb(i) {
		if (registered_fb[i]->fbcon_par) {
			struct fbcon_ops *o = registered_fb[i]->fbcon_par;

			o->currcon = vc->vc_num;
		}
	}
	memset(&var, 0, sizeof(struct fb_var_screeninfo));
	display_to_var(&var, p);
	var.activate = FB_ACTIVATE_NOW;

	/*
	 * make sure we don't unnecessarily trip the memcmp()
	 * in fb_set_var()
	 */
	info->var.activate = var.activate;
	var.vmode |= info->var.vmode & ~FB_VMODE_MASK;
	fb_set_var(info, &var);
	ops->var = info->var;

	if (old_info != NULL && (old_info != info ||
				 info->flags & FBINFO_MISC_ALWAYS_SETPAR)) {
		if (info->fbops->fb_set_par) {
			ret = info->fbops->fb_set_par(info);

			if (ret)
				printk(KERN_ERR "fbcon_switch: detected "
					"unhandled fb_set_par error, "
					"error code %d\n", ret);
		}

		if (old_info != info)
			fbcon_del_cursor_timer(old_info);
	}

	if (fbcon_is_inactive(vc, info) ||
	    ops->blank_state != FB_BLANK_UNBLANK)
		fbcon_del_cursor_timer(info);
	else
		fbcon_add_cursor_timer(info);

	set_blitting_type(vc, info);
	ops->cursor_reset = 1;

	if (ops->rotate_font && ops->rotate_font(info, vc)) {
		ops->rotate = FB_ROTATE_UR;
		set_blitting_type(vc, info);
	}

	vc->vc_can_do_color = (fb_get_color_depth(&info->var, &info->fix)!=1);
	vc->vc_complement_mask = vc->vc_can_do_color ? 0x7700 : 0x0800;

	if (p->userfont)
		charcnt = FNTCHARCNT(vc->vc_font.data);

	if (charcnt > 256)
		vc->vc_complement_mask <<= 1;

	updatescrollmode(p, info, vc);

	switch (fb_scrollmode(p)) {
	case SCROLL_WRAP_MOVE:
		scrollback_phys_max = p->vrows - vc->vc_rows;
		break;
	case SCROLL_PAN_MOVE:
	case SCROLL_PAN_REDRAW:
		scrollback_phys_max = p->vrows - 2 * vc->vc_rows;
		if (scrollback_phys_max < 0)
			scrollback_phys_max = 0;
		break;
	default:
		scrollback_phys_max = 0;
		break;
	}

	scrollback_max = 0;
	scrollback_current = 0;

	if (!fbcon_is_inactive(vc, info)) {
	    ops->var.xoffset = ops->var.yoffset = p->yscroll = 0;
	    ops->update_start(info);
	}

	fbcon_set_palette(vc, color_table); 	
	fbcon_clear_margins(vc, 0);

	if (logo_shown == FBCON_LOGO_DRAW) {

		logo_shown = fg_console;
		/* This is protected above by initmem_freed */
		fb_show_logo(info, ops->rotate);
		update_region(vc,
			      vc->vc_origin + vc->vc_size_row * vc->vc_top,
			      vc->vc_size_row * (vc->vc_bottom -
						 vc->vc_top) / 2);
		return 0;
	}
	return 1;
}

static void fbcon_generic_blank(struct vc_data *vc, struct fb_info *info,
				int blank)
{
	if (blank) {
		unsigned short charmask = vc->vc_hi_font_mask ?
			0x1ff : 0xff;
		unsigned short oldc;

		oldc = vc->vc_video_erase_char;
		vc->vc_video_erase_char &= charmask;
		fbcon_clear(vc, 0, 0, vc->vc_rows, vc->vc_cols);
		vc->vc_video_erase_char = oldc;
	}
}

static int fbcon_blank(struct vc_data *vc, int blank, int mode_switch)
{
	struct fb_info *info = registered_fb[con2fb_map[vc->vc_num]];
	struct fbcon_ops *ops = info->fbcon_par;

	if (mode_switch) {
		struct fb_var_screeninfo var = info->var;

		ops->graphics = 1;

		if (!blank) {
			var.activate = FB_ACTIVATE_NOW | FB_ACTIVATE_FORCE |
				FB_ACTIVATE_KD_TEXT;
			fb_set_var(info, &var);
			ops->graphics = 0;
			ops->var = info->var;
		}
	}

 	if (!fbcon_is_inactive(vc, info)) {
		if (ops->blank_state != blank) {
			ops->blank_state = blank;
			fbcon_cursor(vc, blank ? CM_ERASE : CM_DRAW);
			ops->cursor_flash = (!blank);

			if (fb_blank(info, blank))
				fbcon_generic_blank(vc, info, blank);
		}

		if (!blank)
			update_screen(vc);
	}

	if (mode_switch || fbcon_is_inactive(vc, info) ||
	    ops->blank_state != FB_BLANK_UNBLANK)
		fbcon_del_cursor_timer(info);
	else
		fbcon_add_cursor_timer(info);

	return 0;
}

static int fbcon_debug_enter(struct vc_data *vc)
{
	struct fb_info *info = registered_fb[con2fb_map[vc->vc_num]];
	struct fbcon_ops *ops = info->fbcon_par;

	ops->save_graphics = ops->graphics;
	ops->graphics = 0;
	if (info->fbops->fb_debug_enter)
		info->fbops->fb_debug_enter(info);
	fbcon_set_palette(vc, color_table);
	return 0;
}

static int fbcon_debug_leave(struct vc_data *vc)
{
	struct fb_info *info = registered_fb[con2fb_map[vc->vc_num]];
	struct fbcon_ops *ops = info->fbcon_par;

	ops->graphics = ops->save_graphics;
	if (info->fbops->fb_debug_leave)
		info->fbops->fb_debug_leave(info);
	return 0;
}

static int fbcon_get_font(struct vc_data *vc, struct console_font *font)
{
	u8 *fontdata = vc->vc_font.data;
	u8 *data = font->data;
	int i, j;

	font->width = vc->vc_font.width;
	font->height = vc->vc_font.height;
	font->charcount = vc->vc_hi_font_mask ? 512 : 256;
	if (!font->data)
		return 0;

	if (font->width <= 8) {
		j = vc->vc_font.height;
		if (font->charcount * j > FNTSIZE(fontdata))
			return -EINVAL;

		for (i = 0; i < font->charcount; i++) {
			memcpy(data, fontdata, j);
			memset(data + j, 0, 32 - j);
			data += 32;
			fontdata += j;
		}
	} else if (font->width <= 16) {
		j = vc->vc_font.height * 2;
		if (font->charcount * j > FNTSIZE(fontdata))
			return -EINVAL;

		for (i = 0; i < font->charcount; i++) {
			memcpy(data, fontdata, j);
			memset(data + j, 0, 64 - j);
			data += 64;
			fontdata += j;
		}
	} else if (font->width <= 24) {
		if (font->charcount * (vc->vc_font.height * sizeof(u32)) > FNTSIZE(fontdata))
			return -EINVAL;

		for (i = 0; i < font->charcount; i++) {
			for (j = 0; j < vc->vc_font.height; j++) {
				*data++ = fontdata[0];
				*data++ = fontdata[1];
				*data++ = fontdata[2];
				fontdata += sizeof(u32);
			}
			memset(data, 0, 3 * (32 - j));
			data += 3 * (32 - j);
		}
	} else {
		j = vc->vc_font.height * 4;
		if (font->charcount * j > FNTSIZE(fontdata))
			return -EINVAL;

		for (i = 0; i < font->charcount; i++) {
			memcpy(data, fontdata, j);
			memset(data + j, 0, 128 - j);
			data += 128;
			fontdata += j;
		}
	}
	return 0;
}

/* set/clear vc_hi_font_mask and update vc attrs accordingly */
static void set_vc_hi_font(struct vc_data *vc, bool set)
{
	if (!set) {
		vc->vc_hi_font_mask = 0;
		if (vc->vc_can_do_color) {
			vc->vc_complement_mask >>= 1;
			vc->vc_s_complement_mask >>= 1;
		}
			
		/* ++Edmund: reorder the attribute bits */
		if (vc->vc_can_do_color) {
			unsigned short *cp =
			    (unsigned short *) vc->vc_origin;
			int count = vc->vc_screenbuf_size / 2;
			unsigned short c;
			for (; count > 0; count--, cp++) {
				c = scr_readw(cp);
				scr_writew(((c & 0xfe00) >> 1) |
					   (c & 0xff), cp);
			}
			c = vc->vc_video_erase_char;
			vc->vc_video_erase_char =
			    ((c & 0xfe00) >> 1) | (c & 0xff);
			vc->vc_attr >>= 1;
		}
	} else {
		vc->vc_hi_font_mask = 0x100;
		if (vc->vc_can_do_color) {
			vc->vc_complement_mask <<= 1;
			vc->vc_s_complement_mask <<= 1;
		}
			
		/* ++Edmund: reorder the attribute bits */
		{
			unsigned short *cp =
			    (unsigned short *) vc->vc_origin;
			int count = vc->vc_screenbuf_size / 2;
			unsigned short c;
			for (; count > 0; count--, cp++) {
				unsigned short newc;
				c = scr_readw(cp);
				if (vc->vc_can_do_color)
					newc =
					    ((c & 0xff00) << 1) | (c &
								   0xff);
				else
					newc = c & ~0x100;
				scr_writew(newc, cp);
			}
			c = vc->vc_video_erase_char;
			if (vc->vc_can_do_color) {
				vc->vc_video_erase_char =
				    ((c & 0xff00) << 1) | (c & 0xff);
				vc->vc_attr <<= 1;
			} else
				vc->vc_video_erase_char = c & ~0x100;
		}
	}
}

static int fbcon_do_set_font(struct vc_data *vc, int w, int h,
			     const u8 * data, int userfont)
{
	struct fb_info *info = registered_fb[con2fb_map[vc->vc_num]];
	struct fbcon_ops *ops = info->fbcon_par;
	struct fbcon_display *p = &fb_display[vc->vc_num];
	int resize;
	int cnt;
	char *old_data = NULL;

	resize = (w != vc->vc_font.width) || (h != vc->vc_font.height);
	if (p->userfont)
		old_data = vc->vc_font.data;
	if (userfont)
		cnt = FNTCHARCNT(data);
	else
		cnt = 256;
	vc->vc_font.data = (void *)(p->fontdata = data);
	if ((p->userfont = userfont))
		REFCOUNT(data)++;
	vc->vc_font.width = w;
	vc->vc_font.height = h;
	if (vc->vc_hi_font_mask && cnt == 256)
		set_vc_hi_font(vc, false);
	else if (!vc->vc_hi_font_mask && cnt == 512)
		set_vc_hi_font(vc, true);

	if (resize) {
		int cols, rows;

		cols = FBCON_SWAP(ops->rotate, info->var.xres, info->var.yres);
		rows = FBCON_SWAP(ops->rotate, info->var.yres, info->var.xres);
		cols /= w;
		rows /= h;
		vc_resize(vc, cols, rows);
	} else if (con_is_visible(vc)
		   && vc->vc_mode == KD_TEXT) {
		fbcon_clear_margins(vc, 0);
		update_screen(vc);
	}

	if (old_data && (--REFCOUNT(old_data) == 0))
		kfree(old_data - FONT_EXTRA_WORDS * sizeof(int));
	return 0;
}

static int fbcon_copy_font(struct vc_data *vc, int con)
{
	struct fbcon_display *od = &fb_display[con];
	struct console_font *f = &vc->vc_font;

	if (od->fontdata == f->data)
		return 0;	/* already the same font... */
	return fbcon_do_set_font(vc, f->width, f->height, od->fontdata, od->userfont);
}

/*
 *  User asked to set font; we are guaranteed that
 *	a) width and height are in range 1..32
 *	b) charcount does not exceed 512
 *  but lets not assume that, since someone might someday want to use larger
 *  fonts. And charcount of 512 is small for unicode support.
 *
 *  However, user space gives the font in 32 rows , regardless of
 *  actual font height. So a new API is needed if support for larger fonts
 *  is ever implemented.
 */

static int fbcon_set_font(struct vc_data *vc, struct console_font *font,
			  unsigned int flags)
{
	struct fb_info *info = registered_fb[con2fb_map[vc->vc_num]];
	unsigned charcount = font->charcount;
	int w = font->width;
	int h = font->height;
	int size;
	int i, csum;
	u8 *new_data, *data = font->data;
	int pitch = PITCH(font->width);

	/* Is there a reason why fbconsole couldn't handle any charcount >256?
	 * If not this check should be changed to charcount < 256 */
	if (charcount != 256 && charcount != 512)
		return -EINVAL;

	/* Make sure drawing engine can handle the font */
	if (!(info->pixmap.blit_x & (1 << (font->width - 1))) ||
	    !(info->pixmap.blit_y & (1 << (font->height - 1))))
		return -EINVAL;

	/* Make sure driver can handle the font length */
	if (fbcon_invalid_charcount(info, charcount))
		return -EINVAL;

	size = CALC_FONTSZ(h, pitch, charcount);

	new_data = kmalloc(FONT_EXTRA_WORDS * sizeof(int) + size, GFP_USER);

	if (!new_data)
		return -ENOMEM;

	new_data += FONT_EXTRA_WORDS * sizeof(int);
	FNTSIZE(new_data) = size;
	FNTCHARCNT(new_data) = charcount;
	REFCOUNT(new_data) = 0;	/* usage counter */
	for (i=0; i< charcount; i++) {
		memcpy(new_data + i*h*pitch, data +  i*32*pitch, h*pitch);
	}

	/* Since linux has a nice crc32 function use it for counting font
	 * checksums. */
	csum = crc32(0, new_data, size);

	FNTSUM(new_data) = csum;
	/* Check if the same font is on some other console already */
	for (i = first_fb_vc; i <= last_fb_vc; i++) {
		struct vc_data *tmp = vc_cons[i].d;
		
		if (fb_display[i].userfont &&
		    fb_display[i].fontdata &&
		    FNTSUM(fb_display[i].fontdata) == csum &&
		    FNTSIZE(fb_display[i].fontdata) == size &&
		    tmp->vc_font.width == w &&
		    !memcmp(fb_display[i].fontdata, new_data, size)) {
			kfree(new_data - FONT_EXTRA_WORDS * sizeof(int));
			new_data = (u8 *)fb_display[i].fontdata;
			break;
		}
	}
	return fbcon_do_set_font(vc, font->width, font->height, new_data, 1);
}

static int fbcon_set_def_font(struct vc_data *vc, struct console_font *font, char *name)
{
	struct fb_info *info = registered_fb[con2fb_map[vc->vc_num]];
	const struct font_desc *f;

	if (!name)
		f = get_default_font(info->var.xres, info->var.yres,
				     info->pixmap.blit_x, info->pixmap.blit_y);
	else if (!(f = find_font(name)))
		return -ENOENT;

	font->width = f->width;
	font->height = f->height;
	return fbcon_do_set_font(vc, f->width, f->height, f->data, 0);
}

static u16 palette_red[16];
static u16 palette_green[16];
static u16 palette_blue[16];

static struct fb_cmap palette_cmap = {
	0, 16, palette_red, palette_green, palette_blue, NULL
};

static void fbcon_set_palette(struct vc_data *vc, const unsigned char *table)
{
	struct fb_info *info = registered_fb[con2fb_map[vc->vc_num]];
	int i, j, k, depth;
	u8 val;

	if (fbcon_is_inactive(vc, info))
		return;

	if (!con_is_visible(vc))
		return;

	depth = fb_get_color_depth(&info->var, &info->fix);
	if (depth > 3) {
		for (i = j = 0; i < 16; i++) {
			k = table[i];
			val = vc->vc_palette[j++];
			palette_red[k] = (val << 8) | val;
			val = vc->vc_palette[j++];
			palette_green[k] = (val << 8) | val;
			val = vc->vc_palette[j++];
			palette_blue[k] = (val << 8) | val;
		}
		palette_cmap.len = 16;
		palette_cmap.start = 0;
	/*
	 * If framebuffer is capable of less than 16 colors,
	 * use default palette of fbcon.
	 */
	} else
		fb_copy_cmap(fb_default_cmap(1 << depth), &palette_cmap);

	fb_set_cmap(&palette_cmap, info);
}

static u16 *fbcon_screen_pos(const struct vc_data *vc, int offset)
{
	return (u16 *) (vc->vc_origin + offset);
}

static unsigned long fbcon_getxy(struct vc_data *vc, unsigned long pos,
				 int *px, int *py)
{
	unsigned long ret;
	int x, y;

	if (pos >= vc->vc_origin && pos < vc->vc_scr_end) {
		unsigned long offset = (pos - vc->vc_origin) / 2;

		x = offset % vc->vc_cols;
		y = offset / vc->vc_cols;
		ret = pos + (vc->vc_cols - x) * 2;
	} else {
		/* Should not happen */
		x = y = 0;
		ret = vc->vc_origin;
	}
	if (px)
		*px = x;
	if (py)
		*py = y;
	return ret;
}

/* As we might be inside of softback, we may work with non-contiguous buffer,
   that's why we have to use a separate routine. */
static void fbcon_invert_region(struct vc_data *vc, u16 * p, int cnt)
{
	while (cnt--) {
		u16 a = scr_readw(p);
		if (!vc->vc_can_do_color)
			a ^= 0x0800;
		else if (vc->vc_hi_font_mask == 0x100)
			a = ((a) & 0x11ff) | (((a) & 0xe000) >> 4) |
			    (((a) & 0x0e00) << 4);
		else
			a = ((a) & 0x88ff) | (((a) & 0x7000) >> 4) |
			    (((a) & 0x0700) << 4);
		scr_writew(a, p++);
	}
}

void fbcon_suspended(struct fb_info *info)
{
	struct vc_data *vc = NULL;
	struct fbcon_ops *ops = info->fbcon_par;

	if (!ops || ops->currcon < 0)
		return;
	vc = vc_cons[ops->currcon].d;

	/* Clear cursor, restore saved data */
	fbcon_cursor(vc, CM_ERASE);
}

void fbcon_resumed(struct fb_info *info)
{
	struct vc_data *vc;
	struct fbcon_ops *ops = info->fbcon_par;

	if (!ops || ops->currcon < 0)
		return;
	vc = vc_cons[ops->currcon].d;

	update_screen(vc);
}

static void fbcon_modechanged(struct fb_info *info)
{
	struct fbcon_ops *ops = info->fbcon_par;
	struct vc_data *vc;
	struct fbcon_display *p;
	int rows, cols;

	if (!ops || ops->currcon < 0)
		return;
	vc = vc_cons[ops->currcon].d;
	if (vc->vc_mode != KD_TEXT ||
	    registered_fb[con2fb_map[ops->currcon]] != info)
		return;

	p = &fb_display[vc->vc_num];
	set_blitting_type(vc, info);

	if (con_is_visible(vc)) {
		var_to_display(p, &info->var, info);
		cols = FBCON_SWAP(ops->rotate, info->var.xres, info->var.yres);
		rows = FBCON_SWAP(ops->rotate, info->var.yres, info->var.xres);
		cols /= vc->vc_font.width;
		rows /= vc->vc_font.height;
		vc_resize(vc, cols, rows);
		updatescrollmode(p, info, vc);
		scrollback_max = 0;
		scrollback_current = 0;

		if (!fbcon_is_inactive(vc, info)) {
		    ops->var.xoffset = ops->var.yoffset = p->yscroll = 0;
		    ops->update_start(info);
		}

		fbcon_set_palette(vc, color_table);
		update_screen(vc);
	}
}

static void fbcon_set_all_vcs(struct fb_info *info)
{
	struct fbcon_ops *ops = info->fbcon_par;
	struct vc_data *vc;
	struct fbcon_display *p;
	int i, rows, cols, fg = -1;

	if (!ops || ops->currcon < 0)
		return;

	for (i = first_fb_vc; i <= last_fb_vc; i++) {
		vc = vc_cons[i].d;
		if (!vc || vc->vc_mode != KD_TEXT ||
		    registered_fb[con2fb_map[i]] != info)
			continue;

		if (con_is_visible(vc)) {
			fg = i;
			continue;
		}

		p = &fb_display[vc->vc_num];
		set_blitting_type(vc, info);
		var_to_display(p, &info->var, info);
		cols = FBCON_SWAP(ops->rotate, info->var.xres, info->var.yres);
		rows = FBCON_SWAP(ops->rotate, info->var.yres, info->var.xres);
		cols /= vc->vc_font.width;
		rows /= vc->vc_font.height;
		vc_resize(vc, cols, rows);
	}

	if (fg != -1)
		fbcon_modechanged(info);
}


void fbcon_update_vcs(struct fb_info *info, bool all)
{
	if (all)
		fbcon_set_all_vcs(info);
	else
		fbcon_modechanged(info);
}
EXPORT_SYMBOL(fbcon_update_vcs);

int fbcon_mode_deleted(struct fb_info *info,
		       struct fb_videomode *mode)
{
	struct fb_info *fb_info;
	struct fbcon_display *p;
	int i, j, found = 0;

	/* before deletion, ensure that mode is not in use */
	for (i = first_fb_vc; i <= last_fb_vc; i++) {
		j = con2fb_map[i];
		if (j == -1)
			continue;
		fb_info = registered_fb[j];
		if (fb_info != info)
			continue;
		p = &fb_display[i];
		if (!p || !p->mode)
			continue;
		if (fb_mode_is_equal(p->mode, mode)) {
			found = 1;
			break;
		}
	}
	return found;
}

#ifdef CONFIG_VT_HW_CONSOLE_BINDING
static void fbcon_unbind(void)
{
	int ret;

	ret = do_unbind_con_driver(&fb_con, first_fb_vc, last_fb_vc,
				fbcon_is_default);

	if (!ret)
		fbcon_has_console_bind = 0;
}
#else
static inline void fbcon_unbind(void) {}
#endif /* CONFIG_VT_HW_CONSOLE_BINDING */

/* called with console_lock held */
void fbcon_fb_unbind(struct fb_info *info)
{
	int i, new_idx = -1, ret = 0;
	int idx = info->node;

	WARN_CONSOLE_UNLOCKED();

	if (!fbcon_has_console_bind)
		return;

	for (i = first_fb_vc; i <= last_fb_vc; i++) {
		if (con2fb_map[i] != idx &&
		    con2fb_map[i] != -1) {
			new_idx = con2fb_map[i];
			break;
		}
	}

	if (new_idx != -1) {
		for (i = first_fb_vc; i <= last_fb_vc; i++) {
			if (con2fb_map[i] == idx)
				set_con2fb_map(i, new_idx, 0);
		}
	} else {
		struct fb_info *info = registered_fb[idx];

		/* This is sort of like set_con2fb_map, except it maps
		 * the consoles to no device and then releases the
		 * oldinfo to free memory and cancel the cursor blink
		 * timer. I can imagine this just becoming part of
		 * set_con2fb_map where new_idx is -1
		 */
		for (i = first_fb_vc; i <= last_fb_vc; i++) {
			if (con2fb_map[i] == idx) {
				con2fb_map[i] = -1;
				if (!search_fb_in_map(idx)) {
					ret = con2fb_release_oldinfo(vc_cons[i].d,
								     info, NULL, i,
								     idx, 0);
					if (ret) {
						con2fb_map[i] = idx;
						return;
					}
				}
			}
		}
		fbcon_unbind();
	}
}

/* called with console_lock held */
void fbcon_fb_unregistered(struct fb_info *info)
{
	int i, idx;

	WARN_CONSOLE_UNLOCKED();

	if (deferred_takeover)
		return;

	idx = info->node;
	for (i = first_fb_vc; i <= last_fb_vc; i++) {
		if (con2fb_map[i] == idx)
			con2fb_map[i] = -1;
	}

	if (idx == info_idx) {
		info_idx = -1;

		for_each_registered_fb(i) {
			info_idx = i;
			break;
		}
	}

	if (info_idx != -1) {
		for (i = first_fb_vc; i <= last_fb_vc; i++) {
			if (con2fb_map[i] == -1)
				con2fb_map[i] = info_idx;
		}
	}

	if (primary_device == idx)
		primary_device = -1;

	if (!num_registered_fb)
		do_unregister_con_driver(&fb_con);
}

void fbcon_remap_all(struct fb_info *info)
{
	int i, idx = info->node;

	console_lock();
	if (deferred_takeover) {
		for (i = first_fb_vc; i <= last_fb_vc; i++)
			con2fb_map_boot[i] = idx;
		fbcon_map_override();
		console_unlock();
		return;
	}

	for (i = first_fb_vc; i <= last_fb_vc; i++)
		set_con2fb_map(i, idx, 0);

	if (con_is_bound(&fb_con)) {
		printk(KERN_INFO "fbcon: Remapping primary device, "
		       "fb%i, to tty %i-%i\n", idx,
		       first_fb_vc + 1, last_fb_vc + 1);
		info_idx = idx;
	}
	console_unlock();
}

#ifdef CONFIG_FRAMEBUFFER_CONSOLE_DETECT_PRIMARY
static void fbcon_select_primary(struct fb_info *info)
{
	if (!map_override && primary_device == -1 &&
	    fb_is_primary_device(info)) {
		int i;

		printk(KERN_INFO "fbcon: %s (fb%i) is primary device\n",
		       info->fix.id, info->node);
		primary_device = info->node;

		for (i = first_fb_vc; i <= last_fb_vc; i++)
			con2fb_map_boot[i] = primary_device;

		if (con_is_bound(&fb_con)) {
			printk(KERN_INFO "fbcon: Remapping primary device, "
			       "fb%i, to tty %i-%i\n", info->node,
			       first_fb_vc + 1, last_fb_vc + 1);
			info_idx = primary_device;
		}
	}

}
#else
static inline void fbcon_select_primary(struct fb_info *info)
{
	return;
}
#endif /* CONFIG_FRAMEBUFFER_DETECT_PRIMARY */

/* called with console_lock held */
int fbcon_fb_registered(struct fb_info *info)
{
	int ret = 0, i, idx;

	WARN_CONSOLE_UNLOCKED();

	idx = info->node;
	fbcon_select_primary(info);

	if (deferred_takeover) {
		pr_info("fbcon: Deferring console take-over\n");
		return 0;
	}

	if (info_idx == -1) {
		for (i = first_fb_vc; i <= last_fb_vc; i++) {
			if (con2fb_map_boot[i] == idx) {
				info_idx = idx;
				break;
			}
		}

		if (info_idx != -1)
			ret = do_fbcon_takeover(1);
	} else {
		for (i = first_fb_vc; i <= last_fb_vc; i++) {
			if (con2fb_map_boot[i] == idx)
				set_con2fb_map(i, idx, 0);
		}
	}

	return ret;
}

void fbcon_fb_blanked(struct fb_info *info, int blank)
{
	struct fbcon_ops *ops = info->fbcon_par;
	struct vc_data *vc;

	if (!ops || ops->currcon < 0)
		return;

	vc = vc_cons[ops->currcon].d;
	if (vc->vc_mode != KD_TEXT ||
			registered_fb[con2fb_map[ops->currcon]] != info)
		return;

	if (con_is_visible(vc)) {
		if (blank)
			do_blank_screen(0);
		else
			do_unblank_screen(0);
	}
	ops->blank_state = blank;
}

void fbcon_new_modelist(struct fb_info *info)
{
	int i;
	struct vc_data *vc;
	struct fb_var_screeninfo var;
	const struct fb_videomode *mode;

	for (i = first_fb_vc; i <= last_fb_vc; i++) {
		if (registered_fb[con2fb_map[i]] != info)
			continue;
		if (!fb_display[i].mode)
			continue;
		vc = vc_cons[i].d;
		display_to_var(&var, &fb_display[i]);
		mode = fb_find_nearest_mode(fb_display[i].mode,
					    &info->modelist);
		fb_videomode_to_var(&var, mode);
		fbcon_set_disp(info, &var, vc->vc_num);
	}
}

void fbcon_get_requirement(struct fb_info *info,
			   struct fb_blit_caps *caps)
{
	struct vc_data *vc;
	struct fbcon_display *p;

	if (caps->flags) {
		int i, charcnt;

		for (i = first_fb_vc; i <= last_fb_vc; i++) {
			vc = vc_cons[i].d;
			if (vc && vc->vc_mode == KD_TEXT &&
			    info->node == con2fb_map[i]) {
				p = &fb_display[i];
				caps->x |= 1 << (vc->vc_font.width - 1);
				caps->y |= 1 << (vc->vc_font.height - 1);
				charcnt = (p->userfont) ?
					FNTCHARCNT(p->fontdata) : 256;
				if (caps->len < charcnt)
					caps->len = charcnt;
			}
		}
	} else {
		vc = vc_cons[fg_console].d;

		if (vc && vc->vc_mode == KD_TEXT &&
		    info->node == con2fb_map[fg_console]) {
			p = &fb_display[fg_console];
			caps->x = 1 << (vc->vc_font.width - 1);
			caps->y = 1 << (vc->vc_font.height - 1);
			caps->len = (p->userfont) ?
				FNTCHARCNT(p->fontdata) : 256;
		}
	}
}

int fbcon_set_con2fb_map_ioctl(void __user *argp)
{
	struct fb_con2fbmap con2fb;
	int ret;

	if (copy_from_user(&con2fb, argp, sizeof(con2fb)))
		return -EFAULT;
	if (con2fb.console < 1 || con2fb.console > MAX_NR_CONSOLES)
		return -EINVAL;
	if (con2fb.framebuffer >= FB_MAX)
		return -EINVAL;
	if (!registered_fb[con2fb.framebuffer])
		request_module("fb%d", con2fb.framebuffer);
	if (!registered_fb[con2fb.framebuffer]) {
		return -EINVAL;
	}

	console_lock();
	ret = set_con2fb_map(con2fb.console - 1,
			     con2fb.framebuffer, 1);
	console_unlock();

	return ret;
}

int fbcon_get_con2fb_map_ioctl(void __user *argp)
{
	struct fb_con2fbmap con2fb;

	if (copy_from_user(&con2fb, argp, sizeof(con2fb)))
		return -EFAULT;
	if (con2fb.console < 1 || con2fb.console > MAX_NR_CONSOLES)
		return -EINVAL;

	console_lock();
	con2fb.framebuffer = con2fb_map[con2fb.console - 1];
	console_unlock();

	return copy_to_user(argp, &con2fb, sizeof(con2fb)) ? -EFAULT : 0;
}

/*
 *  The console `switch' structure for the frame buffer based console
 */

static const struct consw fb_con = {
	.owner			= THIS_MODULE,
	.con_startup 		= fbcon_startup,
	.con_init 		= fbcon_init,
	.con_deinit 		= fbcon_deinit,
	.con_clear 		= fbcon_clear,
	.con_putc 		= fbcon_putc,
	.con_putcs 		= fbcon_putcs,
	.con_cursor 		= fbcon_cursor,
	.con_scroll 		= fbcon_scroll,
	.con_switch 		= fbcon_switch,
	.con_blank 		= fbcon_blank,
	.con_font_set 		= fbcon_set_font,
	.con_font_get 		= fbcon_get_font,
	.con_font_default	= fbcon_set_def_font,
	.con_font_copy 		= fbcon_copy_font,
	.con_set_palette 	= fbcon_set_palette,
	.con_invert_region 	= fbcon_invert_region,
	.con_screen_pos 	= fbcon_screen_pos,
	.con_getxy 		= fbcon_getxy,
	.con_resize             = fbcon_resize,
	.con_debug_enter	= fbcon_debug_enter,
	.con_debug_leave	= fbcon_debug_leave,
};

static ssize_t store_rotate(struct device *device,
			    struct device_attribute *attr, const char *buf,
			    size_t count)
{
	struct fb_info *info;
	int rotate, idx;
	char **last = NULL;

	console_lock();
	idx = con2fb_map[fg_console];

	if (idx == -1 || registered_fb[idx] == NULL)
		goto err;

	info = registered_fb[idx];
	rotate = simple_strtoul(buf, last, 0);
	fbcon_rotate(info, rotate);
err:
	console_unlock();
	return count;
}

static ssize_t store_rotate_all(struct device *device,
				struct device_attribute *attr,const char *buf,
				size_t count)
{
	struct fb_info *info;
	int rotate, idx;
	char **last = NULL;

	console_lock();
	idx = con2fb_map[fg_console];

	if (idx == -1 || registered_fb[idx] == NULL)
		goto err;

	info = registered_fb[idx];
	rotate = simple_strtoul(buf, last, 0);
	fbcon_rotate_all(info, rotate);
err:
	console_unlock();
	return count;
}

static ssize_t show_rotate(struct device *device,
			   struct device_attribute *attr,char *buf)
{
	struct fb_info *info;
	int rotate = 0, idx;

	console_lock();
	idx = con2fb_map[fg_console];

	if (idx == -1 || registered_fb[idx] == NULL)
		goto err;

	info = registered_fb[idx];
	rotate = fbcon_get_rotate(info);
err:
	console_unlock();
	return snprintf(buf, PAGE_SIZE, "%d\n", rotate);
}

static ssize_t show_cursor_blink(struct device *device,
				 struct device_attribute *attr, char *buf)
{
	struct fb_info *info;
	struct fbcon_ops *ops;
	int idx, blink = -1;

	console_lock();
	idx = con2fb_map[fg_console];

	if (idx == -1 || registered_fb[idx] == NULL)
		goto err;

	info = registered_fb[idx];
	ops = info->fbcon_par;

	if (!ops)
		goto err;

	blink = (ops->flags & FBCON_FLAGS_CURSOR_TIMER) ? 1 : 0;
err:
	console_unlock();
	return snprintf(buf, PAGE_SIZE, "%d\n", blink);
}

static ssize_t store_cursor_blink(struct device *device,
				  struct device_attribute *attr,
				  const char *buf, size_t count)
{
	struct fb_info *info;
	int blink, idx;
	char **last = NULL;

	console_lock();
	idx = con2fb_map[fg_console];

	if (idx == -1 || registered_fb[idx] == NULL)
		goto err;

	info = registered_fb[idx];

	if (!info->fbcon_par)
		goto err;

	blink = simple_strtoul(buf, last, 0);

	if (blink) {
		fbcon_cursor_noblink = 0;
		fbcon_add_cursor_timer(info);
	} else {
		fbcon_cursor_noblink = 1;
		fbcon_del_cursor_timer(info);
	}

err:
	console_unlock();
	return count;
}

static struct device_attribute device_attrs[] = {
	__ATTR(rotate, S_IRUGO|S_IWUSR, show_rotate, store_rotate),
	__ATTR(rotate_all, S_IWUSR, NULL, store_rotate_all),
	__ATTR(cursor_blink, S_IRUGO|S_IWUSR, show_cursor_blink,
	       store_cursor_blink),
};

static int fbcon_init_device(void)
{
	int i, error = 0;

	fbcon_has_sysfs = 1;

	for (i = 0; i < ARRAY_SIZE(device_attrs); i++) {
		error = device_create_file(fbcon_device, &device_attrs[i]);

		if (error)
			break;
	}

	if (error) {
		while (--i >= 0)
			device_remove_file(fbcon_device, &device_attrs[i]);

		fbcon_has_sysfs = 0;
	}

	return 0;
}

#ifdef CONFIG_FRAMEBUFFER_CONSOLE_DEFERRED_TAKEOVER
static void fbcon_register_existing_fbs(struct work_struct *work)
{
	int i;

	console_lock();

	for_each_registered_fb(i)
		fbcon_fb_registered(registered_fb[i]);

	console_unlock();
}

static struct notifier_block fbcon_output_nb;
static DECLARE_WORK(fbcon_deferred_takeover_work, fbcon_register_existing_fbs);

static int fbcon_output_notifier(struct notifier_block *nb,
				 unsigned long action, void *data)
{
	WARN_CONSOLE_UNLOCKED();

	pr_info("fbcon: Taking over console\n");

	dummycon_unregister_output_notifier(&fbcon_output_nb);
	deferred_takeover = false;
	logo_shown = FBCON_LOGO_DONTSHOW;

	/* We may get called in atomic context */
	schedule_work(&fbcon_deferred_takeover_work);

	return NOTIFY_OK;
}
#endif

static void fbcon_start(void)
{
	WARN_CONSOLE_UNLOCKED();

#ifdef CONFIG_FRAMEBUFFER_CONSOLE_DEFERRED_TAKEOVER
	if (conswitchp != &dummy_con)
		deferred_takeover = false;

	if (deferred_takeover) {
		fbcon_output_nb.notifier_call = fbcon_output_notifier;
		dummycon_register_output_notifier(&fbcon_output_nb);
		return;
	}
#endif

	if (num_registered_fb) {
		int i;

		for_each_registered_fb(i) {
			info_idx = i;
			break;
		}

		do_fbcon_takeover(0);
	}
}

static void fbcon_exit(void)
{
	struct fb_info *info;
	int i, j, mapped;

#ifdef CONFIG_FRAMEBUFFER_CONSOLE_DEFERRED_TAKEOVER
	if (deferred_takeover) {
		dummycon_unregister_output_notifier(&fbcon_output_nb);
		deferred_takeover = false;
	}
#endif

	for_each_registered_fb(i) {
		int pending = 0;

		mapped = 0;
		info = registered_fb[i];

		if (info->queue.func)
			pending = cancel_work_sync(&info->queue);
		DPRINTK("fbcon: %s pending work\n", (pending ? "canceled" :
			"no"));

		for (j = first_fb_vc; j <= last_fb_vc; j++) {
			if (con2fb_map[j] == i) {
				mapped = 1;
				con2fb_map[j] = -1;
			}
		}

		if (mapped) {
			if (info->fbops->fb_release)
				info->fbops->fb_release(info, 0);
			module_put(info->fbops->owner);

			if (info->fbcon_par) {
				struct fbcon_ops *ops = info->fbcon_par;

				fbcon_del_cursor_timer(info);
				kfree(ops->cursor_src);
				kfree(ops->cursor_state.mask);
				kfree(info->fbcon_par);
				info->fbcon_par = NULL;
			}

			if (info->queue.func == fb_flashcursor)
				info->queue.func = NULL;
		}
	}
}

void __init fb_console_init(void)
{
	int i;

	console_lock();
	fbcon_device = device_create(fb_class, NULL, MKDEV(0, 0), NULL,
				     "fbcon");

	if (IS_ERR(fbcon_device)) {
		printk(KERN_WARNING "Unable to create device "
		       "for fbcon; errno = %ld\n",
		       PTR_ERR(fbcon_device));
		fbcon_device = NULL;
	} else
		fbcon_init_device();

	for (i = 0; i < MAX_NR_CONSOLES; i++)
		con2fb_map[i] = -1;

	fbcon_start();
	console_unlock();
}

#ifdef MODULE

static void __exit fbcon_deinit_device(void)
{
	int i;

	if (fbcon_has_sysfs) {
		for (i = 0; i < ARRAY_SIZE(device_attrs); i++)
			device_remove_file(fbcon_device, &device_attrs[i]);

		fbcon_has_sysfs = 0;
	}
}

void __exit fb_console_exit(void)
{
	console_lock();
	fbcon_deinit_device();
	device_destroy(fb_class, MKDEV(0, 0));
	fbcon_exit();
	do_unregister_con_driver(&fb_con);
	console_unlock();
}	
#endif<|MERGE_RESOLUTION|>--- conflicted
+++ resolved
@@ -1033,7 +1033,7 @@
 	struct vc_data *svc = *default_mode;
 	struct fbcon_display *t, *p = &fb_display[vc->vc_num];
 	int logo = 1, new_rows, new_cols, rows, cols, charcnt = 256;
-	int ret;
+	int cap, ret;
 
 	if (WARN_ON(info_idx == -1))
 	    return;
@@ -1042,6 +1042,7 @@
 		con2fb_map[vc->vc_num] = info_idx;
 
 	info = registered_fb[con2fb_map[vc->vc_num]];
+	cap = info->flags;
 
 	if (logo_shown < 0 && console_loglevel <= CONSOLE_LOGLEVEL_QUIET)
 		logo_shown = FBCON_LOGO_DONTSHOW;
@@ -1146,15 +1147,6 @@
 
 	ops->graphics = 0;
 
-<<<<<<< HEAD
-	/*
-	 * No more hw acceleration for fbcon.
-	 *
-	 * FIXME: Garbage collect all the now dead code after sufficient time
-	 * has passed.
-	 */
-	p->scrollmode = SCROLL_REDRAW;
-=======
 #ifdef CONFIG_FRAMEBUFFER_CONSOLE_LEGACY_ACCELERATION
 	if ((cap & FBINFO_HWACCEL_COPYAREA) &&
 	    !(cap & FBINFO_HWACCEL_DISABLED))
@@ -1162,7 +1154,6 @@
 	else /* default to something safe */
 		p->scrollmode = SCROLL_REDRAW;
 #endif
->>>>>>> 13e45d7f
 
 	/*
 	 *  ++guenther: console.c:vc_allocate() relies on initializing
@@ -1975,21 +1966,26 @@
 {
 #ifdef CONFIG_FRAMEBUFFER_CONSOLE_LEGACY_ACCELERATION
 	struct fbcon_ops *ops = info->fbcon_par;
-<<<<<<< HEAD
-	int fh = vc->vc_font.height;
-=======
 	int cap = info->flags;
 	u16 t = 0;
 	int ypan = FBCON_SWAP(ops->rotate, info->fix.ypanstep,
 				  info->fix.xpanstep);
 	int ywrap = FBCON_SWAP(ops->rotate, info->fix.ywrapstep, t);
->>>>>>> 13e45d7f
 	int yres = FBCON_SWAP(ops->rotate, info->var.yres, info->var.xres);
 	int vyres = FBCON_SWAP(ops->rotate, info->var.yres_virtual,
 				   info->var.xres_virtual);
-
-<<<<<<< HEAD
-=======
+	int good_pan = (cap & FBINFO_HWACCEL_YPAN) &&
+		divides(ypan, vc->vc_font.height) && vyres > yres;
+	int good_wrap = (cap & FBINFO_HWACCEL_YWRAP) &&
+		divides(ywrap, vc->vc_font.height) &&
+		divides(vc->vc_font.height, vyres) &&
+		divides(vc->vc_font.height, yres);
+	int reading_fast = cap & FBINFO_READS_FAST;
+	int fast_copyarea = (cap & FBINFO_HWACCEL_COPYAREA) &&
+		!(cap & FBINFO_HWACCEL_DISABLED);
+	int fast_imageblit = (cap & FBINFO_HWACCEL_IMAGEBLIT) &&
+		!(cap & FBINFO_HWACCEL_DISABLED);
+
 	if (good_wrap || good_pan) {
 		if (reading_fast || fast_copyarea)
 			p->scrollmode = good_wrap ?
@@ -2016,18 +2012,14 @@
 	int vyres = FBCON_SWAP(ops->rotate, info->var.yres_virtual,
 				   info->var.xres_virtual);
 
->>>>>>> 13e45d7f
 	p->vrows = vyres/fh;
 	if (yres > (fh * (vc->vc_rows + 1)))
 		p->vrows -= (yres - (fh * vc->vc_rows)) / fh;
 	if ((yres % fh) && (vyres % fh < yres % fh))
 		p->vrows--;
-<<<<<<< HEAD
-=======
 
 	/* update scrollmode in case hardware acceleration is used */
 	updatescrollmode_accel(p, info, vc);
->>>>>>> 13e45d7f
 }
 
 #define PITCH(w) (((w) + 7) >> 3)
