--- conflicted
+++ resolved
@@ -2502,12 +2502,9 @@
 	    h > FBCON_SWAP(info->var.rotate, info->var.yres, info->var.xres))
 		return -EINVAL;
 
-<<<<<<< HEAD
-=======
 	if (font->width > 32 || font->height > 32)
 		return -EINVAL;
 
->>>>>>> 9b37665a
 	/* Make sure drawing engine can handle the font */
 	if (!(info->pixmap.blit_x & BIT(font->width - 1)) ||
 	    !(info->pixmap.blit_y & BIT(font->height - 1)))
