/*
 *  drivers/video/imsttfb.c -- frame buffer device for IMS TwinTurbo
 *
 *  This file is derived from the powermac console "imstt" driver:
 *  Copyright (C) 1997 Sigurdur Asgeirsson
 *  With additional hacking by Jeffrey Kuskin (jsk@mojave.stanford.edu)
 *  Modified by Danilo Beuche 1998
 *  Some register values added by Damien Doligez, INRIA Rocquencourt
 *  Various cleanups by Paul Mundt (lethal@chaoticdreams.org)
 *
 *  This file was written by Ryan Nielsen (ran@krazynet.com)
 *  Most of the frame buffer device stuff was copied from atyfb.c
 *
 *  This file is subject to the terms and conditions of the GNU General Public
 *  License. See the file COPYING in the main directory of this archive for
 *  more details.
 */

#include <linux/module.h>
#include <linux/kernel.h>
#include <linux/errno.h>
#include <linux/string.h>
#include <linux/mm.h>
#include <linux/vmalloc.h>
#include <linux/delay.h>
#include <linux/interrupt.h>
#include <linux/fb.h>
#include <linux/init.h>
#include <linux/pci.h>
#include <asm/io.h>
#include <linux/uaccess.h>

#if defined(CONFIG_PPC_PMAC)
#include <linux/nvram.h>
#include "macmodes.h"
#endif

#ifndef __powerpc__
#define eieio()		/* Enforce In-order Execution of I/O */
#endif

/* TwinTurbo (Cosmo) registers */
enum {
	S1SA	=  0, /* 0x00 */
	S2SA	=  1, /* 0x04 */
	SP	=  2, /* 0x08 */
	DSA	=  3, /* 0x0C */
	CNT	=  4, /* 0x10 */
	DP_OCTL	=  5, /* 0x14 */
	CLR	=  6, /* 0x18 */
	BI	=  8, /* 0x20 */
	MBC	=  9, /* 0x24 */
	BLTCTL	= 10, /* 0x28 */

	/* Scan Timing Generator Registers */
	HES	= 12, /* 0x30 */
	HEB	= 13, /* 0x34 */
	HSB	= 14, /* 0x38 */
	HT	= 15, /* 0x3C */
	VES	= 16, /* 0x40 */
	VEB	= 17, /* 0x44 */
	VSB	= 18, /* 0x48 */
	VT	= 19, /* 0x4C */
	HCIV	= 20, /* 0x50 */
	VCIV	= 21, /* 0x54 */
	TCDR	= 22, /* 0x58 */
	VIL	= 23, /* 0x5C */
	STGCTL	= 24, /* 0x60 */

	/* Screen Refresh Generator Registers */
	SSR	= 25, /* 0x64 */
	HRIR	= 26, /* 0x68 */
	SPR	= 27, /* 0x6C */
	CMR	= 28, /* 0x70 */
	SRGCTL	= 29, /* 0x74 */

	/* RAM Refresh Generator Registers */
	RRCIV	= 30, /* 0x78 */
	RRSC	= 31, /* 0x7C */
	RRCR	= 34, /* 0x88 */

	/* System Registers */
	GIOE	= 32, /* 0x80 */
	GIO	= 33, /* 0x84 */
	SCR	= 35, /* 0x8C */
	SSTATUS	= 36, /* 0x90 */
	PRC	= 37, /* 0x94 */

#if 0	
	/* PCI Registers */
	DVID	= 0x00000000L,
	SC	= 0x00000004L,
	CCR	= 0x00000008L,
	OG	= 0x0000000CL,
	BARM	= 0x00000010L,
	BARER	= 0x00000030L,
#endif
};

/* IBM 624 RAMDAC Direct Registers */
enum {
	PADDRW	= 0x00,
	PDATA	= 0x04,
	PPMASK	= 0x08,
	PADDRR	= 0x0c,
	PIDXLO	= 0x10,	
	PIDXHI	= 0x14,	
	PIDXDATA= 0x18,
	PIDXCTL	= 0x1c
};

/* IBM 624 RAMDAC Indirect Registers */
enum {
	CLKCTL		= 0x02,	/* (0x01) Miscellaneous Clock Control */
	SYNCCTL		= 0x03,	/* (0x00) Sync Control */
	HSYNCPOS	= 0x04,	/* (0x00) Horizontal Sync Position */
	PWRMNGMT	= 0x05,	/* (0x00) Power Management */
	DACOP		= 0x06,	/* (0x02) DAC Operation */
	PALETCTL	= 0x07,	/* (0x00) Palette Control */
	SYSCLKCTL	= 0x08,	/* (0x01) System Clock Control */
	PIXFMT		= 0x0a,	/* () Pixel Format  [bpp >> 3 + 2] */
	BPP8		= 0x0b,	/* () 8 Bits/Pixel Control */
	BPP16		= 0x0c, /* () 16 Bits/Pixel Control  [bit 1=1 for 565] */
	BPP24		= 0x0d,	/* () 24 Bits/Pixel Control */
	BPP32		= 0x0e,	/* () 32 Bits/Pixel Control */
	PIXCTL1		= 0x10, /* (0x05) Pixel PLL Control 1 */
	PIXCTL2		= 0x11,	/* (0x00) Pixel PLL Control 2 */
	SYSCLKN		= 0x15,	/* () System Clock N (System PLL Reference Divider) */
	SYSCLKM		= 0x16,	/* () System Clock M (System PLL VCO Divider) */
	SYSCLKP		= 0x17,	/* () System Clock P */
	SYSCLKC		= 0x18,	/* () System Clock C */
	/*
	 * Dot clock rate is 20MHz * (m + 1) / ((n + 1) * (p ? 2 * p : 1)
	 * c is charge pump bias which depends on the VCO frequency  
	 */
	PIXM0		= 0x20,	/* () Pixel M 0 */
	PIXN0		= 0x21,	/* () Pixel N 0 */
	PIXP0		= 0x22,	/* () Pixel P 0 */
	PIXC0		= 0x23,	/* () Pixel C 0 */
	CURSCTL		= 0x30,	/* (0x00) Cursor Control */
	CURSXLO		= 0x31,	/* () Cursor X position, low 8 bits */
	CURSXHI		= 0x32,	/* () Cursor X position, high 8 bits */
	CURSYLO		= 0x33,	/* () Cursor Y position, low 8 bits */
	CURSYHI		= 0x34,	/* () Cursor Y position, high 8 bits */
	CURSHOTX	= 0x35,	/* () Cursor Hot Spot X */
	CURSHOTY	= 0x36,	/* () Cursor Hot Spot Y */
	CURSACCTL	= 0x37,	/* () Advanced Cursor Control Enable */
	CURSACATTR	= 0x38,	/* () Advanced Cursor Attribute */
	CURS1R		= 0x40,	/* () Cursor 1 Red */
	CURS1G		= 0x41,	/* () Cursor 1 Green */
	CURS1B		= 0x42,	/* () Cursor 1 Blue */
	CURS2R		= 0x43,	/* () Cursor 2 Red */
	CURS2G		= 0x44,	/* () Cursor 2 Green */
	CURS2B		= 0x45,	/* () Cursor 2 Blue */
	CURS3R		= 0x46,	/* () Cursor 3 Red */
	CURS3G		= 0x47,	/* () Cursor 3 Green */
	CURS3B		= 0x48,	/* () Cursor 3 Blue */
	BORDR		= 0x60,	/* () Border Color Red */
	BORDG		= 0x61,	/* () Border Color Green */
	BORDB		= 0x62,	/* () Border Color Blue */
	MISCTL1		= 0x70,	/* (0x00) Miscellaneous Control 1 */
	MISCTL2		= 0x71,	/* (0x00) Miscellaneous Control 2 */
	MISCTL3		= 0x72,	/* (0x00) Miscellaneous Control 3 */
	KEYCTL		= 0x78	/* (0x00) Key Control/DB Operation */
};

/* TI TVP 3030 RAMDAC Direct Registers */
enum {
	TVPADDRW = 0x00,	/* 0  Palette/Cursor RAM Write Address/Index */
	TVPPDATA = 0x04,	/* 1  Palette Data RAM Data */
	TVPPMASK = 0x08,	/* 2  Pixel Read-Mask */
	TVPPADRR = 0x0c,	/* 3  Palette/Cursor RAM Read Address */
	TVPCADRW = 0x10,	/* 4  Cursor/Overscan Color Write Address */
	TVPCDATA = 0x14,	/* 5  Cursor/Overscan Color Data */
				/* 6  reserved */
	TVPCADRR = 0x1c,	/* 7  Cursor/Overscan Color Read Address */
				/* 8  reserved */
	TVPDCCTL = 0x24,	/* 9  Direct Cursor Control */
	TVPIDATA = 0x28,	/* 10 Index Data */
	TVPCRDAT = 0x2c,	/* 11 Cursor RAM Data */
	TVPCXPOL = 0x30,	/* 12 Cursor-Position X LSB */
	TVPCXPOH = 0x34,	/* 13 Cursor-Position X MSB */
	TVPCYPOL = 0x38,	/* 14 Cursor-Position Y LSB */
	TVPCYPOH = 0x3c,	/* 15 Cursor-Position Y MSB */
};

/* TI TVP 3030 RAMDAC Indirect Registers */
enum {
	TVPIRREV = 0x01,	/* Silicon Revision [RO] */
	TVPIRICC = 0x06,	/* Indirect Cursor Control 	(0x00) */
	TVPIRBRC = 0x07,	/* Byte Router Control 	(0xe4) */
	TVPIRLAC = 0x0f,	/* Latch Control 		(0x06) */
	TVPIRTCC = 0x18,	/* True Color Control  	(0x80) */
	TVPIRMXC = 0x19,	/* Multiplex Control		(0x98) */
	TVPIRCLS = 0x1a,	/* Clock Selection		(0x07) */
	TVPIRPPG = 0x1c,	/* Palette Page		(0x00) */
	TVPIRGEC = 0x1d,	/* General Control 		(0x00) */
	TVPIRMIC = 0x1e,	/* Miscellaneous Control	(0x00) */
	TVPIRPLA = 0x2c,	/* PLL Address */
	TVPIRPPD = 0x2d,	/* Pixel Clock PLL Data */
	TVPIRMPD = 0x2e,	/* Memory Clock PLL Data */
	TVPIRLPD = 0x2f,	/* Loop Clock PLL Data */
	TVPIRCKL = 0x30,	/* Color-Key Overlay Low */
	TVPIRCKH = 0x31,	/* Color-Key Overlay High */
	TVPIRCRL = 0x32,	/* Color-Key Red Low */
	TVPIRCRH = 0x33,	/* Color-Key Red High */
	TVPIRCGL = 0x34,	/* Color-Key Green Low */
	TVPIRCGH = 0x35,	/* Color-Key Green High */
	TVPIRCBL = 0x36,	/* Color-Key Blue Low */
	TVPIRCBH = 0x37,	/* Color-Key Blue High */
	TVPIRCKC = 0x38,	/* Color-Key Control 		(0x00) */
	TVPIRMLC = 0x39,	/* MCLK/Loop Clock Control	(0x18) */
	TVPIRSEN = 0x3a,	/* Sense Test			(0x00) */
	TVPIRTMD = 0x3b,	/* Test Mode Data */
	TVPIRRML = 0x3c,	/* CRC Remainder LSB [RO] */
	TVPIRRMM = 0x3d,	/* CRC Remainder MSB [RO] */
	TVPIRRMS = 0x3e,	/* CRC  Bit Select [WO] */
	TVPIRDID = 0x3f,	/* Device ID [RO] 		(0x30) */
	TVPIRRES = 0xff		/* Software Reset [WO] */
};

struct initvalues {
	__u8 addr, value;
};

static struct initvalues ibm_initregs[] = {
	{ CLKCTL,	0x21 },
	{ SYNCCTL,	0x00 },
	{ HSYNCPOS,	0x00 },
	{ PWRMNGMT,	0x00 },
	{ DACOP,	0x02 },
	{ PALETCTL,	0x00 },
	{ SYSCLKCTL,	0x01 },

	/*
	 * Note that colors in X are correct only if all video data is
	 * passed through the palette in the DAC.  That is, "indirect
	 * color" must be configured.  This is the case for the IBM DAC
	 * used in the 2MB and 4MB cards, at least.
	 */
	{ BPP8,		0x00 },
	{ BPP16,	0x01 },
	{ BPP24,	0x00 },
	{ BPP32,	0x00 },

	{ PIXCTL1,	0x05 },
	{ PIXCTL2,	0x00 },
	{ SYSCLKN,	0x08 },
	{ SYSCLKM,	0x4f },
	{ SYSCLKP,	0x00 },
	{ SYSCLKC,	0x00 },
	{ CURSCTL,	0x00 },
	{ CURSACCTL,	0x01 },
	{ CURSACATTR,	0xa8 },
	{ CURS1R,	0xff },
	{ CURS1G,	0xff },
	{ CURS1B,	0xff },
	{ CURS2R,	0xff },
	{ CURS2G,	0xff },
	{ CURS2B,	0xff },
	{ CURS3R,	0xff },
	{ CURS3G,	0xff },
	{ CURS3B,	0xff },
	{ BORDR,	0xff },
	{ BORDG,	0xff },
	{ BORDB,	0xff },
	{ MISCTL1,	0x01 },
	{ MISCTL2,	0x45 },
	{ MISCTL3,	0x00 },
	{ KEYCTL,	0x00 }
};

static struct initvalues tvp_initregs[] = {
	{ TVPIRICC,	0x00 },
	{ TVPIRBRC,	0xe4 },
	{ TVPIRLAC,	0x06 },
	{ TVPIRTCC,	0x80 },
	{ TVPIRMXC,	0x4d },
	{ TVPIRCLS,	0x05 },
	{ TVPIRPPG,	0x00 },
	{ TVPIRGEC,	0x00 },
	{ TVPIRMIC,	0x08 },
	{ TVPIRCKL,	0xff },
	{ TVPIRCKH,	0xff },
	{ TVPIRCRL,	0xff },
	{ TVPIRCRH,	0xff },
	{ TVPIRCGL,	0xff },
	{ TVPIRCGH,	0xff },
	{ TVPIRCBL,	0xff },
	{ TVPIRCBH,	0xff },
	{ TVPIRCKC,	0x00 },
	{ TVPIRPLA,	0x00 },
	{ TVPIRPPD,	0xc0 },
	{ TVPIRPPD,	0xd5 },
	{ TVPIRPPD,	0xea },
	{ TVPIRPLA,	0x00 },
	{ TVPIRMPD,	0xb9 },
	{ TVPIRMPD,	0x3a },
	{ TVPIRMPD,	0xb1 },
	{ TVPIRPLA,	0x00 },
	{ TVPIRLPD,	0xc1 },
	{ TVPIRLPD,	0x3d },
	{ TVPIRLPD,	0xf3 },
};

struct imstt_regvals {
	__u32 pitch;
	__u16 hes, heb, hsb, ht, ves, veb, vsb, vt, vil;
	__u8 pclk_m, pclk_n, pclk_p;
	/* Values of the tvp which change depending on colormode x resolution */
	__u8 mlc[3];	/* Memory Loop Config 0x39 */
	__u8 lckl_p[3];	/* P value of LCKL PLL */
};

struct imstt_par {
	struct imstt_regvals init;
	__u32 __iomem *dc_regs;
	unsigned long cmap_regs_phys;
	__u8 *cmap_regs;
	__u32 ramdac;
	__u32 palette[16];
};
 
enum {
	IBM = 0,
	TVP = 1
};

#define INIT_BPP		8
#define INIT_XRES		640
#define INIT_YRES		480

static int inverse = 0;
static char fontname[40] __initdata = { 0 };
#if defined(CONFIG_PPC_PMAC)
static signed char init_vmode = -1, init_cmode = -1;
#endif

static struct imstt_regvals tvp_reg_init_2 = {
	512,
	0x0002, 0x0006, 0x0026, 0x0028, 0x0003, 0x0016, 0x0196, 0x0197, 0x0196,
	0xec, 0x2a, 0xf3,
	{ 0x3c, 0x3b, 0x39 }, { 0xf3, 0xf3, 0xf3 }
};

static struct imstt_regvals tvp_reg_init_6 = {
	640,
	0x0004, 0x0009, 0x0031, 0x0036, 0x0003, 0x002a, 0x020a, 0x020d, 0x020a,
	0xef, 0x2e, 0xb2,
	{ 0x39, 0x39, 0x38 }, { 0xf3, 0xf3, 0xf3 }
};

static struct imstt_regvals tvp_reg_init_12 = {
	800,
	0x0005, 0x000e, 0x0040, 0x0042, 0x0003, 0x018, 0x270, 0x271, 0x270,
	0xf6, 0x2e, 0xf2,
	{ 0x3a, 0x39, 0x38 }, { 0xf3, 0xf3, 0xf3 }
};

static struct imstt_regvals tvp_reg_init_13 = {
	832,
	0x0004, 0x0011, 0x0045, 0x0048, 0x0003, 0x002a, 0x029a, 0x029b, 0x0000,
	0xfe, 0x3e, 0xf1,
	{ 0x39, 0x38, 0x38 }, { 0xf3, 0xf3, 0xf2 }
};

static struct imstt_regvals tvp_reg_init_17 = {
	1024,
	0x0006, 0x0210, 0x0250, 0x0053, 0x1003, 0x0021, 0x0321, 0x0324, 0x0000,
	0xfc, 0x3a, 0xf1,
	{ 0x39, 0x38, 0x38 }, { 0xf3, 0xf3, 0xf2 }
};

static struct imstt_regvals tvp_reg_init_18 = {
	1152,
  	0x0009, 0x0011, 0x059, 0x5b, 0x0003, 0x0031, 0x0397, 0x039a, 0x0000, 
	0xfd, 0x3a, 0xf1,
	{ 0x39, 0x38, 0x38 }, { 0xf3, 0xf3, 0xf2 }
};

static struct imstt_regvals tvp_reg_init_19 = {
	1280,
	0x0009, 0x0016, 0x0066, 0x0069, 0x0003, 0x0027, 0x03e7, 0x03e8, 0x03e7,
	0xf7, 0x36, 0xf0,
	{ 0x38, 0x38, 0x38 }, { 0xf3, 0xf2, 0xf1 }
};

static struct imstt_regvals tvp_reg_init_20 = {
	1280,
	0x0009, 0x0018, 0x0068, 0x006a, 0x0003, 0x0029, 0x0429, 0x042a, 0x0000,
	0xf0, 0x2d, 0xf0,
	{ 0x38, 0x38, 0x38 }, { 0xf3, 0xf2, 0xf1 }
};

/*
 * PCI driver prototypes
 */
static int imsttfb_probe(struct pci_dev *pdev, const struct pci_device_id *ent);
static void imsttfb_remove(struct pci_dev *pdev);

/*
 * Register access
 */
static inline u32 read_reg_le32(volatile u32 __iomem *base, int regindex)
{
#ifdef __powerpc__
	return in_le32(base + regindex);
#else
	return readl(base + regindex);
#endif
}

static inline void write_reg_le32(volatile u32 __iomem *base, int regindex, u32 val)
{
#ifdef __powerpc__
	out_le32(base + regindex, val);
#else
	writel(val, base + regindex);
#endif
}

static __u32
getclkMHz(struct imstt_par *par)
{
	__u32 clk_m, clk_n, clk_p;

	clk_m = par->init.pclk_m;
	clk_n = par->init.pclk_n;
	clk_p = par->init.pclk_p;

	return 20 * (clk_m + 1) / ((clk_n + 1) * (clk_p ? 2 * clk_p : 1));
}

static void
setclkMHz(struct imstt_par *par, __u32 MHz)
{
	__u32 clk_m, clk_n, x, stage, spilled;

	clk_m = clk_n = 0;
	stage = spilled = 0;
	for (;;) {
		switch (stage) {
			case 0:
				clk_m++;
				break;
			case 1:
				clk_n++;
				break;
		}
		x = 20 * (clk_m + 1) / (clk_n + 1);
		if (x == MHz)
			break;
		if (x > MHz) {
			spilled = 1;
			stage = 1;
		} else if (spilled && x < MHz) {
			stage = 0;
		}
	}

	par->init.pclk_m = clk_m;
	par->init.pclk_n = clk_n;
	par->init.pclk_p = 0;
}

static struct imstt_regvals *
compute_imstt_regvals_ibm(struct imstt_par *par, int xres, int yres)
{
	struct imstt_regvals *init = &par->init;
	__u32 MHz, hes, heb, veb, htp, vtp;

	switch (xres) {
		case 640:
			hes = 0x0008; heb = 0x0012; veb = 0x002a; htp = 10; vtp = 2;
			MHz = 30 /* .25 */ ;
			break;
		case 832:
			hes = 0x0005; heb = 0x0020; veb = 0x0028; htp = 8; vtp = 3;
			MHz = 57 /* .27_ */ ;
			break;
		case 1024:
			hes = 0x000a; heb = 0x001c; veb = 0x0020; htp = 8; vtp = 3;
			MHz = 80;
			break;
		case 1152:
			hes = 0x0012; heb = 0x0022; veb = 0x0031; htp = 4; vtp = 3;
			MHz = 101 /* .6_ */ ;
			break;
		case 1280:
			hes = 0x0012; heb = 0x002f; veb = 0x0029; htp = 4; vtp = 1;
			MHz = yres == 960 ? 126 : 135;
			break;
		case 1600:
			hes = 0x0018; heb = 0x0040; veb = 0x002a; htp = 4; vtp = 3;
			MHz = 200;
			break;
		default:
			return NULL;
	}

	setclkMHz(par, MHz);

	init->hes = hes;
	init->heb = heb;
	init->hsb = init->heb + (xres >> 3);
	init->ht = init->hsb + htp;
	init->ves = 0x0003;
	init->veb = veb;
	init->vsb = init->veb + yres;
	init->vt = init->vsb + vtp;
	init->vil = init->vsb;

	init->pitch = xres;
	return init;
}

static struct imstt_regvals *
compute_imstt_regvals_tvp(struct imstt_par *par, int xres, int yres)
{
	struct imstt_regvals *init;

	switch (xres) {
		case 512:
			init = &tvp_reg_init_2;
			break;
		case 640:
			init = &tvp_reg_init_6;
			break;
		case 800:
			init = &tvp_reg_init_12;
			break;
		case 832:
			init = &tvp_reg_init_13;
			break;
		case 1024:
			init = &tvp_reg_init_17;
			break;
		case 1152:
			init = &tvp_reg_init_18;
			break;
		case 1280:
			init = yres == 960 ? &tvp_reg_init_19 : &tvp_reg_init_20;
			break;
		default:
			return NULL;
	}
	par->init = *init;
	return init;
}

static struct imstt_regvals *
compute_imstt_regvals (struct imstt_par *par, u_int xres, u_int yres)
{
	if (par->ramdac == IBM)
		return compute_imstt_regvals_ibm(par, xres, yres);
	else
		return compute_imstt_regvals_tvp(par, xres, yres);
}

static void
set_imstt_regvals_ibm (struct imstt_par *par, u_int bpp)
{
	struct imstt_regvals *init = &par->init;
	__u8 pformat = (bpp >> 3) + 2;

	par->cmap_regs[PIDXHI] = 0;		eieio();
	par->cmap_regs[PIDXLO] = PIXM0;		eieio();
	par->cmap_regs[PIDXDATA] = init->pclk_m;eieio();
	par->cmap_regs[PIDXLO] = PIXN0;		eieio();
	par->cmap_regs[PIDXDATA] = init->pclk_n;eieio();
	par->cmap_regs[PIDXLO] = PIXP0;		eieio();
	par->cmap_regs[PIDXDATA] = init->pclk_p;eieio();
	par->cmap_regs[PIDXLO] = PIXC0;		eieio();
	par->cmap_regs[PIDXDATA] = 0x02;	eieio();

	par->cmap_regs[PIDXLO] = PIXFMT;	eieio();
	par->cmap_regs[PIDXDATA] = pformat;	eieio();
}

static void
set_imstt_regvals_tvp (struct imstt_par *par, u_int bpp)
{
	struct imstt_regvals *init = &par->init;
	__u8 tcc, mxc, lckl_n, mic;
	__u8 mlc, lckl_p;

	switch (bpp) {
		default:
		case 8:
			tcc = 0x80;
			mxc = 0x4d;
			lckl_n = 0xc1;
			mlc = init->mlc[0];
			lckl_p = init->lckl_p[0];
			break;
		case 16:
			tcc = 0x44;
			mxc = 0x55;
			lckl_n = 0xe1;
			mlc = init->mlc[1];
			lckl_p = init->lckl_p[1];
			break;
		case 24:
			tcc = 0x5e;
			mxc = 0x5d;
			lckl_n = 0xf1;
			mlc = init->mlc[2];
			lckl_p = init->lckl_p[2];
			break;
		case 32:
			tcc = 0x46;
			mxc = 0x5d;
			lckl_n = 0xf1;
			mlc = init->mlc[2];
			lckl_p = init->lckl_p[2];
			break;
	}
	mic = 0x08;

	par->cmap_regs[TVPADDRW] = TVPIRPLA;		eieio();
	par->cmap_regs[TVPIDATA] = 0x00;		eieio();
	par->cmap_regs[TVPADDRW] = TVPIRPPD;		eieio();
	par->cmap_regs[TVPIDATA] = init->pclk_m;	eieio();
	par->cmap_regs[TVPADDRW] = TVPIRPPD;		eieio();
	par->cmap_regs[TVPIDATA] = init->pclk_n;	eieio();
	par->cmap_regs[TVPADDRW] = TVPIRPPD;		eieio();
	par->cmap_regs[TVPIDATA] = init->pclk_p;	eieio();

	par->cmap_regs[TVPADDRW] = TVPIRTCC;		eieio();
	par->cmap_regs[TVPIDATA] = tcc;			eieio();
	par->cmap_regs[TVPADDRW] = TVPIRMXC;		eieio();
	par->cmap_regs[TVPIDATA] = mxc;			eieio();
	par->cmap_regs[TVPADDRW] = TVPIRMIC;		eieio();
	par->cmap_regs[TVPIDATA] = mic;			eieio();

	par->cmap_regs[TVPADDRW] = TVPIRPLA;		eieio();
	par->cmap_regs[TVPIDATA] = 0x00;		eieio();
	par->cmap_regs[TVPADDRW] = TVPIRLPD;		eieio();
	par->cmap_regs[TVPIDATA] = lckl_n;		eieio();

	par->cmap_regs[TVPADDRW] = TVPIRPLA;		eieio();
	par->cmap_regs[TVPIDATA] = 0x15;		eieio();
	par->cmap_regs[TVPADDRW] = TVPIRMLC;		eieio();
	par->cmap_regs[TVPIDATA] = mlc;			eieio();

	par->cmap_regs[TVPADDRW] = TVPIRPLA;		eieio();
	par->cmap_regs[TVPIDATA] = 0x2a;		eieio();
	par->cmap_regs[TVPADDRW] = TVPIRLPD;		eieio();
	par->cmap_regs[TVPIDATA] = lckl_p;		eieio();
}

static void
set_imstt_regvals (struct fb_info *info, u_int bpp)
{
	struct imstt_par *par = info->par;
	struct imstt_regvals *init = &par->init;
	__u32 ctl, pitch, byteswap, scr;

	if (par->ramdac == IBM)
		set_imstt_regvals_ibm(par, bpp);
	else
		set_imstt_regvals_tvp(par, bpp);

  /*
   * From what I (jsk) can gather poking around with MacsBug,
   * bits 8 and 9 in the SCR register control endianness
   * correction (byte swapping).  These bits must be set according
   * to the color depth as follows:
   *     Color depth    Bit 9   Bit 8
   *     ==========     =====   =====
   *        8bpp          0       0
   *       16bpp          0       1
   *       32bpp          1       1
   */
	switch (bpp) {
		default:
		case 8:
			ctl = 0x17b1;
			pitch = init->pitch >> 2;
			byteswap = 0x000;
			break;
		case 16:
			ctl = 0x17b3;
			pitch = init->pitch >> 1;
			byteswap = 0x100;
			break;
		case 24:
			ctl = 0x17b9;
			pitch = init->pitch - (init->pitch >> 2);
			byteswap = 0x200;
			break;
		case 32:
			ctl = 0x17b5;
			pitch = init->pitch;
			byteswap = 0x300;
			break;
	}
	if (par->ramdac == TVP)
		ctl -= 0x30;

	write_reg_le32(par->dc_regs, HES, init->hes);
	write_reg_le32(par->dc_regs, HEB, init->heb);
	write_reg_le32(par->dc_regs, HSB, init->hsb);
	write_reg_le32(par->dc_regs, HT, init->ht);
	write_reg_le32(par->dc_regs, VES, init->ves);
	write_reg_le32(par->dc_regs, VEB, init->veb);
	write_reg_le32(par->dc_regs, VSB, init->vsb);
	write_reg_le32(par->dc_regs, VT, init->vt);
	write_reg_le32(par->dc_regs, VIL, init->vil);
	write_reg_le32(par->dc_regs, HCIV, 1);
	write_reg_le32(par->dc_regs, VCIV, 1);
	write_reg_le32(par->dc_regs, TCDR, 4);
	write_reg_le32(par->dc_regs, RRCIV, 1);
	write_reg_le32(par->dc_regs, RRSC, 0x980);
	write_reg_le32(par->dc_regs, RRCR, 0x11);

	if (par->ramdac == IBM) {
		write_reg_le32(par->dc_regs, HRIR, 0x0100);
		write_reg_le32(par->dc_regs, CMR, 0x00ff);
		write_reg_le32(par->dc_regs, SRGCTL, 0x0073);
	} else {
		write_reg_le32(par->dc_regs, HRIR, 0x0200);
		write_reg_le32(par->dc_regs, CMR, 0x01ff);
		write_reg_le32(par->dc_regs, SRGCTL, 0x0003);
	}

	switch (info->fix.smem_len) {
		case 0x200000:
			scr = 0x059d | byteswap;
			break;
		/* case 0x400000:
		   case 0x800000: */
		default:
			pitch >>= 1;
			scr = 0x150dd | byteswap;
			break;
	}

	write_reg_le32(par->dc_regs, SCR, scr);
	write_reg_le32(par->dc_regs, SPR, pitch);
	write_reg_le32(par->dc_regs, STGCTL, ctl);
}

static inline void
set_offset (struct fb_var_screeninfo *var, struct fb_info *info)
{
	struct imstt_par *par = info->par;
	__u32 off = var->yoffset * (info->fix.line_length >> 3)
		    + ((var->xoffset * (info->var.bits_per_pixel >> 3)) >> 3);
	write_reg_le32(par->dc_regs, SSR, off);
}

static inline void
set_555 (struct imstt_par *par)
{
	if (par->ramdac == IBM) {
		par->cmap_regs[PIDXHI] = 0;		eieio();
		par->cmap_regs[PIDXLO] = BPP16;		eieio();
		par->cmap_regs[PIDXDATA] = 0x01;	eieio();
	} else {
		par->cmap_regs[TVPADDRW] = TVPIRTCC;	eieio();
		par->cmap_regs[TVPIDATA] = 0x44;	eieio();
	}
}

static inline void
set_565 (struct imstt_par *par)
{
	if (par->ramdac == IBM) {
		par->cmap_regs[PIDXHI] = 0;		eieio();
		par->cmap_regs[PIDXLO] = BPP16;		eieio();
		par->cmap_regs[PIDXDATA] = 0x03;	eieio();
	} else {
		par->cmap_regs[TVPADDRW] = TVPIRTCC;	eieio();
		par->cmap_regs[TVPIDATA] = 0x45;	eieio();
	}
}

static int
imsttfb_check_var(struct fb_var_screeninfo *var, struct fb_info *info)
{
	if ((var->bits_per_pixel != 8 && var->bits_per_pixel != 16
	    && var->bits_per_pixel != 24 && var->bits_per_pixel != 32)
	    || var->xres_virtual < var->xres || var->yres_virtual < var->yres
	    || var->nonstd
	    || (var->vmode & FB_VMODE_MASK) != FB_VMODE_NONINTERLACED)
		return -EINVAL;

	if ((var->xres * var->yres) * (var->bits_per_pixel >> 3) > info->fix.smem_len
	    || (var->xres_virtual * var->yres_virtual) * (var->bits_per_pixel >> 3) > info->fix.smem_len)
		return -EINVAL;

	switch (var->bits_per_pixel) {
		case 8:
			var->red.offset = 0;
			var->red.length = 8;
			var->green.offset = 0;
			var->green.length = 8;
			var->blue.offset = 0;
			var->blue.length = 8;
			var->transp.offset = 0;
			var->transp.length = 0;
			break;
		case 16:	/* RGB 555 or 565 */
			if (var->green.length != 6)
				var->red.offset = 10;
			var->red.length = 5;
			var->green.offset = 5;
			if (var->green.length != 6)
				var->green.length = 5;
			var->blue.offset = 0;
			var->blue.length = 5;
			var->transp.offset = 0;
			var->transp.length = 0;
			break;
		case 24:	/* RGB 888 */
			var->red.offset = 16;
			var->red.length = 8;
			var->green.offset = 8;
			var->green.length = 8;
			var->blue.offset = 0;
			var->blue.length = 8;
			var->transp.offset = 0;
			var->transp.length = 0;
			break;
		case 32:	/* RGBA 8888 */
			var->red.offset = 16;
			var->red.length = 8;
			var->green.offset = 8;
			var->green.length = 8;
			var->blue.offset = 0;
			var->blue.length = 8;
			var->transp.offset = 24;
			var->transp.length = 8;
			break;
	}

	if (var->yres == var->yres_virtual) {
		__u32 vram = (info->fix.smem_len - (PAGE_SIZE << 2));
		var->yres_virtual = ((vram << 3) / var->bits_per_pixel) / var->xres_virtual;
		if (var->yres_virtual < var->yres)
			var->yres_virtual = var->yres;
	}

	var->red.msb_right = 0;
	var->green.msb_right = 0;
	var->blue.msb_right = 0;
	var->transp.msb_right = 0;
	var->height = -1;
	var->width = -1;
	var->vmode = FB_VMODE_NONINTERLACED;
	var->left_margin = var->right_margin = 16;
	var->upper_margin = var->lower_margin = 16;
	var->hsync_len = var->vsync_len = 8;
	return 0;
}

static int
imsttfb_set_par(struct fb_info *info) 
{
	struct imstt_par *par = info->par;
		
	if (!compute_imstt_regvals(par, info->var.xres, info->var.yres))
		return -EINVAL;

	if (info->var.green.length == 6)
		set_565(par);
	else
		set_555(par);
	set_imstt_regvals(info, info->var.bits_per_pixel);
	info->var.pixclock = 1000000 / getclkMHz(par);
	return 0;
}

static int
imsttfb_setcolreg (u_int regno, u_int red, u_int green, u_int blue,
		   u_int transp, struct fb_info *info)
{
	struct imstt_par *par = info->par;
	u_int bpp = info->var.bits_per_pixel;

	if (regno > 255)
		return 1;

	red >>= 8;
	green >>= 8;
	blue >>= 8;

	/* PADDRW/PDATA are the same as TVPPADDRW/TVPPDATA */
	if (0 && bpp == 16)	/* screws up X */
		par->cmap_regs[PADDRW] = regno << 3;
	else
		par->cmap_regs[PADDRW] = regno;
	eieio();

	par->cmap_regs[PDATA] = red;	eieio();
	par->cmap_regs[PDATA] = green;	eieio();
	par->cmap_regs[PDATA] = blue;	eieio();

	if (regno < 16)
		switch (bpp) {
			case 16:
				par->palette[regno] =
					(regno << (info->var.green.length ==
					5 ? 10 : 11)) | (regno << 5) | regno;
				break;
			case 24:
				par->palette[regno] =
					(regno << 16) | (regno << 8) | regno;
				break;
			case 32: {
				int i = (regno << 8) | regno;
				par->palette[regno] = (i << 16) |i;
				break;
			}
		}
	return 0;
}

static int
imsttfb_pan_display(struct fb_var_screeninfo *var, struct fb_info *info)
{
	if (var->xoffset + info->var.xres > info->var.xres_virtual
	    || var->yoffset + info->var.yres > info->var.yres_virtual)
		return -EINVAL;

	info->var.xoffset = var->xoffset;
	info->var.yoffset = var->yoffset;
	set_offset(var, info);
	return 0;
}

static int 
imsttfb_blank(int blank, struct fb_info *info)
{
	struct imstt_par *par = info->par;
	__u32 ctrl;

	ctrl = read_reg_le32(par->dc_regs, STGCTL);
	if (blank > 0) {
		switch (blank) {
		case FB_BLANK_NORMAL:
		case FB_BLANK_POWERDOWN:
			ctrl &= ~0x00000380;
			if (par->ramdac == IBM) {
				par->cmap_regs[PIDXHI] = 0;		eieio();
				par->cmap_regs[PIDXLO] = MISCTL2;	eieio();
				par->cmap_regs[PIDXDATA] = 0x55;	eieio();
				par->cmap_regs[PIDXLO] = MISCTL1;	eieio();
				par->cmap_regs[PIDXDATA] = 0x11;	eieio();
				par->cmap_regs[PIDXLO] = SYNCCTL;	eieio();
				par->cmap_regs[PIDXDATA] = 0x0f;	eieio();
				par->cmap_regs[PIDXLO] = PWRMNGMT;	eieio();
				par->cmap_regs[PIDXDATA] = 0x1f;	eieio();
				par->cmap_regs[PIDXLO] = CLKCTL;	eieio();
				par->cmap_regs[PIDXDATA] = 0xc0;
			}
			break;
		case FB_BLANK_VSYNC_SUSPEND:
			ctrl &= ~0x00000020;
			break;
		case FB_BLANK_HSYNC_SUSPEND:
			ctrl &= ~0x00000010;
			break;
		}
	} else {
		if (par->ramdac == IBM) {
			ctrl |= 0x000017b0;
			par->cmap_regs[PIDXHI] = 0;		eieio();
			par->cmap_regs[PIDXLO] = CLKCTL;	eieio();
			par->cmap_regs[PIDXDATA] = 0x01;	eieio();
			par->cmap_regs[PIDXLO] = PWRMNGMT;	eieio();
			par->cmap_regs[PIDXDATA] = 0x00;	eieio();
			par->cmap_regs[PIDXLO] = SYNCCTL;	eieio();
			par->cmap_regs[PIDXDATA] = 0x00;	eieio();
			par->cmap_regs[PIDXLO] = MISCTL1;	eieio();
			par->cmap_regs[PIDXDATA] = 0x01;	eieio();
			par->cmap_regs[PIDXLO] = MISCTL2;	eieio();
			par->cmap_regs[PIDXDATA] = 0x45;	eieio();
		} else
			ctrl |= 0x00001780;
	}
	write_reg_le32(par->dc_regs, STGCTL, ctrl);
	return 0;
}

static void
imsttfb_fillrect(struct fb_info *info, const struct fb_fillrect *rect)
{ 
	struct imstt_par *par = info->par;
	__u32 Bpp, line_pitch, bgc, dx, dy, width, height;

	bgc = rect->color;
	bgc |= (bgc << 8);
	bgc |= (bgc << 16);

	Bpp = info->var.bits_per_pixel >> 3,
	line_pitch = info->fix.line_length;

	dy = rect->dy * line_pitch;
	dx = rect->dx * Bpp;
	height = rect->height;
	height--;
	width = rect->width * Bpp;
	width--;

	if (rect->rop == ROP_COPY) {
		while(read_reg_le32(par->dc_regs, SSTATUS) & 0x80);
		write_reg_le32(par->dc_regs, DSA, dy + dx);
		write_reg_le32(par->dc_regs, CNT, (height << 16) | width);
		write_reg_le32(par->dc_regs, DP_OCTL, line_pitch);
		write_reg_le32(par->dc_regs, BI, 0xffffffff);
		write_reg_le32(par->dc_regs, MBC, 0xffffffff);
		write_reg_le32(par->dc_regs, CLR, bgc);
		write_reg_le32(par->dc_regs, BLTCTL, 0x840); /* 0x200000 */
		while(read_reg_le32(par->dc_regs, SSTATUS) & 0x80);
		while(read_reg_le32(par->dc_regs, SSTATUS) & 0x40);
	} else {
		while(read_reg_le32(par->dc_regs, SSTATUS) & 0x80);
		write_reg_le32(par->dc_regs, DSA, dy + dx);
		write_reg_le32(par->dc_regs, S1SA, dy + dx);
		write_reg_le32(par->dc_regs, CNT, (height << 16) | width);
		write_reg_le32(par->dc_regs, DP_OCTL, line_pitch);
		write_reg_le32(par->dc_regs, SP, line_pitch);
		write_reg_le32(par->dc_regs, BLTCTL, 0x40005);
		while(read_reg_le32(par->dc_regs, SSTATUS) & 0x80);
		while(read_reg_le32(par->dc_regs, SSTATUS) & 0x40);
	}
}

static void
imsttfb_copyarea(struct fb_info *info, const struct fb_copyarea *area)
{
	struct imstt_par *par = info->par;
	__u32 Bpp, line_pitch, fb_offset_old, fb_offset_new, sp, dp_octl;
 	__u32 cnt, bltctl, sx, sy, dx, dy, height, width;

	Bpp = info->var.bits_per_pixel >> 3,

	sx = area->sx * Bpp;
	sy = area->sy;
	dx = area->dx * Bpp;
	dy = area->dy;
	height = area->height;
	height--;
	width = area->width * Bpp;
	width--;

	line_pitch = info->fix.line_length;
	bltctl = 0x05;
	sp = line_pitch << 16;
	cnt = height << 16;

	if (sy < dy) {
		sy += height;
		dy += height;
		sp |= -(line_pitch) & 0xffff;
		dp_octl = -(line_pitch) & 0xffff;
	} else {
		sp |= line_pitch;
		dp_octl = line_pitch;
	}
	if (sx < dx) {
		sx += width;
		dx += width;
		bltctl |= 0x80;
		cnt |= -(width) & 0xffff;
	} else {
		cnt |= width;
	}
	fb_offset_old = sy * line_pitch + sx;
	fb_offset_new = dy * line_pitch + dx;

	while(read_reg_le32(par->dc_regs, SSTATUS) & 0x80);
	write_reg_le32(par->dc_regs, S1SA, fb_offset_old);
	write_reg_le32(par->dc_regs, SP, sp);
	write_reg_le32(par->dc_regs, DSA, fb_offset_new);
	write_reg_le32(par->dc_regs, CNT, cnt);
	write_reg_le32(par->dc_regs, DP_OCTL, dp_octl);
	write_reg_le32(par->dc_regs, BLTCTL, bltctl);
	while(read_reg_le32(par->dc_regs, SSTATUS) & 0x80);
	while(read_reg_le32(par->dc_regs, SSTATUS) & 0x40);
}

#if 0
static int
imsttfb_load_cursor_image(struct imstt_par *par, int width, int height, __u8 fgc)
{
	u_int x, y;

	if (width > 32 || height > 32)
		return -EINVAL;

	if (par->ramdac == IBM) {
		par->cmap_regs[PIDXHI] = 1;	eieio();
		for (x = 0; x < 0x100; x++) {
			par->cmap_regs[PIDXLO] = x;		eieio();
			par->cmap_regs[PIDXDATA] = 0x00;	eieio();
		}
		par->cmap_regs[PIDXHI] = 1;	eieio();
		for (y = 0; y < height; y++)
			for (x = 0; x < width >> 2; x++) {
				par->cmap_regs[PIDXLO] = x + y * 8;	eieio();
				par->cmap_regs[PIDXDATA] = 0xff;	eieio();
			}
		par->cmap_regs[PIDXHI] = 0;		eieio();
		par->cmap_regs[PIDXLO] = CURS1R;	eieio();
		par->cmap_regs[PIDXDATA] = fgc;		eieio();
		par->cmap_regs[PIDXLO] = CURS1G;	eieio();
		par->cmap_regs[PIDXDATA] = fgc;		eieio();
		par->cmap_regs[PIDXLO] = CURS1B;	eieio();
		par->cmap_regs[PIDXDATA] = fgc;		eieio();
		par->cmap_regs[PIDXLO] = CURS2R;	eieio();
		par->cmap_regs[PIDXDATA] = fgc;		eieio();
		par->cmap_regs[PIDXLO] = CURS2G;	eieio();
		par->cmap_regs[PIDXDATA] = fgc;		eieio();
		par->cmap_regs[PIDXLO] = CURS2B;	eieio();
		par->cmap_regs[PIDXDATA] = fgc;		eieio();
		par->cmap_regs[PIDXLO] = CURS3R;	eieio();
		par->cmap_regs[PIDXDATA] = fgc;		eieio();
		par->cmap_regs[PIDXLO] = CURS3G;	eieio();
		par->cmap_regs[PIDXDATA] = fgc;		eieio();
		par->cmap_regs[PIDXLO] = CURS3B;	eieio();
		par->cmap_regs[PIDXDATA] = fgc;		eieio();
	} else {
		par->cmap_regs[TVPADDRW] = TVPIRICC;	eieio();
		par->cmap_regs[TVPIDATA] &= 0x03;	eieio();
		par->cmap_regs[TVPADDRW] = 0;		eieio();
		for (x = 0; x < 0x200; x++) {
			par->cmap_regs[TVPCRDAT] = 0x00;	eieio();
		}
		for (x = 0; x < 0x200; x++) {
			par->cmap_regs[TVPCRDAT] = 0xff;	eieio();
		}
		par->cmap_regs[TVPADDRW] = TVPIRICC;	eieio();
		par->cmap_regs[TVPIDATA] &= 0x03;	eieio();
		for (y = 0; y < height; y++)
			for (x = 0; x < width >> 3; x++) {
				par->cmap_regs[TVPADDRW] = x + y * 8;	eieio();
				par->cmap_regs[TVPCRDAT] = 0xff;		eieio();
			}
		par->cmap_regs[TVPADDRW] = TVPIRICC;	eieio();
		par->cmap_regs[TVPIDATA] |= 0x08;	eieio();
		for (y = 0; y < height; y++)
			for (x = 0; x < width >> 3; x++) {
				par->cmap_regs[TVPADDRW] = x + y * 8;	eieio();
				par->cmap_regs[TVPCRDAT] = 0xff;		eieio();
			}
		par->cmap_regs[TVPCADRW] = 0x00;	eieio();
		for (x = 0; x < 12; x++) {
			par->cmap_regs[TVPCDATA] = fgc;
			eieio();
		}
	}
	return 1;
}

static void
imstt_set_cursor(struct imstt_par *par, struct fb_image *d, int on)
{
	if (par->ramdac == IBM) {
		par->cmap_regs[PIDXHI] = 0;	eieio();
		if (!on) {
			par->cmap_regs[PIDXLO] = CURSCTL;	eieio();
			par->cmap_regs[PIDXDATA] = 0x00;	eieio();
		} else {
			par->cmap_regs[PIDXLO] = CURSXHI;	eieio();
			par->cmap_regs[PIDXDATA] = d->dx >> 8;	eieio();
			par->cmap_regs[PIDXLO] = CURSXLO;	eieio();
			par->cmap_regs[PIDXDATA] = d->dx & 0xff;eieio();
			par->cmap_regs[PIDXLO] = CURSYHI;	eieio();
			par->cmap_regs[PIDXDATA] = d->dy >> 8;	eieio();
			par->cmap_regs[PIDXLO] = CURSYLO;	eieio();
			par->cmap_regs[PIDXDATA] = d->dy & 0xff;eieio();
			par->cmap_regs[PIDXLO] = CURSCTL;	eieio();
			par->cmap_regs[PIDXDATA] = 0x02;	eieio();
		}
	} else {
		if (!on) {
			par->cmap_regs[TVPADDRW] = TVPIRICC;	eieio();
			par->cmap_regs[TVPIDATA] = 0x00;	eieio();
		} else {
			__u16 x = d->dx + 0x40, y = d->dy + 0x40;

			par->cmap_regs[TVPCXPOH] = x >> 8;	eieio();
			par->cmap_regs[TVPCXPOL] = x & 0xff;	eieio();
			par->cmap_regs[TVPCYPOH] = y >> 8;	eieio();
			par->cmap_regs[TVPCYPOL] = y & 0xff;	eieio();
			par->cmap_regs[TVPADDRW] = TVPIRICC;	eieio();
			par->cmap_regs[TVPIDATA] = 0x02;	eieio();
		}
	}
}

static int 
imsttfb_cursor(struct fb_info *info, struct fb_cursor *cursor)
{
	struct imstt_par *par = info->par;
        u32 flags = cursor->set, fg, bg, xx, yy;

	if (cursor->dest == NULL && cursor->rop == ROP_XOR)
		return 1;
	
	imstt_set_cursor(info, cursor, 0);

	if (flags & FB_CUR_SETPOS) {
		xx = cursor->image.dx - info->var.xoffset;
		yy = cursor->image.dy - info->var.yoffset;
	}

	if (flags & FB_CUR_SETSIZE) {
        }

        if (flags & (FB_CUR_SETSHAPE | FB_CUR_SETCMAP)) {
                int fg_idx = cursor->image.fg_color;
                int width = (cursor->image.width+7)/8;
                u8 *dat = (u8 *) cursor->image.data;
                u8 *dst = (u8 *) cursor->dest;
                u8 *msk = (u8 *) cursor->mask;

                switch (cursor->rop) {
                case ROP_XOR:
                        for (i = 0; i < cursor->image.height; i++) {
                                for (j = 0; j < width; j++) {
                                        d_idx = i * MAX_CURS/8  + j;
                                        data[d_idx] =  byte_rev[dat[s_idx] ^
                                                                dst[s_idx]];
                                        mask[d_idx] = byte_rev[msk[s_idx]];
                                        s_idx++;
                                }
                        }
                        break;
                case ROP_COPY:
                default:
                        for (i = 0; i < cursor->image.height; i++) {
                                for (j = 0; j < width; j++) {
                                        d_idx = i * MAX_CURS/8 + j;
                                        data[d_idx] = byte_rev[dat[s_idx]];
                                        mask[d_idx] = byte_rev[msk[s_idx]];
                                        s_idx++;
                                }
			}
			break;
		}

		fg = ((info->cmap.red[fg_idx] & 0xf8) << 7) |
                     ((info->cmap.green[fg_idx] & 0xf8) << 2) |
                     ((info->cmap.blue[fg_idx] & 0xf8) >> 3) | 1 << 15;

		imsttfb_load_cursor_image(par, xx, yy, fgc);
	}
	if (cursor->enable)
		imstt_set_cursor(info, cursor, 1);
	return 0;
}
#endif

#define FBIMSTT_SETREG		0x545401
#define FBIMSTT_GETREG		0x545402
#define FBIMSTT_SETCMAPREG	0x545403
#define FBIMSTT_GETCMAPREG	0x545404
#define FBIMSTT_SETIDXREG	0x545405
#define FBIMSTT_GETIDXREG	0x545406

static int
imsttfb_ioctl(struct fb_info *info, u_int cmd, u_long arg)
{
	struct imstt_par *par = info->par;
	void __user *argp = (void __user *)arg;
	__u32 reg[2];
	__u8 idx[2];

	switch (cmd) {
		case FBIMSTT_SETREG:
			if (copy_from_user(reg, argp, 8) || reg[0] > (0x1000 - sizeof(reg[0])) / sizeof(reg[0]))
				return -EFAULT;
			write_reg_le32(par->dc_regs, reg[0], reg[1]);
			return 0;
		case FBIMSTT_GETREG:
			if (copy_from_user(reg, argp, 4) || reg[0] > (0x1000 - sizeof(reg[0])) / sizeof(reg[0]))
				return -EFAULT;
			reg[1] = read_reg_le32(par->dc_regs, reg[0]);
			if (copy_to_user((void __user *)(arg + 4), &reg[1], 4))
				return -EFAULT;
			return 0;
		case FBIMSTT_SETCMAPREG:
			if (copy_from_user(reg, argp, 8) || reg[0] > (0x1000 - sizeof(reg[0])) / sizeof(reg[0]))
				return -EFAULT;
			write_reg_le32(((u_int __iomem *)par->cmap_regs), reg[0], reg[1]);
			return 0;
		case FBIMSTT_GETCMAPREG:
			if (copy_from_user(reg, argp, 4) || reg[0] > (0x1000 - sizeof(reg[0])) / sizeof(reg[0]))
				return -EFAULT;
			reg[1] = read_reg_le32(((u_int __iomem *)par->cmap_regs), reg[0]);
			if (copy_to_user((void __user *)(arg + 4), &reg[1], 4))
				return -EFAULT;
			return 0;
		case FBIMSTT_SETIDXREG:
			if (copy_from_user(idx, argp, 2))
				return -EFAULT;
			par->cmap_regs[PIDXHI] = 0;		eieio();
			par->cmap_regs[PIDXLO] = idx[0];	eieio();
			par->cmap_regs[PIDXDATA] = idx[1];	eieio();
			return 0;
		case FBIMSTT_GETIDXREG:
			if (copy_from_user(idx, argp, 1))
				return -EFAULT;
			par->cmap_regs[PIDXHI] = 0;		eieio();
			par->cmap_regs[PIDXLO] = idx[0];	eieio();
			idx[1] = par->cmap_regs[PIDXDATA];
			if (copy_to_user((void __user *)(arg + 1), &idx[1], 1))
				return -EFAULT;
			return 0;
		default:
			return -ENOIOCTLCMD;
	}
}

static const struct pci_device_id imsttfb_pci_tbl[] = {
	{ PCI_VENDOR_ID_IMS, PCI_DEVICE_ID_IMS_TT128,
	  PCI_ANY_ID, PCI_ANY_ID, 0, 0, IBM },
	{ PCI_VENDOR_ID_IMS, PCI_DEVICE_ID_IMS_TT3D,
	  PCI_ANY_ID, PCI_ANY_ID, 0, 0, TVP },
	{ 0, }
};

MODULE_DEVICE_TABLE(pci, imsttfb_pci_tbl);

static struct pci_driver imsttfb_pci_driver = {
	.name =		"imsttfb",
	.id_table =	imsttfb_pci_tbl,
	.probe =	imsttfb_probe,
	.remove =	imsttfb_remove,
};

static const struct fb_ops imsttfb_ops = {
	.owner 		= THIS_MODULE,
	.fb_check_var	= imsttfb_check_var,
	.fb_set_par 	= imsttfb_set_par,
	.fb_setcolreg 	= imsttfb_setcolreg,
	.fb_pan_display = imsttfb_pan_display,
	.fb_blank 	= imsttfb_blank,
	.fb_fillrect	= imsttfb_fillrect,
	.fb_copyarea	= imsttfb_copyarea,
	.fb_imageblit	= cfb_imageblit,
	.fb_ioctl 	= imsttfb_ioctl,
};

static int init_imstt(struct fb_info *info)
{
	struct imstt_par *par = info->par;
	__u32 i, tmp, *ip, *end;

	tmp = read_reg_le32(par->dc_regs, PRC);
	if (par->ramdac == IBM)
		info->fix.smem_len = (tmp & 0x0004) ? 0x400000 : 0x200000;
	else
		info->fix.smem_len = 0x800000;

	ip = (__u32 *)info->screen_base;
	end = (__u32 *)(info->screen_base + info->fix.smem_len);
	while (ip < end)
		*ip++ = 0;

	/* initialize the card */
	tmp = read_reg_le32(par->dc_regs, STGCTL);
	write_reg_le32(par->dc_regs, STGCTL, tmp & ~0x1);
	write_reg_le32(par->dc_regs, SSR, 0);

	/* set default values for DAC registers */
	if (par->ramdac == IBM) {
		par->cmap_regs[PPMASK] = 0xff;
		eieio();
		par->cmap_regs[PIDXHI] = 0;
		eieio();
		for (i = 0; i < ARRAY_SIZE(ibm_initregs); i++) {
			par->cmap_regs[PIDXLO] = ibm_initregs[i].addr;
			eieio();
			par->cmap_regs[PIDXDATA] = ibm_initregs[i].value;
			eieio();
		}
	} else {
		for (i = 0; i < ARRAY_SIZE(tvp_initregs); i++) {
			par->cmap_regs[TVPADDRW] = tvp_initregs[i].addr;
			eieio();
			par->cmap_regs[TVPIDATA] = tvp_initregs[i].value;
			eieio();
		}
	}

#if defined(CONFIG_PPC_PMAC) && defined(CONFIG_PPC32)
	if (IS_REACHABLE(CONFIG_NVRAM) && machine_is(powermac)) {
		int vmode = init_vmode, cmode = init_cmode;

		if (vmode == -1) {
			vmode = nvram_read_byte(NV_VMODE);
			if (vmode <= 0 || vmode > VMODE_MAX)
				vmode = VMODE_640_480_67;
		}
		if (cmode == -1) {
			cmode = nvram_read_byte(NV_CMODE);
			if (cmode < CMODE_8 || cmode > CMODE_32)
				cmode = CMODE_8;
		}
		if (mac_vmode_to_var(vmode, cmode, &info->var)) {
			info->var.xres = info->var.xres_virtual = INIT_XRES;
			info->var.yres = info->var.yres_virtual = INIT_YRES;
			info->var.bits_per_pixel = INIT_BPP;
		}
	} else
#endif
	{
		info->var.xres = info->var.xres_virtual = INIT_XRES;
		info->var.yres = info->var.yres_virtual = INIT_YRES;
		info->var.bits_per_pixel = INIT_BPP;
	}

	if ((info->var.xres * info->var.yres) * (info->var.bits_per_pixel >> 3) > info->fix.smem_len
	    || !(compute_imstt_regvals(par, info->var.xres, info->var.yres))) {
		printk("imsttfb: %ux%ux%u not supported\n", info->var.xres, info->var.yres, info->var.bits_per_pixel);
		framebuffer_release(info);
		return -ENODEV;
	}

	sprintf(info->fix.id, "IMS TT (%s)", par->ramdac == IBM ? "IBM" : "TVP");
	info->fix.mmio_len = 0x1000;
	info->fix.accel = FB_ACCEL_IMS_TWINTURBO;
	info->fix.type = FB_TYPE_PACKED_PIXELS;
	info->fix.visual = info->var.bits_per_pixel == 8 ? FB_VISUAL_PSEUDOCOLOR
							: FB_VISUAL_DIRECTCOLOR;
	info->fix.line_length = info->var.xres * (info->var.bits_per_pixel >> 3);
	info->fix.xpanstep = 8;
	info->fix.ypanstep = 1;
	info->fix.ywrapstep = 0;

	info->var.accel_flags = FB_ACCELF_TEXT;

//	if (par->ramdac == IBM)
//		imstt_cursor_init(info);
	if (info->var.green.length == 6)
		set_565(par);
	else
		set_555(par);
	set_imstt_regvals(info, info->var.bits_per_pixel);

	info->var.pixclock = 1000000 / getclkMHz(par);

	info->fbops = &imsttfb_ops;
	info->flags = FBINFO_DEFAULT |
                      FBINFO_HWACCEL_COPYAREA |
	              FBINFO_HWACCEL_FILLRECT |
	              FBINFO_HWACCEL_YPAN;

	fb_alloc_cmap(&info->cmap, 0, 0);

	if (register_framebuffer(info) < 0) {
		framebuffer_release(info);
		return -ENODEV;
	}

	tmp = (read_reg_le32(par->dc_regs, SSTATUS) & 0x0f00) >> 8;
	fb_info(info, "%s frame buffer; %uMB vram; chip version %u\n",
		info->fix.id, info->fix.smem_len >> 20, tmp);
	return 0;
}

static int imsttfb_probe(struct pci_dev *pdev, const struct pci_device_id *ent)
{
	unsigned long addr, size;
	struct imstt_par *par;
	struct fb_info *info;
	struct device_node *dp;
	int ret = -ENOMEM;
	
	dp = pci_device_to_OF_node(pdev);
	if(dp)
		printk(KERN_INFO "%s: OF name %pOFn\n",__func__, dp);
	else if (IS_ENABLED(CONFIG_OF))
		printk(KERN_ERR "imsttfb: no OF node for pci device\n");

	info = framebuffer_alloc(sizeof(struct imstt_par), &pdev->dev);
	if (!info)
		return -ENOMEM;

	par = info->par;

	addr = pci_resource_start (pdev, 0);
	size = pci_resource_len (pdev, 0);

	if (!request_mem_region(addr, size, "imsttfb")) {
		printk(KERN_ERR "imsttfb: Can't reserve memory region\n");
		ret = -ENODEV;
		goto release_info;
	}

	switch (pdev->device) {
		case PCI_DEVICE_ID_IMS_TT128: /* IMS,tt128mbA */
			par->ramdac = IBM;
			if (of_node_name_eq(dp, "IMS,tt128mb8") ||
			    of_node_name_eq(dp, "IMS,tt128mb8A"))
				par->ramdac = TVP;
			break;
		case PCI_DEVICE_ID_IMS_TT3D:  /* IMS,tt3d */
			par->ramdac = TVP;
			break;
		default:
			printk(KERN_INFO "imsttfb: Device 0x%x unknown, "
					 "contact maintainer.\n", pdev->device);
			ret = -ENODEV;
			goto release_mem_region;
	}

	info->fix.smem_start = addr;
	info->screen_base = (__u8 *)ioremap(addr, par->ramdac == IBM ?
					    0x400000 : 0x800000);
	if (!info->screen_base)
		goto release_mem_region;
	info->fix.mmio_start = addr + 0x800000;
	par->dc_regs = ioremap(addr + 0x800000, 0x1000);
	if (!par->dc_regs)
		goto unmap_screen_base;
	par->cmap_regs_phys = addr + 0x840000;
	par->cmap_regs = (__u8 *)ioremap(addr + 0x840000, 0x1000);
	if (!par->cmap_regs)
		goto unmap_dc_regs;
	info->pseudo_palette = par->palette;
	ret = init_imstt(info);
<<<<<<< HEAD
	if (!ret)
		pci_set_drvdata(pdev, info);
	return ret;
=======
	if (ret)
		goto unmap_cmap_regs;

	pci_set_drvdata(pdev, info);
	return 0;
>>>>>>> c33f17e6

unmap_cmap_regs:
	iounmap(par->cmap_regs);
unmap_dc_regs:
	iounmap(par->dc_regs);
unmap_screen_base:
	iounmap(info->screen_base);
release_mem_region:
	release_mem_region(addr, size);
release_info:
	framebuffer_release(info);
	return ret;
}

static void imsttfb_remove(struct pci_dev *pdev)
{
	struct fb_info *info = pci_get_drvdata(pdev);
	struct imstt_par *par = info->par;
	int size = pci_resource_len(pdev, 0);

	unregister_framebuffer(info);
	iounmap(par->cmap_regs);
	iounmap(par->dc_regs);
	iounmap(info->screen_base);
	release_mem_region(info->fix.smem_start, size);
	framebuffer_release(info);
}

#ifndef MODULE
static int __init
imsttfb_setup(char *options)
{
	char *this_opt;

	if (!options || !*options)
		return 0;

	while ((this_opt = strsep(&options, ",")) != NULL) {
		if (!strncmp(this_opt, "font:", 5)) {
			char *p;
			int i;

			p = this_opt + 5;
			for (i = 0; i < sizeof(fontname) - 1; i++)
				if (!*p || *p == ' ' || *p == ',')
					break;
			memcpy(fontname, this_opt + 5, i);
			fontname[i] = 0;
		} else if (!strncmp(this_opt, "inverse", 7)) {
			inverse = 1;
			fb_invert_cmaps();
		}
#if defined(CONFIG_PPC_PMAC)
		else if (!strncmp(this_opt, "vmode:", 6)) {
			int vmode = simple_strtoul(this_opt+6, NULL, 0);
			if (vmode > 0 && vmode <= VMODE_MAX)
				init_vmode = vmode;
		} else if (!strncmp(this_opt, "cmode:", 6)) {
			int cmode = simple_strtoul(this_opt+6, NULL, 0);
			switch (cmode) {
				case CMODE_8:
				case 8:
					init_cmode = CMODE_8;
					break;
				case CMODE_16:
				case 15:
				case 16:
					init_cmode = CMODE_16;
					break;
				case CMODE_32:
				case 24:
				case 32:
					init_cmode = CMODE_32;
					break;
			}
		}
#endif
	}
	return 0;
}

#endif /* MODULE */

static int __init imsttfb_init(void)
{
#ifndef MODULE
	char *option = NULL;

	if (fb_get_options("imsttfb", &option))
		return -ENODEV;

	imsttfb_setup(option);
#endif
	return pci_register_driver(&imsttfb_pci_driver);
}
 
static void __exit imsttfb_exit(void)
{
	pci_unregister_driver(&imsttfb_pci_driver);
}

MODULE_LICENSE("GPL");

module_init(imsttfb_init);
module_exit(imsttfb_exit);
<|MERGE_RESOLUTION|>--- conflicted
+++ resolved
@@ -1525,17 +1525,11 @@
 		goto unmap_dc_regs;
 	info->pseudo_palette = par->palette;
 	ret = init_imstt(info);
-<<<<<<< HEAD
-	if (!ret)
-		pci_set_drvdata(pdev, info);
-	return ret;
-=======
 	if (ret)
 		goto unmap_cmap_regs;
 
 	pci_set_drvdata(pdev, info);
 	return 0;
->>>>>>> c33f17e6
 
 unmap_cmap_regs:
 	iounmap(par->cmap_regs);
