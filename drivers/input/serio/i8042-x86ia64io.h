/* SPDX-License-Identifier: GPL-2.0-only */
#ifndef _I8042_X86IA64IO_H
#define _I8042_X86IA64IO_H


#ifdef CONFIG_X86
#include <asm/x86_init.h>
#endif

/*
 * Names.
 */

#define I8042_KBD_PHYS_DESC "isa0060/serio0"
#define I8042_AUX_PHYS_DESC "isa0060/serio1"
#define I8042_MUX_PHYS_DESC "isa0060/serio%d"

/*
 * IRQs.
 */

#if defined(__ia64__)
# define I8042_MAP_IRQ(x)	isa_irq_to_vector((x))
#else
# define I8042_MAP_IRQ(x)	(x)
#endif

#define I8042_KBD_IRQ	i8042_kbd_irq
#define I8042_AUX_IRQ	i8042_aux_irq

static int i8042_kbd_irq;
static int i8042_aux_irq;

/*
 * Register numbers.
 */

#define I8042_COMMAND_REG	i8042_command_reg
#define I8042_STATUS_REG	i8042_command_reg
#define I8042_DATA_REG		i8042_data_reg

static int i8042_command_reg = 0x64;
static int i8042_data_reg = 0x60;


static inline int i8042_read_data(void)
{
	return inb(I8042_DATA_REG);
}

static inline int i8042_read_status(void)
{
	return inb(I8042_STATUS_REG);
}

static inline void i8042_write_data(int val)
{
	outb(val, I8042_DATA_REG);
}

static inline void i8042_write_command(int val)
{
	outb(val, I8042_COMMAND_REG);
}

#ifdef CONFIG_X86

#include <linux/dmi.h>

#define SERIO_QUIRK_NOKBD		BIT(0)
#define SERIO_QUIRK_NOAUX		BIT(1)
#define SERIO_QUIRK_NOMUX		BIT(2)
#define SERIO_QUIRK_FORCEMUX		BIT(3)
#define SERIO_QUIRK_UNLOCK		BIT(4)
#define SERIO_QUIRK_PROBE_DEFER		BIT(5)
#define SERIO_QUIRK_RESET_ALWAYS	BIT(6)
#define SERIO_QUIRK_RESET_NEVER		BIT(7)
#define SERIO_QUIRK_DIECT		BIT(8)
#define SERIO_QUIRK_DUMBKBD		BIT(9)
#define SERIO_QUIRK_NOLOOP		BIT(10)
#define SERIO_QUIRK_NOTIMEOUT		BIT(11)
#define SERIO_QUIRK_KBDRESET		BIT(12)
#define SERIO_QUIRK_DRITEK		BIT(13)
#define SERIO_QUIRK_NOPNP		BIT(14)

/* Quirk table for different mainboards. Options similar or identical to i8042
 * module parameters.
 * ORDERING IS IMPORTANT! The first match will be apllied and the rest ignored.
 * This allows entries to overwrite vendor wide quirks on a per device basis.
 * Where this is irrelevant, entries are sorted case sensitive by DMI_SYS_VENDOR
 * and/or DMI_BOARD_VENDOR to make it easier to avoid dublicate entries.
 */
static const struct dmi_system_id i8042_dmi_quirk_table[] __initconst = {
	{
		.matches = {
			DMI_MATCH(DMI_SYS_VENDOR, "ALIENWARE"),
			DMI_MATCH(DMI_PRODUCT_NAME, "Sentia"),
		},
		.driver_data = (void *)(SERIO_QUIRK_NOMUX)
	},
	{
		.matches = {
			DMI_MATCH(DMI_SYS_VENDOR, "ASUSTeK COMPUTER INC."),
			DMI_MATCH(DMI_PRODUCT_NAME, "X750LN"),
		},
		.driver_data = (void *)(SERIO_QUIRK_NOLOOP)
	},
	{
		/* Asus X450LCP */
		.matches = {
			DMI_MATCH(DMI_SYS_VENDOR, "ASUSTeK COMPUTER INC."),
			DMI_MATCH(DMI_PRODUCT_NAME, "X450LCP"),
		},
		.driver_data = (void *)(SERIO_QUIRK_NOMUX | SERIO_QUIRK_RESET_NEVER)
	},
	{
<<<<<<< HEAD
		/* ASUS ZenBook UX425UA */
		.matches = {
			DMI_MATCH(DMI_SYS_VENDOR, "ASUSTeK COMPUTER INC."),
			DMI_MATCH(DMI_PRODUCT_NAME, "ZenBook UX425UA"),
=======
		/* ASUS ZenBook UX425UA/QA */
		.matches = {
			DMI_MATCH(DMI_SYS_VENDOR, "ASUSTeK COMPUTER INC."),
			DMI_MATCH(DMI_PRODUCT_NAME, "ZenBook UX425"),
>>>>>>> a33738a2
		},
		.driver_data = (void *)(SERIO_QUIRK_PROBE_DEFER | SERIO_QUIRK_RESET_NEVER)
	},
	{
<<<<<<< HEAD
		/* ASUS ZenBook UM325UA */
		.matches = {
			DMI_MATCH(DMI_SYS_VENDOR, "ASUSTeK COMPUTER INC."),
			DMI_MATCH(DMI_PRODUCT_NAME, "ZenBook UX325UA_UM325UA"),
=======
		/* ASUS ZenBook UM325UA/QA */
		.matches = {
			DMI_MATCH(DMI_SYS_VENDOR, "ASUSTeK COMPUTER INC."),
			DMI_MATCH(DMI_PRODUCT_NAME, "ZenBook UX325"),
>>>>>>> a33738a2
		},
		.driver_data = (void *)(SERIO_QUIRK_PROBE_DEFER | SERIO_QUIRK_RESET_NEVER)
	},
	/*
	 * On some Asus laptops, just running self tests cause problems.
	 */
	{
		.matches = {
			DMI_MATCH(DMI_SYS_VENDOR, "ASUSTeK COMPUTER INC."),
			DMI_MATCH(DMI_CHASSIS_TYPE, "10"), /* Notebook */
		},
		.driver_data = (void *)(SERIO_QUIRK_RESET_NEVER)
	},
	{
		.matches = {
			DMI_MATCH(DMI_SYS_VENDOR, "ASUSTeK COMPUTER INC."),
			DMI_MATCH(DMI_CHASSIS_TYPE, "31"), /* Convertible Notebook */
		},
		.driver_data = (void *)(SERIO_QUIRK_RESET_NEVER)
	},
	{
		/* ASUS P65UP5 - AUX LOOP command does not raise AUX IRQ */
		.matches = {
			DMI_MATCH(DMI_BOARD_VENDOR, "ASUSTeK Computer INC."),
			DMI_MATCH(DMI_BOARD_NAME, "P/I-P65UP5"),
			DMI_MATCH(DMI_BOARD_VERSION, "REV 2.X"),
		},
		.driver_data = (void *)(SERIO_QUIRK_NOLOOP)
	},
	{
		/* ASUS G1S */
		.matches = {
			DMI_MATCH(DMI_BOARD_VENDOR, "ASUSTeK Computer Inc."),
			DMI_MATCH(DMI_BOARD_NAME, "G1S"),
			DMI_MATCH(DMI_BOARD_VERSION, "1.0"),
		},
		.driver_data = (void *)(SERIO_QUIRK_NOLOOP)
	},
	{
		.matches = {
			DMI_MATCH(DMI_SYS_VENDOR, "Acer"),
			DMI_MATCH(DMI_PRODUCT_NAME, "Aspire 1360"),
		},
		.driver_data = (void *)(SERIO_QUIRK_NOMUX)
	},
	{
		/* Acer Aspire 5710 */
		.matches = {
			DMI_MATCH(DMI_SYS_VENDOR, "Acer"),
			DMI_MATCH(DMI_PRODUCT_NAME, "Aspire 5710"),
		},
		.driver_data = (void *)(SERIO_QUIRK_NOMUX)
	},
	{
		/* Acer Aspire 7738 */
		.matches = {
			DMI_MATCH(DMI_SYS_VENDOR, "Acer"),
			DMI_MATCH(DMI_PRODUCT_NAME, "Aspire 7738"),
		},
		.driver_data = (void *)(SERIO_QUIRK_NOMUX)
	},
	{
		/* Acer Aspire 5536 */
		.matches = {
			DMI_MATCH(DMI_SYS_VENDOR, "Acer"),
			DMI_MATCH(DMI_PRODUCT_NAME, "Aspire 5536"),
			DMI_MATCH(DMI_PRODUCT_VERSION, "0100"),
		},
		.driver_data = (void *)(SERIO_QUIRK_NOMUX)
	},
	{
		/*
		 * Acer Aspire 5738z
		 * Touchpad stops working in mux mode when dis- + re-enabled
		 * with the touchpad enable/disable toggle hotkey
		 */
		.matches = {
			DMI_MATCH(DMI_SYS_VENDOR, "Acer"),
			DMI_MATCH(DMI_PRODUCT_NAME, "Aspire 5738"),
		},
		.driver_data = (void *)(SERIO_QUIRK_NOMUX)
	},
	{
		/* Acer Aspire One 150 */
		.matches = {
			DMI_MATCH(DMI_SYS_VENDOR, "Acer"),
			DMI_MATCH(DMI_PRODUCT_NAME, "AOA150"),
		},
		.driver_data = (void *)(SERIO_QUIRK_RESET_ALWAYS)
	},
	{
		.matches = {
			DMI_MATCH(DMI_SYS_VENDOR, "Acer"),
			DMI_MATCH(DMI_PRODUCT_NAME, "Aspire A114-31"),
		},
		.driver_data = (void *)(SERIO_QUIRK_RESET_ALWAYS)
	},
	{
		.matches = {
			DMI_MATCH(DMI_SYS_VENDOR, "Acer"),
			DMI_MATCH(DMI_PRODUCT_NAME, "Aspire A314-31"),
		},
		.driver_data = (void *)(SERIO_QUIRK_RESET_ALWAYS)
	},
	{
		.matches = {
			DMI_MATCH(DMI_SYS_VENDOR, "Acer"),
			DMI_MATCH(DMI_PRODUCT_NAME, "Aspire A315-31"),
		},
		.driver_data = (void *)(SERIO_QUIRK_RESET_ALWAYS)
	},
	{
		.matches = {
			DMI_MATCH(DMI_SYS_VENDOR, "Acer"),
			DMI_MATCH(DMI_PRODUCT_NAME, "Aspire ES1-132"),
		},
		.driver_data = (void *)(SERIO_QUIRK_RESET_ALWAYS)
	},
	{
		.matches = {
			DMI_MATCH(DMI_SYS_VENDOR, "Acer"),
			DMI_MATCH(DMI_PRODUCT_NAME, "Aspire ES1-332"),
		},
		.driver_data = (void *)(SERIO_QUIRK_RESET_ALWAYS)
	},
	{
		.matches = {
			DMI_MATCH(DMI_SYS_VENDOR, "Acer"),
			DMI_MATCH(DMI_PRODUCT_NAME, "Aspire ES1-432"),
		},
		.driver_data = (void *)(SERIO_QUIRK_RESET_ALWAYS)
	},
	{
		.matches = {
			DMI_MATCH(DMI_SYS_VENDOR, "Acer"),
			DMI_MATCH(DMI_PRODUCT_NAME, "TravelMate Spin B118-RN"),
		},
		.driver_data = (void *)(SERIO_QUIRK_RESET_ALWAYS)
	},
	/*
	 * Some Wistron based laptops need us to explicitly enable the 'Dritek
	 * keyboard extension' to make their extra keys start generating scancodes.
	 * Originally, this was just confined to older laptops, but a few Acer laptops
	 * have turned up in 2007 that also need this again.
	 */
	{
		/* Acer Aspire 5100 */
		.matches = {
			DMI_MATCH(DMI_SYS_VENDOR, "Acer"),
			DMI_MATCH(DMI_PRODUCT_NAME, "Aspire 5100"),
		},
		.driver_data = (void *)(SERIO_QUIRK_DRITEK)
	},
	{
		/* Acer Aspire 5610 */
		.matches = {
			DMI_MATCH(DMI_SYS_VENDOR, "Acer"),
			DMI_MATCH(DMI_PRODUCT_NAME, "Aspire 5610"),
		},
		.driver_data = (void *)(SERIO_QUIRK_DRITEK)
	},
	{
		/* Acer Aspire 5630 */
		.matches = {
			DMI_MATCH(DMI_SYS_VENDOR, "Acer"),
			DMI_MATCH(DMI_PRODUCT_NAME, "Aspire 5630"),
		},
		.driver_data = (void *)(SERIO_QUIRK_DRITEK)
	},
	{
		/* Acer Aspire 5650 */
		.matches = {
			DMI_MATCH(DMI_SYS_VENDOR, "Acer"),
			DMI_MATCH(DMI_PRODUCT_NAME, "Aspire 5650"),
		},
		.driver_data = (void *)(SERIO_QUIRK_DRITEK)
	},
	{
		/* Acer Aspire 5680 */
		.matches = {
			DMI_MATCH(DMI_SYS_VENDOR, "Acer"),
			DMI_MATCH(DMI_PRODUCT_NAME, "Aspire 5680"),
		},
		.driver_data = (void *)(SERIO_QUIRK_DRITEK)
	},
	{
		/* Acer Aspire 5720 */
		.matches = {
			DMI_MATCH(DMI_SYS_VENDOR, "Acer"),
			DMI_MATCH(DMI_PRODUCT_NAME, "Aspire 5720"),
		},
		.driver_data = (void *)(SERIO_QUIRK_DRITEK)
	},
	{
		/* Acer Aspire 9110 */
		.matches = {
			DMI_MATCH(DMI_SYS_VENDOR, "Acer"),
			DMI_MATCH(DMI_PRODUCT_NAME, "Aspire 9110"),
		},
		.driver_data = (void *)(SERIO_QUIRK_DRITEK)
	},
	{
		/* Acer TravelMate 660 */
		.matches = {
			DMI_MATCH(DMI_SYS_VENDOR, "Acer"),
			DMI_MATCH(DMI_PRODUCT_NAME, "TravelMate 660"),
		},
		.driver_data = (void *)(SERIO_QUIRK_DRITEK)
	},
	{
		/* Acer TravelMate 2490 */
		.matches = {
			DMI_MATCH(DMI_SYS_VENDOR, "Acer"),
			DMI_MATCH(DMI_PRODUCT_NAME, "TravelMate 2490"),
		},
		.driver_data = (void *)(SERIO_QUIRK_DRITEK)
	},
	{
		/* Acer TravelMate 4280 */
		.matches = {
			DMI_MATCH(DMI_SYS_VENDOR, "Acer"),
			DMI_MATCH(DMI_PRODUCT_NAME, "TravelMate 4280"),
		},
		.driver_data = (void *)(SERIO_QUIRK_DRITEK)
	},
	{
		/* Amoi M636/A737 */
		.matches = {
			DMI_MATCH(DMI_SYS_VENDOR, "Amoi Electronics CO.,LTD."),
			DMI_MATCH(DMI_PRODUCT_NAME, "M636/A737 platform"),
		},
		.driver_data = (void *)(SERIO_QUIRK_NOMUX)
	},
	{
		.matches = {
			DMI_MATCH(DMI_SYS_VENDOR, "ByteSpeed LLC"),
			DMI_MATCH(DMI_PRODUCT_NAME, "ByteSpeed Laptop C15B"),
		},
		.driver_data = (void *)(SERIO_QUIRK_NOLOOP)
	},
	{
		/* Compal HEL80I */
		.matches = {
			DMI_MATCH(DMI_SYS_VENDOR, "COMPAL"),
			DMI_MATCH(DMI_PRODUCT_NAME, "HEL80I"),
		},
		.driver_data = (void *)(SERIO_QUIRK_NOMUX)
	},
	{
		.matches = {
			DMI_MATCH(DMI_SYS_VENDOR, "Compaq"),
			DMI_MATCH(DMI_PRODUCT_NAME, "ProLiant"),
			DMI_MATCH(DMI_PRODUCT_VERSION, "8500"),
		},
		.driver_data = (void *)(SERIO_QUIRK_NOLOOP)
	},
	{
		.matches = {
			DMI_MATCH(DMI_SYS_VENDOR, "Compaq"),
			DMI_MATCH(DMI_PRODUCT_NAME, "ProLiant"),
			DMI_MATCH(DMI_PRODUCT_VERSION, "DL760"),
		},
		.driver_data = (void *)(SERIO_QUIRK_NOLOOP)
	},
	{
		/* Advent 4211 */
		.matches = {
			DMI_MATCH(DMI_SYS_VENDOR, "DIXONSXP"),
			DMI_MATCH(DMI_PRODUCT_NAME, "Advent 4211"),
		},
		.driver_data = (void *)(SERIO_QUIRK_RESET_ALWAYS)
	},
	{
		/* Dell Embedded Box PC 3000 */
		.matches = {
			DMI_MATCH(DMI_SYS_VENDOR, "Dell Inc."),
			DMI_MATCH(DMI_PRODUCT_NAME, "Embedded Box PC 3000"),
		},
		.driver_data = (void *)(SERIO_QUIRK_NOLOOP)
	},
	{
		/* Dell XPS M1530 */
		.matches = {
			DMI_MATCH(DMI_SYS_VENDOR, "Dell Inc."),
			DMI_MATCH(DMI_PRODUCT_NAME, "XPS M1530"),
		},
		.driver_data = (void *)(SERIO_QUIRK_NOMUX)
	},
	{
		/* Dell Vostro 1510 */
		.matches = {
			DMI_MATCH(DMI_SYS_VENDOR, "Dell Inc."),
			DMI_MATCH(DMI_PRODUCT_NAME, "Vostro1510"),
		},
		.driver_data = (void *)(SERIO_QUIRK_NOMUX)
	},
	{
		/* Dell Vostro V13 */
		.matches = {
			DMI_MATCH(DMI_SYS_VENDOR, "Dell Inc."),
			DMI_MATCH(DMI_PRODUCT_NAME, "Vostro V13"),
		},
		.driver_data = (void *)(SERIO_QUIRK_NOMUX | SERIO_QUIRK_NOTIMEOUT)
	},
	{
		/* Dell Vostro 1320 */
		.matches = {
			DMI_MATCH(DMI_SYS_VENDOR, "Dell Inc."),
			DMI_MATCH(DMI_PRODUCT_NAME, "Vostro 1320"),
		},
		.driver_data = (void *)(SERIO_QUIRK_RESET_ALWAYS)
	},
	{
		/* Dell Vostro 1520 */
		.matches = {
			DMI_MATCH(DMI_SYS_VENDOR, "Dell Inc."),
			DMI_MATCH(DMI_PRODUCT_NAME, "Vostro 1520"),
		},
		.driver_data = (void *)(SERIO_QUIRK_RESET_ALWAYS)
	},
	{
		/* Dell Vostro 1720 */
		.matches = {
			DMI_MATCH(DMI_SYS_VENDOR, "Dell Inc."),
			DMI_MATCH(DMI_PRODUCT_NAME, "Vostro 1720"),
		},
		.driver_data = (void *)(SERIO_QUIRK_RESET_ALWAYS)
	},
	{
		/* Entroware Proteus */
		.matches = {
			DMI_MATCH(DMI_SYS_VENDOR, "Entroware"),
			DMI_MATCH(DMI_PRODUCT_NAME, "Proteus"),
			DMI_MATCH(DMI_PRODUCT_VERSION, "EL07R4"),
		},
		.driver_data = (void *)(SERIO_QUIRK_NOMUX | SERIO_QUIRK_RESET_ALWAYS)
	},
	/*
	 * Some Fujitsu notebooks are having trouble with touchpads if
	 * active multiplexing mode is activated. Luckily they don't have
	 * external PS/2 ports so we can safely disable it.
	 * ... apparently some Toshibas don't like MUX mode either and
	 * die horrible death on reboot.
	 */
	{
		/* Fujitsu Lifebook P7010/P7010D */
		.matches = {
			DMI_MATCH(DMI_SYS_VENDOR, "FUJITSU"),
			DMI_MATCH(DMI_PRODUCT_NAME, "P7010"),
		},
		.driver_data = (void *)(SERIO_QUIRK_NOMUX)
	},
	{
		/* Fujitsu Lifebook P5020D */
		.matches = {
			DMI_MATCH(DMI_SYS_VENDOR, "FUJITSU"),
			DMI_MATCH(DMI_PRODUCT_NAME, "LifeBook P Series"),
		},
		.driver_data = (void *)(SERIO_QUIRK_NOMUX)
	},
	{
		/* Fujitsu Lifebook S2000 */
		.matches = {
			DMI_MATCH(DMI_SYS_VENDOR, "FUJITSU"),
			DMI_MATCH(DMI_PRODUCT_NAME, "LifeBook S Series"),
		},
		.driver_data = (void *)(SERIO_QUIRK_NOMUX)
	},
	{
		/* Fujitsu Lifebook S6230 */
		.matches = {
			DMI_MATCH(DMI_SYS_VENDOR, "FUJITSU"),
			DMI_MATCH(DMI_PRODUCT_NAME, "LifeBook S6230"),
		},
		.driver_data = (void *)(SERIO_QUIRK_NOMUX)
	},
	{
		/* Fujitsu Lifebook T725 laptop */
		.matches = {
			DMI_MATCH(DMI_SYS_VENDOR, "FUJITSU"),
			DMI_MATCH(DMI_PRODUCT_NAME, "LIFEBOOK T725"),
		},
		.driver_data = (void *)(SERIO_QUIRK_NOMUX | SERIO_QUIRK_NOTIMEOUT)
	},
	{
		/* Fujitsu Lifebook U745 */
		.matches = {
			DMI_MATCH(DMI_SYS_VENDOR, "FUJITSU"),
			DMI_MATCH(DMI_PRODUCT_NAME, "LIFEBOOK U745"),
		},
		.driver_data = (void *)(SERIO_QUIRK_NOMUX)
	},
	{
		/* Fujitsu T70H */
		.matches = {
			DMI_MATCH(DMI_SYS_VENDOR, "FUJITSU"),
			DMI_MATCH(DMI_PRODUCT_NAME, "FMVLT70H"),
		},
		.driver_data = (void *)(SERIO_QUIRK_NOMUX)
	},
	{
		/* Fujitsu A544 laptop */
		/* https://bugzilla.redhat.com/show_bug.cgi?id=1111138 */
		.matches = {
			DMI_MATCH(DMI_SYS_VENDOR, "FUJITSU"),
			DMI_MATCH(DMI_PRODUCT_NAME, "LIFEBOOK A544"),
		},
		.driver_data = (void *)(SERIO_QUIRK_NOTIMEOUT)
	},
	{
		/* Fujitsu AH544 laptop */
		/* https://bugzilla.kernel.org/show_bug.cgi?id=69731 */
		.matches = {
			DMI_MATCH(DMI_SYS_VENDOR, "FUJITSU"),
			DMI_MATCH(DMI_PRODUCT_NAME, "LIFEBOOK AH544"),
		},
		.driver_data = (void *)(SERIO_QUIRK_NOTIMEOUT)
	},
	{
		/* Fujitsu U574 laptop */
		/* https://bugzilla.kernel.org/show_bug.cgi?id=69731 */
		.matches = {
			DMI_MATCH(DMI_SYS_VENDOR, "FUJITSU"),
			DMI_MATCH(DMI_PRODUCT_NAME, "LIFEBOOK U574"),
		},
		.driver_data = (void *)(SERIO_QUIRK_NOTIMEOUT)
	},
	{
		/* Fujitsu UH554 laptop */
		.matches = {
			DMI_MATCH(DMI_SYS_VENDOR, "FUJITSU"),
			DMI_MATCH(DMI_PRODUCT_NAME, "LIFEBOOK UH544"),
		},
		.driver_data = (void *)(SERIO_QUIRK_NOTIMEOUT)
	},
	{
		/* Fujitsu Lifebook P7010 */
		.matches = {
			DMI_MATCH(DMI_SYS_VENDOR, "FUJITSU SIEMENS"),
			DMI_MATCH(DMI_PRODUCT_NAME, "0000000000"),
		},
		.driver_data = (void *)(SERIO_QUIRK_NOMUX)
	},
	{
		/* Fujitsu-Siemens Lifebook T3010 */
		.matches = {
			DMI_MATCH(DMI_SYS_VENDOR, "FUJITSU SIEMENS"),
			DMI_MATCH(DMI_PRODUCT_NAME, "LIFEBOOK T3010"),
		},
		.driver_data = (void *)(SERIO_QUIRK_NOMUX)
	},
	{
		/* Fujitsu-Siemens Lifebook E4010 */
		.matches = {
			DMI_MATCH(DMI_SYS_VENDOR, "FUJITSU SIEMENS"),
			DMI_MATCH(DMI_PRODUCT_NAME, "LIFEBOOK E4010"),
		},
		.driver_data = (void *)(SERIO_QUIRK_NOMUX)
	},
	{
		/* Fujitsu-Siemens Amilo Pro 2010 */
		.matches = {
			DMI_MATCH(DMI_SYS_VENDOR, "FUJITSU SIEMENS"),
			DMI_MATCH(DMI_PRODUCT_NAME, "AMILO Pro V2010"),
		},
		.driver_data = (void *)(SERIO_QUIRK_NOMUX)
	},
	{
		/* Fujitsu-Siemens Amilo Pro 2030 */
		.matches = {
			DMI_MATCH(DMI_SYS_VENDOR, "FUJITSU SIEMENS"),
			DMI_MATCH(DMI_PRODUCT_NAME, "AMILO PRO V2030"),
		},
		.driver_data = (void *)(SERIO_QUIRK_NOMUX)
	},
	{
		/* Gigabyte M912 */
		.matches = {
			DMI_MATCH(DMI_SYS_VENDOR, "GIGABYTE"),
			DMI_MATCH(DMI_PRODUCT_NAME, "M912"),
			DMI_MATCH(DMI_PRODUCT_VERSION, "01"),
		},
		.driver_data = (void *)(SERIO_QUIRK_NOLOOP)
	},
	{
		/* Gigabyte Spring Peak - defines wrong chassis type */
		.matches = {
			DMI_MATCH(DMI_SYS_VENDOR, "GIGABYTE"),
			DMI_MATCH(DMI_PRODUCT_NAME, "Spring Peak"),
		},
		.driver_data = (void *)(SERIO_QUIRK_NOLOOP)
	},
	{
		/* Gigabyte T1005 - defines wrong chassis type ("Other") */
		.matches = {
			DMI_MATCH(DMI_SYS_VENDOR, "GIGABYTE"),
			DMI_MATCH(DMI_PRODUCT_NAME, "T1005"),
		},
		.driver_data = (void *)(SERIO_QUIRK_NOLOOP)
	},
	{
		/* Gigabyte T1005M/P - defines wrong chassis type ("Other") */
		.matches = {
			DMI_MATCH(DMI_SYS_VENDOR, "GIGABYTE"),
			DMI_MATCH(DMI_PRODUCT_NAME, "T1005M/P"),
		},
		.driver_data = (void *)(SERIO_QUIRK_NOLOOP)
	},
	/*
	 * Some laptops need keyboard reset before probing for the trackpad to get
	 * it detected, initialised & finally work.
	 */
	{
		/* Gigabyte P35 v2 - Elantech touchpad */
		.matches = {
			DMI_MATCH(DMI_SYS_VENDOR, "GIGABYTE"),
			DMI_MATCH(DMI_PRODUCT_NAME, "P35V2"),
		},
		.driver_data = (void *)(SERIO_QUIRK_KBDRESET)
	},
		{
		/* Aorus branded Gigabyte X3 Plus - Elantech touchpad */
		.matches = {
			DMI_MATCH(DMI_SYS_VENDOR, "GIGABYTE"),
			DMI_MATCH(DMI_PRODUCT_NAME, "X3"),
		},
		.driver_data = (void *)(SERIO_QUIRK_KBDRESET)
	},
	{
		/* Gigabyte P34 - Elantech touchpad */
		.matches = {
			DMI_MATCH(DMI_SYS_VENDOR, "GIGABYTE"),
			DMI_MATCH(DMI_PRODUCT_NAME, "P34"),
		},
		.driver_data = (void *)(SERIO_QUIRK_KBDRESET)
	},
	{
		/* Gigabyte P57 - Elantech touchpad */
		.matches = {
			DMI_MATCH(DMI_SYS_VENDOR, "GIGABYTE"),
			DMI_MATCH(DMI_PRODUCT_NAME, "P57"),
		},
		.driver_data = (void *)(SERIO_QUIRK_KBDRESET)
	},
	{
		/* Gericom Bellagio */
		.matches = {
			DMI_MATCH(DMI_SYS_VENDOR, "Gericom"),
			DMI_MATCH(DMI_PRODUCT_NAME, "N34AS6"),
		},
		.driver_data = (void *)(SERIO_QUIRK_NOMUX)
	},
	{
		/* Gigabyte M1022M netbook */
		.matches = {
			DMI_MATCH(DMI_BOARD_VENDOR, "Gigabyte Technology Co.,Ltd."),
			DMI_MATCH(DMI_BOARD_NAME, "M1022E"),
			DMI_MATCH(DMI_BOARD_VERSION, "1.02"),
		},
		.driver_data = (void *)(SERIO_QUIRK_NOLOOP)
	},
	{
		.matches = {
			DMI_MATCH(DMI_SYS_VENDOR, "Hewlett-Packard"),
			DMI_MATCH(DMI_PRODUCT_NAME, "HP Pavilion dv9700"),
			DMI_MATCH(DMI_PRODUCT_VERSION, "Rev 1"),
		},
		.driver_data = (void *)(SERIO_QUIRK_NOLOOP)
	},
	{
		/*
		 * HP Pavilion DV4017EA -
		 * errors on MUX ports are reported without raising AUXDATA
		 * causing "spurious NAK" messages.
		 */
		.matches = {
			DMI_MATCH(DMI_SYS_VENDOR, "Hewlett-Packard"),
			DMI_MATCH(DMI_PRODUCT_NAME, "Pavilion dv4000 (EA032EA#ABF)"),
		},
		.driver_data = (void *)(SERIO_QUIRK_NOMUX)
	},
	{
		/*
		 * HP Pavilion ZT1000 -
		 * like DV4017EA does not raise AUXERR for errors on MUX ports.
		 */
		.matches = {
			DMI_MATCH(DMI_SYS_VENDOR, "Hewlett-Packard"),
			DMI_MATCH(DMI_PRODUCT_NAME, "HP Pavilion Notebook PC"),
			DMI_MATCH(DMI_PRODUCT_VERSION, "HP Pavilion Notebook ZT1000"),
		},
		.driver_data = (void *)(SERIO_QUIRK_NOMUX)
	},
	{
		/*
		 * HP Pavilion DV4270ca -
		 * like DV4017EA does not raise AUXERR for errors on MUX ports.
		 */
		.matches = {
			DMI_MATCH(DMI_SYS_VENDOR, "Hewlett-Packard"),
			DMI_MATCH(DMI_PRODUCT_NAME, "Pavilion dv4000 (EH476UA#ABL)"),
		},
		.driver_data = (void *)(SERIO_QUIRK_NOMUX)
	},
	{
		/* Newer HP Pavilion dv4 models */
		.matches = {
			DMI_MATCH(DMI_SYS_VENDOR, "Hewlett-Packard"),
			DMI_MATCH(DMI_PRODUCT_NAME, "HP Pavilion dv4 Notebook PC"),
		},
		.driver_data = (void *)(SERIO_QUIRK_NOMUX | SERIO_QUIRK_NOTIMEOUT)
	},
	{
		/* IBM 2656 */
		.matches = {
			DMI_MATCH(DMI_SYS_VENDOR, "IBM"),
			DMI_MATCH(DMI_PRODUCT_NAME, "2656"),
		},
		.driver_data = (void *)(SERIO_QUIRK_NOMUX)
	},
	{
		/* Avatar AVIU-145A6 */
		.matches = {
			DMI_MATCH(DMI_SYS_VENDOR, "Intel"),
			DMI_MATCH(DMI_PRODUCT_NAME, "IC4I"),
		},
		.driver_data = (void *)(SERIO_QUIRK_NOMUX)
	},
	{
		/* Intel MBO Desktop D845PESV */
		.matches = {
			DMI_MATCH(DMI_BOARD_VENDOR, "Intel Corporation"),
			DMI_MATCH(DMI_BOARD_NAME, "D845PESV"),
		},
		.driver_data = (void *)(SERIO_QUIRK_NOPNP)
	},
	{
		/*
		 * Intel NUC D54250WYK - does not have i8042 controller but
		 * declares PS/2 devices in DSDT.
		 */
		.matches = {
			DMI_MATCH(DMI_BOARD_VENDOR, "Intel Corporation"),
			DMI_MATCH(DMI_BOARD_NAME, "D54250WYK"),
		},
		.driver_data = (void *)(SERIO_QUIRK_NOPNP)
	},
	{
		/* Lenovo 3000 n100 */
		.matches = {
			DMI_MATCH(DMI_SYS_VENDOR, "LENOVO"),
			DMI_MATCH(DMI_PRODUCT_NAME, "076804U"),
		},
		.driver_data = (void *)(SERIO_QUIRK_NOMUX)
	},
	{
		/* Lenovo XiaoXin Air 12 */
		.matches = {
			DMI_MATCH(DMI_SYS_VENDOR, "LENOVO"),
			DMI_MATCH(DMI_PRODUCT_NAME, "80UN"),
		},
		.driver_data = (void *)(SERIO_QUIRK_NOMUX)
	},
	{
		/* Lenovo LaVie Z */
		.matches = {
			DMI_MATCH(DMI_SYS_VENDOR, "LENOVO"),
			DMI_MATCH(DMI_PRODUCT_VERSION, "Lenovo LaVie Z"),
		},
		.driver_data = (void *)(SERIO_QUIRK_NOMUX)
	},
	{
		/* Lenovo Ideapad U455 */
		.matches = {
			DMI_MATCH(DMI_SYS_VENDOR, "LENOVO"),
			DMI_MATCH(DMI_PRODUCT_NAME, "20046"),
		},
		.driver_data = (void *)(SERIO_QUIRK_RESET_ALWAYS)
	},
	{
		/* Lenovo ThinkPad L460 */
		.matches = {
			DMI_MATCH(DMI_SYS_VENDOR, "LENOVO"),
			DMI_MATCH(DMI_PRODUCT_VERSION, "ThinkPad L460"),
		},
		.driver_data = (void *)(SERIO_QUIRK_RESET_ALWAYS)
	},
	{
		/* Lenovo ThinkPad Twist S230u */
		.matches = {
			DMI_MATCH(DMI_SYS_VENDOR, "LENOVO"),
			DMI_MATCH(DMI_PRODUCT_NAME, "33474HU"),
		},
		.driver_data = (void *)(SERIO_QUIRK_RESET_ALWAYS)
	},
	{
		/* LG Electronics X110 */
		.matches = {
			DMI_MATCH(DMI_BOARD_VENDOR, "LG Electronics Inc."),
			DMI_MATCH(DMI_BOARD_NAME, "X110"),
		},
		.driver_data = (void *)(SERIO_QUIRK_RESET_ALWAYS)
	},
	{
		/* Medion Akoya Mini E1210 */
		.matches = {
			DMI_MATCH(DMI_SYS_VENDOR, "MEDION"),
			DMI_MATCH(DMI_PRODUCT_NAME, "E1210"),
		},
		.driver_data = (void *)(SERIO_QUIRK_RESET_ALWAYS)
	},
	{
		/* Medion Akoya E1222 */
		.matches = {
			DMI_MATCH(DMI_SYS_VENDOR, "MEDION"),
			DMI_MATCH(DMI_PRODUCT_NAME, "E122X"),
		},
		.driver_data = (void *)(SERIO_QUIRK_RESET_ALWAYS)
	},
	{
		/* MSI Wind U-100 */
		.matches = {
			DMI_MATCH(DMI_BOARD_VENDOR, "MICRO-STAR INTERNATIONAL CO., LTD"),
			DMI_MATCH(DMI_BOARD_NAME, "U-100"),
		},
		.driver_data = (void *)(SERIO_QUIRK_RESET_ALWAYS | SERIO_QUIRK_NOPNP)
	},
	{
		/*
		 * No data is coming from the touchscreen unless KBC
		 * is in legacy mode.
		 */
		/* Panasonic CF-29 */
		.matches = {
			DMI_MATCH(DMI_SYS_VENDOR, "Matsushita"),
			DMI_MATCH(DMI_PRODUCT_NAME, "CF-29"),
		},
		.driver_data = (void *)(SERIO_QUIRK_NOMUX)
	},
	{
		/* Medion Akoya E7225 */
		.matches = {
			DMI_MATCH(DMI_SYS_VENDOR, "Medion"),
			DMI_MATCH(DMI_PRODUCT_NAME, "Akoya E7225"),
			DMI_MATCH(DMI_PRODUCT_VERSION, "1.0"),
		},
		.driver_data = (void *)(SERIO_QUIRK_NOLOOP)
	},
	{
		/* Microsoft Virtual Machine */
		.matches = {
			DMI_MATCH(DMI_SYS_VENDOR, "Microsoft Corporation"),
			DMI_MATCH(DMI_PRODUCT_NAME, "Virtual Machine"),
			DMI_MATCH(DMI_PRODUCT_VERSION, "VS2005R2"),
		},
		.driver_data = (void *)(SERIO_QUIRK_NOLOOP)
	},
	{
		/* Medion MAM 2070 */
		.matches = {
			DMI_MATCH(DMI_SYS_VENDOR, "Notebook"),
			DMI_MATCH(DMI_PRODUCT_NAME, "MAM 2070"),
			DMI_MATCH(DMI_PRODUCT_VERSION, "5a"),
		},
		.driver_data = (void *)(SERIO_QUIRK_NOLOOP)
	},
	{
		/* TUXEDO BU1406 */
		.matches = {
			DMI_MATCH(DMI_SYS_VENDOR, "Notebook"),
			DMI_MATCH(DMI_PRODUCT_NAME, "N24_25BU"),
		},
		.driver_data = (void *)(SERIO_QUIRK_NOMUX)
	},
	{
		/* OQO Model 01 */
		.matches = {
			DMI_MATCH(DMI_SYS_VENDOR, "OQO"),
			DMI_MATCH(DMI_PRODUCT_NAME, "ZEPTO"),
			DMI_MATCH(DMI_PRODUCT_VERSION, "00"),
		},
		.driver_data = (void *)(SERIO_QUIRK_NOLOOP)
	},
	{
		.matches = {
			DMI_MATCH(DMI_SYS_VENDOR, "PEGATRON CORPORATION"),
			DMI_MATCH(DMI_PRODUCT_NAME, "C15B"),
		},
		.driver_data = (void *)(SERIO_QUIRK_NOLOOP)
	},
	{
		/* Acer Aspire 5 A515 */
		.matches = {
			DMI_MATCH(DMI_BOARD_VENDOR, "PK"),
			DMI_MATCH(DMI_BOARD_NAME, "Grumpy_PK"),
		},
		.driver_data = (void *)(SERIO_QUIRK_NOPNP)
	},
	{
		/* ULI EV4873 - AUX LOOP does not work properly */
		.matches = {
			DMI_MATCH(DMI_SYS_VENDOR, "ULI"),
			DMI_MATCH(DMI_PRODUCT_NAME, "EV4873"),
			DMI_MATCH(DMI_PRODUCT_VERSION, "5a"),
		},
		.driver_data = (void *)(SERIO_QUIRK_NOLOOP)
	},
	{
		/*
		 * Arima-Rioworks HDAMB -
		 * AUX LOOP command does not raise AUX IRQ
		 */
		.matches = {
			DMI_MATCH(DMI_BOARD_VENDOR, "RIOWORKS"),
			DMI_MATCH(DMI_BOARD_NAME, "HDAMB"),
			DMI_MATCH(DMI_BOARD_VERSION, "Rev E"),
		},
		.driver_data = (void *)(SERIO_QUIRK_NOLOOP)
	},
	{
		/* Sharp Actius MM20 */
		.matches = {
			DMI_MATCH(DMI_SYS_VENDOR, "SHARP"),
			DMI_MATCH(DMI_PRODUCT_NAME, "PC-MM20 Series"),
		},
		.driver_data = (void *)(SERIO_QUIRK_NOMUX)
	},
	{
		/*
		 * Sony Vaio FZ-240E -
		 * reset and GET ID commands issued via KBD port are
		 * sometimes being delivered to AUX3.
		 */
		.matches = {
			DMI_MATCH(DMI_SYS_VENDOR, "Sony Corporation"),
			DMI_MATCH(DMI_PRODUCT_NAME, "VGN-FZ240E"),
		},
		.driver_data = (void *)(SERIO_QUIRK_NOMUX)
	},
	{
		/*
		 * Most (all?) VAIOs do not have external PS/2 ports nor
		 * they implement active multiplexing properly, and
		 * MUX discovery usually messes up keyboard/touchpad.
		 */
		.matches = {
			DMI_MATCH(DMI_SYS_VENDOR, "Sony Corporation"),
			DMI_MATCH(DMI_BOARD_NAME, "VAIO"),
		},
		.driver_data = (void *)(SERIO_QUIRK_NOMUX)
	},
	{
		/* Sony Vaio FS-115b */
		.matches = {
			DMI_MATCH(DMI_SYS_VENDOR, "Sony Corporation"),
			DMI_MATCH(DMI_PRODUCT_NAME, "VGN-FS115B"),
		},
		.driver_data = (void *)(SERIO_QUIRK_NOMUX)
	},
	{
		/*
		 * Sony Vaio VGN-CS series require MUX or the touch sensor
		 * buttons will disturb touchpad operation
		 */
		.matches = {
			DMI_MATCH(DMI_SYS_VENDOR, "Sony Corporation"),
			DMI_MATCH(DMI_PRODUCT_NAME, "VGN-CS"),
		},
		.driver_data = (void *)(SERIO_QUIRK_FORCEMUX)
	},
	{
		.matches = {
			DMI_MATCH(DMI_SYS_VENDOR, "TOSHIBA"),
			DMI_MATCH(DMI_PRODUCT_NAME, "Satellite P10"),
		},
		.driver_data = (void *)(SERIO_QUIRK_NOMUX)
	},
	{
		.matches = {
			DMI_MATCH(DMI_SYS_VENDOR, "TOSHIBA"),
			DMI_MATCH(DMI_PRODUCT_NAME, "EQUIUM A110"),
		},
		.driver_data = (void *)(SERIO_QUIRK_NOMUX)
	},
	{
		.matches = {
			DMI_MATCH(DMI_SYS_VENDOR, "TOSHIBA"),
			DMI_MATCH(DMI_PRODUCT_NAME, "SATELLITE C850D"),
		},
		.driver_data = (void *)(SERIO_QUIRK_NOMUX)
	},
	/*
	 * A lot of modern Clevo barebones have touchpad and/or keyboard issues
	 * after suspend fixable with nomux + reset + noloop + nopnp. Luckily,
	 * none of them have an external PS/2 port so this can safely be set for
	 * all of them. These two are based on a Clevo design, but have the
	 * board_name changed.
	 */
	{
		.matches = {
			DMI_MATCH(DMI_BOARD_VENDOR, "TUXEDO"),
			DMI_MATCH(DMI_BOARD_NAME, "AURA1501"),
		},
		.driver_data = (void *)(SERIO_QUIRK_NOMUX | SERIO_QUIRK_RESET_ALWAYS |
					SERIO_QUIRK_NOLOOP | SERIO_QUIRK_NOPNP)
	},
	{
		.matches = {
			DMI_MATCH(DMI_BOARD_VENDOR, "TUXEDO"),
			DMI_MATCH(DMI_BOARD_NAME, "EDUBOOK1502"),
		},
		.driver_data = (void *)(SERIO_QUIRK_NOMUX | SERIO_QUIRK_RESET_ALWAYS |
					SERIO_QUIRK_NOLOOP | SERIO_QUIRK_NOPNP)
	},
	{
		/* Mivvy M310 */
		.matches = {
			DMI_MATCH(DMI_SYS_VENDOR, "VIOOO"),
			DMI_MATCH(DMI_PRODUCT_NAME, "N10"),
		},
		.driver_data = (void *)(SERIO_QUIRK_RESET_ALWAYS)
	},
	/*
	 * Some laptops need keyboard reset before probing for the trackpad to get
	 * it detected, initialised & finally work.
	 */
	{
		/* Schenker XMG C504 - Elantech touchpad */
		.matches = {
			DMI_MATCH(DMI_SYS_VENDOR, "XMG"),
			DMI_MATCH(DMI_PRODUCT_NAME, "C504"),
		},
		.driver_data = (void *)(SERIO_QUIRK_KBDRESET)
	},
	{
		/* Blue FB5601 */
		.matches = {
			DMI_MATCH(DMI_SYS_VENDOR, "blue"),
			DMI_MATCH(DMI_PRODUCT_NAME, "FB5601"),
			DMI_MATCH(DMI_PRODUCT_VERSION, "M606"),
		},
		.driver_data = (void *)(SERIO_QUIRK_NOLOOP)
	},
	/*
	 * A lot of modern Clevo barebones have touchpad and/or keyboard issues
	 * after suspend fixable with nomux + reset + noloop + nopnp. Luckily,
	 * none of them have an external PS/2 port so this can safely be set for
	 * all of them.
	 * Clevo barebones come with board_vendor and/or system_vendor set to
	 * either the very generic string "Notebook" and/or a different value
	 * for each individual reseller. The only somewhat universal way to
	 * identify them is by board_name.
	 */
	{
		.matches = {
			DMI_MATCH(DMI_BOARD_NAME, "LAPQC71A"),
		},
		.driver_data = (void *)(SERIO_QUIRK_NOMUX | SERIO_QUIRK_RESET_ALWAYS |
					SERIO_QUIRK_NOLOOP | SERIO_QUIRK_NOPNP)
	},
	{
		.matches = {
			DMI_MATCH(DMI_BOARD_NAME, "LAPQC71B"),
		},
		.driver_data = (void *)(SERIO_QUIRK_NOMUX | SERIO_QUIRK_RESET_ALWAYS |
					SERIO_QUIRK_NOLOOP | SERIO_QUIRK_NOPNP)
	},
	{
		.matches = {
			DMI_MATCH(DMI_BOARD_NAME, "N140CU"),
		},
		.driver_data = (void *)(SERIO_QUIRK_NOMUX | SERIO_QUIRK_RESET_ALWAYS |
					SERIO_QUIRK_NOLOOP | SERIO_QUIRK_NOPNP)
	},
	{
		.matches = {
			DMI_MATCH(DMI_BOARD_NAME, "N141CU"),
		},
		.driver_data = (void *)(SERIO_QUIRK_NOMUX | SERIO_QUIRK_RESET_ALWAYS |
					SERIO_QUIRK_NOLOOP | SERIO_QUIRK_NOPNP)
	},
	{
		.matches = {
			DMI_MATCH(DMI_BOARD_NAME, "NH5xAx"),
		},
		.driver_data = (void *)(SERIO_QUIRK_NOMUX | SERIO_QUIRK_RESET_ALWAYS |
					SERIO_QUIRK_NOLOOP | SERIO_QUIRK_NOPNP)
	},
	{
		.matches = {
			DMI_MATCH(DMI_BOARD_NAME, "NL5xRU"),
		},
		.driver_data = (void *)(SERIO_QUIRK_NOMUX | SERIO_QUIRK_RESET_ALWAYS |
					SERIO_QUIRK_NOLOOP | SERIO_QUIRK_NOPNP)
	},
	/*
	 * At least one modern Clevo barebone has the touchpad connected both
	 * via PS/2 and i2c interface. This causes a race condition between the
	 * psmouse and i2c-hid driver. Since the full capability of the touchpad
	 * is available via the i2c interface and the device has no external
	 * PS/2 port, it is safe to just ignore all ps2 mouses here to avoid
	 * this issue. The known affected device is the
	 * TUXEDO InfinityBook S17 Gen6 / Clevo NS70MU which comes with one of
	 * the two different dmi strings below. NS50MU is not a typo!
	 */
	{
		.matches = {
			DMI_MATCH(DMI_BOARD_NAME, "NS50MU"),
		},
		.driver_data = (void *)(SERIO_QUIRK_NOAUX | SERIO_QUIRK_NOMUX |
					SERIO_QUIRK_RESET_ALWAYS | SERIO_QUIRK_NOLOOP |
					SERIO_QUIRK_NOPNP)
	},
	{
		.matches = {
			DMI_MATCH(DMI_BOARD_NAME, "NS50_70MU"),
		},
		.driver_data = (void *)(SERIO_QUIRK_NOAUX | SERIO_QUIRK_NOMUX |
					SERIO_QUIRK_RESET_ALWAYS | SERIO_QUIRK_NOLOOP |
					SERIO_QUIRK_NOPNP)
	},
	{
		.matches = {
			DMI_MATCH(DMI_BOARD_NAME, "NJ50_70CU"),
		},
		.driver_data = (void *)(SERIO_QUIRK_NOMUX | SERIO_QUIRK_RESET_ALWAYS |
					SERIO_QUIRK_NOLOOP | SERIO_QUIRK_NOPNP)
	},
	{
		/*
		 * This is only a partial board_name and might be followed by
		 * another letter or number. DMI_MATCH however does do partial
		 * matching.
		 */
		.matches = {
			DMI_MATCH(DMI_PRODUCT_NAME, "P65xH"),
		},
		.driver_data = (void *)(SERIO_QUIRK_NOMUX | SERIO_QUIRK_RESET_ALWAYS |
					SERIO_QUIRK_NOLOOP | SERIO_QUIRK_NOPNP)
	},
	{
		/* Clevo P650RS, 650RP6, Sager NP8152-S, and others */
		.matches = {
			DMI_MATCH(DMI_PRODUCT_NAME, "P65xRP"),
		},
		.driver_data = (void *)(SERIO_QUIRK_NOMUX | SERIO_QUIRK_RESET_ALWAYS |
					SERIO_QUIRK_NOLOOP | SERIO_QUIRK_NOPNP)
	},
	{
		/*
		 * This is only a partial board_name and might be followed by
		 * another letter or number. DMI_MATCH however does do partial
		 * matching.
		 */
		.matches = {
			DMI_MATCH(DMI_PRODUCT_NAME, "P65_P67H"),
		},
		.driver_data = (void *)(SERIO_QUIRK_NOMUX | SERIO_QUIRK_RESET_ALWAYS |
					SERIO_QUIRK_NOLOOP | SERIO_QUIRK_NOPNP)
	},
	{
		/*
		 * This is only a partial board_name and might be followed by
		 * another letter or number. DMI_MATCH however does do partial
		 * matching.
		 */
		.matches = {
			DMI_MATCH(DMI_PRODUCT_NAME, "P65_67RP"),
		},
		.driver_data = (void *)(SERIO_QUIRK_NOMUX | SERIO_QUIRK_RESET_ALWAYS |
					SERIO_QUIRK_NOLOOP | SERIO_QUIRK_NOPNP)
	},
	{
		/*
		 * This is only a partial board_name and might be followed by
		 * another letter or number. DMI_MATCH however does do partial
		 * matching.
		 */
		.matches = {
			DMI_MATCH(DMI_PRODUCT_NAME, "P65_67RS"),
		},
		.driver_data = (void *)(SERIO_QUIRK_NOMUX | SERIO_QUIRK_RESET_ALWAYS |
					SERIO_QUIRK_NOLOOP | SERIO_QUIRK_NOPNP)
	},
	{
		/*
		 * This is only a partial board_name and might be followed by
		 * another letter or number. DMI_MATCH however does do partial
		 * matching.
		 */
		.matches = {
			DMI_MATCH(DMI_PRODUCT_NAME, "P67xRP"),
		},
		.driver_data = (void *)(SERIO_QUIRK_NOMUX | SERIO_QUIRK_RESET_ALWAYS |
					SERIO_QUIRK_NOLOOP | SERIO_QUIRK_NOPNP)
	},
	{
		.matches = {
			DMI_MATCH(DMI_BOARD_NAME, "PB50_70DFx,DDx"),
		},
		.driver_data = (void *)(SERIO_QUIRK_NOMUX | SERIO_QUIRK_RESET_ALWAYS |
					SERIO_QUIRK_NOLOOP | SERIO_QUIRK_NOPNP)
	},
	{
		.matches = {
			DMI_MATCH(DMI_BOARD_NAME, "X170SM"),
		},
		.driver_data = (void *)(SERIO_QUIRK_NOMUX | SERIO_QUIRK_RESET_ALWAYS |
					SERIO_QUIRK_NOLOOP | SERIO_QUIRK_NOPNP)
	},
	{
		.matches = {
			DMI_MATCH(DMI_BOARD_NAME, "X170KM-G"),
		},
		.driver_data = (void *)(SERIO_QUIRK_NOMUX | SERIO_QUIRK_RESET_ALWAYS |
					SERIO_QUIRK_NOLOOP | SERIO_QUIRK_NOPNP)
	},
	{ }
};

#ifdef CONFIG_PNP
static const struct dmi_system_id i8042_dmi_laptop_table[] __initconst = {
	{
		.matches = {
			DMI_MATCH(DMI_CHASSIS_TYPE, "8"), /* Portable */
		},
	},
	{
		.matches = {
			DMI_MATCH(DMI_CHASSIS_TYPE, "9"), /* Laptop */
		},
	},
	{
		.matches = {
			DMI_MATCH(DMI_CHASSIS_TYPE, "10"), /* Notebook */
		},
	},
	{
		.matches = {
			DMI_MATCH(DMI_CHASSIS_TYPE, "14"), /* Sub-Notebook */
		},
	},
	{ }
};
#endif

#endif /* CONFIG_X86 */

#ifdef CONFIG_PNP
#include <linux/pnp.h>

static bool i8042_pnp_kbd_registered;
static unsigned int i8042_pnp_kbd_devices;
static bool i8042_pnp_aux_registered;
static unsigned int i8042_pnp_aux_devices;

static int i8042_pnp_command_reg;
static int i8042_pnp_data_reg;
static int i8042_pnp_kbd_irq;
static int i8042_pnp_aux_irq;

static char i8042_pnp_kbd_name[32];
static char i8042_pnp_aux_name[32];

static void i8042_pnp_id_to_string(struct pnp_id *id, char *dst, int dst_size)
{
	strlcpy(dst, "PNP:", dst_size);

	while (id) {
		strlcat(dst, " ", dst_size);
		strlcat(dst, id->id, dst_size);
		id = id->next;
	}
}

static int i8042_pnp_kbd_probe(struct pnp_dev *dev, const struct pnp_device_id *did)
{
	if (pnp_port_valid(dev, 0) && pnp_port_len(dev, 0) == 1)
		i8042_pnp_data_reg = pnp_port_start(dev,0);

	if (pnp_port_valid(dev, 1) && pnp_port_len(dev, 1) == 1)
		i8042_pnp_command_reg = pnp_port_start(dev, 1);

	if (pnp_irq_valid(dev,0))
		i8042_pnp_kbd_irq = pnp_irq(dev, 0);

	strlcpy(i8042_pnp_kbd_name, did->id, sizeof(i8042_pnp_kbd_name));
	if (strlen(pnp_dev_name(dev))) {
		strlcat(i8042_pnp_kbd_name, ":", sizeof(i8042_pnp_kbd_name));
		strlcat(i8042_pnp_kbd_name, pnp_dev_name(dev), sizeof(i8042_pnp_kbd_name));
	}
	i8042_pnp_id_to_string(dev->id, i8042_kbd_firmware_id,
			       sizeof(i8042_kbd_firmware_id));
	i8042_kbd_fwnode = dev_fwnode(&dev->dev);

	/* Keyboard ports are always supposed to be wakeup-enabled */
	device_set_wakeup_enable(&dev->dev, true);

	i8042_pnp_kbd_devices++;
	return 0;
}

static int i8042_pnp_aux_probe(struct pnp_dev *dev, const struct pnp_device_id *did)
{
	if (pnp_port_valid(dev, 0) && pnp_port_len(dev, 0) == 1)
		i8042_pnp_data_reg = pnp_port_start(dev,0);

	if (pnp_port_valid(dev, 1) && pnp_port_len(dev, 1) == 1)
		i8042_pnp_command_reg = pnp_port_start(dev, 1);

	if (pnp_irq_valid(dev, 0))
		i8042_pnp_aux_irq = pnp_irq(dev, 0);

	strlcpy(i8042_pnp_aux_name, did->id, sizeof(i8042_pnp_aux_name));
	if (strlen(pnp_dev_name(dev))) {
		strlcat(i8042_pnp_aux_name, ":", sizeof(i8042_pnp_aux_name));
		strlcat(i8042_pnp_aux_name, pnp_dev_name(dev), sizeof(i8042_pnp_aux_name));
	}
	i8042_pnp_id_to_string(dev->id, i8042_aux_firmware_id,
			       sizeof(i8042_aux_firmware_id));

	i8042_pnp_aux_devices++;
	return 0;
}

static const struct pnp_device_id pnp_kbd_devids[] = {
	{ .id = "PNP0300", .driver_data = 0 },
	{ .id = "PNP0301", .driver_data = 0 },
	{ .id = "PNP0302", .driver_data = 0 },
	{ .id = "PNP0303", .driver_data = 0 },
	{ .id = "PNP0304", .driver_data = 0 },
	{ .id = "PNP0305", .driver_data = 0 },
	{ .id = "PNP0306", .driver_data = 0 },
	{ .id = "PNP0309", .driver_data = 0 },
	{ .id = "PNP030a", .driver_data = 0 },
	{ .id = "PNP030b", .driver_data = 0 },
	{ .id = "PNP0320", .driver_data = 0 },
	{ .id = "PNP0343", .driver_data = 0 },
	{ .id = "PNP0344", .driver_data = 0 },
	{ .id = "PNP0345", .driver_data = 0 },
	{ .id = "CPQA0D7", .driver_data = 0 },
	{ .id = "", },
};
MODULE_DEVICE_TABLE(pnp, pnp_kbd_devids);

static struct pnp_driver i8042_pnp_kbd_driver = {
	.name           = "i8042 kbd",
	.id_table       = pnp_kbd_devids,
	.probe          = i8042_pnp_kbd_probe,
	.driver         = {
		.probe_type = PROBE_FORCE_SYNCHRONOUS,
		.suppress_bind_attrs = true,
	},
};

static const struct pnp_device_id pnp_aux_devids[] = {
	{ .id = "AUI0200", .driver_data = 0 },
	{ .id = "FJC6000", .driver_data = 0 },
	{ .id = "FJC6001", .driver_data = 0 },
	{ .id = "PNP0f03", .driver_data = 0 },
	{ .id = "PNP0f0b", .driver_data = 0 },
	{ .id = "PNP0f0e", .driver_data = 0 },
	{ .id = "PNP0f12", .driver_data = 0 },
	{ .id = "PNP0f13", .driver_data = 0 },
	{ .id = "PNP0f19", .driver_data = 0 },
	{ .id = "PNP0f1c", .driver_data = 0 },
	{ .id = "SYN0801", .driver_data = 0 },
	{ .id = "", },
};
MODULE_DEVICE_TABLE(pnp, pnp_aux_devids);

static struct pnp_driver i8042_pnp_aux_driver = {
	.name           = "i8042 aux",
	.id_table       = pnp_aux_devids,
	.probe          = i8042_pnp_aux_probe,
	.driver         = {
		.probe_type = PROBE_FORCE_SYNCHRONOUS,
		.suppress_bind_attrs = true,
	},
};

static void i8042_pnp_exit(void)
{
	if (i8042_pnp_kbd_registered) {
		i8042_pnp_kbd_registered = false;
		pnp_unregister_driver(&i8042_pnp_kbd_driver);
	}

	if (i8042_pnp_aux_registered) {
		i8042_pnp_aux_registered = false;
		pnp_unregister_driver(&i8042_pnp_aux_driver);
	}
}

static int __init i8042_pnp_init(void)
{
	char kbd_irq_str[4] = { 0 }, aux_irq_str[4] = { 0 };
	bool pnp_data_busted = false;
	int err;

	if (i8042_nopnp) {
		pr_info("PNP detection disabled\n");
		return 0;
	}

	err = pnp_register_driver(&i8042_pnp_kbd_driver);
	if (!err)
		i8042_pnp_kbd_registered = true;

	err = pnp_register_driver(&i8042_pnp_aux_driver);
	if (!err)
		i8042_pnp_aux_registered = true;

	if (!i8042_pnp_kbd_devices && !i8042_pnp_aux_devices) {
		i8042_pnp_exit();
#if defined(__ia64__)
		return -ENODEV;
#else
		pr_info("PNP: No PS/2 controller found.\n");
		if (x86_platform.legacy.i8042 !=
				X86_LEGACY_I8042_EXPECTED_PRESENT)
			return -ENODEV;
		pr_info("Probing ports directly.\n");
		return 0;
#endif
	}

	if (i8042_pnp_kbd_devices)
		snprintf(kbd_irq_str, sizeof(kbd_irq_str),
			"%d", i8042_pnp_kbd_irq);
	if (i8042_pnp_aux_devices)
		snprintf(aux_irq_str, sizeof(aux_irq_str),
			"%d", i8042_pnp_aux_irq);

	pr_info("PNP: PS/2 Controller [%s%s%s] at %#x,%#x irq %s%s%s\n",
		i8042_pnp_kbd_name, (i8042_pnp_kbd_devices && i8042_pnp_aux_devices) ? "," : "",
		i8042_pnp_aux_name,
		i8042_pnp_data_reg, i8042_pnp_command_reg,
		kbd_irq_str, (i8042_pnp_kbd_devices && i8042_pnp_aux_devices) ? "," : "",
		aux_irq_str);

#if defined(__ia64__)
	if (!i8042_pnp_kbd_devices)
		i8042_nokbd = true;
	if (!i8042_pnp_aux_devices)
		i8042_noaux = true;
#endif

	if (((i8042_pnp_data_reg & ~0xf) == (i8042_data_reg & ~0xf) &&
	      i8042_pnp_data_reg != i8042_data_reg) ||
	    !i8042_pnp_data_reg) {
		pr_warn("PNP: PS/2 controller has invalid data port %#x; using default %#x\n",
			i8042_pnp_data_reg, i8042_data_reg);
		i8042_pnp_data_reg = i8042_data_reg;
		pnp_data_busted = true;
	}

	if (((i8042_pnp_command_reg & ~0xf) == (i8042_command_reg & ~0xf) &&
	      i8042_pnp_command_reg != i8042_command_reg) ||
	    !i8042_pnp_command_reg) {
		pr_warn("PNP: PS/2 controller has invalid command port %#x; using default %#x\n",
			i8042_pnp_command_reg, i8042_command_reg);
		i8042_pnp_command_reg = i8042_command_reg;
		pnp_data_busted = true;
	}

	if (!i8042_nokbd && !i8042_pnp_kbd_irq) {
		pr_warn("PNP: PS/2 controller doesn't have KBD irq; using default %d\n",
			i8042_kbd_irq);
		i8042_pnp_kbd_irq = i8042_kbd_irq;
		pnp_data_busted = true;
	}

	if (!i8042_noaux && !i8042_pnp_aux_irq) {
		if (!pnp_data_busted && i8042_pnp_kbd_irq) {
			pr_warn("PNP: PS/2 appears to have AUX port disabled, "
				"if this is incorrect please boot with i8042.nopnp\n");
			i8042_noaux = true;
		} else {
			pr_warn("PNP: PS/2 controller doesn't have AUX irq; using default %d\n",
				i8042_aux_irq);
			i8042_pnp_aux_irq = i8042_aux_irq;
		}
	}

	i8042_data_reg = i8042_pnp_data_reg;
	i8042_command_reg = i8042_pnp_command_reg;
	i8042_kbd_irq = i8042_pnp_kbd_irq;
	i8042_aux_irq = i8042_pnp_aux_irq;

#ifdef CONFIG_X86
	i8042_bypass_aux_irq_test = !pnp_data_busted &&
				    dmi_check_system(i8042_dmi_laptop_table);
#endif

	return 0;
}

#else  /* !CONFIG_PNP */
static inline int i8042_pnp_init(void) { return 0; }
static inline void i8042_pnp_exit(void) { }
#endif /* CONFIG_PNP */


#ifdef CONFIG_X86
static void __init i8042_check_quirks(void)
{
	const struct dmi_system_id *device_quirk_info;
	uintptr_t quirks;

	device_quirk_info = dmi_first_match(i8042_dmi_quirk_table);
	if (!device_quirk_info)
		return;

	quirks = (uintptr_t)device_quirk_info->driver_data;

	if (quirks & SERIO_QUIRK_NOKBD)
		i8042_nokbd = true;
	if (quirks & SERIO_QUIRK_NOAUX)
		i8042_noaux = true;
	if (quirks & SERIO_QUIRK_NOMUX)
		i8042_nomux = true;
	if (quirks & SERIO_QUIRK_FORCEMUX)
		i8042_nomux = false;
	if (quirks & SERIO_QUIRK_UNLOCK)
		i8042_unlock = true;
	if (quirks & SERIO_QUIRK_PROBE_DEFER)
		i8042_probe_defer = true;
	/* Honor module parameter when value is not default */
	if (i8042_reset == I8042_RESET_DEFAULT) {
		if (quirks & SERIO_QUIRK_RESET_ALWAYS)
			i8042_reset = I8042_RESET_ALWAYS;
		if (quirks & SERIO_QUIRK_RESET_NEVER)
			i8042_reset = I8042_RESET_NEVER;
	}
	if (quirks & SERIO_QUIRK_DIECT)
		i8042_direct = true;
	if (quirks & SERIO_QUIRK_DUMBKBD)
		i8042_dumbkbd = true;
	if (quirks & SERIO_QUIRK_NOLOOP)
		i8042_noloop = true;
	if (quirks & SERIO_QUIRK_NOTIMEOUT)
		i8042_notimeout = true;
	if (quirks & SERIO_QUIRK_KBDRESET)
		i8042_kbdreset = true;
	if (quirks & SERIO_QUIRK_DRITEK)
		i8042_dritek = true;
#ifdef CONFIG_PNP
	if (quirks & SERIO_QUIRK_NOPNP)
		i8042_nopnp = true;
#endif
}
#else
static inline void i8042_check_quirks(void) {}
#endif

static int __init i8042_platform_init(void)
{
	int retval;

#ifdef CONFIG_X86
	u8 a20_on = 0xdf;
	/* Just return if platform does not have i8042 controller */
	if (x86_platform.legacy.i8042 == X86_LEGACY_I8042_PLATFORM_ABSENT)
		return -ENODEV;
#endif

/*
 * On ix86 platforms touching the i8042 data register region can do really
 * bad things. Because of this the region is always reserved on ix86 boxes.
 *
 *	if (!request_region(I8042_DATA_REG, 16, "i8042"))
 *		return -EBUSY;
 */

	i8042_kbd_irq = I8042_MAP_IRQ(1);
	i8042_aux_irq = I8042_MAP_IRQ(12);

#if defined(__ia64__)
	i8042_reset = I8042_RESET_ALWAYS;
#endif

	i8042_check_quirks();

	retval = i8042_pnp_init();
	if (retval)
		return retval;

#ifdef CONFIG_X86
	/*
	 * A20 was already enabled during early kernel init. But some buggy
	 * BIOSes (in MSI Laptops) require A20 to be enabled using 8042 to
	 * resume from S3. So we do it here and hope that nothing breaks.
	 */
	i8042_command(&a20_on, 0x10d1);
	i8042_command(NULL, 0x00ff);	/* Null command for SMM firmware */
#endif /* CONFIG_X86 */

	return retval;
}

static inline void i8042_platform_exit(void)
{
	i8042_pnp_exit();
}

#endif /* _I8042_X86IA64IO_H */<|MERGE_RESOLUTION|>--- conflicted
+++ resolved
@@ -114,32 +114,18 @@
 		.driver_data = (void *)(SERIO_QUIRK_NOMUX | SERIO_QUIRK_RESET_NEVER)
 	},
 	{
-<<<<<<< HEAD
-		/* ASUS ZenBook UX425UA */
-		.matches = {
-			DMI_MATCH(DMI_SYS_VENDOR, "ASUSTeK COMPUTER INC."),
-			DMI_MATCH(DMI_PRODUCT_NAME, "ZenBook UX425UA"),
-=======
 		/* ASUS ZenBook UX425UA/QA */
 		.matches = {
 			DMI_MATCH(DMI_SYS_VENDOR, "ASUSTeK COMPUTER INC."),
 			DMI_MATCH(DMI_PRODUCT_NAME, "ZenBook UX425"),
->>>>>>> a33738a2
 		},
 		.driver_data = (void *)(SERIO_QUIRK_PROBE_DEFER | SERIO_QUIRK_RESET_NEVER)
 	},
 	{
-<<<<<<< HEAD
-		/* ASUS ZenBook UM325UA */
-		.matches = {
-			DMI_MATCH(DMI_SYS_VENDOR, "ASUSTeK COMPUTER INC."),
-			DMI_MATCH(DMI_PRODUCT_NAME, "ZenBook UX325UA_UM325UA"),
-=======
 		/* ASUS ZenBook UM325UA/QA */
 		.matches = {
 			DMI_MATCH(DMI_SYS_VENDOR, "ASUSTeK COMPUTER INC."),
 			DMI_MATCH(DMI_PRODUCT_NAME, "ZenBook UX325"),
->>>>>>> a33738a2
 		},
 		.driver_data = (void *)(SERIO_QUIRK_PROBE_DEFER | SERIO_QUIRK_RESET_NEVER)
 	},
