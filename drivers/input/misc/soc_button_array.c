--- conflicted
+++ resolved
@@ -103,8 +103,6 @@
 			DMI_MATCH(DMI_SYS_VENDOR, "LENOVO"),
 			DMI_MATCH(DMI_PRODUCT_NAME, "60073"),
 			DMI_MATCH(DMI_PRODUCT_VERSION, "1051"),
-<<<<<<< HEAD
-=======
 		},
 	},
 	{} /* Terminating entry */
@@ -125,7 +123,6 @@
 			DMI_EXACT_MATCH(DMI_SYS_VENDOR, "Intel Corporation"),
 			DMI_EXACT_MATCH(DMI_PRODUCT_NAME, "CHERRYVIEW D1 PLATFORM"),
 			DMI_EXACT_MATCH(DMI_PRODUCT_VERSION, "YETI-11"),
->>>>>>> 9b37665a
 		},
 		.driver_data = (void *)1l,
 	},
