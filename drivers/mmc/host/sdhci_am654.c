--- conflicted
+++ resolved
@@ -379,11 +379,7 @@
 	struct sdhci_pltfm_host *pltfm_host = sdhci_priv(host);
 	struct sdhci_am654_data *sdhci_am654 = sdhci_pltfm_priv(pltfm_host);
 
-<<<<<<< HEAD
-	sdhci_reset(host, mask);
-=======
 	sdhci_and_cqhci_reset(host, mask);
->>>>>>> ea6ea9fa
 
 	if (sdhci_am654->quirks & SDHCI_AM654_QUIRK_FORCE_CDTEST) {
 		ctrl = sdhci_readb(host, SDHCI_HOST_CONTROL);
