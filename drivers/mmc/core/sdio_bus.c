--- conflicted
+++ resolved
@@ -292,15 +292,12 @@
 
 	if (!(func->card->quirks & MMC_QUIRK_NONSTD_SDIO))
 		sdio_free_func_cis(func);
-<<<<<<< HEAD
-=======
 
 	/*
 	 * We have now removed the link to the tuples in the
 	 * card structure, so remove the reference.
 	 */
 	put_device(&func->card->dev);
->>>>>>> 9b37665a
 
 	kfree(func->info);
 	kfree(func->tmpbuf);
