/* SPDX-License-Identifier: GPL-2.0 */
/*
 *  This file contains work-arounds for many known SD/MMC
 *  and SDIO hardware bugs.
 *
 *  Copyright (c) 2011 Andrei Warkentin <andreiw@motorola.com>
 *  Copyright (c) 2011 Pierre Tardy <tardyp@gmail.com>
 *  Inspired from pci fixup code:
 *  Copyright (c) 1999 Martin Mares <mj@ucw.cz>
 *
 */

#include <linux/mmc/sdio_ids.h>

#include "card.h"

static const struct mmc_fixup __maybe_unused mmc_blk_fixups[] = {
#define INAND_CMD38_ARG_EXT_CSD  113
#define INAND_CMD38_ARG_ERASE    0x00
#define INAND_CMD38_ARG_TRIM     0x01
#define INAND_CMD38_ARG_SECERASE 0x80
#define INAND_CMD38_ARG_SECTRIM1 0x81
#define INAND_CMD38_ARG_SECTRIM2 0x88
	/* CMD38 argument is passed through EXT_CSD[113] */
	MMC_FIXUP("SEM02G", CID_MANFID_SANDISK, 0x100, add_quirk,
		  MMC_QUIRK_INAND_CMD38),
	MMC_FIXUP("SEM04G", CID_MANFID_SANDISK, 0x100, add_quirk,
		  MMC_QUIRK_INAND_CMD38),
	MMC_FIXUP("SEM08G", CID_MANFID_SANDISK, 0x100, add_quirk,
		  MMC_QUIRK_INAND_CMD38),
	MMC_FIXUP("SEM16G", CID_MANFID_SANDISK, 0x100, add_quirk,
		  MMC_QUIRK_INAND_CMD38),
	MMC_FIXUP("SEM32G", CID_MANFID_SANDISK, 0x100, add_quirk,
		  MMC_QUIRK_INAND_CMD38),

	/*
	 * Some MMC cards experience performance degradation with CMD23
	 * instead of CMD12-bounded multiblock transfers. For now we'll
	 * black list what's bad...
	 * - Certain Toshiba cards.
	 *
	 * N.B. This doesn't affect SD cards.
	 */
	MMC_FIXUP("SDMB-32", CID_MANFID_SANDISK, CID_OEMID_ANY, add_quirk_mmc,
		  MMC_QUIRK_BLK_NO_CMD23),
	MMC_FIXUP("SDM032", CID_MANFID_SANDISK, CID_OEMID_ANY, add_quirk_mmc,
		  MMC_QUIRK_BLK_NO_CMD23),
	MMC_FIXUP("MMC08G", CID_MANFID_TOSHIBA, CID_OEMID_ANY, add_quirk_mmc,
		  MMC_QUIRK_BLK_NO_CMD23),
	MMC_FIXUP("MMC16G", CID_MANFID_TOSHIBA, CID_OEMID_ANY, add_quirk_mmc,
		  MMC_QUIRK_BLK_NO_CMD23),
	MMC_FIXUP("MMC32G", CID_MANFID_TOSHIBA, CID_OEMID_ANY, add_quirk_mmc,
		  MMC_QUIRK_BLK_NO_CMD23),

	/*
	 * Some SD cards lockup while using CMD23 multiblock transfers.
	 */
	MMC_FIXUP("AF SD", CID_MANFID_ATP, CID_OEMID_ANY, add_quirk_sd,
		  MMC_QUIRK_BLK_NO_CMD23),
	MMC_FIXUP("APUSD", CID_MANFID_APACER, 0x5048, add_quirk_sd,
		  MMC_QUIRK_BLK_NO_CMD23),

	/*
	 * Some MMC cards need longer data read timeout than indicated in CSD.
	 */
	MMC_FIXUP(CID_NAME_ANY, CID_MANFID_MICRON, 0x200, add_quirk_mmc,
		  MMC_QUIRK_LONG_READ_TIME),
	MMC_FIXUP("008GE0", CID_MANFID_TOSHIBA, CID_OEMID_ANY, add_quirk_mmc,
		  MMC_QUIRK_LONG_READ_TIME),

	/*
	 * On these Samsung MoviNAND parts, performing secure erase or
	 * secure trim can result in unrecoverable corruption due to a
	 * firmware bug.
	 */
	MMC_FIXUP("M8G2FA", CID_MANFID_SAMSUNG, CID_OEMID_ANY, add_quirk_mmc,
		  MMC_QUIRK_SEC_ERASE_TRIM_BROKEN),
	MMC_FIXUP("MAG4FA", CID_MANFID_SAMSUNG, CID_OEMID_ANY, add_quirk_mmc,
		  MMC_QUIRK_SEC_ERASE_TRIM_BROKEN),
	MMC_FIXUP("MBG8FA", CID_MANFID_SAMSUNG, CID_OEMID_ANY, add_quirk_mmc,
		  MMC_QUIRK_SEC_ERASE_TRIM_BROKEN),
	MMC_FIXUP("MCGAFA", CID_MANFID_SAMSUNG, CID_OEMID_ANY, add_quirk_mmc,
		  MMC_QUIRK_SEC_ERASE_TRIM_BROKEN),
	MMC_FIXUP("VAL00M", CID_MANFID_SAMSUNG, CID_OEMID_ANY, add_quirk_mmc,
		  MMC_QUIRK_SEC_ERASE_TRIM_BROKEN),
	MMC_FIXUP("VYL00M", CID_MANFID_SAMSUNG, CID_OEMID_ANY, add_quirk_mmc,
		  MMC_QUIRK_SEC_ERASE_TRIM_BROKEN),
	MMC_FIXUP("KYL00M", CID_MANFID_SAMSUNG, CID_OEMID_ANY, add_quirk_mmc,
		  MMC_QUIRK_SEC_ERASE_TRIM_BROKEN),
	MMC_FIXUP("VZL00M", CID_MANFID_SAMSUNG, CID_OEMID_ANY, add_quirk_mmc,
		  MMC_QUIRK_SEC_ERASE_TRIM_BROKEN),

	/*
	 *  On Some Kingston eMMCs, performing trim can result in
	 *  unrecoverable data conrruption occasionally due to a firmware bug.
	 */
	MMC_FIXUP("V10008", CID_MANFID_KINGSTON, CID_OEMID_ANY, add_quirk_mmc,
		  MMC_QUIRK_TRIM_BROKEN),
	MMC_FIXUP("V10016", CID_MANFID_KINGSTON, CID_OEMID_ANY, add_quirk_mmc,
		  MMC_QUIRK_TRIM_BROKEN),

	/*
<<<<<<< HEAD
=======
	 * Kingston EMMC04G-M627 advertises TRIM but it does not seems to
	 * support being used to offload WRITE_ZEROES.
	 */
	MMC_FIXUP("M62704", CID_MANFID_KINGSTON, 0x0100, add_quirk_mmc,
		  MMC_QUIRK_TRIM_BROKEN),

	/*
	 * Micron MTFC4GACAJCN-1M advertises TRIM but it does not seems to
	 * support being used to offload WRITE_ZEROES.
	 */
	MMC_FIXUP("Q2J54A", CID_MANFID_MICRON, 0x014e, add_quirk_mmc,
		  MMC_QUIRK_TRIM_BROKEN),

	/*
>>>>>>> 9b37665a
	 * Some SD cards reports discard support while they don't
	 */
	MMC_FIXUP(CID_NAME_ANY, CID_MANFID_SANDISK_SD, 0x5344, add_quirk_sd,
		  MMC_QUIRK_BROKEN_SD_DISCARD),

	END_FIXUP
};

static const struct mmc_fixup __maybe_unused mmc_ext_csd_fixups[] = {
	/*
	 * Certain Hynix eMMC 4.41 cards might get broken when HPI feature
	 * is used so disable the HPI feature for such buggy cards.
	 */
	MMC_FIXUP_EXT_CSD_REV(CID_NAME_ANY, CID_MANFID_HYNIX,
			      0x014a, add_quirk, MMC_QUIRK_BROKEN_HPI, 5),
	/*
	 * Certain Micron (Numonyx) eMMC 4.5 cards might get broken when HPI
	 * feature is used so disable the HPI feature for such buggy cards.
	 */
	MMC_FIXUP_EXT_CSD_REV(CID_NAME_ANY, CID_MANFID_NUMONYX,
			      0x014e, add_quirk, MMC_QUIRK_BROKEN_HPI, 6),

	END_FIXUP
};


static const struct mmc_fixup __maybe_unused sdio_fixup_methods[] = {
	SDIO_FIXUP(SDIO_VENDOR_ID_TI_WL1251, SDIO_DEVICE_ID_TI_WL1251,
		   add_quirk, MMC_QUIRK_NONSTD_FUNC_IF),

	SDIO_FIXUP(SDIO_VENDOR_ID_TI_WL1251, SDIO_DEVICE_ID_TI_WL1251,
		   add_quirk, MMC_QUIRK_DISABLE_CD),

	SDIO_FIXUP(SDIO_VENDOR_ID_TI, SDIO_DEVICE_ID_TI_WL1271,
		   add_quirk, MMC_QUIRK_NONSTD_FUNC_IF),

	SDIO_FIXUP(SDIO_VENDOR_ID_TI, SDIO_DEVICE_ID_TI_WL1271,
		   add_quirk, MMC_QUIRK_DISABLE_CD),

	SDIO_FIXUP(SDIO_VENDOR_ID_STE, SDIO_DEVICE_ID_STE_CW1200,
		   add_quirk, MMC_QUIRK_BROKEN_BYTE_MODE_512),

	SDIO_FIXUP(SDIO_VENDOR_ID_MARVELL, SDIO_DEVICE_ID_MARVELL_8797_F0,
		   add_quirk, MMC_QUIRK_BROKEN_IRQ_POLLING),

	SDIO_FIXUP(SDIO_VENDOR_ID_MARVELL, SDIO_DEVICE_ID_MARVELL_8887_F0,
		   add_limit_rate_quirk, 150000000),

	END_FIXUP
};

static inline void mmc_fixup_device(struct mmc_card *card,
				    const struct mmc_fixup *table)
{
	const struct mmc_fixup *f;
	u64 rev = cid_rev_card(card);

	for (f = table; f->vendor_fixup; f++) {
		if ((f->manfid == CID_MANFID_ANY ||
		     f->manfid == card->cid.manfid) &&
		    (f->oemid == CID_OEMID_ANY ||
		     f->oemid == card->cid.oemid) &&
		    (f->name == CID_NAME_ANY ||
		     !strncmp(f->name, card->cid.prod_name,
			      sizeof(card->cid.prod_name))) &&
		    (f->cis_vendor == card->cis.vendor ||
		     f->cis_vendor == (u16) SDIO_ANY_ID) &&
		    (f->cis_device == card->cis.device ||
		     f->cis_device == (u16) SDIO_ANY_ID) &&
		    (f->ext_csd_rev == EXT_CSD_REV_ANY ||
		     f->ext_csd_rev == card->ext_csd.rev) &&
		    rev >= f->rev_start && rev <= f->rev_end) {
			dev_dbg(&card->dev, "calling %ps\n", f->vendor_fixup);
			f->vendor_fixup(card, f->data);
		}
	}
}<|MERGE_RESOLUTION|>--- conflicted
+++ resolved
@@ -100,8 +100,6 @@
 		  MMC_QUIRK_TRIM_BROKEN),
 
 	/*
-<<<<<<< HEAD
-=======
 	 * Kingston EMMC04G-M627 advertises TRIM but it does not seems to
 	 * support being used to offload WRITE_ZEROES.
 	 */
@@ -116,7 +114,6 @@
 		  MMC_QUIRK_TRIM_BROKEN),
 
 	/*
->>>>>>> 9b37665a
 	 * Some SD cards reports discard support while they don't
 	 */
 	MMC_FIXUP(CID_NAME_ANY, CID_MANFID_SANDISK_SD, 0x5344, add_quirk_sd,
