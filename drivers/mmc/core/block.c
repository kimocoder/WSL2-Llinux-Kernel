// SPDX-License-Identifier: GPL-2.0
/*
 * Block driver for media (i.e., flash cards)
 *
 * Copyright 2002 Hewlett-Packard Company
 * Copyright 2005-2008 Pierre Ossman
 *
 * Use consistent with the GNU GPL is permitted,
 * provided that this copyright notice is
 * preserved in its entirety in all copies and derived works.
 *
 * HEWLETT-PACKARD COMPANY MAKES NO WARRANTIES, EXPRESSED OR IMPLIED,
 * AS TO THE USEFULNESS OR CORRECTNESS OF THIS CODE OR ITS
 * FITNESS FOR ANY PARTICULAR PURPOSE.
 *
 * Many thanks to Alessandro Rubini and Jonathan Corbet!
 *
 * Author:  Andrew Christian
 *          28 May 2002
 */
#include <linux/moduleparam.h>
#include <linux/module.h>
#include <linux/init.h>

#include <linux/kernel.h>
#include <linux/fs.h>
#include <linux/slab.h>
#include <linux/errno.h>
#include <linux/hdreg.h>
#include <linux/kdev_t.h>
#include <linux/kref.h>
#include <linux/blkdev.h>
#include <linux/cdev.h>
#include <linux/mutex.h>
#include <linux/scatterlist.h>
#include <linux/string_helpers.h>
#include <linux/delay.h>
#include <linux/capability.h>
#include <linux/compat.h>
#include <linux/pm_runtime.h>
#include <linux/idr.h>
#include <linux/debugfs.h>

#include <linux/mmc/ioctl.h>
#include <linux/mmc/card.h>
#include <linux/mmc/host.h>
#include <linux/mmc/mmc.h>
#include <linux/mmc/sd.h>

#include <linux/uaccess.h>

#include "queue.h"
#include "block.h"
#include "core.h"
#include "card.h"
#include "crypto.h"
#include "host.h"
#include "bus.h"
#include "mmc_ops.h"
#include "quirks.h"
#include "sd_ops.h"

MODULE_ALIAS("mmc:block");
#ifdef MODULE_PARAM_PREFIX
#undef MODULE_PARAM_PREFIX
#endif
#define MODULE_PARAM_PREFIX "mmcblk."

/*
 * Set a 10 second timeout for polling write request busy state. Note, mmc core
 * is setting a 3 second timeout for SD cards, and SDHCI has long had a 10
 * second software timer to timeout the whole request, so 10 seconds should be
 * ample.
 */
#define MMC_BLK_TIMEOUT_MS  (10 * 1000)
#define MMC_EXTRACT_INDEX_FROM_ARG(x) ((x & 0x00FF0000) >> 16)
#define MMC_EXTRACT_VALUE_FROM_ARG(x) ((x & 0x0000FF00) >> 8)

#define mmc_req_rel_wr(req)	((req->cmd_flags & REQ_FUA) && \
				  (rq_data_dir(req) == WRITE))
static DEFINE_MUTEX(block_mutex);

/*
 * The defaults come from config options but can be overriden by module
 * or bootarg options.
 */
static int perdev_minors = CONFIG_MMC_BLOCK_MINORS;

/*
 * We've only got one major, so number of mmcblk devices is
 * limited to (1 << 20) / number of minors per device.  It is also
 * limited by the MAX_DEVICES below.
 */
static int max_devices;

#define MAX_DEVICES 256

static DEFINE_IDA(mmc_blk_ida);
static DEFINE_IDA(mmc_rpmb_ida);

struct mmc_blk_busy_data {
	struct mmc_card *card;
	u32 status;
};

/*
 * There is one mmc_blk_data per slot.
 */
struct mmc_blk_data {
	struct device	*parent;
	struct gendisk	*disk;
	struct mmc_queue queue;
	struct list_head part;
	struct list_head rpmbs;

	unsigned int	flags;
#define MMC_BLK_CMD23	(1 << 0)	/* Can do SET_BLOCK_COUNT for multiblock */
#define MMC_BLK_REL_WR	(1 << 1)	/* MMC Reliable write support */

	struct kref	kref;
	unsigned int	read_only;
	unsigned int	part_type;
	unsigned int	reset_done;
#define MMC_BLK_READ		BIT(0)
#define MMC_BLK_WRITE		BIT(1)
#define MMC_BLK_DISCARD		BIT(2)
#define MMC_BLK_SECDISCARD	BIT(3)
#define MMC_BLK_CQE_RECOVERY	BIT(4)

	/*
	 * Only set in main mmc_blk_data associated
	 * with mmc_card with dev_set_drvdata, and keeps
	 * track of the current selected device partition.
	 */
	unsigned int	part_curr;
#define MMC_BLK_PART_INVALID	UINT_MAX	/* Unknown partition active */
	int	area_type;

	/* debugfs files (only in main mmc_blk_data) */
	struct dentry *status_dentry;
	struct dentry *ext_csd_dentry;
};

/* Device type for RPMB character devices */
static dev_t mmc_rpmb_devt;

/* Bus type for RPMB character devices */
static struct bus_type mmc_rpmb_bus_type = {
	.name = "mmc_rpmb",
};

/**
 * struct mmc_rpmb_data - special RPMB device type for these areas
 * @dev: the device for the RPMB area
 * @chrdev: character device for the RPMB area
 * @id: unique device ID number
 * @part_index: partition index (0 on first)
 * @md: parent MMC block device
 * @node: list item, so we can put this device on a list
 */
struct mmc_rpmb_data {
	struct device dev;
	struct cdev chrdev;
	int id;
	unsigned int part_index;
	struct mmc_blk_data *md;
	struct list_head node;
};

static DEFINE_MUTEX(open_lock);

module_param(perdev_minors, int, 0444);
MODULE_PARM_DESC(perdev_minors, "Minors numbers to allocate per device");

static inline int mmc_blk_part_switch(struct mmc_card *card,
				      unsigned int part_type);
static void mmc_blk_rw_rq_prep(struct mmc_queue_req *mqrq,
			       struct mmc_card *card,
			       int recovery_mode,
			       struct mmc_queue *mq);
static void mmc_blk_hsq_req_done(struct mmc_request *mrq);

static struct mmc_blk_data *mmc_blk_get(struct gendisk *disk)
{
	struct mmc_blk_data *md;

	mutex_lock(&open_lock);
	md = disk->private_data;
	if (md && !kref_get_unless_zero(&md->kref))
		md = NULL;
	mutex_unlock(&open_lock);

	return md;
}

static inline int mmc_get_devidx(struct gendisk *disk)
{
	int devidx = disk->first_minor / perdev_minors;
	return devidx;
}

static void mmc_blk_kref_release(struct kref *ref)
{
	struct mmc_blk_data *md = container_of(ref, struct mmc_blk_data, kref);
	int devidx;

	devidx = mmc_get_devidx(md->disk);
	ida_simple_remove(&mmc_blk_ida, devidx);

	mutex_lock(&open_lock);
	md->disk->private_data = NULL;
	mutex_unlock(&open_lock);

	put_disk(md->disk);
	kfree(md);
}

static void mmc_blk_put(struct mmc_blk_data *md)
{
	kref_put(&md->kref, mmc_blk_kref_release);
}

static ssize_t power_ro_lock_show(struct device *dev,
		struct device_attribute *attr, char *buf)
{
	int ret;
	struct mmc_blk_data *md = mmc_blk_get(dev_to_disk(dev));
	struct mmc_card *card = md->queue.card;
	int locked = 0;

	if (card->ext_csd.boot_ro_lock & EXT_CSD_BOOT_WP_B_PERM_WP_EN)
		locked = 2;
	else if (card->ext_csd.boot_ro_lock & EXT_CSD_BOOT_WP_B_PWR_WP_EN)
		locked = 1;

	ret = snprintf(buf, PAGE_SIZE, "%d\n", locked);

	mmc_blk_put(md);

	return ret;
}

static ssize_t power_ro_lock_store(struct device *dev,
		struct device_attribute *attr, const char *buf, size_t count)
{
	int ret;
	struct mmc_blk_data *md, *part_md;
	struct mmc_queue *mq;
	struct request *req;
	unsigned long set;

	if (kstrtoul(buf, 0, &set))
		return -EINVAL;

	if (set != 1)
		return count;

	md = mmc_blk_get(dev_to_disk(dev));
	mq = &md->queue;

	/* Dispatch locking to the block layer */
	req = blk_get_request(mq->queue, REQ_OP_DRV_OUT, 0);
	if (IS_ERR(req)) {
		count = PTR_ERR(req);
		goto out_put;
	}
	req_to_mmc_queue_req(req)->drv_op = MMC_DRV_OP_BOOT_WP;
	req_to_mmc_queue_req(req)->drv_op_result = -EIO;
	blk_execute_rq(NULL, req, 0);
	ret = req_to_mmc_queue_req(req)->drv_op_result;
	blk_put_request(req);

	if (!ret) {
		pr_info("%s: Locking boot partition ro until next power on\n",
			md->disk->disk_name);
		set_disk_ro(md->disk, 1);

		list_for_each_entry(part_md, &md->part, part)
			if (part_md->area_type == MMC_BLK_DATA_AREA_BOOT) {
				pr_info("%s: Locking boot partition ro until next power on\n", part_md->disk->disk_name);
				set_disk_ro(part_md->disk, 1);
			}
	}
out_put:
	mmc_blk_put(md);
	return count;
}

static DEVICE_ATTR(ro_lock_until_next_power_on, 0,
		power_ro_lock_show, power_ro_lock_store);

static ssize_t force_ro_show(struct device *dev, struct device_attribute *attr,
			     char *buf)
{
	int ret;
	struct mmc_blk_data *md = mmc_blk_get(dev_to_disk(dev));

	ret = snprintf(buf, PAGE_SIZE, "%d\n",
		       get_disk_ro(dev_to_disk(dev)) ^
		       md->read_only);
	mmc_blk_put(md);
	return ret;
}

static ssize_t force_ro_store(struct device *dev, struct device_attribute *attr,
			      const char *buf, size_t count)
{
	int ret;
	char *end;
	struct mmc_blk_data *md = mmc_blk_get(dev_to_disk(dev));
	unsigned long set = simple_strtoul(buf, &end, 0);
	if (end == buf) {
		ret = -EINVAL;
		goto out;
	}

	set_disk_ro(dev_to_disk(dev), set || md->read_only);
	ret = count;
out:
	mmc_blk_put(md);
	return ret;
}

static DEVICE_ATTR(force_ro, 0644, force_ro_show, force_ro_store);

static struct attribute *mmc_disk_attrs[] = {
	&dev_attr_force_ro.attr,
	&dev_attr_ro_lock_until_next_power_on.attr,
	NULL,
};

static umode_t mmc_disk_attrs_is_visible(struct kobject *kobj,
		struct attribute *a, int n)
{
	struct device *dev = container_of(kobj, struct device, kobj);
	struct mmc_blk_data *md = mmc_blk_get(dev_to_disk(dev));
	umode_t mode = a->mode;

	if (a == &dev_attr_ro_lock_until_next_power_on.attr &&
	    (md->area_type & MMC_BLK_DATA_AREA_BOOT) &&
	    md->queue.card->ext_csd.boot_ro_lockable) {
		mode = S_IRUGO;
		if (!(md->queue.card->ext_csd.boot_ro_lock &
				EXT_CSD_BOOT_WP_B_PWR_WP_DIS))
			mode |= S_IWUSR;
	}

	mmc_blk_put(md);
	return mode;
}

static const struct attribute_group mmc_disk_attr_group = {
	.is_visible	= mmc_disk_attrs_is_visible,
	.attrs		= mmc_disk_attrs,
};

static const struct attribute_group *mmc_disk_attr_groups[] = {
	&mmc_disk_attr_group,
	NULL,
};

static int mmc_blk_open(struct block_device *bdev, fmode_t mode)
{
	struct mmc_blk_data *md = mmc_blk_get(bdev->bd_disk);
	int ret = -ENXIO;

	mutex_lock(&block_mutex);
	if (md) {
		ret = 0;
		if ((mode & FMODE_WRITE) && md->read_only) {
			mmc_blk_put(md);
			ret = -EROFS;
		}
	}
	mutex_unlock(&block_mutex);

	return ret;
}

static void mmc_blk_release(struct gendisk *disk, fmode_t mode)
{
	struct mmc_blk_data *md = disk->private_data;

	mutex_lock(&block_mutex);
	mmc_blk_put(md);
	mutex_unlock(&block_mutex);
}

static int
mmc_blk_getgeo(struct block_device *bdev, struct hd_geometry *geo)
{
	geo->cylinders = get_capacity(bdev->bd_disk) / (4 * 16);
	geo->heads = 4;
	geo->sectors = 16;
	return 0;
}

struct mmc_blk_ioc_data {
	struct mmc_ioc_cmd ic;
	unsigned char *buf;
	u64 buf_bytes;
	unsigned int flags;
#define MMC_BLK_IOC_DROP	BIT(0)	/* drop this mrq */
#define MMC_BLK_IOC_SBC	BIT(1)	/* use mrq.sbc */

	struct mmc_rpmb_data *rpmb;
};

static struct mmc_blk_ioc_data *mmc_blk_ioctl_copy_from_user(
	struct mmc_ioc_cmd __user *user)
{
	struct mmc_blk_ioc_data *idata;
	int err;

	idata = kmalloc(sizeof(*idata), GFP_KERNEL);
	if (!idata) {
		err = -ENOMEM;
		goto out;
	}

	if (copy_from_user(&idata->ic, user, sizeof(idata->ic))) {
		err = -EFAULT;
		goto idata_err;
	}

	idata->buf_bytes = (u64) idata->ic.blksz * idata->ic.blocks;
	if (idata->buf_bytes > MMC_IOC_MAX_BYTES) {
		err = -EOVERFLOW;
		goto idata_err;
	}

	if (!idata->buf_bytes) {
		idata->buf = NULL;
		return idata;
	}

	idata->buf = memdup_user((void __user *)(unsigned long)
				 idata->ic.data_ptr, idata->buf_bytes);
	if (IS_ERR(idata->buf)) {
		err = PTR_ERR(idata->buf);
		goto idata_err;
	}

	return idata;

idata_err:
	kfree(idata);
out:
	return ERR_PTR(err);
}

static int mmc_blk_ioctl_copy_to_user(struct mmc_ioc_cmd __user *ic_ptr,
				      struct mmc_blk_ioc_data *idata)
{
	struct mmc_ioc_cmd *ic = &idata->ic;

	if (copy_to_user(&(ic_ptr->response), ic->response,
			 sizeof(ic->response)))
		return -EFAULT;

	if (!idata->ic.write_flag) {
		if (copy_to_user((void __user *)(unsigned long)ic->data_ptr,
				 idata->buf, idata->buf_bytes))
			return -EFAULT;
	}

	return 0;
}

static int __mmc_blk_ioctl_cmd(struct mmc_card *card, struct mmc_blk_data *md,
			       struct mmc_blk_ioc_data **idatas, int i)
{
	struct mmc_command cmd = {}, sbc = {};
	struct mmc_data data = {};
	struct mmc_request mrq = {};
	struct scatterlist sg;
	int err;
	unsigned int target_part;
	struct mmc_blk_ioc_data *idata = idatas[i];
	struct mmc_blk_ioc_data *prev_idata = NULL;

	if (!card || !md || !idata)
		return -EINVAL;

	if (idata->flags & MMC_BLK_IOC_DROP)
		return 0;

	if (idata->flags & MMC_BLK_IOC_SBC)
		prev_idata = idatas[i - 1];

	/*
	 * The RPMB accesses comes in from the character device, so we
	 * need to target these explicitly. Else we just target the
	 * partition type for the block device the ioctl() was issued
	 * on.
	 */
	if (idata->rpmb) {
		/* Support multiple RPMB partitions */
		target_part = idata->rpmb->part_index;
		target_part |= EXT_CSD_PART_CONFIG_ACC_RPMB;
	} else {
		target_part = md->part_type;
	}

	cmd.opcode = idata->ic.opcode;
	cmd.arg = idata->ic.arg;
	cmd.flags = idata->ic.flags;

	if (idata->buf_bytes) {
		data.sg = &sg;
		data.sg_len = 1;
		data.blksz = idata->ic.blksz;
		data.blocks = idata->ic.blocks;

		sg_init_one(data.sg, idata->buf, idata->buf_bytes);

		if (idata->ic.write_flag)
			data.flags = MMC_DATA_WRITE;
		else
			data.flags = MMC_DATA_READ;

		/* data.flags must already be set before doing this. */
		mmc_set_data_timeout(&data, card);

		/* Allow overriding the timeout_ns for empirical tuning. */
		if (idata->ic.data_timeout_ns)
			data.timeout_ns = idata->ic.data_timeout_ns;

		if ((cmd.flags & MMC_RSP_R1B) == MMC_RSP_R1B) {
			/*
			 * Pretend this is a data transfer and rely on the
			 * host driver to compute timeout.  When all host
			 * drivers support cmd.cmd_timeout for R1B, this
			 * can be changed to:
			 *
			 *     mrq.data = NULL;
			 *     cmd.cmd_timeout = idata->ic.cmd_timeout_ms;
			 */
			data.timeout_ns = idata->ic.cmd_timeout_ms * 1000000;
		}

		mrq.data = &data;
	}

	mrq.cmd = &cmd;

	err = mmc_blk_part_switch(card, target_part);
	if (err)
		return err;

	if (idata->ic.is_acmd) {
		err = mmc_app_cmd(card->host, card);
		if (err)
			return err;
	}

	if (idata->rpmb || prev_idata) {
		sbc.opcode = MMC_SET_BLOCK_COUNT;
		/*
		 * We don't do any blockcount validation because the max size
		 * may be increased by a future standard. We just copy the
		 * 'Reliable Write' bit here.
		 */
		sbc.arg = data.blocks | (idata->ic.write_flag & BIT(31));
		if (prev_idata)
			sbc.arg = prev_idata->ic.arg;
		sbc.flags = MMC_RSP_R1 | MMC_CMD_AC;
		mrq.sbc = &sbc;
	}

	if ((MMC_EXTRACT_INDEX_FROM_ARG(cmd.arg) == EXT_CSD_SANITIZE_START) &&
	    (cmd.opcode == MMC_SWITCH))
		return mmc_sanitize(card, idata->ic.cmd_timeout_ms);

	mmc_wait_for_req(card->host, &mrq);
	memcpy(&idata->ic.response, cmd.resp, sizeof(cmd.resp));

	if (prev_idata) {
		memcpy(&prev_idata->ic.response, sbc.resp, sizeof(sbc.resp));
		if (sbc.error) {
			dev_err(mmc_dev(card->host), "%s: sbc error %d\n",
							__func__, sbc.error);
			return sbc.error;
		}
	}

	if (cmd.error) {
		dev_err(mmc_dev(card->host), "%s: cmd error %d\n",
						__func__, cmd.error);
		return cmd.error;
	}
	if (data.error) {
		dev_err(mmc_dev(card->host), "%s: data error %d\n",
						__func__, data.error);
		return data.error;
	}

	/*
	 * Make sure the cache of the PARTITION_CONFIG register and
	 * PARTITION_ACCESS bits is updated in case the ioctl ext_csd write
	 * changed it successfully.
	 */
	if ((MMC_EXTRACT_INDEX_FROM_ARG(cmd.arg) == EXT_CSD_PART_CONFIG) &&
	    (cmd.opcode == MMC_SWITCH)) {
		struct mmc_blk_data *main_md = dev_get_drvdata(&card->dev);
		u8 value = MMC_EXTRACT_VALUE_FROM_ARG(cmd.arg);

		/*
		 * Update cache so the next mmc_blk_part_switch call operates
		 * on up-to-date data.
		 */
		card->ext_csd.part_config = value;
		main_md->part_curr = value & EXT_CSD_PART_CONFIG_ACC_MASK;
	}

	/*
	 * Make sure to update CACHE_CTRL in case it was changed. The cache
	 * will get turned back on if the card is re-initialized, e.g.
	 * suspend/resume or hw reset in recovery.
	 */
	if ((MMC_EXTRACT_INDEX_FROM_ARG(cmd.arg) == EXT_CSD_CACHE_CTRL) &&
	    (cmd.opcode == MMC_SWITCH)) {
		u8 value = MMC_EXTRACT_VALUE_FROM_ARG(cmd.arg) & 1;

		card->ext_csd.cache_ctrl = value;
	}

	/*
	 * According to the SD specs, some commands require a delay after
	 * issuing the command.
	 */
	if (idata->ic.postsleep_min_us)
		usleep_range(idata->ic.postsleep_min_us, idata->ic.postsleep_max_us);

	if (idata->rpmb || (cmd.flags & MMC_RSP_R1B) == MMC_RSP_R1B) {
		/*
		 * Ensure RPMB/R1B command has completed by polling CMD13 "Send Status". Here we
		 * allow to override the default timeout value if a custom timeout is specified.
		 */
		err = mmc_poll_for_busy(card, idata->ic.cmd_timeout_ms ? : MMC_BLK_TIMEOUT_MS,
					false, MMC_BUSY_IO);
	}

	return err;
}

static int mmc_blk_ioctl_cmd(struct mmc_blk_data *md,
			     struct mmc_ioc_cmd __user *ic_ptr,
			     struct mmc_rpmb_data *rpmb)
{
	struct mmc_blk_ioc_data *idata;
	struct mmc_blk_ioc_data *idatas[1];
	struct mmc_queue *mq;
	struct mmc_card *card;
	int err = 0, ioc_err = 0;
	struct request *req;

	idata = mmc_blk_ioctl_copy_from_user(ic_ptr);
	if (IS_ERR(idata))
		return PTR_ERR(idata);
	/* This will be NULL on non-RPMB ioctl():s */
	idata->rpmb = rpmb;

	card = md->queue.card;
	if (IS_ERR(card)) {
		err = PTR_ERR(card);
		goto cmd_done;
	}

	/*
	 * Dispatch the ioctl() into the block request queue.
	 */
	mq = &md->queue;
	req = blk_get_request(mq->queue,
		idata->ic.write_flag ? REQ_OP_DRV_OUT : REQ_OP_DRV_IN, 0);
	if (IS_ERR(req)) {
		err = PTR_ERR(req);
		goto cmd_done;
	}
	idatas[0] = idata;
	req_to_mmc_queue_req(req)->drv_op =
		rpmb ? MMC_DRV_OP_IOCTL_RPMB : MMC_DRV_OP_IOCTL;
	req_to_mmc_queue_req(req)->drv_op_result = -EIO;
	req_to_mmc_queue_req(req)->drv_op_data = idatas;
	req_to_mmc_queue_req(req)->ioc_count = 1;
	blk_execute_rq(NULL, req, 0);
	ioc_err = req_to_mmc_queue_req(req)->drv_op_result;
	err = mmc_blk_ioctl_copy_to_user(ic_ptr, idata);
	blk_put_request(req);

cmd_done:
	kfree(idata->buf);
	kfree(idata);
	return ioc_err ? ioc_err : err;
}

static int mmc_blk_ioctl_multi_cmd(struct mmc_blk_data *md,
				   struct mmc_ioc_multi_cmd __user *user,
				   struct mmc_rpmb_data *rpmb)
{
	struct mmc_blk_ioc_data **idata = NULL;
	struct mmc_ioc_cmd __user *cmds = user->cmds;
	struct mmc_card *card;
	struct mmc_queue *mq;
	int i, err = 0, ioc_err = 0;
	__u64 num_of_cmds;
	struct request *req;

	if (copy_from_user(&num_of_cmds, &user->num_of_cmds,
			   sizeof(num_of_cmds)))
		return -EFAULT;

	if (!num_of_cmds)
		return 0;

	if (num_of_cmds > MMC_IOC_MAX_CMDS)
		return -EINVAL;

	idata = kcalloc(num_of_cmds, sizeof(*idata), GFP_KERNEL);
	if (!idata)
		return -ENOMEM;

	for (i = 0; i < num_of_cmds; i++) {
		idata[i] = mmc_blk_ioctl_copy_from_user(&cmds[i]);
		if (IS_ERR(idata[i])) {
			err = PTR_ERR(idata[i]);
			num_of_cmds = i;
			goto cmd_err;
		}
		/* This will be NULL on non-RPMB ioctl():s */
		idata[i]->rpmb = rpmb;
	}

	card = md->queue.card;
	if (IS_ERR(card)) {
		err = PTR_ERR(card);
		goto cmd_err;
	}


	/*
	 * Dispatch the ioctl()s into the block request queue.
	 */
	mq = &md->queue;
	req = blk_get_request(mq->queue,
		idata[0]->ic.write_flag ? REQ_OP_DRV_OUT : REQ_OP_DRV_IN, 0);
	if (IS_ERR(req)) {
		err = PTR_ERR(req);
		goto cmd_err;
	}
	req_to_mmc_queue_req(req)->drv_op =
		rpmb ? MMC_DRV_OP_IOCTL_RPMB : MMC_DRV_OP_IOCTL;
	req_to_mmc_queue_req(req)->drv_op_result = -EIO;
	req_to_mmc_queue_req(req)->drv_op_data = idata;
	req_to_mmc_queue_req(req)->ioc_count = num_of_cmds;
	blk_execute_rq(NULL, req, 0);
	ioc_err = req_to_mmc_queue_req(req)->drv_op_result;

	/* copy to user if data and response */
	for (i = 0; i < num_of_cmds && !err; i++)
		err = mmc_blk_ioctl_copy_to_user(&cmds[i], idata[i]);

	blk_put_request(req);

cmd_err:
	for (i = 0; i < num_of_cmds; i++) {
		kfree(idata[i]->buf);
		kfree(idata[i]);
	}
	kfree(idata);
	return ioc_err ? ioc_err : err;
}

static int mmc_blk_check_blkdev(struct block_device *bdev)
{
	/*
	 * The caller must have CAP_SYS_RAWIO, and must be calling this on the
	 * whole block device, not on a partition.  This prevents overspray
	 * between sibling partitions.
	 */
	if (!capable(CAP_SYS_RAWIO) || bdev_is_partition(bdev))
		return -EPERM;
	return 0;
}

static int mmc_blk_ioctl(struct block_device *bdev, fmode_t mode,
	unsigned int cmd, unsigned long arg)
{
	struct mmc_blk_data *md;
	int ret;

	switch (cmd) {
	case MMC_IOC_CMD:
		ret = mmc_blk_check_blkdev(bdev);
		if (ret)
			return ret;
		md = mmc_blk_get(bdev->bd_disk);
		if (!md)
			return -EINVAL;
		ret = mmc_blk_ioctl_cmd(md,
					(struct mmc_ioc_cmd __user *)arg,
					NULL);
		mmc_blk_put(md);
		return ret;
	case MMC_IOC_MULTI_CMD:
		ret = mmc_blk_check_blkdev(bdev);
		if (ret)
			return ret;
		md = mmc_blk_get(bdev->bd_disk);
		if (!md)
			return -EINVAL;
		ret = mmc_blk_ioctl_multi_cmd(md,
					(struct mmc_ioc_multi_cmd __user *)arg,
					NULL);
		mmc_blk_put(md);
		return ret;
	default:
		return -EINVAL;
	}
}

#ifdef CONFIG_COMPAT
static int mmc_blk_compat_ioctl(struct block_device *bdev, fmode_t mode,
	unsigned int cmd, unsigned long arg)
{
	return mmc_blk_ioctl(bdev, mode, cmd, (unsigned long) compat_ptr(arg));
}
#endif

static int mmc_blk_alternative_gpt_sector(struct gendisk *disk,
					  sector_t *sector)
{
	struct mmc_blk_data *md;
	int ret;

	md = mmc_blk_get(disk);
	if (!md)
		return -EINVAL;

	if (md->queue.card)
		ret = mmc_card_alternative_gpt_sector(md->queue.card, sector);
	else
		ret = -ENODEV;

	mmc_blk_put(md);

	return ret;
}

static const struct block_device_operations mmc_bdops = {
	.open			= mmc_blk_open,
	.release		= mmc_blk_release,
	.getgeo			= mmc_blk_getgeo,
	.owner			= THIS_MODULE,
	.ioctl			= mmc_blk_ioctl,
#ifdef CONFIG_COMPAT
	.compat_ioctl		= mmc_blk_compat_ioctl,
#endif
	.alternative_gpt_sector	= mmc_blk_alternative_gpt_sector,
};

static int mmc_blk_part_switch_pre(struct mmc_card *card,
				   unsigned int part_type)
{
	const unsigned int mask = EXT_CSD_PART_CONFIG_ACC_RPMB;
	int ret = 0;

	if ((part_type & mask) == mask) {
		if (card->ext_csd.cmdq_en) {
			ret = mmc_cmdq_disable(card);
			if (ret)
				return ret;
		}
		mmc_retune_pause(card->host);
	}

	return ret;
}

static int mmc_blk_part_switch_post(struct mmc_card *card,
				    unsigned int part_type)
{
	const unsigned int mask = EXT_CSD_PART_CONFIG_ACC_RPMB;
	int ret = 0;

	if ((part_type & mask) == mask) {
		mmc_retune_unpause(card->host);
		if (card->reenable_cmdq && !card->ext_csd.cmdq_en)
			ret = mmc_cmdq_enable(card);
	}

	return ret;
}

static inline int mmc_blk_part_switch(struct mmc_card *card,
				      unsigned int part_type)
{
	int ret = 0;
	struct mmc_blk_data *main_md = dev_get_drvdata(&card->dev);

	if (main_md->part_curr == part_type)
		return 0;

	if (mmc_card_mmc(card)) {
		u8 part_config = card->ext_csd.part_config;

		ret = mmc_blk_part_switch_pre(card, part_type);
		if (ret)
			return ret;

		part_config &= ~EXT_CSD_PART_CONFIG_ACC_MASK;
		part_config |= part_type;

		ret = mmc_switch(card, EXT_CSD_CMD_SET_NORMAL,
				 EXT_CSD_PART_CONFIG, part_config,
				 card->ext_csd.part_time);
		if (ret) {
			mmc_blk_part_switch_post(card, part_type);
			return ret;
		}

		card->ext_csd.part_config = part_config;

		ret = mmc_blk_part_switch_post(card, main_md->part_curr);
	}

	main_md->part_curr = part_type;
	return ret;
}

static int mmc_sd_num_wr_blocks(struct mmc_card *card, u32 *written_blocks)
{
	int err;
	u32 result;
	__be32 *blocks;

	struct mmc_request mrq = {};
	struct mmc_command cmd = {};
	struct mmc_data data = {};

	struct scatterlist sg;

	cmd.opcode = MMC_APP_CMD;
	cmd.arg = card->rca << 16;
	cmd.flags = MMC_RSP_SPI_R1 | MMC_RSP_R1 | MMC_CMD_AC;

	err = mmc_wait_for_cmd(card->host, &cmd, 0);
	if (err)
		return err;
	if (!mmc_host_is_spi(card->host) && !(cmd.resp[0] & R1_APP_CMD))
		return -EIO;

	memset(&cmd, 0, sizeof(struct mmc_command));

	cmd.opcode = SD_APP_SEND_NUM_WR_BLKS;
	cmd.arg = 0;
	cmd.flags = MMC_RSP_SPI_R1 | MMC_RSP_R1 | MMC_CMD_ADTC;

	data.blksz = 4;
	data.blocks = 1;
	data.flags = MMC_DATA_READ;
	data.sg = &sg;
	data.sg_len = 1;
	mmc_set_data_timeout(&data, card);

	mrq.cmd = &cmd;
	mrq.data = &data;

	blocks = kmalloc(4, GFP_KERNEL);
	if (!blocks)
		return -ENOMEM;

	sg_init_one(&sg, blocks, 4);

	mmc_wait_for_req(card->host, &mrq);

	result = ntohl(*blocks);
	kfree(blocks);

	if (cmd.error || data.error)
		return -EIO;

	*written_blocks = result;

	return 0;
}

static unsigned int mmc_blk_clock_khz(struct mmc_host *host)
{
	if (host->actual_clock)
		return host->actual_clock / 1000;

	/* Clock may be subject to a divisor, fudge it by a factor of 2. */
	if (host->ios.clock)
		return host->ios.clock / 2000;

	/* How can there be no clock */
	WARN_ON_ONCE(1);
	return 100; /* 100 kHz is minimum possible value */
}

static unsigned int mmc_blk_data_timeout_ms(struct mmc_host *host,
					    struct mmc_data *data)
{
	unsigned int ms = DIV_ROUND_UP(data->timeout_ns, 1000000);
	unsigned int khz;

	if (data->timeout_clks) {
		khz = mmc_blk_clock_khz(host);
		ms += DIV_ROUND_UP(data->timeout_clks, khz);
	}

	return ms;
}

/*
 * Attempts to reset the card and get back to the requested partition.
 * Therefore any error here must result in cancelling the block layer
 * request, it must not be reattempted without going through the mmc_blk
 * partition sanity checks.
 */
static int mmc_blk_reset(struct mmc_blk_data *md, struct mmc_host *host,
			 int type)
{
	struct mmc_blk_data *main_md = dev_get_drvdata(&host->card->dev);
	int err;

	if (md->reset_done & type)
		return -EEXIST;

	md->reset_done |= type;
	err = mmc_hw_reset(host);
	/*
	 * A successful reset will leave the card in the main partition, but
	 * upon failure it might not be, so set it to MMC_BLK_PART_INVALID
	 * in that case.
	 */
	main_md->part_curr = err ? MMC_BLK_PART_INVALID : main_md->part_type;
	if (err)
		return err;
	/* Ensure we switch back to the correct partition */
	if (mmc_blk_part_switch(host->card, md->part_type))
		/*
		 * We have failed to get back into the correct
		 * partition, so we need to abort the whole request.
		 */
		return -ENODEV;
	return 0;
}

static inline void mmc_blk_reset_success(struct mmc_blk_data *md, int type)
{
	md->reset_done &= ~type;
}

static void mmc_blk_check_sbc(struct mmc_queue_req *mq_rq)
{
	struct mmc_blk_ioc_data **idata = mq_rq->drv_op_data;
	int i;

	for (i = 1; i < mq_rq->ioc_count; i++) {
		if (idata[i - 1]->ic.opcode == MMC_SET_BLOCK_COUNT &&
		    mmc_op_multi(idata[i]->ic.opcode)) {
			idata[i - 1]->flags |= MMC_BLK_IOC_DROP;
			idata[i]->flags |= MMC_BLK_IOC_SBC;
		}
	}
}

/*
 * The non-block commands come back from the block layer after it queued it and
 * processed it with all other requests and then they get issued in this
 * function.
 */
static void mmc_blk_issue_drv_op(struct mmc_queue *mq, struct request *req)
{
	struct mmc_queue_req *mq_rq;
	struct mmc_card *card = mq->card;
	struct mmc_blk_data *md = mq->blkdata;
	struct mmc_blk_ioc_data **idata;
	bool rpmb_ioctl;
	u8 **ext_csd;
	u32 status;
	int ret;
	int i;

	mq_rq = req_to_mmc_queue_req(req);
	rpmb_ioctl = (mq_rq->drv_op == MMC_DRV_OP_IOCTL_RPMB);

	switch (mq_rq->drv_op) {
	case MMC_DRV_OP_IOCTL:
		if (card->ext_csd.cmdq_en) {
			ret = mmc_cmdq_disable(card);
			if (ret)
				break;
		}

		mmc_blk_check_sbc(mq_rq);

		fallthrough;
	case MMC_DRV_OP_IOCTL_RPMB:
		idata = mq_rq->drv_op_data;
		for (i = 0, ret = 0; i < mq_rq->ioc_count; i++) {
			ret = __mmc_blk_ioctl_cmd(card, md, idata, i);
			if (ret)
				break;
		}
		/* Always switch back to main area after RPMB access */
		if (rpmb_ioctl)
			mmc_blk_part_switch(card, 0);
		else if (card->reenable_cmdq && !card->ext_csd.cmdq_en)
			mmc_cmdq_enable(card);
		break;
	case MMC_DRV_OP_BOOT_WP:
		ret = mmc_switch(card, EXT_CSD_CMD_SET_NORMAL, EXT_CSD_BOOT_WP,
				 card->ext_csd.boot_ro_lock |
				 EXT_CSD_BOOT_WP_B_PWR_WP_EN,
				 card->ext_csd.part_time);
		if (ret)
			pr_err("%s: Locking boot partition ro until next power on failed: %d\n",
			       md->disk->disk_name, ret);
		else
			card->ext_csd.boot_ro_lock |=
				EXT_CSD_BOOT_WP_B_PWR_WP_EN;
		break;
	case MMC_DRV_OP_GET_CARD_STATUS:
		ret = mmc_send_status(card, &status);
		if (!ret)
			ret = status;
		break;
	case MMC_DRV_OP_GET_EXT_CSD:
		ext_csd = mq_rq->drv_op_data;
		ret = mmc_get_ext_csd(card, ext_csd);
		break;
	default:
		pr_err("%s: unknown driver specific operation\n",
		       md->disk->disk_name);
		ret = -EINVAL;
		break;
	}
	mq_rq->drv_op_result = ret;
	blk_mq_end_request(req, ret ? BLK_STS_IOERR : BLK_STS_OK);
}

static void mmc_blk_issue_discard_rq(struct mmc_queue *mq, struct request *req)
{
	struct mmc_blk_data *md = mq->blkdata;
	struct mmc_card *card = md->queue.card;
	unsigned int from, nr;
	int err = 0, type = MMC_BLK_DISCARD;
	blk_status_t status = BLK_STS_OK;

	if (!mmc_can_erase(card)) {
		status = BLK_STS_NOTSUPP;
		goto fail;
	}

	from = blk_rq_pos(req);
	nr = blk_rq_sectors(req);

	do {
		unsigned int erase_arg = card->erase_arg;

		if (mmc_card_broken_sd_discard(card))
			erase_arg = SD_ERASE_ARG;

		err = 0;
		if (card->quirks & MMC_QUIRK_INAND_CMD38) {
			err = mmc_switch(card, EXT_CSD_CMD_SET_NORMAL,
					 INAND_CMD38_ARG_EXT_CSD,
					 card->erase_arg == MMC_TRIM_ARG ?
					 INAND_CMD38_ARG_TRIM :
					 INAND_CMD38_ARG_ERASE,
					 card->ext_csd.generic_cmd6_time);
		}
		if (!err)
			err = mmc_erase(card, from, nr, erase_arg);
	} while (err == -EIO && !mmc_blk_reset(md, card->host, type));
	if (err)
		status = BLK_STS_IOERR;
	else
		mmc_blk_reset_success(md, type);
fail:
	blk_mq_end_request(req, status);
}

static void mmc_blk_issue_secdiscard_rq(struct mmc_queue *mq,
				       struct request *req)
{
	struct mmc_blk_data *md = mq->blkdata;
	struct mmc_card *card = md->queue.card;
	unsigned int from, nr, arg;
	int err = 0, type = MMC_BLK_SECDISCARD;
	blk_status_t status = BLK_STS_OK;

	if (!(mmc_can_secure_erase_trim(card))) {
		status = BLK_STS_NOTSUPP;
		goto out;
	}

	from = blk_rq_pos(req);
	nr = blk_rq_sectors(req);

	if (mmc_can_trim(card) && !mmc_erase_group_aligned(card, from, nr))
		arg = MMC_SECURE_TRIM1_ARG;
	else
		arg = MMC_SECURE_ERASE_ARG;

retry:
	if (card->quirks & MMC_QUIRK_INAND_CMD38) {
		err = mmc_switch(card, EXT_CSD_CMD_SET_NORMAL,
				 INAND_CMD38_ARG_EXT_CSD,
				 arg == MMC_SECURE_TRIM1_ARG ?
				 INAND_CMD38_ARG_SECTRIM1 :
				 INAND_CMD38_ARG_SECERASE,
				 card->ext_csd.generic_cmd6_time);
		if (err)
			goto out_retry;
	}

	err = mmc_erase(card, from, nr, arg);
	if (err == -EIO)
		goto out_retry;
	if (err) {
		status = BLK_STS_IOERR;
		goto out;
	}

	if (arg == MMC_SECURE_TRIM1_ARG) {
		if (card->quirks & MMC_QUIRK_INAND_CMD38) {
			err = mmc_switch(card, EXT_CSD_CMD_SET_NORMAL,
					 INAND_CMD38_ARG_EXT_CSD,
					 INAND_CMD38_ARG_SECTRIM2,
					 card->ext_csd.generic_cmd6_time);
			if (err)
				goto out_retry;
		}

		err = mmc_erase(card, from, nr, MMC_SECURE_TRIM2_ARG);
		if (err == -EIO)
			goto out_retry;
		if (err) {
			status = BLK_STS_IOERR;
			goto out;
		}
	}

out_retry:
	if (err && !mmc_blk_reset(md, card->host, type))
		goto retry;
	if (!err)
		mmc_blk_reset_success(md, type);
out:
	blk_mq_end_request(req, status);
}

static void mmc_blk_issue_flush(struct mmc_queue *mq, struct request *req)
{
	struct mmc_blk_data *md = mq->blkdata;
	struct mmc_card *card = md->queue.card;
	int ret = 0;

	ret = mmc_flush_cache(card->host);
	blk_mq_end_request(req, ret ? BLK_STS_IOERR : BLK_STS_OK);
}

/*
 * Reformat current write as a reliable write, supporting
 * both legacy and the enhanced reliable write MMC cards.
 * In each transfer we'll handle only as much as a single
 * reliable write can handle, thus finish the request in
 * partial completions.
 */
static inline void mmc_apply_rel_rw(struct mmc_blk_request *brq,
				    struct mmc_card *card,
				    struct request *req)
{
	if (!(card->ext_csd.rel_param & EXT_CSD_WR_REL_PARAM_EN)) {
		/* Legacy mode imposes restrictions on transfers. */
		if (!IS_ALIGNED(blk_rq_pos(req), card->ext_csd.rel_sectors))
			brq->data.blocks = 1;

		if (brq->data.blocks > card->ext_csd.rel_sectors)
			brq->data.blocks = card->ext_csd.rel_sectors;
		else if (brq->data.blocks < card->ext_csd.rel_sectors)
			brq->data.blocks = 1;
	}
}

#define CMD_ERRORS_EXCL_OOR						\
	(R1_ADDRESS_ERROR |	/* Misaligned address */		\
	 R1_BLOCK_LEN_ERROR |	/* Transferred block length incorrect */\
	 R1_WP_VIOLATION |	/* Tried to write to protected block */	\
	 R1_CARD_ECC_FAILED |	/* Card ECC failed */			\
	 R1_CC_ERROR |		/* Card controller error */		\
	 R1_ERROR)		/* General/unknown error */

#define CMD_ERRORS							\
	(CMD_ERRORS_EXCL_OOR |						\
	 R1_OUT_OF_RANGE)	/* Command argument out of range */	\

static void mmc_blk_eval_resp_error(struct mmc_blk_request *brq)
{
	u32 val;

	/*
	 * Per the SD specification(physical layer version 4.10)[1],
	 * section 4.3.3, it explicitly states that "When the last
	 * block of user area is read using CMD18, the host should
	 * ignore OUT_OF_RANGE error that may occur even the sequence
	 * is correct". And JESD84-B51 for eMMC also has a similar
	 * statement on section 6.8.3.
	 *
	 * Multiple block read/write could be done by either predefined
	 * method, namely CMD23, or open-ending mode. For open-ending mode,
	 * we should ignore the OUT_OF_RANGE error as it's normal behaviour.
	 *
	 * However the spec[1] doesn't tell us whether we should also
	 * ignore that for predefined method. But per the spec[1], section
	 * 4.15 Set Block Count Command, it says"If illegal block count
	 * is set, out of range error will be indicated during read/write
	 * operation (For example, data transfer is stopped at user area
	 * boundary)." In another word, we could expect a out of range error
	 * in the response for the following CMD18/25. And if argument of
	 * CMD23 + the argument of CMD18/25 exceed the max number of blocks,
	 * we could also expect to get a -ETIMEDOUT or any error number from
	 * the host drivers due to missing data response(for write)/data(for
	 * read), as the cards will stop the data transfer by itself per the
	 * spec. So we only need to check R1_OUT_OF_RANGE for open-ending mode.
	 */

	if (!brq->stop.error) {
		bool oor_with_open_end;
		/* If there is no error yet, check R1 response */

		val = brq->stop.resp[0] & CMD_ERRORS;
		oor_with_open_end = val & R1_OUT_OF_RANGE && !brq->mrq.sbc;

		if (val && !oor_with_open_end)
			brq->stop.error = -EIO;
	}
}

static void mmc_blk_data_prep(struct mmc_queue *mq, struct mmc_queue_req *mqrq,
			      int recovery_mode, bool *do_rel_wr_p,
			      bool *do_data_tag_p)
{
	struct mmc_blk_data *md = mq->blkdata;
	struct mmc_card *card = md->queue.card;
	struct mmc_blk_request *brq = &mqrq->brq;
	struct request *req = mmc_queue_req_to_req(mqrq);
	bool do_rel_wr, do_data_tag;

	/*
	 * Reliable writes are used to implement Forced Unit Access and
	 * are supported only on MMCs.
	 */
	do_rel_wr = (req->cmd_flags & REQ_FUA) &&
		    rq_data_dir(req) == WRITE &&
		    (md->flags & MMC_BLK_REL_WR);

	memset(brq, 0, sizeof(struct mmc_blk_request));

	mmc_crypto_prepare_req(mqrq);

	brq->mrq.data = &brq->data;
	brq->mrq.tag = req->tag;

	brq->stop.opcode = MMC_STOP_TRANSMISSION;
	brq->stop.arg = 0;

	if (rq_data_dir(req) == READ) {
		brq->data.flags = MMC_DATA_READ;
		brq->stop.flags = MMC_RSP_SPI_R1 | MMC_RSP_R1 | MMC_CMD_AC;
	} else {
		brq->data.flags = MMC_DATA_WRITE;
		brq->stop.flags = MMC_RSP_SPI_R1B | MMC_RSP_R1B | MMC_CMD_AC;
	}

	brq->data.blksz = 512;
	brq->data.blocks = blk_rq_sectors(req);
	brq->data.blk_addr = blk_rq_pos(req);

	/*
	 * The command queue supports 2 priorities: "high" (1) and "simple" (0).
	 * The eMMC will give "high" priority tasks priority over "simple"
	 * priority tasks. Here we always set "simple" priority by not setting
	 * MMC_DATA_PRIO.
	 */

	/*
	 * The block layer doesn't support all sector count
	 * restrictions, so we need to be prepared for too big
	 * requests.
	 */
	if (brq->data.blocks > card->host->max_blk_count)
		brq->data.blocks = card->host->max_blk_count;

	if (brq->data.blocks > 1) {
		/*
		 * Some SD cards in SPI mode return a CRC error or even lock up
		 * completely when trying to read the last block using a
		 * multiblock read command.
		 */
		if (mmc_host_is_spi(card->host) && (rq_data_dir(req) == READ) &&
		    (blk_rq_pos(req) + blk_rq_sectors(req) ==
		     get_capacity(md->disk)))
			brq->data.blocks--;

		/*
		 * After a read error, we redo the request one (native) sector
		 * at a time in order to accurately determine which
		 * sectors can be read successfully.
		 */
		if (recovery_mode)
			brq->data.blocks = queue_physical_block_size(mq->queue) >> 9;

		/*
		 * Some controllers have HW issues while operating
		 * in multiple I/O mode
		 */
		if (card->host->ops->multi_io_quirk)
			brq->data.blocks = card->host->ops->multi_io_quirk(card,
						(rq_data_dir(req) == READ) ?
						MMC_DATA_READ : MMC_DATA_WRITE,
						brq->data.blocks);
	}

	if (do_rel_wr) {
		mmc_apply_rel_rw(brq, card, req);
		brq->data.flags |= MMC_DATA_REL_WR;
	}

	/*
	 * Data tag is used only during writing meta data to speed
	 * up write and any subsequent read of this meta data
	 */
	do_data_tag = card->ext_csd.data_tag_unit_size &&
		      (req->cmd_flags & REQ_META) &&
		      (rq_data_dir(req) == WRITE) &&
		      ((brq->data.blocks * brq->data.blksz) >=
		       card->ext_csd.data_tag_unit_size);

	if (do_data_tag)
		brq->data.flags |= MMC_DATA_DAT_TAG;

	mmc_set_data_timeout(&brq->data, card);

	brq->data.sg = mqrq->sg;
	brq->data.sg_len = mmc_queue_map_sg(mq, mqrq);

	/*
	 * Adjust the sg list so it is the same size as the
	 * request.
	 */
	if (brq->data.blocks != blk_rq_sectors(req)) {
		int i, data_size = brq->data.blocks << 9;
		struct scatterlist *sg;

		for_each_sg(brq->data.sg, sg, brq->data.sg_len, i) {
			data_size -= sg->length;
			if (data_size <= 0) {
				sg->length += data_size;
				i++;
				break;
			}
		}
		brq->data.sg_len = i;
	}

	if (do_rel_wr_p)
		*do_rel_wr_p = do_rel_wr;

	if (do_data_tag_p)
		*do_data_tag_p = do_data_tag;
}

#define MMC_CQE_RETRIES 2

static void mmc_blk_cqe_complete_rq(struct mmc_queue *mq, struct request *req)
{
	struct mmc_queue_req *mqrq = req_to_mmc_queue_req(req);
	struct mmc_request *mrq = &mqrq->brq.mrq;
	struct request_queue *q = req->q;
	struct mmc_host *host = mq->card->host;
	enum mmc_issue_type issue_type = mmc_issue_type(mq, req);
	unsigned long flags;
	bool put_card;
	int err;

	mmc_cqe_post_req(host, mrq);

	if (mrq->cmd && mrq->cmd->error)
		err = mrq->cmd->error;
	else if (mrq->data && mrq->data->error)
		err = mrq->data->error;
	else
		err = 0;

	if (err) {
		if (mqrq->retries++ < MMC_CQE_RETRIES)
			blk_mq_requeue_request(req, true);
		else
			blk_mq_end_request(req, BLK_STS_IOERR);
	} else if (mrq->data) {
		if (blk_update_request(req, BLK_STS_OK, mrq->data->bytes_xfered))
			blk_mq_requeue_request(req, true);
		else
			__blk_mq_end_request(req, BLK_STS_OK);
	} else if (mq->in_recovery) {
		blk_mq_requeue_request(req, true);
	} else {
		blk_mq_end_request(req, BLK_STS_OK);
	}

	spin_lock_irqsave(&mq->lock, flags);

	mq->in_flight[issue_type] -= 1;

	put_card = (mmc_tot_in_flight(mq) == 0);

	mmc_cqe_check_busy(mq);

	spin_unlock_irqrestore(&mq->lock, flags);

	if (!mq->cqe_busy)
		blk_mq_run_hw_queues(q, true);

	if (put_card)
		mmc_put_card(mq->card, &mq->ctx);
}

void mmc_blk_cqe_recovery(struct mmc_queue *mq)
{
	struct mmc_card *card = mq->card;
	struct mmc_host *host = card->host;
	int err;

	pr_debug("%s: CQE recovery start\n", mmc_hostname(host));

	err = mmc_cqe_recovery(host);
	if (err)
		mmc_blk_reset(mq->blkdata, host, MMC_BLK_CQE_RECOVERY);
	mmc_blk_reset_success(mq->blkdata, MMC_BLK_CQE_RECOVERY);

	pr_debug("%s: CQE recovery done\n", mmc_hostname(host));
}

static void mmc_blk_cqe_req_done(struct mmc_request *mrq)
{
	struct mmc_queue_req *mqrq = container_of(mrq, struct mmc_queue_req,
						  brq.mrq);
	struct request *req = mmc_queue_req_to_req(mqrq);
	struct request_queue *q = req->q;
	struct mmc_queue *mq = q->queuedata;

	/*
	 * Block layer timeouts race with completions which means the normal
	 * completion path cannot be used during recovery.
	 */
	if (mq->in_recovery)
		mmc_blk_cqe_complete_rq(mq, req);
	else if (likely(!blk_should_fake_timeout(req->q)))
		blk_mq_complete_request(req);
}

static int mmc_blk_cqe_start_req(struct mmc_host *host, struct mmc_request *mrq)
{
	mrq->done		= mmc_blk_cqe_req_done;
	mrq->recovery_notifier	= mmc_cqe_recovery_notifier;

	return mmc_cqe_start_req(host, mrq);
}

static struct mmc_request *mmc_blk_cqe_prep_dcmd(struct mmc_queue_req *mqrq,
						 struct request *req)
{
	struct mmc_blk_request *brq = &mqrq->brq;

	memset(brq, 0, sizeof(*brq));

	brq->mrq.cmd = &brq->cmd;
	brq->mrq.tag = req->tag;

	return &brq->mrq;
}

static int mmc_blk_cqe_issue_flush(struct mmc_queue *mq, struct request *req)
{
	struct mmc_queue_req *mqrq = req_to_mmc_queue_req(req);
	struct mmc_request *mrq = mmc_blk_cqe_prep_dcmd(mqrq, req);

	mrq->cmd->opcode = MMC_SWITCH;
	mrq->cmd->arg = (MMC_SWITCH_MODE_WRITE_BYTE << 24) |
			(EXT_CSD_FLUSH_CACHE << 16) |
			(1 << 8) |
			EXT_CSD_CMD_SET_NORMAL;
	mrq->cmd->flags = MMC_CMD_AC | MMC_RSP_R1B;

	return mmc_blk_cqe_start_req(mq->card->host, mrq);
}

static int mmc_blk_hsq_issue_rw_rq(struct mmc_queue *mq, struct request *req)
{
	struct mmc_queue_req *mqrq = req_to_mmc_queue_req(req);
	struct mmc_host *host = mq->card->host;
	int err;

	mmc_blk_rw_rq_prep(mqrq, mq->card, 0, mq);
	mqrq->brq.mrq.done = mmc_blk_hsq_req_done;
	mmc_pre_req(host, &mqrq->brq.mrq);

	err = mmc_cqe_start_req(host, &mqrq->brq.mrq);
	if (err)
		mmc_post_req(host, &mqrq->brq.mrq, err);

	return err;
}

static int mmc_blk_cqe_issue_rw_rq(struct mmc_queue *mq, struct request *req)
{
	struct mmc_queue_req *mqrq = req_to_mmc_queue_req(req);
	struct mmc_host *host = mq->card->host;

	if (host->hsq_enabled)
		return mmc_blk_hsq_issue_rw_rq(mq, req);

	mmc_blk_data_prep(mq, mqrq, 0, NULL, NULL);

	return mmc_blk_cqe_start_req(mq->card->host, &mqrq->brq.mrq);
}

static void mmc_blk_rw_rq_prep(struct mmc_queue_req *mqrq,
			       struct mmc_card *card,
			       int recovery_mode,
			       struct mmc_queue *mq)
{
	u32 readcmd, writecmd;
	struct mmc_blk_request *brq = &mqrq->brq;
	struct request *req = mmc_queue_req_to_req(mqrq);
	struct mmc_blk_data *md = mq->blkdata;
	bool do_rel_wr, do_data_tag;

	mmc_blk_data_prep(mq, mqrq, recovery_mode, &do_rel_wr, &do_data_tag);

	brq->mrq.cmd = &brq->cmd;

	brq->cmd.arg = blk_rq_pos(req);
	if (!mmc_card_blockaddr(card))
		brq->cmd.arg <<= 9;
	brq->cmd.flags = MMC_RSP_SPI_R1 | MMC_RSP_R1 | MMC_CMD_ADTC;

	if (brq->data.blocks > 1 || do_rel_wr) {
		/* SPI multiblock writes terminate using a special
		 * token, not a STOP_TRANSMISSION request.
		 */
		if (!mmc_host_is_spi(card->host) ||
		    rq_data_dir(req) == READ)
			brq->mrq.stop = &brq->stop;
		readcmd = MMC_READ_MULTIPLE_BLOCK;
		writecmd = MMC_WRITE_MULTIPLE_BLOCK;
	} else {
		brq->mrq.stop = NULL;
		readcmd = MMC_READ_SINGLE_BLOCK;
		writecmd = MMC_WRITE_BLOCK;
	}
	brq->cmd.opcode = rq_data_dir(req) == READ ? readcmd : writecmd;

	/*
	 * Pre-defined multi-block transfers are preferable to
	 * open ended-ones (and necessary for reliable writes).
	 * However, it is not sufficient to just send CMD23,
	 * and avoid the final CMD12, as on an error condition
	 * CMD12 (stop) needs to be sent anyway. This, coupled
	 * with Auto-CMD23 enhancements provided by some
	 * hosts, means that the complexity of dealing
	 * with this is best left to the host. If CMD23 is
	 * supported by card and host, we'll fill sbc in and let
	 * the host deal with handling it correctly. This means
	 * that for hosts that don't expose MMC_CAP_CMD23, no
	 * change of behavior will be observed.
	 *
	 * N.B: Some MMC cards experience perf degradation.
	 * We'll avoid using CMD23-bounded multiblock writes for
	 * these, while retaining features like reliable writes.
	 */
	if ((md->flags & MMC_BLK_CMD23) && mmc_op_multi(brq->cmd.opcode) &&
	    (do_rel_wr || !(card->quirks & MMC_QUIRK_BLK_NO_CMD23) ||
	     do_data_tag)) {
		brq->sbc.opcode = MMC_SET_BLOCK_COUNT;
		brq->sbc.arg = brq->data.blocks |
			(do_rel_wr ? (1 << 31) : 0) |
			(do_data_tag ? (1 << 29) : 0);
		brq->sbc.flags = MMC_RSP_R1 | MMC_CMD_AC;
		brq->mrq.sbc = &brq->sbc;
	}
}

#define MMC_MAX_RETRIES		5
#define MMC_DATA_RETRIES	2
#define MMC_NO_RETRIES		(MMC_MAX_RETRIES + 1)

static int mmc_blk_send_stop(struct mmc_card *card, unsigned int timeout)
{
	struct mmc_command cmd = {
		.opcode = MMC_STOP_TRANSMISSION,
		.flags = MMC_RSP_SPI_R1 | MMC_RSP_R1 | MMC_CMD_AC,
		/* Some hosts wait for busy anyway, so provide a busy timeout */
		.busy_timeout = timeout,
	};

	return mmc_wait_for_cmd(card->host, &cmd, 5);
}

static int mmc_blk_fix_state(struct mmc_card *card, struct request *req)
{
	struct mmc_queue_req *mqrq = req_to_mmc_queue_req(req);
	struct mmc_blk_request *brq = &mqrq->brq;
	unsigned int timeout = mmc_blk_data_timeout_ms(card->host, &brq->data);
	int err;

	mmc_retune_hold_now(card->host);

	mmc_blk_send_stop(card, timeout);

	err = mmc_poll_for_busy(card, timeout, false, MMC_BUSY_IO);

	mmc_retune_release(card->host);

	return err;
}

#define MMC_READ_SINGLE_RETRIES	2

/* Single (native) sector read during recovery */
static void mmc_blk_read_single(struct mmc_queue *mq, struct request *req)
{
	struct mmc_queue_req *mqrq = req_to_mmc_queue_req(req);
	struct mmc_request *mrq = &mqrq->brq.mrq;
	struct mmc_card *card = mq->card;
	struct mmc_host *host = card->host;
	blk_status_t error = BLK_STS_OK;
	size_t bytes_per_read = queue_physical_block_size(mq->queue);

	do {
		u32 status;
		int err;
		int retries = 0;

		while (retries++ <= MMC_READ_SINGLE_RETRIES) {
			mmc_blk_rw_rq_prep(mqrq, card, 1, mq);
<<<<<<< HEAD

			mmc_wait_for_req(host, mrq);

=======

			mmc_wait_for_req(host, mrq);

>>>>>>> 5eb2b831
			err = mmc_send_status(card, &status);
			if (err)
				goto error_exit;

			if (!mmc_host_is_spi(host) &&
			    !mmc_ready_for_data(status)) {
				err = mmc_blk_fix_state(card, req);
				if (err)
					goto error_exit;
			}

			if (!mrq->cmd->error)
				break;
		}

		if (mrq->cmd->error ||
		    mrq->data->error ||
		    (!mmc_host_is_spi(host) &&
		     (mrq->cmd->resp[0] & CMD_ERRORS || status & CMD_ERRORS)))
			error = BLK_STS_IOERR;
		else
			error = BLK_STS_OK;

	} while (blk_update_request(req, error, bytes_per_read));

	return;

error_exit:
	mrq->data->bytes_xfered = 0;
	blk_update_request(req, BLK_STS_IOERR, bytes_per_read);
	/* Let it try the remaining request again */
	if (mqrq->retries > MMC_MAX_RETRIES - 1)
		mqrq->retries = MMC_MAX_RETRIES - 1;
}

static inline bool mmc_blk_oor_valid(struct mmc_blk_request *brq)
{
	return !!brq->mrq.sbc;
}

static inline u32 mmc_blk_stop_err_bits(struct mmc_blk_request *brq)
{
	return mmc_blk_oor_valid(brq) ? CMD_ERRORS : CMD_ERRORS_EXCL_OOR;
}

/*
 * Check for errors the host controller driver might not have seen such as
 * response mode errors or invalid card state.
 */
static bool mmc_blk_status_error(struct request *req, u32 status)
{
	struct mmc_queue_req *mqrq = req_to_mmc_queue_req(req);
	struct mmc_blk_request *brq = &mqrq->brq;
	struct mmc_queue *mq = req->q->queuedata;
	u32 stop_err_bits;

	if (mmc_host_is_spi(mq->card->host))
		return false;

	stop_err_bits = mmc_blk_stop_err_bits(brq);

	return brq->cmd.resp[0]  & CMD_ERRORS    ||
	       brq->stop.resp[0] & stop_err_bits ||
	       status            & stop_err_bits ||
	       (rq_data_dir(req) == WRITE && !mmc_ready_for_data(status));
}

static inline bool mmc_blk_cmd_started(struct mmc_blk_request *brq)
{
	return !brq->sbc.error && !brq->cmd.error &&
	       !(brq->cmd.resp[0] & CMD_ERRORS);
}

/*
 * Requests are completed by mmc_blk_mq_complete_rq() which sets simple
 * policy:
 * 1. A request that has transferred at least some data is considered
 * successful and will be requeued if there is remaining data to
 * transfer.
 * 2. Otherwise the number of retries is incremented and the request
 * will be requeued if there are remaining retries.
 * 3. Otherwise the request will be errored out.
 * That means mmc_blk_mq_complete_rq() is controlled by bytes_xfered and
 * mqrq->retries. So there are only 4 possible actions here:
 *	1. do not accept the bytes_xfered value i.e. set it to zero
 *	2. change mqrq->retries to determine the number of retries
 *	3. try to reset the card
 *	4. read one sector at a time
 */
static void mmc_blk_mq_rw_recovery(struct mmc_queue *mq, struct request *req)
{
	int type = rq_data_dir(req) == READ ? MMC_BLK_READ : MMC_BLK_WRITE;
	struct mmc_queue_req *mqrq = req_to_mmc_queue_req(req);
	struct mmc_blk_request *brq = &mqrq->brq;
	struct mmc_blk_data *md = mq->blkdata;
	struct mmc_card *card = mq->card;
	u32 status;
	u32 blocks;
	int err;

	/*
	 * Some errors the host driver might not have seen. Set the number of
	 * bytes transferred to zero in that case.
	 */
	err = __mmc_send_status(card, &status, 0);
	if (err || mmc_blk_status_error(req, status))
		brq->data.bytes_xfered = 0;

	mmc_retune_release(card->host);

	/*
	 * Try again to get the status. This also provides an opportunity for
	 * re-tuning.
	 */
	if (err)
		err = __mmc_send_status(card, &status, 0);

	/*
	 * Nothing more to do after the number of bytes transferred has been
	 * updated and there is no card.
	 */
	if (err && mmc_detect_card_removed(card->host))
		return;

	/* Try to get back to "tran" state */
	if (!mmc_host_is_spi(mq->card->host) &&
	    (err || !mmc_ready_for_data(status)))
		err = mmc_blk_fix_state(mq->card, req);

	/*
	 * Special case for SD cards where the card might record the number of
	 * blocks written.
	 */
	if (!err && mmc_blk_cmd_started(brq) && mmc_card_sd(card) &&
	    rq_data_dir(req) == WRITE) {
		if (mmc_sd_num_wr_blocks(card, &blocks))
			brq->data.bytes_xfered = 0;
		else
			brq->data.bytes_xfered = blocks << 9;
	}

	/* Reset if the card is in a bad state */
	if (!mmc_host_is_spi(mq->card->host) &&
	    err && mmc_blk_reset(md, card->host, type)) {
		pr_err("%s: recovery failed!\n", req->rq_disk->disk_name);
		mqrq->retries = MMC_NO_RETRIES;
		return;
	}

	/*
	 * If anything was done, just return and if there is anything remaining
	 * on the request it will get requeued.
	 */
	if (brq->data.bytes_xfered)
		return;

	/* Reset before last retry */
	if (mqrq->retries + 1 == MMC_MAX_RETRIES &&
	    mmc_blk_reset(md, card->host, type))
		return;

	/* Command errors fail fast, so use all MMC_MAX_RETRIES */
	if (brq->sbc.error || brq->cmd.error)
		return;

	/* Reduce the remaining retries for data errors */
	if (mqrq->retries < MMC_MAX_RETRIES - MMC_DATA_RETRIES) {
		mqrq->retries = MMC_MAX_RETRIES - MMC_DATA_RETRIES;
		return;
	}

	if (rq_data_dir(req) == READ && brq->data.blocks >
			queue_physical_block_size(mq->queue) >> 9) {
		/* Read one (native) sector at a time */
		mmc_blk_read_single(mq, req);
		return;
	}
}

static inline bool mmc_blk_rq_error(struct mmc_blk_request *brq)
{
	mmc_blk_eval_resp_error(brq);

	return brq->sbc.error || brq->cmd.error || brq->stop.error ||
	       brq->data.error || brq->cmd.resp[0] & CMD_ERRORS;
}

static int mmc_spi_err_check(struct mmc_card *card)
{
	u32 status = 0;
	int err;

	/*
	 * SPI does not have a TRAN state we have to wait on, instead the
	 * card is ready again when it no longer holds the line LOW.
	 * We still have to ensure two things here before we know the write
	 * was successful:
	 * 1. The card has not disconnected during busy and we actually read our
	 * own pull-up, thinking it was still connected, so ensure it
	 * still responds.
	 * 2. Check for any error bits, in particular R1_SPI_IDLE to catch a
	 * just reconnected card after being disconnected during busy.
	 */
	err = __mmc_send_status(card, &status, 0);
	if (err)
		return err;
	/* All R1 and R2 bits of SPI are errors in our case */
	if (status)
		return -EIO;
	return 0;
}

static int mmc_blk_busy_cb(void *cb_data, bool *busy)
{
	struct mmc_blk_busy_data *data = cb_data;
	u32 status = 0;
	int err;

	err = mmc_send_status(data->card, &status);
	if (err)
		return err;

	/* Accumulate response error bits. */
	data->status |= status;

	*busy = !mmc_ready_for_data(status);
	return 0;
}

static int mmc_blk_card_busy(struct mmc_card *card, struct request *req)
{
	struct mmc_queue_req *mqrq = req_to_mmc_queue_req(req);
	struct mmc_blk_busy_data cb_data;
	int err;

	if (rq_data_dir(req) == READ)
		return 0;

	if (mmc_host_is_spi(card->host)) {
		err = mmc_spi_err_check(card);
		if (err)
			mqrq->brq.data.bytes_xfered = 0;
		return err;
	}

	cb_data.card = card;
	cb_data.status = 0;
	err = __mmc_poll_for_busy(card, MMC_BLK_TIMEOUT_MS, &mmc_blk_busy_cb,
				  &cb_data);

	/*
	 * Do not assume data transferred correctly if there are any error bits
	 * set.
	 */
	if (cb_data.status & mmc_blk_stop_err_bits(&mqrq->brq)) {
		mqrq->brq.data.bytes_xfered = 0;
		err = err ? err : -EIO;
	}

	/* Copy the exception bit so it will be seen later on */
	if (mmc_card_mmc(card) && cb_data.status & R1_EXCEPTION_EVENT)
		mqrq->brq.cmd.resp[0] |= R1_EXCEPTION_EVENT;

	return err;
}

static inline void mmc_blk_rw_reset_success(struct mmc_queue *mq,
					    struct request *req)
{
	int type = rq_data_dir(req) == READ ? MMC_BLK_READ : MMC_BLK_WRITE;

	mmc_blk_reset_success(mq->blkdata, type);
}

static void mmc_blk_mq_complete_rq(struct mmc_queue *mq, struct request *req)
{
	struct mmc_queue_req *mqrq = req_to_mmc_queue_req(req);
	unsigned int nr_bytes = mqrq->brq.data.bytes_xfered;

	if (nr_bytes) {
		if (blk_update_request(req, BLK_STS_OK, nr_bytes))
			blk_mq_requeue_request(req, true);
		else
			__blk_mq_end_request(req, BLK_STS_OK);
	} else if (!blk_rq_bytes(req)) {
		__blk_mq_end_request(req, BLK_STS_IOERR);
	} else if (mqrq->retries++ < MMC_MAX_RETRIES) {
		blk_mq_requeue_request(req, true);
	} else {
		if (mmc_card_removed(mq->card))
			req->rq_flags |= RQF_QUIET;
		blk_mq_end_request(req, BLK_STS_IOERR);
	}
}

static bool mmc_blk_urgent_bkops_needed(struct mmc_queue *mq,
					struct mmc_queue_req *mqrq)
{
	return mmc_card_mmc(mq->card) && !mmc_host_is_spi(mq->card->host) &&
	       (mqrq->brq.cmd.resp[0] & R1_EXCEPTION_EVENT ||
		mqrq->brq.stop.resp[0] & R1_EXCEPTION_EVENT);
}

static void mmc_blk_urgent_bkops(struct mmc_queue *mq,
				 struct mmc_queue_req *mqrq)
{
	if (mmc_blk_urgent_bkops_needed(mq, mqrq))
		mmc_run_bkops(mq->card);
}

static void mmc_blk_hsq_req_done(struct mmc_request *mrq)
{
	struct mmc_queue_req *mqrq =
		container_of(mrq, struct mmc_queue_req, brq.mrq);
	struct request *req = mmc_queue_req_to_req(mqrq);
	struct request_queue *q = req->q;
	struct mmc_queue *mq = q->queuedata;
	struct mmc_host *host = mq->card->host;
	unsigned long flags;

	if (mmc_blk_rq_error(&mqrq->brq) ||
	    mmc_blk_urgent_bkops_needed(mq, mqrq)) {
		spin_lock_irqsave(&mq->lock, flags);
		mq->recovery_needed = true;
		mq->recovery_req = req;
		spin_unlock_irqrestore(&mq->lock, flags);

		host->cqe_ops->cqe_recovery_start(host);

		schedule_work(&mq->recovery_work);
		return;
	}

	mmc_blk_rw_reset_success(mq, req);

	/*
	 * Block layer timeouts race with completions which means the normal
	 * completion path cannot be used during recovery.
	 */
	if (mq->in_recovery)
		mmc_blk_cqe_complete_rq(mq, req);
	else if (likely(!blk_should_fake_timeout(req->q)))
		blk_mq_complete_request(req);
}

void mmc_blk_mq_complete(struct request *req)
{
	struct mmc_queue *mq = req->q->queuedata;
	struct mmc_host *host = mq->card->host;

	if (host->cqe_enabled)
		mmc_blk_cqe_complete_rq(mq, req);
	else if (likely(!blk_should_fake_timeout(req->q)))
		mmc_blk_mq_complete_rq(mq, req);
}

static void mmc_blk_mq_poll_completion(struct mmc_queue *mq,
				       struct request *req)
{
	struct mmc_queue_req *mqrq = req_to_mmc_queue_req(req);
	struct mmc_host *host = mq->card->host;

	if (mmc_blk_rq_error(&mqrq->brq) ||
	    mmc_blk_card_busy(mq->card, req)) {
		mmc_blk_mq_rw_recovery(mq, req);
	} else {
		mmc_blk_rw_reset_success(mq, req);
		mmc_retune_release(host);
	}

	mmc_blk_urgent_bkops(mq, mqrq);
}

static void mmc_blk_mq_dec_in_flight(struct mmc_queue *mq, enum mmc_issue_type issue_type)
{
	unsigned long flags;
	bool put_card;

	spin_lock_irqsave(&mq->lock, flags);

	mq->in_flight[issue_type] -= 1;

	put_card = (mmc_tot_in_flight(mq) == 0);

	spin_unlock_irqrestore(&mq->lock, flags);

	if (put_card)
		mmc_put_card(mq->card, &mq->ctx);
}

static void mmc_blk_mq_post_req(struct mmc_queue *mq, struct request *req)
{
	enum mmc_issue_type issue_type = mmc_issue_type(mq, req);
	struct mmc_queue_req *mqrq = req_to_mmc_queue_req(req);
	struct mmc_request *mrq = &mqrq->brq.mrq;
	struct mmc_host *host = mq->card->host;

	mmc_post_req(host, mrq, 0);

	/*
	 * Block layer timeouts race with completions which means the normal
	 * completion path cannot be used during recovery.
	 */
	if (mq->in_recovery)
		mmc_blk_mq_complete_rq(mq, req);
	else if (likely(!blk_should_fake_timeout(req->q)))
		blk_mq_complete_request(req);

	mmc_blk_mq_dec_in_flight(mq, issue_type);
}

void mmc_blk_mq_recovery(struct mmc_queue *mq)
{
	struct request *req = mq->recovery_req;
	struct mmc_host *host = mq->card->host;
	struct mmc_queue_req *mqrq = req_to_mmc_queue_req(req);

	mq->recovery_req = NULL;
	mq->rw_wait = false;

	if (mmc_blk_rq_error(&mqrq->brq)) {
		mmc_retune_hold_now(host);
		mmc_blk_mq_rw_recovery(mq, req);
	}

	mmc_blk_urgent_bkops(mq, mqrq);

	mmc_blk_mq_post_req(mq, req);
}

static void mmc_blk_mq_complete_prev_req(struct mmc_queue *mq,
					 struct request **prev_req)
{
	if (mmc_host_done_complete(mq->card->host))
		return;

	mutex_lock(&mq->complete_lock);

	if (!mq->complete_req)
		goto out_unlock;

	mmc_blk_mq_poll_completion(mq, mq->complete_req);

	if (prev_req)
		*prev_req = mq->complete_req;
	else
		mmc_blk_mq_post_req(mq, mq->complete_req);

	mq->complete_req = NULL;

out_unlock:
	mutex_unlock(&mq->complete_lock);
}

void mmc_blk_mq_complete_work(struct work_struct *work)
{
	struct mmc_queue *mq = container_of(work, struct mmc_queue,
					    complete_work);

	mmc_blk_mq_complete_prev_req(mq, NULL);
}

static void mmc_blk_mq_req_done(struct mmc_request *mrq)
{
	struct mmc_queue_req *mqrq = container_of(mrq, struct mmc_queue_req,
						  brq.mrq);
	struct request *req = mmc_queue_req_to_req(mqrq);
	struct request_queue *q = req->q;
	struct mmc_queue *mq = q->queuedata;
	struct mmc_host *host = mq->card->host;
	unsigned long flags;

	if (!mmc_host_done_complete(host)) {
		bool waiting;

		/*
		 * We cannot complete the request in this context, so record
		 * that there is a request to complete, and that a following
		 * request does not need to wait (although it does need to
		 * complete complete_req first).
		 */
		spin_lock_irqsave(&mq->lock, flags);
		mq->complete_req = req;
		mq->rw_wait = false;
		waiting = mq->waiting;
		spin_unlock_irqrestore(&mq->lock, flags);

		/*
		 * If 'waiting' then the waiting task will complete this
		 * request, otherwise queue a work to do it. Note that
		 * complete_work may still race with the dispatch of a following
		 * request.
		 */
		if (waiting)
			wake_up(&mq->wait);
		else
			queue_work(mq->card->complete_wq, &mq->complete_work);

		return;
	}

	/* Take the recovery path for errors or urgent background operations */
	if (mmc_blk_rq_error(&mqrq->brq) ||
	    mmc_blk_urgent_bkops_needed(mq, mqrq)) {
		spin_lock_irqsave(&mq->lock, flags);
		mq->recovery_needed = true;
		mq->recovery_req = req;
		spin_unlock_irqrestore(&mq->lock, flags);
		wake_up(&mq->wait);
		schedule_work(&mq->recovery_work);
		return;
	}

	mmc_blk_rw_reset_success(mq, req);

	mq->rw_wait = false;
	wake_up(&mq->wait);

	mmc_blk_mq_post_req(mq, req);
}

static bool mmc_blk_rw_wait_cond(struct mmc_queue *mq, int *err)
{
	unsigned long flags;
	bool done;

	/*
	 * Wait while there is another request in progress, but not if recovery
	 * is needed. Also indicate whether there is a request waiting to start.
	 */
	spin_lock_irqsave(&mq->lock, flags);
	if (mq->recovery_needed) {
		*err = -EBUSY;
		done = true;
	} else {
		done = !mq->rw_wait;
	}
	mq->waiting = !done;
	spin_unlock_irqrestore(&mq->lock, flags);

	return done;
}

static int mmc_blk_rw_wait(struct mmc_queue *mq, struct request **prev_req)
{
	int err = 0;

	wait_event(mq->wait, mmc_blk_rw_wait_cond(mq, &err));

	/* Always complete the previous request if there is one */
	mmc_blk_mq_complete_prev_req(mq, prev_req);

	return err;
}

static int mmc_blk_mq_issue_rw_rq(struct mmc_queue *mq,
				  struct request *req)
{
	struct mmc_queue_req *mqrq = req_to_mmc_queue_req(req);
	struct mmc_host *host = mq->card->host;
	struct request *prev_req = NULL;
	int err = 0;

	mmc_blk_rw_rq_prep(mqrq, mq->card, 0, mq);

	mqrq->brq.mrq.done = mmc_blk_mq_req_done;

	mmc_pre_req(host, &mqrq->brq.mrq);

	err = mmc_blk_rw_wait(mq, &prev_req);
	if (err)
		goto out_post_req;

	mq->rw_wait = true;

	err = mmc_start_request(host, &mqrq->brq.mrq);

	if (prev_req)
		mmc_blk_mq_post_req(mq, prev_req);

	if (err)
		mq->rw_wait = false;

	/* Release re-tuning here where there is no synchronization required */
	if (err || mmc_host_done_complete(host))
		mmc_retune_release(host);

out_post_req:
	if (err)
		mmc_post_req(host, &mqrq->brq.mrq, err);

	return err;
}

static int mmc_blk_wait_for_idle(struct mmc_queue *mq, struct mmc_host *host)
{
	if (host->cqe_enabled)
		return host->cqe_ops->cqe_wait_for_idle(host);

	return mmc_blk_rw_wait(mq, NULL);
}

enum mmc_issued mmc_blk_mq_issue_rq(struct mmc_queue *mq, struct request *req)
{
	struct mmc_blk_data *md = mq->blkdata;
	struct mmc_card *card = md->queue.card;
	struct mmc_host *host = card->host;
	int ret;

	ret = mmc_blk_part_switch(card, md->part_type);
	if (ret)
		return MMC_REQ_FAILED_TO_START;

	switch (mmc_issue_type(mq, req)) {
	case MMC_ISSUE_SYNC:
		ret = mmc_blk_wait_for_idle(mq, host);
		if (ret)
			return MMC_REQ_BUSY;
		switch (req_op(req)) {
		case REQ_OP_DRV_IN:
		case REQ_OP_DRV_OUT:
			mmc_blk_issue_drv_op(mq, req);
			break;
		case REQ_OP_DISCARD:
			mmc_blk_issue_discard_rq(mq, req);
			break;
		case REQ_OP_SECURE_ERASE:
			mmc_blk_issue_secdiscard_rq(mq, req);
			break;
		case REQ_OP_FLUSH:
			mmc_blk_issue_flush(mq, req);
			break;
		default:
			WARN_ON_ONCE(1);
			return MMC_REQ_FAILED_TO_START;
		}
		return MMC_REQ_FINISHED;
	case MMC_ISSUE_DCMD:
	case MMC_ISSUE_ASYNC:
		switch (req_op(req)) {
		case REQ_OP_FLUSH:
			if (!mmc_cache_enabled(host)) {
				blk_mq_end_request(req, BLK_STS_OK);
				return MMC_REQ_FINISHED;
			}
			ret = mmc_blk_cqe_issue_flush(mq, req);
			break;
		case REQ_OP_READ:
		case REQ_OP_WRITE:
			if (host->cqe_enabled)
				ret = mmc_blk_cqe_issue_rw_rq(mq, req);
			else
				ret = mmc_blk_mq_issue_rw_rq(mq, req);
			break;
		default:
			WARN_ON_ONCE(1);
			ret = -EINVAL;
		}
		if (!ret)
			return MMC_REQ_STARTED;
		return ret == -EBUSY ? MMC_REQ_BUSY : MMC_REQ_FAILED_TO_START;
	default:
		WARN_ON_ONCE(1);
		return MMC_REQ_FAILED_TO_START;
	}
}

static inline int mmc_blk_readonly(struct mmc_card *card)
{
	return mmc_card_readonly(card) ||
	       !(card->csd.cmdclass & CCC_BLOCK_WRITE);
}

static struct mmc_blk_data *mmc_blk_alloc_req(struct mmc_card *card,
					      struct device *parent,
					      sector_t size,
					      bool default_ro,
					      const char *subname,
					      int area_type,
					      unsigned int part_type)
{
	struct mmc_blk_data *md;
	int devidx, ret;
	char cap_str[10];
	bool cache_enabled = false;
	bool fua_enabled = false;

	devidx = ida_simple_get(&mmc_blk_ida, 0, max_devices, GFP_KERNEL);
	if (devidx < 0) {
		/*
		 * We get -ENOSPC because there are no more any available
		 * devidx. The reason may be that, either userspace haven't yet
		 * unmounted the partitions, which postpones mmc_blk_release()
		 * from being called, or the device has more partitions than
		 * what we support.
		 */
		if (devidx == -ENOSPC)
			dev_err(mmc_dev(card->host),
				"no more device IDs available\n");

		return ERR_PTR(devidx);
	}

	md = kzalloc(sizeof(struct mmc_blk_data), GFP_KERNEL);
	if (!md) {
		ret = -ENOMEM;
		goto out;
	}

	md->area_type = area_type;

	/*
	 * Set the read-only status based on the supported commands
	 * and the write protect switch.
	 */
	md->read_only = mmc_blk_readonly(card);

	md->disk = mmc_init_queue(&md->queue, card);
	if (IS_ERR(md->disk)) {
		ret = PTR_ERR(md->disk);
		goto err_kfree;
	}

	INIT_LIST_HEAD(&md->part);
	INIT_LIST_HEAD(&md->rpmbs);
	kref_init(&md->kref);

	md->queue.blkdata = md;
	md->part_type = part_type;

	md->disk->major	= MMC_BLOCK_MAJOR;
	md->disk->minors = perdev_minors;
	md->disk->first_minor = devidx * perdev_minors;
	md->disk->fops = &mmc_bdops;
	md->disk->private_data = md;
	md->parent = parent;
	set_disk_ro(md->disk, md->read_only || default_ro);
	md->disk->flags = GENHD_FL_EXT_DEVT;
	if (area_type & (MMC_BLK_DATA_AREA_RPMB | MMC_BLK_DATA_AREA_BOOT))
		md->disk->flags |= GENHD_FL_NO_PART |
				   GENHD_FL_SUPPRESS_PARTITION_INFO;

	/*
	 * As discussed on lkml, GENHD_FL_REMOVABLE should:
	 *
	 * - be set for removable media with permanent block devices
	 * - be unset for removable block devices with permanent media
	 *
	 * Since MMC block devices clearly fall under the second
	 * case, we do not set GENHD_FL_REMOVABLE.  Userspace
	 * should use the block device creation/destruction hotplug
	 * messages to tell when the card is present.
	 */

	snprintf(md->disk->disk_name, sizeof(md->disk->disk_name),
		 "mmcblk%u%s", card->host->index, subname ? subname : "");

	set_capacity(md->disk, size);

	if (mmc_host_cmd23(card->host)) {
		if ((mmc_card_mmc(card) &&
		     card->csd.mmca_vsn >= CSD_SPEC_VER_3) ||
		    (mmc_card_sd(card) &&
		     card->scr.cmds & SD_SCR_CMD23_SUPPORT))
			md->flags |= MMC_BLK_CMD23;
	}

	if (md->flags & MMC_BLK_CMD23 &&
	    ((card->ext_csd.rel_param & EXT_CSD_WR_REL_PARAM_EN) ||
	     card->ext_csd.rel_sectors)) {
		md->flags |= MMC_BLK_REL_WR;
		fua_enabled = true;
		cache_enabled = true;
	}
	if (mmc_cache_enabled(card->host))
		cache_enabled  = true;

	blk_queue_write_cache(md->queue.queue, cache_enabled, fua_enabled);

	string_get_size((u64)size, 512, STRING_UNITS_2,
			cap_str, sizeof(cap_str));
	pr_info("%s: %s %s %s %s\n",
		md->disk->disk_name, mmc_card_id(card), mmc_card_name(card),
		cap_str, md->read_only ? "(ro)" : "");

	/* used in ->open, must be set before add_disk: */
	if (area_type == MMC_BLK_DATA_AREA_MAIN)
		dev_set_drvdata(&card->dev, md);
	device_add_disk(md->parent, md->disk, mmc_disk_attr_groups);
	return md;

 err_kfree:
	kfree(md);
 out:
	ida_simple_remove(&mmc_blk_ida, devidx);
	return ERR_PTR(ret);
}

static struct mmc_blk_data *mmc_blk_alloc(struct mmc_card *card)
{
	sector_t size;

	if (!mmc_card_sd(card) && mmc_card_blockaddr(card)) {
		/*
		 * The EXT_CSD sector count is in number or 512 byte
		 * sectors.
		 */
		size = card->ext_csd.sectors;
	} else {
		/*
		 * The CSD capacity field is in units of read_blkbits.
		 * set_capacity takes units of 512 bytes.
		 */
		size = (typeof(sector_t))card->csd.capacity
			<< (card->csd.read_blkbits - 9);
	}

	return mmc_blk_alloc_req(card, &card->dev, size, false, NULL,
					MMC_BLK_DATA_AREA_MAIN, 0);
}

static int mmc_blk_alloc_part(struct mmc_card *card,
			      struct mmc_blk_data *md,
			      unsigned int part_type,
			      sector_t size,
			      bool default_ro,
			      const char *subname,
			      int area_type)
{
	struct mmc_blk_data *part_md;

	part_md = mmc_blk_alloc_req(card, disk_to_dev(md->disk), size, default_ro,
				    subname, area_type, part_type);
	if (IS_ERR(part_md))
		return PTR_ERR(part_md);
	list_add(&part_md->part, &md->part);

	return 0;
}

/**
 * mmc_rpmb_ioctl() - ioctl handler for the RPMB chardev
 * @filp: the character device file
 * @cmd: the ioctl() command
 * @arg: the argument from userspace
 *
 * This will essentially just redirect the ioctl()s coming in over to
 * the main block device spawning the RPMB character device.
 */
static long mmc_rpmb_ioctl(struct file *filp, unsigned int cmd,
			   unsigned long arg)
{
	struct mmc_rpmb_data *rpmb = filp->private_data;
	int ret;

	switch (cmd) {
	case MMC_IOC_CMD:
		ret = mmc_blk_ioctl_cmd(rpmb->md,
					(struct mmc_ioc_cmd __user *)arg,
					rpmb);
		break;
	case MMC_IOC_MULTI_CMD:
		ret = mmc_blk_ioctl_multi_cmd(rpmb->md,
					(struct mmc_ioc_multi_cmd __user *)arg,
					rpmb);
		break;
	default:
		ret = -EINVAL;
		break;
	}

	return ret;
}

#ifdef CONFIG_COMPAT
static long mmc_rpmb_ioctl_compat(struct file *filp, unsigned int cmd,
			      unsigned long arg)
{
	return mmc_rpmb_ioctl(filp, cmd, (unsigned long)compat_ptr(arg));
}
#endif

static int mmc_rpmb_chrdev_open(struct inode *inode, struct file *filp)
{
	struct mmc_rpmb_data *rpmb = container_of(inode->i_cdev,
						  struct mmc_rpmb_data, chrdev);

	get_device(&rpmb->dev);
	filp->private_data = rpmb;
	mmc_blk_get(rpmb->md->disk);

	return nonseekable_open(inode, filp);
}

static int mmc_rpmb_chrdev_release(struct inode *inode, struct file *filp)
{
	struct mmc_rpmb_data *rpmb = container_of(inode->i_cdev,
						  struct mmc_rpmb_data, chrdev);

	mmc_blk_put(rpmb->md);
	put_device(&rpmb->dev);

	return 0;
}

static const struct file_operations mmc_rpmb_fileops = {
	.release = mmc_rpmb_chrdev_release,
	.open = mmc_rpmb_chrdev_open,
	.owner = THIS_MODULE,
	.llseek = no_llseek,
	.unlocked_ioctl = mmc_rpmb_ioctl,
#ifdef CONFIG_COMPAT
	.compat_ioctl = mmc_rpmb_ioctl_compat,
#endif
};

static void mmc_blk_rpmb_device_release(struct device *dev)
{
	struct mmc_rpmb_data *rpmb = dev_get_drvdata(dev);

	ida_simple_remove(&mmc_rpmb_ida, rpmb->id);
	kfree(rpmb);
}

static int mmc_blk_alloc_rpmb_part(struct mmc_card *card,
				   struct mmc_blk_data *md,
				   unsigned int part_index,
				   sector_t size,
				   const char *subname)
{
	int devidx, ret;
	char rpmb_name[DISK_NAME_LEN];
	char cap_str[10];
	struct mmc_rpmb_data *rpmb;

	/* This creates the minor number for the RPMB char device */
	devidx = ida_simple_get(&mmc_rpmb_ida, 0, max_devices, GFP_KERNEL);
	if (devidx < 0)
		return devidx;

	rpmb = kzalloc(sizeof(*rpmb), GFP_KERNEL);
	if (!rpmb) {
		ida_simple_remove(&mmc_rpmb_ida, devidx);
		return -ENOMEM;
	}

	snprintf(rpmb_name, sizeof(rpmb_name),
		 "mmcblk%u%s", card->host->index, subname ? subname : "");

	rpmb->id = devidx;
	rpmb->part_index = part_index;
	rpmb->dev.init_name = rpmb_name;
	rpmb->dev.bus = &mmc_rpmb_bus_type;
	rpmb->dev.devt = MKDEV(MAJOR(mmc_rpmb_devt), rpmb->id);
	rpmb->dev.parent = &card->dev;
	rpmb->dev.release = mmc_blk_rpmb_device_release;
	device_initialize(&rpmb->dev);
	dev_set_drvdata(&rpmb->dev, rpmb);
	rpmb->md = md;

	cdev_init(&rpmb->chrdev, &mmc_rpmb_fileops);
	rpmb->chrdev.owner = THIS_MODULE;
	ret = cdev_device_add(&rpmb->chrdev, &rpmb->dev);
	if (ret) {
		pr_err("%s: could not add character device\n", rpmb_name);
		goto out_put_device;
	}

	list_add(&rpmb->node, &md->rpmbs);

	string_get_size((u64)size, 512, STRING_UNITS_2,
			cap_str, sizeof(cap_str));

	pr_info("%s: %s %s %s, chardev (%d:%d)\n",
		rpmb_name, mmc_card_id(card), mmc_card_name(card), cap_str,
		MAJOR(mmc_rpmb_devt), rpmb->id);

	return 0;

out_put_device:
	put_device(&rpmb->dev);
	return ret;
}

static void mmc_blk_remove_rpmb_part(struct mmc_rpmb_data *rpmb)

{
	cdev_device_del(&rpmb->chrdev, &rpmb->dev);
	put_device(&rpmb->dev);
}

/* MMC Physical partitions consist of two boot partitions and
 * up to four general purpose partitions.
 * For each partition enabled in EXT_CSD a block device will be allocatedi
 * to provide access to the partition.
 */

static int mmc_blk_alloc_parts(struct mmc_card *card, struct mmc_blk_data *md)
{
	int idx, ret;

	if (!mmc_card_mmc(card))
		return 0;

	for (idx = 0; idx < card->nr_parts; idx++) {
		if (card->part[idx].area_type & MMC_BLK_DATA_AREA_RPMB) {
			/*
			 * RPMB partitions does not provide block access, they
			 * are only accessed using ioctl():s. Thus create
			 * special RPMB block devices that do not have a
			 * backing block queue for these.
			 */
			ret = mmc_blk_alloc_rpmb_part(card, md,
				card->part[idx].part_cfg,
				card->part[idx].size >> 9,
				card->part[idx].name);
			if (ret)
				return ret;
		} else if (card->part[idx].size) {
			ret = mmc_blk_alloc_part(card, md,
				card->part[idx].part_cfg,
				card->part[idx].size >> 9,
				card->part[idx].force_ro,
				card->part[idx].name,
				card->part[idx].area_type);
			if (ret)
				return ret;
		}
	}

	return 0;
}

static void mmc_blk_remove_req(struct mmc_blk_data *md)
{
	/*
	 * Flush remaining requests and free queues. It is freeing the queue
	 * that stops new requests from being accepted.
	 */
	del_gendisk(md->disk);
	mmc_cleanup_queue(&md->queue);
	mmc_blk_put(md);
}

static void mmc_blk_remove_parts(struct mmc_card *card,
				 struct mmc_blk_data *md)
{
	struct list_head *pos, *q;
	struct mmc_blk_data *part_md;
	struct mmc_rpmb_data *rpmb;

	/* Remove RPMB partitions */
	list_for_each_safe(pos, q, &md->rpmbs) {
		rpmb = list_entry(pos, struct mmc_rpmb_data, node);
		list_del(pos);
		mmc_blk_remove_rpmb_part(rpmb);
	}
	/* Remove block partitions */
	list_for_each_safe(pos, q, &md->part) {
		part_md = list_entry(pos, struct mmc_blk_data, part);
		list_del(pos);
		mmc_blk_remove_req(part_md);
	}
}

#ifdef CONFIG_DEBUG_FS

static int mmc_dbg_card_status_get(void *data, u64 *val)
{
	struct mmc_card *card = data;
	struct mmc_blk_data *md = dev_get_drvdata(&card->dev);
	struct mmc_queue *mq = &md->queue;
	struct request *req;
	int ret;

	/* Ask the block layer about the card status */
	req = blk_get_request(mq->queue, REQ_OP_DRV_IN, 0);
	if (IS_ERR(req))
		return PTR_ERR(req);
	req_to_mmc_queue_req(req)->drv_op = MMC_DRV_OP_GET_CARD_STATUS;
	req_to_mmc_queue_req(req)->drv_op_result = -EIO;
	blk_execute_rq(NULL, req, 0);
	ret = req_to_mmc_queue_req(req)->drv_op_result;
	if (ret >= 0) {
		*val = ret;
		ret = 0;
	}
	blk_put_request(req);

	return ret;
}
DEFINE_DEBUGFS_ATTRIBUTE(mmc_dbg_card_status_fops, mmc_dbg_card_status_get,
			 NULL, "%08llx\n");

/* That is two digits * 512 + 1 for newline */
#define EXT_CSD_STR_LEN 1025

static int mmc_ext_csd_open(struct inode *inode, struct file *filp)
{
	struct mmc_card *card = inode->i_private;
	struct mmc_blk_data *md = dev_get_drvdata(&card->dev);
	struct mmc_queue *mq = &md->queue;
	struct request *req;
	char *buf;
	ssize_t n = 0;
	u8 *ext_csd;
	int err, i;

	buf = kmalloc(EXT_CSD_STR_LEN + 1, GFP_KERNEL);
	if (!buf)
		return -ENOMEM;

	/* Ask the block layer for the EXT CSD */
	req = blk_get_request(mq->queue, REQ_OP_DRV_IN, 0);
	if (IS_ERR(req)) {
		err = PTR_ERR(req);
		goto out_free;
	}
	req_to_mmc_queue_req(req)->drv_op = MMC_DRV_OP_GET_EXT_CSD;
	req_to_mmc_queue_req(req)->drv_op_result = -EIO;
	req_to_mmc_queue_req(req)->drv_op_data = &ext_csd;
	blk_execute_rq(NULL, req, 0);
	err = req_to_mmc_queue_req(req)->drv_op_result;
	blk_put_request(req);
	if (err) {
		pr_err("FAILED %d\n", err);
		goto out_free;
	}

	for (i = 0; i < 512; i++)
		n += sprintf(buf + n, "%02x", ext_csd[i]);
	n += sprintf(buf + n, "\n");

	if (n != EXT_CSD_STR_LEN) {
		err = -EINVAL;
		kfree(ext_csd);
		goto out_free;
	}

	filp->private_data = buf;
	kfree(ext_csd);
	return 0;

out_free:
	kfree(buf);
	return err;
}

static ssize_t mmc_ext_csd_read(struct file *filp, char __user *ubuf,
				size_t cnt, loff_t *ppos)
{
	char *buf = filp->private_data;

	return simple_read_from_buffer(ubuf, cnt, ppos,
				       buf, EXT_CSD_STR_LEN);
}

static int mmc_ext_csd_release(struct inode *inode, struct file *file)
{
	kfree(file->private_data);
	return 0;
}

static const struct file_operations mmc_dbg_ext_csd_fops = {
	.open		= mmc_ext_csd_open,
	.read		= mmc_ext_csd_read,
	.release	= mmc_ext_csd_release,
	.llseek		= default_llseek,
};

static int mmc_blk_add_debugfs(struct mmc_card *card, struct mmc_blk_data *md)
{
	struct dentry *root;

	if (!card->debugfs_root)
		return 0;

	root = card->debugfs_root;

	if (mmc_card_mmc(card) || mmc_card_sd(card)) {
		md->status_dentry =
			debugfs_create_file_unsafe("status", 0400, root,
						   card,
						   &mmc_dbg_card_status_fops);
		if (!md->status_dentry)
			return -EIO;
	}

	if (mmc_card_mmc(card)) {
		md->ext_csd_dentry =
			debugfs_create_file("ext_csd", S_IRUSR, root, card,
					    &mmc_dbg_ext_csd_fops);
		if (!md->ext_csd_dentry)
			return -EIO;
	}

	return 0;
}

static void mmc_blk_remove_debugfs(struct mmc_card *card,
				   struct mmc_blk_data *md)
{
	if (!card->debugfs_root)
		return;

	if (!IS_ERR_OR_NULL(md->status_dentry)) {
		debugfs_remove(md->status_dentry);
		md->status_dentry = NULL;
	}

	if (!IS_ERR_OR_NULL(md->ext_csd_dentry)) {
		debugfs_remove(md->ext_csd_dentry);
		md->ext_csd_dentry = NULL;
	}
}

#else

static int mmc_blk_add_debugfs(struct mmc_card *card, struct mmc_blk_data *md)
{
	return 0;
}

static void mmc_blk_remove_debugfs(struct mmc_card *card,
				   struct mmc_blk_data *md)
{
}

#endif /* CONFIG_DEBUG_FS */

static int mmc_blk_probe(struct mmc_card *card)
{
	struct mmc_blk_data *md;
	int ret = 0;

	/*
	 * Check that the card supports the command class(es) we need.
	 */
	if (!(card->csd.cmdclass & CCC_BLOCK_READ))
		return -ENODEV;

	mmc_fixup_device(card, mmc_blk_fixups);

	card->complete_wq = alloc_workqueue("mmc_complete",
					WQ_MEM_RECLAIM | WQ_HIGHPRI, 0);
	if (!card->complete_wq) {
		pr_err("Failed to create mmc completion workqueue");
		return -ENOMEM;
	}

	md = mmc_blk_alloc(card);
	if (IS_ERR(md)) {
		ret = PTR_ERR(md);
		goto out_free;
	}

	ret = mmc_blk_alloc_parts(card, md);
	if (ret)
		goto out;

	/* Add two debugfs entries */
	mmc_blk_add_debugfs(card, md);

	pm_runtime_set_autosuspend_delay(&card->dev, 3000);
	pm_runtime_use_autosuspend(&card->dev);

	/*
	 * Don't enable runtime PM for SD-combo cards here. Leave that
	 * decision to be taken during the SDIO init sequence instead.
	 */
	if (card->type != MMC_TYPE_SD_COMBO) {
		pm_runtime_set_active(&card->dev);
		pm_runtime_enable(&card->dev);
	}

	return 0;

out:
	mmc_blk_remove_parts(card, md);
	mmc_blk_remove_req(md);
out_free:
	destroy_workqueue(card->complete_wq);
	return ret;
}

static void mmc_blk_remove(struct mmc_card *card)
{
	struct mmc_blk_data *md = dev_get_drvdata(&card->dev);

	mmc_blk_remove_debugfs(card, md);
	mmc_blk_remove_parts(card, md);
	pm_runtime_get_sync(&card->dev);
	if (md->part_curr != md->part_type) {
		mmc_claim_host(card->host);
		mmc_blk_part_switch(card, md->part_type);
		mmc_release_host(card->host);
	}
	if (card->type != MMC_TYPE_SD_COMBO)
		pm_runtime_disable(&card->dev);
	pm_runtime_put_noidle(&card->dev);
	mmc_blk_remove_req(md);
	dev_set_drvdata(&card->dev, NULL);
	destroy_workqueue(card->complete_wq);
}

static int _mmc_blk_suspend(struct mmc_card *card)
{
	struct mmc_blk_data *part_md;
	struct mmc_blk_data *md = dev_get_drvdata(&card->dev);

	if (md) {
		mmc_queue_suspend(&md->queue);
		list_for_each_entry(part_md, &md->part, part) {
			mmc_queue_suspend(&part_md->queue);
		}
	}
	return 0;
}

static void mmc_blk_shutdown(struct mmc_card *card)
{
	_mmc_blk_suspend(card);
}

#ifdef CONFIG_PM_SLEEP
static int mmc_blk_suspend(struct device *dev)
{
	struct mmc_card *card = mmc_dev_to_card(dev);

	return _mmc_blk_suspend(card);
}

static int mmc_blk_resume(struct device *dev)
{
	struct mmc_blk_data *part_md;
	struct mmc_blk_data *md = dev_get_drvdata(dev);

	if (md) {
		/*
		 * Resume involves the card going into idle state,
		 * so current partition is always the main one.
		 */
		md->part_curr = md->part_type;
		mmc_queue_resume(&md->queue);
		list_for_each_entry(part_md, &md->part, part) {
			mmc_queue_resume(&part_md->queue);
		}
	}
	return 0;
}
#endif

static SIMPLE_DEV_PM_OPS(mmc_blk_pm_ops, mmc_blk_suspend, mmc_blk_resume);

static struct mmc_driver mmc_driver = {
	.drv		= {
		.name	= "mmcblk",
		.pm	= &mmc_blk_pm_ops,
	},
	.probe		= mmc_blk_probe,
	.remove		= mmc_blk_remove,
	.shutdown	= mmc_blk_shutdown,
};

static int __init mmc_blk_init(void)
{
	int res;

	res  = bus_register(&mmc_rpmb_bus_type);
	if (res < 0) {
		pr_err("mmcblk: could not register RPMB bus type\n");
		return res;
	}
	res = alloc_chrdev_region(&mmc_rpmb_devt, 0, MAX_DEVICES, "rpmb");
	if (res < 0) {
		pr_err("mmcblk: failed to allocate rpmb chrdev region\n");
		goto out_bus_unreg;
	}

	if (perdev_minors != CONFIG_MMC_BLOCK_MINORS)
		pr_info("mmcblk: using %d minors per device\n", perdev_minors);

	max_devices = min(MAX_DEVICES, (1 << MINORBITS) / perdev_minors);

	res = register_blkdev(MMC_BLOCK_MAJOR, "mmc");
	if (res)
		goto out_chrdev_unreg;

	res = mmc_register_driver(&mmc_driver);
	if (res)
		goto out_blkdev_unreg;

	return 0;

out_blkdev_unreg:
	unregister_blkdev(MMC_BLOCK_MAJOR, "mmc");
out_chrdev_unreg:
	unregister_chrdev_region(mmc_rpmb_devt, MAX_DEVICES);
out_bus_unreg:
	bus_unregister(&mmc_rpmb_bus_type);
	return res;
}

static void __exit mmc_blk_exit(void)
{
	mmc_unregister_driver(&mmc_driver);
	unregister_blkdev(MMC_BLOCK_MAJOR, "mmc");
	unregister_chrdev_region(mmc_rpmb_devt, MAX_DEVICES);
	bus_unregister(&mmc_rpmb_bus_type);
}

module_init(mmc_blk_init);
module_exit(mmc_blk_exit);

MODULE_LICENSE("GPL");
MODULE_DESCRIPTION("Multimedia Card (MMC) block device driver");<|MERGE_RESOLUTION|>--- conflicted
+++ resolved
@@ -1749,15 +1749,9 @@
 
 		while (retries++ <= MMC_READ_SINGLE_RETRIES) {
 			mmc_blk_rw_rq_prep(mqrq, card, 1, mq);
-<<<<<<< HEAD
 
 			mmc_wait_for_req(host, mrq);
 
-=======
-
-			mmc_wait_for_req(host, mrq);
-
->>>>>>> 5eb2b831
 			err = mmc_send_status(card, &status);
 			if (err)
 				goto error_exit;
