// SPDX-License-Identifier: GPL-2.0+
/*
 * Driver for Broadcom BCM2835 GPIO unit (pinctrl + GPIO)
 *
 * Copyright (C) 2012 Chris Boot, Simon Arlott, Stephen Warren
 *
 * This driver is inspired by:
 * pinctrl-nomadik.c, please see original file for copyright information
 * pinctrl-tegra.c, please see original file for copyright information
 */

#include <linux/bitmap.h>
#include <linux/bug.h>
#include <linux/delay.h>
#include <linux/device.h>
#include <linux/err.h>
#include <linux/gpio/driver.h>
#include <linux/io.h>
#include <linux/irq.h>
#include <linux/irqdesc.h>
#include <linux/init.h>
#include <linux/interrupt.h>
#include <linux/of_address.h>
#include <linux/of.h>
#include <linux/of_irq.h>
#include <linux/pinctrl/consumer.h>
#include <linux/pinctrl/machine.h>
#include <linux/pinctrl/pinconf.h>
#include <linux/pinctrl/pinctrl.h>
#include <linux/pinctrl/pinmux.h>
#include <linux/pinctrl/pinconf-generic.h>
#include <linux/platform_device.h>
#include <linux/seq_file.h>
#include <linux/slab.h>
#include <linux/spinlock.h>
#include <linux/types.h>
#include <dt-bindings/pinctrl/bcm2835.h>

#define MODULE_NAME "pinctrl-bcm2835"
#define BCM2835_NUM_GPIOS 54
#define BCM2711_NUM_GPIOS 58
#define BCM2835_NUM_BANKS 2
#define BCM2835_NUM_IRQS  3

/* GPIO register offsets */
#define GPFSEL0		0x0	/* Function Select */
#define GPSET0		0x1c	/* Pin Output Set */
#define GPCLR0		0x28	/* Pin Output Clear */
#define GPLEV0		0x34	/* Pin Level */
#define GPEDS0		0x40	/* Pin Event Detect Status */
#define GPREN0		0x4c	/* Pin Rising Edge Detect Enable */
#define GPFEN0		0x58	/* Pin Falling Edge Detect Enable */
#define GPHEN0		0x64	/* Pin High Detect Enable */
#define GPLEN0		0x70	/* Pin Low Detect Enable */
#define GPAREN0		0x7c	/* Pin Async Rising Edge Detect */
#define GPAFEN0		0x88	/* Pin Async Falling Edge Detect */
#define GPPUD		0x94	/* Pin Pull-up/down Enable */
#define GPPUDCLK0	0x98	/* Pin Pull-up/down Enable Clock */
#define GP_GPIO_PUP_PDN_CNTRL_REG0 0xe4 /* 2711 Pin Pull-up/down select */

#define FSEL_REG(p)		(GPFSEL0 + (((p) / 10) * 4))
#define FSEL_SHIFT(p)		(((p) % 10) * 3)
#define GPIO_REG_OFFSET(p)	((p) / 32)
#define GPIO_REG_SHIFT(p)	((p) % 32)

#define PUD_2711_MASK		0x3
#define PUD_2711_REG_OFFSET(p)	((p) / 16)
#define PUD_2711_REG_SHIFT(p)	(((p) % 16) * 2)

/* argument: bcm2835_pinconf_pull */
#define BCM2835_PINCONF_PARAM_PULL	(PIN_CONFIG_END + 1)

#define BCM2711_PULL_NONE	0x0
#define BCM2711_PULL_UP		0x1
#define BCM2711_PULL_DOWN	0x2

struct bcm2835_pinctrl {
	struct device *dev;
	void __iomem *base;
	int *wake_irq;

	/* note: locking assumes each bank will have its own unsigned long */
	unsigned long enabled_irq_map[BCM2835_NUM_BANKS];
	unsigned int irq_type[BCM2711_NUM_GPIOS];

	struct pinctrl_dev *pctl_dev;
	struct gpio_chip gpio_chip;
	struct pinctrl_desc pctl_desc;
	struct pinctrl_gpio_range gpio_range;

	raw_spinlock_t irq_lock[BCM2835_NUM_BANKS];
};

/* pins are just named GPIO0..GPIO53 */
#define BCM2835_GPIO_PIN(a) PINCTRL_PIN(a, "gpio" #a)
static struct pinctrl_pin_desc bcm2835_gpio_pins[] = {
	BCM2835_GPIO_PIN(0),
	BCM2835_GPIO_PIN(1),
	BCM2835_GPIO_PIN(2),
	BCM2835_GPIO_PIN(3),
	BCM2835_GPIO_PIN(4),
	BCM2835_GPIO_PIN(5),
	BCM2835_GPIO_PIN(6),
	BCM2835_GPIO_PIN(7),
	BCM2835_GPIO_PIN(8),
	BCM2835_GPIO_PIN(9),
	BCM2835_GPIO_PIN(10),
	BCM2835_GPIO_PIN(11),
	BCM2835_GPIO_PIN(12),
	BCM2835_GPIO_PIN(13),
	BCM2835_GPIO_PIN(14),
	BCM2835_GPIO_PIN(15),
	BCM2835_GPIO_PIN(16),
	BCM2835_GPIO_PIN(17),
	BCM2835_GPIO_PIN(18),
	BCM2835_GPIO_PIN(19),
	BCM2835_GPIO_PIN(20),
	BCM2835_GPIO_PIN(21),
	BCM2835_GPIO_PIN(22),
	BCM2835_GPIO_PIN(23),
	BCM2835_GPIO_PIN(24),
	BCM2835_GPIO_PIN(25),
	BCM2835_GPIO_PIN(26),
	BCM2835_GPIO_PIN(27),
	BCM2835_GPIO_PIN(28),
	BCM2835_GPIO_PIN(29),
	BCM2835_GPIO_PIN(30),
	BCM2835_GPIO_PIN(31),
	BCM2835_GPIO_PIN(32),
	BCM2835_GPIO_PIN(33),
	BCM2835_GPIO_PIN(34),
	BCM2835_GPIO_PIN(35),
	BCM2835_GPIO_PIN(36),
	BCM2835_GPIO_PIN(37),
	BCM2835_GPIO_PIN(38),
	BCM2835_GPIO_PIN(39),
	BCM2835_GPIO_PIN(40),
	BCM2835_GPIO_PIN(41),
	BCM2835_GPIO_PIN(42),
	BCM2835_GPIO_PIN(43),
	BCM2835_GPIO_PIN(44),
	BCM2835_GPIO_PIN(45),
	BCM2835_GPIO_PIN(46),
	BCM2835_GPIO_PIN(47),
	BCM2835_GPIO_PIN(48),
	BCM2835_GPIO_PIN(49),
	BCM2835_GPIO_PIN(50),
	BCM2835_GPIO_PIN(51),
	BCM2835_GPIO_PIN(52),
	BCM2835_GPIO_PIN(53),
	BCM2835_GPIO_PIN(54),
	BCM2835_GPIO_PIN(55),
	BCM2835_GPIO_PIN(56),
	BCM2835_GPIO_PIN(57),
};

/* one pin per group */
static const char * const bcm2835_gpio_groups[] = {
	"gpio0",
	"gpio1",
	"gpio2",
	"gpio3",
	"gpio4",
	"gpio5",
	"gpio6",
	"gpio7",
	"gpio8",
	"gpio9",
	"gpio10",
	"gpio11",
	"gpio12",
	"gpio13",
	"gpio14",
	"gpio15",
	"gpio16",
	"gpio17",
	"gpio18",
	"gpio19",
	"gpio20",
	"gpio21",
	"gpio22",
	"gpio23",
	"gpio24",
	"gpio25",
	"gpio26",
	"gpio27",
	"gpio28",
	"gpio29",
	"gpio30",
	"gpio31",
	"gpio32",
	"gpio33",
	"gpio34",
	"gpio35",
	"gpio36",
	"gpio37",
	"gpio38",
	"gpio39",
	"gpio40",
	"gpio41",
	"gpio42",
	"gpio43",
	"gpio44",
	"gpio45",
	"gpio46",
	"gpio47",
	"gpio48",
	"gpio49",
	"gpio50",
	"gpio51",
	"gpio52",
	"gpio53",
	"gpio54",
	"gpio55",
	"gpio56",
	"gpio57",
};

enum bcm2835_fsel {
	BCM2835_FSEL_COUNT = 8,
	BCM2835_FSEL_MASK = 0x7,
};

static const char * const bcm2835_functions[BCM2835_FSEL_COUNT] = {
	[BCM2835_FSEL_GPIO_IN] = "gpio_in",
	[BCM2835_FSEL_GPIO_OUT] = "gpio_out",
	[BCM2835_FSEL_ALT0] = "alt0",
	[BCM2835_FSEL_ALT1] = "alt1",
	[BCM2835_FSEL_ALT2] = "alt2",
	[BCM2835_FSEL_ALT3] = "alt3",
	[BCM2835_FSEL_ALT4] = "alt4",
	[BCM2835_FSEL_ALT5] = "alt5",
};

static const char * const irq_type_names[] = {
	[IRQ_TYPE_NONE] = "none",
	[IRQ_TYPE_EDGE_RISING] = "edge-rising",
	[IRQ_TYPE_EDGE_FALLING] = "edge-falling",
	[IRQ_TYPE_EDGE_BOTH] = "edge-both",
	[IRQ_TYPE_LEVEL_HIGH] = "level-high",
	[IRQ_TYPE_LEVEL_LOW] = "level-low",
};

static inline u32 bcm2835_gpio_rd(struct bcm2835_pinctrl *pc, unsigned reg)
{
	return readl(pc->base + reg);
}

static inline void bcm2835_gpio_wr(struct bcm2835_pinctrl *pc, unsigned reg,
		u32 val)
{
	writel(val, pc->base + reg);
}

static inline int bcm2835_gpio_get_bit(struct bcm2835_pinctrl *pc, unsigned reg,
		unsigned bit)
{
	reg += GPIO_REG_OFFSET(bit) * 4;
	return (bcm2835_gpio_rd(pc, reg) >> GPIO_REG_SHIFT(bit)) & 1;
}

/* note NOT a read/modify/write cycle */
static inline void bcm2835_gpio_set_bit(struct bcm2835_pinctrl *pc,
		unsigned reg, unsigned bit)
{
	reg += GPIO_REG_OFFSET(bit) * 4;
	bcm2835_gpio_wr(pc, reg, BIT(GPIO_REG_SHIFT(bit)));
}

static inline enum bcm2835_fsel bcm2835_pinctrl_fsel_get(
		struct bcm2835_pinctrl *pc, unsigned pin)
{
	u32 val = bcm2835_gpio_rd(pc, FSEL_REG(pin));
	enum bcm2835_fsel status = (val >> FSEL_SHIFT(pin)) & BCM2835_FSEL_MASK;

	dev_dbg(pc->dev, "get %08x (%u => %s)\n", val, pin,
			bcm2835_functions[status]);

	return status;
}

static inline void bcm2835_pinctrl_fsel_set(
		struct bcm2835_pinctrl *pc, unsigned pin,
		enum bcm2835_fsel fsel)
{
	u32 val = bcm2835_gpio_rd(pc, FSEL_REG(pin));
	enum bcm2835_fsel cur = (val >> FSEL_SHIFT(pin)) & BCM2835_FSEL_MASK;

	dev_dbg(pc->dev, "read %08x (%u => %s)\n", val, pin,
			bcm2835_functions[cur]);

	if (cur == fsel)
		return;

	if (cur != BCM2835_FSEL_GPIO_IN && fsel != BCM2835_FSEL_GPIO_IN) {
		/* always transition through GPIO_IN */
		val &= ~(BCM2835_FSEL_MASK << FSEL_SHIFT(pin));
		val |= BCM2835_FSEL_GPIO_IN << FSEL_SHIFT(pin);

		dev_dbg(pc->dev, "trans %08x (%u <= %s)\n", val, pin,
				bcm2835_functions[BCM2835_FSEL_GPIO_IN]);
		bcm2835_gpio_wr(pc, FSEL_REG(pin), val);
	}

	val &= ~(BCM2835_FSEL_MASK << FSEL_SHIFT(pin));
	val |= fsel << FSEL_SHIFT(pin);

	dev_dbg(pc->dev, "write %08x (%u <= %s)\n", val, pin,
			bcm2835_functions[fsel]);
	bcm2835_gpio_wr(pc, FSEL_REG(pin), val);
}

static int bcm2835_gpio_direction_input(struct gpio_chip *chip, unsigned offset)
{
	return pinctrl_gpio_direction_input(chip->base + offset);
}

static int bcm2835_gpio_get(struct gpio_chip *chip, unsigned offset)
{
	struct bcm2835_pinctrl *pc = gpiochip_get_data(chip);

	return bcm2835_gpio_get_bit(pc, GPLEV0, offset);
}

static int bcm2835_gpio_get_direction(struct gpio_chip *chip, unsigned int offset)
{
	struct bcm2835_pinctrl *pc = gpiochip_get_data(chip);
	enum bcm2835_fsel fsel = bcm2835_pinctrl_fsel_get(pc, offset);

	/* Alternative function doesn't clearly provide a direction */
	if (fsel > BCM2835_FSEL_GPIO_OUT)
		return -EINVAL;

	if (fsel == BCM2835_FSEL_GPIO_IN)
		return GPIO_LINE_DIRECTION_IN;

	return GPIO_LINE_DIRECTION_OUT;
}

static void bcm2835_gpio_set(struct gpio_chip *chip, unsigned offset, int value)
{
	struct bcm2835_pinctrl *pc = gpiochip_get_data(chip);

	bcm2835_gpio_set_bit(pc, value ? GPSET0 : GPCLR0, offset);
}

static int bcm2835_gpio_direction_output(struct gpio_chip *chip,
		unsigned offset, int value)
{
	bcm2835_gpio_set(chip, offset, value);
	return pinctrl_gpio_direction_output(chip->base + offset);
}

static const struct gpio_chip bcm2835_gpio_chip = {
	.label = MODULE_NAME,
	.owner = THIS_MODULE,
	.request = gpiochip_generic_request,
	.free = gpiochip_generic_free,
	.direction_input = bcm2835_gpio_direction_input,
	.direction_output = bcm2835_gpio_direction_output,
	.get_direction = bcm2835_gpio_get_direction,
	.get = bcm2835_gpio_get,
	.set = bcm2835_gpio_set,
	.set_config = gpiochip_generic_config,
	.base = -1,
	.ngpio = BCM2835_NUM_GPIOS,
	.can_sleep = false,
};

static const struct gpio_chip bcm2711_gpio_chip = {
	.label = "pinctrl-bcm2711",
	.owner = THIS_MODULE,
	.request = gpiochip_generic_request,
	.free = gpiochip_generic_free,
	.direction_input = bcm2835_gpio_direction_input,
	.direction_output = bcm2835_gpio_direction_output,
	.get_direction = bcm2835_gpio_get_direction,
	.get = bcm2835_gpio_get,
	.set = bcm2835_gpio_set,
	.set_config = gpiochip_generic_config,
	.base = -1,
	.ngpio = BCM2711_NUM_GPIOS,
	.can_sleep = false,
};

static void bcm2835_gpio_irq_handle_bank(struct bcm2835_pinctrl *pc,
					 unsigned int bank, u32 mask)
{
	unsigned long events;
	unsigned offset;
	unsigned gpio;

	events = bcm2835_gpio_rd(pc, GPEDS0 + bank * 4);
	events &= mask;
	events &= pc->enabled_irq_map[bank];
	for_each_set_bit(offset, &events, 32) {
		gpio = (32 * bank) + offset;
		generic_handle_irq(irq_linear_revmap(pc->gpio_chip.irq.domain,
						     gpio));
	}
}

static void bcm2835_gpio_irq_handler(struct irq_desc *desc)
{
	struct gpio_chip *chip = irq_desc_get_handler_data(desc);
	struct bcm2835_pinctrl *pc = gpiochip_get_data(chip);
	struct irq_chip *host_chip = irq_desc_get_chip(desc);
	int irq = irq_desc_get_irq(desc);
	int group;
	int i;

	for (i = 0; i < BCM2835_NUM_IRQS; i++) {
		if (chip->irq.parents[i] == irq) {
			group = i;
			break;
		}
	}
	/* This should not happen, every IRQ has a bank */
	if (i == BCM2835_NUM_IRQS)
		BUG();

	chained_irq_enter(host_chip, desc);

	switch (group) {
	case 0: /* IRQ0 covers GPIOs 0-27 */
		bcm2835_gpio_irq_handle_bank(pc, 0, 0x0fffffff);
		break;
	case 1: /* IRQ1 covers GPIOs 28-45 */
		bcm2835_gpio_irq_handle_bank(pc, 0, 0xf0000000);
		bcm2835_gpio_irq_handle_bank(pc, 1, 0x00003fff);
		break;
	case 2: /* IRQ2 covers GPIOs 46-57 */
		bcm2835_gpio_irq_handle_bank(pc, 1, 0x003fc000);
		break;
	}

	chained_irq_exit(host_chip, desc);
}

static irqreturn_t bcm2835_gpio_wake_irq_handler(int irq, void *dev_id)
{
	return IRQ_HANDLED;
}

static inline void __bcm2835_gpio_irq_config(struct bcm2835_pinctrl *pc,
	unsigned reg, unsigned offset, bool enable)
{
	u32 value;
	reg += GPIO_REG_OFFSET(offset) * 4;
	value = bcm2835_gpio_rd(pc, reg);
	if (enable)
		value |= BIT(GPIO_REG_SHIFT(offset));
	else
		value &= ~(BIT(GPIO_REG_SHIFT(offset)));
	bcm2835_gpio_wr(pc, reg, value);
}

/* fast path for IRQ handler */
static void bcm2835_gpio_irq_config(struct bcm2835_pinctrl *pc,
	unsigned offset, bool enable)
{
	switch (pc->irq_type[offset]) {
	case IRQ_TYPE_EDGE_RISING:
		__bcm2835_gpio_irq_config(pc, GPREN0, offset, enable);
		break;

	case IRQ_TYPE_EDGE_FALLING:
		__bcm2835_gpio_irq_config(pc, GPFEN0, offset, enable);
		break;

	case IRQ_TYPE_EDGE_BOTH:
		__bcm2835_gpio_irq_config(pc, GPREN0, offset, enable);
		__bcm2835_gpio_irq_config(pc, GPFEN0, offset, enable);
		break;

	case IRQ_TYPE_LEVEL_HIGH:
		__bcm2835_gpio_irq_config(pc, GPHEN0, offset, enable);
		break;

	case IRQ_TYPE_LEVEL_LOW:
		__bcm2835_gpio_irq_config(pc, GPLEN0, offset, enable);
		break;
	}
}

static void bcm2835_gpio_irq_enable(struct irq_data *data)
{
	struct gpio_chip *chip = irq_data_get_irq_chip_data(data);
	struct bcm2835_pinctrl *pc = gpiochip_get_data(chip);
	unsigned gpio = irqd_to_hwirq(data);
	unsigned offset = GPIO_REG_SHIFT(gpio);
	unsigned bank = GPIO_REG_OFFSET(gpio);
	unsigned long flags;

	raw_spin_lock_irqsave(&pc->irq_lock[bank], flags);
	set_bit(offset, &pc->enabled_irq_map[bank]);
	bcm2835_gpio_irq_config(pc, gpio, true);
	raw_spin_unlock_irqrestore(&pc->irq_lock[bank], flags);
}

static void bcm2835_gpio_irq_disable(struct irq_data *data)
{
	struct gpio_chip *chip = irq_data_get_irq_chip_data(data);
	struct bcm2835_pinctrl *pc = gpiochip_get_data(chip);
	unsigned gpio = irqd_to_hwirq(data);
	unsigned offset = GPIO_REG_SHIFT(gpio);
	unsigned bank = GPIO_REG_OFFSET(gpio);
	unsigned long flags;

	raw_spin_lock_irqsave(&pc->irq_lock[bank], flags);
	bcm2835_gpio_irq_config(pc, gpio, false);
	/* Clear events that were latched prior to clearing event sources */
	bcm2835_gpio_set_bit(pc, GPEDS0, gpio);
	clear_bit(offset, &pc->enabled_irq_map[bank]);
	raw_spin_unlock_irqrestore(&pc->irq_lock[bank], flags);
}

static int __bcm2835_gpio_irq_set_type_disabled(struct bcm2835_pinctrl *pc,
	unsigned offset, unsigned int type)
{
	switch (type) {
	case IRQ_TYPE_NONE:
	case IRQ_TYPE_EDGE_RISING:
	case IRQ_TYPE_EDGE_FALLING:
	case IRQ_TYPE_EDGE_BOTH:
	case IRQ_TYPE_LEVEL_HIGH:
	case IRQ_TYPE_LEVEL_LOW:
		pc->irq_type[offset] = type;
		break;

	default:
		return -EINVAL;
	}
	return 0;
}

/* slower path for reconfiguring IRQ type */
static int __bcm2835_gpio_irq_set_type_enabled(struct bcm2835_pinctrl *pc,
	unsigned offset, unsigned int type)
{
	switch (type) {
	case IRQ_TYPE_NONE:
		if (pc->irq_type[offset] != type) {
			bcm2835_gpio_irq_config(pc, offset, false);
			pc->irq_type[offset] = type;
		}
		break;

	case IRQ_TYPE_EDGE_RISING:
		if (pc->irq_type[offset] == IRQ_TYPE_EDGE_BOTH) {
			/* RISING already enabled, disable FALLING */
			pc->irq_type[offset] = IRQ_TYPE_EDGE_FALLING;
			bcm2835_gpio_irq_config(pc, offset, false);
			pc->irq_type[offset] = type;
		} else if (pc->irq_type[offset] != type) {
			bcm2835_gpio_irq_config(pc, offset, false);
			pc->irq_type[offset] = type;
			bcm2835_gpio_irq_config(pc, offset, true);
		}
		break;

	case IRQ_TYPE_EDGE_FALLING:
		if (pc->irq_type[offset] == IRQ_TYPE_EDGE_BOTH) {
			/* FALLING already enabled, disable RISING */
			pc->irq_type[offset] = IRQ_TYPE_EDGE_RISING;
			bcm2835_gpio_irq_config(pc, offset, false);
			pc->irq_type[offset] = type;
		} else if (pc->irq_type[offset] != type) {
			bcm2835_gpio_irq_config(pc, offset, false);
			pc->irq_type[offset] = type;
			bcm2835_gpio_irq_config(pc, offset, true);
		}
		break;

	case IRQ_TYPE_EDGE_BOTH:
		if (pc->irq_type[offset] == IRQ_TYPE_EDGE_RISING) {
			/* RISING already enabled, enable FALLING too */
			pc->irq_type[offset] = IRQ_TYPE_EDGE_FALLING;
			bcm2835_gpio_irq_config(pc, offset, true);
			pc->irq_type[offset] = type;
		} else if (pc->irq_type[offset] == IRQ_TYPE_EDGE_FALLING) {
			/* FALLING already enabled, enable RISING too */
			pc->irq_type[offset] = IRQ_TYPE_EDGE_RISING;
			bcm2835_gpio_irq_config(pc, offset, true);
			pc->irq_type[offset] = type;
		} else if (pc->irq_type[offset] != type) {
			bcm2835_gpio_irq_config(pc, offset, false);
			pc->irq_type[offset] = type;
			bcm2835_gpio_irq_config(pc, offset, true);
		}
		break;

	case IRQ_TYPE_LEVEL_HIGH:
	case IRQ_TYPE_LEVEL_LOW:
		if (pc->irq_type[offset] != type) {
			bcm2835_gpio_irq_config(pc, offset, false);
			pc->irq_type[offset] = type;
			bcm2835_gpio_irq_config(pc, offset, true);
		}
		break;

	default:
		return -EINVAL;
	}
	return 0;
}

static int bcm2835_gpio_irq_set_type(struct irq_data *data, unsigned int type)
{
	struct gpio_chip *chip = irq_data_get_irq_chip_data(data);
	struct bcm2835_pinctrl *pc = gpiochip_get_data(chip);
	unsigned gpio = irqd_to_hwirq(data);
	unsigned offset = GPIO_REG_SHIFT(gpio);
	unsigned bank = GPIO_REG_OFFSET(gpio);
	unsigned long flags;
	int ret;

	raw_spin_lock_irqsave(&pc->irq_lock[bank], flags);

	if (test_bit(offset, &pc->enabled_irq_map[bank]))
		ret = __bcm2835_gpio_irq_set_type_enabled(pc, gpio, type);
	else
		ret = __bcm2835_gpio_irq_set_type_disabled(pc, gpio, type);

	if (type & IRQ_TYPE_EDGE_BOTH)
		irq_set_handler_locked(data, handle_edge_irq);
	else
		irq_set_handler_locked(data, handle_level_irq);

	raw_spin_unlock_irqrestore(&pc->irq_lock[bank], flags);

	return ret;
}

static void bcm2835_gpio_irq_ack(struct irq_data *data)
{
	struct gpio_chip *chip = irq_data_get_irq_chip_data(data);
	struct bcm2835_pinctrl *pc = gpiochip_get_data(chip);
	unsigned gpio = irqd_to_hwirq(data);

	bcm2835_gpio_set_bit(pc, GPEDS0, gpio);
}

static int bcm2835_gpio_irq_set_wake(struct irq_data *data, unsigned int on)
{
	struct gpio_chip *chip = irq_data_get_irq_chip_data(data);
	struct bcm2835_pinctrl *pc = gpiochip_get_data(chip);
	unsigned gpio = irqd_to_hwirq(data);
	unsigned int irqgroup;
	int ret = -EINVAL;

	if (!pc->wake_irq)
		return ret;

	if (gpio <= 27)
		irqgroup = 0;
	else if (gpio >= 28 && gpio <= 45)
		irqgroup = 1;
	else if (gpio >= 46 && gpio <= 57)
		irqgroup = 2;
	else
		return ret;

	if (on)
		ret = enable_irq_wake(pc->wake_irq[irqgroup]);
	else
		ret = disable_irq_wake(pc->wake_irq[irqgroup]);

	return ret;
}

static struct irq_chip bcm2835_gpio_irq_chip = {
	.name = MODULE_NAME,
	.irq_enable = bcm2835_gpio_irq_enable,
	.irq_disable = bcm2835_gpio_irq_disable,
	.irq_set_type = bcm2835_gpio_irq_set_type,
	.irq_ack = bcm2835_gpio_irq_ack,
	.irq_mask = bcm2835_gpio_irq_disable,
	.irq_unmask = bcm2835_gpio_irq_enable,
	.irq_set_wake = bcm2835_gpio_irq_set_wake,
	.flags = IRQCHIP_MASK_ON_SUSPEND,
};

static int bcm2835_pctl_get_groups_count(struct pinctrl_dev *pctldev)
{
	return BCM2835_NUM_GPIOS;
}

static const char *bcm2835_pctl_get_group_name(struct pinctrl_dev *pctldev,
		unsigned selector)
{
	return bcm2835_gpio_groups[selector];
}

static int bcm2835_pctl_get_group_pins(struct pinctrl_dev *pctldev,
		unsigned selector,
		const unsigned **pins,
		unsigned *num_pins)
{
	*pins = &bcm2835_gpio_pins[selector].number;
	*num_pins = 1;

	return 0;
}

static void bcm2835_pctl_pin_dbg_show(struct pinctrl_dev *pctldev,
		struct seq_file *s,
		unsigned offset)
{
	struct bcm2835_pinctrl *pc = pinctrl_dev_get_drvdata(pctldev);
	struct gpio_chip *chip = &pc->gpio_chip;
	enum bcm2835_fsel fsel = bcm2835_pinctrl_fsel_get(pc, offset);
	const char *fname = bcm2835_functions[fsel];
	int value = bcm2835_gpio_get_bit(pc, GPLEV0, offset);
	int irq = irq_find_mapping(chip->irq.domain, offset);

	seq_printf(s, "function %s in %s; irq %d (%s)",
		fname, value ? "hi" : "lo",
		irq, irq_type_names[pc->irq_type[offset]]);
}

static void bcm2835_pctl_dt_free_map(struct pinctrl_dev *pctldev,
		struct pinctrl_map *maps, unsigned num_maps)
{
	int i;

	for (i = 0; i < num_maps; i++)
		if (maps[i].type == PIN_MAP_TYPE_CONFIGS_PIN)
			kfree(maps[i].data.configs.configs);

	kfree(maps);
}

static int bcm2835_pctl_dt_node_to_map_func(struct bcm2835_pinctrl *pc,
		struct device_node *np, u32 pin, u32 fnum,
		struct pinctrl_map **maps)
{
	struct pinctrl_map *map = *maps;

	if (fnum >= ARRAY_SIZE(bcm2835_functions)) {
		dev_err(pc->dev, "%pOF: invalid brcm,function %d\n", np, fnum);
		return -EINVAL;
	}

	map->type = PIN_MAP_TYPE_MUX_GROUP;
	map->data.mux.group = bcm2835_gpio_groups[pin];
	map->data.mux.function = bcm2835_functions[fnum];
	(*maps)++;

	return 0;
}

static int bcm2835_pctl_dt_node_to_map_pull(struct bcm2835_pinctrl *pc,
		struct device_node *np, u32 pin, u32 pull,
		struct pinctrl_map **maps)
{
	struct pinctrl_map *map = *maps;
	unsigned long *configs;

	if (pull > 2) {
		dev_err(pc->dev, "%pOF: invalid brcm,pull %d\n", np, pull);
		return -EINVAL;
	}

	configs = kzalloc(sizeof(*configs), GFP_KERNEL);
	if (!configs)
		return -ENOMEM;
	configs[0] = pinconf_to_config_packed(BCM2835_PINCONF_PARAM_PULL, pull);

	map->type = PIN_MAP_TYPE_CONFIGS_PIN;
	map->data.configs.group_or_pin = bcm2835_gpio_pins[pin].name;
	map->data.configs.configs = configs;
	map->data.configs.num_configs = 1;
	(*maps)++;

	return 0;
}

static int bcm2835_pctl_dt_node_to_map(struct pinctrl_dev *pctldev,
		struct device_node *np,
		struct pinctrl_map **map, unsigned int *num_maps)
{
	struct bcm2835_pinctrl *pc = pinctrl_dev_get_drvdata(pctldev);
	struct property *pins, *funcs, *pulls;
	int num_pins, num_funcs, num_pulls, maps_per_pin;
	struct pinctrl_map *maps, *cur_map;
	int i, err;
	u32 pin, func, pull;

	/* Check for generic binding in this node */
	err = pinconf_generic_dt_node_to_map_all(pctldev, np, map, num_maps);
	if (err || *num_maps)
		return err;

	/* Generic binding did not find anything continue with legacy parse */
	pins = of_find_property(np, "brcm,pins", NULL);
	if (!pins) {
		dev_err(pc->dev, "%pOF: missing brcm,pins property\n", np);
		return -EINVAL;
	}

	funcs = of_find_property(np, "brcm,function", NULL);
	pulls = of_find_property(np, "brcm,pull", NULL);

	if (!funcs && !pulls) {
		dev_err(pc->dev,
			"%pOF: neither brcm,function nor brcm,pull specified\n",
			np);
		return -EINVAL;
	}

	num_pins = pins->length / 4;
	num_funcs = funcs ? (funcs->length / 4) : 0;
	num_pulls = pulls ? (pulls->length / 4) : 0;

	if (num_funcs > 1 && num_funcs != num_pins) {
		dev_err(pc->dev,
			"%pOF: brcm,function must have 1 or %d entries\n",
			np, num_pins);
		return -EINVAL;
	}

	if (num_pulls > 1 && num_pulls != num_pins) {
		dev_err(pc->dev,
			"%pOF: brcm,pull must have 1 or %d entries\n",
			np, num_pins);
		return -EINVAL;
	}

	maps_per_pin = 0;
	if (num_funcs)
		maps_per_pin++;
	if (num_pulls)
		maps_per_pin++;
	cur_map = maps = kcalloc(num_pins * maps_per_pin, sizeof(*maps),
				 GFP_KERNEL);
	if (!maps)
		return -ENOMEM;

	for (i = 0; i < num_pins; i++) {
		err = of_property_read_u32_index(np, "brcm,pins", i, &pin);
		if (err)
			goto out;
		if (pin >= pc->pctl_desc.npins) {
			dev_err(pc->dev, "%pOF: invalid brcm,pins value %d\n",
				np, pin);
			err = -EINVAL;
			goto out;
		}

		if (num_funcs) {
			err = of_property_read_u32_index(np, "brcm,function",
					(num_funcs > 1) ? i : 0, &func);
			if (err)
				goto out;
			err = bcm2835_pctl_dt_node_to_map_func(pc, np, pin,
							func, &cur_map);
			if (err)
				goto out;
		}
		if (num_pulls) {
			err = of_property_read_u32_index(np, "brcm,pull",
					(num_pulls > 1) ? i : 0, &pull);
			if (err)
				goto out;
			err = bcm2835_pctl_dt_node_to_map_pull(pc, np, pin,
							pull, &cur_map);
			if (err)
				goto out;
		}
	}

	*map = maps;
	*num_maps = num_pins * maps_per_pin;

	return 0;

out:
	bcm2835_pctl_dt_free_map(pctldev, maps, num_pins * maps_per_pin);
	return err;
}

static const struct pinctrl_ops bcm2835_pctl_ops = {
	.get_groups_count = bcm2835_pctl_get_groups_count,
	.get_group_name = bcm2835_pctl_get_group_name,
	.get_group_pins = bcm2835_pctl_get_group_pins,
	.pin_dbg_show = bcm2835_pctl_pin_dbg_show,
	.dt_node_to_map = bcm2835_pctl_dt_node_to_map,
	.dt_free_map = bcm2835_pctl_dt_free_map,
};

static int bcm2835_pmx_free(struct pinctrl_dev *pctldev,
		unsigned offset)
{
	struct bcm2835_pinctrl *pc = pinctrl_dev_get_drvdata(pctldev);

	/* disable by setting to GPIO_IN */
	bcm2835_pinctrl_fsel_set(pc, offset, BCM2835_FSEL_GPIO_IN);
	return 0;
}

static int bcm2835_pmx_get_functions_count(struct pinctrl_dev *pctldev)
{
	return BCM2835_FSEL_COUNT;
}

static const char *bcm2835_pmx_get_function_name(struct pinctrl_dev *pctldev,
		unsigned selector)
{
	return bcm2835_functions[selector];
}

static int bcm2835_pmx_get_function_groups(struct pinctrl_dev *pctldev,
		unsigned selector,
		const char * const **groups,
		unsigned * const num_groups)
{
	/* every pin can do every function */
	*groups = bcm2835_gpio_groups;
	*num_groups = BCM2835_NUM_GPIOS;

	return 0;
}

static int bcm2835_pmx_set(struct pinctrl_dev *pctldev,
		unsigned func_selector,
		unsigned group_selector)
{
	struct bcm2835_pinctrl *pc = pinctrl_dev_get_drvdata(pctldev);

	bcm2835_pinctrl_fsel_set(pc, group_selector, func_selector);

	return 0;
}

static void bcm2835_pmx_gpio_disable_free(struct pinctrl_dev *pctldev,
		struct pinctrl_gpio_range *range,
		unsigned offset)
{
	struct bcm2835_pinctrl *pc = pinctrl_dev_get_drvdata(pctldev);

	/* disable by setting to GPIO_IN */
	bcm2835_pinctrl_fsel_set(pc, offset, BCM2835_FSEL_GPIO_IN);
}

static int bcm2835_pmx_gpio_set_direction(struct pinctrl_dev *pctldev,
		struct pinctrl_gpio_range *range,
		unsigned offset,
		bool input)
{
	struct bcm2835_pinctrl *pc = pinctrl_dev_get_drvdata(pctldev);
	enum bcm2835_fsel fsel = input ?
		BCM2835_FSEL_GPIO_IN : BCM2835_FSEL_GPIO_OUT;

	bcm2835_pinctrl_fsel_set(pc, offset, fsel);

	return 0;
}

static const struct pinmux_ops bcm2835_pmx_ops = {
	.free = bcm2835_pmx_free,
	.get_functions_count = bcm2835_pmx_get_functions_count,
	.get_function_name = bcm2835_pmx_get_function_name,
	.get_function_groups = bcm2835_pmx_get_function_groups,
	.set_mux = bcm2835_pmx_set,
	.gpio_disable_free = bcm2835_pmx_gpio_disable_free,
	.gpio_set_direction = bcm2835_pmx_gpio_set_direction,
};

static int bcm2835_pinconf_get(struct pinctrl_dev *pctldev,
			unsigned pin, unsigned long *config)
{
	/* No way to read back config in HW */
	return -ENOTSUPP;
}

static void bcm2835_pull_config_set(struct bcm2835_pinctrl *pc,
		unsigned int pin, unsigned int arg)
{
	u32 off, bit;

	off = GPIO_REG_OFFSET(pin);
	bit = GPIO_REG_SHIFT(pin);

	bcm2835_gpio_wr(pc, GPPUD, arg & 3);
	/*
	 * BCM2835 datasheet say to wait 150 cycles, but not of what.
	 * But the VideoCore firmware delay for this operation
	 * based nearly on the same amount of VPU cycles and this clock
	 * runs at 250 MHz.
	 */
	udelay(1);
	bcm2835_gpio_wr(pc, GPPUDCLK0 + (off * 4), BIT(bit));
	udelay(1);
	bcm2835_gpio_wr(pc, GPPUDCLK0 + (off * 4), 0);
}

static int bcm2835_pinconf_set(struct pinctrl_dev *pctldev,
			unsigned int pin, unsigned long *configs,
			unsigned int num_configs)
{
	struct bcm2835_pinctrl *pc = pinctrl_dev_get_drvdata(pctldev);
	u32 param, arg;
	int i;

	for (i = 0; i < num_configs; i++) {
		param = pinconf_to_config_param(configs[i]);
		arg = pinconf_to_config_argument(configs[i]);

		switch (param) {
		/* Set legacy brcm,pull */
		case BCM2835_PINCONF_PARAM_PULL:
			bcm2835_pull_config_set(pc, pin, arg);
			break;

		/* Set pull generic bindings */
		case PIN_CONFIG_BIAS_DISABLE:
			bcm2835_pull_config_set(pc, pin, BCM2835_PUD_OFF);
			break;

		case PIN_CONFIG_BIAS_PULL_DOWN:
			bcm2835_pull_config_set(pc, pin, BCM2835_PUD_DOWN);
			break;

		case PIN_CONFIG_BIAS_PULL_UP:
			bcm2835_pull_config_set(pc, pin, BCM2835_PUD_UP);
			break;

		/* Set output-high or output-low */
		case PIN_CONFIG_OUTPUT:
			bcm2835_gpio_set_bit(pc, arg ? GPSET0 : GPCLR0, pin);
			break;

		default:
			return -ENOTSUPP;

		} /* switch param type */
	} /* for each config */

	return 0;
}

static const struct pinconf_ops bcm2835_pinconf_ops = {
	.is_generic = true,
	.pin_config_get = bcm2835_pinconf_get,
	.pin_config_set = bcm2835_pinconf_set,
};

static void bcm2711_pull_config_set(struct bcm2835_pinctrl *pc,
				    unsigned int pin, unsigned int arg)
{
	u32 shifter;
	u32 value;
	u32 off;

	off = PUD_2711_REG_OFFSET(pin);
	shifter = PUD_2711_REG_SHIFT(pin);

	value = bcm2835_gpio_rd(pc, GP_GPIO_PUP_PDN_CNTRL_REG0 + (off * 4));
	value &= ~(PUD_2711_MASK << shifter);
	value |= (arg << shifter);
	bcm2835_gpio_wr(pc, GP_GPIO_PUP_PDN_CNTRL_REG0 + (off * 4), value);
}

static int bcm2711_pinconf_set(struct pinctrl_dev *pctldev,
			       unsigned int pin, unsigned long *configs,
			       unsigned int num_configs)
{
	struct bcm2835_pinctrl *pc = pinctrl_dev_get_drvdata(pctldev);
	u32 param, arg;
	int i;

	for (i = 0; i < num_configs; i++) {
		param = pinconf_to_config_param(configs[i]);
		arg = pinconf_to_config_argument(configs[i]);

		switch (param) {
		/* convert legacy brcm,pull */
		case BCM2835_PINCONF_PARAM_PULL:
			if (arg == BCM2835_PUD_UP)
				arg = BCM2711_PULL_UP;
			else if (arg == BCM2835_PUD_DOWN)
				arg = BCM2711_PULL_DOWN;
			else
				arg = BCM2711_PULL_NONE;

			bcm2711_pull_config_set(pc, pin, arg);
			break;

		/* Set pull generic bindings */
		case PIN_CONFIG_BIAS_DISABLE:
			bcm2711_pull_config_set(pc, pin, BCM2711_PULL_NONE);
			break;
		case PIN_CONFIG_BIAS_PULL_DOWN:
			bcm2711_pull_config_set(pc, pin, BCM2711_PULL_DOWN);
			break;
		case PIN_CONFIG_BIAS_PULL_UP:
			bcm2711_pull_config_set(pc, pin, BCM2711_PULL_UP);
			break;

		/* Set output-high or output-low */
		case PIN_CONFIG_OUTPUT:
			bcm2835_gpio_set_bit(pc, arg ? GPSET0 : GPCLR0, pin);
			break;

		default:
			return -ENOTSUPP;
		}
	} /* for each config */

	return 0;
}

static const struct pinconf_ops bcm2711_pinconf_ops = {
	.is_generic = true,
	.pin_config_get = bcm2835_pinconf_get,
	.pin_config_set = bcm2711_pinconf_set,
};

static const struct pinctrl_desc bcm2835_pinctrl_desc = {
	.name = MODULE_NAME,
	.pins = bcm2835_gpio_pins,
	.npins = BCM2835_NUM_GPIOS,
	.pctlops = &bcm2835_pctl_ops,
	.pmxops = &bcm2835_pmx_ops,
	.confops = &bcm2835_pinconf_ops,
	.owner = THIS_MODULE,
};

static const struct pinctrl_desc bcm2711_pinctrl_desc = {
	.name = "pinctrl-bcm2711",
	.pins = bcm2835_gpio_pins,
	.npins = BCM2711_NUM_GPIOS,
	.pctlops = &bcm2835_pctl_ops,
	.pmxops = &bcm2835_pmx_ops,
	.confops = &bcm2711_pinconf_ops,
	.owner = THIS_MODULE,
};

static const struct pinctrl_gpio_range bcm2835_pinctrl_gpio_range = {
	.name = MODULE_NAME,
	.npins = BCM2835_NUM_GPIOS,
};

static const struct pinctrl_gpio_range bcm2711_pinctrl_gpio_range = {
	.name = "pinctrl-bcm2711",
	.npins = BCM2711_NUM_GPIOS,
};

struct bcm_plat_data {
	const struct gpio_chip *gpio_chip;
	const struct pinctrl_desc *pctl_desc;
	const struct pinctrl_gpio_range *gpio_range;
};

static const struct bcm_plat_data bcm2835_plat_data = {
	.gpio_chip = &bcm2835_gpio_chip,
	.pctl_desc = &bcm2835_pinctrl_desc,
	.gpio_range = &bcm2835_pinctrl_gpio_range,
};

static const struct bcm_plat_data bcm2711_plat_data = {
	.gpio_chip = &bcm2711_gpio_chip,
	.pctl_desc = &bcm2711_pinctrl_desc,
	.gpio_range = &bcm2711_pinctrl_gpio_range,
};

static const struct of_device_id bcm2835_pinctrl_match[] = {
	{
		.compatible = "brcm,bcm2835-gpio",
		.data = &bcm2835_plat_data,
	},
	{
		.compatible = "brcm,bcm2711-gpio",
		.data = &bcm2711_plat_data,
	},
	{
		.compatible = "brcm,bcm7211-gpio",
		.data = &bcm2711_plat_data,
	},
	{}
};

static int bcm2835_pinctrl_probe(struct platform_device *pdev)
{
	struct device *dev = &pdev->dev;
	struct device_node *np = dev->of_node;
	const struct bcm_plat_data *pdata;
	struct bcm2835_pinctrl *pc;
	struct gpio_irq_chip *girq;
	struct resource iomem;
	int err, i;
	const struct of_device_id *match;
	int is_7211 = 0;

	BUILD_BUG_ON(ARRAY_SIZE(bcm2835_gpio_pins) != BCM2711_NUM_GPIOS);
	BUILD_BUG_ON(ARRAY_SIZE(bcm2835_gpio_groups) != BCM2711_NUM_GPIOS);

	pc = devm_kzalloc(dev, sizeof(*pc), GFP_KERNEL);
	if (!pc)
		return -ENOMEM;

	platform_set_drvdata(pdev, pc);
	pc->dev = dev;

	err = of_address_to_resource(np, 0, &iomem);
	if (err) {
		dev_err(dev, "could not get IO memory\n");
		return err;
	}

	pc->base = devm_ioremap_resource(dev, &iomem);
	if (IS_ERR(pc->base))
		return PTR_ERR(pc->base);

	match = of_match_node(bcm2835_pinctrl_match, pdev->dev.of_node);
	if (!match)
		return -EINVAL;

	pdata = match->data;
	is_7211 = of_device_is_compatible(np, "brcm,bcm7211-gpio");

	pc->gpio_chip = *pdata->gpio_chip;
	pc->gpio_chip.parent = dev;
	pc->gpio_chip.of_node = np;

	for (i = 0; i < BCM2835_NUM_BANKS; i++) {
		unsigned long events;
		unsigned offset;

		/* clear event detection flags */
		bcm2835_gpio_wr(pc, GPREN0 + i * 4, 0);
		bcm2835_gpio_wr(pc, GPFEN0 + i * 4, 0);
		bcm2835_gpio_wr(pc, GPHEN0 + i * 4, 0);
		bcm2835_gpio_wr(pc, GPLEN0 + i * 4, 0);
		bcm2835_gpio_wr(pc, GPAREN0 + i * 4, 0);
		bcm2835_gpio_wr(pc, GPAFEN0 + i * 4, 0);

		/* clear all the events */
		events = bcm2835_gpio_rd(pc, GPEDS0 + i * 4);
		for_each_set_bit(offset, &events, 32)
			bcm2835_gpio_wr(pc, GPEDS0 + i * 4, BIT(offset));

		raw_spin_lock_init(&pc->irq_lock[i]);
	}

	pc->pctl_desc = *pdata->pctl_desc;
	pc->pctl_dev = devm_pinctrl_register(dev, &pc->pctl_desc, pc);
	if (IS_ERR(pc->pctl_dev)) {
		gpiochip_remove(&pc->gpio_chip);
		return PTR_ERR(pc->pctl_dev);
	}

	pc->gpio_range = *pdata->gpio_range;
	pc->gpio_range.base = pc->gpio_chip.base;
	pc->gpio_range.gc = &pc->gpio_chip;
	pinctrl_add_gpio_range(pc->pctl_dev, &pc->gpio_range);

	girq = &pc->gpio_chip.irq;
	girq->chip = &bcm2835_gpio_irq_chip;
	girq->parent_handler = bcm2835_gpio_irq_handler;
	girq->num_parents = BCM2835_NUM_IRQS;
	girq->parents = devm_kcalloc(dev, BCM2835_NUM_IRQS,
				     sizeof(*girq->parents),
				     GFP_KERNEL);
	if (!girq->parents) {
<<<<<<< HEAD
		pinctrl_remove_gpio_range(pc->pctl_dev, &pc->gpio_range);
		return -ENOMEM;
=======
		err = -ENOMEM;
		goto out_remove;
>>>>>>> 13e45d7f
	}

	if (is_7211) {
		pc->wake_irq = devm_kcalloc(dev, BCM2835_NUM_IRQS,
					    sizeof(*pc->wake_irq),
					    GFP_KERNEL);
		if (!pc->wake_irq) {
			err = -ENOMEM;
			goto out_remove;
		}
	}

	/*
	 * Use the same handler for all groups: this is necessary
	 * since we use one gpiochip to cover all lines - the
	 * irq handler then needs to figure out which group and
	 * bank that was firing the IRQ and look up the per-group
	 * and bank data.
	 */
	for (i = 0; i < BCM2835_NUM_IRQS; i++) {
		int len;
		char *name;

		girq->parents[i] = irq_of_parse_and_map(np, i);
		if (!is_7211)
			continue;

		/* Skip over the all banks interrupts */
		pc->wake_irq[i] = irq_of_parse_and_map(np, i +
						       BCM2835_NUM_IRQS + 1);

		len = strlen(dev_name(pc->dev)) + 16;
		name = devm_kzalloc(pc->dev, len, GFP_KERNEL);
		if (!name) {
			err = -ENOMEM;
			goto out_remove;
		}

		snprintf(name, len, "%s:bank%d", dev_name(pc->dev), i);

		/* These are optional interrupts */
		err = devm_request_irq(dev, pc->wake_irq[i],
				       bcm2835_gpio_wake_irq_handler,
				       IRQF_SHARED, name, pc);
		if (err)
			dev_warn(dev, "unable to request wake IRQ %d\n",
				 pc->wake_irq[i]);
	}

	girq->default_type = IRQ_TYPE_NONE;
	girq->handler = handle_level_irq;

	err = gpiochip_add_data(&pc->gpio_chip, pc);
	if (err) {
		dev_err(dev, "could not add GPIO chip\n");
<<<<<<< HEAD
		pinctrl_remove_gpio_range(pc->pctl_dev, &pc->gpio_range);
		return err;
=======
		goto out_remove;
>>>>>>> 13e45d7f
	}

	return 0;

out_remove:
	pinctrl_remove_gpio_range(pc->pctl_dev, &pc->gpio_range);
	return err;
}

static struct platform_driver bcm2835_pinctrl_driver = {
	.probe = bcm2835_pinctrl_probe,
	.driver = {
		.name = MODULE_NAME,
		.of_match_table = bcm2835_pinctrl_match,
		.suppress_bind_attrs = true,
	},
};
builtin_platform_driver(bcm2835_pinctrl_driver);<|MERGE_RESOLUTION|>--- conflicted
+++ resolved
@@ -1264,13 +1264,8 @@
 				     sizeof(*girq->parents),
 				     GFP_KERNEL);
 	if (!girq->parents) {
-<<<<<<< HEAD
-		pinctrl_remove_gpio_range(pc->pctl_dev, &pc->gpio_range);
-		return -ENOMEM;
-=======
 		err = -ENOMEM;
 		goto out_remove;
->>>>>>> 13e45d7f
 	}
 
 	if (is_7211) {
@@ -1326,12 +1321,7 @@
 	err = gpiochip_add_data(&pc->gpio_chip, pc);
 	if (err) {
 		dev_err(dev, "could not add GPIO chip\n");
-<<<<<<< HEAD
-		pinctrl_remove_gpio_range(pc->pctl_dev, &pc->gpio_range);
-		return err;
-=======
 		goto out_remove;
->>>>>>> 13e45d7f
 	}
 
 	return 0;
