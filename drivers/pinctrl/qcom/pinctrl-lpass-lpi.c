--- conflicted
+++ resolved
@@ -464,10 +464,7 @@
 		lpi_gpio_write(pctrl, group, LPI_GPIO_VALUE_REG, val);
 	}
 
-<<<<<<< HEAD
-=======
 	mutex_lock(&pctrl->lock);
->>>>>>> c33f17e6
 	val = lpi_gpio_read(pctrl, group, LPI_GPIO_CFG_REG);
 
 	u32p_replace_bits(&val, pullup, LPI_GPIO_PULL_MASK);
@@ -476,10 +473,7 @@
 	u32p_replace_bits(&val, output_enabled, LPI_GPIO_OE_MASK);
 
 	lpi_gpio_write(pctrl, group, LPI_GPIO_CFG_REG, val);
-<<<<<<< HEAD
-=======
 	mutex_unlock(&pctrl->lock);
->>>>>>> c33f17e6
 
 	return 0;
 }
