--- conflicted
+++ resolved
@@ -658,10 +658,6 @@
 			}
 			writel(regval, regs + i);
 			raw_spin_unlock_irqrestore(&gpio_dev->lock, flags);
-<<<<<<< HEAD
-			ret = true;
-=======
->>>>>>> 9b37665a
 		}
 	}
 	/* did not cause wake on resume context for shared IRQ */
