// SPDX-License-Identifier: GPL-2.0-only
/* binder_alloc.c
 *
 * Android IPC Subsystem
 *
 * Copyright (C) 2007-2017 Google, Inc.
 */

#define pr_fmt(fmt) KBUILD_MODNAME ": " fmt

#include <linux/list.h>
#include <linux/sched/mm.h>
#include <linux/module.h>
#include <linux/rtmutex.h>
#include <linux/rbtree.h>
#include <linux/seq_file.h>
#include <linux/vmalloc.h>
#include <linux/slab.h>
#include <linux/sched.h>
#include <linux/list_lru.h>
#include <linux/ratelimit.h>
#include <asm/cacheflush.h>
#include <linux/uaccess.h>
#include <linux/highmem.h>
#include <linux/sizes.h>
#include "binder_alloc.h"
#include "binder_trace.h"

struct list_lru binder_alloc_lru;

static DEFINE_MUTEX(binder_alloc_mmap_lock);

enum {
	BINDER_DEBUG_USER_ERROR             = 1U << 0,
	BINDER_DEBUG_OPEN_CLOSE             = 1U << 1,
	BINDER_DEBUG_BUFFER_ALLOC           = 1U << 2,
	BINDER_DEBUG_BUFFER_ALLOC_ASYNC     = 1U << 3,
};
static uint32_t binder_alloc_debug_mask = BINDER_DEBUG_USER_ERROR;

module_param_named(debug_mask, binder_alloc_debug_mask,
		   uint, 0644);

#define binder_alloc_debug(mask, x...) \
	do { \
		if (binder_alloc_debug_mask & mask) \
			pr_info_ratelimited(x); \
	} while (0)

static struct binder_buffer *binder_buffer_next(struct binder_buffer *buffer)
{
	return list_entry(buffer->entry.next, struct binder_buffer, entry);
}

static struct binder_buffer *binder_buffer_prev(struct binder_buffer *buffer)
{
	return list_entry(buffer->entry.prev, struct binder_buffer, entry);
}

static size_t binder_alloc_buffer_size(struct binder_alloc *alloc,
				       struct binder_buffer *buffer)
{
	if (list_is_last(&buffer->entry, &alloc->buffers))
		return alloc->buffer + alloc->buffer_size - buffer->user_data;
	return binder_buffer_next(buffer)->user_data - buffer->user_data;
}

static void binder_insert_free_buffer(struct binder_alloc *alloc,
				      struct binder_buffer *new_buffer)
{
	struct rb_node **p = &alloc->free_buffers.rb_node;
	struct rb_node *parent = NULL;
	struct binder_buffer *buffer;
	size_t buffer_size;
	size_t new_buffer_size;

	BUG_ON(!new_buffer->free);

	new_buffer_size = binder_alloc_buffer_size(alloc, new_buffer);

	binder_alloc_debug(BINDER_DEBUG_BUFFER_ALLOC,
		     "%d: add free buffer, size %zd, at %pK\n",
		      alloc->pid, new_buffer_size, new_buffer);

	while (*p) {
		parent = *p;
		buffer = rb_entry(parent, struct binder_buffer, rb_node);
		BUG_ON(!buffer->free);

		buffer_size = binder_alloc_buffer_size(alloc, buffer);

		if (new_buffer_size < buffer_size)
			p = &parent->rb_left;
		else
			p = &parent->rb_right;
	}
	rb_link_node(&new_buffer->rb_node, parent, p);
	rb_insert_color(&new_buffer->rb_node, &alloc->free_buffers);
}

static void binder_insert_allocated_buffer_locked(
		struct binder_alloc *alloc, struct binder_buffer *new_buffer)
{
	struct rb_node **p = &alloc->allocated_buffers.rb_node;
	struct rb_node *parent = NULL;
	struct binder_buffer *buffer;

	BUG_ON(new_buffer->free);

	while (*p) {
		parent = *p;
		buffer = rb_entry(parent, struct binder_buffer, rb_node);
		BUG_ON(buffer->free);

		if (new_buffer->user_data < buffer->user_data)
			p = &parent->rb_left;
		else if (new_buffer->user_data > buffer->user_data)
			p = &parent->rb_right;
		else
			BUG();
	}
	rb_link_node(&new_buffer->rb_node, parent, p);
	rb_insert_color(&new_buffer->rb_node, &alloc->allocated_buffers);
}

static struct binder_buffer *binder_alloc_prepare_to_free_locked(
		struct binder_alloc *alloc,
		uintptr_t user_ptr)
{
	struct rb_node *n = alloc->allocated_buffers.rb_node;
	struct binder_buffer *buffer;
	void __user *uptr;

	uptr = (void __user *)user_ptr;

	while (n) {
		buffer = rb_entry(n, struct binder_buffer, rb_node);
		BUG_ON(buffer->free);

		if (uptr < buffer->user_data)
			n = n->rb_left;
		else if (uptr > buffer->user_data)
			n = n->rb_right;
		else {
			/*
			 * Guard against user threads attempting to
			 * free the buffer when in use by kernel or
			 * after it's already been freed.
			 */
			if (!buffer->allow_user_free)
				return ERR_PTR(-EPERM);
			buffer->allow_user_free = 0;
			return buffer;
		}
	}
	return NULL;
}

/**
 * binder_alloc_prepare_to_free() - get buffer given user ptr
 * @alloc:	binder_alloc for this proc
 * @user_ptr:	User pointer to buffer data
 *
 * Validate userspace pointer to buffer data and return buffer corresponding to
 * that user pointer. Search the rb tree for buffer that matches user data
 * pointer.
 *
 * Return:	Pointer to buffer or NULL
 */
struct binder_buffer *binder_alloc_prepare_to_free(struct binder_alloc *alloc,
						   uintptr_t user_ptr)
{
	struct binder_buffer *buffer;

	mutex_lock(&alloc->mutex);
	buffer = binder_alloc_prepare_to_free_locked(alloc, user_ptr);
	mutex_unlock(&alloc->mutex);
	return buffer;
}

static int binder_update_page_range(struct binder_alloc *alloc, int allocate,
				    void __user *start, void __user *end)
{
	void __user *page_addr;
	unsigned long user_page_addr;
	struct binder_lru_page *page;
	struct vm_area_struct *vma = NULL;
	struct mm_struct *mm = NULL;
	bool need_mm = false;

	binder_alloc_debug(BINDER_DEBUG_BUFFER_ALLOC,
		     "%d: %s pages %pK-%pK\n", alloc->pid,
		     allocate ? "allocate" : "free", start, end);

	if (end <= start)
		return 0;

	trace_binder_update_page_range(alloc, allocate, start, end);

	if (allocate == 0)
		goto free_range;

	for (page_addr = start; page_addr < end; page_addr += PAGE_SIZE) {
		page = &alloc->pages[(page_addr - alloc->buffer) / PAGE_SIZE];
		if (!page->page_ptr) {
			need_mm = true;
			break;
		}
	}

	if (need_mm && mmget_not_zero(alloc->vma_vm_mm))
		mm = alloc->vma_vm_mm;

	if (mm) {
		mmap_write_lock(mm);
		vma = alloc->vma;
	}

	if (!vma && need_mm) {
		binder_alloc_debug(BINDER_DEBUG_USER_ERROR,
				   "%d: binder_alloc_buf failed to map pages in userspace, no vma\n",
				   alloc->pid);
		goto err_no_vma;
	}

	for (page_addr = start; page_addr < end; page_addr += PAGE_SIZE) {
		int ret;
		bool on_lru;
		size_t index;

		index = (page_addr - alloc->buffer) / PAGE_SIZE;
		page = &alloc->pages[index];

		if (page->page_ptr) {
			trace_binder_alloc_lru_start(alloc, index);

			on_lru = list_lru_del(&binder_alloc_lru, &page->lru);
			WARN_ON(!on_lru);

			trace_binder_alloc_lru_end(alloc, index);
			continue;
		}

		if (WARN_ON(!vma))
			goto err_page_ptr_cleared;

		trace_binder_alloc_page_start(alloc, index);
		page->page_ptr = alloc_page(GFP_KERNEL |
					    __GFP_HIGHMEM |
					    __GFP_ZERO);
		if (!page->page_ptr) {
			pr_err("%d: binder_alloc_buf failed for page at %pK\n",
				alloc->pid, page_addr);
			goto err_alloc_page_failed;
		}
		page->alloc = alloc;
		INIT_LIST_HEAD(&page->lru);

		user_page_addr = (uintptr_t)page_addr;
		ret = vm_insert_page(vma, user_page_addr, page[0].page_ptr);
		if (ret) {
			pr_err("%d: binder_alloc_buf failed to map page at %lx in userspace\n",
			       alloc->pid, user_page_addr);
			goto err_vm_insert_page_failed;
		}

		if (index + 1 > alloc->pages_high)
			alloc->pages_high = index + 1;

		trace_binder_alloc_page_end(alloc, index);
	}
	if (mm) {
		mmap_write_unlock(mm);
<<<<<<< HEAD
		mmput(mm);
=======
		mmput_async(mm);
>>>>>>> 5eb2b831
	}
	return 0;

free_range:
	for (page_addr = end - PAGE_SIZE; 1; page_addr -= PAGE_SIZE) {
		bool ret;
		size_t index;

		index = (page_addr - alloc->buffer) / PAGE_SIZE;
		page = &alloc->pages[index];

		trace_binder_free_lru_start(alloc, index);

		ret = list_lru_add(&binder_alloc_lru, &page->lru);
		WARN_ON(!ret);

		trace_binder_free_lru_end(alloc, index);
		if (page_addr == start)
			break;
		continue;

err_vm_insert_page_failed:
		__free_page(page->page_ptr);
		page->page_ptr = NULL;
err_alloc_page_failed:
err_page_ptr_cleared:
		if (page_addr == start)
			break;
	}
err_no_vma:
	if (mm) {
		mmap_write_unlock(mm);
<<<<<<< HEAD
		mmput(mm);
=======
		mmput_async(mm);
>>>>>>> 5eb2b831
	}
	return vma ? -ENOMEM : -ESRCH;
}

static inline void binder_alloc_set_vma(struct binder_alloc *alloc,
		struct vm_area_struct *vma)
{
	/* pairs with smp_load_acquire in binder_alloc_get_vma() */
	smp_store_release(&alloc->vma, vma);
}

static inline struct vm_area_struct *binder_alloc_get_vma(
		struct binder_alloc *alloc)
{
	/* pairs with smp_store_release in binder_alloc_set_vma() */
	return smp_load_acquire(&alloc->vma);
}

static bool debug_low_async_space_locked(struct binder_alloc *alloc, int pid)
{
	/*
	 * Find the amount and size of buffers allocated by the current caller;
	 * The idea is that once we cross the threshold, whoever is responsible
	 * for the low async space is likely to try to send another async txn,
	 * and at some point we'll catch them in the act. This is more efficient
	 * than keeping a map per pid.
	 */
	struct rb_node *n;
	struct binder_buffer *buffer;
	size_t total_alloc_size = 0;
	size_t num_buffers = 0;

	for (n = rb_first(&alloc->allocated_buffers); n != NULL;
		 n = rb_next(n)) {
		buffer = rb_entry(n, struct binder_buffer, rb_node);
		if (buffer->pid != pid)
			continue;
		if (!buffer->async_transaction)
			continue;
		total_alloc_size += binder_alloc_buffer_size(alloc, buffer);
		num_buffers++;
	}

	/*
	 * Warn if this pid has more than 50 transactions, or more than 50% of
	 * async space (which is 25% of total buffer size). Oneway spam is only
	 * detected when the threshold is exceeded.
	 */
	if (num_buffers > 50 || total_alloc_size > alloc->buffer_size / 4) {
		binder_alloc_debug(BINDER_DEBUG_USER_ERROR,
			     "%d: pid %d spamming oneway? %zd buffers allocated for a total size of %zd\n",
			      alloc->pid, pid, num_buffers, total_alloc_size);
		if (!alloc->oneway_spam_detected) {
			alloc->oneway_spam_detected = true;
			return true;
		}
	}
	return false;
}

static struct binder_buffer *binder_alloc_new_buf_locked(
				struct binder_alloc *alloc,
				size_t data_size,
				size_t offsets_size,
				size_t extra_buffers_size,
				int is_async,
				int pid)
{
	struct rb_node *n = alloc->free_buffers.rb_node;
	struct binder_buffer *buffer;
	size_t buffer_size;
	struct rb_node *best_fit = NULL;
	void __user *has_page_addr;
	void __user *end_page_addr;
	size_t size, data_offsets_size;
	int ret;

	/* Check binder_alloc is fully initialized */
	if (!binder_alloc_get_vma(alloc)) {
		binder_alloc_debug(BINDER_DEBUG_USER_ERROR,
				   "%d: binder_alloc_buf, no vma\n",
				   alloc->pid);
		return ERR_PTR(-ESRCH);
	}

	data_offsets_size = ALIGN(data_size, sizeof(void *)) +
		ALIGN(offsets_size, sizeof(void *));

	if (data_offsets_size < data_size || data_offsets_size < offsets_size) {
		binder_alloc_debug(BINDER_DEBUG_BUFFER_ALLOC,
				"%d: got transaction with invalid size %zd-%zd\n",
				alloc->pid, data_size, offsets_size);
		return ERR_PTR(-EINVAL);
	}
	size = data_offsets_size + ALIGN(extra_buffers_size, sizeof(void *));
	if (size < data_offsets_size || size < extra_buffers_size) {
		binder_alloc_debug(BINDER_DEBUG_BUFFER_ALLOC,
				"%d: got transaction with invalid extra_buffers_size %zd\n",
				alloc->pid, extra_buffers_size);
		return ERR_PTR(-EINVAL);
	}

	/* Pad 0-size buffers so they get assigned unique addresses */
	size = max(size, sizeof(void *));

	if (is_async && alloc->free_async_space < size) {
		binder_alloc_debug(BINDER_DEBUG_BUFFER_ALLOC,
			     "%d: binder_alloc_buf size %zd failed, no async space left\n",
			      alloc->pid, size);
		return ERR_PTR(-ENOSPC);
	}

	while (n) {
		buffer = rb_entry(n, struct binder_buffer, rb_node);
		BUG_ON(!buffer->free);
		buffer_size = binder_alloc_buffer_size(alloc, buffer);

		if (size < buffer_size) {
			best_fit = n;
			n = n->rb_left;
		} else if (size > buffer_size)
			n = n->rb_right;
		else {
			best_fit = n;
			break;
		}
	}
	if (best_fit == NULL) {
		size_t allocated_buffers = 0;
		size_t largest_alloc_size = 0;
		size_t total_alloc_size = 0;
		size_t free_buffers = 0;
		size_t largest_free_size = 0;
		size_t total_free_size = 0;

		for (n = rb_first(&alloc->allocated_buffers); n != NULL;
		     n = rb_next(n)) {
			buffer = rb_entry(n, struct binder_buffer, rb_node);
			buffer_size = binder_alloc_buffer_size(alloc, buffer);
			allocated_buffers++;
			total_alloc_size += buffer_size;
			if (buffer_size > largest_alloc_size)
				largest_alloc_size = buffer_size;
		}
		for (n = rb_first(&alloc->free_buffers); n != NULL;
		     n = rb_next(n)) {
			buffer = rb_entry(n, struct binder_buffer, rb_node);
			buffer_size = binder_alloc_buffer_size(alloc, buffer);
			free_buffers++;
			total_free_size += buffer_size;
			if (buffer_size > largest_free_size)
				largest_free_size = buffer_size;
		}
		binder_alloc_debug(BINDER_DEBUG_USER_ERROR,
				   "%d: binder_alloc_buf size %zd failed, no address space\n",
				   alloc->pid, size);
		binder_alloc_debug(BINDER_DEBUG_USER_ERROR,
				   "allocated: %zd (num: %zd largest: %zd), free: %zd (num: %zd largest: %zd)\n",
				   total_alloc_size, allocated_buffers,
				   largest_alloc_size, total_free_size,
				   free_buffers, largest_free_size);
		return ERR_PTR(-ENOSPC);
	}
	if (n == NULL) {
		buffer = rb_entry(best_fit, struct binder_buffer, rb_node);
		buffer_size = binder_alloc_buffer_size(alloc, buffer);
	}

	binder_alloc_debug(BINDER_DEBUG_BUFFER_ALLOC,
		     "%d: binder_alloc_buf size %zd got buffer %pK size %zd\n",
		      alloc->pid, size, buffer, buffer_size);

	has_page_addr = (void __user *)
		(((uintptr_t)buffer->user_data + buffer_size) & PAGE_MASK);
	WARN_ON(n && buffer_size != size);
	end_page_addr =
		(void __user *)PAGE_ALIGN((uintptr_t)buffer->user_data + size);
	if (end_page_addr > has_page_addr)
		end_page_addr = has_page_addr;
	ret = binder_update_page_range(alloc, 1, (void __user *)
		PAGE_ALIGN((uintptr_t)buffer->user_data), end_page_addr);
	if (ret)
		return ERR_PTR(ret);

	if (buffer_size != size) {
		struct binder_buffer *new_buffer;

		new_buffer = kzalloc(sizeof(*buffer), GFP_KERNEL);
		if (!new_buffer) {
			pr_err("%s: %d failed to alloc new buffer struct\n",
			       __func__, alloc->pid);
			goto err_alloc_buf_struct_failed;
		}
		new_buffer->user_data = (u8 __user *)buffer->user_data + size;
		list_add(&new_buffer->entry, &buffer->entry);
		new_buffer->free = 1;
		binder_insert_free_buffer(alloc, new_buffer);
	}

	rb_erase(best_fit, &alloc->free_buffers);
	buffer->free = 0;
	buffer->allow_user_free = 0;
	binder_insert_allocated_buffer_locked(alloc, buffer);
	binder_alloc_debug(BINDER_DEBUG_BUFFER_ALLOC,
		     "%d: binder_alloc_buf size %zd got %pK\n",
		      alloc->pid, size, buffer);
	buffer->data_size = data_size;
	buffer->offsets_size = offsets_size;
	buffer->async_transaction = is_async;
	buffer->extra_buffers_size = extra_buffers_size;
	buffer->pid = pid;
	buffer->oneway_spam_suspect = false;
	if (is_async) {
		alloc->free_async_space -= size;
		binder_alloc_debug(BINDER_DEBUG_BUFFER_ALLOC_ASYNC,
			     "%d: binder_alloc_buf size %zd async free %zd\n",
			      alloc->pid, size, alloc->free_async_space);
		if (alloc->free_async_space < alloc->buffer_size / 10) {
			/*
			 * Start detecting spammers once we have less than 20%
			 * of async space left (which is less than 10% of total
			 * buffer size).
			 */
			buffer->oneway_spam_suspect = debug_low_async_space_locked(alloc, pid);
		} else {
			alloc->oneway_spam_detected = false;
		}
	}
	return buffer;

err_alloc_buf_struct_failed:
	binder_update_page_range(alloc, 0, (void __user *)
				 PAGE_ALIGN((uintptr_t)buffer->user_data),
				 end_page_addr);
	return ERR_PTR(-ENOMEM);
}

/**
 * binder_alloc_new_buf() - Allocate a new binder buffer
 * @alloc:              binder_alloc for this proc
 * @data_size:          size of user data buffer
 * @offsets_size:       user specified buffer offset
 * @extra_buffers_size: size of extra space for meta-data (eg, security context)
 * @is_async:           buffer for async transaction
 * @pid:				pid to attribute allocation to (used for debugging)
 *
 * Allocate a new buffer given the requested sizes. Returns
 * the kernel version of the buffer pointer. The size allocated
 * is the sum of the three given sizes (each rounded up to
 * pointer-sized boundary)
 *
 * Return:	The allocated buffer or %ERR_PTR(-errno) if error
 */
struct binder_buffer *binder_alloc_new_buf(struct binder_alloc *alloc,
					   size_t data_size,
					   size_t offsets_size,
					   size_t extra_buffers_size,
					   int is_async,
					   int pid)
{
	struct binder_buffer *buffer;

	mutex_lock(&alloc->mutex);
	buffer = binder_alloc_new_buf_locked(alloc, data_size, offsets_size,
					     extra_buffers_size, is_async, pid);
	mutex_unlock(&alloc->mutex);
	return buffer;
}

static void __user *buffer_start_page(struct binder_buffer *buffer)
{
	return (void __user *)((uintptr_t)buffer->user_data & PAGE_MASK);
}

static void __user *prev_buffer_end_page(struct binder_buffer *buffer)
{
	return (void __user *)
		(((uintptr_t)(buffer->user_data) - 1) & PAGE_MASK);
}

static void binder_delete_free_buffer(struct binder_alloc *alloc,
				      struct binder_buffer *buffer)
{
	struct binder_buffer *prev, *next = NULL;
	bool to_free = true;

	BUG_ON(alloc->buffers.next == &buffer->entry);
	prev = binder_buffer_prev(buffer);
	BUG_ON(!prev->free);
	if (prev_buffer_end_page(prev) == buffer_start_page(buffer)) {
		to_free = false;
		binder_alloc_debug(BINDER_DEBUG_BUFFER_ALLOC,
				   "%d: merge free, buffer %pK share page with %pK\n",
				   alloc->pid, buffer->user_data,
				   prev->user_data);
	}

	if (!list_is_last(&buffer->entry, &alloc->buffers)) {
		next = binder_buffer_next(buffer);
		if (buffer_start_page(next) == buffer_start_page(buffer)) {
			to_free = false;
			binder_alloc_debug(BINDER_DEBUG_BUFFER_ALLOC,
					   "%d: merge free, buffer %pK share page with %pK\n",
					   alloc->pid,
					   buffer->user_data,
					   next->user_data);
		}
	}

	if (PAGE_ALIGNED(buffer->user_data)) {
		binder_alloc_debug(BINDER_DEBUG_BUFFER_ALLOC,
				   "%d: merge free, buffer start %pK is page aligned\n",
				   alloc->pid, buffer->user_data);
		to_free = false;
	}

	if (to_free) {
		binder_alloc_debug(BINDER_DEBUG_BUFFER_ALLOC,
				   "%d: merge free, buffer %pK do not share page with %pK or %pK\n",
				   alloc->pid, buffer->user_data,
				   prev->user_data,
				   next ? next->user_data : NULL);
		binder_update_page_range(alloc, 0, buffer_start_page(buffer),
					 buffer_start_page(buffer) + PAGE_SIZE);
	}
	list_del(&buffer->entry);
	kfree(buffer);
}

static void binder_free_buf_locked(struct binder_alloc *alloc,
				   struct binder_buffer *buffer)
{
	size_t size, buffer_size;

	buffer_size = binder_alloc_buffer_size(alloc, buffer);

	size = ALIGN(buffer->data_size, sizeof(void *)) +
		ALIGN(buffer->offsets_size, sizeof(void *)) +
		ALIGN(buffer->extra_buffers_size, sizeof(void *));

	binder_alloc_debug(BINDER_DEBUG_BUFFER_ALLOC,
		     "%d: binder_free_buf %pK size %zd buffer_size %zd\n",
		      alloc->pid, buffer, size, buffer_size);

	BUG_ON(buffer->free);
	BUG_ON(size > buffer_size);
	BUG_ON(buffer->transaction != NULL);
	BUG_ON(buffer->user_data < alloc->buffer);
	BUG_ON(buffer->user_data > alloc->buffer + alloc->buffer_size);

	if (buffer->async_transaction) {
<<<<<<< HEAD
		alloc->free_async_space += buffer_size + sizeof(struct binder_buffer);

=======
		alloc->free_async_space += buffer_size;
>>>>>>> 5eb2b831
		binder_alloc_debug(BINDER_DEBUG_BUFFER_ALLOC_ASYNC,
			     "%d: binder_free_buf size %zd async free %zd\n",
			      alloc->pid, size, alloc->free_async_space);
	}

	binder_update_page_range(alloc, 0,
		(void __user *)PAGE_ALIGN((uintptr_t)buffer->user_data),
		(void __user *)(((uintptr_t)
			  buffer->user_data + buffer_size) & PAGE_MASK));

	rb_erase(&buffer->rb_node, &alloc->allocated_buffers);
	buffer->free = 1;
	if (!list_is_last(&buffer->entry, &alloc->buffers)) {
		struct binder_buffer *next = binder_buffer_next(buffer);

		if (next->free) {
			rb_erase(&next->rb_node, &alloc->free_buffers);
			binder_delete_free_buffer(alloc, next);
		}
	}
	if (alloc->buffers.next != &buffer->entry) {
		struct binder_buffer *prev = binder_buffer_prev(buffer);

		if (prev->free) {
			binder_delete_free_buffer(alloc, buffer);
			rb_erase(&prev->rb_node, &alloc->free_buffers);
			buffer = prev;
		}
	}
	binder_insert_free_buffer(alloc, buffer);
}

static void binder_alloc_clear_buf(struct binder_alloc *alloc,
				   struct binder_buffer *buffer);
/**
 * binder_alloc_free_buf() - free a binder buffer
 * @alloc:	binder_alloc for this proc
 * @buffer:	kernel pointer to buffer
 *
 * Free the buffer allocated via binder_alloc_new_buf()
 */
void binder_alloc_free_buf(struct binder_alloc *alloc,
			    struct binder_buffer *buffer)
{
	/*
	 * We could eliminate the call to binder_alloc_clear_buf()
	 * from binder_alloc_deferred_release() by moving this to
	 * binder_free_buf_locked(). However, that could
	 * increase contention for the alloc mutex if clear_on_free
	 * is used frequently for large buffers. The mutex is not
	 * needed for correctness here.
	 */
	if (buffer->clear_on_free) {
		binder_alloc_clear_buf(alloc, buffer);
		buffer->clear_on_free = false;
	}
	mutex_lock(&alloc->mutex);
	binder_free_buf_locked(alloc, buffer);
	mutex_unlock(&alloc->mutex);
}

/**
 * binder_alloc_mmap_handler() - map virtual address space for proc
 * @alloc:	alloc structure for this proc
 * @vma:	vma passed to mmap()
 *
 * Called by binder_mmap() to initialize the space specified in
 * vma for allocating binder buffers
 *
 * Return:
 *      0 = success
 *      -EBUSY = address space already mapped
 *      -ENOMEM = failed to map memory to given address space
 */
int binder_alloc_mmap_handler(struct binder_alloc *alloc,
			      struct vm_area_struct *vma)
{
	int ret;
	const char *failure_string;
	struct binder_buffer *buffer;

	if (unlikely(vma->vm_mm != alloc->vma_vm_mm)) {
		ret = -EINVAL;
		failure_string = "invalid vma->vm_mm";
		goto err_invalid_mm;
	}

	mutex_lock(&binder_alloc_mmap_lock);
	if (alloc->buffer_size) {
		ret = -EBUSY;
		failure_string = "already mapped";
		goto err_already_mapped;
	}
	alloc->buffer_size = min_t(unsigned long, vma->vm_end - vma->vm_start,
				   SZ_4M);
	mutex_unlock(&binder_alloc_mmap_lock);

	alloc->buffer = (void __user *)vma->vm_start;

	alloc->pages = kcalloc(alloc->buffer_size / PAGE_SIZE,
			       sizeof(alloc->pages[0]),
			       GFP_KERNEL);
	if (alloc->pages == NULL) {
		ret = -ENOMEM;
		failure_string = "alloc page array";
		goto err_alloc_pages_failed;
	}

	buffer = kzalloc(sizeof(*buffer), GFP_KERNEL);
	if (!buffer) {
		ret = -ENOMEM;
		failure_string = "alloc buffer struct";
		goto err_alloc_buf_struct_failed;
	}

	buffer->user_data = alloc->buffer;
	list_add(&buffer->entry, &alloc->buffers);
	buffer->free = 1;
	binder_insert_free_buffer(alloc, buffer);
	alloc->free_async_space = alloc->buffer_size / 2;

	/* Signal binder_alloc is fully initialized */
	binder_alloc_set_vma(alloc, vma);

	return 0;

err_alloc_buf_struct_failed:
	kfree(alloc->pages);
	alloc->pages = NULL;
err_alloc_pages_failed:
	alloc->buffer = NULL;
	mutex_lock(&binder_alloc_mmap_lock);
	alloc->buffer_size = 0;
err_already_mapped:
	mutex_unlock(&binder_alloc_mmap_lock);
err_invalid_mm:
	binder_alloc_debug(BINDER_DEBUG_USER_ERROR,
			   "%s: %d %lx-%lx %s failed %d\n", __func__,
			   alloc->pid, vma->vm_start, vma->vm_end,
			   failure_string, ret);
	return ret;
}


void binder_alloc_deferred_release(struct binder_alloc *alloc)
{
	struct rb_node *n;
	int buffers, page_count;
	struct binder_buffer *buffer;

	buffers = 0;
	mutex_lock(&alloc->mutex);
	BUG_ON(alloc->vma);

	while ((n = rb_first(&alloc->allocated_buffers))) {
		buffer = rb_entry(n, struct binder_buffer, rb_node);

		/* Transaction should already have been freed */
		BUG_ON(buffer->transaction);

		if (buffer->clear_on_free) {
			binder_alloc_clear_buf(alloc, buffer);
			buffer->clear_on_free = false;
		}
		binder_free_buf_locked(alloc, buffer);
		buffers++;
	}

	while (!list_empty(&alloc->buffers)) {
		buffer = list_first_entry(&alloc->buffers,
					  struct binder_buffer, entry);
		WARN_ON(!buffer->free);

		list_del(&buffer->entry);
		WARN_ON_ONCE(!list_empty(&alloc->buffers));
		kfree(buffer);
	}

	page_count = 0;
	if (alloc->pages) {
		int i;

		for (i = 0; i < alloc->buffer_size / PAGE_SIZE; i++) {
			void __user *page_addr;
			bool on_lru;

			if (!alloc->pages[i].page_ptr)
				continue;

			on_lru = list_lru_del(&binder_alloc_lru,
					      &alloc->pages[i].lru);
			page_addr = alloc->buffer + i * PAGE_SIZE;
			binder_alloc_debug(BINDER_DEBUG_BUFFER_ALLOC,
				     "%s: %d: page %d at %pK %s\n",
				     __func__, alloc->pid, i, page_addr,
				     on_lru ? "on lru" : "active");
			__free_page(alloc->pages[i].page_ptr);
			page_count++;
		}
		kfree(alloc->pages);
	}
	mutex_unlock(&alloc->mutex);
	if (alloc->vma_vm_mm)
		mmdrop(alloc->vma_vm_mm);

	binder_alloc_debug(BINDER_DEBUG_OPEN_CLOSE,
		     "%s: %d buffers %d, pages %d\n",
		     __func__, alloc->pid, buffers, page_count);
}

static void print_binder_buffer(struct seq_file *m, const char *prefix,
				struct binder_buffer *buffer)
{
	seq_printf(m, "%s %d: %pK size %zd:%zd:%zd %s\n",
		   prefix, buffer->debug_id, buffer->user_data,
		   buffer->data_size, buffer->offsets_size,
		   buffer->extra_buffers_size,
		   buffer->transaction ? "active" : "delivered");
}

/**
 * binder_alloc_print_allocated() - print buffer info
 * @m:     seq_file for output via seq_printf()
 * @alloc: binder_alloc for this proc
 *
 * Prints information about every buffer associated with
 * the binder_alloc state to the given seq_file
 */
void binder_alloc_print_allocated(struct seq_file *m,
				  struct binder_alloc *alloc)
{
	struct rb_node *n;

	mutex_lock(&alloc->mutex);
	for (n = rb_first(&alloc->allocated_buffers); n != NULL; n = rb_next(n))
		print_binder_buffer(m, "  buffer",
				    rb_entry(n, struct binder_buffer, rb_node));
	mutex_unlock(&alloc->mutex);
}

/**
 * binder_alloc_print_pages() - print page usage
 * @m:     seq_file for output via seq_printf()
 * @alloc: binder_alloc for this proc
 */
void binder_alloc_print_pages(struct seq_file *m,
			      struct binder_alloc *alloc)
{
	struct binder_lru_page *page;
	int i;
	int active = 0;
	int lru = 0;
	int free = 0;

	mutex_lock(&alloc->mutex);
	/*
	 * Make sure the binder_alloc is fully initialized, otherwise we might
	 * read inconsistent state.
	 */
	if (binder_alloc_get_vma(alloc) != NULL) {
		for (i = 0; i < alloc->buffer_size / PAGE_SIZE; i++) {
			page = &alloc->pages[i];
			if (!page->page_ptr)
				free++;
			else if (list_empty(&page->lru))
				active++;
			else
				lru++;
		}
	}
	mutex_unlock(&alloc->mutex);
	seq_printf(m, "  pages: %d:%d:%d\n", active, lru, free);
	seq_printf(m, "  pages high watermark: %zu\n", alloc->pages_high);
}

/**
 * binder_alloc_get_allocated_count() - return count of buffers
 * @alloc: binder_alloc for this proc
 *
 * Return: count of allocated buffers
 */
int binder_alloc_get_allocated_count(struct binder_alloc *alloc)
{
	struct rb_node *n;
	int count = 0;

	mutex_lock(&alloc->mutex);
	for (n = rb_first(&alloc->allocated_buffers); n != NULL; n = rb_next(n))
		count++;
	mutex_unlock(&alloc->mutex);
	return count;
}


/**
 * binder_alloc_vma_close() - invalidate address space
 * @alloc: binder_alloc for this proc
 *
 * Called from binder_vma_close() when releasing address space.
 * Clears alloc->vma to prevent new incoming transactions from
 * allocating more buffers.
 */
void binder_alloc_vma_close(struct binder_alloc *alloc)
{
	binder_alloc_set_vma(alloc, NULL);
}

/**
 * binder_alloc_free_page() - shrinker callback to free pages
 * @item:   item to free
 * @lock:   lock protecting the item
 * @cb_arg: callback argument
 *
 * Called from list_lru_walk() in binder_shrink_scan() to free
 * up pages when the system is under memory pressure.
 */
enum lru_status binder_alloc_free_page(struct list_head *item,
				       struct list_lru_one *lru,
				       spinlock_t *lock,
				       void *cb_arg)
	__must_hold(lock)
{
	struct mm_struct *mm = NULL;
	struct binder_lru_page *page = container_of(item,
						    struct binder_lru_page,
						    lru);
	struct binder_alloc *alloc;
	uintptr_t page_addr;
	size_t index;
	struct vm_area_struct *vma;

	alloc = page->alloc;
	if (!mutex_trylock(&alloc->mutex))
		goto err_get_alloc_mutex_failed;

	if (!page->page_ptr)
		goto err_page_already_freed;

	index = page - alloc->pages;
	page_addr = (uintptr_t)alloc->buffer + index * PAGE_SIZE;

	mm = alloc->vma_vm_mm;
	if (!mmget_not_zero(mm))
		goto err_mmget;
	if (!mmap_read_trylock(mm))
		goto err_mmap_read_lock_failed;
	vma = vma_lookup(mm, page_addr);
	if (vma && vma != binder_alloc_get_vma(alloc))
		goto err_invalid_vma;

	list_lru_isolate(lru, item);
	spin_unlock(lock);

	if (vma) {
		trace_binder_unmap_user_start(alloc, index);

		zap_page_range(vma, page_addr, PAGE_SIZE);

		trace_binder_unmap_user_end(alloc, index);
	}
	mmap_read_unlock(mm);
	mmput_async(mm);

	trace_binder_unmap_kernel_start(alloc, index);

	__free_page(page->page_ptr);
	page->page_ptr = NULL;

	trace_binder_unmap_kernel_end(alloc, index);

	spin_lock(lock);
	mutex_unlock(&alloc->mutex);
	return LRU_REMOVED_RETRY;

err_invalid_vma:
	mmap_read_unlock(mm);
err_mmap_read_lock_failed:
	mmput_async(mm);
err_mmget:
err_page_already_freed:
	mutex_unlock(&alloc->mutex);
err_get_alloc_mutex_failed:
	return LRU_SKIP;
}

static unsigned long
binder_shrink_count(struct shrinker *shrink, struct shrink_control *sc)
{
	unsigned long ret = list_lru_count(&binder_alloc_lru);
	return ret;
}

static unsigned long
binder_shrink_scan(struct shrinker *shrink, struct shrink_control *sc)
{
	unsigned long ret;

	ret = list_lru_walk(&binder_alloc_lru, binder_alloc_free_page,
			    NULL, sc->nr_to_scan);
	return ret;
}

static struct shrinker binder_shrinker = {
	.count_objects = binder_shrink_count,
	.scan_objects = binder_shrink_scan,
	.seeks = DEFAULT_SEEKS,
};

/**
 * binder_alloc_init() - called by binder_open() for per-proc initialization
 * @alloc: binder_alloc for this proc
 *
 * Called from binder_open() to initialize binder_alloc fields for
 * new binder proc
 */
void binder_alloc_init(struct binder_alloc *alloc)
{
	alloc->pid = current->group_leader->pid;
	alloc->vma_vm_mm = current->mm;
	mmgrab(alloc->vma_vm_mm);
	mutex_init(&alloc->mutex);
	INIT_LIST_HEAD(&alloc->buffers);
}

int binder_alloc_shrinker_init(void)
{
	int ret = list_lru_init(&binder_alloc_lru);

	if (ret == 0) {
		ret = register_shrinker(&binder_shrinker);
		if (ret)
			list_lru_destroy(&binder_alloc_lru);
	}
	return ret;
}

void binder_alloc_shrinker_exit(void)
{
	unregister_shrinker(&binder_shrinker);
	list_lru_destroy(&binder_alloc_lru);
}

/**
 * check_buffer() - verify that buffer/offset is safe to access
 * @alloc: binder_alloc for this proc
 * @buffer: binder buffer to be accessed
 * @offset: offset into @buffer data
 * @bytes: bytes to access from offset
 *
 * Check that the @offset/@bytes are within the size of the given
 * @buffer and that the buffer is currently active and not freeable.
 * Offsets must also be multiples of sizeof(u32). The kernel is
 * allowed to touch the buffer in two cases:
 *
 * 1) when the buffer is being created:
 *     (buffer->free == 0 && buffer->allow_user_free == 0)
 * 2) when the buffer is being torn down:
 *     (buffer->free == 0 && buffer->transaction == NULL).
 *
 * Return: true if the buffer is safe to access
 */
static inline bool check_buffer(struct binder_alloc *alloc,
				struct binder_buffer *buffer,
				binder_size_t offset, size_t bytes)
{
	size_t buffer_size = binder_alloc_buffer_size(alloc, buffer);

	return buffer_size >= bytes &&
		offset <= buffer_size - bytes &&
		IS_ALIGNED(offset, sizeof(u32)) &&
		!buffer->free &&
		(!buffer->allow_user_free || !buffer->transaction);
}

/**
 * binder_alloc_get_page() - get kernel pointer for given buffer offset
 * @alloc: binder_alloc for this proc
 * @buffer: binder buffer to be accessed
 * @buffer_offset: offset into @buffer data
 * @pgoffp: address to copy final page offset to
 *
 * Lookup the struct page corresponding to the address
 * at @buffer_offset into @buffer->user_data. If @pgoffp is not
 * NULL, the byte-offset into the page is written there.
 *
 * The caller is responsible to ensure that the offset points
 * to a valid address within the @buffer and that @buffer is
 * not freeable by the user. Since it can't be freed, we are
 * guaranteed that the corresponding elements of @alloc->pages[]
 * cannot change.
 *
 * Return: struct page
 */
static struct page *binder_alloc_get_page(struct binder_alloc *alloc,
					  struct binder_buffer *buffer,
					  binder_size_t buffer_offset,
					  pgoff_t *pgoffp)
{
	binder_size_t buffer_space_offset = buffer_offset +
		(buffer->user_data - alloc->buffer);
	pgoff_t pgoff = buffer_space_offset & ~PAGE_MASK;
	size_t index = buffer_space_offset >> PAGE_SHIFT;
	struct binder_lru_page *lru_page;

	lru_page = &alloc->pages[index];
	*pgoffp = pgoff;
	return lru_page->page_ptr;
}

/**
 * binder_alloc_clear_buf() - zero out buffer
 * @alloc: binder_alloc for this proc
 * @buffer: binder buffer to be cleared
 *
 * memset the given buffer to 0
 */
static void binder_alloc_clear_buf(struct binder_alloc *alloc,
				   struct binder_buffer *buffer)
{
	size_t bytes = binder_alloc_buffer_size(alloc, buffer);
	binder_size_t buffer_offset = 0;

	while (bytes) {
		unsigned long size;
		struct page *page;
		pgoff_t pgoff;
		void *kptr;

		page = binder_alloc_get_page(alloc, buffer,
					     buffer_offset, &pgoff);
		size = min_t(size_t, bytes, PAGE_SIZE - pgoff);
		kptr = kmap(page) + pgoff;
		memset(kptr, 0, size);
		kunmap(page);
		bytes -= size;
		buffer_offset += size;
	}
}

/**
 * binder_alloc_copy_user_to_buffer() - copy src user to tgt user
 * @alloc: binder_alloc for this proc
 * @buffer: binder buffer to be accessed
 * @buffer_offset: offset into @buffer data
 * @from: userspace pointer to source buffer
 * @bytes: bytes to copy
 *
 * Copy bytes from source userspace to target buffer.
 *
 * Return: bytes remaining to be copied
 */
unsigned long
binder_alloc_copy_user_to_buffer(struct binder_alloc *alloc,
				 struct binder_buffer *buffer,
				 binder_size_t buffer_offset,
				 const void __user *from,
				 size_t bytes)
{
	if (!check_buffer(alloc, buffer, buffer_offset, bytes))
		return bytes;

	while (bytes) {
		unsigned long size;
		unsigned long ret;
		struct page *page;
		pgoff_t pgoff;
		void *kptr;

		page = binder_alloc_get_page(alloc, buffer,
					     buffer_offset, &pgoff);
		size = min_t(size_t, bytes, PAGE_SIZE - pgoff);
		kptr = kmap(page) + pgoff;
		ret = copy_from_user(kptr, from, size);
		kunmap(page);
		if (ret)
			return bytes - size + ret;
		bytes -= size;
		from += size;
		buffer_offset += size;
	}
	return 0;
}

static int binder_alloc_do_buffer_copy(struct binder_alloc *alloc,
				       bool to_buffer,
				       struct binder_buffer *buffer,
				       binder_size_t buffer_offset,
				       void *ptr,
				       size_t bytes)
{
	/* All copies must be 32-bit aligned and 32-bit size */
	if (!check_buffer(alloc, buffer, buffer_offset, bytes))
		return -EINVAL;

	while (bytes) {
		unsigned long size;
		struct page *page;
		pgoff_t pgoff;
		void *tmpptr;
		void *base_ptr;

		page = binder_alloc_get_page(alloc, buffer,
					     buffer_offset, &pgoff);
		size = min_t(size_t, bytes, PAGE_SIZE - pgoff);
		base_ptr = kmap_atomic(page);
		tmpptr = base_ptr + pgoff;
		if (to_buffer)
			memcpy(tmpptr, ptr, size);
		else
			memcpy(ptr, tmpptr, size);
		/*
		 * kunmap_atomic() takes care of flushing the cache
		 * if this device has VIVT cache arch
		 */
		kunmap_atomic(base_ptr);
		bytes -= size;
		pgoff = 0;
		ptr = ptr + size;
		buffer_offset += size;
	}
	return 0;
}

int binder_alloc_copy_to_buffer(struct binder_alloc *alloc,
				struct binder_buffer *buffer,
				binder_size_t buffer_offset,
				void *src,
				size_t bytes)
{
	return binder_alloc_do_buffer_copy(alloc, true, buffer, buffer_offset,
					   src, bytes);
}

int binder_alloc_copy_from_buffer(struct binder_alloc *alloc,
				  void *dest,
				  struct binder_buffer *buffer,
				  binder_size_t buffer_offset,
				  size_t bytes)
{
	return binder_alloc_do_buffer_copy(alloc, false, buffer, buffer_offset,
					   dest, bytes);
}
<|MERGE_RESOLUTION|>--- conflicted
+++ resolved
@@ -271,11 +271,7 @@
 	}
 	if (mm) {
 		mmap_write_unlock(mm);
-<<<<<<< HEAD
-		mmput(mm);
-=======
 		mmput_async(mm);
->>>>>>> 5eb2b831
 	}
 	return 0;
 
@@ -308,11 +304,7 @@
 err_no_vma:
 	if (mm) {
 		mmap_write_unlock(mm);
-<<<<<<< HEAD
-		mmput(mm);
-=======
 		mmput_async(mm);
->>>>>>> 5eb2b831
 	}
 	return vma ? -ENOMEM : -ESRCH;
 }
@@ -664,12 +656,7 @@
 	BUG_ON(buffer->user_data > alloc->buffer + alloc->buffer_size);
 
 	if (buffer->async_transaction) {
-<<<<<<< HEAD
-		alloc->free_async_space += buffer_size + sizeof(struct binder_buffer);
-
-=======
 		alloc->free_async_space += buffer_size;
->>>>>>> 5eb2b831
 		binder_alloc_debug(BINDER_DEBUG_BUFFER_ALLOC_ASYNC,
 			     "%d: binder_free_buf size %zd async free %zd\n",
 			      alloc->pid, size, alloc->free_async_space);
