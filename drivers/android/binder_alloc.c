// SPDX-License-Identifier: GPL-2.0-only
/* binder_alloc.c
 *
 * Android IPC Subsystem
 *
 * Copyright (C) 2007-2017 Google, Inc.
 */

#define pr_fmt(fmt) KBUILD_MODNAME ": " fmt

#include <linux/list.h>
#include <linux/sched/mm.h>
#include <linux/module.h>
#include <linux/rtmutex.h>
#include <linux/rbtree.h>
#include <linux/seq_file.h>
#include <linux/vmalloc.h>
#include <linux/slab.h>
#include <linux/sched.h>
#include <linux/list_lru.h>
#include <linux/ratelimit.h>
#include <asm/cacheflush.h>
#include <linux/uaccess.h>
#include <linux/highmem.h>
#include <linux/sizes.h>
#include "binder_alloc.h"
#include "binder_trace.h"

struct list_lru binder_alloc_lru;

static DEFINE_MUTEX(binder_alloc_mmap_lock);

enum {
	BINDER_DEBUG_USER_ERROR             = 1U << 0,
	BINDER_DEBUG_OPEN_CLOSE             = 1U << 1,
	BINDER_DEBUG_BUFFER_ALLOC           = 1U << 2,
	BINDER_DEBUG_BUFFER_ALLOC_ASYNC     = 1U << 3,
};
static uint32_t binder_alloc_debug_mask = BINDER_DEBUG_USER_ERROR;

module_param_named(debug_mask, binder_alloc_debug_mask,
		   uint, 0644);

#define binder_alloc_debug(mask, x...) \
	do { \
		if (binder_alloc_debug_mask & mask) \
			pr_info_ratelimited(x); \
	} while (0)

static struct binder_buffer *binder_buffer_next(struct binder_buffer *buffer)
{
	return list_entry(buffer->entry.next, struct binder_buffer, entry);
}

static struct binder_buffer *binder_buffer_prev(struct binder_buffer *buffer)
{
	return list_entry(buffer->entry.prev, struct binder_buffer, entry);
}

static size_t binder_alloc_buffer_size(struct binder_alloc *alloc,
				       struct binder_buffer *buffer)
{
	if (list_is_last(&buffer->entry, &alloc->buffers))
		return alloc->buffer + alloc->buffer_size - buffer->user_data;
	return binder_buffer_next(buffer)->user_data - buffer->user_data;
}

static void binder_insert_free_buffer(struct binder_alloc *alloc,
				      struct binder_buffer *new_buffer)
{
	struct rb_node **p = &alloc->free_buffers.rb_node;
	struct rb_node *parent = NULL;
	struct binder_buffer *buffer;
	size_t buffer_size;
	size_t new_buffer_size;

	BUG_ON(!new_buffer->free);

	new_buffer_size = binder_alloc_buffer_size(alloc, new_buffer);

	binder_alloc_debug(BINDER_DEBUG_BUFFER_ALLOC,
		     "%d: add free buffer, size %zd, at %pK\n",
		      alloc->pid, new_buffer_size, new_buffer);

	while (*p) {
		parent = *p;
		buffer = rb_entry(parent, struct binder_buffer, rb_node);
		BUG_ON(!buffer->free);

		buffer_size = binder_alloc_buffer_size(alloc, buffer);

		if (new_buffer_size < buffer_size)
			p = &parent->rb_left;
		else
			p = &parent->rb_right;
	}
	rb_link_node(&new_buffer->rb_node, parent, p);
	rb_insert_color(&new_buffer->rb_node, &alloc->free_buffers);
}

static void binder_insert_allocated_buffer_locked(
		struct binder_alloc *alloc, struct binder_buffer *new_buffer)
{
	struct rb_node **p = &alloc->allocated_buffers.rb_node;
	struct rb_node *parent = NULL;
	struct binder_buffer *buffer;

	BUG_ON(new_buffer->free);

	while (*p) {
		parent = *p;
		buffer = rb_entry(parent, struct binder_buffer, rb_node);
		BUG_ON(buffer->free);

		if (new_buffer->user_data < buffer->user_data)
			p = &parent->rb_left;
		else if (new_buffer->user_data > buffer->user_data)
			p = &parent->rb_right;
		else
			BUG();
	}
	rb_link_node(&new_buffer->rb_node, parent, p);
	rb_insert_color(&new_buffer->rb_node, &alloc->allocated_buffers);
}

static struct binder_buffer *binder_alloc_prepare_to_free_locked(
		struct binder_alloc *alloc,
		uintptr_t user_ptr)
{
	struct rb_node *n = alloc->allocated_buffers.rb_node;
	struct binder_buffer *buffer;
	void __user *uptr;

	uptr = (void __user *)user_ptr;

	while (n) {
		buffer = rb_entry(n, struct binder_buffer, rb_node);
		BUG_ON(buffer->free);

		if (uptr < buffer->user_data)
			n = n->rb_left;
		else if (uptr > buffer->user_data)
			n = n->rb_right;
		else {
			/*
			 * Guard against user threads attempting to
			 * free the buffer when in use by kernel or
			 * after it's already been freed.
			 */
			if (!buffer->allow_user_free)
				return ERR_PTR(-EPERM);
			buffer->allow_user_free = 0;
			return buffer;
		}
	}
	return NULL;
}

/**
 * binder_alloc_prepare_to_free() - get buffer given user ptr
 * @alloc:	binder_alloc for this proc
 * @user_ptr:	User pointer to buffer data
 *
 * Validate userspace pointer to buffer data and return buffer corresponding to
 * that user pointer. Search the rb tree for buffer that matches user data
 * pointer.
 *
 * Return:	Pointer to buffer or NULL
 */
struct binder_buffer *binder_alloc_prepare_to_free(struct binder_alloc *alloc,
						   uintptr_t user_ptr)
{
	struct binder_buffer *buffer;

	mutex_lock(&alloc->mutex);
	buffer = binder_alloc_prepare_to_free_locked(alloc, user_ptr);
	mutex_unlock(&alloc->mutex);
	return buffer;
}

static int binder_update_page_range(struct binder_alloc *alloc, int allocate,
				    void __user *start, void __user *end)
{
	void __user *page_addr;
	unsigned long user_page_addr;
	struct binder_lru_page *page;
	struct vm_area_struct *vma = NULL;
	struct mm_struct *mm = NULL;
	bool need_mm = false;

	binder_alloc_debug(BINDER_DEBUG_BUFFER_ALLOC,
		     "%d: %s pages %pK-%pK\n", alloc->pid,
		     allocate ? "allocate" : "free", start, end);

	if (end <= start)
		return 0;

	trace_binder_update_page_range(alloc, allocate, start, end);

	if (allocate == 0)
		goto free_range;

	for (page_addr = start; page_addr < end; page_addr += PAGE_SIZE) {
		page = &alloc->pages[(page_addr - alloc->buffer) / PAGE_SIZE];
		if (!page->page_ptr) {
			need_mm = true;
			break;
		}
	}

	if (need_mm && mmget_not_zero(alloc->vma_vm_mm))
		mm = alloc->vma_vm_mm;

	if (mm) {
<<<<<<< HEAD
		mmap_read_lock(mm);
		vma = vma_lookup(mm, alloc->vma_addr);
=======
		mmap_write_lock(mm);
		vma = alloc->vma;
>>>>>>> 9b37665a
	}

	if (!vma && need_mm) {
		binder_alloc_debug(BINDER_DEBUG_USER_ERROR,
				   "%d: binder_alloc_buf failed to map pages in userspace, no vma\n",
				   alloc->pid);
		goto err_no_vma;
	}

	for (page_addr = start; page_addr < end; page_addr += PAGE_SIZE) {
		int ret;
		bool on_lru;
		size_t index;

		index = (page_addr - alloc->buffer) / PAGE_SIZE;
		page = &alloc->pages[index];

		if (page->page_ptr) {
			trace_binder_alloc_lru_start(alloc, index);

			on_lru = list_lru_del(&binder_alloc_lru, &page->lru);
			WARN_ON(!on_lru);

			trace_binder_alloc_lru_end(alloc, index);
			continue;
		}

		if (WARN_ON(!vma))
			goto err_page_ptr_cleared;

		trace_binder_alloc_page_start(alloc, index);
		page->page_ptr = alloc_page(GFP_KERNEL |
					    __GFP_HIGHMEM |
					    __GFP_ZERO);
		if (!page->page_ptr) {
			pr_err("%d: binder_alloc_buf failed for page at %pK\n",
				alloc->pid, page_addr);
			goto err_alloc_page_failed;
		}
		page->alloc = alloc;
		INIT_LIST_HEAD(&page->lru);

		user_page_addr = (uintptr_t)page_addr;
		ret = vm_insert_page(vma, user_page_addr, page[0].page_ptr);
		if (ret) {
			pr_err("%d: binder_alloc_buf failed to map page at %lx in userspace\n",
			       alloc->pid, user_page_addr);
			goto err_vm_insert_page_failed;
		}

		if (index + 1 > alloc->pages_high)
			alloc->pages_high = index + 1;

		trace_binder_alloc_page_end(alloc, index);
	}
	if (mm) {
		mmap_write_unlock(mm);
		mmput(mm);
	}
	return 0;

free_range:
	for (page_addr = end - PAGE_SIZE; 1; page_addr -= PAGE_SIZE) {
		bool ret;
		size_t index;

		index = (page_addr - alloc->buffer) / PAGE_SIZE;
		page = &alloc->pages[index];

		trace_binder_free_lru_start(alloc, index);

		ret = list_lru_add(&binder_alloc_lru, &page->lru);
		WARN_ON(!ret);

		trace_binder_free_lru_end(alloc, index);
		if (page_addr == start)
			break;
		continue;

err_vm_insert_page_failed:
		__free_page(page->page_ptr);
		page->page_ptr = NULL;
err_alloc_page_failed:
err_page_ptr_cleared:
		if (page_addr == start)
			break;
	}
err_no_vma:
	if (mm) {
		mmap_write_unlock(mm);
		mmput(mm);
	}
	return vma ? -ENOMEM : -ESRCH;
}

static inline void binder_alloc_set_vma(struct binder_alloc *alloc,
		struct vm_area_struct *vma)
{
<<<<<<< HEAD
	unsigned long vm_start = 0;

	if (vma) {
		vm_start = vma->vm_start;
		mmap_assert_write_locked(alloc->vma_vm_mm);
	}

	alloc->vma_addr = vm_start;
=======
	/* pairs with smp_load_acquire in binder_alloc_get_vma() */
	smp_store_release(&alloc->vma, vma);
>>>>>>> 9b37665a
}

static inline struct vm_area_struct *binder_alloc_get_vma(
		struct binder_alloc *alloc)
{
<<<<<<< HEAD
	struct vm_area_struct *vma = NULL;

	if (alloc->vma_addr)
		vma = vma_lookup(alloc->vma_vm_mm, alloc->vma_addr);

	return vma;
=======
	/* pairs with smp_store_release in binder_alloc_set_vma() */
	return smp_load_acquire(&alloc->vma);
>>>>>>> 9b37665a
}

static bool debug_low_async_space_locked(struct binder_alloc *alloc, int pid)
{
	/*
	 * Find the amount and size of buffers allocated by the current caller;
	 * The idea is that once we cross the threshold, whoever is responsible
	 * for the low async space is likely to try to send another async txn,
	 * and at some point we'll catch them in the act. This is more efficient
	 * than keeping a map per pid.
	 */
	struct rb_node *n;
	struct binder_buffer *buffer;
	size_t total_alloc_size = 0;
	size_t num_buffers = 0;

	for (n = rb_first(&alloc->allocated_buffers); n != NULL;
		 n = rb_next(n)) {
		buffer = rb_entry(n, struct binder_buffer, rb_node);
		if (buffer->pid != pid)
			continue;
		if (!buffer->async_transaction)
			continue;
		total_alloc_size += binder_alloc_buffer_size(alloc, buffer)
			+ sizeof(struct binder_buffer);
		num_buffers++;
	}

	/*
	 * Warn if this pid has more than 50 transactions, or more than 50% of
	 * async space (which is 25% of total buffer size). Oneway spam is only
	 * detected when the threshold is exceeded.
	 */
	if (num_buffers > 50 || total_alloc_size > alloc->buffer_size / 4) {
		binder_alloc_debug(BINDER_DEBUG_USER_ERROR,
			     "%d: pid %d spamming oneway? %zd buffers allocated for a total size of %zd\n",
			      alloc->pid, pid, num_buffers, total_alloc_size);
		if (!alloc->oneway_spam_detected) {
			alloc->oneway_spam_detected = true;
			return true;
		}
	}
	return false;
}

static struct binder_buffer *binder_alloc_new_buf_locked(
				struct binder_alloc *alloc,
				size_t data_size,
				size_t offsets_size,
				size_t extra_buffers_size,
				int is_async,
				int pid)
{
	struct rb_node *n = alloc->free_buffers.rb_node;
	struct binder_buffer *buffer;
	size_t buffer_size;
	struct rb_node *best_fit = NULL;
	void __user *has_page_addr;
	void __user *end_page_addr;
	size_t size, data_offsets_size;
	int ret;

<<<<<<< HEAD
	mmap_read_lock(alloc->vma_vm_mm);
=======
	/* Check binder_alloc is fully initialized */
>>>>>>> 9b37665a
	if (!binder_alloc_get_vma(alloc)) {
		mmap_read_unlock(alloc->vma_vm_mm);
		binder_alloc_debug(BINDER_DEBUG_USER_ERROR,
				   "%d: binder_alloc_buf, no vma\n",
				   alloc->pid);
		return ERR_PTR(-ESRCH);
	}
	mmap_read_unlock(alloc->vma_vm_mm);

	data_offsets_size = ALIGN(data_size, sizeof(void *)) +
		ALIGN(offsets_size, sizeof(void *));

	if (data_offsets_size < data_size || data_offsets_size < offsets_size) {
		binder_alloc_debug(BINDER_DEBUG_BUFFER_ALLOC,
				"%d: got transaction with invalid size %zd-%zd\n",
				alloc->pid, data_size, offsets_size);
		return ERR_PTR(-EINVAL);
	}
	size = data_offsets_size + ALIGN(extra_buffers_size, sizeof(void *));
	if (size < data_offsets_size || size < extra_buffers_size) {
		binder_alloc_debug(BINDER_DEBUG_BUFFER_ALLOC,
				"%d: got transaction with invalid extra_buffers_size %zd\n",
				alloc->pid, extra_buffers_size);
		return ERR_PTR(-EINVAL);
	}
	if (is_async &&
	    alloc->free_async_space < size + sizeof(struct binder_buffer)) {
		binder_alloc_debug(BINDER_DEBUG_BUFFER_ALLOC,
			     "%d: binder_alloc_buf size %zd failed, no async space left\n",
			      alloc->pid, size);
		return ERR_PTR(-ENOSPC);
	}

	/* Pad 0-size buffers so they get assigned unique addresses */
	size = max(size, sizeof(void *));

	while (n) {
		buffer = rb_entry(n, struct binder_buffer, rb_node);
		BUG_ON(!buffer->free);
		buffer_size = binder_alloc_buffer_size(alloc, buffer);

		if (size < buffer_size) {
			best_fit = n;
			n = n->rb_left;
		} else if (size > buffer_size)
			n = n->rb_right;
		else {
			best_fit = n;
			break;
		}
	}
	if (best_fit == NULL) {
		size_t allocated_buffers = 0;
		size_t largest_alloc_size = 0;
		size_t total_alloc_size = 0;
		size_t free_buffers = 0;
		size_t largest_free_size = 0;
		size_t total_free_size = 0;

		for (n = rb_first(&alloc->allocated_buffers); n != NULL;
		     n = rb_next(n)) {
			buffer = rb_entry(n, struct binder_buffer, rb_node);
			buffer_size = binder_alloc_buffer_size(alloc, buffer);
			allocated_buffers++;
			total_alloc_size += buffer_size;
			if (buffer_size > largest_alloc_size)
				largest_alloc_size = buffer_size;
		}
		for (n = rb_first(&alloc->free_buffers); n != NULL;
		     n = rb_next(n)) {
			buffer = rb_entry(n, struct binder_buffer, rb_node);
			buffer_size = binder_alloc_buffer_size(alloc, buffer);
			free_buffers++;
			total_free_size += buffer_size;
			if (buffer_size > largest_free_size)
				largest_free_size = buffer_size;
		}
		binder_alloc_debug(BINDER_DEBUG_USER_ERROR,
				   "%d: binder_alloc_buf size %zd failed, no address space\n",
				   alloc->pid, size);
		binder_alloc_debug(BINDER_DEBUG_USER_ERROR,
				   "allocated: %zd (num: %zd largest: %zd), free: %zd (num: %zd largest: %zd)\n",
				   total_alloc_size, allocated_buffers,
				   largest_alloc_size, total_free_size,
				   free_buffers, largest_free_size);
		return ERR_PTR(-ENOSPC);
	}
	if (n == NULL) {
		buffer = rb_entry(best_fit, struct binder_buffer, rb_node);
		buffer_size = binder_alloc_buffer_size(alloc, buffer);
	}

	binder_alloc_debug(BINDER_DEBUG_BUFFER_ALLOC,
		     "%d: binder_alloc_buf size %zd got buffer %pK size %zd\n",
		      alloc->pid, size, buffer, buffer_size);

	has_page_addr = (void __user *)
		(((uintptr_t)buffer->user_data + buffer_size) & PAGE_MASK);
	WARN_ON(n && buffer_size != size);
	end_page_addr =
		(void __user *)PAGE_ALIGN((uintptr_t)buffer->user_data + size);
	if (end_page_addr > has_page_addr)
		end_page_addr = has_page_addr;
	ret = binder_update_page_range(alloc, 1, (void __user *)
		PAGE_ALIGN((uintptr_t)buffer->user_data), end_page_addr);
	if (ret)
		return ERR_PTR(ret);

	if (buffer_size != size) {
		struct binder_buffer *new_buffer;

		new_buffer = kzalloc(sizeof(*buffer), GFP_KERNEL);
		if (!new_buffer) {
			pr_err("%s: %d failed to alloc new buffer struct\n",
			       __func__, alloc->pid);
			goto err_alloc_buf_struct_failed;
		}
		new_buffer->user_data = (u8 __user *)buffer->user_data + size;
		list_add(&new_buffer->entry, &buffer->entry);
		new_buffer->free = 1;
		binder_insert_free_buffer(alloc, new_buffer);
	}

	rb_erase(best_fit, &alloc->free_buffers);
	buffer->free = 0;
	buffer->allow_user_free = 0;
	binder_insert_allocated_buffer_locked(alloc, buffer);
	binder_alloc_debug(BINDER_DEBUG_BUFFER_ALLOC,
		     "%d: binder_alloc_buf size %zd got %pK\n",
		      alloc->pid, size, buffer);
	buffer->data_size = data_size;
	buffer->offsets_size = offsets_size;
	buffer->async_transaction = is_async;
	buffer->extra_buffers_size = extra_buffers_size;
	buffer->pid = pid;
	buffer->oneway_spam_suspect = false;
	if (is_async) {
		alloc->free_async_space -= size + sizeof(struct binder_buffer);
		binder_alloc_debug(BINDER_DEBUG_BUFFER_ALLOC_ASYNC,
			     "%d: binder_alloc_buf size %zd async free %zd\n",
			      alloc->pid, size, alloc->free_async_space);
		if (alloc->free_async_space < alloc->buffer_size / 10) {
			/*
			 * Start detecting spammers once we have less than 20%
			 * of async space left (which is less than 10% of total
			 * buffer size).
			 */
			buffer->oneway_spam_suspect = debug_low_async_space_locked(alloc, pid);
		} else {
			alloc->oneway_spam_detected = false;
		}
	}
	return buffer;

err_alloc_buf_struct_failed:
	binder_update_page_range(alloc, 0, (void __user *)
				 PAGE_ALIGN((uintptr_t)buffer->user_data),
				 end_page_addr);
	return ERR_PTR(-ENOMEM);
}

/**
 * binder_alloc_new_buf() - Allocate a new binder buffer
 * @alloc:              binder_alloc for this proc
 * @data_size:          size of user data buffer
 * @offsets_size:       user specified buffer offset
 * @extra_buffers_size: size of extra space for meta-data (eg, security context)
 * @is_async:           buffer for async transaction
 * @pid:				pid to attribute allocation to (used for debugging)
 *
 * Allocate a new buffer given the requested sizes. Returns
 * the kernel version of the buffer pointer. The size allocated
 * is the sum of the three given sizes (each rounded up to
 * pointer-sized boundary)
 *
 * Return:	The allocated buffer or %NULL if error
 */
struct binder_buffer *binder_alloc_new_buf(struct binder_alloc *alloc,
					   size_t data_size,
					   size_t offsets_size,
					   size_t extra_buffers_size,
					   int is_async,
					   int pid)
{
	struct binder_buffer *buffer;

	mutex_lock(&alloc->mutex);
	buffer = binder_alloc_new_buf_locked(alloc, data_size, offsets_size,
					     extra_buffers_size, is_async, pid);
	mutex_unlock(&alloc->mutex);
	return buffer;
}

static void __user *buffer_start_page(struct binder_buffer *buffer)
{
	return (void __user *)((uintptr_t)buffer->user_data & PAGE_MASK);
}

static void __user *prev_buffer_end_page(struct binder_buffer *buffer)
{
	return (void __user *)
		(((uintptr_t)(buffer->user_data) - 1) & PAGE_MASK);
}

static void binder_delete_free_buffer(struct binder_alloc *alloc,
				      struct binder_buffer *buffer)
{
	struct binder_buffer *prev, *next = NULL;
	bool to_free = true;

	BUG_ON(alloc->buffers.next == &buffer->entry);
	prev = binder_buffer_prev(buffer);
	BUG_ON(!prev->free);
	if (prev_buffer_end_page(prev) == buffer_start_page(buffer)) {
		to_free = false;
		binder_alloc_debug(BINDER_DEBUG_BUFFER_ALLOC,
				   "%d: merge free, buffer %pK share page with %pK\n",
				   alloc->pid, buffer->user_data,
				   prev->user_data);
	}

	if (!list_is_last(&buffer->entry, &alloc->buffers)) {
		next = binder_buffer_next(buffer);
		if (buffer_start_page(next) == buffer_start_page(buffer)) {
			to_free = false;
			binder_alloc_debug(BINDER_DEBUG_BUFFER_ALLOC,
					   "%d: merge free, buffer %pK share page with %pK\n",
					   alloc->pid,
					   buffer->user_data,
					   next->user_data);
		}
	}

	if (PAGE_ALIGNED(buffer->user_data)) {
		binder_alloc_debug(BINDER_DEBUG_BUFFER_ALLOC,
				   "%d: merge free, buffer start %pK is page aligned\n",
				   alloc->pid, buffer->user_data);
		to_free = false;
	}

	if (to_free) {
		binder_alloc_debug(BINDER_DEBUG_BUFFER_ALLOC,
				   "%d: merge free, buffer %pK do not share page with %pK or %pK\n",
				   alloc->pid, buffer->user_data,
				   prev->user_data,
				   next ? next->user_data : NULL);
		binder_update_page_range(alloc, 0, buffer_start_page(buffer),
					 buffer_start_page(buffer) + PAGE_SIZE);
	}
	list_del(&buffer->entry);
	kfree(buffer);
}

static void binder_free_buf_locked(struct binder_alloc *alloc,
				   struct binder_buffer *buffer)
{
	size_t size, buffer_size;

	buffer_size = binder_alloc_buffer_size(alloc, buffer);

	size = ALIGN(buffer->data_size, sizeof(void *)) +
		ALIGN(buffer->offsets_size, sizeof(void *)) +
		ALIGN(buffer->extra_buffers_size, sizeof(void *));

	binder_alloc_debug(BINDER_DEBUG_BUFFER_ALLOC,
		     "%d: binder_free_buf %pK size %zd buffer_size %zd\n",
		      alloc->pid, buffer, size, buffer_size);

	BUG_ON(buffer->free);
	BUG_ON(size > buffer_size);
	BUG_ON(buffer->transaction != NULL);
	BUG_ON(buffer->user_data < alloc->buffer);
	BUG_ON(buffer->user_data > alloc->buffer + alloc->buffer_size);

	if (buffer->async_transaction) {
		alloc->free_async_space += buffer_size + sizeof(struct binder_buffer);

		binder_alloc_debug(BINDER_DEBUG_BUFFER_ALLOC_ASYNC,
			     "%d: binder_free_buf size %zd async free %zd\n",
			      alloc->pid, size, alloc->free_async_space);
	}

	binder_update_page_range(alloc, 0,
		(void __user *)PAGE_ALIGN((uintptr_t)buffer->user_data),
		(void __user *)(((uintptr_t)
			  buffer->user_data + buffer_size) & PAGE_MASK));

	rb_erase(&buffer->rb_node, &alloc->allocated_buffers);
	buffer->free = 1;
	if (!list_is_last(&buffer->entry, &alloc->buffers)) {
		struct binder_buffer *next = binder_buffer_next(buffer);

		if (next->free) {
			rb_erase(&next->rb_node, &alloc->free_buffers);
			binder_delete_free_buffer(alloc, next);
		}
	}
	if (alloc->buffers.next != &buffer->entry) {
		struct binder_buffer *prev = binder_buffer_prev(buffer);

		if (prev->free) {
			binder_delete_free_buffer(alloc, buffer);
			rb_erase(&prev->rb_node, &alloc->free_buffers);
			buffer = prev;
		}
	}
	binder_insert_free_buffer(alloc, buffer);
}

static void binder_alloc_clear_buf(struct binder_alloc *alloc,
				   struct binder_buffer *buffer);
/**
 * binder_alloc_free_buf() - free a binder buffer
 * @alloc:	binder_alloc for this proc
 * @buffer:	kernel pointer to buffer
 *
 * Free the buffer allocated via binder_alloc_new_buf()
 */
void binder_alloc_free_buf(struct binder_alloc *alloc,
			    struct binder_buffer *buffer)
{
	/*
	 * We could eliminate the call to binder_alloc_clear_buf()
	 * from binder_alloc_deferred_release() by moving this to
	 * binder_alloc_free_buf_locked(). However, that could
	 * increase contention for the alloc mutex if clear_on_free
	 * is used frequently for large buffers. The mutex is not
	 * needed for correctness here.
	 */
	if (buffer->clear_on_free) {
		binder_alloc_clear_buf(alloc, buffer);
		buffer->clear_on_free = false;
	}
	mutex_lock(&alloc->mutex);
	binder_free_buf_locked(alloc, buffer);
	mutex_unlock(&alloc->mutex);
}

/**
 * binder_alloc_mmap_handler() - map virtual address space for proc
 * @alloc:	alloc structure for this proc
 * @vma:	vma passed to mmap()
 *
 * Called by binder_mmap() to initialize the space specified in
 * vma for allocating binder buffers
 *
 * Return:
 *      0 = success
 *      -EBUSY = address space already mapped
 *      -ENOMEM = failed to map memory to given address space
 */
int binder_alloc_mmap_handler(struct binder_alloc *alloc,
			      struct vm_area_struct *vma)
{
	int ret;
	const char *failure_string;
	struct binder_buffer *buffer;

	if (unlikely(vma->vm_mm != alloc->vma_vm_mm)) {
		ret = -EINVAL;
		failure_string = "invalid vma->vm_mm";
		goto err_invalid_mm;
	}

	mutex_lock(&binder_alloc_mmap_lock);
	if (alloc->buffer_size) {
		ret = -EBUSY;
		failure_string = "already mapped";
		goto err_already_mapped;
	}
	alloc->buffer_size = min_t(unsigned long, vma->vm_end - vma->vm_start,
				   SZ_4M);
	mutex_unlock(&binder_alloc_mmap_lock);

	alloc->buffer = (void __user *)vma->vm_start;

	alloc->pages = kcalloc(alloc->buffer_size / PAGE_SIZE,
			       sizeof(alloc->pages[0]),
			       GFP_KERNEL);
	if (alloc->pages == NULL) {
		ret = -ENOMEM;
		failure_string = "alloc page array";
		goto err_alloc_pages_failed;
	}

	buffer = kzalloc(sizeof(*buffer), GFP_KERNEL);
	if (!buffer) {
		ret = -ENOMEM;
		failure_string = "alloc buffer struct";
		goto err_alloc_buf_struct_failed;
	}

	buffer->user_data = alloc->buffer;
	list_add(&buffer->entry, &alloc->buffers);
	buffer->free = 1;
	binder_insert_free_buffer(alloc, buffer);
	alloc->free_async_space = alloc->buffer_size / 2;

	/* Signal binder_alloc is fully initialized */
	binder_alloc_set_vma(alloc, vma);

	return 0;

err_alloc_buf_struct_failed:
	kfree(alloc->pages);
	alloc->pages = NULL;
err_alloc_pages_failed:
	alloc->buffer = NULL;
	mutex_lock(&binder_alloc_mmap_lock);
	alloc->buffer_size = 0;
err_already_mapped:
	mutex_unlock(&binder_alloc_mmap_lock);
err_invalid_mm:
	binder_alloc_debug(BINDER_DEBUG_USER_ERROR,
			   "%s: %d %lx-%lx %s failed %d\n", __func__,
			   alloc->pid, vma->vm_start, vma->vm_end,
			   failure_string, ret);
	return ret;
}


void binder_alloc_deferred_release(struct binder_alloc *alloc)
{
	struct rb_node *n;
	int buffers, page_count;
	struct binder_buffer *buffer;

	buffers = 0;
	mutex_lock(&alloc->mutex);
	BUG_ON(alloc->vma_addr &&
	       vma_lookup(alloc->vma_vm_mm, alloc->vma_addr));

	while ((n = rb_first(&alloc->allocated_buffers))) {
		buffer = rb_entry(n, struct binder_buffer, rb_node);

		/* Transaction should already have been freed */
		BUG_ON(buffer->transaction);

		if (buffer->clear_on_free) {
			binder_alloc_clear_buf(alloc, buffer);
			buffer->clear_on_free = false;
		}
		binder_free_buf_locked(alloc, buffer);
		buffers++;
	}

	while (!list_empty(&alloc->buffers)) {
		buffer = list_first_entry(&alloc->buffers,
					  struct binder_buffer, entry);
		WARN_ON(!buffer->free);

		list_del(&buffer->entry);
		WARN_ON_ONCE(!list_empty(&alloc->buffers));
		kfree(buffer);
	}

	page_count = 0;
	if (alloc->pages) {
		int i;

		for (i = 0; i < alloc->buffer_size / PAGE_SIZE; i++) {
			void __user *page_addr;
			bool on_lru;

			if (!alloc->pages[i].page_ptr)
				continue;

			on_lru = list_lru_del(&binder_alloc_lru,
					      &alloc->pages[i].lru);
			page_addr = alloc->buffer + i * PAGE_SIZE;
			binder_alloc_debug(BINDER_DEBUG_BUFFER_ALLOC,
				     "%s: %d: page %d at %pK %s\n",
				     __func__, alloc->pid, i, page_addr,
				     on_lru ? "on lru" : "active");
			__free_page(alloc->pages[i].page_ptr);
			page_count++;
		}
		kfree(alloc->pages);
	}
	mutex_unlock(&alloc->mutex);
	if (alloc->vma_vm_mm)
		mmdrop(alloc->vma_vm_mm);

	binder_alloc_debug(BINDER_DEBUG_OPEN_CLOSE,
		     "%s: %d buffers %d, pages %d\n",
		     __func__, alloc->pid, buffers, page_count);
}

static void print_binder_buffer(struct seq_file *m, const char *prefix,
				struct binder_buffer *buffer)
{
	seq_printf(m, "%s %d: %pK size %zd:%zd:%zd %s\n",
		   prefix, buffer->debug_id, buffer->user_data,
		   buffer->data_size, buffer->offsets_size,
		   buffer->extra_buffers_size,
		   buffer->transaction ? "active" : "delivered");
}

/**
 * binder_alloc_print_allocated() - print buffer info
 * @m:     seq_file for output via seq_printf()
 * @alloc: binder_alloc for this proc
 *
 * Prints information about every buffer associated with
 * the binder_alloc state to the given seq_file
 */
void binder_alloc_print_allocated(struct seq_file *m,
				  struct binder_alloc *alloc)
{
	struct rb_node *n;

	mutex_lock(&alloc->mutex);
	for (n = rb_first(&alloc->allocated_buffers); n != NULL; n = rb_next(n))
		print_binder_buffer(m, "  buffer",
				    rb_entry(n, struct binder_buffer, rb_node));
	mutex_unlock(&alloc->mutex);
}

/**
 * binder_alloc_print_pages() - print page usage
 * @m:     seq_file for output via seq_printf()
 * @alloc: binder_alloc for this proc
 */
void binder_alloc_print_pages(struct seq_file *m,
			      struct binder_alloc *alloc)
{
	struct binder_lru_page *page;
	int i;
	int active = 0;
	int lru = 0;
	int free = 0;

	mutex_lock(&alloc->mutex);
	/*
	 * Make sure the binder_alloc is fully initialized, otherwise we might
	 * read inconsistent state.
	 */

	mmap_read_lock(alloc->vma_vm_mm);
	if (binder_alloc_get_vma(alloc) == NULL) {
		mmap_read_unlock(alloc->vma_vm_mm);
		goto uninitialized;
	}

	mmap_read_unlock(alloc->vma_vm_mm);
	for (i = 0; i < alloc->buffer_size / PAGE_SIZE; i++) {
		page = &alloc->pages[i];
		if (!page->page_ptr)
			free++;
		else if (list_empty(&page->lru))
			active++;
		else
			lru++;
	}

uninitialized:
	mutex_unlock(&alloc->mutex);
	seq_printf(m, "  pages: %d:%d:%d\n", active, lru, free);
	seq_printf(m, "  pages high watermark: %zu\n", alloc->pages_high);
}

/**
 * binder_alloc_get_allocated_count() - return count of buffers
 * @alloc: binder_alloc for this proc
 *
 * Return: count of allocated buffers
 */
int binder_alloc_get_allocated_count(struct binder_alloc *alloc)
{
	struct rb_node *n;
	int count = 0;

	mutex_lock(&alloc->mutex);
	for (n = rb_first(&alloc->allocated_buffers); n != NULL; n = rb_next(n))
		count++;
	mutex_unlock(&alloc->mutex);
	return count;
}


/**
 * binder_alloc_vma_close() - invalidate address space
 * @alloc: binder_alloc for this proc
 *
 * Called from binder_vma_close() when releasing address space.
 * Clears alloc->vma to prevent new incoming transactions from
 * allocating more buffers.
 */
void binder_alloc_vma_close(struct binder_alloc *alloc)
{
	binder_alloc_set_vma(alloc, NULL);
}

/**
 * binder_alloc_free_page() - shrinker callback to free pages
 * @item:   item to free
 * @lock:   lock protecting the item
 * @cb_arg: callback argument
 *
 * Called from list_lru_walk() in binder_shrink_scan() to free
 * up pages when the system is under memory pressure.
 */
enum lru_status binder_alloc_free_page(struct list_head *item,
				       struct list_lru_one *lru,
				       spinlock_t *lock,
				       void *cb_arg)
	__must_hold(lock)
{
	struct mm_struct *mm = NULL;
	struct binder_lru_page *page = container_of(item,
						    struct binder_lru_page,
						    lru);
	struct binder_alloc *alloc;
	uintptr_t page_addr;
	size_t index;
	struct vm_area_struct *vma;

	alloc = page->alloc;
	if (!mutex_trylock(&alloc->mutex))
		goto err_get_alloc_mutex_failed;

	if (!page->page_ptr)
		goto err_page_already_freed;

	index = page - alloc->pages;
	page_addr = (uintptr_t)alloc->buffer + index * PAGE_SIZE;

	mm = alloc->vma_vm_mm;
	if (!mmget_not_zero(mm))
		goto err_mmget;
	if (!mmap_read_trylock(mm))
		goto err_mmap_read_lock_failed;
	vma = binder_alloc_get_vma(alloc);

	list_lru_isolate(lru, item);
	spin_unlock(lock);

	if (vma) {
		trace_binder_unmap_user_start(alloc, index);

		zap_page_range(vma, page_addr, PAGE_SIZE);

		trace_binder_unmap_user_end(alloc, index);
	}
	mmap_read_unlock(mm);
	mmput_async(mm);

	trace_binder_unmap_kernel_start(alloc, index);

	__free_page(page->page_ptr);
	page->page_ptr = NULL;

	trace_binder_unmap_kernel_end(alloc, index);

	spin_lock(lock);
	mutex_unlock(&alloc->mutex);
	return LRU_REMOVED_RETRY;

err_mmap_read_lock_failed:
	mmput_async(mm);
err_mmget:
err_page_already_freed:
	mutex_unlock(&alloc->mutex);
err_get_alloc_mutex_failed:
	return LRU_SKIP;
}

static unsigned long
binder_shrink_count(struct shrinker *shrink, struct shrink_control *sc)
{
	unsigned long ret = list_lru_count(&binder_alloc_lru);
	return ret;
}

static unsigned long
binder_shrink_scan(struct shrinker *shrink, struct shrink_control *sc)
{
	unsigned long ret;

	ret = list_lru_walk(&binder_alloc_lru, binder_alloc_free_page,
			    NULL, sc->nr_to_scan);
	return ret;
}

static struct shrinker binder_shrinker = {
	.count_objects = binder_shrink_count,
	.scan_objects = binder_shrink_scan,
	.seeks = DEFAULT_SEEKS,
};

/**
 * binder_alloc_init() - called by binder_open() for per-proc initialization
 * @alloc: binder_alloc for this proc
 *
 * Called from binder_open() to initialize binder_alloc fields for
 * new binder proc
 */
void binder_alloc_init(struct binder_alloc *alloc)
{
	alloc->pid = current->group_leader->pid;
	alloc->vma_vm_mm = current->mm;
	mmgrab(alloc->vma_vm_mm);
	mutex_init(&alloc->mutex);
	INIT_LIST_HEAD(&alloc->buffers);
}

int binder_alloc_shrinker_init(void)
{
	int ret = list_lru_init(&binder_alloc_lru);

	if (ret == 0) {
		ret = register_shrinker(&binder_shrinker);
		if (ret)
			list_lru_destroy(&binder_alloc_lru);
	}
	return ret;
}

/**
 * check_buffer() - verify that buffer/offset is safe to access
 * @alloc: binder_alloc for this proc
 * @buffer: binder buffer to be accessed
 * @offset: offset into @buffer data
 * @bytes: bytes to access from offset
 *
 * Check that the @offset/@bytes are within the size of the given
 * @buffer and that the buffer is currently active and not freeable.
 * Offsets must also be multiples of sizeof(u32). The kernel is
 * allowed to touch the buffer in two cases:
 *
 * 1) when the buffer is being created:
 *     (buffer->free == 0 && buffer->allow_user_free == 0)
 * 2) when the buffer is being torn down:
 *     (buffer->free == 0 && buffer->transaction == NULL).
 *
 * Return: true if the buffer is safe to access
 */
static inline bool check_buffer(struct binder_alloc *alloc,
				struct binder_buffer *buffer,
				binder_size_t offset, size_t bytes)
{
	size_t buffer_size = binder_alloc_buffer_size(alloc, buffer);

	return buffer_size >= bytes &&
		offset <= buffer_size - bytes &&
		IS_ALIGNED(offset, sizeof(u32)) &&
		!buffer->free &&
		(!buffer->allow_user_free || !buffer->transaction);
}

/**
 * binder_alloc_get_page() - get kernel pointer for given buffer offset
 * @alloc: binder_alloc for this proc
 * @buffer: binder buffer to be accessed
 * @buffer_offset: offset into @buffer data
 * @pgoffp: address to copy final page offset to
 *
 * Lookup the struct page corresponding to the address
 * at @buffer_offset into @buffer->user_data. If @pgoffp is not
 * NULL, the byte-offset into the page is written there.
 *
 * The caller is responsible to ensure that the offset points
 * to a valid address within the @buffer and that @buffer is
 * not freeable by the user. Since it can't be freed, we are
 * guaranteed that the corresponding elements of @alloc->pages[]
 * cannot change.
 *
 * Return: struct page
 */
static struct page *binder_alloc_get_page(struct binder_alloc *alloc,
					  struct binder_buffer *buffer,
					  binder_size_t buffer_offset,
					  pgoff_t *pgoffp)
{
	binder_size_t buffer_space_offset = buffer_offset +
		(buffer->user_data - alloc->buffer);
	pgoff_t pgoff = buffer_space_offset & ~PAGE_MASK;
	size_t index = buffer_space_offset >> PAGE_SHIFT;
	struct binder_lru_page *lru_page;

	lru_page = &alloc->pages[index];
	*pgoffp = pgoff;
	return lru_page->page_ptr;
}

/**
 * binder_alloc_clear_buf() - zero out buffer
 * @alloc: binder_alloc for this proc
 * @buffer: binder buffer to be cleared
 *
 * memset the given buffer to 0
 */
static void binder_alloc_clear_buf(struct binder_alloc *alloc,
				   struct binder_buffer *buffer)
{
	size_t bytes = binder_alloc_buffer_size(alloc, buffer);
	binder_size_t buffer_offset = 0;

	while (bytes) {
		unsigned long size;
		struct page *page;
		pgoff_t pgoff;
		void *kptr;

		page = binder_alloc_get_page(alloc, buffer,
					     buffer_offset, &pgoff);
		size = min_t(size_t, bytes, PAGE_SIZE - pgoff);
		kptr = kmap(page) + pgoff;
		memset(kptr, 0, size);
		kunmap(page);
		bytes -= size;
		buffer_offset += size;
	}
}

/**
 * binder_alloc_copy_user_to_buffer() - copy src user to tgt user
 * @alloc: binder_alloc for this proc
 * @buffer: binder buffer to be accessed
 * @buffer_offset: offset into @buffer data
 * @from: userspace pointer to source buffer
 * @bytes: bytes to copy
 *
 * Copy bytes from source userspace to target buffer.
 *
 * Return: bytes remaining to be copied
 */
unsigned long
binder_alloc_copy_user_to_buffer(struct binder_alloc *alloc,
				 struct binder_buffer *buffer,
				 binder_size_t buffer_offset,
				 const void __user *from,
				 size_t bytes)
{
	if (!check_buffer(alloc, buffer, buffer_offset, bytes))
		return bytes;

	while (bytes) {
		unsigned long size;
		unsigned long ret;
		struct page *page;
		pgoff_t pgoff;
		void *kptr;

		page = binder_alloc_get_page(alloc, buffer,
					     buffer_offset, &pgoff);
		size = min_t(size_t, bytes, PAGE_SIZE - pgoff);
		kptr = kmap(page) + pgoff;
		ret = copy_from_user(kptr, from, size);
		kunmap(page);
		if (ret)
			return bytes - size + ret;
		bytes -= size;
		from += size;
		buffer_offset += size;
	}
	return 0;
}

static int binder_alloc_do_buffer_copy(struct binder_alloc *alloc,
				       bool to_buffer,
				       struct binder_buffer *buffer,
				       binder_size_t buffer_offset,
				       void *ptr,
				       size_t bytes)
{
	/* All copies must be 32-bit aligned and 32-bit size */
	if (!check_buffer(alloc, buffer, buffer_offset, bytes))
		return -EINVAL;

	while (bytes) {
		unsigned long size;
		struct page *page;
		pgoff_t pgoff;
		void *tmpptr;
		void *base_ptr;

		page = binder_alloc_get_page(alloc, buffer,
					     buffer_offset, &pgoff);
		size = min_t(size_t, bytes, PAGE_SIZE - pgoff);
		base_ptr = kmap_atomic(page);
		tmpptr = base_ptr + pgoff;
		if (to_buffer)
			memcpy(tmpptr, ptr, size);
		else
			memcpy(ptr, tmpptr, size);
		/*
		 * kunmap_atomic() takes care of flushing the cache
		 * if this device has VIVT cache arch
		 */
		kunmap_atomic(base_ptr);
		bytes -= size;
		pgoff = 0;
		ptr = ptr + size;
		buffer_offset += size;
	}
	return 0;
}

int binder_alloc_copy_to_buffer(struct binder_alloc *alloc,
				struct binder_buffer *buffer,
				binder_size_t buffer_offset,
				void *src,
				size_t bytes)
{
	return binder_alloc_do_buffer_copy(alloc, true, buffer, buffer_offset,
					   src, bytes);
}

int binder_alloc_copy_from_buffer(struct binder_alloc *alloc,
				  void *dest,
				  struct binder_buffer *buffer,
				  binder_size_t buffer_offset,
				  size_t bytes)
{
	return binder_alloc_do_buffer_copy(alloc, false, buffer, buffer_offset,
					   dest, bytes);
}
<|MERGE_RESOLUTION|>--- conflicted
+++ resolved
@@ -212,13 +212,8 @@
 		mm = alloc->vma_vm_mm;
 
 	if (mm) {
-<<<<<<< HEAD
-		mmap_read_lock(mm);
-		vma = vma_lookup(mm, alloc->vma_addr);
-=======
 		mmap_write_lock(mm);
 		vma = alloc->vma;
->>>>>>> 9b37665a
 	}
 
 	if (!vma && need_mm) {
@@ -317,35 +312,15 @@
 static inline void binder_alloc_set_vma(struct binder_alloc *alloc,
 		struct vm_area_struct *vma)
 {
-<<<<<<< HEAD
-	unsigned long vm_start = 0;
-
-	if (vma) {
-		vm_start = vma->vm_start;
-		mmap_assert_write_locked(alloc->vma_vm_mm);
-	}
-
-	alloc->vma_addr = vm_start;
-=======
 	/* pairs with smp_load_acquire in binder_alloc_get_vma() */
 	smp_store_release(&alloc->vma, vma);
->>>>>>> 9b37665a
 }
 
 static inline struct vm_area_struct *binder_alloc_get_vma(
 		struct binder_alloc *alloc)
 {
-<<<<<<< HEAD
-	struct vm_area_struct *vma = NULL;
-
-	if (alloc->vma_addr)
-		vma = vma_lookup(alloc->vma_vm_mm, alloc->vma_addr);
-
-	return vma;
-=======
 	/* pairs with smp_store_release in binder_alloc_set_vma() */
 	return smp_load_acquire(&alloc->vma);
->>>>>>> 9b37665a
 }
 
 static bool debug_low_async_space_locked(struct binder_alloc *alloc, int pid)
@@ -408,19 +383,13 @@
 	size_t size, data_offsets_size;
 	int ret;
 
-<<<<<<< HEAD
-	mmap_read_lock(alloc->vma_vm_mm);
-=======
 	/* Check binder_alloc is fully initialized */
->>>>>>> 9b37665a
 	if (!binder_alloc_get_vma(alloc)) {
-		mmap_read_unlock(alloc->vma_vm_mm);
 		binder_alloc_debug(BINDER_DEBUG_USER_ERROR,
 				   "%d: binder_alloc_buf, no vma\n",
 				   alloc->pid);
 		return ERR_PTR(-ESRCH);
 	}
-	mmap_read_unlock(alloc->vma_vm_mm);
 
 	data_offsets_size = ALIGN(data_size, sizeof(void *)) +
 		ALIGN(offsets_size, sizeof(void *));
@@ -842,8 +811,7 @@
 
 	buffers = 0;
 	mutex_lock(&alloc->mutex);
-	BUG_ON(alloc->vma_addr &&
-	       vma_lookup(alloc->vma_vm_mm, alloc->vma_addr));
+	BUG_ON(alloc->vma);
 
 	while ((n = rb_first(&alloc->allocated_buffers))) {
 		buffer = rb_entry(n, struct binder_buffer, rb_node);
@@ -950,25 +918,17 @@
 	 * Make sure the binder_alloc is fully initialized, otherwise we might
 	 * read inconsistent state.
 	 */
-
-	mmap_read_lock(alloc->vma_vm_mm);
-	if (binder_alloc_get_vma(alloc) == NULL) {
-		mmap_read_unlock(alloc->vma_vm_mm);
-		goto uninitialized;
-	}
-
-	mmap_read_unlock(alloc->vma_vm_mm);
-	for (i = 0; i < alloc->buffer_size / PAGE_SIZE; i++) {
-		page = &alloc->pages[i];
-		if (!page->page_ptr)
-			free++;
-		else if (list_empty(&page->lru))
-			active++;
-		else
-			lru++;
-	}
-
-uninitialized:
+	if (binder_alloc_get_vma(alloc) != NULL) {
+		for (i = 0; i < alloc->buffer_size / PAGE_SIZE; i++) {
+			page = &alloc->pages[i];
+			if (!page->page_ptr)
+				free++;
+			else if (list_empty(&page->lru))
+				active++;
+			else
+				lru++;
+		}
+	}
 	mutex_unlock(&alloc->mutex);
 	seq_printf(m, "  pages: %d:%d:%d\n", active, lru, free);
 	seq_printf(m, "  pages high watermark: %zu\n", alloc->pages_high);
