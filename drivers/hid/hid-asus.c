--- conflicted
+++ resolved
@@ -523,19 +523,11 @@
 						 cdev);
 	enum led_brightness brightness;
 	unsigned long flags;
-<<<<<<< HEAD
 
 	spin_lock_irqsave(&led->lock, flags);
 	brightness = led->brightness;
 	spin_unlock_irqrestore(&led->lock, flags);
 
-=======
-
-	spin_lock_irqsave(&led->lock, flags);
-	brightness = led->brightness;
-	spin_unlock_irqrestore(&led->lock, flags);
-
->>>>>>> c33f17e6
 	return brightness;
 }
 
