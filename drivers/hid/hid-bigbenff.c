--- conflicted
+++ resolved
@@ -200,10 +200,6 @@
 	struct bigben_device *bigben = container_of(work,
 		struct bigben_device, worker);
 	struct hid_field *report_field = bigben->report->field[0];
-<<<<<<< HEAD
-
-	if (bigben->removed || !report_field)
-=======
 	bool do_work_led = false;
 	bool do_work_ff = false;
 	u8 *buf;
@@ -212,7 +208,6 @@
 
 	buf = hid_alloc_report_buf(bigben->report, GFP_KERNEL);
 	if (!buf)
->>>>>>> 9b37665a
 		return;
 
 	len = hid_report_len(bigben->report);
@@ -403,12 +398,6 @@
 	bigben->report = hid_validate_values(hid, HID_OUTPUT_REPORT, 0, 0, 8);
 	if (!bigben->report) {
 		hid_err(hid, "no output report found\n");
-		error = -ENODEV;
-		goto error_hw_stop;
-	}
-
-	if (list_empty(&hid->inputs)) {
-		hid_err(hid, "no inputs found\n");
 		error = -ENODEV;
 		goto error_hw_stop;
 	}
