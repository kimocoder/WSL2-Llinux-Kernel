// SPDX-License-Identifier: GPL-2.0-only
/*
 * Copyright (c) 2009, Microsoft Corporation.
 *
 * Authors:
 *   Haiyang Zhang <haiyangz@microsoft.com>
 *   Hank Janssen  <hjanssen@microsoft.com>
 */
#define pr_fmt(fmt) KBUILD_MODNAME ": " fmt

#include <linux/kernel.h>
#include <linux/mm.h>
#include <linux/slab.h>
#include <linux/vmalloc.h>
#include <linux/hyperv.h>
#include <linux/version.h>
#include <linux/random.h>
#include <linux/clockchips.h>
#include <linux/interrupt.h>
#include <clocksource/hyperv_timer.h>
#include <asm/mshyperv.h>
#include "hyperv_vmbus.h"

/* The one and only */
struct hv_context hv_context;

/*
 * hv_init - Main initialization routine.
 *
 * This routine must be called before any other routines in here are called
 */
int hv_init(void)
{
	hv_context.cpu_context = alloc_percpu(struct hv_per_cpu_context);
	if (!hv_context.cpu_context)
		return -ENOMEM;
	return 0;
}

/*
 * Functions for allocating and freeing memory with size and
 * alignment HV_HYP_PAGE_SIZE. These functions are needed because
 * the guest page size may not be the same as the Hyper-V page
 * size. We depend upon kmalloc() aligning power-of-two size
 * allocations to the allocation size boundary, so that the
 * allocated memory appears to Hyper-V as a page of the size
 * it expects.
 */

void *hv_alloc_hyperv_page(void)
{
	BUILD_BUG_ON(PAGE_SIZE <  HV_HYP_PAGE_SIZE);

	if (PAGE_SIZE == HV_HYP_PAGE_SIZE)
		return (void *)__get_free_page(GFP_KERNEL);
	else
		return kmalloc(HV_HYP_PAGE_SIZE, GFP_KERNEL);
}

void *hv_alloc_hyperv_zeroed_page(void)
{
	if (PAGE_SIZE == HV_HYP_PAGE_SIZE)
		return (void *)__get_free_page(GFP_KERNEL | __GFP_ZERO);
	else
		return kzalloc(HV_HYP_PAGE_SIZE, GFP_KERNEL);
}

void hv_free_hyperv_page(unsigned long addr)
{
	if (PAGE_SIZE == HV_HYP_PAGE_SIZE)
		free_page(addr);
	else
		kfree((void *)addr);
}

/*
 * hv_post_message - Post a message using the hypervisor message IPC.
 *
 * This involves a hypercall.
 */
int hv_post_message(union hv_connection_id connection_id,
		  enum hv_message_type message_type,
		  void *payload, size_t payload_size)
{
	struct hv_input_post_message *aligned_msg;
	struct hv_per_cpu_context *hv_cpu;
	u64 status;

	if (payload_size > HV_MESSAGE_PAYLOAD_BYTE_COUNT)
		return -EMSGSIZE;

	hv_cpu = get_cpu_ptr(hv_context.cpu_context);
	aligned_msg = hv_cpu->post_msg_page;
	aligned_msg->connectionid = connection_id;
	aligned_msg->reserved = 0;
	aligned_msg->message_type = message_type;
	aligned_msg->payload_size = payload_size;
	memcpy((void *)aligned_msg->payload, payload, payload_size);

	status = hv_do_hypercall(HVCALL_POST_MESSAGE, aligned_msg, NULL);

	/* Preemption must remain disabled until after the hypercall
	 * so some other thread can't get scheduled onto this cpu and
	 * corrupt the per-cpu post_msg_page
	 */
	put_cpu_ptr(hv_cpu);

	return status & 0xFFFF;
}

int hv_synic_alloc(void)
{
	int cpu;
	struct hv_per_cpu_context *hv_cpu;

	/*
	 * First, zero all per-cpu memory areas so hv_synic_free() can
	 * detect what memory has been allocated and cleanup properly
	 * after any failures.
	 */
	for_each_present_cpu(cpu) {
		hv_cpu = per_cpu_ptr(hv_context.cpu_context, cpu);
		memset(hv_cpu, 0, sizeof(*hv_cpu));
	}

	hv_context.hv_numa_map = kcalloc(nr_node_ids, sizeof(struct cpumask),
					 GFP_KERNEL);
	if (hv_context.hv_numa_map == NULL) {
		pr_err("Unable to allocate NUMA map\n");
		goto err;
	}

	for_each_present_cpu(cpu) {
		hv_cpu = per_cpu_ptr(hv_context.cpu_context, cpu);

		tasklet_init(&hv_cpu->msg_dpc,
			     vmbus_on_msg_dpc, (unsigned long) hv_cpu);

		hv_cpu->synic_message_page =
			(void *)get_zeroed_page(GFP_ATOMIC);
		if (hv_cpu->synic_message_page == NULL) {
			pr_err("Unable to allocate SYNIC message page\n");
			goto err;
		}

		hv_cpu->synic_event_page = (void *)get_zeroed_page(GFP_ATOMIC);
		if (hv_cpu->synic_event_page == NULL) {
			pr_err("Unable to allocate SYNIC event page\n");
			goto err;
		}

		hv_cpu->post_msg_page = (void *)get_zeroed_page(GFP_ATOMIC);
		if (hv_cpu->post_msg_page == NULL) {
			pr_err("Unable to allocate post msg page\n");
			goto err;
		}
	}

	return 0;
err:
	/*
	 * Any memory allocations that succeeded will be freed when
	 * the caller cleans up by calling hv_synic_free()
	 */
	return -ENOMEM;
}


void hv_synic_free(void)
{
	int cpu;

	for_each_present_cpu(cpu) {
		struct hv_per_cpu_context *hv_cpu
			= per_cpu_ptr(hv_context.cpu_context, cpu);

		free_page((unsigned long)hv_cpu->synic_event_page);
		free_page((unsigned long)hv_cpu->synic_message_page);
		free_page((unsigned long)hv_cpu->post_msg_page);
	}

	kfree(hv_context.hv_numa_map);
}

/*
 * hv_synic_init - Initialize the Synthetic Interrupt Controller.
 *
 * If it is already initialized by another entity (ie x2v shim), we need to
 * retrieve the initialized message and event pages.  Otherwise, we create and
 * initialize the message and event pages.
 */
void hv_synic_enable_regs(unsigned int cpu)
{
	struct hv_per_cpu_context *hv_cpu
		= per_cpu_ptr(hv_context.cpu_context, cpu);
	union hv_synic_simp simp;
	union hv_synic_siefp siefp;
	union hv_synic_sint shared_sint;
	union hv_synic_scontrol sctrl;

	/* Setup the Synic's message page */
	simp.as_uint64 = hv_get_register(HV_REGISTER_SIMP);
	simp.simp_enabled = 1;
	simp.base_simp_gpa = virt_to_phys(hv_cpu->synic_message_page)
		>> HV_HYP_PAGE_SHIFT;

	hv_set_register(HV_REGISTER_SIMP, simp.as_uint64);

	/* Setup the Synic's event page */
	siefp.as_uint64 = hv_get_register(HV_REGISTER_SIEFP);
	siefp.siefp_enabled = 1;
	siefp.base_siefp_gpa = virt_to_phys(hv_cpu->synic_event_page)
		>> HV_HYP_PAGE_SHIFT;

	hv_set_register(HV_REGISTER_SIEFP, siefp.as_uint64);

	/* Setup the shared SINT. */
<<<<<<< HEAD
	hv_enable_vmbus_irq();
	hv_get_synint_state(VMBUS_MESSAGE_SINT, shared_sint.as_uint64);
=======
	if (vmbus_irq != -1)
		enable_percpu_irq(vmbus_irq, 0);
	shared_sint.as_uint64 = hv_get_register(HV_REGISTER_SINT0 +
					VMBUS_MESSAGE_SINT);
>>>>>>> 1ec187ab

	shared_sint.vector = vmbus_interrupt;
	shared_sint.masked = false;

	/*
	 * On architectures where Hyper-V doesn't support AEOI (e.g., ARM64),
	 * it doesn't provide a recommendation flag and AEOI must be disabled.
	 */
#ifdef HV_DEPRECATING_AEOI_RECOMMENDED
	shared_sint.auto_eoi =
			!(ms_hyperv.hints & HV_DEPRECATING_AEOI_RECOMMENDED);
#else
	shared_sint.auto_eoi = 0;
#endif
	hv_set_register(HV_REGISTER_SINT0 + VMBUS_MESSAGE_SINT,
				shared_sint.as_uint64);

	/* Enable the global synic bit */
	sctrl.as_uint64 = hv_get_register(HV_REGISTER_SCONTROL);
	sctrl.enable = 1;

	hv_set_register(HV_REGISTER_SCONTROL, sctrl.as_uint64);
}

int hv_synic_init(unsigned int cpu)
{
	hv_synic_enable_regs(cpu);

	hv_stimer_legacy_init(cpu, VMBUS_MESSAGE_SINT);

	return 0;
}

/*
 * hv_synic_cleanup - Cleanup routine for hv_synic_init().
 */
void hv_synic_disable_regs(unsigned int cpu)
{
	union hv_synic_sint shared_sint;
	union hv_synic_simp simp;
	union hv_synic_siefp siefp;
	union hv_synic_scontrol sctrl;

	shared_sint.as_uint64 = hv_get_register(HV_REGISTER_SINT0 +
					VMBUS_MESSAGE_SINT);

	shared_sint.masked = 1;

	/* Need to correctly cleanup in the case of SMP!!! */
	/* Disable the interrupt */
	hv_set_register(HV_REGISTER_SINT0 + VMBUS_MESSAGE_SINT,
				shared_sint.as_uint64);

	simp.as_uint64 = hv_get_register(HV_REGISTER_SIMP);
	simp.simp_enabled = 0;
	simp.base_simp_gpa = 0;

	hv_set_register(HV_REGISTER_SIMP, simp.as_uint64);

	siefp.as_uint64 = hv_get_register(HV_REGISTER_SIEFP);
	siefp.siefp_enabled = 0;
	siefp.base_siefp_gpa = 0;

	hv_set_register(HV_REGISTER_SIEFP, siefp.as_uint64);

	/* Disable the global synic bit */
	sctrl.as_uint64 = hv_get_register(HV_REGISTER_SCONTROL);
	sctrl.enable = 0;
<<<<<<< HEAD
	hv_set_synic_state(sctrl.as_uint64);

	hv_disable_vmbus_irq();
=======
	hv_set_register(HV_REGISTER_SCONTROL, sctrl.as_uint64);

	if (vmbus_irq != -1)
		disable_percpu_irq(vmbus_irq);
>>>>>>> 1ec187ab
}


int hv_synic_cleanup(unsigned int cpu)
{
	struct vmbus_channel *channel, *sc;
	bool channel_found = false;

	/*
	 * Hyper-V does not provide a way to change the connect CPU once
	 * it is set; we must prevent the connect CPU from going offline
	 * while the VM is running normally. But in the panic or kexec()
	 * path where the vmbus is already disconnected, the CPU must be
	 * allowed to shut down.
	 */
	if (cpu == VMBUS_CONNECT_CPU &&
	    vmbus_connection.conn_state == CONNECTED)
		return -EBUSY;

	/*
	 * Search for channels which are bound to the CPU we're about to
	 * cleanup.  In case we find one and vmbus is still connected, we
	 * fail; this will effectively prevent CPU offlining.
	 *
	 * TODO: Re-bind the channels to different CPUs.
	 */
	mutex_lock(&vmbus_connection.channel_mutex);
	list_for_each_entry(channel, &vmbus_connection.chn_list, listentry) {
		if (channel->target_cpu == cpu) {
			channel_found = true;
			break;
		}
		list_for_each_entry(sc, &channel->sc_list, sc_list) {
			if (sc->target_cpu == cpu) {
				channel_found = true;
				break;
			}
		}
		if (channel_found)
			break;
	}
	mutex_unlock(&vmbus_connection.channel_mutex);

	if (channel_found && vmbus_connection.conn_state == CONNECTED)
		return -EBUSY;

	hv_stimer_legacy_cleanup(cpu);

	hv_synic_disable_regs(cpu);

	return 0;
}<|MERGE_RESOLUTION|>--- conflicted
+++ resolved
@@ -215,15 +215,10 @@
 	hv_set_register(HV_REGISTER_SIEFP, siefp.as_uint64);
 
 	/* Setup the shared SINT. */
-<<<<<<< HEAD
-	hv_enable_vmbus_irq();
-	hv_get_synint_state(VMBUS_MESSAGE_SINT, shared_sint.as_uint64);
-=======
 	if (vmbus_irq != -1)
 		enable_percpu_irq(vmbus_irq, 0);
 	shared_sint.as_uint64 = hv_get_register(HV_REGISTER_SINT0 +
 					VMBUS_MESSAGE_SINT);
->>>>>>> 1ec187ab
 
 	shared_sint.vector = vmbus_interrupt;
 	shared_sint.masked = false;
@@ -292,16 +287,10 @@
 	/* Disable the global synic bit */
 	sctrl.as_uint64 = hv_get_register(HV_REGISTER_SCONTROL);
 	sctrl.enable = 0;
-<<<<<<< HEAD
-	hv_set_synic_state(sctrl.as_uint64);
-
-	hv_disable_vmbus_irq();
-=======
 	hv_set_register(HV_REGISTER_SCONTROL, sctrl.as_uint64);
 
 	if (vmbus_irq != -1)
 		disable_percpu_irq(vmbus_irq);
->>>>>>> 1ec187ab
 }
 
 
