--- conflicted
+++ resolved
@@ -199,14 +199,8 @@
 			if (of_device_is_compatible(np, cell->of_compatible)) {
 				/* Skip 'disabled' devices */
 				if (!of_device_is_available(np)) {
-<<<<<<< HEAD
-					of_node_put(np);
-					ret = 0;
-					goto fail_alias;
-=======
 					disabled = true;
 					continue;
->>>>>>> c33f17e6
 				}
 
 				ret = mfd_match_of_node_to_dev(pdev, np, cell);
