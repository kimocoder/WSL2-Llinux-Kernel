--- conflicted
+++ resolved
@@ -175,10 +175,7 @@
 	print_hex_dump_debug("PN533 TX: ", DUMP_PREFIX_NONE, 16, 1,
 			     out->data, out->len, false);
 
-<<<<<<< HEAD
-=======
 	arg.phy = phy;
->>>>>>> 9b37665a
 	init_completion(&arg.done);
 	cntx = phy->out_urb->context;
 	phy->out_urb->context = &arg;
