// SPDX-License-Identifier: GPL-2.0-only
/*
 * Copyright (C) 2013-2017 ARM Limited, All Rights Reserved.
 * Author: Marc Zyngier <marc.zyngier@arm.com>
 */

#include <linux/acpi.h>
#include <linux/acpi_iort.h>
#include <linux/bitfield.h>
#include <linux/bitmap.h>
#include <linux/cpu.h>
#include <linux/crash_dump.h>
#include <linux/delay.h>
#include <linux/dma-iommu.h>
#include <linux/efi.h>
#include <linux/interrupt.h>
#include <linux/iopoll.h>
#include <linux/irqdomain.h>
#include <linux/list.h>
#include <linux/log2.h>
#include <linux/memblock.h>
#include <linux/mm.h>
#include <linux/msi.h>
#include <linux/of.h>
#include <linux/of_address.h>
#include <linux/of_irq.h>
#include <linux/of_pci.h>
#include <linux/of_platform.h>
#include <linux/percpu.h>
#include <linux/slab.h>
#include <linux/syscore_ops.h>

#include <linux/irqchip.h>
#include <linux/irqchip/arm-gic-v3.h>
#include <linux/irqchip/arm-gic-v4.h>

#include <asm/cputype.h>
#include <asm/exception.h>

#include "irq-gic-common.h"

#define ITS_FLAGS_CMDQ_NEEDS_FLUSHING		(1ULL << 0)
#define ITS_FLAGS_WORKAROUND_CAVIUM_22375	(1ULL << 1)
#define ITS_FLAGS_WORKAROUND_CAVIUM_23144	(1ULL << 2)

#define RDIST_FLAGS_PROPBASE_NEEDS_FLUSHING	(1 << 0)
#define RDIST_FLAGS_RD_TABLES_PREALLOCATED	(1 << 1)

static u32 lpi_id_bits;

/*
 * We allocate memory for PROPBASE to cover 2 ^ lpi_id_bits LPIs to
 * deal with (one configuration byte per interrupt). PENDBASE has to
 * be 64kB aligned (one bit per LPI, plus 8192 bits for SPI/PPI/SGI).
 */
#define LPI_NRBITS		lpi_id_bits
#define LPI_PROPBASE_SZ		ALIGN(BIT(LPI_NRBITS), SZ_64K)
#define LPI_PENDBASE_SZ		ALIGN(BIT(LPI_NRBITS) / 8, SZ_64K)

#define LPI_PROP_DEFAULT_PRIO	GICD_INT_DEF_PRI

/*
 * Collection structure - just an ID, and a redistributor address to
 * ping. We use one per CPU as a bag of interrupts assigned to this
 * CPU.
 */
struct its_collection {
	u64			target_address;
	u16			col_id;
};

/*
 * The ITS_BASER structure - contains memory information, cached
 * value of BASER register configuration and ITS page size.
 */
struct its_baser {
	void		*base;
	u64		val;
	u32		order;
	u32		psz;
};

struct its_device;

/*
 * The ITS structure - contains most of the infrastructure, with the
 * top-level MSI domain, the command queue, the collections, and the
 * list of devices writing to it.
 *
 * dev_alloc_lock has to be taken for device allocations, while the
 * spinlock must be taken to parse data structures such as the device
 * list.
 */
struct its_node {
	raw_spinlock_t		lock;
	struct mutex		dev_alloc_lock;
	struct list_head	entry;
	void __iomem		*base;
	void __iomem		*sgir_base;
	phys_addr_t		phys_base;
	struct its_cmd_block	*cmd_base;
	struct its_cmd_block	*cmd_write;
	struct its_baser	tables[GITS_BASER_NR_REGS];
	struct its_collection	*collections;
	struct fwnode_handle	*fwnode_handle;
	u64			(*get_msi_base)(struct its_device *its_dev);
	u64			typer;
	u64			cbaser_save;
	u32			ctlr_save;
	u32			mpidr;
	struct list_head	its_device_list;
	u64			flags;
	unsigned long		list_nr;
	int			numa_node;
	unsigned int		msi_domain_flags;
	u32			pre_its_base; /* for Socionext Synquacer */
	int			vlpi_redist_offset;
};

#define is_v4(its)		(!!((its)->typer & GITS_TYPER_VLPIS))
#define is_v4_1(its)		(!!((its)->typer & GITS_TYPER_VMAPP))
#define device_ids(its)		(FIELD_GET(GITS_TYPER_DEVBITS, (its)->typer) + 1)

#define ITS_ITT_ALIGN		SZ_256

/* The maximum number of VPEID bits supported by VLPI commands */
#define ITS_MAX_VPEID_BITS						\
	({								\
		int nvpeid = 16;					\
		if (gic_rdists->has_rvpeid &&				\
		    gic_rdists->gicd_typer2 & GICD_TYPER2_VIL)		\
			nvpeid = 1 + (gic_rdists->gicd_typer2 &		\
				      GICD_TYPER2_VID);			\
									\
		nvpeid;							\
	})
#define ITS_MAX_VPEID		(1 << (ITS_MAX_VPEID_BITS))

/* Convert page order to size in bytes */
#define PAGE_ORDER_TO_SIZE(o)	(PAGE_SIZE << (o))

struct event_lpi_map {
	unsigned long		*lpi_map;
	u16			*col_map;
	irq_hw_number_t		lpi_base;
	int			nr_lpis;
	raw_spinlock_t		vlpi_lock;
	struct its_vm		*vm;
	struct its_vlpi_map	*vlpi_maps;
	int			nr_vlpis;
};

/*
 * The ITS view of a device - belongs to an ITS, owns an interrupt
 * translation table, and a list of interrupts.  If it some of its
 * LPIs are injected into a guest (GICv4), the event_map.vm field
 * indicates which one.
 */
struct its_device {
	struct list_head	entry;
	struct its_node		*its;
	struct event_lpi_map	event_map;
	void			*itt;
	u32			nr_ites;
	u32			device_id;
	bool			shared;
};

static struct {
	raw_spinlock_t		lock;
	struct its_device	*dev;
	struct its_vpe		**vpes;
	int			next_victim;
} vpe_proxy;

struct cpu_lpi_count {
	atomic_t	managed;
	atomic_t	unmanaged;
};

static DEFINE_PER_CPU(struct cpu_lpi_count, cpu_lpi_count);

static LIST_HEAD(its_nodes);
static DEFINE_RAW_SPINLOCK(its_lock);
static struct rdists *gic_rdists;
static struct irq_domain *its_parent;

static unsigned long its_list_map;
static u16 vmovp_seq_num;
static DEFINE_RAW_SPINLOCK(vmovp_lock);

static DEFINE_IDA(its_vpeid_ida);

#define gic_data_rdist()		(raw_cpu_ptr(gic_rdists->rdist))
#define gic_data_rdist_cpu(cpu)		(per_cpu_ptr(gic_rdists->rdist, cpu))
#define gic_data_rdist_rd_base()	(gic_data_rdist()->rd_base)
#define gic_data_rdist_vlpi_base()	(gic_data_rdist_rd_base() + SZ_128K)

/*
 * Skip ITSs that have no vLPIs mapped, unless we're on GICv4.1, as we
 * always have vSGIs mapped.
 */
static bool require_its_list_vmovp(struct its_vm *vm, struct its_node *its)
{
	return (gic_rdists->has_rvpeid || vm->vlpi_count[its->list_nr]);
}

static u16 get_its_list(struct its_vm *vm)
{
	struct its_node *its;
	unsigned long its_list = 0;

	list_for_each_entry(its, &its_nodes, entry) {
		if (!is_v4(its))
			continue;

		if (require_its_list_vmovp(vm, its))
			__set_bit(its->list_nr, &its_list);
	}

	return (u16)its_list;
}

static inline u32 its_get_event_id(struct irq_data *d)
{
	struct its_device *its_dev = irq_data_get_irq_chip_data(d);
	return d->hwirq - its_dev->event_map.lpi_base;
}

static struct its_collection *dev_event_to_col(struct its_device *its_dev,
					       u32 event)
{
	struct its_node *its = its_dev->its;

	return its->collections + its_dev->event_map.col_map[event];
}

static struct its_vlpi_map *dev_event_to_vlpi_map(struct its_device *its_dev,
					       u32 event)
{
	if (WARN_ON_ONCE(event >= its_dev->event_map.nr_lpis))
		return NULL;

	return &its_dev->event_map.vlpi_maps[event];
}

static struct its_vlpi_map *get_vlpi_map(struct irq_data *d)
{
	if (irqd_is_forwarded_to_vcpu(d)) {
		struct its_device *its_dev = irq_data_get_irq_chip_data(d);
		u32 event = its_get_event_id(d);

		return dev_event_to_vlpi_map(its_dev, event);
	}

	return NULL;
}

static int vpe_to_cpuid_lock(struct its_vpe *vpe, unsigned long *flags)
{
	raw_spin_lock_irqsave(&vpe->vpe_lock, *flags);
	return vpe->col_idx;
}

static void vpe_to_cpuid_unlock(struct its_vpe *vpe, unsigned long flags)
{
	raw_spin_unlock_irqrestore(&vpe->vpe_lock, flags);
}

static struct irq_chip its_vpe_irq_chip;

static int irq_to_cpuid_lock(struct irq_data *d, unsigned long *flags)
{
	struct its_vpe *vpe = NULL;
	int cpu;

	if (d->chip == &its_vpe_irq_chip) {
		vpe = irq_data_get_irq_chip_data(d);
	} else {
		struct its_vlpi_map *map = get_vlpi_map(d);
		if (map)
			vpe = map->vpe;
	}

	if (vpe) {
		cpu = vpe_to_cpuid_lock(vpe, flags);
	} else {
		/* Physical LPIs are already locked via the irq_desc lock */
		struct its_device *its_dev = irq_data_get_irq_chip_data(d);
		cpu = its_dev->event_map.col_map[its_get_event_id(d)];
		/* Keep GCC quiet... */
		*flags = 0;
	}

	return cpu;
}

static void irq_to_cpuid_unlock(struct irq_data *d, unsigned long flags)
{
	struct its_vpe *vpe = NULL;
<<<<<<< HEAD

	if (d->chip == &its_vpe_irq_chip) {
		vpe = irq_data_get_irq_chip_data(d);
	} else {
		struct its_vlpi_map *map = get_vlpi_map(d);
		if (map)
			vpe = map->vpe;
	}

=======

	if (d->chip == &its_vpe_irq_chip) {
		vpe = irq_data_get_irq_chip_data(d);
	} else {
		struct its_vlpi_map *map = get_vlpi_map(d);
		if (map)
			vpe = map->vpe;
	}

>>>>>>> 5eb2b831
	if (vpe)
		vpe_to_cpuid_unlock(vpe, flags);
}

static struct its_collection *valid_col(struct its_collection *col)
{
	if (WARN_ON_ONCE(col->target_address & GENMASK_ULL(15, 0)))
		return NULL;

	return col;
}

static struct its_vpe *valid_vpe(struct its_node *its, struct its_vpe *vpe)
{
	if (valid_col(its->collections + vpe->col_idx))
		return vpe;

	return NULL;
}

/*
 * ITS command descriptors - parameters to be encoded in a command
 * block.
 */
struct its_cmd_desc {
	union {
		struct {
			struct its_device *dev;
			u32 event_id;
		} its_inv_cmd;

		struct {
			struct its_device *dev;
			u32 event_id;
		} its_clear_cmd;

		struct {
			struct its_device *dev;
			u32 event_id;
		} its_int_cmd;

		struct {
			struct its_device *dev;
			int valid;
		} its_mapd_cmd;

		struct {
			struct its_collection *col;
			int valid;
		} its_mapc_cmd;

		struct {
			struct its_device *dev;
			u32 phys_id;
			u32 event_id;
		} its_mapti_cmd;

		struct {
			struct its_device *dev;
			struct its_collection *col;
			u32 event_id;
		} its_movi_cmd;

		struct {
			struct its_device *dev;
			u32 event_id;
		} its_discard_cmd;

		struct {
			struct its_collection *col;
		} its_invall_cmd;

		struct {
			struct its_vpe *vpe;
		} its_vinvall_cmd;

		struct {
			struct its_vpe *vpe;
			struct its_collection *col;
			bool valid;
		} its_vmapp_cmd;

		struct {
			struct its_vpe *vpe;
			struct its_device *dev;
			u32 virt_id;
			u32 event_id;
			bool db_enabled;
		} its_vmapti_cmd;

		struct {
			struct its_vpe *vpe;
			struct its_device *dev;
			u32 event_id;
			bool db_enabled;
		} its_vmovi_cmd;

		struct {
			struct its_vpe *vpe;
			struct its_collection *col;
			u16 seq_num;
			u16 its_list;
		} its_vmovp_cmd;

		struct {
			struct its_vpe *vpe;
		} its_invdb_cmd;

		struct {
			struct its_vpe *vpe;
			u8 sgi;
			u8 priority;
			bool enable;
			bool group;
			bool clear;
		} its_vsgi_cmd;
	};
};

/*
 * The ITS command block, which is what the ITS actually parses.
 */
struct its_cmd_block {
	union {
		u64	raw_cmd[4];
		__le64	raw_cmd_le[4];
	};
};

#define ITS_CMD_QUEUE_SZ		SZ_64K
#define ITS_CMD_QUEUE_NR_ENTRIES	(ITS_CMD_QUEUE_SZ / sizeof(struct its_cmd_block))

typedef struct its_collection *(*its_cmd_builder_t)(struct its_node *,
						    struct its_cmd_block *,
						    struct its_cmd_desc *);

typedef struct its_vpe *(*its_cmd_vbuilder_t)(struct its_node *,
					      struct its_cmd_block *,
					      struct its_cmd_desc *);

static void its_mask_encode(u64 *raw_cmd, u64 val, int h, int l)
{
	u64 mask = GENMASK_ULL(h, l);
	*raw_cmd &= ~mask;
	*raw_cmd |= (val << l) & mask;
}

static void its_encode_cmd(struct its_cmd_block *cmd, u8 cmd_nr)
{
	its_mask_encode(&cmd->raw_cmd[0], cmd_nr, 7, 0);
}

static void its_encode_devid(struct its_cmd_block *cmd, u32 devid)
{
	its_mask_encode(&cmd->raw_cmd[0], devid, 63, 32);
}

static void its_encode_event_id(struct its_cmd_block *cmd, u32 id)
{
	its_mask_encode(&cmd->raw_cmd[1], id, 31, 0);
}

static void its_encode_phys_id(struct its_cmd_block *cmd, u32 phys_id)
{
	its_mask_encode(&cmd->raw_cmd[1], phys_id, 63, 32);
}

static void its_encode_size(struct its_cmd_block *cmd, u8 size)
{
	its_mask_encode(&cmd->raw_cmd[1], size, 4, 0);
}

static void its_encode_itt(struct its_cmd_block *cmd, u64 itt_addr)
{
	its_mask_encode(&cmd->raw_cmd[2], itt_addr >> 8, 51, 8);
}

static void its_encode_valid(struct its_cmd_block *cmd, int valid)
{
	its_mask_encode(&cmd->raw_cmd[2], !!valid, 63, 63);
}

static void its_encode_target(struct its_cmd_block *cmd, u64 target_addr)
{
	its_mask_encode(&cmd->raw_cmd[2], target_addr >> 16, 51, 16);
}

static void its_encode_collection(struct its_cmd_block *cmd, u16 col)
{
	its_mask_encode(&cmd->raw_cmd[2], col, 15, 0);
}

static void its_encode_vpeid(struct its_cmd_block *cmd, u16 vpeid)
{
	its_mask_encode(&cmd->raw_cmd[1], vpeid, 47, 32);
}

static void its_encode_virt_id(struct its_cmd_block *cmd, u32 virt_id)
{
	its_mask_encode(&cmd->raw_cmd[2], virt_id, 31, 0);
}

static void its_encode_db_phys_id(struct its_cmd_block *cmd, u32 db_phys_id)
{
	its_mask_encode(&cmd->raw_cmd[2], db_phys_id, 63, 32);
}

static void its_encode_db_valid(struct its_cmd_block *cmd, bool db_valid)
{
	its_mask_encode(&cmd->raw_cmd[2], db_valid, 0, 0);
}

static void its_encode_seq_num(struct its_cmd_block *cmd, u16 seq_num)
{
	its_mask_encode(&cmd->raw_cmd[0], seq_num, 47, 32);
}

static void its_encode_its_list(struct its_cmd_block *cmd, u16 its_list)
{
	its_mask_encode(&cmd->raw_cmd[1], its_list, 15, 0);
}

static void its_encode_vpt_addr(struct its_cmd_block *cmd, u64 vpt_pa)
{
	its_mask_encode(&cmd->raw_cmd[3], vpt_pa >> 16, 51, 16);
}

static void its_encode_vpt_size(struct its_cmd_block *cmd, u8 vpt_size)
{
	its_mask_encode(&cmd->raw_cmd[3], vpt_size, 4, 0);
}

static void its_encode_vconf_addr(struct its_cmd_block *cmd, u64 vconf_pa)
{
	its_mask_encode(&cmd->raw_cmd[0], vconf_pa >> 16, 51, 16);
}

static void its_encode_alloc(struct its_cmd_block *cmd, bool alloc)
{
	its_mask_encode(&cmd->raw_cmd[0], alloc, 8, 8);
}

static void its_encode_ptz(struct its_cmd_block *cmd, bool ptz)
{
	its_mask_encode(&cmd->raw_cmd[0], ptz, 9, 9);
}

static void its_encode_vmapp_default_db(struct its_cmd_block *cmd,
					u32 vpe_db_lpi)
{
	its_mask_encode(&cmd->raw_cmd[1], vpe_db_lpi, 31, 0);
}

static void its_encode_vmovp_default_db(struct its_cmd_block *cmd,
					u32 vpe_db_lpi)
{
	its_mask_encode(&cmd->raw_cmd[3], vpe_db_lpi, 31, 0);
}

static void its_encode_db(struct its_cmd_block *cmd, bool db)
{
	its_mask_encode(&cmd->raw_cmd[2], db, 63, 63);
}

static void its_encode_sgi_intid(struct its_cmd_block *cmd, u8 sgi)
{
	its_mask_encode(&cmd->raw_cmd[0], sgi, 35, 32);
}

static void its_encode_sgi_priority(struct its_cmd_block *cmd, u8 prio)
{
	its_mask_encode(&cmd->raw_cmd[0], prio >> 4, 23, 20);
}

static void its_encode_sgi_group(struct its_cmd_block *cmd, bool grp)
{
	its_mask_encode(&cmd->raw_cmd[0], grp, 10, 10);
}

static void its_encode_sgi_clear(struct its_cmd_block *cmd, bool clr)
{
	its_mask_encode(&cmd->raw_cmd[0], clr, 9, 9);
}

static void its_encode_sgi_enable(struct its_cmd_block *cmd, bool en)
{
	its_mask_encode(&cmd->raw_cmd[0], en, 8, 8);
}

static inline void its_fixup_cmd(struct its_cmd_block *cmd)
{
	/* Let's fixup BE commands */
	cmd->raw_cmd_le[0] = cpu_to_le64(cmd->raw_cmd[0]);
	cmd->raw_cmd_le[1] = cpu_to_le64(cmd->raw_cmd[1]);
	cmd->raw_cmd_le[2] = cpu_to_le64(cmd->raw_cmd[2]);
	cmd->raw_cmd_le[3] = cpu_to_le64(cmd->raw_cmd[3]);
}

static struct its_collection *its_build_mapd_cmd(struct its_node *its,
						 struct its_cmd_block *cmd,
						 struct its_cmd_desc *desc)
{
	unsigned long itt_addr;
	u8 size = ilog2(desc->its_mapd_cmd.dev->nr_ites);

	itt_addr = virt_to_phys(desc->its_mapd_cmd.dev->itt);
	itt_addr = ALIGN(itt_addr, ITS_ITT_ALIGN);

	its_encode_cmd(cmd, GITS_CMD_MAPD);
	its_encode_devid(cmd, desc->its_mapd_cmd.dev->device_id);
	its_encode_size(cmd, size - 1);
	its_encode_itt(cmd, itt_addr);
	its_encode_valid(cmd, desc->its_mapd_cmd.valid);

	its_fixup_cmd(cmd);

	return NULL;
}

static struct its_collection *its_build_mapc_cmd(struct its_node *its,
						 struct its_cmd_block *cmd,
						 struct its_cmd_desc *desc)
{
	its_encode_cmd(cmd, GITS_CMD_MAPC);
	its_encode_collection(cmd, desc->its_mapc_cmd.col->col_id);
	its_encode_target(cmd, desc->its_mapc_cmd.col->target_address);
	its_encode_valid(cmd, desc->its_mapc_cmd.valid);

	its_fixup_cmd(cmd);

	return desc->its_mapc_cmd.col;
}

static struct its_collection *its_build_mapti_cmd(struct its_node *its,
						  struct its_cmd_block *cmd,
						  struct its_cmd_desc *desc)
{
	struct its_collection *col;

	col = dev_event_to_col(desc->its_mapti_cmd.dev,
			       desc->its_mapti_cmd.event_id);

	its_encode_cmd(cmd, GITS_CMD_MAPTI);
	its_encode_devid(cmd, desc->its_mapti_cmd.dev->device_id);
	its_encode_event_id(cmd, desc->its_mapti_cmd.event_id);
	its_encode_phys_id(cmd, desc->its_mapti_cmd.phys_id);
	its_encode_collection(cmd, col->col_id);

	its_fixup_cmd(cmd);

	return valid_col(col);
}

static struct its_collection *its_build_movi_cmd(struct its_node *its,
						 struct its_cmd_block *cmd,
						 struct its_cmd_desc *desc)
{
	struct its_collection *col;

	col = dev_event_to_col(desc->its_movi_cmd.dev,
			       desc->its_movi_cmd.event_id);

	its_encode_cmd(cmd, GITS_CMD_MOVI);
	its_encode_devid(cmd, desc->its_movi_cmd.dev->device_id);
	its_encode_event_id(cmd, desc->its_movi_cmd.event_id);
	its_encode_collection(cmd, desc->its_movi_cmd.col->col_id);

	its_fixup_cmd(cmd);

	return valid_col(col);
}

static struct its_collection *its_build_discard_cmd(struct its_node *its,
						    struct its_cmd_block *cmd,
						    struct its_cmd_desc *desc)
{
	struct its_collection *col;

	col = dev_event_to_col(desc->its_discard_cmd.dev,
			       desc->its_discard_cmd.event_id);

	its_encode_cmd(cmd, GITS_CMD_DISCARD);
	its_encode_devid(cmd, desc->its_discard_cmd.dev->device_id);
	its_encode_event_id(cmd, desc->its_discard_cmd.event_id);

	its_fixup_cmd(cmd);

	return valid_col(col);
}

static struct its_collection *its_build_inv_cmd(struct its_node *its,
						struct its_cmd_block *cmd,
						struct its_cmd_desc *desc)
{
	struct its_collection *col;

	col = dev_event_to_col(desc->its_inv_cmd.dev,
			       desc->its_inv_cmd.event_id);

	its_encode_cmd(cmd, GITS_CMD_INV);
	its_encode_devid(cmd, desc->its_inv_cmd.dev->device_id);
	its_encode_event_id(cmd, desc->its_inv_cmd.event_id);

	its_fixup_cmd(cmd);

	return valid_col(col);
}

static struct its_collection *its_build_int_cmd(struct its_node *its,
						struct its_cmd_block *cmd,
						struct its_cmd_desc *desc)
{
	struct its_collection *col;

	col = dev_event_to_col(desc->its_int_cmd.dev,
			       desc->its_int_cmd.event_id);

	its_encode_cmd(cmd, GITS_CMD_INT);
	its_encode_devid(cmd, desc->its_int_cmd.dev->device_id);
	its_encode_event_id(cmd, desc->its_int_cmd.event_id);

	its_fixup_cmd(cmd);

	return valid_col(col);
}

static struct its_collection *its_build_clear_cmd(struct its_node *its,
						  struct its_cmd_block *cmd,
						  struct its_cmd_desc *desc)
{
	struct its_collection *col;

	col = dev_event_to_col(desc->its_clear_cmd.dev,
			       desc->its_clear_cmd.event_id);

	its_encode_cmd(cmd, GITS_CMD_CLEAR);
	its_encode_devid(cmd, desc->its_clear_cmd.dev->device_id);
	its_encode_event_id(cmd, desc->its_clear_cmd.event_id);

	its_fixup_cmd(cmd);

	return valid_col(col);
}

static struct its_collection *its_build_invall_cmd(struct its_node *its,
						   struct its_cmd_block *cmd,
						   struct its_cmd_desc *desc)
{
	its_encode_cmd(cmd, GITS_CMD_INVALL);
	its_encode_collection(cmd, desc->its_invall_cmd.col->col_id);

	its_fixup_cmd(cmd);

	return desc->its_invall_cmd.col;
}

static struct its_vpe *its_build_vinvall_cmd(struct its_node *its,
					     struct its_cmd_block *cmd,
					     struct its_cmd_desc *desc)
{
	its_encode_cmd(cmd, GITS_CMD_VINVALL);
	its_encode_vpeid(cmd, desc->its_vinvall_cmd.vpe->vpe_id);

	its_fixup_cmd(cmd);

	return valid_vpe(its, desc->its_vinvall_cmd.vpe);
}

static struct its_vpe *its_build_vmapp_cmd(struct its_node *its,
					   struct its_cmd_block *cmd,
					   struct its_cmd_desc *desc)
{
	unsigned long vpt_addr, vconf_addr;
	u64 target;
	bool alloc;

	its_encode_cmd(cmd, GITS_CMD_VMAPP);
	its_encode_vpeid(cmd, desc->its_vmapp_cmd.vpe->vpe_id);
	its_encode_valid(cmd, desc->its_vmapp_cmd.valid);

	if (!desc->its_vmapp_cmd.valid) {
		if (is_v4_1(its)) {
			alloc = !atomic_dec_return(&desc->its_vmapp_cmd.vpe->vmapp_count);
			its_encode_alloc(cmd, alloc);
		}

		goto out;
	}

	vpt_addr = virt_to_phys(page_address(desc->its_vmapp_cmd.vpe->vpt_page));
	target = desc->its_vmapp_cmd.col->target_address + its->vlpi_redist_offset;

	its_encode_target(cmd, target);
	its_encode_vpt_addr(cmd, vpt_addr);
	its_encode_vpt_size(cmd, LPI_NRBITS - 1);

	if (!is_v4_1(its))
		goto out;

	vconf_addr = virt_to_phys(page_address(desc->its_vmapp_cmd.vpe->its_vm->vprop_page));

	alloc = !atomic_fetch_inc(&desc->its_vmapp_cmd.vpe->vmapp_count);

	its_encode_alloc(cmd, alloc);

	/*
	 * GICv4.1 provides a way to get the VLPI state, which needs the vPE
	 * to be unmapped first, and in this case, we may remap the vPE
	 * back while the VPT is not empty. So we can't assume that the
	 * VPT is empty on map. This is why we never advertise PTZ.
	 */
	its_encode_ptz(cmd, false);
	its_encode_vconf_addr(cmd, vconf_addr);
	its_encode_vmapp_default_db(cmd, desc->its_vmapp_cmd.vpe->vpe_db_lpi);

out:
	its_fixup_cmd(cmd);

	return valid_vpe(its, desc->its_vmapp_cmd.vpe);
}

static struct its_vpe *its_build_vmapti_cmd(struct its_node *its,
					    struct its_cmd_block *cmd,
					    struct its_cmd_desc *desc)
{
	u32 db;

	if (!is_v4_1(its) && desc->its_vmapti_cmd.db_enabled)
		db = desc->its_vmapti_cmd.vpe->vpe_db_lpi;
	else
		db = 1023;

	its_encode_cmd(cmd, GITS_CMD_VMAPTI);
	its_encode_devid(cmd, desc->its_vmapti_cmd.dev->device_id);
	its_encode_vpeid(cmd, desc->its_vmapti_cmd.vpe->vpe_id);
	its_encode_event_id(cmd, desc->its_vmapti_cmd.event_id);
	its_encode_db_phys_id(cmd, db);
	its_encode_virt_id(cmd, desc->its_vmapti_cmd.virt_id);

	its_fixup_cmd(cmd);

	return valid_vpe(its, desc->its_vmapti_cmd.vpe);
}

static struct its_vpe *its_build_vmovi_cmd(struct its_node *its,
					   struct its_cmd_block *cmd,
					   struct its_cmd_desc *desc)
{
	u32 db;

	if (!is_v4_1(its) && desc->its_vmovi_cmd.db_enabled)
		db = desc->its_vmovi_cmd.vpe->vpe_db_lpi;
	else
		db = 1023;

	its_encode_cmd(cmd, GITS_CMD_VMOVI);
	its_encode_devid(cmd, desc->its_vmovi_cmd.dev->device_id);
	its_encode_vpeid(cmd, desc->its_vmovi_cmd.vpe->vpe_id);
	its_encode_event_id(cmd, desc->its_vmovi_cmd.event_id);
	its_encode_db_phys_id(cmd, db);
	its_encode_db_valid(cmd, true);

	its_fixup_cmd(cmd);

	return valid_vpe(its, desc->its_vmovi_cmd.vpe);
}

static struct its_vpe *its_build_vmovp_cmd(struct its_node *its,
					   struct its_cmd_block *cmd,
					   struct its_cmd_desc *desc)
{
	u64 target;

	target = desc->its_vmovp_cmd.col->target_address + its->vlpi_redist_offset;
	its_encode_cmd(cmd, GITS_CMD_VMOVP);
	its_encode_seq_num(cmd, desc->its_vmovp_cmd.seq_num);
	its_encode_its_list(cmd, desc->its_vmovp_cmd.its_list);
	its_encode_vpeid(cmd, desc->its_vmovp_cmd.vpe->vpe_id);
	its_encode_target(cmd, target);

	if (is_v4_1(its)) {
		its_encode_db(cmd, true);
		its_encode_vmovp_default_db(cmd, desc->its_vmovp_cmd.vpe->vpe_db_lpi);
	}

	its_fixup_cmd(cmd);

	return valid_vpe(its, desc->its_vmovp_cmd.vpe);
}

static struct its_vpe *its_build_vinv_cmd(struct its_node *its,
					  struct its_cmd_block *cmd,
					  struct its_cmd_desc *desc)
{
	struct its_vlpi_map *map;

	map = dev_event_to_vlpi_map(desc->its_inv_cmd.dev,
				    desc->its_inv_cmd.event_id);

	its_encode_cmd(cmd, GITS_CMD_INV);
	its_encode_devid(cmd, desc->its_inv_cmd.dev->device_id);
	its_encode_event_id(cmd, desc->its_inv_cmd.event_id);

	its_fixup_cmd(cmd);

	return valid_vpe(its, map->vpe);
}

static struct its_vpe *its_build_vint_cmd(struct its_node *its,
					  struct its_cmd_block *cmd,
					  struct its_cmd_desc *desc)
{
	struct its_vlpi_map *map;

	map = dev_event_to_vlpi_map(desc->its_int_cmd.dev,
				    desc->its_int_cmd.event_id);

	its_encode_cmd(cmd, GITS_CMD_INT);
	its_encode_devid(cmd, desc->its_int_cmd.dev->device_id);
	its_encode_event_id(cmd, desc->its_int_cmd.event_id);

	its_fixup_cmd(cmd);

	return valid_vpe(its, map->vpe);
}

static struct its_vpe *its_build_vclear_cmd(struct its_node *its,
					    struct its_cmd_block *cmd,
					    struct its_cmd_desc *desc)
{
	struct its_vlpi_map *map;

	map = dev_event_to_vlpi_map(desc->its_clear_cmd.dev,
				    desc->its_clear_cmd.event_id);

	its_encode_cmd(cmd, GITS_CMD_CLEAR);
	its_encode_devid(cmd, desc->its_clear_cmd.dev->device_id);
	its_encode_event_id(cmd, desc->its_clear_cmd.event_id);

	its_fixup_cmd(cmd);

	return valid_vpe(its, map->vpe);
}

static struct its_vpe *its_build_invdb_cmd(struct its_node *its,
					   struct its_cmd_block *cmd,
					   struct its_cmd_desc *desc)
{
	if (WARN_ON(!is_v4_1(its)))
		return NULL;

	its_encode_cmd(cmd, GITS_CMD_INVDB);
	its_encode_vpeid(cmd, desc->its_invdb_cmd.vpe->vpe_id);

	its_fixup_cmd(cmd);

	return valid_vpe(its, desc->its_invdb_cmd.vpe);
}

static struct its_vpe *its_build_vsgi_cmd(struct its_node *its,
					  struct its_cmd_block *cmd,
					  struct its_cmd_desc *desc)
{
	if (WARN_ON(!is_v4_1(its)))
		return NULL;

	its_encode_cmd(cmd, GITS_CMD_VSGI);
	its_encode_vpeid(cmd, desc->its_vsgi_cmd.vpe->vpe_id);
	its_encode_sgi_intid(cmd, desc->its_vsgi_cmd.sgi);
	its_encode_sgi_priority(cmd, desc->its_vsgi_cmd.priority);
	its_encode_sgi_group(cmd, desc->its_vsgi_cmd.group);
	its_encode_sgi_clear(cmd, desc->its_vsgi_cmd.clear);
	its_encode_sgi_enable(cmd, desc->its_vsgi_cmd.enable);

	its_fixup_cmd(cmd);

	return valid_vpe(its, desc->its_vsgi_cmd.vpe);
}

static u64 its_cmd_ptr_to_offset(struct its_node *its,
				 struct its_cmd_block *ptr)
{
	return (ptr - its->cmd_base) * sizeof(*ptr);
}

static int its_queue_full(struct its_node *its)
{
	int widx;
	int ridx;

	widx = its->cmd_write - its->cmd_base;
	ridx = readl_relaxed(its->base + GITS_CREADR) / sizeof(struct its_cmd_block);

	/* This is incredibly unlikely to happen, unless the ITS locks up. */
	if (((widx + 1) % ITS_CMD_QUEUE_NR_ENTRIES) == ridx)
		return 1;

	return 0;
}

static struct its_cmd_block *its_allocate_entry(struct its_node *its)
{
	struct its_cmd_block *cmd;
	u32 count = 1000000;	/* 1s! */

	while (its_queue_full(its)) {
		count--;
		if (!count) {
			pr_err_ratelimited("ITS queue not draining\n");
			return NULL;
		}
		cpu_relax();
		udelay(1);
	}

	cmd = its->cmd_write++;

	/* Handle queue wrapping */
	if (its->cmd_write == (its->cmd_base + ITS_CMD_QUEUE_NR_ENTRIES))
		its->cmd_write = its->cmd_base;

	/* Clear command  */
	cmd->raw_cmd[0] = 0;
	cmd->raw_cmd[1] = 0;
	cmd->raw_cmd[2] = 0;
	cmd->raw_cmd[3] = 0;

	return cmd;
}

static struct its_cmd_block *its_post_commands(struct its_node *its)
{
	u64 wr = its_cmd_ptr_to_offset(its, its->cmd_write);

	writel_relaxed(wr, its->base + GITS_CWRITER);

	return its->cmd_write;
}

static void its_flush_cmd(struct its_node *its, struct its_cmd_block *cmd)
{
	/*
	 * Make sure the commands written to memory are observable by
	 * the ITS.
	 */
	if (its->flags & ITS_FLAGS_CMDQ_NEEDS_FLUSHING)
		gic_flush_dcache_to_poc(cmd, sizeof(*cmd));
	else
		dsb(ishst);
}

static int its_wait_for_range_completion(struct its_node *its,
					 u64	prev_idx,
					 struct its_cmd_block *to)
{
	u64 rd_idx, to_idx, linear_idx;
	u32 count = 1000000;	/* 1s! */

	/* Linearize to_idx if the command set has wrapped around */
	to_idx = its_cmd_ptr_to_offset(its, to);
	if (to_idx < prev_idx)
		to_idx += ITS_CMD_QUEUE_SZ;

	linear_idx = prev_idx;

	while (1) {
		s64 delta;

		rd_idx = readl_relaxed(its->base + GITS_CREADR);

		/*
		 * Compute the read pointer progress, taking the
		 * potential wrap-around into account.
		 */
		delta = rd_idx - prev_idx;
		if (rd_idx < prev_idx)
			delta += ITS_CMD_QUEUE_SZ;

		linear_idx += delta;
		if (linear_idx >= to_idx)
			break;

		count--;
		if (!count) {
			pr_err_ratelimited("ITS queue timeout (%llu %llu)\n",
					   to_idx, linear_idx);
			return -1;
		}
		prev_idx = rd_idx;
		cpu_relax();
		udelay(1);
	}

	return 0;
}

/* Warning, macro hell follows */
#define BUILD_SINGLE_CMD_FUNC(name, buildtype, synctype, buildfn)	\
void name(struct its_node *its,						\
	  buildtype builder,						\
	  struct its_cmd_desc *desc)					\
{									\
	struct its_cmd_block *cmd, *sync_cmd, *next_cmd;		\
	synctype *sync_obj;						\
	unsigned long flags;						\
	u64 rd_idx;							\
									\
	raw_spin_lock_irqsave(&its->lock, flags);			\
									\
	cmd = its_allocate_entry(its);					\
	if (!cmd) {		/* We're soooooo screewed... */		\
		raw_spin_unlock_irqrestore(&its->lock, flags);		\
		return;							\
	}								\
	sync_obj = builder(its, cmd, desc);				\
	its_flush_cmd(its, cmd);					\
									\
	if (sync_obj) {							\
		sync_cmd = its_allocate_entry(its);			\
		if (!sync_cmd)						\
			goto post;					\
									\
		buildfn(its, sync_cmd, sync_obj);			\
		its_flush_cmd(its, sync_cmd);				\
	}								\
									\
post:									\
	rd_idx = readl_relaxed(its->base + GITS_CREADR);		\
	next_cmd = its_post_commands(its);				\
	raw_spin_unlock_irqrestore(&its->lock, flags);			\
									\
	if (its_wait_for_range_completion(its, rd_idx, next_cmd))	\
		pr_err_ratelimited("ITS cmd %ps failed\n", builder);	\
}

static void its_build_sync_cmd(struct its_node *its,
			       struct its_cmd_block *sync_cmd,
			       struct its_collection *sync_col)
{
	its_encode_cmd(sync_cmd, GITS_CMD_SYNC);
	its_encode_target(sync_cmd, sync_col->target_address);

	its_fixup_cmd(sync_cmd);
}

static BUILD_SINGLE_CMD_FUNC(its_send_single_command, its_cmd_builder_t,
			     struct its_collection, its_build_sync_cmd)

static void its_build_vsync_cmd(struct its_node *its,
				struct its_cmd_block *sync_cmd,
				struct its_vpe *sync_vpe)
{
	its_encode_cmd(sync_cmd, GITS_CMD_VSYNC);
	its_encode_vpeid(sync_cmd, sync_vpe->vpe_id);

	its_fixup_cmd(sync_cmd);
}

static BUILD_SINGLE_CMD_FUNC(its_send_single_vcommand, its_cmd_vbuilder_t,
			     struct its_vpe, its_build_vsync_cmd)

static void its_send_int(struct its_device *dev, u32 event_id)
{
	struct its_cmd_desc desc;

	desc.its_int_cmd.dev = dev;
	desc.its_int_cmd.event_id = event_id;

	its_send_single_command(dev->its, its_build_int_cmd, &desc);
}

static void its_send_clear(struct its_device *dev, u32 event_id)
{
	struct its_cmd_desc desc;

	desc.its_clear_cmd.dev = dev;
	desc.its_clear_cmd.event_id = event_id;

	its_send_single_command(dev->its, its_build_clear_cmd, &desc);
}

static void its_send_inv(struct its_device *dev, u32 event_id)
{
	struct its_cmd_desc desc;

	desc.its_inv_cmd.dev = dev;
	desc.its_inv_cmd.event_id = event_id;

	its_send_single_command(dev->its, its_build_inv_cmd, &desc);
}

static void its_send_mapd(struct its_device *dev, int valid)
{
	struct its_cmd_desc desc;

	desc.its_mapd_cmd.dev = dev;
	desc.its_mapd_cmd.valid = !!valid;

	its_send_single_command(dev->its, its_build_mapd_cmd, &desc);
}

static void its_send_mapc(struct its_node *its, struct its_collection *col,
			  int valid)
{
	struct its_cmd_desc desc;

	desc.its_mapc_cmd.col = col;
	desc.its_mapc_cmd.valid = !!valid;

	its_send_single_command(its, its_build_mapc_cmd, &desc);
}

static void its_send_mapti(struct its_device *dev, u32 irq_id, u32 id)
{
	struct its_cmd_desc desc;

	desc.its_mapti_cmd.dev = dev;
	desc.its_mapti_cmd.phys_id = irq_id;
	desc.its_mapti_cmd.event_id = id;

	its_send_single_command(dev->its, its_build_mapti_cmd, &desc);
}

static void its_send_movi(struct its_device *dev,
			  struct its_collection *col, u32 id)
{
	struct its_cmd_desc desc;

	desc.its_movi_cmd.dev = dev;
	desc.its_movi_cmd.col = col;
	desc.its_movi_cmd.event_id = id;

	its_send_single_command(dev->its, its_build_movi_cmd, &desc);
}

static void its_send_discard(struct its_device *dev, u32 id)
{
	struct its_cmd_desc desc;

	desc.its_discard_cmd.dev = dev;
	desc.its_discard_cmd.event_id = id;

	its_send_single_command(dev->its, its_build_discard_cmd, &desc);
}

static void its_send_invall(struct its_node *its, struct its_collection *col)
{
	struct its_cmd_desc desc;

	desc.its_invall_cmd.col = col;

	its_send_single_command(its, its_build_invall_cmd, &desc);
}

static void its_send_vmapti(struct its_device *dev, u32 id)
{
	struct its_vlpi_map *map = dev_event_to_vlpi_map(dev, id);
	struct its_cmd_desc desc;

	desc.its_vmapti_cmd.vpe = map->vpe;
	desc.its_vmapti_cmd.dev = dev;
	desc.its_vmapti_cmd.virt_id = map->vintid;
	desc.its_vmapti_cmd.event_id = id;
	desc.its_vmapti_cmd.db_enabled = map->db_enabled;

	its_send_single_vcommand(dev->its, its_build_vmapti_cmd, &desc);
}

static void its_send_vmovi(struct its_device *dev, u32 id)
{
	struct its_vlpi_map *map = dev_event_to_vlpi_map(dev, id);
	struct its_cmd_desc desc;

	desc.its_vmovi_cmd.vpe = map->vpe;
	desc.its_vmovi_cmd.dev = dev;
	desc.its_vmovi_cmd.event_id = id;
	desc.its_vmovi_cmd.db_enabled = map->db_enabled;

	its_send_single_vcommand(dev->its, its_build_vmovi_cmd, &desc);
}

static void its_send_vmapp(struct its_node *its,
			   struct its_vpe *vpe, bool valid)
{
	struct its_cmd_desc desc;

	desc.its_vmapp_cmd.vpe = vpe;
	desc.its_vmapp_cmd.valid = valid;
	desc.its_vmapp_cmd.col = &its->collections[vpe->col_idx];

	its_send_single_vcommand(its, its_build_vmapp_cmd, &desc);
}

static void its_send_vmovp(struct its_vpe *vpe)
{
	struct its_cmd_desc desc = {};
	struct its_node *its;
	unsigned long flags;
	int col_id = vpe->col_idx;

	desc.its_vmovp_cmd.vpe = vpe;

	if (!its_list_map) {
		its = list_first_entry(&its_nodes, struct its_node, entry);
		desc.its_vmovp_cmd.col = &its->collections[col_id];
		its_send_single_vcommand(its, its_build_vmovp_cmd, &desc);
		return;
	}

	/*
	 * Yet another marvel of the architecture. If using the
	 * its_list "feature", we need to make sure that all ITSs
	 * receive all VMOVP commands in the same order. The only way
	 * to guarantee this is to make vmovp a serialization point.
	 *
	 * Wall <-- Head.
	 */
	raw_spin_lock_irqsave(&vmovp_lock, flags);

	desc.its_vmovp_cmd.seq_num = vmovp_seq_num++;
	desc.its_vmovp_cmd.its_list = get_its_list(vpe->its_vm);

	/* Emit VMOVPs */
	list_for_each_entry(its, &its_nodes, entry) {
		if (!is_v4(its))
			continue;

		if (!require_its_list_vmovp(vpe->its_vm, its))
			continue;

		desc.its_vmovp_cmd.col = &its->collections[col_id];
		its_send_single_vcommand(its, its_build_vmovp_cmd, &desc);
	}

	raw_spin_unlock_irqrestore(&vmovp_lock, flags);
}

static void its_send_vinvall(struct its_node *its, struct its_vpe *vpe)
{
	struct its_cmd_desc desc;

	desc.its_vinvall_cmd.vpe = vpe;
	its_send_single_vcommand(its, its_build_vinvall_cmd, &desc);
}

static void its_send_vinv(struct its_device *dev, u32 event_id)
{
	struct its_cmd_desc desc;

	/*
	 * There is no real VINV command. This is just a normal INV,
	 * with a VSYNC instead of a SYNC.
	 */
	desc.its_inv_cmd.dev = dev;
	desc.its_inv_cmd.event_id = event_id;

	its_send_single_vcommand(dev->its, its_build_vinv_cmd, &desc);
}

static void its_send_vint(struct its_device *dev, u32 event_id)
{
	struct its_cmd_desc desc;

	/*
	 * There is no real VINT command. This is just a normal INT,
	 * with a VSYNC instead of a SYNC.
	 */
	desc.its_int_cmd.dev = dev;
	desc.its_int_cmd.event_id = event_id;

	its_send_single_vcommand(dev->its, its_build_vint_cmd, &desc);
}

static void its_send_vclear(struct its_device *dev, u32 event_id)
{
	struct its_cmd_desc desc;

	/*
	 * There is no real VCLEAR command. This is just a normal CLEAR,
	 * with a VSYNC instead of a SYNC.
	 */
	desc.its_clear_cmd.dev = dev;
	desc.its_clear_cmd.event_id = event_id;

	its_send_single_vcommand(dev->its, its_build_vclear_cmd, &desc);
}

static void its_send_invdb(struct its_node *its, struct its_vpe *vpe)
{
	struct its_cmd_desc desc;

	desc.its_invdb_cmd.vpe = vpe;
	its_send_single_vcommand(its, its_build_invdb_cmd, &desc);
}

/*
 * irqchip functions - assumes MSI, mostly.
 */
static void lpi_write_config(struct irq_data *d, u8 clr, u8 set)
{
	struct its_vlpi_map *map = get_vlpi_map(d);
	irq_hw_number_t hwirq;
	void *va;
	u8 *cfg;

	if (map) {
		va = page_address(map->vm->vprop_page);
		hwirq = map->vintid;

		/* Remember the updated property */
		map->properties &= ~clr;
		map->properties |= set | LPI_PROP_GROUP1;
	} else {
		va = gic_rdists->prop_table_va;
		hwirq = d->hwirq;
	}

	cfg = va + hwirq - 8192;
	*cfg &= ~clr;
	*cfg |= set | LPI_PROP_GROUP1;

	/*
	 * Make the above write visible to the redistributors.
	 * And yes, we're flushing exactly: One. Single. Byte.
	 * Humpf...
	 */
	if (gic_rdists->flags & RDIST_FLAGS_PROPBASE_NEEDS_FLUSHING)
		gic_flush_dcache_to_poc(cfg, sizeof(*cfg));
	else
		dsb(ishst);
}

static void wait_for_syncr(void __iomem *rdbase)
{
	while (readl_relaxed(rdbase + GICR_SYNCR) & 1)
		cpu_relax();
}

static void __direct_lpi_inv(struct irq_data *d, u64 val)
{
	void __iomem *rdbase;
	unsigned long flags;
	int cpu;

	/* Target the redistributor this LPI is currently routed to */
	cpu = irq_to_cpuid_lock(d, &flags);
	raw_spin_lock(&gic_data_rdist_cpu(cpu)->rd_lock);

	rdbase = per_cpu_ptr(gic_rdists->rdist, cpu)->rd_base;
	gic_write_lpir(val, rdbase + GICR_INVLPIR);
	wait_for_syncr(rdbase);

	raw_spin_unlock(&gic_data_rdist_cpu(cpu)->rd_lock);
	irq_to_cpuid_unlock(d, flags);
}

static void direct_lpi_inv(struct irq_data *d)
{
	struct its_vlpi_map *map = get_vlpi_map(d);
	u64 val;

	if (map) {
		struct its_device *its_dev = irq_data_get_irq_chip_data(d);

		WARN_ON(!is_v4_1(its_dev->its));

		val  = GICR_INVLPIR_V;
		val |= FIELD_PREP(GICR_INVLPIR_VPEID, map->vpe->vpe_id);
		val |= FIELD_PREP(GICR_INVLPIR_INTID, map->vintid);
	} else {
		val = d->hwirq;
	}

	__direct_lpi_inv(d, val);
}

static void lpi_update_config(struct irq_data *d, u8 clr, u8 set)
{
	struct its_device *its_dev = irq_data_get_irq_chip_data(d);

	lpi_write_config(d, clr, set);
	if (gic_rdists->has_direct_lpi &&
	    (is_v4_1(its_dev->its) || !irqd_is_forwarded_to_vcpu(d)))
		direct_lpi_inv(d);
	else if (!irqd_is_forwarded_to_vcpu(d))
		its_send_inv(its_dev, its_get_event_id(d));
	else
		its_send_vinv(its_dev, its_get_event_id(d));
}

static void its_vlpi_set_doorbell(struct irq_data *d, bool enable)
{
	struct its_device *its_dev = irq_data_get_irq_chip_data(d);
	u32 event = its_get_event_id(d);
	struct its_vlpi_map *map;

	/*
	 * GICv4.1 does away with the per-LPI nonsense, nothing to do
	 * here.
	 */
	if (is_v4_1(its_dev->its))
		return;

	map = dev_event_to_vlpi_map(its_dev, event);

	if (map->db_enabled == enable)
		return;

	map->db_enabled = enable;

	/*
	 * More fun with the architecture:
	 *
	 * Ideally, we'd issue a VMAPTI to set the doorbell to its LPI
	 * value or to 1023, depending on the enable bit. But that
	 * would be issuing a mapping for an /existing/ DevID+EventID
	 * pair, which is UNPREDICTABLE. Instead, let's issue a VMOVI
	 * to the /same/ vPE, using this opportunity to adjust the
	 * doorbell. Mouahahahaha. We loves it, Precious.
	 */
	its_send_vmovi(its_dev, event);
}

static void its_mask_irq(struct irq_data *d)
{
	if (irqd_is_forwarded_to_vcpu(d))
		its_vlpi_set_doorbell(d, false);

	lpi_update_config(d, LPI_PROP_ENABLED, 0);
}

static void its_unmask_irq(struct irq_data *d)
{
	if (irqd_is_forwarded_to_vcpu(d))
		its_vlpi_set_doorbell(d, true);

	lpi_update_config(d, 0, LPI_PROP_ENABLED);
}

static __maybe_unused u32 its_read_lpi_count(struct irq_data *d, int cpu)
{
	if (irqd_affinity_is_managed(d))
		return atomic_read(&per_cpu_ptr(&cpu_lpi_count, cpu)->managed);

	return atomic_read(&per_cpu_ptr(&cpu_lpi_count, cpu)->unmanaged);
}

static void its_inc_lpi_count(struct irq_data *d, int cpu)
{
	if (irqd_affinity_is_managed(d))
		atomic_inc(&per_cpu_ptr(&cpu_lpi_count, cpu)->managed);
	else
		atomic_inc(&per_cpu_ptr(&cpu_lpi_count, cpu)->unmanaged);
}

static void its_dec_lpi_count(struct irq_data *d, int cpu)
{
	if (irqd_affinity_is_managed(d))
		atomic_dec(&per_cpu_ptr(&cpu_lpi_count, cpu)->managed);
	else
		atomic_dec(&per_cpu_ptr(&cpu_lpi_count, cpu)->unmanaged);
}

static unsigned int cpumask_pick_least_loaded(struct irq_data *d,
					      const struct cpumask *cpu_mask)
{
	unsigned int cpu = nr_cpu_ids, tmp;
	int count = S32_MAX;

	for_each_cpu(tmp, cpu_mask) {
		int this_count = its_read_lpi_count(d, tmp);
		if (this_count < count) {
			cpu = tmp;
		        count = this_count;
		}
	}

	return cpu;
}

/*
 * As suggested by Thomas Gleixner in:
 * https://lore.kernel.org/r/87h80q2aoc.fsf@nanos.tec.linutronix.de
 */
static int its_select_cpu(struct irq_data *d,
			  const struct cpumask *aff_mask)
{
	struct its_device *its_dev = irq_data_get_irq_chip_data(d);
	cpumask_var_t tmpmask;
	int cpu, node;

	if (!alloc_cpumask_var(&tmpmask, GFP_ATOMIC))
		return -ENOMEM;

	node = its_dev->its->numa_node;

	if (!irqd_affinity_is_managed(d)) {
		/* First try the NUMA node */
		if (node != NUMA_NO_NODE) {
			/*
			 * Try the intersection of the affinity mask and the
			 * node mask (and the online mask, just to be safe).
			 */
			cpumask_and(tmpmask, cpumask_of_node(node), aff_mask);
			cpumask_and(tmpmask, tmpmask, cpu_online_mask);

			/*
			 * Ideally, we would check if the mask is empty, and
			 * try again on the full node here.
			 *
			 * But it turns out that the way ACPI describes the
			 * affinity for ITSs only deals about memory, and
			 * not target CPUs, so it cannot describe a single
			 * ITS placed next to two NUMA nodes.
			 *
			 * Instead, just fallback on the online mask. This
			 * diverges from Thomas' suggestion above.
			 */
			cpu = cpumask_pick_least_loaded(d, tmpmask);
			if (cpu < nr_cpu_ids)
				goto out;

			/* If we can't cross sockets, give up */
			if ((its_dev->its->flags & ITS_FLAGS_WORKAROUND_CAVIUM_23144))
				goto out;

			/* If the above failed, expand the search */
		}

		/* Try the intersection of the affinity and online masks */
		cpumask_and(tmpmask, aff_mask, cpu_online_mask);

		/* If that doesn't fly, the online mask is the last resort */
		if (cpumask_empty(tmpmask))
			cpumask_copy(tmpmask, cpu_online_mask);

		cpu = cpumask_pick_least_loaded(d, tmpmask);
	} else {
		cpumask_copy(tmpmask, aff_mask);

		/* If we cannot cross sockets, limit the search to that node */
		if ((its_dev->its->flags & ITS_FLAGS_WORKAROUND_CAVIUM_23144) &&
		    node != NUMA_NO_NODE)
			cpumask_and(tmpmask, tmpmask, cpumask_of_node(node));

		cpu = cpumask_pick_least_loaded(d, tmpmask);
	}
out:
	free_cpumask_var(tmpmask);

	pr_debug("IRQ%d -> %*pbl CPU%d\n", d->irq, cpumask_pr_args(aff_mask), cpu);
	return cpu;
}

static int its_set_affinity(struct irq_data *d, const struct cpumask *mask_val,
			    bool force)
{
	struct its_device *its_dev = irq_data_get_irq_chip_data(d);
	struct its_collection *target_col;
	u32 id = its_get_event_id(d);
	int cpu, prev_cpu;

	/* A forwarded interrupt should use irq_set_vcpu_affinity */
	if (irqd_is_forwarded_to_vcpu(d))
		return -EINVAL;

	prev_cpu = its_dev->event_map.col_map[id];
	its_dec_lpi_count(d, prev_cpu);

	if (!force)
		cpu = its_select_cpu(d, mask_val);
	else
		cpu = cpumask_pick_least_loaded(d, mask_val);

	if (cpu < 0 || cpu >= nr_cpu_ids)
		goto err;

	/* don't set the affinity when the target cpu is same as current one */
	if (cpu != prev_cpu) {
		target_col = &its_dev->its->collections[cpu];
		its_send_movi(its_dev, target_col, id);
		its_dev->event_map.col_map[id] = cpu;
		irq_data_update_effective_affinity(d, cpumask_of(cpu));
	}

	its_inc_lpi_count(d, cpu);

	return IRQ_SET_MASK_OK_DONE;

err:
	its_inc_lpi_count(d, prev_cpu);
	return -EINVAL;
}

static u64 its_irq_get_msi_base(struct its_device *its_dev)
{
	struct its_node *its = its_dev->its;

	return its->phys_base + GITS_TRANSLATER;
}

static void its_irq_compose_msi_msg(struct irq_data *d, struct msi_msg *msg)
{
	struct its_device *its_dev = irq_data_get_irq_chip_data(d);
	struct its_node *its;
	u64 addr;

	its = its_dev->its;
	addr = its->get_msi_base(its_dev);

	msg->address_lo		= lower_32_bits(addr);
	msg->address_hi		= upper_32_bits(addr);
	msg->data		= its_get_event_id(d);

	iommu_dma_compose_msi_msg(irq_data_get_msi_desc(d), msg);
}

static int its_irq_set_irqchip_state(struct irq_data *d,
				     enum irqchip_irq_state which,
				     bool state)
{
	struct its_device *its_dev = irq_data_get_irq_chip_data(d);
	u32 event = its_get_event_id(d);

	if (which != IRQCHIP_STATE_PENDING)
		return -EINVAL;

	if (irqd_is_forwarded_to_vcpu(d)) {
		if (state)
			its_send_vint(its_dev, event);
		else
			its_send_vclear(its_dev, event);
	} else {
		if (state)
			its_send_int(its_dev, event);
		else
			its_send_clear(its_dev, event);
	}

	return 0;
}

static int its_irq_retrigger(struct irq_data *d)
{
	return !its_irq_set_irqchip_state(d, IRQCHIP_STATE_PENDING, true);
}

/*
 * Two favourable cases:
 *
 * (a) Either we have a GICv4.1, and all vPEs have to be mapped at all times
 *     for vSGI delivery
 *
 * (b) Or the ITSs do not use a list map, meaning that VMOVP is cheap enough
 *     and we're better off mapping all VPEs always
 *
 * If neither (a) nor (b) is true, then we map vPEs on demand.
 *
 */
static bool gic_requires_eager_mapping(void)
{
	if (!its_list_map || gic_rdists->has_rvpeid)
		return true;

	return false;
}

static void its_map_vm(struct its_node *its, struct its_vm *vm)
{
	unsigned long flags;

	if (gic_requires_eager_mapping())
		return;

	raw_spin_lock_irqsave(&vmovp_lock, flags);

	/*
	 * If the VM wasn't mapped yet, iterate over the vpes and get
	 * them mapped now.
	 */
	vm->vlpi_count[its->list_nr]++;

	if (vm->vlpi_count[its->list_nr] == 1) {
		int i;

		for (i = 0; i < vm->nr_vpes; i++) {
			struct its_vpe *vpe = vm->vpes[i];
			struct irq_data *d = irq_get_irq_data(vpe->irq);

			/* Map the VPE to the first possible CPU */
			vpe->col_idx = cpumask_first(cpu_online_mask);
			its_send_vmapp(its, vpe, true);
			its_send_vinvall(its, vpe);
			irq_data_update_effective_affinity(d, cpumask_of(vpe->col_idx));
		}
	}

	raw_spin_unlock_irqrestore(&vmovp_lock, flags);
}

static void its_unmap_vm(struct its_node *its, struct its_vm *vm)
{
	unsigned long flags;

	/* Not using the ITS list? Everything is always mapped. */
	if (gic_requires_eager_mapping())
		return;

	raw_spin_lock_irqsave(&vmovp_lock, flags);

	if (!--vm->vlpi_count[its->list_nr]) {
		int i;

		for (i = 0; i < vm->nr_vpes; i++)
			its_send_vmapp(its, vm->vpes[i], false);
	}

	raw_spin_unlock_irqrestore(&vmovp_lock, flags);
}

static int its_vlpi_map(struct irq_data *d, struct its_cmd_info *info)
{
	struct its_device *its_dev = irq_data_get_irq_chip_data(d);
	u32 event = its_get_event_id(d);
	int ret = 0;

	if (!info->map)
		return -EINVAL;

	raw_spin_lock(&its_dev->event_map.vlpi_lock);

	if (!its_dev->event_map.vm) {
		struct its_vlpi_map *maps;

		maps = kcalloc(its_dev->event_map.nr_lpis, sizeof(*maps),
			       GFP_ATOMIC);
		if (!maps) {
			ret = -ENOMEM;
			goto out;
		}

		its_dev->event_map.vm = info->map->vm;
		its_dev->event_map.vlpi_maps = maps;
	} else if (its_dev->event_map.vm != info->map->vm) {
		ret = -EINVAL;
		goto out;
	}

	/* Get our private copy of the mapping information */
	its_dev->event_map.vlpi_maps[event] = *info->map;

	if (irqd_is_forwarded_to_vcpu(d)) {
		/* Already mapped, move it around */
		its_send_vmovi(its_dev, event);
	} else {
		/* Ensure all the VPEs are mapped on this ITS */
		its_map_vm(its_dev->its, info->map->vm);

		/*
		 * Flag the interrupt as forwarded so that we can
		 * start poking the virtual property table.
		 */
		irqd_set_forwarded_to_vcpu(d);

		/* Write out the property to the prop table */
		lpi_write_config(d, 0xff, info->map->properties);

		/* Drop the physical mapping */
		its_send_discard(its_dev, event);

		/* and install the virtual one */
		its_send_vmapti(its_dev, event);

		/* Increment the number of VLPIs */
		its_dev->event_map.nr_vlpis++;
	}

out:
	raw_spin_unlock(&its_dev->event_map.vlpi_lock);
	return ret;
}

static int its_vlpi_get(struct irq_data *d, struct its_cmd_info *info)
{
	struct its_device *its_dev = irq_data_get_irq_chip_data(d);
	struct its_vlpi_map *map;
	int ret = 0;

	raw_spin_lock(&its_dev->event_map.vlpi_lock);

	map = get_vlpi_map(d);

	if (!its_dev->event_map.vm || !map) {
		ret = -EINVAL;
		goto out;
	}

	/* Copy our mapping information to the incoming request */
	*info->map = *map;

out:
	raw_spin_unlock(&its_dev->event_map.vlpi_lock);
	return ret;
}

static int its_vlpi_unmap(struct irq_data *d)
{
	struct its_device *its_dev = irq_data_get_irq_chip_data(d);
	u32 event = its_get_event_id(d);
	int ret = 0;

	raw_spin_lock(&its_dev->event_map.vlpi_lock);

	if (!its_dev->event_map.vm || !irqd_is_forwarded_to_vcpu(d)) {
		ret = -EINVAL;
		goto out;
	}

	/* Drop the virtual mapping */
	its_send_discard(its_dev, event);

	/* and restore the physical one */
	irqd_clr_forwarded_to_vcpu(d);
	its_send_mapti(its_dev, d->hwirq, event);
	lpi_update_config(d, 0xff, (LPI_PROP_DEFAULT_PRIO |
				    LPI_PROP_ENABLED |
				    LPI_PROP_GROUP1));

	/* Potentially unmap the VM from this ITS */
	its_unmap_vm(its_dev->its, its_dev->event_map.vm);

	/*
	 * Drop the refcount and make the device available again if
	 * this was the last VLPI.
	 */
	if (!--its_dev->event_map.nr_vlpis) {
		its_dev->event_map.vm = NULL;
		kfree(its_dev->event_map.vlpi_maps);
	}

out:
	raw_spin_unlock(&its_dev->event_map.vlpi_lock);
	return ret;
}

static int its_vlpi_prop_update(struct irq_data *d, struct its_cmd_info *info)
{
	struct its_device *its_dev = irq_data_get_irq_chip_data(d);

	if (!its_dev->event_map.vm || !irqd_is_forwarded_to_vcpu(d))
		return -EINVAL;

	if (info->cmd_type == PROP_UPDATE_AND_INV_VLPI)
		lpi_update_config(d, 0xff, info->config);
	else
		lpi_write_config(d, 0xff, info->config);
	its_vlpi_set_doorbell(d, !!(info->config & LPI_PROP_ENABLED));

	return 0;
}

static int its_irq_set_vcpu_affinity(struct irq_data *d, void *vcpu_info)
{
	struct its_device *its_dev = irq_data_get_irq_chip_data(d);
	struct its_cmd_info *info = vcpu_info;

	/* Need a v4 ITS */
	if (!is_v4(its_dev->its))
		return -EINVAL;

	/* Unmap request? */
	if (!info)
		return its_vlpi_unmap(d);

	switch (info->cmd_type) {
	case MAP_VLPI:
		return its_vlpi_map(d, info);

	case GET_VLPI:
		return its_vlpi_get(d, info);

	case PROP_UPDATE_VLPI:
	case PROP_UPDATE_AND_INV_VLPI:
		return its_vlpi_prop_update(d, info);

	default:
		return -EINVAL;
	}
}

static struct irq_chip its_irq_chip = {
	.name			= "ITS",
	.irq_mask		= its_mask_irq,
	.irq_unmask		= its_unmask_irq,
	.irq_eoi		= irq_chip_eoi_parent,
	.irq_set_affinity	= its_set_affinity,
	.irq_compose_msi_msg	= its_irq_compose_msi_msg,
	.irq_set_irqchip_state	= its_irq_set_irqchip_state,
	.irq_retrigger		= its_irq_retrigger,
	.irq_set_vcpu_affinity	= its_irq_set_vcpu_affinity,
};


/*
 * How we allocate LPIs:
 *
 * lpi_range_list contains ranges of LPIs that are to available to
 * allocate from. To allocate LPIs, just pick the first range that
 * fits the required allocation, and reduce it by the required
 * amount. Once empty, remove the range from the list.
 *
 * To free a range of LPIs, add a free range to the list, sort it and
 * merge the result if the new range happens to be adjacent to an
 * already free block.
 *
 * The consequence of the above is that allocation is cost is low, but
 * freeing is expensive. We assumes that freeing rarely occurs.
 */
#define ITS_MAX_LPI_NRBITS	16 /* 64K LPIs */

static DEFINE_MUTEX(lpi_range_lock);
static LIST_HEAD(lpi_range_list);

struct lpi_range {
	struct list_head	entry;
	u32			base_id;
	u32			span;
};

static struct lpi_range *mk_lpi_range(u32 base, u32 span)
{
	struct lpi_range *range;

	range = kmalloc(sizeof(*range), GFP_KERNEL);
	if (range) {
		range->base_id = base;
		range->span = span;
	}

	return range;
}

static int alloc_lpi_range(u32 nr_lpis, u32 *base)
{
	struct lpi_range *range, *tmp;
	int err = -ENOSPC;

	mutex_lock(&lpi_range_lock);

	list_for_each_entry_safe(range, tmp, &lpi_range_list, entry) {
		if (range->span >= nr_lpis) {
			*base = range->base_id;
			range->base_id += nr_lpis;
			range->span -= nr_lpis;

			if (range->span == 0) {
				list_del(&range->entry);
				kfree(range);
			}

			err = 0;
			break;
		}
	}

	mutex_unlock(&lpi_range_lock);

	pr_debug("ITS: alloc %u:%u\n", *base, nr_lpis);
	return err;
}

static void merge_lpi_ranges(struct lpi_range *a, struct lpi_range *b)
{
	if (&a->entry == &lpi_range_list || &b->entry == &lpi_range_list)
		return;
	if (a->base_id + a->span != b->base_id)
		return;
	b->base_id = a->base_id;
	b->span += a->span;
	list_del(&a->entry);
	kfree(a);
}

static int free_lpi_range(u32 base, u32 nr_lpis)
{
	struct lpi_range *new, *old;

	new = mk_lpi_range(base, nr_lpis);
	if (!new)
		return -ENOMEM;

	mutex_lock(&lpi_range_lock);

	list_for_each_entry_reverse(old, &lpi_range_list, entry) {
		if (old->base_id < base)
			break;
	}
	/*
	 * old is the last element with ->base_id smaller than base,
	 * so new goes right after it. If there are no elements with
	 * ->base_id smaller than base, &old->entry ends up pointing
	 * at the head of the list, and inserting new it the start of
	 * the list is the right thing to do in that case as well.
	 */
	list_add(&new->entry, &old->entry);
	/*
	 * Now check if we can merge with the preceding and/or
	 * following ranges.
	 */
	merge_lpi_ranges(old, new);
	merge_lpi_ranges(new, list_next_entry(new, entry));

	mutex_unlock(&lpi_range_lock);
	return 0;
}

static int __init its_lpi_init(u32 id_bits)
{
	u32 lpis = (1UL << id_bits) - 8192;
	u32 numlpis;
	int err;

	numlpis = 1UL << GICD_TYPER_NUM_LPIS(gic_rdists->gicd_typer);

	if (numlpis > 2 && !WARN_ON(numlpis > lpis)) {
		lpis = numlpis;
		pr_info("ITS: Using hypervisor restricted LPI range [%u]\n",
			lpis);
	}

	/*
	 * Initializing the allocator is just the same as freeing the
	 * full range of LPIs.
	 */
	err = free_lpi_range(8192, lpis);
	pr_debug("ITS: Allocator initialized for %u LPIs\n", lpis);
	return err;
}

static unsigned long *its_lpi_alloc(int nr_irqs, u32 *base, int *nr_ids)
{
	unsigned long *bitmap = NULL;
	int err = 0;

	do {
		err = alloc_lpi_range(nr_irqs, base);
		if (!err)
			break;

		nr_irqs /= 2;
	} while (nr_irqs > 0);

	if (!nr_irqs)
		err = -ENOSPC;

	if (err)
		goto out;

	bitmap = bitmap_zalloc(nr_irqs, GFP_ATOMIC);
	if (!bitmap)
		goto out;

	*nr_ids = nr_irqs;

out:
	if (!bitmap)
		*base = *nr_ids = 0;

	return bitmap;
}

static void its_lpi_free(unsigned long *bitmap, u32 base, u32 nr_ids)
{
	WARN_ON(free_lpi_range(base, nr_ids));
	bitmap_free(bitmap);
}

static void gic_reset_prop_table(void *va)
{
	/* Priority 0xa0, Group-1, disabled */
	memset(va, LPI_PROP_DEFAULT_PRIO | LPI_PROP_GROUP1, LPI_PROPBASE_SZ);

	/* Make sure the GIC will observe the written configuration */
	gic_flush_dcache_to_poc(va, LPI_PROPBASE_SZ);
}

static struct page *its_allocate_prop_table(gfp_t gfp_flags)
{
	struct page *prop_page;

	prop_page = alloc_pages(gfp_flags, get_order(LPI_PROPBASE_SZ));
	if (!prop_page)
		return NULL;

	gic_reset_prop_table(page_address(prop_page));

	return prop_page;
}

static void its_free_prop_table(struct page *prop_page)
{
	free_pages((unsigned long)page_address(prop_page),
		   get_order(LPI_PROPBASE_SZ));
}

static bool gic_check_reserved_range(phys_addr_t addr, unsigned long size)
{
	phys_addr_t start, end, addr_end;
	u64 i;

	/*
	 * We don't bother checking for a kdump kernel as by
	 * construction, the LPI tables are out of this kernel's
	 * memory map.
	 */
	if (is_kdump_kernel())
		return true;

	addr_end = addr + size - 1;

	for_each_reserved_mem_range(i, &start, &end) {
		if (addr >= start && addr_end <= end)
			return true;
	}

	/* Not found, not a good sign... */
	pr_warn("GICv3: Expected reserved range [%pa:%pa], not found\n",
		&addr, &addr_end);
	add_taint(TAINT_CRAP, LOCKDEP_STILL_OK);
	return false;
}

static int gic_reserve_range(phys_addr_t addr, unsigned long size)
{
	if (efi_enabled(EFI_CONFIG_TABLES))
		return efi_mem_reserve_persistent(addr, size);

	return 0;
}

static int __init its_setup_lpi_prop_table(void)
{
	if (gic_rdists->flags & RDIST_FLAGS_RD_TABLES_PREALLOCATED) {
		u64 val;

		val = gicr_read_propbaser(gic_data_rdist_rd_base() + GICR_PROPBASER);
		lpi_id_bits = (val & GICR_PROPBASER_IDBITS_MASK) + 1;

		gic_rdists->prop_table_pa = val & GENMASK_ULL(51, 12);
		gic_rdists->prop_table_va = memremap(gic_rdists->prop_table_pa,
						     LPI_PROPBASE_SZ,
						     MEMREMAP_WB);
		gic_reset_prop_table(gic_rdists->prop_table_va);
	} else {
		struct page *page;

		lpi_id_bits = min_t(u32,
				    GICD_TYPER_ID_BITS(gic_rdists->gicd_typer),
				    ITS_MAX_LPI_NRBITS);
		page = its_allocate_prop_table(GFP_NOWAIT);
		if (!page) {
			pr_err("Failed to allocate PROPBASE\n");
			return -ENOMEM;
		}

		gic_rdists->prop_table_pa = page_to_phys(page);
		gic_rdists->prop_table_va = page_address(page);
		WARN_ON(gic_reserve_range(gic_rdists->prop_table_pa,
					  LPI_PROPBASE_SZ));
	}

	pr_info("GICv3: using LPI property table @%pa\n",
		&gic_rdists->prop_table_pa);

	return its_lpi_init(lpi_id_bits);
}

static const char *its_base_type_string[] = {
	[GITS_BASER_TYPE_DEVICE]	= "Devices",
	[GITS_BASER_TYPE_VCPU]		= "Virtual CPUs",
	[GITS_BASER_TYPE_RESERVED3]	= "Reserved (3)",
	[GITS_BASER_TYPE_COLLECTION]	= "Interrupt Collections",
	[GITS_BASER_TYPE_RESERVED5] 	= "Reserved (5)",
	[GITS_BASER_TYPE_RESERVED6] 	= "Reserved (6)",
	[GITS_BASER_TYPE_RESERVED7] 	= "Reserved (7)",
};

static u64 its_read_baser(struct its_node *its, struct its_baser *baser)
{
	u32 idx = baser - its->tables;

	return gits_read_baser(its->base + GITS_BASER + (idx << 3));
}

static void its_write_baser(struct its_node *its, struct its_baser *baser,
			    u64 val)
{
	u32 idx = baser - its->tables;

	gits_write_baser(val, its->base + GITS_BASER + (idx << 3));
	baser->val = its_read_baser(its, baser);
}

static int its_setup_baser(struct its_node *its, struct its_baser *baser,
			   u64 cache, u64 shr, u32 order, bool indirect)
{
	u64 val = its_read_baser(its, baser);
	u64 esz = GITS_BASER_ENTRY_SIZE(val);
	u64 type = GITS_BASER_TYPE(val);
	u64 baser_phys, tmp;
	u32 alloc_pages, psz;
	struct page *page;
	void *base;

	psz = baser->psz;
	alloc_pages = (PAGE_ORDER_TO_SIZE(order) / psz);
	if (alloc_pages > GITS_BASER_PAGES_MAX) {
		pr_warn("ITS@%pa: %s too large, reduce ITS pages %u->%u\n",
			&its->phys_base, its_base_type_string[type],
			alloc_pages, GITS_BASER_PAGES_MAX);
		alloc_pages = GITS_BASER_PAGES_MAX;
		order = get_order(GITS_BASER_PAGES_MAX * psz);
	}

	page = alloc_pages_node(its->numa_node, GFP_KERNEL | __GFP_ZERO, order);
	if (!page)
		return -ENOMEM;

	base = (void *)page_address(page);
	baser_phys = virt_to_phys(base);

	/* Check if the physical address of the memory is above 48bits */
	if (IS_ENABLED(CONFIG_ARM64_64K_PAGES) && (baser_phys >> 48)) {

		/* 52bit PA is supported only when PageSize=64K */
		if (psz != SZ_64K) {
			pr_err("ITS: no 52bit PA support when psz=%d\n", psz);
			free_pages((unsigned long)base, order);
			return -ENXIO;
		}

		/* Convert 52bit PA to 48bit field */
		baser_phys = GITS_BASER_PHYS_52_to_48(baser_phys);
	}

retry_baser:
	val = (baser_phys					 |
		(type << GITS_BASER_TYPE_SHIFT)			 |
		((esz - 1) << GITS_BASER_ENTRY_SIZE_SHIFT)	 |
		((alloc_pages - 1) << GITS_BASER_PAGES_SHIFT)	 |
		cache						 |
		shr						 |
		GITS_BASER_VALID);

	val |=	indirect ? GITS_BASER_INDIRECT : 0x0;

	switch (psz) {
	case SZ_4K:
		val |= GITS_BASER_PAGE_SIZE_4K;
		break;
	case SZ_16K:
		val |= GITS_BASER_PAGE_SIZE_16K;
		break;
	case SZ_64K:
		val |= GITS_BASER_PAGE_SIZE_64K;
		break;
	}

	its_write_baser(its, baser, val);
	tmp = baser->val;

	if ((val ^ tmp) & GITS_BASER_SHAREABILITY_MASK) {
		/*
		 * Shareability didn't stick. Just use
		 * whatever the read reported, which is likely
		 * to be the only thing this redistributor
		 * supports. If that's zero, make it
		 * non-cacheable as well.
		 */
		shr = tmp & GITS_BASER_SHAREABILITY_MASK;
		if (!shr) {
			cache = GITS_BASER_nC;
			gic_flush_dcache_to_poc(base, PAGE_ORDER_TO_SIZE(order));
		}
		goto retry_baser;
	}

	if (val != tmp) {
		pr_err("ITS@%pa: %s doesn't stick: %llx %llx\n",
		       &its->phys_base, its_base_type_string[type],
		       val, tmp);
		free_pages((unsigned long)base, order);
		return -ENXIO;
	}

	baser->order = order;
	baser->base = base;
	baser->psz = psz;
	tmp = indirect ? GITS_LVL1_ENTRY_SIZE : esz;

	pr_info("ITS@%pa: allocated %d %s @%lx (%s, esz %d, psz %dK, shr %d)\n",
		&its->phys_base, (int)(PAGE_ORDER_TO_SIZE(order) / (int)tmp),
		its_base_type_string[type],
		(unsigned long)virt_to_phys(base),
		indirect ? "indirect" : "flat", (int)esz,
		psz / SZ_1K, (int)shr >> GITS_BASER_SHAREABILITY_SHIFT);

	return 0;
}

static bool its_parse_indirect_baser(struct its_node *its,
				     struct its_baser *baser,
				     u32 *order, u32 ids)
{
	u64 tmp = its_read_baser(its, baser);
	u64 type = GITS_BASER_TYPE(tmp);
	u64 esz = GITS_BASER_ENTRY_SIZE(tmp);
	u64 val = GITS_BASER_InnerShareable | GITS_BASER_RaWaWb;
	u32 new_order = *order;
	u32 psz = baser->psz;
	bool indirect = false;

	/* No need to enable Indirection if memory requirement < (psz*2)bytes */
	if ((esz << ids) > (psz * 2)) {
		/*
		 * Find out whether hw supports a single or two-level table by
		 * table by reading bit at offset '62' after writing '1' to it.
		 */
		its_write_baser(its, baser, val | GITS_BASER_INDIRECT);
		indirect = !!(baser->val & GITS_BASER_INDIRECT);

		if (indirect) {
			/*
			 * The size of the lvl2 table is equal to ITS page size
			 * which is 'psz'. For computing lvl1 table size,
			 * subtract ID bits that sparse lvl2 table from 'ids'
			 * which is reported by ITS hardware times lvl1 table
			 * entry size.
			 */
			ids -= ilog2(psz / (int)esz);
			esz = GITS_LVL1_ENTRY_SIZE;
		}
	}

	/*
	 * Allocate as many entries as required to fit the
	 * range of device IDs that the ITS can grok... The ID
	 * space being incredibly sparse, this results in a
	 * massive waste of memory if two-level device table
	 * feature is not supported by hardware.
	 */
	new_order = max_t(u32, get_order(esz << ids), new_order);
	if (new_order >= MAX_ORDER) {
		new_order = MAX_ORDER - 1;
		ids = ilog2(PAGE_ORDER_TO_SIZE(new_order) / (int)esz);
		pr_warn("ITS@%pa: %s Table too large, reduce ids %llu->%u\n",
			&its->phys_base, its_base_type_string[type],
			device_ids(its), ids);
	}

	*order = new_order;

	return indirect;
}

static u32 compute_common_aff(u64 val)
{
	u32 aff, clpiaff;

	aff = FIELD_GET(GICR_TYPER_AFFINITY, val);
	clpiaff = FIELD_GET(GICR_TYPER_COMMON_LPI_AFF, val);

	return aff & ~(GENMASK(31, 0) >> (clpiaff * 8));
}

static u32 compute_its_aff(struct its_node *its)
{
	u64 val;
	u32 svpet;

	/*
	 * Reencode the ITS SVPET and MPIDR as a GICR_TYPER, and compute
	 * the resulting affinity. We then use that to see if this match
	 * our own affinity.
	 */
	svpet = FIELD_GET(GITS_TYPER_SVPET, its->typer);
	val  = FIELD_PREP(GICR_TYPER_COMMON_LPI_AFF, svpet);
	val |= FIELD_PREP(GICR_TYPER_AFFINITY, its->mpidr);
	return compute_common_aff(val);
}

static struct its_node *find_sibling_its(struct its_node *cur_its)
{
	struct its_node *its;
	u32 aff;

	if (!FIELD_GET(GITS_TYPER_SVPET, cur_its->typer))
		return NULL;

	aff = compute_its_aff(cur_its);

	list_for_each_entry(its, &its_nodes, entry) {
		u64 baser;

		if (!is_v4_1(its) || its == cur_its)
			continue;

		if (!FIELD_GET(GITS_TYPER_SVPET, its->typer))
			continue;

		if (aff != compute_its_aff(its))
			continue;

		/* GICv4.1 guarantees that the vPE table is GITS_BASER2 */
		baser = its->tables[2].val;
		if (!(baser & GITS_BASER_VALID))
			continue;

		return its;
	}

	return NULL;
}

static void its_free_tables(struct its_node *its)
{
	int i;

	for (i = 0; i < GITS_BASER_NR_REGS; i++) {
		if (its->tables[i].base) {
			free_pages((unsigned long)its->tables[i].base,
				   its->tables[i].order);
			its->tables[i].base = NULL;
		}
	}
}

static int its_probe_baser_psz(struct its_node *its, struct its_baser *baser)
{
	u64 psz = SZ_64K;

	while (psz) {
		u64 val, gpsz;

		val = its_read_baser(its, baser);
		val &= ~GITS_BASER_PAGE_SIZE_MASK;

		switch (psz) {
		case SZ_64K:
			gpsz = GITS_BASER_PAGE_SIZE_64K;
			break;
		case SZ_16K:
			gpsz = GITS_BASER_PAGE_SIZE_16K;
			break;
		case SZ_4K:
		default:
			gpsz = GITS_BASER_PAGE_SIZE_4K;
			break;
		}

		gpsz >>= GITS_BASER_PAGE_SIZE_SHIFT;

		val |= FIELD_PREP(GITS_BASER_PAGE_SIZE_MASK, gpsz);
		its_write_baser(its, baser, val);

		if (FIELD_GET(GITS_BASER_PAGE_SIZE_MASK, baser->val) == gpsz)
			break;

		switch (psz) {
		case SZ_64K:
			psz = SZ_16K;
			break;
		case SZ_16K:
			psz = SZ_4K;
			break;
		case SZ_4K:
		default:
			return -1;
		}
	}

	baser->psz = psz;
	return 0;
}

static int its_alloc_tables(struct its_node *its)
{
	u64 shr = GITS_BASER_InnerShareable;
	u64 cache = GITS_BASER_RaWaWb;
	int err, i;

	if (its->flags & ITS_FLAGS_WORKAROUND_CAVIUM_22375)
		/* erratum 24313: ignore memory access type */
		cache = GITS_BASER_nCnB;

	for (i = 0; i < GITS_BASER_NR_REGS; i++) {
		struct its_baser *baser = its->tables + i;
		u64 val = its_read_baser(its, baser);
		u64 type = GITS_BASER_TYPE(val);
		bool indirect = false;
		u32 order;

		if (type == GITS_BASER_TYPE_NONE)
			continue;

		if (its_probe_baser_psz(its, baser)) {
			its_free_tables(its);
			return -ENXIO;
		}

		order = get_order(baser->psz);

		switch (type) {
		case GITS_BASER_TYPE_DEVICE:
			indirect = its_parse_indirect_baser(its, baser, &order,
							    device_ids(its));
			break;

		case GITS_BASER_TYPE_VCPU:
			if (is_v4_1(its)) {
				struct its_node *sibling;

				WARN_ON(i != 2);
				if ((sibling = find_sibling_its(its))) {
					*baser = sibling->tables[2];
					its_write_baser(its, baser, baser->val);
					continue;
				}
			}

			indirect = its_parse_indirect_baser(its, baser, &order,
							    ITS_MAX_VPEID_BITS);
			break;
		}

		err = its_setup_baser(its, baser, cache, shr, order, indirect);
		if (err < 0) {
			its_free_tables(its);
			return err;
		}

		/* Update settings which will be used for next BASERn */
		cache = baser->val & GITS_BASER_CACHEABILITY_MASK;
		shr = baser->val & GITS_BASER_SHAREABILITY_MASK;
	}

	return 0;
}

static u64 inherit_vpe_l1_table_from_its(void)
{
	struct its_node *its;
	u64 val;
	u32 aff;

	val = gic_read_typer(gic_data_rdist_rd_base() + GICR_TYPER);
	aff = compute_common_aff(val);

	list_for_each_entry(its, &its_nodes, entry) {
		u64 baser, addr;

		if (!is_v4_1(its))
			continue;

		if (!FIELD_GET(GITS_TYPER_SVPET, its->typer))
			continue;

		if (aff != compute_its_aff(its))
			continue;

		/* GICv4.1 guarantees that the vPE table is GITS_BASER2 */
		baser = its->tables[2].val;
		if (!(baser & GITS_BASER_VALID))
			continue;

		/* We have a winner! */
		gic_data_rdist()->vpe_l1_base = its->tables[2].base;

		val  = GICR_VPROPBASER_4_1_VALID;
		if (baser & GITS_BASER_INDIRECT)
			val |= GICR_VPROPBASER_4_1_INDIRECT;
		val |= FIELD_PREP(GICR_VPROPBASER_4_1_PAGE_SIZE,
				  FIELD_GET(GITS_BASER_PAGE_SIZE_MASK, baser));
		switch (FIELD_GET(GITS_BASER_PAGE_SIZE_MASK, baser)) {
		case GIC_PAGE_SIZE_64K:
			addr = GITS_BASER_ADDR_48_to_52(baser);
			break;
		default:
			addr = baser & GENMASK_ULL(47, 12);
			break;
		}
		val |= FIELD_PREP(GICR_VPROPBASER_4_1_ADDR, addr >> 12);
		val |= FIELD_PREP(GICR_VPROPBASER_SHAREABILITY_MASK,
				  FIELD_GET(GITS_BASER_SHAREABILITY_MASK, baser));
		val |= FIELD_PREP(GICR_VPROPBASER_INNER_CACHEABILITY_MASK,
				  FIELD_GET(GITS_BASER_INNER_CACHEABILITY_MASK, baser));
		val |= FIELD_PREP(GICR_VPROPBASER_4_1_SIZE, GITS_BASER_NR_PAGES(baser) - 1);

		return val;
	}

	return 0;
}

static u64 inherit_vpe_l1_table_from_rd(cpumask_t **mask)
{
	u32 aff;
	u64 val;
	int cpu;

	val = gic_read_typer(gic_data_rdist_rd_base() + GICR_TYPER);
	aff = compute_common_aff(val);

	for_each_possible_cpu(cpu) {
		void __iomem *base = gic_data_rdist_cpu(cpu)->rd_base;

		if (!base || cpu == smp_processor_id())
			continue;

		val = gic_read_typer(base + GICR_TYPER);
		if (aff != compute_common_aff(val))
			continue;

		/*
		 * At this point, we have a victim. This particular CPU
		 * has already booted, and has an affinity that matches
		 * ours wrt CommonLPIAff. Let's use its own VPROPBASER.
		 * Make sure we don't write the Z bit in that case.
		 */
		val = gicr_read_vpropbaser(base + SZ_128K + GICR_VPROPBASER);
		val &= ~GICR_VPROPBASER_4_1_Z;

		gic_data_rdist()->vpe_l1_base = gic_data_rdist_cpu(cpu)->vpe_l1_base;
		*mask = gic_data_rdist_cpu(cpu)->vpe_table_mask;

		return val;
	}

	return 0;
}

static bool allocate_vpe_l2_table(int cpu, u32 id)
{
	void __iomem *base = gic_data_rdist_cpu(cpu)->rd_base;
	unsigned int psz, esz, idx, npg, gpsz;
	u64 val;
	struct page *page;
	__le64 *table;

	if (!gic_rdists->has_rvpeid)
		return true;

	/* Skip non-present CPUs */
	if (!base)
		return true;

	val  = gicr_read_vpropbaser(base + SZ_128K + GICR_VPROPBASER);

	esz  = FIELD_GET(GICR_VPROPBASER_4_1_ENTRY_SIZE, val) + 1;
	gpsz = FIELD_GET(GICR_VPROPBASER_4_1_PAGE_SIZE, val);
	npg  = FIELD_GET(GICR_VPROPBASER_4_1_SIZE, val) + 1;

	switch (gpsz) {
	default:
		WARN_ON(1);
		fallthrough;
	case GIC_PAGE_SIZE_4K:
		psz = SZ_4K;
		break;
	case GIC_PAGE_SIZE_16K:
		psz = SZ_16K;
		break;
	case GIC_PAGE_SIZE_64K:
		psz = SZ_64K;
		break;
	}

	/* Don't allow vpe_id that exceeds single, flat table limit */
	if (!(val & GICR_VPROPBASER_4_1_INDIRECT))
		return (id < (npg * psz / (esz * SZ_8)));

	/* Compute 1st level table index & check if that exceeds table limit */
	idx = id >> ilog2(psz / (esz * SZ_8));
	if (idx >= (npg * psz / GITS_LVL1_ENTRY_SIZE))
		return false;

	table = gic_data_rdist_cpu(cpu)->vpe_l1_base;

	/* Allocate memory for 2nd level table */
	if (!table[idx]) {
		page = alloc_pages(GFP_KERNEL | __GFP_ZERO, get_order(psz));
		if (!page)
			return false;

		/* Flush Lvl2 table to PoC if hw doesn't support coherency */
		if (!(val & GICR_VPROPBASER_SHAREABILITY_MASK))
			gic_flush_dcache_to_poc(page_address(page), psz);

		table[idx] = cpu_to_le64(page_to_phys(page) | GITS_BASER_VALID);

		/* Flush Lvl1 entry to PoC if hw doesn't support coherency */
		if (!(val & GICR_VPROPBASER_SHAREABILITY_MASK))
			gic_flush_dcache_to_poc(table + idx, GITS_LVL1_ENTRY_SIZE);

		/* Ensure updated table contents are visible to RD hardware */
		dsb(sy);
	}

	return true;
}

static int allocate_vpe_l1_table(void)
{
	void __iomem *vlpi_base = gic_data_rdist_vlpi_base();
	u64 val, gpsz, npg, pa;
	unsigned int psz = SZ_64K;
	unsigned int np, epp, esz;
	struct page *page;

	if (!gic_rdists->has_rvpeid)
		return 0;

	/*
	 * if VPENDBASER.Valid is set, disable any previously programmed
	 * VPE by setting PendingLast while clearing Valid. This has the
	 * effect of making sure no doorbell will be generated and we can
	 * then safely clear VPROPBASER.Valid.
	 */
	if (gicr_read_vpendbaser(vlpi_base + GICR_VPENDBASER) & GICR_VPENDBASER_Valid)
		gicr_write_vpendbaser(GICR_VPENDBASER_PendingLast,
				      vlpi_base + GICR_VPENDBASER);

	/*
	 * If we can inherit the configuration from another RD, let's do
	 * so. Otherwise, we have to go through the allocation process. We
	 * assume that all RDs have the exact same requirements, as
	 * nothing will work otherwise.
	 */
	val = inherit_vpe_l1_table_from_rd(&gic_data_rdist()->vpe_table_mask);
	if (val & GICR_VPROPBASER_4_1_VALID)
		goto out;

	gic_data_rdist()->vpe_table_mask = kzalloc(sizeof(cpumask_t), GFP_ATOMIC);
	if (!gic_data_rdist()->vpe_table_mask)
		return -ENOMEM;

	val = inherit_vpe_l1_table_from_its();
	if (val & GICR_VPROPBASER_4_1_VALID)
		goto out;

	/* First probe the page size */
	val = FIELD_PREP(GICR_VPROPBASER_4_1_PAGE_SIZE, GIC_PAGE_SIZE_64K);
	gicr_write_vpropbaser(val, vlpi_base + GICR_VPROPBASER);
	val = gicr_read_vpropbaser(vlpi_base + GICR_VPROPBASER);
	gpsz = FIELD_GET(GICR_VPROPBASER_4_1_PAGE_SIZE, val);
	esz = FIELD_GET(GICR_VPROPBASER_4_1_ENTRY_SIZE, val);

	switch (gpsz) {
	default:
		gpsz = GIC_PAGE_SIZE_4K;
		fallthrough;
	case GIC_PAGE_SIZE_4K:
		psz = SZ_4K;
		break;
	case GIC_PAGE_SIZE_16K:
		psz = SZ_16K;
		break;
	case GIC_PAGE_SIZE_64K:
		psz = SZ_64K;
		break;
	}

	/*
	 * Start populating the register from scratch, including RO fields
	 * (which we want to print in debug cases...)
	 */
	val = 0;
	val |= FIELD_PREP(GICR_VPROPBASER_4_1_PAGE_SIZE, gpsz);
	val |= FIELD_PREP(GICR_VPROPBASER_4_1_ENTRY_SIZE, esz);

	/* How many entries per GIC page? */
	esz++;
	epp = psz / (esz * SZ_8);

	/*
	 * If we need more than just a single L1 page, flag the table
	 * as indirect and compute the number of required L1 pages.
	 */
	if (epp < ITS_MAX_VPEID) {
		int nl2;

		val |= GICR_VPROPBASER_4_1_INDIRECT;

		/* Number of L2 pages required to cover the VPEID space */
		nl2 = DIV_ROUND_UP(ITS_MAX_VPEID, epp);

		/* Number of L1 pages to point to the L2 pages */
		npg = DIV_ROUND_UP(nl2 * SZ_8, psz);
	} else {
		npg = 1;
	}

	val |= FIELD_PREP(GICR_VPROPBASER_4_1_SIZE, npg - 1);

	/* Right, that's the number of CPU pages we need for L1 */
	np = DIV_ROUND_UP(npg * psz, PAGE_SIZE);

	pr_debug("np = %d, npg = %lld, psz = %d, epp = %d, esz = %d\n",
		 np, npg, psz, epp, esz);
	page = alloc_pages(GFP_ATOMIC | __GFP_ZERO, get_order(np * PAGE_SIZE));
	if (!page)
		return -ENOMEM;

	gic_data_rdist()->vpe_l1_base = page_address(page);
	pa = virt_to_phys(page_address(page));
	WARN_ON(!IS_ALIGNED(pa, psz));

	val |= FIELD_PREP(GICR_VPROPBASER_4_1_ADDR, pa >> 12);
	val |= GICR_VPROPBASER_RaWb;
	val |= GICR_VPROPBASER_InnerShareable;
	val |= GICR_VPROPBASER_4_1_Z;
	val |= GICR_VPROPBASER_4_1_VALID;

out:
	gicr_write_vpropbaser(val, vlpi_base + GICR_VPROPBASER);
	cpumask_set_cpu(smp_processor_id(), gic_data_rdist()->vpe_table_mask);

	pr_debug("CPU%d: VPROPBASER = %llx %*pbl\n",
		 smp_processor_id(), val,
		 cpumask_pr_args(gic_data_rdist()->vpe_table_mask));

	return 0;
}

static int its_alloc_collections(struct its_node *its)
{
	int i;

	its->collections = kcalloc(nr_cpu_ids, sizeof(*its->collections),
				   GFP_KERNEL);
	if (!its->collections)
		return -ENOMEM;

	for (i = 0; i < nr_cpu_ids; i++)
		its->collections[i].target_address = ~0ULL;

	return 0;
}

static struct page *its_allocate_pending_table(gfp_t gfp_flags)
{
	struct page *pend_page;

	pend_page = alloc_pages(gfp_flags | __GFP_ZERO,
				get_order(LPI_PENDBASE_SZ));
	if (!pend_page)
		return NULL;

	/* Make sure the GIC will observe the zero-ed page */
	gic_flush_dcache_to_poc(page_address(pend_page), LPI_PENDBASE_SZ);

	return pend_page;
}

static void its_free_pending_table(struct page *pt)
{
	free_pages((unsigned long)page_address(pt), get_order(LPI_PENDBASE_SZ));
}

/*
 * Booting with kdump and LPIs enabled is generally fine. Any other
 * case is wrong in the absence of firmware/EFI support.
 */
static bool enabled_lpis_allowed(void)
{
	phys_addr_t addr;
	u64 val;

	/* Check whether the property table is in a reserved region */
	val = gicr_read_propbaser(gic_data_rdist_rd_base() + GICR_PROPBASER);
	addr = val & GENMASK_ULL(51, 12);

	return gic_check_reserved_range(addr, LPI_PROPBASE_SZ);
}

static int __init allocate_lpi_tables(void)
{
	u64 val;
	int err, cpu;

	/*
	 * If LPIs are enabled while we run this from the boot CPU,
	 * flag the RD tables as pre-allocated if the stars do align.
	 */
	val = readl_relaxed(gic_data_rdist_rd_base() + GICR_CTLR);
	if ((val & GICR_CTLR_ENABLE_LPIS) && enabled_lpis_allowed()) {
		gic_rdists->flags |= (RDIST_FLAGS_RD_TABLES_PREALLOCATED |
				      RDIST_FLAGS_PROPBASE_NEEDS_FLUSHING);
		pr_info("GICv3: Using preallocated redistributor tables\n");
	}

	err = its_setup_lpi_prop_table();
	if (err)
		return err;

	/*
	 * We allocate all the pending tables anyway, as we may have a
	 * mix of RDs that have had LPIs enabled, and some that
	 * don't. We'll free the unused ones as each CPU comes online.
	 */
	for_each_possible_cpu(cpu) {
		struct page *pend_page;

		pend_page = its_allocate_pending_table(GFP_NOWAIT);
		if (!pend_page) {
			pr_err("Failed to allocate PENDBASE for CPU%d\n", cpu);
			return -ENOMEM;
		}

		gic_data_rdist_cpu(cpu)->pend_page = pend_page;
	}

	return 0;
}

static u64 read_vpend_dirty_clear(void __iomem *vlpi_base)
{
	u32 count = 1000000;	/* 1s! */
	bool clean;
	u64 val;

	do {
		val = gicr_read_vpendbaser(vlpi_base + GICR_VPENDBASER);
		clean = !(val & GICR_VPENDBASER_Dirty);
		if (!clean) {
			count--;
			cpu_relax();
			udelay(1);
		}
	} while (!clean && count);

	if (unlikely(!clean))
		pr_err_ratelimited("ITS virtual pending table not cleaning\n");

	return val;
}

static u64 its_clear_vpend_valid(void __iomem *vlpi_base, u64 clr, u64 set)
{
	u64 val;

	/* Make sure we wait until the RD is done with the initial scan */
	val = read_vpend_dirty_clear(vlpi_base);
	val &= ~GICR_VPENDBASER_Valid;
	val &= ~clr;
	val |= set;
	gicr_write_vpendbaser(val, vlpi_base + GICR_VPENDBASER);

	val = read_vpend_dirty_clear(vlpi_base);
	if (unlikely(val & GICR_VPENDBASER_Dirty))
		val |= GICR_VPENDBASER_PendingLast;

	return val;
}

static void its_cpu_init_lpis(void)
{
	void __iomem *rbase = gic_data_rdist_rd_base();
	struct page *pend_page;
	phys_addr_t paddr;
	u64 val, tmp;

	if (gic_data_rdist()->lpi_enabled)
		return;

	val = readl_relaxed(rbase + GICR_CTLR);
	if ((gic_rdists->flags & RDIST_FLAGS_RD_TABLES_PREALLOCATED) &&
	    (val & GICR_CTLR_ENABLE_LPIS)) {
		/*
		 * Check that we get the same property table on all
		 * RDs. If we don't, this is hopeless.
		 */
		paddr = gicr_read_propbaser(rbase + GICR_PROPBASER);
		paddr &= GENMASK_ULL(51, 12);
		if (WARN_ON(gic_rdists->prop_table_pa != paddr))
			add_taint(TAINT_CRAP, LOCKDEP_STILL_OK);

		paddr = gicr_read_pendbaser(rbase + GICR_PENDBASER);
		paddr &= GENMASK_ULL(51, 16);

		WARN_ON(!gic_check_reserved_range(paddr, LPI_PENDBASE_SZ));
		its_free_pending_table(gic_data_rdist()->pend_page);
		gic_data_rdist()->pend_page = NULL;

		goto out;
	}

	pend_page = gic_data_rdist()->pend_page;
	paddr = page_to_phys(pend_page);
	WARN_ON(gic_reserve_range(paddr, LPI_PENDBASE_SZ));

	/* set PROPBASE */
	val = (gic_rdists->prop_table_pa |
	       GICR_PROPBASER_InnerShareable |
	       GICR_PROPBASER_RaWaWb |
	       ((LPI_NRBITS - 1) & GICR_PROPBASER_IDBITS_MASK));

	gicr_write_propbaser(val, rbase + GICR_PROPBASER);
	tmp = gicr_read_propbaser(rbase + GICR_PROPBASER);

	if ((tmp ^ val) & GICR_PROPBASER_SHAREABILITY_MASK) {
		if (!(tmp & GICR_PROPBASER_SHAREABILITY_MASK)) {
			/*
			 * The HW reports non-shareable, we must
			 * remove the cacheability attributes as
			 * well.
			 */
			val &= ~(GICR_PROPBASER_SHAREABILITY_MASK |
				 GICR_PROPBASER_CACHEABILITY_MASK);
			val |= GICR_PROPBASER_nC;
			gicr_write_propbaser(val, rbase + GICR_PROPBASER);
		}
		pr_info_once("GIC: using cache flushing for LPI property table\n");
		gic_rdists->flags |= RDIST_FLAGS_PROPBASE_NEEDS_FLUSHING;
	}

	/* set PENDBASE */
	val = (page_to_phys(pend_page) |
	       GICR_PENDBASER_InnerShareable |
	       GICR_PENDBASER_RaWaWb);

	gicr_write_pendbaser(val, rbase + GICR_PENDBASER);
	tmp = gicr_read_pendbaser(rbase + GICR_PENDBASER);

	if (!(tmp & GICR_PENDBASER_SHAREABILITY_MASK)) {
		/*
		 * The HW reports non-shareable, we must remove the
		 * cacheability attributes as well.
		 */
		val &= ~(GICR_PENDBASER_SHAREABILITY_MASK |
			 GICR_PENDBASER_CACHEABILITY_MASK);
		val |= GICR_PENDBASER_nC;
		gicr_write_pendbaser(val, rbase + GICR_PENDBASER);
	}

	/* Enable LPIs */
	val = readl_relaxed(rbase + GICR_CTLR);
	val |= GICR_CTLR_ENABLE_LPIS;
	writel_relaxed(val, rbase + GICR_CTLR);

	if (gic_rdists->has_vlpis && !gic_rdists->has_rvpeid) {
		void __iomem *vlpi_base = gic_data_rdist_vlpi_base();

		/*
		 * It's possible for CPU to receive VLPIs before it is
		 * scheduled as a vPE, especially for the first CPU, and the
		 * VLPI with INTID larger than 2^(IDbits+1) will be considered
		 * as out of range and dropped by GIC.
		 * So we initialize IDbits to known value to avoid VLPI drop.
		 */
		val = (LPI_NRBITS - 1) & GICR_VPROPBASER_IDBITS_MASK;
		pr_debug("GICv4: CPU%d: Init IDbits to 0x%llx for GICR_VPROPBASER\n",
			smp_processor_id(), val);
		gicr_write_vpropbaser(val, vlpi_base + GICR_VPROPBASER);

		/*
		 * Also clear Valid bit of GICR_VPENDBASER, in case some
		 * ancient programming gets left in and has possibility of
		 * corrupting memory.
		 */
		val = its_clear_vpend_valid(vlpi_base, 0, 0);
	}

	if (allocate_vpe_l1_table()) {
		/*
		 * If the allocation has failed, we're in massive trouble.
		 * Disable direct injection, and pray that no VM was
		 * already running...
		 */
		gic_rdists->has_rvpeid = false;
		gic_rdists->has_vlpis = false;
	}

	/* Make sure the GIC has seen the above */
	dsb(sy);
out:
	gic_data_rdist()->lpi_enabled = true;
	pr_info("GICv3: CPU%d: using %s LPI pending table @%pa\n",
		smp_processor_id(),
		gic_data_rdist()->pend_page ? "allocated" : "reserved",
		&paddr);
}

static void its_cpu_init_collection(struct its_node *its)
{
	int cpu = smp_processor_id();
	u64 target;

	/* avoid cross node collections and its mapping */
	if (its->flags & ITS_FLAGS_WORKAROUND_CAVIUM_23144) {
		struct device_node *cpu_node;

		cpu_node = of_get_cpu_node(cpu, NULL);
		if (its->numa_node != NUMA_NO_NODE &&
			its->numa_node != of_node_to_nid(cpu_node))
			return;
	}

	/*
	 * We now have to bind each collection to its target
	 * redistributor.
	 */
	if (gic_read_typer(its->base + GITS_TYPER) & GITS_TYPER_PTA) {
		/*
		 * This ITS wants the physical address of the
		 * redistributor.
		 */
		target = gic_data_rdist()->phys_base;
	} else {
		/* This ITS wants a linear CPU number. */
		target = gic_read_typer(gic_data_rdist_rd_base() + GICR_TYPER);
		target = GICR_TYPER_CPU_NUMBER(target) << 16;
	}

	/* Perform collection mapping */
	its->collections[cpu].target_address = target;
	its->collections[cpu].col_id = cpu;

	its_send_mapc(its, &its->collections[cpu], 1);
	its_send_invall(its, &its->collections[cpu]);
}

static void its_cpu_init_collections(void)
{
	struct its_node *its;

	raw_spin_lock(&its_lock);

	list_for_each_entry(its, &its_nodes, entry)
		its_cpu_init_collection(its);

	raw_spin_unlock(&its_lock);
}

static struct its_device *its_find_device(struct its_node *its, u32 dev_id)
{
	struct its_device *its_dev = NULL, *tmp;
	unsigned long flags;

	raw_spin_lock_irqsave(&its->lock, flags);

	list_for_each_entry(tmp, &its->its_device_list, entry) {
		if (tmp->device_id == dev_id) {
			its_dev = tmp;
			break;
		}
	}

	raw_spin_unlock_irqrestore(&its->lock, flags);

	return its_dev;
}

static struct its_baser *its_get_baser(struct its_node *its, u32 type)
{
	int i;

	for (i = 0; i < GITS_BASER_NR_REGS; i++) {
		if (GITS_BASER_TYPE(its->tables[i].val) == type)
			return &its->tables[i];
	}

	return NULL;
}

static bool its_alloc_table_entry(struct its_node *its,
				  struct its_baser *baser, u32 id)
{
	struct page *page;
	u32 esz, idx;
	__le64 *table;

	/* Don't allow device id that exceeds single, flat table limit */
	esz = GITS_BASER_ENTRY_SIZE(baser->val);
	if (!(baser->val & GITS_BASER_INDIRECT))
		return (id < (PAGE_ORDER_TO_SIZE(baser->order) / esz));

	/* Compute 1st level table index & check if that exceeds table limit */
	idx = id >> ilog2(baser->psz / esz);
	if (idx >= (PAGE_ORDER_TO_SIZE(baser->order) / GITS_LVL1_ENTRY_SIZE))
		return false;

	table = baser->base;

	/* Allocate memory for 2nd level table */
	if (!table[idx]) {
		page = alloc_pages_node(its->numa_node, GFP_KERNEL | __GFP_ZERO,
					get_order(baser->psz));
		if (!page)
			return false;

		/* Flush Lvl2 table to PoC if hw doesn't support coherency */
		if (!(baser->val & GITS_BASER_SHAREABILITY_MASK))
			gic_flush_dcache_to_poc(page_address(page), baser->psz);

		table[idx] = cpu_to_le64(page_to_phys(page) | GITS_BASER_VALID);

		/* Flush Lvl1 entry to PoC if hw doesn't support coherency */
		if (!(baser->val & GITS_BASER_SHAREABILITY_MASK))
			gic_flush_dcache_to_poc(table + idx, GITS_LVL1_ENTRY_SIZE);

		/* Ensure updated table contents are visible to ITS hardware */
		dsb(sy);
	}

	return true;
}

static bool its_alloc_device_table(struct its_node *its, u32 dev_id)
{
	struct its_baser *baser;

	baser = its_get_baser(its, GITS_BASER_TYPE_DEVICE);

	/* Don't allow device id that exceeds ITS hardware limit */
	if (!baser)
		return (ilog2(dev_id) < device_ids(its));

	return its_alloc_table_entry(its, baser, dev_id);
}

static bool its_alloc_vpe_table(u32 vpe_id)
{
	struct its_node *its;
	int cpu;

	/*
	 * Make sure the L2 tables are allocated on *all* v4 ITSs. We
	 * could try and only do it on ITSs corresponding to devices
	 * that have interrupts targeted at this VPE, but the
	 * complexity becomes crazy (and you have tons of memory
	 * anyway, right?).
	 */
	list_for_each_entry(its, &its_nodes, entry) {
		struct its_baser *baser;

		if (!is_v4(its))
			continue;

		baser = its_get_baser(its, GITS_BASER_TYPE_VCPU);
		if (!baser)
			return false;

		if (!its_alloc_table_entry(its, baser, vpe_id))
			return false;
	}

	/* Non v4.1? No need to iterate RDs and go back early. */
	if (!gic_rdists->has_rvpeid)
		return true;

	/*
	 * Make sure the L2 tables are allocated for all copies of
	 * the L1 table on *all* v4.1 RDs.
	 */
	for_each_possible_cpu(cpu) {
		if (!allocate_vpe_l2_table(cpu, vpe_id))
			return false;
	}

	return true;
}

static struct its_device *its_create_device(struct its_node *its, u32 dev_id,
					    int nvecs, bool alloc_lpis)
{
	struct its_device *dev;
	unsigned long *lpi_map = NULL;
	unsigned long flags;
	u16 *col_map = NULL;
	void *itt;
	int lpi_base;
	int nr_lpis;
	int nr_ites;
	int sz;

	if (!its_alloc_device_table(its, dev_id))
		return NULL;

	if (WARN_ON(!is_power_of_2(nvecs)))
		nvecs = roundup_pow_of_two(nvecs);

	dev = kzalloc(sizeof(*dev), GFP_KERNEL);
	/*
	 * Even if the device wants a single LPI, the ITT must be
	 * sized as a power of two (and you need at least one bit...).
	 */
	nr_ites = max(2, nvecs);
	sz = nr_ites * (FIELD_GET(GITS_TYPER_ITT_ENTRY_SIZE, its->typer) + 1);
	sz = max(sz, ITS_ITT_ALIGN) + ITS_ITT_ALIGN - 1;
	itt = kzalloc_node(sz, GFP_KERNEL, its->numa_node);
	if (alloc_lpis) {
		lpi_map = its_lpi_alloc(nvecs, &lpi_base, &nr_lpis);
		if (lpi_map)
			col_map = kcalloc(nr_lpis, sizeof(*col_map),
					  GFP_KERNEL);
	} else {
		col_map = kcalloc(nr_ites, sizeof(*col_map), GFP_KERNEL);
		nr_lpis = 0;
		lpi_base = 0;
	}

	if (!dev || !itt ||  !col_map || (!lpi_map && alloc_lpis)) {
		kfree(dev);
		kfree(itt);
		bitmap_free(lpi_map);
		kfree(col_map);
		return NULL;
	}

	gic_flush_dcache_to_poc(itt, sz);

	dev->its = its;
	dev->itt = itt;
	dev->nr_ites = nr_ites;
	dev->event_map.lpi_map = lpi_map;
	dev->event_map.col_map = col_map;
	dev->event_map.lpi_base = lpi_base;
	dev->event_map.nr_lpis = nr_lpis;
	raw_spin_lock_init(&dev->event_map.vlpi_lock);
	dev->device_id = dev_id;
	INIT_LIST_HEAD(&dev->entry);

	raw_spin_lock_irqsave(&its->lock, flags);
	list_add(&dev->entry, &its->its_device_list);
	raw_spin_unlock_irqrestore(&its->lock, flags);

	/* Map device to its ITT */
	its_send_mapd(dev, 1);

	return dev;
}

static void its_free_device(struct its_device *its_dev)
{
	unsigned long flags;

	raw_spin_lock_irqsave(&its_dev->its->lock, flags);
	list_del(&its_dev->entry);
	raw_spin_unlock_irqrestore(&its_dev->its->lock, flags);
	kfree(its_dev->event_map.col_map);
	kfree(its_dev->itt);
	kfree(its_dev);
}

static int its_alloc_device_irq(struct its_device *dev, int nvecs, irq_hw_number_t *hwirq)
{
	int idx;

	/* Find a free LPI region in lpi_map and allocate them. */
	idx = bitmap_find_free_region(dev->event_map.lpi_map,
				      dev->event_map.nr_lpis,
				      get_count_order(nvecs));
	if (idx < 0)
		return -ENOSPC;

	*hwirq = dev->event_map.lpi_base + idx;

	return 0;
}

static int its_msi_prepare(struct irq_domain *domain, struct device *dev,
			   int nvec, msi_alloc_info_t *info)
{
	struct its_node *its;
	struct its_device *its_dev;
	struct msi_domain_info *msi_info;
	u32 dev_id;
	int err = 0;

	/*
	 * We ignore "dev" entirely, and rely on the dev_id that has
	 * been passed via the scratchpad. This limits this domain's
	 * usefulness to upper layers that definitely know that they
	 * are built on top of the ITS.
	 */
	dev_id = info->scratchpad[0].ul;

	msi_info = msi_get_domain_info(domain);
	its = msi_info->data;

	if (!gic_rdists->has_direct_lpi &&
	    vpe_proxy.dev &&
	    vpe_proxy.dev->its == its &&
	    dev_id == vpe_proxy.dev->device_id) {
		/* Bad luck. Get yourself a better implementation */
		WARN_ONCE(1, "DevId %x clashes with GICv4 VPE proxy device\n",
			  dev_id);
		return -EINVAL;
	}

	mutex_lock(&its->dev_alloc_lock);
	its_dev = its_find_device(its, dev_id);
	if (its_dev) {
		/*
		 * We already have seen this ID, probably through
		 * another alias (PCI bridge of some sort). No need to
		 * create the device.
		 */
		its_dev->shared = true;
		pr_debug("Reusing ITT for devID %x\n", dev_id);
		goto out;
	}

	its_dev = its_create_device(its, dev_id, nvec, true);
	if (!its_dev) {
		err = -ENOMEM;
		goto out;
	}

	if (info->flags & MSI_ALLOC_FLAGS_PROXY_DEVICE)
		its_dev->shared = true;

	pr_debug("ITT %d entries, %d bits\n", nvec, ilog2(nvec));
out:
	mutex_unlock(&its->dev_alloc_lock);
	info->scratchpad[0].ptr = its_dev;
	return err;
}

static struct msi_domain_ops its_msi_domain_ops = {
	.msi_prepare	= its_msi_prepare,
};

static int its_irq_gic_domain_alloc(struct irq_domain *domain,
				    unsigned int virq,
				    irq_hw_number_t hwirq)
{
	struct irq_fwspec fwspec;

	if (irq_domain_get_of_node(domain->parent)) {
		fwspec.fwnode = domain->parent->fwnode;
		fwspec.param_count = 3;
		fwspec.param[0] = GIC_IRQ_TYPE_LPI;
		fwspec.param[1] = hwirq;
		fwspec.param[2] = IRQ_TYPE_EDGE_RISING;
	} else if (is_fwnode_irqchip(domain->parent->fwnode)) {
		fwspec.fwnode = domain->parent->fwnode;
		fwspec.param_count = 2;
		fwspec.param[0] = hwirq;
		fwspec.param[1] = IRQ_TYPE_EDGE_RISING;
	} else {
		return -EINVAL;
	}

	return irq_domain_alloc_irqs_parent(domain, virq, 1, &fwspec);
}

static int its_irq_domain_alloc(struct irq_domain *domain, unsigned int virq,
				unsigned int nr_irqs, void *args)
{
	msi_alloc_info_t *info = args;
	struct its_device *its_dev = info->scratchpad[0].ptr;
	struct its_node *its = its_dev->its;
	struct irq_data *irqd;
	irq_hw_number_t hwirq;
	int err;
	int i;

	err = its_alloc_device_irq(its_dev, nr_irqs, &hwirq);
	if (err)
		return err;

	err = iommu_dma_prepare_msi(info->desc, its->get_msi_base(its_dev));
	if (err)
		return err;

	for (i = 0; i < nr_irqs; i++) {
		err = its_irq_gic_domain_alloc(domain, virq + i, hwirq + i);
		if (err)
			return err;

		irq_domain_set_hwirq_and_chip(domain, virq + i,
					      hwirq + i, &its_irq_chip, its_dev);
		irqd = irq_get_irq_data(virq + i);
		irqd_set_single_target(irqd);
		irqd_set_affinity_on_activate(irqd);
		pr_debug("ID:%d pID:%d vID:%d\n",
			 (int)(hwirq + i - its_dev->event_map.lpi_base),
			 (int)(hwirq + i), virq + i);
	}

	return 0;
}

static int its_irq_domain_activate(struct irq_domain *domain,
				   struct irq_data *d, bool reserve)
{
	struct its_device *its_dev = irq_data_get_irq_chip_data(d);
	u32 event = its_get_event_id(d);
	int cpu;

	cpu = its_select_cpu(d, cpu_online_mask);
	if (cpu < 0 || cpu >= nr_cpu_ids)
		return -EINVAL;

	its_inc_lpi_count(d, cpu);
	its_dev->event_map.col_map[event] = cpu;
	irq_data_update_effective_affinity(d, cpumask_of(cpu));

	/* Map the GIC IRQ and event to the device */
	its_send_mapti(its_dev, d->hwirq, event);
	return 0;
}

static void its_irq_domain_deactivate(struct irq_domain *domain,
				      struct irq_data *d)
{
	struct its_device *its_dev = irq_data_get_irq_chip_data(d);
	u32 event = its_get_event_id(d);

	its_dec_lpi_count(d, its_dev->event_map.col_map[event]);
	/* Stop the delivery of interrupts */
	its_send_discard(its_dev, event);
}

static void its_irq_domain_free(struct irq_domain *domain, unsigned int virq,
				unsigned int nr_irqs)
{
	struct irq_data *d = irq_domain_get_irq_data(domain, virq);
	struct its_device *its_dev = irq_data_get_irq_chip_data(d);
	struct its_node *its = its_dev->its;
	int i;

	bitmap_release_region(its_dev->event_map.lpi_map,
			      its_get_event_id(irq_domain_get_irq_data(domain, virq)),
			      get_count_order(nr_irqs));

	for (i = 0; i < nr_irqs; i++) {
		struct irq_data *data = irq_domain_get_irq_data(domain,
								virq + i);
		/* Nuke the entry in the domain */
		irq_domain_reset_irq_data(data);
	}

	mutex_lock(&its->dev_alloc_lock);

	/*
	 * If all interrupts have been freed, start mopping the
	 * floor. This is conditioned on the device not being shared.
	 */
	if (!its_dev->shared &&
	    bitmap_empty(its_dev->event_map.lpi_map,
			 its_dev->event_map.nr_lpis)) {
		its_lpi_free(its_dev->event_map.lpi_map,
			     its_dev->event_map.lpi_base,
			     its_dev->event_map.nr_lpis);

		/* Unmap device/itt */
		its_send_mapd(its_dev, 0);
		its_free_device(its_dev);
	}

	mutex_unlock(&its->dev_alloc_lock);

	irq_domain_free_irqs_parent(domain, virq, nr_irqs);
}

static const struct irq_domain_ops its_domain_ops = {
	.alloc			= its_irq_domain_alloc,
	.free			= its_irq_domain_free,
	.activate		= its_irq_domain_activate,
	.deactivate		= its_irq_domain_deactivate,
};

/*
 * This is insane.
 *
 * If a GICv4.0 doesn't implement Direct LPIs (which is extremely
 * likely), the only way to perform an invalidate is to use a fake
 * device to issue an INV command, implying that the LPI has first
 * been mapped to some event on that device. Since this is not exactly
 * cheap, we try to keep that mapping around as long as possible, and
 * only issue an UNMAP if we're short on available slots.
 *
 * Broken by design(tm).
 *
 * GICv4.1, on the other hand, mandates that we're able to invalidate
 * by writing to a MMIO register. It doesn't implement the whole of
 * DirectLPI, but that's good enough. And most of the time, we don't
 * even have to invalidate anything, as the redistributor can be told
 * whether to generate a doorbell or not (we thus leave it enabled,
 * always).
 */
static void its_vpe_db_proxy_unmap_locked(struct its_vpe *vpe)
{
	/* GICv4.1 doesn't use a proxy, so nothing to do here */
	if (gic_rdists->has_rvpeid)
		return;

	/* Already unmapped? */
	if (vpe->vpe_proxy_event == -1)
		return;

	its_send_discard(vpe_proxy.dev, vpe->vpe_proxy_event);
	vpe_proxy.vpes[vpe->vpe_proxy_event] = NULL;

	/*
	 * We don't track empty slots at all, so let's move the
	 * next_victim pointer if we can quickly reuse that slot
	 * instead of nuking an existing entry. Not clear that this is
	 * always a win though, and this might just generate a ripple
	 * effect... Let's just hope VPEs don't migrate too often.
	 */
	if (vpe_proxy.vpes[vpe_proxy.next_victim])
		vpe_proxy.next_victim = vpe->vpe_proxy_event;

	vpe->vpe_proxy_event = -1;
}

static void its_vpe_db_proxy_unmap(struct its_vpe *vpe)
{
	/* GICv4.1 doesn't use a proxy, so nothing to do here */
	if (gic_rdists->has_rvpeid)
		return;

	if (!gic_rdists->has_direct_lpi) {
		unsigned long flags;

		raw_spin_lock_irqsave(&vpe_proxy.lock, flags);
		its_vpe_db_proxy_unmap_locked(vpe);
		raw_spin_unlock_irqrestore(&vpe_proxy.lock, flags);
	}
}

static void its_vpe_db_proxy_map_locked(struct its_vpe *vpe)
{
	/* GICv4.1 doesn't use a proxy, so nothing to do here */
	if (gic_rdists->has_rvpeid)
		return;

	/* Already mapped? */
	if (vpe->vpe_proxy_event != -1)
		return;

	/* This slot was already allocated. Kick the other VPE out. */
	if (vpe_proxy.vpes[vpe_proxy.next_victim])
		its_vpe_db_proxy_unmap_locked(vpe_proxy.vpes[vpe_proxy.next_victim]);

	/* Map the new VPE instead */
	vpe_proxy.vpes[vpe_proxy.next_victim] = vpe;
	vpe->vpe_proxy_event = vpe_proxy.next_victim;
	vpe_proxy.next_victim = (vpe_proxy.next_victim + 1) % vpe_proxy.dev->nr_ites;

	vpe_proxy.dev->event_map.col_map[vpe->vpe_proxy_event] = vpe->col_idx;
	its_send_mapti(vpe_proxy.dev, vpe->vpe_db_lpi, vpe->vpe_proxy_event);
}

static void its_vpe_db_proxy_move(struct its_vpe *vpe, int from, int to)
{
	unsigned long flags;
	struct its_collection *target_col;

	/* GICv4.1 doesn't use a proxy, so nothing to do here */
	if (gic_rdists->has_rvpeid)
		return;

	if (gic_rdists->has_direct_lpi) {
		void __iomem *rdbase;

		rdbase = per_cpu_ptr(gic_rdists->rdist, from)->rd_base;
		gic_write_lpir(vpe->vpe_db_lpi, rdbase + GICR_CLRLPIR);
		wait_for_syncr(rdbase);

		return;
	}

	raw_spin_lock_irqsave(&vpe_proxy.lock, flags);

	its_vpe_db_proxy_map_locked(vpe);

	target_col = &vpe_proxy.dev->its->collections[to];
	its_send_movi(vpe_proxy.dev, target_col, vpe->vpe_proxy_event);
	vpe_proxy.dev->event_map.col_map[vpe->vpe_proxy_event] = to;

	raw_spin_unlock_irqrestore(&vpe_proxy.lock, flags);
}

static int its_vpe_set_affinity(struct irq_data *d,
				const struct cpumask *mask_val,
				bool force)
{
	struct its_vpe *vpe = irq_data_get_irq_chip_data(d);
	struct cpumask common, *table_mask;
	unsigned long flags;
	int from, cpu;

	/*
	 * Changing affinity is mega expensive, so let's be as lazy as
	 * we can and only do it if we really have to. Also, if mapped
	 * into the proxy device, we need to move the doorbell
	 * interrupt to its new location.
	 *
	 * Another thing is that changing the affinity of a vPE affects
	 * *other interrupts* such as all the vLPIs that are routed to
	 * this vPE. This means that the irq_desc lock is not enough to
	 * protect us, and that we must ensure nobody samples vpe->col_idx
	 * during the update, hence the lock below which must also be
	 * taken on any vLPI handling path that evaluates vpe->col_idx.
	 */
	from = vpe_to_cpuid_lock(vpe, &flags);
	table_mask = gic_data_rdist_cpu(from)->vpe_table_mask;

	/*
	 * If we are offered another CPU in the same GICv4.1 ITS
	 * affinity, pick this one. Otherwise, any CPU will do.
	 */
	if (table_mask && cpumask_and(&common, mask_val, table_mask))
		cpu = cpumask_test_cpu(from, &common) ? from : cpumask_first(&common);
	else
		cpu = cpumask_first(mask_val);

	if (from == cpu)
		goto out;

	vpe->col_idx = cpu;

	its_send_vmovp(vpe);
	its_vpe_db_proxy_move(vpe, from, cpu);

out:
	irq_data_update_effective_affinity(d, cpumask_of(cpu));
	vpe_to_cpuid_unlock(vpe, flags);

	return IRQ_SET_MASK_OK_DONE;
}

static void its_wait_vpt_parse_complete(void)
{
	void __iomem *vlpi_base = gic_data_rdist_vlpi_base();
	u64 val;

	if (!gic_rdists->has_vpend_valid_dirty)
		return;

	WARN_ON_ONCE(readq_relaxed_poll_timeout_atomic(vlpi_base + GICR_VPENDBASER,
						       val,
						       !(val & GICR_VPENDBASER_Dirty),
						       1, 500));
}

static void its_vpe_schedule(struct its_vpe *vpe)
{
	void __iomem *vlpi_base = gic_data_rdist_vlpi_base();
	u64 val;

	/* Schedule the VPE */
	val  = virt_to_phys(page_address(vpe->its_vm->vprop_page)) &
		GENMASK_ULL(51, 12);
	val |= (LPI_NRBITS - 1) & GICR_VPROPBASER_IDBITS_MASK;
	val |= GICR_VPROPBASER_RaWb;
	val |= GICR_VPROPBASER_InnerShareable;
	gicr_write_vpropbaser(val, vlpi_base + GICR_VPROPBASER);

	val  = virt_to_phys(page_address(vpe->vpt_page)) &
		GENMASK_ULL(51, 16);
	val |= GICR_VPENDBASER_RaWaWb;
	val |= GICR_VPENDBASER_InnerShareable;
	/*
	 * There is no good way of finding out if the pending table is
	 * empty as we can race against the doorbell interrupt very
	 * easily. So in the end, vpe->pending_last is only an
	 * indication that the vcpu has something pending, not one
	 * that the pending table is empty. A good implementation
	 * would be able to read its coarse map pretty quickly anyway,
	 * making this a tolerable issue.
	 */
	val |= GICR_VPENDBASER_PendingLast;
	val |= vpe->idai ? GICR_VPENDBASER_IDAI : 0;
	val |= GICR_VPENDBASER_Valid;
	gicr_write_vpendbaser(val, vlpi_base + GICR_VPENDBASER);
}

static void its_vpe_deschedule(struct its_vpe *vpe)
{
	void __iomem *vlpi_base = gic_data_rdist_vlpi_base();
	u64 val;

	val = its_clear_vpend_valid(vlpi_base, 0, 0);

	vpe->idai = !!(val & GICR_VPENDBASER_IDAI);
	vpe->pending_last = !!(val & GICR_VPENDBASER_PendingLast);
}

static void its_vpe_invall(struct its_vpe *vpe)
{
	struct its_node *its;

	list_for_each_entry(its, &its_nodes, entry) {
		if (!is_v4(its))
			continue;

		if (its_list_map && !vpe->its_vm->vlpi_count[its->list_nr])
			continue;

		/*
		 * Sending a VINVALL to a single ITS is enough, as all
		 * we need is to reach the redistributors.
		 */
		its_send_vinvall(its, vpe);
		return;
	}
}

static int its_vpe_set_vcpu_affinity(struct irq_data *d, void *vcpu_info)
{
	struct its_vpe *vpe = irq_data_get_irq_chip_data(d);
	struct its_cmd_info *info = vcpu_info;

	switch (info->cmd_type) {
	case SCHEDULE_VPE:
		its_vpe_schedule(vpe);
		return 0;

	case DESCHEDULE_VPE:
		its_vpe_deschedule(vpe);
		return 0;

	case COMMIT_VPE:
		its_wait_vpt_parse_complete();
		return 0;

	case INVALL_VPE:
		its_vpe_invall(vpe);
		return 0;

	default:
		return -EINVAL;
	}
}

static void its_vpe_send_cmd(struct its_vpe *vpe,
			     void (*cmd)(struct its_device *, u32))
{
	unsigned long flags;

	raw_spin_lock_irqsave(&vpe_proxy.lock, flags);

	its_vpe_db_proxy_map_locked(vpe);
	cmd(vpe_proxy.dev, vpe->vpe_proxy_event);

	raw_spin_unlock_irqrestore(&vpe_proxy.lock, flags);
}

static void its_vpe_send_inv(struct irq_data *d)
{
	struct its_vpe *vpe = irq_data_get_irq_chip_data(d);

	if (gic_rdists->has_direct_lpi)
		__direct_lpi_inv(d, d->parent_data->hwirq);
	else
		its_vpe_send_cmd(vpe, its_send_inv);
}

static void its_vpe_mask_irq(struct irq_data *d)
{
	/*
	 * We need to unmask the LPI, which is described by the parent
	 * irq_data. Instead of calling into the parent (which won't
	 * exactly do the right thing, let's simply use the
	 * parent_data pointer. Yes, I'm naughty.
	 */
	lpi_write_config(d->parent_data, LPI_PROP_ENABLED, 0);
	its_vpe_send_inv(d);
}

static void its_vpe_unmask_irq(struct irq_data *d)
{
	/* Same hack as above... */
	lpi_write_config(d->parent_data, 0, LPI_PROP_ENABLED);
	its_vpe_send_inv(d);
}

static int its_vpe_set_irqchip_state(struct irq_data *d,
				     enum irqchip_irq_state which,
				     bool state)
{
	struct its_vpe *vpe = irq_data_get_irq_chip_data(d);

	if (which != IRQCHIP_STATE_PENDING)
		return -EINVAL;

	if (gic_rdists->has_direct_lpi) {
		void __iomem *rdbase;

		rdbase = per_cpu_ptr(gic_rdists->rdist, vpe->col_idx)->rd_base;
		if (state) {
			gic_write_lpir(vpe->vpe_db_lpi, rdbase + GICR_SETLPIR);
		} else {
			gic_write_lpir(vpe->vpe_db_lpi, rdbase + GICR_CLRLPIR);
			wait_for_syncr(rdbase);
		}
	} else {
		if (state)
			its_vpe_send_cmd(vpe, its_send_int);
		else
			its_vpe_send_cmd(vpe, its_send_clear);
	}

	return 0;
}

static int its_vpe_retrigger(struct irq_data *d)
{
	return !its_vpe_set_irqchip_state(d, IRQCHIP_STATE_PENDING, true);
}

static struct irq_chip its_vpe_irq_chip = {
	.name			= "GICv4-vpe",
	.irq_mask		= its_vpe_mask_irq,
	.irq_unmask		= its_vpe_unmask_irq,
	.irq_eoi		= irq_chip_eoi_parent,
	.irq_set_affinity	= its_vpe_set_affinity,
	.irq_retrigger		= its_vpe_retrigger,
	.irq_set_irqchip_state	= its_vpe_set_irqchip_state,
	.irq_set_vcpu_affinity	= its_vpe_set_vcpu_affinity,
};

static struct its_node *find_4_1_its(void)
{
	static struct its_node *its = NULL;

	if (!its) {
		list_for_each_entry(its, &its_nodes, entry) {
			if (is_v4_1(its))
				return its;
		}

		/* Oops? */
		its = NULL;
	}

	return its;
}

static void its_vpe_4_1_send_inv(struct irq_data *d)
{
	struct its_vpe *vpe = irq_data_get_irq_chip_data(d);
	struct its_node *its;

	/*
	 * GICv4.1 wants doorbells to be invalidated using the
	 * INVDB command in order to be broadcast to all RDs. Send
	 * it to the first valid ITS, and let the HW do its magic.
	 */
	its = find_4_1_its();
	if (its)
		its_send_invdb(its, vpe);
}

static void its_vpe_4_1_mask_irq(struct irq_data *d)
{
	lpi_write_config(d->parent_data, LPI_PROP_ENABLED, 0);
	its_vpe_4_1_send_inv(d);
}

static void its_vpe_4_1_unmask_irq(struct irq_data *d)
{
	lpi_write_config(d->parent_data, 0, LPI_PROP_ENABLED);
	its_vpe_4_1_send_inv(d);
}

static void its_vpe_4_1_schedule(struct its_vpe *vpe,
				 struct its_cmd_info *info)
{
	void __iomem *vlpi_base = gic_data_rdist_vlpi_base();
	u64 val = 0;

	/* Schedule the VPE */
	val |= GICR_VPENDBASER_Valid;
	val |= info->g0en ? GICR_VPENDBASER_4_1_VGRP0EN : 0;
	val |= info->g1en ? GICR_VPENDBASER_4_1_VGRP1EN : 0;
	val |= FIELD_PREP(GICR_VPENDBASER_4_1_VPEID, vpe->vpe_id);

	gicr_write_vpendbaser(val, vlpi_base + GICR_VPENDBASER);
}

static void its_vpe_4_1_deschedule(struct its_vpe *vpe,
				   struct its_cmd_info *info)
{
	void __iomem *vlpi_base = gic_data_rdist_vlpi_base();
	u64 val;

	if (info->req_db) {
		unsigned long flags;

		/*
		 * vPE is going to block: make the vPE non-resident with
		 * PendingLast clear and DB set. The GIC guarantees that if
		 * we read-back PendingLast clear, then a doorbell will be
		 * delivered when an interrupt comes.
		 *
		 * Note the locking to deal with the concurrent update of
		 * pending_last from the doorbell interrupt handler that can
		 * run concurrently.
		 */
		raw_spin_lock_irqsave(&vpe->vpe_lock, flags);
		val = its_clear_vpend_valid(vlpi_base,
					    GICR_VPENDBASER_PendingLast,
					    GICR_VPENDBASER_4_1_DB);
		vpe->pending_last = !!(val & GICR_VPENDBASER_PendingLast);
		raw_spin_unlock_irqrestore(&vpe->vpe_lock, flags);
	} else {
		/*
		 * We're not blocking, so just make the vPE non-resident
		 * with PendingLast set, indicating that we'll be back.
		 */
		val = its_clear_vpend_valid(vlpi_base,
					    0,
					    GICR_VPENDBASER_PendingLast);
		vpe->pending_last = true;
	}
}

static void its_vpe_4_1_invall(struct its_vpe *vpe)
{
	void __iomem *rdbase;
	unsigned long flags;
	u64 val;
	int cpu;

	val  = GICR_INVALLR_V;
	val |= FIELD_PREP(GICR_INVALLR_VPEID, vpe->vpe_id);

	/* Target the redistributor this vPE is currently known on */
	cpu = vpe_to_cpuid_lock(vpe, &flags);
	raw_spin_lock(&gic_data_rdist_cpu(cpu)->rd_lock);
	rdbase = per_cpu_ptr(gic_rdists->rdist, cpu)->rd_base;
	gic_write_lpir(val, rdbase + GICR_INVALLR);

	wait_for_syncr(rdbase);
	raw_spin_unlock(&gic_data_rdist_cpu(cpu)->rd_lock);
	vpe_to_cpuid_unlock(vpe, flags);
}

static int its_vpe_4_1_set_vcpu_affinity(struct irq_data *d, void *vcpu_info)
{
	struct its_vpe *vpe = irq_data_get_irq_chip_data(d);
	struct its_cmd_info *info = vcpu_info;

	switch (info->cmd_type) {
	case SCHEDULE_VPE:
		its_vpe_4_1_schedule(vpe, info);
		return 0;

	case DESCHEDULE_VPE:
		its_vpe_4_1_deschedule(vpe, info);
		return 0;

	case COMMIT_VPE:
		its_wait_vpt_parse_complete();
		return 0;

	case INVALL_VPE:
		its_vpe_4_1_invall(vpe);
		return 0;

	default:
		return -EINVAL;
	}
}

static struct irq_chip its_vpe_4_1_irq_chip = {
	.name			= "GICv4.1-vpe",
	.irq_mask		= its_vpe_4_1_mask_irq,
	.irq_unmask		= its_vpe_4_1_unmask_irq,
	.irq_eoi		= irq_chip_eoi_parent,
	.irq_set_affinity	= its_vpe_set_affinity,
	.irq_set_vcpu_affinity	= its_vpe_4_1_set_vcpu_affinity,
};

static void its_configure_sgi(struct irq_data *d, bool clear)
{
	struct its_vpe *vpe = irq_data_get_irq_chip_data(d);
	struct its_cmd_desc desc;

	desc.its_vsgi_cmd.vpe = vpe;
	desc.its_vsgi_cmd.sgi = d->hwirq;
	desc.its_vsgi_cmd.priority = vpe->sgi_config[d->hwirq].priority;
	desc.its_vsgi_cmd.enable = vpe->sgi_config[d->hwirq].enabled;
	desc.its_vsgi_cmd.group = vpe->sgi_config[d->hwirq].group;
	desc.its_vsgi_cmd.clear = clear;

	/*
	 * GICv4.1 allows us to send VSGI commands to any ITS as long as the
	 * destination VPE is mapped there. Since we map them eagerly at
	 * activation time, we're pretty sure the first GICv4.1 ITS will do.
	 */
	its_send_single_vcommand(find_4_1_its(), its_build_vsgi_cmd, &desc);
}

static void its_sgi_mask_irq(struct irq_data *d)
{
	struct its_vpe *vpe = irq_data_get_irq_chip_data(d);

	vpe->sgi_config[d->hwirq].enabled = false;
	its_configure_sgi(d, false);
}

static void its_sgi_unmask_irq(struct irq_data *d)
{
	struct its_vpe *vpe = irq_data_get_irq_chip_data(d);

	vpe->sgi_config[d->hwirq].enabled = true;
	its_configure_sgi(d, false);
}

static int its_sgi_set_affinity(struct irq_data *d,
				const struct cpumask *mask_val,
				bool force)
{
	/*
	 * There is no notion of affinity for virtual SGIs, at least
	 * not on the host (since they can only be targeting a vPE).
	 * Tell the kernel we've done whatever it asked for.
	 */
	irq_data_update_effective_affinity(d, mask_val);
	return IRQ_SET_MASK_OK;
}

static int its_sgi_set_irqchip_state(struct irq_data *d,
				     enum irqchip_irq_state which,
				     bool state)
{
	if (which != IRQCHIP_STATE_PENDING)
		return -EINVAL;

	if (state) {
		struct its_vpe *vpe = irq_data_get_irq_chip_data(d);
		struct its_node *its = find_4_1_its();
		u64 val;

		val  = FIELD_PREP(GITS_SGIR_VPEID, vpe->vpe_id);
		val |= FIELD_PREP(GITS_SGIR_VINTID, d->hwirq);
		writeq_relaxed(val, its->sgir_base + GITS_SGIR - SZ_128K);
	} else {
		its_configure_sgi(d, true);
	}

	return 0;
}

static int its_sgi_get_irqchip_state(struct irq_data *d,
				     enum irqchip_irq_state which, bool *val)
{
	struct its_vpe *vpe = irq_data_get_irq_chip_data(d);
	void __iomem *base;
	unsigned long flags;
	u32 count = 1000000;	/* 1s! */
	u32 status;
	int cpu;

	if (which != IRQCHIP_STATE_PENDING)
		return -EINVAL;

	/*
	 * Locking galore! We can race against two different events:
	 *
	 * - Concurrent vPE affinity change: we must make sure it cannot
	 *   happen, or we'll talk to the wrong redistributor. This is
	 *   identical to what happens with vLPIs.
	 *
	 * - Concurrent VSGIPENDR access: As it involves accessing two
	 *   MMIO registers, this must be made atomic one way or another.
	 */
	cpu = vpe_to_cpuid_lock(vpe, &flags);
	raw_spin_lock(&gic_data_rdist_cpu(cpu)->rd_lock);
	base = gic_data_rdist_cpu(cpu)->rd_base + SZ_128K;
	writel_relaxed(vpe->vpe_id, base + GICR_VSGIR);
	do {
		status = readl_relaxed(base + GICR_VSGIPENDR);
		if (!(status & GICR_VSGIPENDR_BUSY))
			goto out;

		count--;
		if (!count) {
			pr_err_ratelimited("Unable to get SGI status\n");
			goto out;
		}
		cpu_relax();
		udelay(1);
	} while (count);

out:
	raw_spin_unlock(&gic_data_rdist_cpu(cpu)->rd_lock);
	vpe_to_cpuid_unlock(vpe, flags);

	if (!count)
		return -ENXIO;

	*val = !!(status & (1 << d->hwirq));

	return 0;
}

static int its_sgi_set_vcpu_affinity(struct irq_data *d, void *vcpu_info)
{
	struct its_vpe *vpe = irq_data_get_irq_chip_data(d);
	struct its_cmd_info *info = vcpu_info;

	switch (info->cmd_type) {
	case PROP_UPDATE_VSGI:
		vpe->sgi_config[d->hwirq].priority = info->priority;
		vpe->sgi_config[d->hwirq].group = info->group;
		its_configure_sgi(d, false);
		return 0;

	default:
		return -EINVAL;
	}
}

static struct irq_chip its_sgi_irq_chip = {
	.name			= "GICv4.1-sgi",
	.irq_mask		= its_sgi_mask_irq,
	.irq_unmask		= its_sgi_unmask_irq,
	.irq_set_affinity	= its_sgi_set_affinity,
	.irq_set_irqchip_state	= its_sgi_set_irqchip_state,
	.irq_get_irqchip_state	= its_sgi_get_irqchip_state,
	.irq_set_vcpu_affinity	= its_sgi_set_vcpu_affinity,
};

static int its_sgi_irq_domain_alloc(struct irq_domain *domain,
				    unsigned int virq, unsigned int nr_irqs,
				    void *args)
{
	struct its_vpe *vpe = args;
	int i;

	/* Yes, we do want 16 SGIs */
	WARN_ON(nr_irqs != 16);

	for (i = 0; i < 16; i++) {
		vpe->sgi_config[i].priority = 0;
		vpe->sgi_config[i].enabled = false;
		vpe->sgi_config[i].group = false;

		irq_domain_set_hwirq_and_chip(domain, virq + i, i,
					      &its_sgi_irq_chip, vpe);
		irq_set_status_flags(virq + i, IRQ_DISABLE_UNLAZY);
	}

	return 0;
}

static void its_sgi_irq_domain_free(struct irq_domain *domain,
				    unsigned int virq,
				    unsigned int nr_irqs)
{
	/* Nothing to do */
}

static int its_sgi_irq_domain_activate(struct irq_domain *domain,
				       struct irq_data *d, bool reserve)
{
	/* Write out the initial SGI configuration */
	its_configure_sgi(d, false);
	return 0;
}

static void its_sgi_irq_domain_deactivate(struct irq_domain *domain,
					  struct irq_data *d)
{
	struct its_vpe *vpe = irq_data_get_irq_chip_data(d);

	/*
	 * The VSGI command is awkward:
	 *
	 * - To change the configuration, CLEAR must be set to false,
	 *   leaving the pending bit unchanged.
	 * - To clear the pending bit, CLEAR must be set to true, leaving
	 *   the configuration unchanged.
	 *
	 * You just can't do both at once, hence the two commands below.
	 */
	vpe->sgi_config[d->hwirq].enabled = false;
	its_configure_sgi(d, false);
	its_configure_sgi(d, true);
}

static const struct irq_domain_ops its_sgi_domain_ops = {
	.alloc		= its_sgi_irq_domain_alloc,
	.free		= its_sgi_irq_domain_free,
	.activate	= its_sgi_irq_domain_activate,
	.deactivate	= its_sgi_irq_domain_deactivate,
};

static int its_vpe_id_alloc(void)
{
	return ida_simple_get(&its_vpeid_ida, 0, ITS_MAX_VPEID, GFP_KERNEL);
}

static void its_vpe_id_free(u16 id)
{
	ida_simple_remove(&its_vpeid_ida, id);
}

static int its_vpe_init(struct its_vpe *vpe)
{
	struct page *vpt_page;
	int vpe_id;

	/* Allocate vpe_id */
	vpe_id = its_vpe_id_alloc();
	if (vpe_id < 0)
		return vpe_id;

	/* Allocate VPT */
	vpt_page = its_allocate_pending_table(GFP_KERNEL);
	if (!vpt_page) {
		its_vpe_id_free(vpe_id);
		return -ENOMEM;
	}

	if (!its_alloc_vpe_table(vpe_id)) {
		its_vpe_id_free(vpe_id);
		its_free_pending_table(vpt_page);
		return -ENOMEM;
	}

	raw_spin_lock_init(&vpe->vpe_lock);
	vpe->vpe_id = vpe_id;
	vpe->vpt_page = vpt_page;
	if (gic_rdists->has_rvpeid)
		atomic_set(&vpe->vmapp_count, 0);
	else
		vpe->vpe_proxy_event = -1;

	return 0;
}

static void its_vpe_teardown(struct its_vpe *vpe)
{
	its_vpe_db_proxy_unmap(vpe);
	its_vpe_id_free(vpe->vpe_id);
	its_free_pending_table(vpe->vpt_page);
}

static void its_vpe_irq_domain_free(struct irq_domain *domain,
				    unsigned int virq,
				    unsigned int nr_irqs)
{
	struct its_vm *vm = domain->host_data;
	int i;

	irq_domain_free_irqs_parent(domain, virq, nr_irqs);

	for (i = 0; i < nr_irqs; i++) {
		struct irq_data *data = irq_domain_get_irq_data(domain,
								virq + i);
		struct its_vpe *vpe = irq_data_get_irq_chip_data(data);

		BUG_ON(vm != vpe->its_vm);

		clear_bit(data->hwirq, vm->db_bitmap);
		its_vpe_teardown(vpe);
		irq_domain_reset_irq_data(data);
	}

	if (bitmap_empty(vm->db_bitmap, vm->nr_db_lpis)) {
		its_lpi_free(vm->db_bitmap, vm->db_lpi_base, vm->nr_db_lpis);
		its_free_prop_table(vm->vprop_page);
	}
}

static int its_vpe_irq_domain_alloc(struct irq_domain *domain, unsigned int virq,
				    unsigned int nr_irqs, void *args)
{
	struct irq_chip *irqchip = &its_vpe_irq_chip;
	struct its_vm *vm = args;
	unsigned long *bitmap;
	struct page *vprop_page;
	int base, nr_ids, i, err = 0;

	BUG_ON(!vm);

	bitmap = its_lpi_alloc(roundup_pow_of_two(nr_irqs), &base, &nr_ids);
	if (!bitmap)
		return -ENOMEM;

	if (nr_ids < nr_irqs) {
		its_lpi_free(bitmap, base, nr_ids);
		return -ENOMEM;
	}

	vprop_page = its_allocate_prop_table(GFP_KERNEL);
	if (!vprop_page) {
		its_lpi_free(bitmap, base, nr_ids);
		return -ENOMEM;
	}

	vm->db_bitmap = bitmap;
	vm->db_lpi_base = base;
	vm->nr_db_lpis = nr_ids;
	vm->vprop_page = vprop_page;

	if (gic_rdists->has_rvpeid)
		irqchip = &its_vpe_4_1_irq_chip;

	for (i = 0; i < nr_irqs; i++) {
		vm->vpes[i]->vpe_db_lpi = base + i;
		err = its_vpe_init(vm->vpes[i]);
		if (err)
			break;
		err = its_irq_gic_domain_alloc(domain, virq + i,
					       vm->vpes[i]->vpe_db_lpi);
		if (err)
			break;
		irq_domain_set_hwirq_and_chip(domain, virq + i, i,
					      irqchip, vm->vpes[i]);
		set_bit(i, bitmap);
	}

	if (err) {
		if (i > 0)
			its_vpe_irq_domain_free(domain, virq, i);

		its_lpi_free(bitmap, base, nr_ids);
		its_free_prop_table(vprop_page);
	}

	return err;
}

static int its_vpe_irq_domain_activate(struct irq_domain *domain,
				       struct irq_data *d, bool reserve)
{
	struct its_vpe *vpe = irq_data_get_irq_chip_data(d);
	struct its_node *its;

	/*
	 * If we use the list map, we issue VMAPP on demand... Unless
	 * we're on a GICv4.1 and we eagerly map the VPE on all ITSs
	 * so that VSGIs can work.
	 */
	if (!gic_requires_eager_mapping())
		return 0;

	/* Map the VPE to the first possible CPU */
	vpe->col_idx = cpumask_first(cpu_online_mask);

	list_for_each_entry(its, &its_nodes, entry) {
		if (!is_v4(its))
			continue;

		its_send_vmapp(its, vpe, true);
		its_send_vinvall(its, vpe);
	}

	irq_data_update_effective_affinity(d, cpumask_of(vpe->col_idx));

	return 0;
}

static void its_vpe_irq_domain_deactivate(struct irq_domain *domain,
					  struct irq_data *d)
{
	struct its_vpe *vpe = irq_data_get_irq_chip_data(d);
	struct its_node *its;

	/*
	 * If we use the list map on GICv4.0, we unmap the VPE once no
	 * VLPIs are associated with the VM.
	 */
	if (!gic_requires_eager_mapping())
		return;

	list_for_each_entry(its, &its_nodes, entry) {
		if (!is_v4(its))
			continue;

		its_send_vmapp(its, vpe, false);
	}

	/*
	 * There may be a direct read to the VPT after unmapping the
	 * vPE, to guarantee the validity of this, we make the VPT
	 * memory coherent with the CPU caches here.
	 */
	if (find_4_1_its() && !atomic_read(&vpe->vmapp_count))
		gic_flush_dcache_to_poc(page_address(vpe->vpt_page),
					LPI_PENDBASE_SZ);
}

static const struct irq_domain_ops its_vpe_domain_ops = {
	.alloc			= its_vpe_irq_domain_alloc,
	.free			= its_vpe_irq_domain_free,
	.activate		= its_vpe_irq_domain_activate,
	.deactivate		= its_vpe_irq_domain_deactivate,
};

static int its_force_quiescent(void __iomem *base)
{
	u32 count = 1000000;	/* 1s */
	u32 val;

	val = readl_relaxed(base + GITS_CTLR);
	/*
	 * GIC architecture specification requires the ITS to be both
	 * disabled and quiescent for writes to GITS_BASER<n> or
	 * GITS_CBASER to not have UNPREDICTABLE results.
	 */
	if ((val & GITS_CTLR_QUIESCENT) && !(val & GITS_CTLR_ENABLE))
		return 0;

	/* Disable the generation of all interrupts to this ITS */
	val &= ~(GITS_CTLR_ENABLE | GITS_CTLR_ImDe);
	writel_relaxed(val, base + GITS_CTLR);

	/* Poll GITS_CTLR and wait until ITS becomes quiescent */
	while (1) {
		val = readl_relaxed(base + GITS_CTLR);
		if (val & GITS_CTLR_QUIESCENT)
			return 0;

		count--;
		if (!count)
			return -EBUSY;

		cpu_relax();
		udelay(1);
	}
}

static bool __maybe_unused its_enable_quirk_cavium_22375(void *data)
{
	struct its_node *its = data;

	/* erratum 22375: only alloc 8MB table size (20 bits) */
	its->typer &= ~GITS_TYPER_DEVBITS;
	its->typer |= FIELD_PREP(GITS_TYPER_DEVBITS, 20 - 1);
	its->flags |= ITS_FLAGS_WORKAROUND_CAVIUM_22375;

	return true;
}

static bool __maybe_unused its_enable_quirk_cavium_23144(void *data)
{
	struct its_node *its = data;

	its->flags |= ITS_FLAGS_WORKAROUND_CAVIUM_23144;

	return true;
}

static bool __maybe_unused its_enable_quirk_qdf2400_e0065(void *data)
{
	struct its_node *its = data;

	/* On QDF2400, the size of the ITE is 16Bytes */
	its->typer &= ~GITS_TYPER_ITT_ENTRY_SIZE;
	its->typer |= FIELD_PREP(GITS_TYPER_ITT_ENTRY_SIZE, 16 - 1);

	return true;
}

static u64 its_irq_get_msi_base_pre_its(struct its_device *its_dev)
{
	struct its_node *its = its_dev->its;

	/*
	 * The Socionext Synquacer SoC has a so-called 'pre-ITS',
	 * which maps 32-bit writes targeted at a separate window of
	 * size '4 << device_id_bits' onto writes to GITS_TRANSLATER
	 * with device ID taken from bits [device_id_bits + 1:2] of
	 * the window offset.
	 */
	return its->pre_its_base + (its_dev->device_id << 2);
}

static bool __maybe_unused its_enable_quirk_socionext_synquacer(void *data)
{
	struct its_node *its = data;
	u32 pre_its_window[2];
	u32 ids;

	if (!fwnode_property_read_u32_array(its->fwnode_handle,
					   "socionext,synquacer-pre-its",
					   pre_its_window,
					   ARRAY_SIZE(pre_its_window))) {

		its->pre_its_base = pre_its_window[0];
		its->get_msi_base = its_irq_get_msi_base_pre_its;

		ids = ilog2(pre_its_window[1]) - 2;
		if (device_ids(its) > ids) {
			its->typer &= ~GITS_TYPER_DEVBITS;
			its->typer |= FIELD_PREP(GITS_TYPER_DEVBITS, ids - 1);
		}

		/* the pre-ITS breaks isolation, so disable MSI remapping */
		its->msi_domain_flags &= ~IRQ_DOMAIN_FLAG_MSI_REMAP;
		return true;
	}
	return false;
}

static bool __maybe_unused its_enable_quirk_hip07_161600802(void *data)
{
	struct its_node *its = data;

	/*
	 * Hip07 insists on using the wrong address for the VLPI
	 * page. Trick it into doing the right thing...
	 */
	its->vlpi_redist_offset = SZ_128K;
	return true;
}

static const struct gic_quirk its_quirks[] = {
#ifdef CONFIG_CAVIUM_ERRATUM_22375
	{
		.desc	= "ITS: Cavium errata 22375, 24313",
		.iidr	= 0xa100034c,	/* ThunderX pass 1.x */
		.mask	= 0xffff0fff,
		.init	= its_enable_quirk_cavium_22375,
	},
#endif
#ifdef CONFIG_CAVIUM_ERRATUM_23144
	{
		.desc	= "ITS: Cavium erratum 23144",
		.iidr	= 0xa100034c,	/* ThunderX pass 1.x */
		.mask	= 0xffff0fff,
		.init	= its_enable_quirk_cavium_23144,
	},
#endif
#ifdef CONFIG_QCOM_QDF2400_ERRATUM_0065
	{
		.desc	= "ITS: QDF2400 erratum 0065",
		.iidr	= 0x00001070, /* QDF2400 ITS rev 1.x */
		.mask	= 0xffffffff,
		.init	= its_enable_quirk_qdf2400_e0065,
	},
#endif
#ifdef CONFIG_SOCIONEXT_SYNQUACER_PREITS
	{
		/*
		 * The Socionext Synquacer SoC incorporates ARM's own GIC-500
		 * implementation, but with a 'pre-ITS' added that requires
		 * special handling in software.
		 */
		.desc	= "ITS: Socionext Synquacer pre-ITS",
		.iidr	= 0x0001143b,
		.mask	= 0xffffffff,
		.init	= its_enable_quirk_socionext_synquacer,
	},
#endif
#ifdef CONFIG_HISILICON_ERRATUM_161600802
	{
		.desc	= "ITS: Hip07 erratum 161600802",
		.iidr	= 0x00000004,
		.mask	= 0xffffffff,
		.init	= its_enable_quirk_hip07_161600802,
	},
#endif
	{
	}
};

static void its_enable_quirks(struct its_node *its)
{
	u32 iidr = readl_relaxed(its->base + GITS_IIDR);

	gic_enable_quirks(iidr, its_quirks, its);
}

static int its_save_disable(void)
{
	struct its_node *its;
	int err = 0;

	raw_spin_lock(&its_lock);
	list_for_each_entry(its, &its_nodes, entry) {
		void __iomem *base;

		base = its->base;
		its->ctlr_save = readl_relaxed(base + GITS_CTLR);
		err = its_force_quiescent(base);
		if (err) {
			pr_err("ITS@%pa: failed to quiesce: %d\n",
			       &its->phys_base, err);
			writel_relaxed(its->ctlr_save, base + GITS_CTLR);
			goto err;
		}

		its->cbaser_save = gits_read_cbaser(base + GITS_CBASER);
	}

err:
	if (err) {
		list_for_each_entry_continue_reverse(its, &its_nodes, entry) {
			void __iomem *base;

			base = its->base;
			writel_relaxed(its->ctlr_save, base + GITS_CTLR);
		}
	}
	raw_spin_unlock(&its_lock);

	return err;
}

static void its_restore_enable(void)
{
	struct its_node *its;
	int ret;

	raw_spin_lock(&its_lock);
	list_for_each_entry(its, &its_nodes, entry) {
		void __iomem *base;
		int i;

		base = its->base;

		/*
		 * Make sure that the ITS is disabled. If it fails to quiesce,
		 * don't restore it since writing to CBASER or BASER<n>
		 * registers is undefined according to the GIC v3 ITS
		 * Specification.
		 *
		 * Firmware resuming with the ITS enabled is terminally broken.
		 */
		WARN_ON(readl_relaxed(base + GITS_CTLR) & GITS_CTLR_ENABLE);
		ret = its_force_quiescent(base);
		if (ret) {
			pr_err("ITS@%pa: failed to quiesce on resume: %d\n",
			       &its->phys_base, ret);
			continue;
		}

		gits_write_cbaser(its->cbaser_save, base + GITS_CBASER);

		/*
		 * Writing CBASER resets CREADR to 0, so make CWRITER and
		 * cmd_write line up with it.
		 */
		its->cmd_write = its->cmd_base;
		gits_write_cwriter(0, base + GITS_CWRITER);

		/* Restore GITS_BASER from the value cache. */
		for (i = 0; i < GITS_BASER_NR_REGS; i++) {
			struct its_baser *baser = &its->tables[i];

			if (!(baser->val & GITS_BASER_VALID))
				continue;

			its_write_baser(its, baser, baser->val);
		}
		writel_relaxed(its->ctlr_save, base + GITS_CTLR);

		/*
		 * Reinit the collection if it's stored in the ITS. This is
		 * indicated by the col_id being less than the HCC field.
		 * CID < HCC as specified in the GIC v3 Documentation.
		 */
		if (its->collections[smp_processor_id()].col_id <
		    GITS_TYPER_HCC(gic_read_typer(base + GITS_TYPER)))
			its_cpu_init_collection(its);
	}
	raw_spin_unlock(&its_lock);
}

static struct syscore_ops its_syscore_ops = {
	.suspend = its_save_disable,
	.resume = its_restore_enable,
};

static int its_init_domain(struct fwnode_handle *handle, struct its_node *its)
{
	struct irq_domain *inner_domain;
	struct msi_domain_info *info;

	info = kzalloc(sizeof(*info), GFP_KERNEL);
	if (!info)
		return -ENOMEM;

	inner_domain = irq_domain_create_tree(handle, &its_domain_ops, its);
	if (!inner_domain) {
		kfree(info);
		return -ENOMEM;
	}

	inner_domain->parent = its_parent;
	irq_domain_update_bus_token(inner_domain, DOMAIN_BUS_NEXUS);
	inner_domain->flags |= its->msi_domain_flags;
	info->ops = &its_msi_domain_ops;
	info->data = its;
	inner_domain->host_data = info;

	return 0;
}

static int its_init_vpe_domain(void)
{
	struct its_node *its;
	u32 devid;
	int entries;

	if (gic_rdists->has_direct_lpi) {
		pr_info("ITS: Using DirectLPI for VPE invalidation\n");
		return 0;
	}

	/* Any ITS will do, even if not v4 */
	its = list_first_entry(&its_nodes, struct its_node, entry);

	entries = roundup_pow_of_two(nr_cpu_ids);
	vpe_proxy.vpes = kcalloc(entries, sizeof(*vpe_proxy.vpes),
				 GFP_KERNEL);
	if (!vpe_proxy.vpes)
		return -ENOMEM;

	/* Use the last possible DevID */
	devid = GENMASK(device_ids(its) - 1, 0);
	vpe_proxy.dev = its_create_device(its, devid, entries, false);
	if (!vpe_proxy.dev) {
		kfree(vpe_proxy.vpes);
		pr_err("ITS: Can't allocate GICv4 proxy device\n");
		return -ENOMEM;
	}

	BUG_ON(entries > vpe_proxy.dev->nr_ites);

	raw_spin_lock_init(&vpe_proxy.lock);
	vpe_proxy.next_victim = 0;
	pr_info("ITS: Allocated DevID %x as GICv4 proxy device (%d slots)\n",
		devid, vpe_proxy.dev->nr_ites);

	return 0;
}

static int __init its_compute_its_list_map(struct resource *res,
					   void __iomem *its_base)
{
	int its_number;
	u32 ctlr;

	/*
	 * This is assumed to be done early enough that we're
	 * guaranteed to be single-threaded, hence no
	 * locking. Should this change, we should address
	 * this.
	 */
	its_number = find_first_zero_bit(&its_list_map, GICv4_ITS_LIST_MAX);
	if (its_number >= GICv4_ITS_LIST_MAX) {
		pr_err("ITS@%pa: No ITSList entry available!\n",
		       &res->start);
		return -EINVAL;
	}

	ctlr = readl_relaxed(its_base + GITS_CTLR);
	ctlr &= ~GITS_CTLR_ITS_NUMBER;
	ctlr |= its_number << GITS_CTLR_ITS_NUMBER_SHIFT;
	writel_relaxed(ctlr, its_base + GITS_CTLR);
	ctlr = readl_relaxed(its_base + GITS_CTLR);
	if ((ctlr & GITS_CTLR_ITS_NUMBER) != (its_number << GITS_CTLR_ITS_NUMBER_SHIFT)) {
		its_number = ctlr & GITS_CTLR_ITS_NUMBER;
		its_number >>= GITS_CTLR_ITS_NUMBER_SHIFT;
	}

	if (test_and_set_bit(its_number, &its_list_map)) {
		pr_err("ITS@%pa: Duplicate ITSList entry %d\n",
		       &res->start, its_number);
		return -EINVAL;
	}

	return its_number;
}

static int __init its_probe_one(struct resource *res,
				struct fwnode_handle *handle, int numa_node)
{
	struct its_node *its;
	void __iomem *its_base;
	u32 val, ctlr;
	u64 baser, tmp, typer;
	struct page *page;
	int err;

	its_base = ioremap(res->start, SZ_64K);
	if (!its_base) {
		pr_warn("ITS@%pa: Unable to map ITS registers\n", &res->start);
		return -ENOMEM;
	}

	val = readl_relaxed(its_base + GITS_PIDR2) & GIC_PIDR2_ARCH_MASK;
	if (val != 0x30 && val != 0x40) {
		pr_warn("ITS@%pa: No ITS detected, giving up\n", &res->start);
		err = -ENODEV;
		goto out_unmap;
	}

	err = its_force_quiescent(its_base);
	if (err) {
		pr_warn("ITS@%pa: Failed to quiesce, giving up\n", &res->start);
		goto out_unmap;
	}

	pr_info("ITS %pR\n", res);

	its = kzalloc(sizeof(*its), GFP_KERNEL);
	if (!its) {
		err = -ENOMEM;
		goto out_unmap;
	}

	raw_spin_lock_init(&its->lock);
	mutex_init(&its->dev_alloc_lock);
	INIT_LIST_HEAD(&its->entry);
	INIT_LIST_HEAD(&its->its_device_list);
	typer = gic_read_typer(its_base + GITS_TYPER);
	its->typer = typer;
	its->base = its_base;
	its->phys_base = res->start;
	if (is_v4(its)) {
		if (!(typer & GITS_TYPER_VMOVP)) {
			err = its_compute_its_list_map(res, its_base);
			if (err < 0)
				goto out_free_its;

			its->list_nr = err;

			pr_info("ITS@%pa: Using ITS number %d\n",
				&res->start, err);
		} else {
			pr_info("ITS@%pa: Single VMOVP capable\n", &res->start);
		}

		if (is_v4_1(its)) {
			u32 svpet = FIELD_GET(GITS_TYPER_SVPET, typer);

			its->sgir_base = ioremap(res->start + SZ_128K, SZ_64K);
			if (!its->sgir_base) {
				err = -ENOMEM;
				goto out_free_its;
			}

			its->mpidr = readl_relaxed(its_base + GITS_MPIDR);

			pr_info("ITS@%pa: Using GICv4.1 mode %08x %08x\n",
				&res->start, its->mpidr, svpet);
		}
	}

	its->numa_node = numa_node;

	page = alloc_pages_node(its->numa_node, GFP_KERNEL | __GFP_ZERO,
				get_order(ITS_CMD_QUEUE_SZ));
	if (!page) {
		err = -ENOMEM;
		goto out_unmap_sgir;
	}
	its->cmd_base = (void *)page_address(page);
	its->cmd_write = its->cmd_base;
	its->fwnode_handle = handle;
	its->get_msi_base = its_irq_get_msi_base;
	its->msi_domain_flags = IRQ_DOMAIN_FLAG_MSI_REMAP;

	its_enable_quirks(its);

	err = its_alloc_tables(its);
	if (err)
		goto out_free_cmd;

	err = its_alloc_collections(its);
	if (err)
		goto out_free_tables;

	baser = (virt_to_phys(its->cmd_base)	|
		 GITS_CBASER_RaWaWb		|
		 GITS_CBASER_InnerShareable	|
		 (ITS_CMD_QUEUE_SZ / SZ_4K - 1)	|
		 GITS_CBASER_VALID);

	gits_write_cbaser(baser, its->base + GITS_CBASER);
	tmp = gits_read_cbaser(its->base + GITS_CBASER);

	if ((tmp ^ baser) & GITS_CBASER_SHAREABILITY_MASK) {
		if (!(tmp & GITS_CBASER_SHAREABILITY_MASK)) {
			/*
			 * The HW reports non-shareable, we must
			 * remove the cacheability attributes as
			 * well.
			 */
			baser &= ~(GITS_CBASER_SHAREABILITY_MASK |
				   GITS_CBASER_CACHEABILITY_MASK);
			baser |= GITS_CBASER_nC;
			gits_write_cbaser(baser, its->base + GITS_CBASER);
		}
		pr_info("ITS: using cache flushing for cmd queue\n");
		its->flags |= ITS_FLAGS_CMDQ_NEEDS_FLUSHING;
	}

	gits_write_cwriter(0, its->base + GITS_CWRITER);
	ctlr = readl_relaxed(its->base + GITS_CTLR);
	ctlr |= GITS_CTLR_ENABLE;
	if (is_v4(its))
		ctlr |= GITS_CTLR_ImDe;
	writel_relaxed(ctlr, its->base + GITS_CTLR);

	err = its_init_domain(handle, its);
	if (err)
		goto out_free_tables;

	raw_spin_lock(&its_lock);
	list_add(&its->entry, &its_nodes);
	raw_spin_unlock(&its_lock);

	return 0;

out_free_tables:
	its_free_tables(its);
out_free_cmd:
	free_pages((unsigned long)its->cmd_base, get_order(ITS_CMD_QUEUE_SZ));
out_unmap_sgir:
	if (its->sgir_base)
		iounmap(its->sgir_base);
out_free_its:
	kfree(its);
out_unmap:
	iounmap(its_base);
	pr_err("ITS@%pa: failed probing (%d)\n", &res->start, err);
	return err;
}

static bool gic_rdists_supports_plpis(void)
{
	return !!(gic_read_typer(gic_data_rdist_rd_base() + GICR_TYPER) & GICR_TYPER_PLPIS);
}

static int redist_disable_lpis(void)
{
	void __iomem *rbase = gic_data_rdist_rd_base();
	u64 timeout = USEC_PER_SEC;
	u64 val;

	if (!gic_rdists_supports_plpis()) {
		pr_info("CPU%d: LPIs not supported\n", smp_processor_id());
		return -ENXIO;
	}

	val = readl_relaxed(rbase + GICR_CTLR);
	if (!(val & GICR_CTLR_ENABLE_LPIS))
		return 0;

	/*
	 * If coming via a CPU hotplug event, we don't need to disable
	 * LPIs before trying to re-enable them. They are already
	 * configured and all is well in the world.
	 *
	 * If running with preallocated tables, there is nothing to do.
	 */
	if (gic_data_rdist()->lpi_enabled ||
	    (gic_rdists->flags & RDIST_FLAGS_RD_TABLES_PREALLOCATED))
		return 0;

	/*
	 * From that point on, we only try to do some damage control.
	 */
	pr_warn("GICv3: CPU%d: Booted with LPIs enabled, memory probably corrupted\n",
		smp_processor_id());
	add_taint(TAINT_CRAP, LOCKDEP_STILL_OK);

	/* Disable LPIs */
	val &= ~GICR_CTLR_ENABLE_LPIS;
	writel_relaxed(val, rbase + GICR_CTLR);

	/* Make sure any change to GICR_CTLR is observable by the GIC */
	dsb(sy);

	/*
	 * Software must observe RWP==0 after clearing GICR_CTLR.EnableLPIs
	 * from 1 to 0 before programming GICR_PEND{PROP}BASER registers.
	 * Error out if we time out waiting for RWP to clear.
	 */
	while (readl_relaxed(rbase + GICR_CTLR) & GICR_CTLR_RWP) {
		if (!timeout) {
			pr_err("CPU%d: Timeout while disabling LPIs\n",
			       smp_processor_id());
			return -ETIMEDOUT;
		}
		udelay(1);
		timeout--;
	}

	/*
	 * After it has been written to 1, it is IMPLEMENTATION
	 * DEFINED whether GICR_CTLR.EnableLPI becomes RES1 or can be
	 * cleared to 0. Error out if clearing the bit failed.
	 */
	if (readl_relaxed(rbase + GICR_CTLR) & GICR_CTLR_ENABLE_LPIS) {
		pr_err("CPU%d: Failed to disable LPIs\n", smp_processor_id());
		return -EBUSY;
	}

	return 0;
}

int its_cpu_init(void)
{
	if (!list_empty(&its_nodes)) {
		int ret;

		ret = redist_disable_lpis();
		if (ret)
			return ret;

		its_cpu_init_lpis();
		its_cpu_init_collections();
	}

	return 0;
}

static const struct of_device_id its_device_id[] = {
	{	.compatible	= "arm,gic-v3-its",	},
	{},
};

static int __init its_of_probe(struct device_node *node)
{
	struct device_node *np;
	struct resource res;

	for (np = of_find_matching_node(node, its_device_id); np;
	     np = of_find_matching_node(np, its_device_id)) {
		if (!of_device_is_available(np))
			continue;
		if (!of_property_read_bool(np, "msi-controller")) {
			pr_warn("%pOF: no msi-controller property, ITS ignored\n",
				np);
			continue;
		}

		if (of_address_to_resource(np, 0, &res)) {
			pr_warn("%pOF: no regs?\n", np);
			continue;
		}

		its_probe_one(&res, &np->fwnode, of_node_to_nid(np));
	}
	return 0;
}

#ifdef CONFIG_ACPI

#define ACPI_GICV3_ITS_MEM_SIZE (SZ_128K)

#ifdef CONFIG_ACPI_NUMA
struct its_srat_map {
	/* numa node id */
	u32	numa_node;
	/* GIC ITS ID */
	u32	its_id;
};

static struct its_srat_map *its_srat_maps __initdata;
static int its_in_srat __initdata;

static int __init acpi_get_its_numa_node(u32 its_id)
{
	int i;

	for (i = 0; i < its_in_srat; i++) {
		if (its_id == its_srat_maps[i].its_id)
			return its_srat_maps[i].numa_node;
	}
	return NUMA_NO_NODE;
}

static int __init gic_acpi_match_srat_its(union acpi_subtable_headers *header,
					  const unsigned long end)
{
	return 0;
}

static int __init gic_acpi_parse_srat_its(union acpi_subtable_headers *header,
			 const unsigned long end)
{
	int node;
	struct acpi_srat_gic_its_affinity *its_affinity;

	its_affinity = (struct acpi_srat_gic_its_affinity *)header;
	if (!its_affinity)
		return -EINVAL;

	if (its_affinity->header.length < sizeof(*its_affinity)) {
		pr_err("SRAT: Invalid header length %d in ITS affinity\n",
			its_affinity->header.length);
		return -EINVAL;
	}

	/*
	 * Note that in theory a new proximity node could be created by this
	 * entry as it is an SRAT resource allocation structure.
	 * We do not currently support doing so.
	 */
	node = pxm_to_node(its_affinity->proximity_domain);

	if (node == NUMA_NO_NODE || node >= MAX_NUMNODES) {
		pr_err("SRAT: Invalid NUMA node %d in ITS affinity\n", node);
		return 0;
	}

	its_srat_maps[its_in_srat].numa_node = node;
	its_srat_maps[its_in_srat].its_id = its_affinity->its_id;
	its_in_srat++;
	pr_info("SRAT: PXM %d -> ITS %d -> Node %d\n",
		its_affinity->proximity_domain, its_affinity->its_id, node);

	return 0;
}

static void __init acpi_table_parse_srat_its(void)
{
	int count;

	count = acpi_table_parse_entries(ACPI_SIG_SRAT,
			sizeof(struct acpi_table_srat),
			ACPI_SRAT_TYPE_GIC_ITS_AFFINITY,
			gic_acpi_match_srat_its, 0);
	if (count <= 0)
		return;

	its_srat_maps = kmalloc_array(count, sizeof(struct its_srat_map),
				      GFP_KERNEL);
	if (!its_srat_maps)
		return;

	acpi_table_parse_entries(ACPI_SIG_SRAT,
			sizeof(struct acpi_table_srat),
			ACPI_SRAT_TYPE_GIC_ITS_AFFINITY,
			gic_acpi_parse_srat_its, 0);
}

/* free the its_srat_maps after ITS probing */
static void __init acpi_its_srat_maps_free(void)
{
	kfree(its_srat_maps);
}
#else
static void __init acpi_table_parse_srat_its(void)	{ }
static int __init acpi_get_its_numa_node(u32 its_id) { return NUMA_NO_NODE; }
static void __init acpi_its_srat_maps_free(void) { }
#endif

static int __init gic_acpi_parse_madt_its(union acpi_subtable_headers *header,
					  const unsigned long end)
{
	struct acpi_madt_generic_translator *its_entry;
	struct fwnode_handle *dom_handle;
	struct resource res;
	int err;

	its_entry = (struct acpi_madt_generic_translator *)header;
	memset(&res, 0, sizeof(res));
	res.start = its_entry->base_address;
	res.end = its_entry->base_address + ACPI_GICV3_ITS_MEM_SIZE - 1;
	res.flags = IORESOURCE_MEM;

	dom_handle = irq_domain_alloc_fwnode(&res.start);
	if (!dom_handle) {
		pr_err("ITS@%pa: Unable to allocate GICv3 ITS domain token\n",
		       &res.start);
		return -ENOMEM;
	}

	err = iort_register_domain_token(its_entry->translation_id, res.start,
					 dom_handle);
	if (err) {
		pr_err("ITS@%pa: Unable to register GICv3 ITS domain token (ITS ID %d) to IORT\n",
		       &res.start, its_entry->translation_id);
		goto dom_err;
	}

	err = its_probe_one(&res, dom_handle,
			acpi_get_its_numa_node(its_entry->translation_id));
	if (!err)
		return 0;

	iort_deregister_domain_token(its_entry->translation_id);
dom_err:
	irq_domain_free_fwnode(dom_handle);
	return err;
}

static void __init its_acpi_probe(void)
{
	acpi_table_parse_srat_its();
	acpi_table_parse_madt(ACPI_MADT_TYPE_GENERIC_TRANSLATOR,
			      gic_acpi_parse_madt_its, 0);
	acpi_its_srat_maps_free();
}
#else
static void __init its_acpi_probe(void) { }
#endif

int __init its_init(struct fwnode_handle *handle, struct rdists *rdists,
		    struct irq_domain *parent_domain)
{
	struct device_node *of_node;
	struct its_node *its;
	bool has_v4 = false;
	bool has_v4_1 = false;
	int err;

	gic_rdists = rdists;

	its_parent = parent_domain;
	of_node = to_of_node(handle);
	if (of_node)
		its_of_probe(of_node);
	else
		its_acpi_probe();

	if (list_empty(&its_nodes)) {
		pr_warn("ITS: No ITS available, not enabling LPIs\n");
		return -ENXIO;
	}

	err = allocate_lpi_tables();
	if (err)
		return err;

	list_for_each_entry(its, &its_nodes, entry) {
		has_v4 |= is_v4(its);
		has_v4_1 |= is_v4_1(its);
	}

	/* Don't bother with inconsistent systems */
	if (WARN_ON(!has_v4_1 && rdists->has_rvpeid))
		rdists->has_rvpeid = false;

	if (has_v4 & rdists->has_vlpis) {
		const struct irq_domain_ops *sgi_ops;

		if (has_v4_1)
			sgi_ops = &its_sgi_domain_ops;
		else
			sgi_ops = NULL;

		if (its_init_vpe_domain() ||
		    its_init_v4(parent_domain, &its_vpe_domain_ops, sgi_ops)) {
			rdists->has_vlpis = false;
			pr_err("ITS: Disabling GICv4 support\n");
		}
	}

	register_syscore_ops(&its_syscore_ops);

	return 0;
}<|MERGE_RESOLUTION|>--- conflicted
+++ resolved
@@ -298,7 +298,6 @@
 static void irq_to_cpuid_unlock(struct irq_data *d, unsigned long flags)
 {
 	struct its_vpe *vpe = NULL;
-<<<<<<< HEAD
 
 	if (d->chip == &its_vpe_irq_chip) {
 		vpe = irq_data_get_irq_chip_data(d);
@@ -308,17 +307,6 @@
 			vpe = map->vpe;
 	}
 
-=======
-
-	if (d->chip == &its_vpe_irq_chip) {
-		vpe = irq_data_get_irq_chip_data(d);
-	} else {
-		struct its_vlpi_map *map = get_vlpi_map(d);
-		if (map)
-			vpe = map->vpe;
-	}
-
->>>>>>> 5eb2b831
 	if (vpe)
 		vpe_to_cpuid_unlock(vpe, flags);
 }
