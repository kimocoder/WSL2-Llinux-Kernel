// SPDX-License-Identifier: GPL-2.0-or-later
/*
 *
 *  Bluetooth support for Intel devices
 *
 *  Copyright (C) 2015  Intel Corporation
 */

#include <linux/module.h>
#include <linux/firmware.h>
#include <linux/regmap.h>
#include <asm/unaligned.h>

#include <net/bluetooth/bluetooth.h>
#include <net/bluetooth/hci_core.h>

#include "btintel.h"

#define VERSION "0.1"

#define BDADDR_INTEL		(&(bdaddr_t){{0x00, 0x8b, 0x9e, 0x19, 0x03, 0x00}})
#define RSA_HEADER_LEN		644
#define CSS_HEADER_OFFSET	8
#define ECDSA_OFFSET		644
#define ECDSA_HEADER_LEN	320

#define CMD_WRITE_BOOT_PARAMS	0xfc0e
struct cmd_write_boot_params {
	u32 boot_addr;
	u8  fw_build_num;
	u8  fw_build_ww;
	u8  fw_build_yy;
} __packed;

int btintel_check_bdaddr(struct hci_dev *hdev)
{
	struct hci_rp_read_bd_addr *bda;
	struct sk_buff *skb;

	skb = __hci_cmd_sync(hdev, HCI_OP_READ_BD_ADDR, 0, NULL,
			     HCI_INIT_TIMEOUT);
	if (IS_ERR(skb)) {
		int err = PTR_ERR(skb);
		bt_dev_err(hdev, "Reading Intel device address failed (%d)",
			   err);
		return err;
	}

	if (skb->len != sizeof(*bda)) {
		bt_dev_err(hdev, "Intel device address length mismatch");
		kfree_skb(skb);
		return -EIO;
	}

	bda = (struct hci_rp_read_bd_addr *)skb->data;

	/* For some Intel based controllers, the default Bluetooth device
	 * address 00:03:19:9E:8B:00 can be found. These controllers are
	 * fully operational, but have the danger of duplicate addresses
	 * and that in turn can cause problems with Bluetooth operation.
	 */
	if (!bacmp(&bda->bdaddr, BDADDR_INTEL)) {
		bt_dev_err(hdev, "Found Intel default device address (%pMR)",
			   &bda->bdaddr);
		set_bit(HCI_QUIRK_INVALID_BDADDR, &hdev->quirks);
	}

	kfree_skb(skb);

	return 0;
}
EXPORT_SYMBOL_GPL(btintel_check_bdaddr);

int btintel_enter_mfg(struct hci_dev *hdev)
{
	static const u8 param[] = { 0x01, 0x00 };
	struct sk_buff *skb;

	skb = __hci_cmd_sync(hdev, 0xfc11, 2, param, HCI_CMD_TIMEOUT);
	if (IS_ERR(skb)) {
		bt_dev_err(hdev, "Entering manufacturer mode failed (%ld)",
			   PTR_ERR(skb));
		return PTR_ERR(skb);
	}
	kfree_skb(skb);

	return 0;
}
EXPORT_SYMBOL_GPL(btintel_enter_mfg);

int btintel_exit_mfg(struct hci_dev *hdev, bool reset, bool patched)
{
	u8 param[] = { 0x00, 0x00 };
	struct sk_buff *skb;

	/* The 2nd command parameter specifies the manufacturing exit method:
	 * 0x00: Just disable the manufacturing mode (0x00).
	 * 0x01: Disable manufacturing mode and reset with patches deactivated.
	 * 0x02: Disable manufacturing mode and reset with patches activated.
	 */
	if (reset)
		param[1] |= patched ? 0x02 : 0x01;

	skb = __hci_cmd_sync(hdev, 0xfc11, 2, param, HCI_CMD_TIMEOUT);
	if (IS_ERR(skb)) {
		bt_dev_err(hdev, "Exiting manufacturer mode failed (%ld)",
			   PTR_ERR(skb));
		return PTR_ERR(skb);
	}
	kfree_skb(skb);

	return 0;
}
EXPORT_SYMBOL_GPL(btintel_exit_mfg);

int btintel_set_bdaddr(struct hci_dev *hdev, const bdaddr_t *bdaddr)
{
	struct sk_buff *skb;
	int err;

	skb = __hci_cmd_sync(hdev, 0xfc31, 6, bdaddr, HCI_INIT_TIMEOUT);
	if (IS_ERR(skb)) {
		err = PTR_ERR(skb);
		bt_dev_err(hdev, "Changing Intel device address failed (%d)",
			   err);
		return err;
	}
	kfree_skb(skb);

	return 0;
}
EXPORT_SYMBOL_GPL(btintel_set_bdaddr);

static int btintel_set_event_mask(struct hci_dev *hdev, bool debug)
{
	u8 mask[8] = { 0x87, 0x0c, 0x00, 0x00, 0x00, 0x00, 0x00, 0x00 };
	struct sk_buff *skb;
	int err;

	if (debug)
		mask[1] |= 0x62;

	skb = __hci_cmd_sync(hdev, 0xfc52, 8, mask, HCI_INIT_TIMEOUT);
	if (IS_ERR(skb)) {
		err = PTR_ERR(skb);
		bt_dev_err(hdev, "Setting Intel event mask failed (%d)", err);
		return err;
	}
	kfree_skb(skb);

	return 0;
}

int btintel_set_diag(struct hci_dev *hdev, bool enable)
{
	struct sk_buff *skb;
	u8 param[3];
	int err;

	if (enable) {
		param[0] = 0x03;
		param[1] = 0x03;
		param[2] = 0x03;
	} else {
		param[0] = 0x00;
		param[1] = 0x00;
		param[2] = 0x00;
	}

	skb = __hci_cmd_sync(hdev, 0xfc43, 3, param, HCI_INIT_TIMEOUT);
	if (IS_ERR(skb)) {
		err = PTR_ERR(skb);
		if (err == -ENODATA)
			goto done;
		bt_dev_err(hdev, "Changing Intel diagnostic mode failed (%d)",
			   err);
		return err;
	}
	kfree_skb(skb);

done:
	btintel_set_event_mask(hdev, enable);
	return 0;
}
EXPORT_SYMBOL_GPL(btintel_set_diag);

static int btintel_set_diag_mfg(struct hci_dev *hdev, bool enable)
{
	int err, ret;

	err = btintel_enter_mfg(hdev);
	if (err)
		return err;

	ret = btintel_set_diag(hdev, enable);

	err = btintel_exit_mfg(hdev, false, false);
	if (err)
		return err;

	return ret;
}

static int btintel_set_diag_combined(struct hci_dev *hdev, bool enable)
{
	int ret;

	/* Legacy ROM device needs to be in the manufacturer mode to apply
	 * diagnostic setting
	 *
	 * This flag is set after reading the Intel version.
	 */
	if (btintel_test_flag(hdev, INTEL_ROM_LEGACY))
		ret = btintel_set_diag_mfg(hdev, enable);
	else
		ret = btintel_set_diag(hdev, enable);

	return ret;
}

static void btintel_hw_error(struct hci_dev *hdev, u8 code)
{
	struct sk_buff *skb;
	u8 type = 0x00;

	bt_dev_err(hdev, "Hardware error 0x%2.2x", code);

	skb = __hci_cmd_sync(hdev, HCI_OP_RESET, 0, NULL, HCI_INIT_TIMEOUT);
	if (IS_ERR(skb)) {
		bt_dev_err(hdev, "Reset after hardware error failed (%ld)",
			   PTR_ERR(skb));
		return;
	}
	kfree_skb(skb);

	skb = __hci_cmd_sync(hdev, 0xfc22, 1, &type, HCI_INIT_TIMEOUT);
	if (IS_ERR(skb)) {
		bt_dev_err(hdev, "Retrieving Intel exception info failed (%ld)",
			   PTR_ERR(skb));
		return;
	}

	if (skb->len != 13) {
		bt_dev_err(hdev, "Exception info size mismatch");
		kfree_skb(skb);
		return;
	}

	bt_dev_err(hdev, "Exception info %s", (char *)(skb->data + 1));

	kfree_skb(skb);
}

int btintel_version_info(struct hci_dev *hdev, struct intel_version *ver)
{
	const char *variant;

	/* The hardware platform number has a fixed value of 0x37 and
	 * for now only accept this single value.
	 */
	if (ver->hw_platform != 0x37) {
		bt_dev_err(hdev, "Unsupported Intel hardware platform (%u)",
			   ver->hw_platform);
		return -EINVAL;
	}

	/* Check for supported iBT hardware variants of this firmware
	 * loading method.
	 *
	 * This check has been put in place to ensure correct forward
	 * compatibility options when newer hardware variants come along.
	 */
	switch (ver->hw_variant) {
	case 0x07:	/* WP - Legacy ROM */
	case 0x08:	/* StP - Legacy ROM */
	case 0x0b:      /* SfP */
	case 0x0c:      /* WsP */
	case 0x11:      /* JfP */
	case 0x12:      /* ThP */
	case 0x13:      /* HrP */
	case 0x14:      /* CcP */
		break;
	default:
		bt_dev_err(hdev, "Unsupported Intel hardware variant (%u)",
			   ver->hw_variant);
		return -EINVAL;
	}

	switch (ver->fw_variant) {
	case 0x01:
		variant = "Legacy ROM 2.5";
		break;
	case 0x06:
		variant = "Bootloader";
		break;
	case 0x22:
		variant = "Legacy ROM 2.x";
		break;
	case 0x23:
		variant = "Firmware";
		break;
	default:
		bt_dev_err(hdev, "Unsupported firmware variant(%02x)", ver->fw_variant);
		return -EINVAL;
	}

	bt_dev_info(hdev, "%s revision %u.%u build %u week %u %u",
		    variant, ver->fw_revision >> 4, ver->fw_revision & 0x0f,
		    ver->fw_build_num, ver->fw_build_ww,
		    2000 + ver->fw_build_yy);

	return 0;
}
EXPORT_SYMBOL_GPL(btintel_version_info);

static int btintel_secure_send(struct hci_dev *hdev, u8 fragment_type, u32 plen,
			       const void *param)
{
	while (plen > 0) {
		struct sk_buff *skb;
		u8 cmd_param[253], fragment_len = (plen > 252) ? 252 : plen;

		cmd_param[0] = fragment_type;
		memcpy(cmd_param + 1, param, fragment_len);

		skb = __hci_cmd_sync(hdev, 0xfc09, fragment_len + 1,
				     cmd_param, HCI_INIT_TIMEOUT);
		if (IS_ERR(skb))
			return PTR_ERR(skb);

		kfree_skb(skb);

		plen -= fragment_len;
		param += fragment_len;
	}

	return 0;
}

int btintel_load_ddc_config(struct hci_dev *hdev, const char *ddc_name)
{
	const struct firmware *fw;
	struct sk_buff *skb;
	const u8 *fw_ptr;
	int err;

	err = request_firmware_direct(&fw, ddc_name, &hdev->dev);
	if (err < 0) {
		bt_dev_err(hdev, "Failed to load Intel DDC file %s (%d)",
			   ddc_name, err);
		return err;
	}

	bt_dev_info(hdev, "Found Intel DDC parameters: %s", ddc_name);

	fw_ptr = fw->data;

	/* DDC file contains one or more DDC structure which has
	 * Length (1 byte), DDC ID (2 bytes), and DDC value (Length - 2).
	 */
	while (fw->size > fw_ptr - fw->data) {
		u8 cmd_plen = fw_ptr[0] + sizeof(u8);

		skb = __hci_cmd_sync(hdev, 0xfc8b, cmd_plen, fw_ptr,
				     HCI_INIT_TIMEOUT);
		if (IS_ERR(skb)) {
			bt_dev_err(hdev, "Failed to send Intel_Write_DDC (%ld)",
				   PTR_ERR(skb));
			release_firmware(fw);
			return PTR_ERR(skb);
		}

		fw_ptr += cmd_plen;
		kfree_skb(skb);
	}

	release_firmware(fw);

	bt_dev_info(hdev, "Applying Intel DDC parameters completed");

	return 0;
}
EXPORT_SYMBOL_GPL(btintel_load_ddc_config);

int btintel_set_event_mask_mfg(struct hci_dev *hdev, bool debug)
{
	int err, ret;

	err = btintel_enter_mfg(hdev);
	if (err)
		return err;

	ret = btintel_set_event_mask(hdev, debug);

	err = btintel_exit_mfg(hdev, false, false);
	if (err)
		return err;

	return ret;
}
EXPORT_SYMBOL_GPL(btintel_set_event_mask_mfg);

int btintel_read_version(struct hci_dev *hdev, struct intel_version *ver)
{
	struct sk_buff *skb;

	skb = __hci_cmd_sync(hdev, 0xfc05, 0, NULL, HCI_CMD_TIMEOUT);
	if (IS_ERR(skb)) {
		bt_dev_err(hdev, "Reading Intel version information failed (%ld)",
			   PTR_ERR(skb));
		return PTR_ERR(skb);
	}

	if (skb->len != sizeof(*ver)) {
		bt_dev_err(hdev, "Intel version event size mismatch");
		kfree_skb(skb);
		return -EILSEQ;
	}

	memcpy(ver, skb->data, sizeof(*ver));

	kfree_skb(skb);

	return 0;
}
EXPORT_SYMBOL_GPL(btintel_read_version);

static int btintel_version_info_tlv(struct hci_dev *hdev,
				    struct intel_version_tlv *version)
{
	const char *variant;

	/* The hardware platform number has a fixed value of 0x37 and
	 * for now only accept this single value.
	 */
	if (INTEL_HW_PLATFORM(version->cnvi_bt) != 0x37) {
		bt_dev_err(hdev, "Unsupported Intel hardware platform (0x%2x)",
			   INTEL_HW_PLATFORM(version->cnvi_bt));
		return -EINVAL;
	}

	/* Check for supported iBT hardware variants of this firmware
	 * loading method.
	 *
	 * This check has been put in place to ensure correct forward
	 * compatibility options when newer hardware variants come along.
	 */
	switch (INTEL_HW_VARIANT(version->cnvi_bt)) {
	case 0x17:	/* TyP */
	case 0x18:	/* Slr */
	case 0x19:	/* Slr-F */
		break;
	default:
		bt_dev_err(hdev, "Unsupported Intel hardware variant (0x%x)",
			   INTEL_HW_VARIANT(version->cnvi_bt));
		return -EINVAL;
	}

	switch (version->img_type) {
	case 0x01:
		variant = "Bootloader";
		/* It is required that every single firmware fragment is acknowledged
		 * with a command complete event. If the boot parameters indicate
		 * that this bootloader does not send them, then abort the setup.
		 */
		if (version->limited_cce != 0x00) {
			bt_dev_err(hdev, "Unsupported Intel firmware loading method (0x%x)",
				   version->limited_cce);
			return -EINVAL;
		}

		/* Secure boot engine type should be either 1 (ECDSA) or 0 (RSA) */
		if (version->sbe_type > 0x01) {
			bt_dev_err(hdev, "Unsupported Intel secure boot engine type (0x%x)",
				   version->sbe_type);
			return -EINVAL;
		}

		bt_dev_info(hdev, "Device revision is %u", version->dev_rev_id);
		bt_dev_info(hdev, "Secure boot is %s",
			    version->secure_boot ? "enabled" : "disabled");
		bt_dev_info(hdev, "OTP lock is %s",
			    version->otp_lock ? "enabled" : "disabled");
		bt_dev_info(hdev, "API lock is %s",
			    version->api_lock ? "enabled" : "disabled");
		bt_dev_info(hdev, "Debug lock is %s",
			    version->debug_lock ? "enabled" : "disabled");
		bt_dev_info(hdev, "Minimum firmware build %u week %u %u",
			    version->min_fw_build_nn, version->min_fw_build_cw,
			    2000 + version->min_fw_build_yy);
		break;
	case 0x03:
		variant = "Firmware";
		break;
	default:
		bt_dev_err(hdev, "Unsupported image type(%02x)", version->img_type);
		return -EINVAL;
	}

	bt_dev_info(hdev, "%s timestamp %u.%u buildtype %u build %u", variant,
		    2000 + (version->timestamp >> 8), version->timestamp & 0xff,
		    version->build_type, version->build_num);

	return 0;
}

static int btintel_parse_version_tlv(struct hci_dev *hdev,
				     struct intel_version_tlv *version,
				     struct sk_buff *skb)
{
	/* Consume Command Complete Status field */
	skb_pull(skb, 1);

	/* Event parameters contatin multiple TLVs. Read each of them
	 * and only keep the required data. Also, it use existing legacy
	 * version field like hw_platform, hw_variant, and fw_variant
	 * to keep the existing setup flow
	 */
	while (skb->len) {
		struct intel_tlv *tlv;

		/* Make sure skb has a minimum length of the header */
		if (skb->len < sizeof(*tlv))
			return -EINVAL;

		tlv = (struct intel_tlv *)skb->data;

		/* Make sure skb has a enough data */
		if (skb->len < tlv->len + sizeof(*tlv))
			return -EINVAL;

		switch (tlv->type) {
		case INTEL_TLV_CNVI_TOP:
			version->cnvi_top = get_unaligned_le32(tlv->val);
			break;
		case INTEL_TLV_CNVR_TOP:
			version->cnvr_top = get_unaligned_le32(tlv->val);
			break;
		case INTEL_TLV_CNVI_BT:
			version->cnvi_bt = get_unaligned_le32(tlv->val);
			break;
		case INTEL_TLV_CNVR_BT:
			version->cnvr_bt = get_unaligned_le32(tlv->val);
			break;
		case INTEL_TLV_DEV_REV_ID:
			version->dev_rev_id = get_unaligned_le16(tlv->val);
			break;
		case INTEL_TLV_IMAGE_TYPE:
			version->img_type = tlv->val[0];
			break;
		case INTEL_TLV_TIME_STAMP:
			/* If image type is Operational firmware (0x03), then
			 * running FW Calendar Week and Year information can
			 * be extracted from Timestamp information
			 */
			version->min_fw_build_cw = tlv->val[0];
			version->min_fw_build_yy = tlv->val[1];
			version->timestamp = get_unaligned_le16(tlv->val);
			break;
		case INTEL_TLV_BUILD_TYPE:
			version->build_type = tlv->val[0];
			break;
		case INTEL_TLV_BUILD_NUM:
			/* If image type is Operational firmware (0x03), then
			 * running FW build number can be extracted from the
			 * Build information
			 */
			version->min_fw_build_nn = tlv->val[0];
			version->build_num = get_unaligned_le32(tlv->val);
			break;
		case INTEL_TLV_SECURE_BOOT:
			version->secure_boot = tlv->val[0];
			break;
		case INTEL_TLV_OTP_LOCK:
			version->otp_lock = tlv->val[0];
			break;
		case INTEL_TLV_API_LOCK:
			version->api_lock = tlv->val[0];
			break;
		case INTEL_TLV_DEBUG_LOCK:
			version->debug_lock = tlv->val[0];
			break;
		case INTEL_TLV_MIN_FW:
			version->min_fw_build_nn = tlv->val[0];
			version->min_fw_build_cw = tlv->val[1];
			version->min_fw_build_yy = tlv->val[2];
			break;
		case INTEL_TLV_LIMITED_CCE:
			version->limited_cce = tlv->val[0];
			break;
		case INTEL_TLV_SBE_TYPE:
			version->sbe_type = tlv->val[0];
			break;
		case INTEL_TLV_OTP_BDADDR:
			memcpy(&version->otp_bd_addr, tlv->val,
							sizeof(bdaddr_t));
			break;
		default:
			/* Ignore rest of information */
			break;
		}
		/* consume the current tlv and move to next*/
		skb_pull(skb, tlv->len + sizeof(*tlv));
	}

	return 0;
}

static int btintel_read_version_tlv(struct hci_dev *hdev,
				    struct intel_version_tlv *version)
{
	struct sk_buff *skb;
	const u8 param[1] = { 0xFF };

	if (!version)
		return -EINVAL;

	skb = __hci_cmd_sync(hdev, 0xfc05, 1, param, HCI_CMD_TIMEOUT);
	if (IS_ERR(skb)) {
		bt_dev_err(hdev, "Reading Intel version information failed (%ld)",
			   PTR_ERR(skb));
		return PTR_ERR(skb);
	}

	if (skb->data[0]) {
		bt_dev_err(hdev, "Intel Read Version command failed (%02x)",
			   skb->data[0]);
		kfree_skb(skb);
		return -EIO;
	}

	btintel_parse_version_tlv(hdev, version, skb);

	kfree_skb(skb);
	return 0;
}

/* ------- REGMAP IBT SUPPORT ------- */

#define IBT_REG_MODE_8BIT  0x00
#define IBT_REG_MODE_16BIT 0x01
#define IBT_REG_MODE_32BIT 0x02

struct regmap_ibt_context {
	struct hci_dev *hdev;
	__u16 op_write;
	__u16 op_read;
};

struct ibt_cp_reg_access {
	__le32  addr;
	__u8    mode;
	__u8    len;
	__u8    data[];
} __packed;

struct ibt_rp_reg_access {
	__u8    status;
	__le32  addr;
	__u8    data[];
} __packed;

static int regmap_ibt_read(void *context, const void *addr, size_t reg_size,
			   void *val, size_t val_size)
{
	struct regmap_ibt_context *ctx = context;
	struct ibt_cp_reg_access cp;
	struct ibt_rp_reg_access *rp;
	struct sk_buff *skb;
	int err = 0;

	if (reg_size != sizeof(__le32))
		return -EINVAL;

	switch (val_size) {
	case 1:
		cp.mode = IBT_REG_MODE_8BIT;
		break;
	case 2:
		cp.mode = IBT_REG_MODE_16BIT;
		break;
	case 4:
		cp.mode = IBT_REG_MODE_32BIT;
		break;
	default:
		return -EINVAL;
	}

	/* regmap provides a little-endian formatted addr */
	cp.addr = *(__le32 *)addr;
	cp.len = val_size;

	bt_dev_dbg(ctx->hdev, "Register (0x%x) read", le32_to_cpu(cp.addr));

	skb = hci_cmd_sync(ctx->hdev, ctx->op_read, sizeof(cp), &cp,
			   HCI_CMD_TIMEOUT);
	if (IS_ERR(skb)) {
		err = PTR_ERR(skb);
		bt_dev_err(ctx->hdev, "regmap: Register (0x%x) read error (%d)",
			   le32_to_cpu(cp.addr), err);
		return err;
	}

	if (skb->len != sizeof(*rp) + val_size) {
		bt_dev_err(ctx->hdev, "regmap: Register (0x%x) read error, bad len",
			   le32_to_cpu(cp.addr));
		err = -EINVAL;
		goto done;
	}

	rp = (struct ibt_rp_reg_access *)skb->data;

	if (rp->addr != cp.addr) {
		bt_dev_err(ctx->hdev, "regmap: Register (0x%x) read error, bad addr",
			   le32_to_cpu(rp->addr));
		err = -EINVAL;
		goto done;
	}

	memcpy(val, rp->data, val_size);

done:
	kfree_skb(skb);
	return err;
}

static int regmap_ibt_gather_write(void *context,
				   const void *addr, size_t reg_size,
				   const void *val, size_t val_size)
{
	struct regmap_ibt_context *ctx = context;
	struct ibt_cp_reg_access *cp;
	struct sk_buff *skb;
	int plen = sizeof(*cp) + val_size;
	u8 mode;
	int err = 0;

	if (reg_size != sizeof(__le32))
		return -EINVAL;

	switch (val_size) {
	case 1:
		mode = IBT_REG_MODE_8BIT;
		break;
	case 2:
		mode = IBT_REG_MODE_16BIT;
		break;
	case 4:
		mode = IBT_REG_MODE_32BIT;
		break;
	default:
		return -EINVAL;
	}

	cp = kmalloc(plen, GFP_KERNEL);
	if (!cp)
		return -ENOMEM;

	/* regmap provides a little-endian formatted addr/value */
	cp->addr = *(__le32 *)addr;
	cp->mode = mode;
	cp->len = val_size;
	memcpy(&cp->data, val, val_size);

	bt_dev_dbg(ctx->hdev, "Register (0x%x) write", le32_to_cpu(cp->addr));

	skb = hci_cmd_sync(ctx->hdev, ctx->op_write, plen, cp, HCI_CMD_TIMEOUT);
	if (IS_ERR(skb)) {
		err = PTR_ERR(skb);
		bt_dev_err(ctx->hdev, "regmap: Register (0x%x) write error (%d)",
			   le32_to_cpu(cp->addr), err);
		goto done;
	}
	kfree_skb(skb);

done:
	kfree(cp);
	return err;
}

static int regmap_ibt_write(void *context, const void *data, size_t count)
{
	/* data contains register+value, since we only support 32bit addr,
	 * minimum data size is 4 bytes.
	 */
	if (WARN_ONCE(count < 4, "Invalid register access"))
		return -EINVAL;

	return regmap_ibt_gather_write(context, data, 4, data + 4, count - 4);
}

static void regmap_ibt_free_context(void *context)
{
	kfree(context);
}

static struct regmap_bus regmap_ibt = {
	.read = regmap_ibt_read,
	.write = regmap_ibt_write,
	.gather_write = regmap_ibt_gather_write,
	.free_context = regmap_ibt_free_context,
	.reg_format_endian_default = REGMAP_ENDIAN_LITTLE,
	.val_format_endian_default = REGMAP_ENDIAN_LITTLE,
};

/* Config is the same for all register regions */
static const struct regmap_config regmap_ibt_cfg = {
	.name      = "btintel_regmap",
	.reg_bits  = 32,
	.val_bits  = 32,
};

struct regmap *btintel_regmap_init(struct hci_dev *hdev, u16 opcode_read,
				   u16 opcode_write)
{
	struct regmap_ibt_context *ctx;

	bt_dev_info(hdev, "regmap: Init R%x-W%x region", opcode_read,
		    opcode_write);

	ctx = kzalloc(sizeof(*ctx), GFP_KERNEL);
	if (!ctx)
		return ERR_PTR(-ENOMEM);

	ctx->op_read = opcode_read;
	ctx->op_write = opcode_write;
	ctx->hdev = hdev;

	return regmap_init(&hdev->dev, &regmap_ibt, ctx, &regmap_ibt_cfg);
}
EXPORT_SYMBOL_GPL(btintel_regmap_init);

int btintel_send_intel_reset(struct hci_dev *hdev, u32 boot_param)
{
	struct intel_reset params = { 0x00, 0x01, 0x00, 0x01, 0x00000000 };
	struct sk_buff *skb;

	params.boot_param = cpu_to_le32(boot_param);

	skb = __hci_cmd_sync(hdev, 0xfc01, sizeof(params), &params,
			     HCI_INIT_TIMEOUT);
	if (IS_ERR(skb)) {
		bt_dev_err(hdev, "Failed to send Intel Reset command");
		return PTR_ERR(skb);
	}

	kfree_skb(skb);

	return 0;
}
EXPORT_SYMBOL_GPL(btintel_send_intel_reset);

int btintel_read_boot_params(struct hci_dev *hdev,
			     struct intel_boot_params *params)
{
	struct sk_buff *skb;

	skb = __hci_cmd_sync(hdev, 0xfc0d, 0, NULL, HCI_INIT_TIMEOUT);
	if (IS_ERR(skb)) {
		bt_dev_err(hdev, "Reading Intel boot parameters failed (%ld)",
			   PTR_ERR(skb));
		return PTR_ERR(skb);
	}

	if (skb->len != sizeof(*params)) {
		bt_dev_err(hdev, "Intel boot parameters size mismatch");
		kfree_skb(skb);
		return -EILSEQ;
	}

	memcpy(params, skb->data, sizeof(*params));

	kfree_skb(skb);

	if (params->status) {
		bt_dev_err(hdev, "Intel boot parameters command failed (%02x)",
			   params->status);
		return -bt_to_errno(params->status);
	}

	bt_dev_info(hdev, "Device revision is %u",
		    le16_to_cpu(params->dev_revid));

	bt_dev_info(hdev, "Secure boot is %s",
		    params->secure_boot ? "enabled" : "disabled");

	bt_dev_info(hdev, "OTP lock is %s",
		    params->otp_lock ? "enabled" : "disabled");

	bt_dev_info(hdev, "API lock is %s",
		    params->api_lock ? "enabled" : "disabled");

	bt_dev_info(hdev, "Debug lock is %s",
		    params->debug_lock ? "enabled" : "disabled");

	bt_dev_info(hdev, "Minimum firmware build %u week %u %u",
		    params->min_fw_build_nn, params->min_fw_build_cw,
		    2000 + params->min_fw_build_yy);

	return 0;
}
EXPORT_SYMBOL_GPL(btintel_read_boot_params);

static int btintel_sfi_rsa_header_secure_send(struct hci_dev *hdev,
					      const struct firmware *fw)
{
	int err;

	/* Start the firmware download transaction with the Init fragment
	 * represented by the 128 bytes of CSS header.
	 */
	err = btintel_secure_send(hdev, 0x00, 128, fw->data);
	if (err < 0) {
		bt_dev_err(hdev, "Failed to send firmware header (%d)", err);
		goto done;
	}

	/* Send the 256 bytes of public key information from the firmware
	 * as the PKey fragment.
	 */
	err = btintel_secure_send(hdev, 0x03, 256, fw->data + 128);
	if (err < 0) {
		bt_dev_err(hdev, "Failed to send firmware pkey (%d)", err);
		goto done;
	}

	/* Send the 256 bytes of signature information from the firmware
	 * as the Sign fragment.
	 */
	err = btintel_secure_send(hdev, 0x02, 256, fw->data + 388);
	if (err < 0) {
		bt_dev_err(hdev, "Failed to send firmware signature (%d)", err);
		goto done;
	}

done:
	return err;
}

static int btintel_sfi_ecdsa_header_secure_send(struct hci_dev *hdev,
						const struct firmware *fw)
{
	int err;

	/* Start the firmware download transaction with the Init fragment
	 * represented by the 128 bytes of CSS header.
	 */
	err = btintel_secure_send(hdev, 0x00, 128, fw->data + 644);
	if (err < 0) {
		bt_dev_err(hdev, "Failed to send firmware header (%d)", err);
		return err;
	}

	/* Send the 96 bytes of public key information from the firmware
	 * as the PKey fragment.
	 */
	err = btintel_secure_send(hdev, 0x03, 96, fw->data + 644 + 128);
	if (err < 0) {
		bt_dev_err(hdev, "Failed to send firmware pkey (%d)", err);
		return err;
	}

	/* Send the 96 bytes of signature information from the firmware
	 * as the Sign fragment
	 */
	err = btintel_secure_send(hdev, 0x02, 96, fw->data + 644 + 224);
	if (err < 0) {
		bt_dev_err(hdev, "Failed to send firmware signature (%d)",
			   err);
		return err;
	}
	return 0;
}

static int btintel_download_firmware_payload(struct hci_dev *hdev,
					     const struct firmware *fw,
					     size_t offset)
{
	int err;
	const u8 *fw_ptr;
	u32 frag_len;

	fw_ptr = fw->data + offset;
	frag_len = 0;
	err = -EINVAL;

	while (fw_ptr - fw->data < fw->size) {
		struct hci_command_hdr *cmd = (void *)(fw_ptr + frag_len);

		frag_len += sizeof(*cmd) + cmd->plen;

		/* The parameter length of the secure send command requires
		 * a 4 byte alignment. It happens so that the firmware file
		 * contains proper Intel_NOP commands to align the fragments
		 * as needed.
		 *
		 * Send set of commands with 4 byte alignment from the
		 * firmware data buffer as a single Data fragement.
		 */
		if (!(frag_len % 4)) {
			err = btintel_secure_send(hdev, 0x01, frag_len, fw_ptr);
			if (err < 0) {
				bt_dev_err(hdev,
					   "Failed to send firmware data (%d)",
					   err);
				goto done;
			}

			fw_ptr += frag_len;
			frag_len = 0;
		}
	}

done:
	return err;
}

static bool btintel_firmware_version(struct hci_dev *hdev,
				     u8 num, u8 ww, u8 yy,
				     const struct firmware *fw,
				     u32 *boot_addr)
{
	const u8 *fw_ptr;

	fw_ptr = fw->data;

	while (fw_ptr - fw->data < fw->size) {
		struct hci_command_hdr *cmd = (void *)(fw_ptr);

		/* Each SKU has a different reset parameter to use in the
		 * HCI_Intel_Reset command and it is embedded in the firmware
		 * data. So, instead of using static value per SKU, check
		 * the firmware data and save it for later use.
		 */
		if (le16_to_cpu(cmd->opcode) == CMD_WRITE_BOOT_PARAMS) {
			struct cmd_write_boot_params *params;

			params = (void *)(fw_ptr + sizeof(*cmd));

			bt_dev_info(hdev, "Boot Address: 0x%x",
				    le32_to_cpu(params->boot_addr));

			bt_dev_info(hdev, "Firmware Version: %u-%u.%u",
				    params->fw_build_num, params->fw_build_ww,
				    params->fw_build_yy);

			return (num == params->fw_build_num &&
				ww == params->fw_build_ww &&
				yy == params->fw_build_yy);
		}

		fw_ptr += sizeof(*cmd) + cmd->plen;
	}

	return false;
}

int btintel_download_firmware(struct hci_dev *hdev,
			      struct intel_version *ver,
			      const struct firmware *fw,
			      u32 *boot_param)
{
	int err;

	/* SfP and WsP don't seem to update the firmware version on file
	 * so version checking is currently not possible.
	 */
	switch (ver->hw_variant) {
	case 0x0b:	/* SfP */
	case 0x0c:	/* WsP */
		/* Skip version checking */
		break;
	default:
		/* Skip reading firmware file version in bootloader mode */
		if (ver->fw_variant == 0x06)
			break;

		/* Skip download if firmware has the same version */
		if (btintel_firmware_version(hdev, ver->fw_build_num,
					     ver->fw_build_ww, ver->fw_build_yy,
					     fw, boot_param)) {
			bt_dev_info(hdev, "Firmware already loaded");
			/* Return -EALREADY to indicate that the firmware has
			 * already been loaded.
			 */
			return -EALREADY;
		}
	}

	/* The firmware variant determines if the device is in bootloader
	 * mode or is running operational firmware. The value 0x06 identifies
	 * the bootloader and the value 0x23 identifies the operational
	 * firmware.
	 *
	 * If the firmware version has changed that means it needs to be reset
	 * to bootloader when operational so the new firmware can be loaded.
	 */
	if (ver->fw_variant == 0x23)
		return -EINVAL;

	err = btintel_sfi_rsa_header_secure_send(hdev, fw);
	if (err)
		return err;

	return btintel_download_firmware_payload(hdev, fw, RSA_HEADER_LEN);
}
EXPORT_SYMBOL_GPL(btintel_download_firmware);

static int btintel_download_fw_tlv(struct hci_dev *hdev,
				   struct intel_version_tlv *ver,
				   const struct firmware *fw, u32 *boot_param,
				   u8 hw_variant, u8 sbe_type)
{
	int err;
	u32 css_header_ver;

	/* Skip reading firmware file version in bootloader mode */
	if (ver->img_type != 0x01) {
		/* Skip download if firmware has the same version */
		if (btintel_firmware_version(hdev, ver->min_fw_build_nn,
					     ver->min_fw_build_cw,
					     ver->min_fw_build_yy,
					     fw, boot_param)) {
			bt_dev_info(hdev, "Firmware already loaded");
			/* Return -EALREADY to indicate that firmware has
			 * already been loaded.
			 */
			return -EALREADY;
		}
	}

	/* The firmware variant determines if the device is in bootloader
	 * mode or is running operational firmware. The value 0x01 identifies
	 * the bootloader and the value 0x03 identifies the operational
	 * firmware.
	 *
	 * If the firmware version has changed that means it needs to be reset
	 * to bootloader when operational so the new firmware can be loaded.
	 */
	if (ver->img_type == 0x03)
		return -EINVAL;

	/* iBT hardware variants 0x0b, 0x0c, 0x11, 0x12, 0x13, 0x14 support
	 * only RSA secure boot engine. Hence, the corresponding sfi file will
	 * have RSA header of 644 bytes followed by Command Buffer.
	 *
	 * iBT hardware variants 0x17, 0x18 onwards support both RSA and ECDSA
	 * secure boot engine. As a result, the corresponding sfi file will
	 * have RSA header of 644, ECDSA header of 320 bytes followed by
	 * Command Buffer.
	 *
	 * CSS Header byte positions 0x08 to 0x0B represent the CSS Header
	 * version: RSA(0x00010000) , ECDSA (0x00020000)
	 */
	css_header_ver = get_unaligned_le32(fw->data + CSS_HEADER_OFFSET);
	if (css_header_ver != 0x00010000) {
		bt_dev_err(hdev, "Invalid CSS Header version");
		return -EINVAL;
	}

	if (hw_variant <= 0x14) {
		if (sbe_type != 0x00) {
			bt_dev_err(hdev, "Invalid SBE type for hardware variant (%d)",
				   hw_variant);
			return -EINVAL;
		}

		err = btintel_sfi_rsa_header_secure_send(hdev, fw);
		if (err)
			return err;

		err = btintel_download_firmware_payload(hdev, fw, RSA_HEADER_LEN);
		if (err)
			return err;
	} else if (hw_variant >= 0x17) {
		/* Check if CSS header for ECDSA follows the RSA header */
		if (fw->data[ECDSA_OFFSET] != 0x06)
			return -EINVAL;

		/* Check if the CSS Header version is ECDSA(0x00020000) */
		css_header_ver = get_unaligned_le32(fw->data + ECDSA_OFFSET + CSS_HEADER_OFFSET);
		if (css_header_ver != 0x00020000) {
			bt_dev_err(hdev, "Invalid CSS Header version");
			return -EINVAL;
		}

		if (sbe_type == 0x00) {
			err = btintel_sfi_rsa_header_secure_send(hdev, fw);
			if (err)
				return err;

			err = btintel_download_firmware_payload(hdev, fw,
								RSA_HEADER_LEN + ECDSA_HEADER_LEN);
			if (err)
				return err;
		} else if (sbe_type == 0x01) {
			err = btintel_sfi_ecdsa_header_secure_send(hdev, fw);
			if (err)
				return err;

			err = btintel_download_firmware_payload(hdev, fw,
								RSA_HEADER_LEN + ECDSA_HEADER_LEN);
			if (err)
				return err;
		}
	}
	return 0;
}

static void btintel_reset_to_bootloader(struct hci_dev *hdev)
{
	struct intel_reset params;
	struct sk_buff *skb;

	/* Send Intel Reset command. This will result in
	 * re-enumeration of BT controller.
	 *
	 * Intel Reset parameter description:
	 * reset_type :   0x00 (Soft reset),
	 *		  0x01 (Hard reset)
	 * patch_enable : 0x00 (Do not enable),
	 *		  0x01 (Enable)
	 * ddc_reload :   0x00 (Do not reload),
	 *		  0x01 (Reload)
	 * boot_option:   0x00 (Current image),
	 *                0x01 (Specified boot address)
	 * boot_param:    Boot address
	 *
	 */
	params.reset_type = 0x01;
	params.patch_enable = 0x01;
	params.ddc_reload = 0x01;
	params.boot_option = 0x00;
	params.boot_param = cpu_to_le32(0x00000000);

	skb = __hci_cmd_sync(hdev, 0xfc01, sizeof(params),
			     &params, HCI_INIT_TIMEOUT);
	if (IS_ERR(skb)) {
		bt_dev_err(hdev, "FW download error recovery failed (%ld)",
			   PTR_ERR(skb));
		return;
	}
	bt_dev_info(hdev, "Intel reset sent to retry FW download");
	kfree_skb(skb);

	/* Current Intel BT controllers(ThP/JfP) hold the USB reset
	 * lines for 2ms when it receives Intel Reset in bootloader mode.
	 * Whereas, the upcoming Intel BT controllers will hold USB reset
	 * for 150ms. To keep the delay generic, 150ms is chosen here.
	 */
	msleep(150);
}

static int btintel_read_debug_features(struct hci_dev *hdev,
				       struct intel_debug_features *features)
{
	struct sk_buff *skb;
	u8 page_no = 1;

	/* Intel controller supports two pages, each page is of 128-bit
	 * feature bit mask. And each bit defines specific feature support
	 */
	skb = __hci_cmd_sync(hdev, 0xfca6, sizeof(page_no), &page_no,
			     HCI_INIT_TIMEOUT);
	if (IS_ERR(skb)) {
		bt_dev_err(hdev, "Reading supported features failed (%ld)",
			   PTR_ERR(skb));
		return PTR_ERR(skb);
	}

	if (skb->len != (sizeof(features->page1) + 3)) {
		bt_dev_err(hdev, "Supported features event size mismatch");
		kfree_skb(skb);
		return -EILSEQ;
	}

	memcpy(features->page1, skb->data + 3, sizeof(features->page1));

	/* Read the supported features page2 if required in future.
	 */
	kfree_skb(skb);
	return 0;
}

static int btintel_set_debug_features(struct hci_dev *hdev,
			       const struct intel_debug_features *features)
{
	u8 mask[11] = { 0x0a, 0x92, 0x02, 0x07, 0x00, 0x00, 0x00, 0x00,
			0x00, 0x00, 0x00 };
	struct sk_buff *skb;

	if (!features)
		return -EINVAL;

	if (!(features->page1[0] & 0x3f)) {
		bt_dev_info(hdev, "Telemetry exception format not supported");
		return 0;
	}

	skb = __hci_cmd_sync(hdev, 0xfc8b, 11, mask, HCI_INIT_TIMEOUT);
	if (IS_ERR(skb)) {
		bt_dev_err(hdev, "Setting Intel telemetry ddc write event mask failed (%ld)",
			   PTR_ERR(skb));
		return PTR_ERR(skb);
	}

	kfree_skb(skb);
	return 0;
}

static const struct firmware *btintel_legacy_rom_get_fw(struct hci_dev *hdev,
					       struct intel_version *ver)
{
	const struct firmware *fw;
	char fwname[64];
	int ret;

	snprintf(fwname, sizeof(fwname),
		 "intel/ibt-hw-%x.%x.%x-fw-%x.%x.%x.%x.%x.bseq",
		 ver->hw_platform, ver->hw_variant, ver->hw_revision,
		 ver->fw_variant,  ver->fw_revision, ver->fw_build_num,
		 ver->fw_build_ww, ver->fw_build_yy);

	ret = request_firmware(&fw, fwname, &hdev->dev);
	if (ret < 0) {
		if (ret == -EINVAL) {
			bt_dev_err(hdev, "Intel firmware file request failed (%d)",
				   ret);
			return NULL;
		}

		bt_dev_err(hdev, "failed to open Intel firmware file: %s (%d)",
			   fwname, ret);

		/* If the correct firmware patch file is not found, use the
		 * default firmware patch file instead
		 */
		snprintf(fwname, sizeof(fwname), "intel/ibt-hw-%x.%x.bseq",
			 ver->hw_platform, ver->hw_variant);
		if (request_firmware(&fw, fwname, &hdev->dev) < 0) {
			bt_dev_err(hdev, "failed to open default fw file: %s",
				   fwname);
			return NULL;
		}
	}

	bt_dev_info(hdev, "Intel Bluetooth firmware file: %s", fwname);

	return fw;
}

static int btintel_legacy_rom_patching(struct hci_dev *hdev,
				      const struct firmware *fw,
				      const u8 **fw_ptr, int *disable_patch)
{
	struct sk_buff *skb;
	struct hci_command_hdr *cmd;
	const u8 *cmd_param;
	struct hci_event_hdr *evt = NULL;
	const u8 *evt_param = NULL;
	int remain = fw->size - (*fw_ptr - fw->data);

	/* The first byte indicates the types of the patch command or event.
	 * 0x01 means HCI command and 0x02 is HCI event. If the first bytes
	 * in the current firmware buffer doesn't start with 0x01 or
	 * the size of remain buffer is smaller than HCI command header,
	 * the firmware file is corrupted and it should stop the patching
	 * process.
	 */
	if (remain > HCI_COMMAND_HDR_SIZE && *fw_ptr[0] != 0x01) {
		bt_dev_err(hdev, "Intel fw corrupted: invalid cmd read");
		return -EINVAL;
	}
	(*fw_ptr)++;
	remain--;

	cmd = (struct hci_command_hdr *)(*fw_ptr);
	*fw_ptr += sizeof(*cmd);
	remain -= sizeof(*cmd);

	/* Ensure that the remain firmware data is long enough than the length
	 * of command parameter. If not, the firmware file is corrupted.
	 */
	if (remain < cmd->plen) {
		bt_dev_err(hdev, "Intel fw corrupted: invalid cmd len");
		return -EFAULT;
	}

	/* If there is a command that loads a patch in the firmware
	 * file, then enable the patch upon success, otherwise just
	 * disable the manufacturer mode, for example patch activation
	 * is not required when the default firmware patch file is used
	 * because there are no patch data to load.
	 */
	if (*disable_patch && le16_to_cpu(cmd->opcode) == 0xfc8e)
		*disable_patch = 0;

	cmd_param = *fw_ptr;
	*fw_ptr += cmd->plen;
	remain -= cmd->plen;

	/* This reads the expected events when the above command is sent to the
	 * device. Some vendor commands expects more than one events, for
	 * example command status event followed by vendor specific event.
	 * For this case, it only keeps the last expected event. so the command
	 * can be sent with __hci_cmd_sync_ev() which returns the sk_buff of
	 * last expected event.
	 */
	while (remain > HCI_EVENT_HDR_SIZE && *fw_ptr[0] == 0x02) {
		(*fw_ptr)++;
		remain--;

		evt = (struct hci_event_hdr *)(*fw_ptr);
		*fw_ptr += sizeof(*evt);
		remain -= sizeof(*evt);

		if (remain < evt->plen) {
			bt_dev_err(hdev, "Intel fw corrupted: invalid evt len");
			return -EFAULT;
		}

		evt_param = *fw_ptr;
		*fw_ptr += evt->plen;
		remain -= evt->plen;
	}

	/* Every HCI commands in the firmware file has its correspond event.
	 * If event is not found or remain is smaller than zero, the firmware
	 * file is corrupted.
	 */
	if (!evt || !evt_param || remain < 0) {
		bt_dev_err(hdev, "Intel fw corrupted: invalid evt read");
		return -EFAULT;
	}

	skb = __hci_cmd_sync_ev(hdev, le16_to_cpu(cmd->opcode), cmd->plen,
				cmd_param, evt->evt, HCI_INIT_TIMEOUT);
	if (IS_ERR(skb)) {
		bt_dev_err(hdev, "sending Intel patch command (0x%4.4x) failed (%ld)",
			   cmd->opcode, PTR_ERR(skb));
		return PTR_ERR(skb);
	}

	/* It ensures that the returned event matches the event data read from
	 * the firmware file. At fist, it checks the length and then
	 * the contents of the event.
	 */
	if (skb->len != evt->plen) {
		bt_dev_err(hdev, "mismatch event length (opcode 0x%4.4x)",
			   le16_to_cpu(cmd->opcode));
		kfree_skb(skb);
		return -EFAULT;
	}

	if (memcmp(skb->data, evt_param, evt->plen)) {
		bt_dev_err(hdev, "mismatch event parameter (opcode 0x%4.4x)",
			   le16_to_cpu(cmd->opcode));
		kfree_skb(skb);
		return -EFAULT;
	}
	kfree_skb(skb);

	return 0;
}

static int btintel_legacy_rom_setup(struct hci_dev *hdev,
				    struct intel_version *ver)
{
	const struct firmware *fw;
	const u8 *fw_ptr;
	int disable_patch, err;
	struct intel_version new_ver;

	BT_DBG("%s", hdev->name);

	/* fw_patch_num indicates the version of patch the device currently
	 * have. If there is no patch data in the device, it is always 0x00.
	 * So, if it is other than 0x00, no need to patch the device again.
	 */
	if (ver->fw_patch_num) {
		bt_dev_info(hdev,
			    "Intel device is already patched. patch num: %02x",
			    ver->fw_patch_num);
		goto complete;
	}

	/* Opens the firmware patch file based on the firmware version read
	 * from the controller. If it fails to open the matching firmware
	 * patch file, it tries to open the default firmware patch file.
	 * If no patch file is found, allow the device to operate without
	 * a patch.
	 */
	fw = btintel_legacy_rom_get_fw(hdev, ver);
	if (!fw)
		goto complete;
	fw_ptr = fw->data;

	/* Enable the manufacturer mode of the controller.
	 * Only while this mode is enabled, the driver can download the
	 * firmware patch data and configuration parameters.
	 */
	err = btintel_enter_mfg(hdev);
	if (err) {
		release_firmware(fw);
		return err;
	}

	disable_patch = 1;

	/* The firmware data file consists of list of Intel specific HCI
	 * commands and its expected events. The first byte indicates the
	 * type of the message, either HCI command or HCI event.
	 *
	 * It reads the command and its expected event from the firmware file,
	 * and send to the controller. Once __hci_cmd_sync_ev() returns,
	 * the returned event is compared with the event read from the firmware
	 * file and it will continue until all the messages are downloaded to
	 * the controller.
	 *
	 * Once the firmware patching is completed successfully,
	 * the manufacturer mode is disabled with reset and activating the
	 * downloaded patch.
	 *
	 * If the firmware patching fails, the manufacturer mode is
	 * disabled with reset and deactivating the patch.
	 *
	 * If the default patch file is used, no reset is done when disabling
	 * the manufacturer.
	 */
	while (fw->size > fw_ptr - fw->data) {
		int ret;

		ret = btintel_legacy_rom_patching(hdev, fw, &fw_ptr,
						 &disable_patch);
		if (ret < 0)
			goto exit_mfg_deactivate;
	}

	release_firmware(fw);

	if (disable_patch)
		goto exit_mfg_disable;

	/* Patching completed successfully and disable the manufacturer mode
	 * with reset and activate the downloaded firmware patches.
	 */
	err = btintel_exit_mfg(hdev, true, true);
	if (err)
		return err;

	/* Need build number for downloaded fw patches in
	 * every power-on boot
	 */
	err = btintel_read_version(hdev, &new_ver);
	if (err)
		return err;

	bt_dev_info(hdev, "Intel BT fw patch 0x%02x completed & activated",
		    new_ver.fw_patch_num);

	goto complete;

exit_mfg_disable:
	/* Disable the manufacturer mode without reset */
	err = btintel_exit_mfg(hdev, false, false);
	if (err)
		return err;

	bt_dev_info(hdev, "Intel firmware patch completed");

	goto complete;

exit_mfg_deactivate:
	release_firmware(fw);

	/* Patching failed. Disable the manufacturer mode with reset and
	 * deactivate the downloaded firmware patches.
	 */
	err = btintel_exit_mfg(hdev, true, false);
	if (err)
		return err;

	bt_dev_info(hdev, "Intel firmware patch completed and deactivated");

complete:
	/* Set the event mask for Intel specific vendor events. This enables
	 * a few extra events that are useful during general operation.
	 */
	btintel_set_event_mask_mfg(hdev, false);

	btintel_check_bdaddr(hdev);

	return 0;
}

static int btintel_download_wait(struct hci_dev *hdev, ktime_t calltime, int msec)
{
	ktime_t delta, rettime;
	unsigned long long duration;
	int err;

	btintel_set_flag(hdev, INTEL_FIRMWARE_LOADED);

	bt_dev_info(hdev, "Waiting for firmware download to complete");

	err = btintel_wait_on_flag_timeout(hdev, INTEL_DOWNLOADING,
					   TASK_INTERRUPTIBLE,
					   msecs_to_jiffies(msec));
	if (err == -EINTR) {
		bt_dev_err(hdev, "Firmware loading interrupted");
		return err;
	}

	if (err) {
		bt_dev_err(hdev, "Firmware loading timeout");
		return -ETIMEDOUT;
	}

	if (btintel_test_flag(hdev, INTEL_FIRMWARE_FAILED)) {
		bt_dev_err(hdev, "Firmware loading failed");
		return -ENOEXEC;
	}

	rettime = ktime_get();
	delta = ktime_sub(rettime, calltime);
	duration = (unsigned long long)ktime_to_ns(delta) >> 10;

	bt_dev_info(hdev, "Firmware loaded in %llu usecs", duration);

	return 0;
}

static int btintel_boot_wait(struct hci_dev *hdev, ktime_t calltime, int msec)
{
	ktime_t delta, rettime;
	unsigned long long duration;
	int err;

	bt_dev_info(hdev, "Waiting for device to boot");

	err = btintel_wait_on_flag_timeout(hdev, INTEL_BOOTING,
					   TASK_INTERRUPTIBLE,
					   msecs_to_jiffies(msec));
	if (err == -EINTR) {
		bt_dev_err(hdev, "Device boot interrupted");
		return -EINTR;
	}

	if (err) {
		bt_dev_err(hdev, "Device boot timeout");
		return -ETIMEDOUT;
	}

	rettime = ktime_get();
	delta = ktime_sub(rettime, calltime);
	duration = (unsigned long long) ktime_to_ns(delta) >> 10;

	bt_dev_info(hdev, "Device booted in %llu usecs", duration);

	return 0;
}

static int btintel_boot(struct hci_dev *hdev, u32 boot_addr)
{
	ktime_t calltime;
	int err;

	calltime = ktime_get();

	btintel_set_flag(hdev, INTEL_BOOTING);

	err = btintel_send_intel_reset(hdev, boot_addr);
	if (err) {
		bt_dev_err(hdev, "Intel Soft Reset failed (%d)", err);
		btintel_reset_to_bootloader(hdev);
		return err;
	}

	/* The bootloader will not indicate when the device is ready. This
	 * is done by the operational firmware sending bootup notification.
	 *
	 * Booting into operational firmware should not take longer than
	 * 1 second. However if that happens, then just fail the setup
	 * since something went wrong.
	 */
	err = btintel_boot_wait(hdev, calltime, 1000);
	if (err == -ETIMEDOUT)
		btintel_reset_to_bootloader(hdev);

	return err;
}

static int btintel_get_fw_name(struct intel_version *ver,
					     struct intel_boot_params *params,
					     char *fw_name, size_t len,
					     const char *suffix)
{
	switch (ver->hw_variant) {
	case 0x0b:	/* SfP */
	case 0x0c:	/* WsP */
		snprintf(fw_name, len, "intel/ibt-%u-%u.%s",
			le16_to_cpu(ver->hw_variant),
			le16_to_cpu(params->dev_revid),
			suffix);
		break;
	case 0x11:	/* JfP */
	case 0x12:	/* ThP */
	case 0x13:	/* HrP */
	case 0x14:	/* CcP */
		snprintf(fw_name, len, "intel/ibt-%u-%u-%u.%s",
			le16_to_cpu(ver->hw_variant),
			le16_to_cpu(ver->hw_revision),
			le16_to_cpu(ver->fw_revision),
			suffix);
		break;
	default:
		return -EINVAL;
	}

	return 0;
}

static int btintel_download_fw(struct hci_dev *hdev,
					 struct intel_version *ver,
					 struct intel_boot_params *params,
					 u32 *boot_param)
{
	const struct firmware *fw;
	char fwname[64];
	int err;
	ktime_t calltime;

	if (!ver || !params)
		return -EINVAL;

	/* The firmware variant determines if the device is in bootloader
	 * mode or is running operational firmware. The value 0x06 identifies
	 * the bootloader and the value 0x23 identifies the operational
	 * firmware.
	 *
	 * When the operational firmware is already present, then only
	 * the check for valid Bluetooth device address is needed. This
	 * determines if the device will be added as configured or
	 * unconfigured controller.
	 *
	 * It is not possible to use the Secure Boot Parameters in this
	 * case since that command is only available in bootloader mode.
	 */
	if (ver->fw_variant == 0x23) {
		btintel_clear_flag(hdev, INTEL_BOOTLOADER);
		btintel_check_bdaddr(hdev);

		/* SfP and WsP don't seem to update the firmware version on file
		 * so version checking is currently possible.
		 */
		switch (ver->hw_variant) {
		case 0x0b:	/* SfP */
		case 0x0c:	/* WsP */
			return 0;
		}

		/* Proceed to download to check if the version matches */
		goto download;
	}

	/* Read the secure boot parameters to identify the operating
	 * details of the bootloader.
	 */
	err = btintel_read_boot_params(hdev, params);
	if (err)
		return err;

	/* It is required that every single firmware fragment is acknowledged
	 * with a command complete event. If the boot parameters indicate
	 * that this bootloader does not send them, then abort the setup.
	 */
	if (params->limited_cce != 0x00) {
		bt_dev_err(hdev, "Unsupported Intel firmware loading method (%u)",
			   params->limited_cce);
		return -EINVAL;
	}

	/* If the OTP has no valid Bluetooth device address, then there will
	 * also be no valid address for the operational firmware.
	 */
	if (!bacmp(&params->otp_bdaddr, BDADDR_ANY)) {
		bt_dev_info(hdev, "No device address configured");
		set_bit(HCI_QUIRK_INVALID_BDADDR, &hdev->quirks);
	}

download:
	/* With this Intel bootloader only the hardware variant and device
	 * revision information are used to select the right firmware for SfP
	 * and WsP.
	 *
	 * The firmware filename is ibt-<hw_variant>-<dev_revid>.sfi.
	 *
	 * Currently the supported hardware variants are:
	 *   11 (0x0b) for iBT3.0 (LnP/SfP)
	 *   12 (0x0c) for iBT3.5 (WsP)
	 *
	 * For ThP/JfP and for future SKU's, the FW name varies based on HW
	 * variant, HW revision and FW revision, as these are dependent on CNVi
	 * and RF Combination.
	 *
	 *   17 (0x11) for iBT3.5 (JfP)
	 *   18 (0x12) for iBT3.5 (ThP)
	 *
	 * The firmware file name for these will be
	 * ibt-<hw_variant>-<hw_revision>-<fw_revision>.sfi.
	 *
	 */
	err = btintel_get_fw_name(ver, params, fwname, sizeof(fwname), "sfi");
	if (err < 0) {
		if (!btintel_test_flag(hdev, INTEL_BOOTLOADER)) {
			/* Firmware has already been loaded */
			btintel_set_flag(hdev, INTEL_FIRMWARE_LOADED);
			return 0;
		}

		bt_dev_err(hdev, "Unsupported Intel firmware naming");
		return -EINVAL;
	}

	err = firmware_request_nowarn(&fw, fwname, &hdev->dev);
	if (err < 0) {
		if (!btintel_test_flag(hdev, INTEL_BOOTLOADER)) {
			/* Firmware has already been loaded */
			btintel_set_flag(hdev, INTEL_FIRMWARE_LOADED);
			return 0;
		}

		bt_dev_err(hdev, "Failed to load Intel firmware file %s (%d)",
			   fwname, err);
		return err;
	}

	bt_dev_info(hdev, "Found device firmware: %s", fwname);

	if (fw->size < 644) {
		bt_dev_err(hdev, "Invalid size of firmware file (%zu)",
			   fw->size);
		err = -EBADF;
		goto done;
	}

	calltime = ktime_get();

	btintel_set_flag(hdev, INTEL_DOWNLOADING);

	/* Start firmware downloading and get boot parameter */
	err = btintel_download_firmware(hdev, ver, fw, boot_param);
	if (err < 0) {
		if (err == -EALREADY) {
			/* Firmware has already been loaded */
			btintel_set_flag(hdev, INTEL_FIRMWARE_LOADED);
			err = 0;
			goto done;
		}

		/* When FW download fails, send Intel Reset to retry
		 * FW download.
		 */
		btintel_reset_to_bootloader(hdev);
		goto done;
	}

	/* Before switching the device into operational mode and with that
	 * booting the loaded firmware, wait for the bootloader notification
	 * that all fragments have been successfully received.
	 *
	 * When the event processing receives the notification, then the
	 * INTEL_DOWNLOADING flag will be cleared.
	 *
	 * The firmware loading should not take longer than 5 seconds
	 * and thus just timeout if that happens and fail the setup
	 * of this device.
	 */
	err = btintel_download_wait(hdev, calltime, 5000);
	if (err == -ETIMEDOUT)
		btintel_reset_to_bootloader(hdev);

done:
	release_firmware(fw);
	return err;
}

static int btintel_bootloader_setup(struct hci_dev *hdev,
				    struct intel_version *ver)
{
	struct intel_version new_ver;
	struct intel_boot_params params;
	u32 boot_param;
	char ddcname[64];
	int err;
	struct intel_debug_features features;

	BT_DBG("%s", hdev->name);

	/* Set the default boot parameter to 0x0 and it is updated to
	 * SKU specific boot parameter after reading Intel_Write_Boot_Params
	 * command while downloading the firmware.
	 */
	boot_param = 0x00000000;

	btintel_set_flag(hdev, INTEL_BOOTLOADER);

	err = btintel_download_fw(hdev, ver, &params, &boot_param);
	if (err)
		return err;

	/* controller is already having an operational firmware */
	if (ver->fw_variant == 0x23)
		goto finish;

	err = btintel_boot(hdev, boot_param);
	if (err)
		return err;

	btintel_clear_flag(hdev, INTEL_BOOTLOADER);

	err = btintel_get_fw_name(ver, &params, ddcname,
						sizeof(ddcname), "ddc");

	if (err < 0) {
		bt_dev_err(hdev, "Unsupported Intel firmware naming");
	} else {
		/* Once the device is running in operational mode, it needs to
		 * apply the device configuration (DDC) parameters.
		 *
		 * The device can work without DDC parameters, so even if it
		 * fails to load the file, no need to fail the setup.
		 */
		btintel_load_ddc_config(hdev, ddcname);
	}

	/* Read the Intel supported features and if new exception formats
	 * supported, need to load the additional DDC config to enable.
	 */
	err = btintel_read_debug_features(hdev, &features);
	if (!err) {
		/* Set DDC mask for available debug features */
		btintel_set_debug_features(hdev, &features);
	}

	/* Read the Intel version information after loading the FW  */
	err = btintel_read_version(hdev, &new_ver);
	if (err)
		return err;

	btintel_version_info(hdev, &new_ver);

finish:
	/* Set the event mask for Intel specific vendor events. This enables
	 * a few extra events that are useful during general operation. It
	 * does not enable any debugging related events.
	 *
	 * The device will function correctly without these events enabled
	 * and thus no need to fail the setup.
	 */
	btintel_set_event_mask(hdev, false);

	return 0;
}

static void btintel_get_fw_name_tlv(const struct intel_version_tlv *ver,
				    char *fw_name, size_t len,
				    const char *suffix)
{
	/* The firmware file name for new generation controllers will be
	 * ibt-<cnvi_top type+cnvi_top step>-<cnvr_top type+cnvr_top step>
	 */
	snprintf(fw_name, len, "intel/ibt-%04x-%04x.%s",
		 INTEL_CNVX_TOP_PACK_SWAB(INTEL_CNVX_TOP_TYPE(ver->cnvi_top),
					  INTEL_CNVX_TOP_STEP(ver->cnvi_top)),
		 INTEL_CNVX_TOP_PACK_SWAB(INTEL_CNVX_TOP_TYPE(ver->cnvr_top),
					  INTEL_CNVX_TOP_STEP(ver->cnvr_top)),
		 suffix);
}

static int btintel_prepare_fw_download_tlv(struct hci_dev *hdev,
					   struct intel_version_tlv *ver,
					   u32 *boot_param)
{
	const struct firmware *fw;
	char fwname[64];
	int err;
	ktime_t calltime;

	if (!ver || !boot_param)
		return -EINVAL;

	/* The firmware variant determines if the device is in bootloader
	 * mode or is running operational firmware. The value 0x03 identifies
	 * the bootloader and the value 0x23 identifies the operational
	 * firmware.
	 *
	 * When the operational firmware is already present, then only
	 * the check for valid Bluetooth device address is needed. This
	 * determines if the device will be added as configured or
	 * unconfigured controller.
	 *
	 * It is not possible to use the Secure Boot Parameters in this
	 * case since that command is only available in bootloader mode.
	 */
	if (ver->img_type == 0x03) {
		btintel_clear_flag(hdev, INTEL_BOOTLOADER);
		btintel_check_bdaddr(hdev);
	}

	/* If the OTP has no valid Bluetooth device address, then there will
	 * also be no valid address for the operational firmware.
	 */
	if (!bacmp(&ver->otp_bd_addr, BDADDR_ANY)) {
		bt_dev_info(hdev, "No device address configured");
		set_bit(HCI_QUIRK_INVALID_BDADDR, &hdev->quirks);
	}

	btintel_get_fw_name_tlv(ver, fwname, sizeof(fwname), "sfi");
	err = firmware_request_nowarn(&fw, fwname, &hdev->dev);
	if (err < 0) {
		if (!btintel_test_flag(hdev, INTEL_BOOTLOADER)) {
			/* Firmware has already been loaded */
			btintel_set_flag(hdev, INTEL_FIRMWARE_LOADED);
			return 0;
		}

		bt_dev_err(hdev, "Failed to load Intel firmware file %s (%d)",
			   fwname, err);

		return err;
	}

	bt_dev_info(hdev, "Found device firmware: %s", fwname);

	if (fw->size < 644) {
		bt_dev_err(hdev, "Invalid size of firmware file (%zu)",
			   fw->size);
		err = -EBADF;
		goto done;
	}

	calltime = ktime_get();

	btintel_set_flag(hdev, INTEL_DOWNLOADING);

	/* Start firmware downloading and get boot parameter */
	err = btintel_download_fw_tlv(hdev, ver, fw, boot_param,
					       INTEL_HW_VARIANT(ver->cnvi_bt),
					       ver->sbe_type);
	if (err < 0) {
		if (err == -EALREADY) {
			/* Firmware has already been loaded */
			btintel_set_flag(hdev, INTEL_FIRMWARE_LOADED);
			err = 0;
			goto done;
		}

		/* When FW download fails, send Intel Reset to retry
		 * FW download.
		 */
		btintel_reset_to_bootloader(hdev);
		goto done;
	}

	/* Before switching the device into operational mode and with that
	 * booting the loaded firmware, wait for the bootloader notification
	 * that all fragments have been successfully received.
	 *
	 * When the event processing receives the notification, then the
	 * BTUSB_DOWNLOADING flag will be cleared.
	 *
	 * The firmware loading should not take longer than 5 seconds
	 * and thus just timeout if that happens and fail the setup
	 * of this device.
	 */
	err = btintel_download_wait(hdev, calltime, 5000);
	if (err == -ETIMEDOUT)
		btintel_reset_to_bootloader(hdev);

done:
	release_firmware(fw);
	return err;
}

static int btintel_bootloader_setup_tlv(struct hci_dev *hdev,
					struct intel_version_tlv *ver)
{
	u32 boot_param;
	char ddcname[64];
	int err;
	struct intel_debug_features features;
	struct intel_version_tlv new_ver;

	bt_dev_dbg(hdev, "");

	/* Set the default boot parameter to 0x0 and it is updated to
	 * SKU specific boot parameter after reading Intel_Write_Boot_Params
	 * command while downloading the firmware.
	 */
	boot_param = 0x00000000;

	btintel_set_flag(hdev, INTEL_BOOTLOADER);

	err = btintel_prepare_fw_download_tlv(hdev, ver, &boot_param);
	if (err)
		return err;

	/* check if controller is already having an operational firmware */
	if (ver->img_type == 0x03)
		goto finish;

	err = btintel_boot(hdev, boot_param);
	if (err)
		return err;

	btintel_clear_flag(hdev, INTEL_BOOTLOADER);

	btintel_get_fw_name_tlv(ver, ddcname, sizeof(ddcname), "ddc");
	/* Once the device is running in operational mode, it needs to
	 * apply the device configuration (DDC) parameters.
	 *
	 * The device can work without DDC parameters, so even if it
	 * fails to load the file, no need to fail the setup.
	 */
	btintel_load_ddc_config(hdev, ddcname);

	/* Read the Intel supported features and if new exception formats
	 * supported, need to load the additional DDC config to enable.
	 */
	err = btintel_read_debug_features(hdev, &features);
	if (!err) {
		/* Set DDC mask for available debug features */
		btintel_set_debug_features(hdev, &features);
	}

	/* Read the Intel version information after loading the FW  */
	err = btintel_read_version_tlv(hdev, &new_ver);
	if (err)
		return err;

	btintel_version_info_tlv(hdev, &new_ver);

finish:
	/* Set the event mask for Intel specific vendor events. This enables
	 * a few extra events that are useful during general operation. It
	 * does not enable any debugging related events.
	 *
	 * The device will function correctly without these events enabled
	 * and thus no need to fail the setup.
	 */
	btintel_set_event_mask(hdev, false);

	return 0;
}

static void btintel_set_msft_opcode(struct hci_dev *hdev, u8 hw_variant)
{
	switch (hw_variant) {
	/* Legacy bootloader devices that supports MSFT Extension */
	case 0x11:	/* JfP */
	case 0x12:	/* ThP */
	case 0x13:	/* HrP */
	case 0x14:	/* CcP */
	/* All Intel new genration controllers support the Microsoft vendor
	 * extension are using 0xFC1E for VsMsftOpCode.
	 */
	case 0x17:
	case 0x18:
	case 0x19:
		hci_set_msft_opcode(hdev, 0xFC1E);
		break;
	default:
		/* Not supported */
		break;
	}
}

static int btintel_setup_combined(struct hci_dev *hdev)
{
	const u8 param[1] = { 0xFF };
	struct intel_version ver;
	struct intel_version_tlv ver_tlv;
	struct sk_buff *skb;
	int err;

	BT_DBG("%s", hdev->name);

	/* The some controllers have a bug with the first HCI command sent to it
	 * returning number of completed commands as zero. This would stall the
	 * command processing in the Bluetooth core.
	 *
	 * As a workaround, send HCI Reset command first which will reset the
	 * number of completed commands and allow normal command processing
	 * from now on.
	 *
	 * Regarding the INTEL_BROKEN_SHUTDOWN_LED flag, these devices maybe
	 * in the SW_RFKILL ON state as a workaround of fixing LED issue during
	 * the shutdown() procedure, and once the device is in SW_RFKILL ON
	 * state, the only way to exit out of it is sending the HCI_Reset
	 * command.
	 */
	if (btintel_test_flag(hdev, INTEL_BROKEN_INITIAL_NCMD) ||
	    btintel_test_flag(hdev, INTEL_BROKEN_SHUTDOWN_LED)) {
		skb = __hci_cmd_sync(hdev, HCI_OP_RESET, 0, NULL,
				     HCI_INIT_TIMEOUT);
		if (IS_ERR(skb)) {
			bt_dev_err(hdev,
				   "sending initial HCI reset failed (%ld)",
				   PTR_ERR(skb));
			return PTR_ERR(skb);
		}
		kfree_skb(skb);
	}

	/* Starting from TyP device, the command parameter and response are
	 * changed even though the OCF for HCI_Intel_Read_Version command
	 * remains same. The legacy devices can handle even if the
	 * command has a parameter and returns a correct version information.
	 * So, it uses new format to support both legacy and new format.
	 */
	skb = __hci_cmd_sync(hdev, 0xfc05, 1, param, HCI_CMD_TIMEOUT);
	if (IS_ERR(skb)) {
		bt_dev_err(hdev, "Reading Intel version command failed (%ld)",
			   PTR_ERR(skb));
		return PTR_ERR(skb);
	}

	/* Check the status */
	if (skb->data[0]) {
		bt_dev_err(hdev, "Intel Read Version command failed (%02x)",
			   skb->data[0]);
		err = -EIO;
		goto exit_error;
	}

	/* Apply the common HCI quirks for Intel device */
	set_bit(HCI_QUIRK_STRICT_DUPLICATE_FILTER, &hdev->quirks);
	set_bit(HCI_QUIRK_SIMULTANEOUS_DISCOVERY, &hdev->quirks);
	set_bit(HCI_QUIRK_NON_PERSISTENT_DIAG, &hdev->quirks);

	/* For Legacy device, check the HW platform value and size */
	if (skb->len == sizeof(ver) && skb->data[1] == 0x37) {
		bt_dev_dbg(hdev, "Read the legacy Intel version information");

		memcpy(&ver, skb->data, sizeof(ver));

		/* Display version information */
		btintel_version_info(hdev, &ver);

		/* Check for supported iBT hardware variants of this firmware
		 * loading method.
		 *
		 * This check has been put in place to ensure correct forward
		 * compatibility options when newer hardware variants come
		 * along.
		 */
		switch (ver.hw_variant) {
		case 0x07:	/* WP */
		case 0x08:	/* StP */
			/* Legacy ROM product */
			btintel_set_flag(hdev, INTEL_ROM_LEGACY);

			/* Apply the device specific HCI quirks
			 *
			 * WBS for SdP - For the Legacy ROM products, only SdP
			 * supports the WBS. But the version information is not
			 * enough to use here because the StP2 and SdP have same
			 * hw_variant and fw_variant. So, this flag is set by
			 * the transport driver (btusb) based on the HW info
			 * (idProduct)
			 */
			if (!btintel_test_flag(hdev,
					       INTEL_ROM_LEGACY_NO_WBS_SUPPORT))
				set_bit(HCI_QUIRK_WIDEBAND_SPEECH_SUPPORTED,
					&hdev->quirks);
<<<<<<< HEAD
=======
			if (ver.hw_variant == 0x08 && ver.fw_variant == 0x22)
				set_bit(HCI_QUIRK_VALID_LE_STATES,
					&hdev->quirks);
>>>>>>> ea6ea9fa

			err = btintel_legacy_rom_setup(hdev, &ver);
			break;
		case 0x0b:      /* SfP */
		case 0x11:      /* JfP */
		case 0x12:      /* ThP */
		case 0x13:      /* HrP */
		case 0x14:      /* CcP */
			set_bit(HCI_QUIRK_VALID_LE_STATES, &hdev->quirks);
			fallthrough;
		case 0x0c:	/* WsP */
			/* Apply the device specific HCI quirks
			 *
			 * All Legacy bootloader devices support WBS
			 */
			set_bit(HCI_QUIRK_WIDEBAND_SPEECH_SUPPORTED,
				&hdev->quirks);

			/* Setup MSFT Extension support */
			btintel_set_msft_opcode(hdev, ver.hw_variant);

			err = btintel_bootloader_setup(hdev, &ver);
			break;
		default:
			bt_dev_err(hdev, "Unsupported Intel hw variant (%u)",
				   ver.hw_variant);
			err = -EINVAL;
		}

		goto exit_error;
	}

	/* For TLV type device, parse the tlv data */
	err = btintel_parse_version_tlv(hdev, &ver_tlv, skb);
	if (err) {
		bt_dev_err(hdev, "Failed to parse TLV version information");
		goto exit_error;
	}

	if (INTEL_HW_PLATFORM(ver_tlv.cnvi_bt) != 0x37) {
		bt_dev_err(hdev, "Unsupported Intel hardware platform (0x%2x)",
			   INTEL_HW_PLATFORM(ver_tlv.cnvi_bt));
		err = -EINVAL;
		goto exit_error;
	}

	/* Check for supported iBT hardware variants of this firmware
	 * loading method.
	 *
	 * This check has been put in place to ensure correct forward
	 * compatibility options when newer hardware variants come
	 * along.
	 */
	switch (INTEL_HW_VARIANT(ver_tlv.cnvi_bt)) {
	case 0x11:      /* JfP */
	case 0x12:      /* ThP */
	case 0x13:      /* HrP */
	case 0x14:      /* CcP */
		/* Some legacy bootloader devices starting from JfP,
		 * the operational firmware supports both old and TLV based
		 * HCI_Intel_Read_Version command based on the command
		 * parameter.
		 *
		 * For upgrading firmware case, the TLV based version cannot
		 * be used because the firmware filename for legacy bootloader
		 * is based on the old format.
		 *
		 * Also, it is not easy to convert TLV based version from the
		 * legacy version format.
		 *
		 * So, as a workaround for those devices, use the legacy
		 * HCI_Intel_Read_Version to get the version information and
		 * run the legacy bootloader setup.
		 */
		err = btintel_read_version(hdev, &ver);
		if (err)
			return err;

		/* Apply the device specific HCI quirks
		 *
		 * All Legacy bootloader devices support WBS
		 */
		set_bit(HCI_QUIRK_WIDEBAND_SPEECH_SUPPORTED, &hdev->quirks);

<<<<<<< HEAD
		/* Valid LE States quirk for JfP/ThP familiy */
		if (ver.hw_variant == 0x11 || ver.hw_variant == 0x12)
			set_bit(HCI_QUIRK_VALID_LE_STATES, &hdev->quirks);
=======
		/* Set Valid LE States quirk */
		set_bit(HCI_QUIRK_VALID_LE_STATES, &hdev->quirks);
>>>>>>> ea6ea9fa

		/* Setup MSFT Extension support */
		btintel_set_msft_opcode(hdev, ver.hw_variant);

		err = btintel_bootloader_setup(hdev, &ver);
		break;
	case 0x17:
	case 0x18:
	case 0x19:
		/* Display version information of TLV type */
		btintel_version_info_tlv(hdev, &ver_tlv);

		/* Apply the device specific HCI quirks for TLV based devices
		 *
		 * All TLV based devices support WBS
		 */
		set_bit(HCI_QUIRK_WIDEBAND_SPEECH_SUPPORTED, &hdev->quirks);

		/* Valid LE States quirk for GfP */
		if (INTEL_HW_VARIANT(ver_tlv.cnvi_bt) == 0x18)
			set_bit(HCI_QUIRK_VALID_LE_STATES, &hdev->quirks);

		/* Setup MSFT Extension support */
		btintel_set_msft_opcode(hdev,
					INTEL_HW_VARIANT(ver_tlv.cnvi_bt));

		err = btintel_bootloader_setup_tlv(hdev, &ver_tlv);
		break;
	default:
		bt_dev_err(hdev, "Unsupported Intel hw variant (%u)",
			   INTEL_HW_VARIANT(ver_tlv.cnvi_bt));
		return -EINVAL;
	}

exit_error:
	kfree_skb(skb);

	return err;
}

static int btintel_shutdown_combined(struct hci_dev *hdev)
{
	struct sk_buff *skb;
	int ret;

	/* Send HCI Reset to the controller to stop any BT activity which
	 * were triggered. This will help to save power and maintain the
	 * sync b/w Host and controller
	 */
	skb = __hci_cmd_sync(hdev, HCI_OP_RESET, 0, NULL, HCI_INIT_TIMEOUT);
	if (IS_ERR(skb)) {
		bt_dev_err(hdev, "HCI reset during shutdown failed");
		return PTR_ERR(skb);
	}
	kfree_skb(skb);


	/* Some platforms have an issue with BT LED when the interface is
	 * down or BT radio is turned off, which takes 5 seconds to BT LED
	 * goes off. As a workaround, sends HCI_Intel_SW_RFKILL to put the
	 * device in the RFKILL ON state which turns off the BT LED immediately.
	 */
	if (btintel_test_flag(hdev, INTEL_BROKEN_SHUTDOWN_LED)) {
		skb = __hci_cmd_sync(hdev, 0xfc3f, 0, NULL, HCI_INIT_TIMEOUT);
		if (IS_ERR(skb)) {
			ret = PTR_ERR(skb);
			bt_dev_err(hdev, "turning off Intel device LED failed");
			return ret;
		}
		kfree_skb(skb);
	}

	return 0;
}

int btintel_configure_setup(struct hci_dev *hdev)
{
	hdev->manufacturer = 2;
	hdev->setup = btintel_setup_combined;
	hdev->shutdown = btintel_shutdown_combined;
	hdev->hw_error = btintel_hw_error;
	hdev->set_diag = btintel_set_diag_combined;
	hdev->set_bdaddr = btintel_set_bdaddr;

	return 0;
}
EXPORT_SYMBOL_GPL(btintel_configure_setup);

void btintel_bootup(struct hci_dev *hdev, const void *ptr, unsigned int len)
{
	const struct intel_bootup *evt = ptr;

	if (len != sizeof(*evt))
		return;

	if (btintel_test_and_clear_flag(hdev, INTEL_BOOTING))
		btintel_wake_up_flag(hdev, INTEL_BOOTING);
}
EXPORT_SYMBOL_GPL(btintel_bootup);

void btintel_secure_send_result(struct hci_dev *hdev,
				const void *ptr, unsigned int len)
{
	const struct intel_secure_send_result *evt = ptr;

	if (len != sizeof(*evt))
		return;

	if (evt->result)
		btintel_set_flag(hdev, INTEL_FIRMWARE_FAILED);

	if (btintel_test_and_clear_flag(hdev, INTEL_DOWNLOADING) &&
	    btintel_test_flag(hdev, INTEL_FIRMWARE_LOADED))
		btintel_wake_up_flag(hdev, INTEL_DOWNLOADING);
}
EXPORT_SYMBOL_GPL(btintel_secure_send_result);

MODULE_AUTHOR("Marcel Holtmann <marcel@holtmann.org>");
MODULE_DESCRIPTION("Bluetooth support for Intel devices ver " VERSION);
MODULE_VERSION(VERSION);
MODULE_LICENSE("GPL");
MODULE_FIRMWARE("intel/ibt-11-5.sfi");
MODULE_FIRMWARE("intel/ibt-11-5.ddc");
MODULE_FIRMWARE("intel/ibt-12-16.sfi");
MODULE_FIRMWARE("intel/ibt-12-16.ddc");<|MERGE_RESOLUTION|>--- conflicted
+++ resolved
@@ -2274,12 +2274,9 @@
 					       INTEL_ROM_LEGACY_NO_WBS_SUPPORT))
 				set_bit(HCI_QUIRK_WIDEBAND_SPEECH_SUPPORTED,
 					&hdev->quirks);
-<<<<<<< HEAD
-=======
 			if (ver.hw_variant == 0x08 && ver.fw_variant == 0x22)
 				set_bit(HCI_QUIRK_VALID_LE_STATES,
 					&hdev->quirks);
->>>>>>> ea6ea9fa
 
 			err = btintel_legacy_rom_setup(hdev, &ver);
 			break;
@@ -2364,14 +2361,8 @@
 		 */
 		set_bit(HCI_QUIRK_WIDEBAND_SPEECH_SUPPORTED, &hdev->quirks);
 
-<<<<<<< HEAD
-		/* Valid LE States quirk for JfP/ThP familiy */
-		if (ver.hw_variant == 0x11 || ver.hw_variant == 0x12)
-			set_bit(HCI_QUIRK_VALID_LE_STATES, &hdev->quirks);
-=======
 		/* Set Valid LE States quirk */
 		set_bit(HCI_QUIRK_VALID_LE_STATES, &hdev->quirks);
->>>>>>> ea6ea9fa
 
 		/* Setup MSFT Extension support */
 		btintel_set_msft_opcode(hdev, ver.hw_variant);
