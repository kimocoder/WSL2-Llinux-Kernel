// SPDX-License-Identifier: (GPL-2.0 OR BSD-3-Clause)
/*
 * Copyright (C) 2017-2022 Jason A. Donenfeld <Jason@zx2c4.com>. All Rights Reserved.
 * Copyright Matt Mackall <mpm@selenic.com>, 2003, 2004, 2005
 * Copyright Theodore Ts'o, 1994, 1995, 1996, 1997, 1998, 1999. All rights reserved.
 *
 * This driver produces cryptographically secure pseudorandom data. It is divided
 * into roughly six sections, each with a section header:
 *
 *   - Initialization and readiness waiting.
 *   - Fast key erasure RNG, the "crng".
 *   - Entropy accumulation and extraction routines.
 *   - Entropy collection routines.
 *   - Userspace reader/writer interfaces.
 *   - Sysctl interface.
 *
 * The high level overview is that there is one input pool, into which
 * various pieces of data are hashed. Prior to initialization, some of that
 * data is then "credited" as having a certain number of bits of entropy.
 * When enough bits of entropy are available, the hash is finalized and
 * handed as a key to a stream cipher that expands it indefinitely for
 * various consumers. This key is periodically refreshed as the various
 * entropy collectors, described below, add data to the input pool.
 */

#define pr_fmt(fmt) KBUILD_MODNAME ": " fmt

#include <linux/utsname.h>
#include <linux/module.h>
#include <linux/kernel.h>
#include <linux/major.h>
#include <linux/string.h>
#include <linux/fcntl.h>
#include <linux/slab.h>
#include <linux/random.h>
#include <linux/poll.h>
#include <linux/init.h>
#include <linux/fs.h>
#include <linux/genhd.h>
#include <linux/interrupt.h>
#include <linux/mm.h>
#include <linux/nodemask.h>
#include <linux/spinlock.h>
#include <linux/kthread.h>
#include <linux/percpu.h>
#include <linux/ptrace.h>
#include <linux/workqueue.h>
#include <linux/irq.h>
#include <linux/ratelimit.h>
#include <linux/syscalls.h>
#include <linux/completion.h>
#include <linux/uuid.h>
#include <linux/uaccess.h>
#include <linux/siphash.h>
#include <linux/uio.h>
#include <crypto/chacha.h>
#include <crypto/blake2s.h>
#include <asm/processor.h>
#include <asm/irq.h>
#include <asm/irq_regs.h>
#include <asm/io.h>

/*********************************************************************
 *
 * Initialization and readiness waiting.
 *
 * Much of the RNG infrastructure is devoted to various dependencies
 * being able to wait until the RNG has collected enough entropy and
 * is ready for safe consumption.
 *
 *********************************************************************/

/*
 * crng_init is protected by base_crng->lock, and only increases
 * its value (from empty->early->ready).
 */
static enum {
	CRNG_EMPTY = 0, /* Little to no entropy collected */
	CRNG_EARLY = 1, /* At least POOL_EARLY_BITS collected */
	CRNG_READY = 2  /* Fully initialized with POOL_READY_BITS collected */
} crng_init __read_mostly = CRNG_EMPTY;
#define crng_ready() (likely(crng_init >= CRNG_READY))
/* Various types of waiters for crng_init->CRNG_READY transition. */
static DECLARE_WAIT_QUEUE_HEAD(crng_init_wait);
static struct fasync_struct *fasync;
static DEFINE_SPINLOCK(random_ready_chain_lock);
static RAW_NOTIFIER_HEAD(random_ready_chain);

/* Control how we warn userspace. */
static struct ratelimit_state urandom_warning =
	RATELIMIT_STATE_INIT_FLAGS("urandom_warning", HZ, 3, RATELIMIT_MSG_ON_RELEASE);
static int ratelimit_disable __read_mostly =
	IS_ENABLED(CONFIG_WARN_ALL_UNSEEDED_RANDOM);
module_param_named(ratelimit_disable, ratelimit_disable, int, 0644);
MODULE_PARM_DESC(ratelimit_disable, "Disable random ratelimit suppression");

/*
 * Returns whether or not the input pool has been seeded and thus guaranteed
 * to supply cryptographically secure random numbers. This applies to: the
 * /dev/urandom device, the get_random_bytes function, and the get_random_{u32,
 * ,u64,int,long} family of functions.
 *
 * Returns: true if the input pool has been seeded.
 *          false if the input pool has not been seeded.
 */
bool rng_is_initialized(void)
{
	return crng_ready();
}
EXPORT_SYMBOL(rng_is_initialized);

/* Used by wait_for_random_bytes(), and considered an entropy collector, below. */
static void try_to_generate_entropy(void);

/*
 * Wait for the input pool to be seeded and thus guaranteed to supply
 * cryptographically secure random numbers. This applies to: the /dev/urandom
 * device, the get_random_bytes function, and the get_random_{u32,u64,int,long}
 * family of functions. Using any of these functions without first calling
 * this function forfeits the guarantee of security.
 *
 * Returns: 0 if the input pool has been seeded.
 *          -ERESTARTSYS if the function was interrupted by a signal.
 */
int wait_for_random_bytes(void)
{
	while (!crng_ready()) {
		int ret;

		try_to_generate_entropy();
		ret = wait_event_interruptible_timeout(crng_init_wait, crng_ready(), HZ);
		if (ret)
			return ret > 0 ? 0 : ret;
	}
	return 0;
}
EXPORT_SYMBOL(wait_for_random_bytes);

/*
 * Add a callback function that will be invoked when the input
 * pool is initialised.
 *
 * returns: 0 if callback is successfully added
 *	    -EALREADY if pool is already initialised (callback not called)
 */
int __cold register_random_ready_notifier(struct notifier_block *nb)
{
	unsigned long flags;
	int ret = -EALREADY;

	if (crng_ready())
		return ret;

	spin_lock_irqsave(&random_ready_chain_lock, flags);
	if (!crng_ready())
		ret = raw_notifier_chain_register(&random_ready_chain, nb);
	spin_unlock_irqrestore(&random_ready_chain_lock, flags);
	return ret;
}

/*
 * Delete a previously registered readiness callback function.
 */
int __cold unregister_random_ready_notifier(struct notifier_block *nb)
{
	unsigned long flags;
	int ret;

	spin_lock_irqsave(&random_ready_chain_lock, flags);
	ret = raw_notifier_chain_unregister(&random_ready_chain, nb);
	spin_unlock_irqrestore(&random_ready_chain_lock, flags);
	return ret;
}

static void __cold process_random_ready_list(void)
{
	unsigned long flags;

	spin_lock_irqsave(&random_ready_chain_lock, flags);
	raw_notifier_call_chain(&random_ready_chain, 0, NULL);
	spin_unlock_irqrestore(&random_ready_chain_lock, flags);
}

#define warn_unseeded_randomness() \
	if (IS_ENABLED(CONFIG_WARN_ALL_UNSEEDED_RANDOM) && !crng_ready()) \
		printk_deferred(KERN_NOTICE "random: %s called from %pS with crng_init=%d\n", \
				__func__, (void *)_RET_IP_, crng_init)


/*********************************************************************
 *
 * Fast key erasure RNG, the "crng".
 *
 * These functions expand entropy from the entropy extractor into
 * long streams for external consumption using the "fast key erasure"
 * RNG described at <https://blog.cr.yp.to/20170723-random.html>.
 *
 * There are a few exported interfaces for use by other drivers:
 *
 *	void get_random_bytes(void *buf, size_t len)
 *	u32 get_random_u32()
 *	u64 get_random_u64()
 *	unsigned int get_random_int()
 *	unsigned long get_random_long()
 *
 * These interfaces will return the requested number of random bytes
 * into the given buffer or as a return value. This is equivalent to
 * a read from /dev/urandom. The u32, u64, int, and long family of
 * functions may be higher performance for one-off random integers,
 * because they do a bit of buffering and do not invoke reseeding
 * until the buffer is emptied.
 *
 *********************************************************************/

enum {
	CRNG_RESEED_START_INTERVAL = HZ,
	CRNG_RESEED_INTERVAL = 60 * HZ
};

static struct {
	u8 key[CHACHA_KEY_SIZE] __aligned(__alignof__(long));
	unsigned long birth;
	unsigned long generation;
	spinlock_t lock;
} base_crng = {
	.lock = __SPIN_LOCK_UNLOCKED(base_crng.lock)
};

struct crng {
	u8 key[CHACHA_KEY_SIZE];
	unsigned long generation;
	local_lock_t lock;
};

static DEFINE_PER_CPU(struct crng, crngs) = {
	.generation = ULONG_MAX,
	.lock = INIT_LOCAL_LOCK(crngs.lock),
};

/* Used by crng_reseed() and crng_make_state() to extract a new seed from the input pool. */
static void extract_entropy(void *buf, size_t len);

/* This extracts a new crng key from the input pool. */
static void crng_reseed(void)
{
	unsigned long flags;
	unsigned long next_gen;
	u8 key[CHACHA_KEY_SIZE];

	extract_entropy(key, sizeof(key));

	/*
	 * We copy the new key into the base_crng, overwriting the old one,
	 * and update the generation counter. We avoid hitting ULONG_MAX,
	 * because the per-cpu crngs are initialized to ULONG_MAX, so this
	 * forces new CPUs that come online to always initialize.
	 */
	spin_lock_irqsave(&base_crng.lock, flags);
	memcpy(base_crng.key, key, sizeof(base_crng.key));
	next_gen = base_crng.generation + 1;
	if (next_gen == ULONG_MAX)
		++next_gen;
	WRITE_ONCE(base_crng.generation, next_gen);
	WRITE_ONCE(base_crng.birth, jiffies);
	if (!crng_ready())
		crng_init = CRNG_READY;
	spin_unlock_irqrestore(&base_crng.lock, flags);
	memzero_explicit(key, sizeof(key));
}

/*
 * This generates a ChaCha block using the provided key, and then
 * immediately overwites that key with half the block. It returns
 * the resultant ChaCha state to the user, along with the second
 * half of the block containing 32 bytes of random data that may
 * be used; random_data_len may not be greater than 32.
 *
 * The returned ChaCha state contains within it a copy of the old
 * key value, at index 4, so the state should always be zeroed out
 * immediately after using in order to maintain forward secrecy.
 * If the state cannot be erased in a timely manner, then it is
 * safer to set the random_data parameter to &chacha_state[4] so
 * that this function overwrites it before returning.
 */
static void crng_fast_key_erasure(u8 key[CHACHA_KEY_SIZE],
				  u32 chacha_state[CHACHA_STATE_WORDS],
				  u8 *random_data, size_t random_data_len)
{
	u8 first_block[CHACHA_BLOCK_SIZE];

	BUG_ON(random_data_len > 32);

	chacha_init_consts(chacha_state);
	memcpy(&chacha_state[4], key, CHACHA_KEY_SIZE);
	memset(&chacha_state[12], 0, sizeof(u32) * 4);
	chacha20_block(chacha_state, first_block);

	memcpy(key, first_block, CHACHA_KEY_SIZE);
	memcpy(random_data, first_block + CHACHA_KEY_SIZE, random_data_len);
	memzero_explicit(first_block, sizeof(first_block));
}

/*
 * Return whether the crng seed is considered to be sufficiently old
 * that a reseeding is needed. This happens if the last reseeding
 * was CRNG_RESEED_INTERVAL ago, or during early boot, at an interval
 * proportional to the uptime.
 */
static bool crng_has_old_seed(void)
{
	static bool early_boot = true;
	unsigned long interval = CRNG_RESEED_INTERVAL;

	if (unlikely(READ_ONCE(early_boot))) {
		time64_t uptime = ktime_get_seconds();
		if (uptime >= CRNG_RESEED_INTERVAL / HZ * 2)
			WRITE_ONCE(early_boot, false);
		else
			interval = max_t(unsigned int, CRNG_RESEED_START_INTERVAL,
					 (unsigned int)uptime / 2 * HZ);
	}
	return time_is_before_jiffies(READ_ONCE(base_crng.birth) + interval);
}

/*
 * This function returns a ChaCha state that you may use for generating
 * random data. It also returns up to 32 bytes on its own of random data
 * that may be used; random_data_len may not be greater than 32.
 */
static void crng_make_state(u32 chacha_state[CHACHA_STATE_WORDS],
			    u8 *random_data, size_t random_data_len)
{
	unsigned long flags;
	struct crng *crng;

	BUG_ON(random_data_len > 32);

	/*
	 * For the fast path, we check whether we're ready, unlocked first, and
	 * then re-check once locked later. In the case where we're really not
	 * ready, we do fast key erasure with the base_crng directly, extracting
	 * when crng_init is CRNG_EMPTY.
	 */
	if (!crng_ready()) {
		bool ready;

		spin_lock_irqsave(&base_crng.lock, flags);
		ready = crng_ready();
		if (!ready) {
			if (crng_init == CRNG_EMPTY)
				extract_entropy(base_crng.key, sizeof(base_crng.key));
			crng_fast_key_erasure(base_crng.key, chacha_state,
					      random_data, random_data_len);
		}
		spin_unlock_irqrestore(&base_crng.lock, flags);
		if (!ready)
			return;
	}

	/*
	 * If the base_crng is old enough, we reseed, which in turn bumps the
	 * generation counter that we check below.
	 */
	if (unlikely(crng_has_old_seed()))
		crng_reseed();

	local_lock_irqsave(&crngs.lock, flags);
	crng = raw_cpu_ptr(&crngs);

	/*
	 * If our per-cpu crng is older than the base_crng, then it means
	 * somebody reseeded the base_crng. In that case, we do fast key
	 * erasure on the base_crng, and use its output as the new key
	 * for our per-cpu crng. This brings us up to date with base_crng.
	 */
	if (unlikely(crng->generation != READ_ONCE(base_crng.generation))) {
		spin_lock(&base_crng.lock);
		crng_fast_key_erasure(base_crng.key, chacha_state,
				      crng->key, sizeof(crng->key));
		crng->generation = base_crng.generation;
		spin_unlock(&base_crng.lock);
	}

	/*
	 * Finally, when we've made it this far, our per-cpu crng has an up
	 * to date key, and we can do fast key erasure with it to produce
	 * some random data and a ChaCha state for the caller. All other
	 * branches of this function are "unlikely", so most of the time we
	 * should wind up here immediately.
	 */
	crng_fast_key_erasure(crng->key, chacha_state, random_data, random_data_len);
	local_unlock_irqrestore(&crngs.lock, flags);
}

static void _get_random_bytes(void *buf, size_t len)
{
	u32 chacha_state[CHACHA_STATE_WORDS];
	u8 tmp[CHACHA_BLOCK_SIZE];
	size_t first_block_len;

	if (!len)
		return;

	first_block_len = min_t(size_t, 32, len);
	crng_make_state(chacha_state, buf, first_block_len);
	len -= first_block_len;
	buf += first_block_len;

	while (len) {
		if (len < CHACHA_BLOCK_SIZE) {
			chacha20_block(chacha_state, tmp);
			memcpy(buf, tmp, len);
			memzero_explicit(tmp, sizeof(tmp));
			break;
		}

		chacha20_block(chacha_state, buf);
		if (unlikely(chacha_state[12] == 0))
			++chacha_state[13];
		len -= CHACHA_BLOCK_SIZE;
		buf += CHACHA_BLOCK_SIZE;
	}

	memzero_explicit(chacha_state, sizeof(chacha_state));
}

/*
 * This function is the exported kernel interface.  It returns some
 * number of good random numbers, suitable for key generation, seeding
 * TCP sequence numbers, etc.  It does not rely on the hardware random
 * number generator.  For random bytes direct from the hardware RNG
 * (when available), use get_random_bytes_arch(). In order to ensure
 * that the randomness provided by this function is okay, the function
 * wait_for_random_bytes() should be called and return 0 at least once
 * at any point prior.
 */
void get_random_bytes(void *buf, size_t len)
{
	warn_unseeded_randomness();
	_get_random_bytes(buf, len);
}
EXPORT_SYMBOL(get_random_bytes);

static ssize_t get_random_bytes_user(struct iov_iter *iter)
{
	u32 chacha_state[CHACHA_STATE_WORDS];
	u8 block[CHACHA_BLOCK_SIZE];
	size_t ret = 0, copied;

	if (unlikely(!iov_iter_count(iter)))
		return 0;

	/*
	 * Immediately overwrite the ChaCha key at index 4 with random
	 * bytes, in case userspace causes copy_to_iter() below to sleep
	 * forever, so that we still retain forward secrecy in that case.
	 */
	crng_make_state(chacha_state, (u8 *)&chacha_state[4], CHACHA_KEY_SIZE);
	/*
	 * However, if we're doing a read of len <= 32, we don't need to
	 * use chacha_state after, so we can simply return those bytes to
	 * the user directly.
	 */
	if (iov_iter_count(iter) <= CHACHA_KEY_SIZE) {
		ret = copy_to_iter(&chacha_state[4], CHACHA_KEY_SIZE, iter);
		goto out_zero_chacha;
	}

	for (;;) {
		chacha20_block(chacha_state, block);
		if (unlikely(chacha_state[12] == 0))
			++chacha_state[13];

		copied = copy_to_iter(block, sizeof(block), iter);
		ret += copied;
		if (!iov_iter_count(iter) || copied != sizeof(block))
			break;

		BUILD_BUG_ON(PAGE_SIZE % sizeof(block) != 0);
		if (ret % PAGE_SIZE == 0) {
			if (signal_pending(current))
				break;
			cond_resched();
		}
	}

	memzero_explicit(block, sizeof(block));
out_zero_chacha:
	memzero_explicit(chacha_state, sizeof(chacha_state));
	return ret ? ret : -EFAULT;
}

/*
 * Batched entropy returns random integers. The quality of the random
 * number is good as /dev/urandom. In order to ensure that the randomness
 * provided by this function is okay, the function wait_for_random_bytes()
 * should be called and return 0 at least once at any point prior.
 */

#define DEFINE_BATCHED_ENTROPY(type)						\
struct batch_ ##type {								\
	/*									\
	 * We make this 1.5x a ChaCha block, so that we get the			\
	 * remaining 32 bytes from fast key erasure, plus one full		\
	 * block from the detached ChaCha state. We can increase		\
	 * the size of this later if needed so long as we keep the		\
	 * formula of (integer_blocks + 0.5) * CHACHA_BLOCK_SIZE.		\
	 */									\
	type entropy[CHACHA_BLOCK_SIZE * 3 / (2 * sizeof(type))];		\
	local_lock_t lock;							\
	unsigned long generation;						\
	unsigned int position;							\
};										\
										\
static DEFINE_PER_CPU(struct batch_ ##type, batched_entropy_ ##type) = {	\
	.lock = INIT_LOCAL_LOCK(batched_entropy_ ##type.lock),			\
	.position = UINT_MAX							\
};										\
										\
type get_random_ ##type(void)							\
{										\
	type ret;								\
	unsigned long flags;							\
	struct batch_ ##type *batch;						\
	unsigned long next_gen;							\
										\
	warn_unseeded_randomness();						\
										\
	if  (!crng_ready()) {							\
		_get_random_bytes(&ret, sizeof(ret));				\
		return ret;							\
	}									\
										\
	local_lock_irqsave(&batched_entropy_ ##type.lock, flags);		\
	batch = raw_cpu_ptr(&batched_entropy_##type);				\
										\
	next_gen = READ_ONCE(base_crng.generation);				\
	if (batch->position >= ARRAY_SIZE(batch->entropy) ||			\
	    next_gen != batch->generation) {					\
		_get_random_bytes(batch->entropy, sizeof(batch->entropy));	\
		batch->position = 0;						\
		batch->generation = next_gen;					\
	}									\
										\
	ret = batch->entropy[batch->position];					\
	batch->entropy[batch->position] = 0;					\
	++batch->position;							\
	local_unlock_irqrestore(&batched_entropy_ ##type.lock, flags);		\
	return ret;								\
}										\
EXPORT_SYMBOL(get_random_ ##type);

DEFINE_BATCHED_ENTROPY(u64)
DEFINE_BATCHED_ENTROPY(u32)

#ifdef CONFIG_SMP
/*
 * This function is called when the CPU is coming up, with entry
 * CPUHP_RANDOM_PREPARE, which comes before CPUHP_WORKQUEUE_PREP.
 */
int __cold random_prepare_cpu(unsigned int cpu)
{
	/*
	 * When the cpu comes back online, immediately invalidate both
	 * the per-cpu crng and all batches, so that we serve fresh
	 * randomness.
	 */
	per_cpu_ptr(&crngs, cpu)->generation = ULONG_MAX;
	per_cpu_ptr(&batched_entropy_u32, cpu)->position = UINT_MAX;
	per_cpu_ptr(&batched_entropy_u64, cpu)->position = UINT_MAX;
	return 0;
}
#endif

/*
 * This function will use the architecture-specific hardware random
 * number generator if it is available. It is not recommended for
 * use. Use get_random_bytes() instead. It returns the number of
 * bytes filled in.
 */
size_t __must_check get_random_bytes_arch(void *buf, size_t len)
{
	size_t left = len;
	u8 *p = buf;

	while (left) {
		unsigned long v;
		size_t block_len = min_t(size_t, left, sizeof(unsigned long));

		if (!arch_get_random_long(&v))
			break;

		memcpy(p, &v, block_len);
		p += block_len;
		left -= block_len;
	}

	return len - left;
}
EXPORT_SYMBOL(get_random_bytes_arch);


/**********************************************************************
 *
 * Entropy accumulation and extraction routines.
 *
 * Callers may add entropy via:
 *
 *     static void mix_pool_bytes(const void *buf, size_t len)
 *
 * After which, if added entropy should be credited:
 *
 *     static void credit_init_bits(size_t bits)
 *
 * Finally, extract entropy via:
 *
 *     static void extract_entropy(void *buf, size_t len)
 *
 **********************************************************************/

enum {
	POOL_BITS = BLAKE2S_HASH_SIZE * 8,
	POOL_READY_BITS = POOL_BITS, /* When crng_init->CRNG_READY */
	POOL_EARLY_BITS = POOL_READY_BITS / 2 /* When crng_init->CRNG_EARLY */
};

static struct {
	struct blake2s_state hash;
	spinlock_t lock;
	unsigned int init_bits;
} input_pool = {
	.hash.h = { BLAKE2S_IV0 ^ (0x01010000 | BLAKE2S_HASH_SIZE),
		    BLAKE2S_IV1, BLAKE2S_IV2, BLAKE2S_IV3, BLAKE2S_IV4,
		    BLAKE2S_IV5, BLAKE2S_IV6, BLAKE2S_IV7 },
	.hash.outlen = BLAKE2S_HASH_SIZE,
	.lock = __SPIN_LOCK_UNLOCKED(input_pool.lock),
};

static void _mix_pool_bytes(const void *buf, size_t len)
{
	blake2s_update(&input_pool.hash, buf, len);
}

/*
 * This function adds bytes into the input pool. It does not
 * update the initialization bit counter; the caller should call
 * credit_init_bits if this is appropriate.
 */
static void mix_pool_bytes(const void *buf, size_t len)
{
	unsigned long flags;

	spin_lock_irqsave(&input_pool.lock, flags);
	_mix_pool_bytes(buf, len);
	spin_unlock_irqrestore(&input_pool.lock, flags);
}

/*
 * This is an HKDF-like construction for using the hashed collected entropy
 * as a PRF key, that's then expanded block-by-block.
 */
static void extract_entropy(void *buf, size_t len)
{
	unsigned long flags;
	u8 seed[BLAKE2S_HASH_SIZE], next_key[BLAKE2S_HASH_SIZE];
	struct {
		unsigned long rdseed[32 / sizeof(long)];
		size_t counter;
	} block;
	size_t i;

	for (i = 0; i < ARRAY_SIZE(block.rdseed); ++i) {
		if (!arch_get_random_seed_long(&block.rdseed[i]) &&
		    !arch_get_random_long(&block.rdseed[i]))
			block.rdseed[i] = random_get_entropy();
	}

	spin_lock_irqsave(&input_pool.lock, flags);

	/* seed = HASHPRF(last_key, entropy_input) */
	blake2s_final(&input_pool.hash, seed);

	/* next_key = HASHPRF(seed, RDSEED || 0) */
	block.counter = 0;
	blake2s(next_key, (u8 *)&block, seed, sizeof(next_key), sizeof(block), sizeof(seed));
	blake2s_init_key(&input_pool.hash, BLAKE2S_HASH_SIZE, next_key, sizeof(next_key));

	spin_unlock_irqrestore(&input_pool.lock, flags);
	memzero_explicit(next_key, sizeof(next_key));

	while (len) {
		i = min_t(size_t, len, BLAKE2S_HASH_SIZE);
		/* output = HASHPRF(seed, RDSEED || ++counter) */
		++block.counter;
		blake2s(buf, (u8 *)&block, seed, i, sizeof(block), sizeof(seed));
		len -= i;
		buf += i;
	}

	memzero_explicit(seed, sizeof(seed));
	memzero_explicit(&block, sizeof(block));
}

#define credit_init_bits(bits) if (!crng_ready()) _credit_init_bits(bits)

static void __cold _credit_init_bits(size_t bits)
{
	unsigned int new, orig, add;
	unsigned long flags;

	if (!bits)
		return;

	add = min_t(size_t, bits, POOL_BITS);

	do {
		orig = READ_ONCE(input_pool.init_bits);
		new = min_t(unsigned int, POOL_BITS, orig + add);
	} while (cmpxchg(&input_pool.init_bits, orig, new) != orig);

	if (orig < POOL_READY_BITS && new >= POOL_READY_BITS) {
		crng_reseed(); /* Sets crng_init to CRNG_READY under base_crng.lock. */
		process_random_ready_list();
		wake_up_interruptible(&crng_init_wait);
		kill_fasync(&fasync, SIGIO, POLL_IN);
		pr_notice("crng init done\n");
		if (urandom_warning.missed)
			pr_notice("%d urandom warning(s) missed due to ratelimiting\n",
				  urandom_warning.missed);
	} else if (orig < POOL_EARLY_BITS && new >= POOL_EARLY_BITS) {
		spin_lock_irqsave(&base_crng.lock, flags);
		/* Check if crng_init is CRNG_EMPTY, to avoid race with crng_reseed(). */
		if (crng_init == CRNG_EMPTY) {
			extract_entropy(base_crng.key, sizeof(base_crng.key));
			crng_init = CRNG_EARLY;
		}
		spin_unlock_irqrestore(&base_crng.lock, flags);
	}
}


/**********************************************************************
 *
 * Entropy collection routines.
 *
 * The following exported functions are used for pushing entropy into
 * the above entropy accumulation routines:
 *
 *	void add_device_randomness(const void *buf, size_t len);
 *	void add_hwgenerator_randomness(const void *buf, size_t len, size_t entropy);
 *	void add_bootloader_randomness(const void *buf, size_t len);
 *	void add_interrupt_randomness(int irq);
 *	void add_input_randomness(unsigned int type, unsigned int code, unsigned int value);
 *	void add_disk_randomness(struct gendisk *disk);
 *
 * add_device_randomness() adds data to the input pool that
 * is likely to differ between two devices (or possibly even per boot).
 * This would be things like MAC addresses or serial numbers, or the
 * read-out of the RTC. This does *not* credit any actual entropy to
 * the pool, but it initializes the pool to different values for devices
 * that might otherwise be identical and have very little entropy
 * available to them (particularly common in the embedded world).
 *
 * add_hwgenerator_randomness() is for true hardware RNGs, and will credit
 * entropy as specified by the caller. If the entropy pool is full it will
 * block until more entropy is needed.
 *
 * add_bootloader_randomness() is called by bootloader drivers, such as EFI
 * and device tree, and credits its input depending on whether or not the
 * configuration option CONFIG_RANDOM_TRUST_BOOTLOADER is set.
 *
 * add_interrupt_randomness() uses the interrupt timing as random
 * inputs to the entropy pool. Using the cycle counters and the irq source
 * as inputs, it feeds the input pool roughly once a second or after 64
 * interrupts, crediting 1 bit of entropy for whichever comes first.
 *
 * add_input_randomness() uses the input layer interrupt timing, as well
 * as the event type information from the hardware.
 *
 * add_disk_randomness() uses what amounts to the seek time of block
 * layer request events, on a per-disk_devt basis, as input to the
 * entropy pool. Note that high-speed solid state drives with very low
 * seek times do not make for good sources of entropy, as their seek
 * times are usually fairly consistent.
 *
 * The last two routines try to estimate how many bits of entropy
 * to credit. They do this by keeping track of the first and second
 * order deltas of the event timings.
 *
 **********************************************************************/

static bool trust_cpu __initdata = IS_ENABLED(CONFIG_RANDOM_TRUST_CPU);
static bool trust_bootloader __initdata = IS_ENABLED(CONFIG_RANDOM_TRUST_BOOTLOADER);
static int __init parse_trust_cpu(char *arg)
{
	return kstrtobool(arg, &trust_cpu);
}
static int __init parse_trust_bootloader(char *arg)
{
	return kstrtobool(arg, &trust_bootloader);
}
early_param("random.trust_cpu", parse_trust_cpu);
early_param("random.trust_bootloader", parse_trust_bootloader);

/*
 * The first collection of entropy occurs at system boot while interrupts
 * are still turned off. Here we push in latent entropy, RDSEED, a timestamp,
 * utsname(), and the command line. Depending on the above configuration knob,
 * RDSEED may be considered sufficient for initialization. Note that much
 * earlier setup may already have pushed entropy into the input pool by the
 * time we get here.
 */
int __init random_init(const char *command_line)
{
	ktime_t now = ktime_get_real();
	unsigned int i, arch_bits;
	unsigned long entropy;

#if defined(LATENT_ENTROPY_PLUGIN)
	static const u8 compiletime_seed[BLAKE2S_BLOCK_SIZE] __initconst __latent_entropy;
	_mix_pool_bytes(compiletime_seed, sizeof(compiletime_seed));
#endif

	for (i = 0, arch_bits = BLAKE2S_BLOCK_SIZE * 8;
	     i < BLAKE2S_BLOCK_SIZE; i += sizeof(entropy)) {
		if (!arch_get_random_seed_long_early(&entropy) &&
		    !arch_get_random_long_early(&entropy)) {
			entropy = random_get_entropy();
			arch_bits -= sizeof(entropy) * 8;
		}
		_mix_pool_bytes(&entropy, sizeof(entropy));
	}
	_mix_pool_bytes(&now, sizeof(now));
	_mix_pool_bytes(utsname(), sizeof(*(utsname())));
	_mix_pool_bytes(command_line, strlen(command_line));
	add_latent_entropy();

	if (crng_ready())
		crng_reseed();
	else if (trust_cpu)
		_credit_init_bits(arch_bits);

	return 0;
}

/*
 * Add device- or boot-specific data to the input pool to help
 * initialize it.
 *
 * None of this adds any entropy; it is meant to avoid the problem of
 * the entropy pool having similar initial state across largely
 * identical devices.
 */
void add_device_randomness(const void *buf, size_t len)
{
	unsigned long entropy = random_get_entropy();
	unsigned long flags;

	spin_lock_irqsave(&input_pool.lock, flags);
	_mix_pool_bytes(&entropy, sizeof(entropy));
	_mix_pool_bytes(buf, len);
	spin_unlock_irqrestore(&input_pool.lock, flags);
}
EXPORT_SYMBOL(add_device_randomness);

/*
 * Interface for in-kernel drivers of true hardware RNGs.
 * Those devices may produce endless random bits and will be throttled
 * when our pool is full.
 */
void add_hwgenerator_randomness(const void *buf, size_t len, size_t entropy)
{
	mix_pool_bytes(buf, len);
	credit_init_bits(entropy);

	/*
	 * Throttle writing to once every CRNG_RESEED_INTERVAL, unless
	 * we're not yet initialized.
	 */
	if (!kthread_should_stop() && crng_ready())
		schedule_timeout_interruptible(CRNG_RESEED_INTERVAL);
}
EXPORT_SYMBOL_GPL(add_hwgenerator_randomness);

/*
 * Handle random seed passed by bootloader, and credit it if
 * CONFIG_RANDOM_TRUST_BOOTLOADER is set.
 */
void __init add_bootloader_randomness(const void *buf, size_t len)
{
	mix_pool_bytes(buf, len);
	if (trust_bootloader)
		credit_init_bits(len * 8);
}

struct fast_pool {
<<<<<<< HEAD
	struct work_struct mix;
	unsigned long pool[4];
	unsigned long last;
	unsigned int count;
};
=======
	unsigned long pool[4];
	unsigned long last;
	unsigned int count;
	struct timer_list mix;
};

static void mix_interrupt_randomness(struct timer_list *work);
>>>>>>> 54740df6

static DEFINE_PER_CPU(struct fast_pool, irq_randomness) = {
#ifdef CONFIG_64BIT
#define FASTMIX_PERM SIPHASH_PERMUTATION
<<<<<<< HEAD
	.pool = { SIPHASH_CONST_0, SIPHASH_CONST_1, SIPHASH_CONST_2, SIPHASH_CONST_3 }
#else
#define FASTMIX_PERM HSIPHASH_PERMUTATION
	.pool = { HSIPHASH_CONST_0, HSIPHASH_CONST_1, HSIPHASH_CONST_2, HSIPHASH_CONST_3 }
#endif
=======
	.pool = { SIPHASH_CONST_0, SIPHASH_CONST_1, SIPHASH_CONST_2, SIPHASH_CONST_3 },
#else
#define FASTMIX_PERM HSIPHASH_PERMUTATION
	.pool = { HSIPHASH_CONST_0, HSIPHASH_CONST_1, HSIPHASH_CONST_2, HSIPHASH_CONST_3 },
#endif
	.mix = __TIMER_INITIALIZER(mix_interrupt_randomness, 0)
>>>>>>> 54740df6
};

/*
 * This is [Half]SipHash-1-x, starting from an empty key. Because
 * the key is fixed, it assumes that its inputs are non-malicious,
 * and therefore this has no security on its own. s represents the
 * four-word SipHash state, while v represents a two-word input.
 */
static void fast_mix(unsigned long s[4], unsigned long v1, unsigned long v2)
{
	s[3] ^= v1;
	FASTMIX_PERM(s[0], s[1], s[2], s[3]);
	s[0] ^= v1;
	s[3] ^= v2;
	FASTMIX_PERM(s[0], s[1], s[2], s[3]);
	s[0] ^= v2;
}

#ifdef CONFIG_SMP
/*
 * This function is called when the CPU has just come online, with
 * entry CPUHP_AP_RANDOM_ONLINE, just after CPUHP_AP_WORKQUEUE_ONLINE.
 */
int __cold random_online_cpu(unsigned int cpu)
{
	/*
	 * During CPU shutdown and before CPU onlining, add_interrupt_
	 * randomness() may schedule mix_interrupt_randomness(), and
	 * set the MIX_INFLIGHT flag. However, because the worker can
	 * be scheduled on a different CPU during this period, that
	 * flag will never be cleared. For that reason, we zero out
	 * the flag here, which runs just after workqueues are onlined
	 * for the CPU again. This also has the effect of setting the
	 * irq randomness count to zero so that new accumulated irqs
	 * are fresh.
	 */
	per_cpu_ptr(&irq_randomness, cpu)->count = 0;
	return 0;
}
#endif

<<<<<<< HEAD
static void mix_interrupt_randomness(struct work_struct *work)
=======
static void mix_interrupt_randomness(struct timer_list *work)
>>>>>>> 54740df6
{
	struct fast_pool *fast_pool = container_of(work, struct fast_pool, mix);
	/*
	 * The size of the copied stack pool is explicitly 2 longs so that we
	 * only ever ingest half of the siphash output each time, retaining
	 * the other half as the next "key" that carries over. The entropy is
	 * supposed to be sufficiently dispersed between bits so on average
	 * we don't wind up "losing" some.
	 */
	unsigned long pool[2];
	unsigned int count;

	/* Check to see if we're running on the wrong CPU due to hotplug. */
	local_irq_disable();
	if (fast_pool != this_cpu_ptr(&irq_randomness)) {
		local_irq_enable();
		return;
	}

	/*
	 * Copy the pool to the stack so that the mixer always has a
	 * consistent view, before we reenable irqs again.
	 */
	memcpy(pool, fast_pool->pool, sizeof(pool));
	count = fast_pool->count;
	fast_pool->count = 0;
	fast_pool->last = jiffies;
	local_irq_enable();

	mix_pool_bytes(pool, sizeof(pool));
<<<<<<< HEAD
	credit_init_bits(max(1u, (count & U16_MAX) / 64));
=======
	credit_init_bits(clamp_t(unsigned int, (count & U16_MAX) / 64, 1, sizeof(pool) * 8));
>>>>>>> 54740df6

	memzero_explicit(pool, sizeof(pool));
}

void add_interrupt_randomness(int irq)
{
	enum { MIX_INFLIGHT = 1U << 31 };
	unsigned long entropy = random_get_entropy();
	struct fast_pool *fast_pool = this_cpu_ptr(&irq_randomness);
	struct pt_regs *regs = get_irq_regs();
	unsigned int new_count;
<<<<<<< HEAD

	fast_mix(fast_pool->pool, entropy,
		 (regs ? instruction_pointer(regs) : _RET_IP_) ^ swab(irq));
	new_count = ++fast_pool->count;

=======

	fast_mix(fast_pool->pool, entropy,
		 (regs ? instruction_pointer(regs) : _RET_IP_) ^ swab(irq));
	new_count = ++fast_pool->count;

>>>>>>> 54740df6
	if (new_count & MIX_INFLIGHT)
		return;

	if (new_count < 1024 && !time_is_before_jiffies(fast_pool->last + HZ))
		return;

<<<<<<< HEAD
	if (unlikely(!fast_pool->mix.func))
		INIT_WORK(&fast_pool->mix, mix_interrupt_randomness);
	fast_pool->count |= MIX_INFLIGHT;
	queue_work_on(raw_smp_processor_id(), system_highpri_wq, &fast_pool->mix);
=======
	fast_pool->count |= MIX_INFLIGHT;
	if (!timer_pending(&fast_pool->mix)) {
		fast_pool->mix.expires = jiffies;
		add_timer_on(&fast_pool->mix, raw_smp_processor_id());
	}
>>>>>>> 54740df6
}
EXPORT_SYMBOL_GPL(add_interrupt_randomness);

/* There is one of these per entropy source */
struct timer_rand_state {
	unsigned long last_time;
	long last_delta, last_delta2;
};

/*
 * This function adds entropy to the entropy "pool" by using timing
 * delays. It uses the timer_rand_state structure to make an estimate
 * of how many bits of entropy this call has added to the pool. The
 * value "num" is also added to the pool; it should somehow describe
 * the type of event that just happened.
 */
static void add_timer_randomness(struct timer_rand_state *state, unsigned int num)
{
	unsigned long entropy = random_get_entropy(), now = jiffies, flags;
	long delta, delta2, delta3;
	unsigned int bits;

	/*
	 * If we're in a hard IRQ, add_interrupt_randomness() will be called
	 * sometime after, so mix into the fast pool.
	 */
	if (in_hardirq()) {
		fast_mix(this_cpu_ptr(&irq_randomness)->pool, entropy, num);
	} else {
		spin_lock_irqsave(&input_pool.lock, flags);
		_mix_pool_bytes(&entropy, sizeof(entropy));
		_mix_pool_bytes(&num, sizeof(num));
		spin_unlock_irqrestore(&input_pool.lock, flags);
	}

	if (crng_ready())
		return;

	/*
	 * Calculate number of bits of randomness we probably added.
	 * We take into account the first, second and third-order deltas
	 * in order to make our estimate.
	 */
	delta = now - READ_ONCE(state->last_time);
	WRITE_ONCE(state->last_time, now);

	delta2 = delta - READ_ONCE(state->last_delta);
	WRITE_ONCE(state->last_delta, delta);

	delta3 = delta2 - READ_ONCE(state->last_delta2);
	WRITE_ONCE(state->last_delta2, delta2);

	if (delta < 0)
		delta = -delta;
	if (delta2 < 0)
		delta2 = -delta2;
	if (delta3 < 0)
		delta3 = -delta3;
	if (delta > delta2)
		delta = delta2;
	if (delta > delta3)
		delta = delta3;

	/*
	 * delta is now minimum absolute delta. Round down by 1 bit
	 * on general principles, and limit entropy estimate to 11 bits.
	 */
	bits = min(fls(delta >> 1), 11);

	/*
	 * As mentioned above, if we're in a hard IRQ, add_interrupt_randomness()
	 * will run after this, which uses a different crediting scheme of 1 bit
	 * per every 64 interrupts. In order to let that function do accounting
	 * close to the one in this function, we credit a full 64/64 bit per bit,
	 * and then subtract one to account for the extra one added.
	 */
	if (in_hardirq())
		this_cpu_ptr(&irq_randomness)->count += max(1u, bits * 64) - 1;
	else
		_credit_init_bits(bits);
}

void add_input_randomness(unsigned int type, unsigned int code, unsigned int value)
{
	static unsigned char last_value;
	static struct timer_rand_state input_timer_state = { INITIAL_JIFFIES };

	/* Ignore autorepeat and the like. */
	if (value == last_value)
		return;

	last_value = value;
	add_timer_randomness(&input_timer_state,
			     (type << 4) ^ code ^ (code >> 4) ^ value);
}
EXPORT_SYMBOL_GPL(add_input_randomness);

#ifdef CONFIG_BLOCK
void add_disk_randomness(struct gendisk *disk)
{
	if (!disk || !disk->random)
		return;
	/* First major is 1, so we get >= 0x200 here. */
	add_timer_randomness(disk->random, 0x100 + disk_devt(disk));
}
EXPORT_SYMBOL_GPL(add_disk_randomness);

void __cold rand_initialize_disk(struct gendisk *disk)
{
	struct timer_rand_state *state;

	/*
	 * If kzalloc returns null, we just won't use that entropy
	 * source.
	 */
	state = kzalloc(sizeof(struct timer_rand_state), GFP_KERNEL);
	if (state) {
		state->last_time = INITIAL_JIFFIES;
		disk->random = state;
	}
}
#endif

/*
 * Each time the timer fires, we expect that we got an unpredictable
 * jump in the cycle counter. Even if the timer is running on another
 * CPU, the timer activity will be touching the stack of the CPU that is
 * generating entropy..
 *
 * Note that we don't re-arm the timer in the timer itself - we are
 * happy to be scheduled away, since that just makes the load more
 * complex, but we do not want the timer to keep ticking unless the
 * entropy loop is running.
 *
 * So the re-arming always happens in the entropy loop itself.
 */
static void __cold entropy_timer(struct timer_list *t)
{
	credit_init_bits(1);
}

/*
 * If we have an actual cycle counter, see if we can
 * generate enough entropy with timing noise
 */
static void __cold try_to_generate_entropy(void)
{
	struct {
		unsigned long entropy;
		struct timer_list timer;
	} stack;

	stack.entropy = random_get_entropy();

	/* Slow counter - or none. Don't even bother */
	if (stack.entropy == random_get_entropy())
		return;

	timer_setup_on_stack(&stack.timer, entropy_timer, 0);
	while (!crng_ready() && !signal_pending(current)) {
		if (!timer_pending(&stack.timer))
			mod_timer(&stack.timer, jiffies + 1);
		mix_pool_bytes(&stack.entropy, sizeof(stack.entropy));
		schedule();
		stack.entropy = random_get_entropy();
	}

	del_timer_sync(&stack.timer);
	destroy_timer_on_stack(&stack.timer);
	mix_pool_bytes(&stack.entropy, sizeof(stack.entropy));
}


/**********************************************************************
 *
 * Userspace reader/writer interfaces.
 *
 * getrandom(2) is the primary modern interface into the RNG and should
 * be used in preference to anything else.
 *
 * Reading from /dev/random has the same functionality as calling
 * getrandom(2) with flags=0. In earlier versions, however, it had
 * vastly different semantics and should therefore be avoided, to
 * prevent backwards compatibility issues.
 *
 * Reading from /dev/urandom has the same functionality as calling
 * getrandom(2) with flags=GRND_INSECURE. Because it does not block
 * waiting for the RNG to be ready, it should not be used.
 *
 * Writing to either /dev/random or /dev/urandom adds entropy to
 * the input pool but does not credit it.
 *
 * Polling on /dev/random indicates when the RNG is initialized, on
 * the read side, and when it wants new entropy, on the write side.
 *
 * Both /dev/random and /dev/urandom have the same set of ioctls for
 * adding entropy, getting the entropy count, zeroing the count, and
 * reseeding the crng.
 *
 **********************************************************************/

SYSCALL_DEFINE3(getrandom, char __user *, ubuf, size_t, len, unsigned int, flags)
{
	struct iov_iter iter;
	struct iovec iov;
	int ret;

	if (flags & ~(GRND_NONBLOCK | GRND_RANDOM | GRND_INSECURE))
		return -EINVAL;

	/*
	 * Requesting insecure and blocking randomness at the same time makes
	 * no sense.
	 */
	if ((flags & (GRND_INSECURE | GRND_RANDOM)) == (GRND_INSECURE | GRND_RANDOM))
		return -EINVAL;

	if (!crng_ready() && !(flags & GRND_INSECURE)) {
		if (flags & GRND_NONBLOCK)
			return -EAGAIN;
		ret = wait_for_random_bytes();
		if (unlikely(ret))
			return ret;
	}

	ret = import_single_range(READ, ubuf, len, &iov, &iter);
	if (unlikely(ret))
		return ret;
	return get_random_bytes_user(&iter);
}

static __poll_t random_poll(struct file *file, poll_table *wait)
{
	poll_wait(file, &crng_init_wait, wait);
	return crng_ready() ? EPOLLIN | EPOLLRDNORM : EPOLLOUT | EPOLLWRNORM;
}

static ssize_t write_pool_user(struct iov_iter *iter)
{
	u8 block[BLAKE2S_BLOCK_SIZE];
	ssize_t ret = 0;
	size_t copied;

	if (unlikely(!iov_iter_count(iter)))
		return 0;

	for (;;) {
		copied = copy_from_iter(block, sizeof(block), iter);
		ret += copied;
		mix_pool_bytes(block, copied);
		if (!iov_iter_count(iter) || copied != sizeof(block))
			break;

		BUILD_BUG_ON(PAGE_SIZE % sizeof(block) != 0);
		if (ret % PAGE_SIZE == 0) {
			if (signal_pending(current))
				break;
			cond_resched();
		}
	}

	memzero_explicit(block, sizeof(block));
	return ret ? ret : -EFAULT;
}
<<<<<<< HEAD

static ssize_t random_write_iter(struct kiocb *kiocb, struct iov_iter *iter)
{
	return write_pool_user(iter);
}

=======

static ssize_t random_write_iter(struct kiocb *kiocb, struct iov_iter *iter)
{
	return write_pool_user(iter);
}

>>>>>>> 54740df6
static ssize_t urandom_read_iter(struct kiocb *kiocb, struct iov_iter *iter)
{
	static int maxwarn = 10;

	if (!crng_ready()) {
		if (!ratelimit_disable && maxwarn <= 0)
			++urandom_warning.missed;
		else if (ratelimit_disable || __ratelimit(&urandom_warning)) {
			--maxwarn;
			pr_notice("%s: uninitialized urandom read (%zu bytes read)\n",
				  current->comm, iov_iter_count(iter));
		}
	}

	return get_random_bytes_user(iter);
}

static ssize_t random_read_iter(struct kiocb *kiocb, struct iov_iter *iter)
{
	int ret;

<<<<<<< HEAD
=======
	if (!crng_ready() &&
	    ((kiocb->ki_flags & (IOCB_NOWAIT | IOCB_NOIO)) ||
	     (kiocb->ki_filp->f_flags & O_NONBLOCK)))
		return -EAGAIN;

>>>>>>> 54740df6
	ret = wait_for_random_bytes();
	if (ret != 0)
		return ret;
	return get_random_bytes_user(iter);
}

static long random_ioctl(struct file *f, unsigned int cmd, unsigned long arg)
{
	int __user *p = (int __user *)arg;
	int ent_count;

	switch (cmd) {
	case RNDGETENTCNT:
		/* Inherently racy, no point locking. */
		if (put_user(input_pool.init_bits, p))
			return -EFAULT;
		return 0;
	case RNDADDTOENTCNT:
		if (!capable(CAP_SYS_ADMIN))
			return -EPERM;
		if (get_user(ent_count, p))
			return -EFAULT;
		if (ent_count < 0)
			return -EINVAL;
		credit_init_bits(ent_count);
		return 0;
	case RNDADDENTROPY: {
		struct iov_iter iter;
		struct iovec iov;
		ssize_t ret;
		int len;

		if (!capable(CAP_SYS_ADMIN))
			return -EPERM;
		if (get_user(ent_count, p++))
			return -EFAULT;
		if (ent_count < 0)
			return -EINVAL;
		if (get_user(len, p++))
			return -EFAULT;
		ret = import_single_range(WRITE, p, len, &iov, &iter);
		if (unlikely(ret))
			return ret;
		ret = write_pool_user(&iter);
		if (unlikely(ret < 0))
			return ret;
		/* Since we're crediting, enforce that it was all written into the pool. */
		if (unlikely(ret != len))
			return -EFAULT;
		credit_init_bits(ent_count);
		return 0;
	}
	case RNDZAPENTCNT:
	case RNDCLEARPOOL:
		/* No longer has any effect. */
		if (!capable(CAP_SYS_ADMIN))
			return -EPERM;
		return 0;
	case RNDRESEEDCRNG:
		if (!capable(CAP_SYS_ADMIN))
			return -EPERM;
		if (!crng_ready())
			return -ENODATA;
		crng_reseed();
		return 0;
	default:
		return -EINVAL;
	}
}

static int random_fasync(int fd, struct file *filp, int on)
{
	return fasync_helper(fd, filp, on, &fasync);
}

const struct file_operations random_fops = {
	.read_iter = random_read_iter,
	.write_iter = random_write_iter,
	.poll = random_poll,
	.unlocked_ioctl = random_ioctl,
	.compat_ioctl = compat_ptr_ioctl,
	.fasync = random_fasync,
	.llseek = noop_llseek,
	.splice_read = generic_file_splice_read,
	.splice_write = iter_file_splice_write,
};

const struct file_operations urandom_fops = {
	.read_iter = urandom_read_iter,
	.write_iter = random_write_iter,
	.unlocked_ioctl = random_ioctl,
	.compat_ioctl = compat_ptr_ioctl,
	.fasync = random_fasync,
	.llseek = noop_llseek,
	.splice_read = generic_file_splice_read,
	.splice_write = iter_file_splice_write,
};


/********************************************************************
 *
 * Sysctl interface.
 *
 * These are partly unused legacy knobs with dummy values to not break
 * userspace and partly still useful things. They are usually accessible
 * in /proc/sys/kernel/random/ and are as follows:
 *
 * - boot_id - a UUID representing the current boot.
 *
 * - uuid - a random UUID, different each time the file is read.
 *
 * - poolsize - the number of bits of entropy that the input pool can
 *   hold, tied to the POOL_BITS constant.
 *
 * - entropy_avail - the number of bits of entropy currently in the
 *   input pool. Always <= poolsize.
 *
 * - write_wakeup_threshold - the amount of entropy in the input pool
 *   below which write polls to /dev/random will unblock, requesting
 *   more entropy, tied to the POOL_READY_BITS constant. It is writable
 *   to avoid breaking old userspaces, but writing to it does not
 *   change any behavior of the RNG.
 *
 * - urandom_min_reseed_secs - fixed to the value CRNG_RESEED_INTERVAL.
 *   It is writable to avoid breaking old userspaces, but writing
 *   to it does not change any behavior of the RNG.
 *
 ********************************************************************/

#ifdef CONFIG_SYSCTL

#include <linux/sysctl.h>

static int sysctl_random_min_urandom_seed = CRNG_RESEED_INTERVAL / HZ;
static int sysctl_random_write_wakeup_bits = POOL_READY_BITS;
static int sysctl_poolsize = POOL_BITS;
static u8 sysctl_bootid[UUID_SIZE];

/*
 * This function is used to return both the bootid UUID, and random
 * UUID. The difference is in whether table->data is NULL; if it is,
 * then a new UUID is generated and returned to the user.
 */
static int proc_do_uuid(struct ctl_table *table, int write, void *buf,
			size_t *lenp, loff_t *ppos)
{
	u8 tmp_uuid[UUID_SIZE], *uuid;
	char uuid_string[UUID_STRING_LEN + 1];
	struct ctl_table fake_table = {
		.data = uuid_string,
		.maxlen = UUID_STRING_LEN
	};

	if (write)
		return -EPERM;

	uuid = table->data;
	if (!uuid) {
		uuid = tmp_uuid;
		generate_random_uuid(uuid);
	} else {
		static DEFINE_SPINLOCK(bootid_spinlock);

		spin_lock(&bootid_spinlock);
		if (!uuid[8])
			generate_random_uuid(uuid);
		spin_unlock(&bootid_spinlock);
	}

	snprintf(uuid_string, sizeof(uuid_string), "%pU", uuid);
	return proc_dostring(&fake_table, 0, buf, lenp, ppos);
}

/* The same as proc_dointvec, but writes don't change anything. */
static int proc_do_rointvec(struct ctl_table *table, int write, void *buf,
			    size_t *lenp, loff_t *ppos)
{
	return write ? 0 : proc_dointvec(table, 0, buf, lenp, ppos);
}

extern struct ctl_table random_table[];
struct ctl_table random_table[] = {
	{
		.procname	= "poolsize",
		.data		= &sysctl_poolsize,
		.maxlen		= sizeof(int),
		.mode		= 0444,
		.proc_handler	= proc_dointvec,
	},
	{
		.procname	= "entropy_avail",
		.data		= &input_pool.init_bits,
		.maxlen		= sizeof(int),
		.mode		= 0444,
		.proc_handler	= proc_dointvec,
	},
	{
		.procname	= "write_wakeup_threshold",
		.data		= &sysctl_random_write_wakeup_bits,
		.maxlen		= sizeof(int),
		.mode		= 0644,
		.proc_handler	= proc_do_rointvec,
	},
	{
		.procname	= "urandom_min_reseed_secs",
		.data		= &sysctl_random_min_urandom_seed,
		.maxlen		= sizeof(int),
		.mode		= 0644,
		.proc_handler	= proc_do_rointvec,
	},
	{
		.procname	= "boot_id",
		.data		= &sysctl_bootid,
		.mode		= 0444,
		.proc_handler	= proc_do_uuid,
	},
	{
		.procname	= "uuid",
		.mode		= 0444,
		.proc_handler	= proc_do_uuid,
	},
	{ }
};
#endif	/* CONFIG_SYSCTL */<|MERGE_RESOLUTION|>--- conflicted
+++ resolved
@@ -894,13 +894,6 @@
 }
 
 struct fast_pool {
-<<<<<<< HEAD
-	struct work_struct mix;
-	unsigned long pool[4];
-	unsigned long last;
-	unsigned int count;
-};
-=======
 	unsigned long pool[4];
 	unsigned long last;
 	unsigned int count;
@@ -908,25 +901,16 @@
 };
 
 static void mix_interrupt_randomness(struct timer_list *work);
->>>>>>> 54740df6
 
 static DEFINE_PER_CPU(struct fast_pool, irq_randomness) = {
 #ifdef CONFIG_64BIT
 #define FASTMIX_PERM SIPHASH_PERMUTATION
-<<<<<<< HEAD
-	.pool = { SIPHASH_CONST_0, SIPHASH_CONST_1, SIPHASH_CONST_2, SIPHASH_CONST_3 }
-#else
-#define FASTMIX_PERM HSIPHASH_PERMUTATION
-	.pool = { HSIPHASH_CONST_0, HSIPHASH_CONST_1, HSIPHASH_CONST_2, HSIPHASH_CONST_3 }
-#endif
-=======
 	.pool = { SIPHASH_CONST_0, SIPHASH_CONST_1, SIPHASH_CONST_2, SIPHASH_CONST_3 },
 #else
 #define FASTMIX_PERM HSIPHASH_PERMUTATION
 	.pool = { HSIPHASH_CONST_0, HSIPHASH_CONST_1, HSIPHASH_CONST_2, HSIPHASH_CONST_3 },
 #endif
 	.mix = __TIMER_INITIALIZER(mix_interrupt_randomness, 0)
->>>>>>> 54740df6
 };
 
 /*
@@ -968,11 +952,7 @@
 }
 #endif
 
-<<<<<<< HEAD
-static void mix_interrupt_randomness(struct work_struct *work)
-=======
 static void mix_interrupt_randomness(struct timer_list *work)
->>>>>>> 54740df6
 {
 	struct fast_pool *fast_pool = container_of(work, struct fast_pool, mix);
 	/*
@@ -1003,11 +983,7 @@
 	local_irq_enable();
 
 	mix_pool_bytes(pool, sizeof(pool));
-<<<<<<< HEAD
-	credit_init_bits(max(1u, (count & U16_MAX) / 64));
-=======
 	credit_init_bits(clamp_t(unsigned int, (count & U16_MAX) / 64, 1, sizeof(pool) * 8));
->>>>>>> 54740df6
 
 	memzero_explicit(pool, sizeof(pool));
 }
@@ -1019,37 +995,22 @@
 	struct fast_pool *fast_pool = this_cpu_ptr(&irq_randomness);
 	struct pt_regs *regs = get_irq_regs();
 	unsigned int new_count;
-<<<<<<< HEAD
 
 	fast_mix(fast_pool->pool, entropy,
 		 (regs ? instruction_pointer(regs) : _RET_IP_) ^ swab(irq));
 	new_count = ++fast_pool->count;
 
-=======
-
-	fast_mix(fast_pool->pool, entropy,
-		 (regs ? instruction_pointer(regs) : _RET_IP_) ^ swab(irq));
-	new_count = ++fast_pool->count;
-
->>>>>>> 54740df6
 	if (new_count & MIX_INFLIGHT)
 		return;
 
 	if (new_count < 1024 && !time_is_before_jiffies(fast_pool->last + HZ))
 		return;
 
-<<<<<<< HEAD
-	if (unlikely(!fast_pool->mix.func))
-		INIT_WORK(&fast_pool->mix, mix_interrupt_randomness);
-	fast_pool->count |= MIX_INFLIGHT;
-	queue_work_on(raw_smp_processor_id(), system_highpri_wq, &fast_pool->mix);
-=======
 	fast_pool->count |= MIX_INFLIGHT;
 	if (!timer_pending(&fast_pool->mix)) {
 		fast_pool->mix.expires = jiffies;
 		add_timer_on(&fast_pool->mix, raw_smp_processor_id());
 	}
->>>>>>> 54740df6
 }
 EXPORT_SYMBOL_GPL(add_interrupt_randomness);
 
@@ -1314,21 +1275,12 @@
 	memzero_explicit(block, sizeof(block));
 	return ret ? ret : -EFAULT;
 }
-<<<<<<< HEAD
 
 static ssize_t random_write_iter(struct kiocb *kiocb, struct iov_iter *iter)
 {
 	return write_pool_user(iter);
 }
 
-=======
-
-static ssize_t random_write_iter(struct kiocb *kiocb, struct iov_iter *iter)
-{
-	return write_pool_user(iter);
-}
-
->>>>>>> 54740df6
 static ssize_t urandom_read_iter(struct kiocb *kiocb, struct iov_iter *iter)
 {
 	static int maxwarn = 10;
@@ -1350,14 +1302,11 @@
 {
 	int ret;
 
-<<<<<<< HEAD
-=======
 	if (!crng_ready() &&
 	    ((kiocb->ki_flags & (IOCB_NOWAIT | IOCB_NOIO)) ||
 	     (kiocb->ki_filp->f_flags & O_NONBLOCK)))
 		return -EAGAIN;
 
->>>>>>> 54740df6
 	ret = wait_for_random_bytes();
 	if (ret != 0)
 		return ret;
