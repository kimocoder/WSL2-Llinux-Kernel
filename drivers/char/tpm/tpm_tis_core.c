// SPDX-License-Identifier: GPL-2.0-only
/*
 * Copyright (C) 2005, 2006 IBM Corporation
 * Copyright (C) 2014, 2015 Intel Corporation
 *
 * Authors:
 * Leendert van Doorn <leendert@watson.ibm.com>
 * Kylene Hall <kjhall@us.ibm.com>
 *
 * Maintained by: <tpmdd-devel@lists.sourceforge.net>
 *
 * Device driver for TCG/TCPA TPM (trusted platform module).
 * Specifications at www.trustedcomputinggroup.org
 *
 * This device driver implements the TPM interface as defined in
 * the TCG TPM Interface Spec version 1.2, revision 1.0.
 */
#include <linux/init.h>
#include <linux/module.h>
#include <linux/moduleparam.h>
#include <linux/pnp.h>
#include <linux/slab.h>
#include <linux/interrupt.h>
#include <linux/wait.h>
#include <linux/acpi.h>
#include <linux/freezer.h>
#include "tpm.h"
#include "tpm_tis_core.h"

static void tpm_tis_clkrun_enable(struct tpm_chip *chip, bool value);

static bool wait_for_tpm_stat_cond(struct tpm_chip *chip, u8 mask,
					bool check_cancel, bool *canceled)
{
	u8 status = chip->ops->status(chip);

	*canceled = false;
	if ((status & mask) == mask)
		return true;
	if (check_cancel && chip->ops->req_canceled(chip, status)) {
		*canceled = true;
		return true;
	}
	return false;
}

static int wait_for_tpm_stat(struct tpm_chip *chip, u8 mask,
		unsigned long timeout, wait_queue_head_t *queue,
		bool check_cancel)
{
	struct tpm_tis_data *priv = dev_get_drvdata(&chip->dev);
	unsigned long stop;
	long rc;
	u8 status;
	bool canceled = false;

	/* check current status */
	status = chip->ops->status(chip);
	if ((status & mask) == mask)
		return 0;

	stop = jiffies + timeout;

	if (chip->flags & TPM_CHIP_FLAG_IRQ) {
again:
		timeout = stop - jiffies;
		if ((long)timeout <= 0)
			return -ETIME;
		rc = wait_event_interruptible_timeout(*queue,
			wait_for_tpm_stat_cond(chip, mask, check_cancel,
					       &canceled),
			timeout);
		if (rc > 0) {
			if (canceled)
				return -ECANCELED;
			return 0;
		}
		if (rc == -ERESTARTSYS && freezing(current)) {
			clear_thread_flag(TIF_SIGPENDING);
			goto again;
		}
	} else {
		do {
			usleep_range(priv->timeout_min,
				     priv->timeout_max);
			status = chip->ops->status(chip);
			if ((status & mask) == mask)
				return 0;
		} while (time_before(jiffies, stop));
	}
	return -ETIME;
}

/* Before we attempt to access the TPM we must see that the valid bit is set.
 * The specification says that this bit is 0 at reset and remains 0 until the
 * 'TPM has gone through its self test and initialization and has established
 * correct values in the other bits.'
 */
static int wait_startup(struct tpm_chip *chip, int l)
{
	struct tpm_tis_data *priv = dev_get_drvdata(&chip->dev);
	unsigned long stop = jiffies + chip->timeout_a;

	do {
		int rc;
		u8 access;

		rc = tpm_tis_read8(priv, TPM_ACCESS(l), &access);
		if (rc < 0)
			return rc;

		if (access & TPM_ACCESS_VALID)
			return 0;
		tpm_msleep(TPM_TIMEOUT);
	} while (time_before(jiffies, stop));
	return -1;
}

static bool check_locality(struct tpm_chip *chip, int l)
{
	struct tpm_tis_data *priv = dev_get_drvdata(&chip->dev);
	int rc;
	u8 access;

	rc = tpm_tis_read8(priv, TPM_ACCESS(l), &access);
	if (rc < 0)
		return false;

	if ((access & (TPM_ACCESS_ACTIVE_LOCALITY | TPM_ACCESS_VALID
		       | TPM_ACCESS_REQUEST_USE)) ==
	    (TPM_ACCESS_ACTIVE_LOCALITY | TPM_ACCESS_VALID)) {
		priv->locality = l;
		return true;
	}

	return false;
}

static int __tpm_tis_relinquish_locality(struct tpm_tis_data *priv, int l)
{
	tpm_tis_write8(priv, TPM_ACCESS(l), TPM_ACCESS_ACTIVE_LOCALITY);

	return 0;
}

static int tpm_tis_relinquish_locality(struct tpm_chip *chip, int l)
{
	struct tpm_tis_data *priv = dev_get_drvdata(&chip->dev);

	mutex_lock(&priv->locality_count_mutex);
	priv->locality_count--;
	if (priv->locality_count == 0)
		__tpm_tis_relinquish_locality(priv, l);
	mutex_unlock(&priv->locality_count_mutex);

	return 0;
}

static int __tpm_tis_request_locality(struct tpm_chip *chip, int l)
{
	struct tpm_tis_data *priv = dev_get_drvdata(&chip->dev);
	unsigned long stop, timeout;
	long rc;

	if (check_locality(chip, l))
		return l;

	rc = tpm_tis_write8(priv, TPM_ACCESS(l), TPM_ACCESS_REQUEST_USE);
	if (rc < 0)
		return rc;

	stop = jiffies + chip->timeout_a;

	if (chip->flags & TPM_CHIP_FLAG_IRQ) {
again:
		timeout = stop - jiffies;
		if ((long)timeout <= 0)
			return -1;
		rc = wait_event_interruptible_timeout(priv->int_queue,
						      (check_locality
						       (chip, l)),
						      timeout);
		if (rc > 0)
			return l;
		if (rc == -ERESTARTSYS && freezing(current)) {
			clear_thread_flag(TIF_SIGPENDING);
			goto again;
		}
	} else {
		/* wait for burstcount */
		do {
			if (check_locality(chip, l))
				return l;
			tpm_msleep(TPM_TIMEOUT);
		} while (time_before(jiffies, stop));
	}
	return -1;
}

static int tpm_tis_request_locality(struct tpm_chip *chip, int l)
{
	struct tpm_tis_data *priv = dev_get_drvdata(&chip->dev);
	int ret = 0;

	mutex_lock(&priv->locality_count_mutex);
	if (priv->locality_count == 0)
		ret = __tpm_tis_request_locality(chip, l);
	if (!ret)
		priv->locality_count++;
	mutex_unlock(&priv->locality_count_mutex);
	return ret;
}

static u8 tpm_tis_status(struct tpm_chip *chip)
{
	struct tpm_tis_data *priv = dev_get_drvdata(&chip->dev);
	int rc;
	u8 status;

	rc = tpm_tis_read8(priv, TPM_STS(priv->locality), &status);
	if (rc < 0)
		return 0;

	if (unlikely((status & TPM_STS_READ_ZERO) != 0)) {
		if  (!test_and_set_bit(TPM_TIS_INVALID_STATUS, &priv->flags)) {
			/*
			 * If this trips, the chances are the read is
			 * returning 0xff because the locality hasn't been
			 * acquired.  Usually because tpm_try_get_ops() hasn't
			 * been called before doing a TPM operation.
			 */
			dev_err(&chip->dev, "invalid TPM_STS.x 0x%02x, dumping stack for forensics\n",
				status);

			/*
			 * Dump stack for forensics, as invalid TPM_STS.x could be
			 * potentially triggered by impaired tpm_try_get_ops() or
			 * tpm_find_get_ops().
			 */
			dump_stack();
		}

		return 0;
	}

	return status;
}

static void tpm_tis_ready(struct tpm_chip *chip)
{
	struct tpm_tis_data *priv = dev_get_drvdata(&chip->dev);

	/* this causes the current command to be aborted */
	tpm_tis_write8(priv, TPM_STS(priv->locality), TPM_STS_COMMAND_READY);
}

static int get_burstcount(struct tpm_chip *chip)
{
	struct tpm_tis_data *priv = dev_get_drvdata(&chip->dev);
	unsigned long stop;
	int burstcnt, rc;
	u32 value;

	/* wait for burstcount */
	if (chip->flags & TPM_CHIP_FLAG_TPM2)
		stop = jiffies + chip->timeout_a;
	else
		stop = jiffies + chip->timeout_d;
	do {
		rc = tpm_tis_read32(priv, TPM_STS(priv->locality), &value);
		if (rc < 0)
			return rc;

		burstcnt = (value >> 8) & 0xFFFF;
		if (burstcnt)
			return burstcnt;
		usleep_range(TPM_TIMEOUT_USECS_MIN, TPM_TIMEOUT_USECS_MAX);
	} while (time_before(jiffies, stop));
	return -EBUSY;
}

static int recv_data(struct tpm_chip *chip, u8 *buf, size_t count)
{
	struct tpm_tis_data *priv = dev_get_drvdata(&chip->dev);
	int size = 0, burstcnt, rc;

	while (size < count) {
		rc = wait_for_tpm_stat(chip,
				 TPM_STS_DATA_AVAIL | TPM_STS_VALID,
				 chip->timeout_c,
				 &priv->read_queue, true);
		if (rc < 0)
			return rc;
		burstcnt = get_burstcount(chip);
		if (burstcnt < 0) {
			dev_err(&chip->dev, "Unable to read burstcount\n");
			return burstcnt;
		}
		burstcnt = min_t(int, burstcnt, count - size);

		rc = tpm_tis_read_bytes(priv, TPM_DATA_FIFO(priv->locality),
					burstcnt, buf + size);
		if (rc < 0)
			return rc;

		size += burstcnt;
	}
	return size;
}

static int tpm_tis_recv(struct tpm_chip *chip, u8 *buf, size_t count)
{
	struct tpm_tis_data *priv = dev_get_drvdata(&chip->dev);
	int size = 0;
	int status;
	u32 expected;

	if (count < TPM_HEADER_SIZE) {
		size = -EIO;
		goto out;
	}

	size = recv_data(chip, buf, TPM_HEADER_SIZE);
	/* read first 10 bytes, including tag, paramsize, and result */
	if (size < TPM_HEADER_SIZE) {
		dev_err(&chip->dev, "Unable to read header\n");
		goto out;
	}

	expected = be32_to_cpu(*(__be32 *) (buf + 2));
	if (expected > count || expected < TPM_HEADER_SIZE) {
		size = -EIO;
		goto out;
	}

	size += recv_data(chip, &buf[TPM_HEADER_SIZE],
			  expected - TPM_HEADER_SIZE);
	if (size < expected) {
		dev_err(&chip->dev, "Unable to read remainder of result\n");
		size = -ETIME;
		goto out;
	}

	if (wait_for_tpm_stat(chip, TPM_STS_VALID, chip->timeout_c,
				&priv->int_queue, false) < 0) {
		size = -ETIME;
		goto out;
	}
	status = tpm_tis_status(chip);
	if (status & TPM_STS_DATA_AVAIL) {	/* retry? */
		dev_err(&chip->dev, "Error left over data\n");
		size = -EIO;
		goto out;
	}

out:
	tpm_tis_ready(chip);
	return size;
}

/*
 * If interrupts are used (signaled by an irq set in the vendor structure)
 * tpm.c can skip polling for the data to be available as the interrupt is
 * waited for here
 */
static int tpm_tis_send_data(struct tpm_chip *chip, const u8 *buf, size_t len)
{
	struct tpm_tis_data *priv = dev_get_drvdata(&chip->dev);
	int rc, status, burstcnt;
	size_t count = 0;
	bool itpm = priv->flags & TPM_TIS_ITPM_WORKAROUND;

	status = tpm_tis_status(chip);
	if ((status & TPM_STS_COMMAND_READY) == 0) {
		tpm_tis_ready(chip);
		if (wait_for_tpm_stat
		    (chip, TPM_STS_COMMAND_READY, chip->timeout_b,
		     &priv->int_queue, false) < 0) {
			rc = -ETIME;
			goto out_err;
		}
	}

	while (count < len - 1) {
		burstcnt = get_burstcount(chip);
		if (burstcnt < 0) {
			dev_err(&chip->dev, "Unable to read burstcount\n");
			rc = burstcnt;
			goto out_err;
		}
		burstcnt = min_t(int, burstcnt, len - count - 1);
		rc = tpm_tis_write_bytes(priv, TPM_DATA_FIFO(priv->locality),
					 burstcnt, buf + count);
		if (rc < 0)
			goto out_err;

		count += burstcnt;

		if (wait_for_tpm_stat(chip, TPM_STS_VALID, chip->timeout_c,
					&priv->int_queue, false) < 0) {
			rc = -ETIME;
			goto out_err;
		}
		status = tpm_tis_status(chip);
		if (!itpm && (status & TPM_STS_DATA_EXPECT) == 0) {
			rc = -EIO;
			goto out_err;
		}
	}

	/* write last byte */
	rc = tpm_tis_write8(priv, TPM_DATA_FIFO(priv->locality), buf[count]);
	if (rc < 0)
		goto out_err;

	if (wait_for_tpm_stat(chip, TPM_STS_VALID, chip->timeout_c,
				&priv->int_queue, false) < 0) {
		rc = -ETIME;
		goto out_err;
	}
	status = tpm_tis_status(chip);
	if (!itpm && (status & TPM_STS_DATA_EXPECT) != 0) {
		rc = -EIO;
		goto out_err;
	}

	return 0;

out_err:
	tpm_tis_ready(chip);
	return rc;
}

static void disable_interrupts(struct tpm_chip *chip)
{
	struct tpm_tis_data *priv = dev_get_drvdata(&chip->dev);
	u32 intmask;
	int rc;

	if (priv->irq == 0)
		return;

	rc = tpm_tis_read32(priv, TPM_INT_ENABLE(priv->locality), &intmask);
	if (rc < 0)
		intmask = 0;

	intmask &= ~TPM_GLOBAL_INT_ENABLE;
	rc = tpm_tis_write32(priv, TPM_INT_ENABLE(priv->locality), intmask);

	devm_free_irq(chip->dev.parent, priv->irq, chip);
	priv->irq = 0;
	chip->flags &= ~TPM_CHIP_FLAG_IRQ;
}

/*
 * If interrupts are used (signaled by an irq set in the vendor structure)
 * tpm.c can skip polling for the data to be available as the interrupt is
 * waited for here
 */
static int tpm_tis_send_main(struct tpm_chip *chip, const u8 *buf, size_t len)
{
	struct tpm_tis_data *priv = dev_get_drvdata(&chip->dev);
	int rc;
	u32 ordinal;
	unsigned long dur;

	rc = tpm_tis_send_data(chip, buf, len);
	if (rc < 0)
		return rc;

	/* go and do it */
	rc = tpm_tis_write8(priv, TPM_STS(priv->locality), TPM_STS_GO);
	if (rc < 0)
		goto out_err;

	if (chip->flags & TPM_CHIP_FLAG_IRQ) {
		ordinal = be32_to_cpu(*((__be32 *) (buf + 6)));

		dur = tpm_calc_ordinal_duration(chip, ordinal);
		if (wait_for_tpm_stat
		    (chip, TPM_STS_DATA_AVAIL | TPM_STS_VALID, dur,
		     &priv->read_queue, false) < 0) {
			rc = -ETIME;
			goto out_err;
		}
	}
	return 0;
out_err:
	tpm_tis_ready(chip);
	return rc;
}

static int tpm_tis_send(struct tpm_chip *chip, u8 *buf, size_t len)
{
	int rc, irq;
	struct tpm_tis_data *priv = dev_get_drvdata(&chip->dev);

	if (!(chip->flags & TPM_CHIP_FLAG_IRQ) || priv->irq_tested)
		return tpm_tis_send_main(chip, buf, len);

	/* Verify receipt of the expected IRQ */
	irq = priv->irq;
	priv->irq = 0;
	chip->flags &= ~TPM_CHIP_FLAG_IRQ;
	rc = tpm_tis_send_main(chip, buf, len);
	priv->irq = irq;
	chip->flags |= TPM_CHIP_FLAG_IRQ;
	if (!priv->irq_tested)
		tpm_msleep(1);
	if (!priv->irq_tested)
		disable_interrupts(chip);
	priv->irq_tested = true;
	return rc;
}

struct tis_vendor_durations_override {
	u32 did_vid;
	struct tpm1_version version;
	unsigned long durations[3];
};

static const struct  tis_vendor_durations_override vendor_dur_overrides[] = {
	/* STMicroelectronics 0x104a */
	{ 0x0000104a,
	  { 1, 2, 8, 28 },
	  { (2 * 60 * HZ), (2 * 60 * HZ), (2 * 60 * HZ) } },
};

static void tpm_tis_update_durations(struct tpm_chip *chip,
				     unsigned long *duration_cap)
{
	struct tpm_tis_data *priv = dev_get_drvdata(&chip->dev);
	struct tpm1_version *version;
	u32 did_vid;
	int i, rc;
	cap_t cap;

	chip->duration_adjusted = false;

	if (chip->ops->clk_enable != NULL)
		chip->ops->clk_enable(chip, true);

	rc = tpm_tis_read32(priv, TPM_DID_VID(0), &did_vid);
	if (rc < 0) {
		dev_warn(&chip->dev, "%s: failed to read did_vid. %d\n",
			 __func__, rc);
		goto out;
	}

	/* Try to get a TPM version 1.2 or 1.1 TPM_CAP_VERSION_INFO */
	rc = tpm1_getcap(chip, TPM_CAP_VERSION_1_2, &cap,
			 "attempting to determine the 1.2 version",
			 sizeof(cap.version2));
	if (!rc) {
		version = &cap.version2.version;
	} else {
		rc = tpm1_getcap(chip, TPM_CAP_VERSION_1_1, &cap,
				 "attempting to determine the 1.1 version",
				 sizeof(cap.version1));

		if (rc)
			goto out;

		version = &cap.version1;
	}

	for (i = 0; i != ARRAY_SIZE(vendor_dur_overrides); i++) {
		if (vendor_dur_overrides[i].did_vid != did_vid)
			continue;

		if ((version->major ==
		     vendor_dur_overrides[i].version.major) &&
		    (version->minor ==
		     vendor_dur_overrides[i].version.minor) &&
		    (version->rev_major ==
		     vendor_dur_overrides[i].version.rev_major) &&
		    (version->rev_minor ==
		     vendor_dur_overrides[i].version.rev_minor)) {

			memcpy(duration_cap,
			       vendor_dur_overrides[i].durations,
			       sizeof(vendor_dur_overrides[i].durations));

			chip->duration_adjusted = true;
			goto out;
		}
	}

out:
	if (chip->ops->clk_enable != NULL)
		chip->ops->clk_enable(chip, false);
}

struct tis_vendor_timeout_override {
	u32 did_vid;
	unsigned long timeout_us[4];
};

static const struct tis_vendor_timeout_override vendor_timeout_overrides[] = {
	/* Atmel 3204 */
	{ 0x32041114, { (TIS_SHORT_TIMEOUT*1000), (TIS_LONG_TIMEOUT*1000),
			(TIS_SHORT_TIMEOUT*1000), (TIS_SHORT_TIMEOUT*1000) } },
};

static void tpm_tis_update_timeouts(struct tpm_chip *chip,
				    unsigned long *timeout_cap)
{
	struct tpm_tis_data *priv = dev_get_drvdata(&chip->dev);
	int i, rc;
	u32 did_vid;

	chip->timeout_adjusted = false;

	if (chip->ops->clk_enable != NULL)
		chip->ops->clk_enable(chip, true);

	rc = tpm_tis_read32(priv, TPM_DID_VID(0), &did_vid);
	if (rc < 0) {
		dev_warn(&chip->dev, "%s: failed to read did_vid: %d\n",
			 __func__, rc);
		goto out;
	}

	for (i = 0; i != ARRAY_SIZE(vendor_timeout_overrides); i++) {
		if (vendor_timeout_overrides[i].did_vid != did_vid)
			continue;
		memcpy(timeout_cap, vendor_timeout_overrides[i].timeout_us,
		       sizeof(vendor_timeout_overrides[i].timeout_us));
		chip->timeout_adjusted = true;
	}

out:
	if (chip->ops->clk_enable != NULL)
		chip->ops->clk_enable(chip, false);

	return;
}

/*
 * Early probing for iTPM with STS_DATA_EXPECT flaw.
 * Try sending command without itpm flag set and if that
 * fails, repeat with itpm flag set.
 */
static int probe_itpm(struct tpm_chip *chip)
{
	struct tpm_tis_data *priv = dev_get_drvdata(&chip->dev);
	int rc = 0;
	static const u8 cmd_getticks[] = {
		0x00, 0xc1, 0x00, 0x00, 0x00, 0x0a,
		0x00, 0x00, 0x00, 0xf1
	};
	size_t len = sizeof(cmd_getticks);
	u16 vendor;

	if (priv->flags & TPM_TIS_ITPM_WORKAROUND)
		return 0;

	rc = tpm_tis_read16(priv, TPM_DID_VID(0), &vendor);
	if (rc < 0)
		return rc;

	/* probe only iTPMS */
	if (vendor != TPM_VID_INTEL)
		return 0;

	if (tpm_tis_request_locality(chip, 0) != 0)
		return -EBUSY;

	rc = tpm_tis_send_data(chip, cmd_getticks, len);
	if (rc == 0)
		goto out;

	tpm_tis_ready(chip);

	priv->flags |= TPM_TIS_ITPM_WORKAROUND;

	rc = tpm_tis_send_data(chip, cmd_getticks, len);
	if (rc == 0)
		dev_info(&chip->dev, "Detected an iTPM.\n");
	else {
		priv->flags &= ~TPM_TIS_ITPM_WORKAROUND;
		rc = -EFAULT;
	}

out:
	tpm_tis_ready(chip);
	tpm_tis_relinquish_locality(chip, priv->locality);

	return rc;
}

static bool tpm_tis_req_canceled(struct tpm_chip *chip, u8 status)
{
	struct tpm_tis_data *priv = dev_get_drvdata(&chip->dev);

	switch (priv->manufacturer_id) {
	case TPM_VID_WINBOND:
		return ((status == TPM_STS_VALID) ||
			(status == (TPM_STS_VALID | TPM_STS_COMMAND_READY)));
	case TPM_VID_STM:
		return (status == (TPM_STS_VALID | TPM_STS_COMMAND_READY));
	default:
		return (status == TPM_STS_COMMAND_READY);
	}
}

static irqreturn_t tis_int_handler(int dummy, void *dev_id)
{
	struct tpm_chip *chip = dev_id;
	struct tpm_tis_data *priv = dev_get_drvdata(&chip->dev);
	u32 interrupt;
	int i, rc;

	rc = tpm_tis_read32(priv, TPM_INT_STATUS(priv->locality), &interrupt);
	if (rc < 0)
		return IRQ_NONE;

	if (interrupt == 0)
		return IRQ_NONE;

	priv->irq_tested = true;
	if (interrupt & TPM_INTF_DATA_AVAIL_INT)
		wake_up_interruptible(&priv->read_queue);
	if (interrupt & TPM_INTF_LOCALITY_CHANGE_INT)
		for (i = 0; i < 5; i++)
			if (check_locality(chip, i))
				break;
	if (interrupt &
	    (TPM_INTF_LOCALITY_CHANGE_INT | TPM_INTF_STS_VALID_INT |
	     TPM_INTF_CMD_READY_INT))
		wake_up_interruptible(&priv->int_queue);

	/* Clear interrupts handled with TPM_EOI */
	tpm_tis_request_locality(chip, 0);
	rc = tpm_tis_write32(priv, TPM_INT_STATUS(priv->locality), interrupt);
	tpm_tis_relinquish_locality(chip, 0);
	if (rc < 0)
		return IRQ_NONE;

	tpm_tis_read32(priv, TPM_INT_STATUS(priv->locality), &interrupt);
	return IRQ_HANDLED;
}

static void tpm_tis_gen_interrupt(struct tpm_chip *chip)
{
	const char *desc = "attempting to generate an interrupt";
	u32 cap2;
	cap_t cap;
	int ret;

	if (chip->flags & TPM_CHIP_FLAG_TPM2)
		ret = tpm2_get_tpm_pt(chip, 0x100, &cap2, desc);
	else
		ret = tpm1_getcap(chip, TPM_CAP_PROP_TIS_TIMEOUT, &cap, desc, 0);
}

/* Register the IRQ and issue a command that will cause an interrupt. If an
 * irq is seen then leave the chip setup for IRQ operation, otherwise reverse
 * everything and leave in polling mode. Returns 0 on success.
 */
static int tpm_tis_probe_irq_single(struct tpm_chip *chip, u32 intmask,
				    int flags, int irq)
{
	struct tpm_tis_data *priv = dev_get_drvdata(&chip->dev);
	u8 original_int_vec;
	int rc;
	u32 int_status;


	rc = devm_request_threaded_irq(chip->dev.parent, irq, NULL,
				       tis_int_handler, IRQF_ONESHOT | flags,
				       dev_name(&chip->dev), chip);
	if (rc) {
		dev_info(&chip->dev, "Unable to request irq: %d for probe\n",
			 irq);
		return -1;
	}
	priv->irq = irq;

	rc = tpm_tis_request_locality(chip, 0);
	if (rc < 0)
		return rc;

	rc = tpm_tis_read8(priv, TPM_INT_VECTOR(priv->locality),
			   &original_int_vec);
	if (rc < 0) {
		tpm_tis_relinquish_locality(chip, priv->locality);
		return rc;
	}

	rc = tpm_tis_write8(priv, TPM_INT_VECTOR(priv->locality), irq);
	if (rc < 0)
		goto restore_irqs;

	rc = tpm_tis_read32(priv, TPM_INT_STATUS(priv->locality), &int_status);
	if (rc < 0)
		goto restore_irqs;

	/* Clear all existing */
	rc = tpm_tis_write32(priv, TPM_INT_STATUS(priv->locality), int_status);
	if (rc < 0)
		goto restore_irqs;
	/* Turn on */
	rc = tpm_tis_write32(priv, TPM_INT_ENABLE(priv->locality),
			     intmask | TPM_GLOBAL_INT_ENABLE);
	if (rc < 0)
		goto restore_irqs;

	priv->irq_tested = false;

	/* Generate an interrupt by having the core call through to
	 * tpm_tis_send
	 */
	tpm_tis_gen_interrupt(chip);

restore_irqs:
	/* tpm_tis_send will either confirm the interrupt is working or it
	 * will call disable_irq which undoes all of the above.
	 */
	if (!(chip->flags & TPM_CHIP_FLAG_IRQ)) {
		tpm_tis_write8(priv, original_int_vec,
			       TPM_INT_VECTOR(priv->locality));
		rc = -1;
	}

	tpm_tis_relinquish_locality(chip, priv->locality);

	return rc;
}

/* Try to find the IRQ the TPM is using. This is for legacy x86 systems that
 * do not have ACPI/etc. We typically expect the interrupt to be declared if
 * present.
 */
static void tpm_tis_probe_irq(struct tpm_chip *chip, u32 intmask)
{
	struct tpm_tis_data *priv = dev_get_drvdata(&chip->dev);
	u8 original_int_vec;
	int i, rc;

	rc = tpm_tis_read8(priv, TPM_INT_VECTOR(priv->locality),
			   &original_int_vec);
	if (rc < 0)
		return;

	if (!original_int_vec) {
		if (IS_ENABLED(CONFIG_X86))
			for (i = 3; i <= 15; i++)
				if (!tpm_tis_probe_irq_single(chip, intmask, 0,
							      i))
					return;
	} else if (!tpm_tis_probe_irq_single(chip, intmask, 0,
					     original_int_vec))
		return;
}

void tpm_tis_remove(struct tpm_chip *chip)
{
	struct tpm_tis_data *priv = dev_get_drvdata(&chip->dev);
	u32 reg = TPM_INT_ENABLE(priv->locality);
	u32 interrupt;
	int rc;

	tpm_tis_clkrun_enable(chip, true);

	rc = tpm_tis_read32(priv, reg, &interrupt);
	if (rc < 0)
		interrupt = 0;

	tpm_tis_write32(priv, reg, ~TPM_GLOBAL_INT_ENABLE & interrupt);

	tpm_tis_clkrun_enable(chip, false);

	if (priv->ilb_base_addr)
		iounmap(priv->ilb_base_addr);
}
EXPORT_SYMBOL_GPL(tpm_tis_remove);

/**
 * tpm_tis_clkrun_enable() - Keep clkrun protocol disabled for entire duration
 *                           of a single TPM command
 * @chip:	TPM chip to use
 * @value:	1 - Disable CLKRUN protocol, so that clocks are free running
 *		0 - Enable CLKRUN protocol
 * Call this function directly in tpm_tis_remove() in error or driver removal
 * path, since the chip->ops is set to NULL in tpm_chip_unregister().
 */
static void tpm_tis_clkrun_enable(struct tpm_chip *chip, bool value)
{
	struct tpm_tis_data *data = dev_get_drvdata(&chip->dev);
	u32 clkrun_val;

	if (!IS_ENABLED(CONFIG_X86) || !is_bsw() ||
	    !data->ilb_base_addr)
		return;

	if (value) {
		data->clkrun_enabled++;
		if (data->clkrun_enabled > 1)
			return;
		clkrun_val = ioread32(data->ilb_base_addr + LPC_CNTRL_OFFSET);

		/* Disable LPC CLKRUN# */
		clkrun_val &= ~LPC_CLKRUN_EN;
		iowrite32(clkrun_val, data->ilb_base_addr + LPC_CNTRL_OFFSET);

		/*
		 * Write any random value on port 0x80 which is on LPC, to make
		 * sure LPC clock is running before sending any TPM command.
		 */
		outb(0xCC, 0x80);
	} else {
		data->clkrun_enabled--;
		if (data->clkrun_enabled)
			return;

		clkrun_val = ioread32(data->ilb_base_addr + LPC_CNTRL_OFFSET);

		/* Enable LPC CLKRUN# */
		clkrun_val |= LPC_CLKRUN_EN;
		iowrite32(clkrun_val, data->ilb_base_addr + LPC_CNTRL_OFFSET);

		/*
		 * Write any random value on port 0x80 which is on LPC, to make
		 * sure LPC clock is running before sending any TPM command.
		 */
		outb(0xCC, 0x80);
	}
}

static const struct tpm_class_ops tpm_tis = {
	.flags = TPM_OPS_AUTO_STARTUP,
	.status = tpm_tis_status,
	.recv = tpm_tis_recv,
	.send = tpm_tis_send,
	.cancel = tpm_tis_ready,
	.update_timeouts = tpm_tis_update_timeouts,
	.update_durations = tpm_tis_update_durations,
	.req_complete_mask = TPM_STS_DATA_AVAIL | TPM_STS_VALID,
	.req_complete_val = TPM_STS_DATA_AVAIL | TPM_STS_VALID,
	.req_canceled = tpm_tis_req_canceled,
	.request_locality = tpm_tis_request_locality,
	.relinquish_locality = tpm_tis_relinquish_locality,
	.clk_enable = tpm_tis_clkrun_enable,
};

int tpm_tis_core_init(struct device *dev, struct tpm_tis_data *priv, int irq,
		      const struct tpm_tis_phy_ops *phy_ops,
		      acpi_handle acpi_dev_handle)
{
	u32 vendor;
	u32 intfcaps;
	u32 intmask;
	u32 clkrun_val;
	u8 rid;
	int rc, probe;
	struct tpm_chip *chip;

	chip = tpmm_chip_alloc(dev, &tpm_tis);
	if (IS_ERR(chip))
		return PTR_ERR(chip);

#ifdef CONFIG_ACPI
	chip->acpi_dev_handle = acpi_dev_handle;
#endif

	chip->hwrng.quality = priv->rng_quality;

	/* Maximum timeouts */
	chip->timeout_a = msecs_to_jiffies(TIS_TIMEOUT_A_MAX);
	chip->timeout_b = msecs_to_jiffies(TIS_TIMEOUT_B_MAX);
	chip->timeout_c = msecs_to_jiffies(TIS_TIMEOUT_C_MAX);
	chip->timeout_d = msecs_to_jiffies(TIS_TIMEOUT_D_MAX);
	priv->timeout_min = TPM_TIMEOUT_USECS_MIN;
	priv->timeout_max = TPM_TIMEOUT_USECS_MAX;
	priv->phy_ops = phy_ops;
<<<<<<< HEAD
=======
	priv->locality_count = 0;
	mutex_init(&priv->locality_count_mutex);
>>>>>>> 9b37665a

	dev_set_drvdata(&chip->dev, priv);

	rc = tpm_tis_read32(priv, TPM_DID_VID(0), &vendor);
	if (rc < 0)
		return rc;

	priv->manufacturer_id = vendor;

	if (priv->manufacturer_id == TPM_VID_ATML &&
		!(chip->flags & TPM_CHIP_FLAG_TPM2)) {
		priv->timeout_min = TIS_TIMEOUT_MIN_ATML;
		priv->timeout_max = TIS_TIMEOUT_MAX_ATML;
	}

	if (is_bsw()) {
		priv->ilb_base_addr = ioremap(INTEL_LEGACY_BLK_BASE_ADDR,
					ILB_REMAP_SIZE);
		if (!priv->ilb_base_addr)
			return -ENOMEM;

		clkrun_val = ioread32(priv->ilb_base_addr + LPC_CNTRL_OFFSET);
		/* Check if CLKRUN# is already not enabled in the LPC bus */
		if (!(clkrun_val & LPC_CLKRUN_EN)) {
			iounmap(priv->ilb_base_addr);
			priv->ilb_base_addr = NULL;
		}
	}

	if (chip->ops->clk_enable != NULL)
		chip->ops->clk_enable(chip, true);

	if (wait_startup(chip, 0) != 0) {
		rc = -ENODEV;
		goto out_err;
	}

	/* Take control of the TPM's interrupt hardware and shut it off */
	rc = tpm_tis_read32(priv, TPM_INT_ENABLE(priv->locality), &intmask);
	if (rc < 0)
		goto out_err;

	intmask |= TPM_INTF_CMD_READY_INT | TPM_INTF_LOCALITY_CHANGE_INT |
		   TPM_INTF_DATA_AVAIL_INT | TPM_INTF_STS_VALID_INT;
	intmask &= ~TPM_GLOBAL_INT_ENABLE;

<<<<<<< HEAD
	rc = request_locality(chip, 0);
=======
	rc = tpm_tis_request_locality(chip, 0);
>>>>>>> 9b37665a
	if (rc < 0) {
		rc = -ENODEV;
		goto out_err;
	}

	tpm_tis_write32(priv, TPM_INT_ENABLE(priv->locality), intmask);
<<<<<<< HEAD
	release_locality(chip, 0);
=======
	tpm_tis_relinquish_locality(chip, 0);
>>>>>>> 9b37665a

	rc = tpm_chip_start(chip);
	if (rc)
		goto out_err;
	rc = tpm2_probe(chip);
	tpm_chip_stop(chip);
	if (rc)
		goto out_err;

	rc = tpm_tis_read8(priv, TPM_RID(0), &rid);
	if (rc < 0)
		goto out_err;

	dev_info(dev, "%s TPM (device-id 0x%X, rev-id %d)\n",
		 (chip->flags & TPM_CHIP_FLAG_TPM2) ? "2.0" : "1.2",
		 vendor >> 16, rid);

	probe = probe_itpm(chip);
	if (probe < 0) {
		rc = -ENODEV;
		goto out_err;
	}

	/* Figure out the capabilities */
	rc = tpm_tis_read32(priv, TPM_INTF_CAPS(priv->locality), &intfcaps);
	if (rc < 0)
		goto out_err;

	dev_dbg(dev, "TPM interface capabilities (0x%x):\n",
		intfcaps);
	if (intfcaps & TPM_INTF_BURST_COUNT_STATIC)
		dev_dbg(dev, "\tBurst Count Static\n");
	if (intfcaps & TPM_INTF_CMD_READY_INT)
		dev_dbg(dev, "\tCommand Ready Int Support\n");
	if (intfcaps & TPM_INTF_INT_EDGE_FALLING)
		dev_dbg(dev, "\tInterrupt Edge Falling\n");
	if (intfcaps & TPM_INTF_INT_EDGE_RISING)
		dev_dbg(dev, "\tInterrupt Edge Rising\n");
	if (intfcaps & TPM_INTF_INT_LEVEL_LOW)
		dev_dbg(dev, "\tInterrupt Level Low\n");
	if (intfcaps & TPM_INTF_INT_LEVEL_HIGH)
		dev_dbg(dev, "\tInterrupt Level High\n");
	if (intfcaps & TPM_INTF_LOCALITY_CHANGE_INT)
		dev_dbg(dev, "\tLocality Change Int Support\n");
	if (intfcaps & TPM_INTF_STS_VALID_INT)
		dev_dbg(dev, "\tSts Valid Int Support\n");
	if (intfcaps & TPM_INTF_DATA_AVAIL_INT)
		dev_dbg(dev, "\tData Avail Int Support\n");

	/* INTERRUPT Setup */
	init_waitqueue_head(&priv->read_queue);
	init_waitqueue_head(&priv->int_queue);
	if (irq != -1) {
		/*
		 * Before doing irq testing issue a command to the TPM in polling mode
		 * to make sure it works. May as well use that command to set the
		 * proper timeouts for the driver.
		 */

		rc = tpm_tis_request_locality(chip, 0);
		if (rc < 0)
			goto out_err;

		rc = tpm_get_timeouts(chip);

		tpm_tis_relinquish_locality(chip, 0);

		if (rc) {
			dev_err(dev, "Could not get TPM timeouts and durations\n");
			rc = -ENODEV;
			goto out_err;
		}

		if (irq)
			tpm_tis_probe_irq_single(chip, intmask, IRQF_SHARED,
						 irq);
		else
			tpm_tis_probe_irq(chip, intmask);

		if (!(chip->flags & TPM_CHIP_FLAG_IRQ)) {
			dev_err(&chip->dev, FW_BUG
					"TPM interrupt not working, polling instead\n");

			rc = tpm_tis_request_locality(chip, 0);
			if (rc < 0)
				goto out_err;
			disable_interrupts(chip);
			tpm_tis_relinquish_locality(chip, 0);
		}
	}

	rc = tpm_chip_register(chip);
	if (rc)
		goto out_err;

	if (chip->ops->clk_enable != NULL)
		chip->ops->clk_enable(chip, false);

	return 0;
out_err:
	if (chip->ops->clk_enable != NULL)
		chip->ops->clk_enable(chip, false);

	tpm_tis_remove(chip);

	return rc;
}
EXPORT_SYMBOL_GPL(tpm_tis_core_init);

#ifdef CONFIG_PM_SLEEP
static void tpm_tis_reenable_interrupts(struct tpm_chip *chip)
{
	struct tpm_tis_data *priv = dev_get_drvdata(&chip->dev);
	u32 intmask;
	int rc;

	if (chip->ops->clk_enable != NULL)
		chip->ops->clk_enable(chip, true);

	/* reenable interrupts that device may have lost or
	 * BIOS/firmware may have disabled
	 */
	rc = tpm_tis_write8(priv, TPM_INT_VECTOR(priv->locality), priv->irq);
	if (rc < 0)
		goto out;

	rc = tpm_tis_read32(priv, TPM_INT_ENABLE(priv->locality), &intmask);
	if (rc < 0)
		goto out;

	intmask |= TPM_INTF_CMD_READY_INT
	    | TPM_INTF_LOCALITY_CHANGE_INT | TPM_INTF_DATA_AVAIL_INT
	    | TPM_INTF_STS_VALID_INT | TPM_GLOBAL_INT_ENABLE;

	tpm_tis_write32(priv, TPM_INT_ENABLE(priv->locality), intmask);

out:
	if (chip->ops->clk_enable != NULL)
		chip->ops->clk_enable(chip, false);

	return;
}

int tpm_tis_resume(struct device *dev)
{
	struct tpm_chip *chip = dev_get_drvdata(dev);
	int ret;

	ret = tpm_tis_request_locality(chip, 0);
	if (ret < 0)
		return ret;

	if (chip->flags & TPM_CHIP_FLAG_IRQ)
		tpm_tis_reenable_interrupts(chip);

	ret = tpm_pm_resume(dev);
	if (ret)
		goto out;

	/*
	 * TPM 1.2 requires self-test on resume. This function actually returns
	 * an error code but for unknown reason it isn't handled.
	 */
	if (!(chip->flags & TPM_CHIP_FLAG_TPM2))
		tpm1_do_selftest(chip);
out:
	tpm_tis_relinquish_locality(chip, 0);

	return ret;
}
EXPORT_SYMBOL_GPL(tpm_tis_resume);
#endif

MODULE_AUTHOR("Leendert van Doorn (leendert@watson.ibm.com)");
MODULE_DESCRIPTION("TPM Driver");
MODULE_VERSION("2.0");
MODULE_LICENSE("GPL");<|MERGE_RESOLUTION|>--- conflicted
+++ resolved
@@ -974,11 +974,8 @@
 	priv->timeout_min = TPM_TIMEOUT_USECS_MIN;
 	priv->timeout_max = TPM_TIMEOUT_USECS_MAX;
 	priv->phy_ops = phy_ops;
-<<<<<<< HEAD
-=======
 	priv->locality_count = 0;
 	mutex_init(&priv->locality_count_mutex);
->>>>>>> 9b37665a
 
 	dev_set_drvdata(&chip->dev, priv);
 
@@ -1025,22 +1022,14 @@
 		   TPM_INTF_DATA_AVAIL_INT | TPM_INTF_STS_VALID_INT;
 	intmask &= ~TPM_GLOBAL_INT_ENABLE;
 
-<<<<<<< HEAD
-	rc = request_locality(chip, 0);
-=======
 	rc = tpm_tis_request_locality(chip, 0);
->>>>>>> 9b37665a
 	if (rc < 0) {
 		rc = -ENODEV;
 		goto out_err;
 	}
 
 	tpm_tis_write32(priv, TPM_INT_ENABLE(priv->locality), intmask);
-<<<<<<< HEAD
-	release_locality(chip, 0);
-=======
 	tpm_tis_relinquish_locality(chip, 0);
->>>>>>> 9b37665a
 
 	rc = tpm_chip_start(chip);
 	if (rc)
