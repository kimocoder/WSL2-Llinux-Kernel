--- conflicted
+++ resolved
@@ -2259,8 +2259,6 @@
 	default:
 		return -EINVAL;
 	}
-<<<<<<< HEAD
-=======
 }
 
 /*
@@ -2272,7 +2270,6 @@
 
 	return call_ioctl_locked(file, cmd, arg, cdev->gdev,
 				 gpio_ioctl_unlocked);
->>>>>>> c33f17e6
 }
 
 #ifdef CONFIG_COMPAT
