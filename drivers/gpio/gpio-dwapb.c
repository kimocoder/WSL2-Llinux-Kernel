--- conflicted
+++ resolved
@@ -282,16 +282,10 @@
 	u32 val;
 
 	raw_spin_lock_irqsave(&gc->bgpio_lock, flags);
-<<<<<<< HEAD
-	val = dwapb_read(gpio, GPIO_INTEN);
-	val |= BIT(irqd_to_hwirq(d));
-	dwapb_write(gpio, GPIO_INTEN, val);
-=======
 	val = dwapb_read(gpio, GPIO_INTEN) | BIT(hwirq);
 	dwapb_write(gpio, GPIO_INTEN, val);
 	val = dwapb_read(gpio, GPIO_INTMASK) & ~BIT(hwirq);
 	dwapb_write(gpio, GPIO_INTMASK, val);
->>>>>>> c33f17e6
 	raw_spin_unlock_irqrestore(&gc->bgpio_lock, flags);
 }
 
@@ -304,14 +298,9 @@
 	u32 val;
 
 	raw_spin_lock_irqsave(&gc->bgpio_lock, flags);
-<<<<<<< HEAD
-	val = dwapb_read(gpio, GPIO_INTEN);
-	val &= ~BIT(irqd_to_hwirq(d));
-=======
 	val = dwapb_read(gpio, GPIO_INTMASK) | BIT(hwirq);
 	dwapb_write(gpio, GPIO_INTMASK, val);
 	val = dwapb_read(gpio, GPIO_INTEN) & ~BIT(hwirq);
->>>>>>> c33f17e6
 	dwapb_write(gpio, GPIO_INTEN, val);
 	raw_spin_unlock_irqrestore(&gc->bgpio_lock, flags);
 }
