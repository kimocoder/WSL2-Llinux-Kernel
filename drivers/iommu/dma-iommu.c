// SPDX-License-Identifier: GPL-2.0-only
/*
 * A fairly generic DMA-API to IOMMU-API glue layer.
 *
 * Copyright (C) 2014-2015 ARM Ltd.
 *
 * based in part on arch/arm/mm/dma-mapping.c:
 * Copyright (C) 2000-2004 Russell King
 */

#include <linux/acpi_iort.h>
#include <linux/device.h>
#include <linux/dma-map-ops.h>
#include <linux/dma-iommu.h>
#include <linux/gfp.h>
#include <linux/huge_mm.h>
#include <linux/iommu.h>
#include <linux/iova.h>
#include <linux/irq.h>
#include <linux/mm.h>
#include <linux/mutex.h>
#include <linux/pci.h>
#include <linux/swiotlb.h>
#include <linux/scatterlist.h>
#include <linux/vmalloc.h>
#include <linux/crash_dump.h>
#include <linux/dma-direct.h>
#include <trace/events/swiotlb.h>

struct iommu_dma_msi_page {
	struct list_head	list;
	dma_addr_t		iova;
	phys_addr_t		phys;
};

enum iommu_dma_cookie_type {
	IOMMU_DMA_IOVA_COOKIE,
	IOMMU_DMA_MSI_COOKIE,
};

struct iommu_dma_cookie {
	enum iommu_dma_cookie_type	type;
	union {
		/* Full allocator for IOMMU_DMA_IOVA_COOKIE */
		struct iova_domain	iovad;
		/* Trivial linear page allocator for IOMMU_DMA_MSI_COOKIE */
		dma_addr_t		msi_iova;
	};
	struct list_head		msi_page_list;

	/* Domain for flush queue callback; NULL if flush queue not in use */
	struct iommu_domain		*fq_domain;
};

static DEFINE_STATIC_KEY_FALSE(iommu_deferred_attach_enabled);
bool iommu_dma_forcedac __read_mostly;

static int __init iommu_dma_forcedac_setup(char *str)
{
	int ret = kstrtobool(str, &iommu_dma_forcedac);

	if (!ret && iommu_dma_forcedac)
		pr_info("Forcing DAC for PCI devices\n");
	return ret;
}
early_param("iommu.forcedac", iommu_dma_forcedac_setup);

static void iommu_dma_entry_dtor(unsigned long data)
{
	struct page *freelist = (struct page *)data;

	while (freelist) {
		unsigned long p = (unsigned long)page_address(freelist);

		freelist = freelist->freelist;
		free_page(p);
	}
}

static inline size_t cookie_msi_granule(struct iommu_dma_cookie *cookie)
{
	if (cookie->type == IOMMU_DMA_IOVA_COOKIE)
		return cookie->iovad.granule;
	return PAGE_SIZE;
}

static struct iommu_dma_cookie *cookie_alloc(enum iommu_dma_cookie_type type)
{
	struct iommu_dma_cookie *cookie;

	cookie = kzalloc(sizeof(*cookie), GFP_KERNEL);
	if (cookie) {
		INIT_LIST_HEAD(&cookie->msi_page_list);
		cookie->type = type;
	}
	return cookie;
}

/**
 * iommu_get_dma_cookie - Acquire DMA-API resources for a domain
 * @domain: IOMMU domain to prepare for DMA-API usage
 *
 * IOMMU drivers should normally call this from their domain_alloc
 * callback when domain->type == IOMMU_DOMAIN_DMA.
 */
int iommu_get_dma_cookie(struct iommu_domain *domain)
{
	if (domain->iova_cookie)
		return -EEXIST;

	domain->iova_cookie = cookie_alloc(IOMMU_DMA_IOVA_COOKIE);
	if (!domain->iova_cookie)
		return -ENOMEM;

	return 0;
}
EXPORT_SYMBOL(iommu_get_dma_cookie);

/**
 * iommu_get_msi_cookie - Acquire just MSI remapping resources
 * @domain: IOMMU domain to prepare
 * @base: Start address of IOVA region for MSI mappings
 *
 * Users who manage their own IOVA allocation and do not want DMA API support,
 * but would still like to take advantage of automatic MSI remapping, can use
 * this to initialise their own domain appropriately. Users should reserve a
 * contiguous IOVA region, starting at @base, large enough to accommodate the
 * number of PAGE_SIZE mappings necessary to cover every MSI doorbell address
 * used by the devices attached to @domain.
 */
int iommu_get_msi_cookie(struct iommu_domain *domain, dma_addr_t base)
{
	struct iommu_dma_cookie *cookie;

	if (domain->type != IOMMU_DOMAIN_UNMANAGED)
		return -EINVAL;

	if (domain->iova_cookie)
		return -EEXIST;

	cookie = cookie_alloc(IOMMU_DMA_MSI_COOKIE);
	if (!cookie)
		return -ENOMEM;

	cookie->msi_iova = base;
	domain->iova_cookie = cookie;
	return 0;
}
EXPORT_SYMBOL(iommu_get_msi_cookie);

/**
 * iommu_put_dma_cookie - Release a domain's DMA mapping resources
 * @domain: IOMMU domain previously prepared by iommu_get_dma_cookie() or
 *          iommu_get_msi_cookie()
 *
 * IOMMU drivers should normally call this from their domain_free callback.
 */
void iommu_put_dma_cookie(struct iommu_domain *domain)
{
	struct iommu_dma_cookie *cookie = domain->iova_cookie;
	struct iommu_dma_msi_page *msi, *tmp;

	if (!cookie)
		return;

	if (cookie->type == IOMMU_DMA_IOVA_COOKIE && cookie->iovad.granule)
		put_iova_domain(&cookie->iovad);

	list_for_each_entry_safe(msi, tmp, &cookie->msi_page_list, list) {
		list_del(&msi->list);
		kfree(msi);
	}
	kfree(cookie);
	domain->iova_cookie = NULL;
}
EXPORT_SYMBOL(iommu_put_dma_cookie);

/**
 * iommu_dma_get_resv_regions - Reserved region driver helper
 * @dev: Device from iommu_get_resv_regions()
 * @list: Reserved region list from iommu_get_resv_regions()
 *
 * IOMMU drivers can use this to implement their .get_resv_regions callback
 * for general non-IOMMU-specific reservations. Currently, this covers GICv3
 * ITS region reservation on ACPI based ARM platforms that may require HW MSI
 * reservation.
 */
void iommu_dma_get_resv_regions(struct device *dev, struct list_head *list)
{

	if (!is_of_node(dev_iommu_fwspec_get(dev)->iommu_fwnode))
		iort_iommu_msi_get_resv_regions(dev, list);

}
EXPORT_SYMBOL(iommu_dma_get_resv_regions);

static int cookie_init_hw_msi_region(struct iommu_dma_cookie *cookie,
		phys_addr_t start, phys_addr_t end)
{
	struct iova_domain *iovad = &cookie->iovad;
	struct iommu_dma_msi_page *msi_page;
	int i, num_pages;

	start -= iova_offset(iovad, start);
	num_pages = iova_align(iovad, end - start) >> iova_shift(iovad);

	for (i = 0; i < num_pages; i++) {
		msi_page = kmalloc(sizeof(*msi_page), GFP_KERNEL);
		if (!msi_page)
			return -ENOMEM;

		msi_page->phys = start;
		msi_page->iova = start;
		INIT_LIST_HEAD(&msi_page->list);
		list_add(&msi_page->list, &cookie->msi_page_list);
		start += iovad->granule;
	}

	return 0;
}

static int iova_reserve_pci_windows(struct pci_dev *dev,
		struct iova_domain *iovad)
{
	struct pci_host_bridge *bridge = pci_find_host_bridge(dev->bus);
	struct resource_entry *window;
	unsigned long lo, hi;
	phys_addr_t start = 0, end;

	resource_list_for_each_entry(window, &bridge->windows) {
		if (resource_type(window->res) != IORESOURCE_MEM)
			continue;

		lo = iova_pfn(iovad, window->res->start - window->offset);
		hi = iova_pfn(iovad, window->res->end - window->offset);
		reserve_iova(iovad, lo, hi);
	}

	/* Get reserved DMA windows from host bridge */
	resource_list_for_each_entry(window, &bridge->dma_ranges) {
		end = window->res->start - window->offset;
resv_iova:
		if (end > start) {
			lo = iova_pfn(iovad, start);
			hi = iova_pfn(iovad, end);
			reserve_iova(iovad, lo, hi);
		} else if (end < start) {
			/* dma_ranges list should be sorted */
			dev_err(&dev->dev,
				"Failed to reserve IOVA [%pa-%pa]\n",
				&start, &end);
			return -EINVAL;
		}

		start = window->res->end - window->offset + 1;
		/* If window is last entry */
		if (window->node.next == &bridge->dma_ranges &&
		    end != ~(phys_addr_t)0) {
			end = ~(phys_addr_t)0;
			goto resv_iova;
		}
	}

	return 0;
}

static int iova_reserve_iommu_regions(struct device *dev,
		struct iommu_domain *domain)
{
	struct iommu_dma_cookie *cookie = domain->iova_cookie;
	struct iova_domain *iovad = &cookie->iovad;
	struct iommu_resv_region *region;
	LIST_HEAD(resv_regions);
	int ret = 0;

	if (dev_is_pci(dev)) {
		ret = iova_reserve_pci_windows(to_pci_dev(dev), iovad);
		if (ret)
			return ret;
	}

	iommu_get_resv_regions(dev, &resv_regions);
	list_for_each_entry(region, &resv_regions, list) {
		unsigned long lo, hi;

		/* We ARE the software that manages these! */
		if (region->type == IOMMU_RESV_SW_MSI)
			continue;

		lo = iova_pfn(iovad, region->start);
		hi = iova_pfn(iovad, region->start + region->length - 1);
		reserve_iova(iovad, lo, hi);

		if (region->type == IOMMU_RESV_MSI)
			ret = cookie_init_hw_msi_region(cookie, region->start,
					region->start + region->length);
		if (ret)
			break;
	}
	iommu_put_resv_regions(dev, &resv_regions);

	return ret;
}

static void iommu_dma_flush_iotlb_all(struct iova_domain *iovad)
{
	struct iommu_dma_cookie *cookie;
	struct iommu_domain *domain;

	cookie = container_of(iovad, struct iommu_dma_cookie, iovad);
	domain = cookie->fq_domain;

	domain->ops->flush_iotlb_all(domain);
}

static bool dev_is_untrusted(struct device *dev)
{
	return dev_is_pci(dev) && to_pci_dev(dev)->untrusted;
}

static bool dev_use_swiotlb(struct device *dev)
{
	return IS_ENABLED(CONFIG_SWIOTLB) && dev_is_untrusted(dev);
}

/* sysfs updates are serialised by the mutex of the group owning @domain */
int iommu_dma_init_fq(struct iommu_domain *domain)
{
	struct iommu_dma_cookie *cookie = domain->iova_cookie;
	int ret;

	if (cookie->fq_domain)
		return 0;

	ret = init_iova_flush_queue(&cookie->iovad, iommu_dma_flush_iotlb_all,
				    iommu_dma_entry_dtor);
	if (ret) {
		pr_warn("iova flush queue initialization failed\n");
		return ret;
	}
	/*
	 * Prevent incomplete iovad->fq being observable. Pairs with path from
	 * __iommu_dma_unmap() through iommu_dma_free_iova() to queue_iova()
	 */
	smp_wmb();
	WRITE_ONCE(cookie->fq_domain, domain);
	return 0;
}

/**
 * iommu_dma_init_domain - Initialise a DMA mapping domain
 * @domain: IOMMU domain previously prepared by iommu_get_dma_cookie()
 * @base: IOVA at which the mappable address space starts
 * @limit: Last address of the IOVA space
 * @dev: Device the domain is being initialised for
 *
 * @base and @limit + 1 should be exact multiples of IOMMU page granularity to
 * avoid rounding surprises. If necessary, we reserve the page at address 0
 * to ensure it is an invalid IOVA. It is safe to reinitialise a domain, but
 * any change which could make prior IOVAs invalid will fail.
 */
static int iommu_dma_init_domain(struct iommu_domain *domain, dma_addr_t base,
				 dma_addr_t limit, struct device *dev)
{
	struct iommu_dma_cookie *cookie = domain->iova_cookie;
	unsigned long order, base_pfn;
	struct iova_domain *iovad;

	if (!cookie || cookie->type != IOMMU_DMA_IOVA_COOKIE)
		return -EINVAL;

	iovad = &cookie->iovad;

	/* Use the smallest supported page size for IOVA granularity */
	order = __ffs(domain->pgsize_bitmap);
	base_pfn = max_t(unsigned long, 1, base >> order);

	/* Check the domain allows at least some access to the device... */
	if (domain->geometry.force_aperture) {
		if (base > domain->geometry.aperture_end ||
		    limit < domain->geometry.aperture_start) {
			pr_warn("specified DMA range outside IOMMU capability\n");
			return -EFAULT;
		}
		/* ...then finally give it a kicking to make sure it fits */
		base_pfn = max_t(unsigned long, base_pfn,
				domain->geometry.aperture_start >> order);
	}

	/* start_pfn is always nonzero for an already-initialised domain */
	if (iovad->start_pfn) {
		if (1UL << order != iovad->granule ||
		    base_pfn != iovad->start_pfn) {
			pr_warn("Incompatible range for DMA domain\n");
			return -EFAULT;
		}

		return 0;
	}

	init_iova_domain(iovad, 1UL << order, base_pfn);

	/* If the FQ fails we can simply fall back to strict mode */
	if (domain->type == IOMMU_DOMAIN_DMA_FQ && iommu_dma_init_fq(domain))
		domain->type = IOMMU_DOMAIN_DMA;

	return iova_reserve_iommu_regions(dev, domain);
}

/**
 * dma_info_to_prot - Translate DMA API directions and attributes to IOMMU API
 *                    page flags.
 * @dir: Direction of DMA transfer
 * @coherent: Is the DMA master cache-coherent?
 * @attrs: DMA attributes for the mapping
 *
 * Return: corresponding IOMMU API page protection flags
 */
static int dma_info_to_prot(enum dma_data_direction dir, bool coherent,
		     unsigned long attrs)
{
	int prot = coherent ? IOMMU_CACHE : 0;

	if (attrs & DMA_ATTR_PRIVILEGED)
		prot |= IOMMU_PRIV;

	switch (dir) {
	case DMA_BIDIRECTIONAL:
		return prot | IOMMU_READ | IOMMU_WRITE;
	case DMA_TO_DEVICE:
		return prot | IOMMU_READ;
	case DMA_FROM_DEVICE:
		return prot | IOMMU_WRITE;
	default:
		return 0;
	}
}

static dma_addr_t iommu_dma_alloc_iova(struct iommu_domain *domain,
		size_t size, u64 dma_limit, struct device *dev)
{
	struct iommu_dma_cookie *cookie = domain->iova_cookie;
	struct iova_domain *iovad = &cookie->iovad;
	unsigned long shift, iova_len, iova = 0;

	if (cookie->type == IOMMU_DMA_MSI_COOKIE) {
		cookie->msi_iova += size;
		return cookie->msi_iova - size;
	}

	shift = iova_shift(iovad);
	iova_len = size >> shift;
	/*
	 * Freeing non-power-of-two-sized allocations back into the IOVA caches
	 * will come back to bite us badly, so we have to waste a bit of space
	 * rounding up anything cacheable to make sure that can't happen. The
	 * order of the unadjusted size will still match upon freeing.
	 */
	if (iova_len < (1 << (IOVA_RANGE_CACHE_MAX_SIZE - 1)))
		iova_len = roundup_pow_of_two(iova_len);

	dma_limit = min_not_zero(dma_limit, dev->bus_dma_limit);

	if (domain->geometry.force_aperture)
		dma_limit = min(dma_limit, (u64)domain->geometry.aperture_end);

	/* Try to get PCI devices a SAC address */
	if (dma_limit > DMA_BIT_MASK(32) && !iommu_dma_forcedac && dev_is_pci(dev))
		iova = alloc_iova_fast(iovad, iova_len,
				       DMA_BIT_MASK(32) >> shift, false);

	if (!iova)
		iova = alloc_iova_fast(iovad, iova_len, dma_limit >> shift,
				       true);

	return (dma_addr_t)iova << shift;
}

static void iommu_dma_free_iova(struct iommu_dma_cookie *cookie,
		dma_addr_t iova, size_t size, struct iommu_iotlb_gather *gather)
{
	struct iova_domain *iovad = &cookie->iovad;

	/* The MSI case is only ever cleaning up its most recent allocation */
	if (cookie->type == IOMMU_DMA_MSI_COOKIE)
		cookie->msi_iova -= size;
	else if (gather && gather->queued)
		queue_iova(iovad, iova_pfn(iovad, iova),
				size >> iova_shift(iovad),
				(unsigned long)gather->freelist);
	else
		free_iova_fast(iovad, iova_pfn(iovad, iova),
				size >> iova_shift(iovad));
}

static void __iommu_dma_unmap(struct device *dev, dma_addr_t dma_addr,
		size_t size)
{
	struct iommu_domain *domain = iommu_get_dma_domain(dev);
	struct iommu_dma_cookie *cookie = domain->iova_cookie;
	struct iova_domain *iovad = &cookie->iovad;
	size_t iova_off = iova_offset(iovad, dma_addr);
	struct iommu_iotlb_gather iotlb_gather;
	size_t unmapped;

	dma_addr -= iova_off;
	size = iova_align(iovad, size + iova_off);
	iommu_iotlb_gather_init(&iotlb_gather);
	iotlb_gather.queued = READ_ONCE(cookie->fq_domain);

	unmapped = iommu_unmap_fast(domain, dma_addr, size, &iotlb_gather);
	WARN_ON(unmapped != size);

	if (!iotlb_gather.queued)
		iommu_iotlb_sync(domain, &iotlb_gather);
	iommu_dma_free_iova(cookie, dma_addr, size, &iotlb_gather);
}

static dma_addr_t __iommu_dma_map(struct device *dev, phys_addr_t phys,
		size_t size, int prot, u64 dma_mask)
{
	struct iommu_domain *domain = iommu_get_dma_domain(dev);
	struct iommu_dma_cookie *cookie = domain->iova_cookie;
	struct iova_domain *iovad = &cookie->iovad;
	size_t iova_off = iova_offset(iovad, phys);
	dma_addr_t iova;

	if (static_branch_unlikely(&iommu_deferred_attach_enabled) &&
	    iommu_deferred_attach(dev, domain))
		return DMA_MAPPING_ERROR;

	size = iova_align(iovad, size + iova_off);

	iova = iommu_dma_alloc_iova(domain, size, dma_mask, dev);
	if (!iova)
		return DMA_MAPPING_ERROR;

	if (iommu_map_atomic(domain, iova, phys - iova_off, size, prot)) {
		iommu_dma_free_iova(cookie, iova, size, NULL);
		return DMA_MAPPING_ERROR;
	}
	return iova + iova_off;
}

static void __iommu_dma_free_pages(struct page **pages, int count)
{
	while (count--)
		__free_page(pages[count]);
	kvfree(pages);
}

static struct page **__iommu_dma_alloc_pages(struct device *dev,
		unsigned int count, unsigned long order_mask, gfp_t gfp)
{
	struct page **pages;
	unsigned int i = 0, nid = dev_to_node(dev);

	order_mask &= (2U << MAX_ORDER) - 1;
	if (!order_mask)
		return NULL;

	pages = kvzalloc(count * sizeof(*pages), GFP_KERNEL);
	if (!pages)
		return NULL;

	/* IOMMU can map any pages, so himem can also be used here */
	gfp |= __GFP_NOWARN | __GFP_HIGHMEM;

	/* It makes no sense to muck about with huge pages */
	gfp &= ~__GFP_COMP;

	while (count) {
		struct page *page = NULL;
		unsigned int order_size;

		/*
		 * Higher-order allocations are a convenience rather
		 * than a necessity, hence using __GFP_NORETRY until
		 * falling back to minimum-order allocations.
		 */
		for (order_mask &= (2U << __fls(count)) - 1;
		     order_mask; order_mask &= ~order_size) {
			unsigned int order = __fls(order_mask);
			gfp_t alloc_flags = gfp;

			order_size = 1U << order;
			if (order_mask > order_size)
				alloc_flags |= __GFP_NORETRY;
			page = alloc_pages_node(nid, alloc_flags, order);
			if (!page)
				continue;
			if (order)
				split_page(page, order);
			break;
		}
		if (!page) {
			__iommu_dma_free_pages(pages, i);
			return NULL;
		}
		count -= order_size;
		while (order_size--)
			pages[i++] = page++;
	}
	return pages;
}

/*
 * If size is less than PAGE_SIZE, then a full CPU page will be allocated,
 * but an IOMMU which supports smaller pages might not map the whole thing.
 */
static struct page **__iommu_dma_alloc_noncontiguous(struct device *dev,
		size_t size, struct sg_table *sgt, gfp_t gfp, pgprot_t prot,
		unsigned long attrs)
{
	struct iommu_domain *domain = iommu_get_dma_domain(dev);
	struct iommu_dma_cookie *cookie = domain->iova_cookie;
	struct iova_domain *iovad = &cookie->iovad;
	bool coherent = dev_is_dma_coherent(dev);
	int ioprot = dma_info_to_prot(DMA_BIDIRECTIONAL, coherent, attrs);
	unsigned int count, min_size, alloc_sizes = domain->pgsize_bitmap;
	struct page **pages;
	dma_addr_t iova;
	ssize_t ret;

	if (static_branch_unlikely(&iommu_deferred_attach_enabled) &&
	    iommu_deferred_attach(dev, domain))
		return NULL;

	min_size = alloc_sizes & -alloc_sizes;
	if (min_size < PAGE_SIZE) {
		min_size = PAGE_SIZE;
		alloc_sizes |= PAGE_SIZE;
	} else {
		size = ALIGN(size, min_size);
	}
	if (attrs & DMA_ATTR_ALLOC_SINGLE_PAGES)
		alloc_sizes = min_size;

	count = PAGE_ALIGN(size) >> PAGE_SHIFT;
	pages = __iommu_dma_alloc_pages(dev, count, alloc_sizes >> PAGE_SHIFT,
					gfp);
	if (!pages)
		return NULL;

	size = iova_align(iovad, size);
	iova = iommu_dma_alloc_iova(domain, size, dev->coherent_dma_mask, dev);
	if (!iova)
		goto out_free_pages;

	if (sg_alloc_table_from_pages(sgt, pages, count, 0, size, GFP_KERNEL))
		goto out_free_iova;

	if (!(ioprot & IOMMU_CACHE)) {
		struct scatterlist *sg;
		int i;

		for_each_sg(sgt->sgl, sg, sgt->orig_nents, i)
			arch_dma_prep_coherent(sg_page(sg), sg->length);
	}

	ret = iommu_map_sg_atomic(domain, iova, sgt->sgl, sgt->orig_nents, ioprot);
	if (ret < 0 || ret < size)
		goto out_free_sg;

	sgt->sgl->dma_address = iova;
	sgt->sgl->dma_length = size;
	return pages;

out_free_sg:
	sg_free_table(sgt);
out_free_iova:
	iommu_dma_free_iova(cookie, iova, size, NULL);
out_free_pages:
	__iommu_dma_free_pages(pages, count);
	return NULL;
}

static void *iommu_dma_alloc_remap(struct device *dev, size_t size,
		dma_addr_t *dma_handle, gfp_t gfp, pgprot_t prot,
		unsigned long attrs)
{
	struct page **pages;
	struct sg_table sgt;
	void *vaddr;

	pages = __iommu_dma_alloc_noncontiguous(dev, size, &sgt, gfp, prot,
						attrs);
	if (!pages)
		return NULL;
	*dma_handle = sgt.sgl->dma_address;
	sg_free_table(&sgt);
	vaddr = dma_common_pages_remap(pages, size, prot,
			__builtin_return_address(0));
	if (!vaddr)
		goto out_unmap;
	return vaddr;

out_unmap:
	__iommu_dma_unmap(dev, *dma_handle, size);
	__iommu_dma_free_pages(pages, PAGE_ALIGN(size) >> PAGE_SHIFT);
	return NULL;
}

#ifdef CONFIG_DMA_REMAP
static struct sg_table *iommu_dma_alloc_noncontiguous(struct device *dev,
		size_t size, enum dma_data_direction dir, gfp_t gfp,
		unsigned long attrs)
{
	struct dma_sgt_handle *sh;

	sh = kmalloc(sizeof(*sh), gfp);
	if (!sh)
		return NULL;

	sh->pages = __iommu_dma_alloc_noncontiguous(dev, size, &sh->sgt, gfp,
						    PAGE_KERNEL, attrs);
	if (!sh->pages) {
		kfree(sh);
		return NULL;
	}
	return &sh->sgt;
}

static void iommu_dma_free_noncontiguous(struct device *dev, size_t size,
		struct sg_table *sgt, enum dma_data_direction dir)
{
	struct dma_sgt_handle *sh = sgt_handle(sgt);

	__iommu_dma_unmap(dev, sgt->sgl->dma_address, size);
	__iommu_dma_free_pages(sh->pages, PAGE_ALIGN(size) >> PAGE_SHIFT);
	sg_free_table(&sh->sgt);
	kfree(sh);
}
#endif /* CONFIG_DMA_REMAP */

static void iommu_dma_sync_single_for_cpu(struct device *dev,
		dma_addr_t dma_handle, size_t size, enum dma_data_direction dir)
{
	phys_addr_t phys;

	if (dev_is_dma_coherent(dev) && !dev_use_swiotlb(dev))
		return;

	phys = iommu_iova_to_phys(iommu_get_dma_domain(dev), dma_handle);
	if (!dev_is_dma_coherent(dev))
		arch_sync_dma_for_cpu(phys, size, dir);

	if (is_swiotlb_buffer(dev, phys))
		swiotlb_sync_single_for_cpu(dev, phys, size, dir);
}

static void iommu_dma_sync_single_for_device(struct device *dev,
		dma_addr_t dma_handle, size_t size, enum dma_data_direction dir)
{
	phys_addr_t phys;

	if (dev_is_dma_coherent(dev) && !dev_use_swiotlb(dev))
		return;

	phys = iommu_iova_to_phys(iommu_get_dma_domain(dev), dma_handle);
	if (is_swiotlb_buffer(dev, phys))
		swiotlb_sync_single_for_device(dev, phys, size, dir);

	if (!dev_is_dma_coherent(dev))
		arch_sync_dma_for_device(phys, size, dir);
}

static void iommu_dma_sync_sg_for_cpu(struct device *dev,
		struct scatterlist *sgl, int nelems,
		enum dma_data_direction dir)
{
	struct scatterlist *sg;
	int i;

	if (dev_use_swiotlb(dev))
		for_each_sg(sgl, sg, nelems, i)
			iommu_dma_sync_single_for_cpu(dev, sg_dma_address(sg),
						      sg->length, dir);
	else if (!dev_is_dma_coherent(dev))
		for_each_sg(sgl, sg, nelems, i)
			arch_sync_dma_for_cpu(sg_phys(sg), sg->length, dir);
}

static void iommu_dma_sync_sg_for_device(struct device *dev,
		struct scatterlist *sgl, int nelems,
		enum dma_data_direction dir)
{
	struct scatterlist *sg;
	int i;

	if (dev_use_swiotlb(dev))
		for_each_sg(sgl, sg, nelems, i)
			iommu_dma_sync_single_for_device(dev,
							 sg_dma_address(sg),
							 sg->length, dir);
	else if (!dev_is_dma_coherent(dev))
		for_each_sg(sgl, sg, nelems, i)
			arch_sync_dma_for_device(sg_phys(sg), sg->length, dir);
}

static dma_addr_t iommu_dma_map_page(struct device *dev, struct page *page,
		unsigned long offset, size_t size, enum dma_data_direction dir,
		unsigned long attrs)
{
	phys_addr_t phys = page_to_phys(page) + offset;
	bool coherent = dev_is_dma_coherent(dev);
	int prot = dma_info_to_prot(dir, coherent, attrs);
	struct iommu_domain *domain = iommu_get_dma_domain(dev);
	struct iommu_dma_cookie *cookie = domain->iova_cookie;
	struct iova_domain *iovad = &cookie->iovad;
	dma_addr_t iova, dma_mask = dma_get_mask(dev);

	/*
	 * If both the physical buffer start address and size are
	 * page aligned, we don't need to use a bounce page.
	 */
	if (dev_use_swiotlb(dev) && iova_offset(iovad, phys | size)) {
		void *padding_start;
		size_t padding_size, aligned_size;

<<<<<<< HEAD
=======
		trace_swiotlb_bounced(dev, phys, size, swiotlb_force);

>>>>>>> 5eb2b831
		aligned_size = iova_align(iovad, size);
		phys = swiotlb_tbl_map_single(dev, phys, size, aligned_size,
					      iova_mask(iovad), dir, attrs);

		if (phys == DMA_MAPPING_ERROR)
			return DMA_MAPPING_ERROR;

		/* Cleanup the padding area. */
		padding_start = phys_to_virt(phys);
		padding_size = aligned_size;

		if (!(attrs & DMA_ATTR_SKIP_CPU_SYNC) &&
		    (dir == DMA_TO_DEVICE || dir == DMA_BIDIRECTIONAL)) {
			padding_start += size;
			padding_size -= size;
		}

		memset(padding_start, 0, padding_size);
	}

	if (!coherent && !(attrs & DMA_ATTR_SKIP_CPU_SYNC))
		arch_sync_dma_for_device(phys, size, dir);

	iova = __iommu_dma_map(dev, phys, size, prot, dma_mask);
	if (iova == DMA_MAPPING_ERROR && is_swiotlb_buffer(dev, phys))
		swiotlb_tbl_unmap_single(dev, phys, size, dir, attrs);
	return iova;
}

static void iommu_dma_unmap_page(struct device *dev, dma_addr_t dma_handle,
		size_t size, enum dma_data_direction dir, unsigned long attrs)
{
	struct iommu_domain *domain = iommu_get_dma_domain(dev);
	phys_addr_t phys;

	phys = iommu_iova_to_phys(domain, dma_handle);
	if (WARN_ON(!phys))
		return;

	if (!(attrs & DMA_ATTR_SKIP_CPU_SYNC) && !dev_is_dma_coherent(dev))
		arch_sync_dma_for_cpu(phys, size, dir);

	__iommu_dma_unmap(dev, dma_handle, size);

	if (unlikely(is_swiotlb_buffer(dev, phys)))
		swiotlb_tbl_unmap_single(dev, phys, size, dir, attrs);
}

/*
 * Prepare a successfully-mapped scatterlist to give back to the caller.
 *
 * At this point the segments are already laid out by iommu_dma_map_sg() to
 * avoid individually crossing any boundaries, so we merely need to check a
 * segment's start address to avoid concatenating across one.
 */
static int __finalise_sg(struct device *dev, struct scatterlist *sg, int nents,
		dma_addr_t dma_addr)
{
	struct scatterlist *s, *cur = sg;
	unsigned long seg_mask = dma_get_seg_boundary(dev);
	unsigned int cur_len = 0, max_len = dma_get_max_seg_size(dev);
	int i, count = 0;

	for_each_sg(sg, s, nents, i) {
		/* Restore this segment's original unaligned fields first */
		unsigned int s_iova_off = sg_dma_address(s);
		unsigned int s_length = sg_dma_len(s);
		unsigned int s_iova_len = s->length;

		s->offset += s_iova_off;
		s->length = s_length;
		sg_dma_address(s) = DMA_MAPPING_ERROR;
		sg_dma_len(s) = 0;

		/*
		 * Now fill in the real DMA data. If...
		 * - there is a valid output segment to append to
		 * - and this segment starts on an IOVA page boundary
		 * - but doesn't fall at a segment boundary
		 * - and wouldn't make the resulting output segment too long
		 */
		if (cur_len && !s_iova_off && (dma_addr & seg_mask) &&
		    (max_len - cur_len >= s_length)) {
			/* ...then concatenate it with the previous one */
			cur_len += s_length;
		} else {
			/* Otherwise start the next output segment */
			if (i > 0)
				cur = sg_next(cur);
			cur_len = s_length;
			count++;

			sg_dma_address(cur) = dma_addr + s_iova_off;
		}

		sg_dma_len(cur) = cur_len;
		dma_addr += s_iova_len;

		if (s_length + s_iova_off < s_iova_len)
			cur_len = 0;
	}
	return count;
}

/*
 * If mapping failed, then just restore the original list,
 * but making sure the DMA fields are invalidated.
 */
static void __invalidate_sg(struct scatterlist *sg, int nents)
{
	struct scatterlist *s;
	int i;

	for_each_sg(sg, s, nents, i) {
		if (sg_dma_address(s) != DMA_MAPPING_ERROR)
			s->offset += sg_dma_address(s);
		if (sg_dma_len(s))
			s->length = sg_dma_len(s);
		sg_dma_address(s) = DMA_MAPPING_ERROR;
		sg_dma_len(s) = 0;
	}
}

static void iommu_dma_unmap_sg_swiotlb(struct device *dev, struct scatterlist *sg,
		int nents, enum dma_data_direction dir, unsigned long attrs)
{
	struct scatterlist *s;
	int i;

	for_each_sg(sg, s, nents, i)
		iommu_dma_unmap_page(dev, sg_dma_address(s),
				sg_dma_len(s), dir, attrs);
}

static int iommu_dma_map_sg_swiotlb(struct device *dev, struct scatterlist *sg,
		int nents, enum dma_data_direction dir, unsigned long attrs)
{
	struct scatterlist *s;
	int i;

	for_each_sg(sg, s, nents, i) {
		sg_dma_address(s) = iommu_dma_map_page(dev, sg_page(s),
				s->offset, s->length, dir, attrs);
		if (sg_dma_address(s) == DMA_MAPPING_ERROR)
			goto out_unmap;
		sg_dma_len(s) = s->length;
	}

	return nents;

out_unmap:
	iommu_dma_unmap_sg_swiotlb(dev, sg, i, dir, attrs | DMA_ATTR_SKIP_CPU_SYNC);
	return -EIO;
}

/*
 * The DMA API client is passing in a scatterlist which could describe
 * any old buffer layout, but the IOMMU API requires everything to be
 * aligned to IOMMU pages. Hence the need for this complicated bit of
 * impedance-matching, to be able to hand off a suitably-aligned list,
 * but still preserve the original offsets and sizes for the caller.
 */
static int iommu_dma_map_sg(struct device *dev, struct scatterlist *sg,
		int nents, enum dma_data_direction dir, unsigned long attrs)
{
	struct iommu_domain *domain = iommu_get_dma_domain(dev);
	struct iommu_dma_cookie *cookie = domain->iova_cookie;
	struct iova_domain *iovad = &cookie->iovad;
	struct scatterlist *s, *prev = NULL;
	int prot = dma_info_to_prot(dir, dev_is_dma_coherent(dev), attrs);
	dma_addr_t iova;
	size_t iova_len = 0;
	unsigned long mask = dma_get_seg_boundary(dev);
	ssize_t ret;
	int i;

	if (static_branch_unlikely(&iommu_deferred_attach_enabled)) {
		ret = iommu_deferred_attach(dev, domain);
		if (ret)
			goto out;
	}

	if (dev_use_swiotlb(dev))
		return iommu_dma_map_sg_swiotlb(dev, sg, nents, dir, attrs);

	if (!(attrs & DMA_ATTR_SKIP_CPU_SYNC))
		iommu_dma_sync_sg_for_device(dev, sg, nents, dir);

	/*
	 * Work out how much IOVA space we need, and align the segments to
	 * IOVA granules for the IOMMU driver to handle. With some clever
	 * trickery we can modify the list in-place, but reversibly, by
	 * stashing the unaligned parts in the as-yet-unused DMA fields.
	 */
	for_each_sg(sg, s, nents, i) {
		size_t s_iova_off = iova_offset(iovad, s->offset);
		size_t s_length = s->length;
		size_t pad_len = (mask - iova_len + 1) & mask;

		sg_dma_address(s) = s_iova_off;
		sg_dma_len(s) = s_length;
		s->offset -= s_iova_off;
		s_length = iova_align(iovad, s_length + s_iova_off);
		s->length = s_length;

		/*
		 * Due to the alignment of our single IOVA allocation, we can
		 * depend on these assumptions about the segment boundary mask:
		 * - If mask size >= IOVA size, then the IOVA range cannot
		 *   possibly fall across a boundary, so we don't care.
		 * - If mask size < IOVA size, then the IOVA range must start
		 *   exactly on a boundary, therefore we can lay things out
		 *   based purely on segment lengths without needing to know
		 *   the actual addresses beforehand.
		 * - The mask must be a power of 2, so pad_len == 0 if
		 *   iova_len == 0, thus we cannot dereference prev the first
		 *   time through here (i.e. before it has a meaningful value).
		 */
		if (pad_len && pad_len < s_length - 1) {
			prev->length += pad_len;
			iova_len += pad_len;
		}

		iova_len += s_length;
		prev = s;
	}

	iova = iommu_dma_alloc_iova(domain, iova_len, dma_get_mask(dev), dev);
	if (!iova) {
		ret = -ENOMEM;
		goto out_restore_sg;
	}

	/*
	 * We'll leave any physical concatenation to the IOMMU driver's
	 * implementation - it knows better than we do.
	 */
	ret = iommu_map_sg_atomic(domain, iova, sg, nents, prot);
	if (ret < 0 || ret < iova_len)
		goto out_free_iova;

	return __finalise_sg(dev, sg, nents, iova);

out_free_iova:
	iommu_dma_free_iova(cookie, iova, iova_len, NULL);
out_restore_sg:
	__invalidate_sg(sg, nents);
out:
	if (ret != -ENOMEM)
		return -EINVAL;
	return ret;
}

static void iommu_dma_unmap_sg(struct device *dev, struct scatterlist *sg,
		int nents, enum dma_data_direction dir, unsigned long attrs)
{
	dma_addr_t start, end;
	struct scatterlist *tmp;
	int i;

	if (dev_use_swiotlb(dev)) {
		iommu_dma_unmap_sg_swiotlb(dev, sg, nents, dir, attrs);
		return;
	}

	if (!(attrs & DMA_ATTR_SKIP_CPU_SYNC))
		iommu_dma_sync_sg_for_cpu(dev, sg, nents, dir);

	/*
	 * The scatterlist segments are mapped into a single
	 * contiguous IOVA allocation, so this is incredibly easy.
	 */
	start = sg_dma_address(sg);
	for_each_sg(sg_next(sg), tmp, nents - 1, i) {
		if (sg_dma_len(tmp) == 0)
			break;
		sg = tmp;
	}
	end = sg_dma_address(sg) + sg_dma_len(sg);
	__iommu_dma_unmap(dev, start, end - start);
}

static dma_addr_t iommu_dma_map_resource(struct device *dev, phys_addr_t phys,
		size_t size, enum dma_data_direction dir, unsigned long attrs)
{
	return __iommu_dma_map(dev, phys, size,
			dma_info_to_prot(dir, false, attrs) | IOMMU_MMIO,
			dma_get_mask(dev));
}

static void iommu_dma_unmap_resource(struct device *dev, dma_addr_t handle,
		size_t size, enum dma_data_direction dir, unsigned long attrs)
{
	__iommu_dma_unmap(dev, handle, size);
}

static void __iommu_dma_free(struct device *dev, size_t size, void *cpu_addr)
{
	size_t alloc_size = PAGE_ALIGN(size);
	int count = alloc_size >> PAGE_SHIFT;
	struct page *page = NULL, **pages = NULL;

	/* Non-coherent atomic allocation? Easy */
	if (IS_ENABLED(CONFIG_DMA_DIRECT_REMAP) &&
	    dma_free_from_pool(dev, cpu_addr, alloc_size))
		return;

	if (IS_ENABLED(CONFIG_DMA_REMAP) && is_vmalloc_addr(cpu_addr)) {
		/*
		 * If it the address is remapped, then it's either non-coherent
		 * or highmem CMA, or an iommu_dma_alloc_remap() construction.
		 */
		pages = dma_common_find_pages(cpu_addr);
		if (!pages)
			page = vmalloc_to_page(cpu_addr);
		dma_common_free_remap(cpu_addr, alloc_size);
	} else {
		/* Lowmem means a coherent atomic or CMA allocation */
		page = virt_to_page(cpu_addr);
	}

	if (pages)
		__iommu_dma_free_pages(pages, count);
	if (page)
		dma_free_contiguous(dev, page, alloc_size);
}

static void iommu_dma_free(struct device *dev, size_t size, void *cpu_addr,
		dma_addr_t handle, unsigned long attrs)
{
	__iommu_dma_unmap(dev, handle, size);
	__iommu_dma_free(dev, size, cpu_addr);
}

static void *iommu_dma_alloc_pages(struct device *dev, size_t size,
		struct page **pagep, gfp_t gfp, unsigned long attrs)
{
	bool coherent = dev_is_dma_coherent(dev);
	size_t alloc_size = PAGE_ALIGN(size);
	int node = dev_to_node(dev);
	struct page *page = NULL;
	void *cpu_addr;

	page = dma_alloc_contiguous(dev, alloc_size, gfp);
	if (!page)
		page = alloc_pages_node(node, gfp, get_order(alloc_size));
	if (!page)
		return NULL;

	if (IS_ENABLED(CONFIG_DMA_REMAP) && (!coherent || PageHighMem(page))) {
		pgprot_t prot = dma_pgprot(dev, PAGE_KERNEL, attrs);

		cpu_addr = dma_common_contiguous_remap(page, alloc_size,
				prot, __builtin_return_address(0));
		if (!cpu_addr)
			goto out_free_pages;

		if (!coherent)
			arch_dma_prep_coherent(page, size);
	} else {
		cpu_addr = page_address(page);
	}

	*pagep = page;
	memset(cpu_addr, 0, alloc_size);
	return cpu_addr;
out_free_pages:
	dma_free_contiguous(dev, page, alloc_size);
	return NULL;
}

static void *iommu_dma_alloc(struct device *dev, size_t size,
		dma_addr_t *handle, gfp_t gfp, unsigned long attrs)
{
	bool coherent = dev_is_dma_coherent(dev);
	int ioprot = dma_info_to_prot(DMA_BIDIRECTIONAL, coherent, attrs);
	struct page *page = NULL;
	void *cpu_addr;

	gfp |= __GFP_ZERO;

	if (IS_ENABLED(CONFIG_DMA_REMAP) && gfpflags_allow_blocking(gfp) &&
	    !(attrs & DMA_ATTR_FORCE_CONTIGUOUS)) {
		return iommu_dma_alloc_remap(dev, size, handle, gfp,
				dma_pgprot(dev, PAGE_KERNEL, attrs), attrs);
	}

	if (IS_ENABLED(CONFIG_DMA_DIRECT_REMAP) &&
	    !gfpflags_allow_blocking(gfp) && !coherent)
		page = dma_alloc_from_pool(dev, PAGE_ALIGN(size), &cpu_addr,
					       gfp, NULL);
	else
		cpu_addr = iommu_dma_alloc_pages(dev, size, &page, gfp, attrs);
	if (!cpu_addr)
		return NULL;

	*handle = __iommu_dma_map(dev, page_to_phys(page), size, ioprot,
			dev->coherent_dma_mask);
	if (*handle == DMA_MAPPING_ERROR) {
		__iommu_dma_free(dev, size, cpu_addr);
		return NULL;
	}

	return cpu_addr;
}

static int iommu_dma_mmap(struct device *dev, struct vm_area_struct *vma,
		void *cpu_addr, dma_addr_t dma_addr, size_t size,
		unsigned long attrs)
{
	unsigned long nr_pages = PAGE_ALIGN(size) >> PAGE_SHIFT;
	unsigned long pfn, off = vma->vm_pgoff;
	int ret;

	vma->vm_page_prot = dma_pgprot(dev, vma->vm_page_prot, attrs);

	if (dma_mmap_from_dev_coherent(dev, vma, cpu_addr, size, &ret))
		return ret;

	if (off >= nr_pages || vma_pages(vma) > nr_pages - off)
		return -ENXIO;

	if (IS_ENABLED(CONFIG_DMA_REMAP) && is_vmalloc_addr(cpu_addr)) {
		struct page **pages = dma_common_find_pages(cpu_addr);

		if (pages)
			return vm_map_pages(vma, pages, nr_pages);
		pfn = vmalloc_to_pfn(cpu_addr);
	} else {
		pfn = page_to_pfn(virt_to_page(cpu_addr));
	}

	return remap_pfn_range(vma, vma->vm_start, pfn + off,
			       vma->vm_end - vma->vm_start,
			       vma->vm_page_prot);
}

static int iommu_dma_get_sgtable(struct device *dev, struct sg_table *sgt,
		void *cpu_addr, dma_addr_t dma_addr, size_t size,
		unsigned long attrs)
{
	struct page *page;
	int ret;

	if (IS_ENABLED(CONFIG_DMA_REMAP) && is_vmalloc_addr(cpu_addr)) {
		struct page **pages = dma_common_find_pages(cpu_addr);

		if (pages) {
			return sg_alloc_table_from_pages(sgt, pages,
					PAGE_ALIGN(size) >> PAGE_SHIFT,
					0, size, GFP_KERNEL);
		}

		page = vmalloc_to_page(cpu_addr);
	} else {
		page = virt_to_page(cpu_addr);
	}

	ret = sg_alloc_table(sgt, 1, GFP_KERNEL);
	if (!ret)
		sg_set_page(sgt->sgl, page, PAGE_ALIGN(size), 0);
	return ret;
}

static unsigned long iommu_dma_get_merge_boundary(struct device *dev)
{
	struct iommu_domain *domain = iommu_get_dma_domain(dev);

	return (1UL << __ffs(domain->pgsize_bitmap)) - 1;
}

static const struct dma_map_ops iommu_dma_ops = {
	.alloc			= iommu_dma_alloc,
	.free			= iommu_dma_free,
	.alloc_pages		= dma_common_alloc_pages,
	.free_pages		= dma_common_free_pages,
#ifdef CONFIG_DMA_REMAP
	.alloc_noncontiguous	= iommu_dma_alloc_noncontiguous,
	.free_noncontiguous	= iommu_dma_free_noncontiguous,
#endif
	.mmap			= iommu_dma_mmap,
	.get_sgtable		= iommu_dma_get_sgtable,
	.map_page		= iommu_dma_map_page,
	.unmap_page		= iommu_dma_unmap_page,
	.map_sg			= iommu_dma_map_sg,
	.unmap_sg		= iommu_dma_unmap_sg,
	.sync_single_for_cpu	= iommu_dma_sync_single_for_cpu,
	.sync_single_for_device	= iommu_dma_sync_single_for_device,
	.sync_sg_for_cpu	= iommu_dma_sync_sg_for_cpu,
	.sync_sg_for_device	= iommu_dma_sync_sg_for_device,
	.map_resource		= iommu_dma_map_resource,
	.unmap_resource		= iommu_dma_unmap_resource,
	.get_merge_boundary	= iommu_dma_get_merge_boundary,
};

/*
 * The IOMMU core code allocates the default DMA domain, which the underlying
 * IOMMU driver needs to support via the dma-iommu layer.
 */
void iommu_setup_dma_ops(struct device *dev, u64 dma_base, u64 dma_limit)
{
	struct iommu_domain *domain = iommu_get_domain_for_dev(dev);

	if (!domain)
		goto out_err;

	/*
	 * The IOMMU core code allocates the default DMA domain, which the
	 * underlying IOMMU driver needs to support via the dma-iommu layer.
	 */
	if (iommu_is_dma_domain(domain)) {
		if (iommu_dma_init_domain(domain, dma_base, dma_limit, dev))
			goto out_err;
		dev->dma_ops = &iommu_dma_ops;
	}

	return;
out_err:
	 pr_warn("Failed to set up IOMMU for device %s; retaining platform DMA ops\n",
		 dev_name(dev));
}
EXPORT_SYMBOL_GPL(iommu_setup_dma_ops);

static struct iommu_dma_msi_page *iommu_dma_get_msi_page(struct device *dev,
		phys_addr_t msi_addr, struct iommu_domain *domain)
{
	struct iommu_dma_cookie *cookie = domain->iova_cookie;
	struct iommu_dma_msi_page *msi_page;
	dma_addr_t iova;
	int prot = IOMMU_WRITE | IOMMU_NOEXEC | IOMMU_MMIO;
	size_t size = cookie_msi_granule(cookie);

	msi_addr &= ~(phys_addr_t)(size - 1);
	list_for_each_entry(msi_page, &cookie->msi_page_list, list)
		if (msi_page->phys == msi_addr)
			return msi_page;

	msi_page = kzalloc(sizeof(*msi_page), GFP_KERNEL);
	if (!msi_page)
		return NULL;

	iova = iommu_dma_alloc_iova(domain, size, dma_get_mask(dev), dev);
	if (!iova)
		goto out_free_page;

	if (iommu_map(domain, iova, msi_addr, size, prot))
		goto out_free_iova;

	INIT_LIST_HEAD(&msi_page->list);
	msi_page->phys = msi_addr;
	msi_page->iova = iova;
	list_add(&msi_page->list, &cookie->msi_page_list);
	return msi_page;

out_free_iova:
	iommu_dma_free_iova(cookie, iova, size, NULL);
out_free_page:
	kfree(msi_page);
	return NULL;
}

int iommu_dma_prepare_msi(struct msi_desc *desc, phys_addr_t msi_addr)
{
	struct device *dev = msi_desc_to_dev(desc);
	struct iommu_domain *domain = iommu_get_domain_for_dev(dev);
	struct iommu_dma_msi_page *msi_page;
	static DEFINE_MUTEX(msi_prepare_lock); /* see below */

	if (!domain || !domain->iova_cookie) {
		desc->iommu_cookie = NULL;
		return 0;
	}

	/*
	 * In fact the whole prepare operation should already be serialised by
	 * irq_domain_mutex further up the callchain, but that's pretty subtle
	 * on its own, so consider this locking as failsafe documentation...
	 */
	mutex_lock(&msi_prepare_lock);
	msi_page = iommu_dma_get_msi_page(dev, msi_addr, domain);
	mutex_unlock(&msi_prepare_lock);

	msi_desc_set_iommu_cookie(desc, msi_page);

	if (!msi_page)
		return -ENOMEM;
	return 0;
}

void iommu_dma_compose_msi_msg(struct msi_desc *desc,
			       struct msi_msg *msg)
{
	struct device *dev = msi_desc_to_dev(desc);
	const struct iommu_domain *domain = iommu_get_domain_for_dev(dev);
	const struct iommu_dma_msi_page *msi_page;

	msi_page = msi_desc_get_iommu_cookie(desc);

	if (!domain || !domain->iova_cookie || WARN_ON(!msi_page))
		return;

	msg->address_hi = upper_32_bits(msi_page->iova);
	msg->address_lo &= cookie_msi_granule(domain->iova_cookie) - 1;
	msg->address_lo += lower_32_bits(msi_page->iova);
}

static int iommu_dma_init(void)
{
	if (is_kdump_kernel())
		static_branch_enable(&iommu_deferred_attach_enabled);

	return iova_cache_get();
}
arch_initcall(iommu_dma_init);<|MERGE_RESOLUTION|>--- conflicted
+++ resolved
@@ -818,11 +818,8 @@
 		void *padding_start;
 		size_t padding_size, aligned_size;
 
-<<<<<<< HEAD
-=======
 		trace_swiotlb_bounced(dev, phys, size, swiotlb_force);
 
->>>>>>> 5eb2b831
 		aligned_size = iova_align(iovad, size);
 		phys = swiotlb_tbl_map_single(dev, phys, size, aligned_size,
 					      iova_mask(iovad), dir, attrs);
