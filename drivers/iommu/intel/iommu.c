--- conflicted
+++ resolved
@@ -539,11 +539,7 @@
 {
 	unsigned long fl_sagaw, sl_sagaw;
 
-<<<<<<< HEAD
-	fl_sagaw = BIT(2) | (cap_fl1gp_support(iommu->cap) ? BIT(3) : 0);
-=======
 	fl_sagaw = BIT(2) | (cap_5lp_support(iommu->cap) ? BIT(3) : 0);
->>>>>>> 54740df6
 	sl_sagaw = cap_sagaw(iommu->cap);
 
 	/* Second level only. */
