// SPDX-License-Identifier: GPL-2.0-only
/*
 * Copyright © 2006-2014 Intel Corporation.
 *
 * Authors: David Woodhouse <dwmw2@infradead.org>,
 *          Ashok Raj <ashok.raj@intel.com>,
 *          Shaohua Li <shaohua.li@intel.com>,
 *          Anil S Keshavamurthy <anil.s.keshavamurthy@intel.com>,
 *          Fenghua Yu <fenghua.yu@intel.com>
 *          Joerg Roedel <jroedel@suse.de>
 */

#define pr_fmt(fmt)     "DMAR: " fmt
#define dev_fmt(fmt)    pr_fmt(fmt)

#include <linux/init.h>
#include <linux/bitmap.h>
#include <linux/debugfs.h>
#include <linux/export.h>
#include <linux/slab.h>
#include <linux/irq.h>
#include <linux/interrupt.h>
#include <linux/spinlock.h>
#include <linux/pci.h>
#include <linux/dmar.h>
#include <linux/dma-mapping.h>
#include <linux/mempool.h>
#include <linux/memory.h>
#include <linux/cpu.h>
#include <linux/timer.h>
#include <linux/io.h>
#include <linux/iova.h>
#include <linux/iommu.h>
#include <linux/intel-iommu.h>
#include <linux/syscore_ops.h>
#include <linux/tboot.h>
#include <linux/dmi.h>
#include <linux/pci-ats.h>
#include <linux/memblock.h>
#include <linux/dma-contiguous.h>
#include <linux/dma-direct.h>
#include <linux/crash_dump.h>
#include <linux/numa.h>
#include <asm/irq_remapping.h>
#include <asm/cacheflush.h>
#include <asm/iommu.h>

#include "irq_remapping.h"
#include "intel-pasid.h"

#define ROOT_SIZE		VTD_PAGE_SIZE
#define CONTEXT_SIZE		VTD_PAGE_SIZE

#define IS_GFX_DEVICE(pdev) ((pdev->class >> 16) == PCI_BASE_CLASS_DISPLAY)
#define IS_USB_DEVICE(pdev) ((pdev->class >> 8) == PCI_CLASS_SERIAL_USB)
#define IS_ISA_DEVICE(pdev) ((pdev->class >> 8) == PCI_CLASS_BRIDGE_ISA)
#define IS_AZALIA(pdev) ((pdev)->vendor == 0x8086 && (pdev)->device == 0x3a3e)

#define IOAPIC_RANGE_START	(0xfee00000)
#define IOAPIC_RANGE_END	(0xfeefffff)
#define IOVA_START_ADDR		(0x1000)

#define DEFAULT_DOMAIN_ADDRESS_WIDTH 57

#define MAX_AGAW_WIDTH 64
#define MAX_AGAW_PFN_WIDTH	(MAX_AGAW_WIDTH - VTD_PAGE_SHIFT)

#define __DOMAIN_MAX_PFN(gaw)  ((((uint64_t)1) << (gaw-VTD_PAGE_SHIFT)) - 1)
#define __DOMAIN_MAX_ADDR(gaw) ((((uint64_t)1) << gaw) - 1)

/* We limit DOMAIN_MAX_PFN to fit in an unsigned long, and DOMAIN_MAX_ADDR
   to match. That way, we can use 'unsigned long' for PFNs with impunity. */
#define DOMAIN_MAX_PFN(gaw)	((unsigned long) min_t(uint64_t, \
				__DOMAIN_MAX_PFN(gaw), (unsigned long)-1))
#define DOMAIN_MAX_ADDR(gaw)	(((uint64_t)__DOMAIN_MAX_PFN(gaw)) << VTD_PAGE_SHIFT)

/* IO virtual address start page frame number */
#define IOVA_START_PFN		(1)

#define IOVA_PFN(addr)		((addr) >> PAGE_SHIFT)

/* page table handling */
#define LEVEL_STRIDE		(9)
#define LEVEL_MASK		(((u64)1 << LEVEL_STRIDE) - 1)

/*
 * This bitmap is used to advertise the page sizes our hardware support
 * to the IOMMU core, which will then use this information to split
 * physically contiguous memory regions it is mapping into page sizes
 * that we support.
 *
 * Traditionally the IOMMU core just handed us the mappings directly,
 * after making sure the size is an order of a 4KiB page and that the
 * mapping has natural alignment.
 *
 * To retain this behavior, we currently advertise that we support
 * all page sizes that are an order of 4KiB.
 *
 * If at some point we'd like to utilize the IOMMU core's new behavior,
 * we could change this to advertise the real page sizes we support.
 */
#define INTEL_IOMMU_PGSIZES	(~0xFFFUL)

static inline int agaw_to_level(int agaw)
{
	return agaw + 2;
}

static inline int agaw_to_width(int agaw)
{
	return min_t(int, 30 + agaw * LEVEL_STRIDE, MAX_AGAW_WIDTH);
}

static inline int width_to_agaw(int width)
{
	return DIV_ROUND_UP(width - 30, LEVEL_STRIDE);
}

static inline unsigned int level_to_offset_bits(int level)
{
	return (level - 1) * LEVEL_STRIDE;
}

static inline int pfn_level_offset(unsigned long pfn, int level)
{
	return (pfn >> level_to_offset_bits(level)) & LEVEL_MASK;
}

static inline unsigned long level_mask(int level)
{
	return -1UL << level_to_offset_bits(level);
}

static inline unsigned long level_size(int level)
{
	return 1UL << level_to_offset_bits(level);
}

static inline unsigned long align_to_level(unsigned long pfn, int level)
{
	return (pfn + level_size(level) - 1) & level_mask(level);
}

static inline unsigned long lvl_to_nr_pages(unsigned int lvl)
{
	return  1 << min_t(int, (lvl - 1) * LEVEL_STRIDE, MAX_AGAW_PFN_WIDTH);
}

/* VT-d pages must always be _smaller_ than MM pages. Otherwise things
   are never going to work. */
static inline unsigned long dma_to_mm_pfn(unsigned long dma_pfn)
{
	return dma_pfn >> (PAGE_SHIFT - VTD_PAGE_SHIFT);
}

static inline unsigned long mm_to_dma_pfn(unsigned long mm_pfn)
{
	return mm_pfn << (PAGE_SHIFT - VTD_PAGE_SHIFT);
}
static inline unsigned long page_to_dma_pfn(struct page *pg)
{
	return mm_to_dma_pfn(page_to_pfn(pg));
}
static inline unsigned long virt_to_dma_pfn(void *p)
{
	return page_to_dma_pfn(virt_to_page(p));
}

/* global iommu list, set NULL for ignored DMAR units */
static struct intel_iommu **g_iommus;

static void __init check_tylersburg_isoch(void);
static int rwbf_quirk;

/*
 * set to 1 to panic kernel if can't successfully enable VT-d
 * (used when kernel is launched w/ TXT)
 */
static int force_on = 0;
int intel_iommu_tboot_noforce;
static int no_platform_optin;

#define ROOT_ENTRY_NR (VTD_PAGE_SIZE/sizeof(struct root_entry))

/*
 * Take a root_entry and return the Lower Context Table Pointer (LCTP)
 * if marked present.
 */
static phys_addr_t root_entry_lctp(struct root_entry *re)
{
	if (!(re->lo & 1))
		return 0;

	return re->lo & VTD_PAGE_MASK;
}

/*
 * Take a root_entry and return the Upper Context Table Pointer (UCTP)
 * if marked present.
 */
static phys_addr_t root_entry_uctp(struct root_entry *re)
{
	if (!(re->hi & 1))
		return 0;

	return re->hi & VTD_PAGE_MASK;
}

static inline void context_clear_pasid_enable(struct context_entry *context)
{
	context->lo &= ~(1ULL << 11);
}

static inline bool context_pasid_enabled(struct context_entry *context)
{
	return !!(context->lo & (1ULL << 11));
}

static inline void context_set_copied(struct context_entry *context)
{
	context->hi |= (1ull << 3);
}

static inline bool context_copied(struct context_entry *context)
{
	return !!(context->hi & (1ULL << 3));
}

static inline bool __context_present(struct context_entry *context)
{
	return (context->lo & 1);
}

bool context_present(struct context_entry *context)
{
	return context_pasid_enabled(context) ?
	     __context_present(context) :
	     __context_present(context) && !context_copied(context);
}

static inline void context_set_present(struct context_entry *context)
{
	context->lo |= 1;
}

static inline void context_set_fault_enable(struct context_entry *context)
{
	context->lo &= (((u64)-1) << 2) | 1;
}

static inline void context_set_translation_type(struct context_entry *context,
						unsigned long value)
{
	context->lo &= (((u64)-1) << 4) | 3;
	context->lo |= (value & 3) << 2;
}

static inline void context_set_address_root(struct context_entry *context,
					    unsigned long value)
{
	context->lo &= ~VTD_PAGE_MASK;
	context->lo |= value & VTD_PAGE_MASK;
}

static inline void context_set_address_width(struct context_entry *context,
					     unsigned long value)
{
	context->hi |= value & 7;
}

static inline void context_set_domain_id(struct context_entry *context,
					 unsigned long value)
{
	context->hi |= (value & ((1 << 16) - 1)) << 8;
}

static inline int context_domain_id(struct context_entry *c)
{
	return((c->hi >> 8) & 0xffff);
}

static inline void context_clear_entry(struct context_entry *context)
{
	context->lo = 0;
	context->hi = 0;
}

/*
 * This domain is a statically identity mapping domain.
 *	1. This domain creats a static 1:1 mapping to all usable memory.
 * 	2. It maps to each iommu if successful.
 *	3. Each iommu mapps to this domain if successful.
 */
static struct dmar_domain *si_domain;
static int hw_pass_through = 1;

/*
 * Domain represents a virtual machine, more than one devices
 * across iommus may be owned in one domain, e.g. kvm guest.
 */
#define DOMAIN_FLAG_VIRTUAL_MACHINE	(1 << 0)

/* si_domain contains mulitple devices */
#define DOMAIN_FLAG_STATIC_IDENTITY	(1 << 1)

#define for_each_domain_iommu(idx, domain)			\
	for (idx = 0; idx < g_num_of_iommus; idx++)		\
		if (domain->iommu_refcnt[idx])

struct dmar_rmrr_unit {
	struct list_head list;		/* list of rmrr units	*/
	struct acpi_dmar_header *hdr;	/* ACPI header		*/
	u64	base_address;		/* reserved base address*/
	u64	end_address;		/* reserved end address */
	struct dmar_dev_scope *devices;	/* target devices */
	int	devices_cnt;		/* target device count */
	struct iommu_resv_region *resv; /* reserved region handle */
};

struct dmar_atsr_unit {
	struct list_head list;		/* list of ATSR units */
	struct acpi_dmar_header *hdr;	/* ACPI header */
	struct dmar_dev_scope *devices;	/* target devices */
	int devices_cnt;		/* target device count */
	u8 include_all:1;		/* include all ports */
};

static LIST_HEAD(dmar_atsr_units);
static LIST_HEAD(dmar_rmrr_units);

#define for_each_rmrr_units(rmrr) \
	list_for_each_entry(rmrr, &dmar_rmrr_units, list)

/* bitmap for indexing intel_iommus */
static int g_num_of_iommus;

static void domain_exit(struct dmar_domain *domain);
static void domain_remove_dev_info(struct dmar_domain *domain);
static void dmar_remove_one_dev_info(struct device *dev);
static void __dmar_remove_one_dev_info(struct device_domain_info *info);
static void domain_context_clear(struct intel_iommu *iommu,
				 struct device *dev);
static int domain_detach_iommu(struct dmar_domain *domain,
			       struct intel_iommu *iommu);

#ifdef CONFIG_INTEL_IOMMU_DEFAULT_ON
int dmar_disabled = 0;
#else
int dmar_disabled = 1;
#endif /*CONFIG_INTEL_IOMMU_DEFAULT_ON*/

int intel_iommu_enabled = 0;
EXPORT_SYMBOL_GPL(intel_iommu_enabled);

static int dmar_map_gfx = 1;
static int dmar_forcedac;
static int intel_iommu_strict;
static int intel_iommu_superpage = 1;
static int intel_iommu_sm;
static int iommu_identity_mapping;

#define IDENTMAP_ALL		1
#define IDENTMAP_GFX		2
#define IDENTMAP_AZALIA		4

#define sm_supported(iommu)	(intel_iommu_sm && ecap_smts((iommu)->ecap))
#define pasid_supported(iommu)	(sm_supported(iommu) &&			\
				 ecap_pasid((iommu)->ecap))

int intel_iommu_gfx_mapped;
EXPORT_SYMBOL_GPL(intel_iommu_gfx_mapped);

#define DUMMY_DEVICE_DOMAIN_INFO ((struct device_domain_info *)(-1))
static DEFINE_SPINLOCK(device_domain_lock);
static LIST_HEAD(device_domain_list);

/*
 * Iterate over elements in device_domain_list and call the specified
 * callback @fn against each element.
 */
int for_each_device_domain(int (*fn)(struct device_domain_info *info,
				     void *data), void *data)
{
	int ret = 0;
	unsigned long flags;
	struct device_domain_info *info;

	spin_lock_irqsave(&device_domain_lock, flags);
	list_for_each_entry(info, &device_domain_list, global) {
		ret = fn(info, data);
		if (ret) {
			spin_unlock_irqrestore(&device_domain_lock, flags);
			return ret;
		}
	}
	spin_unlock_irqrestore(&device_domain_lock, flags);

	return 0;
}

const struct iommu_ops intel_iommu_ops;

static bool translation_pre_enabled(struct intel_iommu *iommu)
{
	return (iommu->flags & VTD_FLAG_TRANS_PRE_ENABLED);
}

static void clear_translation_pre_enabled(struct intel_iommu *iommu)
{
	iommu->flags &= ~VTD_FLAG_TRANS_PRE_ENABLED;
}

static void init_translation_status(struct intel_iommu *iommu)
{
	u32 gsts;

	gsts = readl(iommu->reg + DMAR_GSTS_REG);
	if (gsts & DMA_GSTS_TES)
		iommu->flags |= VTD_FLAG_TRANS_PRE_ENABLED;
}

/* Convert generic 'struct iommu_domain to private struct dmar_domain */
static struct dmar_domain *to_dmar_domain(struct iommu_domain *dom)
{
	return container_of(dom, struct dmar_domain, domain);
}

static int __init intel_iommu_setup(char *str)
{
	if (!str)
		return -EINVAL;
	while (*str) {
		if (!strncmp(str, "on", 2)) {
			dmar_disabled = 0;
			pr_info("IOMMU enabled\n");
		} else if (!strncmp(str, "off", 3)) {
			dmar_disabled = 1;
			no_platform_optin = 1;
			pr_info("IOMMU disabled\n");
		} else if (!strncmp(str, "igfx_off", 8)) {
			dmar_map_gfx = 0;
			pr_info("Disable GFX device mapping\n");
		} else if (!strncmp(str, "forcedac", 8)) {
			pr_info("Forcing DAC for PCI devices\n");
			dmar_forcedac = 1;
		} else if (!strncmp(str, "strict", 6)) {
			pr_info("Disable batched IOTLB flush\n");
			intel_iommu_strict = 1;
		} else if (!strncmp(str, "sp_off", 6)) {
			pr_info("Disable supported super page\n");
			intel_iommu_superpage = 0;
		} else if (!strncmp(str, "sm_on", 5)) {
			pr_info("Intel-IOMMU: scalable mode supported\n");
			intel_iommu_sm = 1;
		} else if (!strncmp(str, "tboot_noforce", 13)) {
			printk(KERN_INFO
				"Intel-IOMMU: not forcing on after tboot. This could expose security risk for tboot\n");
			intel_iommu_tboot_noforce = 1;
		}

		str += strcspn(str, ",");
		while (*str == ',')
			str++;
	}
	return 0;
}
__setup("intel_iommu=", intel_iommu_setup);

static struct kmem_cache *iommu_domain_cache;
static struct kmem_cache *iommu_devinfo_cache;

static struct dmar_domain* get_iommu_domain(struct intel_iommu *iommu, u16 did)
{
	struct dmar_domain **domains;
	int idx = did >> 8;

	domains = iommu->domains[idx];
	if (!domains)
		return NULL;

	return domains[did & 0xff];
}

static void set_iommu_domain(struct intel_iommu *iommu, u16 did,
			     struct dmar_domain *domain)
{
	struct dmar_domain **domains;
	int idx = did >> 8;

	if (!iommu->domains[idx]) {
		size_t size = 256 * sizeof(struct dmar_domain *);
		iommu->domains[idx] = kzalloc(size, GFP_ATOMIC);
	}

	domains = iommu->domains[idx];
	if (WARN_ON(!domains))
		return;
	else
		domains[did & 0xff] = domain;
}

void *alloc_pgtable_page(int node)
{
	struct page *page;
	void *vaddr = NULL;

	page = alloc_pages_node(node, GFP_ATOMIC | __GFP_ZERO, 0);
	if (page)
		vaddr = page_address(page);
	return vaddr;
}

void free_pgtable_page(void *vaddr)
{
	free_page((unsigned long)vaddr);
}

static inline void *alloc_domain_mem(void)
{
	return kmem_cache_alloc(iommu_domain_cache, GFP_ATOMIC);
}

static void free_domain_mem(void *vaddr)
{
	kmem_cache_free(iommu_domain_cache, vaddr);
}

static inline void * alloc_devinfo_mem(void)
{
	return kmem_cache_alloc(iommu_devinfo_cache, GFP_ATOMIC);
}

static inline void free_devinfo_mem(void *vaddr)
{
	kmem_cache_free(iommu_devinfo_cache, vaddr);
}

static inline int domain_type_is_vm(struct dmar_domain *domain)
{
	return domain->flags & DOMAIN_FLAG_VIRTUAL_MACHINE;
}

static inline int domain_type_is_si(struct dmar_domain *domain)
{
	return domain->flags & DOMAIN_FLAG_STATIC_IDENTITY;
}

static inline int domain_type_is_vm_or_si(struct dmar_domain *domain)
{
	return domain->flags & (DOMAIN_FLAG_VIRTUAL_MACHINE |
				DOMAIN_FLAG_STATIC_IDENTITY);
}

static inline int domain_pfn_supported(struct dmar_domain *domain,
				       unsigned long pfn)
{
	int addr_width = agaw_to_width(domain->agaw) - VTD_PAGE_SHIFT;

	return !(addr_width < BITS_PER_LONG && pfn >> addr_width);
}

static int __iommu_calculate_agaw(struct intel_iommu *iommu, int max_gaw)
{
	unsigned long sagaw;
	int agaw = -1;

	sagaw = cap_sagaw(iommu->cap);
	for (agaw = width_to_agaw(max_gaw);
	     agaw >= 0; agaw--) {
		if (test_bit(agaw, &sagaw))
			break;
	}

	return agaw;
}

/*
 * Calculate max SAGAW for each iommu.
 */
int iommu_calculate_max_sagaw(struct intel_iommu *iommu)
{
	return __iommu_calculate_agaw(iommu, MAX_AGAW_WIDTH);
}

/*
 * calculate agaw for each iommu.
 * "SAGAW" may be different across iommus, use a default agaw, and
 * get a supported less agaw for iommus that don't support the default agaw.
 */
int iommu_calculate_agaw(struct intel_iommu *iommu)
{
	return __iommu_calculate_agaw(iommu, DEFAULT_DOMAIN_ADDRESS_WIDTH);
}

/* This functionin only returns single iommu in a domain */
struct intel_iommu *domain_get_iommu(struct dmar_domain *domain)
{
	int iommu_id;

	/* si_domain and vm domain should not get here. */
	BUG_ON(domain_type_is_vm_or_si(domain));
	for_each_domain_iommu(iommu_id, domain)
		break;

	if (iommu_id < 0 || iommu_id >= g_num_of_iommus)
		return NULL;

	return g_iommus[iommu_id];
}

static void domain_update_iommu_coherency(struct dmar_domain *domain)
{
	struct dmar_drhd_unit *drhd;
	struct intel_iommu *iommu;
	bool found = false;
	int i;

	domain->iommu_coherency = 1;

	for_each_domain_iommu(i, domain) {
		found = true;
		if (!ecap_coherent(g_iommus[i]->ecap)) {
			domain->iommu_coherency = 0;
			break;
		}
	}
	if (found)
		return;

	/* No hardware attached; use lowest common denominator */
	rcu_read_lock();
	for_each_active_iommu(iommu, drhd) {
		if (!ecap_coherent(iommu->ecap)) {
			domain->iommu_coherency = 0;
			break;
		}
	}
	rcu_read_unlock();
}

static int domain_update_iommu_snooping(struct intel_iommu *skip)
{
	struct dmar_drhd_unit *drhd;
	struct intel_iommu *iommu;
	int ret = 1;

	rcu_read_lock();
	for_each_active_iommu(iommu, drhd) {
		if (iommu != skip) {
			if (!ecap_sc_support(iommu->ecap)) {
				ret = 0;
				break;
			}
		}
	}
	rcu_read_unlock();

	return ret;
}

static int domain_update_iommu_superpage(struct intel_iommu *skip)
{
	struct dmar_drhd_unit *drhd;
	struct intel_iommu *iommu;
	int mask = 0xf;

	if (!intel_iommu_superpage) {
		return 0;
	}

	/* set iommu_superpage to the smallest common denominator */
	rcu_read_lock();
	for_each_active_iommu(iommu, drhd) {
		if (iommu != skip) {
			mask &= cap_super_page_val(iommu->cap);
			if (!mask)
				break;
		}
	}
	rcu_read_unlock();

	return fls(mask);
}

/* Some capabilities may be different across iommus */
static void domain_update_iommu_cap(struct dmar_domain *domain)
{
	domain_update_iommu_coherency(domain);
	domain->iommu_snooping = domain_update_iommu_snooping(NULL);
	domain->iommu_superpage = domain_update_iommu_superpage(NULL);
}

struct context_entry *iommu_context_addr(struct intel_iommu *iommu, u8 bus,
					 u8 devfn, int alloc)
{
	struct root_entry *root = &iommu->root_entry[bus];
	struct context_entry *context;
	u64 *entry;

	entry = &root->lo;
	if (sm_supported(iommu)) {
		if (devfn >= 0x80) {
			devfn -= 0x80;
			entry = &root->hi;
		}
		devfn *= 2;
	}
	if (*entry & 1)
		context = phys_to_virt(*entry & VTD_PAGE_MASK);
	else {
		unsigned long phy_addr;
		if (!alloc)
			return NULL;

		context = alloc_pgtable_page(iommu->node);
		if (!context)
			return NULL;

		__iommu_flush_cache(iommu, (void *)context, CONTEXT_SIZE);
		phy_addr = virt_to_phys((void *)context);
		*entry = phy_addr | 1;
		__iommu_flush_cache(iommu, entry, sizeof(*entry));
	}
	return &context[devfn];
}

static int iommu_dummy(struct device *dev)
{
	return dev->archdata.iommu == DUMMY_DEVICE_DOMAIN_INFO;
}

static struct intel_iommu *device_to_iommu(struct device *dev, u8 *bus, u8 *devfn)
{
	struct dmar_drhd_unit *drhd = NULL;
	struct intel_iommu *iommu;
	struct device *tmp;
	struct pci_dev *ptmp, *pdev = NULL;
	u16 segment = 0;
	int i;

	if (iommu_dummy(dev))
		return NULL;

	if (dev_is_pci(dev)) {
		struct pci_dev *pf_pdev;

		pdev = to_pci_dev(dev);

#ifdef CONFIG_X86
		/* VMD child devices currently cannot be handled individually */
		if (is_vmd(pdev->bus))
			return NULL;
#endif

		/* VFs aren't listed in scope tables; we need to look up
		 * the PF instead to find the IOMMU. */
		pf_pdev = pci_physfn(pdev);
		dev = &pf_pdev->dev;
		segment = pci_domain_nr(pdev->bus);
	} else if (has_acpi_companion(dev))
		dev = &ACPI_COMPANION(dev)->dev;

	rcu_read_lock();
	for_each_active_iommu(iommu, drhd) {
		if (pdev && segment != drhd->segment)
			continue;

		for_each_active_dev_scope(drhd->devices,
					  drhd->devices_cnt, i, tmp) {
			if (tmp == dev) {
				/* For a VF use its original BDF# not that of the PF
				 * which we used for the IOMMU lookup. Strictly speaking
				 * we could do this for all PCI devices; we only need to
				 * get the BDF# from the scope table for ACPI matches. */
				if (pdev && pdev->is_virtfn)
					goto got_pdev;

				*bus = drhd->devices[i].bus;
				*devfn = drhd->devices[i].devfn;
				goto out;
			}

			if (!pdev || !dev_is_pci(tmp))
				continue;

			ptmp = to_pci_dev(tmp);
			if (ptmp->subordinate &&
			    ptmp->subordinate->number <= pdev->bus->number &&
			    ptmp->subordinate->busn_res.end >= pdev->bus->number)
				goto got_pdev;
		}

		if (pdev && drhd->include_all) {
		got_pdev:
			*bus = pdev->bus->number;
			*devfn = pdev->devfn;
			goto out;
		}
	}
	iommu = NULL;
 out:
	rcu_read_unlock();

	return iommu;
}

static void domain_flush_cache(struct dmar_domain *domain,
			       void *addr, int size)
{
	if (!domain->iommu_coherency)
		clflush_cache_range(addr, size);
}

static int device_context_mapped(struct intel_iommu *iommu, u8 bus, u8 devfn)
{
	struct context_entry *context;
	int ret = 0;
	unsigned long flags;

	spin_lock_irqsave(&iommu->lock, flags);
	context = iommu_context_addr(iommu, bus, devfn, 0);
	if (context)
		ret = context_present(context);
	spin_unlock_irqrestore(&iommu->lock, flags);
	return ret;
}

static void free_context_table(struct intel_iommu *iommu)
{
	int i;
	unsigned long flags;
	struct context_entry *context;

	spin_lock_irqsave(&iommu->lock, flags);
	if (!iommu->root_entry) {
		goto out;
	}
	for (i = 0; i < ROOT_ENTRY_NR; i++) {
		context = iommu_context_addr(iommu, i, 0, 0);
		if (context)
			free_pgtable_page(context);

		if (!sm_supported(iommu))
			continue;

		context = iommu_context_addr(iommu, i, 0x80, 0);
		if (context)
			free_pgtable_page(context);

	}
	free_pgtable_page(iommu->root_entry);
	iommu->root_entry = NULL;
out:
	spin_unlock_irqrestore(&iommu->lock, flags);
}

static struct dma_pte *pfn_to_dma_pte(struct dmar_domain *domain,
				      unsigned long pfn, int *target_level)
{
	struct dma_pte *parent, *pte;
	int level = agaw_to_level(domain->agaw);
	int offset;

	BUG_ON(!domain->pgd);

	if (!domain_pfn_supported(domain, pfn))
		/* Address beyond IOMMU's addressing capabilities. */
		return NULL;

	parent = domain->pgd;

	while (1) {
		void *tmp_page;

		offset = pfn_level_offset(pfn, level);
		pte = &parent[offset];
		if (!*target_level && (dma_pte_superpage(pte) || !dma_pte_present(pte)))
			break;
		if (level == *target_level)
			break;

		if (!dma_pte_present(pte)) {
			uint64_t pteval;

			tmp_page = alloc_pgtable_page(domain->nid);

			if (!tmp_page)
				return NULL;

			domain_flush_cache(domain, tmp_page, VTD_PAGE_SIZE);
			pteval = ((uint64_t)virt_to_dma_pfn(tmp_page) << VTD_PAGE_SHIFT) | DMA_PTE_READ | DMA_PTE_WRITE;
			if (cmpxchg64(&pte->val, 0ULL, pteval))
				/* Someone else set it while we were thinking; use theirs. */
				free_pgtable_page(tmp_page);
			else
				domain_flush_cache(domain, pte, sizeof(*pte));
		}
		if (level == 1)
			break;

		parent = phys_to_virt(dma_pte_addr(pte));
		level--;
	}

	if (!*target_level)
		*target_level = level;

	return pte;
}


/* return address's pte at specific level */
static struct dma_pte *dma_pfn_level_pte(struct dmar_domain *domain,
					 unsigned long pfn,
					 int level, int *large_page)
{
	struct dma_pte *parent, *pte;
	int total = agaw_to_level(domain->agaw);
	int offset;

	parent = domain->pgd;
	while (level <= total) {
		offset = pfn_level_offset(pfn, total);
		pte = &parent[offset];
		if (level == total)
			return pte;

		if (!dma_pte_present(pte)) {
			*large_page = total;
			break;
		}

		if (dma_pte_superpage(pte)) {
			*large_page = total;
			return pte;
		}

		parent = phys_to_virt(dma_pte_addr(pte));
		total--;
	}
	return NULL;
}

/* clear last level pte, a tlb flush should be followed */
static void dma_pte_clear_range(struct dmar_domain *domain,
				unsigned long start_pfn,
				unsigned long last_pfn)
{
	unsigned int large_page;
	struct dma_pte *first_pte, *pte;

	BUG_ON(!domain_pfn_supported(domain, start_pfn));
	BUG_ON(!domain_pfn_supported(domain, last_pfn));
	BUG_ON(start_pfn > last_pfn);

	/* we don't need lock here; nobody else touches the iova range */
	do {
		large_page = 1;
		first_pte = pte = dma_pfn_level_pte(domain, start_pfn, 1, &large_page);
		if (!pte) {
			start_pfn = align_to_level(start_pfn + 1, large_page + 1);
			continue;
		}
		do {
			dma_clear_pte(pte);
			start_pfn += lvl_to_nr_pages(large_page);
			pte++;
		} while (start_pfn <= last_pfn && !first_pte_in_page(pte));

		domain_flush_cache(domain, first_pte,
				   (void *)pte - (void *)first_pte);

	} while (start_pfn && start_pfn <= last_pfn);
}

static void dma_pte_free_level(struct dmar_domain *domain, int level,
			       int retain_level, struct dma_pte *pte,
			       unsigned long pfn, unsigned long start_pfn,
			       unsigned long last_pfn)
{
	pfn = max(start_pfn, pfn);
	pte = &pte[pfn_level_offset(pfn, level)];

	do {
		unsigned long level_pfn;
		struct dma_pte *level_pte;

		if (!dma_pte_present(pte) || dma_pte_superpage(pte))
			goto next;

		level_pfn = pfn & level_mask(level);
		level_pte = phys_to_virt(dma_pte_addr(pte));

		if (level > 2) {
			dma_pte_free_level(domain, level - 1, retain_level,
					   level_pte, level_pfn, start_pfn,
					   last_pfn);
		}

		/*
		 * Free the page table if we're below the level we want to
		 * retain and the range covers the entire table.
		 */
		if (level < retain_level && !(start_pfn > level_pfn ||
		      last_pfn < level_pfn + level_size(level) - 1)) {
			dma_clear_pte(pte);
			domain_flush_cache(domain, pte, sizeof(*pte));
			free_pgtable_page(level_pte);
		}
next:
		pfn += level_size(level);
	} while (!first_pte_in_page(++pte) && pfn <= last_pfn);
}

/*
 * clear last level (leaf) ptes and free page table pages below the
 * level we wish to keep intact.
 */
static void dma_pte_free_pagetable(struct dmar_domain *domain,
				   unsigned long start_pfn,
				   unsigned long last_pfn,
				   int retain_level)
{
	BUG_ON(!domain_pfn_supported(domain, start_pfn));
	BUG_ON(!domain_pfn_supported(domain, last_pfn));
	BUG_ON(start_pfn > last_pfn);

	dma_pte_clear_range(domain, start_pfn, last_pfn);

	/* We don't need lock here; nobody else touches the iova range */
	dma_pte_free_level(domain, agaw_to_level(domain->agaw), retain_level,
			   domain->pgd, 0, start_pfn, last_pfn);

	/* free pgd */
	if (start_pfn == 0 && last_pfn == DOMAIN_MAX_PFN(domain->gaw)) {
		free_pgtable_page(domain->pgd);
		domain->pgd = NULL;
	}
}

/* When a page at a given level is being unlinked from its parent, we don't
   need to *modify* it at all. All we need to do is make a list of all the
   pages which can be freed just as soon as we've flushed the IOTLB and we
   know the hardware page-walk will no longer touch them.
   The 'pte' argument is the *parent* PTE, pointing to the page that is to
   be freed. */
static struct page *dma_pte_list_pagetables(struct dmar_domain *domain,
					    int level, struct dma_pte *pte,
					    struct page *freelist)
{
	struct page *pg;

	pg = pfn_to_page(dma_pte_addr(pte) >> PAGE_SHIFT);
	pg->freelist = freelist;
	freelist = pg;

	if (level == 1)
		return freelist;

	pte = page_address(pg);
	do {
		if (dma_pte_present(pte) && !dma_pte_superpage(pte))
			freelist = dma_pte_list_pagetables(domain, level - 1,
							   pte, freelist);
		pte++;
	} while (!first_pte_in_page(pte));

	return freelist;
}

static struct page *dma_pte_clear_level(struct dmar_domain *domain, int level,
					struct dma_pte *pte, unsigned long pfn,
					unsigned long start_pfn,
					unsigned long last_pfn,
					struct page *freelist)
{
	struct dma_pte *first_pte = NULL, *last_pte = NULL;

	pfn = max(start_pfn, pfn);
	pte = &pte[pfn_level_offset(pfn, level)];

	do {
		unsigned long level_pfn;

		if (!dma_pte_present(pte))
			goto next;

		level_pfn = pfn & level_mask(level);

		/* If range covers entire pagetable, free it */
		if (start_pfn <= level_pfn &&
		    last_pfn >= level_pfn + level_size(level) - 1) {
			/* These suborbinate page tables are going away entirely. Don't
			   bother to clear them; we're just going to *free* them. */
			if (level > 1 && !dma_pte_superpage(pte))
				freelist = dma_pte_list_pagetables(domain, level - 1, pte, freelist);

			dma_clear_pte(pte);
			if (!first_pte)
				first_pte = pte;
			last_pte = pte;
		} else if (level > 1) {
			/* Recurse down into a level that isn't *entirely* obsolete */
			freelist = dma_pte_clear_level(domain, level - 1,
						       phys_to_virt(dma_pte_addr(pte)),
						       level_pfn, start_pfn, last_pfn,
						       freelist);
		}
next:
		pfn += level_size(level);
	} while (!first_pte_in_page(++pte) && pfn <= last_pfn);

	if (first_pte)
		domain_flush_cache(domain, first_pte,
				   (void *)++last_pte - (void *)first_pte);

	return freelist;
}

/* We can't just free the pages because the IOMMU may still be walking
   the page tables, and may have cached the intermediate levels. The
   pages can only be freed after the IOTLB flush has been done. */
static struct page *domain_unmap(struct dmar_domain *domain,
				 unsigned long start_pfn,
				 unsigned long last_pfn)
{
	struct page *freelist;

	BUG_ON(!domain_pfn_supported(domain, start_pfn));
	BUG_ON(!domain_pfn_supported(domain, last_pfn));
	BUG_ON(start_pfn > last_pfn);

	/* we don't need lock here; nobody else touches the iova range */
	freelist = dma_pte_clear_level(domain, agaw_to_level(domain->agaw),
				       domain->pgd, 0, start_pfn, last_pfn, NULL);

	/* free pgd */
	if (start_pfn == 0 && last_pfn == DOMAIN_MAX_PFN(domain->gaw)) {
		struct page *pgd_page = virt_to_page(domain->pgd);
		pgd_page->freelist = freelist;
		freelist = pgd_page;

		domain->pgd = NULL;
	}

	return freelist;
}

static void dma_free_pagelist(struct page *freelist)
{
	struct page *pg;

	while ((pg = freelist)) {
		freelist = pg->freelist;
		free_pgtable_page(page_address(pg));
	}
}

static void iova_entry_free(unsigned long data)
{
	struct page *freelist = (struct page *)data;

	dma_free_pagelist(freelist);
}

/* iommu handling */
static int iommu_alloc_root_entry(struct intel_iommu *iommu)
{
	struct root_entry *root;
	unsigned long flags;

	root = (struct root_entry *)alloc_pgtable_page(iommu->node);
	if (!root) {
		pr_err("Allocating root entry for %s failed\n",
			iommu->name);
		return -ENOMEM;
	}

	__iommu_flush_cache(iommu, root, ROOT_SIZE);

	spin_lock_irqsave(&iommu->lock, flags);
	iommu->root_entry = root;
	spin_unlock_irqrestore(&iommu->lock, flags);

	return 0;
}

static void iommu_set_root_entry(struct intel_iommu *iommu)
{
	u64 addr;
	u32 sts;
	unsigned long flag;

	addr = virt_to_phys(iommu->root_entry);
	if (sm_supported(iommu))
		addr |= DMA_RTADDR_SMT;

	raw_spin_lock_irqsave(&iommu->register_lock, flag);
	dmar_writeq(iommu->reg + DMAR_RTADDR_REG, addr);

	writel(iommu->gcmd | DMA_GCMD_SRTP, iommu->reg + DMAR_GCMD_REG);

	/* Make sure hardware complete it */
	IOMMU_WAIT_OP(iommu, DMAR_GSTS_REG,
		      readl, (sts & DMA_GSTS_RTPS), sts);

	raw_spin_unlock_irqrestore(&iommu->register_lock, flag);
}

void iommu_flush_write_buffer(struct intel_iommu *iommu)
{
	u32 val;
	unsigned long flag;

	if (!rwbf_quirk && !cap_rwbf(iommu->cap))
		return;

	raw_spin_lock_irqsave(&iommu->register_lock, flag);
	writel(iommu->gcmd | DMA_GCMD_WBF, iommu->reg + DMAR_GCMD_REG);

	/* Make sure hardware complete it */
	IOMMU_WAIT_OP(iommu, DMAR_GSTS_REG,
		      readl, (!(val & DMA_GSTS_WBFS)), val);

	raw_spin_unlock_irqrestore(&iommu->register_lock, flag);
}

/* return value determine if we need a write buffer flush */
static void __iommu_flush_context(struct intel_iommu *iommu,
				  u16 did, u16 source_id, u8 function_mask,
				  u64 type)
{
	u64 val = 0;
	unsigned long flag;

	switch (type) {
	case DMA_CCMD_GLOBAL_INVL:
		val = DMA_CCMD_GLOBAL_INVL;
		break;
	case DMA_CCMD_DOMAIN_INVL:
		val = DMA_CCMD_DOMAIN_INVL|DMA_CCMD_DID(did);
		break;
	case DMA_CCMD_DEVICE_INVL:
		val = DMA_CCMD_DEVICE_INVL|DMA_CCMD_DID(did)
			| DMA_CCMD_SID(source_id) | DMA_CCMD_FM(function_mask);
		break;
	default:
		BUG();
	}
	val |= DMA_CCMD_ICC;

	raw_spin_lock_irqsave(&iommu->register_lock, flag);
	dmar_writeq(iommu->reg + DMAR_CCMD_REG, val);

	/* Make sure hardware complete it */
	IOMMU_WAIT_OP(iommu, DMAR_CCMD_REG,
		dmar_readq, (!(val & DMA_CCMD_ICC)), val);

	raw_spin_unlock_irqrestore(&iommu->register_lock, flag);
}

/* return value determine if we need a write buffer flush */
static void __iommu_flush_iotlb(struct intel_iommu *iommu, u16 did,
				u64 addr, unsigned int size_order, u64 type)
{
	int tlb_offset = ecap_iotlb_offset(iommu->ecap);
	u64 val = 0, val_iva = 0;
	unsigned long flag;

	switch (type) {
	case DMA_TLB_GLOBAL_FLUSH:
		/* global flush doesn't need set IVA_REG */
		val = DMA_TLB_GLOBAL_FLUSH|DMA_TLB_IVT;
		break;
	case DMA_TLB_DSI_FLUSH:
		val = DMA_TLB_DSI_FLUSH|DMA_TLB_IVT|DMA_TLB_DID(did);
		break;
	case DMA_TLB_PSI_FLUSH:
		val = DMA_TLB_PSI_FLUSH|DMA_TLB_IVT|DMA_TLB_DID(did);
		/* IH bit is passed in as part of address */
		val_iva = size_order | addr;
		break;
	default:
		BUG();
	}
	/* Note: set drain read/write */
#if 0
	/*
	 * This is probably to be super secure.. Looks like we can
	 * ignore it without any impact.
	 */
	if (cap_read_drain(iommu->cap))
		val |= DMA_TLB_READ_DRAIN;
#endif
	if (cap_write_drain(iommu->cap))
		val |= DMA_TLB_WRITE_DRAIN;

	raw_spin_lock_irqsave(&iommu->register_lock, flag);
	/* Note: Only uses first TLB reg currently */
	if (val_iva)
		dmar_writeq(iommu->reg + tlb_offset, val_iva);
	dmar_writeq(iommu->reg + tlb_offset + 8, val);

	/* Make sure hardware complete it */
	IOMMU_WAIT_OP(iommu, tlb_offset + 8,
		dmar_readq, (!(val & DMA_TLB_IVT)), val);

	raw_spin_unlock_irqrestore(&iommu->register_lock, flag);

	/* check IOTLB invalidation granularity */
	if (DMA_TLB_IAIG(val) == 0)
		pr_err("Flush IOTLB failed\n");
	if (DMA_TLB_IAIG(val) != DMA_TLB_IIRG(type))
		pr_debug("TLB flush request %Lx, actual %Lx\n",
			(unsigned long long)DMA_TLB_IIRG(type),
			(unsigned long long)DMA_TLB_IAIG(val));
}

static struct device_domain_info *
iommu_support_dev_iotlb (struct dmar_domain *domain, struct intel_iommu *iommu,
			 u8 bus, u8 devfn)
{
	struct device_domain_info *info;

	assert_spin_locked(&device_domain_lock);

	if (!iommu->qi)
		return NULL;

	list_for_each_entry(info, &domain->devices, link)
		if (info->iommu == iommu && info->bus == bus &&
		    info->devfn == devfn) {
			if (info->ats_supported && info->dev)
				return info;
			break;
		}

	return NULL;
}

static void domain_update_iotlb(struct dmar_domain *domain)
{
	struct device_domain_info *info;
	bool has_iotlb_device = false;

	assert_spin_locked(&device_domain_lock);

	list_for_each_entry(info, &domain->devices, link) {
		struct pci_dev *pdev;

		if (!info->dev || !dev_is_pci(info->dev))
			continue;

		pdev = to_pci_dev(info->dev);
		if (pdev->ats_enabled) {
			has_iotlb_device = true;
			break;
		}
	}

	domain->has_iotlb_device = has_iotlb_device;
}

static void iommu_enable_dev_iotlb(struct device_domain_info *info)
{
	struct pci_dev *pdev;

	assert_spin_locked(&device_domain_lock);

	if (!info || !dev_is_pci(info->dev))
		return;

	pdev = to_pci_dev(info->dev);
	/* For IOMMU that supports device IOTLB throttling (DIT), we assign
	 * PFSID to the invalidation desc of a VF such that IOMMU HW can gauge
	 * queue depth at PF level. If DIT is not set, PFSID will be treated as
	 * reserved, which should be set to 0.
	 */
	if (!ecap_dit(info->iommu->ecap))
		info->pfsid = 0;
	else {
		struct pci_dev *pf_pdev;

		/* pdev will be returned if device is not a vf */
		pf_pdev = pci_physfn(pdev);
		info->pfsid = pci_dev_id(pf_pdev);
	}

#ifdef CONFIG_INTEL_IOMMU_SVM
	/* The PCIe spec, in its wisdom, declares that the behaviour of
	   the device if you enable PASID support after ATS support is
	   undefined. So always enable PASID support on devices which
	   have it, even if we can't yet know if we're ever going to
	   use it. */
	if (info->pasid_supported && !pci_enable_pasid(pdev, info->pasid_supported & ~1))
		info->pasid_enabled = 1;

	if (info->pri_supported &&
	    (info->pasid_enabled ? pci_prg_resp_pasid_required(pdev) : 1)  &&
	    !pci_reset_pri(pdev) && !pci_enable_pri(pdev, 32))
		info->pri_enabled = 1;
#endif
	if (!pdev->untrusted && info->ats_supported &&
	    pci_ats_page_aligned(pdev) &&
	    !pci_enable_ats(pdev, VTD_PAGE_SHIFT)) {
		info->ats_enabled = 1;
		domain_update_iotlb(info->domain);
		info->ats_qdep = pci_ats_queue_depth(pdev);
	}
}

static void iommu_disable_dev_iotlb(struct device_domain_info *info)
{
	struct pci_dev *pdev;

	assert_spin_locked(&device_domain_lock);

	if (!dev_is_pci(info->dev))
		return;

	pdev = to_pci_dev(info->dev);

	if (info->ats_enabled) {
		pci_disable_ats(pdev);
		info->ats_enabled = 0;
		domain_update_iotlb(info->domain);
	}
#ifdef CONFIG_INTEL_IOMMU_SVM
	if (info->pri_enabled) {
		pci_disable_pri(pdev);
		info->pri_enabled = 0;
	}
	if (info->pasid_enabled) {
		pci_disable_pasid(pdev);
		info->pasid_enabled = 0;
	}
#endif
}

static void iommu_flush_dev_iotlb(struct dmar_domain *domain,
				  u64 addr, unsigned mask)
{
	u16 sid, qdep;
	unsigned long flags;
	struct device_domain_info *info;

	if (!domain->has_iotlb_device)
		return;

	spin_lock_irqsave(&device_domain_lock, flags);
	list_for_each_entry(info, &domain->devices, link) {
		if (!info->ats_enabled)
			continue;

		sid = info->bus << 8 | info->devfn;
		qdep = info->ats_qdep;
		qi_flush_dev_iotlb(info->iommu, sid, info->pfsid,
				qdep, addr, mask);
	}
	spin_unlock_irqrestore(&device_domain_lock, flags);
}

static void iommu_flush_iotlb_psi(struct intel_iommu *iommu,
				  struct dmar_domain *domain,
				  unsigned long pfn, unsigned int pages,
				  int ih, int map)
{
	unsigned int mask = ilog2(__roundup_pow_of_two(pages));
	uint64_t addr = (uint64_t)pfn << VTD_PAGE_SHIFT;
	u16 did = domain->iommu_did[iommu->seq_id];

	BUG_ON(pages == 0);

	if (ih)
		ih = 1 << 6;
	/*
	 * Fallback to domain selective flush if no PSI support or the size is
	 * too big.
	 * PSI requires page size to be 2 ^ x, and the base address is naturally
	 * aligned to the size
	 */
	if (!cap_pgsel_inv(iommu->cap) || mask > cap_max_amask_val(iommu->cap))
		iommu->flush.flush_iotlb(iommu, did, 0, 0,
						DMA_TLB_DSI_FLUSH);
	else
		iommu->flush.flush_iotlb(iommu, did, addr | ih, mask,
						DMA_TLB_PSI_FLUSH);

	/*
	 * In caching mode, changes of pages from non-present to present require
	 * flush. However, device IOTLB doesn't need to be flushed in this case.
	 */
	if (!cap_caching_mode(iommu->cap) || !map)
		iommu_flush_dev_iotlb(domain, addr, mask);
}

/* Notification for newly created mappings */
static inline void __mapping_notify_one(struct intel_iommu *iommu,
					struct dmar_domain *domain,
					unsigned long pfn, unsigned int pages)
{
	/* It's a non-present to present mapping. Only flush if caching mode */
	if (cap_caching_mode(iommu->cap))
		iommu_flush_iotlb_psi(iommu, domain, pfn, pages, 0, 1);
	else
		iommu_flush_write_buffer(iommu);
}

static void iommu_flush_iova(struct iova_domain *iovad)
{
	struct dmar_domain *domain;
	int idx;

	domain = container_of(iovad, struct dmar_domain, iovad);

	for_each_domain_iommu(idx, domain) {
		struct intel_iommu *iommu = g_iommus[idx];
		u16 did = domain->iommu_did[iommu->seq_id];

		iommu->flush.flush_iotlb(iommu, did, 0, 0, DMA_TLB_DSI_FLUSH);

		if (!cap_caching_mode(iommu->cap))
			iommu_flush_dev_iotlb(get_iommu_domain(iommu, did),
					      0, MAX_AGAW_PFN_WIDTH);
	}
}

static void iommu_disable_protect_mem_regions(struct intel_iommu *iommu)
{
	u32 pmen;
	unsigned long flags;

	if (!cap_plmr(iommu->cap) && !cap_phmr(iommu->cap))
		return;

	raw_spin_lock_irqsave(&iommu->register_lock, flags);
	pmen = readl(iommu->reg + DMAR_PMEN_REG);
	pmen &= ~DMA_PMEN_EPM;
	writel(pmen, iommu->reg + DMAR_PMEN_REG);

	/* wait for the protected region status bit to clear */
	IOMMU_WAIT_OP(iommu, DMAR_PMEN_REG,
		readl, !(pmen & DMA_PMEN_PRS), pmen);

	raw_spin_unlock_irqrestore(&iommu->register_lock, flags);
}

static void iommu_enable_translation(struct intel_iommu *iommu)
{
	u32 sts;
	unsigned long flags;

	raw_spin_lock_irqsave(&iommu->register_lock, flags);
	iommu->gcmd |= DMA_GCMD_TE;
	writel(iommu->gcmd, iommu->reg + DMAR_GCMD_REG);

	/* Make sure hardware complete it */
	IOMMU_WAIT_OP(iommu, DMAR_GSTS_REG,
		      readl, (sts & DMA_GSTS_TES), sts);

	raw_spin_unlock_irqrestore(&iommu->register_lock, flags);
}

static void iommu_disable_translation(struct intel_iommu *iommu)
{
	u32 sts;
	unsigned long flag;

	raw_spin_lock_irqsave(&iommu->register_lock, flag);
	iommu->gcmd &= ~DMA_GCMD_TE;
	writel(iommu->gcmd, iommu->reg + DMAR_GCMD_REG);

	/* Make sure hardware complete it */
	IOMMU_WAIT_OP(iommu, DMAR_GSTS_REG,
		      readl, (!(sts & DMA_GSTS_TES)), sts);

	raw_spin_unlock_irqrestore(&iommu->register_lock, flag);
}


static int iommu_init_domains(struct intel_iommu *iommu)
{
	u32 ndomains, nlongs;
	size_t size;

	ndomains = cap_ndoms(iommu->cap);
	pr_debug("%s: Number of Domains supported <%d>\n",
		 iommu->name, ndomains);
	nlongs = BITS_TO_LONGS(ndomains);

	spin_lock_init(&iommu->lock);

	iommu->domain_ids = kcalloc(nlongs, sizeof(unsigned long), GFP_KERNEL);
	if (!iommu->domain_ids) {
		pr_err("%s: Allocating domain id array failed\n",
		       iommu->name);
		return -ENOMEM;
	}

	size = (ALIGN(ndomains, 256) >> 8) * sizeof(struct dmar_domain **);
	iommu->domains = kzalloc(size, GFP_KERNEL);

	if (iommu->domains) {
		size = 256 * sizeof(struct dmar_domain *);
		iommu->domains[0] = kzalloc(size, GFP_KERNEL);
	}

	if (!iommu->domains || !iommu->domains[0]) {
		pr_err("%s: Allocating domain array failed\n",
		       iommu->name);
		kfree(iommu->domain_ids);
		kfree(iommu->domains);
		iommu->domain_ids = NULL;
		iommu->domains    = NULL;
		return -ENOMEM;
	}



	/*
	 * If Caching mode is set, then invalid translations are tagged
	 * with domain-id 0, hence we need to pre-allocate it. We also
	 * use domain-id 0 as a marker for non-allocated domain-id, so
	 * make sure it is not used for a real domain.
	 */
	set_bit(0, iommu->domain_ids);

	/*
	 * Vt-d spec rev3.0 (section 6.2.3.1) requires that each pasid
	 * entry for first-level or pass-through translation modes should
	 * be programmed with a domain id different from those used for
	 * second-level or nested translation. We reserve a domain id for
	 * this purpose.
	 */
	if (sm_supported(iommu))
		set_bit(FLPT_DEFAULT_DID, iommu->domain_ids);

	return 0;
}

static void disable_dmar_iommu(struct intel_iommu *iommu)
{
	struct device_domain_info *info, *tmp;
	unsigned long flags;

	if (!iommu->domains || !iommu->domain_ids)
		return;

again:
	spin_lock_irqsave(&device_domain_lock, flags);
	list_for_each_entry_safe(info, tmp, &device_domain_list, global) {
		struct dmar_domain *domain;

		if (info->iommu != iommu)
			continue;

		if (!info->dev || !info->domain)
			continue;

		domain = info->domain;

		__dmar_remove_one_dev_info(info);

		if (!domain_type_is_vm_or_si(domain)) {
			/*
			 * The domain_exit() function  can't be called under
			 * device_domain_lock, as it takes this lock itself.
			 * So release the lock here and re-run the loop
			 * afterwards.
			 */
			spin_unlock_irqrestore(&device_domain_lock, flags);
			domain_exit(domain);
			goto again;
		}
	}
	spin_unlock_irqrestore(&device_domain_lock, flags);

	if (iommu->gcmd & DMA_GCMD_TE)
		iommu_disable_translation(iommu);
}

static void free_dmar_iommu(struct intel_iommu *iommu)
{
	if ((iommu->domains) && (iommu->domain_ids)) {
		int elems = ALIGN(cap_ndoms(iommu->cap), 256) >> 8;
		int i;

		for (i = 0; i < elems; i++)
			kfree(iommu->domains[i]);
		kfree(iommu->domains);
		kfree(iommu->domain_ids);
		iommu->domains = NULL;
		iommu->domain_ids = NULL;
	}

	g_iommus[iommu->seq_id] = NULL;

	/* free context mapping */
	free_context_table(iommu);

#ifdef CONFIG_INTEL_IOMMU_SVM
	if (pasid_supported(iommu)) {
		if (ecap_prs(iommu->ecap))
			intel_svm_finish_prq(iommu);
	}
#endif
}

static struct dmar_domain *alloc_domain(int flags)
{
	struct dmar_domain *domain;

	domain = alloc_domain_mem();
	if (!domain)
		return NULL;

	memset(domain, 0, sizeof(*domain));
	domain->nid = NUMA_NO_NODE;
	domain->flags = flags;
	domain->has_iotlb_device = false;
	INIT_LIST_HEAD(&domain->devices);

	return domain;
}

/* Must be called with iommu->lock */
static int domain_attach_iommu(struct dmar_domain *domain,
			       struct intel_iommu *iommu)
{
	unsigned long ndomains;
	int num;

	assert_spin_locked(&device_domain_lock);
	assert_spin_locked(&iommu->lock);

	domain->iommu_refcnt[iommu->seq_id] += 1;
	domain->iommu_count += 1;
	if (domain->iommu_refcnt[iommu->seq_id] == 1) {
		ndomains = cap_ndoms(iommu->cap);
		num      = find_first_zero_bit(iommu->domain_ids, ndomains);

		if (num >= ndomains) {
			pr_err("%s: No free domain ids\n", iommu->name);
			domain->iommu_refcnt[iommu->seq_id] -= 1;
			domain->iommu_count -= 1;
			return -ENOSPC;
		}

		set_bit(num, iommu->domain_ids);
		set_iommu_domain(iommu, num, domain);

		domain->iommu_did[iommu->seq_id] = num;
		domain->nid			 = iommu->node;

		domain_update_iommu_cap(domain);
	}

	return 0;
}

static int domain_detach_iommu(struct dmar_domain *domain,
			       struct intel_iommu *iommu)
{
	int num, count;

	assert_spin_locked(&device_domain_lock);
	assert_spin_locked(&iommu->lock);

	domain->iommu_refcnt[iommu->seq_id] -= 1;
	count = --domain->iommu_count;
	if (domain->iommu_refcnt[iommu->seq_id] == 0) {
		num = domain->iommu_did[iommu->seq_id];
		clear_bit(num, iommu->domain_ids);
		set_iommu_domain(iommu, num, NULL);

		domain_update_iommu_cap(domain);
		domain->iommu_did[iommu->seq_id] = 0;
	}

	return count;
}

static struct iova_domain reserved_iova_list;
static struct lock_class_key reserved_rbtree_key;

static int dmar_init_reserved_ranges(void)
{
	struct pci_dev *pdev = NULL;
	struct iova *iova;
	int i;

	init_iova_domain(&reserved_iova_list, VTD_PAGE_SIZE, IOVA_START_PFN);

	lockdep_set_class(&reserved_iova_list.iova_rbtree_lock,
		&reserved_rbtree_key);

	/* IOAPIC ranges shouldn't be accessed by DMA */
	iova = reserve_iova(&reserved_iova_list, IOVA_PFN(IOAPIC_RANGE_START),
		IOVA_PFN(IOAPIC_RANGE_END));
	if (!iova) {
		pr_err("Reserve IOAPIC range failed\n");
		return -ENODEV;
	}

	/* Reserve all PCI MMIO to avoid peer-to-peer access */
	for_each_pci_dev(pdev) {
		struct resource *r;

		for (i = 0; i < PCI_NUM_RESOURCES; i++) {
			r = &pdev->resource[i];
			if (!r->flags || !(r->flags & IORESOURCE_MEM))
				continue;
			iova = reserve_iova(&reserved_iova_list,
					    IOVA_PFN(r->start),
					    IOVA_PFN(r->end));
			if (!iova) {
				pci_err(pdev, "Reserve iova for %pR failed\n", r);
				return -ENODEV;
			}
		}
	}
	return 0;
}

static void domain_reserve_special_ranges(struct dmar_domain *domain)
{
	copy_reserved_iova(&reserved_iova_list, &domain->iovad);
}

static inline int guestwidth_to_adjustwidth(int gaw)
{
	int agaw;
	int r = (gaw - 12) % 9;

	if (r == 0)
		agaw = gaw;
	else
		agaw = gaw + 9 - r;
	if (agaw > 64)
		agaw = 64;
	return agaw;
}

static int domain_init(struct dmar_domain *domain, struct intel_iommu *iommu,
		       int guest_width)
{
	int adjust_width, agaw;
	unsigned long sagaw;
	int err;

	init_iova_domain(&domain->iovad, VTD_PAGE_SIZE, IOVA_START_PFN);

	err = init_iova_flush_queue(&domain->iovad,
				    iommu_flush_iova, iova_entry_free);
	if (err)
		return err;

	domain_reserve_special_ranges(domain);

	/* calculate AGAW */
	if (guest_width > cap_mgaw(iommu->cap))
		guest_width = cap_mgaw(iommu->cap);
	domain->gaw = guest_width;
	adjust_width = guestwidth_to_adjustwidth(guest_width);
	agaw = width_to_agaw(adjust_width);
	sagaw = cap_sagaw(iommu->cap);
	if (!test_bit(agaw, &sagaw)) {
		/* hardware doesn't support it, choose a bigger one */
		pr_debug("Hardware doesn't support agaw %d\n", agaw);
		agaw = find_next_bit(&sagaw, 5, agaw);
		if (agaw >= 5)
			return -ENODEV;
	}
	domain->agaw = agaw;

	if (ecap_coherent(iommu->ecap))
		domain->iommu_coherency = 1;
	else
		domain->iommu_coherency = 0;

	if (ecap_sc_support(iommu->ecap))
		domain->iommu_snooping = 1;
	else
		domain->iommu_snooping = 0;

	if (intel_iommu_superpage)
		domain->iommu_superpage = fls(cap_super_page_val(iommu->cap));
	else
		domain->iommu_superpage = 0;

	domain->nid = iommu->node;

	/* always allocate the top pgd */
	domain->pgd = (struct dma_pte *)alloc_pgtable_page(domain->nid);
	if (!domain->pgd)
		return -ENOMEM;
	__iommu_flush_cache(iommu, domain->pgd, PAGE_SIZE);
	return 0;
}

static void domain_exit(struct dmar_domain *domain)
{
	struct page *freelist;

	/* Remove associated devices and clear attached or cached domains */
	rcu_read_lock();
	domain_remove_dev_info(domain);
	rcu_read_unlock();

	/* destroy iovas */
	put_iova_domain(&domain->iovad);

	freelist = domain_unmap(domain, 0, DOMAIN_MAX_PFN(domain->gaw));

	dma_free_pagelist(freelist);

	free_domain_mem(domain);
}

/*
 * Get the PASID directory size for scalable mode context entry.
 * Value of X in the PDTS field of a scalable mode context entry
 * indicates PASID directory with 2^(X + 7) entries.
 */
static inline unsigned long context_get_sm_pds(struct pasid_table *table)
{
	int pds, max_pde;

	max_pde = table->max_pasid >> PASID_PDE_SHIFT;
	pds = find_first_bit((unsigned long *)&max_pde, MAX_NR_PASID_BITS);
	if (pds < 7)
		return 0;

	return pds - 7;
}

/*
 * Set the RID_PASID field of a scalable mode context entry. The
 * IOMMU hardware will use the PASID value set in this field for
 * DMA translations of DMA requests without PASID.
 */
static inline void
context_set_sm_rid2pasid(struct context_entry *context, unsigned long pasid)
{
	context->hi |= pasid & ((1 << 20) - 1);
	context->hi |= (1 << 20);
}

/*
 * Set the DTE(Device-TLB Enable) field of a scalable mode context
 * entry.
 */
static inline void context_set_sm_dte(struct context_entry *context)
{
	context->lo |= (1 << 2);
}

/*
 * Set the PRE(Page Request Enable) field of a scalable mode context
 * entry.
 */
static inline void context_set_sm_pre(struct context_entry *context)
{
	context->lo |= (1 << 4);
}

/* Convert value to context PASID directory size field coding. */
#define context_pdts(pds)	(((pds) & 0x7) << 9)

static int domain_context_mapping_one(struct dmar_domain *domain,
				      struct intel_iommu *iommu,
				      struct pasid_table *table,
				      u8 bus, u8 devfn)
{
	u16 did = domain->iommu_did[iommu->seq_id];
	int translation = CONTEXT_TT_MULTI_LEVEL;
	struct device_domain_info *info = NULL;
	struct context_entry *context;
	unsigned long flags;
	int ret;

	WARN_ON(did == 0);

	if (hw_pass_through && domain_type_is_si(domain))
		translation = CONTEXT_TT_PASS_THROUGH;

	pr_debug("Set context mapping for %02x:%02x.%d\n",
		bus, PCI_SLOT(devfn), PCI_FUNC(devfn));

	BUG_ON(!domain->pgd);

	spin_lock_irqsave(&device_domain_lock, flags);
	spin_lock(&iommu->lock);

	ret = -ENOMEM;
	context = iommu_context_addr(iommu, bus, devfn, 1);
	if (!context)
		goto out_unlock;

	ret = 0;
	if (context_present(context))
		goto out_unlock;

	/*
	 * For kdump cases, old valid entries may be cached due to the
	 * in-flight DMA and copied pgtable, but there is no unmapping
	 * behaviour for them, thus we need an explicit cache flush for
	 * the newly-mapped device. For kdump, at this point, the device
	 * is supposed to finish reset at its driver probe stage, so no
	 * in-flight DMA will exist, and we don't need to worry anymore
	 * hereafter.
	 */
	if (context_copied(context)) {
		u16 did_old = context_domain_id(context);

		if (did_old < cap_ndoms(iommu->cap)) {
			iommu->flush.flush_context(iommu, did_old,
						   (((u16)bus) << 8) | devfn,
						   DMA_CCMD_MASK_NOBIT,
						   DMA_CCMD_DEVICE_INVL);
			iommu->flush.flush_iotlb(iommu, did_old, 0, 0,
						 DMA_TLB_DSI_FLUSH);
		}
	}

	context_clear_entry(context);

	if (sm_supported(iommu)) {
		unsigned long pds;

		WARN_ON(!table);

		/* Setup the PASID DIR pointer: */
		pds = context_get_sm_pds(table);
		context->lo = (u64)virt_to_phys(table->table) |
				context_pdts(pds);

		/* Setup the RID_PASID field: */
		context_set_sm_rid2pasid(context, PASID_RID2PASID);

		/*
		 * Setup the Device-TLB enable bit and Page request
		 * Enable bit:
		 */
		info = iommu_support_dev_iotlb(domain, iommu, bus, devfn);
		if (info && info->ats_supported)
			context_set_sm_dte(context);
		if (info && info->pri_supported)
			context_set_sm_pre(context);
	} else {
		struct dma_pte *pgd = domain->pgd;
		int agaw;

		context_set_domain_id(context, did);

		if (translation != CONTEXT_TT_PASS_THROUGH) {
			/*
			 * Skip top levels of page tables for iommu which has
			 * less agaw than default. Unnecessary for PT mode.
			 */
			for (agaw = domain->agaw; agaw > iommu->agaw; agaw--) {
				ret = -ENOMEM;
				pgd = phys_to_virt(dma_pte_addr(pgd));
				if (!dma_pte_present(pgd))
					goto out_unlock;
			}

			info = iommu_support_dev_iotlb(domain, iommu, bus, devfn);
			if (info && info->ats_supported)
				translation = CONTEXT_TT_DEV_IOTLB;
			else
				translation = CONTEXT_TT_MULTI_LEVEL;

			context_set_address_root(context, virt_to_phys(pgd));
			context_set_address_width(context, agaw);
		} else {
			/*
			 * In pass through mode, AW must be programmed to
			 * indicate the largest AGAW value supported by
			 * hardware. And ASR is ignored by hardware.
			 */
			context_set_address_width(context, iommu->msagaw);
		}

		context_set_translation_type(context, translation);
	}

	context_set_fault_enable(context);
	context_set_present(context);
	domain_flush_cache(domain, context, sizeof(*context));

	/*
	 * It's a non-present to present mapping. If hardware doesn't cache
	 * non-present entry we only need to flush the write-buffer. If the
	 * _does_ cache non-present entries, then it does so in the special
	 * domain #0, which we have to flush:
	 */
	if (cap_caching_mode(iommu->cap)) {
		iommu->flush.flush_context(iommu, 0,
					   (((u16)bus) << 8) | devfn,
					   DMA_CCMD_MASK_NOBIT,
					   DMA_CCMD_DEVICE_INVL);
		iommu->flush.flush_iotlb(iommu, did, 0, 0, DMA_TLB_DSI_FLUSH);
	} else {
		iommu_flush_write_buffer(iommu);
	}
	iommu_enable_dev_iotlb(info);

	ret = 0;

out_unlock:
	spin_unlock(&iommu->lock);
	spin_unlock_irqrestore(&device_domain_lock, flags);

	return ret;
}

struct domain_context_mapping_data {
	struct dmar_domain *domain;
	struct intel_iommu *iommu;
	struct pasid_table *table;
};

static int domain_context_mapping_cb(struct pci_dev *pdev,
				     u16 alias, void *opaque)
{
	struct domain_context_mapping_data *data = opaque;

	return domain_context_mapping_one(data->domain, data->iommu,
					  data->table, PCI_BUS_NUM(alias),
					  alias & 0xff);
}

static int
domain_context_mapping(struct dmar_domain *domain, struct device *dev)
{
	struct domain_context_mapping_data data;
	struct pasid_table *table;
	struct intel_iommu *iommu;
	u8 bus, devfn;

	iommu = device_to_iommu(dev, &bus, &devfn);
	if (!iommu)
		return -ENODEV;

	table = intel_pasid_get_table(dev);

	if (!dev_is_pci(dev))
		return domain_context_mapping_one(domain, iommu, table,
						  bus, devfn);

	data.domain = domain;
	data.iommu = iommu;
	data.table = table;

	return pci_for_each_dma_alias(to_pci_dev(dev),
				      &domain_context_mapping_cb, &data);
}

static int domain_context_mapped_cb(struct pci_dev *pdev,
				    u16 alias, void *opaque)
{
	struct intel_iommu *iommu = opaque;

	return !device_context_mapped(iommu, PCI_BUS_NUM(alias), alias & 0xff);
}

static int domain_context_mapped(struct device *dev)
{
	struct intel_iommu *iommu;
	u8 bus, devfn;

	iommu = device_to_iommu(dev, &bus, &devfn);
	if (!iommu)
		return -ENODEV;

	if (!dev_is_pci(dev))
		return device_context_mapped(iommu, bus, devfn);

	return !pci_for_each_dma_alias(to_pci_dev(dev),
				       domain_context_mapped_cb, iommu);
}

/* Returns a number of VTD pages, but aligned to MM page size */
static inline unsigned long aligned_nrpages(unsigned long host_addr,
					    size_t size)
{
	host_addr &= ~PAGE_MASK;
	return PAGE_ALIGN(host_addr + size) >> VTD_PAGE_SHIFT;
}

/* Return largest possible superpage level for a given mapping */
static inline int hardware_largepage_caps(struct dmar_domain *domain,
					  unsigned long iov_pfn,
					  unsigned long phy_pfn,
					  unsigned long pages)
{
	int support, level = 1;
	unsigned long pfnmerge;

	support = domain->iommu_superpage;

	/* To use a large page, the virtual *and* physical addresses
	   must be aligned to 2MiB/1GiB/etc. Lower bits set in either
	   of them will mean we have to use smaller pages. So just
	   merge them and check both at once. */
	pfnmerge = iov_pfn | phy_pfn;

	while (support && !(pfnmerge & ~VTD_STRIDE_MASK)) {
		pages >>= VTD_STRIDE_SHIFT;
		if (!pages)
			break;
		pfnmerge >>= VTD_STRIDE_SHIFT;
		level++;
		support--;
	}
	return level;
}

static int __domain_mapping(struct dmar_domain *domain, unsigned long iov_pfn,
			    struct scatterlist *sg, unsigned long phys_pfn,
			    unsigned long nr_pages, int prot)
{
	struct dma_pte *first_pte = NULL, *pte = NULL;
	phys_addr_t uninitialized_var(pteval);
	unsigned long sg_res = 0;
	unsigned int largepage_lvl = 0;
	unsigned long lvl_pages = 0;

	BUG_ON(!domain_pfn_supported(domain, iov_pfn + nr_pages - 1));

	if ((prot & (DMA_PTE_READ|DMA_PTE_WRITE)) == 0)
		return -EINVAL;

	prot &= DMA_PTE_READ | DMA_PTE_WRITE | DMA_PTE_SNP;

	if (!sg) {
		sg_res = nr_pages;
		pteval = ((phys_addr_t)phys_pfn << VTD_PAGE_SHIFT) | prot;
	}

	while (nr_pages > 0) {
		uint64_t tmp;

		if (!sg_res) {
			unsigned int pgoff = sg->offset & ~PAGE_MASK;

			sg_res = aligned_nrpages(sg->offset, sg->length);
			sg->dma_address = ((dma_addr_t)iov_pfn << VTD_PAGE_SHIFT) + pgoff;
			sg->dma_length = sg->length;
			pteval = (sg_phys(sg) - pgoff) | prot;
			phys_pfn = pteval >> VTD_PAGE_SHIFT;
		}

		if (!pte) {
			largepage_lvl = hardware_largepage_caps(domain, iov_pfn, phys_pfn, sg_res);

			first_pte = pte = pfn_to_dma_pte(domain, iov_pfn, &largepage_lvl);
			if (!pte)
				return -ENOMEM;
			/* It is large page*/
			if (largepage_lvl > 1) {
				unsigned long nr_superpages, end_pfn;

				pteval |= DMA_PTE_LARGE_PAGE;
				lvl_pages = lvl_to_nr_pages(largepage_lvl);

				nr_superpages = sg_res / lvl_pages;
				end_pfn = iov_pfn + nr_superpages * lvl_pages - 1;

				/*
				 * Ensure that old small page tables are
				 * removed to make room for superpage(s).
				 * We're adding new large pages, so make sure
				 * we don't remove their parent tables.
				 */
				dma_pte_free_pagetable(domain, iov_pfn, end_pfn,
						       largepage_lvl + 1);
			} else {
				pteval &= ~(uint64_t)DMA_PTE_LARGE_PAGE;
			}

		}
		/* We don't need lock here, nobody else
		 * touches the iova range
		 */
		tmp = cmpxchg64_local(&pte->val, 0ULL, pteval);
		if (tmp) {
			static int dumps = 5;
			pr_crit("ERROR: DMA PTE for vPFN 0x%lx already set (to %llx not %llx)\n",
				iov_pfn, tmp, (unsigned long long)pteval);
			if (dumps) {
				dumps--;
				debug_dma_dump_mappings(NULL);
			}
			WARN_ON(1);
		}

		lvl_pages = lvl_to_nr_pages(largepage_lvl);

		BUG_ON(nr_pages < lvl_pages);
		BUG_ON(sg_res < lvl_pages);

		nr_pages -= lvl_pages;
		iov_pfn += lvl_pages;
		phys_pfn += lvl_pages;
		pteval += lvl_pages * VTD_PAGE_SIZE;
		sg_res -= lvl_pages;

		/* If the next PTE would be the first in a new page, then we
		   need to flush the cache on the entries we've just written.
		   And then we'll need to recalculate 'pte', so clear it and
		   let it get set again in the if (!pte) block above.

		   If we're done (!nr_pages) we need to flush the cache too.

		   Also if we've been setting superpages, we may need to
		   recalculate 'pte' and switch back to smaller pages for the
		   end of the mapping, if the trailing size is not enough to
		   use another superpage (i.e. sg_res < lvl_pages). */
		pte++;
		if (!nr_pages || first_pte_in_page(pte) ||
		    (largepage_lvl > 1 && sg_res < lvl_pages)) {
			domain_flush_cache(domain, first_pte,
					   (void *)pte - (void *)first_pte);
			pte = NULL;
		}

		if (!sg_res && nr_pages)
			sg = sg_next(sg);
	}
	return 0;
}

static int domain_mapping(struct dmar_domain *domain, unsigned long iov_pfn,
			  struct scatterlist *sg, unsigned long phys_pfn,
			  unsigned long nr_pages, int prot)
{
	int ret;
	struct intel_iommu *iommu;

	/* Do the real mapping first */
	ret = __domain_mapping(domain, iov_pfn, sg, phys_pfn, nr_pages, prot);
	if (ret)
		return ret;

	/* Notify about the new mapping */
	if (domain_type_is_vm(domain)) {
		/* VM typed domains can have more than one IOMMUs */
		int iommu_id;

		for_each_domain_iommu(iommu_id, domain) {
			iommu = g_iommus[iommu_id];
			__mapping_notify_one(iommu, domain, iov_pfn, nr_pages);
		}
	} else {
		/* General domains only have one IOMMU */
		iommu = domain_get_iommu(domain);
		__mapping_notify_one(iommu, domain, iov_pfn, nr_pages);
	}

	return 0;
}

static inline int domain_sg_mapping(struct dmar_domain *domain, unsigned long iov_pfn,
				    struct scatterlist *sg, unsigned long nr_pages,
				    int prot)
{
	return domain_mapping(domain, iov_pfn, sg, 0, nr_pages, prot);
}

static inline int domain_pfn_mapping(struct dmar_domain *domain, unsigned long iov_pfn,
				     unsigned long phys_pfn, unsigned long nr_pages,
				     int prot)
{
	return domain_mapping(domain, iov_pfn, NULL, phys_pfn, nr_pages, prot);
}

static void domain_context_clear_one(struct intel_iommu *iommu, u8 bus, u8 devfn)
{
	unsigned long flags;
	struct context_entry *context;
	u16 did_old;

	if (!iommu)
		return;

	spin_lock_irqsave(&iommu->lock, flags);
	context = iommu_context_addr(iommu, bus, devfn, 0);
	if (!context) {
		spin_unlock_irqrestore(&iommu->lock, flags);
		return;
	}
	did_old = context_domain_id(context);
	context_clear_entry(context);
	__iommu_flush_cache(iommu, context, sizeof(*context));
	spin_unlock_irqrestore(&iommu->lock, flags);
	iommu->flush.flush_context(iommu,
				   did_old,
				   (((u16)bus) << 8) | devfn,
				   DMA_CCMD_MASK_NOBIT,
				   DMA_CCMD_DEVICE_INVL);
	iommu->flush.flush_iotlb(iommu,
				 did_old,
				 0,
				 0,
				 DMA_TLB_DSI_FLUSH);
}

static inline void unlink_domain_info(struct device_domain_info *info)
{
	assert_spin_locked(&device_domain_lock);
	list_del(&info->link);
	list_del(&info->global);
	if (info->dev)
		info->dev->archdata.iommu = NULL;
}

static void domain_remove_dev_info(struct dmar_domain *domain)
{
	struct device_domain_info *info, *tmp;
	unsigned long flags;

	spin_lock_irqsave(&device_domain_lock, flags);
	list_for_each_entry_safe(info, tmp, &domain->devices, link)
		__dmar_remove_one_dev_info(info);
	spin_unlock_irqrestore(&device_domain_lock, flags);
}

/*
 * find_domain
 * Note: we use struct device->archdata.iommu stores the info
 */
static struct dmar_domain *find_domain(struct device *dev)
{
	struct device_domain_info *info;

	/* No lock here, assumes no domain exit in normal case */
	info = dev->archdata.iommu;
	if (likely(info))
		return info->domain;
	return NULL;
}

static inline struct device_domain_info *
dmar_search_domain_by_dev_info(int segment, int bus, int devfn)
{
	struct device_domain_info *info;

	list_for_each_entry(info, &device_domain_list, global)
		if (info->iommu->segment == segment && info->bus == bus &&
		    info->devfn == devfn)
			return info;

	return NULL;
}

static struct dmar_domain *dmar_insert_one_dev_info(struct intel_iommu *iommu,
						    int bus, int devfn,
						    struct device *dev,
						    struct dmar_domain *domain)
{
	struct dmar_domain *found = NULL;
	struct device_domain_info *info;
	unsigned long flags;
	int ret;

	info = alloc_devinfo_mem();
	if (!info)
		return NULL;

	info->bus = bus;
	info->devfn = devfn;
	info->ats_supported = info->pasid_supported = info->pri_supported = 0;
	info->ats_enabled = info->pasid_enabled = info->pri_enabled = 0;
	info->ats_qdep = 0;
	info->dev = dev;
	info->domain = domain;
	info->iommu = iommu;
	info->pasid_table = NULL;
	info->auxd_enabled = 0;
	INIT_LIST_HEAD(&info->auxiliary_domains);

	if (dev && dev_is_pci(dev)) {
		struct pci_dev *pdev = to_pci_dev(info->dev);

		if (!pdev->untrusted &&
		    !pci_ats_disabled() &&
		    ecap_dev_iotlb_support(iommu->ecap) &&
		    pci_find_ext_capability(pdev, PCI_EXT_CAP_ID_ATS) &&
		    dmar_find_matched_atsr_unit(pdev))
			info->ats_supported = 1;

		if (sm_supported(iommu)) {
			if (pasid_supported(iommu)) {
				int features = pci_pasid_features(pdev);
				if (features >= 0)
					info->pasid_supported = features | 1;
			}

			if (info->ats_supported && ecap_prs(iommu->ecap) &&
			    pci_find_ext_capability(pdev, PCI_EXT_CAP_ID_PRI))
				info->pri_supported = 1;
		}
	}

	spin_lock_irqsave(&device_domain_lock, flags);
	if (dev)
		found = find_domain(dev);

	if (!found) {
		struct device_domain_info *info2;
		info2 = dmar_search_domain_by_dev_info(iommu->segment, bus, devfn);
		if (info2) {
			found      = info2->domain;
			info2->dev = dev;
		}
	}

	if (found) {
		spin_unlock_irqrestore(&device_domain_lock, flags);
		free_devinfo_mem(info);
		/* Caller must free the original domain */
		return found;
	}

	spin_lock(&iommu->lock);
	ret = domain_attach_iommu(domain, iommu);
	spin_unlock(&iommu->lock);

	if (ret) {
		spin_unlock_irqrestore(&device_domain_lock, flags);
		free_devinfo_mem(info);
		return NULL;
	}

	list_add(&info->link, &domain->devices);
	list_add(&info->global, &device_domain_list);
	if (dev)
		dev->archdata.iommu = info;
	spin_unlock_irqrestore(&device_domain_lock, flags);

	/* PASID table is mandatory for a PCI device in scalable mode. */
	if (dev && dev_is_pci(dev) && sm_supported(iommu)) {
		ret = intel_pasid_alloc_table(dev);
		if (ret) {
			dev_err(dev, "PASID table allocation failed\n");
			dmar_remove_one_dev_info(dev);
			return NULL;
		}

		/* Setup the PASID entry for requests without PASID: */
		spin_lock(&iommu->lock);
		if (hw_pass_through && domain_type_is_si(domain))
			ret = intel_pasid_setup_pass_through(iommu, domain,
					dev, PASID_RID2PASID);
		else
			ret = intel_pasid_setup_second_level(iommu, domain,
					dev, PASID_RID2PASID);
		spin_unlock(&iommu->lock);
		if (ret) {
			dev_err(dev, "Setup RID2PASID failed\n");
			dmar_remove_one_dev_info(dev);
			return NULL;
		}
	}

	if (dev && domain_context_mapping(domain, dev)) {
		dev_err(dev, "Domain context map failed\n");
		dmar_remove_one_dev_info(dev);
		return NULL;
	}

	return domain;
}

static int get_last_alias(struct pci_dev *pdev, u16 alias, void *opaque)
{
	*(u16 *)opaque = alias;
	return 0;
}

static struct dmar_domain *find_or_alloc_domain(struct device *dev, int gaw)
{
	struct device_domain_info *info;
	struct dmar_domain *domain = NULL;
	struct intel_iommu *iommu;
	u16 dma_alias;
	unsigned long flags;
	u8 bus, devfn;

	iommu = device_to_iommu(dev, &bus, &devfn);
	if (!iommu)
		return NULL;

	if (dev_is_pci(dev)) {
		struct pci_dev *pdev = to_pci_dev(dev);

		pci_for_each_dma_alias(pdev, get_last_alias, &dma_alias);

		spin_lock_irqsave(&device_domain_lock, flags);
		info = dmar_search_domain_by_dev_info(pci_domain_nr(pdev->bus),
						      PCI_BUS_NUM(dma_alias),
						      dma_alias & 0xff);
		if (info) {
			iommu = info->iommu;
			domain = info->domain;
		}
		spin_unlock_irqrestore(&device_domain_lock, flags);

		/* DMA alias already has a domain, use it */
		if (info)
			goto out;
	}

	/* Allocate and initialize new domain for the device */
	domain = alloc_domain(0);
	if (!domain)
		return NULL;
	if (domain_init(domain, iommu, gaw)) {
		domain_exit(domain);
		return NULL;
	}

out:

	return domain;
}

static struct dmar_domain *set_domain_for_dev(struct device *dev,
					      struct dmar_domain *domain)
{
	struct intel_iommu *iommu;
	struct dmar_domain *tmp;
	u16 req_id, dma_alias;
	u8 bus, devfn;

	iommu = device_to_iommu(dev, &bus, &devfn);
	if (!iommu)
		return NULL;

	req_id = ((u16)bus << 8) | devfn;

	if (dev_is_pci(dev)) {
		struct pci_dev *pdev = to_pci_dev(dev);

		pci_for_each_dma_alias(pdev, get_last_alias, &dma_alias);

		/* register PCI DMA alias device */
		if (req_id != dma_alias) {
			tmp = dmar_insert_one_dev_info(iommu, PCI_BUS_NUM(dma_alias),
					dma_alias & 0xff, NULL, domain);

			if (!tmp || tmp != domain)
				return tmp;
		}
	}

	tmp = dmar_insert_one_dev_info(iommu, bus, devfn, dev, domain);
	if (!tmp || tmp != domain)
		return tmp;

	return domain;
}

static struct dmar_domain *get_domain_for_dev(struct device *dev, int gaw)
{
	struct dmar_domain *domain, *tmp;

	domain = find_domain(dev);
	if (domain)
		goto out;

	domain = find_or_alloc_domain(dev, gaw);
	if (!domain)
		goto out;

	tmp = set_domain_for_dev(dev, domain);
	if (!tmp || domain != tmp) {
		domain_exit(domain);
		domain = tmp;
	}

out:

	return domain;
}

static int iommu_domain_identity_map(struct dmar_domain *domain,
				     unsigned long long start,
				     unsigned long long end)
{
	unsigned long first_vpfn = start >> VTD_PAGE_SHIFT;
	unsigned long last_vpfn = end >> VTD_PAGE_SHIFT;

	if (!reserve_iova(&domain->iovad, dma_to_mm_pfn(first_vpfn),
			  dma_to_mm_pfn(last_vpfn))) {
		pr_err("Reserving iova failed\n");
		return -ENOMEM;
	}

	pr_debug("Mapping reserved region %llx-%llx\n", start, end);
	/*
	 * RMRR range might have overlap with physical memory range,
	 * clear it first
	 */
	dma_pte_clear_range(domain, first_vpfn, last_vpfn);

	return __domain_mapping(domain, first_vpfn, NULL,
				first_vpfn, last_vpfn - first_vpfn + 1,
				DMA_PTE_READ|DMA_PTE_WRITE);
}

static int domain_prepare_identity_map(struct device *dev,
				       struct dmar_domain *domain,
				       unsigned long long start,
				       unsigned long long end)
{
	/* For _hardware_ passthrough, don't bother. But for software
	   passthrough, we do it anyway -- it may indicate a memory
	   range which is reserved in E820, so which didn't get set
	   up to start with in si_domain */
	if (domain == si_domain && hw_pass_through) {
		dev_warn(dev, "Ignoring identity map for HW passthrough [0x%Lx - 0x%Lx]\n",
			 start, end);
		return 0;
	}

	dev_info(dev, "Setting identity map [0x%Lx - 0x%Lx]\n", start, end);

	if (end < start) {
		WARN(1, "Your BIOS is broken; RMRR ends before it starts!\n"
			"BIOS vendor: %s; Ver: %s; Product Version: %s\n",
			dmi_get_system_info(DMI_BIOS_VENDOR),
			dmi_get_system_info(DMI_BIOS_VERSION),
		     dmi_get_system_info(DMI_PRODUCT_VERSION));
		return -EIO;
	}

	if (end >> agaw_to_width(domain->agaw)) {
		WARN(1, "Your BIOS is broken; RMRR exceeds permitted address width (%d bits)\n"
		     "BIOS vendor: %s; Ver: %s; Product Version: %s\n",
		     agaw_to_width(domain->agaw),
		     dmi_get_system_info(DMI_BIOS_VENDOR),
		     dmi_get_system_info(DMI_BIOS_VERSION),
		     dmi_get_system_info(DMI_PRODUCT_VERSION));
		return -EIO;
	}

	return iommu_domain_identity_map(domain, start, end);
}

static int iommu_prepare_identity_map(struct device *dev,
				      unsigned long long start,
				      unsigned long long end)
{
	struct dmar_domain *domain;
	int ret;

	domain = get_domain_for_dev(dev, DEFAULT_DOMAIN_ADDRESS_WIDTH);
	if (!domain)
		return -ENOMEM;

	ret = domain_prepare_identity_map(dev, domain, start, end);
	if (ret)
		domain_exit(domain);

	return ret;
}

static inline int iommu_prepare_rmrr_dev(struct dmar_rmrr_unit *rmrr,
					 struct device *dev)
{
	if (dev->archdata.iommu == DUMMY_DEVICE_DOMAIN_INFO)
		return 0;
	return iommu_prepare_identity_map(dev, rmrr->base_address,
					  rmrr->end_address);
}

#ifdef CONFIG_INTEL_IOMMU_FLOPPY_WA
static inline void iommu_prepare_isa(void)
{
	struct pci_dev *pdev;
	int ret;

	pdev = pci_get_class(PCI_CLASS_BRIDGE_ISA << 8, NULL);
	if (!pdev)
		return;

	pr_info("Prepare 0-16MiB unity mapping for LPC\n");
	ret = iommu_prepare_identity_map(&pdev->dev, 0, 16*1024*1024 - 1);

	if (ret)
		pr_err("Failed to create 0-16MiB identity map - floppy might not work\n");

	pci_dev_put(pdev);
}
#else
static inline void iommu_prepare_isa(void)
{
	return;
}
#endif /* !CONFIG_INTEL_IOMMU_FLPY_WA */

static int md_domain_init(struct dmar_domain *domain, int guest_width);

static int __init si_domain_init(int hw)
{
	int nid, ret;

	si_domain = alloc_domain(DOMAIN_FLAG_STATIC_IDENTITY);
	if (!si_domain)
		return -EFAULT;

	if (md_domain_init(si_domain, DEFAULT_DOMAIN_ADDRESS_WIDTH)) {
		domain_exit(si_domain);
		return -EFAULT;
	}

	pr_debug("Identity mapping domain allocated\n");

	if (hw)
		return 0;

	for_each_online_node(nid) {
		unsigned long start_pfn, end_pfn;
		int i;

		for_each_mem_pfn_range(i, nid, &start_pfn, &end_pfn, NULL) {
			ret = iommu_domain_identity_map(si_domain,
					PFN_PHYS(start_pfn), PFN_PHYS(end_pfn));
			if (ret)
				return ret;
		}
	}

	return 0;
}

static int identity_mapping(struct device *dev)
{
	struct device_domain_info *info;

	if (likely(!iommu_identity_mapping))
		return 0;

	info = dev->archdata.iommu;
	if (info && info != DUMMY_DEVICE_DOMAIN_INFO)
		return (info->domain == si_domain);

	return 0;
}

static int domain_add_dev_info(struct dmar_domain *domain, struct device *dev)
{
	struct dmar_domain *ndomain;
	struct intel_iommu *iommu;
	u8 bus, devfn;

	iommu = device_to_iommu(dev, &bus, &devfn);
	if (!iommu)
		return -ENODEV;

	ndomain = dmar_insert_one_dev_info(iommu, bus, devfn, dev, domain);
	if (ndomain != domain)
		return -EBUSY;

	return 0;
}

static bool device_has_rmrr(struct device *dev)
{
	struct dmar_rmrr_unit *rmrr;
	struct device *tmp;
	int i;

	rcu_read_lock();
	for_each_rmrr_units(rmrr) {
		/*
		 * Return TRUE if this RMRR contains the device that
		 * is passed in.
		 */
		for_each_active_dev_scope(rmrr->devices,
					  rmrr->devices_cnt, i, tmp)
			if (tmp == dev) {
				rcu_read_unlock();
				return true;
			}
	}
	rcu_read_unlock();
	return false;
}

/*
 * There are a couple cases where we need to restrict the functionality of
 * devices associated with RMRRs.  The first is when evaluating a device for
 * identity mapping because problems exist when devices are moved in and out
 * of domains and their respective RMRR information is lost.  This means that
 * a device with associated RMRRs will never be in a "passthrough" domain.
 * The second is use of the device through the IOMMU API.  This interface
 * expects to have full control of the IOVA space for the device.  We cannot
 * satisfy both the requirement that RMRR access is maintained and have an
 * unencumbered IOVA space.  We also have no ability to quiesce the device's
 * use of the RMRR space or even inform the IOMMU API user of the restriction.
 * We therefore prevent devices associated with an RMRR from participating in
 * the IOMMU API, which eliminates them from device assignment.
 *
 * In both cases we assume that PCI USB devices with RMRRs have them largely
 * for historical reasons and that the RMRR space is not actively used post
 * boot.  This exclusion may change if vendors begin to abuse it.
 *
 * The same exception is made for graphics devices, with the requirement that
 * any use of the RMRR regions will be torn down before assigning the device
 * to a guest.
 */
static bool device_is_rmrr_locked(struct device *dev)
{
	if (!device_has_rmrr(dev))
		return false;

	if (dev_is_pci(dev)) {
		struct pci_dev *pdev = to_pci_dev(dev);

		if (IS_USB_DEVICE(pdev) || IS_GFX_DEVICE(pdev))
			return false;
	}

	return true;
}

static int iommu_should_identity_map(struct device *dev, int startup)
{
	if (dev_is_pci(dev)) {
		struct pci_dev *pdev = to_pci_dev(dev);

		if (device_is_rmrr_locked(dev))
			return 0;

		/*
		 * Prevent any device marked as untrusted from getting
		 * placed into the statically identity mapping domain.
		 */
		if (pdev->untrusted)
			return 0;

		if ((iommu_identity_mapping & IDENTMAP_AZALIA) && IS_AZALIA(pdev))
			return 1;

		if ((iommu_identity_mapping & IDENTMAP_GFX) && IS_GFX_DEVICE(pdev))
			return 1;

		if (!(iommu_identity_mapping & IDENTMAP_ALL))
			return 0;

		/*
		 * We want to start off with all devices in the 1:1 domain, and
		 * take them out later if we find they can't access all of memory.
		 *
		 * However, we can't do this for PCI devices behind bridges,
		 * because all PCI devices behind the same bridge will end up
		 * with the same source-id on their transactions.
		 *
		 * Practically speaking, we can't change things around for these
		 * devices at run-time, because we can't be sure there'll be no
		 * DMA transactions in flight for any of their siblings.
		 *
		 * So PCI devices (unless they're on the root bus) as well as
		 * their parent PCI-PCI or PCIe-PCI bridges must be left _out_ of
		 * the 1:1 domain, just in _case_ one of their siblings turns out
		 * not to be able to map all of memory.
		 */
		if (!pci_is_pcie(pdev)) {
			if (!pci_is_root_bus(pdev->bus))
				return 0;
			if (pdev->class >> 8 == PCI_CLASS_BRIDGE_PCI)
				return 0;
		} else if (pci_pcie_type(pdev) == PCI_EXP_TYPE_PCI_BRIDGE)
			return 0;
	} else {
		if (device_has_rmrr(dev))
			return 0;
	}

	/*
	 * At boot time, we don't yet know if devices will be 64-bit capable.
	 * Assume that they will — if they turn out not to be, then we can
	 * take them out of the 1:1 domain later.
	 */
	if (!startup) {
		/*
		 * If the device's dma_mask is less than the system's memory
		 * size then this is not a candidate for identity mapping.
		 */
		u64 dma_mask = *dev->dma_mask;

		if (dev->coherent_dma_mask &&
		    dev->coherent_dma_mask < dma_mask)
			dma_mask = dev->coherent_dma_mask;

		return dma_mask >= dma_get_required_mask(dev);
	}

	return 1;
}

static int __init dev_prepare_static_identity_mapping(struct device *dev, int hw)
{
	int ret;

	if (!iommu_should_identity_map(dev, 1))
		return 0;

	ret = domain_add_dev_info(si_domain, dev);
	if (!ret)
		dev_info(dev, "%s identity mapping\n",
			 hw ? "Hardware" : "Software");
	else if (ret == -ENODEV)
		/* device not associated with an iommu */
		ret = 0;

	return ret;
}


static int __init iommu_prepare_static_identity_mapping(int hw)
{
	struct pci_dev *pdev = NULL;
	struct dmar_drhd_unit *drhd;
	/* To avoid a -Wunused-but-set-variable warning. */
	struct intel_iommu *iommu __maybe_unused;
	struct device *dev;
	int i;
	int ret = 0;

	for_each_pci_dev(pdev) {
		ret = dev_prepare_static_identity_mapping(&pdev->dev, hw);
		if (ret)
			return ret;
	}

	for_each_active_iommu(iommu, drhd)
		for_each_active_dev_scope(drhd->devices, drhd->devices_cnt, i, dev) {
			struct acpi_device_physical_node *pn;
			struct acpi_device *adev;

			if (dev->bus != &acpi_bus_type)
				continue;

			adev= to_acpi_device(dev);
			mutex_lock(&adev->physical_node_lock);
			list_for_each_entry(pn, &adev->physical_node_list, node) {
				ret = dev_prepare_static_identity_mapping(pn->dev, hw);
				if (ret)
					break;
			}
			mutex_unlock(&adev->physical_node_lock);
			if (ret)
				return ret;
		}

	return 0;
}

static void intel_iommu_init_qi(struct intel_iommu *iommu)
{
	/*
	 * Start from the sane iommu hardware state.
	 * If the queued invalidation is already initialized by us
	 * (for example, while enabling interrupt-remapping) then
	 * we got the things already rolling from a sane state.
	 */
	if (!iommu->qi) {
		/*
		 * Clear any previous faults.
		 */
		dmar_fault(-1, iommu);
		/*
		 * Disable queued invalidation if supported and already enabled
		 * before OS handover.
		 */
		dmar_disable_qi(iommu);
	}

	if (dmar_enable_qi(iommu)) {
		/*
		 * Queued Invalidate not enabled, use Register Based Invalidate
		 */
		iommu->flush.flush_context = __iommu_flush_context;
		iommu->flush.flush_iotlb = __iommu_flush_iotlb;
		pr_info("%s: Using Register based invalidation\n",
			iommu->name);
	} else {
		iommu->flush.flush_context = qi_flush_context;
		iommu->flush.flush_iotlb = qi_flush_iotlb;
		pr_info("%s: Using Queued invalidation\n", iommu->name);
	}
}

static int copy_context_table(struct intel_iommu *iommu,
			      struct root_entry *old_re,
			      struct context_entry **tbl,
			      int bus, bool ext)
{
	int tbl_idx, pos = 0, idx, devfn, ret = 0, did;
	struct context_entry *new_ce = NULL, ce;
	struct context_entry *old_ce = NULL;
	struct root_entry re;
	phys_addr_t old_ce_phys;

	tbl_idx = ext ? bus * 2 : bus;
	memcpy(&re, old_re, sizeof(re));

	for (devfn = 0; devfn < 256; devfn++) {
		/* First calculate the correct index */
		idx = (ext ? devfn * 2 : devfn) % 256;

		if (idx == 0) {
			/* First save what we may have and clean up */
			if (new_ce) {
				tbl[tbl_idx] = new_ce;
				__iommu_flush_cache(iommu, new_ce,
						    VTD_PAGE_SIZE);
				pos = 1;
			}

			if (old_ce)
				memunmap(old_ce);

			ret = 0;
			if (devfn < 0x80)
				old_ce_phys = root_entry_lctp(&re);
			else
				old_ce_phys = root_entry_uctp(&re);

			if (!old_ce_phys) {
				if (ext && devfn == 0) {
					/* No LCTP, try UCTP */
					devfn = 0x7f;
					continue;
				} else {
					goto out;
				}
			}

			ret = -ENOMEM;
			old_ce = memremap(old_ce_phys, PAGE_SIZE,
					MEMREMAP_WB);
			if (!old_ce)
				goto out;

			new_ce = alloc_pgtable_page(iommu->node);
			if (!new_ce)
				goto out_unmap;

			ret = 0;
		}

		/* Now copy the context entry */
		memcpy(&ce, old_ce + idx, sizeof(ce));

		if (!__context_present(&ce))
			continue;

		did = context_domain_id(&ce);
		if (did >= 0 && did < cap_ndoms(iommu->cap))
			set_bit(did, iommu->domain_ids);

		/*
		 * We need a marker for copied context entries. This
		 * marker needs to work for the old format as well as
		 * for extended context entries.
		 *
		 * Bit 67 of the context entry is used. In the old
		 * format this bit is available to software, in the
		 * extended format it is the PGE bit, but PGE is ignored
		 * by HW if PASIDs are disabled (and thus still
		 * available).
		 *
		 * So disable PASIDs first and then mark the entry
		 * copied. This means that we don't copy PASID
		 * translations from the old kernel, but this is fine as
		 * faults there are not fatal.
		 */
		context_clear_pasid_enable(&ce);
		context_set_copied(&ce);

		new_ce[idx] = ce;
	}

	tbl[tbl_idx + pos] = new_ce;

	__iommu_flush_cache(iommu, new_ce, VTD_PAGE_SIZE);

out_unmap:
	memunmap(old_ce);

out:
	return ret;
}

static int copy_translation_tables(struct intel_iommu *iommu)
{
	struct context_entry **ctxt_tbls;
	struct root_entry *old_rt;
	phys_addr_t old_rt_phys;
	int ctxt_table_entries;
	unsigned long flags;
	u64 rtaddr_reg;
	int bus, ret;
	bool new_ext, ext;

	rtaddr_reg = dmar_readq(iommu->reg + DMAR_RTADDR_REG);
	ext        = !!(rtaddr_reg & DMA_RTADDR_RTT);
	new_ext    = !!ecap_ecs(iommu->ecap);

	/*
	 * The RTT bit can only be changed when translation is disabled,
	 * but disabling translation means to open a window for data
	 * corruption. So bail out and don't copy anything if we would
	 * have to change the bit.
	 */
	if (new_ext != ext)
		return -EINVAL;

	old_rt_phys = rtaddr_reg & VTD_PAGE_MASK;
	if (!old_rt_phys)
		return -EINVAL;

	old_rt = memremap(old_rt_phys, PAGE_SIZE, MEMREMAP_WB);
	if (!old_rt)
		return -ENOMEM;

	/* This is too big for the stack - allocate it from slab */
	ctxt_table_entries = ext ? 512 : 256;
	ret = -ENOMEM;
	ctxt_tbls = kcalloc(ctxt_table_entries, sizeof(void *), GFP_KERNEL);
	if (!ctxt_tbls)
		goto out_unmap;

	for (bus = 0; bus < 256; bus++) {
		ret = copy_context_table(iommu, &old_rt[bus],
					 ctxt_tbls, bus, ext);
		if (ret) {
			pr_err("%s: Failed to copy context table for bus %d\n",
				iommu->name, bus);
			continue;
		}
	}

	spin_lock_irqsave(&iommu->lock, flags);

	/* Context tables are copied, now write them to the root_entry table */
	for (bus = 0; bus < 256; bus++) {
		int idx = ext ? bus * 2 : bus;
		u64 val;

		if (ctxt_tbls[idx]) {
			val = virt_to_phys(ctxt_tbls[idx]) | 1;
			iommu->root_entry[bus].lo = val;
		}

		if (!ext || !ctxt_tbls[idx + 1])
			continue;

		val = virt_to_phys(ctxt_tbls[idx + 1]) | 1;
		iommu->root_entry[bus].hi = val;
	}

	spin_unlock_irqrestore(&iommu->lock, flags);

	kfree(ctxt_tbls);

	__iommu_flush_cache(iommu, iommu->root_entry, PAGE_SIZE);

	ret = 0;

out_unmap:
	memunmap(old_rt);

	return ret;
}

static int __init init_dmars(void)
{
	struct dmar_drhd_unit *drhd;
	struct dmar_rmrr_unit *rmrr;
	bool copied_tables = false;
	struct device *dev;
	struct intel_iommu *iommu;
	int i, ret;

	/*
	 * for each drhd
	 *    allocate root
	 *    initialize and program root entry to not present
	 * endfor
	 */
	for_each_drhd_unit(drhd) {
		/*
		 * lock not needed as this is only incremented in the single
		 * threaded kernel __init code path all other access are read
		 * only
		 */
		if (g_num_of_iommus < DMAR_UNITS_SUPPORTED) {
			g_num_of_iommus++;
			continue;
		}
		pr_err_once("Exceeded %d IOMMUs\n", DMAR_UNITS_SUPPORTED);
	}

	/* Preallocate enough resources for IOMMU hot-addition */
	if (g_num_of_iommus < DMAR_UNITS_SUPPORTED)
		g_num_of_iommus = DMAR_UNITS_SUPPORTED;

	g_iommus = kcalloc(g_num_of_iommus, sizeof(struct intel_iommu *),
			GFP_KERNEL);
	if (!g_iommus) {
		pr_err("Allocating global iommu array failed\n");
		ret = -ENOMEM;
		goto error;
	}

	for_each_active_iommu(iommu, drhd) {
		/*
		 * Find the max pasid size of all IOMMU's in the system.
		 * We need to ensure the system pasid table is no bigger
		 * than the smallest supported.
		 */
		if (pasid_supported(iommu)) {
			u32 temp = 2 << ecap_pss(iommu->ecap);

			intel_pasid_max_id = min_t(u32, temp,
						   intel_pasid_max_id);
		}

		g_iommus[iommu->seq_id] = iommu;

		intel_iommu_init_qi(iommu);

		ret = iommu_init_domains(iommu);
		if (ret)
			goto free_iommu;

		init_translation_status(iommu);

		if (translation_pre_enabled(iommu) && !is_kdump_kernel()) {
			iommu_disable_translation(iommu);
			clear_translation_pre_enabled(iommu);
			pr_warn("Translation was enabled for %s but we are not in kdump mode\n",
				iommu->name);
		}

		/*
		 * TBD:
		 * we could share the same root & context tables
		 * among all IOMMU's. Need to Split it later.
		 */
		ret = iommu_alloc_root_entry(iommu);
		if (ret)
			goto free_iommu;

		if (translation_pre_enabled(iommu)) {
			pr_info("Translation already enabled - trying to copy translation structures\n");

			ret = copy_translation_tables(iommu);
			if (ret) {
				/*
				 * We found the IOMMU with translation
				 * enabled - but failed to copy over the
				 * old root-entry table. Try to proceed
				 * by disabling translation now and
				 * allocating a clean root-entry table.
				 * This might cause DMAR faults, but
				 * probably the dump will still succeed.
				 */
				pr_err("Failed to copy translation tables from previous kernel for %s\n",
				       iommu->name);
				iommu_disable_translation(iommu);
				clear_translation_pre_enabled(iommu);
			} else {
				pr_info("Copied translation tables from previous kernel for %s\n",
					iommu->name);
				copied_tables = true;
			}
		}

		if (!ecap_pass_through(iommu->ecap))
			hw_pass_through = 0;
#ifdef CONFIG_INTEL_IOMMU_SVM
		if (pasid_supported(iommu))
			intel_svm_init(iommu);
#endif
	}

	/*
	 * Now that qi is enabled on all iommus, set the root entry and flush
	 * caches. This is required on some Intel X58 chipsets, otherwise the
	 * flush_context function will loop forever and the boot hangs.
	 */
	for_each_active_iommu(iommu, drhd) {
		iommu_flush_write_buffer(iommu);
		iommu_set_root_entry(iommu);
		iommu->flush.flush_context(iommu, 0, 0, 0, DMA_CCMD_GLOBAL_INVL);
		iommu->flush.flush_iotlb(iommu, 0, 0, 0, DMA_TLB_GLOBAL_FLUSH);
	}

	if (iommu_pass_through)
		iommu_identity_mapping |= IDENTMAP_ALL;

#ifdef CONFIG_INTEL_IOMMU_BROKEN_GFX_WA
	dmar_map_gfx = 0;
#endif

	if (!dmar_map_gfx)
		iommu_identity_mapping |= IDENTMAP_GFX;

	check_tylersburg_isoch();

	if (iommu_identity_mapping) {
		ret = si_domain_init(hw_pass_through);
		if (ret)
			goto free_iommu;
	}


	/*
	 * If we copied translations from a previous kernel in the kdump
	 * case, we can not assign the devices to domains now, as that
	 * would eliminate the old mappings. So skip this part and defer
	 * the assignment to device driver initialization time.
	 */
	if (copied_tables)
		goto domains_done;

	/*
	 * If pass through is not set or not enabled, setup context entries for
	 * identity mappings for rmrr, gfx, and isa and may fall back to static
	 * identity mapping if iommu_identity_mapping is set.
	 */
	if (iommu_identity_mapping) {
		ret = iommu_prepare_static_identity_mapping(hw_pass_through);
		if (ret) {
			pr_crit("Failed to setup IOMMU pass-through\n");
			goto free_iommu;
		}
	}
	/*
	 * For each rmrr
	 *   for each dev attached to rmrr
	 *   do
	 *     locate drhd for dev, alloc domain for dev
	 *     allocate free domain
	 *     allocate page table entries for rmrr
	 *     if context not allocated for bus
	 *           allocate and init context
	 *           set present in root table for this bus
	 *     init context with domain, translation etc
	 *    endfor
	 * endfor
	 */
	pr_info("Setting RMRR:\n");
	for_each_rmrr_units(rmrr) {
		/* some BIOS lists non-exist devices in DMAR table. */
		for_each_active_dev_scope(rmrr->devices, rmrr->devices_cnt,
					  i, dev) {
			ret = iommu_prepare_rmrr_dev(rmrr, dev);
			if (ret)
				pr_err("Mapping reserved region failed\n");
		}
	}

	iommu_prepare_isa();

domains_done:

	/*
	 * for each drhd
	 *   enable fault log
	 *   global invalidate context cache
	 *   global invalidate iotlb
	 *   enable translation
	 */
	for_each_iommu(iommu, drhd) {
		if (drhd->ignored) {
			/*
			 * we always have to disable PMRs or DMA may fail on
			 * this device
			 */
			if (force_on)
				iommu_disable_protect_mem_regions(iommu);
			continue;
		}

		iommu_flush_write_buffer(iommu);

#ifdef CONFIG_INTEL_IOMMU_SVM
		if (pasid_supported(iommu) && ecap_prs(iommu->ecap)) {
<<<<<<< HEAD
=======
			/*
			 * Call dmar_alloc_hwirq() with dmar_global_lock held,
			 * could cause possible lock race condition.
			 */
			up_write(&dmar_global_lock);
>>>>>>> 0ecfebd2
			ret = intel_svm_enable_prq(iommu);
			down_write(&dmar_global_lock);
			if (ret)
				goto free_iommu;
		}
#endif
		ret = dmar_set_interrupt(iommu);
		if (ret)
			goto free_iommu;

		if (!translation_pre_enabled(iommu))
			iommu_enable_translation(iommu);

		iommu_disable_protect_mem_regions(iommu);
	}

	return 0;

free_iommu:
	for_each_active_iommu(iommu, drhd) {
		disable_dmar_iommu(iommu);
		free_dmar_iommu(iommu);
	}

	kfree(g_iommus);

error:
	return ret;
}

/* This takes a number of _MM_ pages, not VTD pages */
static unsigned long intel_alloc_iova(struct device *dev,
				     struct dmar_domain *domain,
				     unsigned long nrpages, uint64_t dma_mask)
{
	unsigned long iova_pfn;

	/* Restrict dma_mask to the width that the iommu can handle */
	dma_mask = min_t(uint64_t, DOMAIN_MAX_ADDR(domain->gaw), dma_mask);
	/* Ensure we reserve the whole size-aligned region */
	nrpages = __roundup_pow_of_two(nrpages);

	if (!dmar_forcedac && dma_mask > DMA_BIT_MASK(32)) {
		/*
		 * First try to allocate an io virtual address in
		 * DMA_BIT_MASK(32) and if that fails then try allocating
		 * from higher range
		 */
		iova_pfn = alloc_iova_fast(&domain->iovad, nrpages,
					   IOVA_PFN(DMA_BIT_MASK(32)), false);
		if (iova_pfn)
			return iova_pfn;
	}
	iova_pfn = alloc_iova_fast(&domain->iovad, nrpages,
				   IOVA_PFN(dma_mask), true);
	if (unlikely(!iova_pfn)) {
		dev_err(dev, "Allocating %ld-page iova failed", nrpages);
		return 0;
	}

	return iova_pfn;
}

struct dmar_domain *get_valid_domain_for_dev(struct device *dev)
{
	struct dmar_domain *domain, *tmp;
	struct dmar_rmrr_unit *rmrr;
	struct device *i_dev;
	int i, ret;

	domain = find_domain(dev);
	if (domain)
		goto out;

	domain = find_or_alloc_domain(dev, DEFAULT_DOMAIN_ADDRESS_WIDTH);
	if (!domain)
		goto out;

	/* We have a new domain - setup possible RMRRs for the device */
	rcu_read_lock();
	for_each_rmrr_units(rmrr) {
		for_each_active_dev_scope(rmrr->devices, rmrr->devices_cnt,
					  i, i_dev) {
			if (i_dev != dev)
				continue;

			ret = domain_prepare_identity_map(dev, domain,
							  rmrr->base_address,
							  rmrr->end_address);
			if (ret)
				dev_err(dev, "Mapping reserved region failed\n");
		}
	}
	rcu_read_unlock();

	tmp = set_domain_for_dev(dev, domain);
	if (!tmp || domain != tmp) {
		domain_exit(domain);
		domain = tmp;
	}

out:

	if (!domain)
		dev_err(dev, "Allocating domain failed\n");


	return domain;
}

/* Check if the dev needs to go through non-identity map and unmap process.*/
static bool iommu_need_mapping(struct device *dev)
{
	int found;

	if (iommu_dummy(dev))
		return false;

	if (!iommu_identity_mapping)
		return true;

	found = identity_mapping(dev);
	if (found) {
		if (iommu_should_identity_map(dev, 0))
<<<<<<< HEAD
			return 1;
		else {
			/*
			 * 32 bit DMA is removed from si_domain and fall back
			 * to non-identity mapping.
			 */
			dmar_remove_one_dev_info(dev);
			dev_info(dev, "32bit DMA uses non-identity mapping\n");
			return 0;
		}
=======
			return false;

		/*
		 * 32 bit DMA is removed from si_domain and fall back to
		 * non-identity mapping.
		 */
		dmar_remove_one_dev_info(dev);
		dev_info(dev, "32bit DMA uses non-identity mapping\n");
>>>>>>> 0ecfebd2
	} else {
		/*
		 * In case of a detached 64 bit DMA device from vm, the device
		 * is put into si_domain for identity mapping.
		 */
<<<<<<< HEAD
		if (iommu_should_identity_map(dev, 0)) {
			int ret;
			ret = domain_add_dev_info(si_domain, dev);
			if (!ret) {
				dev_info(dev, "64bit DMA uses identity mapping\n");
				return 1;
			}
=======
		if (iommu_should_identity_map(dev, 0) &&
		    !domain_add_dev_info(si_domain, dev)) {
			dev_info(dev, "64bit DMA uses identity mapping\n");
			return false;
>>>>>>> 0ecfebd2
		}
	}

	return true;
}

static dma_addr_t __intel_map_single(struct device *dev, phys_addr_t paddr,
				     size_t size, int dir, u64 dma_mask)
{
	struct dmar_domain *domain;
	phys_addr_t start_paddr;
	unsigned long iova_pfn;
	int prot = 0;
	int ret;
	struct intel_iommu *iommu;
	unsigned long paddr_pfn = paddr >> PAGE_SHIFT;

	BUG_ON(dir == DMA_NONE);

	domain = get_valid_domain_for_dev(dev);
	if (!domain)
		return DMA_MAPPING_ERROR;

	iommu = domain_get_iommu(domain);
	size = aligned_nrpages(paddr, size);

	iova_pfn = intel_alloc_iova(dev, domain, dma_to_mm_pfn(size), dma_mask);
	if (!iova_pfn)
		goto error;

	/*
	 * Check if DMAR supports zero-length reads on write only
	 * mappings..
	 */
	if (dir == DMA_TO_DEVICE || dir == DMA_BIDIRECTIONAL || \
			!cap_zlr(iommu->cap))
		prot |= DMA_PTE_READ;
	if (dir == DMA_FROM_DEVICE || dir == DMA_BIDIRECTIONAL)
		prot |= DMA_PTE_WRITE;
	/*
	 * paddr - (paddr + size) might be partial page, we should map the whole
	 * page.  Note: if two part of one page are separately mapped, we
	 * might have two guest_addr mapping to the same host paddr, but this
	 * is not a big problem
	 */
	ret = domain_pfn_mapping(domain, mm_to_dma_pfn(iova_pfn),
				 mm_to_dma_pfn(paddr_pfn), size, prot);
	if (ret)
		goto error;

	start_paddr = (phys_addr_t)iova_pfn << PAGE_SHIFT;
	start_paddr += paddr & ~PAGE_MASK;
	return start_paddr;

error:
	if (iova_pfn)
		free_iova_fast(&domain->iovad, iova_pfn, dma_to_mm_pfn(size));
	dev_err(dev, "Device request: %zx@%llx dir %d --- failed\n",
		size, (unsigned long long)paddr, dir);
	return DMA_MAPPING_ERROR;
}

static dma_addr_t intel_map_page(struct device *dev, struct page *page,
				 unsigned long offset, size_t size,
				 enum dma_data_direction dir,
				 unsigned long attrs)
{
	if (iommu_need_mapping(dev))
		return __intel_map_single(dev, page_to_phys(page) + offset,
				size, dir, *dev->dma_mask);
	return dma_direct_map_page(dev, page, offset, size, dir, attrs);
}

static dma_addr_t intel_map_resource(struct device *dev, phys_addr_t phys_addr,
				     size_t size, enum dma_data_direction dir,
				     unsigned long attrs)
{
	if (iommu_need_mapping(dev))
		return __intel_map_single(dev, phys_addr, size, dir,
				*dev->dma_mask);
	return dma_direct_map_resource(dev, phys_addr, size, dir, attrs);
}

static dma_addr_t intel_map_resource(struct device *dev, phys_addr_t phys_addr,
				     size_t size, enum dma_data_direction dir,
				     unsigned long attrs)
{
	return __intel_map_single(dev, phys_addr, size, dir, *dev->dma_mask);
}

static void intel_unmap(struct device *dev, dma_addr_t dev_addr, size_t size)
{
	struct dmar_domain *domain;
	unsigned long start_pfn, last_pfn;
	unsigned long nrpages;
	unsigned long iova_pfn;
	struct intel_iommu *iommu;
	struct page *freelist;
	struct pci_dev *pdev = NULL;

	domain = find_domain(dev);
	BUG_ON(!domain);

	iommu = domain_get_iommu(domain);

	iova_pfn = IOVA_PFN(dev_addr);

	nrpages = aligned_nrpages(dev_addr, size);
	start_pfn = mm_to_dma_pfn(iova_pfn);
	last_pfn = start_pfn + nrpages - 1;

<<<<<<< HEAD
=======
	if (dev_is_pci(dev))
		pdev = to_pci_dev(dev);

>>>>>>> 0ecfebd2
	dev_dbg(dev, "Device unmapping: pfn %lx-%lx\n", start_pfn, last_pfn);

	freelist = domain_unmap(domain, start_pfn, last_pfn);

	if (intel_iommu_strict || (pdev && pdev->untrusted)) {
		iommu_flush_iotlb_psi(iommu, domain, start_pfn,
				      nrpages, !freelist, 0);
		/* free iova */
		free_iova_fast(&domain->iovad, iova_pfn, dma_to_mm_pfn(nrpages));
		dma_free_pagelist(freelist);
	} else {
		queue_iova(&domain->iovad, iova_pfn, nrpages,
			   (unsigned long)freelist);
		/*
		 * queue up the release of the unmap to save the 1/6th of the
		 * cpu used up by the iotlb flush operation...
		 */
	}
}

static void intel_unmap_page(struct device *dev, dma_addr_t dev_addr,
			     size_t size, enum dma_data_direction dir,
			     unsigned long attrs)
{
	if (iommu_need_mapping(dev))
		intel_unmap(dev, dev_addr, size);
	else
		dma_direct_unmap_page(dev, dev_addr, size, dir, attrs);
}

static void intel_unmap_resource(struct device *dev, dma_addr_t dev_addr,
		size_t size, enum dma_data_direction dir, unsigned long attrs)
{
	if (iommu_need_mapping(dev))
		intel_unmap(dev, dev_addr, size);
}

static void *intel_alloc_coherent(struct device *dev, size_t size,
				  dma_addr_t *dma_handle, gfp_t flags,
				  unsigned long attrs)
{
	struct page *page = NULL;
	int order;

	if (!iommu_need_mapping(dev))
		return dma_direct_alloc(dev, size, dma_handle, flags, attrs);

	size = PAGE_ALIGN(size);
	order = get_order(size);

	if (gfpflags_allow_blocking(flags)) {
		unsigned int count = size >> PAGE_SHIFT;

		page = dma_alloc_from_contiguous(dev, count, order,
						 flags & __GFP_NOWARN);
	}

	if (!page)
		page = alloc_pages(flags, order);
	if (!page)
		return NULL;
	memset(page_address(page), 0, size);

	*dma_handle = __intel_map_single(dev, page_to_phys(page), size,
					 DMA_BIDIRECTIONAL,
					 dev->coherent_dma_mask);
	if (*dma_handle != DMA_MAPPING_ERROR)
		return page_address(page);
	if (!dma_release_from_contiguous(dev, page, size >> PAGE_SHIFT))
		__free_pages(page, order);

	return NULL;
}

static void intel_free_coherent(struct device *dev, size_t size, void *vaddr,
				dma_addr_t dma_handle, unsigned long attrs)
{
	int order;
	struct page *page = virt_to_page(vaddr);

	if (!iommu_need_mapping(dev))
		return dma_direct_free(dev, size, vaddr, dma_handle, attrs);

	size = PAGE_ALIGN(size);
	order = get_order(size);

	intel_unmap(dev, dma_handle, size);
	if (!dma_release_from_contiguous(dev, page, size >> PAGE_SHIFT))
		__free_pages(page, order);
}

static void intel_unmap_sg(struct device *dev, struct scatterlist *sglist,
			   int nelems, enum dma_data_direction dir,
			   unsigned long attrs)
{
	dma_addr_t startaddr = sg_dma_address(sglist) & PAGE_MASK;
	unsigned long nrpages = 0;
	struct scatterlist *sg;
	int i;

	if (!iommu_need_mapping(dev))
		return dma_direct_unmap_sg(dev, sglist, nelems, dir, attrs);

	for_each_sg(sglist, sg, nelems, i) {
		nrpages += aligned_nrpages(sg_dma_address(sg), sg_dma_len(sg));
	}

	intel_unmap(dev, startaddr, nrpages << VTD_PAGE_SHIFT);
}

static int intel_map_sg(struct device *dev, struct scatterlist *sglist, int nelems,
			enum dma_data_direction dir, unsigned long attrs)
{
	int i;
	struct dmar_domain *domain;
	size_t size = 0;
	int prot = 0;
	unsigned long iova_pfn;
	int ret;
	struct scatterlist *sg;
	unsigned long start_vpfn;
	struct intel_iommu *iommu;

	BUG_ON(dir == DMA_NONE);
	if (!iommu_need_mapping(dev))
		return dma_direct_map_sg(dev, sglist, nelems, dir, attrs);

	domain = get_valid_domain_for_dev(dev);
	if (!domain)
		return 0;

	iommu = domain_get_iommu(domain);

	for_each_sg(sglist, sg, nelems, i)
		size += aligned_nrpages(sg->offset, sg->length);

	iova_pfn = intel_alloc_iova(dev, domain, dma_to_mm_pfn(size),
				*dev->dma_mask);
	if (!iova_pfn) {
		sglist->dma_length = 0;
		return 0;
	}

	/*
	 * Check if DMAR supports zero-length reads on write only
	 * mappings..
	 */
	if (dir == DMA_TO_DEVICE || dir == DMA_BIDIRECTIONAL || \
			!cap_zlr(iommu->cap))
		prot |= DMA_PTE_READ;
	if (dir == DMA_FROM_DEVICE || dir == DMA_BIDIRECTIONAL)
		prot |= DMA_PTE_WRITE;

	start_vpfn = mm_to_dma_pfn(iova_pfn);

	ret = domain_sg_mapping(domain, start_vpfn, sglist, size, prot);
	if (unlikely(ret)) {
		dma_pte_free_pagetable(domain, start_vpfn,
				       start_vpfn + size - 1,
				       agaw_to_level(domain->agaw) + 1);
		free_iova_fast(&domain->iovad, iova_pfn, dma_to_mm_pfn(size));
		return 0;
	}

	return nelems;
}

static const struct dma_map_ops intel_dma_ops = {
	.alloc = intel_alloc_coherent,
	.free = intel_free_coherent,
	.map_sg = intel_map_sg,
	.unmap_sg = intel_unmap_sg,
	.map_page = intel_map_page,
	.unmap_page = intel_unmap_page,
	.map_resource = intel_map_resource,
<<<<<<< HEAD
	.unmap_resource = intel_unmap_page,
=======
	.unmap_resource = intel_unmap_resource,
>>>>>>> 0ecfebd2
	.dma_supported = dma_direct_supported,
};

static inline int iommu_domain_cache_init(void)
{
	int ret = 0;

	iommu_domain_cache = kmem_cache_create("iommu_domain",
					 sizeof(struct dmar_domain),
					 0,
					 SLAB_HWCACHE_ALIGN,

					 NULL);
	if (!iommu_domain_cache) {
		pr_err("Couldn't create iommu_domain cache\n");
		ret = -ENOMEM;
	}

	return ret;
}

static inline int iommu_devinfo_cache_init(void)
{
	int ret = 0;

	iommu_devinfo_cache = kmem_cache_create("iommu_devinfo",
					 sizeof(struct device_domain_info),
					 0,
					 SLAB_HWCACHE_ALIGN,
					 NULL);
	if (!iommu_devinfo_cache) {
		pr_err("Couldn't create devinfo cache\n");
		ret = -ENOMEM;
	}

	return ret;
}

static int __init iommu_init_mempool(void)
{
	int ret;
	ret = iova_cache_get();
	if (ret)
		return ret;

	ret = iommu_domain_cache_init();
	if (ret)
		goto domain_error;

	ret = iommu_devinfo_cache_init();
	if (!ret)
		return ret;

	kmem_cache_destroy(iommu_domain_cache);
domain_error:
	iova_cache_put();

	return -ENOMEM;
}

static void __init iommu_exit_mempool(void)
{
	kmem_cache_destroy(iommu_devinfo_cache);
	kmem_cache_destroy(iommu_domain_cache);
	iova_cache_put();
}

static void quirk_ioat_snb_local_iommu(struct pci_dev *pdev)
{
	struct dmar_drhd_unit *drhd;
	u32 vtbar;
	int rc;

	/* We know that this device on this chipset has its own IOMMU.
	 * If we find it under a different IOMMU, then the BIOS is lying
	 * to us. Hope that the IOMMU for this device is actually
	 * disabled, and it needs no translation...
	 */
	rc = pci_bus_read_config_dword(pdev->bus, PCI_DEVFN(0, 0), 0xb0, &vtbar);
	if (rc) {
		/* "can't" happen */
		dev_info(&pdev->dev, "failed to run vt-d quirk\n");
		return;
	}
	vtbar &= 0xffff0000;

	/* we know that the this iommu should be at offset 0xa000 from vtbar */
	drhd = dmar_find_matched_drhd_unit(pdev);
	if (WARN_TAINT_ONCE(!drhd || drhd->reg_base_addr - vtbar != 0xa000,
			    TAINT_FIRMWARE_WORKAROUND,
			    "BIOS assigned incorrect VT-d unit for Intel(R) QuickData Technology device\n"))
		pdev->dev.archdata.iommu = DUMMY_DEVICE_DOMAIN_INFO;
}
DECLARE_PCI_FIXUP_ENABLE(PCI_VENDOR_ID_INTEL, PCI_DEVICE_ID_INTEL_IOAT_SNB, quirk_ioat_snb_local_iommu);

static void __init init_no_remapping_devices(void)
{
	struct dmar_drhd_unit *drhd;
	struct device *dev;
	int i;

	for_each_drhd_unit(drhd) {
		if (!drhd->include_all) {
			for_each_active_dev_scope(drhd->devices,
						  drhd->devices_cnt, i, dev)
				break;
			/* ignore DMAR unit if no devices exist */
			if (i == drhd->devices_cnt)
				drhd->ignored = 1;
		}
	}

	for_each_active_drhd_unit(drhd) {
		if (drhd->include_all)
			continue;

		for_each_active_dev_scope(drhd->devices,
					  drhd->devices_cnt, i, dev)
			if (!dev_is_pci(dev) || !IS_GFX_DEVICE(to_pci_dev(dev)))
				break;
		if (i < drhd->devices_cnt)
			continue;

		/* This IOMMU has *only* gfx devices. Either bypass it or
		   set the gfx_mapped flag, as appropriate */
		if (!dmar_map_gfx) {
			drhd->ignored = 1;
			for_each_active_dev_scope(drhd->devices,
						  drhd->devices_cnt, i, dev)
				dev->archdata.iommu = DUMMY_DEVICE_DOMAIN_INFO;
		}
	}
}

#ifdef CONFIG_SUSPEND
static int init_iommu_hw(void)
{
	struct dmar_drhd_unit *drhd;
	struct intel_iommu *iommu = NULL;

	for_each_active_iommu(iommu, drhd)
		if (iommu->qi)
			dmar_reenable_qi(iommu);

	for_each_iommu(iommu, drhd) {
		if (drhd->ignored) {
			/*
			 * we always have to disable PMRs or DMA may fail on
			 * this device
			 */
			if (force_on)
				iommu_disable_protect_mem_regions(iommu);
			continue;
		}

		iommu_flush_write_buffer(iommu);

		iommu_set_root_entry(iommu);

		iommu->flush.flush_context(iommu, 0, 0, 0,
					   DMA_CCMD_GLOBAL_INVL);
		iommu->flush.flush_iotlb(iommu, 0, 0, 0, DMA_TLB_GLOBAL_FLUSH);
		iommu_enable_translation(iommu);
		iommu_disable_protect_mem_regions(iommu);
	}

	return 0;
}

static void iommu_flush_all(void)
{
	struct dmar_drhd_unit *drhd;
	struct intel_iommu *iommu;

	for_each_active_iommu(iommu, drhd) {
		iommu->flush.flush_context(iommu, 0, 0, 0,
					   DMA_CCMD_GLOBAL_INVL);
		iommu->flush.flush_iotlb(iommu, 0, 0, 0,
					 DMA_TLB_GLOBAL_FLUSH);
	}
}

static int iommu_suspend(void)
{
	struct dmar_drhd_unit *drhd;
	struct intel_iommu *iommu = NULL;
	unsigned long flag;

	for_each_active_iommu(iommu, drhd) {
		iommu->iommu_state = kcalloc(MAX_SR_DMAR_REGS, sizeof(u32),
						 GFP_ATOMIC);
		if (!iommu->iommu_state)
			goto nomem;
	}

	iommu_flush_all();

	for_each_active_iommu(iommu, drhd) {
		iommu_disable_translation(iommu);

		raw_spin_lock_irqsave(&iommu->register_lock, flag);

		iommu->iommu_state[SR_DMAR_FECTL_REG] =
			readl(iommu->reg + DMAR_FECTL_REG);
		iommu->iommu_state[SR_DMAR_FEDATA_REG] =
			readl(iommu->reg + DMAR_FEDATA_REG);
		iommu->iommu_state[SR_DMAR_FEADDR_REG] =
			readl(iommu->reg + DMAR_FEADDR_REG);
		iommu->iommu_state[SR_DMAR_FEUADDR_REG] =
			readl(iommu->reg + DMAR_FEUADDR_REG);

		raw_spin_unlock_irqrestore(&iommu->register_lock, flag);
	}
	return 0;

nomem:
	for_each_active_iommu(iommu, drhd)
		kfree(iommu->iommu_state);

	return -ENOMEM;
}

static void iommu_resume(void)
{
	struct dmar_drhd_unit *drhd;
	struct intel_iommu *iommu = NULL;
	unsigned long flag;

	if (init_iommu_hw()) {
		if (force_on)
			panic("tboot: IOMMU setup failed, DMAR can not resume!\n");
		else
			WARN(1, "IOMMU setup failed, DMAR can not resume!\n");
		return;
	}

	for_each_active_iommu(iommu, drhd) {

		raw_spin_lock_irqsave(&iommu->register_lock, flag);

		writel(iommu->iommu_state[SR_DMAR_FECTL_REG],
			iommu->reg + DMAR_FECTL_REG);
		writel(iommu->iommu_state[SR_DMAR_FEDATA_REG],
			iommu->reg + DMAR_FEDATA_REG);
		writel(iommu->iommu_state[SR_DMAR_FEADDR_REG],
			iommu->reg + DMAR_FEADDR_REG);
		writel(iommu->iommu_state[SR_DMAR_FEUADDR_REG],
			iommu->reg + DMAR_FEUADDR_REG);

		raw_spin_unlock_irqrestore(&iommu->register_lock, flag);
	}

	for_each_active_iommu(iommu, drhd)
		kfree(iommu->iommu_state);
}

static struct syscore_ops iommu_syscore_ops = {
	.resume		= iommu_resume,
	.suspend	= iommu_suspend,
};

static void __init init_iommu_pm_ops(void)
{
	register_syscore_ops(&iommu_syscore_ops);
}

#else
static inline void init_iommu_pm_ops(void) {}
#endif	/* CONFIG_PM */


int __init dmar_parse_one_rmrr(struct acpi_dmar_header *header, void *arg)
{
	struct acpi_dmar_reserved_memory *rmrr;
	int prot = DMA_PTE_READ|DMA_PTE_WRITE;
	struct dmar_rmrr_unit *rmrru;
	size_t length;

	rmrru = kzalloc(sizeof(*rmrru), GFP_KERNEL);
	if (!rmrru)
		goto out;

	rmrru->hdr = header;
	rmrr = (struct acpi_dmar_reserved_memory *)header;
	rmrru->base_address = rmrr->base_address;
	rmrru->end_address = rmrr->end_address;

	length = rmrr->end_address - rmrr->base_address + 1;
	rmrru->resv = iommu_alloc_resv_region(rmrr->base_address, length, prot,
					      IOMMU_RESV_DIRECT);
	if (!rmrru->resv)
		goto free_rmrru;

	rmrru->devices = dmar_alloc_dev_scope((void *)(rmrr + 1),
				((void *)rmrr) + rmrr->header.length,
				&rmrru->devices_cnt);
	if (rmrru->devices_cnt && rmrru->devices == NULL)
		goto free_all;

	list_add(&rmrru->list, &dmar_rmrr_units);

	return 0;
free_all:
	kfree(rmrru->resv);
free_rmrru:
	kfree(rmrru);
out:
	return -ENOMEM;
}

static struct dmar_atsr_unit *dmar_find_atsr(struct acpi_dmar_atsr *atsr)
{
	struct dmar_atsr_unit *atsru;
	struct acpi_dmar_atsr *tmp;

	list_for_each_entry_rcu(atsru, &dmar_atsr_units, list) {
		tmp = (struct acpi_dmar_atsr *)atsru->hdr;
		if (atsr->segment != tmp->segment)
			continue;
		if (atsr->header.length != tmp->header.length)
			continue;
		if (memcmp(atsr, tmp, atsr->header.length) == 0)
			return atsru;
	}

	return NULL;
}

int dmar_parse_one_atsr(struct acpi_dmar_header *hdr, void *arg)
{
	struct acpi_dmar_atsr *atsr;
	struct dmar_atsr_unit *atsru;

	if (system_state >= SYSTEM_RUNNING && !intel_iommu_enabled)
		return 0;

	atsr = container_of(hdr, struct acpi_dmar_atsr, header);
	atsru = dmar_find_atsr(atsr);
	if (atsru)
		return 0;

	atsru = kzalloc(sizeof(*atsru) + hdr->length, GFP_KERNEL);
	if (!atsru)
		return -ENOMEM;

	/*
	 * If memory is allocated from slab by ACPI _DSM method, we need to
	 * copy the memory content because the memory buffer will be freed
	 * on return.
	 */
	atsru->hdr = (void *)(atsru + 1);
	memcpy(atsru->hdr, hdr, hdr->length);
	atsru->include_all = atsr->flags & 0x1;
	if (!atsru->include_all) {
		atsru->devices = dmar_alloc_dev_scope((void *)(atsr + 1),
				(void *)atsr + atsr->header.length,
				&atsru->devices_cnt);
		if (atsru->devices_cnt && atsru->devices == NULL) {
			kfree(atsru);
			return -ENOMEM;
		}
	}

	list_add_rcu(&atsru->list, &dmar_atsr_units);

	return 0;
}

static void intel_iommu_free_atsr(struct dmar_atsr_unit *atsru)
{
	dmar_free_dev_scope(&atsru->devices, &atsru->devices_cnt);
	kfree(atsru);
}

int dmar_release_one_atsr(struct acpi_dmar_header *hdr, void *arg)
{
	struct acpi_dmar_atsr *atsr;
	struct dmar_atsr_unit *atsru;

	atsr = container_of(hdr, struct acpi_dmar_atsr, header);
	atsru = dmar_find_atsr(atsr);
	if (atsru) {
		list_del_rcu(&atsru->list);
		synchronize_rcu();
		intel_iommu_free_atsr(atsru);
	}

	return 0;
}

int dmar_check_one_atsr(struct acpi_dmar_header *hdr, void *arg)
{
	int i;
	struct device *dev;
	struct acpi_dmar_atsr *atsr;
	struct dmar_atsr_unit *atsru;

	atsr = container_of(hdr, struct acpi_dmar_atsr, header);
	atsru = dmar_find_atsr(atsr);
	if (!atsru)
		return 0;

	if (!atsru->include_all && atsru->devices && atsru->devices_cnt) {
		for_each_active_dev_scope(atsru->devices, atsru->devices_cnt,
					  i, dev)
			return -EBUSY;
	}

	return 0;
}

static int intel_iommu_add(struct dmar_drhd_unit *dmaru)
{
	int sp, ret;
	struct intel_iommu *iommu = dmaru->iommu;

	if (g_iommus[iommu->seq_id])
		return 0;

	if (hw_pass_through && !ecap_pass_through(iommu->ecap)) {
		pr_warn("%s: Doesn't support hardware pass through.\n",
			iommu->name);
		return -ENXIO;
	}
	if (!ecap_sc_support(iommu->ecap) &&
	    domain_update_iommu_snooping(iommu)) {
		pr_warn("%s: Doesn't support snooping.\n",
			iommu->name);
		return -ENXIO;
	}
	sp = domain_update_iommu_superpage(iommu) - 1;
	if (sp >= 0 && !(cap_super_page_val(iommu->cap) & (1 << sp))) {
		pr_warn("%s: Doesn't support large page.\n",
			iommu->name);
		return -ENXIO;
	}

	/*
	 * Disable translation if already enabled prior to OS handover.
	 */
	if (iommu->gcmd & DMA_GCMD_TE)
		iommu_disable_translation(iommu);

	g_iommus[iommu->seq_id] = iommu;
	ret = iommu_init_domains(iommu);
	if (ret == 0)
		ret = iommu_alloc_root_entry(iommu);
	if (ret)
		goto out;

#ifdef CONFIG_INTEL_IOMMU_SVM
	if (pasid_supported(iommu))
		intel_svm_init(iommu);
#endif

	if (dmaru->ignored) {
		/*
		 * we always have to disable PMRs or DMA may fail on this device
		 */
		if (force_on)
			iommu_disable_protect_mem_regions(iommu);
		return 0;
	}

	intel_iommu_init_qi(iommu);
	iommu_flush_write_buffer(iommu);

#ifdef CONFIG_INTEL_IOMMU_SVM
	if (pasid_supported(iommu) && ecap_prs(iommu->ecap)) {
		ret = intel_svm_enable_prq(iommu);
		if (ret)
			goto disable_iommu;
	}
#endif
	ret = dmar_set_interrupt(iommu);
	if (ret)
		goto disable_iommu;

	iommu_set_root_entry(iommu);
	iommu->flush.flush_context(iommu, 0, 0, 0, DMA_CCMD_GLOBAL_INVL);
	iommu->flush.flush_iotlb(iommu, 0, 0, 0, DMA_TLB_GLOBAL_FLUSH);
	iommu_enable_translation(iommu);

	iommu_disable_protect_mem_regions(iommu);
	return 0;

disable_iommu:
	disable_dmar_iommu(iommu);
out:
	free_dmar_iommu(iommu);
	return ret;
}

int dmar_iommu_hotplug(struct dmar_drhd_unit *dmaru, bool insert)
{
	int ret = 0;
	struct intel_iommu *iommu = dmaru->iommu;

	if (!intel_iommu_enabled)
		return 0;
	if (iommu == NULL)
		return -EINVAL;

	if (insert) {
		ret = intel_iommu_add(dmaru);
	} else {
		disable_dmar_iommu(iommu);
		free_dmar_iommu(iommu);
	}

	return ret;
}

static void intel_iommu_free_dmars(void)
{
	struct dmar_rmrr_unit *rmrru, *rmrr_n;
	struct dmar_atsr_unit *atsru, *atsr_n;

	list_for_each_entry_safe(rmrru, rmrr_n, &dmar_rmrr_units, list) {
		list_del(&rmrru->list);
		dmar_free_dev_scope(&rmrru->devices, &rmrru->devices_cnt);
		kfree(rmrru->resv);
		kfree(rmrru);
	}

	list_for_each_entry_safe(atsru, atsr_n, &dmar_atsr_units, list) {
		list_del(&atsru->list);
		intel_iommu_free_atsr(atsru);
	}
}

int dmar_find_matched_atsr_unit(struct pci_dev *dev)
{
	int i, ret = 1;
	struct pci_bus *bus;
	struct pci_dev *bridge = NULL;
	struct device *tmp;
	struct acpi_dmar_atsr *atsr;
	struct dmar_atsr_unit *atsru;

	dev = pci_physfn(dev);
	for (bus = dev->bus; bus; bus = bus->parent) {
		bridge = bus->self;
		/* If it's an integrated device, allow ATS */
		if (!bridge)
			return 1;
		/* Connected via non-PCIe: no ATS */
		if (!pci_is_pcie(bridge) ||
		    pci_pcie_type(bridge) == PCI_EXP_TYPE_PCI_BRIDGE)
			return 0;
		/* If we found the root port, look it up in the ATSR */
		if (pci_pcie_type(bridge) == PCI_EXP_TYPE_ROOT_PORT)
			break;
	}

	rcu_read_lock();
	list_for_each_entry_rcu(atsru, &dmar_atsr_units, list) {
		atsr = container_of(atsru->hdr, struct acpi_dmar_atsr, header);
		if (atsr->segment != pci_domain_nr(dev->bus))
			continue;

		for_each_dev_scope(atsru->devices, atsru->devices_cnt, i, tmp)
			if (tmp == &bridge->dev)
				goto out;

		if (atsru->include_all)
			goto out;
	}
	ret = 0;
out:
	rcu_read_unlock();

	return ret;
}

int dmar_iommu_notify_scope_dev(struct dmar_pci_notify_info *info)
{
	int ret;
	struct dmar_rmrr_unit *rmrru;
	struct dmar_atsr_unit *atsru;
	struct acpi_dmar_atsr *atsr;
	struct acpi_dmar_reserved_memory *rmrr;

	if (!intel_iommu_enabled && system_state >= SYSTEM_RUNNING)
		return 0;

	list_for_each_entry(rmrru, &dmar_rmrr_units, list) {
		rmrr = container_of(rmrru->hdr,
				    struct acpi_dmar_reserved_memory, header);
		if (info->event == BUS_NOTIFY_ADD_DEVICE) {
			ret = dmar_insert_dev_scope(info, (void *)(rmrr + 1),
				((void *)rmrr) + rmrr->header.length,
				rmrr->segment, rmrru->devices,
				rmrru->devices_cnt);
			if (ret < 0)
				return ret;
		} else if (info->event == BUS_NOTIFY_REMOVED_DEVICE) {
			dmar_remove_dev_scope(info, rmrr->segment,
				rmrru->devices, rmrru->devices_cnt);
		}
	}

	list_for_each_entry(atsru, &dmar_atsr_units, list) {
		if (atsru->include_all)
			continue;

		atsr = container_of(atsru->hdr, struct acpi_dmar_atsr, header);
		if (info->event == BUS_NOTIFY_ADD_DEVICE) {
			ret = dmar_insert_dev_scope(info, (void *)(atsr + 1),
					(void *)atsr + atsr->header.length,
					atsr->segment, atsru->devices,
					atsru->devices_cnt);
			if (ret > 0)
				break;
			else if (ret < 0)
				return ret;
		} else if (info->event == BUS_NOTIFY_REMOVED_DEVICE) {
			if (dmar_remove_dev_scope(info, atsr->segment,
					atsru->devices, atsru->devices_cnt))
				break;
		}
	}

	return 0;
}

/*
 * Here we only respond to action of unbound device from driver.
 *
 * Added device is not attached to its DMAR domain here yet. That will happen
 * when mapping the device to iova.
 */
static int device_notifier(struct notifier_block *nb,
				  unsigned long action, void *data)
{
	struct device *dev = data;
	struct dmar_domain *domain;

	if (iommu_dummy(dev))
		return 0;

	if (action == BUS_NOTIFY_REMOVED_DEVICE) {
		domain = find_domain(dev);
		if (!domain)
			return 0;

		dmar_remove_one_dev_info(dev);
		if (!domain_type_is_vm_or_si(domain) &&
		    list_empty(&domain->devices))
			domain_exit(domain);
	} else if (action == BUS_NOTIFY_ADD_DEVICE) {
		if (iommu_should_identity_map(dev, 1))
			domain_add_dev_info(si_domain, dev);
	}

	return 0;
}

static struct notifier_block device_nb = {
	.notifier_call = device_notifier,
};

static int intel_iommu_memory_notifier(struct notifier_block *nb,
				       unsigned long val, void *v)
{
	struct memory_notify *mhp = v;
	unsigned long long start, end;
	unsigned long start_vpfn, last_vpfn;

	switch (val) {
	case MEM_GOING_ONLINE:
		start = mhp->start_pfn << PAGE_SHIFT;
		end = ((mhp->start_pfn + mhp->nr_pages) << PAGE_SHIFT) - 1;
		if (iommu_domain_identity_map(si_domain, start, end)) {
			pr_warn("Failed to build identity map for [%llx-%llx]\n",
				start, end);
			return NOTIFY_BAD;
		}
		break;

	case MEM_OFFLINE:
	case MEM_CANCEL_ONLINE:
		start_vpfn = mm_to_dma_pfn(mhp->start_pfn);
		last_vpfn = mm_to_dma_pfn(mhp->start_pfn + mhp->nr_pages - 1);
		while (start_vpfn <= last_vpfn) {
			struct iova *iova;
			struct dmar_drhd_unit *drhd;
			struct intel_iommu *iommu;
			struct page *freelist;

			iova = find_iova(&si_domain->iovad, start_vpfn);
			if (iova == NULL) {
				pr_debug("Failed get IOVA for PFN %lx\n",
					 start_vpfn);
				break;
			}

			iova = split_and_remove_iova(&si_domain->iovad, iova,
						     start_vpfn, last_vpfn);
			if (iova == NULL) {
				pr_warn("Failed to split IOVA PFN [%lx-%lx]\n",
					start_vpfn, last_vpfn);
				return NOTIFY_BAD;
			}

			freelist = domain_unmap(si_domain, iova->pfn_lo,
					       iova->pfn_hi);

			rcu_read_lock();
			for_each_active_iommu(iommu, drhd)
				iommu_flush_iotlb_psi(iommu, si_domain,
					iova->pfn_lo, iova_size(iova),
					!freelist, 0);
			rcu_read_unlock();
			dma_free_pagelist(freelist);

			start_vpfn = iova->pfn_hi + 1;
			free_iova_mem(iova);
		}
		break;
	}

	return NOTIFY_OK;
}

static struct notifier_block intel_iommu_memory_nb = {
	.notifier_call = intel_iommu_memory_notifier,
	.priority = 0
};

static void free_all_cpu_cached_iovas(unsigned int cpu)
{
	int i;

	for (i = 0; i < g_num_of_iommus; i++) {
		struct intel_iommu *iommu = g_iommus[i];
		struct dmar_domain *domain;
		int did;

		if (!iommu)
			continue;

		for (did = 0; did < cap_ndoms(iommu->cap); did++) {
			domain = get_iommu_domain(iommu, (u16)did);

			if (!domain)
				continue;
			free_cpu_cached_iovas(cpu, &domain->iovad);
		}
	}
}

static int intel_iommu_cpu_dead(unsigned int cpu)
{
	free_all_cpu_cached_iovas(cpu);
	return 0;
}

static void intel_disable_iommus(void)
{
	struct intel_iommu *iommu = NULL;
	struct dmar_drhd_unit *drhd;

	for_each_iommu(iommu, drhd)
		iommu_disable_translation(iommu);
}

static inline struct intel_iommu *dev_to_intel_iommu(struct device *dev)
{
	struct iommu_device *iommu_dev = dev_to_iommu_device(dev);

	return container_of(iommu_dev, struct intel_iommu, iommu);
}

static ssize_t intel_iommu_show_version(struct device *dev,
					struct device_attribute *attr,
					char *buf)
{
	struct intel_iommu *iommu = dev_to_intel_iommu(dev);
	u32 ver = readl(iommu->reg + DMAR_VER_REG);
	return sprintf(buf, "%d:%d\n",
		       DMAR_VER_MAJOR(ver), DMAR_VER_MINOR(ver));
}
static DEVICE_ATTR(version, S_IRUGO, intel_iommu_show_version, NULL);

static ssize_t intel_iommu_show_address(struct device *dev,
					struct device_attribute *attr,
					char *buf)
{
	struct intel_iommu *iommu = dev_to_intel_iommu(dev);
	return sprintf(buf, "%llx\n", iommu->reg_phys);
}
static DEVICE_ATTR(address, S_IRUGO, intel_iommu_show_address, NULL);

static ssize_t intel_iommu_show_cap(struct device *dev,
				    struct device_attribute *attr,
				    char *buf)
{
	struct intel_iommu *iommu = dev_to_intel_iommu(dev);
	return sprintf(buf, "%llx\n", iommu->cap);
}
static DEVICE_ATTR(cap, S_IRUGO, intel_iommu_show_cap, NULL);

static ssize_t intel_iommu_show_ecap(struct device *dev,
				    struct device_attribute *attr,
				    char *buf)
{
	struct intel_iommu *iommu = dev_to_intel_iommu(dev);
	return sprintf(buf, "%llx\n", iommu->ecap);
}
static DEVICE_ATTR(ecap, S_IRUGO, intel_iommu_show_ecap, NULL);

static ssize_t intel_iommu_show_ndoms(struct device *dev,
				      struct device_attribute *attr,
				      char *buf)
{
	struct intel_iommu *iommu = dev_to_intel_iommu(dev);
	return sprintf(buf, "%ld\n", cap_ndoms(iommu->cap));
}
static DEVICE_ATTR(domains_supported, S_IRUGO, intel_iommu_show_ndoms, NULL);

static ssize_t intel_iommu_show_ndoms_used(struct device *dev,
					   struct device_attribute *attr,
					   char *buf)
{
	struct intel_iommu *iommu = dev_to_intel_iommu(dev);
	return sprintf(buf, "%d\n", bitmap_weight(iommu->domain_ids,
						  cap_ndoms(iommu->cap)));
}
static DEVICE_ATTR(domains_used, S_IRUGO, intel_iommu_show_ndoms_used, NULL);

static struct attribute *intel_iommu_attrs[] = {
	&dev_attr_version.attr,
	&dev_attr_address.attr,
	&dev_attr_cap.attr,
	&dev_attr_ecap.attr,
	&dev_attr_domains_supported.attr,
	&dev_attr_domains_used.attr,
	NULL,
};

static struct attribute_group intel_iommu_group = {
	.name = "intel-iommu",
	.attrs = intel_iommu_attrs,
};

const struct attribute_group *intel_iommu_groups[] = {
	&intel_iommu_group,
	NULL,
};

static int __init platform_optin_force_iommu(void)
{
	struct pci_dev *pdev = NULL;
	bool has_untrusted_dev = false;

	if (!dmar_platform_optin() || no_platform_optin)
		return 0;

	for_each_pci_dev(pdev) {
		if (pdev->untrusted) {
			has_untrusted_dev = true;
			break;
		}
	}

	if (!has_untrusted_dev)
		return 0;

	if (no_iommu || dmar_disabled)
		pr_info("Intel-IOMMU force enabled due to platform opt in\n");

	/*
	 * If Intel-IOMMU is disabled by default, we will apply identity
	 * map for all devices except those marked as being untrusted.
	 */
	if (dmar_disabled)
		iommu_identity_mapping |= IDENTMAP_ALL;

	dmar_disabled = 0;
#if defined(CONFIG_X86) && defined(CONFIG_SWIOTLB)
	swiotlb = 0;
#endif
	no_iommu = 0;

	return 1;
}

int __init intel_iommu_init(void)
{
	int ret = -ENODEV;
	struct dmar_drhd_unit *drhd;
	struct intel_iommu *iommu;

	/*
	 * Intel IOMMU is required for a TXT/tboot launch or platform
	 * opt in, so enforce that.
	 */
	force_on = tboot_force_iommu() || platform_optin_force_iommu();

	if (iommu_init_mempool()) {
		if (force_on)
			panic("tboot: Failed to initialize iommu memory\n");
		return -ENOMEM;
	}

	down_write(&dmar_global_lock);
	if (dmar_table_init()) {
		if (force_on)
			panic("tboot: Failed to initialize DMAR table\n");
		goto out_free_dmar;
	}

	if (dmar_dev_scope_init() < 0) {
		if (force_on)
			panic("tboot: Failed to initialize DMAR device scope\n");
		goto out_free_dmar;
	}

	up_write(&dmar_global_lock);

	/*
	 * The bus notifier takes the dmar_global_lock, so lockdep will
	 * complain later when we register it under the lock.
	 */
	dmar_register_bus_notifier();

	down_write(&dmar_global_lock);

	if (no_iommu || dmar_disabled) {
		/*
		 * We exit the function here to ensure IOMMU's remapping and
		 * mempool aren't setup, which means that the IOMMU's PMRs
		 * won't be disabled via the call to init_dmars(). So disable
		 * it explicitly here. The PMRs were setup by tboot prior to
		 * calling SENTER, but the kernel is expected to reset/tear
		 * down the PMRs.
		 */
		if (intel_iommu_tboot_noforce) {
			for_each_iommu(iommu, drhd)
				iommu_disable_protect_mem_regions(iommu);
		}

		/*
		 * Make sure the IOMMUs are switched off, even when we
		 * boot into a kexec kernel and the previous kernel left
		 * them enabled
		 */
		intel_disable_iommus();
		goto out_free_dmar;
	}

	if (list_empty(&dmar_rmrr_units))
		pr_info("No RMRR found\n");

	if (list_empty(&dmar_atsr_units))
		pr_info("No ATSR found\n");

	if (dmar_init_reserved_ranges()) {
		if (force_on)
			panic("tboot: Failed to reserve iommu ranges\n");
		goto out_free_reserved_range;
	}

	if (dmar_map_gfx)
		intel_iommu_gfx_mapped = 1;

	init_no_remapping_devices();

	ret = init_dmars();
	if (ret) {
		if (force_on)
			panic("tboot: Failed to initialize DMARs\n");
		pr_err("Initialization failed\n");
		goto out_free_reserved_range;
	}
	up_write(&dmar_global_lock);
	pr_info("Intel(R) Virtualization Technology for Directed I/O\n");

#if defined(CONFIG_X86) && defined(CONFIG_SWIOTLB)
	swiotlb = 0;
#endif
	dma_ops = &intel_dma_ops;

	init_iommu_pm_ops();

	for_each_active_iommu(iommu, drhd) {
		iommu_device_sysfs_add(&iommu->iommu, NULL,
				       intel_iommu_groups,
				       "%s", iommu->name);
		iommu_device_set_ops(&iommu->iommu, &intel_iommu_ops);
		iommu_device_register(&iommu->iommu);
	}

	bus_set_iommu(&pci_bus_type, &intel_iommu_ops);
	bus_register_notifier(&pci_bus_type, &device_nb);
	if (si_domain && !hw_pass_through)
		register_memory_notifier(&intel_iommu_memory_nb);
	cpuhp_setup_state(CPUHP_IOMMU_INTEL_DEAD, "iommu/intel:dead", NULL,
			  intel_iommu_cpu_dead);
	intel_iommu_enabled = 1;
	intel_iommu_debugfs_init();

	return 0;

out_free_reserved_range:
	put_iova_domain(&reserved_iova_list);
out_free_dmar:
	intel_iommu_free_dmars();
	up_write(&dmar_global_lock);
	iommu_exit_mempool();
	return ret;
}

static int domain_context_clear_one_cb(struct pci_dev *pdev, u16 alias, void *opaque)
{
	struct intel_iommu *iommu = opaque;

	domain_context_clear_one(iommu, PCI_BUS_NUM(alias), alias & 0xff);
	return 0;
}

/*
 * NB - intel-iommu lacks any sort of reference counting for the users of
 * dependent devices.  If multiple endpoints have intersecting dependent
 * devices, unbinding the driver from any one of them will possibly leave
 * the others unable to operate.
 */
static void domain_context_clear(struct intel_iommu *iommu, struct device *dev)
{
	if (!iommu || !dev || !dev_is_pci(dev))
		return;

	pci_for_each_dma_alias(to_pci_dev(dev), &domain_context_clear_one_cb, iommu);
}

static void __dmar_remove_one_dev_info(struct device_domain_info *info)
{
	struct intel_iommu *iommu;
	unsigned long flags;

	assert_spin_locked(&device_domain_lock);

	if (WARN_ON(!info))
		return;

	iommu = info->iommu;

	if (info->dev) {
		if (dev_is_pci(info->dev) && sm_supported(iommu))
			intel_pasid_tear_down_entry(iommu, info->dev,
					PASID_RID2PASID);

		iommu_disable_dev_iotlb(info);
		domain_context_clear(iommu, info->dev);
		intel_pasid_free_table(info->dev);
	}

	unlink_domain_info(info);

	spin_lock_irqsave(&iommu->lock, flags);
	domain_detach_iommu(info->domain, iommu);
	spin_unlock_irqrestore(&iommu->lock, flags);

	free_devinfo_mem(info);
}

static void dmar_remove_one_dev_info(struct device *dev)
{
	struct device_domain_info *info;
	unsigned long flags;

	spin_lock_irqsave(&device_domain_lock, flags);
	info = dev->archdata.iommu;
	__dmar_remove_one_dev_info(info);
	spin_unlock_irqrestore(&device_domain_lock, flags);
}

static int md_domain_init(struct dmar_domain *domain, int guest_width)
{
	int adjust_width;

	init_iova_domain(&domain->iovad, VTD_PAGE_SIZE, IOVA_START_PFN);
	domain_reserve_special_ranges(domain);

	/* calculate AGAW */
	domain->gaw = guest_width;
	adjust_width = guestwidth_to_adjustwidth(guest_width);
	domain->agaw = width_to_agaw(adjust_width);

	domain->iommu_coherency = 0;
	domain->iommu_snooping = 0;
	domain->iommu_superpage = 0;
	domain->max_addr = 0;

	/* always allocate the top pgd */
	domain->pgd = (struct dma_pte *)alloc_pgtable_page(domain->nid);
	if (!domain->pgd)
		return -ENOMEM;
	domain_flush_cache(domain, domain->pgd, PAGE_SIZE);
	return 0;
}

static struct iommu_domain *intel_iommu_domain_alloc(unsigned type)
{
	struct dmar_domain *dmar_domain;
	struct iommu_domain *domain;

	if (type != IOMMU_DOMAIN_UNMANAGED)
		return NULL;

	dmar_domain = alloc_domain(DOMAIN_FLAG_VIRTUAL_MACHINE);
	if (!dmar_domain) {
		pr_err("Can't allocate dmar_domain\n");
		return NULL;
	}
	if (md_domain_init(dmar_domain, DEFAULT_DOMAIN_ADDRESS_WIDTH)) {
		pr_err("Domain initialization failed\n");
		domain_exit(dmar_domain);
		return NULL;
	}
	domain_update_iommu_cap(dmar_domain);

	domain = &dmar_domain->domain;
	domain->geometry.aperture_start = 0;
	domain->geometry.aperture_end   = __DOMAIN_MAX_ADDR(dmar_domain->gaw);
	domain->geometry.force_aperture = true;

	return domain;
}

static void intel_iommu_domain_free(struct iommu_domain *domain)
{
	domain_exit(to_dmar_domain(domain));
}

/*
 * Check whether a @domain could be attached to the @dev through the
 * aux-domain attach/detach APIs.
 */
static inline bool
is_aux_domain(struct device *dev, struct iommu_domain *domain)
{
	struct device_domain_info *info = dev->archdata.iommu;

	return info && info->auxd_enabled &&
			domain->type == IOMMU_DOMAIN_UNMANAGED;
}

static void auxiliary_link_device(struct dmar_domain *domain,
				  struct device *dev)
{
	struct device_domain_info *info = dev->archdata.iommu;

<<<<<<< HEAD
		old_domain = find_domain(dev);
		if (old_domain) {
			rcu_read_lock();
			dmar_remove_one_dev_info(dev);
			rcu_read_unlock();
=======
	assert_spin_locked(&device_domain_lock);
	if (WARN_ON(!info))
		return;
>>>>>>> 0ecfebd2

	domain->auxd_refcnt++;
	list_add(&domain->auxd, &info->auxiliary_domains);
}

static void auxiliary_unlink_device(struct dmar_domain *domain,
				    struct device *dev)
{
	struct device_domain_info *info = dev->archdata.iommu;

	assert_spin_locked(&device_domain_lock);
	if (WARN_ON(!info))
		return;

	list_del(&domain->auxd);
	domain->auxd_refcnt--;

	if (!domain->auxd_refcnt && domain->default_pasid > 0)
		intel_pasid_free_id(domain->default_pasid);
}

static int aux_domain_add_dev(struct dmar_domain *domain,
			      struct device *dev)
{
	int ret;
	u8 bus, devfn;
	unsigned long flags;
	struct intel_iommu *iommu;

	iommu = device_to_iommu(dev, &bus, &devfn);
	if (!iommu)
		return -ENODEV;

	if (domain->default_pasid <= 0) {
		int pasid;

		pasid = intel_pasid_alloc_id(domain, PASID_MIN,
					     pci_max_pasids(to_pci_dev(dev)),
					     GFP_KERNEL);
		if (pasid <= 0) {
			pr_err("Can't allocate default pasid\n");
			return -ENODEV;
		}
		domain->default_pasid = pasid;
	}

	spin_lock_irqsave(&device_domain_lock, flags);
	/*
	 * iommu->lock must be held to attach domain to iommu and setup the
	 * pasid entry for second level translation.
	 */
	spin_lock(&iommu->lock);
	ret = domain_attach_iommu(domain, iommu);
	if (ret)
		goto attach_failed;

	/* Setup the PASID entry for mediated devices: */
	ret = intel_pasid_setup_second_level(iommu, domain, dev,
					     domain->default_pasid);
	if (ret)
		goto table_failed;
	spin_unlock(&iommu->lock);

	auxiliary_link_device(domain, dev);

	spin_unlock_irqrestore(&device_domain_lock, flags);

	return 0;

table_failed:
	domain_detach_iommu(domain, iommu);
attach_failed:
	spin_unlock(&iommu->lock);
	spin_unlock_irqrestore(&device_domain_lock, flags);
	if (!domain->auxd_refcnt && domain->default_pasid > 0)
		intel_pasid_free_id(domain->default_pasid);

	return ret;
}

static void aux_domain_remove_dev(struct dmar_domain *domain,
				  struct device *dev)
{
	struct device_domain_info *info;
	struct intel_iommu *iommu;
	unsigned long flags;

	if (!is_aux_domain(dev, &domain->domain))
		return;

	spin_lock_irqsave(&device_domain_lock, flags);
	info = dev->archdata.iommu;
	iommu = info->iommu;

	auxiliary_unlink_device(domain, dev);

	spin_lock(&iommu->lock);
	intel_pasid_tear_down_entry(iommu, dev, domain->default_pasid);
	domain_detach_iommu(domain, iommu);
	spin_unlock(&iommu->lock);

	spin_unlock_irqrestore(&device_domain_lock, flags);
}

static int prepare_domain_attach_device(struct iommu_domain *domain,
					struct device *dev)
{
	struct dmar_domain *dmar_domain = to_dmar_domain(domain);
	struct intel_iommu *iommu;
	int addr_width;
	u8 bus, devfn;

	iommu = device_to_iommu(dev, &bus, &devfn);
	if (!iommu)
		return -ENODEV;

	/* check if this iommu agaw is sufficient for max mapped address */
	addr_width = agaw_to_width(iommu->agaw);
	if (addr_width > cap_mgaw(iommu->cap))
		addr_width = cap_mgaw(iommu->cap);

	if (dmar_domain->max_addr > (1LL << addr_width)) {
		dev_err(dev, "%s: iommu width (%d) is not "
		        "sufficient for the mapped address (%llx)\n",
		        __func__, addr_width, dmar_domain->max_addr);
		return -EFAULT;
	}
	dmar_domain->gaw = addr_width;

	/*
	 * Knock out extra levels of page tables if necessary
	 */
	while (iommu->agaw < dmar_domain->agaw) {
		struct dma_pte *pte;

		pte = dmar_domain->pgd;
		if (dma_pte_present(pte)) {
			dmar_domain->pgd = (struct dma_pte *)
				phys_to_virt(dma_pte_addr(pte));
			free_pgtable_page(pte);
		}
		dmar_domain->agaw--;
	}

	return 0;
}

static int intel_iommu_attach_device(struct iommu_domain *domain,
				     struct device *dev)
{
	int ret;

	if (device_is_rmrr_locked(dev)) {
		dev_warn(dev, "Device is ineligible for IOMMU domain attach due to platform RMRR requirement.  Contact your platform vendor.\n");
		return -EPERM;
	}

	if (is_aux_domain(dev, domain))
		return -EPERM;

	/* normally dev is not mapped */
	if (unlikely(domain_context_mapped(dev))) {
		struct dmar_domain *old_domain;

		old_domain = find_domain(dev);
		if (old_domain) {
			rcu_read_lock();
			dmar_remove_one_dev_info(dev);
			rcu_read_unlock();

			if (!domain_type_is_vm_or_si(old_domain) &&
			    list_empty(&old_domain->devices))
				domain_exit(old_domain);
		}
	}

	ret = prepare_domain_attach_device(domain, dev);
	if (ret)
		return ret;

	return domain_add_dev_info(to_dmar_domain(domain), dev);
}

static int intel_iommu_aux_attach_device(struct iommu_domain *domain,
					 struct device *dev)
{
	int ret;

	if (!is_aux_domain(dev, domain))
		return -EPERM;

	ret = prepare_domain_attach_device(domain, dev);
	if (ret)
		return ret;

	return aux_domain_add_dev(to_dmar_domain(domain), dev);
}

static void intel_iommu_detach_device(struct iommu_domain *domain,
				      struct device *dev)
{
	dmar_remove_one_dev_info(dev);
<<<<<<< HEAD
=======
}

static void intel_iommu_aux_detach_device(struct iommu_domain *domain,
					  struct device *dev)
{
	aux_domain_remove_dev(to_dmar_domain(domain), dev);
>>>>>>> 0ecfebd2
}

static int intel_iommu_map(struct iommu_domain *domain,
			   unsigned long iova, phys_addr_t hpa,
			   size_t size, int iommu_prot)
{
	struct dmar_domain *dmar_domain = to_dmar_domain(domain);
	u64 max_addr;
	int prot = 0;
	int ret;

	if (iommu_prot & IOMMU_READ)
		prot |= DMA_PTE_READ;
	if (iommu_prot & IOMMU_WRITE)
		prot |= DMA_PTE_WRITE;
	if ((iommu_prot & IOMMU_CACHE) && dmar_domain->iommu_snooping)
		prot |= DMA_PTE_SNP;

	max_addr = iova + size;
	if (dmar_domain->max_addr < max_addr) {
		u64 end;

		/* check if minimum agaw is sufficient for mapped address */
		end = __DOMAIN_MAX_ADDR(dmar_domain->gaw) + 1;
		if (end < max_addr) {
			pr_err("%s: iommu width (%d) is not "
			       "sufficient for the mapped address (%llx)\n",
			       __func__, dmar_domain->gaw, max_addr);
			return -EFAULT;
		}
		dmar_domain->max_addr = max_addr;
	}
	/* Round up size to next multiple of PAGE_SIZE, if it and
	   the low bits of hpa would take us onto the next page */
	size = aligned_nrpages(hpa, size);
	ret = domain_pfn_mapping(dmar_domain, iova >> VTD_PAGE_SHIFT,
				 hpa >> VTD_PAGE_SHIFT, size, prot);
	return ret;
}

static size_t intel_iommu_unmap(struct iommu_domain *domain,
				unsigned long iova, size_t size)
{
	struct dmar_domain *dmar_domain = to_dmar_domain(domain);
	struct page *freelist = NULL;
	unsigned long start_pfn, last_pfn;
	unsigned int npages;
	int iommu_id, level = 0;

	/* Cope with horrid API which requires us to unmap more than the
	   size argument if it happens to be a large-page mapping. */
	BUG_ON(!pfn_to_dma_pte(dmar_domain, iova >> VTD_PAGE_SHIFT, &level));

	if (size < VTD_PAGE_SIZE << level_to_offset_bits(level))
		size = VTD_PAGE_SIZE << level_to_offset_bits(level);

	start_pfn = iova >> VTD_PAGE_SHIFT;
	last_pfn = (iova + size - 1) >> VTD_PAGE_SHIFT;

	freelist = domain_unmap(dmar_domain, start_pfn, last_pfn);

	npages = last_pfn - start_pfn + 1;

	for_each_domain_iommu(iommu_id, dmar_domain)
		iommu_flush_iotlb_psi(g_iommus[iommu_id], dmar_domain,
				      start_pfn, npages, !freelist, 0);

	dma_free_pagelist(freelist);

	if (dmar_domain->max_addr == iova + size)
		dmar_domain->max_addr = iova;

	return size;
}

static phys_addr_t intel_iommu_iova_to_phys(struct iommu_domain *domain,
					    dma_addr_t iova)
{
	struct dmar_domain *dmar_domain = to_dmar_domain(domain);
	struct dma_pte *pte;
	int level = 0;
	u64 phys = 0;

	pte = pfn_to_dma_pte(dmar_domain, iova >> VTD_PAGE_SHIFT, &level);
	if (pte)
		phys = dma_pte_addr(pte);

	return phys;
}

static inline bool scalable_mode_support(void)
{
	struct dmar_drhd_unit *drhd;
	struct intel_iommu *iommu;
	bool ret = true;

	rcu_read_lock();
	for_each_active_iommu(iommu, drhd) {
		if (!sm_supported(iommu)) {
			ret = false;
			break;
		}
	}
	rcu_read_unlock();

	return ret;
}

static inline bool iommu_pasid_support(void)
{
	struct dmar_drhd_unit *drhd;
	struct intel_iommu *iommu;
	bool ret = true;

	rcu_read_lock();
	for_each_active_iommu(iommu, drhd) {
		if (!pasid_supported(iommu)) {
			ret = false;
			break;
		}
	}
	rcu_read_unlock();

	return ret;
}

static bool intel_iommu_capable(enum iommu_cap cap)
{
	if (cap == IOMMU_CAP_CACHE_COHERENCY)
		return domain_update_iommu_snooping(NULL) == 1;
	if (cap == IOMMU_CAP_INTR_REMAP)
		return irq_remapping_enabled == 1;

	return false;
}

static int intel_iommu_add_device(struct device *dev)
{
	struct intel_iommu *iommu;
	struct iommu_group *group;
	u8 bus, devfn;

	iommu = device_to_iommu(dev, &bus, &devfn);
	if (!iommu)
		return -ENODEV;

	iommu_device_link(&iommu->iommu, dev);

	group = iommu_group_get_for_dev(dev);

	if (IS_ERR(group))
		return PTR_ERR(group);

	iommu_group_put(group);
	return 0;
}

static void intel_iommu_remove_device(struct device *dev)
{
	struct intel_iommu *iommu;
	u8 bus, devfn;

	iommu = device_to_iommu(dev, &bus, &devfn);
	if (!iommu)
		return;

	iommu_group_remove_device(dev);

	iommu_device_unlink(&iommu->iommu, dev);
}

static void intel_iommu_get_resv_regions(struct device *device,
					 struct list_head *head)
{
	struct iommu_resv_region *reg;
	struct dmar_rmrr_unit *rmrr;
	struct device *i_dev;
	int i;

	rcu_read_lock();
	for_each_rmrr_units(rmrr) {
		for_each_active_dev_scope(rmrr->devices, rmrr->devices_cnt,
					  i, i_dev) {
			if (i_dev != device)
				continue;

			list_add_tail(&rmrr->resv->list, head);
		}
	}
	rcu_read_unlock();

	reg = iommu_alloc_resv_region(IOAPIC_RANGE_START,
				      IOAPIC_RANGE_END - IOAPIC_RANGE_START + 1,
				      0, IOMMU_RESV_MSI);
	if (!reg)
		return;
	list_add_tail(&reg->list, head);
}

static void intel_iommu_put_resv_regions(struct device *dev,
					 struct list_head *head)
{
	struct iommu_resv_region *entry, *next;

	list_for_each_entry_safe(entry, next, head, list) {
		if (entry->type == IOMMU_RESV_MSI)
			kfree(entry);
	}
}

<<<<<<< HEAD
#ifdef CONFIG_INTEL_IOMMU_SVM
int intel_iommu_enable_pasid(struct intel_iommu *iommu, struct intel_svm_dev *sdev)
=======
int intel_iommu_enable_pasid(struct intel_iommu *iommu, struct device *dev)
>>>>>>> 0ecfebd2
{
	struct device_domain_info *info;
	struct context_entry *context;
	struct dmar_domain *domain;
	unsigned long flags;
	u64 ctx_lo;
	int ret;

	domain = get_valid_domain_for_dev(dev);
	if (!domain)
		return -EINVAL;

	spin_lock_irqsave(&device_domain_lock, flags);
	spin_lock(&iommu->lock);

	ret = -EINVAL;
	info = dev->archdata.iommu;
	if (!info || !info->pasid_supported)
		goto out;

	context = iommu_context_addr(iommu, info->bus, info->devfn, 0);
	if (WARN_ON(!context))
		goto out;

	ctx_lo = context[0].lo;

<<<<<<< HEAD
	sdev->did = FLPT_DEFAULT_DID;
	sdev->sid = PCI_DEVID(info->bus, info->devfn);

=======
>>>>>>> 0ecfebd2
	if (!(ctx_lo & CONTEXT_PASIDE)) {
		ctx_lo |= CONTEXT_PASIDE;
		context[0].lo = ctx_lo;
		wmb();
		iommu->flush.flush_context(iommu,
					   domain->iommu_did[iommu->seq_id],
					   PCI_DEVID(info->bus, info->devfn),
					   DMA_CCMD_MASK_NOBIT,
					   DMA_CCMD_DEVICE_INVL);
	}

	/* Enable PASID support in the device, if it wasn't already */
	if (!info->pasid_enabled)
		iommu_enable_dev_iotlb(info);

	ret = 0;

 out:
	spin_unlock(&iommu->lock);
	spin_unlock_irqrestore(&device_domain_lock, flags);

	return ret;
}

#ifdef CONFIG_INTEL_IOMMU_SVM
struct intel_iommu *intel_svm_device_to_iommu(struct device *dev)
{
	struct intel_iommu *iommu;
	u8 bus, devfn;

	if (iommu_dummy(dev)) {
		dev_warn(dev,
			 "No IOMMU translation for device; cannot enable SVM\n");
		return NULL;
	}

	iommu = device_to_iommu(dev, &bus, &devfn);
	if ((!iommu)) {
		dev_err(dev, "No IOMMU for device; cannot enable SVM\n");
		return NULL;
	}

	return iommu;
}
#endif /* CONFIG_INTEL_IOMMU_SVM */

static int intel_iommu_enable_auxd(struct device *dev)
{
	struct device_domain_info *info;
	struct intel_iommu *iommu;
	unsigned long flags;
	u8 bus, devfn;
	int ret;

	iommu = device_to_iommu(dev, &bus, &devfn);
	if (!iommu || dmar_disabled)
		return -EINVAL;

	if (!sm_supported(iommu) || !pasid_supported(iommu))
		return -EINVAL;

	ret = intel_iommu_enable_pasid(iommu, dev);
	if (ret)
		return -ENODEV;

	spin_lock_irqsave(&device_domain_lock, flags);
	info = dev->archdata.iommu;
	info->auxd_enabled = 1;
	spin_unlock_irqrestore(&device_domain_lock, flags);

	return 0;
}

static int intel_iommu_disable_auxd(struct device *dev)
{
	struct device_domain_info *info;
	unsigned long flags;

	spin_lock_irqsave(&device_domain_lock, flags);
	info = dev->archdata.iommu;
	if (!WARN_ON(!info))
		info->auxd_enabled = 0;
	spin_unlock_irqrestore(&device_domain_lock, flags);

	return 0;
}

/*
 * A PCI express designated vendor specific extended capability is defined
 * in the section 3.7 of Intel scalable I/O virtualization technical spec
 * for system software and tools to detect endpoint devices supporting the
 * Intel scalable IO virtualization without host driver dependency.
 *
 * Returns the address of the matching extended capability structure within
 * the device's PCI configuration space or 0 if the device does not support
 * it.
 */
static int siov_find_pci_dvsec(struct pci_dev *pdev)
{
	int pos;
	u16 vendor, id;

	pos = pci_find_next_ext_capability(pdev, 0, 0x23);
	while (pos) {
		pci_read_config_word(pdev, pos + 4, &vendor);
		pci_read_config_word(pdev, pos + 8, &id);
		if (vendor == PCI_VENDOR_ID_INTEL && id == 5)
			return pos;

		pos = pci_find_next_ext_capability(pdev, pos, 0x23);
	}

	return 0;
}

static bool
intel_iommu_dev_has_feat(struct device *dev, enum iommu_dev_features feat)
{
	if (feat == IOMMU_DEV_FEAT_AUX) {
		int ret;

		if (!dev_is_pci(dev) || dmar_disabled ||
		    !scalable_mode_support() || !iommu_pasid_support())
			return false;

		ret = pci_pasid_features(to_pci_dev(dev));
		if (ret < 0)
			return false;

		return !!siov_find_pci_dvsec(to_pci_dev(dev));
	}

	return false;
}

static int
intel_iommu_dev_enable_feat(struct device *dev, enum iommu_dev_features feat)
{
	if (feat == IOMMU_DEV_FEAT_AUX)
		return intel_iommu_enable_auxd(dev);

	return -ENODEV;
}

static int
intel_iommu_dev_disable_feat(struct device *dev, enum iommu_dev_features feat)
{
	if (feat == IOMMU_DEV_FEAT_AUX)
		return intel_iommu_disable_auxd(dev);

	return -ENODEV;
}

static bool
intel_iommu_dev_feat_enabled(struct device *dev, enum iommu_dev_features feat)
{
	struct device_domain_info *info = dev->archdata.iommu;

	if (feat == IOMMU_DEV_FEAT_AUX)
		return scalable_mode_support() && info && info->auxd_enabled;

	return false;
}

static int
intel_iommu_aux_get_pasid(struct iommu_domain *domain, struct device *dev)
{
	struct dmar_domain *dmar_domain = to_dmar_domain(domain);

	return dmar_domain->default_pasid > 0 ?
			dmar_domain->default_pasid : -EINVAL;
}

const struct iommu_ops intel_iommu_ops = {
	.capable		= intel_iommu_capable,
	.domain_alloc		= intel_iommu_domain_alloc,
	.domain_free		= intel_iommu_domain_free,
	.attach_dev		= intel_iommu_attach_device,
	.detach_dev		= intel_iommu_detach_device,
	.aux_attach_dev		= intel_iommu_aux_attach_device,
	.aux_detach_dev		= intel_iommu_aux_detach_device,
	.aux_get_pasid		= intel_iommu_aux_get_pasid,
	.map			= intel_iommu_map,
	.unmap			= intel_iommu_unmap,
	.iova_to_phys		= intel_iommu_iova_to_phys,
	.add_device		= intel_iommu_add_device,
	.remove_device		= intel_iommu_remove_device,
	.get_resv_regions	= intel_iommu_get_resv_regions,
	.put_resv_regions	= intel_iommu_put_resv_regions,
	.device_group		= pci_device_group,
	.dev_has_feat		= intel_iommu_dev_has_feat,
	.dev_feat_enabled	= intel_iommu_dev_feat_enabled,
	.dev_enable_feat	= intel_iommu_dev_enable_feat,
	.dev_disable_feat	= intel_iommu_dev_disable_feat,
	.pgsize_bitmap		= INTEL_IOMMU_PGSIZES,
};

static void quirk_iommu_g4x_gfx(struct pci_dev *dev)
{
	/* G4x/GM45 integrated gfx dmar support is totally busted. */
	pci_info(dev, "Disabling IOMMU for graphics on this chipset\n");
	dmar_map_gfx = 0;
}

DECLARE_PCI_FIXUP_HEADER(PCI_VENDOR_ID_INTEL, 0x2a40, quirk_iommu_g4x_gfx);
DECLARE_PCI_FIXUP_HEADER(PCI_VENDOR_ID_INTEL, 0x2e00, quirk_iommu_g4x_gfx);
DECLARE_PCI_FIXUP_HEADER(PCI_VENDOR_ID_INTEL, 0x2e10, quirk_iommu_g4x_gfx);
DECLARE_PCI_FIXUP_HEADER(PCI_VENDOR_ID_INTEL, 0x2e20, quirk_iommu_g4x_gfx);
DECLARE_PCI_FIXUP_HEADER(PCI_VENDOR_ID_INTEL, 0x2e30, quirk_iommu_g4x_gfx);
DECLARE_PCI_FIXUP_HEADER(PCI_VENDOR_ID_INTEL, 0x2e40, quirk_iommu_g4x_gfx);
DECLARE_PCI_FIXUP_HEADER(PCI_VENDOR_ID_INTEL, 0x2e90, quirk_iommu_g4x_gfx);

static void quirk_iommu_rwbf(struct pci_dev *dev)
{
	/*
	 * Mobile 4 Series Chipset neglects to set RWBF capability,
	 * but needs it. Same seems to hold for the desktop versions.
	 */
	pci_info(dev, "Forcing write-buffer flush capability\n");
	rwbf_quirk = 1;
}

DECLARE_PCI_FIXUP_HEADER(PCI_VENDOR_ID_INTEL, 0x2a40, quirk_iommu_rwbf);
DECLARE_PCI_FIXUP_HEADER(PCI_VENDOR_ID_INTEL, 0x2e00, quirk_iommu_rwbf);
DECLARE_PCI_FIXUP_HEADER(PCI_VENDOR_ID_INTEL, 0x2e10, quirk_iommu_rwbf);
DECLARE_PCI_FIXUP_HEADER(PCI_VENDOR_ID_INTEL, 0x2e20, quirk_iommu_rwbf);
DECLARE_PCI_FIXUP_HEADER(PCI_VENDOR_ID_INTEL, 0x2e30, quirk_iommu_rwbf);
DECLARE_PCI_FIXUP_HEADER(PCI_VENDOR_ID_INTEL, 0x2e40, quirk_iommu_rwbf);
DECLARE_PCI_FIXUP_HEADER(PCI_VENDOR_ID_INTEL, 0x2e90, quirk_iommu_rwbf);

#define GGC 0x52
#define GGC_MEMORY_SIZE_MASK	(0xf << 8)
#define GGC_MEMORY_SIZE_NONE	(0x0 << 8)
#define GGC_MEMORY_SIZE_1M	(0x1 << 8)
#define GGC_MEMORY_SIZE_2M	(0x3 << 8)
#define GGC_MEMORY_VT_ENABLED	(0x8 << 8)
#define GGC_MEMORY_SIZE_2M_VT	(0x9 << 8)
#define GGC_MEMORY_SIZE_3M_VT	(0xa << 8)
#define GGC_MEMORY_SIZE_4M_VT	(0xb << 8)

static void quirk_calpella_no_shadow_gtt(struct pci_dev *dev)
{
	unsigned short ggc;

	if (pci_read_config_word(dev, GGC, &ggc))
		return;

	if (!(ggc & GGC_MEMORY_VT_ENABLED)) {
		pci_info(dev, "BIOS has allocated no shadow GTT; disabling IOMMU for graphics\n");
		dmar_map_gfx = 0;
	} else if (dmar_map_gfx) {
		/* we have to ensure the gfx device is idle before we flush */
		pci_info(dev, "Disabling batched IOTLB flush on Ironlake\n");
		intel_iommu_strict = 1;
       }
}
DECLARE_PCI_FIXUP_HEADER(PCI_VENDOR_ID_INTEL, 0x0040, quirk_calpella_no_shadow_gtt);
DECLARE_PCI_FIXUP_HEADER(PCI_VENDOR_ID_INTEL, 0x0044, quirk_calpella_no_shadow_gtt);
DECLARE_PCI_FIXUP_HEADER(PCI_VENDOR_ID_INTEL, 0x0062, quirk_calpella_no_shadow_gtt);
DECLARE_PCI_FIXUP_HEADER(PCI_VENDOR_ID_INTEL, 0x006a, quirk_calpella_no_shadow_gtt);

/* On Tylersburg chipsets, some BIOSes have been known to enable the
   ISOCH DMAR unit for the Azalia sound device, but not give it any
   TLB entries, which causes it to deadlock. Check for that.  We do
   this in a function called from init_dmars(), instead of in a PCI
   quirk, because we don't want to print the obnoxious "BIOS broken"
   message if VT-d is actually disabled.
*/
static void __init check_tylersburg_isoch(void)
{
	struct pci_dev *pdev;
	uint32_t vtisochctrl;

	/* If there's no Azalia in the system anyway, forget it. */
	pdev = pci_get_device(PCI_VENDOR_ID_INTEL, 0x3a3e, NULL);
	if (!pdev)
		return;
	pci_dev_put(pdev);

	/* System Management Registers. Might be hidden, in which case
	   we can't do the sanity check. But that's OK, because the
	   known-broken BIOSes _don't_ actually hide it, so far. */
	pdev = pci_get_device(PCI_VENDOR_ID_INTEL, 0x342e, NULL);
	if (!pdev)
		return;

	if (pci_read_config_dword(pdev, 0x188, &vtisochctrl)) {
		pci_dev_put(pdev);
		return;
	}

	pci_dev_put(pdev);

	/* If Azalia DMA is routed to the non-isoch DMAR unit, fine. */
	if (vtisochctrl & 1)
		return;

	/* Drop all bits other than the number of TLB entries */
	vtisochctrl &= 0x1c;

	/* If we have the recommended number of TLB entries (16), fine. */
	if (vtisochctrl == 0x10)
		return;

	/* Zero TLB entries? You get to ride the short bus to school. */
	if (!vtisochctrl) {
		WARN(1, "Your BIOS is broken; DMA routed to ISOCH DMAR unit but no TLB space.\n"
		     "BIOS vendor: %s; Ver: %s; Product Version: %s\n",
		     dmi_get_system_info(DMI_BIOS_VENDOR),
		     dmi_get_system_info(DMI_BIOS_VERSION),
		     dmi_get_system_info(DMI_PRODUCT_VERSION));
		iommu_identity_mapping |= IDENTMAP_AZALIA;
		return;
	}

	pr_warn("Recommended TLB entries for ISOCH unit is 16; your BIOS set %d\n",
	       vtisochctrl);
}<|MERGE_RESOLUTION|>--- conflicted
+++ resolved
@@ -3495,14 +3495,11 @@
 
 #ifdef CONFIG_INTEL_IOMMU_SVM
 		if (pasid_supported(iommu) && ecap_prs(iommu->ecap)) {
-<<<<<<< HEAD
-=======
 			/*
 			 * Call dmar_alloc_hwirq() with dmar_global_lock held,
 			 * could cause possible lock race condition.
 			 */
 			up_write(&dmar_global_lock);
->>>>>>> 0ecfebd2
 			ret = intel_svm_enable_prq(iommu);
 			down_write(&dmar_global_lock);
 			if (ret)
@@ -3627,18 +3624,6 @@
 	found = identity_mapping(dev);
 	if (found) {
 		if (iommu_should_identity_map(dev, 0))
-<<<<<<< HEAD
-			return 1;
-		else {
-			/*
-			 * 32 bit DMA is removed from si_domain and fall back
-			 * to non-identity mapping.
-			 */
-			dmar_remove_one_dev_info(dev);
-			dev_info(dev, "32bit DMA uses non-identity mapping\n");
-			return 0;
-		}
-=======
 			return false;
 
 		/*
@@ -3647,26 +3632,15 @@
 		 */
 		dmar_remove_one_dev_info(dev);
 		dev_info(dev, "32bit DMA uses non-identity mapping\n");
->>>>>>> 0ecfebd2
 	} else {
 		/*
 		 * In case of a detached 64 bit DMA device from vm, the device
 		 * is put into si_domain for identity mapping.
 		 */
-<<<<<<< HEAD
-		if (iommu_should_identity_map(dev, 0)) {
-			int ret;
-			ret = domain_add_dev_info(si_domain, dev);
-			if (!ret) {
-				dev_info(dev, "64bit DMA uses identity mapping\n");
-				return 1;
-			}
-=======
 		if (iommu_should_identity_map(dev, 0) &&
 		    !domain_add_dev_info(si_domain, dev)) {
 			dev_info(dev, "64bit DMA uses identity mapping\n");
 			return false;
->>>>>>> 0ecfebd2
 		}
 	}
 
@@ -3750,13 +3724,6 @@
 	return dma_direct_map_resource(dev, phys_addr, size, dir, attrs);
 }
 
-static dma_addr_t intel_map_resource(struct device *dev, phys_addr_t phys_addr,
-				     size_t size, enum dma_data_direction dir,
-				     unsigned long attrs)
-{
-	return __intel_map_single(dev, phys_addr, size, dir, *dev->dma_mask);
-}
-
 static void intel_unmap(struct device *dev, dma_addr_t dev_addr, size_t size)
 {
 	struct dmar_domain *domain;
@@ -3778,12 +3745,9 @@
 	start_pfn = mm_to_dma_pfn(iova_pfn);
 	last_pfn = start_pfn + nrpages - 1;
 
-<<<<<<< HEAD
-=======
 	if (dev_is_pci(dev))
 		pdev = to_pci_dev(dev);
 
->>>>>>> 0ecfebd2
 	dev_dbg(dev, "Device unmapping: pfn %lx-%lx\n", start_pfn, last_pfn);
 
 	freelist = domain_unmap(domain, start_pfn, last_pfn);
@@ -3959,11 +3923,7 @@
 	.map_page = intel_map_page,
 	.unmap_page = intel_unmap_page,
 	.map_resource = intel_map_resource,
-<<<<<<< HEAD
-	.unmap_resource = intel_unmap_page,
-=======
 	.unmap_resource = intel_unmap_resource,
->>>>>>> 0ecfebd2
 	.dma_supported = dma_direct_supported,
 };
 
@@ -5118,17 +5078,9 @@
 {
 	struct device_domain_info *info = dev->archdata.iommu;
 
-<<<<<<< HEAD
-		old_domain = find_domain(dev);
-		if (old_domain) {
-			rcu_read_lock();
-			dmar_remove_one_dev_info(dev);
-			rcu_read_unlock();
-=======
 	assert_spin_locked(&device_domain_lock);
 	if (WARN_ON(!info))
 		return;
->>>>>>> 0ecfebd2
 
 	domain->auxd_refcnt++;
 	list_add(&domain->auxd, &info->auxiliary_domains);
@@ -5331,15 +5283,12 @@
 				      struct device *dev)
 {
 	dmar_remove_one_dev_info(dev);
-<<<<<<< HEAD
-=======
 }
 
 static void intel_iommu_aux_detach_device(struct iommu_domain *domain,
 					  struct device *dev)
 {
 	aux_domain_remove_dev(to_dmar_domain(domain), dev);
->>>>>>> 0ecfebd2
 }
 
 static int intel_iommu_map(struct iommu_domain *domain,
@@ -5550,12 +5499,7 @@
 	}
 }
 
-<<<<<<< HEAD
-#ifdef CONFIG_INTEL_IOMMU_SVM
-int intel_iommu_enable_pasid(struct intel_iommu *iommu, struct intel_svm_dev *sdev)
-=======
 int intel_iommu_enable_pasid(struct intel_iommu *iommu, struct device *dev)
->>>>>>> 0ecfebd2
 {
 	struct device_domain_info *info;
 	struct context_entry *context;
@@ -5582,12 +5526,6 @@
 
 	ctx_lo = context[0].lo;
 
-<<<<<<< HEAD
-	sdev->did = FLPT_DEFAULT_DID;
-	sdev->sid = PCI_DEVID(info->bus, info->devfn);
-
-=======
->>>>>>> 0ecfebd2
 	if (!(ctx_lo & CONTEXT_PASIDE)) {
 		ctx_lo |= CONTEXT_PASIDE;
 		context[0].lo = ctx_lo;
