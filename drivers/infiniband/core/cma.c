--- conflicted
+++ resolved
@@ -1844,16 +1844,6 @@
 			enum ib_gid_type gid_type;
 			union ib_gid mgid;
 
-<<<<<<< HEAD
-			cma_set_mgid(id_priv, (struct sockaddr *)&mc->addr,
-				     &mgid);
-
-			if (!send_only)
-				cma_igmp_send(ndev, &mgid, false);
-
-			dev_put(ndev);
-		}
-=======
 			gid_type = id_priv->cma_dev->default_gid_type
 					   [id_priv->id.port_num -
 					    rdma_start_port(
@@ -1863,7 +1853,6 @@
 			cma_igmp_send(ndev, &mgid, false);
 		}
 		dev_put(ndev);
->>>>>>> 13e45d7f
 
 		cancel_work_sync(&mc->iboe_join.work);
 	}
@@ -2604,21 +2593,12 @@
 			goto err_listen;
 		}
 	}
-<<<<<<< HEAD
 	mutex_unlock(&lock);
 	return 0;
 
 err_listen:
 	_cma_cancel_listens(id_priv);
 	mutex_unlock(&lock);
-=======
-	mutex_unlock(&lock);
-	return 0;
-
-err_listen:
-	_cma_cancel_listens(id_priv);
-	mutex_unlock(&lock);
->>>>>>> 13e45d7f
 	if (to_destroy)
 		rdma_destroy_id(&to_destroy->id);
 	return ret;
