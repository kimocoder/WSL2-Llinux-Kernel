--- conflicted
+++ resolved
@@ -1190,13 +1190,8 @@
 	int ret;
 
 	p = kvzalloc(struct_size(p, attrs_list,
-<<<<<<< HEAD
-				attr->gid_tbl_len + attr->pkey_tbl_len),
-		    GFP_KERNEL);
-=======
 				size_add(attr->gid_tbl_len, attr->pkey_tbl_len)),
 		     GFP_KERNEL);
->>>>>>> c33f17e6
 	if (!p)
 		return ERR_PTR(-ENOMEM);
 	p->ibdev = device;
